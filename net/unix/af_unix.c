// SPDX-License-Identifier: GPL-2.0-or-later
/*
 * NET4:	Implementation of BSD Unix domain sockets.
 *
 * Authors:	Alan Cox, <alan@lxorguk.ukuu.org.uk>
 *
 * Fixes:
 *		Linus Torvalds	:	Assorted bug cures.
 *		Niibe Yutaka	:	async I/O support.
 *		Carsten Paeth	:	PF_UNIX check, address fixes.
 *		Alan Cox	:	Limit size of allocated blocks.
 *		Alan Cox	:	Fixed the stupid socketpair bug.
 *		Alan Cox	:	BSD compatibility fine tuning.
 *		Alan Cox	:	Fixed a bug in connect when interrupted.
 *		Alan Cox	:	Sorted out a proper draft version of
 *					file descriptor passing hacked up from
 *					Mike Shaver's work.
 *		Marty Leisner	:	Fixes to fd passing
 *		Nick Nevin	:	recvmsg bugfix.
 *		Alan Cox	:	Started proper garbage collector
 *		Heiko EiBfeldt	:	Missing verify_area check
 *		Alan Cox	:	Started POSIXisms
 *		Andreas Schwab	:	Replace inode by dentry for proper
 *					reference counting
 *		Kirk Petersen	:	Made this a module
 *	    Christoph Rohland	:	Elegant non-blocking accept/connect algorithm.
 *					Lots of bug fixes.
 *	     Alexey Kuznetosv	:	Repaired (I hope) bugs introduces
 *					by above two patches.
 *	     Andrea Arcangeli	:	If possible we block in connect(2)
 *					if the max backlog of the listen socket
 *					is been reached. This won't break
 *					old apps and it will avoid huge amount
 *					of socks hashed (this for unix_gc()
 *					performances reasons).
 *					Security fix that limits the max
 *					number of socks to 2*max_files and
 *					the number of skb queueable in the
 *					dgram receiver.
 *		Artur Skawina   :	Hash function optimizations
 *	     Alexey Kuznetsov   :	Full scale SMP. Lot of bugs are introduced 8)
 *	      Malcolm Beattie   :	Set peercred for socketpair
 *	     Michal Ostrowski   :       Module initialization cleanup.
 *	     Arnaldo C. Melo	:	Remove MOD_{INC,DEC}_USE_COUNT,
 *	     				the core infrastructure is doing that
 *	     				for all net proto families now (2.5.69+)
 *
 * Known differences from reference BSD that was tested:
 *
 *	[TO FIX]
 *	ECONNREFUSED is not returned from one end of a connected() socket to the
 *		other the moment one end closes.
 *	fstat() doesn't return st_dev=0, and give the blksize as high water mark
 *		and a fake inode identifier (nor the BSD first socket fstat twice bug).
 *	[NOT TO FIX]
 *	accept() returns a path name even if the connecting socket has closed
 *		in the meantime (BSD loses the path and gives up).
 *	accept() returns 0 length path for an unbound connector. BSD returns 16
 *		and a null first byte in the path (but not for gethost/peername - BSD bug ??)
 *	socketpair(...SOCK_RAW..) doesn't panic the kernel.
 *	BSD af_unix apparently has connect forgetting to block properly.
 *		(need to check this with the POSIX spec in detail)
 *
 * Differences from 2.0.0-11-... (ANK)
 *	Bug fixes and improvements.
 *		- client shutdown killed server socket.
 *		- removed all useless cli/sti pairs.
 *
 *	Semantic changes/extensions.
 *		- generic control message passing.
 *		- SCM_CREDENTIALS control message.
 *		- "Abstract" (not FS based) socket bindings.
 *		  Abstract names are sequences of bytes (not zero terminated)
 *		  started by 0, so that this name space does not intersect
 *		  with BSD names.
 */

#define pr_fmt(fmt) KBUILD_MODNAME ": " fmt

#include <linux/module.h>
#include <linux/kernel.h>
#include <linux/signal.h>
#include <linux/sched/signal.h>
#include <linux/errno.h>
#include <linux/string.h>
#include <linux/stat.h>
#include <linux/dcache.h>
#include <linux/namei.h>
#include <linux/socket.h>
#include <linux/un.h>
#include <linux/fcntl.h>
#include <linux/filter.h>
#include <linux/termios.h>
#include <linux/sockios.h>
#include <linux/net.h>
#include <linux/in.h>
#include <linux/fs.h>
#include <linux/slab.h>
#include <linux/uaccess.h>
#include <linux/skbuff.h>
#include <linux/netdevice.h>
#include <net/net_namespace.h>
#include <net/sock.h>
#include <net/tcp_states.h>
#include <net/af_unix.h>
#include <linux/proc_fs.h>
#include <linux/seq_file.h>
#include <net/scm.h>
#include <linux/init.h>
#include <linux/poll.h>
#include <linux/rtnetlink.h>
#include <linux/mount.h>
#include <net/checksum.h>
#include <linux/security.h>
#include <linux/splice.h>
#include <linux/freezer.h>
#include <linux/file.h>
#include <linux/btf_ids.h>

#include "scm.h"

static atomic_long_t unix_nr_socks;
static struct hlist_head bsd_socket_buckets[UNIX_HASH_SIZE / 2];
static spinlock_t bsd_socket_locks[UNIX_HASH_SIZE / 2];

/* SMP locking strategy:
 *    hash table is protected with spinlock.
 *    each socket state is protected by separate spinlock.
 */

static unsigned int unix_unbound_hash(struct sock *sk)
{
	unsigned long hash = (unsigned long)sk;

	hash ^= hash >> 16;
	hash ^= hash >> 8;
	hash ^= sk->sk_type;

	return hash & UNIX_HASH_MOD;
}

static unsigned int unix_bsd_hash(struct inode *i)
{
	return i->i_ino & UNIX_HASH_MOD;
}

static unsigned int unix_abstract_hash(struct sockaddr_un *sunaddr,
				       int addr_len, int type)
{
	__wsum csum = csum_partial(sunaddr, addr_len, 0);
	unsigned int hash;

	hash = (__force unsigned int)csum_fold(csum);
	hash ^= hash >> 8;
	hash ^= type;

	return UNIX_HASH_MOD + 1 + (hash & UNIX_HASH_MOD);
}

static void unix_table_double_lock(struct net *net,
				   unsigned int hash1, unsigned int hash2)
{
	if (hash1 == hash2) {
		spin_lock(&net->unx.table.locks[hash1]);
		return;
	}

	if (hash1 > hash2)
		swap(hash1, hash2);

	spin_lock(&net->unx.table.locks[hash1]);
	spin_lock_nested(&net->unx.table.locks[hash2], SINGLE_DEPTH_NESTING);
}

static void unix_table_double_unlock(struct net *net,
				     unsigned int hash1, unsigned int hash2)
{
	if (hash1 == hash2) {
		spin_unlock(&net->unx.table.locks[hash1]);
		return;
	}

	spin_unlock(&net->unx.table.locks[hash1]);
	spin_unlock(&net->unx.table.locks[hash2]);
}

#ifdef CONFIG_SECURITY_NETWORK
static void unix_get_secdata(struct scm_cookie *scm, struct sk_buff *skb)
{
	UNIXCB(skb).secid = scm->secid;
}

static inline void unix_set_secdata(struct scm_cookie *scm, struct sk_buff *skb)
{
	scm->secid = UNIXCB(skb).secid;
}

static inline bool unix_secdata_eq(struct scm_cookie *scm, struct sk_buff *skb)
{
	return (scm->secid == UNIXCB(skb).secid);
}
#else
static inline void unix_get_secdata(struct scm_cookie *scm, struct sk_buff *skb)
{ }

static inline void unix_set_secdata(struct scm_cookie *scm, struct sk_buff *skb)
{ }

static inline bool unix_secdata_eq(struct scm_cookie *scm, struct sk_buff *skb)
{
	return true;
}
#endif /* CONFIG_SECURITY_NETWORK */

#define unix_peer(sk) (unix_sk(sk)->peer)

static inline int unix_our_peer(struct sock *sk, struct sock *osk)
{
	return unix_peer(osk) == sk;
}

static inline int unix_may_send(struct sock *sk, struct sock *osk)
{
	return unix_peer(osk) == NULL || unix_our_peer(sk, osk);
}

static inline int unix_recvq_full(const struct sock *sk)
{
	return skb_queue_len(&sk->sk_receive_queue) > sk->sk_max_ack_backlog;
}

static inline int unix_recvq_full_lockless(const struct sock *sk)
{
	return skb_queue_len_lockless(&sk->sk_receive_queue) >
		READ_ONCE(sk->sk_max_ack_backlog);
}

struct sock *unix_peer_get(struct sock *s)
{
	struct sock *peer;

	unix_state_lock(s);
	peer = unix_peer(s);
	if (peer)
		sock_hold(peer);
	unix_state_unlock(s);
	return peer;
}
EXPORT_SYMBOL_GPL(unix_peer_get);

static struct unix_address *unix_create_addr(struct sockaddr_un *sunaddr,
					     int addr_len)
{
	struct unix_address *addr;

	addr = kmalloc(sizeof(*addr) + addr_len, GFP_KERNEL);
	if (!addr)
		return NULL;

	refcount_set(&addr->refcnt, 1);
	addr->len = addr_len;
	memcpy(addr->name, sunaddr, addr_len);

	return addr;
}

static inline void unix_release_addr(struct unix_address *addr)
{
	if (refcount_dec_and_test(&addr->refcnt))
		kfree(addr);
}

/*
 *	Check unix socket name:
 *		- should be not zero length.
 *	        - if started by not zero, should be NULL terminated (FS object)
 *		- if started by zero, it is abstract name.
 */

static int unix_validate_addr(struct sockaddr_un *sunaddr, int addr_len)
{
	if (addr_len <= offsetof(struct sockaddr_un, sun_path) ||
	    addr_len > sizeof(*sunaddr))
		return -EINVAL;

	if (sunaddr->sun_family != AF_UNIX)
		return -EINVAL;

	return 0;
}

static int unix_mkname_bsd(struct sockaddr_un *sunaddr, int addr_len)
{
	struct sockaddr_storage *addr = (struct sockaddr_storage *)sunaddr;
	short offset = offsetof(struct sockaddr_storage, __data);

	BUILD_BUG_ON(offset != offsetof(struct sockaddr_un, sun_path));

	/* This may look like an off by one error but it is a bit more
	 * subtle.  108 is the longest valid AF_UNIX path for a binding.
	 * sun_path[108] doesn't as such exist.  However in kernel space
	 * we are guaranteed that it is a valid memory location in our
	 * kernel address buffer because syscall functions always pass
	 * a pointer of struct sockaddr_storage which has a bigger buffer
	 * than 108.  Also, we must terminate sun_path for strlen() in
	 * getname_kernel().
	 */
	addr->__data[addr_len - offset] = 0;

	/* Don't pass sunaddr->sun_path to strlen().  Otherwise, 108 will
	 * cause panic if CONFIG_FORTIFY_SOURCE=y.  Let __fortify_strlen()
	 * know the actual buffer.
	 */
	return strlen(addr->__data) + offset + 1;
}

static void __unix_remove_socket(struct sock *sk)
{
	sk_del_node_init(sk);
}

static void __unix_insert_socket(struct net *net, struct sock *sk)
{
	DEBUG_NET_WARN_ON_ONCE(!sk_unhashed(sk));
	sk_add_node(sk, &net->unx.table.buckets[sk->sk_hash]);
}

static void __unix_set_addr_hash(struct net *net, struct sock *sk,
				 struct unix_address *addr, unsigned int hash)
{
	__unix_remove_socket(sk);
	smp_store_release(&unix_sk(sk)->addr, addr);

	sk->sk_hash = hash;
	__unix_insert_socket(net, sk);
}

static void unix_remove_socket(struct net *net, struct sock *sk)
{
	spin_lock(&net->unx.table.locks[sk->sk_hash]);
	__unix_remove_socket(sk);
	spin_unlock(&net->unx.table.locks[sk->sk_hash]);
}

static void unix_insert_unbound_socket(struct net *net, struct sock *sk)
{
	spin_lock(&net->unx.table.locks[sk->sk_hash]);
	__unix_insert_socket(net, sk);
	spin_unlock(&net->unx.table.locks[sk->sk_hash]);
}

static void unix_insert_bsd_socket(struct sock *sk)
{
	spin_lock(&bsd_socket_locks[sk->sk_hash]);
	sk_add_bind_node(sk, &bsd_socket_buckets[sk->sk_hash]);
	spin_unlock(&bsd_socket_locks[sk->sk_hash]);
}

static void unix_remove_bsd_socket(struct sock *sk)
{
	if (!hlist_unhashed(&sk->sk_bind_node)) {
		spin_lock(&bsd_socket_locks[sk->sk_hash]);
		__sk_del_bind_node(sk);
		spin_unlock(&bsd_socket_locks[sk->sk_hash]);

		sk_node_init(&sk->sk_bind_node);
	}
}

static struct sock *__unix_find_socket_byname(struct net *net,
					      struct sockaddr_un *sunname,
					      int len, unsigned int hash)
{
	struct sock *s;

	sk_for_each(s, &net->unx.table.buckets[hash]) {
		struct unix_sock *u = unix_sk(s);

		if (u->addr->len == len &&
		    !memcmp(u->addr->name, sunname, len))
			return s;
	}
	return NULL;
}

static inline struct sock *unix_find_socket_byname(struct net *net,
						   struct sockaddr_un *sunname,
						   int len, unsigned int hash)
{
	struct sock *s;

	spin_lock(&net->unx.table.locks[hash]);
	s = __unix_find_socket_byname(net, sunname, len, hash);
	if (s)
		sock_hold(s);
	spin_unlock(&net->unx.table.locks[hash]);
	return s;
}

static struct sock *unix_find_socket_byinode(struct inode *i)
{
	unsigned int hash = unix_bsd_hash(i);
	struct sock *s;

	spin_lock(&bsd_socket_locks[hash]);
	sk_for_each_bound(s, &bsd_socket_buckets[hash]) {
		struct dentry *dentry = unix_sk(s)->path.dentry;

		if (dentry && d_backing_inode(dentry) == i) {
			sock_hold(s);
			spin_unlock(&bsd_socket_locks[hash]);
			return s;
		}
	}
	spin_unlock(&bsd_socket_locks[hash]);
	return NULL;
}

/* Support code for asymmetrically connected dgram sockets
 *
 * If a datagram socket is connected to a socket not itself connected
 * to the first socket (eg, /dev/log), clients may only enqueue more
 * messages if the present receive queue of the server socket is not
 * "too large". This means there's a second writeability condition
 * poll and sendmsg need to test. The dgram recv code will do a wake
 * up on the peer_wait wait queue of a socket upon reception of a
 * datagram which needs to be propagated to sleeping would-be writers
 * since these might not have sent anything so far. This can't be
 * accomplished via poll_wait because the lifetime of the server
 * socket might be less than that of its clients if these break their
 * association with it or if the server socket is closed while clients
 * are still connected to it and there's no way to inform "a polling
 * implementation" that it should let go of a certain wait queue
 *
 * In order to propagate a wake up, a wait_queue_entry_t of the client
 * socket is enqueued on the peer_wait queue of the server socket
 * whose wake function does a wake_up on the ordinary client socket
 * wait queue. This connection is established whenever a write (or
 * poll for write) hit the flow control condition and broken when the
 * association to the server socket is dissolved or after a wake up
 * was relayed.
 */

static int unix_dgram_peer_wake_relay(wait_queue_entry_t *q, unsigned mode, int flags,
				      void *key)
{
	struct unix_sock *u;
	wait_queue_head_t *u_sleep;

	u = container_of(q, struct unix_sock, peer_wake);

	__remove_wait_queue(&unix_sk(u->peer_wake.private)->peer_wait,
			    q);
	u->peer_wake.private = NULL;

	/* relaying can only happen while the wq still exists */
	u_sleep = sk_sleep(&u->sk);
	if (u_sleep)
		wake_up_interruptible_poll(u_sleep, key_to_poll(key));

	return 0;
}

static int unix_dgram_peer_wake_connect(struct sock *sk, struct sock *other)
{
	struct unix_sock *u, *u_other;
	int rc;

	u = unix_sk(sk);
	u_other = unix_sk(other);
	rc = 0;
	spin_lock(&u_other->peer_wait.lock);

	if (!u->peer_wake.private) {
		u->peer_wake.private = other;
		__add_wait_queue(&u_other->peer_wait, &u->peer_wake);

		rc = 1;
	}

	spin_unlock(&u_other->peer_wait.lock);
	return rc;
}

static void unix_dgram_peer_wake_disconnect(struct sock *sk,
					    struct sock *other)
{
	struct unix_sock *u, *u_other;

	u = unix_sk(sk);
	u_other = unix_sk(other);
	spin_lock(&u_other->peer_wait.lock);

	if (u->peer_wake.private == other) {
		__remove_wait_queue(&u_other->peer_wait, &u->peer_wake);
		u->peer_wake.private = NULL;
	}

	spin_unlock(&u_other->peer_wait.lock);
}

static void unix_dgram_peer_wake_disconnect_wakeup(struct sock *sk,
						   struct sock *other)
{
	unix_dgram_peer_wake_disconnect(sk, other);
	wake_up_interruptible_poll(sk_sleep(sk),
				   EPOLLOUT |
				   EPOLLWRNORM |
				   EPOLLWRBAND);
}

/* preconditions:
 *	- unix_peer(sk) == other
 *	- association is stable
 */
static int unix_dgram_peer_wake_me(struct sock *sk, struct sock *other)
{
	int connected;

	connected = unix_dgram_peer_wake_connect(sk, other);

	/* If other is SOCK_DEAD, we want to make sure we signal
	 * POLLOUT, such that a subsequent write() can get a
	 * -ECONNREFUSED. Otherwise, if we haven't queued any skbs
	 * to other and its full, we will hang waiting for POLLOUT.
	 */
	if (unix_recvq_full_lockless(other) && !sock_flag(other, SOCK_DEAD))
		return 1;

	if (connected)
		unix_dgram_peer_wake_disconnect(sk, other);

	return 0;
}

static int unix_writable(const struct sock *sk)
{
	return sk->sk_state != TCP_LISTEN &&
	       (refcount_read(&sk->sk_wmem_alloc) << 2) <= sk->sk_sndbuf;
}

static void unix_write_space(struct sock *sk)
{
	struct socket_wq *wq;

	rcu_read_lock();
	if (unix_writable(sk)) {
		wq = rcu_dereference(sk->sk_wq);
		if (skwq_has_sleeper(wq))
			wake_up_interruptible_sync_poll(&wq->wait,
				EPOLLOUT | EPOLLWRNORM | EPOLLWRBAND);
		sk_wake_async(sk, SOCK_WAKE_SPACE, POLL_OUT);
	}
	rcu_read_unlock();
}

/* When dgram socket disconnects (or changes its peer), we clear its receive
 * queue of packets arrived from previous peer. First, it allows to do
 * flow control based only on wmem_alloc; second, sk connected to peer
 * may receive messages only from that peer. */
static void unix_dgram_disconnected(struct sock *sk, struct sock *other)
{
	if (!skb_queue_empty(&sk->sk_receive_queue)) {
		skb_queue_purge(&sk->sk_receive_queue);
		wake_up_interruptible_all(&unix_sk(sk)->peer_wait);

		/* If one link of bidirectional dgram pipe is disconnected,
		 * we signal error. Messages are lost. Do not make this,
		 * when peer was not connected to us.
		 */
		if (!sock_flag(other, SOCK_DEAD) && unix_peer(other) == sk) {
			WRITE_ONCE(other->sk_err, ECONNRESET);
			sk_error_report(other);
		}
	}
	other->sk_state = TCP_CLOSE;
}

static void unix_sock_destructor(struct sock *sk)
{
	struct unix_sock *u = unix_sk(sk);

	skb_queue_purge(&sk->sk_receive_queue);

	DEBUG_NET_WARN_ON_ONCE(refcount_read(&sk->sk_wmem_alloc));
	DEBUG_NET_WARN_ON_ONCE(!sk_unhashed(sk));
	DEBUG_NET_WARN_ON_ONCE(sk->sk_socket);
	if (!sock_flag(sk, SOCK_DEAD)) {
		pr_info("Attempt to release alive unix socket: %p\n", sk);
		return;
	}

	if (u->addr)
		unix_release_addr(u->addr);

	atomic_long_dec(&unix_nr_socks);
	sock_prot_inuse_add(sock_net(sk), sk->sk_prot, -1);
#ifdef UNIX_REFCNT_DEBUG
	pr_debug("UNIX %p is destroyed, %ld are still alive.\n", sk,
		atomic_long_read(&unix_nr_socks));
#endif
}

static void unix_release_sock(struct sock *sk, int embrion)
{
	struct unix_sock *u = unix_sk(sk);
	struct sock *skpair;
	struct sk_buff *skb;
	struct path path;
	int state;

	unix_remove_socket(sock_net(sk), sk);
	unix_remove_bsd_socket(sk);

	/* Clear state */
	unix_state_lock(sk);
	sock_orphan(sk);
	WRITE_ONCE(sk->sk_shutdown, SHUTDOWN_MASK);
	path	     = u->path;
	u->path.dentry = NULL;
	u->path.mnt = NULL;
	state = sk->sk_state;
	sk->sk_state = TCP_CLOSE;

	skpair = unix_peer(sk);
	unix_peer(sk) = NULL;

	unix_state_unlock(sk);

#if IS_ENABLED(CONFIG_AF_UNIX_OOB)
	if (u->oob_skb) {
		kfree_skb(u->oob_skb);
		u->oob_skb = NULL;
	}
#endif

	wake_up_interruptible_all(&u->peer_wait);

	if (skpair != NULL) {
		if (sk->sk_type == SOCK_STREAM || sk->sk_type == SOCK_SEQPACKET) {
			unix_state_lock(skpair);
			/* No more writes */
			WRITE_ONCE(skpair->sk_shutdown, SHUTDOWN_MASK);
			if (!skb_queue_empty(&sk->sk_receive_queue) || embrion)
				WRITE_ONCE(skpair->sk_err, ECONNRESET);
			unix_state_unlock(skpair);
			skpair->sk_state_change(skpair);
			sk_wake_async(skpair, SOCK_WAKE_WAITD, POLL_HUP);
		}

		unix_dgram_peer_wake_disconnect(sk, skpair);
		sock_put(skpair); /* It may now die */
	}

	/* Try to flush out this socket. Throw out buffers at least */

	while ((skb = skb_dequeue(&sk->sk_receive_queue)) != NULL) {
		if (state == TCP_LISTEN)
			unix_release_sock(skb->sk, 1);
		/* passed fds are erased in the kfree_skb hook	      */
		UNIXCB(skb).consumed = skb->len;
		kfree_skb(skb);
	}

	if (path.dentry)
		path_put(&path);

	sock_put(sk);

	/* ---- Socket is dead now and most probably destroyed ---- */

	/*
	 * Fixme: BSD difference: In BSD all sockets connected to us get
	 *	  ECONNRESET and we die on the spot. In Linux we behave
	 *	  like files and pipes do and wait for the last
	 *	  dereference.
	 *
	 * Can't we simply set sock->err?
	 *
	 *	  What the above comment does talk about? --ANK(980817)
	 */

	if (unix_tot_inflight)
		unix_gc();		/* Garbage collect fds */
}

static void init_peercred(struct sock *sk)
{
	const struct cred *old_cred;
	struct pid *old_pid;

	spin_lock(&sk->sk_peer_lock);
	old_pid = sk->sk_peer_pid;
	old_cred = sk->sk_peer_cred;
	sk->sk_peer_pid  = get_pid(task_tgid(current));
	sk->sk_peer_cred = get_current_cred();
	spin_unlock(&sk->sk_peer_lock);

	put_pid(old_pid);
	put_cred(old_cred);
}

static void copy_peercred(struct sock *sk, struct sock *peersk)
{
	const struct cred *old_cred;
	struct pid *old_pid;

	if (sk < peersk) {
		spin_lock(&sk->sk_peer_lock);
		spin_lock_nested(&peersk->sk_peer_lock, SINGLE_DEPTH_NESTING);
	} else {
		spin_lock(&peersk->sk_peer_lock);
		spin_lock_nested(&sk->sk_peer_lock, SINGLE_DEPTH_NESTING);
	}
	old_pid = sk->sk_peer_pid;
	old_cred = sk->sk_peer_cred;
	sk->sk_peer_pid  = get_pid(peersk->sk_peer_pid);
	sk->sk_peer_cred = get_cred(peersk->sk_peer_cred);

	spin_unlock(&sk->sk_peer_lock);
	spin_unlock(&peersk->sk_peer_lock);

	put_pid(old_pid);
	put_cred(old_cred);
}

static int unix_listen(struct socket *sock, int backlog)
{
	int err;
	struct sock *sk = sock->sk;
	struct unix_sock *u = unix_sk(sk);

	err = -EOPNOTSUPP;
	if (sock->type != SOCK_STREAM && sock->type != SOCK_SEQPACKET)
		goto out;	/* Only stream/seqpacket sockets accept */
	err = -EINVAL;
	if (!u->addr)
		goto out;	/* No listens on an unbound socket */
	unix_state_lock(sk);
	if (sk->sk_state != TCP_CLOSE && sk->sk_state != TCP_LISTEN)
		goto out_unlock;
	if (backlog > sk->sk_max_ack_backlog)
		wake_up_interruptible_all(&u->peer_wait);
	sk->sk_max_ack_backlog	= backlog;
	sk->sk_state		= TCP_LISTEN;
	/* set credentials so connect can copy them */
	init_peercred(sk);
	err = 0;

out_unlock:
	unix_state_unlock(sk);
out:
	return err;
}

static int unix_release(struct socket *);
static int unix_bind(struct socket *, struct sockaddr *, int);
static int unix_stream_connect(struct socket *, struct sockaddr *,
			       int addr_len, int flags);
static int unix_socketpair(struct socket *, struct socket *);
static int unix_accept(struct socket *, struct socket *, int, bool);
static int unix_getname(struct socket *, struct sockaddr *, int);
static __poll_t unix_poll(struct file *, struct socket *, poll_table *);
static __poll_t unix_dgram_poll(struct file *, struct socket *,
				    poll_table *);
static int unix_ioctl(struct socket *, unsigned int, unsigned long);
#ifdef CONFIG_COMPAT
static int unix_compat_ioctl(struct socket *sock, unsigned int cmd, unsigned long arg);
#endif
static int unix_shutdown(struct socket *, int);
static int unix_stream_sendmsg(struct socket *, struct msghdr *, size_t);
static int unix_stream_recvmsg(struct socket *, struct msghdr *, size_t, int);
static ssize_t unix_stream_splice_read(struct socket *,  loff_t *ppos,
				       struct pipe_inode_info *, size_t size,
				       unsigned int flags);
static int unix_dgram_sendmsg(struct socket *, struct msghdr *, size_t);
static int unix_dgram_recvmsg(struct socket *, struct msghdr *, size_t, int);
static int unix_read_skb(struct sock *sk, skb_read_actor_t recv_actor);
static int unix_stream_read_skb(struct sock *sk, skb_read_actor_t recv_actor);
static int unix_dgram_connect(struct socket *, struct sockaddr *,
			      int, int);
static int unix_seqpacket_sendmsg(struct socket *, struct msghdr *, size_t);
static int unix_seqpacket_recvmsg(struct socket *, struct msghdr *, size_t,
				  int);

static int unix_set_peek_off(struct sock *sk, int val)
{
	struct unix_sock *u = unix_sk(sk);

	if (mutex_lock_interruptible(&u->iolock))
		return -EINTR;

	WRITE_ONCE(sk->sk_peek_off, val);
	mutex_unlock(&u->iolock);

	return 0;
}

#ifdef CONFIG_PROC_FS
static int unix_count_nr_fds(struct sock *sk)
{
	struct sk_buff *skb;
	struct unix_sock *u;
	int nr_fds = 0;

	spin_lock(&sk->sk_receive_queue.lock);
	skb = skb_peek(&sk->sk_receive_queue);
	while (skb) {
		u = unix_sk(skb->sk);
		nr_fds += atomic_read(&u->scm_stat.nr_fds);
		skb = skb_peek_next(skb, &sk->sk_receive_queue);
	}
	spin_unlock(&sk->sk_receive_queue.lock);

	return nr_fds;
}

static void unix_show_fdinfo(struct seq_file *m, struct socket *sock)
{
	struct sock *sk = sock->sk;
	unsigned char s_state;
	struct unix_sock *u;
	int nr_fds = 0;

	if (sk) {
		s_state = READ_ONCE(sk->sk_state);
		u = unix_sk(sk);

		/* SOCK_STREAM and SOCK_SEQPACKET sockets never change their
		 * sk_state after switching to TCP_ESTABLISHED or TCP_LISTEN.
		 * SOCK_DGRAM is ordinary. So, no lock is needed.
		 */
		if (sock->type == SOCK_DGRAM || s_state == TCP_ESTABLISHED)
			nr_fds = atomic_read(&u->scm_stat.nr_fds);
		else if (s_state == TCP_LISTEN)
			nr_fds = unix_count_nr_fds(sk);

		seq_printf(m, "scm_fds: %u\n", nr_fds);
	}
}
#else
#define unix_show_fdinfo NULL
#endif

static const struct proto_ops unix_stream_ops = {
	.family =	PF_UNIX,
	.owner =	THIS_MODULE,
	.release =	unix_release,
	.bind =		unix_bind,
	.connect =	unix_stream_connect,
	.socketpair =	unix_socketpair,
	.accept =	unix_accept,
	.getname =	unix_getname,
	.poll =		unix_poll,
	.ioctl =	unix_ioctl,
#ifdef CONFIG_COMPAT
	.compat_ioctl =	unix_compat_ioctl,
#endif
	.listen =	unix_listen,
	.shutdown =	unix_shutdown,
	.sendmsg =	unix_stream_sendmsg,
	.recvmsg =	unix_stream_recvmsg,
	.read_skb =	unix_stream_read_skb,
	.mmap =		sock_no_mmap,
	.splice_read =	unix_stream_splice_read,
	.set_peek_off =	unix_set_peek_off,
	.show_fdinfo =	unix_show_fdinfo,
};

static const struct proto_ops unix_dgram_ops = {
	.family =	PF_UNIX,
	.owner =	THIS_MODULE,
	.release =	unix_release,
	.bind =		unix_bind,
	.connect =	unix_dgram_connect,
	.socketpair =	unix_socketpair,
	.accept =	sock_no_accept,
	.getname =	unix_getname,
	.poll =		unix_dgram_poll,
	.ioctl =	unix_ioctl,
#ifdef CONFIG_COMPAT
	.compat_ioctl =	unix_compat_ioctl,
#endif
	.listen =	sock_no_listen,
	.shutdown =	unix_shutdown,
	.sendmsg =	unix_dgram_sendmsg,
	.read_skb =	unix_read_skb,
	.recvmsg =	unix_dgram_recvmsg,
	.mmap =		sock_no_mmap,
	.set_peek_off =	unix_set_peek_off,
	.show_fdinfo =	unix_show_fdinfo,
};

static const struct proto_ops unix_seqpacket_ops = {
	.family =	PF_UNIX,
	.owner =	THIS_MODULE,
	.release =	unix_release,
	.bind =		unix_bind,
	.connect =	unix_stream_connect,
	.socketpair =	unix_socketpair,
	.accept =	unix_accept,
	.getname =	unix_getname,
	.poll =		unix_dgram_poll,
	.ioctl =	unix_ioctl,
#ifdef CONFIG_COMPAT
	.compat_ioctl =	unix_compat_ioctl,
#endif
	.listen =	unix_listen,
	.shutdown =	unix_shutdown,
	.sendmsg =	unix_seqpacket_sendmsg,
	.recvmsg =	unix_seqpacket_recvmsg,
	.mmap =		sock_no_mmap,
	.set_peek_off =	unix_set_peek_off,
	.show_fdinfo =	unix_show_fdinfo,
};

static void unix_close(struct sock *sk, long timeout)
{
	/* Nothing to do here, unix socket does not need a ->close().
	 * This is merely for sockmap.
	 */
}

static void unix_unhash(struct sock *sk)
{
	/* Nothing to do here, unix socket does not need a ->unhash().
	 * This is merely for sockmap.
	 */
}

static bool unix_bpf_bypass_getsockopt(int level, int optname)
{
	if (level == SOL_SOCKET) {
		switch (optname) {
		case SO_PEERPIDFD:
			return true;
		default:
			return false;
		}
	}

	return false;
}

struct proto unix_dgram_proto = {
	.name			= "UNIX",
	.owner			= THIS_MODULE,
	.obj_size		= sizeof(struct unix_sock),
	.close			= unix_close,
	.bpf_bypass_getsockopt	= unix_bpf_bypass_getsockopt,
#ifdef CONFIG_BPF_SYSCALL
	.psock_update_sk_prot	= unix_dgram_bpf_update_proto,
#endif
};

struct proto unix_stream_proto = {
	.name			= "UNIX-STREAM",
	.owner			= THIS_MODULE,
	.obj_size		= sizeof(struct unix_sock),
	.close			= unix_close,
	.unhash			= unix_unhash,
	.bpf_bypass_getsockopt	= unix_bpf_bypass_getsockopt,
#ifdef CONFIG_BPF_SYSCALL
	.psock_update_sk_prot	= unix_stream_bpf_update_proto,
#endif
};

static struct sock *unix_create1(struct net *net, struct socket *sock, int kern, int type)
{
	struct unix_sock *u;
	struct sock *sk;
	int err;

	atomic_long_inc(&unix_nr_socks);
	if (atomic_long_read(&unix_nr_socks) > 2 * get_max_files()) {
		err = -ENFILE;
		goto err;
	}

	if (type == SOCK_STREAM)
		sk = sk_alloc(net, PF_UNIX, GFP_KERNEL, &unix_stream_proto, kern);
	else /*dgram and  seqpacket */
		sk = sk_alloc(net, PF_UNIX, GFP_KERNEL, &unix_dgram_proto, kern);

	if (!sk) {
		err = -ENOMEM;
		goto err;
	}

	sock_init_data(sock, sk);

	sk->sk_hash		= unix_unbound_hash(sk);
	sk->sk_allocation	= GFP_KERNEL_ACCOUNT;
	sk->sk_write_space	= unix_write_space;
	sk->sk_max_ack_backlog	= net->unx.sysctl_max_dgram_qlen;
	sk->sk_destruct		= unix_sock_destructor;
	u	  = unix_sk(sk);
	u->path.dentry = NULL;
	u->path.mnt = NULL;
	spin_lock_init(&u->lock);
	atomic_long_set(&u->inflight, 0);
	INIT_LIST_HEAD(&u->link);
	mutex_init(&u->iolock); /* single task reading lock */
	mutex_init(&u->bindlock); /* single task binding lock */
	init_waitqueue_head(&u->peer_wait);
	init_waitqueue_func_entry(&u->peer_wake, unix_dgram_peer_wake_relay);
	memset(&u->scm_stat, 0, sizeof(struct scm_stat));
	unix_insert_unbound_socket(net, sk);

	sock_prot_inuse_add(net, sk->sk_prot, 1);

	return sk;

err:
	atomic_long_dec(&unix_nr_socks);
	return ERR_PTR(err);
}

static int unix_create(struct net *net, struct socket *sock, int protocol,
		       int kern)
{
	struct sock *sk;

	if (protocol && protocol != PF_UNIX)
		return -EPROTONOSUPPORT;

	sock->state = SS_UNCONNECTED;

	switch (sock->type) {
	case SOCK_STREAM:
		sock->ops = &unix_stream_ops;
		break;
		/*
		 *	Believe it or not BSD has AF_UNIX, SOCK_RAW though
		 *	nothing uses it.
		 */
	case SOCK_RAW:
		sock->type = SOCK_DGRAM;
		fallthrough;
	case SOCK_DGRAM:
		sock->ops = &unix_dgram_ops;
		break;
	case SOCK_SEQPACKET:
		sock->ops = &unix_seqpacket_ops;
		break;
	default:
		return -ESOCKTNOSUPPORT;
	}

	sk = unix_create1(net, sock, kern, sock->type);
	if (IS_ERR(sk))
		return PTR_ERR(sk);

	return 0;
}

static int unix_release(struct socket *sock)
{
	struct sock *sk = sock->sk;

	if (!sk)
		return 0;

	sk->sk_prot->close(sk, 0);
	unix_release_sock(sk, 0);
	sock->sk = NULL;

	return 0;
}

static struct sock *unix_find_bsd(struct sockaddr_un *sunaddr, int addr_len,
				  int type)
{
	struct inode *inode;
	struct path path;
	struct sock *sk;
	int err;

	unix_mkname_bsd(sunaddr, addr_len);
	err = kern_path(sunaddr->sun_path, LOOKUP_FOLLOW, &path);
	if (err)
		goto fail;

	err = path_permission(&path, MAY_WRITE);
	if (err)
		goto path_put;

	err = -ECONNREFUSED;
	inode = d_backing_inode(path.dentry);
	if (!S_ISSOCK(inode->i_mode))
		goto path_put;

	sk = unix_find_socket_byinode(inode);
	if (!sk)
		goto path_put;

	err = -EPROTOTYPE;
	if (sk->sk_type == type)
		touch_atime(&path);
	else
		goto sock_put;

	path_put(&path);

	return sk;

sock_put:
	sock_put(sk);
path_put:
	path_put(&path);
fail:
	return ERR_PTR(err);
}

static struct sock *unix_find_abstract(struct net *net,
				       struct sockaddr_un *sunaddr,
				       int addr_len, int type)
{
	unsigned int hash = unix_abstract_hash(sunaddr, addr_len, type);
	struct dentry *dentry;
	struct sock *sk;

	sk = unix_find_socket_byname(net, sunaddr, addr_len, hash);
	if (!sk)
		return ERR_PTR(-ECONNREFUSED);

	dentry = unix_sk(sk)->path.dentry;
	if (dentry)
		touch_atime(&unix_sk(sk)->path);

	return sk;
}

static struct sock *unix_find_other(struct net *net,
				    struct sockaddr_un *sunaddr,
				    int addr_len, int type)
{
	struct sock *sk;

	if (sunaddr->sun_path[0])
		sk = unix_find_bsd(sunaddr, addr_len, type);
	else
		sk = unix_find_abstract(net, sunaddr, addr_len, type);

	return sk;
}

static int unix_autobind(struct sock *sk)
{
	unsigned int new_hash, old_hash = sk->sk_hash;
	struct unix_sock *u = unix_sk(sk);
	struct net *net = sock_net(sk);
	struct unix_address *addr;
	u32 lastnum, ordernum;
	int err;

	err = mutex_lock_interruptible(&u->bindlock);
	if (err)
		return err;

	if (u->addr)
		goto out;

	err = -ENOMEM;
	addr = kzalloc(sizeof(*addr) +
		       offsetof(struct sockaddr_un, sun_path) + 16, GFP_KERNEL);
	if (!addr)
		goto out;

	addr->len = offsetof(struct sockaddr_un, sun_path) + 6;
	addr->name->sun_family = AF_UNIX;
	refcount_set(&addr->refcnt, 1);

	ordernum = get_random_u32();
	lastnum = ordernum & 0xFFFFF;
retry:
	ordernum = (ordernum + 1) & 0xFFFFF;
	sprintf(addr->name->sun_path + 1, "%05x", ordernum);

	new_hash = unix_abstract_hash(addr->name, addr->len, sk->sk_type);
	unix_table_double_lock(net, old_hash, new_hash);

	if (__unix_find_socket_byname(net, addr->name, addr->len, new_hash)) {
		unix_table_double_unlock(net, old_hash, new_hash);

		/* __unix_find_socket_byname() may take long time if many names
		 * are already in use.
		 */
		cond_resched();

		if (ordernum == lastnum) {
			/* Give up if all names seems to be in use. */
			err = -ENOSPC;
			unix_release_addr(addr);
			goto out;
		}

		goto retry;
	}

	__unix_set_addr_hash(net, sk, addr, new_hash);
	unix_table_double_unlock(net, old_hash, new_hash);
	err = 0;

out:	mutex_unlock(&u->bindlock);
	return err;
}

static int unix_bind_bsd(struct sock *sk, struct sockaddr_un *sunaddr,
			 int addr_len)
{
	umode_t mode = S_IFSOCK |
	       (SOCK_INODE(sk->sk_socket)->i_mode & ~current_umask());
	unsigned int new_hash, old_hash = sk->sk_hash;
	struct unix_sock *u = unix_sk(sk);
	struct net *net = sock_net(sk);
	struct mnt_idmap *idmap;
	struct unix_address *addr;
	struct dentry *dentry;
	struct path parent;
	int err;

	addr_len = unix_mkname_bsd(sunaddr, addr_len);
	addr = unix_create_addr(sunaddr, addr_len);
	if (!addr)
		return -ENOMEM;

	/*
	 * Get the parent directory, calculate the hash for last
	 * component.
	 */
	dentry = kern_path_create(AT_FDCWD, addr->name->sun_path, &parent, 0);
	if (IS_ERR(dentry)) {
		err = PTR_ERR(dentry);
		goto out;
	}

	/*
	 * All right, let's create it.
	 */
	idmap = mnt_idmap(parent.mnt);
	err = security_path_mknod(&parent, dentry, mode, 0);
	if (!err)
		err = vfs_mknod(idmap, d_inode(parent.dentry), dentry, mode, 0);
	if (err)
		goto out_path;
	err = mutex_lock_interruptible(&u->bindlock);
	if (err)
		goto out_unlink;
	if (u->addr)
		goto out_unlock;

	new_hash = unix_bsd_hash(d_backing_inode(dentry));
	unix_table_double_lock(net, old_hash, new_hash);
	u->path.mnt = mntget(parent.mnt);
	u->path.dentry = dget(dentry);
	__unix_set_addr_hash(net, sk, addr, new_hash);
	unix_table_double_unlock(net, old_hash, new_hash);
	unix_insert_bsd_socket(sk);
	mutex_unlock(&u->bindlock);
	done_path_create(&parent, dentry);
	return 0;

out_unlock:
	mutex_unlock(&u->bindlock);
	err = -EINVAL;
out_unlink:
	/* failed after successful mknod?  unlink what we'd created... */
	vfs_unlink(idmap, d_inode(parent.dentry), dentry, NULL);
out_path:
	done_path_create(&parent, dentry);
out:
	unix_release_addr(addr);
	return err == -EEXIST ? -EADDRINUSE : err;
}

static int unix_bind_abstract(struct sock *sk, struct sockaddr_un *sunaddr,
			      int addr_len)
{
	unsigned int new_hash, old_hash = sk->sk_hash;
	struct unix_sock *u = unix_sk(sk);
	struct net *net = sock_net(sk);
	struct unix_address *addr;
	int err;

	addr = unix_create_addr(sunaddr, addr_len);
	if (!addr)
		return -ENOMEM;

	err = mutex_lock_interruptible(&u->bindlock);
	if (err)
		goto out;

	if (u->addr) {
		err = -EINVAL;
		goto out_mutex;
	}

	new_hash = unix_abstract_hash(addr->name, addr->len, sk->sk_type);
	unix_table_double_lock(net, old_hash, new_hash);

	if (__unix_find_socket_byname(net, addr->name, addr->len, new_hash))
		goto out_spin;

	__unix_set_addr_hash(net, sk, addr, new_hash);
	unix_table_double_unlock(net, old_hash, new_hash);
	mutex_unlock(&u->bindlock);
	return 0;

out_spin:
	unix_table_double_unlock(net, old_hash, new_hash);
	err = -EADDRINUSE;
out_mutex:
	mutex_unlock(&u->bindlock);
out:
	unix_release_addr(addr);
	return err;
}

static int unix_bind(struct socket *sock, struct sockaddr *uaddr, int addr_len)
{
	struct sockaddr_un *sunaddr = (struct sockaddr_un *)uaddr;
	struct sock *sk = sock->sk;
	int err;

	if (addr_len == offsetof(struct sockaddr_un, sun_path) &&
	    sunaddr->sun_family == AF_UNIX)
		return unix_autobind(sk);

	err = unix_validate_addr(sunaddr, addr_len);
	if (err)
		return err;

	if (sunaddr->sun_path[0])
		err = unix_bind_bsd(sk, sunaddr, addr_len);
	else
		err = unix_bind_abstract(sk, sunaddr, addr_len);

	return err;
}

static void unix_state_double_lock(struct sock *sk1, struct sock *sk2)
{
	if (unlikely(sk1 == sk2) || !sk2) {
		unix_state_lock(sk1);
		return;
	}
	if (sk1 < sk2) {
		unix_state_lock(sk1);
		unix_state_lock_nested(sk2);
	} else {
		unix_state_lock(sk2);
		unix_state_lock_nested(sk1);
	}
}

static void unix_state_double_unlock(struct sock *sk1, struct sock *sk2)
{
	if (unlikely(sk1 == sk2) || !sk2) {
		unix_state_unlock(sk1);
		return;
	}
	unix_state_unlock(sk1);
	unix_state_unlock(sk2);
}

static int unix_dgram_connect(struct socket *sock, struct sockaddr *addr,
			      int alen, int flags)
{
	struct sockaddr_un *sunaddr = (struct sockaddr_un *)addr;
	struct sock *sk = sock->sk;
	struct sock *other;
	int err;

	err = -EINVAL;
	if (alen < offsetofend(struct sockaddr, sa_family))
		goto out;

	if (addr->sa_family != AF_UNSPEC) {
		err = unix_validate_addr(sunaddr, alen);
		if (err)
			goto out;

		if ((test_bit(SOCK_PASSCRED, &sock->flags) ||
		     test_bit(SOCK_PASSPIDFD, &sock->flags)) &&
		    !unix_sk(sk)->addr) {
			err = unix_autobind(sk);
			if (err)
				goto out;
		}

restart:
		other = unix_find_other(sock_net(sk), sunaddr, alen, sock->type);
		if (IS_ERR(other)) {
			err = PTR_ERR(other);
			goto out;
		}

		unix_state_double_lock(sk, other);

		/* Apparently VFS overslept socket death. Retry. */
		if (sock_flag(other, SOCK_DEAD)) {
			unix_state_double_unlock(sk, other);
			sock_put(other);
			goto restart;
		}

		err = -EPERM;
		if (!unix_may_send(sk, other))
			goto out_unlock;

		err = security_unix_may_send(sk->sk_socket, other->sk_socket);
		if (err)
			goto out_unlock;

		sk->sk_state = other->sk_state = TCP_ESTABLISHED;
	} else {
		/*
		 *	1003.1g breaking connected state with AF_UNSPEC
		 */
		other = NULL;
		unix_state_double_lock(sk, other);
	}

	/*
	 * If it was connected, reconnect.
	 */
	if (unix_peer(sk)) {
		struct sock *old_peer = unix_peer(sk);

		unix_peer(sk) = other;
		if (!other)
			sk->sk_state = TCP_CLOSE;
		unix_dgram_peer_wake_disconnect_wakeup(sk, old_peer);

		unix_state_double_unlock(sk, other);

		if (other != old_peer)
			unix_dgram_disconnected(sk, old_peer);
		sock_put(old_peer);
	} else {
		unix_peer(sk) = other;
		unix_state_double_unlock(sk, other);
	}

	return 0;

out_unlock:
	unix_state_double_unlock(sk, other);
	sock_put(other);
out:
	return err;
}

static long unix_wait_for_peer(struct sock *other, long timeo)
	__releases(&unix_sk(other)->lock)
{
	struct unix_sock *u = unix_sk(other);
	int sched;
	DEFINE_WAIT(wait);

	prepare_to_wait_exclusive(&u->peer_wait, &wait, TASK_INTERRUPTIBLE);

	sched = !sock_flag(other, SOCK_DEAD) &&
		!(other->sk_shutdown & RCV_SHUTDOWN) &&
		unix_recvq_full_lockless(other);

	unix_state_unlock(other);

	if (sched)
		timeo = schedule_timeout(timeo);

	finish_wait(&u->peer_wait, &wait);
	return timeo;
}

static int unix_stream_connect(struct socket *sock, struct sockaddr *uaddr,
			       int addr_len, int flags)
{
	struct sockaddr_un *sunaddr = (struct sockaddr_un *)uaddr;
	struct sock *sk = sock->sk, *newsk = NULL, *other = NULL;
	struct unix_sock *u = unix_sk(sk), *newu, *otheru;
	struct net *net = sock_net(sk);
	struct sk_buff *skb = NULL;
	long timeo;
	int err;
	int st;

	err = unix_validate_addr(sunaddr, addr_len);
	if (err)
		goto out;

	if ((test_bit(SOCK_PASSCRED, &sock->flags) ||
	     test_bit(SOCK_PASSPIDFD, &sock->flags)) && !u->addr) {
		err = unix_autobind(sk);
		if (err)
			goto out;
	}

	timeo = sock_sndtimeo(sk, flags & O_NONBLOCK);

	/* First of all allocate resources.
	   If we will make it after state is locked,
	   we will have to recheck all again in any case.
	 */

	/* create new sock for complete connection */
	newsk = unix_create1(net, NULL, 0, sock->type);
	if (IS_ERR(newsk)) {
		err = PTR_ERR(newsk);
		newsk = NULL;
		goto out;
	}

	err = -ENOMEM;

	/* Allocate skb for sending to listening sock */
	skb = sock_wmalloc(newsk, 1, 0, GFP_KERNEL);
	if (skb == NULL)
		goto out;

restart:
	/*  Find listening sock. */
	other = unix_find_other(net, sunaddr, addr_len, sk->sk_type);
	if (IS_ERR(other)) {
		err = PTR_ERR(other);
		other = NULL;
		goto out;
	}

	/* Latch state of peer */
	unix_state_lock(other);

	/* Apparently VFS overslept socket death. Retry. */
	if (sock_flag(other, SOCK_DEAD)) {
		unix_state_unlock(other);
		sock_put(other);
		goto restart;
	}

	err = -ECONNREFUSED;
	if (other->sk_state != TCP_LISTEN)
		goto out_unlock;
	if (other->sk_shutdown & RCV_SHUTDOWN)
		goto out_unlock;

	if (unix_recvq_full(other)) {
		err = -EAGAIN;
		if (!timeo)
			goto out_unlock;

		timeo = unix_wait_for_peer(other, timeo);

		err = sock_intr_errno(timeo);
		if (signal_pending(current))
			goto out;
		sock_put(other);
		goto restart;
	}

	/* Latch our state.

	   It is tricky place. We need to grab our state lock and cannot
	   drop lock on peer. It is dangerous because deadlock is
	   possible. Connect to self case and simultaneous
	   attempt to connect are eliminated by checking socket
	   state. other is TCP_LISTEN, if sk is TCP_LISTEN we
	   check this before attempt to grab lock.

	   Well, and we have to recheck the state after socket locked.
	 */
	st = sk->sk_state;

	switch (st) {
	case TCP_CLOSE:
		/* This is ok... continue with connect */
		break;
	case TCP_ESTABLISHED:
		/* Socket is already connected */
		err = -EISCONN;
		goto out_unlock;
	default:
		err = -EINVAL;
		goto out_unlock;
	}

	unix_state_lock_nested(sk);

	if (sk->sk_state != st) {
		unix_state_unlock(sk);
		unix_state_unlock(other);
		sock_put(other);
		goto restart;
	}

	err = security_unix_stream_connect(sk, other, newsk);
	if (err) {
		unix_state_unlock(sk);
		goto out_unlock;
	}

	/* The way is open! Fastly set all the necessary fields... */

	sock_hold(sk);
	unix_peer(newsk)	= sk;
	newsk->sk_state		= TCP_ESTABLISHED;
	newsk->sk_type		= sk->sk_type;
	init_peercred(newsk);
	newu = unix_sk(newsk);
	RCU_INIT_POINTER(newsk->sk_wq, &newu->peer_wq);
	otheru = unix_sk(other);

	/* copy address information from listening to new sock
	 *
	 * The contents of *(otheru->addr) and otheru->path
	 * are seen fully set up here, since we have found
	 * otheru in hash under its lock.  Insertion into the
	 * hash chain we'd found it in had been done in an
	 * earlier critical area protected by the chain's lock,
	 * the same one where we'd set *(otheru->addr) contents,
	 * as well as otheru->path and otheru->addr itself.
	 *
	 * Using smp_store_release() here to set newu->addr
	 * is enough to make those stores, as well as stores
	 * to newu->path visible to anyone who gets newu->addr
	 * by smp_load_acquire().  IOW, the same warranties
	 * as for unix_sock instances bound in unix_bind() or
	 * in unix_autobind().
	 */
	if (otheru->path.dentry) {
		path_get(&otheru->path);
		newu->path = otheru->path;
	}
	refcount_inc(&otheru->addr->refcnt);
	smp_store_release(&newu->addr, otheru->addr);

	/* Set credentials */
	copy_peercred(sk, other);

	sock->state	= SS_CONNECTED;
	sk->sk_state	= TCP_ESTABLISHED;
	sock_hold(newsk);

	smp_mb__after_atomic();	/* sock_hold() does an atomic_inc() */
	unix_peer(sk)	= newsk;

	unix_state_unlock(sk);

	/* take ten and send info to listening sock */
	spin_lock(&other->sk_receive_queue.lock);
	__skb_queue_tail(&other->sk_receive_queue, skb);
	spin_unlock(&other->sk_receive_queue.lock);
	unix_state_unlock(other);
	other->sk_data_ready(other);
	sock_put(other);
	return 0;

out_unlock:
	if (other)
		unix_state_unlock(other);

out:
	kfree_skb(skb);
	if (newsk)
		unix_release_sock(newsk, 0);
	if (other)
		sock_put(other);
	return err;
}

static int unix_socketpair(struct socket *socka, struct socket *sockb)
{
	struct sock *ska = socka->sk, *skb = sockb->sk;

	/* Join our sockets back to back */
	sock_hold(ska);
	sock_hold(skb);
	unix_peer(ska) = skb;
	unix_peer(skb) = ska;
	init_peercred(ska);
	init_peercred(skb);

	ska->sk_state = TCP_ESTABLISHED;
	skb->sk_state = TCP_ESTABLISHED;
	socka->state  = SS_CONNECTED;
	sockb->state  = SS_CONNECTED;
	return 0;
}

static void unix_sock_inherit_flags(const struct socket *old,
				    struct socket *new)
{
	if (test_bit(SOCK_PASSCRED, &old->flags))
		set_bit(SOCK_PASSCRED, &new->flags);
	if (test_bit(SOCK_PASSPIDFD, &old->flags))
		set_bit(SOCK_PASSPIDFD, &new->flags);
	if (test_bit(SOCK_PASSSEC, &old->flags))
		set_bit(SOCK_PASSSEC, &new->flags);
}

static int unix_accept(struct socket *sock, struct socket *newsock, int flags,
		       bool kern)
{
	struct sock *sk = sock->sk;
	struct sock *tsk;
	struct sk_buff *skb;
	int err;

	err = -EOPNOTSUPP;
	if (sock->type != SOCK_STREAM && sock->type != SOCK_SEQPACKET)
		goto out;

	err = -EINVAL;
	if (sk->sk_state != TCP_LISTEN)
		goto out;

	/* If socket state is TCP_LISTEN it cannot change (for now...),
	 * so that no locks are necessary.
	 */

	skb = skb_recv_datagram(sk, (flags & O_NONBLOCK) ? MSG_DONTWAIT : 0,
				&err);
	if (!skb) {
		/* This means receive shutdown. */
		if (err == 0)
			err = -EINVAL;
		goto out;
	}

	tsk = skb->sk;
	skb_free_datagram(sk, skb);
	wake_up_interruptible(&unix_sk(sk)->peer_wait);

	/* attach accepted sock to socket */
	unix_state_lock(tsk);
	newsock->state = SS_CONNECTED;
	unix_sock_inherit_flags(sock, newsock);
	sock_graft(tsk, newsock);
	unix_state_unlock(tsk);
	return 0;

out:
	return err;
}


static int unix_getname(struct socket *sock, struct sockaddr *uaddr, int peer)
{
	struct sock *sk = sock->sk;
	struct unix_address *addr;
	DECLARE_SOCKADDR(struct sockaddr_un *, sunaddr, uaddr);
	int err = 0;

	if (peer) {
		sk = unix_peer_get(sk);

		err = -ENOTCONN;
		if (!sk)
			goto out;
		err = 0;
	} else {
		sock_hold(sk);
	}

	addr = smp_load_acquire(&unix_sk(sk)->addr);
	if (!addr) {
		sunaddr->sun_family = AF_UNIX;
		sunaddr->sun_path[0] = 0;
		err = offsetof(struct sockaddr_un, sun_path);
	} else {
		err = addr->len;
		memcpy(sunaddr, addr->name, addr->len);
	}
	sock_put(sk);
out:
	return err;
}

static void unix_peek_fds(struct scm_cookie *scm, struct sk_buff *skb)
{
	scm->fp = scm_fp_dup(UNIXCB(skb).fp);

	/*
	 * Garbage collection of unix sockets starts by selecting a set of
	 * candidate sockets which have reference only from being in flight
	 * (total_refs == inflight_refs).  This condition is checked once during
	 * the candidate collection phase, and candidates are marked as such, so
	 * that non-candidates can later be ignored.  While inflight_refs is
	 * protected by unix_gc_lock, total_refs (file count) is not, hence this
	 * is an instantaneous decision.
	 *
	 * Once a candidate, however, the socket must not be reinstalled into a
	 * file descriptor while the garbage collection is in progress.
	 *
	 * If the above conditions are met, then the directed graph of
	 * candidates (*) does not change while unix_gc_lock is held.
	 *
	 * Any operations that changes the file count through file descriptors
	 * (dup, close, sendmsg) does not change the graph since candidates are
	 * not installed in fds.
	 *
	 * Dequeing a candidate via recvmsg would install it into an fd, but
	 * that takes unix_gc_lock to decrement the inflight count, so it's
	 * serialized with garbage collection.
	 *
	 * MSG_PEEK is special in that it does not change the inflight count,
	 * yet does install the socket into an fd.  The following lock/unlock
	 * pair is to ensure serialization with garbage collection.  It must be
	 * done between incrementing the file count and installing the file into
	 * an fd.
	 *
	 * If garbage collection starts after the barrier provided by the
	 * lock/unlock, then it will see the elevated refcount and not mark this
	 * as a candidate.  If a garbage collection is already in progress
	 * before the file count was incremented, then the lock/unlock pair will
	 * ensure that garbage collection is finished before progressing to
	 * installing the fd.
	 *
	 * (*) A -> B where B is on the queue of A or B is on the queue of C
	 * which is on the queue of listening socket A.
	 */
	spin_lock(&unix_gc_lock);
	spin_unlock(&unix_gc_lock);
}

static int unix_scm_to_skb(struct scm_cookie *scm, struct sk_buff *skb, bool send_fds)
{
	int err = 0;

	UNIXCB(skb).pid  = get_pid(scm->pid);
	UNIXCB(skb).uid = scm->creds.uid;
	UNIXCB(skb).gid = scm->creds.gid;
	UNIXCB(skb).fp = NULL;
	unix_get_secdata(scm, skb);
	if (scm->fp && send_fds)
		err = unix_attach_fds(scm, skb);

	skb->destructor = unix_destruct_scm;
	return err;
}

static bool unix_passcred_enabled(const struct socket *sock,
				  const struct sock *other)
{
	return test_bit(SOCK_PASSCRED, &sock->flags) ||
	       test_bit(SOCK_PASSPIDFD, &sock->flags) ||
	       !other->sk_socket ||
	       test_bit(SOCK_PASSCRED, &other->sk_socket->flags) ||
	       test_bit(SOCK_PASSPIDFD, &other->sk_socket->flags);
}

/*
 * Some apps rely on write() giving SCM_CREDENTIALS
 * We include credentials if source or destination socket
 * asserted SOCK_PASSCRED.
 */
static void maybe_add_creds(struct sk_buff *skb, const struct socket *sock,
			    const struct sock *other)
{
	if (UNIXCB(skb).pid)
		return;
	if (unix_passcred_enabled(sock, other)) {
		UNIXCB(skb).pid  = get_pid(task_tgid(current));
		current_uid_gid(&UNIXCB(skb).uid, &UNIXCB(skb).gid);
	}
}

static bool unix_skb_scm_eq(struct sk_buff *skb,
			    struct scm_cookie *scm)
{
	return UNIXCB(skb).pid == scm->pid &&
	       uid_eq(UNIXCB(skb).uid, scm->creds.uid) &&
	       gid_eq(UNIXCB(skb).gid, scm->creds.gid) &&
	       unix_secdata_eq(scm, skb);
}

static void scm_stat_add(struct sock *sk, struct sk_buff *skb)
{
	struct scm_fp_list *fp = UNIXCB(skb).fp;
	struct unix_sock *u = unix_sk(sk);

	if (unlikely(fp && fp->count))
		atomic_add(fp->count, &u->scm_stat.nr_fds);
}

static void scm_stat_del(struct sock *sk, struct sk_buff *skb)
{
	struct scm_fp_list *fp = UNIXCB(skb).fp;
	struct unix_sock *u = unix_sk(sk);

	if (unlikely(fp && fp->count))
		atomic_sub(fp->count, &u->scm_stat.nr_fds);
}

/*
 *	Send AF_UNIX data.
 */

static int unix_dgram_sendmsg(struct socket *sock, struct msghdr *msg,
			      size_t len)
{
	DECLARE_SOCKADDR(struct sockaddr_un *, sunaddr, msg->msg_name);
	struct sock *sk = sock->sk, *other = NULL;
	struct unix_sock *u = unix_sk(sk);
	struct scm_cookie scm;
	struct sk_buff *skb;
	int data_len = 0;
	int sk_locked;
	long timeo;
	int err;

	wait_for_unix_gc();
	err = scm_send(sock, msg, &scm, false);
	if (err < 0)
		return err;

	err = -EOPNOTSUPP;
	if (msg->msg_flags&MSG_OOB)
		goto out;

	if (msg->msg_namelen) {
		err = unix_validate_addr(sunaddr, msg->msg_namelen);
		if (err)
			goto out;
	} else {
		sunaddr = NULL;
		err = -ENOTCONN;
		other = unix_peer_get(sk);
		if (!other)
			goto out;
	}

	if ((test_bit(SOCK_PASSCRED, &sock->flags) ||
	     test_bit(SOCK_PASSPIDFD, &sock->flags)) && !u->addr) {
		err = unix_autobind(sk);
		if (err)
			goto out;
	}

	err = -EMSGSIZE;
	if (len > sk->sk_sndbuf - 32)
		goto out;

	if (len > SKB_MAX_ALLOC) {
		data_len = min_t(size_t,
				 len - SKB_MAX_ALLOC,
				 MAX_SKB_FRAGS * PAGE_SIZE);
		data_len = PAGE_ALIGN(data_len);

		BUILD_BUG_ON(SKB_MAX_ALLOC < PAGE_SIZE);
	}

	skb = sock_alloc_send_pskb(sk, len - data_len, data_len,
				   msg->msg_flags & MSG_DONTWAIT, &err,
				   PAGE_ALLOC_COSTLY_ORDER);
	if (skb == NULL)
		goto out;

	err = unix_scm_to_skb(&scm, skb, true);
	if (err < 0)
		goto out_free;

	skb_put(skb, len - data_len);
	skb->data_len = data_len;
	skb->len = len;
	err = skb_copy_datagram_from_iter(skb, 0, &msg->msg_iter, len);
	if (err)
		goto out_free;

	timeo = sock_sndtimeo(sk, msg->msg_flags & MSG_DONTWAIT);

restart:
	if (!other) {
		err = -ECONNRESET;
		if (sunaddr == NULL)
			goto out_free;

		other = unix_find_other(sock_net(sk), sunaddr, msg->msg_namelen,
					sk->sk_type);
		if (IS_ERR(other)) {
			err = PTR_ERR(other);
			other = NULL;
			goto out_free;
		}
	}

	if (sk_filter(other, skb) < 0) {
		/* Toss the packet but do not return any error to the sender */
		err = len;
		goto out_free;
	}

	sk_locked = 0;
	unix_state_lock(other);
restart_locked:
	err = -EPERM;
	if (!unix_may_send(sk, other))
		goto out_unlock;

	if (unlikely(sock_flag(other, SOCK_DEAD))) {
		/*
		 *	Check with 1003.1g - what should
		 *	datagram error
		 */
		unix_state_unlock(other);
		sock_put(other);

		if (!sk_locked)
			unix_state_lock(sk);

		err = 0;
		if (sk->sk_type == SOCK_SEQPACKET) {
			/* We are here only when racing with unix_release_sock()
			 * is clearing @other. Never change state to TCP_CLOSE
			 * unlike SOCK_DGRAM wants.
			 */
			unix_state_unlock(sk);
			err = -EPIPE;
		} else if (unix_peer(sk) == other) {
			unix_peer(sk) = NULL;
			unix_dgram_peer_wake_disconnect_wakeup(sk, other);

			sk->sk_state = TCP_CLOSE;
			unix_state_unlock(sk);

			unix_dgram_disconnected(sk, other);
			sock_put(other);
			err = -ECONNREFUSED;
		} else {
			unix_state_unlock(sk);
		}

		other = NULL;
		if (err)
			goto out_free;
		goto restart;
	}

	err = -EPIPE;
	if (other->sk_shutdown & RCV_SHUTDOWN)
		goto out_unlock;

	if (sk->sk_type != SOCK_SEQPACKET) {
		err = security_unix_may_send(sk->sk_socket, other->sk_socket);
		if (err)
			goto out_unlock;
	}

	/* other == sk && unix_peer(other) != sk if
	 * - unix_peer(sk) == NULL, destination address bound to sk
	 * - unix_peer(sk) == sk by time of get but disconnected before lock
	 */
	if (other != sk &&
	    unlikely(unix_peer(other) != sk &&
	    unix_recvq_full_lockless(other))) {
		if (timeo) {
			timeo = unix_wait_for_peer(other, timeo);

			err = sock_intr_errno(timeo);
			if (signal_pending(current))
				goto out_free;

			goto restart;
		}

		if (!sk_locked) {
			unix_state_unlock(other);
			unix_state_double_lock(sk, other);
		}

		if (unix_peer(sk) != other ||
		    unix_dgram_peer_wake_me(sk, other)) {
			err = -EAGAIN;
			sk_locked = 1;
			goto out_unlock;
		}

		if (!sk_locked) {
			sk_locked = 1;
			goto restart_locked;
		}
	}

	if (unlikely(sk_locked))
		unix_state_unlock(sk);

	if (sock_flag(other, SOCK_RCVTSTAMP))
		__net_timestamp(skb);
	maybe_add_creds(skb, sock, other);
	scm_stat_add(other, skb);
	skb_queue_tail(&other->sk_receive_queue, skb);
	unix_state_unlock(other);
	other->sk_data_ready(other);
	sock_put(other);
	scm_destroy(&scm);
	return len;

out_unlock:
	if (sk_locked)
		unix_state_unlock(sk);
	unix_state_unlock(other);
out_free:
	kfree_skb(skb);
out:
	if (other)
		sock_put(other);
	scm_destroy(&scm);
	return err;
}

/* We use paged skbs for stream sockets, and limit occupancy to 32768
 * bytes, and a minimum of a full page.
 */
#define UNIX_SKB_FRAGS_SZ (PAGE_SIZE << get_order(32768))

#if IS_ENABLED(CONFIG_AF_UNIX_OOB)
static int queue_oob(struct socket *sock, struct msghdr *msg, struct sock *other,
		     struct scm_cookie *scm, bool fds_sent)
{
	struct unix_sock *ousk = unix_sk(other);
	struct sk_buff *skb;
	int err = 0;

	skb = sock_alloc_send_skb(sock->sk, 1, msg->msg_flags & MSG_DONTWAIT, &err);

	if (!skb)
		return err;

	err = unix_scm_to_skb(scm, skb, !fds_sent);
	if (err < 0) {
		kfree_skb(skb);
		return err;
	}
	skb_put(skb, 1);
	err = skb_copy_datagram_from_iter(skb, 0, &msg->msg_iter, 1);

	if (err) {
		kfree_skb(skb);
		return err;
	}

	unix_state_lock(other);

	if (sock_flag(other, SOCK_DEAD) ||
	    (other->sk_shutdown & RCV_SHUTDOWN)) {
		unix_state_unlock(other);
		kfree_skb(skb);
		return -EPIPE;
	}

	maybe_add_creds(skb, sock, other);
	skb_get(skb);

	if (ousk->oob_skb)
		consume_skb(ousk->oob_skb);

	WRITE_ONCE(ousk->oob_skb, skb);

	scm_stat_add(other, skb);
	skb_queue_tail(&other->sk_receive_queue, skb);
	sk_send_sigurg(other);
	unix_state_unlock(other);
	other->sk_data_ready(other);

	return err;
}
#endif

static int unix_stream_sendmsg(struct socket *sock, struct msghdr *msg,
			       size_t len)
{
	struct sock *sk = sock->sk;
	struct sock *other = NULL;
	int err, size;
	struct sk_buff *skb;
	int sent = 0;
	struct scm_cookie scm;
	bool fds_sent = false;
	int data_len;

	wait_for_unix_gc();
	err = scm_send(sock, msg, &scm, false);
	if (err < 0)
		return err;

	err = -EOPNOTSUPP;
	if (msg->msg_flags & MSG_OOB) {
#if IS_ENABLED(CONFIG_AF_UNIX_OOB)
		if (len)
			len--;
		else
#endif
			goto out_err;
	}

	if (msg->msg_namelen) {
		err = sk->sk_state == TCP_ESTABLISHED ? -EISCONN : -EOPNOTSUPP;
		goto out_err;
	} else {
		err = -ENOTCONN;
		other = unix_peer(sk);
		if (!other)
			goto out_err;
	}

	if (sk->sk_shutdown & SEND_SHUTDOWN)
		goto pipe_err;

	while (sent < len) {
		size = len - sent;

		if (unlikely(msg->msg_flags & MSG_SPLICE_PAGES)) {
			skb = sock_alloc_send_pskb(sk, 0, 0,
						   msg->msg_flags & MSG_DONTWAIT,
						   &err, 0);
		} else {
			/* Keep two messages in the pipe so it schedules better */
			size = min_t(int, size, (sk->sk_sndbuf >> 1) - 64);

			/* allow fallback to order-0 allocations */
			size = min_t(int, size, SKB_MAX_HEAD(0) + UNIX_SKB_FRAGS_SZ);

			data_len = max_t(int, 0, size - SKB_MAX_HEAD(0));

			data_len = min_t(size_t, size, PAGE_ALIGN(data_len));

			skb = sock_alloc_send_pskb(sk, size - data_len, data_len,
						   msg->msg_flags & MSG_DONTWAIT, &err,
						   get_order(UNIX_SKB_FRAGS_SZ));
		}
		if (!skb)
			goto out_err;

		/* Only send the fds in the first buffer */
		err = unix_scm_to_skb(&scm, skb, !fds_sent);
		if (err < 0) {
			kfree_skb(skb);
			goto out_err;
		}
		fds_sent = true;

		if (unlikely(msg->msg_flags & MSG_SPLICE_PAGES)) {
			err = skb_splice_from_iter(skb, &msg->msg_iter, size,
						   sk->sk_allocation);
			if (err < 0) {
				kfree_skb(skb);
				goto out_err;
			}
			size = err;
			refcount_add(size, &sk->sk_wmem_alloc);
		} else {
			skb_put(skb, size - data_len);
			skb->data_len = data_len;
			skb->len = size;
			err = skb_copy_datagram_from_iter(skb, 0, &msg->msg_iter, size);
			if (err) {
				kfree_skb(skb);
				goto out_err;
			}
		}

		unix_state_lock(other);

		if (sock_flag(other, SOCK_DEAD) ||
		    (other->sk_shutdown & RCV_SHUTDOWN))
			goto pipe_err_free;

		maybe_add_creds(skb, sock, other);
		scm_stat_add(other, skb);
		skb_queue_tail(&other->sk_receive_queue, skb);
		unix_state_unlock(other);
		other->sk_data_ready(other);
		sent += size;
	}

#if IS_ENABLED(CONFIG_AF_UNIX_OOB)
	if (msg->msg_flags & MSG_OOB) {
		err = queue_oob(sock, msg, other, &scm, fds_sent);
		if (err)
			goto out_err;
		sent++;
	}
#endif

	scm_destroy(&scm);

	return sent;

pipe_err_free:
	unix_state_unlock(other);
	kfree_skb(skb);
pipe_err:
	if (sent == 0 && !(msg->msg_flags&MSG_NOSIGNAL))
		send_sig(SIGPIPE, current, 0);
	err = -EPIPE;
out_err:
	scm_destroy(&scm);
	return sent ? : err;
}

<<<<<<< HEAD
static ssize_t unix_stream_sendpage(struct socket *socket, struct page *page,
				    int offset, size_t size, int flags)
{
	int err;
	bool send_sigpipe = false;
	bool init_scm = true;
	struct scm_cookie scm;
	struct sock *other, *sk = socket->sk;
	struct sk_buff *skb, *newskb = NULL, *tail = NULL;

	if (flags & MSG_OOB)
		return -EOPNOTSUPP;

	other = unix_peer(sk);
	if (!other || sk->sk_state != TCP_ESTABLISHED)
		return -ENOTCONN;

	if (false) {
alloc_skb:
		spin_unlock(&other->sk_receive_queue.lock);
		unix_state_unlock(other);
		mutex_unlock(&unix_sk(other)->iolock);
		newskb = sock_alloc_send_pskb(sk, 0, 0, flags & MSG_DONTWAIT,
					      &err, 0);
		if (!newskb)
			goto err;
	}

	/* we must acquire iolock as we modify already present
	 * skbs in the sk_receive_queue and mess with skb->len
	 */
	err = mutex_lock_interruptible(&unix_sk(other)->iolock);
	if (err) {
		err = flags & MSG_DONTWAIT ? -EAGAIN : -ERESTARTSYS;
		goto err;
	}

	if (sk->sk_shutdown & SEND_SHUTDOWN) {
		err = -EPIPE;
		send_sigpipe = true;
		goto err_unlock;
	}

	unix_state_lock(other);

	if (sock_flag(other, SOCK_DEAD) ||
	    other->sk_shutdown & RCV_SHUTDOWN) {
		err = -EPIPE;
		send_sigpipe = true;
		goto err_state_unlock;
	}

	if (init_scm) {
		err = maybe_init_creds(&scm, socket, other);
		if (err)
			goto err_state_unlock;
		init_scm = false;
	}

	spin_lock(&other->sk_receive_queue.lock);
	skb = skb_peek_tail(&other->sk_receive_queue);
	if (tail && tail == skb) {
		skb = newskb;
	} else if (!skb || !unix_skb_scm_eq(skb, &scm)) {
		if (newskb) {
			skb = newskb;
		} else {
			tail = skb;
			goto alloc_skb;
		}
	} else if (newskb) {
		/* this is fast path, we don't necessarily need to
		 * call to kfree_skb even though with newskb == NULL
		 * this - does no harm
		 */
		consume_skb(newskb);
		newskb = NULL;
	}

	if (skb_append_pagefrags(skb, page, offset, size)) {
		tail = skb;
		goto alloc_skb;
	}

	skb->len += size;
	skb->data_len += size;
	skb->truesize += size;
	refcount_add(size, &sk->sk_wmem_alloc);

	if (newskb) {
		unix_scm_to_skb(&scm, skb, false);
		__skb_queue_tail(&other->sk_receive_queue, newskb);
	}

	spin_unlock(&other->sk_receive_queue.lock);
	unix_state_unlock(other);
	mutex_unlock(&unix_sk(other)->iolock);

	other->sk_data_ready(other);
	scm_destroy(&scm);
	return size;

err_state_unlock:
	unix_state_unlock(other);
err_unlock:
	mutex_unlock(&unix_sk(other)->iolock);
err:
	kfree_skb(newskb);
	if (send_sigpipe && !(flags & MSG_NOSIGNAL))
		send_sig(SIGPIPE, current, 0);
	if (!init_scm)
		scm_destroy(&scm);
	return err;
}

=======
>>>>>>> 238589d0
static int unix_seqpacket_sendmsg(struct socket *sock, struct msghdr *msg,
				  size_t len)
{
	int err;
	struct sock *sk = sock->sk;

	err = sock_error(sk);
	if (err)
		return err;

	if (sk->sk_state != TCP_ESTABLISHED)
		return -ENOTCONN;

	if (msg->msg_namelen)
		msg->msg_namelen = 0;

	return unix_dgram_sendmsg(sock, msg, len);
}

static int unix_seqpacket_recvmsg(struct socket *sock, struct msghdr *msg,
				  size_t size, int flags)
{
	struct sock *sk = sock->sk;

	if (sk->sk_state != TCP_ESTABLISHED)
		return -ENOTCONN;

	return unix_dgram_recvmsg(sock, msg, size, flags);
}

static void unix_copy_addr(struct msghdr *msg, struct sock *sk)
{
	struct unix_address *addr = smp_load_acquire(&unix_sk(sk)->addr);

	if (addr) {
		msg->msg_namelen = addr->len;
		memcpy(msg->msg_name, addr->name, addr->len);
	}
}

int __unix_dgram_recvmsg(struct sock *sk, struct msghdr *msg, size_t size,
			 int flags)
{
	struct scm_cookie scm;
	struct socket *sock = sk->sk_socket;
	struct unix_sock *u = unix_sk(sk);
	struct sk_buff *skb, *last;
	long timeo;
	int skip;
	int err;

	err = -EOPNOTSUPP;
	if (flags&MSG_OOB)
		goto out;

	timeo = sock_rcvtimeo(sk, flags & MSG_DONTWAIT);

	do {
		mutex_lock(&u->iolock);

		skip = sk_peek_offset(sk, flags);
		skb = __skb_try_recv_datagram(sk, &sk->sk_receive_queue, flags,
					      &skip, &err, &last);
		if (skb) {
			if (!(flags & MSG_PEEK))
				scm_stat_del(sk, skb);
			break;
		}

		mutex_unlock(&u->iolock);

		if (err != -EAGAIN)
			break;
	} while (timeo &&
		 !__skb_wait_for_more_packets(sk, &sk->sk_receive_queue,
					      &err, &timeo, last));

	if (!skb) { /* implies iolock unlocked */
		unix_state_lock(sk);
		/* Signal EOF on disconnected non-blocking SEQPACKET socket. */
		if (sk->sk_type == SOCK_SEQPACKET && err == -EAGAIN &&
		    (sk->sk_shutdown & RCV_SHUTDOWN))
			err = 0;
		unix_state_unlock(sk);
		goto out;
	}

	if (wq_has_sleeper(&u->peer_wait))
		wake_up_interruptible_sync_poll(&u->peer_wait,
						EPOLLOUT | EPOLLWRNORM |
						EPOLLWRBAND);

	if (msg->msg_name)
		unix_copy_addr(msg, skb->sk);

	if (size > skb->len - skip)
		size = skb->len - skip;
	else if (size < skb->len - skip)
		msg->msg_flags |= MSG_TRUNC;

	err = skb_copy_datagram_msg(skb, skip, msg, size);
	if (err)
		goto out_free;

	if (sock_flag(sk, SOCK_RCVTSTAMP))
		__sock_recv_timestamp(msg, sk, skb);

	memset(&scm, 0, sizeof(scm));

	scm_set_cred(&scm, UNIXCB(skb).pid, UNIXCB(skb).uid, UNIXCB(skb).gid);
	unix_set_secdata(&scm, skb);

	if (!(flags & MSG_PEEK)) {
		if (UNIXCB(skb).fp)
			unix_detach_fds(&scm, skb);

		sk_peek_offset_bwd(sk, skb->len);
	} else {
		/* It is questionable: on PEEK we could:
		   - do not return fds - good, but too simple 8)
		   - return fds, and do not return them on read (old strategy,
		     apparently wrong)
		   - clone fds (I chose it for now, it is the most universal
		     solution)

		   POSIX 1003.1g does not actually define this clearly
		   at all. POSIX 1003.1g doesn't define a lot of things
		   clearly however!

		*/

		sk_peek_offset_fwd(sk, size);

		if (UNIXCB(skb).fp)
			unix_peek_fds(&scm, skb);
	}
	err = (flags & MSG_TRUNC) ? skb->len - skip : size;

	scm_recv_unix(sock, msg, &scm, flags);

out_free:
	skb_free_datagram(sk, skb);
	mutex_unlock(&u->iolock);
out:
	return err;
}

static int unix_dgram_recvmsg(struct socket *sock, struct msghdr *msg, size_t size,
			      int flags)
{
	struct sock *sk = sock->sk;

#ifdef CONFIG_BPF_SYSCALL
	const struct proto *prot = READ_ONCE(sk->sk_prot);

	if (prot != &unix_dgram_proto)
		return prot->recvmsg(sk, msg, size, flags, NULL);
#endif
	return __unix_dgram_recvmsg(sk, msg, size, flags);
}

static int unix_read_skb(struct sock *sk, skb_read_actor_t recv_actor)
{
	struct unix_sock *u = unix_sk(sk);
	struct sk_buff *skb;
	int err;

	mutex_lock(&u->iolock);
	skb = skb_recv_datagram(sk, MSG_DONTWAIT, &err);
	mutex_unlock(&u->iolock);
	if (!skb)
		return err;

	return recv_actor(sk, skb);
}

/*
 *	Sleep until more data has arrived. But check for races..
 */
static long unix_stream_data_wait(struct sock *sk, long timeo,
				  struct sk_buff *last, unsigned int last_len,
				  bool freezable)
{
	unsigned int state = TASK_INTERRUPTIBLE | freezable * TASK_FREEZABLE;
	struct sk_buff *tail;
	DEFINE_WAIT(wait);

	unix_state_lock(sk);

	for (;;) {
		prepare_to_wait(sk_sleep(sk), &wait, state);

		tail = skb_peek_tail(&sk->sk_receive_queue);
		if (tail != last ||
		    (tail && tail->len != last_len) ||
		    sk->sk_err ||
		    (sk->sk_shutdown & RCV_SHUTDOWN) ||
		    signal_pending(current) ||
		    !timeo)
			break;

		sk_set_bit(SOCKWQ_ASYNC_WAITDATA, sk);
		unix_state_unlock(sk);
		timeo = schedule_timeout(timeo);
		unix_state_lock(sk);

		if (sock_flag(sk, SOCK_DEAD))
			break;

		sk_clear_bit(SOCKWQ_ASYNC_WAITDATA, sk);
	}

	finish_wait(sk_sleep(sk), &wait);
	unix_state_unlock(sk);
	return timeo;
}

static unsigned int unix_skb_len(const struct sk_buff *skb)
{
	return skb->len - UNIXCB(skb).consumed;
}

struct unix_stream_read_state {
	int (*recv_actor)(struct sk_buff *, int, int,
			  struct unix_stream_read_state *);
	struct socket *socket;
	struct msghdr *msg;
	struct pipe_inode_info *pipe;
	size_t size;
	int flags;
	unsigned int splice_flags;
};

#if IS_ENABLED(CONFIG_AF_UNIX_OOB)
static int unix_stream_recv_urg(struct unix_stream_read_state *state)
{
	struct socket *sock = state->socket;
	struct sock *sk = sock->sk;
	struct unix_sock *u = unix_sk(sk);
	int chunk = 1;
	struct sk_buff *oob_skb;

	mutex_lock(&u->iolock);
	unix_state_lock(sk);

	if (sock_flag(sk, SOCK_URGINLINE) || !u->oob_skb) {
		unix_state_unlock(sk);
		mutex_unlock(&u->iolock);
		return -EINVAL;
	}

	oob_skb = u->oob_skb;

	if (!(state->flags & MSG_PEEK))
		WRITE_ONCE(u->oob_skb, NULL);

	unix_state_unlock(sk);

	chunk = state->recv_actor(oob_skb, 0, chunk, state);

	if (!(state->flags & MSG_PEEK)) {
		UNIXCB(oob_skb).consumed += 1;
		kfree_skb(oob_skb);
	}

	mutex_unlock(&u->iolock);

	if (chunk < 0)
		return -EFAULT;

	state->msg->msg_flags |= MSG_OOB;
	return 1;
}

static struct sk_buff *manage_oob(struct sk_buff *skb, struct sock *sk,
				  int flags, int copied)
{
	struct unix_sock *u = unix_sk(sk);

	if (!unix_skb_len(skb) && !(flags & MSG_PEEK)) {
		skb_unlink(skb, &sk->sk_receive_queue);
		consume_skb(skb);
		skb = NULL;
	} else {
		if (skb == u->oob_skb) {
			if (copied) {
				skb = NULL;
			} else if (sock_flag(sk, SOCK_URGINLINE)) {
				if (!(flags & MSG_PEEK)) {
					WRITE_ONCE(u->oob_skb, NULL);
					consume_skb(skb);
				}
			} else if (!(flags & MSG_PEEK)) {
				skb_unlink(skb, &sk->sk_receive_queue);
				consume_skb(skb);
				skb = skb_peek(&sk->sk_receive_queue);
			}
		}
	}
	return skb;
}
#endif

static int unix_stream_read_skb(struct sock *sk, skb_read_actor_t recv_actor)
{
	if (unlikely(sk->sk_state != TCP_ESTABLISHED))
		return -ENOTCONN;

	return unix_read_skb(sk, recv_actor);
}

static int unix_stream_read_generic(struct unix_stream_read_state *state,
				    bool freezable)
{
	struct scm_cookie scm;
	struct socket *sock = state->socket;
	struct sock *sk = sock->sk;
	struct unix_sock *u = unix_sk(sk);
	int copied = 0;
	int flags = state->flags;
	int noblock = flags & MSG_DONTWAIT;
	bool check_creds = false;
	int target;
	int err = 0;
	long timeo;
	int skip;
	size_t size = state->size;
	unsigned int last_len;

	if (unlikely(sk->sk_state != TCP_ESTABLISHED)) {
		err = -EINVAL;
		goto out;
	}

	if (unlikely(flags & MSG_OOB)) {
		err = -EOPNOTSUPP;
#if IS_ENABLED(CONFIG_AF_UNIX_OOB)
		err = unix_stream_recv_urg(state);
#endif
		goto out;
	}

	target = sock_rcvlowat(sk, flags & MSG_WAITALL, size);
	timeo = sock_rcvtimeo(sk, noblock);

	memset(&scm, 0, sizeof(scm));

	/* Lock the socket to prevent queue disordering
	 * while sleeps in memcpy_tomsg
	 */
	mutex_lock(&u->iolock);

	skip = max(sk_peek_offset(sk, flags), 0);

	do {
		int chunk;
		bool drop_skb;
		struct sk_buff *skb, *last;

redo:
		unix_state_lock(sk);
		if (sock_flag(sk, SOCK_DEAD)) {
			err = -ECONNRESET;
			goto unlock;
		}
		last = skb = skb_peek(&sk->sk_receive_queue);
		last_len = last ? last->len : 0;

#if IS_ENABLED(CONFIG_AF_UNIX_OOB)
		if (skb) {
			skb = manage_oob(skb, sk, flags, copied);
			if (!skb) {
				unix_state_unlock(sk);
				if (copied)
					break;
				goto redo;
			}
		}
#endif
again:
		if (skb == NULL) {
			if (copied >= target)
				goto unlock;

			/*
			 *	POSIX 1003.1g mandates this order.
			 */

			err = sock_error(sk);
			if (err)
				goto unlock;
			if (sk->sk_shutdown & RCV_SHUTDOWN)
				goto unlock;

			unix_state_unlock(sk);
			if (!timeo) {
				err = -EAGAIN;
				break;
			}

			mutex_unlock(&u->iolock);

			timeo = unix_stream_data_wait(sk, timeo, last,
						      last_len, freezable);

			if (signal_pending(current)) {
				err = sock_intr_errno(timeo);
				scm_destroy(&scm);
				goto out;
			}

			mutex_lock(&u->iolock);
			goto redo;
unlock:
			unix_state_unlock(sk);
			break;
		}

		while (skip >= unix_skb_len(skb)) {
			skip -= unix_skb_len(skb);
			last = skb;
			last_len = skb->len;
			skb = skb_peek_next(skb, &sk->sk_receive_queue);
			if (!skb)
				goto again;
		}

		unix_state_unlock(sk);

		if (check_creds) {
			/* Never glue messages from different writers */
			if (!unix_skb_scm_eq(skb, &scm))
				break;
		} else if (test_bit(SOCK_PASSCRED, &sock->flags) ||
			   test_bit(SOCK_PASSPIDFD, &sock->flags)) {
			/* Copy credentials */
			scm_set_cred(&scm, UNIXCB(skb).pid, UNIXCB(skb).uid, UNIXCB(skb).gid);
			unix_set_secdata(&scm, skb);
			check_creds = true;
		}

		/* Copy address just once */
		if (state->msg && state->msg->msg_name) {
			DECLARE_SOCKADDR(struct sockaddr_un *, sunaddr,
					 state->msg->msg_name);
			unix_copy_addr(state->msg, skb->sk);
			sunaddr = NULL;
		}

		chunk = min_t(unsigned int, unix_skb_len(skb) - skip, size);
		skb_get(skb);
		chunk = state->recv_actor(skb, skip, chunk, state);
		drop_skb = !unix_skb_len(skb);
		/* skb is only safe to use if !drop_skb */
		consume_skb(skb);
		if (chunk < 0) {
			if (copied == 0)
				copied = -EFAULT;
			break;
		}
		copied += chunk;
		size -= chunk;

		if (drop_skb) {
			/* the skb was touched by a concurrent reader;
			 * we should not expect anything from this skb
			 * anymore and assume it invalid - we can be
			 * sure it was dropped from the socket queue
			 *
			 * let's report a short read
			 */
			err = 0;
			break;
		}

		/* Mark read part of skb as used */
		if (!(flags & MSG_PEEK)) {
			UNIXCB(skb).consumed += chunk;

			sk_peek_offset_bwd(sk, chunk);

			if (UNIXCB(skb).fp) {
				scm_stat_del(sk, skb);
				unix_detach_fds(&scm, skb);
			}

			if (unix_skb_len(skb))
				break;

			skb_unlink(skb, &sk->sk_receive_queue);
			consume_skb(skb);

			if (scm.fp)
				break;
		} else {
			/* It is questionable, see note in unix_dgram_recvmsg.
			 */
			if (UNIXCB(skb).fp)
				unix_peek_fds(&scm, skb);

			sk_peek_offset_fwd(sk, chunk);

			if (UNIXCB(skb).fp)
				break;

			skip = 0;
			last = skb;
			last_len = skb->len;
			unix_state_lock(sk);
			skb = skb_peek_next(skb, &sk->sk_receive_queue);
			if (skb)
				goto again;
			unix_state_unlock(sk);
			break;
		}
	} while (size);

	mutex_unlock(&u->iolock);
	if (state->msg)
		scm_recv_unix(sock, state->msg, &scm, flags);
	else
		scm_destroy(&scm);
out:
	return copied ? : err;
}

static int unix_stream_read_actor(struct sk_buff *skb,
				  int skip, int chunk,
				  struct unix_stream_read_state *state)
{
	int ret;

	ret = skb_copy_datagram_msg(skb, UNIXCB(skb).consumed + skip,
				    state->msg, chunk);
	return ret ?: chunk;
}

int __unix_stream_recvmsg(struct sock *sk, struct msghdr *msg,
			  size_t size, int flags)
{
	struct unix_stream_read_state state = {
		.recv_actor = unix_stream_read_actor,
		.socket = sk->sk_socket,
		.msg = msg,
		.size = size,
		.flags = flags
	};

	return unix_stream_read_generic(&state, true);
}

static int unix_stream_recvmsg(struct socket *sock, struct msghdr *msg,
			       size_t size, int flags)
{
	struct unix_stream_read_state state = {
		.recv_actor = unix_stream_read_actor,
		.socket = sock,
		.msg = msg,
		.size = size,
		.flags = flags
	};

#ifdef CONFIG_BPF_SYSCALL
	struct sock *sk = sock->sk;
	const struct proto *prot = READ_ONCE(sk->sk_prot);

	if (prot != &unix_stream_proto)
		return prot->recvmsg(sk, msg, size, flags, NULL);
#endif
	return unix_stream_read_generic(&state, true);
}

static int unix_stream_splice_actor(struct sk_buff *skb,
				    int skip, int chunk,
				    struct unix_stream_read_state *state)
{
	return skb_splice_bits(skb, state->socket->sk,
			       UNIXCB(skb).consumed + skip,
			       state->pipe, chunk, state->splice_flags);
}

static ssize_t unix_stream_splice_read(struct socket *sock,  loff_t *ppos,
				       struct pipe_inode_info *pipe,
				       size_t size, unsigned int flags)
{
	struct unix_stream_read_state state = {
		.recv_actor = unix_stream_splice_actor,
		.socket = sock,
		.pipe = pipe,
		.size = size,
		.splice_flags = flags,
	};

	if (unlikely(*ppos))
		return -ESPIPE;

	if (sock->file->f_flags & O_NONBLOCK ||
	    flags & SPLICE_F_NONBLOCK)
		state.flags = MSG_DONTWAIT;

	return unix_stream_read_generic(&state, false);
}

static int unix_shutdown(struct socket *sock, int mode)
{
	struct sock *sk = sock->sk;
	struct sock *other;

	if (mode < SHUT_RD || mode > SHUT_RDWR)
		return -EINVAL;
	/* This maps:
	 * SHUT_RD   (0) -> RCV_SHUTDOWN  (1)
	 * SHUT_WR   (1) -> SEND_SHUTDOWN (2)
	 * SHUT_RDWR (2) -> SHUTDOWN_MASK (3)
	 */
	++mode;

	unix_state_lock(sk);
	WRITE_ONCE(sk->sk_shutdown, sk->sk_shutdown | mode);
	other = unix_peer(sk);
	if (other)
		sock_hold(other);
	unix_state_unlock(sk);
	sk->sk_state_change(sk);

	if (other &&
		(sk->sk_type == SOCK_STREAM || sk->sk_type == SOCK_SEQPACKET)) {

		int peer_mode = 0;
		const struct proto *prot = READ_ONCE(other->sk_prot);

		if (prot->unhash)
			prot->unhash(other);
		if (mode&RCV_SHUTDOWN)
			peer_mode |= SEND_SHUTDOWN;
		if (mode&SEND_SHUTDOWN)
			peer_mode |= RCV_SHUTDOWN;
		unix_state_lock(other);
		WRITE_ONCE(other->sk_shutdown, other->sk_shutdown | peer_mode);
		unix_state_unlock(other);
		other->sk_state_change(other);
		if (peer_mode == SHUTDOWN_MASK)
			sk_wake_async(other, SOCK_WAKE_WAITD, POLL_HUP);
		else if (peer_mode & RCV_SHUTDOWN)
			sk_wake_async(other, SOCK_WAKE_WAITD, POLL_IN);
	}
	if (other)
		sock_put(other);

	return 0;
}

long unix_inq_len(struct sock *sk)
{
	struct sk_buff *skb;
	long amount = 0;

	if (sk->sk_state == TCP_LISTEN)
		return -EINVAL;

	spin_lock(&sk->sk_receive_queue.lock);
	if (sk->sk_type == SOCK_STREAM ||
	    sk->sk_type == SOCK_SEQPACKET) {
		skb_queue_walk(&sk->sk_receive_queue, skb)
			amount += unix_skb_len(skb);
	} else {
		skb = skb_peek(&sk->sk_receive_queue);
		if (skb)
			amount = skb->len;
	}
	spin_unlock(&sk->sk_receive_queue.lock);

	return amount;
}
EXPORT_SYMBOL_GPL(unix_inq_len);

long unix_outq_len(struct sock *sk)
{
	return sk_wmem_alloc_get(sk);
}
EXPORT_SYMBOL_GPL(unix_outq_len);

static int unix_open_file(struct sock *sk)
{
	struct path path;
	struct file *f;
	int fd;

	if (!ns_capable(sock_net(sk)->user_ns, CAP_NET_ADMIN))
		return -EPERM;

	if (!smp_load_acquire(&unix_sk(sk)->addr))
		return -ENOENT;

	path = unix_sk(sk)->path;
	if (!path.dentry)
		return -ENOENT;

	path_get(&path);

	fd = get_unused_fd_flags(O_CLOEXEC);
	if (fd < 0)
		goto out;

	f = dentry_open(&path, O_PATH, current_cred());
	if (IS_ERR(f)) {
		put_unused_fd(fd);
		fd = PTR_ERR(f);
		goto out;
	}

	fd_install(fd, f);
out:
	path_put(&path);

	return fd;
}

static int unix_ioctl(struct socket *sock, unsigned int cmd, unsigned long arg)
{
	struct sock *sk = sock->sk;
	long amount = 0;
	int err;

	switch (cmd) {
	case SIOCOUTQ:
		amount = unix_outq_len(sk);
		err = put_user(amount, (int __user *)arg);
		break;
	case SIOCINQ:
		amount = unix_inq_len(sk);
		if (amount < 0)
			err = amount;
		else
			err = put_user(amount, (int __user *)arg);
		break;
	case SIOCUNIXFILE:
		err = unix_open_file(sk);
		break;
#if IS_ENABLED(CONFIG_AF_UNIX_OOB)
	case SIOCATMARK:
		{
			struct sk_buff *skb;
			int answ = 0;

			skb = skb_peek(&sk->sk_receive_queue);
			if (skb && skb == READ_ONCE(unix_sk(sk)->oob_skb))
				answ = 1;
			err = put_user(answ, (int __user *)arg);
		}
		break;
#endif
	default:
		err = -ENOIOCTLCMD;
		break;
	}
	return err;
}

#ifdef CONFIG_COMPAT
static int unix_compat_ioctl(struct socket *sock, unsigned int cmd, unsigned long arg)
{
	return unix_ioctl(sock, cmd, (unsigned long)compat_ptr(arg));
}
#endif

static __poll_t unix_poll(struct file *file, struct socket *sock, poll_table *wait)
{
	struct sock *sk = sock->sk;
	__poll_t mask;
	u8 shutdown;

	sock_poll_wait(file, sock, wait);
	mask = 0;
	shutdown = READ_ONCE(sk->sk_shutdown);

	/* exceptional events? */
	if (READ_ONCE(sk->sk_err))
		mask |= EPOLLERR;
	if (shutdown == SHUTDOWN_MASK)
		mask |= EPOLLHUP;
	if (shutdown & RCV_SHUTDOWN)
		mask |= EPOLLRDHUP | EPOLLIN | EPOLLRDNORM;

	/* readable? */
	if (!skb_queue_empty_lockless(&sk->sk_receive_queue))
		mask |= EPOLLIN | EPOLLRDNORM;
	if (sk_is_readable(sk))
		mask |= EPOLLIN | EPOLLRDNORM;
#if IS_ENABLED(CONFIG_AF_UNIX_OOB)
	if (READ_ONCE(unix_sk(sk)->oob_skb))
		mask |= EPOLLPRI;
#endif

	/* Connection-based need to check for termination and startup */
	if ((sk->sk_type == SOCK_STREAM || sk->sk_type == SOCK_SEQPACKET) &&
	    sk->sk_state == TCP_CLOSE)
		mask |= EPOLLHUP;

	/*
	 * we set writable also when the other side has shut down the
	 * connection. This prevents stuck sockets.
	 */
	if (unix_writable(sk))
		mask |= EPOLLOUT | EPOLLWRNORM | EPOLLWRBAND;

	return mask;
}

static __poll_t unix_dgram_poll(struct file *file, struct socket *sock,
				    poll_table *wait)
{
	struct sock *sk = sock->sk, *other;
	unsigned int writable;
	__poll_t mask;
	u8 shutdown;

	sock_poll_wait(file, sock, wait);
	mask = 0;
	shutdown = READ_ONCE(sk->sk_shutdown);

	/* exceptional events? */
	if (READ_ONCE(sk->sk_err) ||
	    !skb_queue_empty_lockless(&sk->sk_error_queue))
		mask |= EPOLLERR |
			(sock_flag(sk, SOCK_SELECT_ERR_QUEUE) ? EPOLLPRI : 0);

	if (shutdown & RCV_SHUTDOWN)
		mask |= EPOLLRDHUP | EPOLLIN | EPOLLRDNORM;
	if (shutdown == SHUTDOWN_MASK)
		mask |= EPOLLHUP;

	/* readable? */
	if (!skb_queue_empty_lockless(&sk->sk_receive_queue))
		mask |= EPOLLIN | EPOLLRDNORM;
	if (sk_is_readable(sk))
		mask |= EPOLLIN | EPOLLRDNORM;

	/* Connection-based need to check for termination and startup */
	if (sk->sk_type == SOCK_SEQPACKET) {
		if (sk->sk_state == TCP_CLOSE)
			mask |= EPOLLHUP;
		/* connection hasn't started yet? */
		if (sk->sk_state == TCP_SYN_SENT)
			return mask;
	}

	/* No write status requested, avoid expensive OUT tests. */
	if (!(poll_requested_events(wait) & (EPOLLWRBAND|EPOLLWRNORM|EPOLLOUT)))
		return mask;

	writable = unix_writable(sk);
	if (writable) {
		unix_state_lock(sk);

		other = unix_peer(sk);
		if (other && unix_peer(other) != sk &&
		    unix_recvq_full_lockless(other) &&
		    unix_dgram_peer_wake_me(sk, other))
			writable = 0;

		unix_state_unlock(sk);
	}

	if (writable)
		mask |= EPOLLOUT | EPOLLWRNORM | EPOLLWRBAND;
	else
		sk_set_bit(SOCKWQ_ASYNC_NOSPACE, sk);

	return mask;
}

#ifdef CONFIG_PROC_FS

#define BUCKET_SPACE (BITS_PER_LONG - (UNIX_HASH_BITS + 1) - 1)

#define get_bucket(x) ((x) >> BUCKET_SPACE)
#define get_offset(x) ((x) & ((1UL << BUCKET_SPACE) - 1))
#define set_bucket_offset(b, o) ((b) << BUCKET_SPACE | (o))

static struct sock *unix_from_bucket(struct seq_file *seq, loff_t *pos)
{
	unsigned long offset = get_offset(*pos);
	unsigned long bucket = get_bucket(*pos);
	unsigned long count = 0;
	struct sock *sk;

	for (sk = sk_head(&seq_file_net(seq)->unx.table.buckets[bucket]);
	     sk; sk = sk_next(sk)) {
		if (++count == offset)
			break;
	}

	return sk;
}

static struct sock *unix_get_first(struct seq_file *seq, loff_t *pos)
{
	unsigned long bucket = get_bucket(*pos);
	struct net *net = seq_file_net(seq);
	struct sock *sk;

	while (bucket < UNIX_HASH_SIZE) {
		spin_lock(&net->unx.table.locks[bucket]);

		sk = unix_from_bucket(seq, pos);
		if (sk)
			return sk;

		spin_unlock(&net->unx.table.locks[bucket]);

		*pos = set_bucket_offset(++bucket, 1);
	}

	return NULL;
}

static struct sock *unix_get_next(struct seq_file *seq, struct sock *sk,
				  loff_t *pos)
{
	unsigned long bucket = get_bucket(*pos);

	sk = sk_next(sk);
	if (sk)
		return sk;


	spin_unlock(&seq_file_net(seq)->unx.table.locks[bucket]);

	*pos = set_bucket_offset(++bucket, 1);

	return unix_get_first(seq, pos);
}

static void *unix_seq_start(struct seq_file *seq, loff_t *pos)
{
	if (!*pos)
		return SEQ_START_TOKEN;

	return unix_get_first(seq, pos);
}

static void *unix_seq_next(struct seq_file *seq, void *v, loff_t *pos)
{
	++*pos;

	if (v == SEQ_START_TOKEN)
		return unix_get_first(seq, pos);

	return unix_get_next(seq, v, pos);
}

static void unix_seq_stop(struct seq_file *seq, void *v)
{
	struct sock *sk = v;

	if (sk)
		spin_unlock(&seq_file_net(seq)->unx.table.locks[sk->sk_hash]);
}

static int unix_seq_show(struct seq_file *seq, void *v)
{

	if (v == SEQ_START_TOKEN)
		seq_puts(seq, "Num       RefCount Protocol Flags    Type St "
			 "Inode Path\n");
	else {
		struct sock *s = v;
		struct unix_sock *u = unix_sk(s);
		unix_state_lock(s);

		seq_printf(seq, "%pK: %08X %08X %08X %04X %02X %5lu",
			s,
			refcount_read(&s->sk_refcnt),
			0,
			s->sk_state == TCP_LISTEN ? __SO_ACCEPTCON : 0,
			s->sk_type,
			s->sk_socket ?
			(s->sk_state == TCP_ESTABLISHED ? SS_CONNECTED : SS_UNCONNECTED) :
			(s->sk_state == TCP_ESTABLISHED ? SS_CONNECTING : SS_DISCONNECTING),
			sock_i_ino(s));

		if (u->addr) {	// under a hash table lock here
			int i, len;
			seq_putc(seq, ' ');

			i = 0;
			len = u->addr->len -
				offsetof(struct sockaddr_un, sun_path);
			if (u->addr->name->sun_path[0]) {
				len--;
			} else {
				seq_putc(seq, '@');
				i++;
			}
			for ( ; i < len; i++)
				seq_putc(seq, u->addr->name->sun_path[i] ?:
					 '@');
		}
		unix_state_unlock(s);
		seq_putc(seq, '\n');
	}

	return 0;
}

static const struct seq_operations unix_seq_ops = {
	.start  = unix_seq_start,
	.next   = unix_seq_next,
	.stop   = unix_seq_stop,
	.show   = unix_seq_show,
};

#if IS_BUILTIN(CONFIG_UNIX) && defined(CONFIG_BPF_SYSCALL)
struct bpf_unix_iter_state {
	struct seq_net_private p;
	unsigned int cur_sk;
	unsigned int end_sk;
	unsigned int max_sk;
	struct sock **batch;
	bool st_bucket_done;
};

struct bpf_iter__unix {
	__bpf_md_ptr(struct bpf_iter_meta *, meta);
	__bpf_md_ptr(struct unix_sock *, unix_sk);
	uid_t uid __aligned(8);
};

static int unix_prog_seq_show(struct bpf_prog *prog, struct bpf_iter_meta *meta,
			      struct unix_sock *unix_sk, uid_t uid)
{
	struct bpf_iter__unix ctx;

	meta->seq_num--;  /* skip SEQ_START_TOKEN */
	ctx.meta = meta;
	ctx.unix_sk = unix_sk;
	ctx.uid = uid;
	return bpf_iter_run_prog(prog, &ctx);
}

static int bpf_iter_unix_hold_batch(struct seq_file *seq, struct sock *start_sk)

{
	struct bpf_unix_iter_state *iter = seq->private;
	unsigned int expected = 1;
	struct sock *sk;

	sock_hold(start_sk);
	iter->batch[iter->end_sk++] = start_sk;

	for (sk = sk_next(start_sk); sk; sk = sk_next(sk)) {
		if (iter->end_sk < iter->max_sk) {
			sock_hold(sk);
			iter->batch[iter->end_sk++] = sk;
		}

		expected++;
	}

	spin_unlock(&seq_file_net(seq)->unx.table.locks[start_sk->sk_hash]);

	return expected;
}

static void bpf_iter_unix_put_batch(struct bpf_unix_iter_state *iter)
{
	while (iter->cur_sk < iter->end_sk)
		sock_put(iter->batch[iter->cur_sk++]);
}

static int bpf_iter_unix_realloc_batch(struct bpf_unix_iter_state *iter,
				       unsigned int new_batch_sz)
{
	struct sock **new_batch;

	new_batch = kvmalloc(sizeof(*new_batch) * new_batch_sz,
			     GFP_USER | __GFP_NOWARN);
	if (!new_batch)
		return -ENOMEM;

	bpf_iter_unix_put_batch(iter);
	kvfree(iter->batch);
	iter->batch = new_batch;
	iter->max_sk = new_batch_sz;

	return 0;
}

static struct sock *bpf_iter_unix_batch(struct seq_file *seq,
					loff_t *pos)
{
	struct bpf_unix_iter_state *iter = seq->private;
	unsigned int expected;
	bool resized = false;
	struct sock *sk;

	if (iter->st_bucket_done)
		*pos = set_bucket_offset(get_bucket(*pos) + 1, 1);

again:
	/* Get a new batch */
	iter->cur_sk = 0;
	iter->end_sk = 0;

	sk = unix_get_first(seq, pos);
	if (!sk)
		return NULL; /* Done */

	expected = bpf_iter_unix_hold_batch(seq, sk);

	if (iter->end_sk == expected) {
		iter->st_bucket_done = true;
		return sk;
	}

	if (!resized && !bpf_iter_unix_realloc_batch(iter, expected * 3 / 2)) {
		resized = true;
		goto again;
	}

	return sk;
}

static void *bpf_iter_unix_seq_start(struct seq_file *seq, loff_t *pos)
{
	if (!*pos)
		return SEQ_START_TOKEN;

	/* bpf iter does not support lseek, so it always
	 * continue from where it was stop()-ped.
	 */
	return bpf_iter_unix_batch(seq, pos);
}

static void *bpf_iter_unix_seq_next(struct seq_file *seq, void *v, loff_t *pos)
{
	struct bpf_unix_iter_state *iter = seq->private;
	struct sock *sk;

	/* Whenever seq_next() is called, the iter->cur_sk is
	 * done with seq_show(), so advance to the next sk in
	 * the batch.
	 */
	if (iter->cur_sk < iter->end_sk)
		sock_put(iter->batch[iter->cur_sk++]);

	++*pos;

	if (iter->cur_sk < iter->end_sk)
		sk = iter->batch[iter->cur_sk];
	else
		sk = bpf_iter_unix_batch(seq, pos);

	return sk;
}

static int bpf_iter_unix_seq_show(struct seq_file *seq, void *v)
{
	struct bpf_iter_meta meta;
	struct bpf_prog *prog;
	struct sock *sk = v;
	uid_t uid;
	bool slow;
	int ret;

	if (v == SEQ_START_TOKEN)
		return 0;

	slow = lock_sock_fast(sk);

	if (unlikely(sk_unhashed(sk))) {
		ret = SEQ_SKIP;
		goto unlock;
	}

	uid = from_kuid_munged(seq_user_ns(seq), sock_i_uid(sk));
	meta.seq = seq;
	prog = bpf_iter_get_info(&meta, false);
	ret = unix_prog_seq_show(prog, &meta, v, uid);
unlock:
	unlock_sock_fast(sk, slow);
	return ret;
}

static void bpf_iter_unix_seq_stop(struct seq_file *seq, void *v)
{
	struct bpf_unix_iter_state *iter = seq->private;
	struct bpf_iter_meta meta;
	struct bpf_prog *prog;

	if (!v) {
		meta.seq = seq;
		prog = bpf_iter_get_info(&meta, true);
		if (prog)
			(void)unix_prog_seq_show(prog, &meta, v, 0);
	}

	if (iter->cur_sk < iter->end_sk)
		bpf_iter_unix_put_batch(iter);
}

static const struct seq_operations bpf_iter_unix_seq_ops = {
	.start	= bpf_iter_unix_seq_start,
	.next	= bpf_iter_unix_seq_next,
	.stop	= bpf_iter_unix_seq_stop,
	.show	= bpf_iter_unix_seq_show,
};
#endif
#endif

static const struct net_proto_family unix_family_ops = {
	.family = PF_UNIX,
	.create = unix_create,
	.owner	= THIS_MODULE,
};


static int __net_init unix_net_init(struct net *net)
{
	int i;

	net->unx.sysctl_max_dgram_qlen = 10;
	if (unix_sysctl_register(net))
		goto out;

#ifdef CONFIG_PROC_FS
	if (!proc_create_net("unix", 0, net->proc_net, &unix_seq_ops,
			     sizeof(struct seq_net_private)))
		goto err_sysctl;
#endif

	net->unx.table.locks = kvmalloc_array(UNIX_HASH_SIZE,
					      sizeof(spinlock_t), GFP_KERNEL);
	if (!net->unx.table.locks)
		goto err_proc;

	net->unx.table.buckets = kvmalloc_array(UNIX_HASH_SIZE,
						sizeof(struct hlist_head),
						GFP_KERNEL);
	if (!net->unx.table.buckets)
		goto free_locks;

	for (i = 0; i < UNIX_HASH_SIZE; i++) {
		spin_lock_init(&net->unx.table.locks[i]);
		INIT_HLIST_HEAD(&net->unx.table.buckets[i]);
	}

	return 0;

free_locks:
	kvfree(net->unx.table.locks);
err_proc:
#ifdef CONFIG_PROC_FS
	remove_proc_entry("unix", net->proc_net);
err_sysctl:
#endif
	unix_sysctl_unregister(net);
out:
	return -ENOMEM;
}

static void __net_exit unix_net_exit(struct net *net)
{
	kvfree(net->unx.table.buckets);
	kvfree(net->unx.table.locks);
	unix_sysctl_unregister(net);
	remove_proc_entry("unix", net->proc_net);
}

static struct pernet_operations unix_net_ops = {
	.init = unix_net_init,
	.exit = unix_net_exit,
};

#if IS_BUILTIN(CONFIG_UNIX) && defined(CONFIG_BPF_SYSCALL) && defined(CONFIG_PROC_FS)
DEFINE_BPF_ITER_FUNC(unix, struct bpf_iter_meta *meta,
		     struct unix_sock *unix_sk, uid_t uid)

#define INIT_BATCH_SZ 16

static int bpf_iter_init_unix(void *priv_data, struct bpf_iter_aux_info *aux)
{
	struct bpf_unix_iter_state *iter = priv_data;
	int err;

	err = bpf_iter_init_seq_net(priv_data, aux);
	if (err)
		return err;

	err = bpf_iter_unix_realloc_batch(iter, INIT_BATCH_SZ);
	if (err) {
		bpf_iter_fini_seq_net(priv_data);
		return err;
	}

	return 0;
}

static void bpf_iter_fini_unix(void *priv_data)
{
	struct bpf_unix_iter_state *iter = priv_data;

	bpf_iter_fini_seq_net(priv_data);
	kvfree(iter->batch);
}

static const struct bpf_iter_seq_info unix_seq_info = {
	.seq_ops		= &bpf_iter_unix_seq_ops,
	.init_seq_private	= bpf_iter_init_unix,
	.fini_seq_private	= bpf_iter_fini_unix,
	.seq_priv_size		= sizeof(struct bpf_unix_iter_state),
};

static const struct bpf_func_proto *
bpf_iter_unix_get_func_proto(enum bpf_func_id func_id,
			     const struct bpf_prog *prog)
{
	switch (func_id) {
	case BPF_FUNC_setsockopt:
		return &bpf_sk_setsockopt_proto;
	case BPF_FUNC_getsockopt:
		return &bpf_sk_getsockopt_proto;
	default:
		return NULL;
	}
}

static struct bpf_iter_reg unix_reg_info = {
	.target			= "unix",
	.ctx_arg_info_size	= 1,
	.ctx_arg_info		= {
		{ offsetof(struct bpf_iter__unix, unix_sk),
		  PTR_TO_BTF_ID_OR_NULL },
	},
	.get_func_proto         = bpf_iter_unix_get_func_proto,
	.seq_info		= &unix_seq_info,
};

static void __init bpf_iter_register(void)
{
	unix_reg_info.ctx_arg_info[0].btf_id = btf_sock_ids[BTF_SOCK_TYPE_UNIX];
	if (bpf_iter_reg_target(&unix_reg_info))
		pr_warn("Warning: could not register bpf iterator unix\n");
}
#endif

static int __init af_unix_init(void)
{
	int i, rc = -1;

	BUILD_BUG_ON(sizeof(struct unix_skb_parms) > sizeof_field(struct sk_buff, cb));

	for (i = 0; i < UNIX_HASH_SIZE / 2; i++) {
		spin_lock_init(&bsd_socket_locks[i]);
		INIT_HLIST_HEAD(&bsd_socket_buckets[i]);
	}

	rc = proto_register(&unix_dgram_proto, 1);
	if (rc != 0) {
		pr_crit("%s: Cannot create unix_sock SLAB cache!\n", __func__);
		goto out;
	}

	rc = proto_register(&unix_stream_proto, 1);
	if (rc != 0) {
		pr_crit("%s: Cannot create unix_sock SLAB cache!\n", __func__);
		proto_unregister(&unix_dgram_proto);
		goto out;
	}

	sock_register(&unix_family_ops);
	register_pernet_subsys(&unix_net_ops);
	unix_bpf_build_proto();

#if IS_BUILTIN(CONFIG_UNIX) && defined(CONFIG_BPF_SYSCALL) && defined(CONFIG_PROC_FS)
	bpf_iter_register();
#endif

out:
	return rc;
}

static void __exit af_unix_exit(void)
{
	sock_unregister(PF_UNIX);
	proto_unregister(&unix_dgram_proto);
	proto_unregister(&unix_stream_proto);
	unregister_pernet_subsys(&unix_net_ops);
}

/* Earlier than device_initcall() so that other drivers invoking
   request_module() don't end up in a loop when modprobe tries
   to use a UNIX socket. But later than subsys_initcall() because
   we depend on stuff initialised there */
fs_initcall(af_unix_init);
module_exit(af_unix_exit);

MODULE_LICENSE("GPL");
MODULE_ALIAS_NETPROTO(PF_UNIX);<|MERGE_RESOLUTION|>--- conflicted
+++ resolved
@@ -2298,124 +2298,6 @@
 	return sent ? : err;
 }
 
-<<<<<<< HEAD
-static ssize_t unix_stream_sendpage(struct socket *socket, struct page *page,
-				    int offset, size_t size, int flags)
-{
-	int err;
-	bool send_sigpipe = false;
-	bool init_scm = true;
-	struct scm_cookie scm;
-	struct sock *other, *sk = socket->sk;
-	struct sk_buff *skb, *newskb = NULL, *tail = NULL;
-
-	if (flags & MSG_OOB)
-		return -EOPNOTSUPP;
-
-	other = unix_peer(sk);
-	if (!other || sk->sk_state != TCP_ESTABLISHED)
-		return -ENOTCONN;
-
-	if (false) {
-alloc_skb:
-		spin_unlock(&other->sk_receive_queue.lock);
-		unix_state_unlock(other);
-		mutex_unlock(&unix_sk(other)->iolock);
-		newskb = sock_alloc_send_pskb(sk, 0, 0, flags & MSG_DONTWAIT,
-					      &err, 0);
-		if (!newskb)
-			goto err;
-	}
-
-	/* we must acquire iolock as we modify already present
-	 * skbs in the sk_receive_queue and mess with skb->len
-	 */
-	err = mutex_lock_interruptible(&unix_sk(other)->iolock);
-	if (err) {
-		err = flags & MSG_DONTWAIT ? -EAGAIN : -ERESTARTSYS;
-		goto err;
-	}
-
-	if (sk->sk_shutdown & SEND_SHUTDOWN) {
-		err = -EPIPE;
-		send_sigpipe = true;
-		goto err_unlock;
-	}
-
-	unix_state_lock(other);
-
-	if (sock_flag(other, SOCK_DEAD) ||
-	    other->sk_shutdown & RCV_SHUTDOWN) {
-		err = -EPIPE;
-		send_sigpipe = true;
-		goto err_state_unlock;
-	}
-
-	if (init_scm) {
-		err = maybe_init_creds(&scm, socket, other);
-		if (err)
-			goto err_state_unlock;
-		init_scm = false;
-	}
-
-	spin_lock(&other->sk_receive_queue.lock);
-	skb = skb_peek_tail(&other->sk_receive_queue);
-	if (tail && tail == skb) {
-		skb = newskb;
-	} else if (!skb || !unix_skb_scm_eq(skb, &scm)) {
-		if (newskb) {
-			skb = newskb;
-		} else {
-			tail = skb;
-			goto alloc_skb;
-		}
-	} else if (newskb) {
-		/* this is fast path, we don't necessarily need to
-		 * call to kfree_skb even though with newskb == NULL
-		 * this - does no harm
-		 */
-		consume_skb(newskb);
-		newskb = NULL;
-	}
-
-	if (skb_append_pagefrags(skb, page, offset, size)) {
-		tail = skb;
-		goto alloc_skb;
-	}
-
-	skb->len += size;
-	skb->data_len += size;
-	skb->truesize += size;
-	refcount_add(size, &sk->sk_wmem_alloc);
-
-	if (newskb) {
-		unix_scm_to_skb(&scm, skb, false);
-		__skb_queue_tail(&other->sk_receive_queue, newskb);
-	}
-
-	spin_unlock(&other->sk_receive_queue.lock);
-	unix_state_unlock(other);
-	mutex_unlock(&unix_sk(other)->iolock);
-
-	other->sk_data_ready(other);
-	scm_destroy(&scm);
-	return size;
-
-err_state_unlock:
-	unix_state_unlock(other);
-err_unlock:
-	mutex_unlock(&unix_sk(other)->iolock);
-err:
-	kfree_skb(newskb);
-	if (send_sigpipe && !(flags & MSG_NOSIGNAL))
-		send_sig(SIGPIPE, current, 0);
-	if (!init_scm)
-		scm_destroy(&scm);
-	return err;
-}
-
-=======
->>>>>>> 238589d0
 static int unix_seqpacket_sendmsg(struct socket *sock, struct msghdr *msg,
 				  size_t len)
 {
