--- conflicted
+++ resolved
@@ -654,12 +654,7 @@
 	extack = switchdev_notifier_info_to_extack(info);
 
 	if (check_cb(dev)) {
-<<<<<<< HEAD
-		err = add_cb(dev, port_obj_info->obj, port_obj_info->trans,
-			     extack);
-=======
 		err = add_cb(dev, info->ctx, port_obj_info->obj, extack);
->>>>>>> 3b17187f
 		if (err != -EOPNOTSUPP)
 			port_obj_info->handled = true;
 		return err;
@@ -714,11 +709,7 @@
 	int err = -EOPNOTSUPP;
 
 	if (check_cb(dev)) {
-<<<<<<< HEAD
-		err = del_cb(dev, port_obj_info->obj);
-=======
 		err = del_cb(dev, info->ctx, port_obj_info->obj);
->>>>>>> 3b17187f
 		if (err != -EOPNOTSUPP)
 			port_obj_info->handled = true;
 		return err;
@@ -776,11 +767,7 @@
 	extack = switchdev_notifier_info_to_extack(info);
 
 	if (check_cb(dev)) {
-<<<<<<< HEAD
-		err = set_cb(dev, port_attr_info->attr, port_attr_info->trans);
-=======
 		err = set_cb(dev, info->ctx, port_attr_info->attr, extack);
->>>>>>> 3b17187f
 		if (err != -EOPNOTSUPP)
 			port_attr_info->handled = true;
 		return err;
