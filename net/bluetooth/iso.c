// SPDX-License-Identifier: GPL-2.0
/*
 * BlueZ - Bluetooth protocol stack for Linux
 *
 * Copyright (C) 2022 Intel Corporation
 * Copyright 2023 NXP
 */

#include <linux/module.h>
#include <linux/debugfs.h>
#include <linux/seq_file.h>
#include <linux/sched/signal.h>

#include <net/bluetooth/bluetooth.h>
#include <net/bluetooth/hci_core.h>
#include <net/bluetooth/iso.h>

static const struct proto_ops iso_sock_ops;

static struct bt_sock_list iso_sk_list = {
	.lock = __RW_LOCK_UNLOCKED(iso_sk_list.lock)
};

/* ---- ISO connections ---- */
struct iso_conn {
	struct hci_conn	*hcon;

	/* @lock: spinlock protecting changes to iso_conn fields */
	spinlock_t	lock;
	struct sock	*sk;

	struct delayed_work	timeout_work;

	struct sk_buff	*rx_skb;
	__u32		rx_len;
	__u16		tx_sn;
};

#define iso_conn_lock(c)	spin_lock(&(c)->lock)
#define iso_conn_unlock(c)	spin_unlock(&(c)->lock)

static void iso_sock_close(struct sock *sk);
static void iso_sock_kill(struct sock *sk);

/* ----- ISO socket info ----- */
#define iso_pi(sk) ((struct iso_pinfo *)sk)

#define EIR_SERVICE_DATA_LENGTH 4
#define BASE_MAX_LENGTH (HCI_MAX_PER_AD_LENGTH - EIR_SERVICE_DATA_LENGTH)

/* iso_pinfo flags values */
enum {
	BT_SK_BIG_SYNC,
	BT_SK_PA_SYNC,
};

struct iso_pinfo {
	struct bt_sock		bt;
	bdaddr_t		src;
	__u8			src_type;
	bdaddr_t		dst;
	__u8			dst_type;
	__u8			bc_sid;
	__u8			bc_num_bis;
	__u8			bc_bis[ISO_MAX_NUM_BIS];
	__u16			sync_handle;
	unsigned long		flags;
	struct bt_iso_qos	qos;
	bool			qos_user_set;
	__u8			base_len;
	__u8			base[BASE_MAX_LENGTH];
	struct iso_conn		*conn;
};

static struct bt_iso_qos default_qos;

static bool check_ucast_qos(struct bt_iso_qos *qos);
static bool check_bcast_qos(struct bt_iso_qos *qos);
static bool iso_match_sid(struct sock *sk, void *data);
static bool iso_match_sync_handle(struct sock *sk, void *data);
static void iso_sock_disconn(struct sock *sk);

/* ---- ISO timers ---- */
#define ISO_CONN_TIMEOUT	(HZ * 40)
#define ISO_DISCONN_TIMEOUT	(HZ * 2)

static void iso_sock_timeout(struct work_struct *work)
{
	struct iso_conn *conn = container_of(work, struct iso_conn,
					     timeout_work.work);
	struct sock *sk;

	iso_conn_lock(conn);
	sk = conn->sk;
	if (sk)
		sock_hold(sk);
	iso_conn_unlock(conn);

	if (!sk)
		return;

	BT_DBG("sock %p state %d", sk, sk->sk_state);

	lock_sock(sk);
	sk->sk_err = ETIMEDOUT;
	sk->sk_state_change(sk);
	release_sock(sk);
	sock_put(sk);
}

static void iso_sock_set_timer(struct sock *sk, long timeout)
{
	if (!iso_pi(sk)->conn)
		return;

	BT_DBG("sock %p state %d timeout %ld", sk, sk->sk_state, timeout);
	cancel_delayed_work(&iso_pi(sk)->conn->timeout_work);
	schedule_delayed_work(&iso_pi(sk)->conn->timeout_work, timeout);
}

static void iso_sock_clear_timer(struct sock *sk)
{
	if (!iso_pi(sk)->conn)
		return;

	BT_DBG("sock %p state %d", sk, sk->sk_state);
	cancel_delayed_work(&iso_pi(sk)->conn->timeout_work);
}

/* ---- ISO connections ---- */
static struct iso_conn *iso_conn_add(struct hci_conn *hcon)
{
	struct iso_conn *conn = hcon->iso_data;

	if (conn) {
		if (!conn->hcon)
			conn->hcon = hcon;
		return conn;
	}

	conn = kzalloc(sizeof(*conn), GFP_KERNEL);
	if (!conn)
		return NULL;

	spin_lock_init(&conn->lock);
	INIT_DELAYED_WORK(&conn->timeout_work, iso_sock_timeout);

	hcon->iso_data = conn;
	conn->hcon = hcon;
	conn->tx_sn = 0;

	BT_DBG("hcon %p conn %p", hcon, conn);

	return conn;
}

/* Delete channel. Must be called on the locked socket. */
static void iso_chan_del(struct sock *sk, int err)
{
	struct iso_conn *conn;
	struct sock *parent;

	conn = iso_pi(sk)->conn;

	BT_DBG("sk %p, conn %p, err %d", sk, conn, err);

	if (conn) {
		iso_conn_lock(conn);
		conn->sk = NULL;
		iso_pi(sk)->conn = NULL;
		iso_conn_unlock(conn);

		if (conn->hcon)
			hci_conn_drop(conn->hcon);
	}

	sk->sk_state = BT_CLOSED;
	sk->sk_err   = err;

	parent = bt_sk(sk)->parent;
	if (parent) {
		bt_accept_unlink(sk);
		parent->sk_data_ready(parent);
	} else {
		sk->sk_state_change(sk);
	}

	sock_set_flag(sk, SOCK_ZAPPED);
}

static void iso_conn_del(struct hci_conn *hcon, int err)
{
	struct iso_conn *conn = hcon->iso_data;
	struct sock *sk;

	if (!conn)
		return;

	BT_DBG("hcon %p conn %p, err %d", hcon, conn, err);

	/* Kill socket */
	iso_conn_lock(conn);
	sk = conn->sk;
	if (sk)
		sock_hold(sk);
	iso_conn_unlock(conn);

	if (sk) {
		lock_sock(sk);
		iso_sock_clear_timer(sk);
		iso_chan_del(sk, err);
		release_sock(sk);
		sock_put(sk);
	}

	/* Ensure no more work items will run before freeing conn. */
	cancel_delayed_work_sync(&conn->timeout_work);

	hcon->iso_data = NULL;
	kfree(conn);
}

static int __iso_chan_add(struct iso_conn *conn, struct sock *sk,
			  struct sock *parent)
{
	BT_DBG("conn %p", conn);

	if (iso_pi(sk)->conn == conn && conn->sk == sk)
		return 0;

	if (conn->sk) {
		BT_ERR("conn->sk already set");
		return -EBUSY;
	}

	iso_pi(sk)->conn = conn;
	conn->sk = sk;

	if (parent)
		bt_accept_enqueue(parent, sk, true);

	return 0;
}

static int iso_chan_add(struct iso_conn *conn, struct sock *sk,
			struct sock *parent)
{
	int err;

	iso_conn_lock(conn);
	err = __iso_chan_add(conn, sk, parent);
	iso_conn_unlock(conn);

	return err;
}

static inline u8 le_addr_type(u8 bdaddr_type)
{
	if (bdaddr_type == BDADDR_LE_PUBLIC)
		return ADDR_LE_DEV_PUBLIC;
	else
		return ADDR_LE_DEV_RANDOM;
}

static int iso_connect_bis(struct sock *sk)
{
	struct iso_conn *conn;
	struct hci_conn *hcon;
	struct hci_dev  *hdev;
	int err;

	BT_DBG("%pMR", &iso_pi(sk)->src);

	hdev = hci_get_route(&iso_pi(sk)->dst, &iso_pi(sk)->src,
			     iso_pi(sk)->src_type);
	if (!hdev)
		return -EHOSTUNREACH;

	hci_dev_lock(hdev);

	if (!bis_capable(hdev)) {
		err = -EOPNOTSUPP;
		goto unlock;
	}

	/* Fail if user set invalid QoS */
	if (iso_pi(sk)->qos_user_set && !check_bcast_qos(&iso_pi(sk)->qos)) {
		iso_pi(sk)->qos = default_qos;
		err = -EINVAL;
		goto unlock;
	}

	/* Fail if out PHYs are marked as disabled */
	if (!iso_pi(sk)->qos.bcast.out.phy) {
		err = -EINVAL;
		goto unlock;
	}

	/* Just bind if DEFER_SETUP has been set */
	if (test_bit(BT_SK_DEFER_SETUP, &bt_sk(sk)->flags)) {
		hcon = hci_bind_bis(hdev, &iso_pi(sk)->dst,
				    &iso_pi(sk)->qos, iso_pi(sk)->base_len,
				    iso_pi(sk)->base);
		if (IS_ERR(hcon)) {
			err = PTR_ERR(hcon);
			goto unlock;
		}
	} else {
		hcon = hci_connect_bis(hdev, &iso_pi(sk)->dst,
				       le_addr_type(iso_pi(sk)->dst_type),
				       &iso_pi(sk)->qos, iso_pi(sk)->base_len,
				       iso_pi(sk)->base);
		if (IS_ERR(hcon)) {
			err = PTR_ERR(hcon);
			goto unlock;
		}
	}

	conn = iso_conn_add(hcon);
	if (!conn) {
		hci_conn_drop(hcon);
		err = -ENOMEM;
		goto unlock;
	}

	lock_sock(sk);

	err = iso_chan_add(conn, sk, NULL);
	if (err) {
		release_sock(sk);
		goto unlock;
	}

	/* Update source addr of the socket */
	bacpy(&iso_pi(sk)->src, &hcon->src);

	if (hcon->state == BT_CONNECTED) {
		iso_sock_clear_timer(sk);
		sk->sk_state = BT_CONNECTED;
	} else if (test_bit(BT_SK_DEFER_SETUP, &bt_sk(sk)->flags)) {
		iso_sock_clear_timer(sk);
		sk->sk_state = BT_CONNECT;
	} else {
		sk->sk_state = BT_CONNECT;
		iso_sock_set_timer(sk, sk->sk_sndtimeo);
	}

	release_sock(sk);

unlock:
	hci_dev_unlock(hdev);
	hci_dev_put(hdev);
	return err;
}

static int iso_connect_cis(struct sock *sk)
{
	struct iso_conn *conn;
	struct hci_conn *hcon;
	struct hci_dev  *hdev;
	int err;

	BT_DBG("%pMR -> %pMR", &iso_pi(sk)->src, &iso_pi(sk)->dst);

	hdev = hci_get_route(&iso_pi(sk)->dst, &iso_pi(sk)->src,
			     iso_pi(sk)->src_type);
	if (!hdev)
		return -EHOSTUNREACH;

	hci_dev_lock(hdev);

	if (!cis_central_capable(hdev)) {
		err = -EOPNOTSUPP;
		goto unlock;
	}

	/* Fail if user set invalid QoS */
	if (iso_pi(sk)->qos_user_set && !check_ucast_qos(&iso_pi(sk)->qos)) {
		iso_pi(sk)->qos = default_qos;
		err = -EINVAL;
		goto unlock;
	}

	/* Fail if either PHYs are marked as disabled */
	if (!iso_pi(sk)->qos.ucast.in.phy && !iso_pi(sk)->qos.ucast.out.phy) {
		err = -EINVAL;
		goto unlock;
	}

	/* Just bind if DEFER_SETUP has been set */
	if (test_bit(BT_SK_DEFER_SETUP, &bt_sk(sk)->flags)) {
		hcon = hci_bind_cis(hdev, &iso_pi(sk)->dst,
				    le_addr_type(iso_pi(sk)->dst_type),
				    &iso_pi(sk)->qos);
		if (IS_ERR(hcon)) {
			err = PTR_ERR(hcon);
			goto unlock;
		}
	} else {
		hcon = hci_connect_cis(hdev, &iso_pi(sk)->dst,
				       le_addr_type(iso_pi(sk)->dst_type),
				       &iso_pi(sk)->qos);
		if (IS_ERR(hcon)) {
			err = PTR_ERR(hcon);
			goto unlock;
		}
	}

	conn = iso_conn_add(hcon);
	if (!conn) {
		hci_conn_drop(hcon);
		err = -ENOMEM;
		goto unlock;
	}

	lock_sock(sk);

	err = iso_chan_add(conn, sk, NULL);
	if (err) {
		release_sock(sk);
		goto unlock;
	}

	/* Update source addr of the socket */
	bacpy(&iso_pi(sk)->src, &hcon->src);

	if (hcon->state == BT_CONNECTED) {
		iso_sock_clear_timer(sk);
		sk->sk_state = BT_CONNECTED;
	} else if (test_bit(BT_SK_DEFER_SETUP, &bt_sk(sk)->flags)) {
		iso_sock_clear_timer(sk);
		sk->sk_state = BT_CONNECT;
	} else {
		sk->sk_state = BT_CONNECT;
		iso_sock_set_timer(sk, sk->sk_sndtimeo);
	}

	release_sock(sk);

unlock:
	hci_dev_unlock(hdev);
	hci_dev_put(hdev);
	return err;
}

static struct bt_iso_qos *iso_sock_get_qos(struct sock *sk)
{
	if (sk->sk_state == BT_CONNECTED || sk->sk_state == BT_CONNECT2)
		return &iso_pi(sk)->conn->hcon->iso_qos;

	return &iso_pi(sk)->qos;
}

static int iso_send_frame(struct sock *sk, struct sk_buff *skb)
{
	struct iso_conn *conn = iso_pi(sk)->conn;
	struct bt_iso_qos *qos = iso_sock_get_qos(sk);
	struct hci_iso_data_hdr *hdr;
	int len = 0;

	BT_DBG("sk %p len %d", sk, skb->len);

	if (skb->len > qos->ucast.out.sdu)
		return -EMSGSIZE;

	len = skb->len;

	/* Push ISO data header */
	hdr = skb_push(skb, HCI_ISO_DATA_HDR_SIZE);
	hdr->sn = cpu_to_le16(conn->tx_sn++);
	hdr->slen = cpu_to_le16(hci_iso_data_len_pack(len,
						      HCI_ISO_STATUS_VALID));

	if (sk->sk_state == BT_CONNECTED)
		hci_send_iso(conn->hcon, skb);
	else
		len = -ENOTCONN;

	return len;
}

static void iso_recv_frame(struct iso_conn *conn, struct sk_buff *skb)
{
	struct sock *sk;

	iso_conn_lock(conn);
	sk = conn->sk;
	iso_conn_unlock(conn);

	if (!sk)
		goto drop;

	BT_DBG("sk %p len %d", sk, skb->len);

	if (sk->sk_state != BT_CONNECTED)
		goto drop;

	if (!sock_queue_rcv_skb(sk, skb))
		return;

drop:
	kfree_skb(skb);
}

/* -------- Socket interface ---------- */
static struct sock *__iso_get_sock_listen_by_addr(bdaddr_t *src, bdaddr_t *dst)
{
	struct sock *sk;

	sk_for_each(sk, &iso_sk_list.head) {
		if (sk->sk_state != BT_LISTEN)
			continue;

		if (bacmp(&iso_pi(sk)->dst, dst))
			continue;

		if (!bacmp(&iso_pi(sk)->src, src))
			return sk;
	}

	return NULL;
}

static struct sock *__iso_get_sock_listen_by_sid(bdaddr_t *ba, bdaddr_t *bc,
						 __u8 sid)
{
	struct sock *sk;

	sk_for_each(sk, &iso_sk_list.head) {
		if (sk->sk_state != BT_LISTEN)
			continue;

		if (bacmp(&iso_pi(sk)->src, ba))
			continue;

		if (bacmp(&iso_pi(sk)->dst, bc))
			continue;

		if (iso_pi(sk)->bc_sid == sid)
			return sk;
	}

	return NULL;
}

typedef bool (*iso_sock_match_t)(struct sock *sk, void *data);

/* Find socket listening:
 * source bdaddr (Unicast)
 * destination bdaddr (Broadcast only)
 * match func - pass NULL to ignore
 * match func data - pass -1 to ignore
 * Returns closest match.
 */
static struct sock *iso_get_sock_listen(bdaddr_t *src, bdaddr_t *dst,
					iso_sock_match_t match, void *data)
{
	struct sock *sk = NULL, *sk1 = NULL;

	read_lock(&iso_sk_list.lock);

	sk_for_each(sk, &iso_sk_list.head) {
		if (sk->sk_state != BT_LISTEN)
			continue;

		/* Match Broadcast destination */
		if (bacmp(dst, BDADDR_ANY) && bacmp(&iso_pi(sk)->dst, dst))
			continue;

		/* Use Match function if provided */
		if (match && !match(sk, data))
			continue;

		/* Exact match. */
		if (!bacmp(&iso_pi(sk)->src, src))
			break;

		/* Closest match */
		if (!bacmp(&iso_pi(sk)->src, BDADDR_ANY))
			sk1 = sk;
	}

	read_unlock(&iso_sk_list.lock);

	return sk ? sk : sk1;
}

static void iso_sock_destruct(struct sock *sk)
{
	BT_DBG("sk %p", sk);

	skb_queue_purge(&sk->sk_receive_queue);
	skb_queue_purge(&sk->sk_write_queue);
}

static void iso_sock_cleanup_listen(struct sock *parent)
{
	struct sock *sk;

	BT_DBG("parent %p", parent);

	/* Close not yet accepted channels */
	while ((sk = bt_accept_dequeue(parent, NULL))) {
		iso_sock_close(sk);
		iso_sock_kill(sk);
	}

	/* If listening socket stands for a PA sync connection,
	 * properly disconnect the hcon and socket.
	 */
	if (iso_pi(parent)->conn && iso_pi(parent)->conn->hcon &&
	    test_bit(HCI_CONN_PA_SYNC, &iso_pi(parent)->conn->hcon->flags)) {
		iso_sock_disconn(parent);
		return;
	}

	parent->sk_state  = BT_CLOSED;
	sock_set_flag(parent, SOCK_ZAPPED);
}

/* Kill socket (only if zapped and orphan)
 * Must be called on unlocked socket.
 */
static void iso_sock_kill(struct sock *sk)
{
	if (!sock_flag(sk, SOCK_ZAPPED) || sk->sk_socket ||
	    sock_flag(sk, SOCK_DEAD))
		return;

	BT_DBG("sk %p state %d", sk, sk->sk_state);

	/* Kill poor orphan */
	bt_sock_unlink(&iso_sk_list, sk);
	sock_set_flag(sk, SOCK_DEAD);
	sock_put(sk);
}

static void iso_sock_disconn(struct sock *sk)
{
	sk->sk_state = BT_DISCONN;
	iso_sock_set_timer(sk, ISO_DISCONN_TIMEOUT);
	iso_conn_lock(iso_pi(sk)->conn);
	hci_conn_drop(iso_pi(sk)->conn->hcon);
	iso_pi(sk)->conn->hcon = NULL;
	iso_conn_unlock(iso_pi(sk)->conn);
}

static void __iso_sock_close(struct sock *sk)
{
	BT_DBG("sk %p state %d socket %p", sk, sk->sk_state, sk->sk_socket);

	switch (sk->sk_state) {
	case BT_LISTEN:
		iso_sock_cleanup_listen(sk);
		break;

	case BT_CONNECT:
	case BT_CONNECTED:
	case BT_CONFIG:
		if (iso_pi(sk)->conn->hcon)
			iso_sock_disconn(sk);
		else
			iso_chan_del(sk, ECONNRESET);
		break;

	case BT_CONNECT2:
		if (iso_pi(sk)->conn->hcon &&
		    (test_bit(HCI_CONN_PA_SYNC, &iso_pi(sk)->conn->hcon->flags) ||
		    test_bit(HCI_CONN_PA_SYNC_FAILED, &iso_pi(sk)->conn->hcon->flags)))
			iso_sock_disconn(sk);
		else
			iso_chan_del(sk, ECONNRESET);
<<<<<<< HEAD
		break;
	case BT_CONNECT:
		/* In case of DEFER_SETUP the hcon would be bound to CIG which
		 * needs to be removed so just call hci_conn_del so the cleanup
		 * callback do what is needed.
		 */
		if (test_bit(BT_SK_DEFER_SETUP, &bt_sk(sk)->flags) &&
		    iso_pi(sk)->conn->hcon) {
			hci_conn_del(iso_pi(sk)->conn->hcon);
			iso_pi(sk)->conn->hcon = NULL;
		}

		iso_chan_del(sk, ECONNRESET);
=======
>>>>>>> bd3a9e57
		break;
	case BT_DISCONN:
		iso_chan_del(sk, ECONNRESET);
		break;

	default:
		sock_set_flag(sk, SOCK_ZAPPED);
		break;
	}
}

/* Must be called on unlocked socket. */
static void iso_sock_close(struct sock *sk)
{
	iso_sock_clear_timer(sk);
	lock_sock(sk);
	__iso_sock_close(sk);
	release_sock(sk);
	iso_sock_kill(sk);
}

static void iso_sock_init(struct sock *sk, struct sock *parent)
{
	BT_DBG("sk %p", sk);

	if (parent) {
		sk->sk_type = parent->sk_type;
		bt_sk(sk)->flags = bt_sk(parent)->flags;
		security_sk_clone(parent, sk);
	}
}

static struct proto iso_proto = {
	.name		= "ISO",
	.owner		= THIS_MODULE,
	.obj_size	= sizeof(struct iso_pinfo)
};

#define DEFAULT_IO_QOS \
{ \
	.interval	= 10000u, \
	.latency	= 10u, \
	.sdu		= 40u, \
	.phy		= BT_ISO_PHY_2M, \
	.rtn		= 2u, \
}

static struct bt_iso_qos default_qos = {
	.bcast = {
		.big			= BT_ISO_QOS_BIG_UNSET,
		.bis			= BT_ISO_QOS_BIS_UNSET,
		.sync_factor		= 0x01,
		.packing		= 0x00,
		.framing		= 0x00,
		.in			= DEFAULT_IO_QOS,
		.out			= DEFAULT_IO_QOS,
		.encryption		= 0x00,
		.bcode			= {0x00},
		.options		= 0x00,
		.skip			= 0x0000,
		.sync_timeout		= 0x4000,
		.sync_cte_type		= 0x00,
		.mse			= 0x00,
		.timeout		= 0x4000,
	},
};

static struct sock *iso_sock_alloc(struct net *net, struct socket *sock,
				   int proto, gfp_t prio, int kern)
{
	struct sock *sk;

	sk = bt_sock_alloc(net, sock, &iso_proto, proto, prio, kern);
	if (!sk)
		return NULL;

	sk->sk_destruct = iso_sock_destruct;
	sk->sk_sndtimeo = ISO_CONN_TIMEOUT;

	/* Set address type as public as default src address is BDADDR_ANY */
	iso_pi(sk)->src_type = BDADDR_LE_PUBLIC;

	iso_pi(sk)->qos = default_qos;

	bt_sock_link(&iso_sk_list, sk);
	return sk;
}

static int iso_sock_create(struct net *net, struct socket *sock, int protocol,
			   int kern)
{
	struct sock *sk;

	BT_DBG("sock %p", sock);

	sock->state = SS_UNCONNECTED;

	if (sock->type != SOCK_SEQPACKET)
		return -ESOCKTNOSUPPORT;

	sock->ops = &iso_sock_ops;

	sk = iso_sock_alloc(net, sock, protocol, GFP_ATOMIC, kern);
	if (!sk)
		return -ENOMEM;

	iso_sock_init(sk, NULL);
	return 0;
}

static int iso_sock_bind_bc(struct socket *sock, struct sockaddr *addr,
			    int addr_len)
{
	struct sockaddr_iso *sa = (struct sockaddr_iso *)addr;
	struct sock *sk = sock->sk;
	int i;

	BT_DBG("sk %p bc_sid %u bc_num_bis %u", sk, sa->iso_bc->bc_sid,
	       sa->iso_bc->bc_num_bis);

	if (addr_len > sizeof(*sa) + sizeof(*sa->iso_bc) ||
	    sa->iso_bc->bc_num_bis < 0x01 || sa->iso_bc->bc_num_bis > 0x1f)
		return -EINVAL;

	bacpy(&iso_pi(sk)->dst, &sa->iso_bc->bc_bdaddr);
	iso_pi(sk)->dst_type = sa->iso_bc->bc_bdaddr_type;
	iso_pi(sk)->sync_handle = -1;
	iso_pi(sk)->bc_sid = sa->iso_bc->bc_sid;
	iso_pi(sk)->bc_num_bis = sa->iso_bc->bc_num_bis;

	for (i = 0; i < iso_pi(sk)->bc_num_bis; i++) {
		if (sa->iso_bc->bc_bis[i] < 0x01 ||
		    sa->iso_bc->bc_bis[i] > 0x1f)
			return -EINVAL;

		memcpy(iso_pi(sk)->bc_bis, sa->iso_bc->bc_bis,
		       iso_pi(sk)->bc_num_bis);
	}

	return 0;
}

static int iso_sock_bind(struct socket *sock, struct sockaddr *addr,
			 int addr_len)
{
	struct sockaddr_iso *sa = (struct sockaddr_iso *)addr;
	struct sock *sk = sock->sk;
	int err = 0;

	BT_DBG("sk %p %pMR type %u", sk, &sa->iso_bdaddr, sa->iso_bdaddr_type);

	if (!addr || addr_len < sizeof(struct sockaddr_iso) ||
	    addr->sa_family != AF_BLUETOOTH)
		return -EINVAL;

	lock_sock(sk);

	if (sk->sk_state != BT_OPEN) {
		err = -EBADFD;
		goto done;
	}

	if (sk->sk_type != SOCK_SEQPACKET) {
		err = -EINVAL;
		goto done;
	}

	/* Check if the address type is of LE type */
	if (!bdaddr_type_is_le(sa->iso_bdaddr_type)) {
		err = -EINVAL;
		goto done;
	}

	bacpy(&iso_pi(sk)->src, &sa->iso_bdaddr);
	iso_pi(sk)->src_type = sa->iso_bdaddr_type;

	/* Check for Broadcast address */
	if (addr_len > sizeof(*sa)) {
		err = iso_sock_bind_bc(sock, addr, addr_len);
		if (err)
			goto done;
	}

	sk->sk_state = BT_BOUND;

done:
	release_sock(sk);
	return err;
}

static int iso_sock_connect(struct socket *sock, struct sockaddr *addr,
			    int alen, int flags)
{
	struct sockaddr_iso *sa = (struct sockaddr_iso *)addr;
	struct sock *sk = sock->sk;
	int err;

	BT_DBG("sk %p", sk);

	if (alen < sizeof(struct sockaddr_iso) ||
	    addr->sa_family != AF_BLUETOOTH)
		return -EINVAL;

	if (sk->sk_state != BT_OPEN && sk->sk_state != BT_BOUND)
		return -EBADFD;

	if (sk->sk_type != SOCK_SEQPACKET)
		return -EINVAL;

	/* Check if the address type is of LE type */
	if (!bdaddr_type_is_le(sa->iso_bdaddr_type))
		return -EINVAL;

	lock_sock(sk);

	bacpy(&iso_pi(sk)->dst, &sa->iso_bdaddr);
	iso_pi(sk)->dst_type = sa->iso_bdaddr_type;

	release_sock(sk);

	if (bacmp(&iso_pi(sk)->dst, BDADDR_ANY))
		err = iso_connect_cis(sk);
	else
		err = iso_connect_bis(sk);

	if (err)
		return err;

	lock_sock(sk);

	if (!test_bit(BT_SK_DEFER_SETUP, &bt_sk(sk)->flags)) {
		err = bt_sock_wait_state(sk, BT_CONNECTED,
					 sock_sndtimeo(sk, flags & O_NONBLOCK));
	}

	release_sock(sk);
	return err;
}

static int iso_listen_bis(struct sock *sk)
{
	struct hci_dev *hdev;
	int err = 0;

	BT_DBG("%pMR -> %pMR (SID 0x%2.2x)", &iso_pi(sk)->src,
	       &iso_pi(sk)->dst, iso_pi(sk)->bc_sid);

	write_lock(&iso_sk_list.lock);

	if (__iso_get_sock_listen_by_sid(&iso_pi(sk)->src, &iso_pi(sk)->dst,
					 iso_pi(sk)->bc_sid))
		err = -EADDRINUSE;

	write_unlock(&iso_sk_list.lock);

	if (err)
		return err;

	hdev = hci_get_route(&iso_pi(sk)->dst, &iso_pi(sk)->src,
			     iso_pi(sk)->src_type);
	if (!hdev)
		return -EHOSTUNREACH;

	/* Fail if user set invalid QoS */
	if (iso_pi(sk)->qos_user_set && !check_bcast_qos(&iso_pi(sk)->qos)) {
		iso_pi(sk)->qos = default_qos;
		return -EINVAL;
	}

	err = hci_pa_create_sync(hdev, &iso_pi(sk)->dst,
				 le_addr_type(iso_pi(sk)->dst_type),
				 iso_pi(sk)->bc_sid, &iso_pi(sk)->qos);

	hci_dev_put(hdev);

	return err;
}

static int iso_listen_cis(struct sock *sk)
{
	int err = 0;

	BT_DBG("%pMR", &iso_pi(sk)->src);

	write_lock(&iso_sk_list.lock);

	if (__iso_get_sock_listen_by_addr(&iso_pi(sk)->src, &iso_pi(sk)->dst))
		err = -EADDRINUSE;

	write_unlock(&iso_sk_list.lock);

	return err;
}

static int iso_sock_listen(struct socket *sock, int backlog)
{
	struct sock *sk = sock->sk;
	int err = 0;

	BT_DBG("sk %p backlog %d", sk, backlog);

	lock_sock(sk);

	if (sk->sk_state != BT_BOUND) {
		err = -EBADFD;
		goto done;
	}

	if (sk->sk_type != SOCK_SEQPACKET) {
		err = -EINVAL;
		goto done;
	}

	if (!bacmp(&iso_pi(sk)->dst, BDADDR_ANY))
		err = iso_listen_cis(sk);
	else
		err = iso_listen_bis(sk);

	if (err)
		goto done;

	sk->sk_max_ack_backlog = backlog;
	sk->sk_ack_backlog = 0;

	sk->sk_state = BT_LISTEN;

done:
	release_sock(sk);
	return err;
}

static int iso_sock_accept(struct socket *sock, struct socket *newsock,
			   int flags, bool kern)
{
	DEFINE_WAIT_FUNC(wait, woken_wake_function);
	struct sock *sk = sock->sk, *ch;
	long timeo;
	int err = 0;

	lock_sock(sk);

	timeo = sock_rcvtimeo(sk, flags & O_NONBLOCK);

	BT_DBG("sk %p timeo %ld", sk, timeo);

	/* Wait for an incoming connection. (wake-one). */
	add_wait_queue_exclusive(sk_sleep(sk), &wait);
	while (1) {
		if (sk->sk_state != BT_LISTEN) {
			err = -EBADFD;
			break;
		}

		ch = bt_accept_dequeue(sk, newsock);
		if (ch)
			break;

		if (!timeo) {
			err = -EAGAIN;
			break;
		}

		if (signal_pending(current)) {
			err = sock_intr_errno(timeo);
			break;
		}

		release_sock(sk);

		timeo = wait_woken(&wait, TASK_INTERRUPTIBLE, timeo);
		lock_sock(sk);
	}
	remove_wait_queue(sk_sleep(sk), &wait);

	if (err)
		goto done;

	newsock->state = SS_CONNECTED;

	BT_DBG("new socket %p", ch);

done:
	release_sock(sk);
	return err;
}

static int iso_sock_getname(struct socket *sock, struct sockaddr *addr,
			    int peer)
{
	struct sockaddr_iso *sa = (struct sockaddr_iso *)addr;
	struct sock *sk = sock->sk;

	BT_DBG("sock %p, sk %p", sock, sk);

	addr->sa_family = AF_BLUETOOTH;

	if (peer) {
		bacpy(&sa->iso_bdaddr, &iso_pi(sk)->dst);
		sa->iso_bdaddr_type = iso_pi(sk)->dst_type;
	} else {
		bacpy(&sa->iso_bdaddr, &iso_pi(sk)->src);
		sa->iso_bdaddr_type = iso_pi(sk)->src_type;
	}

	return sizeof(struct sockaddr_iso);
}

static int iso_sock_sendmsg(struct socket *sock, struct msghdr *msg,
			    size_t len)
{
	struct sock *sk = sock->sk;
	struct sk_buff *skb, **frag;
	size_t mtu;
	int err;

	BT_DBG("sock %p, sk %p", sock, sk);

	err = sock_error(sk);
	if (err)
		return err;

	if (msg->msg_flags & MSG_OOB)
		return -EOPNOTSUPP;

	lock_sock(sk);

	if (sk->sk_state != BT_CONNECTED) {
		release_sock(sk);
		return -ENOTCONN;
	}

	mtu = iso_pi(sk)->conn->hcon->hdev->iso_mtu;

	release_sock(sk);

	skb = bt_skb_sendmsg(sk, msg, len, mtu, HCI_ISO_DATA_HDR_SIZE, 0);
	if (IS_ERR(skb))
		return PTR_ERR(skb);

	len -= skb->len;

	BT_DBG("skb %p len %d", sk, skb->len);

	/* Continuation fragments */
	frag = &skb_shinfo(skb)->frag_list;
	while (len) {
		struct sk_buff *tmp;

		tmp = bt_skb_sendmsg(sk, msg, len, mtu, 0, 0);
		if (IS_ERR(tmp)) {
			kfree_skb(skb);
			return PTR_ERR(tmp);
		}

		*frag = tmp;

		len  -= tmp->len;

		skb->len += tmp->len;
		skb->data_len += tmp->len;

		BT_DBG("frag %p len %d", *frag, tmp->len);

		frag = &(*frag)->next;
	}

	lock_sock(sk);

	if (sk->sk_state == BT_CONNECTED)
		err = iso_send_frame(sk, skb);
	else
		err = -ENOTCONN;

	release_sock(sk);

	if (err < 0)
		kfree_skb(skb);
	return err;
}

static void iso_conn_defer_accept(struct hci_conn *conn)
{
	struct hci_cp_le_accept_cis cp;
	struct hci_dev *hdev = conn->hdev;

	BT_DBG("conn %p", conn);

	conn->state = BT_CONFIG;

	cp.handle = cpu_to_le16(conn->handle);

	hci_send_cmd(hdev, HCI_OP_LE_ACCEPT_CIS, sizeof(cp), &cp);
}

static void iso_conn_big_sync(struct sock *sk)
{
	int err;
	struct hci_dev *hdev;

	hdev = hci_get_route(&iso_pi(sk)->dst, &iso_pi(sk)->src,
			     iso_pi(sk)->src_type);

	if (!hdev)
		return;

	if (!test_and_set_bit(BT_SK_BIG_SYNC, &iso_pi(sk)->flags)) {
		err = hci_le_big_create_sync(hdev, iso_pi(sk)->conn->hcon,
					     &iso_pi(sk)->qos,
					     iso_pi(sk)->sync_handle,
					     iso_pi(sk)->bc_num_bis,
					     iso_pi(sk)->bc_bis);
		if (err)
			bt_dev_err(hdev, "hci_le_big_create_sync: %d",
				   err);
	}
}

static int iso_sock_recvmsg(struct socket *sock, struct msghdr *msg,
			    size_t len, int flags)
{
	struct sock *sk = sock->sk;
	struct iso_pinfo *pi = iso_pi(sk);

	BT_DBG("sk %p", sk);

	if (test_and_clear_bit(BT_SK_DEFER_SETUP, &bt_sk(sk)->flags)) {
		lock_sock(sk);
		switch (sk->sk_state) {
		case BT_CONNECT2:
			if (pi->conn->hcon &&
			    test_bit(HCI_CONN_PA_SYNC, &pi->conn->hcon->flags)) {
				iso_conn_big_sync(sk);
				sk->sk_state = BT_LISTEN;
			} else {
				iso_conn_defer_accept(pi->conn->hcon);
				sk->sk_state = BT_CONFIG;
			}
			release_sock(sk);
			return 0;
		case BT_CONNECT:
			release_sock(sk);
			return iso_connect_cis(sk);
		default:
			release_sock(sk);
			break;
		}
	}

	return bt_sock_recvmsg(sock, msg, len, flags);
}

static bool check_io_qos(struct bt_iso_io_qos *qos)
{
	/* If no PHY is enable SDU must be 0 */
	if (!qos->phy && qos->sdu)
		return false;

	if (qos->interval && (qos->interval < 0xff || qos->interval > 0xfffff))
		return false;

	if (qos->latency && (qos->latency < 0x05 || qos->latency > 0xfa0))
		return false;

	if (qos->phy > BT_ISO_PHY_ANY)
		return false;

	return true;
}

static bool check_ucast_qos(struct bt_iso_qos *qos)
{
	if (qos->ucast.cig > 0xef && qos->ucast.cig != BT_ISO_QOS_CIG_UNSET)
		return false;

	if (qos->ucast.cis > 0xef && qos->ucast.cis != BT_ISO_QOS_CIS_UNSET)
		return false;

	if (qos->ucast.sca > 0x07)
		return false;

	if (qos->ucast.packing > 0x01)
		return false;

	if (qos->ucast.framing > 0x01)
		return false;

	if (!check_io_qos(&qos->ucast.in))
		return false;

	if (!check_io_qos(&qos->ucast.out))
		return false;

	return true;
}

static bool check_bcast_qos(struct bt_iso_qos *qos)
{
	if (qos->bcast.sync_factor == 0x00)
		return false;

	if (qos->bcast.packing > 0x01)
		return false;

	if (qos->bcast.framing > 0x01)
		return false;

	if (!check_io_qos(&qos->bcast.in))
		return false;

	if (!check_io_qos(&qos->bcast.out))
		return false;

	if (qos->bcast.encryption > 0x01)
		return false;

	if (qos->bcast.options > 0x07)
		return false;

	if (qos->bcast.skip > 0x01f3)
		return false;

	if (qos->bcast.sync_timeout < 0x000a || qos->bcast.sync_timeout > 0x4000)
		return false;

	if (qos->bcast.sync_cte_type > 0x1f)
		return false;

	if (qos->bcast.mse > 0x1f)
		return false;

	if (qos->bcast.timeout < 0x000a || qos->bcast.timeout > 0x4000)
		return false;

	return true;
}

static int iso_sock_setsockopt(struct socket *sock, int level, int optname,
			       sockptr_t optval, unsigned int optlen)
{
	struct sock *sk = sock->sk;
	int len, err = 0;
	struct bt_iso_qos qos = default_qos;
	u32 opt;

	BT_DBG("sk %p", sk);

	lock_sock(sk);

	switch (optname) {
	case BT_DEFER_SETUP:
		if (sk->sk_state != BT_BOUND && sk->sk_state != BT_LISTEN) {
			err = -EINVAL;
			break;
		}

		if (copy_from_sockptr(&opt, optval, sizeof(u32))) {
			err = -EFAULT;
			break;
		}

		if (opt)
			set_bit(BT_SK_DEFER_SETUP, &bt_sk(sk)->flags);
		else
			clear_bit(BT_SK_DEFER_SETUP, &bt_sk(sk)->flags);
		break;

	case BT_PKT_STATUS:
		if (copy_from_sockptr(&opt, optval, sizeof(u32))) {
			err = -EFAULT;
			break;
		}

		if (opt)
			set_bit(BT_SK_PKT_STATUS, &bt_sk(sk)->flags);
		else
			clear_bit(BT_SK_PKT_STATUS, &bt_sk(sk)->flags);
		break;

	case BT_ISO_QOS:
		if (sk->sk_state != BT_OPEN && sk->sk_state != BT_BOUND &&
		    sk->sk_state != BT_CONNECT2) {
			err = -EINVAL;
			break;
		}

		len = min_t(unsigned int, sizeof(qos), optlen);

		if (copy_from_sockptr(&qos, optval, len)) {
			err = -EFAULT;
			break;
		}

		if (len == sizeof(qos.ucast) && !check_ucast_qos(&qos)) {
			err = -EINVAL;
			break;
		}

		iso_pi(sk)->qos = qos;
		iso_pi(sk)->qos_user_set = true;

		break;

	case BT_ISO_BASE:
		if (sk->sk_state != BT_OPEN && sk->sk_state != BT_BOUND &&
		    sk->sk_state != BT_CONNECT2) {
			err = -EINVAL;
			break;
		}

		if (optlen > sizeof(iso_pi(sk)->base)) {
			err = -EOVERFLOW;
			break;
		}

		len = min_t(unsigned int, sizeof(iso_pi(sk)->base), optlen);

		if (copy_from_sockptr(iso_pi(sk)->base, optval, len)) {
			err = -EFAULT;
			break;
		}

		iso_pi(sk)->base_len = len;

		break;

	default:
		err = -ENOPROTOOPT;
		break;
	}

	release_sock(sk);
	return err;
}

static int iso_sock_getsockopt(struct socket *sock, int level, int optname,
			       char __user *optval, int __user *optlen)
{
	struct sock *sk = sock->sk;
	int len, err = 0;
	struct bt_iso_qos *qos;
	u8 base_len;
	u8 *base;

	BT_DBG("sk %p", sk);

	if (get_user(len, optlen))
		return -EFAULT;

	lock_sock(sk);

	switch (optname) {
	case BT_DEFER_SETUP:
		if (sk->sk_state == BT_CONNECTED) {
			err = -EINVAL;
			break;
		}

		if (put_user(test_bit(BT_SK_DEFER_SETUP, &bt_sk(sk)->flags),
			     (u32 __user *)optval))
			err = -EFAULT;

		break;

	case BT_PKT_STATUS:
		if (put_user(test_bit(BT_SK_PKT_STATUS, &bt_sk(sk)->flags),
			     (int __user *)optval))
			err = -EFAULT;
		break;

	case BT_ISO_QOS:
		qos = iso_sock_get_qos(sk);

		len = min_t(unsigned int, len, sizeof(*qos));
		if (copy_to_user(optval, qos, len))
			err = -EFAULT;

		break;

	case BT_ISO_BASE:
		if (sk->sk_state == BT_CONNECTED &&
		    !bacmp(&iso_pi(sk)->dst, BDADDR_ANY)) {
			base_len = iso_pi(sk)->conn->hcon->le_per_adv_data_len;
			base = iso_pi(sk)->conn->hcon->le_per_adv_data;
		} else {
			base_len = iso_pi(sk)->base_len;
			base = iso_pi(sk)->base;
		}

		len = min_t(unsigned int, len, base_len);
		if (copy_to_user(optval, base, len))
			err = -EFAULT;

		break;

	default:
		err = -ENOPROTOOPT;
		break;
	}

	release_sock(sk);
	return err;
}

static int iso_sock_shutdown(struct socket *sock, int how)
{
	struct sock *sk = sock->sk;
	int err = 0;

	BT_DBG("sock %p, sk %p, how %d", sock, sk, how);

	if (!sk)
		return 0;

	sock_hold(sk);
	lock_sock(sk);

	switch (how) {
	case SHUT_RD:
		if (sk->sk_shutdown & RCV_SHUTDOWN)
			goto unlock;
		sk->sk_shutdown |= RCV_SHUTDOWN;
		break;
	case SHUT_WR:
		if (sk->sk_shutdown & SEND_SHUTDOWN)
			goto unlock;
		sk->sk_shutdown |= SEND_SHUTDOWN;
		break;
	case SHUT_RDWR:
		if (sk->sk_shutdown & SHUTDOWN_MASK)
			goto unlock;
		sk->sk_shutdown |= SHUTDOWN_MASK;
		break;
	}

	iso_sock_clear_timer(sk);
	__iso_sock_close(sk);

	if (sock_flag(sk, SOCK_LINGER) && sk->sk_lingertime &&
	    !(current->flags & PF_EXITING))
		err = bt_sock_wait_state(sk, BT_CLOSED, sk->sk_lingertime);

unlock:
	release_sock(sk);
	sock_put(sk);

	return err;
}

static int iso_sock_release(struct socket *sock)
{
	struct sock *sk = sock->sk;
	int err = 0;

	BT_DBG("sock %p, sk %p", sock, sk);

	if (!sk)
		return 0;

	iso_sock_close(sk);

	if (sock_flag(sk, SOCK_LINGER) && READ_ONCE(sk->sk_lingertime) &&
	    !(current->flags & PF_EXITING)) {
		lock_sock(sk);
		err = bt_sock_wait_state(sk, BT_CLOSED, sk->sk_lingertime);
		release_sock(sk);
	}

	sock_orphan(sk);
	iso_sock_kill(sk);
	return err;
}

static void iso_sock_ready(struct sock *sk)
{
	BT_DBG("sk %p", sk);

	if (!sk)
		return;

	lock_sock(sk);
	iso_sock_clear_timer(sk);
	sk->sk_state = BT_CONNECTED;
	sk->sk_state_change(sk);
	release_sock(sk);
}

struct iso_list_data {
	struct hci_conn *hcon;
	int count;
};

static bool iso_match_big(struct sock *sk, void *data)
{
	struct hci_evt_le_big_sync_estabilished *ev = data;

	return ev->handle == iso_pi(sk)->qos.bcast.big;
}

static bool iso_match_pa_sync_flag(struct sock *sk, void *data)
{
	return test_bit(BT_SK_PA_SYNC, &iso_pi(sk)->flags);
}

static void iso_conn_ready(struct iso_conn *conn)
{
	struct sock *parent = NULL;
	struct sock *sk = conn->sk;
	struct hci_ev_le_big_sync_estabilished *ev = NULL;
	struct hci_ev_le_pa_sync_established *ev2 = NULL;
	struct hci_evt_le_big_info_adv_report *ev3 = NULL;
	struct hci_conn *hcon;

	BT_DBG("conn %p", conn);

	if (sk) {
		iso_sock_ready(conn->sk);
	} else {
		hcon = conn->hcon;
		if (!hcon)
			return;

		if (test_bit(HCI_CONN_BIG_SYNC, &hcon->flags) ||
		    test_bit(HCI_CONN_BIG_SYNC_FAILED, &hcon->flags)) {
			ev = hci_recv_event_data(hcon->hdev,
						 HCI_EVT_LE_BIG_SYNC_ESTABILISHED);

			/* Get reference to PA sync parent socket, if it exists */
			parent = iso_get_sock_listen(&hcon->src,
						     &hcon->dst,
						     iso_match_pa_sync_flag, NULL);
			if (!parent && ev)
				parent = iso_get_sock_listen(&hcon->src,
							     &hcon->dst,
							     iso_match_big, ev);
		} else if (test_bit(HCI_CONN_PA_SYNC_FAILED, &hcon->flags)) {
			ev2 = hci_recv_event_data(hcon->hdev,
						  HCI_EV_LE_PA_SYNC_ESTABLISHED);
			if (ev2)
				parent = iso_get_sock_listen(&hcon->src,
							     &hcon->dst,
							     iso_match_sid, ev2);
		} else if (test_bit(HCI_CONN_PA_SYNC, &hcon->flags)) {
			ev3 = hci_recv_event_data(hcon->hdev,
						  HCI_EVT_LE_BIG_INFO_ADV_REPORT);
			if (ev3)
				parent = iso_get_sock_listen(&hcon->src,
							     &hcon->dst,
							     iso_match_sync_handle, ev3);
		}

		if (!parent)
			parent = iso_get_sock_listen(&hcon->src,
							BDADDR_ANY, NULL, NULL);

		if (!parent)
			return;

		lock_sock(parent);

		sk = iso_sock_alloc(sock_net(parent), NULL,
				    BTPROTO_ISO, GFP_ATOMIC, 0);
		if (!sk) {
			release_sock(parent);
			return;
		}

		iso_sock_init(sk, parent);

		bacpy(&iso_pi(sk)->src, &hcon->src);

		/* Convert from HCI to three-value type */
		if (hcon->src_type == ADDR_LE_DEV_PUBLIC)
			iso_pi(sk)->src_type = BDADDR_LE_PUBLIC;
		else
			iso_pi(sk)->src_type = BDADDR_LE_RANDOM;

		/* If hcon has no destination address (BDADDR_ANY) it means it
		 * was created by HCI_EV_LE_BIG_SYNC_ESTABILISHED or
		 * HCI_EV_LE_PA_SYNC_ESTABLISHED so we need to initialize using
		 * the parent socket destination address.
		 */
		if (!bacmp(&hcon->dst, BDADDR_ANY)) {
			bacpy(&hcon->dst, &iso_pi(parent)->dst);
			hcon->dst_type = iso_pi(parent)->dst_type;
			hcon->sync_handle = iso_pi(parent)->sync_handle;
		}

		if (ev3) {
			iso_pi(sk)->qos = iso_pi(parent)->qos;
			iso_pi(sk)->qos.bcast.encryption = ev3->encryption;
			hcon->iso_qos = iso_pi(sk)->qos;
			iso_pi(sk)->bc_num_bis = iso_pi(parent)->bc_num_bis;
			memcpy(iso_pi(sk)->bc_bis, iso_pi(parent)->bc_bis, ISO_MAX_NUM_BIS);
			set_bit(BT_SK_PA_SYNC, &iso_pi(sk)->flags);
		}

		bacpy(&iso_pi(sk)->dst, &hcon->dst);
		iso_pi(sk)->dst_type = hcon->dst_type;
		iso_pi(sk)->sync_handle = iso_pi(parent)->sync_handle;
		memcpy(iso_pi(sk)->base, iso_pi(parent)->base, iso_pi(parent)->base_len);
		iso_pi(sk)->base_len = iso_pi(parent)->base_len;

		hci_conn_hold(hcon);
		iso_chan_add(conn, sk, parent);

		if ((ev && ((struct hci_evt_le_big_sync_estabilished *)ev)->status) ||
		    (ev2 && ev2->status)) {
			/* Trigger error signal on child socket */
			sk->sk_err = ECONNREFUSED;
			sk->sk_error_report(sk);
		}

		if (test_bit(BT_SK_DEFER_SETUP, &bt_sk(parent)->flags))
			sk->sk_state = BT_CONNECT2;
		else
			sk->sk_state = BT_CONNECTED;

		/* Wake up parent */
		parent->sk_data_ready(parent);

		release_sock(parent);
	}
}

static bool iso_match_sid(struct sock *sk, void *data)
{
	struct hci_ev_le_pa_sync_established *ev = data;

	return ev->sid == iso_pi(sk)->bc_sid;
}

static bool iso_match_sync_handle(struct sock *sk, void *data)
{
	struct hci_evt_le_big_info_adv_report *ev = data;

	return le16_to_cpu(ev->sync_handle) == iso_pi(sk)->sync_handle;
}

static bool iso_match_sync_handle_pa_report(struct sock *sk, void *data)
{
	struct hci_ev_le_per_adv_report *ev = data;

	return le16_to_cpu(ev->sync_handle) == iso_pi(sk)->sync_handle;
}

/* ----- ISO interface with lower layer (HCI) ----- */

int iso_connect_ind(struct hci_dev *hdev, bdaddr_t *bdaddr, __u8 *flags)
{
	struct hci_ev_le_pa_sync_established *ev1;
	struct hci_evt_le_big_info_adv_report *ev2;
	struct hci_ev_le_per_adv_report *ev3;
	struct sock *sk;
	int lm = 0;

	bt_dev_dbg(hdev, "bdaddr %pMR", bdaddr);

	/* Broadcast receiver requires handling of some events before it can
	 * proceed to establishing a BIG sync:
	 *
	 * 1. HCI_EV_LE_PA_SYNC_ESTABLISHED: The socket may specify a specific
	 * SID to listen to and once sync is estabilished its handle needs to
	 * be stored in iso_pi(sk)->sync_handle so it can be matched once
	 * receiving the BIG Info.
	 * 2. HCI_EVT_LE_BIG_INFO_ADV_REPORT: When connect_ind is triggered by a
	 * a BIG Info it attempts to check if there any listening socket with
	 * the same sync_handle and if it does then attempt to create a sync.
	 * 3. HCI_EV_LE_PER_ADV_REPORT: When a PA report is received, it is stored
	 * in iso_pi(sk)->base so it can be passed up to user, in the case of a
	 * broadcast sink.
	 */
	ev1 = hci_recv_event_data(hdev, HCI_EV_LE_PA_SYNC_ESTABLISHED);
	if (ev1) {
		sk = iso_get_sock_listen(&hdev->bdaddr, bdaddr, iso_match_sid,
					 ev1);
		if (sk && !ev1->status)
			iso_pi(sk)->sync_handle = le16_to_cpu(ev1->handle);

		goto done;
	}

	ev2 = hci_recv_event_data(hdev, HCI_EVT_LE_BIG_INFO_ADV_REPORT);
	if (ev2) {
		/* Try to get PA sync listening socket, if it exists */
		sk = iso_get_sock_listen(&hdev->bdaddr, bdaddr,
						iso_match_pa_sync_flag, NULL);
		if (!sk)
			sk = iso_get_sock_listen(&hdev->bdaddr, bdaddr,
						 iso_match_sync_handle, ev2);
		if (sk) {
			int err;

			if (ev2->num_bis < iso_pi(sk)->bc_num_bis)
				iso_pi(sk)->bc_num_bis = ev2->num_bis;

			if (!test_bit(BT_SK_DEFER_SETUP, &bt_sk(sk)->flags) &&
			    !test_and_set_bit(BT_SK_BIG_SYNC, &iso_pi(sk)->flags)) {
				err = hci_le_big_create_sync(hdev, NULL,
							     &iso_pi(sk)->qos,
							     iso_pi(sk)->sync_handle,
							     iso_pi(sk)->bc_num_bis,
							     iso_pi(sk)->bc_bis);
				if (err) {
					bt_dev_err(hdev, "hci_le_big_create_sync: %d",
						   err);
					sk = NULL;
				}
			}
		}
	}

	ev3 = hci_recv_event_data(hdev, HCI_EV_LE_PER_ADV_REPORT);
	if (ev3) {
		sk = iso_get_sock_listen(&hdev->bdaddr, bdaddr,
					 iso_match_sync_handle_pa_report, ev3);

		if (sk) {
			memcpy(iso_pi(sk)->base, ev3->data, ev3->length);
			iso_pi(sk)->base_len = ev3->length;
		}
	} else {
		sk = iso_get_sock_listen(&hdev->bdaddr, BDADDR_ANY, NULL, NULL);
	}

done:
	if (!sk)
		return lm;

	lm |= HCI_LM_ACCEPT;

	if (test_bit(BT_SK_DEFER_SETUP, &bt_sk(sk)->flags))
		*flags |= HCI_PROTO_DEFER;

	return lm;
}

static void iso_connect_cfm(struct hci_conn *hcon, __u8 status)
{
	if (hcon->type != ISO_LINK) {
		if (hcon->type != LE_LINK)
			return;

		/* Check if LE link has failed */
		if (status) {
			struct hci_link *link, *t;

			list_for_each_entry_safe(link, t, &hcon->link_list,
						 list)
				iso_conn_del(link->conn, bt_to_errno(status));

			return;
		}

		/* Create CIS if pending */
		hci_le_create_cis_pending(hcon->hdev);
		return;
	}

	BT_DBG("hcon %p bdaddr %pMR status %d", hcon, &hcon->dst, status);

	/* Similar to the success case, if HCI_CONN_BIG_SYNC_FAILED or
	 * HCI_CONN_PA_SYNC_FAILED is set, queue the failed connection
	 * into the accept queue of the listening socket and wake up
	 * userspace, to inform the user about the event.
	 */
	if (!status || test_bit(HCI_CONN_BIG_SYNC_FAILED, &hcon->flags) ||
	    test_bit(HCI_CONN_PA_SYNC_FAILED, &hcon->flags)) {
		struct iso_conn *conn;

		conn = iso_conn_add(hcon);
		if (conn)
			iso_conn_ready(conn);
	} else {
		iso_conn_del(hcon, bt_to_errno(status));
	}
}

static void iso_disconn_cfm(struct hci_conn *hcon, __u8 reason)
{
	if (hcon->type != ISO_LINK)
		return;

	BT_DBG("hcon %p reason %d", hcon, reason);

	iso_conn_del(hcon, bt_to_errno(reason));
}

void iso_recv(struct hci_conn *hcon, struct sk_buff *skb, u16 flags)
{
	struct iso_conn *conn = hcon->iso_data;
	__u16 pb, ts, len;

	if (!conn)
		goto drop;

	pb     = hci_iso_flags_pb(flags);
	ts     = hci_iso_flags_ts(flags);

	BT_DBG("conn %p len %d pb 0x%x ts 0x%x", conn, skb->len, pb, ts);

	switch (pb) {
	case ISO_START:
	case ISO_SINGLE:
		if (conn->rx_len) {
			BT_ERR("Unexpected start frame (len %d)", skb->len);
			kfree_skb(conn->rx_skb);
			conn->rx_skb = NULL;
			conn->rx_len = 0;
		}

		if (ts) {
			struct hci_iso_ts_data_hdr *hdr;

			/* TODO: add timestamp to the packet? */
			hdr = skb_pull_data(skb, HCI_ISO_TS_DATA_HDR_SIZE);
			if (!hdr) {
				BT_ERR("Frame is too short (len %d)", skb->len);
				goto drop;
			}

			len = __le16_to_cpu(hdr->slen);
		} else {
			struct hci_iso_data_hdr *hdr;

			hdr = skb_pull_data(skb, HCI_ISO_DATA_HDR_SIZE);
			if (!hdr) {
				BT_ERR("Frame is too short (len %d)", skb->len);
				goto drop;
			}

			len = __le16_to_cpu(hdr->slen);
		}

		flags  = hci_iso_data_flags(len);
		len    = hci_iso_data_len(len);

		BT_DBG("Start: total len %d, frag len %d flags 0x%4.4x", len,
		       skb->len, flags);

		if (len == skb->len) {
			/* Complete frame received */
			hci_skb_pkt_status(skb) = flags & 0x03;
			iso_recv_frame(conn, skb);
			return;
		}

		if (pb == ISO_SINGLE) {
			BT_ERR("Frame malformed (len %d, expected len %d)",
			       skb->len, len);
			goto drop;
		}

		if (skb->len > len) {
			BT_ERR("Frame is too long (len %d, expected len %d)",
			       skb->len, len);
			goto drop;
		}

		/* Allocate skb for the complete frame (with header) */
		conn->rx_skb = bt_skb_alloc(len, GFP_KERNEL);
		if (!conn->rx_skb)
			goto drop;

		hci_skb_pkt_status(conn->rx_skb) = flags & 0x03;
		skb_copy_from_linear_data(skb, skb_put(conn->rx_skb, skb->len),
					  skb->len);
		conn->rx_len = len - skb->len;
		break;

	case ISO_CONT:
		BT_DBG("Cont: frag len %d (expecting %d)", skb->len,
		       conn->rx_len);

		if (!conn->rx_len) {
			BT_ERR("Unexpected continuation frame (len %d)",
			       skb->len);
			goto drop;
		}

		if (skb->len > conn->rx_len) {
			BT_ERR("Fragment is too long (len %d, expected %d)",
			       skb->len, conn->rx_len);
			kfree_skb(conn->rx_skb);
			conn->rx_skb = NULL;
			conn->rx_len = 0;
			goto drop;
		}

		skb_copy_from_linear_data(skb, skb_put(conn->rx_skb, skb->len),
					  skb->len);
		conn->rx_len -= skb->len;
		return;

	case ISO_END:
		skb_copy_from_linear_data(skb, skb_put(conn->rx_skb, skb->len),
					  skb->len);
		conn->rx_len -= skb->len;

		if (!conn->rx_len) {
			struct sk_buff *rx_skb = conn->rx_skb;

			/* Complete frame received. iso_recv_frame
			 * takes ownership of the skb so set the global
			 * rx_skb pointer to NULL first.
			 */
			conn->rx_skb = NULL;
			iso_recv_frame(conn, rx_skb);
		}
		break;
	}

drop:
	kfree_skb(skb);
}

static struct hci_cb iso_cb = {
	.name		= "ISO",
	.connect_cfm	= iso_connect_cfm,
	.disconn_cfm	= iso_disconn_cfm,
};

static int iso_debugfs_show(struct seq_file *f, void *p)
{
	struct sock *sk;

	read_lock(&iso_sk_list.lock);

	sk_for_each(sk, &iso_sk_list.head) {
		seq_printf(f, "%pMR %pMR %d\n", &iso_pi(sk)->src,
			   &iso_pi(sk)->dst, sk->sk_state);
	}

	read_unlock(&iso_sk_list.lock);

	return 0;
}

DEFINE_SHOW_ATTRIBUTE(iso_debugfs);

static struct dentry *iso_debugfs;

static const struct proto_ops iso_sock_ops = {
	.family		= PF_BLUETOOTH,
	.owner		= THIS_MODULE,
	.release	= iso_sock_release,
	.bind		= iso_sock_bind,
	.connect	= iso_sock_connect,
	.listen		= iso_sock_listen,
	.accept		= iso_sock_accept,
	.getname	= iso_sock_getname,
	.sendmsg	= iso_sock_sendmsg,
	.recvmsg	= iso_sock_recvmsg,
	.poll		= bt_sock_poll,
	.ioctl		= bt_sock_ioctl,
	.mmap		= sock_no_mmap,
	.socketpair	= sock_no_socketpair,
	.shutdown	= iso_sock_shutdown,
	.setsockopt	= iso_sock_setsockopt,
	.getsockopt	= iso_sock_getsockopt
};

static const struct net_proto_family iso_sock_family_ops = {
	.family	= PF_BLUETOOTH,
	.owner	= THIS_MODULE,
	.create	= iso_sock_create,
};

static bool iso_inited;

bool iso_enabled(void)
{
	return iso_inited;
}

int iso_init(void)
{
	int err;

	BUILD_BUG_ON(sizeof(struct sockaddr_iso) > sizeof(struct sockaddr));

	if (iso_inited)
		return -EALREADY;

	err = proto_register(&iso_proto, 0);
	if (err < 0)
		return err;

	err = bt_sock_register(BTPROTO_ISO, &iso_sock_family_ops);
	if (err < 0) {
		BT_ERR("ISO socket registration failed");
		goto error;
	}

	err = bt_procfs_init(&init_net, "iso", &iso_sk_list, NULL);
	if (err < 0) {
		BT_ERR("Failed to create ISO proc file");
		bt_sock_unregister(BTPROTO_ISO);
		goto error;
	}

	BT_INFO("ISO socket layer initialized");

	hci_register_cb(&iso_cb);

	if (IS_ERR_OR_NULL(bt_debugfs))
		return 0;

	if (!iso_debugfs) {
		iso_debugfs = debugfs_create_file("iso", 0444, bt_debugfs,
						  NULL, &iso_debugfs_fops);
	}

	iso_inited = true;

	return 0;

error:
	proto_unregister(&iso_proto);
	return err;
}

int iso_exit(void)
{
	if (!iso_inited)
		return -EALREADY;

	bt_procfs_cleanup(&init_net, "iso");

	debugfs_remove(iso_debugfs);
	iso_debugfs = NULL;

	hci_unregister_cb(&iso_cb);

	bt_sock_unregister(BTPROTO_ISO);

	proto_unregister(&iso_proto);

	iso_inited = false;

	return 0;
}<|MERGE_RESOLUTION|>--- conflicted
+++ resolved
@@ -670,22 +670,6 @@
 			iso_sock_disconn(sk);
 		else
 			iso_chan_del(sk, ECONNRESET);
-<<<<<<< HEAD
-		break;
-	case BT_CONNECT:
-		/* In case of DEFER_SETUP the hcon would be bound to CIG which
-		 * needs to be removed so just call hci_conn_del so the cleanup
-		 * callback do what is needed.
-		 */
-		if (test_bit(BT_SK_DEFER_SETUP, &bt_sk(sk)->flags) &&
-		    iso_pi(sk)->conn->hcon) {
-			hci_conn_del(iso_pi(sk)->conn->hcon);
-			iso_pi(sk)->conn->hcon = NULL;
-		}
-
-		iso_chan_del(sk, ECONNRESET);
-=======
->>>>>>> bd3a9e57
 		break;
 	case BT_DISCONN:
 		iso_chan_del(sk, ECONNRESET);
