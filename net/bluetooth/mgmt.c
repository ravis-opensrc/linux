--- conflicted
+++ resolved
@@ -944,15 +944,12 @@
 	if (cis_peripheral_capable(hdev))
 		settings |= MGMT_SETTING_CIS_PERIPHERAL;
 
-<<<<<<< HEAD
-=======
 	if (bis_capable(hdev))
 		settings |= MGMT_SETTING_ISO_BROADCASTER;
 
 	if (sync_recv_capable(hdev))
 		settings |= MGMT_SETTING_ISO_SYNC_RECEIVER;
 
->>>>>>> 98817289
 	return settings;
 }
 
