/*
   BlueZ - Bluetooth protocol stack for Linux
   Copyright (c) 2000-2001, 2010, Code Aurora Forum. All rights reserved.
   Copyright 2023 NXP

   Written 2000,2001 by Maxim Krasnyansky <maxk@qualcomm.com>

   This program is free software; you can redistribute it and/or modify
   it under the terms of the GNU General Public License version 2 as
   published by the Free Software Foundation;

   THE SOFTWARE IS PROVIDED "AS IS", WITHOUT WARRANTY OF ANY KIND, EXPRESS
   OR IMPLIED, INCLUDING BUT NOT LIMITED TO THE WARRANTIES OF MERCHANTABILITY,
   FITNESS FOR A PARTICULAR PURPOSE AND NONINFRINGEMENT OF THIRD PARTY RIGHTS.
   IN NO EVENT SHALL THE COPYRIGHT HOLDER(S) AND AUTHOR(S) BE LIABLE FOR ANY
   CLAIM, OR ANY SPECIAL INDIRECT OR CONSEQUENTIAL DAMAGES, OR ANY DAMAGES
   WHATSOEVER RESULTING FROM LOSS OF USE, DATA OR PROFITS, WHETHER IN AN
   ACTION OF CONTRACT, NEGLIGENCE OR OTHER TORTIOUS ACTION, ARISING OUT OF
   OR IN CONNECTION WITH THE USE OR PERFORMANCE OF THIS SOFTWARE.

   ALL LIABILITY, INCLUDING LIABILITY FOR INFRINGEMENT OF ANY PATENTS,
   COPYRIGHTS, TRADEMARKS OR OTHER RIGHTS, RELATING TO USE OF THIS
   SOFTWARE IS DISCLAIMED.
*/

/* Bluetooth HCI connection handling. */

#include <linux/export.h>
#include <linux/debugfs.h>

#include <net/bluetooth/bluetooth.h>
#include <net/bluetooth/hci_core.h>
#include <net/bluetooth/l2cap.h>
#include <net/bluetooth/iso.h>
#include <net/bluetooth/mgmt.h>

#include "hci_request.h"
#include "smp.h"
#include "a2mp.h"
#include "eir.h"

struct sco_param {
	u16 pkt_type;
	u16 max_latency;
	u8  retrans_effort;
};

struct conn_handle_t {
	struct hci_conn *conn;
	__u16 handle;
};

static const struct sco_param esco_param_cvsd[] = {
	{ EDR_ESCO_MASK & ~ESCO_2EV3, 0x000a,	0x01 }, /* S3 */
	{ EDR_ESCO_MASK & ~ESCO_2EV3, 0x0007,	0x01 }, /* S2 */
	{ EDR_ESCO_MASK | ESCO_EV3,   0x0007,	0x01 }, /* S1 */
	{ EDR_ESCO_MASK | ESCO_HV3,   0xffff,	0x01 }, /* D1 */
	{ EDR_ESCO_MASK | ESCO_HV1,   0xffff,	0x01 }, /* D0 */
};

static const struct sco_param sco_param_cvsd[] = {
	{ EDR_ESCO_MASK | ESCO_HV3,   0xffff,	0xff }, /* D1 */
	{ EDR_ESCO_MASK | ESCO_HV1,   0xffff,	0xff }, /* D0 */
};

static const struct sco_param esco_param_msbc[] = {
	{ EDR_ESCO_MASK & ~ESCO_2EV3, 0x000d,	0x02 }, /* T2 */
	{ EDR_ESCO_MASK | ESCO_EV3,   0x0008,	0x02 }, /* T1 */
};

/* This function requires the caller holds hdev->lock */
static void hci_connect_le_scan_cleanup(struct hci_conn *conn, u8 status)
{
	struct hci_conn_params *params;
	struct hci_dev *hdev = conn->hdev;
	struct smp_irk *irk;
	bdaddr_t *bdaddr;
	u8 bdaddr_type;

	bdaddr = &conn->dst;
	bdaddr_type = conn->dst_type;

	/* Check if we need to convert to identity address */
	irk = hci_get_irk(hdev, bdaddr, bdaddr_type);
	if (irk) {
		bdaddr = &irk->bdaddr;
		bdaddr_type = irk->addr_type;
	}

	params = hci_pend_le_action_lookup(&hdev->pend_le_conns, bdaddr,
					   bdaddr_type);
	if (!params)
		return;

	if (params->conn) {
		hci_conn_drop(params->conn);
		hci_conn_put(params->conn);
		params->conn = NULL;
	}

	if (!params->explicit_connect)
		return;

	/* If the status indicates successful cancellation of
	 * the attempt (i.e. Unknown Connection Id) there's no point of
	 * notifying failure since we'll go back to keep trying to
	 * connect. The only exception is explicit connect requests
	 * where a timeout + cancel does indicate an actual failure.
	 */
	if (status && status != HCI_ERROR_UNKNOWN_CONN_ID)
		mgmt_connect_failed(hdev, &conn->dst, conn->type,
				    conn->dst_type, status);

	/* The connection attempt was doing scan for new RPA, and is
	 * in scan phase. If params are not associated with any other
	 * autoconnect action, remove them completely. If they are, just unmark
	 * them as waiting for connection, by clearing explicit_connect field.
	 */
	params->explicit_connect = false;

	hci_pend_le_list_del_init(params);

	switch (params->auto_connect) {
	case HCI_AUTO_CONN_EXPLICIT:
		hci_conn_params_del(hdev, bdaddr, bdaddr_type);
		/* return instead of break to avoid duplicate scan update */
		return;
	case HCI_AUTO_CONN_DIRECT:
	case HCI_AUTO_CONN_ALWAYS:
		hci_pend_le_list_add(params, &hdev->pend_le_conns);
		break;
	case HCI_AUTO_CONN_REPORT:
		hci_pend_le_list_add(params, &hdev->pend_le_reports);
		break;
	default:
		break;
	}

	hci_update_passive_scan(hdev);
}

static void hci_conn_cleanup(struct hci_conn *conn)
{
	struct hci_dev *hdev = conn->hdev;

	if (test_bit(HCI_CONN_PARAM_REMOVAL_PEND, &conn->flags))
		hci_conn_params_del(conn->hdev, &conn->dst, conn->dst_type);

	if (test_and_clear_bit(HCI_CONN_FLUSH_KEY, &conn->flags))
		hci_remove_link_key(hdev, &conn->dst);

	hci_chan_list_flush(conn);

	hci_conn_hash_del(hdev, conn);

	if (HCI_CONN_HANDLE_UNSET(conn->handle))
		ida_free(&hdev->unset_handle_ida, conn->handle);

	if (conn->cleanup)
		conn->cleanup(conn);

	if (conn->type == SCO_LINK || conn->type == ESCO_LINK) {
		switch (conn->setting & SCO_AIRMODE_MASK) {
		case SCO_AIRMODE_CVSD:
		case SCO_AIRMODE_TRANSP:
			if (hdev->notify)
				hdev->notify(hdev, HCI_NOTIFY_DISABLE_SCO);
			break;
		}
	} else {
		if (hdev->notify)
			hdev->notify(hdev, HCI_NOTIFY_CONN_DEL);
	}

	debugfs_remove_recursive(conn->debugfs);

	hci_conn_del_sysfs(conn);
<<<<<<< HEAD

	hci_dev_put(hdev);
}

static void le_scan_cleanup(struct work_struct *work)
{
	struct hci_conn *conn = container_of(work, struct hci_conn,
					     le_scan_cleanup);
	struct hci_dev *hdev = conn->hdev;
	struct hci_conn *c = NULL;

	BT_DBG("%s hcon %p", hdev->name, conn);

	hci_dev_lock(hdev);

	/* Check that the hci_conn is still around */
	rcu_read_lock();
	list_for_each_entry_rcu(c, &hdev->conn_hash.list, list) {
		if (c == conn)
			break;
	}
	rcu_read_unlock();

	if (c == conn) {
		hci_connect_le_scan_cleanup(conn, 0x00);
		hci_conn_cleanup(conn);
	}
=======
>>>>>>> 98817289

	hci_dev_put(hdev);
}

static void hci_acl_create_connection(struct hci_conn *conn)
{
	struct hci_dev *hdev = conn->hdev;
	struct inquiry_entry *ie;
	struct hci_cp_create_conn cp;

	BT_DBG("hcon %p", conn);

	/* Many controllers disallow HCI Create Connection while it is doing
	 * HCI Inquiry. So we cancel the Inquiry first before issuing HCI Create
	 * Connection. This may cause the MGMT discovering state to become false
	 * without user space's request but it is okay since the MGMT Discovery
	 * APIs do not promise that discovery should be done forever. Instead,
	 * the user space monitors the status of MGMT discovering and it may
	 * request for discovery again when this flag becomes false.
	 */
	if (test_bit(HCI_INQUIRY, &hdev->flags)) {
		/* Put this connection to "pending" state so that it will be
		 * executed after the inquiry cancel command complete event.
		 */
		conn->state = BT_CONNECT2;
		hci_send_cmd(hdev, HCI_OP_INQUIRY_CANCEL, 0, NULL);
		return;
	}

	conn->state = BT_CONNECT;
	conn->out = true;
	conn->role = HCI_ROLE_MASTER;

	conn->attempt++;

	conn->link_policy = hdev->link_policy;

	memset(&cp, 0, sizeof(cp));
	bacpy(&cp.bdaddr, &conn->dst);
	cp.pscan_rep_mode = 0x02;

	ie = hci_inquiry_cache_lookup(hdev, &conn->dst);
	if (ie) {
		if (inquiry_entry_age(ie) <= INQUIRY_ENTRY_AGE_MAX) {
			cp.pscan_rep_mode = ie->data.pscan_rep_mode;
			cp.pscan_mode     = ie->data.pscan_mode;
			cp.clock_offset   = ie->data.clock_offset |
					    cpu_to_le16(0x8000);
		}

		memcpy(conn->dev_class, ie->data.dev_class, 3);
	}

	cp.pkt_type = cpu_to_le16(conn->pkt_type);
	if (lmp_rswitch_capable(hdev) && !(hdev->link_mode & HCI_LM_MASTER))
		cp.role_switch = 0x01;
	else
		cp.role_switch = 0x00;

	hci_send_cmd(hdev, HCI_OP_CREATE_CONN, sizeof(cp), &cp);
}

int hci_disconnect(struct hci_conn *conn, __u8 reason)
{
	BT_DBG("hcon %p", conn);

	/* When we are central of an established connection and it enters
	 * the disconnect timeout, then go ahead and try to read the
	 * current clock offset.  Processing of the result is done
	 * within the event handling and hci_clock_offset_evt function.
	 */
	if (conn->type == ACL_LINK && conn->role == HCI_ROLE_MASTER &&
	    (conn->state == BT_CONNECTED || conn->state == BT_CONFIG)) {
		struct hci_dev *hdev = conn->hdev;
		struct hci_cp_read_clock_offset clkoff_cp;

		clkoff_cp.handle = cpu_to_le16(conn->handle);
		hci_send_cmd(hdev, HCI_OP_READ_CLOCK_OFFSET, sizeof(clkoff_cp),
			     &clkoff_cp);
	}

	return hci_abort_conn(conn, reason);
}

static void hci_add_sco(struct hci_conn *conn, __u16 handle)
{
	struct hci_dev *hdev = conn->hdev;
	struct hci_cp_add_sco cp;

	BT_DBG("hcon %p", conn);

	conn->state = BT_CONNECT;
	conn->out = true;

	conn->attempt++;

	cp.handle   = cpu_to_le16(handle);
	cp.pkt_type = cpu_to_le16(conn->pkt_type);

	hci_send_cmd(hdev, HCI_OP_ADD_SCO, sizeof(cp), &cp);
}

static bool find_next_esco_param(struct hci_conn *conn,
				 const struct sco_param *esco_param, int size)
{
	if (!conn->parent)
		return false;

	for (; conn->attempt <= size; conn->attempt++) {
		if (lmp_esco_2m_capable(conn->parent) ||
		    (esco_param[conn->attempt - 1].pkt_type & ESCO_2EV3))
			break;
		BT_DBG("hcon %p skipped attempt %d, eSCO 2M not supported",
		       conn, conn->attempt);
	}

	return conn->attempt <= size;
}

static int configure_datapath_sync(struct hci_dev *hdev, struct bt_codec *codec)
{
	int err;
	__u8 vnd_len, *vnd_data = NULL;
	struct hci_op_configure_data_path *cmd = NULL;

	err = hdev->get_codec_config_data(hdev, ESCO_LINK, codec, &vnd_len,
					  &vnd_data);
	if (err < 0)
		goto error;

	cmd = kzalloc(sizeof(*cmd) + vnd_len, GFP_KERNEL);
	if (!cmd) {
		err = -ENOMEM;
		goto error;
	}

	err = hdev->get_data_path_id(hdev, &cmd->data_path_id);
	if (err < 0)
		goto error;

	cmd->vnd_len = vnd_len;
	memcpy(cmd->vnd_data, vnd_data, vnd_len);

	cmd->direction = 0x00;
	__hci_cmd_sync_status(hdev, HCI_CONFIGURE_DATA_PATH,
			      sizeof(*cmd) + vnd_len, cmd, HCI_CMD_TIMEOUT);

	cmd->direction = 0x01;
	err = __hci_cmd_sync_status(hdev, HCI_CONFIGURE_DATA_PATH,
				    sizeof(*cmd) + vnd_len, cmd,
				    HCI_CMD_TIMEOUT);
error:

	kfree(cmd);
	kfree(vnd_data);
	return err;
}

static int hci_enhanced_setup_sync(struct hci_dev *hdev, void *data)
{
	struct conn_handle_t *conn_handle = data;
	struct hci_conn *conn = conn_handle->conn;
	__u16 handle = conn_handle->handle;
	struct hci_cp_enhanced_setup_sync_conn cp;
	const struct sco_param *param;

	kfree(conn_handle);

	bt_dev_dbg(hdev, "hcon %p", conn);

	/* for offload use case, codec needs to configured before opening SCO */
	if (conn->codec.data_path)
		configure_datapath_sync(hdev, &conn->codec);

	conn->state = BT_CONNECT;
	conn->out = true;

	conn->attempt++;

	memset(&cp, 0x00, sizeof(cp));

	cp.handle   = cpu_to_le16(handle);

	cp.tx_bandwidth   = cpu_to_le32(0x00001f40);
	cp.rx_bandwidth   = cpu_to_le32(0x00001f40);

	switch (conn->codec.id) {
	case BT_CODEC_MSBC:
		if (!find_next_esco_param(conn, esco_param_msbc,
					  ARRAY_SIZE(esco_param_msbc)))
			return -EINVAL;

		param = &esco_param_msbc[conn->attempt - 1];
		cp.tx_coding_format.id = 0x05;
		cp.rx_coding_format.id = 0x05;
		cp.tx_codec_frame_size = __cpu_to_le16(60);
		cp.rx_codec_frame_size = __cpu_to_le16(60);
		cp.in_bandwidth = __cpu_to_le32(32000);
		cp.out_bandwidth = __cpu_to_le32(32000);
		cp.in_coding_format.id = 0x04;
		cp.out_coding_format.id = 0x04;
		cp.in_coded_data_size = __cpu_to_le16(16);
		cp.out_coded_data_size = __cpu_to_le16(16);
		cp.in_pcm_data_format = 2;
		cp.out_pcm_data_format = 2;
		cp.in_pcm_sample_payload_msb_pos = 0;
		cp.out_pcm_sample_payload_msb_pos = 0;
		cp.in_data_path = conn->codec.data_path;
		cp.out_data_path = conn->codec.data_path;
		cp.in_transport_unit_size = 1;
		cp.out_transport_unit_size = 1;
		break;

	case BT_CODEC_TRANSPARENT:
		if (!find_next_esco_param(conn, esco_param_msbc,
					  ARRAY_SIZE(esco_param_msbc)))
			return false;
		param = &esco_param_msbc[conn->attempt - 1];
		cp.tx_coding_format.id = 0x03;
		cp.rx_coding_format.id = 0x03;
		cp.tx_codec_frame_size = __cpu_to_le16(60);
		cp.rx_codec_frame_size = __cpu_to_le16(60);
		cp.in_bandwidth = __cpu_to_le32(0x1f40);
		cp.out_bandwidth = __cpu_to_le32(0x1f40);
		cp.in_coding_format.id = 0x03;
		cp.out_coding_format.id = 0x03;
		cp.in_coded_data_size = __cpu_to_le16(16);
		cp.out_coded_data_size = __cpu_to_le16(16);
		cp.in_pcm_data_format = 2;
		cp.out_pcm_data_format = 2;
		cp.in_pcm_sample_payload_msb_pos = 0;
		cp.out_pcm_sample_payload_msb_pos = 0;
		cp.in_data_path = conn->codec.data_path;
		cp.out_data_path = conn->codec.data_path;
		cp.in_transport_unit_size = 1;
		cp.out_transport_unit_size = 1;
		break;

	case BT_CODEC_CVSD:
		if (conn->parent && lmp_esco_capable(conn->parent)) {
			if (!find_next_esco_param(conn, esco_param_cvsd,
						  ARRAY_SIZE(esco_param_cvsd)))
				return -EINVAL;
			param = &esco_param_cvsd[conn->attempt - 1];
		} else {
			if (conn->attempt > ARRAY_SIZE(sco_param_cvsd))
				return -EINVAL;
			param = &sco_param_cvsd[conn->attempt - 1];
		}
		cp.tx_coding_format.id = 2;
		cp.rx_coding_format.id = 2;
		cp.tx_codec_frame_size = __cpu_to_le16(60);
		cp.rx_codec_frame_size = __cpu_to_le16(60);
		cp.in_bandwidth = __cpu_to_le32(16000);
		cp.out_bandwidth = __cpu_to_le32(16000);
		cp.in_coding_format.id = 4;
		cp.out_coding_format.id = 4;
		cp.in_coded_data_size = __cpu_to_le16(16);
		cp.out_coded_data_size = __cpu_to_le16(16);
		cp.in_pcm_data_format = 2;
		cp.out_pcm_data_format = 2;
		cp.in_pcm_sample_payload_msb_pos = 0;
		cp.out_pcm_sample_payload_msb_pos = 0;
		cp.in_data_path = conn->codec.data_path;
		cp.out_data_path = conn->codec.data_path;
		cp.in_transport_unit_size = 16;
		cp.out_transport_unit_size = 16;
		break;
	default:
		return -EINVAL;
	}

	cp.retrans_effort = param->retrans_effort;
	cp.pkt_type = __cpu_to_le16(param->pkt_type);
	cp.max_latency = __cpu_to_le16(param->max_latency);

	if (hci_send_cmd(hdev, HCI_OP_ENHANCED_SETUP_SYNC_CONN, sizeof(cp), &cp) < 0)
		return -EIO;

	return 0;
}

static bool hci_setup_sync_conn(struct hci_conn *conn, __u16 handle)
{
	struct hci_dev *hdev = conn->hdev;
	struct hci_cp_setup_sync_conn cp;
	const struct sco_param *param;

	bt_dev_dbg(hdev, "hcon %p", conn);

	conn->state = BT_CONNECT;
	conn->out = true;

	conn->attempt++;

	cp.handle   = cpu_to_le16(handle);

	cp.tx_bandwidth   = cpu_to_le32(0x00001f40);
	cp.rx_bandwidth   = cpu_to_le32(0x00001f40);
	cp.voice_setting  = cpu_to_le16(conn->setting);

	switch (conn->setting & SCO_AIRMODE_MASK) {
	case SCO_AIRMODE_TRANSP:
		if (!find_next_esco_param(conn, esco_param_msbc,
					  ARRAY_SIZE(esco_param_msbc)))
			return false;
		param = &esco_param_msbc[conn->attempt - 1];
		break;
	case SCO_AIRMODE_CVSD:
		if (conn->parent && lmp_esco_capable(conn->parent)) {
			if (!find_next_esco_param(conn, esco_param_cvsd,
						  ARRAY_SIZE(esco_param_cvsd)))
				return false;
			param = &esco_param_cvsd[conn->attempt - 1];
		} else {
			if (conn->attempt > ARRAY_SIZE(sco_param_cvsd))
				return false;
			param = &sco_param_cvsd[conn->attempt - 1];
		}
		break;
	default:
		return false;
	}

	cp.retrans_effort = param->retrans_effort;
	cp.pkt_type = __cpu_to_le16(param->pkt_type);
	cp.max_latency = __cpu_to_le16(param->max_latency);

	if (hci_send_cmd(hdev, HCI_OP_SETUP_SYNC_CONN, sizeof(cp), &cp) < 0)
		return false;

	return true;
}

bool hci_setup_sync(struct hci_conn *conn, __u16 handle)
{
	int result;
	struct conn_handle_t *conn_handle;

	if (enhanced_sync_conn_capable(conn->hdev)) {
		conn_handle = kzalloc(sizeof(*conn_handle), GFP_KERNEL);

		if (!conn_handle)
			return false;

		conn_handle->conn = conn;
		conn_handle->handle = handle;
		result = hci_cmd_sync_queue(conn->hdev, hci_enhanced_setup_sync,
					    conn_handle, NULL);
		if (result < 0)
			kfree(conn_handle);

		return result == 0;
	}

	return hci_setup_sync_conn(conn, handle);
}

u8 hci_le_conn_update(struct hci_conn *conn, u16 min, u16 max, u16 latency,
		      u16 to_multiplier)
{
	struct hci_dev *hdev = conn->hdev;
	struct hci_conn_params *params;
	struct hci_cp_le_conn_update cp;

	hci_dev_lock(hdev);

	params = hci_conn_params_lookup(hdev, &conn->dst, conn->dst_type);
	if (params) {
		params->conn_min_interval = min;
		params->conn_max_interval = max;
		params->conn_latency = latency;
		params->supervision_timeout = to_multiplier;
	}

	hci_dev_unlock(hdev);

	memset(&cp, 0, sizeof(cp));
	cp.handle		= cpu_to_le16(conn->handle);
	cp.conn_interval_min	= cpu_to_le16(min);
	cp.conn_interval_max	= cpu_to_le16(max);
	cp.conn_latency		= cpu_to_le16(latency);
	cp.supervision_timeout	= cpu_to_le16(to_multiplier);
	cp.min_ce_len		= cpu_to_le16(0x0000);
	cp.max_ce_len		= cpu_to_le16(0x0000);

	hci_send_cmd(hdev, HCI_OP_LE_CONN_UPDATE, sizeof(cp), &cp);

	if (params)
		return 0x01;

	return 0x00;
}

void hci_le_start_enc(struct hci_conn *conn, __le16 ediv, __le64 rand,
		      __u8 ltk[16], __u8 key_size)
{
	struct hci_dev *hdev = conn->hdev;
	struct hci_cp_le_start_enc cp;

	BT_DBG("hcon %p", conn);

	memset(&cp, 0, sizeof(cp));

	cp.handle = cpu_to_le16(conn->handle);
	cp.rand = rand;
	cp.ediv = ediv;
	memcpy(cp.ltk, ltk, key_size);

	hci_send_cmd(hdev, HCI_OP_LE_START_ENC, sizeof(cp), &cp);
}

/* Device _must_ be locked */
void hci_sco_setup(struct hci_conn *conn, __u8 status)
{
	struct hci_link *link;

	link = list_first_entry_or_null(&conn->link_list, struct hci_link, list);
	if (!link || !link->conn)
		return;

	BT_DBG("hcon %p", conn);

	if (!status) {
		if (lmp_esco_capable(conn->hdev))
			hci_setup_sync(link->conn, conn->handle);
		else
			hci_add_sco(link->conn, conn->handle);
	} else {
		hci_connect_cfm(link->conn, status);
		hci_conn_del(link->conn);
	}
}

static void hci_conn_timeout(struct work_struct *work)
{
	struct hci_conn *conn = container_of(work, struct hci_conn,
					     disc_work.work);
	int refcnt = atomic_read(&conn->refcnt);

	BT_DBG("hcon %p state %s", conn, state_to_string(conn->state));

	WARN_ON(refcnt < 0);

	/* FIXME: It was observed that in pairing failed scenario, refcnt
	 * drops below 0. Probably this is because l2cap_conn_del calls
	 * l2cap_chan_del for each channel, and inside l2cap_chan_del conn is
	 * dropped. After that loop hci_chan_del is called which also drops
	 * conn. For now make sure that ACL is alive if refcnt is higher then 0,
	 * otherwise drop it.
	 */
	if (refcnt > 0)
		return;

	hci_abort_conn(conn, hci_proto_disconn_ind(conn));
}

/* Enter sniff mode */
static void hci_conn_idle(struct work_struct *work)
{
	struct hci_conn *conn = container_of(work, struct hci_conn,
					     idle_work.work);
	struct hci_dev *hdev = conn->hdev;

	BT_DBG("hcon %p mode %d", conn, conn->mode);

	if (!lmp_sniff_capable(hdev) || !lmp_sniff_capable(conn))
		return;

	if (conn->mode != HCI_CM_ACTIVE || !(conn->link_policy & HCI_LP_SNIFF))
		return;

	if (lmp_sniffsubr_capable(hdev) && lmp_sniffsubr_capable(conn)) {
		struct hci_cp_sniff_subrate cp;
		cp.handle             = cpu_to_le16(conn->handle);
		cp.max_latency        = cpu_to_le16(0);
		cp.min_remote_timeout = cpu_to_le16(0);
		cp.min_local_timeout  = cpu_to_le16(0);
		hci_send_cmd(hdev, HCI_OP_SNIFF_SUBRATE, sizeof(cp), &cp);
	}

	if (!test_and_set_bit(HCI_CONN_MODE_CHANGE_PEND, &conn->flags)) {
		struct hci_cp_sniff_mode cp;
		cp.handle       = cpu_to_le16(conn->handle);
		cp.max_interval = cpu_to_le16(hdev->sniff_max_interval);
		cp.min_interval = cpu_to_le16(hdev->sniff_min_interval);
		cp.attempt      = cpu_to_le16(4);
		cp.timeout      = cpu_to_le16(1);
		hci_send_cmd(hdev, HCI_OP_SNIFF_MODE, sizeof(cp), &cp);
	}
}

static void hci_conn_auto_accept(struct work_struct *work)
{
	struct hci_conn *conn = container_of(work, struct hci_conn,
					     auto_accept_work.work);

	hci_send_cmd(conn->hdev, HCI_OP_USER_CONFIRM_REPLY, sizeof(conn->dst),
		     &conn->dst);
}

static void le_disable_advertising(struct hci_dev *hdev)
{
	if (ext_adv_capable(hdev)) {
		struct hci_cp_le_set_ext_adv_enable cp;

		cp.enable = 0x00;
		cp.num_of_sets = 0x00;

		hci_send_cmd(hdev, HCI_OP_LE_SET_EXT_ADV_ENABLE, sizeof(cp),
			     &cp);
	} else {
		u8 enable = 0x00;
		hci_send_cmd(hdev, HCI_OP_LE_SET_ADV_ENABLE, sizeof(enable),
			     &enable);
	}
}

static void le_conn_timeout(struct work_struct *work)
{
	struct hci_conn *conn = container_of(work, struct hci_conn,
					     le_conn_timeout.work);
	struct hci_dev *hdev = conn->hdev;

	BT_DBG("");

	/* We could end up here due to having done directed advertising,
	 * so clean up the state if necessary. This should however only
	 * happen with broken hardware or if low duty cycle was used
	 * (which doesn't have a timeout of its own).
	 */
	if (conn->role == HCI_ROLE_SLAVE) {
		/* Disable LE Advertising */
		le_disable_advertising(hdev);
		hci_dev_lock(hdev);
		hci_conn_failed(conn, HCI_ERROR_ADVERTISING_TIMEOUT);
		hci_dev_unlock(hdev);
		return;
	}

	hci_abort_conn(conn, HCI_ERROR_REMOTE_USER_TERM);
}

struct iso_cig_params {
	struct hci_cp_le_set_cig_params cp;
	struct hci_cis_params cis[0x1f];
};

struct iso_list_data {
	union {
		u8  cig;
		u8  big;
	};
	union {
		u8  cis;
		u8  bis;
		u16 sync_handle;
	};
	int count;
<<<<<<< HEAD
	struct iso_cig_params pdu;
=======
	bool big_term;
	bool pa_sync_term;
	bool big_sync_term;
>>>>>>> 98817289
};

static void bis_list(struct hci_conn *conn, void *data)
{
	struct iso_list_data *d = data;

	/* Skip if not broadcast/ANY address */
	if (bacmp(&conn->dst, BDADDR_ANY))
		return;

	if (d->big != conn->iso_qos.bcast.big || d->bis == BT_ISO_QOS_BIS_UNSET ||
	    d->bis != conn->iso_qos.bcast.bis)
		return;

	d->count++;
}

static int terminate_big_sync(struct hci_dev *hdev, void *data)
{
	struct iso_list_data *d = data;

	bt_dev_dbg(hdev, "big 0x%2.2x bis 0x%2.2x", d->big, d->bis);

	hci_remove_ext_adv_instance_sync(hdev, d->bis, NULL);

	/* Only terminate BIG if it has been created */
	if (!d->big_term)
		return 0;

	return hci_le_terminate_big_sync(hdev, d->big,
					 HCI_ERROR_LOCAL_HOST_TERM);
}

static void terminate_big_destroy(struct hci_dev *hdev, void *data, int err)
{
	kfree(data);
}

static int hci_le_terminate_big(struct hci_dev *hdev, struct hci_conn *conn)
{
	struct iso_list_data *d;
	int ret;

	bt_dev_dbg(hdev, "big 0x%2.2x bis 0x%2.2x", conn->iso_qos.bcast.big,
		   conn->iso_qos.bcast.bis);

	d = kzalloc(sizeof(*d), GFP_KERNEL);
	if (!d)
		return -ENOMEM;

	d->big = conn->iso_qos.bcast.big;
	d->bis = conn->iso_qos.bcast.bis;
	d->big_term = test_and_clear_bit(HCI_CONN_BIG_CREATED, &conn->flags);

	ret = hci_cmd_sync_queue(hdev, terminate_big_sync, d,
				 terminate_big_destroy);
	if (ret)
		kfree(d);

<<<<<<< HEAD
	ret = hci_cmd_sync_queue(hdev, terminate_big_sync, d,
				 terminate_big_destroy);
	if (ret)
		kfree(d);

=======
>>>>>>> 98817289
	return ret;
}

static int big_terminate_sync(struct hci_dev *hdev, void *data)
{
	struct iso_list_data *d = data;

	bt_dev_dbg(hdev, "big 0x%2.2x sync_handle 0x%4.4x", d->big,
		   d->sync_handle);

	if (d->big_sync_term)
		hci_le_big_terminate_sync(hdev, d->big);

	if (d->pa_sync_term)
		return hci_le_pa_terminate_sync(hdev, d->sync_handle);

	return 0;
}

static int hci_le_big_terminate(struct hci_dev *hdev, u8 big, struct hci_conn *conn)
{
	struct iso_list_data *d;
	int ret;

	bt_dev_dbg(hdev, "big 0x%2.2x sync_handle 0x%4.4x", big, conn->sync_handle);

	d = kzalloc(sizeof(*d), GFP_KERNEL);
	if (!d)
		return -ENOMEM;

	d->big = big;
	d->sync_handle = conn->sync_handle;
	d->pa_sync_term = test_and_clear_bit(HCI_CONN_PA_SYNC, &conn->flags);
	d->big_sync_term = test_and_clear_bit(HCI_CONN_BIG_SYNC, &conn->flags);

	ret = hci_cmd_sync_queue(hdev, big_terminate_sync, d,
				 terminate_big_destroy);
	if (ret)
		kfree(d);

<<<<<<< HEAD
	ret = hci_cmd_sync_queue(hdev, big_terminate_sync, d,
				 terminate_big_destroy);
	if (ret)
		kfree(d);

=======
>>>>>>> 98817289
	return ret;
}

/* Cleanup BIS connection
 *
 * Detects if there any BIS left connected in a BIG
 * broadcaster: Remove advertising instance and terminate BIG.
 * broadcaster receiver: Teminate BIG sync and terminate PA sync.
 */
static void bis_cleanup(struct hci_conn *conn)
{
	struct hci_dev *hdev = conn->hdev;
	struct hci_conn *bis;

	bt_dev_dbg(hdev, "conn %p", conn);

	if (conn->role == HCI_ROLE_MASTER) {
		if (!test_and_clear_bit(HCI_CONN_PER_ADV, &conn->flags))
			return;

		/* Check if ISO connection is a BIS and terminate advertising
		 * set and BIG if there are no other connections using it.
		 */
		bis = hci_conn_hash_lookup_big(hdev, conn->iso_qos.bcast.big);
		if (bis)
			return;

		hci_le_terminate_big(hdev, conn);
	} else {
		bis = hci_conn_hash_lookup_big_any_dst(hdev,
						       conn->iso_qos.bcast.big);

		if (bis)
			return;

		hci_le_big_terminate(hdev, conn->iso_qos.bcast.big,
				     conn);
	}
}

static int remove_cig_sync(struct hci_dev *hdev, void *data)
{
	u8 handle = PTR_UINT(data);

	return hci_le_remove_cig_sync(hdev, handle);
}

static int hci_le_remove_cig(struct hci_dev *hdev, u8 handle)
{
	bt_dev_dbg(hdev, "handle 0x%2.2x", handle);

	return hci_cmd_sync_queue(hdev, remove_cig_sync, UINT_PTR(handle),
				  NULL);
}

static void find_cis(struct hci_conn *conn, void *data)
{
	struct iso_list_data *d = data;

	/* Ignore broadcast or if CIG don't match */
	if (!bacmp(&conn->dst, BDADDR_ANY) || d->cig != conn->iso_qos.ucast.cig)
		return;

	d->count++;
}

/* Cleanup CIS connection:
 *
 * Detects if there any CIS left connected in a CIG and remove it.
 */
static void cis_cleanup(struct hci_conn *conn)
{
	struct hci_dev *hdev = conn->hdev;
	struct iso_list_data d;

	if (conn->iso_qos.ucast.cig == BT_ISO_QOS_CIG_UNSET)
		return;

	memset(&d, 0, sizeof(d));
	d.cig = conn->iso_qos.ucast.cig;

	/* Check if ISO connection is a CIS and remove CIG if there are
	 * no other connections using it.
	 */
	hci_conn_hash_list_state(hdev, find_cis, ISO_LINK, BT_BOUND, &d);
	hci_conn_hash_list_state(hdev, find_cis, ISO_LINK, BT_CONNECT, &d);
	hci_conn_hash_list_state(hdev, find_cis, ISO_LINK, BT_CONNECTED, &d);
	if (d.count)
		return;

	hci_le_remove_cig(hdev, conn->iso_qos.ucast.cig);
}

static int hci_conn_hash_alloc_unset(struct hci_dev *hdev)
{
	return ida_alloc_range(&hdev->unset_handle_ida, HCI_CONN_HANDLE_MAX + 1,
			       U16_MAX, GFP_ATOMIC);
}

struct hci_conn *hci_conn_add(struct hci_dev *hdev, int type, bdaddr_t *dst,
			      u8 role, u16 handle)
{
	struct hci_conn *conn;

	bt_dev_dbg(hdev, "dst %pMR handle 0x%4.4x", dst, handle);

	conn = kzalloc(sizeof(*conn), GFP_KERNEL);
	if (!conn)
		return NULL;

	bacpy(&conn->dst, dst);
	bacpy(&conn->src, &hdev->bdaddr);
	conn->handle = handle;
	conn->hdev  = hdev;
	conn->type  = type;
	conn->role  = role;
	conn->mode  = HCI_CM_ACTIVE;
	conn->state = BT_OPEN;
	conn->auth_type = HCI_AT_GENERAL_BONDING;
	conn->io_capability = hdev->io_capability;
	conn->remote_auth = 0xff;
	conn->key_type = 0xff;
	conn->rssi = HCI_RSSI_INVALID;
	conn->tx_power = HCI_TX_POWER_INVALID;
	conn->max_tx_power = HCI_TX_POWER_INVALID;
	conn->sync_handle = HCI_SYNC_HANDLE_INVALID;

	set_bit(HCI_CONN_POWER_SAVE, &conn->flags);
	conn->disc_timeout = HCI_DISCONN_TIMEOUT;

	/* Set Default Authenticated payload timeout to 30s */
	conn->auth_payload_timeout = DEFAULT_AUTH_PAYLOAD_TIMEOUT;

	if (conn->role == HCI_ROLE_MASTER)
		conn->out = true;

	switch (type) {
	case ACL_LINK:
		conn->pkt_type = hdev->pkt_type & ACL_PTYPE_MASK;
		break;
	case LE_LINK:
		/* conn->src should reflect the local identity address */
		hci_copy_identity_address(hdev, &conn->src, &conn->src_type);
		break;
	case ISO_LINK:
		/* conn->src should reflect the local identity address */
		hci_copy_identity_address(hdev, &conn->src, &conn->src_type);

		/* set proper cleanup function */
		if (!bacmp(dst, BDADDR_ANY))
			conn->cleanup = bis_cleanup;
		else if (conn->role == HCI_ROLE_MASTER)
			conn->cleanup = cis_cleanup;

		break;
	case SCO_LINK:
		if (lmp_esco_capable(hdev))
			conn->pkt_type = (hdev->esco_type & SCO_ESCO_MASK) |
					(hdev->esco_type & EDR_ESCO_MASK);
		else
			conn->pkt_type = hdev->pkt_type & SCO_PTYPE_MASK;
		break;
	case ESCO_LINK:
		conn->pkt_type = hdev->esco_type & ~EDR_ESCO_MASK;
		break;
	}

	skb_queue_head_init(&conn->data_q);

	INIT_LIST_HEAD(&conn->chan_list);
	INIT_LIST_HEAD(&conn->link_list);

	INIT_DELAYED_WORK(&conn->disc_work, hci_conn_timeout);
	INIT_DELAYED_WORK(&conn->auto_accept_work, hci_conn_auto_accept);
	INIT_DELAYED_WORK(&conn->idle_work, hci_conn_idle);
	INIT_DELAYED_WORK(&conn->le_conn_timeout, le_conn_timeout);

	atomic_set(&conn->refcnt, 0);

	hci_dev_hold(hdev);

	hci_conn_hash_add(hdev, conn);

	/* The SCO and eSCO connections will only be notified when their
	 * setup has been completed. This is different to ACL links which
	 * can be notified right away.
	 */
	if (conn->type != SCO_LINK && conn->type != ESCO_LINK) {
		if (hdev->notify)
			hdev->notify(hdev, HCI_NOTIFY_CONN_ADD);
	}

	hci_conn_init_sysfs(conn);

	return conn;
}

<<<<<<< HEAD
static bool hci_conn_unlink(struct hci_conn *conn)
{
	if (!conn->link)
		return false;

	conn->link->link = NULL;
	conn->link = NULL;

	return true;
}

int hci_conn_del(struct hci_conn *conn)
=======
struct hci_conn *hci_conn_add_unset(struct hci_dev *hdev, int type,
				    bdaddr_t *dst, u8 role)
{
	int handle;

	bt_dev_dbg(hdev, "dst %pMR", dst);

	handle = hci_conn_hash_alloc_unset(hdev);
	if (unlikely(handle < 0))
		return NULL;

	return hci_conn_add(hdev, type, dst, role, handle);
}

static void hci_conn_cleanup_child(struct hci_conn *conn, u8 reason)
{
	if (!reason)
		reason = HCI_ERROR_REMOTE_USER_TERM;

	/* Due to race, SCO/ISO conn might be not established yet at this point,
	 * and nothing else will clean it up. In other cases it is done via HCI
	 * events.
	 */
	switch (conn->type) {
	case SCO_LINK:
	case ESCO_LINK:
		if (HCI_CONN_HANDLE_UNSET(conn->handle))
			hci_conn_failed(conn, reason);
		break;
	case ISO_LINK:
		if (conn->state != BT_CONNECTED &&
		    !test_bit(HCI_CONN_CREATE_CIS, &conn->flags))
			hci_conn_failed(conn, reason);
		break;
	}
}

static void hci_conn_unlink(struct hci_conn *conn)
{
	struct hci_dev *hdev = conn->hdev;

	bt_dev_dbg(hdev, "hcon %p", conn);

	if (!conn->parent) {
		struct hci_link *link, *t;

		list_for_each_entry_safe(link, t, &conn->link_list, list) {
			struct hci_conn *child = link->conn;

			hci_conn_unlink(child);

			/* If hdev is down it means
			 * hci_dev_close_sync/hci_conn_hash_flush is in progress
			 * and links don't need to be cleanup as all connections
			 * would be cleanup.
			 */
			if (!test_bit(HCI_UP, &hdev->flags))
				continue;

			hci_conn_cleanup_child(child, conn->abort_reason);
		}

		return;
	}

	if (!conn->link)
		return;

	list_del_rcu(&conn->link->list);
	synchronize_rcu();

	hci_conn_drop(conn->parent);
	hci_conn_put(conn->parent);
	conn->parent = NULL;

	kfree(conn->link);
	conn->link = NULL;
}

void hci_conn_del(struct hci_conn *conn)
>>>>>>> 98817289
{
	struct hci_dev *hdev = conn->hdev;

	BT_DBG("%s hcon %p handle %d", hdev->name, conn, conn->handle);

	hci_conn_unlink(conn);

	cancel_delayed_work_sync(&conn->disc_work);
	cancel_delayed_work_sync(&conn->auto_accept_work);
	cancel_delayed_work_sync(&conn->idle_work);

	if (conn->type == ACL_LINK) {
<<<<<<< HEAD
		struct hci_conn *link = conn->link;

		if (link) {
			hci_conn_unlink(conn);
			/* Due to race, SCO connection might be not established
			 * yet at this point. Delete it now, otherwise it is
			 * possible for it to be stuck and can't be deleted.
			 */
			if (link->handle == HCI_CONN_HANDLE_UNSET)
				hci_conn_del(link);
		}

=======
>>>>>>> 98817289
		/* Unacked frames */
		hdev->acl_cnt += conn->sent;
	} else if (conn->type == LE_LINK) {
		cancel_delayed_work(&conn->le_conn_timeout);

		if (hdev->le_pkts)
			hdev->le_cnt += conn->sent;
		else
			hdev->acl_cnt += conn->sent;
	} else {
<<<<<<< HEAD
		struct hci_conn *acl = conn->link;

		if (acl) {
			hci_conn_unlink(conn);
			hci_conn_drop(acl);
		}

=======
>>>>>>> 98817289
		/* Unacked ISO frames */
		if (conn->type == ISO_LINK) {
			if (hdev->iso_pkts)
				hdev->iso_cnt += conn->sent;
			else if (hdev->le_pkts)
				hdev->le_cnt += conn->sent;
			else
				hdev->acl_cnt += conn->sent;
		}
	}

	if (conn->amp_mgr)
		amp_mgr_put(conn->amp_mgr);

	skb_queue_purge(&conn->data_q);

	/* Remove the connection from the list and cleanup its remaining
	 * state. This is a separate function since for some cases like
	 * BT_CONNECT_SCAN we *only* want the cleanup part without the
	 * rest of hci_conn_del.
	 */
	hci_conn_cleanup(conn);
}

struct hci_dev *hci_get_route(bdaddr_t *dst, bdaddr_t *src, uint8_t src_type)
{
	int use_src = bacmp(src, BDADDR_ANY);
	struct hci_dev *hdev = NULL, *d;

	BT_DBG("%pMR -> %pMR", src, dst);

	read_lock(&hci_dev_list_lock);

	list_for_each_entry(d, &hci_dev_list, list) {
		if (!test_bit(HCI_UP, &d->flags) ||
		    hci_dev_test_flag(d, HCI_USER_CHANNEL) ||
		    d->dev_type != HCI_PRIMARY)
			continue;

		/* Simple routing:
		 *   No source address - find interface with bdaddr != dst
		 *   Source address    - find interface with bdaddr == src
		 */

		if (use_src) {
			bdaddr_t id_addr;
			u8 id_addr_type;

			if (src_type == BDADDR_BREDR) {
				if (!lmp_bredr_capable(d))
					continue;
				bacpy(&id_addr, &d->bdaddr);
				id_addr_type = BDADDR_BREDR;
			} else {
				if (!lmp_le_capable(d))
					continue;

				hci_copy_identity_address(d, &id_addr,
							  &id_addr_type);

				/* Convert from HCI to three-value type */
				if (id_addr_type == ADDR_LE_DEV_PUBLIC)
					id_addr_type = BDADDR_LE_PUBLIC;
				else
					id_addr_type = BDADDR_LE_RANDOM;
			}

			if (!bacmp(&id_addr, src) && id_addr_type == src_type) {
				hdev = d; break;
			}
		} else {
			if (bacmp(&d->bdaddr, dst)) {
				hdev = d; break;
			}
		}
	}

	if (hdev)
		hdev = hci_dev_hold(hdev);

	read_unlock(&hci_dev_list_lock);
	return hdev;
}
EXPORT_SYMBOL(hci_get_route);

/* This function requires the caller holds hdev->lock */
static void hci_le_conn_failed(struct hci_conn *conn, u8 status)
{
	struct hci_dev *hdev = conn->hdev;

	hci_connect_le_scan_cleanup(conn, status);

	/* Enable advertising in case this was a failed connection
	 * attempt as a peripheral.
	 */
	hci_enable_advertising(hdev);
}

/* This function requires the caller holds hdev->lock */
void hci_conn_failed(struct hci_conn *conn, u8 status)
{
	struct hci_dev *hdev = conn->hdev;

	bt_dev_dbg(hdev, "status 0x%2.2x", status);

	switch (conn->type) {
	case LE_LINK:
		hci_le_conn_failed(conn, status);
		break;
	case ACL_LINK:
		mgmt_connect_failed(hdev, &conn->dst, conn->type,
				    conn->dst_type, status);
		break;
	}

	conn->state = BT_CLOSED;
	hci_connect_cfm(conn, status);
	hci_conn_del(conn);
}

/* This function requires the caller holds hdev->lock */
u8 hci_conn_set_handle(struct hci_conn *conn, u16 handle)
{
	struct hci_dev *hdev = conn->hdev;

	bt_dev_dbg(hdev, "hcon %p handle 0x%4.4x", conn, handle);

	if (conn->handle == handle)
		return 0;

	if (handle > HCI_CONN_HANDLE_MAX) {
		bt_dev_err(hdev, "Invalid handle: 0x%4.4x > 0x%4.4x",
			   handle, HCI_CONN_HANDLE_MAX);
		return HCI_ERROR_INVALID_PARAMETERS;
	}

	/* If abort_reason has been sent it means the connection is being
	 * aborted and the handle shall not be changed.
	 */
	if (conn->abort_reason)
		return conn->abort_reason;

	if (HCI_CONN_HANDLE_UNSET(conn->handle))
		ida_free(&hdev->unset_handle_ida, conn->handle);

	conn->handle = handle;

	return 0;
}

static void create_le_conn_complete(struct hci_dev *hdev, void *data, int err)
{
	struct hci_conn *conn;
	u16 handle = PTR_UINT(data);

	conn = hci_conn_hash_lookup_handle(hdev, handle);
	if (!conn)
		return;

	bt_dev_dbg(hdev, "err %d", err);

	bt_dev_dbg(hdev, "err %d", err);

	hci_dev_lock(hdev);

	if (!err) {
		hci_connect_le_scan_cleanup(conn, 0x00);
		goto done;
	}

	/* Check if connection is still pending */
	if (conn != hci_lookup_le_connect(hdev))
		goto done;

	/* Flush to make sure we send create conn cancel command if needed */
	flush_delayed_work(&conn->le_conn_timeout);
	hci_conn_failed(conn, bt_status(err));

done:
	hci_dev_unlock(hdev);
}

static int hci_connect_le_sync(struct hci_dev *hdev, void *data)
{
	struct hci_conn *conn;
	u16 handle = PTR_UINT(data);

	conn = hci_conn_hash_lookup_handle(hdev, handle);
	if (!conn)
		return 0;

	bt_dev_dbg(hdev, "conn %p", conn);

	clear_bit(HCI_CONN_SCANNING, &conn->flags);
	conn->state = BT_CONNECT;

	return hci_le_create_conn_sync(hdev, conn);
}

struct hci_conn *hci_connect_le(struct hci_dev *hdev, bdaddr_t *dst,
				u8 dst_type, bool dst_resolved, u8 sec_level,
				u16 conn_timeout, u8 role)
{
	struct hci_conn *conn;
	struct smp_irk *irk;
	int err;

	/* Let's make sure that le is enabled.*/
	if (!hci_dev_test_flag(hdev, HCI_LE_ENABLED)) {
		if (lmp_le_capable(hdev))
			return ERR_PTR(-ECONNREFUSED);

		return ERR_PTR(-EOPNOTSUPP);
	}

	/* Since the controller supports only one LE connection attempt at a
	 * time, we return -EBUSY if there is any connection attempt running.
	 */
	if (hci_lookup_le_connect(hdev))
		return ERR_PTR(-EBUSY);

	/* If there's already a connection object but it's not in
	 * scanning state it means it must already be established, in
	 * which case we can't do anything else except report a failure
	 * to connect.
	 */
	conn = hci_conn_hash_lookup_le(hdev, dst, dst_type);
	if (conn && !test_bit(HCI_CONN_SCANNING, &conn->flags)) {
		return ERR_PTR(-EBUSY);
	}

	/* Check if the destination address has been resolved by the controller
	 * since if it did then the identity address shall be used.
	 */
	if (!dst_resolved) {
		/* When given an identity address with existing identity
		 * resolving key, the connection needs to be established
		 * to a resolvable random address.
		 *
		 * Storing the resolvable random address is required here
		 * to handle connection failures. The address will later
		 * be resolved back into the original identity address
		 * from the connect request.
		 */
		irk = hci_find_irk_by_addr(hdev, dst, dst_type);
		if (irk && bacmp(&irk->rpa, BDADDR_ANY)) {
			dst = &irk->rpa;
			dst_type = ADDR_LE_DEV_RANDOM;
		}
	}

	if (conn) {
		bacpy(&conn->dst, dst);
	} else {
		conn = hci_conn_add_unset(hdev, LE_LINK, dst, role);
		if (!conn)
			return ERR_PTR(-ENOMEM);
		hci_conn_hold(conn);
		conn->pending_sec_level = sec_level;
	}

	conn->dst_type = dst_type;
	conn->sec_level = BT_SECURITY_LOW;
	conn->conn_timeout = conn_timeout;

	err = hci_cmd_sync_queue(hdev, hci_connect_le_sync,
				 UINT_PTR(conn->handle),
				 create_le_conn_complete);
	if (err) {
		hci_conn_del(conn);
		return ERR_PTR(err);
	}

	return conn;
}

static bool is_connected(struct hci_dev *hdev, bdaddr_t *addr, u8 type)
{
	struct hci_conn *conn;

	conn = hci_conn_hash_lookup_le(hdev, addr, type);
	if (!conn)
		return false;

	if (conn->state != BT_CONNECTED)
		return false;

	return true;
}

/* This function requires the caller holds hdev->lock */
static int hci_explicit_conn_params_set(struct hci_dev *hdev,
					bdaddr_t *addr, u8 addr_type)
{
	struct hci_conn_params *params;

	if (is_connected(hdev, addr, addr_type))
		return -EISCONN;

	params = hci_conn_params_lookup(hdev, addr, addr_type);
	if (!params) {
		params = hci_conn_params_add(hdev, addr, addr_type);
		if (!params)
			return -ENOMEM;

		/* If we created new params, mark them to be deleted in
		 * hci_connect_le_scan_cleanup. It's different case than
		 * existing disabled params, those will stay after cleanup.
		 */
		params->auto_connect = HCI_AUTO_CONN_EXPLICIT;
	}

	/* We're trying to connect, so make sure params are at pend_le_conns */
	if (params->auto_connect == HCI_AUTO_CONN_DISABLED ||
	    params->auto_connect == HCI_AUTO_CONN_REPORT ||
	    params->auto_connect == HCI_AUTO_CONN_EXPLICIT) {
		hci_pend_le_list_del_init(params);
		hci_pend_le_list_add(params, &hdev->pend_le_conns);
	}

	params->explicit_connect = true;

	BT_DBG("addr %pMR (type %u) auto_connect %u", addr, addr_type,
	       params->auto_connect);

	return 0;
}

static int qos_set_big(struct hci_dev *hdev, struct bt_iso_qos *qos)
{
	struct hci_conn *conn;
	u8  big;

	/* Allocate a BIG if not set */
	if (qos->bcast.big == BT_ISO_QOS_BIG_UNSET) {
		for (big = 0x00; big < 0xef; big++) {

			conn = hci_conn_hash_lookup_big(hdev, big);
			if (!conn)
				break;
		}

		if (big == 0xef)
			return -EADDRNOTAVAIL;

		/* Update BIG */
		qos->bcast.big = big;
	}

	return 0;
}

static int qos_set_bis(struct hci_dev *hdev, struct bt_iso_qos *qos)
{
	struct hci_conn *conn;
	u8  bis;

	/* Allocate BIS if not set */
	if (qos->bcast.bis == BT_ISO_QOS_BIS_UNSET) {
		/* Find an unused adv set to advertise BIS, skip instance 0x00
		 * since it is reserved as general purpose set.
		 */
		for (bis = 0x01; bis < hdev->le_num_of_adv_sets;
		     bis++) {

			conn = hci_conn_hash_lookup_bis(hdev, BDADDR_ANY, bis);
			if (!conn)
				break;
		}

		if (bis == hdev->le_num_of_adv_sets)
			return -EADDRNOTAVAIL;

		/* Update BIS */
		qos->bcast.bis = bis;
	}

	return 0;
}

/* This function requires the caller holds hdev->lock */
static struct hci_conn *hci_add_bis(struct hci_dev *hdev, bdaddr_t *dst,
				    struct bt_iso_qos *qos, __u8 base_len,
				    __u8 *base)
{
	struct hci_conn *conn;
	int err;

	/* Let's make sure that le is enabled.*/
	if (!hci_dev_test_flag(hdev, HCI_LE_ENABLED)) {
		if (lmp_le_capable(hdev))
			return ERR_PTR(-ECONNREFUSED);
		return ERR_PTR(-EOPNOTSUPP);
	}

	err = qos_set_big(hdev, qos);
	if (err)
		return ERR_PTR(err);

	err = qos_set_bis(hdev, qos);
	if (err)
		return ERR_PTR(err);

	/* Check if the LE Create BIG command has already been sent */
	conn = hci_conn_hash_lookup_per_adv_bis(hdev, dst, qos->bcast.big,
						qos->bcast.big);
	if (conn)
		return ERR_PTR(-EADDRINUSE);

	/* Check BIS settings against other bound BISes, since all
	 * BISes in a BIG must have the same value for all parameters
	 */
	conn = hci_conn_hash_lookup_big(hdev, qos->bcast.big);

	if (conn && (memcmp(qos, &conn->iso_qos, sizeof(*qos)) ||
		     base_len != conn->le_per_adv_data_len ||
		     memcmp(conn->le_per_adv_data, base, base_len)))
		return ERR_PTR(-EADDRINUSE);

	conn = hci_conn_add_unset(hdev, ISO_LINK, dst, HCI_ROLE_MASTER);
	if (!conn)
		return ERR_PTR(-ENOMEM);

	conn->state = BT_CONNECT;

	hci_conn_hold(conn);
	return conn;
}

/* This function requires the caller holds hdev->lock */
struct hci_conn *hci_connect_le_scan(struct hci_dev *hdev, bdaddr_t *dst,
				     u8 dst_type, u8 sec_level,
				     u16 conn_timeout,
				     enum conn_reasons conn_reason)
{
	struct hci_conn *conn;

	/* Let's make sure that le is enabled.*/
	if (!hci_dev_test_flag(hdev, HCI_LE_ENABLED)) {
		if (lmp_le_capable(hdev))
			return ERR_PTR(-ECONNREFUSED);

		return ERR_PTR(-EOPNOTSUPP);
	}

	/* Some devices send ATT messages as soon as the physical link is
	 * established. To be able to handle these ATT messages, the user-
	 * space first establishes the connection and then starts the pairing
	 * process.
	 *
	 * So if a hci_conn object already exists for the following connection
	 * attempt, we simply update pending_sec_level and auth_type fields
	 * and return the object found.
	 */
	conn = hci_conn_hash_lookup_le(hdev, dst, dst_type);
	if (conn) {
		if (conn->pending_sec_level < sec_level)
			conn->pending_sec_level = sec_level;
		goto done;
	}

	BT_DBG("requesting refresh of dst_addr");

	conn = hci_conn_add_unset(hdev, LE_LINK, dst, HCI_ROLE_MASTER);
	if (!conn)
		return ERR_PTR(-ENOMEM);

	if (hci_explicit_conn_params_set(hdev, dst, dst_type) < 0) {
		hci_conn_del(conn);
		return ERR_PTR(-EBUSY);
	}

	conn->state = BT_CONNECT;
	set_bit(HCI_CONN_SCANNING, &conn->flags);
	conn->dst_type = dst_type;
	conn->sec_level = BT_SECURITY_LOW;
	conn->pending_sec_level = sec_level;
	conn->conn_timeout = conn_timeout;
	conn->conn_reason = conn_reason;

	hci_update_passive_scan(hdev);

done:
	hci_conn_hold(conn);
	return conn;
}

struct hci_conn *hci_connect_acl(struct hci_dev *hdev, bdaddr_t *dst,
				 u8 sec_level, u8 auth_type,
				 enum conn_reasons conn_reason)
{
	struct hci_conn *acl;

	if (!hci_dev_test_flag(hdev, HCI_BREDR_ENABLED)) {
		if (lmp_bredr_capable(hdev))
			return ERR_PTR(-ECONNREFUSED);

		return ERR_PTR(-EOPNOTSUPP);
	}

	/* Reject outgoing connection to device with same BD ADDR against
	 * CVE-2020-26555
	 */
	if (!bacmp(&hdev->bdaddr, dst)) {
		bt_dev_dbg(hdev, "Reject connection with same BD_ADDR %pMR\n",
			   dst);
		return ERR_PTR(-ECONNREFUSED);
	}

	acl = hci_conn_hash_lookup_ba(hdev, ACL_LINK, dst);
	if (!acl) {
		acl = hci_conn_add_unset(hdev, ACL_LINK, dst, HCI_ROLE_MASTER);
		if (!acl)
			return ERR_PTR(-ENOMEM);
	}

	hci_conn_hold(acl);

	acl->conn_reason = conn_reason;
	if (acl->state == BT_OPEN || acl->state == BT_CLOSED) {
		acl->sec_level = BT_SECURITY_LOW;
		acl->pending_sec_level = sec_level;
		acl->auth_type = auth_type;
		hci_acl_create_connection(acl);
	}

	return acl;
}

static struct hci_link *hci_conn_link(struct hci_conn *parent,
				      struct hci_conn *conn)
{
	struct hci_dev *hdev = parent->hdev;
	struct hci_link *link;

	bt_dev_dbg(hdev, "parent %p hcon %p", parent, conn);

	if (conn->link)
		return conn->link;

	if (conn->parent)
		return NULL;

	link = kzalloc(sizeof(*link), GFP_KERNEL);
	if (!link)
		return NULL;

	link->conn = hci_conn_hold(conn);
	conn->link = link;
	conn->parent = hci_conn_get(parent);

	/* Use list_add_tail_rcu append to the list */
	list_add_tail_rcu(&link->list, &parent->link_list);

	return link;
}

struct hci_conn *hci_connect_sco(struct hci_dev *hdev, int type, bdaddr_t *dst,
				 __u16 setting, struct bt_codec *codec)
{
	struct hci_conn *acl;
	struct hci_conn *sco;
	struct hci_link *link;

	acl = hci_connect_acl(hdev, dst, BT_SECURITY_LOW, HCI_AT_NO_BONDING,
			      CONN_REASON_SCO_CONNECT);
	if (IS_ERR(acl))
		return acl;

	sco = hci_conn_hash_lookup_ba(hdev, type, dst);
	if (!sco) {
		sco = hci_conn_add_unset(hdev, type, dst, HCI_ROLE_MASTER);
		if (!sco) {
			hci_conn_drop(acl);
			return ERR_PTR(-ENOMEM);
		}
	}

	link = hci_conn_link(acl, sco);
	if (!link) {
		hci_conn_drop(acl);
		hci_conn_drop(sco);
		return ERR_PTR(-ENOLINK);
	}

	sco->setting = setting;
	sco->codec = *codec;

	if (acl->state == BT_CONNECTED &&
	    (sco->state == BT_OPEN || sco->state == BT_CLOSED)) {
		set_bit(HCI_CONN_POWER_SAVE, &acl->flags);
		hci_conn_enter_active_mode(acl, BT_POWER_FORCE_ACTIVE_ON);

		if (test_bit(HCI_CONN_MODE_CHANGE_PEND, &acl->flags)) {
			/* defer SCO setup until mode change completed */
			set_bit(HCI_CONN_SCO_SETUP_PEND, &acl->flags);
			return sco;
		}

		hci_sco_setup(acl, 0x00);
	}

	return sco;
}

static int hci_le_create_big(struct hci_conn *conn, struct bt_iso_qos *qos)
{
	struct hci_dev *hdev = conn->hdev;
	struct hci_cp_le_create_big cp;
	struct iso_list_data data;

	memset(&cp, 0, sizeof(cp));

	data.big = qos->bcast.big;
	data.bis = qos->bcast.bis;
	data.count = 0;

	/* Create a BIS for each bound connection */
	hci_conn_hash_list_state(hdev, bis_list, ISO_LINK,
				 BT_BOUND, &data);

	cp.handle = qos->bcast.big;
	cp.adv_handle = qos->bcast.bis;
	cp.num_bis  = data.count;
	hci_cpu_to_le24(qos->bcast.out.interval, cp.bis.sdu_interval);
	cp.bis.sdu = cpu_to_le16(qos->bcast.out.sdu);
	cp.bis.latency =  cpu_to_le16(qos->bcast.out.latency);
	cp.bis.rtn  = qos->bcast.out.rtn;
	cp.bis.phy  = qos->bcast.out.phy;
	cp.bis.packing = qos->bcast.packing;
	cp.bis.framing = qos->bcast.framing;
	cp.bis.encryption = qos->bcast.encryption;
	memcpy(cp.bis.bcode, qos->bcast.bcode, sizeof(cp.bis.bcode));

	return hci_send_cmd(hdev, HCI_OP_LE_CREATE_BIG, sizeof(cp), &cp);
}

static int set_cig_params_sync(struct hci_dev *hdev, void *data)
{
	u8 cig_id = PTR_UINT(data);
	struct hci_conn *conn;
	struct bt_iso_qos *qos;
	struct iso_cig_params pdu;
	u8 cis_id;

	conn = hci_conn_hash_lookup_cig(hdev, cig_id);
	if (!conn)
		return 0;

	memset(&pdu, 0, sizeof(pdu));

	qos = &conn->iso_qos;
	pdu.cp.cig_id = cig_id;
	hci_cpu_to_le24(qos->ucast.out.interval, pdu.cp.c_interval);
	hci_cpu_to_le24(qos->ucast.in.interval, pdu.cp.p_interval);
	pdu.cp.sca = qos->ucast.sca;
	pdu.cp.packing = qos->ucast.packing;
	pdu.cp.framing = qos->ucast.framing;
	pdu.cp.c_latency = cpu_to_le16(qos->ucast.out.latency);
	pdu.cp.p_latency = cpu_to_le16(qos->ucast.in.latency);

	/* Reprogram all CIS(s) with the same CIG, valid range are:
	 * num_cis: 0x00 to 0x1F
	 * cis_id: 0x00 to 0xEF
	 */
	for (cis_id = 0x00; cis_id < 0xf0 &&
	     pdu.cp.num_cis < ARRAY_SIZE(pdu.cis); cis_id++) {
		struct hci_cis_params *cis;

		conn = hci_conn_hash_lookup_cis(hdev, NULL, 0, cig_id, cis_id);
		if (!conn)
			continue;

		qos = &conn->iso_qos;

		cis = &pdu.cis[pdu.cp.num_cis++];
		cis->cis_id = cis_id;
		cis->c_sdu  = cpu_to_le16(conn->iso_qos.ucast.out.sdu);
		cis->p_sdu  = cpu_to_le16(conn->iso_qos.ucast.in.sdu);
		cis->c_phy  = qos->ucast.out.phy ? qos->ucast.out.phy :
			      qos->ucast.in.phy;
		cis->p_phy  = qos->ucast.in.phy ? qos->ucast.in.phy :
			      qos->ucast.out.phy;
		cis->c_rtn  = qos->ucast.out.rtn;
		cis->p_rtn  = qos->ucast.in.rtn;
	}

	if (!pdu.cp.num_cis)
		return 0;

	return __hci_cmd_sync_status(hdev, HCI_OP_LE_SET_CIG_PARAMS,
				     sizeof(pdu.cp) +
				     pdu.cp.num_cis * sizeof(pdu.cis[0]), &pdu,
				     HCI_CMD_TIMEOUT);
}

static void set_cig_params_complete(struct hci_dev *hdev, void *data, int err)
{
	struct iso_cig_params *pdu = data;

	bt_dev_dbg(hdev, "");

	if (err)
		bt_dev_err(hdev, "Unable to set CIG parameters: %d", err);

	kfree(pdu);
}

static int set_cig_params_sync(struct hci_dev *hdev, void *data)
{
	struct iso_cig_params *pdu = data;
	u32 plen;

	plen = sizeof(pdu->cp) + pdu->cp.num_cis * sizeof(pdu->cis[0]);
	return __hci_cmd_sync_status(hdev, HCI_OP_LE_SET_CIG_PARAMS, plen, pdu,
				     HCI_CMD_TIMEOUT);
}

static bool hci_le_set_cig_params(struct hci_conn *conn, struct bt_iso_qos *qos)
{
	struct hci_dev *hdev = conn->hdev;
	struct iso_list_data data;
	struct iso_cig_params *pdu;

	memset(&data, 0, sizeof(data));

	/* Allocate first still reconfigurable CIG if not set */
	if (qos->ucast.cig == BT_ISO_QOS_CIG_UNSET) {
		for (data.cig = 0x00; data.cig < 0xf0; data.cig++) {
			data.count = 0;

			hci_conn_hash_list_state(hdev, find_cis, ISO_LINK,
						 BT_CONNECT, &data);
			if (data.count)
				continue;

			hci_conn_hash_list_state(hdev, find_cis, ISO_LINK,
						 BT_CONNECTED, &data);
			if (!data.count)
				break;
		}

		if (data.cig == 0xf0)
			return false;

		/* Update CIG */
		qos->ucast.cig = data.cig;
	}

	if (qos->ucast.cis != BT_ISO_QOS_CIS_UNSET) {
		if (hci_conn_hash_lookup_cis(hdev, NULL, 0, qos->ucast.cig,
					     qos->ucast.cis))
			return false;
		goto done;
	}

	/* Allocate first available CIS if not set */
	for (data.cig = qos->ucast.cig, data.cis = 0x00; data.cis < 0xf0;
	     data.cis++) {
		if (!hci_conn_hash_lookup_cis(hdev, NULL, 0, data.cig,
					      data.cis)) {
			/* Update CIS */
			qos->ucast.cis = data.cis;
			break;
		}
	}

	if (qos->ucast.cis == BT_ISO_QOS_CIS_UNSET)
		return false;

<<<<<<< HEAD
	pdu = kzalloc(sizeof(*pdu), GFP_KERNEL);
	if (!pdu)
		return false;

	memcpy(pdu, &data.pdu, sizeof(*pdu));

	if (hci_cmd_sync_queue(hdev, set_cig_params_sync, pdu,
			       set_cig_params_complete) < 0) {
		kfree(pdu);
=======
done:
	if (hci_cmd_sync_queue(hdev, set_cig_params_sync,
			       UINT_PTR(qos->ucast.cig), NULL) < 0)
>>>>>>> 98817289
		return false;
	}

	return true;
}

struct hci_conn *hci_bind_cis(struct hci_dev *hdev, bdaddr_t *dst,
			      __u8 dst_type, struct bt_iso_qos *qos)
{
	struct hci_conn *cis;

	cis = hci_conn_hash_lookup_cis(hdev, dst, dst_type, qos->ucast.cig,
				       qos->ucast.cis);
	if (!cis) {
		cis = hci_conn_add_unset(hdev, ISO_LINK, dst, HCI_ROLE_MASTER);
		if (!cis)
			return ERR_PTR(-ENOMEM);
		cis->cleanup = cis_cleanup;
		cis->dst_type = dst_type;
		cis->iso_qos.ucast.cig = BT_ISO_QOS_CIG_UNSET;
		cis->iso_qos.ucast.cis = BT_ISO_QOS_CIS_UNSET;
	}

	if (cis->state == BT_CONNECTED)
		return cis;

	/* Check if CIS has been set and the settings matches */
	if (cis->state == BT_BOUND &&
	    !memcmp(&cis->iso_qos, qos, sizeof(*qos)))
		return cis;

	/* Update LINK PHYs according to QoS preference */
	cis->le_tx_phy = qos->ucast.out.phy;
	cis->le_rx_phy = qos->ucast.in.phy;

	/* If output interval is not set use the input interval as it cannot be
	 * 0x000000.
	 */
	if (!qos->ucast.out.interval)
		qos->ucast.out.interval = qos->ucast.in.interval;

	/* If input interval is not set use the output interval as it cannot be
	 * 0x000000.
	 */
	if (!qos->ucast.in.interval)
		qos->ucast.in.interval = qos->ucast.out.interval;

	/* If output latency is not set use the input latency as it cannot be
	 * 0x0000.
	 */
	if (!qos->ucast.out.latency)
		qos->ucast.out.latency = qos->ucast.in.latency;

	/* If input latency is not set use the output latency as it cannot be
	 * 0x0000.
	 */
	if (!qos->ucast.in.latency)
		qos->ucast.in.latency = qos->ucast.out.latency;

	if (!hci_le_set_cig_params(cis, qos)) {
		hci_conn_drop(cis);
		return ERR_PTR(-EINVAL);
	}

	hci_conn_hold(cis);

	cis->iso_qos = *qos;
	cis->state = BT_BOUND;

	return cis;
}

bool hci_iso_setup_path(struct hci_conn *conn)
{
	struct hci_dev *hdev = conn->hdev;
	struct hci_cp_le_setup_iso_path cmd;

	memset(&cmd, 0, sizeof(cmd));

	if (conn->iso_qos.ucast.out.sdu) {
		cmd.handle = cpu_to_le16(conn->handle);
		cmd.direction = 0x00; /* Input (Host to Controller) */
		cmd.path = 0x00; /* HCI path if enabled */
		cmd.codec = 0x03; /* Transparent Data */

		if (hci_send_cmd(hdev, HCI_OP_LE_SETUP_ISO_PATH, sizeof(cmd),
				 &cmd) < 0)
			return false;
	}

	if (conn->iso_qos.ucast.in.sdu) {
		cmd.handle = cpu_to_le16(conn->handle);
		cmd.direction = 0x01; /* Output (Controller to Host) */
		cmd.path = 0x00; /* HCI path if enabled */
		cmd.codec = 0x03; /* Transparent Data */

		if (hci_send_cmd(hdev, HCI_OP_LE_SETUP_ISO_PATH, sizeof(cmd),
				 &cmd) < 0)
			return false;
	}

	return true;
}

int hci_conn_check_create_cis(struct hci_conn *conn)
{
	if (conn->type != ISO_LINK || !bacmp(&conn->dst, BDADDR_ANY))
		return -EINVAL;

	if (!conn->parent || conn->parent->state != BT_CONNECTED ||
	    conn->state != BT_CONNECT || HCI_CONN_HANDLE_UNSET(conn->handle))
		return 1;

	return 0;
}

static int hci_create_cis_sync(struct hci_dev *hdev, void *data)
{
	return hci_le_create_cis_sync(hdev);
}

int hci_le_create_cis_pending(struct hci_dev *hdev)
{
	struct hci_conn *conn;
	bool pending = false;

	rcu_read_lock();

<<<<<<< HEAD
		/* Check if all CIS(s) belonging to a CIG are ready */
		if (!conn->link || conn->link->state != BT_CONNECTED ||
		    conn->state != BT_CONNECT) {
			cmd.cp.num_cis = 0;
			break;
=======
	list_for_each_entry_rcu(conn, &hdev->conn_hash.list, list) {
		if (test_bit(HCI_CONN_CREATE_CIS, &conn->flags)) {
			rcu_read_unlock();
			return -EBUSY;
>>>>>>> 98817289
		}

		if (!hci_conn_check_create_cis(conn))
			pending = true;
	}

	rcu_read_unlock();

	if (!pending)
		return 0;

	/* Queue Create CIS */
	return hci_cmd_sync_queue(hdev, hci_create_cis_sync, NULL, NULL);
}

static void hci_iso_qos_setup(struct hci_dev *hdev, struct hci_conn *conn,
			      struct bt_iso_io_qos *qos, __u8 phy)
{
	/* Only set MTU if PHY is enabled */
	if (!qos->sdu && qos->phy) {
		if (hdev->iso_mtu > 0)
			qos->sdu = hdev->iso_mtu;
		else if (hdev->le_mtu > 0)
			qos->sdu = hdev->le_mtu;
		else
			qos->sdu = hdev->acl_mtu;
	}

	/* Use the same PHY as ACL if set to any */
	if (qos->phy == BT_ISO_PHY_ANY)
		qos->phy = phy;

	/* Use LE ACL connection interval if not set */
	if (!qos->interval)
		/* ACL interval unit in 1.25 ms to us */
		qos->interval = conn->le_conn_interval * 1250;

	/* Use LE ACL connection latency if not set */
	if (!qos->latency)
		qos->latency = conn->le_conn_latency;
}

<<<<<<< HEAD
static void hci_bind_bis(struct hci_conn *conn,
			 struct bt_iso_qos *qos)
{
	/* Update LINK PHYs according to QoS preference */
	conn->le_tx_phy = qos->out.phy;
	conn->le_tx_phy = qos->out.phy;
	conn->iso_qos = *qos;
	conn->state = BT_BOUND;
}

=======
>>>>>>> 98817289
static int create_big_sync(struct hci_dev *hdev, void *data)
{
	struct hci_conn *conn = data;
	struct bt_iso_qos *qos = &conn->iso_qos;
	u16 interval, sync_interval = 0;
	u32 flags = 0;
	int err;

	if (qos->bcast.out.phy == 0x02)
		flags |= MGMT_ADV_FLAG_SEC_2M;

	/* Align intervals */
	interval = (qos->bcast.out.interval / 1250) * qos->bcast.sync_factor;

	if (qos->bcast.bis)
		sync_interval = interval * 4;

	err = hci_start_per_adv_sync(hdev, qos->bcast.bis, conn->le_per_adv_data_len,
				     conn->le_per_adv_data, flags, interval,
				     interval, sync_interval);
	if (err)
		return err;

	return hci_le_create_big(conn, &conn->iso_qos);
}

static void create_pa_complete(struct hci_dev *hdev, void *data, int err)
{
	struct hci_cp_le_pa_create_sync *cp = data;

	bt_dev_dbg(hdev, "");

	if (err)
		bt_dev_err(hdev, "Unable to create PA: %d", err);

	kfree(cp);
}

static int create_pa_sync(struct hci_dev *hdev, void *data)
{
	struct hci_cp_le_pa_create_sync *cp = data;
	int err;

	err = __hci_cmd_sync_status(hdev, HCI_OP_LE_PA_CREATE_SYNC,
				    sizeof(*cp), cp, HCI_CMD_TIMEOUT);
	if (err) {
		hci_dev_clear_flag(hdev, HCI_PA_SYNC);
		return err;
	}

	return hci_update_passive_scan_sync(hdev);
}

int hci_pa_create_sync(struct hci_dev *hdev, bdaddr_t *dst, __u8 dst_type,
		       __u8 sid, struct bt_iso_qos *qos)
{
	struct hci_cp_le_pa_create_sync *cp;

	if (hci_dev_test_and_set_flag(hdev, HCI_PA_SYNC))
		return -EBUSY;

	cp = kzalloc(sizeof(*cp), GFP_KERNEL);
	if (!cp) {
		hci_dev_clear_flag(hdev, HCI_PA_SYNC);
		return -ENOMEM;
	}

	cp->options = qos->bcast.options;
	cp->sid = sid;
	cp->addr_type = dst_type;
	bacpy(&cp->addr, dst);
	cp->skip = cpu_to_le16(qos->bcast.skip);
	cp->sync_timeout = cpu_to_le16(qos->bcast.sync_timeout);
	cp->sync_cte_type = qos->bcast.sync_cte_type;

	/* Queue start pa_create_sync and scan */
	return hci_cmd_sync_queue(hdev, create_pa_sync, cp, create_pa_complete);
}

int hci_le_big_create_sync(struct hci_dev *hdev, struct hci_conn *hcon,
			   struct bt_iso_qos *qos,
			   __u16 sync_handle, __u8 num_bis, __u8 bis[])
{
	struct _packed {
		struct hci_cp_le_big_create_sync cp;
		__u8  bis[0x11];
	} pdu;
	int err;

	if (num_bis > sizeof(pdu.bis))
		return -EINVAL;

	err = qos_set_big(hdev, qos);
	if (err)
		return err;

	if (hcon)
		hcon->iso_qos.bcast.big = qos->bcast.big;

	memset(&pdu, 0, sizeof(pdu));
	pdu.cp.handle = qos->bcast.big;
	pdu.cp.sync_handle = cpu_to_le16(sync_handle);
	pdu.cp.encryption = qos->bcast.encryption;
	memcpy(pdu.cp.bcode, qos->bcast.bcode, sizeof(pdu.cp.bcode));
	pdu.cp.mse = qos->bcast.mse;
	pdu.cp.timeout = cpu_to_le16(qos->bcast.timeout);
	pdu.cp.num_bis = num_bis;
	memcpy(pdu.bis, bis, num_bis);

	return hci_send_cmd(hdev, HCI_OP_LE_BIG_CREATE_SYNC,
			    sizeof(pdu.cp) + num_bis, &pdu);
}

static void create_big_complete(struct hci_dev *hdev, void *data, int err)
{
	struct hci_conn *conn = data;

	bt_dev_dbg(hdev, "conn %p", conn);

	if (err) {
		bt_dev_err(hdev, "Unable to create BIG: %d", err);
		hci_connect_cfm(conn, err);
		hci_conn_del(conn);
	}
}

struct hci_conn *hci_bind_bis(struct hci_dev *hdev, bdaddr_t *dst,
			      struct bt_iso_qos *qos,
			      __u8 base_len, __u8 *base)
{
	struct hci_conn *conn;
	__u8 eir[HCI_MAX_PER_AD_LENGTH];

	if (base_len && base)
		base_len = eir_append_service_data(eir, 0,  0x1851,
						   base, base_len);

	/* We need hci_conn object using the BDADDR_ANY as dst */
	conn = hci_add_bis(hdev, dst, qos, base_len, eir);
	if (IS_ERR(conn))
		return conn;

<<<<<<< HEAD
	hci_bind_bis(conn, qos);
=======
	/* Update LINK PHYs according to QoS preference */
	conn->le_tx_phy = qos->bcast.out.phy;
	conn->le_tx_phy = qos->bcast.out.phy;
>>>>>>> 98817289

	/* Add Basic Announcement into Peridic Adv Data if BASE is set */
	if (base_len && base) {
		memcpy(conn->le_per_adv_data,  eir, sizeof(eir));
		conn->le_per_adv_data_len = base_len;
	}

	hci_iso_qos_setup(hdev, conn, &qos->bcast.out,
			  conn->le_tx_phy ? conn->le_tx_phy :
			  hdev->le_tx_def_phys);

	conn->iso_qos = *qos;
	conn->state = BT_BOUND;

	return conn;
}

static void bis_mark_per_adv(struct hci_conn *conn, void *data)
{
	struct iso_list_data *d = data;

	/* Skip if not broadcast/ANY address */
	if (bacmp(&conn->dst, BDADDR_ANY))
		return;

	if (d->big != conn->iso_qos.bcast.big ||
	    d->bis == BT_ISO_QOS_BIS_UNSET ||
	    d->bis != conn->iso_qos.bcast.bis)
		return;

	set_bit(HCI_CONN_PER_ADV, &conn->flags);
}

struct hci_conn *hci_connect_bis(struct hci_dev *hdev, bdaddr_t *dst,
				 __u8 dst_type, struct bt_iso_qos *qos,
				 __u8 base_len, __u8 *base)
{
	struct hci_conn *conn;
	int err;
	struct iso_list_data data;

	conn = hci_bind_bis(hdev, dst, qos, base_len, base);
	if (IS_ERR(conn))
		return conn;

	data.big = qos->bcast.big;
	data.bis = qos->bcast.bis;

	/* Set HCI_CONN_PER_ADV for all bound connections, to mark that
	 * the start periodic advertising and create BIG commands have
	 * been queued
	 */
	hci_conn_hash_list_state(hdev, bis_mark_per_adv, ISO_LINK,
				 BT_BOUND, &data);

	/* Queue start periodic advertising and create BIG */
	err = hci_cmd_sync_queue(hdev, create_big_sync, conn,
				 create_big_complete);
	if (err < 0) {
		hci_conn_drop(conn);
		return ERR_PTR(err);
	}

	return conn;
}

struct hci_conn *hci_connect_cis(struct hci_dev *hdev, bdaddr_t *dst,
				 __u8 dst_type, struct bt_iso_qos *qos)
{
	struct hci_conn *le;
	struct hci_conn *cis;
	struct hci_link *link;

	if (hci_dev_test_flag(hdev, HCI_ADVERTISING))
		le = hci_connect_le(hdev, dst, dst_type, false,
				    BT_SECURITY_LOW,
				    HCI_LE_CONN_TIMEOUT,
				    HCI_ROLE_SLAVE);
	else
		le = hci_connect_le_scan(hdev, dst, dst_type,
					 BT_SECURITY_LOW,
					 HCI_LE_CONN_TIMEOUT,
					 CONN_REASON_ISO_CONNECT);
	if (IS_ERR(le))
		return le;

	hci_iso_qos_setup(hdev, le, &qos->ucast.out,
			  le->le_tx_phy ? le->le_tx_phy : hdev->le_tx_def_phys);
	hci_iso_qos_setup(hdev, le, &qos->ucast.in,
			  le->le_rx_phy ? le->le_rx_phy : hdev->le_rx_def_phys);

	cis = hci_bind_cis(hdev, dst, dst_type, qos);
	if (IS_ERR(cis)) {
		hci_conn_drop(le);
		return cis;
	}

	link = hci_conn_link(le, cis);
	if (!link) {
		hci_conn_drop(le);
		hci_conn_drop(cis);
		return ERR_PTR(-ENOLINK);
	}

	/* Link takes the refcount */
	hci_conn_drop(cis);

	cis->state = BT_CONNECT;

	hci_le_create_cis_pending(hdev);

	return cis;
}

/* Check link security requirement */
int hci_conn_check_link_mode(struct hci_conn *conn)
{
	BT_DBG("hcon %p", conn);

	/* In Secure Connections Only mode, it is required that Secure
	 * Connections is used and the link is encrypted with AES-CCM
	 * using a P-256 authenticated combination key.
	 */
	if (hci_dev_test_flag(conn->hdev, HCI_SC_ONLY)) {
		if (!hci_conn_sc_enabled(conn) ||
		    !test_bit(HCI_CONN_AES_CCM, &conn->flags) ||
		    conn->key_type != HCI_LK_AUTH_COMBINATION_P256)
			return 0;
	}

	 /* AES encryption is required for Level 4:
	  *
	  * BLUETOOTH CORE SPECIFICATION Version 5.2 | Vol 3, Part C
	  * page 1319:
	  *
	  * 128-bit equivalent strength for link and encryption keys
	  * required using FIPS approved algorithms (E0 not allowed,
	  * SAFER+ not allowed, and P-192 not allowed; encryption key
	  * not shortened)
	  */
	if (conn->sec_level == BT_SECURITY_FIPS &&
	    !test_bit(HCI_CONN_AES_CCM, &conn->flags)) {
		bt_dev_err(conn->hdev,
			   "Invalid security: Missing AES-CCM usage");
		return 0;
	}

	if (hci_conn_ssp_enabled(conn) &&
	    !test_bit(HCI_CONN_ENCRYPT, &conn->flags))
		return 0;

	return 1;
}

/* Authenticate remote device */
static int hci_conn_auth(struct hci_conn *conn, __u8 sec_level, __u8 auth_type)
{
	BT_DBG("hcon %p", conn);

	if (conn->pending_sec_level > sec_level)
		sec_level = conn->pending_sec_level;

	if (sec_level > conn->sec_level)
		conn->pending_sec_level = sec_level;
	else if (test_bit(HCI_CONN_AUTH, &conn->flags))
		return 1;

	/* Make sure we preserve an existing MITM requirement*/
	auth_type |= (conn->auth_type & 0x01);

	conn->auth_type = auth_type;

	if (!test_and_set_bit(HCI_CONN_AUTH_PEND, &conn->flags)) {
		struct hci_cp_auth_requested cp;

		cp.handle = cpu_to_le16(conn->handle);
		hci_send_cmd(conn->hdev, HCI_OP_AUTH_REQUESTED,
			     sizeof(cp), &cp);

		/* Set the ENCRYPT_PEND to trigger encryption after
		 * authentication.
		 */
		if (!test_bit(HCI_CONN_ENCRYPT, &conn->flags))
			set_bit(HCI_CONN_ENCRYPT_PEND, &conn->flags);
	}

	return 0;
}

/* Encrypt the link */
static void hci_conn_encrypt(struct hci_conn *conn)
{
	BT_DBG("hcon %p", conn);

	if (!test_and_set_bit(HCI_CONN_ENCRYPT_PEND, &conn->flags)) {
		struct hci_cp_set_conn_encrypt cp;
		cp.handle  = cpu_to_le16(conn->handle);
		cp.encrypt = 0x01;
		hci_send_cmd(conn->hdev, HCI_OP_SET_CONN_ENCRYPT, sizeof(cp),
			     &cp);
	}
}

/* Enable security */
int hci_conn_security(struct hci_conn *conn, __u8 sec_level, __u8 auth_type,
		      bool initiator)
{
	BT_DBG("hcon %p", conn);

	if (conn->type == LE_LINK)
		return smp_conn_security(conn, sec_level);

	/* For sdp we don't need the link key. */
	if (sec_level == BT_SECURITY_SDP)
		return 1;

	/* For non 2.1 devices and low security level we don't need the link
	   key. */
	if (sec_level == BT_SECURITY_LOW && !hci_conn_ssp_enabled(conn))
		return 1;

	/* For other security levels we need the link key. */
	if (!test_bit(HCI_CONN_AUTH, &conn->flags))
		goto auth;

	switch (conn->key_type) {
	case HCI_LK_AUTH_COMBINATION_P256:
		/* An authenticated FIPS approved combination key has
		 * sufficient security for security level 4 or lower.
		 */
		if (sec_level <= BT_SECURITY_FIPS)
			goto encrypt;
		break;
	case HCI_LK_AUTH_COMBINATION_P192:
		/* An authenticated combination key has sufficient security for
		 * security level 3 or lower.
		 */
		if (sec_level <= BT_SECURITY_HIGH)
			goto encrypt;
		break;
	case HCI_LK_UNAUTH_COMBINATION_P192:
	case HCI_LK_UNAUTH_COMBINATION_P256:
		/* An unauthenticated combination key has sufficient security
		 * for security level 2 or lower.
		 */
		if (sec_level <= BT_SECURITY_MEDIUM)
			goto encrypt;
		break;
	case HCI_LK_COMBINATION:
		/* A combination key has always sufficient security for the
		 * security levels 2 or lower. High security level requires the
		 * combination key is generated using maximum PIN code length
		 * (16). For pre 2.1 units.
		 */
		if (sec_level <= BT_SECURITY_MEDIUM || conn->pin_length == 16)
			goto encrypt;
		break;
	default:
		break;
	}

auth:
	if (test_bit(HCI_CONN_ENCRYPT_PEND, &conn->flags))
		return 0;

	if (initiator)
		set_bit(HCI_CONN_AUTH_INITIATOR, &conn->flags);

	if (!hci_conn_auth(conn, sec_level, auth_type))
		return 0;

encrypt:
	if (test_bit(HCI_CONN_ENCRYPT, &conn->flags)) {
		/* Ensure that the encryption key size has been read,
		 * otherwise stall the upper layer responses.
		 */
		if (!conn->enc_key_size)
			return 0;

		/* Nothing else needed, all requirements are met */
		return 1;
	}

	hci_conn_encrypt(conn);
	return 0;
}
EXPORT_SYMBOL(hci_conn_security);

/* Check secure link requirement */
int hci_conn_check_secure(struct hci_conn *conn, __u8 sec_level)
{
	BT_DBG("hcon %p", conn);

	/* Accept if non-secure or higher security level is required */
	if (sec_level != BT_SECURITY_HIGH && sec_level != BT_SECURITY_FIPS)
		return 1;

	/* Accept if secure or higher security level is already present */
	if (conn->sec_level == BT_SECURITY_HIGH ||
	    conn->sec_level == BT_SECURITY_FIPS)
		return 1;

	/* Reject not secure link */
	return 0;
}
EXPORT_SYMBOL(hci_conn_check_secure);

/* Switch role */
int hci_conn_switch_role(struct hci_conn *conn, __u8 role)
{
	BT_DBG("hcon %p", conn);

	if (role == conn->role)
		return 1;

	if (!test_and_set_bit(HCI_CONN_RSWITCH_PEND, &conn->flags)) {
		struct hci_cp_switch_role cp;
		bacpy(&cp.bdaddr, &conn->dst);
		cp.role = role;
		hci_send_cmd(conn->hdev, HCI_OP_SWITCH_ROLE, sizeof(cp), &cp);
	}

	return 0;
}
EXPORT_SYMBOL(hci_conn_switch_role);

/* Enter active mode */
void hci_conn_enter_active_mode(struct hci_conn *conn, __u8 force_active)
{
	struct hci_dev *hdev = conn->hdev;

	BT_DBG("hcon %p mode %d", conn, conn->mode);

	if (conn->mode != HCI_CM_SNIFF)
		goto timer;

	if (!test_bit(HCI_CONN_POWER_SAVE, &conn->flags) && !force_active)
		goto timer;

	if (!test_and_set_bit(HCI_CONN_MODE_CHANGE_PEND, &conn->flags)) {
		struct hci_cp_exit_sniff_mode cp;
		cp.handle = cpu_to_le16(conn->handle);
		hci_send_cmd(hdev, HCI_OP_EXIT_SNIFF_MODE, sizeof(cp), &cp);
	}

timer:
	if (hdev->idle_timeout > 0)
		queue_delayed_work(hdev->workqueue, &conn->idle_work,
				   msecs_to_jiffies(hdev->idle_timeout));
}

/* Drop all connection on the device */
void hci_conn_hash_flush(struct hci_dev *hdev)
{
	struct list_head *head = &hdev->conn_hash.list;
	struct hci_conn *conn;

	BT_DBG("hdev %s", hdev->name);

<<<<<<< HEAD
	list_for_each_entry_safe(c, n, &h->list, list) {
		c->state = BT_CLOSED;

		hci_disconn_cfm(c, HCI_ERROR_LOCAL_HOST_TERM);

		/* Unlink before deleting otherwise it is possible that
		 * hci_conn_del removes the link which may cause the list to
		 * contain items already freed.
		 */
		hci_conn_unlink(c);
		hci_conn_del(c);
=======
	/* We should not traverse the list here, because hci_conn_del
	 * can remove extra links, which may cause the list traversal
	 * to hit items that have already been released.
	 */
	while ((conn = list_first_entry_or_null(head,
						struct hci_conn,
						list)) != NULL) {
		conn->state = BT_CLOSED;
		hci_disconn_cfm(conn, HCI_ERROR_LOCAL_HOST_TERM);
		hci_conn_del(conn);
>>>>>>> 98817289
	}
}

/* Check pending connect attempts */
void hci_conn_check_pending(struct hci_dev *hdev)
{
	struct hci_conn *conn;

	BT_DBG("hdev %s", hdev->name);

	hci_dev_lock(hdev);

	conn = hci_conn_hash_lookup_state(hdev, ACL_LINK, BT_CONNECT2);
	if (conn)
		hci_acl_create_connection(conn);

	hci_dev_unlock(hdev);
}

static u32 get_link_mode(struct hci_conn *conn)
{
	u32 link_mode = 0;

	if (conn->role == HCI_ROLE_MASTER)
		link_mode |= HCI_LM_MASTER;

	if (test_bit(HCI_CONN_ENCRYPT, &conn->flags))
		link_mode |= HCI_LM_ENCRYPT;

	if (test_bit(HCI_CONN_AUTH, &conn->flags))
		link_mode |= HCI_LM_AUTH;

	if (test_bit(HCI_CONN_SECURE, &conn->flags))
		link_mode |= HCI_LM_SECURE;

	if (test_bit(HCI_CONN_FIPS, &conn->flags))
		link_mode |= HCI_LM_FIPS;

	return link_mode;
}

int hci_get_conn_list(void __user *arg)
{
	struct hci_conn *c;
	struct hci_conn_list_req req, *cl;
	struct hci_conn_info *ci;
	struct hci_dev *hdev;
	int n = 0, size, err;

	if (copy_from_user(&req, arg, sizeof(req)))
		return -EFAULT;

	if (!req.conn_num || req.conn_num > (PAGE_SIZE * 2) / sizeof(*ci))
		return -EINVAL;

	size = sizeof(req) + req.conn_num * sizeof(*ci);

	cl = kmalloc(size, GFP_KERNEL);
	if (!cl)
		return -ENOMEM;

	hdev = hci_dev_get(req.dev_id);
	if (!hdev) {
		kfree(cl);
		return -ENODEV;
	}

	ci = cl->conn_info;

	hci_dev_lock(hdev);
	list_for_each_entry(c, &hdev->conn_hash.list, list) {
		bacpy(&(ci + n)->bdaddr, &c->dst);
		(ci + n)->handle = c->handle;
		(ci + n)->type  = c->type;
		(ci + n)->out   = c->out;
		(ci + n)->state = c->state;
		(ci + n)->link_mode = get_link_mode(c);
		if (++n >= req.conn_num)
			break;
	}
	hci_dev_unlock(hdev);

	cl->dev_id = hdev->id;
	cl->conn_num = n;
	size = sizeof(req) + n * sizeof(*ci);

	hci_dev_put(hdev);

	err = copy_to_user(arg, cl, size);
	kfree(cl);

	return err ? -EFAULT : 0;
}

int hci_get_conn_info(struct hci_dev *hdev, void __user *arg)
{
	struct hci_conn_info_req req;
	struct hci_conn_info ci;
	struct hci_conn *conn;
	char __user *ptr = arg + sizeof(req);

	if (copy_from_user(&req, arg, sizeof(req)))
		return -EFAULT;

	hci_dev_lock(hdev);
	conn = hci_conn_hash_lookup_ba(hdev, req.type, &req.bdaddr);
	if (conn) {
		bacpy(&ci.bdaddr, &conn->dst);
		ci.handle = conn->handle;
		ci.type  = conn->type;
		ci.out   = conn->out;
		ci.state = conn->state;
		ci.link_mode = get_link_mode(conn);
	}
	hci_dev_unlock(hdev);

	if (!conn)
		return -ENOENT;

	return copy_to_user(ptr, &ci, sizeof(ci)) ? -EFAULT : 0;
}

int hci_get_auth_info(struct hci_dev *hdev, void __user *arg)
{
	struct hci_auth_info_req req;
	struct hci_conn *conn;

	if (copy_from_user(&req, arg, sizeof(req)))
		return -EFAULT;

	hci_dev_lock(hdev);
	conn = hci_conn_hash_lookup_ba(hdev, ACL_LINK, &req.bdaddr);
	if (conn)
		req.type = conn->auth_type;
	hci_dev_unlock(hdev);

	if (!conn)
		return -ENOENT;

	return copy_to_user(arg, &req, sizeof(req)) ? -EFAULT : 0;
}

struct hci_chan *hci_chan_create(struct hci_conn *conn)
{
	struct hci_dev *hdev = conn->hdev;
	struct hci_chan *chan;

	BT_DBG("%s hcon %p", hdev->name, conn);

	if (test_bit(HCI_CONN_DROP, &conn->flags)) {
		BT_DBG("Refusing to create new hci_chan");
		return NULL;
	}

	chan = kzalloc(sizeof(*chan), GFP_KERNEL);
	if (!chan)
		return NULL;

	chan->conn = hci_conn_get(conn);
	skb_queue_head_init(&chan->data_q);
	chan->state = BT_CONNECTED;

	list_add_rcu(&chan->list, &conn->chan_list);

	return chan;
}

void hci_chan_del(struct hci_chan *chan)
{
	struct hci_conn *conn = chan->conn;
	struct hci_dev *hdev = conn->hdev;

	BT_DBG("%s hcon %p chan %p", hdev->name, conn, chan);

	list_del_rcu(&chan->list);

	synchronize_rcu();

	/* Prevent new hci_chan's to be created for this hci_conn */
	set_bit(HCI_CONN_DROP, &conn->flags);

	hci_conn_put(conn);

	skb_queue_purge(&chan->data_q);
	kfree(chan);
}

void hci_chan_list_flush(struct hci_conn *conn)
{
	struct hci_chan *chan, *n;

	BT_DBG("hcon %p", conn);

	list_for_each_entry_safe(chan, n, &conn->chan_list, list)
		hci_chan_del(chan);
}

static struct hci_chan *__hci_chan_lookup_handle(struct hci_conn *hcon,
						 __u16 handle)
{
	struct hci_chan *hchan;

	list_for_each_entry(hchan, &hcon->chan_list, list) {
		if (hchan->handle == handle)
			return hchan;
	}

	return NULL;
}

struct hci_chan *hci_chan_lookup_handle(struct hci_dev *hdev, __u16 handle)
{
	struct hci_conn_hash *h = &hdev->conn_hash;
	struct hci_conn *hcon;
	struct hci_chan *hchan = NULL;

	rcu_read_lock();

	list_for_each_entry_rcu(hcon, &h->list, list) {
		hchan = __hci_chan_lookup_handle(hcon, handle);
		if (hchan)
			break;
	}

	rcu_read_unlock();

	return hchan;
}

u32 hci_conn_get_phy(struct hci_conn *conn)
{
	u32 phys = 0;

	/* BLUETOOTH CORE SPECIFICATION Version 5.2 | Vol 2, Part B page 471:
	 * Table 6.2: Packets defined for synchronous, asynchronous, and
	 * CPB logical transport types.
	 */
	switch (conn->type) {
	case SCO_LINK:
		/* SCO logical transport (1 Mb/s):
		 * HV1, HV2, HV3 and DV.
		 */
		phys |= BT_PHY_BR_1M_1SLOT;

		break;

	case ACL_LINK:
		/* ACL logical transport (1 Mb/s) ptt=0:
		 * DH1, DM3, DH3, DM5 and DH5.
		 */
		phys |= BT_PHY_BR_1M_1SLOT;

		if (conn->pkt_type & (HCI_DM3 | HCI_DH3))
			phys |= BT_PHY_BR_1M_3SLOT;

		if (conn->pkt_type & (HCI_DM5 | HCI_DH5))
			phys |= BT_PHY_BR_1M_5SLOT;

		/* ACL logical transport (2 Mb/s) ptt=1:
		 * 2-DH1, 2-DH3 and 2-DH5.
		 */
		if (!(conn->pkt_type & HCI_2DH1))
			phys |= BT_PHY_EDR_2M_1SLOT;

		if (!(conn->pkt_type & HCI_2DH3))
			phys |= BT_PHY_EDR_2M_3SLOT;

		if (!(conn->pkt_type & HCI_2DH5))
			phys |= BT_PHY_EDR_2M_5SLOT;

		/* ACL logical transport (3 Mb/s) ptt=1:
		 * 3-DH1, 3-DH3 and 3-DH5.
		 */
		if (!(conn->pkt_type & HCI_3DH1))
			phys |= BT_PHY_EDR_3M_1SLOT;

		if (!(conn->pkt_type & HCI_3DH3))
			phys |= BT_PHY_EDR_3M_3SLOT;

		if (!(conn->pkt_type & HCI_3DH5))
			phys |= BT_PHY_EDR_3M_5SLOT;

		break;

	case ESCO_LINK:
		/* eSCO logical transport (1 Mb/s): EV3, EV4 and EV5 */
		phys |= BT_PHY_BR_1M_1SLOT;

		if (!(conn->pkt_type & (ESCO_EV4 | ESCO_EV5)))
			phys |= BT_PHY_BR_1M_3SLOT;

		/* eSCO logical transport (2 Mb/s): 2-EV3, 2-EV5 */
		if (!(conn->pkt_type & ESCO_2EV3))
			phys |= BT_PHY_EDR_2M_1SLOT;

		if (!(conn->pkt_type & ESCO_2EV5))
			phys |= BT_PHY_EDR_2M_3SLOT;

		/* eSCO logical transport (3 Mb/s): 3-EV3, 3-EV5 */
		if (!(conn->pkt_type & ESCO_3EV3))
			phys |= BT_PHY_EDR_3M_1SLOT;

		if (!(conn->pkt_type & ESCO_3EV5))
			phys |= BT_PHY_EDR_3M_3SLOT;

		break;

	case LE_LINK:
		if (conn->le_tx_phy & HCI_LE_SET_PHY_1M)
			phys |= BT_PHY_LE_1M_TX;

		if (conn->le_rx_phy & HCI_LE_SET_PHY_1M)
			phys |= BT_PHY_LE_1M_RX;

		if (conn->le_tx_phy & HCI_LE_SET_PHY_2M)
			phys |= BT_PHY_LE_2M_TX;

		if (conn->le_rx_phy & HCI_LE_SET_PHY_2M)
			phys |= BT_PHY_LE_2M_RX;

		if (conn->le_tx_phy & HCI_LE_SET_PHY_CODED)
			phys |= BT_PHY_LE_CODED_TX;

		if (conn->le_rx_phy & HCI_LE_SET_PHY_CODED)
			phys |= BT_PHY_LE_CODED_RX;

		break;
	}

	return phys;
}

static int abort_conn_sync(struct hci_dev *hdev, void *data)
{
	struct hci_conn *conn;
	u16 handle = PTR_UINT(data);

<<<<<<< HEAD
	if (test_and_set_bit(HCI_CONN_CANCEL, &conn->flags))
		return 0;

	switch (conn->state) {
	case BT_CONNECTED:
	case BT_CONFIG:
		if (conn->type == AMP_LINK) {
			struct hci_cp_disconn_phy_link cp;
=======
	conn = hci_conn_hash_lookup_handle(hdev, handle);
	if (!conn)
		return 0;
>>>>>>> 98817289

	return hci_abort_conn_sync(hdev, conn, conn->abort_reason);
}

int hci_abort_conn(struct hci_conn *conn, u8 reason)
{
	struct hci_dev *hdev = conn->hdev;

	/* If abort_reason has already been set it means the connection is
	 * already being aborted so don't attempt to overwrite it.
	 */
	if (conn->abort_reason)
		return 0;

	bt_dev_dbg(hdev, "handle 0x%2.2x reason 0x%2.2x", conn->handle, reason);

	conn->abort_reason = reason;

	/* If the connection is pending check the command opcode since that
	 * might be blocking on hci_cmd_sync_work while waiting its respective
	 * event so we need to hci_cmd_sync_cancel to cancel it.
	 *
	 * hci_connect_le serializes the connection attempts so only one
	 * connection can be in BT_CONNECT at time.
	 */
	if (conn->state == BT_CONNECT && hdev->req_status == HCI_REQ_PEND) {
		switch (hci_skb_event(hdev->sent_cmd)) {
		case HCI_EV_LE_CONN_COMPLETE:
		case HCI_EV_LE_ENHANCED_CONN_COMPLETE:
		case HCI_EVT_LE_CIS_ESTABLISHED:
			hci_cmd_sync_cancel(hdev, -ECANCELED);
			break;
		}
	}

	return hci_cmd_sync_queue(hdev, abort_conn_sync, UINT_PTR(conn->handle),
				  NULL);
}<|MERGE_RESOLUTION|>--- conflicted
+++ resolved
@@ -175,36 +175,6 @@
 	debugfs_remove_recursive(conn->debugfs);
 
 	hci_conn_del_sysfs(conn);
-<<<<<<< HEAD
-
-	hci_dev_put(hdev);
-}
-
-static void le_scan_cleanup(struct work_struct *work)
-{
-	struct hci_conn *conn = container_of(work, struct hci_conn,
-					     le_scan_cleanup);
-	struct hci_dev *hdev = conn->hdev;
-	struct hci_conn *c = NULL;
-
-	BT_DBG("%s hcon %p", hdev->name, conn);
-
-	hci_dev_lock(hdev);
-
-	/* Check that the hci_conn is still around */
-	rcu_read_lock();
-	list_for_each_entry_rcu(c, &hdev->conn_hash.list, list) {
-		if (c == conn)
-			break;
-	}
-	rcu_read_unlock();
-
-	if (c == conn) {
-		hci_connect_le_scan_cleanup(conn, 0x00);
-		hci_conn_cleanup(conn);
-	}
-=======
->>>>>>> 98817289
 
 	hci_dev_put(hdev);
 }
@@ -764,13 +734,9 @@
 		u16 sync_handle;
 	};
 	int count;
-<<<<<<< HEAD
-	struct iso_cig_params pdu;
-=======
 	bool big_term;
 	bool pa_sync_term;
 	bool big_sync_term;
->>>>>>> 98817289
 };
 
 static void bis_list(struct hci_conn *conn, void *data)
@@ -830,14 +796,6 @@
 	if (ret)
 		kfree(d);
 
-<<<<<<< HEAD
-	ret = hci_cmd_sync_queue(hdev, terminate_big_sync, d,
-				 terminate_big_destroy);
-	if (ret)
-		kfree(d);
-
-=======
->>>>>>> 98817289
 	return ret;
 }
 
@@ -878,14 +836,6 @@
 	if (ret)
 		kfree(d);
 
-<<<<<<< HEAD
-	ret = hci_cmd_sync_queue(hdev, big_terminate_sync, d,
-				 terminate_big_destroy);
-	if (ret)
-		kfree(d);
-
-=======
->>>>>>> 98817289
 	return ret;
 }
 
@@ -1083,20 +1033,6 @@
 	return conn;
 }
 
-<<<<<<< HEAD
-static bool hci_conn_unlink(struct hci_conn *conn)
-{
-	if (!conn->link)
-		return false;
-
-	conn->link->link = NULL;
-	conn->link = NULL;
-
-	return true;
-}
-
-int hci_conn_del(struct hci_conn *conn)
-=======
 struct hci_conn *hci_conn_add_unset(struct hci_dev *hdev, int type,
 				    bdaddr_t *dst, u8 role)
 {
@@ -1177,7 +1113,6 @@
 }
 
 void hci_conn_del(struct hci_conn *conn)
->>>>>>> 98817289
 {
 	struct hci_dev *hdev = conn->hdev;
 
@@ -1190,21 +1125,6 @@
 	cancel_delayed_work_sync(&conn->idle_work);
 
 	if (conn->type == ACL_LINK) {
-<<<<<<< HEAD
-		struct hci_conn *link = conn->link;
-
-		if (link) {
-			hci_conn_unlink(conn);
-			/* Due to race, SCO connection might be not established
-			 * yet at this point. Delete it now, otherwise it is
-			 * possible for it to be stuck and can't be deleted.
-			 */
-			if (link->handle == HCI_CONN_HANDLE_UNSET)
-				hci_conn_del(link);
-		}
-
-=======
->>>>>>> 98817289
 		/* Unacked frames */
 		hdev->acl_cnt += conn->sent;
 	} else if (conn->type == LE_LINK) {
@@ -1215,16 +1135,6 @@
 		else
 			hdev->acl_cnt += conn->sent;
 	} else {
-<<<<<<< HEAD
-		struct hci_conn *acl = conn->link;
-
-		if (acl) {
-			hci_conn_unlink(conn);
-			hci_conn_drop(acl);
-		}
-
-=======
->>>>>>> 98817289
 		/* Unacked ISO frames */
 		if (conn->type == ISO_LINK) {
 			if (hdev->iso_pkts)
@@ -1383,8 +1293,6 @@
 	conn = hci_conn_hash_lookup_handle(hdev, handle);
 	if (!conn)
 		return;
-
-	bt_dev_dbg(hdev, "err %d", err);
 
 	bt_dev_dbg(hdev, "err %d", err);
 
@@ -1921,33 +1829,10 @@
 				     HCI_CMD_TIMEOUT);
 }
 
-static void set_cig_params_complete(struct hci_dev *hdev, void *data, int err)
-{
-	struct iso_cig_params *pdu = data;
-
-	bt_dev_dbg(hdev, "");
-
-	if (err)
-		bt_dev_err(hdev, "Unable to set CIG parameters: %d", err);
-
-	kfree(pdu);
-}
-
-static int set_cig_params_sync(struct hci_dev *hdev, void *data)
-{
-	struct iso_cig_params *pdu = data;
-	u32 plen;
-
-	plen = sizeof(pdu->cp) + pdu->cp.num_cis * sizeof(pdu->cis[0]);
-	return __hci_cmd_sync_status(hdev, HCI_OP_LE_SET_CIG_PARAMS, plen, pdu,
-				     HCI_CMD_TIMEOUT);
-}
-
 static bool hci_le_set_cig_params(struct hci_conn *conn, struct bt_iso_qos *qos)
 {
 	struct hci_dev *hdev = conn->hdev;
 	struct iso_list_data data;
-	struct iso_cig_params *pdu;
 
 	memset(&data, 0, sizeof(data));
 
@@ -1995,23 +1880,10 @@
 	if (qos->ucast.cis == BT_ISO_QOS_CIS_UNSET)
 		return false;
 
-<<<<<<< HEAD
-	pdu = kzalloc(sizeof(*pdu), GFP_KERNEL);
-	if (!pdu)
-		return false;
-
-	memcpy(pdu, &data.pdu, sizeof(*pdu));
-
-	if (hci_cmd_sync_queue(hdev, set_cig_params_sync, pdu,
-			       set_cig_params_complete) < 0) {
-		kfree(pdu);
-=======
 done:
 	if (hci_cmd_sync_queue(hdev, set_cig_params_sync,
 			       UINT_PTR(qos->ucast.cig), NULL) < 0)
->>>>>>> 98817289
 		return false;
-	}
 
 	return true;
 }
@@ -2138,18 +2010,10 @@
 
 	rcu_read_lock();
 
-<<<<<<< HEAD
-		/* Check if all CIS(s) belonging to a CIG are ready */
-		if (!conn->link || conn->link->state != BT_CONNECTED ||
-		    conn->state != BT_CONNECT) {
-			cmd.cp.num_cis = 0;
-			break;
-=======
 	list_for_each_entry_rcu(conn, &hdev->conn_hash.list, list) {
 		if (test_bit(HCI_CONN_CREATE_CIS, &conn->flags)) {
 			rcu_read_unlock();
 			return -EBUSY;
->>>>>>> 98817289
 		}
 
 		if (!hci_conn_check_create_cis(conn))
@@ -2192,19 +2056,6 @@
 		qos->latency = conn->le_conn_latency;
 }
 
-<<<<<<< HEAD
-static void hci_bind_bis(struct hci_conn *conn,
-			 struct bt_iso_qos *qos)
-{
-	/* Update LINK PHYs according to QoS preference */
-	conn->le_tx_phy = qos->out.phy;
-	conn->le_tx_phy = qos->out.phy;
-	conn->iso_qos = *qos;
-	conn->state = BT_BOUND;
-}
-
-=======
->>>>>>> 98817289
 static int create_big_sync(struct hci_dev *hdev, void *data)
 {
 	struct hci_conn *conn = data;
@@ -2347,13 +2198,9 @@
 	if (IS_ERR(conn))
 		return conn;
 
-<<<<<<< HEAD
-	hci_bind_bis(conn, qos);
-=======
 	/* Update LINK PHYs according to QoS preference */
 	conn->le_tx_phy = qos->bcast.out.phy;
 	conn->le_tx_phy = qos->bcast.out.phy;
->>>>>>> 98817289
 
 	/* Add Basic Announcement into Peridic Adv Data if BASE is set */
 	if (base_len && base) {
@@ -2713,19 +2560,6 @@
 
 	BT_DBG("hdev %s", hdev->name);
 
-<<<<<<< HEAD
-	list_for_each_entry_safe(c, n, &h->list, list) {
-		c->state = BT_CLOSED;
-
-		hci_disconn_cfm(c, HCI_ERROR_LOCAL_HOST_TERM);
-
-		/* Unlink before deleting otherwise it is possible that
-		 * hci_conn_del removes the link which may cause the list to
-		 * contain items already freed.
-		 */
-		hci_conn_unlink(c);
-		hci_conn_del(c);
-=======
 	/* We should not traverse the list here, because hci_conn_del
 	 * can remove extra links, which may cause the list traversal
 	 * to hit items that have already been released.
@@ -2736,7 +2570,6 @@
 		conn->state = BT_CLOSED;
 		hci_disconn_cfm(conn, HCI_ERROR_LOCAL_HOST_TERM);
 		hci_conn_del(conn);
->>>>>>> 98817289
 	}
 }
 
@@ -3074,20 +2907,9 @@
 	struct hci_conn *conn;
 	u16 handle = PTR_UINT(data);
 
-<<<<<<< HEAD
-	if (test_and_set_bit(HCI_CONN_CANCEL, &conn->flags))
-		return 0;
-
-	switch (conn->state) {
-	case BT_CONNECTED:
-	case BT_CONFIG:
-		if (conn->type == AMP_LINK) {
-			struct hci_cp_disconn_phy_link cp;
-=======
 	conn = hci_conn_hash_lookup_handle(hdev, handle);
 	if (!conn)
 		return 0;
->>>>>>> 98817289
 
 	return hci_abort_conn_sync(hdev, conn, conn->abort_reason);
 }
