// SPDX-License-Identifier: GPL-2.0-or-later
/*
 * NET		An implementation of the SOCKET network access protocol.
 *
 * Version:	@(#)socket.c	1.1.93	18/02/95
 *
 * Authors:	Orest Zborowski, <obz@Kodak.COM>
 *		Ross Biro
 *		Fred N. van Kempen, <waltje@uWalt.NL.Mugnet.ORG>
 *
 * Fixes:
 *		Anonymous	:	NOTSOCK/BADF cleanup. Error fix in
 *					shutdown()
 *		Alan Cox	:	verify_area() fixes
 *		Alan Cox	:	Removed DDI
 *		Jonathan Kamens	:	SOCK_DGRAM reconnect bug
 *		Alan Cox	:	Moved a load of checks to the very
 *					top level.
 *		Alan Cox	:	Move address structures to/from user
 *					mode above the protocol layers.
 *		Rob Janssen	:	Allow 0 length sends.
 *		Alan Cox	:	Asynchronous I/O support (cribbed from the
 *					tty drivers).
 *		Niibe Yutaka	:	Asynchronous I/O for writes (4.4BSD style)
 *		Jeff Uphoff	:	Made max number of sockets command-line
 *					configurable.
 *		Matti Aarnio	:	Made the number of sockets dynamic,
 *					to be allocated when needed, and mr.
 *					Uphoff's max is used as max to be
 *					allowed to allocate.
 *		Linus		:	Argh. removed all the socket allocation
 *					altogether: it's in the inode now.
 *		Alan Cox	:	Made sock_alloc()/sock_release() public
 *					for NetROM and future kernel nfsd type
 *					stuff.
 *		Alan Cox	:	sendmsg/recvmsg basics.
 *		Tom Dyas	:	Export net symbols.
 *		Marcin Dalecki	:	Fixed problems with CONFIG_NET="n".
 *		Alan Cox	:	Added thread locking to sys_* calls
 *					for sockets. May have errors at the
 *					moment.
 *		Kevin Buhr	:	Fixed the dumb errors in the above.
 *		Andi Kleen	:	Some small cleanups, optimizations,
 *					and fixed a copy_from_user() bug.
 *		Tigran Aivazian	:	sys_send(args) calls sys_sendto(args, NULL, 0)
 *		Tigran Aivazian	:	Made listen(2) backlog sanity checks
 *					protocol-independent
 *
 *	This module is effectively the top level interface to the BSD socket
 *	paradigm.
 *
 *	Based upon Swansea University Computer Society NET3.039
 */

#include <linux/ethtool.h>
#include <linux/mm.h>
#include <linux/socket.h>
#include <linux/file.h>
#include <linux/net.h>
#include <linux/interrupt.h>
#include <linux/thread_info.h>
#include <linux/rcupdate.h>
#include <linux/netdevice.h>
#include <linux/proc_fs.h>
#include <linux/seq_file.h>
#include <linux/mutex.h>
#include <linux/if_bridge.h>
#include <linux/if_vlan.h>
#include <linux/ptp_classify.h>
#include <linux/init.h>
#include <linux/poll.h>
#include <linux/cache.h>
#include <linux/module.h>
#include <linux/highmem.h>
#include <linux/mount.h>
#include <linux/pseudo_fs.h>
#include <linux/security.h>
#include <linux/syscalls.h>
#include <linux/compat.h>
#include <linux/kmod.h>
#include <linux/audit.h>
#include <linux/wireless.h>
#include <linux/nsproxy.h>
#include <linux/magic.h>
#include <linux/slab.h>
#include <linux/xattr.h>
#include <linux/nospec.h>
#include <linux/indirect_call_wrapper.h>

#include <linux/uaccess.h>
#include <asm/unistd.h>

#include <net/compat.h>
#include <net/wext.h>
#include <net/cls_cgroup.h>

#include <net/sock.h>
#include <linux/netfilter.h>

#include <linux/if_tun.h>
#include <linux/ipv6_route.h>
#include <linux/route.h>
#include <linux/termios.h>
#include <linux/sockios.h>
#include <net/busy_poll.h>
#include <linux/errqueue.h>
#include <linux/ptp_clock_kernel.h>

#ifdef CONFIG_NET_RX_BUSY_POLL
unsigned int sysctl_net_busy_read __read_mostly;
unsigned int sysctl_net_busy_poll __read_mostly;
#endif

static ssize_t sock_read_iter(struct kiocb *iocb, struct iov_iter *to);
static ssize_t sock_write_iter(struct kiocb *iocb, struct iov_iter *from);
static int sock_mmap(struct file *file, struct vm_area_struct *vma);

static int sock_close(struct inode *inode, struct file *file);
static __poll_t sock_poll(struct file *file,
			      struct poll_table_struct *wait);
static long sock_ioctl(struct file *file, unsigned int cmd, unsigned long arg);
#ifdef CONFIG_COMPAT
static long compat_sock_ioctl(struct file *file,
			      unsigned int cmd, unsigned long arg);
#endif
static int sock_fasync(int fd, struct file *filp, int on);
static ssize_t sock_sendpage(struct file *file, struct page *page,
			     int offset, size_t size, loff_t *ppos, int more);
static ssize_t sock_splice_read(struct file *file, loff_t *ppos,
				struct pipe_inode_info *pipe, size_t len,
				unsigned int flags);

#ifdef CONFIG_PROC_FS
static void sock_show_fdinfo(struct seq_file *m, struct file *f)
{
	struct socket *sock = f->private_data;

	if (sock->ops->show_fdinfo)
		sock->ops->show_fdinfo(m, sock);
}
#else
#define sock_show_fdinfo NULL
#endif

/*
 *	Socket files have a set of 'special' operations as well as the generic file ones. These don't appear
 *	in the operation structures but are done directly via the socketcall() multiplexor.
 */

static const struct file_operations socket_file_ops = {
	.owner =	THIS_MODULE,
	.llseek =	no_llseek,
	.read_iter =	sock_read_iter,
	.write_iter =	sock_write_iter,
	.poll =		sock_poll,
	.unlocked_ioctl = sock_ioctl,
#ifdef CONFIG_COMPAT
	.compat_ioctl = compat_sock_ioctl,
#endif
	.mmap =		sock_mmap,
	.release =	sock_close,
	.fasync =	sock_fasync,
	.sendpage =	sock_sendpage,
	.splice_write = generic_splice_sendpage,
	.splice_read =	sock_splice_read,
	.show_fdinfo =	sock_show_fdinfo,
};

static const char * const pf_family_names[] = {
	[PF_UNSPEC]	= "PF_UNSPEC",
	[PF_UNIX]	= "PF_UNIX/PF_LOCAL",
	[PF_INET]	= "PF_INET",
	[PF_AX25]	= "PF_AX25",
	[PF_IPX]	= "PF_IPX",
	[PF_APPLETALK]	= "PF_APPLETALK",
	[PF_NETROM]	= "PF_NETROM",
	[PF_BRIDGE]	= "PF_BRIDGE",
	[PF_ATMPVC]	= "PF_ATMPVC",
	[PF_X25]	= "PF_X25",
	[PF_INET6]	= "PF_INET6",
	[PF_ROSE]	= "PF_ROSE",
	[PF_DECnet]	= "PF_DECnet",
	[PF_NETBEUI]	= "PF_NETBEUI",
	[PF_SECURITY]	= "PF_SECURITY",
	[PF_KEY]	= "PF_KEY",
	[PF_NETLINK]	= "PF_NETLINK/PF_ROUTE",
	[PF_PACKET]	= "PF_PACKET",
	[PF_ASH]	= "PF_ASH",
	[PF_ECONET]	= "PF_ECONET",
	[PF_ATMSVC]	= "PF_ATMSVC",
	[PF_RDS]	= "PF_RDS",
	[PF_SNA]	= "PF_SNA",
	[PF_IRDA]	= "PF_IRDA",
	[PF_PPPOX]	= "PF_PPPOX",
	[PF_WANPIPE]	= "PF_WANPIPE",
	[PF_LLC]	= "PF_LLC",
	[PF_IB]		= "PF_IB",
	[PF_MPLS]	= "PF_MPLS",
	[PF_CAN]	= "PF_CAN",
	[PF_TIPC]	= "PF_TIPC",
	[PF_BLUETOOTH]	= "PF_BLUETOOTH",
	[PF_IUCV]	= "PF_IUCV",
	[PF_RXRPC]	= "PF_RXRPC",
	[PF_ISDN]	= "PF_ISDN",
	[PF_PHONET]	= "PF_PHONET",
	[PF_IEEE802154]	= "PF_IEEE802154",
	[PF_CAIF]	= "PF_CAIF",
	[PF_ALG]	= "PF_ALG",
	[PF_NFC]	= "PF_NFC",
	[PF_VSOCK]	= "PF_VSOCK",
	[PF_KCM]	= "PF_KCM",
	[PF_QIPCRTR]	= "PF_QIPCRTR",
	[PF_SMC]	= "PF_SMC",
	[PF_XDP]	= "PF_XDP",
	[PF_MCTP]	= "PF_MCTP",
};

/*
 *	The protocol list. Each protocol is registered in here.
 */

static DEFINE_SPINLOCK(net_family_lock);
static const struct net_proto_family __rcu *net_families[NPROTO] __read_mostly;

/*
 * Support routines.
 * Move socket addresses back and forth across the kernel/user
 * divide and look after the messy bits.
 */

/**
 *	move_addr_to_kernel	-	copy a socket address into kernel space
 *	@uaddr: Address in user space
 *	@kaddr: Address in kernel space
 *	@ulen: Length in user space
 *
 *	The address is copied into kernel space. If the provided address is
 *	too long an error code of -EINVAL is returned. If the copy gives
 *	invalid addresses -EFAULT is returned. On a success 0 is returned.
 */

int move_addr_to_kernel(void __user *uaddr, int ulen, struct sockaddr_storage *kaddr)
{
	if (ulen < 0 || ulen > sizeof(struct sockaddr_storage))
		return -EINVAL;
	if (ulen == 0)
		return 0;
	if (copy_from_user(kaddr, uaddr, ulen))
		return -EFAULT;
	return audit_sockaddr(ulen, kaddr);
}

/**
 *	move_addr_to_user	-	copy an address to user space
 *	@kaddr: kernel space address
 *	@klen: length of address in kernel
 *	@uaddr: user space address
 *	@ulen: pointer to user length field
 *
 *	The value pointed to by ulen on entry is the buffer length available.
 *	This is overwritten with the buffer space used. -EINVAL is returned
 *	if an overlong buffer is specified or a negative buffer size. -EFAULT
 *	is returned if either the buffer or the length field are not
 *	accessible.
 *	After copying the data up to the limit the user specifies, the true
 *	length of the data is written over the length limit the user
 *	specified. Zero is returned for a success.
 */

static int move_addr_to_user(struct sockaddr_storage *kaddr, int klen,
			     void __user *uaddr, int __user *ulen)
{
	int err;
	int len;

	BUG_ON(klen > sizeof(struct sockaddr_storage));
	err = get_user(len, ulen);
	if (err)
		return err;
	if (len > klen)
		len = klen;
	if (len < 0)
		return -EINVAL;
	if (len) {
		if (audit_sockaddr(klen, kaddr))
			return -ENOMEM;
		if (copy_to_user(uaddr, kaddr, len))
			return -EFAULT;
	}
	/*
	 *      "fromlen shall refer to the value before truncation.."
	 *                      1003.1g
	 */
	return __put_user(klen, ulen);
}

static struct kmem_cache *sock_inode_cachep __ro_after_init;

static struct inode *sock_alloc_inode(struct super_block *sb)
{
	struct socket_alloc *ei;

	ei = kmem_cache_alloc(sock_inode_cachep, GFP_KERNEL);
	if (!ei)
		return NULL;
	init_waitqueue_head(&ei->socket.wq.wait);
	ei->socket.wq.fasync_list = NULL;
	ei->socket.wq.flags = 0;

	ei->socket.state = SS_UNCONNECTED;
	ei->socket.flags = 0;
	ei->socket.ops = NULL;
	ei->socket.sk = NULL;
	ei->socket.file = NULL;

	return &ei->vfs_inode;
}

static void sock_free_inode(struct inode *inode)
{
	struct socket_alloc *ei;

	ei = container_of(inode, struct socket_alloc, vfs_inode);
	kmem_cache_free(sock_inode_cachep, ei);
}

static void init_once(void *foo)
{
	struct socket_alloc *ei = (struct socket_alloc *)foo;

	inode_init_once(&ei->vfs_inode);
}

static void init_inodecache(void)
{
	sock_inode_cachep = kmem_cache_create("sock_inode_cache",
					      sizeof(struct socket_alloc),
					      0,
					      (SLAB_HWCACHE_ALIGN |
					       SLAB_RECLAIM_ACCOUNT |
					       SLAB_MEM_SPREAD | SLAB_ACCOUNT),
					      init_once);
	BUG_ON(sock_inode_cachep == NULL);
}

static const struct super_operations sockfs_ops = {
	.alloc_inode	= sock_alloc_inode,
	.free_inode	= sock_free_inode,
	.statfs		= simple_statfs,
};

/*
 * sockfs_dname() is called from d_path().
 */
static char *sockfs_dname(struct dentry *dentry, char *buffer, int buflen)
{
	return dynamic_dname(dentry, buffer, buflen, "socket:[%lu]",
				d_inode(dentry)->i_ino);
}

static const struct dentry_operations sockfs_dentry_operations = {
	.d_dname  = sockfs_dname,
};

static int sockfs_xattr_get(const struct xattr_handler *handler,
			    struct dentry *dentry, struct inode *inode,
			    const char *suffix, void *value, size_t size)
{
	if (value) {
		if (dentry->d_name.len + 1 > size)
			return -ERANGE;
		memcpy(value, dentry->d_name.name, dentry->d_name.len + 1);
	}
	return dentry->d_name.len + 1;
}

#define XATTR_SOCKPROTONAME_SUFFIX "sockprotoname"
#define XATTR_NAME_SOCKPROTONAME (XATTR_SYSTEM_PREFIX XATTR_SOCKPROTONAME_SUFFIX)
#define XATTR_NAME_SOCKPROTONAME_LEN (sizeof(XATTR_NAME_SOCKPROTONAME)-1)

static const struct xattr_handler sockfs_xattr_handler = {
	.name = XATTR_NAME_SOCKPROTONAME,
	.get = sockfs_xattr_get,
};

static int sockfs_security_xattr_set(const struct xattr_handler *handler,
				     struct user_namespace *mnt_userns,
				     struct dentry *dentry, struct inode *inode,
				     const char *suffix, const void *value,
				     size_t size, int flags)
{
	/* Handled by LSM. */
	return -EAGAIN;
}

static const struct xattr_handler sockfs_security_xattr_handler = {
	.prefix = XATTR_SECURITY_PREFIX,
	.set = sockfs_security_xattr_set,
};

static const struct xattr_handler *sockfs_xattr_handlers[] = {
	&sockfs_xattr_handler,
	&sockfs_security_xattr_handler,
	NULL
};

static int sockfs_init_fs_context(struct fs_context *fc)
{
	struct pseudo_fs_context *ctx = init_pseudo(fc, SOCKFS_MAGIC);
	if (!ctx)
		return -ENOMEM;
	ctx->ops = &sockfs_ops;
	ctx->dops = &sockfs_dentry_operations;
	ctx->xattr = sockfs_xattr_handlers;
	return 0;
}

static struct vfsmount *sock_mnt __read_mostly;

static struct file_system_type sock_fs_type = {
	.name =		"sockfs",
	.init_fs_context = sockfs_init_fs_context,
	.kill_sb =	kill_anon_super,
};

/*
 *	Obtains the first available file descriptor and sets it up for use.
 *
 *	These functions create file structures and maps them to fd space
 *	of the current process. On success it returns file descriptor
 *	and file struct implicitly stored in sock->file.
 *	Note that another thread may close file descriptor before we return
 *	from this function. We use the fact that now we do not refer
 *	to socket after mapping. If one day we will need it, this
 *	function will increment ref. count on file by 1.
 *
 *	In any case returned fd MAY BE not valid!
 *	This race condition is unavoidable
 *	with shared fd spaces, we cannot solve it inside kernel,
 *	but we take care of internal coherence yet.
 */

/**
 *	sock_alloc_file - Bind a &socket to a &file
 *	@sock: socket
 *	@flags: file status flags
 *	@dname: protocol name
 *
 *	Returns the &file bound with @sock, implicitly storing it
 *	in sock->file. If dname is %NULL, sets to "".
 *	On failure the return is a ERR pointer (see linux/err.h).
 *	This function uses GFP_KERNEL internally.
 */

struct file *sock_alloc_file(struct socket *sock, int flags, const char *dname)
{
	struct file *file;

	if (!dname)
		dname = sock->sk ? sock->sk->sk_prot_creator->name : "";

	file = alloc_file_pseudo(SOCK_INODE(sock), sock_mnt, dname,
				O_RDWR | (flags & O_NONBLOCK),
				&socket_file_ops);
	if (IS_ERR(file)) {
		sock_release(sock);
		return file;
	}

	sock->file = file;
	file->private_data = sock;
	stream_open(SOCK_INODE(sock), file);
	return file;
}
EXPORT_SYMBOL(sock_alloc_file);

static int sock_map_fd(struct socket *sock, int flags)
{
	struct file *newfile;
	int fd = get_unused_fd_flags(flags);
	if (unlikely(fd < 0)) {
		sock_release(sock);
		return fd;
	}

	newfile = sock_alloc_file(sock, flags, NULL);
	if (!IS_ERR(newfile)) {
		fd_install(fd, newfile);
		return fd;
	}

	put_unused_fd(fd);
	return PTR_ERR(newfile);
}

/**
 *	sock_from_file - Return the &socket bounded to @file.
 *	@file: file
 *
 *	On failure returns %NULL.
 */

struct socket *sock_from_file(struct file *file)
{
	if (file->f_op == &socket_file_ops)
		return file->private_data;	/* set in sock_map_fd */

	return NULL;
}
EXPORT_SYMBOL(sock_from_file);

/**
 *	sockfd_lookup - Go from a file number to its socket slot
 *	@fd: file handle
 *	@err: pointer to an error code return
 *
 *	The file handle passed in is locked and the socket it is bound
 *	to is returned. If an error occurs the err pointer is overwritten
 *	with a negative errno code and NULL is returned. The function checks
 *	for both invalid handles and passing a handle which is not a socket.
 *
 *	On a success the socket object pointer is returned.
 */

struct socket *sockfd_lookup(int fd, int *err)
{
	struct file *file;
	struct socket *sock;

	file = fget(fd);
	if (!file) {
		*err = -EBADF;
		return NULL;
	}

	sock = sock_from_file(file);
	if (!sock) {
		*err = -ENOTSOCK;
		fput(file);
	}
	return sock;
}
EXPORT_SYMBOL(sockfd_lookup);

static struct socket *sockfd_lookup_light(int fd, int *err, int *fput_needed)
{
	struct fd f = fdget(fd);
	struct socket *sock;

	*err = -EBADF;
	if (f.file) {
		sock = sock_from_file(f.file);
		if (likely(sock)) {
			*fput_needed = f.flags & FDPUT_FPUT;
			return sock;
		}
		*err = -ENOTSOCK;
		fdput(f);
	}
	return NULL;
}

static ssize_t sockfs_listxattr(struct dentry *dentry, char *buffer,
				size_t size)
{
	ssize_t len;
	ssize_t used = 0;

	len = security_inode_listsecurity(d_inode(dentry), buffer, size);
	if (len < 0)
		return len;
	used += len;
	if (buffer) {
		if (size < used)
			return -ERANGE;
		buffer += len;
	}

	len = (XATTR_NAME_SOCKPROTONAME_LEN + 1);
	used += len;
	if (buffer) {
		if (size < used)
			return -ERANGE;
		memcpy(buffer, XATTR_NAME_SOCKPROTONAME, len);
		buffer += len;
	}

	return used;
}

static int sockfs_setattr(struct user_namespace *mnt_userns,
			  struct dentry *dentry, struct iattr *iattr)
{
	int err = simple_setattr(&init_user_ns, dentry, iattr);

	if (!err && (iattr->ia_valid & ATTR_UID)) {
		struct socket *sock = SOCKET_I(d_inode(dentry));

		if (sock->sk)
			sock->sk->sk_uid = iattr->ia_uid;
		else
			err = -ENOENT;
	}

	return err;
}

static const struct inode_operations sockfs_inode_ops = {
	.listxattr = sockfs_listxattr,
	.setattr = sockfs_setattr,
};

/**
 *	sock_alloc - allocate a socket
 *
 *	Allocate a new inode and socket object. The two are bound together
 *	and initialised. The socket is then returned. If we are out of inodes
 *	NULL is returned. This functions uses GFP_KERNEL internally.
 */

struct socket *sock_alloc(void)
{
	struct inode *inode;
	struct socket *sock;

	inode = new_inode_pseudo(sock_mnt->mnt_sb);
	if (!inode)
		return NULL;

	sock = SOCKET_I(inode);

	inode->i_ino = get_next_ino();
	inode->i_mode = S_IFSOCK | S_IRWXUGO;
	inode->i_uid = current_fsuid();
	inode->i_gid = current_fsgid();
	inode->i_op = &sockfs_inode_ops;

	return sock;
}
EXPORT_SYMBOL(sock_alloc);

static void __sock_release(struct socket *sock, struct inode *inode)
{
	if (sock->ops) {
		struct module *owner = sock->ops->owner;

		if (inode)
			inode_lock(inode);
		sock->ops->release(sock);
		sock->sk = NULL;
		if (inode)
			inode_unlock(inode);
		sock->ops = NULL;
		module_put(owner);
	}

	if (sock->wq.fasync_list)
		pr_err("%s: fasync list not empty!\n", __func__);

	if (!sock->file) {
		iput(SOCK_INODE(sock));
		return;
	}
	sock->file = NULL;
}

/**
 *	sock_release - close a socket
 *	@sock: socket to close
 *
 *	The socket is released from the protocol stack if it has a release
 *	callback, and the inode is then released if the socket is bound to
 *	an inode not a file.
 */
void sock_release(struct socket *sock)
{
	__sock_release(sock, NULL);
}
EXPORT_SYMBOL(sock_release);

void __sock_tx_timestamp(__u16 tsflags, __u8 *tx_flags)
{
	u8 flags = *tx_flags;

	if (tsflags & SOF_TIMESTAMPING_TX_HARDWARE)
		flags |= SKBTX_HW_TSTAMP;

	if (tsflags & SOF_TIMESTAMPING_TX_SOFTWARE)
		flags |= SKBTX_SW_TSTAMP;

	if (tsflags & SOF_TIMESTAMPING_TX_SCHED)
		flags |= SKBTX_SCHED_TSTAMP;

	*tx_flags = flags;
}
EXPORT_SYMBOL(__sock_tx_timestamp);

INDIRECT_CALLABLE_DECLARE(int inet_sendmsg(struct socket *, struct msghdr *,
					   size_t));
INDIRECT_CALLABLE_DECLARE(int inet6_sendmsg(struct socket *, struct msghdr *,
					    size_t));
static inline int sock_sendmsg_nosec(struct socket *sock, struct msghdr *msg)
{
	int ret = INDIRECT_CALL_INET(sock->ops->sendmsg, inet6_sendmsg,
				     inet_sendmsg, sock, msg,
				     msg_data_left(msg));
	BUG_ON(ret == -EIOCBQUEUED);
	return ret;
}

/**
 *	sock_sendmsg - send a message through @sock
 *	@sock: socket
 *	@msg: message to send
 *
 *	Sends @msg through @sock, passing through LSM.
 *	Returns the number of bytes sent, or an error code.
 */
int sock_sendmsg(struct socket *sock, struct msghdr *msg)
{
	int err = security_socket_sendmsg(sock, msg,
					  msg_data_left(msg));

	return err ?: sock_sendmsg_nosec(sock, msg);
}
EXPORT_SYMBOL(sock_sendmsg);

/**
 *	kernel_sendmsg - send a message through @sock (kernel-space)
 *	@sock: socket
 *	@msg: message header
 *	@vec: kernel vec
 *	@num: vec array length
 *	@size: total message data size
 *
 *	Builds the message data with @vec and sends it through @sock.
 *	Returns the number of bytes sent, or an error code.
 */

int kernel_sendmsg(struct socket *sock, struct msghdr *msg,
		   struct kvec *vec, size_t num, size_t size)
{
	iov_iter_kvec(&msg->msg_iter, WRITE, vec, num, size);
	return sock_sendmsg(sock, msg);
}
EXPORT_SYMBOL(kernel_sendmsg);

/**
 *	kernel_sendmsg_locked - send a message through @sock (kernel-space)
 *	@sk: sock
 *	@msg: message header
 *	@vec: output s/g array
 *	@num: output s/g array length
 *	@size: total message data size
 *
 *	Builds the message data with @vec and sends it through @sock.
 *	Returns the number of bytes sent, or an error code.
 *	Caller must hold @sk.
 */

int kernel_sendmsg_locked(struct sock *sk, struct msghdr *msg,
			  struct kvec *vec, size_t num, size_t size)
{
	struct socket *sock = sk->sk_socket;

	if (!sock->ops->sendmsg_locked)
		return sock_no_sendmsg_locked(sk, msg, size);

	iov_iter_kvec(&msg->msg_iter, WRITE, vec, num, size);

	return sock->ops->sendmsg_locked(sk, msg, msg_data_left(msg));
}
EXPORT_SYMBOL(kernel_sendmsg_locked);

static bool skb_is_err_queue(const struct sk_buff *skb)
{
	/* pkt_type of skbs enqueued on the error queue are set to
	 * PACKET_OUTGOING in skb_set_err_queue(). This is only safe to do
	 * in recvmsg, since skbs received on a local socket will never
	 * have a pkt_type of PACKET_OUTGOING.
	 */
	return skb->pkt_type == PACKET_OUTGOING;
}

/* On transmit, software and hardware timestamps are returned independently.
 * As the two skb clones share the hardware timestamp, which may be updated
 * before the software timestamp is received, a hardware TX timestamp may be
 * returned only if there is no software TX timestamp. Ignore false software
 * timestamps, which may be made in the __sock_recv_timestamp() call when the
 * option SO_TIMESTAMP_OLD(NS) is enabled on the socket, even when the skb has a
 * hardware timestamp.
 */
static bool skb_is_swtx_tstamp(const struct sk_buff *skb, int false_tstamp)
{
	return skb->tstamp && !false_tstamp && skb_is_err_queue(skb);
}

static void put_ts_pktinfo(struct msghdr *msg, struct sk_buff *skb)
{
	struct scm_ts_pktinfo ts_pktinfo;
	struct net_device *orig_dev;

	if (!skb_mac_header_was_set(skb))
		return;

	memset(&ts_pktinfo, 0, sizeof(ts_pktinfo));

	rcu_read_lock();
	orig_dev = dev_get_by_napi_id(skb_napi_id(skb));
	if (orig_dev)
		ts_pktinfo.if_index = orig_dev->ifindex;
	rcu_read_unlock();

	ts_pktinfo.pkt_length = skb->len - skb_mac_offset(skb);
	put_cmsg(msg, SOL_SOCKET, SCM_TIMESTAMPING_PKTINFO,
		 sizeof(ts_pktinfo), &ts_pktinfo);
}

/*
 * called from sock_recv_timestamp() if sock_flag(sk, SOCK_RCVTSTAMP)
 */
void __sock_recv_timestamp(struct msghdr *msg, struct sock *sk,
	struct sk_buff *skb)
{
	int need_software_tstamp = sock_flag(sk, SOCK_RCVTSTAMP);
	int new_tstamp = sock_flag(sk, SOCK_TSTAMP_NEW);
	struct scm_timestamping_internal tss;

	int empty = 1, false_tstamp = 0;
	struct skb_shared_hwtstamps *shhwtstamps =
		skb_hwtstamps(skb);

	/* Race occurred between timestamp enabling and packet
	   receiving.  Fill in the current time for now. */
	if (need_software_tstamp && skb->tstamp == 0) {
		__net_timestamp(skb);
		false_tstamp = 1;
	}

	if (need_software_tstamp) {
		if (!sock_flag(sk, SOCK_RCVTSTAMPNS)) {
			if (new_tstamp) {
				struct __kernel_sock_timeval tv;

				skb_get_new_timestamp(skb, &tv);
				put_cmsg(msg, SOL_SOCKET, SO_TIMESTAMP_NEW,
					 sizeof(tv), &tv);
			} else {
				struct __kernel_old_timeval tv;

				skb_get_timestamp(skb, &tv);
				put_cmsg(msg, SOL_SOCKET, SO_TIMESTAMP_OLD,
					 sizeof(tv), &tv);
			}
		} else {
			if (new_tstamp) {
				struct __kernel_timespec ts;

				skb_get_new_timestampns(skb, &ts);
				put_cmsg(msg, SOL_SOCKET, SO_TIMESTAMPNS_NEW,
					 sizeof(ts), &ts);
			} else {
				struct __kernel_old_timespec ts;

				skb_get_timestampns(skb, &ts);
				put_cmsg(msg, SOL_SOCKET, SO_TIMESTAMPNS_OLD,
					 sizeof(ts), &ts);
			}
		}
	}

	memset(&tss, 0, sizeof(tss));
	if ((sk->sk_tsflags & SOF_TIMESTAMPING_SOFTWARE) &&
	    ktime_to_timespec64_cond(skb->tstamp, tss.ts + 0))
		empty = 0;
	if (shhwtstamps &&
	    (sk->sk_tsflags & SOF_TIMESTAMPING_RAW_HARDWARE) &&
	    !skb_is_swtx_tstamp(skb, false_tstamp)) {
		if (sk->sk_tsflags & SOF_TIMESTAMPING_BIND_PHC)
			ptp_convert_timestamp(shhwtstamps, sk->sk_bind_phc);

		if (ktime_to_timespec64_cond(shhwtstamps->hwtstamp,
					     tss.ts + 2)) {
			empty = 0;

			if ((sk->sk_tsflags & SOF_TIMESTAMPING_OPT_PKTINFO) &&
			    !skb_is_err_queue(skb))
				put_ts_pktinfo(msg, skb);
		}
	}
	if (!empty) {
		if (sock_flag(sk, SOCK_TSTAMP_NEW))
			put_cmsg_scm_timestamping64(msg, &tss);
		else
			put_cmsg_scm_timestamping(msg, &tss);

		if (skb_is_err_queue(skb) && skb->len &&
		    SKB_EXT_ERR(skb)->opt_stats)
			put_cmsg(msg, SOL_SOCKET, SCM_TIMESTAMPING_OPT_STATS,
				 skb->len, skb->data);
	}
}
EXPORT_SYMBOL_GPL(__sock_recv_timestamp);

void __sock_recv_wifi_status(struct msghdr *msg, struct sock *sk,
	struct sk_buff *skb)
{
	int ack;

	if (!sock_flag(sk, SOCK_WIFI_STATUS))
		return;
	if (!skb->wifi_acked_valid)
		return;

	ack = skb->wifi_acked;

	put_cmsg(msg, SOL_SOCKET, SCM_WIFI_STATUS, sizeof(ack), &ack);
}
EXPORT_SYMBOL_GPL(__sock_recv_wifi_status);

static inline void sock_recv_drops(struct msghdr *msg, struct sock *sk,
				   struct sk_buff *skb)
{
	if (sock_flag(sk, SOCK_RXQ_OVFL) && skb && SOCK_SKB_CB(skb)->dropcount)
		put_cmsg(msg, SOL_SOCKET, SO_RXQ_OVFL,
			sizeof(__u32), &SOCK_SKB_CB(skb)->dropcount);
}

void __sock_recv_ts_and_drops(struct msghdr *msg, struct sock *sk,
	struct sk_buff *skb)
{
	sock_recv_timestamp(msg, sk, skb);
	sock_recv_drops(msg, sk, skb);
}
EXPORT_SYMBOL_GPL(__sock_recv_ts_and_drops);

INDIRECT_CALLABLE_DECLARE(int inet_recvmsg(struct socket *, struct msghdr *,
					   size_t, int));
INDIRECT_CALLABLE_DECLARE(int inet6_recvmsg(struct socket *, struct msghdr *,
					    size_t, int));
static inline int sock_recvmsg_nosec(struct socket *sock, struct msghdr *msg,
				     int flags)
{
	return INDIRECT_CALL_INET(sock->ops->recvmsg, inet6_recvmsg,
				  inet_recvmsg, sock, msg, msg_data_left(msg),
				  flags);
}

/**
 *	sock_recvmsg - receive a message from @sock
 *	@sock: socket
 *	@msg: message to receive
 *	@flags: message flags
 *
 *	Receives @msg from @sock, passing through LSM. Returns the total number
 *	of bytes received, or an error.
 */
int sock_recvmsg(struct socket *sock, struct msghdr *msg, int flags)
{
	int err = security_socket_recvmsg(sock, msg, msg_data_left(msg), flags);

	return err ?: sock_recvmsg_nosec(sock, msg, flags);
}
EXPORT_SYMBOL(sock_recvmsg);

/**
 *	kernel_recvmsg - Receive a message from a socket (kernel space)
 *	@sock: The socket to receive the message from
 *	@msg: Received message
 *	@vec: Input s/g array for message data
 *	@num: Size of input s/g array
 *	@size: Number of bytes to read
 *	@flags: Message flags (MSG_DONTWAIT, etc...)
 *
 *	On return the msg structure contains the scatter/gather array passed in the
 *	vec argument. The array is modified so that it consists of the unfilled
 *	portion of the original array.
 *
 *	The returned value is the total number of bytes received, or an error.
 */

int kernel_recvmsg(struct socket *sock, struct msghdr *msg,
		   struct kvec *vec, size_t num, size_t size, int flags)
{
	msg->msg_control_is_user = false;
	iov_iter_kvec(&msg->msg_iter, READ, vec, num, size);
	return sock_recvmsg(sock, msg, flags);
}
EXPORT_SYMBOL(kernel_recvmsg);

static ssize_t sock_sendpage(struct file *file, struct page *page,
			     int offset, size_t size, loff_t *ppos, int more)
{
	struct socket *sock;
	int flags;

	sock = file->private_data;

	flags = (file->f_flags & O_NONBLOCK) ? MSG_DONTWAIT : 0;
	/* more is a combination of MSG_MORE and MSG_SENDPAGE_NOTLAST */
	flags |= more;

	return kernel_sendpage(sock, page, offset, size, flags);
}

static ssize_t sock_splice_read(struct file *file, loff_t *ppos,
				struct pipe_inode_info *pipe, size_t len,
				unsigned int flags)
{
	struct socket *sock = file->private_data;

	if (unlikely(!sock->ops->splice_read))
		return generic_file_splice_read(file, ppos, pipe, len, flags);

	return sock->ops->splice_read(sock, ppos, pipe, len, flags);
}

static ssize_t sock_read_iter(struct kiocb *iocb, struct iov_iter *to)
{
	struct file *file = iocb->ki_filp;
	struct socket *sock = file->private_data;
	struct msghdr msg = {.msg_iter = *to,
			     .msg_iocb = iocb};
	ssize_t res;

	if (file->f_flags & O_NONBLOCK || (iocb->ki_flags & IOCB_NOWAIT))
		msg.msg_flags = MSG_DONTWAIT;

	if (iocb->ki_pos != 0)
		return -ESPIPE;

	if (!iov_iter_count(to))	/* Match SYS5 behaviour */
		return 0;

	res = sock_recvmsg(sock, &msg, msg.msg_flags);
	*to = msg.msg_iter;
	return res;
}

static ssize_t sock_write_iter(struct kiocb *iocb, struct iov_iter *from)
{
	struct file *file = iocb->ki_filp;
	struct socket *sock = file->private_data;
	struct msghdr msg = {.msg_iter = *from,
			     .msg_iocb = iocb};
	ssize_t res;

	if (iocb->ki_pos != 0)
		return -ESPIPE;

	if (file->f_flags & O_NONBLOCK || (iocb->ki_flags & IOCB_NOWAIT))
		msg.msg_flags = MSG_DONTWAIT;

	if (sock->type == SOCK_SEQPACKET)
		msg.msg_flags |= MSG_EOR;

	res = sock_sendmsg(sock, &msg);
	*from = msg.msg_iter;
	return res;
}

/*
 * Atomic setting of ioctl hooks to avoid race
 * with module unload.
 */

static DEFINE_MUTEX(br_ioctl_mutex);
static int (*br_ioctl_hook)(struct net *net, struct net_bridge *br,
			    unsigned int cmd, struct ifreq *ifr,
			    void __user *uarg);

void brioctl_set(int (*hook)(struct net *net, struct net_bridge *br,
			     unsigned int cmd, struct ifreq *ifr,
			     void __user *uarg))
{
	mutex_lock(&br_ioctl_mutex);
	br_ioctl_hook = hook;
	mutex_unlock(&br_ioctl_mutex);
}
EXPORT_SYMBOL(brioctl_set);

int br_ioctl_call(struct net *net, struct net_bridge *br, unsigned int cmd,
		  struct ifreq *ifr, void __user *uarg)
{
	int err = -ENOPKG;

	if (!br_ioctl_hook)
		request_module("bridge");

	mutex_lock(&br_ioctl_mutex);
	if (br_ioctl_hook)
		err = br_ioctl_hook(net, br, cmd, ifr, uarg);
	mutex_unlock(&br_ioctl_mutex);

	return err;
}

static DEFINE_MUTEX(vlan_ioctl_mutex);
static int (*vlan_ioctl_hook) (struct net *, void __user *arg);

void vlan_ioctl_set(int (*hook) (struct net *, void __user *))
{
	mutex_lock(&vlan_ioctl_mutex);
	vlan_ioctl_hook = hook;
	mutex_unlock(&vlan_ioctl_mutex);
}
EXPORT_SYMBOL(vlan_ioctl_set);

static long sock_do_ioctl(struct net *net, struct socket *sock,
			  unsigned int cmd, unsigned long arg)
{
	struct ifreq ifr;
	bool need_copyout;
	int err;
	void __user *argp = (void __user *)arg;
	void __user *data;

	err = sock->ops->ioctl(sock, cmd, arg);

	/*
	 * If this ioctl is unknown try to hand it down
	 * to the NIC driver.
	 */
	if (err != -ENOIOCTLCMD)
		return err;

<<<<<<< HEAD
	if (cmd == SIOCGIFCONF) {
		struct ifconf ifc;
		if (copy_from_user(&ifc, argp, sizeof(struct ifconf)))
			return -EFAULT;
		rtnl_lock();
		err = dev_ifconf(net, &ifc, sizeof(struct ifreq));
		rtnl_unlock();
		if (!err && copy_to_user(argp, &ifc, sizeof(struct ifconf)))
			err = -EFAULT;
	} else if (is_socket_ioctl_cmd(cmd)) {
		struct ifreq ifr;
		bool need_copyout;
		if (copy_from_user(&ifr, argp, sizeof(struct ifreq)))
			return -EFAULT;
		err = dev_ioctl(net, cmd, &ifr, &need_copyout);
		if (!err && need_copyout)
			if (copy_to_user(argp, &ifr, sizeof(struct ifreq)))
				return -EFAULT;
	} else {
		err = -ENOTTY;
	}
=======
	if (!is_socket_ioctl_cmd(cmd))
		return -ENOTTY;

	if (get_user_ifreq(&ifr, &data, argp))
		return -EFAULT;
	err = dev_ioctl(net, cmd, &ifr, data, &need_copyout);
	if (!err && need_copyout)
		if (put_user_ifreq(&ifr, argp))
			return -EFAULT;

>>>>>>> 3b17187f
	return err;
}

/*
 *	With an ioctl, arg may well be a user mode pointer, but we don't know
 *	what to do with it - that's up to the protocol still.
 */

static long sock_ioctl(struct file *file, unsigned cmd, unsigned long arg)
{
	struct socket *sock;
	struct sock *sk;
	void __user *argp = (void __user *)arg;
	int pid, err;
	struct net *net;

	sock = file->private_data;
	sk = sock->sk;
	net = sock_net(sk);
	if (unlikely(cmd >= SIOCDEVPRIVATE && cmd <= (SIOCDEVPRIVATE + 15))) {
		struct ifreq ifr;
		void __user *data;
		bool need_copyout;
		if (get_user_ifreq(&ifr, &data, argp))
			return -EFAULT;
		err = dev_ioctl(net, cmd, &ifr, data, &need_copyout);
		if (!err && need_copyout)
			if (put_user_ifreq(&ifr, argp))
				return -EFAULT;
	} else
#ifdef CONFIG_WEXT_CORE
	if (cmd >= SIOCIWFIRST && cmd <= SIOCIWLAST) {
		err = wext_handle_ioctl(net, cmd, argp);
	} else
#endif
		switch (cmd) {
		case FIOSETOWN:
		case SIOCSPGRP:
			err = -EFAULT;
			if (get_user(pid, (int __user *)argp))
				break;
			err = f_setown(sock->file, pid, 1);
			break;
		case FIOGETOWN:
		case SIOCGPGRP:
			err = put_user(f_getown(sock->file),
				       (int __user *)argp);
			break;
		case SIOCGIFBR:
		case SIOCSIFBR:
		case SIOCBRADDBR:
		case SIOCBRDELBR:
			err = br_ioctl_call(net, NULL, cmd, NULL, argp);
			break;
		case SIOCGIFVLAN:
		case SIOCSIFVLAN:
			err = -ENOPKG;
			if (!vlan_ioctl_hook)
				request_module("8021q");

			mutex_lock(&vlan_ioctl_mutex);
			if (vlan_ioctl_hook)
				err = vlan_ioctl_hook(net, argp);
			mutex_unlock(&vlan_ioctl_mutex);
			break;
		case SIOCGSKNS:
			err = -EPERM;
			if (!ns_capable(net->user_ns, CAP_NET_ADMIN))
				break;

			err = open_related_ns(&net->ns, get_net_ns);
			break;
		case SIOCGSTAMP_OLD:
		case SIOCGSTAMPNS_OLD:
			if (!sock->ops->gettstamp) {
				err = -ENOIOCTLCMD;
				break;
			}
			err = sock->ops->gettstamp(sock, argp,
						   cmd == SIOCGSTAMP_OLD,
						   !IS_ENABLED(CONFIG_64BIT));
			break;
		case SIOCGSTAMP_NEW:
		case SIOCGSTAMPNS_NEW:
			if (!sock->ops->gettstamp) {
				err = -ENOIOCTLCMD;
				break;
			}
			err = sock->ops->gettstamp(sock, argp,
						   cmd == SIOCGSTAMP_NEW,
						   false);
			break;

		case SIOCGIFCONF:
			err = dev_ifconf(net, argp);
			break;

		default:
			err = sock_do_ioctl(net, sock, cmd, arg);
			break;
		}
	return err;
}

/**
 *	sock_create_lite - creates a socket
 *	@family: protocol family (AF_INET, ...)
 *	@type: communication type (SOCK_STREAM, ...)
 *	@protocol: protocol (0, ...)
 *	@res: new socket
 *
 *	Creates a new socket and assigns it to @res, passing through LSM.
 *	The new socket initialization is not complete, see kernel_accept().
 *	Returns 0 or an error. On failure @res is set to %NULL.
 *	This function internally uses GFP_KERNEL.
 */

int sock_create_lite(int family, int type, int protocol, struct socket **res)
{
	int err;
	struct socket *sock = NULL;

	err = security_socket_create(family, type, protocol, 1);
	if (err)
		goto out;

	sock = sock_alloc();
	if (!sock) {
		err = -ENOMEM;
		goto out;
	}

	sock->type = type;
	err = security_socket_post_create(sock, family, type, protocol, 1);
	if (err)
		goto out_release;

out:
	*res = sock;
	return err;
out_release:
	sock_release(sock);
	sock = NULL;
	goto out;
}
EXPORT_SYMBOL(sock_create_lite);

/* No kernel lock held - perfect */
static __poll_t sock_poll(struct file *file, poll_table *wait)
{
	struct socket *sock = file->private_data;
	__poll_t events = poll_requested_events(wait), flag = 0;

	if (!sock->ops->poll)
		return 0;

	if (sk_can_busy_loop(sock->sk)) {
		/* poll once if requested by the syscall */
		if (events & POLL_BUSY_LOOP)
			sk_busy_loop(sock->sk, 1);

		/* if this socket can poll_ll, tell the system call */
		flag = POLL_BUSY_LOOP;
	}

	return sock->ops->poll(file, sock, wait) | flag;
}

static int sock_mmap(struct file *file, struct vm_area_struct *vma)
{
	struct socket *sock = file->private_data;

	return sock->ops->mmap(file, sock, vma);
}

static int sock_close(struct inode *inode, struct file *filp)
{
	__sock_release(SOCKET_I(inode), inode);
	return 0;
}

/*
 *	Update the socket async list
 *
 *	Fasync_list locking strategy.
 *
 *	1. fasync_list is modified only under process context socket lock
 *	   i.e. under semaphore.
 *	2. fasync_list is used under read_lock(&sk->sk_callback_lock)
 *	   or under socket lock
 */

static int sock_fasync(int fd, struct file *filp, int on)
{
	struct socket *sock = filp->private_data;
	struct sock *sk = sock->sk;
	struct socket_wq *wq = &sock->wq;

	if (sk == NULL)
		return -EINVAL;

	lock_sock(sk);
	fasync_helper(fd, filp, on, &wq->fasync_list);

	if (!wq->fasync_list)
		sock_reset_flag(sk, SOCK_FASYNC);
	else
		sock_set_flag(sk, SOCK_FASYNC);

	release_sock(sk);
	return 0;
}

/* This function may be called only under rcu_lock */

int sock_wake_async(struct socket_wq *wq, int how, int band)
{
	if (!wq || !wq->fasync_list)
		return -1;

	switch (how) {
	case SOCK_WAKE_WAITD:
		if (test_bit(SOCKWQ_ASYNC_WAITDATA, &wq->flags))
			break;
		goto call_kill;
	case SOCK_WAKE_SPACE:
		if (!test_and_clear_bit(SOCKWQ_ASYNC_NOSPACE, &wq->flags))
			break;
		fallthrough;
	case SOCK_WAKE_IO:
call_kill:
		kill_fasync(&wq->fasync_list, SIGIO, band);
		break;
	case SOCK_WAKE_URG:
		kill_fasync(&wq->fasync_list, SIGURG, band);
	}

	return 0;
}
EXPORT_SYMBOL(sock_wake_async);

/**
 *	__sock_create - creates a socket
 *	@net: net namespace
 *	@family: protocol family (AF_INET, ...)
 *	@type: communication type (SOCK_STREAM, ...)
 *	@protocol: protocol (0, ...)
 *	@res: new socket
 *	@kern: boolean for kernel space sockets
 *
 *	Creates a new socket and assigns it to @res, passing through LSM.
 *	Returns 0 or an error. On failure @res is set to %NULL. @kern must
 *	be set to true if the socket resides in kernel space.
 *	This function internally uses GFP_KERNEL.
 */

int __sock_create(struct net *net, int family, int type, int protocol,
			 struct socket **res, int kern)
{
	int err;
	struct socket *sock;
	const struct net_proto_family *pf;

	/*
	 *      Check protocol is in range
	 */
	if (family < 0 || family >= NPROTO)
		return -EAFNOSUPPORT;
	if (type < 0 || type >= SOCK_MAX)
		return -EINVAL;

	/* Compatibility.

	   This uglymoron is moved from INET layer to here to avoid
	   deadlock in module load.
	 */
	if (family == PF_INET && type == SOCK_PACKET) {
		pr_info_once("%s uses obsolete (PF_INET,SOCK_PACKET)\n",
			     current->comm);
		family = PF_PACKET;
	}

	err = security_socket_create(family, type, protocol, kern);
	if (err)
		return err;

	/*
	 *	Allocate the socket and allow the family to set things up. if
	 *	the protocol is 0, the family is instructed to select an appropriate
	 *	default.
	 */
	sock = sock_alloc();
	if (!sock) {
		net_warn_ratelimited("socket: no more sockets\n");
		return -ENFILE;	/* Not exactly a match, but its the
				   closest posix thing */
	}

	sock->type = type;

#ifdef CONFIG_MODULES
	/* Attempt to load a protocol module if the find failed.
	 *
	 * 12/09/1996 Marcin: But! this makes REALLY only sense, if the user
	 * requested real, full-featured networking support upon configuration.
	 * Otherwise module support will break!
	 */
	if (rcu_access_pointer(net_families[family]) == NULL)
		request_module("net-pf-%d", family);
#endif

	rcu_read_lock();
	pf = rcu_dereference(net_families[family]);
	err = -EAFNOSUPPORT;
	if (!pf)
		goto out_release;

	/*
	 * We will call the ->create function, that possibly is in a loadable
	 * module, so we have to bump that loadable module refcnt first.
	 */
	if (!try_module_get(pf->owner))
		goto out_release;

	/* Now protected by module ref count */
	rcu_read_unlock();

	err = pf->create(net, sock, protocol, kern);
	if (err < 0)
		goto out_module_put;

	/*
	 * Now to bump the refcnt of the [loadable] module that owns this
	 * socket at sock_release time we decrement its refcnt.
	 */
	if (!try_module_get(sock->ops->owner))
		goto out_module_busy;

	/*
	 * Now that we're done with the ->create function, the [loadable]
	 * module can have its refcnt decremented
	 */
	module_put(pf->owner);
	err = security_socket_post_create(sock, family, type, protocol, kern);
	if (err)
		goto out_sock_release;
	*res = sock;

	return 0;

out_module_busy:
	err = -EAFNOSUPPORT;
out_module_put:
	sock->ops = NULL;
	module_put(pf->owner);
out_sock_release:
	sock_release(sock);
	return err;

out_release:
	rcu_read_unlock();
	goto out_sock_release;
}
EXPORT_SYMBOL(__sock_create);

/**
 *	sock_create - creates a socket
 *	@family: protocol family (AF_INET, ...)
 *	@type: communication type (SOCK_STREAM, ...)
 *	@protocol: protocol (0, ...)
 *	@res: new socket
 *
 *	A wrapper around __sock_create().
 *	Returns 0 or an error. This function internally uses GFP_KERNEL.
 */

int sock_create(int family, int type, int protocol, struct socket **res)
{
	return __sock_create(current->nsproxy->net_ns, family, type, protocol, res, 0);
}
EXPORT_SYMBOL(sock_create);

/**
 *	sock_create_kern - creates a socket (kernel space)
 *	@net: net namespace
 *	@family: protocol family (AF_INET, ...)
 *	@type: communication type (SOCK_STREAM, ...)
 *	@protocol: protocol (0, ...)
 *	@res: new socket
 *
 *	A wrapper around __sock_create().
 *	Returns 0 or an error. This function internally uses GFP_KERNEL.
 */

int sock_create_kern(struct net *net, int family, int type, int protocol, struct socket **res)
{
	return __sock_create(net, family, type, protocol, res, 1);
}
EXPORT_SYMBOL(sock_create_kern);

int __sys_socket(int family, int type, int protocol)
{
	int retval;
	struct socket *sock;
	int flags;

	/* Check the SOCK_* constants for consistency.  */
	BUILD_BUG_ON(SOCK_CLOEXEC != O_CLOEXEC);
	BUILD_BUG_ON((SOCK_MAX | SOCK_TYPE_MASK) != SOCK_TYPE_MASK);
	BUILD_BUG_ON(SOCK_CLOEXEC & SOCK_TYPE_MASK);
	BUILD_BUG_ON(SOCK_NONBLOCK & SOCK_TYPE_MASK);

	flags = type & ~SOCK_TYPE_MASK;
	if (flags & ~(SOCK_CLOEXEC | SOCK_NONBLOCK))
		return -EINVAL;
	type &= SOCK_TYPE_MASK;

	if (SOCK_NONBLOCK != O_NONBLOCK && (flags & SOCK_NONBLOCK))
		flags = (flags & ~SOCK_NONBLOCK) | O_NONBLOCK;

	retval = sock_create(family, type, protocol, &sock);
	if (retval < 0)
		return retval;

	return sock_map_fd(sock, flags & (O_CLOEXEC | O_NONBLOCK));
}

SYSCALL_DEFINE3(socket, int, family, int, type, int, protocol)
{
	return __sys_socket(family, type, protocol);
}

/*
 *	Create a pair of connected sockets.
 */

int __sys_socketpair(int family, int type, int protocol, int __user *usockvec)
{
	struct socket *sock1, *sock2;
	int fd1, fd2, err;
	struct file *newfile1, *newfile2;
	int flags;

	flags = type & ~SOCK_TYPE_MASK;
	if (flags & ~(SOCK_CLOEXEC | SOCK_NONBLOCK))
		return -EINVAL;
	type &= SOCK_TYPE_MASK;

	if (SOCK_NONBLOCK != O_NONBLOCK && (flags & SOCK_NONBLOCK))
		flags = (flags & ~SOCK_NONBLOCK) | O_NONBLOCK;

	/*
	 * reserve descriptors and make sure we won't fail
	 * to return them to userland.
	 */
	fd1 = get_unused_fd_flags(flags);
	if (unlikely(fd1 < 0))
		return fd1;

	fd2 = get_unused_fd_flags(flags);
	if (unlikely(fd2 < 0)) {
		put_unused_fd(fd1);
		return fd2;
	}

	err = put_user(fd1, &usockvec[0]);
	if (err)
		goto out;

	err = put_user(fd2, &usockvec[1]);
	if (err)
		goto out;

	/*
	 * Obtain the first socket and check if the underlying protocol
	 * supports the socketpair call.
	 */

	err = sock_create(family, type, protocol, &sock1);
	if (unlikely(err < 0))
		goto out;

	err = sock_create(family, type, protocol, &sock2);
	if (unlikely(err < 0)) {
		sock_release(sock1);
		goto out;
	}

	err = security_socket_socketpair(sock1, sock2);
	if (unlikely(err)) {
		sock_release(sock2);
		sock_release(sock1);
		goto out;
	}

	err = sock1->ops->socketpair(sock1, sock2);
	if (unlikely(err < 0)) {
		sock_release(sock2);
		sock_release(sock1);
		goto out;
	}

	newfile1 = sock_alloc_file(sock1, flags, NULL);
	if (IS_ERR(newfile1)) {
		err = PTR_ERR(newfile1);
		sock_release(sock2);
		goto out;
	}

	newfile2 = sock_alloc_file(sock2, flags, NULL);
	if (IS_ERR(newfile2)) {
		err = PTR_ERR(newfile2);
		fput(newfile1);
		goto out;
	}

	audit_fd_pair(fd1, fd2);

	fd_install(fd1, newfile1);
	fd_install(fd2, newfile2);
	return 0;

out:
	put_unused_fd(fd2);
	put_unused_fd(fd1);
	return err;
}

SYSCALL_DEFINE4(socketpair, int, family, int, type, int, protocol,
		int __user *, usockvec)
{
	return __sys_socketpair(family, type, protocol, usockvec);
}

/*
 *	Bind a name to a socket. Nothing much to do here since it's
 *	the protocol's responsibility to handle the local address.
 *
 *	We move the socket address to kernel space before we call
 *	the protocol layer (having also checked the address is ok).
 */

int __sys_bind(int fd, struct sockaddr __user *umyaddr, int addrlen)
{
	struct socket *sock;
	struct sockaddr_storage address;
	int err, fput_needed;

	sock = sockfd_lookup_light(fd, &err, &fput_needed);
	if (sock) {
		err = move_addr_to_kernel(umyaddr, addrlen, &address);
		if (!err) {
			err = security_socket_bind(sock,
						   (struct sockaddr *)&address,
						   addrlen);
			if (!err)
				err = sock->ops->bind(sock,
						      (struct sockaddr *)
						      &address, addrlen);
		}
		fput_light(sock->file, fput_needed);
	}
	return err;
}

SYSCALL_DEFINE3(bind, int, fd, struct sockaddr __user *, umyaddr, int, addrlen)
{
	return __sys_bind(fd, umyaddr, addrlen);
}

/*
 *	Perform a listen. Basically, we allow the protocol to do anything
 *	necessary for a listen, and if that works, we mark the socket as
 *	ready for listening.
 */

int __sys_listen(int fd, int backlog)
{
	struct socket *sock;
	int err, fput_needed;
	int somaxconn;

	sock = sockfd_lookup_light(fd, &err, &fput_needed);
	if (sock) {
		somaxconn = sock_net(sock->sk)->core.sysctl_somaxconn;
		if ((unsigned int)backlog > somaxconn)
			backlog = somaxconn;

		err = security_socket_listen(sock, backlog);
		if (!err)
			err = sock->ops->listen(sock, backlog);

		fput_light(sock->file, fput_needed);
	}
	return err;
}

SYSCALL_DEFINE2(listen, int, fd, int, backlog)
{
	return __sys_listen(fd, backlog);
}

struct file *do_accept(struct file *file, unsigned file_flags,
		       struct sockaddr __user *upeer_sockaddr,
		       int __user *upeer_addrlen, int flags)
{
	struct socket *sock, *newsock;
	struct file *newfile;
	int err, len;
	struct sockaddr_storage address;

	sock = sock_from_file(file);
	if (!sock)
		return ERR_PTR(-ENOTSOCK);

	newsock = sock_alloc();
	if (!newsock)
		return ERR_PTR(-ENFILE);

	newsock->type = sock->type;
	newsock->ops = sock->ops;

	/*
	 * We don't need try_module_get here, as the listening socket (sock)
	 * has the protocol module (sock->ops->owner) held.
	 */
	__module_get(newsock->ops->owner);

	newfile = sock_alloc_file(newsock, flags, sock->sk->sk_prot_creator->name);
	if (IS_ERR(newfile))
		return newfile;

	err = security_socket_accept(sock, newsock);
	if (err)
		goto out_fd;

	err = sock->ops->accept(sock, newsock, sock->file->f_flags | file_flags,
					false);
	if (err < 0)
		goto out_fd;

	if (upeer_sockaddr) {
		len = newsock->ops->getname(newsock,
					(struct sockaddr *)&address, 2);
		if (len < 0) {
			err = -ECONNABORTED;
			goto out_fd;
		}
		err = move_addr_to_user(&address,
					len, upeer_sockaddr, upeer_addrlen);
		if (err < 0)
			goto out_fd;
	}

	/* File flags are not inherited via accept() unlike another OSes. */
	return newfile;
out_fd:
	fput(newfile);
	return ERR_PTR(err);
}

int __sys_accept4_file(struct file *file, unsigned file_flags,
		       struct sockaddr __user *upeer_sockaddr,
		       int __user *upeer_addrlen, int flags,
		       unsigned long nofile)
{
	struct file *newfile;
	int newfd;

	if (flags & ~(SOCK_CLOEXEC | SOCK_NONBLOCK))
		return -EINVAL;

	if (SOCK_NONBLOCK != O_NONBLOCK && (flags & SOCK_NONBLOCK))
		flags = (flags & ~SOCK_NONBLOCK) | O_NONBLOCK;

	newfd = __get_unused_fd_flags(flags, nofile);
	if (unlikely(newfd < 0))
		return newfd;

	newfile = do_accept(file, file_flags, upeer_sockaddr, upeer_addrlen,
			    flags);
	if (IS_ERR(newfile)) {
		put_unused_fd(newfd);
		return PTR_ERR(newfile);
	}
	fd_install(newfd, newfile);
	return newfd;
}

/*
 *	For accept, we attempt to create a new socket, set up the link
 *	with the client, wake up the client, then return the new
 *	connected fd. We collect the address of the connector in kernel
 *	space and move it to user at the very end. This is unclean because
 *	we open the socket then return an error.
 *
 *	1003.1g adds the ability to recvmsg() to query connection pending
 *	status to recvmsg. We need to add that support in a way thats
 *	clean when we restructure accept also.
 */

int __sys_accept4(int fd, struct sockaddr __user *upeer_sockaddr,
		  int __user *upeer_addrlen, int flags)
{
	int ret = -EBADF;
	struct fd f;

	f = fdget(fd);
	if (f.file) {
		ret = __sys_accept4_file(f.file, 0, upeer_sockaddr,
						upeer_addrlen, flags,
						rlimit(RLIMIT_NOFILE));
		fdput(f);
	}

	return ret;
}

SYSCALL_DEFINE4(accept4, int, fd, struct sockaddr __user *, upeer_sockaddr,
		int __user *, upeer_addrlen, int, flags)
{
	return __sys_accept4(fd, upeer_sockaddr, upeer_addrlen, flags);
}

SYSCALL_DEFINE3(accept, int, fd, struct sockaddr __user *, upeer_sockaddr,
		int __user *, upeer_addrlen)
{
	return __sys_accept4(fd, upeer_sockaddr, upeer_addrlen, 0);
}

/*
 *	Attempt to connect to a socket with the server address.  The address
 *	is in user space so we verify it is OK and move it to kernel space.
 *
 *	For 1003.1g we need to add clean support for a bind to AF_UNSPEC to
 *	break bindings
 *
 *	NOTE: 1003.1g draft 6.3 is broken with respect to AX.25/NetROM and
 *	other SEQPACKET protocols that take time to connect() as it doesn't
 *	include the -EINPROGRESS status for such sockets.
 */

int __sys_connect_file(struct file *file, struct sockaddr_storage *address,
		       int addrlen, int file_flags)
{
	struct socket *sock;
	int err;

	sock = sock_from_file(file);
	if (!sock) {
		err = -ENOTSOCK;
		goto out;
	}

	err =
	    security_socket_connect(sock, (struct sockaddr *)address, addrlen);
	if (err)
		goto out;

	err = sock->ops->connect(sock, (struct sockaddr *)address, addrlen,
				 sock->file->f_flags | file_flags);
out:
	return err;
}

int __sys_connect(int fd, struct sockaddr __user *uservaddr, int addrlen)
{
	int ret = -EBADF;
	struct fd f;

	f = fdget(fd);
	if (f.file) {
		struct sockaddr_storage address;

		ret = move_addr_to_kernel(uservaddr, addrlen, &address);
		if (!ret)
			ret = __sys_connect_file(f.file, &address, addrlen, 0);
		fdput(f);
	}

	return ret;
}

SYSCALL_DEFINE3(connect, int, fd, struct sockaddr __user *, uservaddr,
		int, addrlen)
{
	return __sys_connect(fd, uservaddr, addrlen);
}

/*
 *	Get the local address ('name') of a socket object. Move the obtained
 *	name to user space.
 */

int __sys_getsockname(int fd, struct sockaddr __user *usockaddr,
		      int __user *usockaddr_len)
{
	struct socket *sock;
	struct sockaddr_storage address;
	int err, fput_needed;

	sock = sockfd_lookup_light(fd, &err, &fput_needed);
	if (!sock)
		goto out;

	err = security_socket_getsockname(sock);
	if (err)
		goto out_put;

	err = sock->ops->getname(sock, (struct sockaddr *)&address, 0);
	if (err < 0)
		goto out_put;
        /* "err" is actually length in this case */
	err = move_addr_to_user(&address, err, usockaddr, usockaddr_len);

out_put:
	fput_light(sock->file, fput_needed);
out:
	return err;
}

SYSCALL_DEFINE3(getsockname, int, fd, struct sockaddr __user *, usockaddr,
		int __user *, usockaddr_len)
{
	return __sys_getsockname(fd, usockaddr, usockaddr_len);
}

/*
 *	Get the remote address ('name') of a socket object. Move the obtained
 *	name to user space.
 */

int __sys_getpeername(int fd, struct sockaddr __user *usockaddr,
		      int __user *usockaddr_len)
{
	struct socket *sock;
	struct sockaddr_storage address;
	int err, fput_needed;

	sock = sockfd_lookup_light(fd, &err, &fput_needed);
	if (sock != NULL) {
		err = security_socket_getpeername(sock);
		if (err) {
			fput_light(sock->file, fput_needed);
			return err;
		}

		err = sock->ops->getname(sock, (struct sockaddr *)&address, 1);
		if (err >= 0)
			/* "err" is actually length in this case */
			err = move_addr_to_user(&address, err, usockaddr,
						usockaddr_len);
		fput_light(sock->file, fput_needed);
	}
	return err;
}

SYSCALL_DEFINE3(getpeername, int, fd, struct sockaddr __user *, usockaddr,
		int __user *, usockaddr_len)
{
	return __sys_getpeername(fd, usockaddr, usockaddr_len);
}

/*
 *	Send a datagram to a given address. We move the address into kernel
 *	space and check the user space data area is readable before invoking
 *	the protocol.
 */
int __sys_sendto(int fd, void __user *buff, size_t len, unsigned int flags,
		 struct sockaddr __user *addr,  int addr_len)
{
	struct socket *sock;
	struct sockaddr_storage address;
	int err;
	struct msghdr msg;
	struct iovec iov;
	int fput_needed;

	err = import_single_range(WRITE, buff, len, &iov, &msg.msg_iter);
	if (unlikely(err))
		return err;
	sock = sockfd_lookup_light(fd, &err, &fput_needed);
	if (!sock)
		goto out;

	msg.msg_name = NULL;
	msg.msg_control = NULL;
	msg.msg_controllen = 0;
	msg.msg_namelen = 0;
	if (addr) {
		err = move_addr_to_kernel(addr, addr_len, &address);
		if (err < 0)
			goto out_put;
		msg.msg_name = (struct sockaddr *)&address;
		msg.msg_namelen = addr_len;
	}
	if (sock->file->f_flags & O_NONBLOCK)
		flags |= MSG_DONTWAIT;
	msg.msg_flags = flags;
	err = sock_sendmsg(sock, &msg);

out_put:
	fput_light(sock->file, fput_needed);
out:
	return err;
}

SYSCALL_DEFINE6(sendto, int, fd, void __user *, buff, size_t, len,
		unsigned int, flags, struct sockaddr __user *, addr,
		int, addr_len)
{
	return __sys_sendto(fd, buff, len, flags, addr, addr_len);
}

/*
 *	Send a datagram down a socket.
 */

SYSCALL_DEFINE4(send, int, fd, void __user *, buff, size_t, len,
		unsigned int, flags)
{
	return __sys_sendto(fd, buff, len, flags, NULL, 0);
}

/*
 *	Receive a frame from the socket and optionally record the address of the
 *	sender. We verify the buffers are writable and if needed move the
 *	sender address from kernel to user space.
 */
int __sys_recvfrom(int fd, void __user *ubuf, size_t size, unsigned int flags,
		   struct sockaddr __user *addr, int __user *addr_len)
{
	struct socket *sock;
	struct iovec iov;
	struct msghdr msg;
	struct sockaddr_storage address;
	int err, err2;
	int fput_needed;

	err = import_single_range(READ, ubuf, size, &iov, &msg.msg_iter);
	if (unlikely(err))
		return err;
	sock = sockfd_lookup_light(fd, &err, &fput_needed);
	if (!sock)
		goto out;

	msg.msg_control = NULL;
	msg.msg_controllen = 0;
	/* Save some cycles and don't copy the address if not needed */
	msg.msg_name = addr ? (struct sockaddr *)&address : NULL;
	/* We assume all kernel code knows the size of sockaddr_storage */
	msg.msg_namelen = 0;
	msg.msg_iocb = NULL;
	msg.msg_flags = 0;
	if (sock->file->f_flags & O_NONBLOCK)
		flags |= MSG_DONTWAIT;
	err = sock_recvmsg(sock, &msg, flags);

	if (err >= 0 && addr != NULL) {
		err2 = move_addr_to_user(&address,
					 msg.msg_namelen, addr, addr_len);
		if (err2 < 0)
			err = err2;
	}

	fput_light(sock->file, fput_needed);
out:
	return err;
}

SYSCALL_DEFINE6(recvfrom, int, fd, void __user *, ubuf, size_t, size,
		unsigned int, flags, struct sockaddr __user *, addr,
		int __user *, addr_len)
{
	return __sys_recvfrom(fd, ubuf, size, flags, addr, addr_len);
}

/*
 *	Receive a datagram from a socket.
 */

SYSCALL_DEFINE4(recv, int, fd, void __user *, ubuf, size_t, size,
		unsigned int, flags)
{
	return __sys_recvfrom(fd, ubuf, size, flags, NULL, NULL);
}

static bool sock_use_custom_sol_socket(const struct socket *sock)
{
	const struct sock *sk = sock->sk;

	/* Use sock->ops->setsockopt() for MPTCP */
	return IS_ENABLED(CONFIG_MPTCP) &&
	       sk->sk_protocol == IPPROTO_MPTCP &&
	       sk->sk_type == SOCK_STREAM &&
	       (sk->sk_family == AF_INET || sk->sk_family == AF_INET6);
}

/*
 *	Set a socket option. Because we don't know the option lengths we have
 *	to pass the user mode parameter for the protocols to sort out.
 */
int __sys_setsockopt(int fd, int level, int optname, char __user *user_optval,
		int optlen)
{
	sockptr_t optval = USER_SOCKPTR(user_optval);
	char *kernel_optval = NULL;
	int err, fput_needed;
	struct socket *sock;

	if (optlen < 0)
		return -EINVAL;

	sock = sockfd_lookup_light(fd, &err, &fput_needed);
	if (!sock)
		return err;

	err = security_socket_setsockopt(sock, level, optname);
	if (err)
		goto out_put;

	if (!in_compat_syscall())
		err = BPF_CGROUP_RUN_PROG_SETSOCKOPT(sock->sk, &level, &optname,
						     user_optval, &optlen,
						     &kernel_optval);
	if (err < 0)
		goto out_put;
	if (err > 0) {
		err = 0;
		goto out_put;
	}

	if (kernel_optval)
		optval = KERNEL_SOCKPTR(kernel_optval);
	if (level == SOL_SOCKET && !sock_use_custom_sol_socket(sock))
		err = sock_setsockopt(sock, level, optname, optval, optlen);
	else if (unlikely(!sock->ops->setsockopt))
		err = -EOPNOTSUPP;
	else
		err = sock->ops->setsockopt(sock, level, optname, optval,
					    optlen);
	kfree(kernel_optval);
out_put:
	fput_light(sock->file, fput_needed);
	return err;
}

SYSCALL_DEFINE5(setsockopt, int, fd, int, level, int, optname,
		char __user *, optval, int, optlen)
{
	return __sys_setsockopt(fd, level, optname, optval, optlen);
}

INDIRECT_CALLABLE_DECLARE(bool tcp_bpf_bypass_getsockopt(int level,
							 int optname));

/*
 *	Get a socket option. Because we don't know the option lengths we have
 *	to pass a user mode parameter for the protocols to sort out.
 */
int __sys_getsockopt(int fd, int level, int optname, char __user *optval,
		int __user *optlen)
{
	int err, fput_needed;
	struct socket *sock;
	int max_optlen;

	sock = sockfd_lookup_light(fd, &err, &fput_needed);
	if (!sock)
		return err;

	err = security_socket_getsockopt(sock, level, optname);
	if (err)
		goto out_put;

	if (!in_compat_syscall())
		max_optlen = BPF_CGROUP_GETSOCKOPT_MAX_OPTLEN(optlen);

	if (level == SOL_SOCKET)
		err = sock_getsockopt(sock, level, optname, optval, optlen);
	else if (unlikely(!sock->ops->getsockopt))
		err = -EOPNOTSUPP;
	else
		err = sock->ops->getsockopt(sock, level, optname, optval,
					    optlen);

	if (!in_compat_syscall())
		err = BPF_CGROUP_RUN_PROG_GETSOCKOPT(sock->sk, level, optname,
						     optval, optlen, max_optlen,
						     err);
out_put:
	fput_light(sock->file, fput_needed);
	return err;
}

SYSCALL_DEFINE5(getsockopt, int, fd, int, level, int, optname,
		char __user *, optval, int __user *, optlen)
{
	return __sys_getsockopt(fd, level, optname, optval, optlen);
}

/*
 *	Shutdown a socket.
 */

int __sys_shutdown_sock(struct socket *sock, int how)
{
	int err;

	err = security_socket_shutdown(sock, how);
	if (!err)
		err = sock->ops->shutdown(sock, how);

	return err;
}

int __sys_shutdown(int fd, int how)
{
	int err, fput_needed;
	struct socket *sock;

	sock = sockfd_lookup_light(fd, &err, &fput_needed);
	if (sock != NULL) {
		err = __sys_shutdown_sock(sock, how);
		fput_light(sock->file, fput_needed);
	}
	return err;
}

SYSCALL_DEFINE2(shutdown, int, fd, int, how)
{
	return __sys_shutdown(fd, how);
}

/* A couple of helpful macros for getting the address of the 32/64 bit
 * fields which are the same type (int / unsigned) on our platforms.
 */
#define COMPAT_MSG(msg, member)	((MSG_CMSG_COMPAT & flags) ? &msg##_compat->member : &msg->member)
#define COMPAT_NAMELEN(msg)	COMPAT_MSG(msg, msg_namelen)
#define COMPAT_FLAGS(msg)	COMPAT_MSG(msg, msg_flags)

struct used_address {
	struct sockaddr_storage name;
	unsigned int name_len;
};

int __copy_msghdr_from_user(struct msghdr *kmsg,
			    struct user_msghdr __user *umsg,
			    struct sockaddr __user **save_addr,
			    struct iovec __user **uiov, size_t *nsegs)
{
	struct user_msghdr msg;
	ssize_t err;

	if (copy_from_user(&msg, umsg, sizeof(*umsg)))
		return -EFAULT;

	kmsg->msg_control_is_user = true;
	kmsg->msg_control_user = msg.msg_control;
	kmsg->msg_controllen = msg.msg_controllen;
	kmsg->msg_flags = msg.msg_flags;

	kmsg->msg_namelen = msg.msg_namelen;
	if (!msg.msg_name)
		kmsg->msg_namelen = 0;

	if (kmsg->msg_namelen < 0)
		return -EINVAL;

	if (kmsg->msg_namelen > sizeof(struct sockaddr_storage))
		kmsg->msg_namelen = sizeof(struct sockaddr_storage);

	if (save_addr)
		*save_addr = msg.msg_name;

	if (msg.msg_name && kmsg->msg_namelen) {
		if (!save_addr) {
			err = move_addr_to_kernel(msg.msg_name,
						  kmsg->msg_namelen,
						  kmsg->msg_name);
			if (err < 0)
				return err;
		}
	} else {
		kmsg->msg_name = NULL;
		kmsg->msg_namelen = 0;
	}

	if (msg.msg_iovlen > UIO_MAXIOV)
		return -EMSGSIZE;

	kmsg->msg_iocb = NULL;
	*uiov = msg.msg_iov;
	*nsegs = msg.msg_iovlen;
	return 0;
}

static int copy_msghdr_from_user(struct msghdr *kmsg,
				 struct user_msghdr __user *umsg,
				 struct sockaddr __user **save_addr,
				 struct iovec **iov)
{
	struct user_msghdr msg;
	ssize_t err;

	err = __copy_msghdr_from_user(kmsg, umsg, save_addr, &msg.msg_iov,
					&msg.msg_iovlen);
	if (err)
		return err;

	err = import_iovec(save_addr ? READ : WRITE,
			    msg.msg_iov, msg.msg_iovlen,
			    UIO_FASTIOV, iov, &kmsg->msg_iter);
	return err < 0 ? err : 0;
}

static int ____sys_sendmsg(struct socket *sock, struct msghdr *msg_sys,
			   unsigned int flags, struct used_address *used_address,
			   unsigned int allowed_msghdr_flags)
{
	unsigned char ctl[sizeof(struct cmsghdr) + 20]
				__aligned(sizeof(__kernel_size_t));
	/* 20 is size of ipv6_pktinfo */
	unsigned char *ctl_buf = ctl;
	int ctl_len;
	ssize_t err;

	err = -ENOBUFS;

	if (msg_sys->msg_controllen > INT_MAX)
		goto out;
	flags |= (msg_sys->msg_flags & allowed_msghdr_flags);
	ctl_len = msg_sys->msg_controllen;
	if ((MSG_CMSG_COMPAT & flags) && ctl_len) {
		err =
		    cmsghdr_from_user_compat_to_kern(msg_sys, sock->sk, ctl,
						     sizeof(ctl));
		if (err)
			goto out;
		ctl_buf = msg_sys->msg_control;
		ctl_len = msg_sys->msg_controllen;
	} else if (ctl_len) {
		BUILD_BUG_ON(sizeof(struct cmsghdr) !=
			     CMSG_ALIGN(sizeof(struct cmsghdr)));
		if (ctl_len > sizeof(ctl)) {
			ctl_buf = sock_kmalloc(sock->sk, ctl_len, GFP_KERNEL);
			if (ctl_buf == NULL)
				goto out;
		}
		err = -EFAULT;
		if (copy_from_user(ctl_buf, msg_sys->msg_control_user, ctl_len))
			goto out_freectl;
		msg_sys->msg_control = ctl_buf;
		msg_sys->msg_control_is_user = false;
	}
	msg_sys->msg_flags = flags;

	if (sock->file->f_flags & O_NONBLOCK)
		msg_sys->msg_flags |= MSG_DONTWAIT;
	/*
	 * If this is sendmmsg() and current destination address is same as
	 * previously succeeded address, omit asking LSM's decision.
	 * used_address->name_len is initialized to UINT_MAX so that the first
	 * destination address never matches.
	 */
	if (used_address && msg_sys->msg_name &&
	    used_address->name_len == msg_sys->msg_namelen &&
	    !memcmp(&used_address->name, msg_sys->msg_name,
		    used_address->name_len)) {
		err = sock_sendmsg_nosec(sock, msg_sys);
		goto out_freectl;
	}
	err = sock_sendmsg(sock, msg_sys);
	/*
	 * If this is sendmmsg() and sending to current destination address was
	 * successful, remember it.
	 */
	if (used_address && err >= 0) {
		used_address->name_len = msg_sys->msg_namelen;
		if (msg_sys->msg_name)
			memcpy(&used_address->name, msg_sys->msg_name,
			       used_address->name_len);
	}

out_freectl:
	if (ctl_buf != ctl)
		sock_kfree_s(sock->sk, ctl_buf, ctl_len);
out:
	return err;
}

int sendmsg_copy_msghdr(struct msghdr *msg,
			struct user_msghdr __user *umsg, unsigned flags,
			struct iovec **iov)
{
	int err;

	if (flags & MSG_CMSG_COMPAT) {
		struct compat_msghdr __user *msg_compat;

		msg_compat = (struct compat_msghdr __user *) umsg;
		err = get_compat_msghdr(msg, msg_compat, NULL, iov);
	} else {
		err = copy_msghdr_from_user(msg, umsg, NULL, iov);
	}
	if (err < 0)
		return err;

	return 0;
}

static int ___sys_sendmsg(struct socket *sock, struct user_msghdr __user *msg,
			 struct msghdr *msg_sys, unsigned int flags,
			 struct used_address *used_address,
			 unsigned int allowed_msghdr_flags)
{
	struct sockaddr_storage address;
	struct iovec iovstack[UIO_FASTIOV], *iov = iovstack;
	ssize_t err;

	msg_sys->msg_name = &address;

	err = sendmsg_copy_msghdr(msg_sys, msg, flags, &iov);
	if (err < 0)
		return err;

	err = ____sys_sendmsg(sock, msg_sys, flags, used_address,
				allowed_msghdr_flags);
	kfree(iov);
	return err;
}

/*
 *	BSD sendmsg interface
 */
long __sys_sendmsg_sock(struct socket *sock, struct msghdr *msg,
			unsigned int flags)
{
	return ____sys_sendmsg(sock, msg, flags, NULL, 0);
}

long __sys_sendmsg(int fd, struct user_msghdr __user *msg, unsigned int flags,
		   bool forbid_cmsg_compat)
{
	int fput_needed, err;
	struct msghdr msg_sys;
	struct socket *sock;

	if (forbid_cmsg_compat && (flags & MSG_CMSG_COMPAT))
		return -EINVAL;

	sock = sockfd_lookup_light(fd, &err, &fput_needed);
	if (!sock)
		goto out;

	err = ___sys_sendmsg(sock, msg, &msg_sys, flags, NULL, 0);

	fput_light(sock->file, fput_needed);
out:
	return err;
}

SYSCALL_DEFINE3(sendmsg, int, fd, struct user_msghdr __user *, msg, unsigned int, flags)
{
	return __sys_sendmsg(fd, msg, flags, true);
}

/*
 *	Linux sendmmsg interface
 */

int __sys_sendmmsg(int fd, struct mmsghdr __user *mmsg, unsigned int vlen,
		   unsigned int flags, bool forbid_cmsg_compat)
{
	int fput_needed, err, datagrams;
	struct socket *sock;
	struct mmsghdr __user *entry;
	struct compat_mmsghdr __user *compat_entry;
	struct msghdr msg_sys;
	struct used_address used_address;
	unsigned int oflags = flags;

	if (forbid_cmsg_compat && (flags & MSG_CMSG_COMPAT))
		return -EINVAL;

	if (vlen > UIO_MAXIOV)
		vlen = UIO_MAXIOV;

	datagrams = 0;

	sock = sockfd_lookup_light(fd, &err, &fput_needed);
	if (!sock)
		return err;

	used_address.name_len = UINT_MAX;
	entry = mmsg;
	compat_entry = (struct compat_mmsghdr __user *)mmsg;
	err = 0;
	flags |= MSG_BATCH;

	while (datagrams < vlen) {
		if (datagrams == vlen - 1)
			flags = oflags;

		if (MSG_CMSG_COMPAT & flags) {
			err = ___sys_sendmsg(sock, (struct user_msghdr __user *)compat_entry,
					     &msg_sys, flags, &used_address, MSG_EOR);
			if (err < 0)
				break;
			err = __put_user(err, &compat_entry->msg_len);
			++compat_entry;
		} else {
			err = ___sys_sendmsg(sock,
					     (struct user_msghdr __user *)entry,
					     &msg_sys, flags, &used_address, MSG_EOR);
			if (err < 0)
				break;
			err = put_user(err, &entry->msg_len);
			++entry;
		}

		if (err)
			break;
		++datagrams;
		if (msg_data_left(&msg_sys))
			break;
		cond_resched();
	}

	fput_light(sock->file, fput_needed);

	/* We only return an error if no datagrams were able to be sent */
	if (datagrams != 0)
		return datagrams;

	return err;
}

SYSCALL_DEFINE4(sendmmsg, int, fd, struct mmsghdr __user *, mmsg,
		unsigned int, vlen, unsigned int, flags)
{
	return __sys_sendmmsg(fd, mmsg, vlen, flags, true);
}

int recvmsg_copy_msghdr(struct msghdr *msg,
			struct user_msghdr __user *umsg, unsigned flags,
			struct sockaddr __user **uaddr,
			struct iovec **iov)
{
	ssize_t err;

	if (MSG_CMSG_COMPAT & flags) {
		struct compat_msghdr __user *msg_compat;

		msg_compat = (struct compat_msghdr __user *) umsg;
		err = get_compat_msghdr(msg, msg_compat, uaddr, iov);
	} else {
		err = copy_msghdr_from_user(msg, umsg, uaddr, iov);
	}
	if (err < 0)
		return err;

	return 0;
}

static int ____sys_recvmsg(struct socket *sock, struct msghdr *msg_sys,
			   struct user_msghdr __user *msg,
			   struct sockaddr __user *uaddr,
			   unsigned int flags, int nosec)
{
	struct compat_msghdr __user *msg_compat =
					(struct compat_msghdr __user *) msg;
	int __user *uaddr_len = COMPAT_NAMELEN(msg);
	struct sockaddr_storage addr;
	unsigned long cmsg_ptr;
	int len;
	ssize_t err;

	msg_sys->msg_name = &addr;
	cmsg_ptr = (unsigned long)msg_sys->msg_control;
	msg_sys->msg_flags = flags & (MSG_CMSG_CLOEXEC|MSG_CMSG_COMPAT);

	/* We assume all kernel code knows the size of sockaddr_storage */
	msg_sys->msg_namelen = 0;

	if (sock->file->f_flags & O_NONBLOCK)
		flags |= MSG_DONTWAIT;

	if (unlikely(nosec))
		err = sock_recvmsg_nosec(sock, msg_sys, flags);
	else
		err = sock_recvmsg(sock, msg_sys, flags);

	if (err < 0)
		goto out;
	len = err;

	if (uaddr != NULL) {
		err = move_addr_to_user(&addr,
					msg_sys->msg_namelen, uaddr,
					uaddr_len);
		if (err < 0)
			goto out;
	}
	err = __put_user((msg_sys->msg_flags & ~MSG_CMSG_COMPAT),
			 COMPAT_FLAGS(msg));
	if (err)
		goto out;
	if (MSG_CMSG_COMPAT & flags)
		err = __put_user((unsigned long)msg_sys->msg_control - cmsg_ptr,
				 &msg_compat->msg_controllen);
	else
		err = __put_user((unsigned long)msg_sys->msg_control - cmsg_ptr,
				 &msg->msg_controllen);
	if (err)
		goto out;
	err = len;
out:
	return err;
}

static int ___sys_recvmsg(struct socket *sock, struct user_msghdr __user *msg,
			 struct msghdr *msg_sys, unsigned int flags, int nosec)
{
	struct iovec iovstack[UIO_FASTIOV], *iov = iovstack;
	/* user mode address pointers */
	struct sockaddr __user *uaddr;
	ssize_t err;

	err = recvmsg_copy_msghdr(msg_sys, msg, flags, &uaddr, &iov);
	if (err < 0)
		return err;

	err = ____sys_recvmsg(sock, msg_sys, msg, uaddr, flags, nosec);
	kfree(iov);
	return err;
}

/*
 *	BSD recvmsg interface
 */

long __sys_recvmsg_sock(struct socket *sock, struct msghdr *msg,
			struct user_msghdr __user *umsg,
			struct sockaddr __user *uaddr, unsigned int flags)
{
	return ____sys_recvmsg(sock, msg, umsg, uaddr, flags, 0);
}

long __sys_recvmsg(int fd, struct user_msghdr __user *msg, unsigned int flags,
		   bool forbid_cmsg_compat)
{
	int fput_needed, err;
	struct msghdr msg_sys;
	struct socket *sock;

	if (forbid_cmsg_compat && (flags & MSG_CMSG_COMPAT))
		return -EINVAL;

	sock = sockfd_lookup_light(fd, &err, &fput_needed);
	if (!sock)
		goto out;

	err = ___sys_recvmsg(sock, msg, &msg_sys, flags, 0);

	fput_light(sock->file, fput_needed);
out:
	return err;
}

SYSCALL_DEFINE3(recvmsg, int, fd, struct user_msghdr __user *, msg,
		unsigned int, flags)
{
	return __sys_recvmsg(fd, msg, flags, true);
}

/*
 *     Linux recvmmsg interface
 */

static int do_recvmmsg(int fd, struct mmsghdr __user *mmsg,
			  unsigned int vlen, unsigned int flags,
			  struct timespec64 *timeout)
{
	int fput_needed, err, datagrams;
	struct socket *sock;
	struct mmsghdr __user *entry;
	struct compat_mmsghdr __user *compat_entry;
	struct msghdr msg_sys;
	struct timespec64 end_time;
	struct timespec64 timeout64;

	if (timeout &&
	    poll_select_set_timeout(&end_time, timeout->tv_sec,
				    timeout->tv_nsec))
		return -EINVAL;

	datagrams = 0;

	sock = sockfd_lookup_light(fd, &err, &fput_needed);
	if (!sock)
		return err;

	if (likely(!(flags & MSG_ERRQUEUE))) {
		err = sock_error(sock->sk);
		if (err) {
			datagrams = err;
			goto out_put;
		}
	}

	entry = mmsg;
	compat_entry = (struct compat_mmsghdr __user *)mmsg;

	while (datagrams < vlen) {
		/*
		 * No need to ask LSM for more than the first datagram.
		 */
		if (MSG_CMSG_COMPAT & flags) {
			err = ___sys_recvmsg(sock, (struct user_msghdr __user *)compat_entry,
					     &msg_sys, flags & ~MSG_WAITFORONE,
					     datagrams);
			if (err < 0)
				break;
			err = __put_user(err, &compat_entry->msg_len);
			++compat_entry;
		} else {
			err = ___sys_recvmsg(sock,
					     (struct user_msghdr __user *)entry,
					     &msg_sys, flags & ~MSG_WAITFORONE,
					     datagrams);
			if (err < 0)
				break;
			err = put_user(err, &entry->msg_len);
			++entry;
		}

		if (err)
			break;
		++datagrams;

		/* MSG_WAITFORONE turns on MSG_DONTWAIT after one packet */
		if (flags & MSG_WAITFORONE)
			flags |= MSG_DONTWAIT;

		if (timeout) {
			ktime_get_ts64(&timeout64);
			*timeout = timespec64_sub(end_time, timeout64);
			if (timeout->tv_sec < 0) {
				timeout->tv_sec = timeout->tv_nsec = 0;
				break;
			}

			/* Timeout, return less than vlen datagrams */
			if (timeout->tv_nsec == 0 && timeout->tv_sec == 0)
				break;
		}

		/* Out of band data, return right away */
		if (msg_sys.msg_flags & MSG_OOB)
			break;
		cond_resched();
	}

	if (err == 0)
		goto out_put;

	if (datagrams == 0) {
		datagrams = err;
		goto out_put;
	}

	/*
	 * We may return less entries than requested (vlen) if the
	 * sock is non block and there aren't enough datagrams...
	 */
	if (err != -EAGAIN) {
		/*
		 * ... or  if recvmsg returns an error after we
		 * received some datagrams, where we record the
		 * error to return on the next call or if the
		 * app asks about it using getsockopt(SO_ERROR).
		 */
		sock->sk->sk_err = -err;
	}
out_put:
	fput_light(sock->file, fput_needed);

	return datagrams;
}

int __sys_recvmmsg(int fd, struct mmsghdr __user *mmsg,
		   unsigned int vlen, unsigned int flags,
		   struct __kernel_timespec __user *timeout,
		   struct old_timespec32 __user *timeout32)
{
	int datagrams;
	struct timespec64 timeout_sys;

	if (timeout && get_timespec64(&timeout_sys, timeout))
		return -EFAULT;

	if (timeout32 && get_old_timespec32(&timeout_sys, timeout32))
		return -EFAULT;

	if (!timeout && !timeout32)
		return do_recvmmsg(fd, mmsg, vlen, flags, NULL);

	datagrams = do_recvmmsg(fd, mmsg, vlen, flags, &timeout_sys);

	if (datagrams <= 0)
		return datagrams;

	if (timeout && put_timespec64(&timeout_sys, timeout))
		datagrams = -EFAULT;

	if (timeout32 && put_old_timespec32(&timeout_sys, timeout32))
		datagrams = -EFAULT;

	return datagrams;
}

SYSCALL_DEFINE5(recvmmsg, int, fd, struct mmsghdr __user *, mmsg,
		unsigned int, vlen, unsigned int, flags,
		struct __kernel_timespec __user *, timeout)
{
	if (flags & MSG_CMSG_COMPAT)
		return -EINVAL;

	return __sys_recvmmsg(fd, mmsg, vlen, flags, timeout, NULL);
}

#ifdef CONFIG_COMPAT_32BIT_TIME
SYSCALL_DEFINE5(recvmmsg_time32, int, fd, struct mmsghdr __user *, mmsg,
		unsigned int, vlen, unsigned int, flags,
		struct old_timespec32 __user *, timeout)
{
	if (flags & MSG_CMSG_COMPAT)
		return -EINVAL;

	return __sys_recvmmsg(fd, mmsg, vlen, flags, NULL, timeout);
}
#endif

#ifdef __ARCH_WANT_SYS_SOCKETCALL
/* Argument list sizes for sys_socketcall */
#define AL(x) ((x) * sizeof(unsigned long))
static const unsigned char nargs[21] = {
	AL(0), AL(3), AL(3), AL(3), AL(2), AL(3),
	AL(3), AL(3), AL(4), AL(4), AL(4), AL(6),
	AL(6), AL(2), AL(5), AL(5), AL(3), AL(3),
	AL(4), AL(5), AL(4)
};

#undef AL

/*
 *	System call vectors.
 *
 *	Argument checking cleaned up. Saved 20% in size.
 *  This function doesn't need to set the kernel lock because
 *  it is set by the callees.
 */

SYSCALL_DEFINE2(socketcall, int, call, unsigned long __user *, args)
{
	unsigned long a[AUDITSC_ARGS];
	unsigned long a0, a1;
	int err;
	unsigned int len;

	if (call < 1 || call > SYS_SENDMMSG)
		return -EINVAL;
	call = array_index_nospec(call, SYS_SENDMMSG + 1);

	len = nargs[call];
	if (len > sizeof(a))
		return -EINVAL;

	/* copy_from_user should be SMP safe. */
	if (copy_from_user(a, args, len))
		return -EFAULT;

	err = audit_socketcall(nargs[call] / sizeof(unsigned long), a);
	if (err)
		return err;

	a0 = a[0];
	a1 = a[1];

	switch (call) {
	case SYS_SOCKET:
		err = __sys_socket(a0, a1, a[2]);
		break;
	case SYS_BIND:
		err = __sys_bind(a0, (struct sockaddr __user *)a1, a[2]);
		break;
	case SYS_CONNECT:
		err = __sys_connect(a0, (struct sockaddr __user *)a1, a[2]);
		break;
	case SYS_LISTEN:
		err = __sys_listen(a0, a1);
		break;
	case SYS_ACCEPT:
		err = __sys_accept4(a0, (struct sockaddr __user *)a1,
				    (int __user *)a[2], 0);
		break;
	case SYS_GETSOCKNAME:
		err =
		    __sys_getsockname(a0, (struct sockaddr __user *)a1,
				      (int __user *)a[2]);
		break;
	case SYS_GETPEERNAME:
		err =
		    __sys_getpeername(a0, (struct sockaddr __user *)a1,
				      (int __user *)a[2]);
		break;
	case SYS_SOCKETPAIR:
		err = __sys_socketpair(a0, a1, a[2], (int __user *)a[3]);
		break;
	case SYS_SEND:
		err = __sys_sendto(a0, (void __user *)a1, a[2], a[3],
				   NULL, 0);
		break;
	case SYS_SENDTO:
		err = __sys_sendto(a0, (void __user *)a1, a[2], a[3],
				   (struct sockaddr __user *)a[4], a[5]);
		break;
	case SYS_RECV:
		err = __sys_recvfrom(a0, (void __user *)a1, a[2], a[3],
				     NULL, NULL);
		break;
	case SYS_RECVFROM:
		err = __sys_recvfrom(a0, (void __user *)a1, a[2], a[3],
				     (struct sockaddr __user *)a[4],
				     (int __user *)a[5]);
		break;
	case SYS_SHUTDOWN:
		err = __sys_shutdown(a0, a1);
		break;
	case SYS_SETSOCKOPT:
		err = __sys_setsockopt(a0, a1, a[2], (char __user *)a[3],
				       a[4]);
		break;
	case SYS_GETSOCKOPT:
		err =
		    __sys_getsockopt(a0, a1, a[2], (char __user *)a[3],
				     (int __user *)a[4]);
		break;
	case SYS_SENDMSG:
		err = __sys_sendmsg(a0, (struct user_msghdr __user *)a1,
				    a[2], true);
		break;
	case SYS_SENDMMSG:
		err = __sys_sendmmsg(a0, (struct mmsghdr __user *)a1, a[2],
				     a[3], true);
		break;
	case SYS_RECVMSG:
		err = __sys_recvmsg(a0, (struct user_msghdr __user *)a1,
				    a[2], true);
		break;
	case SYS_RECVMMSG:
		if (IS_ENABLED(CONFIG_64BIT))
			err = __sys_recvmmsg(a0, (struct mmsghdr __user *)a1,
					     a[2], a[3],
					     (struct __kernel_timespec __user *)a[4],
					     NULL);
		else
			err = __sys_recvmmsg(a0, (struct mmsghdr __user *)a1,
					     a[2], a[3], NULL,
					     (struct old_timespec32 __user *)a[4]);
		break;
	case SYS_ACCEPT4:
		err = __sys_accept4(a0, (struct sockaddr __user *)a1,
				    (int __user *)a[2], a[3]);
		break;
	default:
		err = -EINVAL;
		break;
	}
	return err;
}

#endif				/* __ARCH_WANT_SYS_SOCKETCALL */

/**
 *	sock_register - add a socket protocol handler
 *	@ops: description of protocol
 *
 *	This function is called by a protocol handler that wants to
 *	advertise its address family, and have it linked into the
 *	socket interface. The value ops->family corresponds to the
 *	socket system call protocol family.
 */
int sock_register(const struct net_proto_family *ops)
{
	int err;

	if (ops->family >= NPROTO) {
		pr_crit("protocol %d >= NPROTO(%d)\n", ops->family, NPROTO);
		return -ENOBUFS;
	}

	spin_lock(&net_family_lock);
	if (rcu_dereference_protected(net_families[ops->family],
				      lockdep_is_held(&net_family_lock)))
		err = -EEXIST;
	else {
		rcu_assign_pointer(net_families[ops->family], ops);
		err = 0;
	}
	spin_unlock(&net_family_lock);

	pr_info("NET: Registered %s protocol family\n", pf_family_names[ops->family]);
	return err;
}
EXPORT_SYMBOL(sock_register);

/**
 *	sock_unregister - remove a protocol handler
 *	@family: protocol family to remove
 *
 *	This function is called by a protocol handler that wants to
 *	remove its address family, and have it unlinked from the
 *	new socket creation.
 *
 *	If protocol handler is a module, then it can use module reference
 *	counts to protect against new references. If protocol handler is not
 *	a module then it needs to provide its own protection in
 *	the ops->create routine.
 */
void sock_unregister(int family)
{
	BUG_ON(family < 0 || family >= NPROTO);

	spin_lock(&net_family_lock);
	RCU_INIT_POINTER(net_families[family], NULL);
	spin_unlock(&net_family_lock);

	synchronize_rcu();

	pr_info("NET: Unregistered %s protocol family\n", pf_family_names[family]);
}
EXPORT_SYMBOL(sock_unregister);

bool sock_is_registered(int family)
{
	return family < NPROTO && rcu_access_pointer(net_families[family]);
}

static int __init sock_init(void)
{
	int err;
	/*
	 *      Initialize the network sysctl infrastructure.
	 */
	err = net_sysctl_init();
	if (err)
		goto out;

	/*
	 *      Initialize skbuff SLAB cache
	 */
	skb_init();

	/*
	 *      Initialize the protocols module.
	 */

	init_inodecache();

	err = register_filesystem(&sock_fs_type);
	if (err)
		goto out;
	sock_mnt = kern_mount(&sock_fs_type);
	if (IS_ERR(sock_mnt)) {
		err = PTR_ERR(sock_mnt);
		goto out_mount;
	}

	/* The real protocol initialization is performed in later initcalls.
	 */

#ifdef CONFIG_NETFILTER
	err = netfilter_init();
	if (err)
		goto out;
#endif

	ptp_classifier_init();

out:
	return err;

out_mount:
	unregister_filesystem(&sock_fs_type);
	goto out;
}

core_initcall(sock_init);	/* early initcall */

#ifdef CONFIG_PROC_FS
void socket_seq_show(struct seq_file *seq)
{
	seq_printf(seq, "sockets: used %d\n",
		   sock_inuse_get(seq->private));
}
#endif				/* CONFIG_PROC_FS */

/* Handle the fact that while struct ifreq has the same *layout* on
 * 32/64 for everything but ifreq::ifru_ifmap and ifreq::ifru_data,
 * which are handled elsewhere, it still has different *size* due to
 * ifreq::ifru_ifmap (which is 16 bytes on 32 bit, 24 bytes on 64-bit,
 * resulting in struct ifreq being 32 and 40 bytes respectively).
 * As a result, if the struct happens to be at the end of a page and
 * the next page isn't readable/writable, we get a fault. To prevent
 * that, copy back and forth to the full size.
 */
int get_user_ifreq(struct ifreq *ifr, void __user **ifrdata, void __user *arg)
{
	if (in_compat_syscall()) {
		struct compat_ifreq *ifr32 = (struct compat_ifreq *)ifr;

		memset(ifr, 0, sizeof(*ifr));
		if (copy_from_user(ifr32, arg, sizeof(*ifr32)))
			return -EFAULT;

		if (ifrdata)
			*ifrdata = compat_ptr(ifr32->ifr_data);

		return 0;
	}

	if (copy_from_user(ifr, arg, sizeof(*ifr)))
		return -EFAULT;

	if (ifrdata)
		*ifrdata = ifr->ifr_data;

	return 0;
}
EXPORT_SYMBOL(get_user_ifreq);

<<<<<<< HEAD
=======
int put_user_ifreq(struct ifreq *ifr, void __user *arg)
{
	size_t size = sizeof(*ifr);

	if (in_compat_syscall())
		size = sizeof(struct compat_ifreq);

	if (copy_to_user(arg, ifr, size))
		return -EFAULT;

	return 0;
}
EXPORT_SYMBOL(put_user_ifreq);

#ifdef CONFIG_COMPAT
>>>>>>> 3b17187f
static int compat_siocwandev(struct net *net, struct compat_ifreq __user *uifr32)
{
	compat_uptr_t uptr32;
	struct ifreq ifr;
	void __user *saved;
	int err;

	if (get_user_ifreq(&ifr, NULL, uifr32))
		return -EFAULT;

	if (get_user(uptr32, &uifr32->ifr_settings.ifs_ifsu))
		return -EFAULT;

	saved = ifr.ifr_settings.ifs_ifsu.raw_hdlc;
	ifr.ifr_settings.ifs_ifsu.raw_hdlc = compat_ptr(uptr32);

	err = dev_ioctl(net, SIOCWANDEV, &ifr, NULL, NULL);
	if (!err) {
		ifr.ifr_settings.ifs_ifsu.raw_hdlc = saved;
		if (put_user_ifreq(&ifr, uifr32))
			err = -EFAULT;
	}
	return err;
}

/* Handle ioctls that use ifreq::ifr_data and just need struct ifreq converted */
static int compat_ifr_data_ioctl(struct net *net, unsigned int cmd,
				 struct compat_ifreq __user *u_ifreq32)
{
	struct ifreq ifreq;
<<<<<<< HEAD
	u32 data32;

	if (!is_socket_ioctl_cmd(cmd))
		return -ENOTTY;
	if (copy_from_user(ifreq.ifr_name, u_ifreq32->ifr_name, IFNAMSIZ))
		return -EFAULT;
	if (get_user(data32, &u_ifreq32->ifr_data))
		return -EFAULT;
	ifreq.ifr_data = compat_ptr(data32);

	return dev_ioctl(net, cmd, &ifreq, NULL);
}

static int compat_ifreq_ioctl(struct net *net, struct socket *sock,
			      unsigned int cmd,
			      struct compat_ifreq __user *uifr32)
{
	struct ifreq __user *uifr;
	int err;

	/* Handle the fact that while struct ifreq has the same *layout* on
	 * 32/64 for everything but ifreq::ifru_ifmap and ifreq::ifru_data,
	 * which are handled elsewhere, it still has different *size* due to
	 * ifreq::ifru_ifmap (which is 16 bytes on 32 bit, 24 bytes on 64-bit,
	 * resulting in struct ifreq being 32 and 40 bytes respectively).
	 * As a result, if the struct happens to be at the end of a page and
	 * the next page isn't readable/writable, we get a fault. To prevent
	 * that, copy back and forth to the full size.
	 */
=======
	void __user *data;
>>>>>>> 3b17187f

	if (!is_socket_ioctl_cmd(cmd))
		return -ENOTTY;
	if (get_user_ifreq(&ifreq, &data, u_ifreq32))
		return -EFAULT;
	ifreq.ifr_data = data;

	return dev_ioctl(net, cmd, &ifreq, data, NULL);
}

/* Since old style bridge ioctl's endup using SIOCDEVPRIVATE
 * for some operations; this forces use of the newer bridge-utils that
 * use compatible ioctls
 */
static int old_bridge_ioctl(compat_ulong_t __user *argp)
{
	compat_ulong_t tmp;

	if (get_user(tmp, argp))
		return -EFAULT;
	if (tmp == BRCTL_GET_VERSION)
		return BRCTL_VERSION + 1;
	return -EINVAL;
}

static int compat_sock_ioctl_trans(struct file *file, struct socket *sock,
			 unsigned int cmd, unsigned long arg)
{
	void __user *argp = compat_ptr(arg);
	struct sock *sk = sock->sk;
	struct net *net = sock_net(sk);

	if (cmd >= SIOCDEVPRIVATE && cmd <= (SIOCDEVPRIVATE + 15))
		return sock_ioctl(file, cmd, (unsigned long)argp);

	switch (cmd) {
	case SIOCSIFBR:
	case SIOCGIFBR:
		return old_bridge_ioctl(argp);
<<<<<<< HEAD
	case SIOCGIFCONF:
		return compat_dev_ifconf(net, argp);
=======
>>>>>>> 3b17187f
	case SIOCWANDEV:
		return compat_siocwandev(net, argp);
	case SIOCGSTAMP_OLD:
	case SIOCGSTAMPNS_OLD:
		if (!sock->ops->gettstamp)
			return -ENOIOCTLCMD;
		return sock->ops->gettstamp(sock, argp, cmd == SIOCGSTAMP_OLD,
					    !COMPAT_USE_64BIT_TIME);

	case SIOCETHTOOL:
	case SIOCBONDSLAVEINFOQUERY:
	case SIOCBONDINFOQUERY:
	case SIOCSHWTSTAMP:
	case SIOCGHWTSTAMP:
		return compat_ifr_data_ioctl(net, cmd, argp);

	case FIOSETOWN:
	case SIOCSPGRP:
	case FIOGETOWN:
	case SIOCGPGRP:
	case SIOCBRADDBR:
	case SIOCBRDELBR:
	case SIOCGIFVLAN:
	case SIOCSIFVLAN:
	case SIOCGSKNS:
	case SIOCGSTAMP_NEW:
	case SIOCGSTAMPNS_NEW:
	case SIOCGIFCONF:
		return sock_ioctl(file, cmd, arg);

	case SIOCGIFFLAGS:
	case SIOCSIFFLAGS:
	case SIOCGIFMAP:
	case SIOCSIFMAP:
	case SIOCGIFMETRIC:
	case SIOCSIFMETRIC:
	case SIOCGIFMTU:
	case SIOCSIFMTU:
	case SIOCGIFMEM:
	case SIOCSIFMEM:
	case SIOCGIFHWADDR:
	case SIOCSIFHWADDR:
	case SIOCADDMULTI:
	case SIOCDELMULTI:
	case SIOCGIFINDEX:
	case SIOCGIFADDR:
	case SIOCSIFADDR:
	case SIOCSIFHWBROADCAST:
	case SIOCDIFADDR:
	case SIOCGIFBRDADDR:
	case SIOCSIFBRDADDR:
	case SIOCGIFDSTADDR:
	case SIOCSIFDSTADDR:
	case SIOCGIFNETMASK:
	case SIOCSIFNETMASK:
	case SIOCSIFPFLAGS:
	case SIOCGIFPFLAGS:
	case SIOCGIFTXQLEN:
	case SIOCSIFTXQLEN:
	case SIOCBRADDIF:
	case SIOCBRDELIF:
	case SIOCGIFNAME:
	case SIOCSIFNAME:
	case SIOCGMIIPHY:
	case SIOCGMIIREG:
	case SIOCSMIIREG:
	case SIOCBONDENSLAVE:
	case SIOCBONDRELEASE:
	case SIOCBONDSETHWADDR:
	case SIOCBONDCHANGEACTIVE:
	case SIOCSARP:
	case SIOCGARP:
	case SIOCDARP:
	case SIOCOUTQ:
	case SIOCOUTQNSD:
	case SIOCATMARK:
		return sock_do_ioctl(net, sock, cmd, arg);
	}

	return -ENOIOCTLCMD;
}

static long compat_sock_ioctl(struct file *file, unsigned int cmd,
			      unsigned long arg)
{
	struct socket *sock = file->private_data;
	int ret = -ENOIOCTLCMD;
	struct sock *sk;
	struct net *net;

	sk = sock->sk;
	net = sock_net(sk);

	if (sock->ops->compat_ioctl)
		ret = sock->ops->compat_ioctl(sock, cmd, arg);

	if (ret == -ENOIOCTLCMD &&
	    (cmd >= SIOCIWFIRST && cmd <= SIOCIWLAST))
		ret = compat_wext_handle_ioctl(net, cmd, arg);

	if (ret == -ENOIOCTLCMD)
		ret = compat_sock_ioctl_trans(file, sock, cmd, arg);

	return ret;
}
#endif

/**
 *	kernel_bind - bind an address to a socket (kernel space)
 *	@sock: socket
 *	@addr: address
 *	@addrlen: length of address
 *
 *	Returns 0 or an error.
 */

int kernel_bind(struct socket *sock, struct sockaddr *addr, int addrlen)
{
	return sock->ops->bind(sock, addr, addrlen);
}
EXPORT_SYMBOL(kernel_bind);

/**
 *	kernel_listen - move socket to listening state (kernel space)
 *	@sock: socket
 *	@backlog: pending connections queue size
 *
 *	Returns 0 or an error.
 */

int kernel_listen(struct socket *sock, int backlog)
{
	return sock->ops->listen(sock, backlog);
}
EXPORT_SYMBOL(kernel_listen);

/**
 *	kernel_accept - accept a connection (kernel space)
 *	@sock: listening socket
 *	@newsock: new connected socket
 *	@flags: flags
 *
 *	@flags must be SOCK_CLOEXEC, SOCK_NONBLOCK or 0.
 *	If it fails, @newsock is guaranteed to be %NULL.
 *	Returns 0 or an error.
 */

int kernel_accept(struct socket *sock, struct socket **newsock, int flags)
{
	struct sock *sk = sock->sk;
	int err;

	err = sock_create_lite(sk->sk_family, sk->sk_type, sk->sk_protocol,
			       newsock);
	if (err < 0)
		goto done;

	err = sock->ops->accept(sock, *newsock, flags, true);
	if (err < 0) {
		sock_release(*newsock);
		*newsock = NULL;
		goto done;
	}

	(*newsock)->ops = sock->ops;
	__module_get((*newsock)->ops->owner);

done:
	return err;
}
EXPORT_SYMBOL(kernel_accept);

/**
 *	kernel_connect - connect a socket (kernel space)
 *	@sock: socket
 *	@addr: address
 *	@addrlen: address length
 *	@flags: flags (O_NONBLOCK, ...)
 *
 *	For datagram sockets, @addr is the address to which datagrams are sent
 *	by default, and the only address from which datagrams are received.
 *	For stream sockets, attempts to connect to @addr.
 *	Returns 0 or an error code.
 */

int kernel_connect(struct socket *sock, struct sockaddr *addr, int addrlen,
		   int flags)
{
	return sock->ops->connect(sock, addr, addrlen, flags);
}
EXPORT_SYMBOL(kernel_connect);

/**
 *	kernel_getsockname - get the address which the socket is bound (kernel space)
 *	@sock: socket
 *	@addr: address holder
 *
 * 	Fills the @addr pointer with the address which the socket is bound.
 *	Returns 0 or an error code.
 */

int kernel_getsockname(struct socket *sock, struct sockaddr *addr)
{
	return sock->ops->getname(sock, addr, 0);
}
EXPORT_SYMBOL(kernel_getsockname);

/**
 *	kernel_getpeername - get the address which the socket is connected (kernel space)
 *	@sock: socket
 *	@addr: address holder
 *
 * 	Fills the @addr pointer with the address which the socket is connected.
 *	Returns 0 or an error code.
 */

int kernel_getpeername(struct socket *sock, struct sockaddr *addr)
{
	return sock->ops->getname(sock, addr, 1);
}
EXPORT_SYMBOL(kernel_getpeername);

/**
 *	kernel_sendpage - send a &page through a socket (kernel space)
 *	@sock: socket
 *	@page: page
 *	@offset: page offset
 *	@size: total size in bytes
 *	@flags: flags (MSG_DONTWAIT, ...)
 *
 *	Returns the total amount sent in bytes or an error.
 */

int kernel_sendpage(struct socket *sock, struct page *page, int offset,
		    size_t size, int flags)
{
	if (sock->ops->sendpage) {
		/* Warn in case the improper page to zero-copy send */
		WARN_ONCE(!sendpage_ok(page), "improper page for zero-copy send");
		return sock->ops->sendpage(sock, page, offset, size, flags);
	}
	return sock_no_sendpage(sock, page, offset, size, flags);
}
EXPORT_SYMBOL(kernel_sendpage);

/**
 *	kernel_sendpage_locked - send a &page through the locked sock (kernel space)
 *	@sk: sock
 *	@page: page
 *	@offset: page offset
 *	@size: total size in bytes
 *	@flags: flags (MSG_DONTWAIT, ...)
 *
 *	Returns the total amount sent in bytes or an error.
 *	Caller must hold @sk.
 */

int kernel_sendpage_locked(struct sock *sk, struct page *page, int offset,
			   size_t size, int flags)
{
	struct socket *sock = sk->sk_socket;

	if (sock->ops->sendpage_locked)
		return sock->ops->sendpage_locked(sk, page, offset, size,
						  flags);

	return sock_no_sendpage_locked(sk, page, offset, size, flags);
}
EXPORT_SYMBOL(kernel_sendpage_locked);

/**
 *	kernel_sock_shutdown - shut down part of a full-duplex connection (kernel space)
 *	@sock: socket
 *	@how: connection part
 *
 *	Returns 0 or an error.
 */

int kernel_sock_shutdown(struct socket *sock, enum sock_shutdown_cmd how)
{
	return sock->ops->shutdown(sock, how);
}
EXPORT_SYMBOL(kernel_sock_shutdown);

/**
 *	kernel_sock_ip_overhead - returns the IP overhead imposed by a socket
 *	@sk: socket
 *
 *	This routine returns the IP overhead imposed by a socket i.e.
 *	the length of the underlying IP header, depending on whether
 *	this is an IPv4 or IPv6 socket and the length from IP options turned
 *	on at the socket. Assumes that the caller has a lock on the socket.
 */

u32 kernel_sock_ip_overhead(struct sock *sk)
{
	struct inet_sock *inet;
	struct ip_options_rcu *opt;
	u32 overhead = 0;
#if IS_ENABLED(CONFIG_IPV6)
	struct ipv6_pinfo *np;
	struct ipv6_txoptions *optv6 = NULL;
#endif /* IS_ENABLED(CONFIG_IPV6) */

	if (!sk)
		return overhead;

	switch (sk->sk_family) {
	case AF_INET:
		inet = inet_sk(sk);
		overhead += sizeof(struct iphdr);
		opt = rcu_dereference_protected(inet->inet_opt,
						sock_owned_by_user(sk));
		if (opt)
			overhead += opt->opt.optlen;
		return overhead;
#if IS_ENABLED(CONFIG_IPV6)
	case AF_INET6:
		np = inet6_sk(sk);
		overhead += sizeof(struct ipv6hdr);
		if (np)
			optv6 = rcu_dereference_protected(np->opt,
							  sock_owned_by_user(sk));
		if (optv6)
			overhead += (optv6->opt_flen + optv6->opt_nflen);
		return overhead;
#endif /* IS_ENABLED(CONFIG_IPV6) */
	default: /* Returns 0 overhead if the socket is not ipv4 or ipv6 */
		return overhead;
	}
}
EXPORT_SYMBOL(kernel_sock_ip_overhead);<|MERGE_RESOLUTION|>--- conflicted
+++ resolved
@@ -1124,29 +1124,6 @@
 	if (err != -ENOIOCTLCMD)
 		return err;
 
-<<<<<<< HEAD
-	if (cmd == SIOCGIFCONF) {
-		struct ifconf ifc;
-		if (copy_from_user(&ifc, argp, sizeof(struct ifconf)))
-			return -EFAULT;
-		rtnl_lock();
-		err = dev_ifconf(net, &ifc, sizeof(struct ifreq));
-		rtnl_unlock();
-		if (!err && copy_to_user(argp, &ifc, sizeof(struct ifconf)))
-			err = -EFAULT;
-	} else if (is_socket_ioctl_cmd(cmd)) {
-		struct ifreq ifr;
-		bool need_copyout;
-		if (copy_from_user(&ifr, argp, sizeof(struct ifreq)))
-			return -EFAULT;
-		err = dev_ioctl(net, cmd, &ifr, &need_copyout);
-		if (!err && need_copyout)
-			if (copy_to_user(argp, &ifr, sizeof(struct ifreq)))
-				return -EFAULT;
-	} else {
-		err = -ENOTTY;
-	}
-=======
 	if (!is_socket_ioctl_cmd(cmd))
 		return -ENOTTY;
 
@@ -1157,7 +1134,6 @@
 		if (put_user_ifreq(&ifr, argp))
 			return -EFAULT;
 
->>>>>>> 3b17187f
 	return err;
 }
 
@@ -3201,8 +3177,6 @@
 }
 EXPORT_SYMBOL(get_user_ifreq);
 
-<<<<<<< HEAD
-=======
 int put_user_ifreq(struct ifreq *ifr, void __user *arg)
 {
 	size_t size = sizeof(*ifr);
@@ -3218,7 +3192,6 @@
 EXPORT_SYMBOL(put_user_ifreq);
 
 #ifdef CONFIG_COMPAT
->>>>>>> 3b17187f
 static int compat_siocwandev(struct net *net, struct compat_ifreq __user *uifr32)
 {
 	compat_uptr_t uptr32;
@@ -3249,39 +3222,7 @@
 				 struct compat_ifreq __user *u_ifreq32)
 {
 	struct ifreq ifreq;
-<<<<<<< HEAD
-	u32 data32;
-
-	if (!is_socket_ioctl_cmd(cmd))
-		return -ENOTTY;
-	if (copy_from_user(ifreq.ifr_name, u_ifreq32->ifr_name, IFNAMSIZ))
-		return -EFAULT;
-	if (get_user(data32, &u_ifreq32->ifr_data))
-		return -EFAULT;
-	ifreq.ifr_data = compat_ptr(data32);
-
-	return dev_ioctl(net, cmd, &ifreq, NULL);
-}
-
-static int compat_ifreq_ioctl(struct net *net, struct socket *sock,
-			      unsigned int cmd,
-			      struct compat_ifreq __user *uifr32)
-{
-	struct ifreq __user *uifr;
-	int err;
-
-	/* Handle the fact that while struct ifreq has the same *layout* on
-	 * 32/64 for everything but ifreq::ifru_ifmap and ifreq::ifru_data,
-	 * which are handled elsewhere, it still has different *size* due to
-	 * ifreq::ifru_ifmap (which is 16 bytes on 32 bit, 24 bytes on 64-bit,
-	 * resulting in struct ifreq being 32 and 40 bytes respectively).
-	 * As a result, if the struct happens to be at the end of a page and
-	 * the next page isn't readable/writable, we get a fault. To prevent
-	 * that, copy back and forth to the full size.
-	 */
-=======
 	void __user *data;
->>>>>>> 3b17187f
 
 	if (!is_socket_ioctl_cmd(cmd))
 		return -ENOTTY;
@@ -3321,11 +3262,6 @@
 	case SIOCSIFBR:
 	case SIOCGIFBR:
 		return old_bridge_ioctl(argp);
-<<<<<<< HEAD
-	case SIOCGIFCONF:
-		return compat_dev_ifconf(net, argp);
-=======
->>>>>>> 3b17187f
 	case SIOCWANDEV:
 		return compat_siocwandev(net, argp);
 	case SIOCGSTAMP_OLD:
