// SPDX-License-Identifier: GPL-2.0-or-later
/*
 * net/sched/sch_api.c	Packet scheduler API.
 *
 * Authors:	Alexey Kuznetsov, <kuznet@ms2.inr.ac.ru>
 *
 * Fixes:
 *
 * Rani Assaf <rani@magic.metawire.com> :980802: JIFFIES and CPU clock sources are repaired.
 * Eduardo J. Blanco <ejbs@netlabs.com.uy> :990222: kmod support
 * Jamal Hadi Salim <hadi@nortelnetworks.com>: 990601: ingress support
 */

#include <linux/module.h>
#include <linux/types.h>
#include <linux/kernel.h>
#include <linux/string.h>
#include <linux/errno.h>
#include <linux/skbuff.h>
#include <linux/init.h>
#include <linux/proc_fs.h>
#include <linux/seq_file.h>
#include <linux/kmod.h>
#include <linux/list.h>
#include <linux/hrtimer.h>
#include <linux/slab.h>
#include <linux/hashtable.h>

#include <net/net_namespace.h>
#include <net/sock.h>
#include <net/netlink.h>
#include <net/pkt_sched.h>
#include <net/pkt_cls.h>

/*

   Short review.
   -------------

   This file consists of two interrelated parts:

   1. queueing disciplines manager frontend.
   2. traffic classes manager frontend.

   Generally, queueing discipline ("qdisc") is a black box,
   which is able to enqueue packets and to dequeue them (when
   device is ready to send something) in order and at times
   determined by algorithm hidden in it.

   qdisc's are divided to two categories:
   - "queues", which have no internal structure visible from outside.
   - "schedulers", which split all the packets to "traffic classes",
     using "packet classifiers" (look at cls_api.c)

   In turn, classes may have child qdiscs (as rule, queues)
   attached to them etc. etc. etc.

   The goal of the routines in this file is to translate
   information supplied by user in the form of handles
   to more intelligible for kernel form, to make some sanity
   checks and part of work, which is common to all qdiscs
   and to provide rtnetlink notifications.

   All real intelligent work is done inside qdisc modules.



   Every discipline has two major routines: enqueue and dequeue.

   ---dequeue

   dequeue usually returns a skb to send. It is allowed to return NULL,
   but it does not mean that queue is empty, it just means that
   discipline does not want to send anything this time.
   Queue is really empty if q->q.qlen == 0.
   For complicated disciplines with multiple queues q->q is not
   real packet queue, but however q->q.qlen must be valid.

   ---enqueue

   enqueue returns 0, if packet was enqueued successfully.
   If packet (this one or another one) was dropped, it returns
   not zero error code.
   NET_XMIT_DROP 	- this packet dropped
     Expected action: do not backoff, but wait until queue will clear.
   NET_XMIT_CN	 	- probably this packet enqueued, but another one dropped.
     Expected action: backoff or ignore

   Auxiliary routines:

   ---peek

   like dequeue but without removing a packet from the queue

   ---reset

   returns qdisc to initial state: purge all buffers, clear all
   timers, counters (except for statistics) etc.

   ---init

   initializes newly created qdisc.

   ---destroy

   destroys resources allocated by init and during lifetime of qdisc.

   ---change

   changes qdisc parameters.
 */

/* Protects list of registered TC modules. It is pure SMP lock. */
static DEFINE_RWLOCK(qdisc_mod_lock);


/************************************************
 *	Queueing disciplines manipulation.	*
 ************************************************/


/* The list of all installed queueing disciplines. */

static struct Qdisc_ops *qdisc_base;

/* Register/unregister queueing discipline */

int register_qdisc(struct Qdisc_ops *qops)
{
	struct Qdisc_ops *q, **qp;
	int rc = -EEXIST;

	write_lock(&qdisc_mod_lock);
	for (qp = &qdisc_base; (q = *qp) != NULL; qp = &q->next)
		if (!strcmp(qops->id, q->id))
			goto out;

	if (qops->enqueue == NULL)
		qops->enqueue = noop_qdisc_ops.enqueue;
	if (qops->peek == NULL) {
		if (qops->dequeue == NULL)
			qops->peek = noop_qdisc_ops.peek;
		else
			goto out_einval;
	}
	if (qops->dequeue == NULL)
		qops->dequeue = noop_qdisc_ops.dequeue;

	if (qops->cl_ops) {
		const struct Qdisc_class_ops *cops = qops->cl_ops;

		if (!(cops->find && cops->walk && cops->leaf))
			goto out_einval;

		if (cops->tcf_block && !(cops->bind_tcf && cops->unbind_tcf))
			goto out_einval;
	}

	qops->next = NULL;
	*qp = qops;
	rc = 0;
out:
	write_unlock(&qdisc_mod_lock);
	return rc;

out_einval:
	rc = -EINVAL;
	goto out;
}
EXPORT_SYMBOL(register_qdisc);

int unregister_qdisc(struct Qdisc_ops *qops)
{
	struct Qdisc_ops *q, **qp;
	int err = -ENOENT;

	write_lock(&qdisc_mod_lock);
	for (qp = &qdisc_base; (q = *qp) != NULL; qp = &q->next)
		if (q == qops)
			break;
	if (q) {
		*qp = q->next;
		q->next = NULL;
		err = 0;
	}
	write_unlock(&qdisc_mod_lock);
	return err;
}
EXPORT_SYMBOL(unregister_qdisc);

/* Get default qdisc if not otherwise specified */
void qdisc_get_default(char *name, size_t len)
{
	read_lock(&qdisc_mod_lock);
	strlcpy(name, default_qdisc_ops->id, len);
	read_unlock(&qdisc_mod_lock);
}

static struct Qdisc_ops *qdisc_lookup_default(const char *name)
{
	struct Qdisc_ops *q = NULL;

	for (q = qdisc_base; q; q = q->next) {
		if (!strcmp(name, q->id)) {
			if (!try_module_get(q->owner))
				q = NULL;
			break;
		}
	}

	return q;
}

/* Set new default qdisc to use */
int qdisc_set_default(const char *name)
{
	const struct Qdisc_ops *ops;

	if (!capable(CAP_NET_ADMIN))
		return -EPERM;

	write_lock(&qdisc_mod_lock);
	ops = qdisc_lookup_default(name);
	if (!ops) {
		/* Not found, drop lock and try to load module */
		write_unlock(&qdisc_mod_lock);
		request_module("sch_%s", name);
		write_lock(&qdisc_mod_lock);

		ops = qdisc_lookup_default(name);
	}

	if (ops) {
		/* Set new default */
		module_put(default_qdisc_ops->owner);
		default_qdisc_ops = ops;
	}
	write_unlock(&qdisc_mod_lock);

	return ops ? 0 : -ENOENT;
}

#ifdef CONFIG_NET_SCH_DEFAULT
/* Set default value from kernel config */
static int __init sch_default_qdisc(void)
{
	return qdisc_set_default(CONFIG_DEFAULT_NET_SCH);
}
late_initcall(sch_default_qdisc);
#endif

/* We know handle. Find qdisc among all qdisc's attached to device
 * (root qdisc, all its children, children of children etc.)
 * Note: caller either uses rtnl or rcu_read_lock()
 */

static struct Qdisc *qdisc_match_from_root(struct Qdisc *root, u32 handle)
{
	struct Qdisc *q;

	if (!qdisc_dev(root))
		return (root->handle == handle ? root : NULL);

	if (!(root->flags & TCQ_F_BUILTIN) &&
	    root->handle == handle)
		return root;

	hash_for_each_possible_rcu(qdisc_dev(root)->qdisc_hash, q, hash, handle) {
		if (q->handle == handle)
			return q;
	}
	return NULL;
}

void qdisc_hash_add(struct Qdisc *q, bool invisible)
{
	if ((q->parent != TC_H_ROOT) && !(q->flags & TCQ_F_INGRESS)) {
		ASSERT_RTNL();
		hash_add_rcu(qdisc_dev(q)->qdisc_hash, &q->hash, q->handle);
		if (invisible)
			q->flags |= TCQ_F_INVISIBLE;
	}
}
EXPORT_SYMBOL(qdisc_hash_add);

void qdisc_hash_del(struct Qdisc *q)
{
	if ((q->parent != TC_H_ROOT) && !(q->flags & TCQ_F_INGRESS)) {
		ASSERT_RTNL();
		hash_del_rcu(&q->hash);
	}
}
EXPORT_SYMBOL(qdisc_hash_del);

struct Qdisc *qdisc_lookup(struct net_device *dev, u32 handle)
{
	struct Qdisc *q;

	if (!handle)
		return NULL;
	q = qdisc_match_from_root(dev->qdisc, handle);
	if (q)
		goto out;

	if (dev_ingress_queue(dev))
		q = qdisc_match_from_root(
			dev_ingress_queue(dev)->qdisc_sleeping,
			handle);
out:
	return q;
}

struct Qdisc *qdisc_lookup_rcu(struct net_device *dev, u32 handle)
{
	struct netdev_queue *nq;
	struct Qdisc *q;

	if (!handle)
		return NULL;
	q = qdisc_match_from_root(dev->qdisc, handle);
	if (q)
		goto out;

	nq = dev_ingress_queue_rcu(dev);
	if (nq)
		q = qdisc_match_from_root(nq->qdisc_sleeping, handle);
out:
	return q;
}

static struct Qdisc *qdisc_leaf(struct Qdisc *p, u32 classid)
{
	unsigned long cl;
	const struct Qdisc_class_ops *cops = p->ops->cl_ops;

	if (cops == NULL)
		return NULL;
	cl = cops->find(p, classid);

	if (cl == 0)
		return NULL;
	return cops->leaf(p, cl);
}

/* Find queueing discipline by name */

static struct Qdisc_ops *qdisc_lookup_ops(struct nlattr *kind)
{
	struct Qdisc_ops *q = NULL;

	if (kind) {
		read_lock(&qdisc_mod_lock);
		for (q = qdisc_base; q; q = q->next) {
			if (nla_strcmp(kind, q->id) == 0) {
				if (!try_module_get(q->owner))
					q = NULL;
				break;
			}
		}
		read_unlock(&qdisc_mod_lock);
	}
	return q;
}

/* The linklayer setting were not transferred from iproute2, in older
 * versions, and the rate tables lookup systems have been dropped in
 * the kernel. To keep backward compatible with older iproute2 tc
 * utils, we detect the linklayer setting by detecting if the rate
 * table were modified.
 *
 * For linklayer ATM table entries, the rate table will be aligned to
 * 48 bytes, thus some table entries will contain the same value.  The
 * mpu (min packet unit) is also encoded into the old rate table, thus
 * starting from the mpu, we find low and high table entries for
 * mapping this cell.  If these entries contain the same value, when
 * the rate tables have been modified for linklayer ATM.
 *
 * This is done by rounding mpu to the nearest 48 bytes cell/entry,
 * and then roundup to the next cell, calc the table entry one below,
 * and compare.
 */
static __u8 __detect_linklayer(struct tc_ratespec *r, __u32 *rtab)
{
	int low       = roundup(r->mpu, 48);
	int high      = roundup(low+1, 48);
	int cell_low  = low >> r->cell_log;
	int cell_high = (high >> r->cell_log) - 1;

	/* rtab is too inaccurate at rates > 100Mbit/s */
	if ((r->rate > (100000000/8)) || (rtab[0] == 0)) {
		pr_debug("TC linklayer: Giving up ATM detection\n");
		return TC_LINKLAYER_ETHERNET;
	}

	if ((cell_high > cell_low) && (cell_high < 256)
	    && (rtab[cell_low] == rtab[cell_high])) {
		pr_debug("TC linklayer: Detected ATM, low(%d)=high(%d)=%u\n",
			 cell_low, cell_high, rtab[cell_high]);
		return TC_LINKLAYER_ATM;
	}
	return TC_LINKLAYER_ETHERNET;
}

static struct qdisc_rate_table *qdisc_rtab_list;

struct qdisc_rate_table *qdisc_get_rtab(struct tc_ratespec *r,
					struct nlattr *tab,
					struct netlink_ext_ack *extack)
{
	struct qdisc_rate_table *rtab;

	if (tab == NULL || r->rate == 0 || r->cell_log == 0 ||
	    nla_len(tab) != TC_RTAB_SIZE) {
		NL_SET_ERR_MSG(extack, "Invalid rate table parameters for searching");
		return NULL;
	}

	for (rtab = qdisc_rtab_list; rtab; rtab = rtab->next) {
		if (!memcmp(&rtab->rate, r, sizeof(struct tc_ratespec)) &&
		    !memcmp(&rtab->data, nla_data(tab), 1024)) {
			rtab->refcnt++;
			return rtab;
		}
	}

	rtab = kmalloc(sizeof(*rtab), GFP_KERNEL);
	if (rtab) {
		rtab->rate = *r;
		rtab->refcnt = 1;
		memcpy(rtab->data, nla_data(tab), 1024);
		if (r->linklayer == TC_LINKLAYER_UNAWARE)
			r->linklayer = __detect_linklayer(r, rtab->data);
		rtab->next = qdisc_rtab_list;
		qdisc_rtab_list = rtab;
	} else {
		NL_SET_ERR_MSG(extack, "Failed to allocate new qdisc rate table");
	}
	return rtab;
}
EXPORT_SYMBOL(qdisc_get_rtab);

void qdisc_put_rtab(struct qdisc_rate_table *tab)
{
	struct qdisc_rate_table *rtab, **rtabp;

	if (!tab || --tab->refcnt)
		return;

	for (rtabp = &qdisc_rtab_list;
	     (rtab = *rtabp) != NULL;
	     rtabp = &rtab->next) {
		if (rtab == tab) {
			*rtabp = rtab->next;
			kfree(rtab);
			return;
		}
	}
}
EXPORT_SYMBOL(qdisc_put_rtab);

static LIST_HEAD(qdisc_stab_list);

static const struct nla_policy stab_policy[TCA_STAB_MAX + 1] = {
	[TCA_STAB_BASE]	= { .len = sizeof(struct tc_sizespec) },
	[TCA_STAB_DATA] = { .type = NLA_BINARY },
};

static struct qdisc_size_table *qdisc_get_stab(struct nlattr *opt,
					       struct netlink_ext_ack *extack)
{
	struct nlattr *tb[TCA_STAB_MAX + 1];
	struct qdisc_size_table *stab;
	struct tc_sizespec *s;
	unsigned int tsize = 0;
	u16 *tab = NULL;
	int err;

	err = nla_parse_nested_deprecated(tb, TCA_STAB_MAX, opt, stab_policy,
					  extack);
	if (err < 0)
		return ERR_PTR(err);
	if (!tb[TCA_STAB_BASE]) {
		NL_SET_ERR_MSG(extack, "Size table base attribute is missing");
		return ERR_PTR(-EINVAL);
	}

	s = nla_data(tb[TCA_STAB_BASE]);

	if (s->tsize > 0) {
		if (!tb[TCA_STAB_DATA]) {
			NL_SET_ERR_MSG(extack, "Size table data attribute is missing");
			return ERR_PTR(-EINVAL);
		}
		tab = nla_data(tb[TCA_STAB_DATA]);
		tsize = nla_len(tb[TCA_STAB_DATA]) / sizeof(u16);
	}

	if (tsize != s->tsize || (!tab && tsize > 0)) {
		NL_SET_ERR_MSG(extack, "Invalid size of size table");
		return ERR_PTR(-EINVAL);
	}

	list_for_each_entry(stab, &qdisc_stab_list, list) {
		if (memcmp(&stab->szopts, s, sizeof(*s)))
			continue;
		if (tsize > 0 && memcmp(stab->data, tab, tsize * sizeof(u16)))
			continue;
		stab->refcnt++;
		return stab;
	}

	stab = kmalloc(sizeof(*stab) + tsize * sizeof(u16), GFP_KERNEL);
	if (!stab)
		return ERR_PTR(-ENOMEM);

	stab->refcnt = 1;
	stab->szopts = *s;
	if (tsize > 0)
		memcpy(stab->data, tab, tsize * sizeof(u16));

	list_add_tail(&stab->list, &qdisc_stab_list);

	return stab;
}

void qdisc_put_stab(struct qdisc_size_table *tab)
{
	if (!tab)
		return;

	if (--tab->refcnt == 0) {
		list_del(&tab->list);
		kfree_rcu(tab, rcu);
	}
}
EXPORT_SYMBOL(qdisc_put_stab);

static int qdisc_dump_stab(struct sk_buff *skb, struct qdisc_size_table *stab)
{
	struct nlattr *nest;

	nest = nla_nest_start_noflag(skb, TCA_STAB);
	if (nest == NULL)
		goto nla_put_failure;
	if (nla_put(skb, TCA_STAB_BASE, sizeof(stab->szopts), &stab->szopts))
		goto nla_put_failure;
	nla_nest_end(skb, nest);

	return skb->len;

nla_put_failure:
	return -1;
}

void __qdisc_calculate_pkt_len(struct sk_buff *skb,
			       const struct qdisc_size_table *stab)
{
	int pkt_len, slot;

	pkt_len = skb->len + stab->szopts.overhead;
	if (unlikely(!stab->szopts.tsize))
		goto out;

	slot = pkt_len + stab->szopts.cell_align;
	if (unlikely(slot < 0))
		slot = 0;

	slot >>= stab->szopts.cell_log;
	if (likely(slot < stab->szopts.tsize))
		pkt_len = stab->data[slot];
	else
		pkt_len = stab->data[stab->szopts.tsize - 1] *
				(slot / stab->szopts.tsize) +
				stab->data[slot % stab->szopts.tsize];

	pkt_len <<= stab->szopts.size_log;
out:
	if (unlikely(pkt_len < 1))
		pkt_len = 1;
	qdisc_skb_cb(skb)->pkt_len = pkt_len;
}
EXPORT_SYMBOL(__qdisc_calculate_pkt_len);

void qdisc_warn_nonwc(const char *txt, struct Qdisc *qdisc)
{
	if (!(qdisc->flags & TCQ_F_WARN_NONWC)) {
		pr_warn("%s: %s qdisc %X: is non-work-conserving?\n",
			txt, qdisc->ops->id, qdisc->handle >> 16);
		qdisc->flags |= TCQ_F_WARN_NONWC;
	}
}
EXPORT_SYMBOL(qdisc_warn_nonwc);

static enum hrtimer_restart qdisc_watchdog(struct hrtimer *timer)
{
	struct qdisc_watchdog *wd = container_of(timer, struct qdisc_watchdog,
						 timer);

	rcu_read_lock();
	__netif_schedule(qdisc_root(wd->qdisc));
	rcu_read_unlock();

	return HRTIMER_NORESTART;
}

void qdisc_watchdog_init_clockid(struct qdisc_watchdog *wd, struct Qdisc *qdisc,
				 clockid_t clockid)
{
	hrtimer_init(&wd->timer, clockid, HRTIMER_MODE_ABS_PINNED);
	wd->timer.function = qdisc_watchdog;
	wd->qdisc = qdisc;
}
EXPORT_SYMBOL(qdisc_watchdog_init_clockid);

void qdisc_watchdog_init(struct qdisc_watchdog *wd, struct Qdisc *qdisc)
{
	qdisc_watchdog_init_clockid(wd, qdisc, CLOCK_MONOTONIC);
}
EXPORT_SYMBOL(qdisc_watchdog_init);

void qdisc_watchdog_schedule_ns(struct qdisc_watchdog *wd, u64 expires)
{
	if (test_bit(__QDISC_STATE_DEACTIVATED,
		     &qdisc_root_sleeping(wd->qdisc)->state))
		return;

	if (wd->last_expires == expires)
		return;

	wd->last_expires = expires;
	hrtimer_start(&wd->timer,
		      ns_to_ktime(expires),
		      HRTIMER_MODE_ABS_PINNED);
}
EXPORT_SYMBOL(qdisc_watchdog_schedule_ns);

void qdisc_watchdog_cancel(struct qdisc_watchdog *wd)
{
	hrtimer_cancel(&wd->timer);
}
EXPORT_SYMBOL(qdisc_watchdog_cancel);

static struct hlist_head *qdisc_class_hash_alloc(unsigned int n)
{
	struct hlist_head *h;
	unsigned int i;

	h = kvmalloc_array(n, sizeof(struct hlist_head), GFP_KERNEL);

	if (h != NULL) {
		for (i = 0; i < n; i++)
			INIT_HLIST_HEAD(&h[i]);
	}
	return h;
}

void qdisc_class_hash_grow(struct Qdisc *sch, struct Qdisc_class_hash *clhash)
{
	struct Qdisc_class_common *cl;
	struct hlist_node *next;
	struct hlist_head *nhash, *ohash;
	unsigned int nsize, nmask, osize;
	unsigned int i, h;

	/* Rehash when load factor exceeds 0.75 */
	if (clhash->hashelems * 4 <= clhash->hashsize * 3)
		return;
	nsize = clhash->hashsize * 2;
	nmask = nsize - 1;
	nhash = qdisc_class_hash_alloc(nsize);
	if (nhash == NULL)
		return;

	ohash = clhash->hash;
	osize = clhash->hashsize;

	sch_tree_lock(sch);
	for (i = 0; i < osize; i++) {
		hlist_for_each_entry_safe(cl, next, &ohash[i], hnode) {
			h = qdisc_class_hash(cl->classid, nmask);
			hlist_add_head(&cl->hnode, &nhash[h]);
		}
	}
	clhash->hash     = nhash;
	clhash->hashsize = nsize;
	clhash->hashmask = nmask;
	sch_tree_unlock(sch);

	kvfree(ohash);
}
EXPORT_SYMBOL(qdisc_class_hash_grow);

int qdisc_class_hash_init(struct Qdisc_class_hash *clhash)
{
	unsigned int size = 4;

	clhash->hash = qdisc_class_hash_alloc(size);
	if (!clhash->hash)
		return -ENOMEM;
	clhash->hashsize  = size;
	clhash->hashmask  = size - 1;
	clhash->hashelems = 0;
	return 0;
}
EXPORT_SYMBOL(qdisc_class_hash_init);

void qdisc_class_hash_destroy(struct Qdisc_class_hash *clhash)
{
	kvfree(clhash->hash);
}
EXPORT_SYMBOL(qdisc_class_hash_destroy);

void qdisc_class_hash_insert(struct Qdisc_class_hash *clhash,
			     struct Qdisc_class_common *cl)
{
	unsigned int h;

	INIT_HLIST_NODE(&cl->hnode);
	h = qdisc_class_hash(cl->classid, clhash->hashmask);
	hlist_add_head(&cl->hnode, &clhash->hash[h]);
	clhash->hashelems++;
}
EXPORT_SYMBOL(qdisc_class_hash_insert);

void qdisc_class_hash_remove(struct Qdisc_class_hash *clhash,
			     struct Qdisc_class_common *cl)
{
	hlist_del(&cl->hnode);
	clhash->hashelems--;
}
EXPORT_SYMBOL(qdisc_class_hash_remove);

/* Allocate an unique handle from space managed by kernel
 * Possible range is [8000-FFFF]:0000 (0x8000 values)
 */
static u32 qdisc_alloc_handle(struct net_device *dev)
{
	int i = 0x8000;
	static u32 autohandle = TC_H_MAKE(0x80000000U, 0);

	do {
		autohandle += TC_H_MAKE(0x10000U, 0);
		if (autohandle == TC_H_MAKE(TC_H_ROOT, 0))
			autohandle = TC_H_MAKE(0x80000000U, 0);
		if (!qdisc_lookup(dev, autohandle))
			return autohandle;
		cond_resched();
	} while	(--i > 0);

	return 0;
}

void qdisc_tree_reduce_backlog(struct Qdisc *sch, int n, int len)
{
	bool qdisc_is_offloaded = sch->flags & TCQ_F_OFFLOADED;
	const struct Qdisc_class_ops *cops;
	unsigned long cl;
	u32 parentid;
	bool notify;
	int drops;

	if (n == 0 && len == 0)
		return;
	drops = max_t(int, n, 0);
	rcu_read_lock();
	while ((parentid = sch->parent)) {
		if (TC_H_MAJ(parentid) == TC_H_MAJ(TC_H_INGRESS))
			break;

		if (sch->flags & TCQ_F_NOPARENT)
			break;
		/* Notify parent qdisc only if child qdisc becomes empty.
		 *
		 * If child was empty even before update then backlog
		 * counter is screwed and we skip notification because
		 * parent class is already passive.
		 *
		 * If the original child was offloaded then it is allowed
		 * to be seem as empty, so the parent is notified anyway.
		 */
		notify = !sch->q.qlen && !WARN_ON_ONCE(!n &&
						       !qdisc_is_offloaded);
		/* TODO: perform the search on a per txq basis */
		sch = qdisc_lookup(qdisc_dev(sch), TC_H_MAJ(parentid));
		if (sch == NULL) {
			WARN_ON_ONCE(parentid != TC_H_ROOT);
			break;
		}
		cops = sch->ops->cl_ops;
		if (notify && cops->qlen_notify) {
			cl = cops->find(sch, parentid);
			cops->qlen_notify(sch, cl);
		}
		sch->q.qlen -= n;
		sch->qstats.backlog -= len;
		__qdisc_qstats_drop(sch, drops);
	}
	rcu_read_unlock();
}
EXPORT_SYMBOL(qdisc_tree_reduce_backlog);

int qdisc_offload_dump_helper(struct Qdisc *sch, enum tc_setup_type type,
			      void *type_data)
{
	struct net_device *dev = qdisc_dev(sch);
	int err;

	sch->flags &= ~TCQ_F_OFFLOADED;
	if (!tc_can_offload(dev) || !dev->netdev_ops->ndo_setup_tc)
		return 0;

	err = dev->netdev_ops->ndo_setup_tc(dev, type, type_data);
	if (err == -EOPNOTSUPP)
		return 0;

	if (!err)
		sch->flags |= TCQ_F_OFFLOADED;

	return err;
}
EXPORT_SYMBOL(qdisc_offload_dump_helper);

void qdisc_offload_graft_helper(struct net_device *dev, struct Qdisc *sch,
				struct Qdisc *new, struct Qdisc *old,
				enum tc_setup_type type, void *type_data,
				struct netlink_ext_ack *extack)
{
	bool any_qdisc_is_offloaded;
	int err;

	if (!tc_can_offload(dev) || !dev->netdev_ops->ndo_setup_tc)
		return;

	err = dev->netdev_ops->ndo_setup_tc(dev, type, type_data);

	/* Don't report error if the graft is part of destroy operation. */
	if (!err || !new || new == &noop_qdisc)
		return;

	/* Don't report error if the parent, the old child and the new
	 * one are not offloaded.
	 */
	any_qdisc_is_offloaded = new->flags & TCQ_F_OFFLOADED;
	any_qdisc_is_offloaded |= sch && sch->flags & TCQ_F_OFFLOADED;
	any_qdisc_is_offloaded |= old && old->flags & TCQ_F_OFFLOADED;

	if (any_qdisc_is_offloaded)
		NL_SET_ERR_MSG(extack, "Offloading graft operation failed.");
}
EXPORT_SYMBOL(qdisc_offload_graft_helper);

static void qdisc_offload_graft_root(struct net_device *dev,
				     struct Qdisc *new, struct Qdisc *old,
				     struct netlink_ext_ack *extack)
{
	struct tc_root_qopt_offload graft_offload = {
		.command	= TC_ROOT_GRAFT,
		.handle		= new ? new->handle : 0,
		.ingress	= (new && new->flags & TCQ_F_INGRESS) ||
				  (old && old->flags & TCQ_F_INGRESS),
	};

	qdisc_offload_graft_helper(dev, NULL, new, old,
				   TC_SETUP_ROOT_QDISC, &graft_offload, extack);
}

static int tc_fill_qdisc(struct sk_buff *skb, struct Qdisc *q, u32 clid,
			 u32 portid, u32 seq, u16 flags, int event)
{
	struct gnet_stats_basic_cpu __percpu *cpu_bstats = NULL;
	struct gnet_stats_queue __percpu *cpu_qstats = NULL;
	struct tcmsg *tcm;
	struct nlmsghdr  *nlh;
	unsigned char *b = skb_tail_pointer(skb);
	struct gnet_dump d;
	struct qdisc_size_table *stab;
	u32 block_index;
	__u32 qlen;

	cond_resched();
	nlh = nlmsg_put(skb, portid, seq, event, sizeof(*tcm), flags);
	if (!nlh)
		goto out_nlmsg_trim;
	tcm = nlmsg_data(nlh);
	tcm->tcm_family = AF_UNSPEC;
	tcm->tcm__pad1 = 0;
	tcm->tcm__pad2 = 0;
	tcm->tcm_ifindex = qdisc_dev(q)->ifindex;
	tcm->tcm_parent = clid;
	tcm->tcm_handle = q->handle;
	tcm->tcm_info = refcount_read(&q->refcnt);
	if (nla_put_string(skb, TCA_KIND, q->ops->id))
		goto nla_put_failure;
	if (q->ops->ingress_block_get) {
		block_index = q->ops->ingress_block_get(q);
		if (block_index &&
		    nla_put_u32(skb, TCA_INGRESS_BLOCK, block_index))
			goto nla_put_failure;
	}
	if (q->ops->egress_block_get) {
		block_index = q->ops->egress_block_get(q);
		if (block_index &&
		    nla_put_u32(skb, TCA_EGRESS_BLOCK, block_index))
			goto nla_put_failure;
	}
	if (q->ops->dump && q->ops->dump(q, skb) < 0)
		goto nla_put_failure;
	if (nla_put_u8(skb, TCA_HW_OFFLOAD, !!(q->flags & TCQ_F_OFFLOADED)))
		goto nla_put_failure;
	qlen = qdisc_qlen_sum(q);

	stab = rtnl_dereference(q->stab);
	if (stab && qdisc_dump_stab(skb, stab) < 0)
		goto nla_put_failure;

	if (gnet_stats_start_copy_compat(skb, TCA_STATS2, TCA_STATS, TCA_XSTATS,
					 NULL, &d, TCA_PAD) < 0)
		goto nla_put_failure;

	if (q->ops->dump_stats && q->ops->dump_stats(q, &d) < 0)
		goto nla_put_failure;

	if (qdisc_is_percpu_stats(q)) {
		cpu_bstats = q->cpu_bstats;
		cpu_qstats = q->cpu_qstats;
	}

	if (gnet_stats_copy_basic(qdisc_root_sleeping_running(q),
				  &d, cpu_bstats, &q->bstats) < 0 ||
	    gnet_stats_copy_rate_est(&d, &q->rate_est) < 0 ||
	    gnet_stats_copy_queue(&d, cpu_qstats, &q->qstats, qlen) < 0)
		goto nla_put_failure;

	if (gnet_stats_finish_copy(&d) < 0)
		goto nla_put_failure;

	nlh->nlmsg_len = skb_tail_pointer(skb) - b;
	return skb->len;

out_nlmsg_trim:
nla_put_failure:
	nlmsg_trim(skb, b);
	return -1;
}

static bool tc_qdisc_dump_ignore(struct Qdisc *q, bool dump_invisible)
{
	if (q->flags & TCQ_F_BUILTIN)
		return true;
	if ((q->flags & TCQ_F_INVISIBLE) && !dump_invisible)
		return true;

	return false;
}

static int qdisc_notify(struct net *net, struct sk_buff *oskb,
			struct nlmsghdr *n, u32 clid,
			struct Qdisc *old, struct Qdisc *new)
{
	struct sk_buff *skb;
	u32 portid = oskb ? NETLINK_CB(oskb).portid : 0;

	skb = alloc_skb(NLMSG_GOODSIZE, GFP_KERNEL);
	if (!skb)
		return -ENOBUFS;

	if (old && !tc_qdisc_dump_ignore(old, false)) {
		if (tc_fill_qdisc(skb, old, clid, portid, n->nlmsg_seq,
				  0, RTM_DELQDISC) < 0)
			goto err_out;
	}
	if (new && !tc_qdisc_dump_ignore(new, false)) {
		if (tc_fill_qdisc(skb, new, clid, portid, n->nlmsg_seq,
				  old ? NLM_F_REPLACE : 0, RTM_NEWQDISC) < 0)
			goto err_out;
	}

	if (skb->len)
		return rtnetlink_send(skb, net, portid, RTNLGRP_TC,
				      n->nlmsg_flags & NLM_F_ECHO);

err_out:
	kfree_skb(skb);
	return -EINVAL;
}

static void notify_and_destroy(struct net *net, struct sk_buff *skb,
			       struct nlmsghdr *n, u32 clid,
			       struct Qdisc *old, struct Qdisc *new)
{
	if (new || old)
		qdisc_notify(net, skb, n, clid, old, new);

	if (old)
		qdisc_put(old);
}

static void qdisc_clear_nolock(struct Qdisc *sch)
{
	sch->flags &= ~TCQ_F_NOLOCK;
	if (!(sch->flags & TCQ_F_CPUSTATS))
		return;

	free_percpu(sch->cpu_bstats);
	free_percpu(sch->cpu_qstats);
	sch->cpu_bstats = NULL;
	sch->cpu_qstats = NULL;
	sch->flags &= ~TCQ_F_CPUSTATS;
}

/* Graft qdisc "new" to class "classid" of qdisc "parent" or
 * to device "dev".
 *
 * When appropriate send a netlink notification using 'skb'
 * and "n".
 *
 * On success, destroy old qdisc.
 */

static int qdisc_graft(struct net_device *dev, struct Qdisc *parent,
		       struct sk_buff *skb, struct nlmsghdr *n, u32 classid,
		       struct Qdisc *new, struct Qdisc *old,
		       struct netlink_ext_ack *extack)
{
	struct Qdisc *q = old;
	struct net *net = dev_net(dev);

	if (parent == NULL) {
		unsigned int i, num_q, ingress;

		ingress = 0;
		num_q = dev->num_tx_queues;
		if ((q && q->flags & TCQ_F_INGRESS) ||
		    (new && new->flags & TCQ_F_INGRESS)) {
			num_q = 1;
			ingress = 1;
			if (!dev_ingress_queue(dev)) {
				NL_SET_ERR_MSG(extack, "Device does not have an ingress queue");
				return -ENOENT;
			}
		}

		if (dev->flags & IFF_UP)
			dev_deactivate(dev);

		qdisc_offload_graft_root(dev, new, old, extack);

		if (new && new->ops->attach)
			goto skip;

		for (i = 0; i < num_q; i++) {
			struct netdev_queue *dev_queue = dev_ingress_queue(dev);

			if (!ingress)
				dev_queue = netdev_get_tx_queue(dev, i);

			old = dev_graft_qdisc(dev_queue, new);
			if (new && i > 0)
				qdisc_refcount_inc(new);

			if (!ingress)
				qdisc_put(old);
		}

skip:
		if (!ingress) {
			notify_and_destroy(net, skb, n, classid,
					   dev->qdisc, new);
			if (new && !new->ops->attach)
				qdisc_refcount_inc(new);
			dev->qdisc = new ? : &noop_qdisc;

			if (new && new->ops->attach)
				new->ops->attach(new);
		} else {
			notify_and_destroy(net, skb, n, classid, old, new);
		}

		if (dev->flags & IFF_UP)
			dev_activate(dev);
	} else {
		const struct Qdisc_class_ops *cops = parent->ops->cl_ops;
		unsigned long cl;
		int err;

		/* Only support running class lockless if parent is lockless */
		if (new && (new->flags & TCQ_F_NOLOCK) &&
		    parent && !(parent->flags & TCQ_F_NOLOCK))
			qdisc_clear_nolock(new);

		if (!cops || !cops->graft)
			return -EOPNOTSUPP;

		cl = cops->find(parent, classid);
		if (!cl) {
			NL_SET_ERR_MSG(extack, "Specified class not found");
			return -ENOENT;
		}

		err = cops->graft(parent, cl, new, &old, extack);
		if (err)
			return err;
		notify_and_destroy(net, skb, n, classid, old, new);
	}
	return 0;
}

static int qdisc_block_indexes_set(struct Qdisc *sch, struct nlattr **tca,
				   struct netlink_ext_ack *extack)
{
	u32 block_index;

	if (tca[TCA_INGRESS_BLOCK]) {
		block_index = nla_get_u32(tca[TCA_INGRESS_BLOCK]);

		if (!block_index) {
			NL_SET_ERR_MSG(extack, "Ingress block index cannot be 0");
			return -EINVAL;
		}
		if (!sch->ops->ingress_block_set) {
			NL_SET_ERR_MSG(extack, "Ingress block sharing is not supported");
			return -EOPNOTSUPP;
		}
		sch->ops->ingress_block_set(sch, block_index);
	}
	if (tca[TCA_EGRESS_BLOCK]) {
		block_index = nla_get_u32(tca[TCA_EGRESS_BLOCK]);

		if (!block_index) {
			NL_SET_ERR_MSG(extack, "Egress block index cannot be 0");
			return -EINVAL;
		}
		if (!sch->ops->egress_block_set) {
			NL_SET_ERR_MSG(extack, "Egress block sharing is not supported");
			return -EOPNOTSUPP;
		}
		sch->ops->egress_block_set(sch, block_index);
	}
	return 0;
}

/*
   Allocate and initialize new qdisc.

   Parameters are passed via opt.
 */

static struct Qdisc *qdisc_create(struct net_device *dev,
				  struct netdev_queue *dev_queue,
				  struct Qdisc *p, u32 parent, u32 handle,
				  struct nlattr **tca, int *errp,
				  struct netlink_ext_ack *extack)
{
	int err;
	struct nlattr *kind = tca[TCA_KIND];
	struct Qdisc *sch;
	struct Qdisc_ops *ops;
	struct qdisc_size_table *stab;

	ops = qdisc_lookup_ops(kind);
#ifdef CONFIG_MODULES
	if (ops == NULL && kind != NULL) {
		char name[IFNAMSIZ];
		if (nla_strlcpy(name, kind, IFNAMSIZ) < IFNAMSIZ) {
			/* We dropped the RTNL semaphore in order to
			 * perform the module load.  So, even if we
			 * succeeded in loading the module we have to
			 * tell the caller to replay the request.  We
			 * indicate this using -EAGAIN.
			 * We replay the request because the device may
			 * go away in the mean time.
			 */
			rtnl_unlock();
			request_module("sch_%s", name);
			rtnl_lock();
			ops = qdisc_lookup_ops(kind);
			if (ops != NULL) {
				/* We will try again qdisc_lookup_ops,
				 * so don't keep a reference.
				 */
				module_put(ops->owner);
				err = -EAGAIN;
				goto err_out;
			}
		}
	}
#endif

	err = -ENOENT;
	if (!ops) {
		NL_SET_ERR_MSG(extack, "Specified qdisc not found");
		goto err_out;
	}

	sch = qdisc_alloc(dev_queue, ops, extack);
	if (IS_ERR(sch)) {
		err = PTR_ERR(sch);
		goto err_out2;
	}

	sch->parent = parent;

	if (handle == TC_H_INGRESS) {
		sch->flags |= TCQ_F_INGRESS;
		handle = TC_H_MAKE(TC_H_INGRESS, 0);
	} else {
		if (handle == 0) {
			handle = qdisc_alloc_handle(dev);
			if (handle == 0) {
				NL_SET_ERR_MSG(extack, "Maximum number of qdisc handles was exceeded");
				err = -ENOSPC;
				goto err_out3;
			}
		}
		if (!netif_is_multiqueue(dev))
			sch->flags |= TCQ_F_ONETXQUEUE;
	}

	sch->handle = handle;

	/* This exist to keep backward compatible with a userspace
	 * loophole, what allowed userspace to get IFF_NO_QUEUE
	 * facility on older kernels by setting tx_queue_len=0 (prior
	 * to qdisc init), and then forgot to reinit tx_queue_len
	 * before again attaching a qdisc.
	 */
	if ((dev->priv_flags & IFF_NO_QUEUE) && (dev->tx_queue_len == 0)) {
		dev->tx_queue_len = DEFAULT_TX_QUEUE_LEN;
		netdev_info(dev, "Caught tx_queue_len zero misconfig\n");
	}

	err = qdisc_block_indexes_set(sch, tca, extack);
	if (err)
		goto err_out3;

	if (ops->init) {
		err = ops->init(sch, tca[TCA_OPTIONS], extack);
		if (err != 0)
			goto err_out5;
	}

	if (tca[TCA_STAB]) {
		stab = qdisc_get_stab(tca[TCA_STAB], extack);
		if (IS_ERR(stab)) {
			err = PTR_ERR(stab);
			goto err_out4;
		}
		rcu_assign_pointer(sch->stab, stab);
	}
	if (tca[TCA_RATE]) {
		seqcount_t *running;

		err = -EOPNOTSUPP;
		if (sch->flags & TCQ_F_MQROOT) {
			NL_SET_ERR_MSG(extack, "Cannot attach rate estimator to a multi-queue root qdisc");
			goto err_out4;
		}

		if (sch->parent != TC_H_ROOT &&
		    !(sch->flags & TCQ_F_INGRESS) &&
		    (!p || !(p->flags & TCQ_F_MQROOT)))
			running = qdisc_root_sleeping_running(sch);
		else
			running = &sch->running;

		err = gen_new_estimator(&sch->bstats,
					sch->cpu_bstats,
					&sch->rate_est,
					NULL,
					running,
					tca[TCA_RATE]);
		if (err) {
			NL_SET_ERR_MSG(extack, "Failed to generate new estimator");
			goto err_out4;
		}
	}

	qdisc_hash_add(sch, false);

	return sch;

err_out5:
	/* ops->init() failed, we call ->destroy() like qdisc_create_dflt() */
	if (ops->destroy)
		ops->destroy(sch);
err_out3:
	dev_put(dev);
	qdisc_free(sch);
err_out2:
	module_put(ops->owner);
err_out:
	*errp = err;
	return NULL;

err_out4:
	/*
	 * Any broken qdiscs that would require a ops->reset() here?
	 * The qdisc was never in action so it shouldn't be necessary.
	 */
	qdisc_put_stab(rtnl_dereference(sch->stab));
	if (ops->destroy)
		ops->destroy(sch);
	goto err_out3;
}

static int qdisc_change(struct Qdisc *sch, struct nlattr **tca,
			struct netlink_ext_ack *extack)
{
	struct qdisc_size_table *ostab, *stab = NULL;
	int err = 0;

	if (tca[TCA_OPTIONS]) {
		if (!sch->ops->change) {
			NL_SET_ERR_MSG(extack, "Change operation not supported by specified qdisc");
			return -EINVAL;
		}
		if (tca[TCA_INGRESS_BLOCK] || tca[TCA_EGRESS_BLOCK]) {
			NL_SET_ERR_MSG(extack, "Change of blocks is not supported");
			return -EOPNOTSUPP;
		}
		err = sch->ops->change(sch, tca[TCA_OPTIONS], extack);
		if (err)
			return err;
	}

	if (tca[TCA_STAB]) {
		stab = qdisc_get_stab(tca[TCA_STAB], extack);
		if (IS_ERR(stab))
			return PTR_ERR(stab);
	}

	ostab = rtnl_dereference(sch->stab);
	rcu_assign_pointer(sch->stab, stab);
	qdisc_put_stab(ostab);

	if (tca[TCA_RATE]) {
		/* NB: ignores errors from replace_estimator
		   because change can't be undone. */
		if (sch->flags & TCQ_F_MQROOT)
			goto out;
		gen_replace_estimator(&sch->bstats,
				      sch->cpu_bstats,
				      &sch->rate_est,
				      NULL,
				      qdisc_root_sleeping_running(sch),
				      tca[TCA_RATE]);
	}
out:
	return 0;
}

struct check_loop_arg {
	struct qdisc_walker	w;
	struct Qdisc		*p;
	int			depth;
};

static int check_loop_fn(struct Qdisc *q, unsigned long cl,
			 struct qdisc_walker *w);

static int check_loop(struct Qdisc *q, struct Qdisc *p, int depth)
{
	struct check_loop_arg	arg;

	if (q->ops->cl_ops == NULL)
		return 0;

	arg.w.stop = arg.w.skip = arg.w.count = 0;
	arg.w.fn = check_loop_fn;
	arg.depth = depth;
	arg.p = p;
	q->ops->cl_ops->walk(q, &arg.w);
	return arg.w.stop ? -ELOOP : 0;
}

static int
check_loop_fn(struct Qdisc *q, unsigned long cl, struct qdisc_walker *w)
{
	struct Qdisc *leaf;
	const struct Qdisc_class_ops *cops = q->ops->cl_ops;
	struct check_loop_arg *arg = (struct check_loop_arg *)w;

	leaf = cops->leaf(q, cl);
	if (leaf) {
		if (leaf == arg->p || arg->depth > 7)
			return -ELOOP;
		return check_loop(leaf, arg->p, arg->depth + 1);
	}
	return 0;
}

const struct nla_policy rtm_tca_policy[TCA_MAX + 1] = {
<<<<<<< HEAD
	[TCA_KIND]		= { .type = NLA_NUL_STRING,
				    .len = IFNAMSIZ - 1 },
=======
	[TCA_KIND]		= { .type = NLA_STRING },
>>>>>>> f7688b48
	[TCA_RATE]		= { .type = NLA_BINARY,
				    .len = sizeof(struct tc_estimator) },
	[TCA_STAB]		= { .type = NLA_NESTED },
	[TCA_DUMP_INVISIBLE]	= { .type = NLA_FLAG },
	[TCA_CHAIN]		= { .type = NLA_U32 },
	[TCA_INGRESS_BLOCK]	= { .type = NLA_U32 },
	[TCA_EGRESS_BLOCK]	= { .type = NLA_U32 },
};

/*
 * Delete/get qdisc.
 */

static int tc_get_qdisc(struct sk_buff *skb, struct nlmsghdr *n,
			struct netlink_ext_ack *extack)
{
	struct net *net = sock_net(skb->sk);
	struct tcmsg *tcm = nlmsg_data(n);
	struct nlattr *tca[TCA_MAX + 1];
	struct net_device *dev;
	u32 clid;
	struct Qdisc *q = NULL;
	struct Qdisc *p = NULL;
	int err;

	if ((n->nlmsg_type != RTM_GETQDISC) &&
	    !netlink_ns_capable(skb, net->user_ns, CAP_NET_ADMIN))
		return -EPERM;

	err = nlmsg_parse_deprecated(n, sizeof(*tcm), tca, TCA_MAX,
				     rtm_tca_policy, extack);
	if (err < 0)
		return err;

	dev = __dev_get_by_index(net, tcm->tcm_ifindex);
	if (!dev)
		return -ENODEV;

	clid = tcm->tcm_parent;
	if (clid) {
		if (clid != TC_H_ROOT) {
			if (TC_H_MAJ(clid) != TC_H_MAJ(TC_H_INGRESS)) {
				p = qdisc_lookup(dev, TC_H_MAJ(clid));
				if (!p) {
					NL_SET_ERR_MSG(extack, "Failed to find qdisc with specified classid");
					return -ENOENT;
				}
				q = qdisc_leaf(p, clid);
			} else if (dev_ingress_queue(dev)) {
				q = dev_ingress_queue(dev)->qdisc_sleeping;
			}
		} else {
			q = dev->qdisc;
		}
		if (!q) {
			NL_SET_ERR_MSG(extack, "Cannot find specified qdisc on specified device");
			return -ENOENT;
		}

		if (tcm->tcm_handle && q->handle != tcm->tcm_handle) {
			NL_SET_ERR_MSG(extack, "Invalid handle");
			return -EINVAL;
		}
	} else {
		q = qdisc_lookup(dev, tcm->tcm_handle);
		if (!q) {
			NL_SET_ERR_MSG(extack, "Failed to find qdisc with specified handle");
			return -ENOENT;
		}
	}

	if (tca[TCA_KIND] && nla_strcmp(tca[TCA_KIND], q->ops->id)) {
		NL_SET_ERR_MSG(extack, "Invalid qdisc name");
		return -EINVAL;
	}

	if (n->nlmsg_type == RTM_DELQDISC) {
		if (!clid) {
			NL_SET_ERR_MSG(extack, "Classid cannot be zero");
			return -EINVAL;
		}
		if (q->handle == 0) {
			NL_SET_ERR_MSG(extack, "Cannot delete qdisc with handle of zero");
			return -ENOENT;
		}
		err = qdisc_graft(dev, p, skb, n, clid, NULL, q, extack);
		if (err != 0)
			return err;
	} else {
		qdisc_notify(net, skb, n, clid, NULL, q);
	}
	return 0;
}

/*
 * Create/change qdisc.
 */

static int tc_modify_qdisc(struct sk_buff *skb, struct nlmsghdr *n,
			   struct netlink_ext_ack *extack)
{
	struct net *net = sock_net(skb->sk);
	struct tcmsg *tcm;
	struct nlattr *tca[TCA_MAX + 1];
	struct net_device *dev;
	u32 clid;
	struct Qdisc *q, *p;
	int err;

	if (!netlink_ns_capable(skb, net->user_ns, CAP_NET_ADMIN))
		return -EPERM;

replay:
	/* Reinit, just in case something touches this. */
	err = nlmsg_parse_deprecated(n, sizeof(*tcm), tca, TCA_MAX,
				     rtm_tca_policy, extack);
	if (err < 0)
		return err;

	tcm = nlmsg_data(n);
	clid = tcm->tcm_parent;
	q = p = NULL;

	dev = __dev_get_by_index(net, tcm->tcm_ifindex);
	if (!dev)
		return -ENODEV;


	if (clid) {
		if (clid != TC_H_ROOT) {
			if (clid != TC_H_INGRESS) {
				p = qdisc_lookup(dev, TC_H_MAJ(clid));
				if (!p) {
					NL_SET_ERR_MSG(extack, "Failed to find specified qdisc");
					return -ENOENT;
				}
				q = qdisc_leaf(p, clid);
			} else if (dev_ingress_queue_create(dev)) {
				q = dev_ingress_queue(dev)->qdisc_sleeping;
			}
		} else {
			q = dev->qdisc;
		}

		/* It may be default qdisc, ignore it */
		if (q && q->handle == 0)
			q = NULL;

		if (!q || !tcm->tcm_handle || q->handle != tcm->tcm_handle) {
			if (tcm->tcm_handle) {
				if (q && !(n->nlmsg_flags & NLM_F_REPLACE)) {
					NL_SET_ERR_MSG(extack, "NLM_F_REPLACE needed to override");
					return -EEXIST;
				}
				if (TC_H_MIN(tcm->tcm_handle)) {
					NL_SET_ERR_MSG(extack, "Invalid minor handle");
					return -EINVAL;
				}
				q = qdisc_lookup(dev, tcm->tcm_handle);
				if (!q)
					goto create_n_graft;
				if (n->nlmsg_flags & NLM_F_EXCL) {
					NL_SET_ERR_MSG(extack, "Exclusivity flag on, cannot override");
					return -EEXIST;
				}
				if (tca[TCA_KIND] &&
				    nla_strcmp(tca[TCA_KIND], q->ops->id)) {
					NL_SET_ERR_MSG(extack, "Invalid qdisc name");
					return -EINVAL;
				}
				if (q == p ||
				    (p && check_loop(q, p, 0))) {
					NL_SET_ERR_MSG(extack, "Qdisc parent/child loop detected");
					return -ELOOP;
				}
				qdisc_refcount_inc(q);
				goto graft;
			} else {
				if (!q)
					goto create_n_graft;

				/* This magic test requires explanation.
				 *
				 *   We know, that some child q is already
				 *   attached to this parent and have choice:
				 *   either to change it or to create/graft new one.
				 *
				 *   1. We are allowed to create/graft only
				 *   if CREATE and REPLACE flags are set.
				 *
				 *   2. If EXCL is set, requestor wanted to say,
				 *   that qdisc tcm_handle is not expected
				 *   to exist, so that we choose create/graft too.
				 *
				 *   3. The last case is when no flags are set.
				 *   Alas, it is sort of hole in API, we
				 *   cannot decide what to do unambiguously.
				 *   For now we select create/graft, if
				 *   user gave KIND, which does not match existing.
				 */
				if ((n->nlmsg_flags & NLM_F_CREATE) &&
				    (n->nlmsg_flags & NLM_F_REPLACE) &&
				    ((n->nlmsg_flags & NLM_F_EXCL) ||
				     (tca[TCA_KIND] &&
				      nla_strcmp(tca[TCA_KIND], q->ops->id))))
					goto create_n_graft;
			}
		}
	} else {
		if (!tcm->tcm_handle) {
			NL_SET_ERR_MSG(extack, "Handle cannot be zero");
			return -EINVAL;
		}
		q = qdisc_lookup(dev, tcm->tcm_handle);
	}

	/* Change qdisc parameters */
	if (!q) {
		NL_SET_ERR_MSG(extack, "Specified qdisc not found");
		return -ENOENT;
	}
	if (n->nlmsg_flags & NLM_F_EXCL) {
		NL_SET_ERR_MSG(extack, "Exclusivity flag on, cannot modify");
		return -EEXIST;
	}
	if (tca[TCA_KIND] && nla_strcmp(tca[TCA_KIND], q->ops->id)) {
		NL_SET_ERR_MSG(extack, "Invalid qdisc name");
		return -EINVAL;
	}
	err = qdisc_change(q, tca, extack);
	if (err == 0)
		qdisc_notify(net, skb, n, clid, NULL, q);
	return err;

create_n_graft:
	if (!(n->nlmsg_flags & NLM_F_CREATE)) {
		NL_SET_ERR_MSG(extack, "Qdisc not found. To create specify NLM_F_CREATE flag");
		return -ENOENT;
	}
	if (clid == TC_H_INGRESS) {
		if (dev_ingress_queue(dev)) {
			q = qdisc_create(dev, dev_ingress_queue(dev), p,
					 tcm->tcm_parent, tcm->tcm_parent,
					 tca, &err, extack);
		} else {
			NL_SET_ERR_MSG(extack, "Cannot find ingress queue for specified device");
			err = -ENOENT;
		}
	} else {
		struct netdev_queue *dev_queue;

		if (p && p->ops->cl_ops && p->ops->cl_ops->select_queue)
			dev_queue = p->ops->cl_ops->select_queue(p, tcm);
		else if (p)
			dev_queue = p->dev_queue;
		else
			dev_queue = netdev_get_tx_queue(dev, 0);

		q = qdisc_create(dev, dev_queue, p,
				 tcm->tcm_parent, tcm->tcm_handle,
				 tca, &err, extack);
	}
	if (q == NULL) {
		if (err == -EAGAIN)
			goto replay;
		return err;
	}

graft:
	err = qdisc_graft(dev, p, skb, n, clid, q, NULL, extack);
	if (err) {
		if (q)
			qdisc_put(q);
		return err;
	}

	return 0;
}

static int tc_dump_qdisc_root(struct Qdisc *root, struct sk_buff *skb,
			      struct netlink_callback *cb,
			      int *q_idx_p, int s_q_idx, bool recur,
			      bool dump_invisible)
{
	int ret = 0, q_idx = *q_idx_p;
	struct Qdisc *q;
	int b;

	if (!root)
		return 0;

	q = root;
	if (q_idx < s_q_idx) {
		q_idx++;
	} else {
		if (!tc_qdisc_dump_ignore(q, dump_invisible) &&
		    tc_fill_qdisc(skb, q, q->parent, NETLINK_CB(cb->skb).portid,
				  cb->nlh->nlmsg_seq, NLM_F_MULTI,
				  RTM_NEWQDISC) <= 0)
			goto done;
		q_idx++;
	}

	/* If dumping singletons, there is no qdisc_dev(root) and the singleton
	 * itself has already been dumped.
	 *
	 * If we've already dumped the top-level (ingress) qdisc above and the global
	 * qdisc hashtable, we don't want to hit it again
	 */
	if (!qdisc_dev(root) || !recur)
		goto out;

	hash_for_each(qdisc_dev(root)->qdisc_hash, b, q, hash) {
		if (q_idx < s_q_idx) {
			q_idx++;
			continue;
		}
		if (!tc_qdisc_dump_ignore(q, dump_invisible) &&
		    tc_fill_qdisc(skb, q, q->parent, NETLINK_CB(cb->skb).portid,
				  cb->nlh->nlmsg_seq, NLM_F_MULTI,
				  RTM_NEWQDISC) <= 0)
			goto done;
		q_idx++;
	}

out:
	*q_idx_p = q_idx;
	return ret;
done:
	ret = -1;
	goto out;
}

static int tc_dump_qdisc(struct sk_buff *skb, struct netlink_callback *cb)
{
	struct net *net = sock_net(skb->sk);
	int idx, q_idx;
	int s_idx, s_q_idx;
	struct net_device *dev;
	const struct nlmsghdr *nlh = cb->nlh;
	struct nlattr *tca[TCA_MAX + 1];
	int err;

	s_idx = cb->args[0];
	s_q_idx = q_idx = cb->args[1];

	idx = 0;
	ASSERT_RTNL();

	err = nlmsg_parse_deprecated(nlh, sizeof(struct tcmsg), tca, TCA_MAX,
				     rtm_tca_policy, cb->extack);
	if (err < 0)
		return err;

	for_each_netdev(net, dev) {
		struct netdev_queue *dev_queue;

		if (idx < s_idx)
			goto cont;
		if (idx > s_idx)
			s_q_idx = 0;
		q_idx = 0;

		if (tc_dump_qdisc_root(dev->qdisc, skb, cb, &q_idx, s_q_idx,
				       true, tca[TCA_DUMP_INVISIBLE]) < 0)
			goto done;

		dev_queue = dev_ingress_queue(dev);
		if (dev_queue &&
		    tc_dump_qdisc_root(dev_queue->qdisc_sleeping, skb, cb,
				       &q_idx, s_q_idx, false,
				       tca[TCA_DUMP_INVISIBLE]) < 0)
			goto done;

cont:
		idx++;
	}

done:
	cb->args[0] = idx;
	cb->args[1] = q_idx;

	return skb->len;
}



/************************************************
 *	Traffic classes manipulation.		*
 ************************************************/

static int tc_fill_tclass(struct sk_buff *skb, struct Qdisc *q,
			  unsigned long cl,
			  u32 portid, u32 seq, u16 flags, int event)
{
	struct tcmsg *tcm;
	struct nlmsghdr  *nlh;
	unsigned char *b = skb_tail_pointer(skb);
	struct gnet_dump d;
	const struct Qdisc_class_ops *cl_ops = q->ops->cl_ops;

	cond_resched();
	nlh = nlmsg_put(skb, portid, seq, event, sizeof(*tcm), flags);
	if (!nlh)
		goto out_nlmsg_trim;
	tcm = nlmsg_data(nlh);
	tcm->tcm_family = AF_UNSPEC;
	tcm->tcm__pad1 = 0;
	tcm->tcm__pad2 = 0;
	tcm->tcm_ifindex = qdisc_dev(q)->ifindex;
	tcm->tcm_parent = q->handle;
	tcm->tcm_handle = q->handle;
	tcm->tcm_info = 0;
	if (nla_put_string(skb, TCA_KIND, q->ops->id))
		goto nla_put_failure;
	if (cl_ops->dump && cl_ops->dump(q, cl, skb, tcm) < 0)
		goto nla_put_failure;

	if (gnet_stats_start_copy_compat(skb, TCA_STATS2, TCA_STATS, TCA_XSTATS,
					 NULL, &d, TCA_PAD) < 0)
		goto nla_put_failure;

	if (cl_ops->dump_stats && cl_ops->dump_stats(q, cl, &d) < 0)
		goto nla_put_failure;

	if (gnet_stats_finish_copy(&d) < 0)
		goto nla_put_failure;

	nlh->nlmsg_len = skb_tail_pointer(skb) - b;
	return skb->len;

out_nlmsg_trim:
nla_put_failure:
	nlmsg_trim(skb, b);
	return -1;
}

static int tclass_notify(struct net *net, struct sk_buff *oskb,
			 struct nlmsghdr *n, struct Qdisc *q,
			 unsigned long cl, int event)
{
	struct sk_buff *skb;
	u32 portid = oskb ? NETLINK_CB(oskb).portid : 0;
	int err = 0;

	skb = alloc_skb(NLMSG_GOODSIZE, GFP_KERNEL);
	if (!skb)
		return -ENOBUFS;

	if (tc_fill_tclass(skb, q, cl, portid, n->nlmsg_seq, 0, event) < 0) {
		kfree_skb(skb);
		return -EINVAL;
	}

	err = rtnetlink_send(skb, net, portid, RTNLGRP_TC,
			     n->nlmsg_flags & NLM_F_ECHO);
	if (err > 0)
		err = 0;
	return err;
}

static int tclass_del_notify(struct net *net,
			     const struct Qdisc_class_ops *cops,
			     struct sk_buff *oskb, struct nlmsghdr *n,
			     struct Qdisc *q, unsigned long cl)
{
	u32 portid = oskb ? NETLINK_CB(oskb).portid : 0;
	struct sk_buff *skb;
	int err = 0;

	if (!cops->delete)
		return -EOPNOTSUPP;

	skb = alloc_skb(NLMSG_GOODSIZE, GFP_KERNEL);
	if (!skb)
		return -ENOBUFS;

	if (tc_fill_tclass(skb, q, cl, portid, n->nlmsg_seq, 0,
			   RTM_DELTCLASS) < 0) {
		kfree_skb(skb);
		return -EINVAL;
	}

	err = cops->delete(q, cl);
	if (err) {
		kfree_skb(skb);
		return err;
	}

	err = rtnetlink_send(skb, net, portid, RTNLGRP_TC,
			     n->nlmsg_flags & NLM_F_ECHO);
	if (err > 0)
		err = 0;
	return err;
}

#ifdef CONFIG_NET_CLS

struct tcf_bind_args {
	struct tcf_walker w;
	u32 classid;
	unsigned long cl;
};

static int tcf_node_bind(struct tcf_proto *tp, void *n, struct tcf_walker *arg)
{
	struct tcf_bind_args *a = (void *)arg;

	if (tp->ops->bind_class) {
		struct Qdisc *q = tcf_block_q(tp->chain->block);

		sch_tree_lock(q);
		tp->ops->bind_class(n, a->classid, a->cl);
		sch_tree_unlock(q);
	}
	return 0;
}

static void tc_bind_tclass(struct Qdisc *q, u32 portid, u32 clid,
			   unsigned long new_cl)
{
	const struct Qdisc_class_ops *cops = q->ops->cl_ops;
	struct tcf_block *block;
	struct tcf_chain *chain;
	unsigned long cl;

	cl = cops->find(q, portid);
	if (!cl)
		return;
	if (!cops->tcf_block)
		return;
	block = cops->tcf_block(q, cl, NULL);
	if (!block)
		return;
	for (chain = tcf_get_next_chain(block, NULL);
	     chain;
	     chain = tcf_get_next_chain(block, chain)) {
		struct tcf_proto *tp;

		for (tp = tcf_get_next_proto(chain, NULL, true);
		     tp; tp = tcf_get_next_proto(chain, tp, true)) {
			struct tcf_bind_args arg = {};

			arg.w.fn = tcf_node_bind;
			arg.classid = clid;
			arg.cl = new_cl;
			tp->ops->walk(tp, &arg.w, true);
		}
	}
}

#else

static void tc_bind_tclass(struct Qdisc *q, u32 portid, u32 clid,
			   unsigned long new_cl)
{
}

#endif

static int tc_ctl_tclass(struct sk_buff *skb, struct nlmsghdr *n,
			 struct netlink_ext_ack *extack)
{
	struct net *net = sock_net(skb->sk);
	struct tcmsg *tcm = nlmsg_data(n);
	struct nlattr *tca[TCA_MAX + 1];
	struct net_device *dev;
	struct Qdisc *q = NULL;
	const struct Qdisc_class_ops *cops;
	unsigned long cl = 0;
	unsigned long new_cl;
	u32 portid;
	u32 clid;
	u32 qid;
	int err;

	if ((n->nlmsg_type != RTM_GETTCLASS) &&
	    !netlink_ns_capable(skb, net->user_ns, CAP_NET_ADMIN))
		return -EPERM;

	err = nlmsg_parse_deprecated(n, sizeof(*tcm), tca, TCA_MAX,
				     rtm_tca_policy, extack);
	if (err < 0)
		return err;

	dev = __dev_get_by_index(net, tcm->tcm_ifindex);
	if (!dev)
		return -ENODEV;

	/*
	   parent == TC_H_UNSPEC - unspecified parent.
	   parent == TC_H_ROOT   - class is root, which has no parent.
	   parent == X:0	 - parent is root class.
	   parent == X:Y	 - parent is a node in hierarchy.
	   parent == 0:Y	 - parent is X:Y, where X:0 is qdisc.

	   handle == 0:0	 - generate handle from kernel pool.
	   handle == 0:Y	 - class is X:Y, where X:0 is qdisc.
	   handle == X:Y	 - clear.
	   handle == X:0	 - root class.
	 */

	/* Step 1. Determine qdisc handle X:0 */

	portid = tcm->tcm_parent;
	clid = tcm->tcm_handle;
	qid = TC_H_MAJ(clid);

	if (portid != TC_H_ROOT) {
		u32 qid1 = TC_H_MAJ(portid);

		if (qid && qid1) {
			/* If both majors are known, they must be identical. */
			if (qid != qid1)
				return -EINVAL;
		} else if (qid1) {
			qid = qid1;
		} else if (qid == 0)
			qid = dev->qdisc->handle;

		/* Now qid is genuine qdisc handle consistent
		 * both with parent and child.
		 *
		 * TC_H_MAJ(portid) still may be unspecified, complete it now.
		 */
		if (portid)
			portid = TC_H_MAKE(qid, portid);
	} else {
		if (qid == 0)
			qid = dev->qdisc->handle;
	}

	/* OK. Locate qdisc */
	q = qdisc_lookup(dev, qid);
	if (!q)
		return -ENOENT;

	/* An check that it supports classes */
	cops = q->ops->cl_ops;
	if (cops == NULL)
		return -EINVAL;

	/* Now try to get class */
	if (clid == 0) {
		if (portid == TC_H_ROOT)
			clid = qid;
	} else
		clid = TC_H_MAKE(qid, clid);

	if (clid)
		cl = cops->find(q, clid);

	if (cl == 0) {
		err = -ENOENT;
		if (n->nlmsg_type != RTM_NEWTCLASS ||
		    !(n->nlmsg_flags & NLM_F_CREATE))
			goto out;
	} else {
		switch (n->nlmsg_type) {
		case RTM_NEWTCLASS:
			err = -EEXIST;
			if (n->nlmsg_flags & NLM_F_EXCL)
				goto out;
			break;
		case RTM_DELTCLASS:
			err = tclass_del_notify(net, cops, skb, n, q, cl);
			/* Unbind the class with flilters with 0 */
			tc_bind_tclass(q, portid, clid, 0);
			goto out;
		case RTM_GETTCLASS:
			err = tclass_notify(net, skb, n, q, cl, RTM_NEWTCLASS);
			goto out;
		default:
			err = -EINVAL;
			goto out;
		}
	}

	if (tca[TCA_INGRESS_BLOCK] || tca[TCA_EGRESS_BLOCK]) {
		NL_SET_ERR_MSG(extack, "Shared blocks are not supported for classes");
		return -EOPNOTSUPP;
	}

	new_cl = cl;
	err = -EOPNOTSUPP;
	if (cops->change)
		err = cops->change(q, clid, portid, tca, &new_cl, extack);
	if (err == 0) {
		tclass_notify(net, skb, n, q, new_cl, RTM_NEWTCLASS);
		/* We just create a new class, need to do reverse binding. */
		if (cl != new_cl)
			tc_bind_tclass(q, portid, clid, new_cl);
	}
out:
	return err;
}

struct qdisc_dump_args {
	struct qdisc_walker	w;
	struct sk_buff		*skb;
	struct netlink_callback	*cb;
};

static int qdisc_class_dump(struct Qdisc *q, unsigned long cl,
			    struct qdisc_walker *arg)
{
	struct qdisc_dump_args *a = (struct qdisc_dump_args *)arg;

	return tc_fill_tclass(a->skb, q, cl, NETLINK_CB(a->cb->skb).portid,
			      a->cb->nlh->nlmsg_seq, NLM_F_MULTI,
			      RTM_NEWTCLASS);
}

static int tc_dump_tclass_qdisc(struct Qdisc *q, struct sk_buff *skb,
				struct tcmsg *tcm, struct netlink_callback *cb,
				int *t_p, int s_t)
{
	struct qdisc_dump_args arg;

	if (tc_qdisc_dump_ignore(q, false) ||
	    *t_p < s_t || !q->ops->cl_ops ||
	    (tcm->tcm_parent &&
	     TC_H_MAJ(tcm->tcm_parent) != q->handle)) {
		(*t_p)++;
		return 0;
	}
	if (*t_p > s_t)
		memset(&cb->args[1], 0, sizeof(cb->args)-sizeof(cb->args[0]));
	arg.w.fn = qdisc_class_dump;
	arg.skb = skb;
	arg.cb = cb;
	arg.w.stop  = 0;
	arg.w.skip = cb->args[1];
	arg.w.count = 0;
	q->ops->cl_ops->walk(q, &arg.w);
	cb->args[1] = arg.w.count;
	if (arg.w.stop)
		return -1;
	(*t_p)++;
	return 0;
}

static int tc_dump_tclass_root(struct Qdisc *root, struct sk_buff *skb,
			       struct tcmsg *tcm, struct netlink_callback *cb,
			       int *t_p, int s_t)
{
	struct Qdisc *q;
	int b;

	if (!root)
		return 0;

	if (tc_dump_tclass_qdisc(root, skb, tcm, cb, t_p, s_t) < 0)
		return -1;

	if (!qdisc_dev(root))
		return 0;

	if (tcm->tcm_parent) {
		q = qdisc_match_from_root(root, TC_H_MAJ(tcm->tcm_parent));
		if (q && q != root &&
		    tc_dump_tclass_qdisc(q, skb, tcm, cb, t_p, s_t) < 0)
			return -1;
		return 0;
	}
	hash_for_each(qdisc_dev(root)->qdisc_hash, b, q, hash) {
		if (tc_dump_tclass_qdisc(q, skb, tcm, cb, t_p, s_t) < 0)
			return -1;
	}

	return 0;
}

static int tc_dump_tclass(struct sk_buff *skb, struct netlink_callback *cb)
{
	struct tcmsg *tcm = nlmsg_data(cb->nlh);
	struct net *net = sock_net(skb->sk);
	struct netdev_queue *dev_queue;
	struct net_device *dev;
	int t, s_t;

	if (nlmsg_len(cb->nlh) < sizeof(*tcm))
		return 0;
	dev = dev_get_by_index(net, tcm->tcm_ifindex);
	if (!dev)
		return 0;

	s_t = cb->args[0];
	t = 0;

	if (tc_dump_tclass_root(dev->qdisc, skb, tcm, cb, &t, s_t) < 0)
		goto done;

	dev_queue = dev_ingress_queue(dev);
	if (dev_queue &&
	    tc_dump_tclass_root(dev_queue->qdisc_sleeping, skb, tcm, cb,
				&t, s_t) < 0)
		goto done;

done:
	cb->args[0] = t;

	dev_put(dev);
	return skb->len;
}

#ifdef CONFIG_PROC_FS
static int psched_show(struct seq_file *seq, void *v)
{
	seq_printf(seq, "%08x %08x %08x %08x\n",
		   (u32)NSEC_PER_USEC, (u32)PSCHED_TICKS2NS(1),
		   1000000,
		   (u32)NSEC_PER_SEC / hrtimer_resolution);

	return 0;
}

static int __net_init psched_net_init(struct net *net)
{
	struct proc_dir_entry *e;

	e = proc_create_single("psched", 0, net->proc_net, psched_show);
	if (e == NULL)
		return -ENOMEM;

	return 0;
}

static void __net_exit psched_net_exit(struct net *net)
{
	remove_proc_entry("psched", net->proc_net);
}
#else
static int __net_init psched_net_init(struct net *net)
{
	return 0;
}

static void __net_exit psched_net_exit(struct net *net)
{
}
#endif

static struct pernet_operations psched_net_ops = {
	.init = psched_net_init,
	.exit = psched_net_exit,
};

static int __init pktsched_init(void)
{
	int err;

	err = register_pernet_subsys(&psched_net_ops);
	if (err) {
		pr_err("pktsched_init: "
		       "cannot initialize per netns operations\n");
		return err;
	}

	register_qdisc(&pfifo_fast_ops);
	register_qdisc(&pfifo_qdisc_ops);
	register_qdisc(&bfifo_qdisc_ops);
	register_qdisc(&pfifo_head_drop_qdisc_ops);
	register_qdisc(&mq_qdisc_ops);
	register_qdisc(&noqueue_qdisc_ops);

	rtnl_register(PF_UNSPEC, RTM_NEWQDISC, tc_modify_qdisc, NULL, 0);
	rtnl_register(PF_UNSPEC, RTM_DELQDISC, tc_get_qdisc, NULL, 0);
	rtnl_register(PF_UNSPEC, RTM_GETQDISC, tc_get_qdisc, tc_dump_qdisc,
		      0);
	rtnl_register(PF_UNSPEC, RTM_NEWTCLASS, tc_ctl_tclass, NULL, 0);
	rtnl_register(PF_UNSPEC, RTM_DELTCLASS, tc_ctl_tclass, NULL, 0);
	rtnl_register(PF_UNSPEC, RTM_GETTCLASS, tc_ctl_tclass, tc_dump_tclass,
		      0);

	return 0;
}

subsys_initcall(pktsched_init);<|MERGE_RESOLUTION|>--- conflicted
+++ resolved
@@ -1390,12 +1390,7 @@
 }
 
 const struct nla_policy rtm_tca_policy[TCA_MAX + 1] = {
-<<<<<<< HEAD
-	[TCA_KIND]		= { .type = NLA_NUL_STRING,
-				    .len = IFNAMSIZ - 1 },
-=======
 	[TCA_KIND]		= { .type = NLA_STRING },
->>>>>>> f7688b48
 	[TCA_RATE]		= { .type = NLA_BINARY,
 				    .len = sizeof(struct tc_estimator) },
 	[TCA_STAB]		= { .type = NLA_NESTED },
