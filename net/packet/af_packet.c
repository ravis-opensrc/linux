--- conflicted
+++ resolved
@@ -2467,11 +2467,7 @@
 	skb->priority = po->sk.sk_priority;
 	skb->mark = po->sk.sk_mark;
 	skb->tstamp = sockc->transmit_time;
-<<<<<<< HEAD
-	sock_tx_timestamp(&po->sk, sockc->tsflags, &skb_shinfo(skb)->tx_flags);
-=======
 	skb_setup_tx_timestamp(skb, sockc->tsflags);
->>>>>>> f7688b48
 	skb_zcopy_set_nouarg(skb, ph.raw);
 
 	skb_reserve(skb, hlen);
@@ -4645,15 +4641,9 @@
 	rc = register_netdevice_notifier(&packet_netdev_notifier);
 	if (rc)
 		goto out_pernet;
-<<<<<<< HEAD
 
 	return 0;
 
-=======
-
-	return 0;
-
->>>>>>> f7688b48
 out_pernet:
 	unregister_pernet_subsys(&packet_net_ops);
 out_sock:
