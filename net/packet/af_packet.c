--- conflicted
+++ resolved
@@ -4107,12 +4107,7 @@
 				if (msg == NETDEV_UNREGISTER) {
 					packet_cached_dev_reset(po);
 					WRITE_ONCE(po->ifindex, -1);
-<<<<<<< HEAD
-					if (po->prot_hook.dev)
-						dev_put(po->prot_hook.dev);
-=======
 					dev_put(po->prot_hook.dev);
->>>>>>> 3b17187f
 					po->prot_hook.dev = NULL;
 				}
 				spin_unlock(&po->bind_lock);
