--- conflicted
+++ resolved
@@ -681,17 +681,10 @@
 			return -EFAULT;
 
 		/* Enabling CAN XL includes CAN FD */
-<<<<<<< HEAD
-		if (ro->xl_frames && !ro->fd_frames) {
-			ro->fd_frames = ro->xl_frames;
-			return -EINVAL;
-		}
-=======
 		if (ro->xl_frames && !fd_frames)
 			return -EINVAL;
 
 		ro->fd_frames = fd_frames;
->>>>>>> 98817289
 		break;
 
 	case CAN_RAW_XL_FRAMES:
@@ -889,11 +882,7 @@
 
 	skb->dev = dev;
 	skb->priority = sk->sk_priority;
-<<<<<<< HEAD
-	skb->mark = sk->sk_mark;
-=======
 	skb->mark = READ_ONCE(sk->sk_mark);
->>>>>>> 98817289
 	skb->tstamp = sockc.transmit_time;
 
 	skb_setup_tx_timestamp(skb, sockc.tsflags);
