// SPDX-License-Identifier: (GPL-2.0 OR BSD-3-Clause)
/*
 * proc.c - procfs support for Protocol family CAN core module
 *
 * Copyright (c) 2002-2007 Volkswagen Group Electronic Research
 * All rights reserved.
 *
 * Redistribution and use in source and binary forms, with or without
 * modification, are permitted provided that the following conditions
 * are met:
 * 1. Redistributions of source code must retain the above copyright
 *    notice, this list of conditions and the following disclaimer.
 * 2. Redistributions in binary form must reproduce the above copyright
 *    notice, this list of conditions and the following disclaimer in the
 *    documentation and/or other materials provided with the distribution.
 * 3. Neither the name of Volkswagen nor the names of its contributors
 *    may be used to endorse or promote products derived from this software
 *    without specific prior written permission.
 *
 * Alternatively, provided that this notice is retained in full, this
 * software may be distributed under the terms of the GNU General
 * Public License ("GPL") version 2, in which case the provisions of the
 * GPL apply INSTEAD OF those given above.
 *
 * The provided data structures and external interfaces from this code
 * are not restricted to be used by modules with a GPL compatible license.
 *
 * THIS SOFTWARE IS PROVIDED BY THE COPYRIGHT HOLDERS AND CONTRIBUTORS
 * "AS IS" AND ANY EXPRESS OR IMPLIED WARRANTIES, INCLUDING, BUT NOT
 * LIMITED TO, THE IMPLIED WARRANTIES OF MERCHANTABILITY AND FITNESS FOR
 * A PARTICULAR PURPOSE ARE DISCLAIMED. IN NO EVENT SHALL THE COPYRIGHT
 * OWNER OR CONTRIBUTORS BE LIABLE FOR ANY DIRECT, INDIRECT, INCIDENTAL,
 * SPECIAL, EXEMPLARY, OR CONSEQUENTIAL DAMAGES (INCLUDING, BUT NOT
 * LIMITED TO, PROCUREMENT OF SUBSTITUTE GOODS OR SERVICES; LOSS OF USE,
 * DATA, OR PROFITS; OR BUSINESS INTERRUPTION) HOWEVER CAUSED AND ON ANY
 * THEORY OF LIABILITY, WHETHER IN CONTRACT, STRICT LIABILITY, OR TORT
 * (INCLUDING NEGLIGENCE OR OTHERWISE) ARISING IN ANY WAY OUT OF THE USE
 * OF THIS SOFTWARE, EVEN IF ADVISED OF THE POSSIBILITY OF SUCH
 * DAMAGE.
 *
 */

#include <linux/module.h>
#include <linux/proc_fs.h>
#include <linux/list.h>
#include <linux/rcupdate.h>
#include <linux/if_arp.h>
#include <linux/can/can-ml.h>
#include <linux/can/core.h>

#include "af_can.h"

/*
 * proc filenames for the PF_CAN core
 */

#define CAN_PROC_STATS       "stats"
#define CAN_PROC_RESET_STATS "reset_stats"
#define CAN_PROC_RCVLIST_ALL "rcvlist_all"
#define CAN_PROC_RCVLIST_FIL "rcvlist_fil"
#define CAN_PROC_RCVLIST_INV "rcvlist_inv"
#define CAN_PROC_RCVLIST_SFF "rcvlist_sff"
#define CAN_PROC_RCVLIST_EFF "rcvlist_eff"
#define CAN_PROC_RCVLIST_ERR "rcvlist_err"

static int user_reset;

static const char rx_list_name[][8] = {
	[RX_ERR] = "rx_err",
	[RX_ALL] = "rx_all",
	[RX_FIL] = "rx_fil",
	[RX_INV] = "rx_inv",
};

/*
 * af_can statistics stuff
 */

static void can_init_stats(struct net *net)
{
	struct can_pkg_stats *pkg_stats = net->can.pkg_stats;
	struct can_rcv_lists_stats *rcv_lists_stats = net->can.rcv_lists_stats;
	/*
	 * This memset function is called from a timer context (when
	 * can_stattimer is active which is the default) OR in a process
	 * context (reading the proc_fs when can_stattimer is disabled).
	 */
	memset(pkg_stats, 0, sizeof(struct can_pkg_stats));
	pkg_stats->jiffies_init = jiffies;

	rcv_lists_stats->stats_reset++;

	if (user_reset) {
		user_reset = 0;
		rcv_lists_stats->user_reset++;
	}
}

static unsigned long calc_rate(unsigned long oldjif, unsigned long newjif,
			       unsigned long count)
{
	unsigned long rate;

	if (oldjif == newjif)
		return 0;

	/* see can_stat_update() - this should NEVER happen! */
	if (count > (ULONG_MAX / HZ)) {
		printk(KERN_ERR "can: calc_rate: count exceeded! %ld\n",
		       count);
		return 99999999;
	}

	rate = (count * HZ) / (newjif - oldjif);

	return rate;
}

void can_stat_update(struct timer_list *t)
{
	struct net *net = from_timer(net, t, can.stattimer);
	struct can_pkg_stats *pkg_stats = net->can.pkg_stats;
	unsigned long j = jiffies; /* snapshot */

	/* restart counting in timer context on user request */
	if (user_reset)
		can_init_stats(net);

	/* restart counting on jiffies overflow */
	if (j < pkg_stats->jiffies_init)
		can_init_stats(net);

	/* prevent overflow in calc_rate() */
	if (pkg_stats->rx_frames > (ULONG_MAX / HZ))
		can_init_stats(net);

	/* prevent overflow in calc_rate() */
	if (pkg_stats->tx_frames > (ULONG_MAX / HZ))
		can_init_stats(net);

	/* matches overflow - very improbable */
	if (pkg_stats->matches > (ULONG_MAX / 100))
		can_init_stats(net);

	/* calc total values */
	if (pkg_stats->rx_frames)
		pkg_stats->total_rx_match_ratio = (pkg_stats->matches * 100) /
			pkg_stats->rx_frames;

	pkg_stats->total_tx_rate = calc_rate(pkg_stats->jiffies_init, j,
					    pkg_stats->tx_frames);
	pkg_stats->total_rx_rate = calc_rate(pkg_stats->jiffies_init, j,
					    pkg_stats->rx_frames);

	/* calc current values */
	if (pkg_stats->rx_frames_delta)
		pkg_stats->current_rx_match_ratio =
			(pkg_stats->matches_delta * 100) /
			pkg_stats->rx_frames_delta;

	pkg_stats->current_tx_rate = calc_rate(0, HZ, pkg_stats->tx_frames_delta);
	pkg_stats->current_rx_rate = calc_rate(0, HZ, pkg_stats->rx_frames_delta);

	/* check / update maximum values */
	if (pkg_stats->max_tx_rate < pkg_stats->current_tx_rate)
		pkg_stats->max_tx_rate = pkg_stats->current_tx_rate;

	if (pkg_stats->max_rx_rate < pkg_stats->current_rx_rate)
		pkg_stats->max_rx_rate = pkg_stats->current_rx_rate;

	if (pkg_stats->max_rx_match_ratio < pkg_stats->current_rx_match_ratio)
		pkg_stats->max_rx_match_ratio = pkg_stats->current_rx_match_ratio;

	/* clear values for 'current rate' calculation */
	pkg_stats->tx_frames_delta = 0;
	pkg_stats->rx_frames_delta = 0;
	pkg_stats->matches_delta   = 0;

	/* restart timer (one second) */
	mod_timer(&net->can.stattimer, round_jiffies(jiffies + HZ));
}

/*
 * proc read functions
 */

static void can_print_rcvlist(struct seq_file *m, struct hlist_head *rx_list,
			      struct net_device *dev)
{
	struct receiver *r;

	hlist_for_each_entry_rcu(r, rx_list, list) {
		char *fmt = (r->can_id & CAN_EFF_FLAG)?
			"   %-5s  %08x  %08x  %pK  %pK  %8ld  %s\n" :
			"   %-5s     %03x    %08x  %pK  %pK  %8ld  %s\n";

		seq_printf(m, fmt, DNAME(dev), r->can_id, r->mask,
				r->func, r->data, r->matches, r->ident);
	}
}

static void can_print_recv_banner(struct seq_file *m)
{
	/*
	 *                  can1.  00000000  00000000  00000000
	 *                 .......          0  tp20
	 */
	seq_puts(m, "  device   can_id   can_mask  function"
			"  userdata   matches  ident\n");
}

static int can_stats_proc_show(struct seq_file *m, void *v)
{
	struct net *net = m->private;
	struct can_pkg_stats *pkg_stats = net->can.pkg_stats;
	struct can_rcv_lists_stats *rcv_lists_stats = net->can.rcv_lists_stats;

	seq_putc(m, '\n');
	seq_printf(m, " %8ld transmitted frames (TXF)\n", pkg_stats->tx_frames);
	seq_printf(m, " %8ld received frames (RXF)\n", pkg_stats->rx_frames);
	seq_printf(m, " %8ld matched frames (RXMF)\n", pkg_stats->matches);

	seq_putc(m, '\n');

	if (net->can.stattimer.function == can_stat_update) {
		seq_printf(m, " %8ld %% total match ratio (RXMR)\n",
				pkg_stats->total_rx_match_ratio);

		seq_printf(m, " %8ld frames/s total tx rate (TXR)\n",
				pkg_stats->total_tx_rate);
		seq_printf(m, " %8ld frames/s total rx rate (RXR)\n",
				pkg_stats->total_rx_rate);

		seq_putc(m, '\n');

		seq_printf(m, " %8ld %% current match ratio (CRXMR)\n",
				pkg_stats->current_rx_match_ratio);

		seq_printf(m, " %8ld frames/s current tx rate (CTXR)\n",
				pkg_stats->current_tx_rate);
		seq_printf(m, " %8ld frames/s current rx rate (CRXR)\n",
				pkg_stats->current_rx_rate);

		seq_putc(m, '\n');

		seq_printf(m, " %8ld %% max match ratio (MRXMR)\n",
				pkg_stats->max_rx_match_ratio);

		seq_printf(m, " %8ld frames/s max tx rate (MTXR)\n",
				pkg_stats->max_tx_rate);
		seq_printf(m, " %8ld frames/s max rx rate (MRXR)\n",
				pkg_stats->max_rx_rate);

		seq_putc(m, '\n');
	}

	seq_printf(m, " %8ld current receive list entries (CRCV)\n",
			rcv_lists_stats->rcv_entries);
	seq_printf(m, " %8ld maximum receive list entries (MRCV)\n",
			rcv_lists_stats->rcv_entries_max);

	if (rcv_lists_stats->stats_reset)
		seq_printf(m, "\n %8ld statistic resets (STR)\n",
				rcv_lists_stats->stats_reset);

	if (rcv_lists_stats->user_reset)
		seq_printf(m, " %8ld user statistic resets (USTR)\n",
				rcv_lists_stats->user_reset);

	seq_putc(m, '\n');
	return 0;
}

static int can_reset_stats_proc_show(struct seq_file *m, void *v)
{
	struct net *net = m->private;
	struct can_rcv_lists_stats *rcv_lists_stats = net->can.rcv_lists_stats;
	struct can_pkg_stats *pkg_stats = net->can.pkg_stats;

	user_reset = 1;

	if (net->can.stattimer.function == can_stat_update) {
		seq_printf(m, "Scheduled statistic reset #%ld.\n",
				rcv_lists_stats->stats_reset + 1);
	} else {
		if (pkg_stats->jiffies_init != jiffies)
			can_init_stats(net);

		seq_printf(m, "Performed statistic reset #%ld.\n",
				rcv_lists_stats->stats_reset);
	}
	return 0;
}

static inline void can_rcvlist_proc_show_one(struct seq_file *m, int idx,
					     struct net_device *dev,
					     struct can_dev_rcv_lists *dev_rcv_lists)
{
	if (!hlist_empty(&dev_rcv_lists->rx[idx])) {
		can_print_recv_banner(m);
		can_print_rcvlist(m, &dev_rcv_lists->rx[idx], dev);
	} else
		seq_printf(m, "  (%s: no entry)\n", DNAME(dev));

}

static int can_rcvlist_proc_show(struct seq_file *m, void *v)
{
	/* double cast to prevent GCC warning */
	int idx = (int)(long)PDE_DATA(m->file->f_inode);
	struct net_device *dev;
	struct can_dev_rcv_lists *dev_rcv_lists;
	struct net *net = m->private;

	seq_printf(m, "\nreceive list '%s':\n", rx_list_name[idx]);

	rcu_read_lock();

	/* receive list for 'all' CAN devices (dev == NULL) */
	dev_rcv_lists = net->can.rx_alldev_list;
	can_rcvlist_proc_show_one(m, idx, NULL, dev_rcv_lists);

	/* receive list for registered CAN devices */
	for_each_netdev_rcu(net, dev) {
		if (dev->type == ARPHRD_CAN && dev->ml_priv)
			can_rcvlist_proc_show_one(m, idx, dev, dev->ml_priv);
	}

	rcu_read_unlock();

	seq_putc(m, '\n');
	return 0;
}

static inline void can_rcvlist_proc_show_array(struct seq_file *m,
					       struct net_device *dev,
					       struct hlist_head *rcv_array,
					       unsigned int rcv_array_sz)
{
	unsigned int i;
	int all_empty = 1;

	/* check whether at least one list is non-empty */
	for (i = 0; i < rcv_array_sz; i++)
		if (!hlist_empty(&rcv_array[i])) {
			all_empty = 0;
			break;
		}

	if (!all_empty) {
		can_print_recv_banner(m);
		for (i = 0; i < rcv_array_sz; i++) {
			if (!hlist_empty(&rcv_array[i]))
				can_print_rcvlist(m, &rcv_array[i], dev);
		}
	} else
		seq_printf(m, "  (%s: no entry)\n", DNAME(dev));
}

static int can_rcvlist_sff_proc_show(struct seq_file *m, void *v)
{
	struct net_device *dev;
	struct can_dev_rcv_lists *dev_rcv_lists;
	struct net *net = m->private;

	/* RX_SFF */
	seq_puts(m, "\nreceive list 'rx_sff':\n");

	rcu_read_lock();

	/* sff receive list for 'all' CAN devices (dev == NULL) */
	dev_rcv_lists = net->can.rx_alldev_list;
	can_rcvlist_proc_show_array(m, NULL, dev_rcv_lists->rx_sff,
				    ARRAY_SIZE(dev_rcv_lists->rx_sff));

	/* sff receive list for registered CAN devices */
	for_each_netdev_rcu(net, dev) {
		if (dev->type == ARPHRD_CAN && dev->ml_priv) {
			dev_rcv_lists = dev->ml_priv;
			can_rcvlist_proc_show_array(m, dev, dev_rcv_lists->rx_sff,
						    ARRAY_SIZE(dev_rcv_lists->rx_sff));
		}
	}

	rcu_read_unlock();

	seq_putc(m, '\n');
	return 0;
}

static int can_rcvlist_eff_proc_show(struct seq_file *m, void *v)
{
	struct net_device *dev;
	struct can_dev_rcv_lists *dev_rcv_lists;
	struct net *net = m->private;

	/* RX_EFF */
	seq_puts(m, "\nreceive list 'rx_eff':\n");

	rcu_read_lock();

	/* eff receive list for 'all' CAN devices (dev == NULL) */
	dev_rcv_lists = net->can.rx_alldev_list;
	can_rcvlist_proc_show_array(m, NULL, dev_rcv_lists->rx_eff,
				    ARRAY_SIZE(dev_rcv_lists->rx_eff));

	/* eff receive list for registered CAN devices */
	for_each_netdev_rcu(net, dev) {
		if (dev->type == ARPHRD_CAN && dev->ml_priv) {
			dev_rcv_lists = dev->ml_priv;
			can_rcvlist_proc_show_array(m, dev, dev_rcv_lists->rx_eff,
						    ARRAY_SIZE(dev_rcv_lists->rx_eff));
		}
	}

	rcu_read_unlock();

	seq_putc(m, '\n');
	return 0;
}

/*
 * can_init_proc - create main CAN proc directory and procfs entries
 */
void can_init_proc(struct net *net)
{
	/* create /proc/net/can directory */
	net->can.proc_dir = proc_net_mkdir(net, "can", net->proc_net);

	if (!net->can.proc_dir) {
		printk(KERN_INFO "can: failed to create /proc/net/can . "
			   "CONFIG_PROC_FS missing?\n");
		return;
	}

	/* own procfs entries from the AF_CAN core */
	net->can.pde_stats = proc_create_net_single(CAN_PROC_STATS, 0644,
			net->can.proc_dir, can_stats_proc_show, NULL);
	net->can.pde_reset_stats = proc_create_net_single(CAN_PROC_RESET_STATS,
			0644, net->can.proc_dir, can_reset_stats_proc_show,
			NULL);
	net->can.pde_rcvlist_err = proc_create_net_single(CAN_PROC_RCVLIST_ERR,
			0644, net->can.proc_dir, can_rcvlist_proc_show,
			(void *)RX_ERR);
	net->can.pde_rcvlist_all = proc_create_net_single(CAN_PROC_RCVLIST_ALL,
			0644, net->can.proc_dir, can_rcvlist_proc_show,
			(void *)RX_ALL);
	net->can.pde_rcvlist_fil = proc_create_net_single(CAN_PROC_RCVLIST_FIL,
			0644, net->can.proc_dir, can_rcvlist_proc_show,
			(void *)RX_FIL);
	net->can.pde_rcvlist_inv = proc_create_net_single(CAN_PROC_RCVLIST_INV,
			0644, net->can.proc_dir, can_rcvlist_proc_show,
			(void *)RX_INV);
	net->can.pde_rcvlist_eff = proc_create_net_single(CAN_PROC_RCVLIST_EFF,
			0644, net->can.proc_dir, can_rcvlist_eff_proc_show, NULL);
	net->can.pde_rcvlist_sff = proc_create_net_single(CAN_PROC_RCVLIST_SFF,
			0644, net->can.proc_dir, can_rcvlist_sff_proc_show, NULL);
}

/*
 * can_remove_proc - remove procfs entries and main CAN proc directory
 */
void can_remove_proc(struct net *net)
{
	if (!net->can.proc_dir)
		return;
<<<<<<< HEAD

	if (net->can.pde_version)
		remove_proc_entry(CAN_PROC_VERSION, net->can.proc_dir);
=======
>>>>>>> d1988041

	if (net->can.pde_stats)
		remove_proc_entry(CAN_PROC_STATS, net->can.proc_dir);

	if (net->can.pde_reset_stats)
		remove_proc_entry(CAN_PROC_RESET_STATS, net->can.proc_dir);

	if (net->can.pde_rcvlist_err)
		remove_proc_entry(CAN_PROC_RCVLIST_ERR, net->can.proc_dir);

	if (net->can.pde_rcvlist_all)
		remove_proc_entry(CAN_PROC_RCVLIST_ALL, net->can.proc_dir);

	if (net->can.pde_rcvlist_fil)
		remove_proc_entry(CAN_PROC_RCVLIST_FIL, net->can.proc_dir);

	if (net->can.pde_rcvlist_inv)
		remove_proc_entry(CAN_PROC_RCVLIST_INV, net->can.proc_dir);

	if (net->can.pde_rcvlist_eff)
		remove_proc_entry(CAN_PROC_RCVLIST_EFF, net->can.proc_dir);

	if (net->can.pde_rcvlist_sff)
		remove_proc_entry(CAN_PROC_RCVLIST_SFF, net->can.proc_dir);

	remove_proc_entry("can", net->proc_net);
}<|MERGE_RESOLUTION|>--- conflicted
+++ resolved
@@ -464,12 +464,6 @@
 {
 	if (!net->can.proc_dir)
 		return;
-<<<<<<< HEAD
-
-	if (net->can.pde_version)
-		remove_proc_entry(CAN_PROC_VERSION, net->can.proc_dir);
-=======
->>>>>>> d1988041
 
 	if (net->can.pde_stats)
 		remove_proc_entry(CAN_PROC_STATS, net->can.proc_dir);
