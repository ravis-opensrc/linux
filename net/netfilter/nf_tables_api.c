// SPDX-License-Identifier: GPL-2.0-only
/*
 * Copyright (c) 2007-2009 Patrick McHardy <kaber@trash.net>
 *
 * Development of this code funded by Astaro AG (http://www.astaro.com/)
 */

#include <linux/module.h>
#include <linux/init.h>
#include <linux/list.h>
#include <linux/skbuff.h>
#include <linux/netlink.h>
#include <linux/vmalloc.h>
#include <linux/rhashtable.h>
#include <linux/audit.h>
#include <linux/netfilter.h>
#include <linux/netfilter/nfnetlink.h>
#include <linux/netfilter/nf_tables.h>
#include <net/netfilter/nf_flow_table.h>
#include <net/netfilter/nf_tables_core.h>
#include <net/netfilter/nf_tables.h>
#include <net/netfilter/nf_tables_offload.h>
#include <net/net_namespace.h>
#include <net/sock.h>

#define NFT_MODULE_AUTOLOAD_LIMIT (MODULE_NAME_LEN - sizeof("nft-expr-255-"))

unsigned int nf_tables_net_id __read_mostly;

static LIST_HEAD(nf_tables_expressions);
static LIST_HEAD(nf_tables_objects);
static LIST_HEAD(nf_tables_flowtables);
static LIST_HEAD(nf_tables_destroy_list);
static DEFINE_SPINLOCK(nf_tables_destroy_list_lock);
static u64 table_handle;

enum {
	NFT_VALIDATE_SKIP	= 0,
	NFT_VALIDATE_NEED,
	NFT_VALIDATE_DO,
};

static struct rhltable nft_objname_ht;

static u32 nft_chain_hash(const void *data, u32 len, u32 seed);
static u32 nft_chain_hash_obj(const void *data, u32 len, u32 seed);
static int nft_chain_hash_cmp(struct rhashtable_compare_arg *, const void *);

static u32 nft_objname_hash(const void *data, u32 len, u32 seed);
static u32 nft_objname_hash_obj(const void *data, u32 len, u32 seed);
static int nft_objname_hash_cmp(struct rhashtable_compare_arg *, const void *);

static const struct rhashtable_params nft_chain_ht_params = {
	.head_offset		= offsetof(struct nft_chain, rhlhead),
	.key_offset		= offsetof(struct nft_chain, name),
	.hashfn			= nft_chain_hash,
	.obj_hashfn		= nft_chain_hash_obj,
	.obj_cmpfn		= nft_chain_hash_cmp,
	.automatic_shrinking	= true,
};

static const struct rhashtable_params nft_objname_ht_params = {
	.head_offset		= offsetof(struct nft_object, rhlhead),
	.key_offset		= offsetof(struct nft_object, key),
	.hashfn			= nft_objname_hash,
	.obj_hashfn		= nft_objname_hash_obj,
	.obj_cmpfn		= nft_objname_hash_cmp,
	.automatic_shrinking	= true,
};

struct nft_audit_data {
	struct nft_table *table;
	int entries;
	int op;
	struct list_head list;
};

static const u8 nft2audit_op[NFT_MSG_MAX] = { // enum nf_tables_msg_types
	[NFT_MSG_NEWTABLE]	= AUDIT_NFT_OP_TABLE_REGISTER,
	[NFT_MSG_GETTABLE]	= AUDIT_NFT_OP_INVALID,
	[NFT_MSG_DELTABLE]	= AUDIT_NFT_OP_TABLE_UNREGISTER,
	[NFT_MSG_NEWCHAIN]	= AUDIT_NFT_OP_CHAIN_REGISTER,
	[NFT_MSG_GETCHAIN]	= AUDIT_NFT_OP_INVALID,
	[NFT_MSG_DELCHAIN]	= AUDIT_NFT_OP_CHAIN_UNREGISTER,
	[NFT_MSG_NEWRULE]	= AUDIT_NFT_OP_RULE_REGISTER,
	[NFT_MSG_GETRULE]	= AUDIT_NFT_OP_INVALID,
	[NFT_MSG_DELRULE]	= AUDIT_NFT_OP_RULE_UNREGISTER,
	[NFT_MSG_NEWSET]	= AUDIT_NFT_OP_SET_REGISTER,
	[NFT_MSG_GETSET]	= AUDIT_NFT_OP_INVALID,
	[NFT_MSG_DELSET]	= AUDIT_NFT_OP_SET_UNREGISTER,
	[NFT_MSG_NEWSETELEM]	= AUDIT_NFT_OP_SETELEM_REGISTER,
	[NFT_MSG_GETSETELEM]	= AUDIT_NFT_OP_INVALID,
	[NFT_MSG_DELSETELEM]	= AUDIT_NFT_OP_SETELEM_UNREGISTER,
	[NFT_MSG_NEWGEN]	= AUDIT_NFT_OP_GEN_REGISTER,
	[NFT_MSG_GETGEN]	= AUDIT_NFT_OP_INVALID,
	[NFT_MSG_TRACE]		= AUDIT_NFT_OP_INVALID,
	[NFT_MSG_NEWOBJ]	= AUDIT_NFT_OP_OBJ_REGISTER,
	[NFT_MSG_GETOBJ]	= AUDIT_NFT_OP_INVALID,
	[NFT_MSG_DELOBJ]	= AUDIT_NFT_OP_OBJ_UNREGISTER,
	[NFT_MSG_GETOBJ_RESET]	= AUDIT_NFT_OP_OBJ_RESET,
	[NFT_MSG_NEWFLOWTABLE]	= AUDIT_NFT_OP_FLOWTABLE_REGISTER,
	[NFT_MSG_GETFLOWTABLE]	= AUDIT_NFT_OP_INVALID,
	[NFT_MSG_DELFLOWTABLE]	= AUDIT_NFT_OP_FLOWTABLE_UNREGISTER,
};

static void nft_validate_state_update(struct net *net, u8 new_validate_state)
{
	struct nftables_pernet *nft_net = nft_pernet(net);

	switch (nft_net->validate_state) {
	case NFT_VALIDATE_SKIP:
		WARN_ON_ONCE(new_validate_state == NFT_VALIDATE_DO);
		break;
	case NFT_VALIDATE_NEED:
		break;
	case NFT_VALIDATE_DO:
		if (new_validate_state == NFT_VALIDATE_NEED)
			return;
	}

	nft_net->validate_state = new_validate_state;
}
static void nf_tables_trans_destroy_work(struct work_struct *w);
static DECLARE_WORK(trans_destroy_work, nf_tables_trans_destroy_work);

static void nft_ctx_init(struct nft_ctx *ctx,
			 struct net *net,
			 const struct sk_buff *skb,
			 const struct nlmsghdr *nlh,
			 u8 family,
			 struct nft_table *table,
			 struct nft_chain *chain,
			 const struct nlattr * const *nla)
{
	ctx->net	= net;
	ctx->family	= family;
	ctx->level	= 0;
	ctx->table	= table;
	ctx->chain	= chain;
	ctx->nla   	= nla;
	ctx->portid	= NETLINK_CB(skb).portid;
	ctx->report	= nlmsg_report(nlh);
	ctx->flags	= nlh->nlmsg_flags;
	ctx->seq	= nlh->nlmsg_seq;
}

static struct nft_trans *nft_trans_alloc_gfp(const struct nft_ctx *ctx,
					     int msg_type, u32 size, gfp_t gfp)
{
	struct nft_trans *trans;

	trans = kzalloc(sizeof(struct nft_trans) + size, gfp);
	if (trans == NULL)
		return NULL;

	trans->msg_type = msg_type;
	trans->ctx	= *ctx;

	return trans;
}

static struct nft_trans *nft_trans_alloc(const struct nft_ctx *ctx,
					 int msg_type, u32 size)
{
	return nft_trans_alloc_gfp(ctx, msg_type, size, GFP_KERNEL);
}

static void nft_trans_destroy(struct nft_trans *trans)
{
	list_del(&trans->list);
	kfree(trans);
}

static void nft_set_trans_bind(const struct nft_ctx *ctx, struct nft_set *set)
{
	struct nftables_pernet *nft_net;
	struct net *net = ctx->net;
	struct nft_trans *trans;

	if (!nft_set_is_anonymous(set))
		return;

	nft_net = nft_pernet(net);
	list_for_each_entry_reverse(trans, &nft_net->commit_list, list) {
		switch (trans->msg_type) {
		case NFT_MSG_NEWSET:
			if (nft_trans_set(trans) == set)
				nft_trans_set_bound(trans) = true;
			break;
		case NFT_MSG_NEWSETELEM:
			if (nft_trans_elem_set(trans) == set)
				nft_trans_elem_set_bound(trans) = true;
			break;
		}
	}
}

static int nft_netdev_register_hooks(struct net *net,
				     struct list_head *hook_list)
{
	struct nft_hook *hook;
	int err, j;

	j = 0;
	list_for_each_entry(hook, hook_list, list) {
		err = nf_register_net_hook(net, &hook->ops);
		if (err < 0)
			goto err_register;

		j++;
	}
	return 0;

err_register:
	list_for_each_entry(hook, hook_list, list) {
		if (j-- <= 0)
			break;

		nf_unregister_net_hook(net, &hook->ops);
	}
	return err;
}

static void nft_netdev_unregister_hooks(struct net *net,
					struct list_head *hook_list)
{
	struct nft_hook *hook;

	list_for_each_entry(hook, hook_list, list)
		nf_unregister_net_hook(net, &hook->ops);
}

static int nf_tables_register_hook(struct net *net,
				   const struct nft_table *table,
				   struct nft_chain *chain)
{
	struct nft_base_chain *basechain;
	const struct nf_hook_ops *ops;

	if (table->flags & NFT_TABLE_F_DORMANT ||
	    !nft_is_base_chain(chain))
		return 0;

	basechain = nft_base_chain(chain);
	ops = &basechain->ops;

	if (basechain->type->ops_register)
		return basechain->type->ops_register(net, ops);

	if (nft_base_chain_netdev(table->family, basechain->ops.hooknum))
		return nft_netdev_register_hooks(net, &basechain->hook_list);

	return nf_register_net_hook(net, &basechain->ops);
}

static void nf_tables_unregister_hook(struct net *net,
				      const struct nft_table *table,
				      struct nft_chain *chain)
{
	struct nft_base_chain *basechain;
	const struct nf_hook_ops *ops;

	if (table->flags & NFT_TABLE_F_DORMANT ||
	    !nft_is_base_chain(chain))
		return;
	basechain = nft_base_chain(chain);
	ops = &basechain->ops;

	if (basechain->type->ops_unregister)
		return basechain->type->ops_unregister(net, ops);

	if (nft_base_chain_netdev(table->family, basechain->ops.hooknum))
		nft_netdev_unregister_hooks(net, &basechain->hook_list);
	else
		nf_unregister_net_hook(net, &basechain->ops);
}

static void nft_trans_commit_list_add_tail(struct net *net, struct nft_trans *trans)
{
	struct nftables_pernet *nft_net = nft_pernet(net);

	list_add_tail(&trans->list, &nft_net->commit_list);
}

static int nft_trans_table_add(struct nft_ctx *ctx, int msg_type)
{
	struct nft_trans *trans;

	trans = nft_trans_alloc(ctx, msg_type, sizeof(struct nft_trans_table));
	if (trans == NULL)
		return -ENOMEM;

	if (msg_type == NFT_MSG_NEWTABLE)
		nft_activate_next(ctx->net, ctx->table);

	nft_trans_commit_list_add_tail(ctx->net, trans);
	return 0;
}

static int nft_deltable(struct nft_ctx *ctx)
{
	int err;

	err = nft_trans_table_add(ctx, NFT_MSG_DELTABLE);
	if (err < 0)
		return err;

	nft_deactivate_next(ctx->net, ctx->table);
	return err;
}

static struct nft_trans *nft_trans_chain_add(struct nft_ctx *ctx, int msg_type)
{
	struct nft_trans *trans;

	trans = nft_trans_alloc(ctx, msg_type, sizeof(struct nft_trans_chain));
	if (trans == NULL)
		return ERR_PTR(-ENOMEM);

	if (msg_type == NFT_MSG_NEWCHAIN) {
		nft_activate_next(ctx->net, ctx->chain);

		if (ctx->nla[NFTA_CHAIN_ID]) {
			nft_trans_chain_id(trans) =
				ntohl(nla_get_be32(ctx->nla[NFTA_CHAIN_ID]));
		}
	}

	nft_trans_commit_list_add_tail(ctx->net, trans);
	return trans;
}

static int nft_delchain(struct nft_ctx *ctx)
{
	struct nft_trans *trans;

	trans = nft_trans_chain_add(ctx, NFT_MSG_DELCHAIN);
	if (IS_ERR(trans))
		return PTR_ERR(trans);

	ctx->table->use--;
	nft_deactivate_next(ctx->net, ctx->chain);

	return 0;
}

static void nft_rule_expr_activate(const struct nft_ctx *ctx,
				   struct nft_rule *rule)
{
	struct nft_expr *expr;

	expr = nft_expr_first(rule);
	while (nft_expr_more(rule, expr)) {
		if (expr->ops->activate)
			expr->ops->activate(ctx, expr);

		expr = nft_expr_next(expr);
	}
}

static void nft_rule_expr_deactivate(const struct nft_ctx *ctx,
				     struct nft_rule *rule,
				     enum nft_trans_phase phase)
{
	struct nft_expr *expr;

	expr = nft_expr_first(rule);
	while (nft_expr_more(rule, expr)) {
		if (expr->ops->deactivate)
			expr->ops->deactivate(ctx, expr, phase);

		expr = nft_expr_next(expr);
	}
}

static int
nf_tables_delrule_deactivate(struct nft_ctx *ctx, struct nft_rule *rule)
{
	/* You cannot delete the same rule twice */
	if (nft_is_active_next(ctx->net, rule)) {
		nft_deactivate_next(ctx->net, rule);
		ctx->chain->use--;
		return 0;
	}
	return -ENOENT;
}

static struct nft_trans *nft_trans_rule_add(struct nft_ctx *ctx, int msg_type,
					    struct nft_rule *rule)
{
	struct nft_trans *trans;

	trans = nft_trans_alloc(ctx, msg_type, sizeof(struct nft_trans_rule));
	if (trans == NULL)
		return NULL;

	if (msg_type == NFT_MSG_NEWRULE && ctx->nla[NFTA_RULE_ID] != NULL) {
		nft_trans_rule_id(trans) =
			ntohl(nla_get_be32(ctx->nla[NFTA_RULE_ID]));
	}
	nft_trans_rule(trans) = rule;
	nft_trans_commit_list_add_tail(ctx->net, trans);

	return trans;
}

static int nft_delrule(struct nft_ctx *ctx, struct nft_rule *rule)
{
	struct nft_flow_rule *flow;
	struct nft_trans *trans;
	int err;

	trans = nft_trans_rule_add(ctx, NFT_MSG_DELRULE, rule);
	if (trans == NULL)
		return -ENOMEM;

	if (ctx->chain->flags & NFT_CHAIN_HW_OFFLOAD) {
		flow = nft_flow_rule_create(ctx->net, rule);
		if (IS_ERR(flow)) {
			nft_trans_destroy(trans);
			return PTR_ERR(flow);
		}

		nft_trans_flow_rule(trans) = flow;
	}

	err = nf_tables_delrule_deactivate(ctx, rule);
	if (err < 0) {
		nft_trans_destroy(trans);
		return err;
	}
	nft_rule_expr_deactivate(ctx, rule, NFT_TRANS_PREPARE);

	return 0;
}

static int nft_delrule_by_chain(struct nft_ctx *ctx)
{
	struct nft_rule *rule;
	int err;

	list_for_each_entry(rule, &ctx->chain->rules, list) {
		if (!nft_is_active_next(ctx->net, rule))
			continue;

		err = nft_delrule(ctx, rule);
		if (err < 0)
			return err;
	}
	return 0;
}

static int nft_trans_set_add(const struct nft_ctx *ctx, int msg_type,
			     struct nft_set *set)
{
	struct nft_trans *trans;

	trans = nft_trans_alloc(ctx, msg_type, sizeof(struct nft_trans_set));
	if (trans == NULL)
		return -ENOMEM;

	if (msg_type == NFT_MSG_NEWSET && ctx->nla[NFTA_SET_ID] != NULL) {
		nft_trans_set_id(trans) =
			ntohl(nla_get_be32(ctx->nla[NFTA_SET_ID]));
		nft_activate_next(ctx->net, set);
	}
	nft_trans_set(trans) = set;
	nft_trans_commit_list_add_tail(ctx->net, trans);

	return 0;
}

static int nft_delset(const struct nft_ctx *ctx, struct nft_set *set)
{
	int err;

	err = nft_trans_set_add(ctx, NFT_MSG_DELSET, set);
	if (err < 0)
		return err;

	nft_deactivate_next(ctx->net, set);
	ctx->table->use--;

	return err;
}

static int nft_trans_obj_add(struct nft_ctx *ctx, int msg_type,
			     struct nft_object *obj)
{
	struct nft_trans *trans;

	trans = nft_trans_alloc(ctx, msg_type, sizeof(struct nft_trans_obj));
	if (trans == NULL)
		return -ENOMEM;

	if (msg_type == NFT_MSG_NEWOBJ)
		nft_activate_next(ctx->net, obj);

	nft_trans_obj(trans) = obj;
	nft_trans_commit_list_add_tail(ctx->net, trans);

	return 0;
}

static int nft_delobj(struct nft_ctx *ctx, struct nft_object *obj)
{
	int err;

	err = nft_trans_obj_add(ctx, NFT_MSG_DELOBJ, obj);
	if (err < 0)
		return err;

	nft_deactivate_next(ctx->net, obj);
	ctx->table->use--;

	return err;
}

static int nft_trans_flowtable_add(struct nft_ctx *ctx, int msg_type,
				   struct nft_flowtable *flowtable)
{
	struct nft_trans *trans;

	trans = nft_trans_alloc(ctx, msg_type,
				sizeof(struct nft_trans_flowtable));
	if (trans == NULL)
		return -ENOMEM;

	if (msg_type == NFT_MSG_NEWFLOWTABLE)
		nft_activate_next(ctx->net, flowtable);

	nft_trans_flowtable(trans) = flowtable;
	nft_trans_commit_list_add_tail(ctx->net, trans);

	return 0;
}

static int nft_delflowtable(struct nft_ctx *ctx,
			    struct nft_flowtable *flowtable)
{
	int err;

	err = nft_trans_flowtable_add(ctx, NFT_MSG_DELFLOWTABLE, flowtable);
	if (err < 0)
		return err;

	nft_deactivate_next(ctx->net, flowtable);
	ctx->table->use--;

	return err;
}

/*
 * Tables
 */

static struct nft_table *nft_table_lookup(const struct net *net,
					  const struct nlattr *nla,
					  u8 family, u8 genmask, u32 nlpid)
{
	struct nftables_pernet *nft_net;
	struct nft_table *table;

	if (nla == NULL)
		return ERR_PTR(-EINVAL);

	nft_net = nft_pernet(net);
	list_for_each_entry_rcu(table, &nft_net->tables, list,
				lockdep_is_held(&nft_net->commit_mutex)) {
		if (!nla_strcmp(nla, table->name) &&
		    table->family == family &&
		    nft_active_genmask(table, genmask)) {
			if (nft_table_has_owner(table) &&
			    nlpid && table->nlpid != nlpid)
				return ERR_PTR(-EPERM);

			return table;
		}
	}

	return ERR_PTR(-ENOENT);
}

static struct nft_table *nft_table_lookup_byhandle(const struct net *net,
						   const struct nlattr *nla,
						   u8 genmask, u32 nlpid)
{
	struct nftables_pernet *nft_net;
	struct nft_table *table;

	nft_net = nft_pernet(net);
	list_for_each_entry(table, &nft_net->tables, list) {
		if (be64_to_cpu(nla_get_be64(nla)) == table->handle &&
		    nft_active_genmask(table, genmask)) {
			if (nft_table_has_owner(table) &&
			    nlpid && table->nlpid != nlpid)
				return ERR_PTR(-EPERM);

			return table;
		}
	}

	return ERR_PTR(-ENOENT);
}

static inline u64 nf_tables_alloc_handle(struct nft_table *table)
{
	return ++table->hgenerator;
}

static const struct nft_chain_type *chain_type[NFPROTO_NUMPROTO][NFT_CHAIN_T_MAX];

static const struct nft_chain_type *
__nft_chain_type_get(u8 family, enum nft_chain_types type)
{
	if (family >= NFPROTO_NUMPROTO ||
	    type >= NFT_CHAIN_T_MAX)
		return NULL;

	return chain_type[family][type];
}

static const struct nft_chain_type *
__nf_tables_chain_type_lookup(const struct nlattr *nla, u8 family)
{
	const struct nft_chain_type *type;
	int i;

	for (i = 0; i < NFT_CHAIN_T_MAX; i++) {
		type = __nft_chain_type_get(family, i);
		if (!type)
			continue;
		if (!nla_strcmp(nla, type->name))
			return type;
	}
	return NULL;
}

struct nft_module_request {
	struct list_head	list;
	char			module[MODULE_NAME_LEN];
	bool			done;
};

#ifdef CONFIG_MODULES
__printf(2, 3) int nft_request_module(struct net *net, const char *fmt,
				      ...)
{
	char module_name[MODULE_NAME_LEN];
	struct nftables_pernet *nft_net;
	struct nft_module_request *req;
	va_list args;
	int ret;

	va_start(args, fmt);
	ret = vsnprintf(module_name, MODULE_NAME_LEN, fmt, args);
	va_end(args);
	if (ret >= MODULE_NAME_LEN)
		return 0;

	nft_net = nft_pernet(net);
	list_for_each_entry(req, &nft_net->module_list, list) {
		if (!strcmp(req->module, module_name)) {
			if (req->done)
				return 0;

			/* A request to load this module already exists. */
			return -EAGAIN;
		}
	}

	req = kmalloc(sizeof(*req), GFP_KERNEL);
	if (!req)
		return -ENOMEM;

	req->done = false;
	strlcpy(req->module, module_name, MODULE_NAME_LEN);
	list_add_tail(&req->list, &nft_net->module_list);

	return -EAGAIN;
}
EXPORT_SYMBOL_GPL(nft_request_module);
#endif

static void lockdep_nfnl_nft_mutex_not_held(void)
{
#ifdef CONFIG_PROVE_LOCKING
	if (debug_locks)
		WARN_ON_ONCE(lockdep_nfnl_is_held(NFNL_SUBSYS_NFTABLES));
#endif
}

static const struct nft_chain_type *
nf_tables_chain_type_lookup(struct net *net, const struct nlattr *nla,
			    u8 family, bool autoload)
{
	const struct nft_chain_type *type;

	type = __nf_tables_chain_type_lookup(nla, family);
	if (type != NULL)
		return type;

	lockdep_nfnl_nft_mutex_not_held();
#ifdef CONFIG_MODULES
	if (autoload) {
		if (nft_request_module(net, "nft-chain-%u-%.*s", family,
				       nla_len(nla),
				       (const char *)nla_data(nla)) == -EAGAIN)
			return ERR_PTR(-EAGAIN);
	}
#endif
	return ERR_PTR(-ENOENT);
}

static __be16 nft_base_seq(const struct net *net)
{
	struct nftables_pernet *nft_net = nft_pernet(net);

	return htons(nft_net->base_seq & 0xffff);
}

static const struct nla_policy nft_table_policy[NFTA_TABLE_MAX + 1] = {
	[NFTA_TABLE_NAME]	= { .type = NLA_STRING,
				    .len = NFT_TABLE_MAXNAMELEN - 1 },
	[NFTA_TABLE_FLAGS]	= { .type = NLA_U32 },
	[NFTA_TABLE_HANDLE]	= { .type = NLA_U64 },
	[NFTA_TABLE_USERDATA]	= { .type = NLA_BINARY,
				    .len = NFT_USERDATA_MAXLEN }
};

static int nf_tables_fill_table_info(struct sk_buff *skb, struct net *net,
				     u32 portid, u32 seq, int event, u32 flags,
				     int family, const struct nft_table *table)
{
	struct nlmsghdr *nlh;

	event = nfnl_msg_type(NFNL_SUBSYS_NFTABLES, event);
	nlh = nfnl_msg_put(skb, portid, seq, event, flags, family,
			   NFNETLINK_V0, nft_base_seq(net));
	if (!nlh)
		goto nla_put_failure;

	if (nla_put_string(skb, NFTA_TABLE_NAME, table->name) ||
	    nla_put_be32(skb, NFTA_TABLE_FLAGS,
			 htonl(table->flags & NFT_TABLE_F_MASK)) ||
	    nla_put_be32(skb, NFTA_TABLE_USE, htonl(table->use)) ||
	    nla_put_be64(skb, NFTA_TABLE_HANDLE, cpu_to_be64(table->handle),
			 NFTA_TABLE_PAD))
		goto nla_put_failure;
	if (nft_table_has_owner(table) &&
	    nla_put_be32(skb, NFTA_TABLE_OWNER, htonl(table->nlpid)))
		goto nla_put_failure;

	if (table->udata) {
		if (nla_put(skb, NFTA_TABLE_USERDATA, table->udlen, table->udata))
			goto nla_put_failure;
	}

	nlmsg_end(skb, nlh);
	return 0;

nla_put_failure:
	nlmsg_trim(skb, nlh);
	return -1;
}

struct nftnl_skb_parms {
	bool report;
};
#define NFT_CB(skb)	(*(struct nftnl_skb_parms*)&((skb)->cb))

static void nft_notify_enqueue(struct sk_buff *skb, bool report,
			       struct list_head *notify_list)
{
	NFT_CB(skb).report = report;
	list_add_tail(&skb->list, notify_list);
}

static void nf_tables_table_notify(const struct nft_ctx *ctx, int event)
{
	struct nftables_pernet *nft_net;
	struct sk_buff *skb;
	u16 flags = 0;
	int err;

	if (!ctx->report &&
	    !nfnetlink_has_listeners(ctx->net, NFNLGRP_NFTABLES))
		return;

	skb = nlmsg_new(NLMSG_GOODSIZE, GFP_KERNEL);
	if (skb == NULL)
		goto err;

	if (ctx->flags & (NLM_F_CREATE | NLM_F_EXCL))
		flags |= ctx->flags & (NLM_F_CREATE | NLM_F_EXCL);

	err = nf_tables_fill_table_info(skb, ctx->net, ctx->portid, ctx->seq,
					event, flags, ctx->family, ctx->table);
	if (err < 0) {
		kfree_skb(skb);
		goto err;
	}

	nft_net = nft_pernet(ctx->net);
	nft_notify_enqueue(skb, ctx->report, &nft_net->notify_list);
	return;
err:
	nfnetlink_set_err(ctx->net, ctx->portid, NFNLGRP_NFTABLES, -ENOBUFS);
}

static int nf_tables_dump_tables(struct sk_buff *skb,
				 struct netlink_callback *cb)
{
	const struct nfgenmsg *nfmsg = nlmsg_data(cb->nlh);
	struct nftables_pernet *nft_net;
	const struct nft_table *table;
	unsigned int idx = 0, s_idx = cb->args[0];
	struct net *net = sock_net(skb->sk);
	int family = nfmsg->nfgen_family;

	rcu_read_lock();
	nft_net = nft_pernet(net);
	cb->seq = nft_net->base_seq;

	list_for_each_entry_rcu(table, &nft_net->tables, list) {
		if (family != NFPROTO_UNSPEC && family != table->family)
			continue;

		if (idx < s_idx)
			goto cont;
		if (idx > s_idx)
			memset(&cb->args[1], 0,
			       sizeof(cb->args) - sizeof(cb->args[0]));
		if (!nft_is_active(net, table))
			continue;
		if (nf_tables_fill_table_info(skb, net,
					      NETLINK_CB(cb->skb).portid,
					      cb->nlh->nlmsg_seq,
					      NFT_MSG_NEWTABLE, NLM_F_MULTI,
					      table->family, table) < 0)
			goto done;

		nl_dump_check_consistent(cb, nlmsg_hdr(skb));
cont:
		idx++;
	}
done:
	rcu_read_unlock();
	cb->args[0] = idx;
	return skb->len;
}

static int nft_netlink_dump_start_rcu(struct sock *nlsk, struct sk_buff *skb,
				      const struct nlmsghdr *nlh,
				      struct netlink_dump_control *c)
{
	int err;

	if (!try_module_get(THIS_MODULE))
		return -EINVAL;

	rcu_read_unlock();
	err = netlink_dump_start(nlsk, skb, nlh, c);
	rcu_read_lock();
	module_put(THIS_MODULE);

	return err;
}

/* called with rcu_read_lock held */
static int nf_tables_gettable(struct sk_buff *skb, const struct nfnl_info *info,
			      const struct nlattr * const nla[])
{
	struct netlink_ext_ack *extack = info->extack;
	u8 genmask = nft_genmask_cur(info->net);
	u8 family = info->nfmsg->nfgen_family;
	const struct nft_table *table;
	struct net *net = info->net;
	struct sk_buff *skb2;
	int err;

	if (info->nlh->nlmsg_flags & NLM_F_DUMP) {
		struct netlink_dump_control c = {
			.dump = nf_tables_dump_tables,
			.module = THIS_MODULE,
		};

		return nft_netlink_dump_start_rcu(info->sk, skb, info->nlh, &c);
	}

	table = nft_table_lookup(net, nla[NFTA_TABLE_NAME], family, genmask, 0);
	if (IS_ERR(table)) {
		NL_SET_BAD_ATTR(extack, nla[NFTA_TABLE_NAME]);
		return PTR_ERR(table);
	}

	skb2 = alloc_skb(NLMSG_GOODSIZE, GFP_ATOMIC);
	if (!skb2)
		return -ENOMEM;

	err = nf_tables_fill_table_info(skb2, net, NETLINK_CB(skb).portid,
					info->nlh->nlmsg_seq, NFT_MSG_NEWTABLE,
					0, family, table);
	if (err < 0)
		goto err_fill_table_info;

	return nfnetlink_unicast(skb2, net, NETLINK_CB(skb).portid);

err_fill_table_info:
	kfree_skb(skb2);
	return err;
}

static void nft_table_disable(struct net *net, struct nft_table *table, u32 cnt)
{
	struct nft_chain *chain;
	u32 i = 0;

	list_for_each_entry(chain, &table->chains, list) {
		if (!nft_is_active_next(net, chain))
			continue;
		if (!nft_is_base_chain(chain))
			continue;

		if (cnt && i++ == cnt)
			break;

		nf_tables_unregister_hook(net, table, chain);
	}
}

static int nf_tables_table_enable(struct net *net, struct nft_table *table)
{
	struct nft_chain *chain;
	int err, i = 0;

	list_for_each_entry(chain, &table->chains, list) {
		if (!nft_is_active_next(net, chain))
			continue;
		if (!nft_is_base_chain(chain))
			continue;

		err = nf_tables_register_hook(net, table, chain);
		if (err < 0)
			goto err_register_hooks;

		i++;
	}
	return 0;

err_register_hooks:
	if (i)
		nft_table_disable(net, table, i);
	return err;
}

static void nf_tables_table_disable(struct net *net, struct nft_table *table)
{
	table->flags &= ~NFT_TABLE_F_DORMANT;
	nft_table_disable(net, table, 0);
	table->flags |= NFT_TABLE_F_DORMANT;
}

#define __NFT_TABLE_F_INTERNAL		(NFT_TABLE_F_MASK + 1)
#define __NFT_TABLE_F_WAS_DORMANT	(__NFT_TABLE_F_INTERNAL << 0)
#define __NFT_TABLE_F_WAS_AWAKEN	(__NFT_TABLE_F_INTERNAL << 1)
#define __NFT_TABLE_F_UPDATE		(__NFT_TABLE_F_WAS_DORMANT | \
					 __NFT_TABLE_F_WAS_AWAKEN)

static int nf_tables_updtable(struct nft_ctx *ctx)
{
	struct nft_trans *trans;
	u32 flags;
	int ret;

	if (!ctx->nla[NFTA_TABLE_FLAGS])
		return 0;

	flags = ntohl(nla_get_be32(ctx->nla[NFTA_TABLE_FLAGS]));
	if (flags & ~NFT_TABLE_F_MASK)
		return -EOPNOTSUPP;

	if (flags == ctx->table->flags)
		return 0;

	if ((nft_table_has_owner(ctx->table) &&
	     !(flags & NFT_TABLE_F_OWNER)) ||
	    (!nft_table_has_owner(ctx->table) &&
	     flags & NFT_TABLE_F_OWNER))
		return -EOPNOTSUPP;

	trans = nft_trans_alloc(ctx, NFT_MSG_NEWTABLE,
				sizeof(struct nft_trans_table));
	if (trans == NULL)
		return -ENOMEM;

	if ((flags & NFT_TABLE_F_DORMANT) &&
	    !(ctx->table->flags & NFT_TABLE_F_DORMANT)) {
		ctx->table->flags |= NFT_TABLE_F_DORMANT;
		if (!(ctx->table->flags & __NFT_TABLE_F_UPDATE))
			ctx->table->flags |= __NFT_TABLE_F_WAS_AWAKEN;
	} else if (!(flags & NFT_TABLE_F_DORMANT) &&
		   ctx->table->flags & NFT_TABLE_F_DORMANT) {
		ctx->table->flags &= ~NFT_TABLE_F_DORMANT;
		if (!(ctx->table->flags & __NFT_TABLE_F_UPDATE)) {
			ret = nf_tables_table_enable(ctx->net, ctx->table);
			if (ret < 0)
				goto err_register_hooks;

			ctx->table->flags |= __NFT_TABLE_F_WAS_DORMANT;
		}
	}

	nft_trans_table_update(trans) = true;
	nft_trans_commit_list_add_tail(ctx->net, trans);

	return 0;

err_register_hooks:
	nft_trans_destroy(trans);
	return ret;
}

static u32 nft_chain_hash(const void *data, u32 len, u32 seed)
{
	const char *name = data;

	return jhash(name, strlen(name), seed);
}

static u32 nft_chain_hash_obj(const void *data, u32 len, u32 seed)
{
	const struct nft_chain *chain = data;

	return nft_chain_hash(chain->name, 0, seed);
}

static int nft_chain_hash_cmp(struct rhashtable_compare_arg *arg,
			      const void *ptr)
{
	const struct nft_chain *chain = ptr;
	const char *name = arg->key;

	return strcmp(chain->name, name);
}

static u32 nft_objname_hash(const void *data, u32 len, u32 seed)
{
	const struct nft_object_hash_key *k = data;

	seed ^= hash_ptr(k->table, 32);

	return jhash(k->name, strlen(k->name), seed);
}

static u32 nft_objname_hash_obj(const void *data, u32 len, u32 seed)
{
	const struct nft_object *obj = data;

	return nft_objname_hash(&obj->key, 0, seed);
}

static int nft_objname_hash_cmp(struct rhashtable_compare_arg *arg,
				const void *ptr)
{
	const struct nft_object_hash_key *k = arg->key;
	const struct nft_object *obj = ptr;

	if (obj->key.table != k->table)
		return -1;

	return strcmp(obj->key.name, k->name);
}

static int nf_tables_newtable(struct sk_buff *skb, const struct nfnl_info *info,
			      const struct nlattr * const nla[])
{
	struct nftables_pernet *nft_net = nft_pernet(info->net);
	struct netlink_ext_ack *extack = info->extack;
	u8 genmask = nft_genmask_next(info->net);
	u8 family = info->nfmsg->nfgen_family;
	struct net *net = info->net;
	const struct nlattr *attr;
	struct nft_table *table;
	struct nft_ctx ctx;
	u32 flags = 0;
	int err;

	lockdep_assert_held(&nft_net->commit_mutex);
	attr = nla[NFTA_TABLE_NAME];
	table = nft_table_lookup(net, attr, family, genmask,
				 NETLINK_CB(skb).portid);
	if (IS_ERR(table)) {
		if (PTR_ERR(table) != -ENOENT)
			return PTR_ERR(table);
	} else {
		if (info->nlh->nlmsg_flags & NLM_F_EXCL) {
			NL_SET_BAD_ATTR(extack, attr);
			return -EEXIST;
		}
		if (info->nlh->nlmsg_flags & NLM_F_REPLACE)
			return -EOPNOTSUPP;

		nft_ctx_init(&ctx, net, skb, info->nlh, family, table, NULL, nla);

		return nf_tables_updtable(&ctx);
	}

	if (nla[NFTA_TABLE_FLAGS]) {
		flags = ntohl(nla_get_be32(nla[NFTA_TABLE_FLAGS]));
		if (flags & ~NFT_TABLE_F_MASK)
			return -EOPNOTSUPP;
	}

	err = -ENOMEM;
	table = kzalloc(sizeof(*table), GFP_KERNEL);
	if (table == NULL)
		goto err_kzalloc;

	table->name = nla_strdup(attr, GFP_KERNEL);
	if (table->name == NULL)
		goto err_strdup;

	if (nla[NFTA_TABLE_USERDATA]) {
		table->udata = nla_memdup(nla[NFTA_TABLE_USERDATA], GFP_KERNEL);
		if (table->udata == NULL)
			goto err_table_udata;

		table->udlen = nla_len(nla[NFTA_TABLE_USERDATA]);
	}

	err = rhltable_init(&table->chains_ht, &nft_chain_ht_params);
	if (err)
		goto err_chain_ht;

	INIT_LIST_HEAD(&table->chains);
	INIT_LIST_HEAD(&table->sets);
	INIT_LIST_HEAD(&table->objects);
	INIT_LIST_HEAD(&table->flowtables);
	table->family = family;
	table->flags = flags;
	table->handle = ++table_handle;
	if (table->flags & NFT_TABLE_F_OWNER)
		table->nlpid = NETLINK_CB(skb).portid;

	nft_ctx_init(&ctx, net, skb, info->nlh, family, table, NULL, nla);
	err = nft_trans_table_add(&ctx, NFT_MSG_NEWTABLE);
	if (err < 0)
		goto err_trans;

	list_add_tail_rcu(&table->list, &nft_net->tables);
	return 0;
err_trans:
	rhltable_destroy(&table->chains_ht);
err_chain_ht:
	kfree(table->udata);
err_table_udata:
	kfree(table->name);
err_strdup:
	kfree(table);
err_kzalloc:
	return err;
}

static int nft_flush_table(struct nft_ctx *ctx)
{
	struct nft_flowtable *flowtable, *nft;
	struct nft_chain *chain, *nc;
	struct nft_object *obj, *ne;
	struct nft_set *set, *ns;
	int err;

	list_for_each_entry(chain, &ctx->table->chains, list) {
		if (!nft_is_active_next(ctx->net, chain))
			continue;

		if (nft_chain_is_bound(chain))
			continue;

		ctx->chain = chain;

		err = nft_delrule_by_chain(ctx);
		if (err < 0)
			goto out;
	}

	list_for_each_entry_safe(set, ns, &ctx->table->sets, list) {
		if (!nft_is_active_next(ctx->net, set))
			continue;

		if (nft_set_is_anonymous(set) &&
		    !list_empty(&set->bindings))
			continue;

		err = nft_delset(ctx, set);
		if (err < 0)
			goto out;
	}

	list_for_each_entry_safe(flowtable, nft, &ctx->table->flowtables, list) {
		if (!nft_is_active_next(ctx->net, flowtable))
			continue;

		err = nft_delflowtable(ctx, flowtable);
		if (err < 0)
			goto out;
	}

	list_for_each_entry_safe(obj, ne, &ctx->table->objects, list) {
		if (!nft_is_active_next(ctx->net, obj))
			continue;

		err = nft_delobj(ctx, obj);
		if (err < 0)
			goto out;
	}

	list_for_each_entry_safe(chain, nc, &ctx->table->chains, list) {
		if (!nft_is_active_next(ctx->net, chain))
			continue;

		if (nft_chain_is_bound(chain))
			continue;

		ctx->chain = chain;

		err = nft_delchain(ctx);
		if (err < 0)
			goto out;
	}

	err = nft_deltable(ctx);
out:
	return err;
}

static int nft_flush(struct nft_ctx *ctx, int family)
{
	struct nftables_pernet *nft_net = nft_pernet(ctx->net);
	const struct nlattr * const *nla = ctx->nla;
	struct nft_table *table, *nt;
	int err = 0;

	list_for_each_entry_safe(table, nt, &nft_net->tables, list) {
		if (family != AF_UNSPEC && table->family != family)
			continue;

		ctx->family = table->family;

		if (!nft_is_active_next(ctx->net, table))
			continue;

		if (nft_table_has_owner(table) && table->nlpid != ctx->portid)
			continue;

		if (nla[NFTA_TABLE_NAME] &&
		    nla_strcmp(nla[NFTA_TABLE_NAME], table->name) != 0)
			continue;

		ctx->table = table;

		err = nft_flush_table(ctx);
		if (err < 0)
			goto out;
	}
out:
	return err;
}

static int nf_tables_deltable(struct sk_buff *skb, const struct nfnl_info *info,
			      const struct nlattr * const nla[])
{
	struct netlink_ext_ack *extack = info->extack;
	u8 genmask = nft_genmask_next(info->net);
	u8 family = info->nfmsg->nfgen_family;
	struct net *net = info->net;
	const struct nlattr *attr;
	struct nft_table *table;
	struct nft_ctx ctx;

	nft_ctx_init(&ctx, net, skb, info->nlh, 0, NULL, NULL, nla);
	if (family == AF_UNSPEC ||
	    (!nla[NFTA_TABLE_NAME] && !nla[NFTA_TABLE_HANDLE]))
		return nft_flush(&ctx, family);

	if (nla[NFTA_TABLE_HANDLE]) {
		attr = nla[NFTA_TABLE_HANDLE];
		table = nft_table_lookup_byhandle(net, attr, genmask,
						  NETLINK_CB(skb).portid);
	} else {
		attr = nla[NFTA_TABLE_NAME];
		table = nft_table_lookup(net, attr, family, genmask,
					 NETLINK_CB(skb).portid);
	}

	if (IS_ERR(table)) {
		NL_SET_BAD_ATTR(extack, attr);
		return PTR_ERR(table);
	}

	if (info->nlh->nlmsg_flags & NLM_F_NONREC &&
	    table->use > 0)
		return -EBUSY;

	ctx.family = family;
	ctx.table = table;

	return nft_flush_table(&ctx);
}

static void nf_tables_table_destroy(struct nft_ctx *ctx)
{
	if (WARN_ON(ctx->table->use > 0))
		return;

	rhltable_destroy(&ctx->table->chains_ht);
	kfree(ctx->table->name);
	kfree(ctx->table->udata);
	kfree(ctx->table);
}

void nft_register_chain_type(const struct nft_chain_type *ctype)
{
	nfnl_lock(NFNL_SUBSYS_NFTABLES);
	if (WARN_ON(__nft_chain_type_get(ctype->family, ctype->type))) {
		nfnl_unlock(NFNL_SUBSYS_NFTABLES);
		return;
	}
	chain_type[ctype->family][ctype->type] = ctype;
	nfnl_unlock(NFNL_SUBSYS_NFTABLES);
}
EXPORT_SYMBOL_GPL(nft_register_chain_type);

void nft_unregister_chain_type(const struct nft_chain_type *ctype)
{
	nfnl_lock(NFNL_SUBSYS_NFTABLES);
	chain_type[ctype->family][ctype->type] = NULL;
	nfnl_unlock(NFNL_SUBSYS_NFTABLES);
}
EXPORT_SYMBOL_GPL(nft_unregister_chain_type);

/*
 * Chains
 */

static struct nft_chain *
nft_chain_lookup_byhandle(const struct nft_table *table, u64 handle, u8 genmask)
{
	struct nft_chain *chain;

	list_for_each_entry(chain, &table->chains, list) {
		if (chain->handle == handle &&
		    nft_active_genmask(chain, genmask))
			return chain;
	}

	return ERR_PTR(-ENOENT);
}

static bool lockdep_commit_lock_is_held(const struct net *net)
{
#ifdef CONFIG_PROVE_LOCKING
	struct nftables_pernet *nft_net = nft_pernet(net);

	return lockdep_is_held(&nft_net->commit_mutex);
#else
	return true;
#endif
}

static struct nft_chain *nft_chain_lookup(struct net *net,
					  struct nft_table *table,
					  const struct nlattr *nla, u8 genmask)
{
	char search[NFT_CHAIN_MAXNAMELEN + 1];
	struct rhlist_head *tmp, *list;
	struct nft_chain *chain;

	if (nla == NULL)
		return ERR_PTR(-EINVAL);

	nla_strscpy(search, nla, sizeof(search));

	WARN_ON(!rcu_read_lock_held() &&
		!lockdep_commit_lock_is_held(net));

	chain = ERR_PTR(-ENOENT);
	rcu_read_lock();
	list = rhltable_lookup(&table->chains_ht, search, nft_chain_ht_params);
	if (!list)
		goto out_unlock;

	rhl_for_each_entry_rcu(chain, tmp, list, rhlhead) {
		if (nft_active_genmask(chain, genmask))
			goto out_unlock;
	}
	chain = ERR_PTR(-ENOENT);
out_unlock:
	rcu_read_unlock();
	return chain;
}

static const struct nla_policy nft_chain_policy[NFTA_CHAIN_MAX + 1] = {
	[NFTA_CHAIN_TABLE]	= { .type = NLA_STRING,
				    .len = NFT_TABLE_MAXNAMELEN - 1 },
	[NFTA_CHAIN_HANDLE]	= { .type = NLA_U64 },
	[NFTA_CHAIN_NAME]	= { .type = NLA_STRING,
				    .len = NFT_CHAIN_MAXNAMELEN - 1 },
	[NFTA_CHAIN_HOOK]	= { .type = NLA_NESTED },
	[NFTA_CHAIN_POLICY]	= { .type = NLA_U32 },
	[NFTA_CHAIN_TYPE]	= { .type = NLA_STRING,
				    .len = NFT_MODULE_AUTOLOAD_LIMIT },
	[NFTA_CHAIN_COUNTERS]	= { .type = NLA_NESTED },
	[NFTA_CHAIN_FLAGS]	= { .type = NLA_U32 },
	[NFTA_CHAIN_ID]		= { .type = NLA_U32 },
	[NFTA_CHAIN_USERDATA]	= { .type = NLA_BINARY,
				    .len = NFT_USERDATA_MAXLEN },
};

static const struct nla_policy nft_hook_policy[NFTA_HOOK_MAX + 1] = {
	[NFTA_HOOK_HOOKNUM]	= { .type = NLA_U32 },
	[NFTA_HOOK_PRIORITY]	= { .type = NLA_U32 },
	[NFTA_HOOK_DEV]		= { .type = NLA_STRING,
				    .len = IFNAMSIZ - 1 },
};

static int nft_dump_stats(struct sk_buff *skb, struct nft_stats __percpu *stats)
{
	struct nft_stats *cpu_stats, total;
	struct nlattr *nest;
	unsigned int seq;
	u64 pkts, bytes;
	int cpu;

	if (!stats)
		return 0;

	memset(&total, 0, sizeof(total));
	for_each_possible_cpu(cpu) {
		cpu_stats = per_cpu_ptr(stats, cpu);
		do {
			seq = u64_stats_fetch_begin_irq(&cpu_stats->syncp);
			pkts = cpu_stats->pkts;
			bytes = cpu_stats->bytes;
		} while (u64_stats_fetch_retry_irq(&cpu_stats->syncp, seq));
		total.pkts += pkts;
		total.bytes += bytes;
	}
	nest = nla_nest_start_noflag(skb, NFTA_CHAIN_COUNTERS);
	if (nest == NULL)
		goto nla_put_failure;

	if (nla_put_be64(skb, NFTA_COUNTER_PACKETS, cpu_to_be64(total.pkts),
			 NFTA_COUNTER_PAD) ||
	    nla_put_be64(skb, NFTA_COUNTER_BYTES, cpu_to_be64(total.bytes),
			 NFTA_COUNTER_PAD))
		goto nla_put_failure;

	nla_nest_end(skb, nest);
	return 0;

nla_put_failure:
	return -ENOSPC;
}

static int nft_dump_basechain_hook(struct sk_buff *skb, int family,
				   const struct nft_base_chain *basechain)
{
	const struct nf_hook_ops *ops = &basechain->ops;
	struct nft_hook *hook, *first = NULL;
	struct nlattr *nest, *nest_devs;
	int n = 0;

	nest = nla_nest_start_noflag(skb, NFTA_CHAIN_HOOK);
	if (nest == NULL)
		goto nla_put_failure;
	if (nla_put_be32(skb, NFTA_HOOK_HOOKNUM, htonl(ops->hooknum)))
		goto nla_put_failure;
	if (nla_put_be32(skb, NFTA_HOOK_PRIORITY, htonl(ops->priority)))
		goto nla_put_failure;

	if (nft_base_chain_netdev(family, ops->hooknum)) {
		nest_devs = nla_nest_start_noflag(skb, NFTA_HOOK_DEVS);
		list_for_each_entry(hook, &basechain->hook_list, list) {
			if (!first)
				first = hook;

			if (nla_put_string(skb, NFTA_DEVICE_NAME,
					   hook->ops.dev->name))
				goto nla_put_failure;
			n++;
		}
		nla_nest_end(skb, nest_devs);

		if (n == 1 &&
		    nla_put_string(skb, NFTA_HOOK_DEV, first->ops.dev->name))
			goto nla_put_failure;
	}
	nla_nest_end(skb, nest);

	return 0;
nla_put_failure:
	return -1;
}

static int nf_tables_fill_chain_info(struct sk_buff *skb, struct net *net,
				     u32 portid, u32 seq, int event, u32 flags,
				     int family, const struct nft_table *table,
				     const struct nft_chain *chain)
{
	struct nlmsghdr *nlh;

	event = nfnl_msg_type(NFNL_SUBSYS_NFTABLES, event);
	nlh = nfnl_msg_put(skb, portid, seq, event, flags, family,
			   NFNETLINK_V0, nft_base_seq(net));
	if (!nlh)
		goto nla_put_failure;

	if (nla_put_string(skb, NFTA_CHAIN_TABLE, table->name))
		goto nla_put_failure;
	if (nla_put_be64(skb, NFTA_CHAIN_HANDLE, cpu_to_be64(chain->handle),
			 NFTA_CHAIN_PAD))
		goto nla_put_failure;
	if (nla_put_string(skb, NFTA_CHAIN_NAME, chain->name))
		goto nla_put_failure;

	if (nft_is_base_chain(chain)) {
		const struct nft_base_chain *basechain = nft_base_chain(chain);
		struct nft_stats __percpu *stats;

		if (nft_dump_basechain_hook(skb, family, basechain))
			goto nla_put_failure;

		if (nla_put_be32(skb, NFTA_CHAIN_POLICY,
				 htonl(basechain->policy)))
			goto nla_put_failure;

		if (nla_put_string(skb, NFTA_CHAIN_TYPE, basechain->type->name))
			goto nla_put_failure;

		stats = rcu_dereference_check(basechain->stats,
					      lockdep_commit_lock_is_held(net));
		if (nft_dump_stats(skb, stats))
			goto nla_put_failure;
	}

	if (chain->flags &&
	    nla_put_be32(skb, NFTA_CHAIN_FLAGS, htonl(chain->flags)))
		goto nla_put_failure;

	if (nla_put_be32(skb, NFTA_CHAIN_USE, htonl(chain->use)))
		goto nla_put_failure;

	if (chain->udata &&
	    nla_put(skb, NFTA_CHAIN_USERDATA, chain->udlen, chain->udata))
		goto nla_put_failure;

	nlmsg_end(skb, nlh);
	return 0;

nla_put_failure:
	nlmsg_trim(skb, nlh);
	return -1;
}

static void nf_tables_chain_notify(const struct nft_ctx *ctx, int event)
{
	struct nftables_pernet *nft_net;
	struct sk_buff *skb;
	u16 flags = 0;
	int err;

	if (!ctx->report &&
	    !nfnetlink_has_listeners(ctx->net, NFNLGRP_NFTABLES))
		return;

	skb = nlmsg_new(NLMSG_GOODSIZE, GFP_KERNEL);
	if (skb == NULL)
		goto err;

	if (ctx->flags & (NLM_F_CREATE | NLM_F_EXCL))
		flags |= ctx->flags & (NLM_F_CREATE | NLM_F_EXCL);

	err = nf_tables_fill_chain_info(skb, ctx->net, ctx->portid, ctx->seq,
					event, flags, ctx->family, ctx->table,
					ctx->chain);
	if (err < 0) {
		kfree_skb(skb);
		goto err;
	}

	nft_net = nft_pernet(ctx->net);
	nft_notify_enqueue(skb, ctx->report, &nft_net->notify_list);
	return;
err:
	nfnetlink_set_err(ctx->net, ctx->portid, NFNLGRP_NFTABLES, -ENOBUFS);
}

static int nf_tables_dump_chains(struct sk_buff *skb,
				 struct netlink_callback *cb)
{
	const struct nfgenmsg *nfmsg = nlmsg_data(cb->nlh);
	unsigned int idx = 0, s_idx = cb->args[0];
	struct net *net = sock_net(skb->sk);
	int family = nfmsg->nfgen_family;
	struct nftables_pernet *nft_net;
	const struct nft_table *table;
	const struct nft_chain *chain;

	rcu_read_lock();
	nft_net = nft_pernet(net);
	cb->seq = nft_net->base_seq;

	list_for_each_entry_rcu(table, &nft_net->tables, list) {
		if (family != NFPROTO_UNSPEC && family != table->family)
			continue;

		list_for_each_entry_rcu(chain, &table->chains, list) {
			if (idx < s_idx)
				goto cont;
			if (idx > s_idx)
				memset(&cb->args[1], 0,
				       sizeof(cb->args) - sizeof(cb->args[0]));
			if (!nft_is_active(net, chain))
				continue;
			if (nf_tables_fill_chain_info(skb, net,
						      NETLINK_CB(cb->skb).portid,
						      cb->nlh->nlmsg_seq,
						      NFT_MSG_NEWCHAIN,
						      NLM_F_MULTI,
						      table->family, table,
						      chain) < 0)
				goto done;

			nl_dump_check_consistent(cb, nlmsg_hdr(skb));
cont:
			idx++;
		}
	}
done:
	rcu_read_unlock();
	cb->args[0] = idx;
	return skb->len;
}

/* called with rcu_read_lock held */
static int nf_tables_getchain(struct sk_buff *skb, const struct nfnl_info *info,
			      const struct nlattr * const nla[])
{
	struct netlink_ext_ack *extack = info->extack;
	u8 genmask = nft_genmask_cur(info->net);
	u8 family = info->nfmsg->nfgen_family;
	const struct nft_chain *chain;
	struct net *net = info->net;
	struct nft_table *table;
	struct sk_buff *skb2;
	int err;

	if (info->nlh->nlmsg_flags & NLM_F_DUMP) {
		struct netlink_dump_control c = {
			.dump = nf_tables_dump_chains,
			.module = THIS_MODULE,
		};

		return nft_netlink_dump_start_rcu(info->sk, skb, info->nlh, &c);
	}

	table = nft_table_lookup(net, nla[NFTA_CHAIN_TABLE], family, genmask, 0);
	if (IS_ERR(table)) {
		NL_SET_BAD_ATTR(extack, nla[NFTA_CHAIN_TABLE]);
		return PTR_ERR(table);
	}

	chain = nft_chain_lookup(net, table, nla[NFTA_CHAIN_NAME], genmask);
	if (IS_ERR(chain)) {
		NL_SET_BAD_ATTR(extack, nla[NFTA_CHAIN_NAME]);
		return PTR_ERR(chain);
	}

	skb2 = alloc_skb(NLMSG_GOODSIZE, GFP_ATOMIC);
	if (!skb2)
		return -ENOMEM;

	err = nf_tables_fill_chain_info(skb2, net, NETLINK_CB(skb).portid,
					info->nlh->nlmsg_seq, NFT_MSG_NEWCHAIN,
					0, family, table, chain);
	if (err < 0)
		goto err_fill_chain_info;

	return nfnetlink_unicast(skb2, net, NETLINK_CB(skb).portid);

err_fill_chain_info:
	kfree_skb(skb2);
	return err;
}

static const struct nla_policy nft_counter_policy[NFTA_COUNTER_MAX + 1] = {
	[NFTA_COUNTER_PACKETS]	= { .type = NLA_U64 },
	[NFTA_COUNTER_BYTES]	= { .type = NLA_U64 },
};

static struct nft_stats __percpu *nft_stats_alloc(const struct nlattr *attr)
{
	struct nlattr *tb[NFTA_COUNTER_MAX+1];
	struct nft_stats __percpu *newstats;
	struct nft_stats *stats;
	int err;

	err = nla_parse_nested_deprecated(tb, NFTA_COUNTER_MAX, attr,
					  nft_counter_policy, NULL);
	if (err < 0)
		return ERR_PTR(err);

	if (!tb[NFTA_COUNTER_BYTES] || !tb[NFTA_COUNTER_PACKETS])
		return ERR_PTR(-EINVAL);

	newstats = netdev_alloc_pcpu_stats(struct nft_stats);
	if (newstats == NULL)
		return ERR_PTR(-ENOMEM);

	/* Restore old counters on this cpu, no problem. Per-cpu statistics
	 * are not exposed to userspace.
	 */
	preempt_disable();
	stats = this_cpu_ptr(newstats);
	stats->bytes = be64_to_cpu(nla_get_be64(tb[NFTA_COUNTER_BYTES]));
	stats->pkts = be64_to_cpu(nla_get_be64(tb[NFTA_COUNTER_PACKETS]));
	preempt_enable();

	return newstats;
}

static void nft_chain_stats_replace(struct nft_trans *trans)
{
	struct nft_base_chain *chain = nft_base_chain(trans->ctx.chain);

	if (!nft_trans_chain_stats(trans))
		return;

	nft_trans_chain_stats(trans) =
		rcu_replace_pointer(chain->stats, nft_trans_chain_stats(trans),
				    lockdep_commit_lock_is_held(trans->ctx.net));

	if (!nft_trans_chain_stats(trans))
		static_branch_inc(&nft_counters_enabled);
}

static void nf_tables_chain_free_chain_rules(struct nft_chain *chain)
{
	struct nft_rule **g0 = rcu_dereference_raw(chain->rules_gen_0);
	struct nft_rule **g1 = rcu_dereference_raw(chain->rules_gen_1);

	if (g0 != g1)
		kvfree(g1);
	kvfree(g0);

	/* should be NULL either via abort or via successful commit */
	WARN_ON_ONCE(chain->rules_next);
	kvfree(chain->rules_next);
}

void nf_tables_chain_destroy(struct nft_ctx *ctx)
{
	struct nft_chain *chain = ctx->chain;
	struct nft_hook *hook, *next;

	if (WARN_ON(chain->use > 0))
		return;

	/* no concurrent access possible anymore */
	nf_tables_chain_free_chain_rules(chain);

	if (nft_is_base_chain(chain)) {
		struct nft_base_chain *basechain = nft_base_chain(chain);

		if (nft_base_chain_netdev(ctx->family, basechain->ops.hooknum)) {
			list_for_each_entry_safe(hook, next,
						 &basechain->hook_list, list) {
				list_del_rcu(&hook->list);
				kfree_rcu(hook, rcu);
			}
		}
		module_put(basechain->type->owner);
		if (rcu_access_pointer(basechain->stats)) {
			static_branch_dec(&nft_counters_enabled);
			free_percpu(rcu_dereference_raw(basechain->stats));
		}
		kfree(chain->name);
		kfree(chain->udata);
		kfree(basechain);
	} else {
		kfree(chain->name);
		kfree(chain->udata);
		kfree(chain);
	}
}

static struct nft_hook *nft_netdev_hook_alloc(struct net *net,
					      const struct nlattr *attr)
{
	struct net_device *dev;
	char ifname[IFNAMSIZ];
	struct nft_hook *hook;
	int err;

	hook = kmalloc(sizeof(struct nft_hook), GFP_KERNEL);
	if (!hook) {
		err = -ENOMEM;
		goto err_hook_alloc;
	}

	nla_strscpy(ifname, attr, IFNAMSIZ);
	/* nf_tables_netdev_event() is called under rtnl_mutex, this is
	 * indirectly serializing all the other holders of the commit_mutex with
	 * the rtnl_mutex.
	 */
	dev = __dev_get_by_name(net, ifname);
	if (!dev) {
		err = -ENOENT;
		goto err_hook_dev;
	}
	hook->ops.dev = dev;
	hook->inactive = false;

	return hook;

err_hook_dev:
	kfree(hook);
err_hook_alloc:
	return ERR_PTR(err);
}

static struct nft_hook *nft_hook_list_find(struct list_head *hook_list,
					   const struct nft_hook *this)
{
	struct nft_hook *hook;

	list_for_each_entry(hook, hook_list, list) {
		if (this->ops.dev == hook->ops.dev)
			return hook;
	}

	return NULL;
}

static int nf_tables_parse_netdev_hooks(struct net *net,
					const struct nlattr *attr,
					struct list_head *hook_list)
{
	struct nft_hook *hook, *next;
	const struct nlattr *tmp;
	int rem, n = 0, err;

	nla_for_each_nested(tmp, attr, rem) {
		if (nla_type(tmp) != NFTA_DEVICE_NAME) {
			err = -EINVAL;
			goto err_hook;
		}

		hook = nft_netdev_hook_alloc(net, tmp);
		if (IS_ERR(hook)) {
			err = PTR_ERR(hook);
			goto err_hook;
		}
		if (nft_hook_list_find(hook_list, hook)) {
			kfree(hook);
			err = -EEXIST;
			goto err_hook;
		}
		list_add_tail(&hook->list, hook_list);
		n++;

		if (n == NFT_NETDEVICE_MAX) {
			err = -EFBIG;
			goto err_hook;
		}
	}

	return 0;

err_hook:
	list_for_each_entry_safe(hook, next, hook_list, list) {
		list_del(&hook->list);
		kfree(hook);
	}
	return err;
}

struct nft_chain_hook {
	u32				num;
	s32				priority;
	const struct nft_chain_type	*type;
	struct list_head		list;
};

static int nft_chain_parse_netdev(struct net *net,
				  struct nlattr *tb[],
				  struct list_head *hook_list)
{
	struct nft_hook *hook;
	int err;

	if (tb[NFTA_HOOK_DEV]) {
		hook = nft_netdev_hook_alloc(net, tb[NFTA_HOOK_DEV]);
		if (IS_ERR(hook))
			return PTR_ERR(hook);

		list_add_tail(&hook->list, hook_list);
	} else if (tb[NFTA_HOOK_DEVS]) {
		err = nf_tables_parse_netdev_hooks(net, tb[NFTA_HOOK_DEVS],
						   hook_list);
		if (err < 0)
			return err;

		if (list_empty(hook_list))
			return -EINVAL;
	} else {
		return -EINVAL;
	}

	return 0;
}

static int nft_chain_parse_hook(struct net *net,
				const struct nlattr * const nla[],
				struct nft_chain_hook *hook, u8 family,
				struct netlink_ext_ack *extack, bool autoload)
{
	struct nftables_pernet *nft_net = nft_pernet(net);
	struct nlattr *ha[NFTA_HOOK_MAX + 1];
	const struct nft_chain_type *type;
	int err;

	lockdep_assert_held(&nft_net->commit_mutex);
	lockdep_nfnl_nft_mutex_not_held();

	err = nla_parse_nested_deprecated(ha, NFTA_HOOK_MAX,
					  nla[NFTA_CHAIN_HOOK],
					  nft_hook_policy, NULL);
	if (err < 0)
		return err;

	if (ha[NFTA_HOOK_HOOKNUM] == NULL ||
	    ha[NFTA_HOOK_PRIORITY] == NULL)
		return -EINVAL;

	hook->num = ntohl(nla_get_be32(ha[NFTA_HOOK_HOOKNUM]));
	hook->priority = ntohl(nla_get_be32(ha[NFTA_HOOK_PRIORITY]));

	type = __nft_chain_type_get(family, NFT_CHAIN_T_DEFAULT);
	if (!type)
		return -EOPNOTSUPP;

	if (nla[NFTA_CHAIN_TYPE]) {
		type = nf_tables_chain_type_lookup(net, nla[NFTA_CHAIN_TYPE],
						   family, autoload);
		if (IS_ERR(type)) {
			NL_SET_BAD_ATTR(extack, nla[NFTA_CHAIN_TYPE]);
			return PTR_ERR(type);
		}
	}
	if (hook->num >= NFT_MAX_HOOKS || !(type->hook_mask & (1 << hook->num)))
		return -EOPNOTSUPP;

	if (type->type == NFT_CHAIN_T_NAT &&
	    hook->priority <= NF_IP_PRI_CONNTRACK)
		return -EOPNOTSUPP;

	if (!try_module_get(type->owner)) {
		if (nla[NFTA_CHAIN_TYPE])
			NL_SET_BAD_ATTR(extack, nla[NFTA_CHAIN_TYPE]);
		return -ENOENT;
	}

	hook->type = type;

	INIT_LIST_HEAD(&hook->list);
	if (nft_base_chain_netdev(family, hook->num)) {
		err = nft_chain_parse_netdev(net, ha, &hook->list);
		if (err < 0) {
			module_put(type->owner);
			return err;
		}
	} else if (ha[NFTA_HOOK_DEV] || ha[NFTA_HOOK_DEVS]) {
		module_put(type->owner);
		return -EOPNOTSUPP;
	}

	return 0;
}

static void nft_chain_release_hook(struct nft_chain_hook *hook)
{
	struct nft_hook *h, *next;

	list_for_each_entry_safe(h, next, &hook->list, list) {
		list_del(&h->list);
		kfree(h);
	}
	module_put(hook->type->owner);
}

struct nft_rules_old {
	struct rcu_head h;
	struct nft_rule **start;
};

static struct nft_rule **nf_tables_chain_alloc_rules(const struct nft_chain *chain,
						     unsigned int alloc)
{
	if (alloc > INT_MAX)
		return NULL;

	alloc += 1;	/* NULL, ends rules */
	if (sizeof(struct nft_rule *) > INT_MAX / alloc)
		return NULL;

	alloc *= sizeof(struct nft_rule *);
	alloc += sizeof(struct nft_rules_old);

	return kvmalloc(alloc, GFP_KERNEL);
}

static void nft_basechain_hook_init(struct nf_hook_ops *ops, u8 family,
				    const struct nft_chain_hook *hook,
				    struct nft_chain *chain)
{
	ops->pf			= family;
	ops->hooknum		= hook->num;
	ops->priority		= hook->priority;
	ops->priv		= chain;
	ops->hook		= hook->type->hooks[ops->hooknum];
	ops->hook_ops_type	= NF_HOOK_OP_NF_TABLES;
}

static int nft_basechain_init(struct nft_base_chain *basechain, u8 family,
			      struct nft_chain_hook *hook, u32 flags)
{
	struct nft_chain *chain;
	struct nft_hook *h;

	basechain->type = hook->type;
	INIT_LIST_HEAD(&basechain->hook_list);
	chain = &basechain->chain;

	if (nft_base_chain_netdev(family, hook->num)) {
		list_splice_init(&hook->list, &basechain->hook_list);
		list_for_each_entry(h, &basechain->hook_list, list)
			nft_basechain_hook_init(&h->ops, family, hook, chain);

		basechain->ops.hooknum	= hook->num;
		basechain->ops.priority	= hook->priority;
	} else {
		nft_basechain_hook_init(&basechain->ops, family, hook, chain);
	}

	chain->flags |= NFT_CHAIN_BASE | flags;
	basechain->policy = NF_ACCEPT;
	if (chain->flags & NFT_CHAIN_HW_OFFLOAD &&
	    nft_chain_offload_priority(basechain) < 0)
		return -EOPNOTSUPP;

	flow_block_init(&basechain->flow_block);

	return 0;
}

static int nft_chain_add(struct nft_table *table, struct nft_chain *chain)
{
	int err;

	err = rhltable_insert_key(&table->chains_ht, chain->name,
				  &chain->rhlhead, nft_chain_ht_params);
	if (err)
		return err;

	list_add_tail_rcu(&chain->list, &table->chains);

	return 0;
}

static u64 chain_id;

static int nf_tables_addchain(struct nft_ctx *ctx, u8 family, u8 genmask,
			      u8 policy, u32 flags,
			      struct netlink_ext_ack *extack)
{
	const struct nlattr * const *nla = ctx->nla;
	struct nft_table *table = ctx->table;
	struct nft_base_chain *basechain;
	struct nft_stats __percpu *stats;
	struct net *net = ctx->net;
	char name[NFT_NAME_MAXLEN];
	struct nft_trans *trans;
	struct nft_chain *chain;
	struct nft_rule **rules;
	int err;

	if (table->use == UINT_MAX)
		return -EOVERFLOW;

	if (nla[NFTA_CHAIN_HOOK]) {
		struct nft_chain_hook hook;

		if (flags & NFT_CHAIN_BINDING)
			return -EOPNOTSUPP;

		err = nft_chain_parse_hook(net, nla, &hook, family, extack,
					   true);
		if (err < 0)
			return err;

		basechain = kzalloc(sizeof(*basechain), GFP_KERNEL);
		if (basechain == NULL) {
			nft_chain_release_hook(&hook);
			return -ENOMEM;
		}
		chain = &basechain->chain;

		if (nla[NFTA_CHAIN_COUNTERS]) {
			stats = nft_stats_alloc(nla[NFTA_CHAIN_COUNTERS]);
			if (IS_ERR(stats)) {
				nft_chain_release_hook(&hook);
				kfree(basechain);
				return PTR_ERR(stats);
			}
			rcu_assign_pointer(basechain->stats, stats);
			static_branch_inc(&nft_counters_enabled);
		}

		err = nft_basechain_init(basechain, family, &hook, flags);
		if (err < 0) {
			nft_chain_release_hook(&hook);
			kfree(basechain);
			return err;
		}
	} else {
		if (flags & NFT_CHAIN_BASE)
			return -EINVAL;
		if (flags & NFT_CHAIN_HW_OFFLOAD)
			return -EOPNOTSUPP;

		chain = kzalloc(sizeof(*chain), GFP_KERNEL);
		if (chain == NULL)
			return -ENOMEM;

		chain->flags = flags;
	}
	ctx->chain = chain;

	INIT_LIST_HEAD(&chain->rules);
	chain->handle = nf_tables_alloc_handle(table);
	chain->table = table;

	if (nla[NFTA_CHAIN_NAME]) {
		chain->name = nla_strdup(nla[NFTA_CHAIN_NAME], GFP_KERNEL);
	} else {
		if (!(flags & NFT_CHAIN_BINDING)) {
			err = -EINVAL;
			goto err_destroy_chain;
		}

		snprintf(name, sizeof(name), "__chain%llu", ++chain_id);
		chain->name = kstrdup(name, GFP_KERNEL);
	}

	if (!chain->name) {
		err = -ENOMEM;
		goto err_destroy_chain;
	}

	if (nla[NFTA_CHAIN_USERDATA]) {
		chain->udata = nla_memdup(nla[NFTA_CHAIN_USERDATA], GFP_KERNEL);
		if (chain->udata == NULL) {
			err = -ENOMEM;
			goto err_destroy_chain;
		}
		chain->udlen = nla_len(nla[NFTA_CHAIN_USERDATA]);
	}

	rules = nf_tables_chain_alloc_rules(chain, 0);
	if (!rules) {
		err = -ENOMEM;
		goto err_destroy_chain;
	}

	*rules = NULL;
	rcu_assign_pointer(chain->rules_gen_0, rules);
	rcu_assign_pointer(chain->rules_gen_1, rules);

	err = nf_tables_register_hook(net, table, chain);
	if (err < 0)
		goto err_destroy_chain;

	trans = nft_trans_chain_add(ctx, NFT_MSG_NEWCHAIN);
	if (IS_ERR(trans)) {
		err = PTR_ERR(trans);
		goto err_unregister_hook;
	}

	nft_trans_chain_policy(trans) = NFT_CHAIN_POLICY_UNSET;
	if (nft_is_base_chain(chain))
		nft_trans_chain_policy(trans) = policy;

	err = nft_chain_add(table, chain);
	if (err < 0) {
		nft_trans_destroy(trans);
		goto err_unregister_hook;
	}

	table->use++;

	return 0;
err_unregister_hook:
	nf_tables_unregister_hook(net, table, chain);
err_destroy_chain:
	nf_tables_chain_destroy(ctx);

	return err;
}

static bool nft_hook_list_equal(struct list_head *hook_list1,
				struct list_head *hook_list2)
{
	struct nft_hook *hook;
	int n = 0, m = 0;

	n = 0;
	list_for_each_entry(hook, hook_list2, list) {
		if (!nft_hook_list_find(hook_list1, hook))
			return false;

		n++;
	}
	list_for_each_entry(hook, hook_list1, list)
		m++;

	return n == m;
}

static int nf_tables_updchain(struct nft_ctx *ctx, u8 genmask, u8 policy,
			      u32 flags, const struct nlattr *attr,
			      struct netlink_ext_ack *extack)
{
	const struct nlattr * const *nla = ctx->nla;
	struct nft_table *table = ctx->table;
	struct nft_chain *chain = ctx->chain;
	struct nft_base_chain *basechain;
	struct nft_stats *stats = NULL;
	struct nft_chain_hook hook;
	struct nf_hook_ops *ops;
	struct nft_trans *trans;
	int err;

	if (chain->flags ^ flags)
		return -EOPNOTSUPP;

	if (nla[NFTA_CHAIN_HOOK]) {
		if (!nft_is_base_chain(chain)) {
			NL_SET_BAD_ATTR(extack, attr);
			return -EEXIST;
		}
		err = nft_chain_parse_hook(ctx->net, nla, &hook, ctx->family,
					   extack, false);
		if (err < 0)
			return err;

		basechain = nft_base_chain(chain);
		if (basechain->type != hook.type) {
			nft_chain_release_hook(&hook);
			NL_SET_BAD_ATTR(extack, attr);
			return -EEXIST;
		}

		if (nft_base_chain_netdev(ctx->family, hook.num)) {
			if (!nft_hook_list_equal(&basechain->hook_list,
						 &hook.list)) {
				nft_chain_release_hook(&hook);
				NL_SET_BAD_ATTR(extack, attr);
				return -EEXIST;
			}
		} else {
			ops = &basechain->ops;
			if (ops->hooknum != hook.num ||
			    ops->priority != hook.priority) {
				nft_chain_release_hook(&hook);
				NL_SET_BAD_ATTR(extack, attr);
				return -EEXIST;
			}
		}
		nft_chain_release_hook(&hook);
	}

	if (nla[NFTA_CHAIN_HANDLE] &&
	    nla[NFTA_CHAIN_NAME]) {
		struct nft_chain *chain2;

		chain2 = nft_chain_lookup(ctx->net, table,
					  nla[NFTA_CHAIN_NAME], genmask);
		if (!IS_ERR(chain2)) {
			NL_SET_BAD_ATTR(extack, nla[NFTA_CHAIN_NAME]);
			return -EEXIST;
		}
	}

	if (nla[NFTA_CHAIN_COUNTERS]) {
		if (!nft_is_base_chain(chain))
			return -EOPNOTSUPP;

		stats = nft_stats_alloc(nla[NFTA_CHAIN_COUNTERS]);
		if (IS_ERR(stats))
			return PTR_ERR(stats);
	}

	err = -ENOMEM;
	trans = nft_trans_alloc(ctx, NFT_MSG_NEWCHAIN,
				sizeof(struct nft_trans_chain));
	if (trans == NULL)
		goto err;

	nft_trans_chain_stats(trans) = stats;
	nft_trans_chain_update(trans) = true;

	if (nla[NFTA_CHAIN_POLICY])
		nft_trans_chain_policy(trans) = policy;
	else
		nft_trans_chain_policy(trans) = -1;

	if (nla[NFTA_CHAIN_HANDLE] &&
	    nla[NFTA_CHAIN_NAME]) {
		struct nftables_pernet *nft_net = nft_pernet(ctx->net);
		struct nft_trans *tmp;
		char *name;

		err = -ENOMEM;
		name = nla_strdup(nla[NFTA_CHAIN_NAME], GFP_KERNEL);
		if (!name)
			goto err;

		err = -EEXIST;
		list_for_each_entry(tmp, &nft_net->commit_list, list) {
			if (tmp->msg_type == NFT_MSG_NEWCHAIN &&
			    tmp->ctx.table == table &&
			    nft_trans_chain_update(tmp) &&
			    nft_trans_chain_name(tmp) &&
			    strcmp(name, nft_trans_chain_name(tmp)) == 0) {
				NL_SET_BAD_ATTR(extack, nla[NFTA_CHAIN_NAME]);
				kfree(name);
				goto err;
			}
		}

		nft_trans_chain_name(trans) = name;
	}
	nft_trans_commit_list_add_tail(ctx->net, trans);

	return 0;
err:
	free_percpu(stats);
	kfree(trans);
	return err;
}

static struct nft_chain *nft_chain_lookup_byid(const struct net *net,
					       const struct nlattr *nla)
{
	struct nftables_pernet *nft_net = nft_pernet(net);
	u32 id = ntohl(nla_get_be32(nla));
	struct nft_trans *trans;

	list_for_each_entry(trans, &nft_net->commit_list, list) {
		struct nft_chain *chain = trans->ctx.chain;

		if (trans->msg_type == NFT_MSG_NEWCHAIN &&
		    id == nft_trans_chain_id(trans))
			return chain;
	}
	return ERR_PTR(-ENOENT);
}

static int nf_tables_newchain(struct sk_buff *skb, const struct nfnl_info *info,
			      const struct nlattr * const nla[])
{
	struct nftables_pernet *nft_net = nft_pernet(info->net);
	struct netlink_ext_ack *extack = info->extack;
	u8 genmask = nft_genmask_next(info->net);
	u8 family = info->nfmsg->nfgen_family;
	struct nft_chain *chain = NULL;
	struct net *net = info->net;
	const struct nlattr *attr;
	struct nft_table *table;
	u8 policy = NF_ACCEPT;
	struct nft_ctx ctx;
	u64 handle = 0;
	u32 flags = 0;

	lockdep_assert_held(&nft_net->commit_mutex);

	table = nft_table_lookup(net, nla[NFTA_CHAIN_TABLE], family, genmask,
				 NETLINK_CB(skb).portid);
	if (IS_ERR(table)) {
		NL_SET_BAD_ATTR(extack, nla[NFTA_CHAIN_TABLE]);
		return PTR_ERR(table);
	}

	chain = NULL;
	attr = nla[NFTA_CHAIN_NAME];

	if (nla[NFTA_CHAIN_HANDLE]) {
		handle = be64_to_cpu(nla_get_be64(nla[NFTA_CHAIN_HANDLE]));
		chain = nft_chain_lookup_byhandle(table, handle, genmask);
		if (IS_ERR(chain)) {
			NL_SET_BAD_ATTR(extack, nla[NFTA_CHAIN_HANDLE]);
			return PTR_ERR(chain);
		}
		attr = nla[NFTA_CHAIN_HANDLE];
	} else if (nla[NFTA_CHAIN_NAME]) {
		chain = nft_chain_lookup(net, table, attr, genmask);
		if (IS_ERR(chain)) {
			if (PTR_ERR(chain) != -ENOENT) {
				NL_SET_BAD_ATTR(extack, attr);
				return PTR_ERR(chain);
			}
			chain = NULL;
		}
	} else if (!nla[NFTA_CHAIN_ID]) {
		return -EINVAL;
	}

	if (nla[NFTA_CHAIN_POLICY]) {
		if (chain != NULL &&
		    !nft_is_base_chain(chain)) {
			NL_SET_BAD_ATTR(extack, nla[NFTA_CHAIN_POLICY]);
			return -EOPNOTSUPP;
		}

		if (chain == NULL &&
		    nla[NFTA_CHAIN_HOOK] == NULL) {
			NL_SET_BAD_ATTR(extack, nla[NFTA_CHAIN_POLICY]);
			return -EOPNOTSUPP;
		}

		policy = ntohl(nla_get_be32(nla[NFTA_CHAIN_POLICY]));
		switch (policy) {
		case NF_DROP:
		case NF_ACCEPT:
			break;
		default:
			return -EINVAL;
		}
	}

	if (nla[NFTA_CHAIN_FLAGS])
		flags = ntohl(nla_get_be32(nla[NFTA_CHAIN_FLAGS]));
	else if (chain)
		flags = chain->flags;

	if (flags & ~NFT_CHAIN_FLAGS)
		return -EOPNOTSUPP;

	nft_ctx_init(&ctx, net, skb, info->nlh, family, table, chain, nla);

	if (chain != NULL) {
		if (info->nlh->nlmsg_flags & NLM_F_EXCL) {
			NL_SET_BAD_ATTR(extack, attr);
			return -EEXIST;
		}
		if (info->nlh->nlmsg_flags & NLM_F_REPLACE)
			return -EOPNOTSUPP;

		flags |= chain->flags & NFT_CHAIN_BASE;
		return nf_tables_updchain(&ctx, genmask, policy, flags, attr,
					  extack);
	}

	return nf_tables_addchain(&ctx, family, genmask, policy, flags, extack);
}

static int nf_tables_delchain(struct sk_buff *skb, const struct nfnl_info *info,
			      const struct nlattr * const nla[])
{
	struct netlink_ext_ack *extack = info->extack;
	u8 genmask = nft_genmask_next(info->net);
	u8 family = info->nfmsg->nfgen_family;
	struct net *net = info->net;
	const struct nlattr *attr;
	struct nft_table *table;
	struct nft_chain *chain;
	struct nft_rule *rule;
	struct nft_ctx ctx;
	u64 handle;
	u32 use;
	int err;

	table = nft_table_lookup(net, nla[NFTA_CHAIN_TABLE], family, genmask,
				 NETLINK_CB(skb).portid);
	if (IS_ERR(table)) {
		NL_SET_BAD_ATTR(extack, nla[NFTA_CHAIN_TABLE]);
		return PTR_ERR(table);
	}

	if (nla[NFTA_CHAIN_HANDLE]) {
		attr = nla[NFTA_CHAIN_HANDLE];
		handle = be64_to_cpu(nla_get_be64(attr));
		chain = nft_chain_lookup_byhandle(table, handle, genmask);
	} else {
		attr = nla[NFTA_CHAIN_NAME];
		chain = nft_chain_lookup(net, table, attr, genmask);
	}
	if (IS_ERR(chain)) {
		NL_SET_BAD_ATTR(extack, attr);
		return PTR_ERR(chain);
	}

	if (info->nlh->nlmsg_flags & NLM_F_NONREC &&
	    chain->use > 0)
		return -EBUSY;

	nft_ctx_init(&ctx, net, skb, info->nlh, family, table, chain, nla);

	use = chain->use;
	list_for_each_entry(rule, &chain->rules, list) {
		if (!nft_is_active_next(net, rule))
			continue;
		use--;

		err = nft_delrule(&ctx, rule);
		if (err < 0)
			return err;
	}

	/* There are rules and elements that are still holding references to us,
	 * we cannot do a recursive removal in this case.
	 */
	if (use > 0) {
		NL_SET_BAD_ATTR(extack, attr);
		return -EBUSY;
	}

	return nft_delchain(&ctx);
}

/*
 * Expressions
 */

/**
 *	nft_register_expr - register nf_tables expr type
 *	@type: expr type
 *
 *	Registers the expr type for use with nf_tables. Returns zero on
 *	success or a negative errno code otherwise.
 */
int nft_register_expr(struct nft_expr_type *type)
{
	nfnl_lock(NFNL_SUBSYS_NFTABLES);
	if (type->family == NFPROTO_UNSPEC)
		list_add_tail_rcu(&type->list, &nf_tables_expressions);
	else
		list_add_rcu(&type->list, &nf_tables_expressions);
	nfnl_unlock(NFNL_SUBSYS_NFTABLES);
	return 0;
}
EXPORT_SYMBOL_GPL(nft_register_expr);

/**
 *	nft_unregister_expr - unregister nf_tables expr type
 *	@type: expr type
 *
 * 	Unregisters the expr typefor use with nf_tables.
 */
void nft_unregister_expr(struct nft_expr_type *type)
{
	nfnl_lock(NFNL_SUBSYS_NFTABLES);
	list_del_rcu(&type->list);
	nfnl_unlock(NFNL_SUBSYS_NFTABLES);
}
EXPORT_SYMBOL_GPL(nft_unregister_expr);

static const struct nft_expr_type *__nft_expr_type_get(u8 family,
						       struct nlattr *nla)
{
	const struct nft_expr_type *type, *candidate = NULL;

	list_for_each_entry(type, &nf_tables_expressions, list) {
		if (!nla_strcmp(nla, type->name)) {
			if (!type->family && !candidate)
				candidate = type;
			else if (type->family == family)
				candidate = type;
		}
	}
	return candidate;
}

#ifdef CONFIG_MODULES
static int nft_expr_type_request_module(struct net *net, u8 family,
					struct nlattr *nla)
{
	if (nft_request_module(net, "nft-expr-%u-%.*s", family,
			       nla_len(nla), (char *)nla_data(nla)) == -EAGAIN)
		return -EAGAIN;

	return 0;
}
#endif

static const struct nft_expr_type *nft_expr_type_get(struct net *net,
						     u8 family,
						     struct nlattr *nla)
{
	const struct nft_expr_type *type;

	if (nla == NULL)
		return ERR_PTR(-EINVAL);

	type = __nft_expr_type_get(family, nla);
	if (type != NULL && try_module_get(type->owner))
		return type;

	lockdep_nfnl_nft_mutex_not_held();
#ifdef CONFIG_MODULES
	if (type == NULL) {
		if (nft_expr_type_request_module(net, family, nla) == -EAGAIN)
			return ERR_PTR(-EAGAIN);

		if (nft_request_module(net, "nft-expr-%.*s",
				       nla_len(nla),
				       (char *)nla_data(nla)) == -EAGAIN)
			return ERR_PTR(-EAGAIN);
	}
#endif
	return ERR_PTR(-ENOENT);
}

static const struct nla_policy nft_expr_policy[NFTA_EXPR_MAX + 1] = {
	[NFTA_EXPR_NAME]	= { .type = NLA_STRING,
				    .len = NFT_MODULE_AUTOLOAD_LIMIT },
	[NFTA_EXPR_DATA]	= { .type = NLA_NESTED },
};

static int nf_tables_fill_expr_info(struct sk_buff *skb,
				    const struct nft_expr *expr)
{
	if (nla_put_string(skb, NFTA_EXPR_NAME, expr->ops->type->name))
		goto nla_put_failure;

	if (expr->ops->dump) {
		struct nlattr *data = nla_nest_start_noflag(skb,
							    NFTA_EXPR_DATA);
		if (data == NULL)
			goto nla_put_failure;
		if (expr->ops->dump(skb, expr) < 0)
			goto nla_put_failure;
		nla_nest_end(skb, data);
	}

	return skb->len;

nla_put_failure:
	return -1;
};

int nft_expr_dump(struct sk_buff *skb, unsigned int attr,
		  const struct nft_expr *expr)
{
	struct nlattr *nest;

	nest = nla_nest_start_noflag(skb, attr);
	if (!nest)
		goto nla_put_failure;
	if (nf_tables_fill_expr_info(skb, expr) < 0)
		goto nla_put_failure;
	nla_nest_end(skb, nest);
	return 0;

nla_put_failure:
	return -1;
}

struct nft_expr_info {
	const struct nft_expr_ops	*ops;
	const struct nlattr		*attr;
	struct nlattr			*tb[NFT_EXPR_MAXATTR + 1];
};

static int nf_tables_expr_parse(const struct nft_ctx *ctx,
				const struct nlattr *nla,
				struct nft_expr_info *info)
{
	const struct nft_expr_type *type;
	const struct nft_expr_ops *ops;
	struct nlattr *tb[NFTA_EXPR_MAX + 1];
	int err;

	err = nla_parse_nested_deprecated(tb, NFTA_EXPR_MAX, nla,
					  nft_expr_policy, NULL);
	if (err < 0)
		return err;

	type = nft_expr_type_get(ctx->net, ctx->family, tb[NFTA_EXPR_NAME]);
	if (IS_ERR(type))
		return PTR_ERR(type);

	if (tb[NFTA_EXPR_DATA]) {
		err = nla_parse_nested_deprecated(info->tb, type->maxattr,
						  tb[NFTA_EXPR_DATA],
						  type->policy, NULL);
		if (err < 0)
			goto err1;
	} else
		memset(info->tb, 0, sizeof(info->tb[0]) * (type->maxattr + 1));

	if (type->select_ops != NULL) {
		ops = type->select_ops(ctx,
				       (const struct nlattr * const *)info->tb);
		if (IS_ERR(ops)) {
			err = PTR_ERR(ops);
#ifdef CONFIG_MODULES
			if (err == -EAGAIN)
				if (nft_expr_type_request_module(ctx->net,
								 ctx->family,
								 tb[NFTA_EXPR_NAME]) != -EAGAIN)
					err = -ENOENT;
#endif
			goto err1;
		}
	} else
		ops = type->ops;

	info->attr = nla;
	info->ops = ops;

	return 0;

err1:
	module_put(type->owner);
	return err;
}

static int nf_tables_newexpr(const struct nft_ctx *ctx,
			     const struct nft_expr_info *expr_info,
			     struct nft_expr *expr)
{
	const struct nft_expr_ops *ops = expr_info->ops;
	int err;

	expr->ops = ops;
	if (ops->init) {
		err = ops->init(ctx, expr, (const struct nlattr **)expr_info->tb);
		if (err < 0)
			goto err1;
	}

	return 0;
err1:
	expr->ops = NULL;
	return err;
}

static void nf_tables_expr_destroy(const struct nft_ctx *ctx,
				   struct nft_expr *expr)
{
	const struct nft_expr_type *type = expr->ops->type;

	if (expr->ops->destroy)
		expr->ops->destroy(ctx, expr);
	module_put(type->owner);
}

static struct nft_expr *nft_expr_init(const struct nft_ctx *ctx,
				      const struct nlattr *nla)
{
	struct nft_expr_info expr_info;
	struct nft_expr *expr;
	struct module *owner;
	int err;

	err = nf_tables_expr_parse(ctx, nla, &expr_info);
	if (err < 0)
		goto err1;

	err = -ENOMEM;
	expr = kzalloc(expr_info.ops->size, GFP_KERNEL);
	if (expr == NULL)
		goto err2;

	err = nf_tables_newexpr(ctx, &expr_info, expr);
	if (err < 0)
		goto err3;

	return expr;
err3:
	kfree(expr);
err2:
	owner = expr_info.ops->type->owner;
	if (expr_info.ops->type->release_ops)
		expr_info.ops->type->release_ops(expr_info.ops);

	module_put(owner);
err1:
	return ERR_PTR(err);
}

int nft_expr_clone(struct nft_expr *dst, struct nft_expr *src)
{
	int err;

	if (src->ops->clone) {
		dst->ops = src->ops;
		err = src->ops->clone(dst, src);
		if (err < 0)
			return err;
	} else {
		memcpy(dst, src, src->ops->size);
	}

	__module_get(src->ops->type->owner);

	return 0;
}

void nft_expr_destroy(const struct nft_ctx *ctx, struct nft_expr *expr)
{
	nf_tables_expr_destroy(ctx, expr);
	kfree(expr);
}

/*
 * Rules
 */

static struct nft_rule *__nft_rule_lookup(const struct nft_chain *chain,
					  u64 handle)
{
	struct nft_rule *rule;

	// FIXME: this sucks
	list_for_each_entry_rcu(rule, &chain->rules, list) {
		if (handle == rule->handle)
			return rule;
	}

	return ERR_PTR(-ENOENT);
}

static struct nft_rule *nft_rule_lookup(const struct nft_chain *chain,
					const struct nlattr *nla)
{
	if (nla == NULL)
		return ERR_PTR(-EINVAL);

	return __nft_rule_lookup(chain, be64_to_cpu(nla_get_be64(nla)));
}

static const struct nla_policy nft_rule_policy[NFTA_RULE_MAX + 1] = {
	[NFTA_RULE_TABLE]	= { .type = NLA_STRING,
				    .len = NFT_TABLE_MAXNAMELEN - 1 },
	[NFTA_RULE_CHAIN]	= { .type = NLA_STRING,
				    .len = NFT_CHAIN_MAXNAMELEN - 1 },
	[NFTA_RULE_HANDLE]	= { .type = NLA_U64 },
	[NFTA_RULE_EXPRESSIONS]	= { .type = NLA_NESTED },
	[NFTA_RULE_COMPAT]	= { .type = NLA_NESTED },
	[NFTA_RULE_POSITION]	= { .type = NLA_U64 },
	[NFTA_RULE_USERDATA]	= { .type = NLA_BINARY,
				    .len = NFT_USERDATA_MAXLEN },
	[NFTA_RULE_ID]		= { .type = NLA_U32 },
	[NFTA_RULE_POSITION_ID]	= { .type = NLA_U32 },
	[NFTA_RULE_CHAIN_ID]	= { .type = NLA_U32 },
};

static int nf_tables_fill_rule_info(struct sk_buff *skb, struct net *net,
				    u32 portid, u32 seq, int event,
				    u32 flags, int family,
				    const struct nft_table *table,
				    const struct nft_chain *chain,
				    const struct nft_rule *rule, u64 handle)
{
	struct nlmsghdr *nlh;
	const struct nft_expr *expr, *next;
	struct nlattr *list;
	u16 type = nfnl_msg_type(NFNL_SUBSYS_NFTABLES, event);

	nlh = nfnl_msg_put(skb, portid, seq, type, flags, family, NFNETLINK_V0,
			   nft_base_seq(net));
	if (!nlh)
		goto nla_put_failure;

	if (nla_put_string(skb, NFTA_RULE_TABLE, table->name))
		goto nla_put_failure;
	if (nla_put_string(skb, NFTA_RULE_CHAIN, chain->name))
		goto nla_put_failure;
	if (nla_put_be64(skb, NFTA_RULE_HANDLE, cpu_to_be64(rule->handle),
			 NFTA_RULE_PAD))
		goto nla_put_failure;

	if (event != NFT_MSG_DELRULE && handle) {
		if (nla_put_be64(skb, NFTA_RULE_POSITION, cpu_to_be64(handle),
				 NFTA_RULE_PAD))
			goto nla_put_failure;
	}

	if (chain->flags & NFT_CHAIN_HW_OFFLOAD)
		nft_flow_rule_stats(chain, rule);

	list = nla_nest_start_noflag(skb, NFTA_RULE_EXPRESSIONS);
	if (list == NULL)
		goto nla_put_failure;
	nft_rule_for_each_expr(expr, next, rule) {
		if (nft_expr_dump(skb, NFTA_LIST_ELEM, expr) < 0)
			goto nla_put_failure;
	}
	nla_nest_end(skb, list);

	if (rule->udata) {
		struct nft_userdata *udata = nft_userdata(rule);
		if (nla_put(skb, NFTA_RULE_USERDATA, udata->len + 1,
			    udata->data) < 0)
			goto nla_put_failure;
	}

	nlmsg_end(skb, nlh);
	return 0;

nla_put_failure:
	nlmsg_trim(skb, nlh);
	return -1;
}

static void nf_tables_rule_notify(const struct nft_ctx *ctx,
				  const struct nft_rule *rule, int event)
{
	struct nftables_pernet *nft_net = nft_pernet(ctx->net);
	const struct nft_rule *prule;
	struct sk_buff *skb;
	u64 handle = 0;
	u16 flags = 0;
	int err;

	if (!ctx->report &&
	    !nfnetlink_has_listeners(ctx->net, NFNLGRP_NFTABLES))
		return;

	skb = nlmsg_new(NLMSG_GOODSIZE, GFP_KERNEL);
	if (skb == NULL)
		goto err;

	if (event == NFT_MSG_NEWRULE &&
	    !list_is_first(&rule->list, &ctx->chain->rules) &&
	    !list_is_last(&rule->list, &ctx->chain->rules)) {
		prule = list_prev_entry(rule, list);
		handle = prule->handle;
	}
	if (ctx->flags & (NLM_F_APPEND | NLM_F_REPLACE))
		flags |= NLM_F_APPEND;
	if (ctx->flags & (NLM_F_CREATE | NLM_F_EXCL))
		flags |= ctx->flags & (NLM_F_CREATE | NLM_F_EXCL);

	err = nf_tables_fill_rule_info(skb, ctx->net, ctx->portid, ctx->seq,
				       event, flags, ctx->family, ctx->table,
				       ctx->chain, rule, handle);
	if (err < 0) {
		kfree_skb(skb);
		goto err;
	}

	nft_notify_enqueue(skb, ctx->report, &nft_net->notify_list);
	return;
err:
	nfnetlink_set_err(ctx->net, ctx->portid, NFNLGRP_NFTABLES, -ENOBUFS);
}

struct nft_rule_dump_ctx {
	char *table;
	char *chain;
};

static int __nf_tables_dump_rules(struct sk_buff *skb,
				  unsigned int *idx,
				  struct netlink_callback *cb,
				  const struct nft_table *table,
				  const struct nft_chain *chain)
{
	struct net *net = sock_net(skb->sk);
	const struct nft_rule *rule, *prule;
	unsigned int s_idx = cb->args[0];
	u64 handle;

	prule = NULL;
	list_for_each_entry_rcu(rule, &chain->rules, list) {
		if (!nft_is_active(net, rule))
			goto cont_skip;
		if (*idx < s_idx)
			goto cont;
		if (*idx > s_idx) {
			memset(&cb->args[1], 0,
					sizeof(cb->args) - sizeof(cb->args[0]));
		}
		if (prule)
			handle = prule->handle;
		else
			handle = 0;

		if (nf_tables_fill_rule_info(skb, net, NETLINK_CB(cb->skb).portid,
					cb->nlh->nlmsg_seq,
					NFT_MSG_NEWRULE,
					NLM_F_MULTI | NLM_F_APPEND,
					table->family,
					table, chain, rule, handle) < 0)
			return 1;

		nl_dump_check_consistent(cb, nlmsg_hdr(skb));
cont:
		prule = rule;
cont_skip:
		(*idx)++;
	}
	return 0;
}

static int nf_tables_dump_rules(struct sk_buff *skb,
				struct netlink_callback *cb)
{
	const struct nfgenmsg *nfmsg = nlmsg_data(cb->nlh);
	const struct nft_rule_dump_ctx *ctx = cb->data;
	struct nft_table *table;
	const struct nft_chain *chain;
	unsigned int idx = 0;
	struct net *net = sock_net(skb->sk);
	int family = nfmsg->nfgen_family;
	struct nftables_pernet *nft_net;

	rcu_read_lock();
	nft_net = nft_pernet(net);
	cb->seq = nft_net->base_seq;

	list_for_each_entry_rcu(table, &nft_net->tables, list) {
		if (family != NFPROTO_UNSPEC && family != table->family)
			continue;

		if (ctx && ctx->table && strcmp(ctx->table, table->name) != 0)
			continue;

		if (ctx && ctx->table && ctx->chain) {
			struct rhlist_head *list, *tmp;

			list = rhltable_lookup(&table->chains_ht, ctx->chain,
					       nft_chain_ht_params);
			if (!list)
				goto done;

			rhl_for_each_entry_rcu(chain, tmp, list, rhlhead) {
				if (!nft_is_active(net, chain))
					continue;
				__nf_tables_dump_rules(skb, &idx,
						       cb, table, chain);
				break;
			}
			goto done;
		}

		list_for_each_entry_rcu(chain, &table->chains, list) {
			if (__nf_tables_dump_rules(skb, &idx, cb, table, chain))
				goto done;
		}

		if (ctx && ctx->table)
			break;
	}
done:
	rcu_read_unlock();

	cb->args[0] = idx;
	return skb->len;
}

static int nf_tables_dump_rules_start(struct netlink_callback *cb)
{
	const struct nlattr * const *nla = cb->data;
	struct nft_rule_dump_ctx *ctx = NULL;

	if (nla[NFTA_RULE_TABLE] || nla[NFTA_RULE_CHAIN]) {
		ctx = kzalloc(sizeof(*ctx), GFP_ATOMIC);
		if (!ctx)
			return -ENOMEM;

		if (nla[NFTA_RULE_TABLE]) {
			ctx->table = nla_strdup(nla[NFTA_RULE_TABLE],
							GFP_ATOMIC);
			if (!ctx->table) {
				kfree(ctx);
				return -ENOMEM;
			}
		}
		if (nla[NFTA_RULE_CHAIN]) {
			ctx->chain = nla_strdup(nla[NFTA_RULE_CHAIN],
						GFP_ATOMIC);
			if (!ctx->chain) {
				kfree(ctx->table);
				kfree(ctx);
				return -ENOMEM;
			}
		}
	}

	cb->data = ctx;
	return 0;
}

static int nf_tables_dump_rules_done(struct netlink_callback *cb)
{
	struct nft_rule_dump_ctx *ctx = cb->data;

	if (ctx) {
		kfree(ctx->table);
		kfree(ctx->chain);
		kfree(ctx);
	}
	return 0;
}

/* called with rcu_read_lock held */
static int nf_tables_getrule(struct sk_buff *skb, const struct nfnl_info *info,
			     const struct nlattr * const nla[])
{
	struct netlink_ext_ack *extack = info->extack;
	u8 genmask = nft_genmask_cur(info->net);
	u8 family = info->nfmsg->nfgen_family;
	const struct nft_chain *chain;
	const struct nft_rule *rule;
	struct net *net = info->net;
	struct nft_table *table;
	struct sk_buff *skb2;
	int err;

	if (info->nlh->nlmsg_flags & NLM_F_DUMP) {
		struct netlink_dump_control c = {
			.start= nf_tables_dump_rules_start,
			.dump = nf_tables_dump_rules,
			.done = nf_tables_dump_rules_done,
			.module = THIS_MODULE,
			.data = (void *)nla,
		};

		return nft_netlink_dump_start_rcu(info->sk, skb, info->nlh, &c);
	}

	table = nft_table_lookup(net, nla[NFTA_RULE_TABLE], family, genmask, 0);
	if (IS_ERR(table)) {
		NL_SET_BAD_ATTR(extack, nla[NFTA_RULE_TABLE]);
		return PTR_ERR(table);
	}

	chain = nft_chain_lookup(net, table, nla[NFTA_RULE_CHAIN], genmask);
	if (IS_ERR(chain)) {
		NL_SET_BAD_ATTR(extack, nla[NFTA_RULE_CHAIN]);
		return PTR_ERR(chain);
	}

	rule = nft_rule_lookup(chain, nla[NFTA_RULE_HANDLE]);
	if (IS_ERR(rule)) {
		NL_SET_BAD_ATTR(extack, nla[NFTA_RULE_HANDLE]);
		return PTR_ERR(rule);
	}

	skb2 = alloc_skb(NLMSG_GOODSIZE, GFP_ATOMIC);
	if (!skb2)
		return -ENOMEM;

	err = nf_tables_fill_rule_info(skb2, net, NETLINK_CB(skb).portid,
				       info->nlh->nlmsg_seq, NFT_MSG_NEWRULE, 0,
				       family, table, chain, rule, 0);
	if (err < 0)
		goto err_fill_rule_info;

	return nfnetlink_unicast(skb2, net, NETLINK_CB(skb).portid);

err_fill_rule_info:
	kfree_skb(skb2);
	return err;
}

static void nf_tables_rule_destroy(const struct nft_ctx *ctx,
				   struct nft_rule *rule)
{
	struct nft_expr *expr, *next;

	/*
	 * Careful: some expressions might not be initialized in case this
	 * is called on error from nf_tables_newrule().
	 */
	expr = nft_expr_first(rule);
	while (nft_expr_more(rule, expr)) {
		next = nft_expr_next(expr);
		nf_tables_expr_destroy(ctx, expr);
		expr = next;
	}
	kfree(rule);
}

void nf_tables_rule_release(const struct nft_ctx *ctx, struct nft_rule *rule)
{
	nft_rule_expr_deactivate(ctx, rule, NFT_TRANS_RELEASE);
	nf_tables_rule_destroy(ctx, rule);
}

int nft_chain_validate(const struct nft_ctx *ctx, const struct nft_chain *chain)
{
	struct nft_expr *expr, *last;
	const struct nft_data *data;
	struct nft_rule *rule;
	int err;

	if (ctx->level == NFT_JUMP_STACK_SIZE)
		return -EMLINK;

	list_for_each_entry(rule, &chain->rules, list) {
		if (!nft_is_active_next(ctx->net, rule))
			continue;

		nft_rule_for_each_expr(expr, last, rule) {
			if (!expr->ops->validate)
				continue;

			err = expr->ops->validate(ctx, expr, &data);
			if (err < 0)
				return err;
		}
	}

	return 0;
}
EXPORT_SYMBOL_GPL(nft_chain_validate);

static int nft_table_validate(struct net *net, const struct nft_table *table)
{
	struct nft_chain *chain;
	struct nft_ctx ctx = {
		.net	= net,
		.family	= table->family,
	};
	int err;

	list_for_each_entry(chain, &table->chains, list) {
		if (!nft_is_base_chain(chain))
			continue;

		ctx.chain = chain;
		err = nft_chain_validate(&ctx, chain);
		if (err < 0)
			return err;
	}

	return 0;
}

static struct nft_rule *nft_rule_lookup_byid(const struct net *net,
					     const struct nlattr *nla);

#define NFT_RULE_MAXEXPRS	128

static int nf_tables_newrule(struct sk_buff *skb, const struct nfnl_info *info,
			     const struct nlattr * const nla[])
{
	struct nftables_pernet *nft_net = nft_pernet(info->net);
	struct netlink_ext_ack *extack = info->extack;
	unsigned int size, i, n, ulen = 0, usize = 0;
	u8 genmask = nft_genmask_next(info->net);
	struct nft_rule *rule, *old_rule = NULL;
	struct nft_expr_info *expr_info = NULL;
	u8 family = info->nfmsg->nfgen_family;
	struct nft_flow_rule *flow = NULL;
	struct net *net = info->net;
	struct nft_userdata *udata;
	struct nft_table *table;
	struct nft_chain *chain;
	struct nft_trans *trans;
	u64 handle, pos_handle;
	struct nft_expr *expr;
	struct nft_ctx ctx;
	struct nlattr *tmp;
	int err, rem;

	lockdep_assert_held(&nft_net->commit_mutex);

	table = nft_table_lookup(net, nla[NFTA_RULE_TABLE], family, genmask,
				 NETLINK_CB(skb).portid);
	if (IS_ERR(table)) {
		NL_SET_BAD_ATTR(extack, nla[NFTA_RULE_TABLE]);
		return PTR_ERR(table);
	}

	if (nla[NFTA_RULE_CHAIN]) {
		chain = nft_chain_lookup(net, table, nla[NFTA_RULE_CHAIN],
					 genmask);
		if (IS_ERR(chain)) {
			NL_SET_BAD_ATTR(extack, nla[NFTA_RULE_CHAIN]);
			return PTR_ERR(chain);
		}
		if (nft_chain_is_bound(chain))
			return -EOPNOTSUPP;

	} else if (nla[NFTA_RULE_CHAIN_ID]) {
		chain = nft_chain_lookup_byid(net, nla[NFTA_RULE_CHAIN_ID]);
		if (IS_ERR(chain)) {
			NL_SET_BAD_ATTR(extack, nla[NFTA_RULE_CHAIN_ID]);
			return PTR_ERR(chain);
		}
	} else {
		return -EINVAL;
	}

	if (nla[NFTA_RULE_HANDLE]) {
		handle = be64_to_cpu(nla_get_be64(nla[NFTA_RULE_HANDLE]));
		rule = __nft_rule_lookup(chain, handle);
		if (IS_ERR(rule)) {
			NL_SET_BAD_ATTR(extack, nla[NFTA_RULE_HANDLE]);
			return PTR_ERR(rule);
		}

		if (info->nlh->nlmsg_flags & NLM_F_EXCL) {
			NL_SET_BAD_ATTR(extack, nla[NFTA_RULE_HANDLE]);
			return -EEXIST;
		}
		if (info->nlh->nlmsg_flags & NLM_F_REPLACE)
			old_rule = rule;
		else
			return -EOPNOTSUPP;
	} else {
		if (!(info->nlh->nlmsg_flags & NLM_F_CREATE) ||
		    info->nlh->nlmsg_flags & NLM_F_REPLACE)
			return -EINVAL;
		handle = nf_tables_alloc_handle(table);

		if (chain->use == UINT_MAX)
			return -EOVERFLOW;

		if (nla[NFTA_RULE_POSITION]) {
			pos_handle = be64_to_cpu(nla_get_be64(nla[NFTA_RULE_POSITION]));
			old_rule = __nft_rule_lookup(chain, pos_handle);
			if (IS_ERR(old_rule)) {
				NL_SET_BAD_ATTR(extack, nla[NFTA_RULE_POSITION]);
				return PTR_ERR(old_rule);
			}
		} else if (nla[NFTA_RULE_POSITION_ID]) {
			old_rule = nft_rule_lookup_byid(net, nla[NFTA_RULE_POSITION_ID]);
			if (IS_ERR(old_rule)) {
				NL_SET_BAD_ATTR(extack, nla[NFTA_RULE_POSITION_ID]);
				return PTR_ERR(old_rule);
			}
		}
	}

	nft_ctx_init(&ctx, net, skb, info->nlh, family, table, chain, nla);

	n = 0;
	size = 0;
	if (nla[NFTA_RULE_EXPRESSIONS]) {
		expr_info = kvmalloc_array(NFT_RULE_MAXEXPRS,
					   sizeof(struct nft_expr_info),
					   GFP_KERNEL);
		if (!expr_info)
			return -ENOMEM;

		nla_for_each_nested(tmp, nla[NFTA_RULE_EXPRESSIONS], rem) {
			err = -EINVAL;
			if (nla_type(tmp) != NFTA_LIST_ELEM)
				goto err_release_expr;
			if (n == NFT_RULE_MAXEXPRS)
<<<<<<< HEAD
				goto err1;
			err = nf_tables_expr_parse(&ctx, tmp, &info[n]);
			if (err < 0) {
				NL_SET_BAD_ATTR(extack, tmp);
				goto err1;
			}
			size += info[n].ops->size;
=======
				goto err_release_expr;
			err = nf_tables_expr_parse(&ctx, tmp, &expr_info[n]);
			if (err < 0) {
				NL_SET_BAD_ATTR(extack, tmp);
				goto err_release_expr;
			}
			size += expr_info[n].ops->size;
>>>>>>> 3b17187f
			n++;
		}
	}
	/* Check for overflow of dlen field */
	err = -EFBIG;
	if (size >= 1 << 12)
		goto err_release_expr;

	if (nla[NFTA_RULE_USERDATA]) {
		ulen = nla_len(nla[NFTA_RULE_USERDATA]);
		if (ulen > 0)
			usize = sizeof(struct nft_userdata) + ulen;
	}

	err = -ENOMEM;
	rule = kzalloc(sizeof(*rule) + size + usize, GFP_KERNEL);
	if (rule == NULL)
		goto err_release_expr;

	nft_activate_next(net, rule);

	rule->handle = handle;
	rule->dlen   = size;
	rule->udata  = ulen ? 1 : 0;

	if (ulen) {
		udata = nft_userdata(rule);
		udata->len = ulen - 1;
		nla_memcpy(udata->data, nla[NFTA_RULE_USERDATA], ulen);
	}

	expr = nft_expr_first(rule);
	for (i = 0; i < n; i++) {
		err = nf_tables_newexpr(&ctx, &expr_info[i], expr);
		if (err < 0) {
			NL_SET_BAD_ATTR(extack, expr_info[i].attr);
			goto err_release_rule;
		}

		if (expr_info[i].ops->validate)
			nft_validate_state_update(net, NFT_VALIDATE_NEED);

		expr_info[i].ops = NULL;
		expr = nft_expr_next(expr);
	}

	if (chain->flags & NFT_CHAIN_HW_OFFLOAD) {
		flow = nft_flow_rule_create(net, rule);
		if (IS_ERR(flow)) {
			err = PTR_ERR(flow);
			goto err_release_rule;
		}
	}

	if (info->nlh->nlmsg_flags & NLM_F_REPLACE) {
		err = nft_delrule(&ctx, old_rule);
		if (err < 0)
			goto err_destroy_flow_rule;

		trans = nft_trans_rule_add(&ctx, NFT_MSG_NEWRULE, rule);
		if (trans == NULL) {
			err = -ENOMEM;
			goto err_destroy_flow_rule;
		}
		list_add_tail_rcu(&rule->list, &old_rule->list);
	} else {
		trans = nft_trans_rule_add(&ctx, NFT_MSG_NEWRULE, rule);
		if (!trans) {
			err = -ENOMEM;
			goto err_destroy_flow_rule;
		}

		if (info->nlh->nlmsg_flags & NLM_F_APPEND) {
			if (old_rule)
				list_add_rcu(&rule->list, &old_rule->list);
			else
				list_add_tail_rcu(&rule->list, &chain->rules);
		 } else {
			if (old_rule)
				list_add_tail_rcu(&rule->list, &old_rule->list);
			else
				list_add_rcu(&rule->list, &chain->rules);
		}
	}
	kvfree(expr_info);
	chain->use++;

	if (flow)
		nft_trans_flow_rule(trans) = flow;

	if (nft_net->validate_state == NFT_VALIDATE_DO)
		return nft_table_validate(net, table);

	return 0;

err_destroy_flow_rule:
	if (flow)
		nft_flow_rule_destroy(flow);
err_release_rule:
	nf_tables_rule_release(&ctx, rule);
err_release_expr:
	for (i = 0; i < n; i++) {
		if (expr_info[i].ops) {
			module_put(expr_info[i].ops->type->owner);
			if (expr_info[i].ops->type->release_ops)
				expr_info[i].ops->type->release_ops(expr_info[i].ops);
		}
	}
	kvfree(expr_info);

	return err;
}

static struct nft_rule *nft_rule_lookup_byid(const struct net *net,
					     const struct nlattr *nla)
{
	struct nftables_pernet *nft_net = nft_pernet(net);
	u32 id = ntohl(nla_get_be32(nla));
	struct nft_trans *trans;

	list_for_each_entry(trans, &nft_net->commit_list, list) {
		struct nft_rule *rule = nft_trans_rule(trans);

		if (trans->msg_type == NFT_MSG_NEWRULE &&
		    id == nft_trans_rule_id(trans))
			return rule;
	}
	return ERR_PTR(-ENOENT);
}

static int nf_tables_delrule(struct sk_buff *skb, const struct nfnl_info *info,
			     const struct nlattr * const nla[])
{
	struct netlink_ext_ack *extack = info->extack;
	u8 genmask = nft_genmask_next(info->net);
	u8 family = info->nfmsg->nfgen_family;
	struct nft_chain *chain = NULL;
	struct net *net = info->net;
	struct nft_table *table;
	struct nft_rule *rule;
	struct nft_ctx ctx;
	int err = 0;

	table = nft_table_lookup(net, nla[NFTA_RULE_TABLE], family, genmask,
				 NETLINK_CB(skb).portid);
	if (IS_ERR(table)) {
		NL_SET_BAD_ATTR(extack, nla[NFTA_RULE_TABLE]);
		return PTR_ERR(table);
	}

	if (nla[NFTA_RULE_CHAIN]) {
		chain = nft_chain_lookup(net, table, nla[NFTA_RULE_CHAIN],
					 genmask);
		if (IS_ERR(chain)) {
			NL_SET_BAD_ATTR(extack, nla[NFTA_RULE_CHAIN]);
			return PTR_ERR(chain);
		}
		if (nft_chain_is_bound(chain))
			return -EOPNOTSUPP;
	}

	nft_ctx_init(&ctx, net, skb, info->nlh, family, table, chain, nla);

	if (chain) {
		if (nla[NFTA_RULE_HANDLE]) {
			rule = nft_rule_lookup(chain, nla[NFTA_RULE_HANDLE]);
			if (IS_ERR(rule)) {
				NL_SET_BAD_ATTR(extack, nla[NFTA_RULE_HANDLE]);
				return PTR_ERR(rule);
			}

			err = nft_delrule(&ctx, rule);
		} else if (nla[NFTA_RULE_ID]) {
			rule = nft_rule_lookup_byid(net, nla[NFTA_RULE_ID]);
			if (IS_ERR(rule)) {
				NL_SET_BAD_ATTR(extack, nla[NFTA_RULE_ID]);
				return PTR_ERR(rule);
			}

			err = nft_delrule(&ctx, rule);
		} else {
			err = nft_delrule_by_chain(&ctx);
		}
	} else {
		list_for_each_entry(chain, &table->chains, list) {
			if (!nft_is_active_next(net, chain))
				continue;

			ctx.chain = chain;
			err = nft_delrule_by_chain(&ctx);
			if (err < 0)
				break;
		}
	}

	return err;
}

/*
 * Sets
 */
static const struct nft_set_type *nft_set_types[] = {
	&nft_set_hash_fast_type,
	&nft_set_hash_type,
	&nft_set_rhash_type,
	&nft_set_bitmap_type,
	&nft_set_rbtree_type,
#if defined(CONFIG_X86_64) && !defined(CONFIG_UML)
	&nft_set_pipapo_avx2_type,
#endif
	&nft_set_pipapo_type,
};

#define NFT_SET_FEATURES	(NFT_SET_INTERVAL | NFT_SET_MAP | \
				 NFT_SET_TIMEOUT | NFT_SET_OBJECT | \
				 NFT_SET_EVAL)

static bool nft_set_ops_candidate(const struct nft_set_type *type, u32 flags)
{
	return (flags & type->features) == (flags & NFT_SET_FEATURES);
}

/*
 * Select a set implementation based on the data characteristics and the
 * given policy. The total memory use might not be known if no size is
 * given, in that case the amount of memory per element is used.
 */
static const struct nft_set_ops *
nft_select_set_ops(const struct nft_ctx *ctx,
		   const struct nlattr * const nla[],
		   const struct nft_set_desc *desc,
		   enum nft_set_policies policy)
{
	struct nftables_pernet *nft_net = nft_pernet(ctx->net);
	const struct nft_set_ops *ops, *bops;
	struct nft_set_estimate est, best;
	const struct nft_set_type *type;
	u32 flags = 0;
	int i;

	lockdep_assert_held(&nft_net->commit_mutex);
	lockdep_nfnl_nft_mutex_not_held();

	if (nla[NFTA_SET_FLAGS] != NULL)
		flags = ntohl(nla_get_be32(nla[NFTA_SET_FLAGS]));

	bops	    = NULL;
	best.size   = ~0;
	best.lookup = ~0;
	best.space  = ~0;

	for (i = 0; i < ARRAY_SIZE(nft_set_types); i++) {
		type = nft_set_types[i];
		ops = &type->ops;

		if (!nft_set_ops_candidate(type, flags))
			continue;
		if (!ops->estimate(desc, flags, &est))
			continue;

		switch (policy) {
		case NFT_SET_POL_PERFORMANCE:
			if (est.lookup < best.lookup)
				break;
			if (est.lookup == best.lookup &&
			    est.space < best.space)
				break;
			continue;
		case NFT_SET_POL_MEMORY:
			if (!desc->size) {
				if (est.space < best.space)
					break;
				if (est.space == best.space &&
				    est.lookup < best.lookup)
					break;
			} else if (est.size < best.size || !bops) {
				break;
			}
			continue;
		default:
			break;
		}

		bops = ops;
		best = est;
	}

	if (bops != NULL)
		return bops;

	return ERR_PTR(-EOPNOTSUPP);
}

static const struct nla_policy nft_set_policy[NFTA_SET_MAX + 1] = {
	[NFTA_SET_TABLE]		= { .type = NLA_STRING,
					    .len = NFT_TABLE_MAXNAMELEN - 1 },
	[NFTA_SET_NAME]			= { .type = NLA_STRING,
					    .len = NFT_SET_MAXNAMELEN - 1 },
	[NFTA_SET_FLAGS]		= { .type = NLA_U32 },
	[NFTA_SET_KEY_TYPE]		= { .type = NLA_U32 },
	[NFTA_SET_KEY_LEN]		= { .type = NLA_U32 },
	[NFTA_SET_DATA_TYPE]		= { .type = NLA_U32 },
	[NFTA_SET_DATA_LEN]		= { .type = NLA_U32 },
	[NFTA_SET_POLICY]		= { .type = NLA_U32 },
	[NFTA_SET_DESC]			= { .type = NLA_NESTED },
	[NFTA_SET_ID]			= { .type = NLA_U32 },
	[NFTA_SET_TIMEOUT]		= { .type = NLA_U64 },
	[NFTA_SET_GC_INTERVAL]		= { .type = NLA_U32 },
	[NFTA_SET_USERDATA]		= { .type = NLA_BINARY,
					    .len  = NFT_USERDATA_MAXLEN },
	[NFTA_SET_OBJ_TYPE]		= { .type = NLA_U32 },
	[NFTA_SET_HANDLE]		= { .type = NLA_U64 },
	[NFTA_SET_EXPR]			= { .type = NLA_NESTED },
	[NFTA_SET_EXPRESSIONS]		= { .type = NLA_NESTED },
};

static const struct nla_policy nft_set_desc_policy[NFTA_SET_DESC_MAX + 1] = {
	[NFTA_SET_DESC_SIZE]		= { .type = NLA_U32 },
	[NFTA_SET_DESC_CONCAT]		= { .type = NLA_NESTED },
};

static struct nft_set *nft_set_lookup(const struct nft_table *table,
				      const struct nlattr *nla, u8 genmask)
{
	struct nft_set *set;

	if (nla == NULL)
		return ERR_PTR(-EINVAL);

	list_for_each_entry_rcu(set, &table->sets, list) {
		if (!nla_strcmp(nla, set->name) &&
		    nft_active_genmask(set, genmask))
			return set;
	}
	return ERR_PTR(-ENOENT);
}

static struct nft_set *nft_set_lookup_byhandle(const struct nft_table *table,
					       const struct nlattr *nla,
					       u8 genmask)
{
	struct nft_set *set;

	list_for_each_entry(set, &table->sets, list) {
		if (be64_to_cpu(nla_get_be64(nla)) == set->handle &&
		    nft_active_genmask(set, genmask))
			return set;
	}
	return ERR_PTR(-ENOENT);
}

static struct nft_set *nft_set_lookup_byid(const struct net *net,
					   const struct nlattr *nla, u8 genmask)
{
	struct nftables_pernet *nft_net = nft_pernet(net);
	u32 id = ntohl(nla_get_be32(nla));
	struct nft_trans *trans;

	list_for_each_entry(trans, &nft_net->commit_list, list) {
		if (trans->msg_type == NFT_MSG_NEWSET) {
			struct nft_set *set = nft_trans_set(trans);

			if (id == nft_trans_set_id(trans) &&
			    nft_active_genmask(set, genmask))
				return set;
		}
	}
	return ERR_PTR(-ENOENT);
}

struct nft_set *nft_set_lookup_global(const struct net *net,
				      const struct nft_table *table,
				      const struct nlattr *nla_set_name,
				      const struct nlattr *nla_set_id,
				      u8 genmask)
{
	struct nft_set *set;

	set = nft_set_lookup(table, nla_set_name, genmask);
	if (IS_ERR(set)) {
		if (!nla_set_id)
			return set;

		set = nft_set_lookup_byid(net, nla_set_id, genmask);
	}
	return set;
}
EXPORT_SYMBOL_GPL(nft_set_lookup_global);

static int nf_tables_set_alloc_name(struct nft_ctx *ctx, struct nft_set *set,
				    const char *name)
{
	const struct nft_set *i;
	const char *p;
	unsigned long *inuse;
	unsigned int n = 0, min = 0;

	p = strchr(name, '%');
	if (p != NULL) {
		if (p[1] != 'd' || strchr(p + 2, '%'))
			return -EINVAL;

		inuse = (unsigned long *)get_zeroed_page(GFP_KERNEL);
		if (inuse == NULL)
			return -ENOMEM;
cont:
		list_for_each_entry(i, &ctx->table->sets, list) {
			int tmp;

			if (!nft_is_active_next(ctx->net, set))
				continue;
			if (!sscanf(i->name, name, &tmp))
				continue;
			if (tmp < min || tmp >= min + BITS_PER_BYTE * PAGE_SIZE)
				continue;

			set_bit(tmp - min, inuse);
		}

		n = find_first_zero_bit(inuse, BITS_PER_BYTE * PAGE_SIZE);
		if (n >= BITS_PER_BYTE * PAGE_SIZE) {
			min += BITS_PER_BYTE * PAGE_SIZE;
			memset(inuse, 0, PAGE_SIZE);
			goto cont;
		}
		free_page((unsigned long)inuse);
	}

	set->name = kasprintf(GFP_KERNEL, name, min + n);
	if (!set->name)
		return -ENOMEM;

	list_for_each_entry(i, &ctx->table->sets, list) {
		if (!nft_is_active_next(ctx->net, i))
			continue;
		if (!strcmp(set->name, i->name)) {
			kfree(set->name);
			set->name = NULL;
			return -ENFILE;
		}
	}
	return 0;
}

int nf_msecs_to_jiffies64(const struct nlattr *nla, u64 *result)
{
	u64 ms = be64_to_cpu(nla_get_be64(nla));
	u64 max = (u64)(~((u64)0));

	max = div_u64(max, NSEC_PER_MSEC);
	if (ms >= max)
		return -ERANGE;

	ms *= NSEC_PER_MSEC;
	*result = nsecs_to_jiffies64(ms);
	return 0;
}

__be64 nf_jiffies64_to_msecs(u64 input)
{
	return cpu_to_be64(jiffies64_to_msecs(input));
}

static int nf_tables_fill_set_concat(struct sk_buff *skb,
				     const struct nft_set *set)
{
	struct nlattr *concat, *field;
	int i;

	concat = nla_nest_start_noflag(skb, NFTA_SET_DESC_CONCAT);
	if (!concat)
		return -ENOMEM;

	for (i = 0; i < set->field_count; i++) {
		field = nla_nest_start_noflag(skb, NFTA_LIST_ELEM);
		if (!field)
			return -ENOMEM;

		if (nla_put_be32(skb, NFTA_SET_FIELD_LEN,
				 htonl(set->field_len[i])))
			return -ENOMEM;

		nla_nest_end(skb, field);
	}

	nla_nest_end(skb, concat);

	return 0;
}

static int nf_tables_fill_set(struct sk_buff *skb, const struct nft_ctx *ctx,
			      const struct nft_set *set, u16 event, u16 flags)
{
	struct nlmsghdr *nlh;
	u32 portid = ctx->portid;
	struct nlattr *nest;
	u32 seq = ctx->seq;
	int i;

	event = nfnl_msg_type(NFNL_SUBSYS_NFTABLES, event);
	nlh = nfnl_msg_put(skb, portid, seq, event, flags, ctx->family,
			   NFNETLINK_V0, nft_base_seq(ctx->net));
	if (!nlh)
		goto nla_put_failure;

	if (nla_put_string(skb, NFTA_SET_TABLE, ctx->table->name))
		goto nla_put_failure;
	if (nla_put_string(skb, NFTA_SET_NAME, set->name))
		goto nla_put_failure;
	if (nla_put_be64(skb, NFTA_SET_HANDLE, cpu_to_be64(set->handle),
			 NFTA_SET_PAD))
		goto nla_put_failure;
	if (set->flags != 0)
		if (nla_put_be32(skb, NFTA_SET_FLAGS, htonl(set->flags)))
			goto nla_put_failure;

	if (nla_put_be32(skb, NFTA_SET_KEY_TYPE, htonl(set->ktype)))
		goto nla_put_failure;
	if (nla_put_be32(skb, NFTA_SET_KEY_LEN, htonl(set->klen)))
		goto nla_put_failure;
	if (set->flags & NFT_SET_MAP) {
		if (nla_put_be32(skb, NFTA_SET_DATA_TYPE, htonl(set->dtype)))
			goto nla_put_failure;
		if (nla_put_be32(skb, NFTA_SET_DATA_LEN, htonl(set->dlen)))
			goto nla_put_failure;
	}
	if (set->flags & NFT_SET_OBJECT &&
	    nla_put_be32(skb, NFTA_SET_OBJ_TYPE, htonl(set->objtype)))
		goto nla_put_failure;

	if (set->timeout &&
	    nla_put_be64(skb, NFTA_SET_TIMEOUT,
			 nf_jiffies64_to_msecs(set->timeout),
			 NFTA_SET_PAD))
		goto nla_put_failure;
	if (set->gc_int &&
	    nla_put_be32(skb, NFTA_SET_GC_INTERVAL, htonl(set->gc_int)))
		goto nla_put_failure;

	if (set->policy != NFT_SET_POL_PERFORMANCE) {
		if (nla_put_be32(skb, NFTA_SET_POLICY, htonl(set->policy)))
			goto nla_put_failure;
	}

	if (set->udata &&
	    nla_put(skb, NFTA_SET_USERDATA, set->udlen, set->udata))
		goto nla_put_failure;

	nest = nla_nest_start_noflag(skb, NFTA_SET_DESC);
	if (!nest)
		goto nla_put_failure;
	if (set->size &&
	    nla_put_be32(skb, NFTA_SET_DESC_SIZE, htonl(set->size)))
		goto nla_put_failure;

	if (set->field_count > 1 &&
	    nf_tables_fill_set_concat(skb, set))
		goto nla_put_failure;

	nla_nest_end(skb, nest);

	if (set->num_exprs == 1) {
		nest = nla_nest_start_noflag(skb, NFTA_SET_EXPR);
		if (nf_tables_fill_expr_info(skb, set->exprs[0]) < 0)
			goto nla_put_failure;

		nla_nest_end(skb, nest);
	} else if (set->num_exprs > 1) {
		nest = nla_nest_start_noflag(skb, NFTA_SET_EXPRESSIONS);
		if (nest == NULL)
			goto nla_put_failure;

		for (i = 0; i < set->num_exprs; i++) {
			if (nft_expr_dump(skb, NFTA_LIST_ELEM,
					  set->exprs[i]) < 0)
				goto nla_put_failure;
		}
		nla_nest_end(skb, nest);
	}

	nlmsg_end(skb, nlh);
	return 0;

nla_put_failure:
	nlmsg_trim(skb, nlh);
	return -1;
}

static void nf_tables_set_notify(const struct nft_ctx *ctx,
				 const struct nft_set *set, int event,
			         gfp_t gfp_flags)
{
	struct nftables_pernet *nft_net = nft_pernet(ctx->net);
	u32 portid = ctx->portid;
	struct sk_buff *skb;
	u16 flags = 0;
	int err;

	if (!ctx->report &&
	    !nfnetlink_has_listeners(ctx->net, NFNLGRP_NFTABLES))
		return;

	skb = nlmsg_new(NLMSG_GOODSIZE, gfp_flags);
	if (skb == NULL)
		goto err;

	if (ctx->flags & (NLM_F_CREATE | NLM_F_EXCL))
		flags |= ctx->flags & (NLM_F_CREATE | NLM_F_EXCL);

	err = nf_tables_fill_set(skb, ctx, set, event, flags);
	if (err < 0) {
		kfree_skb(skb);
		goto err;
	}

	nft_notify_enqueue(skb, ctx->report, &nft_net->notify_list);
	return;
err:
	nfnetlink_set_err(ctx->net, portid, NFNLGRP_NFTABLES, -ENOBUFS);
}

static int nf_tables_dump_sets(struct sk_buff *skb, struct netlink_callback *cb)
{
	const struct nft_set *set;
	unsigned int idx, s_idx = cb->args[0];
	struct nft_table *table, *cur_table = (struct nft_table *)cb->args[2];
	struct net *net = sock_net(skb->sk);
	struct nft_ctx *ctx = cb->data, ctx_set;
	struct nftables_pernet *nft_net;

	if (cb->args[1])
		return skb->len;

	rcu_read_lock();
	nft_net = nft_pernet(net);
	cb->seq = nft_net->base_seq;

	list_for_each_entry_rcu(table, &nft_net->tables, list) {
		if (ctx->family != NFPROTO_UNSPEC &&
		    ctx->family != table->family)
			continue;

		if (ctx->table && ctx->table != table)
			continue;

		if (cur_table) {
			if (cur_table != table)
				continue;

			cur_table = NULL;
		}
		idx = 0;
		list_for_each_entry_rcu(set, &table->sets, list) {
			if (idx < s_idx)
				goto cont;
			if (!nft_is_active(net, set))
				goto cont;

			ctx_set = *ctx;
			ctx_set.table = table;
			ctx_set.family = table->family;

			if (nf_tables_fill_set(skb, &ctx_set, set,
					       NFT_MSG_NEWSET,
					       NLM_F_MULTI) < 0) {
				cb->args[0] = idx;
				cb->args[2] = (unsigned long) table;
				goto done;
			}
			nl_dump_check_consistent(cb, nlmsg_hdr(skb));
cont:
			idx++;
		}
		if (s_idx)
			s_idx = 0;
	}
	cb->args[1] = 1;
done:
	rcu_read_unlock();
	return skb->len;
}

static int nf_tables_dump_sets_start(struct netlink_callback *cb)
{
	struct nft_ctx *ctx_dump = NULL;

	ctx_dump = kmemdup(cb->data, sizeof(*ctx_dump), GFP_ATOMIC);
	if (ctx_dump == NULL)
		return -ENOMEM;

	cb->data = ctx_dump;
	return 0;
}

static int nf_tables_dump_sets_done(struct netlink_callback *cb)
{
	kfree(cb->data);
	return 0;
}

/* called with rcu_read_lock held */
static int nf_tables_getset(struct sk_buff *skb, const struct nfnl_info *info,
			    const struct nlattr * const nla[])
{
	struct netlink_ext_ack *extack = info->extack;
	u8 genmask = nft_genmask_cur(info->net);
	u8 family = info->nfmsg->nfgen_family;
	struct nft_table *table = NULL;
	struct net *net = info->net;
	const struct nft_set *set;
	struct sk_buff *skb2;
	struct nft_ctx ctx;
	int err;

	if (nla[NFTA_SET_TABLE]) {
		table = nft_table_lookup(net, nla[NFTA_SET_TABLE], family,
					 genmask, 0);
		if (IS_ERR(table)) {
			NL_SET_BAD_ATTR(extack, nla[NFTA_SET_TABLE]);
			return PTR_ERR(table);
		}
	}

	nft_ctx_init(&ctx, net, skb, info->nlh, family, table, NULL, nla);

	if (info->nlh->nlmsg_flags & NLM_F_DUMP) {
		struct netlink_dump_control c = {
			.start = nf_tables_dump_sets_start,
			.dump = nf_tables_dump_sets,
			.done = nf_tables_dump_sets_done,
			.data = &ctx,
			.module = THIS_MODULE,
		};

		return nft_netlink_dump_start_rcu(info->sk, skb, info->nlh, &c);
	}

	/* Only accept unspec with dump */
	if (info->nfmsg->nfgen_family == NFPROTO_UNSPEC)
		return -EAFNOSUPPORT;
	if (!nla[NFTA_SET_TABLE])
		return -EINVAL;

	set = nft_set_lookup(table, nla[NFTA_SET_NAME], genmask);
	if (IS_ERR(set))
		return PTR_ERR(set);

	skb2 = alloc_skb(NLMSG_GOODSIZE, GFP_ATOMIC);
	if (skb2 == NULL)
		return -ENOMEM;

	err = nf_tables_fill_set(skb2, &ctx, set, NFT_MSG_NEWSET, 0);
	if (err < 0)
		goto err_fill_set_info;

	return nfnetlink_unicast(skb2, net, NETLINK_CB(skb).portid);

err_fill_set_info:
	kfree_skb(skb2);
	return err;
}

static const struct nla_policy nft_concat_policy[NFTA_SET_FIELD_MAX + 1] = {
	[NFTA_SET_FIELD_LEN]	= { .type = NLA_U32 },
};

static int nft_set_desc_concat_parse(const struct nlattr *attr,
				     struct nft_set_desc *desc)
{
	struct nlattr *tb[NFTA_SET_FIELD_MAX + 1];
	u32 len;
	int err;

	err = nla_parse_nested_deprecated(tb, NFTA_SET_FIELD_MAX, attr,
					  nft_concat_policy, NULL);
	if (err < 0)
		return err;

	if (!tb[NFTA_SET_FIELD_LEN])
		return -EINVAL;

	len = ntohl(nla_get_be32(tb[NFTA_SET_FIELD_LEN]));

	if (len * BITS_PER_BYTE / 32 > NFT_REG32_COUNT)
		return -E2BIG;

	desc->field_len[desc->field_count++] = len;

	return 0;
}

static int nft_set_desc_concat(struct nft_set_desc *desc,
			       const struct nlattr *nla)
{
	struct nlattr *attr;
	int rem, err;

	nla_for_each_nested(attr, nla, rem) {
		if (nla_type(attr) != NFTA_LIST_ELEM)
			return -EINVAL;

		err = nft_set_desc_concat_parse(attr, desc);
		if (err < 0)
			return err;
	}

	return 0;
}

static int nf_tables_set_desc_parse(struct nft_set_desc *desc,
				    const struct nlattr *nla)
{
	struct nlattr *da[NFTA_SET_DESC_MAX + 1];
	int err;

	err = nla_parse_nested_deprecated(da, NFTA_SET_DESC_MAX, nla,
					  nft_set_desc_policy, NULL);
	if (err < 0)
		return err;

	if (da[NFTA_SET_DESC_SIZE] != NULL)
		desc->size = ntohl(nla_get_be32(da[NFTA_SET_DESC_SIZE]));
	if (da[NFTA_SET_DESC_CONCAT])
		err = nft_set_desc_concat(desc, da[NFTA_SET_DESC_CONCAT]);

	return err;
}

static int nf_tables_newset(struct sk_buff *skb, const struct nfnl_info *info,
			    const struct nlattr * const nla[])
{
	u32 ktype, dtype, flags, policy, gc_int, objtype;
	struct netlink_ext_ack *extack = info->extack;
	u8 genmask = nft_genmask_next(info->net);
	u8 family = info->nfmsg->nfgen_family;
	const struct nft_set_ops *ops;
	struct nft_expr *expr = NULL;
	struct net *net = info->net;
	struct nft_set_desc desc;
	struct nft_table *table;
	unsigned char *udata;
	struct nft_set *set;
	struct nft_ctx ctx;
	size_t alloc_size;
<<<<<<< HEAD
	char *name;
	u64 size;
=======
>>>>>>> 3b17187f
	u64 timeout;
	char *name;
	int err, i;
	u16 udlen;
	u64 size;

	if (nla[NFTA_SET_TABLE] == NULL ||
	    nla[NFTA_SET_NAME] == NULL ||
	    nla[NFTA_SET_KEY_LEN] == NULL ||
	    nla[NFTA_SET_ID] == NULL)
		return -EINVAL;

	memset(&desc, 0, sizeof(desc));

	ktype = NFT_DATA_VALUE;
	if (nla[NFTA_SET_KEY_TYPE] != NULL) {
		ktype = ntohl(nla_get_be32(nla[NFTA_SET_KEY_TYPE]));
		if ((ktype & NFT_DATA_RESERVED_MASK) == NFT_DATA_RESERVED_MASK)
			return -EINVAL;
	}

	desc.klen = ntohl(nla_get_be32(nla[NFTA_SET_KEY_LEN]));
	if (desc.klen == 0 || desc.klen > NFT_DATA_VALUE_MAXLEN)
		return -EINVAL;

	flags = 0;
	if (nla[NFTA_SET_FLAGS] != NULL) {
		flags = ntohl(nla_get_be32(nla[NFTA_SET_FLAGS]));
		if (flags & ~(NFT_SET_ANONYMOUS | NFT_SET_CONSTANT |
			      NFT_SET_INTERVAL | NFT_SET_TIMEOUT |
			      NFT_SET_MAP | NFT_SET_EVAL |
			      NFT_SET_OBJECT | NFT_SET_CONCAT | NFT_SET_EXPR))
			return -EOPNOTSUPP;
		/* Only one of these operations is supported */
		if ((flags & (NFT_SET_MAP | NFT_SET_OBJECT)) ==
			     (NFT_SET_MAP | NFT_SET_OBJECT))
			return -EOPNOTSUPP;
		if ((flags & (NFT_SET_EVAL | NFT_SET_OBJECT)) ==
			     (NFT_SET_EVAL | NFT_SET_OBJECT))
			return -EOPNOTSUPP;
	}

	dtype = 0;
	if (nla[NFTA_SET_DATA_TYPE] != NULL) {
		if (!(flags & NFT_SET_MAP))
			return -EINVAL;

		dtype = ntohl(nla_get_be32(nla[NFTA_SET_DATA_TYPE]));
		if ((dtype & NFT_DATA_RESERVED_MASK) == NFT_DATA_RESERVED_MASK &&
		    dtype != NFT_DATA_VERDICT)
			return -EINVAL;

		if (dtype != NFT_DATA_VERDICT) {
			if (nla[NFTA_SET_DATA_LEN] == NULL)
				return -EINVAL;
			desc.dlen = ntohl(nla_get_be32(nla[NFTA_SET_DATA_LEN]));
			if (desc.dlen == 0 || desc.dlen > NFT_DATA_VALUE_MAXLEN)
				return -EINVAL;
		} else
			desc.dlen = sizeof(struct nft_verdict);
	} else if (flags & NFT_SET_MAP)
		return -EINVAL;

	if (nla[NFTA_SET_OBJ_TYPE] != NULL) {
		if (!(flags & NFT_SET_OBJECT))
			return -EINVAL;

		objtype = ntohl(nla_get_be32(nla[NFTA_SET_OBJ_TYPE]));
		if (objtype == NFT_OBJECT_UNSPEC ||
		    objtype > NFT_OBJECT_MAX)
			return -EOPNOTSUPP;
	} else if (flags & NFT_SET_OBJECT)
		return -EINVAL;
	else
		objtype = NFT_OBJECT_UNSPEC;

	timeout = 0;
	if (nla[NFTA_SET_TIMEOUT] != NULL) {
		if (!(flags & NFT_SET_TIMEOUT))
			return -EINVAL;

		err = nf_msecs_to_jiffies64(nla[NFTA_SET_TIMEOUT], &timeout);
		if (err)
			return err;
	}
	gc_int = 0;
	if (nla[NFTA_SET_GC_INTERVAL] != NULL) {
		if (!(flags & NFT_SET_TIMEOUT))
			return -EINVAL;
		gc_int = ntohl(nla_get_be32(nla[NFTA_SET_GC_INTERVAL]));
	}

	policy = NFT_SET_POL_PERFORMANCE;
	if (nla[NFTA_SET_POLICY] != NULL)
		policy = ntohl(nla_get_be32(nla[NFTA_SET_POLICY]));

	if (nla[NFTA_SET_DESC] != NULL) {
		err = nf_tables_set_desc_parse(&desc, nla[NFTA_SET_DESC]);
		if (err < 0)
			return err;
	}

	if (nla[NFTA_SET_EXPR] || nla[NFTA_SET_EXPRESSIONS])
		desc.expr = true;

	table = nft_table_lookup(net, nla[NFTA_SET_TABLE], family, genmask,
				 NETLINK_CB(skb).portid);
	if (IS_ERR(table)) {
		NL_SET_BAD_ATTR(extack, nla[NFTA_SET_TABLE]);
		return PTR_ERR(table);
	}

	nft_ctx_init(&ctx, net, skb, info->nlh, family, table, NULL, nla);

	set = nft_set_lookup(table, nla[NFTA_SET_NAME], genmask);
	if (IS_ERR(set)) {
		if (PTR_ERR(set) != -ENOENT) {
			NL_SET_BAD_ATTR(extack, nla[NFTA_SET_NAME]);
			return PTR_ERR(set);
		}
	} else {
		if (info->nlh->nlmsg_flags & NLM_F_EXCL) {
			NL_SET_BAD_ATTR(extack, nla[NFTA_SET_NAME]);
			return -EEXIST;
		}
		if (info->nlh->nlmsg_flags & NLM_F_REPLACE)
			return -EOPNOTSUPP;

		return 0;
	}

	if (!(info->nlh->nlmsg_flags & NLM_F_CREATE))
		return -ENOENT;

	ops = nft_select_set_ops(&ctx, nla, &desc, policy);
	if (IS_ERR(ops))
		return PTR_ERR(ops);

	udlen = 0;
	if (nla[NFTA_SET_USERDATA])
		udlen = nla_len(nla[NFTA_SET_USERDATA]);

	size = 0;
	if (ops->privsize != NULL)
		size = ops->privsize(nla, &desc);
	alloc_size = sizeof(*set) + size + udlen;
	if (alloc_size < size || alloc_size > INT_MAX)
		return -ENOMEM;
	set = kvzalloc(alloc_size, GFP_KERNEL);
	if (!set)
		return -ENOMEM;

	name = nla_strdup(nla[NFTA_SET_NAME], GFP_KERNEL);
	if (!name) {
		err = -ENOMEM;
		goto err_set_name;
	}

	err = nf_tables_set_alloc_name(&ctx, set, name);
	kfree(name);
	if (err < 0)
		goto err_set_name;

	udata = NULL;
	if (udlen) {
		udata = set->data + size;
		nla_memcpy(udata, nla[NFTA_SET_USERDATA], udlen);
	}

	INIT_LIST_HEAD(&set->bindings);
	INIT_LIST_HEAD(&set->catchall_list);
	set->table = table;
	write_pnet(&set->net, net);
	set->ops = ops;
	set->ktype = ktype;
	set->klen = desc.klen;
	set->dtype = dtype;
	set->objtype = objtype;
	set->dlen = desc.dlen;
	set->flags = flags;
	set->size = desc.size;
	set->policy = policy;
	set->udlen = udlen;
	set->udata = udata;
	set->timeout = timeout;
	set->gc_int = gc_int;

	set->field_count = desc.field_count;
	for (i = 0; i < desc.field_count; i++)
		set->field_len[i] = desc.field_len[i];

	err = ops->init(set, &desc, nla);
	if (err < 0)
		goto err_set_init;

	if (nla[NFTA_SET_EXPR]) {
		expr = nft_set_elem_expr_alloc(&ctx, set, nla[NFTA_SET_EXPR]);
		if (IS_ERR(expr)) {
			err = PTR_ERR(expr);
			goto err_set_expr_alloc;
		}
<<<<<<< HEAD

		set->expr = expr;
=======
		set->exprs[0] = expr;
		set->num_exprs++;
	} else if (nla[NFTA_SET_EXPRESSIONS]) {
		struct nft_expr *expr;
		struct nlattr *tmp;
		int left;

		if (!(flags & NFT_SET_EXPR)) {
			err = -EINVAL;
			goto err_set_expr_alloc;
		}
		i = 0;
		nla_for_each_nested(tmp, nla[NFTA_SET_EXPRESSIONS], left) {
			if (i == NFT_SET_EXPR_MAX) {
				err = -E2BIG;
				goto err_set_expr_alloc;
			}
			if (nla_type(tmp) != NFTA_LIST_ELEM) {
				err = -EINVAL;
				goto err_set_expr_alloc;
			}
			expr = nft_set_elem_expr_alloc(&ctx, set, tmp);
			if (IS_ERR(expr)) {
				err = PTR_ERR(expr);
				goto err_set_expr_alloc;
			}
			set->exprs[i++] = expr;
			set->num_exprs++;
		}
>>>>>>> 3b17187f
	}

	set->handle = nf_tables_alloc_handle(table);

	err = nft_trans_set_add(&ctx, NFT_MSG_NEWSET, set);
	if (err < 0)
		goto err_set_expr_alloc;

	list_add_tail_rcu(&set->list, &table->sets);
	table->use++;
	return 0;

err_set_expr_alloc:
<<<<<<< HEAD
	if (set->expr)
		nft_expr_destroy(&ctx, set->expr);
=======
	for (i = 0; i < set->num_exprs; i++)
		nft_expr_destroy(&ctx, set->exprs[i]);
>>>>>>> 3b17187f

	ops->destroy(set);
err_set_init:
	kfree(set->name);
err_set_name:
	kvfree(set);
	return err;
}

struct nft_set_elem_catchall {
	struct list_head	list;
	struct rcu_head		rcu;
	void			*elem;
};

static void nft_set_catchall_destroy(const struct nft_ctx *ctx,
				     struct nft_set *set)
{
	struct nft_set_elem_catchall *catchall;

	list_for_each_entry_rcu(catchall, &set->catchall_list, list) {
		list_del_rcu(&catchall->list);
		nft_set_elem_destroy(set, catchall->elem, true);
		kfree_rcu(catchall);
	}
}

static void nft_set_destroy(const struct nft_ctx *ctx, struct nft_set *set)
{
	int i;

	if (WARN_ON(set->use > 0))
		return;

	for (i = 0; i < set->num_exprs; i++)
		nft_expr_destroy(ctx, set->exprs[i]);

	set->ops->destroy(set);
	nft_set_catchall_destroy(ctx, set);
	kfree(set->name);
	kvfree(set);
}

static int nf_tables_delset(struct sk_buff *skb, const struct nfnl_info *info,
			    const struct nlattr * const nla[])
{
	struct netlink_ext_ack *extack = info->extack;
	u8 genmask = nft_genmask_next(info->net);
	u8 family = info->nfmsg->nfgen_family;
	struct net *net = info->net;
	const struct nlattr *attr;
	struct nft_table *table;
	struct nft_set *set;
	struct nft_ctx ctx;

	if (info->nfmsg->nfgen_family == NFPROTO_UNSPEC)
		return -EAFNOSUPPORT;

	table = nft_table_lookup(net, nla[NFTA_SET_TABLE], family,
				 genmask, NETLINK_CB(skb).portid);
	if (IS_ERR(table)) {
		NL_SET_BAD_ATTR(extack, nla[NFTA_SET_TABLE]);
		return PTR_ERR(table);
	}

	if (nla[NFTA_SET_HANDLE]) {
		attr = nla[NFTA_SET_HANDLE];
		set = nft_set_lookup_byhandle(table, attr, genmask);
	} else {
		attr = nla[NFTA_SET_NAME];
		set = nft_set_lookup(table, attr, genmask);
	}

	if (IS_ERR(set)) {
		NL_SET_BAD_ATTR(extack, attr);
		return PTR_ERR(set);
	}
	if (set->use ||
	    (info->nlh->nlmsg_flags & NLM_F_NONREC &&
	     atomic_read(&set->nelems) > 0)) {
		NL_SET_BAD_ATTR(extack, attr);
		return -EBUSY;
	}

	nft_ctx_init(&ctx, net, skb, info->nlh, family, table, NULL, nla);

	return nft_delset(&ctx, set);
}

static int nft_validate_register_store(const struct nft_ctx *ctx,
				       enum nft_registers reg,
				       const struct nft_data *data,
				       enum nft_data_types type,
				       unsigned int len);

static int nft_setelem_data_validate(const struct nft_ctx *ctx,
				     struct nft_set *set,
				     struct nft_set_elem *elem)
{
	const struct nft_set_ext *ext = nft_set_elem_ext(set, elem->priv);
	enum nft_registers dreg;

	dreg = nft_type_to_reg(set->dtype);
	return nft_validate_register_store(ctx, dreg, nft_set_ext_data(ext),
					   set->dtype == NFT_DATA_VERDICT ?
					   NFT_DATA_VERDICT : NFT_DATA_VALUE,
					   set->dlen);
}

static int nf_tables_bind_check_setelem(const struct nft_ctx *ctx,
					struct nft_set *set,
					const struct nft_set_iter *iter,
					struct nft_set_elem *elem)
{
	return nft_setelem_data_validate(ctx, set, elem);
}

static int nft_set_catchall_bind_check(const struct nft_ctx *ctx,
				       struct nft_set *set)
{
	u8 genmask = nft_genmask_next(ctx->net);
	struct nft_set_elem_catchall *catchall;
	struct nft_set_elem elem;
	struct nft_set_ext *ext;
	int ret = 0;

	list_for_each_entry_rcu(catchall, &set->catchall_list, list) {
		ext = nft_set_elem_ext(set, catchall->elem);
		if (!nft_set_elem_active(ext, genmask))
			continue;

		elem.priv = catchall->elem;
		ret = nft_setelem_data_validate(ctx, set, &elem);
		if (ret < 0)
			break;
	}

	return ret;
}

int nf_tables_bind_set(const struct nft_ctx *ctx, struct nft_set *set,
		       struct nft_set_binding *binding)
{
	struct nft_set_binding *i;
	struct nft_set_iter iter;

	if (set->use == UINT_MAX)
		return -EOVERFLOW;

	if (!list_empty(&set->bindings) && nft_set_is_anonymous(set))
		return -EBUSY;

	if (binding->flags & NFT_SET_MAP) {
		/* If the set is already bound to the same chain all
		 * jumps are already validated for that chain.
		 */
		list_for_each_entry(i, &set->bindings, list) {
			if (i->flags & NFT_SET_MAP &&
			    i->chain == binding->chain)
				goto bind;
		}

		iter.genmask	= nft_genmask_next(ctx->net);
		iter.skip 	= 0;
		iter.count	= 0;
		iter.err	= 0;
		iter.fn		= nf_tables_bind_check_setelem;

		set->ops->walk(ctx, set, &iter);
		if (!iter.err)
			iter.err = nft_set_catchall_bind_check(ctx, set);

		if (iter.err < 0)
			return iter.err;
	}
bind:
	binding->chain = ctx->chain;
	list_add_tail_rcu(&binding->list, &set->bindings);
	nft_set_trans_bind(ctx, set);
	set->use++;

	return 0;
}
EXPORT_SYMBOL_GPL(nf_tables_bind_set);

static void nf_tables_unbind_set(const struct nft_ctx *ctx, struct nft_set *set,
				 struct nft_set_binding *binding, bool event)
{
	list_del_rcu(&binding->list);

	if (list_empty(&set->bindings) && nft_set_is_anonymous(set)) {
		list_del_rcu(&set->list);
		if (event)
			nf_tables_set_notify(ctx, set, NFT_MSG_DELSET,
					     GFP_KERNEL);
	}
}

void nf_tables_deactivate_set(const struct nft_ctx *ctx, struct nft_set *set,
			      struct nft_set_binding *binding,
			      enum nft_trans_phase phase)
{
	switch (phase) {
	case NFT_TRANS_PREPARE:
		set->use--;
		return;
	case NFT_TRANS_ABORT:
	case NFT_TRANS_RELEASE:
		set->use--;
		fallthrough;
	default:
		nf_tables_unbind_set(ctx, set, binding,
				     phase == NFT_TRANS_COMMIT);
	}
}
EXPORT_SYMBOL_GPL(nf_tables_deactivate_set);

void nf_tables_destroy_set(const struct nft_ctx *ctx, struct nft_set *set)
{
	if (list_empty(&set->bindings) && nft_set_is_anonymous(set))
		nft_set_destroy(ctx, set);
}
EXPORT_SYMBOL_GPL(nf_tables_destroy_set);

const struct nft_set_ext_type nft_set_ext_types[] = {
	[NFT_SET_EXT_KEY]		= {
		.align	= __alignof__(u32),
	},
	[NFT_SET_EXT_DATA]		= {
		.align	= __alignof__(u32),
	},
	[NFT_SET_EXT_EXPRESSIONS]	= {
		.align	= __alignof__(struct nft_set_elem_expr),
	},
	[NFT_SET_EXT_OBJREF]		= {
		.len	= sizeof(struct nft_object *),
		.align	= __alignof__(struct nft_object *),
	},
	[NFT_SET_EXT_FLAGS]		= {
		.len	= sizeof(u8),
		.align	= __alignof__(u8),
	},
	[NFT_SET_EXT_TIMEOUT]		= {
		.len	= sizeof(u64),
		.align	= __alignof__(u64),
	},
	[NFT_SET_EXT_EXPIRATION]	= {
		.len	= sizeof(u64),
		.align	= __alignof__(u64),
	},
	[NFT_SET_EXT_USERDATA]		= {
		.len	= sizeof(struct nft_userdata),
		.align	= __alignof__(struct nft_userdata),
	},
	[NFT_SET_EXT_KEY_END]		= {
		.align	= __alignof__(u32),
	},
};

/*
 * Set elements
 */

static const struct nla_policy nft_set_elem_policy[NFTA_SET_ELEM_MAX + 1] = {
	[NFTA_SET_ELEM_KEY]		= { .type = NLA_NESTED },
	[NFTA_SET_ELEM_DATA]		= { .type = NLA_NESTED },
	[NFTA_SET_ELEM_FLAGS]		= { .type = NLA_U32 },
	[NFTA_SET_ELEM_TIMEOUT]		= { .type = NLA_U64 },
	[NFTA_SET_ELEM_EXPIRATION]	= { .type = NLA_U64 },
	[NFTA_SET_ELEM_USERDATA]	= { .type = NLA_BINARY,
					    .len = NFT_USERDATA_MAXLEN },
	[NFTA_SET_ELEM_EXPR]		= { .type = NLA_NESTED },
	[NFTA_SET_ELEM_OBJREF]		= { .type = NLA_STRING,
					    .len = NFT_OBJ_MAXNAMELEN - 1 },
	[NFTA_SET_ELEM_KEY_END]		= { .type = NLA_NESTED },
	[NFTA_SET_ELEM_EXPRESSIONS]	= { .type = NLA_NESTED },
};

static const struct nla_policy nft_set_elem_list_policy[NFTA_SET_ELEM_LIST_MAX + 1] = {
	[NFTA_SET_ELEM_LIST_TABLE]	= { .type = NLA_STRING,
					    .len = NFT_TABLE_MAXNAMELEN - 1 },
	[NFTA_SET_ELEM_LIST_SET]	= { .type = NLA_STRING,
					    .len = NFT_SET_MAXNAMELEN - 1 },
	[NFTA_SET_ELEM_LIST_ELEMENTS]	= { .type = NLA_NESTED },
	[NFTA_SET_ELEM_LIST_SET_ID]	= { .type = NLA_U32 },
};

static int nft_set_elem_expr_dump(struct sk_buff *skb,
				  const struct nft_set *set,
				  const struct nft_set_ext *ext)
{
	struct nft_set_elem_expr *elem_expr;
	u32 size, num_exprs = 0;
	struct nft_expr *expr;
	struct nlattr *nest;

	elem_expr = nft_set_ext_expr(ext);
	nft_setelem_expr_foreach(expr, elem_expr, size)
		num_exprs++;

	if (num_exprs == 1) {
		expr = nft_setelem_expr_at(elem_expr, 0);
		if (nft_expr_dump(skb, NFTA_SET_ELEM_EXPR, expr) < 0)
			return -1;

		return 0;
	} else if (num_exprs > 1) {
		nest = nla_nest_start_noflag(skb, NFTA_SET_ELEM_EXPRESSIONS);
		if (nest == NULL)
			goto nla_put_failure;

		nft_setelem_expr_foreach(expr, elem_expr, size) {
			expr = nft_setelem_expr_at(elem_expr, size);
			if (nft_expr_dump(skb, NFTA_LIST_ELEM, expr) < 0)
				goto nla_put_failure;
		}
		nla_nest_end(skb, nest);
	}
	return 0;

nla_put_failure:
	return -1;
}

static int nf_tables_fill_setelem(struct sk_buff *skb,
				  const struct nft_set *set,
				  const struct nft_set_elem *elem)
{
	const struct nft_set_ext *ext = nft_set_elem_ext(set, elem->priv);
	unsigned char *b = skb_tail_pointer(skb);
	struct nlattr *nest;

	nest = nla_nest_start_noflag(skb, NFTA_LIST_ELEM);
	if (nest == NULL)
		goto nla_put_failure;

	if (nft_set_ext_exists(ext, NFT_SET_EXT_KEY) &&
	    nft_data_dump(skb, NFTA_SET_ELEM_KEY, nft_set_ext_key(ext),
			  NFT_DATA_VALUE, set->klen) < 0)
		goto nla_put_failure;

	if (nft_set_ext_exists(ext, NFT_SET_EXT_KEY_END) &&
	    nft_data_dump(skb, NFTA_SET_ELEM_KEY_END, nft_set_ext_key_end(ext),
			  NFT_DATA_VALUE, set->klen) < 0)
		goto nla_put_failure;

	if (nft_set_ext_exists(ext, NFT_SET_EXT_DATA) &&
	    nft_data_dump(skb, NFTA_SET_ELEM_DATA, nft_set_ext_data(ext),
			  set->dtype == NFT_DATA_VERDICT ? NFT_DATA_VERDICT : NFT_DATA_VALUE,
			  set->dlen) < 0)
		goto nla_put_failure;

	if (nft_set_ext_exists(ext, NFT_SET_EXT_EXPRESSIONS) &&
	    nft_set_elem_expr_dump(skb, set, ext))
		goto nla_put_failure;

	if (nft_set_ext_exists(ext, NFT_SET_EXT_OBJREF) &&
	    nla_put_string(skb, NFTA_SET_ELEM_OBJREF,
			   (*nft_set_ext_obj(ext))->key.name) < 0)
		goto nla_put_failure;

	if (nft_set_ext_exists(ext, NFT_SET_EXT_FLAGS) &&
	    nla_put_be32(skb, NFTA_SET_ELEM_FLAGS,
		         htonl(*nft_set_ext_flags(ext))))
		goto nla_put_failure;

	if (nft_set_ext_exists(ext, NFT_SET_EXT_TIMEOUT) &&
	    nla_put_be64(skb, NFTA_SET_ELEM_TIMEOUT,
			 nf_jiffies64_to_msecs(*nft_set_ext_timeout(ext)),
			 NFTA_SET_ELEM_PAD))
		goto nla_put_failure;

	if (nft_set_ext_exists(ext, NFT_SET_EXT_EXPIRATION)) {
		u64 expires, now = get_jiffies_64();

		expires = *nft_set_ext_expiration(ext);
		if (time_before64(now, expires))
			expires -= now;
		else
			expires = 0;

		if (nla_put_be64(skb, NFTA_SET_ELEM_EXPIRATION,
				 nf_jiffies64_to_msecs(expires),
				 NFTA_SET_ELEM_PAD))
			goto nla_put_failure;
	}

	if (nft_set_ext_exists(ext, NFT_SET_EXT_USERDATA)) {
		struct nft_userdata *udata;

		udata = nft_set_ext_userdata(ext);
		if (nla_put(skb, NFTA_SET_ELEM_USERDATA,
			    udata->len + 1, udata->data))
			goto nla_put_failure;
	}

	nla_nest_end(skb, nest);
	return 0;

nla_put_failure:
	nlmsg_trim(skb, b);
	return -EMSGSIZE;
}

struct nft_set_dump_args {
	const struct netlink_callback	*cb;
	struct nft_set_iter		iter;
	struct sk_buff			*skb;
};

static int nf_tables_dump_setelem(const struct nft_ctx *ctx,
				  struct nft_set *set,
				  const struct nft_set_iter *iter,
				  struct nft_set_elem *elem)
{
	struct nft_set_dump_args *args;

	args = container_of(iter, struct nft_set_dump_args, iter);
	return nf_tables_fill_setelem(args->skb, set, elem);
}

struct nft_set_dump_ctx {
	const struct nft_set	*set;
	struct nft_ctx		ctx;
};

static int nft_set_catchall_dump(struct net *net, struct sk_buff *skb,
				 const struct nft_set *set)
{
	struct nft_set_elem_catchall *catchall;
	u8 genmask = nft_genmask_cur(net);
	struct nft_set_elem elem;
	struct nft_set_ext *ext;
	int ret = 0;

	list_for_each_entry_rcu(catchall, &set->catchall_list, list) {
		ext = nft_set_elem_ext(set, catchall->elem);
		if (!nft_set_elem_active(ext, genmask) ||
		    nft_set_elem_expired(ext))
			continue;

		elem.priv = catchall->elem;
		ret = nf_tables_fill_setelem(skb, set, &elem);
		break;
	}

	return ret;
}

static int nf_tables_dump_set(struct sk_buff *skb, struct netlink_callback *cb)
{
	struct nft_set_dump_ctx *dump_ctx = cb->data;
	struct net *net = sock_net(skb->sk);
	struct nftables_pernet *nft_net;
	struct nft_table *table;
	struct nft_set *set;
	struct nft_set_dump_args args;
	bool set_found = false;
	struct nlmsghdr *nlh;
	struct nlattr *nest;
	u32 portid, seq;
	int event;

	rcu_read_lock();
	nft_net = nft_pernet(net);
	list_for_each_entry_rcu(table, &nft_net->tables, list) {
		if (dump_ctx->ctx.family != NFPROTO_UNSPEC &&
		    dump_ctx->ctx.family != table->family)
			continue;

		if (table != dump_ctx->ctx.table)
			continue;

		list_for_each_entry_rcu(set, &table->sets, list) {
			if (set == dump_ctx->set) {
				set_found = true;
				break;
			}
		}
		break;
	}

	if (!set_found) {
		rcu_read_unlock();
		return -ENOENT;
	}

	event  = nfnl_msg_type(NFNL_SUBSYS_NFTABLES, NFT_MSG_NEWSETELEM);
	portid = NETLINK_CB(cb->skb).portid;
	seq    = cb->nlh->nlmsg_seq;

	nlh = nfnl_msg_put(skb, portid, seq, event, NLM_F_MULTI,
			   table->family, NFNETLINK_V0, nft_base_seq(net));
	if (!nlh)
		goto nla_put_failure;

	if (nla_put_string(skb, NFTA_SET_ELEM_LIST_TABLE, table->name))
		goto nla_put_failure;
	if (nla_put_string(skb, NFTA_SET_ELEM_LIST_SET, set->name))
		goto nla_put_failure;

	nest = nla_nest_start_noflag(skb, NFTA_SET_ELEM_LIST_ELEMENTS);
	if (nest == NULL)
		goto nla_put_failure;

	args.cb			= cb;
	args.skb		= skb;
	args.iter.genmask	= nft_genmask_cur(net);
	args.iter.skip		= cb->args[0];
	args.iter.count		= 0;
	args.iter.err		= 0;
	args.iter.fn		= nf_tables_dump_setelem;
	set->ops->walk(&dump_ctx->ctx, set, &args.iter);

	if (!args.iter.err && args.iter.count == cb->args[0])
		args.iter.err = nft_set_catchall_dump(net, skb, set);
	rcu_read_unlock();

	nla_nest_end(skb, nest);
	nlmsg_end(skb, nlh);

	if (args.iter.err && args.iter.err != -EMSGSIZE)
		return args.iter.err;
	if (args.iter.count == cb->args[0])
		return 0;

	cb->args[0] = args.iter.count;
	return skb->len;

nla_put_failure:
	rcu_read_unlock();
	return -ENOSPC;
}

static int nf_tables_dump_set_start(struct netlink_callback *cb)
{
	struct nft_set_dump_ctx *dump_ctx = cb->data;

	cb->data = kmemdup(dump_ctx, sizeof(*dump_ctx), GFP_ATOMIC);

	return cb->data ? 0 : -ENOMEM;
}

static int nf_tables_dump_set_done(struct netlink_callback *cb)
{
	kfree(cb->data);
	return 0;
}

static int nf_tables_fill_setelem_info(struct sk_buff *skb,
				       const struct nft_ctx *ctx, u32 seq,
				       u32 portid, int event, u16 flags,
				       const struct nft_set *set,
				       const struct nft_set_elem *elem)
{
	struct nlmsghdr *nlh;
	struct nlattr *nest;
	int err;

	event = nfnl_msg_type(NFNL_SUBSYS_NFTABLES, event);
	nlh = nfnl_msg_put(skb, portid, seq, event, flags, ctx->family,
			   NFNETLINK_V0, nft_base_seq(ctx->net));
	if (!nlh)
		goto nla_put_failure;

	if (nla_put_string(skb, NFTA_SET_TABLE, ctx->table->name))
		goto nla_put_failure;
	if (nla_put_string(skb, NFTA_SET_NAME, set->name))
		goto nla_put_failure;

	nest = nla_nest_start_noflag(skb, NFTA_SET_ELEM_LIST_ELEMENTS);
	if (nest == NULL)
		goto nla_put_failure;

	err = nf_tables_fill_setelem(skb, set, elem);
	if (err < 0)
		goto nla_put_failure;

	nla_nest_end(skb, nest);

	nlmsg_end(skb, nlh);
	return 0;

nla_put_failure:
	nlmsg_trim(skb, nlh);
	return -1;
}

static int nft_setelem_parse_flags(const struct nft_set *set,
				   const struct nlattr *attr, u32 *flags)
{
	if (attr == NULL)
		return 0;

	*flags = ntohl(nla_get_be32(attr));
	if (*flags & ~(NFT_SET_ELEM_INTERVAL_END | NFT_SET_ELEM_CATCHALL))
		return -EOPNOTSUPP;
	if (!(set->flags & NFT_SET_INTERVAL) &&
	    *flags & NFT_SET_ELEM_INTERVAL_END)
		return -EINVAL;

	return 0;
}

static int nft_setelem_parse_key(struct nft_ctx *ctx, struct nft_set *set,
				 struct nft_data *key, struct nlattr *attr)
{
	struct nft_data_desc desc;
	int err;

	err = nft_data_init(ctx, key, NFT_DATA_VALUE_MAXLEN, &desc, attr);
	if (err < 0)
		return err;

	if (desc.type != NFT_DATA_VALUE || desc.len != set->klen) {
		nft_data_release(key, desc.type);
		return -EINVAL;
	}

	return 0;
}

static int nft_setelem_parse_data(struct nft_ctx *ctx, struct nft_set *set,
				  struct nft_data_desc *desc,
				  struct nft_data *data,
				  struct nlattr *attr)
{
	int err;

	err = nft_data_init(ctx, data, NFT_DATA_VALUE_MAXLEN, desc, attr);
	if (err < 0)
		return err;

	if (desc->type != NFT_DATA_VERDICT && desc->len != set->dlen) {
		nft_data_release(data, desc->type);
		return -EINVAL;
	}

	return 0;
}

static void *nft_setelem_catchall_get(const struct net *net,
				      const struct nft_set *set)
{
	struct nft_set_elem_catchall *catchall;
	u8 genmask = nft_genmask_cur(net);
	struct nft_set_ext *ext;
	void *priv = NULL;

	list_for_each_entry_rcu(catchall, &set->catchall_list, list) {
		ext = nft_set_elem_ext(set, catchall->elem);
		if (!nft_set_elem_active(ext, genmask) ||
		    nft_set_elem_expired(ext))
			continue;

		priv = catchall->elem;
		break;
	}

	return priv;
}

static int nft_setelem_get(struct nft_ctx *ctx, struct nft_set *set,
			   struct nft_set_elem *elem, u32 flags)
{
	void *priv;

	if (!(flags & NFT_SET_ELEM_CATCHALL)) {
		priv = set->ops->get(ctx->net, set, elem, flags);
		if (IS_ERR(priv))
			return PTR_ERR(priv);
	} else {
		priv = nft_setelem_catchall_get(ctx->net, set);
		if (!priv)
			return -ENOENT;
	}
	elem->priv = priv;

	return 0;
}

static int nft_get_set_elem(struct nft_ctx *ctx, struct nft_set *set,
			    const struct nlattr *attr)
{
	struct nlattr *nla[NFTA_SET_ELEM_MAX + 1];
	struct nft_set_elem elem;
	struct sk_buff *skb;
	uint32_t flags = 0;
	int err;

	err = nla_parse_nested_deprecated(nla, NFTA_SET_ELEM_MAX, attr,
					  nft_set_elem_policy, NULL);
	if (err < 0)
		return err;

	err = nft_setelem_parse_flags(set, nla[NFTA_SET_ELEM_FLAGS], &flags);
	if (err < 0)
		return err;

	if (!nla[NFTA_SET_ELEM_KEY] && !(flags & NFT_SET_ELEM_CATCHALL))
		return -EINVAL;

	if (nla[NFTA_SET_ELEM_KEY]) {
		err = nft_setelem_parse_key(ctx, set, &elem.key.val,
					    nla[NFTA_SET_ELEM_KEY]);
		if (err < 0)
			return err;
	}

	if (nla[NFTA_SET_ELEM_KEY_END]) {
		err = nft_setelem_parse_key(ctx, set, &elem.key_end.val,
					    nla[NFTA_SET_ELEM_KEY_END]);
		if (err < 0)
			return err;
	}

	err = nft_setelem_get(ctx, set, &elem, flags);
	if (err < 0)
		return err;

	err = -ENOMEM;
	skb = nlmsg_new(NLMSG_GOODSIZE, GFP_ATOMIC);
	if (skb == NULL)
		return err;

	err = nf_tables_fill_setelem_info(skb, ctx, ctx->seq, ctx->portid,
					  NFT_MSG_NEWSETELEM, 0, set, &elem);
	if (err < 0)
		goto err_fill_setelem;

	return nfnetlink_unicast(skb, ctx->net, ctx->portid);

err_fill_setelem:
	kfree_skb(skb);
	return err;
}

/* called with rcu_read_lock held */
static int nf_tables_getsetelem(struct sk_buff *skb,
				const struct nfnl_info *info,
				const struct nlattr * const nla[])
{
	struct netlink_ext_ack *extack = info->extack;
	u8 genmask = nft_genmask_cur(info->net);
	u8 family = info->nfmsg->nfgen_family;
	struct net *net = info->net;
	struct nft_table *table;
	struct nft_set *set;
	struct nlattr *attr;
	struct nft_ctx ctx;
	int rem, err = 0;

	table = nft_table_lookup(net, nla[NFTA_SET_ELEM_LIST_TABLE], family,
				 genmask, NETLINK_CB(skb).portid);
	if (IS_ERR(table)) {
		NL_SET_BAD_ATTR(extack, nla[NFTA_SET_ELEM_LIST_TABLE]);
		return PTR_ERR(table);
	}

	set = nft_set_lookup(table, nla[NFTA_SET_ELEM_LIST_SET], genmask);
	if (IS_ERR(set))
		return PTR_ERR(set);

	nft_ctx_init(&ctx, net, skb, info->nlh, family, table, NULL, nla);

	if (info->nlh->nlmsg_flags & NLM_F_DUMP) {
		struct netlink_dump_control c = {
			.start = nf_tables_dump_set_start,
			.dump = nf_tables_dump_set,
			.done = nf_tables_dump_set_done,
			.module = THIS_MODULE,
		};
		struct nft_set_dump_ctx dump_ctx = {
			.set = set,
			.ctx = ctx,
		};

		c.data = &dump_ctx;
		return nft_netlink_dump_start_rcu(info->sk, skb, info->nlh, &c);
	}

	if (!nla[NFTA_SET_ELEM_LIST_ELEMENTS])
		return -EINVAL;

	nla_for_each_nested(attr, nla[NFTA_SET_ELEM_LIST_ELEMENTS], rem) {
		err = nft_get_set_elem(&ctx, set, attr);
		if (err < 0)
			break;
	}

	return err;
}

static void nf_tables_setelem_notify(const struct nft_ctx *ctx,
				     const struct nft_set *set,
				     const struct nft_set_elem *elem,
				     int event)
{
	struct nftables_pernet *nft_net;
	struct net *net = ctx->net;
	u32 portid = ctx->portid;
	struct sk_buff *skb;
	u16 flags = 0;
	int err;

	if (!ctx->report && !nfnetlink_has_listeners(net, NFNLGRP_NFTABLES))
		return;

	skb = nlmsg_new(NLMSG_GOODSIZE, GFP_KERNEL);
	if (skb == NULL)
		goto err;

	if (ctx->flags & (NLM_F_CREATE | NLM_F_EXCL))
		flags |= ctx->flags & (NLM_F_CREATE | NLM_F_EXCL);

	err = nf_tables_fill_setelem_info(skb, ctx, 0, portid, event, flags,
					  set, elem);
	if (err < 0) {
		kfree_skb(skb);
		goto err;
	}

	nft_net = nft_pernet(net);
	nft_notify_enqueue(skb, ctx->report, &nft_net->notify_list);
	return;
err:
	nfnetlink_set_err(net, portid, NFNLGRP_NFTABLES, -ENOBUFS);
}

static struct nft_trans *nft_trans_elem_alloc(struct nft_ctx *ctx,
					      int msg_type,
					      struct nft_set *set)
{
	struct nft_trans *trans;

	trans = nft_trans_alloc(ctx, msg_type, sizeof(struct nft_trans_elem));
	if (trans == NULL)
		return NULL;

	nft_trans_elem_set(trans) = set;
	return trans;
}

struct nft_expr *nft_set_elem_expr_alloc(const struct nft_ctx *ctx,
					 const struct nft_set *set,
					 const struct nlattr *attr)
{
	struct nft_expr *expr;
	int err;

	expr = nft_expr_init(ctx, attr);
	if (IS_ERR(expr))
		return expr;

	err = -EOPNOTSUPP;
	if (!(expr->ops->type->flags & NFT_EXPR_STATEFUL))
		goto err_set_elem_expr;

	if (expr->ops->type->flags & NFT_EXPR_GC) {
		if (set->flags & NFT_SET_TIMEOUT)
			goto err_set_elem_expr;
		if (!set->ops->gc_init)
			goto err_set_elem_expr;
		set->ops->gc_init(set);
	}

	return expr;

err_set_elem_expr:
	nft_expr_destroy(ctx, expr);
	return ERR_PTR(err);
}

void *nft_set_elem_init(const struct nft_set *set,
			const struct nft_set_ext_tmpl *tmpl,
			const u32 *key, const u32 *key_end,
			const u32 *data, u64 timeout, u64 expiration, gfp_t gfp)
{
	struct nft_set_ext *ext;
	void *elem;

	elem = kzalloc(set->ops->elemsize + tmpl->len, gfp);
	if (elem == NULL)
		return NULL;

	ext = nft_set_elem_ext(set, elem);
	nft_set_ext_init(ext, tmpl);

	if (nft_set_ext_exists(ext, NFT_SET_EXT_KEY))
		memcpy(nft_set_ext_key(ext), key, set->klen);
	if (nft_set_ext_exists(ext, NFT_SET_EXT_KEY_END))
		memcpy(nft_set_ext_key_end(ext), key_end, set->klen);
	if (nft_set_ext_exists(ext, NFT_SET_EXT_DATA))
		memcpy(nft_set_ext_data(ext), data, set->dlen);
	if (nft_set_ext_exists(ext, NFT_SET_EXT_EXPIRATION)) {
		*nft_set_ext_expiration(ext) = get_jiffies_64() + expiration;
		if (expiration == 0)
			*nft_set_ext_expiration(ext) += timeout;
	}
	if (nft_set_ext_exists(ext, NFT_SET_EXT_TIMEOUT))
		*nft_set_ext_timeout(ext) = timeout;

	return elem;
}

static void __nft_set_elem_expr_destroy(const struct nft_ctx *ctx,
					struct nft_expr *expr)
{
	if (expr->ops->destroy_clone) {
		expr->ops->destroy_clone(ctx, expr);
		module_put(expr->ops->type->owner);
	} else {
		nf_tables_expr_destroy(ctx, expr);
	}
}

static void nft_set_elem_expr_destroy(const struct nft_ctx *ctx,
				      struct nft_set_elem_expr *elem_expr)
{
	struct nft_expr *expr;
	u32 size;

	nft_setelem_expr_foreach(expr, elem_expr, size)
		__nft_set_elem_expr_destroy(ctx, expr);
}

void nft_set_elem_destroy(const struct nft_set *set, void *elem,
			  bool destroy_expr)
{
	struct nft_set_ext *ext = nft_set_elem_ext(set, elem);
	struct nft_ctx ctx = {
		.net	= read_pnet(&set->net),
		.family	= set->table->family,
	};

	nft_data_release(nft_set_ext_key(ext), NFT_DATA_VALUE);
	if (nft_set_ext_exists(ext, NFT_SET_EXT_DATA))
		nft_data_release(nft_set_ext_data(ext), set->dtype);
	if (destroy_expr && nft_set_ext_exists(ext, NFT_SET_EXT_EXPRESSIONS))
		nft_set_elem_expr_destroy(&ctx, nft_set_ext_expr(ext));

	if (nft_set_ext_exists(ext, NFT_SET_EXT_OBJREF))
		(*nft_set_ext_obj(ext))->use--;
	kfree(elem);
}
EXPORT_SYMBOL_GPL(nft_set_elem_destroy);

/* Only called from commit path, nft_setelem_data_deactivate() already deals
 * with the refcounting from the preparation phase.
 */
static void nf_tables_set_elem_destroy(const struct nft_ctx *ctx,
				       const struct nft_set *set, void *elem)
{
	struct nft_set_ext *ext = nft_set_elem_ext(set, elem);

	if (nft_set_ext_exists(ext, NFT_SET_EXT_EXPRESSIONS))
		nft_set_elem_expr_destroy(ctx, nft_set_ext_expr(ext));

	kfree(elem);
}

<<<<<<< HEAD
static int nft_set_elem_expr_setup(struct nft_ctx *ctx,
				   const struct nft_set_ext *ext,
				   struct nft_expr *expr)
{
	struct nft_expr *elem_expr = nft_set_ext_expr(ext);
	int err;

	if (expr == NULL)
		return 0;

	err = nft_expr_clone(elem_expr, expr);
	if (err < 0)
		return -ENOMEM;

	nft_expr_destroy(ctx, expr);
	return 0;
}

=======
int nft_set_elem_expr_clone(const struct nft_ctx *ctx, struct nft_set *set,
			    struct nft_expr *expr_array[])
{
	struct nft_expr *expr;
	int err, i, k;

	for (i = 0; i < set->num_exprs; i++) {
		expr = kzalloc(set->exprs[i]->ops->size, GFP_KERNEL);
		if (!expr)
			goto err_expr;

		err = nft_expr_clone(expr, set->exprs[i]);
		if (err < 0) {
			nft_expr_destroy(ctx, expr);
			goto err_expr;
		}
		expr_array[i] = expr;
	}

	return 0;

err_expr:
	for (k = i - 1; k >= 0; k--)
		nft_expr_destroy(ctx, expr_array[k]);

	return -ENOMEM;
}

static int nft_set_elem_expr_setup(struct nft_ctx *ctx,
				   const struct nft_set_ext *ext,
				   struct nft_expr *expr_array[],
				   u32 num_exprs)
{
	struct nft_set_elem_expr *elem_expr = nft_set_ext_expr(ext);
	struct nft_expr *expr;
	int i, err;

	for (i = 0; i < num_exprs; i++) {
		expr = nft_setelem_expr_at(elem_expr, elem_expr->size);
		err = nft_expr_clone(expr, expr_array[i]);
		if (err < 0)
			goto err_elem_expr_setup;

		elem_expr->size += expr_array[i]->ops->size;
		nft_expr_destroy(ctx, expr_array[i]);
		expr_array[i] = NULL;
	}

	return 0;

err_elem_expr_setup:
	for (; i < num_exprs; i++) {
		nft_expr_destroy(ctx, expr_array[i]);
		expr_array[i] = NULL;
	}

	return -ENOMEM;
}

struct nft_set_ext *nft_set_catchall_lookup(const struct net *net,
					    const struct nft_set *set)
{
	struct nft_set_elem_catchall *catchall;
	u8 genmask = nft_genmask_cur(net);
	struct nft_set_ext *ext;

	list_for_each_entry_rcu(catchall, &set->catchall_list, list) {
		ext = nft_set_elem_ext(set, catchall->elem);
		if (nft_set_elem_active(ext, genmask) &&
		    !nft_set_elem_expired(ext))
			return ext;
	}

	return NULL;
}
EXPORT_SYMBOL_GPL(nft_set_catchall_lookup);

void *nft_set_catchall_gc(const struct nft_set *set)
{
	struct nft_set_elem_catchall *catchall, *next;
	struct nft_set_ext *ext;
	void *elem = NULL;

	list_for_each_entry_safe(catchall, next, &set->catchall_list, list) {
		ext = nft_set_elem_ext(set, catchall->elem);

		if (!nft_set_elem_expired(ext) ||
		    nft_set_elem_mark_busy(ext))
			continue;

		elem = catchall->elem;
		list_del_rcu(&catchall->list);
		kfree_rcu(catchall, rcu);
		break;
	}

	return elem;
}
EXPORT_SYMBOL_GPL(nft_set_catchall_gc);

static int nft_setelem_catchall_insert(const struct net *net,
				       struct nft_set *set,
				       const struct nft_set_elem *elem,
				       struct nft_set_ext **pext)
{
	struct nft_set_elem_catchall *catchall;
	u8 genmask = nft_genmask_next(net);
	struct nft_set_ext *ext;

	list_for_each_entry(catchall, &set->catchall_list, list) {
		ext = nft_set_elem_ext(set, catchall->elem);
		if (nft_set_elem_active(ext, genmask)) {
			*pext = ext;
			return -EEXIST;
		}
	}

	catchall = kmalloc(sizeof(*catchall), GFP_KERNEL);
	if (!catchall)
		return -ENOMEM;

	catchall->elem = elem->priv;
	list_add_tail_rcu(&catchall->list, &set->catchall_list);

	return 0;
}

static int nft_setelem_insert(const struct net *net,
			      struct nft_set *set,
			      const struct nft_set_elem *elem,
			      struct nft_set_ext **ext, unsigned int flags)
{
	int ret;

	if (flags & NFT_SET_ELEM_CATCHALL)
		ret = nft_setelem_catchall_insert(net, set, elem, ext);
	else
		ret = set->ops->insert(net, set, elem, ext);

	return ret;
}

static bool nft_setelem_is_catchall(const struct nft_set *set,
				    const struct nft_set_elem *elem)
{
	struct nft_set_ext *ext = nft_set_elem_ext(set, elem->priv);

	if (nft_set_ext_exists(ext, NFT_SET_EXT_FLAGS) &&
	    *nft_set_ext_flags(ext) & NFT_SET_ELEM_CATCHALL)
		return true;

	return false;
}

static void nft_setelem_activate(struct net *net, struct nft_set *set,
				 struct nft_set_elem *elem)
{
	struct nft_set_ext *ext = nft_set_elem_ext(set, elem->priv);

	if (nft_setelem_is_catchall(set, elem)) {
		nft_set_elem_change_active(net, set, ext);
		nft_set_elem_clear_busy(ext);
	} else {
		set->ops->activate(net, set, elem);
	}
}

static int nft_setelem_catchall_deactivate(const struct net *net,
					   struct nft_set *set,
					   struct nft_set_elem *elem)
{
	struct nft_set_elem_catchall *catchall;
	struct nft_set_ext *ext;

	list_for_each_entry(catchall, &set->catchall_list, list) {
		ext = nft_set_elem_ext(set, catchall->elem);
		if (!nft_is_active(net, ext) ||
		    nft_set_elem_mark_busy(ext))
			continue;

		kfree(elem->priv);
		elem->priv = catchall->elem;
		nft_set_elem_change_active(net, set, ext);
		return 0;
	}

	return -ENOENT;
}

static int __nft_setelem_deactivate(const struct net *net,
				    struct nft_set *set,
				    struct nft_set_elem *elem)
{
	void *priv;

	priv = set->ops->deactivate(net, set, elem);
	if (!priv)
		return -ENOENT;

	kfree(elem->priv);
	elem->priv = priv;
	set->ndeact++;

	return 0;
}

static int nft_setelem_deactivate(const struct net *net,
				  struct nft_set *set,
				  struct nft_set_elem *elem, u32 flags)
{
	int ret;

	if (flags & NFT_SET_ELEM_CATCHALL)
		ret = nft_setelem_catchall_deactivate(net, set, elem);
	else
		ret = __nft_setelem_deactivate(net, set, elem);

	return ret;
}

static void nft_setelem_catchall_remove(const struct net *net,
					const struct nft_set *set,
					const struct nft_set_elem *elem)
{
	struct nft_set_elem_catchall *catchall, *next;

	list_for_each_entry_safe(catchall, next, &set->catchall_list, list) {
		if (catchall->elem == elem->priv) {
			list_del_rcu(&catchall->list);
			kfree_rcu(catchall);
			break;
		}
	}
}

static void nft_setelem_remove(const struct net *net,
			       const struct nft_set *set,
			       const struct nft_set_elem *elem)
{
	if (nft_setelem_is_catchall(set, elem))
		nft_setelem_catchall_remove(net, set, elem);
	else
		set->ops->remove(net, set, elem);
}

>>>>>>> 3b17187f
static int nft_add_set_elem(struct nft_ctx *ctx, struct nft_set *set,
			    const struct nlattr *attr, u32 nlmsg_flags)
{
	struct nft_expr *expr_array[NFT_SET_EXPR_MAX] = {};
	struct nlattr *nla[NFTA_SET_ELEM_MAX + 1];
	u8 genmask = nft_genmask_next(ctx->net);
	u32 flags = 0, size = 0, num_exprs = 0;
	struct nft_set_ext_tmpl tmpl;
	struct nft_set_ext *ext, *ext2;
	struct nft_set_elem elem;
	struct nft_set_binding *binding;
	struct nft_object *obj = NULL;
	struct nft_userdata *udata;
	struct nft_data_desc desc;
	enum nft_registers dreg;
	struct nft_trans *trans;
	u64 timeout;
	u64 expiration;
	int err, i;
	u8 ulen;

	err = nla_parse_nested_deprecated(nla, NFTA_SET_ELEM_MAX, attr,
					  nft_set_elem_policy, NULL);
	if (err < 0)
		return err;

	nft_set_ext_prepare(&tmpl);

	err = nft_setelem_parse_flags(set, nla[NFTA_SET_ELEM_FLAGS], &flags);
	if (err < 0)
		return err;

	if (!nla[NFTA_SET_ELEM_KEY] && !(flags & NFT_SET_ELEM_CATCHALL))
		return -EINVAL;

	if (flags != 0)
		nft_set_ext_add(&tmpl, NFT_SET_EXT_FLAGS);

	if (set->flags & NFT_SET_MAP) {
		if (nla[NFTA_SET_ELEM_DATA] == NULL &&
		    !(flags & NFT_SET_ELEM_INTERVAL_END))
			return -EINVAL;
	} else {
		if (nla[NFTA_SET_ELEM_DATA] != NULL)
			return -EINVAL;
	}

	if ((flags & NFT_SET_ELEM_INTERVAL_END) &&
	     (nla[NFTA_SET_ELEM_DATA] ||
	      nla[NFTA_SET_ELEM_OBJREF] ||
	      nla[NFTA_SET_ELEM_TIMEOUT] ||
	      nla[NFTA_SET_ELEM_EXPIRATION] ||
	      nla[NFTA_SET_ELEM_USERDATA] ||
	      nla[NFTA_SET_ELEM_EXPR] ||
	      nla[NFTA_SET_ELEM_EXPRESSIONS]))
		return -EINVAL;

	timeout = 0;
	if (nla[NFTA_SET_ELEM_TIMEOUT] != NULL) {
		if (!(set->flags & NFT_SET_TIMEOUT))
			return -EINVAL;
		err = nf_msecs_to_jiffies64(nla[NFTA_SET_ELEM_TIMEOUT],
					    &timeout);
		if (err)
			return err;
	} else if (set->flags & NFT_SET_TIMEOUT) {
		timeout = set->timeout;
	}

	expiration = 0;
	if (nla[NFTA_SET_ELEM_EXPIRATION] != NULL) {
		if (!(set->flags & NFT_SET_TIMEOUT))
			return -EINVAL;
		err = nf_msecs_to_jiffies64(nla[NFTA_SET_ELEM_EXPIRATION],
					    &expiration);
		if (err)
			return err;
	}

	if (nla[NFTA_SET_ELEM_EXPR]) {
		struct nft_expr *expr;

		if (set->num_exprs && set->num_exprs != 1)
			return -EOPNOTSUPP;

		expr = nft_set_elem_expr_alloc(ctx, set,
					       nla[NFTA_SET_ELEM_EXPR]);
		if (IS_ERR(expr))
			return PTR_ERR(expr);

		expr_array[0] = expr;
		num_exprs = 1;

		if (set->num_exprs && set->exprs[0]->ops != expr->ops) {
			err = -EOPNOTSUPP;
			goto err_set_elem_expr;
		}
	} else if (nla[NFTA_SET_ELEM_EXPRESSIONS]) {
		struct nft_expr *expr;
		struct nlattr *tmp;
		int left;

		i = 0;
		nla_for_each_nested(tmp, nla[NFTA_SET_ELEM_EXPRESSIONS], left) {
			if (i == NFT_SET_EXPR_MAX ||
			    (set->num_exprs && set->num_exprs == i)) {
				err = -E2BIG;
				goto err_set_elem_expr;
			}
			if (nla_type(tmp) != NFTA_LIST_ELEM) {
				err = -EINVAL;
				goto err_set_elem_expr;
			}
			expr = nft_set_elem_expr_alloc(ctx, set, tmp);
			if (IS_ERR(expr)) {
				err = PTR_ERR(expr);
				goto err_set_elem_expr;
			}
			expr_array[i] = expr;
			num_exprs++;

			if (set->num_exprs && expr->ops != set->exprs[i]->ops) {
				err = -EOPNOTSUPP;
				goto err_set_elem_expr;
			}
			i++;
		}
		if (set->num_exprs && set->num_exprs != i) {
			err = -EOPNOTSUPP;
			goto err_set_elem_expr;
		}
	} else if (set->num_exprs > 0) {
		err = nft_set_elem_expr_clone(ctx, set, expr_array);
		if (err < 0)
			goto err_set_elem_expr_clone;

		num_exprs = set->num_exprs;
	}

	if (nla[NFTA_SET_ELEM_KEY]) {
		err = nft_setelem_parse_key(ctx, set, &elem.key.val,
					    nla[NFTA_SET_ELEM_KEY]);
		if (err < 0)
			goto err_set_elem_expr;

		nft_set_ext_add_length(&tmpl, NFT_SET_EXT_KEY, set->klen);
	}

	if (nla[NFTA_SET_ELEM_KEY_END]) {
		err = nft_setelem_parse_key(ctx, set, &elem.key_end.val,
					    nla[NFTA_SET_ELEM_KEY_END]);
		if (err < 0)
			goto err_parse_key;

		nft_set_ext_add_length(&tmpl, NFT_SET_EXT_KEY_END, set->klen);
	}

	if (timeout > 0) {
		nft_set_ext_add(&tmpl, NFT_SET_EXT_EXPIRATION);
		if (timeout != set->timeout)
			nft_set_ext_add(&tmpl, NFT_SET_EXT_TIMEOUT);
	}

	if (num_exprs) {
		for (i = 0; i < num_exprs; i++)
			size += expr_array[i]->ops->size;

		nft_set_ext_add_length(&tmpl, NFT_SET_EXT_EXPRESSIONS,
				       sizeof(struct nft_set_elem_expr) +
				       size);
	}

	if (nla[NFTA_SET_ELEM_OBJREF] != NULL) {
		if (!(set->flags & NFT_SET_OBJECT)) {
			err = -EINVAL;
			goto err_parse_key_end;
		}
		obj = nft_obj_lookup(ctx->net, ctx->table,
				     nla[NFTA_SET_ELEM_OBJREF],
				     set->objtype, genmask);
		if (IS_ERR(obj)) {
			err = PTR_ERR(obj);
			goto err_parse_key_end;
		}
		nft_set_ext_add(&tmpl, NFT_SET_EXT_OBJREF);
	}

	if (nla[NFTA_SET_ELEM_DATA] != NULL) {
		err = nft_setelem_parse_data(ctx, set, &desc, &elem.data.val,
					     nla[NFTA_SET_ELEM_DATA]);
		if (err < 0)
			goto err_parse_key_end;

		dreg = nft_type_to_reg(set->dtype);
		list_for_each_entry(binding, &set->bindings, list) {
			struct nft_ctx bind_ctx = {
				.net	= ctx->net,
				.family	= ctx->family,
				.table	= ctx->table,
				.chain	= (struct nft_chain *)binding->chain,
			};

			if (!(binding->flags & NFT_SET_MAP))
				continue;

			err = nft_validate_register_store(&bind_ctx, dreg,
							  &elem.data.val,
							  desc.type, desc.len);
			if (err < 0)
				goto err_parse_data;

			if (desc.type == NFT_DATA_VERDICT &&
			    (elem.data.val.verdict.code == NFT_GOTO ||
			     elem.data.val.verdict.code == NFT_JUMP))
				nft_validate_state_update(ctx->net,
							  NFT_VALIDATE_NEED);
		}

		nft_set_ext_add_length(&tmpl, NFT_SET_EXT_DATA, desc.len);
	}

	/* The full maximum length of userdata can exceed the maximum
	 * offset value (U8_MAX) for following extensions, therefor it
	 * must be the last extension added.
	 */
	ulen = 0;
	if (nla[NFTA_SET_ELEM_USERDATA] != NULL) {
		ulen = nla_len(nla[NFTA_SET_ELEM_USERDATA]);
		if (ulen > 0)
			nft_set_ext_add_length(&tmpl, NFT_SET_EXT_USERDATA,
					       ulen);
	}

	err = -ENOMEM;
	elem.priv = nft_set_elem_init(set, &tmpl, elem.key.val.data,
				      elem.key_end.val.data, elem.data.val.data,
				      timeout, expiration, GFP_KERNEL);
	if (elem.priv == NULL)
		goto err_parse_data;

	ext = nft_set_elem_ext(set, elem.priv);
	if (flags)
		*nft_set_ext_flags(ext) = flags;
	if (ulen > 0) {
		udata = nft_set_ext_userdata(ext);
		udata->len = ulen - 1;
		nla_memcpy(&udata->data, nla[NFTA_SET_ELEM_USERDATA], ulen);
	}
	if (obj) {
		*nft_set_ext_obj(ext) = obj;
		obj->use++;
	}
<<<<<<< HEAD

	err = nft_set_elem_expr_setup(ctx, ext, expr);
	if (err < 0)
		goto err_elem_expr;
	expr = NULL;
=======
	err = nft_set_elem_expr_setup(ctx, ext, expr_array, num_exprs);
	if (err < 0)
		goto err_elem_expr;
>>>>>>> 3b17187f

	trans = nft_trans_elem_alloc(ctx, NFT_MSG_NEWSETELEM, set);
	if (trans == NULL) {
		err = -ENOMEM;
		goto err_elem_expr;
	}

	ext->genmask = nft_genmask_cur(ctx->net) | NFT_SET_ELEM_BUSY_MASK;

	err = nft_setelem_insert(ctx->net, set, &elem, &ext2, flags);
	if (err) {
		if (err == -EEXIST) {
			if (nft_set_ext_exists(ext, NFT_SET_EXT_DATA) ^
			    nft_set_ext_exists(ext2, NFT_SET_EXT_DATA) ||
			    nft_set_ext_exists(ext, NFT_SET_EXT_OBJREF) ^
			    nft_set_ext_exists(ext2, NFT_SET_EXT_OBJREF))
				goto err_element_clash;
			if ((nft_set_ext_exists(ext, NFT_SET_EXT_DATA) &&
			     nft_set_ext_exists(ext2, NFT_SET_EXT_DATA) &&
			     memcmp(nft_set_ext_data(ext),
				    nft_set_ext_data(ext2), set->dlen) != 0) ||
			    (nft_set_ext_exists(ext, NFT_SET_EXT_OBJREF) &&
			     nft_set_ext_exists(ext2, NFT_SET_EXT_OBJREF) &&
			     *nft_set_ext_obj(ext) != *nft_set_ext_obj(ext2)))
				goto err_element_clash;
			else if (!(nlmsg_flags & NLM_F_EXCL))
				err = 0;
		} else if (err == -ENOTEMPTY) {
			/* ENOTEMPTY reports overlapping between this element
			 * and an existing one.
			 */
			err = -EEXIST;
		}
		goto err_element_clash;
	}

	if (!(flags & NFT_SET_ELEM_CATCHALL) && set->size &&
	    !atomic_add_unless(&set->nelems, 1, set->size + set->ndeact)) {
		err = -ENFILE;
		goto err_set_full;
	}

	nft_trans_elem(trans) = elem;
	nft_trans_commit_list_add_tail(ctx->net, trans);
	return 0;

err_set_full:
	nft_setelem_remove(ctx->net, set, &elem);
err_element_clash:
	kfree(trans);
err_elem_expr:
	if (obj)
		obj->use--;

	nf_tables_set_elem_destroy(ctx, set, elem.priv);
err_parse_data:
	if (nla[NFTA_SET_ELEM_DATA] != NULL)
		nft_data_release(&elem.data.val, desc.type);
err_parse_key_end:
	nft_data_release(&elem.key_end.val, NFT_DATA_VALUE);
err_parse_key:
	nft_data_release(&elem.key.val, NFT_DATA_VALUE);
err_set_elem_expr:
	for (i = 0; i < num_exprs && expr_array[i]; i++)
		nft_expr_destroy(ctx, expr_array[i]);
err_set_elem_expr_clone:
	return err;
}

static int nf_tables_newsetelem(struct sk_buff *skb,
				const struct nfnl_info *info,
				const struct nlattr * const nla[])
{
	struct nftables_pernet *nft_net = nft_pernet(info->net);
	struct netlink_ext_ack *extack = info->extack;
	u8 genmask = nft_genmask_next(info->net);
	u8 family = info->nfmsg->nfgen_family;
	struct net *net = info->net;
	const struct nlattr *attr;
	struct nft_table *table;
	struct nft_set *set;
	struct nft_ctx ctx;
	int rem, err;

	if (nla[NFTA_SET_ELEM_LIST_ELEMENTS] == NULL)
		return -EINVAL;

	table = nft_table_lookup(net, nla[NFTA_SET_ELEM_LIST_TABLE], family,
				 genmask, NETLINK_CB(skb).portid);
	if (IS_ERR(table)) {
		NL_SET_BAD_ATTR(extack, nla[NFTA_SET_ELEM_LIST_TABLE]);
		return PTR_ERR(table);
	}

	set = nft_set_lookup_global(net, table, nla[NFTA_SET_ELEM_LIST_SET],
				    nla[NFTA_SET_ELEM_LIST_SET_ID], genmask);
	if (IS_ERR(set))
		return PTR_ERR(set);

	if (!list_empty(&set->bindings) && set->flags & NFT_SET_CONSTANT)
		return -EBUSY;

	nft_ctx_init(&ctx, net, skb, info->nlh, family, table, NULL, nla);

	nla_for_each_nested(attr, nla[NFTA_SET_ELEM_LIST_ELEMENTS], rem) {
		err = nft_add_set_elem(&ctx, set, attr, info->nlh->nlmsg_flags);
		if (err < 0)
			return err;
	}

	if (nft_net->validate_state == NFT_VALIDATE_DO)
		return nft_table_validate(net, table);

	return 0;
}

/**
 *	nft_data_hold - hold a nft_data item
 *
 *	@data: struct nft_data to release
 *	@type: type of data
 *
 *	Hold a nft_data item. NFT_DATA_VALUE types can be silently discarded,
 *	NFT_DATA_VERDICT bumps the reference to chains in case of NFT_JUMP and
 *	NFT_GOTO verdicts. This function must be called on active data objects
 *	from the second phase of the commit protocol.
 */
void nft_data_hold(const struct nft_data *data, enum nft_data_types type)
{
	struct nft_chain *chain;
	struct nft_rule *rule;

	if (type == NFT_DATA_VERDICT) {
		switch (data->verdict.code) {
		case NFT_JUMP:
		case NFT_GOTO:
			chain = data->verdict.chain;
			chain->use++;

			if (!nft_chain_is_bound(chain))
				break;

			chain->table->use++;
			list_for_each_entry(rule, &chain->rules, list)
				chain->use++;

			nft_chain_add(chain->table, chain);
			break;
		}
	}
}

static void nft_setelem_data_activate(const struct net *net,
				      const struct nft_set *set,
				      struct nft_set_elem *elem)
{
	const struct nft_set_ext *ext = nft_set_elem_ext(set, elem->priv);

	if (nft_set_ext_exists(ext, NFT_SET_EXT_DATA))
		nft_data_hold(nft_set_ext_data(ext), set->dtype);
	if (nft_set_ext_exists(ext, NFT_SET_EXT_OBJREF))
		(*nft_set_ext_obj(ext))->use++;
}

static void nft_setelem_data_deactivate(const struct net *net,
					const struct nft_set *set,
					struct nft_set_elem *elem)
{
	const struct nft_set_ext *ext = nft_set_elem_ext(set, elem->priv);

	if (nft_set_ext_exists(ext, NFT_SET_EXT_DATA))
		nft_data_release(nft_set_ext_data(ext), set->dtype);
	if (nft_set_ext_exists(ext, NFT_SET_EXT_OBJREF))
		(*nft_set_ext_obj(ext))->use--;
}

static int nft_del_setelem(struct nft_ctx *ctx, struct nft_set *set,
			   const struct nlattr *attr)
{
	struct nlattr *nla[NFTA_SET_ELEM_MAX + 1];
	struct nft_set_ext_tmpl tmpl;
	struct nft_set_elem elem;
	struct nft_set_ext *ext;
	struct nft_trans *trans;
	u32 flags = 0;
	int err;

	err = nla_parse_nested_deprecated(nla, NFTA_SET_ELEM_MAX, attr,
					  nft_set_elem_policy, NULL);
	if (err < 0)
		return err;

	err = nft_setelem_parse_flags(set, nla[NFTA_SET_ELEM_FLAGS], &flags);
	if (err < 0)
		return err;

	if (!nla[NFTA_SET_ELEM_KEY] && !(flags & NFT_SET_ELEM_CATCHALL))
		return -EINVAL;

	nft_set_ext_prepare(&tmpl);

	if (flags != 0)
		nft_set_ext_add(&tmpl, NFT_SET_EXT_FLAGS);

	if (nla[NFTA_SET_ELEM_KEY]) {
		err = nft_setelem_parse_key(ctx, set, &elem.key.val,
					    nla[NFTA_SET_ELEM_KEY]);
		if (err < 0)
			return err;

		nft_set_ext_add_length(&tmpl, NFT_SET_EXT_KEY, set->klen);
	}

	if (nla[NFTA_SET_ELEM_KEY_END]) {
		err = nft_setelem_parse_key(ctx, set, &elem.key_end.val,
					    nla[NFTA_SET_ELEM_KEY_END]);
		if (err < 0)
			return err;

		nft_set_ext_add_length(&tmpl, NFT_SET_EXT_KEY_END, set->klen);
	}

	err = -ENOMEM;
	elem.priv = nft_set_elem_init(set, &tmpl, elem.key.val.data,
				      elem.key_end.val.data, NULL, 0, 0,
				      GFP_KERNEL);
	if (elem.priv == NULL)
		goto fail_elem;

	ext = nft_set_elem_ext(set, elem.priv);
	if (flags)
		*nft_set_ext_flags(ext) = flags;

	trans = nft_trans_elem_alloc(ctx, NFT_MSG_DELSETELEM, set);
	if (trans == NULL)
		goto fail_trans;

	err = nft_setelem_deactivate(ctx->net, set, &elem, flags);
	if (err < 0)
		goto fail_ops;

	nft_setelem_data_deactivate(ctx->net, set, &elem);

	nft_trans_elem(trans) = elem;
	nft_trans_commit_list_add_tail(ctx->net, trans);
	return 0;

fail_ops:
	kfree(trans);
fail_trans:
	kfree(elem.priv);
fail_elem:
	nft_data_release(&elem.key.val, NFT_DATA_VALUE);
	return err;
}

static int nft_setelem_flush(const struct nft_ctx *ctx,
			     struct nft_set *set,
			     const struct nft_set_iter *iter,
			     struct nft_set_elem *elem)
{
	struct nft_trans *trans;
	int err;

	trans = nft_trans_alloc_gfp(ctx, NFT_MSG_DELSETELEM,
				    sizeof(struct nft_trans_elem), GFP_ATOMIC);
	if (!trans)
		return -ENOMEM;

	if (!set->ops->flush(ctx->net, set, elem->priv)) {
		err = -ENOENT;
		goto err1;
	}
	set->ndeact++;

	nft_setelem_data_deactivate(ctx->net, set, elem);
	nft_trans_elem_set(trans) = set;
	nft_trans_elem(trans) = *elem;
	nft_trans_commit_list_add_tail(ctx->net, trans);

	return 0;
err1:
	kfree(trans);
	return err;
}

static int __nft_set_catchall_flush(const struct nft_ctx *ctx,
				    struct nft_set *set,
				    struct nft_set_elem *elem)
{
	struct nft_trans *trans;

	trans = nft_trans_alloc_gfp(ctx, NFT_MSG_DELSETELEM,
				    sizeof(struct nft_trans_elem), GFP_KERNEL);
	if (!trans)
		return -ENOMEM;

	nft_setelem_data_deactivate(ctx->net, set, elem);
	nft_trans_elem_set(trans) = set;
	nft_trans_elem(trans) = *elem;
	nft_trans_commit_list_add_tail(ctx->net, trans);

	return 0;
}

static int nft_set_catchall_flush(const struct nft_ctx *ctx,
				  struct nft_set *set)
{
	u8 genmask = nft_genmask_next(ctx->net);
	struct nft_set_elem_catchall *catchall;
	struct nft_set_elem elem;
	struct nft_set_ext *ext;
	int ret = 0;

	list_for_each_entry_rcu(catchall, &set->catchall_list, list) {
		ext = nft_set_elem_ext(set, catchall->elem);
		if (!nft_set_elem_active(ext, genmask) ||
		    nft_set_elem_mark_busy(ext))
			continue;

		elem.priv = catchall->elem;
		ret = __nft_set_catchall_flush(ctx, set, &elem);
		if (ret < 0)
			break;
	}

	return ret;
}

static int nft_set_flush(struct nft_ctx *ctx, struct nft_set *set, u8 genmask)
{
	struct nft_set_iter iter = {
		.genmask	= genmask,
		.fn		= nft_setelem_flush,
	};

	set->ops->walk(ctx, set, &iter);
	if (!iter.err)
		iter.err = nft_set_catchall_flush(ctx, set);

	return iter.err;
}

static int nf_tables_delsetelem(struct sk_buff *skb,
				const struct nfnl_info *info,
				const struct nlattr * const nla[])
{
	struct netlink_ext_ack *extack = info->extack;
	u8 genmask = nft_genmask_next(info->net);
	u8 family = info->nfmsg->nfgen_family;
	struct net *net = info->net;
	const struct nlattr *attr;
	struct nft_table *table;
	struct nft_set *set;
	struct nft_ctx ctx;
	int rem, err = 0;

	table = nft_table_lookup(net, nla[NFTA_SET_ELEM_LIST_TABLE], family,
				 genmask, NETLINK_CB(skb).portid);
	if (IS_ERR(table)) {
		NL_SET_BAD_ATTR(extack, nla[NFTA_SET_ELEM_LIST_TABLE]);
		return PTR_ERR(table);
	}

	set = nft_set_lookup(table, nla[NFTA_SET_ELEM_LIST_SET], genmask);
	if (IS_ERR(set))
		return PTR_ERR(set);
	if (!list_empty(&set->bindings) && set->flags & NFT_SET_CONSTANT)
		return -EBUSY;

	nft_ctx_init(&ctx, net, skb, info->nlh, family, table, NULL, nla);

	if (!nla[NFTA_SET_ELEM_LIST_ELEMENTS])
		return nft_set_flush(&ctx, set, genmask);

	nla_for_each_nested(attr, nla[NFTA_SET_ELEM_LIST_ELEMENTS], rem) {
		err = nft_del_setelem(&ctx, set, attr);
		if (err < 0)
			break;
	}
	return err;
}

void nft_set_gc_batch_release(struct rcu_head *rcu)
{
	struct nft_set_gc_batch *gcb;
	unsigned int i;

	gcb = container_of(rcu, struct nft_set_gc_batch, head.rcu);
	for (i = 0; i < gcb->head.cnt; i++)
		nft_set_elem_destroy(gcb->head.set, gcb->elems[i], true);
	kfree(gcb);
}

struct nft_set_gc_batch *nft_set_gc_batch_alloc(const struct nft_set *set,
						gfp_t gfp)
{
	struct nft_set_gc_batch *gcb;

	gcb = kzalloc(sizeof(*gcb), gfp);
	if (gcb == NULL)
		return gcb;
	gcb->head.set = set;
	return gcb;
}

/*
 * Stateful objects
 */

/**
 *	nft_register_obj- register nf_tables stateful object type
 *	@obj_type: object type
 *
 *	Registers the object type for use with nf_tables. Returns zero on
 *	success or a negative errno code otherwise.
 */
int nft_register_obj(struct nft_object_type *obj_type)
{
	if (obj_type->type == NFT_OBJECT_UNSPEC)
		return -EINVAL;

	nfnl_lock(NFNL_SUBSYS_NFTABLES);
	list_add_rcu(&obj_type->list, &nf_tables_objects);
	nfnl_unlock(NFNL_SUBSYS_NFTABLES);
	return 0;
}
EXPORT_SYMBOL_GPL(nft_register_obj);

/**
 *	nft_unregister_obj - unregister nf_tables object type
 *	@obj_type: object type
 *
 * 	Unregisters the object type for use with nf_tables.
 */
void nft_unregister_obj(struct nft_object_type *obj_type)
{
	nfnl_lock(NFNL_SUBSYS_NFTABLES);
	list_del_rcu(&obj_type->list);
	nfnl_unlock(NFNL_SUBSYS_NFTABLES);
}
EXPORT_SYMBOL_GPL(nft_unregister_obj);

struct nft_object *nft_obj_lookup(const struct net *net,
				  const struct nft_table *table,
				  const struct nlattr *nla, u32 objtype,
				  u8 genmask)
{
	struct nft_object_hash_key k = { .table = table };
	char search[NFT_OBJ_MAXNAMELEN];
	struct rhlist_head *tmp, *list;
	struct nft_object *obj;

	nla_strscpy(search, nla, sizeof(search));
	k.name = search;

	WARN_ON_ONCE(!rcu_read_lock_held() &&
		     !lockdep_commit_lock_is_held(net));

	rcu_read_lock();
	list = rhltable_lookup(&nft_objname_ht, &k, nft_objname_ht_params);
	if (!list)
		goto out;

	rhl_for_each_entry_rcu(obj, tmp, list, rhlhead) {
		if (objtype == obj->ops->type->type &&
		    nft_active_genmask(obj, genmask)) {
			rcu_read_unlock();
			return obj;
		}
	}
out:
	rcu_read_unlock();
	return ERR_PTR(-ENOENT);
}
EXPORT_SYMBOL_GPL(nft_obj_lookup);

static struct nft_object *nft_obj_lookup_byhandle(const struct nft_table *table,
						  const struct nlattr *nla,
						  u32 objtype, u8 genmask)
{
	struct nft_object *obj;

	list_for_each_entry(obj, &table->objects, list) {
		if (be64_to_cpu(nla_get_be64(nla)) == obj->handle &&
		    objtype == obj->ops->type->type &&
		    nft_active_genmask(obj, genmask))
			return obj;
	}
	return ERR_PTR(-ENOENT);
}

static const struct nla_policy nft_obj_policy[NFTA_OBJ_MAX + 1] = {
	[NFTA_OBJ_TABLE]	= { .type = NLA_STRING,
				    .len = NFT_TABLE_MAXNAMELEN - 1 },
	[NFTA_OBJ_NAME]		= { .type = NLA_STRING,
				    .len = NFT_OBJ_MAXNAMELEN - 1 },
	[NFTA_OBJ_TYPE]		= { .type = NLA_U32 },
	[NFTA_OBJ_DATA]		= { .type = NLA_NESTED },
	[NFTA_OBJ_HANDLE]	= { .type = NLA_U64},
	[NFTA_OBJ_USERDATA]	= { .type = NLA_BINARY,
				    .len = NFT_USERDATA_MAXLEN },
};

static struct nft_object *nft_obj_init(const struct nft_ctx *ctx,
				       const struct nft_object_type *type,
				       const struct nlattr *attr)
{
	struct nlattr **tb;
	const struct nft_object_ops *ops;
	struct nft_object *obj;
	int err = -ENOMEM;

	tb = kmalloc_array(type->maxattr + 1, sizeof(*tb), GFP_KERNEL);
	if (!tb)
		goto err1;

	if (attr) {
		err = nla_parse_nested_deprecated(tb, type->maxattr, attr,
						  type->policy, NULL);
		if (err < 0)
			goto err2;
	} else {
		memset(tb, 0, sizeof(tb[0]) * (type->maxattr + 1));
	}

	if (type->select_ops) {
		ops = type->select_ops(ctx, (const struct nlattr * const *)tb);
		if (IS_ERR(ops)) {
			err = PTR_ERR(ops);
			goto err2;
		}
	} else {
		ops = type->ops;
	}

	err = -ENOMEM;
	obj = kzalloc(sizeof(*obj) + ops->size, GFP_KERNEL);
	if (!obj)
		goto err2;

	err = ops->init(ctx, (const struct nlattr * const *)tb, obj);
	if (err < 0)
		goto err3;

	obj->ops = ops;

	kfree(tb);
	return obj;
err3:
	kfree(obj);
err2:
	kfree(tb);
err1:
	return ERR_PTR(err);
}

static int nft_object_dump(struct sk_buff *skb, unsigned int attr,
			   struct nft_object *obj, bool reset)
{
	struct nlattr *nest;

	nest = nla_nest_start_noflag(skb, attr);
	if (!nest)
		goto nla_put_failure;
	if (obj->ops->dump(skb, obj, reset) < 0)
		goto nla_put_failure;
	nla_nest_end(skb, nest);
	return 0;

nla_put_failure:
	return -1;
}

static const struct nft_object_type *__nft_obj_type_get(u32 objtype)
{
	const struct nft_object_type *type;

	list_for_each_entry(type, &nf_tables_objects, list) {
		if (objtype == type->type)
			return type;
	}
	return NULL;
}

static const struct nft_object_type *
nft_obj_type_get(struct net *net, u32 objtype)
{
	const struct nft_object_type *type;

	type = __nft_obj_type_get(objtype);
	if (type != NULL && try_module_get(type->owner))
		return type;

	lockdep_nfnl_nft_mutex_not_held();
#ifdef CONFIG_MODULES
	if (type == NULL) {
		if (nft_request_module(net, "nft-obj-%u", objtype) == -EAGAIN)
			return ERR_PTR(-EAGAIN);
	}
#endif
	return ERR_PTR(-ENOENT);
}

static int nf_tables_updobj(const struct nft_ctx *ctx,
			    const struct nft_object_type *type,
			    const struct nlattr *attr,
			    struct nft_object *obj)
{
	struct nft_object *newobj;
	struct nft_trans *trans;
	int err;

	trans = nft_trans_alloc(ctx, NFT_MSG_NEWOBJ,
				sizeof(struct nft_trans_obj));
	if (!trans)
		return -ENOMEM;

	newobj = nft_obj_init(ctx, type, attr);
	if (IS_ERR(newobj)) {
		err = PTR_ERR(newobj);
		goto err_free_trans;
	}

	nft_trans_obj(trans) = obj;
	nft_trans_obj_update(trans) = true;
	nft_trans_obj_newobj(trans) = newobj;
	nft_trans_commit_list_add_tail(ctx->net, trans);

	return 0;

err_free_trans:
	kfree(trans);
	return err;
}

static int nf_tables_newobj(struct sk_buff *skb, const struct nfnl_info *info,
			    const struct nlattr * const nla[])
{
	struct netlink_ext_ack *extack = info->extack;
	u8 genmask = nft_genmask_next(info->net);
	u8 family = info->nfmsg->nfgen_family;
	const struct nft_object_type *type;
	struct net *net = info->net;
	struct nft_table *table;
	struct nft_object *obj;
	struct nft_ctx ctx;
	u32 objtype;
	int err;

	if (!nla[NFTA_OBJ_TYPE] ||
	    !nla[NFTA_OBJ_NAME] ||
	    !nla[NFTA_OBJ_DATA])
		return -EINVAL;

	table = nft_table_lookup(net, nla[NFTA_OBJ_TABLE], family, genmask,
				 NETLINK_CB(skb).portid);
	if (IS_ERR(table)) {
		NL_SET_BAD_ATTR(extack, nla[NFTA_OBJ_TABLE]);
		return PTR_ERR(table);
	}

	objtype = ntohl(nla_get_be32(nla[NFTA_OBJ_TYPE]));
	obj = nft_obj_lookup(net, table, nla[NFTA_OBJ_NAME], objtype, genmask);
	if (IS_ERR(obj)) {
		err = PTR_ERR(obj);
		if (err != -ENOENT) {
			NL_SET_BAD_ATTR(extack, nla[NFTA_OBJ_NAME]);
			return err;
		}
	} else {
		if (info->nlh->nlmsg_flags & NLM_F_EXCL) {
			NL_SET_BAD_ATTR(extack, nla[NFTA_OBJ_NAME]);
			return -EEXIST;
		}
		if (info->nlh->nlmsg_flags & NLM_F_REPLACE)
			return -EOPNOTSUPP;

		type = __nft_obj_type_get(objtype);
		nft_ctx_init(&ctx, net, skb, info->nlh, family, table, NULL, nla);

		return nf_tables_updobj(&ctx, type, nla[NFTA_OBJ_DATA], obj);
	}

	nft_ctx_init(&ctx, net, skb, info->nlh, family, table, NULL, nla);

	type = nft_obj_type_get(net, objtype);
	if (IS_ERR(type))
		return PTR_ERR(type);

	obj = nft_obj_init(&ctx, type, nla[NFTA_OBJ_DATA]);
	if (IS_ERR(obj)) {
		err = PTR_ERR(obj);
		goto err_init;
	}
	obj->key.table = table;
	obj->handle = nf_tables_alloc_handle(table);

	obj->key.name = nla_strdup(nla[NFTA_OBJ_NAME], GFP_KERNEL);
	if (!obj->key.name) {
		err = -ENOMEM;
		goto err_strdup;
	}

	if (nla[NFTA_OBJ_USERDATA]) {
		obj->udata = nla_memdup(nla[NFTA_OBJ_USERDATA], GFP_KERNEL);
		if (obj->udata == NULL)
			goto err_userdata;

		obj->udlen = nla_len(nla[NFTA_OBJ_USERDATA]);
	}

	err = nft_trans_obj_add(&ctx, NFT_MSG_NEWOBJ, obj);
	if (err < 0)
		goto err_trans;

	err = rhltable_insert(&nft_objname_ht, &obj->rhlhead,
			      nft_objname_ht_params);
	if (err < 0)
		goto err_obj_ht;

	list_add_tail_rcu(&obj->list, &table->objects);
	table->use++;
	return 0;
err_obj_ht:
	/* queued in transaction log */
	INIT_LIST_HEAD(&obj->list);
	return err;
err_trans:
	kfree(obj->udata);
err_userdata:
	kfree(obj->key.name);
err_strdup:
	if (obj->ops->destroy)
		obj->ops->destroy(&ctx, obj);
	kfree(obj);
err_init:
	module_put(type->owner);
	return err;
}

static int nf_tables_fill_obj_info(struct sk_buff *skb, struct net *net,
				   u32 portid, u32 seq, int event, u32 flags,
				   int family, const struct nft_table *table,
				   struct nft_object *obj, bool reset)
{
	struct nlmsghdr *nlh;

	event = nfnl_msg_type(NFNL_SUBSYS_NFTABLES, event);
	nlh = nfnl_msg_put(skb, portid, seq, event, flags, family,
			   NFNETLINK_V0, nft_base_seq(net));
	if (!nlh)
		goto nla_put_failure;

	if (nla_put_string(skb, NFTA_OBJ_TABLE, table->name) ||
	    nla_put_string(skb, NFTA_OBJ_NAME, obj->key.name) ||
	    nla_put_be32(skb, NFTA_OBJ_TYPE, htonl(obj->ops->type->type)) ||
	    nla_put_be32(skb, NFTA_OBJ_USE, htonl(obj->use)) ||
	    nft_object_dump(skb, NFTA_OBJ_DATA, obj, reset) ||
	    nla_put_be64(skb, NFTA_OBJ_HANDLE, cpu_to_be64(obj->handle),
			 NFTA_OBJ_PAD))
		goto nla_put_failure;

	if (obj->udata &&
	    nla_put(skb, NFTA_OBJ_USERDATA, obj->udlen, obj->udata))
		goto nla_put_failure;

	nlmsg_end(skb, nlh);
	return 0;

nla_put_failure:
	nlmsg_trim(skb, nlh);
	return -1;
}

struct nft_obj_filter {
	char		*table;
	u32		type;
};

static int nf_tables_dump_obj(struct sk_buff *skb, struct netlink_callback *cb)
{
	const struct nfgenmsg *nfmsg = nlmsg_data(cb->nlh);
	const struct nft_table *table;
	unsigned int idx = 0, s_idx = cb->args[0];
	struct nft_obj_filter *filter = cb->data;
	struct net *net = sock_net(skb->sk);
	int family = nfmsg->nfgen_family;
	struct nftables_pernet *nft_net;
	struct nft_object *obj;
	bool reset = false;

	if (NFNL_MSG_TYPE(cb->nlh->nlmsg_type) == NFT_MSG_GETOBJ_RESET)
		reset = true;

	rcu_read_lock();
	nft_net = nft_pernet(net);
	cb->seq = nft_net->base_seq;

	list_for_each_entry_rcu(table, &nft_net->tables, list) {
		if (family != NFPROTO_UNSPEC && family != table->family)
			continue;

		list_for_each_entry_rcu(obj, &table->objects, list) {
			if (!nft_is_active(net, obj))
				goto cont;
			if (idx < s_idx)
				goto cont;
			if (idx > s_idx)
				memset(&cb->args[1], 0,
				       sizeof(cb->args) - sizeof(cb->args[0]));
			if (filter && filter->table &&
			    strcmp(filter->table, table->name))
				goto cont;
			if (filter &&
			    filter->type != NFT_OBJECT_UNSPEC &&
			    obj->ops->type->type != filter->type)
				goto cont;
			if (reset) {
				char *buf = kasprintf(GFP_ATOMIC,
						      "%s:%u",
						      table->name,
						      nft_net->base_seq);

				audit_log_nfcfg(buf,
						family,
						obj->handle,
						AUDIT_NFT_OP_OBJ_RESET,
						GFP_ATOMIC);
				kfree(buf);
			}

			if (nf_tables_fill_obj_info(skb, net, NETLINK_CB(cb->skb).portid,
						    cb->nlh->nlmsg_seq,
						    NFT_MSG_NEWOBJ,
						    NLM_F_MULTI | NLM_F_APPEND,
						    table->family, table,
						    obj, reset) < 0)
				goto done;

			nl_dump_check_consistent(cb, nlmsg_hdr(skb));
cont:
			idx++;
		}
	}
done:
	rcu_read_unlock();

	cb->args[0] = idx;
	return skb->len;
}

static int nf_tables_dump_obj_start(struct netlink_callback *cb)
{
	const struct nlattr * const *nla = cb->data;
	struct nft_obj_filter *filter = NULL;

	if (nla[NFTA_OBJ_TABLE] || nla[NFTA_OBJ_TYPE]) {
		filter = kzalloc(sizeof(*filter), GFP_ATOMIC);
		if (!filter)
			return -ENOMEM;

		if (nla[NFTA_OBJ_TABLE]) {
			filter->table = nla_strdup(nla[NFTA_OBJ_TABLE], GFP_ATOMIC);
			if (!filter->table) {
				kfree(filter);
				return -ENOMEM;
			}
		}

		if (nla[NFTA_OBJ_TYPE])
			filter->type = ntohl(nla_get_be32(nla[NFTA_OBJ_TYPE]));
	}

	cb->data = filter;
	return 0;
}

static int nf_tables_dump_obj_done(struct netlink_callback *cb)
{
	struct nft_obj_filter *filter = cb->data;

	if (filter) {
		kfree(filter->table);
		kfree(filter);
	}

	return 0;
}

/* called with rcu_read_lock held */
static int nf_tables_getobj(struct sk_buff *skb, const struct nfnl_info *info,
			    const struct nlattr * const nla[])
{
	struct netlink_ext_ack *extack = info->extack;
	u8 genmask = nft_genmask_cur(info->net);
	u8 family = info->nfmsg->nfgen_family;
	const struct nft_table *table;
	struct net *net = info->net;
	struct nft_object *obj;
	struct sk_buff *skb2;
	bool reset = false;
	u32 objtype;
	int err;

	if (info->nlh->nlmsg_flags & NLM_F_DUMP) {
		struct netlink_dump_control c = {
			.start = nf_tables_dump_obj_start,
			.dump = nf_tables_dump_obj,
			.done = nf_tables_dump_obj_done,
			.module = THIS_MODULE,
			.data = (void *)nla,
		};

		return nft_netlink_dump_start_rcu(info->sk, skb, info->nlh, &c);
	}

	if (!nla[NFTA_OBJ_NAME] ||
	    !nla[NFTA_OBJ_TYPE])
		return -EINVAL;

	table = nft_table_lookup(net, nla[NFTA_OBJ_TABLE], family, genmask, 0);
	if (IS_ERR(table)) {
		NL_SET_BAD_ATTR(extack, nla[NFTA_OBJ_TABLE]);
		return PTR_ERR(table);
	}

	objtype = ntohl(nla_get_be32(nla[NFTA_OBJ_TYPE]));
	obj = nft_obj_lookup(net, table, nla[NFTA_OBJ_NAME], objtype, genmask);
	if (IS_ERR(obj)) {
		NL_SET_BAD_ATTR(extack, nla[NFTA_OBJ_NAME]);
		return PTR_ERR(obj);
	}

	skb2 = alloc_skb(NLMSG_GOODSIZE, GFP_ATOMIC);
	if (!skb2)
		return -ENOMEM;

	if (NFNL_MSG_TYPE(info->nlh->nlmsg_type) == NFT_MSG_GETOBJ_RESET)
		reset = true;

	if (reset) {
		const struct nftables_pernet *nft_net;
		char *buf;

		nft_net = nft_pernet(net);
		buf = kasprintf(GFP_ATOMIC, "%s:%u", table->name, nft_net->base_seq);

		audit_log_nfcfg(buf,
				family,
				obj->handle,
				AUDIT_NFT_OP_OBJ_RESET,
				GFP_ATOMIC);
		kfree(buf);
	}

	err = nf_tables_fill_obj_info(skb2, net, NETLINK_CB(skb).portid,
				      info->nlh->nlmsg_seq, NFT_MSG_NEWOBJ, 0,
				      family, table, obj, reset);
	if (err < 0)
		goto err_fill_obj_info;

	return nfnetlink_unicast(skb2, net, NETLINK_CB(skb).portid);

err_fill_obj_info:
	kfree_skb(skb2);
	return err;
}

static void nft_obj_destroy(const struct nft_ctx *ctx, struct nft_object *obj)
{
	if (obj->ops->destroy)
		obj->ops->destroy(ctx, obj);

	module_put(obj->ops->type->owner);
	kfree(obj->key.name);
	kfree(obj->udata);
	kfree(obj);
}

static int nf_tables_delobj(struct sk_buff *skb, const struct nfnl_info *info,
			    const struct nlattr * const nla[])
{
	struct netlink_ext_ack *extack = info->extack;
	u8 genmask = nft_genmask_next(info->net);
	u8 family = info->nfmsg->nfgen_family;
	struct net *net = info->net;
	const struct nlattr *attr;
	struct nft_table *table;
	struct nft_object *obj;
	struct nft_ctx ctx;
	u32 objtype;

	if (!nla[NFTA_OBJ_TYPE] ||
	    (!nla[NFTA_OBJ_NAME] && !nla[NFTA_OBJ_HANDLE]))
		return -EINVAL;

	table = nft_table_lookup(net, nla[NFTA_OBJ_TABLE], family, genmask,
				 NETLINK_CB(skb).portid);
	if (IS_ERR(table)) {
		NL_SET_BAD_ATTR(extack, nla[NFTA_OBJ_TABLE]);
		return PTR_ERR(table);
	}

	objtype = ntohl(nla_get_be32(nla[NFTA_OBJ_TYPE]));
	if (nla[NFTA_OBJ_HANDLE]) {
		attr = nla[NFTA_OBJ_HANDLE];
		obj = nft_obj_lookup_byhandle(table, attr, objtype, genmask);
	} else {
		attr = nla[NFTA_OBJ_NAME];
		obj = nft_obj_lookup(net, table, attr, objtype, genmask);
	}

	if (IS_ERR(obj)) {
		NL_SET_BAD_ATTR(extack, attr);
		return PTR_ERR(obj);
	}
	if (obj->use > 0) {
		NL_SET_BAD_ATTR(extack, attr);
		return -EBUSY;
	}

	nft_ctx_init(&ctx, net, skb, info->nlh, family, table, NULL, nla);

	return nft_delobj(&ctx, obj);
}

void nft_obj_notify(struct net *net, const struct nft_table *table,
		    struct nft_object *obj, u32 portid, u32 seq, int event,
		    u16 flags, int family, int report, gfp_t gfp)
{
	struct nftables_pernet *nft_net = nft_pernet(net);
	struct sk_buff *skb;
	int err;
	char *buf = kasprintf(gfp, "%s:%u",
			      table->name, nft_net->base_seq);

	audit_log_nfcfg(buf,
			family,
			obj->handle,
			event == NFT_MSG_NEWOBJ ?
				 AUDIT_NFT_OP_OBJ_REGISTER :
				 AUDIT_NFT_OP_OBJ_UNREGISTER,
			gfp);
	kfree(buf);

	if (!report &&
	    !nfnetlink_has_listeners(net, NFNLGRP_NFTABLES))
		return;

	skb = nlmsg_new(NLMSG_GOODSIZE, gfp);
	if (skb == NULL)
		goto err;

	err = nf_tables_fill_obj_info(skb, net, portid, seq, event,
				      flags & (NLM_F_CREATE | NLM_F_EXCL),
				      family, table, obj, false);
	if (err < 0) {
		kfree_skb(skb);
		goto err;
	}

	nft_notify_enqueue(skb, report, &nft_net->notify_list);
	return;
err:
	nfnetlink_set_err(net, portid, NFNLGRP_NFTABLES, -ENOBUFS);
}
EXPORT_SYMBOL_GPL(nft_obj_notify);

static void nf_tables_obj_notify(const struct nft_ctx *ctx,
				 struct nft_object *obj, int event)
{
	nft_obj_notify(ctx->net, ctx->table, obj, ctx->portid, ctx->seq, event,
		       ctx->flags, ctx->family, ctx->report, GFP_KERNEL);
}

/*
 * Flow tables
 */
void nft_register_flowtable_type(struct nf_flowtable_type *type)
{
	nfnl_lock(NFNL_SUBSYS_NFTABLES);
	list_add_tail_rcu(&type->list, &nf_tables_flowtables);
	nfnl_unlock(NFNL_SUBSYS_NFTABLES);
}
EXPORT_SYMBOL_GPL(nft_register_flowtable_type);

void nft_unregister_flowtable_type(struct nf_flowtable_type *type)
{
	nfnl_lock(NFNL_SUBSYS_NFTABLES);
	list_del_rcu(&type->list);
	nfnl_unlock(NFNL_SUBSYS_NFTABLES);
}
EXPORT_SYMBOL_GPL(nft_unregister_flowtable_type);

static const struct nla_policy nft_flowtable_policy[NFTA_FLOWTABLE_MAX + 1] = {
	[NFTA_FLOWTABLE_TABLE]		= { .type = NLA_STRING,
					    .len = NFT_NAME_MAXLEN - 1 },
	[NFTA_FLOWTABLE_NAME]		= { .type = NLA_STRING,
					    .len = NFT_NAME_MAXLEN - 1 },
	[NFTA_FLOWTABLE_HOOK]		= { .type = NLA_NESTED },
	[NFTA_FLOWTABLE_HANDLE]		= { .type = NLA_U64 },
	[NFTA_FLOWTABLE_FLAGS]		= { .type = NLA_U32 },
};

struct nft_flowtable *nft_flowtable_lookup(const struct nft_table *table,
					   const struct nlattr *nla, u8 genmask)
{
	struct nft_flowtable *flowtable;

	list_for_each_entry_rcu(flowtable, &table->flowtables, list) {
		if (!nla_strcmp(nla, flowtable->name) &&
		    nft_active_genmask(flowtable, genmask))
			return flowtable;
	}
	return ERR_PTR(-ENOENT);
}
EXPORT_SYMBOL_GPL(nft_flowtable_lookup);

void nf_tables_deactivate_flowtable(const struct nft_ctx *ctx,
				    struct nft_flowtable *flowtable,
				    enum nft_trans_phase phase)
{
	switch (phase) {
	case NFT_TRANS_PREPARE:
	case NFT_TRANS_ABORT:
	case NFT_TRANS_RELEASE:
		flowtable->use--;
		fallthrough;
	default:
		return;
	}
}
EXPORT_SYMBOL_GPL(nf_tables_deactivate_flowtable);

static struct nft_flowtable *
nft_flowtable_lookup_byhandle(const struct nft_table *table,
			      const struct nlattr *nla, u8 genmask)
{
       struct nft_flowtable *flowtable;

       list_for_each_entry(flowtable, &table->flowtables, list) {
               if (be64_to_cpu(nla_get_be64(nla)) == flowtable->handle &&
                   nft_active_genmask(flowtable, genmask))
                       return flowtable;
       }
       return ERR_PTR(-ENOENT);
}

struct nft_flowtable_hook {
	u32			num;
	int			priority;
	struct list_head	list;
};

static const struct nla_policy nft_flowtable_hook_policy[NFTA_FLOWTABLE_HOOK_MAX + 1] = {
	[NFTA_FLOWTABLE_HOOK_NUM]	= { .type = NLA_U32 },
	[NFTA_FLOWTABLE_HOOK_PRIORITY]	= { .type = NLA_U32 },
	[NFTA_FLOWTABLE_HOOK_DEVS]	= { .type = NLA_NESTED },
};

static int nft_flowtable_parse_hook(const struct nft_ctx *ctx,
				    const struct nlattr *attr,
				    struct nft_flowtable_hook *flowtable_hook,
				    struct nft_flowtable *flowtable, bool add)
{
	struct nlattr *tb[NFTA_FLOWTABLE_HOOK_MAX + 1];
	struct nft_hook *hook;
	int hooknum, priority;
	int err;

	INIT_LIST_HEAD(&flowtable_hook->list);

	err = nla_parse_nested_deprecated(tb, NFTA_FLOWTABLE_HOOK_MAX, attr,
					  nft_flowtable_hook_policy, NULL);
	if (err < 0)
		return err;

	if (add) {
		if (!tb[NFTA_FLOWTABLE_HOOK_NUM] ||
		    !tb[NFTA_FLOWTABLE_HOOK_PRIORITY])
			return -EINVAL;

		hooknum = ntohl(nla_get_be32(tb[NFTA_FLOWTABLE_HOOK_NUM]));
		if (hooknum != NF_NETDEV_INGRESS)
			return -EOPNOTSUPP;

		priority = ntohl(nla_get_be32(tb[NFTA_FLOWTABLE_HOOK_PRIORITY]));

		flowtable_hook->priority	= priority;
		flowtable_hook->num		= hooknum;
	} else {
		if (tb[NFTA_FLOWTABLE_HOOK_NUM]) {
			hooknum = ntohl(nla_get_be32(tb[NFTA_FLOWTABLE_HOOK_NUM]));
			if (hooknum != flowtable->hooknum)
				return -EOPNOTSUPP;
		}

		if (tb[NFTA_FLOWTABLE_HOOK_PRIORITY]) {
			priority = ntohl(nla_get_be32(tb[NFTA_FLOWTABLE_HOOK_PRIORITY]));
			if (priority != flowtable->data.priority)
				return -EOPNOTSUPP;
		}

		flowtable_hook->priority	= flowtable->data.priority;
		flowtable_hook->num		= flowtable->hooknum;
	}

	if (tb[NFTA_FLOWTABLE_HOOK_DEVS]) {
		err = nf_tables_parse_netdev_hooks(ctx->net,
						   tb[NFTA_FLOWTABLE_HOOK_DEVS],
						   &flowtable_hook->list);
		if (err < 0)
			return err;
	}

	list_for_each_entry(hook, &flowtable_hook->list, list) {
		hook->ops.pf		= NFPROTO_NETDEV;
		hook->ops.hooknum	= flowtable_hook->num;
		hook->ops.priority	= flowtable_hook->priority;
		hook->ops.priv		= &flowtable->data;
		hook->ops.hook		= flowtable->data.type->hook;
	}

	return err;
}

static const struct nf_flowtable_type *__nft_flowtable_type_get(u8 family)
{
	const struct nf_flowtable_type *type;

	list_for_each_entry(type, &nf_tables_flowtables, list) {
		if (family == type->family)
			return type;
	}
	return NULL;
}

static const struct nf_flowtable_type *
nft_flowtable_type_get(struct net *net, u8 family)
{
	const struct nf_flowtable_type *type;

	type = __nft_flowtable_type_get(family);
	if (type != NULL && try_module_get(type->owner))
		return type;

	lockdep_nfnl_nft_mutex_not_held();
#ifdef CONFIG_MODULES
	if (type == NULL) {
		if (nft_request_module(net, "nf-flowtable-%u", family) == -EAGAIN)
			return ERR_PTR(-EAGAIN);
	}
#endif
	return ERR_PTR(-ENOENT);
}

/* Only called from error and netdev event paths. */
static void nft_unregister_flowtable_hook(struct net *net,
					  struct nft_flowtable *flowtable,
					  struct nft_hook *hook)
{
	nf_unregister_net_hook(net, &hook->ops);
	flowtable->data.type->setup(&flowtable->data, hook->ops.dev,
				    FLOW_BLOCK_UNBIND);
}

static void nft_unregister_flowtable_net_hooks(struct net *net,
					       struct list_head *hook_list)
{
	struct nft_hook *hook;

	list_for_each_entry(hook, hook_list, list)
		nf_unregister_net_hook(net, &hook->ops);
}

static int nft_register_flowtable_net_hooks(struct net *net,
					    struct nft_table *table,
					    struct list_head *hook_list,
					    struct nft_flowtable *flowtable)
{
	struct nft_hook *hook, *hook2, *next;
	struct nft_flowtable *ft;
	int err, i = 0;

	list_for_each_entry(hook, hook_list, list) {
		list_for_each_entry(ft, &table->flowtables, list) {
			if (!nft_is_active_next(net, ft))
				continue;

			list_for_each_entry(hook2, &ft->hook_list, list) {
				if (hook->ops.dev == hook2->ops.dev &&
				    hook->ops.pf == hook2->ops.pf) {
					err = -EEXIST;
					goto err_unregister_net_hooks;
				}
			}
		}

		err = flowtable->data.type->setup(&flowtable->data,
						  hook->ops.dev,
						  FLOW_BLOCK_BIND);
		if (err < 0)
			goto err_unregister_net_hooks;

		err = nf_register_net_hook(net, &hook->ops);
		if (err < 0) {
			flowtable->data.type->setup(&flowtable->data,
						    hook->ops.dev,
						    FLOW_BLOCK_UNBIND);
			goto err_unregister_net_hooks;
		}

		i++;
	}

	return 0;

err_unregister_net_hooks:
	list_for_each_entry_safe(hook, next, hook_list, list) {
		if (i-- <= 0)
			break;

		nft_unregister_flowtable_hook(net, flowtable, hook);
		list_del_rcu(&hook->list);
		kfree_rcu(hook, rcu);
	}

	return err;
}

static void nft_flowtable_hooks_destroy(struct list_head *hook_list)
{
	struct nft_hook *hook, *next;

	list_for_each_entry_safe(hook, next, hook_list, list) {
		list_del_rcu(&hook->list);
		kfree_rcu(hook, rcu);
	}
}

static int nft_flowtable_update(struct nft_ctx *ctx, const struct nlmsghdr *nlh,
				struct nft_flowtable *flowtable)
{
	const struct nlattr * const *nla = ctx->nla;
	struct nft_flowtable_hook flowtable_hook;
	struct nft_hook *hook, *next;
	struct nft_trans *trans;
	bool unregister = false;
	u32 flags;
	int err;

	err = nft_flowtable_parse_hook(ctx, nla[NFTA_FLOWTABLE_HOOK],
				       &flowtable_hook, flowtable, false);
	if (err < 0)
		return err;

	list_for_each_entry_safe(hook, next, &flowtable_hook.list, list) {
		if (nft_hook_list_find(&flowtable->hook_list, hook)) {
			list_del(&hook->list);
			kfree(hook);
		}
	}

	if (nla[NFTA_FLOWTABLE_FLAGS]) {
		flags = ntohl(nla_get_be32(nla[NFTA_FLOWTABLE_FLAGS]));
		if (flags & ~NFT_FLOWTABLE_MASK)
			return -EOPNOTSUPP;
		if ((flowtable->data.flags & NFT_FLOWTABLE_HW_OFFLOAD) ^
		    (flags & NFT_FLOWTABLE_HW_OFFLOAD))
			return -EOPNOTSUPP;
	} else {
		flags = flowtable->data.flags;
	}

	err = nft_register_flowtable_net_hooks(ctx->net, ctx->table,
					       &flowtable_hook.list, flowtable);
	if (err < 0)
		goto err_flowtable_update_hook;

	trans = nft_trans_alloc(ctx, NFT_MSG_NEWFLOWTABLE,
				sizeof(struct nft_trans_flowtable));
	if (!trans) {
		unregister = true;
		err = -ENOMEM;
		goto err_flowtable_update_hook;
	}

	nft_trans_flowtable_flags(trans) = flags;
	nft_trans_flowtable(trans) = flowtable;
	nft_trans_flowtable_update(trans) = true;
	INIT_LIST_HEAD(&nft_trans_flowtable_hooks(trans));
	list_splice(&flowtable_hook.list, &nft_trans_flowtable_hooks(trans));

	nft_trans_commit_list_add_tail(ctx->net, trans);

	return 0;

err_flowtable_update_hook:
	list_for_each_entry_safe(hook, next, &flowtable_hook.list, list) {
		if (unregister)
			nft_unregister_flowtable_hook(ctx->net, flowtable, hook);
		list_del_rcu(&hook->list);
		kfree_rcu(hook, rcu);
	}

	return err;

}

static int nf_tables_newflowtable(struct sk_buff *skb,
				  const struct nfnl_info *info,
				  const struct nlattr * const nla[])
{
	struct netlink_ext_ack *extack = info->extack;
	struct nft_flowtable_hook flowtable_hook;
	u8 genmask = nft_genmask_next(info->net);
	u8 family = info->nfmsg->nfgen_family;
	const struct nf_flowtable_type *type;
	struct nft_flowtable *flowtable;
	struct nft_hook *hook, *next;
	struct net *net = info->net;
	struct nft_table *table;
	struct nft_ctx ctx;
	int err;

	if (!nla[NFTA_FLOWTABLE_TABLE] ||
	    !nla[NFTA_FLOWTABLE_NAME] ||
	    !nla[NFTA_FLOWTABLE_HOOK])
		return -EINVAL;

	table = nft_table_lookup(net, nla[NFTA_FLOWTABLE_TABLE], family,
				 genmask, NETLINK_CB(skb).portid);
	if (IS_ERR(table)) {
		NL_SET_BAD_ATTR(extack, nla[NFTA_FLOWTABLE_TABLE]);
		return PTR_ERR(table);
	}

	flowtable = nft_flowtable_lookup(table, nla[NFTA_FLOWTABLE_NAME],
					 genmask);
	if (IS_ERR(flowtable)) {
		err = PTR_ERR(flowtable);
		if (err != -ENOENT) {
			NL_SET_BAD_ATTR(extack, nla[NFTA_FLOWTABLE_NAME]);
			return err;
		}
	} else {
		if (info->nlh->nlmsg_flags & NLM_F_EXCL) {
			NL_SET_BAD_ATTR(extack, nla[NFTA_FLOWTABLE_NAME]);
			return -EEXIST;
		}

		nft_ctx_init(&ctx, net, skb, info->nlh, family, table, NULL, nla);

		return nft_flowtable_update(&ctx, info->nlh, flowtable);
	}

	nft_ctx_init(&ctx, net, skb, info->nlh, family, table, NULL, nla);

	flowtable = kzalloc(sizeof(*flowtable), GFP_KERNEL);
	if (!flowtable)
		return -ENOMEM;

	flowtable->table = table;
	flowtable->handle = nf_tables_alloc_handle(table);
	INIT_LIST_HEAD(&flowtable->hook_list);

	flowtable->name = nla_strdup(nla[NFTA_FLOWTABLE_NAME], GFP_KERNEL);
	if (!flowtable->name) {
		err = -ENOMEM;
		goto err1;
	}

	type = nft_flowtable_type_get(net, family);
	if (IS_ERR(type)) {
		err = PTR_ERR(type);
		goto err2;
	}

	if (nla[NFTA_FLOWTABLE_FLAGS]) {
		flowtable->data.flags =
			ntohl(nla_get_be32(nla[NFTA_FLOWTABLE_FLAGS]));
		if (flowtable->data.flags & ~NFT_FLOWTABLE_MASK) {
			err = -EOPNOTSUPP;
			goto err3;
		}
	}

	write_pnet(&flowtable->data.net, net);
	flowtable->data.type = type;
	err = type->init(&flowtable->data);
	if (err < 0)
		goto err3;

	err = nft_flowtable_parse_hook(&ctx, nla[NFTA_FLOWTABLE_HOOK],
				       &flowtable_hook, flowtable, true);
	if (err < 0)
		goto err4;

	list_splice(&flowtable_hook.list, &flowtable->hook_list);
	flowtable->data.priority = flowtable_hook.priority;
	flowtable->hooknum = flowtable_hook.num;

	err = nft_register_flowtable_net_hooks(ctx.net, table,
					       &flowtable->hook_list,
					       flowtable);
	if (err < 0) {
		nft_flowtable_hooks_destroy(&flowtable->hook_list);
		goto err4;
	}

	err = nft_trans_flowtable_add(&ctx, NFT_MSG_NEWFLOWTABLE, flowtable);
	if (err < 0)
		goto err5;

	list_add_tail_rcu(&flowtable->list, &table->flowtables);
	table->use++;

	return 0;
err5:
	list_for_each_entry_safe(hook, next, &flowtable->hook_list, list) {
		nft_unregister_flowtable_hook(net, flowtable, hook);
		list_del_rcu(&hook->list);
		kfree_rcu(hook, rcu);
	}
err4:
	flowtable->data.type->free(&flowtable->data);
err3:
	module_put(type->owner);
err2:
	kfree(flowtable->name);
err1:
	kfree(flowtable);
	return err;
}

static void nft_flowtable_hook_release(struct nft_flowtable_hook *flowtable_hook)
{
	struct nft_hook *this, *next;

	list_for_each_entry_safe(this, next, &flowtable_hook->list, list) {
		list_del(&this->list);
		kfree(this);
	}
}

static int nft_delflowtable_hook(struct nft_ctx *ctx,
				 struct nft_flowtable *flowtable)
{
	const struct nlattr * const *nla = ctx->nla;
	struct nft_flowtable_hook flowtable_hook;
	struct nft_hook *this, *hook;
	struct nft_trans *trans;
	int err;

	err = nft_flowtable_parse_hook(ctx, nla[NFTA_FLOWTABLE_HOOK],
				       &flowtable_hook, flowtable, false);
	if (err < 0)
		return err;

	list_for_each_entry(this, &flowtable_hook.list, list) {
		hook = nft_hook_list_find(&flowtable->hook_list, this);
		if (!hook) {
			err = -ENOENT;
			goto err_flowtable_del_hook;
		}
		hook->inactive = true;
	}

	trans = nft_trans_alloc(ctx, NFT_MSG_DELFLOWTABLE,
				sizeof(struct nft_trans_flowtable));
	if (!trans) {
		err = -ENOMEM;
		goto err_flowtable_del_hook;
	}

	nft_trans_flowtable(trans) = flowtable;
	nft_trans_flowtable_update(trans) = true;
	INIT_LIST_HEAD(&nft_trans_flowtable_hooks(trans));
	nft_flowtable_hook_release(&flowtable_hook);

	nft_trans_commit_list_add_tail(ctx->net, trans);

	return 0;

err_flowtable_del_hook:
	list_for_each_entry(this, &flowtable_hook.list, list) {
		hook = nft_hook_list_find(&flowtable->hook_list, this);
		if (!hook)
			break;

		hook->inactive = false;
	}
	nft_flowtable_hook_release(&flowtable_hook);

	return err;
}

static int nf_tables_delflowtable(struct sk_buff *skb,
				  const struct nfnl_info *info,
				  const struct nlattr * const nla[])
{
	struct netlink_ext_ack *extack = info->extack;
	u8 genmask = nft_genmask_next(info->net);
	u8 family = info->nfmsg->nfgen_family;
	struct nft_flowtable *flowtable;
	struct net *net = info->net;
	const struct nlattr *attr;
	struct nft_table *table;
	struct nft_ctx ctx;

	if (!nla[NFTA_FLOWTABLE_TABLE] ||
	    (!nla[NFTA_FLOWTABLE_NAME] &&
	     !nla[NFTA_FLOWTABLE_HANDLE]))
		return -EINVAL;

	table = nft_table_lookup(net, nla[NFTA_FLOWTABLE_TABLE], family,
				 genmask, NETLINK_CB(skb).portid);
	if (IS_ERR(table)) {
		NL_SET_BAD_ATTR(extack, nla[NFTA_FLOWTABLE_TABLE]);
		return PTR_ERR(table);
	}

	if (nla[NFTA_FLOWTABLE_HANDLE]) {
		attr = nla[NFTA_FLOWTABLE_HANDLE];
		flowtable = nft_flowtable_lookup_byhandle(table, attr, genmask);
	} else {
		attr = nla[NFTA_FLOWTABLE_NAME];
		flowtable = nft_flowtable_lookup(table, attr, genmask);
	}

	if (IS_ERR(flowtable)) {
		NL_SET_BAD_ATTR(extack, attr);
		return PTR_ERR(flowtable);
	}

	nft_ctx_init(&ctx, net, skb, info->nlh, family, table, NULL, nla);

	if (nla[NFTA_FLOWTABLE_HOOK])
		return nft_delflowtable_hook(&ctx, flowtable);

	if (flowtable->use > 0) {
		NL_SET_BAD_ATTR(extack, attr);
		return -EBUSY;
	}

	return nft_delflowtable(&ctx, flowtable);
}

static int nf_tables_fill_flowtable_info(struct sk_buff *skb, struct net *net,
					 u32 portid, u32 seq, int event,
					 u32 flags, int family,
					 struct nft_flowtable *flowtable,
					 struct list_head *hook_list)
{
	struct nlattr *nest, *nest_devs;
	struct nft_hook *hook;
	struct nlmsghdr *nlh;

	event = nfnl_msg_type(NFNL_SUBSYS_NFTABLES, event);
	nlh = nfnl_msg_put(skb, portid, seq, event, flags, family,
			   NFNETLINK_V0, nft_base_seq(net));
	if (!nlh)
		goto nla_put_failure;

	if (nla_put_string(skb, NFTA_FLOWTABLE_TABLE, flowtable->table->name) ||
	    nla_put_string(skb, NFTA_FLOWTABLE_NAME, flowtable->name) ||
	    nla_put_be32(skb, NFTA_FLOWTABLE_USE, htonl(flowtable->use)) ||
	    nla_put_be64(skb, NFTA_FLOWTABLE_HANDLE, cpu_to_be64(flowtable->handle),
			 NFTA_FLOWTABLE_PAD) ||
	    nla_put_be32(skb, NFTA_FLOWTABLE_FLAGS, htonl(flowtable->data.flags)))
		goto nla_put_failure;

	nest = nla_nest_start_noflag(skb, NFTA_FLOWTABLE_HOOK);
	if (!nest)
		goto nla_put_failure;
	if (nla_put_be32(skb, NFTA_FLOWTABLE_HOOK_NUM, htonl(flowtable->hooknum)) ||
	    nla_put_be32(skb, NFTA_FLOWTABLE_HOOK_PRIORITY, htonl(flowtable->data.priority)))
		goto nla_put_failure;

	nest_devs = nla_nest_start_noflag(skb, NFTA_FLOWTABLE_HOOK_DEVS);
	if (!nest_devs)
		goto nla_put_failure;

	list_for_each_entry_rcu(hook, hook_list, list) {
		if (nla_put_string(skb, NFTA_DEVICE_NAME, hook->ops.dev->name))
			goto nla_put_failure;
	}
	nla_nest_end(skb, nest_devs);
	nla_nest_end(skb, nest);

	nlmsg_end(skb, nlh);
	return 0;

nla_put_failure:
	nlmsg_trim(skb, nlh);
	return -1;
}

struct nft_flowtable_filter {
	char		*table;
};

static int nf_tables_dump_flowtable(struct sk_buff *skb,
				    struct netlink_callback *cb)
{
	const struct nfgenmsg *nfmsg = nlmsg_data(cb->nlh);
	struct nft_flowtable_filter *filter = cb->data;
	unsigned int idx = 0, s_idx = cb->args[0];
	struct net *net = sock_net(skb->sk);
	int family = nfmsg->nfgen_family;
	struct nft_flowtable *flowtable;
	struct nftables_pernet *nft_net;
	const struct nft_table *table;

	rcu_read_lock();
	nft_net = nft_pernet(net);
	cb->seq = nft_net->base_seq;

	list_for_each_entry_rcu(table, &nft_net->tables, list) {
		if (family != NFPROTO_UNSPEC && family != table->family)
			continue;

		list_for_each_entry_rcu(flowtable, &table->flowtables, list) {
			if (!nft_is_active(net, flowtable))
				goto cont;
			if (idx < s_idx)
				goto cont;
			if (idx > s_idx)
				memset(&cb->args[1], 0,
				       sizeof(cb->args) - sizeof(cb->args[0]));
			if (filter && filter->table &&
			    strcmp(filter->table, table->name))
				goto cont;

			if (nf_tables_fill_flowtable_info(skb, net, NETLINK_CB(cb->skb).portid,
							  cb->nlh->nlmsg_seq,
							  NFT_MSG_NEWFLOWTABLE,
							  NLM_F_MULTI | NLM_F_APPEND,
							  table->family,
							  flowtable,
							  &flowtable->hook_list) < 0)
				goto done;

			nl_dump_check_consistent(cb, nlmsg_hdr(skb));
cont:
			idx++;
		}
	}
done:
	rcu_read_unlock();

	cb->args[0] = idx;
	return skb->len;
}

static int nf_tables_dump_flowtable_start(struct netlink_callback *cb)
{
	const struct nlattr * const *nla = cb->data;
	struct nft_flowtable_filter *filter = NULL;

	if (nla[NFTA_FLOWTABLE_TABLE]) {
		filter = kzalloc(sizeof(*filter), GFP_ATOMIC);
		if (!filter)
			return -ENOMEM;

		filter->table = nla_strdup(nla[NFTA_FLOWTABLE_TABLE],
					   GFP_ATOMIC);
		if (!filter->table) {
			kfree(filter);
			return -ENOMEM;
		}
	}

	cb->data = filter;
	return 0;
}

static int nf_tables_dump_flowtable_done(struct netlink_callback *cb)
{
	struct nft_flowtable_filter *filter = cb->data;

	if (!filter)
		return 0;

	kfree(filter->table);
	kfree(filter);

	return 0;
}

/* called with rcu_read_lock held */
static int nf_tables_getflowtable(struct sk_buff *skb,
				  const struct nfnl_info *info,
				  const struct nlattr * const nla[])
{
	u8 genmask = nft_genmask_cur(info->net);
	u8 family = info->nfmsg->nfgen_family;
	struct nft_flowtable *flowtable;
	const struct nft_table *table;
	struct net *net = info->net;
	struct sk_buff *skb2;
	int err;

	if (info->nlh->nlmsg_flags & NLM_F_DUMP) {
		struct netlink_dump_control c = {
			.start = nf_tables_dump_flowtable_start,
			.dump = nf_tables_dump_flowtable,
			.done = nf_tables_dump_flowtable_done,
			.module = THIS_MODULE,
			.data = (void *)nla,
		};

		return nft_netlink_dump_start_rcu(info->sk, skb, info->nlh, &c);
	}

	if (!nla[NFTA_FLOWTABLE_NAME])
		return -EINVAL;

	table = nft_table_lookup(net, nla[NFTA_FLOWTABLE_TABLE], family,
				 genmask, 0);
	if (IS_ERR(table))
		return PTR_ERR(table);

	flowtable = nft_flowtable_lookup(table, nla[NFTA_FLOWTABLE_NAME],
					 genmask);
	if (IS_ERR(flowtable))
		return PTR_ERR(flowtable);

	skb2 = alloc_skb(NLMSG_GOODSIZE, GFP_ATOMIC);
	if (!skb2)
		return -ENOMEM;

	err = nf_tables_fill_flowtable_info(skb2, net, NETLINK_CB(skb).portid,
					    info->nlh->nlmsg_seq,
					    NFT_MSG_NEWFLOWTABLE, 0, family,
					    flowtable, &flowtable->hook_list);
	if (err < 0)
		goto err_fill_flowtable_info;

	return nfnetlink_unicast(skb2, net, NETLINK_CB(skb).portid);

err_fill_flowtable_info:
	kfree_skb(skb2);
	return err;
}

static void nf_tables_flowtable_notify(struct nft_ctx *ctx,
				       struct nft_flowtable *flowtable,
				       struct list_head *hook_list,
				       int event)
{
	struct nftables_pernet *nft_net = nft_pernet(ctx->net);
	struct sk_buff *skb;
	u16 flags = 0;
	int err;

	if (!ctx->report &&
	    !nfnetlink_has_listeners(ctx->net, NFNLGRP_NFTABLES))
		return;

	skb = nlmsg_new(NLMSG_GOODSIZE, GFP_KERNEL);
	if (skb == NULL)
		goto err;

	if (ctx->flags & (NLM_F_CREATE | NLM_F_EXCL))
		flags |= ctx->flags & (NLM_F_CREATE | NLM_F_EXCL);

	err = nf_tables_fill_flowtable_info(skb, ctx->net, ctx->portid,
					    ctx->seq, event, flags,
					    ctx->family, flowtable, hook_list);
	if (err < 0) {
		kfree_skb(skb);
		goto err;
	}

	nft_notify_enqueue(skb, ctx->report, &nft_net->notify_list);
	return;
err:
	nfnetlink_set_err(ctx->net, ctx->portid, NFNLGRP_NFTABLES, -ENOBUFS);
}

static void nf_tables_flowtable_destroy(struct nft_flowtable *flowtable)
{
	struct nft_hook *hook, *next;

	flowtable->data.type->free(&flowtable->data);
	list_for_each_entry_safe(hook, next, &flowtable->hook_list, list) {
		flowtable->data.type->setup(&flowtable->data, hook->ops.dev,
					    FLOW_BLOCK_UNBIND);
		list_del_rcu(&hook->list);
		kfree(hook);
	}
	kfree(flowtable->name);
	module_put(flowtable->data.type->owner);
	kfree(flowtable);
}

static int nf_tables_fill_gen_info(struct sk_buff *skb, struct net *net,
				   u32 portid, u32 seq)
{
	struct nftables_pernet *nft_net = nft_pernet(net);
	struct nlmsghdr *nlh;
	char buf[TASK_COMM_LEN];
	int event = nfnl_msg_type(NFNL_SUBSYS_NFTABLES, NFT_MSG_NEWGEN);

	nlh = nfnl_msg_put(skb, portid, seq, event, 0, AF_UNSPEC,
			   NFNETLINK_V0, nft_base_seq(net));
	if (!nlh)
		goto nla_put_failure;

	if (nla_put_be32(skb, NFTA_GEN_ID, htonl(nft_net->base_seq)) ||
	    nla_put_be32(skb, NFTA_GEN_PROC_PID, htonl(task_pid_nr(current))) ||
	    nla_put_string(skb, NFTA_GEN_PROC_NAME, get_task_comm(buf, current)))
		goto nla_put_failure;

	nlmsg_end(skb, nlh);
	return 0;

nla_put_failure:
	nlmsg_trim(skb, nlh);
	return -EMSGSIZE;
}

static void nft_flowtable_event(unsigned long event, struct net_device *dev,
				struct nft_flowtable *flowtable)
{
	struct nft_hook *hook;

	list_for_each_entry(hook, &flowtable->hook_list, list) {
		if (hook->ops.dev != dev)
			continue;

		/* flow_offload_netdev_event() cleans up entries for us. */
		nft_unregister_flowtable_hook(dev_net(dev), flowtable, hook);
		list_del_rcu(&hook->list);
		kfree_rcu(hook, rcu);
		break;
	}
}

static int nf_tables_flowtable_event(struct notifier_block *this,
				     unsigned long event, void *ptr)
{
	struct net_device *dev = netdev_notifier_info_to_dev(ptr);
	struct nft_flowtable *flowtable;
	struct nftables_pernet *nft_net;
	struct nft_table *table;
	struct net *net;

	if (event != NETDEV_UNREGISTER)
		return 0;

	net = dev_net(dev);
	nft_net = nft_pernet(net);
	mutex_lock(&nft_net->commit_mutex);
	list_for_each_entry(table, &nft_net->tables, list) {
		list_for_each_entry(flowtable, &table->flowtables, list) {
			nft_flowtable_event(event, dev, flowtable);
		}
	}
	mutex_unlock(&nft_net->commit_mutex);

	return NOTIFY_DONE;
}

static struct notifier_block nf_tables_flowtable_notifier = {
	.notifier_call	= nf_tables_flowtable_event,
};

static void nf_tables_gen_notify(struct net *net, struct sk_buff *skb,
				 int event)
{
	struct nlmsghdr *nlh = nlmsg_hdr(skb);
	struct sk_buff *skb2;
	int err;

	if (!nlmsg_report(nlh) &&
	    !nfnetlink_has_listeners(net, NFNLGRP_NFTABLES))
		return;

	skb2 = nlmsg_new(NLMSG_GOODSIZE, GFP_KERNEL);
	if (skb2 == NULL)
		goto err;

	err = nf_tables_fill_gen_info(skb2, net, NETLINK_CB(skb).portid,
				      nlh->nlmsg_seq);
	if (err < 0) {
		kfree_skb(skb2);
		goto err;
	}

	nfnetlink_send(skb2, net, NETLINK_CB(skb).portid, NFNLGRP_NFTABLES,
		       nlmsg_report(nlh), GFP_KERNEL);
	return;
err:
	nfnetlink_set_err(net, NETLINK_CB(skb).portid, NFNLGRP_NFTABLES,
			  -ENOBUFS);
}

static int nf_tables_getgen(struct sk_buff *skb, const struct nfnl_info *info,
			    const struct nlattr * const nla[])
{
	struct sk_buff *skb2;
	int err;

	skb2 = alloc_skb(NLMSG_GOODSIZE, GFP_ATOMIC);
	if (skb2 == NULL)
		return -ENOMEM;

	err = nf_tables_fill_gen_info(skb2, info->net, NETLINK_CB(skb).portid,
				      info->nlh->nlmsg_seq);
	if (err < 0)
		goto err_fill_gen_info;

	return nfnetlink_unicast(skb2, info->net, NETLINK_CB(skb).portid);

err_fill_gen_info:
	kfree_skb(skb2);
	return err;
}

static const struct nfnl_callback nf_tables_cb[NFT_MSG_MAX] = {
	[NFT_MSG_NEWTABLE] = {
		.call		= nf_tables_newtable,
		.type		= NFNL_CB_BATCH,
		.attr_count	= NFTA_TABLE_MAX,
		.policy		= nft_table_policy,
	},
	[NFT_MSG_GETTABLE] = {
		.call		= nf_tables_gettable,
		.type		= NFNL_CB_RCU,
		.attr_count	= NFTA_TABLE_MAX,
		.policy		= nft_table_policy,
	},
	[NFT_MSG_DELTABLE] = {
		.call		= nf_tables_deltable,
		.type		= NFNL_CB_BATCH,
		.attr_count	= NFTA_TABLE_MAX,
		.policy		= nft_table_policy,
	},
	[NFT_MSG_NEWCHAIN] = {
		.call		= nf_tables_newchain,
		.type		= NFNL_CB_BATCH,
		.attr_count	= NFTA_CHAIN_MAX,
		.policy		= nft_chain_policy,
	},
	[NFT_MSG_GETCHAIN] = {
		.call		= nf_tables_getchain,
		.type		= NFNL_CB_RCU,
		.attr_count	= NFTA_CHAIN_MAX,
		.policy		= nft_chain_policy,
	},
	[NFT_MSG_DELCHAIN] = {
		.call		= nf_tables_delchain,
		.type		= NFNL_CB_BATCH,
		.attr_count	= NFTA_CHAIN_MAX,
		.policy		= nft_chain_policy,
	},
	[NFT_MSG_NEWRULE] = {
		.call		= nf_tables_newrule,
		.type		= NFNL_CB_BATCH,
		.attr_count	= NFTA_RULE_MAX,
		.policy		= nft_rule_policy,
	},
	[NFT_MSG_GETRULE] = {
		.call		= nf_tables_getrule,
		.type		= NFNL_CB_RCU,
		.attr_count	= NFTA_RULE_MAX,
		.policy		= nft_rule_policy,
	},
	[NFT_MSG_DELRULE] = {
		.call		= nf_tables_delrule,
		.type		= NFNL_CB_BATCH,
		.attr_count	= NFTA_RULE_MAX,
		.policy		= nft_rule_policy,
	},
	[NFT_MSG_NEWSET] = {
		.call		= nf_tables_newset,
		.type		= NFNL_CB_BATCH,
		.attr_count	= NFTA_SET_MAX,
		.policy		= nft_set_policy,
	},
	[NFT_MSG_GETSET] = {
		.call		= nf_tables_getset,
		.type		= NFNL_CB_RCU,
		.attr_count	= NFTA_SET_MAX,
		.policy		= nft_set_policy,
	},
	[NFT_MSG_DELSET] = {
		.call		= nf_tables_delset,
		.type		= NFNL_CB_BATCH,
		.attr_count	= NFTA_SET_MAX,
		.policy		= nft_set_policy,
	},
	[NFT_MSG_NEWSETELEM] = {
		.call		= nf_tables_newsetelem,
		.type		= NFNL_CB_BATCH,
		.attr_count	= NFTA_SET_ELEM_LIST_MAX,
		.policy		= nft_set_elem_list_policy,
	},
	[NFT_MSG_GETSETELEM] = {
		.call		= nf_tables_getsetelem,
		.type		= NFNL_CB_RCU,
		.attr_count	= NFTA_SET_ELEM_LIST_MAX,
		.policy		= nft_set_elem_list_policy,
	},
	[NFT_MSG_DELSETELEM] = {
		.call		= nf_tables_delsetelem,
		.type		= NFNL_CB_BATCH,
		.attr_count	= NFTA_SET_ELEM_LIST_MAX,
		.policy		= nft_set_elem_list_policy,
	},
	[NFT_MSG_GETGEN] = {
		.call		= nf_tables_getgen,
		.type		= NFNL_CB_RCU,
	},
	[NFT_MSG_NEWOBJ] = {
		.call		= nf_tables_newobj,
		.type		= NFNL_CB_BATCH,
		.attr_count	= NFTA_OBJ_MAX,
		.policy		= nft_obj_policy,
	},
	[NFT_MSG_GETOBJ] = {
		.call		= nf_tables_getobj,
		.type		= NFNL_CB_RCU,
		.attr_count	= NFTA_OBJ_MAX,
		.policy		= nft_obj_policy,
	},
	[NFT_MSG_DELOBJ] = {
		.call		= nf_tables_delobj,
		.type		= NFNL_CB_BATCH,
		.attr_count	= NFTA_OBJ_MAX,
		.policy		= nft_obj_policy,
	},
	[NFT_MSG_GETOBJ_RESET] = {
		.call		= nf_tables_getobj,
		.type		= NFNL_CB_RCU,
		.attr_count	= NFTA_OBJ_MAX,
		.policy		= nft_obj_policy,
	},
	[NFT_MSG_NEWFLOWTABLE] = {
		.call		= nf_tables_newflowtable,
		.type		= NFNL_CB_BATCH,
		.attr_count	= NFTA_FLOWTABLE_MAX,
		.policy		= nft_flowtable_policy,
	},
	[NFT_MSG_GETFLOWTABLE] = {
		.call		= nf_tables_getflowtable,
		.type		= NFNL_CB_RCU,
		.attr_count	= NFTA_FLOWTABLE_MAX,
		.policy		= nft_flowtable_policy,
	},
	[NFT_MSG_DELFLOWTABLE] = {
		.call		= nf_tables_delflowtable,
		.type		= NFNL_CB_BATCH,
		.attr_count	= NFTA_FLOWTABLE_MAX,
		.policy		= nft_flowtable_policy,
	},
};

static int nf_tables_validate(struct net *net)
{
	struct nftables_pernet *nft_net = nft_pernet(net);
	struct nft_table *table;

	switch (nft_net->validate_state) {
	case NFT_VALIDATE_SKIP:
		break;
	case NFT_VALIDATE_NEED:
		nft_validate_state_update(net, NFT_VALIDATE_DO);
		fallthrough;
	case NFT_VALIDATE_DO:
		list_for_each_entry(table, &nft_net->tables, list) {
			if (nft_table_validate(net, table) < 0)
				return -EAGAIN;
		}
		break;
	}

	return 0;
}

/* a drop policy has to be deferred until all rules have been activated,
 * otherwise a large ruleset that contains a drop-policy base chain will
 * cause all packets to get dropped until the full transaction has been
 * processed.
 *
 * We defer the drop policy until the transaction has been finalized.
 */
static void nft_chain_commit_drop_policy(struct nft_trans *trans)
{
	struct nft_base_chain *basechain;

	if (nft_trans_chain_policy(trans) != NF_DROP)
		return;

	if (!nft_is_base_chain(trans->ctx.chain))
		return;

	basechain = nft_base_chain(trans->ctx.chain);
	basechain->policy = NF_DROP;
}

static void nft_chain_commit_update(struct nft_trans *trans)
{
	struct nft_base_chain *basechain;

	if (nft_trans_chain_name(trans)) {
		rhltable_remove(&trans->ctx.table->chains_ht,
				&trans->ctx.chain->rhlhead,
				nft_chain_ht_params);
		swap(trans->ctx.chain->name, nft_trans_chain_name(trans));
		rhltable_insert_key(&trans->ctx.table->chains_ht,
				    trans->ctx.chain->name,
				    &trans->ctx.chain->rhlhead,
				    nft_chain_ht_params);
	}

	if (!nft_is_base_chain(trans->ctx.chain))
		return;

	nft_chain_stats_replace(trans);

	basechain = nft_base_chain(trans->ctx.chain);

	switch (nft_trans_chain_policy(trans)) {
	case NF_DROP:
	case NF_ACCEPT:
		basechain->policy = nft_trans_chain_policy(trans);
		break;
	}
}

static void nft_obj_commit_update(struct nft_trans *trans)
{
	struct nft_object *newobj;
	struct nft_object *obj;

	obj = nft_trans_obj(trans);
	newobj = nft_trans_obj_newobj(trans);

	if (obj->ops->update)
		obj->ops->update(obj, newobj);

	kfree(newobj);
}

static void nft_commit_release(struct nft_trans *trans)
{
	switch (trans->msg_type) {
	case NFT_MSG_DELTABLE:
		nf_tables_table_destroy(&trans->ctx);
		break;
	case NFT_MSG_NEWCHAIN:
		free_percpu(nft_trans_chain_stats(trans));
		kfree(nft_trans_chain_name(trans));
		break;
	case NFT_MSG_DELCHAIN:
		nf_tables_chain_destroy(&trans->ctx);
		break;
	case NFT_MSG_DELRULE:
		nf_tables_rule_destroy(&trans->ctx, nft_trans_rule(trans));
		break;
	case NFT_MSG_DELSET:
		nft_set_destroy(&trans->ctx, nft_trans_set(trans));
		break;
	case NFT_MSG_DELSETELEM:
		nf_tables_set_elem_destroy(&trans->ctx,
					   nft_trans_elem_set(trans),
					   nft_trans_elem(trans).priv);
		break;
	case NFT_MSG_DELOBJ:
		nft_obj_destroy(&trans->ctx, nft_trans_obj(trans));
		break;
	case NFT_MSG_DELFLOWTABLE:
		if (nft_trans_flowtable_update(trans))
			nft_flowtable_hooks_destroy(&nft_trans_flowtable_hooks(trans));
		else
			nf_tables_flowtable_destroy(nft_trans_flowtable(trans));
		break;
	}

	if (trans->put_net)
		put_net(trans->ctx.net);

	kfree(trans);
}

static void nf_tables_trans_destroy_work(struct work_struct *w)
{
	struct nft_trans *trans, *next;
	LIST_HEAD(head);

	spin_lock(&nf_tables_destroy_list_lock);
	list_splice_init(&nf_tables_destroy_list, &head);
	spin_unlock(&nf_tables_destroy_list_lock);

	if (list_empty(&head))
		return;

	synchronize_rcu();

	list_for_each_entry_safe(trans, next, &head, list) {
		list_del(&trans->list);
		nft_commit_release(trans);
	}
}

void nf_tables_trans_destroy_flush_work(void)
{
	flush_work(&trans_destroy_work);
}
EXPORT_SYMBOL_GPL(nf_tables_trans_destroy_flush_work);

static int nf_tables_commit_chain_prepare(struct net *net, struct nft_chain *chain)
{
	struct nft_rule *rule;
	unsigned int alloc = 0;
	int i;

	/* already handled or inactive chain? */
	if (chain->rules_next || !nft_is_active_next(net, chain))
		return 0;

	rule = list_entry(&chain->rules, struct nft_rule, list);
	i = 0;

	list_for_each_entry_continue(rule, &chain->rules, list) {
		if (nft_is_active_next(net, rule))
			alloc++;
	}

	chain->rules_next = nf_tables_chain_alloc_rules(chain, alloc);
	if (!chain->rules_next)
		return -ENOMEM;

	list_for_each_entry_continue(rule, &chain->rules, list) {
		if (nft_is_active_next(net, rule))
			chain->rules_next[i++] = rule;
	}

	chain->rules_next[i] = NULL;
	return 0;
}

static void nf_tables_commit_chain_prepare_cancel(struct net *net)
{
	struct nftables_pernet *nft_net = nft_pernet(net);
	struct nft_trans *trans, *next;

	list_for_each_entry_safe(trans, next, &nft_net->commit_list, list) {
		struct nft_chain *chain = trans->ctx.chain;

		if (trans->msg_type == NFT_MSG_NEWRULE ||
		    trans->msg_type == NFT_MSG_DELRULE) {
			kvfree(chain->rules_next);
			chain->rules_next = NULL;
		}
	}
}

static void __nf_tables_commit_chain_free_rules_old(struct rcu_head *h)
{
	struct nft_rules_old *o = container_of(h, struct nft_rules_old, h);

	kvfree(o->start);
}

static void nf_tables_commit_chain_free_rules_old(struct nft_rule **rules)
{
	struct nft_rule **r = rules;
	struct nft_rules_old *old;

	while (*r)
		r++;

	r++;	/* rcu_head is after end marker */
	old = (void *) r;
	old->start = rules;

	call_rcu(&old->h, __nf_tables_commit_chain_free_rules_old);
}

static void nf_tables_commit_chain(struct net *net, struct nft_chain *chain)
{
	struct nft_rule **g0, **g1;
	bool next_genbit;

	next_genbit = nft_gencursor_next(net);

	g0 = rcu_dereference_protected(chain->rules_gen_0,
				       lockdep_commit_lock_is_held(net));
	g1 = rcu_dereference_protected(chain->rules_gen_1,
				       lockdep_commit_lock_is_held(net));

	/* No changes to this chain? */
	if (chain->rules_next == NULL) {
		/* chain had no change in last or next generation */
		if (g0 == g1)
			return;
		/*
		 * chain had no change in this generation; make sure next
		 * one uses same rules as current generation.
		 */
		if (next_genbit) {
			rcu_assign_pointer(chain->rules_gen_1, g0);
			nf_tables_commit_chain_free_rules_old(g1);
		} else {
			rcu_assign_pointer(chain->rules_gen_0, g1);
			nf_tables_commit_chain_free_rules_old(g0);
		}

		return;
	}

	if (next_genbit)
		rcu_assign_pointer(chain->rules_gen_1, chain->rules_next);
	else
		rcu_assign_pointer(chain->rules_gen_0, chain->rules_next);

	chain->rules_next = NULL;

	if (g0 == g1)
		return;

	if (next_genbit)
		nf_tables_commit_chain_free_rules_old(g1);
	else
		nf_tables_commit_chain_free_rules_old(g0);
}

static void nft_obj_del(struct nft_object *obj)
{
	rhltable_remove(&nft_objname_ht, &obj->rhlhead, nft_objname_ht_params);
	list_del_rcu(&obj->list);
}

void nft_chain_del(struct nft_chain *chain)
{
	struct nft_table *table = chain->table;

	WARN_ON_ONCE(rhltable_remove(&table->chains_ht, &chain->rhlhead,
				     nft_chain_ht_params));
	list_del_rcu(&chain->list);
}

static void nft_flowtable_hooks_del(struct nft_flowtable *flowtable,
				    struct list_head *hook_list)
{
	struct nft_hook *hook, *next;

	list_for_each_entry_safe(hook, next, &flowtable->hook_list, list) {
		if (hook->inactive)
			list_move(&hook->list, hook_list);
	}
}

static void nf_tables_module_autoload_cleanup(struct net *net)
{
	struct nftables_pernet *nft_net = nft_pernet(net);
	struct nft_module_request *req, *next;

	WARN_ON_ONCE(!list_empty(&nft_net->commit_list));
	list_for_each_entry_safe(req, next, &nft_net->module_list, list) {
		WARN_ON_ONCE(!req->done);
		list_del(&req->list);
		kfree(req);
	}
}

static void nf_tables_commit_release(struct net *net)
{
	struct nftables_pernet *nft_net = nft_pernet(net);
	struct nft_trans *trans;

	/* all side effects have to be made visible.
	 * For example, if a chain named 'foo' has been deleted, a
	 * new transaction must not find it anymore.
	 *
	 * Memory reclaim happens asynchronously from work queue
	 * to prevent expensive synchronize_rcu() in commit phase.
	 */
	if (list_empty(&nft_net->commit_list)) {
		nf_tables_module_autoload_cleanup(net);
		mutex_unlock(&nft_net->commit_mutex);
		return;
	}

	trans = list_last_entry(&nft_net->commit_list,
				struct nft_trans, list);
	get_net(trans->ctx.net);
	WARN_ON_ONCE(trans->put_net);

	trans->put_net = true;
	spin_lock(&nf_tables_destroy_list_lock);
	list_splice_tail_init(&nft_net->commit_list, &nf_tables_destroy_list);
	spin_unlock(&nf_tables_destroy_list_lock);

	nf_tables_module_autoload_cleanup(net);
	schedule_work(&trans_destroy_work);

	mutex_unlock(&nft_net->commit_mutex);
}

static void nft_commit_notify(struct net *net, u32 portid)
{
	struct nftables_pernet *nft_net = nft_pernet(net);
	struct sk_buff *batch_skb = NULL, *nskb, *skb;
	unsigned char *data;
	int len;

	list_for_each_entry_safe(skb, nskb, &nft_net->notify_list, list) {
		if (!batch_skb) {
new_batch:
			batch_skb = skb;
			len = NLMSG_GOODSIZE - skb->len;
			list_del(&skb->list);
			continue;
		}
		len -= skb->len;
		if (len > 0 && NFT_CB(skb).report == NFT_CB(batch_skb).report) {
			data = skb_put(batch_skb, skb->len);
			memcpy(data, skb->data, skb->len);
			list_del(&skb->list);
			kfree_skb(skb);
			continue;
		}
		nfnetlink_send(batch_skb, net, portid, NFNLGRP_NFTABLES,
			       NFT_CB(batch_skb).report, GFP_KERNEL);
		goto new_batch;
	}

	if (batch_skb) {
		nfnetlink_send(batch_skb, net, portid, NFNLGRP_NFTABLES,
			       NFT_CB(batch_skb).report, GFP_KERNEL);
	}

	WARN_ON_ONCE(!list_empty(&nft_net->notify_list));
}

static int nf_tables_commit_audit_alloc(struct list_head *adl,
					struct nft_table *table)
{
	struct nft_audit_data *adp;

	list_for_each_entry(adp, adl, list) {
		if (adp->table == table)
			return 0;
	}
	adp = kzalloc(sizeof(*adp), GFP_KERNEL);
	if (!adp)
		return -ENOMEM;
	adp->table = table;
	list_add(&adp->list, adl);
	return 0;
}

static void nf_tables_commit_audit_free(struct list_head *adl)
{
	struct nft_audit_data *adp, *adn;

	list_for_each_entry_safe(adp, adn, adl, list) {
		list_del(&adp->list);
		kfree(adp);
	}
}

static void nf_tables_commit_audit_collect(struct list_head *adl,
					   struct nft_table *table, u32 op)
{
	struct nft_audit_data *adp;

	list_for_each_entry(adp, adl, list) {
		if (adp->table == table)
			goto found;
	}
	WARN_ONCE(1, "table=%s not expected in commit list", table->name);
	return;
found:
	adp->entries++;
	if (!adp->op || adp->op > op)
		adp->op = op;
}

#define AUNFTABLENAMELEN (NFT_TABLE_MAXNAMELEN + 22)

static void nf_tables_commit_audit_log(struct list_head *adl, u32 generation)
{
	struct nft_audit_data *adp, *adn;
	char aubuf[AUNFTABLENAMELEN];

	list_for_each_entry_safe(adp, adn, adl, list) {
		snprintf(aubuf, AUNFTABLENAMELEN, "%s:%u", adp->table->name,
			 generation);
		audit_log_nfcfg(aubuf, adp->table->family, adp->entries,
				nft2audit_op[adp->op], GFP_KERNEL);
		list_del(&adp->list);
		kfree(adp);
	}
}

static int nf_tables_commit(struct net *net, struct sk_buff *skb)
{
	struct nftables_pernet *nft_net = nft_pernet(net);
	struct nft_trans *trans, *next;
	struct nft_trans_elem *te;
	struct nft_chain *chain;
	struct nft_table *table;
	LIST_HEAD(adl);
	int err;

	if (list_empty(&nft_net->commit_list)) {
		mutex_unlock(&nft_net->commit_mutex);
		return 0;
	}

	/* 0. Validate ruleset, otherwise roll back for error reporting. */
	if (nf_tables_validate(net) < 0)
		return -EAGAIN;

	err = nft_flow_rule_offload_commit(net);
	if (err < 0)
		return err;

	/* 1.  Allocate space for next generation rules_gen_X[] */
	list_for_each_entry_safe(trans, next, &nft_net->commit_list, list) {
		int ret;

		ret = nf_tables_commit_audit_alloc(&adl, trans->ctx.table);
		if (ret) {
			nf_tables_commit_chain_prepare_cancel(net);
			nf_tables_commit_audit_free(&adl);
			return ret;
		}
		if (trans->msg_type == NFT_MSG_NEWRULE ||
		    trans->msg_type == NFT_MSG_DELRULE) {
			chain = trans->ctx.chain;

			ret = nf_tables_commit_chain_prepare(net, chain);
			if (ret < 0) {
				nf_tables_commit_chain_prepare_cancel(net);
				nf_tables_commit_audit_free(&adl);
				return ret;
			}
		}
	}

	/* step 2.  Make rules_gen_X visible to packet path */
	list_for_each_entry(table, &nft_net->tables, list) {
		list_for_each_entry(chain, &table->chains, list)
			nf_tables_commit_chain(net, chain);
	}

	/*
	 * Bump generation counter, invalidate any dump in progress.
	 * Cannot fail after this point.
	 */
	while (++nft_net->base_seq == 0)
		;

	/* step 3. Start new generation, rules_gen_X now in use. */
	net->nft.gencursor = nft_gencursor_next(net);

	list_for_each_entry_safe(trans, next, &nft_net->commit_list, list) {
		nf_tables_commit_audit_collect(&adl, trans->ctx.table,
					       trans->msg_type);
		switch (trans->msg_type) {
		case NFT_MSG_NEWTABLE:
			if (nft_trans_table_update(trans)) {
				if (!(trans->ctx.table->flags & __NFT_TABLE_F_UPDATE)) {
					nft_trans_destroy(trans);
					break;
				}
				if (trans->ctx.table->flags & NFT_TABLE_F_DORMANT)
					nf_tables_table_disable(net, trans->ctx.table);

				trans->ctx.table->flags &= ~__NFT_TABLE_F_UPDATE;
			} else {
				nft_clear(net, trans->ctx.table);
			}
			nf_tables_table_notify(&trans->ctx, NFT_MSG_NEWTABLE);
			nft_trans_destroy(trans);
			break;
		case NFT_MSG_DELTABLE:
			list_del_rcu(&trans->ctx.table->list);
			nf_tables_table_notify(&trans->ctx, NFT_MSG_DELTABLE);
			break;
		case NFT_MSG_NEWCHAIN:
			if (nft_trans_chain_update(trans)) {
				nft_chain_commit_update(trans);
				nf_tables_chain_notify(&trans->ctx, NFT_MSG_NEWCHAIN);
				/* trans destroyed after rcu grace period */
			} else {
				nft_chain_commit_drop_policy(trans);
				nft_clear(net, trans->ctx.chain);
				nf_tables_chain_notify(&trans->ctx, NFT_MSG_NEWCHAIN);
				nft_trans_destroy(trans);
			}
			break;
		case NFT_MSG_DELCHAIN:
			nft_chain_del(trans->ctx.chain);
			nf_tables_chain_notify(&trans->ctx, NFT_MSG_DELCHAIN);
			nf_tables_unregister_hook(trans->ctx.net,
						  trans->ctx.table,
						  trans->ctx.chain);
			break;
		case NFT_MSG_NEWRULE:
			nft_clear(trans->ctx.net, nft_trans_rule(trans));
			nf_tables_rule_notify(&trans->ctx,
					      nft_trans_rule(trans),
					      NFT_MSG_NEWRULE);
			nft_trans_destroy(trans);
			break;
		case NFT_MSG_DELRULE:
			list_del_rcu(&nft_trans_rule(trans)->list);
			nf_tables_rule_notify(&trans->ctx,
					      nft_trans_rule(trans),
					      NFT_MSG_DELRULE);
			nft_rule_expr_deactivate(&trans->ctx,
						 nft_trans_rule(trans),
						 NFT_TRANS_COMMIT);
			break;
		case NFT_MSG_NEWSET:
			nft_clear(net, nft_trans_set(trans));
			/* This avoids hitting -EBUSY when deleting the table
			 * from the transaction.
			 */
			if (nft_set_is_anonymous(nft_trans_set(trans)) &&
			    !list_empty(&nft_trans_set(trans)->bindings))
				trans->ctx.table->use--;

			nf_tables_set_notify(&trans->ctx, nft_trans_set(trans),
					     NFT_MSG_NEWSET, GFP_KERNEL);
			nft_trans_destroy(trans);
			break;
		case NFT_MSG_DELSET:
			list_del_rcu(&nft_trans_set(trans)->list);
			nf_tables_set_notify(&trans->ctx, nft_trans_set(trans),
					     NFT_MSG_DELSET, GFP_KERNEL);
			break;
		case NFT_MSG_NEWSETELEM:
			te = (struct nft_trans_elem *)trans->data;

			nft_setelem_activate(net, te->set, &te->elem);
			nf_tables_setelem_notify(&trans->ctx, te->set,
						 &te->elem,
						 NFT_MSG_NEWSETELEM);
			nft_trans_destroy(trans);
			break;
		case NFT_MSG_DELSETELEM:
			te = (struct nft_trans_elem *)trans->data;

			nf_tables_setelem_notify(&trans->ctx, te->set,
						 &te->elem,
						 NFT_MSG_DELSETELEM);
			nft_setelem_remove(net, te->set, &te->elem);
			if (!nft_setelem_is_catchall(te->set, &te->elem)) {
				atomic_dec(&te->set->nelems);
				te->set->ndeact--;
			}
			break;
		case NFT_MSG_NEWOBJ:
			if (nft_trans_obj_update(trans)) {
				nft_obj_commit_update(trans);
				nf_tables_obj_notify(&trans->ctx,
						     nft_trans_obj(trans),
						     NFT_MSG_NEWOBJ);
			} else {
				nft_clear(net, nft_trans_obj(trans));
				nf_tables_obj_notify(&trans->ctx,
						     nft_trans_obj(trans),
						     NFT_MSG_NEWOBJ);
				nft_trans_destroy(trans);
			}
			break;
		case NFT_MSG_DELOBJ:
			nft_obj_del(nft_trans_obj(trans));
			nf_tables_obj_notify(&trans->ctx, nft_trans_obj(trans),
					     NFT_MSG_DELOBJ);
			break;
		case NFT_MSG_NEWFLOWTABLE:
			if (nft_trans_flowtable_update(trans)) {
				nft_trans_flowtable(trans)->data.flags =
					nft_trans_flowtable_flags(trans);
				nf_tables_flowtable_notify(&trans->ctx,
							   nft_trans_flowtable(trans),
							   &nft_trans_flowtable_hooks(trans),
							   NFT_MSG_NEWFLOWTABLE);
				list_splice(&nft_trans_flowtable_hooks(trans),
					    &nft_trans_flowtable(trans)->hook_list);
			} else {
				nft_clear(net, nft_trans_flowtable(trans));
				nf_tables_flowtable_notify(&trans->ctx,
							   nft_trans_flowtable(trans),
							   &nft_trans_flowtable(trans)->hook_list,
							   NFT_MSG_NEWFLOWTABLE);
			}
			nft_trans_destroy(trans);
			break;
		case NFT_MSG_DELFLOWTABLE:
			if (nft_trans_flowtable_update(trans)) {
				nft_flowtable_hooks_del(nft_trans_flowtable(trans),
							&nft_trans_flowtable_hooks(trans));
				nf_tables_flowtable_notify(&trans->ctx,
							   nft_trans_flowtable(trans),
							   &nft_trans_flowtable_hooks(trans),
							   NFT_MSG_DELFLOWTABLE);
				nft_unregister_flowtable_net_hooks(net,
								   &nft_trans_flowtable_hooks(trans));
			} else {
				list_del_rcu(&nft_trans_flowtable(trans)->list);
				nf_tables_flowtable_notify(&trans->ctx,
							   nft_trans_flowtable(trans),
							   &nft_trans_flowtable(trans)->hook_list,
							   NFT_MSG_DELFLOWTABLE);
				nft_unregister_flowtable_net_hooks(net,
						&nft_trans_flowtable(trans)->hook_list);
			}
			break;
		}
	}

	nft_commit_notify(net, NETLINK_CB(skb).portid);
	nf_tables_gen_notify(net, skb, NFT_MSG_NEWGEN);
	nf_tables_commit_audit_log(&adl, nft_net->base_seq);
	nf_tables_commit_release(net);

	return 0;
}

static void nf_tables_module_autoload(struct net *net)
{
	struct nftables_pernet *nft_net = nft_pernet(net);
	struct nft_module_request *req, *next;
	LIST_HEAD(module_list);

	list_splice_init(&nft_net->module_list, &module_list);
	mutex_unlock(&nft_net->commit_mutex);
	list_for_each_entry_safe(req, next, &module_list, list) {
		request_module("%s", req->module);
		req->done = true;
	}
	mutex_lock(&nft_net->commit_mutex);
	list_splice(&module_list, &nft_net->module_list);
}

static void nf_tables_abort_release(struct nft_trans *trans)
{
	switch (trans->msg_type) {
	case NFT_MSG_NEWTABLE:
		nf_tables_table_destroy(&trans->ctx);
		break;
	case NFT_MSG_NEWCHAIN:
		nf_tables_chain_destroy(&trans->ctx);
		break;
	case NFT_MSG_NEWRULE:
		nf_tables_rule_destroy(&trans->ctx, nft_trans_rule(trans));
		break;
	case NFT_MSG_NEWSET:
		nft_set_destroy(&trans->ctx, nft_trans_set(trans));
		break;
	case NFT_MSG_NEWSETELEM:
		nft_set_elem_destroy(nft_trans_elem_set(trans),
				     nft_trans_elem(trans).priv, true);
		break;
	case NFT_MSG_NEWOBJ:
		nft_obj_destroy(&trans->ctx, nft_trans_obj(trans));
		break;
	case NFT_MSG_NEWFLOWTABLE:
		if (nft_trans_flowtable_update(trans))
			nft_flowtable_hooks_destroy(&nft_trans_flowtable_hooks(trans));
		else
			nf_tables_flowtable_destroy(nft_trans_flowtable(trans));
		break;
	}
	kfree(trans);
}

static int __nf_tables_abort(struct net *net, enum nfnl_abort_action action)
{
	struct nftables_pernet *nft_net = nft_pernet(net);
	struct nft_trans *trans, *next;
	struct nft_trans_elem *te;
	struct nft_hook *hook;

	if (action == NFNL_ABORT_VALIDATE &&
	    nf_tables_validate(net) < 0)
		return -EAGAIN;

	list_for_each_entry_safe_reverse(trans, next, &nft_net->commit_list,
					 list) {
		switch (trans->msg_type) {
		case NFT_MSG_NEWTABLE:
			if (nft_trans_table_update(trans)) {
				if (!(trans->ctx.table->flags & __NFT_TABLE_F_UPDATE)) {
					nft_trans_destroy(trans);
					break;
				}
				if (trans->ctx.table->flags & __NFT_TABLE_F_WAS_DORMANT) {
					nf_tables_table_disable(net, trans->ctx.table);
					trans->ctx.table->flags |= NFT_TABLE_F_DORMANT;
				} else if (trans->ctx.table->flags & __NFT_TABLE_F_WAS_AWAKEN) {
					trans->ctx.table->flags &= ~NFT_TABLE_F_DORMANT;
				}
				trans->ctx.table->flags &= ~__NFT_TABLE_F_UPDATE;
				nft_trans_destroy(trans);
			} else {
				list_del_rcu(&trans->ctx.table->list);
			}
			break;
		case NFT_MSG_DELTABLE:
			nft_clear(trans->ctx.net, trans->ctx.table);
			nft_trans_destroy(trans);
			break;
		case NFT_MSG_NEWCHAIN:
			if (nft_trans_chain_update(trans)) {
				free_percpu(nft_trans_chain_stats(trans));
				kfree(nft_trans_chain_name(trans));
				nft_trans_destroy(trans);
			} else {
				if (nft_chain_is_bound(trans->ctx.chain)) {
					nft_trans_destroy(trans);
					break;
				}
				trans->ctx.table->use--;
				nft_chain_del(trans->ctx.chain);
				nf_tables_unregister_hook(trans->ctx.net,
							  trans->ctx.table,
							  trans->ctx.chain);
			}
			break;
		case NFT_MSG_DELCHAIN:
			trans->ctx.table->use++;
			nft_clear(trans->ctx.net, trans->ctx.chain);
			nft_trans_destroy(trans);
			break;
		case NFT_MSG_NEWRULE:
			trans->ctx.chain->use--;
			list_del_rcu(&nft_trans_rule(trans)->list);
			nft_rule_expr_deactivate(&trans->ctx,
						 nft_trans_rule(trans),
						 NFT_TRANS_ABORT);
			if (trans->ctx.chain->flags & NFT_CHAIN_HW_OFFLOAD)
				nft_flow_rule_destroy(nft_trans_flow_rule(trans));
			break;
		case NFT_MSG_DELRULE:
			trans->ctx.chain->use++;
			nft_clear(trans->ctx.net, nft_trans_rule(trans));
			nft_rule_expr_activate(&trans->ctx, nft_trans_rule(trans));
			if (trans->ctx.chain->flags & NFT_CHAIN_HW_OFFLOAD)
				nft_flow_rule_destroy(nft_trans_flow_rule(trans));

			nft_trans_destroy(trans);
			break;
		case NFT_MSG_NEWSET:
			trans->ctx.table->use--;
			if (nft_trans_set_bound(trans)) {
				nft_trans_destroy(trans);
				break;
			}
			list_del_rcu(&nft_trans_set(trans)->list);
			break;
		case NFT_MSG_DELSET:
			trans->ctx.table->use++;
			nft_clear(trans->ctx.net, nft_trans_set(trans));
			nft_trans_destroy(trans);
			break;
		case NFT_MSG_NEWSETELEM:
			if (nft_trans_elem_set_bound(trans)) {
				nft_trans_destroy(trans);
				break;
			}
			te = (struct nft_trans_elem *)trans->data;
			nft_setelem_remove(net, te->set, &te->elem);
			if (!nft_setelem_is_catchall(te->set, &te->elem))
				atomic_dec(&te->set->nelems);
			break;
		case NFT_MSG_DELSETELEM:
			te = (struct nft_trans_elem *)trans->data;

			nft_setelem_data_activate(net, te->set, &te->elem);
			nft_setelem_activate(net, te->set, &te->elem);
			if (!nft_setelem_is_catchall(te->set, &te->elem))
				te->set->ndeact--;

			nft_trans_destroy(trans);
			break;
		case NFT_MSG_NEWOBJ:
			if (nft_trans_obj_update(trans)) {
				kfree(nft_trans_obj_newobj(trans));
				nft_trans_destroy(trans);
			} else {
				trans->ctx.table->use--;
				nft_obj_del(nft_trans_obj(trans));
			}
			break;
		case NFT_MSG_DELOBJ:
			trans->ctx.table->use++;
			nft_clear(trans->ctx.net, nft_trans_obj(trans));
			nft_trans_destroy(trans);
			break;
		case NFT_MSG_NEWFLOWTABLE:
			if (nft_trans_flowtable_update(trans)) {
				nft_unregister_flowtable_net_hooks(net,
						&nft_trans_flowtable_hooks(trans));
			} else {
				trans->ctx.table->use--;
				list_del_rcu(&nft_trans_flowtable(trans)->list);
				nft_unregister_flowtable_net_hooks(net,
						&nft_trans_flowtable(trans)->hook_list);
			}
			break;
		case NFT_MSG_DELFLOWTABLE:
			if (nft_trans_flowtable_update(trans)) {
				list_for_each_entry(hook, &nft_trans_flowtable(trans)->hook_list, list)
					hook->inactive = false;
			} else {
				trans->ctx.table->use++;
				nft_clear(trans->ctx.net, nft_trans_flowtable(trans));
			}
			nft_trans_destroy(trans);
			break;
		}
	}

	synchronize_rcu();

	list_for_each_entry_safe_reverse(trans, next,
					 &nft_net->commit_list, list) {
		list_del(&trans->list);
		nf_tables_abort_release(trans);
	}

	if (action == NFNL_ABORT_AUTOLOAD)
		nf_tables_module_autoload(net);
	else
		nf_tables_module_autoload_cleanup(net);

	return 0;
}

static void nf_tables_cleanup(struct net *net)
{
	nft_validate_state_update(net, NFT_VALIDATE_SKIP);
}

static int nf_tables_abort(struct net *net, struct sk_buff *skb,
			   enum nfnl_abort_action action)
{
	struct nftables_pernet *nft_net = nft_pernet(net);
	int ret = __nf_tables_abort(net, action);

	mutex_unlock(&nft_net->commit_mutex);

	return ret;
}

static bool nf_tables_valid_genid(struct net *net, u32 genid)
{
	struct nftables_pernet *nft_net = nft_pernet(net);
	bool genid_ok;

	mutex_lock(&nft_net->commit_mutex);

	genid_ok = genid == 0 || nft_net->base_seq == genid;
	if (!genid_ok)
		mutex_unlock(&nft_net->commit_mutex);

	/* else, commit mutex has to be released by commit or abort function */
	return genid_ok;
}

static const struct nfnetlink_subsystem nf_tables_subsys = {
	.name		= "nf_tables",
	.subsys_id	= NFNL_SUBSYS_NFTABLES,
	.cb_count	= NFT_MSG_MAX,
	.cb		= nf_tables_cb,
	.commit		= nf_tables_commit,
	.abort		= nf_tables_abort,
	.cleanup	= nf_tables_cleanup,
	.valid_genid	= nf_tables_valid_genid,
	.owner		= THIS_MODULE,
};

int nft_chain_validate_dependency(const struct nft_chain *chain,
				  enum nft_chain_types type)
{
	const struct nft_base_chain *basechain;

	if (nft_is_base_chain(chain)) {
		basechain = nft_base_chain(chain);
		if (basechain->type->type != type)
			return -EOPNOTSUPP;
	}
	return 0;
}
EXPORT_SYMBOL_GPL(nft_chain_validate_dependency);

int nft_chain_validate_hooks(const struct nft_chain *chain,
			     unsigned int hook_flags)
{
	struct nft_base_chain *basechain;

	if (nft_is_base_chain(chain)) {
		basechain = nft_base_chain(chain);

		if ((1 << basechain->ops.hooknum) & hook_flags)
			return 0;

		return -EOPNOTSUPP;
	}

	return 0;
}
EXPORT_SYMBOL_GPL(nft_chain_validate_hooks);

/*
 * Loop detection - walk through the ruleset beginning at the destination chain
 * of a new jump until either the source chain is reached (loop) or all
 * reachable chains have been traversed.
 *
 * The loop check is performed whenever a new jump verdict is added to an
 * expression or verdict map or a verdict map is bound to a new chain.
 */

static int nf_tables_check_loops(const struct nft_ctx *ctx,
				 const struct nft_chain *chain);

static int nft_check_loops(const struct nft_ctx *ctx,
			   const struct nft_set_ext *ext)
{
	const struct nft_data *data;
	int ret;

	data = nft_set_ext_data(ext);
	switch (data->verdict.code) {
	case NFT_JUMP:
	case NFT_GOTO:
		ret = nf_tables_check_loops(ctx, data->verdict.chain);
		break;
	default:
		ret = 0;
		break;
	}

	return ret;
}

static int nf_tables_loop_check_setelem(const struct nft_ctx *ctx,
					struct nft_set *set,
					const struct nft_set_iter *iter,
					struct nft_set_elem *elem)
{
	const struct nft_set_ext *ext = nft_set_elem_ext(set, elem->priv);

	if (nft_set_ext_exists(ext, NFT_SET_EXT_FLAGS) &&
	    *nft_set_ext_flags(ext) & NFT_SET_ELEM_INTERVAL_END)
		return 0;

	return nft_check_loops(ctx, ext);
}

static int nft_set_catchall_loops(const struct nft_ctx *ctx,
				  struct nft_set *set)
{
	u8 genmask = nft_genmask_next(ctx->net);
	struct nft_set_elem_catchall *catchall;
	struct nft_set_ext *ext;
	int ret = 0;

	list_for_each_entry_rcu(catchall, &set->catchall_list, list) {
		ext = nft_set_elem_ext(set, catchall->elem);
		if (!nft_set_elem_active(ext, genmask))
			continue;

		ret = nft_check_loops(ctx, ext);
		if (ret < 0)
			return ret;
	}

	return ret;
}

static int nf_tables_check_loops(const struct nft_ctx *ctx,
				 const struct nft_chain *chain)
{
	const struct nft_rule *rule;
	const struct nft_expr *expr, *last;
	struct nft_set *set;
	struct nft_set_binding *binding;
	struct nft_set_iter iter;

	if (ctx->chain == chain)
		return -ELOOP;

	list_for_each_entry(rule, &chain->rules, list) {
		nft_rule_for_each_expr(expr, last, rule) {
			struct nft_immediate_expr *priv;
			const struct nft_data *data;
			int err;

			if (strcmp(expr->ops->type->name, "immediate"))
				continue;

			priv = nft_expr_priv(expr);
			if (priv->dreg != NFT_REG_VERDICT)
				continue;

			data = &priv->data;
			switch (data->verdict.code) {
			case NFT_JUMP:
			case NFT_GOTO:
				err = nf_tables_check_loops(ctx,
							data->verdict.chain);
				if (err < 0)
					return err;
				break;
			default:
				break;
			}
		}
	}

	list_for_each_entry(set, &ctx->table->sets, list) {
		if (!nft_is_active_next(ctx->net, set))
			continue;
		if (!(set->flags & NFT_SET_MAP) ||
		    set->dtype != NFT_DATA_VERDICT)
			continue;

		list_for_each_entry(binding, &set->bindings, list) {
			if (!(binding->flags & NFT_SET_MAP) ||
			    binding->chain != chain)
				continue;

			iter.genmask	= nft_genmask_next(ctx->net);
			iter.skip 	= 0;
			iter.count	= 0;
			iter.err	= 0;
			iter.fn		= nf_tables_loop_check_setelem;

			set->ops->walk(ctx, set, &iter);
			if (!iter.err)
				iter.err = nft_set_catchall_loops(ctx, set);

			if (iter.err < 0)
				return iter.err;
		}
	}

	return 0;
}

/**
 *	nft_parse_u32_check - fetch u32 attribute and check for maximum value
 *
 *	@attr: netlink attribute to fetch value from
 *	@max: maximum value to be stored in dest
 *	@dest: pointer to the variable
 *
 *	Parse, check and store a given u32 netlink attribute into variable.
 *	This function returns -ERANGE if the value goes over maximum value.
 *	Otherwise a 0 is returned and the attribute value is stored in the
 *	destination variable.
 */
int nft_parse_u32_check(const struct nlattr *attr, int max, u32 *dest)
{
	u32 val;

	val = ntohl(nla_get_be32(attr));
	if (val > max)
		return -ERANGE;

	*dest = val;
	return 0;
}
EXPORT_SYMBOL_GPL(nft_parse_u32_check);

static unsigned int nft_parse_register(const struct nlattr *attr)
{
	unsigned int reg;

	reg = ntohl(nla_get_be32(attr));
	switch (reg) {
	case NFT_REG_VERDICT...NFT_REG_4:
		return reg * NFT_REG_SIZE / NFT_REG32_SIZE;
	default:
		return reg + NFT_REG_SIZE / NFT_REG32_SIZE - NFT_REG32_00;
	}
}

/**
 *	nft_dump_register - dump a register value to a netlink attribute
 *
 *	@skb: socket buffer
 *	@attr: attribute number
 *	@reg: register number
 *
 *	Construct a netlink attribute containing the register number. For
 *	compatibility reasons, register numbers being a multiple of 4 are
 *	translated to the corresponding 128 bit register numbers.
 */
int nft_dump_register(struct sk_buff *skb, unsigned int attr, unsigned int reg)
{
	if (reg % (NFT_REG_SIZE / NFT_REG32_SIZE) == 0)
		reg = reg / (NFT_REG_SIZE / NFT_REG32_SIZE);
	else
		reg = reg - NFT_REG_SIZE / NFT_REG32_SIZE + NFT_REG32_00;

	return nla_put_be32(skb, attr, htonl(reg));
}
EXPORT_SYMBOL_GPL(nft_dump_register);

static int nft_validate_register_load(enum nft_registers reg, unsigned int len)
{
	if (reg < NFT_REG_1 * NFT_REG_SIZE / NFT_REG32_SIZE)
		return -EINVAL;
	if (len == 0)
		return -EINVAL;
	if (reg * NFT_REG32_SIZE + len > sizeof_field(struct nft_regs, data))
		return -ERANGE;

	return 0;
}

int nft_parse_register_load(const struct nlattr *attr, u8 *sreg, u32 len)
{
	u32 reg;
	int err;

	reg = nft_parse_register(attr);
	err = nft_validate_register_load(reg, len);
	if (err < 0)
		return err;

	*sreg = reg;
	return 0;
}
EXPORT_SYMBOL_GPL(nft_parse_register_load);

static int nft_validate_register_store(const struct nft_ctx *ctx,
				       enum nft_registers reg,
				       const struct nft_data *data,
				       enum nft_data_types type,
				       unsigned int len)
{
	int err;

	switch (reg) {
	case NFT_REG_VERDICT:
		if (type != NFT_DATA_VERDICT)
			return -EINVAL;

		if (data != NULL &&
		    (data->verdict.code == NFT_GOTO ||
		     data->verdict.code == NFT_JUMP)) {
			err = nf_tables_check_loops(ctx, data->verdict.chain);
			if (err < 0)
				return err;
		}

		return 0;
	default:
		if (reg < NFT_REG_1 * NFT_REG_SIZE / NFT_REG32_SIZE)
			return -EINVAL;
		if (len == 0)
			return -EINVAL;
		if (reg * NFT_REG32_SIZE + len >
		    sizeof_field(struct nft_regs, data))
			return -ERANGE;

		if (data != NULL && type != NFT_DATA_VALUE)
			return -EINVAL;
		return 0;
	}
}

int nft_parse_register_store(const struct nft_ctx *ctx,
			     const struct nlattr *attr, u8 *dreg,
			     const struct nft_data *data,
			     enum nft_data_types type, unsigned int len)
{
	int err;
	u32 reg;

	reg = nft_parse_register(attr);
	err = nft_validate_register_store(ctx, reg, data, type, len);
	if (err < 0)
		return err;

	*dreg = reg;
	return 0;
}
EXPORT_SYMBOL_GPL(nft_parse_register_store);

static const struct nla_policy nft_verdict_policy[NFTA_VERDICT_MAX + 1] = {
	[NFTA_VERDICT_CODE]	= { .type = NLA_U32 },
	[NFTA_VERDICT_CHAIN]	= { .type = NLA_STRING,
				    .len = NFT_CHAIN_MAXNAMELEN - 1 },
	[NFTA_VERDICT_CHAIN_ID]	= { .type = NLA_U32 },
};

static int nft_verdict_init(const struct nft_ctx *ctx, struct nft_data *data,
			    struct nft_data_desc *desc, const struct nlattr *nla)
{
	u8 genmask = nft_genmask_next(ctx->net);
	struct nlattr *tb[NFTA_VERDICT_MAX + 1];
	struct nft_chain *chain;
	int err;

	err = nla_parse_nested_deprecated(tb, NFTA_VERDICT_MAX, nla,
					  nft_verdict_policy, NULL);
	if (err < 0)
		return err;

	if (!tb[NFTA_VERDICT_CODE])
		return -EINVAL;
	data->verdict.code = ntohl(nla_get_be32(tb[NFTA_VERDICT_CODE]));

	switch (data->verdict.code) {
	default:
		switch (data->verdict.code & NF_VERDICT_MASK) {
		case NF_ACCEPT:
		case NF_DROP:
		case NF_QUEUE:
			break;
		default:
			return -EINVAL;
		}
		fallthrough;
	case NFT_CONTINUE:
	case NFT_BREAK:
	case NFT_RETURN:
		break;
	case NFT_JUMP:
	case NFT_GOTO:
		if (tb[NFTA_VERDICT_CHAIN]) {
			chain = nft_chain_lookup(ctx->net, ctx->table,
						 tb[NFTA_VERDICT_CHAIN],
						 genmask);
		} else if (tb[NFTA_VERDICT_CHAIN_ID]) {
			chain = nft_chain_lookup_byid(ctx->net,
						      tb[NFTA_VERDICT_CHAIN_ID]);
			if (IS_ERR(chain))
				return PTR_ERR(chain);
		} else {
			return -EINVAL;
		}

		if (IS_ERR(chain))
			return PTR_ERR(chain);
		if (nft_is_base_chain(chain))
			return -EOPNOTSUPP;

		chain->use++;
		data->verdict.chain = chain;
		break;
	}

	desc->len = sizeof(data->verdict);
	desc->type = NFT_DATA_VERDICT;
	return 0;
}

static void nft_verdict_uninit(const struct nft_data *data)
{
	struct nft_chain *chain;
	struct nft_rule *rule;

	switch (data->verdict.code) {
	case NFT_JUMP:
	case NFT_GOTO:
		chain = data->verdict.chain;
		chain->use--;

		if (!nft_chain_is_bound(chain))
			break;

		chain->table->use--;
		list_for_each_entry(rule, &chain->rules, list)
			chain->use--;

		nft_chain_del(chain);
		break;
	}
}

int nft_verdict_dump(struct sk_buff *skb, int type, const struct nft_verdict *v)
{
	struct nlattr *nest;

	nest = nla_nest_start_noflag(skb, type);
	if (!nest)
		goto nla_put_failure;

	if (nla_put_be32(skb, NFTA_VERDICT_CODE, htonl(v->code)))
		goto nla_put_failure;

	switch (v->code) {
	case NFT_JUMP:
	case NFT_GOTO:
		if (nla_put_string(skb, NFTA_VERDICT_CHAIN,
				   v->chain->name))
			goto nla_put_failure;
	}
	nla_nest_end(skb, nest);
	return 0;

nla_put_failure:
	return -1;
}

static int nft_value_init(const struct nft_ctx *ctx,
			  struct nft_data *data, unsigned int size,
			  struct nft_data_desc *desc, const struct nlattr *nla)
{
	unsigned int len;

	len = nla_len(nla);
	if (len == 0)
		return -EINVAL;
	if (len > size)
		return -EOVERFLOW;

	nla_memcpy(data->data, nla, len);
	desc->type = NFT_DATA_VALUE;
	desc->len  = len;
	return 0;
}

static int nft_value_dump(struct sk_buff *skb, const struct nft_data *data,
			  unsigned int len)
{
	return nla_put(skb, NFTA_DATA_VALUE, len, data->data);
}

static const struct nla_policy nft_data_policy[NFTA_DATA_MAX + 1] = {
	[NFTA_DATA_VALUE]	= { .type = NLA_BINARY },
	[NFTA_DATA_VERDICT]	= { .type = NLA_NESTED },
};

/**
 *	nft_data_init - parse nf_tables data netlink attributes
 *
 *	@ctx: context of the expression using the data
 *	@data: destination struct nft_data
 *	@size: maximum data length
 *	@desc: data description
 *	@nla: netlink attribute containing data
 *
 *	Parse the netlink data attributes and initialize a struct nft_data.
 *	The type and length of data are returned in the data description.
 *
 *	The caller can indicate that it only wants to accept data of type
 *	NFT_DATA_VALUE by passing NULL for the ctx argument.
 */
int nft_data_init(const struct nft_ctx *ctx,
		  struct nft_data *data, unsigned int size,
		  struct nft_data_desc *desc, const struct nlattr *nla)
{
	struct nlattr *tb[NFTA_DATA_MAX + 1];
	int err;

	err = nla_parse_nested_deprecated(tb, NFTA_DATA_MAX, nla,
					  nft_data_policy, NULL);
	if (err < 0)
		return err;

	if (tb[NFTA_DATA_VALUE])
		return nft_value_init(ctx, data, size, desc,
				      tb[NFTA_DATA_VALUE]);
	if (tb[NFTA_DATA_VERDICT] && ctx != NULL)
		return nft_verdict_init(ctx, data, desc, tb[NFTA_DATA_VERDICT]);
	return -EINVAL;
}
EXPORT_SYMBOL_GPL(nft_data_init);

/**
 *	nft_data_release - release a nft_data item
 *
 *	@data: struct nft_data to release
 *	@type: type of data
 *
 *	Release a nft_data item. NFT_DATA_VALUE types can be silently discarded,
 *	all others need to be released by calling this function.
 */
void nft_data_release(const struct nft_data *data, enum nft_data_types type)
{
	if (type < NFT_DATA_VERDICT)
		return;
	switch (type) {
	case NFT_DATA_VERDICT:
		return nft_verdict_uninit(data);
	default:
		WARN_ON(1);
	}
}
EXPORT_SYMBOL_GPL(nft_data_release);

int nft_data_dump(struct sk_buff *skb, int attr, const struct nft_data *data,
		  enum nft_data_types type, unsigned int len)
{
	struct nlattr *nest;
	int err;

	nest = nla_nest_start_noflag(skb, attr);
	if (nest == NULL)
		return -1;

	switch (type) {
	case NFT_DATA_VALUE:
		err = nft_value_dump(skb, data, len);
		break;
	case NFT_DATA_VERDICT:
		err = nft_verdict_dump(skb, NFTA_DATA_VERDICT, &data->verdict);
		break;
	default:
		err = -EINVAL;
		WARN_ON(1);
	}

	nla_nest_end(skb, nest);
	return err;
}
EXPORT_SYMBOL_GPL(nft_data_dump);

int __nft_release_basechain(struct nft_ctx *ctx)
{
	struct nft_rule *rule, *nr;

	if (WARN_ON(!nft_is_base_chain(ctx->chain)))
		return 0;

	nf_tables_unregister_hook(ctx->net, ctx->chain->table, ctx->chain);
	list_for_each_entry_safe(rule, nr, &ctx->chain->rules, list) {
		list_del(&rule->list);
		ctx->chain->use--;
		nf_tables_rule_release(ctx, rule);
	}
	nft_chain_del(ctx->chain);
	ctx->table->use--;
	nf_tables_chain_destroy(ctx);

	return 0;
}
EXPORT_SYMBOL_GPL(__nft_release_basechain);

<<<<<<< HEAD
static void __nft_release_hooks(struct net *net)
{
	struct nft_table *table;
	struct nft_chain *chain;

	list_for_each_entry(table, &net->nft.tables, list) {
		list_for_each_entry(chain, &table->chains, list)
			nf_tables_unregister_hook(net, table, chain);
	}
}

static void __nft_release_tables(struct net *net)
=======
static void __nft_release_hook(struct net *net, struct nft_table *table)
{
	struct nft_chain *chain;

	list_for_each_entry(chain, &table->chains, list)
		nf_tables_unregister_hook(net, table, chain);
}

static void __nft_release_hooks(struct net *net)
{
	struct nftables_pernet *nft_net = nft_pernet(net);
	struct nft_table *table;

	list_for_each_entry(table, &nft_net->tables, list) {
		if (nft_table_has_owner(table))
			continue;

		__nft_release_hook(net, table);
	}
}

static void __nft_release_table(struct net *net, struct nft_table *table)
>>>>>>> 3b17187f
{
	struct nft_flowtable *flowtable, *nf;
	struct nft_chain *chain, *nc;
	struct nft_object *obj, *ne;
	struct nft_rule *rule, *nr;
	struct nft_set *set, *ns;
	struct nft_ctx ctx = {
		.net	= net,
		.family	= NFPROTO_NETDEV,
	};

<<<<<<< HEAD
	list_for_each_entry_safe(table, nt, &net->nft.tables, list) {
		ctx.family = table->family;
		ctx.table = table;
		list_for_each_entry(chain, &table->chains, list) {
			ctx.chain = chain;
			list_for_each_entry_safe(rule, nr, &chain->rules, list) {
				list_del(&rule->list);
				chain->use--;
				nf_tables_rule_release(&ctx, rule);
			}
		}
		list_for_each_entry_safe(flowtable, nf, &table->flowtables, list) {
			list_del(&flowtable->list);
			table->use--;
			nf_tables_flowtable_destroy(flowtable);
		}
		list_for_each_entry_safe(set, ns, &table->sets, list) {
			list_del(&set->list);
			table->use--;
			nft_set_destroy(&ctx, set);
		}
		list_for_each_entry_safe(obj, ne, &table->objects, list) {
			nft_obj_del(obj);
			table->use--;
			nft_obj_destroy(&ctx, obj);
		}
		list_for_each_entry_safe(chain, nc, &table->chains, list) {
			ctx.chain = chain;
			nft_chain_del(chain);
			table->use--;
			nf_tables_chain_destroy(&ctx);
=======
	ctx.family = table->family;
	ctx.table = table;
	list_for_each_entry(chain, &table->chains, list) {
		ctx.chain = chain;
		list_for_each_entry_safe(rule, nr, &chain->rules, list) {
			list_del(&rule->list);
			chain->use--;
			nf_tables_rule_release(&ctx, rule);
>>>>>>> 3b17187f
		}
	}
	list_for_each_entry_safe(flowtable, nf, &table->flowtables, list) {
		list_del(&flowtable->list);
		table->use--;
		nf_tables_flowtable_destroy(flowtable);
	}
	list_for_each_entry_safe(set, ns, &table->sets, list) {
		list_del(&set->list);
		table->use--;
		nft_set_destroy(&ctx, set);
	}
	list_for_each_entry_safe(obj, ne, &table->objects, list) {
		nft_obj_del(obj);
		table->use--;
		nft_obj_destroy(&ctx, obj);
	}
	list_for_each_entry_safe(chain, nc, &table->chains, list) {
		ctx.chain = chain;
		nft_chain_del(chain);
		table->use--;
		nf_tables_chain_destroy(&ctx);
	}
	nf_tables_table_destroy(&ctx);
}

static void __nft_release_tables(struct net *net)
{
	struct nftables_pernet *nft_net = nft_pernet(net);
	struct nft_table *table, *nt;

	list_for_each_entry_safe(table, nt, &nft_net->tables, list) {
		if (nft_table_has_owner(table))
			continue;

		list_del(&table->list);

		__nft_release_table(net, table);
	}
}

static int nft_rcv_nl_event(struct notifier_block *this, unsigned long event,
			    void *ptr)
{
	struct nft_table *table, *to_delete[8];
	struct nftables_pernet *nft_net;
	struct netlink_notify *n = ptr;
	struct net *net = n->net;
	unsigned int deleted;
	bool restart = false;

	if (event != NETLINK_URELEASE || n->protocol != NETLINK_NETFILTER)
		return NOTIFY_DONE;

	nft_net = nft_pernet(net);
	deleted = 0;
	mutex_lock(&nft_net->commit_mutex);
again:
	list_for_each_entry(table, &nft_net->tables, list) {
		if (nft_table_has_owner(table) &&
		    n->portid == table->nlpid) {
			__nft_release_hook(net, table);
			list_del_rcu(&table->list);
			to_delete[deleted++] = table;
			if (deleted >= ARRAY_SIZE(to_delete))
				break;
		}
	}
	if (deleted) {
		restart = deleted >= ARRAY_SIZE(to_delete);
		synchronize_rcu();
		while (deleted)
			__nft_release_table(net, to_delete[--deleted]);

		if (restart)
			goto again;
	}
	mutex_unlock(&nft_net->commit_mutex);

	return NOTIFY_DONE;
}

static struct notifier_block nft_nl_notifier = {
	.notifier_call  = nft_rcv_nl_event,
};

static int __net_init nf_tables_init_net(struct net *net)
{
	struct nftables_pernet *nft_net = nft_pernet(net);

	INIT_LIST_HEAD(&nft_net->tables);
	INIT_LIST_HEAD(&nft_net->commit_list);
	INIT_LIST_HEAD(&nft_net->module_list);
	INIT_LIST_HEAD(&nft_net->notify_list);
	mutex_init(&nft_net->commit_mutex);
	nft_net->base_seq = 1;
	nft_net->validate_state = NFT_VALIDATE_SKIP;

	return 0;
}

static void __net_exit nf_tables_pre_exit_net(struct net *net)
{
	__nft_release_hooks(net);
}

static void __net_exit nf_tables_exit_net(struct net *net)
{
	struct nftables_pernet *nft_net = nft_pernet(net);

	mutex_lock(&nft_net->commit_mutex);
	if (!list_empty(&nft_net->commit_list))
		__nf_tables_abort(net, NFNL_ABORT_NONE);
	__nft_release_tables(net);
	mutex_unlock(&nft_net->commit_mutex);
	WARN_ON_ONCE(!list_empty(&nft_net->tables));
	WARN_ON_ONCE(!list_empty(&nft_net->module_list));
	WARN_ON_ONCE(!list_empty(&nft_net->notify_list));
}

static struct pernet_operations nf_tables_net_ops = {
	.init		= nf_tables_init_net,
	.pre_exit	= nf_tables_pre_exit_net,
	.exit		= nf_tables_exit_net,
<<<<<<< HEAD
=======
	.id		= &nf_tables_net_id,
	.size		= sizeof(struct nftables_pernet),
>>>>>>> 3b17187f
};

static int __init nf_tables_module_init(void)
{
	int err;

	err = register_pernet_subsys(&nf_tables_net_ops);
	if (err < 0)
		return err;

	err = nft_chain_filter_init();
	if (err < 0)
		goto err_chain_filter;

	err = nf_tables_core_module_init();
	if (err < 0)
		goto err_core_module;

	err = register_netdevice_notifier(&nf_tables_flowtable_notifier);
	if (err < 0)
		goto err_netdev_notifier;

	err = rhltable_init(&nft_objname_ht, &nft_objname_ht_params);
	if (err < 0)
		goto err_rht_objname;

	err = nft_offload_init();
	if (err < 0)
		goto err_offload;

	err = netlink_register_notifier(&nft_nl_notifier);
	if (err < 0)
		goto err_netlink_notifier;

	/* must be last */
	err = nfnetlink_subsys_register(&nf_tables_subsys);
	if (err < 0)
		goto err_nfnl_subsys;

	nft_chain_route_init();

	return err;

err_nfnl_subsys:
	netlink_unregister_notifier(&nft_nl_notifier);
err_netlink_notifier:
	nft_offload_exit();
err_offload:
	rhltable_destroy(&nft_objname_ht);
err_rht_objname:
	unregister_netdevice_notifier(&nf_tables_flowtable_notifier);
err_netdev_notifier:
	nf_tables_core_module_exit();
err_core_module:
	nft_chain_filter_fini();
err_chain_filter:
	unregister_pernet_subsys(&nf_tables_net_ops);
	return err;
}

static void __exit nf_tables_module_exit(void)
{
	nfnetlink_subsys_unregister(&nf_tables_subsys);
	netlink_unregister_notifier(&nft_nl_notifier);
	nft_offload_exit();
	unregister_netdevice_notifier(&nf_tables_flowtable_notifier);
	nft_chain_filter_fini();
	nft_chain_route_fini();
	unregister_pernet_subsys(&nf_tables_net_ops);
	cancel_work_sync(&trans_destroy_work);
	rcu_barrier();
	rhltable_destroy(&nft_objname_ht);
	nf_tables_core_module_exit();
}

module_init(nf_tables_module_init);
module_exit(nf_tables_module_exit);

MODULE_LICENSE("GPL");
MODULE_AUTHOR("Patrick McHardy <kaber@trash.net>");
MODULE_ALIAS_NFNL_SUBSYS(NFNL_SUBSYS_NFTABLES);<|MERGE_RESOLUTION|>--- conflicted
+++ resolved
@@ -3367,15 +3367,6 @@
 			if (nla_type(tmp) != NFTA_LIST_ELEM)
 				goto err_release_expr;
 			if (n == NFT_RULE_MAXEXPRS)
-<<<<<<< HEAD
-				goto err1;
-			err = nf_tables_expr_parse(&ctx, tmp, &info[n]);
-			if (err < 0) {
-				NL_SET_BAD_ATTR(extack, tmp);
-				goto err1;
-			}
-			size += info[n].ops->size;
-=======
 				goto err_release_expr;
 			err = nf_tables_expr_parse(&ctx, tmp, &expr_info[n]);
 			if (err < 0) {
@@ -3383,7 +3374,6 @@
 				goto err_release_expr;
 			}
 			size += expr_info[n].ops->size;
->>>>>>> 3b17187f
 			n++;
 		}
 	}
@@ -4228,11 +4218,6 @@
 	struct nft_set *set;
 	struct nft_ctx ctx;
 	size_t alloc_size;
-<<<<<<< HEAD
-	char *name;
-	u64 size;
-=======
->>>>>>> 3b17187f
 	u64 timeout;
 	char *name;
 	int err, i;
@@ -4434,10 +4419,6 @@
 			err = PTR_ERR(expr);
 			goto err_set_expr_alloc;
 		}
-<<<<<<< HEAD
-
-		set->expr = expr;
-=======
 		set->exprs[0] = expr;
 		set->num_exprs++;
 	} else if (nla[NFTA_SET_EXPRESSIONS]) {
@@ -4467,7 +4448,6 @@
 			set->exprs[i++] = expr;
 			set->num_exprs++;
 		}
->>>>>>> 3b17187f
 	}
 
 	set->handle = nf_tables_alloc_handle(table);
@@ -4481,13 +4461,8 @@
 	return 0;
 
 err_set_expr_alloc:
-<<<<<<< HEAD
-	if (set->expr)
-		nft_expr_destroy(&ctx, set->expr);
-=======
 	for (i = 0; i < set->num_exprs; i++)
 		nft_expr_destroy(&ctx, set->exprs[i]);
->>>>>>> 3b17187f
 
 	ops->destroy(set);
 err_set_init:
@@ -5449,26 +5424,6 @@
 	kfree(elem);
 }
 
-<<<<<<< HEAD
-static int nft_set_elem_expr_setup(struct nft_ctx *ctx,
-				   const struct nft_set_ext *ext,
-				   struct nft_expr *expr)
-{
-	struct nft_expr *elem_expr = nft_set_ext_expr(ext);
-	int err;
-
-	if (expr == NULL)
-		return 0;
-
-	err = nft_expr_clone(elem_expr, expr);
-	if (err < 0)
-		return -ENOMEM;
-
-	nft_expr_destroy(ctx, expr);
-	return 0;
-}
-
-=======
 int nft_set_elem_expr_clone(const struct nft_ctx *ctx, struct nft_set *set,
 			    struct nft_expr *expr_array[])
 {
@@ -5714,7 +5669,6 @@
 		set->ops->remove(net, set, elem);
 }
 
->>>>>>> 3b17187f
 static int nft_add_set_elem(struct nft_ctx *ctx, struct nft_set *set,
 			    const struct nlattr *attr, u32 nlmsg_flags)
 {
@@ -5967,17 +5921,9 @@
 		*nft_set_ext_obj(ext) = obj;
 		obj->use++;
 	}
-<<<<<<< HEAD
-
-	err = nft_set_elem_expr_setup(ctx, ext, expr);
-	if (err < 0)
-		goto err_elem_expr;
-	expr = NULL;
-=======
 	err = nft_set_elem_expr_setup(ctx, ext, expr_array, num_exprs);
 	if (err < 0)
 		goto err_elem_expr;
->>>>>>> 3b17187f
 
 	trans = nft_trans_elem_alloc(ctx, NFT_MSG_NEWSETELEM, set);
 	if (trans == NULL) {
@@ -9626,20 +9572,6 @@
 }
 EXPORT_SYMBOL_GPL(__nft_release_basechain);
 
-<<<<<<< HEAD
-static void __nft_release_hooks(struct net *net)
-{
-	struct nft_table *table;
-	struct nft_chain *chain;
-
-	list_for_each_entry(table, &net->nft.tables, list) {
-		list_for_each_entry(chain, &table->chains, list)
-			nf_tables_unregister_hook(net, table, chain);
-	}
-}
-
-static void __nft_release_tables(struct net *net)
-=======
 static void __nft_release_hook(struct net *net, struct nft_table *table)
 {
 	struct nft_chain *chain;
@@ -9662,7 +9594,6 @@
 }
 
 static void __nft_release_table(struct net *net, struct nft_table *table)
->>>>>>> 3b17187f
 {
 	struct nft_flowtable *flowtable, *nf;
 	struct nft_chain *chain, *nc;
@@ -9674,39 +9605,6 @@
 		.family	= NFPROTO_NETDEV,
 	};
 
-<<<<<<< HEAD
-	list_for_each_entry_safe(table, nt, &net->nft.tables, list) {
-		ctx.family = table->family;
-		ctx.table = table;
-		list_for_each_entry(chain, &table->chains, list) {
-			ctx.chain = chain;
-			list_for_each_entry_safe(rule, nr, &chain->rules, list) {
-				list_del(&rule->list);
-				chain->use--;
-				nf_tables_rule_release(&ctx, rule);
-			}
-		}
-		list_for_each_entry_safe(flowtable, nf, &table->flowtables, list) {
-			list_del(&flowtable->list);
-			table->use--;
-			nf_tables_flowtable_destroy(flowtable);
-		}
-		list_for_each_entry_safe(set, ns, &table->sets, list) {
-			list_del(&set->list);
-			table->use--;
-			nft_set_destroy(&ctx, set);
-		}
-		list_for_each_entry_safe(obj, ne, &table->objects, list) {
-			nft_obj_del(obj);
-			table->use--;
-			nft_obj_destroy(&ctx, obj);
-		}
-		list_for_each_entry_safe(chain, nc, &table->chains, list) {
-			ctx.chain = chain;
-			nft_chain_del(chain);
-			table->use--;
-			nf_tables_chain_destroy(&ctx);
-=======
 	ctx.family = table->family;
 	ctx.table = table;
 	list_for_each_entry(chain, &table->chains, list) {
@@ -9715,7 +9613,6 @@
 			list_del(&rule->list);
 			chain->use--;
 			nf_tables_rule_release(&ctx, rule);
->>>>>>> 3b17187f
 		}
 	}
 	list_for_each_entry_safe(flowtable, nf, &table->flowtables, list) {
@@ -9840,11 +9737,8 @@
 	.init		= nf_tables_init_net,
 	.pre_exit	= nf_tables_pre_exit_net,
 	.exit		= nf_tables_exit_net,
-<<<<<<< HEAD
-=======
 	.id		= &nf_tables_net_id,
 	.size		= sizeof(struct nftables_pernet),
->>>>>>> 3b17187f
 };
 
 static int __init nf_tables_module_init(void)
