--- conflicted
+++ resolved
@@ -686,10 +686,6 @@
 	skb->dev = dev;
 	skb->priority = xs->sk.sk_priority;
 	skb->mark = READ_ONCE(xs->sk.sk_mark);
-<<<<<<< HEAD
-	skb_shinfo(skb)->destructor_arg = (void *)(long)desc->addr;
-=======
->>>>>>> 98817289
 	skb->destructor = xsk_destruct_skb;
 	xsk_set_destructor_arg(skb);
 
@@ -1100,10 +1096,6 @@
 	flags = sxdp->sxdp_flags;
 	if (flags & ~(XDP_SHARED_UMEM | XDP_COPY | XDP_ZEROCOPY |
 		      XDP_USE_NEED_WAKEUP | XDP_USE_SG))
-		return -EINVAL;
-
-	bound_dev_if = READ_ONCE(sk->sk_bound_dev_if);
-	if (bound_dev_if && bound_dev_if != sxdp->sxdp_ifindex)
 		return -EINVAL;
 
 	bound_dev_if = READ_ONCE(sk->sk_bound_dev_if);
