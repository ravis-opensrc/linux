// SPDX-License-Identifier: GPL-2.0-only
/*
 * BSS client mode implementation
 * Copyright 2003-2008, Jouni Malinen <j@w1.fi>
 * Copyright 2004, Instant802 Networks, Inc.
 * Copyright 2005, Devicescape Software, Inc.
 * Copyright 2006-2007	Jiri Benc <jbenc@suse.cz>
 * Copyright 2007, Michael Wu <flamingice@sourmilk.net>
 * Copyright 2013-2014  Intel Mobile Communications GmbH
 * Copyright (C) 2015 - 2017 Intel Deutschland GmbH
 * Copyright (C) 2018 - 2020 Intel Corporation
 */

#include <linux/delay.h>
#include <linux/fips.h>
#include <linux/if_ether.h>
#include <linux/skbuff.h>
#include <linux/if_arp.h>
#include <linux/etherdevice.h>
#include <linux/moduleparam.h>
#include <linux/rtnetlink.h>
#include <linux/crc32.h>
#include <linux/slab.h>
#include <linux/export.h>
#include <net/mac80211.h>
#include <asm/unaligned.h>

#include "ieee80211_i.h"
#include "driver-ops.h"
#include "rate.h"
#include "led.h"
#include "fils_aead.h"

#define IEEE80211_AUTH_TIMEOUT		(HZ / 5)
#define IEEE80211_AUTH_TIMEOUT_LONG	(HZ / 2)
#define IEEE80211_AUTH_TIMEOUT_SHORT	(HZ / 10)
#define IEEE80211_AUTH_TIMEOUT_SAE	(HZ * 2)
#define IEEE80211_AUTH_MAX_TRIES	3
#define IEEE80211_AUTH_WAIT_ASSOC	(HZ * 5)
#define IEEE80211_ASSOC_TIMEOUT		(HZ / 5)
#define IEEE80211_ASSOC_TIMEOUT_LONG	(HZ / 2)
#define IEEE80211_ASSOC_TIMEOUT_SHORT	(HZ / 10)
#define IEEE80211_ASSOC_MAX_TRIES	3

static int max_nullfunc_tries = 2;
module_param(max_nullfunc_tries, int, 0644);
MODULE_PARM_DESC(max_nullfunc_tries,
		 "Maximum nullfunc tx tries before disconnecting (reason 4).");

static int max_probe_tries = 5;
module_param(max_probe_tries, int, 0644);
MODULE_PARM_DESC(max_probe_tries,
		 "Maximum probe tries before disconnecting (reason 4).");

/*
 * Beacon loss timeout is calculated as N frames times the
 * advertised beacon interval.  This may need to be somewhat
 * higher than what hardware might detect to account for
 * delays in the host processing frames. But since we also
 * probe on beacon miss before declaring the connection lost
 * default to what we want.
 */
static int beacon_loss_count = 7;
module_param(beacon_loss_count, int, 0644);
MODULE_PARM_DESC(beacon_loss_count,
		 "Number of beacon intervals before we decide beacon was lost.");

/*
 * Time the connection can be idle before we probe
 * it to see if we can still talk to the AP.
 */
#define IEEE80211_CONNECTION_IDLE_TIME	(30 * HZ)
/*
 * Time we wait for a probe response after sending
 * a probe request because of beacon loss or for
 * checking the connection still works.
 */
static int probe_wait_ms = 500;
module_param(probe_wait_ms, int, 0644);
MODULE_PARM_DESC(probe_wait_ms,
		 "Maximum time(ms) to wait for probe response"
		 " before disconnecting (reason 4).");

/*
 * How many Beacon frames need to have been used in average signal strength
 * before starting to indicate signal change events.
 */
#define IEEE80211_SIGNAL_AVE_MIN_COUNT	4

/*
 * We can have multiple work items (and connection probing)
 * scheduling this timer, but we need to take care to only
 * reschedule it when it should fire _earlier_ than it was
 * asked for before, or if it's not pending right now. This
 * function ensures that. Note that it then is required to
 * run this function for all timeouts after the first one
 * has happened -- the work that runs from this timer will
 * do that.
 */
static void run_again(struct ieee80211_sub_if_data *sdata,
		      unsigned long timeout)
{
	sdata_assert_lock(sdata);

	if (!timer_pending(&sdata->u.mgd.timer) ||
	    time_before(timeout, sdata->u.mgd.timer.expires))
		mod_timer(&sdata->u.mgd.timer, timeout);
}

void ieee80211_sta_reset_beacon_monitor(struct ieee80211_sub_if_data *sdata)
{
	if (sdata->vif.driver_flags & IEEE80211_VIF_BEACON_FILTER)
		return;

	if (ieee80211_hw_check(&sdata->local->hw, CONNECTION_MONITOR))
		return;

	mod_timer(&sdata->u.mgd.bcn_mon_timer,
		  round_jiffies_up(jiffies + sdata->u.mgd.beacon_timeout));
}

void ieee80211_sta_reset_conn_monitor(struct ieee80211_sub_if_data *sdata)
{
	struct ieee80211_if_managed *ifmgd = &sdata->u.mgd;

	if (unlikely(!ifmgd->associated))
		return;

	if (ifmgd->probe_send_count)
		ifmgd->probe_send_count = 0;

	if (ieee80211_hw_check(&sdata->local->hw, CONNECTION_MONITOR))
		return;

	mod_timer(&ifmgd->conn_mon_timer,
		  round_jiffies_up(jiffies + IEEE80211_CONNECTION_IDLE_TIME));
}

static int ecw2cw(int ecw)
{
	return (1 << ecw) - 1;
}

static u32
ieee80211_determine_chantype(struct ieee80211_sub_if_data *sdata,
			     struct ieee80211_supported_band *sband,
			     struct ieee80211_channel *channel,
			     u32 vht_cap_info,
			     const struct ieee80211_ht_operation *ht_oper,
			     const struct ieee80211_vht_operation *vht_oper,
			     const struct ieee80211_he_operation *he_oper,
			     const struct ieee80211_s1g_oper_ie *s1g_oper,
			     struct cfg80211_chan_def *chandef, bool tracking)
{
	struct ieee80211_if_managed *ifmgd = &sdata->u.mgd;
	struct cfg80211_chan_def vht_chandef;
	struct ieee80211_sta_ht_cap sta_ht_cap;
	u32 ht_cfreq, ret;

	memset(chandef, 0, sizeof(struct cfg80211_chan_def));
	chandef->chan = channel;
	chandef->width = NL80211_CHAN_WIDTH_20_NOHT;
	chandef->center_freq1 = channel->center_freq;
	chandef->freq1_offset = channel->freq_offset;

	if (channel->band == NL80211_BAND_6GHZ) {
		if (!ieee80211_chandef_he_6ghz_oper(sdata, he_oper, chandef))
			ret = IEEE80211_STA_DISABLE_HT |
			      IEEE80211_STA_DISABLE_VHT |
			      IEEE80211_STA_DISABLE_HE;
		else
			ret = 0;
		vht_chandef = *chandef;
		goto out;
	} else if (sband->band == NL80211_BAND_S1GHZ) {
		if (!ieee80211_chandef_s1g_oper(s1g_oper, chandef)) {
			sdata_info(sdata,
				   "Missing S1G Operation Element? Trying operating == primary\n");
			chandef->width = ieee80211_s1g_channel_width(channel);
		}

		ret = IEEE80211_STA_DISABLE_HT | IEEE80211_STA_DISABLE_40MHZ |
		      IEEE80211_STA_DISABLE_VHT |
		      IEEE80211_STA_DISABLE_80P80MHZ |
		      IEEE80211_STA_DISABLE_160MHZ;
		goto out;
	}

	memcpy(&sta_ht_cap, &sband->ht_cap, sizeof(sta_ht_cap));
	ieee80211_apply_htcap_overrides(sdata, &sta_ht_cap);

	if (!ht_oper || !sta_ht_cap.ht_supported) {
		ret = IEEE80211_STA_DISABLE_HT |
		      IEEE80211_STA_DISABLE_VHT |
		      IEEE80211_STA_DISABLE_HE;
		goto out;
	}

	chandef->width = NL80211_CHAN_WIDTH_20;

	ht_cfreq = ieee80211_channel_to_frequency(ht_oper->primary_chan,
						  channel->band);
	/* check that channel matches the right operating channel */
	if (!tracking && channel->center_freq != ht_cfreq) {
		/*
		 * It's possible that some APs are confused here;
		 * Netgear WNDR3700 sometimes reports 4 higher than
		 * the actual channel in association responses, but
		 * since we look at probe response/beacon data here
		 * it should be OK.
		 */
		sdata_info(sdata,
			   "Wrong control channel: center-freq: %d ht-cfreq: %d ht->primary_chan: %d band: %d - Disabling HT\n",
			   channel->center_freq, ht_cfreq,
			   ht_oper->primary_chan, channel->band);
		ret = IEEE80211_STA_DISABLE_HT |
		      IEEE80211_STA_DISABLE_VHT |
		      IEEE80211_STA_DISABLE_HE;
		goto out;
	}

	/* check 40 MHz support, if we have it */
	if (sta_ht_cap.cap & IEEE80211_HT_CAP_SUP_WIDTH_20_40) {
		ieee80211_chandef_ht_oper(ht_oper, chandef);
	} else {
		/* 40 MHz (and 80 MHz) must be supported for VHT */
		ret = IEEE80211_STA_DISABLE_VHT;
		/* also mark 40 MHz disabled */
		ret |= IEEE80211_STA_DISABLE_40MHZ;
		goto out;
	}

	if (!vht_oper || !sband->vht_cap.vht_supported) {
		ret = IEEE80211_STA_DISABLE_VHT;
		goto out;
	}

	vht_chandef = *chandef;
	if (!(ifmgd->flags & IEEE80211_STA_DISABLE_HE) && he_oper &&
	    (le32_to_cpu(he_oper->he_oper_params) &
	     IEEE80211_HE_OPERATION_VHT_OPER_INFO)) {
		struct ieee80211_vht_operation he_oper_vht_cap;

		/*
		 * Set only first 3 bytes (other 2 aren't used in
		 * ieee80211_chandef_vht_oper() anyway)
		 */
		memcpy(&he_oper_vht_cap, he_oper->optional, 3);
		he_oper_vht_cap.basic_mcs_set = cpu_to_le16(0);

		if (!ieee80211_chandef_vht_oper(&sdata->local->hw, vht_cap_info,
						&he_oper_vht_cap, ht_oper,
						&vht_chandef)) {
			if (!(ifmgd->flags & IEEE80211_STA_DISABLE_HE))
				sdata_info(sdata,
					   "HE AP VHT information is invalid, disable HE\n");
			ret = IEEE80211_STA_DISABLE_HE;
			goto out;
		}
	} else if (!ieee80211_chandef_vht_oper(&sdata->local->hw,
					       vht_cap_info,
					       vht_oper, ht_oper,
					       &vht_chandef)) {
		if (!(ifmgd->flags & IEEE80211_STA_DISABLE_VHT))
			sdata_info(sdata,
				   "AP VHT information is invalid, disable VHT\n");
		ret = IEEE80211_STA_DISABLE_VHT;
		goto out;
	}

	if (!cfg80211_chandef_valid(&vht_chandef)) {
		if (!(ifmgd->flags & IEEE80211_STA_DISABLE_VHT))
			sdata_info(sdata,
				   "AP VHT information is invalid, disable VHT\n");
		ret = IEEE80211_STA_DISABLE_VHT;
		goto out;
	}

	if (cfg80211_chandef_identical(chandef, &vht_chandef)) {
		ret = 0;
		goto out;
	}

	if (!cfg80211_chandef_compatible(chandef, &vht_chandef)) {
		if (!(ifmgd->flags & IEEE80211_STA_DISABLE_VHT))
			sdata_info(sdata,
				   "AP VHT information doesn't match HT, disable VHT\n");
		ret = IEEE80211_STA_DISABLE_VHT;
		goto out;
	}

	*chandef = vht_chandef;

	ret = 0;

out:
	/*
	 * When tracking the current AP, don't do any further checks if the
	 * new chandef is identical to the one we're currently using for the
	 * connection. This keeps us from playing ping-pong with regulatory,
	 * without it the following can happen (for example):
	 *  - connect to an AP with 80 MHz, world regdom allows 80 MHz
	 *  - AP advertises regdom US
	 *  - CRDA loads regdom US with 80 MHz prohibited (old database)
	 *  - the code below detects an unsupported channel, downgrades, and
	 *    we disconnect from the AP in the caller
	 *  - disconnect causes CRDA to reload world regdomain and the game
	 *    starts anew.
	 * (see https://bugzilla.kernel.org/show_bug.cgi?id=70881)
	 *
	 * It seems possible that there are still scenarios with CSA or real
	 * bandwidth changes where a this could happen, but those cases are
	 * less common and wouldn't completely prevent using the AP.
	 */
	if (tracking &&
	    cfg80211_chandef_identical(chandef, &sdata->vif.bss_conf.chandef))
		return ret;

	/* don't print the message below for VHT mismatch if VHT is disabled */
	if (ret & IEEE80211_STA_DISABLE_VHT)
		vht_chandef = *chandef;

	/*
	 * Ignore the DISABLED flag when we're already connected and only
	 * tracking the APs beacon for bandwidth changes - otherwise we
	 * might get disconnected here if we connect to an AP, update our
	 * regulatory information based on the AP's country IE and the
	 * information we have is wrong/outdated and disables the channel
	 * that we're actually using for the connection to the AP.
	 */
	while (!cfg80211_chandef_usable(sdata->local->hw.wiphy, chandef,
					tracking ? 0 :
						   IEEE80211_CHAN_DISABLED)) {
		if (WARN_ON(chandef->width == NL80211_CHAN_WIDTH_20_NOHT)) {
			ret = IEEE80211_STA_DISABLE_HT |
			      IEEE80211_STA_DISABLE_VHT |
			      IEEE80211_STA_DISABLE_HE;
			break;
		}

		ret |= ieee80211_chandef_downgrade(chandef);
	}

	if (!he_oper || !cfg80211_chandef_usable(sdata->wdev.wiphy, chandef,
						 IEEE80211_CHAN_NO_HE))
		ret |= IEEE80211_STA_DISABLE_HE;

	if (chandef->width != vht_chandef.width && !tracking)
		sdata_info(sdata,
			   "capabilities/regulatory prevented using AP HT/VHT configuration, downgraded\n");

	WARN_ON_ONCE(!cfg80211_chandef_valid(chandef));
	return ret;
}

static int ieee80211_config_bw(struct ieee80211_sub_if_data *sdata,
			       struct sta_info *sta,
			       const struct ieee80211_ht_cap *ht_cap,
			       const struct ieee80211_vht_cap *vht_cap,
			       const struct ieee80211_ht_operation *ht_oper,
			       const struct ieee80211_vht_operation *vht_oper,
			       const struct ieee80211_he_operation *he_oper,
			       const struct ieee80211_s1g_oper_ie *s1g_oper,
			       const u8 *bssid, u32 *changed)
{
	struct ieee80211_local *local = sdata->local;
	struct ieee80211_if_managed *ifmgd = &sdata->u.mgd;
	struct ieee80211_channel *chan = sdata->vif.bss_conf.chandef.chan;
	struct ieee80211_supported_band *sband =
		local->hw.wiphy->bands[chan->band];
	struct cfg80211_chan_def chandef;
	u16 ht_opmode;
	u32 flags;
	enum ieee80211_sta_rx_bandwidth new_sta_bw;
	u32 vht_cap_info = 0;
	int ret;

	/* if HT was/is disabled, don't track any bandwidth changes */
	if (ifmgd->flags & IEEE80211_STA_DISABLE_HT || !ht_oper)
		return 0;

	/* don't check VHT if we associated as non-VHT station */
	if (ifmgd->flags & IEEE80211_STA_DISABLE_VHT)
		vht_oper = NULL;

	/* don't check HE if we associated as non-HE station */
	if (ifmgd->flags & IEEE80211_STA_DISABLE_HE ||
	    !ieee80211_get_he_sta_cap(sband))
		he_oper = NULL;

	if (WARN_ON_ONCE(!sta))
		return -EINVAL;

	/*
	 * if bss configuration changed store the new one -
	 * this may be applicable even if channel is identical
	 */
	ht_opmode = le16_to_cpu(ht_oper->operation_mode);
	if (sdata->vif.bss_conf.ht_operation_mode != ht_opmode) {
		*changed |= BSS_CHANGED_HT;
		sdata->vif.bss_conf.ht_operation_mode = ht_opmode;
	}

	if (vht_cap)
		vht_cap_info = le32_to_cpu(vht_cap->vht_cap_info);

	/* calculate new channel (type) based on HT/VHT/HE operation IEs */
	flags = ieee80211_determine_chantype(sdata, sband, chan, vht_cap_info,
					     ht_oper, vht_oper, he_oper,
					     s1g_oper, &chandef, true);

	/*
	 * Downgrade the new channel if we associated with restricted
	 * capabilities. For example, if we associated as a 20 MHz STA
	 * to a 40 MHz AP (due to regulatory, capabilities or config
	 * reasons) then switching to a 40 MHz channel now won't do us
	 * any good -- we couldn't use it with the AP.
	 */
	if (ifmgd->flags & IEEE80211_STA_DISABLE_80P80MHZ &&
	    chandef.width == NL80211_CHAN_WIDTH_80P80)
		flags |= ieee80211_chandef_downgrade(&chandef);
	if (ifmgd->flags & IEEE80211_STA_DISABLE_160MHZ &&
	    chandef.width == NL80211_CHAN_WIDTH_160)
		flags |= ieee80211_chandef_downgrade(&chandef);
	if (ifmgd->flags & IEEE80211_STA_DISABLE_40MHZ &&
	    chandef.width > NL80211_CHAN_WIDTH_20)
		flags |= ieee80211_chandef_downgrade(&chandef);

	if (cfg80211_chandef_identical(&chandef, &sdata->vif.bss_conf.chandef))
		return 0;

	sdata_info(sdata,
		   "AP %pM changed bandwidth, new config is %d.%03d MHz, "
		   "width %d (%d.%03d/%d MHz)\n",
		   ifmgd->bssid, chandef.chan->center_freq,
		   chandef.chan->freq_offset, chandef.width,
		   chandef.center_freq1, chandef.freq1_offset,
		   chandef.center_freq2);

	if (flags != (ifmgd->flags & (IEEE80211_STA_DISABLE_HT |
				      IEEE80211_STA_DISABLE_VHT |
				      IEEE80211_STA_DISABLE_HE |
				      IEEE80211_STA_DISABLE_40MHZ |
				      IEEE80211_STA_DISABLE_80P80MHZ |
				      IEEE80211_STA_DISABLE_160MHZ)) ||
	    !cfg80211_chandef_valid(&chandef)) {
		sdata_info(sdata,
			   "AP %pM changed bandwidth in a way we can't support - disconnect\n",
			   ifmgd->bssid);
		return -EINVAL;
	}

	switch (chandef.width) {
	case NL80211_CHAN_WIDTH_20_NOHT:
	case NL80211_CHAN_WIDTH_20:
		new_sta_bw = IEEE80211_STA_RX_BW_20;
		break;
	case NL80211_CHAN_WIDTH_40:
		new_sta_bw = IEEE80211_STA_RX_BW_40;
		break;
	case NL80211_CHAN_WIDTH_80:
		new_sta_bw = IEEE80211_STA_RX_BW_80;
		break;
	case NL80211_CHAN_WIDTH_80P80:
	case NL80211_CHAN_WIDTH_160:
		new_sta_bw = IEEE80211_STA_RX_BW_160;
		break;
	default:
		return -EINVAL;
	}

	if (new_sta_bw > sta->cur_max_bandwidth)
		new_sta_bw = sta->cur_max_bandwidth;

	if (new_sta_bw < sta->sta.bandwidth) {
		sta->sta.bandwidth = new_sta_bw;
		rate_control_rate_update(local, sband, sta,
					 IEEE80211_RC_BW_CHANGED);
	}

	ret = ieee80211_vif_change_bandwidth(sdata, &chandef, changed);
	if (ret) {
		sdata_info(sdata,
			   "AP %pM changed bandwidth to incompatible one - disconnect\n",
			   ifmgd->bssid);
		return ret;
	}

	if (new_sta_bw > sta->sta.bandwidth) {
		sta->sta.bandwidth = new_sta_bw;
		rate_control_rate_update(local, sband, sta,
					 IEEE80211_RC_BW_CHANGED);
	}

	return 0;
}

/* frame sending functions */

static void ieee80211_add_ht_ie(struct ieee80211_sub_if_data *sdata,
				struct sk_buff *skb, u8 ap_ht_param,
				struct ieee80211_supported_band *sband,
				struct ieee80211_channel *channel,
				enum ieee80211_smps_mode smps)
{
	u8 *pos;
	u32 flags = channel->flags;
	u16 cap;
	struct ieee80211_sta_ht_cap ht_cap;

	BUILD_BUG_ON(sizeof(ht_cap) != sizeof(sband->ht_cap));

	memcpy(&ht_cap, &sband->ht_cap, sizeof(ht_cap));
	ieee80211_apply_htcap_overrides(sdata, &ht_cap);

	/* determine capability flags */
	cap = ht_cap.cap;

	switch (ap_ht_param & IEEE80211_HT_PARAM_CHA_SEC_OFFSET) {
	case IEEE80211_HT_PARAM_CHA_SEC_ABOVE:
		if (flags & IEEE80211_CHAN_NO_HT40PLUS) {
			cap &= ~IEEE80211_HT_CAP_SUP_WIDTH_20_40;
			cap &= ~IEEE80211_HT_CAP_SGI_40;
		}
		break;
	case IEEE80211_HT_PARAM_CHA_SEC_BELOW:
		if (flags & IEEE80211_CHAN_NO_HT40MINUS) {
			cap &= ~IEEE80211_HT_CAP_SUP_WIDTH_20_40;
			cap &= ~IEEE80211_HT_CAP_SGI_40;
		}
		break;
	}

	/*
	 * If 40 MHz was disabled associate as though we weren't
	 * capable of 40 MHz -- some broken APs will never fall
	 * back to trying to transmit in 20 MHz.
	 */
	if (sdata->u.mgd.flags & IEEE80211_STA_DISABLE_40MHZ) {
		cap &= ~IEEE80211_HT_CAP_SUP_WIDTH_20_40;
		cap &= ~IEEE80211_HT_CAP_SGI_40;
	}

	/* set SM PS mode properly */
	cap &= ~IEEE80211_HT_CAP_SM_PS;
	switch (smps) {
	case IEEE80211_SMPS_AUTOMATIC:
	case IEEE80211_SMPS_NUM_MODES:
		WARN_ON(1);
		fallthrough;
	case IEEE80211_SMPS_OFF:
		cap |= WLAN_HT_CAP_SM_PS_DISABLED <<
			IEEE80211_HT_CAP_SM_PS_SHIFT;
		break;
	case IEEE80211_SMPS_STATIC:
		cap |= WLAN_HT_CAP_SM_PS_STATIC <<
			IEEE80211_HT_CAP_SM_PS_SHIFT;
		break;
	case IEEE80211_SMPS_DYNAMIC:
		cap |= WLAN_HT_CAP_SM_PS_DYNAMIC <<
			IEEE80211_HT_CAP_SM_PS_SHIFT;
		break;
	}

	/* reserve and fill IE */
	pos = skb_put(skb, sizeof(struct ieee80211_ht_cap) + 2);
	ieee80211_ie_build_ht_cap(pos, &ht_cap, cap);
}

/* This function determines vht capability flags for the association
 * and builds the IE.
 * Note - the function may set the owner of the MU-MIMO capability
 */
static void ieee80211_add_vht_ie(struct ieee80211_sub_if_data *sdata,
				 struct sk_buff *skb,
				 struct ieee80211_supported_band *sband,
				 struct ieee80211_vht_cap *ap_vht_cap)
{
	struct ieee80211_local *local = sdata->local;
	u8 *pos;
	u32 cap;
	struct ieee80211_sta_vht_cap vht_cap;
	u32 mask, ap_bf_sts, our_bf_sts;

	BUILD_BUG_ON(sizeof(vht_cap) != sizeof(sband->vht_cap));

	memcpy(&vht_cap, &sband->vht_cap, sizeof(vht_cap));
	ieee80211_apply_vhtcap_overrides(sdata, &vht_cap);

	/* determine capability flags */
	cap = vht_cap.cap;

	if (sdata->u.mgd.flags & IEEE80211_STA_DISABLE_80P80MHZ) {
		u32 bw = cap & IEEE80211_VHT_CAP_SUPP_CHAN_WIDTH_MASK;

		cap &= ~IEEE80211_VHT_CAP_SUPP_CHAN_WIDTH_MASK;
		if (bw == IEEE80211_VHT_CAP_SUPP_CHAN_WIDTH_160MHZ ||
		    bw == IEEE80211_VHT_CAP_SUPP_CHAN_WIDTH_160_80PLUS80MHZ)
			cap |= IEEE80211_VHT_CAP_SUPP_CHAN_WIDTH_160MHZ;
	}

	if (sdata->u.mgd.flags & IEEE80211_STA_DISABLE_160MHZ) {
		cap &= ~IEEE80211_VHT_CAP_SHORT_GI_160;
		cap &= ~IEEE80211_VHT_CAP_SUPP_CHAN_WIDTH_MASK;
	}

	/*
	 * Some APs apparently get confused if our capabilities are better
	 * than theirs, so restrict what we advertise in the assoc request.
	 */
	if (!(ap_vht_cap->vht_cap_info &
			cpu_to_le32(IEEE80211_VHT_CAP_SU_BEAMFORMER_CAPABLE)))
		cap &= ~(IEEE80211_VHT_CAP_SU_BEAMFORMEE_CAPABLE |
			 IEEE80211_VHT_CAP_MU_BEAMFORMEE_CAPABLE);
	else if (!(ap_vht_cap->vht_cap_info &
			cpu_to_le32(IEEE80211_VHT_CAP_MU_BEAMFORMER_CAPABLE)))
		cap &= ~IEEE80211_VHT_CAP_MU_BEAMFORMEE_CAPABLE;

	/*
	 * If some other vif is using the MU-MIMO capablity we cannot associate
	 * using MU-MIMO - this will lead to contradictions in the group-id
	 * mechanism.
	 * Ownership is defined since association request, in order to avoid
	 * simultaneous associations with MU-MIMO.
	 */
	if (cap & IEEE80211_VHT_CAP_MU_BEAMFORMEE_CAPABLE) {
		bool disable_mu_mimo = false;
		struct ieee80211_sub_if_data *other;

		list_for_each_entry_rcu(other, &local->interfaces, list) {
			if (other->vif.mu_mimo_owner) {
				disable_mu_mimo = true;
				break;
			}
		}
		if (disable_mu_mimo)
			cap &= ~IEEE80211_VHT_CAP_MU_BEAMFORMEE_CAPABLE;
		else
			sdata->vif.mu_mimo_owner = true;
	}

	mask = IEEE80211_VHT_CAP_BEAMFORMEE_STS_MASK;

	ap_bf_sts = le32_to_cpu(ap_vht_cap->vht_cap_info) & mask;
	our_bf_sts = cap & mask;

	if (ap_bf_sts < our_bf_sts) {
		cap &= ~mask;
		cap |= ap_bf_sts;
	}

	/* reserve and fill IE */
	pos = skb_put(skb, sizeof(struct ieee80211_vht_cap) + 2);
	ieee80211_ie_build_vht_cap(pos, &vht_cap, cap);
}

/* This function determines HE capability flags for the association
 * and builds the IE.
 */
static void ieee80211_add_he_ie(struct ieee80211_sub_if_data *sdata,
				struct sk_buff *skb,
				struct ieee80211_supported_band *sband)
{
	u8 *pos;
	const struct ieee80211_sta_he_cap *he_cap = NULL;
	struct ieee80211_chanctx_conf *chanctx_conf;
	u8 he_cap_size;
	bool reg_cap = false;

	rcu_read_lock();
	chanctx_conf = rcu_dereference(sdata->vif.chanctx_conf);
	if (!WARN_ON_ONCE(!chanctx_conf))
		reg_cap = cfg80211_chandef_usable(sdata->wdev.wiphy,
						  &chanctx_conf->def,
						  IEEE80211_CHAN_NO_HE);

	rcu_read_unlock();

	he_cap = ieee80211_get_he_sta_cap(sband);
	if (!he_cap || !reg_cap)
		return;

	/*
	 * TODO: the 1 added is because this temporarily is under the EXTENSION
	 * IE. Get rid of it when it moves.
	 */
	he_cap_size =
		2 + 1 + sizeof(he_cap->he_cap_elem) +
		ieee80211_he_mcs_nss_size(&he_cap->he_cap_elem) +
		ieee80211_he_ppe_size(he_cap->ppe_thres[0],
				      he_cap->he_cap_elem.phy_cap_info);
	pos = skb_put(skb, he_cap_size);
	ieee80211_ie_build_he_cap(pos, he_cap, pos + he_cap_size);

	ieee80211_ie_build_he_6ghz_cap(sdata, skb);
}

static void ieee80211_send_assoc(struct ieee80211_sub_if_data *sdata)
{
	struct ieee80211_local *local = sdata->local;
	struct ieee80211_if_managed *ifmgd = &sdata->u.mgd;
	struct ieee80211_mgd_assoc_data *assoc_data = ifmgd->assoc_data;
	struct sk_buff *skb;
	struct ieee80211_mgmt *mgmt;
	u8 *pos, qos_info, *ie_start;
	size_t offset = 0, noffset;
	int i, count, rates_len, supp_rates_len, shift;
	u16 capab;
	struct ieee80211_supported_band *sband;
	struct ieee80211_chanctx_conf *chanctx_conf;
	struct ieee80211_channel *chan;
	u32 rates = 0;
	__le16 listen_int;
	struct element *ext_capa = NULL;

	/* we know it's writable, cast away the const */
	if (assoc_data->ie_len)
		ext_capa = (void *)cfg80211_find_elem(WLAN_EID_EXT_CAPABILITY,
						      assoc_data->ie,
						      assoc_data->ie_len);

	sdata_assert_lock(sdata);

	rcu_read_lock();
	chanctx_conf = rcu_dereference(sdata->vif.chanctx_conf);
	if (WARN_ON(!chanctx_conf)) {
		rcu_read_unlock();
		return;
	}
	chan = chanctx_conf->def.chan;
	rcu_read_unlock();
	sband = local->hw.wiphy->bands[chan->band];
	shift = ieee80211_vif_get_shift(&sdata->vif);

	if (assoc_data->supp_rates_len) {
		/*
		 * Get all rates supported by the device and the AP as
		 * some APs don't like getting a superset of their rates
		 * in the association request (e.g. D-Link DAP 1353 in
		 * b-only mode)...
		 */
		rates_len = ieee80211_parse_bitrates(&chanctx_conf->def, sband,
						     assoc_data->supp_rates,
						     assoc_data->supp_rates_len,
						     &rates);
	} else {
		/*
		 * In case AP not provide any supported rates information
		 * before association, we send information element(s) with
		 * all rates that we support.
		 */
		rates_len = 0;
		for (i = 0; i < sband->n_bitrates; i++) {
			rates |= BIT(i);
			rates_len++;
		}
	}

	skb = alloc_skb(local->hw.extra_tx_headroom +
			sizeof(*mgmt) + /* bit too much but doesn't matter */
			2 + assoc_data->ssid_len + /* SSID */
			4 + rates_len + /* (extended) rates */
			4 + /* power capability */
			2 + 2 * sband->n_channels + /* supported channels */
			2 + sizeof(struct ieee80211_ht_cap) + /* HT */
			2 + sizeof(struct ieee80211_vht_cap) + /* VHT */
			2 + 1 + sizeof(struct ieee80211_he_cap_elem) + /* HE */
				sizeof(struct ieee80211_he_mcs_nss_supp) +
				IEEE80211_HE_PPE_THRES_MAX_LEN +
			2 + 1 + sizeof(struct ieee80211_he_6ghz_capa) +
			assoc_data->ie_len + /* extra IEs */
			(assoc_data->fils_kek_len ? 16 /* AES-SIV */ : 0) +
			9, /* WMM */
			GFP_KERNEL);
	if (!skb)
		return;

	skb_reserve(skb, local->hw.extra_tx_headroom);

	capab = WLAN_CAPABILITY_ESS;

	if (sband->band == NL80211_BAND_2GHZ) {
		capab |= WLAN_CAPABILITY_SHORT_SLOT_TIME;
		capab |= WLAN_CAPABILITY_SHORT_PREAMBLE;
	}

	if (assoc_data->capability & WLAN_CAPABILITY_PRIVACY)
		capab |= WLAN_CAPABILITY_PRIVACY;

	if ((assoc_data->capability & WLAN_CAPABILITY_SPECTRUM_MGMT) &&
	    ieee80211_hw_check(&local->hw, SPECTRUM_MGMT))
		capab |= WLAN_CAPABILITY_SPECTRUM_MGMT;

	if (ifmgd->flags & IEEE80211_STA_ENABLE_RRM)
		capab |= WLAN_CAPABILITY_RADIO_MEASURE;

	mgmt = skb_put_zero(skb, 24);
	memcpy(mgmt->da, assoc_data->bss->bssid, ETH_ALEN);
	memcpy(mgmt->sa, sdata->vif.addr, ETH_ALEN);
	memcpy(mgmt->bssid, assoc_data->bss->bssid, ETH_ALEN);

	listen_int = cpu_to_le16(sband->band == NL80211_BAND_S1GHZ ?
			ieee80211_encode_usf(local->hw.conf.listen_interval) :
			local->hw.conf.listen_interval);
	if (!is_zero_ether_addr(assoc_data->prev_bssid)) {
		skb_put(skb, 10);
		mgmt->frame_control = cpu_to_le16(IEEE80211_FTYPE_MGMT |
						  IEEE80211_STYPE_REASSOC_REQ);
		mgmt->u.reassoc_req.capab_info = cpu_to_le16(capab);
		mgmt->u.reassoc_req.listen_interval = listen_int;
		memcpy(mgmt->u.reassoc_req.current_ap, assoc_data->prev_bssid,
		       ETH_ALEN);
	} else {
		skb_put(skb, 4);
		mgmt->frame_control = cpu_to_le16(IEEE80211_FTYPE_MGMT |
						  IEEE80211_STYPE_ASSOC_REQ);
		mgmt->u.assoc_req.capab_info = cpu_to_le16(capab);
		mgmt->u.assoc_req.listen_interval = listen_int;
	}

	/* SSID */
	pos = skb_put(skb, 2 + assoc_data->ssid_len);
	ie_start = pos;
	*pos++ = WLAN_EID_SSID;
	*pos++ = assoc_data->ssid_len;
	memcpy(pos, assoc_data->ssid, assoc_data->ssid_len);

	if (sband->band == NL80211_BAND_S1GHZ)
		goto skip_rates;

	/* add all rates which were marked to be used above */
	supp_rates_len = rates_len;
	if (supp_rates_len > 8)
		supp_rates_len = 8;

	pos = skb_put(skb, supp_rates_len + 2);
	*pos++ = WLAN_EID_SUPP_RATES;
	*pos++ = supp_rates_len;

	count = 0;
	for (i = 0; i < sband->n_bitrates; i++) {
		if (BIT(i) & rates) {
			int rate = DIV_ROUND_UP(sband->bitrates[i].bitrate,
						5 * (1 << shift));
			*pos++ = (u8) rate;
			if (++count == 8)
				break;
		}
	}

	if (rates_len > count) {
		pos = skb_put(skb, rates_len - count + 2);
		*pos++ = WLAN_EID_EXT_SUPP_RATES;
		*pos++ = rates_len - count;

		for (i++; i < sband->n_bitrates; i++) {
			if (BIT(i) & rates) {
				int rate;
				rate = DIV_ROUND_UP(sband->bitrates[i].bitrate,
						    5 * (1 << shift));
				*pos++ = (u8) rate;
			}
		}
	}

skip_rates:
	if (capab & WLAN_CAPABILITY_SPECTRUM_MGMT ||
	    capab & WLAN_CAPABILITY_RADIO_MEASURE) {
		pos = skb_put(skb, 4);
		*pos++ = WLAN_EID_PWR_CAPABILITY;
		*pos++ = 2;
		*pos++ = 0; /* min tx power */
		 /* max tx power */
		*pos++ = ieee80211_chandef_max_power(&chanctx_conf->def);
	}

	/*
	 * Per spec, we shouldn't include the list of channels if we advertise
	 * support for extended channel switching, but we've always done that;
	 * (for now?) apply this restriction only on the (new) 6 GHz band.
	 */
	if (capab & WLAN_CAPABILITY_SPECTRUM_MGMT &&
	    (sband->band != NL80211_BAND_6GHZ ||
	     !ext_capa || ext_capa->datalen < 1 ||
	     !(ext_capa->data[0] & WLAN_EXT_CAPA1_EXT_CHANNEL_SWITCHING))) {
		/* TODO: get this in reg domain format */
		pos = skb_put(skb, 2 * sband->n_channels + 2);
		*pos++ = WLAN_EID_SUPPORTED_CHANNELS;
		*pos++ = 2 * sband->n_channels;
		for (i = 0; i < sband->n_channels; i++) {
			*pos++ = ieee80211_frequency_to_channel(
					sband->channels[i].center_freq);
			*pos++ = 1; /* one channel in the subband*/
		}
	}

	/* Set MBSSID support for HE AP if needed */
	if (ieee80211_hw_check(&local->hw, SUPPORTS_ONLY_HE_MULTI_BSSID) &&
	    !(ifmgd->flags & IEEE80211_STA_DISABLE_HE) && assoc_data->ie_len &&
	    ext_capa && ext_capa->datalen >= 3)
		ext_capa->data[2] |= WLAN_EXT_CAPA3_MULTI_BSSID_SUPPORT;

	/* if present, add any custom IEs that go before HT */
	if (assoc_data->ie_len) {
		static const u8 before_ht[] = {
			WLAN_EID_SSID,
			WLAN_EID_SUPP_RATES,
			WLAN_EID_EXT_SUPP_RATES,
			WLAN_EID_PWR_CAPABILITY,
			WLAN_EID_SUPPORTED_CHANNELS,
			WLAN_EID_RSN,
			WLAN_EID_QOS_CAPA,
			WLAN_EID_RRM_ENABLED_CAPABILITIES,
			WLAN_EID_MOBILITY_DOMAIN,
			WLAN_EID_FAST_BSS_TRANSITION,	/* reassoc only */
			WLAN_EID_RIC_DATA,		/* reassoc only */
			WLAN_EID_SUPPORTED_REGULATORY_CLASSES,
		};
		static const u8 after_ric[] = {
			WLAN_EID_SUPPORTED_REGULATORY_CLASSES,
			WLAN_EID_HT_CAPABILITY,
			WLAN_EID_BSS_COEX_2040,
			/* luckily this is almost always there */
			WLAN_EID_EXT_CAPABILITY,
			WLAN_EID_QOS_TRAFFIC_CAPA,
			WLAN_EID_TIM_BCAST_REQ,
			WLAN_EID_INTERWORKING,
			/* 60 GHz (Multi-band, DMG, MMS) can't happen */
			WLAN_EID_VHT_CAPABILITY,
			WLAN_EID_OPMODE_NOTIF,
		};

		noffset = ieee80211_ie_split_ric(assoc_data->ie,
						 assoc_data->ie_len,
						 before_ht,
						 ARRAY_SIZE(before_ht),
						 after_ric,
						 ARRAY_SIZE(after_ric),
						 offset);
		skb_put_data(skb, assoc_data->ie + offset, noffset - offset);
		offset = noffset;
	}

	if (WARN_ON_ONCE((ifmgd->flags & IEEE80211_STA_DISABLE_HT) &&
			 !(ifmgd->flags & IEEE80211_STA_DISABLE_VHT)))
		ifmgd->flags |= IEEE80211_STA_DISABLE_VHT;

	if (sband->band != NL80211_BAND_6GHZ &&
	    !(ifmgd->flags & IEEE80211_STA_DISABLE_HT))
		ieee80211_add_ht_ie(sdata, skb, assoc_data->ap_ht_param,
				    sband, chan, sdata->smps_mode);

	/* if present, add any custom IEs that go before VHT */
	if (assoc_data->ie_len) {
		static const u8 before_vht[] = {
			/*
			 * no need to list the ones split off before HT
			 * or generated here
			 */
			WLAN_EID_BSS_COEX_2040,
			WLAN_EID_EXT_CAPABILITY,
			WLAN_EID_QOS_TRAFFIC_CAPA,
			WLAN_EID_TIM_BCAST_REQ,
			WLAN_EID_INTERWORKING,
			/* 60 GHz (Multi-band, DMG, MMS) can't happen */
		};

		/* RIC already taken above, so no need to handle here anymore */
		noffset = ieee80211_ie_split(assoc_data->ie, assoc_data->ie_len,
					     before_vht, ARRAY_SIZE(before_vht),
					     offset);
		skb_put_data(skb, assoc_data->ie + offset, noffset - offset);
		offset = noffset;
	}

	/* if present, add any custom IEs that go before HE */
	if (assoc_data->ie_len) {
		static const u8 before_he[] = {
			/*
			 * no need to list the ones split off before VHT
			 * or generated here
			 */
			WLAN_EID_OPMODE_NOTIF,
			WLAN_EID_EXTENSION, WLAN_EID_EXT_FUTURE_CHAN_GUIDANCE,
			/* 11ai elements */
			WLAN_EID_EXTENSION, WLAN_EID_EXT_FILS_SESSION,
			WLAN_EID_EXTENSION, WLAN_EID_EXT_FILS_PUBLIC_KEY,
			WLAN_EID_EXTENSION, WLAN_EID_EXT_FILS_KEY_CONFIRM,
			WLAN_EID_EXTENSION, WLAN_EID_EXT_FILS_HLP_CONTAINER,
			WLAN_EID_EXTENSION, WLAN_EID_EXT_FILS_IP_ADDR_ASSIGN,
			/* TODO: add 11ah/11aj/11ak elements */
		};

		/* RIC already taken above, so no need to handle here anymore */
		noffset = ieee80211_ie_split(assoc_data->ie, assoc_data->ie_len,
					     before_he, ARRAY_SIZE(before_he),
					     offset);
		pos = skb_put(skb, noffset - offset);
		memcpy(pos, assoc_data->ie + offset, noffset - offset);
		offset = noffset;
	}

	if (sband->band != NL80211_BAND_6GHZ &&
	    !(ifmgd->flags & IEEE80211_STA_DISABLE_VHT))
		ieee80211_add_vht_ie(sdata, skb, sband,
				     &assoc_data->ap_vht_cap);

	/*
	 * If AP doesn't support HT, mark HE as disabled.
	 * If on the 5GHz band, make sure it supports VHT.
	 */
	if (ifmgd->flags & IEEE80211_STA_DISABLE_HT ||
	    (sband->band == NL80211_BAND_5GHZ &&
	     ifmgd->flags & IEEE80211_STA_DISABLE_VHT))
		ifmgd->flags |= IEEE80211_STA_DISABLE_HE;

	if (!(ifmgd->flags & IEEE80211_STA_DISABLE_HE))
		ieee80211_add_he_ie(sdata, skb, sband);

	/* if present, add any custom non-vendor IEs that go after HE */
	if (assoc_data->ie_len) {
		noffset = ieee80211_ie_split_vendor(assoc_data->ie,
						    assoc_data->ie_len,
						    offset);
		skb_put_data(skb, assoc_data->ie + offset, noffset - offset);
		offset = noffset;
	}

	if (assoc_data->wmm) {
		if (assoc_data->uapsd) {
			qos_info = ifmgd->uapsd_queues;
			qos_info |= (ifmgd->uapsd_max_sp_len <<
				     IEEE80211_WMM_IE_STA_QOSINFO_SP_SHIFT);
		} else {
			qos_info = 0;
		}

		pos = ieee80211_add_wmm_info_ie(skb_put(skb, 9), qos_info);
	}

	if (sband->band == NL80211_BAND_S1GHZ) {
		ieee80211_add_aid_request_ie(sdata, skb);
		ieee80211_add_s1g_capab_ie(sdata, &sband->s1g_cap, skb);
	}

	/* add any remaining custom (i.e. vendor specific here) IEs */
	if (assoc_data->ie_len) {
		noffset = assoc_data->ie_len;
		skb_put_data(skb, assoc_data->ie + offset, noffset - offset);
	}

	if (assoc_data->fils_kek_len &&
	    fils_encrypt_assoc_req(skb, assoc_data) < 0) {
		dev_kfree_skb(skb);
		return;
	}

	pos = skb_tail_pointer(skb);
	kfree(ifmgd->assoc_req_ies);
	ifmgd->assoc_req_ies = kmemdup(ie_start, pos - ie_start, GFP_ATOMIC);
	ifmgd->assoc_req_ies_len = pos - ie_start;

	drv_mgd_prepare_tx(local, sdata, 0);

	IEEE80211_SKB_CB(skb)->flags |= IEEE80211_TX_INTFL_DONT_ENCRYPT;
	if (ieee80211_hw_check(&local->hw, REPORTS_TX_ACK_STATUS))
		IEEE80211_SKB_CB(skb)->flags |= IEEE80211_TX_CTL_REQ_TX_STATUS |
						IEEE80211_TX_INTFL_MLME_CONN_TX;
	ieee80211_tx_skb(sdata, skb);
}

void ieee80211_send_pspoll(struct ieee80211_local *local,
			   struct ieee80211_sub_if_data *sdata)
{
	struct ieee80211_pspoll *pspoll;
	struct sk_buff *skb;

	skb = ieee80211_pspoll_get(&local->hw, &sdata->vif);
	if (!skb)
		return;

	pspoll = (struct ieee80211_pspoll *) skb->data;
	pspoll->frame_control |= cpu_to_le16(IEEE80211_FCTL_PM);

	IEEE80211_SKB_CB(skb)->flags |= IEEE80211_TX_INTFL_DONT_ENCRYPT;
	ieee80211_tx_skb(sdata, skb);
}

void ieee80211_send_nullfunc(struct ieee80211_local *local,
			     struct ieee80211_sub_if_data *sdata,
			     bool powersave)
{
	struct sk_buff *skb;
	struct ieee80211_hdr_3addr *nullfunc;
	struct ieee80211_if_managed *ifmgd = &sdata->u.mgd;

	/* Don't send NDPs when STA is connected HE */
	if (sdata->vif.type == NL80211_IFTYPE_STATION &&
	    !(ifmgd->flags & IEEE80211_STA_DISABLE_HE))
		return;

	skb = ieee80211_nullfunc_get(&local->hw, &sdata->vif,
		!ieee80211_hw_check(&local->hw, DOESNT_SUPPORT_QOS_NDP));
	if (!skb)
		return;

	nullfunc = (struct ieee80211_hdr_3addr *) skb->data;
	if (powersave)
		nullfunc->frame_control |= cpu_to_le16(IEEE80211_FCTL_PM);

	IEEE80211_SKB_CB(skb)->flags |= IEEE80211_TX_INTFL_DONT_ENCRYPT |
					IEEE80211_TX_INTFL_OFFCHAN_TX_OK;

	if (ieee80211_hw_check(&local->hw, REPORTS_TX_ACK_STATUS))
		IEEE80211_SKB_CB(skb)->flags |= IEEE80211_TX_CTL_REQ_TX_STATUS;

	if (ifmgd->flags & IEEE80211_STA_CONNECTION_POLL)
		IEEE80211_SKB_CB(skb)->flags |= IEEE80211_TX_CTL_USE_MINRATE;

	ieee80211_tx_skb(sdata, skb);
}

static void ieee80211_send_4addr_nullfunc(struct ieee80211_local *local,
					  struct ieee80211_sub_if_data *sdata)
{
	struct sk_buff *skb;
	struct ieee80211_hdr *nullfunc;
	__le16 fc;

	if (WARN_ON(sdata->vif.type != NL80211_IFTYPE_STATION))
		return;

	/* Don't send NDPs when connected HE */
	if (!(sdata->u.mgd.flags & IEEE80211_STA_DISABLE_HE))
		return;

	skb = dev_alloc_skb(local->hw.extra_tx_headroom + 30);
	if (!skb)
		return;

	skb_reserve(skb, local->hw.extra_tx_headroom);

	nullfunc = skb_put_zero(skb, 30);
	fc = cpu_to_le16(IEEE80211_FTYPE_DATA | IEEE80211_STYPE_NULLFUNC |
			 IEEE80211_FCTL_FROMDS | IEEE80211_FCTL_TODS);
	nullfunc->frame_control = fc;
	memcpy(nullfunc->addr1, sdata->u.mgd.bssid, ETH_ALEN);
	memcpy(nullfunc->addr2, sdata->vif.addr, ETH_ALEN);
	memcpy(nullfunc->addr3, sdata->u.mgd.bssid, ETH_ALEN);
	memcpy(nullfunc->addr4, sdata->vif.addr, ETH_ALEN);

	IEEE80211_SKB_CB(skb)->flags |= IEEE80211_TX_INTFL_DONT_ENCRYPT;
	ieee80211_tx_skb(sdata, skb);
}

/* spectrum management related things */
static void ieee80211_chswitch_work(struct work_struct *work)
{
	struct ieee80211_sub_if_data *sdata =
		container_of(work, struct ieee80211_sub_if_data, u.mgd.chswitch_work);
	struct ieee80211_local *local = sdata->local;
	struct ieee80211_if_managed *ifmgd = &sdata->u.mgd;
	int ret;

	if (!ieee80211_sdata_running(sdata))
		return;

	sdata_lock(sdata);
	mutex_lock(&local->mtx);
	mutex_lock(&local->chanctx_mtx);

	if (!ifmgd->associated)
		goto out;

	if (!sdata->vif.csa_active)
		goto out;

	/*
	 * using reservation isn't immediate as it may be deferred until later
	 * with multi-vif. once reservation is complete it will re-schedule the
	 * work with no reserved_chanctx so verify chandef to check if it
	 * completed successfully
	 */

	if (sdata->reserved_chanctx) {
		struct ieee80211_supported_band *sband = NULL;
		struct sta_info *mgd_sta = NULL;
		enum ieee80211_sta_rx_bandwidth bw = IEEE80211_STA_RX_BW_20;

		/*
		 * with multi-vif csa driver may call ieee80211_csa_finish()
		 * many times while waiting for other interfaces to use their
		 * reservations
		 */
		if (sdata->reserved_ready)
			goto out;

		if (sdata->vif.bss_conf.chandef.width !=
		    sdata->csa_chandef.width) {
			/*
			 * For managed interface, we need to also update the AP
			 * station bandwidth and align the rate scale algorithm
			 * on the bandwidth change. Here we only consider the
			 * bandwidth of the new channel definition (as channel
			 * switch flow does not have the full HT/VHT/HE
			 * information), assuming that if additional changes are
			 * required they would be done as part of the processing
			 * of the next beacon from the AP.
			 */
			switch (sdata->csa_chandef.width) {
			case NL80211_CHAN_WIDTH_20_NOHT:
			case NL80211_CHAN_WIDTH_20:
			default:
				bw = IEEE80211_STA_RX_BW_20;
				break;
			case NL80211_CHAN_WIDTH_40:
				bw = IEEE80211_STA_RX_BW_40;
				break;
			case NL80211_CHAN_WIDTH_80:
				bw = IEEE80211_STA_RX_BW_80;
				break;
			case NL80211_CHAN_WIDTH_80P80:
			case NL80211_CHAN_WIDTH_160:
				bw = IEEE80211_STA_RX_BW_160;
				break;
			}

			mgd_sta = sta_info_get(sdata, ifmgd->bssid);
			sband =
				local->hw.wiphy->bands[sdata->csa_chandef.chan->band];
		}

		if (sdata->vif.bss_conf.chandef.width >
		    sdata->csa_chandef.width) {
			mgd_sta->sta.bandwidth = bw;
			rate_control_rate_update(local, sband, mgd_sta,
						 IEEE80211_RC_BW_CHANGED);
		}

		ret = ieee80211_vif_use_reserved_context(sdata);
		if (ret) {
			sdata_info(sdata,
				   "failed to use reserved channel context, disconnecting (err=%d)\n",
				   ret);
			ieee80211_queue_work(&sdata->local->hw,
					     &ifmgd->csa_connection_drop_work);
			goto out;
		}

		if (sdata->vif.bss_conf.chandef.width <
		    sdata->csa_chandef.width) {
			mgd_sta->sta.bandwidth = bw;
			rate_control_rate_update(local, sband, mgd_sta,
						 IEEE80211_RC_BW_CHANGED);
		}

		goto out;
	}

	if (!cfg80211_chandef_identical(&sdata->vif.bss_conf.chandef,
					&sdata->csa_chandef)) {
		sdata_info(sdata,
			   "failed to finalize channel switch, disconnecting\n");
		ieee80211_queue_work(&sdata->local->hw,
				     &ifmgd->csa_connection_drop_work);
		goto out;
	}

	ifmgd->csa_waiting_bcn = true;

	ieee80211_sta_reset_beacon_monitor(sdata);
	ieee80211_sta_reset_conn_monitor(sdata);

out:
	mutex_unlock(&local->chanctx_mtx);
	mutex_unlock(&local->mtx);
	sdata_unlock(sdata);
}

static void ieee80211_chswitch_post_beacon(struct ieee80211_sub_if_data *sdata)
{
	struct ieee80211_local *local = sdata->local;
	struct ieee80211_if_managed *ifmgd = &sdata->u.mgd;
	int ret;

	sdata_assert_lock(sdata);

	WARN_ON(!sdata->vif.csa_active);

	if (sdata->csa_block_tx) {
		ieee80211_wake_vif_queues(local, sdata,
					  IEEE80211_QUEUE_STOP_REASON_CSA);
		sdata->csa_block_tx = false;
	}

	sdata->vif.csa_active = false;
	ifmgd->csa_waiting_bcn = false;

	ret = drv_post_channel_switch(sdata);
	if (ret) {
		sdata_info(sdata,
			   "driver post channel switch failed, disconnecting\n");
		ieee80211_queue_work(&local->hw,
				     &ifmgd->csa_connection_drop_work);
		return;
	}

	cfg80211_ch_switch_notify(sdata->dev, &sdata->reserved_chandef);
}

void ieee80211_chswitch_done(struct ieee80211_vif *vif, bool success)
{
	struct ieee80211_sub_if_data *sdata = vif_to_sdata(vif);
	struct ieee80211_if_managed *ifmgd = &sdata->u.mgd;

	trace_api_chswitch_done(sdata, success);
	if (!success) {
		sdata_info(sdata,
			   "driver channel switch failed, disconnecting\n");
		ieee80211_queue_work(&sdata->local->hw,
				     &ifmgd->csa_connection_drop_work);
	} else {
		ieee80211_queue_work(&sdata->local->hw, &ifmgd->chswitch_work);
	}
}
EXPORT_SYMBOL(ieee80211_chswitch_done);

static void ieee80211_chswitch_timer(struct timer_list *t)
{
	struct ieee80211_sub_if_data *sdata =
		from_timer(sdata, t, u.mgd.chswitch_timer);

	ieee80211_queue_work(&sdata->local->hw, &sdata->u.mgd.chswitch_work);
}

static void
ieee80211_sta_abort_chanswitch(struct ieee80211_sub_if_data *sdata)
{
	struct ieee80211_local *local = sdata->local;

	if (!local->ops->abort_channel_switch)
		return;

	mutex_lock(&local->mtx);

	mutex_lock(&local->chanctx_mtx);
	ieee80211_vif_unreserve_chanctx(sdata);
	mutex_unlock(&local->chanctx_mtx);

	if (sdata->csa_block_tx)
		ieee80211_wake_vif_queues(local, sdata,
					  IEEE80211_QUEUE_STOP_REASON_CSA);

	sdata->csa_block_tx = false;
	sdata->vif.csa_active = false;

	mutex_unlock(&local->mtx);

	drv_abort_channel_switch(sdata);
}

static void
ieee80211_sta_process_chanswitch(struct ieee80211_sub_if_data *sdata,
				 u64 timestamp, u32 device_timestamp,
				 struct ieee802_11_elems *elems,
				 bool beacon)
{
	struct ieee80211_local *local = sdata->local;
	struct ieee80211_if_managed *ifmgd = &sdata->u.mgd;
	struct cfg80211_bss *cbss = ifmgd->associated;
	struct ieee80211_chanctx_conf *conf;
	struct ieee80211_chanctx *chanctx;
	enum nl80211_band current_band;
	struct ieee80211_csa_ie csa_ie;
	struct ieee80211_channel_switch ch_switch;
	struct ieee80211_bss *bss;
	int res;

	sdata_assert_lock(sdata);

	if (!cbss)
		return;

	if (local->scanning)
		return;

	current_band = cbss->channel->band;
	bss = (void *)cbss->priv;
	res = ieee80211_parse_ch_switch_ie(sdata, elems, current_band,
					   bss->vht_cap_info,
					   ifmgd->flags,
					   ifmgd->associated->bssid, &csa_ie);

	if (!res) {
		ch_switch.timestamp = timestamp;
		ch_switch.device_timestamp = device_timestamp;
		ch_switch.block_tx = csa_ie.mode;
		ch_switch.chandef = csa_ie.chandef;
		ch_switch.count = csa_ie.count;
		ch_switch.delay = csa_ie.max_switch_time;
	}

	if (res < 0) {
		ieee80211_queue_work(&local->hw,
				     &ifmgd->csa_connection_drop_work);
		return;
	}

	if (beacon && sdata->vif.csa_active && !ifmgd->csa_waiting_bcn) {
		if (res)
			ieee80211_sta_abort_chanswitch(sdata);
		else
			drv_channel_switch_rx_beacon(sdata, &ch_switch);
		return;
	} else if (sdata->vif.csa_active || res) {
		/* disregard subsequent announcements if already processing */
		return;
	}

	if (!cfg80211_chandef_usable(local->hw.wiphy, &csa_ie.chandef,
				     IEEE80211_CHAN_DISABLED)) {
		sdata_info(sdata,
			   "AP %pM switches to unsupported channel "
			   "(%d.%03d MHz, width:%d, CF1/2: %d.%03d/%d MHz), "
			   "disconnecting\n",
			   ifmgd->associated->bssid,
			   csa_ie.chandef.chan->center_freq,
			   csa_ie.chandef.chan->freq_offset,
			   csa_ie.chandef.width, csa_ie.chandef.center_freq1,
			   csa_ie.chandef.freq1_offset,
			   csa_ie.chandef.center_freq2);
		ieee80211_queue_work(&local->hw,
				     &ifmgd->csa_connection_drop_work);
		return;
	}

	if (cfg80211_chandef_identical(&csa_ie.chandef,
				       &sdata->vif.bss_conf.chandef) &&
	    (!csa_ie.mode || !beacon)) {
		if (ifmgd->csa_ignored_same_chan)
			return;
		sdata_info(sdata,
			   "AP %pM tries to chanswitch to same channel, ignore\n",
			   ifmgd->associated->bssid);
		ifmgd->csa_ignored_same_chan = true;
		return;
	}

	/*
	 * Drop all TDLS peers - either we disconnect or move to a different
	 * channel from this point on. There's no telling what our peer will do.
	 * The TDLS WIDER_BW scenario is also problematic, as peers might now
	 * have an incompatible wider chandef.
	 */
	ieee80211_teardown_tdls_peers(sdata);

	mutex_lock(&local->mtx);
	mutex_lock(&local->chanctx_mtx);
	conf = rcu_dereference_protected(sdata->vif.chanctx_conf,
					 lockdep_is_held(&local->chanctx_mtx));
	if (!conf) {
		sdata_info(sdata,
			   "no channel context assigned to vif?, disconnecting\n");
		goto drop_connection;
	}

	chanctx = container_of(conf, struct ieee80211_chanctx, conf);

	if (local->use_chanctx &&
	    !ieee80211_hw_check(&local->hw, CHANCTX_STA_CSA)) {
		sdata_info(sdata,
			   "driver doesn't support chan-switch with channel contexts\n");
		goto drop_connection;
	}

	if (drv_pre_channel_switch(sdata, &ch_switch)) {
		sdata_info(sdata,
			   "preparing for channel switch failed, disconnecting\n");
		goto drop_connection;
	}

	res = ieee80211_vif_reserve_chanctx(sdata, &csa_ie.chandef,
					    chanctx->mode, false);
	if (res) {
		sdata_info(sdata,
			   "failed to reserve channel context for channel switch, disconnecting (err=%d)\n",
			   res);
		goto drop_connection;
	}
	mutex_unlock(&local->chanctx_mtx);

	sdata->vif.csa_active = true;
	sdata->csa_chandef = csa_ie.chandef;
	sdata->csa_block_tx = csa_ie.mode;
	ifmgd->csa_ignored_same_chan = false;

	if (sdata->csa_block_tx)
		ieee80211_stop_vif_queues(local, sdata,
					  IEEE80211_QUEUE_STOP_REASON_CSA);
	mutex_unlock(&local->mtx);

	cfg80211_ch_switch_started_notify(sdata->dev, &csa_ie.chandef,
					  csa_ie.count);

	if (local->ops->channel_switch) {
		/* use driver's channel switch callback */
		drv_channel_switch(local, sdata, &ch_switch);
		return;
	}

	/* channel switch handled in software */
	if (csa_ie.count <= 1)
		ieee80211_queue_work(&local->hw, &ifmgd->chswitch_work);
	else
		mod_timer(&ifmgd->chswitch_timer,
			  TU_TO_EXP_TIME((csa_ie.count - 1) *
					 cbss->beacon_interval));
	return;
 drop_connection:
	/*
	 * This is just so that the disconnect flow will know that
	 * we were trying to switch channel and failed. In case the
	 * mode is 1 (we are not allowed to Tx), we will know not to
	 * send a deauthentication frame. Those two fields will be
	 * reset when the disconnection worker runs.
	 */
	sdata->vif.csa_active = true;
	sdata->csa_block_tx = csa_ie.mode;

	ieee80211_queue_work(&local->hw, &ifmgd->csa_connection_drop_work);
	mutex_unlock(&local->chanctx_mtx);
	mutex_unlock(&local->mtx);
}

static bool
ieee80211_find_80211h_pwr_constr(struct ieee80211_sub_if_data *sdata,
				 struct ieee80211_channel *channel,
				 const u8 *country_ie, u8 country_ie_len,
				 const u8 *pwr_constr_elem,
				 int *chan_pwr, int *pwr_reduction)
{
	struct ieee80211_country_ie_triplet *triplet;
	int chan = ieee80211_frequency_to_channel(channel->center_freq);
	int i, chan_increment;
	bool have_chan_pwr = false;

	/* Invalid IE */
	if (country_ie_len % 2 || country_ie_len < IEEE80211_COUNTRY_IE_MIN_LEN)
		return false;

	triplet = (void *)(country_ie + 3);
	country_ie_len -= 3;

	switch (channel->band) {
	default:
		WARN_ON_ONCE(1);
		fallthrough;
	case NL80211_BAND_2GHZ:
	case NL80211_BAND_60GHZ:
		chan_increment = 1;
		break;
	case NL80211_BAND_5GHZ:
	case NL80211_BAND_6GHZ:
		chan_increment = 4;
		break;
	}

	/* find channel */
	while (country_ie_len >= 3) {
		u8 first_channel = triplet->chans.first_channel;

		if (first_channel >= IEEE80211_COUNTRY_EXTENSION_ID)
			goto next;

		for (i = 0; i < triplet->chans.num_channels; i++) {
			if (first_channel + i * chan_increment == chan) {
				have_chan_pwr = true;
				*chan_pwr = triplet->chans.max_power;
				break;
			}
		}
		if (have_chan_pwr)
			break;

 next:
		triplet++;
		country_ie_len -= 3;
	}

	if (have_chan_pwr && pwr_constr_elem)
		*pwr_reduction = *pwr_constr_elem;
	else
		*pwr_reduction = 0;

	return have_chan_pwr;
}

static void ieee80211_find_cisco_dtpc(struct ieee80211_sub_if_data *sdata,
				      struct ieee80211_channel *channel,
				      const u8 *cisco_dtpc_ie,
				      int *pwr_level)
{
	/* From practical testing, the first data byte of the DTPC element
	 * seems to contain the requested dBm level, and the CLI on Cisco
	 * APs clearly state the range is -127 to 127 dBm, which indicates
	 * a signed byte, although it seemingly never actually goes negative.
	 * The other byte seems to always be zero.
	 */
	*pwr_level = (__s8)cisco_dtpc_ie[4];
}

static u32 ieee80211_handle_pwr_constr(struct ieee80211_sub_if_data *sdata,
				       struct ieee80211_channel *channel,
				       struct ieee80211_mgmt *mgmt,
				       const u8 *country_ie, u8 country_ie_len,
				       const u8 *pwr_constr_ie,
				       const u8 *cisco_dtpc_ie)
{
	bool has_80211h_pwr = false, has_cisco_pwr = false;
	int chan_pwr = 0, pwr_reduction_80211h = 0;
	int pwr_level_cisco, pwr_level_80211h;
	int new_ap_level;
	__le16 capab = mgmt->u.probe_resp.capab_info;

	if (ieee80211_is_s1g_beacon(mgmt->frame_control))
		return 0;	/* TODO */

	if (country_ie &&
	    (capab & cpu_to_le16(WLAN_CAPABILITY_SPECTRUM_MGMT) ||
	     capab & cpu_to_le16(WLAN_CAPABILITY_RADIO_MEASURE))) {
		has_80211h_pwr = ieee80211_find_80211h_pwr_constr(
			sdata, channel, country_ie, country_ie_len,
			pwr_constr_ie, &chan_pwr, &pwr_reduction_80211h);
		pwr_level_80211h =
			max_t(int, 0, chan_pwr - pwr_reduction_80211h);
	}

	if (cisco_dtpc_ie) {
		ieee80211_find_cisco_dtpc(
			sdata, channel, cisco_dtpc_ie, &pwr_level_cisco);
		has_cisco_pwr = true;
	}

	if (!has_80211h_pwr && !has_cisco_pwr)
		return 0;

	/* If we have both 802.11h and Cisco DTPC, apply both limits
	 * by picking the smallest of the two power levels advertised.
	 */
	if (has_80211h_pwr &&
	    (!has_cisco_pwr || pwr_level_80211h <= pwr_level_cisco)) {
		new_ap_level = pwr_level_80211h;

		if (sdata->ap_power_level == new_ap_level)
			return 0;

		sdata_dbg(sdata,
			  "Limiting TX power to %d (%d - %d) dBm as advertised by %pM\n",
			  pwr_level_80211h, chan_pwr, pwr_reduction_80211h,
			  sdata->u.mgd.bssid);
	} else {  /* has_cisco_pwr is always true here. */
		new_ap_level = pwr_level_cisco;

		if (sdata->ap_power_level == new_ap_level)
			return 0;

		sdata_dbg(sdata,
			  "Limiting TX power to %d dBm as advertised by %pM\n",
			  pwr_level_cisco, sdata->u.mgd.bssid);
	}

	sdata->ap_power_level = new_ap_level;
	if (__ieee80211_recalc_txpower(sdata))
		return BSS_CHANGED_TXPOWER;
	return 0;
}

/* powersave */
static void ieee80211_enable_ps(struct ieee80211_local *local,
				struct ieee80211_sub_if_data *sdata)
{
	struct ieee80211_conf *conf = &local->hw.conf;

	/*
	 * If we are scanning right now then the parameters will
	 * take effect when scan finishes.
	 */
	if (local->scanning)
		return;

	if (conf->dynamic_ps_timeout > 0 &&
	    !ieee80211_hw_check(&local->hw, SUPPORTS_DYNAMIC_PS)) {
		mod_timer(&local->dynamic_ps_timer, jiffies +
			  msecs_to_jiffies(conf->dynamic_ps_timeout));
	} else {
		if (ieee80211_hw_check(&local->hw, PS_NULLFUNC_STACK))
			ieee80211_send_nullfunc(local, sdata, true);

		if (ieee80211_hw_check(&local->hw, PS_NULLFUNC_STACK) &&
		    ieee80211_hw_check(&local->hw, REPORTS_TX_ACK_STATUS))
			return;

		conf->flags |= IEEE80211_CONF_PS;
		ieee80211_hw_config(local, IEEE80211_CONF_CHANGE_PS);
	}
}

static void ieee80211_change_ps(struct ieee80211_local *local)
{
	struct ieee80211_conf *conf = &local->hw.conf;

	if (local->ps_sdata) {
		ieee80211_enable_ps(local, local->ps_sdata);
	} else if (conf->flags & IEEE80211_CONF_PS) {
		conf->flags &= ~IEEE80211_CONF_PS;
		ieee80211_hw_config(local, IEEE80211_CONF_CHANGE_PS);
		del_timer_sync(&local->dynamic_ps_timer);
		cancel_work_sync(&local->dynamic_ps_enable_work);
	}
}

static bool ieee80211_powersave_allowed(struct ieee80211_sub_if_data *sdata)
{
	struct ieee80211_if_managed *mgd = &sdata->u.mgd;
	struct sta_info *sta = NULL;
	bool authorized = false;

	if (!mgd->powersave)
		return false;

	if (mgd->broken_ap)
		return false;

	if (!mgd->associated)
		return false;

	if (mgd->flags & IEEE80211_STA_CONNECTION_POLL)
		return false;

	if (!mgd->have_beacon)
		return false;

	rcu_read_lock();
	sta = sta_info_get(sdata, mgd->bssid);
	if (sta)
		authorized = test_sta_flag(sta, WLAN_STA_AUTHORIZED);
	rcu_read_unlock();

	return authorized;
}

/* need to hold RTNL or interface lock */
void ieee80211_recalc_ps(struct ieee80211_local *local)
{
	struct ieee80211_sub_if_data *sdata, *found = NULL;
	int count = 0;
	int timeout;

	if (!ieee80211_hw_check(&local->hw, SUPPORTS_PS)) {
		local->ps_sdata = NULL;
		return;
	}

	list_for_each_entry(sdata, &local->interfaces, list) {
		if (!ieee80211_sdata_running(sdata))
			continue;
		if (sdata->vif.type == NL80211_IFTYPE_AP) {
			/* If an AP vif is found, then disable PS
			 * by setting the count to zero thereby setting
			 * ps_sdata to NULL.
			 */
			count = 0;
			break;
		}
		if (sdata->vif.type != NL80211_IFTYPE_STATION)
			continue;
		found = sdata;
		count++;
	}

	if (count == 1 && ieee80211_powersave_allowed(found)) {
		u8 dtimper = found->u.mgd.dtim_period;

		timeout = local->dynamic_ps_forced_timeout;
		if (timeout < 0)
			timeout = 100;
		local->hw.conf.dynamic_ps_timeout = timeout;

		/* If the TIM IE is invalid, pretend the value is 1 */
		if (!dtimper)
			dtimper = 1;

		local->hw.conf.ps_dtim_period = dtimper;
		local->ps_sdata = found;
	} else {
		local->ps_sdata = NULL;
	}

	ieee80211_change_ps(local);
}

void ieee80211_recalc_ps_vif(struct ieee80211_sub_if_data *sdata)
{
	bool ps_allowed = ieee80211_powersave_allowed(sdata);

	if (sdata->vif.bss_conf.ps != ps_allowed) {
		sdata->vif.bss_conf.ps = ps_allowed;
		ieee80211_bss_info_change_notify(sdata, BSS_CHANGED_PS);
	}
}

void ieee80211_dynamic_ps_disable_work(struct work_struct *work)
{
	struct ieee80211_local *local =
		container_of(work, struct ieee80211_local,
			     dynamic_ps_disable_work);

	if (local->hw.conf.flags & IEEE80211_CONF_PS) {
		local->hw.conf.flags &= ~IEEE80211_CONF_PS;
		ieee80211_hw_config(local, IEEE80211_CONF_CHANGE_PS);
	}

	ieee80211_wake_queues_by_reason(&local->hw,
					IEEE80211_MAX_QUEUE_MAP,
					IEEE80211_QUEUE_STOP_REASON_PS,
					false);
}

void ieee80211_dynamic_ps_enable_work(struct work_struct *work)
{
	struct ieee80211_local *local =
		container_of(work, struct ieee80211_local,
			     dynamic_ps_enable_work);
	struct ieee80211_sub_if_data *sdata = local->ps_sdata;
	struct ieee80211_if_managed *ifmgd;
	unsigned long flags;
	int q;

	/* can only happen when PS was just disabled anyway */
	if (!sdata)
		return;

	ifmgd = &sdata->u.mgd;

	if (local->hw.conf.flags & IEEE80211_CONF_PS)
		return;

	if (local->hw.conf.dynamic_ps_timeout > 0) {
		/* don't enter PS if TX frames are pending */
		if (drv_tx_frames_pending(local)) {
			mod_timer(&local->dynamic_ps_timer, jiffies +
				  msecs_to_jiffies(
				  local->hw.conf.dynamic_ps_timeout));
			return;
		}

		/*
		 * transmission can be stopped by others which leads to
		 * dynamic_ps_timer expiry. Postpone the ps timer if it
		 * is not the actual idle state.
		 */
		spin_lock_irqsave(&local->queue_stop_reason_lock, flags);
		for (q = 0; q < local->hw.queues; q++) {
			if (local->queue_stop_reasons[q]) {
				spin_unlock_irqrestore(&local->queue_stop_reason_lock,
						       flags);
				mod_timer(&local->dynamic_ps_timer, jiffies +
					  msecs_to_jiffies(
					  local->hw.conf.dynamic_ps_timeout));
				return;
			}
		}
		spin_unlock_irqrestore(&local->queue_stop_reason_lock, flags);
	}

	if (ieee80211_hw_check(&local->hw, PS_NULLFUNC_STACK) &&
	    !(ifmgd->flags & IEEE80211_STA_NULLFUNC_ACKED)) {
		if (drv_tx_frames_pending(local)) {
			mod_timer(&local->dynamic_ps_timer, jiffies +
				  msecs_to_jiffies(
				  local->hw.conf.dynamic_ps_timeout));
		} else {
			ieee80211_send_nullfunc(local, sdata, true);
			/* Flush to get the tx status of nullfunc frame */
			ieee80211_flush_queues(local, sdata, false);
		}
	}

	if (!(ieee80211_hw_check(&local->hw, REPORTS_TX_ACK_STATUS) &&
	      ieee80211_hw_check(&local->hw, PS_NULLFUNC_STACK)) ||
	    (ifmgd->flags & IEEE80211_STA_NULLFUNC_ACKED)) {
		ifmgd->flags &= ~IEEE80211_STA_NULLFUNC_ACKED;
		local->hw.conf.flags |= IEEE80211_CONF_PS;
		ieee80211_hw_config(local, IEEE80211_CONF_CHANGE_PS);
	}
}

void ieee80211_dynamic_ps_timer(struct timer_list *t)
{
	struct ieee80211_local *local = from_timer(local, t, dynamic_ps_timer);

	ieee80211_queue_work(&local->hw, &local->dynamic_ps_enable_work);
}

void ieee80211_dfs_cac_timer_work(struct work_struct *work)
{
	struct delayed_work *delayed_work = to_delayed_work(work);
	struct ieee80211_sub_if_data *sdata =
		container_of(delayed_work, struct ieee80211_sub_if_data,
			     dfs_cac_timer_work);
	struct cfg80211_chan_def chandef = sdata->vif.bss_conf.chandef;

	mutex_lock(&sdata->local->mtx);
	if (sdata->wdev.cac_started) {
		ieee80211_vif_release_channel(sdata);
		cfg80211_cac_event(sdata->dev, &chandef,
				   NL80211_RADAR_CAC_FINISHED,
				   GFP_KERNEL);
	}
	mutex_unlock(&sdata->local->mtx);
}

static bool
__ieee80211_sta_handle_tspec_ac_params(struct ieee80211_sub_if_data *sdata)
{
	struct ieee80211_local *local = sdata->local;
	struct ieee80211_if_managed *ifmgd = &sdata->u.mgd;
	bool ret = false;
	int ac;

	if (local->hw.queues < IEEE80211_NUM_ACS)
		return false;

	for (ac = 0; ac < IEEE80211_NUM_ACS; ac++) {
		struct ieee80211_sta_tx_tspec *tx_tspec = &ifmgd->tx_tspec[ac];
		int non_acm_ac;
		unsigned long now = jiffies;

		if (tx_tspec->action == TX_TSPEC_ACTION_NONE &&
		    tx_tspec->admitted_time &&
		    time_after(now, tx_tspec->time_slice_start + HZ)) {
			tx_tspec->consumed_tx_time = 0;
			tx_tspec->time_slice_start = now;

			if (tx_tspec->downgraded)
				tx_tspec->action =
					TX_TSPEC_ACTION_STOP_DOWNGRADE;
		}

		switch (tx_tspec->action) {
		case TX_TSPEC_ACTION_STOP_DOWNGRADE:
			/* take the original parameters */
			if (drv_conf_tx(local, sdata, ac, &sdata->tx_conf[ac]))
				sdata_err(sdata,
					  "failed to set TX queue parameters for queue %d\n",
					  ac);
			tx_tspec->action = TX_TSPEC_ACTION_NONE;
			tx_tspec->downgraded = false;
			ret = true;
			break;
		case TX_TSPEC_ACTION_DOWNGRADE:
			if (time_after(now, tx_tspec->time_slice_start + HZ)) {
				tx_tspec->action = TX_TSPEC_ACTION_NONE;
				ret = true;
				break;
			}
			/* downgrade next lower non-ACM AC */
			for (non_acm_ac = ac + 1;
			     non_acm_ac < IEEE80211_NUM_ACS;
			     non_acm_ac++)
				if (!(sdata->wmm_acm & BIT(7 - 2 * non_acm_ac)))
					break;
			/* Usually the loop will result in using BK even if it
			 * requires admission control, but such a configuration
			 * makes no sense and we have to transmit somehow - the
			 * AC selection does the same thing.
			 * If we started out trying to downgrade from BK, then
			 * the extra condition here might be needed.
			 */
			if (non_acm_ac >= IEEE80211_NUM_ACS)
				non_acm_ac = IEEE80211_AC_BK;
			if (drv_conf_tx(local, sdata, ac,
					&sdata->tx_conf[non_acm_ac]))
				sdata_err(sdata,
					  "failed to set TX queue parameters for queue %d\n",
					  ac);
			tx_tspec->action = TX_TSPEC_ACTION_NONE;
			ret = true;
			schedule_delayed_work(&ifmgd->tx_tspec_wk,
				tx_tspec->time_slice_start + HZ - now + 1);
			break;
		case TX_TSPEC_ACTION_NONE:
			/* nothing now */
			break;
		}
	}

	return ret;
}

void ieee80211_sta_handle_tspec_ac_params(struct ieee80211_sub_if_data *sdata)
{
	if (__ieee80211_sta_handle_tspec_ac_params(sdata))
		ieee80211_bss_info_change_notify(sdata, BSS_CHANGED_QOS);
}

static void ieee80211_sta_handle_tspec_ac_params_wk(struct work_struct *work)
{
	struct ieee80211_sub_if_data *sdata;

	sdata = container_of(work, struct ieee80211_sub_if_data,
			     u.mgd.tx_tspec_wk.work);
	ieee80211_sta_handle_tspec_ac_params(sdata);
}

/* MLME */
static bool
ieee80211_sta_wmm_params(struct ieee80211_local *local,
			 struct ieee80211_sub_if_data *sdata,
			 const u8 *wmm_param, size_t wmm_param_len,
			 const struct ieee80211_mu_edca_param_set *mu_edca)
{
	struct ieee80211_tx_queue_params params[IEEE80211_NUM_ACS];
	struct ieee80211_if_managed *ifmgd = &sdata->u.mgd;
	size_t left;
	int count, mu_edca_count, ac;
	const u8 *pos;
	u8 uapsd_queues = 0;

	if (!local->ops->conf_tx)
		return false;

	if (local->hw.queues < IEEE80211_NUM_ACS)
		return false;

	if (!wmm_param)
		return false;

	if (wmm_param_len < 8 || wmm_param[5] /* version */ != 1)
		return false;

	if (ifmgd->flags & IEEE80211_STA_UAPSD_ENABLED)
		uapsd_queues = ifmgd->uapsd_queues;

	count = wmm_param[6] & 0x0f;
	/* -1 is the initial value of ifmgd->mu_edca_last_param_set.
	 * if mu_edca was preset before and now it disappeared tell
	 * the driver about it.
	 */
	mu_edca_count = mu_edca ? mu_edca->mu_qos_info & 0x0f : -1;
	if (count == ifmgd->wmm_last_param_set &&
	    mu_edca_count == ifmgd->mu_edca_last_param_set)
		return false;
	ifmgd->wmm_last_param_set = count;
	ifmgd->mu_edca_last_param_set = mu_edca_count;

	pos = wmm_param + 8;
	left = wmm_param_len - 8;

	memset(&params, 0, sizeof(params));

	sdata->wmm_acm = 0;
	for (; left >= 4; left -= 4, pos += 4) {
		int aci = (pos[0] >> 5) & 0x03;
		int acm = (pos[0] >> 4) & 0x01;
		bool uapsd = false;

		switch (aci) {
		case 1: /* AC_BK */
			ac = IEEE80211_AC_BK;
			if (acm)
				sdata->wmm_acm |= BIT(1) | BIT(2); /* BK/- */
			if (uapsd_queues & IEEE80211_WMM_IE_STA_QOSINFO_AC_BK)
				uapsd = true;
			params[ac].mu_edca = !!mu_edca;
			if (mu_edca)
				params[ac].mu_edca_param_rec = mu_edca->ac_bk;
			break;
		case 2: /* AC_VI */
			ac = IEEE80211_AC_VI;
			if (acm)
				sdata->wmm_acm |= BIT(4) | BIT(5); /* CL/VI */
			if (uapsd_queues & IEEE80211_WMM_IE_STA_QOSINFO_AC_VI)
				uapsd = true;
			params[ac].mu_edca = !!mu_edca;
			if (mu_edca)
				params[ac].mu_edca_param_rec = mu_edca->ac_vi;
			break;
		case 3: /* AC_VO */
			ac = IEEE80211_AC_VO;
			if (acm)
				sdata->wmm_acm |= BIT(6) | BIT(7); /* VO/NC */
			if (uapsd_queues & IEEE80211_WMM_IE_STA_QOSINFO_AC_VO)
				uapsd = true;
			params[ac].mu_edca = !!mu_edca;
			if (mu_edca)
				params[ac].mu_edca_param_rec = mu_edca->ac_vo;
			break;
		case 0: /* AC_BE */
		default:
			ac = IEEE80211_AC_BE;
			if (acm)
				sdata->wmm_acm |= BIT(0) | BIT(3); /* BE/EE */
			if (uapsd_queues & IEEE80211_WMM_IE_STA_QOSINFO_AC_BE)
				uapsd = true;
			params[ac].mu_edca = !!mu_edca;
			if (mu_edca)
				params[ac].mu_edca_param_rec = mu_edca->ac_be;
			break;
		}

		params[ac].aifs = pos[0] & 0x0f;

		if (params[ac].aifs < 2) {
			sdata_info(sdata,
				   "AP has invalid WMM params (AIFSN=%d for ACI %d), will use 2\n",
				   params[ac].aifs, aci);
			params[ac].aifs = 2;
		}
		params[ac].cw_max = ecw2cw((pos[1] & 0xf0) >> 4);
		params[ac].cw_min = ecw2cw(pos[1] & 0x0f);
		params[ac].txop = get_unaligned_le16(pos + 2);
		params[ac].acm = acm;
		params[ac].uapsd = uapsd;

		if (params[ac].cw_min == 0 ||
		    params[ac].cw_min > params[ac].cw_max) {
			sdata_info(sdata,
				   "AP has invalid WMM params (CWmin/max=%d/%d for ACI %d), using defaults\n",
				   params[ac].cw_min, params[ac].cw_max, aci);
			return false;
		}
		ieee80211_regulatory_limit_wmm_params(sdata, &params[ac], ac);
	}

	/* WMM specification requires all 4 ACIs. */
	for (ac = 0; ac < IEEE80211_NUM_ACS; ac++) {
		if (params[ac].cw_min == 0) {
			sdata_info(sdata,
				   "AP has invalid WMM params (missing AC %d), using defaults\n",
				   ac);
			return false;
		}
	}

	for (ac = 0; ac < IEEE80211_NUM_ACS; ac++) {
		mlme_dbg(sdata,
			 "WMM AC=%d acm=%d aifs=%d cWmin=%d cWmax=%d txop=%d uapsd=%d, downgraded=%d\n",
			 ac, params[ac].acm,
			 params[ac].aifs, params[ac].cw_min, params[ac].cw_max,
			 params[ac].txop, params[ac].uapsd,
			 ifmgd->tx_tspec[ac].downgraded);
		sdata->tx_conf[ac] = params[ac];
		if (!ifmgd->tx_tspec[ac].downgraded &&
		    drv_conf_tx(local, sdata, ac, &params[ac]))
			sdata_err(sdata,
				  "failed to set TX queue parameters for AC %d\n",
				  ac);
	}

	/* enable WMM or activate new settings */
	sdata->vif.bss_conf.qos = true;
	return true;
}

static void __ieee80211_stop_poll(struct ieee80211_sub_if_data *sdata)
{
	lockdep_assert_held(&sdata->local->mtx);

	sdata->u.mgd.flags &= ~IEEE80211_STA_CONNECTION_POLL;
	ieee80211_run_deferred_scan(sdata->local);
}

static void ieee80211_stop_poll(struct ieee80211_sub_if_data *sdata)
{
	mutex_lock(&sdata->local->mtx);
	__ieee80211_stop_poll(sdata);
	mutex_unlock(&sdata->local->mtx);
}

static u32 ieee80211_handle_bss_capability(struct ieee80211_sub_if_data *sdata,
					   u16 capab, bool erp_valid, u8 erp)
{
	struct ieee80211_bss_conf *bss_conf = &sdata->vif.bss_conf;
	struct ieee80211_supported_band *sband;
	u32 changed = 0;
	bool use_protection;
	bool use_short_preamble;
	bool use_short_slot;

	sband = ieee80211_get_sband(sdata);
	if (!sband)
		return changed;

	if (erp_valid) {
		use_protection = (erp & WLAN_ERP_USE_PROTECTION) != 0;
		use_short_preamble = (erp & WLAN_ERP_BARKER_PREAMBLE) == 0;
	} else {
		use_protection = false;
		use_short_preamble = !!(capab & WLAN_CAPABILITY_SHORT_PREAMBLE);
	}

	use_short_slot = !!(capab & WLAN_CAPABILITY_SHORT_SLOT_TIME);
	if (sband->band == NL80211_BAND_5GHZ ||
	    sband->band == NL80211_BAND_6GHZ)
		use_short_slot = true;

	if (use_protection != bss_conf->use_cts_prot) {
		bss_conf->use_cts_prot = use_protection;
		changed |= BSS_CHANGED_ERP_CTS_PROT;
	}

	if (use_short_preamble != bss_conf->use_short_preamble) {
		bss_conf->use_short_preamble = use_short_preamble;
		changed |= BSS_CHANGED_ERP_PREAMBLE;
	}

	if (use_short_slot != bss_conf->use_short_slot) {
		bss_conf->use_short_slot = use_short_slot;
		changed |= BSS_CHANGED_ERP_SLOT;
	}

	return changed;
}

static void ieee80211_set_associated(struct ieee80211_sub_if_data *sdata,
				     struct cfg80211_bss *cbss,
				     u32 bss_info_changed)
{
	struct ieee80211_bss *bss = (void *)cbss->priv;
	struct ieee80211_local *local = sdata->local;
	struct ieee80211_bss_conf *bss_conf = &sdata->vif.bss_conf;

	bss_info_changed |= BSS_CHANGED_ASSOC;
	bss_info_changed |= ieee80211_handle_bss_capability(sdata,
		bss_conf->assoc_capability, bss->has_erp_value, bss->erp_value);

	sdata->u.mgd.beacon_timeout = usecs_to_jiffies(ieee80211_tu_to_usec(
		beacon_loss_count * bss_conf->beacon_int));

	sdata->u.mgd.associated = cbss;
	memcpy(sdata->u.mgd.bssid, cbss->bssid, ETH_ALEN);

	ieee80211_check_rate_mask(sdata);

	sdata->u.mgd.flags |= IEEE80211_STA_RESET_SIGNAL_AVE;

	if (sdata->vif.p2p ||
	    sdata->vif.driver_flags & IEEE80211_VIF_GET_NOA_UPDATE) {
		const struct cfg80211_bss_ies *ies;

		rcu_read_lock();
		ies = rcu_dereference(cbss->ies);
		if (ies) {
			int ret;

			ret = cfg80211_get_p2p_attr(
					ies->data, ies->len,
					IEEE80211_P2P_ATTR_ABSENCE_NOTICE,
					(u8 *) &bss_conf->p2p_noa_attr,
					sizeof(bss_conf->p2p_noa_attr));
			if (ret >= 2) {
				sdata->u.mgd.p2p_noa_index =
					bss_conf->p2p_noa_attr.index;
				bss_info_changed |= BSS_CHANGED_P2P_PS;
			}
		}
		rcu_read_unlock();
	}

	/* just to be sure */
	ieee80211_stop_poll(sdata);

	ieee80211_led_assoc(local, 1);

	if (sdata->u.mgd.have_beacon) {
		/*
		 * If the AP is buggy we may get here with no DTIM period
		 * known, so assume it's 1 which is the only safe assumption
		 * in that case, although if the TIM IE is broken powersave
		 * probably just won't work at all.
		 */
		bss_conf->dtim_period = sdata->u.mgd.dtim_period ?: 1;
		bss_conf->beacon_rate = bss->beacon_rate;
		bss_info_changed |= BSS_CHANGED_BEACON_INFO;
	} else {
		bss_conf->beacon_rate = NULL;
		bss_conf->dtim_period = 0;
	}

	bss_conf->assoc = 1;

	/* Tell the driver to monitor connection quality (if supported) */
	if (sdata->vif.driver_flags & IEEE80211_VIF_SUPPORTS_CQM_RSSI &&
	    bss_conf->cqm_rssi_thold)
		bss_info_changed |= BSS_CHANGED_CQM;

	/* Enable ARP filtering */
	if (bss_conf->arp_addr_cnt)
		bss_info_changed |= BSS_CHANGED_ARP_FILTER;

	ieee80211_bss_info_change_notify(sdata, bss_info_changed);

	mutex_lock(&local->iflist_mtx);
	ieee80211_recalc_ps(local);
	mutex_unlock(&local->iflist_mtx);

	ieee80211_recalc_smps(sdata);
	ieee80211_recalc_ps_vif(sdata);

	netif_carrier_on(sdata->dev);
}

static void ieee80211_set_disassoc(struct ieee80211_sub_if_data *sdata,
				   u16 stype, u16 reason, bool tx,
				   u8 *frame_buf)
{
	struct ieee80211_if_managed *ifmgd = &sdata->u.mgd;
	struct ieee80211_local *local = sdata->local;
	u32 changed = 0;

	sdata_assert_lock(sdata);

	if (WARN_ON_ONCE(tx && !frame_buf))
		return;

	if (WARN_ON(!ifmgd->associated))
		return;

	ieee80211_stop_poll(sdata);

	ifmgd->associated = NULL;
	netif_carrier_off(sdata->dev);

	/*
	 * if we want to get out of ps before disassoc (why?) we have
	 * to do it before sending disassoc, as otherwise the null-packet
	 * won't be valid.
	 */
	if (local->hw.conf.flags & IEEE80211_CONF_PS) {
		local->hw.conf.flags &= ~IEEE80211_CONF_PS;
		ieee80211_hw_config(local, IEEE80211_CONF_CHANGE_PS);
	}
	local->ps_sdata = NULL;

	/* disable per-vif ps */
	ieee80211_recalc_ps_vif(sdata);

	/* make sure ongoing transmission finishes */
	synchronize_net();

	/*
	 * drop any frame before deauth/disassoc, this can be data or
	 * management frame. Since we are disconnecting, we should not
	 * insist sending these frames which can take time and delay
	 * the disconnection and possible the roaming.
	 */
	if (tx)
		ieee80211_flush_queues(local, sdata, true);

	/* deauthenticate/disassociate now */
	if (tx || frame_buf) {
		/*
		 * In multi channel scenarios guarantee that the virtual
		 * interface is granted immediate airtime to transmit the
		 * deauthentication frame by calling mgd_prepare_tx, if the
		 * driver requested so.
		 */
		if (ieee80211_hw_check(&local->hw, DEAUTH_NEED_MGD_TX_PREP) &&
		    !ifmgd->have_beacon)
			drv_mgd_prepare_tx(sdata->local, sdata, 0);

		ieee80211_send_deauth_disassoc(sdata, ifmgd->bssid,
					       ifmgd->bssid, stype, reason,
					       tx, frame_buf);
	}

	/* flush out frame - make sure the deauth was actually sent */
	if (tx)
		ieee80211_flush_queues(local, sdata, false);

	/* clear bssid only after building the needed mgmt frames */
	eth_zero_addr(ifmgd->bssid);

	/* remove AP and TDLS peers */
	sta_info_flush(sdata);

	/* finally reset all BSS / config parameters */
	changed |= ieee80211_reset_erp_info(sdata);

	ieee80211_led_assoc(local, 0);
	changed |= BSS_CHANGED_ASSOC;
	sdata->vif.bss_conf.assoc = false;

	ifmgd->p2p_noa_index = -1;
	memset(&sdata->vif.bss_conf.p2p_noa_attr, 0,
	       sizeof(sdata->vif.bss_conf.p2p_noa_attr));

	/* on the next assoc, re-program HT/VHT parameters */
	memset(&ifmgd->ht_capa, 0, sizeof(ifmgd->ht_capa));
	memset(&ifmgd->ht_capa_mask, 0, sizeof(ifmgd->ht_capa_mask));
	memset(&ifmgd->vht_capa, 0, sizeof(ifmgd->vht_capa));
	memset(&ifmgd->vht_capa_mask, 0, sizeof(ifmgd->vht_capa_mask));

	/* reset MU-MIMO ownership and group data */
	memset(sdata->vif.bss_conf.mu_group.membership, 0,
	       sizeof(sdata->vif.bss_conf.mu_group.membership));
	memset(sdata->vif.bss_conf.mu_group.position, 0,
	       sizeof(sdata->vif.bss_conf.mu_group.position));
	changed |= BSS_CHANGED_MU_GROUPS;
	sdata->vif.mu_mimo_owner = false;

	sdata->ap_power_level = IEEE80211_UNSET_POWER_LEVEL;

	del_timer_sync(&local->dynamic_ps_timer);
	cancel_work_sync(&local->dynamic_ps_enable_work);

	/* Disable ARP filtering */
	if (sdata->vif.bss_conf.arp_addr_cnt)
		changed |= BSS_CHANGED_ARP_FILTER;

	sdata->vif.bss_conf.qos = false;
	changed |= BSS_CHANGED_QOS;

	/* The BSSID (not really interesting) and HT changed */
	changed |= BSS_CHANGED_BSSID | BSS_CHANGED_HT;
	ieee80211_bss_info_change_notify(sdata, changed);

	/* disassociated - set to defaults now */
	ieee80211_set_wmm_default(sdata, false, false);

	del_timer_sync(&sdata->u.mgd.conn_mon_timer);
	del_timer_sync(&sdata->u.mgd.bcn_mon_timer);
	del_timer_sync(&sdata->u.mgd.timer);
	del_timer_sync(&sdata->u.mgd.chswitch_timer);

	sdata->vif.bss_conf.dtim_period = 0;
	sdata->vif.bss_conf.beacon_rate = NULL;

	ifmgd->have_beacon = false;

	ifmgd->flags = 0;
	mutex_lock(&local->mtx);
	ieee80211_vif_release_channel(sdata);

	sdata->vif.csa_active = false;
	ifmgd->csa_waiting_bcn = false;
	ifmgd->csa_ignored_same_chan = false;
	if (sdata->csa_block_tx) {
		ieee80211_wake_vif_queues(local, sdata,
					  IEEE80211_QUEUE_STOP_REASON_CSA);
		sdata->csa_block_tx = false;
	}
	mutex_unlock(&local->mtx);

	/* existing TX TSPEC sessions no longer exist */
	memset(ifmgd->tx_tspec, 0, sizeof(ifmgd->tx_tspec));
	cancel_delayed_work_sync(&ifmgd->tx_tspec_wk);

	sdata->encrypt_headroom = IEEE80211_ENCRYPT_HEADROOM;
}

static void ieee80211_reset_ap_probe(struct ieee80211_sub_if_data *sdata)
{
	struct ieee80211_if_managed *ifmgd = &sdata->u.mgd;
	struct ieee80211_local *local = sdata->local;

	mutex_lock(&local->mtx);
	if (!(ifmgd->flags & IEEE80211_STA_CONNECTION_POLL))
		goto out;

	__ieee80211_stop_poll(sdata);

	mutex_lock(&local->iflist_mtx);
	ieee80211_recalc_ps(local);
	mutex_unlock(&local->iflist_mtx);

	if (ieee80211_hw_check(&sdata->local->hw, CONNECTION_MONITOR))
		goto out;

	/*
	 * We've received a probe response, but are not sure whether
	 * we have or will be receiving any beacons or data, so let's
	 * schedule the timers again, just in case.
	 */
	ieee80211_sta_reset_beacon_monitor(sdata);

	mod_timer(&ifmgd->conn_mon_timer,
		  round_jiffies_up(jiffies +
				   IEEE80211_CONNECTION_IDLE_TIME));
out:
	mutex_unlock(&local->mtx);
}

static void ieee80211_sta_tx_wmm_ac_notify(struct ieee80211_sub_if_data *sdata,
					   struct ieee80211_hdr *hdr,
					   u16 tx_time)
{
	struct ieee80211_if_managed *ifmgd = &sdata->u.mgd;
	u16 tid = ieee80211_get_tid(hdr);
	int ac = ieee80211_ac_from_tid(tid);
	struct ieee80211_sta_tx_tspec *tx_tspec = &ifmgd->tx_tspec[ac];
	unsigned long now = jiffies;

	if (likely(!tx_tspec->admitted_time))
		return;

	if (time_after(now, tx_tspec->time_slice_start + HZ)) {
		tx_tspec->consumed_tx_time = 0;
		tx_tspec->time_slice_start = now;

		if (tx_tspec->downgraded) {
			tx_tspec->action = TX_TSPEC_ACTION_STOP_DOWNGRADE;
			schedule_delayed_work(&ifmgd->tx_tspec_wk, 0);
		}
	}

	if (tx_tspec->downgraded)
		return;

	tx_tspec->consumed_tx_time += tx_time;

	if (tx_tspec->consumed_tx_time >= tx_tspec->admitted_time) {
		tx_tspec->downgraded = true;
		tx_tspec->action = TX_TSPEC_ACTION_DOWNGRADE;
		schedule_delayed_work(&ifmgd->tx_tspec_wk, 0);
	}
}

void ieee80211_sta_tx_notify(struct ieee80211_sub_if_data *sdata,
			     struct ieee80211_hdr *hdr, bool ack, u16 tx_time)
{
	ieee80211_sta_tx_wmm_ac_notify(sdata, hdr, tx_time);

<<<<<<< HEAD
	if (!ieee80211_is_data(hdr->frame_control))
	    return;

	if (ieee80211_is_any_nullfunc(hdr->frame_control) &&
	    sdata->u.mgd.probe_send_count > 0) {
		if (ack)
			ieee80211_sta_reset_conn_monitor(sdata);
		else
			sdata->u.mgd.nullfunc_failed = true;
		ieee80211_queue_work(&sdata->local->hw, &sdata->work);
=======
	if (!ieee80211_is_any_nullfunc(hdr->frame_control) ||
	    !sdata->u.mgd.probe_send_count)
>>>>>>> d1988041
		return;

	if (ack)
		sdata->u.mgd.probe_send_count = 0;
	else
		sdata->u.mgd.nullfunc_failed = true;
	ieee80211_queue_work(&sdata->local->hw, &sdata->work);
}

static void ieee80211_mlme_send_probe_req(struct ieee80211_sub_if_data *sdata,
					  const u8 *src, const u8 *dst,
					  const u8 *ssid, size_t ssid_len,
					  struct ieee80211_channel *channel)
{
	struct sk_buff *skb;

	skb = ieee80211_build_probe_req(sdata, src, dst, (u32)-1, channel,
					ssid, ssid_len, NULL, 0,
					IEEE80211_PROBE_FLAG_DIRECTED);
	if (skb)
		ieee80211_tx_skb(sdata, skb);
}

static void ieee80211_mgd_probe_ap_send(struct ieee80211_sub_if_data *sdata)
{
	struct ieee80211_if_managed *ifmgd = &sdata->u.mgd;
	const u8 *ssid;
	u8 *dst = ifmgd->associated->bssid;
	u8 unicast_limit = max(1, max_probe_tries - 3);
	struct sta_info *sta;

	/*
	 * Try sending broadcast probe requests for the last three
	 * probe requests after the first ones failed since some
	 * buggy APs only support broadcast probe requests.
	 */
	if (ifmgd->probe_send_count >= unicast_limit)
		dst = NULL;

	/*
	 * When the hardware reports an accurate Tx ACK status, it's
	 * better to send a nullfunc frame instead of a probe request,
	 * as it will kick us off the AP quickly if we aren't associated
	 * anymore. The timeout will be reset if the frame is ACKed by
	 * the AP.
	 */
	ifmgd->probe_send_count++;

	if (dst) {
		mutex_lock(&sdata->local->sta_mtx);
		sta = sta_info_get(sdata, dst);
		if (!WARN_ON(!sta))
			ieee80211_check_fast_rx(sta);
		mutex_unlock(&sdata->local->sta_mtx);
	}

	if (ieee80211_hw_check(&sdata->local->hw, REPORTS_TX_ACK_STATUS)) {
		ifmgd->nullfunc_failed = false;
		if (!(ifmgd->flags & IEEE80211_STA_DISABLE_HE))
			ifmgd->probe_send_count--;
		else
			ieee80211_send_nullfunc(sdata->local, sdata, false);
	} else {
		int ssid_len;

		rcu_read_lock();
		ssid = ieee80211_bss_get_ie(ifmgd->associated, WLAN_EID_SSID);
		if (WARN_ON_ONCE(ssid == NULL))
			ssid_len = 0;
		else
			ssid_len = ssid[1];

		ieee80211_mlme_send_probe_req(sdata, sdata->vif.addr, dst,
					      ssid + 2, ssid_len,
					      ifmgd->associated->channel);
		rcu_read_unlock();
	}

	ifmgd->probe_timeout = jiffies + msecs_to_jiffies(probe_wait_ms);
	run_again(sdata, ifmgd->probe_timeout);
}

static void ieee80211_mgd_probe_ap(struct ieee80211_sub_if_data *sdata,
				   bool beacon)
{
	struct ieee80211_if_managed *ifmgd = &sdata->u.mgd;
	bool already = false;

	if (!ieee80211_sdata_running(sdata))
		return;

	sdata_lock(sdata);

	if (!ifmgd->associated)
		goto out;

	mutex_lock(&sdata->local->mtx);

	if (sdata->local->tmp_channel || sdata->local->scanning) {
		mutex_unlock(&sdata->local->mtx);
		goto out;
	}

	if (beacon) {
		mlme_dbg_ratelimited(sdata,
				     "detected beacon loss from AP (missed %d beacons) - probing\n",
				     beacon_loss_count);

		ieee80211_cqm_beacon_loss_notify(&sdata->vif, GFP_KERNEL);
	}

	/*
	 * The driver/our work has already reported this event or the
	 * connection monitoring has kicked in and we have already sent
	 * a probe request. Or maybe the AP died and the driver keeps
	 * reporting until we disassociate...
	 *
	 * In either case we have to ignore the current call to this
	 * function (except for setting the correct probe reason bit)
	 * because otherwise we would reset the timer every time and
	 * never check whether we received a probe response!
	 */
	if (ifmgd->flags & IEEE80211_STA_CONNECTION_POLL)
		already = true;

	ifmgd->flags |= IEEE80211_STA_CONNECTION_POLL;

	mutex_unlock(&sdata->local->mtx);

	if (already)
		goto out;

	mutex_lock(&sdata->local->iflist_mtx);
	ieee80211_recalc_ps(sdata->local);
	mutex_unlock(&sdata->local->iflist_mtx);

	ifmgd->probe_send_count = 0;
	ieee80211_mgd_probe_ap_send(sdata);
 out:
	sdata_unlock(sdata);
}

struct sk_buff *ieee80211_ap_probereq_get(struct ieee80211_hw *hw,
					  struct ieee80211_vif *vif)
{
	struct ieee80211_sub_if_data *sdata = vif_to_sdata(vif);
	struct ieee80211_if_managed *ifmgd = &sdata->u.mgd;
	struct cfg80211_bss *cbss;
	struct sk_buff *skb;
	const u8 *ssid;
	int ssid_len;

	if (WARN_ON(sdata->vif.type != NL80211_IFTYPE_STATION))
		return NULL;

	sdata_assert_lock(sdata);

	if (ifmgd->associated)
		cbss = ifmgd->associated;
	else if (ifmgd->auth_data)
		cbss = ifmgd->auth_data->bss;
	else if (ifmgd->assoc_data)
		cbss = ifmgd->assoc_data->bss;
	else
		return NULL;

	rcu_read_lock();
	ssid = ieee80211_bss_get_ie(cbss, WLAN_EID_SSID);
	if (WARN_ONCE(!ssid || ssid[1] > IEEE80211_MAX_SSID_LEN,
		      "invalid SSID element (len=%d)", ssid ? ssid[1] : -1))
		ssid_len = 0;
	else
		ssid_len = ssid[1];

	skb = ieee80211_build_probe_req(sdata, sdata->vif.addr, cbss->bssid,
					(u32) -1, cbss->channel,
					ssid + 2, ssid_len,
					NULL, 0, IEEE80211_PROBE_FLAG_DIRECTED);
	rcu_read_unlock();

	return skb;
}
EXPORT_SYMBOL(ieee80211_ap_probereq_get);

static void ieee80211_report_disconnect(struct ieee80211_sub_if_data *sdata,
					const u8 *buf, size_t len, bool tx,
					u16 reason)
{
	struct ieee80211_event event = {
		.type = MLME_EVENT,
		.u.mlme.data = tx ? DEAUTH_TX_EVENT : DEAUTH_RX_EVENT,
		.u.mlme.reason = reason,
	};

	if (tx)
		cfg80211_tx_mlme_mgmt(sdata->dev, buf, len);
	else
		cfg80211_rx_mlme_mgmt(sdata->dev, buf, len);

	drv_event_callback(sdata->local, sdata, &event);
}

static void __ieee80211_disconnect(struct ieee80211_sub_if_data *sdata)
{
	struct ieee80211_local *local = sdata->local;
	struct ieee80211_if_managed *ifmgd = &sdata->u.mgd;
	u8 frame_buf[IEEE80211_DEAUTH_FRAME_LEN];
	bool tx;

	sdata_lock(sdata);
	if (!ifmgd->associated) {
		sdata_unlock(sdata);
		return;
	}

	tx = !sdata->csa_block_tx;

	/* AP is probably out of range (or not reachable for another reason) so
	 * remove the bss struct for that AP.
	 */
	cfg80211_unlink_bss(local->hw.wiphy, ifmgd->associated);

	ieee80211_set_disassoc(sdata, IEEE80211_STYPE_DEAUTH,
			       WLAN_REASON_DISASSOC_DUE_TO_INACTIVITY,
			       tx, frame_buf);
	mutex_lock(&local->mtx);
	sdata->vif.csa_active = false;
	ifmgd->csa_waiting_bcn = false;
	if (sdata->csa_block_tx) {
		ieee80211_wake_vif_queues(local, sdata,
					  IEEE80211_QUEUE_STOP_REASON_CSA);
		sdata->csa_block_tx = false;
	}
	mutex_unlock(&local->mtx);

	ieee80211_report_disconnect(sdata, frame_buf, sizeof(frame_buf), tx,
				    WLAN_REASON_DISASSOC_DUE_TO_INACTIVITY);

	sdata_unlock(sdata);
}

static void ieee80211_beacon_connection_loss_work(struct work_struct *work)
{
	struct ieee80211_sub_if_data *sdata =
		container_of(work, struct ieee80211_sub_if_data,
			     u.mgd.beacon_connection_loss_work);
	struct ieee80211_if_managed *ifmgd = &sdata->u.mgd;

	if (ifmgd->associated)
		ifmgd->beacon_loss_count++;

	if (ifmgd->connection_loss) {
		sdata_info(sdata, "Connection to AP %pM lost\n",
			   ifmgd->bssid);
		__ieee80211_disconnect(sdata);
	} else {
		ieee80211_mgd_probe_ap(sdata, true);
	}
}

static void ieee80211_csa_connection_drop_work(struct work_struct *work)
{
	struct ieee80211_sub_if_data *sdata =
		container_of(work, struct ieee80211_sub_if_data,
			     u.mgd.csa_connection_drop_work);

	__ieee80211_disconnect(sdata);
}

void ieee80211_beacon_loss(struct ieee80211_vif *vif)
{
	struct ieee80211_sub_if_data *sdata = vif_to_sdata(vif);
	struct ieee80211_hw *hw = &sdata->local->hw;

	trace_api_beacon_loss(sdata);

	sdata->u.mgd.connection_loss = false;
	ieee80211_queue_work(hw, &sdata->u.mgd.beacon_connection_loss_work);
}
EXPORT_SYMBOL(ieee80211_beacon_loss);

void ieee80211_connection_loss(struct ieee80211_vif *vif)
{
	struct ieee80211_sub_if_data *sdata = vif_to_sdata(vif);
	struct ieee80211_hw *hw = &sdata->local->hw;

	trace_api_connection_loss(sdata);

	sdata->u.mgd.connection_loss = true;
	ieee80211_queue_work(hw, &sdata->u.mgd.beacon_connection_loss_work);
}
EXPORT_SYMBOL(ieee80211_connection_loss);


static void ieee80211_destroy_auth_data(struct ieee80211_sub_if_data *sdata,
					bool assoc)
{
	struct ieee80211_mgd_auth_data *auth_data = sdata->u.mgd.auth_data;

	sdata_assert_lock(sdata);

	if (!assoc) {
		/*
		 * we are not authenticated yet, the only timer that could be
		 * running is the timeout for the authentication response which
		 * which is not relevant anymore.
		 */
		del_timer_sync(&sdata->u.mgd.timer);
		sta_info_destroy_addr(sdata, auth_data->bss->bssid);

		eth_zero_addr(sdata->u.mgd.bssid);
		ieee80211_bss_info_change_notify(sdata, BSS_CHANGED_BSSID);
		sdata->u.mgd.flags = 0;
		mutex_lock(&sdata->local->mtx);
		ieee80211_vif_release_channel(sdata);
		mutex_unlock(&sdata->local->mtx);
	}

	cfg80211_put_bss(sdata->local->hw.wiphy, auth_data->bss);
	kfree(auth_data);
	sdata->u.mgd.auth_data = NULL;
}

static void ieee80211_destroy_assoc_data(struct ieee80211_sub_if_data *sdata,
					 bool assoc, bool abandon)
{
	struct ieee80211_mgd_assoc_data *assoc_data = sdata->u.mgd.assoc_data;

	sdata_assert_lock(sdata);

	if (!assoc) {
		/*
		 * we are not associated yet, the only timer that could be
		 * running is the timeout for the association response which
		 * which is not relevant anymore.
		 */
		del_timer_sync(&sdata->u.mgd.timer);
		sta_info_destroy_addr(sdata, assoc_data->bss->bssid);

		eth_zero_addr(sdata->u.mgd.bssid);
		ieee80211_bss_info_change_notify(sdata, BSS_CHANGED_BSSID);
		sdata->u.mgd.flags = 0;
		sdata->vif.mu_mimo_owner = false;

		mutex_lock(&sdata->local->mtx);
		ieee80211_vif_release_channel(sdata);
		mutex_unlock(&sdata->local->mtx);

		if (abandon)
			cfg80211_abandon_assoc(sdata->dev, assoc_data->bss);
	}

	kfree(assoc_data);
	sdata->u.mgd.assoc_data = NULL;
}

static void ieee80211_auth_challenge(struct ieee80211_sub_if_data *sdata,
				     struct ieee80211_mgmt *mgmt, size_t len)
{
	struct ieee80211_local *local = sdata->local;
	struct ieee80211_mgd_auth_data *auth_data = sdata->u.mgd.auth_data;
	u8 *pos;
	struct ieee802_11_elems elems;
	u32 tx_flags = 0;

	pos = mgmt->u.auth.variable;
	ieee802_11_parse_elems(pos, len - (pos - (u8 *)mgmt), false, &elems,
			       mgmt->bssid, auth_data->bss->bssid);
	if (!elems.challenge)
		return;
	auth_data->expected_transaction = 4;
	drv_mgd_prepare_tx(sdata->local, sdata, 0);
	if (ieee80211_hw_check(&local->hw, REPORTS_TX_ACK_STATUS))
		tx_flags = IEEE80211_TX_CTL_REQ_TX_STATUS |
			   IEEE80211_TX_INTFL_MLME_CONN_TX;
	ieee80211_send_auth(sdata, 3, auth_data->algorithm, 0,
			    elems.challenge - 2, elems.challenge_len + 2,
			    auth_data->bss->bssid, auth_data->bss->bssid,
			    auth_data->key, auth_data->key_len,
			    auth_data->key_idx, tx_flags);
}

static bool ieee80211_mark_sta_auth(struct ieee80211_sub_if_data *sdata,
				    const u8 *bssid)
{
	struct ieee80211_if_managed *ifmgd = &sdata->u.mgd;
	struct sta_info *sta;
	bool result = true;

	sdata_info(sdata, "authenticated\n");
	ifmgd->auth_data->done = true;
	ifmgd->auth_data->timeout = jiffies + IEEE80211_AUTH_WAIT_ASSOC;
	ifmgd->auth_data->timeout_started = true;
	run_again(sdata, ifmgd->auth_data->timeout);

	/* move station state to auth */
	mutex_lock(&sdata->local->sta_mtx);
	sta = sta_info_get(sdata, bssid);
	if (!sta) {
		WARN_ONCE(1, "%s: STA %pM not found", sdata->name, bssid);
		result = false;
		goto out;
	}
	if (sta_info_move_state(sta, IEEE80211_STA_AUTH)) {
		sdata_info(sdata, "failed moving %pM to auth\n", bssid);
		result = false;
		goto out;
	}

out:
	mutex_unlock(&sdata->local->sta_mtx);
	return result;
}

static void ieee80211_rx_mgmt_auth(struct ieee80211_sub_if_data *sdata,
				   struct ieee80211_mgmt *mgmt, size_t len)
{
	struct ieee80211_if_managed *ifmgd = &sdata->u.mgd;
	u8 bssid[ETH_ALEN];
	u16 auth_alg, auth_transaction, status_code;
	struct ieee80211_event event = {
		.type = MLME_EVENT,
		.u.mlme.data = AUTH_EVENT,
	};

	sdata_assert_lock(sdata);

	if (len < 24 + 6)
		return;

	if (!ifmgd->auth_data || ifmgd->auth_data->done)
		return;

	memcpy(bssid, ifmgd->auth_data->bss->bssid, ETH_ALEN);

	if (!ether_addr_equal(bssid, mgmt->bssid))
		return;

	auth_alg = le16_to_cpu(mgmt->u.auth.auth_alg);
	auth_transaction = le16_to_cpu(mgmt->u.auth.auth_transaction);
	status_code = le16_to_cpu(mgmt->u.auth.status_code);

	if (auth_alg != ifmgd->auth_data->algorithm ||
	    (auth_alg != WLAN_AUTH_SAE &&
	     auth_transaction != ifmgd->auth_data->expected_transaction) ||
	    (auth_alg == WLAN_AUTH_SAE &&
	     (auth_transaction < ifmgd->auth_data->expected_transaction ||
	      auth_transaction > 2))) {
		sdata_info(sdata, "%pM unexpected authentication state: alg %d (expected %d) transact %d (expected %d)\n",
			   mgmt->sa, auth_alg, ifmgd->auth_data->algorithm,
			   auth_transaction,
			   ifmgd->auth_data->expected_transaction);
		return;
	}

	if (status_code != WLAN_STATUS_SUCCESS) {
		cfg80211_rx_mlme_mgmt(sdata->dev, (u8 *)mgmt, len);

		if (auth_alg == WLAN_AUTH_SAE &&
		    (status_code == WLAN_STATUS_ANTI_CLOG_REQUIRED ||
		     (auth_transaction == 1 &&
		      (status_code == WLAN_STATUS_SAE_HASH_TO_ELEMENT ||
		       status_code == WLAN_STATUS_SAE_PK))))
			return;

		sdata_info(sdata, "%pM denied authentication (status %d)\n",
			   mgmt->sa, status_code);
		ieee80211_destroy_auth_data(sdata, false);
		event.u.mlme.status = MLME_DENIED;
		event.u.mlme.reason = status_code;
		drv_event_callback(sdata->local, sdata, &event);
		return;
	}

	switch (ifmgd->auth_data->algorithm) {
	case WLAN_AUTH_OPEN:
	case WLAN_AUTH_LEAP:
	case WLAN_AUTH_FT:
	case WLAN_AUTH_SAE:
	case WLAN_AUTH_FILS_SK:
	case WLAN_AUTH_FILS_SK_PFS:
	case WLAN_AUTH_FILS_PK:
		break;
	case WLAN_AUTH_SHARED_KEY:
		if (ifmgd->auth_data->expected_transaction != 4) {
			ieee80211_auth_challenge(sdata, mgmt, len);
			/* need another frame */
			return;
		}
		break;
	default:
		WARN_ONCE(1, "invalid auth alg %d",
			  ifmgd->auth_data->algorithm);
		return;
	}

	event.u.mlme.status = MLME_SUCCESS;
	drv_event_callback(sdata->local, sdata, &event);
	if (ifmgd->auth_data->algorithm != WLAN_AUTH_SAE ||
	    (auth_transaction == 2 &&
	     ifmgd->auth_data->expected_transaction == 2)) {
		if (!ieee80211_mark_sta_auth(sdata, bssid))
			return; /* ignore frame -- wait for timeout */
	} else if (ifmgd->auth_data->algorithm == WLAN_AUTH_SAE &&
		   auth_transaction == 2) {
		sdata_info(sdata, "SAE peer confirmed\n");
		ifmgd->auth_data->peer_confirmed = true;
	}

	cfg80211_rx_mlme_mgmt(sdata->dev, (u8 *)mgmt, len);
}

#define case_WLAN(type) \
	case WLAN_REASON_##type: return #type

const char *ieee80211_get_reason_code_string(u16 reason_code)
{
	switch (reason_code) {
	case_WLAN(UNSPECIFIED);
	case_WLAN(PREV_AUTH_NOT_VALID);
	case_WLAN(DEAUTH_LEAVING);
	case_WLAN(DISASSOC_DUE_TO_INACTIVITY);
	case_WLAN(DISASSOC_AP_BUSY);
	case_WLAN(CLASS2_FRAME_FROM_NONAUTH_STA);
	case_WLAN(CLASS3_FRAME_FROM_NONASSOC_STA);
	case_WLAN(DISASSOC_STA_HAS_LEFT);
	case_WLAN(STA_REQ_ASSOC_WITHOUT_AUTH);
	case_WLAN(DISASSOC_BAD_POWER);
	case_WLAN(DISASSOC_BAD_SUPP_CHAN);
	case_WLAN(INVALID_IE);
	case_WLAN(MIC_FAILURE);
	case_WLAN(4WAY_HANDSHAKE_TIMEOUT);
	case_WLAN(GROUP_KEY_HANDSHAKE_TIMEOUT);
	case_WLAN(IE_DIFFERENT);
	case_WLAN(INVALID_GROUP_CIPHER);
	case_WLAN(INVALID_PAIRWISE_CIPHER);
	case_WLAN(INVALID_AKMP);
	case_WLAN(UNSUPP_RSN_VERSION);
	case_WLAN(INVALID_RSN_IE_CAP);
	case_WLAN(IEEE8021X_FAILED);
	case_WLAN(CIPHER_SUITE_REJECTED);
	case_WLAN(DISASSOC_UNSPECIFIED_QOS);
	case_WLAN(DISASSOC_QAP_NO_BANDWIDTH);
	case_WLAN(DISASSOC_LOW_ACK);
	case_WLAN(DISASSOC_QAP_EXCEED_TXOP);
	case_WLAN(QSTA_LEAVE_QBSS);
	case_WLAN(QSTA_NOT_USE);
	case_WLAN(QSTA_REQUIRE_SETUP);
	case_WLAN(QSTA_TIMEOUT);
	case_WLAN(QSTA_CIPHER_NOT_SUPP);
	case_WLAN(MESH_PEER_CANCELED);
	case_WLAN(MESH_MAX_PEERS);
	case_WLAN(MESH_CONFIG);
	case_WLAN(MESH_CLOSE);
	case_WLAN(MESH_MAX_RETRIES);
	case_WLAN(MESH_CONFIRM_TIMEOUT);
	case_WLAN(MESH_INVALID_GTK);
	case_WLAN(MESH_INCONSISTENT_PARAM);
	case_WLAN(MESH_INVALID_SECURITY);
	case_WLAN(MESH_PATH_ERROR);
	case_WLAN(MESH_PATH_NOFORWARD);
	case_WLAN(MESH_PATH_DEST_UNREACHABLE);
	case_WLAN(MAC_EXISTS_IN_MBSS);
	case_WLAN(MESH_CHAN_REGULATORY);
	case_WLAN(MESH_CHAN);
	default: return "<unknown>";
	}
}

static void ieee80211_rx_mgmt_deauth(struct ieee80211_sub_if_data *sdata,
				     struct ieee80211_mgmt *mgmt, size_t len)
{
	struct ieee80211_if_managed *ifmgd = &sdata->u.mgd;
	u16 reason_code = le16_to_cpu(mgmt->u.deauth.reason_code);

	sdata_assert_lock(sdata);

	if (len < 24 + 2)
		return;

	if (!ether_addr_equal(mgmt->bssid, mgmt->sa)) {
		ieee80211_tdls_handle_disconnect(sdata, mgmt->sa, reason_code);
		return;
	}

	if (ifmgd->associated &&
	    ether_addr_equal(mgmt->bssid, ifmgd->associated->bssid)) {
		const u8 *bssid = ifmgd->associated->bssid;

		sdata_info(sdata, "deauthenticated from %pM (Reason: %u=%s)\n",
			   bssid, reason_code,
			   ieee80211_get_reason_code_string(reason_code));

		ieee80211_set_disassoc(sdata, 0, 0, false, NULL);

		ieee80211_report_disconnect(sdata, (u8 *)mgmt, len, false,
					    reason_code);
		return;
	}

	if (ifmgd->assoc_data &&
	    ether_addr_equal(mgmt->bssid, ifmgd->assoc_data->bss->bssid)) {
		const u8 *bssid = ifmgd->assoc_data->bss->bssid;

		sdata_info(sdata,
			   "deauthenticated from %pM while associating (Reason: %u=%s)\n",
			   bssid, reason_code,
			   ieee80211_get_reason_code_string(reason_code));

		ieee80211_destroy_assoc_data(sdata, false, true);

		cfg80211_rx_mlme_mgmt(sdata->dev, (u8 *)mgmt, len);
		return;
	}
}


static void ieee80211_rx_mgmt_disassoc(struct ieee80211_sub_if_data *sdata,
				       struct ieee80211_mgmt *mgmt, size_t len)
{
	struct ieee80211_if_managed *ifmgd = &sdata->u.mgd;
	u16 reason_code;

	sdata_assert_lock(sdata);

	if (len < 24 + 2)
		return;

	if (!ifmgd->associated ||
	    !ether_addr_equal(mgmt->bssid, ifmgd->associated->bssid))
		return;

	reason_code = le16_to_cpu(mgmt->u.disassoc.reason_code);

	if (!ether_addr_equal(mgmt->bssid, mgmt->sa)) {
		ieee80211_tdls_handle_disconnect(sdata, mgmt->sa, reason_code);
		return;
	}

	sdata_info(sdata, "disassociated from %pM (Reason: %u=%s)\n",
		   mgmt->sa, reason_code,
		   ieee80211_get_reason_code_string(reason_code));

	ieee80211_set_disassoc(sdata, 0, 0, false, NULL);

	ieee80211_report_disconnect(sdata, (u8 *)mgmt, len, false, reason_code);
}

static void ieee80211_get_rates(struct ieee80211_supported_band *sband,
				u8 *supp_rates, unsigned int supp_rates_len,
				u32 *rates, u32 *basic_rates,
				bool *have_higher_than_11mbit,
				int *min_rate, int *min_rate_index,
				int shift)
{
	int i, j;

	for (i = 0; i < supp_rates_len; i++) {
		int rate = supp_rates[i] & 0x7f;
		bool is_basic = !!(supp_rates[i] & 0x80);

		if ((rate * 5 * (1 << shift)) > 110)
			*have_higher_than_11mbit = true;

		/*
		 * Skip HT, VHT and HE BSS membership selectors since they're
		 * not rates.
		 *
		 * Note: Even though the membership selector and the basic
		 *	 rate flag share the same bit, they are not exactly
		 *	 the same.
		 */
		if (supp_rates[i] == (0x80 | BSS_MEMBERSHIP_SELECTOR_HT_PHY) ||
		    supp_rates[i] == (0x80 | BSS_MEMBERSHIP_SELECTOR_VHT_PHY) ||
		    supp_rates[i] == (0x80 | BSS_MEMBERSHIP_SELECTOR_HE_PHY))
			continue;

		for (j = 0; j < sband->n_bitrates; j++) {
			struct ieee80211_rate *br;
			int brate;

			br = &sband->bitrates[j];

			brate = DIV_ROUND_UP(br->bitrate, (1 << shift) * 5);
			if (brate == rate) {
				*rates |= BIT(j);
				if (is_basic)
					*basic_rates |= BIT(j);
				if ((rate * 5) < *min_rate) {
					*min_rate = rate * 5;
					*min_rate_index = j;
				}
				break;
			}
		}
	}
}

static bool ieee80211_twt_req_supported(const struct sta_info *sta,
					const struct ieee802_11_elems *elems)
{
	if (elems->ext_capab_len < 10)
		return false;

	if (!(elems->ext_capab[9] & WLAN_EXT_CAPA10_TWT_RESPONDER_SUPPORT))
		return false;

	return sta->sta.he_cap.he_cap_elem.mac_cap_info[0] &
		IEEE80211_HE_MAC_CAP0_TWT_RES;
}

static int ieee80211_recalc_twt_req(struct ieee80211_sub_if_data *sdata,
				    struct sta_info *sta,
				    struct ieee802_11_elems *elems)
{
	bool twt = ieee80211_twt_req_supported(sta, elems);

	if (sdata->vif.bss_conf.twt_requester != twt) {
		sdata->vif.bss_conf.twt_requester = twt;
		return BSS_CHANGED_TWT;
	}
	return 0;
}

static bool ieee80211_assoc_success(struct ieee80211_sub_if_data *sdata,
				    struct cfg80211_bss *cbss,
				    struct ieee80211_mgmt *mgmt, size_t len,
				    struct ieee802_11_elems *elems)
{
	struct ieee80211_if_managed *ifmgd = &sdata->u.mgd;
	struct ieee80211_local *local = sdata->local;
	struct ieee80211_supported_band *sband;
	struct sta_info *sta;
	u16 capab_info, aid;
	struct ieee80211_bss_conf *bss_conf = &sdata->vif.bss_conf;
	const struct cfg80211_bss_ies *bss_ies = NULL;
	struct ieee80211_mgd_assoc_data *assoc_data = ifmgd->assoc_data;
	bool is_6ghz = cbss->channel->band == NL80211_BAND_6GHZ;
	bool is_s1g = cbss->channel->band == NL80211_BAND_S1GHZ;
	u32 changed = 0;
	u8 *pos;
	int err;
	bool ret;

	/* AssocResp and ReassocResp have identical structure */

	pos = mgmt->u.assoc_resp.variable;
	aid = le16_to_cpu(mgmt->u.assoc_resp.aid);
	if (is_s1g) {
		pos = (u8 *) mgmt->u.s1g_assoc_resp.variable;
		aid = 0; /* TODO */
	}
	capab_info = le16_to_cpu(mgmt->u.assoc_resp.capab_info);
	ieee802_11_parse_elems(pos, len - (pos - (u8 *)mgmt), false, elems,
			       mgmt->bssid, assoc_data->bss->bssid);

	if (elems->aid_resp)
		aid = le16_to_cpu(elems->aid_resp->aid);

	/*
	 * The 5 MSB of the AID field are reserved
	 * (802.11-2016 9.4.1.8 AID field)
	 */
	aid &= 0x7ff;

	ifmgd->broken_ap = false;

	if (aid == 0 || aid > IEEE80211_MAX_AID) {
		sdata_info(sdata, "invalid AID value %d (out of range), turn off PS\n",
			   aid);
		aid = 0;
		ifmgd->broken_ap = true;
	}

	if (!is_s1g && !elems->supp_rates) {
		sdata_info(sdata, "no SuppRates element in AssocResp\n");
		return false;
	}

	sdata->vif.bss_conf.aid = aid;
	ifmgd->tdls_chan_switch_prohibited =
		elems->ext_capab && elems->ext_capab_len >= 5 &&
		(elems->ext_capab[4] & WLAN_EXT_CAPA5_TDLS_CH_SW_PROHIBITED);

	/*
	 * Some APs are erroneously not including some information in their
	 * (re)association response frames. Try to recover by using the data
	 * from the beacon or probe response. This seems to afflict mobile
	 * 2G/3G/4G wifi routers, reported models include the "Onda PN51T",
	 * "Vodafone PocketWiFi 2", "ZTE MF60" and a similar T-Mobile device.
	 */
	if (!is_6ghz &&
	    ((assoc_data->wmm && !elems->wmm_param) ||
	     (!(ifmgd->flags & IEEE80211_STA_DISABLE_HT) &&
	      (!elems->ht_cap_elem || !elems->ht_operation)) ||
	     (!(ifmgd->flags & IEEE80211_STA_DISABLE_VHT) &&
	      (!elems->vht_cap_elem || !elems->vht_operation)))) {
		const struct cfg80211_bss_ies *ies;
		struct ieee802_11_elems bss_elems;

		rcu_read_lock();
		ies = rcu_dereference(cbss->ies);
		if (ies)
			bss_ies = kmemdup(ies, sizeof(*ies) + ies->len,
					  GFP_ATOMIC);
		rcu_read_unlock();
		if (!bss_ies)
			return false;

		ieee802_11_parse_elems(bss_ies->data, bss_ies->len,
				       false, &bss_elems,
				       mgmt->bssid,
				       assoc_data->bss->bssid);
		if (assoc_data->wmm &&
		    !elems->wmm_param && bss_elems.wmm_param) {
			elems->wmm_param = bss_elems.wmm_param;
			sdata_info(sdata,
				   "AP bug: WMM param missing from AssocResp\n");
		}

		/*
		 * Also check if we requested HT/VHT, otherwise the AP doesn't
		 * have to include the IEs in the (re)association response.
		 */
		if (!elems->ht_cap_elem && bss_elems.ht_cap_elem &&
		    !(ifmgd->flags & IEEE80211_STA_DISABLE_HT)) {
			elems->ht_cap_elem = bss_elems.ht_cap_elem;
			sdata_info(sdata,
				   "AP bug: HT capability missing from AssocResp\n");
		}
		if (!elems->ht_operation && bss_elems.ht_operation &&
		    !(ifmgd->flags & IEEE80211_STA_DISABLE_HT)) {
			elems->ht_operation = bss_elems.ht_operation;
			sdata_info(sdata,
				   "AP bug: HT operation missing from AssocResp\n");
		}
		if (!elems->vht_cap_elem && bss_elems.vht_cap_elem &&
		    !(ifmgd->flags & IEEE80211_STA_DISABLE_VHT)) {
			elems->vht_cap_elem = bss_elems.vht_cap_elem;
			sdata_info(sdata,
				   "AP bug: VHT capa missing from AssocResp\n");
		}
		if (!elems->vht_operation && bss_elems.vht_operation &&
		    !(ifmgd->flags & IEEE80211_STA_DISABLE_VHT)) {
			elems->vht_operation = bss_elems.vht_operation;
			sdata_info(sdata,
				   "AP bug: VHT operation missing from AssocResp\n");
		}
	}

	/*
	 * We previously checked these in the beacon/probe response, so
	 * they should be present here. This is just a safety net.
	 */
	if (!is_6ghz && !(ifmgd->flags & IEEE80211_STA_DISABLE_HT) &&
	    (!elems->wmm_param || !elems->ht_cap_elem || !elems->ht_operation)) {
		sdata_info(sdata,
			   "HT AP is missing WMM params or HT capability/operation\n");
		ret = false;
		goto out;
	}

	if (!is_6ghz && !(ifmgd->flags & IEEE80211_STA_DISABLE_VHT) &&
	    (!elems->vht_cap_elem || !elems->vht_operation)) {
		sdata_info(sdata,
			   "VHT AP is missing VHT capability/operation\n");
		ret = false;
		goto out;
	}

	if (is_6ghz && !(ifmgd->flags & IEEE80211_STA_DISABLE_HE) &&
	    !elems->he_6ghz_capa) {
		sdata_info(sdata,
			   "HE 6 GHz AP is missing HE 6 GHz band capability\n");
		ret = false;
		goto out;
	}

	mutex_lock(&sdata->local->sta_mtx);
	/*
	 * station info was already allocated and inserted before
	 * the association and should be available to us
	 */
	sta = sta_info_get(sdata, cbss->bssid);
	if (WARN_ON(!sta)) {
		mutex_unlock(&sdata->local->sta_mtx);
		ret = false;
		goto out;
	}

	sband = ieee80211_get_sband(sdata);
	if (!sband) {
		mutex_unlock(&sdata->local->sta_mtx);
		ret = false;
		goto out;
	}

	if (!(ifmgd->flags & IEEE80211_STA_DISABLE_HE) &&
	    (!elems->he_cap || !elems->he_operation)) {
		mutex_unlock(&sdata->local->sta_mtx);
		sdata_info(sdata,
			   "HE AP is missing HE capability/operation\n");
		ret = false;
		goto out;
	}

	/* Set up internal HT/VHT capabilities */
	if (elems->ht_cap_elem && !(ifmgd->flags & IEEE80211_STA_DISABLE_HT))
		ieee80211_ht_cap_ie_to_sta_ht_cap(sdata, sband,
						  elems->ht_cap_elem, sta);

	if (elems->vht_cap_elem && !(ifmgd->flags & IEEE80211_STA_DISABLE_VHT))
		ieee80211_vht_cap_ie_to_sta_vht_cap(sdata, sband,
						    elems->vht_cap_elem, sta);

	if (elems->he_operation && !(ifmgd->flags & IEEE80211_STA_DISABLE_HE) &&
	    elems->he_cap) {
		ieee80211_he_cap_ie_to_sta_he_cap(sdata, sband,
						  elems->he_cap,
						  elems->he_cap_len,
						  elems->he_6ghz_capa,
						  sta);

		bss_conf->he_support = sta->sta.he_cap.has_he;
		if (elems->rsnx && elems->rsnx_len &&
		    (elems->rsnx[0] & WLAN_RSNX_CAPA_PROTECTED_TWT) &&
		    wiphy_ext_feature_isset(local->hw.wiphy,
					    NL80211_EXT_FEATURE_PROTECTED_TWT))
			bss_conf->twt_protected = true;
		else
			bss_conf->twt_protected = false;

		changed |= ieee80211_recalc_twt_req(sdata, sta, elems);
	} else {
		bss_conf->he_support = false;
		bss_conf->twt_requester = false;
		bss_conf->twt_protected = false;
	}

	if (bss_conf->he_support) {
		bss_conf->he_bss_color.color =
			le32_get_bits(elems->he_operation->he_oper_params,
				      IEEE80211_HE_OPERATION_BSS_COLOR_MASK);
		bss_conf->he_bss_color.partial =
			le32_get_bits(elems->he_operation->he_oper_params,
				      IEEE80211_HE_OPERATION_PARTIAL_BSS_COLOR);
		bss_conf->he_bss_color.enabled =
			!le32_get_bits(elems->he_operation->he_oper_params,
				       IEEE80211_HE_OPERATION_BSS_COLOR_DISABLED);

		if (bss_conf->he_bss_color.enabled)
			changed |= BSS_CHANGED_HE_BSS_COLOR;

		bss_conf->htc_trig_based_pkt_ext =
			le32_get_bits(elems->he_operation->he_oper_params,
			      IEEE80211_HE_OPERATION_DFLT_PE_DURATION_MASK);
		bss_conf->frame_time_rts_th =
			le32_get_bits(elems->he_operation->he_oper_params,
			      IEEE80211_HE_OPERATION_RTS_THRESHOLD_MASK);

		bss_conf->multi_sta_back_32bit =
			sta->sta.he_cap.he_cap_elem.mac_cap_info[2] &
			IEEE80211_HE_MAC_CAP2_32BIT_BA_BITMAP;

		bss_conf->ack_enabled =
			sta->sta.he_cap.he_cap_elem.mac_cap_info[2] &
			IEEE80211_HE_MAC_CAP2_ACK_EN;

		bss_conf->uora_exists = !!elems->uora_element;
		if (elems->uora_element)
			bss_conf->uora_ocw_range = elems->uora_element[0];

		ieee80211_he_op_ie_to_bss_conf(&sdata->vif, elems->he_operation);
		ieee80211_he_spr_ie_to_bss_conf(&sdata->vif, elems->he_spr);
		/* TODO: OPEN: what happens if BSS color disable is set? */
	}

	if (cbss->transmitted_bss) {
		bss_conf->nontransmitted = true;
		ether_addr_copy(bss_conf->transmitter_bssid,
				cbss->transmitted_bss->bssid);
		bss_conf->bssid_indicator = cbss->max_bssid_indicator;
		bss_conf->bssid_index = cbss->bssid_index;
	}

	/*
	 * Some APs, e.g. Netgear WNDR3700, report invalid HT operation data
	 * in their association response, so ignore that data for our own
	 * configuration. If it changed since the last beacon, we'll get the
	 * next beacon and update then.
	 */

	/*
	 * If an operating mode notification IE is present, override the
	 * NSS calculation (that would be done in rate_control_rate_init())
	 * and use the # of streams from that element.
	 */
	if (elems->opmode_notif &&
	    !(*elems->opmode_notif & IEEE80211_OPMODE_NOTIF_RX_NSS_TYPE_BF)) {
		u8 nss;

		nss = *elems->opmode_notif & IEEE80211_OPMODE_NOTIF_RX_NSS_MASK;
		nss >>= IEEE80211_OPMODE_NOTIF_RX_NSS_SHIFT;
		nss += 1;
		sta->sta.rx_nss = nss;
	}

	rate_control_rate_init(sta);

	if (ifmgd->flags & IEEE80211_STA_MFP_ENABLED) {
		set_sta_flag(sta, WLAN_STA_MFP);
		sta->sta.mfp = true;
	} else {
		sta->sta.mfp = false;
	}

	sta->sta.wme = (elems->wmm_param || elems->s1g_capab) &&
		       local->hw.queues >= IEEE80211_NUM_ACS;

	err = sta_info_move_state(sta, IEEE80211_STA_ASSOC);
	if (!err && !(ifmgd->flags & IEEE80211_STA_CONTROL_PORT))
		err = sta_info_move_state(sta, IEEE80211_STA_AUTHORIZED);
	if (err) {
		sdata_info(sdata,
			   "failed to move station %pM to desired state\n",
			   sta->sta.addr);
		WARN_ON(__sta_info_destroy(sta));
		mutex_unlock(&sdata->local->sta_mtx);
		ret = false;
		goto out;
	}

	if (sdata->wdev.use_4addr)
		drv_sta_set_4addr(local, sdata, &sta->sta, true);

	mutex_unlock(&sdata->local->sta_mtx);

	/*
	 * Always handle WMM once after association regardless
	 * of the first value the AP uses. Setting -1 here has
	 * that effect because the AP values is an unsigned
	 * 4-bit value.
	 */
	ifmgd->wmm_last_param_set = -1;
	ifmgd->mu_edca_last_param_set = -1;

	if (ifmgd->flags & IEEE80211_STA_DISABLE_WMM) {
		ieee80211_set_wmm_default(sdata, false, false);
	} else if (!ieee80211_sta_wmm_params(local, sdata, elems->wmm_param,
					     elems->wmm_param_len,
					     elems->mu_edca_param_set)) {
		/* still enable QoS since we might have HT/VHT */
		ieee80211_set_wmm_default(sdata, false, true);
		/* set the disable-WMM flag in this case to disable
		 * tracking WMM parameter changes in the beacon if
		 * the parameters weren't actually valid. Doing so
		 * avoids changing parameters very strangely when
		 * the AP is going back and forth between valid and
		 * invalid parameters.
		 */
		ifmgd->flags |= IEEE80211_STA_DISABLE_WMM;
	}
	changed |= BSS_CHANGED_QOS;

	if (elems->max_idle_period_ie) {
		bss_conf->max_idle_period =
			le16_to_cpu(elems->max_idle_period_ie->max_idle_period);
		bss_conf->protected_keep_alive =
			!!(elems->max_idle_period_ie->idle_options &
			   WLAN_IDLE_OPTIONS_PROTECTED_KEEP_ALIVE);
		changed |= BSS_CHANGED_KEEP_ALIVE;
	} else {
		bss_conf->max_idle_period = 0;
		bss_conf->protected_keep_alive = false;
	}

	/* set assoc capability (AID was already set earlier),
	 * ieee80211_set_associated() will tell the driver */
	bss_conf->assoc_capability = capab_info;
	ieee80211_set_associated(sdata, cbss, changed);

	/*
	 * If we're using 4-addr mode, let the AP know that we're
	 * doing so, so that it can create the STA VLAN on its side
	 */
	if (ifmgd->use_4addr)
		ieee80211_send_4addr_nullfunc(local, sdata);

	/*
	 * Start timer to probe the connection to the AP now.
	 * Also start the timer that will detect beacon loss.
	 */
	ieee80211_sta_reset_beacon_monitor(sdata);
	ieee80211_sta_reset_conn_monitor(sdata);

	ret = true;
 out:
	kfree(bss_ies);
	return ret;
}

static void ieee80211_rx_mgmt_assoc_resp(struct ieee80211_sub_if_data *sdata,
					 struct ieee80211_mgmt *mgmt,
					 size_t len)
{
	struct ieee80211_if_managed *ifmgd = &sdata->u.mgd;
	struct ieee80211_mgd_assoc_data *assoc_data = ifmgd->assoc_data;
	u16 capab_info, status_code, aid;
	struct ieee802_11_elems elems;
	int ac, uapsd_queues = -1;
	u8 *pos;
	bool reassoc;
	struct cfg80211_bss *cbss;
	struct ieee80211_event event = {
		.type = MLME_EVENT,
		.u.mlme.data = ASSOC_EVENT,
	};

	sdata_assert_lock(sdata);

	if (!assoc_data)
		return;

	if (!ether_addr_equal(assoc_data->bss->bssid, mgmt->bssid))
		return;

	cbss = assoc_data->bss;

	/*
	 * AssocResp and ReassocResp have identical structure, so process both
	 * of them in this function.
	 */

	if (len < 24 + 6)
		return;

	reassoc = ieee80211_is_reassoc_resp(mgmt->frame_control);
	capab_info = le16_to_cpu(mgmt->u.assoc_resp.capab_info);
	status_code = le16_to_cpu(mgmt->u.assoc_resp.status_code);
	pos = mgmt->u.assoc_resp.variable;
	aid = le16_to_cpu(mgmt->u.assoc_resp.aid);
	if (cbss->channel->band == NL80211_BAND_S1GHZ) {
		pos = (u8 *) mgmt->u.s1g_assoc_resp.variable;
		aid = 0; /* TODO */
	}

	sdata_info(sdata,
		   "RX %sssocResp from %pM (capab=0x%x status=%d aid=%d)\n",
		   reassoc ? "Rea" : "A", mgmt->sa,
		   capab_info, status_code, (u16)(aid & ~(BIT(15) | BIT(14))));

	if (assoc_data->fils_kek_len &&
	    fils_decrypt_assoc_resp(sdata, (u8 *)mgmt, &len, assoc_data) < 0)
		return;

	ieee802_11_parse_elems(pos, len - (pos - (u8 *)mgmt), false, &elems,
			       mgmt->bssid, assoc_data->bss->bssid);

	if (status_code == WLAN_STATUS_ASSOC_REJECTED_TEMPORARILY &&
	    elems.timeout_int &&
	    elems.timeout_int->type == WLAN_TIMEOUT_ASSOC_COMEBACK) {
		u32 tu, ms;
		tu = le32_to_cpu(elems.timeout_int->value);
		ms = tu * 1024 / 1000;
		sdata_info(sdata,
			   "%pM rejected association temporarily; comeback duration %u TU (%u ms)\n",
			   mgmt->sa, tu, ms);
		assoc_data->timeout = jiffies + msecs_to_jiffies(ms);
		assoc_data->timeout_started = true;
		if (ms > IEEE80211_ASSOC_TIMEOUT)
			run_again(sdata, assoc_data->timeout);
		return;
	}

	if (status_code != WLAN_STATUS_SUCCESS) {
		sdata_info(sdata, "%pM denied association (code=%d)\n",
			   mgmt->sa, status_code);
		ieee80211_destroy_assoc_data(sdata, false, false);
		event.u.mlme.status = MLME_DENIED;
		event.u.mlme.reason = status_code;
		drv_event_callback(sdata->local, sdata, &event);
	} else {
		if (!ieee80211_assoc_success(sdata, cbss, mgmt, len, &elems)) {
			/* oops -- internal error -- send timeout for now */
			ieee80211_destroy_assoc_data(sdata, false, false);
			cfg80211_assoc_timeout(sdata->dev, cbss);
			return;
		}
		event.u.mlme.status = MLME_SUCCESS;
		drv_event_callback(sdata->local, sdata, &event);
		sdata_info(sdata, "associated\n");

		/*
		 * destroy assoc_data afterwards, as otherwise an idle
		 * recalc after assoc_data is NULL but before associated
		 * is set can cause the interface to go idle
		 */
		ieee80211_destroy_assoc_data(sdata, true, false);

		/* get uapsd queues configuration */
		uapsd_queues = 0;
		for (ac = 0; ac < IEEE80211_NUM_ACS; ac++)
			if (sdata->tx_conf[ac].uapsd)
				uapsd_queues |= ieee80211_ac_to_qos_mask[ac];
	}

	cfg80211_rx_assoc_resp(sdata->dev, cbss, (u8 *)mgmt, len, uapsd_queues,
			       ifmgd->assoc_req_ies, ifmgd->assoc_req_ies_len);
}

static void ieee80211_rx_bss_info(struct ieee80211_sub_if_data *sdata,
				  struct ieee80211_mgmt *mgmt, size_t len,
				  struct ieee80211_rx_status *rx_status)
{
	struct ieee80211_local *local = sdata->local;
	struct ieee80211_bss *bss;
	struct ieee80211_channel *channel;

	sdata_assert_lock(sdata);

	channel = ieee80211_get_channel_khz(local->hw.wiphy,
					ieee80211_rx_status_to_khz(rx_status));
	if (!channel)
		return;

	bss = ieee80211_bss_info_update(local, rx_status, mgmt, len, channel);
	if (bss) {
		sdata->vif.bss_conf.beacon_rate = bss->beacon_rate;
		ieee80211_rx_bss_put(local, bss);
	}
}


static void ieee80211_rx_mgmt_probe_resp(struct ieee80211_sub_if_data *sdata,
					 struct sk_buff *skb)
{
	struct ieee80211_mgmt *mgmt = (void *)skb->data;
	struct ieee80211_if_managed *ifmgd;
	struct ieee80211_rx_status *rx_status = (void *) skb->cb;
	struct ieee80211_channel *channel;
	size_t baselen, len = skb->len;

	ifmgd = &sdata->u.mgd;

	sdata_assert_lock(sdata);

	/*
	 * According to Draft P802.11ax D6.0 clause 26.17.2.3.2:
	 * "If a 6 GHz AP receives a Probe Request frame  and responds with
	 * a Probe Response frame [..], the Address 1 field of the Probe
	 * Response frame shall be set to the broadcast address [..]"
	 * So, on 6GHz band we should also accept broadcast responses.
	 */
	channel = ieee80211_get_channel(sdata->local->hw.wiphy,
					rx_status->freq);
	if (!channel)
		return;

	if (!ether_addr_equal(mgmt->da, sdata->vif.addr) &&
	    (channel->band != NL80211_BAND_6GHZ ||
	     !is_broadcast_ether_addr(mgmt->da)))
		return; /* ignore ProbeResp to foreign address */

	baselen = (u8 *) mgmt->u.probe_resp.variable - (u8 *) mgmt;
	if (baselen > len)
		return;

	ieee80211_rx_bss_info(sdata, mgmt, len, rx_status);

	if (ifmgd->associated &&
	    ether_addr_equal(mgmt->bssid, ifmgd->associated->bssid))
		ieee80211_reset_ap_probe(sdata);
}

/*
 * This is the canonical list of information elements we care about,
 * the filter code also gives us all changes to the Microsoft OUI
 * (00:50:F2) vendor IE which is used for WMM which we need to track,
 * as well as the DTPC IE (part of the Cisco OUI) used for signaling
 * changes to requested client power.
 *
 * We implement beacon filtering in software since that means we can
 * avoid processing the frame here and in cfg80211, and userspace
 * will not be able to tell whether the hardware supports it or not.
 *
 * XXX: This list needs to be dynamic -- userspace needs to be able to
 *	add items it requires. It also needs to be able to tell us to
 *	look out for other vendor IEs.
 */
static const u64 care_about_ies =
	(1ULL << WLAN_EID_COUNTRY) |
	(1ULL << WLAN_EID_ERP_INFO) |
	(1ULL << WLAN_EID_CHANNEL_SWITCH) |
	(1ULL << WLAN_EID_PWR_CONSTRAINT) |
	(1ULL << WLAN_EID_HT_CAPABILITY) |
	(1ULL << WLAN_EID_HT_OPERATION) |
	(1ULL << WLAN_EID_EXT_CHANSWITCH_ANN);

static void ieee80211_handle_beacon_sig(struct ieee80211_sub_if_data *sdata,
					struct ieee80211_if_managed *ifmgd,
					struct ieee80211_bss_conf *bss_conf,
					struct ieee80211_local *local,
					struct ieee80211_rx_status *rx_status)
{
	/* Track average RSSI from the Beacon frames of the current AP */

	if (ifmgd->flags & IEEE80211_STA_RESET_SIGNAL_AVE) {
		ifmgd->flags &= ~IEEE80211_STA_RESET_SIGNAL_AVE;
		ewma_beacon_signal_init(&ifmgd->ave_beacon_signal);
		ifmgd->last_cqm_event_signal = 0;
		ifmgd->count_beacon_signal = 1;
		ifmgd->last_ave_beacon_signal = 0;
	} else {
		ifmgd->count_beacon_signal++;
	}

	ewma_beacon_signal_add(&ifmgd->ave_beacon_signal, -rx_status->signal);

	if (ifmgd->rssi_min_thold != ifmgd->rssi_max_thold &&
	    ifmgd->count_beacon_signal >= IEEE80211_SIGNAL_AVE_MIN_COUNT) {
		int sig = -ewma_beacon_signal_read(&ifmgd->ave_beacon_signal);
		int last_sig = ifmgd->last_ave_beacon_signal;
		struct ieee80211_event event = {
			.type = RSSI_EVENT,
		};

		/*
		 * if signal crosses either of the boundaries, invoke callback
		 * with appropriate parameters
		 */
		if (sig > ifmgd->rssi_max_thold &&
		    (last_sig <= ifmgd->rssi_min_thold || last_sig == 0)) {
			ifmgd->last_ave_beacon_signal = sig;
			event.u.rssi.data = RSSI_EVENT_HIGH;
			drv_event_callback(local, sdata, &event);
		} else if (sig < ifmgd->rssi_min_thold &&
			   (last_sig >= ifmgd->rssi_max_thold ||
			   last_sig == 0)) {
			ifmgd->last_ave_beacon_signal = sig;
			event.u.rssi.data = RSSI_EVENT_LOW;
			drv_event_callback(local, sdata, &event);
		}
	}

	if (bss_conf->cqm_rssi_thold &&
	    ifmgd->count_beacon_signal >= IEEE80211_SIGNAL_AVE_MIN_COUNT &&
	    !(sdata->vif.driver_flags & IEEE80211_VIF_SUPPORTS_CQM_RSSI)) {
		int sig = -ewma_beacon_signal_read(&ifmgd->ave_beacon_signal);
		int last_event = ifmgd->last_cqm_event_signal;
		int thold = bss_conf->cqm_rssi_thold;
		int hyst = bss_conf->cqm_rssi_hyst;

		if (sig < thold &&
		    (last_event == 0 || sig < last_event - hyst)) {
			ifmgd->last_cqm_event_signal = sig;
			ieee80211_cqm_rssi_notify(
				&sdata->vif,
				NL80211_CQM_RSSI_THRESHOLD_EVENT_LOW,
				sig, GFP_KERNEL);
		} else if (sig > thold &&
			   (last_event == 0 || sig > last_event + hyst)) {
			ifmgd->last_cqm_event_signal = sig;
			ieee80211_cqm_rssi_notify(
				&sdata->vif,
				NL80211_CQM_RSSI_THRESHOLD_EVENT_HIGH,
				sig, GFP_KERNEL);
		}
	}

	if (bss_conf->cqm_rssi_low &&
	    ifmgd->count_beacon_signal >= IEEE80211_SIGNAL_AVE_MIN_COUNT) {
		int sig = -ewma_beacon_signal_read(&ifmgd->ave_beacon_signal);
		int last_event = ifmgd->last_cqm_event_signal;
		int low = bss_conf->cqm_rssi_low;
		int high = bss_conf->cqm_rssi_high;

		if (sig < low &&
		    (last_event == 0 || last_event >= low)) {
			ifmgd->last_cqm_event_signal = sig;
			ieee80211_cqm_rssi_notify(
				&sdata->vif,
				NL80211_CQM_RSSI_THRESHOLD_EVENT_LOW,
				sig, GFP_KERNEL);
		} else if (sig > high &&
			   (last_event == 0 || last_event <= high)) {
			ifmgd->last_cqm_event_signal = sig;
			ieee80211_cqm_rssi_notify(
				&sdata->vif,
				NL80211_CQM_RSSI_THRESHOLD_EVENT_HIGH,
				sig, GFP_KERNEL);
		}
	}
}

static bool ieee80211_rx_our_beacon(const u8 *tx_bssid,
				    struct cfg80211_bss *bss)
{
	if (ether_addr_equal(tx_bssid, bss->bssid))
		return true;
	if (!bss->transmitted_bss)
		return false;
	return ether_addr_equal(tx_bssid, bss->transmitted_bss->bssid);
}

static void ieee80211_rx_mgmt_beacon(struct ieee80211_sub_if_data *sdata,
				     struct ieee80211_hdr *hdr, size_t len,
				     struct ieee80211_rx_status *rx_status)
{
	struct ieee80211_if_managed *ifmgd = &sdata->u.mgd;
	struct ieee80211_bss_conf *bss_conf = &sdata->vif.bss_conf;
	struct ieee80211_mgmt *mgmt = (void *) hdr;
	size_t baselen;
	struct ieee802_11_elems elems;
	struct ieee80211_local *local = sdata->local;
	struct ieee80211_chanctx_conf *chanctx_conf;
	struct ieee80211_channel *chan;
	struct sta_info *sta;
	u32 changed = 0;
	bool erp_valid;
	u8 erp_value = 0;
	u32 ncrc = 0;
	u8 *bssid, *variable = mgmt->u.beacon.variable;
	u8 deauth_buf[IEEE80211_DEAUTH_FRAME_LEN];

	sdata_assert_lock(sdata);

	/* Process beacon from the current BSS */
	bssid = ieee80211_get_bssid(hdr, len, sdata->vif.type);
	if (ieee80211_is_s1g_beacon(mgmt->frame_control)) {
		struct ieee80211_ext *ext = (void *) mgmt;

		if (ieee80211_is_s1g_short_beacon(ext->frame_control))
			variable = ext->u.s1g_short_beacon.variable;
		else
			variable = ext->u.s1g_beacon.variable;
	}

	baselen = (u8 *) variable - (u8 *) mgmt;
	if (baselen > len)
		return;

	rcu_read_lock();
	chanctx_conf = rcu_dereference(sdata->vif.chanctx_conf);
	if (!chanctx_conf) {
		rcu_read_unlock();
		return;
	}

	if (ieee80211_rx_status_to_khz(rx_status) !=
	    ieee80211_channel_to_khz(chanctx_conf->def.chan)) {
		rcu_read_unlock();
		return;
	}
	chan = chanctx_conf->def.chan;
	rcu_read_unlock();

	if (ifmgd->assoc_data && ifmgd->assoc_data->need_beacon &&
	    ieee80211_rx_our_beacon(bssid, ifmgd->assoc_data->bss)) {
		ieee802_11_parse_elems(variable,
				       len - baselen, false, &elems,
				       bssid,
				       ifmgd->assoc_data->bss->bssid);

		ieee80211_rx_bss_info(sdata, mgmt, len, rx_status);

		if (elems.dtim_period)
			ifmgd->dtim_period = elems.dtim_period;
		ifmgd->have_beacon = true;
		ifmgd->assoc_data->need_beacon = false;
		if (ieee80211_hw_check(&local->hw, TIMING_BEACON_ONLY)) {
			sdata->vif.bss_conf.sync_tsf =
				le64_to_cpu(mgmt->u.beacon.timestamp);
			sdata->vif.bss_conf.sync_device_ts =
				rx_status->device_timestamp;
			sdata->vif.bss_conf.sync_dtim_count = elems.dtim_count;
		}

		if (elems.mbssid_config_ie)
			bss_conf->profile_periodicity =
				elems.mbssid_config_ie->profile_periodicity;

		if (elems.ext_capab_len >= 11 &&
		    (elems.ext_capab[10] & WLAN_EXT_CAPA11_EMA_SUPPORT))
			bss_conf->ema_ap = true;

		/* continue assoc process */
		ifmgd->assoc_data->timeout = jiffies;
		ifmgd->assoc_data->timeout_started = true;
		run_again(sdata, ifmgd->assoc_data->timeout);
		return;
	}

	if (!ifmgd->associated ||
	    !ieee80211_rx_our_beacon(bssid,  ifmgd->associated))
		return;
	bssid = ifmgd->associated->bssid;

	if (!(rx_status->flag & RX_FLAG_NO_SIGNAL_VAL))
		ieee80211_handle_beacon_sig(sdata, ifmgd, bss_conf,
					    local, rx_status);

	if (ifmgd->flags & IEEE80211_STA_CONNECTION_POLL) {
		mlme_dbg_ratelimited(sdata,
				     "cancelling AP probe due to a received beacon\n");
		ieee80211_reset_ap_probe(sdata);
	}

	/*
	 * Push the beacon loss detection into the future since
	 * we are processing a beacon from the AP just now.
	 */
	ieee80211_sta_reset_beacon_monitor(sdata);

	/* TODO: CRC urrently not calculated on S1G Beacon Compatibility
	 * element (which carries the beacon interval). Don't forget to add a
	 * bit to care_about_ies[] above if mac80211 is interested in a
	 * changing S1G element.
	 */
	if (!ieee80211_is_s1g_beacon(hdr->frame_control))
		ncrc = crc32_be(0, (void *)&mgmt->u.beacon.beacon_int, 4);
	ncrc = ieee802_11_parse_elems_crc(variable,
					  len - baselen, false, &elems,
					  care_about_ies, ncrc,
					  mgmt->bssid, bssid);

	if (ieee80211_hw_check(&local->hw, PS_NULLFUNC_STACK) &&
	    ieee80211_check_tim(elems.tim, elems.tim_len, bss_conf->aid)) {
		if (local->hw.conf.dynamic_ps_timeout > 0) {
			if (local->hw.conf.flags & IEEE80211_CONF_PS) {
				local->hw.conf.flags &= ~IEEE80211_CONF_PS;
				ieee80211_hw_config(local,
						    IEEE80211_CONF_CHANGE_PS);
			}
			ieee80211_send_nullfunc(local, sdata, false);
		} else if (!local->pspolling && sdata->u.mgd.powersave) {
			local->pspolling = true;

			/*
			 * Here is assumed that the driver will be
			 * able to send ps-poll frame and receive a
			 * response even though power save mode is
			 * enabled, but some drivers might require
			 * to disable power save here. This needs
			 * to be investigated.
			 */
			ieee80211_send_pspoll(local, sdata);
		}
	}

	if (sdata->vif.p2p ||
	    sdata->vif.driver_flags & IEEE80211_VIF_GET_NOA_UPDATE) {
		struct ieee80211_p2p_noa_attr noa = {};
		int ret;

		ret = cfg80211_get_p2p_attr(variable,
					    len - baselen,
					    IEEE80211_P2P_ATTR_ABSENCE_NOTICE,
					    (u8 *) &noa, sizeof(noa));
		if (ret >= 2) {
			if (sdata->u.mgd.p2p_noa_index != noa.index) {
				/* valid noa_attr and index changed */
				sdata->u.mgd.p2p_noa_index = noa.index;
				memcpy(&bss_conf->p2p_noa_attr, &noa, sizeof(noa));
				changed |= BSS_CHANGED_P2P_PS;
				/*
				 * make sure we update all information, the CRC
				 * mechanism doesn't look at P2P attributes.
				 */
				ifmgd->beacon_crc_valid = false;
			}
		} else if (sdata->u.mgd.p2p_noa_index != -1) {
			/* noa_attr not found and we had valid noa_attr before */
			sdata->u.mgd.p2p_noa_index = -1;
			memset(&bss_conf->p2p_noa_attr, 0, sizeof(bss_conf->p2p_noa_attr));
			changed |= BSS_CHANGED_P2P_PS;
			ifmgd->beacon_crc_valid = false;
		}
	}

	if (ifmgd->csa_waiting_bcn)
		ieee80211_chswitch_post_beacon(sdata);

	/*
	 * Update beacon timing and dtim count on every beacon appearance. This
	 * will allow the driver to use the most updated values. Do it before
	 * comparing this one with last received beacon.
	 * IMPORTANT: These parameters would possibly be out of sync by the time
	 * the driver will use them. The synchronized view is currently
	 * guaranteed only in certain callbacks.
	 */
	if (ieee80211_hw_check(&local->hw, TIMING_BEACON_ONLY) &&
	    !ieee80211_is_s1g_beacon(hdr->frame_control)) {
		sdata->vif.bss_conf.sync_tsf =
			le64_to_cpu(mgmt->u.beacon.timestamp);
		sdata->vif.bss_conf.sync_device_ts =
			rx_status->device_timestamp;
		sdata->vif.bss_conf.sync_dtim_count = elems.dtim_count;
	}

	if ((ncrc == ifmgd->beacon_crc && ifmgd->beacon_crc_valid) ||
	    ieee80211_is_s1g_short_beacon(mgmt->frame_control))
		return;
	ifmgd->beacon_crc = ncrc;
	ifmgd->beacon_crc_valid = true;

	ieee80211_rx_bss_info(sdata, mgmt, len, rx_status);

	ieee80211_sta_process_chanswitch(sdata, rx_status->mactime,
					 rx_status->device_timestamp,
					 &elems, true);

	if (!(ifmgd->flags & IEEE80211_STA_DISABLE_WMM) &&
	    ieee80211_sta_wmm_params(local, sdata, elems.wmm_param,
				     elems.wmm_param_len,
				     elems.mu_edca_param_set))
		changed |= BSS_CHANGED_QOS;

	/*
	 * If we haven't had a beacon before, tell the driver about the
	 * DTIM period (and beacon timing if desired) now.
	 */
	if (!ifmgd->have_beacon) {
		/* a few bogus AP send dtim_period = 0 or no TIM IE */
		bss_conf->dtim_period = elems.dtim_period ?: 1;

		changed |= BSS_CHANGED_BEACON_INFO;
		ifmgd->have_beacon = true;

		mutex_lock(&local->iflist_mtx);
		ieee80211_recalc_ps(local);
		mutex_unlock(&local->iflist_mtx);

		ieee80211_recalc_ps_vif(sdata);
	}

	if (elems.erp_info) {
		erp_valid = true;
		erp_value = elems.erp_info[0];
	} else {
		erp_valid = false;
	}

	if (!ieee80211_is_s1g_beacon(hdr->frame_control))
		changed |= ieee80211_handle_bss_capability(sdata,
				le16_to_cpu(mgmt->u.beacon.capab_info),
				erp_valid, erp_value);

	mutex_lock(&local->sta_mtx);
	sta = sta_info_get(sdata, bssid);

	changed |= ieee80211_recalc_twt_req(sdata, sta, &elems);

	if (ieee80211_config_bw(sdata, sta, elems.ht_cap_elem,
				elems.vht_cap_elem, elems.ht_operation,
				elems.vht_operation, elems.he_operation,
				elems.s1g_oper, bssid, &changed)) {
		mutex_unlock(&local->sta_mtx);
		sdata_info(sdata,
			   "failed to follow AP %pM bandwidth change, disconnect\n",
			   bssid);
		ieee80211_set_disassoc(sdata, IEEE80211_STYPE_DEAUTH,
				       WLAN_REASON_DEAUTH_LEAVING,
				       true, deauth_buf);
		ieee80211_report_disconnect(sdata, deauth_buf,
					    sizeof(deauth_buf), true,
					    WLAN_REASON_DEAUTH_LEAVING);
		return;
	}

	if (sta && elems.opmode_notif)
		ieee80211_vht_handle_opmode(sdata, sta, *elems.opmode_notif,
					    rx_status->band);
	mutex_unlock(&local->sta_mtx);

	changed |= ieee80211_handle_pwr_constr(sdata, chan, mgmt,
					       elems.country_elem,
					       elems.country_elem_len,
					       elems.pwr_constr_elem,
					       elems.cisco_dtpc_elem);

	ieee80211_bss_info_change_notify(sdata, changed);
}

void ieee80211_sta_rx_queued_ext(struct ieee80211_sub_if_data *sdata,
				 struct sk_buff *skb)
{
	struct ieee80211_rx_status *rx_status;
	struct ieee80211_hdr *hdr;
	u16 fc;

	rx_status = (struct ieee80211_rx_status *) skb->cb;
	hdr = (struct ieee80211_hdr *) skb->data;
	fc = le16_to_cpu(hdr->frame_control);

	sdata_lock(sdata);
	switch (fc & IEEE80211_FCTL_STYPE) {
	case IEEE80211_STYPE_S1G_BEACON:
		ieee80211_rx_mgmt_beacon(sdata, hdr, skb->len, rx_status);
		break;
	}
	sdata_unlock(sdata);
}

void ieee80211_sta_rx_queued_mgmt(struct ieee80211_sub_if_data *sdata,
				  struct sk_buff *skb)
{
	struct ieee80211_rx_status *rx_status;
	struct ieee80211_mgmt *mgmt;
	u16 fc;
	struct ieee802_11_elems elems;
	int ies_len;

	rx_status = (struct ieee80211_rx_status *) skb->cb;
	mgmt = (struct ieee80211_mgmt *) skb->data;
	fc = le16_to_cpu(mgmt->frame_control);

	sdata_lock(sdata);

	switch (fc & IEEE80211_FCTL_STYPE) {
	case IEEE80211_STYPE_BEACON:
		ieee80211_rx_mgmt_beacon(sdata, (void *)mgmt,
					 skb->len, rx_status);
		break;
	case IEEE80211_STYPE_PROBE_RESP:
		ieee80211_rx_mgmt_probe_resp(sdata, skb);
		break;
	case IEEE80211_STYPE_AUTH:
		ieee80211_rx_mgmt_auth(sdata, mgmt, skb->len);
		break;
	case IEEE80211_STYPE_DEAUTH:
		ieee80211_rx_mgmt_deauth(sdata, mgmt, skb->len);
		break;
	case IEEE80211_STYPE_DISASSOC:
		ieee80211_rx_mgmt_disassoc(sdata, mgmt, skb->len);
		break;
	case IEEE80211_STYPE_ASSOC_RESP:
	case IEEE80211_STYPE_REASSOC_RESP:
		ieee80211_rx_mgmt_assoc_resp(sdata, mgmt, skb->len);
		break;
	case IEEE80211_STYPE_ACTION:
		if (mgmt->u.action.category == WLAN_CATEGORY_SPECTRUM_MGMT) {
			ies_len = skb->len -
				  offsetof(struct ieee80211_mgmt,
					   u.action.u.chan_switch.variable);

			if (ies_len < 0)
				break;

			/* CSA IE cannot be overridden, no need for BSSID */
			ieee802_11_parse_elems(
				mgmt->u.action.u.chan_switch.variable,
				ies_len, true, &elems, mgmt->bssid, NULL);

			if (elems.parse_error)
				break;

			ieee80211_sta_process_chanswitch(sdata,
						 rx_status->mactime,
						 rx_status->device_timestamp,
						 &elems, false);
		} else if (mgmt->u.action.category == WLAN_CATEGORY_PUBLIC) {
			ies_len = skb->len -
				  offsetof(struct ieee80211_mgmt,
					   u.action.u.ext_chan_switch.variable);

			if (ies_len < 0)
				break;

			/*
			 * extended CSA IE can't be overridden, no need for
			 * BSSID
			 */
			ieee802_11_parse_elems(
				mgmt->u.action.u.ext_chan_switch.variable,
				ies_len, true, &elems, mgmt->bssid, NULL);

			if (elems.parse_error)
				break;

			/* for the handling code pretend this was also an IE */
			elems.ext_chansw_ie =
				&mgmt->u.action.u.ext_chan_switch.data;

			ieee80211_sta_process_chanswitch(sdata,
						 rx_status->mactime,
						 rx_status->device_timestamp,
						 &elems, false);
		}
		break;
	}
	sdata_unlock(sdata);
}

static void ieee80211_sta_timer(struct timer_list *t)
{
	struct ieee80211_sub_if_data *sdata =
		from_timer(sdata, t, u.mgd.timer);

	ieee80211_queue_work(&sdata->local->hw, &sdata->work);
}

static void ieee80211_sta_connection_lost(struct ieee80211_sub_if_data *sdata,
					  u8 *bssid, u8 reason, bool tx)
{
	u8 frame_buf[IEEE80211_DEAUTH_FRAME_LEN];

	ieee80211_set_disassoc(sdata, IEEE80211_STYPE_DEAUTH, reason,
			       tx, frame_buf);

	ieee80211_report_disconnect(sdata, frame_buf, sizeof(frame_buf), true,
				    reason);
}

static int ieee80211_auth(struct ieee80211_sub_if_data *sdata)
{
	struct ieee80211_local *local = sdata->local;
	struct ieee80211_if_managed *ifmgd = &sdata->u.mgd;
	struct ieee80211_mgd_auth_data *auth_data = ifmgd->auth_data;
	u32 tx_flags = 0;
	u16 trans = 1;
	u16 status = 0;
	u16 prepare_tx_duration = 0;

	sdata_assert_lock(sdata);

	if (WARN_ON_ONCE(!auth_data))
		return -EINVAL;

	auth_data->tries++;

	if (auth_data->tries > IEEE80211_AUTH_MAX_TRIES) {
		sdata_info(sdata, "authentication with %pM timed out\n",
			   auth_data->bss->bssid);

		/*
		 * Most likely AP is not in the range so remove the
		 * bss struct for that AP.
		 */
		cfg80211_unlink_bss(local->hw.wiphy, auth_data->bss);

		return -ETIMEDOUT;
	}

	if (auth_data->algorithm == WLAN_AUTH_SAE)
		prepare_tx_duration =
			jiffies_to_msecs(IEEE80211_AUTH_TIMEOUT_SAE);

	drv_mgd_prepare_tx(local, sdata, prepare_tx_duration);

	sdata_info(sdata, "send auth to %pM (try %d/%d)\n",
		   auth_data->bss->bssid, auth_data->tries,
		   IEEE80211_AUTH_MAX_TRIES);

	auth_data->expected_transaction = 2;

	if (auth_data->algorithm == WLAN_AUTH_SAE) {
		trans = auth_data->sae_trans;
		status = auth_data->sae_status;
		auth_data->expected_transaction = trans;
	}

	if (ieee80211_hw_check(&local->hw, REPORTS_TX_ACK_STATUS))
		tx_flags = IEEE80211_TX_CTL_REQ_TX_STATUS |
			   IEEE80211_TX_INTFL_MLME_CONN_TX;

	ieee80211_send_auth(sdata, trans, auth_data->algorithm, status,
			    auth_data->data, auth_data->data_len,
			    auth_data->bss->bssid,
			    auth_data->bss->bssid, NULL, 0, 0,
			    tx_flags);

	if (tx_flags == 0) {
		if (auth_data->algorithm == WLAN_AUTH_SAE)
			auth_data->timeout = jiffies +
				IEEE80211_AUTH_TIMEOUT_SAE;
		else
			auth_data->timeout = jiffies + IEEE80211_AUTH_TIMEOUT;
	} else {
		auth_data->timeout =
			round_jiffies_up(jiffies + IEEE80211_AUTH_TIMEOUT_LONG);
	}

	auth_data->timeout_started = true;
	run_again(sdata, auth_data->timeout);

	return 0;
}

static int ieee80211_do_assoc(struct ieee80211_sub_if_data *sdata)
{
	struct ieee80211_mgd_assoc_data *assoc_data = sdata->u.mgd.assoc_data;
	struct ieee80211_local *local = sdata->local;

	sdata_assert_lock(sdata);

	assoc_data->tries++;
	if (assoc_data->tries > IEEE80211_ASSOC_MAX_TRIES) {
		sdata_info(sdata, "association with %pM timed out\n",
			   assoc_data->bss->bssid);

		/*
		 * Most likely AP is not in the range so remove the
		 * bss struct for that AP.
		 */
		cfg80211_unlink_bss(local->hw.wiphy, assoc_data->bss);

		return -ETIMEDOUT;
	}

	sdata_info(sdata, "associate with %pM (try %d/%d)\n",
		   assoc_data->bss->bssid, assoc_data->tries,
		   IEEE80211_ASSOC_MAX_TRIES);
	ieee80211_send_assoc(sdata);

	if (!ieee80211_hw_check(&local->hw, REPORTS_TX_ACK_STATUS)) {
		assoc_data->timeout = jiffies + IEEE80211_ASSOC_TIMEOUT;
		assoc_data->timeout_started = true;
		run_again(sdata, assoc_data->timeout);
	} else {
		assoc_data->timeout =
			round_jiffies_up(jiffies +
					 IEEE80211_ASSOC_TIMEOUT_LONG);
		assoc_data->timeout_started = true;
		run_again(sdata, assoc_data->timeout);
	}

	return 0;
}

void ieee80211_mgd_conn_tx_status(struct ieee80211_sub_if_data *sdata,
				  __le16 fc, bool acked)
{
	struct ieee80211_local *local = sdata->local;

	sdata->u.mgd.status_fc = fc;
	sdata->u.mgd.status_acked = acked;
	sdata->u.mgd.status_received = true;

	ieee80211_queue_work(&local->hw, &sdata->work);
}

void ieee80211_sta_work(struct ieee80211_sub_if_data *sdata)
{
	struct ieee80211_local *local = sdata->local;
	struct ieee80211_if_managed *ifmgd = &sdata->u.mgd;

	sdata_lock(sdata);

	if (ifmgd->status_received) {
		__le16 fc = ifmgd->status_fc;
		bool status_acked = ifmgd->status_acked;

		ifmgd->status_received = false;
		if (ifmgd->auth_data && ieee80211_is_auth(fc)) {
			if (status_acked) {
				if (ifmgd->auth_data->algorithm ==
				    WLAN_AUTH_SAE)
					ifmgd->auth_data->timeout =
						jiffies +
						IEEE80211_AUTH_TIMEOUT_SAE;
				else
					ifmgd->auth_data->timeout =
						jiffies +
						IEEE80211_AUTH_TIMEOUT_SHORT;
				run_again(sdata, ifmgd->auth_data->timeout);
			} else {
				ifmgd->auth_data->timeout = jiffies - 1;
			}
			ifmgd->auth_data->timeout_started = true;
		} else if (ifmgd->assoc_data &&
			   (ieee80211_is_assoc_req(fc) ||
			    ieee80211_is_reassoc_req(fc))) {
			if (status_acked) {
				ifmgd->assoc_data->timeout =
					jiffies + IEEE80211_ASSOC_TIMEOUT_SHORT;
				run_again(sdata, ifmgd->assoc_data->timeout);
			} else {
				ifmgd->assoc_data->timeout = jiffies - 1;
			}
			ifmgd->assoc_data->timeout_started = true;
		}
	}

	if (ifmgd->auth_data && ifmgd->auth_data->timeout_started &&
	    time_after(jiffies, ifmgd->auth_data->timeout)) {
		if (ifmgd->auth_data->done) {
			/*
			 * ok ... we waited for assoc but userspace didn't,
			 * so let's just kill the auth data
			 */
			ieee80211_destroy_auth_data(sdata, false);
		} else if (ieee80211_auth(sdata)) {
			u8 bssid[ETH_ALEN];
			struct ieee80211_event event = {
				.type = MLME_EVENT,
				.u.mlme.data = AUTH_EVENT,
				.u.mlme.status = MLME_TIMEOUT,
			};

			memcpy(bssid, ifmgd->auth_data->bss->bssid, ETH_ALEN);

			ieee80211_destroy_auth_data(sdata, false);

			cfg80211_auth_timeout(sdata->dev, bssid);
			drv_event_callback(sdata->local, sdata, &event);
		}
	} else if (ifmgd->auth_data && ifmgd->auth_data->timeout_started)
		run_again(sdata, ifmgd->auth_data->timeout);

	if (ifmgd->assoc_data && ifmgd->assoc_data->timeout_started &&
	    time_after(jiffies, ifmgd->assoc_data->timeout)) {
		if ((ifmgd->assoc_data->need_beacon && !ifmgd->have_beacon) ||
		    ieee80211_do_assoc(sdata)) {
			struct cfg80211_bss *bss = ifmgd->assoc_data->bss;
			struct ieee80211_event event = {
				.type = MLME_EVENT,
				.u.mlme.data = ASSOC_EVENT,
				.u.mlme.status = MLME_TIMEOUT,
			};

			ieee80211_destroy_assoc_data(sdata, false, false);
			cfg80211_assoc_timeout(sdata->dev, bss);
			drv_event_callback(sdata->local, sdata, &event);
		}
	} else if (ifmgd->assoc_data && ifmgd->assoc_data->timeout_started)
		run_again(sdata, ifmgd->assoc_data->timeout);

	if (ifmgd->flags & IEEE80211_STA_CONNECTION_POLL &&
	    ifmgd->associated) {
		u8 bssid[ETH_ALEN];
		int max_tries;

		memcpy(bssid, ifmgd->associated->bssid, ETH_ALEN);

		if (ieee80211_hw_check(&local->hw, REPORTS_TX_ACK_STATUS))
			max_tries = max_nullfunc_tries;
		else
			max_tries = max_probe_tries;

		/* ACK received for nullfunc probing frame */
		if (!ifmgd->probe_send_count)
			ieee80211_reset_ap_probe(sdata);
		else if (ifmgd->nullfunc_failed) {
			if (ifmgd->probe_send_count < max_tries) {
				mlme_dbg(sdata,
					 "No ack for nullfunc frame to AP %pM, try %d/%i\n",
					 bssid, ifmgd->probe_send_count,
					 max_tries);
				ieee80211_mgd_probe_ap_send(sdata);
			} else {
				mlme_dbg(sdata,
					 "No ack for nullfunc frame to AP %pM, disconnecting.\n",
					 bssid);
				ieee80211_sta_connection_lost(sdata, bssid,
					WLAN_REASON_DISASSOC_DUE_TO_INACTIVITY,
					false);
			}
		} else if (time_is_after_jiffies(ifmgd->probe_timeout))
			run_again(sdata, ifmgd->probe_timeout);
		else if (ieee80211_hw_check(&local->hw, REPORTS_TX_ACK_STATUS)) {
			mlme_dbg(sdata,
				 "Failed to send nullfunc to AP %pM after %dms, disconnecting\n",
				 bssid, probe_wait_ms);
			ieee80211_sta_connection_lost(sdata, bssid,
				WLAN_REASON_DISASSOC_DUE_TO_INACTIVITY, false);
		} else if (ifmgd->probe_send_count < max_tries) {
			mlme_dbg(sdata,
				 "No probe response from AP %pM after %dms, try %d/%i\n",
				 bssid, probe_wait_ms,
				 ifmgd->probe_send_count, max_tries);
			ieee80211_mgd_probe_ap_send(sdata);
		} else {
			/*
			 * We actually lost the connection ... or did we?
			 * Let's make sure!
			 */
			mlme_dbg(sdata,
				 "No probe response from AP %pM after %dms, disconnecting.\n",
				 bssid, probe_wait_ms);

			ieee80211_sta_connection_lost(sdata, bssid,
				WLAN_REASON_DISASSOC_DUE_TO_INACTIVITY, false);
		}
	}

	sdata_unlock(sdata);
}

static void ieee80211_sta_bcn_mon_timer(struct timer_list *t)
{
	struct ieee80211_sub_if_data *sdata =
		from_timer(sdata, t, u.mgd.bcn_mon_timer);
	struct ieee80211_if_managed *ifmgd = &sdata->u.mgd;

	if (sdata->vif.csa_active && !ifmgd->csa_waiting_bcn)
		return;

	if (sdata->vif.driver_flags & IEEE80211_VIF_BEACON_FILTER)
		return;

	sdata->u.mgd.connection_loss = false;
	ieee80211_queue_work(&sdata->local->hw,
			     &sdata->u.mgd.beacon_connection_loss_work);
}

static void ieee80211_sta_conn_mon_timer(struct timer_list *t)
{
	struct ieee80211_sub_if_data *sdata =
		from_timer(sdata, t, u.mgd.conn_mon_timer);
	struct ieee80211_if_managed *ifmgd = &sdata->u.mgd;
	struct ieee80211_local *local = sdata->local;
	struct sta_info *sta;
	unsigned long timeout;

	if (sdata->vif.csa_active && !ifmgd->csa_waiting_bcn)
		return;

	sta = sta_info_get(sdata, ifmgd->bssid);
	if (!sta)
		return;

	timeout = sta->status_stats.last_ack;
	if (time_before(sta->status_stats.last_ack, sta->rx_stats.last_rx))
		timeout = sta->rx_stats.last_rx;
	timeout += IEEE80211_CONNECTION_IDLE_TIME;

	if (time_is_before_jiffies(timeout)) {
		mod_timer(&ifmgd->conn_mon_timer, round_jiffies_up(timeout));
		return;
	}

	ieee80211_queue_work(&local->hw, &ifmgd->monitor_work);
}

static void ieee80211_sta_monitor_work(struct work_struct *work)
{
	struct ieee80211_sub_if_data *sdata =
		container_of(work, struct ieee80211_sub_if_data,
			     u.mgd.monitor_work);

	ieee80211_mgd_probe_ap(sdata, false);
}

static void ieee80211_restart_sta_timer(struct ieee80211_sub_if_data *sdata)
{
	if (sdata->vif.type == NL80211_IFTYPE_STATION) {
		__ieee80211_stop_poll(sdata);

		/* let's probe the connection once */
		if (!ieee80211_hw_check(&sdata->local->hw, CONNECTION_MONITOR))
			ieee80211_queue_work(&sdata->local->hw,
					     &sdata->u.mgd.monitor_work);
	}
}

#ifdef CONFIG_PM
void ieee80211_mgd_quiesce(struct ieee80211_sub_if_data *sdata)
{
	struct ieee80211_if_managed *ifmgd = &sdata->u.mgd;
	u8 frame_buf[IEEE80211_DEAUTH_FRAME_LEN];

	sdata_lock(sdata);

	if (ifmgd->auth_data || ifmgd->assoc_data) {
		const u8 *bssid = ifmgd->auth_data ?
				ifmgd->auth_data->bss->bssid :
				ifmgd->assoc_data->bss->bssid;

		/*
		 * If we are trying to authenticate / associate while suspending,
		 * cfg80211 won't know and won't actually abort those attempts,
		 * thus we need to do that ourselves.
		 */
		ieee80211_send_deauth_disassoc(sdata, bssid, bssid,
					       IEEE80211_STYPE_DEAUTH,
					       WLAN_REASON_DEAUTH_LEAVING,
					       false, frame_buf);
		if (ifmgd->assoc_data)
			ieee80211_destroy_assoc_data(sdata, false, true);
		if (ifmgd->auth_data)
			ieee80211_destroy_auth_data(sdata, false);
		cfg80211_tx_mlme_mgmt(sdata->dev, frame_buf,
				      IEEE80211_DEAUTH_FRAME_LEN);
	}

	/* This is a bit of a hack - we should find a better and more generic
	 * solution to this. Normally when suspending, cfg80211 will in fact
	 * deauthenticate. However, it doesn't (and cannot) stop an ongoing
	 * auth (not so important) or assoc (this is the problem) process.
	 *
	 * As a consequence, it can happen that we are in the process of both
	 * associating and suspending, and receive an association response
	 * after cfg80211 has checked if it needs to disconnect, but before
	 * we actually set the flag to drop incoming frames. This will then
	 * cause the workqueue flush to process the association response in
	 * the suspend, resulting in a successful association just before it
	 * tries to remove the interface from the driver, which now though
	 * has a channel context assigned ... this results in issues.
	 *
	 * To work around this (for now) simply deauth here again if we're
	 * now connected.
	 */
	if (ifmgd->associated && !sdata->local->wowlan) {
		u8 bssid[ETH_ALEN];
		struct cfg80211_deauth_request req = {
			.reason_code = WLAN_REASON_DEAUTH_LEAVING,
			.bssid = bssid,
		};

		memcpy(bssid, ifmgd->associated->bssid, ETH_ALEN);
		ieee80211_mgd_deauth(sdata, &req);
	}

	sdata_unlock(sdata);
}

void ieee80211_sta_restart(struct ieee80211_sub_if_data *sdata)
{
	struct ieee80211_if_managed *ifmgd = &sdata->u.mgd;

	sdata_lock(sdata);
	if (!ifmgd->associated) {
		sdata_unlock(sdata);
		return;
	}

	if (sdata->flags & IEEE80211_SDATA_DISCONNECT_RESUME) {
		sdata->flags &= ~IEEE80211_SDATA_DISCONNECT_RESUME;
		mlme_dbg(sdata, "driver requested disconnect after resume\n");
		ieee80211_sta_connection_lost(sdata,
					      ifmgd->associated->bssid,
					      WLAN_REASON_UNSPECIFIED,
					      true);
		sdata_unlock(sdata);
		return;
	}
	sdata_unlock(sdata);
}
#endif

/* interface setup */
void ieee80211_sta_setup_sdata(struct ieee80211_sub_if_data *sdata)
{
	struct ieee80211_if_managed *ifmgd;

	ifmgd = &sdata->u.mgd;
	INIT_WORK(&ifmgd->monitor_work, ieee80211_sta_monitor_work);
	INIT_WORK(&ifmgd->chswitch_work, ieee80211_chswitch_work);
	INIT_WORK(&ifmgd->beacon_connection_loss_work,
		  ieee80211_beacon_connection_loss_work);
	INIT_WORK(&ifmgd->csa_connection_drop_work,
		  ieee80211_csa_connection_drop_work);
	INIT_WORK(&ifmgd->request_smps_work, ieee80211_request_smps_mgd_work);
	INIT_DELAYED_WORK(&ifmgd->tdls_peer_del_work,
			  ieee80211_tdls_peer_del_work);
	timer_setup(&ifmgd->timer, ieee80211_sta_timer, 0);
	timer_setup(&ifmgd->bcn_mon_timer, ieee80211_sta_bcn_mon_timer, 0);
	timer_setup(&ifmgd->conn_mon_timer, ieee80211_sta_conn_mon_timer, 0);
	timer_setup(&ifmgd->chswitch_timer, ieee80211_chswitch_timer, 0);
	INIT_DELAYED_WORK(&ifmgd->tx_tspec_wk,
			  ieee80211_sta_handle_tspec_ac_params_wk);

	ifmgd->flags = 0;
	ifmgd->powersave = sdata->wdev.ps;
	ifmgd->uapsd_queues = sdata->local->hw.uapsd_queues;
	ifmgd->uapsd_max_sp_len = sdata->local->hw.uapsd_max_sp_len;
	ifmgd->p2p_noa_index = -1;

	if (sdata->local->hw.wiphy->features & NL80211_FEATURE_DYNAMIC_SMPS)
		ifmgd->req_smps = IEEE80211_SMPS_AUTOMATIC;
	else
		ifmgd->req_smps = IEEE80211_SMPS_OFF;

	/* Setup TDLS data */
	spin_lock_init(&ifmgd->teardown_lock);
	ifmgd->teardown_skb = NULL;
	ifmgd->orig_teardown_skb = NULL;
}

/* scan finished notification */
void ieee80211_mlme_notify_scan_completed(struct ieee80211_local *local)
{
	struct ieee80211_sub_if_data *sdata;

	/* Restart STA timers */
	rcu_read_lock();
	list_for_each_entry_rcu(sdata, &local->interfaces, list) {
		if (ieee80211_sdata_running(sdata))
			ieee80211_restart_sta_timer(sdata);
	}
	rcu_read_unlock();
}

static u8 ieee80211_ht_vht_rx_chains(struct ieee80211_sub_if_data *sdata,
				     struct cfg80211_bss *cbss)
{
	struct ieee80211_if_managed *ifmgd = &sdata->u.mgd;
	const u8 *ht_cap_ie, *vht_cap_ie;
	const struct ieee80211_ht_cap *ht_cap;
	const struct ieee80211_vht_cap *vht_cap;
	u8 chains = 1;

	if (ifmgd->flags & IEEE80211_STA_DISABLE_HT)
		return chains;

	ht_cap_ie = ieee80211_bss_get_ie(cbss, WLAN_EID_HT_CAPABILITY);
	if (ht_cap_ie && ht_cap_ie[1] >= sizeof(*ht_cap)) {
		ht_cap = (void *)(ht_cap_ie + 2);
		chains = ieee80211_mcs_to_chains(&ht_cap->mcs);
		/*
		 * TODO: use "Tx Maximum Number Spatial Streams Supported" and
		 *	 "Tx Unequal Modulation Supported" fields.
		 */
	}

	if (ifmgd->flags & IEEE80211_STA_DISABLE_VHT)
		return chains;

	vht_cap_ie = ieee80211_bss_get_ie(cbss, WLAN_EID_VHT_CAPABILITY);
	if (vht_cap_ie && vht_cap_ie[1] >= sizeof(*vht_cap)) {
		u8 nss;
		u16 tx_mcs_map;

		vht_cap = (void *)(vht_cap_ie + 2);
		tx_mcs_map = le16_to_cpu(vht_cap->supp_mcs.tx_mcs_map);
		for (nss = 8; nss > 0; nss--) {
			if (((tx_mcs_map >> (2 * (nss - 1))) & 3) !=
					IEEE80211_VHT_MCS_NOT_SUPPORTED)
				break;
		}
		/* TODO: use "Tx Highest Supported Long GI Data Rate" field? */
		chains = max(chains, nss);
	}

	return chains;
}

static bool
ieee80211_verify_sta_he_mcs_support(struct ieee80211_supported_band *sband,
				    const struct ieee80211_he_operation *he_op)
{
	const struct ieee80211_sta_he_cap *sta_he_cap =
		ieee80211_get_he_sta_cap(sband);
	u16 ap_min_req_set;
	int i;

	if (!sta_he_cap || !he_op)
		return false;

	ap_min_req_set = le16_to_cpu(he_op->he_mcs_nss_set);

	/* Need to go over for 80MHz, 160MHz and for 80+80 */
	for (i = 0; i < 3; i++) {
		const struct ieee80211_he_mcs_nss_supp *sta_mcs_nss_supp =
			&sta_he_cap->he_mcs_nss_supp;
		u16 sta_mcs_map_rx =
			le16_to_cpu(((__le16 *)sta_mcs_nss_supp)[2 * i]);
		u16 sta_mcs_map_tx =
			le16_to_cpu(((__le16 *)sta_mcs_nss_supp)[2 * i + 1]);
		u8 nss;
		bool verified = true;

		/*
		 * For each band there is a maximum of 8 spatial streams
		 * possible. Each of the sta_mcs_map_* is a 16-bit struct built
		 * of 2 bits per NSS (1-8), with the values defined in enum
		 * ieee80211_he_mcs_support. Need to make sure STA TX and RX
		 * capabilities aren't less than the AP's minimum requirements
		 * for this HE BSS per SS.
		 * It is enough to find one such band that meets the reqs.
		 */
		for (nss = 8; nss > 0; nss--) {
			u8 sta_rx_val = (sta_mcs_map_rx >> (2 * (nss - 1))) & 3;
			u8 sta_tx_val = (sta_mcs_map_tx >> (2 * (nss - 1))) & 3;
			u8 ap_val = (ap_min_req_set >> (2 * (nss - 1))) & 3;

			if (ap_val == IEEE80211_HE_MCS_NOT_SUPPORTED)
				continue;

			/*
			 * Make sure the HE AP doesn't require MCSs that aren't
			 * supported by the client
			 */
			if (sta_rx_val == IEEE80211_HE_MCS_NOT_SUPPORTED ||
			    sta_tx_val == IEEE80211_HE_MCS_NOT_SUPPORTED ||
			    (ap_val > sta_rx_val) || (ap_val > sta_tx_val)) {
				verified = false;
				break;
			}
		}

		if (verified)
			return true;
	}

	/* If here, STA doesn't meet AP's HE min requirements */
	return false;
}

static int ieee80211_prep_channel(struct ieee80211_sub_if_data *sdata,
				  struct cfg80211_bss *cbss)
{
	struct ieee80211_local *local = sdata->local;
	struct ieee80211_if_managed *ifmgd = &sdata->u.mgd;
	const struct ieee80211_ht_cap *ht_cap = NULL;
	const struct ieee80211_ht_operation *ht_oper = NULL;
	const struct ieee80211_vht_operation *vht_oper = NULL;
	const struct ieee80211_he_operation *he_oper = NULL;
	const struct ieee80211_s1g_oper_ie *s1g_oper = NULL;
	struct ieee80211_supported_band *sband;
	struct cfg80211_chan_def chandef;
	bool is_6ghz = cbss->channel->band == NL80211_BAND_6GHZ;
	bool is_5ghz = cbss->channel->band == NL80211_BAND_5GHZ;
	struct ieee80211_bss *bss = (void *)cbss->priv;
	int ret;
	u32 i;
	bool have_80mhz;

	sband = local->hw.wiphy->bands[cbss->channel->band];

	ifmgd->flags &= ~(IEEE80211_STA_DISABLE_40MHZ |
			  IEEE80211_STA_DISABLE_80P80MHZ |
			  IEEE80211_STA_DISABLE_160MHZ);

	/* disable HT/VHT/HE if we don't support them */
	if (!sband->ht_cap.ht_supported && !is_6ghz) {
		ifmgd->flags |= IEEE80211_STA_DISABLE_HT;
		ifmgd->flags |= IEEE80211_STA_DISABLE_VHT;
		ifmgd->flags |= IEEE80211_STA_DISABLE_HE;
	}

	if (!sband->vht_cap.vht_supported && is_5ghz) {
		ifmgd->flags |= IEEE80211_STA_DISABLE_VHT;
		ifmgd->flags |= IEEE80211_STA_DISABLE_HE;
	}

	if (!ieee80211_get_he_sta_cap(sband))
		ifmgd->flags |= IEEE80211_STA_DISABLE_HE;

	rcu_read_lock();

	if (!(ifmgd->flags & IEEE80211_STA_DISABLE_HT) && !is_6ghz) {
		const u8 *ht_oper_ie, *ht_cap_ie;

		ht_oper_ie = ieee80211_bss_get_ie(cbss, WLAN_EID_HT_OPERATION);
		if (ht_oper_ie && ht_oper_ie[1] >= sizeof(*ht_oper))
			ht_oper = (void *)(ht_oper_ie + 2);

		ht_cap_ie = ieee80211_bss_get_ie(cbss, WLAN_EID_HT_CAPABILITY);
		if (ht_cap_ie && ht_cap_ie[1] >= sizeof(*ht_cap))
			ht_cap = (void *)(ht_cap_ie + 2);

		if (!ht_cap) {
			ifmgd->flags |= IEEE80211_STA_DISABLE_HT;
			ht_oper = NULL;
		}
	}

	if (!(ifmgd->flags & IEEE80211_STA_DISABLE_VHT) && !is_6ghz) {
		const u8 *vht_oper_ie, *vht_cap;

		vht_oper_ie = ieee80211_bss_get_ie(cbss,
						   WLAN_EID_VHT_OPERATION);
		if (vht_oper_ie && vht_oper_ie[1] >= sizeof(*vht_oper))
			vht_oper = (void *)(vht_oper_ie + 2);
		if (vht_oper && !ht_oper) {
			vht_oper = NULL;
			sdata_info(sdata,
				   "AP advertised VHT without HT, disabling HT/VHT/HE\n");
			ifmgd->flags |= IEEE80211_STA_DISABLE_HT;
			ifmgd->flags |= IEEE80211_STA_DISABLE_VHT;
			ifmgd->flags |= IEEE80211_STA_DISABLE_HE;
		}

		vht_cap = ieee80211_bss_get_ie(cbss, WLAN_EID_VHT_CAPABILITY);
		if (!vht_cap || vht_cap[1] < sizeof(struct ieee80211_vht_cap)) {
			ifmgd->flags |= IEEE80211_STA_DISABLE_VHT;
			vht_oper = NULL;
		}
	}

	if (!(ifmgd->flags & IEEE80211_STA_DISABLE_HE)) {
		const struct cfg80211_bss_ies *ies;
		const u8 *he_oper_ie;

		ies = rcu_dereference(cbss->ies);
		he_oper_ie = cfg80211_find_ext_ie(WLAN_EID_EXT_HE_OPERATION,
						  ies->data, ies->len);
		if (he_oper_ie &&
		    he_oper_ie[1] == ieee80211_he_oper_size(&he_oper_ie[3]))
			he_oper = (void *)(he_oper_ie + 3);
		else
			he_oper = NULL;

		if (!ieee80211_verify_sta_he_mcs_support(sband, he_oper))
			ifmgd->flags |= IEEE80211_STA_DISABLE_HE;
	}

	/* Allow VHT if at least one channel on the sband supports 80 MHz */
	have_80mhz = false;
	for (i = 0; i < sband->n_channels; i++) {
		if (sband->channels[i].flags & (IEEE80211_CHAN_DISABLED |
						IEEE80211_CHAN_NO_80MHZ))
			continue;

		have_80mhz = true;
		break;
	}

	if (!have_80mhz)
		ifmgd->flags |= IEEE80211_STA_DISABLE_VHT;

	if (sband->band == NL80211_BAND_S1GHZ) {
		const u8 *s1g_oper_ie;

		s1g_oper_ie = ieee80211_bss_get_ie(cbss,
						   WLAN_EID_S1G_OPERATION);
		if (s1g_oper_ie && s1g_oper_ie[1] >= sizeof(*s1g_oper))
			s1g_oper = (void *)(s1g_oper_ie + 2);
		else
			sdata_info(sdata,
				   "AP missing S1G operation element?\n");
	}

	ifmgd->flags |= ieee80211_determine_chantype(sdata, sband,
						     cbss->channel,
						     bss->vht_cap_info,
						     ht_oper, vht_oper, he_oper,
						     s1g_oper,
						     &chandef, false);

	sdata->needed_rx_chains = min(ieee80211_ht_vht_rx_chains(sdata, cbss),
				      local->rx_chains);

	rcu_read_unlock();

	if (ifmgd->flags & IEEE80211_STA_DISABLE_HE && is_6ghz) {
		sdata_info(sdata, "Rejecting non-HE 6/7 GHz connection");
		return -EINVAL;
	}

	/* will change later if needed */
	sdata->smps_mode = IEEE80211_SMPS_OFF;

	mutex_lock(&local->mtx);
	/*
	 * If this fails (possibly due to channel context sharing
	 * on incompatible channels, e.g. 80+80 and 160 sharing the
	 * same control channel) try to use a smaller bandwidth.
	 */
	ret = ieee80211_vif_use_channel(sdata, &chandef,
					IEEE80211_CHANCTX_SHARED);

	/* don't downgrade for 5 and 10 MHz channels, though. */
	if (chandef.width == NL80211_CHAN_WIDTH_5 ||
	    chandef.width == NL80211_CHAN_WIDTH_10)
		goto out;

	while (ret && chandef.width != NL80211_CHAN_WIDTH_20_NOHT) {
		ifmgd->flags |= ieee80211_chandef_downgrade(&chandef);
		ret = ieee80211_vif_use_channel(sdata, &chandef,
						IEEE80211_CHANCTX_SHARED);
	}
 out:
	mutex_unlock(&local->mtx);
	return ret;
}

static bool ieee80211_get_dtim(const struct cfg80211_bss_ies *ies,
			       u8 *dtim_count, u8 *dtim_period)
{
	const u8 *tim_ie = cfg80211_find_ie(WLAN_EID_TIM, ies->data, ies->len);
	const u8 *idx_ie = cfg80211_find_ie(WLAN_EID_MULTI_BSSID_IDX, ies->data,
					 ies->len);
	const struct ieee80211_tim_ie *tim = NULL;
	const struct ieee80211_bssid_index *idx;
	bool valid = tim_ie && tim_ie[1] >= 2;

	if (valid)
		tim = (void *)(tim_ie + 2);

	if (dtim_count)
		*dtim_count = valid ? tim->dtim_count : 0;

	if (dtim_period)
		*dtim_period = valid ? tim->dtim_period : 0;

	/* Check if value is overridden by non-transmitted profile */
	if (!idx_ie || idx_ie[1] < 3)
		return valid;

	idx = (void *)(idx_ie + 2);

	if (dtim_count)
		*dtim_count = idx->dtim_count;

	if (dtim_period)
		*dtim_period = idx->dtim_period;

	return true;
}

static int ieee80211_prep_connection(struct ieee80211_sub_if_data *sdata,
				     struct cfg80211_bss *cbss, bool assoc,
				     bool override)
{
	struct ieee80211_local *local = sdata->local;
	struct ieee80211_if_managed *ifmgd = &sdata->u.mgd;
	struct ieee80211_bss *bss = (void *)cbss->priv;
	struct sta_info *new_sta = NULL;
	struct ieee80211_supported_band *sband;
	bool have_sta = false;
	int err;

	sband = local->hw.wiphy->bands[cbss->channel->band];

	if (WARN_ON(!ifmgd->auth_data && !ifmgd->assoc_data))
		return -EINVAL;

	/* If a reconfig is happening, bail out */
	if (local->in_reconfig)
		return -EBUSY;

	if (assoc) {
		rcu_read_lock();
		have_sta = sta_info_get(sdata, cbss->bssid);
		rcu_read_unlock();
	}

	if (!have_sta) {
		new_sta = sta_info_alloc(sdata, cbss->bssid, GFP_KERNEL);
		if (!new_sta)
			return -ENOMEM;
	}

	/*
	 * Set up the information for the new channel before setting the
	 * new channel. We can't - completely race-free - change the basic
	 * rates bitmap and the channel (sband) that it refers to, but if
	 * we set it up before we at least avoid calling into the driver's
	 * bss_info_changed() method with invalid information (since we do
	 * call that from changing the channel - only for IDLE and perhaps
	 * some others, but ...).
	 *
	 * So to avoid that, just set up all the new information before the
	 * channel, but tell the driver to apply it only afterwards, since
	 * it might need the new channel for that.
	 */
	if (new_sta) {
		u32 rates = 0, basic_rates = 0;
		bool have_higher_than_11mbit;
		int min_rate = INT_MAX, min_rate_index = -1;
		const struct cfg80211_bss_ies *ies;
		int shift = ieee80211_vif_get_shift(&sdata->vif);

		/* TODO: S1G Basic Rate Set is expressed elsewhere */
		if (cbss->channel->band == NL80211_BAND_S1GHZ) {
			ieee80211_s1g_sta_rate_init(new_sta);
			goto skip_rates;
		}

		ieee80211_get_rates(sband, bss->supp_rates,
				    bss->supp_rates_len,
				    &rates, &basic_rates,
				    &have_higher_than_11mbit,
				    &min_rate, &min_rate_index,
				    shift);

		/*
		 * This used to be a workaround for basic rates missing
		 * in the association response frame. Now that we no
		 * longer use the basic rates from there, it probably
		 * doesn't happen any more, but keep the workaround so
		 * in case some *other* APs are buggy in different ways
		 * we can connect -- with a warning.
		 * Allow this workaround only in case the AP provided at least
		 * one rate.
		 */
		if (min_rate_index < 0) {
			sdata_info(sdata,
				   "No legacy rates in association response\n");

			sta_info_free(local, new_sta);
			return -EINVAL;
		} else if (!basic_rates) {
			sdata_info(sdata,
				   "No basic rates, using min rate instead\n");
			basic_rates = BIT(min_rate_index);
		}

		if (rates)
			new_sta->sta.supp_rates[cbss->channel->band] = rates;
		else
			sdata_info(sdata,
				   "No rates found, keeping mandatory only\n");

		sdata->vif.bss_conf.basic_rates = basic_rates;

		/* cf. IEEE 802.11 9.2.12 */
		if (cbss->channel->band == NL80211_BAND_2GHZ &&
		    have_higher_than_11mbit)
			sdata->flags |= IEEE80211_SDATA_OPERATING_GMODE;
		else
			sdata->flags &= ~IEEE80211_SDATA_OPERATING_GMODE;

skip_rates:
		memcpy(ifmgd->bssid, cbss->bssid, ETH_ALEN);

		/* set timing information */
		sdata->vif.bss_conf.beacon_int = cbss->beacon_interval;
		rcu_read_lock();
		ies = rcu_dereference(cbss->beacon_ies);
		if (ies) {
			sdata->vif.bss_conf.sync_tsf = ies->tsf;
			sdata->vif.bss_conf.sync_device_ts =
				bss->device_ts_beacon;

			ieee80211_get_dtim(ies,
					   &sdata->vif.bss_conf.sync_dtim_count,
					   NULL);
		} else if (!ieee80211_hw_check(&sdata->local->hw,
					       TIMING_BEACON_ONLY)) {
			ies = rcu_dereference(cbss->proberesp_ies);
			/* must be non-NULL since beacon IEs were NULL */
			sdata->vif.bss_conf.sync_tsf = ies->tsf;
			sdata->vif.bss_conf.sync_device_ts =
				bss->device_ts_presp;
			sdata->vif.bss_conf.sync_dtim_count = 0;
		} else {
			sdata->vif.bss_conf.sync_tsf = 0;
			sdata->vif.bss_conf.sync_device_ts = 0;
			sdata->vif.bss_conf.sync_dtim_count = 0;
		}
		rcu_read_unlock();
	}

	if (new_sta || override) {
		err = ieee80211_prep_channel(sdata, cbss);
		if (err) {
			if (new_sta)
				sta_info_free(local, new_sta);
			return -EINVAL;
		}
	}

	if (new_sta) {
		/*
		 * tell driver about BSSID, basic rates and timing
		 * this was set up above, before setting the channel
		 */
		ieee80211_bss_info_change_notify(sdata,
			BSS_CHANGED_BSSID | BSS_CHANGED_BASIC_RATES |
			BSS_CHANGED_BEACON_INT);

		if (assoc)
			sta_info_pre_move_state(new_sta, IEEE80211_STA_AUTH);

		err = sta_info_insert(new_sta);
		new_sta = NULL;
		if (err) {
			sdata_info(sdata,
				   "failed to insert STA entry for the AP (error %d)\n",
				   err);
			return err;
		}
	} else
		WARN_ON_ONCE(!ether_addr_equal(ifmgd->bssid, cbss->bssid));

	/* Cancel scan to ensure that nothing interferes with connection */
	if (local->scanning)
		ieee80211_scan_cancel(local);

	return 0;
}

/* config hooks */
int ieee80211_mgd_auth(struct ieee80211_sub_if_data *sdata,
		       struct cfg80211_auth_request *req)
{
	struct ieee80211_local *local = sdata->local;
	struct ieee80211_if_managed *ifmgd = &sdata->u.mgd;
	struct ieee80211_mgd_auth_data *auth_data;
	u16 auth_alg;
	int err;
	bool cont_auth;

	/* prepare auth data structure */

	switch (req->auth_type) {
	case NL80211_AUTHTYPE_OPEN_SYSTEM:
		auth_alg = WLAN_AUTH_OPEN;
		break;
	case NL80211_AUTHTYPE_SHARED_KEY:
		if (fips_enabled)
			return -EOPNOTSUPP;
		auth_alg = WLAN_AUTH_SHARED_KEY;
		break;
	case NL80211_AUTHTYPE_FT:
		auth_alg = WLAN_AUTH_FT;
		break;
	case NL80211_AUTHTYPE_NETWORK_EAP:
		auth_alg = WLAN_AUTH_LEAP;
		break;
	case NL80211_AUTHTYPE_SAE:
		auth_alg = WLAN_AUTH_SAE;
		break;
	case NL80211_AUTHTYPE_FILS_SK:
		auth_alg = WLAN_AUTH_FILS_SK;
		break;
	case NL80211_AUTHTYPE_FILS_SK_PFS:
		auth_alg = WLAN_AUTH_FILS_SK_PFS;
		break;
	case NL80211_AUTHTYPE_FILS_PK:
		auth_alg = WLAN_AUTH_FILS_PK;
		break;
	default:
		return -EOPNOTSUPP;
	}

	if (ifmgd->assoc_data)
		return -EBUSY;

	auth_data = kzalloc(sizeof(*auth_data) + req->auth_data_len +
			    req->ie_len, GFP_KERNEL);
	if (!auth_data)
		return -ENOMEM;

	auth_data->bss = req->bss;

	if (req->auth_data_len >= 4) {
		if (req->auth_type == NL80211_AUTHTYPE_SAE) {
			__le16 *pos = (__le16 *) req->auth_data;

			auth_data->sae_trans = le16_to_cpu(pos[0]);
			auth_data->sae_status = le16_to_cpu(pos[1]);
		}
		memcpy(auth_data->data, req->auth_data + 4,
		       req->auth_data_len - 4);
		auth_data->data_len += req->auth_data_len - 4;
	}

	/* Check if continuing authentication or trying to authenticate with the
	 * same BSS that we were in the process of authenticating with and avoid
	 * removal and re-addition of the STA entry in
	 * ieee80211_prep_connection().
	 */
	cont_auth = ifmgd->auth_data && req->bss == ifmgd->auth_data->bss;

	if (req->ie && req->ie_len) {
		memcpy(&auth_data->data[auth_data->data_len],
		       req->ie, req->ie_len);
		auth_data->data_len += req->ie_len;
	}

	if (req->key && req->key_len) {
		auth_data->key_len = req->key_len;
		auth_data->key_idx = req->key_idx;
		memcpy(auth_data->key, req->key, req->key_len);
	}

	auth_data->algorithm = auth_alg;

	/* try to authenticate/probe */

	if (ifmgd->auth_data) {
		if (cont_auth && req->auth_type == NL80211_AUTHTYPE_SAE) {
			auth_data->peer_confirmed =
				ifmgd->auth_data->peer_confirmed;
		}
		ieee80211_destroy_auth_data(sdata, cont_auth);
	}

	/* prep auth_data so we don't go into idle on disassoc */
	ifmgd->auth_data = auth_data;

	/* If this is continuation of an ongoing SAE authentication exchange
	 * (i.e., request to send SAE Confirm) and the peer has already
	 * confirmed, mark authentication completed since we are about to send
	 * out SAE Confirm.
	 */
	if (cont_auth && req->auth_type == NL80211_AUTHTYPE_SAE &&
	    auth_data->peer_confirmed && auth_data->sae_trans == 2)
		ieee80211_mark_sta_auth(sdata, req->bss->bssid);

	if (ifmgd->associated) {
		u8 frame_buf[IEEE80211_DEAUTH_FRAME_LEN];

		sdata_info(sdata,
			   "disconnect from AP %pM for new auth to %pM\n",
			   ifmgd->associated->bssid, req->bss->bssid);
		ieee80211_set_disassoc(sdata, IEEE80211_STYPE_DEAUTH,
				       WLAN_REASON_UNSPECIFIED,
				       false, frame_buf);

		ieee80211_report_disconnect(sdata, frame_buf,
					    sizeof(frame_buf), true,
					    WLAN_REASON_UNSPECIFIED);
	}

	sdata_info(sdata, "authenticate with %pM\n", req->bss->bssid);

	err = ieee80211_prep_connection(sdata, req->bss, cont_auth, false);
	if (err)
		goto err_clear;

	err = ieee80211_auth(sdata);
	if (err) {
		sta_info_destroy_addr(sdata, req->bss->bssid);
		goto err_clear;
	}

	/* hold our own reference */
	cfg80211_ref_bss(local->hw.wiphy, auth_data->bss);
	return 0;

 err_clear:
	eth_zero_addr(ifmgd->bssid);
	ieee80211_bss_info_change_notify(sdata, BSS_CHANGED_BSSID);
	ifmgd->auth_data = NULL;
	mutex_lock(&sdata->local->mtx);
	ieee80211_vif_release_channel(sdata);
	mutex_unlock(&sdata->local->mtx);
	kfree(auth_data);
	return err;
}

int ieee80211_mgd_assoc(struct ieee80211_sub_if_data *sdata,
			struct cfg80211_assoc_request *req)
{
	bool is_6ghz = req->bss->channel->band == NL80211_BAND_6GHZ;
	bool is_5ghz = req->bss->channel->band == NL80211_BAND_5GHZ;
	struct ieee80211_local *local = sdata->local;
	struct ieee80211_if_managed *ifmgd = &sdata->u.mgd;
	struct ieee80211_bss *bss = (void *)req->bss->priv;
	struct ieee80211_mgd_assoc_data *assoc_data;
	const struct cfg80211_bss_ies *beacon_ies;
	struct ieee80211_supported_band *sband;
	const u8 *ssidie, *ht_ie, *vht_ie;
	int i, err;
	bool override = false;

	assoc_data = kzalloc(sizeof(*assoc_data) + req->ie_len, GFP_KERNEL);
	if (!assoc_data)
		return -ENOMEM;

	rcu_read_lock();
	ssidie = ieee80211_bss_get_ie(req->bss, WLAN_EID_SSID);
	if (!ssidie || ssidie[1] > sizeof(assoc_data->ssid)) {
		rcu_read_unlock();
		kfree(assoc_data);
		return -EINVAL;
	}
	memcpy(assoc_data->ssid, ssidie + 2, ssidie[1]);
	assoc_data->ssid_len = ssidie[1];
	rcu_read_unlock();

	if (ifmgd->associated) {
		u8 frame_buf[IEEE80211_DEAUTH_FRAME_LEN];

		sdata_info(sdata,
			   "disconnect from AP %pM for new assoc to %pM\n",
			   ifmgd->associated->bssid, req->bss->bssid);
		ieee80211_set_disassoc(sdata, IEEE80211_STYPE_DEAUTH,
				       WLAN_REASON_UNSPECIFIED,
				       false, frame_buf);

		ieee80211_report_disconnect(sdata, frame_buf,
					    sizeof(frame_buf), true,
					    WLAN_REASON_UNSPECIFIED);
	}

	if (ifmgd->auth_data && !ifmgd->auth_data->done) {
		err = -EBUSY;
		goto err_free;
	}

	if (ifmgd->assoc_data) {
		err = -EBUSY;
		goto err_free;
	}

	if (ifmgd->auth_data) {
		bool match;

		/* keep sta info, bssid if matching */
		match = ether_addr_equal(ifmgd->bssid, req->bss->bssid);
		ieee80211_destroy_auth_data(sdata, match);
	}

	/* prepare assoc data */

	ifmgd->beacon_crc_valid = false;

	assoc_data->wmm = bss->wmm_used &&
			  (local->hw.queues >= IEEE80211_NUM_ACS);

	/*
	 * IEEE802.11n does not allow TKIP/WEP as pairwise ciphers in HT mode.
	 * We still associate in non-HT mode (11a/b/g) if any one of these
	 * ciphers is configured as pairwise.
	 * We can set this to true for non-11n hardware, that'll be checked
	 * separately along with the peer capabilities.
	 */
	for (i = 0; i < req->crypto.n_ciphers_pairwise; i++) {
		if (req->crypto.ciphers_pairwise[i] == WLAN_CIPHER_SUITE_WEP40 ||
		    req->crypto.ciphers_pairwise[i] == WLAN_CIPHER_SUITE_TKIP ||
		    req->crypto.ciphers_pairwise[i] == WLAN_CIPHER_SUITE_WEP104) {
			ifmgd->flags |= IEEE80211_STA_DISABLE_HT;
			ifmgd->flags |= IEEE80211_STA_DISABLE_VHT;
			ifmgd->flags |= IEEE80211_STA_DISABLE_HE;
			netdev_info(sdata->dev,
				    "disabling HT/VHT/HE due to WEP/TKIP use\n");
		}
	}

	sband = local->hw.wiphy->bands[req->bss->channel->band];

	/* also disable HT/VHT/HE if the AP doesn't use WMM */
	if (!bss->wmm_used) {
		ifmgd->flags |= IEEE80211_STA_DISABLE_HT;
		ifmgd->flags |= IEEE80211_STA_DISABLE_VHT;
		ifmgd->flags |= IEEE80211_STA_DISABLE_HE;
		netdev_info(sdata->dev,
			    "disabling HT/VHT/HE as WMM/QoS is not supported by the AP\n");
	}

	memcpy(&ifmgd->ht_capa, &req->ht_capa, sizeof(ifmgd->ht_capa));
	memcpy(&ifmgd->ht_capa_mask, &req->ht_capa_mask,
	       sizeof(ifmgd->ht_capa_mask));

	memcpy(&ifmgd->vht_capa, &req->vht_capa, sizeof(ifmgd->vht_capa));
	memcpy(&ifmgd->vht_capa_mask, &req->vht_capa_mask,
	       sizeof(ifmgd->vht_capa_mask));

	memcpy(&ifmgd->s1g_capa, &req->s1g_capa, sizeof(ifmgd->s1g_capa));
	memcpy(&ifmgd->s1g_capa_mask, &req->s1g_capa_mask,
	       sizeof(ifmgd->s1g_capa_mask));

	if (req->ie && req->ie_len) {
		memcpy(assoc_data->ie, req->ie, req->ie_len);
		assoc_data->ie_len = req->ie_len;
	}

	if (req->fils_kek) {
		/* should already be checked in cfg80211 - so warn */
		if (WARN_ON(req->fils_kek_len > FILS_MAX_KEK_LEN)) {
			err = -EINVAL;
			goto err_free;
		}
		memcpy(assoc_data->fils_kek, req->fils_kek,
		       req->fils_kek_len);
		assoc_data->fils_kek_len = req->fils_kek_len;
	}

	if (req->fils_nonces)
		memcpy(assoc_data->fils_nonces, req->fils_nonces,
		       2 * FILS_NONCE_LEN);

	assoc_data->bss = req->bss;

	if (ifmgd->req_smps == IEEE80211_SMPS_AUTOMATIC) {
		if (ifmgd->powersave)
			sdata->smps_mode = IEEE80211_SMPS_DYNAMIC;
		else
			sdata->smps_mode = IEEE80211_SMPS_OFF;
	} else
		sdata->smps_mode = ifmgd->req_smps;

	assoc_data->capability = req->bss->capability;
	assoc_data->supp_rates = bss->supp_rates;
	assoc_data->supp_rates_len = bss->supp_rates_len;

	rcu_read_lock();
	ht_ie = ieee80211_bss_get_ie(req->bss, WLAN_EID_HT_OPERATION);
	if (ht_ie && ht_ie[1] >= sizeof(struct ieee80211_ht_operation))
		assoc_data->ap_ht_param =
			((struct ieee80211_ht_operation *)(ht_ie + 2))->ht_param;
	else if (!is_6ghz)
		ifmgd->flags |= IEEE80211_STA_DISABLE_HT;
	vht_ie = ieee80211_bss_get_ie(req->bss, WLAN_EID_VHT_CAPABILITY);
	if (vht_ie && vht_ie[1] >= sizeof(struct ieee80211_vht_cap))
		memcpy(&assoc_data->ap_vht_cap, vht_ie + 2,
		       sizeof(struct ieee80211_vht_cap));
	else if (is_5ghz)
		ifmgd->flags |= IEEE80211_STA_DISABLE_VHT |
				IEEE80211_STA_DISABLE_HE;
	rcu_read_unlock();

	if (WARN((sdata->vif.driver_flags & IEEE80211_VIF_SUPPORTS_UAPSD) &&
		 ieee80211_hw_check(&local->hw, PS_NULLFUNC_STACK),
	     "U-APSD not supported with HW_PS_NULLFUNC_STACK\n"))
		sdata->vif.driver_flags &= ~IEEE80211_VIF_SUPPORTS_UAPSD;

	if (bss->wmm_used && bss->uapsd_supported &&
	    (sdata->vif.driver_flags & IEEE80211_VIF_SUPPORTS_UAPSD)) {
		assoc_data->uapsd = true;
		ifmgd->flags |= IEEE80211_STA_UAPSD_ENABLED;
	} else {
		assoc_data->uapsd = false;
		ifmgd->flags &= ~IEEE80211_STA_UAPSD_ENABLED;
	}

	if (req->prev_bssid)
		memcpy(assoc_data->prev_bssid, req->prev_bssid, ETH_ALEN);

	if (req->use_mfp) {
		ifmgd->mfp = IEEE80211_MFP_REQUIRED;
		ifmgd->flags |= IEEE80211_STA_MFP_ENABLED;
	} else {
		ifmgd->mfp = IEEE80211_MFP_DISABLED;
		ifmgd->flags &= ~IEEE80211_STA_MFP_ENABLED;
	}

	if (req->flags & ASSOC_REQ_USE_RRM)
		ifmgd->flags |= IEEE80211_STA_ENABLE_RRM;
	else
		ifmgd->flags &= ~IEEE80211_STA_ENABLE_RRM;

	if (req->crypto.control_port)
		ifmgd->flags |= IEEE80211_STA_CONTROL_PORT;
	else
		ifmgd->flags &= ~IEEE80211_STA_CONTROL_PORT;

	sdata->control_port_protocol = req->crypto.control_port_ethertype;
	sdata->control_port_no_encrypt = req->crypto.control_port_no_encrypt;
	sdata->control_port_over_nl80211 =
					req->crypto.control_port_over_nl80211;
	sdata->control_port_no_preauth = req->crypto.control_port_no_preauth;
	sdata->encrypt_headroom = ieee80211_cs_headroom(local, &req->crypto,
							sdata->vif.type);

	/* kick off associate process */

	ifmgd->assoc_data = assoc_data;
	ifmgd->dtim_period = 0;
	ifmgd->have_beacon = false;

	/* override HT/VHT configuration only if the AP and we support it */
	if (!(ifmgd->flags & IEEE80211_STA_DISABLE_HT)) {
		struct ieee80211_sta_ht_cap sta_ht_cap;

		if (req->flags & ASSOC_REQ_DISABLE_HT)
			override = true;

		memcpy(&sta_ht_cap, &sband->ht_cap, sizeof(sta_ht_cap));
		ieee80211_apply_htcap_overrides(sdata, &sta_ht_cap);

		/* check for 40 MHz disable override */
		if (!(ifmgd->flags & IEEE80211_STA_DISABLE_40MHZ) &&
		    sband->ht_cap.cap & IEEE80211_HT_CAP_SUP_WIDTH_20_40 &&
		    !(sta_ht_cap.cap & IEEE80211_HT_CAP_SUP_WIDTH_20_40))
			override = true;

		if (!(ifmgd->flags & IEEE80211_STA_DISABLE_VHT) &&
		    req->flags & ASSOC_REQ_DISABLE_VHT)
			override = true;
	}

	if (req->flags & ASSOC_REQ_DISABLE_HT) {
		ifmgd->flags |= IEEE80211_STA_DISABLE_HT;
		ifmgd->flags |= IEEE80211_STA_DISABLE_VHT;
		ifmgd->flags |= IEEE80211_STA_DISABLE_HE;
	}

	if (req->flags & ASSOC_REQ_DISABLE_VHT)
		ifmgd->flags |= IEEE80211_STA_DISABLE_VHT;

	err = ieee80211_prep_connection(sdata, req->bss, true, override);
	if (err)
		goto err_clear;

	rcu_read_lock();
	beacon_ies = rcu_dereference(req->bss->beacon_ies);

	if (ieee80211_hw_check(&sdata->local->hw, NEED_DTIM_BEFORE_ASSOC) &&
	    !beacon_ies) {
		/*
		 * Wait up to one beacon interval ...
		 * should this be more if we miss one?
		 */
		sdata_info(sdata, "waiting for beacon from %pM\n",
			   ifmgd->bssid);
		assoc_data->timeout = TU_TO_EXP_TIME(req->bss->beacon_interval);
		assoc_data->timeout_started = true;
		assoc_data->need_beacon = true;
	} else if (beacon_ies) {
		const struct element *elem;
		u8 dtim_count = 0;

		ieee80211_get_dtim(beacon_ies, &dtim_count,
				   &ifmgd->dtim_period);

		ifmgd->have_beacon = true;
		assoc_data->timeout = jiffies;
		assoc_data->timeout_started = true;

		if (ieee80211_hw_check(&local->hw, TIMING_BEACON_ONLY)) {
			sdata->vif.bss_conf.sync_tsf = beacon_ies->tsf;
			sdata->vif.bss_conf.sync_device_ts =
				bss->device_ts_beacon;
			sdata->vif.bss_conf.sync_dtim_count = dtim_count;
		}

		elem = cfg80211_find_ext_elem(WLAN_EID_EXT_MULTIPLE_BSSID_CONFIGURATION,
					      beacon_ies->data, beacon_ies->len);
		if (elem && elem->datalen >= 3)
			sdata->vif.bss_conf.profile_periodicity = elem->data[2];

		elem = cfg80211_find_elem(WLAN_EID_EXT_CAPABILITY,
					  beacon_ies->data, beacon_ies->len);
		if (elem && elem->datalen >= 11 &&
		    (elem->data[10] & WLAN_EXT_CAPA11_EMA_SUPPORT))
			sdata->vif.bss_conf.ema_ap = true;
	} else {
		assoc_data->timeout = jiffies;
		assoc_data->timeout_started = true;
	}
	rcu_read_unlock();

	run_again(sdata, assoc_data->timeout);

	if (bss->corrupt_data) {
		char *corrupt_type = "data";
		if (bss->corrupt_data & IEEE80211_BSS_CORRUPT_BEACON) {
			if (bss->corrupt_data &
					IEEE80211_BSS_CORRUPT_PROBE_RESP)
				corrupt_type = "beacon and probe response";
			else
				corrupt_type = "beacon";
		} else if (bss->corrupt_data & IEEE80211_BSS_CORRUPT_PROBE_RESP)
			corrupt_type = "probe response";
		sdata_info(sdata, "associating with AP with corrupt %s\n",
			   corrupt_type);
	}

	return 0;
 err_clear:
	eth_zero_addr(ifmgd->bssid);
	ieee80211_bss_info_change_notify(sdata, BSS_CHANGED_BSSID);
	ifmgd->assoc_data = NULL;
 err_free:
	kfree(assoc_data);
	return err;
}

int ieee80211_mgd_deauth(struct ieee80211_sub_if_data *sdata,
			 struct cfg80211_deauth_request *req)
{
	struct ieee80211_if_managed *ifmgd = &sdata->u.mgd;
	u8 frame_buf[IEEE80211_DEAUTH_FRAME_LEN];
	bool tx = !req->local_state_change;

	if (ifmgd->auth_data &&
	    ether_addr_equal(ifmgd->auth_data->bss->bssid, req->bssid)) {
		sdata_info(sdata,
			   "aborting authentication with %pM by local choice (Reason: %u=%s)\n",
			   req->bssid, req->reason_code,
			   ieee80211_get_reason_code_string(req->reason_code));

		drv_mgd_prepare_tx(sdata->local, sdata, 0);
		ieee80211_send_deauth_disassoc(sdata, req->bssid, req->bssid,
					       IEEE80211_STYPE_DEAUTH,
					       req->reason_code, tx,
					       frame_buf);
		ieee80211_destroy_auth_data(sdata, false);
		ieee80211_report_disconnect(sdata, frame_buf,
					    sizeof(frame_buf), true,
					    req->reason_code);

		return 0;
	}

	if (ifmgd->assoc_data &&
	    ether_addr_equal(ifmgd->assoc_data->bss->bssid, req->bssid)) {
		sdata_info(sdata,
			   "aborting association with %pM by local choice (Reason: %u=%s)\n",
			   req->bssid, req->reason_code,
			   ieee80211_get_reason_code_string(req->reason_code));

		drv_mgd_prepare_tx(sdata->local, sdata, 0);
		ieee80211_send_deauth_disassoc(sdata, req->bssid, req->bssid,
					       IEEE80211_STYPE_DEAUTH,
					       req->reason_code, tx,
					       frame_buf);
		ieee80211_destroy_assoc_data(sdata, false, true);
		ieee80211_report_disconnect(sdata, frame_buf,
					    sizeof(frame_buf), true,
					    req->reason_code);
		return 0;
	}

	if (ifmgd->associated &&
	    ether_addr_equal(ifmgd->associated->bssid, req->bssid)) {
		sdata_info(sdata,
			   "deauthenticating from %pM by local choice (Reason: %u=%s)\n",
			   req->bssid, req->reason_code,
			   ieee80211_get_reason_code_string(req->reason_code));

		ieee80211_set_disassoc(sdata, IEEE80211_STYPE_DEAUTH,
				       req->reason_code, tx, frame_buf);
		ieee80211_report_disconnect(sdata, frame_buf,
					    sizeof(frame_buf), true,
					    req->reason_code);
		return 0;
	}

	return -ENOTCONN;
}

int ieee80211_mgd_disassoc(struct ieee80211_sub_if_data *sdata,
			   struct cfg80211_disassoc_request *req)
{
	struct ieee80211_if_managed *ifmgd = &sdata->u.mgd;
	u8 bssid[ETH_ALEN];
	u8 frame_buf[IEEE80211_DEAUTH_FRAME_LEN];

	/*
	 * cfg80211 should catch this ... but it's racy since
	 * we can receive a disassoc frame, process it, hand it
	 * to cfg80211 while that's in a locked section already
	 * trying to tell us that the user wants to disconnect.
	 */
	if (ifmgd->associated != req->bss)
		return -ENOLINK;

	sdata_info(sdata,
		   "disassociating from %pM by local choice (Reason: %u=%s)\n",
		   req->bss->bssid, req->reason_code, ieee80211_get_reason_code_string(req->reason_code));

	memcpy(bssid, req->bss->bssid, ETH_ALEN);
	ieee80211_set_disassoc(sdata, IEEE80211_STYPE_DISASSOC,
			       req->reason_code, !req->local_state_change,
			       frame_buf);

	ieee80211_report_disconnect(sdata, frame_buf, sizeof(frame_buf), true,
				    req->reason_code);

	return 0;
}

void ieee80211_mgd_stop(struct ieee80211_sub_if_data *sdata)
{
	struct ieee80211_if_managed *ifmgd = &sdata->u.mgd;

	/*
	 * Make sure some work items will not run after this,
	 * they will not do anything but might not have been
	 * cancelled when disconnecting.
	 */
	cancel_work_sync(&ifmgd->monitor_work);
	cancel_work_sync(&ifmgd->beacon_connection_loss_work);
	cancel_work_sync(&ifmgd->request_smps_work);
	cancel_work_sync(&ifmgd->csa_connection_drop_work);
	cancel_work_sync(&ifmgd->chswitch_work);
	cancel_delayed_work_sync(&ifmgd->tdls_peer_del_work);

	sdata_lock(sdata);
	if (ifmgd->assoc_data) {
		struct cfg80211_bss *bss = ifmgd->assoc_data->bss;
		ieee80211_destroy_assoc_data(sdata, false, false);
		cfg80211_assoc_timeout(sdata->dev, bss);
	}
	if (ifmgd->auth_data)
		ieee80211_destroy_auth_data(sdata, false);
	spin_lock_bh(&ifmgd->teardown_lock);
	if (ifmgd->teardown_skb) {
		kfree_skb(ifmgd->teardown_skb);
		ifmgd->teardown_skb = NULL;
		ifmgd->orig_teardown_skb = NULL;
	}
	kfree(ifmgd->assoc_req_ies);
	ifmgd->assoc_req_ies = NULL;
	ifmgd->assoc_req_ies_len = 0;
	spin_unlock_bh(&ifmgd->teardown_lock);
	del_timer_sync(&ifmgd->timer);
	sdata_unlock(sdata);
}

void ieee80211_cqm_rssi_notify(struct ieee80211_vif *vif,
			       enum nl80211_cqm_rssi_threshold_event rssi_event,
			       s32 rssi_level,
			       gfp_t gfp)
{
	struct ieee80211_sub_if_data *sdata = vif_to_sdata(vif);

	trace_api_cqm_rssi_notify(sdata, rssi_event, rssi_level);

	cfg80211_cqm_rssi_notify(sdata->dev, rssi_event, rssi_level, gfp);
}
EXPORT_SYMBOL(ieee80211_cqm_rssi_notify);

void ieee80211_cqm_beacon_loss_notify(struct ieee80211_vif *vif, gfp_t gfp)
{
	struct ieee80211_sub_if_data *sdata = vif_to_sdata(vif);

	trace_api_cqm_beacon_loss_notify(sdata->local, sdata);

	cfg80211_cqm_beacon_loss_notify(sdata->dev, gfp);
}
EXPORT_SYMBOL(ieee80211_cqm_beacon_loss_notify);<|MERGE_RESOLUTION|>--- conflicted
+++ resolved
@@ -2532,21 +2532,8 @@
 {
 	ieee80211_sta_tx_wmm_ac_notify(sdata, hdr, tx_time);
 
-<<<<<<< HEAD
-	if (!ieee80211_is_data(hdr->frame_control))
-	    return;
-
-	if (ieee80211_is_any_nullfunc(hdr->frame_control) &&
-	    sdata->u.mgd.probe_send_count > 0) {
-		if (ack)
-			ieee80211_sta_reset_conn_monitor(sdata);
-		else
-			sdata->u.mgd.nullfunc_failed = true;
-		ieee80211_queue_work(&sdata->local->hw, &sdata->work);
-=======
 	if (!ieee80211_is_any_nullfunc(hdr->frame_control) ||
 	    !sdata->u.mgd.probe_send_count)
->>>>>>> d1988041
 		return;
 
 	if (ack)
