// SPDX-License-Identifier: GPL-2.0-only
/*
 * mac80211 configuration hooks for cfg80211
 *
 * Copyright 2006-2010	Johannes Berg <johannes@sipsolutions.net>
 * Copyright 2013-2015  Intel Mobile Communications GmbH
 * Copyright (C) 2015-2017 Intel Deutschland GmbH
 * Copyright (C) 2018-2022 Intel Corporation
 */

#include <linux/ieee80211.h>
#include <linux/nl80211.h>
#include <linux/rtnetlink.h>
#include <linux/slab.h>
#include <net/net_namespace.h>
#include <linux/rcupdate.h>
#include <linux/fips.h>
#include <linux/if_ether.h>
#include <net/cfg80211.h>
#include "ieee80211_i.h"
#include "driver-ops.h"
#include "rate.h"
#include "mesh.h"
#include "wme.h"

static struct ieee80211_link_data *
ieee80211_link_or_deflink(struct ieee80211_sub_if_data *sdata, int link_id,
			  bool require_valid)
{
	struct ieee80211_link_data *link;

	if (link_id < 0) {
		/*
		 * For keys, if sdata is not an MLD, we might not use
		 * the return value at all (if it's not a pairwise key),
		 * so in that case (require_valid==false) don't error.
		 */
		if (require_valid && sdata->vif.valid_links)
			return ERR_PTR(-EINVAL);

		return &sdata->deflink;
	}

	link = sdata_dereference(sdata->link[link_id], sdata);
	if (!link)
		return ERR_PTR(-ENOLINK);
	return link;
}

static void ieee80211_set_mu_mimo_follow(struct ieee80211_sub_if_data *sdata,
					 struct vif_params *params)
{
	bool mu_mimo_groups = false;
	bool mu_mimo_follow = false;

	if (params->vht_mumimo_groups) {
		u64 membership;

		BUILD_BUG_ON(sizeof(membership) != WLAN_MEMBERSHIP_LEN);

		memcpy(sdata->vif.bss_conf.mu_group.membership,
		       params->vht_mumimo_groups, WLAN_MEMBERSHIP_LEN);
		memcpy(sdata->vif.bss_conf.mu_group.position,
		       params->vht_mumimo_groups + WLAN_MEMBERSHIP_LEN,
		       WLAN_USER_POSITION_LEN);
		ieee80211_link_info_change_notify(sdata, &sdata->deflink,
						  BSS_CHANGED_MU_GROUPS);
		/* don't care about endianness - just check for 0 */
		memcpy(&membership, params->vht_mumimo_groups,
		       WLAN_MEMBERSHIP_LEN);
		mu_mimo_groups = membership != 0;
	}

	if (params->vht_mumimo_follow_addr) {
		mu_mimo_follow =
			is_valid_ether_addr(params->vht_mumimo_follow_addr);
		ether_addr_copy(sdata->u.mntr.mu_follow_addr,
				params->vht_mumimo_follow_addr);
	}

	sdata->vif.bss_conf.mu_mimo_owner = mu_mimo_groups || mu_mimo_follow;
}

static int ieee80211_set_mon_options(struct ieee80211_sub_if_data *sdata,
				     struct vif_params *params)
{
	struct ieee80211_local *local = sdata->local;
	struct ieee80211_sub_if_data *monitor_sdata;

	/* check flags first */
	if (params->flags && ieee80211_sdata_running(sdata)) {
		u32 mask = MONITOR_FLAG_COOK_FRAMES | MONITOR_FLAG_ACTIVE;

		/*
		 * Prohibit MONITOR_FLAG_COOK_FRAMES and
		 * MONITOR_FLAG_ACTIVE to be changed while the
		 * interface is up.
		 * Else we would need to add a lot of cruft
		 * to update everything:
		 *	cooked_mntrs, monitor and all fif_* counters
		 *	reconfigure hardware
		 */
		if ((params->flags & mask) != (sdata->u.mntr.flags & mask))
			return -EBUSY;
	}

	/* also validate MU-MIMO change */
	monitor_sdata = wiphy_dereference(local->hw.wiphy,
					  local->monitor_sdata);

	if (!monitor_sdata &&
	    (params->vht_mumimo_groups || params->vht_mumimo_follow_addr))
		return -EOPNOTSUPP;

	/* apply all changes now - no failures allowed */

	if (monitor_sdata)
		ieee80211_set_mu_mimo_follow(monitor_sdata, params);

	if (params->flags) {
		if (ieee80211_sdata_running(sdata)) {
			ieee80211_adjust_monitor_flags(sdata, -1);
			sdata->u.mntr.flags = params->flags;
			ieee80211_adjust_monitor_flags(sdata, 1);

			ieee80211_configure_filter(local);
		} else {
			/*
			 * Because the interface is down, ieee80211_do_stop
			 * and ieee80211_do_open take care of "everything"
			 * mentioned in the comment above.
			 */
			sdata->u.mntr.flags = params->flags;
		}
	}

	return 0;
}

static int ieee80211_set_ap_mbssid_options(struct ieee80211_sub_if_data *sdata,
					   struct cfg80211_mbssid_config params,
					   struct ieee80211_bss_conf *link_conf)
{
	struct ieee80211_sub_if_data *tx_sdata;

	sdata->vif.mbssid_tx_vif = NULL;
	link_conf->bssid_index = 0;
	link_conf->nontransmitted = false;
	link_conf->ema_ap = false;

	if (sdata->vif.type != NL80211_IFTYPE_AP || !params.tx_wdev)
		return -EINVAL;

	tx_sdata = IEEE80211_WDEV_TO_SUB_IF(params.tx_wdev);
	if (!tx_sdata)
		return -EINVAL;

	if (tx_sdata == sdata) {
		sdata->vif.mbssid_tx_vif = &sdata->vif;
	} else {
		sdata->vif.mbssid_tx_vif = &tx_sdata->vif;
		link_conf->nontransmitted = true;
		link_conf->bssid_index = params.index;
	}
	if (params.ema)
		link_conf->ema_ap = true;

	return 0;
}

static struct wireless_dev *ieee80211_add_iface(struct wiphy *wiphy,
						const char *name,
						unsigned char name_assign_type,
						enum nl80211_iftype type,
						struct vif_params *params)
{
	struct ieee80211_local *local = wiphy_priv(wiphy);
	struct wireless_dev *wdev;
	struct ieee80211_sub_if_data *sdata;
	int err;

	err = ieee80211_if_add(local, name, name_assign_type, &wdev, type, params);
	if (err)
		return ERR_PTR(err);

	sdata = IEEE80211_WDEV_TO_SUB_IF(wdev);

	if (type == NL80211_IFTYPE_MONITOR) {
		err = ieee80211_set_mon_options(sdata, params);
		if (err) {
			ieee80211_if_remove(sdata);
			return NULL;
		}
	}

	return wdev;
}

static int ieee80211_del_iface(struct wiphy *wiphy, struct wireless_dev *wdev)
{
	ieee80211_if_remove(IEEE80211_WDEV_TO_SUB_IF(wdev));

	return 0;
}

static int ieee80211_change_iface(struct wiphy *wiphy,
				  struct net_device *dev,
				  enum nl80211_iftype type,
				  struct vif_params *params)
{
	struct ieee80211_sub_if_data *sdata = IEEE80211_DEV_TO_SUB_IF(dev);
	struct ieee80211_local *local = sdata->local;
	struct sta_info *sta;
	int ret;

	ret = ieee80211_if_change_type(sdata, type);
	if (ret)
		return ret;

	if (type == NL80211_IFTYPE_AP_VLAN && params->use_4addr == 0) {
		RCU_INIT_POINTER(sdata->u.vlan.sta, NULL);
		ieee80211_check_fast_rx_iface(sdata);
	} else if (type == NL80211_IFTYPE_STATION && params->use_4addr >= 0) {
		struct ieee80211_if_managed *ifmgd = &sdata->u.mgd;

		if (params->use_4addr == ifmgd->use_4addr)
			return 0;

		/* FIXME: no support for 4-addr MLO yet */
		if (sdata->vif.valid_links)
			return -EOPNOTSUPP;

		sdata->u.mgd.use_4addr = params->use_4addr;
		if (!ifmgd->associated)
			return 0;

		mutex_lock(&local->sta_mtx);
		sta = sta_info_get(sdata, sdata->deflink.u.mgd.bssid);
		if (sta)
			drv_sta_set_4addr(local, sdata, &sta->sta,
					  params->use_4addr);
		mutex_unlock(&local->sta_mtx);

		if (params->use_4addr)
			ieee80211_send_4addr_nullfunc(local, sdata);
	}

	if (sdata->vif.type == NL80211_IFTYPE_MONITOR) {
		ret = ieee80211_set_mon_options(sdata, params);
		if (ret)
			return ret;
	}

	return 0;
}

static int ieee80211_start_p2p_device(struct wiphy *wiphy,
				      struct wireless_dev *wdev)
{
	struct ieee80211_sub_if_data *sdata = IEEE80211_WDEV_TO_SUB_IF(wdev);
	int ret;

	mutex_lock(&sdata->local->chanctx_mtx);
	ret = ieee80211_check_combinations(sdata, NULL, 0, 0);
	mutex_unlock(&sdata->local->chanctx_mtx);
	if (ret < 0)
		return ret;

	return ieee80211_do_open(wdev, true);
}

static void ieee80211_stop_p2p_device(struct wiphy *wiphy,
				      struct wireless_dev *wdev)
{
	ieee80211_sdata_stop(IEEE80211_WDEV_TO_SUB_IF(wdev));
}

static int ieee80211_start_nan(struct wiphy *wiphy,
			       struct wireless_dev *wdev,
			       struct cfg80211_nan_conf *conf)
{
	struct ieee80211_sub_if_data *sdata = IEEE80211_WDEV_TO_SUB_IF(wdev);
	int ret;

	mutex_lock(&sdata->local->chanctx_mtx);
	ret = ieee80211_check_combinations(sdata, NULL, 0, 0);
	mutex_unlock(&sdata->local->chanctx_mtx);
	if (ret < 0)
		return ret;

	ret = ieee80211_do_open(wdev, true);
	if (ret)
		return ret;

	ret = drv_start_nan(sdata->local, sdata, conf);
	if (ret)
		ieee80211_sdata_stop(sdata);

	sdata->u.nan.conf = *conf;

	return ret;
}

static void ieee80211_stop_nan(struct wiphy *wiphy,
			       struct wireless_dev *wdev)
{
	struct ieee80211_sub_if_data *sdata = IEEE80211_WDEV_TO_SUB_IF(wdev);

	drv_stop_nan(sdata->local, sdata);
	ieee80211_sdata_stop(sdata);
}

static int ieee80211_nan_change_conf(struct wiphy *wiphy,
				     struct wireless_dev *wdev,
				     struct cfg80211_nan_conf *conf,
				     u32 changes)
{
	struct ieee80211_sub_if_data *sdata = IEEE80211_WDEV_TO_SUB_IF(wdev);
	struct cfg80211_nan_conf new_conf;
	int ret = 0;

	if (sdata->vif.type != NL80211_IFTYPE_NAN)
		return -EOPNOTSUPP;

	if (!ieee80211_sdata_running(sdata))
		return -ENETDOWN;

	new_conf = sdata->u.nan.conf;

	if (changes & CFG80211_NAN_CONF_CHANGED_PREF)
		new_conf.master_pref = conf->master_pref;

	if (changes & CFG80211_NAN_CONF_CHANGED_BANDS)
		new_conf.bands = conf->bands;

	ret = drv_nan_change_conf(sdata->local, sdata, &new_conf, changes);
	if (!ret)
		sdata->u.nan.conf = new_conf;

	return ret;
}

static int ieee80211_add_nan_func(struct wiphy *wiphy,
				  struct wireless_dev *wdev,
				  struct cfg80211_nan_func *nan_func)
{
	struct ieee80211_sub_if_data *sdata = IEEE80211_WDEV_TO_SUB_IF(wdev);
	int ret;

	if (sdata->vif.type != NL80211_IFTYPE_NAN)
		return -EOPNOTSUPP;

	if (!ieee80211_sdata_running(sdata))
		return -ENETDOWN;

	spin_lock_bh(&sdata->u.nan.func_lock);

	ret = idr_alloc(&sdata->u.nan.function_inst_ids,
			nan_func, 1, sdata->local->hw.max_nan_de_entries + 1,
			GFP_ATOMIC);
	spin_unlock_bh(&sdata->u.nan.func_lock);

	if (ret < 0)
		return ret;

	nan_func->instance_id = ret;

	WARN_ON(nan_func->instance_id == 0);

	ret = drv_add_nan_func(sdata->local, sdata, nan_func);
	if (ret) {
		spin_lock_bh(&sdata->u.nan.func_lock);
		idr_remove(&sdata->u.nan.function_inst_ids,
			   nan_func->instance_id);
		spin_unlock_bh(&sdata->u.nan.func_lock);
	}

	return ret;
}

static struct cfg80211_nan_func *
ieee80211_find_nan_func_by_cookie(struct ieee80211_sub_if_data *sdata,
				  u64 cookie)
{
	struct cfg80211_nan_func *func;
	int id;

	lockdep_assert_held(&sdata->u.nan.func_lock);

	idr_for_each_entry(&sdata->u.nan.function_inst_ids, func, id) {
		if (func->cookie == cookie)
			return func;
	}

	return NULL;
}

static void ieee80211_del_nan_func(struct wiphy *wiphy,
				  struct wireless_dev *wdev, u64 cookie)
{
	struct ieee80211_sub_if_data *sdata = IEEE80211_WDEV_TO_SUB_IF(wdev);
	struct cfg80211_nan_func *func;
	u8 instance_id = 0;

	if (sdata->vif.type != NL80211_IFTYPE_NAN ||
	    !ieee80211_sdata_running(sdata))
		return;

	spin_lock_bh(&sdata->u.nan.func_lock);

	func = ieee80211_find_nan_func_by_cookie(sdata, cookie);
	if (func)
		instance_id = func->instance_id;

	spin_unlock_bh(&sdata->u.nan.func_lock);

	if (instance_id)
		drv_del_nan_func(sdata->local, sdata, instance_id);
}

static int ieee80211_set_noack_map(struct wiphy *wiphy,
				  struct net_device *dev,
				  u16 noack_map)
{
	struct ieee80211_sub_if_data *sdata = IEEE80211_DEV_TO_SUB_IF(dev);

	sdata->noack_map = noack_map;

	ieee80211_check_fast_xmit_iface(sdata);

	return 0;
}

static int ieee80211_set_tx(struct ieee80211_sub_if_data *sdata,
			    const u8 *mac_addr, u8 key_idx)
{
	struct ieee80211_local *local = sdata->local;
	struct ieee80211_key *key;
	struct sta_info *sta;
	int ret = -EINVAL;

	if (!wiphy_ext_feature_isset(local->hw.wiphy,
				     NL80211_EXT_FEATURE_EXT_KEY_ID))
		return -EINVAL;

	sta = sta_info_get_bss(sdata, mac_addr);

	if (!sta)
		return -EINVAL;

	if (sta->ptk_idx == key_idx)
		return 0;

	mutex_lock(&local->key_mtx);
	key = key_mtx_dereference(local, sta->ptk[key_idx]);

	if (key && key->conf.flags & IEEE80211_KEY_FLAG_NO_AUTO_TX)
		ret = ieee80211_set_tx_key(key);

	mutex_unlock(&local->key_mtx);
	return ret;
}

static int ieee80211_add_key(struct wiphy *wiphy, struct net_device *dev,
			     int link_id, u8 key_idx, bool pairwise,
			     const u8 *mac_addr, struct key_params *params)
{
	struct ieee80211_sub_if_data *sdata = IEEE80211_DEV_TO_SUB_IF(dev);
	struct ieee80211_link_data *link =
		ieee80211_link_or_deflink(sdata, link_id, false);
	struct ieee80211_local *local = sdata->local;
	struct sta_info *sta = NULL;
	struct ieee80211_key *key;
	int err;

	if (!ieee80211_sdata_running(sdata))
		return -ENETDOWN;

	if (IS_ERR(link))
		return PTR_ERR(link);

	if (pairwise && params->mode == NL80211_KEY_SET_TX)
		return ieee80211_set_tx(sdata, mac_addr, key_idx);

	/* reject WEP and TKIP keys if WEP failed to initialize */
	switch (params->cipher) {
	case WLAN_CIPHER_SUITE_WEP40:
	case WLAN_CIPHER_SUITE_TKIP:
	case WLAN_CIPHER_SUITE_WEP104:
		if (link_id >= 0)
			return -EINVAL;
		if (WARN_ON_ONCE(fips_enabled))
			return -EINVAL;
		break;
	default:
		break;
	}

	key = ieee80211_key_alloc(params->cipher, key_idx, params->key_len,
				  params->key, params->seq_len, params->seq);
	if (IS_ERR(key))
		return PTR_ERR(key);

	key->conf.link_id = link_id;

	if (pairwise)
		key->conf.flags |= IEEE80211_KEY_FLAG_PAIRWISE;

	if (params->mode == NL80211_KEY_NO_TX)
		key->conf.flags |= IEEE80211_KEY_FLAG_NO_AUTO_TX;

	mutex_lock(&local->sta_mtx);

	if (mac_addr) {
		sta = sta_info_get_bss(sdata, mac_addr);
		/*
		 * The ASSOC test makes sure the driver is ready to
		 * receive the key. When wpa_supplicant has roamed
		 * using FT, it attempts to set the key before
		 * association has completed, this rejects that attempt
		 * so it will set the key again after association.
		 *
		 * TODO: accept the key if we have a station entry and
		 *       add it to the device after the station.
		 */
		if (!sta || !test_sta_flag(sta, WLAN_STA_ASSOC)) {
			ieee80211_key_free_unused(key);
			err = -ENOENT;
			goto out_unlock;
		}
	}

	switch (sdata->vif.type) {
	case NL80211_IFTYPE_STATION:
		if (sdata->u.mgd.mfp != IEEE80211_MFP_DISABLED)
			key->conf.flags |= IEEE80211_KEY_FLAG_RX_MGMT;
		break;
	case NL80211_IFTYPE_AP:
	case NL80211_IFTYPE_AP_VLAN:
		/* Keys without a station are used for TX only */
		if (sta && test_sta_flag(sta, WLAN_STA_MFP))
			key->conf.flags |= IEEE80211_KEY_FLAG_RX_MGMT;
		break;
	case NL80211_IFTYPE_ADHOC:
		/* no MFP (yet) */
		break;
	case NL80211_IFTYPE_MESH_POINT:
#ifdef CONFIG_MAC80211_MESH
		if (sdata->u.mesh.security != IEEE80211_MESH_SEC_NONE)
			key->conf.flags |= IEEE80211_KEY_FLAG_RX_MGMT;
		break;
#endif
	case NL80211_IFTYPE_WDS:
	case NL80211_IFTYPE_MONITOR:
	case NL80211_IFTYPE_P2P_DEVICE:
	case NL80211_IFTYPE_NAN:
	case NL80211_IFTYPE_UNSPECIFIED:
	case NUM_NL80211_IFTYPES:
	case NL80211_IFTYPE_P2P_CLIENT:
	case NL80211_IFTYPE_P2P_GO:
	case NL80211_IFTYPE_OCB:
		/* shouldn't happen */
		WARN_ON_ONCE(1);
		break;
	}

	err = ieee80211_key_link(key, link, sta);

 out_unlock:
	mutex_unlock(&local->sta_mtx);

	return err;
}

static struct ieee80211_key *
ieee80211_lookup_key(struct ieee80211_sub_if_data *sdata, int link_id,
		     u8 key_idx, bool pairwise, const u8 *mac_addr)
{
	struct ieee80211_local *local __maybe_unused = sdata->local;
<<<<<<< HEAD
=======
	struct ieee80211_link_data *link = &sdata->deflink;
>>>>>>> 2cb8e624
	struct ieee80211_key *key;

	if (link_id >= 0) {
		link = rcu_dereference_check(sdata->link[link_id],
					     lockdep_is_held(&sdata->wdev.mtx));
		if (!link)
			return NULL;
	}

	if (mac_addr) {
		struct sta_info *sta;
		struct link_sta_info *link_sta;

		sta = sta_info_get_bss(sdata, mac_addr);
		if (!sta)
			return NULL;

		if (link_id >= 0) {
			link_sta = rcu_dereference_check(sta->link[link_id],
							 lockdep_is_held(&local->sta_mtx));
			if (!link_sta)
				return NULL;
		} else {
			link_sta = &sta->deflink;
		}

		if (pairwise && key_idx < NUM_DEFAULT_KEYS)
			return rcu_dereference_check_key_mtx(local,
							     sta->ptk[key_idx]);

		if (!pairwise &&
		    key_idx < NUM_DEFAULT_KEYS +
			      NUM_DEFAULT_MGMT_KEYS +
			      NUM_DEFAULT_BEACON_KEYS)
			return rcu_dereference_check_key_mtx(local,
							     link_sta->gtk[key_idx]);

		return NULL;
	}

	if (pairwise && key_idx < NUM_DEFAULT_KEYS)
		return rcu_dereference_check_key_mtx(local,
						     sdata->keys[key_idx]);

	key = rcu_dereference_check_key_mtx(local, link->gtk[key_idx]);
	if (key)
		return key;

	/* or maybe it was a WEP key */
	if (key_idx < NUM_DEFAULT_KEYS)
		return rcu_dereference_check_key_mtx(local, sdata->keys[key_idx]);

	return NULL;
}

static int ieee80211_del_key(struct wiphy *wiphy, struct net_device *dev,
			     int link_id, u8 key_idx, bool pairwise,
			     const u8 *mac_addr)
{
	struct ieee80211_sub_if_data *sdata = IEEE80211_DEV_TO_SUB_IF(dev);
	struct ieee80211_local *local = sdata->local;
	struct ieee80211_key *key;
	int ret;

	mutex_lock(&local->sta_mtx);
	mutex_lock(&local->key_mtx);

	key = ieee80211_lookup_key(sdata, link_id, key_idx, pairwise, mac_addr);
	if (!key) {
		ret = -ENOENT;
		goto out_unlock;
	}

	ieee80211_key_free(key, sdata->vif.type == NL80211_IFTYPE_STATION);

	ret = 0;
 out_unlock:
	mutex_unlock(&local->key_mtx);
	mutex_unlock(&local->sta_mtx);

	return ret;
}

static int ieee80211_get_key(struct wiphy *wiphy, struct net_device *dev,
			     int link_id, u8 key_idx, bool pairwise,
			     const u8 *mac_addr, void *cookie,
			     void (*callback)(void *cookie,
					      struct key_params *params))
{
	struct ieee80211_sub_if_data *sdata;
	u8 seq[6] = {0};
	struct key_params params;
	struct ieee80211_key *key;
	u64 pn64;
	u32 iv32;
	u16 iv16;
	int err = -ENOENT;
	struct ieee80211_key_seq kseq = {};

	sdata = IEEE80211_DEV_TO_SUB_IF(dev);

	rcu_read_lock();

	key = ieee80211_lookup_key(sdata, link_id, key_idx, pairwise, mac_addr);
	if (!key)
		goto out;

	memset(&params, 0, sizeof(params));

	params.cipher = key->conf.cipher;

	switch (key->conf.cipher) {
	case WLAN_CIPHER_SUITE_TKIP:
		pn64 = atomic64_read(&key->conf.tx_pn);
		iv32 = TKIP_PN_TO_IV32(pn64);
		iv16 = TKIP_PN_TO_IV16(pn64);

		if (key->flags & KEY_FLAG_UPLOADED_TO_HARDWARE &&
		    !(key->conf.flags & IEEE80211_KEY_FLAG_GENERATE_IV)) {
			drv_get_key_seq(sdata->local, key, &kseq);
			iv32 = kseq.tkip.iv32;
			iv16 = kseq.tkip.iv16;
		}

		seq[0] = iv16 & 0xff;
		seq[1] = (iv16 >> 8) & 0xff;
		seq[2] = iv32 & 0xff;
		seq[3] = (iv32 >> 8) & 0xff;
		seq[4] = (iv32 >> 16) & 0xff;
		seq[5] = (iv32 >> 24) & 0xff;
		params.seq = seq;
		params.seq_len = 6;
		break;
	case WLAN_CIPHER_SUITE_CCMP:
	case WLAN_CIPHER_SUITE_CCMP_256:
	case WLAN_CIPHER_SUITE_AES_CMAC:
	case WLAN_CIPHER_SUITE_BIP_CMAC_256:
		BUILD_BUG_ON(offsetof(typeof(kseq), ccmp) !=
			     offsetof(typeof(kseq), aes_cmac));
		fallthrough;
	case WLAN_CIPHER_SUITE_BIP_GMAC_128:
	case WLAN_CIPHER_SUITE_BIP_GMAC_256:
		BUILD_BUG_ON(offsetof(typeof(kseq), ccmp) !=
			     offsetof(typeof(kseq), aes_gmac));
		fallthrough;
	case WLAN_CIPHER_SUITE_GCMP:
	case WLAN_CIPHER_SUITE_GCMP_256:
		BUILD_BUG_ON(offsetof(typeof(kseq), ccmp) !=
			     offsetof(typeof(kseq), gcmp));

		if (key->flags & KEY_FLAG_UPLOADED_TO_HARDWARE &&
		    !(key->conf.flags & IEEE80211_KEY_FLAG_GENERATE_IV)) {
			drv_get_key_seq(sdata->local, key, &kseq);
			memcpy(seq, kseq.ccmp.pn, 6);
		} else {
			pn64 = atomic64_read(&key->conf.tx_pn);
			seq[0] = pn64;
			seq[1] = pn64 >> 8;
			seq[2] = pn64 >> 16;
			seq[3] = pn64 >> 24;
			seq[4] = pn64 >> 32;
			seq[5] = pn64 >> 40;
		}
		params.seq = seq;
		params.seq_len = 6;
		break;
	default:
		if (!(key->flags & KEY_FLAG_UPLOADED_TO_HARDWARE))
			break;
		if (WARN_ON(key->conf.flags & IEEE80211_KEY_FLAG_GENERATE_IV))
			break;
		drv_get_key_seq(sdata->local, key, &kseq);
		params.seq = kseq.hw.seq;
		params.seq_len = kseq.hw.seq_len;
		break;
	}

	params.key = key->conf.key;
	params.key_len = key->conf.keylen;

	callback(cookie, &params);
	err = 0;

 out:
	rcu_read_unlock();
	return err;
}

static int ieee80211_config_default_key(struct wiphy *wiphy,
					struct net_device *dev,
					int link_id, u8 key_idx, bool uni,
					bool multi)
{
	struct ieee80211_sub_if_data *sdata = IEEE80211_DEV_TO_SUB_IF(dev);
	struct ieee80211_link_data *link =
		ieee80211_link_or_deflink(sdata, link_id, false);

	if (IS_ERR(link))
		return PTR_ERR(link);

	ieee80211_set_default_key(link, key_idx, uni, multi);

	return 0;
}

static int ieee80211_config_default_mgmt_key(struct wiphy *wiphy,
					     struct net_device *dev,
					     int link_id, u8 key_idx)
{
	struct ieee80211_sub_if_data *sdata = IEEE80211_DEV_TO_SUB_IF(dev);
	struct ieee80211_link_data *link =
		ieee80211_link_or_deflink(sdata, link_id, true);

	if (IS_ERR(link))
		return PTR_ERR(link);

	ieee80211_set_default_mgmt_key(link, key_idx);

	return 0;
}

static int ieee80211_config_default_beacon_key(struct wiphy *wiphy,
					       struct net_device *dev,
					       int link_id, u8 key_idx)
{
	struct ieee80211_sub_if_data *sdata = IEEE80211_DEV_TO_SUB_IF(dev);
	struct ieee80211_link_data *link =
		ieee80211_link_or_deflink(sdata, link_id, true);

	if (IS_ERR(link))
		return PTR_ERR(link);

	ieee80211_set_default_beacon_key(link, key_idx);

	return 0;
}

void sta_set_rate_info_tx(struct sta_info *sta,
			  const struct ieee80211_tx_rate *rate,
			  struct rate_info *rinfo)
{
	rinfo->flags = 0;
	if (rate->flags & IEEE80211_TX_RC_MCS) {
		rinfo->flags |= RATE_INFO_FLAGS_MCS;
		rinfo->mcs = rate->idx;
	} else if (rate->flags & IEEE80211_TX_RC_VHT_MCS) {
		rinfo->flags |= RATE_INFO_FLAGS_VHT_MCS;
		rinfo->mcs = ieee80211_rate_get_vht_mcs(rate);
		rinfo->nss = ieee80211_rate_get_vht_nss(rate);
	} else {
		struct ieee80211_supported_band *sband;
		int shift = ieee80211_vif_get_shift(&sta->sdata->vif);
		u16 brate;

		sband = ieee80211_get_sband(sta->sdata);
		WARN_ON_ONCE(sband && !sband->bitrates);
		if (sband && sband->bitrates) {
			brate = sband->bitrates[rate->idx].bitrate;
			rinfo->legacy = DIV_ROUND_UP(brate, 1 << shift);
		}
	}
	if (rate->flags & IEEE80211_TX_RC_40_MHZ_WIDTH)
		rinfo->bw = RATE_INFO_BW_40;
	else if (rate->flags & IEEE80211_TX_RC_80_MHZ_WIDTH)
		rinfo->bw = RATE_INFO_BW_80;
	else if (rate->flags & IEEE80211_TX_RC_160_MHZ_WIDTH)
		rinfo->bw = RATE_INFO_BW_160;
	else
		rinfo->bw = RATE_INFO_BW_20;
	if (rate->flags & IEEE80211_TX_RC_SHORT_GI)
		rinfo->flags |= RATE_INFO_FLAGS_SHORT_GI;
}

static int ieee80211_dump_station(struct wiphy *wiphy, struct net_device *dev,
				  int idx, u8 *mac, struct station_info *sinfo)
{
	struct ieee80211_sub_if_data *sdata = IEEE80211_DEV_TO_SUB_IF(dev);
	struct ieee80211_local *local = sdata->local;
	struct sta_info *sta;
	int ret = -ENOENT;

	mutex_lock(&local->sta_mtx);

	sta = sta_info_get_by_idx(sdata, idx);
	if (sta) {
		ret = 0;
		memcpy(mac, sta->sta.addr, ETH_ALEN);
		sta_set_sinfo(sta, sinfo, true);
	}

	mutex_unlock(&local->sta_mtx);

	return ret;
}

static int ieee80211_dump_survey(struct wiphy *wiphy, struct net_device *dev,
				 int idx, struct survey_info *survey)
{
	struct ieee80211_local *local = wdev_priv(dev->ieee80211_ptr);

	return drv_get_survey(local, idx, survey);
}

static int ieee80211_get_station(struct wiphy *wiphy, struct net_device *dev,
				 const u8 *mac, struct station_info *sinfo)
{
	struct ieee80211_sub_if_data *sdata = IEEE80211_DEV_TO_SUB_IF(dev);
	struct ieee80211_local *local = sdata->local;
	struct sta_info *sta;
	int ret = -ENOENT;

	mutex_lock(&local->sta_mtx);

	sta = sta_info_get_bss(sdata, mac);
	if (sta) {
		ret = 0;
		sta_set_sinfo(sta, sinfo, true);
	}

	mutex_unlock(&local->sta_mtx);

	return ret;
}

static int ieee80211_set_monitor_channel(struct wiphy *wiphy,
					 struct cfg80211_chan_def *chandef)
{
	struct ieee80211_local *local = wiphy_priv(wiphy);
	struct ieee80211_sub_if_data *sdata;
	int ret = 0;

	if (cfg80211_chandef_identical(&local->monitor_chandef, chandef))
		return 0;

	mutex_lock(&local->mtx);
	if (local->use_chanctx) {
		sdata = wiphy_dereference(local->hw.wiphy,
					  local->monitor_sdata);
		if (sdata) {
			ieee80211_link_release_channel(&sdata->deflink);
			ret = ieee80211_link_use_channel(&sdata->deflink,
							 chandef,
							 IEEE80211_CHANCTX_EXCLUSIVE);
		}
	} else if (local->open_count == local->monitors) {
		local->_oper_chandef = *chandef;
		ieee80211_hw_config(local, 0);
	}

	if (ret == 0)
		local->monitor_chandef = *chandef;
	mutex_unlock(&local->mtx);

	return ret;
}

static int
ieee80211_set_probe_resp(struct ieee80211_sub_if_data *sdata,
			 const u8 *resp, size_t resp_len,
			 const struct ieee80211_csa_settings *csa,
			 const struct ieee80211_color_change_settings *cca,
			 struct ieee80211_link_data *link)
{
	struct probe_resp *new, *old;

	if (!resp || !resp_len)
		return 1;

	old = sdata_dereference(link->u.ap.probe_resp, sdata);

	new = kzalloc(sizeof(struct probe_resp) + resp_len, GFP_KERNEL);
	if (!new)
		return -ENOMEM;

	new->len = resp_len;
	memcpy(new->data, resp, resp_len);

	if (csa)
		memcpy(new->cntdwn_counter_offsets, csa->counter_offsets_presp,
		       csa->n_counter_offsets_presp *
		       sizeof(new->cntdwn_counter_offsets[0]));
	else if (cca)
		new->cntdwn_counter_offsets[0] = cca->counter_offset_presp;

	rcu_assign_pointer(link->u.ap.probe_resp, new);
	if (old)
		kfree_rcu(old, rcu_head);

	return 0;
}

static int ieee80211_set_fils_discovery(struct ieee80211_sub_if_data *sdata,
					struct cfg80211_fils_discovery *params,
					struct ieee80211_link_data *link,
					struct ieee80211_bss_conf *link_conf)
{
	struct fils_discovery_data *new, *old = NULL;
	struct ieee80211_fils_discovery *fd;

	if (!params->tmpl || !params->tmpl_len)
		return -EINVAL;

	fd = &link_conf->fils_discovery;
	fd->min_interval = params->min_interval;
	fd->max_interval = params->max_interval;

	old = sdata_dereference(link->u.ap.fils_discovery, sdata);
	new = kzalloc(sizeof(*new) + params->tmpl_len, GFP_KERNEL);
	if (!new)
		return -ENOMEM;
	new->len = params->tmpl_len;
	memcpy(new->data, params->tmpl, params->tmpl_len);
	rcu_assign_pointer(link->u.ap.fils_discovery, new);

	if (old)
		kfree_rcu(old, rcu_head);

	return 0;
}

static int
ieee80211_set_unsol_bcast_probe_resp(struct ieee80211_sub_if_data *sdata,
				     struct cfg80211_unsol_bcast_probe_resp *params,
				     struct ieee80211_link_data *link,
				     struct ieee80211_bss_conf *link_conf)
{
	struct unsol_bcast_probe_resp_data *new, *old = NULL;

	if (!params->tmpl || !params->tmpl_len)
		return -EINVAL;

	old = sdata_dereference(link->u.ap.unsol_bcast_probe_resp, sdata);
	new = kzalloc(sizeof(*new) + params->tmpl_len, GFP_KERNEL);
	if (!new)
		return -ENOMEM;
	new->len = params->tmpl_len;
	memcpy(new->data, params->tmpl, params->tmpl_len);
	rcu_assign_pointer(link->u.ap.unsol_bcast_probe_resp, new);

	if (old)
		kfree_rcu(old, rcu_head);

	link_conf->unsol_bcast_probe_resp_interval = params->interval;

	return 0;
}

static int ieee80211_set_ftm_responder_params(
				struct ieee80211_sub_if_data *sdata,
				const u8 *lci, size_t lci_len,
				const u8 *civicloc, size_t civicloc_len,
				struct ieee80211_bss_conf *link_conf)
{
	struct ieee80211_ftm_responder_params *new, *old;
	u8 *pos;
	int len;

	if (!lci_len && !civicloc_len)
		return 0;

	old = link_conf->ftmr_params;
	len = lci_len + civicloc_len;

	new = kzalloc(sizeof(*new) + len, GFP_KERNEL);
	if (!new)
		return -ENOMEM;

	pos = (u8 *)(new + 1);
	if (lci_len) {
		new->lci_len = lci_len;
		new->lci = pos;
		memcpy(pos, lci, lci_len);
		pos += lci_len;
	}

	if (civicloc_len) {
		new->civicloc_len = civicloc_len;
		new->civicloc = pos;
		memcpy(pos, civicloc, civicloc_len);
		pos += civicloc_len;
	}

	link_conf->ftmr_params = new;
	kfree(old);

	return 0;
}

static int
ieee80211_copy_mbssid_beacon(u8 *pos, struct cfg80211_mbssid_elems *dst,
			     struct cfg80211_mbssid_elems *src)
{
	int i, offset = 0;

	for (i = 0; i < src->cnt; i++) {
		memcpy(pos + offset, src->elem[i].data, src->elem[i].len);
		dst->elem[i].len = src->elem[i].len;
		dst->elem[i].data = pos + offset;
		offset += dst->elem[i].len;
	}
	dst->cnt = src->cnt;

	return offset;
}

static int ieee80211_assign_beacon(struct ieee80211_sub_if_data *sdata,
				   struct ieee80211_link_data *link,
				   struct cfg80211_beacon_data *params,
				   const struct ieee80211_csa_settings *csa,
				   const struct ieee80211_color_change_settings *cca)
{
	struct cfg80211_mbssid_elems *mbssid = NULL;
	struct beacon_data *new, *old;
	int new_head_len, new_tail_len;
	int size, err;
	u32 changed = BSS_CHANGED_BEACON;
	struct ieee80211_bss_conf *link_conf = link->conf;

	old = sdata_dereference(link->u.ap.beacon, sdata);

	/* Need to have a beacon head if we don't have one yet */
	if (!params->head && !old)
		return -EINVAL;

	/* new or old head? */
	if (params->head)
		new_head_len = params->head_len;
	else
		new_head_len = old->head_len;

	/* new or old tail? */
	if (params->tail || !old)
		/* params->tail_len will be zero for !params->tail */
		new_tail_len = params->tail_len;
	else
		new_tail_len = old->tail_len;

	size = sizeof(*new) + new_head_len + new_tail_len;

	/* new or old multiple BSSID elements? */
	if (params->mbssid_ies) {
		mbssid = params->mbssid_ies;
		size += struct_size(new->mbssid_ies, elem, mbssid->cnt);
		size += ieee80211_get_mbssid_beacon_len(mbssid);
	} else if (old && old->mbssid_ies) {
		mbssid = old->mbssid_ies;
		size += struct_size(new->mbssid_ies, elem, mbssid->cnt);
		size += ieee80211_get_mbssid_beacon_len(mbssid);
	}

	new = kzalloc(size, GFP_KERNEL);
	if (!new)
		return -ENOMEM;

	/* start filling the new info now */

	/*
	 * pointers go into the block we allocated,
	 * memory is | beacon_data | head | tail | mbssid_ies
	 */
	new->head = ((u8 *) new) + sizeof(*new);
	new->tail = new->head + new_head_len;
	new->head_len = new_head_len;
	new->tail_len = new_tail_len;
	/* copy in optional mbssid_ies */
	if (mbssid) {
		u8 *pos = new->tail + new->tail_len;

		new->mbssid_ies = (void *)pos;
		pos += struct_size(new->mbssid_ies, elem, mbssid->cnt);
		ieee80211_copy_mbssid_beacon(pos, new->mbssid_ies, mbssid);
		/* update bssid_indicator */
		link_conf->bssid_indicator =
			ilog2(__roundup_pow_of_two(mbssid->cnt + 1));
	}

	if (csa) {
		new->cntdwn_current_counter = csa->count;
		memcpy(new->cntdwn_counter_offsets, csa->counter_offsets_beacon,
		       csa->n_counter_offsets_beacon *
		       sizeof(new->cntdwn_counter_offsets[0]));
	} else if (cca) {
		new->cntdwn_current_counter = cca->count;
		new->cntdwn_counter_offsets[0] = cca->counter_offset_beacon;
	}

	/* copy in head */
	if (params->head)
		memcpy(new->head, params->head, new_head_len);
	else
		memcpy(new->head, old->head, new_head_len);

	/* copy in optional tail */
	if (params->tail)
		memcpy(new->tail, params->tail, new_tail_len);
	else
		if (old)
			memcpy(new->tail, old->tail, new_tail_len);

	err = ieee80211_set_probe_resp(sdata, params->probe_resp,
				       params->probe_resp_len, csa, cca, link);
	if (err < 0) {
		kfree(new);
		return err;
	}
	if (err == 0)
		changed |= BSS_CHANGED_AP_PROBE_RESP;

	if (params->ftm_responder != -1) {
		link_conf->ftm_responder = params->ftm_responder;
		err = ieee80211_set_ftm_responder_params(sdata,
							 params->lci,
							 params->lci_len,
							 params->civicloc,
							 params->civicloc_len,
							 link_conf);

		if (err < 0) {
			kfree(new);
			return err;
		}

		changed |= BSS_CHANGED_FTM_RESPONDER;
	}

	rcu_assign_pointer(link->u.ap.beacon, new);
	sdata->u.ap.active = true;

	if (old)
		kfree_rcu(old, rcu_head);

	return changed;
}

static int ieee80211_start_ap(struct wiphy *wiphy, struct net_device *dev,
			      struct cfg80211_ap_settings *params)
{
	struct ieee80211_sub_if_data *sdata = IEEE80211_DEV_TO_SUB_IF(dev);
	struct ieee80211_local *local = sdata->local;
	struct beacon_data *old;
	struct ieee80211_sub_if_data *vlan;
	u32 changed = BSS_CHANGED_BEACON_INT |
		      BSS_CHANGED_BEACON_ENABLED |
		      BSS_CHANGED_BEACON |
		      BSS_CHANGED_P2P_PS |
		      BSS_CHANGED_TXPOWER |
		      BSS_CHANGED_TWT;
	int i, err;
	int prev_beacon_int;
	unsigned int link_id = params->beacon.link_id;
	struct ieee80211_link_data *link;
	struct ieee80211_bss_conf *link_conf;

	link = sdata_dereference(sdata->link[link_id], sdata);
	if (!link)
		return -ENOLINK;

	link_conf = link->conf;

	old = sdata_dereference(link->u.ap.beacon, sdata);
	if (old)
		return -EALREADY;

	if (params->smps_mode != NL80211_SMPS_OFF)
		return -ENOTSUPP;

	link->smps_mode = IEEE80211_SMPS_OFF;

	link->needed_rx_chains = sdata->local->rx_chains;

	prev_beacon_int = link_conf->beacon_int;
	link_conf->beacon_int = params->beacon_interval;

	if (params->he_cap && params->he_oper) {
		link_conf->he_support = true;
		link_conf->htc_trig_based_pkt_ext =
			le32_get_bits(params->he_oper->he_oper_params,
			      IEEE80211_HE_OPERATION_DFLT_PE_DURATION_MASK);
		link_conf->frame_time_rts_th =
			le32_get_bits(params->he_oper->he_oper_params,
			      IEEE80211_HE_OPERATION_RTS_THRESHOLD_MASK);
		changed |= BSS_CHANGED_HE_OBSS_PD;

		if (params->beacon.he_bss_color.enabled)
			changed |= BSS_CHANGED_HE_BSS_COLOR;
	}

	if (sdata->vif.type == NL80211_IFTYPE_AP &&
	    params->mbssid_config.tx_wdev) {
		err = ieee80211_set_ap_mbssid_options(sdata,
						      params->mbssid_config,
						      link_conf);
		if (err)
			return err;
	}

	mutex_lock(&local->mtx);
	err = ieee80211_link_use_channel(link, &params->chandef,
					 IEEE80211_CHANCTX_SHARED);
	if (!err)
		ieee80211_link_copy_chanctx_to_vlans(link, false);
	mutex_unlock(&local->mtx);
	if (err) {
		link_conf->beacon_int = prev_beacon_int;
		return err;
	}

	/*
	 * Apply control port protocol, this allows us to
	 * not encrypt dynamic WEP control frames.
	 */
	sdata->control_port_protocol = params->crypto.control_port_ethertype;
	sdata->control_port_no_encrypt = params->crypto.control_port_no_encrypt;
	sdata->control_port_over_nl80211 =
				params->crypto.control_port_over_nl80211;
	sdata->control_port_no_preauth =
				params->crypto.control_port_no_preauth;

	list_for_each_entry(vlan, &sdata->u.ap.vlans, u.vlan.list) {
		vlan->control_port_protocol =
			params->crypto.control_port_ethertype;
		vlan->control_port_no_encrypt =
			params->crypto.control_port_no_encrypt;
		vlan->control_port_over_nl80211 =
			params->crypto.control_port_over_nl80211;
		vlan->control_port_no_preauth =
			params->crypto.control_port_no_preauth;
	}

	link_conf->dtim_period = params->dtim_period;
	link_conf->enable_beacon = true;
	link_conf->allow_p2p_go_ps = sdata->vif.p2p;
	link_conf->twt_responder = params->twt_responder;
	link_conf->he_obss_pd = params->he_obss_pd;
	link_conf->he_bss_color = params->beacon.he_bss_color;
	sdata->vif.cfg.s1g = params->chandef.chan->band ==
				  NL80211_BAND_S1GHZ;

	sdata->vif.cfg.ssid_len = params->ssid_len;
	if (params->ssid_len)
		memcpy(sdata->vif.cfg.ssid, params->ssid,
		       params->ssid_len);
	link_conf->hidden_ssid =
		(params->hidden_ssid != NL80211_HIDDEN_SSID_NOT_IN_USE);

	memset(&link_conf->p2p_noa_attr, 0,
	       sizeof(link_conf->p2p_noa_attr));
	link_conf->p2p_noa_attr.oppps_ctwindow =
		params->p2p_ctwindow & IEEE80211_P2P_OPPPS_CTWINDOW_MASK;
	if (params->p2p_opp_ps)
		link_conf->p2p_noa_attr.oppps_ctwindow |=
					IEEE80211_P2P_OPPPS_ENABLE_BIT;

	sdata->beacon_rate_set = false;
	if (wiphy_ext_feature_isset(local->hw.wiphy,
				    NL80211_EXT_FEATURE_BEACON_RATE_LEGACY)) {
		for (i = 0; i < NUM_NL80211_BANDS; i++) {
			sdata->beacon_rateidx_mask[i] =
				params->beacon_rate.control[i].legacy;
			if (sdata->beacon_rateidx_mask[i])
				sdata->beacon_rate_set = true;
		}
	}

	if (ieee80211_hw_check(&local->hw, HAS_RATE_CONTROL))
		link_conf->beacon_tx_rate = params->beacon_rate;

	err = ieee80211_assign_beacon(sdata, link, &params->beacon, NULL, NULL);
	if (err < 0)
		goto error;
	changed |= err;

	if (params->fils_discovery.max_interval) {
		err = ieee80211_set_fils_discovery(sdata,
						   &params->fils_discovery,
						   link, link_conf);
		if (err < 0)
			goto error;
		changed |= BSS_CHANGED_FILS_DISCOVERY;
	}

	if (params->unsol_bcast_probe_resp.interval) {
		err = ieee80211_set_unsol_bcast_probe_resp(sdata,
							   &params->unsol_bcast_probe_resp,
							   link, link_conf);
		if (err < 0)
			goto error;
		changed |= BSS_CHANGED_UNSOL_BCAST_PROBE_RESP;
	}

	err = drv_start_ap(sdata->local, sdata, link_conf);
	if (err) {
		old = sdata_dereference(link->u.ap.beacon, sdata);

		if (old)
			kfree_rcu(old, rcu_head);
		RCU_INIT_POINTER(link->u.ap.beacon, NULL);
		sdata->u.ap.active = false;
		goto error;
	}

	ieee80211_recalc_dtim(local, sdata);
	ieee80211_vif_cfg_change_notify(sdata, BSS_CHANGED_SSID);
	ieee80211_link_info_change_notify(sdata, link, changed);

	netif_carrier_on(dev);
	list_for_each_entry(vlan, &sdata->u.ap.vlans, u.vlan.list)
		netif_carrier_on(vlan->dev);

	return 0;

error:
	mutex_lock(&local->mtx);
	ieee80211_link_release_channel(link);
	mutex_unlock(&local->mtx);

	return err;
}

static int ieee80211_change_beacon(struct wiphy *wiphy, struct net_device *dev,
				   struct cfg80211_beacon_data *params)
{
	struct ieee80211_sub_if_data *sdata = IEEE80211_DEV_TO_SUB_IF(dev);
	struct ieee80211_link_data *link;
	struct beacon_data *old;
	int err;
	struct ieee80211_bss_conf *link_conf;

	sdata_assert_lock(sdata);

	link = sdata_dereference(sdata->link[params->link_id], sdata);
	if (!link)
		return -ENOLINK;

	link_conf = link->conf;

	/* don't allow changing the beacon while a countdown is in place - offset
	 * of channel switch counter may change
	 */
	if (link_conf->csa_active || link_conf->color_change_active)
		return -EBUSY;

	old = sdata_dereference(link->u.ap.beacon, sdata);
	if (!old)
		return -ENOENT;

	err = ieee80211_assign_beacon(sdata, link, params, NULL, NULL);
	if (err < 0)
		return err;

	if (params->he_bss_color_valid &&
	    params->he_bss_color.enabled != link_conf->he_bss_color.enabled) {
		link_conf->he_bss_color.enabled = params->he_bss_color.enabled;
		err |= BSS_CHANGED_HE_BSS_COLOR;
	}

	ieee80211_link_info_change_notify(sdata, link, err);
	return 0;
}

static void ieee80211_free_next_beacon(struct ieee80211_link_data *link)
{
	if (!link->u.ap.next_beacon)
		return;

	kfree(link->u.ap.next_beacon->mbssid_ies);
	kfree(link->u.ap.next_beacon);
	link->u.ap.next_beacon = NULL;
}

static int ieee80211_stop_ap(struct wiphy *wiphy, struct net_device *dev,
			     unsigned int link_id)
{
	struct ieee80211_sub_if_data *sdata = IEEE80211_DEV_TO_SUB_IF(dev);
	struct ieee80211_sub_if_data *vlan;
	struct ieee80211_local *local = sdata->local;
	struct beacon_data *old_beacon;
	struct probe_resp *old_probe_resp;
	struct fils_discovery_data *old_fils_discovery;
	struct unsol_bcast_probe_resp_data *old_unsol_bcast_probe_resp;
	struct cfg80211_chan_def chandef;
	struct ieee80211_link_data *link =
		sdata_dereference(sdata->link[link_id], sdata);
	struct ieee80211_bss_conf *link_conf = link->conf;

	sdata_assert_lock(sdata);

	old_beacon = sdata_dereference(link->u.ap.beacon, sdata);
	if (!old_beacon)
		return -ENOENT;
	old_probe_resp = sdata_dereference(link->u.ap.probe_resp,
					   sdata);
	old_fils_discovery = sdata_dereference(link->u.ap.fils_discovery,
					       sdata);
	old_unsol_bcast_probe_resp =
		sdata_dereference(link->u.ap.unsol_bcast_probe_resp,
				  sdata);

	/* abort any running channel switch */
	mutex_lock(&local->mtx);
	link_conf->csa_active = false;
	if (link->csa_block_tx) {
		ieee80211_wake_vif_queues(local, sdata,
					  IEEE80211_QUEUE_STOP_REASON_CSA);
		link->csa_block_tx = false;
	}

	mutex_unlock(&local->mtx);

	ieee80211_free_next_beacon(link);

	/* turn off carrier for this interface and dependent VLANs */
	list_for_each_entry(vlan, &sdata->u.ap.vlans, u.vlan.list)
		netif_carrier_off(vlan->dev);
	netif_carrier_off(dev);

	/* remove beacon and probe response */
	sdata->u.ap.active = false;
	RCU_INIT_POINTER(link->u.ap.beacon, NULL);
	RCU_INIT_POINTER(link->u.ap.probe_resp, NULL);
	RCU_INIT_POINTER(link->u.ap.fils_discovery, NULL);
	RCU_INIT_POINTER(link->u.ap.unsol_bcast_probe_resp, NULL);
	kfree_rcu(old_beacon, rcu_head);
	if (old_probe_resp)
		kfree_rcu(old_probe_resp, rcu_head);
	if (old_fils_discovery)
		kfree_rcu(old_fils_discovery, rcu_head);
	if (old_unsol_bcast_probe_resp)
		kfree_rcu(old_unsol_bcast_probe_resp, rcu_head);

	kfree(link_conf->ftmr_params);
	link_conf->ftmr_params = NULL;

	__sta_info_flush(sdata, true);
	ieee80211_free_keys(sdata, true);

	link_conf->enable_beacon = false;
	sdata->beacon_rate_set = false;
	sdata->vif.cfg.ssid_len = 0;
	clear_bit(SDATA_STATE_OFFCHANNEL_BEACON_STOPPED, &sdata->state);
	ieee80211_link_info_change_notify(sdata, link,
					  BSS_CHANGED_BEACON_ENABLED);

	if (sdata->wdev.cac_started) {
		chandef = link_conf->chandef;
		cancel_delayed_work_sync(&link->dfs_cac_timer_work);
		cfg80211_cac_event(sdata->dev, &chandef,
				   NL80211_RADAR_CAC_ABORTED,
				   GFP_KERNEL);
	}

	drv_stop_ap(sdata->local, sdata, link_conf);

	/* free all potentially still buffered bcast frames */
	local->total_ps_buffered -= skb_queue_len(&sdata->u.ap.ps.bc_buf);
	ieee80211_purge_tx_queue(&local->hw, &sdata->u.ap.ps.bc_buf);

	mutex_lock(&local->mtx);
	ieee80211_link_copy_chanctx_to_vlans(link, true);
	ieee80211_link_release_channel(link);
	mutex_unlock(&local->mtx);

	return 0;
}

static int sta_apply_auth_flags(struct ieee80211_local *local,
				struct sta_info *sta,
				u32 mask, u32 set)
{
	int ret;

	if (mask & BIT(NL80211_STA_FLAG_AUTHENTICATED) &&
	    set & BIT(NL80211_STA_FLAG_AUTHENTICATED) &&
	    !test_sta_flag(sta, WLAN_STA_AUTH)) {
		ret = sta_info_move_state(sta, IEEE80211_STA_AUTH);
		if (ret)
			return ret;
	}

	if (mask & BIT(NL80211_STA_FLAG_ASSOCIATED) &&
	    set & BIT(NL80211_STA_FLAG_ASSOCIATED) &&
	    !test_sta_flag(sta, WLAN_STA_ASSOC)) {
		/*
		 * When peer becomes associated, init rate control as
		 * well. Some drivers require rate control initialized
		 * before drv_sta_state() is called.
		 */
		if (!test_sta_flag(sta, WLAN_STA_RATE_CONTROL))
			rate_control_rate_init(sta);

		ret = sta_info_move_state(sta, IEEE80211_STA_ASSOC);
		if (ret)
			return ret;
	}

	if (mask & BIT(NL80211_STA_FLAG_AUTHORIZED)) {
		if (set & BIT(NL80211_STA_FLAG_AUTHORIZED))
			ret = sta_info_move_state(sta, IEEE80211_STA_AUTHORIZED);
		else if (test_sta_flag(sta, WLAN_STA_AUTHORIZED))
			ret = sta_info_move_state(sta, IEEE80211_STA_ASSOC);
		else
			ret = 0;
		if (ret)
			return ret;
	}

	if (mask & BIT(NL80211_STA_FLAG_ASSOCIATED) &&
	    !(set & BIT(NL80211_STA_FLAG_ASSOCIATED)) &&
	    test_sta_flag(sta, WLAN_STA_ASSOC)) {
		ret = sta_info_move_state(sta, IEEE80211_STA_AUTH);
		if (ret)
			return ret;
	}

	if (mask & BIT(NL80211_STA_FLAG_AUTHENTICATED) &&
	    !(set & BIT(NL80211_STA_FLAG_AUTHENTICATED)) &&
	    test_sta_flag(sta, WLAN_STA_AUTH)) {
		ret = sta_info_move_state(sta, IEEE80211_STA_NONE);
		if (ret)
			return ret;
	}

	return 0;
}

static void sta_apply_mesh_params(struct ieee80211_local *local,
				  struct sta_info *sta,
				  struct station_parameters *params)
{
#ifdef CONFIG_MAC80211_MESH
	struct ieee80211_sub_if_data *sdata = sta->sdata;
	u32 changed = 0;

	if (params->sta_modify_mask & STATION_PARAM_APPLY_PLINK_STATE) {
		switch (params->plink_state) {
		case NL80211_PLINK_ESTAB:
			if (sta->mesh->plink_state != NL80211_PLINK_ESTAB)
				changed = mesh_plink_inc_estab_count(sdata);
			sta->mesh->plink_state = params->plink_state;
			sta->mesh->aid = params->peer_aid;

			ieee80211_mps_sta_status_update(sta);
			changed |= ieee80211_mps_set_sta_local_pm(sta,
				      sdata->u.mesh.mshcfg.power_mode);

			ewma_mesh_tx_rate_avg_init(&sta->mesh->tx_rate_avg);
			/* init at low value */
			ewma_mesh_tx_rate_avg_add(&sta->mesh->tx_rate_avg, 10);

			break;
		case NL80211_PLINK_LISTEN:
		case NL80211_PLINK_BLOCKED:
		case NL80211_PLINK_OPN_SNT:
		case NL80211_PLINK_OPN_RCVD:
		case NL80211_PLINK_CNF_RCVD:
		case NL80211_PLINK_HOLDING:
			if (sta->mesh->plink_state == NL80211_PLINK_ESTAB)
				changed = mesh_plink_dec_estab_count(sdata);
			sta->mesh->plink_state = params->plink_state;

			ieee80211_mps_sta_status_update(sta);
			changed |= ieee80211_mps_set_sta_local_pm(sta,
					NL80211_MESH_POWER_UNKNOWN);
			break;
		default:
			/*  nothing  */
			break;
		}
	}

	switch (params->plink_action) {
	case NL80211_PLINK_ACTION_NO_ACTION:
		/* nothing */
		break;
	case NL80211_PLINK_ACTION_OPEN:
		changed |= mesh_plink_open(sta);
		break;
	case NL80211_PLINK_ACTION_BLOCK:
		changed |= mesh_plink_block(sta);
		break;
	}

	if (params->local_pm)
		changed |= ieee80211_mps_set_sta_local_pm(sta,
							  params->local_pm);

	ieee80211_mbss_info_change_notify(sdata, changed);
#endif
}

static int sta_link_apply_parameters(struct ieee80211_local *local,
				     struct sta_info *sta, bool new_link,
				     struct link_station_parameters *params)
{
	int ret = 0;
	struct ieee80211_supported_band *sband;
	struct ieee80211_sub_if_data *sdata = sta->sdata;
	u32 link_id = params->link_id < 0 ? 0 : params->link_id;
	struct ieee80211_link_data *link =
		sdata_dereference(sdata->link[link_id], sdata);
	struct link_sta_info *link_sta =
		rcu_dereference_protected(sta->link[link_id],
					  lockdep_is_held(&local->sta_mtx));

	/*
	 * If there are no changes, then accept a link that doesn't exist,
	 * unless it's a new link.
	 */
	if (params->link_id < 0 && !new_link &&
	    !params->link_mac && !params->txpwr_set &&
	    !params->supported_rates_len &&
	    !params->ht_capa && !params->vht_capa &&
	    !params->he_capa && !params->eht_capa &&
	    !params->opmode_notif_used)
		return 0;

	if (!link || !link_sta)
		return -EINVAL;

	sband = ieee80211_get_link_sband(link);
	if (!sband)
		return -EINVAL;

	if (params->link_mac) {
		if (new_link) {
			memcpy(link_sta->addr, params->link_mac, ETH_ALEN);
			memcpy(link_sta->pub->addr, params->link_mac, ETH_ALEN);
		} else if (!ether_addr_equal(link_sta->addr,
					     params->link_mac)) {
			return -EINVAL;
		}
	} else if (new_link) {
		return -EINVAL;
	}

	if (params->txpwr_set) {
		link_sta->pub->txpwr.type = params->txpwr.type;
		if (params->txpwr.type == NL80211_TX_POWER_LIMITED)
			link_sta->pub->txpwr.power = params->txpwr.power;
		ret = drv_sta_set_txpwr(local, sdata, sta);
		if (ret)
			return ret;
	}

	if (params->supported_rates &&
	    params->supported_rates_len) {
		ieee80211_parse_bitrates(link->conf->chandef.width,
					 sband, params->supported_rates,
					 params->supported_rates_len,
					 &link_sta->pub->supp_rates[sband->band]);
	}

	if (params->ht_capa)
		ieee80211_ht_cap_ie_to_sta_ht_cap(sdata, sband,
						  params->ht_capa, link_sta);

	/* VHT can override some HT caps such as the A-MSDU max length */
	if (params->vht_capa)
		ieee80211_vht_cap_ie_to_sta_vht_cap(sdata, sband,
						    params->vht_capa, link_sta);

	if (params->he_capa)
		ieee80211_he_cap_ie_to_sta_he_cap(sdata, sband,
						  (void *)params->he_capa,
						  params->he_capa_len,
						  (void *)params->he_6ghz_capa,
						  link_sta);

	if (params->eht_capa)
		ieee80211_eht_cap_ie_to_sta_eht_cap(sdata, sband,
						    (u8 *)params->he_capa,
						    params->he_capa_len,
						    params->eht_capa,
						    params->eht_capa_len,
						    link_sta);

	if (params->opmode_notif_used) {
		/* returned value is only needed for rc update, but the
		 * rc isn't initialized here yet, so ignore it
		 */
		__ieee80211_vht_handle_opmode(sdata, link_sta,
					      params->opmode_notif,
					      sband->band);
	}

	return ret;
}

static int sta_apply_parameters(struct ieee80211_local *local,
				struct sta_info *sta,
				struct station_parameters *params)
{
	struct ieee80211_sub_if_data *sdata = sta->sdata;
	u32 mask, set;
	int ret = 0;

	mask = params->sta_flags_mask;
	set = params->sta_flags_set;

	if (ieee80211_vif_is_mesh(&sdata->vif)) {
		/*
		 * In mesh mode, ASSOCIATED isn't part of the nl80211
		 * API but must follow AUTHENTICATED for driver state.
		 */
		if (mask & BIT(NL80211_STA_FLAG_AUTHENTICATED))
			mask |= BIT(NL80211_STA_FLAG_ASSOCIATED);
		if (set & BIT(NL80211_STA_FLAG_AUTHENTICATED))
			set |= BIT(NL80211_STA_FLAG_ASSOCIATED);
	} else if (test_sta_flag(sta, WLAN_STA_TDLS_PEER)) {
		/*
		 * TDLS -- everything follows authorized, but
		 * only becoming authorized is possible, not
		 * going back
		 */
		if (set & BIT(NL80211_STA_FLAG_AUTHORIZED)) {
			set |= BIT(NL80211_STA_FLAG_AUTHENTICATED) |
			       BIT(NL80211_STA_FLAG_ASSOCIATED);
			mask |= BIT(NL80211_STA_FLAG_AUTHENTICATED) |
				BIT(NL80211_STA_FLAG_ASSOCIATED);
		}
	}

	if (mask & BIT(NL80211_STA_FLAG_WME) &&
	    local->hw.queues >= IEEE80211_NUM_ACS)
		sta->sta.wme = set & BIT(NL80211_STA_FLAG_WME);

	/* auth flags will be set later for TDLS,
	 * and for unassociated stations that move to associated */
	if (!test_sta_flag(sta, WLAN_STA_TDLS_PEER) &&
	    !((mask & BIT(NL80211_STA_FLAG_ASSOCIATED)) &&
	      (set & BIT(NL80211_STA_FLAG_ASSOCIATED)))) {
		ret = sta_apply_auth_flags(local, sta, mask, set);
		if (ret)
			return ret;
	}

	if (mask & BIT(NL80211_STA_FLAG_SHORT_PREAMBLE)) {
		if (set & BIT(NL80211_STA_FLAG_SHORT_PREAMBLE))
			set_sta_flag(sta, WLAN_STA_SHORT_PREAMBLE);
		else
			clear_sta_flag(sta, WLAN_STA_SHORT_PREAMBLE);
	}

	if (mask & BIT(NL80211_STA_FLAG_MFP)) {
		sta->sta.mfp = !!(set & BIT(NL80211_STA_FLAG_MFP));
		if (set & BIT(NL80211_STA_FLAG_MFP))
			set_sta_flag(sta, WLAN_STA_MFP);
		else
			clear_sta_flag(sta, WLAN_STA_MFP);
	}

	if (mask & BIT(NL80211_STA_FLAG_TDLS_PEER)) {
		if (set & BIT(NL80211_STA_FLAG_TDLS_PEER))
			set_sta_flag(sta, WLAN_STA_TDLS_PEER);
		else
			clear_sta_flag(sta, WLAN_STA_TDLS_PEER);
	}

	/* mark TDLS channel switch support, if the AP allows it */
	if (test_sta_flag(sta, WLAN_STA_TDLS_PEER) &&
	    !sdata->deflink.u.mgd.tdls_chan_switch_prohibited &&
	    params->ext_capab_len >= 4 &&
	    params->ext_capab[3] & WLAN_EXT_CAPA4_TDLS_CHAN_SWITCH)
		set_sta_flag(sta, WLAN_STA_TDLS_CHAN_SWITCH);

	if (test_sta_flag(sta, WLAN_STA_TDLS_PEER) &&
	    !sdata->u.mgd.tdls_wider_bw_prohibited &&
	    ieee80211_hw_check(&local->hw, TDLS_WIDER_BW) &&
	    params->ext_capab_len >= 8 &&
	    params->ext_capab[7] & WLAN_EXT_CAPA8_TDLS_WIDE_BW_ENABLED)
		set_sta_flag(sta, WLAN_STA_TDLS_WIDER_BW);

	if (params->sta_modify_mask & STATION_PARAM_APPLY_UAPSD) {
		sta->sta.uapsd_queues = params->uapsd_queues;
		sta->sta.max_sp = params->max_sp;
	}

	ieee80211_sta_set_max_amsdu_subframes(sta, params->ext_capab,
					      params->ext_capab_len);

	/*
	 * cfg80211 validates this (1-2007) and allows setting the AID
	 * only when creating a new station entry
	 */
	if (params->aid)
		sta->sta.aid = params->aid;

	/*
	 * Some of the following updates would be racy if called on an
	 * existing station, via ieee80211_change_station(). However,
	 * all such changes are rejected by cfg80211 except for updates
	 * changing the supported rates on an existing but not yet used
	 * TDLS peer.
	 */

	if (params->listen_interval >= 0)
		sta->listen_interval = params->listen_interval;

	ret = sta_link_apply_parameters(local, sta, false,
					&params->link_sta_params);
	if (ret)
		return ret;

	if (params->support_p2p_ps >= 0)
		sta->sta.support_p2p_ps = params->support_p2p_ps;

	if (ieee80211_vif_is_mesh(&sdata->vif))
		sta_apply_mesh_params(local, sta, params);

	if (params->airtime_weight)
		sta->airtime_weight = params->airtime_weight;

	/* set the STA state after all sta info from usermode has been set */
	if (test_sta_flag(sta, WLAN_STA_TDLS_PEER) ||
	    set & BIT(NL80211_STA_FLAG_ASSOCIATED)) {
		ret = sta_apply_auth_flags(local, sta, mask, set);
		if (ret)
			return ret;
	}

	/* Mark the STA as MLO if MLD MAC address is available */
	if (params->link_sta_params.mld_mac)
		sta->sta.mlo = true;

	return 0;
}

static int ieee80211_add_station(struct wiphy *wiphy, struct net_device *dev,
				 const u8 *mac,
				 struct station_parameters *params)
{
	struct ieee80211_local *local = wiphy_priv(wiphy);
	struct sta_info *sta;
	struct ieee80211_sub_if_data *sdata;
	int err;

	if (params->vlan) {
		sdata = IEEE80211_DEV_TO_SUB_IF(params->vlan);

		if (sdata->vif.type != NL80211_IFTYPE_AP_VLAN &&
		    sdata->vif.type != NL80211_IFTYPE_AP)
			return -EINVAL;
	} else
		sdata = IEEE80211_DEV_TO_SUB_IF(dev);

	if (ether_addr_equal(mac, sdata->vif.addr))
		return -EINVAL;

	if (!is_valid_ether_addr(mac))
		return -EINVAL;

	if (params->sta_flags_set & BIT(NL80211_STA_FLAG_TDLS_PEER) &&
	    sdata->vif.type == NL80211_IFTYPE_STATION &&
	    !sdata->u.mgd.associated)
		return -EINVAL;

	/*
	 * If we have a link ID, it can be a non-MLO station on an AP MLD,
	 * but we need to have a link_mac in that case as well, so use the
	 * STA's MAC address in that case.
	 */
	if (params->link_sta_params.link_id >= 0)
		sta = sta_info_alloc_with_link(sdata, mac,
					       params->link_sta_params.link_id,
					       params->link_sta_params.link_mac ?: mac,
					       GFP_KERNEL);
	else
		sta = sta_info_alloc(sdata, mac, GFP_KERNEL);

	if (!sta)
		return -ENOMEM;

	if (params->sta_flags_set & BIT(NL80211_STA_FLAG_TDLS_PEER))
		sta->sta.tdls = true;

	/* Though the mutex is not needed here (since the station is not
	 * visible yet), sta_apply_parameters (and inner functions) require
	 * the mutex due to other paths.
	 */
	mutex_lock(&local->sta_mtx);
	err = sta_apply_parameters(local, sta, params);
	mutex_unlock(&local->sta_mtx);
	if (err) {
		sta_info_free(local, sta);
		return err;
	}

	/*
	 * for TDLS and for unassociated station, rate control should be
	 * initialized only when rates are known and station is marked
	 * authorized/associated
	 */
	if (!test_sta_flag(sta, WLAN_STA_TDLS_PEER) &&
	    test_sta_flag(sta, WLAN_STA_ASSOC))
		rate_control_rate_init(sta);

	return sta_info_insert(sta);
}

static int ieee80211_del_station(struct wiphy *wiphy, struct net_device *dev,
				 struct station_del_parameters *params)
{
	struct ieee80211_sub_if_data *sdata;

	sdata = IEEE80211_DEV_TO_SUB_IF(dev);

	if (params->mac)
		return sta_info_destroy_addr_bss(sdata, params->mac);

	sta_info_flush(sdata);
	return 0;
}

static int ieee80211_change_station(struct wiphy *wiphy,
				    struct net_device *dev, const u8 *mac,
				    struct station_parameters *params)
{
	struct ieee80211_sub_if_data *sdata = IEEE80211_DEV_TO_SUB_IF(dev);
	struct ieee80211_local *local = wiphy_priv(wiphy);
	struct sta_info *sta;
	struct ieee80211_sub_if_data *vlansdata;
	enum cfg80211_station_type statype;
	int err;

	mutex_lock(&local->sta_mtx);

	sta = sta_info_get_bss(sdata, mac);
	if (!sta) {
		err = -ENOENT;
		goto out_err;
	}

	switch (sdata->vif.type) {
	case NL80211_IFTYPE_MESH_POINT:
		if (sdata->u.mesh.user_mpm)
			statype = CFG80211_STA_MESH_PEER_USER;
		else
			statype = CFG80211_STA_MESH_PEER_KERNEL;
		break;
	case NL80211_IFTYPE_ADHOC:
		statype = CFG80211_STA_IBSS;
		break;
	case NL80211_IFTYPE_STATION:
		if (!test_sta_flag(sta, WLAN_STA_TDLS_PEER)) {
			statype = CFG80211_STA_AP_STA;
			break;
		}
		if (test_sta_flag(sta, WLAN_STA_AUTHORIZED))
			statype = CFG80211_STA_TDLS_PEER_ACTIVE;
		else
			statype = CFG80211_STA_TDLS_PEER_SETUP;
		break;
	case NL80211_IFTYPE_AP:
	case NL80211_IFTYPE_AP_VLAN:
		if (test_sta_flag(sta, WLAN_STA_ASSOC))
			statype = CFG80211_STA_AP_CLIENT;
		else
			statype = CFG80211_STA_AP_CLIENT_UNASSOC;
		break;
	default:
		err = -EOPNOTSUPP;
		goto out_err;
	}

	err = cfg80211_check_station_change(wiphy, params, statype);
	if (err)
		goto out_err;

	if (params->vlan && params->vlan != sta->sdata->dev) {
		vlansdata = IEEE80211_DEV_TO_SUB_IF(params->vlan);

		if (params->vlan->ieee80211_ptr->use_4addr) {
			if (vlansdata->u.vlan.sta) {
				err = -EBUSY;
				goto out_err;
			}

			rcu_assign_pointer(vlansdata->u.vlan.sta, sta);
			__ieee80211_check_fast_rx_iface(vlansdata);
			drv_sta_set_4addr(local, sta->sdata, &sta->sta, true);
		}

		if (sta->sdata->vif.type == NL80211_IFTYPE_AP_VLAN &&
		    sta->sdata->u.vlan.sta) {
			ieee80211_clear_fast_rx(sta);
			RCU_INIT_POINTER(sta->sdata->u.vlan.sta, NULL);
		}

		if (test_sta_flag(sta, WLAN_STA_AUTHORIZED))
			ieee80211_vif_dec_num_mcast(sta->sdata);

		sta->sdata = vlansdata;
		ieee80211_check_fast_xmit(sta);

		if (test_sta_flag(sta, WLAN_STA_AUTHORIZED)) {
			ieee80211_vif_inc_num_mcast(sta->sdata);
			cfg80211_send_layer2_update(sta->sdata->dev,
						    sta->sta.addr);
		}
	}

	/* we use sta_info_get_bss() so this might be different */
	if (sdata != sta->sdata) {
		mutex_lock_nested(&sta->sdata->wdev.mtx, 1);
		err = sta_apply_parameters(local, sta, params);
		mutex_unlock(&sta->sdata->wdev.mtx);
	} else {
		err = sta_apply_parameters(local, sta, params);
	}
	if (err)
		goto out_err;

	mutex_unlock(&local->sta_mtx);

	if (sdata->vif.type == NL80211_IFTYPE_STATION &&
	    params->sta_flags_mask & BIT(NL80211_STA_FLAG_AUTHORIZED)) {
		ieee80211_recalc_ps(local);
		ieee80211_recalc_ps_vif(sdata);
	}

	return 0;
out_err:
	mutex_unlock(&local->sta_mtx);
	return err;
}

#ifdef CONFIG_MAC80211_MESH
static int ieee80211_add_mpath(struct wiphy *wiphy, struct net_device *dev,
			       const u8 *dst, const u8 *next_hop)
{
	struct ieee80211_sub_if_data *sdata;
	struct mesh_path *mpath;
	struct sta_info *sta;

	sdata = IEEE80211_DEV_TO_SUB_IF(dev);

	rcu_read_lock();
	sta = sta_info_get(sdata, next_hop);
	if (!sta) {
		rcu_read_unlock();
		return -ENOENT;
	}

	mpath = mesh_path_add(sdata, dst);
	if (IS_ERR(mpath)) {
		rcu_read_unlock();
		return PTR_ERR(mpath);
	}

	mesh_path_fix_nexthop(mpath, sta);

	rcu_read_unlock();
	return 0;
}

static int ieee80211_del_mpath(struct wiphy *wiphy, struct net_device *dev,
			       const u8 *dst)
{
	struct ieee80211_sub_if_data *sdata = IEEE80211_DEV_TO_SUB_IF(dev);

	if (dst)
		return mesh_path_del(sdata, dst);

	mesh_path_flush_by_iface(sdata);
	return 0;
}

static int ieee80211_change_mpath(struct wiphy *wiphy, struct net_device *dev,
				  const u8 *dst, const u8 *next_hop)
{
	struct ieee80211_sub_if_data *sdata;
	struct mesh_path *mpath;
	struct sta_info *sta;

	sdata = IEEE80211_DEV_TO_SUB_IF(dev);

	rcu_read_lock();

	sta = sta_info_get(sdata, next_hop);
	if (!sta) {
		rcu_read_unlock();
		return -ENOENT;
	}

	mpath = mesh_path_lookup(sdata, dst);
	if (!mpath) {
		rcu_read_unlock();
		return -ENOENT;
	}

	mesh_path_fix_nexthop(mpath, sta);

	rcu_read_unlock();
	return 0;
}

static void mpath_set_pinfo(struct mesh_path *mpath, u8 *next_hop,
			    struct mpath_info *pinfo)
{
	struct sta_info *next_hop_sta = rcu_dereference(mpath->next_hop);

	if (next_hop_sta)
		memcpy(next_hop, next_hop_sta->sta.addr, ETH_ALEN);
	else
		eth_zero_addr(next_hop);

	memset(pinfo, 0, sizeof(*pinfo));

	pinfo->generation = mpath->sdata->u.mesh.mesh_paths_generation;

	pinfo->filled = MPATH_INFO_FRAME_QLEN |
			MPATH_INFO_SN |
			MPATH_INFO_METRIC |
			MPATH_INFO_EXPTIME |
			MPATH_INFO_DISCOVERY_TIMEOUT |
			MPATH_INFO_DISCOVERY_RETRIES |
			MPATH_INFO_FLAGS |
			MPATH_INFO_HOP_COUNT |
			MPATH_INFO_PATH_CHANGE;

	pinfo->frame_qlen = mpath->frame_queue.qlen;
	pinfo->sn = mpath->sn;
	pinfo->metric = mpath->metric;
	if (time_before(jiffies, mpath->exp_time))
		pinfo->exptime = jiffies_to_msecs(mpath->exp_time - jiffies);
	pinfo->discovery_timeout =
			jiffies_to_msecs(mpath->discovery_timeout);
	pinfo->discovery_retries = mpath->discovery_retries;
	if (mpath->flags & MESH_PATH_ACTIVE)
		pinfo->flags |= NL80211_MPATH_FLAG_ACTIVE;
	if (mpath->flags & MESH_PATH_RESOLVING)
		pinfo->flags |= NL80211_MPATH_FLAG_RESOLVING;
	if (mpath->flags & MESH_PATH_SN_VALID)
		pinfo->flags |= NL80211_MPATH_FLAG_SN_VALID;
	if (mpath->flags & MESH_PATH_FIXED)
		pinfo->flags |= NL80211_MPATH_FLAG_FIXED;
	if (mpath->flags & MESH_PATH_RESOLVED)
		pinfo->flags |= NL80211_MPATH_FLAG_RESOLVED;
	pinfo->hop_count = mpath->hop_count;
	pinfo->path_change_count = mpath->path_change_count;
}

static int ieee80211_get_mpath(struct wiphy *wiphy, struct net_device *dev,
			       u8 *dst, u8 *next_hop, struct mpath_info *pinfo)

{
	struct ieee80211_sub_if_data *sdata;
	struct mesh_path *mpath;

	sdata = IEEE80211_DEV_TO_SUB_IF(dev);

	rcu_read_lock();
	mpath = mesh_path_lookup(sdata, dst);
	if (!mpath) {
		rcu_read_unlock();
		return -ENOENT;
	}
	memcpy(dst, mpath->dst, ETH_ALEN);
	mpath_set_pinfo(mpath, next_hop, pinfo);
	rcu_read_unlock();
	return 0;
}

static int ieee80211_dump_mpath(struct wiphy *wiphy, struct net_device *dev,
				int idx, u8 *dst, u8 *next_hop,
				struct mpath_info *pinfo)
{
	struct ieee80211_sub_if_data *sdata;
	struct mesh_path *mpath;

	sdata = IEEE80211_DEV_TO_SUB_IF(dev);

	rcu_read_lock();
	mpath = mesh_path_lookup_by_idx(sdata, idx);
	if (!mpath) {
		rcu_read_unlock();
		return -ENOENT;
	}
	memcpy(dst, mpath->dst, ETH_ALEN);
	mpath_set_pinfo(mpath, next_hop, pinfo);
	rcu_read_unlock();
	return 0;
}

static void mpp_set_pinfo(struct mesh_path *mpath, u8 *mpp,
			  struct mpath_info *pinfo)
{
	memset(pinfo, 0, sizeof(*pinfo));
	memcpy(mpp, mpath->mpp, ETH_ALEN);

	pinfo->generation = mpath->sdata->u.mesh.mpp_paths_generation;
}

static int ieee80211_get_mpp(struct wiphy *wiphy, struct net_device *dev,
			     u8 *dst, u8 *mpp, struct mpath_info *pinfo)

{
	struct ieee80211_sub_if_data *sdata;
	struct mesh_path *mpath;

	sdata = IEEE80211_DEV_TO_SUB_IF(dev);

	rcu_read_lock();
	mpath = mpp_path_lookup(sdata, dst);
	if (!mpath) {
		rcu_read_unlock();
		return -ENOENT;
	}
	memcpy(dst, mpath->dst, ETH_ALEN);
	mpp_set_pinfo(mpath, mpp, pinfo);
	rcu_read_unlock();
	return 0;
}

static int ieee80211_dump_mpp(struct wiphy *wiphy, struct net_device *dev,
			      int idx, u8 *dst, u8 *mpp,
			      struct mpath_info *pinfo)
{
	struct ieee80211_sub_if_data *sdata;
	struct mesh_path *mpath;

	sdata = IEEE80211_DEV_TO_SUB_IF(dev);

	rcu_read_lock();
	mpath = mpp_path_lookup_by_idx(sdata, idx);
	if (!mpath) {
		rcu_read_unlock();
		return -ENOENT;
	}
	memcpy(dst, mpath->dst, ETH_ALEN);
	mpp_set_pinfo(mpath, mpp, pinfo);
	rcu_read_unlock();
	return 0;
}

static int ieee80211_get_mesh_config(struct wiphy *wiphy,
				struct net_device *dev,
				struct mesh_config *conf)
{
	struct ieee80211_sub_if_data *sdata;
	sdata = IEEE80211_DEV_TO_SUB_IF(dev);

	memcpy(conf, &(sdata->u.mesh.mshcfg), sizeof(struct mesh_config));
	return 0;
}

static inline bool _chg_mesh_attr(enum nl80211_meshconf_params parm, u32 mask)
{
	return (mask >> (parm-1)) & 0x1;
}

static int copy_mesh_setup(struct ieee80211_if_mesh *ifmsh,
		const struct mesh_setup *setup)
{
	u8 *new_ie;
	struct ieee80211_sub_if_data *sdata = container_of(ifmsh,
					struct ieee80211_sub_if_data, u.mesh);
	int i;

	/* allocate information elements */
	new_ie = NULL;

	if (setup->ie_len) {
		new_ie = kmemdup(setup->ie, setup->ie_len,
				GFP_KERNEL);
		if (!new_ie)
			return -ENOMEM;
	}
	ifmsh->ie_len = setup->ie_len;
	ifmsh->ie = new_ie;

	/* now copy the rest of the setup parameters */
	ifmsh->mesh_id_len = setup->mesh_id_len;
	memcpy(ifmsh->mesh_id, setup->mesh_id, ifmsh->mesh_id_len);
	ifmsh->mesh_sp_id = setup->sync_method;
	ifmsh->mesh_pp_id = setup->path_sel_proto;
	ifmsh->mesh_pm_id = setup->path_metric;
	ifmsh->user_mpm = setup->user_mpm;
	ifmsh->mesh_auth_id = setup->auth_id;
	ifmsh->security = IEEE80211_MESH_SEC_NONE;
	ifmsh->userspace_handles_dfs = setup->userspace_handles_dfs;
	if (setup->is_authenticated)
		ifmsh->security |= IEEE80211_MESH_SEC_AUTHED;
	if (setup->is_secure)
		ifmsh->security |= IEEE80211_MESH_SEC_SECURED;

	/* mcast rate setting in Mesh Node */
	memcpy(sdata->vif.bss_conf.mcast_rate, setup->mcast_rate,
						sizeof(setup->mcast_rate));
	sdata->vif.bss_conf.basic_rates = setup->basic_rates;

	sdata->vif.bss_conf.beacon_int = setup->beacon_interval;
	sdata->vif.bss_conf.dtim_period = setup->dtim_period;

	sdata->beacon_rate_set = false;
	if (wiphy_ext_feature_isset(sdata->local->hw.wiphy,
				    NL80211_EXT_FEATURE_BEACON_RATE_LEGACY)) {
		for (i = 0; i < NUM_NL80211_BANDS; i++) {
			sdata->beacon_rateidx_mask[i] =
				setup->beacon_rate.control[i].legacy;
			if (sdata->beacon_rateidx_mask[i])
				sdata->beacon_rate_set = true;
		}
	}

	return 0;
}

static int ieee80211_update_mesh_config(struct wiphy *wiphy,
					struct net_device *dev, u32 mask,
					const struct mesh_config *nconf)
{
	struct mesh_config *conf;
	struct ieee80211_sub_if_data *sdata;
	struct ieee80211_if_mesh *ifmsh;

	sdata = IEEE80211_DEV_TO_SUB_IF(dev);
	ifmsh = &sdata->u.mesh;

	/* Set the config options which we are interested in setting */
	conf = &(sdata->u.mesh.mshcfg);
	if (_chg_mesh_attr(NL80211_MESHCONF_RETRY_TIMEOUT, mask))
		conf->dot11MeshRetryTimeout = nconf->dot11MeshRetryTimeout;
	if (_chg_mesh_attr(NL80211_MESHCONF_CONFIRM_TIMEOUT, mask))
		conf->dot11MeshConfirmTimeout = nconf->dot11MeshConfirmTimeout;
	if (_chg_mesh_attr(NL80211_MESHCONF_HOLDING_TIMEOUT, mask))
		conf->dot11MeshHoldingTimeout = nconf->dot11MeshHoldingTimeout;
	if (_chg_mesh_attr(NL80211_MESHCONF_MAX_PEER_LINKS, mask))
		conf->dot11MeshMaxPeerLinks = nconf->dot11MeshMaxPeerLinks;
	if (_chg_mesh_attr(NL80211_MESHCONF_MAX_RETRIES, mask))
		conf->dot11MeshMaxRetries = nconf->dot11MeshMaxRetries;
	if (_chg_mesh_attr(NL80211_MESHCONF_TTL, mask))
		conf->dot11MeshTTL = nconf->dot11MeshTTL;
	if (_chg_mesh_attr(NL80211_MESHCONF_ELEMENT_TTL, mask))
		conf->element_ttl = nconf->element_ttl;
	if (_chg_mesh_attr(NL80211_MESHCONF_AUTO_OPEN_PLINKS, mask)) {
		if (ifmsh->user_mpm)
			return -EBUSY;
		conf->auto_open_plinks = nconf->auto_open_plinks;
	}
	if (_chg_mesh_attr(NL80211_MESHCONF_SYNC_OFFSET_MAX_NEIGHBOR, mask))
		conf->dot11MeshNbrOffsetMaxNeighbor =
			nconf->dot11MeshNbrOffsetMaxNeighbor;
	if (_chg_mesh_attr(NL80211_MESHCONF_HWMP_MAX_PREQ_RETRIES, mask))
		conf->dot11MeshHWMPmaxPREQretries =
			nconf->dot11MeshHWMPmaxPREQretries;
	if (_chg_mesh_attr(NL80211_MESHCONF_PATH_REFRESH_TIME, mask))
		conf->path_refresh_time = nconf->path_refresh_time;
	if (_chg_mesh_attr(NL80211_MESHCONF_MIN_DISCOVERY_TIMEOUT, mask))
		conf->min_discovery_timeout = nconf->min_discovery_timeout;
	if (_chg_mesh_attr(NL80211_MESHCONF_HWMP_ACTIVE_PATH_TIMEOUT, mask))
		conf->dot11MeshHWMPactivePathTimeout =
			nconf->dot11MeshHWMPactivePathTimeout;
	if (_chg_mesh_attr(NL80211_MESHCONF_HWMP_PREQ_MIN_INTERVAL, mask))
		conf->dot11MeshHWMPpreqMinInterval =
			nconf->dot11MeshHWMPpreqMinInterval;
	if (_chg_mesh_attr(NL80211_MESHCONF_HWMP_PERR_MIN_INTERVAL, mask))
		conf->dot11MeshHWMPperrMinInterval =
			nconf->dot11MeshHWMPperrMinInterval;
	if (_chg_mesh_attr(NL80211_MESHCONF_HWMP_NET_DIAM_TRVS_TIME,
			   mask))
		conf->dot11MeshHWMPnetDiameterTraversalTime =
			nconf->dot11MeshHWMPnetDiameterTraversalTime;
	if (_chg_mesh_attr(NL80211_MESHCONF_HWMP_ROOTMODE, mask)) {
		conf->dot11MeshHWMPRootMode = nconf->dot11MeshHWMPRootMode;
		ieee80211_mesh_root_setup(ifmsh);
	}
	if (_chg_mesh_attr(NL80211_MESHCONF_GATE_ANNOUNCEMENTS, mask)) {
		/* our current gate announcement implementation rides on root
		 * announcements, so require this ifmsh to also be a root node
		 * */
		if (nconf->dot11MeshGateAnnouncementProtocol &&
		    !(conf->dot11MeshHWMPRootMode > IEEE80211_ROOTMODE_ROOT)) {
			conf->dot11MeshHWMPRootMode = IEEE80211_PROACTIVE_RANN;
			ieee80211_mesh_root_setup(ifmsh);
		}
		conf->dot11MeshGateAnnouncementProtocol =
			nconf->dot11MeshGateAnnouncementProtocol;
	}
	if (_chg_mesh_attr(NL80211_MESHCONF_HWMP_RANN_INTERVAL, mask))
		conf->dot11MeshHWMPRannInterval =
			nconf->dot11MeshHWMPRannInterval;
	if (_chg_mesh_attr(NL80211_MESHCONF_FORWARDING, mask))
		conf->dot11MeshForwarding = nconf->dot11MeshForwarding;
	if (_chg_mesh_attr(NL80211_MESHCONF_RSSI_THRESHOLD, mask)) {
		/* our RSSI threshold implementation is supported only for
		 * devices that report signal in dBm.
		 */
		if (!ieee80211_hw_check(&sdata->local->hw, SIGNAL_DBM))
			return -ENOTSUPP;
		conf->rssi_threshold = nconf->rssi_threshold;
	}
	if (_chg_mesh_attr(NL80211_MESHCONF_HT_OPMODE, mask)) {
		conf->ht_opmode = nconf->ht_opmode;
		sdata->vif.bss_conf.ht_operation_mode = nconf->ht_opmode;
		ieee80211_link_info_change_notify(sdata, &sdata->deflink,
						  BSS_CHANGED_HT);
	}
	if (_chg_mesh_attr(NL80211_MESHCONF_HWMP_PATH_TO_ROOT_TIMEOUT, mask))
		conf->dot11MeshHWMPactivePathToRootTimeout =
			nconf->dot11MeshHWMPactivePathToRootTimeout;
	if (_chg_mesh_attr(NL80211_MESHCONF_HWMP_ROOT_INTERVAL, mask))
		conf->dot11MeshHWMProotInterval =
			nconf->dot11MeshHWMProotInterval;
	if (_chg_mesh_attr(NL80211_MESHCONF_HWMP_CONFIRMATION_INTERVAL, mask))
		conf->dot11MeshHWMPconfirmationInterval =
			nconf->dot11MeshHWMPconfirmationInterval;
	if (_chg_mesh_attr(NL80211_MESHCONF_POWER_MODE, mask)) {
		conf->power_mode = nconf->power_mode;
		ieee80211_mps_local_status_update(sdata);
	}
	if (_chg_mesh_attr(NL80211_MESHCONF_AWAKE_WINDOW, mask))
		conf->dot11MeshAwakeWindowDuration =
			nconf->dot11MeshAwakeWindowDuration;
	if (_chg_mesh_attr(NL80211_MESHCONF_PLINK_TIMEOUT, mask))
		conf->plink_timeout = nconf->plink_timeout;
	if (_chg_mesh_attr(NL80211_MESHCONF_CONNECTED_TO_GATE, mask))
		conf->dot11MeshConnectedToMeshGate =
			nconf->dot11MeshConnectedToMeshGate;
	if (_chg_mesh_attr(NL80211_MESHCONF_NOLEARN, mask))
		conf->dot11MeshNolearn = nconf->dot11MeshNolearn;
	if (_chg_mesh_attr(NL80211_MESHCONF_CONNECTED_TO_AS, mask))
		conf->dot11MeshConnectedToAuthServer =
			nconf->dot11MeshConnectedToAuthServer;
	ieee80211_mbss_info_change_notify(sdata, BSS_CHANGED_BEACON);
	return 0;
}

static int ieee80211_join_mesh(struct wiphy *wiphy, struct net_device *dev,
			       const struct mesh_config *conf,
			       const struct mesh_setup *setup)
{
	struct ieee80211_sub_if_data *sdata = IEEE80211_DEV_TO_SUB_IF(dev);
	struct ieee80211_if_mesh *ifmsh = &sdata->u.mesh;
	int err;

	memcpy(&ifmsh->mshcfg, conf, sizeof(struct mesh_config));
	err = copy_mesh_setup(ifmsh, setup);
	if (err)
		return err;

	sdata->control_port_over_nl80211 = setup->control_port_over_nl80211;

	/* can mesh use other SMPS modes? */
	sdata->deflink.smps_mode = IEEE80211_SMPS_OFF;
	sdata->deflink.needed_rx_chains = sdata->local->rx_chains;

	mutex_lock(&sdata->local->mtx);
	err = ieee80211_link_use_channel(&sdata->deflink, &setup->chandef,
					 IEEE80211_CHANCTX_SHARED);
	mutex_unlock(&sdata->local->mtx);
	if (err)
		return err;

	return ieee80211_start_mesh(sdata);
}

static int ieee80211_leave_mesh(struct wiphy *wiphy, struct net_device *dev)
{
	struct ieee80211_sub_if_data *sdata = IEEE80211_DEV_TO_SUB_IF(dev);

	ieee80211_stop_mesh(sdata);
	mutex_lock(&sdata->local->mtx);
	ieee80211_link_release_channel(&sdata->deflink);
	kfree(sdata->u.mesh.ie);
	mutex_unlock(&sdata->local->mtx);

	return 0;
}
#endif

static int ieee80211_change_bss(struct wiphy *wiphy,
				struct net_device *dev,
				struct bss_parameters *params)
{
	struct ieee80211_sub_if_data *sdata = IEEE80211_DEV_TO_SUB_IF(dev);
	struct ieee80211_supported_band *sband;
	u32 changed = 0;

	if (!sdata_dereference(sdata->deflink.u.ap.beacon, sdata))
		return -ENOENT;

	sband = ieee80211_get_sband(sdata);
	if (!sband)
		return -EINVAL;

	if (params->use_cts_prot >= 0) {
		sdata->vif.bss_conf.use_cts_prot = params->use_cts_prot;
		changed |= BSS_CHANGED_ERP_CTS_PROT;
	}
	if (params->use_short_preamble >= 0) {
		sdata->vif.bss_conf.use_short_preamble =
			params->use_short_preamble;
		changed |= BSS_CHANGED_ERP_PREAMBLE;
	}

	if (!sdata->vif.bss_conf.use_short_slot &&
	    (sband->band == NL80211_BAND_5GHZ ||
	     sband->band == NL80211_BAND_6GHZ)) {
		sdata->vif.bss_conf.use_short_slot = true;
		changed |= BSS_CHANGED_ERP_SLOT;
	}

	if (params->use_short_slot_time >= 0) {
		sdata->vif.bss_conf.use_short_slot =
			params->use_short_slot_time;
		changed |= BSS_CHANGED_ERP_SLOT;
	}

	if (params->basic_rates) {
		ieee80211_parse_bitrates(sdata->vif.bss_conf.chandef.width,
					 wiphy->bands[sband->band],
					 params->basic_rates,
					 params->basic_rates_len,
					 &sdata->vif.bss_conf.basic_rates);
		changed |= BSS_CHANGED_BASIC_RATES;
		ieee80211_check_rate_mask(&sdata->deflink);
	}

	if (params->ap_isolate >= 0) {
		if (params->ap_isolate)
			sdata->flags |= IEEE80211_SDATA_DONT_BRIDGE_PACKETS;
		else
			sdata->flags &= ~IEEE80211_SDATA_DONT_BRIDGE_PACKETS;
		ieee80211_check_fast_rx_iface(sdata);
	}

	if (params->ht_opmode >= 0) {
		sdata->vif.bss_conf.ht_operation_mode =
			(u16) params->ht_opmode;
		changed |= BSS_CHANGED_HT;
	}

	if (params->p2p_ctwindow >= 0) {
		sdata->vif.bss_conf.p2p_noa_attr.oppps_ctwindow &=
					~IEEE80211_P2P_OPPPS_CTWINDOW_MASK;
		sdata->vif.bss_conf.p2p_noa_attr.oppps_ctwindow |=
			params->p2p_ctwindow & IEEE80211_P2P_OPPPS_CTWINDOW_MASK;
		changed |= BSS_CHANGED_P2P_PS;
	}

	if (params->p2p_opp_ps > 0) {
		sdata->vif.bss_conf.p2p_noa_attr.oppps_ctwindow |=
					IEEE80211_P2P_OPPPS_ENABLE_BIT;
		changed |= BSS_CHANGED_P2P_PS;
	} else if (params->p2p_opp_ps == 0) {
		sdata->vif.bss_conf.p2p_noa_attr.oppps_ctwindow &=
					~IEEE80211_P2P_OPPPS_ENABLE_BIT;
		changed |= BSS_CHANGED_P2P_PS;
	}

	ieee80211_link_info_change_notify(sdata, &sdata->deflink, changed);

	return 0;
}

static int ieee80211_set_txq_params(struct wiphy *wiphy,
				    struct net_device *dev,
				    struct ieee80211_txq_params *params)
{
	struct ieee80211_local *local = wiphy_priv(wiphy);
	struct ieee80211_sub_if_data *sdata = IEEE80211_DEV_TO_SUB_IF(dev);
	struct ieee80211_link_data *link =
		ieee80211_link_or_deflink(sdata, params->link_id, true);
	struct ieee80211_tx_queue_params p;

	if (!local->ops->conf_tx)
		return -EOPNOTSUPP;

	if (local->hw.queues < IEEE80211_NUM_ACS)
		return -EOPNOTSUPP;

	if (IS_ERR(link))
		return PTR_ERR(link);

	memset(&p, 0, sizeof(p));
	p.aifs = params->aifs;
	p.cw_max = params->cwmax;
	p.cw_min = params->cwmin;
	p.txop = params->txop;

	/*
	 * Setting tx queue params disables u-apsd because it's only
	 * called in master mode.
	 */
	p.uapsd = false;

	ieee80211_regulatory_limit_wmm_params(sdata, &p, params->ac);

	link->tx_conf[params->ac] = p;
	if (drv_conf_tx(local, link, params->ac, &p)) {
		wiphy_debug(local->hw.wiphy,
			    "failed to set TX queue parameters for AC %d\n",
			    params->ac);
		return -EINVAL;
	}

	ieee80211_link_info_change_notify(sdata, link,
					  BSS_CHANGED_QOS);

	return 0;
}

#ifdef CONFIG_PM
static int ieee80211_suspend(struct wiphy *wiphy,
			     struct cfg80211_wowlan *wowlan)
{
	return __ieee80211_suspend(wiphy_priv(wiphy), wowlan);
}

static int ieee80211_resume(struct wiphy *wiphy)
{
	return __ieee80211_resume(wiphy_priv(wiphy));
}
#else
#define ieee80211_suspend NULL
#define ieee80211_resume NULL
#endif

static int ieee80211_scan(struct wiphy *wiphy,
			  struct cfg80211_scan_request *req)
{
	struct ieee80211_sub_if_data *sdata;

	sdata = IEEE80211_WDEV_TO_SUB_IF(req->wdev);

	switch (ieee80211_vif_type_p2p(&sdata->vif)) {
	case NL80211_IFTYPE_STATION:
	case NL80211_IFTYPE_ADHOC:
	case NL80211_IFTYPE_MESH_POINT:
	case NL80211_IFTYPE_P2P_CLIENT:
	case NL80211_IFTYPE_P2P_DEVICE:
		break;
	case NL80211_IFTYPE_P2P_GO:
		if (sdata->local->ops->hw_scan)
			break;
		/*
		 * FIXME: implement NoA while scanning in software,
		 * for now fall through to allow scanning only when
		 * beaconing hasn't been configured yet
		 */
		fallthrough;
	case NL80211_IFTYPE_AP:
		/*
		 * If the scan has been forced (and the driver supports
		 * forcing), don't care about being beaconing already.
		 * This will create problems to the attached stations (e.g. all
		 * the  frames sent while scanning on other channel will be
		 * lost)
		 */
		if (sdata->deflink.u.ap.beacon &&
		    (!(wiphy->features & NL80211_FEATURE_AP_SCAN) ||
		     !(req->flags & NL80211_SCAN_FLAG_AP)))
			return -EOPNOTSUPP;
		break;
	case NL80211_IFTYPE_NAN:
	default:
		return -EOPNOTSUPP;
	}

	return ieee80211_request_scan(sdata, req);
}

static void ieee80211_abort_scan(struct wiphy *wiphy, struct wireless_dev *wdev)
{
	ieee80211_scan_cancel(wiphy_priv(wiphy));
}

static int
ieee80211_sched_scan_start(struct wiphy *wiphy,
			   struct net_device *dev,
			   struct cfg80211_sched_scan_request *req)
{
	struct ieee80211_sub_if_data *sdata = IEEE80211_DEV_TO_SUB_IF(dev);

	if (!sdata->local->ops->sched_scan_start)
		return -EOPNOTSUPP;

	return ieee80211_request_sched_scan_start(sdata, req);
}

static int
ieee80211_sched_scan_stop(struct wiphy *wiphy, struct net_device *dev,
			  u64 reqid)
{
	struct ieee80211_local *local = wiphy_priv(wiphy);

	if (!local->ops->sched_scan_stop)
		return -EOPNOTSUPP;

	return ieee80211_request_sched_scan_stop(local);
}

static int ieee80211_auth(struct wiphy *wiphy, struct net_device *dev,
			  struct cfg80211_auth_request *req)
{
	return ieee80211_mgd_auth(IEEE80211_DEV_TO_SUB_IF(dev), req);
}

static int ieee80211_assoc(struct wiphy *wiphy, struct net_device *dev,
			   struct cfg80211_assoc_request *req)
{
	return ieee80211_mgd_assoc(IEEE80211_DEV_TO_SUB_IF(dev), req);
}

static int ieee80211_deauth(struct wiphy *wiphy, struct net_device *dev,
			    struct cfg80211_deauth_request *req)
{
	return ieee80211_mgd_deauth(IEEE80211_DEV_TO_SUB_IF(dev), req);
}

static int ieee80211_disassoc(struct wiphy *wiphy, struct net_device *dev,
			      struct cfg80211_disassoc_request *req)
{
	return ieee80211_mgd_disassoc(IEEE80211_DEV_TO_SUB_IF(dev), req);
}

static int ieee80211_join_ibss(struct wiphy *wiphy, struct net_device *dev,
			       struct cfg80211_ibss_params *params)
{
	return ieee80211_ibss_join(IEEE80211_DEV_TO_SUB_IF(dev), params);
}

static int ieee80211_leave_ibss(struct wiphy *wiphy, struct net_device *dev)
{
	return ieee80211_ibss_leave(IEEE80211_DEV_TO_SUB_IF(dev));
}

static int ieee80211_join_ocb(struct wiphy *wiphy, struct net_device *dev,
			      struct ocb_setup *setup)
{
	return ieee80211_ocb_join(IEEE80211_DEV_TO_SUB_IF(dev), setup);
}

static int ieee80211_leave_ocb(struct wiphy *wiphy, struct net_device *dev)
{
	return ieee80211_ocb_leave(IEEE80211_DEV_TO_SUB_IF(dev));
}

static int ieee80211_set_mcast_rate(struct wiphy *wiphy, struct net_device *dev,
				    int rate[NUM_NL80211_BANDS])
{
	struct ieee80211_sub_if_data *sdata = IEEE80211_DEV_TO_SUB_IF(dev);

	memcpy(sdata->vif.bss_conf.mcast_rate, rate,
	       sizeof(int) * NUM_NL80211_BANDS);

	ieee80211_link_info_change_notify(sdata, &sdata->deflink,
					  BSS_CHANGED_MCAST_RATE);

	return 0;
}

static int ieee80211_set_wiphy_params(struct wiphy *wiphy, u32 changed)
{
	struct ieee80211_local *local = wiphy_priv(wiphy);
	int err;

	if (changed & WIPHY_PARAM_FRAG_THRESHOLD) {
		ieee80211_check_fast_xmit_all(local);

		err = drv_set_frag_threshold(local, wiphy->frag_threshold);

		if (err) {
			ieee80211_check_fast_xmit_all(local);
			return err;
		}
	}

	if ((changed & WIPHY_PARAM_COVERAGE_CLASS) ||
	    (changed & WIPHY_PARAM_DYN_ACK)) {
		s16 coverage_class;

		coverage_class = changed & WIPHY_PARAM_COVERAGE_CLASS ?
					wiphy->coverage_class : -1;
		err = drv_set_coverage_class(local, coverage_class);

		if (err)
			return err;
	}

	if (changed & WIPHY_PARAM_RTS_THRESHOLD) {
		err = drv_set_rts_threshold(local, wiphy->rts_threshold);

		if (err)
			return err;
	}

	if (changed & WIPHY_PARAM_RETRY_SHORT) {
		if (wiphy->retry_short > IEEE80211_MAX_TX_RETRY)
			return -EINVAL;
		local->hw.conf.short_frame_max_tx_count = wiphy->retry_short;
	}
	if (changed & WIPHY_PARAM_RETRY_LONG) {
		if (wiphy->retry_long > IEEE80211_MAX_TX_RETRY)
			return -EINVAL;
		local->hw.conf.long_frame_max_tx_count = wiphy->retry_long;
	}
	if (changed &
	    (WIPHY_PARAM_RETRY_SHORT | WIPHY_PARAM_RETRY_LONG))
		ieee80211_hw_config(local, IEEE80211_CONF_CHANGE_RETRY_LIMITS);

	if (changed & (WIPHY_PARAM_TXQ_LIMIT |
		       WIPHY_PARAM_TXQ_MEMORY_LIMIT |
		       WIPHY_PARAM_TXQ_QUANTUM))
		ieee80211_txq_set_params(local);

	return 0;
}

static int ieee80211_set_tx_power(struct wiphy *wiphy,
				  struct wireless_dev *wdev,
				  enum nl80211_tx_power_setting type, int mbm)
{
	struct ieee80211_local *local = wiphy_priv(wiphy);
	struct ieee80211_sub_if_data *sdata;
	enum nl80211_tx_power_setting txp_type = type;
	bool update_txp_type = false;
	bool has_monitor = false;

	if (wdev) {
		sdata = IEEE80211_WDEV_TO_SUB_IF(wdev);

		if (sdata->vif.type == NL80211_IFTYPE_MONITOR) {
			sdata = wiphy_dereference(local->hw.wiphy,
						  local->monitor_sdata);
			if (!sdata)
				return -EOPNOTSUPP;
		}

		switch (type) {
		case NL80211_TX_POWER_AUTOMATIC:
			sdata->deflink.user_power_level =
				IEEE80211_UNSET_POWER_LEVEL;
			txp_type = NL80211_TX_POWER_LIMITED;
			break;
		case NL80211_TX_POWER_LIMITED:
		case NL80211_TX_POWER_FIXED:
			if (mbm < 0 || (mbm % 100))
				return -EOPNOTSUPP;
			sdata->deflink.user_power_level = MBM_TO_DBM(mbm);
			break;
		}

		if (txp_type != sdata->vif.bss_conf.txpower_type) {
			update_txp_type = true;
			sdata->vif.bss_conf.txpower_type = txp_type;
		}

		ieee80211_recalc_txpower(sdata, update_txp_type);

		return 0;
	}

	switch (type) {
	case NL80211_TX_POWER_AUTOMATIC:
		local->user_power_level = IEEE80211_UNSET_POWER_LEVEL;
		txp_type = NL80211_TX_POWER_LIMITED;
		break;
	case NL80211_TX_POWER_LIMITED:
	case NL80211_TX_POWER_FIXED:
		if (mbm < 0 || (mbm % 100))
			return -EOPNOTSUPP;
		local->user_power_level = MBM_TO_DBM(mbm);
		break;
	}

	mutex_lock(&local->iflist_mtx);
	list_for_each_entry(sdata, &local->interfaces, list) {
		if (sdata->vif.type == NL80211_IFTYPE_MONITOR) {
			has_monitor = true;
			continue;
		}
		sdata->deflink.user_power_level = local->user_power_level;
		if (txp_type != sdata->vif.bss_conf.txpower_type)
			update_txp_type = true;
		sdata->vif.bss_conf.txpower_type = txp_type;
	}
	list_for_each_entry(sdata, &local->interfaces, list) {
		if (sdata->vif.type == NL80211_IFTYPE_MONITOR)
			continue;
		ieee80211_recalc_txpower(sdata, update_txp_type);
	}
	mutex_unlock(&local->iflist_mtx);

	if (has_monitor) {
		sdata = wiphy_dereference(local->hw.wiphy,
					  local->monitor_sdata);
		if (sdata) {
			sdata->deflink.user_power_level = local->user_power_level;
			if (txp_type != sdata->vif.bss_conf.txpower_type)
				update_txp_type = true;
			sdata->vif.bss_conf.txpower_type = txp_type;

			ieee80211_recalc_txpower(sdata, update_txp_type);
		}
	}

	return 0;
}

static int ieee80211_get_tx_power(struct wiphy *wiphy,
				  struct wireless_dev *wdev,
				  int *dbm)
{
	struct ieee80211_local *local = wiphy_priv(wiphy);
	struct ieee80211_sub_if_data *sdata = IEEE80211_WDEV_TO_SUB_IF(wdev);

	if (local->ops->get_txpower)
		return drv_get_txpower(local, sdata, dbm);

	if (!local->use_chanctx)
		*dbm = local->hw.conf.power_level;
	else
		*dbm = sdata->vif.bss_conf.txpower;

	return 0;
}

static void ieee80211_rfkill_poll(struct wiphy *wiphy)
{
	struct ieee80211_local *local = wiphy_priv(wiphy);

	drv_rfkill_poll(local);
}

#ifdef CONFIG_NL80211_TESTMODE
static int ieee80211_testmode_cmd(struct wiphy *wiphy,
				  struct wireless_dev *wdev,
				  void *data, int len)
{
	struct ieee80211_local *local = wiphy_priv(wiphy);
	struct ieee80211_vif *vif = NULL;

	if (!local->ops->testmode_cmd)
		return -EOPNOTSUPP;

	if (wdev) {
		struct ieee80211_sub_if_data *sdata;

		sdata = IEEE80211_WDEV_TO_SUB_IF(wdev);
		if (sdata->flags & IEEE80211_SDATA_IN_DRIVER)
			vif = &sdata->vif;
	}

	return local->ops->testmode_cmd(&local->hw, vif, data, len);
}

static int ieee80211_testmode_dump(struct wiphy *wiphy,
				   struct sk_buff *skb,
				   struct netlink_callback *cb,
				   void *data, int len)
{
	struct ieee80211_local *local = wiphy_priv(wiphy);

	if (!local->ops->testmode_dump)
		return -EOPNOTSUPP;

	return local->ops->testmode_dump(&local->hw, skb, cb, data, len);
}
#endif

int __ieee80211_request_smps_mgd(struct ieee80211_sub_if_data *sdata,
				 struct ieee80211_link_data *link,
				 enum ieee80211_smps_mode smps_mode)
{
	const u8 *ap;
	enum ieee80211_smps_mode old_req;
	int err;
	struct sta_info *sta;
	bool tdls_peer_found = false;

	lockdep_assert_held(&sdata->wdev.mtx);

	if (WARN_ON_ONCE(sdata->vif.type != NL80211_IFTYPE_STATION))
		return -EINVAL;

	old_req = link->u.mgd.req_smps;
	link->u.mgd.req_smps = smps_mode;

	if (old_req == smps_mode &&
	    smps_mode != IEEE80211_SMPS_AUTOMATIC)
		return 0;

	/*
	 * If not associated, or current association is not an HT
	 * association, there's no need to do anything, just store
	 * the new value until we associate.
	 */
	if (!sdata->u.mgd.associated ||
	    link->conf->chandef.width == NL80211_CHAN_WIDTH_20_NOHT)
		return 0;

	ap = link->u.mgd.bssid;

	rcu_read_lock();
	list_for_each_entry_rcu(sta, &sdata->local->sta_list, list) {
		if (!sta->sta.tdls || sta->sdata != sdata || !sta->uploaded ||
		    !test_sta_flag(sta, WLAN_STA_AUTHORIZED))
			continue;

		tdls_peer_found = true;
		break;
	}
	rcu_read_unlock();

	if (smps_mode == IEEE80211_SMPS_AUTOMATIC) {
		if (tdls_peer_found || !sdata->u.mgd.powersave)
			smps_mode = IEEE80211_SMPS_OFF;
		else
			smps_mode = IEEE80211_SMPS_DYNAMIC;
	}

	/* send SM PS frame to AP */
	err = ieee80211_send_smps_action(sdata, smps_mode,
					 ap, ap);
	if (err)
		link->u.mgd.req_smps = old_req;
	else if (smps_mode != IEEE80211_SMPS_OFF && tdls_peer_found)
		ieee80211_teardown_tdls_peers(sdata);

	return err;
}

static int ieee80211_set_power_mgmt(struct wiphy *wiphy, struct net_device *dev,
				    bool enabled, int timeout)
{
	struct ieee80211_sub_if_data *sdata = IEEE80211_DEV_TO_SUB_IF(dev);
	struct ieee80211_local *local = wdev_priv(dev->ieee80211_ptr);
	unsigned int link_id;

	if (sdata->vif.type != NL80211_IFTYPE_STATION)
		return -EOPNOTSUPP;

	if (!ieee80211_hw_check(&local->hw, SUPPORTS_PS))
		return -EOPNOTSUPP;

	if (enabled == sdata->u.mgd.powersave &&
	    timeout == local->dynamic_ps_forced_timeout)
		return 0;

	sdata->u.mgd.powersave = enabled;
	local->dynamic_ps_forced_timeout = timeout;

	/* no change, but if automatic follow powersave */
	sdata_lock(sdata);
	for (link_id = 0; link_id < ARRAY_SIZE(sdata->link); link_id++) {
		struct ieee80211_link_data *link;

		link = sdata_dereference(sdata->link[link_id], sdata);

		if (!link)
			continue;
		__ieee80211_request_smps_mgd(sdata, link,
					     link->u.mgd.req_smps);
	}
	sdata_unlock(sdata);

	if (ieee80211_hw_check(&local->hw, SUPPORTS_DYNAMIC_PS))
		ieee80211_hw_config(local, IEEE80211_CONF_CHANGE_PS);

	ieee80211_recalc_ps(local);
	ieee80211_recalc_ps_vif(sdata);
	ieee80211_check_fast_rx_iface(sdata);

	return 0;
}

static int ieee80211_set_cqm_rssi_config(struct wiphy *wiphy,
					 struct net_device *dev,
					 s32 rssi_thold, u32 rssi_hyst)
{
	struct ieee80211_sub_if_data *sdata = IEEE80211_DEV_TO_SUB_IF(dev);
	struct ieee80211_vif *vif = &sdata->vif;
	struct ieee80211_bss_conf *bss_conf = &vif->bss_conf;

	if (rssi_thold == bss_conf->cqm_rssi_thold &&
	    rssi_hyst == bss_conf->cqm_rssi_hyst)
		return 0;

	if (sdata->vif.driver_flags & IEEE80211_VIF_BEACON_FILTER &&
	    !(sdata->vif.driver_flags & IEEE80211_VIF_SUPPORTS_CQM_RSSI))
		return -EOPNOTSUPP;

	bss_conf->cqm_rssi_thold = rssi_thold;
	bss_conf->cqm_rssi_hyst = rssi_hyst;
	bss_conf->cqm_rssi_low = 0;
	bss_conf->cqm_rssi_high = 0;
	sdata->deflink.u.mgd.last_cqm_event_signal = 0;

	/* tell the driver upon association, unless already associated */
	if (sdata->u.mgd.associated &&
	    sdata->vif.driver_flags & IEEE80211_VIF_SUPPORTS_CQM_RSSI)
		ieee80211_link_info_change_notify(sdata, &sdata->deflink,
						  BSS_CHANGED_CQM);

	return 0;
}

static int ieee80211_set_cqm_rssi_range_config(struct wiphy *wiphy,
					       struct net_device *dev,
					       s32 rssi_low, s32 rssi_high)
{
	struct ieee80211_sub_if_data *sdata = IEEE80211_DEV_TO_SUB_IF(dev);
	struct ieee80211_vif *vif = &sdata->vif;
	struct ieee80211_bss_conf *bss_conf = &vif->bss_conf;

	if (sdata->vif.driver_flags & IEEE80211_VIF_BEACON_FILTER)
		return -EOPNOTSUPP;

	bss_conf->cqm_rssi_low = rssi_low;
	bss_conf->cqm_rssi_high = rssi_high;
	bss_conf->cqm_rssi_thold = 0;
	bss_conf->cqm_rssi_hyst = 0;
	sdata->deflink.u.mgd.last_cqm_event_signal = 0;

	/* tell the driver upon association, unless already associated */
	if (sdata->u.mgd.associated &&
	    sdata->vif.driver_flags & IEEE80211_VIF_SUPPORTS_CQM_RSSI)
		ieee80211_link_info_change_notify(sdata, &sdata->deflink,
						  BSS_CHANGED_CQM);

	return 0;
}

static int ieee80211_set_bitrate_mask(struct wiphy *wiphy,
				      struct net_device *dev,
				      unsigned int link_id,
				      const u8 *addr,
				      const struct cfg80211_bitrate_mask *mask)
{
	struct ieee80211_sub_if_data *sdata = IEEE80211_DEV_TO_SUB_IF(dev);
	struct ieee80211_local *local = wdev_priv(dev->ieee80211_ptr);
	int i, ret;

	if (!ieee80211_sdata_running(sdata))
		return -ENETDOWN;

	/*
	 * If active validate the setting and reject it if it doesn't leave
	 * at least one basic rate usable, since we really have to be able
	 * to send something, and if we're an AP we have to be able to do
	 * so at a basic rate so that all clients can receive it.
	 */
	if (rcu_access_pointer(sdata->vif.bss_conf.chanctx_conf) &&
	    sdata->vif.bss_conf.chandef.chan) {
		u32 basic_rates = sdata->vif.bss_conf.basic_rates;
		enum nl80211_band band = sdata->vif.bss_conf.chandef.chan->band;

		if (!(mask->control[band].legacy & basic_rates))
			return -EINVAL;
	}

	if (ieee80211_hw_check(&local->hw, HAS_RATE_CONTROL)) {
		ret = drv_set_bitrate_mask(local, sdata, mask);
		if (ret)
			return ret;
	}

	for (i = 0; i < NUM_NL80211_BANDS; i++) {
		struct ieee80211_supported_band *sband = wiphy->bands[i];
		int j;

		sdata->rc_rateidx_mask[i] = mask->control[i].legacy;
		memcpy(sdata->rc_rateidx_mcs_mask[i], mask->control[i].ht_mcs,
		       sizeof(mask->control[i].ht_mcs));
		memcpy(sdata->rc_rateidx_vht_mcs_mask[i],
		       mask->control[i].vht_mcs,
		       sizeof(mask->control[i].vht_mcs));

		sdata->rc_has_mcs_mask[i] = false;
		sdata->rc_has_vht_mcs_mask[i] = false;
		if (!sband)
			continue;

		for (j = 0; j < IEEE80211_HT_MCS_MASK_LEN; j++) {
			if (sdata->rc_rateidx_mcs_mask[i][j] != 0xff) {
				sdata->rc_has_mcs_mask[i] = true;
				break;
			}
		}

		for (j = 0; j < NL80211_VHT_NSS_MAX; j++) {
			if (sdata->rc_rateidx_vht_mcs_mask[i][j] != 0xffff) {
				sdata->rc_has_vht_mcs_mask[i] = true;
				break;
			}
		}
	}

	return 0;
}

static int ieee80211_start_radar_detection(struct wiphy *wiphy,
					   struct net_device *dev,
					   struct cfg80211_chan_def *chandef,
					   u32 cac_time_ms)
{
	struct ieee80211_sub_if_data *sdata = IEEE80211_DEV_TO_SUB_IF(dev);
	struct ieee80211_local *local = sdata->local;
	int err;

	mutex_lock(&local->mtx);
	if (!list_empty(&local->roc_list) || local->scanning) {
		err = -EBUSY;
		goto out_unlock;
	}

	/* whatever, but channel contexts should not complain about that one */
	sdata->deflink.smps_mode = IEEE80211_SMPS_OFF;
	sdata->deflink.needed_rx_chains = local->rx_chains;

	err = ieee80211_link_use_channel(&sdata->deflink, chandef,
					 IEEE80211_CHANCTX_SHARED);
	if (err)
		goto out_unlock;

	ieee80211_queue_delayed_work(&sdata->local->hw,
				     &sdata->deflink.dfs_cac_timer_work,
				     msecs_to_jiffies(cac_time_ms));

 out_unlock:
	mutex_unlock(&local->mtx);
	return err;
}

static void ieee80211_end_cac(struct wiphy *wiphy,
			      struct net_device *dev)
{
	struct ieee80211_sub_if_data *sdata = IEEE80211_DEV_TO_SUB_IF(dev);
	struct ieee80211_local *local = sdata->local;

	mutex_lock(&local->mtx);
	list_for_each_entry(sdata, &local->interfaces, list) {
		/* it might be waiting for the local->mtx, but then
		 * by the time it gets it, sdata->wdev.cac_started
		 * will no longer be true
		 */
		cancel_delayed_work(&sdata->deflink.dfs_cac_timer_work);

		if (sdata->wdev.cac_started) {
			ieee80211_link_release_channel(&sdata->deflink);
			sdata->wdev.cac_started = false;
		}
	}
	mutex_unlock(&local->mtx);
}

static struct cfg80211_beacon_data *
cfg80211_beacon_dup(struct cfg80211_beacon_data *beacon)
{
	struct cfg80211_beacon_data *new_beacon;
	u8 *pos;
	int len;

	len = beacon->head_len + beacon->tail_len + beacon->beacon_ies_len +
	      beacon->proberesp_ies_len + beacon->assocresp_ies_len +
	      beacon->probe_resp_len + beacon->lci_len + beacon->civicloc_len +
	      ieee80211_get_mbssid_beacon_len(beacon->mbssid_ies);

	new_beacon = kzalloc(sizeof(*new_beacon) + len, GFP_KERNEL);
	if (!new_beacon)
		return NULL;

	if (beacon->mbssid_ies && beacon->mbssid_ies->cnt) {
		new_beacon->mbssid_ies =
			kzalloc(struct_size(new_beacon->mbssid_ies,
					    elem, beacon->mbssid_ies->cnt),
				GFP_KERNEL);
		if (!new_beacon->mbssid_ies) {
			kfree(new_beacon);
			return NULL;
		}
	}

	pos = (u8 *)(new_beacon + 1);
	if (beacon->head_len) {
		new_beacon->head_len = beacon->head_len;
		new_beacon->head = pos;
		memcpy(pos, beacon->head, beacon->head_len);
		pos += beacon->head_len;
	}
	if (beacon->tail_len) {
		new_beacon->tail_len = beacon->tail_len;
		new_beacon->tail = pos;
		memcpy(pos, beacon->tail, beacon->tail_len);
		pos += beacon->tail_len;
	}
	if (beacon->beacon_ies_len) {
		new_beacon->beacon_ies_len = beacon->beacon_ies_len;
		new_beacon->beacon_ies = pos;
		memcpy(pos, beacon->beacon_ies, beacon->beacon_ies_len);
		pos += beacon->beacon_ies_len;
	}
	if (beacon->proberesp_ies_len) {
		new_beacon->proberesp_ies_len = beacon->proberesp_ies_len;
		new_beacon->proberesp_ies = pos;
		memcpy(pos, beacon->proberesp_ies, beacon->proberesp_ies_len);
		pos += beacon->proberesp_ies_len;
	}
	if (beacon->assocresp_ies_len) {
		new_beacon->assocresp_ies_len = beacon->assocresp_ies_len;
		new_beacon->assocresp_ies = pos;
		memcpy(pos, beacon->assocresp_ies, beacon->assocresp_ies_len);
		pos += beacon->assocresp_ies_len;
	}
	if (beacon->probe_resp_len) {
		new_beacon->probe_resp_len = beacon->probe_resp_len;
		new_beacon->probe_resp = pos;
		memcpy(pos, beacon->probe_resp, beacon->probe_resp_len);
		pos += beacon->probe_resp_len;
	}
	if (beacon->mbssid_ies && beacon->mbssid_ies->cnt)
		pos += ieee80211_copy_mbssid_beacon(pos,
						    new_beacon->mbssid_ies,
						    beacon->mbssid_ies);

	/* might copy -1, meaning no changes requested */
	new_beacon->ftm_responder = beacon->ftm_responder;
	if (beacon->lci) {
		new_beacon->lci_len = beacon->lci_len;
		new_beacon->lci = pos;
		memcpy(pos, beacon->lci, beacon->lci_len);
		pos += beacon->lci_len;
	}
	if (beacon->civicloc) {
		new_beacon->civicloc_len = beacon->civicloc_len;
		new_beacon->civicloc = pos;
		memcpy(pos, beacon->civicloc, beacon->civicloc_len);
		pos += beacon->civicloc_len;
	}

	return new_beacon;
}

void ieee80211_csa_finish(struct ieee80211_vif *vif)
{
	struct ieee80211_sub_if_data *sdata = vif_to_sdata(vif);
	struct ieee80211_local *local = sdata->local;

	rcu_read_lock();

	if (vif->mbssid_tx_vif == vif) {
		/* Trigger ieee80211_csa_finish() on the non-transmitting
		 * interfaces when channel switch is received on
		 * transmitting interface
		 */
		struct ieee80211_sub_if_data *iter;

		list_for_each_entry_rcu(iter, &local->interfaces, list) {
			if (!ieee80211_sdata_running(iter))
				continue;

			if (iter == sdata || iter->vif.mbssid_tx_vif != vif)
				continue;

			ieee80211_queue_work(&iter->local->hw,
					     &iter->deflink.csa_finalize_work);
		}
	}
	ieee80211_queue_work(&local->hw, &sdata->deflink.csa_finalize_work);

	rcu_read_unlock();
}
EXPORT_SYMBOL(ieee80211_csa_finish);

void ieee80211_channel_switch_disconnect(struct ieee80211_vif *vif, bool block_tx)
{
	struct ieee80211_sub_if_data *sdata = vif_to_sdata(vif);
	struct ieee80211_if_managed *ifmgd = &sdata->u.mgd;
	struct ieee80211_local *local = sdata->local;

	sdata->deflink.csa_block_tx = block_tx;
	sdata_info(sdata, "channel switch failed, disconnecting\n");
	ieee80211_queue_work(&local->hw, &ifmgd->csa_connection_drop_work);
}
EXPORT_SYMBOL(ieee80211_channel_switch_disconnect);

static int ieee80211_set_after_csa_beacon(struct ieee80211_sub_if_data *sdata,
					  u32 *changed)
{
	int err;

	switch (sdata->vif.type) {
	case NL80211_IFTYPE_AP:
		if (!sdata->deflink.u.ap.next_beacon)
			return -EINVAL;

		err = ieee80211_assign_beacon(sdata, &sdata->deflink,
					      sdata->deflink.u.ap.next_beacon,
					      NULL, NULL);
		ieee80211_free_next_beacon(&sdata->deflink);

		if (err < 0)
			return err;
		*changed |= err;
		break;
	case NL80211_IFTYPE_ADHOC:
		err = ieee80211_ibss_finish_csa(sdata);
		if (err < 0)
			return err;
		*changed |= err;
		break;
#ifdef CONFIG_MAC80211_MESH
	case NL80211_IFTYPE_MESH_POINT:
		err = ieee80211_mesh_finish_csa(sdata);
		if (err < 0)
			return err;
		*changed |= err;
		break;
#endif
	default:
		WARN_ON(1);
		return -EINVAL;
	}

	return 0;
}

static int __ieee80211_csa_finalize(struct ieee80211_sub_if_data *sdata)
{
	struct ieee80211_local *local = sdata->local;
	u32 changed = 0;
	int err;

	sdata_assert_lock(sdata);
	lockdep_assert_held(&local->mtx);
	lockdep_assert_held(&local->chanctx_mtx);

	/*
	 * using reservation isn't immediate as it may be deferred until later
	 * with multi-vif. once reservation is complete it will re-schedule the
	 * work with no reserved_chanctx so verify chandef to check if it
	 * completed successfully
	 */

	if (sdata->deflink.reserved_chanctx) {
		/*
		 * with multi-vif csa driver may call ieee80211_csa_finish()
		 * many times while waiting for other interfaces to use their
		 * reservations
		 */
		if (sdata->deflink.reserved_ready)
			return 0;

		return ieee80211_link_use_reserved_context(&sdata->deflink);
	}

	if (!cfg80211_chandef_identical(&sdata->vif.bss_conf.chandef,
					&sdata->deflink.csa_chandef))
		return -EINVAL;

	sdata->vif.bss_conf.csa_active = false;

	err = ieee80211_set_after_csa_beacon(sdata, &changed);
	if (err)
		return err;

	ieee80211_link_info_change_notify(sdata, &sdata->deflink, changed);

	if (sdata->deflink.csa_block_tx) {
		ieee80211_wake_vif_queues(local, sdata,
					  IEEE80211_QUEUE_STOP_REASON_CSA);
		sdata->deflink.csa_block_tx = false;
	}

	err = drv_post_channel_switch(sdata);
	if (err)
		return err;

	cfg80211_ch_switch_notify(sdata->dev, &sdata->deflink.csa_chandef, 0);

	return 0;
}

static void ieee80211_csa_finalize(struct ieee80211_sub_if_data *sdata)
{
	if (__ieee80211_csa_finalize(sdata)) {
		sdata_info(sdata, "failed to finalize CSA, disconnecting\n");
		cfg80211_stop_iface(sdata->local->hw.wiphy, &sdata->wdev,
				    GFP_KERNEL);
	}
}

void ieee80211_csa_finalize_work(struct work_struct *work)
{
	struct ieee80211_sub_if_data *sdata =
		container_of(work, struct ieee80211_sub_if_data,
			     deflink.csa_finalize_work);
	struct ieee80211_local *local = sdata->local;

	sdata_lock(sdata);
	mutex_lock(&local->mtx);
	mutex_lock(&local->chanctx_mtx);

	/* AP might have been stopped while waiting for the lock. */
	if (!sdata->vif.bss_conf.csa_active)
		goto unlock;

	if (!ieee80211_sdata_running(sdata))
		goto unlock;

	ieee80211_csa_finalize(sdata);

unlock:
	mutex_unlock(&local->chanctx_mtx);
	mutex_unlock(&local->mtx);
	sdata_unlock(sdata);
}

static int ieee80211_set_csa_beacon(struct ieee80211_sub_if_data *sdata,
				    struct cfg80211_csa_settings *params,
				    u32 *changed)
{
	struct ieee80211_csa_settings csa = {};
	int err;

	switch (sdata->vif.type) {
	case NL80211_IFTYPE_AP:
		sdata->deflink.u.ap.next_beacon =
			cfg80211_beacon_dup(&params->beacon_after);
		if (!sdata->deflink.u.ap.next_beacon)
			return -ENOMEM;

		/*
		 * With a count of 0, we don't have to wait for any
		 * TBTT before switching, so complete the CSA
		 * immediately.  In theory, with a count == 1 we
		 * should delay the switch until just before the next
		 * TBTT, but that would complicate things so we switch
		 * immediately too.  If we would delay the switch
		 * until the next TBTT, we would have to set the probe
		 * response here.
		 *
		 * TODO: A channel switch with count <= 1 without
		 * sending a CSA action frame is kind of useless,
		 * because the clients won't know we're changing
		 * channels.  The action frame must be implemented
		 * either here or in the userspace.
		 */
		if (params->count <= 1)
			break;

		if ((params->n_counter_offsets_beacon >
		     IEEE80211_MAX_CNTDWN_COUNTERS_NUM) ||
		    (params->n_counter_offsets_presp >
		     IEEE80211_MAX_CNTDWN_COUNTERS_NUM)) {
			ieee80211_free_next_beacon(&sdata->deflink);
			return -EINVAL;
		}

		csa.counter_offsets_beacon = params->counter_offsets_beacon;
		csa.counter_offsets_presp = params->counter_offsets_presp;
		csa.n_counter_offsets_beacon = params->n_counter_offsets_beacon;
		csa.n_counter_offsets_presp = params->n_counter_offsets_presp;
		csa.count = params->count;

		err = ieee80211_assign_beacon(sdata, &sdata->deflink,
					      &params->beacon_csa, &csa,
					      NULL);
		if (err < 0) {
			ieee80211_free_next_beacon(&sdata->deflink);
			return err;
		}
		*changed |= err;

		break;
	case NL80211_IFTYPE_ADHOC:
		if (!sdata->vif.cfg.ibss_joined)
			return -EINVAL;

		if (params->chandef.width != sdata->u.ibss.chandef.width)
			return -EINVAL;

		switch (params->chandef.width) {
		case NL80211_CHAN_WIDTH_40:
			if (cfg80211_get_chandef_type(&params->chandef) !=
			    cfg80211_get_chandef_type(&sdata->u.ibss.chandef))
				return -EINVAL;
			break;
		case NL80211_CHAN_WIDTH_5:
		case NL80211_CHAN_WIDTH_10:
		case NL80211_CHAN_WIDTH_20_NOHT:
		case NL80211_CHAN_WIDTH_20:
			break;
		default:
			return -EINVAL;
		}

		/* changes into another band are not supported */
		if (sdata->u.ibss.chandef.chan->band !=
		    params->chandef.chan->band)
			return -EINVAL;

		/* see comments in the NL80211_IFTYPE_AP block */
		if (params->count > 1) {
			err = ieee80211_ibss_csa_beacon(sdata, params);
			if (err < 0)
				return err;
			*changed |= err;
		}

		ieee80211_send_action_csa(sdata, params);

		break;
#ifdef CONFIG_MAC80211_MESH
	case NL80211_IFTYPE_MESH_POINT: {
		struct ieee80211_if_mesh *ifmsh = &sdata->u.mesh;

		/* changes into another band are not supported */
		if (sdata->vif.bss_conf.chandef.chan->band !=
		    params->chandef.chan->band)
			return -EINVAL;

		if (ifmsh->csa_role == IEEE80211_MESH_CSA_ROLE_NONE) {
			ifmsh->csa_role = IEEE80211_MESH_CSA_ROLE_INIT;
			if (!ifmsh->pre_value)
				ifmsh->pre_value = 1;
			else
				ifmsh->pre_value++;
		}

		/* see comments in the NL80211_IFTYPE_AP block */
		if (params->count > 1) {
			err = ieee80211_mesh_csa_beacon(sdata, params);
			if (err < 0) {
				ifmsh->csa_role = IEEE80211_MESH_CSA_ROLE_NONE;
				return err;
			}
			*changed |= err;
		}

		if (ifmsh->csa_role == IEEE80211_MESH_CSA_ROLE_INIT)
			ieee80211_send_action_csa(sdata, params);

		break;
		}
#endif
	default:
		return -EOPNOTSUPP;
	}

	return 0;
}

static void ieee80211_color_change_abort(struct ieee80211_sub_if_data  *sdata)
{
	sdata->vif.bss_conf.color_change_active = false;

	ieee80211_free_next_beacon(&sdata->deflink);

	cfg80211_color_change_aborted_notify(sdata->dev);
}

static int
__ieee80211_channel_switch(struct wiphy *wiphy, struct net_device *dev,
			   struct cfg80211_csa_settings *params)
{
	struct ieee80211_sub_if_data *sdata = IEEE80211_DEV_TO_SUB_IF(dev);
	struct ieee80211_local *local = sdata->local;
	struct ieee80211_channel_switch ch_switch;
	struct ieee80211_chanctx_conf *conf;
	struct ieee80211_chanctx *chanctx;
	u32 changed = 0;
	int err;

	sdata_assert_lock(sdata);
	lockdep_assert_held(&local->mtx);

	if (!list_empty(&local->roc_list) || local->scanning)
		return -EBUSY;

	if (sdata->wdev.cac_started)
		return -EBUSY;

	if (cfg80211_chandef_identical(&params->chandef,
				       &sdata->vif.bss_conf.chandef))
		return -EINVAL;

	/* don't allow another channel switch if one is already active. */
	if (sdata->vif.bss_conf.csa_active)
		return -EBUSY;

	mutex_lock(&local->chanctx_mtx);
	conf = rcu_dereference_protected(sdata->vif.bss_conf.chanctx_conf,
					 lockdep_is_held(&local->chanctx_mtx));
	if (!conf) {
		err = -EBUSY;
		goto out;
	}

	if (params->chandef.chan->freq_offset) {
		/* this may work, but is untested */
		err = -EOPNOTSUPP;
		goto out;
	}

	chanctx = container_of(conf, struct ieee80211_chanctx, conf);

	ch_switch.timestamp = 0;
	ch_switch.device_timestamp = 0;
	ch_switch.block_tx = params->block_tx;
	ch_switch.chandef = params->chandef;
	ch_switch.count = params->count;

	err = drv_pre_channel_switch(sdata, &ch_switch);
	if (err)
		goto out;

	err = ieee80211_link_reserve_chanctx(&sdata->deflink, &params->chandef,
					     chanctx->mode,
					     params->radar_required);
	if (err)
		goto out;

	/* if reservation is invalid then this will fail */
	err = ieee80211_check_combinations(sdata, NULL, chanctx->mode, 0);
	if (err) {
		ieee80211_link_unreserve_chanctx(&sdata->deflink);
		goto out;
	}

	/* if there is a color change in progress, abort it */
	if (sdata->vif.bss_conf.color_change_active)
		ieee80211_color_change_abort(sdata);

	err = ieee80211_set_csa_beacon(sdata, params, &changed);
	if (err) {
		ieee80211_link_unreserve_chanctx(&sdata->deflink);
		goto out;
	}

	sdata->deflink.csa_chandef = params->chandef;
	sdata->deflink.csa_block_tx = params->block_tx;
	sdata->vif.bss_conf.csa_active = true;

	if (sdata->deflink.csa_block_tx)
		ieee80211_stop_vif_queues(local, sdata,
					  IEEE80211_QUEUE_STOP_REASON_CSA);

	cfg80211_ch_switch_started_notify(sdata->dev,
					  &sdata->deflink.csa_chandef, 0,
					  params->count, params->block_tx);

	if (changed) {
		ieee80211_link_info_change_notify(sdata, &sdata->deflink,
						  changed);
		drv_channel_switch_beacon(sdata, &params->chandef);
	} else {
		/* if the beacon didn't change, we can finalize immediately */
		ieee80211_csa_finalize(sdata);
	}

out:
	mutex_unlock(&local->chanctx_mtx);
	return err;
}

int ieee80211_channel_switch(struct wiphy *wiphy, struct net_device *dev,
			     struct cfg80211_csa_settings *params)
{
	struct ieee80211_sub_if_data *sdata = IEEE80211_DEV_TO_SUB_IF(dev);
	struct ieee80211_local *local = sdata->local;
	int err;

	mutex_lock(&local->mtx);
	err = __ieee80211_channel_switch(wiphy, dev, params);
	mutex_unlock(&local->mtx);

	return err;
}

u64 ieee80211_mgmt_tx_cookie(struct ieee80211_local *local)
{
	lockdep_assert_held(&local->mtx);

	local->roc_cookie_counter++;

	/* wow, you wrapped 64 bits ... more likely a bug */
	if (WARN_ON(local->roc_cookie_counter == 0))
		local->roc_cookie_counter++;

	return local->roc_cookie_counter;
}

int ieee80211_attach_ack_skb(struct ieee80211_local *local, struct sk_buff *skb,
			     u64 *cookie, gfp_t gfp)
{
	unsigned long spin_flags;
	struct sk_buff *ack_skb;
	int id;

	ack_skb = skb_copy(skb, gfp);
	if (!ack_skb)
		return -ENOMEM;

	spin_lock_irqsave(&local->ack_status_lock, spin_flags);
	id = idr_alloc(&local->ack_status_frames, ack_skb,
		       1, 0x2000, GFP_ATOMIC);
	spin_unlock_irqrestore(&local->ack_status_lock, spin_flags);

	if (id < 0) {
		kfree_skb(ack_skb);
		return -ENOMEM;
	}

	IEEE80211_SKB_CB(skb)->ack_frame_id = id;

	*cookie = ieee80211_mgmt_tx_cookie(local);
	IEEE80211_SKB_CB(ack_skb)->ack.cookie = *cookie;

	return 0;
}

static void
ieee80211_update_mgmt_frame_registrations(struct wiphy *wiphy,
					  struct wireless_dev *wdev,
					  struct mgmt_frame_regs *upd)
{
	struct ieee80211_local *local = wiphy_priv(wiphy);
	struct ieee80211_sub_if_data *sdata = IEEE80211_WDEV_TO_SUB_IF(wdev);
	u32 preq_mask = BIT(IEEE80211_STYPE_PROBE_REQ >> 4);
	u32 action_mask = BIT(IEEE80211_STYPE_ACTION >> 4);
	bool global_change, intf_change;

	global_change =
		(local->probe_req_reg != !!(upd->global_stypes & preq_mask)) ||
		(local->rx_mcast_action_reg !=
		 !!(upd->global_mcast_stypes & action_mask));
	local->probe_req_reg = upd->global_stypes & preq_mask;
	local->rx_mcast_action_reg = upd->global_mcast_stypes & action_mask;

	intf_change = (sdata->vif.probe_req_reg !=
		       !!(upd->interface_stypes & preq_mask)) ||
		(sdata->vif.rx_mcast_action_reg !=
		 !!(upd->interface_mcast_stypes & action_mask));
	sdata->vif.probe_req_reg = upd->interface_stypes & preq_mask;
	sdata->vif.rx_mcast_action_reg =
		upd->interface_mcast_stypes & action_mask;

	if (!local->open_count)
		return;

	if (intf_change && ieee80211_sdata_running(sdata))
		drv_config_iface_filter(local, sdata,
					sdata->vif.probe_req_reg ?
						FIF_PROBE_REQ : 0,
					FIF_PROBE_REQ);

	if (global_change)
		ieee80211_configure_filter(local);
}

static int ieee80211_set_antenna(struct wiphy *wiphy, u32 tx_ant, u32 rx_ant)
{
	struct ieee80211_local *local = wiphy_priv(wiphy);

	if (local->started)
		return -EOPNOTSUPP;

	return drv_set_antenna(local, tx_ant, rx_ant);
}

static int ieee80211_get_antenna(struct wiphy *wiphy, u32 *tx_ant, u32 *rx_ant)
{
	struct ieee80211_local *local = wiphy_priv(wiphy);

	return drv_get_antenna(local, tx_ant, rx_ant);
}

static int ieee80211_set_rekey_data(struct wiphy *wiphy,
				    struct net_device *dev,
				    struct cfg80211_gtk_rekey_data *data)
{
	struct ieee80211_local *local = wiphy_priv(wiphy);
	struct ieee80211_sub_if_data *sdata = IEEE80211_DEV_TO_SUB_IF(dev);

	if (!local->ops->set_rekey_data)
		return -EOPNOTSUPP;

	drv_set_rekey_data(local, sdata, data);

	return 0;
}

static int ieee80211_probe_client(struct wiphy *wiphy, struct net_device *dev,
				  const u8 *peer, u64 *cookie)
{
	struct ieee80211_sub_if_data *sdata = IEEE80211_DEV_TO_SUB_IF(dev);
	struct ieee80211_local *local = sdata->local;
	struct ieee80211_qos_hdr *nullfunc;
	struct sk_buff *skb;
	int size = sizeof(*nullfunc);
	__le16 fc;
	bool qos;
	struct ieee80211_tx_info *info;
	struct sta_info *sta;
	struct ieee80211_chanctx_conf *chanctx_conf;
	enum nl80211_band band;
	int ret;

	/* the lock is needed to assign the cookie later */
	mutex_lock(&local->mtx);

	rcu_read_lock();
	chanctx_conf = rcu_dereference(sdata->vif.bss_conf.chanctx_conf);
	if (WARN_ON(!chanctx_conf)) {
		ret = -EINVAL;
		goto unlock;
	}
	band = chanctx_conf->def.chan->band;
	sta = sta_info_get_bss(sdata, peer);
	if (sta) {
		qos = sta->sta.wme;
	} else {
		ret = -ENOLINK;
		goto unlock;
	}

	if (qos) {
		fc = cpu_to_le16(IEEE80211_FTYPE_DATA |
				 IEEE80211_STYPE_QOS_NULLFUNC |
				 IEEE80211_FCTL_FROMDS);
	} else {
		size -= 2;
		fc = cpu_to_le16(IEEE80211_FTYPE_DATA |
				 IEEE80211_STYPE_NULLFUNC |
				 IEEE80211_FCTL_FROMDS);
	}

	skb = dev_alloc_skb(local->hw.extra_tx_headroom + size);
	if (!skb) {
		ret = -ENOMEM;
		goto unlock;
	}

	skb->dev = dev;

	skb_reserve(skb, local->hw.extra_tx_headroom);

	nullfunc = skb_put(skb, size);
	nullfunc->frame_control = fc;
	nullfunc->duration_id = 0;
	memcpy(nullfunc->addr1, sta->sta.addr, ETH_ALEN);
	memcpy(nullfunc->addr2, sdata->vif.addr, ETH_ALEN);
	memcpy(nullfunc->addr3, sdata->vif.addr, ETH_ALEN);
	nullfunc->seq_ctrl = 0;

	info = IEEE80211_SKB_CB(skb);

	info->flags |= IEEE80211_TX_CTL_REQ_TX_STATUS |
		       IEEE80211_TX_INTFL_NL80211_FRAME_TX;
	info->band = band;

	skb_set_queue_mapping(skb, IEEE80211_AC_VO);
	skb->priority = 7;
	if (qos)
		nullfunc->qos_ctrl = cpu_to_le16(7);

	ret = ieee80211_attach_ack_skb(local, skb, cookie, GFP_ATOMIC);
	if (ret) {
		kfree_skb(skb);
		goto unlock;
	}

	local_bh_disable();
	ieee80211_xmit(sdata, sta, skb);
	local_bh_enable();

	ret = 0;
unlock:
	rcu_read_unlock();
	mutex_unlock(&local->mtx);

	return ret;
}

static int ieee80211_cfg_get_channel(struct wiphy *wiphy,
				     struct wireless_dev *wdev,
				     unsigned int link_id,
				     struct cfg80211_chan_def *chandef)
{
	struct ieee80211_sub_if_data *sdata = IEEE80211_WDEV_TO_SUB_IF(wdev);
	struct ieee80211_local *local = wiphy_priv(wiphy);
	struct ieee80211_chanctx_conf *chanctx_conf;
	struct ieee80211_link_data *link;
	int ret = -ENODATA;

	rcu_read_lock();
	link = rcu_dereference(sdata->link[link_id]);
	if (!link) {
		ret = -ENOLINK;
		goto out;
	}

	chanctx_conf = rcu_dereference(link->conf->chanctx_conf);
	if (chanctx_conf) {
		*chandef = link->conf->chandef;
		ret = 0;
	} else if (local->open_count > 0 &&
		   local->open_count == local->monitors &&
		   sdata->vif.type == NL80211_IFTYPE_MONITOR) {
		if (local->use_chanctx)
			*chandef = local->monitor_chandef;
		else
			*chandef = local->_oper_chandef;
		ret = 0;
	}
out:
	rcu_read_unlock();

	return ret;
}

#ifdef CONFIG_PM
static void ieee80211_set_wakeup(struct wiphy *wiphy, bool enabled)
{
	drv_set_wakeup(wiphy_priv(wiphy), enabled);
}
#endif

static int ieee80211_set_qos_map(struct wiphy *wiphy,
				 struct net_device *dev,
				 struct cfg80211_qos_map *qos_map)
{
	struct ieee80211_sub_if_data *sdata = IEEE80211_DEV_TO_SUB_IF(dev);
	struct mac80211_qos_map *new_qos_map, *old_qos_map;

	if (qos_map) {
		new_qos_map = kzalloc(sizeof(*new_qos_map), GFP_KERNEL);
		if (!new_qos_map)
			return -ENOMEM;
		memcpy(&new_qos_map->qos_map, qos_map, sizeof(*qos_map));
	} else {
		/* A NULL qos_map was passed to disable QoS mapping */
		new_qos_map = NULL;
	}

	old_qos_map = sdata_dereference(sdata->qos_map, sdata);
	rcu_assign_pointer(sdata->qos_map, new_qos_map);
	if (old_qos_map)
		kfree_rcu(old_qos_map, rcu_head);

	return 0;
}

static int ieee80211_set_ap_chanwidth(struct wiphy *wiphy,
				      struct net_device *dev,
				      unsigned int link_id,
				      struct cfg80211_chan_def *chandef)
{
	struct ieee80211_sub_if_data *sdata = IEEE80211_DEV_TO_SUB_IF(dev);
	struct ieee80211_link_data *link;
	int ret;
	u32 changed = 0;

	link = sdata_dereference(sdata->link[link_id], sdata);

	ret = ieee80211_link_change_bandwidth(link, chandef, &changed);
	if (ret == 0)
		ieee80211_link_info_change_notify(sdata, link, changed);

	return ret;
}

static int ieee80211_add_tx_ts(struct wiphy *wiphy, struct net_device *dev,
			       u8 tsid, const u8 *peer, u8 up,
			       u16 admitted_time)
{
	struct ieee80211_sub_if_data *sdata = IEEE80211_DEV_TO_SUB_IF(dev);
	struct ieee80211_if_managed *ifmgd = &sdata->u.mgd;
	int ac = ieee802_1d_to_ac[up];

	if (sdata->vif.type != NL80211_IFTYPE_STATION)
		return -EOPNOTSUPP;

	if (!(sdata->wmm_acm & BIT(up)))
		return -EINVAL;

	if (ifmgd->tx_tspec[ac].admitted_time)
		return -EBUSY;

	if (admitted_time) {
		ifmgd->tx_tspec[ac].admitted_time = 32 * admitted_time;
		ifmgd->tx_tspec[ac].tsid = tsid;
		ifmgd->tx_tspec[ac].up = up;
	}

	return 0;
}

static int ieee80211_del_tx_ts(struct wiphy *wiphy, struct net_device *dev,
			       u8 tsid, const u8 *peer)
{
	struct ieee80211_sub_if_data *sdata = IEEE80211_DEV_TO_SUB_IF(dev);
	struct ieee80211_if_managed *ifmgd = &sdata->u.mgd;
	struct ieee80211_local *local = wiphy_priv(wiphy);
	int ac;

	for (ac = 0; ac < IEEE80211_NUM_ACS; ac++) {
		struct ieee80211_sta_tx_tspec *tx_tspec = &ifmgd->tx_tspec[ac];

		/* skip unused entries */
		if (!tx_tspec->admitted_time)
			continue;

		if (tx_tspec->tsid != tsid)
			continue;

		/* due to this new packets will be reassigned to non-ACM ACs */
		tx_tspec->up = -1;

		/* Make sure that all packets have been sent to avoid to
		 * restore the QoS params on packets that are still on the
		 * queues.
		 */
		synchronize_net();
		ieee80211_flush_queues(local, sdata, false);

		/* restore the normal QoS parameters
		 * (unconditionally to avoid races)
		 */
		tx_tspec->action = TX_TSPEC_ACTION_STOP_DOWNGRADE;
		tx_tspec->downgraded = false;
		ieee80211_sta_handle_tspec_ac_params(sdata);

		/* finally clear all the data */
		memset(tx_tspec, 0, sizeof(*tx_tspec));

		return 0;
	}

	return -ENOENT;
}

void ieee80211_nan_func_terminated(struct ieee80211_vif *vif,
				   u8 inst_id,
				   enum nl80211_nan_func_term_reason reason,
				   gfp_t gfp)
{
	struct ieee80211_sub_if_data *sdata = vif_to_sdata(vif);
	struct cfg80211_nan_func *func;
	u64 cookie;

	if (WARN_ON(vif->type != NL80211_IFTYPE_NAN))
		return;

	spin_lock_bh(&sdata->u.nan.func_lock);

	func = idr_find(&sdata->u.nan.function_inst_ids, inst_id);
	if (WARN_ON(!func)) {
		spin_unlock_bh(&sdata->u.nan.func_lock);
		return;
	}

	cookie = func->cookie;
	idr_remove(&sdata->u.nan.function_inst_ids, inst_id);

	spin_unlock_bh(&sdata->u.nan.func_lock);

	cfg80211_free_nan_func(func);

	cfg80211_nan_func_terminated(ieee80211_vif_to_wdev(vif), inst_id,
				     reason, cookie, gfp);
}
EXPORT_SYMBOL(ieee80211_nan_func_terminated);

void ieee80211_nan_func_match(struct ieee80211_vif *vif,
			      struct cfg80211_nan_match_params *match,
			      gfp_t gfp)
{
	struct ieee80211_sub_if_data *sdata = vif_to_sdata(vif);
	struct cfg80211_nan_func *func;

	if (WARN_ON(vif->type != NL80211_IFTYPE_NAN))
		return;

	spin_lock_bh(&sdata->u.nan.func_lock);

	func = idr_find(&sdata->u.nan.function_inst_ids,  match->inst_id);
	if (WARN_ON(!func)) {
		spin_unlock_bh(&sdata->u.nan.func_lock);
		return;
	}
	match->cookie = func->cookie;

	spin_unlock_bh(&sdata->u.nan.func_lock);

	cfg80211_nan_match(ieee80211_vif_to_wdev(vif), match, gfp);
}
EXPORT_SYMBOL(ieee80211_nan_func_match);

static int ieee80211_set_multicast_to_unicast(struct wiphy *wiphy,
					      struct net_device *dev,
					      const bool enabled)
{
	struct ieee80211_sub_if_data *sdata = IEEE80211_DEV_TO_SUB_IF(dev);

	sdata->u.ap.multicast_to_unicast = enabled;

	return 0;
}

void ieee80211_fill_txq_stats(struct cfg80211_txq_stats *txqstats,
			      struct txq_info *txqi)
{
	if (!(txqstats->filled & BIT(NL80211_TXQ_STATS_BACKLOG_BYTES))) {
		txqstats->filled |= BIT(NL80211_TXQ_STATS_BACKLOG_BYTES);
		txqstats->backlog_bytes = txqi->tin.backlog_bytes;
	}

	if (!(txqstats->filled & BIT(NL80211_TXQ_STATS_BACKLOG_PACKETS))) {
		txqstats->filled |= BIT(NL80211_TXQ_STATS_BACKLOG_PACKETS);
		txqstats->backlog_packets = txqi->tin.backlog_packets;
	}

	if (!(txqstats->filled & BIT(NL80211_TXQ_STATS_FLOWS))) {
		txqstats->filled |= BIT(NL80211_TXQ_STATS_FLOWS);
		txqstats->flows = txqi->tin.flows;
	}

	if (!(txqstats->filled & BIT(NL80211_TXQ_STATS_DROPS))) {
		txqstats->filled |= BIT(NL80211_TXQ_STATS_DROPS);
		txqstats->drops = txqi->cstats.drop_count;
	}

	if (!(txqstats->filled & BIT(NL80211_TXQ_STATS_ECN_MARKS))) {
		txqstats->filled |= BIT(NL80211_TXQ_STATS_ECN_MARKS);
		txqstats->ecn_marks = txqi->cstats.ecn_mark;
	}

	if (!(txqstats->filled & BIT(NL80211_TXQ_STATS_OVERLIMIT))) {
		txqstats->filled |= BIT(NL80211_TXQ_STATS_OVERLIMIT);
		txqstats->overlimit = txqi->tin.overlimit;
	}

	if (!(txqstats->filled & BIT(NL80211_TXQ_STATS_COLLISIONS))) {
		txqstats->filled |= BIT(NL80211_TXQ_STATS_COLLISIONS);
		txqstats->collisions = txqi->tin.collisions;
	}

	if (!(txqstats->filled & BIT(NL80211_TXQ_STATS_TX_BYTES))) {
		txqstats->filled |= BIT(NL80211_TXQ_STATS_TX_BYTES);
		txqstats->tx_bytes = txqi->tin.tx_bytes;
	}

	if (!(txqstats->filled & BIT(NL80211_TXQ_STATS_TX_PACKETS))) {
		txqstats->filled |= BIT(NL80211_TXQ_STATS_TX_PACKETS);
		txqstats->tx_packets = txqi->tin.tx_packets;
	}
}

static int ieee80211_get_txq_stats(struct wiphy *wiphy,
				   struct wireless_dev *wdev,
				   struct cfg80211_txq_stats *txqstats)
{
	struct ieee80211_local *local = wiphy_priv(wiphy);
	struct ieee80211_sub_if_data *sdata;
	int ret = 0;

	if (!local->ops->wake_tx_queue)
		return 1;

	spin_lock_bh(&local->fq.lock);
	rcu_read_lock();

	if (wdev) {
		sdata = IEEE80211_WDEV_TO_SUB_IF(wdev);
		if (!sdata->vif.txq) {
			ret = 1;
			goto out;
		}
		ieee80211_fill_txq_stats(txqstats, to_txq_info(sdata->vif.txq));
	} else {
		/* phy stats */
		txqstats->filled |= BIT(NL80211_TXQ_STATS_BACKLOG_PACKETS) |
				    BIT(NL80211_TXQ_STATS_BACKLOG_BYTES) |
				    BIT(NL80211_TXQ_STATS_OVERLIMIT) |
				    BIT(NL80211_TXQ_STATS_OVERMEMORY) |
				    BIT(NL80211_TXQ_STATS_COLLISIONS) |
				    BIT(NL80211_TXQ_STATS_MAX_FLOWS);
		txqstats->backlog_packets = local->fq.backlog;
		txqstats->backlog_bytes = local->fq.memory_usage;
		txqstats->overlimit = local->fq.overlimit;
		txqstats->overmemory = local->fq.overmemory;
		txqstats->collisions = local->fq.collisions;
		txqstats->max_flows = local->fq.flows_cnt;
	}

out:
	rcu_read_unlock();
	spin_unlock_bh(&local->fq.lock);

	return ret;
}

static int
ieee80211_get_ftm_responder_stats(struct wiphy *wiphy,
				  struct net_device *dev,
				  struct cfg80211_ftm_responder_stats *ftm_stats)
{
	struct ieee80211_local *local = wiphy_priv(wiphy);
	struct ieee80211_sub_if_data *sdata = IEEE80211_DEV_TO_SUB_IF(dev);

	return drv_get_ftm_responder_stats(local, sdata, ftm_stats);
}

static int
ieee80211_start_pmsr(struct wiphy *wiphy, struct wireless_dev *dev,
		     struct cfg80211_pmsr_request *request)
{
	struct ieee80211_local *local = wiphy_priv(wiphy);
	struct ieee80211_sub_if_data *sdata = IEEE80211_WDEV_TO_SUB_IF(dev);

	return drv_start_pmsr(local, sdata, request);
}

static void
ieee80211_abort_pmsr(struct wiphy *wiphy, struct wireless_dev *dev,
		     struct cfg80211_pmsr_request *request)
{
	struct ieee80211_local *local = wiphy_priv(wiphy);
	struct ieee80211_sub_if_data *sdata = IEEE80211_WDEV_TO_SUB_IF(dev);

	return drv_abort_pmsr(local, sdata, request);
}

static int ieee80211_set_tid_config(struct wiphy *wiphy,
				    struct net_device *dev,
				    struct cfg80211_tid_config *tid_conf)
{
	struct ieee80211_sub_if_data *sdata = IEEE80211_DEV_TO_SUB_IF(dev);
	struct sta_info *sta;
	int ret;

	if (!sdata->local->ops->set_tid_config)
		return -EOPNOTSUPP;

	if (!tid_conf->peer)
		return drv_set_tid_config(sdata->local, sdata, NULL, tid_conf);

	mutex_lock(&sdata->local->sta_mtx);
	sta = sta_info_get_bss(sdata, tid_conf->peer);
	if (!sta) {
		mutex_unlock(&sdata->local->sta_mtx);
		return -ENOENT;
	}

	ret = drv_set_tid_config(sdata->local, sdata, &sta->sta, tid_conf);
	mutex_unlock(&sdata->local->sta_mtx);

	return ret;
}

static int ieee80211_reset_tid_config(struct wiphy *wiphy,
				      struct net_device *dev,
				      const u8 *peer, u8 tids)
{
	struct ieee80211_sub_if_data *sdata = IEEE80211_DEV_TO_SUB_IF(dev);
	struct sta_info *sta;
	int ret;

	if (!sdata->local->ops->reset_tid_config)
		return -EOPNOTSUPP;

	if (!peer)
		return drv_reset_tid_config(sdata->local, sdata, NULL, tids);

	mutex_lock(&sdata->local->sta_mtx);
	sta = sta_info_get_bss(sdata, peer);
	if (!sta) {
		mutex_unlock(&sdata->local->sta_mtx);
		return -ENOENT;
	}

	ret = drv_reset_tid_config(sdata->local, sdata, &sta->sta, tids);
	mutex_unlock(&sdata->local->sta_mtx);

	return ret;
}

static int ieee80211_set_sar_specs(struct wiphy *wiphy,
				   struct cfg80211_sar_specs *sar)
{
	struct ieee80211_local *local = wiphy_priv(wiphy);

	if (!local->ops->set_sar_specs)
		return -EOPNOTSUPP;

	return local->ops->set_sar_specs(&local->hw, sar);
}

static int
ieee80211_set_after_color_change_beacon(struct ieee80211_sub_if_data *sdata,
					u32 *changed)
{
	switch (sdata->vif.type) {
	case NL80211_IFTYPE_AP: {
		int ret;

		if (!sdata->deflink.u.ap.next_beacon)
			return -EINVAL;

		ret = ieee80211_assign_beacon(sdata, &sdata->deflink,
					      sdata->deflink.u.ap.next_beacon,
					      NULL, NULL);
		ieee80211_free_next_beacon(&sdata->deflink);

		if (ret < 0)
			return ret;

		*changed |= ret;
		break;
	}
	default:
		WARN_ON_ONCE(1);
		return -EINVAL;
	}

	return 0;
}

static int
ieee80211_set_color_change_beacon(struct ieee80211_sub_if_data *sdata,
				  struct cfg80211_color_change_settings *params,
				  u32 *changed)
{
	struct ieee80211_color_change_settings color_change = {};
	int err;

	switch (sdata->vif.type) {
	case NL80211_IFTYPE_AP:
		sdata->deflink.u.ap.next_beacon =
			cfg80211_beacon_dup(&params->beacon_next);
		if (!sdata->deflink.u.ap.next_beacon)
			return -ENOMEM;

		if (params->count <= 1)
			break;

		color_change.counter_offset_beacon =
			params->counter_offset_beacon;
		color_change.counter_offset_presp =
			params->counter_offset_presp;
		color_change.count = params->count;

		err = ieee80211_assign_beacon(sdata, &sdata->deflink,
					      &params->beacon_color_change,
					      NULL, &color_change);
		if (err < 0) {
			ieee80211_free_next_beacon(&sdata->deflink);
			return err;
		}
		*changed |= err;
		break;
	default:
		return -EOPNOTSUPP;
	}

	return 0;
}

static void
ieee80211_color_change_bss_config_notify(struct ieee80211_sub_if_data *sdata,
					 u8 color, int enable, u32 changed)
{
	sdata->vif.bss_conf.he_bss_color.color = color;
	sdata->vif.bss_conf.he_bss_color.enabled = enable;
	changed |= BSS_CHANGED_HE_BSS_COLOR;

	ieee80211_link_info_change_notify(sdata, &sdata->deflink, changed);

	if (!sdata->vif.bss_conf.nontransmitted && sdata->vif.mbssid_tx_vif) {
		struct ieee80211_sub_if_data *child;

		mutex_lock(&sdata->local->iflist_mtx);
		list_for_each_entry(child, &sdata->local->interfaces, list) {
			if (child != sdata && child->vif.mbssid_tx_vif == &sdata->vif) {
				child->vif.bss_conf.he_bss_color.color = color;
				child->vif.bss_conf.he_bss_color.enabled = enable;
				ieee80211_link_info_change_notify(child,
								  &child->deflink,
								  BSS_CHANGED_HE_BSS_COLOR);
			}
		}
		mutex_unlock(&sdata->local->iflist_mtx);
	}
}

static int ieee80211_color_change_finalize(struct ieee80211_sub_if_data *sdata)
{
	struct ieee80211_local *local = sdata->local;
	u32 changed = 0;
	int err;

	sdata_assert_lock(sdata);
	lockdep_assert_held(&local->mtx);

	sdata->vif.bss_conf.color_change_active = false;

	err = ieee80211_set_after_color_change_beacon(sdata, &changed);
	if (err) {
		cfg80211_color_change_aborted_notify(sdata->dev);
		return err;
	}

	ieee80211_color_change_bss_config_notify(sdata,
						 sdata->vif.bss_conf.color_change_color,
						 1, changed);
	cfg80211_color_change_notify(sdata->dev);

	return 0;
}

void ieee80211_color_change_finalize_work(struct work_struct *work)
{
	struct ieee80211_sub_if_data *sdata =
		container_of(work, struct ieee80211_sub_if_data,
			     deflink.color_change_finalize_work);
	struct ieee80211_local *local = sdata->local;

	sdata_lock(sdata);
	mutex_lock(&local->mtx);

	/* AP might have been stopped while waiting for the lock. */
	if (!sdata->vif.bss_conf.color_change_active)
		goto unlock;

	if (!ieee80211_sdata_running(sdata))
		goto unlock;

	ieee80211_color_change_finalize(sdata);

unlock:
	mutex_unlock(&local->mtx);
	sdata_unlock(sdata);
}

void ieee80211_color_change_finish(struct ieee80211_vif *vif)
{
	struct ieee80211_sub_if_data *sdata = vif_to_sdata(vif);

	ieee80211_queue_work(&sdata->local->hw,
			     &sdata->deflink.color_change_finalize_work);
}
EXPORT_SYMBOL_GPL(ieee80211_color_change_finish);

void
ieeee80211_obss_color_collision_notify(struct ieee80211_vif *vif,
				       u64 color_bitmap, gfp_t gfp)
{
	struct ieee80211_sub_if_data *sdata = vif_to_sdata(vif);

	if (sdata->vif.bss_conf.color_change_active || sdata->vif.bss_conf.csa_active)
		return;

	cfg80211_obss_color_collision_notify(sdata->dev, color_bitmap, gfp);
}
EXPORT_SYMBOL_GPL(ieeee80211_obss_color_collision_notify);

static int
ieee80211_color_change(struct wiphy *wiphy, struct net_device *dev,
		       struct cfg80211_color_change_settings *params)
{
	struct ieee80211_sub_if_data *sdata = IEEE80211_DEV_TO_SUB_IF(dev);
	struct ieee80211_local *local = sdata->local;
	u32 changed = 0;
	int err;

	sdata_assert_lock(sdata);

	if (sdata->vif.bss_conf.nontransmitted)
		return -EINVAL;

	mutex_lock(&local->mtx);

	/* don't allow another color change if one is already active or if csa
	 * is active
	 */
	if (sdata->vif.bss_conf.color_change_active || sdata->vif.bss_conf.csa_active) {
		err = -EBUSY;
		goto out;
	}

	err = ieee80211_set_color_change_beacon(sdata, params, &changed);
	if (err)
		goto out;

	sdata->vif.bss_conf.color_change_active = true;
	sdata->vif.bss_conf.color_change_color = params->color;

	cfg80211_color_change_started_notify(sdata->dev, params->count);

	if (changed)
		ieee80211_color_change_bss_config_notify(sdata, 0, 0, changed);
	else
		/* if the beacon didn't change, we can finalize immediately */
		ieee80211_color_change_finalize(sdata);

out:
	mutex_unlock(&local->mtx);

	return err;
}

static int
ieee80211_set_radar_background(struct wiphy *wiphy,
			       struct cfg80211_chan_def *chandef)
{
	struct ieee80211_local *local = wiphy_priv(wiphy);

	if (!local->ops->set_radar_background)
		return -EOPNOTSUPP;

	return local->ops->set_radar_background(&local->hw, chandef);
}

static int ieee80211_add_intf_link(struct wiphy *wiphy,
				   struct wireless_dev *wdev,
				   unsigned int link_id)
{
	struct ieee80211_sub_if_data *sdata = IEEE80211_WDEV_TO_SUB_IF(wdev);

	if (wdev->use_4addr)
		return -EOPNOTSUPP;

	return ieee80211_vif_set_links(sdata, wdev->valid_links);
}

static void ieee80211_del_intf_link(struct wiphy *wiphy,
				    struct wireless_dev *wdev,
				    unsigned int link_id)
{
	struct ieee80211_sub_if_data *sdata = IEEE80211_WDEV_TO_SUB_IF(wdev);

	ieee80211_vif_set_links(sdata, wdev->valid_links);
}

static int sta_add_link_station(struct ieee80211_local *local,
				struct ieee80211_sub_if_data *sdata,
				struct link_station_parameters *params)
{
	struct sta_info *sta;
	int ret;

	sta = sta_info_get_bss(sdata, params->mld_mac);
	if (!sta)
		return -ENOENT;

	if (!sta->sta.valid_links)
		return -EINVAL;

	if (sta->sta.valid_links & BIT(params->link_id))
		return -EALREADY;

	ret = ieee80211_sta_allocate_link(sta, params->link_id);
	if (ret)
		return ret;

	ret = sta_link_apply_parameters(local, sta, true, params);
	if (ret) {
		ieee80211_sta_free_link(sta, params->link_id);
		return ret;
	}

	/* ieee80211_sta_activate_link frees the link upon failure */
	return ieee80211_sta_activate_link(sta, params->link_id);
}

static int
ieee80211_add_link_station(struct wiphy *wiphy, struct net_device *dev,
			   struct link_station_parameters *params)
{
	struct ieee80211_sub_if_data *sdata = IEEE80211_DEV_TO_SUB_IF(dev);
	struct ieee80211_local *local = wiphy_priv(wiphy);
	int ret;

	mutex_lock(&sdata->local->sta_mtx);
	ret = sta_add_link_station(local, sdata, params);
	mutex_unlock(&sdata->local->sta_mtx);

	return ret;
}

static int sta_mod_link_station(struct ieee80211_local *local,
				struct ieee80211_sub_if_data *sdata,
				struct link_station_parameters *params)
{
	struct sta_info *sta;

	sta = sta_info_get_bss(sdata, params->mld_mac);
	if (!sta)
		return -ENOENT;

	if (!(sta->sta.valid_links & BIT(params->link_id)))
		return -EINVAL;

	return sta_link_apply_parameters(local, sta, false, params);
}

static int
ieee80211_mod_link_station(struct wiphy *wiphy, struct net_device *dev,
			   struct link_station_parameters *params)
{
	struct ieee80211_sub_if_data *sdata = IEEE80211_DEV_TO_SUB_IF(dev);
	struct ieee80211_local *local = wiphy_priv(wiphy);
	int ret;

	mutex_lock(&sdata->local->sta_mtx);
	ret = sta_mod_link_station(local, sdata, params);
	mutex_unlock(&sdata->local->sta_mtx);

	return ret;
}

static int sta_del_link_station(struct ieee80211_sub_if_data *sdata,
				struct link_station_del_parameters *params)
{
	struct sta_info *sta;

	sta = sta_info_get_bss(sdata, params->mld_mac);
	if (!sta)
		return -ENOENT;

	if (!(sta->sta.valid_links & BIT(params->link_id)))
		return -EINVAL;

	/* must not create a STA without links */
	if (sta->sta.valid_links == BIT(params->link_id))
		return -EINVAL;

	ieee80211_sta_remove_link(sta, params->link_id);

	return 0;
}

static int
ieee80211_del_link_station(struct wiphy *wiphy, struct net_device *dev,
			   struct link_station_del_parameters *params)
{
	struct ieee80211_sub_if_data *sdata = IEEE80211_DEV_TO_SUB_IF(dev);
	int ret;

	mutex_lock(&sdata->local->sta_mtx);
	ret = sta_del_link_station(sdata, params);
	mutex_unlock(&sdata->local->sta_mtx);

	return ret;
}

const struct cfg80211_ops mac80211_config_ops = {
	.add_virtual_intf = ieee80211_add_iface,
	.del_virtual_intf = ieee80211_del_iface,
	.change_virtual_intf = ieee80211_change_iface,
	.start_p2p_device = ieee80211_start_p2p_device,
	.stop_p2p_device = ieee80211_stop_p2p_device,
	.add_key = ieee80211_add_key,
	.del_key = ieee80211_del_key,
	.get_key = ieee80211_get_key,
	.set_default_key = ieee80211_config_default_key,
	.set_default_mgmt_key = ieee80211_config_default_mgmt_key,
	.set_default_beacon_key = ieee80211_config_default_beacon_key,
	.start_ap = ieee80211_start_ap,
	.change_beacon = ieee80211_change_beacon,
	.stop_ap = ieee80211_stop_ap,
	.add_station = ieee80211_add_station,
	.del_station = ieee80211_del_station,
	.change_station = ieee80211_change_station,
	.get_station = ieee80211_get_station,
	.dump_station = ieee80211_dump_station,
	.dump_survey = ieee80211_dump_survey,
#ifdef CONFIG_MAC80211_MESH
	.add_mpath = ieee80211_add_mpath,
	.del_mpath = ieee80211_del_mpath,
	.change_mpath = ieee80211_change_mpath,
	.get_mpath = ieee80211_get_mpath,
	.dump_mpath = ieee80211_dump_mpath,
	.get_mpp = ieee80211_get_mpp,
	.dump_mpp = ieee80211_dump_mpp,
	.update_mesh_config = ieee80211_update_mesh_config,
	.get_mesh_config = ieee80211_get_mesh_config,
	.join_mesh = ieee80211_join_mesh,
	.leave_mesh = ieee80211_leave_mesh,
#endif
	.join_ocb = ieee80211_join_ocb,
	.leave_ocb = ieee80211_leave_ocb,
	.change_bss = ieee80211_change_bss,
	.set_txq_params = ieee80211_set_txq_params,
	.set_monitor_channel = ieee80211_set_monitor_channel,
	.suspend = ieee80211_suspend,
	.resume = ieee80211_resume,
	.scan = ieee80211_scan,
	.abort_scan = ieee80211_abort_scan,
	.sched_scan_start = ieee80211_sched_scan_start,
	.sched_scan_stop = ieee80211_sched_scan_stop,
	.auth = ieee80211_auth,
	.assoc = ieee80211_assoc,
	.deauth = ieee80211_deauth,
	.disassoc = ieee80211_disassoc,
	.join_ibss = ieee80211_join_ibss,
	.leave_ibss = ieee80211_leave_ibss,
	.set_mcast_rate = ieee80211_set_mcast_rate,
	.set_wiphy_params = ieee80211_set_wiphy_params,
	.set_tx_power = ieee80211_set_tx_power,
	.get_tx_power = ieee80211_get_tx_power,
	.rfkill_poll = ieee80211_rfkill_poll,
	CFG80211_TESTMODE_CMD(ieee80211_testmode_cmd)
	CFG80211_TESTMODE_DUMP(ieee80211_testmode_dump)
	.set_power_mgmt = ieee80211_set_power_mgmt,
	.set_bitrate_mask = ieee80211_set_bitrate_mask,
	.remain_on_channel = ieee80211_remain_on_channel,
	.cancel_remain_on_channel = ieee80211_cancel_remain_on_channel,
	.mgmt_tx = ieee80211_mgmt_tx,
	.mgmt_tx_cancel_wait = ieee80211_mgmt_tx_cancel_wait,
	.set_cqm_rssi_config = ieee80211_set_cqm_rssi_config,
	.set_cqm_rssi_range_config = ieee80211_set_cqm_rssi_range_config,
	.update_mgmt_frame_registrations =
		ieee80211_update_mgmt_frame_registrations,
	.set_antenna = ieee80211_set_antenna,
	.get_antenna = ieee80211_get_antenna,
	.set_rekey_data = ieee80211_set_rekey_data,
	.tdls_oper = ieee80211_tdls_oper,
	.tdls_mgmt = ieee80211_tdls_mgmt,
	.tdls_channel_switch = ieee80211_tdls_channel_switch,
	.tdls_cancel_channel_switch = ieee80211_tdls_cancel_channel_switch,
	.probe_client = ieee80211_probe_client,
	.set_noack_map = ieee80211_set_noack_map,
#ifdef CONFIG_PM
	.set_wakeup = ieee80211_set_wakeup,
#endif
	.get_channel = ieee80211_cfg_get_channel,
	.start_radar_detection = ieee80211_start_radar_detection,
	.end_cac = ieee80211_end_cac,
	.channel_switch = ieee80211_channel_switch,
	.set_qos_map = ieee80211_set_qos_map,
	.set_ap_chanwidth = ieee80211_set_ap_chanwidth,
	.add_tx_ts = ieee80211_add_tx_ts,
	.del_tx_ts = ieee80211_del_tx_ts,
	.start_nan = ieee80211_start_nan,
	.stop_nan = ieee80211_stop_nan,
	.nan_change_conf = ieee80211_nan_change_conf,
	.add_nan_func = ieee80211_add_nan_func,
	.del_nan_func = ieee80211_del_nan_func,
	.set_multicast_to_unicast = ieee80211_set_multicast_to_unicast,
	.tx_control_port = ieee80211_tx_control_port,
	.get_txq_stats = ieee80211_get_txq_stats,
	.get_ftm_responder_stats = ieee80211_get_ftm_responder_stats,
	.start_pmsr = ieee80211_start_pmsr,
	.abort_pmsr = ieee80211_abort_pmsr,
	.probe_mesh_link = ieee80211_probe_mesh_link,
	.set_tid_config = ieee80211_set_tid_config,
	.reset_tid_config = ieee80211_reset_tid_config,
	.set_sar_specs = ieee80211_set_sar_specs,
	.color_change = ieee80211_color_change,
	.set_radar_background = ieee80211_set_radar_background,
	.add_intf_link = ieee80211_add_intf_link,
	.del_intf_link = ieee80211_del_intf_link,
	.add_link_station = ieee80211_add_link_station,
	.mod_link_station = ieee80211_mod_link_station,
	.del_link_station = ieee80211_del_link_station,
};<|MERGE_RESOLUTION|>--- conflicted
+++ resolved
@@ -577,10 +577,7 @@
 		     u8 key_idx, bool pairwise, const u8 *mac_addr)
 {
 	struct ieee80211_local *local __maybe_unused = sdata->local;
-<<<<<<< HEAD
-=======
 	struct ieee80211_link_data *link = &sdata->deflink;
->>>>>>> 2cb8e624
 	struct ieee80211_key *key;
 
 	if (link_id >= 0) {
