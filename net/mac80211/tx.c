// SPDX-License-Identifier: GPL-2.0-only
/*
 * Copyright 2002-2005, Instant802 Networks, Inc.
 * Copyright 2005-2006, Devicescape Software, Inc.
 * Copyright 2006-2007	Jiri Benc <jbenc@suse.cz>
 * Copyright 2007	Johannes Berg <johannes@sipsolutions.net>
 * Copyright 2013-2014  Intel Mobile Communications GmbH
 * Copyright (C) 2018-2022 Intel Corporation
 *
 * Transmit and frame generation functions.
 */

#include <linux/kernel.h>
#include <linux/slab.h>
#include <linux/skbuff.h>
#include <linux/if_vlan.h>
#include <linux/etherdevice.h>
#include <linux/bitmap.h>
#include <linux/rcupdate.h>
#include <linux/export.h>
#include <net/net_namespace.h>
#include <net/ieee80211_radiotap.h>
#include <net/cfg80211.h>
#include <net/mac80211.h>
#include <net/codel.h>
#include <net/codel_impl.h>
#include <asm/unaligned.h>
#include <net/fq_impl.h>

#include "ieee80211_i.h"
#include "driver-ops.h"
#include "led.h"
#include "mesh.h"
#include "wep.h"
#include "wpa.h"
#include "wme.h"
#include "rate.h"

/* misc utils */

static __le16 ieee80211_duration(struct ieee80211_tx_data *tx,
				 struct sk_buff *skb, int group_addr,
				 int next_frag_len)
{
	int rate, mrate, erp, dur, i, shift = 0;
	struct ieee80211_rate *txrate;
	struct ieee80211_local *local = tx->local;
	struct ieee80211_supported_band *sband;
	struct ieee80211_hdr *hdr;
	struct ieee80211_tx_info *info = IEEE80211_SKB_CB(skb);
	struct ieee80211_chanctx_conf *chanctx_conf;
	u32 rate_flags = 0;

	/* assume HW handles this */
	if (tx->rate.flags & (IEEE80211_TX_RC_MCS | IEEE80211_TX_RC_VHT_MCS))
		return 0;

	rcu_read_lock();
	chanctx_conf = rcu_dereference(tx->sdata->vif.bss_conf.chanctx_conf);
	if (chanctx_conf) {
		shift = ieee80211_chandef_get_shift(&chanctx_conf->def);
		rate_flags = ieee80211_chandef_rate_flags(&chanctx_conf->def);
	}
	rcu_read_unlock();

	/* uh huh? */
	if (WARN_ON_ONCE(tx->rate.idx < 0))
		return 0;

	sband = local->hw.wiphy->bands[info->band];
	txrate = &sband->bitrates[tx->rate.idx];

	erp = txrate->flags & IEEE80211_RATE_ERP_G;

	/* device is expected to do this */
	if (sband->band == NL80211_BAND_S1GHZ)
		return 0;

	/*
	 * data and mgmt (except PS Poll):
	 * - during CFP: 32768
	 * - during contention period:
	 *   if addr1 is group address: 0
	 *   if more fragments = 0 and addr1 is individual address: time to
	 *      transmit one ACK plus SIFS
	 *   if more fragments = 1 and addr1 is individual address: time to
	 *      transmit next fragment plus 2 x ACK plus 3 x SIFS
	 *
	 * IEEE 802.11, 9.6:
	 * - control response frame (CTS or ACK) shall be transmitted using the
	 *   same rate as the immediately previous frame in the frame exchange
	 *   sequence, if this rate belongs to the PHY mandatory rates, or else
	 *   at the highest possible rate belonging to the PHY rates in the
	 *   BSSBasicRateSet
	 */
	hdr = (struct ieee80211_hdr *)skb->data;
	if (ieee80211_is_ctl(hdr->frame_control)) {
		/* TODO: These control frames are not currently sent by
		 * mac80211, but should they be implemented, this function
		 * needs to be updated to support duration field calculation.
		 *
		 * RTS: time needed to transmit pending data/mgmt frame plus
		 *    one CTS frame plus one ACK frame plus 3 x SIFS
		 * CTS: duration of immediately previous RTS minus time
		 *    required to transmit CTS and its SIFS
		 * ACK: 0 if immediately previous directed data/mgmt had
		 *    more=0, with more=1 duration in ACK frame is duration
		 *    from previous frame minus time needed to transmit ACK
		 *    and its SIFS
		 * PS Poll: BIT(15) | BIT(14) | aid
		 */
		return 0;
	}

	/* data/mgmt */
	if (0 /* FIX: data/mgmt during CFP */)
		return cpu_to_le16(32768);

	if (group_addr) /* Group address as the destination - no ACK */
		return 0;

	/* Individual destination address:
	 * IEEE 802.11, Ch. 9.6 (after IEEE 802.11g changes)
	 * CTS and ACK frames shall be transmitted using the highest rate in
	 * basic rate set that is less than or equal to the rate of the
	 * immediately previous frame and that is using the same modulation
	 * (CCK or OFDM). If no basic rate set matches with these requirements,
	 * the highest mandatory rate of the PHY that is less than or equal to
	 * the rate of the previous frame is used.
	 * Mandatory rates for IEEE 802.11g PHY: 1, 2, 5.5, 11, 6, 12, 24 Mbps
	 */
	rate = -1;
	/* use lowest available if everything fails */
	mrate = sband->bitrates[0].bitrate;
	for (i = 0; i < sband->n_bitrates; i++) {
		struct ieee80211_rate *r = &sband->bitrates[i];

		if (r->bitrate > txrate->bitrate)
			break;

		if ((rate_flags & r->flags) != rate_flags)
			continue;

		if (tx->sdata->vif.bss_conf.basic_rates & BIT(i))
			rate = DIV_ROUND_UP(r->bitrate, 1 << shift);

		switch (sband->band) {
		case NL80211_BAND_2GHZ:
		case NL80211_BAND_LC: {
			u32 flag;
			if (tx->sdata->deflink.operating_11g_mode)
				flag = IEEE80211_RATE_MANDATORY_G;
			else
				flag = IEEE80211_RATE_MANDATORY_B;
			if (r->flags & flag)
				mrate = r->bitrate;
			break;
		}
		case NL80211_BAND_5GHZ:
		case NL80211_BAND_6GHZ:
			if (r->flags & IEEE80211_RATE_MANDATORY_A)
				mrate = r->bitrate;
			break;
		case NL80211_BAND_S1GHZ:
		case NL80211_BAND_60GHZ:
			/* TODO, for now fall through */
		case NUM_NL80211_BANDS:
			WARN_ON(1);
			break;
		}
	}
	if (rate == -1) {
		/* No matching basic rate found; use highest suitable mandatory
		 * PHY rate */
		rate = DIV_ROUND_UP(mrate, 1 << shift);
	}

	/* Don't calculate ACKs for QoS Frames with NoAck Policy set */
	if (ieee80211_is_data_qos(hdr->frame_control) &&
	    *(ieee80211_get_qos_ctl(hdr)) & IEEE80211_QOS_CTL_ACK_POLICY_NOACK)
		dur = 0;
	else
		/* Time needed to transmit ACK
		 * (10 bytes + 4-byte FCS = 112 bits) plus SIFS; rounded up
		 * to closest integer */
		dur = ieee80211_frame_duration(sband->band, 10, rate, erp,
				tx->sdata->vif.bss_conf.use_short_preamble,
				shift);

	if (next_frag_len) {
		/* Frame is fragmented: duration increases with time needed to
		 * transmit next fragment plus ACK and 2 x SIFS. */
		dur *= 2; /* ACK + SIFS */
		/* next fragment */
		dur += ieee80211_frame_duration(sband->band, next_frag_len,
				txrate->bitrate, erp,
				tx->sdata->vif.bss_conf.use_short_preamble,
				shift);
	}

	return cpu_to_le16(dur);
}

/* tx handlers */
static ieee80211_tx_result debug_noinline
ieee80211_tx_h_dynamic_ps(struct ieee80211_tx_data *tx)
{
	struct ieee80211_local *local = tx->local;
	struct ieee80211_if_managed *ifmgd;
	struct ieee80211_tx_info *info = IEEE80211_SKB_CB(tx->skb);

	/* driver doesn't support power save */
	if (!ieee80211_hw_check(&local->hw, SUPPORTS_PS))
		return TX_CONTINUE;

	/* hardware does dynamic power save */
	if (ieee80211_hw_check(&local->hw, SUPPORTS_DYNAMIC_PS))
		return TX_CONTINUE;

	/* dynamic power save disabled */
	if (local->hw.conf.dynamic_ps_timeout <= 0)
		return TX_CONTINUE;

	/* we are scanning, don't enable power save */
	if (local->scanning)
		return TX_CONTINUE;

	if (!local->ps_sdata)
		return TX_CONTINUE;

	/* No point if we're going to suspend */
	if (local->quiescing)
		return TX_CONTINUE;

	/* dynamic ps is supported only in managed mode */
	if (tx->sdata->vif.type != NL80211_IFTYPE_STATION)
		return TX_CONTINUE;

	if (unlikely(info->flags & IEEE80211_TX_INTFL_OFFCHAN_TX_OK))
		return TX_CONTINUE;

	ifmgd = &tx->sdata->u.mgd;

	/*
	 * Don't wakeup from power save if u-apsd is enabled, voip ac has
	 * u-apsd enabled and the frame is in voip class. This effectively
	 * means that even if all access categories have u-apsd enabled, in
	 * practise u-apsd is only used with the voip ac. This is a
	 * workaround for the case when received voip class packets do not
	 * have correct qos tag for some reason, due the network or the
	 * peer application.
	 *
	 * Note: ifmgd->uapsd_queues access is racy here. If the value is
	 * changed via debugfs, user needs to reassociate manually to have
	 * everything in sync.
	 */
	if ((ifmgd->flags & IEEE80211_STA_UAPSD_ENABLED) &&
	    (ifmgd->uapsd_queues & IEEE80211_WMM_IE_STA_QOSINFO_AC_VO) &&
	    skb_get_queue_mapping(tx->skb) == IEEE80211_AC_VO)
		return TX_CONTINUE;

	if (local->hw.conf.flags & IEEE80211_CONF_PS) {
		ieee80211_stop_queues_by_reason(&local->hw,
						IEEE80211_MAX_QUEUE_MAP,
						IEEE80211_QUEUE_STOP_REASON_PS,
						false);
		ifmgd->flags &= ~IEEE80211_STA_NULLFUNC_ACKED;
		ieee80211_queue_work(&local->hw,
				     &local->dynamic_ps_disable_work);
	}

	/* Don't restart the timer if we're not disassociated */
	if (!ifmgd->associated)
		return TX_CONTINUE;

	mod_timer(&local->dynamic_ps_timer, jiffies +
		  msecs_to_jiffies(local->hw.conf.dynamic_ps_timeout));

	return TX_CONTINUE;
}

static ieee80211_tx_result debug_noinline
ieee80211_tx_h_check_assoc(struct ieee80211_tx_data *tx)
{

	struct ieee80211_hdr *hdr = (struct ieee80211_hdr *)tx->skb->data;
	struct ieee80211_tx_info *info = IEEE80211_SKB_CB(tx->skb);
	bool assoc = false;

	if (unlikely(info->flags & IEEE80211_TX_CTL_INJECTED))
		return TX_CONTINUE;

	if (unlikely(test_bit(SCAN_SW_SCANNING, &tx->local->scanning)) &&
	    test_bit(SDATA_STATE_OFFCHANNEL, &tx->sdata->state) &&
	    !ieee80211_is_probe_req(hdr->frame_control) &&
	    !ieee80211_is_any_nullfunc(hdr->frame_control))
		/*
		 * When software scanning only nullfunc frames (to notify
		 * the sleep state to the AP) and probe requests (for the
		 * active scan) are allowed, all other frames should not be
		 * sent and we should not get here, but if we do
		 * nonetheless, drop them to avoid sending them
		 * off-channel. See the link below and
		 * ieee80211_start_scan() for more.
		 *
		 * http://article.gmane.org/gmane.linux.kernel.wireless.general/30089
		 */
		return TX_DROP;

	if (tx->sdata->vif.type == NL80211_IFTYPE_OCB)
		return TX_CONTINUE;

	if (tx->flags & IEEE80211_TX_PS_BUFFERED)
		return TX_CONTINUE;

	if (tx->sta)
		assoc = test_sta_flag(tx->sta, WLAN_STA_ASSOC);

	if (likely(tx->flags & IEEE80211_TX_UNICAST)) {
		if (unlikely(!assoc &&
			     ieee80211_is_data(hdr->frame_control))) {
#ifdef CONFIG_MAC80211_VERBOSE_DEBUG
			sdata_info(tx->sdata,
				   "dropped data frame to not associated station %pM\n",
				   hdr->addr1);
#endif
			I802_DEBUG_INC(tx->local->tx_handlers_drop_not_assoc);
			return TX_DROP;
		}
	} else if (unlikely(ieee80211_is_data(hdr->frame_control) &&
			    ieee80211_vif_get_num_mcast_if(tx->sdata) == 0)) {
		/*
		 * No associated STAs - no need to send multicast
		 * frames.
		 */
		return TX_DROP;
	}

	return TX_CONTINUE;
}

/* This function is called whenever the AP is about to exceed the maximum limit
 * of buffered frames for power saving STAs. This situation should not really
 * happen often during normal operation, so dropping the oldest buffered packet
 * from each queue should be OK to make some room for new frames. */
static void purge_old_ps_buffers(struct ieee80211_local *local)
{
	int total = 0, purged = 0;
	struct sk_buff *skb;
	struct ieee80211_sub_if_data *sdata;
	struct sta_info *sta;

	list_for_each_entry_rcu(sdata, &local->interfaces, list) {
		struct ps_data *ps;

		if (sdata->vif.type == NL80211_IFTYPE_AP)
			ps = &sdata->u.ap.ps;
		else if (ieee80211_vif_is_mesh(&sdata->vif))
			ps = &sdata->u.mesh.ps;
		else
			continue;

		skb = skb_dequeue(&ps->bc_buf);
		if (skb) {
			purged++;
			ieee80211_free_txskb(&local->hw, skb);
		}
		total += skb_queue_len(&ps->bc_buf);
	}

	/*
	 * Drop one frame from each station from the lowest-priority
	 * AC that has frames at all.
	 */
	list_for_each_entry_rcu(sta, &local->sta_list, list) {
		int ac;

		for (ac = IEEE80211_AC_BK; ac >= IEEE80211_AC_VO; ac--) {
			skb = skb_dequeue(&sta->ps_tx_buf[ac]);
			total += skb_queue_len(&sta->ps_tx_buf[ac]);
			if (skb) {
				purged++;
				ieee80211_free_txskb(&local->hw, skb);
				break;
			}
		}
	}

	local->total_ps_buffered = total;
	ps_dbg_hw(&local->hw, "PS buffers full - purged %d frames\n", purged);
}

static ieee80211_tx_result
ieee80211_tx_h_multicast_ps_buf(struct ieee80211_tx_data *tx)
{
	struct ieee80211_tx_info *info = IEEE80211_SKB_CB(tx->skb);
	struct ieee80211_hdr *hdr = (struct ieee80211_hdr *)tx->skb->data;
	struct ps_data *ps;

	/*
	 * broadcast/multicast frame
	 *
	 * If any of the associated/peer stations is in power save mode,
	 * the frame is buffered to be sent after DTIM beacon frame.
	 * This is done either by the hardware or us.
	 */

	/* powersaving STAs currently only in AP/VLAN/mesh mode */
	if (tx->sdata->vif.type == NL80211_IFTYPE_AP ||
	    tx->sdata->vif.type == NL80211_IFTYPE_AP_VLAN) {
		if (!tx->sdata->bss)
			return TX_CONTINUE;

		ps = &tx->sdata->bss->ps;
	} else if (ieee80211_vif_is_mesh(&tx->sdata->vif)) {
		ps = &tx->sdata->u.mesh.ps;
	} else {
		return TX_CONTINUE;
	}


	/* no buffering for ordered frames */
	if (ieee80211_has_order(hdr->frame_control))
		return TX_CONTINUE;

	if (ieee80211_is_probe_req(hdr->frame_control))
		return TX_CONTINUE;

	if (ieee80211_hw_check(&tx->local->hw, QUEUE_CONTROL))
		info->hw_queue = tx->sdata->vif.cab_queue;

	/* no stations in PS mode and no buffered packets */
	if (!atomic_read(&ps->num_sta_ps) && skb_queue_empty(&ps->bc_buf))
		return TX_CONTINUE;

	info->flags |= IEEE80211_TX_CTL_SEND_AFTER_DTIM;

	/* device releases frame after DTIM beacon */
	if (!ieee80211_hw_check(&tx->local->hw, HOST_BROADCAST_PS_BUFFERING))
		return TX_CONTINUE;

	/* buffered in mac80211 */
	if (tx->local->total_ps_buffered >= TOTAL_MAX_TX_BUFFER)
		purge_old_ps_buffers(tx->local);

	if (skb_queue_len(&ps->bc_buf) >= AP_MAX_BC_BUFFER) {
		ps_dbg(tx->sdata,
		       "BC TX buffer full - dropping the oldest frame\n");
		ieee80211_free_txskb(&tx->local->hw, skb_dequeue(&ps->bc_buf));
	} else
		tx->local->total_ps_buffered++;

	skb_queue_tail(&ps->bc_buf, tx->skb);

	return TX_QUEUED;
}

static int ieee80211_use_mfp(__le16 fc, struct sta_info *sta,
			     struct sk_buff *skb)
{
	if (!ieee80211_is_mgmt(fc))
		return 0;

	if (sta == NULL || !test_sta_flag(sta, WLAN_STA_MFP))
		return 0;

	if (!ieee80211_is_robust_mgmt_frame(skb))
		return 0;

	return 1;
}

static ieee80211_tx_result
ieee80211_tx_h_unicast_ps_buf(struct ieee80211_tx_data *tx)
{
	struct sta_info *sta = tx->sta;
	struct ieee80211_tx_info *info = IEEE80211_SKB_CB(tx->skb);
	struct ieee80211_hdr *hdr = (struct ieee80211_hdr *)tx->skb->data;
	struct ieee80211_local *local = tx->local;

	if (unlikely(!sta))
		return TX_CONTINUE;

	if (unlikely((test_sta_flag(sta, WLAN_STA_PS_STA) ||
		      test_sta_flag(sta, WLAN_STA_PS_DRIVER) ||
		      test_sta_flag(sta, WLAN_STA_PS_DELIVER)) &&
		     !(info->flags & IEEE80211_TX_CTL_NO_PS_BUFFER))) {
		int ac = skb_get_queue_mapping(tx->skb);

		if (ieee80211_is_mgmt(hdr->frame_control) &&
		    !ieee80211_is_bufferable_mmpdu(hdr->frame_control)) {
			info->flags |= IEEE80211_TX_CTL_NO_PS_BUFFER;
			return TX_CONTINUE;
		}

		ps_dbg(sta->sdata, "STA %pM aid %d: PS buffer for AC %d\n",
		       sta->sta.addr, sta->sta.aid, ac);
		if (tx->local->total_ps_buffered >= TOTAL_MAX_TX_BUFFER)
			purge_old_ps_buffers(tx->local);

		/* sync with ieee80211_sta_ps_deliver_wakeup */
		spin_lock(&sta->ps_lock);
		/*
		 * STA woke up the meantime and all the frames on ps_tx_buf have
		 * been queued to pending queue. No reordering can happen, go
		 * ahead and Tx the packet.
		 */
		if (!test_sta_flag(sta, WLAN_STA_PS_STA) &&
		    !test_sta_flag(sta, WLAN_STA_PS_DRIVER) &&
		    !test_sta_flag(sta, WLAN_STA_PS_DELIVER)) {
			spin_unlock(&sta->ps_lock);
			return TX_CONTINUE;
		}

		if (skb_queue_len(&sta->ps_tx_buf[ac]) >= STA_MAX_TX_BUFFER) {
			struct sk_buff *old = skb_dequeue(&sta->ps_tx_buf[ac]);
			ps_dbg(tx->sdata,
			       "STA %pM TX buffer for AC %d full - dropping oldest frame\n",
			       sta->sta.addr, ac);
			ieee80211_free_txskb(&local->hw, old);
		} else
			tx->local->total_ps_buffered++;

		info->control.jiffies = jiffies;
		info->control.vif = &tx->sdata->vif;
		info->control.flags |= IEEE80211_TX_INTCFL_NEED_TXPROCESSING;
		info->flags &= ~IEEE80211_TX_TEMPORARY_FLAGS;
		skb_queue_tail(&sta->ps_tx_buf[ac], tx->skb);
		spin_unlock(&sta->ps_lock);

		if (!timer_pending(&local->sta_cleanup))
			mod_timer(&local->sta_cleanup,
				  round_jiffies(jiffies +
						STA_INFO_CLEANUP_INTERVAL));

		/*
		 * We queued up some frames, so the TIM bit might
		 * need to be set, recalculate it.
		 */
		sta_info_recalc_tim(sta);

		return TX_QUEUED;
	} else if (unlikely(test_sta_flag(sta, WLAN_STA_PS_STA))) {
		ps_dbg(tx->sdata,
		       "STA %pM in PS mode, but polling/in SP -> send frame\n",
		       sta->sta.addr);
	}

	return TX_CONTINUE;
}

static ieee80211_tx_result debug_noinline
ieee80211_tx_h_ps_buf(struct ieee80211_tx_data *tx)
{
	if (unlikely(tx->flags & IEEE80211_TX_PS_BUFFERED))
		return TX_CONTINUE;

	if (tx->flags & IEEE80211_TX_UNICAST)
		return ieee80211_tx_h_unicast_ps_buf(tx);
	else
		return ieee80211_tx_h_multicast_ps_buf(tx);
}

static ieee80211_tx_result debug_noinline
ieee80211_tx_h_check_control_port_protocol(struct ieee80211_tx_data *tx)
{
	struct ieee80211_tx_info *info = IEEE80211_SKB_CB(tx->skb);

	if (unlikely(tx->sdata->control_port_protocol == tx->skb->protocol)) {
		if (tx->sdata->control_port_no_encrypt)
			info->flags |= IEEE80211_TX_INTFL_DONT_ENCRYPT;
		info->control.flags |= IEEE80211_TX_CTRL_PORT_CTRL_PROTO;
		info->flags |= IEEE80211_TX_CTL_USE_MINRATE;
	}

	return TX_CONTINUE;
}

static ieee80211_tx_result debug_noinline
ieee80211_tx_h_select_key(struct ieee80211_tx_data *tx)
{
	struct ieee80211_key *key;
	struct ieee80211_tx_info *info = IEEE80211_SKB_CB(tx->skb);
	struct ieee80211_hdr *hdr = (struct ieee80211_hdr *)tx->skb->data;

	if (unlikely(info->flags & IEEE80211_TX_INTFL_DONT_ENCRYPT)) {
		tx->key = NULL;
		return TX_CONTINUE;
	}

	if (tx->sta &&
	    (key = rcu_dereference(tx->sta->ptk[tx->sta->ptk_idx])))
		tx->key = key;
	else if (ieee80211_is_group_privacy_action(tx->skb) &&
		(key = rcu_dereference(tx->sdata->deflink.default_multicast_key)))
		tx->key = key;
	else if (ieee80211_is_mgmt(hdr->frame_control) &&
		 is_multicast_ether_addr(hdr->addr1) &&
		 ieee80211_is_robust_mgmt_frame(tx->skb) &&
		 (key = rcu_dereference(tx->sdata->deflink.default_mgmt_key)))
		tx->key = key;
	else if (is_multicast_ether_addr(hdr->addr1) &&
		 (key = rcu_dereference(tx->sdata->deflink.default_multicast_key)))
		tx->key = key;
	else if (!is_multicast_ether_addr(hdr->addr1) &&
		 (key = rcu_dereference(tx->sdata->default_unicast_key)))
		tx->key = key;
	else
		tx->key = NULL;

	if (tx->key) {
		bool skip_hw = false;

		/* TODO: add threshold stuff again */

		switch (tx->key->conf.cipher) {
		case WLAN_CIPHER_SUITE_WEP40:
		case WLAN_CIPHER_SUITE_WEP104:
		case WLAN_CIPHER_SUITE_TKIP:
			if (!ieee80211_is_data_present(hdr->frame_control))
				tx->key = NULL;
			break;
		case WLAN_CIPHER_SUITE_CCMP:
		case WLAN_CIPHER_SUITE_CCMP_256:
		case WLAN_CIPHER_SUITE_GCMP:
		case WLAN_CIPHER_SUITE_GCMP_256:
			if (!ieee80211_is_data_present(hdr->frame_control) &&
			    !ieee80211_use_mfp(hdr->frame_control, tx->sta,
					       tx->skb) &&
			    !ieee80211_is_group_privacy_action(tx->skb))
				tx->key = NULL;
			else
				skip_hw = (tx->key->conf.flags &
					   IEEE80211_KEY_FLAG_SW_MGMT_TX) &&
					ieee80211_is_mgmt(hdr->frame_control);
			break;
		case WLAN_CIPHER_SUITE_AES_CMAC:
		case WLAN_CIPHER_SUITE_BIP_CMAC_256:
		case WLAN_CIPHER_SUITE_BIP_GMAC_128:
		case WLAN_CIPHER_SUITE_BIP_GMAC_256:
			if (!ieee80211_is_mgmt(hdr->frame_control))
				tx->key = NULL;
			break;
		}

		if (unlikely(tx->key && tx->key->flags & KEY_FLAG_TAINTED &&
			     !ieee80211_is_deauth(hdr->frame_control)))
			return TX_DROP;

		if (!skip_hw && tx->key &&
		    tx->key->flags & KEY_FLAG_UPLOADED_TO_HARDWARE)
			info->control.hw_key = &tx->key->conf;
	} else if (ieee80211_is_data_present(hdr->frame_control) && tx->sta &&
		   test_sta_flag(tx->sta, WLAN_STA_USES_ENCRYPTION)) {
		return TX_DROP;
	}

	return TX_CONTINUE;
}

static ieee80211_tx_result debug_noinline
ieee80211_tx_h_rate_ctrl(struct ieee80211_tx_data *tx)
{
	struct ieee80211_tx_info *info = IEEE80211_SKB_CB(tx->skb);
	struct ieee80211_hdr *hdr = (void *)tx->skb->data;
	struct ieee80211_supported_band *sband;
	u32 len;
	struct ieee80211_tx_rate_control txrc;
	struct ieee80211_sta_rates *ratetbl = NULL;
	bool encap = info->flags & IEEE80211_TX_CTL_HW_80211_ENCAP;
	bool assoc = false;

	memset(&txrc, 0, sizeof(txrc));

	sband = tx->local->hw.wiphy->bands[info->band];

	len = min_t(u32, tx->skb->len + FCS_LEN,
			 tx->local->hw.wiphy->frag_threshold);

	/* set up the tx rate control struct we give the RC algo */
	txrc.hw = &tx->local->hw;
	txrc.sband = sband;
	txrc.bss_conf = &tx->sdata->vif.bss_conf;
	txrc.skb = tx->skb;
	txrc.reported_rate.idx = -1;
	txrc.rate_idx_mask = tx->sdata->rc_rateidx_mask[info->band];

	if (tx->sdata->rc_has_mcs_mask[info->band])
		txrc.rate_idx_mcs_mask =
			tx->sdata->rc_rateidx_mcs_mask[info->band];

	txrc.bss = (tx->sdata->vif.type == NL80211_IFTYPE_AP ||
		    tx->sdata->vif.type == NL80211_IFTYPE_MESH_POINT ||
		    tx->sdata->vif.type == NL80211_IFTYPE_ADHOC ||
		    tx->sdata->vif.type == NL80211_IFTYPE_OCB);

	/* set up RTS protection if desired */
	if (len > tx->local->hw.wiphy->rts_threshold) {
		txrc.rts = true;
	}

	info->control.use_rts = txrc.rts;
	info->control.use_cts_prot = tx->sdata->vif.bss_conf.use_cts_prot;

	/*
	 * Use short preamble if the BSS can handle it, but not for
	 * management frames unless we know the receiver can handle
	 * that -- the management frame might be to a station that
	 * just wants a probe response.
	 */
	if (tx->sdata->vif.bss_conf.use_short_preamble &&
	    (ieee80211_is_tx_data(tx->skb) ||
	     (tx->sta && test_sta_flag(tx->sta, WLAN_STA_SHORT_PREAMBLE))))
		txrc.short_preamble = true;

	info->control.short_preamble = txrc.short_preamble;

	/* don't ask rate control when rate already injected via radiotap */
	if (info->control.flags & IEEE80211_TX_CTRL_RATE_INJECT)
		return TX_CONTINUE;

	if (tx->sta)
		assoc = test_sta_flag(tx->sta, WLAN_STA_ASSOC);

	/*
	 * Lets not bother rate control if we're associated and cannot
	 * talk to the sta. This should not happen.
	 */
	if (WARN(test_bit(SCAN_SW_SCANNING, &tx->local->scanning) && assoc &&
		 !rate_usable_index_exists(sband, &tx->sta->sta),
		 "%s: Dropped data frame as no usable bitrate found while "
		 "scanning and associated. Target station: "
		 "%pM on %d GHz band\n",
		 tx->sdata->name,
		 encap ? ((struct ethhdr *)hdr)->h_dest : hdr->addr1,
		 info->band ? 5 : 2))
		return TX_DROP;

	/*
	 * If we're associated with the sta at this point we know we can at
	 * least send the frame at the lowest bit rate.
	 */
	rate_control_get_rate(tx->sdata, tx->sta, &txrc);

	if (tx->sta && !info->control.skip_table)
		ratetbl = rcu_dereference(tx->sta->sta.rates);

	if (unlikely(info->control.rates[0].idx < 0)) {
		if (ratetbl) {
			struct ieee80211_tx_rate rate = {
				.idx = ratetbl->rate[0].idx,
				.flags = ratetbl->rate[0].flags,
				.count = ratetbl->rate[0].count
			};

			if (ratetbl->rate[0].idx < 0)
				return TX_DROP;

			tx->rate = rate;
		} else {
			return TX_DROP;
		}
	} else {
		tx->rate = info->control.rates[0];
	}

	if (txrc.reported_rate.idx < 0) {
		txrc.reported_rate = tx->rate;
		if (tx->sta && ieee80211_is_tx_data(tx->skb))
			tx->sta->deflink.tx_stats.last_rate = txrc.reported_rate;
	} else if (tx->sta)
		tx->sta->deflink.tx_stats.last_rate = txrc.reported_rate;

	if (ratetbl)
		return TX_CONTINUE;

	if (unlikely(!info->control.rates[0].count))
		info->control.rates[0].count = 1;

	if (WARN_ON_ONCE((info->control.rates[0].count > 1) &&
			 (info->flags & IEEE80211_TX_CTL_NO_ACK)))
		info->control.rates[0].count = 1;

	return TX_CONTINUE;
}

static __le16 ieee80211_tx_next_seq(struct sta_info *sta, int tid)
{
	u16 *seq = &sta->tid_seq[tid];
	__le16 ret = cpu_to_le16(*seq);

	/* Increase the sequence number. */
	*seq = (*seq + 0x10) & IEEE80211_SCTL_SEQ;

	return ret;
}

static ieee80211_tx_result debug_noinline
ieee80211_tx_h_sequence(struct ieee80211_tx_data *tx)
{
	struct ieee80211_tx_info *info = IEEE80211_SKB_CB(tx->skb);
	struct ieee80211_hdr *hdr = (struct ieee80211_hdr *)tx->skb->data;
	int tid;

	/*
	 * Packet injection may want to control the sequence
	 * number, if we have no matching interface then we
	 * neither assign one ourselves nor ask the driver to.
	 */
	if (unlikely(info->control.vif->type == NL80211_IFTYPE_MONITOR))
		return TX_CONTINUE;

	if (unlikely(ieee80211_is_ctl(hdr->frame_control)))
		return TX_CONTINUE;

	if (ieee80211_hdrlen(hdr->frame_control) < 24)
		return TX_CONTINUE;

	if (ieee80211_is_qos_nullfunc(hdr->frame_control))
		return TX_CONTINUE;

	if (info->control.flags & IEEE80211_TX_CTRL_NO_SEQNO)
		return TX_CONTINUE;

	/* SNS11 from 802.11be 10.3.2.14 */
	if (unlikely(is_multicast_ether_addr(hdr->addr1) &&
		     info->control.vif->valid_links &&
		     info->control.vif->type == NL80211_IFTYPE_AP)) {
		if (info->control.flags & IEEE80211_TX_CTRL_MCAST_MLO_FIRST_TX)
			tx->sdata->mld_mcast_seq += 0x10;
		hdr->seq_ctrl = cpu_to_le16(tx->sdata->mld_mcast_seq);
		return TX_CONTINUE;
	}

	/*
	 * Anything but QoS data that has a sequence number field
	 * (is long enough) gets a sequence number from the global
	 * counter.  QoS data frames with a multicast destination
	 * also use the global counter (802.11-2012 9.3.2.10).
	 */
	if (!ieee80211_is_data_qos(hdr->frame_control) ||
	    is_multicast_ether_addr(hdr->addr1)) {
		/* driver should assign sequence number */
		info->flags |= IEEE80211_TX_CTL_ASSIGN_SEQ;
		/* for pure STA mode without beacons, we can do it */
		hdr->seq_ctrl = cpu_to_le16(tx->sdata->sequence_number);
		tx->sdata->sequence_number += 0x10;
		if (tx->sta)
			tx->sta->deflink.tx_stats.msdu[IEEE80211_NUM_TIDS]++;
		return TX_CONTINUE;
	}

	/*
	 * This should be true for injected/management frames only, for
	 * management frames we have set the IEEE80211_TX_CTL_ASSIGN_SEQ
	 * above since they are not QoS-data frames.
	 */
	if (!tx->sta)
		return TX_CONTINUE;

	/* include per-STA, per-TID sequence counter */
	tid = ieee80211_get_tid(hdr);
	tx->sta->deflink.tx_stats.msdu[tid]++;

	hdr->seq_ctrl = ieee80211_tx_next_seq(tx->sta, tid);

	return TX_CONTINUE;
}

static int ieee80211_fragment(struct ieee80211_tx_data *tx,
			      struct sk_buff *skb, int hdrlen,
			      int frag_threshold)
{
	struct ieee80211_local *local = tx->local;
	struct ieee80211_tx_info *info;
	struct sk_buff *tmp;
	int per_fragm = frag_threshold - hdrlen - FCS_LEN;
	int pos = hdrlen + per_fragm;
	int rem = skb->len - hdrlen - per_fragm;

	if (WARN_ON(rem < 0))
		return -EINVAL;

	/* first fragment was already added to queue by caller */

	while (rem) {
		int fraglen = per_fragm;

		if (fraglen > rem)
			fraglen = rem;
		rem -= fraglen;
		tmp = dev_alloc_skb(local->tx_headroom +
				    frag_threshold +
				    IEEE80211_ENCRYPT_HEADROOM +
				    IEEE80211_ENCRYPT_TAILROOM);
		if (!tmp)
			return -ENOMEM;

		__skb_queue_tail(&tx->skbs, tmp);

		skb_reserve(tmp,
			    local->tx_headroom + IEEE80211_ENCRYPT_HEADROOM);

		/* copy control information */
		memcpy(tmp->cb, skb->cb, sizeof(tmp->cb));

		info = IEEE80211_SKB_CB(tmp);
		info->flags &= ~(IEEE80211_TX_CTL_CLEAR_PS_FILT |
				 IEEE80211_TX_CTL_FIRST_FRAGMENT);

		if (rem)
			info->flags |= IEEE80211_TX_CTL_MORE_FRAMES;

		skb_copy_queue_mapping(tmp, skb);
		tmp->priority = skb->priority;
		tmp->dev = skb->dev;

		/* copy header and data */
		skb_put_data(tmp, skb->data, hdrlen);
		skb_put_data(tmp, skb->data + pos, fraglen);

		pos += fraglen;
	}

	/* adjust first fragment's length */
	skb_trim(skb, hdrlen + per_fragm);
	return 0;
}

static ieee80211_tx_result debug_noinline
ieee80211_tx_h_fragment(struct ieee80211_tx_data *tx)
{
	struct sk_buff *skb = tx->skb;
	struct ieee80211_tx_info *info = IEEE80211_SKB_CB(skb);
	struct ieee80211_hdr *hdr = (void *)skb->data;
	int frag_threshold = tx->local->hw.wiphy->frag_threshold;
	int hdrlen;
	int fragnum;

	/* no matter what happens, tx->skb moves to tx->skbs */
	__skb_queue_tail(&tx->skbs, skb);
	tx->skb = NULL;

	if (info->flags & IEEE80211_TX_CTL_DONTFRAG)
		return TX_CONTINUE;

	if (ieee80211_hw_check(&tx->local->hw, SUPPORTS_TX_FRAG))
		return TX_CONTINUE;

	/*
	 * Warn when submitting a fragmented A-MPDU frame and drop it.
	 * This scenario is handled in ieee80211_tx_prepare but extra
	 * caution taken here as fragmented ampdu may cause Tx stop.
	 */
	if (WARN_ON(info->flags & IEEE80211_TX_CTL_AMPDU))
		return TX_DROP;

	hdrlen = ieee80211_hdrlen(hdr->frame_control);

	/* internal error, why isn't DONTFRAG set? */
	if (WARN_ON(skb->len + FCS_LEN <= frag_threshold))
		return TX_DROP;

	/*
	 * Now fragment the frame. This will allocate all the fragments and
	 * chain them (using skb as the first fragment) to skb->next.
	 * During transmission, we will remove the successfully transmitted
	 * fragments from this list. When the low-level driver rejects one
	 * of the fragments then we will simply pretend to accept the skb
	 * but store it away as pending.
	 */
	if (ieee80211_fragment(tx, skb, hdrlen, frag_threshold))
		return TX_DROP;

	/* update duration/seq/flags of fragments */
	fragnum = 0;

	skb_queue_walk(&tx->skbs, skb) {
		const __le16 morefrags = cpu_to_le16(IEEE80211_FCTL_MOREFRAGS);

		hdr = (void *)skb->data;
		info = IEEE80211_SKB_CB(skb);

		if (!skb_queue_is_last(&tx->skbs, skb)) {
			hdr->frame_control |= morefrags;
			/*
			 * No multi-rate retries for fragmented frames, that
			 * would completely throw off the NAV at other STAs.
			 */
			info->control.rates[1].idx = -1;
			info->control.rates[2].idx = -1;
			info->control.rates[3].idx = -1;
			BUILD_BUG_ON(IEEE80211_TX_MAX_RATES != 4);
			info->flags &= ~IEEE80211_TX_CTL_RATE_CTRL_PROBE;
		} else {
			hdr->frame_control &= ~morefrags;
		}
		hdr->seq_ctrl |= cpu_to_le16(fragnum & IEEE80211_SCTL_FRAG);
		fragnum++;
	}

	return TX_CONTINUE;
}

static ieee80211_tx_result debug_noinline
ieee80211_tx_h_stats(struct ieee80211_tx_data *tx)
{
	struct sk_buff *skb;
	int ac = -1;

	if (!tx->sta)
		return TX_CONTINUE;

	skb_queue_walk(&tx->skbs, skb) {
		ac = skb_get_queue_mapping(skb);
		tx->sta->deflink.tx_stats.bytes[ac] += skb->len;
	}
	if (ac >= 0)
		tx->sta->deflink.tx_stats.packets[ac]++;

	return TX_CONTINUE;
}

static ieee80211_tx_result debug_noinline
ieee80211_tx_h_encrypt(struct ieee80211_tx_data *tx)
{
	if (!tx->key)
		return TX_CONTINUE;

	switch (tx->key->conf.cipher) {
	case WLAN_CIPHER_SUITE_WEP40:
	case WLAN_CIPHER_SUITE_WEP104:
		return ieee80211_crypto_wep_encrypt(tx);
	case WLAN_CIPHER_SUITE_TKIP:
		return ieee80211_crypto_tkip_encrypt(tx);
	case WLAN_CIPHER_SUITE_CCMP:
		return ieee80211_crypto_ccmp_encrypt(
			tx, IEEE80211_CCMP_MIC_LEN);
	case WLAN_CIPHER_SUITE_CCMP_256:
		return ieee80211_crypto_ccmp_encrypt(
			tx, IEEE80211_CCMP_256_MIC_LEN);
	case WLAN_CIPHER_SUITE_AES_CMAC:
		return ieee80211_crypto_aes_cmac_encrypt(tx);
	case WLAN_CIPHER_SUITE_BIP_CMAC_256:
		return ieee80211_crypto_aes_cmac_256_encrypt(tx);
	case WLAN_CIPHER_SUITE_BIP_GMAC_128:
	case WLAN_CIPHER_SUITE_BIP_GMAC_256:
		return ieee80211_crypto_aes_gmac_encrypt(tx);
	case WLAN_CIPHER_SUITE_GCMP:
	case WLAN_CIPHER_SUITE_GCMP_256:
		return ieee80211_crypto_gcmp_encrypt(tx);
	}

	return TX_DROP;
}

static ieee80211_tx_result debug_noinline
ieee80211_tx_h_calculate_duration(struct ieee80211_tx_data *tx)
{
	struct sk_buff *skb;
	struct ieee80211_hdr *hdr;
	int next_len;
	bool group_addr;

	skb_queue_walk(&tx->skbs, skb) {
		hdr = (void *) skb->data;
		if (unlikely(ieee80211_is_pspoll(hdr->frame_control)))
			break; /* must not overwrite AID */
		if (!skb_queue_is_last(&tx->skbs, skb)) {
			struct sk_buff *next = skb_queue_next(&tx->skbs, skb);
			next_len = next->len;
		} else
			next_len = 0;
		group_addr = is_multicast_ether_addr(hdr->addr1);

		hdr->duration_id =
			ieee80211_duration(tx, skb, group_addr, next_len);
	}

	return TX_CONTINUE;
}

/* actual transmit path */

static bool ieee80211_tx_prep_agg(struct ieee80211_tx_data *tx,
				  struct sk_buff *skb,
				  struct ieee80211_tx_info *info,
				  struct tid_ampdu_tx *tid_tx,
				  int tid)
{
	bool queued = false;
	bool reset_agg_timer = false;
	struct sk_buff *purge_skb = NULL;

	if (test_bit(HT_AGG_STATE_OPERATIONAL, &tid_tx->state)) {
		info->flags |= IEEE80211_TX_CTL_AMPDU;
		reset_agg_timer = true;
	} else if (test_bit(HT_AGG_STATE_WANT_START, &tid_tx->state)) {
		/*
		 * nothing -- this aggregation session is being started
		 * but that might still fail with the driver
		 */
	} else if (!tx->sta->sta.txq[tid]) {
		spin_lock(&tx->sta->lock);
		/*
		 * Need to re-check now, because we may get here
		 *
		 *  1) in the window during which the setup is actually
		 *     already done, but not marked yet because not all
		 *     packets are spliced over to the driver pending
		 *     queue yet -- if this happened we acquire the lock
		 *     either before or after the splice happens, but
		 *     need to recheck which of these cases happened.
		 *
		 *  2) during session teardown, if the OPERATIONAL bit
		 *     was cleared due to the teardown but the pointer
		 *     hasn't been assigned NULL yet (or we loaded it
		 *     before it was assigned) -- in this case it may
		 *     now be NULL which means we should just let the
		 *     packet pass through because splicing the frames
		 *     back is already done.
		 */
		tid_tx = rcu_dereference_protected_tid_tx(tx->sta, tid);

		if (!tid_tx) {
			/* do nothing, let packet pass through */
		} else if (test_bit(HT_AGG_STATE_OPERATIONAL, &tid_tx->state)) {
			info->flags |= IEEE80211_TX_CTL_AMPDU;
			reset_agg_timer = true;
		} else {
			queued = true;
			if (info->flags & IEEE80211_TX_CTL_NO_PS_BUFFER) {
				clear_sta_flag(tx->sta, WLAN_STA_SP);
				ps_dbg(tx->sta->sdata,
				       "STA %pM aid %d: SP frame queued, close the SP w/o telling the peer\n",
				       tx->sta->sta.addr, tx->sta->sta.aid);
			}
			info->control.vif = &tx->sdata->vif;
			info->control.flags |= IEEE80211_TX_INTCFL_NEED_TXPROCESSING;
			info->flags &= ~IEEE80211_TX_TEMPORARY_FLAGS;
			__skb_queue_tail(&tid_tx->pending, skb);
			if (skb_queue_len(&tid_tx->pending) > STA_MAX_TX_BUFFER)
				purge_skb = __skb_dequeue(&tid_tx->pending);
		}
		spin_unlock(&tx->sta->lock);

		if (purge_skb)
			ieee80211_free_txskb(&tx->local->hw, purge_skb);
	}

	/* reset session timer */
	if (reset_agg_timer)
		tid_tx->last_tx = jiffies;

	return queued;
}

static void
ieee80211_aggr_check(struct ieee80211_sub_if_data *sdata,
		     struct sta_info *sta,
		     struct sk_buff *skb)
{
	struct rate_control_ref *ref = sdata->local->rate_ctrl;
	u16 tid;

	if (!ref || !(ref->ops->capa & RATE_CTRL_CAPA_AMPDU_TRIGGER))
		return;

	if (!sta || !sta->sta.deflink.ht_cap.ht_supported ||
	    !sta->sta.wme || skb_get_queue_mapping(skb) == IEEE80211_AC_VO ||
	    skb->protocol == sdata->control_port_protocol)
		return;

	tid = skb->priority & IEEE80211_QOS_CTL_TID_MASK;
	if (likely(sta->ampdu_mlme.tid_tx[tid]))
		return;

	ieee80211_start_tx_ba_session(&sta->sta, tid, 0);
}

/*
 * initialises @tx
 * pass %NULL for the station if unknown, a valid pointer if known
 * or an ERR_PTR() if the station is known not to exist
 */
static ieee80211_tx_result
ieee80211_tx_prepare(struct ieee80211_sub_if_data *sdata,
		     struct ieee80211_tx_data *tx,
		     struct sta_info *sta, struct sk_buff *skb)
{
	struct ieee80211_local *local = sdata->local;
	struct ieee80211_hdr *hdr;
	struct ieee80211_tx_info *info = IEEE80211_SKB_CB(skb);
	bool aggr_check = false;
	int tid;

	memset(tx, 0, sizeof(*tx));
	tx->skb = skb;
	tx->local = local;
	tx->sdata = sdata;
	__skb_queue_head_init(&tx->skbs);

	/*
	 * If this flag is set to true anywhere, and we get here,
	 * we are doing the needed processing, so remove the flag
	 * now.
	 */
	info->control.flags &= ~IEEE80211_TX_INTCFL_NEED_TXPROCESSING;

	hdr = (struct ieee80211_hdr *) skb->data;

	if (likely(sta)) {
		if (!IS_ERR(sta))
			tx->sta = sta;
	} else {
		if (sdata->vif.type == NL80211_IFTYPE_AP_VLAN) {
			tx->sta = rcu_dereference(sdata->u.vlan.sta);
			if (!tx->sta && sdata->wdev.use_4addr)
				return TX_DROP;
		} else if (tx->sdata->control_port_protocol == tx->skb->protocol) {
			tx->sta = sta_info_get_bss(sdata, hdr->addr1);
		}
		if (!tx->sta && !is_multicast_ether_addr(hdr->addr1)) {
			tx->sta = sta_info_get(sdata, hdr->addr1);
			aggr_check = true;
		}
	}

	if (tx->sta && ieee80211_is_data_qos(hdr->frame_control) &&
	    !ieee80211_is_qos_nullfunc(hdr->frame_control) &&
	    ieee80211_hw_check(&local->hw, AMPDU_AGGREGATION) &&
	    !ieee80211_hw_check(&local->hw, TX_AMPDU_SETUP_IN_HW)) {
		struct tid_ampdu_tx *tid_tx;

		tid = ieee80211_get_tid(hdr);
		tid_tx = rcu_dereference(tx->sta->ampdu_mlme.tid_tx[tid]);
		if (!tid_tx && aggr_check) {
			ieee80211_aggr_check(sdata, tx->sta, skb);
			tid_tx = rcu_dereference(tx->sta->ampdu_mlme.tid_tx[tid]);
		}

		if (tid_tx) {
			bool queued;

			queued = ieee80211_tx_prep_agg(tx, skb, info,
						       tid_tx, tid);

			if (unlikely(queued))
				return TX_QUEUED;
		}
	}

	if (is_multicast_ether_addr(hdr->addr1)) {
		tx->flags &= ~IEEE80211_TX_UNICAST;
		info->flags |= IEEE80211_TX_CTL_NO_ACK;
	} else
		tx->flags |= IEEE80211_TX_UNICAST;

	if (!(info->flags & IEEE80211_TX_CTL_DONTFRAG)) {
		if (!(tx->flags & IEEE80211_TX_UNICAST) ||
		    skb->len + FCS_LEN <= local->hw.wiphy->frag_threshold ||
		    info->flags & IEEE80211_TX_CTL_AMPDU)
			info->flags |= IEEE80211_TX_CTL_DONTFRAG;
	}

	if (!tx->sta)
		info->flags |= IEEE80211_TX_CTL_CLEAR_PS_FILT;
	else if (test_and_clear_sta_flag(tx->sta, WLAN_STA_CLEAR_PS_FILT)) {
		info->flags |= IEEE80211_TX_CTL_CLEAR_PS_FILT;
		ieee80211_check_fast_xmit(tx->sta);
	}

	info->flags |= IEEE80211_TX_CTL_FIRST_FRAGMENT;

	return TX_CONTINUE;
}

static struct txq_info *ieee80211_get_txq(struct ieee80211_local *local,
					  struct ieee80211_vif *vif,
					  struct sta_info *sta,
					  struct sk_buff *skb)
{
	struct ieee80211_hdr *hdr = (struct ieee80211_hdr *) skb->data;
	struct ieee80211_tx_info *info = IEEE80211_SKB_CB(skb);
	struct ieee80211_txq *txq = NULL;

	if ((info->flags & IEEE80211_TX_CTL_SEND_AFTER_DTIM) ||
	    (info->control.flags & IEEE80211_TX_CTRL_PS_RESPONSE))
		return NULL;

	if (!(info->flags & IEEE80211_TX_CTL_HW_80211_ENCAP) &&
	    unlikely(!ieee80211_is_data_present(hdr->frame_control))) {
		if ((!ieee80211_is_mgmt(hdr->frame_control) ||
		     ieee80211_is_bufferable_mmpdu(hdr->frame_control) ||
		     vif->type == NL80211_IFTYPE_STATION) &&
		    sta && sta->uploaded) {
			/*
			 * This will be NULL if the driver didn't set the
			 * opt-in hardware flag.
			 */
			txq = sta->sta.txq[IEEE80211_NUM_TIDS];
		}
	} else if (sta) {
		u8 tid = skb->priority & IEEE80211_QOS_CTL_TID_MASK;

		if (!sta->uploaded)
			return NULL;

		txq = sta->sta.txq[tid];
	} else if (vif) {
		txq = vif->txq;
	}

	if (!txq)
		return NULL;

	return to_txq_info(txq);
}

static void ieee80211_set_skb_enqueue_time(struct sk_buff *skb)
{
	IEEE80211_SKB_CB(skb)->control.enqueue_time = codel_get_time();
}

static u32 codel_skb_len_func(const struct sk_buff *skb)
{
	return skb->len;
}

static codel_time_t codel_skb_time_func(const struct sk_buff *skb)
{
	const struct ieee80211_tx_info *info;

	info = (const struct ieee80211_tx_info *)skb->cb;
	return info->control.enqueue_time;
}

static struct sk_buff *codel_dequeue_func(struct codel_vars *cvars,
					  void *ctx)
{
	struct ieee80211_local *local;
	struct txq_info *txqi;
	struct fq *fq;
	struct fq_flow *flow;

	txqi = ctx;
	local = vif_to_sdata(txqi->txq.vif)->local;
	fq = &local->fq;

	if (cvars == &txqi->def_cvars)
		flow = &txqi->tin.default_flow;
	else
		flow = &fq->flows[cvars - local->cvars];

	return fq_flow_dequeue(fq, flow);
}

static void codel_drop_func(struct sk_buff *skb,
			    void *ctx)
{
	struct ieee80211_local *local;
	struct ieee80211_hw *hw;
	struct txq_info *txqi;

	txqi = ctx;
	local = vif_to_sdata(txqi->txq.vif)->local;
	hw = &local->hw;

	ieee80211_free_txskb(hw, skb);
}

static struct sk_buff *fq_tin_dequeue_func(struct fq *fq,
					   struct fq_tin *tin,
					   struct fq_flow *flow)
{
	struct ieee80211_local *local;
	struct txq_info *txqi;
	struct codel_vars *cvars;
	struct codel_params *cparams;
	struct codel_stats *cstats;

	local = container_of(fq, struct ieee80211_local, fq);
	txqi = container_of(tin, struct txq_info, tin);
	cstats = &txqi->cstats;

	if (txqi->txq.sta) {
		struct sta_info *sta = container_of(txqi->txq.sta,
						    struct sta_info, sta);
		cparams = &sta->cparams;
	} else {
		cparams = &local->cparams;
	}

	if (flow == &tin->default_flow)
		cvars = &txqi->def_cvars;
	else
		cvars = &local->cvars[flow - fq->flows];

	return codel_dequeue(txqi,
			     &flow->backlog,
			     cparams,
			     cvars,
			     cstats,
			     codel_skb_len_func,
			     codel_skb_time_func,
			     codel_drop_func,
			     codel_dequeue_func);
}

static void fq_skb_free_func(struct fq *fq,
			     struct fq_tin *tin,
			     struct fq_flow *flow,
			     struct sk_buff *skb)
{
	struct ieee80211_local *local;

	local = container_of(fq, struct ieee80211_local, fq);
	ieee80211_free_txskb(&local->hw, skb);
}

static void ieee80211_txq_enqueue(struct ieee80211_local *local,
				  struct txq_info *txqi,
				  struct sk_buff *skb)
{
	struct fq *fq = &local->fq;
	struct fq_tin *tin = &txqi->tin;
	u32 flow_idx = fq_flow_idx(fq, skb);

	ieee80211_set_skb_enqueue_time(skb);

	spin_lock_bh(&fq->lock);
	/*
	 * For management frames, don't really apply codel etc.,
	 * we don't want to apply any shaping or anything we just
	 * want to simplify the driver API by having them on the
	 * txqi.
	 */
	if (unlikely(txqi->txq.tid == IEEE80211_NUM_TIDS)) {
		IEEE80211_SKB_CB(skb)->control.flags |=
			IEEE80211_TX_INTCFL_NEED_TXPROCESSING;
		__skb_queue_tail(&txqi->frags, skb);
	} else {
		fq_tin_enqueue(fq, tin, flow_idx, skb,
			       fq_skb_free_func);
	}
	spin_unlock_bh(&fq->lock);
}

static bool fq_vlan_filter_func(struct fq *fq, struct fq_tin *tin,
				struct fq_flow *flow, struct sk_buff *skb,
				void *data)
{
	struct ieee80211_tx_info *info = IEEE80211_SKB_CB(skb);

	return info->control.vif == data;
}

void ieee80211_txq_remove_vlan(struct ieee80211_local *local,
			       struct ieee80211_sub_if_data *sdata)
{
	struct fq *fq = &local->fq;
	struct txq_info *txqi;
	struct fq_tin *tin;
	struct ieee80211_sub_if_data *ap;

	if (WARN_ON(sdata->vif.type != NL80211_IFTYPE_AP_VLAN))
		return;

	ap = container_of(sdata->bss, struct ieee80211_sub_if_data, u.ap);

	if (!ap->vif.txq)
		return;

	txqi = to_txq_info(ap->vif.txq);
	tin = &txqi->tin;

	spin_lock_bh(&fq->lock);
	fq_tin_filter(fq, tin, fq_vlan_filter_func, &sdata->vif,
		      fq_skb_free_func);
	spin_unlock_bh(&fq->lock);
}

void ieee80211_txq_init(struct ieee80211_sub_if_data *sdata,
			struct sta_info *sta,
			struct txq_info *txqi, int tid)
{
	fq_tin_init(&txqi->tin);
	codel_vars_init(&txqi->def_cvars);
	codel_stats_init(&txqi->cstats);
	__skb_queue_head_init(&txqi->frags);
	INIT_LIST_HEAD(&txqi->schedule_order);

	txqi->txq.vif = &sdata->vif;

	if (!sta) {
		sdata->vif.txq = &txqi->txq;
		txqi->txq.tid = 0;
		txqi->txq.ac = IEEE80211_AC_BE;

		return;
	}

	if (tid == IEEE80211_NUM_TIDS) {
		if (sdata->vif.type == NL80211_IFTYPE_STATION) {
			/* Drivers need to opt in to the management MPDU TXQ */
			if (!ieee80211_hw_check(&sdata->local->hw,
						STA_MMPDU_TXQ))
				return;
		} else if (!ieee80211_hw_check(&sdata->local->hw,
					       BUFF_MMPDU_TXQ)) {
			/* Drivers need to opt in to the bufferable MMPDU TXQ */
			return;
		}
		txqi->txq.ac = IEEE80211_AC_VO;
	} else {
		txqi->txq.ac = ieee80211_ac_from_tid(tid);
	}

	txqi->txq.sta = &sta->sta;
	txqi->txq.tid = tid;
	sta->sta.txq[tid] = &txqi->txq;
}

void ieee80211_txq_purge(struct ieee80211_local *local,
			 struct txq_info *txqi)
{
	struct fq *fq = &local->fq;
	struct fq_tin *tin = &txqi->tin;

	spin_lock_bh(&fq->lock);
	fq_tin_reset(fq, tin, fq_skb_free_func);
	ieee80211_purge_tx_queue(&local->hw, &txqi->frags);
	spin_unlock_bh(&fq->lock);

	spin_lock_bh(&local->active_txq_lock[txqi->txq.ac]);
	list_del_init(&txqi->schedule_order);
	spin_unlock_bh(&local->active_txq_lock[txqi->txq.ac]);
}

void ieee80211_txq_set_params(struct ieee80211_local *local)
{
	if (local->hw.wiphy->txq_limit)
		local->fq.limit = local->hw.wiphy->txq_limit;
	else
		local->hw.wiphy->txq_limit = local->fq.limit;

	if (local->hw.wiphy->txq_memory_limit)
		local->fq.memory_limit = local->hw.wiphy->txq_memory_limit;
	else
		local->hw.wiphy->txq_memory_limit = local->fq.memory_limit;

	if (local->hw.wiphy->txq_quantum)
		local->fq.quantum = local->hw.wiphy->txq_quantum;
	else
		local->hw.wiphy->txq_quantum = local->fq.quantum;
}

int ieee80211_txq_setup_flows(struct ieee80211_local *local)
{
	struct fq *fq = &local->fq;
	int ret;
	int i;
	bool supp_vht = false;
	enum nl80211_band band;

	if (!local->ops->wake_tx_queue)
		return 0;

	ret = fq_init(fq, 4096);
	if (ret)
		return ret;

	/*
	 * If the hardware doesn't support VHT, it is safe to limit the maximum
	 * queue size. 4 Mbytes is 64 max-size aggregates in 802.11n.
	 */
	for (band = 0; band < NUM_NL80211_BANDS; band++) {
		struct ieee80211_supported_band *sband;

		sband = local->hw.wiphy->bands[band];
		if (!sband)
			continue;

		supp_vht = supp_vht || sband->vht_cap.vht_supported;
	}

	if (!supp_vht)
		fq->memory_limit = 4 << 20; /* 4 Mbytes */

	codel_params_init(&local->cparams);
	local->cparams.interval = MS2TIME(100);
	local->cparams.target = MS2TIME(20);
	local->cparams.ecn = true;

	local->cvars = kcalloc(fq->flows_cnt, sizeof(local->cvars[0]),
			       GFP_KERNEL);
	if (!local->cvars) {
		spin_lock_bh(&fq->lock);
		fq_reset(fq, fq_skb_free_func);
		spin_unlock_bh(&fq->lock);
		return -ENOMEM;
	}

	for (i = 0; i < fq->flows_cnt; i++)
		codel_vars_init(&local->cvars[i]);

	ieee80211_txq_set_params(local);

	return 0;
}

void ieee80211_txq_teardown_flows(struct ieee80211_local *local)
{
	struct fq *fq = &local->fq;

	if (!local->ops->wake_tx_queue)
		return;

	kfree(local->cvars);
	local->cvars = NULL;

	spin_lock_bh(&fq->lock);
	fq_reset(fq, fq_skb_free_func);
	spin_unlock_bh(&fq->lock);
}

static bool ieee80211_queue_skb(struct ieee80211_local *local,
				struct ieee80211_sub_if_data *sdata,
				struct sta_info *sta,
				struct sk_buff *skb)
{
	struct ieee80211_vif *vif;
	struct txq_info *txqi;

	if (!local->ops->wake_tx_queue ||
	    sdata->vif.type == NL80211_IFTYPE_MONITOR)
		return false;

	if (sdata->vif.type == NL80211_IFTYPE_AP_VLAN)
		sdata = container_of(sdata->bss,
				     struct ieee80211_sub_if_data, u.ap);

	vif = &sdata->vif;
	txqi = ieee80211_get_txq(local, vif, sta, skb);

	if (!txqi)
		return false;

	ieee80211_txq_enqueue(local, txqi, skb);

	schedule_and_wake_txq(local, txqi);

	return true;
}

static bool ieee80211_tx_frags(struct ieee80211_local *local,
			       struct ieee80211_vif *vif,
			       struct sta_info *sta,
			       struct sk_buff_head *skbs,
			       bool txpending)
{
	struct ieee80211_tx_control control = {};
	struct sk_buff *skb, *tmp;
	unsigned long flags;

	skb_queue_walk_safe(skbs, skb, tmp) {
		struct ieee80211_tx_info *info = IEEE80211_SKB_CB(skb);
		int q = info->hw_queue;

#ifdef CONFIG_MAC80211_VERBOSE_DEBUG
		if (WARN_ON_ONCE(q >= local->hw.queues)) {
			__skb_unlink(skb, skbs);
			ieee80211_free_txskb(&local->hw, skb);
			continue;
		}
#endif

		spin_lock_irqsave(&local->queue_stop_reason_lock, flags);
		if (local->queue_stop_reasons[q] ||
		    (!txpending && !skb_queue_empty(&local->pending[q]))) {
			if (unlikely(info->flags &
				     IEEE80211_TX_INTFL_OFFCHAN_TX_OK)) {
				if (local->queue_stop_reasons[q] &
				    ~BIT(IEEE80211_QUEUE_STOP_REASON_OFFCHANNEL)) {
					/*
					 * Drop off-channel frames if queues
					 * are stopped for any reason other
					 * than off-channel operation. Never
					 * queue them.
					 */
					spin_unlock_irqrestore(
						&local->queue_stop_reason_lock,
						flags);
					ieee80211_purge_tx_queue(&local->hw,
								 skbs);
					return true;
				}
			} else {

				/*
				 * Since queue is stopped, queue up frames for
				 * later transmission from the tx-pending
				 * tasklet when the queue is woken again.
				 */
				if (txpending)
					skb_queue_splice_init(skbs,
							      &local->pending[q]);
				else
					skb_queue_splice_tail_init(skbs,
								   &local->pending[q]);

				spin_unlock_irqrestore(&local->queue_stop_reason_lock,
						       flags);
				return false;
			}
		}
		spin_unlock_irqrestore(&local->queue_stop_reason_lock, flags);

		info->control.vif = vif;
		control.sta = sta ? &sta->sta : NULL;

		__skb_unlink(skb, skbs);
		drv_tx(local, &control, skb);
	}

	return true;
}

/*
 * Returns false if the frame couldn't be transmitted but was queued instead.
 */
static bool __ieee80211_tx(struct ieee80211_local *local,
			   struct sk_buff_head *skbs, struct sta_info *sta,
			   bool txpending)
{
	struct ieee80211_tx_info *info;
	struct ieee80211_sub_if_data *sdata;
	struct ieee80211_vif *vif;
	struct sk_buff *skb;
	bool result;

	if (WARN_ON(skb_queue_empty(skbs)))
		return true;

	skb = skb_peek(skbs);
	info = IEEE80211_SKB_CB(skb);
	sdata = vif_to_sdata(info->control.vif);
	if (sta && !sta->uploaded)
		sta = NULL;

	switch (sdata->vif.type) {
	case NL80211_IFTYPE_MONITOR:
		if (sdata->u.mntr.flags & MONITOR_FLAG_ACTIVE) {
			vif = &sdata->vif;
			break;
		}
		sdata = rcu_dereference(local->monitor_sdata);
		if (sdata) {
			vif = &sdata->vif;
			info->hw_queue =
				vif->hw_queue[skb_get_queue_mapping(skb)];
		} else if (ieee80211_hw_check(&local->hw, QUEUE_CONTROL)) {
			ieee80211_purge_tx_queue(&local->hw, skbs);
			return true;
		} else
			vif = NULL;
		break;
	case NL80211_IFTYPE_AP_VLAN:
		sdata = container_of(sdata->bss,
				     struct ieee80211_sub_if_data, u.ap);
		fallthrough;
	default:
		vif = &sdata->vif;
		break;
	}

	result = ieee80211_tx_frags(local, vif, sta, skbs, txpending);

	WARN_ON_ONCE(!skb_queue_empty(skbs));

	return result;
}

/*
 * Invoke TX handlers, return 0 on success and non-zero if the
 * frame was dropped or queued.
 *
 * The handlers are split into an early and late part. The latter is everything
 * that can be sensitive to reordering, and will be deferred to after packets
 * are dequeued from the intermediate queues (when they are enabled).
 */
static int invoke_tx_handlers_early(struct ieee80211_tx_data *tx)
{
	ieee80211_tx_result res = TX_DROP;

#define CALL_TXH(txh) \
	do {				\
		res = txh(tx);		\
		if (res != TX_CONTINUE)	\
			goto txh_done;	\
	} while (0)

	CALL_TXH(ieee80211_tx_h_dynamic_ps);
	CALL_TXH(ieee80211_tx_h_check_assoc);
	CALL_TXH(ieee80211_tx_h_ps_buf);
	CALL_TXH(ieee80211_tx_h_check_control_port_protocol);
	CALL_TXH(ieee80211_tx_h_select_key);

 txh_done:
	if (unlikely(res == TX_DROP)) {
		I802_DEBUG_INC(tx->local->tx_handlers_drop);
		if (tx->skb)
			ieee80211_free_txskb(&tx->local->hw, tx->skb);
		else
			ieee80211_purge_tx_queue(&tx->local->hw, &tx->skbs);
		return -1;
	} else if (unlikely(res == TX_QUEUED)) {
		I802_DEBUG_INC(tx->local->tx_handlers_queued);
		return -1;
	}

	return 0;
}

/*
 * Late handlers can be called while the sta lock is held. Handlers that can
 * cause packets to be generated will cause deadlock!
 */
static int invoke_tx_handlers_late(struct ieee80211_tx_data *tx)
{
	struct ieee80211_tx_info *info = IEEE80211_SKB_CB(tx->skb);
	ieee80211_tx_result res = TX_CONTINUE;

	if (!ieee80211_hw_check(&tx->local->hw, HAS_RATE_CONTROL))
		CALL_TXH(ieee80211_tx_h_rate_ctrl);

	if (unlikely(info->flags & IEEE80211_TX_INTFL_RETRANSMISSION)) {
		__skb_queue_tail(&tx->skbs, tx->skb);
		tx->skb = NULL;
		goto txh_done;
	}

	CALL_TXH(ieee80211_tx_h_michael_mic_add);
	CALL_TXH(ieee80211_tx_h_sequence);
	CALL_TXH(ieee80211_tx_h_fragment);
	/* handlers after fragment must be aware of tx info fragmentation! */
	CALL_TXH(ieee80211_tx_h_stats);
	CALL_TXH(ieee80211_tx_h_encrypt);
	if (!ieee80211_hw_check(&tx->local->hw, HAS_RATE_CONTROL))
		CALL_TXH(ieee80211_tx_h_calculate_duration);
#undef CALL_TXH

 txh_done:
	if (unlikely(res == TX_DROP)) {
		I802_DEBUG_INC(tx->local->tx_handlers_drop);
		if (tx->skb)
			ieee80211_free_txskb(&tx->local->hw, tx->skb);
		else
			ieee80211_purge_tx_queue(&tx->local->hw, &tx->skbs);
		return -1;
	} else if (unlikely(res == TX_QUEUED)) {
		I802_DEBUG_INC(tx->local->tx_handlers_queued);
		return -1;
	}

	return 0;
}

static int invoke_tx_handlers(struct ieee80211_tx_data *tx)
{
	int r = invoke_tx_handlers_early(tx);

	if (r)
		return r;
	return invoke_tx_handlers_late(tx);
}

bool ieee80211_tx_prepare_skb(struct ieee80211_hw *hw,
			      struct ieee80211_vif *vif, struct sk_buff *skb,
			      int band, struct ieee80211_sta **sta)
{
	struct ieee80211_sub_if_data *sdata = vif_to_sdata(vif);
	struct ieee80211_tx_info *info = IEEE80211_SKB_CB(skb);
	struct ieee80211_tx_data tx;
	struct sk_buff *skb2;

	if (ieee80211_tx_prepare(sdata, &tx, NULL, skb) == TX_DROP)
		return false;

	info->band = band;
	info->control.vif = vif;
	info->hw_queue = vif->hw_queue[skb_get_queue_mapping(skb)];

	if (invoke_tx_handlers(&tx))
		return false;

	if (sta) {
		if (tx.sta)
			*sta = &tx.sta->sta;
		else
			*sta = NULL;
	}

	/* this function isn't suitable for fragmented data frames */
	skb2 = __skb_dequeue(&tx.skbs);
	if (WARN_ON(skb2 != skb || !skb_queue_empty(&tx.skbs))) {
		ieee80211_free_txskb(hw, skb2);
		ieee80211_purge_tx_queue(hw, &tx.skbs);
		return false;
	}

	return true;
}
EXPORT_SYMBOL(ieee80211_tx_prepare_skb);

/*
 * Returns false if the frame couldn't be transmitted but was queued instead.
 */
static bool ieee80211_tx(struct ieee80211_sub_if_data *sdata,
			 struct sta_info *sta, struct sk_buff *skb,
			 bool txpending)
{
	struct ieee80211_local *local = sdata->local;
	struct ieee80211_tx_data tx;
	ieee80211_tx_result res_prepare;
	struct ieee80211_tx_info *info = IEEE80211_SKB_CB(skb);
	bool result = true;

	if (unlikely(skb->len < 10)) {
		dev_kfree_skb(skb);
		return true;
	}

	/* initialises tx */
	res_prepare = ieee80211_tx_prepare(sdata, &tx, sta, skb);

	if (unlikely(res_prepare == TX_DROP)) {
		ieee80211_free_txskb(&local->hw, skb);
		return true;
	} else if (unlikely(res_prepare == TX_QUEUED)) {
		return true;
	}

	/* set up hw_queue value early */
	if (!(info->flags & IEEE80211_TX_CTL_TX_OFFCHAN) ||
	    !ieee80211_hw_check(&local->hw, QUEUE_CONTROL))
		info->hw_queue =
			sdata->vif.hw_queue[skb_get_queue_mapping(skb)];

	if (invoke_tx_handlers_early(&tx))
		return true;

	if (ieee80211_queue_skb(local, sdata, tx.sta, tx.skb))
		return true;

	if (!invoke_tx_handlers_late(&tx))
		result = __ieee80211_tx(local, &tx.skbs, tx.sta, txpending);

	return result;
}

/* device xmit handlers */

enum ieee80211_encrypt {
	ENCRYPT_NO,
	ENCRYPT_MGMT,
	ENCRYPT_DATA,
};

static int ieee80211_skb_resize(struct ieee80211_sub_if_data *sdata,
				struct sk_buff *skb,
				int head_need,
				enum ieee80211_encrypt encrypt)
{
	struct ieee80211_local *local = sdata->local;
	bool enc_tailroom;
	int tail_need = 0;

	enc_tailroom = encrypt == ENCRYPT_MGMT ||
		       (encrypt == ENCRYPT_DATA &&
			sdata->crypto_tx_tailroom_needed_cnt);

	if (enc_tailroom) {
		tail_need = IEEE80211_ENCRYPT_TAILROOM;
		tail_need -= skb_tailroom(skb);
		tail_need = max_t(int, tail_need, 0);
	}

	if (skb_cloned(skb) &&
	    (!ieee80211_hw_check(&local->hw, SUPPORTS_CLONED_SKBS) ||
	     !skb_clone_writable(skb, ETH_HLEN) || enc_tailroom))
		I802_DEBUG_INC(local->tx_expand_skb_head_cloned);
	else if (head_need || tail_need)
		I802_DEBUG_INC(local->tx_expand_skb_head);
	else
		return 0;

	if (pskb_expand_head(skb, head_need, tail_need, GFP_ATOMIC)) {
		wiphy_debug(local->hw.wiphy,
			    "failed to reallocate TX buffer\n");
		return -ENOMEM;
	}

	return 0;
}

void ieee80211_xmit(struct ieee80211_sub_if_data *sdata,
		    struct sta_info *sta, struct sk_buff *skb)
{
	struct ieee80211_local *local = sdata->local;
	struct ieee80211_tx_info *info = IEEE80211_SKB_CB(skb);
	struct ieee80211_hdr *hdr = (struct ieee80211_hdr *) skb->data;
	int headroom;
	enum ieee80211_encrypt encrypt;

	if (info->flags & IEEE80211_TX_INTFL_DONT_ENCRYPT)
		encrypt = ENCRYPT_NO;
	else if (ieee80211_is_mgmt(hdr->frame_control))
		encrypt = ENCRYPT_MGMT;
	else
		encrypt = ENCRYPT_DATA;

	headroom = local->tx_headroom;
	if (encrypt != ENCRYPT_NO)
		headroom += IEEE80211_ENCRYPT_HEADROOM;
	headroom -= skb_headroom(skb);
	headroom = max_t(int, 0, headroom);

	if (ieee80211_skb_resize(sdata, skb, headroom, encrypt)) {
		ieee80211_free_txskb(&local->hw, skb);
		return;
	}

	/* reload after potential resize */
	hdr = (struct ieee80211_hdr *) skb->data;
	info->control.vif = &sdata->vif;

	if (ieee80211_vif_is_mesh(&sdata->vif)) {
		if (ieee80211_is_data(hdr->frame_control) &&
		    is_unicast_ether_addr(hdr->addr1)) {
			if (mesh_nexthop_resolve(sdata, skb))
				return; /* skb queued: don't free */
		} else {
			ieee80211_mps_set_frame_flags(sdata, NULL, hdr);
		}
	}

	ieee80211_set_qos_hdr(sdata, skb);
	ieee80211_tx(sdata, sta, skb, false);
}

static bool ieee80211_validate_radiotap_len(struct sk_buff *skb)
{
	struct ieee80211_radiotap_header *rthdr =
		(struct ieee80211_radiotap_header *)skb->data;

	/* check for not even having the fixed radiotap header part */
	if (unlikely(skb->len < sizeof(struct ieee80211_radiotap_header)))
		return false; /* too short to be possibly valid */

	/* is it a header version we can trust to find length from? */
	if (unlikely(rthdr->it_version))
		return false; /* only version 0 is supported */

	/* does the skb contain enough to deliver on the alleged length? */
	if (unlikely(skb->len < ieee80211_get_radiotap_len(skb->data)))
		return false; /* skb too short for claimed rt header extent */

	return true;
}

bool ieee80211_parse_tx_radiotap(struct sk_buff *skb,
				 struct net_device *dev)
{
	struct ieee80211_local *local = wdev_priv(dev->ieee80211_ptr);
	struct ieee80211_radiotap_iterator iterator;
	struct ieee80211_radiotap_header *rthdr =
		(struct ieee80211_radiotap_header *) skb->data;
	struct ieee80211_tx_info *info = IEEE80211_SKB_CB(skb);
	int ret = ieee80211_radiotap_iterator_init(&iterator, rthdr, skb->len,
						   NULL);
	u16 txflags;
	u16 rate = 0;
	bool rate_found = false;
	u8 rate_retries = 0;
	u16 rate_flags = 0;
	u8 mcs_known, mcs_flags, mcs_bw;
	u16 vht_known;
	u8 vht_mcs = 0, vht_nss = 0;
	int i;

	if (!ieee80211_validate_radiotap_len(skb))
		return false;

	info->flags |= IEEE80211_TX_INTFL_DONT_ENCRYPT |
		       IEEE80211_TX_CTL_DONTFRAG;

	/*
	 * for every radiotap entry that is present
	 * (ieee80211_radiotap_iterator_next returns -ENOENT when no more
	 * entries present, or -EINVAL on error)
	 */

	while (!ret) {
		ret = ieee80211_radiotap_iterator_next(&iterator);

		if (ret)
			continue;

		/* see if this argument is something we can use */
		switch (iterator.this_arg_index) {
		/*
		 * You must take care when dereferencing iterator.this_arg
		 * for multibyte types... the pointer is not aligned.  Use
		 * get_unaligned((type *)iterator.this_arg) to dereference
		 * iterator.this_arg for type "type" safely on all arches.
		*/
		case IEEE80211_RADIOTAP_FLAGS:
			if (*iterator.this_arg & IEEE80211_RADIOTAP_F_FCS) {
				/*
				 * this indicates that the skb we have been
				 * handed has the 32-bit FCS CRC at the end...
				 * we should react to that by snipping it off
				 * because it will be recomputed and added
				 * on transmission
				 */
				if (skb->len < (iterator._max_length + FCS_LEN))
					return false;

				skb_trim(skb, skb->len - FCS_LEN);
			}
			if (*iterator.this_arg & IEEE80211_RADIOTAP_F_WEP)
				info->flags &= ~IEEE80211_TX_INTFL_DONT_ENCRYPT;
			if (*iterator.this_arg & IEEE80211_RADIOTAP_F_FRAG)
				info->flags &= ~IEEE80211_TX_CTL_DONTFRAG;
			break;

		case IEEE80211_RADIOTAP_TX_FLAGS:
			txflags = get_unaligned_le16(iterator.this_arg);
			if (txflags & IEEE80211_RADIOTAP_F_TX_NOACK)
				info->flags |= IEEE80211_TX_CTL_NO_ACK;
			if (txflags & IEEE80211_RADIOTAP_F_TX_NOSEQNO)
				info->control.flags |= IEEE80211_TX_CTRL_NO_SEQNO;
			if (txflags & IEEE80211_RADIOTAP_F_TX_ORDER)
				info->control.flags |=
					IEEE80211_TX_CTRL_DONT_REORDER;
			break;

		case IEEE80211_RADIOTAP_RATE:
			rate = *iterator.this_arg;
			rate_flags = 0;
			rate_found = true;
			break;

		case IEEE80211_RADIOTAP_DATA_RETRIES:
			rate_retries = *iterator.this_arg;
			break;

		case IEEE80211_RADIOTAP_MCS:
			mcs_known = iterator.this_arg[0];
			mcs_flags = iterator.this_arg[1];
			if (!(mcs_known & IEEE80211_RADIOTAP_MCS_HAVE_MCS))
				break;

			rate_found = true;
			rate = iterator.this_arg[2];
			rate_flags = IEEE80211_TX_RC_MCS;

			if (mcs_known & IEEE80211_RADIOTAP_MCS_HAVE_GI &&
			    mcs_flags & IEEE80211_RADIOTAP_MCS_SGI)
				rate_flags |= IEEE80211_TX_RC_SHORT_GI;

			mcs_bw = mcs_flags & IEEE80211_RADIOTAP_MCS_BW_MASK;
			if (mcs_known & IEEE80211_RADIOTAP_MCS_HAVE_BW &&
			    mcs_bw == IEEE80211_RADIOTAP_MCS_BW_40)
				rate_flags |= IEEE80211_TX_RC_40_MHZ_WIDTH;

			if (mcs_known & IEEE80211_RADIOTAP_MCS_HAVE_FEC &&
			    mcs_flags & IEEE80211_RADIOTAP_MCS_FEC_LDPC)
				info->flags |= IEEE80211_TX_CTL_LDPC;

			if (mcs_known & IEEE80211_RADIOTAP_MCS_HAVE_STBC) {
				u8 stbc = u8_get_bits(mcs_flags,
						      IEEE80211_RADIOTAP_MCS_STBC_MASK);

				info->flags |=
					u32_encode_bits(stbc,
							IEEE80211_TX_CTL_STBC);
			}
			break;

		case IEEE80211_RADIOTAP_VHT:
			vht_known = get_unaligned_le16(iterator.this_arg);
			rate_found = true;

			rate_flags = IEEE80211_TX_RC_VHT_MCS;
			if ((vht_known & IEEE80211_RADIOTAP_VHT_KNOWN_GI) &&
			    (iterator.this_arg[2] &
			     IEEE80211_RADIOTAP_VHT_FLAG_SGI))
				rate_flags |= IEEE80211_TX_RC_SHORT_GI;
			if (vht_known &
			    IEEE80211_RADIOTAP_VHT_KNOWN_BANDWIDTH) {
				if (iterator.this_arg[3] == 1)
					rate_flags |=
						IEEE80211_TX_RC_40_MHZ_WIDTH;
				else if (iterator.this_arg[3] == 4)
					rate_flags |=
						IEEE80211_TX_RC_80_MHZ_WIDTH;
				else if (iterator.this_arg[3] == 11)
					rate_flags |=
						IEEE80211_TX_RC_160_MHZ_WIDTH;
			}

			vht_mcs = iterator.this_arg[4] >> 4;
			if (vht_mcs > 11)
				vht_mcs = 0;
			vht_nss = iterator.this_arg[4] & 0xF;
			if (!vht_nss || vht_nss > 8)
				vht_nss = 1;
			break;

		/*
		 * Please update the file
		 * Documentation/networking/mac80211-injection.rst
		 * when parsing new fields here.
		 */

		default:
			break;
		}
	}

	if (ret != -ENOENT) /* ie, if we didn't simply run out of fields */
		return false;

	if (rate_found) {
		struct ieee80211_supported_band *sband =
			local->hw.wiphy->bands[info->band];

		info->control.flags |= IEEE80211_TX_CTRL_RATE_INJECT;

		for (i = 0; i < IEEE80211_TX_MAX_RATES; i++) {
			info->control.rates[i].idx = -1;
			info->control.rates[i].flags = 0;
			info->control.rates[i].count = 0;
		}

		if (rate_flags & IEEE80211_TX_RC_MCS) {
			info->control.rates[0].idx = rate;
		} else if (rate_flags & IEEE80211_TX_RC_VHT_MCS) {
			ieee80211_rate_set_vht(info->control.rates, vht_mcs,
					       vht_nss);
		} else if (sband) {
			for (i = 0; i < sband->n_bitrates; i++) {
				if (rate * 5 != sband->bitrates[i].bitrate)
					continue;

				info->control.rates[0].idx = i;
				break;
			}
		}

		if (info->control.rates[0].idx < 0)
			info->control.flags &= ~IEEE80211_TX_CTRL_RATE_INJECT;

		info->control.rates[0].flags = rate_flags;
		info->control.rates[0].count = min_t(u8, rate_retries + 1,
						     local->hw.max_rate_tries);
	}

	return true;
}

netdev_tx_t ieee80211_monitor_start_xmit(struct sk_buff *skb,
					 struct net_device *dev)
{
	struct ieee80211_local *local = wdev_priv(dev->ieee80211_ptr);
	struct ieee80211_chanctx_conf *chanctx_conf;
	struct ieee80211_tx_info *info = IEEE80211_SKB_CB(skb);
	struct ieee80211_hdr *hdr;
	struct ieee80211_sub_if_data *tmp_sdata, *sdata;
	struct cfg80211_chan_def *chandef;
	u16 len_rthdr;
	int hdrlen;

	memset(info, 0, sizeof(*info));
	info->flags = IEEE80211_TX_CTL_REQ_TX_STATUS |
		      IEEE80211_TX_CTL_INJECTED;

	/* Sanity-check the length of the radiotap header */
	if (!ieee80211_validate_radiotap_len(skb))
		goto fail;

	/* we now know there is a radiotap header with a length we can use */
	len_rthdr = ieee80211_get_radiotap_len(skb->data);

	/*
	 * fix up the pointers accounting for the radiotap
	 * header still being in there.  We are being given
	 * a precooked IEEE80211 header so no need for
	 * normal processing
	 */
	skb_set_mac_header(skb, len_rthdr);
	/*
	 * these are just fixed to the end of the rt area since we
	 * don't have any better information and at this point, nobody cares
	 */
	skb_set_network_header(skb, len_rthdr);
	skb_set_transport_header(skb, len_rthdr);

	if (skb->len < len_rthdr + 2)
		goto fail;

	hdr = (struct ieee80211_hdr *)(skb->data + len_rthdr);
	hdrlen = ieee80211_hdrlen(hdr->frame_control);

	if (skb->len < len_rthdr + hdrlen)
		goto fail;

	/*
	 * Initialize skb->protocol if the injected frame is a data frame
	 * carrying a rfc1042 header
	 */
	if (ieee80211_is_data(hdr->frame_control) &&
	    skb->len >= len_rthdr + hdrlen + sizeof(rfc1042_header) + 2) {
		u8 *payload = (u8 *)hdr + hdrlen;

		if (ether_addr_equal(payload, rfc1042_header))
			skb->protocol = cpu_to_be16((payload[6] << 8) |
						    payload[7]);
	}

	rcu_read_lock();

	/*
	 * We process outgoing injected frames that have a local address
	 * we handle as though they are non-injected frames.
	 * This code here isn't entirely correct, the local MAC address
	 * isn't always enough to find the interface to use; for proper
	 * VLAN support we have an nl80211-based mechanism.
	 *
	 * This is necessary, for example, for old hostapd versions that
	 * don't use nl80211-based management TX/RX.
	 */
	sdata = IEEE80211_DEV_TO_SUB_IF(dev);

	list_for_each_entry_rcu(tmp_sdata, &local->interfaces, list) {
		if (!ieee80211_sdata_running(tmp_sdata))
			continue;
		if (tmp_sdata->vif.type == NL80211_IFTYPE_MONITOR ||
		    tmp_sdata->vif.type == NL80211_IFTYPE_AP_VLAN)
			continue;
		if (ether_addr_equal(tmp_sdata->vif.addr, hdr->addr2)) {
			sdata = tmp_sdata;
			break;
		}
	}

	chanctx_conf = rcu_dereference(sdata->vif.bss_conf.chanctx_conf);
	if (!chanctx_conf) {
		tmp_sdata = rcu_dereference(local->monitor_sdata);
		if (tmp_sdata)
			chanctx_conf =
				rcu_dereference(tmp_sdata->vif.bss_conf.chanctx_conf);
	}

	if (chanctx_conf)
		chandef = &chanctx_conf->def;
	else if (!local->use_chanctx)
		chandef = &local->_oper_chandef;
	else
		goto fail_rcu;

	/*
	 * Frame injection is not allowed if beaconing is not allowed
	 * or if we need radar detection. Beaconing is usually not allowed when
	 * the mode or operation (Adhoc, AP, Mesh) does not support DFS.
	 * Passive scan is also used in world regulatory domains where
	 * your country is not known and as such it should be treated as
	 * NO TX unless the channel is explicitly allowed in which case
	 * your current regulatory domain would not have the passive scan
	 * flag.
	 *
	 * Since AP mode uses monitor interfaces to inject/TX management
	 * frames we can make AP mode the exception to this rule once it
	 * supports radar detection as its implementation can deal with
	 * radar detection by itself. We can do that later by adding a
	 * monitor flag interfaces used for AP support.
	 */
	if (!cfg80211_reg_can_beacon(local->hw.wiphy, chandef,
				     sdata->vif.type))
		goto fail_rcu;

	info->band = chandef->chan->band;

	/* Initialize skb->priority according to frame type and TID class,
	 * with respect to the sub interface that the frame will actually
	 * be transmitted on. If the DONT_REORDER flag is set, the original
	 * skb-priority is preserved to assure frames injected with this
	 * flag are not reordered relative to each other.
	 */
	ieee80211_select_queue_80211(sdata, skb, hdr);
	skb_set_queue_mapping(skb, ieee80211_ac_from_tid(skb->priority));

	/*
	 * Process the radiotap header. This will now take into account the
	 * selected chandef above to accurately set injection rates and
	 * retransmissions.
	 */
	if (!ieee80211_parse_tx_radiotap(skb, dev))
		goto fail_rcu;

	/* remove the injection radiotap header */
	skb_pull(skb, len_rthdr);

	ieee80211_xmit(sdata, NULL, skb);
	rcu_read_unlock();

	return NETDEV_TX_OK;

fail_rcu:
	rcu_read_unlock();
fail:
	dev_kfree_skb(skb);
	return NETDEV_TX_OK; /* meaning, we dealt with the skb */
}

static inline bool ieee80211_is_tdls_setup(struct sk_buff *skb)
{
	u16 ethertype = (skb->data[12] << 8) | skb->data[13];

	return ethertype == ETH_P_TDLS &&
	       skb->len > 14 &&
	       skb->data[14] == WLAN_TDLS_SNAP_RFTYPE;
}

int ieee80211_lookup_ra_sta(struct ieee80211_sub_if_data *sdata,
			    struct sk_buff *skb,
			    struct sta_info **sta_out)
{
	struct sta_info *sta;

	switch (sdata->vif.type) {
	case NL80211_IFTYPE_AP_VLAN:
		sta = rcu_dereference(sdata->u.vlan.sta);
		if (sta) {
			*sta_out = sta;
			return 0;
		} else if (sdata->wdev.use_4addr) {
			return -ENOLINK;
		}
		fallthrough;
	case NL80211_IFTYPE_AP:
	case NL80211_IFTYPE_OCB:
	case NL80211_IFTYPE_ADHOC:
		if (is_multicast_ether_addr(skb->data)) {
			*sta_out = ERR_PTR(-ENOENT);
			return 0;
		}
		sta = sta_info_get_bss(sdata, skb->data);
		break;
#ifdef CONFIG_MAC80211_MESH
	case NL80211_IFTYPE_MESH_POINT:
		/* determined much later */
		*sta_out = NULL;
		return 0;
#endif
	case NL80211_IFTYPE_STATION:
		if (sdata->wdev.wiphy->flags & WIPHY_FLAG_SUPPORTS_TDLS) {
			sta = sta_info_get(sdata, skb->data);
			if (sta && test_sta_flag(sta, WLAN_STA_TDLS_PEER)) {
				if (test_sta_flag(sta,
						  WLAN_STA_TDLS_PEER_AUTH)) {
					*sta_out = sta;
					return 0;
				}

				/*
				 * TDLS link during setup - throw out frames to
				 * peer. Allow TDLS-setup frames to unauthorized
				 * peers for the special case of a link teardown
				 * after a TDLS sta is removed due to being
				 * unreachable.
				 */
				if (!ieee80211_is_tdls_setup(skb))
					return -EINVAL;
			}

		}

		sta = sta_info_get(sdata, sdata->vif.cfg.ap_addr);
		if (!sta)
			return -ENOLINK;
		break;
	default:
		return -EINVAL;
	}

	*sta_out = sta ?: ERR_PTR(-ENOENT);
	return 0;
}

static u16 ieee80211_store_ack_skb(struct ieee80211_local *local,
				   struct sk_buff *skb,
				   u32 *info_flags,
				   u64 *cookie)
{
	struct sk_buff *ack_skb;
	u16 info_id = 0;

	if (skb->sk)
		ack_skb = skb_clone_sk(skb);
	else
		ack_skb = skb_clone(skb, GFP_ATOMIC);

	if (ack_skb) {
		unsigned long flags;
		int id;

		spin_lock_irqsave(&local->ack_status_lock, flags);
		id = idr_alloc(&local->ack_status_frames, ack_skb,
			       1, 0x2000, GFP_ATOMIC);
		spin_unlock_irqrestore(&local->ack_status_lock, flags);

		if (id >= 0) {
			info_id = id;
			*info_flags |= IEEE80211_TX_CTL_REQ_TX_STATUS;
			if (cookie) {
				*cookie = ieee80211_mgmt_tx_cookie(local);
				IEEE80211_SKB_CB(ack_skb)->ack.cookie = *cookie;
			}
		} else {
			kfree_skb(ack_skb);
		}
	}

	return info_id;
}

/**
 * ieee80211_build_hdr - build 802.11 header in the given frame
 * @sdata: virtual interface to build the header for
 * @skb: the skb to build the header in
 * @info_flags: skb flags to set
 * @sta: the station pointer
 * @ctrl_flags: info control flags to set
 * @cookie: cookie pointer to fill (if not %NULL)
 *
 * This function takes the skb with 802.3 header and reformats the header to
 * the appropriate IEEE 802.11 header based on which interface the packet is
 * being transmitted on.
 *
 * Note that this function also takes care of the TX status request and
 * potential unsharing of the SKB - this needs to be interleaved with the
 * header building.
 *
 * The function requires the read-side RCU lock held
 *
 * Returns: the (possibly reallocated) skb or an ERR_PTR() code
 */
static struct sk_buff *ieee80211_build_hdr(struct ieee80211_sub_if_data *sdata,
					   struct sk_buff *skb, u32 info_flags,
					   struct sta_info *sta, u32 ctrl_flags,
					   u64 *cookie)
{
	struct ieee80211_local *local = sdata->local;
	struct ieee80211_tx_info *info;
	int head_need;
	u16 ethertype, hdrlen,  meshhdrlen = 0;
	__le16 fc;
	struct ieee80211_hdr hdr;
	struct ieee80211s_hdr mesh_hdr __maybe_unused;
	struct mesh_path __maybe_unused *mppath = NULL, *mpath = NULL;
	const u8 *encaps_data;
	int encaps_len, skip_header_bytes;
	bool wme_sta = false, authorized = false;
	bool tdls_peer;
	bool multicast;
	u16 info_id = 0;
	struct ieee80211_chanctx_conf *chanctx_conf = NULL;
	enum nl80211_band band;
	int ret;
	u8 link_id = u32_get_bits(ctrl_flags, IEEE80211_TX_CTRL_MLO_LINK);

	if (IS_ERR(sta))
		sta = NULL;

#ifdef CONFIG_MAC80211_DEBUGFS
	if (local->force_tx_status)
		info_flags |= IEEE80211_TX_CTL_REQ_TX_STATUS;
#endif

	/* convert Ethernet header to proper 802.11 header (based on
	 * operation mode) */
	ethertype = (skb->data[12] << 8) | skb->data[13];
	fc = cpu_to_le16(IEEE80211_FTYPE_DATA | IEEE80211_STYPE_DATA);

	if (!sdata->vif.valid_links)
		chanctx_conf =
			rcu_dereference(sdata->vif.bss_conf.chanctx_conf);

	switch (sdata->vif.type) {
	case NL80211_IFTYPE_AP_VLAN:
		if (sdata->wdev.use_4addr) {
			fc |= cpu_to_le16(IEEE80211_FCTL_FROMDS | IEEE80211_FCTL_TODS);
			/* RA TA DA SA */
			memcpy(hdr.addr1, sta->sta.addr, ETH_ALEN);
			memcpy(hdr.addr2, sdata->vif.addr, ETH_ALEN);
			memcpy(hdr.addr3, skb->data, ETH_ALEN);
			memcpy(hdr.addr4, skb->data + ETH_ALEN, ETH_ALEN);
			hdrlen = 30;
			authorized = test_sta_flag(sta, WLAN_STA_AUTHORIZED);
			wme_sta = sta->sta.wme;
		}
<<<<<<< HEAD
		ap_sdata = container_of(sdata->bss, struct ieee80211_sub_if_data,
					u.ap);
		chanctx_conf = rcu_dereference(ap_sdata->vif.bss_conf.chanctx_conf);
		if (!chanctx_conf) {
			ret = -ENOTCONN;
			goto free;
=======
		if (!sdata->vif.valid_links) {
			struct ieee80211_sub_if_data *ap_sdata;

			/* override chanctx_conf from AP (we don't have one) */
			ap_sdata = container_of(sdata->bss,
						struct ieee80211_sub_if_data,
						u.ap);
			chanctx_conf =
				rcu_dereference(ap_sdata->vif.bss_conf.chanctx_conf);
>>>>>>> e6f4ff3f
		}
		if (sdata->wdev.use_4addr)
			break;
		fallthrough;
	case NL80211_IFTYPE_AP:
<<<<<<< HEAD
		if (sdata->vif.type == NL80211_IFTYPE_AP)
			chanctx_conf = rcu_dereference(sdata->vif.bss_conf.chanctx_conf);
		if (!chanctx_conf) {
			ret = -ENOTCONN;
			goto free;
		}
=======
>>>>>>> e6f4ff3f
		fc |= cpu_to_le16(IEEE80211_FCTL_FROMDS);
		/* DA BSSID SA */
		memcpy(hdr.addr1, skb->data, ETH_ALEN);

		if (sdata->vif.valid_links && sta && !sta->sta.mlo) {
			struct ieee80211_link_data *link;

			link_id = sta->deflink.link_id;
			link = rcu_dereference(sdata->link[link_id]);
			if (WARN_ON(!link)) {
				ret = -ENOLINK;
				goto free;
			}
			memcpy(hdr.addr2, link->conf->addr, ETH_ALEN);
		} else if (link_id == IEEE80211_LINK_UNSPECIFIED) {
			memcpy(hdr.addr2, sdata->vif.addr, ETH_ALEN);
		} else {
			struct ieee80211_bss_conf *conf;

			conf = rcu_dereference(sdata->vif.link_conf[link_id]);
			if (unlikely(!conf)) {
				ret = -ENOLINK;
				goto free;
			}

			memcpy(hdr.addr2, conf->addr, ETH_ALEN);
		}

		memcpy(hdr.addr3, skb->data + ETH_ALEN, ETH_ALEN);
		hdrlen = 24;
		break;
#ifdef CONFIG_MAC80211_MESH
	case NL80211_IFTYPE_MESH_POINT:
		if (!is_multicast_ether_addr(skb->data)) {
			struct sta_info *next_hop;
			bool mpp_lookup = true;

			mpath = mesh_path_lookup(sdata, skb->data);
			if (mpath) {
				mpp_lookup = false;
				next_hop = rcu_dereference(mpath->next_hop);
				if (!next_hop ||
				    !(mpath->flags & (MESH_PATH_ACTIVE |
						      MESH_PATH_RESOLVING)))
					mpp_lookup = true;
			}

			if (mpp_lookup) {
				mppath = mpp_path_lookup(sdata, skb->data);
				if (mppath)
					mppath->exp_time = jiffies;
			}

			if (mppath && mpath)
				mesh_path_del(sdata, mpath->dst);
		}

		/*
		 * Use address extension if it is a packet from
		 * another interface or if we know the destination
		 * is being proxied by a portal (i.e. portal address
		 * differs from proxied address)
		 */
		if (ether_addr_equal(sdata->vif.addr, skb->data + ETH_ALEN) &&
		    !(mppath && !ether_addr_equal(mppath->mpp, skb->data))) {
			hdrlen = ieee80211_fill_mesh_addresses(&hdr, &fc,
					skb->data, skb->data + ETH_ALEN);
			meshhdrlen = ieee80211_new_mesh_header(sdata, &mesh_hdr,
							       NULL, NULL);
		} else {
			/* DS -> MBSS (802.11-2012 13.11.3.3).
			 * For unicast with unknown forwarding information,
			 * destination might be in the MBSS or if that fails
			 * forwarded to another mesh gate. In either case
			 * resolution will be handled in ieee80211_xmit(), so
			 * leave the original DA. This also works for mcast */
			const u8 *mesh_da = skb->data;

			if (mppath)
				mesh_da = mppath->mpp;
			else if (mpath)
				mesh_da = mpath->dst;

			hdrlen = ieee80211_fill_mesh_addresses(&hdr, &fc,
					mesh_da, sdata->vif.addr);
			if (is_multicast_ether_addr(mesh_da))
				/* DA TA mSA AE:SA */
				meshhdrlen = ieee80211_new_mesh_header(
						sdata, &mesh_hdr,
						skb->data + ETH_ALEN, NULL);
			else
				/* RA TA mDA mSA AE:DA SA */
				meshhdrlen = ieee80211_new_mesh_header(
						sdata, &mesh_hdr, skb->data,
						skb->data + ETH_ALEN);

		}
<<<<<<< HEAD
		chanctx_conf = rcu_dereference(sdata->vif.bss_conf.chanctx_conf);
		if (!chanctx_conf) {
			ret = -ENOTCONN;
			goto free;
		}
		band = chanctx_conf->def.chan->band;
=======
>>>>>>> e6f4ff3f

		/* For injected frames, fill RA right away as nexthop lookup
		 * will be skipped.
		 */
		if ((ctrl_flags & IEEE80211_TX_CTRL_SKIP_MPATH_LOOKUP) &&
		    is_zero_ether_addr(hdr.addr1))
			memcpy(hdr.addr1, skb->data, ETH_ALEN);
		break;
#endif
	case NL80211_IFTYPE_STATION:
		/* we already did checks when looking up the RA STA */
		tdls_peer = test_sta_flag(sta, WLAN_STA_TDLS_PEER);

		if (tdls_peer) {
			/* DA SA BSSID */
			memcpy(hdr.addr1, skb->data, ETH_ALEN);
			memcpy(hdr.addr2, skb->data + ETH_ALEN, ETH_ALEN);
			memcpy(hdr.addr3, sdata->deflink.u.mgd.bssid, ETH_ALEN);
			hdrlen = 24;
		}  else if (sdata->u.mgd.use_4addr &&
			    cpu_to_be16(ethertype) != sdata->control_port_protocol) {
			fc |= cpu_to_le16(IEEE80211_FCTL_FROMDS |
					  IEEE80211_FCTL_TODS);
			/* RA TA DA SA */
			memcpy(hdr.addr1, sdata->deflink.u.mgd.bssid, ETH_ALEN);
			memcpy(hdr.addr2, sdata->vif.addr, ETH_ALEN);
			memcpy(hdr.addr3, skb->data, ETH_ALEN);
			memcpy(hdr.addr4, skb->data + ETH_ALEN, ETH_ALEN);
			hdrlen = 30;
		} else {
			fc |= cpu_to_le16(IEEE80211_FCTL_TODS);
			/* BSSID SA DA */
			memcpy(hdr.addr1, sdata->vif.cfg.ap_addr, ETH_ALEN);
			memcpy(hdr.addr2, skb->data + ETH_ALEN, ETH_ALEN);
			memcpy(hdr.addr3, skb->data, ETH_ALEN);
			hdrlen = 24;
		}
<<<<<<< HEAD
		chanctx_conf = rcu_dereference(sdata->vif.bss_conf.chanctx_conf);
		if (!chanctx_conf) {
			ret = -ENOTCONN;
			goto free;
		}
		band = chanctx_conf->def.chan->band;
=======
>>>>>>> e6f4ff3f
		break;
	case NL80211_IFTYPE_OCB:
		/* DA SA BSSID */
		memcpy(hdr.addr1, skb->data, ETH_ALEN);
		memcpy(hdr.addr2, skb->data + ETH_ALEN, ETH_ALEN);
		eth_broadcast_addr(hdr.addr3);
		hdrlen = 24;
<<<<<<< HEAD
		chanctx_conf = rcu_dereference(sdata->vif.bss_conf.chanctx_conf);
		if (!chanctx_conf) {
			ret = -ENOTCONN;
			goto free;
		}
		band = chanctx_conf->def.chan->band;
=======
>>>>>>> e6f4ff3f
		break;
	case NL80211_IFTYPE_ADHOC:
		/* DA SA BSSID */
		memcpy(hdr.addr1, skb->data, ETH_ALEN);
		memcpy(hdr.addr2, skb->data + ETH_ALEN, ETH_ALEN);
		memcpy(hdr.addr3, sdata->u.ibss.bssid, ETH_ALEN);
		hdrlen = 24;
<<<<<<< HEAD
		chanctx_conf = rcu_dereference(sdata->vif.bss_conf.chanctx_conf);
		if (!chanctx_conf) {
			ret = -ENOTCONN;
			goto free;
		}
		band = chanctx_conf->def.chan->band;
=======
>>>>>>> e6f4ff3f
		break;
	default:
		ret = -EINVAL;
		goto free;
	}

	if (!chanctx_conf) {
		if (!sdata->vif.valid_links) {
			ret = -ENOTCONN;
			goto free;
		}
		/* MLD transmissions must not rely on the band */
		band = 0;
	} else {
		band = chanctx_conf->def.chan->band;
	}

	multicast = is_multicast_ether_addr(hdr.addr1);

	/* sta is always NULL for mesh */
	if (sta) {
		authorized = test_sta_flag(sta, WLAN_STA_AUTHORIZED);
		wme_sta = sta->sta.wme;
	} else if (ieee80211_vif_is_mesh(&sdata->vif)) {
		/* For mesh, the use of the QoS header is mandatory */
		wme_sta = true;
	}

	/* receiver does QoS (which also means we do) use it */
	if (wme_sta) {
		fc |= cpu_to_le16(IEEE80211_STYPE_QOS_DATA);
		hdrlen += 2;
	}

	/*
	 * Drop unicast frames to unauthorised stations unless they are
	 * EAPOL frames from the local station.
	 */
	if (unlikely(!ieee80211_vif_is_mesh(&sdata->vif) &&
		     (sdata->vif.type != NL80211_IFTYPE_OCB) &&
		     !multicast && !authorized &&
		     (cpu_to_be16(ethertype) != sdata->control_port_protocol ||
		      !ieee80211_is_our_addr(sdata, skb->data + ETH_ALEN, NULL)))) {
#ifdef CONFIG_MAC80211_VERBOSE_DEBUG
		net_info_ratelimited("%s: dropped frame to %pM (unauthorized port)\n",
				    sdata->name, hdr.addr1);
#endif

		I802_DEBUG_INC(local->tx_handlers_drop_unauth_port);

		ret = -EPERM;
		goto free;
	}

	if (unlikely(!multicast && ((skb->sk &&
		     skb_shinfo(skb)->tx_flags & SKBTX_WIFI_STATUS) ||
		     ctrl_flags & IEEE80211_TX_CTL_REQ_TX_STATUS)))
		info_id = ieee80211_store_ack_skb(local, skb, &info_flags,
						  cookie);

	/*
	 * If the skb is shared we need to obtain our own copy.
	 */
	skb = skb_share_check(skb, GFP_ATOMIC);
	if (unlikely(!skb)) {
		ret = -ENOMEM;
		goto free;
	}

	hdr.frame_control = fc;
	hdr.duration_id = 0;
	hdr.seq_ctrl = 0;

	skip_header_bytes = ETH_HLEN;
	if (ethertype == ETH_P_AARP || ethertype == ETH_P_IPX) {
		encaps_data = bridge_tunnel_header;
		encaps_len = sizeof(bridge_tunnel_header);
		skip_header_bytes -= 2;
	} else if (ethertype >= ETH_P_802_3_MIN) {
		encaps_data = rfc1042_header;
		encaps_len = sizeof(rfc1042_header);
		skip_header_bytes -= 2;
	} else {
		encaps_data = NULL;
		encaps_len = 0;
	}

	skb_pull(skb, skip_header_bytes);
	head_need = hdrlen + encaps_len + meshhdrlen - skb_headroom(skb);

	/*
	 * So we need to modify the skb header and hence need a copy of
	 * that. The head_need variable above doesn't, so far, include
	 * the needed header space that we don't need right away. If we
	 * can, then we don't reallocate right now but only after the
	 * frame arrives at the master device (if it does...)
	 *
	 * If we cannot, however, then we will reallocate to include all
	 * the ever needed space. Also, if we need to reallocate it anyway,
	 * make it big enough for everything we may ever need.
	 */

	if (head_need > 0 || skb_cloned(skb)) {
		head_need += IEEE80211_ENCRYPT_HEADROOM;
		head_need += local->tx_headroom;
		head_need = max_t(int, 0, head_need);
		if (ieee80211_skb_resize(sdata, skb, head_need, ENCRYPT_DATA)) {
			ieee80211_free_txskb(&local->hw, skb);
			skb = NULL;
			return ERR_PTR(-ENOMEM);
		}
	}

	if (encaps_data)
		memcpy(skb_push(skb, encaps_len), encaps_data, encaps_len);

#ifdef CONFIG_MAC80211_MESH
	if (meshhdrlen > 0)
		memcpy(skb_push(skb, meshhdrlen), &mesh_hdr, meshhdrlen);
#endif

	if (ieee80211_is_data_qos(fc)) {
		__le16 *qos_control;

		qos_control = skb_push(skb, 2);
		memcpy(skb_push(skb, hdrlen - 2), &hdr, hdrlen - 2);
		/*
		 * Maybe we could actually set some fields here, for now just
		 * initialise to zero to indicate no special operation.
		 */
		*qos_control = 0;
	} else
		memcpy(skb_push(skb, hdrlen), &hdr, hdrlen);

	skb_reset_mac_header(skb);

	info = IEEE80211_SKB_CB(skb);
	memset(info, 0, sizeof(*info));

	info->flags = info_flags;
	info->ack_frame_id = info_id;
	info->band = band;

	if (likely(!cookie)) {
		ctrl_flags |= u32_encode_bits(link_id,
					      IEEE80211_TX_CTRL_MLO_LINK);
	} else {
		unsigned int pre_conf_link_id;

		/*
		 * ctrl_flags already have been set by
		 * ieee80211_tx_control_port(), here
		 * we just sanity check that
		 */

		pre_conf_link_id = u32_get_bits(ctrl_flags,
						IEEE80211_TX_CTRL_MLO_LINK);

		if (pre_conf_link_id != link_id &&
		    link_id != IEEE80211_LINK_UNSPECIFIED) {
#ifdef CPTCFG_MAC80211_VERBOSE_DEBUG
			net_info_ratelimited("%s: dropped frame to %pM with bad link ID request (%d vs. %d)\n",
					     sdata->name, hdr.addr1,
					     pre_conf_link_id, link_id);
#endif
			ret = -EINVAL;
			goto free;
		}
	}

	info->control.flags = ctrl_flags;

	return skb;
 free:
	kfree_skb(skb);
	return ERR_PTR(ret);
}

/*
 * fast-xmit overview
 *
 * The core idea of this fast-xmit is to remove per-packet checks by checking
 * them out of band. ieee80211_check_fast_xmit() implements the out-of-band
 * checks that are needed to get the sta->fast_tx pointer assigned, after which
 * much less work can be done per packet. For example, fragmentation must be
 * disabled or the fast_tx pointer will not be set. All the conditions are seen
 * in the code here.
 *
 * Once assigned, the fast_tx data structure also caches the per-packet 802.11
 * header and other data to aid packet processing in ieee80211_xmit_fast().
 *
 * The most difficult part of this is that when any of these assumptions
 * change, an external trigger (i.e. a call to ieee80211_clear_fast_xmit(),
 * ieee80211_check_fast_xmit() or friends) is required to reset the data,
 * since the per-packet code no longer checks the conditions. This is reflected
 * by the calls to these functions throughout the rest of the code, and must be
 * maintained if any of the TX path checks change.
 */

void ieee80211_check_fast_xmit(struct sta_info *sta)
{
	struct ieee80211_fast_tx build = {}, *fast_tx = NULL, *old;
	struct ieee80211_local *local = sta->local;
	struct ieee80211_sub_if_data *sdata = sta->sdata;
	struct ieee80211_hdr *hdr = (void *)build.hdr;
	struct ieee80211_chanctx_conf *chanctx_conf;
	__le16 fc;

	if (!ieee80211_hw_check(&local->hw, SUPPORT_FAST_XMIT))
		return;

	/* Locking here protects both the pointer itself, and against concurrent
	 * invocations winning data access races to, e.g., the key pointer that
	 * is used.
	 * Without it, the invocation of this function right after the key
	 * pointer changes wouldn't be sufficient, as another CPU could access
	 * the pointer, then stall, and then do the cache update after the CPU
	 * that invalidated the key.
	 * With the locking, such scenarios cannot happen as the check for the
	 * key and the fast-tx assignment are done atomically, so the CPU that
	 * modifies the key will either wait or other one will see the key
	 * cleared/changed already.
	 */
	spin_lock_bh(&sta->lock);
	if (ieee80211_hw_check(&local->hw, SUPPORTS_PS) &&
	    !ieee80211_hw_check(&local->hw, SUPPORTS_DYNAMIC_PS) &&
	    sdata->vif.type == NL80211_IFTYPE_STATION)
		goto out;

	if (!test_sta_flag(sta, WLAN_STA_AUTHORIZED))
		goto out;

	if (test_sta_flag(sta, WLAN_STA_PS_STA) ||
	    test_sta_flag(sta, WLAN_STA_PS_DRIVER) ||
	    test_sta_flag(sta, WLAN_STA_PS_DELIVER) ||
	    test_sta_flag(sta, WLAN_STA_CLEAR_PS_FILT))
		goto out;

	if (sdata->noack_map)
		goto out;

	/* fast-xmit doesn't handle fragmentation at all */
	if (local->hw.wiphy->frag_threshold != (u32)-1 &&
	    !ieee80211_hw_check(&local->hw, SUPPORTS_TX_FRAG))
		goto out;

<<<<<<< HEAD
	rcu_read_lock();
	chanctx_conf = rcu_dereference(sdata->vif.bss_conf.chanctx_conf);
	if (!chanctx_conf) {
=======
	if (!sdata->vif.valid_links) {
		rcu_read_lock();
		chanctx_conf =
			rcu_dereference(sdata->vif.bss_conf.chanctx_conf);
		if (!chanctx_conf) {
			rcu_read_unlock();
			goto out;
		}
		build.band = chanctx_conf->def.chan->band;
>>>>>>> e6f4ff3f
		rcu_read_unlock();
	} else {
		/* MLD transmissions must not rely on the band */
		build.band = 0;
	}

	fc = cpu_to_le16(IEEE80211_FTYPE_DATA | IEEE80211_STYPE_DATA);

	switch (sdata->vif.type) {
	case NL80211_IFTYPE_ADHOC:
		/* DA SA BSSID */
		build.da_offs = offsetof(struct ieee80211_hdr, addr1);
		build.sa_offs = offsetof(struct ieee80211_hdr, addr2);
		memcpy(hdr->addr3, sdata->u.ibss.bssid, ETH_ALEN);
		build.hdr_len = 24;
		break;
	case NL80211_IFTYPE_STATION:
		if (test_sta_flag(sta, WLAN_STA_TDLS_PEER)) {
			/* DA SA BSSID */
			build.da_offs = offsetof(struct ieee80211_hdr, addr1);
			build.sa_offs = offsetof(struct ieee80211_hdr, addr2);
			memcpy(hdr->addr3, sdata->deflink.u.mgd.bssid, ETH_ALEN);
			build.hdr_len = 24;
			break;
		}

		if (sdata->u.mgd.use_4addr) {
			/* non-regular ethertype cannot use the fastpath */
			fc |= cpu_to_le16(IEEE80211_FCTL_FROMDS |
					  IEEE80211_FCTL_TODS);
			/* RA TA DA SA */
			memcpy(hdr->addr1, sdata->deflink.u.mgd.bssid, ETH_ALEN);
			memcpy(hdr->addr2, sdata->vif.addr, ETH_ALEN);
			build.da_offs = offsetof(struct ieee80211_hdr, addr3);
			build.sa_offs = offsetof(struct ieee80211_hdr, addr4);
			build.hdr_len = 30;
			break;
		}
		fc |= cpu_to_le16(IEEE80211_FCTL_TODS);
		/* BSSID SA DA */
		memcpy(hdr->addr1, sdata->vif.cfg.ap_addr, ETH_ALEN);
		build.da_offs = offsetof(struct ieee80211_hdr, addr3);
		build.sa_offs = offsetof(struct ieee80211_hdr, addr2);
		build.hdr_len = 24;
		break;
	case NL80211_IFTYPE_AP_VLAN:
		if (sdata->wdev.use_4addr) {
			fc |= cpu_to_le16(IEEE80211_FCTL_FROMDS |
					  IEEE80211_FCTL_TODS);
			/* RA TA DA SA */
			memcpy(hdr->addr1, sta->sta.addr, ETH_ALEN);
			memcpy(hdr->addr2, sdata->vif.addr, ETH_ALEN);
			build.da_offs = offsetof(struct ieee80211_hdr, addr3);
			build.sa_offs = offsetof(struct ieee80211_hdr, addr4);
			build.hdr_len = 30;
			break;
		}
		fallthrough;
	case NL80211_IFTYPE_AP:
		fc |= cpu_to_le16(IEEE80211_FCTL_FROMDS);
		/* DA BSSID SA */
		build.da_offs = offsetof(struct ieee80211_hdr, addr1);
		if (sta->sta.mlo || !sdata->vif.valid_links) {
			memcpy(hdr->addr2, sdata->vif.addr, ETH_ALEN);
		} else {
			unsigned int link_id = sta->deflink.link_id;
			struct ieee80211_link_data *link;

			rcu_read_lock();
			link = rcu_dereference(sdata->link[link_id]);
			if (WARN_ON(!link)) {
				rcu_read_unlock();
				goto out;
			}
			memcpy(hdr->addr2, link->conf->addr, ETH_ALEN);
			rcu_read_unlock();
		}
		build.sa_offs = offsetof(struct ieee80211_hdr, addr3);
		build.hdr_len = 24;
		break;
	default:
		/* not handled on fast-xmit */
		goto out;
	}

	if (sta->sta.wme) {
		build.hdr_len += 2;
		fc |= cpu_to_le16(IEEE80211_STYPE_QOS_DATA);
	}

	/* We store the key here so there's no point in using rcu_dereference()
	 * but that's fine because the code that changes the pointers will call
	 * this function after doing so. For a single CPU that would be enough,
	 * for multiple see the comment above.
	 */
	build.key = rcu_access_pointer(sta->ptk[sta->ptk_idx]);
	if (!build.key)
		build.key = rcu_access_pointer(sdata->default_unicast_key);
	if (build.key) {
		bool gen_iv, iv_spc, mmic;

		gen_iv = build.key->conf.flags & IEEE80211_KEY_FLAG_GENERATE_IV;
		iv_spc = build.key->conf.flags & IEEE80211_KEY_FLAG_PUT_IV_SPACE;
		mmic = build.key->conf.flags &
			(IEEE80211_KEY_FLAG_GENERATE_MMIC |
			 IEEE80211_KEY_FLAG_PUT_MIC_SPACE);

		/* don't handle software crypto */
		if (!(build.key->flags & KEY_FLAG_UPLOADED_TO_HARDWARE))
			goto out;

		/* Key is being removed */
		if (build.key->flags & KEY_FLAG_TAINTED)
			goto out;

		switch (build.key->conf.cipher) {
		case WLAN_CIPHER_SUITE_CCMP:
		case WLAN_CIPHER_SUITE_CCMP_256:
			if (gen_iv)
				build.pn_offs = build.hdr_len;
			if (gen_iv || iv_spc)
				build.hdr_len += IEEE80211_CCMP_HDR_LEN;
			break;
		case WLAN_CIPHER_SUITE_GCMP:
		case WLAN_CIPHER_SUITE_GCMP_256:
			if (gen_iv)
				build.pn_offs = build.hdr_len;
			if (gen_iv || iv_spc)
				build.hdr_len += IEEE80211_GCMP_HDR_LEN;
			break;
		case WLAN_CIPHER_SUITE_TKIP:
			/* cannot handle MMIC or IV generation in xmit-fast */
			if (mmic || gen_iv)
				goto out;
			if (iv_spc)
				build.hdr_len += IEEE80211_TKIP_IV_LEN;
			break;
		case WLAN_CIPHER_SUITE_WEP40:
		case WLAN_CIPHER_SUITE_WEP104:
			/* cannot handle IV generation in fast-xmit */
			if (gen_iv)
				goto out;
			if (iv_spc)
				build.hdr_len += IEEE80211_WEP_IV_LEN;
			break;
		case WLAN_CIPHER_SUITE_AES_CMAC:
		case WLAN_CIPHER_SUITE_BIP_CMAC_256:
		case WLAN_CIPHER_SUITE_BIP_GMAC_128:
		case WLAN_CIPHER_SUITE_BIP_GMAC_256:
			WARN(1,
			     "management cipher suite 0x%x enabled for data\n",
			     build.key->conf.cipher);
			goto out;
		default:
			/* we don't know how to generate IVs for this at all */
			if (WARN_ON(gen_iv))
				goto out;
		}

		fc |= cpu_to_le16(IEEE80211_FCTL_PROTECTED);
	}

	hdr->frame_control = fc;

	memcpy(build.hdr + build.hdr_len,
	       rfc1042_header,  sizeof(rfc1042_header));
	build.hdr_len += sizeof(rfc1042_header);

	fast_tx = kmemdup(&build, sizeof(build), GFP_ATOMIC);
	/* if the kmemdup fails, continue w/o fast_tx */

 out:
	/* we might have raced against another call to this function */
	old = rcu_dereference_protected(sta->fast_tx,
					lockdep_is_held(&sta->lock));
	rcu_assign_pointer(sta->fast_tx, fast_tx);
	if (old)
		kfree_rcu(old, rcu_head);
	spin_unlock_bh(&sta->lock);
}

void ieee80211_check_fast_xmit_all(struct ieee80211_local *local)
{
	struct sta_info *sta;

	rcu_read_lock();
	list_for_each_entry_rcu(sta, &local->sta_list, list)
		ieee80211_check_fast_xmit(sta);
	rcu_read_unlock();
}

void ieee80211_check_fast_xmit_iface(struct ieee80211_sub_if_data *sdata)
{
	struct ieee80211_local *local = sdata->local;
	struct sta_info *sta;

	rcu_read_lock();

	list_for_each_entry_rcu(sta, &local->sta_list, list) {
		if (sdata != sta->sdata &&
		    (!sta->sdata->bss || sta->sdata->bss != sdata->bss))
			continue;
		ieee80211_check_fast_xmit(sta);
	}

	rcu_read_unlock();
}

void ieee80211_clear_fast_xmit(struct sta_info *sta)
{
	struct ieee80211_fast_tx *fast_tx;

	spin_lock_bh(&sta->lock);
	fast_tx = rcu_dereference_protected(sta->fast_tx,
					    lockdep_is_held(&sta->lock));
	RCU_INIT_POINTER(sta->fast_tx, NULL);
	spin_unlock_bh(&sta->lock);

	if (fast_tx)
		kfree_rcu(fast_tx, rcu_head);
}

static bool ieee80211_amsdu_realloc_pad(struct ieee80211_local *local,
					struct sk_buff *skb, int headroom)
{
	if (skb_headroom(skb) < headroom) {
		I802_DEBUG_INC(local->tx_expand_skb_head);

		if (pskb_expand_head(skb, headroom, 0, GFP_ATOMIC)) {
			wiphy_debug(local->hw.wiphy,
				    "failed to reallocate TX buffer\n");
			return false;
		}
	}

	return true;
}

static bool ieee80211_amsdu_prepare_head(struct ieee80211_sub_if_data *sdata,
					 struct ieee80211_fast_tx *fast_tx,
					 struct sk_buff *skb)
{
	struct ieee80211_local *local = sdata->local;
	struct ieee80211_tx_info *info = IEEE80211_SKB_CB(skb);
	struct ieee80211_hdr *hdr;
	struct ethhdr *amsdu_hdr;
	int hdr_len = fast_tx->hdr_len - sizeof(rfc1042_header);
	int subframe_len = skb->len - hdr_len;
	void *data;
	u8 *qc, *h_80211_src, *h_80211_dst;
	const u8 *bssid;

	if (info->flags & IEEE80211_TX_CTL_RATE_CTRL_PROBE)
		return false;

	if (info->control.flags & IEEE80211_TX_CTRL_AMSDU)
		return true;

	if (!ieee80211_amsdu_realloc_pad(local, skb,
					 sizeof(*amsdu_hdr) +
					 local->hw.extra_tx_headroom))
		return false;

	data = skb_push(skb, sizeof(*amsdu_hdr));
	memmove(data, data + sizeof(*amsdu_hdr), hdr_len);
	hdr = data;
	amsdu_hdr = data + hdr_len;
	/* h_80211_src/dst is addr* field within hdr */
	h_80211_src = data + fast_tx->sa_offs;
	h_80211_dst = data + fast_tx->da_offs;

	amsdu_hdr->h_proto = cpu_to_be16(subframe_len);
	ether_addr_copy(amsdu_hdr->h_source, h_80211_src);
	ether_addr_copy(amsdu_hdr->h_dest, h_80211_dst);

	/* according to IEEE 802.11-2012 8.3.2 table 8-19, the outer SA/DA
	 * fields needs to be changed to BSSID for A-MSDU frames depending
	 * on FromDS/ToDS values.
	 */
	switch (sdata->vif.type) {
	case NL80211_IFTYPE_STATION:
		bssid = sdata->vif.cfg.ap_addr;
		break;
	case NL80211_IFTYPE_AP:
	case NL80211_IFTYPE_AP_VLAN:
		bssid = sdata->vif.addr;
		break;
	default:
		bssid = NULL;
	}

	if (bssid && ieee80211_has_fromds(hdr->frame_control))
		ether_addr_copy(h_80211_src, bssid);

	if (bssid && ieee80211_has_tods(hdr->frame_control))
		ether_addr_copy(h_80211_dst, bssid);

	qc = ieee80211_get_qos_ctl(hdr);
	*qc |= IEEE80211_QOS_CTL_A_MSDU_PRESENT;

	info->control.flags |= IEEE80211_TX_CTRL_AMSDU;

	return true;
}

static bool ieee80211_amsdu_aggregate(struct ieee80211_sub_if_data *sdata,
				      struct sta_info *sta,
				      struct ieee80211_fast_tx *fast_tx,
				      struct sk_buff *skb)
{
	struct ieee80211_local *local = sdata->local;
	struct fq *fq = &local->fq;
	struct fq_tin *tin;
	struct fq_flow *flow;
	u8 tid = skb->priority & IEEE80211_QOS_CTL_TAG1D_MASK;
	struct ieee80211_txq *txq = sta->sta.txq[tid];
	struct txq_info *txqi;
	struct sk_buff **frag_tail, *head;
	int subframe_len = skb->len - ETH_ALEN;
	u8 max_subframes = sta->sta.max_amsdu_subframes;
	int max_frags = local->hw.max_tx_fragments;
	int max_amsdu_len = sta->sta.max_amsdu_len;
	int orig_truesize;
	u32 flow_idx;
	__be16 len;
	void *data;
	bool ret = false;
	unsigned int orig_len;
	int n = 2, nfrags, pad = 0;
	u16 hdrlen;

	if (!ieee80211_hw_check(&local->hw, TX_AMSDU))
		return false;

	if (sdata->vif.offload_flags & IEEE80211_OFFLOAD_ENCAP_ENABLED)
		return false;

	if (skb_is_gso(skb))
		return false;

	if (!txq)
		return false;

	txqi = to_txq_info(txq);
	if (test_bit(IEEE80211_TXQ_NO_AMSDU, &txqi->flags))
		return false;

	if (sta->sta.max_rc_amsdu_len)
		max_amsdu_len = min_t(int, max_amsdu_len,
				      sta->sta.max_rc_amsdu_len);

	if (sta->sta.max_tid_amsdu_len[tid])
		max_amsdu_len = min_t(int, max_amsdu_len,
				      sta->sta.max_tid_amsdu_len[tid]);

	flow_idx = fq_flow_idx(fq, skb);

	spin_lock_bh(&fq->lock);

	/* TODO: Ideally aggregation should be done on dequeue to remain
	 * responsive to environment changes.
	 */

	tin = &txqi->tin;
	flow = fq_flow_classify(fq, tin, flow_idx, skb);
	head = skb_peek_tail(&flow->queue);
	if (!head || skb_is_gso(head))
		goto out;

	orig_truesize = head->truesize;
	orig_len = head->len;

	if (skb->len + head->len > max_amsdu_len)
		goto out;

	nfrags = 1 + skb_shinfo(skb)->nr_frags;
	nfrags += 1 + skb_shinfo(head)->nr_frags;
	frag_tail = &skb_shinfo(head)->frag_list;
	while (*frag_tail) {
		nfrags += 1 + skb_shinfo(*frag_tail)->nr_frags;
		frag_tail = &(*frag_tail)->next;
		n++;
	}

	if (max_subframes && n > max_subframes)
		goto out;

	if (max_frags && nfrags > max_frags)
		goto out;

	if (!drv_can_aggregate_in_amsdu(local, head, skb))
		goto out;

	if (!ieee80211_amsdu_prepare_head(sdata, fast_tx, head))
		goto out;

	/* If n == 2, the "while (*frag_tail)" loop above didn't execute
	 * and  frag_tail should be &skb_shinfo(head)->frag_list.
	 * However, ieee80211_amsdu_prepare_head() can reallocate it.
	 * Reload frag_tail to have it pointing to the correct place.
	 */
	if (n == 2)
		frag_tail = &skb_shinfo(head)->frag_list;

	/*
	 * Pad out the previous subframe to a multiple of 4 by adding the
	 * padding to the next one, that's being added. Note that head->len
	 * is the length of the full A-MSDU, but that works since each time
	 * we add a new subframe we pad out the previous one to a multiple
	 * of 4 and thus it no longer matters in the next round.
	 */
	hdrlen = fast_tx->hdr_len - sizeof(rfc1042_header);
	if ((head->len - hdrlen) & 3)
		pad = 4 - ((head->len - hdrlen) & 3);

	if (!ieee80211_amsdu_realloc_pad(local, skb, sizeof(rfc1042_header) +
						     2 + pad))
		goto out_recalc;

	ret = true;
	data = skb_push(skb, ETH_ALEN + 2);
	memmove(data, data + ETH_ALEN + 2, 2 * ETH_ALEN);

	data += 2 * ETH_ALEN;
	len = cpu_to_be16(subframe_len);
	memcpy(data, &len, 2);
	memcpy(data + 2, rfc1042_header, sizeof(rfc1042_header));

	memset(skb_push(skb, pad), 0, pad);

	head->len += skb->len;
	head->data_len += skb->len;
	*frag_tail = skb;

out_recalc:
	fq->memory_usage += head->truesize - orig_truesize;
	if (head->len != orig_len) {
		flow->backlog += head->len - orig_len;
		tin->backlog_bytes += head->len - orig_len;
	}
out:
	spin_unlock_bh(&fq->lock);

	return ret;
}

/*
 * Can be called while the sta lock is held. Anything that can cause packets to
 * be generated will cause deadlock!
 */
static ieee80211_tx_result
ieee80211_xmit_fast_finish(struct ieee80211_sub_if_data *sdata,
			   struct sta_info *sta, u8 pn_offs,
			   struct ieee80211_key *key,
			   struct ieee80211_tx_data *tx)
{
	struct sk_buff *skb = tx->skb;
	struct ieee80211_tx_info *info = IEEE80211_SKB_CB(skb);
	struct ieee80211_hdr *hdr = (void *)skb->data;
	u8 tid = IEEE80211_NUM_TIDS;

	if (!ieee80211_hw_check(&tx->local->hw, HAS_RATE_CONTROL) &&
	    ieee80211_tx_h_rate_ctrl(tx) != TX_CONTINUE)
		return TX_DROP;

	if (key)
		info->control.hw_key = &key->conf;

	dev_sw_netstats_tx_add(skb->dev, 1, skb->len);

	if (hdr->frame_control & cpu_to_le16(IEEE80211_STYPE_QOS_DATA)) {
		tid = skb->priority & IEEE80211_QOS_CTL_TAG1D_MASK;
		hdr->seq_ctrl = ieee80211_tx_next_seq(sta, tid);
	} else {
		info->flags |= IEEE80211_TX_CTL_ASSIGN_SEQ;
		hdr->seq_ctrl = cpu_to_le16(sdata->sequence_number);
		sdata->sequence_number += 0x10;
	}

	if (skb_shinfo(skb)->gso_size)
		sta->deflink.tx_stats.msdu[tid] +=
			DIV_ROUND_UP(skb->len, skb_shinfo(skb)->gso_size);
	else
		sta->deflink.tx_stats.msdu[tid]++;

	info->hw_queue = sdata->vif.hw_queue[skb_get_queue_mapping(skb)];

	/* statistics normally done by ieee80211_tx_h_stats (but that
	 * has to consider fragmentation, so is more complex)
	 */
	sta->deflink.tx_stats.bytes[skb_get_queue_mapping(skb)] += skb->len;
	sta->deflink.tx_stats.packets[skb_get_queue_mapping(skb)]++;

	if (pn_offs) {
		u64 pn;
		u8 *crypto_hdr = skb->data + pn_offs;

		switch (key->conf.cipher) {
		case WLAN_CIPHER_SUITE_CCMP:
		case WLAN_CIPHER_SUITE_CCMP_256:
		case WLAN_CIPHER_SUITE_GCMP:
		case WLAN_CIPHER_SUITE_GCMP_256:
			pn = atomic64_inc_return(&key->conf.tx_pn);
			crypto_hdr[0] = pn;
			crypto_hdr[1] = pn >> 8;
			crypto_hdr[3] = 0x20 | (key->conf.keyidx << 6);
			crypto_hdr[4] = pn >> 16;
			crypto_hdr[5] = pn >> 24;
			crypto_hdr[6] = pn >> 32;
			crypto_hdr[7] = pn >> 40;
			break;
		}
	}

	return TX_CONTINUE;
}

static bool ieee80211_xmit_fast(struct ieee80211_sub_if_data *sdata,
				struct sta_info *sta,
				struct ieee80211_fast_tx *fast_tx,
				struct sk_buff *skb)
{
	struct ieee80211_local *local = sdata->local;
	u16 ethertype = (skb->data[12] << 8) | skb->data[13];
	int extra_head = fast_tx->hdr_len - (ETH_HLEN - 2);
	int hw_headroom = sdata->local->hw.extra_tx_headroom;
	struct ethhdr eth;
	struct ieee80211_tx_info *info;
	struct ieee80211_hdr *hdr = (void *)fast_tx->hdr;
	struct ieee80211_tx_data tx;
	ieee80211_tx_result r;
	struct tid_ampdu_tx *tid_tx = NULL;
	u8 tid = IEEE80211_NUM_TIDS;

	/* control port protocol needs a lot of special handling */
	if (cpu_to_be16(ethertype) == sdata->control_port_protocol)
		return false;

	/* only RFC 1042 SNAP */
	if (ethertype < ETH_P_802_3_MIN)
		return false;

	/* don't handle TX status request here either */
	if (skb->sk && skb_shinfo(skb)->tx_flags & SKBTX_WIFI_STATUS)
		return false;

	if (hdr->frame_control & cpu_to_le16(IEEE80211_STYPE_QOS_DATA)) {
		tid = skb->priority & IEEE80211_QOS_CTL_TAG1D_MASK;
		tid_tx = rcu_dereference(sta->ampdu_mlme.tid_tx[tid]);
		if (tid_tx) {
			if (!test_bit(HT_AGG_STATE_OPERATIONAL, &tid_tx->state))
				return false;
			if (tid_tx->timeout)
				tid_tx->last_tx = jiffies;
		}
	}

	/* after this point (skb is modified) we cannot return false */

	skb = skb_share_check(skb, GFP_ATOMIC);
	if (unlikely(!skb))
		return true;

	if ((hdr->frame_control & cpu_to_le16(IEEE80211_STYPE_QOS_DATA)) &&
	    ieee80211_amsdu_aggregate(sdata, sta, fast_tx, skb))
		return true;

	/* will not be crypto-handled beyond what we do here, so use false
	 * as the may-encrypt argument for the resize to not account for
	 * more room than we already have in 'extra_head'
	 */
	if (unlikely(ieee80211_skb_resize(sdata, skb,
					  max_t(int, extra_head + hw_headroom -
						     skb_headroom(skb), 0),
					  ENCRYPT_NO))) {
		kfree_skb(skb);
		return true;
	}

	memcpy(&eth, skb->data, ETH_HLEN - 2);
	hdr = skb_push(skb, extra_head);
	memcpy(skb->data, fast_tx->hdr, fast_tx->hdr_len);
	memcpy(skb->data + fast_tx->da_offs, eth.h_dest, ETH_ALEN);
	memcpy(skb->data + fast_tx->sa_offs, eth.h_source, ETH_ALEN);

	info = IEEE80211_SKB_CB(skb);
	memset(info, 0, sizeof(*info));
	info->band = fast_tx->band;
	info->control.vif = &sdata->vif;
	info->flags = IEEE80211_TX_CTL_FIRST_FRAGMENT |
		      IEEE80211_TX_CTL_DONTFRAG |
		      (tid_tx ? IEEE80211_TX_CTL_AMPDU : 0);
	info->control.flags = IEEE80211_TX_CTRL_FAST_XMIT |
			      u32_encode_bits(IEEE80211_LINK_UNSPECIFIED,
					      IEEE80211_TX_CTRL_MLO_LINK);

#ifdef CONFIG_MAC80211_DEBUGFS
	if (local->force_tx_status)
		info->flags |= IEEE80211_TX_CTL_REQ_TX_STATUS;
#endif

	if (hdr->frame_control & cpu_to_le16(IEEE80211_STYPE_QOS_DATA)) {
		tid = skb->priority & IEEE80211_QOS_CTL_TAG1D_MASK;
		*ieee80211_get_qos_ctl(hdr) = tid;
	}

	__skb_queue_head_init(&tx.skbs);

	tx.flags = IEEE80211_TX_UNICAST;
	tx.local = local;
	tx.sdata = sdata;
	tx.sta = sta;
	tx.key = fast_tx->key;

	if (ieee80211_queue_skb(local, sdata, sta, skb))
		return true;

	tx.skb = skb;
	r = ieee80211_xmit_fast_finish(sdata, sta, fast_tx->pn_offs,
				       fast_tx->key, &tx);
	tx.skb = NULL;
	if (r == TX_DROP) {
		kfree_skb(skb);
		return true;
	}

	if (sdata->vif.type == NL80211_IFTYPE_AP_VLAN)
		sdata = container_of(sdata->bss,
				     struct ieee80211_sub_if_data, u.ap);

	__skb_queue_tail(&tx.skbs, skb);
	ieee80211_tx_frags(local, &sdata->vif, sta, &tx.skbs, false);
	return true;
}

struct sk_buff *ieee80211_tx_dequeue(struct ieee80211_hw *hw,
				     struct ieee80211_txq *txq)
{
	struct ieee80211_local *local = hw_to_local(hw);
	struct txq_info *txqi = container_of(txq, struct txq_info, txq);
	struct ieee80211_hdr *hdr;
	struct sk_buff *skb = NULL;
	struct fq *fq = &local->fq;
	struct fq_tin *tin = &txqi->tin;
	struct ieee80211_tx_info *info;
	struct ieee80211_tx_data tx;
	ieee80211_tx_result r;
	struct ieee80211_vif *vif = txq->vif;

	WARN_ON_ONCE(softirq_count() == 0);

	if (!ieee80211_txq_airtime_check(hw, txq))
		return NULL;

begin:
	spin_lock_bh(&fq->lock);

	if (test_bit(IEEE80211_TXQ_STOP, &txqi->flags) ||
	    test_bit(IEEE80211_TXQ_STOP_NETIF_TX, &txqi->flags))
		goto out;

	if (vif->txqs_stopped[txq->ac]) {
		set_bit(IEEE80211_TXQ_STOP_NETIF_TX, &txqi->flags);
		goto out;
	}

	/* Make sure fragments stay together. */
	skb = __skb_dequeue(&txqi->frags);
	if (unlikely(skb)) {
		if (!(IEEE80211_SKB_CB(skb)->control.flags &
				IEEE80211_TX_INTCFL_NEED_TXPROCESSING))
			goto out;
		IEEE80211_SKB_CB(skb)->control.flags &=
			~IEEE80211_TX_INTCFL_NEED_TXPROCESSING;
	} else {
		skb = fq_tin_dequeue(fq, tin, fq_tin_dequeue_func);
	}

	if (!skb)
		goto out;

	spin_unlock_bh(&fq->lock);

	hdr = (struct ieee80211_hdr *)skb->data;
	info = IEEE80211_SKB_CB(skb);

	memset(&tx, 0, sizeof(tx));
	__skb_queue_head_init(&tx.skbs);
	tx.local = local;
	tx.skb = skb;
	tx.sdata = vif_to_sdata(info->control.vif);

	if (txq->sta) {
		tx.sta = container_of(txq->sta, struct sta_info, sta);
		/*
		 * Drop unicast frames to unauthorised stations unless they are
		 * injected frames or EAPOL frames from the local station.
		 */
		if (unlikely(!(info->flags & IEEE80211_TX_CTL_INJECTED) &&
			     ieee80211_is_data(hdr->frame_control) &&
			     !ieee80211_vif_is_mesh(&tx.sdata->vif) &&
			     tx.sdata->vif.type != NL80211_IFTYPE_OCB &&
			     !is_multicast_ether_addr(hdr->addr1) &&
			     !test_sta_flag(tx.sta, WLAN_STA_AUTHORIZED) &&
			     (!(info->control.flags &
				IEEE80211_TX_CTRL_PORT_CTRL_PROTO) ||
			      !ether_addr_equal(tx.sdata->vif.addr,
						hdr->addr2)))) {
			I802_DEBUG_INC(local->tx_handlers_drop_unauth_port);
			ieee80211_free_txskb(&local->hw, skb);
			goto begin;
		}
	}

	/*
	 * The key can be removed while the packet was queued, so need to call
	 * this here to get the current key.
	 */
	r = ieee80211_tx_h_select_key(&tx);
	if (r != TX_CONTINUE) {
		ieee80211_free_txskb(&local->hw, skb);
		goto begin;
	}

	if (test_bit(IEEE80211_TXQ_AMPDU, &txqi->flags))
		info->flags |= IEEE80211_TX_CTL_AMPDU;
	else
		info->flags &= ~IEEE80211_TX_CTL_AMPDU;

	if (info->flags & IEEE80211_TX_CTL_HW_80211_ENCAP) {
		if (!ieee80211_hw_check(&local->hw, HAS_RATE_CONTROL)) {
			r = ieee80211_tx_h_rate_ctrl(&tx);
			if (r != TX_CONTINUE) {
				ieee80211_free_txskb(&local->hw, skb);
				goto begin;
			}
		}
		goto encap_out;
	}

	if (info->control.flags & IEEE80211_TX_CTRL_FAST_XMIT) {
		struct sta_info *sta = container_of(txq->sta, struct sta_info,
						    sta);
		u8 pn_offs = 0;

		if (tx.key &&
		    (tx.key->conf.flags & IEEE80211_KEY_FLAG_GENERATE_IV))
			pn_offs = ieee80211_hdrlen(hdr->frame_control);

		r = ieee80211_xmit_fast_finish(sta->sdata, sta, pn_offs,
					       tx.key, &tx);
		if (r != TX_CONTINUE) {
			ieee80211_free_txskb(&local->hw, skb);
			goto begin;
		}
	} else {
		if (invoke_tx_handlers_late(&tx))
			goto begin;

		skb = __skb_dequeue(&tx.skbs);

		if (!skb_queue_empty(&tx.skbs)) {
			spin_lock_bh(&fq->lock);
			skb_queue_splice_tail(&tx.skbs, &txqi->frags);
			spin_unlock_bh(&fq->lock);
		}
	}

	if (skb_has_frag_list(skb) &&
	    !ieee80211_hw_check(&local->hw, TX_FRAG_LIST)) {
		if (skb_linearize(skb)) {
			ieee80211_free_txskb(&local->hw, skb);
			goto begin;
		}
	}

	switch (tx.sdata->vif.type) {
	case NL80211_IFTYPE_MONITOR:
		if (tx.sdata->u.mntr.flags & MONITOR_FLAG_ACTIVE) {
			vif = &tx.sdata->vif;
			break;
		}
		tx.sdata = rcu_dereference(local->monitor_sdata);
		if (tx.sdata) {
			vif = &tx.sdata->vif;
			info->hw_queue =
				vif->hw_queue[skb_get_queue_mapping(skb)];
		} else if (ieee80211_hw_check(&local->hw, QUEUE_CONTROL)) {
			ieee80211_free_txskb(&local->hw, skb);
			goto begin;
		} else {
			vif = NULL;
		}
		break;
	case NL80211_IFTYPE_AP_VLAN:
		tx.sdata = container_of(tx.sdata->bss,
					struct ieee80211_sub_if_data, u.ap);
		fallthrough;
	default:
		vif = &tx.sdata->vif;
		break;
	}

encap_out:
	IEEE80211_SKB_CB(skb)->control.vif = vif;

	if (tx.sta &&
	    wiphy_ext_feature_isset(local->hw.wiphy, NL80211_EXT_FEATURE_AQL)) {
		bool ampdu = txq->ac != IEEE80211_AC_VO;
		u32 airtime;

		airtime = ieee80211_calc_expected_tx_airtime(hw, vif, txq->sta,
							     skb->len, ampdu);
		if (airtime) {
			airtime = ieee80211_info_set_tx_time_est(info, airtime);
			ieee80211_sta_update_pending_airtime(local, tx.sta,
							     txq->ac,
							     airtime,
							     false);
		}
	}

	return skb;

out:
	spin_unlock_bh(&fq->lock);

	return skb;
}
EXPORT_SYMBOL(ieee80211_tx_dequeue);

static inline s32 ieee80211_sta_deficit(struct sta_info *sta, u8 ac)
{
	struct airtime_info *air_info = &sta->airtime[ac];

	return air_info->deficit - atomic_read(&air_info->aql_tx_pending);
}

static void
ieee80211_txq_set_active(struct txq_info *txqi)
{
	struct sta_info *sta;

	if (!txqi->txq.sta)
		return;

	sta = container_of(txqi->txq.sta, struct sta_info, sta);
	sta->airtime[txqi->txq.ac].last_active = (u32)jiffies;
}

static bool
ieee80211_txq_keep_active(struct txq_info *txqi)
{
	struct sta_info *sta;
	u32 diff;

	if (!txqi->txq.sta)
		return false;

	sta = container_of(txqi->txq.sta, struct sta_info, sta);
	if (ieee80211_sta_deficit(sta, txqi->txq.ac) >= 0)
		return false;

	diff = (u32)jiffies - sta->airtime[txqi->txq.ac].last_active;

	return diff <= AIRTIME_ACTIVE_DURATION;
}

struct ieee80211_txq *ieee80211_next_txq(struct ieee80211_hw *hw, u8 ac)
{
	struct ieee80211_local *local = hw_to_local(hw);
	struct ieee80211_txq *ret = NULL;
	struct txq_info *txqi = NULL, *head = NULL;
	bool found_eligible_txq = false;

	spin_lock_bh(&local->active_txq_lock[ac]);

	if (!local->schedule_round[ac])
		goto out;

 begin:
	txqi = list_first_entry_or_null(&local->active_txqs[ac],
					struct txq_info,
					schedule_order);
	if (!txqi)
		goto out;

	if (txqi == head) {
		if (!found_eligible_txq)
			goto out;
		else
			found_eligible_txq = false;
	}

	if (!head)
		head = txqi;

	if (txqi->txq.sta) {
		struct sta_info *sta = container_of(txqi->txq.sta,
						    struct sta_info, sta);
		bool aql_check = ieee80211_txq_airtime_check(hw, &txqi->txq);
		s32 deficit = ieee80211_sta_deficit(sta, txqi->txq.ac);

		if (aql_check)
			found_eligible_txq = true;

		if (deficit < 0)
			sta->airtime[txqi->txq.ac].deficit +=
				sta->airtime_weight;

		if (deficit < 0 || !aql_check) {
			list_move_tail(&txqi->schedule_order,
				       &local->active_txqs[txqi->txq.ac]);
			goto begin;
		}
	}

	if (txqi->schedule_round == local->schedule_round[ac])
		goto out;

	list_del_init(&txqi->schedule_order);
	txqi->schedule_round = local->schedule_round[ac];
	ret = &txqi->txq;

out:
	spin_unlock_bh(&local->active_txq_lock[ac]);
	return ret;
}
EXPORT_SYMBOL(ieee80211_next_txq);

void __ieee80211_schedule_txq(struct ieee80211_hw *hw,
			      struct ieee80211_txq *txq,
			      bool force)
{
	struct ieee80211_local *local = hw_to_local(hw);
	struct txq_info *txqi = to_txq_info(txq);
	bool has_queue;

	spin_lock_bh(&local->active_txq_lock[txq->ac]);

	has_queue = force || txq_has_queue(txq);
	if (list_empty(&txqi->schedule_order) &&
	    (has_queue || ieee80211_txq_keep_active(txqi))) {
		/* If airtime accounting is active, always enqueue STAs at the
		 * head of the list to ensure that they only get moved to the
		 * back by the airtime DRR scheduler once they have a negative
		 * deficit. A station that already has a negative deficit will
		 * get immediately moved to the back of the list on the next
		 * call to ieee80211_next_txq().
		 */
		if (txqi->txq.sta && local->airtime_flags && has_queue &&
		    wiphy_ext_feature_isset(local->hw.wiphy,
					    NL80211_EXT_FEATURE_AIRTIME_FAIRNESS))
			list_add(&txqi->schedule_order,
				 &local->active_txqs[txq->ac]);
		else
			list_add_tail(&txqi->schedule_order,
				      &local->active_txqs[txq->ac]);
		if (has_queue)
			ieee80211_txq_set_active(txqi);
	}

	spin_unlock_bh(&local->active_txq_lock[txq->ac]);
}
EXPORT_SYMBOL(__ieee80211_schedule_txq);

DEFINE_STATIC_KEY_FALSE(aql_disable);

bool ieee80211_txq_airtime_check(struct ieee80211_hw *hw,
				 struct ieee80211_txq *txq)
{
	struct sta_info *sta;
	struct ieee80211_local *local = hw_to_local(hw);

	if (!wiphy_ext_feature_isset(local->hw.wiphy, NL80211_EXT_FEATURE_AQL))
		return true;

	if (static_branch_unlikely(&aql_disable))
		return true;

	if (!txq->sta)
		return true;

	if (unlikely(txq->tid == IEEE80211_NUM_TIDS))
		return true;

	sta = container_of(txq->sta, struct sta_info, sta);
	if (atomic_read(&sta->airtime[txq->ac].aql_tx_pending) <
	    sta->airtime[txq->ac].aql_limit_low)
		return true;

	if (atomic_read(&local->aql_total_pending_airtime) <
	    local->aql_threshold &&
	    atomic_read(&sta->airtime[txq->ac].aql_tx_pending) <
	    sta->airtime[txq->ac].aql_limit_high)
		return true;

	return false;
}
EXPORT_SYMBOL(ieee80211_txq_airtime_check);

static bool
ieee80211_txq_schedule_airtime_check(struct ieee80211_local *local, u8 ac)
{
	unsigned int num_txq = 0;
	struct txq_info *txq;
	u32 aql_limit;

	if (!wiphy_ext_feature_isset(local->hw.wiphy, NL80211_EXT_FEATURE_AQL))
		return true;

	list_for_each_entry(txq, &local->active_txqs[ac], schedule_order)
		num_txq++;

	aql_limit = (num_txq - 1) * local->aql_txq_limit_low[ac] / 2 +
		    local->aql_txq_limit_high[ac];

	return atomic_read(&local->aql_ac_pending_airtime[ac]) < aql_limit;
}

bool ieee80211_txq_may_transmit(struct ieee80211_hw *hw,
				struct ieee80211_txq *txq)
{
	struct ieee80211_local *local = hw_to_local(hw);
	struct txq_info *iter, *tmp, *txqi = to_txq_info(txq);
	struct sta_info *sta;
	u8 ac = txq->ac;

	spin_lock_bh(&local->active_txq_lock[ac]);

	if (!txqi->txq.sta)
		goto out;

	if (list_empty(&txqi->schedule_order))
		goto out;

	if (!ieee80211_txq_schedule_airtime_check(local, ac))
		goto out;

	list_for_each_entry_safe(iter, tmp, &local->active_txqs[ac],
				 schedule_order) {
		if (iter == txqi)
			break;

		if (!iter->txq.sta) {
			list_move_tail(&iter->schedule_order,
				       &local->active_txqs[ac]);
			continue;
		}
		sta = container_of(iter->txq.sta, struct sta_info, sta);
		if (ieee80211_sta_deficit(sta, ac) < 0)
			sta->airtime[ac].deficit += sta->airtime_weight;
		list_move_tail(&iter->schedule_order, &local->active_txqs[ac]);
	}

	sta = container_of(txqi->txq.sta, struct sta_info, sta);
	if (sta->airtime[ac].deficit >= 0)
		goto out;

	sta->airtime[ac].deficit += sta->airtime_weight;
	list_move_tail(&txqi->schedule_order, &local->active_txqs[ac]);
	spin_unlock_bh(&local->active_txq_lock[ac]);

	return false;
out:
	if (!list_empty(&txqi->schedule_order))
		list_del_init(&txqi->schedule_order);
	spin_unlock_bh(&local->active_txq_lock[ac]);

	return true;
}
EXPORT_SYMBOL(ieee80211_txq_may_transmit);

void ieee80211_txq_schedule_start(struct ieee80211_hw *hw, u8 ac)
{
	struct ieee80211_local *local = hw_to_local(hw);

	spin_lock_bh(&local->active_txq_lock[ac]);

	if (ieee80211_txq_schedule_airtime_check(local, ac)) {
		local->schedule_round[ac]++;
		if (!local->schedule_round[ac])
			local->schedule_round[ac]++;
	} else {
		local->schedule_round[ac] = 0;
	}

	spin_unlock_bh(&local->active_txq_lock[ac]);
}
EXPORT_SYMBOL(ieee80211_txq_schedule_start);

void __ieee80211_subif_start_xmit(struct sk_buff *skb,
				  struct net_device *dev,
				  u32 info_flags,
				  u32 ctrl_flags,
				  u64 *cookie)
{
	struct ieee80211_sub_if_data *sdata = IEEE80211_DEV_TO_SUB_IF(dev);
	struct ieee80211_local *local = sdata->local;
	struct sta_info *sta;
	struct sk_buff *next;
	int len = skb->len;

	if (unlikely(skb->len < ETH_HLEN)) {
		kfree_skb(skb);
		return;
	}

	rcu_read_lock();

	if (ieee80211_lookup_ra_sta(sdata, skb, &sta))
		goto out_free;

	if (IS_ERR(sta))
		sta = NULL;

	if (local->ops->wake_tx_queue) {
		u16 queue = __ieee80211_select_queue(sdata, sta, skb);
		skb_set_queue_mapping(skb, queue);
		skb_get_hash(skb);
	}

	ieee80211_aggr_check(sdata, sta, skb);

	sk_pacing_shift_update(skb->sk, sdata->local->hw.tx_sk_pacing_shift);

	if (sta) {
		struct ieee80211_fast_tx *fast_tx;

		fast_tx = rcu_dereference(sta->fast_tx);

		if (fast_tx &&
		    ieee80211_xmit_fast(sdata, sta, fast_tx, skb))
			goto out;
	}

	if (skb_is_gso(skb)) {
		struct sk_buff *segs;

		segs = skb_gso_segment(skb, 0);
		if (IS_ERR(segs)) {
			goto out_free;
		} else if (segs) {
			consume_skb(skb);
			skb = segs;
		}
	} else {
		/* we cannot process non-linear frames on this path */
		if (skb_linearize(skb))
			goto out_free;

		/* the frame could be fragmented, software-encrypted, and other
		 * things so we cannot really handle checksum offload with it -
		 * fix it up in software before we handle anything else.
		 */
		if (skb->ip_summed == CHECKSUM_PARTIAL) {
			skb_set_transport_header(skb,
						 skb_checksum_start_offset(skb));
			if (skb_checksum_help(skb))
				goto out_free;
		}
	}

	skb_list_walk_safe(skb, skb, next) {
		skb_mark_not_on_list(skb);

		if (skb->protocol == sdata->control_port_protocol)
			ctrl_flags |= IEEE80211_TX_CTRL_SKIP_MPATH_LOOKUP;

		skb = ieee80211_build_hdr(sdata, skb, info_flags,
					  sta, ctrl_flags, cookie);
		if (IS_ERR(skb)) {
			kfree_skb_list(next);
			goto out;
		}

		dev_sw_netstats_tx_add(dev, 1, skb->len);

		ieee80211_xmit(sdata, sta, skb);
	}
	goto out;
 out_free:
	kfree_skb(skb);
	len = 0;
 out:
	if (len)
		ieee80211_tpt_led_trig_tx(local, len);
	rcu_read_unlock();
}

static int ieee80211_change_da(struct sk_buff *skb, struct sta_info *sta)
{
	struct ethhdr *eth;
	int err;

	err = skb_ensure_writable(skb, ETH_HLEN);
	if (unlikely(err))
		return err;

	eth = (void *)skb->data;
	ether_addr_copy(eth->h_dest, sta->sta.addr);

	return 0;
}

static bool ieee80211_multicast_to_unicast(struct sk_buff *skb,
					   struct net_device *dev)
{
	struct ieee80211_sub_if_data *sdata = IEEE80211_DEV_TO_SUB_IF(dev);
	const struct ethhdr *eth = (void *)skb->data;
	const struct vlan_ethhdr *ethvlan = (void *)skb->data;
	__be16 ethertype;

	switch (sdata->vif.type) {
	case NL80211_IFTYPE_AP_VLAN:
		if (sdata->u.vlan.sta)
			return false;
		if (sdata->wdev.use_4addr)
			return false;
		fallthrough;
	case NL80211_IFTYPE_AP:
		/* check runtime toggle for this bss */
		if (!sdata->bss->multicast_to_unicast)
			return false;
		break;
	default:
		return false;
	}

	/* multicast to unicast conversion only for some payload */
	ethertype = eth->h_proto;
	if (ethertype == htons(ETH_P_8021Q) && skb->len >= VLAN_ETH_HLEN)
		ethertype = ethvlan->h_vlan_encapsulated_proto;
	switch (ethertype) {
	case htons(ETH_P_ARP):
	case htons(ETH_P_IP):
	case htons(ETH_P_IPV6):
		break;
	default:
		return false;
	}

	return true;
}

static void
ieee80211_convert_to_unicast(struct sk_buff *skb, struct net_device *dev,
			     struct sk_buff_head *queue)
{
	struct ieee80211_sub_if_data *sdata = IEEE80211_DEV_TO_SUB_IF(dev);
	struct ieee80211_local *local = sdata->local;
	const struct ethhdr *eth = (struct ethhdr *)skb->data;
	struct sta_info *sta, *first = NULL;
	struct sk_buff *cloned_skb;

	rcu_read_lock();

	list_for_each_entry_rcu(sta, &local->sta_list, list) {
		if (sdata != sta->sdata)
			/* AP-VLAN mismatch */
			continue;
		if (unlikely(ether_addr_equal(eth->h_source, sta->sta.addr)))
			/* do not send back to source */
			continue;
		if (!first) {
			first = sta;
			continue;
		}
		cloned_skb = skb_clone(skb, GFP_ATOMIC);
		if (!cloned_skb)
			goto multicast;
		if (unlikely(ieee80211_change_da(cloned_skb, sta))) {
			dev_kfree_skb(cloned_skb);
			goto multicast;
		}
		__skb_queue_tail(queue, cloned_skb);
	}

	if (likely(first)) {
		if (unlikely(ieee80211_change_da(skb, first)))
			goto multicast;
		__skb_queue_tail(queue, skb);
	} else {
		/* no STA connected, drop */
		kfree_skb(skb);
		skb = NULL;
	}

	goto out;
multicast:
	__skb_queue_purge(queue);
	__skb_queue_tail(queue, skb);
out:
	rcu_read_unlock();
}

static void ieee80211_mlo_multicast_tx_one(struct ieee80211_sub_if_data *sdata,
					   struct sk_buff *skb, u32 ctrl_flags,
					   unsigned int link_id)
{
	struct sk_buff *out;

	out = skb_copy(skb, GFP_ATOMIC);
	if (!out)
		return;

	ctrl_flags |= u32_encode_bits(link_id, IEEE80211_TX_CTRL_MLO_LINK);
	__ieee80211_subif_start_xmit(out, sdata->dev, 0, ctrl_flags, NULL);
}

static void ieee80211_mlo_multicast_tx(struct net_device *dev,
				       struct sk_buff *skb)
{
	struct ieee80211_sub_if_data *sdata = IEEE80211_DEV_TO_SUB_IF(dev);
	unsigned long links = sdata->vif.valid_links;
	unsigned int link;
	u32 ctrl_flags = IEEE80211_TX_CTRL_MCAST_MLO_FIRST_TX;

	if (hweight16(links) == 1) {
		ctrl_flags |= u32_encode_bits(ffs(links) - 1,
					      IEEE80211_TX_CTRL_MLO_LINK);

		__ieee80211_subif_start_xmit(skb, sdata->dev, 0, ctrl_flags,
					     NULL);
		return;
	}

	for_each_set_bit(link, &links, IEEE80211_MLD_MAX_NUM_LINKS) {
		ieee80211_mlo_multicast_tx_one(sdata, skb, ctrl_flags, link);
		ctrl_flags = 0;
	}
	kfree_skb(skb);
}

/**
 * ieee80211_subif_start_xmit - netif start_xmit function for 802.3 vifs
 * @skb: packet to be sent
 * @dev: incoming interface
 *
 * On failure skb will be freed.
 */
netdev_tx_t ieee80211_subif_start_xmit(struct sk_buff *skb,
				       struct net_device *dev)
{
	struct ieee80211_sub_if_data *sdata = IEEE80211_DEV_TO_SUB_IF(dev);
	const struct ethhdr *eth = (void *)skb->data;

	if (likely(!is_multicast_ether_addr(eth->h_dest)))
		goto normal;

	if (unlikely(ieee80211_multicast_to_unicast(skb, dev))) {
		struct sk_buff_head queue;

		__skb_queue_head_init(&queue);
		ieee80211_convert_to_unicast(skb, dev, &queue);
		while ((skb = __skb_dequeue(&queue)))
			__ieee80211_subif_start_xmit(skb, dev, 0,
						     IEEE80211_TX_CTRL_MLO_LINK_UNSPEC,
						     NULL);
	} else if (sdata->vif.valid_links &&
		   sdata->vif.type == NL80211_IFTYPE_AP &&
		   !ieee80211_hw_check(&sdata->local->hw, MLO_MCAST_MULTI_LINK_TX)) {
		ieee80211_mlo_multicast_tx(dev, skb);
	} else {
normal:
		__ieee80211_subif_start_xmit(skb, dev, 0,
					     IEEE80211_TX_CTRL_MLO_LINK_UNSPEC,
					     NULL);
	}

	return NETDEV_TX_OK;
}

static bool ieee80211_tx_8023(struct ieee80211_sub_if_data *sdata,
			      struct sk_buff *skb, struct sta_info *sta,
			      bool txpending)
{
	struct ieee80211_local *local = sdata->local;
	struct ieee80211_tx_control control = {};
	struct ieee80211_tx_info *info = IEEE80211_SKB_CB(skb);
	struct ieee80211_sta *pubsta = NULL;
	unsigned long flags;
	int q = info->hw_queue;

	if (sta)
		sk_pacing_shift_update(skb->sk, local->hw.tx_sk_pacing_shift);

	ieee80211_tpt_led_trig_tx(local, skb->len);

	if (ieee80211_queue_skb(local, sdata, sta, skb))
		return true;

	spin_lock_irqsave(&local->queue_stop_reason_lock, flags);

	if (local->queue_stop_reasons[q] ||
	    (!txpending && !skb_queue_empty(&local->pending[q]))) {
		if (txpending)
			skb_queue_head(&local->pending[q], skb);
		else
			skb_queue_tail(&local->pending[q], skb);

		spin_unlock_irqrestore(&local->queue_stop_reason_lock, flags);

		return false;
	}

	spin_unlock_irqrestore(&local->queue_stop_reason_lock, flags);

	if (sta && sta->uploaded)
		pubsta = &sta->sta;

	control.sta = pubsta;

	drv_tx(local, &control, skb);

	return true;
}

static void ieee80211_8023_xmit(struct ieee80211_sub_if_data *sdata,
				struct net_device *dev, struct sta_info *sta,
				struct ieee80211_key *key, struct sk_buff *skb)
{
	struct ieee80211_tx_info *info;
	struct ieee80211_local *local = sdata->local;
	struct tid_ampdu_tx *tid_tx;
	u8 tid;

	if (local->ops->wake_tx_queue) {
		u16 queue = __ieee80211_select_queue(sdata, sta, skb);
		skb_set_queue_mapping(skb, queue);
		skb_get_hash(skb);
	}

	if (unlikely(test_bit(SCAN_SW_SCANNING, &local->scanning)) &&
	    test_bit(SDATA_STATE_OFFCHANNEL, &sdata->state))
		goto out_free;

	skb = skb_share_check(skb, GFP_ATOMIC);
	if (unlikely(!skb))
		return;

	info = IEEE80211_SKB_CB(skb);
	memset(info, 0, sizeof(*info));

	ieee80211_aggr_check(sdata, sta, skb);

	tid = skb->priority & IEEE80211_QOS_CTL_TAG1D_MASK;
	tid_tx = rcu_dereference(sta->ampdu_mlme.tid_tx[tid]);
	if (tid_tx) {
		if (!test_bit(HT_AGG_STATE_OPERATIONAL, &tid_tx->state)) {
			/* fall back to non-offload slow path */
			__ieee80211_subif_start_xmit(skb, dev, 0,
						     IEEE80211_TX_CTRL_MLO_LINK_UNSPEC,
						     NULL);
			return;
		}

		info->flags |= IEEE80211_TX_CTL_AMPDU;
		if (tid_tx->timeout)
			tid_tx->last_tx = jiffies;
	}

	if (unlikely(skb->sk &&
		     skb_shinfo(skb)->tx_flags & SKBTX_WIFI_STATUS))
		info->ack_frame_id = ieee80211_store_ack_skb(local, skb,
							     &info->flags, NULL);

	info->hw_queue = sdata->vif.hw_queue[skb_get_queue_mapping(skb)];

	dev_sw_netstats_tx_add(dev, 1, skb->len);

	sta->deflink.tx_stats.bytes[skb_get_queue_mapping(skb)] += skb->len;
	sta->deflink.tx_stats.packets[skb_get_queue_mapping(skb)]++;

	if (sdata->vif.type == NL80211_IFTYPE_AP_VLAN)
		sdata = container_of(sdata->bss,
				     struct ieee80211_sub_if_data, u.ap);

	info->flags |= IEEE80211_TX_CTL_HW_80211_ENCAP;
	info->control.vif = &sdata->vif;

	if (key)
		info->control.hw_key = &key->conf;

	ieee80211_tx_8023(sdata, skb, sta, false);

	return;

out_free:
	kfree_skb(skb);
}

netdev_tx_t ieee80211_subif_start_xmit_8023(struct sk_buff *skb,
					    struct net_device *dev)
{
	struct ieee80211_sub_if_data *sdata = IEEE80211_DEV_TO_SUB_IF(dev);
	struct ethhdr *ehdr = (struct ethhdr *)skb->data;
	struct ieee80211_key *key;
	struct sta_info *sta;

	if (unlikely(skb->len < ETH_HLEN)) {
		kfree_skb(skb);
		return NETDEV_TX_OK;
	}

	rcu_read_lock();

	if (ieee80211_lookup_ra_sta(sdata, skb, &sta)) {
		kfree_skb(skb);
		goto out;
	}

	if (unlikely(IS_ERR_OR_NULL(sta) || !sta->uploaded ||
	    !test_sta_flag(sta, WLAN_STA_AUTHORIZED) ||
	    sdata->control_port_protocol == ehdr->h_proto))
		goto skip_offload;

	key = rcu_dereference(sta->ptk[sta->ptk_idx]);
	if (!key)
		key = rcu_dereference(sdata->default_unicast_key);

	if (key && (!(key->flags & KEY_FLAG_UPLOADED_TO_HARDWARE) ||
		    key->conf.cipher == WLAN_CIPHER_SUITE_TKIP))
		goto skip_offload;

	ieee80211_8023_xmit(sdata, dev, sta, key, skb);
	goto out;

skip_offload:
	ieee80211_subif_start_xmit(skb, dev);
out:
	rcu_read_unlock();

	return NETDEV_TX_OK;
}

struct sk_buff *
ieee80211_build_data_template(struct ieee80211_sub_if_data *sdata,
			      struct sk_buff *skb, u32 info_flags)
{
	struct ieee80211_hdr *hdr;
	struct ieee80211_tx_data tx = {
		.local = sdata->local,
		.sdata = sdata,
	};
	struct sta_info *sta;

	rcu_read_lock();

	if (ieee80211_lookup_ra_sta(sdata, skb, &sta)) {
		kfree_skb(skb);
		skb = ERR_PTR(-EINVAL);
		goto out;
	}

	skb = ieee80211_build_hdr(sdata, skb, info_flags, sta,
				  IEEE80211_TX_CTRL_MLO_LINK_UNSPEC, NULL);
	if (IS_ERR(skb))
		goto out;

	hdr = (void *)skb->data;
	tx.sta = sta_info_get(sdata, hdr->addr1);
	tx.skb = skb;

	if (ieee80211_tx_h_select_key(&tx) != TX_CONTINUE) {
		rcu_read_unlock();
		kfree_skb(skb);
		return ERR_PTR(-EINVAL);
	}

out:
	rcu_read_unlock();
	return skb;
}

/*
 * ieee80211_clear_tx_pending may not be called in a context where
 * it is possible that it packets could come in again.
 */
void ieee80211_clear_tx_pending(struct ieee80211_local *local)
{
	struct sk_buff *skb;
	int i;

	for (i = 0; i < local->hw.queues; i++) {
		while ((skb = skb_dequeue(&local->pending[i])) != NULL)
			ieee80211_free_txskb(&local->hw, skb);
	}
}

/*
 * Returns false if the frame couldn't be transmitted but was queued instead,
 * which in this case means re-queued -- take as an indication to stop sending
 * more pending frames.
 */
static bool ieee80211_tx_pending_skb(struct ieee80211_local *local,
				     struct sk_buff *skb)
{
	struct ieee80211_tx_info *info = IEEE80211_SKB_CB(skb);
	struct ieee80211_sub_if_data *sdata;
	struct sta_info *sta;
	struct ieee80211_hdr *hdr;
	bool result;
	struct ieee80211_chanctx_conf *chanctx_conf;

	sdata = vif_to_sdata(info->control.vif);

	if (info->control.flags & IEEE80211_TX_INTCFL_NEED_TXPROCESSING) {
<<<<<<< HEAD
		chanctx_conf = rcu_dereference(sdata->vif.bss_conf.chanctx_conf);
		if (unlikely(!chanctx_conf)) {
			dev_kfree_skb(skb);
			return true;
=======
		/* update band only for non-MLD */
		if (!sdata->vif.valid_links) {
			chanctx_conf =
				rcu_dereference(sdata->vif.bss_conf.chanctx_conf);
			if (unlikely(!chanctx_conf)) {
				dev_kfree_skb(skb);
				return true;
			}
			info->band = chanctx_conf->def.chan->band;
>>>>>>> e6f4ff3f
		}
		result = ieee80211_tx(sdata, NULL, skb, true);
	} else if (info->flags & IEEE80211_TX_CTL_HW_80211_ENCAP) {
		if (ieee80211_lookup_ra_sta(sdata, skb, &sta)) {
			dev_kfree_skb(skb);
			return true;
		}

		if (IS_ERR(sta) || (sta && !sta->uploaded))
			sta = NULL;

		result = ieee80211_tx_8023(sdata, skb, sta, true);
	} else {
		struct sk_buff_head skbs;

		__skb_queue_head_init(&skbs);
		__skb_queue_tail(&skbs, skb);

		hdr = (struct ieee80211_hdr *)skb->data;
		sta = sta_info_get(sdata, hdr->addr1);

		result = __ieee80211_tx(local, &skbs, sta, true);
	}

	return result;
}

/*
 * Transmit all pending packets. Called from tasklet.
 */
void ieee80211_tx_pending(struct tasklet_struct *t)
{
	struct ieee80211_local *local = from_tasklet(local, t,
						     tx_pending_tasklet);
	unsigned long flags;
	int i;
	bool txok;

	rcu_read_lock();

	spin_lock_irqsave(&local->queue_stop_reason_lock, flags);
	for (i = 0; i < local->hw.queues; i++) {
		/*
		 * If queue is stopped by something other than due to pending
		 * frames, or we have no pending frames, proceed to next queue.
		 */
		if (local->queue_stop_reasons[i] ||
		    skb_queue_empty(&local->pending[i]))
			continue;

		while (!skb_queue_empty(&local->pending[i])) {
			struct sk_buff *skb = __skb_dequeue(&local->pending[i]);
			struct ieee80211_tx_info *info = IEEE80211_SKB_CB(skb);

			if (WARN_ON(!info->control.vif)) {
				ieee80211_free_txskb(&local->hw, skb);
				continue;
			}

			spin_unlock_irqrestore(&local->queue_stop_reason_lock,
						flags);

			txok = ieee80211_tx_pending_skb(local, skb);
			spin_lock_irqsave(&local->queue_stop_reason_lock,
					  flags);
			if (!txok)
				break;
		}

		if (skb_queue_empty(&local->pending[i]))
			ieee80211_propagate_queue_wake(local, i);
	}
	spin_unlock_irqrestore(&local->queue_stop_reason_lock, flags);

	rcu_read_unlock();
}

/* functions for drivers to get certain frames */

static void __ieee80211_beacon_add_tim(struct ieee80211_sub_if_data *sdata,
				       struct ieee80211_link_data *link,
				       struct ps_data *ps, struct sk_buff *skb,
				       bool is_template)
{
	u8 *pos, *tim;
	int aid0 = 0;
	int i, have_bits = 0, n1, n2;
	struct ieee80211_bss_conf *link_conf = link->conf;

	/* Generate bitmap for TIM only if there are any STAs in power save
	 * mode. */
	if (atomic_read(&ps->num_sta_ps) > 0)
		/* in the hope that this is faster than
		 * checking byte-for-byte */
		have_bits = !bitmap_empty((unsigned long *)ps->tim,
					  IEEE80211_MAX_AID+1);
	if (!is_template) {
		if (ps->dtim_count == 0)
			ps->dtim_count = link_conf->dtim_period - 1;
		else
			ps->dtim_count--;
	}

	tim = pos = skb_put(skb, 6);
	*pos++ = WLAN_EID_TIM;
	*pos++ = 4;
	*pos++ = ps->dtim_count;
	*pos++ = link_conf->dtim_period;

	if (ps->dtim_count == 0 && !skb_queue_empty(&ps->bc_buf))
		aid0 = 1;

	ps->dtim_bc_mc = aid0 == 1;

	if (have_bits) {
		/* Find largest even number N1 so that bits numbered 1 through
		 * (N1 x 8) - 1 in the bitmap are 0 and number N2 so that bits
		 * (N2 + 1) x 8 through 2007 are 0. */
		n1 = 0;
		for (i = 0; i < IEEE80211_MAX_TIM_LEN; i++) {
			if (ps->tim[i]) {
				n1 = i & 0xfe;
				break;
			}
		}
		n2 = n1;
		for (i = IEEE80211_MAX_TIM_LEN - 1; i >= n1; i--) {
			if (ps->tim[i]) {
				n2 = i;
				break;
			}
		}

		/* Bitmap control */
		*pos++ = n1 | aid0;
		/* Part Virt Bitmap */
		skb_put(skb, n2 - n1);
		memcpy(pos, ps->tim + n1, n2 - n1 + 1);

		tim[1] = n2 - n1 + 4;
	} else {
		*pos++ = aid0; /* Bitmap control */
		*pos++ = 0; /* Part Virt Bitmap */
	}
}

static int ieee80211_beacon_add_tim(struct ieee80211_sub_if_data *sdata,
				    struct ieee80211_link_data *link,
				    struct ps_data *ps, struct sk_buff *skb,
				    bool is_template)
{
	struct ieee80211_local *local = sdata->local;

	/*
	 * Not very nice, but we want to allow the driver to call
	 * ieee80211_beacon_get() as a response to the set_tim()
	 * callback. That, however, is already invoked under the
	 * sta_lock to guarantee consistent and race-free update
	 * of the tim bitmap in mac80211 and the driver.
	 */
	if (local->tim_in_locked_section) {
		__ieee80211_beacon_add_tim(sdata, link, ps, skb, is_template);
	} else {
		spin_lock_bh(&local->tim_lock);
		__ieee80211_beacon_add_tim(sdata, link, ps, skb, is_template);
		spin_unlock_bh(&local->tim_lock);
	}

	return 0;
}

static void ieee80211_set_beacon_cntdwn(struct ieee80211_sub_if_data *sdata,
					struct beacon_data *beacon,
					struct ieee80211_link_data *link)
{
	u8 *beacon_data, count, max_count = 1;
	struct probe_resp *resp;
	size_t beacon_data_len;
	u16 *bcn_offsets;
	int i;

	switch (sdata->vif.type) {
	case NL80211_IFTYPE_AP:
		beacon_data = beacon->tail;
		beacon_data_len = beacon->tail_len;
		break;
	case NL80211_IFTYPE_ADHOC:
		beacon_data = beacon->head;
		beacon_data_len = beacon->head_len;
		break;
	case NL80211_IFTYPE_MESH_POINT:
		beacon_data = beacon->head;
		beacon_data_len = beacon->head_len;
		break;
	default:
		return;
	}

	resp = rcu_dereference(link->u.ap.probe_resp);

	bcn_offsets = beacon->cntdwn_counter_offsets;
	count = beacon->cntdwn_current_counter;
<<<<<<< HEAD
	if (sdata->vif.bss_conf.csa_active)
=======
	if (link->conf->csa_active)
>>>>>>> e6f4ff3f
		max_count = IEEE80211_MAX_CNTDWN_COUNTERS_NUM;

	for (i = 0; i < max_count; ++i) {
		if (bcn_offsets[i]) {
			if (WARN_ON_ONCE(bcn_offsets[i] >= beacon_data_len))
				return;
			beacon_data[bcn_offsets[i]] = count;
		}

		if (sdata->vif.type == NL80211_IFTYPE_AP && resp) {
			u16 *resp_offsets = resp->cntdwn_counter_offsets;

			resp->data[resp_offsets[i]] = count;
		}
	}
}

static u8 __ieee80211_beacon_update_cntdwn(struct beacon_data *beacon)
{
	beacon->cntdwn_current_counter--;

	/* the counter should never reach 0 */
	WARN_ON_ONCE(!beacon->cntdwn_current_counter);

	return beacon->cntdwn_current_counter;
}

u8 ieee80211_beacon_update_cntdwn(struct ieee80211_vif *vif)
{
	struct ieee80211_sub_if_data *sdata = vif_to_sdata(vif);
	struct beacon_data *beacon = NULL;
	u8 count = 0;

	rcu_read_lock();

	if (sdata->vif.type == NL80211_IFTYPE_AP)
		beacon = rcu_dereference(sdata->deflink.u.ap.beacon);
	else if (sdata->vif.type == NL80211_IFTYPE_ADHOC)
		beacon = rcu_dereference(sdata->u.ibss.presp);
	else if (ieee80211_vif_is_mesh(&sdata->vif))
		beacon = rcu_dereference(sdata->u.mesh.beacon);

	if (!beacon)
		goto unlock;

	count = __ieee80211_beacon_update_cntdwn(beacon);

unlock:
	rcu_read_unlock();
	return count;
}
EXPORT_SYMBOL(ieee80211_beacon_update_cntdwn);

void ieee80211_beacon_set_cntdwn(struct ieee80211_vif *vif, u8 counter)
{
	struct ieee80211_sub_if_data *sdata = vif_to_sdata(vif);
	struct beacon_data *beacon = NULL;

	rcu_read_lock();

	if (sdata->vif.type == NL80211_IFTYPE_AP)
		beacon = rcu_dereference(sdata->deflink.u.ap.beacon);
	else if (sdata->vif.type == NL80211_IFTYPE_ADHOC)
		beacon = rcu_dereference(sdata->u.ibss.presp);
	else if (ieee80211_vif_is_mesh(&sdata->vif))
		beacon = rcu_dereference(sdata->u.mesh.beacon);

	if (!beacon)
		goto unlock;

	if (counter < beacon->cntdwn_current_counter)
		beacon->cntdwn_current_counter = counter;

unlock:
	rcu_read_unlock();
}
EXPORT_SYMBOL(ieee80211_beacon_set_cntdwn);

bool ieee80211_beacon_cntdwn_is_complete(struct ieee80211_vif *vif)
{
	struct ieee80211_sub_if_data *sdata = vif_to_sdata(vif);
	struct beacon_data *beacon = NULL;
	u8 *beacon_data;
	size_t beacon_data_len;
	int ret = false;

	if (!ieee80211_sdata_running(sdata))
		return false;

	rcu_read_lock();
	if (vif->type == NL80211_IFTYPE_AP) {
		beacon = rcu_dereference(sdata->deflink.u.ap.beacon);
		if (WARN_ON(!beacon || !beacon->tail))
			goto out;
		beacon_data = beacon->tail;
		beacon_data_len = beacon->tail_len;
	} else if (vif->type == NL80211_IFTYPE_ADHOC) {
		struct ieee80211_if_ibss *ifibss = &sdata->u.ibss;

		beacon = rcu_dereference(ifibss->presp);
		if (!beacon)
			goto out;

		beacon_data = beacon->head;
		beacon_data_len = beacon->head_len;
	} else if (vif->type == NL80211_IFTYPE_MESH_POINT) {
		struct ieee80211_if_mesh *ifmsh = &sdata->u.mesh;

		beacon = rcu_dereference(ifmsh->beacon);
		if (!beacon)
			goto out;

		beacon_data = beacon->head;
		beacon_data_len = beacon->head_len;
	} else {
		WARN_ON(1);
		goto out;
	}

	if (!beacon->cntdwn_counter_offsets[0])
		goto out;

	if (WARN_ON_ONCE(beacon->cntdwn_counter_offsets[0] > beacon_data_len))
		goto out;

	if (beacon_data[beacon->cntdwn_counter_offsets[0]] == 1)
		ret = true;

 out:
	rcu_read_unlock();

	return ret;
}
EXPORT_SYMBOL(ieee80211_beacon_cntdwn_is_complete);

static int ieee80211_beacon_protect(struct sk_buff *skb,
				    struct ieee80211_local *local,
				    struct ieee80211_sub_if_data *sdata,
				    struct ieee80211_link_data *link)
{
	ieee80211_tx_result res;
	struct ieee80211_tx_data tx;
	struct sk_buff *check_skb;

	memset(&tx, 0, sizeof(tx));
	tx.key = rcu_dereference(link->default_beacon_key);
	if (!tx.key)
		return 0;
	tx.local = local;
	tx.sdata = sdata;
	__skb_queue_head_init(&tx.skbs);
	__skb_queue_tail(&tx.skbs, skb);
	res = ieee80211_tx_h_encrypt(&tx);
	check_skb = __skb_dequeue(&tx.skbs);
	/* we may crash after this, but it'd be a bug in crypto */
	WARN_ON(check_skb != skb);
	if (WARN_ON_ONCE(res != TX_CONTINUE))
		return -EINVAL;

	return 0;
}

static void
ieee80211_beacon_get_finish(struct ieee80211_hw *hw,
			    struct ieee80211_vif *vif,
			    struct ieee80211_link_data *link,
			    struct ieee80211_mutable_offsets *offs,
			    struct beacon_data *beacon,
			    struct sk_buff *skb,
			    struct ieee80211_chanctx_conf *chanctx_conf,
			    u16 csa_off_base)
{
	struct ieee80211_local *local = hw_to_local(hw);
	struct ieee80211_sub_if_data *sdata = vif_to_sdata(vif);
	struct ieee80211_tx_info *info;
	enum nl80211_band band;
	struct ieee80211_tx_rate_control txrc;

	/* CSA offsets */
	if (offs && beacon) {
		u16 i;

		for (i = 0; i < IEEE80211_MAX_CNTDWN_COUNTERS_NUM; i++) {
			u16 csa_off = beacon->cntdwn_counter_offsets[i];

			if (!csa_off)
				continue;

			offs->cntdwn_counter_offs[i] = csa_off_base + csa_off;
		}
	}

	band = chanctx_conf->def.chan->band;
	info = IEEE80211_SKB_CB(skb);
	info->flags |= IEEE80211_TX_INTFL_DONT_ENCRYPT;
	info->flags |= IEEE80211_TX_CTL_NO_ACK;
	info->band = band;

	memset(&txrc, 0, sizeof(txrc));
	txrc.hw = hw;
	txrc.sband = local->hw.wiphy->bands[band];
	txrc.bss_conf = link->conf;
	txrc.skb = skb;
	txrc.reported_rate.idx = -1;
	if (sdata->beacon_rate_set && sdata->beacon_rateidx_mask[band])
		txrc.rate_idx_mask = sdata->beacon_rateidx_mask[band];
	else
		txrc.rate_idx_mask = sdata->rc_rateidx_mask[band];
	txrc.bss = true;
	rate_control_get_rate(sdata, NULL, &txrc);

	info->control.vif = vif;
	info->flags |= IEEE80211_TX_CTL_CLEAR_PS_FILT |
		       IEEE80211_TX_CTL_ASSIGN_SEQ |
		       IEEE80211_TX_CTL_FIRST_FRAGMENT;
}

static void
ieee80211_beacon_add_mbssid(struct sk_buff *skb, struct beacon_data *beacon)
{
	int i;

	if (!beacon->mbssid_ies)
		return;

	for (i = 0; i < beacon->mbssid_ies->cnt; i++)
		skb_put_data(skb, beacon->mbssid_ies->elem[i].data,
			     beacon->mbssid_ies->elem[i].len);
}

static struct sk_buff *
ieee80211_beacon_get_ap(struct ieee80211_hw *hw,
			struct ieee80211_vif *vif,
			struct ieee80211_link_data *link,
			struct ieee80211_mutable_offsets *offs,
			bool is_template,
			struct beacon_data *beacon,
			struct ieee80211_chanctx_conf *chanctx_conf)
{
	struct ieee80211_local *local = hw_to_local(hw);
	struct ieee80211_sub_if_data *sdata = vif_to_sdata(vif);
	struct ieee80211_if_ap *ap = &sdata->u.ap;
	struct sk_buff *skb = NULL;
	u16 csa_off_base = 0;
	int mbssid_len;

	if (beacon->cntdwn_counter_offsets[0]) {
		if (!is_template)
			ieee80211_beacon_update_cntdwn(vif);

		ieee80211_set_beacon_cntdwn(sdata, beacon, link);
	}

	/* headroom, head length,
	 * tail length, maximum TIM length and multiple BSSID length
	 */
	mbssid_len = ieee80211_get_mbssid_beacon_len(beacon->mbssid_ies);
	skb = dev_alloc_skb(local->tx_headroom + beacon->head_len +
			    beacon->tail_len + 256 +
			    local->hw.extra_beacon_tailroom + mbssid_len);
	if (!skb)
		return NULL;

	skb_reserve(skb, local->tx_headroom);
	skb_put_data(skb, beacon->head, beacon->head_len);

	ieee80211_beacon_add_tim(sdata, link, &ap->ps, skb, is_template);

	if (offs) {
		offs->tim_offset = beacon->head_len;
		offs->tim_length = skb->len - beacon->head_len;
		offs->cntdwn_counter_offs[0] = beacon->cntdwn_counter_offsets[0];

		if (mbssid_len) {
			ieee80211_beacon_add_mbssid(skb, beacon);
			offs->mbssid_off = skb->len - mbssid_len;
		}

		/* for AP the csa offsets are from tail */
		csa_off_base = skb->len;
	}

	if (beacon->tail)
		skb_put_data(skb, beacon->tail, beacon->tail_len);

	if (ieee80211_beacon_protect(skb, local, sdata, link) < 0)
		return NULL;

	ieee80211_beacon_get_finish(hw, vif, link, offs, beacon, skb,
				    chanctx_conf, csa_off_base);
	return skb;
}

static struct sk_buff *
__ieee80211_beacon_get(struct ieee80211_hw *hw,
		       struct ieee80211_vif *vif,
		       struct ieee80211_mutable_offsets *offs,
		       bool is_template,
		       unsigned int link_id)
{
	struct ieee80211_local *local = hw_to_local(hw);
	struct beacon_data *beacon = NULL;
	struct sk_buff *skb = NULL;
	struct ieee80211_sub_if_data *sdata = NULL;
	struct ieee80211_chanctx_conf *chanctx_conf;
	struct ieee80211_link_data *link;

	rcu_read_lock();

	sdata = vif_to_sdata(vif);
<<<<<<< HEAD
	chanctx_conf = rcu_dereference(sdata->vif.bss_conf.chanctx_conf);
=======
	link = rcu_dereference(sdata->link[link_id]);
	if (!link)
		goto out;
	chanctx_conf =
		rcu_dereference(link->conf->chanctx_conf);
>>>>>>> e6f4ff3f

	if (!ieee80211_sdata_running(sdata) || !chanctx_conf)
		goto out;

	if (offs)
		memset(offs, 0, sizeof(*offs));

	if (sdata->vif.type == NL80211_IFTYPE_AP) {
		beacon = rcu_dereference(link->u.ap.beacon);
		if (!beacon)
			goto out;

		skb = ieee80211_beacon_get_ap(hw, vif, link, offs, is_template,
					      beacon, chanctx_conf);
	} else if (sdata->vif.type == NL80211_IFTYPE_ADHOC) {
		struct ieee80211_if_ibss *ifibss = &sdata->u.ibss;
		struct ieee80211_hdr *hdr;

		beacon = rcu_dereference(ifibss->presp);
		if (!beacon)
			goto out;

		if (beacon->cntdwn_counter_offsets[0]) {
			if (!is_template)
				__ieee80211_beacon_update_cntdwn(beacon);

			ieee80211_set_beacon_cntdwn(sdata, beacon, link);
		}

		skb = dev_alloc_skb(local->tx_headroom + beacon->head_len +
				    local->hw.extra_beacon_tailroom);
		if (!skb)
			goto out;
		skb_reserve(skb, local->tx_headroom);
		skb_put_data(skb, beacon->head, beacon->head_len);

		hdr = (struct ieee80211_hdr *) skb->data;
		hdr->frame_control = cpu_to_le16(IEEE80211_FTYPE_MGMT |
						 IEEE80211_STYPE_BEACON);

		ieee80211_beacon_get_finish(hw, vif, link, offs, beacon, skb,
					    chanctx_conf, 0);
	} else if (ieee80211_vif_is_mesh(&sdata->vif)) {
		struct ieee80211_if_mesh *ifmsh = &sdata->u.mesh;

		beacon = rcu_dereference(ifmsh->beacon);
		if (!beacon)
			goto out;

		if (beacon->cntdwn_counter_offsets[0]) {
			if (!is_template)
				/* TODO: For mesh csa_counter is in TU, so
				 * decrementing it by one isn't correct, but
				 * for now we leave it consistent with overall
				 * mac80211's behavior.
				 */
				__ieee80211_beacon_update_cntdwn(beacon);

			ieee80211_set_beacon_cntdwn(sdata, beacon, link);
		}

		if (ifmsh->sync_ops)
			ifmsh->sync_ops->adjust_tsf(sdata, beacon);

		skb = dev_alloc_skb(local->tx_headroom +
				    beacon->head_len +
				    256 + /* TIM IE */
				    beacon->tail_len +
				    local->hw.extra_beacon_tailroom);
		if (!skb)
			goto out;
		skb_reserve(skb, local->tx_headroom);
		skb_put_data(skb, beacon->head, beacon->head_len);
		ieee80211_beacon_add_tim(sdata, link, &ifmsh->ps, skb,
					 is_template);

		if (offs) {
			offs->tim_offset = beacon->head_len;
			offs->tim_length = skb->len - beacon->head_len;
		}

		skb_put_data(skb, beacon->tail, beacon->tail_len);
		ieee80211_beacon_get_finish(hw, vif, link, offs, beacon, skb,
					    chanctx_conf, 0);
	} else {
		WARN_ON(1);
		goto out;
	}

 out:
	rcu_read_unlock();
	return skb;

}

struct sk_buff *
ieee80211_beacon_get_template(struct ieee80211_hw *hw,
			      struct ieee80211_vif *vif,
			      struct ieee80211_mutable_offsets *offs,
			      unsigned int link_id)
{
	return __ieee80211_beacon_get(hw, vif, offs, true, link_id);
}
EXPORT_SYMBOL(ieee80211_beacon_get_template);

struct sk_buff *ieee80211_beacon_get_tim(struct ieee80211_hw *hw,
					 struct ieee80211_vif *vif,
					 u16 *tim_offset, u16 *tim_length,
					 unsigned int link_id)
{
	struct ieee80211_mutable_offsets offs = {};
	struct sk_buff *bcn = __ieee80211_beacon_get(hw, vif, &offs, false,
						     link_id);
	struct sk_buff *copy;
	int shift;

	if (!bcn)
		return bcn;

	if (tim_offset)
		*tim_offset = offs.tim_offset;

	if (tim_length)
		*tim_length = offs.tim_length;

	if (ieee80211_hw_check(hw, BEACON_TX_STATUS) ||
	    !hw_to_local(hw)->monitors)
		return bcn;

	/* send a copy to monitor interfaces */
	copy = skb_copy(bcn, GFP_ATOMIC);
	if (!copy)
		return bcn;

	shift = ieee80211_vif_get_shift(vif);
	ieee80211_tx_monitor(hw_to_local(hw), copy, 1, shift, false, NULL);

	return bcn;
}
EXPORT_SYMBOL(ieee80211_beacon_get_tim);

struct sk_buff *ieee80211_proberesp_get(struct ieee80211_hw *hw,
					struct ieee80211_vif *vif)
{
	struct sk_buff *skb = NULL;
	struct probe_resp *presp = NULL;
	struct ieee80211_hdr *hdr;
	struct ieee80211_sub_if_data *sdata = vif_to_sdata(vif);

	if (sdata->vif.type != NL80211_IFTYPE_AP)
		return NULL;

	rcu_read_lock();
	presp = rcu_dereference(sdata->deflink.u.ap.probe_resp);
	if (!presp)
		goto out;

	skb = dev_alloc_skb(presp->len);
	if (!skb)
		goto out;

	skb_put_data(skb, presp->data, presp->len);

	hdr = (struct ieee80211_hdr *) skb->data;
	memset(hdr->addr1, 0, sizeof(hdr->addr1));

out:
	rcu_read_unlock();
	return skb;
}
EXPORT_SYMBOL(ieee80211_proberesp_get);

struct sk_buff *ieee80211_get_fils_discovery_tmpl(struct ieee80211_hw *hw,
						  struct ieee80211_vif *vif)
{
	struct sk_buff *skb = NULL;
	struct fils_discovery_data *tmpl = NULL;
	struct ieee80211_sub_if_data *sdata = vif_to_sdata(vif);

	if (sdata->vif.type != NL80211_IFTYPE_AP)
		return NULL;

	rcu_read_lock();
	tmpl = rcu_dereference(sdata->deflink.u.ap.fils_discovery);
	if (!tmpl) {
		rcu_read_unlock();
		return NULL;
	}

	skb = dev_alloc_skb(sdata->local->hw.extra_tx_headroom + tmpl->len);
	if (skb) {
		skb_reserve(skb, sdata->local->hw.extra_tx_headroom);
		skb_put_data(skb, tmpl->data, tmpl->len);
	}

	rcu_read_unlock();
	return skb;
}
EXPORT_SYMBOL(ieee80211_get_fils_discovery_tmpl);

struct sk_buff *
ieee80211_get_unsol_bcast_probe_resp_tmpl(struct ieee80211_hw *hw,
					  struct ieee80211_vif *vif)
{
	struct sk_buff *skb = NULL;
	struct unsol_bcast_probe_resp_data *tmpl = NULL;
	struct ieee80211_sub_if_data *sdata = vif_to_sdata(vif);

	if (sdata->vif.type != NL80211_IFTYPE_AP)
		return NULL;

	rcu_read_lock();
	tmpl = rcu_dereference(sdata->deflink.u.ap.unsol_bcast_probe_resp);
	if (!tmpl) {
		rcu_read_unlock();
		return NULL;
	}

	skb = dev_alloc_skb(sdata->local->hw.extra_tx_headroom + tmpl->len);
	if (skb) {
		skb_reserve(skb, sdata->local->hw.extra_tx_headroom);
		skb_put_data(skb, tmpl->data, tmpl->len);
	}

	rcu_read_unlock();
	return skb;
}
EXPORT_SYMBOL(ieee80211_get_unsol_bcast_probe_resp_tmpl);

struct sk_buff *ieee80211_pspoll_get(struct ieee80211_hw *hw,
				     struct ieee80211_vif *vif)
{
	struct ieee80211_sub_if_data *sdata;
	struct ieee80211_pspoll *pspoll;
	struct ieee80211_local *local;
	struct sk_buff *skb;

	if (WARN_ON(vif->type != NL80211_IFTYPE_STATION))
		return NULL;

	sdata = vif_to_sdata(vif);
	local = sdata->local;

	skb = dev_alloc_skb(local->hw.extra_tx_headroom + sizeof(*pspoll));
	if (!skb)
		return NULL;

	skb_reserve(skb, local->hw.extra_tx_headroom);

	pspoll = skb_put_zero(skb, sizeof(*pspoll));
	pspoll->frame_control = cpu_to_le16(IEEE80211_FTYPE_CTL |
					    IEEE80211_STYPE_PSPOLL);
	pspoll->aid = cpu_to_le16(sdata->vif.cfg.aid);

	/* aid in PS-Poll has its two MSBs each set to 1 */
	pspoll->aid |= cpu_to_le16(1 << 15 | 1 << 14);

	memcpy(pspoll->bssid, sdata->deflink.u.mgd.bssid, ETH_ALEN);
	memcpy(pspoll->ta, vif->addr, ETH_ALEN);

	return skb;
}
EXPORT_SYMBOL(ieee80211_pspoll_get);

struct sk_buff *ieee80211_nullfunc_get(struct ieee80211_hw *hw,
				       struct ieee80211_vif *vif,
				       bool qos_ok)
{
	struct ieee80211_hdr_3addr *nullfunc;
	struct ieee80211_sub_if_data *sdata;
	struct ieee80211_local *local;
	struct sk_buff *skb;
	bool qos = false;

	if (WARN_ON(vif->type != NL80211_IFTYPE_STATION))
		return NULL;

	sdata = vif_to_sdata(vif);
	local = sdata->local;

	if (qos_ok) {
		struct sta_info *sta;

		rcu_read_lock();
		sta = sta_info_get(sdata, sdata->deflink.u.mgd.bssid);
		qos = sta && sta->sta.wme;
		rcu_read_unlock();
	}

	skb = dev_alloc_skb(local->hw.extra_tx_headroom +
			    sizeof(*nullfunc) + 2);
	if (!skb)
		return NULL;

	skb_reserve(skb, local->hw.extra_tx_headroom);

	nullfunc = skb_put_zero(skb, sizeof(*nullfunc));
	nullfunc->frame_control = cpu_to_le16(IEEE80211_FTYPE_DATA |
					      IEEE80211_STYPE_NULLFUNC |
					      IEEE80211_FCTL_TODS);
	if (qos) {
		__le16 qoshdr = cpu_to_le16(7);

		BUILD_BUG_ON((IEEE80211_STYPE_QOS_NULLFUNC |
			      IEEE80211_STYPE_NULLFUNC) !=
			     IEEE80211_STYPE_QOS_NULLFUNC);
		nullfunc->frame_control |=
			cpu_to_le16(IEEE80211_STYPE_QOS_NULLFUNC);
		skb->priority = 7;
		skb_set_queue_mapping(skb, IEEE80211_AC_VO);
		skb_put_data(skb, &qoshdr, sizeof(qoshdr));
	}

	memcpy(nullfunc->addr1, sdata->deflink.u.mgd.bssid, ETH_ALEN);
	memcpy(nullfunc->addr2, vif->addr, ETH_ALEN);
	memcpy(nullfunc->addr3, sdata->deflink.u.mgd.bssid, ETH_ALEN);

	return skb;
}
EXPORT_SYMBOL(ieee80211_nullfunc_get);

struct sk_buff *ieee80211_probereq_get(struct ieee80211_hw *hw,
				       const u8 *src_addr,
				       const u8 *ssid, size_t ssid_len,
				       size_t tailroom)
{
	struct ieee80211_local *local = hw_to_local(hw);
	struct ieee80211_hdr_3addr *hdr;
	struct sk_buff *skb;
	size_t ie_ssid_len;
	u8 *pos;

	ie_ssid_len = 2 + ssid_len;

	skb = dev_alloc_skb(local->hw.extra_tx_headroom + sizeof(*hdr) +
			    ie_ssid_len + tailroom);
	if (!skb)
		return NULL;

	skb_reserve(skb, local->hw.extra_tx_headroom);

	hdr = skb_put_zero(skb, sizeof(*hdr));
	hdr->frame_control = cpu_to_le16(IEEE80211_FTYPE_MGMT |
					 IEEE80211_STYPE_PROBE_REQ);
	eth_broadcast_addr(hdr->addr1);
	memcpy(hdr->addr2, src_addr, ETH_ALEN);
	eth_broadcast_addr(hdr->addr3);

	pos = skb_put(skb, ie_ssid_len);
	*pos++ = WLAN_EID_SSID;
	*pos++ = ssid_len;
	if (ssid_len)
		memcpy(pos, ssid, ssid_len);
	pos += ssid_len;

	return skb;
}
EXPORT_SYMBOL(ieee80211_probereq_get);

void ieee80211_rts_get(struct ieee80211_hw *hw, struct ieee80211_vif *vif,
		       const void *frame, size_t frame_len,
		       const struct ieee80211_tx_info *frame_txctl,
		       struct ieee80211_rts *rts)
{
	const struct ieee80211_hdr *hdr = frame;

	rts->frame_control =
	    cpu_to_le16(IEEE80211_FTYPE_CTL | IEEE80211_STYPE_RTS);
	rts->duration = ieee80211_rts_duration(hw, vif, frame_len,
					       frame_txctl);
	memcpy(rts->ra, hdr->addr1, sizeof(rts->ra));
	memcpy(rts->ta, hdr->addr2, sizeof(rts->ta));
}
EXPORT_SYMBOL(ieee80211_rts_get);

void ieee80211_ctstoself_get(struct ieee80211_hw *hw, struct ieee80211_vif *vif,
			     const void *frame, size_t frame_len,
			     const struct ieee80211_tx_info *frame_txctl,
			     struct ieee80211_cts *cts)
{
	const struct ieee80211_hdr *hdr = frame;

	cts->frame_control =
	    cpu_to_le16(IEEE80211_FTYPE_CTL | IEEE80211_STYPE_CTS);
	cts->duration = ieee80211_ctstoself_duration(hw, vif,
						     frame_len, frame_txctl);
	memcpy(cts->ra, hdr->addr1, sizeof(cts->ra));
}
EXPORT_SYMBOL(ieee80211_ctstoself_get);

struct sk_buff *
ieee80211_get_buffered_bc(struct ieee80211_hw *hw,
			  struct ieee80211_vif *vif)
{
	struct ieee80211_local *local = hw_to_local(hw);
	struct sk_buff *skb = NULL;
	struct ieee80211_tx_data tx;
	struct ieee80211_sub_if_data *sdata;
	struct ps_data *ps;
	struct ieee80211_tx_info *info;
	struct ieee80211_chanctx_conf *chanctx_conf;

	sdata = vif_to_sdata(vif);

	rcu_read_lock();
	chanctx_conf = rcu_dereference(sdata->vif.bss_conf.chanctx_conf);

	if (!chanctx_conf)
		goto out;

	if (sdata->vif.type == NL80211_IFTYPE_AP) {
		struct beacon_data *beacon =
				rcu_dereference(sdata->deflink.u.ap.beacon);

		if (!beacon || !beacon->head)
			goto out;

		ps = &sdata->u.ap.ps;
	} else if (ieee80211_vif_is_mesh(&sdata->vif)) {
		ps = &sdata->u.mesh.ps;
	} else {
		goto out;
	}

	if (ps->dtim_count != 0 || !ps->dtim_bc_mc)
		goto out; /* send buffered bc/mc only after DTIM beacon */

	while (1) {
		skb = skb_dequeue(&ps->bc_buf);
		if (!skb)
			goto out;
		local->total_ps_buffered--;

		if (!skb_queue_empty(&ps->bc_buf) && skb->len >= 2) {
			struct ieee80211_hdr *hdr =
				(struct ieee80211_hdr *) skb->data;
			/* more buffered multicast/broadcast frames ==> set
			 * MoreData flag in IEEE 802.11 header to inform PS
			 * STAs */
			hdr->frame_control |=
				cpu_to_le16(IEEE80211_FCTL_MOREDATA);
		}

		if (sdata->vif.type == NL80211_IFTYPE_AP)
			sdata = IEEE80211_DEV_TO_SUB_IF(skb->dev);
		if (!ieee80211_tx_prepare(sdata, &tx, NULL, skb))
			break;
		ieee80211_free_txskb(hw, skb);
	}

	info = IEEE80211_SKB_CB(skb);

	tx.flags |= IEEE80211_TX_PS_BUFFERED;
	info->band = chanctx_conf->def.chan->band;

	if (invoke_tx_handlers(&tx))
		skb = NULL;
 out:
	rcu_read_unlock();

	return skb;
}
EXPORT_SYMBOL(ieee80211_get_buffered_bc);

int ieee80211_reserve_tid(struct ieee80211_sta *pubsta, u8 tid)
{
	struct sta_info *sta = container_of(pubsta, struct sta_info, sta);
	struct ieee80211_sub_if_data *sdata = sta->sdata;
	struct ieee80211_local *local = sdata->local;
	int ret;
	u32 queues;

	lockdep_assert_held(&local->sta_mtx);

	/* only some cases are supported right now */
	switch (sdata->vif.type) {
	case NL80211_IFTYPE_STATION:
	case NL80211_IFTYPE_AP:
	case NL80211_IFTYPE_AP_VLAN:
		break;
	default:
		WARN_ON(1);
		return -EINVAL;
	}

	if (WARN_ON(tid >= IEEE80211_NUM_UPS))
		return -EINVAL;

	if (sta->reserved_tid == tid) {
		ret = 0;
		goto out;
	}

	if (sta->reserved_tid != IEEE80211_TID_UNRESERVED) {
		sdata_err(sdata, "TID reservation already active\n");
		ret = -EALREADY;
		goto out;
	}

	ieee80211_stop_vif_queues(sdata->local, sdata,
				  IEEE80211_QUEUE_STOP_REASON_RESERVE_TID);

	synchronize_net();

	/* Tear down BA sessions so we stop aggregating on this TID */
	if (ieee80211_hw_check(&local->hw, AMPDU_AGGREGATION)) {
		set_sta_flag(sta, WLAN_STA_BLOCK_BA);
		__ieee80211_stop_tx_ba_session(sta, tid,
					       AGG_STOP_LOCAL_REQUEST);
	}

	queues = BIT(sdata->vif.hw_queue[ieee802_1d_to_ac[tid]]);
	__ieee80211_flush_queues(local, sdata, queues, false);

	sta->reserved_tid = tid;

	ieee80211_wake_vif_queues(local, sdata,
				  IEEE80211_QUEUE_STOP_REASON_RESERVE_TID);

	if (ieee80211_hw_check(&local->hw, AMPDU_AGGREGATION))
		clear_sta_flag(sta, WLAN_STA_BLOCK_BA);

	ret = 0;
 out:
	return ret;
}
EXPORT_SYMBOL(ieee80211_reserve_tid);

void ieee80211_unreserve_tid(struct ieee80211_sta *pubsta, u8 tid)
{
	struct sta_info *sta = container_of(pubsta, struct sta_info, sta);
	struct ieee80211_sub_if_data *sdata = sta->sdata;

	lockdep_assert_held(&sdata->local->sta_mtx);

	/* only some cases are supported right now */
	switch (sdata->vif.type) {
	case NL80211_IFTYPE_STATION:
	case NL80211_IFTYPE_AP:
	case NL80211_IFTYPE_AP_VLAN:
		break;
	default:
		WARN_ON(1);
		return;
	}

	if (tid != sta->reserved_tid) {
		sdata_err(sdata, "TID to unreserve (%d) isn't reserved\n", tid);
		return;
	}

	sta->reserved_tid = IEEE80211_TID_UNRESERVED;
}
EXPORT_SYMBOL(ieee80211_unreserve_tid);

void __ieee80211_tx_skb_tid_band(struct ieee80211_sub_if_data *sdata,
				 struct sk_buff *skb, int tid, int link_id,
				 enum nl80211_band band)
{
	const struct ieee80211_hdr *hdr = (void *)skb->data;
	int ac = ieee80211_ac_from_tid(tid);
	unsigned int link;

	skb_reset_mac_header(skb);
	skb_set_queue_mapping(skb, ac);
	skb->priority = tid;

	skb->dev = sdata->dev;

	BUILD_BUG_ON(IEEE80211_LINK_UNSPECIFIED < IEEE80211_MLD_MAX_NUM_LINKS);
	BUILD_BUG_ON(!FIELD_FIT(IEEE80211_TX_CTRL_MLO_LINK,
				IEEE80211_LINK_UNSPECIFIED));

	if (!sdata->vif.valid_links) {
		link = 0;
	} else if (link_id >= 0) {
		link = link_id;
	} else if (memcmp(sdata->vif.addr, hdr->addr2, ETH_ALEN) == 0) {
		/* address from the MLD */
		link = IEEE80211_LINK_UNSPECIFIED;
	} else {
		/* otherwise must be addressed from a link */
		rcu_read_lock();
		for (link = 0; link < ARRAY_SIZE(sdata->vif.link_conf); link++) {
			struct ieee80211_bss_conf *link_conf;

			link_conf = rcu_dereference(sdata->vif.link_conf[link]);
			if (!link_conf)
				continue;
			if (memcmp(link_conf->addr, hdr->addr2, ETH_ALEN) == 0)
				break;
		}
		rcu_read_unlock();

		if (WARN_ON_ONCE(link == ARRAY_SIZE(sdata->vif.link_conf)))
			link = ffs(sdata->vif.valid_links) - 1;
	}

	IEEE80211_SKB_CB(skb)->control.flags |=
		u32_encode_bits(link, IEEE80211_TX_CTRL_MLO_LINK);

	/*
	 * The other path calling ieee80211_xmit is from the tasklet,
	 * and while we can handle concurrent transmissions locking
	 * requirements are that we do not come into tx with bhs on.
	 */
	local_bh_disable();
	IEEE80211_SKB_CB(skb)->band = band;
	ieee80211_xmit(sdata, NULL, skb);
	local_bh_enable();
}

void ieee80211_tx_skb_tid(struct ieee80211_sub_if_data *sdata,
			  struct sk_buff *skb, int tid, int link_id)
{
	struct ieee80211_chanctx_conf *chanctx_conf;
	enum nl80211_band band;

	rcu_read_lock();
	if (!sdata->vif.valid_links) {
		WARN_ON(link_id >= 0);
		chanctx_conf =
			rcu_dereference(sdata->vif.bss_conf.chanctx_conf);
		if (WARN_ON(!chanctx_conf)) {
			rcu_read_unlock();
			kfree_skb(skb);
			return;
		}
		band = chanctx_conf->def.chan->band;
	} else {
		WARN_ON(link_id >= 0 &&
			!(sdata->vif.valid_links & BIT(link_id)));
		/* MLD transmissions must not rely on the band */
		band = 0;
	}

	__ieee80211_tx_skb_tid_band(sdata, skb, tid, link_id, band);
	rcu_read_unlock();
}

int ieee80211_tx_control_port(struct wiphy *wiphy, struct net_device *dev,
			      const u8 *buf, size_t len,
			      const u8 *dest, __be16 proto, bool unencrypted,
			      int link_id, u64 *cookie)
{
	struct ieee80211_sub_if_data *sdata = IEEE80211_DEV_TO_SUB_IF(dev);
	struct ieee80211_local *local = sdata->local;
	struct sta_info *sta;
	struct sk_buff *skb;
	struct ethhdr *ehdr;
	u32 ctrl_flags = 0;
	u32 flags = 0;
	int err;

	/* Only accept CONTROL_PORT_PROTOCOL configured in CONNECT/ASSOCIATE
	 * or Pre-Authentication
	 */
	if (proto != sdata->control_port_protocol &&
	    proto != cpu_to_be16(ETH_P_PREAUTH))
		return -EINVAL;

	if (proto == sdata->control_port_protocol)
		ctrl_flags |= IEEE80211_TX_CTRL_PORT_CTRL_PROTO |
			      IEEE80211_TX_CTRL_SKIP_MPATH_LOOKUP;

	if (unencrypted)
		flags |= IEEE80211_TX_INTFL_DONT_ENCRYPT;

	if (cookie)
		ctrl_flags |= IEEE80211_TX_CTL_REQ_TX_STATUS;

	flags |= IEEE80211_TX_INTFL_NL80211_FRAME_TX;

	skb = dev_alloc_skb(local->hw.extra_tx_headroom +
			    sizeof(struct ethhdr) + len);
	if (!skb)
		return -ENOMEM;

	skb_reserve(skb, local->hw.extra_tx_headroom + sizeof(struct ethhdr));

	skb_put_data(skb, buf, len);

	ehdr = skb_push(skb, sizeof(struct ethhdr));
	memcpy(ehdr->h_dest, dest, ETH_ALEN);

	/* we may override the SA for MLO STA later */
	if (link_id < 0) {
		ctrl_flags |= u32_encode_bits(IEEE80211_LINK_UNSPECIFIED,
					      IEEE80211_TX_CTRL_MLO_LINK);
		memcpy(ehdr->h_source, sdata->vif.addr, ETH_ALEN);
	} else {
		struct ieee80211_bss_conf *link_conf;

		ctrl_flags |= u32_encode_bits(link_id,
					      IEEE80211_TX_CTRL_MLO_LINK);

		rcu_read_lock();
		link_conf = rcu_dereference(sdata->vif.link_conf[link_id]);
		if (!link_conf) {
			dev_kfree_skb(skb);
			rcu_read_unlock();
			return -ENOLINK;
		}
		memcpy(ehdr->h_source, link_conf->addr, ETH_ALEN);
		rcu_read_unlock();
	}

	ehdr->h_proto = proto;

	skb->dev = dev;
	skb->protocol = proto;
	skb_reset_network_header(skb);
	skb_reset_mac_header(skb);

	if (local->hw.queues < IEEE80211_NUM_ACS)
		goto start_xmit;

	/* update QoS header to prioritize control port frames if possible,
	 * priorization also happens for control port frames send over
	 * AF_PACKET
	 */
	rcu_read_lock();
	err = ieee80211_lookup_ra_sta(sdata, skb, &sta);
	if (err) {
		dev_kfree_skb(skb);
		rcu_read_unlock();
		return err;
	}

	if (!IS_ERR(sta)) {
		u16 queue = __ieee80211_select_queue(sdata, sta, skb);

		skb_set_queue_mapping(skb, queue);
		skb_get_hash(skb);

		/*
		 * for MLO STA, the SA should be the AP MLD address, but
		 * the link ID has been selected already
		 */
		if (sta && sta->sta.mlo)
			memcpy(ehdr->h_source, sdata->vif.addr, ETH_ALEN);
	}
	rcu_read_unlock();

start_xmit:
	/* mutex lock is only needed for incrementing the cookie counter */
	mutex_lock(&local->mtx);

	local_bh_disable();
	__ieee80211_subif_start_xmit(skb, skb->dev, flags, ctrl_flags, cookie);
	local_bh_enable();

	mutex_unlock(&local->mtx);

	return 0;
}

int ieee80211_probe_mesh_link(struct wiphy *wiphy, struct net_device *dev,
			      const u8 *buf, size_t len)
{
	struct ieee80211_sub_if_data *sdata = IEEE80211_DEV_TO_SUB_IF(dev);
	struct ieee80211_local *local = sdata->local;
	struct sk_buff *skb;

	skb = dev_alloc_skb(local->hw.extra_tx_headroom + len +
			    30 + /* header size */
			    18); /* 11s header size */
	if (!skb)
		return -ENOMEM;

	skb_reserve(skb, local->hw.extra_tx_headroom);
	skb_put_data(skb, buf, len);

	skb->dev = dev;
	skb->protocol = htons(ETH_P_802_3);
	skb_reset_network_header(skb);
	skb_reset_mac_header(skb);

	local_bh_disable();
	__ieee80211_subif_start_xmit(skb, skb->dev, 0,
				     IEEE80211_TX_CTRL_SKIP_MPATH_LOOKUP,
				     NULL);
	local_bh_enable();

	return 0;
}<|MERGE_RESOLUTION|>--- conflicted
+++ resolved
@@ -2612,14 +2612,6 @@
 			authorized = test_sta_flag(sta, WLAN_STA_AUTHORIZED);
 			wme_sta = sta->sta.wme;
 		}
-<<<<<<< HEAD
-		ap_sdata = container_of(sdata->bss, struct ieee80211_sub_if_data,
-					u.ap);
-		chanctx_conf = rcu_dereference(ap_sdata->vif.bss_conf.chanctx_conf);
-		if (!chanctx_conf) {
-			ret = -ENOTCONN;
-			goto free;
-=======
 		if (!sdata->vif.valid_links) {
 			struct ieee80211_sub_if_data *ap_sdata;
 
@@ -2629,21 +2621,11 @@
 						u.ap);
 			chanctx_conf =
 				rcu_dereference(ap_sdata->vif.bss_conf.chanctx_conf);
->>>>>>> e6f4ff3f
 		}
 		if (sdata->wdev.use_4addr)
 			break;
 		fallthrough;
 	case NL80211_IFTYPE_AP:
-<<<<<<< HEAD
-		if (sdata->vif.type == NL80211_IFTYPE_AP)
-			chanctx_conf = rcu_dereference(sdata->vif.bss_conf.chanctx_conf);
-		if (!chanctx_conf) {
-			ret = -ENOTCONN;
-			goto free;
-		}
-=======
->>>>>>> e6f4ff3f
 		fc |= cpu_to_le16(IEEE80211_FCTL_FROMDS);
 		/* DA BSSID SA */
 		memcpy(hdr.addr1, skb->data, ETH_ALEN);
@@ -2741,15 +2723,6 @@
 						skb->data + ETH_ALEN);
 
 		}
-<<<<<<< HEAD
-		chanctx_conf = rcu_dereference(sdata->vif.bss_conf.chanctx_conf);
-		if (!chanctx_conf) {
-			ret = -ENOTCONN;
-			goto free;
-		}
-		band = chanctx_conf->def.chan->band;
-=======
->>>>>>> e6f4ff3f
 
 		/* For injected frames, fill RA right away as nexthop lookup
 		 * will be skipped.
@@ -2787,15 +2760,6 @@
 			memcpy(hdr.addr3, skb->data, ETH_ALEN);
 			hdrlen = 24;
 		}
-<<<<<<< HEAD
-		chanctx_conf = rcu_dereference(sdata->vif.bss_conf.chanctx_conf);
-		if (!chanctx_conf) {
-			ret = -ENOTCONN;
-			goto free;
-		}
-		band = chanctx_conf->def.chan->band;
-=======
->>>>>>> e6f4ff3f
 		break;
 	case NL80211_IFTYPE_OCB:
 		/* DA SA BSSID */
@@ -2803,15 +2767,6 @@
 		memcpy(hdr.addr2, skb->data + ETH_ALEN, ETH_ALEN);
 		eth_broadcast_addr(hdr.addr3);
 		hdrlen = 24;
-<<<<<<< HEAD
-		chanctx_conf = rcu_dereference(sdata->vif.bss_conf.chanctx_conf);
-		if (!chanctx_conf) {
-			ret = -ENOTCONN;
-			goto free;
-		}
-		band = chanctx_conf->def.chan->band;
-=======
->>>>>>> e6f4ff3f
 		break;
 	case NL80211_IFTYPE_ADHOC:
 		/* DA SA BSSID */
@@ -2819,15 +2774,6 @@
 		memcpy(hdr.addr2, skb->data + ETH_ALEN, ETH_ALEN);
 		memcpy(hdr.addr3, sdata->u.ibss.bssid, ETH_ALEN);
 		hdrlen = 24;
-<<<<<<< HEAD
-		chanctx_conf = rcu_dereference(sdata->vif.bss_conf.chanctx_conf);
-		if (!chanctx_conf) {
-			ret = -ENOTCONN;
-			goto free;
-		}
-		band = chanctx_conf->def.chan->band;
-=======
->>>>>>> e6f4ff3f
 		break;
 	default:
 		ret = -EINVAL;
@@ -3074,11 +3020,6 @@
 	    !ieee80211_hw_check(&local->hw, SUPPORTS_TX_FRAG))
 		goto out;
 
-<<<<<<< HEAD
-	rcu_read_lock();
-	chanctx_conf = rcu_dereference(sdata->vif.bss_conf.chanctx_conf);
-	if (!chanctx_conf) {
-=======
 	if (!sdata->vif.valid_links) {
 		rcu_read_lock();
 		chanctx_conf =
@@ -3088,7 +3029,6 @@
 			goto out;
 		}
 		build.band = chanctx_conf->def.chan->band;
->>>>>>> e6f4ff3f
 		rcu_read_unlock();
 	} else {
 		/* MLD transmissions must not rely on the band */
@@ -4697,12 +4637,6 @@
 	sdata = vif_to_sdata(info->control.vif);
 
 	if (info->control.flags & IEEE80211_TX_INTCFL_NEED_TXPROCESSING) {
-<<<<<<< HEAD
-		chanctx_conf = rcu_dereference(sdata->vif.bss_conf.chanctx_conf);
-		if (unlikely(!chanctx_conf)) {
-			dev_kfree_skb(skb);
-			return true;
-=======
 		/* update band only for non-MLD */
 		if (!sdata->vif.valid_links) {
 			chanctx_conf =
@@ -4712,7 +4646,6 @@
 				return true;
 			}
 			info->band = chanctx_conf->def.chan->band;
->>>>>>> e6f4ff3f
 		}
 		result = ieee80211_tx(sdata, NULL, skb, true);
 	} else if (info->flags & IEEE80211_TX_CTL_HW_80211_ENCAP) {
@@ -4915,11 +4848,7 @@
 
 	bcn_offsets = beacon->cntdwn_counter_offsets;
 	count = beacon->cntdwn_current_counter;
-<<<<<<< HEAD
-	if (sdata->vif.bss_conf.csa_active)
-=======
 	if (link->conf->csa_active)
->>>>>>> e6f4ff3f
 		max_count = IEEE80211_MAX_CNTDWN_COUNTERS_NUM;
 
 	for (i = 0; i < max_count; ++i) {
@@ -5230,15 +5159,11 @@
 	rcu_read_lock();
 
 	sdata = vif_to_sdata(vif);
-<<<<<<< HEAD
-	chanctx_conf = rcu_dereference(sdata->vif.bss_conf.chanctx_conf);
-=======
 	link = rcu_dereference(sdata->link[link_id]);
 	if (!link)
 		goto out;
 	chanctx_conf =
 		rcu_dereference(link->conf->chanctx_conf);
->>>>>>> e6f4ff3f
 
 	if (!ieee80211_sdata_running(sdata) || !chanctx_conf)
 		goto out;
