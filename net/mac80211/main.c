// SPDX-License-Identifier: GPL-2.0-only
/*
 * Copyright 2002-2005, Instant802 Networks, Inc.
 * Copyright 2005-2006, Devicescape Software, Inc.
 * Copyright 2006-2007	Jiri Benc <jbenc@suse.cz>
 * Copyright 2013-2014  Intel Mobile Communications GmbH
 * Copyright (C) 2017     Intel Deutschland GmbH
 * Copyright (C) 2018-2022 Intel Corporation
 */

#include <net/mac80211.h>
#include <linux/module.h>
#include <linux/fips.h>
#include <linux/init.h>
#include <linux/netdevice.h>
#include <linux/types.h>
#include <linux/slab.h>
#include <linux/skbuff.h>
#include <linux/etherdevice.h>
#include <linux/if_arp.h>
#include <linux/rtnetlink.h>
#include <linux/bitmap.h>
#include <linux/inetdevice.h>
#include <net/net_namespace.h>
#include <net/cfg80211.h>
#include <net/addrconf.h>

#include "ieee80211_i.h"
#include "driver-ops.h"
#include "rate.h"
#include "mesh.h"
#include "wep.h"
#include "led.h"
#include "debugfs.h"

void ieee80211_configure_filter(struct ieee80211_local *local)
{
	u64 mc;
	unsigned int changed_flags;
	unsigned int new_flags = 0;

	if (atomic_read(&local->iff_allmultis))
		new_flags |= FIF_ALLMULTI;

	if (local->monitors || test_bit(SCAN_SW_SCANNING, &local->scanning) ||
	    test_bit(SCAN_ONCHANNEL_SCANNING, &local->scanning))
		new_flags |= FIF_BCN_PRBRESP_PROMISC;

	if (local->fif_probe_req || local->probe_req_reg)
		new_flags |= FIF_PROBE_REQ;

	if (local->fif_fcsfail)
		new_flags |= FIF_FCSFAIL;

	if (local->fif_plcpfail)
		new_flags |= FIF_PLCPFAIL;

	if (local->fif_control)
		new_flags |= FIF_CONTROL;

	if (local->fif_other_bss)
		new_flags |= FIF_OTHER_BSS;

	if (local->fif_pspoll)
		new_flags |= FIF_PSPOLL;

	if (local->rx_mcast_action_reg)
		new_flags |= FIF_MCAST_ACTION;

	spin_lock_bh(&local->filter_lock);
	changed_flags = local->filter_flags ^ new_flags;

	mc = drv_prepare_multicast(local, &local->mc_list);
	spin_unlock_bh(&local->filter_lock);

	/* be a bit nasty */
	new_flags |= (1<<31);

	drv_configure_filter(local, changed_flags, &new_flags, mc);

	WARN_ON(new_flags & (1<<31));

	local->filter_flags = new_flags & ~(1<<31);
}

static void ieee80211_reconfig_filter(struct work_struct *work)
{
	struct ieee80211_local *local =
		container_of(work, struct ieee80211_local, reconfig_filter);

	ieee80211_configure_filter(local);
}

static u32 ieee80211_hw_conf_chan(struct ieee80211_local *local)
{
	struct ieee80211_sub_if_data *sdata;
	struct cfg80211_chan_def chandef = {};
	u32 changed = 0;
	int power;
	u32 offchannel_flag;

	offchannel_flag = local->hw.conf.flags & IEEE80211_CONF_OFFCHANNEL;

	if (local->scan_chandef.chan) {
		chandef = local->scan_chandef;
	} else if (local->tmp_channel) {
		chandef.chan = local->tmp_channel;
		chandef.width = NL80211_CHAN_WIDTH_20_NOHT;
		chandef.center_freq1 = chandef.chan->center_freq;
		chandef.freq1_offset = chandef.chan->freq_offset;
	} else
		chandef = local->_oper_chandef;

	WARN(!cfg80211_chandef_valid(&chandef),
	     "control:%d.%03d MHz width:%d center: %d.%03d/%d MHz",
	     chandef.chan->center_freq, chandef.chan->freq_offset,
	     chandef.width, chandef.center_freq1, chandef.freq1_offset,
	     chandef.center_freq2);

	if (!cfg80211_chandef_identical(&chandef, &local->_oper_chandef))
		local->hw.conf.flags |= IEEE80211_CONF_OFFCHANNEL;
	else
		local->hw.conf.flags &= ~IEEE80211_CONF_OFFCHANNEL;

	offchannel_flag ^= local->hw.conf.flags & IEEE80211_CONF_OFFCHANNEL;

	if (offchannel_flag ||
	    !cfg80211_chandef_identical(&local->hw.conf.chandef,
					&local->_oper_chandef)) {
		local->hw.conf.chandef = chandef;
		changed |= IEEE80211_CONF_CHANGE_CHANNEL;
	}

	if (!conf_is_ht(&local->hw.conf)) {
		/*
		 * mac80211.h documents that this is only valid
		 * when the channel is set to an HT type, and
		 * that otherwise STATIC is used.
		 */
		local->hw.conf.smps_mode = IEEE80211_SMPS_STATIC;
	} else if (local->hw.conf.smps_mode != local->smps_mode) {
		local->hw.conf.smps_mode = local->smps_mode;
		changed |= IEEE80211_CONF_CHANGE_SMPS;
	}

	power = ieee80211_chandef_max_power(&chandef);

	rcu_read_lock();
	list_for_each_entry_rcu(sdata, &local->interfaces, list) {
		if (!rcu_access_pointer(sdata->vif.bss_conf.chanctx_conf))
			continue;
		if (sdata->vif.type == NL80211_IFTYPE_AP_VLAN)
			continue;
		if (sdata->vif.bss_conf.txpower == INT_MIN)
			continue;
		power = min(power, sdata->vif.bss_conf.txpower);
	}
	rcu_read_unlock();

	if (local->hw.conf.power_level != power) {
		changed |= IEEE80211_CONF_CHANGE_POWER;
		local->hw.conf.power_level = power;
	}

	return changed;
}

int ieee80211_hw_config(struct ieee80211_local *local, u32 changed)
{
	int ret = 0;

	might_sleep();

	if (!local->use_chanctx)
		changed |= ieee80211_hw_conf_chan(local);
	else
		changed &= ~(IEEE80211_CONF_CHANGE_CHANNEL |
			     IEEE80211_CONF_CHANGE_POWER |
			     IEEE80211_CONF_CHANGE_SMPS);

	if (changed && local->open_count) {
		ret = drv_config(local, changed);
		/*
		 * Goal:
		 * HW reconfiguration should never fail, the driver has told
		 * us what it can support so it should live up to that promise.
		 *
		 * Current status:
		 * rfkill is not integrated with mac80211 and a
		 * configuration command can thus fail if hardware rfkill
		 * is enabled
		 *
		 * FIXME: integrate rfkill with mac80211 and then add this
		 * WARN_ON() back
		 *
		 */
		/* WARN_ON(ret); */
	}

	return ret;
}

#define BSS_CHANGED_VIF_CFG_FLAGS (BSS_CHANGED_ASSOC |\
				   BSS_CHANGED_IDLE |\
				   BSS_CHANGED_PS |\
				   BSS_CHANGED_IBSS |\
				   BSS_CHANGED_ARP_FILTER |\
				   BSS_CHANGED_SSID)

void ieee80211_bss_info_change_notify(struct ieee80211_sub_if_data *sdata,
				      u64 changed)
{
	struct ieee80211_local *local = sdata->local;

	might_sleep();

	if (!changed || sdata->vif.type == NL80211_IFTYPE_AP_VLAN)
		return;

	if (WARN_ON_ONCE(changed & (BSS_CHANGED_BEACON |
				    BSS_CHANGED_BEACON_ENABLED) &&
			 sdata->vif.type != NL80211_IFTYPE_AP &&
			 sdata->vif.type != NL80211_IFTYPE_ADHOC &&
			 sdata->vif.type != NL80211_IFTYPE_MESH_POINT &&
			 sdata->vif.type != NL80211_IFTYPE_OCB))
		return;

	if (WARN_ON_ONCE(sdata->vif.type == NL80211_IFTYPE_P2P_DEVICE ||
			 sdata->vif.type == NL80211_IFTYPE_NAN ||
			 (sdata->vif.type == NL80211_IFTYPE_MONITOR &&
			  !sdata->vif.bss_conf.mu_mimo_owner &&
			  !(changed & BSS_CHANGED_TXPOWER))))
		return;

	if (!check_sdata_in_driver(sdata))
		return;

	if (changed & BSS_CHANGED_VIF_CFG_FLAGS) {
		u64 ch = changed & BSS_CHANGED_VIF_CFG_FLAGS;

		trace_drv_vif_cfg_changed(local, sdata, changed);
		if (local->ops->vif_cfg_changed)
			local->ops->vif_cfg_changed(&local->hw, &sdata->vif, ch);
	}

	if (changed & ~BSS_CHANGED_VIF_CFG_FLAGS) {
		u64 ch = changed & ~BSS_CHANGED_VIF_CFG_FLAGS;

		/* FIXME: should be for each link */
		trace_drv_link_info_changed(local, sdata, &sdata->vif.bss_conf,
					    changed);
		if (local->ops->link_info_changed)
			local->ops->link_info_changed(&local->hw, &sdata->vif,
						      &sdata->vif.bss_conf, ch);
	}

	if (local->ops->bss_info_changed)
		local->ops->bss_info_changed(&local->hw, &sdata->vif,
					     &sdata->vif.bss_conf, changed);
	trace_drv_return_void(local);
}

void ieee80211_vif_cfg_change_notify(struct ieee80211_sub_if_data *sdata,
				     u64 changed)
{
	struct ieee80211_local *local = sdata->local;

	WARN_ON_ONCE(changed & ~BSS_CHANGED_VIF_CFG_FLAGS);

	if (!changed || sdata->vif.type == NL80211_IFTYPE_AP_VLAN)
		return;

	drv_vif_cfg_changed(local, sdata, changed);
}

void ieee80211_link_info_change_notify(struct ieee80211_sub_if_data *sdata,
				       struct ieee80211_link_data *link,
				       u64 changed)
{
	struct ieee80211_local *local = sdata->local;

	WARN_ON_ONCE(changed & BSS_CHANGED_VIF_CFG_FLAGS);

	if (!changed || sdata->vif.type == NL80211_IFTYPE_AP_VLAN)
		return;

	if (!check_sdata_in_driver(sdata))
		return;

	drv_link_info_changed(local, sdata, link->conf, link->link_id, changed);
}

u32 ieee80211_reset_erp_info(struct ieee80211_sub_if_data *sdata)
{
	sdata->vif.bss_conf.use_cts_prot = false;
	sdata->vif.bss_conf.use_short_preamble = false;
	sdata->vif.bss_conf.use_short_slot = false;
	return BSS_CHANGED_ERP_CTS_PROT |
	       BSS_CHANGED_ERP_PREAMBLE |
	       BSS_CHANGED_ERP_SLOT;
}

static void ieee80211_tasklet_handler(struct tasklet_struct *t)
{
	struct ieee80211_local *local = from_tasklet(local, t, tasklet);
	struct sk_buff *skb;

	while ((skb = skb_dequeue(&local->skb_queue)) ||
	       (skb = skb_dequeue(&local->skb_queue_unreliable))) {
		switch (skb->pkt_type) {
		case IEEE80211_RX_MSG:
			/* Clear skb->pkt_type in order to not confuse kernel
			 * netstack. */
			skb->pkt_type = 0;
			ieee80211_rx(&local->hw, skb);
			break;
		case IEEE80211_TX_STATUS_MSG:
			skb->pkt_type = 0;
			ieee80211_tx_status(&local->hw, skb);
			break;
		default:
			WARN(1, "mac80211: Packet is of unknown type %d\n",
			     skb->pkt_type);
			dev_kfree_skb(skb);
			break;
		}
	}
}

static void ieee80211_restart_work(struct work_struct *work)
{
	struct ieee80211_local *local =
		container_of(work, struct ieee80211_local, restart_work);
	struct ieee80211_sub_if_data *sdata;
	int ret;

	/* wait for scan work complete */
	flush_workqueue(local->workqueue);
	flush_work(&local->sched_scan_stopped_work);
	flush_work(&local->radar_detected_work);

	rtnl_lock();
	/* we might do interface manipulations, so need both */
	wiphy_lock(local->hw.wiphy);

	WARN(test_bit(SCAN_HW_SCANNING, &local->scanning),
	     "%s called with hardware scan in progress\n", __func__);

	list_for_each_entry(sdata, &local->interfaces, list) {
		/*
		 * XXX: there may be more work for other vif types and even
		 * for station mode: a good thing would be to run most of
		 * the iface type's dependent _stop (ieee80211_mg_stop,
		 * ieee80211_ibss_stop) etc...
		 * For now, fix only the specific bug that was seen: race
		 * between csa_connection_drop_work and us.
		 */
		if (sdata->vif.type == NL80211_IFTYPE_STATION) {
			/*
			 * This worker is scheduled from the iface worker that
			 * runs on mac80211's workqueue, so we can't be
			 * scheduling this worker after the cancel right here.
			 * The exception is ieee80211_chswitch_done.
			 * Then we can have a race...
			 */
			cancel_work_sync(&sdata->u.mgd.csa_connection_drop_work);
			if (sdata->vif.bss_conf.csa_active) {
				sdata_lock(sdata);
				ieee80211_sta_connection_lost(sdata,
							      WLAN_REASON_UNSPECIFIED,
							      false);
				sdata_unlock(sdata);
			}
		}
		flush_delayed_work(&sdata->dec_tailroom_needed_wk);
	}
	ieee80211_scan_cancel(local);

	/* make sure any new ROC will consider local->in_reconfig */
	flush_delayed_work(&local->roc_work);
	flush_work(&local->hw_roc_done);

	/* wait for all packet processing to be done */
	synchronize_net();

	ret = ieee80211_reconfig(local);
	wiphy_unlock(local->hw.wiphy);

	if (ret)
		cfg80211_shutdown_all_interfaces(local->hw.wiphy);

	rtnl_unlock();
}

void ieee80211_restart_hw(struct ieee80211_hw *hw)
{
	struct ieee80211_local *local = hw_to_local(hw);

	trace_api_restart_hw(local);

	wiphy_info(hw->wiphy,
		   "Hardware restart was requested\n");

	/* use this reason, ieee80211_reconfig will unblock it */
	ieee80211_stop_queues_by_reason(hw, IEEE80211_MAX_QUEUE_MAP,
					IEEE80211_QUEUE_STOP_REASON_SUSPEND,
					false);

	/*
	 * Stop all Rx during the reconfig. We don't want state changes
	 * or driver callbacks while this is in progress.
	 */
	local->in_reconfig = true;
	barrier();

	queue_work(system_freezable_wq, &local->restart_work);
}
EXPORT_SYMBOL(ieee80211_restart_hw);

#ifdef CONFIG_INET
static int ieee80211_ifa_changed(struct notifier_block *nb,
				 unsigned long data, void *arg)
{
	struct in_ifaddr *ifa = arg;
	struct ieee80211_local *local =
		container_of(nb, struct ieee80211_local,
			     ifa_notifier);
	struct net_device *ndev = ifa->ifa_dev->dev;
	struct wireless_dev *wdev = ndev->ieee80211_ptr;
	struct in_device *idev;
	struct ieee80211_sub_if_data *sdata;
	struct ieee80211_vif_cfg *vif_cfg;
	struct ieee80211_if_managed *ifmgd;
	int c = 0;

	/* Make sure it's our interface that got changed */
	if (!wdev)
		return NOTIFY_DONE;

	if (wdev->wiphy != local->hw.wiphy)
		return NOTIFY_DONE;

	sdata = IEEE80211_DEV_TO_SUB_IF(ndev);
	vif_cfg = &sdata->vif.cfg;

	/* ARP filtering is only supported in managed mode */
	if (sdata->vif.type != NL80211_IFTYPE_STATION)
		return NOTIFY_DONE;

	idev = __in_dev_get_rtnl(sdata->dev);
	if (!idev)
		return NOTIFY_DONE;

	ifmgd = &sdata->u.mgd;
	sdata_lock(sdata);

	/* Copy the addresses to the vif config list */
	ifa = rtnl_dereference(idev->ifa_list);
	while (ifa) {
		if (c < IEEE80211_BSS_ARP_ADDR_LIST_LEN)
			vif_cfg->arp_addr_list[c] = ifa->ifa_address;
		ifa = rtnl_dereference(ifa->ifa_next);
		c++;
	}

	vif_cfg->arp_addr_cnt = c;

	/* Configure driver only if associated (which also implies it is up) */
	if (ifmgd->associated)
		ieee80211_vif_cfg_change_notify(sdata, BSS_CHANGED_ARP_FILTER);

	sdata_unlock(sdata);

	return NOTIFY_OK;
}
#endif

#if IS_ENABLED(CONFIG_IPV6)
static int ieee80211_ifa6_changed(struct notifier_block *nb,
				  unsigned long data, void *arg)
{
	struct inet6_ifaddr *ifa = (struct inet6_ifaddr *)arg;
	struct inet6_dev *idev = ifa->idev;
	struct net_device *ndev = ifa->idev->dev;
	struct ieee80211_local *local =
		container_of(nb, struct ieee80211_local, ifa6_notifier);
	struct wireless_dev *wdev = ndev->ieee80211_ptr;
	struct ieee80211_sub_if_data *sdata;

	/* Make sure it's our interface that got changed */
	if (!wdev || wdev->wiphy != local->hw.wiphy)
		return NOTIFY_DONE;

	sdata = IEEE80211_DEV_TO_SUB_IF(ndev);

	/*
	 * For now only support station mode. This is mostly because
	 * doing AP would have to handle AP_VLAN in some way ...
	 */
	if (sdata->vif.type != NL80211_IFTYPE_STATION)
		return NOTIFY_DONE;

	drv_ipv6_addr_change(local, sdata, idev);

	return NOTIFY_OK;
}
#endif

/* There isn't a lot of sense in it, but you can transmit anything you like */
static const struct ieee80211_txrx_stypes
ieee80211_default_mgmt_stypes[NUM_NL80211_IFTYPES] = {
	[NL80211_IFTYPE_ADHOC] = {
		.tx = 0xffff,
		.rx = BIT(IEEE80211_STYPE_ACTION >> 4) |
			BIT(IEEE80211_STYPE_AUTH >> 4) |
			BIT(IEEE80211_STYPE_DEAUTH >> 4) |
			BIT(IEEE80211_STYPE_PROBE_REQ >> 4),
	},
	[NL80211_IFTYPE_STATION] = {
		.tx = 0xffff,
		/*
		 * To support Pre Association Security Negotiation (PASN) while
		 * already associated to one AP, allow user space to register to
		 * Rx authentication frames, so that the user space logic would
		 * be able to receive/handle authentication frames from a
		 * different AP as part of PASN.
		 * It is expected that user space would intelligently register
		 * for Rx authentication frames, i.e., only when PASN is used
		 * and configure a match filter only for PASN authentication
		 * algorithm, as otherwise the MLME functionality of mac80211
		 * would be broken.
		 */
		.rx = BIT(IEEE80211_STYPE_ACTION >> 4) |
			BIT(IEEE80211_STYPE_AUTH >> 4) |
			BIT(IEEE80211_STYPE_PROBE_REQ >> 4),
	},
	[NL80211_IFTYPE_AP] = {
		.tx = 0xffff,
		.rx = BIT(IEEE80211_STYPE_ASSOC_REQ >> 4) |
			BIT(IEEE80211_STYPE_REASSOC_REQ >> 4) |
			BIT(IEEE80211_STYPE_PROBE_REQ >> 4) |
			BIT(IEEE80211_STYPE_DISASSOC >> 4) |
			BIT(IEEE80211_STYPE_AUTH >> 4) |
			BIT(IEEE80211_STYPE_DEAUTH >> 4) |
			BIT(IEEE80211_STYPE_ACTION >> 4),
	},
	[NL80211_IFTYPE_AP_VLAN] = {
		/* copy AP */
		.tx = 0xffff,
		.rx = BIT(IEEE80211_STYPE_ASSOC_REQ >> 4) |
			BIT(IEEE80211_STYPE_REASSOC_REQ >> 4) |
			BIT(IEEE80211_STYPE_PROBE_REQ >> 4) |
			BIT(IEEE80211_STYPE_DISASSOC >> 4) |
			BIT(IEEE80211_STYPE_AUTH >> 4) |
			BIT(IEEE80211_STYPE_DEAUTH >> 4) |
			BIT(IEEE80211_STYPE_ACTION >> 4),
	},
	[NL80211_IFTYPE_P2P_CLIENT] = {
		.tx = 0xffff,
		.rx = BIT(IEEE80211_STYPE_ACTION >> 4) |
			BIT(IEEE80211_STYPE_PROBE_REQ >> 4),
	},
	[NL80211_IFTYPE_P2P_GO] = {
		.tx = 0xffff,
		.rx = BIT(IEEE80211_STYPE_ASSOC_REQ >> 4) |
			BIT(IEEE80211_STYPE_REASSOC_REQ >> 4) |
			BIT(IEEE80211_STYPE_PROBE_REQ >> 4) |
			BIT(IEEE80211_STYPE_DISASSOC >> 4) |
			BIT(IEEE80211_STYPE_AUTH >> 4) |
			BIT(IEEE80211_STYPE_DEAUTH >> 4) |
			BIT(IEEE80211_STYPE_ACTION >> 4),
	},
	[NL80211_IFTYPE_MESH_POINT] = {
		.tx = 0xffff,
		.rx = BIT(IEEE80211_STYPE_ACTION >> 4) |
			BIT(IEEE80211_STYPE_AUTH >> 4) |
			BIT(IEEE80211_STYPE_DEAUTH >> 4),
	},
	[NL80211_IFTYPE_P2P_DEVICE] = {
		.tx = 0xffff,
		.rx = BIT(IEEE80211_STYPE_ACTION >> 4) |
			BIT(IEEE80211_STYPE_PROBE_REQ >> 4),
	},
};

static const struct ieee80211_ht_cap mac80211_ht_capa_mod_mask = {
	.ampdu_params_info = IEEE80211_HT_AMPDU_PARM_FACTOR |
			     IEEE80211_HT_AMPDU_PARM_DENSITY,

	.cap_info = cpu_to_le16(IEEE80211_HT_CAP_SUP_WIDTH_20_40 |
				IEEE80211_HT_CAP_MAX_AMSDU |
				IEEE80211_HT_CAP_SGI_20 |
				IEEE80211_HT_CAP_SGI_40 |
				IEEE80211_HT_CAP_TX_STBC |
				IEEE80211_HT_CAP_RX_STBC |
				IEEE80211_HT_CAP_LDPC_CODING |
				IEEE80211_HT_CAP_40MHZ_INTOLERANT),
	.mcs = {
		.rx_mask = { 0xff, 0xff, 0xff, 0xff, 0xff,
			     0xff, 0xff, 0xff, 0xff, 0xff, },
	},
};

static const struct ieee80211_vht_cap mac80211_vht_capa_mod_mask = {
	.vht_cap_info =
		cpu_to_le32(IEEE80211_VHT_CAP_RXLDPC |
			    IEEE80211_VHT_CAP_SHORT_GI_80 |
			    IEEE80211_VHT_CAP_SHORT_GI_160 |
			    IEEE80211_VHT_CAP_RXSTBC_MASK |
			    IEEE80211_VHT_CAP_TXSTBC |
			    IEEE80211_VHT_CAP_SU_BEAMFORMER_CAPABLE |
			    IEEE80211_VHT_CAP_SU_BEAMFORMEE_CAPABLE |
			    IEEE80211_VHT_CAP_TX_ANTENNA_PATTERN |
			    IEEE80211_VHT_CAP_RX_ANTENNA_PATTERN |
			    IEEE80211_VHT_CAP_MAX_A_MPDU_LENGTH_EXPONENT_MASK),
	.supp_mcs = {
		.rx_mcs_map = cpu_to_le16(~0),
		.tx_mcs_map = cpu_to_le16(~0),
	},
};

struct ieee80211_hw *ieee80211_alloc_hw_nm(size_t priv_data_len,
					   const struct ieee80211_ops *ops,
					   const char *requested_name)
{
	struct ieee80211_local *local;
	int priv_size, i;
	struct wiphy *wiphy;
	bool use_chanctx;

	if (WARN_ON(!ops->tx || !ops->start || !ops->stop || !ops->config ||
		    !ops->add_interface || !ops->remove_interface ||
		    !ops->configure_filter))
		return NULL;

	if (WARN_ON(ops->sta_state && (ops->sta_add || ops->sta_remove)))
		return NULL;

	if (WARN_ON(!!ops->link_info_changed != !!ops->vif_cfg_changed ||
		    (ops->link_info_changed && ops->bss_info_changed)))
		return NULL;

	/* check all or no channel context operations exist */
	i = !!ops->add_chanctx + !!ops->remove_chanctx +
	    !!ops->change_chanctx + !!ops->assign_vif_chanctx +
	    !!ops->unassign_vif_chanctx;
	if (WARN_ON(i != 0 && i != 5))
		return NULL;
	use_chanctx = i == 5;

	/* Ensure 32-byte alignment of our private data and hw private data.
	 * We use the wiphy priv data for both our ieee80211_local and for
	 * the driver's private data
	 *
	 * In memory it'll be like this:
	 *
	 * +-------------------------+
	 * | struct wiphy	    |
	 * +-------------------------+
	 * | struct ieee80211_local  |
	 * +-------------------------+
	 * | driver's private data   |
	 * +-------------------------+
	 *
	 */
	priv_size = ALIGN(sizeof(*local), NETDEV_ALIGN) + priv_data_len;

	wiphy = wiphy_new_nm(&mac80211_config_ops, priv_size, requested_name);

	if (!wiphy)
		return NULL;

	wiphy->mgmt_stypes = ieee80211_default_mgmt_stypes;

	wiphy->privid = mac80211_wiphy_privid;

	wiphy->flags |= WIPHY_FLAG_NETNS_OK |
			WIPHY_FLAG_4ADDR_AP |
			WIPHY_FLAG_4ADDR_STATION |
			WIPHY_FLAG_REPORTS_OBSS |
			WIPHY_FLAG_OFFCHAN_TX;

	if (!use_chanctx || ops->remain_on_channel)
		wiphy->flags |= WIPHY_FLAG_HAS_REMAIN_ON_CHANNEL;

	wiphy->features |= NL80211_FEATURE_SK_TX_STATUS |
			   NL80211_FEATURE_SAE |
			   NL80211_FEATURE_HT_IBSS |
			   NL80211_FEATURE_VIF_TXPOWER |
			   NL80211_FEATURE_MAC_ON_CREATE |
			   NL80211_FEATURE_USERSPACE_MPM |
			   NL80211_FEATURE_FULL_AP_CLIENT_STATE;
	wiphy_ext_feature_set(wiphy, NL80211_EXT_FEATURE_FILS_STA);
	wiphy_ext_feature_set(wiphy,
			      NL80211_EXT_FEATURE_CONTROL_PORT_OVER_NL80211);
	wiphy_ext_feature_set(wiphy,
			      NL80211_EXT_FEATURE_CONTROL_PORT_NO_PREAUTH);
	wiphy_ext_feature_set(wiphy,
			      NL80211_EXT_FEATURE_CONTROL_PORT_OVER_NL80211_TX_STATUS);
	wiphy_ext_feature_set(wiphy,
			      NL80211_EXT_FEATURE_SCAN_FREQ_KHZ);
	wiphy_ext_feature_set(wiphy,
			      NL80211_EXT_FEATURE_POWERED_ADDR_CHANGE);

	if (!ops->hw_scan) {
		wiphy->features |= NL80211_FEATURE_LOW_PRIORITY_SCAN |
				   NL80211_FEATURE_AP_SCAN;
		/*
		 * if the driver behaves correctly using the probe request
		 * (template) from mac80211, then both of these should be
		 * supported even with hw scan - but let drivers opt in.
		 */
		wiphy_ext_feature_set(wiphy,
				      NL80211_EXT_FEATURE_SCAN_RANDOM_SN);
		wiphy_ext_feature_set(wiphy,
				      NL80211_EXT_FEATURE_SCAN_MIN_PREQ_CONTENT);
	}

	if (!ops->set_key)
		wiphy->flags |= WIPHY_FLAG_IBSS_RSN;

	if (ops->wake_tx_queue)
		wiphy_ext_feature_set(wiphy, NL80211_EXT_FEATURE_TXQS);

	wiphy_ext_feature_set(wiphy, NL80211_EXT_FEATURE_RRM);

	wiphy->bss_priv_size = sizeof(struct ieee80211_bss);

	local = wiphy_priv(wiphy);

	if (sta_info_init(local))
		goto err_free;

	local->hw.wiphy = wiphy;

	local->hw.priv = (char *)local + ALIGN(sizeof(*local), NETDEV_ALIGN);

	local->ops = ops;
	local->use_chanctx = use_chanctx;

	/*
	 * We need a bit of data queued to build aggregates properly, so
	 * instruct the TCP stack to allow more than a single ms of data
	 * to be queued in the stack. The value is a bit-shift of 1
	 * second, so 7 is ~8ms of queued data. Only affects local TCP
	 * sockets.
	 * This is the default, anyhow - drivers may need to override it
	 * for local reasons (longer buffers, longer completion time, or
	 * similar).
	 */
	local->hw.tx_sk_pacing_shift = 7;

	/* set up some defaults */
	local->hw.queues = 1;
	local->hw.max_rates = 1;
	local->hw.max_report_rates = 0;
	local->hw.max_rx_aggregation_subframes = IEEE80211_MAX_AMPDU_BUF_HT;
	local->hw.max_tx_aggregation_subframes = IEEE80211_MAX_AMPDU_BUF_HT;
	local->hw.offchannel_tx_hw_queue = IEEE80211_INVAL_HW_QUEUE;
	local->hw.conf.long_frame_max_tx_count = wiphy->retry_long;
	local->hw.conf.short_frame_max_tx_count = wiphy->retry_short;
	local->hw.radiotap_mcs_details = IEEE80211_RADIOTAP_MCS_HAVE_MCS |
					 IEEE80211_RADIOTAP_MCS_HAVE_GI |
					 IEEE80211_RADIOTAP_MCS_HAVE_BW;
	local->hw.radiotap_vht_details = IEEE80211_RADIOTAP_VHT_KNOWN_GI |
					 IEEE80211_RADIOTAP_VHT_KNOWN_BANDWIDTH;
	local->hw.uapsd_queues = IEEE80211_DEFAULT_UAPSD_QUEUES;
	local->hw.uapsd_max_sp_len = IEEE80211_DEFAULT_MAX_SP_LEN;
	local->hw.max_mtu = IEEE80211_MAX_DATA_LEN;
	local->user_power_level = IEEE80211_UNSET_POWER_LEVEL;
	wiphy->ht_capa_mod_mask = &mac80211_ht_capa_mod_mask;
	wiphy->vht_capa_mod_mask = &mac80211_vht_capa_mod_mask;

	local->ext_capa[7] = WLAN_EXT_CAPA8_OPMODE_NOTIF;

	wiphy->extended_capabilities = local->ext_capa;
	wiphy->extended_capabilities_mask = local->ext_capa;
	wiphy->extended_capabilities_len =
		ARRAY_SIZE(local->ext_capa);

	INIT_LIST_HEAD(&local->interfaces);
	INIT_LIST_HEAD(&local->mon_list);

	__hw_addr_init(&local->mc_list);

	mutex_init(&local->iflist_mtx);
	mutex_init(&local->mtx);

	mutex_init(&local->key_mtx);
	spin_lock_init(&local->filter_lock);
	spin_lock_init(&local->rx_path_lock);
	spin_lock_init(&local->queue_stop_reason_lock);

	for (i = 0; i < IEEE80211_NUM_ACS; i++) {
		INIT_LIST_HEAD(&local->active_txqs[i]);
		spin_lock_init(&local->active_txq_lock[i]);
		local->aql_txq_limit_low[i] = IEEE80211_DEFAULT_AQL_TXQ_LIMIT_L;
		local->aql_txq_limit_high[i] =
			IEEE80211_DEFAULT_AQL_TXQ_LIMIT_H;
		atomic_set(&local->aql_ac_pending_airtime[i], 0);
	}

	local->airtime_flags = AIRTIME_USE_TX | AIRTIME_USE_RX;
	local->aql_threshold = IEEE80211_AQL_THRESHOLD;
	atomic_set(&local->aql_total_pending_airtime, 0);

	INIT_LIST_HEAD(&local->chanctx_list);
	mutex_init(&local->chanctx_mtx);

	INIT_DELAYED_WORK(&local->scan_work, ieee80211_scan_work);

	INIT_WORK(&local->restart_work, ieee80211_restart_work);

	INIT_WORK(&local->radar_detected_work,
		  ieee80211_dfs_radar_detected_work);

	INIT_WORK(&local->reconfig_filter, ieee80211_reconfig_filter);
	local->smps_mode = IEEE80211_SMPS_OFF;

	INIT_WORK(&local->dynamic_ps_enable_work,
		  ieee80211_dynamic_ps_enable_work);
	INIT_WORK(&local->dynamic_ps_disable_work,
		  ieee80211_dynamic_ps_disable_work);
	timer_setup(&local->dynamic_ps_timer, ieee80211_dynamic_ps_timer, 0);

	INIT_WORK(&local->sched_scan_stopped_work,
		  ieee80211_sched_scan_stopped_work);

	spin_lock_init(&local->ack_status_lock);
	idr_init(&local->ack_status_frames);

	for (i = 0; i < IEEE80211_MAX_QUEUES; i++) {
		skb_queue_head_init(&local->pending[i]);
		atomic_set(&local->agg_queue_stop[i], 0);
	}
	tasklet_setup(&local->tx_pending_tasklet, ieee80211_tx_pending);

	if (ops->wake_tx_queue)
		tasklet_setup(&local->wake_txqs_tasklet, ieee80211_wake_txqs);

	tasklet_setup(&local->tasklet, ieee80211_tasklet_handler);

	skb_queue_head_init(&local->skb_queue);
	skb_queue_head_init(&local->skb_queue_unreliable);

	ieee80211_alloc_led_names(local);

	ieee80211_roc_setup(local);

	local->hw.radiotap_timestamp.units_pos = -1;
	local->hw.radiotap_timestamp.accuracy = -1;

	return &local->hw;
 err_free:
	wiphy_free(wiphy);
	return NULL;
}
EXPORT_SYMBOL(ieee80211_alloc_hw_nm);

static int ieee80211_init_cipher_suites(struct ieee80211_local *local)
{
	bool have_wep = !fips_enabled; /* FIPS does not permit the use of RC4 */
	bool have_mfp = ieee80211_hw_check(&local->hw, MFP_CAPABLE);
	int r = 0, w = 0;
	u32 *suites;
	static const u32 cipher_suites[] = {
		/* keep WEP first, it may be removed below */
		WLAN_CIPHER_SUITE_WEP40,
		WLAN_CIPHER_SUITE_WEP104,
		WLAN_CIPHER_SUITE_TKIP,
		WLAN_CIPHER_SUITE_CCMP,
		WLAN_CIPHER_SUITE_CCMP_256,
		WLAN_CIPHER_SUITE_GCMP,
		WLAN_CIPHER_SUITE_GCMP_256,

		/* keep last -- depends on hw flags! */
		WLAN_CIPHER_SUITE_AES_CMAC,
		WLAN_CIPHER_SUITE_BIP_CMAC_256,
		WLAN_CIPHER_SUITE_BIP_GMAC_128,
		WLAN_CIPHER_SUITE_BIP_GMAC_256,
	};

	if (ieee80211_hw_check(&local->hw, SW_CRYPTO_CONTROL) ||
	    local->hw.wiphy->cipher_suites) {
		/* If the driver advertises, or doesn't support SW crypto,
		 * we only need to remove WEP if necessary.
		 */
		if (have_wep)
			return 0;

		/* well if it has _no_ ciphers ... fine */
		if (!local->hw.wiphy->n_cipher_suites)
			return 0;

		/* Driver provides cipher suites, but we need to exclude WEP */
		suites = kmemdup(local->hw.wiphy->cipher_suites,
				 sizeof(u32) * local->hw.wiphy->n_cipher_suites,
				 GFP_KERNEL);
		if (!suites)
			return -ENOMEM;

		for (r = 0; r < local->hw.wiphy->n_cipher_suites; r++) {
			u32 suite = local->hw.wiphy->cipher_suites[r];

			if (suite == WLAN_CIPHER_SUITE_WEP40 ||
			    suite == WLAN_CIPHER_SUITE_WEP104)
				continue;
			suites[w++] = suite;
		}
	} else {
		/* assign the (software supported and perhaps offloaded)
		 * cipher suites
		 */
		local->hw.wiphy->cipher_suites = cipher_suites;
		local->hw.wiphy->n_cipher_suites = ARRAY_SIZE(cipher_suites);

		if (!have_mfp)
			local->hw.wiphy->n_cipher_suites -= 4;

		if (!have_wep) {
			local->hw.wiphy->cipher_suites += 2;
			local->hw.wiphy->n_cipher_suites -= 2;
		}

		/* not dynamically allocated, so just return */
		return 0;
	}

	local->hw.wiphy->cipher_suites = suites;
	local->hw.wiphy->n_cipher_suites = w;
	local->wiphy_ciphers_allocated = true;

	return 0;
}

int ieee80211_register_hw(struct ieee80211_hw *hw)
{
	struct ieee80211_local *local = hw_to_local(hw);
	int result, i;
	enum nl80211_band band;
	int channels, max_bitrates;
	bool supp_ht, supp_vht, supp_he, supp_eht;
	struct cfg80211_chan_def dflt_chandef = {};

	if (ieee80211_hw_check(hw, QUEUE_CONTROL) &&
	    (local->hw.offchannel_tx_hw_queue == IEEE80211_INVAL_HW_QUEUE ||
	     local->hw.offchannel_tx_hw_queue >= local->hw.queues))
		return -EINVAL;

	if ((hw->wiphy->features & NL80211_FEATURE_TDLS_CHANNEL_SWITCH) &&
	    (!local->ops->tdls_channel_switch ||
	     !local->ops->tdls_cancel_channel_switch ||
	     !local->ops->tdls_recv_channel_switch))
		return -EOPNOTSUPP;

	if (WARN_ON(ieee80211_hw_check(hw, SUPPORTS_TX_FRAG) &&
		    !local->ops->set_frag_threshold))
		return -EINVAL;

	if (WARN_ON(local->hw.wiphy->interface_modes &
			BIT(NL80211_IFTYPE_NAN) &&
		    (!local->ops->start_nan || !local->ops->stop_nan)))
		return -EINVAL;

	if (hw->wiphy->flags & WIPHY_FLAG_SUPPORTS_MLO) {
		/*
		 * For drivers capable of doing MLO, assume modern driver
		 * or firmware facilities, so software doesn't have to do
		 * as much, e.g. monitoring beacons would be hard if we
		 * might not even know which link is active at which time.
		 */
		if (WARN_ON(!local->use_chanctx))
			return -EINVAL;

		if (WARN_ON(!local->ops->link_info_changed))
			return -EINVAL;

		if (WARN_ON(!ieee80211_hw_check(hw, HAS_RATE_CONTROL)))
			return -EINVAL;

		if (WARN_ON(!ieee80211_hw_check(hw, AMPDU_AGGREGATION)))
			return -EINVAL;

		if (WARN_ON(ieee80211_hw_check(hw, HOST_BROADCAST_PS_BUFFERING)))
			return -EINVAL;

		if (WARN_ON(ieee80211_hw_check(hw, SUPPORTS_PS) &&
			    (!ieee80211_hw_check(hw, SUPPORTS_DYNAMIC_PS) ||
			     ieee80211_hw_check(hw, PS_NULLFUNC_STACK))))
			return -EINVAL;

		if (WARN_ON(!ieee80211_hw_check(hw, MFP_CAPABLE)))
			return -EINVAL;

		if (WARN_ON(!ieee80211_hw_check(hw, CONNECTION_MONITOR)))
			return -EINVAL;

		if (WARN_ON(ieee80211_hw_check(hw, NEED_DTIM_BEFORE_ASSOC)))
			return -EINVAL;

		if (WARN_ON(ieee80211_hw_check(hw, TIMING_BEACON_ONLY)))
			return -EINVAL;

		if (WARN_ON(!ieee80211_hw_check(hw, AP_LINK_PS)))
			return -EINVAL;

		if (WARN_ON(ieee80211_hw_check(hw, DEAUTH_NEED_MGD_TX_PREP)))
			return -EINVAL;
	}

#ifdef CONFIG_PM
	if (hw->wiphy->wowlan && (!local->ops->suspend || !local->ops->resume))
		return -EINVAL;
#endif

	if (!local->use_chanctx) {
		for (i = 0; i < local->hw.wiphy->n_iface_combinations; i++) {
			const struct ieee80211_iface_combination *comb;

			comb = &local->hw.wiphy->iface_combinations[i];

			if (comb->num_different_channels > 1)
				return -EINVAL;
		}
	} else {
		/* DFS is not supported with multi-channel combinations yet */
		for (i = 0; i < local->hw.wiphy->n_iface_combinations; i++) {
			const struct ieee80211_iface_combination *comb;

			comb = &local->hw.wiphy->iface_combinations[i];

			if (comb->radar_detect_widths &&
			    comb->num_different_channels > 1)
				return -EINVAL;
		}
	}

	/* Only HW csum features are currently compatible with mac80211 */
	if (WARN_ON(hw->netdev_features & ~MAC80211_SUPPORTED_FEATURES))
		return -EINVAL;

	if (hw->max_report_rates == 0)
		hw->max_report_rates = hw->max_rates;

	local->rx_chains = 1;

	/*
	 * generic code guarantees at least one band,
	 * set this very early because much code assumes
	 * that hw.conf.channel is assigned
	 */
	channels = 0;
	max_bitrates = 0;
	supp_ht = false;
	supp_vht = false;
	supp_he = false;
	supp_eht = false;
	for (band = 0; band < NUM_NL80211_BANDS; band++) {
		struct ieee80211_supported_band *sband;

		sband = local->hw.wiphy->bands[band];
		if (!sband)
			continue;

		if (!dflt_chandef.chan) {
			/*
			 * Assign the first enabled channel to dflt_chandef
			 * from the list of channels
			 */
			for (i = 0; i < sband->n_channels; i++)
				if (!(sband->channels[i].flags &
						IEEE80211_CHAN_DISABLED))
					break;
			/* if none found then use the first anyway */
			if (i == sband->n_channels)
				i = 0;
			cfg80211_chandef_create(&dflt_chandef,
						&sband->channels[i],
						NL80211_CHAN_NO_HT);
			/* init channel we're on */
			if (!local->use_chanctx && !local->_oper_chandef.chan) {
				local->hw.conf.chandef = dflt_chandef;
				local->_oper_chandef = dflt_chandef;
			}
			local->monitor_chandef = dflt_chandef;
		}

		channels += sband->n_channels;

		if (max_bitrates < sband->n_bitrates)
			max_bitrates = sband->n_bitrates;
		supp_ht = supp_ht || sband->ht_cap.ht_supported;
		supp_vht = supp_vht || sband->vht_cap.vht_supported;

		for (i = 0; i < sband->n_iftype_data; i++) {
			const struct ieee80211_sband_iftype_data *iftd;

			iftd = &sband->iftype_data[i];

			supp_he = supp_he || iftd->he_cap.has_he;
			supp_eht = supp_eht || iftd->eht_cap.has_eht;
		}

		/* HT, VHT, HE require QoS, thus >= 4 queues */
		if (WARN_ON(local->hw.queues < IEEE80211_NUM_ACS &&
			    (supp_ht || supp_vht || supp_he)))
			return -EINVAL;

		/* EHT requires HE support */
		if (WARN_ON(supp_eht && !supp_he))
			return -EINVAL;

		if (!sband->ht_cap.ht_supported)
			continue;

		/* TODO: consider VHT for RX chains, hopefully it's the same */
		local->rx_chains =
			max(ieee80211_mcs_to_chains(&sband->ht_cap.mcs),
			    local->rx_chains);

		/* no need to mask, SM_PS_DISABLED has all bits set */
		sband->ht_cap.cap |= WLAN_HT_CAP_SM_PS_DISABLED <<
			             IEEE80211_HT_CAP_SM_PS_SHIFT;
	}

	/* if low-level driver supports AP, we also support VLAN.
	 * drivers advertising SW_CRYPTO_CONTROL should enable AP_VLAN
	 * based on their support to transmit SW encrypted packets.
	 */
	if (local->hw.wiphy->interface_modes & BIT(NL80211_IFTYPE_AP) &&
	    !ieee80211_hw_check(&local->hw, SW_CRYPTO_CONTROL)) {
		hw->wiphy->interface_modes |= BIT(NL80211_IFTYPE_AP_VLAN);
		hw->wiphy->software_iftypes |= BIT(NL80211_IFTYPE_AP_VLAN);
	}

	/* mac80211 always supports monitor */
	hw->wiphy->interface_modes |= BIT(NL80211_IFTYPE_MONITOR);
	hw->wiphy->software_iftypes |= BIT(NL80211_IFTYPE_MONITOR);

	/* mac80211 doesn't support more than one IBSS interface right now */
	for (i = 0; i < hw->wiphy->n_iface_combinations; i++) {
		const struct ieee80211_iface_combination *c;
		int j;

		c = &hw->wiphy->iface_combinations[i];

		for (j = 0; j < c->n_limits; j++)
			if ((c->limits[j].types & BIT(NL80211_IFTYPE_ADHOC)) &&
			    c->limits[j].max > 1)
				return -EINVAL;
	}

	local->int_scan_req = kzalloc(sizeof(*local->int_scan_req) +
				      sizeof(void *) * channels, GFP_KERNEL);
	if (!local->int_scan_req)
		return -ENOMEM;

	for (band = 0; band < NUM_NL80211_BANDS; band++) {
		if (!local->hw.wiphy->bands[band])
			continue;
		local->int_scan_req->rates[band] = (u32) -1;
	}

#ifndef CONFIG_MAC80211_MESH
	/* mesh depends on Kconfig, but drivers should set it if they want */
	local->hw.wiphy->interface_modes &= ~BIT(NL80211_IFTYPE_MESH_POINT);
#endif

	/* if the underlying driver supports mesh, mac80211 will (at least)
	 * provide routing of mesh authentication frames to userspace */
	if (local->hw.wiphy->interface_modes & BIT(NL80211_IFTYPE_MESH_POINT))
		local->hw.wiphy->flags |= WIPHY_FLAG_MESH_AUTH;

	/* mac80211 supports control port protocol changing */
	local->hw.wiphy->flags |= WIPHY_FLAG_CONTROL_PORT_PROTOCOL;

	if (ieee80211_hw_check(&local->hw, SIGNAL_DBM)) {
		local->hw.wiphy->signal_type = CFG80211_SIGNAL_TYPE_MBM;
	} else if (ieee80211_hw_check(&local->hw, SIGNAL_UNSPEC)) {
		local->hw.wiphy->signal_type = CFG80211_SIGNAL_TYPE_UNSPEC;
		if (hw->max_signal <= 0) {
			result = -EINVAL;
			goto fail_workqueue;
		}
	}

	/* Mac80211 and therefore all drivers using SW crypto only
	 * are able to handle PTK rekeys and Extended Key ID.
	 */
	if (!local->ops->set_key) {
		wiphy_ext_feature_set(local->hw.wiphy,
				      NL80211_EXT_FEATURE_CAN_REPLACE_PTK0);
		wiphy_ext_feature_set(local->hw.wiphy,
				      NL80211_EXT_FEATURE_EXT_KEY_ID);
	}

	if (local->hw.wiphy->interface_modes & BIT(NL80211_IFTYPE_ADHOC))
		wiphy_ext_feature_set(local->hw.wiphy,
				      NL80211_EXT_FEATURE_DEL_IBSS_STA);

	/*
	 * Calculate scan IE length -- we need this to alloc
	 * memory and to subtract from the driver limit. It
	 * includes the DS Params, (extended) supported rates, and HT
	 * information -- SSID is the driver's responsibility.
	 */
	local->scan_ies_len = 4 + max_bitrates /* (ext) supp rates */ +
		3 /* DS Params */;
	if (supp_ht)
		local->scan_ies_len += 2 + sizeof(struct ieee80211_ht_cap);

	if (supp_vht)
		local->scan_ies_len +=
			2 + sizeof(struct ieee80211_vht_cap);

	/*
	 * HE cap element is variable in size - set len to allow max size */
	if (supp_he) {
		local->scan_ies_len +=
			3 + sizeof(struct ieee80211_he_cap_elem) +
			sizeof(struct ieee80211_he_mcs_nss_supp) +
			IEEE80211_HE_PPE_THRES_MAX_LEN;
<<<<<<< HEAD
=======

		if (supp_eht)
			local->scan_ies_len +=
				3 + sizeof(struct ieee80211_eht_cap_elem) +
				sizeof(struct ieee80211_eht_mcs_nss_supp) +
				IEEE80211_EHT_PPE_THRES_MAX_LEN;
>>>>>>> d60c95ef
	}

	if (!local->ops->hw_scan) {
		/* For hw_scan, driver needs to set these up. */
		local->hw.wiphy->max_scan_ssids = 4;
		local->hw.wiphy->max_scan_ie_len = IEEE80211_MAX_DATA_LEN;
	}

	/*
	 * If the driver supports any scan IEs, then assume the
	 * limit includes the IEs mac80211 will add, otherwise
	 * leave it at zero and let the driver sort it out; we
	 * still pass our IEs to the driver but userspace will
	 * not be allowed to in that case.
	 */
	if (local->hw.wiphy->max_scan_ie_len)
		local->hw.wiphy->max_scan_ie_len -= local->scan_ies_len;

	result = ieee80211_init_cipher_suites(local);
	if (result < 0)
		goto fail_workqueue;

	if (!local->ops->remain_on_channel)
		local->hw.wiphy->max_remain_on_channel_duration = 5000;

	/* mac80211 based drivers don't support internal TDLS setup */
	if (local->hw.wiphy->flags & WIPHY_FLAG_SUPPORTS_TDLS)
		local->hw.wiphy->flags |= WIPHY_FLAG_TDLS_EXTERNAL_SETUP;

	/* mac80211 supports eCSA, if the driver supports STA CSA at all */
	if (ieee80211_hw_check(&local->hw, CHANCTX_STA_CSA))
		local->ext_capa[0] |= WLAN_EXT_CAPA1_EXT_CHANNEL_SWITCHING;

	/* mac80211 supports multi BSSID, if the driver supports it */
	if (ieee80211_hw_check(&local->hw, SUPPORTS_MULTI_BSSID)) {
		local->hw.wiphy->support_mbssid = true;
		if (ieee80211_hw_check(&local->hw,
				       SUPPORTS_ONLY_HE_MULTI_BSSID))
			local->hw.wiphy->support_only_he_mbssid = true;
		else
			local->ext_capa[2] |=
				WLAN_EXT_CAPA3_MULTI_BSSID_SUPPORT;
	}

	local->hw.wiphy->max_num_csa_counters = IEEE80211_MAX_CNTDWN_COUNTERS_NUM;

	/*
	 * We use the number of queues for feature tests (QoS, HT) internally
	 * so restrict them appropriately.
	 */
	if (hw->queues > IEEE80211_MAX_QUEUES)
		hw->queues = IEEE80211_MAX_QUEUES;

	local->workqueue =
		alloc_ordered_workqueue("%s", 0, wiphy_name(local->hw.wiphy));
	if (!local->workqueue) {
		result = -ENOMEM;
		goto fail_workqueue;
	}

	/*
	 * The hardware needs headroom for sending the frame,
	 * and we need some headroom for passing the frame to monitor
	 * interfaces, but never both at the same time.
	 */
	local->tx_headroom = max_t(unsigned int , local->hw.extra_tx_headroom,
				   IEEE80211_TX_STATUS_HEADROOM);

	/*
	 * if the driver doesn't specify a max listen interval we
	 * use 5 which should be a safe default
	 */
	if (local->hw.max_listen_interval == 0)
		local->hw.max_listen_interval = 5;

	local->hw.conf.listen_interval = local->hw.max_listen_interval;

	local->dynamic_ps_forced_timeout = -1;

	if (!local->hw.max_nan_de_entries)
		local->hw.max_nan_de_entries = IEEE80211_MAX_NAN_INSTANCE_ID;

	if (!local->hw.weight_multiplier)
		local->hw.weight_multiplier = 1;

	ieee80211_wep_init(local);

	local->hw.conf.flags = IEEE80211_CONF_IDLE;

	ieee80211_led_init(local);

	result = ieee80211_txq_setup_flows(local);
	if (result)
		goto fail_flows;

	rtnl_lock();
	result = ieee80211_init_rate_ctrl_alg(local,
					      hw->rate_control_algorithm);
	rtnl_unlock();
	if (result < 0) {
		wiphy_debug(local->hw.wiphy,
			    "Failed to initialize rate control algorithm\n");
		goto fail_rate;
	}

	if (local->rate_ctrl) {
		clear_bit(IEEE80211_HW_SUPPORTS_VHT_EXT_NSS_BW, hw->flags);
		if (local->rate_ctrl->ops->capa & RATE_CTRL_CAPA_VHT_EXT_NSS_BW)
			ieee80211_hw_set(hw, SUPPORTS_VHT_EXT_NSS_BW);
	}

	/*
	 * If the VHT capabilities don't have IEEE80211_VHT_EXT_NSS_BW_CAPABLE,
	 * or have it when we don't, copy the sband structure and set/clear it.
	 * This is necessary because rate scaling algorithms could be switched
	 * and have different support values.
	 * Print a message so that in the common case the reallocation can be
	 * avoided.
	 */
	BUILD_BUG_ON(NUM_NL80211_BANDS > 8 * sizeof(local->sband_allocated));
	for (band = 0; band < NUM_NL80211_BANDS; band++) {
		struct ieee80211_supported_band *sband;
		bool local_cap, ie_cap;

		local_cap = ieee80211_hw_check(hw, SUPPORTS_VHT_EXT_NSS_BW);

		sband = local->hw.wiphy->bands[band];
		if (!sband || !sband->vht_cap.vht_supported)
			continue;

		ie_cap = !!(sband->vht_cap.vht_mcs.tx_highest &
			    cpu_to_le16(IEEE80211_VHT_EXT_NSS_BW_CAPABLE));

		if (local_cap == ie_cap)
			continue;

		sband = kmemdup(sband, sizeof(*sband), GFP_KERNEL);
		if (!sband) {
			result = -ENOMEM;
			goto fail_rate;
		}

		wiphy_dbg(hw->wiphy, "copying sband (band %d) due to VHT EXT NSS BW flag\n",
			  band);

		sband->vht_cap.vht_mcs.tx_highest ^=
			cpu_to_le16(IEEE80211_VHT_EXT_NSS_BW_CAPABLE);

		local->hw.wiphy->bands[band] = sband;
		local->sband_allocated |= BIT(band);
	}

	result = wiphy_register(local->hw.wiphy);
	if (result < 0)
		goto fail_wiphy_register;

	debugfs_hw_add(local);
	rate_control_add_debugfs(local);

	rtnl_lock();
	wiphy_lock(hw->wiphy);

	/* add one default STA interface if supported */
	if (local->hw.wiphy->interface_modes & BIT(NL80211_IFTYPE_STATION) &&
	    !ieee80211_hw_check(hw, NO_AUTO_VIF)) {
		struct vif_params params = {0};

		result = ieee80211_if_add(local, "wlan%d", NET_NAME_ENUM, NULL,
					  NL80211_IFTYPE_STATION, &params);
		if (result)
			wiphy_warn(local->hw.wiphy,
				   "Failed to add default virtual iface\n");
	}

	wiphy_unlock(hw->wiphy);
	rtnl_unlock();

#ifdef CONFIG_INET
	local->ifa_notifier.notifier_call = ieee80211_ifa_changed;
	result = register_inetaddr_notifier(&local->ifa_notifier);
	if (result)
		goto fail_ifa;
#endif

#if IS_ENABLED(CONFIG_IPV6)
	local->ifa6_notifier.notifier_call = ieee80211_ifa6_changed;
	result = register_inet6addr_notifier(&local->ifa6_notifier);
	if (result)
		goto fail_ifa6;
#endif

	return 0;

#if IS_ENABLED(CONFIG_IPV6)
 fail_ifa6:
#ifdef CONFIG_INET
	unregister_inetaddr_notifier(&local->ifa_notifier);
#endif
#endif
#if defined(CONFIG_INET) || defined(CONFIG_IPV6)
 fail_ifa:
#endif
	wiphy_unregister(local->hw.wiphy);
 fail_wiphy_register:
	rtnl_lock();
	rate_control_deinitialize(local);
	ieee80211_remove_interfaces(local);
	rtnl_unlock();
 fail_rate:
 fail_flows:
	ieee80211_led_exit(local);
	destroy_workqueue(local->workqueue);
 fail_workqueue:
	if (local->wiphy_ciphers_allocated) {
		kfree(local->hw.wiphy->cipher_suites);
		local->wiphy_ciphers_allocated = false;
	}
	kfree(local->int_scan_req);
	return result;
}
EXPORT_SYMBOL(ieee80211_register_hw);

void ieee80211_unregister_hw(struct ieee80211_hw *hw)
{
	struct ieee80211_local *local = hw_to_local(hw);

	tasklet_kill(&local->tx_pending_tasklet);
	tasklet_kill(&local->tasklet);

#ifdef CONFIG_INET
	unregister_inetaddr_notifier(&local->ifa_notifier);
#endif
#if IS_ENABLED(CONFIG_IPV6)
	unregister_inet6addr_notifier(&local->ifa6_notifier);
#endif

	rtnl_lock();

	/*
	 * At this point, interface list manipulations are fine
	 * because the driver cannot be handing us frames any
	 * more and the tasklet is killed.
	 */
	ieee80211_remove_interfaces(local);

	rtnl_unlock();

	cancel_delayed_work_sync(&local->roc_work);
	cancel_work_sync(&local->restart_work);
	cancel_work_sync(&local->reconfig_filter);
	flush_work(&local->sched_scan_stopped_work);
	flush_work(&local->radar_detected_work);

	ieee80211_clear_tx_pending(local);
	rate_control_deinitialize(local);

	if (skb_queue_len(&local->skb_queue) ||
	    skb_queue_len(&local->skb_queue_unreliable))
		wiphy_warn(local->hw.wiphy, "skb_queue not empty\n");
	skb_queue_purge(&local->skb_queue);
	skb_queue_purge(&local->skb_queue_unreliable);

	wiphy_unregister(local->hw.wiphy);
	destroy_workqueue(local->workqueue);
	ieee80211_led_exit(local);
	kfree(local->int_scan_req);
}
EXPORT_SYMBOL(ieee80211_unregister_hw);

static int ieee80211_free_ack_frame(int id, void *p, void *data)
{
	WARN_ONCE(1, "Have pending ack frames!\n");
	kfree_skb(p);
	return 0;
}

void ieee80211_free_hw(struct ieee80211_hw *hw)
{
	struct ieee80211_local *local = hw_to_local(hw);
	enum nl80211_band band;

	mutex_destroy(&local->iflist_mtx);
	mutex_destroy(&local->mtx);

	if (local->wiphy_ciphers_allocated) {
		kfree(local->hw.wiphy->cipher_suites);
		local->wiphy_ciphers_allocated = false;
	}

	idr_for_each(&local->ack_status_frames,
		     ieee80211_free_ack_frame, NULL);
	idr_destroy(&local->ack_status_frames);

	sta_info_stop(local);

	ieee80211_free_led_names(local);

	for (band = 0; band < NUM_NL80211_BANDS; band++) {
		if (!(local->sband_allocated & BIT(band)))
			continue;
		kfree(local->hw.wiphy->bands[band]);
	}

	wiphy_free(local->hw.wiphy);
}
EXPORT_SYMBOL(ieee80211_free_hw);

static int __init ieee80211_init(void)
{
	struct sk_buff *skb;
	int ret;

	BUILD_BUG_ON(sizeof(struct ieee80211_tx_info) > sizeof(skb->cb));
	BUILD_BUG_ON(offsetof(struct ieee80211_tx_info, driver_data) +
		     IEEE80211_TX_INFO_DRIVER_DATA_SIZE > sizeof(skb->cb));

	ret = rc80211_minstrel_init();
	if (ret)
		return ret;

	ret = ieee80211_iface_init();
	if (ret)
		goto err_netdev;

	return 0;
 err_netdev:
	rc80211_minstrel_exit();

	return ret;
}

static void __exit ieee80211_exit(void)
{
	rc80211_minstrel_exit();

	ieee80211s_stop();

	ieee80211_iface_exit();

	rcu_barrier();
}


subsys_initcall(ieee80211_init);
module_exit(ieee80211_exit);

MODULE_DESCRIPTION("IEEE 802.11 subsystem");
MODULE_LICENSE("GPL");<|MERGE_RESOLUTION|>--- conflicted
+++ resolved
@@ -1220,15 +1220,12 @@
 			3 + sizeof(struct ieee80211_he_cap_elem) +
 			sizeof(struct ieee80211_he_mcs_nss_supp) +
 			IEEE80211_HE_PPE_THRES_MAX_LEN;
-<<<<<<< HEAD
-=======
 
 		if (supp_eht)
 			local->scan_ies_len +=
 				3 + sizeof(struct ieee80211_eht_cap_elem) +
 				sizeof(struct ieee80211_eht_mcs_nss_supp) +
 				IEEE80211_EHT_PPE_THRES_MAX_LEN;
->>>>>>> d60c95ef
 	}
 
 	if (!local->ops->hw_scan) {
