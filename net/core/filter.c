--- conflicted
+++ resolved
@@ -2144,10 +2144,6 @@
 
 	if (mlen) {
 		__skb_pull(skb, mlen);
-		if (unlikely(!skb->len)) {
-			kfree_skb(skb);
-			return -ERANGE;
-		}
 
 		/* At ingress, the mac header has already been pulled once.
 		 * At egress, skb_pospull_rcsum has to be done in case that
@@ -6034,11 +6030,7 @@
 #endif
 
 #define BPF_FIB_LOOKUP_MASK (BPF_FIB_LOOKUP_DIRECT | BPF_FIB_LOOKUP_OUTPUT | \
-<<<<<<< HEAD
-			     BPF_FIB_LOOKUP_SKIP_NEIGH)
-=======
 			     BPF_FIB_LOOKUP_SKIP_NEIGH | BPF_FIB_LOOKUP_TBID)
->>>>>>> 98817289
 
 BPF_CALL_4(bpf_xdp_fib_lookup, struct xdp_buff *, ctx,
 	   struct bpf_fib_lookup *, params, int, plen, u32, flags)
@@ -7373,11 +7365,6 @@
 		return -EOPNOTSUPP;
 	if (unlikely(dev_net(skb->dev) != sock_net(sk)))
 		return -ENETUNREACH;
-<<<<<<< HEAD
-	if (unlikely(sk_fullsock(sk) && sk->sk_reuseport))
-		return -ESOCKTNOSUPPORT;
-=======
->>>>>>> 98817289
 	if (sk_unhashed(sk))
 		return -EOPNOTSUPP;
 	if (sk_is_refcounted(sk) &&
