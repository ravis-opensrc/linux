// SPDX-License-Identifier: GPL-2.0-or-later
/*
 * net/core/dst_cache.c - dst entry cache
 *
 * Copyright (c) 2016 Paolo Abeni <pabeni@redhat.com>
 */

#include <linux/kernel.h>
#include <linux/percpu.h>
#include <net/dst_cache.h>
#include <net/route.h>
#if IS_ENABLED(CONFIG_IPV6)
#include <net/ip6_fib.h>
#endif
#include <uapi/linux/in.h>

struct dst_cache_pcpu {
	unsigned long refresh_ts;
	struct dst_entry *dst;
	u32 cookie;
	union {
		struct in_addr in_saddr;
		struct in6_addr in6_saddr;
	};
};

static void dst_cache_per_cpu_dst_set(struct dst_cache_pcpu *dst_cache,
				      struct dst_entry *dst, u32 cookie)
{
	DEBUG_NET_WARN_ON_ONCE(!in_softirq());
	dst_release(dst_cache->dst);
	if (dst)
		dst_hold(dst);

	dst_cache->cookie = cookie;
	dst_cache->dst = dst;
}

static struct dst_entry *dst_cache_per_cpu_get(struct dst_cache *dst_cache,
					       struct dst_cache_pcpu *idst)
{
	struct dst_entry *dst;

	DEBUG_NET_WARN_ON_ONCE(!in_softirq());
	dst = idst->dst;
	if (!dst)
		goto fail;

	/* the cache already hold a dst reference; it can't go away */
	dst_hold(dst);

	if (unlikely(!time_after(idst->refresh_ts,
				 READ_ONCE(dst_cache->reset_ts)) ||
		     (dst->obsolete && !dst->ops->check(dst, idst->cookie)))) {
		dst_cache_per_cpu_dst_set(idst, NULL, 0);
		dst_release(dst);
		goto fail;
	}
	return dst;

fail:
	idst->refresh_ts = jiffies;
	return NULL;
}

struct dst_entry *dst_cache_get(struct dst_cache *dst_cache)
{
	if (!dst_cache->cache)
		return NULL;

	return dst_cache_per_cpu_get(dst_cache, this_cpu_ptr(dst_cache->cache));
}
EXPORT_SYMBOL_GPL(dst_cache_get);

struct rtable *dst_cache_get_ip4(struct dst_cache *dst_cache, __be32 *saddr)
{
	struct dst_cache_pcpu *idst;
	struct dst_entry *dst;

	if (!dst_cache->cache)
		return NULL;

	idst = this_cpu_ptr(dst_cache->cache);
	dst = dst_cache_per_cpu_get(dst_cache, idst);
	if (!dst)
		return NULL;

	*saddr = idst->in_saddr.s_addr;
	return dst_rtable(dst);
}
EXPORT_SYMBOL_GPL(dst_cache_get_ip4);

void dst_cache_set_ip4(struct dst_cache *dst_cache, struct dst_entry *dst,
		       __be32 saddr)
{
	struct dst_cache_pcpu *idst;

	if (!dst_cache->cache)
		return;

	idst = this_cpu_ptr(dst_cache->cache);
	dst_cache_per_cpu_dst_set(idst, dst, 0);
	idst->in_saddr.s_addr = saddr;
}
EXPORT_SYMBOL_GPL(dst_cache_set_ip4);

#if IS_ENABLED(CONFIG_IPV6)
void dst_cache_set_ip6(struct dst_cache *dst_cache, struct dst_entry *dst,
		       const struct in6_addr *saddr)
{
	struct dst_cache_pcpu *idst;

	if (!dst_cache->cache)
		return;

	idst = this_cpu_ptr(dst_cache->cache);
<<<<<<< HEAD
	dst_cache_per_cpu_dst_set(this_cpu_ptr(dst_cache->cache), dst,
=======
	dst_cache_per_cpu_dst_set(idst, dst,
>>>>>>> 2d002356
				  rt6_get_cookie(dst_rt6_info(dst)));
	idst->in6_saddr = *saddr;
}
EXPORT_SYMBOL_GPL(dst_cache_set_ip6);

struct dst_entry *dst_cache_get_ip6(struct dst_cache *dst_cache,
				    struct in6_addr *saddr)
{
	struct dst_cache_pcpu *idst;
	struct dst_entry *dst;

	if (!dst_cache->cache)
		return NULL;

	idst = this_cpu_ptr(dst_cache->cache);
	dst = dst_cache_per_cpu_get(dst_cache, idst);
	if (!dst)
		return NULL;

	*saddr = idst->in6_saddr;
	return dst;
}
EXPORT_SYMBOL_GPL(dst_cache_get_ip6);
#endif

int dst_cache_init(struct dst_cache *dst_cache, gfp_t gfp)
{
	dst_cache->cache = alloc_percpu_gfp(struct dst_cache_pcpu,
					    gfp | __GFP_ZERO);
	if (!dst_cache->cache)
		return -ENOMEM;

	dst_cache_reset(dst_cache);
	return 0;
}
EXPORT_SYMBOL_GPL(dst_cache_init);

void dst_cache_destroy(struct dst_cache *dst_cache)
{
	int i;

	if (!dst_cache->cache)
		return;

	for_each_possible_cpu(i)
		dst_release(per_cpu_ptr(dst_cache->cache, i)->dst);

	free_percpu(dst_cache->cache);
}
EXPORT_SYMBOL_GPL(dst_cache_destroy);

void dst_cache_reset_now(struct dst_cache *dst_cache)
{
	int i;

	if (!dst_cache->cache)
		return;

	dst_cache_reset(dst_cache);
	for_each_possible_cpu(i) {
		struct dst_cache_pcpu *idst = per_cpu_ptr(dst_cache->cache, i);
		struct dst_entry *dst = idst->dst;

		idst->cookie = 0;
		idst->dst = NULL;
		dst_release(dst);
	}
}
EXPORT_SYMBOL_GPL(dst_cache_reset_now);<|MERGE_RESOLUTION|>--- conflicted
+++ resolved
@@ -114,11 +114,7 @@
 		return;
 
 	idst = this_cpu_ptr(dst_cache->cache);
-<<<<<<< HEAD
-	dst_cache_per_cpu_dst_set(this_cpu_ptr(dst_cache->cache), dst,
-=======
 	dst_cache_per_cpu_dst_set(idst, dst,
->>>>>>> 2d002356
 				  rt6_get_cookie(dst_rt6_info(dst)));
 	idst->in6_saddr = *saddr;
 }
