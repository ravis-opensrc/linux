// SPDX-License-Identifier: GPL-2.0
/* Copyright (c) 2019 Facebook  */
#include <linux/rculist.h>
#include <linux/list.h>
#include <linux/hash.h>
#include <linux/types.h>
#include <linux/spinlock.h>
#include <linux/bpf.h>
#include <linux/btf_ids.h>
#include <linux/bpf_local_storage.h>
#include <net/bpf_sk_storage.h>
#include <net/sock.h>
#include <uapi/linux/sock_diag.h>
#include <uapi/linux/btf.h>

DEFINE_BPF_STORAGE_CACHE(sk_cache);

static int omem_charge(struct sock *sk, unsigned int size)
{
	/* same check as in sock_kmalloc() */
	if (size <= sysctl_optmem_max &&
	    atomic_read(&sk->sk_omem_alloc) + size < sysctl_optmem_max) {
		atomic_add(size, &sk->sk_omem_alloc);
		return 0;
	}

	return -ENOMEM;
}

static struct bpf_local_storage_data *
sk_storage_lookup(struct sock *sk, struct bpf_map *map, bool cacheit_lockit)
{
	struct bpf_local_storage *sk_storage;
	struct bpf_local_storage_map *smap;

	sk_storage = rcu_dereference(sk->sk_bpf_storage);
	if (!sk_storage)
		return NULL;

	smap = (struct bpf_local_storage_map *)map;
	return bpf_local_storage_lookup(sk_storage, smap, cacheit_lockit);
}

static int sk_storage_delete(struct sock *sk, struct bpf_map *map)
{
	struct bpf_local_storage_data *sdata;

	sdata = sk_storage_lookup(sk, map, false);
	if (!sdata)
		return -ENOENT;

	bpf_selem_unlink(SELEM(sdata));

	return 0;
}

/* Called by __sk_destruct() & bpf_sk_storage_clone() */
void bpf_sk_storage_free(struct sock *sk)
{
	struct bpf_local_storage_elem *selem;
	struct bpf_local_storage *sk_storage;
	bool free_sk_storage = false;
	struct hlist_node *n;

	rcu_read_lock();
	sk_storage = rcu_dereference(sk->sk_bpf_storage);
	if (!sk_storage) {
		rcu_read_unlock();
		return;
	}

	/* Netiher the bpf_prog nor the bpf-map's syscall
	 * could be modifying the sk_storage->list now.
	 * Thus, no elem can be added-to or deleted-from the
	 * sk_storage->list by the bpf_prog or by the bpf-map's syscall.
	 *
	 * It is racing with bpf_local_storage_map_free() alone
	 * when unlinking elem from the sk_storage->list and
	 * the map's bucket->list.
	 */
	raw_spin_lock_bh(&sk_storage->lock);
	hlist_for_each_entry_safe(selem, n, &sk_storage->list, snode) {
		/* Always unlink from map before unlinking from
		 * sk_storage.
		 */
		bpf_selem_unlink_map(selem);
		free_sk_storage = bpf_selem_unlink_storage_nolock(sk_storage,
								  selem, true);
	}
	raw_spin_unlock_bh(&sk_storage->lock);
	rcu_read_unlock();

	if (free_sk_storage)
		kfree_rcu(sk_storage, rcu);
}

static void sk_storage_map_free(struct bpf_map *map)
{
	struct bpf_local_storage_map *smap;

	smap = (struct bpf_local_storage_map *)map;
	bpf_local_storage_cache_idx_free(&sk_cache, smap->cache_idx);
	bpf_local_storage_map_free(smap);
}

static struct bpf_map *sk_storage_map_alloc(union bpf_attr *attr)
{
	struct bpf_local_storage_map *smap;

<<<<<<< HEAD
	if (attr->value_size >= KMALLOC_MAX_SIZE -
	    MAX_BPF_STACK - sizeof(struct bpf_sk_storage_elem) ||
	    /* U16_MAX is much more than enough for sk local storage
	     * considering a tcp_sock is ~2k.
	     */
	    attr->value_size > U16_MAX - sizeof(struct bpf_sk_storage_elem))
		return -E2BIG;

	return 0;
}

static struct bpf_map *bpf_sk_storage_map_alloc(union bpf_attr *attr)
{
	struct bpf_sk_storage_map *smap;
	unsigned int i;
	u32 nbuckets;
	u64 cost;
	int ret;

	smap = kzalloc(sizeof(*smap), GFP_USER | __GFP_NOWARN);
	if (!smap)
		return ERR_PTR(-ENOMEM);
	bpf_map_init_from_attr(&smap->map, attr);

	nbuckets = roundup_pow_of_two(num_possible_cpus());
	/* Use at least 2 buckets, select_bucket() is undefined behavior with 1 bucket */
	nbuckets = max_t(u32, 2, nbuckets);
	smap->bucket_log = ilog2(nbuckets);
	cost = sizeof(*smap->buckets) * nbuckets + sizeof(*smap);

	ret = bpf_map_charge_init(&smap->map.memory, cost);
	if (ret < 0) {
		kfree(smap);
		return ERR_PTR(ret);
	}

	smap->buckets = kvcalloc(sizeof(*smap->buckets), nbuckets,
				 GFP_USER | __GFP_NOWARN);
	if (!smap->buckets) {
		bpf_map_charge_finish(&smap->map.memory);
		kfree(smap);
		return ERR_PTR(-ENOMEM);
	}

	for (i = 0; i < nbuckets; i++) {
		INIT_HLIST_HEAD(&smap->buckets[i].list);
		raw_spin_lock_init(&smap->buckets[i].lock);
	}

	smap->elem_size = sizeof(struct bpf_sk_storage_elem) + attr->value_size;
	smap->cache_idx = (unsigned int)atomic_inc_return(&cache_idx) %
		BPF_SK_STORAGE_CACHE_SIZE;
=======
	smap = bpf_local_storage_map_alloc(attr);
	if (IS_ERR(smap))
		return ERR_CAST(smap);
>>>>>>> d1988041

	smap->cache_idx = bpf_local_storage_cache_idx_get(&sk_cache);
	return &smap->map;
}

static int notsupp_get_next_key(struct bpf_map *map, void *key,
				void *next_key)
{
	return -ENOTSUPP;
}

static void *bpf_fd_sk_storage_lookup_elem(struct bpf_map *map, void *key)
{
	struct bpf_local_storage_data *sdata;
	struct socket *sock;
	int fd, err;

	fd = *(int *)key;
	sock = sockfd_lookup(fd, &err);
	if (sock) {
		sdata = sk_storage_lookup(sock->sk, map, true);
		sockfd_put(sock);
		return sdata ? sdata->data : NULL;
	}

	return ERR_PTR(err);
}

static int bpf_fd_sk_storage_update_elem(struct bpf_map *map, void *key,
					 void *value, u64 map_flags)
{
	struct bpf_local_storage_data *sdata;
	struct socket *sock;
	int fd, err;

	fd = *(int *)key;
	sock = sockfd_lookup(fd, &err);
	if (sock) {
		sdata = bpf_local_storage_update(
			sock->sk, (struct bpf_local_storage_map *)map, value,
			map_flags);
		sockfd_put(sock);
		return PTR_ERR_OR_ZERO(sdata);
	}

	return err;
}

static int bpf_fd_sk_storage_delete_elem(struct bpf_map *map, void *key)
{
	struct socket *sock;
	int fd, err;

	fd = *(int *)key;
	sock = sockfd_lookup(fd, &err);
	if (sock) {
		err = sk_storage_delete(sock->sk, map);
		sockfd_put(sock);
		return err;
	}

	return err;
}

static struct bpf_local_storage_elem *
bpf_sk_storage_clone_elem(struct sock *newsk,
			  struct bpf_local_storage_map *smap,
			  struct bpf_local_storage_elem *selem)
{
	struct bpf_local_storage_elem *copy_selem;

	copy_selem = bpf_selem_alloc(smap, newsk, NULL, true);
	if (!copy_selem)
		return NULL;

	if (map_value_has_spin_lock(&smap->map))
		copy_map_value_locked(&smap->map, SDATA(copy_selem)->data,
				      SDATA(selem)->data, true);
	else
		copy_map_value(&smap->map, SDATA(copy_selem)->data,
			       SDATA(selem)->data);

	return copy_selem;
}

int bpf_sk_storage_clone(const struct sock *sk, struct sock *newsk)
{
	struct bpf_local_storage *new_sk_storage = NULL;
	struct bpf_local_storage *sk_storage;
	struct bpf_local_storage_elem *selem;
	int ret = 0;

	RCU_INIT_POINTER(newsk->sk_bpf_storage, NULL);

	rcu_read_lock();
	sk_storage = rcu_dereference(sk->sk_bpf_storage);

	if (!sk_storage || hlist_empty(&sk_storage->list))
		goto out;

	hlist_for_each_entry_rcu(selem, &sk_storage->list, snode) {
		struct bpf_local_storage_elem *copy_selem;
		struct bpf_local_storage_map *smap;
		struct bpf_map *map;

		smap = rcu_dereference(SDATA(selem)->smap);
		if (!(smap->map.map_flags & BPF_F_CLONE))
			continue;

		/* Note that for lockless listeners adding new element
		 * here can race with cleanup in bpf_local_storage_map_free.
		 * Try to grab map refcnt to make sure that it's still
		 * alive and prevent concurrent removal.
		 */
		map = bpf_map_inc_not_zero(&smap->map);
		if (IS_ERR(map))
			continue;

		copy_selem = bpf_sk_storage_clone_elem(newsk, smap, selem);
		if (!copy_selem) {
			ret = -ENOMEM;
			bpf_map_put(map);
			goto out;
		}

		if (new_sk_storage) {
			bpf_selem_link_map(smap, copy_selem);
			bpf_selem_link_storage_nolock(new_sk_storage, copy_selem);
		} else {
			ret = bpf_local_storage_alloc(newsk, smap, copy_selem);
			if (ret) {
				kfree(copy_selem);
				atomic_sub(smap->elem_size,
					   &newsk->sk_omem_alloc);
				bpf_map_put(map);
				goto out;
			}

			new_sk_storage =
				rcu_dereference(copy_selem->local_storage);
		}
		bpf_map_put(map);
	}

out:
	rcu_read_unlock();

	/* In case of an error, don't free anything explicitly here, the
	 * caller is responsible to call bpf_sk_storage_free.
	 */

	return ret;
}

BPF_CALL_4(bpf_sk_storage_get, struct bpf_map *, map, struct sock *, sk,
	   void *, value, u64, flags)
{
	struct bpf_local_storage_data *sdata;

	if (!sk || !sk_fullsock(sk) || flags > BPF_SK_STORAGE_GET_F_CREATE)
		return (unsigned long)NULL;

	sdata = sk_storage_lookup(sk, map, true);
	if (sdata)
		return (unsigned long)sdata->data;

	if (flags == BPF_SK_STORAGE_GET_F_CREATE &&
	    /* Cannot add new elem to a going away sk.
	     * Otherwise, the new elem may become a leak
	     * (and also other memory issues during map
	     *  destruction).
	     */
	    refcount_inc_not_zero(&sk->sk_refcnt)) {
		sdata = bpf_local_storage_update(
			sk, (struct bpf_local_storage_map *)map, value,
			BPF_NOEXIST);
		/* sk must be a fullsock (guaranteed by verifier),
		 * so sock_gen_put() is unnecessary.
		 */
		sock_put(sk);
		return IS_ERR(sdata) ?
			(unsigned long)NULL : (unsigned long)sdata->data;
	}

	return (unsigned long)NULL;
}

BPF_CALL_2(bpf_sk_storage_delete, struct bpf_map *, map, struct sock *, sk)
{
	if (!sk || !sk_fullsock(sk))
		return -EINVAL;

	if (refcount_inc_not_zero(&sk->sk_refcnt)) {
		int err;

		err = sk_storage_delete(sk, map);
		sock_put(sk);
		return err;
	}

	return -ENOENT;
}

static int sk_storage_charge(struct bpf_local_storage_map *smap,
			     void *owner, u32 size)
{
	return omem_charge(owner, size);
}

static void sk_storage_uncharge(struct bpf_local_storage_map *smap,
				void *owner, u32 size)
{
	struct sock *sk = owner;

	atomic_sub(size, &sk->sk_omem_alloc);
}

static struct bpf_local_storage __rcu **
sk_storage_ptr(void *owner)
{
	struct sock *sk = owner;

	return &sk->sk_bpf_storage;
}

static int sk_storage_map_btf_id;
const struct bpf_map_ops sk_storage_map_ops = {
	.map_meta_equal = bpf_map_meta_equal,
	.map_alloc_check = bpf_local_storage_map_alloc_check,
	.map_alloc = sk_storage_map_alloc,
	.map_free = sk_storage_map_free,
	.map_get_next_key = notsupp_get_next_key,
	.map_lookup_elem = bpf_fd_sk_storage_lookup_elem,
	.map_update_elem = bpf_fd_sk_storage_update_elem,
	.map_delete_elem = bpf_fd_sk_storage_delete_elem,
	.map_check_btf = bpf_local_storage_map_check_btf,
	.map_btf_name = "bpf_local_storage_map",
	.map_btf_id = &sk_storage_map_btf_id,
	.map_local_storage_charge = sk_storage_charge,
	.map_local_storage_uncharge = sk_storage_uncharge,
	.map_owner_storage_ptr = sk_storage_ptr,
};

const struct bpf_func_proto bpf_sk_storage_get_proto = {
	.func		= bpf_sk_storage_get,
	.gpl_only	= false,
	.ret_type	= RET_PTR_TO_MAP_VALUE_OR_NULL,
	.arg1_type	= ARG_CONST_MAP_PTR,
	.arg2_type	= ARG_PTR_TO_BTF_ID_SOCK_COMMON,
	.arg3_type	= ARG_PTR_TO_MAP_VALUE_OR_NULL,
	.arg4_type	= ARG_ANYTHING,
};

const struct bpf_func_proto bpf_sk_storage_get_cg_sock_proto = {
	.func		= bpf_sk_storage_get,
	.gpl_only	= false,
	.ret_type	= RET_PTR_TO_MAP_VALUE_OR_NULL,
	.arg1_type	= ARG_CONST_MAP_PTR,
	.arg2_type	= ARG_PTR_TO_CTX, /* context is 'struct sock' */
	.arg3_type	= ARG_PTR_TO_MAP_VALUE_OR_NULL,
	.arg4_type	= ARG_ANYTHING,
};

const struct bpf_func_proto bpf_sk_storage_delete_proto = {
	.func		= bpf_sk_storage_delete,
	.gpl_only	= false,
	.ret_type	= RET_INTEGER,
	.arg1_type	= ARG_CONST_MAP_PTR,
	.arg2_type	= ARG_PTR_TO_BTF_ID_SOCK_COMMON,
};

struct bpf_sk_storage_diag {
	u32 nr_maps;
	struct bpf_map *maps[];
};

/* The reply will be like:
 * INET_DIAG_BPF_SK_STORAGES (nla_nest)
 *	SK_DIAG_BPF_STORAGE (nla_nest)
 *		SK_DIAG_BPF_STORAGE_MAP_ID (nla_put_u32)
 *		SK_DIAG_BPF_STORAGE_MAP_VALUE (nla_reserve_64bit)
 *	SK_DIAG_BPF_STORAGE (nla_nest)
 *		SK_DIAG_BPF_STORAGE_MAP_ID (nla_put_u32)
 *		SK_DIAG_BPF_STORAGE_MAP_VALUE (nla_reserve_64bit)
 *	....
 */
static int nla_value_size(u32 value_size)
{
	/* SK_DIAG_BPF_STORAGE (nla_nest)
	 *	SK_DIAG_BPF_STORAGE_MAP_ID (nla_put_u32)
	 *	SK_DIAG_BPF_STORAGE_MAP_VALUE (nla_reserve_64bit)
	 */
	return nla_total_size(0) + nla_total_size(sizeof(u32)) +
		nla_total_size_64bit(value_size);
}

void bpf_sk_storage_diag_free(struct bpf_sk_storage_diag *diag)
{
	u32 i;

	if (!diag)
		return;

	for (i = 0; i < diag->nr_maps; i++)
		bpf_map_put(diag->maps[i]);

	kfree(diag);
}
EXPORT_SYMBOL_GPL(bpf_sk_storage_diag_free);

static bool diag_check_dup(const struct bpf_sk_storage_diag *diag,
			   const struct bpf_map *map)
{
	u32 i;

	for (i = 0; i < diag->nr_maps; i++) {
		if (diag->maps[i] == map)
			return true;
	}

	return false;
}

struct bpf_sk_storage_diag *
bpf_sk_storage_diag_alloc(const struct nlattr *nla_stgs)
{
	struct bpf_sk_storage_diag *diag;
	struct nlattr *nla;
	u32 nr_maps = 0;
	int rem, err;

	/* bpf_local_storage_map is currently limited to CAP_SYS_ADMIN as
	 * the map_alloc_check() side also does.
	 */
	if (!bpf_capable())
		return ERR_PTR(-EPERM);

	nla_for_each_nested(nla, nla_stgs, rem) {
		if (nla_type(nla) == SK_DIAG_BPF_STORAGE_REQ_MAP_FD)
			nr_maps++;
	}

	diag = kzalloc(sizeof(*diag) + sizeof(diag->maps[0]) * nr_maps,
		       GFP_KERNEL);
	if (!diag)
		return ERR_PTR(-ENOMEM);

	nla_for_each_nested(nla, nla_stgs, rem) {
		struct bpf_map *map;
		int map_fd;

		if (nla_type(nla) != SK_DIAG_BPF_STORAGE_REQ_MAP_FD)
			continue;

		map_fd = nla_get_u32(nla);
		map = bpf_map_get(map_fd);
		if (IS_ERR(map)) {
			err = PTR_ERR(map);
			goto err_free;
		}
		if (map->map_type != BPF_MAP_TYPE_SK_STORAGE) {
			bpf_map_put(map);
			err = -EINVAL;
			goto err_free;
		}
		if (diag_check_dup(diag, map)) {
			bpf_map_put(map);
			err = -EEXIST;
			goto err_free;
		}
		diag->maps[diag->nr_maps++] = map;
	}

	return diag;

err_free:
	bpf_sk_storage_diag_free(diag);
	return ERR_PTR(err);
}
EXPORT_SYMBOL_GPL(bpf_sk_storage_diag_alloc);

static int diag_get(struct bpf_local_storage_data *sdata, struct sk_buff *skb)
{
	struct nlattr *nla_stg, *nla_value;
	struct bpf_local_storage_map *smap;

	/* It cannot exceed max nlattr's payload */
	BUILD_BUG_ON(U16_MAX - NLA_HDRLEN < BPF_LOCAL_STORAGE_MAX_VALUE_SIZE);

	nla_stg = nla_nest_start(skb, SK_DIAG_BPF_STORAGE);
	if (!nla_stg)
		return -EMSGSIZE;

	smap = rcu_dereference(sdata->smap);
	if (nla_put_u32(skb, SK_DIAG_BPF_STORAGE_MAP_ID, smap->map.id))
		goto errout;

	nla_value = nla_reserve_64bit(skb, SK_DIAG_BPF_STORAGE_MAP_VALUE,
				      smap->map.value_size,
				      SK_DIAG_BPF_STORAGE_PAD);
	if (!nla_value)
		goto errout;

	if (map_value_has_spin_lock(&smap->map))
		copy_map_value_locked(&smap->map, nla_data(nla_value),
				      sdata->data, true);
	else
		copy_map_value(&smap->map, nla_data(nla_value), sdata->data);

	nla_nest_end(skb, nla_stg);
	return 0;

errout:
	nla_nest_cancel(skb, nla_stg);
	return -EMSGSIZE;
}

static int bpf_sk_storage_diag_put_all(struct sock *sk, struct sk_buff *skb,
				       int stg_array_type,
				       unsigned int *res_diag_size)
{
	/* stg_array_type (e.g. INET_DIAG_BPF_SK_STORAGES) */
	unsigned int diag_size = nla_total_size(0);
	struct bpf_local_storage *sk_storage;
	struct bpf_local_storage_elem *selem;
	struct bpf_local_storage_map *smap;
	struct nlattr *nla_stgs;
	unsigned int saved_len;
	int err = 0;

	rcu_read_lock();

	sk_storage = rcu_dereference(sk->sk_bpf_storage);
	if (!sk_storage || hlist_empty(&sk_storage->list)) {
		rcu_read_unlock();
		return 0;
	}

	nla_stgs = nla_nest_start(skb, stg_array_type);
	if (!nla_stgs)
		/* Continue to learn diag_size */
		err = -EMSGSIZE;

	saved_len = skb->len;
	hlist_for_each_entry_rcu(selem, &sk_storage->list, snode) {
		smap = rcu_dereference(SDATA(selem)->smap);
		diag_size += nla_value_size(smap->map.value_size);

		if (nla_stgs && diag_get(SDATA(selem), skb))
			/* Continue to learn diag_size */
			err = -EMSGSIZE;
	}

	rcu_read_unlock();

	if (nla_stgs) {
		if (saved_len == skb->len)
			nla_nest_cancel(skb, nla_stgs);
		else
			nla_nest_end(skb, nla_stgs);
	}

	if (diag_size == nla_total_size(0)) {
		*res_diag_size = 0;
		return 0;
	}

	*res_diag_size = diag_size;
	return err;
}

int bpf_sk_storage_diag_put(struct bpf_sk_storage_diag *diag,
			    struct sock *sk, struct sk_buff *skb,
			    int stg_array_type,
			    unsigned int *res_diag_size)
{
	/* stg_array_type (e.g. INET_DIAG_BPF_SK_STORAGES) */
	unsigned int diag_size = nla_total_size(0);
	struct bpf_local_storage *sk_storage;
	struct bpf_local_storage_data *sdata;
	struct nlattr *nla_stgs;
	unsigned int saved_len;
	int err = 0;
	u32 i;

	*res_diag_size = 0;

	/* No map has been specified.  Dump all. */
	if (!diag->nr_maps)
		return bpf_sk_storage_diag_put_all(sk, skb, stg_array_type,
						   res_diag_size);

	rcu_read_lock();
	sk_storage = rcu_dereference(sk->sk_bpf_storage);
	if (!sk_storage || hlist_empty(&sk_storage->list)) {
		rcu_read_unlock();
		return 0;
	}

	nla_stgs = nla_nest_start(skb, stg_array_type);
	if (!nla_stgs)
		/* Continue to learn diag_size */
		err = -EMSGSIZE;

	saved_len = skb->len;
	for (i = 0; i < diag->nr_maps; i++) {
		sdata = bpf_local_storage_lookup(sk_storage,
				(struct bpf_local_storage_map *)diag->maps[i],
				false);

		if (!sdata)
			continue;

		diag_size += nla_value_size(diag->maps[i]->value_size);

		if (nla_stgs && diag_get(sdata, skb))
			/* Continue to learn diag_size */
			err = -EMSGSIZE;
	}
	rcu_read_unlock();

	if (nla_stgs) {
		if (saved_len == skb->len)
			nla_nest_cancel(skb, nla_stgs);
		else
			nla_nest_end(skb, nla_stgs);
	}

	if (diag_size == nla_total_size(0)) {
		*res_diag_size = 0;
		return 0;
	}

	*res_diag_size = diag_size;
	return err;
}
EXPORT_SYMBOL_GPL(bpf_sk_storage_diag_put);

struct bpf_iter_seq_sk_storage_map_info {
	struct bpf_map *map;
	unsigned int bucket_id;
	unsigned skip_elems;
};

static struct bpf_local_storage_elem *
bpf_sk_storage_map_seq_find_next(struct bpf_iter_seq_sk_storage_map_info *info,
				 struct bpf_local_storage_elem *prev_selem)
	__acquires(RCU) __releases(RCU)
{
	struct bpf_local_storage *sk_storage;
	struct bpf_local_storage_elem *selem;
	u32 skip_elems = info->skip_elems;
	struct bpf_local_storage_map *smap;
	u32 bucket_id = info->bucket_id;
	u32 i, count, n_buckets;
	struct bpf_local_storage_map_bucket *b;

	smap = (struct bpf_local_storage_map *)info->map;
	n_buckets = 1U << smap->bucket_log;
	if (bucket_id >= n_buckets)
		return NULL;

	/* try to find next selem in the same bucket */
	selem = prev_selem;
	count = 0;
	while (selem) {
		selem = hlist_entry_safe(rcu_dereference(hlist_next_rcu(&selem->map_node)),
					 struct bpf_local_storage_elem, map_node);
		if (!selem) {
			/* not found, unlock and go to the next bucket */
			b = &smap->buckets[bucket_id++];
			rcu_read_unlock();
			skip_elems = 0;
			break;
		}
		sk_storage = rcu_dereference(selem->local_storage);
		if (sk_storage) {
			info->skip_elems = skip_elems + count;
			return selem;
		}
		count++;
	}

	for (i = bucket_id; i < (1U << smap->bucket_log); i++) {
		b = &smap->buckets[i];
		rcu_read_lock();
		count = 0;
		hlist_for_each_entry_rcu(selem, &b->list, map_node) {
			sk_storage = rcu_dereference(selem->local_storage);
			if (sk_storage && count >= skip_elems) {
				info->bucket_id = i;
				info->skip_elems = count;
				return selem;
			}
			count++;
		}
		rcu_read_unlock();
		skip_elems = 0;
	}

	info->bucket_id = i;
	info->skip_elems = 0;
	return NULL;
}

static void *bpf_sk_storage_map_seq_start(struct seq_file *seq, loff_t *pos)
{
	struct bpf_local_storage_elem *selem;

	selem = bpf_sk_storage_map_seq_find_next(seq->private, NULL);
	if (!selem)
		return NULL;

	if (*pos == 0)
		++*pos;
	return selem;
}

static void *bpf_sk_storage_map_seq_next(struct seq_file *seq, void *v,
					 loff_t *pos)
{
	struct bpf_iter_seq_sk_storage_map_info *info = seq->private;

	++*pos;
	++info->skip_elems;
	return bpf_sk_storage_map_seq_find_next(seq->private, v);
}

struct bpf_iter__bpf_sk_storage_map {
	__bpf_md_ptr(struct bpf_iter_meta *, meta);
	__bpf_md_ptr(struct bpf_map *, map);
	__bpf_md_ptr(struct sock *, sk);
	__bpf_md_ptr(void *, value);
};

DEFINE_BPF_ITER_FUNC(bpf_sk_storage_map, struct bpf_iter_meta *meta,
		     struct bpf_map *map, struct sock *sk,
		     void *value)

static int __bpf_sk_storage_map_seq_show(struct seq_file *seq,
					 struct bpf_local_storage_elem *selem)
{
	struct bpf_iter_seq_sk_storage_map_info *info = seq->private;
	struct bpf_iter__bpf_sk_storage_map ctx = {};
	struct bpf_local_storage *sk_storage;
	struct bpf_iter_meta meta;
	struct bpf_prog *prog;
	int ret = 0;

	meta.seq = seq;
	prog = bpf_iter_get_info(&meta, selem == NULL);
	if (prog) {
		ctx.meta = &meta;
		ctx.map = info->map;
		if (selem) {
			sk_storage = rcu_dereference(selem->local_storage);
			ctx.sk = sk_storage->owner;
			ctx.value = SDATA(selem)->data;
		}
		ret = bpf_iter_run_prog(prog, &ctx);
	}

	return ret;
}

static int bpf_sk_storage_map_seq_show(struct seq_file *seq, void *v)
{
	return __bpf_sk_storage_map_seq_show(seq, v);
}

static void bpf_sk_storage_map_seq_stop(struct seq_file *seq, void *v)
	__releases(RCU)
{
	if (!v)
		(void)__bpf_sk_storage_map_seq_show(seq, v);
	else
		rcu_read_unlock();
}

static int bpf_iter_init_sk_storage_map(void *priv_data,
					struct bpf_iter_aux_info *aux)
{
	struct bpf_iter_seq_sk_storage_map_info *seq_info = priv_data;

	seq_info->map = aux->map;
	return 0;
}

static int bpf_iter_attach_map(struct bpf_prog *prog,
			       union bpf_iter_link_info *linfo,
			       struct bpf_iter_aux_info *aux)
{
	struct bpf_map *map;
	int err = -EINVAL;

	if (!linfo->map.map_fd)
		return -EBADF;

	map = bpf_map_get_with_uref(linfo->map.map_fd);
	if (IS_ERR(map))
		return PTR_ERR(map);

	if (map->map_type != BPF_MAP_TYPE_SK_STORAGE)
		goto put_map;

	if (prog->aux->max_rdonly_access > map->value_size) {
		err = -EACCES;
		goto put_map;
	}

	aux->map = map;
	return 0;

put_map:
	bpf_map_put_with_uref(map);
	return err;
}

static void bpf_iter_detach_map(struct bpf_iter_aux_info *aux)
{
	bpf_map_put_with_uref(aux->map);
}

static const struct seq_operations bpf_sk_storage_map_seq_ops = {
	.start  = bpf_sk_storage_map_seq_start,
	.next   = bpf_sk_storage_map_seq_next,
	.stop   = bpf_sk_storage_map_seq_stop,
	.show   = bpf_sk_storage_map_seq_show,
};

static const struct bpf_iter_seq_info iter_seq_info = {
	.seq_ops		= &bpf_sk_storage_map_seq_ops,
	.init_seq_private	= bpf_iter_init_sk_storage_map,
	.fini_seq_private	= NULL,
	.seq_priv_size		= sizeof(struct bpf_iter_seq_sk_storage_map_info),
};

static struct bpf_iter_reg bpf_sk_storage_map_reg_info = {
	.target			= "bpf_sk_storage_map",
	.attach_target		= bpf_iter_attach_map,
	.detach_target		= bpf_iter_detach_map,
	.show_fdinfo		= bpf_iter_map_show_fdinfo,
	.fill_link_info		= bpf_iter_map_fill_link_info,
	.ctx_arg_info_size	= 2,
	.ctx_arg_info		= {
		{ offsetof(struct bpf_iter__bpf_sk_storage_map, sk),
		  PTR_TO_BTF_ID_OR_NULL },
		{ offsetof(struct bpf_iter__bpf_sk_storage_map, value),
		  PTR_TO_RDWR_BUF_OR_NULL },
	},
	.seq_info		= &iter_seq_info,
};

static int __init bpf_sk_storage_map_iter_init(void)
{
	bpf_sk_storage_map_reg_info.ctx_arg_info[0].btf_id =
		btf_sock_ids[BTF_SOCK_TYPE_SOCK];
	return bpf_iter_reg_target(&bpf_sk_storage_map_reg_info);
}
late_initcall(bpf_sk_storage_map_iter_init);<|MERGE_RESOLUTION|>--- conflicted
+++ resolved
@@ -107,64 +107,9 @@
 {
 	struct bpf_local_storage_map *smap;
 
-<<<<<<< HEAD
-	if (attr->value_size >= KMALLOC_MAX_SIZE -
-	    MAX_BPF_STACK - sizeof(struct bpf_sk_storage_elem) ||
-	    /* U16_MAX is much more than enough for sk local storage
-	     * considering a tcp_sock is ~2k.
-	     */
-	    attr->value_size > U16_MAX - sizeof(struct bpf_sk_storage_elem))
-		return -E2BIG;
-
-	return 0;
-}
-
-static struct bpf_map *bpf_sk_storage_map_alloc(union bpf_attr *attr)
-{
-	struct bpf_sk_storage_map *smap;
-	unsigned int i;
-	u32 nbuckets;
-	u64 cost;
-	int ret;
-
-	smap = kzalloc(sizeof(*smap), GFP_USER | __GFP_NOWARN);
-	if (!smap)
-		return ERR_PTR(-ENOMEM);
-	bpf_map_init_from_attr(&smap->map, attr);
-
-	nbuckets = roundup_pow_of_two(num_possible_cpus());
-	/* Use at least 2 buckets, select_bucket() is undefined behavior with 1 bucket */
-	nbuckets = max_t(u32, 2, nbuckets);
-	smap->bucket_log = ilog2(nbuckets);
-	cost = sizeof(*smap->buckets) * nbuckets + sizeof(*smap);
-
-	ret = bpf_map_charge_init(&smap->map.memory, cost);
-	if (ret < 0) {
-		kfree(smap);
-		return ERR_PTR(ret);
-	}
-
-	smap->buckets = kvcalloc(sizeof(*smap->buckets), nbuckets,
-				 GFP_USER | __GFP_NOWARN);
-	if (!smap->buckets) {
-		bpf_map_charge_finish(&smap->map.memory);
-		kfree(smap);
-		return ERR_PTR(-ENOMEM);
-	}
-
-	for (i = 0; i < nbuckets; i++) {
-		INIT_HLIST_HEAD(&smap->buckets[i].list);
-		raw_spin_lock_init(&smap->buckets[i].lock);
-	}
-
-	smap->elem_size = sizeof(struct bpf_sk_storage_elem) + attr->value_size;
-	smap->cache_idx = (unsigned int)atomic_inc_return(&cache_idx) %
-		BPF_SK_STORAGE_CACHE_SIZE;
-=======
 	smap = bpf_local_storage_map_alloc(attr);
 	if (IS_ERR(smap))
 		return ERR_CAST(smap);
->>>>>>> d1988041
 
 	smap->cache_idx = bpf_local_storage_cache_idx_get(&sk_cache);
 	return &smap->map;
