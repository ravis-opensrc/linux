// SPDX-License-Identifier: GPL-2.0-or-later
/*
 *      NET3    Protocol independent device support routines.
 *
 *	Derived from the non IP parts of dev.c 1.0.19
 *              Authors:	Ross Biro
 *				Fred N. van Kempen, <waltje@uWalt.NL.Mugnet.ORG>
 *				Mark Evans, <evansmp@uhura.aston.ac.uk>
 *
 *	Additional Authors:
 *		Florian la Roche <rzsfl@rz.uni-sb.de>
 *		Alan Cox <gw4pts@gw4pts.ampr.org>
 *		David Hinds <dahinds@users.sourceforge.net>
 *		Alexey Kuznetsov <kuznet@ms2.inr.ac.ru>
 *		Adam Sulmicki <adam@cfar.umd.edu>
 *              Pekka Riikonen <priikone@poesidon.pspt.fi>
 *
 *	Changes:
 *              D.J. Barrow     :       Fixed bug where dev->refcnt gets set
 *                                      to 2 if register_netdev gets called
 *                                      before net_dev_init & also removed a
 *                                      few lines of code in the process.
 *		Alan Cox	:	device private ioctl copies fields back.
 *		Alan Cox	:	Transmit queue code does relevant
 *					stunts to keep the queue safe.
 *		Alan Cox	:	Fixed double lock.
 *		Alan Cox	:	Fixed promisc NULL pointer trap
 *		????????	:	Support the full private ioctl range
 *		Alan Cox	:	Moved ioctl permission check into
 *					drivers
 *		Tim Kordas	:	SIOCADDMULTI/SIOCDELMULTI
 *		Alan Cox	:	100 backlog just doesn't cut it when
 *					you start doing multicast video 8)
 *		Alan Cox	:	Rewrote net_bh and list manager.
 *              Alan Cox        :       Fix ETH_P_ALL echoback lengths.
 *		Alan Cox	:	Took out transmit every packet pass
 *					Saved a few bytes in the ioctl handler
 *		Alan Cox	:	Network driver sets packet type before
 *					calling netif_rx. Saves a function
 *					call a packet.
 *		Alan Cox	:	Hashed net_bh()
 *		Richard Kooijman:	Timestamp fixes.
 *		Alan Cox	:	Wrong field in SIOCGIFDSTADDR
 *		Alan Cox	:	Device lock protection.
 *              Alan Cox        :       Fixed nasty side effect of device close
 *					changes.
 *		Rudi Cilibrasi	:	Pass the right thing to
 *					set_mac_address()
 *		Dave Miller	:	32bit quantity for the device lock to
 *					make it work out on a Sparc.
 *		Bjorn Ekwall	:	Added KERNELD hack.
 *		Alan Cox	:	Cleaned up the backlog initialise.
 *		Craig Metz	:	SIOCGIFCONF fix if space for under
 *					1 device.
 *	    Thomas Bogendoerfer :	Return ENODEV for dev_open, if there
 *					is no device open function.
 *		Andi Kleen	:	Fix error reporting for SIOCGIFCONF
 *	    Michael Chastain	:	Fix signed/unsigned for SIOCGIFCONF
 *		Cyrus Durgin	:	Cleaned for KMOD
 *		Adam Sulmicki   :	Bug Fix : Network Device Unload
 *					A network device unload needs to purge
 *					the backlog queue.
 *	Paul Rusty Russell	:	SIOCSIFNAME
 *              Pekka Riikonen  :	Netdev boot-time settings code
 *              Andrew Morton   :       Make unregister_netdevice wait
 *                                      indefinitely on dev->refcnt
 *              J Hadi Salim    :       - Backlog queue sampling
 *				        - netif_rx() feedback
 */

#include <linux/uaccess.h>
#include <linux/bitmap.h>
#include <linux/capability.h>
#include <linux/cpu.h>
#include <linux/types.h>
#include <linux/kernel.h>
#include <linux/hash.h>
#include <linux/slab.h>
#include <linux/sched.h>
#include <linux/sched/mm.h>
#include <linux/mutex.h>
#include <linux/rwsem.h>
#include <linux/string.h>
#include <linux/mm.h>
#include <linux/socket.h>
#include <linux/sockios.h>
#include <linux/errno.h>
#include <linux/interrupt.h>
#include <linux/if_ether.h>
#include <linux/netdevice.h>
#include <linux/etherdevice.h>
#include <linux/ethtool.h>
#include <linux/skbuff.h>
#include <linux/kthread.h>
#include <linux/bpf.h>
#include <linux/bpf_trace.h>
#include <net/net_namespace.h>
#include <net/sock.h>
#include <net/busy_poll.h>
#include <linux/rtnetlink.h>
#include <linux/stat.h>
#include <net/dsa.h>
#include <net/dst.h>
#include <net/dst_metadata.h>
#include <net/gro.h>
#include <net/pkt_sched.h>
#include <net/pkt_cls.h>
#include <net/checksum.h>
#include <net/xfrm.h>
#include <net/tcx.h>
#include <linux/highmem.h>
#include <linux/init.h>
#include <linux/module.h>
#include <linux/netpoll.h>
#include <linux/rcupdate.h>
#include <linux/delay.h>
#include <net/iw_handler.h>
#include <asm/current.h>
#include <linux/audit.h>
#include <linux/dmaengine.h>
#include <linux/err.h>
#include <linux/ctype.h>
#include <linux/if_arp.h>
#include <linux/if_vlan.h>
#include <linux/ip.h>
#include <net/ip.h>
#include <net/mpls.h>
#include <linux/ipv6.h>
#include <linux/in.h>
#include <linux/jhash.h>
#include <linux/random.h>
#include <trace/events/napi.h>
#include <trace/events/net.h>
#include <trace/events/skb.h>
#include <trace/events/qdisc.h>
#include <trace/events/xdp.h>
#include <linux/inetdevice.h>
#include <linux/cpu_rmap.h>
#include <linux/static_key.h>
#include <linux/hashtable.h>
#include <linux/vmalloc.h>
#include <linux/if_macvlan.h>
#include <linux/errqueue.h>
#include <linux/hrtimer.h>
#include <linux/netfilter_netdev.h>
#include <linux/crash_dump.h>
#include <linux/sctp.h>
#include <net/udp_tunnel.h>
#include <linux/net_namespace.h>
#include <linux/indirect_call_wrapper.h>
#include <net/devlink.h>
#include <linux/pm_runtime.h>
#include <linux/prandom.h>
#include <linux/once_lite.h>
#include <net/netdev_rx_queue.h>

#include "dev.h"
#include "net-sysfs.h"

static DEFINE_SPINLOCK(ptype_lock);
struct list_head ptype_base[PTYPE_HASH_SIZE] __read_mostly;
struct list_head ptype_all __read_mostly;	/* Taps */

static int netif_rx_internal(struct sk_buff *skb);
static int call_netdevice_notifiers_extack(unsigned long val,
					   struct net_device *dev,
					   struct netlink_ext_ack *extack);
static struct napi_struct *napi_by_id(unsigned int napi_id);

/*
 * The @dev_base_head list is protected by @dev_base_lock and the rtnl
 * semaphore.
 *
 * Pure readers hold dev_base_lock for reading, or rcu_read_lock()
 *
 * Writers must hold the rtnl semaphore while they loop through the
 * dev_base_head list, and hold dev_base_lock for writing when they do the
 * actual updates.  This allows pure readers to access the list even
 * while a writer is preparing to update it.
 *
 * To put it another way, dev_base_lock is held for writing only to
 * protect against pure readers; the rtnl semaphore provides the
 * protection against other writers.
 *
 * See, for example usages, register_netdevice() and
 * unregister_netdevice(), which must be called with the rtnl
 * semaphore held.
 */
DEFINE_RWLOCK(dev_base_lock);
EXPORT_SYMBOL(dev_base_lock);

static DEFINE_MUTEX(ifalias_mutex);

/* protects napi_hash addition/deletion and napi_gen_id */
static DEFINE_SPINLOCK(napi_hash_lock);

static unsigned int napi_gen_id = NR_CPUS;
static DEFINE_READ_MOSTLY_HASHTABLE(napi_hash, 8);

static DECLARE_RWSEM(devnet_rename_sem);

static inline void dev_base_seq_inc(struct net *net)
{
	while (++net->dev_base_seq == 0)
		;
}

static inline struct hlist_head *dev_name_hash(struct net *net, const char *name)
{
	unsigned int hash = full_name_hash(net, name, strnlen(name, IFNAMSIZ));

	return &net->dev_name_head[hash_32(hash, NETDEV_HASHBITS)];
}

static inline struct hlist_head *dev_index_hash(struct net *net, int ifindex)
{
	return &net->dev_index_head[ifindex & (NETDEV_HASHENTRIES - 1)];
}

static inline void rps_lock_irqsave(struct softnet_data *sd,
				    unsigned long *flags)
{
	if (IS_ENABLED(CONFIG_RPS))
		spin_lock_irqsave(&sd->input_pkt_queue.lock, *flags);
	else if (!IS_ENABLED(CONFIG_PREEMPT_RT))
		local_irq_save(*flags);
}

static inline void rps_lock_irq_disable(struct softnet_data *sd)
{
	if (IS_ENABLED(CONFIG_RPS))
		spin_lock_irq(&sd->input_pkt_queue.lock);
	else if (!IS_ENABLED(CONFIG_PREEMPT_RT))
		local_irq_disable();
}

static inline void rps_unlock_irq_restore(struct softnet_data *sd,
					  unsigned long *flags)
{
	if (IS_ENABLED(CONFIG_RPS))
		spin_unlock_irqrestore(&sd->input_pkt_queue.lock, *flags);
	else if (!IS_ENABLED(CONFIG_PREEMPT_RT))
		local_irq_restore(*flags);
}

static inline void rps_unlock_irq_enable(struct softnet_data *sd)
{
	if (IS_ENABLED(CONFIG_RPS))
		spin_unlock_irq(&sd->input_pkt_queue.lock);
	else if (!IS_ENABLED(CONFIG_PREEMPT_RT))
		local_irq_enable();
}

static struct netdev_name_node *netdev_name_node_alloc(struct net_device *dev,
						       const char *name)
{
	struct netdev_name_node *name_node;

	name_node = kmalloc(sizeof(*name_node), GFP_KERNEL);
	if (!name_node)
		return NULL;
	INIT_HLIST_NODE(&name_node->hlist);
	name_node->dev = dev;
	name_node->name = name;
	return name_node;
}

static struct netdev_name_node *
netdev_name_node_head_alloc(struct net_device *dev)
{
	struct netdev_name_node *name_node;

	name_node = netdev_name_node_alloc(dev, dev->name);
	if (!name_node)
		return NULL;
	INIT_LIST_HEAD(&name_node->list);
	return name_node;
}

static void netdev_name_node_free(struct netdev_name_node *name_node)
{
	kfree(name_node);
}

static void netdev_name_node_add(struct net *net,
				 struct netdev_name_node *name_node)
{
	hlist_add_head_rcu(&name_node->hlist,
			   dev_name_hash(net, name_node->name));
}

static void netdev_name_node_del(struct netdev_name_node *name_node)
{
	hlist_del_rcu(&name_node->hlist);
}

static struct netdev_name_node *netdev_name_node_lookup(struct net *net,
							const char *name)
{
	struct hlist_head *head = dev_name_hash(net, name);
	struct netdev_name_node *name_node;

	hlist_for_each_entry(name_node, head, hlist)
		if (!strcmp(name_node->name, name))
			return name_node;
	return NULL;
}

static struct netdev_name_node *netdev_name_node_lookup_rcu(struct net *net,
							    const char *name)
{
	struct hlist_head *head = dev_name_hash(net, name);
	struct netdev_name_node *name_node;

	hlist_for_each_entry_rcu(name_node, head, hlist)
		if (!strcmp(name_node->name, name))
			return name_node;
	return NULL;
}

bool netdev_name_in_use(struct net *net, const char *name)
{
	return netdev_name_node_lookup(net, name);
}
EXPORT_SYMBOL(netdev_name_in_use);

int netdev_name_node_alt_create(struct net_device *dev, const char *name)
{
	struct netdev_name_node *name_node;
	struct net *net = dev_net(dev);

	name_node = netdev_name_node_lookup(net, name);
	if (name_node)
		return -EEXIST;
	name_node = netdev_name_node_alloc(dev, name);
	if (!name_node)
		return -ENOMEM;
	netdev_name_node_add(net, name_node);
	/* The node that holds dev->name acts as a head of per-device list. */
	list_add_tail(&name_node->list, &dev->name_node->list);

	return 0;
}

static void __netdev_name_node_alt_destroy(struct netdev_name_node *name_node)
{
	list_del(&name_node->list);
	kfree(name_node->name);
	netdev_name_node_free(name_node);
}

int netdev_name_node_alt_destroy(struct net_device *dev, const char *name)
{
	struct netdev_name_node *name_node;
	struct net *net = dev_net(dev);

	name_node = netdev_name_node_lookup(net, name);
	if (!name_node)
		return -ENOENT;
	/* lookup might have found our primary name or a name belonging
	 * to another device.
	 */
	if (name_node == dev->name_node || name_node->dev != dev)
		return -EINVAL;

	netdev_name_node_del(name_node);
	synchronize_rcu();
	__netdev_name_node_alt_destroy(name_node);

	return 0;
}

static void netdev_name_node_alt_flush(struct net_device *dev)
{
	struct netdev_name_node *name_node, *tmp;

	list_for_each_entry_safe(name_node, tmp, &dev->name_node->list, list)
		__netdev_name_node_alt_destroy(name_node);
}

/* Device list insertion */
static void list_netdevice(struct net_device *dev)
{
	struct netdev_name_node *name_node;
	struct net *net = dev_net(dev);

	ASSERT_RTNL();

	write_lock(&dev_base_lock);
	list_add_tail_rcu(&dev->dev_list, &net->dev_base_head);
	netdev_name_node_add(net, dev->name_node);
	hlist_add_head_rcu(&dev->index_hlist,
			   dev_index_hash(net, dev->ifindex));
	write_unlock(&dev_base_lock);

	netdev_for_each_altname(dev, name_node)
		netdev_name_node_add(net, name_node);

<<<<<<< HEAD
=======
	/* We reserved the ifindex, this can't fail */
	WARN_ON(xa_store(&net->dev_by_index, dev->ifindex, dev, GFP_KERNEL));

>>>>>>> 98817289
	dev_base_seq_inc(net);
}

/* Device list removal
 * caller must respect a RCU grace period before freeing/reusing dev
 */
static void unlist_netdevice(struct net_device *dev, bool lock)
{
	struct netdev_name_node *name_node;
<<<<<<< HEAD

	ASSERT_RTNL();

=======
	struct net *net = dev_net(dev);

	ASSERT_RTNL();

	xa_erase(&net->dev_by_index, dev->ifindex);

>>>>>>> 98817289
	netdev_for_each_altname(dev, name_node)
		netdev_name_node_del(name_node);

	/* Unlink dev from the device chain */
	if (lock)
		write_lock(&dev_base_lock);
	list_del_rcu(&dev->dev_list);
	netdev_name_node_del(dev->name_node);
	hlist_del_rcu(&dev->index_hlist);
	if (lock)
		write_unlock(&dev_base_lock);

	dev_base_seq_inc(dev_net(dev));
}

/*
 *	Our notifier list
 */

static RAW_NOTIFIER_HEAD(netdev_chain);

/*
 *	Device drivers call our routines to queue packets here. We empty the
 *	queue in the local softnet handler.
 */

DEFINE_PER_CPU_ALIGNED(struct softnet_data, softnet_data);
EXPORT_PER_CPU_SYMBOL(softnet_data);

#ifdef CONFIG_LOCKDEP
/*
 * register_netdevice() inits txq->_xmit_lock and sets lockdep class
 * according to dev->type
 */
static const unsigned short netdev_lock_type[] = {
	 ARPHRD_NETROM, ARPHRD_ETHER, ARPHRD_EETHER, ARPHRD_AX25,
	 ARPHRD_PRONET, ARPHRD_CHAOS, ARPHRD_IEEE802, ARPHRD_ARCNET,
	 ARPHRD_APPLETLK, ARPHRD_DLCI, ARPHRD_ATM, ARPHRD_METRICOM,
	 ARPHRD_IEEE1394, ARPHRD_EUI64, ARPHRD_INFINIBAND, ARPHRD_SLIP,
	 ARPHRD_CSLIP, ARPHRD_SLIP6, ARPHRD_CSLIP6, ARPHRD_RSRVD,
	 ARPHRD_ADAPT, ARPHRD_ROSE, ARPHRD_X25, ARPHRD_HWX25,
	 ARPHRD_PPP, ARPHRD_CISCO, ARPHRD_LAPB, ARPHRD_DDCMP,
	 ARPHRD_RAWHDLC, ARPHRD_TUNNEL, ARPHRD_TUNNEL6, ARPHRD_FRAD,
	 ARPHRD_SKIP, ARPHRD_LOOPBACK, ARPHRD_LOCALTLK, ARPHRD_FDDI,
	 ARPHRD_BIF, ARPHRD_SIT, ARPHRD_IPDDP, ARPHRD_IPGRE,
	 ARPHRD_PIMREG, ARPHRD_HIPPI, ARPHRD_ASH, ARPHRD_ECONET,
	 ARPHRD_IRDA, ARPHRD_FCPP, ARPHRD_FCAL, ARPHRD_FCPL,
	 ARPHRD_FCFABRIC, ARPHRD_IEEE80211, ARPHRD_IEEE80211_PRISM,
	 ARPHRD_IEEE80211_RADIOTAP, ARPHRD_PHONET, ARPHRD_PHONET_PIPE,
	 ARPHRD_IEEE802154, ARPHRD_VOID, ARPHRD_NONE};

static const char *const netdev_lock_name[] = {
	"_xmit_NETROM", "_xmit_ETHER", "_xmit_EETHER", "_xmit_AX25",
	"_xmit_PRONET", "_xmit_CHAOS", "_xmit_IEEE802", "_xmit_ARCNET",
	"_xmit_APPLETLK", "_xmit_DLCI", "_xmit_ATM", "_xmit_METRICOM",
	"_xmit_IEEE1394", "_xmit_EUI64", "_xmit_INFINIBAND", "_xmit_SLIP",
	"_xmit_CSLIP", "_xmit_SLIP6", "_xmit_CSLIP6", "_xmit_RSRVD",
	"_xmit_ADAPT", "_xmit_ROSE", "_xmit_X25", "_xmit_HWX25",
	"_xmit_PPP", "_xmit_CISCO", "_xmit_LAPB", "_xmit_DDCMP",
	"_xmit_RAWHDLC", "_xmit_TUNNEL", "_xmit_TUNNEL6", "_xmit_FRAD",
	"_xmit_SKIP", "_xmit_LOOPBACK", "_xmit_LOCALTLK", "_xmit_FDDI",
	"_xmit_BIF", "_xmit_SIT", "_xmit_IPDDP", "_xmit_IPGRE",
	"_xmit_PIMREG", "_xmit_HIPPI", "_xmit_ASH", "_xmit_ECONET",
	"_xmit_IRDA", "_xmit_FCPP", "_xmit_FCAL", "_xmit_FCPL",
	"_xmit_FCFABRIC", "_xmit_IEEE80211", "_xmit_IEEE80211_PRISM",
	"_xmit_IEEE80211_RADIOTAP", "_xmit_PHONET", "_xmit_PHONET_PIPE",
	"_xmit_IEEE802154", "_xmit_VOID", "_xmit_NONE"};

static struct lock_class_key netdev_xmit_lock_key[ARRAY_SIZE(netdev_lock_type)];
static struct lock_class_key netdev_addr_lock_key[ARRAY_SIZE(netdev_lock_type)];

static inline unsigned short netdev_lock_pos(unsigned short dev_type)
{
	int i;

	for (i = 0; i < ARRAY_SIZE(netdev_lock_type); i++)
		if (netdev_lock_type[i] == dev_type)
			return i;
	/* the last key is used by default */
	return ARRAY_SIZE(netdev_lock_type) - 1;
}

static inline void netdev_set_xmit_lockdep_class(spinlock_t *lock,
						 unsigned short dev_type)
{
	int i;

	i = netdev_lock_pos(dev_type);
	lockdep_set_class_and_name(lock, &netdev_xmit_lock_key[i],
				   netdev_lock_name[i]);
}

static inline void netdev_set_addr_lockdep_class(struct net_device *dev)
{
	int i;

	i = netdev_lock_pos(dev->type);
	lockdep_set_class_and_name(&dev->addr_list_lock,
				   &netdev_addr_lock_key[i],
				   netdev_lock_name[i]);
}
#else
static inline void netdev_set_xmit_lockdep_class(spinlock_t *lock,
						 unsigned short dev_type)
{
}

static inline void netdev_set_addr_lockdep_class(struct net_device *dev)
{
}
#endif

/*******************************************************************************
 *
 *		Protocol management and registration routines
 *
 *******************************************************************************/


/*
 *	Add a protocol ID to the list. Now that the input handler is
 *	smarter we can dispense with all the messy stuff that used to be
 *	here.
 *
 *	BEWARE!!! Protocol handlers, mangling input packets,
 *	MUST BE last in hash buckets and checking protocol handlers
 *	MUST start from promiscuous ptype_all chain in net_bh.
 *	It is true now, do not change it.
 *	Explanation follows: if protocol handler, mangling packet, will
 *	be the first on list, it is not able to sense, that packet
 *	is cloned and should be copied-on-write, so that it will
 *	change it and subsequent readers will get broken packet.
 *							--ANK (980803)
 */

static inline struct list_head *ptype_head(const struct packet_type *pt)
{
	if (pt->type == htons(ETH_P_ALL))
		return pt->dev ? &pt->dev->ptype_all : &ptype_all;
	else
		return pt->dev ? &pt->dev->ptype_specific :
				 &ptype_base[ntohs(pt->type) & PTYPE_HASH_MASK];
}

/**
 *	dev_add_pack - add packet handler
 *	@pt: packet type declaration
 *
 *	Add a protocol handler to the networking stack. The passed &packet_type
 *	is linked into kernel lists and may not be freed until it has been
 *	removed from the kernel lists.
 *
 *	This call does not sleep therefore it can not
 *	guarantee all CPU's that are in middle of receiving packets
 *	will see the new packet type (until the next received packet).
 */

void dev_add_pack(struct packet_type *pt)
{
	struct list_head *head = ptype_head(pt);

	spin_lock(&ptype_lock);
	list_add_rcu(&pt->list, head);
	spin_unlock(&ptype_lock);
}
EXPORT_SYMBOL(dev_add_pack);

/**
 *	__dev_remove_pack	 - remove packet handler
 *	@pt: packet type declaration
 *
 *	Remove a protocol handler that was previously added to the kernel
 *	protocol handlers by dev_add_pack(). The passed &packet_type is removed
 *	from the kernel lists and can be freed or reused once this function
 *	returns.
 *
 *      The packet type might still be in use by receivers
 *	and must not be freed until after all the CPU's have gone
 *	through a quiescent state.
 */
void __dev_remove_pack(struct packet_type *pt)
{
	struct list_head *head = ptype_head(pt);
	struct packet_type *pt1;

	spin_lock(&ptype_lock);

	list_for_each_entry(pt1, head, list) {
		if (pt == pt1) {
			list_del_rcu(&pt->list);
			goto out;
		}
	}

	pr_warn("dev_remove_pack: %p not found\n", pt);
out:
	spin_unlock(&ptype_lock);
}
EXPORT_SYMBOL(__dev_remove_pack);

/**
 *	dev_remove_pack	 - remove packet handler
 *	@pt: packet type declaration
 *
 *	Remove a protocol handler that was previously added to the kernel
 *	protocol handlers by dev_add_pack(). The passed &packet_type is removed
 *	from the kernel lists and can be freed or reused once this function
 *	returns.
 *
 *	This call sleeps to guarantee that no CPU is looking at the packet
 *	type after return.
 */
void dev_remove_pack(struct packet_type *pt)
{
	__dev_remove_pack(pt);

	synchronize_net();
}
EXPORT_SYMBOL(dev_remove_pack);


/*******************************************************************************
 *
 *			    Device Interface Subroutines
 *
 *******************************************************************************/

/**
 *	dev_get_iflink	- get 'iflink' value of a interface
 *	@dev: targeted interface
 *
 *	Indicates the ifindex the interface is linked to.
 *	Physical interfaces have the same 'ifindex' and 'iflink' values.
 */

int dev_get_iflink(const struct net_device *dev)
{
	if (dev->netdev_ops && dev->netdev_ops->ndo_get_iflink)
		return dev->netdev_ops->ndo_get_iflink(dev);

	return dev->ifindex;
}
EXPORT_SYMBOL(dev_get_iflink);

/**
 *	dev_fill_metadata_dst - Retrieve tunnel egress information.
 *	@dev: targeted interface
 *	@skb: The packet.
 *
 *	For better visibility of tunnel traffic OVS needs to retrieve
 *	egress tunnel information for a packet. Following API allows
 *	user to get this info.
 */
int dev_fill_metadata_dst(struct net_device *dev, struct sk_buff *skb)
{
	struct ip_tunnel_info *info;

	if (!dev->netdev_ops  || !dev->netdev_ops->ndo_fill_metadata_dst)
		return -EINVAL;

	info = skb_tunnel_info_unclone(skb);
	if (!info)
		return -ENOMEM;
	if (unlikely(!(info->mode & IP_TUNNEL_INFO_TX)))
		return -EINVAL;

	return dev->netdev_ops->ndo_fill_metadata_dst(dev, skb);
}
EXPORT_SYMBOL_GPL(dev_fill_metadata_dst);

static struct net_device_path *dev_fwd_path(struct net_device_path_stack *stack)
{
	int k = stack->num_paths++;

	if (WARN_ON_ONCE(k >= NET_DEVICE_PATH_STACK_MAX))
		return NULL;

	return &stack->path[k];
}

int dev_fill_forward_path(const struct net_device *dev, const u8 *daddr,
			  struct net_device_path_stack *stack)
{
	const struct net_device *last_dev;
	struct net_device_path_ctx ctx = {
		.dev	= dev,
	};
	struct net_device_path *path;
	int ret = 0;

	memcpy(ctx.daddr, daddr, sizeof(ctx.daddr));
	stack->num_paths = 0;
	while (ctx.dev && ctx.dev->netdev_ops->ndo_fill_forward_path) {
		last_dev = ctx.dev;
		path = dev_fwd_path(stack);
		if (!path)
			return -1;

		memset(path, 0, sizeof(struct net_device_path));
		ret = ctx.dev->netdev_ops->ndo_fill_forward_path(&ctx, path);
		if (ret < 0)
			return -1;

		if (WARN_ON_ONCE(last_dev == ctx.dev))
			return -1;
	}

	if (!ctx.dev)
		return ret;

	path = dev_fwd_path(stack);
	if (!path)
		return -1;
	path->type = DEV_PATH_ETHERNET;
	path->dev = ctx.dev;

	return ret;
}
EXPORT_SYMBOL_GPL(dev_fill_forward_path);

/**
 *	__dev_get_by_name	- find a device by its name
 *	@net: the applicable net namespace
 *	@name: name to find
 *
 *	Find an interface by name. Must be called under RTNL semaphore
 *	or @dev_base_lock. If the name is found a pointer to the device
 *	is returned. If the name is not found then %NULL is returned. The
 *	reference counters are not incremented so the caller must be
 *	careful with locks.
 */

struct net_device *__dev_get_by_name(struct net *net, const char *name)
{
	struct netdev_name_node *node_name;

	node_name = netdev_name_node_lookup(net, name);
	return node_name ? node_name->dev : NULL;
}
EXPORT_SYMBOL(__dev_get_by_name);

/**
 * dev_get_by_name_rcu	- find a device by its name
 * @net: the applicable net namespace
 * @name: name to find
 *
 * Find an interface by name.
 * If the name is found a pointer to the device is returned.
 * If the name is not found then %NULL is returned.
 * The reference counters are not incremented so the caller must be
 * careful with locks. The caller must hold RCU lock.
 */

struct net_device *dev_get_by_name_rcu(struct net *net, const char *name)
{
	struct netdev_name_node *node_name;

	node_name = netdev_name_node_lookup_rcu(net, name);
	return node_name ? node_name->dev : NULL;
}
EXPORT_SYMBOL(dev_get_by_name_rcu);

/* Deprecated for new users, call netdev_get_by_name() instead */
struct net_device *dev_get_by_name(struct net *net, const char *name)
{
	struct net_device *dev;

	rcu_read_lock();
	dev = dev_get_by_name_rcu(net, name);
	dev_hold(dev);
	rcu_read_unlock();
	return dev;
}
EXPORT_SYMBOL(dev_get_by_name);

/**
 *	netdev_get_by_name() - find a device by its name
 *	@net: the applicable net namespace
 *	@name: name to find
 *	@tracker: tracking object for the acquired reference
 *	@gfp: allocation flags for the tracker
 *
 *	Find an interface by name. This can be called from any
 *	context and does its own locking. The returned handle has
 *	the usage count incremented and the caller must use netdev_put() to
 *	release it when it is no longer needed. %NULL is returned if no
 *	matching device is found.
 */
struct net_device *netdev_get_by_name(struct net *net, const char *name,
				      netdevice_tracker *tracker, gfp_t gfp)
{
	struct net_device *dev;

	dev = dev_get_by_name(net, name);
	if (dev)
		netdev_tracker_alloc(dev, tracker, gfp);
	return dev;
}
EXPORT_SYMBOL(netdev_get_by_name);

/**
 *	__dev_get_by_index - find a device by its ifindex
 *	@net: the applicable net namespace
 *	@ifindex: index of device
 *
 *	Search for an interface by index. Returns %NULL if the device
 *	is not found or a pointer to the device. The device has not
 *	had its reference counter increased so the caller must be careful
 *	about locking. The caller must hold either the RTNL semaphore
 *	or @dev_base_lock.
 */

struct net_device *__dev_get_by_index(struct net *net, int ifindex)
{
	struct net_device *dev;
	struct hlist_head *head = dev_index_hash(net, ifindex);

	hlist_for_each_entry(dev, head, index_hlist)
		if (dev->ifindex == ifindex)
			return dev;

	return NULL;
}
EXPORT_SYMBOL(__dev_get_by_index);

/**
 *	dev_get_by_index_rcu - find a device by its ifindex
 *	@net: the applicable net namespace
 *	@ifindex: index of device
 *
 *	Search for an interface by index. Returns %NULL if the device
 *	is not found or a pointer to the device. The device has not
 *	had its reference counter increased so the caller must be careful
 *	about locking. The caller must hold RCU lock.
 */

struct net_device *dev_get_by_index_rcu(struct net *net, int ifindex)
{
	struct net_device *dev;
	struct hlist_head *head = dev_index_hash(net, ifindex);

	hlist_for_each_entry_rcu(dev, head, index_hlist)
		if (dev->ifindex == ifindex)
			return dev;

	return NULL;
}
EXPORT_SYMBOL(dev_get_by_index_rcu);

/* Deprecated for new users, call netdev_get_by_index() instead */
struct net_device *dev_get_by_index(struct net *net, int ifindex)
{
	struct net_device *dev;

	rcu_read_lock();
	dev = dev_get_by_index_rcu(net, ifindex);
	dev_hold(dev);
	rcu_read_unlock();
	return dev;
}
EXPORT_SYMBOL(dev_get_by_index);

/**
 *	netdev_get_by_index() - find a device by its ifindex
 *	@net: the applicable net namespace
 *	@ifindex: index of device
 *	@tracker: tracking object for the acquired reference
 *	@gfp: allocation flags for the tracker
 *
 *	Search for an interface by index. Returns NULL if the device
 *	is not found or a pointer to the device. The device returned has
 *	had a reference added and the pointer is safe until the user calls
 *	netdev_put() to indicate they have finished with it.
 */
struct net_device *netdev_get_by_index(struct net *net, int ifindex,
				       netdevice_tracker *tracker, gfp_t gfp)
{
	struct net_device *dev;

	dev = dev_get_by_index(net, ifindex);
	if (dev)
		netdev_tracker_alloc(dev, tracker, gfp);
	return dev;
}
EXPORT_SYMBOL(netdev_get_by_index);

/**
 *	dev_get_by_napi_id - find a device by napi_id
 *	@napi_id: ID of the NAPI struct
 *
 *	Search for an interface by NAPI ID. Returns %NULL if the device
 *	is not found or a pointer to the device. The device has not had
 *	its reference counter increased so the caller must be careful
 *	about locking. The caller must hold RCU lock.
 */

struct net_device *dev_get_by_napi_id(unsigned int napi_id)
{
	struct napi_struct *napi;

	WARN_ON_ONCE(!rcu_read_lock_held());

	if (napi_id < MIN_NAPI_ID)
		return NULL;

	napi = napi_by_id(napi_id);

	return napi ? napi->dev : NULL;
}
EXPORT_SYMBOL(dev_get_by_napi_id);

/**
 *	netdev_get_name - get a netdevice name, knowing its ifindex.
 *	@net: network namespace
 *	@name: a pointer to the buffer where the name will be stored.
 *	@ifindex: the ifindex of the interface to get the name from.
 */
int netdev_get_name(struct net *net, char *name, int ifindex)
{
	struct net_device *dev;
	int ret;

	down_read(&devnet_rename_sem);
	rcu_read_lock();

	dev = dev_get_by_index_rcu(net, ifindex);
	if (!dev) {
		ret = -ENODEV;
		goto out;
	}

	strcpy(name, dev->name);

	ret = 0;
out:
	rcu_read_unlock();
	up_read(&devnet_rename_sem);
	return ret;
}

/**
 *	dev_getbyhwaddr_rcu - find a device by its hardware address
 *	@net: the applicable net namespace
 *	@type: media type of device
 *	@ha: hardware address
 *
 *	Search for an interface by MAC address. Returns NULL if the device
 *	is not found or a pointer to the device.
 *	The caller must hold RCU or RTNL.
 *	The returned device has not had its ref count increased
 *	and the caller must therefore be careful about locking
 *
 */

struct net_device *dev_getbyhwaddr_rcu(struct net *net, unsigned short type,
				       const char *ha)
{
	struct net_device *dev;

	for_each_netdev_rcu(net, dev)
		if (dev->type == type &&
		    !memcmp(dev->dev_addr, ha, dev->addr_len))
			return dev;

	return NULL;
}
EXPORT_SYMBOL(dev_getbyhwaddr_rcu);

struct net_device *dev_getfirstbyhwtype(struct net *net, unsigned short type)
{
	struct net_device *dev, *ret = NULL;

	rcu_read_lock();
	for_each_netdev_rcu(net, dev)
		if (dev->type == type) {
			dev_hold(dev);
			ret = dev;
			break;
		}
	rcu_read_unlock();
	return ret;
}
EXPORT_SYMBOL(dev_getfirstbyhwtype);

/**
 *	__dev_get_by_flags - find any device with given flags
 *	@net: the applicable net namespace
 *	@if_flags: IFF_* values
 *	@mask: bitmask of bits in if_flags to check
 *
 *	Search for any interface with the given flags. Returns NULL if a device
 *	is not found or a pointer to the device. Must be called inside
 *	rtnl_lock(), and result refcount is unchanged.
 */

struct net_device *__dev_get_by_flags(struct net *net, unsigned short if_flags,
				      unsigned short mask)
{
	struct net_device *dev, *ret;

	ASSERT_RTNL();

	ret = NULL;
	for_each_netdev(net, dev) {
		if (((dev->flags ^ if_flags) & mask) == 0) {
			ret = dev;
			break;
		}
	}
	return ret;
}
EXPORT_SYMBOL(__dev_get_by_flags);

/**
 *	dev_valid_name - check if name is okay for network device
 *	@name: name string
 *
 *	Network device names need to be valid file names to
 *	allow sysfs to work.  We also disallow any kind of
 *	whitespace.
 */
bool dev_valid_name(const char *name)
{
	if (*name == '\0')
		return false;
	if (strnlen(name, IFNAMSIZ) == IFNAMSIZ)
		return false;
	if (!strcmp(name, ".") || !strcmp(name, ".."))
		return false;

	while (*name) {
		if (*name == '/' || *name == ':' || isspace(*name))
			return false;
		name++;
	}
	return true;
}
EXPORT_SYMBOL(dev_valid_name);

/**
 *	__dev_alloc_name - allocate a name for a device
 *	@net: network namespace to allocate the device name in
 *	@name: name format string
 *	@buf:  scratch buffer and result name string
 *
 *	Passed a format string - eg "lt%d" it will try and find a suitable
 *	id. It scans list of devices to build up a free map, then chooses
 *	the first empty slot. The caller must hold the dev_base or rtnl lock
 *	while allocating the name and adding the device in order to avoid
 *	duplicates.
 *	Limited to bits_per_byte * page size devices (ie 32K on most platforms).
 *	Returns the number of the unit assigned or a negative errno code.
 */

static int __dev_alloc_name(struct net *net, const char *name, char *buf)
{
	int i = 0;
	const char *p;
	const int max_netdevices = 8*PAGE_SIZE;
	unsigned long *inuse;
	struct net_device *d;

	if (!dev_valid_name(name))
		return -EINVAL;

	p = strchr(name, '%');
	if (p) {
		/*
		 * Verify the string as this thing may have come from
		 * the user.  There must be either one "%d" and no other "%"
		 * characters.
		 */
		if (p[1] != 'd' || strchr(p + 2, '%'))
			return -EINVAL;

		/* Use one page as a bit array of possible slots */
		inuse = bitmap_zalloc(max_netdevices, GFP_ATOMIC);
		if (!inuse)
			return -ENOMEM;

		for_each_netdev(net, d) {
			struct netdev_name_node *name_node;

			netdev_for_each_altname(d, name_node) {
				if (!sscanf(name_node->name, name, &i))
					continue;
				if (i < 0 || i >= max_netdevices)
					continue;

				/*  avoid cases where sscanf is not exact inverse of printf */
				snprintf(buf, IFNAMSIZ, name, i);
				if (!strncmp(buf, name_node->name, IFNAMSIZ))
					__set_bit(i, inuse);
			}
			if (!sscanf(d->name, name, &i))
				continue;
			if (i < 0 || i >= max_netdevices)
				continue;

			/*  avoid cases where sscanf is not exact inverse of printf */
			snprintf(buf, IFNAMSIZ, name, i);
			if (!strncmp(buf, d->name, IFNAMSIZ))
				__set_bit(i, inuse);
		}

		i = find_first_zero_bit(inuse, max_netdevices);
		bitmap_free(inuse);
	}

	snprintf(buf, IFNAMSIZ, name, i);
	if (!netdev_name_in_use(net, buf))
		return i;

	/* It is possible to run out of possible slots
	 * when the name is long and there isn't enough space left
	 * for the digits, or if all bits are used.
	 */
	return -ENFILE;
}

static int dev_prep_valid_name(struct net *net, struct net_device *dev,
			       const char *want_name, char *out_name)
{
	int ret;

	if (!dev_valid_name(want_name))
		return -EINVAL;

	if (strchr(want_name, '%')) {
		ret = __dev_alloc_name(net, want_name, out_name);
		return ret < 0 ? ret : 0;
	} else if (netdev_name_in_use(net, want_name)) {
		return -EEXIST;
	} else if (out_name != want_name) {
		strscpy(out_name, want_name, IFNAMSIZ);
	}

	return 0;
}

static int dev_alloc_name_ns(struct net *net,
			     struct net_device *dev,
			     const char *name)
{
	char buf[IFNAMSIZ];
	int ret;

	BUG_ON(!net);
	ret = __dev_alloc_name(net, name, buf);
	if (ret >= 0)
		strscpy(dev->name, buf, IFNAMSIZ);
	return ret;
}

/**
 *	dev_alloc_name - allocate a name for a device
 *	@dev: device
 *	@name: name format string
 *
 *	Passed a format string - eg "lt%d" it will try and find a suitable
 *	id. It scans list of devices to build up a free map, then chooses
 *	the first empty slot. The caller must hold the dev_base or rtnl lock
 *	while allocating the name and adding the device in order to avoid
 *	duplicates.
 *	Limited to bits_per_byte * page size devices (ie 32K on most platforms).
 *	Returns the number of the unit assigned or a negative errno code.
 */

int dev_alloc_name(struct net_device *dev, const char *name)
{
	return dev_alloc_name_ns(dev_net(dev), dev, name);
}
EXPORT_SYMBOL(dev_alloc_name);

static int dev_get_valid_name(struct net *net, struct net_device *dev,
			      const char *name)
{
	char buf[IFNAMSIZ];
	int ret;

	ret = dev_prep_valid_name(net, dev, name, buf);
	if (ret >= 0)
		strscpy(dev->name, buf, IFNAMSIZ);
	return ret;
}

/**
 *	dev_change_name - change name of a device
 *	@dev: device
 *	@newname: name (or format string) must be at least IFNAMSIZ
 *
 *	Change name of a device, can pass format strings "eth%d".
 *	for wildcarding.
 */
int dev_change_name(struct net_device *dev, const char *newname)
{
	unsigned char old_assign_type;
	char oldname[IFNAMSIZ];
	int err = 0;
	int ret;
	struct net *net;

	ASSERT_RTNL();
	BUG_ON(!dev_net(dev));

	net = dev_net(dev);

	down_write(&devnet_rename_sem);

	if (strncmp(newname, dev->name, IFNAMSIZ) == 0) {
		up_write(&devnet_rename_sem);
		return 0;
	}

	memcpy(oldname, dev->name, IFNAMSIZ);

	err = dev_get_valid_name(net, dev, newname);
	if (err < 0) {
		up_write(&devnet_rename_sem);
		return err;
	}

	if (oldname[0] && !strchr(oldname, '%'))
		netdev_info(dev, "renamed from %s%s\n", oldname,
			    dev->flags & IFF_UP ? " (while UP)" : "");

	old_assign_type = dev->name_assign_type;
	dev->name_assign_type = NET_NAME_RENAMED;

rollback:
	ret = device_rename(&dev->dev, dev->name);
	if (ret) {
		memcpy(dev->name, oldname, IFNAMSIZ);
		dev->name_assign_type = old_assign_type;
		up_write(&devnet_rename_sem);
		return ret;
	}

	up_write(&devnet_rename_sem);

	netdev_adjacent_rename_links(dev, oldname);

	write_lock(&dev_base_lock);
	netdev_name_node_del(dev->name_node);
	write_unlock(&dev_base_lock);

	synchronize_rcu();

	write_lock(&dev_base_lock);
	netdev_name_node_add(net, dev->name_node);
	write_unlock(&dev_base_lock);

	ret = call_netdevice_notifiers(NETDEV_CHANGENAME, dev);
	ret = notifier_to_errno(ret);

	if (ret) {
		/* err >= 0 after dev_alloc_name() or stores the first errno */
		if (err >= 0) {
			err = ret;
			down_write(&devnet_rename_sem);
			memcpy(dev->name, oldname, IFNAMSIZ);
			memcpy(oldname, newname, IFNAMSIZ);
			dev->name_assign_type = old_assign_type;
			old_assign_type = NET_NAME_RENAMED;
			goto rollback;
		} else {
			netdev_err(dev, "name change rollback failed: %d\n",
				   ret);
		}
	}

	return err;
}

/**
 *	dev_set_alias - change ifalias of a device
 *	@dev: device
 *	@alias: name up to IFALIASZ
 *	@len: limit of bytes to copy from info
 *
 *	Set ifalias for a device,
 */
int dev_set_alias(struct net_device *dev, const char *alias, size_t len)
{
	struct dev_ifalias *new_alias = NULL;

	if (len >= IFALIASZ)
		return -EINVAL;

	if (len) {
		new_alias = kmalloc(sizeof(*new_alias) + len + 1, GFP_KERNEL);
		if (!new_alias)
			return -ENOMEM;

		memcpy(new_alias->ifalias, alias, len);
		new_alias->ifalias[len] = 0;
	}

	mutex_lock(&ifalias_mutex);
	new_alias = rcu_replace_pointer(dev->ifalias, new_alias,
					mutex_is_locked(&ifalias_mutex));
	mutex_unlock(&ifalias_mutex);

	if (new_alias)
		kfree_rcu(new_alias, rcuhead);

	return len;
}
EXPORT_SYMBOL(dev_set_alias);

/**
 *	dev_get_alias - get ifalias of a device
 *	@dev: device
 *	@name: buffer to store name of ifalias
 *	@len: size of buffer
 *
 *	get ifalias for a device.  Caller must make sure dev cannot go
 *	away,  e.g. rcu read lock or own a reference count to device.
 */
int dev_get_alias(const struct net_device *dev, char *name, size_t len)
{
	const struct dev_ifalias *alias;
	int ret = 0;

	rcu_read_lock();
	alias = rcu_dereference(dev->ifalias);
	if (alias)
		ret = snprintf(name, len, "%s", alias->ifalias);
	rcu_read_unlock();

	return ret;
}

/**
 *	netdev_features_change - device changes features
 *	@dev: device to cause notification
 *
 *	Called to indicate a device has changed features.
 */
void netdev_features_change(struct net_device *dev)
{
	call_netdevice_notifiers(NETDEV_FEAT_CHANGE, dev);
}
EXPORT_SYMBOL(netdev_features_change);

/**
 *	netdev_state_change - device changes state
 *	@dev: device to cause notification
 *
 *	Called to indicate a device has changed state. This function calls
 *	the notifier chains for netdev_chain and sends a NEWLINK message
 *	to the routing socket.
 */
void netdev_state_change(struct net_device *dev)
{
	if (dev->flags & IFF_UP) {
		struct netdev_notifier_change_info change_info = {
			.info.dev = dev,
		};

		call_netdevice_notifiers_info(NETDEV_CHANGE,
					      &change_info.info);
		rtmsg_ifinfo(RTM_NEWLINK, dev, 0, GFP_KERNEL, 0, NULL);
	}
}
EXPORT_SYMBOL(netdev_state_change);

/**
 * __netdev_notify_peers - notify network peers about existence of @dev,
 * to be called when rtnl lock is already held.
 * @dev: network device
 *
 * Generate traffic such that interested network peers are aware of
 * @dev, such as by generating a gratuitous ARP. This may be used when
 * a device wants to inform the rest of the network about some sort of
 * reconfiguration such as a failover event or virtual machine
 * migration.
 */
void __netdev_notify_peers(struct net_device *dev)
{
	ASSERT_RTNL();
	call_netdevice_notifiers(NETDEV_NOTIFY_PEERS, dev);
	call_netdevice_notifiers(NETDEV_RESEND_IGMP, dev);
}
EXPORT_SYMBOL(__netdev_notify_peers);

/**
 * netdev_notify_peers - notify network peers about existence of @dev
 * @dev: network device
 *
 * Generate traffic such that interested network peers are aware of
 * @dev, such as by generating a gratuitous ARP. This may be used when
 * a device wants to inform the rest of the network about some sort of
 * reconfiguration such as a failover event or virtual machine
 * migration.
 */
void netdev_notify_peers(struct net_device *dev)
{
	rtnl_lock();
	__netdev_notify_peers(dev);
	rtnl_unlock();
}
EXPORT_SYMBOL(netdev_notify_peers);

static int napi_threaded_poll(void *data);

static int napi_kthread_create(struct napi_struct *n)
{
	int err = 0;

	/* Create and wake up the kthread once to put it in
	 * TASK_INTERRUPTIBLE mode to avoid the blocked task
	 * warning and work with loadavg.
	 */
	n->thread = kthread_run(napi_threaded_poll, n, "napi/%s-%d",
				n->dev->name, n->napi_id);
	if (IS_ERR(n->thread)) {
		err = PTR_ERR(n->thread);
		pr_err("kthread_run failed with err %d\n", err);
		n->thread = NULL;
	}

	return err;
}

static int __dev_open(struct net_device *dev, struct netlink_ext_ack *extack)
{
	const struct net_device_ops *ops = dev->netdev_ops;
	int ret;

	ASSERT_RTNL();
	dev_addr_check(dev);

	if (!netif_device_present(dev)) {
		/* may be detached because parent is runtime-suspended */
		if (dev->dev.parent)
			pm_runtime_resume(dev->dev.parent);
		if (!netif_device_present(dev))
			return -ENODEV;
	}

	/* Block netpoll from trying to do any rx path servicing.
	 * If we don't do this there is a chance ndo_poll_controller
	 * or ndo_poll may be running while we open the device
	 */
	netpoll_poll_disable(dev);

	ret = call_netdevice_notifiers_extack(NETDEV_PRE_UP, dev, extack);
	ret = notifier_to_errno(ret);
	if (ret)
		return ret;

	set_bit(__LINK_STATE_START, &dev->state);

	if (ops->ndo_validate_addr)
		ret = ops->ndo_validate_addr(dev);

	if (!ret && ops->ndo_open)
		ret = ops->ndo_open(dev);

	netpoll_poll_enable(dev);

	if (ret)
		clear_bit(__LINK_STATE_START, &dev->state);
	else {
		dev->flags |= IFF_UP;
		dev_set_rx_mode(dev);
		dev_activate(dev);
		add_device_randomness(dev->dev_addr, dev->addr_len);
	}

	return ret;
}

/**
 *	dev_open	- prepare an interface for use.
 *	@dev: device to open
 *	@extack: netlink extended ack
 *
 *	Takes a device from down to up state. The device's private open
 *	function is invoked and then the multicast lists are loaded. Finally
 *	the device is moved into the up state and a %NETDEV_UP message is
 *	sent to the netdev notifier chain.
 *
 *	Calling this function on an active interface is a nop. On a failure
 *	a negative errno code is returned.
 */
int dev_open(struct net_device *dev, struct netlink_ext_ack *extack)
{
	int ret;

	if (dev->flags & IFF_UP)
		return 0;

	ret = __dev_open(dev, extack);
	if (ret < 0)
		return ret;

	rtmsg_ifinfo(RTM_NEWLINK, dev, IFF_UP | IFF_RUNNING, GFP_KERNEL, 0, NULL);
	call_netdevice_notifiers(NETDEV_UP, dev);

	return ret;
}
EXPORT_SYMBOL(dev_open);

static void __dev_close_many(struct list_head *head)
{
	struct net_device *dev;

	ASSERT_RTNL();
	might_sleep();

	list_for_each_entry(dev, head, close_list) {
		/* Temporarily disable netpoll until the interface is down */
		netpoll_poll_disable(dev);

		call_netdevice_notifiers(NETDEV_GOING_DOWN, dev);

		clear_bit(__LINK_STATE_START, &dev->state);

		/* Synchronize to scheduled poll. We cannot touch poll list, it
		 * can be even on different cpu. So just clear netif_running().
		 *
		 * dev->stop() will invoke napi_disable() on all of it's
		 * napi_struct instances on this device.
		 */
		smp_mb__after_atomic(); /* Commit netif_running(). */
	}

	dev_deactivate_many(head);

	list_for_each_entry(dev, head, close_list) {
		const struct net_device_ops *ops = dev->netdev_ops;

		/*
		 *	Call the device specific close. This cannot fail.
		 *	Only if device is UP
		 *
		 *	We allow it to be called even after a DETACH hot-plug
		 *	event.
		 */
		if (ops->ndo_stop)
			ops->ndo_stop(dev);

		dev->flags &= ~IFF_UP;
		netpoll_poll_enable(dev);
	}
}

static void __dev_close(struct net_device *dev)
{
	LIST_HEAD(single);

	list_add(&dev->close_list, &single);
	__dev_close_many(&single);
	list_del(&single);
}

void dev_close_many(struct list_head *head, bool unlink)
{
	struct net_device *dev, *tmp;

	/* Remove the devices that don't need to be closed */
	list_for_each_entry_safe(dev, tmp, head, close_list)
		if (!(dev->flags & IFF_UP))
			list_del_init(&dev->close_list);

	__dev_close_many(head);

	list_for_each_entry_safe(dev, tmp, head, close_list) {
		rtmsg_ifinfo(RTM_NEWLINK, dev, IFF_UP | IFF_RUNNING, GFP_KERNEL, 0, NULL);
		call_netdevice_notifiers(NETDEV_DOWN, dev);
		if (unlink)
			list_del_init(&dev->close_list);
	}
}
EXPORT_SYMBOL(dev_close_many);

/**
 *	dev_close - shutdown an interface.
 *	@dev: device to shutdown
 *
 *	This function moves an active device into down state. A
 *	%NETDEV_GOING_DOWN is sent to the netdev notifier chain. The device
 *	is then deactivated and finally a %NETDEV_DOWN is sent to the notifier
 *	chain.
 */
void dev_close(struct net_device *dev)
{
	if (dev->flags & IFF_UP) {
		LIST_HEAD(single);

		list_add(&dev->close_list, &single);
		dev_close_many(&single, true);
		list_del(&single);
	}
}
EXPORT_SYMBOL(dev_close);


/**
 *	dev_disable_lro - disable Large Receive Offload on a device
 *	@dev: device
 *
 *	Disable Large Receive Offload (LRO) on a net device.  Must be
 *	called under RTNL.  This is needed if received packets may be
 *	forwarded to another interface.
 */
void dev_disable_lro(struct net_device *dev)
{
	struct net_device *lower_dev;
	struct list_head *iter;

	dev->wanted_features &= ~NETIF_F_LRO;
	netdev_update_features(dev);

	if (unlikely(dev->features & NETIF_F_LRO))
		netdev_WARN(dev, "failed to disable LRO!\n");

	netdev_for_each_lower_dev(dev, lower_dev, iter)
		dev_disable_lro(lower_dev);
}
EXPORT_SYMBOL(dev_disable_lro);

/**
 *	dev_disable_gro_hw - disable HW Generic Receive Offload on a device
 *	@dev: device
 *
 *	Disable HW Generic Receive Offload (GRO_HW) on a net device.  Must be
 *	called under RTNL.  This is needed if Generic XDP is installed on
 *	the device.
 */
static void dev_disable_gro_hw(struct net_device *dev)
{
	dev->wanted_features &= ~NETIF_F_GRO_HW;
	netdev_update_features(dev);

	if (unlikely(dev->features & NETIF_F_GRO_HW))
		netdev_WARN(dev, "failed to disable GRO_HW!\n");
}

const char *netdev_cmd_to_name(enum netdev_cmd cmd)
{
#define N(val) 						\
	case NETDEV_##val:				\
		return "NETDEV_" __stringify(val);
	switch (cmd) {
	N(UP) N(DOWN) N(REBOOT) N(CHANGE) N(REGISTER) N(UNREGISTER)
	N(CHANGEMTU) N(CHANGEADDR) N(GOING_DOWN) N(CHANGENAME) N(FEAT_CHANGE)
	N(BONDING_FAILOVER) N(PRE_UP) N(PRE_TYPE_CHANGE) N(POST_TYPE_CHANGE)
	N(POST_INIT) N(PRE_UNINIT) N(RELEASE) N(NOTIFY_PEERS) N(JOIN)
	N(CHANGEUPPER) N(RESEND_IGMP) N(PRECHANGEMTU) N(CHANGEINFODATA)
	N(BONDING_INFO) N(PRECHANGEUPPER) N(CHANGELOWERSTATE)
	N(UDP_TUNNEL_PUSH_INFO) N(UDP_TUNNEL_DROP_INFO) N(CHANGE_TX_QUEUE_LEN)
	N(CVLAN_FILTER_PUSH_INFO) N(CVLAN_FILTER_DROP_INFO)
	N(SVLAN_FILTER_PUSH_INFO) N(SVLAN_FILTER_DROP_INFO)
	N(PRE_CHANGEADDR) N(OFFLOAD_XSTATS_ENABLE) N(OFFLOAD_XSTATS_DISABLE)
	N(OFFLOAD_XSTATS_REPORT_USED) N(OFFLOAD_XSTATS_REPORT_DELTA)
	N(XDP_FEAT_CHANGE)
	}
#undef N
	return "UNKNOWN_NETDEV_EVENT";
}
EXPORT_SYMBOL_GPL(netdev_cmd_to_name);

static int call_netdevice_notifier(struct notifier_block *nb, unsigned long val,
				   struct net_device *dev)
{
	struct netdev_notifier_info info = {
		.dev = dev,
	};

	return nb->notifier_call(nb, val, &info);
}

static int call_netdevice_register_notifiers(struct notifier_block *nb,
					     struct net_device *dev)
{
	int err;

	err = call_netdevice_notifier(nb, NETDEV_REGISTER, dev);
	err = notifier_to_errno(err);
	if (err)
		return err;

	if (!(dev->flags & IFF_UP))
		return 0;

	call_netdevice_notifier(nb, NETDEV_UP, dev);
	return 0;
}

static void call_netdevice_unregister_notifiers(struct notifier_block *nb,
						struct net_device *dev)
{
	if (dev->flags & IFF_UP) {
		call_netdevice_notifier(nb, NETDEV_GOING_DOWN,
					dev);
		call_netdevice_notifier(nb, NETDEV_DOWN, dev);
	}
	call_netdevice_notifier(nb, NETDEV_UNREGISTER, dev);
}

static int call_netdevice_register_net_notifiers(struct notifier_block *nb,
						 struct net *net)
{
	struct net_device *dev;
	int err;

	for_each_netdev(net, dev) {
		err = call_netdevice_register_notifiers(nb, dev);
		if (err)
			goto rollback;
	}
	return 0;

rollback:
	for_each_netdev_continue_reverse(net, dev)
		call_netdevice_unregister_notifiers(nb, dev);
	return err;
}

static void call_netdevice_unregister_net_notifiers(struct notifier_block *nb,
						    struct net *net)
{
	struct net_device *dev;

	for_each_netdev(net, dev)
		call_netdevice_unregister_notifiers(nb, dev);
}

static int dev_boot_phase = 1;

/**
 * register_netdevice_notifier - register a network notifier block
 * @nb: notifier
 *
 * Register a notifier to be called when network device events occur.
 * The notifier passed is linked into the kernel structures and must
 * not be reused until it has been unregistered. A negative errno code
 * is returned on a failure.
 *
 * When registered all registration and up events are replayed
 * to the new notifier to allow device to have a race free
 * view of the network device list.
 */

int register_netdevice_notifier(struct notifier_block *nb)
{
	struct net *net;
	int err;

	/* Close race with setup_net() and cleanup_net() */
	down_write(&pernet_ops_rwsem);
	rtnl_lock();
	err = raw_notifier_chain_register(&netdev_chain, nb);
	if (err)
		goto unlock;
	if (dev_boot_phase)
		goto unlock;
	for_each_net(net) {
		err = call_netdevice_register_net_notifiers(nb, net);
		if (err)
			goto rollback;
	}

unlock:
	rtnl_unlock();
	up_write(&pernet_ops_rwsem);
	return err;

rollback:
	for_each_net_continue_reverse(net)
		call_netdevice_unregister_net_notifiers(nb, net);

	raw_notifier_chain_unregister(&netdev_chain, nb);
	goto unlock;
}
EXPORT_SYMBOL(register_netdevice_notifier);

/**
 * unregister_netdevice_notifier - unregister a network notifier block
 * @nb: notifier
 *
 * Unregister a notifier previously registered by
 * register_netdevice_notifier(). The notifier is unlinked into the
 * kernel structures and may then be reused. A negative errno code
 * is returned on a failure.
 *
 * After unregistering unregister and down device events are synthesized
 * for all devices on the device list to the removed notifier to remove
 * the need for special case cleanup code.
 */

int unregister_netdevice_notifier(struct notifier_block *nb)
{
	struct net *net;
	int err;

	/* Close race with setup_net() and cleanup_net() */
	down_write(&pernet_ops_rwsem);
	rtnl_lock();
	err = raw_notifier_chain_unregister(&netdev_chain, nb);
	if (err)
		goto unlock;

	for_each_net(net)
		call_netdevice_unregister_net_notifiers(nb, net);

unlock:
	rtnl_unlock();
	up_write(&pernet_ops_rwsem);
	return err;
}
EXPORT_SYMBOL(unregister_netdevice_notifier);

static int __register_netdevice_notifier_net(struct net *net,
					     struct notifier_block *nb,
					     bool ignore_call_fail)
{
	int err;

	err = raw_notifier_chain_register(&net->netdev_chain, nb);
	if (err)
		return err;
	if (dev_boot_phase)
		return 0;

	err = call_netdevice_register_net_notifiers(nb, net);
	if (err && !ignore_call_fail)
		goto chain_unregister;

	return 0;

chain_unregister:
	raw_notifier_chain_unregister(&net->netdev_chain, nb);
	return err;
}

static int __unregister_netdevice_notifier_net(struct net *net,
					       struct notifier_block *nb)
{
	int err;

	err = raw_notifier_chain_unregister(&net->netdev_chain, nb);
	if (err)
		return err;

	call_netdevice_unregister_net_notifiers(nb, net);
	return 0;
}

/**
 * register_netdevice_notifier_net - register a per-netns network notifier block
 * @net: network namespace
 * @nb: notifier
 *
 * Register a notifier to be called when network device events occur.
 * The notifier passed is linked into the kernel structures and must
 * not be reused until it has been unregistered. A negative errno code
 * is returned on a failure.
 *
 * When registered all registration and up events are replayed
 * to the new notifier to allow device to have a race free
 * view of the network device list.
 */

int register_netdevice_notifier_net(struct net *net, struct notifier_block *nb)
{
	int err;

	rtnl_lock();
	err = __register_netdevice_notifier_net(net, nb, false);
	rtnl_unlock();
	return err;
}
EXPORT_SYMBOL(register_netdevice_notifier_net);

/**
 * unregister_netdevice_notifier_net - unregister a per-netns
 *                                     network notifier block
 * @net: network namespace
 * @nb: notifier
 *
 * Unregister a notifier previously registered by
 * register_netdevice_notifier_net(). The notifier is unlinked from the
 * kernel structures and may then be reused. A negative errno code
 * is returned on a failure.
 *
 * After unregistering unregister and down device events are synthesized
 * for all devices on the device list to the removed notifier to remove
 * the need for special case cleanup code.
 */

int unregister_netdevice_notifier_net(struct net *net,
				      struct notifier_block *nb)
{
	int err;

	rtnl_lock();
	err = __unregister_netdevice_notifier_net(net, nb);
	rtnl_unlock();
	return err;
}
EXPORT_SYMBOL(unregister_netdevice_notifier_net);

static void __move_netdevice_notifier_net(struct net *src_net,
					  struct net *dst_net,
					  struct notifier_block *nb)
{
	__unregister_netdevice_notifier_net(src_net, nb);
	__register_netdevice_notifier_net(dst_net, nb, true);
}

int register_netdevice_notifier_dev_net(struct net_device *dev,
					struct notifier_block *nb,
					struct netdev_net_notifier *nn)
{
	int err;

	rtnl_lock();
	err = __register_netdevice_notifier_net(dev_net(dev), nb, false);
	if (!err) {
		nn->nb = nb;
		list_add(&nn->list, &dev->net_notifier_list);
	}
	rtnl_unlock();
	return err;
}
EXPORT_SYMBOL(register_netdevice_notifier_dev_net);

int unregister_netdevice_notifier_dev_net(struct net_device *dev,
					  struct notifier_block *nb,
					  struct netdev_net_notifier *nn)
{
	int err;

	rtnl_lock();
	list_del(&nn->list);
	err = __unregister_netdevice_notifier_net(dev_net(dev), nb);
	rtnl_unlock();
	return err;
}
EXPORT_SYMBOL(unregister_netdevice_notifier_dev_net);

static void move_netdevice_notifiers_dev_net(struct net_device *dev,
					     struct net *net)
{
	struct netdev_net_notifier *nn;

	list_for_each_entry(nn, &dev->net_notifier_list, list)
		__move_netdevice_notifier_net(dev_net(dev), net, nn->nb);
}

/**
 *	call_netdevice_notifiers_info - call all network notifier blocks
 *	@val: value passed unmodified to notifier function
 *	@info: notifier information data
 *
 *	Call all network notifier blocks.  Parameters and return value
 *	are as for raw_notifier_call_chain().
 */

int call_netdevice_notifiers_info(unsigned long val,
				  struct netdev_notifier_info *info)
{
	struct net *net = dev_net(info->dev);
	int ret;

	ASSERT_RTNL();

	/* Run per-netns notifier block chain first, then run the global one.
	 * Hopefully, one day, the global one is going to be removed after
	 * all notifier block registrators get converted to be per-netns.
	 */
	ret = raw_notifier_call_chain(&net->netdev_chain, val, info);
	if (ret & NOTIFY_STOP_MASK)
		return ret;
	return raw_notifier_call_chain(&netdev_chain, val, info);
}

/**
 *	call_netdevice_notifiers_info_robust - call per-netns notifier blocks
 *	                                       for and rollback on error
 *	@val_up: value passed unmodified to notifier function
 *	@val_down: value passed unmodified to the notifier function when
 *	           recovering from an error on @val_up
 *	@info: notifier information data
 *
 *	Call all per-netns network notifier blocks, but not notifier blocks on
 *	the global notifier chain. Parameters and return value are as for
 *	raw_notifier_call_chain_robust().
 */

static int
call_netdevice_notifiers_info_robust(unsigned long val_up,
				     unsigned long val_down,
				     struct netdev_notifier_info *info)
{
	struct net *net = dev_net(info->dev);

	ASSERT_RTNL();

	return raw_notifier_call_chain_robust(&net->netdev_chain,
					      val_up, val_down, info);
}

static int call_netdevice_notifiers_extack(unsigned long val,
					   struct net_device *dev,
					   struct netlink_ext_ack *extack)
{
	struct netdev_notifier_info info = {
		.dev = dev,
		.extack = extack,
	};

	return call_netdevice_notifiers_info(val, &info);
}

/**
 *	call_netdevice_notifiers - call all network notifier blocks
 *      @val: value passed unmodified to notifier function
 *      @dev: net_device pointer passed unmodified to notifier function
 *
 *	Call all network notifier blocks.  Parameters and return value
 *	are as for raw_notifier_call_chain().
 */

int call_netdevice_notifiers(unsigned long val, struct net_device *dev)
{
	return call_netdevice_notifiers_extack(val, dev, NULL);
}
EXPORT_SYMBOL(call_netdevice_notifiers);

/**
 *	call_netdevice_notifiers_mtu - call all network notifier blocks
 *	@val: value passed unmodified to notifier function
 *	@dev: net_device pointer passed unmodified to notifier function
 *	@arg: additional u32 argument passed to the notifier function
 *
 *	Call all network notifier blocks.  Parameters and return value
 *	are as for raw_notifier_call_chain().
 */
static int call_netdevice_notifiers_mtu(unsigned long val,
					struct net_device *dev, u32 arg)
{
	struct netdev_notifier_info_ext info = {
		.info.dev = dev,
		.ext.mtu = arg,
	};

	BUILD_BUG_ON(offsetof(struct netdev_notifier_info_ext, info) != 0);

	return call_netdevice_notifiers_info(val, &info.info);
}

#ifdef CONFIG_NET_INGRESS
static DEFINE_STATIC_KEY_FALSE(ingress_needed_key);

void net_inc_ingress_queue(void)
{
	static_branch_inc(&ingress_needed_key);
}
EXPORT_SYMBOL_GPL(net_inc_ingress_queue);

void net_dec_ingress_queue(void)
{
	static_branch_dec(&ingress_needed_key);
}
EXPORT_SYMBOL_GPL(net_dec_ingress_queue);
#endif

#ifdef CONFIG_NET_EGRESS
static DEFINE_STATIC_KEY_FALSE(egress_needed_key);

void net_inc_egress_queue(void)
{
	static_branch_inc(&egress_needed_key);
}
EXPORT_SYMBOL_GPL(net_inc_egress_queue);

void net_dec_egress_queue(void)
{
	static_branch_dec(&egress_needed_key);
}
EXPORT_SYMBOL_GPL(net_dec_egress_queue);
#endif

DEFINE_STATIC_KEY_FALSE(netstamp_needed_key);
EXPORT_SYMBOL(netstamp_needed_key);
#ifdef CONFIG_JUMP_LABEL
static atomic_t netstamp_needed_deferred;
static atomic_t netstamp_wanted;
static void netstamp_clear(struct work_struct *work)
{
	int deferred = atomic_xchg(&netstamp_needed_deferred, 0);
	int wanted;

	wanted = atomic_add_return(deferred, &netstamp_wanted);
	if (wanted > 0)
		static_branch_enable(&netstamp_needed_key);
	else
		static_branch_disable(&netstamp_needed_key);
}
static DECLARE_WORK(netstamp_work, netstamp_clear);
#endif

void net_enable_timestamp(void)
{
#ifdef CONFIG_JUMP_LABEL
	int wanted = atomic_read(&netstamp_wanted);

	while (wanted > 0) {
		if (atomic_try_cmpxchg(&netstamp_wanted, &wanted, wanted + 1))
			return;
	}
	atomic_inc(&netstamp_needed_deferred);
	schedule_work(&netstamp_work);
#else
	static_branch_inc(&netstamp_needed_key);
#endif
}
EXPORT_SYMBOL(net_enable_timestamp);

void net_disable_timestamp(void)
{
#ifdef CONFIG_JUMP_LABEL
	int wanted = atomic_read(&netstamp_wanted);

	while (wanted > 1) {
		if (atomic_try_cmpxchg(&netstamp_wanted, &wanted, wanted - 1))
			return;
	}
	atomic_dec(&netstamp_needed_deferred);
	schedule_work(&netstamp_work);
#else
	static_branch_dec(&netstamp_needed_key);
#endif
}
EXPORT_SYMBOL(net_disable_timestamp);

static inline void net_timestamp_set(struct sk_buff *skb)
{
	skb->tstamp = 0;
	skb->mono_delivery_time = 0;
	if (static_branch_unlikely(&netstamp_needed_key))
		skb->tstamp = ktime_get_real();
}

#define net_timestamp_check(COND, SKB)				\
	if (static_branch_unlikely(&netstamp_needed_key)) {	\
		if ((COND) && !(SKB)->tstamp)			\
			(SKB)->tstamp = ktime_get_real();	\
	}							\

bool is_skb_forwardable(const struct net_device *dev, const struct sk_buff *skb)
{
	return __is_skb_forwardable(dev, skb, true);
}
EXPORT_SYMBOL_GPL(is_skb_forwardable);

static int __dev_forward_skb2(struct net_device *dev, struct sk_buff *skb,
			      bool check_mtu)
{
	int ret = ____dev_forward_skb(dev, skb, check_mtu);

	if (likely(!ret)) {
		skb->protocol = eth_type_trans(skb, dev);
		skb_postpull_rcsum(skb, eth_hdr(skb), ETH_HLEN);
	}

	return ret;
}

int __dev_forward_skb(struct net_device *dev, struct sk_buff *skb)
{
	return __dev_forward_skb2(dev, skb, true);
}
EXPORT_SYMBOL_GPL(__dev_forward_skb);

/**
 * dev_forward_skb - loopback an skb to another netif
 *
 * @dev: destination network device
 * @skb: buffer to forward
 *
 * return values:
 *	NET_RX_SUCCESS	(no congestion)
 *	NET_RX_DROP     (packet was dropped, but freed)
 *
 * dev_forward_skb can be used for injecting an skb from the
 * start_xmit function of one device into the receive queue
 * of another device.
 *
 * The receiving device may be in another namespace, so
 * we have to clear all information in the skb that could
 * impact namespace isolation.
 */
int dev_forward_skb(struct net_device *dev, struct sk_buff *skb)
{
	return __dev_forward_skb(dev, skb) ?: netif_rx_internal(skb);
}
EXPORT_SYMBOL_GPL(dev_forward_skb);

int dev_forward_skb_nomtu(struct net_device *dev, struct sk_buff *skb)
{
	return __dev_forward_skb2(dev, skb, false) ?: netif_rx_internal(skb);
}

static inline int deliver_skb(struct sk_buff *skb,
			      struct packet_type *pt_prev,
			      struct net_device *orig_dev)
{
	if (unlikely(skb_orphan_frags_rx(skb, GFP_ATOMIC)))
		return -ENOMEM;
	refcount_inc(&skb->users);
	return pt_prev->func(skb, skb->dev, pt_prev, orig_dev);
}

static inline void deliver_ptype_list_skb(struct sk_buff *skb,
					  struct packet_type **pt,
					  struct net_device *orig_dev,
					  __be16 type,
					  struct list_head *ptype_list)
{
	struct packet_type *ptype, *pt_prev = *pt;

	list_for_each_entry_rcu(ptype, ptype_list, list) {
		if (ptype->type != type)
			continue;
		if (pt_prev)
			deliver_skb(skb, pt_prev, orig_dev);
		pt_prev = ptype;
	}
	*pt = pt_prev;
}

static inline bool skb_loop_sk(struct packet_type *ptype, struct sk_buff *skb)
{
	if (!ptype->af_packet_priv || !skb->sk)
		return false;

	if (ptype->id_match)
		return ptype->id_match(ptype, skb->sk);
	else if ((struct sock *)ptype->af_packet_priv == skb->sk)
		return true;

	return false;
}

/**
 * dev_nit_active - return true if any network interface taps are in use
 *
 * @dev: network device to check for the presence of taps
 */
bool dev_nit_active(struct net_device *dev)
{
	return !list_empty(&ptype_all) || !list_empty(&dev->ptype_all);
}
EXPORT_SYMBOL_GPL(dev_nit_active);

/*
 *	Support routine. Sends outgoing frames to any network
 *	taps currently in use.
 */

void dev_queue_xmit_nit(struct sk_buff *skb, struct net_device *dev)
{
	struct packet_type *ptype;
	struct sk_buff *skb2 = NULL;
	struct packet_type *pt_prev = NULL;
	struct list_head *ptype_list = &ptype_all;

	rcu_read_lock();
again:
	list_for_each_entry_rcu(ptype, ptype_list, list) {
		if (ptype->ignore_outgoing)
			continue;

		/* Never send packets back to the socket
		 * they originated from - MvS (miquels@drinkel.ow.org)
		 */
		if (skb_loop_sk(ptype, skb))
			continue;

		if (pt_prev) {
			deliver_skb(skb2, pt_prev, skb->dev);
			pt_prev = ptype;
			continue;
		}

		/* need to clone skb, done only once */
		skb2 = skb_clone(skb, GFP_ATOMIC);
		if (!skb2)
			goto out_unlock;

		net_timestamp_set(skb2);

		/* skb->nh should be correctly
		 * set by sender, so that the second statement is
		 * just protection against buggy protocols.
		 */
		skb_reset_mac_header(skb2);

		if (skb_network_header(skb2) < skb2->data ||
		    skb_network_header(skb2) > skb_tail_pointer(skb2)) {
			net_crit_ratelimited("protocol %04x is buggy, dev %s\n",
					     ntohs(skb2->protocol),
					     dev->name);
			skb_reset_network_header(skb2);
		}

		skb2->transport_header = skb2->network_header;
		skb2->pkt_type = PACKET_OUTGOING;
		pt_prev = ptype;
	}

	if (ptype_list == &ptype_all) {
		ptype_list = &dev->ptype_all;
		goto again;
	}
out_unlock:
	if (pt_prev) {
		if (!skb_orphan_frags_rx(skb2, GFP_ATOMIC))
			pt_prev->func(skb2, skb->dev, pt_prev, skb->dev);
		else
			kfree_skb(skb2);
	}
	rcu_read_unlock();
}
EXPORT_SYMBOL_GPL(dev_queue_xmit_nit);

/**
 * netif_setup_tc - Handle tc mappings on real_num_tx_queues change
 * @dev: Network device
 * @txq: number of queues available
 *
 * If real_num_tx_queues is changed the tc mappings may no longer be
 * valid. To resolve this verify the tc mapping remains valid and if
 * not NULL the mapping. With no priorities mapping to this
 * offset/count pair it will no longer be used. In the worst case TC0
 * is invalid nothing can be done so disable priority mappings. If is
 * expected that drivers will fix this mapping if they can before
 * calling netif_set_real_num_tx_queues.
 */
static void netif_setup_tc(struct net_device *dev, unsigned int txq)
{
	int i;
	struct netdev_tc_txq *tc = &dev->tc_to_txq[0];

	/* If TC0 is invalidated disable TC mapping */
	if (tc->offset + tc->count > txq) {
		netdev_warn(dev, "Number of in use tx queues changed invalidating tc mappings. Priority traffic classification disabled!\n");
		dev->num_tc = 0;
		return;
	}

	/* Invalidated prio to tc mappings set to TC0 */
	for (i = 1; i < TC_BITMASK + 1; i++) {
		int q = netdev_get_prio_tc_map(dev, i);

		tc = &dev->tc_to_txq[q];
		if (tc->offset + tc->count > txq) {
			netdev_warn(dev, "Number of in use tx queues changed. Priority %i to tc mapping %i is no longer valid. Setting map to 0\n",
				    i, q);
			netdev_set_prio_tc_map(dev, i, 0);
		}
	}
}

int netdev_txq_to_tc(struct net_device *dev, unsigned int txq)
{
	if (dev->num_tc) {
		struct netdev_tc_txq *tc = &dev->tc_to_txq[0];
		int i;

		/* walk through the TCs and see if it falls into any of them */
		for (i = 0; i < TC_MAX_QUEUE; i++, tc++) {
			if ((txq - tc->offset) < tc->count)
				return i;
		}

		/* didn't find it, just return -1 to indicate no match */
		return -1;
	}

	return 0;
}
EXPORT_SYMBOL(netdev_txq_to_tc);

#ifdef CONFIG_XPS
static struct static_key xps_needed __read_mostly;
static struct static_key xps_rxqs_needed __read_mostly;
static DEFINE_MUTEX(xps_map_mutex);
#define xmap_dereference(P)		\
	rcu_dereference_protected((P), lockdep_is_held(&xps_map_mutex))

static bool remove_xps_queue(struct xps_dev_maps *dev_maps,
			     struct xps_dev_maps *old_maps, int tci, u16 index)
{
	struct xps_map *map = NULL;
	int pos;

	map = xmap_dereference(dev_maps->attr_map[tci]);
	if (!map)
		return false;

	for (pos = map->len; pos--;) {
		if (map->queues[pos] != index)
			continue;

		if (map->len > 1) {
			map->queues[pos] = map->queues[--map->len];
			break;
		}

		if (old_maps)
			RCU_INIT_POINTER(old_maps->attr_map[tci], NULL);
		RCU_INIT_POINTER(dev_maps->attr_map[tci], NULL);
		kfree_rcu(map, rcu);
		return false;
	}

	return true;
}

static bool remove_xps_queue_cpu(struct net_device *dev,
				 struct xps_dev_maps *dev_maps,
				 int cpu, u16 offset, u16 count)
{
	int num_tc = dev_maps->num_tc;
	bool active = false;
	int tci;

	for (tci = cpu * num_tc; num_tc--; tci++) {
		int i, j;

		for (i = count, j = offset; i--; j++) {
			if (!remove_xps_queue(dev_maps, NULL, tci, j))
				break;
		}

		active |= i < 0;
	}

	return active;
}

static void reset_xps_maps(struct net_device *dev,
			   struct xps_dev_maps *dev_maps,
			   enum xps_map_type type)
{
	static_key_slow_dec_cpuslocked(&xps_needed);
	if (type == XPS_RXQS)
		static_key_slow_dec_cpuslocked(&xps_rxqs_needed);

	RCU_INIT_POINTER(dev->xps_maps[type], NULL);

	kfree_rcu(dev_maps, rcu);
}

static void clean_xps_maps(struct net_device *dev, enum xps_map_type type,
			   u16 offset, u16 count)
{
	struct xps_dev_maps *dev_maps;
	bool active = false;
	int i, j;

	dev_maps = xmap_dereference(dev->xps_maps[type]);
	if (!dev_maps)
		return;

	for (j = 0; j < dev_maps->nr_ids; j++)
		active |= remove_xps_queue_cpu(dev, dev_maps, j, offset, count);
	if (!active)
		reset_xps_maps(dev, dev_maps, type);

	if (type == XPS_CPUS) {
		for (i = offset + (count - 1); count--; i--)
			netdev_queue_numa_node_write(
				netdev_get_tx_queue(dev, i), NUMA_NO_NODE);
	}
}

static void netif_reset_xps_queues(struct net_device *dev, u16 offset,
				   u16 count)
{
	if (!static_key_false(&xps_needed))
		return;

	cpus_read_lock();
	mutex_lock(&xps_map_mutex);

	if (static_key_false(&xps_rxqs_needed))
		clean_xps_maps(dev, XPS_RXQS, offset, count);

	clean_xps_maps(dev, XPS_CPUS, offset, count);

	mutex_unlock(&xps_map_mutex);
	cpus_read_unlock();
}

static void netif_reset_xps_queues_gt(struct net_device *dev, u16 index)
{
	netif_reset_xps_queues(dev, index, dev->num_tx_queues - index);
}

static struct xps_map *expand_xps_map(struct xps_map *map, int attr_index,
				      u16 index, bool is_rxqs_map)
{
	struct xps_map *new_map;
	int alloc_len = XPS_MIN_MAP_ALLOC;
	int i, pos;

	for (pos = 0; map && pos < map->len; pos++) {
		if (map->queues[pos] != index)
			continue;
		return map;
	}

	/* Need to add tx-queue to this CPU's/rx-queue's existing map */
	if (map) {
		if (pos < map->alloc_len)
			return map;

		alloc_len = map->alloc_len * 2;
	}

	/* Need to allocate new map to store tx-queue on this CPU's/rx-queue's
	 *  map
	 */
	if (is_rxqs_map)
		new_map = kzalloc(XPS_MAP_SIZE(alloc_len), GFP_KERNEL);
	else
		new_map = kzalloc_node(XPS_MAP_SIZE(alloc_len), GFP_KERNEL,
				       cpu_to_node(attr_index));
	if (!new_map)
		return NULL;

	for (i = 0; i < pos; i++)
		new_map->queues[i] = map->queues[i];
	new_map->alloc_len = alloc_len;
	new_map->len = pos;

	return new_map;
}

/* Copy xps maps at a given index */
static void xps_copy_dev_maps(struct xps_dev_maps *dev_maps,
			      struct xps_dev_maps *new_dev_maps, int index,
			      int tc, bool skip_tc)
{
	int i, tci = index * dev_maps->num_tc;
	struct xps_map *map;

	/* copy maps belonging to foreign traffic classes */
	for (i = 0; i < dev_maps->num_tc; i++, tci++) {
		if (i == tc && skip_tc)
			continue;

		/* fill in the new device map from the old device map */
		map = xmap_dereference(dev_maps->attr_map[tci]);
		RCU_INIT_POINTER(new_dev_maps->attr_map[tci], map);
	}
}

/* Must be called under cpus_read_lock */
int __netif_set_xps_queue(struct net_device *dev, const unsigned long *mask,
			  u16 index, enum xps_map_type type)
{
	struct xps_dev_maps *dev_maps, *new_dev_maps = NULL, *old_dev_maps = NULL;
	const unsigned long *online_mask = NULL;
	bool active = false, copy = false;
	int i, j, tci, numa_node_id = -2;
	int maps_sz, num_tc = 1, tc = 0;
	struct xps_map *map, *new_map;
	unsigned int nr_ids;

	WARN_ON_ONCE(index >= dev->num_tx_queues);

	if (dev->num_tc) {
		/* Do not allow XPS on subordinate device directly */
		num_tc = dev->num_tc;
		if (num_tc < 0)
			return -EINVAL;

		/* If queue belongs to subordinate dev use its map */
		dev = netdev_get_tx_queue(dev, index)->sb_dev ? : dev;

		tc = netdev_txq_to_tc(dev, index);
		if (tc < 0)
			return -EINVAL;
	}

	mutex_lock(&xps_map_mutex);

	dev_maps = xmap_dereference(dev->xps_maps[type]);
	if (type == XPS_RXQS) {
		maps_sz = XPS_RXQ_DEV_MAPS_SIZE(num_tc, dev->num_rx_queues);
		nr_ids = dev->num_rx_queues;
	} else {
		maps_sz = XPS_CPU_DEV_MAPS_SIZE(num_tc);
		if (num_possible_cpus() > 1)
			online_mask = cpumask_bits(cpu_online_mask);
		nr_ids = nr_cpu_ids;
	}

	if (maps_sz < L1_CACHE_BYTES)
		maps_sz = L1_CACHE_BYTES;

	/* The old dev_maps could be larger or smaller than the one we're
	 * setting up now, as dev->num_tc or nr_ids could have been updated in
	 * between. We could try to be smart, but let's be safe instead and only
	 * copy foreign traffic classes if the two map sizes match.
	 */
	if (dev_maps &&
	    dev_maps->num_tc == num_tc && dev_maps->nr_ids == nr_ids)
		copy = true;

	/* allocate memory for queue storage */
	for (j = -1; j = netif_attrmask_next_and(j, online_mask, mask, nr_ids),
	     j < nr_ids;) {
		if (!new_dev_maps) {
			new_dev_maps = kzalloc(maps_sz, GFP_KERNEL);
			if (!new_dev_maps) {
				mutex_unlock(&xps_map_mutex);
				return -ENOMEM;
			}

			new_dev_maps->nr_ids = nr_ids;
			new_dev_maps->num_tc = num_tc;
		}

		tci = j * num_tc + tc;
		map = copy ? xmap_dereference(dev_maps->attr_map[tci]) : NULL;

		map = expand_xps_map(map, j, index, type == XPS_RXQS);
		if (!map)
			goto error;

		RCU_INIT_POINTER(new_dev_maps->attr_map[tci], map);
	}

	if (!new_dev_maps)
		goto out_no_new_maps;

	if (!dev_maps) {
		/* Increment static keys at most once per type */
		static_key_slow_inc_cpuslocked(&xps_needed);
		if (type == XPS_RXQS)
			static_key_slow_inc_cpuslocked(&xps_rxqs_needed);
	}

	for (j = 0; j < nr_ids; j++) {
		bool skip_tc = false;

		tci = j * num_tc + tc;
		if (netif_attr_test_mask(j, mask, nr_ids) &&
		    netif_attr_test_online(j, online_mask, nr_ids)) {
			/* add tx-queue to CPU/rx-queue maps */
			int pos = 0;

			skip_tc = true;

			map = xmap_dereference(new_dev_maps->attr_map[tci]);
			while ((pos < map->len) && (map->queues[pos] != index))
				pos++;

			if (pos == map->len)
				map->queues[map->len++] = index;
#ifdef CONFIG_NUMA
			if (type == XPS_CPUS) {
				if (numa_node_id == -2)
					numa_node_id = cpu_to_node(j);
				else if (numa_node_id != cpu_to_node(j))
					numa_node_id = -1;
			}
#endif
		}

		if (copy)
			xps_copy_dev_maps(dev_maps, new_dev_maps, j, tc,
					  skip_tc);
	}

	rcu_assign_pointer(dev->xps_maps[type], new_dev_maps);

	/* Cleanup old maps */
	if (!dev_maps)
		goto out_no_old_maps;

	for (j = 0; j < dev_maps->nr_ids; j++) {
		for (i = num_tc, tci = j * dev_maps->num_tc; i--; tci++) {
			map = xmap_dereference(dev_maps->attr_map[tci]);
			if (!map)
				continue;

			if (copy) {
				new_map = xmap_dereference(new_dev_maps->attr_map[tci]);
				if (map == new_map)
					continue;
			}

			RCU_INIT_POINTER(dev_maps->attr_map[tci], NULL);
			kfree_rcu(map, rcu);
		}
	}

	old_dev_maps = dev_maps;

out_no_old_maps:
	dev_maps = new_dev_maps;
	active = true;

out_no_new_maps:
	if (type == XPS_CPUS)
		/* update Tx queue numa node */
		netdev_queue_numa_node_write(netdev_get_tx_queue(dev, index),
					     (numa_node_id >= 0) ?
					     numa_node_id : NUMA_NO_NODE);

	if (!dev_maps)
		goto out_no_maps;

	/* removes tx-queue from unused CPUs/rx-queues */
	for (j = 0; j < dev_maps->nr_ids; j++) {
		tci = j * dev_maps->num_tc;

		for (i = 0; i < dev_maps->num_tc; i++, tci++) {
			if (i == tc &&
			    netif_attr_test_mask(j, mask, dev_maps->nr_ids) &&
			    netif_attr_test_online(j, online_mask, dev_maps->nr_ids))
				continue;

			active |= remove_xps_queue(dev_maps,
						   copy ? old_dev_maps : NULL,
						   tci, index);
		}
	}

	if (old_dev_maps)
		kfree_rcu(old_dev_maps, rcu);

	/* free map if not active */
	if (!active)
		reset_xps_maps(dev, dev_maps, type);

out_no_maps:
	mutex_unlock(&xps_map_mutex);

	return 0;
error:
	/* remove any maps that we added */
	for (j = 0; j < nr_ids; j++) {
		for (i = num_tc, tci = j * num_tc; i--; tci++) {
			new_map = xmap_dereference(new_dev_maps->attr_map[tci]);
			map = copy ?
			      xmap_dereference(dev_maps->attr_map[tci]) :
			      NULL;
			if (new_map && new_map != map)
				kfree(new_map);
		}
	}

	mutex_unlock(&xps_map_mutex);

	kfree(new_dev_maps);
	return -ENOMEM;
}
EXPORT_SYMBOL_GPL(__netif_set_xps_queue);

int netif_set_xps_queue(struct net_device *dev, const struct cpumask *mask,
			u16 index)
{
	int ret;

	cpus_read_lock();
	ret =  __netif_set_xps_queue(dev, cpumask_bits(mask), index, XPS_CPUS);
	cpus_read_unlock();

	return ret;
}
EXPORT_SYMBOL(netif_set_xps_queue);

#endif
static void netdev_unbind_all_sb_channels(struct net_device *dev)
{
	struct netdev_queue *txq = &dev->_tx[dev->num_tx_queues];

	/* Unbind any subordinate channels */
	while (txq-- != &dev->_tx[0]) {
		if (txq->sb_dev)
			netdev_unbind_sb_channel(dev, txq->sb_dev);
	}
}

void netdev_reset_tc(struct net_device *dev)
{
#ifdef CONFIG_XPS
	netif_reset_xps_queues_gt(dev, 0);
#endif
	netdev_unbind_all_sb_channels(dev);

	/* Reset TC configuration of device */
	dev->num_tc = 0;
	memset(dev->tc_to_txq, 0, sizeof(dev->tc_to_txq));
	memset(dev->prio_tc_map, 0, sizeof(dev->prio_tc_map));
}
EXPORT_SYMBOL(netdev_reset_tc);

int netdev_set_tc_queue(struct net_device *dev, u8 tc, u16 count, u16 offset)
{
	if (tc >= dev->num_tc)
		return -EINVAL;

#ifdef CONFIG_XPS
	netif_reset_xps_queues(dev, offset, count);
#endif
	dev->tc_to_txq[tc].count = count;
	dev->tc_to_txq[tc].offset = offset;
	return 0;
}
EXPORT_SYMBOL(netdev_set_tc_queue);

int netdev_set_num_tc(struct net_device *dev, u8 num_tc)
{
	if (num_tc > TC_MAX_QUEUE)
		return -EINVAL;

#ifdef CONFIG_XPS
	netif_reset_xps_queues_gt(dev, 0);
#endif
	netdev_unbind_all_sb_channels(dev);

	dev->num_tc = num_tc;
	return 0;
}
EXPORT_SYMBOL(netdev_set_num_tc);

void netdev_unbind_sb_channel(struct net_device *dev,
			      struct net_device *sb_dev)
{
	struct netdev_queue *txq = &dev->_tx[dev->num_tx_queues];

#ifdef CONFIG_XPS
	netif_reset_xps_queues_gt(sb_dev, 0);
#endif
	memset(sb_dev->tc_to_txq, 0, sizeof(sb_dev->tc_to_txq));
	memset(sb_dev->prio_tc_map, 0, sizeof(sb_dev->prio_tc_map));

	while (txq-- != &dev->_tx[0]) {
		if (txq->sb_dev == sb_dev)
			txq->sb_dev = NULL;
	}
}
EXPORT_SYMBOL(netdev_unbind_sb_channel);

int netdev_bind_sb_channel_queue(struct net_device *dev,
				 struct net_device *sb_dev,
				 u8 tc, u16 count, u16 offset)
{
	/* Make certain the sb_dev and dev are already configured */
	if (sb_dev->num_tc >= 0 || tc >= dev->num_tc)
		return -EINVAL;

	/* We cannot hand out queues we don't have */
	if ((offset + count) > dev->real_num_tx_queues)
		return -EINVAL;

	/* Record the mapping */
	sb_dev->tc_to_txq[tc].count = count;
	sb_dev->tc_to_txq[tc].offset = offset;

	/* Provide a way for Tx queue to find the tc_to_txq map or
	 * XPS map for itself.
	 */
	while (count--)
		netdev_get_tx_queue(dev, count + offset)->sb_dev = sb_dev;

	return 0;
}
EXPORT_SYMBOL(netdev_bind_sb_channel_queue);

int netdev_set_sb_channel(struct net_device *dev, u16 channel)
{
	/* Do not use a multiqueue device to represent a subordinate channel */
	if (netif_is_multiqueue(dev))
		return -ENODEV;

	/* We allow channels 1 - 32767 to be used for subordinate channels.
	 * Channel 0 is meant to be "native" mode and used only to represent
	 * the main root device. We allow writing 0 to reset the device back
	 * to normal mode after being used as a subordinate channel.
	 */
	if (channel > S16_MAX)
		return -EINVAL;

	dev->num_tc = -channel;

	return 0;
}
EXPORT_SYMBOL(netdev_set_sb_channel);

/*
 * Routine to help set real_num_tx_queues. To avoid skbs mapped to queues
 * greater than real_num_tx_queues stale skbs on the qdisc must be flushed.
 */
int netif_set_real_num_tx_queues(struct net_device *dev, unsigned int txq)
{
	bool disabling;
	int rc;

	disabling = txq < dev->real_num_tx_queues;

	if (txq < 1 || txq > dev->num_tx_queues)
		return -EINVAL;

	if (dev->reg_state == NETREG_REGISTERED ||
	    dev->reg_state == NETREG_UNREGISTERING) {
		ASSERT_RTNL();

		rc = netdev_queue_update_kobjects(dev, dev->real_num_tx_queues,
						  txq);
		if (rc)
			return rc;

		if (dev->num_tc)
			netif_setup_tc(dev, txq);

		dev_qdisc_change_real_num_tx(dev, txq);

		dev->real_num_tx_queues = txq;

		if (disabling) {
			synchronize_net();
			qdisc_reset_all_tx_gt(dev, txq);
#ifdef CONFIG_XPS
			netif_reset_xps_queues_gt(dev, txq);
#endif
		}
	} else {
		dev->real_num_tx_queues = txq;
	}

	return 0;
}
EXPORT_SYMBOL(netif_set_real_num_tx_queues);

#ifdef CONFIG_SYSFS
/**
 *	netif_set_real_num_rx_queues - set actual number of RX queues used
 *	@dev: Network device
 *	@rxq: Actual number of RX queues
 *
 *	This must be called either with the rtnl_lock held or before
 *	registration of the net device.  Returns 0 on success, or a
 *	negative error code.  If called before registration, it always
 *	succeeds.
 */
int netif_set_real_num_rx_queues(struct net_device *dev, unsigned int rxq)
{
	int rc;

	if (rxq < 1 || rxq > dev->num_rx_queues)
		return -EINVAL;

	if (dev->reg_state == NETREG_REGISTERED) {
		ASSERT_RTNL();

		rc = net_rx_queue_update_kobjects(dev, dev->real_num_rx_queues,
						  rxq);
		if (rc)
			return rc;
	}

	dev->real_num_rx_queues = rxq;
	return 0;
}
EXPORT_SYMBOL(netif_set_real_num_rx_queues);
#endif

/**
 *	netif_set_real_num_queues - set actual number of RX and TX queues used
 *	@dev: Network device
 *	@txq: Actual number of TX queues
 *	@rxq: Actual number of RX queues
 *
 *	Set the real number of both TX and RX queues.
 *	Does nothing if the number of queues is already correct.
 */
int netif_set_real_num_queues(struct net_device *dev,
			      unsigned int txq, unsigned int rxq)
{
	unsigned int old_rxq = dev->real_num_rx_queues;
	int err;

	if (txq < 1 || txq > dev->num_tx_queues ||
	    rxq < 1 || rxq > dev->num_rx_queues)
		return -EINVAL;

	/* Start from increases, so the error path only does decreases -
	 * decreases can't fail.
	 */
	if (rxq > dev->real_num_rx_queues) {
		err = netif_set_real_num_rx_queues(dev, rxq);
		if (err)
			return err;
	}
	if (txq > dev->real_num_tx_queues) {
		err = netif_set_real_num_tx_queues(dev, txq);
		if (err)
			goto undo_rx;
	}
	if (rxq < dev->real_num_rx_queues)
		WARN_ON(netif_set_real_num_rx_queues(dev, rxq));
	if (txq < dev->real_num_tx_queues)
		WARN_ON(netif_set_real_num_tx_queues(dev, txq));

	return 0;
undo_rx:
	WARN_ON(netif_set_real_num_rx_queues(dev, old_rxq));
	return err;
}
EXPORT_SYMBOL(netif_set_real_num_queues);

/**
 * netif_set_tso_max_size() - set the max size of TSO frames supported
 * @dev:	netdev to update
 * @size:	max skb->len of a TSO frame
 *
 * Set the limit on the size of TSO super-frames the device can handle.
 * Unless explicitly set the stack will assume the value of
 * %GSO_LEGACY_MAX_SIZE.
 */
void netif_set_tso_max_size(struct net_device *dev, unsigned int size)
{
	dev->tso_max_size = min(GSO_MAX_SIZE, size);
	if (size < READ_ONCE(dev->gso_max_size))
		netif_set_gso_max_size(dev, size);
	if (size < READ_ONCE(dev->gso_ipv4_max_size))
		netif_set_gso_ipv4_max_size(dev, size);
}
EXPORT_SYMBOL(netif_set_tso_max_size);

/**
 * netif_set_tso_max_segs() - set the max number of segs supported for TSO
 * @dev:	netdev to update
 * @segs:	max number of TCP segments
 *
 * Set the limit on the number of TCP segments the device can generate from
 * a single TSO super-frame.
 * Unless explicitly set the stack will assume the value of %GSO_MAX_SEGS.
 */
void netif_set_tso_max_segs(struct net_device *dev, unsigned int segs)
{
	dev->tso_max_segs = segs;
	if (segs < READ_ONCE(dev->gso_max_segs))
		netif_set_gso_max_segs(dev, segs);
}
EXPORT_SYMBOL(netif_set_tso_max_segs);

/**
 * netif_inherit_tso_max() - copy all TSO limits from a lower device to an upper
 * @to:		netdev to update
 * @from:	netdev from which to copy the limits
 */
void netif_inherit_tso_max(struct net_device *to, const struct net_device *from)
{
	netif_set_tso_max_size(to, from->tso_max_size);
	netif_set_tso_max_segs(to, from->tso_max_segs);
}
EXPORT_SYMBOL(netif_inherit_tso_max);

/**
 * netif_get_num_default_rss_queues - default number of RSS queues
 *
 * Default value is the number of physical cores if there are only 1 or 2, or
 * divided by 2 if there are more.
 */
int netif_get_num_default_rss_queues(void)
{
	cpumask_var_t cpus;
	int cpu, count = 0;

	if (unlikely(is_kdump_kernel() || !zalloc_cpumask_var(&cpus, GFP_KERNEL)))
		return 1;

	cpumask_copy(cpus, cpu_online_mask);
	for_each_cpu(cpu, cpus) {
		++count;
		cpumask_andnot(cpus, cpus, topology_sibling_cpumask(cpu));
	}
	free_cpumask_var(cpus);

	return count > 2 ? DIV_ROUND_UP(count, 2) : count;
}
EXPORT_SYMBOL(netif_get_num_default_rss_queues);

static void __netif_reschedule(struct Qdisc *q)
{
	struct softnet_data *sd;
	unsigned long flags;

	local_irq_save(flags);
	sd = this_cpu_ptr(&softnet_data);
	q->next_sched = NULL;
	*sd->output_queue_tailp = q;
	sd->output_queue_tailp = &q->next_sched;
	raise_softirq_irqoff(NET_TX_SOFTIRQ);
	local_irq_restore(flags);
}

void __netif_schedule(struct Qdisc *q)
{
	if (!test_and_set_bit(__QDISC_STATE_SCHED, &q->state))
		__netif_reschedule(q);
}
EXPORT_SYMBOL(__netif_schedule);

struct dev_kfree_skb_cb {
	enum skb_drop_reason reason;
};

static struct dev_kfree_skb_cb *get_kfree_skb_cb(const struct sk_buff *skb)
{
	return (struct dev_kfree_skb_cb *)skb->cb;
}

void netif_schedule_queue(struct netdev_queue *txq)
{
	rcu_read_lock();
	if (!netif_xmit_stopped(txq)) {
		struct Qdisc *q = rcu_dereference(txq->qdisc);

		__netif_schedule(q);
	}
	rcu_read_unlock();
}
EXPORT_SYMBOL(netif_schedule_queue);

void netif_tx_wake_queue(struct netdev_queue *dev_queue)
{
	if (test_and_clear_bit(__QUEUE_STATE_DRV_XOFF, &dev_queue->state)) {
		struct Qdisc *q;

		rcu_read_lock();
		q = rcu_dereference(dev_queue->qdisc);
		__netif_schedule(q);
		rcu_read_unlock();
	}
}
EXPORT_SYMBOL(netif_tx_wake_queue);

void dev_kfree_skb_irq_reason(struct sk_buff *skb, enum skb_drop_reason reason)
{
	unsigned long flags;

	if (unlikely(!skb))
		return;

	if (likely(refcount_read(&skb->users) == 1)) {
		smp_rmb();
		refcount_set(&skb->users, 0);
	} else if (likely(!refcount_dec_and_test(&skb->users))) {
		return;
	}
	get_kfree_skb_cb(skb)->reason = reason;
	local_irq_save(flags);
	skb->next = __this_cpu_read(softnet_data.completion_queue);
	__this_cpu_write(softnet_data.completion_queue, skb);
	raise_softirq_irqoff(NET_TX_SOFTIRQ);
	local_irq_restore(flags);
}
EXPORT_SYMBOL(dev_kfree_skb_irq_reason);

void dev_kfree_skb_any_reason(struct sk_buff *skb, enum skb_drop_reason reason)
{
	if (in_hardirq() || irqs_disabled())
<<<<<<< HEAD
		__dev_kfree_skb_irq(skb, reason);
	else if (unlikely(reason == SKB_REASON_DROPPED))
		kfree_skb(skb);
	else
		consume_skb(skb);
=======
		dev_kfree_skb_irq_reason(skb, reason);
	else
		kfree_skb_reason(skb, reason);
>>>>>>> 98817289
}
EXPORT_SYMBOL(dev_kfree_skb_any_reason);


/**
 * netif_device_detach - mark device as removed
 * @dev: network device
 *
 * Mark device as removed from system and therefore no longer available.
 */
void netif_device_detach(struct net_device *dev)
{
	if (test_and_clear_bit(__LINK_STATE_PRESENT, &dev->state) &&
	    netif_running(dev)) {
		netif_tx_stop_all_queues(dev);
	}
}
EXPORT_SYMBOL(netif_device_detach);

/**
 * netif_device_attach - mark device as attached
 * @dev: network device
 *
 * Mark device as attached from system and restart if needed.
 */
void netif_device_attach(struct net_device *dev)
{
	if (!test_and_set_bit(__LINK_STATE_PRESENT, &dev->state) &&
	    netif_running(dev)) {
		netif_tx_wake_all_queues(dev);
		__netdev_watchdog_up(dev);
	}
}
EXPORT_SYMBOL(netif_device_attach);

/*
 * Returns a Tx hash based on the given packet descriptor a Tx queues' number
 * to be used as a distribution range.
 */
static u16 skb_tx_hash(const struct net_device *dev,
		       const struct net_device *sb_dev,
		       struct sk_buff *skb)
{
	u32 hash;
	u16 qoffset = 0;
	u16 qcount = dev->real_num_tx_queues;

	if (dev->num_tc) {
		u8 tc = netdev_get_prio_tc_map(dev, skb->priority);

		qoffset = sb_dev->tc_to_txq[tc].offset;
		qcount = sb_dev->tc_to_txq[tc].count;
		if (unlikely(!qcount)) {
			net_warn_ratelimited("%s: invalid qcount, qoffset %u for tc %u\n",
					     sb_dev->name, qoffset, tc);
			qoffset = 0;
			qcount = dev->real_num_tx_queues;
		}
	}

	if (skb_rx_queue_recorded(skb)) {
		DEBUG_NET_WARN_ON_ONCE(qcount == 0);
		hash = skb_get_rx_queue(skb);
		if (hash >= qoffset)
			hash -= qoffset;
		while (unlikely(hash >= qcount))
			hash -= qcount;
		return hash + qoffset;
	}

	return (u16) reciprocal_scale(skb_get_hash(skb), qcount) + qoffset;
}

void skb_warn_bad_offload(const struct sk_buff *skb)
{
	static const netdev_features_t null_features;
	struct net_device *dev = skb->dev;
	const char *name = "";

	if (!net_ratelimit())
		return;

	if (dev) {
		if (dev->dev.parent)
			name = dev_driver_string(dev->dev.parent);
		else
			name = netdev_name(dev);
	}
	skb_dump(KERN_WARNING, skb, false);
	WARN(1, "%s: caps=(%pNF, %pNF)\n",
	     name, dev ? &dev->features : &null_features,
	     skb->sk ? &skb->sk->sk_route_caps : &null_features);
}

/*
 * Invalidate hardware checksum when packet is to be mangled, and
 * complete checksum manually on outgoing path.
 */
int skb_checksum_help(struct sk_buff *skb)
{
	__wsum csum;
	int ret = 0, offset;

	if (skb->ip_summed == CHECKSUM_COMPLETE)
		goto out_set_summed;

	if (unlikely(skb_is_gso(skb))) {
		skb_warn_bad_offload(skb);
		return -EINVAL;
	}

	/* Before computing a checksum, we should make sure no frag could
	 * be modified by an external entity : checksum could be wrong.
	 */
	if (skb_has_shared_frag(skb)) {
		ret = __skb_linearize(skb);
		if (ret)
			goto out;
	}

	offset = skb_checksum_start_offset(skb);
	ret = -EINVAL;
	if (unlikely(offset >= skb_headlen(skb))) {
		DO_ONCE_LITE(skb_dump, KERN_ERR, skb, false);
		WARN_ONCE(true, "offset (%d) >= skb_headlen() (%u)\n",
			  offset, skb_headlen(skb));
		goto out;
	}
	csum = skb_checksum(skb, offset, skb->len - offset, 0);

	offset += skb->csum_offset;
	if (unlikely(offset + sizeof(__sum16) > skb_headlen(skb))) {
		DO_ONCE_LITE(skb_dump, KERN_ERR, skb, false);
		WARN_ONCE(true, "offset+2 (%zu) > skb_headlen() (%u)\n",
			  offset + sizeof(__sum16), skb_headlen(skb));
		goto out;
	}
	ret = skb_ensure_writable(skb, offset + sizeof(__sum16));
	if (ret)
		goto out;

	*(__sum16 *)(skb->data + offset) = csum_fold(csum) ?: CSUM_MANGLED_0;
out_set_summed:
	skb->ip_summed = CHECKSUM_NONE;
out:
	return ret;
}
EXPORT_SYMBOL(skb_checksum_help);

int skb_crc32c_csum_help(struct sk_buff *skb)
{
	__le32 crc32c_csum;
	int ret = 0, offset, start;

	if (skb->ip_summed != CHECKSUM_PARTIAL)
		goto out;

	if (unlikely(skb_is_gso(skb)))
		goto out;

	/* Before computing a checksum, we should make sure no frag could
	 * be modified by an external entity : checksum could be wrong.
	 */
	if (unlikely(skb_has_shared_frag(skb))) {
		ret = __skb_linearize(skb);
		if (ret)
			goto out;
	}
	start = skb_checksum_start_offset(skb);
	offset = start + offsetof(struct sctphdr, checksum);
	if (WARN_ON_ONCE(offset >= skb_headlen(skb))) {
		ret = -EINVAL;
		goto out;
	}

	ret = skb_ensure_writable(skb, offset + sizeof(__le32));
	if (ret)
		goto out;

	crc32c_csum = cpu_to_le32(~__skb_checksum(skb, start,
						  skb->len - start, ~(__u32)0,
						  crc32c_csum_stub));
	*(__le32 *)(skb->data + offset) = crc32c_csum;
	skb_reset_csum_not_inet(skb);
out:
	return ret;
}

__be16 skb_network_protocol(struct sk_buff *skb, int *depth)
{
	__be16 type = skb->protocol;

	/* Tunnel gso handlers can set protocol to ethernet. */
	if (type == htons(ETH_P_TEB)) {
		struct ethhdr *eth;

		if (unlikely(!pskb_may_pull(skb, sizeof(struct ethhdr))))
			return 0;

		eth = (struct ethhdr *)skb->data;
		type = eth->h_proto;
	}

	return vlan_get_protocol_and_depth(skb, type, depth);
}


/* Take action when hardware reception checksum errors are detected. */
#ifdef CONFIG_BUG
static void do_netdev_rx_csum_fault(struct net_device *dev, struct sk_buff *skb)
{
	netdev_err(dev, "hw csum failure\n");
	skb_dump(KERN_ERR, skb, true);
	dump_stack();
}

void netdev_rx_csum_fault(struct net_device *dev, struct sk_buff *skb)
{
	DO_ONCE_LITE(do_netdev_rx_csum_fault, dev, skb);
}
EXPORT_SYMBOL(netdev_rx_csum_fault);
#endif

/* XXX: check that highmem exists at all on the given machine. */
static int illegal_highdma(struct net_device *dev, struct sk_buff *skb)
{
#ifdef CONFIG_HIGHMEM
	int i;

	if (!(dev->features & NETIF_F_HIGHDMA)) {
		for (i = 0; i < skb_shinfo(skb)->nr_frags; i++) {
			skb_frag_t *frag = &skb_shinfo(skb)->frags[i];

			if (PageHighMem(skb_frag_page(frag)))
				return 1;
		}
	}
#endif
	return 0;
}

/* If MPLS offload request, verify we are testing hardware MPLS features
 * instead of standard features for the netdev.
 */
#if IS_ENABLED(CONFIG_NET_MPLS_GSO)
static netdev_features_t net_mpls_features(struct sk_buff *skb,
					   netdev_features_t features,
					   __be16 type)
{
	if (eth_p_mpls(type))
		features &= skb->dev->mpls_features;

	return features;
}
#else
static netdev_features_t net_mpls_features(struct sk_buff *skb,
					   netdev_features_t features,
					   __be16 type)
{
	return features;
}
#endif

static netdev_features_t harmonize_features(struct sk_buff *skb,
	netdev_features_t features)
{
	__be16 type;

	type = skb_network_protocol(skb, NULL);
	features = net_mpls_features(skb, features, type);

	if (skb->ip_summed != CHECKSUM_NONE &&
	    !can_checksum_protocol(features, type)) {
		features &= ~(NETIF_F_CSUM_MASK | NETIF_F_GSO_MASK);
	}
	if (illegal_highdma(skb->dev, skb))
		features &= ~NETIF_F_SG;

	return features;
}

netdev_features_t passthru_features_check(struct sk_buff *skb,
					  struct net_device *dev,
					  netdev_features_t features)
{
	return features;
}
EXPORT_SYMBOL(passthru_features_check);

static netdev_features_t dflt_features_check(struct sk_buff *skb,
					     struct net_device *dev,
					     netdev_features_t features)
{
	return vlan_features_check(skb, features);
}

static netdev_features_t gso_features_check(const struct sk_buff *skb,
					    struct net_device *dev,
					    netdev_features_t features)
{
	u16 gso_segs = skb_shinfo(skb)->gso_segs;

	if (gso_segs > READ_ONCE(dev->gso_max_segs))
		return features & ~NETIF_F_GSO_MASK;

	if (unlikely(skb->len >= READ_ONCE(dev->gso_max_size)))
		return features & ~NETIF_F_GSO_MASK;

	if (!skb_shinfo(skb)->gso_type) {
		skb_warn_bad_offload(skb);
		return features & ~NETIF_F_GSO_MASK;
	}

	/* Support for GSO partial features requires software
	 * intervention before we can actually process the packets
	 * so we need to strip support for any partial features now
	 * and we can pull them back in after we have partially
	 * segmented the frame.
	 */
	if (!(skb_shinfo(skb)->gso_type & SKB_GSO_PARTIAL))
		features &= ~dev->gso_partial_features;

	/* Make sure to clear the IPv4 ID mangling feature if the
	 * IPv4 header has the potential to be fragmented.
	 */
	if (skb_shinfo(skb)->gso_type & SKB_GSO_TCPV4) {
		struct iphdr *iph = skb->encapsulation ?
				    inner_ip_hdr(skb) : ip_hdr(skb);

		if (!(iph->frag_off & htons(IP_DF)))
			features &= ~NETIF_F_TSO_MANGLEID;
	}

	return features;
}

netdev_features_t netif_skb_features(struct sk_buff *skb)
{
	struct net_device *dev = skb->dev;
	netdev_features_t features = dev->features;

	if (skb_is_gso(skb))
		features = gso_features_check(skb, dev, features);

	/* If encapsulation offload request, verify we are testing
	 * hardware encapsulation features instead of standard
	 * features for the netdev
	 */
	if (skb->encapsulation)
		features &= dev->hw_enc_features;

	if (skb_vlan_tagged(skb))
		features = netdev_intersect_features(features,
						     dev->vlan_features |
						     NETIF_F_HW_VLAN_CTAG_TX |
						     NETIF_F_HW_VLAN_STAG_TX);

	if (dev->netdev_ops->ndo_features_check)
		features &= dev->netdev_ops->ndo_features_check(skb, dev,
								features);
	else
		features &= dflt_features_check(skb, dev, features);

	return harmonize_features(skb, features);
}
EXPORT_SYMBOL(netif_skb_features);

static int xmit_one(struct sk_buff *skb, struct net_device *dev,
		    struct netdev_queue *txq, bool more)
{
	unsigned int len;
	int rc;

	if (dev_nit_active(dev))
		dev_queue_xmit_nit(skb, dev);

	len = skb->len;
	trace_net_dev_start_xmit(skb, dev);
	rc = netdev_start_xmit(skb, dev, txq, more);
	trace_net_dev_xmit(skb, rc, dev, len);

	return rc;
}

struct sk_buff *dev_hard_start_xmit(struct sk_buff *first, struct net_device *dev,
				    struct netdev_queue *txq, int *ret)
{
	struct sk_buff *skb = first;
	int rc = NETDEV_TX_OK;

	while (skb) {
		struct sk_buff *next = skb->next;

		skb_mark_not_on_list(skb);
		rc = xmit_one(skb, dev, txq, next != NULL);
		if (unlikely(!dev_xmit_complete(rc))) {
			skb->next = next;
			goto out;
		}

		skb = next;
		if (netif_tx_queue_stopped(txq) && skb) {
			rc = NETDEV_TX_BUSY;
			break;
		}
	}

out:
	*ret = rc;
	return skb;
}

static struct sk_buff *validate_xmit_vlan(struct sk_buff *skb,
					  netdev_features_t features)
{
	if (skb_vlan_tag_present(skb) &&
	    !vlan_hw_offload_capable(features, skb->vlan_proto))
		skb = __vlan_hwaccel_push_inside(skb);
	return skb;
}

int skb_csum_hwoffload_help(struct sk_buff *skb,
			    const netdev_features_t features)
{
	if (unlikely(skb_csum_is_sctp(skb)))
		return !!(features & NETIF_F_SCTP_CRC) ? 0 :
			skb_crc32c_csum_help(skb);

	if (features & NETIF_F_HW_CSUM)
		return 0;

	if (features & (NETIF_F_IP_CSUM | NETIF_F_IPV6_CSUM)) {
		switch (skb->csum_offset) {
		case offsetof(struct tcphdr, check):
		case offsetof(struct udphdr, check):
			return 0;
		}
	}

	return skb_checksum_help(skb);
}
EXPORT_SYMBOL(skb_csum_hwoffload_help);

static struct sk_buff *validate_xmit_skb(struct sk_buff *skb, struct net_device *dev, bool *again)
{
	netdev_features_t features;

	features = netif_skb_features(skb);
	skb = validate_xmit_vlan(skb, features);
	if (unlikely(!skb))
		goto out_null;

	skb = sk_validate_xmit_skb(skb, dev);
	if (unlikely(!skb))
		goto out_null;

	if (netif_needs_gso(skb, features)) {
		struct sk_buff *segs;

		segs = skb_gso_segment(skb, features);
		if (IS_ERR(segs)) {
			goto out_kfree_skb;
		} else if (segs) {
			consume_skb(skb);
			skb = segs;
		}
	} else {
		if (skb_needs_linearize(skb, features) &&
		    __skb_linearize(skb))
			goto out_kfree_skb;

		/* If packet is not checksummed and device does not
		 * support checksumming for this protocol, complete
		 * checksumming here.
		 */
		if (skb->ip_summed == CHECKSUM_PARTIAL) {
			if (skb->encapsulation)
				skb_set_inner_transport_header(skb,
							       skb_checksum_start_offset(skb));
			else
				skb_set_transport_header(skb,
							 skb_checksum_start_offset(skb));
			if (skb_csum_hwoffload_help(skb, features))
				goto out_kfree_skb;
		}
	}

	skb = validate_xmit_xfrm(skb, features, again);

	return skb;

out_kfree_skb:
	kfree_skb(skb);
out_null:
	dev_core_stats_tx_dropped_inc(dev);
	return NULL;
}

struct sk_buff *validate_xmit_skb_list(struct sk_buff *skb, struct net_device *dev, bool *again)
{
	struct sk_buff *next, *head = NULL, *tail;

	for (; skb != NULL; skb = next) {
		next = skb->next;
		skb_mark_not_on_list(skb);

		/* in case skb wont be segmented, point to itself */
		skb->prev = skb;

		skb = validate_xmit_skb(skb, dev, again);
		if (!skb)
			continue;

		if (!head)
			head = skb;
		else
			tail->next = skb;
		/* If skb was segmented, skb->prev points to
		 * the last segment. If not, it still contains skb.
		 */
		tail = skb->prev;
	}
	return head;
}
EXPORT_SYMBOL_GPL(validate_xmit_skb_list);

static void qdisc_pkt_len_init(struct sk_buff *skb)
{
	const struct skb_shared_info *shinfo = skb_shinfo(skb);

	qdisc_skb_cb(skb)->pkt_len = skb->len;

	/* To get more precise estimation of bytes sent on wire,
	 * we add to pkt_len the headers size of all segments
	 */
	if (shinfo->gso_size && skb_transport_header_was_set(skb)) {
		u16 gso_segs = shinfo->gso_segs;
		unsigned int hdr_len;

		/* mac layer + network layer */
		hdr_len = skb_transport_offset(skb);

		/* + transport layer */
		if (likely(shinfo->gso_type & (SKB_GSO_TCPV4 | SKB_GSO_TCPV6))) {
			const struct tcphdr *th;
			struct tcphdr _tcphdr;

			th = skb_header_pointer(skb, hdr_len,
						sizeof(_tcphdr), &_tcphdr);
			if (likely(th))
				hdr_len += __tcp_hdrlen(th);
		} else {
			struct udphdr _udphdr;

			if (skb_header_pointer(skb, hdr_len,
					       sizeof(_udphdr), &_udphdr))
				hdr_len += sizeof(struct udphdr);
		}

		if (shinfo->gso_type & SKB_GSO_DODGY)
			gso_segs = DIV_ROUND_UP(skb->len - hdr_len,
						shinfo->gso_size);

		qdisc_skb_cb(skb)->pkt_len += (gso_segs - 1) * hdr_len;
	}
}

static int dev_qdisc_enqueue(struct sk_buff *skb, struct Qdisc *q,
			     struct sk_buff **to_free,
			     struct netdev_queue *txq)
{
	int rc;

	rc = q->enqueue(skb, q, to_free) & NET_XMIT_MASK;
	if (rc == NET_XMIT_SUCCESS)
		trace_qdisc_enqueue(q, txq, skb);
	return rc;
}

static inline int __dev_xmit_skb(struct sk_buff *skb, struct Qdisc *q,
				 struct net_device *dev,
				 struct netdev_queue *txq)
{
	spinlock_t *root_lock = qdisc_lock(q);
	struct sk_buff *to_free = NULL;
	bool contended;
	int rc;

	qdisc_calculate_pkt_len(skb, q);

	if (q->flags & TCQ_F_NOLOCK) {
		if (q->flags & TCQ_F_CAN_BYPASS && nolock_qdisc_is_empty(q) &&
		    qdisc_run_begin(q)) {
			/* Retest nolock_qdisc_is_empty() within the protection
			 * of q->seqlock to protect from racing with requeuing.
			 */
			if (unlikely(!nolock_qdisc_is_empty(q))) {
				rc = dev_qdisc_enqueue(skb, q, &to_free, txq);
				__qdisc_run(q);
				qdisc_run_end(q);

				goto no_lock_out;
			}

			qdisc_bstats_cpu_update(q, skb);
			if (sch_direct_xmit(skb, q, dev, txq, NULL, true) &&
			    !nolock_qdisc_is_empty(q))
				__qdisc_run(q);

			qdisc_run_end(q);
			return NET_XMIT_SUCCESS;
		}

		rc = dev_qdisc_enqueue(skb, q, &to_free, txq);
		qdisc_run(q);

no_lock_out:
		if (unlikely(to_free))
			kfree_skb_list_reason(to_free,
					      SKB_DROP_REASON_QDISC_DROP);
		return rc;
	}

	/*
	 * Heuristic to force contended enqueues to serialize on a
	 * separate lock before trying to get qdisc main lock.
	 * This permits qdisc->running owner to get the lock more
	 * often and dequeue packets faster.
	 * On PREEMPT_RT it is possible to preempt the qdisc owner during xmit
	 * and then other tasks will only enqueue packets. The packets will be
	 * sent after the qdisc owner is scheduled again. To prevent this
	 * scenario the task always serialize on the lock.
	 */
	contended = qdisc_is_running(q) || IS_ENABLED(CONFIG_PREEMPT_RT);
	if (unlikely(contended))
		spin_lock(&q->busylock);

	spin_lock(root_lock);
	if (unlikely(test_bit(__QDISC_STATE_DEACTIVATED, &q->state))) {
		__qdisc_drop(skb, &to_free);
		rc = NET_XMIT_DROP;
	} else if ((q->flags & TCQ_F_CAN_BYPASS) && !qdisc_qlen(q) &&
		   qdisc_run_begin(q)) {
		/*
		 * This is a work-conserving queue; there are no old skbs
		 * waiting to be sent out; and the qdisc is not running -
		 * xmit the skb directly.
		 */

		qdisc_bstats_update(q, skb);

		if (sch_direct_xmit(skb, q, dev, txq, root_lock, true)) {
			if (unlikely(contended)) {
				spin_unlock(&q->busylock);
				contended = false;
			}
			__qdisc_run(q);
		}

		qdisc_run_end(q);
		rc = NET_XMIT_SUCCESS;
	} else {
		rc = dev_qdisc_enqueue(skb, q, &to_free, txq);
		if (qdisc_run_begin(q)) {
			if (unlikely(contended)) {
				spin_unlock(&q->busylock);
				contended = false;
			}
			__qdisc_run(q);
			qdisc_run_end(q);
		}
	}
	spin_unlock(root_lock);
	if (unlikely(to_free))
		kfree_skb_list_reason(to_free, SKB_DROP_REASON_QDISC_DROP);
	if (unlikely(contended))
		spin_unlock(&q->busylock);
	return rc;
}

#if IS_ENABLED(CONFIG_CGROUP_NET_PRIO)
static void skb_update_prio(struct sk_buff *skb)
{
	const struct netprio_map *map;
	const struct sock *sk;
	unsigned int prioidx;

	if (skb->priority)
		return;
	map = rcu_dereference_bh(skb->dev->priomap);
	if (!map)
		return;
	sk = skb_to_full_sk(skb);
	if (!sk)
		return;

	prioidx = sock_cgroup_prioidx(&sk->sk_cgrp_data);

	if (prioidx < map->priomap_len)
		skb->priority = map->priomap[prioidx];
}
#else
#define skb_update_prio(skb)
#endif

/**
 *	dev_loopback_xmit - loop back @skb
 *	@net: network namespace this loopback is happening in
 *	@sk:  sk needed to be a netfilter okfn
 *	@skb: buffer to transmit
 */
int dev_loopback_xmit(struct net *net, struct sock *sk, struct sk_buff *skb)
{
	skb_reset_mac_header(skb);
	__skb_pull(skb, skb_network_offset(skb));
	skb->pkt_type = PACKET_LOOPBACK;
	if (skb->ip_summed == CHECKSUM_NONE)
		skb->ip_summed = CHECKSUM_UNNECESSARY;
	DEBUG_NET_WARN_ON_ONCE(!skb_dst(skb));
	skb_dst_force(skb);
	netif_rx(skb);
	return 0;
}
EXPORT_SYMBOL(dev_loopback_xmit);

#ifdef CONFIG_NET_EGRESS
static struct netdev_queue *
netdev_tx_queue_mapping(struct net_device *dev, struct sk_buff *skb)
{
	int qm = skb_get_queue_mapping(skb);

	return netdev_get_tx_queue(dev, netdev_cap_txqueue(dev, qm));
}

static bool netdev_xmit_txqueue_skipped(void)
{
	return __this_cpu_read(softnet_data.xmit.skip_txqueue);
}

void netdev_xmit_skip_txqueue(bool skip)
{
	__this_cpu_write(softnet_data.xmit.skip_txqueue, skip);
}
EXPORT_SYMBOL_GPL(netdev_xmit_skip_txqueue);
#endif /* CONFIG_NET_EGRESS */

#ifdef CONFIG_NET_XGRESS
static int tc_run(struct tcx_entry *entry, struct sk_buff *skb)
{
	int ret = TC_ACT_UNSPEC;
#ifdef CONFIG_NET_CLS_ACT
	struct mini_Qdisc *miniq = rcu_dereference_bh(entry->miniq);
	struct tcf_result res;

	if (!miniq)
		return ret;

	tc_skb_cb(skb)->mru = 0;
	tc_skb_cb(skb)->post_ct = false;

	mini_qdisc_bstats_cpu_update(miniq, skb);
	ret = tcf_classify(skb, miniq->block, miniq->filter_list, &res, false);
	/* Only tcf related quirks below. */
	switch (ret) {
	case TC_ACT_SHOT:
		mini_qdisc_qstats_cpu_drop(miniq);
		break;
	case TC_ACT_OK:
	case TC_ACT_RECLASSIFY:
		skb->tc_index = TC_H_MIN(res.classid);
		break;
	}
#endif /* CONFIG_NET_CLS_ACT */
	return ret;
}

static DEFINE_STATIC_KEY_FALSE(tcx_needed_key);

void tcx_inc(void)
{
	static_branch_inc(&tcx_needed_key);
}

void tcx_dec(void)
{
	static_branch_dec(&tcx_needed_key);
}

static __always_inline enum tcx_action_base
tcx_run(const struct bpf_mprog_entry *entry, struct sk_buff *skb,
	const bool needs_mac)
{
	const struct bpf_mprog_fp *fp;
	const struct bpf_prog *prog;
	int ret = TCX_NEXT;

	if (needs_mac)
		__skb_push(skb, skb->mac_len);
	bpf_mprog_foreach_prog(entry, fp, prog) {
		bpf_compute_data_pointers(skb);
		ret = bpf_prog_run(prog, skb);
		if (ret != TCX_NEXT)
			break;
	}
	if (needs_mac)
		__skb_pull(skb, skb->mac_len);
	return tcx_action_code(skb, ret);
}

static __always_inline struct sk_buff *
sch_handle_ingress(struct sk_buff *skb, struct packet_type **pt_prev, int *ret,
		   struct net_device *orig_dev, bool *another)
{
	struct bpf_mprog_entry *entry = rcu_dereference_bh(skb->dev->tcx_ingress);
	int sch_ret;

	if (!entry)
		return skb;
	if (*pt_prev) {
		*ret = deliver_skb(skb, *pt_prev, orig_dev);
		*pt_prev = NULL;
	}

	qdisc_skb_cb(skb)->pkt_len = skb->len;
	tcx_set_ingress(skb, true);

	if (static_branch_unlikely(&tcx_needed_key)) {
		sch_ret = tcx_run(entry, skb, true);
		if (sch_ret != TC_ACT_UNSPEC)
			goto ingress_verdict;
	}
	sch_ret = tc_run(tcx_entry(entry), skb);
ingress_verdict:
	switch (sch_ret) {
	case TC_ACT_REDIRECT:
		/* skb_mac_header check was done by BPF, so we can safely
		 * push the L2 header back before redirecting to another
		 * netdev.
		 */
		__skb_push(skb, skb->mac_len);
		if (skb_do_redirect(skb) == -EAGAIN) {
			__skb_pull(skb, skb->mac_len);
			*another = true;
			break;
		}
		*ret = NET_RX_SUCCESS;
		return NULL;
	case TC_ACT_SHOT:
		kfree_skb_reason(skb, SKB_DROP_REASON_TC_INGRESS);
		*ret = NET_RX_DROP;
		return NULL;
	/* used by tc_run */
	case TC_ACT_STOLEN:
	case TC_ACT_QUEUED:
	case TC_ACT_TRAP:
		consume_skb(skb);
		fallthrough;
	case TC_ACT_CONSUMED:
		*ret = NET_RX_SUCCESS;
		return NULL;
	}

	return skb;
}

static __always_inline struct sk_buff *
sch_handle_egress(struct sk_buff *skb, int *ret, struct net_device *dev)
{
	struct bpf_mprog_entry *entry = rcu_dereference_bh(dev->tcx_egress);
	int sch_ret;

	if (!entry)
		return skb;

	/* qdisc_skb_cb(skb)->pkt_len & tcx_set_ingress() was
	 * already set by the caller.
	 */
	if (static_branch_unlikely(&tcx_needed_key)) {
		sch_ret = tcx_run(entry, skb, false);
		if (sch_ret != TC_ACT_UNSPEC)
			goto egress_verdict;
	}
	sch_ret = tc_run(tcx_entry(entry), skb);
egress_verdict:
	switch (sch_ret) {
	case TC_ACT_REDIRECT:
		/* No need to push/pop skb's mac_header here on egress! */
		skb_do_redirect(skb);
		*ret = NET_XMIT_SUCCESS;
		return NULL;
	case TC_ACT_SHOT:
		kfree_skb_reason(skb, SKB_DROP_REASON_TC_EGRESS);
		*ret = NET_XMIT_DROP;
		return NULL;
	/* used by tc_run */
	case TC_ACT_STOLEN:
	case TC_ACT_QUEUED:
	case TC_ACT_TRAP:
		consume_skb(skb);
		fallthrough;
	case TC_ACT_CONSUMED:
		*ret = NET_XMIT_SUCCESS;
		return NULL;
	}

	return skb;
}
#else
static __always_inline struct sk_buff *
sch_handle_ingress(struct sk_buff *skb, struct packet_type **pt_prev, int *ret,
		   struct net_device *orig_dev, bool *another)
{
	return skb;
}

static __always_inline struct sk_buff *
sch_handle_egress(struct sk_buff *skb, int *ret, struct net_device *dev)
{
	return skb;
}
#endif /* CONFIG_NET_XGRESS */

#ifdef CONFIG_XPS
static int __get_xps_queue_idx(struct net_device *dev, struct sk_buff *skb,
			       struct xps_dev_maps *dev_maps, unsigned int tci)
{
	int tc = netdev_get_prio_tc_map(dev, skb->priority);
	struct xps_map *map;
	int queue_index = -1;

	if (tc >= dev_maps->num_tc || tci >= dev_maps->nr_ids)
		return queue_index;

	tci *= dev_maps->num_tc;
	tci += tc;

	map = rcu_dereference(dev_maps->attr_map[tci]);
	if (map) {
		if (map->len == 1)
			queue_index = map->queues[0];
		else
			queue_index = map->queues[reciprocal_scale(
						skb_get_hash(skb), map->len)];
		if (unlikely(queue_index >= dev->real_num_tx_queues))
			queue_index = -1;
	}
	return queue_index;
}
#endif

static int get_xps_queue(struct net_device *dev, struct net_device *sb_dev,
			 struct sk_buff *skb)
{
#ifdef CONFIG_XPS
	struct xps_dev_maps *dev_maps;
	struct sock *sk = skb->sk;
	int queue_index = -1;

	if (!static_key_false(&xps_needed))
		return -1;

	rcu_read_lock();
	if (!static_key_false(&xps_rxqs_needed))
		goto get_cpus_map;

	dev_maps = rcu_dereference(sb_dev->xps_maps[XPS_RXQS]);
	if (dev_maps) {
		int tci = sk_rx_queue_get(sk);

		if (tci >= 0)
			queue_index = __get_xps_queue_idx(dev, skb, dev_maps,
							  tci);
	}

get_cpus_map:
	if (queue_index < 0) {
		dev_maps = rcu_dereference(sb_dev->xps_maps[XPS_CPUS]);
		if (dev_maps) {
			unsigned int tci = skb->sender_cpu - 1;

			queue_index = __get_xps_queue_idx(dev, skb, dev_maps,
							  tci);
		}
	}
	rcu_read_unlock();

	return queue_index;
#else
	return -1;
#endif
}

u16 dev_pick_tx_zero(struct net_device *dev, struct sk_buff *skb,
		     struct net_device *sb_dev)
{
	return 0;
}
EXPORT_SYMBOL(dev_pick_tx_zero);

u16 dev_pick_tx_cpu_id(struct net_device *dev, struct sk_buff *skb,
		       struct net_device *sb_dev)
{
	return (u16)raw_smp_processor_id() % dev->real_num_tx_queues;
}
EXPORT_SYMBOL(dev_pick_tx_cpu_id);

u16 netdev_pick_tx(struct net_device *dev, struct sk_buff *skb,
		     struct net_device *sb_dev)
{
	struct sock *sk = skb->sk;
	int queue_index = sk_tx_queue_get(sk);

	sb_dev = sb_dev ? : dev;

	if (queue_index < 0 || skb->ooo_okay ||
	    queue_index >= dev->real_num_tx_queues) {
		int new_index = get_xps_queue(dev, sb_dev, skb);

		if (new_index < 0)
			new_index = skb_tx_hash(dev, sb_dev, skb);

		if (queue_index != new_index && sk &&
		    sk_fullsock(sk) &&
		    rcu_access_pointer(sk->sk_dst_cache))
			sk_tx_queue_set(sk, new_index);

		queue_index = new_index;
	}

	return queue_index;
}
EXPORT_SYMBOL(netdev_pick_tx);

struct netdev_queue *netdev_core_pick_tx(struct net_device *dev,
					 struct sk_buff *skb,
					 struct net_device *sb_dev)
{
	int queue_index = 0;

#ifdef CONFIG_XPS
	u32 sender_cpu = skb->sender_cpu - 1;

	if (sender_cpu >= (u32)NR_CPUS)
		skb->sender_cpu = raw_smp_processor_id() + 1;
#endif

	if (dev->real_num_tx_queues != 1) {
		const struct net_device_ops *ops = dev->netdev_ops;

		if (ops->ndo_select_queue)
			queue_index = ops->ndo_select_queue(dev, skb, sb_dev);
		else
			queue_index = netdev_pick_tx(dev, skb, sb_dev);

		queue_index = netdev_cap_txqueue(dev, queue_index);
	}

	skb_set_queue_mapping(skb, queue_index);
	return netdev_get_tx_queue(dev, queue_index);
}

/**
 * __dev_queue_xmit() - transmit a buffer
 * @skb:	buffer to transmit
 * @sb_dev:	suboordinate device used for L2 forwarding offload
 *
 * Queue a buffer for transmission to a network device. The caller must
 * have set the device and priority and built the buffer before calling
 * this function. The function can be called from an interrupt.
 *
 * When calling this method, interrupts MUST be enabled. This is because
 * the BH enable code must have IRQs enabled so that it will not deadlock.
 *
 * Regardless of the return value, the skb is consumed, so it is currently
 * difficult to retry a send to this method. (You can bump the ref count
 * before sending to hold a reference for retry if you are careful.)
 *
 * Return:
 * * 0				- buffer successfully transmitted
 * * positive qdisc return code	- NET_XMIT_DROP etc.
 * * negative errno		- other errors
 */
int __dev_queue_xmit(struct sk_buff *skb, struct net_device *sb_dev)
{
	struct net_device *dev = skb->dev;
	struct netdev_queue *txq = NULL;
	struct Qdisc *q;
	int rc = -ENOMEM;
	bool again = false;

	skb_reset_mac_header(skb);
	skb_assert_len(skb);

	if (unlikely(skb_shinfo(skb)->tx_flags & SKBTX_SCHED_TSTAMP))
		__skb_tstamp_tx(skb, NULL, NULL, skb->sk, SCM_TSTAMP_SCHED);

	/* Disable soft irqs for various locks below. Also
	 * stops preemption for RCU.
	 */
	rcu_read_lock_bh();

	skb_update_prio(skb);

	qdisc_pkt_len_init(skb);
	tcx_set_ingress(skb, false);
#ifdef CONFIG_NET_EGRESS
	if (static_branch_unlikely(&egress_needed_key)) {
		if (nf_hook_egress_active()) {
			skb = nf_hook_egress(skb, &rc, dev);
			if (!skb)
				goto out;
		}

		netdev_xmit_skip_txqueue(false);

		nf_skip_egress(skb, true);
		skb = sch_handle_egress(skb, &rc, dev);
		if (!skb)
			goto out;
		nf_skip_egress(skb, false);

		if (netdev_xmit_txqueue_skipped())
			txq = netdev_tx_queue_mapping(dev, skb);
	}
#endif
	/* If device/qdisc don't need skb->dst, release it right now while
	 * its hot in this cpu cache.
	 */
	if (dev->priv_flags & IFF_XMIT_DST_RELEASE)
		skb_dst_drop(skb);
	else
		skb_dst_force(skb);

	if (!txq)
		txq = netdev_core_pick_tx(dev, skb, sb_dev);

	q = rcu_dereference_bh(txq->qdisc);

	trace_net_dev_queue(skb);
	if (q->enqueue) {
		rc = __dev_xmit_skb(skb, q, dev, txq);
		goto out;
	}

	/* The device has no queue. Common case for software devices:
	 * loopback, all the sorts of tunnels...

	 * Really, it is unlikely that netif_tx_lock protection is necessary
	 * here.  (f.e. loopback and IP tunnels are clean ignoring statistics
	 * counters.)
	 * However, it is possible, that they rely on protection
	 * made by us here.

	 * Check this and shot the lock. It is not prone from deadlocks.
	 *Either shot noqueue qdisc, it is even simpler 8)
	 */
	if (dev->flags & IFF_UP) {
		int cpu = smp_processor_id(); /* ok because BHs are off */

		/* Other cpus might concurrently change txq->xmit_lock_owner
		 * to -1 or to their cpu id, but not to our id.
		 */
		if (READ_ONCE(txq->xmit_lock_owner) != cpu) {
			if (dev_xmit_recursion())
				goto recursion_alert;

			skb = validate_xmit_skb(skb, dev, &again);
			if (!skb)
				goto out;

			HARD_TX_LOCK(dev, txq, cpu);

			if (!netif_xmit_stopped(txq)) {
				dev_xmit_recursion_inc();
				skb = dev_hard_start_xmit(skb, dev, txq, &rc);
				dev_xmit_recursion_dec();
				if (dev_xmit_complete(rc)) {
					HARD_TX_UNLOCK(dev, txq);
					goto out;
				}
			}
			HARD_TX_UNLOCK(dev, txq);
			net_crit_ratelimited("Virtual device %s asks to queue packet!\n",
					     dev->name);
		} else {
			/* Recursion is detected! It is possible,
			 * unfortunately
			 */
recursion_alert:
			net_crit_ratelimited("Dead loop on virtual device %s, fix it urgently!\n",
					     dev->name);
		}
	}

	rc = -ENETDOWN;
	rcu_read_unlock_bh();

	dev_core_stats_tx_dropped_inc(dev);
	kfree_skb_list(skb);
	return rc;
out:
	rcu_read_unlock_bh();
	return rc;
}
EXPORT_SYMBOL(__dev_queue_xmit);

int __dev_direct_xmit(struct sk_buff *skb, u16 queue_id)
{
	struct net_device *dev = skb->dev;
	struct sk_buff *orig_skb = skb;
	struct netdev_queue *txq;
	int ret = NETDEV_TX_BUSY;
	bool again = false;

	if (unlikely(!netif_running(dev) ||
		     !netif_carrier_ok(dev)))
		goto drop;

	skb = validate_xmit_skb_list(skb, dev, &again);
	if (skb != orig_skb)
		goto drop;

	skb_set_queue_mapping(skb, queue_id);
	txq = skb_get_tx_queue(dev, skb);

	local_bh_disable();

	dev_xmit_recursion_inc();
	HARD_TX_LOCK(dev, txq, smp_processor_id());
	if (!netif_xmit_frozen_or_drv_stopped(txq))
		ret = netdev_start_xmit(skb, dev, txq, false);
	HARD_TX_UNLOCK(dev, txq);
	dev_xmit_recursion_dec();

	local_bh_enable();
	return ret;
drop:
	dev_core_stats_tx_dropped_inc(dev);
	kfree_skb_list(skb);
	return NET_XMIT_DROP;
}
EXPORT_SYMBOL(__dev_direct_xmit);

/*************************************************************************
 *			Receiver routines
 *************************************************************************/

int netdev_max_backlog __read_mostly = 1000;
EXPORT_SYMBOL(netdev_max_backlog);

int netdev_tstamp_prequeue __read_mostly = 1;
unsigned int sysctl_skb_defer_max __read_mostly = 64;
int netdev_budget __read_mostly = 300;
/* Must be at least 2 jiffes to guarantee 1 jiffy timeout */
unsigned int __read_mostly netdev_budget_usecs = 2 * USEC_PER_SEC / HZ;
int weight_p __read_mostly = 64;           /* old backlog weight */
int dev_weight_rx_bias __read_mostly = 1;  /* bias for backlog weight */
int dev_weight_tx_bias __read_mostly = 1;  /* bias for output_queue quota */
int dev_rx_weight __read_mostly = 64;
int dev_tx_weight __read_mostly = 64;

/* Called with irq disabled */
static inline void ____napi_schedule(struct softnet_data *sd,
				     struct napi_struct *napi)
{
	struct task_struct *thread;

	lockdep_assert_irqs_disabled();

	if (test_bit(NAPI_STATE_THREADED, &napi->state)) {
		/* Paired with smp_mb__before_atomic() in
		 * napi_enable()/dev_set_threaded().
		 * Use READ_ONCE() to guarantee a complete
		 * read on napi->thread. Only call
		 * wake_up_process() when it's not NULL.
		 */
		thread = READ_ONCE(napi->thread);
		if (thread) {
			/* Avoid doing set_bit() if the thread is in
			 * INTERRUPTIBLE state, cause napi_thread_wait()
			 * makes sure to proceed with napi polling
			 * if the thread is explicitly woken from here.
			 */
			if (READ_ONCE(thread->__state) != TASK_INTERRUPTIBLE)
				set_bit(NAPI_STATE_SCHED_THREADED, &napi->state);
			wake_up_process(thread);
			return;
		}
	}

	list_add_tail(&napi->poll_list, &sd->poll_list);
	WRITE_ONCE(napi->list_owner, smp_processor_id());
	/* If not called from net_rx_action()
	 * we have to raise NET_RX_SOFTIRQ.
	 */
	if (!sd->in_net_rx_action)
		__raise_softirq_irqoff(NET_RX_SOFTIRQ);
}

#ifdef CONFIG_RPS

/* One global table that all flow-based protocols share. */
struct rps_sock_flow_table __rcu *rps_sock_flow_table __read_mostly;
EXPORT_SYMBOL(rps_sock_flow_table);
u32 rps_cpu_mask __read_mostly;
EXPORT_SYMBOL(rps_cpu_mask);

struct static_key_false rps_needed __read_mostly;
EXPORT_SYMBOL(rps_needed);
struct static_key_false rfs_needed __read_mostly;
EXPORT_SYMBOL(rfs_needed);

static struct rps_dev_flow *
set_rps_cpu(struct net_device *dev, struct sk_buff *skb,
	    struct rps_dev_flow *rflow, u16 next_cpu)
{
	if (next_cpu < nr_cpu_ids) {
#ifdef CONFIG_RFS_ACCEL
		struct netdev_rx_queue *rxqueue;
		struct rps_dev_flow_table *flow_table;
		struct rps_dev_flow *old_rflow;
		u32 flow_id;
		u16 rxq_index;
		int rc;

		/* Should we steer this flow to a different hardware queue? */
		if (!skb_rx_queue_recorded(skb) || !dev->rx_cpu_rmap ||
		    !(dev->features & NETIF_F_NTUPLE))
			goto out;
		rxq_index = cpu_rmap_lookup_index(dev->rx_cpu_rmap, next_cpu);
		if (rxq_index == skb_get_rx_queue(skb))
			goto out;

		rxqueue = dev->_rx + rxq_index;
		flow_table = rcu_dereference(rxqueue->rps_flow_table);
		if (!flow_table)
			goto out;
		flow_id = skb_get_hash(skb) & flow_table->mask;
		rc = dev->netdev_ops->ndo_rx_flow_steer(dev, skb,
							rxq_index, flow_id);
		if (rc < 0)
			goto out;
		old_rflow = rflow;
		rflow = &flow_table->flows[flow_id];
		rflow->filter = rc;
		if (old_rflow->filter == rflow->filter)
			old_rflow->filter = RPS_NO_FILTER;
	out:
#endif
		rflow->last_qtail =
			per_cpu(softnet_data, next_cpu).input_queue_head;
	}

	rflow->cpu = next_cpu;
	return rflow;
}

/*
 * get_rps_cpu is called from netif_receive_skb and returns the target
 * CPU from the RPS map of the receiving queue for a given skb.
 * rcu_read_lock must be held on entry.
 */
static int get_rps_cpu(struct net_device *dev, struct sk_buff *skb,
		       struct rps_dev_flow **rflowp)
{
	const struct rps_sock_flow_table *sock_flow_table;
	struct netdev_rx_queue *rxqueue = dev->_rx;
	struct rps_dev_flow_table *flow_table;
	struct rps_map *map;
	int cpu = -1;
	u32 tcpu;
	u32 hash;

	if (skb_rx_queue_recorded(skb)) {
		u16 index = skb_get_rx_queue(skb);

		if (unlikely(index >= dev->real_num_rx_queues)) {
			WARN_ONCE(dev->real_num_rx_queues > 1,
				  "%s received packet on queue %u, but number "
				  "of RX queues is %u\n",
				  dev->name, index, dev->real_num_rx_queues);
			goto done;
		}
		rxqueue += index;
	}

	/* Avoid computing hash if RFS/RPS is not active for this rxqueue */

	flow_table = rcu_dereference(rxqueue->rps_flow_table);
	map = rcu_dereference(rxqueue->rps_map);
	if (!flow_table && !map)
		goto done;

	skb_reset_network_header(skb);
	hash = skb_get_hash(skb);
	if (!hash)
		goto done;

	sock_flow_table = rcu_dereference(rps_sock_flow_table);
	if (flow_table && sock_flow_table) {
		struct rps_dev_flow *rflow;
		u32 next_cpu;
		u32 ident;

		/* First check into global flow table if there is a match.
		 * This READ_ONCE() pairs with WRITE_ONCE() from rps_record_sock_flow().
		 */
		ident = READ_ONCE(sock_flow_table->ents[hash & sock_flow_table->mask]);
		if ((ident ^ hash) & ~rps_cpu_mask)
			goto try_rps;

		next_cpu = ident & rps_cpu_mask;

		/* OK, now we know there is a match,
		 * we can look at the local (per receive queue) flow table
		 */
		rflow = &flow_table->flows[hash & flow_table->mask];
		tcpu = rflow->cpu;

		/*
		 * If the desired CPU (where last recvmsg was done) is
		 * different from current CPU (one in the rx-queue flow
		 * table entry), switch if one of the following holds:
		 *   - Current CPU is unset (>= nr_cpu_ids).
		 *   - Current CPU is offline.
		 *   - The current CPU's queue tail has advanced beyond the
		 *     last packet that was enqueued using this table entry.
		 *     This guarantees that all previous packets for the flow
		 *     have been dequeued, thus preserving in order delivery.
		 */
		if (unlikely(tcpu != next_cpu) &&
		    (tcpu >= nr_cpu_ids || !cpu_online(tcpu) ||
		     ((int)(per_cpu(softnet_data, tcpu).input_queue_head -
		      rflow->last_qtail)) >= 0)) {
			tcpu = next_cpu;
			rflow = set_rps_cpu(dev, skb, rflow, next_cpu);
		}

		if (tcpu < nr_cpu_ids && cpu_online(tcpu)) {
			*rflowp = rflow;
			cpu = tcpu;
			goto done;
		}
	}

try_rps:

	if (map) {
		tcpu = map->cpus[reciprocal_scale(hash, map->len)];
		if (cpu_online(tcpu)) {
			cpu = tcpu;
			goto done;
		}
	}

done:
	return cpu;
}

#ifdef CONFIG_RFS_ACCEL

/**
 * rps_may_expire_flow - check whether an RFS hardware filter may be removed
 * @dev: Device on which the filter was set
 * @rxq_index: RX queue index
 * @flow_id: Flow ID passed to ndo_rx_flow_steer()
 * @filter_id: Filter ID returned by ndo_rx_flow_steer()
 *
 * Drivers that implement ndo_rx_flow_steer() should periodically call
 * this function for each installed filter and remove the filters for
 * which it returns %true.
 */
bool rps_may_expire_flow(struct net_device *dev, u16 rxq_index,
			 u32 flow_id, u16 filter_id)
{
	struct netdev_rx_queue *rxqueue = dev->_rx + rxq_index;
	struct rps_dev_flow_table *flow_table;
	struct rps_dev_flow *rflow;
	bool expire = true;
	unsigned int cpu;

	rcu_read_lock();
	flow_table = rcu_dereference(rxqueue->rps_flow_table);
	if (flow_table && flow_id <= flow_table->mask) {
		rflow = &flow_table->flows[flow_id];
		cpu = READ_ONCE(rflow->cpu);
		if (rflow->filter == filter_id && cpu < nr_cpu_ids &&
		    ((int)(per_cpu(softnet_data, cpu).input_queue_head -
			   rflow->last_qtail) <
		     (int)(10 * flow_table->mask)))
			expire = false;
	}
	rcu_read_unlock();
	return expire;
}
EXPORT_SYMBOL(rps_may_expire_flow);

#endif /* CONFIG_RFS_ACCEL */

/* Called from hardirq (IPI) context */
static void rps_trigger_softirq(void *data)
{
	struct softnet_data *sd = data;

	____napi_schedule(sd, &sd->backlog);
	sd->received_rps++;
}

#endif /* CONFIG_RPS */

/* Called from hardirq (IPI) context */
static void trigger_rx_softirq(void *data)
{
	struct softnet_data *sd = data;

	__raise_softirq_irqoff(NET_RX_SOFTIRQ);
	smp_store_release(&sd->defer_ipi_scheduled, 0);
}

/*
 * After we queued a packet into sd->input_pkt_queue,
 * we need to make sure this queue is serviced soon.
 *
 * - If this is another cpu queue, link it to our rps_ipi_list,
 *   and make sure we will process rps_ipi_list from net_rx_action().
 *
 * - If this is our own queue, NAPI schedule our backlog.
 *   Note that this also raises NET_RX_SOFTIRQ.
 */
static void napi_schedule_rps(struct softnet_data *sd)
{
	struct softnet_data *mysd = this_cpu_ptr(&softnet_data);

#ifdef CONFIG_RPS
	if (sd != mysd) {
		sd->rps_ipi_next = mysd->rps_ipi_list;
		mysd->rps_ipi_list = sd;

		/* If not called from net_rx_action() or napi_threaded_poll()
		 * we have to raise NET_RX_SOFTIRQ.
		 */
		if (!mysd->in_net_rx_action && !mysd->in_napi_threaded_poll)
			__raise_softirq_irqoff(NET_RX_SOFTIRQ);
		return;
	}
#endif /* CONFIG_RPS */
	__napi_schedule_irqoff(&mysd->backlog);
}

#ifdef CONFIG_NET_FLOW_LIMIT
int netdev_flow_limit_table_len __read_mostly = (1 << 12);
#endif

static bool skb_flow_limit(struct sk_buff *skb, unsigned int qlen)
{
#ifdef CONFIG_NET_FLOW_LIMIT
	struct sd_flow_limit *fl;
	struct softnet_data *sd;
	unsigned int old_flow, new_flow;

	if (qlen < (READ_ONCE(netdev_max_backlog) >> 1))
		return false;

	sd = this_cpu_ptr(&softnet_data);

	rcu_read_lock();
	fl = rcu_dereference(sd->flow_limit);
	if (fl) {
		new_flow = skb_get_hash(skb) & (fl->num_buckets - 1);
		old_flow = fl->history[fl->history_head];
		fl->history[fl->history_head] = new_flow;

		fl->history_head++;
		fl->history_head &= FLOW_LIMIT_HISTORY - 1;

		if (likely(fl->buckets[old_flow]))
			fl->buckets[old_flow]--;

		if (++fl->buckets[new_flow] > (FLOW_LIMIT_HISTORY >> 1)) {
			fl->count++;
			rcu_read_unlock();
			return true;
		}
	}
	rcu_read_unlock();
#endif
	return false;
}

/*
 * enqueue_to_backlog is called to queue an skb to a per CPU backlog
 * queue (may be a remote CPU queue).
 */
static int enqueue_to_backlog(struct sk_buff *skb, int cpu,
			      unsigned int *qtail)
{
	enum skb_drop_reason reason;
	struct softnet_data *sd;
	unsigned long flags;
	unsigned int qlen;

	reason = SKB_DROP_REASON_NOT_SPECIFIED;
	sd = &per_cpu(softnet_data, cpu);

	rps_lock_irqsave(sd, &flags);
	if (!netif_running(skb->dev))
		goto drop;
	qlen = skb_queue_len(&sd->input_pkt_queue);
	if (qlen <= READ_ONCE(netdev_max_backlog) && !skb_flow_limit(skb, qlen)) {
		if (qlen) {
enqueue:
			__skb_queue_tail(&sd->input_pkt_queue, skb);
			input_queue_tail_incr_save(sd, qtail);
			rps_unlock_irq_restore(sd, &flags);
			return NET_RX_SUCCESS;
		}

		/* Schedule NAPI for backlog device
		 * We can use non atomic operation since we own the queue lock
		 */
		if (!__test_and_set_bit(NAPI_STATE_SCHED, &sd->backlog.state))
			napi_schedule_rps(sd);
		goto enqueue;
	}
	reason = SKB_DROP_REASON_CPU_BACKLOG;

drop:
	sd->dropped++;
	rps_unlock_irq_restore(sd, &flags);

	dev_core_stats_rx_dropped_inc(skb->dev);
	kfree_skb_reason(skb, reason);
	return NET_RX_DROP;
}

static struct netdev_rx_queue *netif_get_rxqueue(struct sk_buff *skb)
{
	struct net_device *dev = skb->dev;
	struct netdev_rx_queue *rxqueue;

	rxqueue = dev->_rx;

	if (skb_rx_queue_recorded(skb)) {
		u16 index = skb_get_rx_queue(skb);

		if (unlikely(index >= dev->real_num_rx_queues)) {
			WARN_ONCE(dev->real_num_rx_queues > 1,
				  "%s received packet on queue %u, but number "
				  "of RX queues is %u\n",
				  dev->name, index, dev->real_num_rx_queues);

			return rxqueue; /* Return first rxqueue */
		}
		rxqueue += index;
	}
	return rxqueue;
}

u32 bpf_prog_run_generic_xdp(struct sk_buff *skb, struct xdp_buff *xdp,
			     struct bpf_prog *xdp_prog)
{
	void *orig_data, *orig_data_end, *hard_start;
	struct netdev_rx_queue *rxqueue;
	bool orig_bcast, orig_host;
	u32 mac_len, frame_sz;
	__be16 orig_eth_type;
	struct ethhdr *eth;
	u32 metalen, act;
	int off;

	/* The XDP program wants to see the packet starting at the MAC
	 * header.
	 */
	mac_len = skb->data - skb_mac_header(skb);
	hard_start = skb->data - skb_headroom(skb);

	/* SKB "head" area always have tailroom for skb_shared_info */
	frame_sz = (void *)skb_end_pointer(skb) - hard_start;
	frame_sz += SKB_DATA_ALIGN(sizeof(struct skb_shared_info));

	rxqueue = netif_get_rxqueue(skb);
	xdp_init_buff(xdp, frame_sz, &rxqueue->xdp_rxq);
	xdp_prepare_buff(xdp, hard_start, skb_headroom(skb) - mac_len,
			 skb_headlen(skb) + mac_len, true);

	orig_data_end = xdp->data_end;
	orig_data = xdp->data;
	eth = (struct ethhdr *)xdp->data;
	orig_host = ether_addr_equal_64bits(eth->h_dest, skb->dev->dev_addr);
	orig_bcast = is_multicast_ether_addr_64bits(eth->h_dest);
	orig_eth_type = eth->h_proto;

	act = bpf_prog_run_xdp(xdp_prog, xdp);

	/* check if bpf_xdp_adjust_head was used */
	off = xdp->data - orig_data;
	if (off) {
		if (off > 0)
			__skb_pull(skb, off);
		else if (off < 0)
			__skb_push(skb, -off);

		skb->mac_header += off;
		skb_reset_network_header(skb);
	}

	/* check if bpf_xdp_adjust_tail was used */
	off = xdp->data_end - orig_data_end;
	if (off != 0) {
		skb_set_tail_pointer(skb, xdp->data_end - xdp->data);
		skb->len += off; /* positive on grow, negative on shrink */
	}

	/* check if XDP changed eth hdr such SKB needs update */
	eth = (struct ethhdr *)xdp->data;
	if ((orig_eth_type != eth->h_proto) ||
	    (orig_host != ether_addr_equal_64bits(eth->h_dest,
						  skb->dev->dev_addr)) ||
	    (orig_bcast != is_multicast_ether_addr_64bits(eth->h_dest))) {
		__skb_push(skb, ETH_HLEN);
		skb->pkt_type = PACKET_HOST;
		skb->protocol = eth_type_trans(skb, skb->dev);
	}

	/* Redirect/Tx gives L2 packet, code that will reuse skb must __skb_pull
	 * before calling us again on redirect path. We do not call do_redirect
	 * as we leave that up to the caller.
	 *
	 * Caller is responsible for managing lifetime of skb (i.e. calling
	 * kfree_skb in response to actions it cannot handle/XDP_DROP).
	 */
	switch (act) {
	case XDP_REDIRECT:
	case XDP_TX:
		__skb_push(skb, mac_len);
		break;
	case XDP_PASS:
		metalen = xdp->data - xdp->data_meta;
		if (metalen)
			skb_metadata_set(skb, metalen);
		break;
	}

	return act;
}

static u32 netif_receive_generic_xdp(struct sk_buff *skb,
				     struct xdp_buff *xdp,
				     struct bpf_prog *xdp_prog)
{
	u32 act = XDP_DROP;

	/* Reinjected packets coming from act_mirred or similar should
	 * not get XDP generic processing.
	 */
	if (skb_is_redirected(skb))
		return XDP_PASS;

	/* XDP packets must be linear and must have sufficient headroom
	 * of XDP_PACKET_HEADROOM bytes. This is the guarantee that also
	 * native XDP provides, thus we need to do it here as well.
	 */
	if (skb_cloned(skb) || skb_is_nonlinear(skb) ||
	    skb_headroom(skb) < XDP_PACKET_HEADROOM) {
		int hroom = XDP_PACKET_HEADROOM - skb_headroom(skb);
		int troom = skb->tail + skb->data_len - skb->end;

		/* In case we have to go down the path and also linearize,
		 * then lets do the pskb_expand_head() work just once here.
		 */
		if (pskb_expand_head(skb,
				     hroom > 0 ? ALIGN(hroom, NET_SKB_PAD) : 0,
				     troom > 0 ? troom + 128 : 0, GFP_ATOMIC))
			goto do_drop;
		if (skb_linearize(skb))
			goto do_drop;
	}

	act = bpf_prog_run_generic_xdp(skb, xdp, xdp_prog);
	switch (act) {
	case XDP_REDIRECT:
	case XDP_TX:
	case XDP_PASS:
		break;
	default:
		bpf_warn_invalid_xdp_action(skb->dev, xdp_prog, act);
		fallthrough;
	case XDP_ABORTED:
		trace_xdp_exception(skb->dev, xdp_prog, act);
		fallthrough;
	case XDP_DROP:
	do_drop:
		kfree_skb(skb);
		break;
	}

	return act;
}

/* When doing generic XDP we have to bypass the qdisc layer and the
 * network taps in order to match in-driver-XDP behavior. This also means
 * that XDP packets are able to starve other packets going through a qdisc,
 * and DDOS attacks will be more effective. In-driver-XDP use dedicated TX
 * queues, so they do not have this starvation issue.
 */
void generic_xdp_tx(struct sk_buff *skb, struct bpf_prog *xdp_prog)
{
	struct net_device *dev = skb->dev;
	struct netdev_queue *txq;
	bool free_skb = true;
	int cpu, rc;

	txq = netdev_core_pick_tx(dev, skb, NULL);
	cpu = smp_processor_id();
	HARD_TX_LOCK(dev, txq, cpu);
	if (!netif_xmit_frozen_or_drv_stopped(txq)) {
		rc = netdev_start_xmit(skb, dev, txq, 0);
		if (dev_xmit_complete(rc))
			free_skb = false;
	}
	HARD_TX_UNLOCK(dev, txq);
	if (free_skb) {
		trace_xdp_exception(dev, xdp_prog, XDP_TX);
		dev_core_stats_tx_dropped_inc(dev);
		kfree_skb(skb);
	}
}

static DEFINE_STATIC_KEY_FALSE(generic_xdp_needed_key);

int do_xdp_generic(struct bpf_prog *xdp_prog, struct sk_buff *skb)
{
	if (xdp_prog) {
		struct xdp_buff xdp;
		u32 act;
		int err;

		act = netif_receive_generic_xdp(skb, &xdp, xdp_prog);
		if (act != XDP_PASS) {
			switch (act) {
			case XDP_REDIRECT:
				err = xdp_do_generic_redirect(skb->dev, skb,
							      &xdp, xdp_prog);
				if (err)
					goto out_redir;
				break;
			case XDP_TX:
				generic_xdp_tx(skb, xdp_prog);
				break;
			}
			return XDP_DROP;
		}
	}
	return XDP_PASS;
out_redir:
	kfree_skb_reason(skb, SKB_DROP_REASON_XDP);
	return XDP_DROP;
}
EXPORT_SYMBOL_GPL(do_xdp_generic);

static int netif_rx_internal(struct sk_buff *skb)
{
	int ret;

	net_timestamp_check(READ_ONCE(netdev_tstamp_prequeue), skb);

	trace_netif_rx(skb);

#ifdef CONFIG_RPS
	if (static_branch_unlikely(&rps_needed)) {
		struct rps_dev_flow voidflow, *rflow = &voidflow;
		int cpu;

		rcu_read_lock();

		cpu = get_rps_cpu(skb->dev, skb, &rflow);
		if (cpu < 0)
			cpu = smp_processor_id();

		ret = enqueue_to_backlog(skb, cpu, &rflow->last_qtail);

		rcu_read_unlock();
	} else
#endif
	{
		unsigned int qtail;

		ret = enqueue_to_backlog(skb, smp_processor_id(), &qtail);
	}
	return ret;
}

/**
 *	__netif_rx	-	Slightly optimized version of netif_rx
 *	@skb: buffer to post
 *
 *	This behaves as netif_rx except that it does not disable bottom halves.
 *	As a result this function may only be invoked from the interrupt context
 *	(either hard or soft interrupt).
 */
int __netif_rx(struct sk_buff *skb)
{
	int ret;

	lockdep_assert_once(hardirq_count() | softirq_count());

	trace_netif_rx_entry(skb);
	ret = netif_rx_internal(skb);
	trace_netif_rx_exit(ret);
	return ret;
}
EXPORT_SYMBOL(__netif_rx);

/**
 *	netif_rx	-	post buffer to the network code
 *	@skb: buffer to post
 *
 *	This function receives a packet from a device driver and queues it for
 *	the upper (protocol) levels to process via the backlog NAPI device. It
 *	always succeeds. The buffer may be dropped during processing for
 *	congestion control or by the protocol layers.
 *	The network buffer is passed via the backlog NAPI device. Modern NIC
 *	driver should use NAPI and GRO.
 *	This function can used from interrupt and from process context. The
 *	caller from process context must not disable interrupts before invoking
 *	this function.
 *
 *	return values:
 *	NET_RX_SUCCESS	(no congestion)
 *	NET_RX_DROP     (packet was dropped)
 *
 */
int netif_rx(struct sk_buff *skb)
{
	bool need_bh_off = !(hardirq_count() | softirq_count());
	int ret;

	if (need_bh_off)
		local_bh_disable();
	trace_netif_rx_entry(skb);
	ret = netif_rx_internal(skb);
	trace_netif_rx_exit(ret);
	if (need_bh_off)
		local_bh_enable();
	return ret;
}
EXPORT_SYMBOL(netif_rx);

static __latent_entropy void net_tx_action(struct softirq_action *h)
{
	struct softnet_data *sd = this_cpu_ptr(&softnet_data);

	if (sd->completion_queue) {
		struct sk_buff *clist;

		local_irq_disable();
		clist = sd->completion_queue;
		sd->completion_queue = NULL;
		local_irq_enable();

		while (clist) {
			struct sk_buff *skb = clist;

			clist = clist->next;

			WARN_ON(refcount_read(&skb->users));
			if (likely(get_kfree_skb_cb(skb)->reason == SKB_CONSUMED))
				trace_consume_skb(skb, net_tx_action);
			else
				trace_kfree_skb(skb, net_tx_action,
						get_kfree_skb_cb(skb)->reason);

			if (skb->fclone != SKB_FCLONE_UNAVAILABLE)
				__kfree_skb(skb);
			else
				__napi_kfree_skb(skb,
						 get_kfree_skb_cb(skb)->reason);
		}
	}

	if (sd->output_queue) {
		struct Qdisc *head;

		local_irq_disable();
		head = sd->output_queue;
		sd->output_queue = NULL;
		sd->output_queue_tailp = &sd->output_queue;
		local_irq_enable();

		rcu_read_lock();

		while (head) {
			struct Qdisc *q = head;
			spinlock_t *root_lock = NULL;

			head = head->next_sched;

			/* We need to make sure head->next_sched is read
			 * before clearing __QDISC_STATE_SCHED
			 */
			smp_mb__before_atomic();

			if (!(q->flags & TCQ_F_NOLOCK)) {
				root_lock = qdisc_lock(q);
				spin_lock(root_lock);
			} else if (unlikely(test_bit(__QDISC_STATE_DEACTIVATED,
						     &q->state))) {
				/* There is a synchronize_net() between
				 * STATE_DEACTIVATED flag being set and
				 * qdisc_reset()/some_qdisc_is_busy() in
				 * dev_deactivate(), so we can safely bail out
				 * early here to avoid data race between
				 * qdisc_deactivate() and some_qdisc_is_busy()
				 * for lockless qdisc.
				 */
				clear_bit(__QDISC_STATE_SCHED, &q->state);
				continue;
			}

			clear_bit(__QDISC_STATE_SCHED, &q->state);
			qdisc_run(q);
			if (root_lock)
				spin_unlock(root_lock);
		}

		rcu_read_unlock();
	}

	xfrm_dev_backlog(sd);
}

#if IS_ENABLED(CONFIG_BRIDGE) && IS_ENABLED(CONFIG_ATM_LANE)
/* This hook is defined here for ATM LANE */
int (*br_fdb_test_addr_hook)(struct net_device *dev,
			     unsigned char *addr) __read_mostly;
EXPORT_SYMBOL_GPL(br_fdb_test_addr_hook);
#endif

/**
 *	netdev_is_rx_handler_busy - check if receive handler is registered
 *	@dev: device to check
 *
 *	Check if a receive handler is already registered for a given device.
 *	Return true if there one.
 *
 *	The caller must hold the rtnl_mutex.
 */
bool netdev_is_rx_handler_busy(struct net_device *dev)
{
	ASSERT_RTNL();
	return dev && rtnl_dereference(dev->rx_handler);
}
EXPORT_SYMBOL_GPL(netdev_is_rx_handler_busy);

/**
 *	netdev_rx_handler_register - register receive handler
 *	@dev: device to register a handler for
 *	@rx_handler: receive handler to register
 *	@rx_handler_data: data pointer that is used by rx handler
 *
 *	Register a receive handler for a device. This handler will then be
 *	called from __netif_receive_skb. A negative errno code is returned
 *	on a failure.
 *
 *	The caller must hold the rtnl_mutex.
 *
 *	For a general description of rx_handler, see enum rx_handler_result.
 */
int netdev_rx_handler_register(struct net_device *dev,
			       rx_handler_func_t *rx_handler,
			       void *rx_handler_data)
{
	if (netdev_is_rx_handler_busy(dev))
		return -EBUSY;

	if (dev->priv_flags & IFF_NO_RX_HANDLER)
		return -EINVAL;

	/* Note: rx_handler_data must be set before rx_handler */
	rcu_assign_pointer(dev->rx_handler_data, rx_handler_data);
	rcu_assign_pointer(dev->rx_handler, rx_handler);

	return 0;
}
EXPORT_SYMBOL_GPL(netdev_rx_handler_register);

/**
 *	netdev_rx_handler_unregister - unregister receive handler
 *	@dev: device to unregister a handler from
 *
 *	Unregister a receive handler from a device.
 *
 *	The caller must hold the rtnl_mutex.
 */
void netdev_rx_handler_unregister(struct net_device *dev)
{

	ASSERT_RTNL();
	RCU_INIT_POINTER(dev->rx_handler, NULL);
	/* a reader seeing a non NULL rx_handler in a rcu_read_lock()
	 * section has a guarantee to see a non NULL rx_handler_data
	 * as well.
	 */
	synchronize_net();
	RCU_INIT_POINTER(dev->rx_handler_data, NULL);
}
EXPORT_SYMBOL_GPL(netdev_rx_handler_unregister);

/*
 * Limit the use of PFMEMALLOC reserves to those protocols that implement
 * the special handling of PFMEMALLOC skbs.
 */
static bool skb_pfmemalloc_protocol(struct sk_buff *skb)
{
	switch (skb->protocol) {
	case htons(ETH_P_ARP):
	case htons(ETH_P_IP):
	case htons(ETH_P_IPV6):
	case htons(ETH_P_8021Q):
	case htons(ETH_P_8021AD):
		return true;
	default:
		return false;
	}
}

static inline int nf_ingress(struct sk_buff *skb, struct packet_type **pt_prev,
			     int *ret, struct net_device *orig_dev)
{
	if (nf_hook_ingress_active(skb)) {
		int ingress_retval;

		if (*pt_prev) {
			*ret = deliver_skb(skb, *pt_prev, orig_dev);
			*pt_prev = NULL;
		}

		rcu_read_lock();
		ingress_retval = nf_hook_ingress(skb);
		rcu_read_unlock();
		return ingress_retval;
	}
	return 0;
}

static int __netif_receive_skb_core(struct sk_buff **pskb, bool pfmemalloc,
				    struct packet_type **ppt_prev)
{
	struct packet_type *ptype, *pt_prev;
	rx_handler_func_t *rx_handler;
	struct sk_buff *skb = *pskb;
	struct net_device *orig_dev;
	bool deliver_exact = false;
	int ret = NET_RX_DROP;
	__be16 type;

	net_timestamp_check(!READ_ONCE(netdev_tstamp_prequeue), skb);

	trace_netif_receive_skb(skb);

	orig_dev = skb->dev;

	skb_reset_network_header(skb);
	if (!skb_transport_header_was_set(skb))
		skb_reset_transport_header(skb);
	skb_reset_mac_len(skb);

	pt_prev = NULL;

another_round:
	skb->skb_iif = skb->dev->ifindex;

	__this_cpu_inc(softnet_data.processed);

	if (static_branch_unlikely(&generic_xdp_needed_key)) {
		int ret2;

		migrate_disable();
		ret2 = do_xdp_generic(rcu_dereference(skb->dev->xdp_prog), skb);
		migrate_enable();

		if (ret2 != XDP_PASS) {
			ret = NET_RX_DROP;
			goto out;
		}
	}

	if (eth_type_vlan(skb->protocol)) {
		skb = skb_vlan_untag(skb);
		if (unlikely(!skb))
			goto out;
	}

	if (skb_skip_tc_classify(skb))
		goto skip_classify;

	if (pfmemalloc)
		goto skip_taps;

	list_for_each_entry_rcu(ptype, &ptype_all, list) {
		if (pt_prev)
			ret = deliver_skb(skb, pt_prev, orig_dev);
		pt_prev = ptype;
	}

	list_for_each_entry_rcu(ptype, &skb->dev->ptype_all, list) {
		if (pt_prev)
			ret = deliver_skb(skb, pt_prev, orig_dev);
		pt_prev = ptype;
	}

skip_taps:
#ifdef CONFIG_NET_INGRESS
	if (static_branch_unlikely(&ingress_needed_key)) {
		bool another = false;

		nf_skip_egress(skb, true);
		skb = sch_handle_ingress(skb, &pt_prev, &ret, orig_dev,
					 &another);
		if (another)
			goto another_round;
		if (!skb)
			goto out;

		nf_skip_egress(skb, false);
		if (nf_ingress(skb, &pt_prev, &ret, orig_dev) < 0)
			goto out;
	}
#endif
	skb_reset_redirect(skb);
skip_classify:
	if (pfmemalloc && !skb_pfmemalloc_protocol(skb))
		goto drop;

	if (skb_vlan_tag_present(skb)) {
		if (pt_prev) {
			ret = deliver_skb(skb, pt_prev, orig_dev);
			pt_prev = NULL;
		}
		if (vlan_do_receive(&skb))
			goto another_round;
		else if (unlikely(!skb))
			goto out;
	}

	rx_handler = rcu_dereference(skb->dev->rx_handler);
	if (rx_handler) {
		if (pt_prev) {
			ret = deliver_skb(skb, pt_prev, orig_dev);
			pt_prev = NULL;
		}
		switch (rx_handler(&skb)) {
		case RX_HANDLER_CONSUMED:
			ret = NET_RX_SUCCESS;
			goto out;
		case RX_HANDLER_ANOTHER:
			goto another_round;
		case RX_HANDLER_EXACT:
			deliver_exact = true;
			break;
		case RX_HANDLER_PASS:
			break;
		default:
			BUG();
		}
	}

	if (unlikely(skb_vlan_tag_present(skb)) && !netdev_uses_dsa(skb->dev)) {
check_vlan_id:
		if (skb_vlan_tag_get_id(skb)) {
			/* Vlan id is non 0 and vlan_do_receive() above couldn't
			 * find vlan device.
			 */
			skb->pkt_type = PACKET_OTHERHOST;
		} else if (eth_type_vlan(skb->protocol)) {
			/* Outer header is 802.1P with vlan 0, inner header is
			 * 802.1Q or 802.1AD and vlan_do_receive() above could
			 * not find vlan dev for vlan id 0.
			 */
			__vlan_hwaccel_clear_tag(skb);
			skb = skb_vlan_untag(skb);
			if (unlikely(!skb))
				goto out;
			if (vlan_do_receive(&skb))
				/* After stripping off 802.1P header with vlan 0
				 * vlan dev is found for inner header.
				 */
				goto another_round;
			else if (unlikely(!skb))
				goto out;
			else
				/* We have stripped outer 802.1P vlan 0 header.
				 * But could not find vlan dev.
				 * check again for vlan id to set OTHERHOST.
				 */
				goto check_vlan_id;
		}
		/* Note: we might in the future use prio bits
		 * and set skb->priority like in vlan_do_receive()
		 * For the time being, just ignore Priority Code Point
		 */
		__vlan_hwaccel_clear_tag(skb);
	}

	type = skb->protocol;

	/* deliver only exact match when indicated */
	if (likely(!deliver_exact)) {
		deliver_ptype_list_skb(skb, &pt_prev, orig_dev, type,
				       &ptype_base[ntohs(type) &
						   PTYPE_HASH_MASK]);
	}

	deliver_ptype_list_skb(skb, &pt_prev, orig_dev, type,
			       &orig_dev->ptype_specific);

	if (unlikely(skb->dev != orig_dev)) {
		deliver_ptype_list_skb(skb, &pt_prev, orig_dev, type,
				       &skb->dev->ptype_specific);
	}

	if (pt_prev) {
		if (unlikely(skb_orphan_frags_rx(skb, GFP_ATOMIC)))
			goto drop;
		*ppt_prev = pt_prev;
	} else {
drop:
		if (!deliver_exact)
			dev_core_stats_rx_dropped_inc(skb->dev);
		else
			dev_core_stats_rx_nohandler_inc(skb->dev);
		kfree_skb_reason(skb, SKB_DROP_REASON_UNHANDLED_PROTO);
		/* Jamal, now you will not able to escape explaining
		 * me how you were going to use this. :-)
		 */
		ret = NET_RX_DROP;
	}

out:
	/* The invariant here is that if *ppt_prev is not NULL
	 * then skb should also be non-NULL.
	 *
	 * Apparently *ppt_prev assignment above holds this invariant due to
	 * skb dereferencing near it.
	 */
	*pskb = skb;
	return ret;
}

static int __netif_receive_skb_one_core(struct sk_buff *skb, bool pfmemalloc)
{
	struct net_device *orig_dev = skb->dev;
	struct packet_type *pt_prev = NULL;
	int ret;

	ret = __netif_receive_skb_core(&skb, pfmemalloc, &pt_prev);
	if (pt_prev)
		ret = INDIRECT_CALL_INET(pt_prev->func, ipv6_rcv, ip_rcv, skb,
					 skb->dev, pt_prev, orig_dev);
	return ret;
}

/**
 *	netif_receive_skb_core - special purpose version of netif_receive_skb
 *	@skb: buffer to process
 *
 *	More direct receive version of netif_receive_skb().  It should
 *	only be used by callers that have a need to skip RPS and Generic XDP.
 *	Caller must also take care of handling if ``(page_is_)pfmemalloc``.
 *
 *	This function may only be called from softirq context and interrupts
 *	should be enabled.
 *
 *	Return values (usually ignored):
 *	NET_RX_SUCCESS: no congestion
 *	NET_RX_DROP: packet was dropped
 */
int netif_receive_skb_core(struct sk_buff *skb)
{
	int ret;

	rcu_read_lock();
	ret = __netif_receive_skb_one_core(skb, false);
	rcu_read_unlock();

	return ret;
}
EXPORT_SYMBOL(netif_receive_skb_core);

static inline void __netif_receive_skb_list_ptype(struct list_head *head,
						  struct packet_type *pt_prev,
						  struct net_device *orig_dev)
{
	struct sk_buff *skb, *next;

	if (!pt_prev)
		return;
	if (list_empty(head))
		return;
	if (pt_prev->list_func != NULL)
		INDIRECT_CALL_INET(pt_prev->list_func, ipv6_list_rcv,
				   ip_list_rcv, head, pt_prev, orig_dev);
	else
		list_for_each_entry_safe(skb, next, head, list) {
			skb_list_del_init(skb);
			pt_prev->func(skb, skb->dev, pt_prev, orig_dev);
		}
}

static void __netif_receive_skb_list_core(struct list_head *head, bool pfmemalloc)
{
	/* Fast-path assumptions:
	 * - There is no RX handler.
	 * - Only one packet_type matches.
	 * If either of these fails, we will end up doing some per-packet
	 * processing in-line, then handling the 'last ptype' for the whole
	 * sublist.  This can't cause out-of-order delivery to any single ptype,
	 * because the 'last ptype' must be constant across the sublist, and all
	 * other ptypes are handled per-packet.
	 */
	/* Current (common) ptype of sublist */
	struct packet_type *pt_curr = NULL;
	/* Current (common) orig_dev of sublist */
	struct net_device *od_curr = NULL;
	struct list_head sublist;
	struct sk_buff *skb, *next;

	INIT_LIST_HEAD(&sublist);
	list_for_each_entry_safe(skb, next, head, list) {
		struct net_device *orig_dev = skb->dev;
		struct packet_type *pt_prev = NULL;

		skb_list_del_init(skb);
		__netif_receive_skb_core(&skb, pfmemalloc, &pt_prev);
		if (!pt_prev)
			continue;
		if (pt_curr != pt_prev || od_curr != orig_dev) {
			/* dispatch old sublist */
			__netif_receive_skb_list_ptype(&sublist, pt_curr, od_curr);
			/* start new sublist */
			INIT_LIST_HEAD(&sublist);
			pt_curr = pt_prev;
			od_curr = orig_dev;
		}
		list_add_tail(&skb->list, &sublist);
	}

	/* dispatch final sublist */
	__netif_receive_skb_list_ptype(&sublist, pt_curr, od_curr);
}

static int __netif_receive_skb(struct sk_buff *skb)
{
	int ret;

	if (sk_memalloc_socks() && skb_pfmemalloc(skb)) {
		unsigned int noreclaim_flag;

		/*
		 * PFMEMALLOC skbs are special, they should
		 * - be delivered to SOCK_MEMALLOC sockets only
		 * - stay away from userspace
		 * - have bounded memory usage
		 *
		 * Use PF_MEMALLOC as this saves us from propagating the allocation
		 * context down to all allocation sites.
		 */
		noreclaim_flag = memalloc_noreclaim_save();
		ret = __netif_receive_skb_one_core(skb, true);
		memalloc_noreclaim_restore(noreclaim_flag);
	} else
		ret = __netif_receive_skb_one_core(skb, false);

	return ret;
}

static void __netif_receive_skb_list(struct list_head *head)
{
	unsigned long noreclaim_flag = 0;
	struct sk_buff *skb, *next;
	bool pfmemalloc = false; /* Is current sublist PF_MEMALLOC? */

	list_for_each_entry_safe(skb, next, head, list) {
		if ((sk_memalloc_socks() && skb_pfmemalloc(skb)) != pfmemalloc) {
			struct list_head sublist;

			/* Handle the previous sublist */
			list_cut_before(&sublist, head, &skb->list);
			if (!list_empty(&sublist))
				__netif_receive_skb_list_core(&sublist, pfmemalloc);
			pfmemalloc = !pfmemalloc;
			/* See comments in __netif_receive_skb */
			if (pfmemalloc)
				noreclaim_flag = memalloc_noreclaim_save();
			else
				memalloc_noreclaim_restore(noreclaim_flag);
		}
	}
	/* Handle the remaining sublist */
	if (!list_empty(head))
		__netif_receive_skb_list_core(head, pfmemalloc);
	/* Restore pflags */
	if (pfmemalloc)
		memalloc_noreclaim_restore(noreclaim_flag);
}

static int generic_xdp_install(struct net_device *dev, struct netdev_bpf *xdp)
{
	struct bpf_prog *old = rtnl_dereference(dev->xdp_prog);
	struct bpf_prog *new = xdp->prog;
	int ret = 0;

	switch (xdp->command) {
	case XDP_SETUP_PROG:
		rcu_assign_pointer(dev->xdp_prog, new);
		if (old)
			bpf_prog_put(old);

		if (old && !new) {
			static_branch_dec(&generic_xdp_needed_key);
		} else if (new && !old) {
			static_branch_inc(&generic_xdp_needed_key);
			dev_disable_lro(dev);
			dev_disable_gro_hw(dev);
		}
		break;

	default:
		ret = -EINVAL;
		break;
	}

	return ret;
}

static int netif_receive_skb_internal(struct sk_buff *skb)
{
	int ret;

	net_timestamp_check(READ_ONCE(netdev_tstamp_prequeue), skb);

	if (skb_defer_rx_timestamp(skb))
		return NET_RX_SUCCESS;

	rcu_read_lock();
#ifdef CONFIG_RPS
	if (static_branch_unlikely(&rps_needed)) {
		struct rps_dev_flow voidflow, *rflow = &voidflow;
		int cpu = get_rps_cpu(skb->dev, skb, &rflow);

		if (cpu >= 0) {
			ret = enqueue_to_backlog(skb, cpu, &rflow->last_qtail);
			rcu_read_unlock();
			return ret;
		}
	}
#endif
	ret = __netif_receive_skb(skb);
	rcu_read_unlock();
	return ret;
}

void netif_receive_skb_list_internal(struct list_head *head)
{
	struct sk_buff *skb, *next;
	struct list_head sublist;

	INIT_LIST_HEAD(&sublist);
	list_for_each_entry_safe(skb, next, head, list) {
		net_timestamp_check(READ_ONCE(netdev_tstamp_prequeue), skb);
		skb_list_del_init(skb);
		if (!skb_defer_rx_timestamp(skb))
			list_add_tail(&skb->list, &sublist);
	}
	list_splice_init(&sublist, head);

	rcu_read_lock();
#ifdef CONFIG_RPS
	if (static_branch_unlikely(&rps_needed)) {
		list_for_each_entry_safe(skb, next, head, list) {
			struct rps_dev_flow voidflow, *rflow = &voidflow;
			int cpu = get_rps_cpu(skb->dev, skb, &rflow);

			if (cpu >= 0) {
				/* Will be handled, remove from list */
				skb_list_del_init(skb);
				enqueue_to_backlog(skb, cpu, &rflow->last_qtail);
			}
		}
	}
#endif
	__netif_receive_skb_list(head);
	rcu_read_unlock();
}

/**
 *	netif_receive_skb - process receive buffer from network
 *	@skb: buffer to process
 *
 *	netif_receive_skb() is the main receive data processing function.
 *	It always succeeds. The buffer may be dropped during processing
 *	for congestion control or by the protocol layers.
 *
 *	This function may only be called from softirq context and interrupts
 *	should be enabled.
 *
 *	Return values (usually ignored):
 *	NET_RX_SUCCESS: no congestion
 *	NET_RX_DROP: packet was dropped
 */
int netif_receive_skb(struct sk_buff *skb)
{
	int ret;

	trace_netif_receive_skb_entry(skb);

	ret = netif_receive_skb_internal(skb);
	trace_netif_receive_skb_exit(ret);

	return ret;
}
EXPORT_SYMBOL(netif_receive_skb);

/**
 *	netif_receive_skb_list - process many receive buffers from network
 *	@head: list of skbs to process.
 *
 *	Since return value of netif_receive_skb() is normally ignored, and
 *	wouldn't be meaningful for a list, this function returns void.
 *
 *	This function may only be called from softirq context and interrupts
 *	should be enabled.
 */
void netif_receive_skb_list(struct list_head *head)
{
	struct sk_buff *skb;

	if (list_empty(head))
		return;
	if (trace_netif_receive_skb_list_entry_enabled()) {
		list_for_each_entry(skb, head, list)
			trace_netif_receive_skb_list_entry(skb);
	}
	netif_receive_skb_list_internal(head);
	trace_netif_receive_skb_list_exit(0);
}
EXPORT_SYMBOL(netif_receive_skb_list);

static DEFINE_PER_CPU(struct work_struct, flush_works);

/* Network device is going away, flush any packets still pending */
static void flush_backlog(struct work_struct *work)
{
	struct sk_buff *skb, *tmp;
	struct softnet_data *sd;

	local_bh_disable();
	sd = this_cpu_ptr(&softnet_data);

	rps_lock_irq_disable(sd);
	skb_queue_walk_safe(&sd->input_pkt_queue, skb, tmp) {
		if (skb->dev->reg_state == NETREG_UNREGISTERING) {
			__skb_unlink(skb, &sd->input_pkt_queue);
			dev_kfree_skb_irq(skb);
			input_queue_head_incr(sd);
		}
	}
	rps_unlock_irq_enable(sd);

	skb_queue_walk_safe(&sd->process_queue, skb, tmp) {
		if (skb->dev->reg_state == NETREG_UNREGISTERING) {
			__skb_unlink(skb, &sd->process_queue);
			kfree_skb(skb);
			input_queue_head_incr(sd);
		}
	}
	local_bh_enable();
}

static bool flush_required(int cpu)
{
#if IS_ENABLED(CONFIG_RPS)
	struct softnet_data *sd = &per_cpu(softnet_data, cpu);
	bool do_flush;

	rps_lock_irq_disable(sd);

	/* as insertion into process_queue happens with the rps lock held,
	 * process_queue access may race only with dequeue
	 */
	do_flush = !skb_queue_empty(&sd->input_pkt_queue) ||
		   !skb_queue_empty_lockless(&sd->process_queue);
	rps_unlock_irq_enable(sd);

	return do_flush;
#endif
	/* without RPS we can't safely check input_pkt_queue: during a
	 * concurrent remote skb_queue_splice() we can detect as empty both
	 * input_pkt_queue and process_queue even if the latter could end-up
	 * containing a lot of packets.
	 */
	return true;
}

static void flush_all_backlogs(void)
{
	static cpumask_t flush_cpus;
	unsigned int cpu;

	/* since we are under rtnl lock protection we can use static data
	 * for the cpumask and avoid allocating on stack the possibly
	 * large mask
	 */
	ASSERT_RTNL();

	cpus_read_lock();

	cpumask_clear(&flush_cpus);
	for_each_online_cpu(cpu) {
		if (flush_required(cpu)) {
			queue_work_on(cpu, system_highpri_wq,
				      per_cpu_ptr(&flush_works, cpu));
			cpumask_set_cpu(cpu, &flush_cpus);
		}
	}

	/* we can have in flight packet[s] on the cpus we are not flushing,
	 * synchronize_net() in unregister_netdevice_many() will take care of
	 * them
	 */
	for_each_cpu(cpu, &flush_cpus)
		flush_work(per_cpu_ptr(&flush_works, cpu));

	cpus_read_unlock();
}

static void net_rps_send_ipi(struct softnet_data *remsd)
{
#ifdef CONFIG_RPS
	while (remsd) {
		struct softnet_data *next = remsd->rps_ipi_next;

		if (cpu_online(remsd->cpu))
			smp_call_function_single_async(remsd->cpu, &remsd->csd);
		remsd = next;
	}
#endif
}

/*
 * net_rps_action_and_irq_enable sends any pending IPI's for rps.
 * Note: called with local irq disabled, but exits with local irq enabled.
 */
static void net_rps_action_and_irq_enable(struct softnet_data *sd)
{
#ifdef CONFIG_RPS
	struct softnet_data *remsd = sd->rps_ipi_list;

	if (remsd) {
		sd->rps_ipi_list = NULL;

		local_irq_enable();

		/* Send pending IPI's to kick RPS processing on remote cpus. */
		net_rps_send_ipi(remsd);
	} else
#endif
		local_irq_enable();
}

static bool sd_has_rps_ipi_waiting(struct softnet_data *sd)
{
#ifdef CONFIG_RPS
	return sd->rps_ipi_list != NULL;
#else
	return false;
#endif
}

static int process_backlog(struct napi_struct *napi, int quota)
{
	struct softnet_data *sd = container_of(napi, struct softnet_data, backlog);
	bool again = true;
	int work = 0;

	/* Check if we have pending ipi, its better to send them now,
	 * not waiting net_rx_action() end.
	 */
	if (sd_has_rps_ipi_waiting(sd)) {
		local_irq_disable();
		net_rps_action_and_irq_enable(sd);
	}

	napi->weight = READ_ONCE(dev_rx_weight);
	while (again) {
		struct sk_buff *skb;

		while ((skb = __skb_dequeue(&sd->process_queue))) {
			rcu_read_lock();
			__netif_receive_skb(skb);
			rcu_read_unlock();
			input_queue_head_incr(sd);
			if (++work >= quota)
				return work;

		}

		rps_lock_irq_disable(sd);
		if (skb_queue_empty(&sd->input_pkt_queue)) {
			/*
			 * Inline a custom version of __napi_complete().
			 * only current cpu owns and manipulates this napi,
			 * and NAPI_STATE_SCHED is the only possible flag set
			 * on backlog.
			 * We can use a plain write instead of clear_bit(),
			 * and we dont need an smp_mb() memory barrier.
			 */
			napi->state = 0;
			again = false;
		} else {
			skb_queue_splice_tail_init(&sd->input_pkt_queue,
						   &sd->process_queue);
		}
		rps_unlock_irq_enable(sd);
	}

	return work;
}

/**
 * __napi_schedule - schedule for receive
 * @n: entry to schedule
 *
 * The entry's receive function will be scheduled to run.
 * Consider using __napi_schedule_irqoff() if hard irqs are masked.
 */
void __napi_schedule(struct napi_struct *n)
{
	unsigned long flags;

	local_irq_save(flags);
	____napi_schedule(this_cpu_ptr(&softnet_data), n);
	local_irq_restore(flags);
}
EXPORT_SYMBOL(__napi_schedule);

/**
 *	napi_schedule_prep - check if napi can be scheduled
 *	@n: napi context
 *
 * Test if NAPI routine is already running, and if not mark
 * it as running.  This is used as a condition variable to
 * insure only one NAPI poll instance runs.  We also make
 * sure there is no pending NAPI disable.
 */
bool napi_schedule_prep(struct napi_struct *n)
{
	unsigned long new, val = READ_ONCE(n->state);

	do {
		if (unlikely(val & NAPIF_STATE_DISABLE))
			return false;
		new = val | NAPIF_STATE_SCHED;

		/* Sets STATE_MISSED bit if STATE_SCHED was already set
		 * This was suggested by Alexander Duyck, as compiler
		 * emits better code than :
		 * if (val & NAPIF_STATE_SCHED)
		 *     new |= NAPIF_STATE_MISSED;
		 */
		new |= (val & NAPIF_STATE_SCHED) / NAPIF_STATE_SCHED *
						   NAPIF_STATE_MISSED;
	} while (!try_cmpxchg(&n->state, &val, new));

	return !(val & NAPIF_STATE_SCHED);
}
EXPORT_SYMBOL(napi_schedule_prep);

/**
 * __napi_schedule_irqoff - schedule for receive
 * @n: entry to schedule
 *
 * Variant of __napi_schedule() assuming hard irqs are masked.
 *
 * On PREEMPT_RT enabled kernels this maps to __napi_schedule()
 * because the interrupt disabled assumption might not be true
 * due to force-threaded interrupts and spinlock substitution.
 */
void __napi_schedule_irqoff(struct napi_struct *n)
{
	if (!IS_ENABLED(CONFIG_PREEMPT_RT))
		____napi_schedule(this_cpu_ptr(&softnet_data), n);
	else
		__napi_schedule(n);
}
EXPORT_SYMBOL(__napi_schedule_irqoff);

bool napi_complete_done(struct napi_struct *n, int work_done)
{
	unsigned long flags, val, new, timeout = 0;
	bool ret = true;

	/*
	 * 1) Don't let napi dequeue from the cpu poll list
	 *    just in case its running on a different cpu.
	 * 2) If we are busy polling, do nothing here, we have
	 *    the guarantee we will be called later.
	 */
	if (unlikely(n->state & (NAPIF_STATE_NPSVC |
				 NAPIF_STATE_IN_BUSY_POLL)))
		return false;

	if (work_done) {
		if (n->gro_bitmask)
			timeout = READ_ONCE(n->dev->gro_flush_timeout);
		n->defer_hard_irqs_count = READ_ONCE(n->dev->napi_defer_hard_irqs);
	}
	if (n->defer_hard_irqs_count > 0) {
		n->defer_hard_irqs_count--;
		timeout = READ_ONCE(n->dev->gro_flush_timeout);
		if (timeout)
			ret = false;
	}
	if (n->gro_bitmask) {
		/* When the NAPI instance uses a timeout and keeps postponing
		 * it, we need to bound somehow the time packets are kept in
		 * the GRO layer
		 */
		napi_gro_flush(n, !!timeout);
	}

	gro_normal_list(n);

	if (unlikely(!list_empty(&n->poll_list))) {
		/* If n->poll_list is not empty, we need to mask irqs */
		local_irq_save(flags);
		list_del_init(&n->poll_list);
		local_irq_restore(flags);
	}
	WRITE_ONCE(n->list_owner, -1);

	val = READ_ONCE(n->state);
	do {
		WARN_ON_ONCE(!(val & NAPIF_STATE_SCHED));

		new = val & ~(NAPIF_STATE_MISSED | NAPIF_STATE_SCHED |
			      NAPIF_STATE_SCHED_THREADED |
			      NAPIF_STATE_PREFER_BUSY_POLL);

		/* If STATE_MISSED was set, leave STATE_SCHED set,
		 * because we will call napi->poll() one more time.
		 * This C code was suggested by Alexander Duyck to help gcc.
		 */
		new |= (val & NAPIF_STATE_MISSED) / NAPIF_STATE_MISSED *
						    NAPIF_STATE_SCHED;
	} while (!try_cmpxchg(&n->state, &val, new));

	if (unlikely(val & NAPIF_STATE_MISSED)) {
		__napi_schedule(n);
		return false;
	}

	if (timeout)
		hrtimer_start(&n->timer, ns_to_ktime(timeout),
			      HRTIMER_MODE_REL_PINNED);
	return ret;
}
EXPORT_SYMBOL(napi_complete_done);

/* must be called under rcu_read_lock(), as we dont take a reference */
static struct napi_struct *napi_by_id(unsigned int napi_id)
{
	unsigned int hash = napi_id % HASH_SIZE(napi_hash);
	struct napi_struct *napi;

	hlist_for_each_entry_rcu(napi, &napi_hash[hash], napi_hash_node)
		if (napi->napi_id == napi_id)
			return napi;

	return NULL;
}

#if defined(CONFIG_NET_RX_BUSY_POLL)

static void __busy_poll_stop(struct napi_struct *napi, bool skip_schedule)
{
	if (!skip_schedule) {
		gro_normal_list(napi);
		__napi_schedule(napi);
		return;
	}

	if (napi->gro_bitmask) {
		/* flush too old packets
		 * If HZ < 1000, flush all packets.
		 */
		napi_gro_flush(napi, HZ >= 1000);
	}

	gro_normal_list(napi);
	clear_bit(NAPI_STATE_SCHED, &napi->state);
}

static void busy_poll_stop(struct napi_struct *napi, void *have_poll_lock, bool prefer_busy_poll,
			   u16 budget)
{
	bool skip_schedule = false;
	unsigned long timeout;
	int rc;

	/* Busy polling means there is a high chance device driver hard irq
	 * could not grab NAPI_STATE_SCHED, and that NAPI_STATE_MISSED was
	 * set in napi_schedule_prep().
	 * Since we are about to call napi->poll() once more, we can safely
	 * clear NAPI_STATE_MISSED.
	 *
	 * Note: x86 could use a single "lock and ..." instruction
	 * to perform these two clear_bit()
	 */
	clear_bit(NAPI_STATE_MISSED, &napi->state);
	clear_bit(NAPI_STATE_IN_BUSY_POLL, &napi->state);

	local_bh_disable();

	if (prefer_busy_poll) {
		napi->defer_hard_irqs_count = READ_ONCE(napi->dev->napi_defer_hard_irqs);
		timeout = READ_ONCE(napi->dev->gro_flush_timeout);
		if (napi->defer_hard_irqs_count && timeout) {
			hrtimer_start(&napi->timer, ns_to_ktime(timeout), HRTIMER_MODE_REL_PINNED);
			skip_schedule = true;
		}
	}

	/* All we really want here is to re-enable device interrupts.
	 * Ideally, a new ndo_busy_poll_stop() could avoid another round.
	 */
	rc = napi->poll(napi, budget);
	/* We can't gro_normal_list() here, because napi->poll() might have
	 * rearmed the napi (napi_complete_done()) in which case it could
	 * already be running on another CPU.
	 */
	trace_napi_poll(napi, rc, budget);
	netpoll_poll_unlock(have_poll_lock);
	if (rc == budget)
		__busy_poll_stop(napi, skip_schedule);
	local_bh_enable();
}

void napi_busy_loop(unsigned int napi_id,
		    bool (*loop_end)(void *, unsigned long),
		    void *loop_end_arg, bool prefer_busy_poll, u16 budget)
{
	unsigned long start_time = loop_end ? busy_loop_current_time() : 0;
	int (*napi_poll)(struct napi_struct *napi, int budget);
	void *have_poll_lock = NULL;
	struct napi_struct *napi;

restart:
	napi_poll = NULL;

	rcu_read_lock();

	napi = napi_by_id(napi_id);
	if (!napi)
		goto out;

	if (!IS_ENABLED(CONFIG_PREEMPT_RT))
		preempt_disable();
	for (;;) {
		int work = 0;

		local_bh_disable();
		if (!napi_poll) {
			unsigned long val = READ_ONCE(napi->state);

			/* If multiple threads are competing for this napi,
			 * we avoid dirtying napi->state as much as we can.
			 */
			if (val & (NAPIF_STATE_DISABLE | NAPIF_STATE_SCHED |
				   NAPIF_STATE_IN_BUSY_POLL)) {
				if (prefer_busy_poll)
					set_bit(NAPI_STATE_PREFER_BUSY_POLL, &napi->state);
				goto count;
			}
			if (cmpxchg(&napi->state, val,
				    val | NAPIF_STATE_IN_BUSY_POLL |
					  NAPIF_STATE_SCHED) != val) {
				if (prefer_busy_poll)
					set_bit(NAPI_STATE_PREFER_BUSY_POLL, &napi->state);
				goto count;
			}
			have_poll_lock = netpoll_poll_lock(napi);
			napi_poll = napi->poll;
		}
		work = napi_poll(napi, budget);
		trace_napi_poll(napi, work, budget);
		gro_normal_list(napi);
count:
		if (work > 0)
			__NET_ADD_STATS(dev_net(napi->dev),
					LINUX_MIB_BUSYPOLLRXPACKETS, work);
		local_bh_enable();

		if (!loop_end || loop_end(loop_end_arg, start_time))
			break;

		if (unlikely(need_resched())) {
			if (napi_poll)
				busy_poll_stop(napi, have_poll_lock, prefer_busy_poll, budget);
			if (!IS_ENABLED(CONFIG_PREEMPT_RT))
				preempt_enable();
			rcu_read_unlock();
			cond_resched();
			if (loop_end(loop_end_arg, start_time))
				return;
			goto restart;
		}
		cpu_relax();
	}
	if (napi_poll)
		busy_poll_stop(napi, have_poll_lock, prefer_busy_poll, budget);
	if (!IS_ENABLED(CONFIG_PREEMPT_RT))
		preempt_enable();
out:
	rcu_read_unlock();
}
EXPORT_SYMBOL(napi_busy_loop);

#endif /* CONFIG_NET_RX_BUSY_POLL */

static void napi_hash_add(struct napi_struct *napi)
{
	if (test_bit(NAPI_STATE_NO_BUSY_POLL, &napi->state))
		return;

	spin_lock(&napi_hash_lock);

	/* 0..NR_CPUS range is reserved for sender_cpu use */
	do {
		if (unlikely(++napi_gen_id < MIN_NAPI_ID))
			napi_gen_id = MIN_NAPI_ID;
	} while (napi_by_id(napi_gen_id));
	napi->napi_id = napi_gen_id;

	hlist_add_head_rcu(&napi->napi_hash_node,
			   &napi_hash[napi->napi_id % HASH_SIZE(napi_hash)]);

	spin_unlock(&napi_hash_lock);
}

/* Warning : caller is responsible to make sure rcu grace period
 * is respected before freeing memory containing @napi
 */
static void napi_hash_del(struct napi_struct *napi)
{
	spin_lock(&napi_hash_lock);

	hlist_del_init_rcu(&napi->napi_hash_node);

	spin_unlock(&napi_hash_lock);
}

static enum hrtimer_restart napi_watchdog(struct hrtimer *timer)
{
	struct napi_struct *napi;

	napi = container_of(timer, struct napi_struct, timer);

	/* Note : we use a relaxed variant of napi_schedule_prep() not setting
	 * NAPI_STATE_MISSED, since we do not react to a device IRQ.
	 */
	if (!napi_disable_pending(napi) &&
	    !test_and_set_bit(NAPI_STATE_SCHED, &napi->state)) {
		clear_bit(NAPI_STATE_PREFER_BUSY_POLL, &napi->state);
		__napi_schedule_irqoff(napi);
	}

	return HRTIMER_NORESTART;
}

static void init_gro_hash(struct napi_struct *napi)
{
	int i;

	for (i = 0; i < GRO_HASH_BUCKETS; i++) {
		INIT_LIST_HEAD(&napi->gro_hash[i].list);
		napi->gro_hash[i].count = 0;
	}
	napi->gro_bitmask = 0;
}

int dev_set_threaded(struct net_device *dev, bool threaded)
{
	struct napi_struct *napi;
	int err = 0;

	if (dev->threaded == threaded)
		return 0;

	if (threaded) {
		list_for_each_entry(napi, &dev->napi_list, dev_list) {
			if (!napi->thread) {
				err = napi_kthread_create(napi);
				if (err) {
					threaded = false;
					break;
				}
			}
		}
	}

	dev->threaded = threaded;

	/* Make sure kthread is created before THREADED bit
	 * is set.
	 */
	smp_mb__before_atomic();

	/* Setting/unsetting threaded mode on a napi might not immediately
	 * take effect, if the current napi instance is actively being
	 * polled. In this case, the switch between threaded mode and
	 * softirq mode will happen in the next round of napi_schedule().
	 * This should not cause hiccups/stalls to the live traffic.
	 */
	list_for_each_entry(napi, &dev->napi_list, dev_list)
		assign_bit(NAPI_STATE_THREADED, &napi->state, threaded);

	return err;
}
EXPORT_SYMBOL(dev_set_threaded);

void netif_napi_add_weight(struct net_device *dev, struct napi_struct *napi,
			   int (*poll)(struct napi_struct *, int), int weight)
{
	if (WARN_ON(test_and_set_bit(NAPI_STATE_LISTED, &napi->state)))
		return;

	INIT_LIST_HEAD(&napi->poll_list);
	INIT_HLIST_NODE(&napi->napi_hash_node);
	hrtimer_init(&napi->timer, CLOCK_MONOTONIC, HRTIMER_MODE_REL_PINNED);
	napi->timer.function = napi_watchdog;
	init_gro_hash(napi);
	napi->skb = NULL;
	INIT_LIST_HEAD(&napi->rx_list);
	napi->rx_count = 0;
	napi->poll = poll;
	if (weight > NAPI_POLL_WEIGHT)
		netdev_err_once(dev, "%s() called with weight %d\n", __func__,
				weight);
	napi->weight = weight;
	napi->dev = dev;
#ifdef CONFIG_NETPOLL
	napi->poll_owner = -1;
#endif
	napi->list_owner = -1;
	set_bit(NAPI_STATE_SCHED, &napi->state);
	set_bit(NAPI_STATE_NPSVC, &napi->state);
	list_add_rcu(&napi->dev_list, &dev->napi_list);
	napi_hash_add(napi);
	napi_get_frags_check(napi);
	/* Create kthread for this napi if dev->threaded is set.
	 * Clear dev->threaded if kthread creation failed so that
	 * threaded mode will not be enabled in napi_enable().
	 */
	if (dev->threaded && napi_kthread_create(napi))
		dev->threaded = 0;
}
EXPORT_SYMBOL(netif_napi_add_weight);

void napi_disable(struct napi_struct *n)
{
	unsigned long val, new;

	might_sleep();
	set_bit(NAPI_STATE_DISABLE, &n->state);

	val = READ_ONCE(n->state);
	do {
		while (val & (NAPIF_STATE_SCHED | NAPIF_STATE_NPSVC)) {
			usleep_range(20, 200);
			val = READ_ONCE(n->state);
		}

		new = val | NAPIF_STATE_SCHED | NAPIF_STATE_NPSVC;
		new &= ~(NAPIF_STATE_THREADED | NAPIF_STATE_PREFER_BUSY_POLL);
	} while (!try_cmpxchg(&n->state, &val, new));

	hrtimer_cancel(&n->timer);

	clear_bit(NAPI_STATE_DISABLE, &n->state);
}
EXPORT_SYMBOL(napi_disable);

/**
 *	napi_enable - enable NAPI scheduling
 *	@n: NAPI context
 *
 * Resume NAPI from being scheduled on this context.
 * Must be paired with napi_disable.
 */
void napi_enable(struct napi_struct *n)
{
	unsigned long new, val = READ_ONCE(n->state);

	do {
		BUG_ON(!test_bit(NAPI_STATE_SCHED, &val));

		new = val & ~(NAPIF_STATE_SCHED | NAPIF_STATE_NPSVC);
		if (n->dev->threaded && n->thread)
			new |= NAPIF_STATE_THREADED;
	} while (!try_cmpxchg(&n->state, &val, new));
}
EXPORT_SYMBOL(napi_enable);

static void flush_gro_hash(struct napi_struct *napi)
{
	int i;

	for (i = 0; i < GRO_HASH_BUCKETS; i++) {
		struct sk_buff *skb, *n;

		list_for_each_entry_safe(skb, n, &napi->gro_hash[i].list, list)
			kfree_skb(skb);
		napi->gro_hash[i].count = 0;
	}
}

/* Must be called in process context */
void __netif_napi_del(struct napi_struct *napi)
{
	if (!test_and_clear_bit(NAPI_STATE_LISTED, &napi->state))
		return;

	napi_hash_del(napi);
	list_del_rcu(&napi->dev_list);
	napi_free_frags(napi);

	flush_gro_hash(napi);
	napi->gro_bitmask = 0;

	if (napi->thread) {
		kthread_stop(napi->thread);
		napi->thread = NULL;
	}
}
EXPORT_SYMBOL(__netif_napi_del);

static int __napi_poll(struct napi_struct *n, bool *repoll)
{
	int work, weight;

	weight = n->weight;

	/* This NAPI_STATE_SCHED test is for avoiding a race
	 * with netpoll's poll_napi().  Only the entity which
	 * obtains the lock and sees NAPI_STATE_SCHED set will
	 * actually make the ->poll() call.  Therefore we avoid
	 * accidentally calling ->poll() when NAPI is not scheduled.
	 */
	work = 0;
	if (test_bit(NAPI_STATE_SCHED, &n->state)) {
		work = n->poll(n, weight);
		trace_napi_poll(n, work, weight);
	}

	if (unlikely(work > weight))
		netdev_err_once(n->dev, "NAPI poll function %pS returned %d, exceeding its budget of %d.\n",
				n->poll, work, weight);

	if (likely(work < weight))
		return work;

	/* Drivers must not modify the NAPI state if they
	 * consume the entire weight.  In such cases this code
	 * still "owns" the NAPI instance and therefore can
	 * move the instance around on the list at-will.
	 */
	if (unlikely(napi_disable_pending(n))) {
		napi_complete(n);
		return work;
	}

	/* The NAPI context has more processing work, but busy-polling
	 * is preferred. Exit early.
	 */
	if (napi_prefer_busy_poll(n)) {
		if (napi_complete_done(n, work)) {
			/* If timeout is not set, we need to make sure
			 * that the NAPI is re-scheduled.
			 */
			napi_schedule(n);
		}
		return work;
	}

	if (n->gro_bitmask) {
		/* flush too old packets
		 * If HZ < 1000, flush all packets.
		 */
		napi_gro_flush(n, HZ >= 1000);
	}

	gro_normal_list(n);

	/* Some drivers may have called napi_schedule
	 * prior to exhausting their budget.
	 */
	if (unlikely(!list_empty(&n->poll_list))) {
		pr_warn_once("%s: Budget exhausted after napi rescheduled\n",
			     n->dev ? n->dev->name : "backlog");
		return work;
	}

	*repoll = true;

	return work;
}

static int napi_poll(struct napi_struct *n, struct list_head *repoll)
{
	bool do_repoll = false;
	void *have;
	int work;

	list_del_init(&n->poll_list);

	have = netpoll_poll_lock(n);

	work = __napi_poll(n, &do_repoll);

	if (do_repoll)
		list_add_tail(&n->poll_list, repoll);

	netpoll_poll_unlock(have);

	return work;
}

static int napi_thread_wait(struct napi_struct *napi)
{
	bool woken = false;

	set_current_state(TASK_INTERRUPTIBLE);

	while (!kthread_should_stop()) {
		/* Testing SCHED_THREADED bit here to make sure the current
		 * kthread owns this napi and could poll on this napi.
		 * Testing SCHED bit is not enough because SCHED bit might be
		 * set by some other busy poll thread or by napi_disable().
		 */
		if (test_bit(NAPI_STATE_SCHED_THREADED, &napi->state) || woken) {
			WARN_ON(!list_empty(&napi->poll_list));
			__set_current_state(TASK_RUNNING);
			return 0;
		}

		schedule();
		/* woken being true indicates this thread owns this napi. */
		woken = true;
		set_current_state(TASK_INTERRUPTIBLE);
	}
	__set_current_state(TASK_RUNNING);

	return -1;
}

static void skb_defer_free_flush(struct softnet_data *sd)
{
	struct sk_buff *skb, *next;

	/* Paired with WRITE_ONCE() in skb_attempt_defer_free() */
	if (!READ_ONCE(sd->defer_list))
		return;

	spin_lock(&sd->defer_lock);
	skb = sd->defer_list;
	sd->defer_list = NULL;
	sd->defer_count = 0;
	spin_unlock(&sd->defer_lock);

	while (skb != NULL) {
		next = skb->next;
		napi_consume_skb(skb, 1);
		skb = next;
	}
}

static int napi_threaded_poll(void *data)
{
	struct napi_struct *napi = data;
	struct softnet_data *sd;
	void *have;

	while (!napi_thread_wait(napi)) {
		for (;;) {
			bool repoll = false;

			local_bh_disable();
			sd = this_cpu_ptr(&softnet_data);
			sd->in_napi_threaded_poll = true;

			have = netpoll_poll_lock(napi);
			__napi_poll(napi, &repoll);
			netpoll_poll_unlock(have);

			sd->in_napi_threaded_poll = false;
			barrier();

			if (sd_has_rps_ipi_waiting(sd)) {
				local_irq_disable();
				net_rps_action_and_irq_enable(sd);
			}
			skb_defer_free_flush(sd);
			local_bh_enable();

			if (!repoll)
				break;

			cond_resched();
		}
	}
	return 0;
}

static __latent_entropy void net_rx_action(struct softirq_action *h)
{
	struct softnet_data *sd = this_cpu_ptr(&softnet_data);
	unsigned long time_limit = jiffies +
		usecs_to_jiffies(READ_ONCE(netdev_budget_usecs));
	int budget = READ_ONCE(netdev_budget);
	LIST_HEAD(list);
	LIST_HEAD(repoll);

start:
	sd->in_net_rx_action = true;
	local_irq_disable();
	list_splice_init(&sd->poll_list, &list);
	local_irq_enable();

	for (;;) {
		struct napi_struct *n;

		skb_defer_free_flush(sd);

		if (list_empty(&list)) {
			if (list_empty(&repoll)) {
				sd->in_net_rx_action = false;
				barrier();
				/* We need to check if ____napi_schedule()
				 * had refilled poll_list while
				 * sd->in_net_rx_action was true.
				 */
				if (!list_empty(&sd->poll_list))
					goto start;
				if (!sd_has_rps_ipi_waiting(sd))
					goto end;
			}
			break;
		}

		n = list_first_entry(&list, struct napi_struct, poll_list);
		budget -= napi_poll(n, &repoll);

		/* If softirq window is exhausted then punt.
		 * Allow this to run for 2 jiffies since which will allow
		 * an average latency of 1.5/HZ.
		 */
		if (unlikely(budget <= 0 ||
			     time_after_eq(jiffies, time_limit))) {
			sd->time_squeeze++;
			break;
		}
	}

	local_irq_disable();

	list_splice_tail_init(&sd->poll_list, &list);
	list_splice_tail(&repoll, &list);
	list_splice(&list, &sd->poll_list);
	if (!list_empty(&sd->poll_list))
		__raise_softirq_irqoff(NET_RX_SOFTIRQ);
	else
		sd->in_net_rx_action = false;

	net_rps_action_and_irq_enable(sd);
end:;
}

struct netdev_adjacent {
	struct net_device *dev;
	netdevice_tracker dev_tracker;

	/* upper master flag, there can only be one master device per list */
	bool master;

	/* lookup ignore flag */
	bool ignore;

	/* counter for the number of times this device was added to us */
	u16 ref_nr;

	/* private field for the users */
	void *private;

	struct list_head list;
	struct rcu_head rcu;
};

static struct netdev_adjacent *__netdev_find_adj(struct net_device *adj_dev,
						 struct list_head *adj_list)
{
	struct netdev_adjacent *adj;

	list_for_each_entry(adj, adj_list, list) {
		if (adj->dev == adj_dev)
			return adj;
	}
	return NULL;
}

static int ____netdev_has_upper_dev(struct net_device *upper_dev,
				    struct netdev_nested_priv *priv)
{
	struct net_device *dev = (struct net_device *)priv->data;

	return upper_dev == dev;
}

/**
 * netdev_has_upper_dev - Check if device is linked to an upper device
 * @dev: device
 * @upper_dev: upper device to check
 *
 * Find out if a device is linked to specified upper device and return true
 * in case it is. Note that this checks only immediate upper device,
 * not through a complete stack of devices. The caller must hold the RTNL lock.
 */
bool netdev_has_upper_dev(struct net_device *dev,
			  struct net_device *upper_dev)
{
	struct netdev_nested_priv priv = {
		.data = (void *)upper_dev,
	};

	ASSERT_RTNL();

	return netdev_walk_all_upper_dev_rcu(dev, ____netdev_has_upper_dev,
					     &priv);
}
EXPORT_SYMBOL(netdev_has_upper_dev);

/**
 * netdev_has_upper_dev_all_rcu - Check if device is linked to an upper device
 * @dev: device
 * @upper_dev: upper device to check
 *
 * Find out if a device is linked to specified upper device and return true
 * in case it is. Note that this checks the entire upper device chain.
 * The caller must hold rcu lock.
 */

bool netdev_has_upper_dev_all_rcu(struct net_device *dev,
				  struct net_device *upper_dev)
{
	struct netdev_nested_priv priv = {
		.data = (void *)upper_dev,
	};

	return !!netdev_walk_all_upper_dev_rcu(dev, ____netdev_has_upper_dev,
					       &priv);
}
EXPORT_SYMBOL(netdev_has_upper_dev_all_rcu);

/**
 * netdev_has_any_upper_dev - Check if device is linked to some device
 * @dev: device
 *
 * Find out if a device is linked to an upper device and return true in case
 * it is. The caller must hold the RTNL lock.
 */
bool netdev_has_any_upper_dev(struct net_device *dev)
{
	ASSERT_RTNL();

	return !list_empty(&dev->adj_list.upper);
}
EXPORT_SYMBOL(netdev_has_any_upper_dev);

/**
 * netdev_master_upper_dev_get - Get master upper device
 * @dev: device
 *
 * Find a master upper device and return pointer to it or NULL in case
 * it's not there. The caller must hold the RTNL lock.
 */
struct net_device *netdev_master_upper_dev_get(struct net_device *dev)
{
	struct netdev_adjacent *upper;

	ASSERT_RTNL();

	if (list_empty(&dev->adj_list.upper))
		return NULL;

	upper = list_first_entry(&dev->adj_list.upper,
				 struct netdev_adjacent, list);
	if (likely(upper->master))
		return upper->dev;
	return NULL;
}
EXPORT_SYMBOL(netdev_master_upper_dev_get);

static struct net_device *__netdev_master_upper_dev_get(struct net_device *dev)
{
	struct netdev_adjacent *upper;

	ASSERT_RTNL();

	if (list_empty(&dev->adj_list.upper))
		return NULL;

	upper = list_first_entry(&dev->adj_list.upper,
				 struct netdev_adjacent, list);
	if (likely(upper->master) && !upper->ignore)
		return upper->dev;
	return NULL;
}

/**
 * netdev_has_any_lower_dev - Check if device is linked to some device
 * @dev: device
 *
 * Find out if a device is linked to a lower device and return true in case
 * it is. The caller must hold the RTNL lock.
 */
static bool netdev_has_any_lower_dev(struct net_device *dev)
{
	ASSERT_RTNL();

	return !list_empty(&dev->adj_list.lower);
}

void *netdev_adjacent_get_private(struct list_head *adj_list)
{
	struct netdev_adjacent *adj;

	adj = list_entry(adj_list, struct netdev_adjacent, list);

	return adj->private;
}
EXPORT_SYMBOL(netdev_adjacent_get_private);

/**
 * netdev_upper_get_next_dev_rcu - Get the next dev from upper list
 * @dev: device
 * @iter: list_head ** of the current position
 *
 * Gets the next device from the dev's upper list, starting from iter
 * position. The caller must hold RCU read lock.
 */
struct net_device *netdev_upper_get_next_dev_rcu(struct net_device *dev,
						 struct list_head **iter)
{
	struct netdev_adjacent *upper;

	WARN_ON_ONCE(!rcu_read_lock_held() && !lockdep_rtnl_is_held());

	upper = list_entry_rcu((*iter)->next, struct netdev_adjacent, list);

	if (&upper->list == &dev->adj_list.upper)
		return NULL;

	*iter = &upper->list;

	return upper->dev;
}
EXPORT_SYMBOL(netdev_upper_get_next_dev_rcu);

static struct net_device *__netdev_next_upper_dev(struct net_device *dev,
						  struct list_head **iter,
						  bool *ignore)
{
	struct netdev_adjacent *upper;

	upper = list_entry((*iter)->next, struct netdev_adjacent, list);

	if (&upper->list == &dev->adj_list.upper)
		return NULL;

	*iter = &upper->list;
	*ignore = upper->ignore;

	return upper->dev;
}

static struct net_device *netdev_next_upper_dev_rcu(struct net_device *dev,
						    struct list_head **iter)
{
	struct netdev_adjacent *upper;

	WARN_ON_ONCE(!rcu_read_lock_held() && !lockdep_rtnl_is_held());

	upper = list_entry_rcu((*iter)->next, struct netdev_adjacent, list);

	if (&upper->list == &dev->adj_list.upper)
		return NULL;

	*iter = &upper->list;

	return upper->dev;
}

static int __netdev_walk_all_upper_dev(struct net_device *dev,
				       int (*fn)(struct net_device *dev,
					 struct netdev_nested_priv *priv),
				       struct netdev_nested_priv *priv)
{
	struct net_device *udev, *next, *now, *dev_stack[MAX_NEST_DEV + 1];
	struct list_head *niter, *iter, *iter_stack[MAX_NEST_DEV + 1];
	int ret, cur = 0;
	bool ignore;

	now = dev;
	iter = &dev->adj_list.upper;

	while (1) {
		if (now != dev) {
			ret = fn(now, priv);
			if (ret)
				return ret;
		}

		next = NULL;
		while (1) {
			udev = __netdev_next_upper_dev(now, &iter, &ignore);
			if (!udev)
				break;
			if (ignore)
				continue;

			next = udev;
			niter = &udev->adj_list.upper;
			dev_stack[cur] = now;
			iter_stack[cur++] = iter;
			break;
		}

		if (!next) {
			if (!cur)
				return 0;
			next = dev_stack[--cur];
			niter = iter_stack[cur];
		}

		now = next;
		iter = niter;
	}

	return 0;
}

int netdev_walk_all_upper_dev_rcu(struct net_device *dev,
				  int (*fn)(struct net_device *dev,
					    struct netdev_nested_priv *priv),
				  struct netdev_nested_priv *priv)
{
	struct net_device *udev, *next, *now, *dev_stack[MAX_NEST_DEV + 1];
	struct list_head *niter, *iter, *iter_stack[MAX_NEST_DEV + 1];
	int ret, cur = 0;

	now = dev;
	iter = &dev->adj_list.upper;

	while (1) {
		if (now != dev) {
			ret = fn(now, priv);
			if (ret)
				return ret;
		}

		next = NULL;
		while (1) {
			udev = netdev_next_upper_dev_rcu(now, &iter);
			if (!udev)
				break;

			next = udev;
			niter = &udev->adj_list.upper;
			dev_stack[cur] = now;
			iter_stack[cur++] = iter;
			break;
		}

		if (!next) {
			if (!cur)
				return 0;
			next = dev_stack[--cur];
			niter = iter_stack[cur];
		}

		now = next;
		iter = niter;
	}

	return 0;
}
EXPORT_SYMBOL_GPL(netdev_walk_all_upper_dev_rcu);

static bool __netdev_has_upper_dev(struct net_device *dev,
				   struct net_device *upper_dev)
{
	struct netdev_nested_priv priv = {
		.flags = 0,
		.data = (void *)upper_dev,
	};

	ASSERT_RTNL();

	return __netdev_walk_all_upper_dev(dev, ____netdev_has_upper_dev,
					   &priv);
}

/**
 * netdev_lower_get_next_private - Get the next ->private from the
 *				   lower neighbour list
 * @dev: device
 * @iter: list_head ** of the current position
 *
 * Gets the next netdev_adjacent->private from the dev's lower neighbour
 * list, starting from iter position. The caller must hold either hold the
 * RTNL lock or its own locking that guarantees that the neighbour lower
 * list will remain unchanged.
 */
void *netdev_lower_get_next_private(struct net_device *dev,
				    struct list_head **iter)
{
	struct netdev_adjacent *lower;

	lower = list_entry(*iter, struct netdev_adjacent, list);

	if (&lower->list == &dev->adj_list.lower)
		return NULL;

	*iter = lower->list.next;

	return lower->private;
}
EXPORT_SYMBOL(netdev_lower_get_next_private);

/**
 * netdev_lower_get_next_private_rcu - Get the next ->private from the
 *				       lower neighbour list, RCU
 *				       variant
 * @dev: device
 * @iter: list_head ** of the current position
 *
 * Gets the next netdev_adjacent->private from the dev's lower neighbour
 * list, starting from iter position. The caller must hold RCU read lock.
 */
void *netdev_lower_get_next_private_rcu(struct net_device *dev,
					struct list_head **iter)
{
	struct netdev_adjacent *lower;

	WARN_ON_ONCE(!rcu_read_lock_held() && !rcu_read_lock_bh_held());

	lower = list_entry_rcu((*iter)->next, struct netdev_adjacent, list);

	if (&lower->list == &dev->adj_list.lower)
		return NULL;

	*iter = &lower->list;

	return lower->private;
}
EXPORT_SYMBOL(netdev_lower_get_next_private_rcu);

/**
 * netdev_lower_get_next - Get the next device from the lower neighbour
 *                         list
 * @dev: device
 * @iter: list_head ** of the current position
 *
 * Gets the next netdev_adjacent from the dev's lower neighbour
 * list, starting from iter position. The caller must hold RTNL lock or
 * its own locking that guarantees that the neighbour lower
 * list will remain unchanged.
 */
void *netdev_lower_get_next(struct net_device *dev, struct list_head **iter)
{
	struct netdev_adjacent *lower;

	lower = list_entry(*iter, struct netdev_adjacent, list);

	if (&lower->list == &dev->adj_list.lower)
		return NULL;

	*iter = lower->list.next;

	return lower->dev;
}
EXPORT_SYMBOL(netdev_lower_get_next);

static struct net_device *netdev_next_lower_dev(struct net_device *dev,
						struct list_head **iter)
{
	struct netdev_adjacent *lower;

	lower = list_entry((*iter)->next, struct netdev_adjacent, list);

	if (&lower->list == &dev->adj_list.lower)
		return NULL;

	*iter = &lower->list;

	return lower->dev;
}

static struct net_device *__netdev_next_lower_dev(struct net_device *dev,
						  struct list_head **iter,
						  bool *ignore)
{
	struct netdev_adjacent *lower;

	lower = list_entry((*iter)->next, struct netdev_adjacent, list);

	if (&lower->list == &dev->adj_list.lower)
		return NULL;

	*iter = &lower->list;
	*ignore = lower->ignore;

	return lower->dev;
}

int netdev_walk_all_lower_dev(struct net_device *dev,
			      int (*fn)(struct net_device *dev,
					struct netdev_nested_priv *priv),
			      struct netdev_nested_priv *priv)
{
	struct net_device *ldev, *next, *now, *dev_stack[MAX_NEST_DEV + 1];
	struct list_head *niter, *iter, *iter_stack[MAX_NEST_DEV + 1];
	int ret, cur = 0;

	now = dev;
	iter = &dev->adj_list.lower;

	while (1) {
		if (now != dev) {
			ret = fn(now, priv);
			if (ret)
				return ret;
		}

		next = NULL;
		while (1) {
			ldev = netdev_next_lower_dev(now, &iter);
			if (!ldev)
				break;

			next = ldev;
			niter = &ldev->adj_list.lower;
			dev_stack[cur] = now;
			iter_stack[cur++] = iter;
			break;
		}

		if (!next) {
			if (!cur)
				return 0;
			next = dev_stack[--cur];
			niter = iter_stack[cur];
		}

		now = next;
		iter = niter;
	}

	return 0;
}
EXPORT_SYMBOL_GPL(netdev_walk_all_lower_dev);

static int __netdev_walk_all_lower_dev(struct net_device *dev,
				       int (*fn)(struct net_device *dev,
					 struct netdev_nested_priv *priv),
				       struct netdev_nested_priv *priv)
{
	struct net_device *ldev, *next, *now, *dev_stack[MAX_NEST_DEV + 1];
	struct list_head *niter, *iter, *iter_stack[MAX_NEST_DEV + 1];
	int ret, cur = 0;
	bool ignore;

	now = dev;
	iter = &dev->adj_list.lower;

	while (1) {
		if (now != dev) {
			ret = fn(now, priv);
			if (ret)
				return ret;
		}

		next = NULL;
		while (1) {
			ldev = __netdev_next_lower_dev(now, &iter, &ignore);
			if (!ldev)
				break;
			if (ignore)
				continue;

			next = ldev;
			niter = &ldev->adj_list.lower;
			dev_stack[cur] = now;
			iter_stack[cur++] = iter;
			break;
		}

		if (!next) {
			if (!cur)
				return 0;
			next = dev_stack[--cur];
			niter = iter_stack[cur];
		}

		now = next;
		iter = niter;
	}

	return 0;
}

struct net_device *netdev_next_lower_dev_rcu(struct net_device *dev,
					     struct list_head **iter)
{
	struct netdev_adjacent *lower;

	lower = list_entry_rcu((*iter)->next, struct netdev_adjacent, list);
	if (&lower->list == &dev->adj_list.lower)
		return NULL;

	*iter = &lower->list;

	return lower->dev;
}
EXPORT_SYMBOL(netdev_next_lower_dev_rcu);

static u8 __netdev_upper_depth(struct net_device *dev)
{
	struct net_device *udev;
	struct list_head *iter;
	u8 max_depth = 0;
	bool ignore;

	for (iter = &dev->adj_list.upper,
	     udev = __netdev_next_upper_dev(dev, &iter, &ignore);
	     udev;
	     udev = __netdev_next_upper_dev(dev, &iter, &ignore)) {
		if (ignore)
			continue;
		if (max_depth < udev->upper_level)
			max_depth = udev->upper_level;
	}

	return max_depth;
}

static u8 __netdev_lower_depth(struct net_device *dev)
{
	struct net_device *ldev;
	struct list_head *iter;
	u8 max_depth = 0;
	bool ignore;

	for (iter = &dev->adj_list.lower,
	     ldev = __netdev_next_lower_dev(dev, &iter, &ignore);
	     ldev;
	     ldev = __netdev_next_lower_dev(dev, &iter, &ignore)) {
		if (ignore)
			continue;
		if (max_depth < ldev->lower_level)
			max_depth = ldev->lower_level;
	}

	return max_depth;
}

static int __netdev_update_upper_level(struct net_device *dev,
				       struct netdev_nested_priv *__unused)
{
	dev->upper_level = __netdev_upper_depth(dev) + 1;
	return 0;
}

#ifdef CONFIG_LOCKDEP
static LIST_HEAD(net_unlink_list);

static void net_unlink_todo(struct net_device *dev)
{
	if (list_empty(&dev->unlink_list))
		list_add_tail(&dev->unlink_list, &net_unlink_list);
}
#endif

static int __netdev_update_lower_level(struct net_device *dev,
				       struct netdev_nested_priv *priv)
{
	dev->lower_level = __netdev_lower_depth(dev) + 1;

#ifdef CONFIG_LOCKDEP
	if (!priv)
		return 0;

	if (priv->flags & NESTED_SYNC_IMM)
		dev->nested_level = dev->lower_level - 1;
	if (priv->flags & NESTED_SYNC_TODO)
		net_unlink_todo(dev);
#endif
	return 0;
}

int netdev_walk_all_lower_dev_rcu(struct net_device *dev,
				  int (*fn)(struct net_device *dev,
					    struct netdev_nested_priv *priv),
				  struct netdev_nested_priv *priv)
{
	struct net_device *ldev, *next, *now, *dev_stack[MAX_NEST_DEV + 1];
	struct list_head *niter, *iter, *iter_stack[MAX_NEST_DEV + 1];
	int ret, cur = 0;

	now = dev;
	iter = &dev->adj_list.lower;

	while (1) {
		if (now != dev) {
			ret = fn(now, priv);
			if (ret)
				return ret;
		}

		next = NULL;
		while (1) {
			ldev = netdev_next_lower_dev_rcu(now, &iter);
			if (!ldev)
				break;

			next = ldev;
			niter = &ldev->adj_list.lower;
			dev_stack[cur] = now;
			iter_stack[cur++] = iter;
			break;
		}

		if (!next) {
			if (!cur)
				return 0;
			next = dev_stack[--cur];
			niter = iter_stack[cur];
		}

		now = next;
		iter = niter;
	}

	return 0;
}
EXPORT_SYMBOL_GPL(netdev_walk_all_lower_dev_rcu);

/**
 * netdev_lower_get_first_private_rcu - Get the first ->private from the
 *				       lower neighbour list, RCU
 *				       variant
 * @dev: device
 *
 * Gets the first netdev_adjacent->private from the dev's lower neighbour
 * list. The caller must hold RCU read lock.
 */
void *netdev_lower_get_first_private_rcu(struct net_device *dev)
{
	struct netdev_adjacent *lower;

	lower = list_first_or_null_rcu(&dev->adj_list.lower,
			struct netdev_adjacent, list);
	if (lower)
		return lower->private;
	return NULL;
}
EXPORT_SYMBOL(netdev_lower_get_first_private_rcu);

/**
 * netdev_master_upper_dev_get_rcu - Get master upper device
 * @dev: device
 *
 * Find a master upper device and return pointer to it or NULL in case
 * it's not there. The caller must hold the RCU read lock.
 */
struct net_device *netdev_master_upper_dev_get_rcu(struct net_device *dev)
{
	struct netdev_adjacent *upper;

	upper = list_first_or_null_rcu(&dev->adj_list.upper,
				       struct netdev_adjacent, list);
	if (upper && likely(upper->master))
		return upper->dev;
	return NULL;
}
EXPORT_SYMBOL(netdev_master_upper_dev_get_rcu);

static int netdev_adjacent_sysfs_add(struct net_device *dev,
			      struct net_device *adj_dev,
			      struct list_head *dev_list)
{
	char linkname[IFNAMSIZ+7];

	sprintf(linkname, dev_list == &dev->adj_list.upper ?
		"upper_%s" : "lower_%s", adj_dev->name);
	return sysfs_create_link(&(dev->dev.kobj), &(adj_dev->dev.kobj),
				 linkname);
}
static void netdev_adjacent_sysfs_del(struct net_device *dev,
			       char *name,
			       struct list_head *dev_list)
{
	char linkname[IFNAMSIZ+7];

	sprintf(linkname, dev_list == &dev->adj_list.upper ?
		"upper_%s" : "lower_%s", name);
	sysfs_remove_link(&(dev->dev.kobj), linkname);
}

static inline bool netdev_adjacent_is_neigh_list(struct net_device *dev,
						 struct net_device *adj_dev,
						 struct list_head *dev_list)
{
	return (dev_list == &dev->adj_list.upper ||
		dev_list == &dev->adj_list.lower) &&
		net_eq(dev_net(dev), dev_net(adj_dev));
}

static int __netdev_adjacent_dev_insert(struct net_device *dev,
					struct net_device *adj_dev,
					struct list_head *dev_list,
					void *private, bool master)
{
	struct netdev_adjacent *adj;
	int ret;

	adj = __netdev_find_adj(adj_dev, dev_list);

	if (adj) {
		adj->ref_nr += 1;
		pr_debug("Insert adjacency: dev %s adj_dev %s adj->ref_nr %d\n",
			 dev->name, adj_dev->name, adj->ref_nr);

		return 0;
	}

	adj = kmalloc(sizeof(*adj), GFP_KERNEL);
	if (!adj)
		return -ENOMEM;

	adj->dev = adj_dev;
	adj->master = master;
	adj->ref_nr = 1;
	adj->private = private;
	adj->ignore = false;
	netdev_hold(adj_dev, &adj->dev_tracker, GFP_KERNEL);

	pr_debug("Insert adjacency: dev %s adj_dev %s adj->ref_nr %d; dev_hold on %s\n",
		 dev->name, adj_dev->name, adj->ref_nr, adj_dev->name);

	if (netdev_adjacent_is_neigh_list(dev, adj_dev, dev_list)) {
		ret = netdev_adjacent_sysfs_add(dev, adj_dev, dev_list);
		if (ret)
			goto free_adj;
	}

	/* Ensure that master link is always the first item in list. */
	if (master) {
		ret = sysfs_create_link(&(dev->dev.kobj),
					&(adj_dev->dev.kobj), "master");
		if (ret)
			goto remove_symlinks;

		list_add_rcu(&adj->list, dev_list);
	} else {
		list_add_tail_rcu(&adj->list, dev_list);
	}

	return 0;

remove_symlinks:
	if (netdev_adjacent_is_neigh_list(dev, adj_dev, dev_list))
		netdev_adjacent_sysfs_del(dev, adj_dev->name, dev_list);
free_adj:
	netdev_put(adj_dev, &adj->dev_tracker);
	kfree(adj);

	return ret;
}

static void __netdev_adjacent_dev_remove(struct net_device *dev,
					 struct net_device *adj_dev,
					 u16 ref_nr,
					 struct list_head *dev_list)
{
	struct netdev_adjacent *adj;

	pr_debug("Remove adjacency: dev %s adj_dev %s ref_nr %d\n",
		 dev->name, adj_dev->name, ref_nr);

	adj = __netdev_find_adj(adj_dev, dev_list);

	if (!adj) {
		pr_err("Adjacency does not exist for device %s from %s\n",
		       dev->name, adj_dev->name);
		WARN_ON(1);
		return;
	}

	if (adj->ref_nr > ref_nr) {
		pr_debug("adjacency: %s to %s ref_nr - %d = %d\n",
			 dev->name, adj_dev->name, ref_nr,
			 adj->ref_nr - ref_nr);
		adj->ref_nr -= ref_nr;
		return;
	}

	if (adj->master)
		sysfs_remove_link(&(dev->dev.kobj), "master");

	if (netdev_adjacent_is_neigh_list(dev, adj_dev, dev_list))
		netdev_adjacent_sysfs_del(dev, adj_dev->name, dev_list);

	list_del_rcu(&adj->list);
	pr_debug("adjacency: dev_put for %s, because link removed from %s to %s\n",
		 adj_dev->name, dev->name, adj_dev->name);
	netdev_put(adj_dev, &adj->dev_tracker);
	kfree_rcu(adj, rcu);
}

static int __netdev_adjacent_dev_link_lists(struct net_device *dev,
					    struct net_device *upper_dev,
					    struct list_head *up_list,
					    struct list_head *down_list,
					    void *private, bool master)
{
	int ret;

	ret = __netdev_adjacent_dev_insert(dev, upper_dev, up_list,
					   private, master);
	if (ret)
		return ret;

	ret = __netdev_adjacent_dev_insert(upper_dev, dev, down_list,
					   private, false);
	if (ret) {
		__netdev_adjacent_dev_remove(dev, upper_dev, 1, up_list);
		return ret;
	}

	return 0;
}

static void __netdev_adjacent_dev_unlink_lists(struct net_device *dev,
					       struct net_device *upper_dev,
					       u16 ref_nr,
					       struct list_head *up_list,
					       struct list_head *down_list)
{
	__netdev_adjacent_dev_remove(dev, upper_dev, ref_nr, up_list);
	__netdev_adjacent_dev_remove(upper_dev, dev, ref_nr, down_list);
}

static int __netdev_adjacent_dev_link_neighbour(struct net_device *dev,
						struct net_device *upper_dev,
						void *private, bool master)
{
	return __netdev_adjacent_dev_link_lists(dev, upper_dev,
						&dev->adj_list.upper,
						&upper_dev->adj_list.lower,
						private, master);
}

static void __netdev_adjacent_dev_unlink_neighbour(struct net_device *dev,
						   struct net_device *upper_dev)
{
	__netdev_adjacent_dev_unlink_lists(dev, upper_dev, 1,
					   &dev->adj_list.upper,
					   &upper_dev->adj_list.lower);
}

static int __netdev_upper_dev_link(struct net_device *dev,
				   struct net_device *upper_dev, bool master,
				   void *upper_priv, void *upper_info,
				   struct netdev_nested_priv *priv,
				   struct netlink_ext_ack *extack)
{
	struct netdev_notifier_changeupper_info changeupper_info = {
		.info = {
			.dev = dev,
			.extack = extack,
		},
		.upper_dev = upper_dev,
		.master = master,
		.linking = true,
		.upper_info = upper_info,
	};
	struct net_device *master_dev;
	int ret = 0;

	ASSERT_RTNL();

	if (dev == upper_dev)
		return -EBUSY;

	/* To prevent loops, check if dev is not upper device to upper_dev. */
	if (__netdev_has_upper_dev(upper_dev, dev))
		return -EBUSY;

	if ((dev->lower_level + upper_dev->upper_level) > MAX_NEST_DEV)
		return -EMLINK;

	if (!master) {
		if (__netdev_has_upper_dev(dev, upper_dev))
			return -EEXIST;
	} else {
		master_dev = __netdev_master_upper_dev_get(dev);
		if (master_dev)
			return master_dev == upper_dev ? -EEXIST : -EBUSY;
	}

	ret = call_netdevice_notifiers_info(NETDEV_PRECHANGEUPPER,
					    &changeupper_info.info);
	ret = notifier_to_errno(ret);
	if (ret)
		return ret;

	ret = __netdev_adjacent_dev_link_neighbour(dev, upper_dev, upper_priv,
						   master);
	if (ret)
		return ret;

	ret = call_netdevice_notifiers_info(NETDEV_CHANGEUPPER,
					    &changeupper_info.info);
	ret = notifier_to_errno(ret);
	if (ret)
		goto rollback;

	__netdev_update_upper_level(dev, NULL);
	__netdev_walk_all_lower_dev(dev, __netdev_update_upper_level, NULL);

	__netdev_update_lower_level(upper_dev, priv);
	__netdev_walk_all_upper_dev(upper_dev, __netdev_update_lower_level,
				    priv);

	return 0;

rollback:
	__netdev_adjacent_dev_unlink_neighbour(dev, upper_dev);

	return ret;
}

/**
 * netdev_upper_dev_link - Add a link to the upper device
 * @dev: device
 * @upper_dev: new upper device
 * @extack: netlink extended ack
 *
 * Adds a link to device which is upper to this one. The caller must hold
 * the RTNL lock. On a failure a negative errno code is returned.
 * On success the reference counts are adjusted and the function
 * returns zero.
 */
int netdev_upper_dev_link(struct net_device *dev,
			  struct net_device *upper_dev,
			  struct netlink_ext_ack *extack)
{
	struct netdev_nested_priv priv = {
		.flags = NESTED_SYNC_IMM | NESTED_SYNC_TODO,
		.data = NULL,
	};

	return __netdev_upper_dev_link(dev, upper_dev, false,
				       NULL, NULL, &priv, extack);
}
EXPORT_SYMBOL(netdev_upper_dev_link);

/**
 * netdev_master_upper_dev_link - Add a master link to the upper device
 * @dev: device
 * @upper_dev: new upper device
 * @upper_priv: upper device private
 * @upper_info: upper info to be passed down via notifier
 * @extack: netlink extended ack
 *
 * Adds a link to device which is upper to this one. In this case, only
 * one master upper device can be linked, although other non-master devices
 * might be linked as well. The caller must hold the RTNL lock.
 * On a failure a negative errno code is returned. On success the reference
 * counts are adjusted and the function returns zero.
 */
int netdev_master_upper_dev_link(struct net_device *dev,
				 struct net_device *upper_dev,
				 void *upper_priv, void *upper_info,
				 struct netlink_ext_ack *extack)
{
	struct netdev_nested_priv priv = {
		.flags = NESTED_SYNC_IMM | NESTED_SYNC_TODO,
		.data = NULL,
	};

	return __netdev_upper_dev_link(dev, upper_dev, true,
				       upper_priv, upper_info, &priv, extack);
}
EXPORT_SYMBOL(netdev_master_upper_dev_link);

static void __netdev_upper_dev_unlink(struct net_device *dev,
				      struct net_device *upper_dev,
				      struct netdev_nested_priv *priv)
{
	struct netdev_notifier_changeupper_info changeupper_info = {
		.info = {
			.dev = dev,
		},
		.upper_dev = upper_dev,
		.linking = false,
	};

	ASSERT_RTNL();

	changeupper_info.master = netdev_master_upper_dev_get(dev) == upper_dev;

	call_netdevice_notifiers_info(NETDEV_PRECHANGEUPPER,
				      &changeupper_info.info);

	__netdev_adjacent_dev_unlink_neighbour(dev, upper_dev);

	call_netdevice_notifiers_info(NETDEV_CHANGEUPPER,
				      &changeupper_info.info);

	__netdev_update_upper_level(dev, NULL);
	__netdev_walk_all_lower_dev(dev, __netdev_update_upper_level, NULL);

	__netdev_update_lower_level(upper_dev, priv);
	__netdev_walk_all_upper_dev(upper_dev, __netdev_update_lower_level,
				    priv);
}

/**
 * netdev_upper_dev_unlink - Removes a link to upper device
 * @dev: device
 * @upper_dev: new upper device
 *
 * Removes a link to device which is upper to this one. The caller must hold
 * the RTNL lock.
 */
void netdev_upper_dev_unlink(struct net_device *dev,
			     struct net_device *upper_dev)
{
	struct netdev_nested_priv priv = {
		.flags = NESTED_SYNC_TODO,
		.data = NULL,
	};

	__netdev_upper_dev_unlink(dev, upper_dev, &priv);
}
EXPORT_SYMBOL(netdev_upper_dev_unlink);

static void __netdev_adjacent_dev_set(struct net_device *upper_dev,
				      struct net_device *lower_dev,
				      bool val)
{
	struct netdev_adjacent *adj;

	adj = __netdev_find_adj(lower_dev, &upper_dev->adj_list.lower);
	if (adj)
		adj->ignore = val;

	adj = __netdev_find_adj(upper_dev, &lower_dev->adj_list.upper);
	if (adj)
		adj->ignore = val;
}

static void netdev_adjacent_dev_disable(struct net_device *upper_dev,
					struct net_device *lower_dev)
{
	__netdev_adjacent_dev_set(upper_dev, lower_dev, true);
}

static void netdev_adjacent_dev_enable(struct net_device *upper_dev,
				       struct net_device *lower_dev)
{
	__netdev_adjacent_dev_set(upper_dev, lower_dev, false);
}

int netdev_adjacent_change_prepare(struct net_device *old_dev,
				   struct net_device *new_dev,
				   struct net_device *dev,
				   struct netlink_ext_ack *extack)
{
	struct netdev_nested_priv priv = {
		.flags = 0,
		.data = NULL,
	};
	int err;

	if (!new_dev)
		return 0;

	if (old_dev && new_dev != old_dev)
		netdev_adjacent_dev_disable(dev, old_dev);
	err = __netdev_upper_dev_link(new_dev, dev, false, NULL, NULL, &priv,
				      extack);
	if (err) {
		if (old_dev && new_dev != old_dev)
			netdev_adjacent_dev_enable(dev, old_dev);
		return err;
	}

	return 0;
}
EXPORT_SYMBOL(netdev_adjacent_change_prepare);

void netdev_adjacent_change_commit(struct net_device *old_dev,
				   struct net_device *new_dev,
				   struct net_device *dev)
{
	struct netdev_nested_priv priv = {
		.flags = NESTED_SYNC_IMM | NESTED_SYNC_TODO,
		.data = NULL,
	};

	if (!new_dev || !old_dev)
		return;

	if (new_dev == old_dev)
		return;

	netdev_adjacent_dev_enable(dev, old_dev);
	__netdev_upper_dev_unlink(old_dev, dev, &priv);
}
EXPORT_SYMBOL(netdev_adjacent_change_commit);

void netdev_adjacent_change_abort(struct net_device *old_dev,
				  struct net_device *new_dev,
				  struct net_device *dev)
{
	struct netdev_nested_priv priv = {
		.flags = 0,
		.data = NULL,
	};

	if (!new_dev)
		return;

	if (old_dev && new_dev != old_dev)
		netdev_adjacent_dev_enable(dev, old_dev);

	__netdev_upper_dev_unlink(new_dev, dev, &priv);
}
EXPORT_SYMBOL(netdev_adjacent_change_abort);

/**
 * netdev_bonding_info_change - Dispatch event about slave change
 * @dev: device
 * @bonding_info: info to dispatch
 *
 * Send NETDEV_BONDING_INFO to netdev notifiers with info.
 * The caller must hold the RTNL lock.
 */
void netdev_bonding_info_change(struct net_device *dev,
				struct netdev_bonding_info *bonding_info)
{
	struct netdev_notifier_bonding_info info = {
		.info.dev = dev,
	};

	memcpy(&info.bonding_info, bonding_info,
	       sizeof(struct netdev_bonding_info));
	call_netdevice_notifiers_info(NETDEV_BONDING_INFO,
				      &info.info);
}
EXPORT_SYMBOL(netdev_bonding_info_change);

static int netdev_offload_xstats_enable_l3(struct net_device *dev,
					   struct netlink_ext_ack *extack)
{
	struct netdev_notifier_offload_xstats_info info = {
		.info.dev = dev,
		.info.extack = extack,
		.type = NETDEV_OFFLOAD_XSTATS_TYPE_L3,
	};
	int err;
	int rc;

	dev->offload_xstats_l3 = kzalloc(sizeof(*dev->offload_xstats_l3),
					 GFP_KERNEL);
	if (!dev->offload_xstats_l3)
		return -ENOMEM;

	rc = call_netdevice_notifiers_info_robust(NETDEV_OFFLOAD_XSTATS_ENABLE,
						  NETDEV_OFFLOAD_XSTATS_DISABLE,
						  &info.info);
	err = notifier_to_errno(rc);
	if (err)
		goto free_stats;

	return 0;

free_stats:
	kfree(dev->offload_xstats_l3);
	dev->offload_xstats_l3 = NULL;
	return err;
}

int netdev_offload_xstats_enable(struct net_device *dev,
				 enum netdev_offload_xstats_type type,
				 struct netlink_ext_ack *extack)
{
	ASSERT_RTNL();

	if (netdev_offload_xstats_enabled(dev, type))
		return -EALREADY;

	switch (type) {
	case NETDEV_OFFLOAD_XSTATS_TYPE_L3:
		return netdev_offload_xstats_enable_l3(dev, extack);
	}

	WARN_ON(1);
	return -EINVAL;
}
EXPORT_SYMBOL(netdev_offload_xstats_enable);

static void netdev_offload_xstats_disable_l3(struct net_device *dev)
{
	struct netdev_notifier_offload_xstats_info info = {
		.info.dev = dev,
		.type = NETDEV_OFFLOAD_XSTATS_TYPE_L3,
	};

	call_netdevice_notifiers_info(NETDEV_OFFLOAD_XSTATS_DISABLE,
				      &info.info);
	kfree(dev->offload_xstats_l3);
	dev->offload_xstats_l3 = NULL;
}

int netdev_offload_xstats_disable(struct net_device *dev,
				  enum netdev_offload_xstats_type type)
{
	ASSERT_RTNL();

	if (!netdev_offload_xstats_enabled(dev, type))
		return -EALREADY;

	switch (type) {
	case NETDEV_OFFLOAD_XSTATS_TYPE_L3:
		netdev_offload_xstats_disable_l3(dev);
		return 0;
	}

	WARN_ON(1);
	return -EINVAL;
}
EXPORT_SYMBOL(netdev_offload_xstats_disable);

static void netdev_offload_xstats_disable_all(struct net_device *dev)
{
	netdev_offload_xstats_disable(dev, NETDEV_OFFLOAD_XSTATS_TYPE_L3);
}

static struct rtnl_hw_stats64 *
netdev_offload_xstats_get_ptr(const struct net_device *dev,
			      enum netdev_offload_xstats_type type)
{
	switch (type) {
	case NETDEV_OFFLOAD_XSTATS_TYPE_L3:
		return dev->offload_xstats_l3;
	}

	WARN_ON(1);
	return NULL;
}

bool netdev_offload_xstats_enabled(const struct net_device *dev,
				   enum netdev_offload_xstats_type type)
{
	ASSERT_RTNL();

	return netdev_offload_xstats_get_ptr(dev, type);
}
EXPORT_SYMBOL(netdev_offload_xstats_enabled);

struct netdev_notifier_offload_xstats_ru {
	bool used;
};

struct netdev_notifier_offload_xstats_rd {
	struct rtnl_hw_stats64 stats;
	bool used;
};

static void netdev_hw_stats64_add(struct rtnl_hw_stats64 *dest,
				  const struct rtnl_hw_stats64 *src)
{
	dest->rx_packets	  += src->rx_packets;
	dest->tx_packets	  += src->tx_packets;
	dest->rx_bytes		  += src->rx_bytes;
	dest->tx_bytes		  += src->tx_bytes;
	dest->rx_errors		  += src->rx_errors;
	dest->tx_errors		  += src->tx_errors;
	dest->rx_dropped	  += src->rx_dropped;
	dest->tx_dropped	  += src->tx_dropped;
	dest->multicast		  += src->multicast;
}

static int netdev_offload_xstats_get_used(struct net_device *dev,
					  enum netdev_offload_xstats_type type,
					  bool *p_used,
					  struct netlink_ext_ack *extack)
{
	struct netdev_notifier_offload_xstats_ru report_used = {};
	struct netdev_notifier_offload_xstats_info info = {
		.info.dev = dev,
		.info.extack = extack,
		.type = type,
		.report_used = &report_used,
	};
	int rc;

	WARN_ON(!netdev_offload_xstats_enabled(dev, type));
	rc = call_netdevice_notifiers_info(NETDEV_OFFLOAD_XSTATS_REPORT_USED,
					   &info.info);
	*p_used = report_used.used;
	return notifier_to_errno(rc);
}

static int netdev_offload_xstats_get_stats(struct net_device *dev,
					   enum netdev_offload_xstats_type type,
					   struct rtnl_hw_stats64 *p_stats,
					   bool *p_used,
					   struct netlink_ext_ack *extack)
{
	struct netdev_notifier_offload_xstats_rd report_delta = {};
	struct netdev_notifier_offload_xstats_info info = {
		.info.dev = dev,
		.info.extack = extack,
		.type = type,
		.report_delta = &report_delta,
	};
	struct rtnl_hw_stats64 *stats;
	int rc;

	stats = netdev_offload_xstats_get_ptr(dev, type);
	if (WARN_ON(!stats))
		return -EINVAL;

	rc = call_netdevice_notifiers_info(NETDEV_OFFLOAD_XSTATS_REPORT_DELTA,
					   &info.info);

	/* Cache whatever we got, even if there was an error, otherwise the
	 * successful stats retrievals would get lost.
	 */
	netdev_hw_stats64_add(stats, &report_delta.stats);

	if (p_stats)
		*p_stats = *stats;
	*p_used = report_delta.used;

	return notifier_to_errno(rc);
}

int netdev_offload_xstats_get(struct net_device *dev,
			      enum netdev_offload_xstats_type type,
			      struct rtnl_hw_stats64 *p_stats, bool *p_used,
			      struct netlink_ext_ack *extack)
{
	ASSERT_RTNL();

	if (p_stats)
		return netdev_offload_xstats_get_stats(dev, type, p_stats,
						       p_used, extack);
	else
		return netdev_offload_xstats_get_used(dev, type, p_used,
						      extack);
}
EXPORT_SYMBOL(netdev_offload_xstats_get);

void
netdev_offload_xstats_report_delta(struct netdev_notifier_offload_xstats_rd *report_delta,
				   const struct rtnl_hw_stats64 *stats)
{
	report_delta->used = true;
	netdev_hw_stats64_add(&report_delta->stats, stats);
}
EXPORT_SYMBOL(netdev_offload_xstats_report_delta);

void
netdev_offload_xstats_report_used(struct netdev_notifier_offload_xstats_ru *report_used)
{
	report_used->used = true;
}
EXPORT_SYMBOL(netdev_offload_xstats_report_used);

void netdev_offload_xstats_push_delta(struct net_device *dev,
				      enum netdev_offload_xstats_type type,
				      const struct rtnl_hw_stats64 *p_stats)
{
	struct rtnl_hw_stats64 *stats;

	ASSERT_RTNL();

	stats = netdev_offload_xstats_get_ptr(dev, type);
	if (WARN_ON(!stats))
		return;

	netdev_hw_stats64_add(stats, p_stats);
}
EXPORT_SYMBOL(netdev_offload_xstats_push_delta);

/**
 * netdev_get_xmit_slave - Get the xmit slave of master device
 * @dev: device
 * @skb: The packet
 * @all_slaves: assume all the slaves are active
 *
 * The reference counters are not incremented so the caller must be
 * careful with locks. The caller must hold RCU lock.
 * %NULL is returned if no slave is found.
 */

struct net_device *netdev_get_xmit_slave(struct net_device *dev,
					 struct sk_buff *skb,
					 bool all_slaves)
{
	const struct net_device_ops *ops = dev->netdev_ops;

	if (!ops->ndo_get_xmit_slave)
		return NULL;
	return ops->ndo_get_xmit_slave(dev, skb, all_slaves);
}
EXPORT_SYMBOL(netdev_get_xmit_slave);

static struct net_device *netdev_sk_get_lower_dev(struct net_device *dev,
						  struct sock *sk)
{
	const struct net_device_ops *ops = dev->netdev_ops;

	if (!ops->ndo_sk_get_lower_dev)
		return NULL;
	return ops->ndo_sk_get_lower_dev(dev, sk);
}

/**
 * netdev_sk_get_lowest_dev - Get the lowest device in chain given device and socket
 * @dev: device
 * @sk: the socket
 *
 * %NULL is returned if no lower device is found.
 */

struct net_device *netdev_sk_get_lowest_dev(struct net_device *dev,
					    struct sock *sk)
{
	struct net_device *lower;

	lower = netdev_sk_get_lower_dev(dev, sk);
	while (lower) {
		dev = lower;
		lower = netdev_sk_get_lower_dev(dev, sk);
	}

	return dev;
}
EXPORT_SYMBOL(netdev_sk_get_lowest_dev);

static void netdev_adjacent_add_links(struct net_device *dev)
{
	struct netdev_adjacent *iter;

	struct net *net = dev_net(dev);

	list_for_each_entry(iter, &dev->adj_list.upper, list) {
		if (!net_eq(net, dev_net(iter->dev)))
			continue;
		netdev_adjacent_sysfs_add(iter->dev, dev,
					  &iter->dev->adj_list.lower);
		netdev_adjacent_sysfs_add(dev, iter->dev,
					  &dev->adj_list.upper);
	}

	list_for_each_entry(iter, &dev->adj_list.lower, list) {
		if (!net_eq(net, dev_net(iter->dev)))
			continue;
		netdev_adjacent_sysfs_add(iter->dev, dev,
					  &iter->dev->adj_list.upper);
		netdev_adjacent_sysfs_add(dev, iter->dev,
					  &dev->adj_list.lower);
	}
}

static void netdev_adjacent_del_links(struct net_device *dev)
{
	struct netdev_adjacent *iter;

	struct net *net = dev_net(dev);

	list_for_each_entry(iter, &dev->adj_list.upper, list) {
		if (!net_eq(net, dev_net(iter->dev)))
			continue;
		netdev_adjacent_sysfs_del(iter->dev, dev->name,
					  &iter->dev->adj_list.lower);
		netdev_adjacent_sysfs_del(dev, iter->dev->name,
					  &dev->adj_list.upper);
	}

	list_for_each_entry(iter, &dev->adj_list.lower, list) {
		if (!net_eq(net, dev_net(iter->dev)))
			continue;
		netdev_adjacent_sysfs_del(iter->dev, dev->name,
					  &iter->dev->adj_list.upper);
		netdev_adjacent_sysfs_del(dev, iter->dev->name,
					  &dev->adj_list.lower);
	}
}

void netdev_adjacent_rename_links(struct net_device *dev, char *oldname)
{
	struct netdev_adjacent *iter;

	struct net *net = dev_net(dev);

	list_for_each_entry(iter, &dev->adj_list.upper, list) {
		if (!net_eq(net, dev_net(iter->dev)))
			continue;
		netdev_adjacent_sysfs_del(iter->dev, oldname,
					  &iter->dev->adj_list.lower);
		netdev_adjacent_sysfs_add(iter->dev, dev,
					  &iter->dev->adj_list.lower);
	}

	list_for_each_entry(iter, &dev->adj_list.lower, list) {
		if (!net_eq(net, dev_net(iter->dev)))
			continue;
		netdev_adjacent_sysfs_del(iter->dev, oldname,
					  &iter->dev->adj_list.upper);
		netdev_adjacent_sysfs_add(iter->dev, dev,
					  &iter->dev->adj_list.upper);
	}
}

void *netdev_lower_dev_get_private(struct net_device *dev,
				   struct net_device *lower_dev)
{
	struct netdev_adjacent *lower;

	if (!lower_dev)
		return NULL;
	lower = __netdev_find_adj(lower_dev, &dev->adj_list.lower);
	if (!lower)
		return NULL;

	return lower->private;
}
EXPORT_SYMBOL(netdev_lower_dev_get_private);


/**
 * netdev_lower_state_changed - Dispatch event about lower device state change
 * @lower_dev: device
 * @lower_state_info: state to dispatch
 *
 * Send NETDEV_CHANGELOWERSTATE to netdev notifiers with info.
 * The caller must hold the RTNL lock.
 */
void netdev_lower_state_changed(struct net_device *lower_dev,
				void *lower_state_info)
{
	struct netdev_notifier_changelowerstate_info changelowerstate_info = {
		.info.dev = lower_dev,
	};

	ASSERT_RTNL();
	changelowerstate_info.lower_state_info = lower_state_info;
	call_netdevice_notifiers_info(NETDEV_CHANGELOWERSTATE,
				      &changelowerstate_info.info);
}
EXPORT_SYMBOL(netdev_lower_state_changed);

static void dev_change_rx_flags(struct net_device *dev, int flags)
{
	const struct net_device_ops *ops = dev->netdev_ops;

	if (ops->ndo_change_rx_flags)
		ops->ndo_change_rx_flags(dev, flags);
}

static int __dev_set_promiscuity(struct net_device *dev, int inc, bool notify)
{
	unsigned int old_flags = dev->flags;
	kuid_t uid;
	kgid_t gid;

	ASSERT_RTNL();

	dev->flags |= IFF_PROMISC;
	dev->promiscuity += inc;
	if (dev->promiscuity == 0) {
		/*
		 * Avoid overflow.
		 * If inc causes overflow, untouch promisc and return error.
		 */
		if (inc < 0)
			dev->flags &= ~IFF_PROMISC;
		else {
			dev->promiscuity -= inc;
			netdev_warn(dev, "promiscuity touches roof, set promiscuity failed. promiscuity feature of device might be broken.\n");
			return -EOVERFLOW;
		}
	}
	if (dev->flags != old_flags) {
		netdev_info(dev, "%s promiscuous mode\n",
			    dev->flags & IFF_PROMISC ? "entered" : "left");
		if (audit_enabled) {
			current_uid_gid(&uid, &gid);
			audit_log(audit_context(), GFP_ATOMIC,
				  AUDIT_ANOM_PROMISCUOUS,
				  "dev=%s prom=%d old_prom=%d auid=%u uid=%u gid=%u ses=%u",
				  dev->name, (dev->flags & IFF_PROMISC),
				  (old_flags & IFF_PROMISC),
				  from_kuid(&init_user_ns, audit_get_loginuid(current)),
				  from_kuid(&init_user_ns, uid),
				  from_kgid(&init_user_ns, gid),
				  audit_get_sessionid(current));
		}

		dev_change_rx_flags(dev, IFF_PROMISC);
	}
	if (notify)
		__dev_notify_flags(dev, old_flags, IFF_PROMISC, 0, NULL);
	return 0;
}

/**
 *	dev_set_promiscuity	- update promiscuity count on a device
 *	@dev: device
 *	@inc: modifier
 *
 *	Add or remove promiscuity from a device. While the count in the device
 *	remains above zero the interface remains promiscuous. Once it hits zero
 *	the device reverts back to normal filtering operation. A negative inc
 *	value is used to drop promiscuity on the device.
 *	Return 0 if successful or a negative errno code on error.
 */
int dev_set_promiscuity(struct net_device *dev, int inc)
{
	unsigned int old_flags = dev->flags;
	int err;

	err = __dev_set_promiscuity(dev, inc, true);
	if (err < 0)
		return err;
	if (dev->flags != old_flags)
		dev_set_rx_mode(dev);
	return err;
}
EXPORT_SYMBOL(dev_set_promiscuity);

static int __dev_set_allmulti(struct net_device *dev, int inc, bool notify)
{
	unsigned int old_flags = dev->flags, old_gflags = dev->gflags;

	ASSERT_RTNL();

	dev->flags |= IFF_ALLMULTI;
	dev->allmulti += inc;
	if (dev->allmulti == 0) {
		/*
		 * Avoid overflow.
		 * If inc causes overflow, untouch allmulti and return error.
		 */
		if (inc < 0)
			dev->flags &= ~IFF_ALLMULTI;
		else {
			dev->allmulti -= inc;
			netdev_warn(dev, "allmulti touches roof, set allmulti failed. allmulti feature of device might be broken.\n");
			return -EOVERFLOW;
		}
	}
	if (dev->flags ^ old_flags) {
		netdev_info(dev, "%s allmulticast mode\n",
			    dev->flags & IFF_ALLMULTI ? "entered" : "left");
		dev_change_rx_flags(dev, IFF_ALLMULTI);
		dev_set_rx_mode(dev);
		if (notify)
			__dev_notify_flags(dev, old_flags,
					   dev->gflags ^ old_gflags, 0, NULL);
	}
	return 0;
}

/**
 *	dev_set_allmulti	- update allmulti count on a device
 *	@dev: device
 *	@inc: modifier
 *
 *	Add or remove reception of all multicast frames to a device. While the
 *	count in the device remains above zero the interface remains listening
 *	to all interfaces. Once it hits zero the device reverts back to normal
 *	filtering operation. A negative @inc value is used to drop the counter
 *	when releasing a resource needing all multicasts.
 *	Return 0 if successful or a negative errno code on error.
 */

int dev_set_allmulti(struct net_device *dev, int inc)
{
	return __dev_set_allmulti(dev, inc, true);
}
EXPORT_SYMBOL(dev_set_allmulti);

/*
 *	Upload unicast and multicast address lists to device and
 *	configure RX filtering. When the device doesn't support unicast
 *	filtering it is put in promiscuous mode while unicast addresses
 *	are present.
 */
void __dev_set_rx_mode(struct net_device *dev)
{
	const struct net_device_ops *ops = dev->netdev_ops;

	/* dev_open will call this function so the list will stay sane. */
	if (!(dev->flags&IFF_UP))
		return;

	if (!netif_device_present(dev))
		return;

	if (!(dev->priv_flags & IFF_UNICAST_FLT)) {
		/* Unicast addresses changes may only happen under the rtnl,
		 * therefore calling __dev_set_promiscuity here is safe.
		 */
		if (!netdev_uc_empty(dev) && !dev->uc_promisc) {
			__dev_set_promiscuity(dev, 1, false);
			dev->uc_promisc = true;
		} else if (netdev_uc_empty(dev) && dev->uc_promisc) {
			__dev_set_promiscuity(dev, -1, false);
			dev->uc_promisc = false;
		}
	}

	if (ops->ndo_set_rx_mode)
		ops->ndo_set_rx_mode(dev);
}

void dev_set_rx_mode(struct net_device *dev)
{
	netif_addr_lock_bh(dev);
	__dev_set_rx_mode(dev);
	netif_addr_unlock_bh(dev);
}

/**
 *	dev_get_flags - get flags reported to userspace
 *	@dev: device
 *
 *	Get the combination of flag bits exported through APIs to userspace.
 */
unsigned int dev_get_flags(const struct net_device *dev)
{
	unsigned int flags;

	flags = (dev->flags & ~(IFF_PROMISC |
				IFF_ALLMULTI |
				IFF_RUNNING |
				IFF_LOWER_UP |
				IFF_DORMANT)) |
		(dev->gflags & (IFF_PROMISC |
				IFF_ALLMULTI));

	if (netif_running(dev)) {
		if (netif_oper_up(dev))
			flags |= IFF_RUNNING;
		if (netif_carrier_ok(dev))
			flags |= IFF_LOWER_UP;
		if (netif_dormant(dev))
			flags |= IFF_DORMANT;
	}

	return flags;
}
EXPORT_SYMBOL(dev_get_flags);

int __dev_change_flags(struct net_device *dev, unsigned int flags,
		       struct netlink_ext_ack *extack)
{
	unsigned int old_flags = dev->flags;
	int ret;

	ASSERT_RTNL();

	/*
	 *	Set the flags on our device.
	 */

	dev->flags = (flags & (IFF_DEBUG | IFF_NOTRAILERS | IFF_NOARP |
			       IFF_DYNAMIC | IFF_MULTICAST | IFF_PORTSEL |
			       IFF_AUTOMEDIA)) |
		     (dev->flags & (IFF_UP | IFF_VOLATILE | IFF_PROMISC |
				    IFF_ALLMULTI));

	/*
	 *	Load in the correct multicast list now the flags have changed.
	 */

	if ((old_flags ^ flags) & IFF_MULTICAST)
		dev_change_rx_flags(dev, IFF_MULTICAST);

	dev_set_rx_mode(dev);

	/*
	 *	Have we downed the interface. We handle IFF_UP ourselves
	 *	according to user attempts to set it, rather than blindly
	 *	setting it.
	 */

	ret = 0;
	if ((old_flags ^ flags) & IFF_UP) {
		if (old_flags & IFF_UP)
			__dev_close(dev);
		else
			ret = __dev_open(dev, extack);
	}

	if ((flags ^ dev->gflags) & IFF_PROMISC) {
		int inc = (flags & IFF_PROMISC) ? 1 : -1;
		unsigned int old_flags = dev->flags;

		dev->gflags ^= IFF_PROMISC;

		if (__dev_set_promiscuity(dev, inc, false) >= 0)
			if (dev->flags != old_flags)
				dev_set_rx_mode(dev);
	}

	/* NOTE: order of synchronization of IFF_PROMISC and IFF_ALLMULTI
	 * is important. Some (broken) drivers set IFF_PROMISC, when
	 * IFF_ALLMULTI is requested not asking us and not reporting.
	 */
	if ((flags ^ dev->gflags) & IFF_ALLMULTI) {
		int inc = (flags & IFF_ALLMULTI) ? 1 : -1;

		dev->gflags ^= IFF_ALLMULTI;
		__dev_set_allmulti(dev, inc, false);
	}

	return ret;
}

void __dev_notify_flags(struct net_device *dev, unsigned int old_flags,
			unsigned int gchanges, u32 portid,
			const struct nlmsghdr *nlh)
{
	unsigned int changes = dev->flags ^ old_flags;

	if (gchanges)
		rtmsg_ifinfo(RTM_NEWLINK, dev, gchanges, GFP_ATOMIC, portid, nlh);

	if (changes & IFF_UP) {
		if (dev->flags & IFF_UP)
			call_netdevice_notifiers(NETDEV_UP, dev);
		else
			call_netdevice_notifiers(NETDEV_DOWN, dev);
	}

	if (dev->flags & IFF_UP &&
	    (changes & ~(IFF_UP | IFF_PROMISC | IFF_ALLMULTI | IFF_VOLATILE))) {
		struct netdev_notifier_change_info change_info = {
			.info = {
				.dev = dev,
			},
			.flags_changed = changes,
		};

		call_netdevice_notifiers_info(NETDEV_CHANGE, &change_info.info);
	}
}

/**
 *	dev_change_flags - change device settings
 *	@dev: device
 *	@flags: device state flags
 *	@extack: netlink extended ack
 *
 *	Change settings on device based state flags. The flags are
 *	in the userspace exported format.
 */
int dev_change_flags(struct net_device *dev, unsigned int flags,
		     struct netlink_ext_ack *extack)
{
	int ret;
	unsigned int changes, old_flags = dev->flags, old_gflags = dev->gflags;

	ret = __dev_change_flags(dev, flags, extack);
	if (ret < 0)
		return ret;

	changes = (old_flags ^ dev->flags) | (old_gflags ^ dev->gflags);
	__dev_notify_flags(dev, old_flags, changes, 0, NULL);
	return ret;
}
EXPORT_SYMBOL(dev_change_flags);

int __dev_set_mtu(struct net_device *dev, int new_mtu)
{
	const struct net_device_ops *ops = dev->netdev_ops;

	if (ops->ndo_change_mtu)
		return ops->ndo_change_mtu(dev, new_mtu);

	/* Pairs with all the lockless reads of dev->mtu in the stack */
	WRITE_ONCE(dev->mtu, new_mtu);
	return 0;
}
EXPORT_SYMBOL(__dev_set_mtu);

int dev_validate_mtu(struct net_device *dev, int new_mtu,
		     struct netlink_ext_ack *extack)
{
	/* MTU must be positive, and in range */
	if (new_mtu < 0 || new_mtu < dev->min_mtu) {
		NL_SET_ERR_MSG(extack, "mtu less than device minimum");
		return -EINVAL;
	}

	if (dev->max_mtu > 0 && new_mtu > dev->max_mtu) {
		NL_SET_ERR_MSG(extack, "mtu greater than device maximum");
		return -EINVAL;
	}
	return 0;
}

/**
 *	dev_set_mtu_ext - Change maximum transfer unit
 *	@dev: device
 *	@new_mtu: new transfer unit
 *	@extack: netlink extended ack
 *
 *	Change the maximum transfer size of the network device.
 */
int dev_set_mtu_ext(struct net_device *dev, int new_mtu,
		    struct netlink_ext_ack *extack)
{
	int err, orig_mtu;

	if (new_mtu == dev->mtu)
		return 0;

	err = dev_validate_mtu(dev, new_mtu, extack);
	if (err)
		return err;

	if (!netif_device_present(dev))
		return -ENODEV;

	err = call_netdevice_notifiers(NETDEV_PRECHANGEMTU, dev);
	err = notifier_to_errno(err);
	if (err)
		return err;

	orig_mtu = dev->mtu;
	err = __dev_set_mtu(dev, new_mtu);

	if (!err) {
		err = call_netdevice_notifiers_mtu(NETDEV_CHANGEMTU, dev,
						   orig_mtu);
		err = notifier_to_errno(err);
		if (err) {
			/* setting mtu back and notifying everyone again,
			 * so that they have a chance to revert changes.
			 */
			__dev_set_mtu(dev, orig_mtu);
			call_netdevice_notifiers_mtu(NETDEV_CHANGEMTU, dev,
						     new_mtu);
		}
	}
	return err;
}

int dev_set_mtu(struct net_device *dev, int new_mtu)
{
	struct netlink_ext_ack extack;
	int err;

	memset(&extack, 0, sizeof(extack));
	err = dev_set_mtu_ext(dev, new_mtu, &extack);
	if (err && extack._msg)
		net_err_ratelimited("%s: %s\n", dev->name, extack._msg);
	return err;
}
EXPORT_SYMBOL(dev_set_mtu);

/**
 *	dev_change_tx_queue_len - Change TX queue length of a netdevice
 *	@dev: device
 *	@new_len: new tx queue length
 */
int dev_change_tx_queue_len(struct net_device *dev, unsigned long new_len)
{
	unsigned int orig_len = dev->tx_queue_len;
	int res;

	if (new_len != (unsigned int)new_len)
		return -ERANGE;

	if (new_len != orig_len) {
		dev->tx_queue_len = new_len;
		res = call_netdevice_notifiers(NETDEV_CHANGE_TX_QUEUE_LEN, dev);
		res = notifier_to_errno(res);
		if (res)
			goto err_rollback;
		res = dev_qdisc_change_tx_queue_len(dev);
		if (res)
			goto err_rollback;
	}

	return 0;

err_rollback:
	netdev_err(dev, "refused to change device tx_queue_len\n");
	dev->tx_queue_len = orig_len;
	return res;
}

/**
 *	dev_set_group - Change group this device belongs to
 *	@dev: device
 *	@new_group: group this device should belong to
 */
void dev_set_group(struct net_device *dev, int new_group)
{
	dev->group = new_group;
}

/**
 *	dev_pre_changeaddr_notify - Call NETDEV_PRE_CHANGEADDR.
 *	@dev: device
 *	@addr: new address
 *	@extack: netlink extended ack
 */
int dev_pre_changeaddr_notify(struct net_device *dev, const char *addr,
			      struct netlink_ext_ack *extack)
{
	struct netdev_notifier_pre_changeaddr_info info = {
		.info.dev = dev,
		.info.extack = extack,
		.dev_addr = addr,
	};
	int rc;

	rc = call_netdevice_notifiers_info(NETDEV_PRE_CHANGEADDR, &info.info);
	return notifier_to_errno(rc);
}
EXPORT_SYMBOL(dev_pre_changeaddr_notify);

/**
 *	dev_set_mac_address - Change Media Access Control Address
 *	@dev: device
 *	@sa: new address
 *	@extack: netlink extended ack
 *
 *	Change the hardware (MAC) address of the device
 */
int dev_set_mac_address(struct net_device *dev, struct sockaddr *sa,
			struct netlink_ext_ack *extack)
{
	const struct net_device_ops *ops = dev->netdev_ops;
	int err;

	if (!ops->ndo_set_mac_address)
		return -EOPNOTSUPP;
	if (sa->sa_family != dev->type)
		return -EINVAL;
	if (!netif_device_present(dev))
		return -ENODEV;
	err = dev_pre_changeaddr_notify(dev, sa->sa_data, extack);
	if (err)
		return err;
	if (memcmp(dev->dev_addr, sa->sa_data, dev->addr_len)) {
		err = ops->ndo_set_mac_address(dev, sa);
		if (err)
			return err;
	}
	dev->addr_assign_type = NET_ADDR_SET;
	call_netdevice_notifiers(NETDEV_CHANGEADDR, dev);
	add_device_randomness(dev->dev_addr, dev->addr_len);
	return 0;
}
EXPORT_SYMBOL(dev_set_mac_address);

static DECLARE_RWSEM(dev_addr_sem);

int dev_set_mac_address_user(struct net_device *dev, struct sockaddr *sa,
			     struct netlink_ext_ack *extack)
{
	int ret;

	down_write(&dev_addr_sem);
	ret = dev_set_mac_address(dev, sa, extack);
	up_write(&dev_addr_sem);
	return ret;
}
EXPORT_SYMBOL(dev_set_mac_address_user);

int dev_get_mac_address(struct sockaddr *sa, struct net *net, char *dev_name)
{
	size_t size = sizeof(sa->sa_data_min);
	struct net_device *dev;
	int ret = 0;

	down_read(&dev_addr_sem);
	rcu_read_lock();

	dev = dev_get_by_name_rcu(net, dev_name);
	if (!dev) {
		ret = -ENODEV;
		goto unlock;
	}
	if (!dev->addr_len)
		memset(sa->sa_data, 0, size);
	else
		memcpy(sa->sa_data, dev->dev_addr,
		       min_t(size_t, size, dev->addr_len));
	sa->sa_family = dev->type;

unlock:
	rcu_read_unlock();
	up_read(&dev_addr_sem);
	return ret;
}
EXPORT_SYMBOL(dev_get_mac_address);

/**
 *	dev_change_carrier - Change device carrier
 *	@dev: device
 *	@new_carrier: new value
 *
 *	Change device carrier
 */
int dev_change_carrier(struct net_device *dev, bool new_carrier)
{
	const struct net_device_ops *ops = dev->netdev_ops;

	if (!ops->ndo_change_carrier)
		return -EOPNOTSUPP;
	if (!netif_device_present(dev))
		return -ENODEV;
	return ops->ndo_change_carrier(dev, new_carrier);
}

/**
 *	dev_get_phys_port_id - Get device physical port ID
 *	@dev: device
 *	@ppid: port ID
 *
 *	Get device physical port ID
 */
int dev_get_phys_port_id(struct net_device *dev,
			 struct netdev_phys_item_id *ppid)
{
	const struct net_device_ops *ops = dev->netdev_ops;

	if (!ops->ndo_get_phys_port_id)
		return -EOPNOTSUPP;
	return ops->ndo_get_phys_port_id(dev, ppid);
}

/**
 *	dev_get_phys_port_name - Get device physical port name
 *	@dev: device
 *	@name: port name
 *	@len: limit of bytes to copy to name
 *
 *	Get device physical port name
 */
int dev_get_phys_port_name(struct net_device *dev,
			   char *name, size_t len)
{
	const struct net_device_ops *ops = dev->netdev_ops;
	int err;

	if (ops->ndo_get_phys_port_name) {
		err = ops->ndo_get_phys_port_name(dev, name, len);
		if (err != -EOPNOTSUPP)
			return err;
	}
	return devlink_compat_phys_port_name_get(dev, name, len);
}

/**
 *	dev_get_port_parent_id - Get the device's port parent identifier
 *	@dev: network device
 *	@ppid: pointer to a storage for the port's parent identifier
 *	@recurse: allow/disallow recursion to lower devices
 *
 *	Get the devices's port parent identifier
 */
int dev_get_port_parent_id(struct net_device *dev,
			   struct netdev_phys_item_id *ppid,
			   bool recurse)
{
	const struct net_device_ops *ops = dev->netdev_ops;
	struct netdev_phys_item_id first = { };
	struct net_device *lower_dev;
	struct list_head *iter;
	int err;

	if (ops->ndo_get_port_parent_id) {
		err = ops->ndo_get_port_parent_id(dev, ppid);
		if (err != -EOPNOTSUPP)
			return err;
	}

	err = devlink_compat_switch_id_get(dev, ppid);
	if (!recurse || err != -EOPNOTSUPP)
		return err;

	netdev_for_each_lower_dev(dev, lower_dev, iter) {
		err = dev_get_port_parent_id(lower_dev, ppid, true);
		if (err)
			break;
		if (!first.id_len)
			first = *ppid;
		else if (memcmp(&first, ppid, sizeof(*ppid)))
			return -EOPNOTSUPP;
	}

	return err;
}
EXPORT_SYMBOL(dev_get_port_parent_id);

/**
 *	netdev_port_same_parent_id - Indicate if two network devices have
 *	the same port parent identifier
 *	@a: first network device
 *	@b: second network device
 */
bool netdev_port_same_parent_id(struct net_device *a, struct net_device *b)
{
	struct netdev_phys_item_id a_id = { };
	struct netdev_phys_item_id b_id = { };

	if (dev_get_port_parent_id(a, &a_id, true) ||
	    dev_get_port_parent_id(b, &b_id, true))
		return false;

	return netdev_phys_item_id_same(&a_id, &b_id);
}
EXPORT_SYMBOL(netdev_port_same_parent_id);

/**
 *	dev_change_proto_down - set carrier according to proto_down.
 *
 *	@dev: device
 *	@proto_down: new value
 */
int dev_change_proto_down(struct net_device *dev, bool proto_down)
{
	if (!(dev->priv_flags & IFF_CHANGE_PROTO_DOWN))
		return -EOPNOTSUPP;
	if (!netif_device_present(dev))
		return -ENODEV;
	if (proto_down)
		netif_carrier_off(dev);
	else
		netif_carrier_on(dev);
	dev->proto_down = proto_down;
	return 0;
}

/**
 *	dev_change_proto_down_reason - proto down reason
 *
 *	@dev: device
 *	@mask: proto down mask
 *	@value: proto down value
 */
void dev_change_proto_down_reason(struct net_device *dev, unsigned long mask,
				  u32 value)
{
	int b;

	if (!mask) {
		dev->proto_down_reason = value;
	} else {
		for_each_set_bit(b, &mask, 32) {
			if (value & (1 << b))
				dev->proto_down_reason |= BIT(b);
			else
				dev->proto_down_reason &= ~BIT(b);
		}
	}
}

struct bpf_xdp_link {
	struct bpf_link link;
	struct net_device *dev; /* protected by rtnl_lock, no refcnt held */
	int flags;
};

static enum bpf_xdp_mode dev_xdp_mode(struct net_device *dev, u32 flags)
{
	if (flags & XDP_FLAGS_HW_MODE)
		return XDP_MODE_HW;
	if (flags & XDP_FLAGS_DRV_MODE)
		return XDP_MODE_DRV;
	if (flags & XDP_FLAGS_SKB_MODE)
		return XDP_MODE_SKB;
	return dev->netdev_ops->ndo_bpf ? XDP_MODE_DRV : XDP_MODE_SKB;
}

static bpf_op_t dev_xdp_bpf_op(struct net_device *dev, enum bpf_xdp_mode mode)
{
	switch (mode) {
	case XDP_MODE_SKB:
		return generic_xdp_install;
	case XDP_MODE_DRV:
	case XDP_MODE_HW:
		return dev->netdev_ops->ndo_bpf;
	default:
		return NULL;
	}
}

static struct bpf_xdp_link *dev_xdp_link(struct net_device *dev,
					 enum bpf_xdp_mode mode)
{
	return dev->xdp_state[mode].link;
}

static struct bpf_prog *dev_xdp_prog(struct net_device *dev,
				     enum bpf_xdp_mode mode)
{
	struct bpf_xdp_link *link = dev_xdp_link(dev, mode);

	if (link)
		return link->link.prog;
	return dev->xdp_state[mode].prog;
}

u8 dev_xdp_prog_count(struct net_device *dev)
{
	u8 count = 0;
	int i;

	for (i = 0; i < __MAX_XDP_MODE; i++)
		if (dev->xdp_state[i].prog || dev->xdp_state[i].link)
			count++;
	return count;
}
EXPORT_SYMBOL_GPL(dev_xdp_prog_count);

u32 dev_xdp_prog_id(struct net_device *dev, enum bpf_xdp_mode mode)
{
	struct bpf_prog *prog = dev_xdp_prog(dev, mode);

	return prog ? prog->aux->id : 0;
}

static void dev_xdp_set_link(struct net_device *dev, enum bpf_xdp_mode mode,
			     struct bpf_xdp_link *link)
{
	dev->xdp_state[mode].link = link;
	dev->xdp_state[mode].prog = NULL;
}

static void dev_xdp_set_prog(struct net_device *dev, enum bpf_xdp_mode mode,
			     struct bpf_prog *prog)
{
	dev->xdp_state[mode].link = NULL;
	dev->xdp_state[mode].prog = prog;
}

static int dev_xdp_install(struct net_device *dev, enum bpf_xdp_mode mode,
			   bpf_op_t bpf_op, struct netlink_ext_ack *extack,
			   u32 flags, struct bpf_prog *prog)
{
	struct netdev_bpf xdp;
	int err;

	memset(&xdp, 0, sizeof(xdp));
	xdp.command = mode == XDP_MODE_HW ? XDP_SETUP_PROG_HW : XDP_SETUP_PROG;
	xdp.extack = extack;
	xdp.flags = flags;
	xdp.prog = prog;

	/* Drivers assume refcnt is already incremented (i.e, prog pointer is
	 * "moved" into driver), so they don't increment it on their own, but
	 * they do decrement refcnt when program is detached or replaced.
	 * Given net_device also owns link/prog, we need to bump refcnt here
	 * to prevent drivers from underflowing it.
	 */
	if (prog)
		bpf_prog_inc(prog);
	err = bpf_op(dev, &xdp);
	if (err) {
		if (prog)
			bpf_prog_put(prog);
		return err;
	}

	if (mode != XDP_MODE_HW)
		bpf_prog_change_xdp(dev_xdp_prog(dev, mode), prog);

	return 0;
}

static void dev_xdp_uninstall(struct net_device *dev)
{
	struct bpf_xdp_link *link;
	struct bpf_prog *prog;
	enum bpf_xdp_mode mode;
	bpf_op_t bpf_op;

	ASSERT_RTNL();

	for (mode = XDP_MODE_SKB; mode < __MAX_XDP_MODE; mode++) {
		prog = dev_xdp_prog(dev, mode);
		if (!prog)
			continue;

		bpf_op = dev_xdp_bpf_op(dev, mode);
		if (!bpf_op)
			continue;

		WARN_ON(dev_xdp_install(dev, mode, bpf_op, NULL, 0, NULL));

		/* auto-detach link from net device */
		link = dev_xdp_link(dev, mode);
		if (link)
			link->dev = NULL;
		else
			bpf_prog_put(prog);

		dev_xdp_set_link(dev, mode, NULL);
	}
}

static int dev_xdp_attach(struct net_device *dev, struct netlink_ext_ack *extack,
			  struct bpf_xdp_link *link, struct bpf_prog *new_prog,
			  struct bpf_prog *old_prog, u32 flags)
{
	unsigned int num_modes = hweight32(flags & XDP_FLAGS_MODES);
	struct bpf_prog *cur_prog;
	struct net_device *upper;
	struct list_head *iter;
	enum bpf_xdp_mode mode;
	bpf_op_t bpf_op;
	int err;

	ASSERT_RTNL();

	/* either link or prog attachment, never both */
	if (link && (new_prog || old_prog))
		return -EINVAL;
	/* link supports only XDP mode flags */
	if (link && (flags & ~XDP_FLAGS_MODES)) {
		NL_SET_ERR_MSG(extack, "Invalid XDP flags for BPF link attachment");
		return -EINVAL;
	}
	/* just one XDP mode bit should be set, zero defaults to drv/skb mode */
	if (num_modes > 1) {
		NL_SET_ERR_MSG(extack, "Only one XDP mode flag can be set");
		return -EINVAL;
	}
	/* avoid ambiguity if offload + drv/skb mode progs are both loaded */
	if (!num_modes && dev_xdp_prog_count(dev) > 1) {
		NL_SET_ERR_MSG(extack,
			       "More than one program loaded, unset mode is ambiguous");
		return -EINVAL;
	}
	/* old_prog != NULL implies XDP_FLAGS_REPLACE is set */
	if (old_prog && !(flags & XDP_FLAGS_REPLACE)) {
		NL_SET_ERR_MSG(extack, "XDP_FLAGS_REPLACE is not specified");
		return -EINVAL;
	}

	mode = dev_xdp_mode(dev, flags);
	/* can't replace attached link */
	if (dev_xdp_link(dev, mode)) {
		NL_SET_ERR_MSG(extack, "Can't replace active BPF XDP link");
		return -EBUSY;
	}

	/* don't allow if an upper device already has a program */
	netdev_for_each_upper_dev_rcu(dev, upper, iter) {
		if (dev_xdp_prog_count(upper) > 0) {
			NL_SET_ERR_MSG(extack, "Cannot attach when an upper device already has a program");
			return -EEXIST;
		}
	}

	cur_prog = dev_xdp_prog(dev, mode);
	/* can't replace attached prog with link */
	if (link && cur_prog) {
		NL_SET_ERR_MSG(extack, "Can't replace active XDP program with BPF link");
		return -EBUSY;
	}
	if ((flags & XDP_FLAGS_REPLACE) && cur_prog != old_prog) {
		NL_SET_ERR_MSG(extack, "Active program does not match expected");
		return -EEXIST;
	}

	/* put effective new program into new_prog */
	if (link)
		new_prog = link->link.prog;

	if (new_prog) {
		bool offload = mode == XDP_MODE_HW;
		enum bpf_xdp_mode other_mode = mode == XDP_MODE_SKB
					       ? XDP_MODE_DRV : XDP_MODE_SKB;

		if ((flags & XDP_FLAGS_UPDATE_IF_NOEXIST) && cur_prog) {
			NL_SET_ERR_MSG(extack, "XDP program already attached");
			return -EBUSY;
		}
		if (!offload && dev_xdp_prog(dev, other_mode)) {
			NL_SET_ERR_MSG(extack, "Native and generic XDP can't be active at the same time");
			return -EEXIST;
		}
		if (!offload && bpf_prog_is_offloaded(new_prog->aux)) {
			NL_SET_ERR_MSG(extack, "Using offloaded program without HW_MODE flag is not supported");
			return -EINVAL;
		}
		if (bpf_prog_is_dev_bound(new_prog->aux) && !bpf_offload_dev_match(new_prog, dev)) {
			NL_SET_ERR_MSG(extack, "Program bound to different device");
			return -EINVAL;
		}
		if (new_prog->expected_attach_type == BPF_XDP_DEVMAP) {
			NL_SET_ERR_MSG(extack, "BPF_XDP_DEVMAP programs can not be attached to a device");
			return -EINVAL;
		}
		if (new_prog->expected_attach_type == BPF_XDP_CPUMAP) {
			NL_SET_ERR_MSG(extack, "BPF_XDP_CPUMAP programs can not be attached to a device");
			return -EINVAL;
		}
	}

	/* don't call drivers if the effective program didn't change */
	if (new_prog != cur_prog) {
		bpf_op = dev_xdp_bpf_op(dev, mode);
		if (!bpf_op) {
			NL_SET_ERR_MSG(extack, "Underlying driver does not support XDP in native mode");
			return -EOPNOTSUPP;
		}

		err = dev_xdp_install(dev, mode, bpf_op, extack, flags, new_prog);
		if (err)
			return err;
	}

	if (link)
		dev_xdp_set_link(dev, mode, link);
	else
		dev_xdp_set_prog(dev, mode, new_prog);
	if (cur_prog)
		bpf_prog_put(cur_prog);

	return 0;
}

static int dev_xdp_attach_link(struct net_device *dev,
			       struct netlink_ext_ack *extack,
			       struct bpf_xdp_link *link)
{
	return dev_xdp_attach(dev, extack, link, NULL, NULL, link->flags);
}

static int dev_xdp_detach_link(struct net_device *dev,
			       struct netlink_ext_ack *extack,
			       struct bpf_xdp_link *link)
{
	enum bpf_xdp_mode mode;
	bpf_op_t bpf_op;

	ASSERT_RTNL();

	mode = dev_xdp_mode(dev, link->flags);
	if (dev_xdp_link(dev, mode) != link)
		return -EINVAL;

	bpf_op = dev_xdp_bpf_op(dev, mode);
	WARN_ON(dev_xdp_install(dev, mode, bpf_op, NULL, 0, NULL));
	dev_xdp_set_link(dev, mode, NULL);
	return 0;
}

static void bpf_xdp_link_release(struct bpf_link *link)
{
	struct bpf_xdp_link *xdp_link = container_of(link, struct bpf_xdp_link, link);

	rtnl_lock();

	/* if racing with net_device's tear down, xdp_link->dev might be
	 * already NULL, in which case link was already auto-detached
	 */
	if (xdp_link->dev) {
		WARN_ON(dev_xdp_detach_link(xdp_link->dev, NULL, xdp_link));
		xdp_link->dev = NULL;
	}

	rtnl_unlock();
}

static int bpf_xdp_link_detach(struct bpf_link *link)
{
	bpf_xdp_link_release(link);
	return 0;
}

static void bpf_xdp_link_dealloc(struct bpf_link *link)
{
	struct bpf_xdp_link *xdp_link = container_of(link, struct bpf_xdp_link, link);

	kfree(xdp_link);
}

static void bpf_xdp_link_show_fdinfo(const struct bpf_link *link,
				     struct seq_file *seq)
{
	struct bpf_xdp_link *xdp_link = container_of(link, struct bpf_xdp_link, link);
	u32 ifindex = 0;

	rtnl_lock();
	if (xdp_link->dev)
		ifindex = xdp_link->dev->ifindex;
	rtnl_unlock();

	seq_printf(seq, "ifindex:\t%u\n", ifindex);
}

static int bpf_xdp_link_fill_link_info(const struct bpf_link *link,
				       struct bpf_link_info *info)
{
	struct bpf_xdp_link *xdp_link = container_of(link, struct bpf_xdp_link, link);
	u32 ifindex = 0;

	rtnl_lock();
	if (xdp_link->dev)
		ifindex = xdp_link->dev->ifindex;
	rtnl_unlock();

	info->xdp.ifindex = ifindex;
	return 0;
}

static int bpf_xdp_link_update(struct bpf_link *link, struct bpf_prog *new_prog,
			       struct bpf_prog *old_prog)
{
	struct bpf_xdp_link *xdp_link = container_of(link, struct bpf_xdp_link, link);
	enum bpf_xdp_mode mode;
	bpf_op_t bpf_op;
	int err = 0;

	rtnl_lock();

	/* link might have been auto-released already, so fail */
	if (!xdp_link->dev) {
		err = -ENOLINK;
		goto out_unlock;
	}

	if (old_prog && link->prog != old_prog) {
		err = -EPERM;
		goto out_unlock;
	}
	old_prog = link->prog;
	if (old_prog->type != new_prog->type ||
	    old_prog->expected_attach_type != new_prog->expected_attach_type) {
		err = -EINVAL;
		goto out_unlock;
	}

	if (old_prog == new_prog) {
		/* no-op, don't disturb drivers */
		bpf_prog_put(new_prog);
		goto out_unlock;
	}

	mode = dev_xdp_mode(xdp_link->dev, xdp_link->flags);
	bpf_op = dev_xdp_bpf_op(xdp_link->dev, mode);
	err = dev_xdp_install(xdp_link->dev, mode, bpf_op, NULL,
			      xdp_link->flags, new_prog);
	if (err)
		goto out_unlock;

	old_prog = xchg(&link->prog, new_prog);
	bpf_prog_put(old_prog);

out_unlock:
	rtnl_unlock();
	return err;
}

static const struct bpf_link_ops bpf_xdp_link_lops = {
	.release = bpf_xdp_link_release,
	.dealloc = bpf_xdp_link_dealloc,
	.detach = bpf_xdp_link_detach,
	.show_fdinfo = bpf_xdp_link_show_fdinfo,
	.fill_link_info = bpf_xdp_link_fill_link_info,
	.update_prog = bpf_xdp_link_update,
};

int bpf_xdp_link_attach(const union bpf_attr *attr, struct bpf_prog *prog)
{
	struct net *net = current->nsproxy->net_ns;
	struct bpf_link_primer link_primer;
	struct netlink_ext_ack extack = {};
	struct bpf_xdp_link *link;
	struct net_device *dev;
	int err, fd;

	rtnl_lock();
	dev = dev_get_by_index(net, attr->link_create.target_ifindex);
	if (!dev) {
		rtnl_unlock();
		return -EINVAL;
	}

	link = kzalloc(sizeof(*link), GFP_USER);
	if (!link) {
		err = -ENOMEM;
		goto unlock;
	}

	bpf_link_init(&link->link, BPF_LINK_TYPE_XDP, &bpf_xdp_link_lops, prog);
	link->dev = dev;
	link->flags = attr->link_create.flags;

	err = bpf_link_prime(&link->link, &link_primer);
	if (err) {
		kfree(link);
		goto unlock;
	}

	err = dev_xdp_attach_link(dev, &extack, link);
	rtnl_unlock();

	if (err) {
		link->dev = NULL;
		bpf_link_cleanup(&link_primer);
		trace_bpf_xdp_link_attach_failed(extack._msg);
		goto out_put_dev;
	}

	fd = bpf_link_settle(&link_primer);
	/* link itself doesn't hold dev's refcnt to not complicate shutdown */
	dev_put(dev);
	return fd;

unlock:
	rtnl_unlock();

out_put_dev:
	dev_put(dev);
	return err;
}

/**
 *	dev_change_xdp_fd - set or clear a bpf program for a device rx path
 *	@dev: device
 *	@extack: netlink extended ack
 *	@fd: new program fd or negative value to clear
 *	@expected_fd: old program fd that userspace expects to replace or clear
 *	@flags: xdp-related flags
 *
 *	Set or clear a bpf program for a device
 */
int dev_change_xdp_fd(struct net_device *dev, struct netlink_ext_ack *extack,
		      int fd, int expected_fd, u32 flags)
{
	enum bpf_xdp_mode mode = dev_xdp_mode(dev, flags);
	struct bpf_prog *new_prog = NULL, *old_prog = NULL;
	int err;

	ASSERT_RTNL();

	if (fd >= 0) {
		new_prog = bpf_prog_get_type_dev(fd, BPF_PROG_TYPE_XDP,
						 mode != XDP_MODE_SKB);
		if (IS_ERR(new_prog))
			return PTR_ERR(new_prog);
	}

	if (expected_fd >= 0) {
		old_prog = bpf_prog_get_type_dev(expected_fd, BPF_PROG_TYPE_XDP,
						 mode != XDP_MODE_SKB);
		if (IS_ERR(old_prog)) {
			err = PTR_ERR(old_prog);
			old_prog = NULL;
			goto err_out;
		}
	}

	err = dev_xdp_attach(dev, extack, NULL, new_prog, old_prog, flags);

err_out:
	if (err && new_prog)
		bpf_prog_put(new_prog);
	if (old_prog)
		bpf_prog_put(old_prog);
	return err;
}

/**
 * dev_index_reserve() - allocate an ifindex in a namespace
 * @net: the applicable net namespace
 * @ifindex: requested ifindex, pass %0 to get one allocated
 *
 * Allocate a ifindex for a new device. Caller must either use the ifindex
 * to store the device (via list_netdevice()) or call dev_index_release()
 * to give the index up.
 *
 * Return: a suitable unique value for a new device interface number or -errno.
 */
static int dev_index_reserve(struct net *net, u32 ifindex)
{
	int err;

	if (ifindex > INT_MAX) {
		DEBUG_NET_WARN_ON_ONCE(1);
		return -EINVAL;
	}

	if (!ifindex)
		err = xa_alloc_cyclic(&net->dev_by_index, &ifindex, NULL,
				      xa_limit_31b, &net->ifindex, GFP_KERNEL);
	else
		err = xa_insert(&net->dev_by_index, ifindex, NULL, GFP_KERNEL);
	if (err < 0)
		return err;

	return ifindex;
}

static void dev_index_release(struct net *net, int ifindex)
{
	/* Expect only unused indexes, unlist_netdevice() removes the used */
	WARN_ON(xa_erase(&net->dev_by_index, ifindex));
}

/* Delayed registration/unregisteration */
LIST_HEAD(net_todo_list);
DECLARE_WAIT_QUEUE_HEAD(netdev_unregistering_wq);

static void net_set_todo(struct net_device *dev)
{
	list_add_tail(&dev->todo_list, &net_todo_list);
	atomic_inc(&dev_net(dev)->dev_unreg_count);
}

static netdev_features_t netdev_sync_upper_features(struct net_device *lower,
	struct net_device *upper, netdev_features_t features)
{
	netdev_features_t upper_disables = NETIF_F_UPPER_DISABLES;
	netdev_features_t feature;
	int feature_bit;

	for_each_netdev_feature(upper_disables, feature_bit) {
		feature = __NETIF_F_BIT(feature_bit);
		if (!(upper->wanted_features & feature)
		    && (features & feature)) {
			netdev_dbg(lower, "Dropping feature %pNF, upper dev %s has it off.\n",
				   &feature, upper->name);
			features &= ~feature;
		}
	}

	return features;
}

static void netdev_sync_lower_features(struct net_device *upper,
	struct net_device *lower, netdev_features_t features)
{
	netdev_features_t upper_disables = NETIF_F_UPPER_DISABLES;
	netdev_features_t feature;
	int feature_bit;

	for_each_netdev_feature(upper_disables, feature_bit) {
		feature = __NETIF_F_BIT(feature_bit);
		if (!(features & feature) && (lower->features & feature)) {
			netdev_dbg(upper, "Disabling feature %pNF on lower dev %s.\n",
				   &feature, lower->name);
			lower->wanted_features &= ~feature;
			__netdev_update_features(lower);

			if (unlikely(lower->features & feature))
				netdev_WARN(upper, "failed to disable %pNF on %s!\n",
					    &feature, lower->name);
			else
				netdev_features_change(lower);
		}
	}
}

static netdev_features_t netdev_fix_features(struct net_device *dev,
	netdev_features_t features)
{
	/* Fix illegal checksum combinations */
	if ((features & NETIF_F_HW_CSUM) &&
	    (features & (NETIF_F_IP_CSUM|NETIF_F_IPV6_CSUM))) {
		netdev_warn(dev, "mixed HW and IP checksum settings.\n");
		features &= ~(NETIF_F_IP_CSUM|NETIF_F_IPV6_CSUM);
	}

	/* TSO requires that SG is present as well. */
	if ((features & NETIF_F_ALL_TSO) && !(features & NETIF_F_SG)) {
		netdev_dbg(dev, "Dropping TSO features since no SG feature.\n");
		features &= ~NETIF_F_ALL_TSO;
	}

	if ((features & NETIF_F_TSO) && !(features & NETIF_F_HW_CSUM) &&
					!(features & NETIF_F_IP_CSUM)) {
		netdev_dbg(dev, "Dropping TSO features since no CSUM feature.\n");
		features &= ~NETIF_F_TSO;
		features &= ~NETIF_F_TSO_ECN;
	}

	if ((features & NETIF_F_TSO6) && !(features & NETIF_F_HW_CSUM) &&
					 !(features & NETIF_F_IPV6_CSUM)) {
		netdev_dbg(dev, "Dropping TSO6 features since no CSUM feature.\n");
		features &= ~NETIF_F_TSO6;
	}

	/* TSO with IPv4 ID mangling requires IPv4 TSO be enabled */
	if ((features & NETIF_F_TSO_MANGLEID) && !(features & NETIF_F_TSO))
		features &= ~NETIF_F_TSO_MANGLEID;

	/* TSO ECN requires that TSO is present as well. */
	if ((features & NETIF_F_ALL_TSO) == NETIF_F_TSO_ECN)
		features &= ~NETIF_F_TSO_ECN;

	/* Software GSO depends on SG. */
	if ((features & NETIF_F_GSO) && !(features & NETIF_F_SG)) {
		netdev_dbg(dev, "Dropping NETIF_F_GSO since no SG feature.\n");
		features &= ~NETIF_F_GSO;
	}

	/* GSO partial features require GSO partial be set */
	if ((features & dev->gso_partial_features) &&
	    !(features & NETIF_F_GSO_PARTIAL)) {
		netdev_dbg(dev,
			   "Dropping partially supported GSO features since no GSO partial.\n");
		features &= ~dev->gso_partial_features;
	}

	if (!(features & NETIF_F_RXCSUM)) {
		/* NETIF_F_GRO_HW implies doing RXCSUM since every packet
		 * successfully merged by hardware must also have the
		 * checksum verified by hardware.  If the user does not
		 * want to enable RXCSUM, logically, we should disable GRO_HW.
		 */
		if (features & NETIF_F_GRO_HW) {
			netdev_dbg(dev, "Dropping NETIF_F_GRO_HW since no RXCSUM feature.\n");
			features &= ~NETIF_F_GRO_HW;
		}
	}

	/* LRO/HW-GRO features cannot be combined with RX-FCS */
	if (features & NETIF_F_RXFCS) {
		if (features & NETIF_F_LRO) {
			netdev_dbg(dev, "Dropping LRO feature since RX-FCS is requested.\n");
			features &= ~NETIF_F_LRO;
		}

		if (features & NETIF_F_GRO_HW) {
			netdev_dbg(dev, "Dropping HW-GRO feature since RX-FCS is requested.\n");
			features &= ~NETIF_F_GRO_HW;
		}
	}

	if ((features & NETIF_F_GRO_HW) && (features & NETIF_F_LRO)) {
		netdev_dbg(dev, "Dropping LRO feature since HW-GRO is requested.\n");
		features &= ~NETIF_F_LRO;
	}

	if (features & NETIF_F_HW_TLS_TX) {
		bool ip_csum = (features & (NETIF_F_IP_CSUM | NETIF_F_IPV6_CSUM)) ==
			(NETIF_F_IP_CSUM | NETIF_F_IPV6_CSUM);
		bool hw_csum = features & NETIF_F_HW_CSUM;

		if (!ip_csum && !hw_csum) {
			netdev_dbg(dev, "Dropping TLS TX HW offload feature since no CSUM feature.\n");
			features &= ~NETIF_F_HW_TLS_TX;
		}
	}

	if ((features & NETIF_F_HW_TLS_RX) && !(features & NETIF_F_RXCSUM)) {
		netdev_dbg(dev, "Dropping TLS RX HW offload feature since no RXCSUM feature.\n");
		features &= ~NETIF_F_HW_TLS_RX;
	}

	return features;
}

int __netdev_update_features(struct net_device *dev)
{
	struct net_device *upper, *lower;
	netdev_features_t features;
	struct list_head *iter;
	int err = -1;

	ASSERT_RTNL();

	features = netdev_get_wanted_features(dev);

	if (dev->netdev_ops->ndo_fix_features)
		features = dev->netdev_ops->ndo_fix_features(dev, features);

	/* driver might be less strict about feature dependencies */
	features = netdev_fix_features(dev, features);

	/* some features can't be enabled if they're off on an upper device */
	netdev_for_each_upper_dev_rcu(dev, upper, iter)
		features = netdev_sync_upper_features(dev, upper, features);

	if (dev->features == features)
		goto sync_lower;

	netdev_dbg(dev, "Features changed: %pNF -> %pNF\n",
		&dev->features, &features);

	if (dev->netdev_ops->ndo_set_features)
		err = dev->netdev_ops->ndo_set_features(dev, features);
	else
		err = 0;

	if (unlikely(err < 0)) {
		netdev_err(dev,
			"set_features() failed (%d); wanted %pNF, left %pNF\n",
			err, &features, &dev->features);
		/* return non-0 since some features might have changed and
		 * it's better to fire a spurious notification than miss it
		 */
		return -1;
	}

sync_lower:
	/* some features must be disabled on lower devices when disabled
	 * on an upper device (think: bonding master or bridge)
	 */
	netdev_for_each_lower_dev(dev, lower, iter)
		netdev_sync_lower_features(dev, lower, features);

	if (!err) {
		netdev_features_t diff = features ^ dev->features;

		if (diff & NETIF_F_RX_UDP_TUNNEL_PORT) {
			/* udp_tunnel_{get,drop}_rx_info both need
			 * NETIF_F_RX_UDP_TUNNEL_PORT enabled on the
			 * device, or they won't do anything.
			 * Thus we need to update dev->features
			 * *before* calling udp_tunnel_get_rx_info,
			 * but *after* calling udp_tunnel_drop_rx_info.
			 */
			if (features & NETIF_F_RX_UDP_TUNNEL_PORT) {
				dev->features = features;
				udp_tunnel_get_rx_info(dev);
			} else {
				udp_tunnel_drop_rx_info(dev);
			}
		}

		if (diff & NETIF_F_HW_VLAN_CTAG_FILTER) {
			if (features & NETIF_F_HW_VLAN_CTAG_FILTER) {
				dev->features = features;
				err |= vlan_get_rx_ctag_filter_info(dev);
			} else {
				vlan_drop_rx_ctag_filter_info(dev);
			}
		}

		if (diff & NETIF_F_HW_VLAN_STAG_FILTER) {
			if (features & NETIF_F_HW_VLAN_STAG_FILTER) {
				dev->features = features;
				err |= vlan_get_rx_stag_filter_info(dev);
			} else {
				vlan_drop_rx_stag_filter_info(dev);
			}
		}

		dev->features = features;
	}

	return err < 0 ? 0 : 1;
}

/**
 *	netdev_update_features - recalculate device features
 *	@dev: the device to check
 *
 *	Recalculate dev->features set and send notifications if it
 *	has changed. Should be called after driver or hardware dependent
 *	conditions might have changed that influence the features.
 */
void netdev_update_features(struct net_device *dev)
{
	if (__netdev_update_features(dev))
		netdev_features_change(dev);
}
EXPORT_SYMBOL(netdev_update_features);

/**
 *	netdev_change_features - recalculate device features
 *	@dev: the device to check
 *
 *	Recalculate dev->features set and send notifications even
 *	if they have not changed. Should be called instead of
 *	netdev_update_features() if also dev->vlan_features might
 *	have changed to allow the changes to be propagated to stacked
 *	VLAN devices.
 */
void netdev_change_features(struct net_device *dev)
{
	__netdev_update_features(dev);
	netdev_features_change(dev);
}
EXPORT_SYMBOL(netdev_change_features);

/**
 *	netif_stacked_transfer_operstate -	transfer operstate
 *	@rootdev: the root or lower level device to transfer state from
 *	@dev: the device to transfer operstate to
 *
 *	Transfer operational state from root to device. This is normally
 *	called when a stacking relationship exists between the root
 *	device and the device(a leaf device).
 */
void netif_stacked_transfer_operstate(const struct net_device *rootdev,
					struct net_device *dev)
{
	if (rootdev->operstate == IF_OPER_DORMANT)
		netif_dormant_on(dev);
	else
		netif_dormant_off(dev);

	if (rootdev->operstate == IF_OPER_TESTING)
		netif_testing_on(dev);
	else
		netif_testing_off(dev);

	if (netif_carrier_ok(rootdev))
		netif_carrier_on(dev);
	else
		netif_carrier_off(dev);
}
EXPORT_SYMBOL(netif_stacked_transfer_operstate);

static int netif_alloc_rx_queues(struct net_device *dev)
{
	unsigned int i, count = dev->num_rx_queues;
	struct netdev_rx_queue *rx;
	size_t sz = count * sizeof(*rx);
	int err = 0;

	BUG_ON(count < 1);

	rx = kvzalloc(sz, GFP_KERNEL_ACCOUNT | __GFP_RETRY_MAYFAIL);
	if (!rx)
		return -ENOMEM;

	dev->_rx = rx;

	for (i = 0; i < count; i++) {
		rx[i].dev = dev;

		/* XDP RX-queue setup */
		err = xdp_rxq_info_reg(&rx[i].xdp_rxq, dev, i, 0);
		if (err < 0)
			goto err_rxq_info;
	}
	return 0;

err_rxq_info:
	/* Rollback successful reg's and free other resources */
	while (i--)
		xdp_rxq_info_unreg(&rx[i].xdp_rxq);
	kvfree(dev->_rx);
	dev->_rx = NULL;
	return err;
}

static void netif_free_rx_queues(struct net_device *dev)
{
	unsigned int i, count = dev->num_rx_queues;

	/* netif_alloc_rx_queues alloc failed, resources have been unreg'ed */
	if (!dev->_rx)
		return;

	for (i = 0; i < count; i++)
		xdp_rxq_info_unreg(&dev->_rx[i].xdp_rxq);

	kvfree(dev->_rx);
}

static void netdev_init_one_queue(struct net_device *dev,
				  struct netdev_queue *queue, void *_unused)
{
	/* Initialize queue lock */
	spin_lock_init(&queue->_xmit_lock);
	netdev_set_xmit_lockdep_class(&queue->_xmit_lock, dev->type);
	queue->xmit_lock_owner = -1;
	netdev_queue_numa_node_write(queue, NUMA_NO_NODE);
	queue->dev = dev;
#ifdef CONFIG_BQL
	dql_init(&queue->dql, HZ);
#endif
}

static void netif_free_tx_queues(struct net_device *dev)
{
	kvfree(dev->_tx);
}

static int netif_alloc_netdev_queues(struct net_device *dev)
{
	unsigned int count = dev->num_tx_queues;
	struct netdev_queue *tx;
	size_t sz = count * sizeof(*tx);

	if (count < 1 || count > 0xffff)
		return -EINVAL;

	tx = kvzalloc(sz, GFP_KERNEL_ACCOUNT | __GFP_RETRY_MAYFAIL);
	if (!tx)
		return -ENOMEM;

	dev->_tx = tx;

	netdev_for_each_tx_queue(dev, netdev_init_one_queue, NULL);
	spin_lock_init(&dev->tx_global_lock);

	return 0;
}

void netif_tx_stop_all_queues(struct net_device *dev)
{
	unsigned int i;

	for (i = 0; i < dev->num_tx_queues; i++) {
		struct netdev_queue *txq = netdev_get_tx_queue(dev, i);

		netif_tx_stop_queue(txq);
	}
}
EXPORT_SYMBOL(netif_tx_stop_all_queues);

static int netdev_do_alloc_pcpu_stats(struct net_device *dev)
{
	void __percpu *v;

	/* Drivers implementing ndo_get_peer_dev must support tstat
	 * accounting, so that skb_do_redirect() can bump the dev's
	 * RX stats upon network namespace switch.
	 */
	if (dev->netdev_ops->ndo_get_peer_dev &&
	    dev->pcpu_stat_type != NETDEV_PCPU_STAT_TSTATS)
		return -EOPNOTSUPP;

	switch (dev->pcpu_stat_type) {
	case NETDEV_PCPU_STAT_NONE:
		return 0;
	case NETDEV_PCPU_STAT_LSTATS:
		v = dev->lstats = netdev_alloc_pcpu_stats(struct pcpu_lstats);
		break;
	case NETDEV_PCPU_STAT_TSTATS:
		v = dev->tstats = netdev_alloc_pcpu_stats(struct pcpu_sw_netstats);
		break;
	case NETDEV_PCPU_STAT_DSTATS:
		v = dev->dstats = netdev_alloc_pcpu_stats(struct pcpu_dstats);
		break;
	default:
		return -EINVAL;
	}

	return v ? 0 : -ENOMEM;
}

static void netdev_do_free_pcpu_stats(struct net_device *dev)
{
	switch (dev->pcpu_stat_type) {
	case NETDEV_PCPU_STAT_NONE:
		return;
	case NETDEV_PCPU_STAT_LSTATS:
		free_percpu(dev->lstats);
		break;
	case NETDEV_PCPU_STAT_TSTATS:
		free_percpu(dev->tstats);
		break;
	case NETDEV_PCPU_STAT_DSTATS:
		free_percpu(dev->dstats);
		break;
	}
}

/**
 * register_netdevice() - register a network device
 * @dev: device to register
 *
 * Take a prepared network device structure and make it externally accessible.
 * A %NETDEV_REGISTER message is sent to the netdev notifier chain.
 * Callers must hold the rtnl lock - you may want register_netdev()
 * instead of this.
 */
int register_netdevice(struct net_device *dev)
{
	int ret;
	struct net *net = dev_net(dev);

	BUILD_BUG_ON(sizeof(netdev_features_t) * BITS_PER_BYTE <
		     NETDEV_FEATURE_COUNT);
	BUG_ON(dev_boot_phase);
	ASSERT_RTNL();

	might_sleep();

	/* When net_device's are persistent, this will be fatal. */
	BUG_ON(dev->reg_state != NETREG_UNINITIALIZED);
	BUG_ON(!net);

	ret = ethtool_check_ops(dev->ethtool_ops);
	if (ret)
		return ret;

	spin_lock_init(&dev->addr_list_lock);
	netdev_set_addr_lockdep_class(dev);

	ret = dev_get_valid_name(net, dev, dev->name);
	if (ret < 0)
		goto out;

	ret = -ENOMEM;
	dev->name_node = netdev_name_node_head_alloc(dev);
	if (!dev->name_node)
		goto out;

	/* Init, if this function is available */
	if (dev->netdev_ops->ndo_init) {
		ret = dev->netdev_ops->ndo_init(dev);
		if (ret) {
			if (ret > 0)
				ret = -EIO;
			goto err_free_name;
		}
	}

	if (((dev->hw_features | dev->features) &
	     NETIF_F_HW_VLAN_CTAG_FILTER) &&
	    (!dev->netdev_ops->ndo_vlan_rx_add_vid ||
	     !dev->netdev_ops->ndo_vlan_rx_kill_vid)) {
		netdev_WARN(dev, "Buggy VLAN acceleration in driver!\n");
		ret = -EINVAL;
		goto err_uninit;
	}

	ret = netdev_do_alloc_pcpu_stats(dev);
	if (ret)
		goto err_uninit;

	ret = dev_index_reserve(net, dev->ifindex);
	if (ret < 0)
		goto err_free_pcpu;
	dev->ifindex = ret;

	/* Transfer changeable features to wanted_features and enable
	 * software offloads (GSO and GRO).
	 */
	dev->hw_features |= (NETIF_F_SOFT_FEATURES | NETIF_F_SOFT_FEATURES_OFF);
	dev->features |= NETIF_F_SOFT_FEATURES;

	if (dev->udp_tunnel_nic_info) {
		dev->features |= NETIF_F_RX_UDP_TUNNEL_PORT;
		dev->hw_features |= NETIF_F_RX_UDP_TUNNEL_PORT;
	}

	dev->wanted_features = dev->features & dev->hw_features;

	if (!(dev->flags & IFF_LOOPBACK))
		dev->hw_features |= NETIF_F_NOCACHE_COPY;

	/* If IPv4 TCP segmentation offload is supported we should also
	 * allow the device to enable segmenting the frame with the option
	 * of ignoring a static IP ID value.  This doesn't enable the
	 * feature itself but allows the user to enable it later.
	 */
	if (dev->hw_features & NETIF_F_TSO)
		dev->hw_features |= NETIF_F_TSO_MANGLEID;
	if (dev->vlan_features & NETIF_F_TSO)
		dev->vlan_features |= NETIF_F_TSO_MANGLEID;
	if (dev->mpls_features & NETIF_F_TSO)
		dev->mpls_features |= NETIF_F_TSO_MANGLEID;
	if (dev->hw_enc_features & NETIF_F_TSO)
		dev->hw_enc_features |= NETIF_F_TSO_MANGLEID;

	/* Make NETIF_F_HIGHDMA inheritable to VLAN devices.
	 */
	dev->vlan_features |= NETIF_F_HIGHDMA;

	/* Make NETIF_F_SG inheritable to tunnel devices.
	 */
	dev->hw_enc_features |= NETIF_F_SG | NETIF_F_GSO_PARTIAL;

	/* Make NETIF_F_SG inheritable to MPLS.
	 */
	dev->mpls_features |= NETIF_F_SG;

	ret = call_netdevice_notifiers(NETDEV_POST_INIT, dev);
	ret = notifier_to_errno(ret);
	if (ret)
		goto err_ifindex_release;

	ret = netdev_register_kobject(dev);
	write_lock(&dev_base_lock);
	dev->reg_state = ret ? NETREG_UNREGISTERED : NETREG_REGISTERED;
	write_unlock(&dev_base_lock);
	if (ret)
		goto err_uninit_notify;

	__netdev_update_features(dev);

	/*
	 *	Default initial state at registry is that the
	 *	device is present.
	 */

	set_bit(__LINK_STATE_PRESENT, &dev->state);

	linkwatch_init_dev(dev);

	dev_init_scheduler(dev);

	netdev_hold(dev, &dev->dev_registered_tracker, GFP_KERNEL);
	list_netdevice(dev);

	add_device_randomness(dev->dev_addr, dev->addr_len);

	/* If the device has permanent device address, driver should
	 * set dev_addr and also addr_assign_type should be set to
	 * NET_ADDR_PERM (default value).
	 */
	if (dev->addr_assign_type == NET_ADDR_PERM)
		memcpy(dev->perm_addr, dev->dev_addr, dev->addr_len);

	/* Notify protocols, that a new device appeared. */
	ret = call_netdevice_notifiers(NETDEV_REGISTER, dev);
	ret = notifier_to_errno(ret);
	if (ret) {
		/* Expect explicit free_netdev() on failure */
		dev->needs_free_netdev = false;
		unregister_netdevice_queue(dev, NULL);
		goto out;
	}
	/*
	 *	Prevent userspace races by waiting until the network
	 *	device is fully setup before sending notifications.
	 */
	if (!dev->rtnl_link_ops ||
	    dev->rtnl_link_state == RTNL_LINK_INITIALIZED)
		rtmsg_ifinfo(RTM_NEWLINK, dev, ~0U, GFP_KERNEL, 0, NULL);

out:
	return ret;

err_uninit_notify:
	call_netdevice_notifiers(NETDEV_PRE_UNINIT, dev);
err_ifindex_release:
	dev_index_release(net, dev->ifindex);
err_free_pcpu:
	netdev_do_free_pcpu_stats(dev);
err_uninit:
	if (dev->netdev_ops->ndo_uninit)
		dev->netdev_ops->ndo_uninit(dev);
	if (dev->priv_destructor)
		dev->priv_destructor(dev);
err_free_name:
	netdev_name_node_free(dev->name_node);
	goto out;
}
EXPORT_SYMBOL(register_netdevice);

/**
 *	init_dummy_netdev	- init a dummy network device for NAPI
 *	@dev: device to init
 *
 *	This takes a network device structure and initialize the minimum
 *	amount of fields so it can be used to schedule NAPI polls without
 *	registering a full blown interface. This is to be used by drivers
 *	that need to tie several hardware interfaces to a single NAPI
 *	poll scheduler due to HW limitations.
 */
int init_dummy_netdev(struct net_device *dev)
{
	/* Clear everything. Note we don't initialize spinlocks
	 * are they aren't supposed to be taken by any of the
	 * NAPI code and this dummy netdev is supposed to be
	 * only ever used for NAPI polls
	 */
	memset(dev, 0, sizeof(struct net_device));

	/* make sure we BUG if trying to hit standard
	 * register/unregister code path
	 */
	dev->reg_state = NETREG_DUMMY;

	/* NAPI wants this */
	INIT_LIST_HEAD(&dev->napi_list);

	/* a dummy interface is started by default */
	set_bit(__LINK_STATE_PRESENT, &dev->state);
	set_bit(__LINK_STATE_START, &dev->state);

	/* napi_busy_loop stats accounting wants this */
	dev_net_set(dev, &init_net);

	/* Note : We dont allocate pcpu_refcnt for dummy devices,
	 * because users of this 'device' dont need to change
	 * its refcount.
	 */

	return 0;
}
EXPORT_SYMBOL_GPL(init_dummy_netdev);


/**
 *	register_netdev	- register a network device
 *	@dev: device to register
 *
 *	Take a completed network device structure and add it to the kernel
 *	interfaces. A %NETDEV_REGISTER message is sent to the netdev notifier
 *	chain. 0 is returned on success. A negative errno code is returned
 *	on a failure to set up the device, or if the name is a duplicate.
 *
 *	This is a wrapper around register_netdevice that takes the rtnl semaphore
 *	and expands the device name if you passed a format string to
 *	alloc_netdev.
 */
int register_netdev(struct net_device *dev)
{
	int err;

	if (rtnl_lock_killable())
		return -EINTR;
	err = register_netdevice(dev);
	rtnl_unlock();
	return err;
}
EXPORT_SYMBOL(register_netdev);

int netdev_refcnt_read(const struct net_device *dev)
{
#ifdef CONFIG_PCPU_DEV_REFCNT
	int i, refcnt = 0;

	for_each_possible_cpu(i)
		refcnt += *per_cpu_ptr(dev->pcpu_refcnt, i);
	return refcnt;
#else
	return refcount_read(&dev->dev_refcnt);
#endif
}
EXPORT_SYMBOL(netdev_refcnt_read);

int netdev_unregister_timeout_secs __read_mostly = 10;

#define WAIT_REFS_MIN_MSECS 1
#define WAIT_REFS_MAX_MSECS 250
/**
 * netdev_wait_allrefs_any - wait until all references are gone.
 * @list: list of net_devices to wait on
 *
 * This is called when unregistering network devices.
 *
 * Any protocol or device that holds a reference should register
 * for netdevice notification, and cleanup and put back the
 * reference if they receive an UNREGISTER event.
 * We can get stuck here if buggy protocols don't correctly
 * call dev_put.
 */
static struct net_device *netdev_wait_allrefs_any(struct list_head *list)
{
	unsigned long rebroadcast_time, warning_time;
	struct net_device *dev;
	int wait = 0;

	rebroadcast_time = warning_time = jiffies;

	list_for_each_entry(dev, list, todo_list)
		if (netdev_refcnt_read(dev) == 1)
			return dev;

	while (true) {
		if (time_after(jiffies, rebroadcast_time + 1 * HZ)) {
			rtnl_lock();

			/* Rebroadcast unregister notification */
			list_for_each_entry(dev, list, todo_list)
				call_netdevice_notifiers(NETDEV_UNREGISTER, dev);

			__rtnl_unlock();
			rcu_barrier();
			rtnl_lock();

			list_for_each_entry(dev, list, todo_list)
				if (test_bit(__LINK_STATE_LINKWATCH_PENDING,
					     &dev->state)) {
					/* We must not have linkwatch events
					 * pending on unregister. If this
					 * happens, we simply run the queue
					 * unscheduled, resulting in a noop
					 * for this device.
					 */
					linkwatch_run_queue();
					break;
				}

			__rtnl_unlock();

			rebroadcast_time = jiffies;
		}

		if (!wait) {
			rcu_barrier();
			wait = WAIT_REFS_MIN_MSECS;
		} else {
			msleep(wait);
			wait = min(wait << 1, WAIT_REFS_MAX_MSECS);
		}

		list_for_each_entry(dev, list, todo_list)
			if (netdev_refcnt_read(dev) == 1)
				return dev;

		if (time_after(jiffies, warning_time +
			       READ_ONCE(netdev_unregister_timeout_secs) * HZ)) {
			list_for_each_entry(dev, list, todo_list) {
				pr_emerg("unregister_netdevice: waiting for %s to become free. Usage count = %d\n",
					 dev->name, netdev_refcnt_read(dev));
				ref_tracker_dir_print(&dev->refcnt_tracker, 10);
			}

			warning_time = jiffies;
		}
	}
}

/* The sequence is:
 *
 *	rtnl_lock();
 *	...
 *	register_netdevice(x1);
 *	register_netdevice(x2);
 *	...
 *	unregister_netdevice(y1);
 *	unregister_netdevice(y2);
 *      ...
 *	rtnl_unlock();
 *	free_netdev(y1);
 *	free_netdev(y2);
 *
 * We are invoked by rtnl_unlock().
 * This allows us to deal with problems:
 * 1) We can delete sysfs objects which invoke hotplug
 *    without deadlocking with linkwatch via keventd.
 * 2) Since we run with the RTNL semaphore not held, we can sleep
 *    safely in order to wait for the netdev refcnt to drop to zero.
 *
 * We must not return until all unregister events added during
 * the interval the lock was held have been completed.
 */
void netdev_run_todo(void)
{
	struct net_device *dev, *tmp;
	struct list_head list;
#ifdef CONFIG_LOCKDEP
	struct list_head unlink_list;

	list_replace_init(&net_unlink_list, &unlink_list);

	while (!list_empty(&unlink_list)) {
		struct net_device *dev = list_first_entry(&unlink_list,
							  struct net_device,
							  unlink_list);
		list_del_init(&dev->unlink_list);
		dev->nested_level = dev->lower_level - 1;
	}
#endif

	/* Snapshot list, allow later requests */
	list_replace_init(&net_todo_list, &list);

	__rtnl_unlock();

	/* Wait for rcu callbacks to finish before next phase */
	if (!list_empty(&list))
		rcu_barrier();

	list_for_each_entry_safe(dev, tmp, &list, todo_list) {
		if (unlikely(dev->reg_state != NETREG_UNREGISTERING)) {
			netdev_WARN(dev, "run_todo but not unregistering\n");
			list_del(&dev->todo_list);
			continue;
		}

		write_lock(&dev_base_lock);
		dev->reg_state = NETREG_UNREGISTERED;
		write_unlock(&dev_base_lock);
		linkwatch_forget_dev(dev);
	}

	while (!list_empty(&list)) {
		dev = netdev_wait_allrefs_any(&list);
		list_del(&dev->todo_list);

		/* paranoia */
		BUG_ON(netdev_refcnt_read(dev) != 1);
		BUG_ON(!list_empty(&dev->ptype_all));
		BUG_ON(!list_empty(&dev->ptype_specific));
		WARN_ON(rcu_access_pointer(dev->ip_ptr));
		WARN_ON(rcu_access_pointer(dev->ip6_ptr));

		netdev_do_free_pcpu_stats(dev);
		if (dev->priv_destructor)
			dev->priv_destructor(dev);
		if (dev->needs_free_netdev)
			free_netdev(dev);

		if (atomic_dec_and_test(&dev_net(dev)->dev_unreg_count))
			wake_up(&netdev_unregistering_wq);

		/* Free network device */
		kobject_put(&dev->dev.kobj);
	}
}

/* Convert net_device_stats to rtnl_link_stats64. rtnl_link_stats64 has
 * all the same fields in the same order as net_device_stats, with only
 * the type differing, but rtnl_link_stats64 may have additional fields
 * at the end for newer counters.
 */
void netdev_stats_to_stats64(struct rtnl_link_stats64 *stats64,
			     const struct net_device_stats *netdev_stats)
{
	size_t i, n = sizeof(*netdev_stats) / sizeof(atomic_long_t);
	const atomic_long_t *src = (atomic_long_t *)netdev_stats;
	u64 *dst = (u64 *)stats64;

	BUILD_BUG_ON(n > sizeof(*stats64) / sizeof(u64));
	for (i = 0; i < n; i++)
		dst[i] = (unsigned long)atomic_long_read(&src[i]);
	/* zero out counters that only exist in rtnl_link_stats64 */
	memset((char *)stats64 + n * sizeof(u64), 0,
	       sizeof(*stats64) - n * sizeof(u64));
}
EXPORT_SYMBOL(netdev_stats_to_stats64);

struct net_device_core_stats __percpu *netdev_core_stats_alloc(struct net_device *dev)
{
	struct net_device_core_stats __percpu *p;

	p = alloc_percpu_gfp(struct net_device_core_stats,
			     GFP_ATOMIC | __GFP_NOWARN);

	if (p && cmpxchg(&dev->core_stats, NULL, p))
		free_percpu(p);

	/* This READ_ONCE() pairs with the cmpxchg() above */
	return READ_ONCE(dev->core_stats);
}
EXPORT_SYMBOL(netdev_core_stats_alloc);

/**
 *	dev_get_stats	- get network device statistics
 *	@dev: device to get statistics from
 *	@storage: place to store stats
 *
 *	Get network statistics from device. Return @storage.
 *	The device driver may provide its own method by setting
 *	dev->netdev_ops->get_stats64 or dev->netdev_ops->get_stats;
 *	otherwise the internal statistics structure is used.
 */
struct rtnl_link_stats64 *dev_get_stats(struct net_device *dev,
					struct rtnl_link_stats64 *storage)
{
	const struct net_device_ops *ops = dev->netdev_ops;
	const struct net_device_core_stats __percpu *p;

	if (ops->ndo_get_stats64) {
		memset(storage, 0, sizeof(*storage));
		ops->ndo_get_stats64(dev, storage);
	} else if (ops->ndo_get_stats) {
		netdev_stats_to_stats64(storage, ops->ndo_get_stats(dev));
	} else {
		netdev_stats_to_stats64(storage, &dev->stats);
	}

	/* This READ_ONCE() pairs with the write in netdev_core_stats_alloc() */
	p = READ_ONCE(dev->core_stats);
	if (p) {
		const struct net_device_core_stats *core_stats;
		int i;

		for_each_possible_cpu(i) {
			core_stats = per_cpu_ptr(p, i);
			storage->rx_dropped += READ_ONCE(core_stats->rx_dropped);
			storage->tx_dropped += READ_ONCE(core_stats->tx_dropped);
			storage->rx_nohandler += READ_ONCE(core_stats->rx_nohandler);
			storage->rx_otherhost_dropped += READ_ONCE(core_stats->rx_otherhost_dropped);
		}
	}
	return storage;
}
EXPORT_SYMBOL(dev_get_stats);

/**
 *	dev_fetch_sw_netstats - get per-cpu network device statistics
 *	@s: place to store stats
 *	@netstats: per-cpu network stats to read from
 *
 *	Read per-cpu network statistics and populate the related fields in @s.
 */
void dev_fetch_sw_netstats(struct rtnl_link_stats64 *s,
			   const struct pcpu_sw_netstats __percpu *netstats)
{
	int cpu;

	for_each_possible_cpu(cpu) {
		u64 rx_packets, rx_bytes, tx_packets, tx_bytes;
		const struct pcpu_sw_netstats *stats;
		unsigned int start;

		stats = per_cpu_ptr(netstats, cpu);
		do {
			start = u64_stats_fetch_begin(&stats->syncp);
			rx_packets = u64_stats_read(&stats->rx_packets);
			rx_bytes   = u64_stats_read(&stats->rx_bytes);
			tx_packets = u64_stats_read(&stats->tx_packets);
			tx_bytes   = u64_stats_read(&stats->tx_bytes);
		} while (u64_stats_fetch_retry(&stats->syncp, start));

		s->rx_packets += rx_packets;
		s->rx_bytes   += rx_bytes;
		s->tx_packets += tx_packets;
		s->tx_bytes   += tx_bytes;
	}
}
EXPORT_SYMBOL_GPL(dev_fetch_sw_netstats);

/**
 *	dev_get_tstats64 - ndo_get_stats64 implementation
 *	@dev: device to get statistics from
 *	@s: place to store stats
 *
 *	Populate @s from dev->stats and dev->tstats. Can be used as
 *	ndo_get_stats64() callback.
 */
void dev_get_tstats64(struct net_device *dev, struct rtnl_link_stats64 *s)
{
	netdev_stats_to_stats64(s, &dev->stats);
	dev_fetch_sw_netstats(s, dev->tstats);
}
EXPORT_SYMBOL_GPL(dev_get_tstats64);

struct netdev_queue *dev_ingress_queue_create(struct net_device *dev)
{
	struct netdev_queue *queue = dev_ingress_queue(dev);

#ifdef CONFIG_NET_CLS_ACT
	if (queue)
		return queue;
	queue = kzalloc(sizeof(*queue), GFP_KERNEL);
	if (!queue)
		return NULL;
	netdev_init_one_queue(dev, queue, NULL);
	RCU_INIT_POINTER(queue->qdisc, &noop_qdisc);
	RCU_INIT_POINTER(queue->qdisc_sleeping, &noop_qdisc);
	rcu_assign_pointer(dev->ingress_queue, queue);
#endif
	return queue;
}

static const struct ethtool_ops default_ethtool_ops;

void netdev_set_default_ethtool_ops(struct net_device *dev,
				    const struct ethtool_ops *ops)
{
	if (dev->ethtool_ops == &default_ethtool_ops)
		dev->ethtool_ops = ops;
}
EXPORT_SYMBOL_GPL(netdev_set_default_ethtool_ops);

/**
 * netdev_sw_irq_coalesce_default_on() - enable SW IRQ coalescing by default
 * @dev: netdev to enable the IRQ coalescing on
 *
 * Sets a conservative default for SW IRQ coalescing. Users can use
 * sysfs attributes to override the default values.
 */
void netdev_sw_irq_coalesce_default_on(struct net_device *dev)
{
	WARN_ON(dev->reg_state == NETREG_REGISTERED);

	if (!IS_ENABLED(CONFIG_PREEMPT_RT)) {
		dev->gro_flush_timeout = 20000;
		dev->napi_defer_hard_irqs = 1;
	}
}
EXPORT_SYMBOL_GPL(netdev_sw_irq_coalesce_default_on);

void netdev_freemem(struct net_device *dev)
{
	char *addr = (char *)dev - dev->padded;

	kvfree(addr);
}

/**
 * alloc_netdev_mqs - allocate network device
 * @sizeof_priv: size of private data to allocate space for
 * @name: device name format string
 * @name_assign_type: origin of device name
 * @setup: callback to initialize device
 * @txqs: the number of TX subqueues to allocate
 * @rxqs: the number of RX subqueues to allocate
 *
 * Allocates a struct net_device with private data area for driver use
 * and performs basic initialization.  Also allocates subqueue structs
 * for each queue on the device.
 */
struct net_device *alloc_netdev_mqs(int sizeof_priv, const char *name,
		unsigned char name_assign_type,
		void (*setup)(struct net_device *),
		unsigned int txqs, unsigned int rxqs)
{
	struct net_device *dev;
	unsigned int alloc_size;
	struct net_device *p;

	BUG_ON(strlen(name) >= sizeof(dev->name));

	if (txqs < 1) {
		pr_err("alloc_netdev: Unable to allocate device with zero queues\n");
		return NULL;
	}

	if (rxqs < 1) {
		pr_err("alloc_netdev: Unable to allocate device with zero RX queues\n");
		return NULL;
	}

	alloc_size = sizeof(struct net_device);
	if (sizeof_priv) {
		/* ensure 32-byte alignment of private area */
		alloc_size = ALIGN(alloc_size, NETDEV_ALIGN);
		alloc_size += sizeof_priv;
	}
	/* ensure 32-byte alignment of whole construct */
	alloc_size += NETDEV_ALIGN - 1;

	p = kvzalloc(alloc_size, GFP_KERNEL_ACCOUNT | __GFP_RETRY_MAYFAIL);
	if (!p)
		return NULL;

	dev = PTR_ALIGN(p, NETDEV_ALIGN);
	dev->padded = (char *)dev - (char *)p;

	ref_tracker_dir_init(&dev->refcnt_tracker, 128, name);
#ifdef CONFIG_PCPU_DEV_REFCNT
	dev->pcpu_refcnt = alloc_percpu(int);
	if (!dev->pcpu_refcnt)
		goto free_dev;
	__dev_hold(dev);
#else
	refcount_set(&dev->dev_refcnt, 1);
#endif

	if (dev_addr_init(dev))
		goto free_pcpu;

	dev_mc_init(dev);
	dev_uc_init(dev);

	dev_net_set(dev, &init_net);

	dev->gso_max_size = GSO_LEGACY_MAX_SIZE;
	dev->xdp_zc_max_segs = 1;
	dev->gso_max_segs = GSO_MAX_SEGS;
	dev->gro_max_size = GRO_LEGACY_MAX_SIZE;
	dev->gso_ipv4_max_size = GSO_LEGACY_MAX_SIZE;
	dev->gro_ipv4_max_size = GRO_LEGACY_MAX_SIZE;
	dev->tso_max_size = TSO_LEGACY_MAX_SIZE;
	dev->tso_max_segs = TSO_MAX_SEGS;
	dev->upper_level = 1;
	dev->lower_level = 1;
#ifdef CONFIG_LOCKDEP
	dev->nested_level = 0;
	INIT_LIST_HEAD(&dev->unlink_list);
#endif

	INIT_LIST_HEAD(&dev->napi_list);
	INIT_LIST_HEAD(&dev->unreg_list);
	INIT_LIST_HEAD(&dev->close_list);
	INIT_LIST_HEAD(&dev->link_watch_list);
	INIT_LIST_HEAD(&dev->adj_list.upper);
	INIT_LIST_HEAD(&dev->adj_list.lower);
	INIT_LIST_HEAD(&dev->ptype_all);
	INIT_LIST_HEAD(&dev->ptype_specific);
	INIT_LIST_HEAD(&dev->net_notifier_list);
#ifdef CONFIG_NET_SCHED
	hash_init(dev->qdisc_hash);
#endif
	dev->priv_flags = IFF_XMIT_DST_RELEASE | IFF_XMIT_DST_RELEASE_PERM;
	setup(dev);

	if (!dev->tx_queue_len) {
		dev->priv_flags |= IFF_NO_QUEUE;
		dev->tx_queue_len = DEFAULT_TX_QUEUE_LEN;
	}

	dev->num_tx_queues = txqs;
	dev->real_num_tx_queues = txqs;
	if (netif_alloc_netdev_queues(dev))
		goto free_all;

	dev->num_rx_queues = rxqs;
	dev->real_num_rx_queues = rxqs;
	if (netif_alloc_rx_queues(dev))
		goto free_all;

	strcpy(dev->name, name);
	dev->name_assign_type = name_assign_type;
	dev->group = INIT_NETDEV_GROUP;
	if (!dev->ethtool_ops)
		dev->ethtool_ops = &default_ethtool_ops;

	nf_hook_netdev_init(dev);

	return dev;

free_all:
	free_netdev(dev);
	return NULL;

free_pcpu:
#ifdef CONFIG_PCPU_DEV_REFCNT
	free_percpu(dev->pcpu_refcnt);
free_dev:
#endif
	netdev_freemem(dev);
	return NULL;
}
EXPORT_SYMBOL(alloc_netdev_mqs);

/**
 * free_netdev - free network device
 * @dev: device
 *
 * This function does the last stage of destroying an allocated device
 * interface. The reference to the device object is released. If this
 * is the last reference then it will be freed.Must be called in process
 * context.
 */
void free_netdev(struct net_device *dev)
{
	struct napi_struct *p, *n;

	might_sleep();

	/* When called immediately after register_netdevice() failed the unwind
	 * handling may still be dismantling the device. Handle that case by
	 * deferring the free.
	 */
	if (dev->reg_state == NETREG_UNREGISTERING) {
		ASSERT_RTNL();
		dev->needs_free_netdev = true;
		return;
	}

	netif_free_tx_queues(dev);
	netif_free_rx_queues(dev);

	kfree(rcu_dereference_protected(dev->ingress_queue, 1));

	/* Flush device addresses */
	dev_addr_flush(dev);

	list_for_each_entry_safe(p, n, &dev->napi_list, dev_list)
		netif_napi_del(p);

	ref_tracker_dir_exit(&dev->refcnt_tracker);
#ifdef CONFIG_PCPU_DEV_REFCNT
	free_percpu(dev->pcpu_refcnt);
	dev->pcpu_refcnt = NULL;
#endif
	free_percpu(dev->core_stats);
	dev->core_stats = NULL;
	free_percpu(dev->xdp_bulkq);
	dev->xdp_bulkq = NULL;

	/*  Compatibility with error handling in drivers */
	if (dev->reg_state == NETREG_UNINITIALIZED) {
		netdev_freemem(dev);
		return;
	}

	BUG_ON(dev->reg_state != NETREG_UNREGISTERED);
	dev->reg_state = NETREG_RELEASED;

	/* will free via device release */
	put_device(&dev->dev);
}
EXPORT_SYMBOL(free_netdev);

/**
 *	synchronize_net -  Synchronize with packet receive processing
 *
 *	Wait for packets currently being received to be done.
 *	Does not block later packets from starting.
 */
void synchronize_net(void)
{
	might_sleep();
	if (rtnl_is_locked())
		synchronize_rcu_expedited();
	else
		synchronize_rcu();
}
EXPORT_SYMBOL(synchronize_net);

/**
 *	unregister_netdevice_queue - remove device from the kernel
 *	@dev: device
 *	@head: list
 *
 *	This function shuts down a device interface and removes it
 *	from the kernel tables.
 *	If head not NULL, device is queued to be unregistered later.
 *
 *	Callers must hold the rtnl semaphore.  You may want
 *	unregister_netdev() instead of this.
 */

void unregister_netdevice_queue(struct net_device *dev, struct list_head *head)
{
	ASSERT_RTNL();

	if (head) {
		list_move_tail(&dev->unreg_list, head);
	} else {
		LIST_HEAD(single);

		list_add(&dev->unreg_list, &single);
		unregister_netdevice_many(&single);
	}
}
EXPORT_SYMBOL(unregister_netdevice_queue);

void unregister_netdevice_many_notify(struct list_head *head,
				      u32 portid, const struct nlmsghdr *nlh)
{
	struct net_device *dev, *tmp;
	LIST_HEAD(close_head);

	BUG_ON(dev_boot_phase);
	ASSERT_RTNL();

	if (list_empty(head))
		return;

	list_for_each_entry_safe(dev, tmp, head, unreg_list) {
		/* Some devices call without registering
		 * for initialization unwind. Remove those
		 * devices and proceed with the remaining.
		 */
		if (dev->reg_state == NETREG_UNINITIALIZED) {
			pr_debug("unregister_netdevice: device %s/%p never was registered\n",
				 dev->name, dev);

			WARN_ON(1);
			list_del(&dev->unreg_list);
			continue;
		}
		dev->dismantle = true;
		BUG_ON(dev->reg_state != NETREG_REGISTERED);
	}

	/* If device is running, close it first. */
	list_for_each_entry(dev, head, unreg_list)
		list_add_tail(&dev->close_list, &close_head);
	dev_close_many(&close_head, true);

	list_for_each_entry(dev, head, unreg_list) {
		/* And unlink it from device chain. */
		write_lock(&dev_base_lock);
		unlist_netdevice(dev, false);
		dev->reg_state = NETREG_UNREGISTERING;
		write_unlock(&dev_base_lock);
	}
	flush_all_backlogs();

	synchronize_net();

	list_for_each_entry(dev, head, unreg_list) {
		struct sk_buff *skb = NULL;

		/* Shutdown queueing discipline. */
		dev_shutdown(dev);
		dev_tcx_uninstall(dev);
		dev_xdp_uninstall(dev);
		bpf_dev_bound_netdev_unregister(dev);

		netdev_offload_xstats_disable_all(dev);

		/* Notify protocols, that we are about to destroy
		 * this device. They should clean all the things.
		 */
		call_netdevice_notifiers(NETDEV_UNREGISTER, dev);

		if (!dev->rtnl_link_ops ||
		    dev->rtnl_link_state == RTNL_LINK_INITIALIZED)
			skb = rtmsg_ifinfo_build_skb(RTM_DELLINK, dev, ~0U, 0,
						     GFP_KERNEL, NULL, 0,
						     portid, nlh);

		/*
		 *	Flush the unicast and multicast chains
		 */
		dev_uc_flush(dev);
		dev_mc_flush(dev);

		netdev_name_node_alt_flush(dev);
		netdev_name_node_free(dev->name_node);

		call_netdevice_notifiers(NETDEV_PRE_UNINIT, dev);

		if (dev->netdev_ops->ndo_uninit)
			dev->netdev_ops->ndo_uninit(dev);

		if (skb)
			rtmsg_ifinfo_send(skb, dev, GFP_KERNEL, portid, nlh);

		/* Notifier chain MUST detach us all upper devices. */
		WARN_ON(netdev_has_any_upper_dev(dev));
		WARN_ON(netdev_has_any_lower_dev(dev));

		/* Remove entries from kobject tree */
		netdev_unregister_kobject(dev);
#ifdef CONFIG_XPS
		/* Remove XPS queueing entries */
		netif_reset_xps_queues_gt(dev, 0);
#endif
	}

	synchronize_net();

	list_for_each_entry(dev, head, unreg_list) {
		netdev_put(dev, &dev->dev_registered_tracker);
		net_set_todo(dev);
	}

	list_del(head);
}

/**
 *	unregister_netdevice_many - unregister many devices
 *	@head: list of devices
 *
 *  Note: As most callers use a stack allocated list_head,
 *  we force a list_del() to make sure stack wont be corrupted later.
 */
void unregister_netdevice_many(struct list_head *head)
{
	unregister_netdevice_many_notify(head, 0, NULL);
}
EXPORT_SYMBOL(unregister_netdevice_many);

/**
 *	unregister_netdev - remove device from the kernel
 *	@dev: device
 *
 *	This function shuts down a device interface and removes it
 *	from the kernel tables.
 *
 *	This is just a wrapper for unregister_netdevice that takes
 *	the rtnl semaphore.  In general you want to use this and not
 *	unregister_netdevice.
 */
void unregister_netdev(struct net_device *dev)
{
	rtnl_lock();
	unregister_netdevice(dev);
	rtnl_unlock();
}
EXPORT_SYMBOL(unregister_netdev);

/**
 *	__dev_change_net_namespace - move device to different nethost namespace
 *	@dev: device
 *	@net: network namespace
 *	@pat: If not NULL name pattern to try if the current device name
 *	      is already taken in the destination network namespace.
 *	@new_ifindex: If not zero, specifies device index in the target
 *	              namespace.
 *
 *	This function shuts down a device interface and moves it
 *	to a new network namespace. On success 0 is returned, on
 *	a failure a netagive errno code is returned.
 *
 *	Callers must hold the rtnl semaphore.
 */

int __dev_change_net_namespace(struct net_device *dev, struct net *net,
			       const char *pat, int new_ifindex)
{
	struct netdev_name_node *name_node;
	struct net *net_old = dev_net(dev);
	char new_name[IFNAMSIZ] = {};
	int err, new_nsid;

	ASSERT_RTNL();

	/* Don't allow namespace local devices to be moved. */
	err = -EINVAL;
	if (dev->features & NETIF_F_NETNS_LOCAL)
		goto out;

	/* Ensure the device has been registrered */
	if (dev->reg_state != NETREG_REGISTERED)
		goto out;

	/* Get out if there is nothing todo */
	err = 0;
	if (net_eq(net_old, net))
		goto out;

	/* Pick the destination device name, and ensure
	 * we can use it in the destination network namespace.
	 */
	err = -EEXIST;
	if (netdev_name_in_use(net, dev->name)) {
		/* We get here if we can't use the current device name */
		if (!pat)
			goto out;
		err = dev_prep_valid_name(net, dev, pat, new_name);
		if (err < 0)
			goto out;
	}
	/* Check that none of the altnames conflicts. */
	err = -EEXIST;
	netdev_for_each_altname(dev, name_node)
		if (netdev_name_in_use(net, name_node->name))
			goto out;

	/* Check that new_ifindex isn't used yet. */
	if (new_ifindex) {
		err = dev_index_reserve(net, new_ifindex);
		if (err < 0)
			goto out;
	} else {
		/* If there is an ifindex conflict assign a new one */
		err = dev_index_reserve(net, dev->ifindex);
		if (err == -EBUSY)
			err = dev_index_reserve(net, 0);
		if (err < 0)
			goto out;
		new_ifindex = err;
	}

	/*
	 * And now a mini version of register_netdevice unregister_netdevice.
	 */

	/* If device is running close it first. */
	dev_close(dev);

	/* And unlink it from device chain */
	unlist_netdevice(dev, true);

	synchronize_net();

	/* Shutdown queueing discipline. */
	dev_shutdown(dev);

	/* Notify protocols, that we are about to destroy
	 * this device. They should clean all the things.
	 *
	 * Note that dev->reg_state stays at NETREG_REGISTERED.
	 * This is wanted because this way 8021q and macvlan know
	 * the device is just moving and can keep their slaves up.
	 */
	call_netdevice_notifiers(NETDEV_UNREGISTER, dev);
	rcu_barrier();

	new_nsid = peernet2id_alloc(dev_net(dev), net, GFP_KERNEL);

	rtmsg_ifinfo_newnet(RTM_DELLINK, dev, ~0U, GFP_KERNEL, &new_nsid,
			    new_ifindex);

	/*
	 *	Flush the unicast and multicast chains
	 */
	dev_uc_flush(dev);
	dev_mc_flush(dev);

	/* Send a netdev-removed uevent to the old namespace */
	kobject_uevent(&dev->dev.kobj, KOBJ_REMOVE);
	netdev_adjacent_del_links(dev);

	/* Move per-net netdevice notifiers that are following the netdevice */
	move_netdevice_notifiers_dev_net(dev, net);

	/* Actually switch the network namespace */
	dev_net_set(dev, net);
	dev->ifindex = new_ifindex;

	/* Send a netdev-add uevent to the new namespace */
	kobject_uevent(&dev->dev.kobj, KOBJ_ADD);
	netdev_adjacent_add_links(dev);

	if (new_name[0]) /* Rename the netdev to prepared name */
		strscpy(dev->name, new_name, IFNAMSIZ);

	/* Fixup kobjects */
	err = device_rename(&dev->dev, dev->name);
	WARN_ON(err);

	/* Adapt owner in case owning user namespace of target network
	 * namespace is different from the original one.
	 */
	err = netdev_change_owner(dev, net_old, net);
	WARN_ON(err);

	/* Add the device back in the hashes */
	list_netdevice(dev);

	/* Notify protocols, that a new device appeared. */
	call_netdevice_notifiers(NETDEV_REGISTER, dev);

	/*
	 *	Prevent userspace races by waiting until the network
	 *	device is fully setup before sending notifications.
	 */
	rtmsg_ifinfo(RTM_NEWLINK, dev, ~0U, GFP_KERNEL, 0, NULL);

	synchronize_net();
	err = 0;
out:
	return err;
}
EXPORT_SYMBOL_GPL(__dev_change_net_namespace);

static int dev_cpu_dead(unsigned int oldcpu)
{
	struct sk_buff **list_skb;
	struct sk_buff *skb;
	unsigned int cpu;
	struct softnet_data *sd, *oldsd, *remsd = NULL;

	local_irq_disable();
	cpu = smp_processor_id();
	sd = &per_cpu(softnet_data, cpu);
	oldsd = &per_cpu(softnet_data, oldcpu);

	/* Find end of our completion_queue. */
	list_skb = &sd->completion_queue;
	while (*list_skb)
		list_skb = &(*list_skb)->next;
	/* Append completion queue from offline CPU. */
	*list_skb = oldsd->completion_queue;
	oldsd->completion_queue = NULL;

	/* Append output queue from offline CPU. */
	if (oldsd->output_queue) {
		*sd->output_queue_tailp = oldsd->output_queue;
		sd->output_queue_tailp = oldsd->output_queue_tailp;
		oldsd->output_queue = NULL;
		oldsd->output_queue_tailp = &oldsd->output_queue;
	}
	/* Append NAPI poll list from offline CPU, with one exception :
	 * process_backlog() must be called by cpu owning percpu backlog.
	 * We properly handle process_queue & input_pkt_queue later.
	 */
	while (!list_empty(&oldsd->poll_list)) {
		struct napi_struct *napi = list_first_entry(&oldsd->poll_list,
							    struct napi_struct,
							    poll_list);

		list_del_init(&napi->poll_list);
		if (napi->poll == process_backlog)
			napi->state = 0;
		else
			____napi_schedule(sd, napi);
	}

	raise_softirq_irqoff(NET_TX_SOFTIRQ);
	local_irq_enable();

#ifdef CONFIG_RPS
	remsd = oldsd->rps_ipi_list;
	oldsd->rps_ipi_list = NULL;
#endif
	/* send out pending IPI's on offline CPU */
	net_rps_send_ipi(remsd);

	/* Process offline CPU's input_pkt_queue */
	while ((skb = __skb_dequeue(&oldsd->process_queue))) {
		netif_rx(skb);
		input_queue_head_incr(oldsd);
	}
	while ((skb = skb_dequeue(&oldsd->input_pkt_queue))) {
		netif_rx(skb);
		input_queue_head_incr(oldsd);
	}

	return 0;
}

/**
 *	netdev_increment_features - increment feature set by one
 *	@all: current feature set
 *	@one: new feature set
 *	@mask: mask feature set
 *
 *	Computes a new feature set after adding a device with feature set
 *	@one to the master device with current feature set @all.  Will not
 *	enable anything that is off in @mask. Returns the new feature set.
 */
netdev_features_t netdev_increment_features(netdev_features_t all,
	netdev_features_t one, netdev_features_t mask)
{
	if (mask & NETIF_F_HW_CSUM)
		mask |= NETIF_F_CSUM_MASK;
	mask |= NETIF_F_VLAN_CHALLENGED;

	all |= one & (NETIF_F_ONE_FOR_ALL | NETIF_F_CSUM_MASK) & mask;
	all &= one | ~NETIF_F_ALL_FOR_ALL;

	/* If one device supports hw checksumming, set for all. */
	if (all & NETIF_F_HW_CSUM)
		all &= ~(NETIF_F_CSUM_MASK & ~NETIF_F_HW_CSUM);

	return all;
}
EXPORT_SYMBOL(netdev_increment_features);

static struct hlist_head * __net_init netdev_create_hash(void)
{
	int i;
	struct hlist_head *hash;

	hash = kmalloc_array(NETDEV_HASHENTRIES, sizeof(*hash), GFP_KERNEL);
	if (hash != NULL)
		for (i = 0; i < NETDEV_HASHENTRIES; i++)
			INIT_HLIST_HEAD(&hash[i]);

	return hash;
}

/* Initialize per network namespace state */
static int __net_init netdev_init(struct net *net)
{
	BUILD_BUG_ON(GRO_HASH_BUCKETS >
		     8 * sizeof_field(struct napi_struct, gro_bitmask));

	INIT_LIST_HEAD(&net->dev_base_head);

	net->dev_name_head = netdev_create_hash();
	if (net->dev_name_head == NULL)
		goto err_name;

	net->dev_index_head = netdev_create_hash();
	if (net->dev_index_head == NULL)
		goto err_idx;

	xa_init_flags(&net->dev_by_index, XA_FLAGS_ALLOC1);

	RAW_INIT_NOTIFIER_HEAD(&net->netdev_chain);

	return 0;

err_idx:
	kfree(net->dev_name_head);
err_name:
	return -ENOMEM;
}

/**
 *	netdev_drivername - network driver for the device
 *	@dev: network device
 *
 *	Determine network driver for device.
 */
const char *netdev_drivername(const struct net_device *dev)
{
	const struct device_driver *driver;
	const struct device *parent;
	const char *empty = "";

	parent = dev->dev.parent;
	if (!parent)
		return empty;

	driver = parent->driver;
	if (driver && driver->name)
		return driver->name;
	return empty;
}

static void __netdev_printk(const char *level, const struct net_device *dev,
			    struct va_format *vaf)
{
	if (dev && dev->dev.parent) {
		dev_printk_emit(level[1] - '0',
				dev->dev.parent,
				"%s %s %s%s: %pV",
				dev_driver_string(dev->dev.parent),
				dev_name(dev->dev.parent),
				netdev_name(dev), netdev_reg_state(dev),
				vaf);
	} else if (dev) {
		printk("%s%s%s: %pV",
		       level, netdev_name(dev), netdev_reg_state(dev), vaf);
	} else {
		printk("%s(NULL net_device): %pV", level, vaf);
	}
}

void netdev_printk(const char *level, const struct net_device *dev,
		   const char *format, ...)
{
	struct va_format vaf;
	va_list args;

	va_start(args, format);

	vaf.fmt = format;
	vaf.va = &args;

	__netdev_printk(level, dev, &vaf);

	va_end(args);
}
EXPORT_SYMBOL(netdev_printk);

#define define_netdev_printk_level(func, level)			\
void func(const struct net_device *dev, const char *fmt, ...)	\
{								\
	struct va_format vaf;					\
	va_list args;						\
								\
	va_start(args, fmt);					\
								\
	vaf.fmt = fmt;						\
	vaf.va = &args;						\
								\
	__netdev_printk(level, dev, &vaf);			\
								\
	va_end(args);						\
}								\
EXPORT_SYMBOL(func);

define_netdev_printk_level(netdev_emerg, KERN_EMERG);
define_netdev_printk_level(netdev_alert, KERN_ALERT);
define_netdev_printk_level(netdev_crit, KERN_CRIT);
define_netdev_printk_level(netdev_err, KERN_ERR);
define_netdev_printk_level(netdev_warn, KERN_WARNING);
define_netdev_printk_level(netdev_notice, KERN_NOTICE);
define_netdev_printk_level(netdev_info, KERN_INFO);

static void __net_exit netdev_exit(struct net *net)
{
	kfree(net->dev_name_head);
	kfree(net->dev_index_head);
	xa_destroy(&net->dev_by_index);
	if (net != &init_net)
		WARN_ON_ONCE(!list_empty(&net->dev_base_head));
}

static struct pernet_operations __net_initdata netdev_net_ops = {
	.init = netdev_init,
	.exit = netdev_exit,
};

static void __net_exit default_device_exit_net(struct net *net)
{
	struct net_device *dev, *aux;
	/*
	 * Push all migratable network devices back to the
	 * initial network namespace
	 */
	ASSERT_RTNL();
	for_each_netdev_safe(net, dev, aux) {
		int err;
		char fb_name[IFNAMSIZ];

		/* Ignore unmoveable devices (i.e. loopback) */
		if (dev->features & NETIF_F_NETNS_LOCAL)
			continue;

		/* Leave virtual devices for the generic cleanup */
		if (dev->rtnl_link_ops && !dev->rtnl_link_ops->netns_refund)
			continue;

		/* Push remaining network devices to init_net */
		snprintf(fb_name, IFNAMSIZ, "dev%d", dev->ifindex);
		if (netdev_name_in_use(&init_net, fb_name))
			snprintf(fb_name, IFNAMSIZ, "dev%%d");
		err = dev_change_net_namespace(dev, &init_net, fb_name);
		if (err) {
			pr_emerg("%s: failed to move %s to init_net: %d\n",
				 __func__, dev->name, err);
			BUG();
		}
	}
}

static void __net_exit default_device_exit_batch(struct list_head *net_list)
{
	/* At exit all network devices most be removed from a network
	 * namespace.  Do this in the reverse order of registration.
	 * Do this across as many network namespaces as possible to
	 * improve batching efficiency.
	 */
	struct net_device *dev;
	struct net *net;
	LIST_HEAD(dev_kill_list);

	rtnl_lock();
	list_for_each_entry(net, net_list, exit_list) {
		default_device_exit_net(net);
		cond_resched();
	}

	list_for_each_entry(net, net_list, exit_list) {
		for_each_netdev_reverse(net, dev) {
			if (dev->rtnl_link_ops && dev->rtnl_link_ops->dellink)
				dev->rtnl_link_ops->dellink(dev, &dev_kill_list);
			else
				unregister_netdevice_queue(dev, &dev_kill_list);
		}
	}
	unregister_netdevice_many(&dev_kill_list);
	rtnl_unlock();
}

static struct pernet_operations __net_initdata default_device_ops = {
	.exit_batch = default_device_exit_batch,
};

/*
 *	Initialize the DEV module. At boot time this walks the device list and
 *	unhooks any devices that fail to initialise (normally hardware not
 *	present) and leaves us with a valid list of present and active devices.
 *
 */

/*
 *       This is called single threaded during boot, so no need
 *       to take the rtnl semaphore.
 */
static int __init net_dev_init(void)
{
	int i, rc = -ENOMEM;

	BUG_ON(!dev_boot_phase);

	if (dev_proc_init())
		goto out;

	if (netdev_kobject_init())
		goto out;

	INIT_LIST_HEAD(&ptype_all);
	for (i = 0; i < PTYPE_HASH_SIZE; i++)
		INIT_LIST_HEAD(&ptype_base[i]);

	if (register_pernet_subsys(&netdev_net_ops))
		goto out;

	/*
	 *	Initialise the packet receive queues.
	 */

	for_each_possible_cpu(i) {
		struct work_struct *flush = per_cpu_ptr(&flush_works, i);
		struct softnet_data *sd = &per_cpu(softnet_data, i);

		INIT_WORK(flush, flush_backlog);

		skb_queue_head_init(&sd->input_pkt_queue);
		skb_queue_head_init(&sd->process_queue);
#ifdef CONFIG_XFRM_OFFLOAD
		skb_queue_head_init(&sd->xfrm_backlog);
#endif
		INIT_LIST_HEAD(&sd->poll_list);
		sd->output_queue_tailp = &sd->output_queue;
#ifdef CONFIG_RPS
		INIT_CSD(&sd->csd, rps_trigger_softirq, sd);
		sd->cpu = i;
#endif
		INIT_CSD(&sd->defer_csd, trigger_rx_softirq, sd);
		spin_lock_init(&sd->defer_lock);

		init_gro_hash(&sd->backlog);
		sd->backlog.poll = process_backlog;
		sd->backlog.weight = weight_p;
	}

	dev_boot_phase = 0;

	/* The loopback device is special if any other network devices
	 * is present in a network namespace the loopback device must
	 * be present. Since we now dynamically allocate and free the
	 * loopback device ensure this invariant is maintained by
	 * keeping the loopback device as the first device on the
	 * list of network devices.  Ensuring the loopback devices
	 * is the first device that appears and the last network device
	 * that disappears.
	 */
	if (register_pernet_device(&loopback_net_ops))
		goto out;

	if (register_pernet_device(&default_device_ops))
		goto out;

	open_softirq(NET_TX_SOFTIRQ, net_tx_action);
	open_softirq(NET_RX_SOFTIRQ, net_rx_action);

	rc = cpuhp_setup_state_nocalls(CPUHP_NET_DEV_DEAD, "net/dev:dead",
				       NULL, dev_cpu_dead);
	WARN_ON(rc < 0);
	rc = 0;
out:
	return rc;
}

subsys_initcall(net_dev_init);<|MERGE_RESOLUTION|>--- conflicted
+++ resolved
@@ -396,12 +396,9 @@
 	netdev_for_each_altname(dev, name_node)
 		netdev_name_node_add(net, name_node);
 
-<<<<<<< HEAD
-=======
 	/* We reserved the ifindex, this can't fail */
 	WARN_ON(xa_store(&net->dev_by_index, dev->ifindex, dev, GFP_KERNEL));
 
->>>>>>> 98817289
 	dev_base_seq_inc(net);
 }
 
@@ -411,18 +408,12 @@
 static void unlist_netdevice(struct net_device *dev, bool lock)
 {
 	struct netdev_name_node *name_node;
-<<<<<<< HEAD
+	struct net *net = dev_net(dev);
 
 	ASSERT_RTNL();
 
-=======
-	struct net *net = dev_net(dev);
-
-	ASSERT_RTNL();
-
 	xa_erase(&net->dev_by_index, dev->ifindex);
 
->>>>>>> 98817289
 	netdev_for_each_altname(dev, name_node)
 		netdev_name_node_del(name_node);
 
@@ -3201,17 +3192,9 @@
 void dev_kfree_skb_any_reason(struct sk_buff *skb, enum skb_drop_reason reason)
 {
 	if (in_hardirq() || irqs_disabled())
-<<<<<<< HEAD
-		__dev_kfree_skb_irq(skb, reason);
-	else if (unlikely(reason == SKB_REASON_DROPPED))
-		kfree_skb(skb);
-	else
-		consume_skb(skb);
-=======
 		dev_kfree_skb_irq_reason(skb, reason);
 	else
 		kfree_skb_reason(skb, reason);
->>>>>>> 98817289
 }
 EXPORT_SYMBOL(dev_kfree_skb_any_reason);
 
