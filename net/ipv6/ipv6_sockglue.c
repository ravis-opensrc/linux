--- conflicted
+++ resolved
@@ -425,12 +425,6 @@
 	if (unlikely(sk->sk_family != AF_INET6))
 		goto unlock;
 
-	/* Another thread has converted the socket into IPv4 with
-	 * IPV6_ADDRFORM concurrently.
-	 */
-	if (unlikely(sk->sk_family != AF_INET6))
-		goto unlock;
-
 	switch (optname) {
 
 	case IPV6_ADDRFORM:
@@ -1004,11 +998,7 @@
 	}
 
 unlock:
-<<<<<<< HEAD
-	release_sock(sk);
-=======
 	sockopt_release_sock(sk);
->>>>>>> d60c95ef
 	if (needs_rtnl)
 		rtnl_unlock();
 
