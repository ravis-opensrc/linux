--- conflicted
+++ resolved
@@ -443,10 +443,6 @@
 	if (np->rxpmtu && np->rxopt.bits.rxpmtu)
 		return ipv6_recv_rxpmtu(sk, msg, len, addr_len);
 
-<<<<<<< HEAD
-	flags |= (noblock ? MSG_DONTWAIT : 0);
-=======
->>>>>>> bf44eed7
 	skb = skb_recv_datagram(sk, flags, &err);
 	if (!skb)
 		goto out;
