--- conflicted
+++ resolved
@@ -1510,18 +1510,9 @@
 			u8 deleted = 0;
 
 			for_nexthops(rt) {
-<<<<<<< HEAD
-				struct net_device *nh_dev =
-					rtnl_dereference(nh->nh_dev);
-
-				if (!nh_dev || nh_dev == dev)
-					deleted++;
-				if (nh_dev == dev)
-=======
 				if (!nh->nh_dev || nh->nh_dev == dev)
 					deleted++;
 				if (nh->nh_dev == dev)
->>>>>>> d60c95ef
 					nh_del = true;
 			} endfor_nexthops(rt);
 
@@ -1536,16 +1527,9 @@
 					rt->rt_nh_size;
 				struct mpls_route *orig = rt;
 
-<<<<<<< HEAD
-				rt = kmalloc(size, GFP_KERNEL);
-				if (!rt)
-					return -ENOMEM;
-				memcpy(rt, orig, size);
-=======
 				rt = kmemdup(orig, size, GFP_KERNEL);
 				if (!rt)
 					return -ENOMEM;
->>>>>>> d60c95ef
 			}
 		}
 
@@ -1637,10 +1621,6 @@
 		return NOTIFY_OK;
 
 	switch (event) {
-<<<<<<< HEAD
-		int err;
-=======
->>>>>>> d60c95ef
 
 	case NETDEV_DOWN:
 		err = mpls_ifdown(dev, event);
