// SPDX-License-Identifier: GPL-2.0
/* Copyright (c) 2017 - 2018 Covalent IO, Inc. http://covalent.io */

#include <linux/skmsg.h>
#include <linux/filter.h>
#include <linux/bpf.h>
#include <linux/init.h>
#include <linux/wait.h>
#include <linux/util_macros.h>

#include <net/inet_common.h>
#include <net/tls.h>

static int bpf_tcp_ingress(struct sock *sk, struct sk_psock *psock,
			   struct sk_msg *msg, u32 apply_bytes, int flags)
{
	bool apply = apply_bytes;
	struct scatterlist *sge;
	u32 size, copied = 0;
	struct sk_msg *tmp;
	int i, ret = 0;

	tmp = kzalloc(sizeof(*tmp), __GFP_NOWARN | GFP_KERNEL);
	if (unlikely(!tmp))
		return -ENOMEM;

	lock_sock(sk);
	tmp->sg.start = msg->sg.start;
	i = msg->sg.start;
	do {
		sge = sk_msg_elem(msg, i);
		size = (apply && apply_bytes < sge->length) ?
			apply_bytes : sge->length;
		if (!sk_wmem_schedule(sk, size)) {
			if (!copied)
				ret = -ENOMEM;
			break;
		}

		sk_mem_charge(sk, size);
		sk_msg_xfer(tmp, msg, i, size);
		copied += size;
		if (sge->length)
			get_page(sk_msg_page(tmp, i));
		sk_msg_iter_var_next(i);
		tmp->sg.end = i;
		if (apply) {
			apply_bytes -= size;
			if (!apply_bytes) {
				if (sge->length)
					sk_msg_iter_var_prev(i);
				break;
			}
		}
	} while (i != msg->sg.end);

	if (!ret) {
		msg->sg.start = i;
		sk_psock_queue_msg(psock, tmp);
		sk_psock_data_ready(sk, psock);
	} else {
		sk_msg_free(sk, tmp);
		kfree(tmp);
	}

	release_sock(sk);
	return ret;
}

static int tcp_bpf_push(struct sock *sk, struct sk_msg *msg, u32 apply_bytes,
			int flags, bool uncharge)
{
	bool apply = apply_bytes;
	struct scatterlist *sge;
	struct page *page;
	int size, ret = 0;
	u32 off;

	while (1) {
		bool has_tx_ulp;

		sge = sk_msg_elem(msg, msg->sg.start);
		size = (apply && apply_bytes < sge->length) ?
			apply_bytes : sge->length;
		off  = sge->offset;
		page = sg_page(sge);

		tcp_rate_check_app_limited(sk);
retry:
		has_tx_ulp = tls_sw_has_ctx_tx(sk);
		if (has_tx_ulp) {
			flags |= MSG_SENDPAGE_NOPOLICY;
			ret = kernel_sendpage_locked(sk,
						     page, off, size, flags);
		} else {
			ret = do_tcp_sendpages(sk, page, off, size, flags);
		}

		if (ret <= 0)
			return ret;
		if (apply)
			apply_bytes -= ret;
		msg->sg.size -= ret;
		sge->offset += ret;
		sge->length -= ret;
		if (uncharge)
			sk_mem_uncharge(sk, ret);
		if (ret != size) {
			size -= ret;
			off  += ret;
			goto retry;
		}
		if (!sge->length) {
			put_page(page);
			sk_msg_iter_next(msg, start);
			sg_init_table(sge, 1);
			if (msg->sg.start == msg->sg.end)
				break;
		}
		if (apply && !apply_bytes)
			break;
	}

	return 0;
}

static int tcp_bpf_push_locked(struct sock *sk, struct sk_msg *msg,
			       u32 apply_bytes, int flags, bool uncharge)
{
	int ret;

	lock_sock(sk);
	ret = tcp_bpf_push(sk, msg, apply_bytes, flags, uncharge);
	release_sock(sk);
	return ret;
}

int tcp_bpf_sendmsg_redir(struct sock *sk, bool ingress,
			  struct sk_msg *msg, u32 bytes, int flags)
{
	struct sk_psock *psock = sk_psock_get(sk);
	int ret;

	if (unlikely(!psock))
		return -EPIPE;

	ret = ingress ? bpf_tcp_ingress(sk, psock, msg, bytes, flags) :
			tcp_bpf_push_locked(sk, msg, bytes, flags, false);
	sk_psock_put(sk, psock);
	return ret;
}
EXPORT_SYMBOL_GPL(tcp_bpf_sendmsg_redir);

#ifdef CONFIG_BPF_SYSCALL
static int tcp_msg_wait_data(struct sock *sk, struct sk_psock *psock,
			     long timeo)
{
	DEFINE_WAIT_FUNC(wait, woken_wake_function);
	int ret = 0;

	if (sk->sk_shutdown & RCV_SHUTDOWN)
		return 1;

	if (!timeo)
		return ret;

	add_wait_queue(sk_sleep(sk), &wait);
	sk_set_bit(SOCKWQ_ASYNC_WAITDATA, sk);
	ret = sk_wait_event(sk, &timeo,
			    !list_empty(&psock->ingress_msg) ||
			    !skb_queue_empty(&sk->sk_receive_queue), &wait);
	sk_clear_bit(SOCKWQ_ASYNC_WAITDATA, sk);
	remove_wait_queue(sk_sleep(sk), &wait);
	return ret;
}

static int tcp_bpf_recvmsg_parser(struct sock *sk,
				  struct msghdr *msg,
				  size_t len,
<<<<<<< HEAD
				  int nonblock,
=======
>>>>>>> d60c95ef
				  int flags,
				  int *addr_len)
{
	struct sk_psock *psock;
	int copied;

	if (unlikely(flags & MSG_ERRQUEUE))
		return inet_recv_error(sk, msg, len, addr_len);

	psock = sk_psock_get(sk);
	if (unlikely(!psock))
<<<<<<< HEAD
		return tcp_recvmsg(sk, msg, len, nonblock, flags, addr_len);
=======
		return tcp_recvmsg(sk, msg, len, flags, addr_len);
>>>>>>> d60c95ef

	lock_sock(sk);
msg_bytes_ready:
	copied = sk_msg_recvmsg(sk, psock, msg, len, flags);
	if (!copied) {
		long timeo;
		int data;

		if (sock_flag(sk, SOCK_DONE))
			goto out;

		if (sk->sk_err) {
			copied = sock_error(sk);
			goto out;
		}

		if (sk->sk_shutdown & RCV_SHUTDOWN)
			goto out;

		if (sk->sk_state == TCP_CLOSE) {
			copied = -ENOTCONN;
			goto out;
		}

<<<<<<< HEAD
		timeo = sock_rcvtimeo(sk, nonblock);
=======
		timeo = sock_rcvtimeo(sk, flags & MSG_DONTWAIT);
>>>>>>> d60c95ef
		if (!timeo) {
			copied = -EAGAIN;
			goto out;
		}

		if (signal_pending(current)) {
			copied = sock_intr_errno(timeo);
			goto out;
		}

		data = tcp_msg_wait_data(sk, psock, timeo);
		if (data && !sk_psock_queue_empty(psock))
			goto msg_bytes_ready;
		copied = -EAGAIN;
	}
out:
	release_sock(sk);
	sk_psock_put(sk, psock);
	return copied;
}

static int tcp_bpf_recvmsg(struct sock *sk, struct msghdr *msg, size_t len,
			   int flags, int *addr_len)
{
	struct sk_psock *psock;
	int copied, ret;

	if (unlikely(flags & MSG_ERRQUEUE))
		return inet_recv_error(sk, msg, len, addr_len);

	psock = sk_psock_get(sk);
	if (unlikely(!psock))
		return tcp_recvmsg(sk, msg, len, flags, addr_len);
	if (!skb_queue_empty(&sk->sk_receive_queue) &&
	    sk_psock_queue_empty(psock)) {
		sk_psock_put(sk, psock);
		return tcp_recvmsg(sk, msg, len, flags, addr_len);
	}
	lock_sock(sk);
msg_bytes_ready:
	copied = sk_msg_recvmsg(sk, psock, msg, len, flags);
	if (!copied) {
		long timeo;
		int data;

		timeo = sock_rcvtimeo(sk, flags & MSG_DONTWAIT);
		data = tcp_msg_wait_data(sk, psock, timeo);
		if (data) {
			if (!sk_psock_queue_empty(psock))
				goto msg_bytes_ready;
			release_sock(sk);
			sk_psock_put(sk, psock);
			return tcp_recvmsg(sk, msg, len, flags, addr_len);
		}
		copied = -EAGAIN;
	}
	ret = copied;
	release_sock(sk);
	sk_psock_put(sk, psock);
	return ret;
}

static int tcp_bpf_send_verdict(struct sock *sk, struct sk_psock *psock,
				struct sk_msg *msg, int *copied, int flags)
{
	bool cork = false, enospc = sk_msg_full(msg), redir_ingress;
	struct sock *sk_redir;
	u32 tosend, origsize, sent, delta = 0;
	u32 eval;
	int ret;

more_data:
	if (psock->eval == __SK_NONE) {
		/* Track delta in msg size to add/subtract it on SK_DROP from
		 * returned to user copied size. This ensures user doesn't
		 * get a positive return code with msg_cut_data and SK_DROP
		 * verdict.
		 */
		delta = msg->sg.size;
		psock->eval = sk_psock_msg_verdict(sk, psock, msg);
		delta -= msg->sg.size;
	}

	if (msg->cork_bytes &&
	    msg->cork_bytes > msg->sg.size && !enospc) {
		psock->cork_bytes = msg->cork_bytes - msg->sg.size;
		if (!psock->cork) {
			psock->cork = kzalloc(sizeof(*psock->cork),
					      GFP_ATOMIC | __GFP_NOWARN);
			if (!psock->cork)
				return -ENOMEM;
		}
		memcpy(psock->cork, msg, sizeof(*msg));
		return 0;
	}

	tosend = msg->sg.size;
	if (psock->apply_bytes && psock->apply_bytes < tosend)
		tosend = psock->apply_bytes;
	eval = __SK_NONE;

	switch (psock->eval) {
	case __SK_PASS:
		ret = tcp_bpf_push(sk, msg, tosend, flags, true);
		if (unlikely(ret)) {
			*copied -= sk_msg_free(sk, msg);
			break;
		}
		sk_msg_apply_bytes(psock, tosend);
		break;
	case __SK_REDIRECT:
		redir_ingress = psock->redir_ingress;
		sk_redir = psock->sk_redir;
		sk_msg_apply_bytes(psock, tosend);
		if (!psock->apply_bytes) {
			/* Clean up before releasing the sock lock. */
			eval = psock->eval;
			psock->eval = __SK_NONE;
			psock->sk_redir = NULL;
		}
		if (psock->cork) {
			cork = true;
			psock->cork = NULL;
		}
		sk_msg_return(sk, msg, tosend);
		release_sock(sk);

		origsize = msg->sg.size;
		ret = tcp_bpf_sendmsg_redir(sk_redir, redir_ingress,
					    msg, tosend, flags);
		sent = origsize - msg->sg.size;

		if (eval == __SK_REDIRECT)
			sock_put(sk_redir);

		lock_sock(sk);
		if (unlikely(ret < 0)) {
			int free = sk_msg_free_nocharge(sk, msg);

			if (!cork)
				*copied -= free;
		}
		if (cork) {
			sk_msg_free(sk, msg);
			kfree(msg);
			msg = NULL;
			ret = 0;
		}
		break;
	case __SK_DROP:
	default:
		sk_msg_free_partial(sk, msg, tosend);
		sk_msg_apply_bytes(psock, tosend);
		*copied -= (tosend + delta);
		return -EACCES;
	}

	if (likely(!ret)) {
		if (!psock->apply_bytes) {
			psock->eval =  __SK_NONE;
			if (psock->sk_redir) {
				sock_put(psock->sk_redir);
				psock->sk_redir = NULL;
			}
		}
		if (msg &&
		    msg->sg.data[msg->sg.start].page_link &&
		    msg->sg.data[msg->sg.start].length) {
			if (eval == __SK_REDIRECT)
				sk_mem_charge(sk, tosend - sent);
			goto more_data;
		}
	}
	return ret;
}

static int tcp_bpf_sendmsg(struct sock *sk, struct msghdr *msg, size_t size)
{
	struct sk_msg tmp, *msg_tx = NULL;
	int copied = 0, err = 0;
	struct sk_psock *psock;
	long timeo;
	int flags;

	/* Don't let internal do_tcp_sendpages() flags through */
	flags = (msg->msg_flags & ~MSG_SENDPAGE_DECRYPTED);
	flags |= MSG_NO_SHARED_FRAGS;

	psock = sk_psock_get(sk);
	if (unlikely(!psock))
		return tcp_sendmsg(sk, msg, size);

	lock_sock(sk);
	timeo = sock_sndtimeo(sk, msg->msg_flags & MSG_DONTWAIT);
	while (msg_data_left(msg)) {
		bool enospc = false;
		u32 copy, osize;

		if (sk->sk_err) {
			err = -sk->sk_err;
			goto out_err;
		}

		copy = msg_data_left(msg);
		if (!sk_stream_memory_free(sk))
			goto wait_for_sndbuf;
		if (psock->cork) {
			msg_tx = psock->cork;
		} else {
			msg_tx = &tmp;
			sk_msg_init(msg_tx);
		}

		osize = msg_tx->sg.size;
		err = sk_msg_alloc(sk, msg_tx, msg_tx->sg.size + copy, msg_tx->sg.end - 1);
		if (err) {
			if (err != -ENOSPC)
				goto wait_for_memory;
			enospc = true;
			copy = msg_tx->sg.size - osize;
		}

		err = sk_msg_memcopy_from_iter(sk, &msg->msg_iter, msg_tx,
					       copy);
		if (err < 0) {
			sk_msg_trim(sk, msg_tx, osize);
			goto out_err;
		}

		copied += copy;
		if (psock->cork_bytes) {
			if (size > psock->cork_bytes)
				psock->cork_bytes = 0;
			else
				psock->cork_bytes -= size;
			if (psock->cork_bytes && !enospc)
				goto out_err;
			/* All cork bytes are accounted, rerun the prog. */
			psock->eval = __SK_NONE;
			psock->cork_bytes = 0;
		}

		err = tcp_bpf_send_verdict(sk, psock, msg_tx, &copied, flags);
		if (unlikely(err < 0))
			goto out_err;
		continue;
wait_for_sndbuf:
		set_bit(SOCK_NOSPACE, &sk->sk_socket->flags);
wait_for_memory:
		err = sk_stream_wait_memory(sk, &timeo);
		if (err) {
			if (msg_tx && msg_tx != psock->cork)
				sk_msg_free(sk, msg_tx);
			goto out_err;
		}
	}
out_err:
	if (err < 0)
		err = sk_stream_error(sk, msg->msg_flags, err);
	release_sock(sk);
	sk_psock_put(sk, psock);
	return copied ? copied : err;
}

static int tcp_bpf_sendpage(struct sock *sk, struct page *page, int offset,
			    size_t size, int flags)
{
	struct sk_msg tmp, *msg = NULL;
	int err = 0, copied = 0;
	struct sk_psock *psock;
	bool enospc = false;

	psock = sk_psock_get(sk);
	if (unlikely(!psock))
		return tcp_sendpage(sk, page, offset, size, flags);

	lock_sock(sk);
	if (psock->cork) {
		msg = psock->cork;
	} else {
		msg = &tmp;
		sk_msg_init(msg);
	}

	/* Catch case where ring is full and sendpage is stalled. */
	if (unlikely(sk_msg_full(msg)))
		goto out_err;

	sk_msg_page_add(msg, page, size, offset);
	sk_mem_charge(sk, size);
	copied = size;
	if (sk_msg_full(msg))
		enospc = true;
	if (psock->cork_bytes) {
		if (size > psock->cork_bytes)
			psock->cork_bytes = 0;
		else
			psock->cork_bytes -= size;
		if (psock->cork_bytes && !enospc)
			goto out_err;
		/* All cork bytes are accounted, rerun the prog. */
		psock->eval = __SK_NONE;
		psock->cork_bytes = 0;
	}

	err = tcp_bpf_send_verdict(sk, psock, msg, &copied, flags);
out_err:
	release_sock(sk);
	sk_psock_put(sk, psock);
	return copied ? copied : err;
}

enum {
	TCP_BPF_IPV4,
	TCP_BPF_IPV6,
	TCP_BPF_NUM_PROTS,
};

enum {
	TCP_BPF_BASE,
	TCP_BPF_TX,
	TCP_BPF_RX,
	TCP_BPF_TXRX,
	TCP_BPF_NUM_CFGS,
};

static struct proto *tcpv6_prot_saved __read_mostly;
static DEFINE_SPINLOCK(tcpv6_prot_lock);
static struct proto tcp_bpf_prots[TCP_BPF_NUM_PROTS][TCP_BPF_NUM_CFGS];

static void tcp_bpf_rebuild_protos(struct proto prot[TCP_BPF_NUM_CFGS],
				   struct proto *base)
{
	prot[TCP_BPF_BASE]			= *base;
	prot[TCP_BPF_BASE].destroy		= sock_map_destroy;
	prot[TCP_BPF_BASE].close		= sock_map_close;
	prot[TCP_BPF_BASE].recvmsg		= tcp_bpf_recvmsg;
	prot[TCP_BPF_BASE].sock_is_readable	= sk_msg_is_readable;

	prot[TCP_BPF_TX]			= prot[TCP_BPF_BASE];
	prot[TCP_BPF_TX].sendmsg		= tcp_bpf_sendmsg;
	prot[TCP_BPF_TX].sendpage		= tcp_bpf_sendpage;

	prot[TCP_BPF_RX]			= prot[TCP_BPF_BASE];
	prot[TCP_BPF_RX].recvmsg		= tcp_bpf_recvmsg_parser;

	prot[TCP_BPF_TXRX]			= prot[TCP_BPF_TX];
	prot[TCP_BPF_TXRX].recvmsg		= tcp_bpf_recvmsg_parser;
}

static void tcp_bpf_check_v6_needs_rebuild(struct proto *ops)
{
	if (unlikely(ops != smp_load_acquire(&tcpv6_prot_saved))) {
		spin_lock_bh(&tcpv6_prot_lock);
		if (likely(ops != tcpv6_prot_saved)) {
			tcp_bpf_rebuild_protos(tcp_bpf_prots[TCP_BPF_IPV6], ops);
			smp_store_release(&tcpv6_prot_saved, ops);
		}
		spin_unlock_bh(&tcpv6_prot_lock);
	}
}

static int __init tcp_bpf_v4_build_proto(void)
{
	tcp_bpf_rebuild_protos(tcp_bpf_prots[TCP_BPF_IPV4], &tcp_prot);
	return 0;
}
late_initcall(tcp_bpf_v4_build_proto);

static int tcp_bpf_assert_proto_ops(struct proto *ops)
{
	/* In order to avoid retpoline, we make assumptions when we call
	 * into ops if e.g. a psock is not present. Make sure they are
	 * indeed valid assumptions.
	 */
	return ops->recvmsg  == tcp_recvmsg &&
	       ops->sendmsg  == tcp_sendmsg &&
	       ops->sendpage == tcp_sendpage ? 0 : -ENOTSUPP;
}

int tcp_bpf_update_proto(struct sock *sk, struct sk_psock *psock, bool restore)
{
	int family = sk->sk_family == AF_INET6 ? TCP_BPF_IPV6 : TCP_BPF_IPV4;
	int config = psock->progs.msg_parser   ? TCP_BPF_TX   : TCP_BPF_BASE;

	if (psock->progs.stream_verdict || psock->progs.skb_verdict) {
		config = (config == TCP_BPF_TX) ? TCP_BPF_TXRX : TCP_BPF_RX;
	}

	if (restore) {
		if (inet_csk_has_ulp(sk)) {
			/* TLS does not have an unhash proto in SW cases,
			 * but we need to ensure we stop using the sock_map
			 * unhash routine because the associated psock is being
			 * removed. So use the original unhash handler.
			 */
			WRITE_ONCE(sk->sk_prot->unhash, psock->saved_unhash);
			tcp_update_ulp(sk, psock->sk_proto, psock->saved_write_space);
		} else {
			sk->sk_write_space = psock->saved_write_space;
			/* Pairs with lockless read in sk_clone_lock() */
			sock_replace_proto(sk, psock->sk_proto);
		}
		return 0;
	}

	if (sk->sk_family == AF_INET6) {
		if (tcp_bpf_assert_proto_ops(psock->sk_proto))
			return -EINVAL;

		tcp_bpf_check_v6_needs_rebuild(psock->sk_proto);
	}

	/* Pairs with lockless read in sk_clone_lock() */
	sock_replace_proto(sk, &tcp_bpf_prots[family][config]);
	return 0;
}
EXPORT_SYMBOL_GPL(tcp_bpf_update_proto);

/* If a child got cloned from a listening socket that had tcp_bpf
 * protocol callbacks installed, we need to restore the callbacks to
 * the default ones because the child does not inherit the psock state
 * that tcp_bpf callbacks expect.
 */
void tcp_bpf_clone(const struct sock *sk, struct sock *newsk)
{
	struct proto *prot = newsk->sk_prot;

	if (is_insidevar(prot, tcp_bpf_prots))
		newsk->sk_prot = sk->sk_prot_creator;
}
#endif /* CONFIG_BPF_SYSCALL */<|MERGE_RESOLUTION|>--- conflicted
+++ resolved
@@ -177,10 +177,6 @@
 static int tcp_bpf_recvmsg_parser(struct sock *sk,
 				  struct msghdr *msg,
 				  size_t len,
-<<<<<<< HEAD
-				  int nonblock,
-=======
->>>>>>> d60c95ef
 				  int flags,
 				  int *addr_len)
 {
@@ -192,11 +188,7 @@
 
 	psock = sk_psock_get(sk);
 	if (unlikely(!psock))
-<<<<<<< HEAD
-		return tcp_recvmsg(sk, msg, len, nonblock, flags, addr_len);
-=======
 		return tcp_recvmsg(sk, msg, len, flags, addr_len);
->>>>>>> d60c95ef
 
 	lock_sock(sk);
 msg_bytes_ready:
@@ -221,11 +213,7 @@
 			goto out;
 		}
 
-<<<<<<< HEAD
-		timeo = sock_rcvtimeo(sk, nonblock);
-=======
 		timeo = sock_rcvtimeo(sk, flags & MSG_DONTWAIT);
->>>>>>> d60c95ef
 		if (!timeo) {
 			copied = -EAGAIN;
 			goto out;
