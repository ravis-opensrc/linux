--- conflicted
+++ resolved
@@ -644,10 +644,7 @@
 		    const struct iphdr *tnl_params, u8 protocol)
 {
 	struct ip_tunnel *tunnel = netdev_priv(dev);
-<<<<<<< HEAD
-=======
 	struct ip_tunnel_info *tun_info = NULL;
->>>>>>> f7688b48
 	const struct iphdr *inner_iph;
 	unsigned int max_headroom;	/* The extra header space needed */
 	struct rtable *rt = NULL;		/* Route to the other host */
@@ -655,12 +652,9 @@
 	struct flowi4 fl4;
 	bool md = false;
 	bool connected;
-<<<<<<< HEAD
-=======
 	u8 tos, ttl;
 	__be32 dst;
 	__be16 df;
->>>>>>> f7688b48
 
 	inner_iph = (const struct iphdr *)skb_inner_network_header(skb);
 	connected = (tunnel->parms.iph.daddr != 0);
@@ -670,7 +664,6 @@
 	dst = tnl_params->daddr;
 	if (dst == 0) {
 		/* NBMA tunnel */
-		struct ip_tunnel_info *tun_info;
 
 		if (!skb_dst(skb)) {
 			dev->stats.tx_fifo_errors++;
@@ -680,16 +673,11 @@
 		tun_info = skb_tunnel_info(skb);
 		if (tun_info && (tun_info->mode & IP_TUNNEL_INFO_TX) &&
 		    ip_tunnel_info_af(tun_info) == AF_INET &&
-<<<<<<< HEAD
-		    tun_info->key.u.ipv4.dst)
-			dst = tun_info->key.u.ipv4.dst;
-=======
 		    tun_info->key.u.ipv4.dst) {
 			dst = tun_info->key.u.ipv4.dst;
 			md = true;
 			connected = true;
 		}
->>>>>>> f7688b48
 		else if (skb->protocol == htons(ETH_P_IP)) {
 			rt = skb_rtable(skb);
 			dst = rt_nexthop(rt, inner_iph->daddr);
