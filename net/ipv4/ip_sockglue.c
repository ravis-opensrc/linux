// SPDX-License-Identifier: GPL-2.0
/*
 * INET		An implementation of the TCP/IP protocol suite for the LINUX
 *		operating system.  INET is implemented using the  BSD Socket
 *		interface as the means of communication with the user level.
 *
 *		The IP to API glue.
 *
 * Authors:	see ip.c
 *
 * Fixes:
 *		Many		:	Split from ip.c , see ip.c for history.
 *		Martin Mares	:	TOS setting fixed.
 *		Alan Cox	:	Fixed a couple of oopses in Martin's
 *					TOS tweaks.
 *		Mike McLagan	:	Routing by source
 */

#include <linux/module.h>
#include <linux/types.h>
#include <linux/mm.h>
#include <linux/skbuff.h>
#include <linux/ip.h>
#include <linux/icmp.h>
#include <linux/inetdevice.h>
#include <linux/netdevice.h>
#include <linux/slab.h>
#include <net/sock.h>
#include <net/ip.h>
#include <net/icmp.h>
#include <net/tcp_states.h>
#include <linux/udp.h>
#include <linux/igmp.h>
#include <linux/netfilter.h>
#include <linux/route.h>
#include <linux/mroute.h>
#include <net/inet_ecn.h>
#include <net/route.h>
#include <net/xfrm.h>
#include <net/compat.h>
#include <net/checksum.h>
#if IS_ENABLED(CONFIG_IPV6)
#include <net/transp_v6.h>
#endif
#include <net/ip_fib.h>

#include <linux/errqueue.h>
#include <linux/uaccess.h>

#include <linux/bpfilter.h>

/*
 *	SOL_IP control messages.
 */

static void ip_cmsg_recv_pktinfo(struct msghdr *msg, struct sk_buff *skb)
{
	struct in_pktinfo info = *PKTINFO_SKB_CB(skb);

	info.ipi_addr.s_addr = ip_hdr(skb)->daddr;

	put_cmsg(msg, SOL_IP, IP_PKTINFO, sizeof(info), &info);
}

static void ip_cmsg_recv_ttl(struct msghdr *msg, struct sk_buff *skb)
{
	int ttl = ip_hdr(skb)->ttl;
	put_cmsg(msg, SOL_IP, IP_TTL, sizeof(int), &ttl);
}

static void ip_cmsg_recv_tos(struct msghdr *msg, struct sk_buff *skb)
{
	put_cmsg(msg, SOL_IP, IP_TOS, 1, &ip_hdr(skb)->tos);
}

static void ip_cmsg_recv_opts(struct msghdr *msg, struct sk_buff *skb)
{
	if (IPCB(skb)->opt.optlen == 0)
		return;

	put_cmsg(msg, SOL_IP, IP_RECVOPTS, IPCB(skb)->opt.optlen,
		 ip_hdr(skb) + 1);
}


static void ip_cmsg_recv_retopts(struct net *net, struct msghdr *msg,
				 struct sk_buff *skb)
{
	unsigned char optbuf[sizeof(struct ip_options) + 40];
	struct ip_options *opt = (struct ip_options *)optbuf;

	if (IPCB(skb)->opt.optlen == 0)
		return;

	if (ip_options_echo(net, opt, skb)) {
		msg->msg_flags |= MSG_CTRUNC;
		return;
	}
	ip_options_undo(opt);

	put_cmsg(msg, SOL_IP, IP_RETOPTS, opt->optlen, opt->__data);
}

static void ip_cmsg_recv_fragsize(struct msghdr *msg, struct sk_buff *skb)
{
	int val;

	if (IPCB(skb)->frag_max_size == 0)
		return;

	val = IPCB(skb)->frag_max_size;
	put_cmsg(msg, SOL_IP, IP_RECVFRAGSIZE, sizeof(val), &val);
}

static void ip_cmsg_recv_checksum(struct msghdr *msg, struct sk_buff *skb,
				  int tlen, int offset)
{
	__wsum csum = skb->csum;

	if (skb->ip_summed != CHECKSUM_COMPLETE)
		return;

	if (offset != 0) {
		int tend_off = skb_transport_offset(skb) + tlen;
		csum = csum_sub(csum, skb_checksum(skb, tend_off, offset, 0));
	}

	put_cmsg(msg, SOL_IP, IP_CHECKSUM, sizeof(__wsum), &csum);
}

static void ip_cmsg_recv_security(struct msghdr *msg, struct sk_buff *skb)
{
	char *secdata;
	u32 seclen, secid;
	int err;

	err = security_socket_getpeersec_dgram(NULL, skb, &secid);
	if (err)
		return;

	err = security_secid_to_secctx(secid, &secdata, &seclen);
	if (err)
		return;

	put_cmsg(msg, SOL_IP, SCM_SECURITY, seclen, secdata);
	security_release_secctx(secdata, seclen);
}

static void ip_cmsg_recv_dstaddr(struct msghdr *msg, struct sk_buff *skb)
{
	__be16 _ports[2], *ports;
	struct sockaddr_in sin;

	/* All current transport protocols have the port numbers in the
	 * first four bytes of the transport header and this function is
	 * written with this assumption in mind.
	 */
	ports = skb_header_pointer(skb, skb_transport_offset(skb),
				   sizeof(_ports), &_ports);
	if (!ports)
		return;

	sin.sin_family = AF_INET;
	sin.sin_addr.s_addr = ip_hdr(skb)->daddr;
	sin.sin_port = ports[1];
	memset(sin.sin_zero, 0, sizeof(sin.sin_zero));

	put_cmsg(msg, SOL_IP, IP_ORIGDSTADDR, sizeof(sin), &sin);
}

void ip_cmsg_recv_offset(struct msghdr *msg, struct sock *sk,
			 struct sk_buff *skb, int tlen, int offset)
{
	unsigned long flags = inet_cmsg_flags(inet_sk(sk));

	if (!flags)
		return;

	/* Ordered by supposed usage frequency */
	if (flags & IP_CMSG_PKTINFO) {
		ip_cmsg_recv_pktinfo(msg, skb);

		flags &= ~IP_CMSG_PKTINFO;
		if (!flags)
			return;
	}

	if (flags & IP_CMSG_TTL) {
		ip_cmsg_recv_ttl(msg, skb);

		flags &= ~IP_CMSG_TTL;
		if (!flags)
			return;
	}

	if (flags & IP_CMSG_TOS) {
		ip_cmsg_recv_tos(msg, skb);

		flags &= ~IP_CMSG_TOS;
		if (!flags)
			return;
	}

	if (flags & IP_CMSG_RECVOPTS) {
		ip_cmsg_recv_opts(msg, skb);

		flags &= ~IP_CMSG_RECVOPTS;
		if (!flags)
			return;
	}

	if (flags & IP_CMSG_RETOPTS) {
		ip_cmsg_recv_retopts(sock_net(sk), msg, skb);

		flags &= ~IP_CMSG_RETOPTS;
		if (!flags)
			return;
	}

	if (flags & IP_CMSG_PASSSEC) {
		ip_cmsg_recv_security(msg, skb);

		flags &= ~IP_CMSG_PASSSEC;
		if (!flags)
			return;
	}

	if (flags & IP_CMSG_ORIGDSTADDR) {
		ip_cmsg_recv_dstaddr(msg, skb);

		flags &= ~IP_CMSG_ORIGDSTADDR;
		if (!flags)
			return;
	}

	if (flags & IP_CMSG_CHECKSUM)
		ip_cmsg_recv_checksum(msg, skb, tlen, offset);

	if (flags & IP_CMSG_RECVFRAGSIZE)
		ip_cmsg_recv_fragsize(msg, skb);
}
EXPORT_SYMBOL(ip_cmsg_recv_offset);

int ip_cmsg_send(struct sock *sk, struct msghdr *msg, struct ipcm_cookie *ipc,
		 bool allow_ipv6)
{
	int err, val;
	struct cmsghdr *cmsg;
	struct net *net = sock_net(sk);

	for_each_cmsghdr(cmsg, msg) {
		if (!CMSG_OK(msg, cmsg))
			return -EINVAL;
#if IS_ENABLED(CONFIG_IPV6)
		if (allow_ipv6 &&
		    cmsg->cmsg_level == SOL_IPV6 &&
		    cmsg->cmsg_type == IPV6_PKTINFO) {
			struct in6_pktinfo *src_info;

			if (cmsg->cmsg_len < CMSG_LEN(sizeof(*src_info)))
				return -EINVAL;
			src_info = (struct in6_pktinfo *)CMSG_DATA(cmsg);
			if (!ipv6_addr_v4mapped(&src_info->ipi6_addr))
				return -EINVAL;
			if (src_info->ipi6_ifindex)
				ipc->oif = src_info->ipi6_ifindex;
			ipc->addr = src_info->ipi6_addr.s6_addr32[3];
			continue;
		}
#endif
		if (cmsg->cmsg_level == SOL_SOCKET) {
			err = __sock_cmsg_send(sk, cmsg, &ipc->sockc);
			if (err)
				return err;
			continue;
		}

		if (cmsg->cmsg_level != SOL_IP)
			continue;
		switch (cmsg->cmsg_type) {
		case IP_RETOPTS:
			err = cmsg->cmsg_len - sizeof(struct cmsghdr);

			/* Our caller is responsible for freeing ipc->opt */
			err = ip_options_get(net, &ipc->opt,
					     KERNEL_SOCKPTR(CMSG_DATA(cmsg)),
					     err < 40 ? err : 40);
			if (err)
				return err;
			break;
		case IP_PKTINFO:
		{
			struct in_pktinfo *info;
			if (cmsg->cmsg_len != CMSG_LEN(sizeof(struct in_pktinfo)))
				return -EINVAL;
			info = (struct in_pktinfo *)CMSG_DATA(cmsg);
			if (info->ipi_ifindex)
				ipc->oif = info->ipi_ifindex;
			ipc->addr = info->ipi_spec_dst.s_addr;
			break;
		}
		case IP_TTL:
			if (cmsg->cmsg_len != CMSG_LEN(sizeof(int)))
				return -EINVAL;
			val = *(int *)CMSG_DATA(cmsg);
			if (val < 1 || val > 255)
				return -EINVAL;
			ipc->ttl = val;
			break;
		case IP_TOS:
			if (cmsg->cmsg_len == CMSG_LEN(sizeof(int)))
				val = *(int *)CMSG_DATA(cmsg);
			else if (cmsg->cmsg_len == CMSG_LEN(sizeof(u8)))
				val = *(u8 *)CMSG_DATA(cmsg);
			else
				return -EINVAL;
			if (val < 0 || val > 255)
				return -EINVAL;
			ipc->tos = val;
			ipc->priority = rt_tos2priority(ipc->tos);
			break;
		case IP_PROTOCOL:
			if (cmsg->cmsg_len != CMSG_LEN(sizeof(int)))
				return -EINVAL;
			val = *(int *)CMSG_DATA(cmsg);
			if (val < 1 || val > 255)
				return -EINVAL;
			ipc->protocol = val;
			break;
		default:
			return -EINVAL;
		}
	}
	return 0;
}

static void ip_ra_destroy_rcu(struct rcu_head *head)
{
	struct ip_ra_chain *ra = container_of(head, struct ip_ra_chain, rcu);

	sock_put(ra->saved_sk);
	kfree(ra);
}

int ip_ra_control(struct sock *sk, unsigned char on,
		  void (*destructor)(struct sock *))
{
	struct ip_ra_chain *ra, *new_ra;
	struct ip_ra_chain __rcu **rap;
	struct net *net = sock_net(sk);

	if (sk->sk_type != SOCK_RAW || inet_sk(sk)->inet_num == IPPROTO_RAW)
		return -EINVAL;

	new_ra = on ? kmalloc(sizeof(*new_ra), GFP_KERNEL) : NULL;
	if (on && !new_ra)
		return -ENOMEM;

	mutex_lock(&net->ipv4.ra_mutex);
	for (rap = &net->ipv4.ra_chain;
	     (ra = rcu_dereference_protected(*rap,
			lockdep_is_held(&net->ipv4.ra_mutex))) != NULL;
	     rap = &ra->next) {
		if (ra->sk == sk) {
			if (on) {
				mutex_unlock(&net->ipv4.ra_mutex);
				kfree(new_ra);
				return -EADDRINUSE;
			}
			/* dont let ip_call_ra_chain() use sk again */
			ra->sk = NULL;
			RCU_INIT_POINTER(*rap, ra->next);
			mutex_unlock(&net->ipv4.ra_mutex);

			if (ra->destructor)
				ra->destructor(sk);
			/*
			 * Delay sock_put(sk) and kfree(ra) after one rcu grace
			 * period. This guarantee ip_call_ra_chain() dont need
			 * to mess with socket refcounts.
			 */
			ra->saved_sk = sk;
			call_rcu(&ra->rcu, ip_ra_destroy_rcu);
			return 0;
		}
	}
	if (!new_ra) {
		mutex_unlock(&net->ipv4.ra_mutex);
		return -ENOBUFS;
	}
	new_ra->sk = sk;
	new_ra->destructor = destructor;

	RCU_INIT_POINTER(new_ra->next, ra);
	rcu_assign_pointer(*rap, new_ra);
	sock_hold(sk);
	mutex_unlock(&net->ipv4.ra_mutex);

	return 0;
}

static void ipv4_icmp_error_rfc4884(const struct sk_buff *skb,
				    struct sock_ee_data_rfc4884 *out)
{
	switch (icmp_hdr(skb)->type) {
	case ICMP_DEST_UNREACH:
	case ICMP_TIME_EXCEEDED:
	case ICMP_PARAMETERPROB:
		ip_icmp_error_rfc4884(skb, out, sizeof(struct icmphdr),
				      icmp_hdr(skb)->un.reserved[1] * 4);
	}
}

void ip_icmp_error(struct sock *sk, struct sk_buff *skb, int err,
		   __be16 port, u32 info, u8 *payload)
{
	struct sock_exterr_skb *serr;

	skb = skb_clone(skb, GFP_ATOMIC);
	if (!skb)
		return;

	serr = SKB_EXT_ERR(skb);
	serr->ee.ee_errno = err;
	serr->ee.ee_origin = SO_EE_ORIGIN_ICMP;
	serr->ee.ee_type = icmp_hdr(skb)->type;
	serr->ee.ee_code = icmp_hdr(skb)->code;
	serr->ee.ee_pad = 0;
	serr->ee.ee_info = info;
	serr->ee.ee_data = 0;
	serr->addr_offset = (u8 *)&(((struct iphdr *)(icmp_hdr(skb) + 1))->daddr) -
				   skb_network_header(skb);
	serr->port = port;

	if (skb_pull(skb, payload - skb->data)) {
		if (inet_test_bit(RECVERR_RFC4884, sk))
			ipv4_icmp_error_rfc4884(skb, &serr->ee.ee_rfc4884);

		skb_reset_transport_header(skb);
		if (sock_queue_err_skb(sk, skb) == 0)
			return;
	}
	kfree_skb(skb);
}
EXPORT_SYMBOL_GPL(ip_icmp_error);

void ip_local_error(struct sock *sk, int err, __be32 daddr, __be16 port, u32 info)
{
	struct sock_exterr_skb *serr;
	struct iphdr *iph;
	struct sk_buff *skb;

	if (!inet_test_bit(RECVERR, sk))
		return;

	skb = alloc_skb(sizeof(struct iphdr), GFP_ATOMIC);
	if (!skb)
		return;

	skb_put(skb, sizeof(struct iphdr));
	skb_reset_network_header(skb);
	iph = ip_hdr(skb);
	iph->daddr = daddr;

	serr = SKB_EXT_ERR(skb);
	serr->ee.ee_errno = err;
	serr->ee.ee_origin = SO_EE_ORIGIN_LOCAL;
	serr->ee.ee_type = 0;
	serr->ee.ee_code = 0;
	serr->ee.ee_pad = 0;
	serr->ee.ee_info = info;
	serr->ee.ee_data = 0;
	serr->addr_offset = (u8 *)&iph->daddr - skb_network_header(skb);
	serr->port = port;

	__skb_pull(skb, skb_tail_pointer(skb) - skb->data);
	skb_reset_transport_header(skb);

	if (sock_queue_err_skb(sk, skb))
		kfree_skb(skb);
}

/* For some errors we have valid addr_offset even with zero payload and
 * zero port. Also, addr_offset should be supported if port is set.
 */
static inline bool ipv4_datagram_support_addr(struct sock_exterr_skb *serr)
{
	return serr->ee.ee_origin == SO_EE_ORIGIN_ICMP ||
	       serr->ee.ee_origin == SO_EE_ORIGIN_LOCAL || serr->port;
}

/* IPv4 supports cmsg on all imcp errors and some timestamps
 *
 * Timestamp code paths do not initialize the fields expected by cmsg:
 * the PKTINFO fields in skb->cb[]. Fill those in here.
 */
static bool ipv4_datagram_support_cmsg(const struct sock *sk,
				       struct sk_buff *skb,
				       int ee_origin)
{
	struct in_pktinfo *info;

	if (ee_origin == SO_EE_ORIGIN_ICMP)
		return true;

	if (ee_origin == SO_EE_ORIGIN_LOCAL)
		return false;

	/* Support IP_PKTINFO on tstamp packets if requested, to correlate
	 * timestamp with egress dev. Not possible for packets without iif
	 * or without payload (SOF_TIMESTAMPING_OPT_TSONLY).
	 */
	info = PKTINFO_SKB_CB(skb);
	if (!(READ_ONCE(sk->sk_tsflags) & SOF_TIMESTAMPING_OPT_CMSG) ||
	    !info->ipi_ifindex)
		return false;

	info->ipi_spec_dst.s_addr = ip_hdr(skb)->saddr;
	return true;
}

/*
 *	Handle MSG_ERRQUEUE
 */
int ip_recv_error(struct sock *sk, struct msghdr *msg, int len, int *addr_len)
{
	struct sock_exterr_skb *serr;
	struct sk_buff *skb;
	DECLARE_SOCKADDR(struct sockaddr_in *, sin, msg->msg_name);
	struct {
		struct sock_extended_err ee;
		struct sockaddr_in	 offender;
	} errhdr;
	int err;
	int copied;

	err = -EAGAIN;
	skb = sock_dequeue_err_skb(sk);
	if (!skb)
		goto out;

	copied = skb->len;
	if (copied > len) {
		msg->msg_flags |= MSG_TRUNC;
		copied = len;
	}
	err = skb_copy_datagram_msg(skb, 0, msg, copied);
	if (unlikely(err)) {
		kfree_skb(skb);
		return err;
	}
	sock_recv_timestamp(msg, sk, skb);

	serr = SKB_EXT_ERR(skb);

	if (sin && ipv4_datagram_support_addr(serr)) {
		sin->sin_family = AF_INET;
		sin->sin_addr.s_addr = *(__be32 *)(skb_network_header(skb) +
						   serr->addr_offset);
		sin->sin_port = serr->port;
		memset(&sin->sin_zero, 0, sizeof(sin->sin_zero));
		*addr_len = sizeof(*sin);
	}

	memcpy(&errhdr.ee, &serr->ee, sizeof(struct sock_extended_err));
	sin = &errhdr.offender;
	memset(sin, 0, sizeof(*sin));

	if (ipv4_datagram_support_cmsg(sk, skb, serr->ee.ee_origin)) {
		sin->sin_family = AF_INET;
		sin->sin_addr.s_addr = ip_hdr(skb)->saddr;
		if (inet_cmsg_flags(inet_sk(sk)))
			ip_cmsg_recv(msg, skb);
	}

	put_cmsg(msg, SOL_IP, IP_RECVERR, sizeof(errhdr), &errhdr);

	/* Now we could try to dump offended packet options */

	msg->msg_flags |= MSG_ERRQUEUE;
	err = copied;

	consume_skb(skb);
out:
	return err;
}

void __ip_sock_set_tos(struct sock *sk, int val)
{
	if (sk->sk_type == SOCK_STREAM) {
		val &= ~INET_ECN_MASK;
		val |= inet_sk(sk)->tos & INET_ECN_MASK;
	}
	if (inet_sk(sk)->tos != val) {
		inet_sk(sk)->tos = val;
		WRITE_ONCE(sk->sk_priority, rt_tos2priority(val));
		sk_dst_reset(sk);
	}
}

void ip_sock_set_tos(struct sock *sk, int val)
{
	lock_sock(sk);
	__ip_sock_set_tos(sk, val);
	release_sock(sk);
}
EXPORT_SYMBOL(ip_sock_set_tos);

void ip_sock_set_freebind(struct sock *sk)
{
	inet_set_bit(FREEBIND, sk);
}
EXPORT_SYMBOL(ip_sock_set_freebind);

void ip_sock_set_recverr(struct sock *sk)
{
	inet_set_bit(RECVERR, sk);
}
EXPORT_SYMBOL(ip_sock_set_recverr);

int ip_sock_set_mtu_discover(struct sock *sk, int val)
{
	if (val < IP_PMTUDISC_DONT || val > IP_PMTUDISC_OMIT)
		return -EINVAL;
	lock_sock(sk);
	inet_sk(sk)->pmtudisc = val;
	release_sock(sk);
	return 0;
}
EXPORT_SYMBOL(ip_sock_set_mtu_discover);

void ip_sock_set_pktinfo(struct sock *sk)
{
	inet_set_bit(PKTINFO, sk);
}
EXPORT_SYMBOL(ip_sock_set_pktinfo);

/*
 *	Socket option code for IP. This is the end of the line after any
 *	TCP,UDP etc options on an IP socket.
 */
static bool setsockopt_needs_rtnl(int optname)
{
	switch (optname) {
	case IP_ADD_MEMBERSHIP:
	case IP_ADD_SOURCE_MEMBERSHIP:
	case IP_BLOCK_SOURCE:
	case IP_DROP_MEMBERSHIP:
	case IP_DROP_SOURCE_MEMBERSHIP:
	case IP_MSFILTER:
	case IP_UNBLOCK_SOURCE:
	case MCAST_BLOCK_SOURCE:
	case MCAST_MSFILTER:
	case MCAST_JOIN_GROUP:
	case MCAST_JOIN_SOURCE_GROUP:
	case MCAST_LEAVE_GROUP:
	case MCAST_LEAVE_SOURCE_GROUP:
	case MCAST_UNBLOCK_SOURCE:
		return true;
	}
	return false;
}

static int set_mcast_msfilter(struct sock *sk, int ifindex,
			      int numsrc, int fmode,
			      struct sockaddr_storage *group,
			      struct sockaddr_storage *list)
{
	struct ip_msfilter *msf;
	struct sockaddr_in *psin;
	int err, i;

	msf = kmalloc(IP_MSFILTER_SIZE(numsrc), GFP_KERNEL);
	if (!msf)
		return -ENOBUFS;

	psin = (struct sockaddr_in *)group;
	if (psin->sin_family != AF_INET)
		goto Eaddrnotavail;
	msf->imsf_multiaddr = psin->sin_addr.s_addr;
	msf->imsf_interface = 0;
	msf->imsf_fmode = fmode;
	msf->imsf_numsrc = numsrc;
	for (i = 0; i < numsrc; ++i) {
		psin = (struct sockaddr_in *)&list[i];

		if (psin->sin_family != AF_INET)
			goto Eaddrnotavail;
		msf->imsf_slist_flex[i] = psin->sin_addr.s_addr;
	}
	err = ip_mc_msfilter(sk, msf, ifindex);
	kfree(msf);
	return err;

Eaddrnotavail:
	kfree(msf);
	return -EADDRNOTAVAIL;
}

static int copy_group_source_from_sockptr(struct group_source_req *greqs,
		sockptr_t optval, int optlen)
{
	if (in_compat_syscall()) {
		struct compat_group_source_req gr32;

		if (optlen != sizeof(gr32))
			return -EINVAL;
		if (copy_from_sockptr(&gr32, optval, sizeof(gr32)))
			return -EFAULT;
		greqs->gsr_interface = gr32.gsr_interface;
		greqs->gsr_group = gr32.gsr_group;
		greqs->gsr_source = gr32.gsr_source;
	} else {
		if (optlen != sizeof(*greqs))
			return -EINVAL;
		if (copy_from_sockptr(greqs, optval, sizeof(*greqs)))
			return -EFAULT;
	}

	return 0;
}

static int do_mcast_group_source(struct sock *sk, int optname,
		sockptr_t optval, int optlen)
{
	struct group_source_req greqs;
	struct ip_mreq_source mreqs;
	struct sockaddr_in *psin;
	int omode, add, err;

	err = copy_group_source_from_sockptr(&greqs, optval, optlen);
	if (err)
		return err;

	if (greqs.gsr_group.ss_family != AF_INET ||
	    greqs.gsr_source.ss_family != AF_INET)
		return -EADDRNOTAVAIL;

	psin = (struct sockaddr_in *)&greqs.gsr_group;
	mreqs.imr_multiaddr = psin->sin_addr.s_addr;
	psin = (struct sockaddr_in *)&greqs.gsr_source;
	mreqs.imr_sourceaddr = psin->sin_addr.s_addr;
	mreqs.imr_interface = 0; /* use index for mc_source */

	if (optname == MCAST_BLOCK_SOURCE) {
		omode = MCAST_EXCLUDE;
		add = 1;
	} else if (optname == MCAST_UNBLOCK_SOURCE) {
		omode = MCAST_EXCLUDE;
		add = 0;
	} else if (optname == MCAST_JOIN_SOURCE_GROUP) {
		struct ip_mreqn mreq;

		psin = (struct sockaddr_in *)&greqs.gsr_group;
		mreq.imr_multiaddr = psin->sin_addr;
		mreq.imr_address.s_addr = 0;
		mreq.imr_ifindex = greqs.gsr_interface;
		err = ip_mc_join_group_ssm(sk, &mreq, MCAST_INCLUDE);
		if (err && err != -EADDRINUSE)
			return err;
		greqs.gsr_interface = mreq.imr_ifindex;
		omode = MCAST_INCLUDE;
		add = 1;
	} else /* MCAST_LEAVE_SOURCE_GROUP */ {
		omode = MCAST_INCLUDE;
		add = 0;
	}
	return ip_mc_source(add, omode, sk, &mreqs, greqs.gsr_interface);
}

static int ip_set_mcast_msfilter(struct sock *sk, sockptr_t optval, int optlen)
{
	struct group_filter *gsf = NULL;
	int err;

	if (optlen < GROUP_FILTER_SIZE(0))
		return -EINVAL;
	if (optlen > READ_ONCE(sysctl_optmem_max))
		return -ENOBUFS;

	gsf = memdup_sockptr(optval, optlen);
	if (IS_ERR(gsf))
		return PTR_ERR(gsf);

	/* numsrc >= (4G-140)/128 overflow in 32 bits */
	err = -ENOBUFS;
	if (gsf->gf_numsrc >= 0x1ffffff ||
	    gsf->gf_numsrc > READ_ONCE(sock_net(sk)->ipv4.sysctl_igmp_max_msf))
		goto out_free_gsf;

	err = -EINVAL;
	if (GROUP_FILTER_SIZE(gsf->gf_numsrc) > optlen)
		goto out_free_gsf;

	err = set_mcast_msfilter(sk, gsf->gf_interface, gsf->gf_numsrc,
				 gsf->gf_fmode, &gsf->gf_group,
				 gsf->gf_slist_flex);
out_free_gsf:
	kfree(gsf);
	return err;
}

static int compat_ip_set_mcast_msfilter(struct sock *sk, sockptr_t optval,
		int optlen)
{
	const int size0 = offsetof(struct compat_group_filter, gf_slist_flex);
	struct compat_group_filter *gf32;
	unsigned int n;
	void *p;
	int err;

	if (optlen < size0)
		return -EINVAL;
	if (optlen > READ_ONCE(sysctl_optmem_max) - 4)
		return -ENOBUFS;

	p = kmalloc(optlen + 4, GFP_KERNEL);
	if (!p)
		return -ENOMEM;
	gf32 = p + 4; /* we want ->gf_group and ->gf_slist_flex aligned */

	err = -EFAULT;
	if (copy_from_sockptr(gf32, optval, optlen))
		goto out_free_gsf;

	/* numsrc >= (4G-140)/128 overflow in 32 bits */
	n = gf32->gf_numsrc;
	err = -ENOBUFS;
	if (n >= 0x1ffffff)
		goto out_free_gsf;

	err = -EINVAL;
	if (offsetof(struct compat_group_filter, gf_slist_flex[n]) > optlen)
		goto out_free_gsf;

	/* numsrc >= (4G-140)/128 overflow in 32 bits */
	err = -ENOBUFS;
	if (n > READ_ONCE(sock_net(sk)->ipv4.sysctl_igmp_max_msf))
		goto out_free_gsf;
	err = set_mcast_msfilter(sk, gf32->gf_interface, n, gf32->gf_fmode,
				 &gf32->gf_group, gf32->gf_slist_flex);
out_free_gsf:
	kfree(p);
	return err;
}

static int ip_mcast_join_leave(struct sock *sk, int optname,
		sockptr_t optval, int optlen)
{
	struct ip_mreqn mreq = { };
	struct sockaddr_in *psin;
	struct group_req greq;

	if (optlen < sizeof(struct group_req))
		return -EINVAL;
	if (copy_from_sockptr(&greq, optval, sizeof(greq)))
		return -EFAULT;

	psin = (struct sockaddr_in *)&greq.gr_group;
	if (psin->sin_family != AF_INET)
		return -EINVAL;
	mreq.imr_multiaddr = psin->sin_addr;
	mreq.imr_ifindex = greq.gr_interface;
	if (optname == MCAST_JOIN_GROUP)
		return ip_mc_join_group(sk, &mreq);
	return ip_mc_leave_group(sk, &mreq);
}

static int compat_ip_mcast_join_leave(struct sock *sk, int optname,
		sockptr_t optval, int optlen)
{
	struct compat_group_req greq;
	struct ip_mreqn mreq = { };
	struct sockaddr_in *psin;

	if (optlen < sizeof(struct compat_group_req))
		return -EINVAL;
	if (copy_from_sockptr(&greq, optval, sizeof(greq)))
		return -EFAULT;

	psin = (struct sockaddr_in *)&greq.gr_group;
	if (psin->sin_family != AF_INET)
		return -EINVAL;
	mreq.imr_multiaddr = psin->sin_addr;
	mreq.imr_ifindex = greq.gr_interface;

	if (optname == MCAST_JOIN_GROUP)
		return ip_mc_join_group(sk, &mreq);
	return ip_mc_leave_group(sk, &mreq);
}

DEFINE_STATIC_KEY_FALSE(ip4_min_ttl);

int do_ip_setsockopt(struct sock *sk, int level, int optname,
		     sockptr_t optval, unsigned int optlen)
{
	struct inet_sock *inet = inet_sk(sk);
	struct net *net = sock_net(sk);
	int val = 0, err;
	bool needs_rtnl = setsockopt_needs_rtnl(optname);

	switch (optname) {
	case IP_PKTINFO:
	case IP_RECVTTL:
	case IP_RECVOPTS:
	case IP_RECVTOS:
	case IP_RETOPTS:
	case IP_TOS:
	case IP_TTL:
	case IP_HDRINCL:
	case IP_MTU_DISCOVER:
	case IP_RECVERR:
	case IP_ROUTER_ALERT:
	case IP_FREEBIND:
	case IP_PASSSEC:
	case IP_TRANSPARENT:
	case IP_MINTTL:
	case IP_NODEFRAG:
	case IP_BIND_ADDRESS_NO_PORT:
	case IP_UNICAST_IF:
	case IP_MULTICAST_TTL:
	case IP_MULTICAST_ALL:
	case IP_MULTICAST_LOOP:
	case IP_RECVORIGDSTADDR:
	case IP_CHECKSUM:
	case IP_RECVFRAGSIZE:
	case IP_RECVERR_RFC4884:
	case IP_LOCAL_PORT_RANGE:
		if (optlen >= sizeof(int)) {
			if (copy_from_sockptr(&val, optval, sizeof(val)))
				return -EFAULT;
		} else if (optlen >= sizeof(char)) {
			unsigned char ucval;

			if (copy_from_sockptr(&ucval, optval, sizeof(ucval)))
				return -EFAULT;
			val = (int) ucval;
		}
	}

	/* If optlen==0, it is equivalent to val == 0 */

	if (optname == IP_ROUTER_ALERT)
		return ip_ra_control(sk, val ? 1 : 0, NULL);
	if (ip_mroute_opt(optname))
		return ip_mroute_setsockopt(sk, optname, optval, optlen);

	/* Handle options that can be set without locking the socket. */
	switch (optname) {
	case IP_PKTINFO:
		inet_assign_bit(PKTINFO, sk, val);
		return 0;
	case IP_RECVTTL:
		inet_assign_bit(TTL, sk, val);
		return 0;
	case IP_RECVTOS:
		inet_assign_bit(TOS, sk, val);
		return 0;
	case IP_RECVOPTS:
		inet_assign_bit(RECVOPTS, sk, val);
		return 0;
	case IP_RETOPTS:
		inet_assign_bit(RETOPTS, sk, val);
		return 0;
	case IP_PASSSEC:
		inet_assign_bit(PASSSEC, sk, val);
		return 0;
	case IP_RECVORIGDSTADDR:
		inet_assign_bit(ORIGDSTADDR, sk, val);
		return 0;
	case IP_RECVFRAGSIZE:
		if (sk->sk_type != SOCK_RAW && sk->sk_type != SOCK_DGRAM)
			return -EINVAL;
		inet_assign_bit(RECVFRAGSIZE, sk, val);
		return 0;
	case IP_RECVERR:
		inet_assign_bit(RECVERR, sk, val);
		if (!val)
			skb_errqueue_purge(&sk->sk_error_queue);
		return 0;
	case IP_RECVERR_RFC4884:
		if (val < 0 || val > 1)
			return -EINVAL;
		inet_assign_bit(RECVERR_RFC4884, sk, val);
		return 0;
	case IP_FREEBIND:
		if (optlen < 1)
			return -EINVAL;
		inet_assign_bit(FREEBIND, sk, val);
		return 0;
	case IP_HDRINCL:
		if (sk->sk_type != SOCK_RAW)
			return -ENOPROTOOPT;
		inet_assign_bit(HDRINCL, sk, val);
		return 0;
	case IP_MULTICAST_LOOP:
		if (optlen < 1)
			return -EINVAL;
		inet_assign_bit(MC_LOOP, sk, val);
		return 0;
	case IP_MULTICAST_ALL:
		if (optlen < 1)
			return -EINVAL;
		if (val != 0 && val != 1)
			return -EINVAL;
		inet_assign_bit(MC_ALL, sk, val);
		return 0;
	case IP_TRANSPARENT:
		if (!!val && !sockopt_ns_capable(sock_net(sk)->user_ns, CAP_NET_RAW) &&
		    !sockopt_ns_capable(sock_net(sk)->user_ns, CAP_NET_ADMIN))
			return -EPERM;
		if (optlen < 1)
			return -EINVAL;
		inet_assign_bit(TRANSPARENT, sk, val);
		return 0;
	case IP_NODEFRAG:
		if (sk->sk_type != SOCK_RAW)
			return -ENOPROTOOPT;
		inet_assign_bit(NODEFRAG, sk, val);
		return 0;
	case IP_BIND_ADDRESS_NO_PORT:
		inet_assign_bit(BIND_ADDRESS_NO_PORT, sk, val);
		return 0;
	case IP_TTL:
		if (optlen < 1)
			return -EINVAL;
		if (val != -1 && (val < 1 || val > 255))
			return -EINVAL;
		WRITE_ONCE(inet->uc_ttl, val);
		return 0;
	case IP_MINTTL:
		if (optlen < 1)
			return -EINVAL;
		if (val < 0 || val > 255)
			return -EINVAL;

		if (val)
			static_branch_enable(&ip4_min_ttl);

		WRITE_ONCE(inet->min_ttl, val);
		return 0;
	}

	err = 0;
	if (needs_rtnl)
		rtnl_lock();
	sockopt_lock_sock(sk);

	switch (optname) {
	case IP_OPTIONS:
	{
		struct ip_options_rcu *old, *opt = NULL;

		if (optlen > 40)
			goto e_inval;
		err = ip_options_get(sock_net(sk), &opt, optval, optlen);
		if (err)
			break;
		old = rcu_dereference_protected(inet->inet_opt,
						lockdep_sock_is_held(sk));
		if (inet_test_bit(IS_ICSK, sk)) {
			struct inet_connection_sock *icsk = inet_csk(sk);
#if IS_ENABLED(CONFIG_IPV6)
			if (sk->sk_family == PF_INET ||
			    (!((1 << sk->sk_state) &
			       (TCPF_LISTEN | TCPF_CLOSE)) &&
			     inet->inet_daddr != LOOPBACK4_IPV6)) {
#endif
				if (old)
					icsk->icsk_ext_hdr_len -= old->opt.optlen;
				if (opt)
					icsk->icsk_ext_hdr_len += opt->opt.optlen;
				icsk->icsk_sync_mss(sk, icsk->icsk_pmtu_cookie);
#if IS_ENABLED(CONFIG_IPV6)
			}
#endif
		}
		rcu_assign_pointer(inet->inet_opt, opt);
		if (old)
			kfree_rcu(old, rcu);
		break;
	}
	case IP_CHECKSUM:
		if (val) {
			if (!(inet_test_bit(CHECKSUM, sk))) {
				inet_inc_convert_csum(sk);
				inet_set_bit(CHECKSUM, sk);
			}
		} else {
			if (inet_test_bit(CHECKSUM, sk)) {
				inet_dec_convert_csum(sk);
				inet_clear_bit(CHECKSUM, sk);
			}
		}
		break;
	case IP_TOS:	/* This sets both TOS and Precedence */
		__ip_sock_set_tos(sk, val);
		break;
	case IP_MTU_DISCOVER:
		if (val < IP_PMTUDISC_DONT || val > IP_PMTUDISC_OMIT)
			goto e_inval;
		inet->pmtudisc = val;
		break;
	case IP_MULTICAST_TTL:
		if (sk->sk_type == SOCK_STREAM)
			goto e_inval;
		if (optlen < 1)
			goto e_inval;
		if (val == -1)
			val = 1;
		if (val < 0 || val > 255)
			goto e_inval;
		inet->mc_ttl = val;
		break;
	case IP_UNICAST_IF:
	{
		struct net_device *dev = NULL;
		int ifindex;
		int midx;

		if (optlen != sizeof(int))
			goto e_inval;

		ifindex = (__force int)ntohl((__force __be32)val);
		if (ifindex == 0) {
			inet->uc_index = 0;
			err = 0;
			break;
		}

		dev = dev_get_by_index(sock_net(sk), ifindex);
		err = -EADDRNOTAVAIL;
		if (!dev)
			break;

		midx = l3mdev_master_ifindex(dev);
		dev_put(dev);

		err = -EINVAL;
		if (sk->sk_bound_dev_if && midx != sk->sk_bound_dev_if)
			break;

		inet->uc_index = ifindex;
		err = 0;
		break;
	}
	case IP_MULTICAST_IF:
	{
		struct ip_mreqn mreq;
		struct net_device *dev = NULL;
		int midx;

		if (sk->sk_type == SOCK_STREAM)
			goto e_inval;
		/*
		 *	Check the arguments are allowable
		 */

		if (optlen < sizeof(struct in_addr))
			goto e_inval;

		err = -EFAULT;
		if (optlen >= sizeof(struct ip_mreqn)) {
			if (copy_from_sockptr(&mreq, optval, sizeof(mreq)))
				break;
		} else {
			memset(&mreq, 0, sizeof(mreq));
			if (optlen >= sizeof(struct ip_mreq)) {
				if (copy_from_sockptr(&mreq, optval,
						      sizeof(struct ip_mreq)))
					break;
			} else if (optlen >= sizeof(struct in_addr)) {
				if (copy_from_sockptr(&mreq.imr_address, optval,
						      sizeof(struct in_addr)))
					break;
			}
		}

		if (!mreq.imr_ifindex) {
			if (mreq.imr_address.s_addr == htonl(INADDR_ANY)) {
				inet->mc_index = 0;
				inet->mc_addr  = 0;
				err = 0;
				break;
			}
			dev = ip_dev_find(sock_net(sk), mreq.imr_address.s_addr);
			if (dev)
				mreq.imr_ifindex = dev->ifindex;
		} else
			dev = dev_get_by_index(sock_net(sk), mreq.imr_ifindex);


		err = -EADDRNOTAVAIL;
		if (!dev)
			break;

		midx = l3mdev_master_ifindex(dev);

		dev_put(dev);

		err = -EINVAL;
		if (sk->sk_bound_dev_if &&
		    mreq.imr_ifindex != sk->sk_bound_dev_if &&
		    midx != sk->sk_bound_dev_if)
			break;

		inet->mc_index = mreq.imr_ifindex;
		inet->mc_addr  = mreq.imr_address.s_addr;
		err = 0;
		break;
	}

	case IP_ADD_MEMBERSHIP:
	case IP_DROP_MEMBERSHIP:
	{
		struct ip_mreqn mreq;

		err = -EPROTO;
		if (inet_test_bit(IS_ICSK, sk))
			break;

		if (optlen < sizeof(struct ip_mreq))
			goto e_inval;
		err = -EFAULT;
		if (optlen >= sizeof(struct ip_mreqn)) {
			if (copy_from_sockptr(&mreq, optval, sizeof(mreq)))
				break;
		} else {
			memset(&mreq, 0, sizeof(mreq));
			if (copy_from_sockptr(&mreq, optval,
					      sizeof(struct ip_mreq)))
				break;
		}

		if (optname == IP_ADD_MEMBERSHIP)
			err = ip_mc_join_group(sk, &mreq);
		else
			err = ip_mc_leave_group(sk, &mreq);
		break;
	}
	case IP_MSFILTER:
	{
		struct ip_msfilter *msf;

		if (optlen < IP_MSFILTER_SIZE(0))
			goto e_inval;
		if (optlen > READ_ONCE(sysctl_optmem_max)) {
			err = -ENOBUFS;
			break;
		}
		msf = memdup_sockptr(optval, optlen);
		if (IS_ERR(msf)) {
			err = PTR_ERR(msf);
			break;
		}
		/* numsrc >= (1G-4) overflow in 32 bits */
		if (msf->imsf_numsrc >= 0x3ffffffcU ||
		    msf->imsf_numsrc > READ_ONCE(net->ipv4.sysctl_igmp_max_msf)) {
			kfree(msf);
			err = -ENOBUFS;
			break;
		}
		if (IP_MSFILTER_SIZE(msf->imsf_numsrc) > optlen) {
			kfree(msf);
			err = -EINVAL;
			break;
		}
		err = ip_mc_msfilter(sk, msf, 0);
		kfree(msf);
		break;
	}
	case IP_BLOCK_SOURCE:
	case IP_UNBLOCK_SOURCE:
	case IP_ADD_SOURCE_MEMBERSHIP:
	case IP_DROP_SOURCE_MEMBERSHIP:
	{
		struct ip_mreq_source mreqs;
		int omode, add;

		if (optlen != sizeof(struct ip_mreq_source))
			goto e_inval;
		if (copy_from_sockptr(&mreqs, optval, sizeof(mreqs))) {
			err = -EFAULT;
			break;
		}
		if (optname == IP_BLOCK_SOURCE) {
			omode = MCAST_EXCLUDE;
			add = 1;
		} else if (optname == IP_UNBLOCK_SOURCE) {
			omode = MCAST_EXCLUDE;
			add = 0;
		} else if (optname == IP_ADD_SOURCE_MEMBERSHIP) {
			struct ip_mreqn mreq;

			mreq.imr_multiaddr.s_addr = mreqs.imr_multiaddr;
			mreq.imr_address.s_addr = mreqs.imr_interface;
			mreq.imr_ifindex = 0;
			err = ip_mc_join_group_ssm(sk, &mreq, MCAST_INCLUDE);
			if (err && err != -EADDRINUSE)
				break;
			omode = MCAST_INCLUDE;
			add = 1;
		} else /* IP_DROP_SOURCE_MEMBERSHIP */ {
			omode = MCAST_INCLUDE;
			add = 0;
		}
		err = ip_mc_source(add, omode, sk, &mreqs, 0);
		break;
	}
	case MCAST_JOIN_GROUP:
	case MCAST_LEAVE_GROUP:
		if (in_compat_syscall())
			err = compat_ip_mcast_join_leave(sk, optname, optval,
							 optlen);
		else
			err = ip_mcast_join_leave(sk, optname, optval, optlen);
		break;
	case MCAST_JOIN_SOURCE_GROUP:
	case MCAST_LEAVE_SOURCE_GROUP:
	case MCAST_BLOCK_SOURCE:
	case MCAST_UNBLOCK_SOURCE:
		err = do_mcast_group_source(sk, optname, optval, optlen);
		break;
	case MCAST_MSFILTER:
		if (in_compat_syscall())
			err = compat_ip_set_mcast_msfilter(sk, optval, optlen);
		else
			err = ip_set_mcast_msfilter(sk, optval, optlen);
		break;
	case IP_IPSEC_POLICY:
	case IP_XFRM_POLICY:
		err = -EPERM;
		if (!sockopt_ns_capable(sock_net(sk)->user_ns, CAP_NET_ADMIN))
			break;
		err = xfrm_user_policy(sk, optname, optval, optlen);
		break;

	case IP_LOCAL_PORT_RANGE:
	{
		const __u16 lo = val;
		const __u16 hi = val >> 16;

		if (optlen != sizeof(__u32))
			goto e_inval;
		if (lo != 0 && hi != 0 && lo > hi)
			goto e_inval;

		inet->local_port_range.lo = lo;
		inet->local_port_range.hi = hi;
		break;
<<<<<<< HEAD

	case IP_LOCAL_PORT_RANGE:
	{
		const __u16 lo = val;
		const __u16 hi = val >> 16;

		if (optlen != sizeof(__u32))
			goto e_inval;
		if (lo != 0 && hi != 0 && lo > hi)
			goto e_inval;

		inet->local_port_range.lo = lo;
		inet->local_port_range.hi = hi;
		break;
=======
>>>>>>> 98817289
	}
	default:
		err = -ENOPROTOOPT;
		break;
	}
	sockopt_release_sock(sk);
	if (needs_rtnl)
		rtnl_unlock();
	return err;

e_inval:
	sockopt_release_sock(sk);
	if (needs_rtnl)
		rtnl_unlock();
	return -EINVAL;
}

/**
 * ipv4_pktinfo_prepare - transfer some info from rtable to skb
 * @sk: socket
 * @skb: buffer
 *
 * To support IP_CMSG_PKTINFO option, we store rt_iif and specific
 * destination in skb->cb[] before dst drop.
 * This way, receiver doesn't make cache line misses to read rtable.
 */
void ipv4_pktinfo_prepare(const struct sock *sk, struct sk_buff *skb)
{
	struct in_pktinfo *pktinfo = PKTINFO_SKB_CB(skb);
	bool prepare = inet_test_bit(PKTINFO, sk) ||
		       ipv6_sk_rxinfo(sk);

	if (prepare && skb_rtable(skb)) {
		/* skb->cb is overloaded: prior to this point it is IP{6}CB
		 * which has interface index (iif) as the first member of the
		 * underlying inet{6}_skb_parm struct. This code then overlays
		 * PKTINFO_SKB_CB and in_pktinfo also has iif as the first
		 * element so the iif is picked up from the prior IPCB. If iif
		 * is the loopback interface, then return the sending interface
		 * (e.g., process binds socket to eth0 for Tx which is
		 * redirected to loopback in the rtable/dst).
		 */
		struct rtable *rt = skb_rtable(skb);
		bool l3slave = ipv4_l3mdev_skb(IPCB(skb)->flags);

		if (pktinfo->ipi_ifindex == LOOPBACK_IFINDEX)
			pktinfo->ipi_ifindex = inet_iif(skb);
		else if (l3slave && rt && rt->rt_iif)
			pktinfo->ipi_ifindex = rt->rt_iif;

		pktinfo->ipi_spec_dst.s_addr = fib_compute_spec_dst(skb);
	} else {
		pktinfo->ipi_ifindex = 0;
		pktinfo->ipi_spec_dst.s_addr = 0;
	}
	skb_dst_drop(skb);
}

int ip_setsockopt(struct sock *sk, int level, int optname, sockptr_t optval,
		unsigned int optlen)
{
	int err;

	if (level != SOL_IP)
		return -ENOPROTOOPT;

	err = do_ip_setsockopt(sk, level, optname, optval, optlen);
#if IS_ENABLED(CONFIG_BPFILTER_UMH)
	if (optname >= BPFILTER_IPT_SO_SET_REPLACE &&
	    optname < BPFILTER_IPT_SET_MAX)
		err = bpfilter_ip_set_sockopt(sk, optname, optval, optlen);
#endif
#ifdef CONFIG_NETFILTER
	/* we need to exclude all possible ENOPROTOOPTs except default case */
	if (err == -ENOPROTOOPT && optname != IP_HDRINCL &&
			optname != IP_IPSEC_POLICY &&
			optname != IP_XFRM_POLICY &&
			!ip_mroute_opt(optname))
		err = nf_setsockopt(sk, PF_INET, optname, optval, optlen);
#endif
	return err;
}
EXPORT_SYMBOL(ip_setsockopt);

/*
 *	Get the options. Note for future reference. The GET of IP options gets
 *	the _received_ ones. The set sets the _sent_ ones.
 */

static bool getsockopt_needs_rtnl(int optname)
{
	switch (optname) {
	case IP_MSFILTER:
	case MCAST_MSFILTER:
		return true;
	}
	return false;
}

static int ip_get_mcast_msfilter(struct sock *sk, sockptr_t optval,
				 sockptr_t optlen, int len)
{
	const int size0 = offsetof(struct group_filter, gf_slist_flex);
	struct group_filter gsf;
	int num, gsf_size;
	int err;

	if (len < size0)
		return -EINVAL;
	if (copy_from_sockptr(&gsf, optval, size0))
		return -EFAULT;

	num = gsf.gf_numsrc;
	err = ip_mc_gsfget(sk, &gsf, optval,
			   offsetof(struct group_filter, gf_slist_flex));
	if (err)
		return err;
	if (gsf.gf_numsrc < num)
		num = gsf.gf_numsrc;
	gsf_size = GROUP_FILTER_SIZE(num);
	if (copy_to_sockptr(optlen, &gsf_size, sizeof(int)) ||
	    copy_to_sockptr(optval, &gsf, size0))
		return -EFAULT;
	return 0;
}

static int compat_ip_get_mcast_msfilter(struct sock *sk, sockptr_t optval,
					sockptr_t optlen, int len)
{
	const int size0 = offsetof(struct compat_group_filter, gf_slist_flex);
	struct compat_group_filter gf32;
	struct group_filter gf;
	int num;
	int err;

	if (len < size0)
		return -EINVAL;
	if (copy_from_sockptr(&gf32, optval, size0))
		return -EFAULT;

	gf.gf_interface = gf32.gf_interface;
	gf.gf_fmode = gf32.gf_fmode;
	num = gf.gf_numsrc = gf32.gf_numsrc;
	gf.gf_group = gf32.gf_group;

	err = ip_mc_gsfget(sk, &gf, optval,
			   offsetof(struct compat_group_filter, gf_slist_flex));
	if (err)
		return err;
	if (gf.gf_numsrc < num)
		num = gf.gf_numsrc;
	len = GROUP_FILTER_SIZE(num) - (sizeof(gf) - sizeof(gf32));
	if (copy_to_sockptr(optlen, &len, sizeof(int)) ||
	    copy_to_sockptr_offset(optval, offsetof(struct compat_group_filter, gf_fmode),
				   &gf.gf_fmode, sizeof(gf.gf_fmode)) ||
	    copy_to_sockptr_offset(optval, offsetof(struct compat_group_filter, gf_numsrc),
				   &gf.gf_numsrc, sizeof(gf.gf_numsrc)))
		return -EFAULT;
	return 0;
}

int do_ip_getsockopt(struct sock *sk, int level, int optname,
		     sockptr_t optval, sockptr_t optlen)
{
	struct inet_sock *inet = inet_sk(sk);
	bool needs_rtnl = getsockopt_needs_rtnl(optname);
	int val, err = 0;
	int len;

	if (level != SOL_IP)
		return -EOPNOTSUPP;

	if (ip_mroute_opt(optname))
		return ip_mroute_getsockopt(sk, optname, optval, optlen);

	if (copy_from_sockptr(&len, optlen, sizeof(int)))
		return -EFAULT;
	if (len < 0)
		return -EINVAL;

	/* Handle options that can be read without locking the socket. */
	switch (optname) {
	case IP_PKTINFO:
		val = inet_test_bit(PKTINFO, sk);
		goto copyval;
	case IP_RECVTTL:
		val = inet_test_bit(TTL, sk);
		goto copyval;
	case IP_RECVTOS:
		val = inet_test_bit(TOS, sk);
		goto copyval;
	case IP_RECVOPTS:
		val = inet_test_bit(RECVOPTS, sk);
		goto copyval;
	case IP_RETOPTS:
		val = inet_test_bit(RETOPTS, sk);
		goto copyval;
	case IP_PASSSEC:
		val = inet_test_bit(PASSSEC, sk);
		goto copyval;
	case IP_RECVORIGDSTADDR:
		val = inet_test_bit(ORIGDSTADDR, sk);
		goto copyval;
	case IP_CHECKSUM:
		val = inet_test_bit(CHECKSUM, sk);
		goto copyval;
	case IP_RECVFRAGSIZE:
		val = inet_test_bit(RECVFRAGSIZE, sk);
		goto copyval;
	case IP_RECVERR:
		val = inet_test_bit(RECVERR, sk);
		goto copyval;
	case IP_RECVERR_RFC4884:
		val = inet_test_bit(RECVERR_RFC4884, sk);
		goto copyval;
	case IP_FREEBIND:
		val = inet_test_bit(FREEBIND, sk);
		goto copyval;
	case IP_HDRINCL:
		val = inet_test_bit(HDRINCL, sk);
		goto copyval;
	case IP_MULTICAST_LOOP:
		val = inet_test_bit(MC_LOOP, sk);
		goto copyval;
	case IP_MULTICAST_ALL:
		val = inet_test_bit(MC_ALL, sk);
		goto copyval;
	case IP_TRANSPARENT:
		val = inet_test_bit(TRANSPARENT, sk);
		goto copyval;
	case IP_NODEFRAG:
		val = inet_test_bit(NODEFRAG, sk);
		goto copyval;
	case IP_BIND_ADDRESS_NO_PORT:
		val = inet_test_bit(BIND_ADDRESS_NO_PORT, sk);
		goto copyval;
	case IP_TTL:
		val = READ_ONCE(inet->uc_ttl);
		if (val < 0)
			val = READ_ONCE(sock_net(sk)->ipv4.sysctl_ip_default_ttl);
		goto copyval;
	case IP_MINTTL:
		val = READ_ONCE(inet->min_ttl);
		goto copyval;
	}

	if (needs_rtnl)
		rtnl_lock();
	sockopt_lock_sock(sk);

	switch (optname) {
	case IP_OPTIONS:
	{
		unsigned char optbuf[sizeof(struct ip_options)+40];
		struct ip_options *opt = (struct ip_options *)optbuf;
		struct ip_options_rcu *inet_opt;

		inet_opt = rcu_dereference_protected(inet->inet_opt,
						     lockdep_sock_is_held(sk));
		opt->optlen = 0;
		if (inet_opt)
			memcpy(optbuf, &inet_opt->opt,
			       sizeof(struct ip_options) +
			       inet_opt->opt.optlen);
		sockopt_release_sock(sk);

		if (opt->optlen == 0) {
			len = 0;
			return copy_to_sockptr(optlen, &len, sizeof(int));
		}

		ip_options_undo(opt);

		len = min_t(unsigned int, len, opt->optlen);
		if (copy_to_sockptr(optlen, &len, sizeof(int)))
			return -EFAULT;
		if (copy_to_sockptr(optval, opt->__data, len))
			return -EFAULT;
		return 0;
	}
	case IP_TOS:
		val = inet->tos;
		break;
	case IP_MTU_DISCOVER:
		val = inet->pmtudisc;
		break;
	case IP_MTU:
	{
		struct dst_entry *dst;
		val = 0;
		dst = sk_dst_get(sk);
		if (dst) {
			val = dst_mtu(dst);
			dst_release(dst);
		}
		if (!val) {
			sockopt_release_sock(sk);
			return -ENOTCONN;
		}
		break;
	}
	case IP_MULTICAST_TTL:
		val = inet->mc_ttl;
		break;
	case IP_UNICAST_IF:
		val = (__force int)htonl((__u32) inet->uc_index);
		break;
	case IP_MULTICAST_IF:
	{
		struct in_addr addr;
		len = min_t(unsigned int, len, sizeof(struct in_addr));
		addr.s_addr = inet->mc_addr;
		sockopt_release_sock(sk);

		if (copy_to_sockptr(optlen, &len, sizeof(int)))
			return -EFAULT;
		if (copy_to_sockptr(optval, &addr, len))
			return -EFAULT;
		return 0;
	}
	case IP_MSFILTER:
	{
		struct ip_msfilter msf;

		if (len < IP_MSFILTER_SIZE(0)) {
			err = -EINVAL;
			goto out;
		}
		if (copy_from_sockptr(&msf, optval, IP_MSFILTER_SIZE(0))) {
			err = -EFAULT;
			goto out;
		}
		err = ip_mc_msfget(sk, &msf, optval, optlen);
		goto out;
	}
	case MCAST_MSFILTER:
		if (in_compat_syscall())
			err = compat_ip_get_mcast_msfilter(sk, optval, optlen,
							   len);
		else
			err = ip_get_mcast_msfilter(sk, optval, optlen, len);
		goto out;
	case IP_PKTOPTIONS:
	{
		struct msghdr msg;

		sockopt_release_sock(sk);

		if (sk->sk_type != SOCK_STREAM)
			return -ENOPROTOOPT;

		if (optval.is_kernel) {
			msg.msg_control_is_user = false;
			msg.msg_control = optval.kernel;
		} else {
			msg.msg_control_is_user = true;
			msg.msg_control_user = optval.user;
		}
		msg.msg_controllen = len;
		msg.msg_flags = in_compat_syscall() ? MSG_CMSG_COMPAT : 0;

		if (inet_test_bit(PKTINFO, sk)) {
			struct in_pktinfo info;

			info.ipi_addr.s_addr = inet->inet_rcv_saddr;
			info.ipi_spec_dst.s_addr = inet->inet_rcv_saddr;
			info.ipi_ifindex = inet->mc_index;
			put_cmsg(&msg, SOL_IP, IP_PKTINFO, sizeof(info), &info);
		}
		if (inet_test_bit(TTL, sk)) {
			int hlim = inet->mc_ttl;
			put_cmsg(&msg, SOL_IP, IP_TTL, sizeof(hlim), &hlim);
		}
		if (inet_test_bit(TOS, sk)) {
			int tos = inet->rcv_tos;
			put_cmsg(&msg, SOL_IP, IP_TOS, sizeof(tos), &tos);
		}
		len -= msg.msg_controllen;
		return copy_to_sockptr(optlen, &len, sizeof(int));
	}
	case IP_LOCAL_PORT_RANGE:
		val = inet->local_port_range.hi << 16 | inet->local_port_range.lo;
		break;
	case IP_PROTOCOL:
		val = inet_sk(sk)->inet_num;
		break;
	case IP_LOCAL_PORT_RANGE:
		val = inet->local_port_range.hi << 16 | inet->local_port_range.lo;
		break;
	case IP_PROTOCOL:
		val = inet_sk(sk)->inet_num;
		break;
	default:
		sockopt_release_sock(sk);
		return -ENOPROTOOPT;
	}
	sockopt_release_sock(sk);
copyval:
	if (len < sizeof(int) && len > 0 && val >= 0 && val <= 255) {
		unsigned char ucval = (unsigned char)val;
		len = 1;
		if (copy_to_sockptr(optlen, &len, sizeof(int)))
			return -EFAULT;
		if (copy_to_sockptr(optval, &ucval, 1))
			return -EFAULT;
	} else {
		len = min_t(unsigned int, sizeof(int), len);
		if (copy_to_sockptr(optlen, &len, sizeof(int)))
			return -EFAULT;
		if (copy_to_sockptr(optval, &val, len))
			return -EFAULT;
	}
	return 0;

out:
	sockopt_release_sock(sk);
	if (needs_rtnl)
		rtnl_unlock();
	return err;
}

int ip_getsockopt(struct sock *sk, int level,
		  int optname, char __user *optval, int __user *optlen)
{
	int err;

	err = do_ip_getsockopt(sk, level, optname,
			       USER_SOCKPTR(optval), USER_SOCKPTR(optlen));

#if IS_ENABLED(CONFIG_BPFILTER_UMH)
	if (optname >= BPFILTER_IPT_SO_GET_INFO &&
	    optname < BPFILTER_IPT_GET_MAX)
		err = bpfilter_ip_get_sockopt(sk, optname, optval, optlen);
#endif
#ifdef CONFIG_NETFILTER
	/* we need to exclude all possible ENOPROTOOPTs except default case */
	if (err == -ENOPROTOOPT && optname != IP_PKTOPTIONS &&
			!ip_mroute_opt(optname)) {
		int len;

		if (get_user(len, optlen))
			return -EFAULT;

		err = nf_getsockopt(sk, PF_INET, optname, optval, &len);
		if (err >= 0)
			err = put_user(len, optlen);
		return err;
	}
#endif
	return err;
}
EXPORT_SYMBOL(ip_getsockopt);<|MERGE_RESOLUTION|>--- conflicted
+++ resolved
@@ -1348,23 +1348,6 @@
 		inet->local_port_range.lo = lo;
 		inet->local_port_range.hi = hi;
 		break;
-<<<<<<< HEAD
-
-	case IP_LOCAL_PORT_RANGE:
-	{
-		const __u16 lo = val;
-		const __u16 hi = val >> 16;
-
-		if (optlen != sizeof(__u32))
-			goto e_inval;
-		if (lo != 0 && hi != 0 && lo > hi)
-			goto e_inval;
-
-		inet->local_port_range.lo = lo;
-		inet->local_port_range.hi = hi;
-		break;
-=======
->>>>>>> 98817289
 	}
 	default:
 		err = -ENOPROTOOPT;
@@ -1751,12 +1734,6 @@
 	case IP_PROTOCOL:
 		val = inet_sk(sk)->inet_num;
 		break;
-	case IP_LOCAL_PORT_RANGE:
-		val = inet->local_port_range.hi << 16 | inet->local_port_range.lo;
-		break;
-	case IP_PROTOCOL:
-		val = inet_sk(sk)->inet_num;
-		break;
 	default:
 		sockopt_release_sock(sk);
 		return -ENOPROTOOPT;
