--- conflicted
+++ resolved
@@ -239,11 +239,7 @@
 int udp_lib_get_port(struct sock *sk, unsigned short snum,
 		     unsigned int hash2_nulladdr)
 {
-<<<<<<< HEAD
-	struct udp_table *udptable = sk->sk_prot->h.udp_table;
-=======
 	struct udp_table *udptable = udp_get_table_prot(sk);
->>>>>>> 98817289
 	struct udp_hslot *hslot, *hslot2;
 	struct net *net = sock_net(sk);
 	int error = -EADDRINUSE;
@@ -441,9 +437,6 @@
 				      daddr, hnum, dif, sdif);
 		if (score > badness) {
 			badness = score;
-<<<<<<< HEAD
-			result = lookup_reuseport(net, sk, skb, saddr, sport, daddr, hnum);
-=======
 
 			if (sk->sk_state == TCP_ESTABLISHED) {
 				result = sk;
@@ -452,7 +445,6 @@
 
 			result = inet_lookup_reuseport(net, sk, skb, sizeof(struct udphdr),
 						       saddr, sport, daddr, hnum, udp_ehashfn);
->>>>>>> 98817289
 			if (!result) {
 				result = sk;
 				continue;
@@ -1330,24 +1322,6 @@
 	if (up->pending && !udp_test_bit(CORK, sk))
 		udp_push_pending_frames(sk);
 	release_sock(sk);
-<<<<<<< HEAD
-}
-EXPORT_SYMBOL_GPL(udp_splice_eof);
-
-int udp_sendpage(struct sock *sk, struct page *page, int offset,
-		 size_t size, int flags)
-{
-	struct bio_vec bvec;
-	struct msghdr msg = { .msg_flags = flags | MSG_SPLICE_PAGES };
-
-	if (flags & MSG_SENDPAGE_NOTLAST)
-		msg.msg_flags |= MSG_MORE;
-
-	bvec_set_page(&bvec, page, size, offset);
-	iov_iter_bvec(&msg.msg_iter, ITER_SOURCE, &bvec, 1, size);
-	return udp_sendmsg(sk, &msg, size);
-=======
->>>>>>> 98817289
 }
 EXPORT_SYMBOL_GPL(udp_splice_eof);
 
@@ -2500,22 +2474,14 @@
 						  __be16 rmt_port, __be32 rmt_addr,
 						  int dif, int sdif)
 {
-<<<<<<< HEAD
-=======
 	struct udp_table *udptable = net->ipv4.udp_table;
->>>>>>> 98817289
 	unsigned short hnum = ntohs(loc_port);
 	struct sock *sk, *result;
 	struct udp_hslot *hslot;
 	unsigned int slot;
 
-<<<<<<< HEAD
-	slot = udp_hashfn(net, hnum, udp_table.mask);
-	hslot = &udp_table.hash[slot];
-=======
 	slot = udp_hashfn(net, hnum, udptable->mask);
 	hslot = &udptable->hash[slot];
->>>>>>> 98817289
 
 	/* Do not bother scanning a too big list */
 	if (hslot->count > 10)
@@ -2543,10 +2509,7 @@
 					    __be16 rmt_port, __be32 rmt_addr,
 					    int dif, int sdif)
 {
-<<<<<<< HEAD
-=======
 	struct udp_table *udptable = net->ipv4.udp_table;
->>>>>>> 98817289
 	INET_ADDR_COOKIE(acookie, rmt_addr, loc_addr);
 	unsigned short hnum = ntohs(loc_port);
 	unsigned int hash2, slot2;
@@ -2555,13 +2518,8 @@
 	struct sock *sk;
 
 	hash2 = ipv4_portaddr_hash(net, loc_addr, hnum);
-<<<<<<< HEAD
-	slot2 = hash2 & udp_table.mask;
-	hslot2 = &udp_table.hash2[slot2];
-=======
 	slot2 = hash2 & udptable->mask;
 	hslot2 = &udptable->hash2[slot2];
->>>>>>> 98817289
 	ports = INET_COMBINED_PORTS(rmt_port, hnum);
 
 	udp_portaddr_for_each_entry_rcu(sk, &hslot2->head) {
@@ -2950,10 +2908,6 @@
 	.sendmsg		= udp_sendmsg,
 	.recvmsg		= udp_recvmsg,
 	.splice_eof		= udp_splice_eof,
-<<<<<<< HEAD
-	.sendpage		= udp_sendpage,
-=======
->>>>>>> 98817289
 	.release_cb		= ip4_datagram_release_cb,
 	.hash			= udp_lib_hash,
 	.unhash			= udp_lib_unhash,
@@ -3009,11 +2963,7 @@
 {
 	struct udp_iter_state *state = seq->private;
 	struct net *net = seq_file_net(seq);
-<<<<<<< HEAD
-	struct udp_seq_afinfo *afinfo;
-=======
 	struct udp_table *udptable;
->>>>>>> 98817289
 	struct sock *sk;
 
 	udptable = udp_get_table_seq(seq, net);
@@ -3041,16 +2991,7 @@
 {
 	struct udp_iter_state *state = seq->private;
 	struct net *net = seq_file_net(seq);
-<<<<<<< HEAD
-	struct udp_seq_afinfo *afinfo;
-
-	if (state->bpf_seq_afinfo)
-		afinfo = state->bpf_seq_afinfo;
-	else
-		afinfo = pde_data(file_inode(seq->file));
-=======
 	struct udp_table *udptable;
->>>>>>> 98817289
 
 	do {
 		sk = sk_next(sk);
@@ -3103,11 +3044,7 @@
 void udp_seq_stop(struct seq_file *seq, void *v)
 {
 	struct udp_iter_state *state = seq->private;
-<<<<<<< HEAD
-	struct udp_seq_afinfo *afinfo;
-=======
 	struct udp_table *udptable;
->>>>>>> 98817289
 
 	udptable = udp_get_table_seq(seq, seq_file_net(seq));
 
