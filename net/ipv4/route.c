// SPDX-License-Identifier: GPL-2.0-or-later
/*
 * INET		An implementation of the TCP/IP protocol suite for the LINUX
 *		operating system.  INET is implemented using the  BSD Socket
 *		interface as the means of communication with the user level.
 *
 *		ROUTE - implementation of the IP router.
 *
 * Authors:	Ross Biro
 *		Fred N. van Kempen, <waltje@uWalt.NL.Mugnet.ORG>
 *		Alan Cox, <gw4pts@gw4pts.ampr.org>
 *		Linus Torvalds, <Linus.Torvalds@helsinki.fi>
 *		Alexey Kuznetsov, <kuznet@ms2.inr.ac.ru>
 *
 * Fixes:
 *		Alan Cox	:	Verify area fixes.
 *		Alan Cox	:	cli() protects routing changes
 *		Rui Oliveira	:	ICMP routing table updates
 *		(rco@di.uminho.pt)	Routing table insertion and update
 *		Linus Torvalds	:	Rewrote bits to be sensible
 *		Alan Cox	:	Added BSD route gw semantics
 *		Alan Cox	:	Super /proc >4K
 *		Alan Cox	:	MTU in route table
 *		Alan Cox	: 	MSS actually. Also added the window
 *					clamper.
 *		Sam Lantinga	:	Fixed route matching in rt_del()
 *		Alan Cox	:	Routing cache support.
 *		Alan Cox	:	Removed compatibility cruft.
 *		Alan Cox	:	RTF_REJECT support.
 *		Alan Cox	:	TCP irtt support.
 *		Jonathan Naylor	:	Added Metric support.
 *	Miquel van Smoorenburg	:	BSD API fixes.
 *	Miquel van Smoorenburg	:	Metrics.
 *		Alan Cox	:	Use __u32 properly
 *		Alan Cox	:	Aligned routing errors more closely with BSD
 *					our system is still very different.
 *		Alan Cox	:	Faster /proc handling
 *	Alexey Kuznetsov	:	Massive rework to support tree based routing,
 *					routing caches and better behaviour.
 *
 *		Olaf Erb	:	irtt wasn't being copied right.
 *		Bjorn Ekwall	:	Kerneld route support.
 *		Alan Cox	:	Multicast fixed (I hope)
 * 		Pavel Krauz	:	Limited broadcast fixed
 *		Mike McLagan	:	Routing by source
 *	Alexey Kuznetsov	:	End of old history. Split to fib.c and
 *					route.c and rewritten from scratch.
 *		Andi Kleen	:	Load-limit warning messages.
 *	Vitaly E. Lavrov	:	Transparent proxy revived after year coma.
 *	Vitaly E. Lavrov	:	Race condition in ip_route_input_slow.
 *	Tobias Ringstrom	:	Uninitialized res.type in ip_route_output_slow.
 *	Vladimir V. Ivanov	:	IP rule info (flowid) is really useful.
 *		Marc Boucher	:	routing by fwmark
 *	Robert Olsson		:	Added rt_cache statistics
 *	Arnaldo C. Melo		:	Convert proc stuff to seq_file
 *	Eric Dumazet		:	hashed spinlocks and rt_check_expire() fixes.
 * 	Ilia Sotnikov		:	Ignore TOS on PMTUD and Redirect
 * 	Ilia Sotnikov		:	Removed TOS from hash calculations
 */

#define pr_fmt(fmt) "IPv4: " fmt

#include <linux/module.h>
#include <linux/uaccess.h>
#include <linux/bitops.h>
#include <linux/types.h>
#include <linux/kernel.h>
#include <linux/mm.h>
#include <linux/string.h>
#include <linux/socket.h>
#include <linux/sockios.h>
#include <linux/errno.h>
#include <linux/in.h>
#include <linux/inet.h>
#include <linux/netdevice.h>
#include <linux/proc_fs.h>
#include <linux/init.h>
#include <linux/skbuff.h>
#include <linux/inetdevice.h>
#include <linux/igmp.h>
#include <linux/pkt_sched.h>
#include <linux/mroute.h>
#include <linux/netfilter_ipv4.h>
#include <linux/random.h>
#include <linux/rcupdate.h>
#include <linux/times.h>
#include <linux/slab.h>
#include <linux/jhash.h>
#include <net/dst.h>
#include <net/dst_metadata.h>
#include <net/net_namespace.h>
#include <net/protocol.h>
#include <net/ip.h>
#include <net/route.h>
#include <net/inetpeer.h>
#include <net/sock.h>
#include <net/ip_fib.h>
#include <net/nexthop.h>
#include <net/arp.h>
#include <net/tcp.h>
#include <net/icmp.h>
#include <net/xfrm.h>
#include <net/lwtunnel.h>
#include <net/netevent.h>
#include <net/rtnetlink.h>
#ifdef CONFIG_SYSCTL
#include <linux/sysctl.h>
#endif
#include <net/secure_seq.h>
#include <net/ip_tunnels.h>
#include <net/l3mdev.h>

#include "fib_lookup.h"

#define RT_FL_TOS(oldflp4) \
	((oldflp4)->flowi4_tos & (IPTOS_RT_MASK | RTO_ONLINK))

#define RT_GC_TIMEOUT (300*HZ)

static int ip_rt_max_size;
static int ip_rt_redirect_number __read_mostly	= 9;
static int ip_rt_redirect_load __read_mostly	= HZ / 50;
static int ip_rt_redirect_silence __read_mostly	= ((HZ / 50) << (9 + 1));
static int ip_rt_error_cost __read_mostly	= HZ;
static int ip_rt_error_burst __read_mostly	= 5 * HZ;
static int ip_rt_mtu_expires __read_mostly	= 10 * 60 * HZ;
static u32 ip_rt_min_pmtu __read_mostly		= 512 + 20 + 20;
static int ip_rt_min_advmss __read_mostly	= 256;

static int ip_rt_gc_timeout __read_mostly	= RT_GC_TIMEOUT;

/*
 *	Interface to generic destination cache.
 */

static struct dst_entry *ipv4_dst_check(struct dst_entry *dst, u32 cookie);
static unsigned int	 ipv4_default_advmss(const struct dst_entry *dst);
static unsigned int	 ipv4_mtu(const struct dst_entry *dst);
static struct dst_entry *ipv4_negative_advice(struct dst_entry *dst);
static void		 ipv4_link_failure(struct sk_buff *skb);
static void		 ip_rt_update_pmtu(struct dst_entry *dst, struct sock *sk,
					   struct sk_buff *skb, u32 mtu);
static void		 ip_do_redirect(struct dst_entry *dst, struct sock *sk,
					struct sk_buff *skb);
static void		ipv4_dst_destroy(struct dst_entry *dst);

static u32 *ipv4_cow_metrics(struct dst_entry *dst, unsigned long old)
{
	WARN_ON(1);
	return NULL;
}

static struct neighbour *ipv4_neigh_lookup(const struct dst_entry *dst,
					   struct sk_buff *skb,
					   const void *daddr);
static void ipv4_confirm_neigh(const struct dst_entry *dst, const void *daddr);

static struct dst_ops ipv4_dst_ops = {
	.family =		AF_INET,
	.check =		ipv4_dst_check,
	.default_advmss =	ipv4_default_advmss,
	.mtu =			ipv4_mtu,
	.cow_metrics =		ipv4_cow_metrics,
	.destroy =		ipv4_dst_destroy,
	.negative_advice =	ipv4_negative_advice,
	.link_failure =		ipv4_link_failure,
	.update_pmtu =		ip_rt_update_pmtu,
	.redirect =		ip_do_redirect,
	.local_out =		__ip_local_out,
	.neigh_lookup =		ipv4_neigh_lookup,
	.confirm_neigh =	ipv4_confirm_neigh,
};

#define ECN_OR_COST(class)	TC_PRIO_##class

const __u8 ip_tos2prio[16] = {
	TC_PRIO_BESTEFFORT,
	ECN_OR_COST(BESTEFFORT),
	TC_PRIO_BESTEFFORT,
	ECN_OR_COST(BESTEFFORT),
	TC_PRIO_BULK,
	ECN_OR_COST(BULK),
	TC_PRIO_BULK,
	ECN_OR_COST(BULK),
	TC_PRIO_INTERACTIVE,
	ECN_OR_COST(INTERACTIVE),
	TC_PRIO_INTERACTIVE,
	ECN_OR_COST(INTERACTIVE),
	TC_PRIO_INTERACTIVE_BULK,
	ECN_OR_COST(INTERACTIVE_BULK),
	TC_PRIO_INTERACTIVE_BULK,
	ECN_OR_COST(INTERACTIVE_BULK)
};
EXPORT_SYMBOL(ip_tos2prio);

static DEFINE_PER_CPU(struct rt_cache_stat, rt_cache_stat);
#define RT_CACHE_STAT_INC(field) raw_cpu_inc(rt_cache_stat.field)

#ifdef CONFIG_PROC_FS
static void *rt_cache_seq_start(struct seq_file *seq, loff_t *pos)
{
	if (*pos)
		return NULL;
	return SEQ_START_TOKEN;
}

static void *rt_cache_seq_next(struct seq_file *seq, void *v, loff_t *pos)
{
	++*pos;
	return NULL;
}

static void rt_cache_seq_stop(struct seq_file *seq, void *v)
{
}

static int rt_cache_seq_show(struct seq_file *seq, void *v)
{
	if (v == SEQ_START_TOKEN)
		seq_printf(seq, "%-127s\n",
			   "Iface\tDestination\tGateway \tFlags\t\tRefCnt\tUse\t"
			   "Metric\tSource\t\tMTU\tWindow\tIRTT\tTOS\tHHRef\t"
			   "HHUptod\tSpecDst");
	return 0;
}

static const struct seq_operations rt_cache_seq_ops = {
	.start  = rt_cache_seq_start,
	.next   = rt_cache_seq_next,
	.stop   = rt_cache_seq_stop,
	.show   = rt_cache_seq_show,
};

static int rt_cache_seq_open(struct inode *inode, struct file *file)
{
	return seq_open(file, &rt_cache_seq_ops);
}

static const struct file_operations rt_cache_seq_fops = {
	.open	 = rt_cache_seq_open,
	.read	 = seq_read,
	.llseek	 = seq_lseek,
	.release = seq_release,
};


static void *rt_cpu_seq_start(struct seq_file *seq, loff_t *pos)
{
	int cpu;

	if (*pos == 0)
		return SEQ_START_TOKEN;

	for (cpu = *pos-1; cpu < nr_cpu_ids; ++cpu) {
		if (!cpu_possible(cpu))
			continue;
		*pos = cpu+1;
		return &per_cpu(rt_cache_stat, cpu);
	}
	return NULL;
}

static void *rt_cpu_seq_next(struct seq_file *seq, void *v, loff_t *pos)
{
	int cpu;

	for (cpu = *pos; cpu < nr_cpu_ids; ++cpu) {
		if (!cpu_possible(cpu))
			continue;
		*pos = cpu+1;
		return &per_cpu(rt_cache_stat, cpu);
	}
	return NULL;

}

static void rt_cpu_seq_stop(struct seq_file *seq, void *v)
{

}

static int rt_cpu_seq_show(struct seq_file *seq, void *v)
{
	struct rt_cache_stat *st = v;

	if (v == SEQ_START_TOKEN) {
		seq_printf(seq, "entries  in_hit in_slow_tot in_slow_mc in_no_route in_brd in_martian_dst in_martian_src  out_hit out_slow_tot out_slow_mc  gc_total gc_ignored gc_goal_miss gc_dst_overflow in_hlist_search out_hlist_search\n");
		return 0;
	}

	seq_printf(seq,"%08x  %08x %08x %08x %08x %08x %08x %08x "
		   " %08x %08x %08x %08x %08x %08x %08x %08x %08x \n",
		   dst_entries_get_slow(&ipv4_dst_ops),
		   0, /* st->in_hit */
		   st->in_slow_tot,
		   st->in_slow_mc,
		   st->in_no_route,
		   st->in_brd,
		   st->in_martian_dst,
		   st->in_martian_src,

		   0, /* st->out_hit */
		   st->out_slow_tot,
		   st->out_slow_mc,

		   0, /* st->gc_total */
		   0, /* st->gc_ignored */
		   0, /* st->gc_goal_miss */
		   0, /* st->gc_dst_overflow */
		   0, /* st->in_hlist_search */
		   0  /* st->out_hlist_search */
		);
	return 0;
}

static const struct seq_operations rt_cpu_seq_ops = {
	.start  = rt_cpu_seq_start,
	.next   = rt_cpu_seq_next,
	.stop   = rt_cpu_seq_stop,
	.show   = rt_cpu_seq_show,
};


static int rt_cpu_seq_open(struct inode *inode, struct file *file)
{
	return seq_open(file, &rt_cpu_seq_ops);
}

static const struct file_operations rt_cpu_seq_fops = {
	.open	 = rt_cpu_seq_open,
	.read	 = seq_read,
	.llseek	 = seq_lseek,
	.release = seq_release,
};

#ifdef CONFIG_IP_ROUTE_CLASSID
static int rt_acct_proc_show(struct seq_file *m, void *v)
{
	struct ip_rt_acct *dst, *src;
	unsigned int i, j;

	dst = kcalloc(256, sizeof(struct ip_rt_acct), GFP_KERNEL);
	if (!dst)
		return -ENOMEM;

	for_each_possible_cpu(i) {
		src = (struct ip_rt_acct *)per_cpu_ptr(ip_rt_acct, i);
		for (j = 0; j < 256; j++) {
			dst[j].o_bytes   += src[j].o_bytes;
			dst[j].o_packets += src[j].o_packets;
			dst[j].i_bytes   += src[j].i_bytes;
			dst[j].i_packets += src[j].i_packets;
		}
	}

	seq_write(m, dst, 256 * sizeof(struct ip_rt_acct));
	kfree(dst);
	return 0;
}
#endif

static int __net_init ip_rt_do_proc_init(struct net *net)
{
	struct proc_dir_entry *pde;

	pde = proc_create("rt_cache", 0444, net->proc_net,
			  &rt_cache_seq_fops);
	if (!pde)
		goto err1;

	pde = proc_create("rt_cache", 0444,
			  net->proc_net_stat, &rt_cpu_seq_fops);
	if (!pde)
		goto err2;

#ifdef CONFIG_IP_ROUTE_CLASSID
	pde = proc_create_single("rt_acct", 0, net->proc_net,
			rt_acct_proc_show);
	if (!pde)
		goto err3;
#endif
	return 0;

#ifdef CONFIG_IP_ROUTE_CLASSID
err3:
	remove_proc_entry("rt_cache", net->proc_net_stat);
#endif
err2:
	remove_proc_entry("rt_cache", net->proc_net);
err1:
	return -ENOMEM;
}

static void __net_exit ip_rt_do_proc_exit(struct net *net)
{
	remove_proc_entry("rt_cache", net->proc_net_stat);
	remove_proc_entry("rt_cache", net->proc_net);
#ifdef CONFIG_IP_ROUTE_CLASSID
	remove_proc_entry("rt_acct", net->proc_net);
#endif
}

static struct pernet_operations ip_rt_proc_ops __net_initdata =  {
	.init = ip_rt_do_proc_init,
	.exit = ip_rt_do_proc_exit,
};

static int __init ip_rt_proc_init(void)
{
	return register_pernet_subsys(&ip_rt_proc_ops);
}

#else
static inline int ip_rt_proc_init(void)
{
	return 0;
}
#endif /* CONFIG_PROC_FS */

static inline bool rt_is_expired(const struct rtable *rth)
{
	return rth->rt_genid != rt_genid_ipv4(dev_net(rth->dst.dev));
}

void rt_cache_flush(struct net *net)
{
	rt_genid_bump_ipv4(net);
}

static struct neighbour *ipv4_neigh_lookup(const struct dst_entry *dst,
					   struct sk_buff *skb,
					   const void *daddr)
{
	const struct rtable *rt = container_of(dst, struct rtable, dst);
	struct net_device *dev = dst->dev;
	struct neighbour *n;

	rcu_read_lock_bh();

	if (likely(rt->rt_gw_family == AF_INET)) {
		n = ip_neigh_gw4(dev, rt->rt_gw4);
	} else if (rt->rt_gw_family == AF_INET6) {
		n = ip_neigh_gw6(dev, &rt->rt_gw6);
        } else {
		__be32 pkey;

		pkey = skb ? ip_hdr(skb)->daddr : *((__be32 *) daddr);
		n = ip_neigh_gw4(dev, pkey);
	}

	if (!IS_ERR(n) && !refcount_inc_not_zero(&n->refcnt))
		n = NULL;

	rcu_read_unlock_bh();

	return n;
}

static void ipv4_confirm_neigh(const struct dst_entry *dst, const void *daddr)
{
	const struct rtable *rt = container_of(dst, struct rtable, dst);
	struct net_device *dev = dst->dev;
	const __be32 *pkey = daddr;

	if (rt->rt_gw_family == AF_INET) {
		pkey = (const __be32 *)&rt->rt_gw4;
	} else if (rt->rt_gw_family == AF_INET6) {
		return __ipv6_confirm_neigh_stub(dev, &rt->rt_gw6);
	} else if (!daddr ||
		 (rt->rt_flags &
		  (RTCF_MULTICAST | RTCF_BROADCAST | RTCF_LOCAL))) {
		return;
	}
	__ipv4_confirm_neigh(dev, *(__force u32 *)pkey);
}

#define IP_IDENTS_SZ 2048u

static atomic_t *ip_idents __read_mostly;
static u32 *ip_tstamps __read_mostly;

/* In order to protect privacy, we add a perturbation to identifiers
 * if one generator is seldom used. This makes hard for an attacker
 * to infer how many packets were sent between two points in time.
 */
u32 ip_idents_reserve(u32 hash, int segs)
{
	u32 *p_tstamp = ip_tstamps + hash % IP_IDENTS_SZ;
	atomic_t *p_id = ip_idents + hash % IP_IDENTS_SZ;
	u32 old = READ_ONCE(*p_tstamp);
	u32 now = (u32)jiffies;
	u32 new, delta = 0;

	if (old != now && cmpxchg(p_tstamp, old, now) == old)
		delta = prandom_u32_max(now - old);

	/* Do not use atomic_add_return() as it makes UBSAN unhappy */
	do {
		old = (u32)atomic_read(p_id);
		new = old + delta + segs;
	} while (atomic_cmpxchg(p_id, old, new) != old);

	return new - segs;
}
EXPORT_SYMBOL(ip_idents_reserve);

void __ip_select_ident(struct net *net, struct iphdr *iph, int segs)
{
	u32 hash, id;

	/* Note the following code is not safe, but this is okay. */
	if (unlikely(siphash_key_is_zero(&net->ipv4.ip_id_key)))
		get_random_bytes(&net->ipv4.ip_id_key,
				 sizeof(net->ipv4.ip_id_key));

	hash = siphash_3u32((__force u32)iph->daddr,
			    (__force u32)iph->saddr,
			    iph->protocol,
			    &net->ipv4.ip_id_key);
	id = ip_idents_reserve(hash, segs);
	iph->id = htons(id);
}
EXPORT_SYMBOL(__ip_select_ident);

static void __build_flow_key(const struct net *net, struct flowi4 *fl4,
			     const struct sock *sk,
			     const struct iphdr *iph,
			     int oif, u8 tos,
			     u8 prot, u32 mark, int flow_flags)
{
	if (sk) {
		const struct inet_sock *inet = inet_sk(sk);

		oif = sk->sk_bound_dev_if;
		mark = sk->sk_mark;
		tos = RT_CONN_FLAGS(sk);
		prot = inet->hdrincl ? IPPROTO_RAW : sk->sk_protocol;
	}
	flowi4_init_output(fl4, oif, mark, tos,
			   RT_SCOPE_UNIVERSE, prot,
			   flow_flags,
			   iph->daddr, iph->saddr, 0, 0,
			   sock_net_uid(net, sk));
}

static void build_skb_flow_key(struct flowi4 *fl4, const struct sk_buff *skb,
			       const struct sock *sk)
{
	const struct net *net = dev_net(skb->dev);
	const struct iphdr *iph = ip_hdr(skb);
	int oif = skb->dev->ifindex;
	u8 tos = RT_TOS(iph->tos);
	u8 prot = iph->protocol;
	u32 mark = skb->mark;

	__build_flow_key(net, fl4, sk, iph, oif, tos, prot, mark, 0);
}

static void build_sk_flow_key(struct flowi4 *fl4, const struct sock *sk)
{
	const struct inet_sock *inet = inet_sk(sk);
	const struct ip_options_rcu *inet_opt;
	__be32 daddr = inet->inet_daddr;

	rcu_read_lock();
	inet_opt = rcu_dereference(inet->inet_opt);
	if (inet_opt && inet_opt->opt.srr)
		daddr = inet_opt->opt.faddr;
	flowi4_init_output(fl4, sk->sk_bound_dev_if, sk->sk_mark,
			   RT_CONN_FLAGS(sk), RT_SCOPE_UNIVERSE,
			   inet->hdrincl ? IPPROTO_RAW : sk->sk_protocol,
			   inet_sk_flowi_flags(sk),
			   daddr, inet->inet_saddr, 0, 0, sk->sk_uid);
	rcu_read_unlock();
}

static void ip_rt_build_flow_key(struct flowi4 *fl4, const struct sock *sk,
				 const struct sk_buff *skb)
{
	if (skb)
		build_skb_flow_key(fl4, skb, sk);
	else
		build_sk_flow_key(fl4, sk);
}

static DEFINE_SPINLOCK(fnhe_lock);

static void fnhe_flush_routes(struct fib_nh_exception *fnhe)
{
	struct rtable *rt;

	rt = rcu_dereference(fnhe->fnhe_rth_input);
	if (rt) {
		RCU_INIT_POINTER(fnhe->fnhe_rth_input, NULL);
		dst_dev_put(&rt->dst);
		dst_release(&rt->dst);
	}
	rt = rcu_dereference(fnhe->fnhe_rth_output);
	if (rt) {
		RCU_INIT_POINTER(fnhe->fnhe_rth_output, NULL);
		dst_dev_put(&rt->dst);
		dst_release(&rt->dst);
	}
}

static struct fib_nh_exception *fnhe_oldest(struct fnhe_hash_bucket *hash)
{
	struct fib_nh_exception *fnhe, *oldest;

	oldest = rcu_dereference(hash->chain);
	for (fnhe = rcu_dereference(oldest->fnhe_next); fnhe;
	     fnhe = rcu_dereference(fnhe->fnhe_next)) {
		if (time_before(fnhe->fnhe_stamp, oldest->fnhe_stamp))
			oldest = fnhe;
	}
	fnhe_flush_routes(oldest);
	return oldest;
}

static inline u32 fnhe_hashfun(__be32 daddr)
{
	static u32 fnhe_hashrnd __read_mostly;
	u32 hval;

	net_get_random_once(&fnhe_hashrnd, sizeof(fnhe_hashrnd));
	hval = jhash_1word((__force u32) daddr, fnhe_hashrnd);
	return hash_32(hval, FNHE_HASH_SHIFT);
}

static void fill_route_from_fnhe(struct rtable *rt, struct fib_nh_exception *fnhe)
{
	rt->rt_pmtu = fnhe->fnhe_pmtu;
	rt->rt_mtu_locked = fnhe->fnhe_mtu_locked;
	rt->dst.expires = fnhe->fnhe_expires;

	if (fnhe->fnhe_gw) {
		rt->rt_flags |= RTCF_REDIRECTED;
		rt->rt_uses_gateway = 1;
		rt->rt_gw_family = AF_INET;
		rt->rt_gw4 = fnhe->fnhe_gw;
	}
}

static void update_or_create_fnhe(struct fib_nh_common *nhc, __be32 daddr,
				  __be32 gw, u32 pmtu, bool lock,
				  unsigned long expires)
{
	struct fnhe_hash_bucket *hash;
	struct fib_nh_exception *fnhe;
	struct rtable *rt;
	u32 genid, hval;
	unsigned int i;
	int depth;

	genid = fnhe_genid(dev_net(nhc->nhc_dev));
	hval = fnhe_hashfun(daddr);

	spin_lock_bh(&fnhe_lock);

	hash = rcu_dereference(nhc->nhc_exceptions);
	if (!hash) {
		hash = kcalloc(FNHE_HASH_SIZE, sizeof(*hash), GFP_ATOMIC);
		if (!hash)
			goto out_unlock;
		rcu_assign_pointer(nhc->nhc_exceptions, hash);
	}

	hash += hval;

	depth = 0;
	for (fnhe = rcu_dereference(hash->chain); fnhe;
	     fnhe = rcu_dereference(fnhe->fnhe_next)) {
		if (fnhe->fnhe_daddr == daddr)
			break;
		depth++;
	}

	if (fnhe) {
		if (fnhe->fnhe_genid != genid)
			fnhe->fnhe_genid = genid;
		if (gw)
			fnhe->fnhe_gw = gw;
		if (pmtu) {
			fnhe->fnhe_pmtu = pmtu;
			fnhe->fnhe_mtu_locked = lock;
		}
		fnhe->fnhe_expires = max(1UL, expires);
		/* Update all cached dsts too */
		rt = rcu_dereference(fnhe->fnhe_rth_input);
		if (rt)
			fill_route_from_fnhe(rt, fnhe);
		rt = rcu_dereference(fnhe->fnhe_rth_output);
		if (rt)
			fill_route_from_fnhe(rt, fnhe);
	} else {
		if (depth > FNHE_RECLAIM_DEPTH)
			fnhe = fnhe_oldest(hash);
		else {
			fnhe = kzalloc(sizeof(*fnhe), GFP_ATOMIC);
			if (!fnhe)
				goto out_unlock;

			fnhe->fnhe_next = hash->chain;
			rcu_assign_pointer(hash->chain, fnhe);
		}
		fnhe->fnhe_genid = genid;
		fnhe->fnhe_daddr = daddr;
		fnhe->fnhe_gw = gw;
		fnhe->fnhe_pmtu = pmtu;
		fnhe->fnhe_mtu_locked = lock;
		fnhe->fnhe_expires = max(1UL, expires);

		/* Exception created; mark the cached routes for the nexthop
		 * stale, so anyone caching it rechecks if this exception
		 * applies to them.
		 */
		rt = rcu_dereference(nhc->nhc_rth_input);
		if (rt)
			rt->dst.obsolete = DST_OBSOLETE_KILL;

		for_each_possible_cpu(i) {
			struct rtable __rcu **prt;
			prt = per_cpu_ptr(nhc->nhc_pcpu_rth_output, i);
			rt = rcu_dereference(*prt);
			if (rt)
				rt->dst.obsolete = DST_OBSOLETE_KILL;
		}
	}

	fnhe->fnhe_stamp = jiffies;

out_unlock:
	spin_unlock_bh(&fnhe_lock);
}

static void __ip_do_redirect(struct rtable *rt, struct sk_buff *skb, struct flowi4 *fl4,
			     bool kill_route)
{
	__be32 new_gw = icmp_hdr(skb)->un.gateway;
	__be32 old_gw = ip_hdr(skb)->saddr;
	struct net_device *dev = skb->dev;
	struct in_device *in_dev;
	struct fib_result res;
	struct neighbour *n;
	struct net *net;

	switch (icmp_hdr(skb)->code & 7) {
	case ICMP_REDIR_NET:
	case ICMP_REDIR_NETTOS:
	case ICMP_REDIR_HOST:
	case ICMP_REDIR_HOSTTOS:
		break;

	default:
		return;
	}

	if (rt->rt_gw_family != AF_INET || rt->rt_gw4 != old_gw)
		return;

	in_dev = __in_dev_get_rcu(dev);
	if (!in_dev)
		return;

	net = dev_net(dev);
	if (new_gw == old_gw || !IN_DEV_RX_REDIRECTS(in_dev) ||
	    ipv4_is_multicast(new_gw) || ipv4_is_lbcast(new_gw) ||
	    ipv4_is_zeronet(new_gw))
		goto reject_redirect;

	if (!IN_DEV_SHARED_MEDIA(in_dev)) {
		if (!inet_addr_onlink(in_dev, new_gw, old_gw))
			goto reject_redirect;
		if (IN_DEV_SEC_REDIRECTS(in_dev) && ip_fib_check_default(new_gw, dev))
			goto reject_redirect;
	} else {
		if (inet_addr_type(net, new_gw) != RTN_UNICAST)
			goto reject_redirect;
	}

	n = __ipv4_neigh_lookup(rt->dst.dev, new_gw);
	if (!n)
		n = neigh_create(&arp_tbl, &new_gw, rt->dst.dev);
	if (!IS_ERR(n)) {
		if (!(n->nud_state & NUD_VALID)) {
			neigh_event_send(n, NULL);
		} else {
			if (fib_lookup(net, fl4, &res, 0) == 0) {
				struct fib_nh_common *nhc = FIB_RES_NHC(res);

				update_or_create_fnhe(nhc, fl4->daddr, new_gw,
						0, false,
						jiffies + ip_rt_gc_timeout);
			}
			if (kill_route)
				rt->dst.obsolete = DST_OBSOLETE_KILL;
			call_netevent_notifiers(NETEVENT_NEIGH_UPDATE, n);
		}
		neigh_release(n);
	}
	return;

reject_redirect:
#ifdef CONFIG_IP_ROUTE_VERBOSE
	if (IN_DEV_LOG_MARTIANS(in_dev)) {
		const struct iphdr *iph = (const struct iphdr *) skb->data;
		__be32 daddr = iph->daddr;
		__be32 saddr = iph->saddr;

		net_info_ratelimited("Redirect from %pI4 on %s about %pI4 ignored\n"
				     "  Advised path = %pI4 -> %pI4\n",
				     &old_gw, dev->name, &new_gw,
				     &saddr, &daddr);
	}
#endif
	;
}

static void ip_do_redirect(struct dst_entry *dst, struct sock *sk, struct sk_buff *skb)
{
	struct rtable *rt;
	struct flowi4 fl4;
	const struct iphdr *iph = (const struct iphdr *) skb->data;
	struct net *net = dev_net(skb->dev);
	int oif = skb->dev->ifindex;
	u8 tos = RT_TOS(iph->tos);
	u8 prot = iph->protocol;
	u32 mark = skb->mark;

	rt = (struct rtable *) dst;

	__build_flow_key(net, &fl4, sk, iph, oif, tos, prot, mark, 0);
	__ip_do_redirect(rt, skb, &fl4, true);
}

static struct dst_entry *ipv4_negative_advice(struct dst_entry *dst)
{
	struct rtable *rt = (struct rtable *)dst;
	struct dst_entry *ret = dst;

	if (rt) {
		if (dst->obsolete > 0) {
			ip_rt_put(rt);
			ret = NULL;
		} else if ((rt->rt_flags & RTCF_REDIRECTED) ||
			   rt->dst.expires) {
			ip_rt_put(rt);
			ret = NULL;
		}
	}
	return ret;
}

/*
 * Algorithm:
 *	1. The first ip_rt_redirect_number redirects are sent
 *	   with exponential backoff, then we stop sending them at all,
 *	   assuming that the host ignores our redirects.
 *	2. If we did not see packets requiring redirects
 *	   during ip_rt_redirect_silence, we assume that the host
 *	   forgot redirected route and start to send redirects again.
 *
 * This algorithm is much cheaper and more intelligent than dumb load limiting
 * in icmp.c.
 *
 * NOTE. Do not forget to inhibit load limiting for redirects (redundant)
 * and "frag. need" (breaks PMTU discovery) in icmp.c.
 */

void ip_rt_send_redirect(struct sk_buff *skb)
{
	struct rtable *rt = skb_rtable(skb);
	struct in_device *in_dev;
	struct inet_peer *peer;
	struct net *net;
	int log_martians;
	int vif;

	rcu_read_lock();
	in_dev = __in_dev_get_rcu(rt->dst.dev);
	if (!in_dev || !IN_DEV_TX_REDIRECTS(in_dev)) {
		rcu_read_unlock();
		return;
	}
	log_martians = IN_DEV_LOG_MARTIANS(in_dev);
	vif = l3mdev_master_ifindex_rcu(rt->dst.dev);
	rcu_read_unlock();

	net = dev_net(rt->dst.dev);
	peer = inet_getpeer_v4(net->ipv4.peers, ip_hdr(skb)->saddr, vif, 1);
	if (!peer) {
		icmp_send(skb, ICMP_REDIRECT, ICMP_REDIR_HOST,
			  rt_nexthop(rt, ip_hdr(skb)->daddr));
		return;
	}

	/* No redirected packets during ip_rt_redirect_silence;
	 * reset the algorithm.
	 */
	if (time_after(jiffies, peer->rate_last + ip_rt_redirect_silence)) {
		peer->rate_tokens = 0;
		peer->n_redirects = 0;
	}

	/* Too many ignored redirects; do not send anything
	 * set dst.rate_last to the last seen redirected packet.
	 */
	if (peer->n_redirects >= ip_rt_redirect_number) {
		peer->rate_last = jiffies;
		goto out_put_peer;
	}

	/* Check for load limit; set rate_last to the latest sent
	 * redirect.
	 */
	if (peer->rate_tokens == 0 ||
	    time_after(jiffies,
		       (peer->rate_last +
			(ip_rt_redirect_load << peer->n_redirects)))) {
		__be32 gw = rt_nexthop(rt, ip_hdr(skb)->daddr);

		icmp_send(skb, ICMP_REDIRECT, ICMP_REDIR_HOST, gw);
		peer->rate_last = jiffies;
		++peer->n_redirects;
#ifdef CONFIG_IP_ROUTE_VERBOSE
		if (log_martians &&
		    peer->n_redirects == ip_rt_redirect_number)
			net_warn_ratelimited("host %pI4/if%d ignores redirects for %pI4 to %pI4\n",
					     &ip_hdr(skb)->saddr, inet_iif(skb),
					     &ip_hdr(skb)->daddr, &gw);
#endif
	}
out_put_peer:
	inet_putpeer(peer);
}

static int ip_error(struct sk_buff *skb)
{
	struct rtable *rt = skb_rtable(skb);
	struct net_device *dev = skb->dev;
	struct in_device *in_dev;
	struct inet_peer *peer;
	unsigned long now;
	struct net *net;
	bool send;
	int code;

	if (netif_is_l3_master(skb->dev)) {
		dev = __dev_get_by_index(dev_net(skb->dev), IPCB(skb)->iif);
		if (!dev)
			goto out;
	}

	in_dev = __in_dev_get_rcu(dev);

	/* IP on this device is disabled. */
	if (!in_dev)
		goto out;

	net = dev_net(rt->dst.dev);
	if (!IN_DEV_FORWARD(in_dev)) {
		switch (rt->dst.error) {
		case EHOSTUNREACH:
			__IP_INC_STATS(net, IPSTATS_MIB_INADDRERRORS);
			break;

		case ENETUNREACH:
			__IP_INC_STATS(net, IPSTATS_MIB_INNOROUTES);
			break;
		}
		goto out;
	}

	switch (rt->dst.error) {
	case EINVAL:
	default:
		goto out;
	case EHOSTUNREACH:
		code = ICMP_HOST_UNREACH;
		break;
	case ENETUNREACH:
		code = ICMP_NET_UNREACH;
		__IP_INC_STATS(net, IPSTATS_MIB_INNOROUTES);
		break;
	case EACCES:
		code = ICMP_PKT_FILTERED;
		break;
	}

	peer = inet_getpeer_v4(net->ipv4.peers, ip_hdr(skb)->saddr,
			       l3mdev_master_ifindex(skb->dev), 1);

	send = true;
	if (peer) {
		now = jiffies;
		peer->rate_tokens += now - peer->rate_last;
		if (peer->rate_tokens > ip_rt_error_burst)
			peer->rate_tokens = ip_rt_error_burst;
		peer->rate_last = now;
		if (peer->rate_tokens >= ip_rt_error_cost)
			peer->rate_tokens -= ip_rt_error_cost;
		else
			send = false;
		inet_putpeer(peer);
	}
	if (send)
		icmp_send(skb, ICMP_DEST_UNREACH, code, 0);

out:	kfree_skb(skb);
	return 0;
}

static void __ip_rt_update_pmtu(struct rtable *rt, struct flowi4 *fl4, u32 mtu)
{
	struct dst_entry *dst = &rt->dst;
	u32 old_mtu = ipv4_mtu(dst);
	struct fib_result res;
	bool lock = false;

	if (ip_mtu_locked(dst))
		return;

	if (old_mtu < mtu)
		return;

	if (mtu < ip_rt_min_pmtu) {
		lock = true;
		mtu = min(old_mtu, ip_rt_min_pmtu);
	}

	if (rt->rt_pmtu == mtu && !lock &&
	    time_before(jiffies, dst->expires - ip_rt_mtu_expires / 2))
		return;

	rcu_read_lock();
	if (fib_lookup(dev_net(dst->dev), fl4, &res, 0) == 0) {
		struct fib_nh_common *nhc = FIB_RES_NHC(res);

		update_or_create_fnhe(nhc, fl4->daddr, 0, mtu, lock,
				      jiffies + ip_rt_mtu_expires);
	}
	rcu_read_unlock();
}

static void ip_rt_update_pmtu(struct dst_entry *dst, struct sock *sk,
			      struct sk_buff *skb, u32 mtu)
{
	struct rtable *rt = (struct rtable *) dst;
	struct flowi4 fl4;

	ip_rt_build_flow_key(&fl4, sk, skb);
	__ip_rt_update_pmtu(rt, &fl4, mtu);
}

void ipv4_update_pmtu(struct sk_buff *skb, struct net *net, u32 mtu,
		      int oif, u8 protocol)
{
	const struct iphdr *iph = (const struct iphdr *) skb->data;
	struct flowi4 fl4;
	struct rtable *rt;
	u32 mark = IP4_REPLY_MARK(net, skb->mark);

	__build_flow_key(net, &fl4, NULL, iph, oif,
			 RT_TOS(iph->tos), protocol, mark, 0);
	rt = __ip_route_output_key(net, &fl4);
	if (!IS_ERR(rt)) {
		__ip_rt_update_pmtu(rt, &fl4, mtu);
		ip_rt_put(rt);
	}
}
EXPORT_SYMBOL_GPL(ipv4_update_pmtu);

static void __ipv4_sk_update_pmtu(struct sk_buff *skb, struct sock *sk, u32 mtu)
{
	const struct iphdr *iph = (const struct iphdr *) skb->data;
	struct flowi4 fl4;
	struct rtable *rt;

	__build_flow_key(sock_net(sk), &fl4, sk, iph, 0, 0, 0, 0, 0);

	if (!fl4.flowi4_mark)
		fl4.flowi4_mark = IP4_REPLY_MARK(sock_net(sk), skb->mark);

	rt = __ip_route_output_key(sock_net(sk), &fl4);
	if (!IS_ERR(rt)) {
		__ip_rt_update_pmtu(rt, &fl4, mtu);
		ip_rt_put(rt);
	}
}

void ipv4_sk_update_pmtu(struct sk_buff *skb, struct sock *sk, u32 mtu)
{
	const struct iphdr *iph = (const struct iphdr *) skb->data;
	struct flowi4 fl4;
	struct rtable *rt;
	struct dst_entry *odst = NULL;
	bool new = false;
	struct net *net = sock_net(sk);

	bh_lock_sock(sk);

	if (!ip_sk_accept_pmtu(sk))
		goto out;

	odst = sk_dst_get(sk);

	if (sock_owned_by_user(sk) || !odst) {
		__ipv4_sk_update_pmtu(skb, sk, mtu);
		goto out;
	}

	__build_flow_key(net, &fl4, sk, iph, 0, 0, 0, 0, 0);

	rt = (struct rtable *)odst;
	if (odst->obsolete && !odst->ops->check(odst, 0)) {
		rt = ip_route_output_flow(sock_net(sk), &fl4, sk);
		if (IS_ERR(rt))
			goto out;

		new = true;
	}

	__ip_rt_update_pmtu((struct rtable *) xfrm_dst_path(&rt->dst), &fl4, mtu);

	if (!dst_check(&rt->dst, 0)) {
		if (new)
			dst_release(&rt->dst);

		rt = ip_route_output_flow(sock_net(sk), &fl4, sk);
		if (IS_ERR(rt))
			goto out;

		new = true;
	}

	if (new)
		sk_dst_set(sk, &rt->dst);

out:
	bh_unlock_sock(sk);
	dst_release(odst);
}
EXPORT_SYMBOL_GPL(ipv4_sk_update_pmtu);

void ipv4_redirect(struct sk_buff *skb, struct net *net,
		   int oif, u8 protocol)
{
	const struct iphdr *iph = (const struct iphdr *) skb->data;
	struct flowi4 fl4;
	struct rtable *rt;

	__build_flow_key(net, &fl4, NULL, iph, oif,
			 RT_TOS(iph->tos), protocol, 0, 0);
	rt = __ip_route_output_key(net, &fl4);
	if (!IS_ERR(rt)) {
		__ip_do_redirect(rt, skb, &fl4, false);
		ip_rt_put(rt);
	}
}
EXPORT_SYMBOL_GPL(ipv4_redirect);

void ipv4_sk_redirect(struct sk_buff *skb, struct sock *sk)
{
	const struct iphdr *iph = (const struct iphdr *) skb->data;
	struct flowi4 fl4;
	struct rtable *rt;
	struct net *net = sock_net(sk);

	__build_flow_key(net, &fl4, sk, iph, 0, 0, 0, 0, 0);
	rt = __ip_route_output_key(net, &fl4);
	if (!IS_ERR(rt)) {
		__ip_do_redirect(rt, skb, &fl4, false);
		ip_rt_put(rt);
	}
}
EXPORT_SYMBOL_GPL(ipv4_sk_redirect);

static struct dst_entry *ipv4_dst_check(struct dst_entry *dst, u32 cookie)
{
	struct rtable *rt = (struct rtable *) dst;

	/* All IPV4 dsts are created with ->obsolete set to the value
	 * DST_OBSOLETE_FORCE_CHK which forces validation calls down
	 * into this function always.
	 *
	 * When a PMTU/redirect information update invalidates a route,
	 * this is indicated by setting obsolete to DST_OBSOLETE_KILL or
	 * DST_OBSOLETE_DEAD.
	 */
	if (dst->obsolete != DST_OBSOLETE_FORCE_CHK || rt_is_expired(rt))
		return NULL;
	return dst;
}

static void ipv4_send_dest_unreach(struct sk_buff *skb)
{
	struct ip_options opt;
	int res;

	/* Recompile ip options since IPCB may not be valid anymore.
	 * Also check we have a reasonable ipv4 header.
	 */
	if (!pskb_network_may_pull(skb, sizeof(struct iphdr)) ||
	    ip_hdr(skb)->version != 4 || ip_hdr(skb)->ihl < 5)
		return;

	memset(&opt, 0, sizeof(opt));
	if (ip_hdr(skb)->ihl > 5) {
		if (!pskb_network_may_pull(skb, ip_hdr(skb)->ihl * 4))
			return;
		opt.optlen = ip_hdr(skb)->ihl * 4 - sizeof(struct iphdr);

		rcu_read_lock();
		res = __ip_options_compile(dev_net(skb->dev), &opt, skb, NULL);
		rcu_read_unlock();

		if (res)
			return;
	}
	__icmp_send(skb, ICMP_DEST_UNREACH, ICMP_HOST_UNREACH, 0, &opt);
}

static void ipv4_link_failure(struct sk_buff *skb)
{
	struct rtable *rt;

	ipv4_send_dest_unreach(skb);

	rt = skb_rtable(skb);
	if (rt)
		dst_set_expires(&rt->dst, 0);
}

static int ip_rt_bug(struct net *net, struct sock *sk, struct sk_buff *skb)
{
	pr_debug("%s: %pI4 -> %pI4, %s\n",
		 __func__, &ip_hdr(skb)->saddr, &ip_hdr(skb)->daddr,
		 skb->dev ? skb->dev->name : "?");
	kfree_skb(skb);
	WARN_ON(1);
	return 0;
}

/*
   We do not cache source address of outgoing interface,
   because it is used only by IP RR, TS and SRR options,
   so that it out of fast path.

   BTW remember: "addr" is allowed to be not aligned
   in IP options!
 */

void ip_rt_get_source(u8 *addr, struct sk_buff *skb, struct rtable *rt)
{
	__be32 src;

	if (rt_is_output_route(rt))
		src = ip_hdr(skb)->saddr;
	else {
		struct fib_result res;
		struct iphdr *iph = ip_hdr(skb);
		struct flowi4 fl4 = {
			.daddr = iph->daddr,
			.saddr = iph->saddr,
			.flowi4_tos = RT_TOS(iph->tos),
			.flowi4_oif = rt->dst.dev->ifindex,
			.flowi4_iif = skb->dev->ifindex,
			.flowi4_mark = skb->mark,
		};

		rcu_read_lock();
		if (fib_lookup(dev_net(rt->dst.dev), &fl4, &res, 0) == 0)
			src = fib_result_prefsrc(dev_net(rt->dst.dev), &res);
		else
			src = inet_select_addr(rt->dst.dev,
					       rt_nexthop(rt, iph->daddr),
					       RT_SCOPE_UNIVERSE);
		rcu_read_unlock();
	}
	memcpy(addr, &src, 4);
}

#ifdef CONFIG_IP_ROUTE_CLASSID
static void set_class_tag(struct rtable *rt, u32 tag)
{
	if (!(rt->dst.tclassid & 0xFFFF))
		rt->dst.tclassid |= tag & 0xFFFF;
	if (!(rt->dst.tclassid & 0xFFFF0000))
		rt->dst.tclassid |= tag & 0xFFFF0000;
}
#endif

static unsigned int ipv4_default_advmss(const struct dst_entry *dst)
{
	unsigned int header_size = sizeof(struct tcphdr) + sizeof(struct iphdr);
	unsigned int advmss = max_t(unsigned int, ipv4_mtu(dst) - header_size,
				    ip_rt_min_advmss);

	return min(advmss, IPV4_MAX_PMTU - header_size);
}

static unsigned int ipv4_mtu(const struct dst_entry *dst)
{
	const struct rtable *rt = (const struct rtable *) dst;
	unsigned int mtu = rt->rt_pmtu;

	if (!mtu || time_after_eq(jiffies, rt->dst.expires))
		mtu = dst_metric_raw(dst, RTAX_MTU);

	if (mtu)
		return mtu;

	mtu = READ_ONCE(dst->dev->mtu);

	if (unlikely(ip_mtu_locked(dst))) {
		if (rt->rt_uses_gateway && mtu > 576)
			mtu = 576;
	}

	mtu = min_t(unsigned int, mtu, IP_MAX_MTU);

	return mtu - lwtunnel_headroom(dst->lwtstate, mtu);
}

static void ip_del_fnhe(struct fib_nh_common *nhc, __be32 daddr)
{
	struct fnhe_hash_bucket *hash;
	struct fib_nh_exception *fnhe, __rcu **fnhe_p;
	u32 hval = fnhe_hashfun(daddr);

	spin_lock_bh(&fnhe_lock);

	hash = rcu_dereference_protected(nhc->nhc_exceptions,
					 lockdep_is_held(&fnhe_lock));
	hash += hval;

	fnhe_p = &hash->chain;
	fnhe = rcu_dereference_protected(*fnhe_p, lockdep_is_held(&fnhe_lock));
	while (fnhe) {
		if (fnhe->fnhe_daddr == daddr) {
			rcu_assign_pointer(*fnhe_p, rcu_dereference_protected(
				fnhe->fnhe_next, lockdep_is_held(&fnhe_lock)));
			/* set fnhe_daddr to 0 to ensure it won't bind with
			 * new dsts in rt_bind_exception().
			 */
			fnhe->fnhe_daddr = 0;
			fnhe_flush_routes(fnhe);
			kfree_rcu(fnhe, rcu);
			break;
		}
		fnhe_p = &fnhe->fnhe_next;
		fnhe = rcu_dereference_protected(fnhe->fnhe_next,
						 lockdep_is_held(&fnhe_lock));
	}

	spin_unlock_bh(&fnhe_lock);
}

static struct fib_nh_exception *find_exception(struct fib_nh_common *nhc,
					       __be32 daddr)
{
	struct fnhe_hash_bucket *hash = rcu_dereference(nhc->nhc_exceptions);
	struct fib_nh_exception *fnhe;
	u32 hval;

	if (!hash)
		return NULL;

	hval = fnhe_hashfun(daddr);

	for (fnhe = rcu_dereference(hash[hval].chain); fnhe;
	     fnhe = rcu_dereference(fnhe->fnhe_next)) {
		if (fnhe->fnhe_daddr == daddr) {
			if (fnhe->fnhe_expires &&
			    time_after(jiffies, fnhe->fnhe_expires)) {
				ip_del_fnhe(nhc, daddr);
				break;
			}
			return fnhe;
		}
	}
	return NULL;
}

/* MTU selection:
 * 1. mtu on route is locked - use it
 * 2. mtu from nexthop exception
 * 3. mtu from egress device
 */

u32 ip_mtu_from_fib_result(struct fib_result *res, __be32 daddr)
{
	struct fib_nh_common *nhc = res->nhc;
	struct net_device *dev = nhc->nhc_dev;
	struct fib_info *fi = res->fi;
	u32 mtu = 0;

	if (dev_net(dev)->ipv4.sysctl_ip_fwd_use_pmtu ||
	    fi->fib_metrics->metrics[RTAX_LOCK - 1] & (1 << RTAX_MTU))
		mtu = fi->fib_mtu;

	if (likely(!mtu)) {
		struct fib_nh_exception *fnhe;

		fnhe = find_exception(nhc, daddr);
		if (fnhe && !time_after_eq(jiffies, fnhe->fnhe_expires))
			mtu = fnhe->fnhe_pmtu;
	}

	if (likely(!mtu))
		mtu = min(READ_ONCE(dev->mtu), IP_MAX_MTU);

	return mtu - lwtunnel_headroom(nhc->nhc_lwtstate, mtu);
}

static bool rt_bind_exception(struct rtable *rt, struct fib_nh_exception *fnhe,
			      __be32 daddr, const bool do_cache)
{
	bool ret = false;

	spin_lock_bh(&fnhe_lock);

	if (daddr == fnhe->fnhe_daddr) {
		struct rtable __rcu **porig;
		struct rtable *orig;
		int genid = fnhe_genid(dev_net(rt->dst.dev));

		if (rt_is_input_route(rt))
			porig = &fnhe->fnhe_rth_input;
		else
			porig = &fnhe->fnhe_rth_output;
		orig = rcu_dereference(*porig);

		if (fnhe->fnhe_genid != genid) {
			fnhe->fnhe_genid = genid;
			fnhe->fnhe_gw = 0;
			fnhe->fnhe_pmtu = 0;
			fnhe->fnhe_expires = 0;
			fnhe->fnhe_mtu_locked = false;
			fnhe_flush_routes(fnhe);
			orig = NULL;
		}
		fill_route_from_fnhe(rt, fnhe);
		if (!rt->rt_gw4) {
			rt->rt_gw4 = daddr;
			rt->rt_gw_family = AF_INET;
		}

		if (do_cache) {
			dst_hold(&rt->dst);
			rcu_assign_pointer(*porig, rt);
			if (orig) {
				dst_dev_put(&orig->dst);
				dst_release(&orig->dst);
			}
			ret = true;
		}

		fnhe->fnhe_stamp = jiffies;
	}
	spin_unlock_bh(&fnhe_lock);

	return ret;
}

static bool rt_cache_route(struct fib_nh_common *nhc, struct rtable *rt)
{
	struct rtable *orig, *prev, **p;
	bool ret = true;

	if (rt_is_input_route(rt)) {
		p = (struct rtable **)&nhc->nhc_rth_input;
	} else {
		p = (struct rtable **)raw_cpu_ptr(nhc->nhc_pcpu_rth_output);
	}
	orig = *p;

	/* hold dst before doing cmpxchg() to avoid race condition
	 * on this dst
	 */
	dst_hold(&rt->dst);
	prev = cmpxchg(p, orig, rt);
	if (prev == orig) {
		if (orig) {
			rt_add_uncached_list(orig);
			dst_release(&orig->dst);
		}
	} else {
		dst_release(&rt->dst);
		ret = false;
	}

	return ret;
}

struct uncached_list {
	spinlock_t		lock;
	struct list_head	head;
};

static DEFINE_PER_CPU_ALIGNED(struct uncached_list, rt_uncached_list);

void rt_add_uncached_list(struct rtable *rt)
{
	struct uncached_list *ul = raw_cpu_ptr(&rt_uncached_list);

	rt->rt_uncached_list = ul;

	spin_lock_bh(&ul->lock);
	list_add_tail(&rt->rt_uncached, &ul->head);
	spin_unlock_bh(&ul->lock);
}

void rt_del_uncached_list(struct rtable *rt)
{
	if (!list_empty(&rt->rt_uncached)) {
		struct uncached_list *ul = rt->rt_uncached_list;

		spin_lock_bh(&ul->lock);
		list_del(&rt->rt_uncached);
		spin_unlock_bh(&ul->lock);
	}
}

static void ipv4_dst_destroy(struct dst_entry *dst)
{
	struct rtable *rt = (struct rtable *)dst;

	ip_dst_metrics_put(dst);
	rt_del_uncached_list(rt);
}

void rt_flush_dev(struct net_device *dev)
{
	struct rtable *rt;
	int cpu;

	for_each_possible_cpu(cpu) {
		struct uncached_list *ul = &per_cpu(rt_uncached_list, cpu);

		spin_lock_bh(&ul->lock);
		list_for_each_entry(rt, &ul->head, rt_uncached) {
			if (rt->dst.dev != dev)
				continue;
			rt->dst.dev = blackhole_netdev;
			dev_hold(rt->dst.dev);
			dev_put(dev);
		}
		spin_unlock_bh(&ul->lock);
	}
}

static bool rt_cache_valid(const struct rtable *rt)
{
	return	rt &&
		rt->dst.obsolete == DST_OBSOLETE_FORCE_CHK &&
		!rt_is_expired(rt);
}

static void rt_set_nexthop(struct rtable *rt, __be32 daddr,
			   const struct fib_result *res,
			   struct fib_nh_exception *fnhe,
			   struct fib_info *fi, u16 type, u32 itag,
			   const bool do_cache)
{
	bool cached = false;

	if (fi) {
		struct fib_nh_common *nhc = FIB_RES_NHC(*res);

		if (nhc->nhc_gw_family && nhc->nhc_scope == RT_SCOPE_LINK) {
			rt->rt_uses_gateway = 1;
			rt->rt_gw_family = nhc->nhc_gw_family;
			/* only INET and INET6 are supported */
			if (likely(nhc->nhc_gw_family == AF_INET))
				rt->rt_gw4 = nhc->nhc_gw.ipv4;
			else
				rt->rt_gw6 = nhc->nhc_gw.ipv6;
		}

		ip_dst_init_metrics(&rt->dst, fi->fib_metrics);

#ifdef CONFIG_IP_ROUTE_CLASSID
		if (nhc->nhc_family == AF_INET) {
			struct fib_nh *nh;

			nh = container_of(nhc, struct fib_nh, nh_common);
			rt->dst.tclassid = nh->nh_tclassid;
		}
#endif
		rt->dst.lwtstate = lwtstate_get(nhc->nhc_lwtstate);
		if (unlikely(fnhe))
			cached = rt_bind_exception(rt, fnhe, daddr, do_cache);
		else if (do_cache)
			cached = rt_cache_route(nhc, rt);
		if (unlikely(!cached)) {
			/* Routes we intend to cache in nexthop exception or
			 * FIB nexthop have the DST_NOCACHE bit clear.
			 * However, if we are unsuccessful at storing this
			 * route into the cache we really need to set it.
			 */
			if (!rt->rt_gw4) {
				rt->rt_gw_family = AF_INET;
				rt->rt_gw4 = daddr;
			}
			rt_add_uncached_list(rt);
		}
	} else
		rt_add_uncached_list(rt);

#ifdef CONFIG_IP_ROUTE_CLASSID
#ifdef CONFIG_IP_MULTIPLE_TABLES
	set_class_tag(rt, res->tclassid);
#endif
	set_class_tag(rt, itag);
#endif
}

struct rtable *rt_dst_alloc(struct net_device *dev,
			    unsigned int flags, u16 type,
			    bool nopolicy, bool noxfrm, bool will_cache)
{
	struct rtable *rt;

	rt = dst_alloc(&ipv4_dst_ops, dev, 1, DST_OBSOLETE_FORCE_CHK,
		       (will_cache ? 0 : DST_HOST) |
		       (nopolicy ? DST_NOPOLICY : 0) |
		       (noxfrm ? DST_NOXFRM : 0));

	if (rt) {
		rt->rt_genid = rt_genid_ipv4(dev_net(dev));
		rt->rt_flags = flags;
		rt->rt_type = type;
		rt->rt_is_input = 0;
		rt->rt_iif = 0;
		rt->rt_pmtu = 0;
		rt->rt_mtu_locked = 0;
		rt->rt_uses_gateway = 0;
		rt->rt_gw_family = 0;
		rt->rt_gw4 = 0;
		INIT_LIST_HEAD(&rt->rt_uncached);

		rt->dst.output = ip_output;
		if (flags & RTCF_LOCAL)
			rt->dst.input = ip_local_deliver;
	}

	return rt;
}
EXPORT_SYMBOL(rt_dst_alloc);

struct rtable *rt_dst_clone(struct net_device *dev, struct rtable *rt)
{
	struct rtable *new_rt;

	new_rt = dst_alloc(&ipv4_dst_ops, dev, 1, DST_OBSOLETE_FORCE_CHK,
			   rt->dst.flags);

	if (new_rt) {
		new_rt->rt_genid = rt_genid_ipv4(dev_net(dev));
		new_rt->rt_flags = rt->rt_flags;
		new_rt->rt_type = rt->rt_type;
		new_rt->rt_is_input = rt->rt_is_input;
		new_rt->rt_iif = rt->rt_iif;
		new_rt->rt_pmtu = rt->rt_pmtu;
		new_rt->rt_mtu_locked = rt->rt_mtu_locked;
		new_rt->rt_gw_family = rt->rt_gw_family;
		if (rt->rt_gw_family == AF_INET)
			new_rt->rt_gw4 = rt->rt_gw4;
		else if (rt->rt_gw_family == AF_INET6)
			new_rt->rt_gw6 = rt->rt_gw6;
		INIT_LIST_HEAD(&new_rt->rt_uncached);

		new_rt->dst.flags |= DST_HOST;
		new_rt->dst.input = rt->dst.input;
		new_rt->dst.output = rt->dst.output;
		new_rt->dst.error = rt->dst.error;
		new_rt->dst.lastuse = jiffies;
		new_rt->dst.lwtstate = lwtstate_get(rt->dst.lwtstate);
	}
	return new_rt;
}
EXPORT_SYMBOL(rt_dst_clone);

/* called in rcu_read_lock() section */
int ip_mc_validate_source(struct sk_buff *skb, __be32 daddr, __be32 saddr,
			  u8 tos, struct net_device *dev,
			  struct in_device *in_dev, u32 *itag)
{
	int err;

	/* Primary sanity checks. */
	if (!in_dev)
		return -EINVAL;

	if (ipv4_is_multicast(saddr) || ipv4_is_lbcast(saddr) ||
	    skb->protocol != htons(ETH_P_IP))
		return -EINVAL;

	if (ipv4_is_loopback(saddr) && !IN_DEV_ROUTE_LOCALNET(in_dev))
		return -EINVAL;

	if (ipv4_is_zeronet(saddr)) {
		if (!ipv4_is_local_multicast(daddr) &&
		    ip_hdr(skb)->protocol != IPPROTO_IGMP)
			return -EINVAL;
	} else {
		err = fib_validate_source(skb, saddr, 0, tos, 0, dev,
					  in_dev, itag);
		if (err < 0)
			return err;
	}
	return 0;
}

/* called in rcu_read_lock() section */
static int ip_route_input_mc(struct sk_buff *skb, __be32 daddr, __be32 saddr,
			     u8 tos, struct net_device *dev, int our)
{
	struct in_device *in_dev = __in_dev_get_rcu(dev);
	unsigned int flags = RTCF_MULTICAST;
	struct rtable *rth;
	u32 itag = 0;
	int err;

	err = ip_mc_validate_source(skb, daddr, saddr, tos, dev, in_dev, &itag);
	if (err)
		return err;

	if (our)
		flags |= RTCF_LOCAL;

	rth = rt_dst_alloc(dev_net(dev)->loopback_dev, flags, RTN_MULTICAST,
			   IN_DEV_CONF_GET(in_dev, NOPOLICY), false, false);
	if (!rth)
		return -ENOBUFS;

#ifdef CONFIG_IP_ROUTE_CLASSID
	rth->dst.tclassid = itag;
#endif
	rth->dst.output = ip_rt_bug;
	rth->rt_is_input= 1;

#ifdef CONFIG_IP_MROUTE
	if (!ipv4_is_local_multicast(daddr) && IN_DEV_MFORWARD(in_dev))
		rth->dst.input = ip_mr_input;
#endif
	RT_CACHE_STAT_INC(in_slow_mc);

	skb_dst_set(skb, &rth->dst);
	return 0;
}


static void ip_handle_martian_source(struct net_device *dev,
				     struct in_device *in_dev,
				     struct sk_buff *skb,
				     __be32 daddr,
				     __be32 saddr)
{
	RT_CACHE_STAT_INC(in_martian_src);
#ifdef CONFIG_IP_ROUTE_VERBOSE
	if (IN_DEV_LOG_MARTIANS(in_dev) && net_ratelimit()) {
		/*
		 *	RFC1812 recommendation, if source is martian,
		 *	the only hint is MAC header.
		 */
		pr_warn("martian source %pI4 from %pI4, on dev %s\n",
			&daddr, &saddr, dev->name);
		if (dev->hard_header_len && skb_mac_header_was_set(skb)) {
			print_hex_dump(KERN_WARNING, "ll header: ",
				       DUMP_PREFIX_OFFSET, 16, 1,
				       skb_mac_header(skb),
				       dev->hard_header_len, false);
		}
	}
#endif
}

/* called in rcu_read_lock() section */
static int __mkroute_input(struct sk_buff *skb,
			   const struct fib_result *res,
			   struct in_device *in_dev,
			   __be32 daddr, __be32 saddr, u32 tos)
{
	struct fib_nh_common *nhc = FIB_RES_NHC(*res);
	struct net_device *dev = nhc->nhc_dev;
	struct fib_nh_exception *fnhe;
	struct rtable *rth;
	int err;
	struct in_device *out_dev;
	bool do_cache;
	u32 itag = 0;

	/* get a working reference to the output device */
	out_dev = __in_dev_get_rcu(dev);
	if (!out_dev) {
		net_crit_ratelimited("Bug in ip_route_input_slow(). Please report.\n");
		return -EINVAL;
	}

	err = fib_validate_source(skb, saddr, daddr, tos, FIB_RES_OIF(*res),
				  in_dev->dev, in_dev, &itag);
	if (err < 0) {
		ip_handle_martian_source(in_dev->dev, in_dev, skb, daddr,
					 saddr);

		goto cleanup;
	}

	do_cache = res->fi && !itag;
	if (out_dev == in_dev && err && IN_DEV_TX_REDIRECTS(out_dev) &&
	    skb->protocol == htons(ETH_P_IP)) {
		__be32 gw;

		gw = nhc->nhc_gw_family == AF_INET ? nhc->nhc_gw.ipv4 : 0;
		if (IN_DEV_SHARED_MEDIA(out_dev) ||
		    inet_addr_onlink(out_dev, saddr, gw))
			IPCB(skb)->flags |= IPSKB_DOREDIRECT;
	}

	if (skb->protocol != htons(ETH_P_IP)) {
		/* Not IP (i.e. ARP). Do not create route, if it is
		 * invalid for proxy arp. DNAT routes are always valid.
		 *
		 * Proxy arp feature have been extended to allow, ARP
		 * replies back to the same interface, to support
		 * Private VLAN switch technologies. See arp.c.
		 */
		if (out_dev == in_dev &&
		    IN_DEV_PROXY_ARP_PVLAN(in_dev) == 0) {
			err = -EINVAL;
			goto cleanup;
		}
	}

	fnhe = find_exception(nhc, daddr);
	if (do_cache) {
		if (fnhe)
			rth = rcu_dereference(fnhe->fnhe_rth_input);
		else
			rth = rcu_dereference(nhc->nhc_rth_input);
		if (rt_cache_valid(rth)) {
			skb_dst_set_noref(skb, &rth->dst);
			goto out;
		}
	}

	rth = rt_dst_alloc(out_dev->dev, 0, res->type,
			   IN_DEV_CONF_GET(in_dev, NOPOLICY),
			   IN_DEV_CONF_GET(out_dev, NOXFRM), do_cache);
	if (!rth) {
		err = -ENOBUFS;
		goto cleanup;
	}

	rth->rt_is_input = 1;
	RT_CACHE_STAT_INC(in_slow_tot);

	rth->dst.input = ip_forward;

	rt_set_nexthop(rth, daddr, res, fnhe, res->fi, res->type, itag,
		       do_cache);
	lwtunnel_set_redirect(&rth->dst);
	skb_dst_set(skb, &rth->dst);
out:
	err = 0;
 cleanup:
	return err;
}

#ifdef CONFIG_IP_ROUTE_MULTIPATH
/* To make ICMP packets follow the right flow, the multipath hash is
 * calculated from the inner IP addresses.
 */
static void ip_multipath_l3_keys(const struct sk_buff *skb,
				 struct flow_keys *hash_keys)
{
	const struct iphdr *outer_iph = ip_hdr(skb);
	const struct iphdr *key_iph = outer_iph;
	const struct iphdr *inner_iph;
	const struct icmphdr *icmph;
	struct iphdr _inner_iph;
	struct icmphdr _icmph;

	if (likely(outer_iph->protocol != IPPROTO_ICMP))
		goto out;

	if (unlikely((outer_iph->frag_off & htons(IP_OFFSET)) != 0))
		goto out;

	icmph = skb_header_pointer(skb, outer_iph->ihl * 4, sizeof(_icmph),
				   &_icmph);
	if (!icmph)
		goto out;

	if (icmph->type != ICMP_DEST_UNREACH &&
	    icmph->type != ICMP_REDIRECT &&
	    icmph->type != ICMP_TIME_EXCEEDED &&
	    icmph->type != ICMP_PARAMETERPROB)
		goto out;

	inner_iph = skb_header_pointer(skb,
				       outer_iph->ihl * 4 + sizeof(_icmph),
				       sizeof(_inner_iph), &_inner_iph);
	if (!inner_iph)
		goto out;

	key_iph = inner_iph;
out:
	hash_keys->addrs.v4addrs.src = key_iph->saddr;
	hash_keys->addrs.v4addrs.dst = key_iph->daddr;
}

/* if skb is set it will be used and fl4 can be NULL */
int fib_multipath_hash(const struct net *net, const struct flowi4 *fl4,
		       const struct sk_buff *skb, struct flow_keys *flkeys)
{
	u32 multipath_hash = fl4 ? fl4->flowi4_multipath_hash : 0;
	struct flow_keys hash_keys;
	u32 mhash;

	switch (net->ipv4.sysctl_fib_multipath_hash_policy) {
	case 0:
		memset(&hash_keys, 0, sizeof(hash_keys));
		hash_keys.control.addr_type = FLOW_DISSECTOR_KEY_IPV4_ADDRS;
		if (skb) {
			ip_multipath_l3_keys(skb, &hash_keys);
		} else {
			hash_keys.addrs.v4addrs.src = fl4->saddr;
			hash_keys.addrs.v4addrs.dst = fl4->daddr;
		}
		break;
	case 1:
		/* skb is currently provided only when forwarding */
		if (skb) {
			unsigned int flag = FLOW_DISSECTOR_F_STOP_AT_ENCAP;
			struct flow_keys keys;

			/* short-circuit if we already have L4 hash present */
			if (skb->l4_hash)
				return skb_get_hash_raw(skb) >> 1;

			memset(&hash_keys, 0, sizeof(hash_keys));

			if (!flkeys) {
				skb_flow_dissect_flow_keys(skb, &keys, flag);
				flkeys = &keys;
			}

			hash_keys.control.addr_type = FLOW_DISSECTOR_KEY_IPV4_ADDRS;
			hash_keys.addrs.v4addrs.src = flkeys->addrs.v4addrs.src;
			hash_keys.addrs.v4addrs.dst = flkeys->addrs.v4addrs.dst;
			hash_keys.ports.src = flkeys->ports.src;
			hash_keys.ports.dst = flkeys->ports.dst;
			hash_keys.basic.ip_proto = flkeys->basic.ip_proto;
		} else {
			memset(&hash_keys, 0, sizeof(hash_keys));
			hash_keys.control.addr_type = FLOW_DISSECTOR_KEY_IPV4_ADDRS;
			hash_keys.addrs.v4addrs.src = fl4->saddr;
			hash_keys.addrs.v4addrs.dst = fl4->daddr;
			hash_keys.ports.src = fl4->fl4_sport;
			hash_keys.ports.dst = fl4->fl4_dport;
			hash_keys.basic.ip_proto = fl4->flowi4_proto;
		}
		break;
	case 2:
		memset(&hash_keys, 0, sizeof(hash_keys));
		/* skb is currently provided only when forwarding */
		if (skb) {
			struct flow_keys keys;

			skb_flow_dissect_flow_keys(skb, &keys, 0);
			/* Inner can be v4 or v6 */
			if (keys.control.addr_type == FLOW_DISSECTOR_KEY_IPV4_ADDRS) {
				hash_keys.control.addr_type = FLOW_DISSECTOR_KEY_IPV4_ADDRS;
				hash_keys.addrs.v4addrs.src = keys.addrs.v4addrs.src;
				hash_keys.addrs.v4addrs.dst = keys.addrs.v4addrs.dst;
			} else if (keys.control.addr_type == FLOW_DISSECTOR_KEY_IPV6_ADDRS) {
				hash_keys.control.addr_type = FLOW_DISSECTOR_KEY_IPV6_ADDRS;
				hash_keys.addrs.v6addrs.src = keys.addrs.v6addrs.src;
				hash_keys.addrs.v6addrs.dst = keys.addrs.v6addrs.dst;
				hash_keys.tags.flow_label = keys.tags.flow_label;
				hash_keys.basic.ip_proto = keys.basic.ip_proto;
			} else {
				/* Same as case 0 */
				hash_keys.control.addr_type = FLOW_DISSECTOR_KEY_IPV4_ADDRS;
				ip_multipath_l3_keys(skb, &hash_keys);
			}
		} else {
			/* Same as case 0 */
			hash_keys.control.addr_type = FLOW_DISSECTOR_KEY_IPV4_ADDRS;
			hash_keys.addrs.v4addrs.src = fl4->saddr;
			hash_keys.addrs.v4addrs.dst = fl4->daddr;
		}
		break;
	}
	mhash = flow_hash_from_keys(&hash_keys);

	if (multipath_hash)
		mhash = jhash_2words(mhash, multipath_hash, 0);

	return mhash >> 1;
}
#endif /* CONFIG_IP_ROUTE_MULTIPATH */

static int ip_mkroute_input(struct sk_buff *skb,
			    struct fib_result *res,
			    struct in_device *in_dev,
			    __be32 daddr, __be32 saddr, u32 tos,
			    struct flow_keys *hkeys)
{
#ifdef CONFIG_IP_ROUTE_MULTIPATH
	if (res->fi && fib_info_num_path(res->fi) > 1) {
		int h = fib_multipath_hash(res->fi->fib_net, NULL, skb, hkeys);

		fib_select_multipath(res, h);
	}
#endif

	/* create a routing cache entry */
	return __mkroute_input(skb, res, in_dev, daddr, saddr, tos);
}

/*
 *	NOTE. We drop all the packets that has local source
 *	addresses, because every properly looped back packet
 *	must have correct destination already attached by output routine.
 *
 *	Such approach solves two big problems:
 *	1. Not simplex devices are handled properly.
 *	2. IP spoofing attempts are filtered with 100% of guarantee.
 *	called with rcu_read_lock()
 */

static int ip_route_input_slow(struct sk_buff *skb, __be32 daddr, __be32 saddr,
			       u8 tos, struct net_device *dev,
			       struct fib_result *res)
{
	struct in_device *in_dev = __in_dev_get_rcu(dev);
	struct flow_keys *flkeys = NULL, _flkeys;
	struct net    *net = dev_net(dev);
	struct ip_tunnel_info *tun_info;
	int		err = -EINVAL;
	unsigned int	flags = 0;
	u32		itag = 0;
	struct rtable	*rth;
	struct flowi4	fl4;
	bool do_cache = true;

	/* IP on this device is disabled. */

	if (!in_dev)
		goto out;

	/* Check for the most weird martians, which can be not detected
	   by fib_lookup.
	 */

	tun_info = skb_tunnel_info(skb);
	if (tun_info && !(tun_info->mode & IP_TUNNEL_INFO_TX))
		fl4.flowi4_tun_key.tun_id = tun_info->key.tun_id;
	else
		fl4.flowi4_tun_key.tun_id = 0;
	skb_dst_drop(skb);

	if (ipv4_is_multicast(saddr) || ipv4_is_lbcast(saddr))
		goto martian_source;

	res->fi = NULL;
	res->table = NULL;
	if (ipv4_is_lbcast(daddr) || (saddr == 0 && daddr == 0))
		goto brd_input;

	/* Accept zero addresses only to limited broadcast;
	 * I even do not know to fix it or not. Waiting for complains :-)
	 */
	if (ipv4_is_zeronet(saddr))
		goto martian_source;

	if (ipv4_is_zeronet(daddr))
		goto martian_destination;

	/* Following code try to avoid calling IN_DEV_NET_ROUTE_LOCALNET(),
	 * and call it once if daddr or/and saddr are loopback addresses
	 */
	if (ipv4_is_loopback(daddr)) {
		if (!IN_DEV_NET_ROUTE_LOCALNET(in_dev, net))
			goto martian_destination;
	} else if (ipv4_is_loopback(saddr)) {
		if (!IN_DEV_NET_ROUTE_LOCALNET(in_dev, net))
			goto martian_source;
	}

	/*
	 *	Now we are ready to route packet.
	 */
	fl4.flowi4_oif = 0;
	fl4.flowi4_iif = dev->ifindex;
	fl4.flowi4_mark = skb->mark;
	fl4.flowi4_tos = tos;
	fl4.flowi4_scope = RT_SCOPE_UNIVERSE;
	fl4.flowi4_flags = 0;
	fl4.daddr = daddr;
	fl4.saddr = saddr;
	fl4.flowi4_uid = sock_net_uid(net, NULL);

	if (fib4_rules_early_flow_dissect(net, skb, &fl4, &_flkeys)) {
		flkeys = &_flkeys;
	} else {
		fl4.flowi4_proto = 0;
		fl4.fl4_sport = 0;
		fl4.fl4_dport = 0;
	}

	err = fib_lookup(net, &fl4, res, 0);
	if (err != 0) {
		if (!IN_DEV_FORWARD(in_dev))
			err = -EHOSTUNREACH;
		goto no_route;
	}

	if (res->type == RTN_BROADCAST) {
		if (IN_DEV_BFORWARD(in_dev))
			goto make_route;
		/* not do cache if bc_forwarding is enabled */
		if (IPV4_DEVCONF_ALL(net, BC_FORWARDING))
			do_cache = false;
		goto brd_input;
	}

	if (res->type == RTN_LOCAL) {
		err = fib_validate_source(skb, saddr, daddr, tos,
					  0, dev, in_dev, &itag);
		if (err < 0)
			goto martian_source;
		goto local_input;
	}

	if (!IN_DEV_FORWARD(in_dev)) {
		err = -EHOSTUNREACH;
		goto no_route;
	}
	if (res->type != RTN_UNICAST)
		goto martian_destination;

make_route:
	err = ip_mkroute_input(skb, res, in_dev, daddr, saddr, tos, flkeys);
out:	return err;

brd_input:
	if (skb->protocol != htons(ETH_P_IP))
		goto e_inval;

	if (!ipv4_is_zeronet(saddr)) {
		err = fib_validate_source(skb, saddr, 0, tos, 0, dev,
					  in_dev, &itag);
		if (err < 0)
			goto martian_source;
	}
	flags |= RTCF_BROADCAST;
	res->type = RTN_BROADCAST;
	RT_CACHE_STAT_INC(in_brd);

local_input:
	do_cache &= res->fi && !itag;
	if (do_cache) {
<<<<<<< HEAD
		rth = rcu_dereference(FIB_RES_NH(*res).nh_rth_input);
=======
		struct fib_nh_common *nhc = FIB_RES_NHC(*res);

		rth = rcu_dereference(nhc->nhc_rth_input);
>>>>>>> f7688b48
		if (rt_cache_valid(rth)) {
			skb_dst_set_noref(skb, &rth->dst);
			err = 0;
			goto out;
		}
	}

	rth = rt_dst_alloc(l3mdev_master_dev_rcu(dev) ? : net->loopback_dev,
			   flags | RTCF_LOCAL, res->type,
			   IN_DEV_CONF_GET(in_dev, NOPOLICY), false, do_cache);
	if (!rth)
		goto e_nobufs;

	rth->dst.output= ip_rt_bug;
#ifdef CONFIG_IP_ROUTE_CLASSID
	rth->dst.tclassid = itag;
#endif
	rth->rt_is_input = 1;

	RT_CACHE_STAT_INC(in_slow_tot);
	if (res->type == RTN_UNREACHABLE) {
		rth->dst.input= ip_error;
		rth->dst.error= -err;
		rth->rt_flags 	&= ~RTCF_LOCAL;
	}

	if (do_cache) {
		struct fib_nh_common *nhc = FIB_RES_NHC(*res);

		rth->dst.lwtstate = lwtstate_get(nhc->nhc_lwtstate);
		if (lwtunnel_input_redirect(rth->dst.lwtstate)) {
			WARN_ON(rth->dst.input == lwtunnel_input);
			rth->dst.lwtstate->orig_input = rth->dst.input;
			rth->dst.input = lwtunnel_input;
		}

		if (unlikely(!rt_cache_route(nhc, rth)))
			rt_add_uncached_list(rth);
	}
	skb_dst_set(skb, &rth->dst);
	err = 0;
	goto out;

no_route:
	RT_CACHE_STAT_INC(in_no_route);
	res->type = RTN_UNREACHABLE;
	res->fi = NULL;
	res->table = NULL;
	goto local_input;

	/*
	 *	Do not cache martian addresses: they should be logged (RFC1812)
	 */
martian_destination:
	RT_CACHE_STAT_INC(in_martian_dst);
#ifdef CONFIG_IP_ROUTE_VERBOSE
	if (IN_DEV_LOG_MARTIANS(in_dev))
		net_warn_ratelimited("martian destination %pI4 from %pI4, dev %s\n",
				     &daddr, &saddr, dev->name);
#endif

e_inval:
	err = -EINVAL;
	goto out;

e_nobufs:
	err = -ENOBUFS;
	goto out;

martian_source:
	ip_handle_martian_source(dev, in_dev, skb, daddr, saddr);
	goto out;
}

int ip_route_input_noref(struct sk_buff *skb, __be32 daddr, __be32 saddr,
			 u8 tos, struct net_device *dev)
{
	struct fib_result res;
	int err;

	tos &= IPTOS_RT_MASK;
	rcu_read_lock();
	err = ip_route_input_rcu(skb, daddr, saddr, tos, dev, &res);
	rcu_read_unlock();

	return err;
}
EXPORT_SYMBOL(ip_route_input_noref);

/* called with rcu_read_lock held */
int ip_route_input_rcu(struct sk_buff *skb, __be32 daddr, __be32 saddr,
		       u8 tos, struct net_device *dev, struct fib_result *res)
{
	/* Multicast recognition logic is moved from route cache to here.
	   The problem was that too many Ethernet cards have broken/missing
	   hardware multicast filters :-( As result the host on multicasting
	   network acquires a lot of useless route cache entries, sort of
	   SDR messages from all the world. Now we try to get rid of them.
	   Really, provided software IP multicast filter is organized
	   reasonably (at least, hashed), it does not result in a slowdown
	   comparing with route cache reject entries.
	   Note, that multicast routers are not affected, because
	   route cache entry is created eventually.
	 */
	if (ipv4_is_multicast(daddr)) {
		struct in_device *in_dev = __in_dev_get_rcu(dev);
		int our = 0;
		int err = -EINVAL;

		if (!in_dev)
			return err;
		our = ip_check_mc_rcu(in_dev, daddr, saddr,
				      ip_hdr(skb)->protocol);

		/* check l3 master if no match yet */
		if (!our && netif_is_l3_slave(dev)) {
			struct in_device *l3_in_dev;

			l3_in_dev = __in_dev_get_rcu(skb->dev);
			if (l3_in_dev)
				our = ip_check_mc_rcu(l3_in_dev, daddr, saddr,
						      ip_hdr(skb)->protocol);
		}

		if (our
#ifdef CONFIG_IP_MROUTE
			||
		    (!ipv4_is_local_multicast(daddr) &&
		     IN_DEV_MFORWARD(in_dev))
#endif
		   ) {
			err = ip_route_input_mc(skb, daddr, saddr,
						tos, dev, our);
		}
		return err;
	}

	return ip_route_input_slow(skb, daddr, saddr, tos, dev, res);
}

/* called with rcu_read_lock() */
static struct rtable *__mkroute_output(const struct fib_result *res,
				       const struct flowi4 *fl4, int orig_oif,
				       struct net_device *dev_out,
				       unsigned int flags)
{
	struct fib_info *fi = res->fi;
	struct fib_nh_exception *fnhe;
	struct in_device *in_dev;
	u16 type = res->type;
	struct rtable *rth;
	bool do_cache;

	in_dev = __in_dev_get_rcu(dev_out);
	if (!in_dev)
		return ERR_PTR(-EINVAL);

	if (likely(!IN_DEV_ROUTE_LOCALNET(in_dev)))
		if (ipv4_is_loopback(fl4->saddr) &&
		    !(dev_out->flags & IFF_LOOPBACK) &&
		    !netif_is_l3_master(dev_out))
			return ERR_PTR(-EINVAL);

	if (ipv4_is_lbcast(fl4->daddr))
		type = RTN_BROADCAST;
	else if (ipv4_is_multicast(fl4->daddr))
		type = RTN_MULTICAST;
	else if (ipv4_is_zeronet(fl4->daddr))
		return ERR_PTR(-EINVAL);

	if (dev_out->flags & IFF_LOOPBACK)
		flags |= RTCF_LOCAL;

	do_cache = true;
	if (type == RTN_BROADCAST) {
		flags |= RTCF_BROADCAST | RTCF_LOCAL;
		fi = NULL;
	} else if (type == RTN_MULTICAST) {
		flags |= RTCF_MULTICAST | RTCF_LOCAL;
		if (!ip_check_mc_rcu(in_dev, fl4->daddr, fl4->saddr,
				     fl4->flowi4_proto))
			flags &= ~RTCF_LOCAL;
		else
			do_cache = false;
		/* If multicast route do not exist use
		 * default one, but do not gateway in this case.
		 * Yes, it is hack.
		 */
		if (fi && res->prefixlen < 4)
			fi = NULL;
	} else if ((type == RTN_LOCAL) && (orig_oif != 0) &&
		   (orig_oif != dev_out->ifindex)) {
		/* For local routes that require a particular output interface
		 * we do not want to cache the result.  Caching the result
		 * causes incorrect behaviour when there are multiple source
		 * addresses on the interface, the end result being that if the
		 * intended recipient is waiting on that interface for the
		 * packet he won't receive it because it will be delivered on
		 * the loopback interface and the IP_PKTINFO ipi_ifindex will
		 * be set to the loopback interface as well.
		 */
		do_cache = false;
	}

	fnhe = NULL;
	do_cache &= fi != NULL;
	if (fi) {
		struct fib_nh_common *nhc = FIB_RES_NHC(*res);
		struct rtable __rcu **prth;

		fnhe = find_exception(nhc, fl4->daddr);
		if (!do_cache)
			goto add;
		if (fnhe) {
			prth = &fnhe->fnhe_rth_output;
		} else {
			if (unlikely(fl4->flowi4_flags &
				     FLOWI_FLAG_KNOWN_NH &&
				     !(nhc->nhc_gw_family &&
				       nhc->nhc_scope == RT_SCOPE_LINK))) {
				do_cache = false;
				goto add;
			}
			prth = raw_cpu_ptr(nhc->nhc_pcpu_rth_output);
		}
		rth = rcu_dereference(*prth);
		if (rt_cache_valid(rth) && dst_hold_safe(&rth->dst))
			return rth;
	}

add:
	rth = rt_dst_alloc(dev_out, flags, type,
			   IN_DEV_CONF_GET(in_dev, NOPOLICY),
			   IN_DEV_CONF_GET(in_dev, NOXFRM),
			   do_cache);
	if (!rth)
		return ERR_PTR(-ENOBUFS);

	rth->rt_iif = orig_oif;

	RT_CACHE_STAT_INC(out_slow_tot);

	if (flags & (RTCF_BROADCAST | RTCF_MULTICAST)) {
		if (flags & RTCF_LOCAL &&
		    !(dev_out->flags & IFF_LOOPBACK)) {
			rth->dst.output = ip_mc_output;
			RT_CACHE_STAT_INC(out_slow_mc);
		}
#ifdef CONFIG_IP_MROUTE
		if (type == RTN_MULTICAST) {
			if (IN_DEV_MFORWARD(in_dev) &&
			    !ipv4_is_local_multicast(fl4->daddr)) {
				rth->dst.input = ip_mr_input;
				rth->dst.output = ip_mc_output;
			}
		}
#endif
	}

	rt_set_nexthop(rth, fl4->daddr, res, fnhe, fi, type, 0, do_cache);
	lwtunnel_set_redirect(&rth->dst);

	return rth;
}

/*
 * Major route resolver routine.
 */

struct rtable *ip_route_output_key_hash(struct net *net, struct flowi4 *fl4,
					const struct sk_buff *skb)
{
	__u8 tos = RT_FL_TOS(fl4);
	struct fib_result res = {
		.type		= RTN_UNSPEC,
		.fi		= NULL,
		.table		= NULL,
		.tclassid	= 0,
	};
	struct rtable *rth;

	fl4->flowi4_iif = LOOPBACK_IFINDEX;
	fl4->flowi4_tos = tos & IPTOS_RT_MASK;
	fl4->flowi4_scope = ((tos & RTO_ONLINK) ?
			 RT_SCOPE_LINK : RT_SCOPE_UNIVERSE);

	rcu_read_lock();
	rth = ip_route_output_key_hash_rcu(net, fl4, &res, skb);
	rcu_read_unlock();

	return rth;
}
EXPORT_SYMBOL_GPL(ip_route_output_key_hash);

struct rtable *ip_route_output_key_hash_rcu(struct net *net, struct flowi4 *fl4,
					    struct fib_result *res,
					    const struct sk_buff *skb)
{
	struct net_device *dev_out = NULL;
	int orig_oif = fl4->flowi4_oif;
	unsigned int flags = 0;
	struct rtable *rth;
	int err;

	if (fl4->saddr) {
		if (ipv4_is_multicast(fl4->saddr) ||
		    ipv4_is_lbcast(fl4->saddr) ||
		    ipv4_is_zeronet(fl4->saddr)) {
			rth = ERR_PTR(-EINVAL);
			goto out;
		}

		rth = ERR_PTR(-ENETUNREACH);

		/* I removed check for oif == dev_out->oif here.
		   It was wrong for two reasons:
		   1. ip_dev_find(net, saddr) can return wrong iface, if saddr
		      is assigned to multiple interfaces.
		   2. Moreover, we are allowed to send packets with saddr
		      of another iface. --ANK
		 */

		if (fl4->flowi4_oif == 0 &&
		    (ipv4_is_multicast(fl4->daddr) ||
		     ipv4_is_lbcast(fl4->daddr))) {
			/* It is equivalent to inet_addr_type(saddr) == RTN_LOCAL */
			dev_out = __ip_dev_find(net, fl4->saddr, false);
			if (!dev_out)
				goto out;

			/* Special hack: user can direct multicasts
			   and limited broadcast via necessary interface
			   without fiddling with IP_MULTICAST_IF or IP_PKTINFO.
			   This hack is not just for fun, it allows
			   vic,vat and friends to work.
			   They bind socket to loopback, set ttl to zero
			   and expect that it will work.
			   From the viewpoint of routing cache they are broken,
			   because we are not allowed to build multicast path
			   with loopback source addr (look, routing cache
			   cannot know, that ttl is zero, so that packet
			   will not leave this host and route is valid).
			   Luckily, this hack is good workaround.
			 */

			fl4->flowi4_oif = dev_out->ifindex;
			goto make_route;
		}

		if (!(fl4->flowi4_flags & FLOWI_FLAG_ANYSRC)) {
			/* It is equivalent to inet_addr_type(saddr) == RTN_LOCAL */
			if (!__ip_dev_find(net, fl4->saddr, false))
				goto out;
		}
	}


	if (fl4->flowi4_oif) {
		dev_out = dev_get_by_index_rcu(net, fl4->flowi4_oif);
		rth = ERR_PTR(-ENODEV);
		if (!dev_out)
			goto out;

		/* RACE: Check return value of inet_select_addr instead. */
		if (!(dev_out->flags & IFF_UP) || !__in_dev_get_rcu(dev_out)) {
			rth = ERR_PTR(-ENETUNREACH);
			goto out;
		}
		if (ipv4_is_local_multicast(fl4->daddr) ||
		    ipv4_is_lbcast(fl4->daddr) ||
		    fl4->flowi4_proto == IPPROTO_IGMP) {
			if (!fl4->saddr)
				fl4->saddr = inet_select_addr(dev_out, 0,
							      RT_SCOPE_LINK);
			goto make_route;
		}
		if (!fl4->saddr) {
			if (ipv4_is_multicast(fl4->daddr))
				fl4->saddr = inet_select_addr(dev_out, 0,
							      fl4->flowi4_scope);
			else if (!fl4->daddr)
				fl4->saddr = inet_select_addr(dev_out, 0,
							      RT_SCOPE_HOST);
		}
	}

	if (!fl4->daddr) {
		fl4->daddr = fl4->saddr;
		if (!fl4->daddr)
			fl4->daddr = fl4->saddr = htonl(INADDR_LOOPBACK);
		dev_out = net->loopback_dev;
		fl4->flowi4_oif = LOOPBACK_IFINDEX;
		res->type = RTN_LOCAL;
		flags |= RTCF_LOCAL;
		goto make_route;
	}

	err = fib_lookup(net, fl4, res, 0);
	if (err) {
		res->fi = NULL;
		res->table = NULL;
		if (fl4->flowi4_oif &&
		    (ipv4_is_multicast(fl4->daddr) ||
		    !netif_index_is_l3_master(net, fl4->flowi4_oif))) {
			/* Apparently, routing tables are wrong. Assume,
			   that the destination is on link.

			   WHY? DW.
			   Because we are allowed to send to iface
			   even if it has NO routes and NO assigned
			   addresses. When oif is specified, routing
			   tables are looked up with only one purpose:
			   to catch if destination is gatewayed, rather than
			   direct. Moreover, if MSG_DONTROUTE is set,
			   we send packet, ignoring both routing tables
			   and ifaddr state. --ANK


			   We could make it even if oif is unknown,
			   likely IPv6, but we do not.
			 */

			if (fl4->saddr == 0)
				fl4->saddr = inet_select_addr(dev_out, 0,
							      RT_SCOPE_LINK);
			res->type = RTN_UNICAST;
			goto make_route;
		}
		rth = ERR_PTR(err);
		goto out;
	}

	if (res->type == RTN_LOCAL) {
		if (!fl4->saddr) {
			if (res->fi->fib_prefsrc)
				fl4->saddr = res->fi->fib_prefsrc;
			else
				fl4->saddr = fl4->daddr;
		}

		/* L3 master device is the loopback for that domain */
		dev_out = l3mdev_master_dev_rcu(FIB_RES_DEV(*res)) ? :
			net->loopback_dev;

		/* make sure orig_oif points to fib result device even
		 * though packet rx/tx happens over loopback or l3mdev
		 */
		orig_oif = FIB_RES_OIF(*res);

		fl4->flowi4_oif = dev_out->ifindex;
		flags |= RTCF_LOCAL;
		goto make_route;
	}

	fib_select_path(net, res, fl4, skb);

	dev_out = FIB_RES_DEV(*res);
	fl4->flowi4_oif = dev_out->ifindex;


make_route:
	rth = __mkroute_output(res, fl4, orig_oif, dev_out, flags);

out:
	return rth;
}

static struct dst_entry *ipv4_blackhole_dst_check(struct dst_entry *dst, u32 cookie)
{
	return NULL;
}

static unsigned int ipv4_blackhole_mtu(const struct dst_entry *dst)
{
	unsigned int mtu = dst_metric_raw(dst, RTAX_MTU);

	return mtu ? : dst->dev->mtu;
}

static void ipv4_rt_blackhole_update_pmtu(struct dst_entry *dst, struct sock *sk,
					  struct sk_buff *skb, u32 mtu)
{
}

static void ipv4_rt_blackhole_redirect(struct dst_entry *dst, struct sock *sk,
				       struct sk_buff *skb)
{
}

static u32 *ipv4_rt_blackhole_cow_metrics(struct dst_entry *dst,
					  unsigned long old)
{
	return NULL;
}

static struct dst_ops ipv4_dst_blackhole_ops = {
	.family			=	AF_INET,
	.check			=	ipv4_blackhole_dst_check,
	.mtu			=	ipv4_blackhole_mtu,
	.default_advmss		=	ipv4_default_advmss,
	.update_pmtu		=	ipv4_rt_blackhole_update_pmtu,
	.redirect		=	ipv4_rt_blackhole_redirect,
	.cow_metrics		=	ipv4_rt_blackhole_cow_metrics,
	.neigh_lookup		=	ipv4_neigh_lookup,
};

struct dst_entry *ipv4_blackhole_route(struct net *net, struct dst_entry *dst_orig)
{
	struct rtable *ort = (struct rtable *) dst_orig;
	struct rtable *rt;

	rt = dst_alloc(&ipv4_dst_blackhole_ops, NULL, 1, DST_OBSOLETE_DEAD, 0);
	if (rt) {
		struct dst_entry *new = &rt->dst;

		new->__use = 1;
		new->input = dst_discard;
		new->output = dst_discard_out;

		new->dev = net->loopback_dev;
		if (new->dev)
			dev_hold(new->dev);

		rt->rt_is_input = ort->rt_is_input;
		rt->rt_iif = ort->rt_iif;
		rt->rt_pmtu = ort->rt_pmtu;
		rt->rt_mtu_locked = ort->rt_mtu_locked;

		rt->rt_genid = rt_genid_ipv4(net);
		rt->rt_flags = ort->rt_flags;
		rt->rt_type = ort->rt_type;
		rt->rt_uses_gateway = ort->rt_uses_gateway;
		rt->rt_gw_family = ort->rt_gw_family;
		if (rt->rt_gw_family == AF_INET)
			rt->rt_gw4 = ort->rt_gw4;
		else if (rt->rt_gw_family == AF_INET6)
			rt->rt_gw6 = ort->rt_gw6;

		INIT_LIST_HEAD(&rt->rt_uncached);
	}

	dst_release(dst_orig);

	return rt ? &rt->dst : ERR_PTR(-ENOMEM);
}

struct rtable *ip_route_output_flow(struct net *net, struct flowi4 *flp4,
				    const struct sock *sk)
{
	struct rtable *rt = __ip_route_output_key(net, flp4);

	if (IS_ERR(rt))
		return rt;

	if (flp4->flowi4_proto)
		rt = (struct rtable *)xfrm_lookup_route(net, &rt->dst,
							flowi4_to_flowi(flp4),
							sk, 0);

	return rt;
}
EXPORT_SYMBOL_GPL(ip_route_output_flow);

/* called with rcu_read_lock held */
static int rt_fill_info(struct net *net, __be32 dst, __be32 src,
			struct rtable *rt, u32 table_id, struct flowi4 *fl4,
			struct sk_buff *skb, u32 portid, u32 seq,
			unsigned int flags)
{
	struct rtmsg *r;
	struct nlmsghdr *nlh;
	unsigned long expires = 0;
	u32 error;
	u32 metrics[RTAX_MAX];

	nlh = nlmsg_put(skb, portid, seq, RTM_NEWROUTE, sizeof(*r), flags);
	if (!nlh)
		return -EMSGSIZE;

	r = nlmsg_data(nlh);
	r->rtm_family	 = AF_INET;
	r->rtm_dst_len	= 32;
	r->rtm_src_len	= 0;
	r->rtm_tos	= fl4 ? fl4->flowi4_tos : 0;
	r->rtm_table	= table_id < 256 ? table_id : RT_TABLE_COMPAT;
	if (nla_put_u32(skb, RTA_TABLE, table_id))
		goto nla_put_failure;
	r->rtm_type	= rt->rt_type;
	r->rtm_scope	= RT_SCOPE_UNIVERSE;
	r->rtm_protocol = RTPROT_UNSPEC;
	r->rtm_flags	= (rt->rt_flags & ~0xFFFF) | RTM_F_CLONED;
	if (rt->rt_flags & RTCF_NOTIFY)
		r->rtm_flags |= RTM_F_NOTIFY;
	if (IPCB(skb)->flags & IPSKB_DOREDIRECT)
		r->rtm_flags |= RTCF_DOREDIRECT;

	if (nla_put_in_addr(skb, RTA_DST, dst))
		goto nla_put_failure;
	if (src) {
		r->rtm_src_len = 32;
		if (nla_put_in_addr(skb, RTA_SRC, src))
			goto nla_put_failure;
	}
	if (rt->dst.dev &&
	    nla_put_u32(skb, RTA_OIF, rt->dst.dev->ifindex))
		goto nla_put_failure;
#ifdef CONFIG_IP_ROUTE_CLASSID
	if (rt->dst.tclassid &&
	    nla_put_u32(skb, RTA_FLOW, rt->dst.tclassid))
		goto nla_put_failure;
#endif
	if (fl4 && !rt_is_input_route(rt) &&
	    fl4->saddr != src) {
		if (nla_put_in_addr(skb, RTA_PREFSRC, fl4->saddr))
			goto nla_put_failure;
	}
	if (rt->rt_uses_gateway) {
		if (rt->rt_gw_family == AF_INET &&
		    nla_put_in_addr(skb, RTA_GATEWAY, rt->rt_gw4)) {
			goto nla_put_failure;
		} else if (rt->rt_gw_family == AF_INET6) {
			int alen = sizeof(struct in6_addr);
			struct nlattr *nla;
			struct rtvia *via;

			nla = nla_reserve(skb, RTA_VIA, alen + 2);
			if (!nla)
				goto nla_put_failure;

			via = nla_data(nla);
			via->rtvia_family = AF_INET6;
			memcpy(via->rtvia_addr, &rt->rt_gw6, alen);
		}
	}

	expires = rt->dst.expires;
	if (expires) {
		unsigned long now = jiffies;

		if (time_before(now, expires))
			expires -= now;
		else
			expires = 0;
	}

	memcpy(metrics, dst_metrics_ptr(&rt->dst), sizeof(metrics));
	if (rt->rt_pmtu && expires)
		metrics[RTAX_MTU - 1] = rt->rt_pmtu;
	if (rt->rt_mtu_locked && expires)
		metrics[RTAX_LOCK - 1] |= BIT(RTAX_MTU);
	if (rtnetlink_put_metrics(skb, metrics) < 0)
		goto nla_put_failure;

	if (fl4) {
		if (fl4->flowi4_mark &&
		    nla_put_u32(skb, RTA_MARK, fl4->flowi4_mark))
			goto nla_put_failure;

		if (!uid_eq(fl4->flowi4_uid, INVALID_UID) &&
		    nla_put_u32(skb, RTA_UID,
				from_kuid_munged(current_user_ns(),
						 fl4->flowi4_uid)))
			goto nla_put_failure;

		if (rt_is_input_route(rt)) {
#ifdef CONFIG_IP_MROUTE
			if (ipv4_is_multicast(dst) &&
			    !ipv4_is_local_multicast(dst) &&
			    IPV4_DEVCONF_ALL(net, MC_FORWARDING)) {
				int err = ipmr_get_route(net, skb,
							 fl4->saddr, fl4->daddr,
							 r, portid);

				if (err <= 0) {
					if (err == 0)
						return 0;
					goto nla_put_failure;
				}
			} else
#endif
				if (nla_put_u32(skb, RTA_IIF, fl4->flowi4_iif))
					goto nla_put_failure;
		}
	}

	error = rt->dst.error;

	if (rtnl_put_cacheinfo(skb, &rt->dst, 0, expires, error) < 0)
		goto nla_put_failure;

	nlmsg_end(skb, nlh);
	return 0;

nla_put_failure:
	nlmsg_cancel(skb, nlh);
	return -EMSGSIZE;
}

static int fnhe_dump_bucket(struct net *net, struct sk_buff *skb,
			    struct netlink_callback *cb, u32 table_id,
			    struct fnhe_hash_bucket *bucket, int genid,
			    int *fa_index, int fa_start, unsigned int flags)
{
	int i;

	for (i = 0; i < FNHE_HASH_SIZE; i++) {
		struct fib_nh_exception *fnhe;

		for (fnhe = rcu_dereference(bucket[i].chain); fnhe;
		     fnhe = rcu_dereference(fnhe->fnhe_next)) {
			struct rtable *rt;
			int err;

			if (*fa_index < fa_start)
				goto next;

			if (fnhe->fnhe_genid != genid)
				goto next;

			if (fnhe->fnhe_expires &&
			    time_after(jiffies, fnhe->fnhe_expires))
				goto next;

			rt = rcu_dereference(fnhe->fnhe_rth_input);
			if (!rt)
				rt = rcu_dereference(fnhe->fnhe_rth_output);
			if (!rt)
				goto next;

			err = rt_fill_info(net, fnhe->fnhe_daddr, 0, rt,
					   table_id, NULL, skb,
					   NETLINK_CB(cb->skb).portid,
					   cb->nlh->nlmsg_seq, flags);
			if (err)
				return err;
next:
			(*fa_index)++;
		}
	}

	return 0;
}

int fib_dump_info_fnhe(struct sk_buff *skb, struct netlink_callback *cb,
		       u32 table_id, struct fib_info *fi,
		       int *fa_index, int fa_start, unsigned int flags)
{
	struct net *net = sock_net(cb->skb->sk);
	int nhsel, genid = fnhe_genid(net);

	for (nhsel = 0; nhsel < fib_info_num_path(fi); nhsel++) {
		struct fib_nh_common *nhc = fib_info_nhc(fi, nhsel);
		struct fnhe_hash_bucket *bucket;
		int err;

		if (nhc->nhc_flags & RTNH_F_DEAD)
			continue;

		rcu_read_lock();
		bucket = rcu_dereference(nhc->nhc_exceptions);
		err = 0;
		if (bucket)
			err = fnhe_dump_bucket(net, skb, cb, table_id, bucket,
					       genid, fa_index, fa_start,
					       flags);
		rcu_read_unlock();
		if (err)
			return err;
	}

	return 0;
}

static struct sk_buff *inet_rtm_getroute_build_skb(__be32 src, __be32 dst,
						   u8 ip_proto, __be16 sport,
						   __be16 dport)
{
	struct sk_buff *skb;
	struct iphdr *iph;

	skb = alloc_skb(NLMSG_GOODSIZE, GFP_KERNEL);
	if (!skb)
		return NULL;

	/* Reserve room for dummy headers, this skb can pass
	 * through good chunk of routing engine.
	 */
	skb_reset_mac_header(skb);
	skb_reset_network_header(skb);
	skb->protocol = htons(ETH_P_IP);
	iph = skb_put(skb, sizeof(struct iphdr));
	iph->protocol = ip_proto;
	iph->saddr = src;
	iph->daddr = dst;
	iph->version = 0x4;
	iph->frag_off = 0;
	iph->ihl = 0x5;
	skb_set_transport_header(skb, skb->len);

	switch (iph->protocol) {
	case IPPROTO_UDP: {
		struct udphdr *udph;

		udph = skb_put_zero(skb, sizeof(struct udphdr));
		udph->source = sport;
		udph->dest = dport;
		udph->len = sizeof(struct udphdr);
		udph->check = 0;
		break;
	}
	case IPPROTO_TCP: {
		struct tcphdr *tcph;

		tcph = skb_put_zero(skb, sizeof(struct tcphdr));
		tcph->source	= sport;
		tcph->dest	= dport;
		tcph->doff	= sizeof(struct tcphdr) / 4;
		tcph->rst = 1;
		tcph->check = ~tcp_v4_check(sizeof(struct tcphdr),
					    src, dst, 0);
		break;
	}
	case IPPROTO_ICMP: {
		struct icmphdr *icmph;

		icmph = skb_put_zero(skb, sizeof(struct icmphdr));
		icmph->type = ICMP_ECHO;
		icmph->code = 0;
	}
	}

	return skb;
}

static int inet_rtm_valid_getroute_req(struct sk_buff *skb,
				       const struct nlmsghdr *nlh,
				       struct nlattr **tb,
				       struct netlink_ext_ack *extack)
{
	struct rtmsg *rtm;
	int i, err;

	if (nlh->nlmsg_len < nlmsg_msg_size(sizeof(*rtm))) {
		NL_SET_ERR_MSG(extack,
			       "ipv4: Invalid header for route get request");
		return -EINVAL;
	}

	if (!netlink_strict_get_check(skb))
		return nlmsg_parse_deprecated(nlh, sizeof(*rtm), tb, RTA_MAX,
					      rtm_ipv4_policy, extack);

	rtm = nlmsg_data(nlh);
	if ((rtm->rtm_src_len && rtm->rtm_src_len != 32) ||
	    (rtm->rtm_dst_len && rtm->rtm_dst_len != 32) ||
	    rtm->rtm_table || rtm->rtm_protocol ||
	    rtm->rtm_scope || rtm->rtm_type) {
		NL_SET_ERR_MSG(extack, "ipv4: Invalid values in header for route get request");
		return -EINVAL;
	}

	if (rtm->rtm_flags & ~(RTM_F_NOTIFY |
			       RTM_F_LOOKUP_TABLE |
			       RTM_F_FIB_MATCH)) {
		NL_SET_ERR_MSG(extack, "ipv4: Unsupported rtm_flags for route get request");
		return -EINVAL;
	}

	err = nlmsg_parse_deprecated_strict(nlh, sizeof(*rtm), tb, RTA_MAX,
					    rtm_ipv4_policy, extack);
	if (err)
		return err;

	if ((tb[RTA_SRC] && !rtm->rtm_src_len) ||
	    (tb[RTA_DST] && !rtm->rtm_dst_len)) {
		NL_SET_ERR_MSG(extack, "ipv4: rtm_src_len and rtm_dst_len must be 32 for IPv4");
		return -EINVAL;
	}

	for (i = 0; i <= RTA_MAX; i++) {
		if (!tb[i])
			continue;

		switch (i) {
		case RTA_IIF:
		case RTA_OIF:
		case RTA_SRC:
		case RTA_DST:
		case RTA_IP_PROTO:
		case RTA_SPORT:
		case RTA_DPORT:
		case RTA_MARK:
		case RTA_UID:
			break;
		default:
			NL_SET_ERR_MSG(extack, "ipv4: Unsupported attribute in route get request");
			return -EINVAL;
		}
	}

	return 0;
}

static int inet_rtm_getroute(struct sk_buff *in_skb, struct nlmsghdr *nlh,
			     struct netlink_ext_ack *extack)
{
	struct net *net = sock_net(in_skb->sk);
	struct nlattr *tb[RTA_MAX+1];
	u32 table_id = RT_TABLE_MAIN;
	__be16 sport = 0, dport = 0;
	struct fib_result res = {};
	u8 ip_proto = IPPROTO_UDP;
	struct rtable *rt = NULL;
	struct sk_buff *skb;
	struct rtmsg *rtm;
	struct flowi4 fl4 = {};
	__be32 dst = 0;
	__be32 src = 0;
	kuid_t uid;
	u32 iif;
	int err;
	int mark;

	err = inet_rtm_valid_getroute_req(in_skb, nlh, tb, extack);
	if (err < 0)
		return err;

	rtm = nlmsg_data(nlh);
	src = tb[RTA_SRC] ? nla_get_in_addr(tb[RTA_SRC]) : 0;
	dst = tb[RTA_DST] ? nla_get_in_addr(tb[RTA_DST]) : 0;
	iif = tb[RTA_IIF] ? nla_get_u32(tb[RTA_IIF]) : 0;
	mark = tb[RTA_MARK] ? nla_get_u32(tb[RTA_MARK]) : 0;
	if (tb[RTA_UID])
		uid = make_kuid(current_user_ns(), nla_get_u32(tb[RTA_UID]));
	else
		uid = (iif ? INVALID_UID : current_uid());

	if (tb[RTA_IP_PROTO]) {
		err = rtm_getroute_parse_ip_proto(tb[RTA_IP_PROTO],
						  &ip_proto, AF_INET, extack);
		if (err)
			return err;
	}

	if (tb[RTA_SPORT])
		sport = nla_get_be16(tb[RTA_SPORT]);

	if (tb[RTA_DPORT])
		dport = nla_get_be16(tb[RTA_DPORT]);

	skb = inet_rtm_getroute_build_skb(src, dst, ip_proto, sport, dport);
	if (!skb)
		return -ENOBUFS;

	fl4.daddr = dst;
	fl4.saddr = src;
	fl4.flowi4_tos = rtm->rtm_tos;
	fl4.flowi4_oif = tb[RTA_OIF] ? nla_get_u32(tb[RTA_OIF]) : 0;
	fl4.flowi4_mark = mark;
	fl4.flowi4_uid = uid;
	if (sport)
		fl4.fl4_sport = sport;
	if (dport)
		fl4.fl4_dport = dport;
	fl4.flowi4_proto = ip_proto;

	rcu_read_lock();

	if (iif) {
		struct net_device *dev;

		dev = dev_get_by_index_rcu(net, iif);
		if (!dev) {
			err = -ENODEV;
			goto errout_rcu;
		}

		fl4.flowi4_iif = iif; /* for rt_fill_info */
		skb->dev	= dev;
		skb->mark	= mark;
		err = ip_route_input_rcu(skb, dst, src, rtm->rtm_tos,
					 dev, &res);

		rt = skb_rtable(skb);
		if (err == 0 && rt->dst.error)
			err = -rt->dst.error;
	} else {
		fl4.flowi4_iif = LOOPBACK_IFINDEX;
		skb->dev = net->loopback_dev;
		rt = ip_route_output_key_hash_rcu(net, &fl4, &res, skb);
		err = 0;
		if (IS_ERR(rt))
			err = PTR_ERR(rt);
		else
			skb_dst_set(skb, &rt->dst);
	}

	if (err)
		goto errout_rcu;

	if (rtm->rtm_flags & RTM_F_NOTIFY)
		rt->rt_flags |= RTCF_NOTIFY;

	if (rtm->rtm_flags & RTM_F_LOOKUP_TABLE)
		table_id = res.table ? res.table->tb_id : 0;

	/* reset skb for netlink reply msg */
	skb_trim(skb, 0);
	skb_reset_network_header(skb);
	skb_reset_transport_header(skb);
	skb_reset_mac_header(skb);

	if (rtm->rtm_flags & RTM_F_FIB_MATCH) {
		if (!res.fi) {
			err = fib_props[res.type].error;
			if (!err)
				err = -EHOSTUNREACH;
			goto errout_rcu;
		}
		err = fib_dump_info(skb, NETLINK_CB(in_skb).portid,
				    nlh->nlmsg_seq, RTM_NEWROUTE, table_id,
				    rt->rt_type, res.prefix, res.prefixlen,
				    fl4.flowi4_tos, res.fi, 0);
	} else {
		err = rt_fill_info(net, dst, src, rt, table_id, &fl4, skb,
				   NETLINK_CB(in_skb).portid,
				   nlh->nlmsg_seq, 0);
	}
	if (err < 0)
		goto errout_rcu;

	rcu_read_unlock();

	err = rtnl_unicast(skb, net, NETLINK_CB(in_skb).portid);

errout_free:
	return err;
errout_rcu:
	rcu_read_unlock();
	kfree_skb(skb);
	goto errout_free;
}

void ip_rt_multicast_event(struct in_device *in_dev)
{
	rt_cache_flush(dev_net(in_dev->dev));
}

#ifdef CONFIG_SYSCTL
static int ip_rt_gc_interval __read_mostly  = 60 * HZ;
static int ip_rt_gc_min_interval __read_mostly	= HZ / 2;
static int ip_rt_gc_elasticity __read_mostly	= 8;
static int ip_min_valid_pmtu __read_mostly	= IPV4_MIN_MTU;

static int ipv4_sysctl_rtcache_flush(struct ctl_table *__ctl, int write,
					void __user *buffer,
					size_t *lenp, loff_t *ppos)
{
	struct net *net = (struct net *)__ctl->extra1;

	if (write) {
		rt_cache_flush(net);
		fnhe_genid_bump(net);
		return 0;
	}

	return -EINVAL;
}

static struct ctl_table ipv4_route_table[] = {
	{
		.procname	= "gc_thresh",
		.data		= &ipv4_dst_ops.gc_thresh,
		.maxlen		= sizeof(int),
		.mode		= 0644,
		.proc_handler	= proc_dointvec,
	},
	{
		.procname	= "max_size",
		.data		= &ip_rt_max_size,
		.maxlen		= sizeof(int),
		.mode		= 0644,
		.proc_handler	= proc_dointvec,
	},
	{
		/*  Deprecated. Use gc_min_interval_ms */

		.procname	= "gc_min_interval",
		.data		= &ip_rt_gc_min_interval,
		.maxlen		= sizeof(int),
		.mode		= 0644,
		.proc_handler	= proc_dointvec_jiffies,
	},
	{
		.procname	= "gc_min_interval_ms",
		.data		= &ip_rt_gc_min_interval,
		.maxlen		= sizeof(int),
		.mode		= 0644,
		.proc_handler	= proc_dointvec_ms_jiffies,
	},
	{
		.procname	= "gc_timeout",
		.data		= &ip_rt_gc_timeout,
		.maxlen		= sizeof(int),
		.mode		= 0644,
		.proc_handler	= proc_dointvec_jiffies,
	},
	{
		.procname	= "gc_interval",
		.data		= &ip_rt_gc_interval,
		.maxlen		= sizeof(int),
		.mode		= 0644,
		.proc_handler	= proc_dointvec_jiffies,
	},
	{
		.procname	= "redirect_load",
		.data		= &ip_rt_redirect_load,
		.maxlen		= sizeof(int),
		.mode		= 0644,
		.proc_handler	= proc_dointvec,
	},
	{
		.procname	= "redirect_number",
		.data		= &ip_rt_redirect_number,
		.maxlen		= sizeof(int),
		.mode		= 0644,
		.proc_handler	= proc_dointvec,
	},
	{
		.procname	= "redirect_silence",
		.data		= &ip_rt_redirect_silence,
		.maxlen		= sizeof(int),
		.mode		= 0644,
		.proc_handler	= proc_dointvec,
	},
	{
		.procname	= "error_cost",
		.data		= &ip_rt_error_cost,
		.maxlen		= sizeof(int),
		.mode		= 0644,
		.proc_handler	= proc_dointvec,
	},
	{
		.procname	= "error_burst",
		.data		= &ip_rt_error_burst,
		.maxlen		= sizeof(int),
		.mode		= 0644,
		.proc_handler	= proc_dointvec,
	},
	{
		.procname	= "gc_elasticity",
		.data		= &ip_rt_gc_elasticity,
		.maxlen		= sizeof(int),
		.mode		= 0644,
		.proc_handler	= proc_dointvec,
	},
	{
		.procname	= "mtu_expires",
		.data		= &ip_rt_mtu_expires,
		.maxlen		= sizeof(int),
		.mode		= 0644,
		.proc_handler	= proc_dointvec_jiffies,
	},
	{
		.procname	= "min_pmtu",
		.data		= &ip_rt_min_pmtu,
		.maxlen		= sizeof(int),
		.mode		= 0644,
		.proc_handler	= proc_dointvec_minmax,
		.extra1		= &ip_min_valid_pmtu,
	},
	{
		.procname	= "min_adv_mss",
		.data		= &ip_rt_min_advmss,
		.maxlen		= sizeof(int),
		.mode		= 0644,
		.proc_handler	= proc_dointvec,
	},
	{ }
};

static const char ipv4_route_flush_procname[] = "flush";

static struct ctl_table ipv4_route_flush_table[] = {
	{
		.procname	= ipv4_route_flush_procname,
		.maxlen		= sizeof(int),
		.mode		= 0200,
		.proc_handler	= ipv4_sysctl_rtcache_flush,
	},
	{ },
};

static __net_init int sysctl_route_net_init(struct net *net)
{
	struct ctl_table *tbl;

	tbl = ipv4_route_flush_table;
	if (!net_eq(net, &init_net)) {
		tbl = kmemdup(tbl, sizeof(ipv4_route_flush_table), GFP_KERNEL);
		if (!tbl)
			goto err_dup;

		/* Don't export non-whitelisted sysctls to unprivileged users */
		if (net->user_ns != &init_user_ns) {
			if (tbl[0].procname != ipv4_route_flush_procname)
				tbl[0].procname = NULL;
		}
	}
	tbl[0].extra1 = net;

	net->ipv4.route_hdr = register_net_sysctl(net, "net/ipv4/route", tbl);
	if (!net->ipv4.route_hdr)
		goto err_reg;
	return 0;

err_reg:
	if (tbl != ipv4_route_flush_table)
		kfree(tbl);
err_dup:
	return -ENOMEM;
}

static __net_exit void sysctl_route_net_exit(struct net *net)
{
	struct ctl_table *tbl;

	tbl = net->ipv4.route_hdr->ctl_table_arg;
	unregister_net_sysctl_table(net->ipv4.route_hdr);
	BUG_ON(tbl == ipv4_route_flush_table);
	kfree(tbl);
}

static __net_initdata struct pernet_operations sysctl_route_ops = {
	.init = sysctl_route_net_init,
	.exit = sysctl_route_net_exit,
};
#endif

static __net_init int rt_genid_init(struct net *net)
{
	atomic_set(&net->ipv4.rt_genid, 0);
	atomic_set(&net->fnhe_genid, 0);
	atomic_set(&net->ipv4.dev_addr_genid, get_random_int());
	return 0;
}

static __net_initdata struct pernet_operations rt_genid_ops = {
	.init = rt_genid_init,
};

static int __net_init ipv4_inetpeer_init(struct net *net)
{
	struct inet_peer_base *bp = kmalloc(sizeof(*bp), GFP_KERNEL);

	if (!bp)
		return -ENOMEM;
	inet_peer_base_init(bp);
	net->ipv4.peers = bp;
	return 0;
}

static void __net_exit ipv4_inetpeer_exit(struct net *net)
{
	struct inet_peer_base *bp = net->ipv4.peers;

	net->ipv4.peers = NULL;
	inetpeer_invalidate_tree(bp);
	kfree(bp);
}

static __net_initdata struct pernet_operations ipv4_inetpeer_ops = {
	.init	=	ipv4_inetpeer_init,
	.exit	=	ipv4_inetpeer_exit,
};

#ifdef CONFIG_IP_ROUTE_CLASSID
struct ip_rt_acct __percpu *ip_rt_acct __read_mostly;
#endif /* CONFIG_IP_ROUTE_CLASSID */

int __init ip_rt_init(void)
{
	int cpu;

	ip_idents = kmalloc_array(IP_IDENTS_SZ, sizeof(*ip_idents),
				  GFP_KERNEL);
	if (!ip_idents)
		panic("IP: failed to allocate ip_idents\n");

	prandom_bytes(ip_idents, IP_IDENTS_SZ * sizeof(*ip_idents));

	ip_tstamps = kcalloc(IP_IDENTS_SZ, sizeof(*ip_tstamps), GFP_KERNEL);
	if (!ip_tstamps)
		panic("IP: failed to allocate ip_tstamps\n");

	for_each_possible_cpu(cpu) {
		struct uncached_list *ul = &per_cpu(rt_uncached_list, cpu);

		INIT_LIST_HEAD(&ul->head);
		spin_lock_init(&ul->lock);
	}
#ifdef CONFIG_IP_ROUTE_CLASSID
	ip_rt_acct = __alloc_percpu(256 * sizeof(struct ip_rt_acct), __alignof__(struct ip_rt_acct));
	if (!ip_rt_acct)
		panic("IP: failed to allocate ip_rt_acct\n");
#endif

	ipv4_dst_ops.kmem_cachep =
		kmem_cache_create("ip_dst_cache", sizeof(struct rtable), 0,
				  SLAB_HWCACHE_ALIGN|SLAB_PANIC, NULL);

	ipv4_dst_blackhole_ops.kmem_cachep = ipv4_dst_ops.kmem_cachep;

	if (dst_entries_init(&ipv4_dst_ops) < 0)
		panic("IP: failed to allocate ipv4_dst_ops counter\n");

	if (dst_entries_init(&ipv4_dst_blackhole_ops) < 0)
		panic("IP: failed to allocate ipv4_dst_blackhole_ops counter\n");

	ipv4_dst_ops.gc_thresh = ~0;
	ip_rt_max_size = INT_MAX;

	devinet_init();
	ip_fib_init();

	if (ip_rt_proc_init())
		pr_err("Unable to create route proc files\n");
#ifdef CONFIG_XFRM
	xfrm_init();
	xfrm4_init();
#endif
	rtnl_register(PF_INET, RTM_GETROUTE, inet_rtm_getroute, NULL,
		      RTNL_FLAG_DOIT_UNLOCKED);

#ifdef CONFIG_SYSCTL
	register_pernet_subsys(&sysctl_route_ops);
#endif
	register_pernet_subsys(&rt_genid_ops);
	register_pernet_subsys(&ipv4_inetpeer_ops);
	return 0;
}

#ifdef CONFIG_SYSCTL
/*
 * We really need to sanitize the damn ipv4 init order, then all
 * this nonsense will go away.
 */
void __init ip_static_sysctl_init(void)
{
	register_net_sysctl(&init_net, "net/ipv4/route", ipv4_route_table);
}
#endif<|MERGE_RESOLUTION|>--- conflicted
+++ resolved
@@ -2165,13 +2165,9 @@
 local_input:
 	do_cache &= res->fi && !itag;
 	if (do_cache) {
-<<<<<<< HEAD
-		rth = rcu_dereference(FIB_RES_NH(*res).nh_rth_input);
-=======
 		struct fib_nh_common *nhc = FIB_RES_NHC(*res);
 
 		rth = rcu_dereference(nhc->nhc_rth_input);
->>>>>>> f7688b48
 		if (rt_cache_valid(rth)) {
 			skb_dst_set_noref(skb, &rth->dst);
 			err = 0;
