// SPDX-License-Identifier: GPL-2.0-only
/*
 *  linux/net/sunrpc/clnt.c
 *
 *  This file contains the high-level RPC interface.
 *  It is modeled as a finite state machine to support both synchronous
 *  and asynchronous requests.
 *
 *  -	RPC header generation and argument serialization.
 *  -	Credential refresh.
 *  -	TCP connect handling.
 *  -	Retry of operation when it is suspected the operation failed because
 *	of uid squashing on the server, or when the credentials were stale
 *	and need to be refreshed, or when a packet was damaged in transit.
 *	This may be have to be moved to the VFS layer.
 *
 *  Copyright (C) 1992,1993 Rick Sladkey <jrs@world.std.com>
 *  Copyright (C) 1995,1996 Olaf Kirch <okir@monad.swb.de>
 */


#include <linux/module.h>
#include <linux/types.h>
#include <linux/kallsyms.h>
#include <linux/mm.h>
#include <linux/namei.h>
#include <linux/mount.h>
#include <linux/slab.h>
#include <linux/rcupdate.h>
#include <linux/utsname.h>
#include <linux/workqueue.h>
#include <linux/in.h>
#include <linux/in6.h>
#include <linux/un.h>

#include <linux/sunrpc/clnt.h>
#include <linux/sunrpc/addr.h>
#include <linux/sunrpc/rpc_pipe_fs.h>
#include <linux/sunrpc/metrics.h>
#include <linux/sunrpc/bc_xprt.h>
#include <trace/events/sunrpc.h>

#include "sunrpc.h"
#include "sysfs.h"
#include "netns.h"

#if IS_ENABLED(CONFIG_SUNRPC_DEBUG)
# define RPCDBG_FACILITY	RPCDBG_CALL
#endif

/*
 * All RPC clients are linked into this list
 */

static DECLARE_WAIT_QUEUE_HEAD(destroy_wait);


static void	call_start(struct rpc_task *task);
static void	call_reserve(struct rpc_task *task);
static void	call_reserveresult(struct rpc_task *task);
static void	call_allocate(struct rpc_task *task);
static void	call_encode(struct rpc_task *task);
static void	call_decode(struct rpc_task *task);
static void	call_bind(struct rpc_task *task);
static void	call_bind_status(struct rpc_task *task);
static void	call_transmit(struct rpc_task *task);
static void	call_status(struct rpc_task *task);
static void	call_transmit_status(struct rpc_task *task);
static void	call_refresh(struct rpc_task *task);
static void	call_refreshresult(struct rpc_task *task);
static void	call_connect(struct rpc_task *task);
static void	call_connect_status(struct rpc_task *task);

static int	rpc_encode_header(struct rpc_task *task,
				  struct xdr_stream *xdr);
static int	rpc_decode_header(struct rpc_task *task,
				  struct xdr_stream *xdr);
static int	rpc_ping(struct rpc_clnt *clnt);
static int	rpc_ping_noreply(struct rpc_clnt *clnt);
static void	rpc_check_timeout(struct rpc_task *task);

static void rpc_register_client(struct rpc_clnt *clnt)
{
	struct net *net = rpc_net_ns(clnt);
	struct sunrpc_net *sn = net_generic(net, sunrpc_net_id);

	spin_lock(&sn->rpc_client_lock);
	list_add(&clnt->cl_clients, &sn->all_clients);
	spin_unlock(&sn->rpc_client_lock);
}

static void rpc_unregister_client(struct rpc_clnt *clnt)
{
	struct net *net = rpc_net_ns(clnt);
	struct sunrpc_net *sn = net_generic(net, sunrpc_net_id);

	spin_lock(&sn->rpc_client_lock);
	list_del(&clnt->cl_clients);
	spin_unlock(&sn->rpc_client_lock);
}

static void __rpc_clnt_remove_pipedir(struct rpc_clnt *clnt)
{
	rpc_remove_client_dir(clnt);
}

static void rpc_clnt_remove_pipedir(struct rpc_clnt *clnt)
{
	struct net *net = rpc_net_ns(clnt);
	struct super_block *pipefs_sb;

	pipefs_sb = rpc_get_sb_net(net);
	if (pipefs_sb) {
		if (pipefs_sb == clnt->pipefs_sb)
			__rpc_clnt_remove_pipedir(clnt);
		rpc_put_sb_net(net);
	}
}

static struct dentry *rpc_setup_pipedir_sb(struct super_block *sb,
				    struct rpc_clnt *clnt)
{
	static uint32_t clntid;
	const char *dir_name = clnt->cl_program->pipe_dir_name;
	char name[15];
	struct dentry *dir, *dentry;

	dir = rpc_d_lookup_sb(sb, dir_name);
	if (dir == NULL) {
		pr_info("RPC: pipefs directory doesn't exist: %s\n", dir_name);
		return dir;
	}
	for (;;) {
		snprintf(name, sizeof(name), "clnt%x", (unsigned int)clntid++);
		name[sizeof(name) - 1] = '\0';
		dentry = rpc_create_client_dir(dir, name, clnt);
		if (!IS_ERR(dentry))
			break;
		if (dentry == ERR_PTR(-EEXIST))
			continue;
		printk(KERN_INFO "RPC: Couldn't create pipefs entry"
				" %s/%s, error %ld\n",
				dir_name, name, PTR_ERR(dentry));
		break;
	}
	dput(dir);
	return dentry;
}

static int
rpc_setup_pipedir(struct super_block *pipefs_sb, struct rpc_clnt *clnt)
{
	struct dentry *dentry;

	clnt->pipefs_sb = pipefs_sb;

	if (clnt->cl_program->pipe_dir_name != NULL) {
		dentry = rpc_setup_pipedir_sb(pipefs_sb, clnt);
		if (IS_ERR(dentry))
			return PTR_ERR(dentry);
	}
	return 0;
}

static int rpc_clnt_skip_event(struct rpc_clnt *clnt, unsigned long event)
{
	if (clnt->cl_program->pipe_dir_name == NULL)
		return 1;

	switch (event) {
	case RPC_PIPEFS_MOUNT:
		if (clnt->cl_pipedir_objects.pdh_dentry != NULL)
			return 1;
		if (refcount_read(&clnt->cl_count) == 0)
			return 1;
		break;
	case RPC_PIPEFS_UMOUNT:
		if (clnt->cl_pipedir_objects.pdh_dentry == NULL)
			return 1;
		break;
	}
	return 0;
}

static int __rpc_clnt_handle_event(struct rpc_clnt *clnt, unsigned long event,
				   struct super_block *sb)
{
	struct dentry *dentry;

	switch (event) {
	case RPC_PIPEFS_MOUNT:
		dentry = rpc_setup_pipedir_sb(sb, clnt);
		if (!dentry)
			return -ENOENT;
		if (IS_ERR(dentry))
			return PTR_ERR(dentry);
		break;
	case RPC_PIPEFS_UMOUNT:
		__rpc_clnt_remove_pipedir(clnt);
		break;
	default:
		printk(KERN_ERR "%s: unknown event: %ld\n", __func__, event);
		return -ENOTSUPP;
	}
	return 0;
}

static int __rpc_pipefs_event(struct rpc_clnt *clnt, unsigned long event,
				struct super_block *sb)
{
	int error = 0;

	for (;; clnt = clnt->cl_parent) {
		if (!rpc_clnt_skip_event(clnt, event))
			error = __rpc_clnt_handle_event(clnt, event, sb);
		if (error || clnt == clnt->cl_parent)
			break;
	}
	return error;
}

static struct rpc_clnt *rpc_get_client_for_event(struct net *net, int event)
{
	struct sunrpc_net *sn = net_generic(net, sunrpc_net_id);
	struct rpc_clnt *clnt;

	spin_lock(&sn->rpc_client_lock);
	list_for_each_entry(clnt, &sn->all_clients, cl_clients) {
		if (rpc_clnt_skip_event(clnt, event))
			continue;
		spin_unlock(&sn->rpc_client_lock);
		return clnt;
	}
	spin_unlock(&sn->rpc_client_lock);
	return NULL;
}

static int rpc_pipefs_event(struct notifier_block *nb, unsigned long event,
			    void *ptr)
{
	struct super_block *sb = ptr;
	struct rpc_clnt *clnt;
	int error = 0;

	while ((clnt = rpc_get_client_for_event(sb->s_fs_info, event))) {
		error = __rpc_pipefs_event(clnt, event, sb);
		if (error)
			break;
	}
	return error;
}

static struct notifier_block rpc_clients_block = {
	.notifier_call	= rpc_pipefs_event,
	.priority	= SUNRPC_PIPEFS_RPC_PRIO,
};

int rpc_clients_notifier_register(void)
{
	return rpc_pipefs_notifier_register(&rpc_clients_block);
}

void rpc_clients_notifier_unregister(void)
{
	return rpc_pipefs_notifier_unregister(&rpc_clients_block);
}

static struct rpc_xprt *rpc_clnt_set_transport(struct rpc_clnt *clnt,
		struct rpc_xprt *xprt,
		const struct rpc_timeout *timeout)
{
	struct rpc_xprt *old;

	spin_lock(&clnt->cl_lock);
	old = rcu_dereference_protected(clnt->cl_xprt,
			lockdep_is_held(&clnt->cl_lock));

	if (!xprt_bound(xprt))
		clnt->cl_autobind = 1;

	clnt->cl_timeout = timeout;
	rcu_assign_pointer(clnt->cl_xprt, xprt);
	spin_unlock(&clnt->cl_lock);

	return old;
}

static void rpc_clnt_set_nodename(struct rpc_clnt *clnt, const char *nodename)
{
	clnt->cl_nodelen = strlcpy(clnt->cl_nodename,
			nodename, sizeof(clnt->cl_nodename));
}

static int rpc_client_register(struct rpc_clnt *clnt,
			       rpc_authflavor_t pseudoflavor,
			       const char *client_name)
{
	struct rpc_auth_create_args auth_args = {
		.pseudoflavor = pseudoflavor,
		.target_name = client_name,
	};
	struct rpc_auth *auth;
	struct net *net = rpc_net_ns(clnt);
	struct super_block *pipefs_sb;
	int err;

	rpc_clnt_debugfs_register(clnt);

	pipefs_sb = rpc_get_sb_net(net);
	if (pipefs_sb) {
		err = rpc_setup_pipedir(pipefs_sb, clnt);
		if (err)
			goto out;
	}

	rpc_register_client(clnt);
	if (pipefs_sb)
		rpc_put_sb_net(net);

	auth = rpcauth_create(&auth_args, clnt);
	if (IS_ERR(auth)) {
		dprintk("RPC:       Couldn't create auth handle (flavor %u)\n",
				pseudoflavor);
		err = PTR_ERR(auth);
		goto err_auth;
	}
	return 0;
err_auth:
	pipefs_sb = rpc_get_sb_net(net);
	rpc_unregister_client(clnt);
	__rpc_clnt_remove_pipedir(clnt);
out:
	if (pipefs_sb)
		rpc_put_sb_net(net);
	rpc_sysfs_client_destroy(clnt);
	rpc_clnt_debugfs_unregister(clnt);
	return err;
}

static DEFINE_IDA(rpc_clids);

void rpc_cleanup_clids(void)
{
	ida_destroy(&rpc_clids);
}

static int rpc_alloc_clid(struct rpc_clnt *clnt)
{
	int clid;

	clid = ida_alloc(&rpc_clids, GFP_KERNEL);
	if (clid < 0)
		return clid;
	clnt->cl_clid = clid;
	return 0;
}

static void rpc_free_clid(struct rpc_clnt *clnt)
{
	ida_free(&rpc_clids, clnt->cl_clid);
}

static struct rpc_clnt * rpc_new_client(const struct rpc_create_args *args,
		struct rpc_xprt_switch *xps,
		struct rpc_xprt *xprt,
		struct rpc_clnt *parent)
{
	const struct rpc_program *program = args->program;
	const struct rpc_version *version;
	struct rpc_clnt *clnt = NULL;
	const struct rpc_timeout *timeout;
	const char *nodename = args->nodename;
	int err;

	err = rpciod_up();
	if (err)
		goto out_no_rpciod;

	err = -EINVAL;
	if (args->version >= program->nrvers)
		goto out_err;
	version = program->version[args->version];
	if (version == NULL)
		goto out_err;

	err = -ENOMEM;
	clnt = kzalloc(sizeof(*clnt), GFP_KERNEL);
	if (!clnt)
		goto out_err;
	clnt->cl_parent = parent ? : clnt;
	clnt->cl_xprtsec = args->xprtsec;

	err = rpc_alloc_clid(clnt);
	if (err)
		goto out_no_clid;

	clnt->cl_cred	  = get_cred(args->cred);
	clnt->cl_procinfo = version->procs;
	clnt->cl_maxproc  = version->nrprocs;
	clnt->cl_prog     = args->prognumber ? : program->number;
	clnt->cl_vers     = version->number;
	clnt->cl_stats    = program->stats;
	clnt->cl_metrics  = rpc_alloc_iostats(clnt);
	rpc_init_pipe_dir_head(&clnt->cl_pipedir_objects);
	err = -ENOMEM;
	if (clnt->cl_metrics == NULL)
		goto out_no_stats;
	clnt->cl_program  = program;
	INIT_LIST_HEAD(&clnt->cl_tasks);
	spin_lock_init(&clnt->cl_lock);

	timeout = xprt->timeout;
	if (args->timeout != NULL) {
		memcpy(&clnt->cl_timeout_default, args->timeout,
				sizeof(clnt->cl_timeout_default));
		timeout = &clnt->cl_timeout_default;
	}

	rpc_clnt_set_transport(clnt, xprt, timeout);
	xprt->main = true;
	xprt_iter_init(&clnt->cl_xpi, xps);
	xprt_switch_put(xps);

	clnt->cl_rtt = &clnt->cl_rtt_default;
	rpc_init_rtt(&clnt->cl_rtt_default, clnt->cl_timeout->to_initval);

	refcount_set(&clnt->cl_count, 1);

	if (nodename == NULL)
		nodename = utsname()->nodename;
	/* save the nodename */
	rpc_clnt_set_nodename(clnt, nodename);

	rpc_sysfs_client_setup(clnt, xps, rpc_net_ns(clnt));
	err = rpc_client_register(clnt, args->authflavor, args->client_name);
	if (err)
		goto out_no_path;
	if (parent)
		refcount_inc(&parent->cl_count);

	trace_rpc_clnt_new(clnt, xprt, args);
	return clnt;

out_no_path:
	rpc_free_iostats(clnt->cl_metrics);
out_no_stats:
	put_cred(clnt->cl_cred);
	rpc_free_clid(clnt);
out_no_clid:
	kfree(clnt);
out_err:
	rpciod_down();
out_no_rpciod:
	xprt_switch_put(xps);
	xprt_put(xprt);
	trace_rpc_clnt_new_err(program->name, args->servername, err);
	return ERR_PTR(err);
}

static struct rpc_clnt *rpc_create_xprt(struct rpc_create_args *args,
					struct rpc_xprt *xprt)
{
	struct rpc_clnt *clnt = NULL;
	struct rpc_xprt_switch *xps;

	if (args->bc_xprt && args->bc_xprt->xpt_bc_xps) {
		WARN_ON_ONCE(!(args->protocol & XPRT_TRANSPORT_BC));
		xps = args->bc_xprt->xpt_bc_xps;
		xprt_switch_get(xps);
	} else {
		xps = xprt_switch_alloc(xprt, GFP_KERNEL);
		if (xps == NULL) {
			xprt_put(xprt);
			return ERR_PTR(-ENOMEM);
		}
		if (xprt->bc_xprt) {
			xprt_switch_get(xps);
			xprt->bc_xprt->xpt_bc_xps = xps;
		}
	}
	clnt = rpc_new_client(args, xps, xprt, NULL);
	if (IS_ERR(clnt))
		return clnt;

	if (!(args->flags & RPC_CLNT_CREATE_NOPING)) {
		int err = rpc_ping(clnt);
		if (err != 0) {
			rpc_shutdown_client(clnt);
			return ERR_PTR(err);
		}
	} else if (args->flags & RPC_CLNT_CREATE_CONNECTED) {
		int err = rpc_ping_noreply(clnt);
		if (err != 0) {
			rpc_shutdown_client(clnt);
			return ERR_PTR(err);
		}
	}

	clnt->cl_softrtry = 1;
	if (args->flags & (RPC_CLNT_CREATE_HARDRTRY|RPC_CLNT_CREATE_SOFTERR)) {
		clnt->cl_softrtry = 0;
		if (args->flags & RPC_CLNT_CREATE_SOFTERR)
			clnt->cl_softerr = 1;
	}

	if (args->flags & RPC_CLNT_CREATE_AUTOBIND)
		clnt->cl_autobind = 1;
	if (args->flags & RPC_CLNT_CREATE_NO_RETRANS_TIMEOUT)
		clnt->cl_noretranstimeo = 1;
	if (args->flags & RPC_CLNT_CREATE_DISCRTRY)
		clnt->cl_discrtry = 1;
	if (!(args->flags & RPC_CLNT_CREATE_QUIET))
		clnt->cl_chatty = 1;

	return clnt;
}

/**
 * rpc_create - create an RPC client and transport with one call
 * @args: rpc_clnt create argument structure
 *
 * Creates and initializes an RPC transport and an RPC client.
 *
 * It can ping the server in order to determine if it is up, and to see if
 * it supports this program and version.  RPC_CLNT_CREATE_NOPING disables
 * this behavior so asynchronous tasks can also use rpc_create.
 */
struct rpc_clnt *rpc_create(struct rpc_create_args *args)
{
	struct rpc_xprt *xprt;
	struct xprt_create xprtargs = {
		.net = args->net,
		.ident = args->protocol,
		.srcaddr = args->saddress,
		.dstaddr = args->address,
		.addrlen = args->addrsize,
		.servername = args->servername,
		.bc_xprt = args->bc_xprt,
		.xprtsec = args->xprtsec,
		.connect_timeout = args->connect_timeout,
		.reconnect_timeout = args->reconnect_timeout,
	};
	char servername[48];
	struct rpc_clnt *clnt;
	int i;

	if (args->bc_xprt) {
		WARN_ON_ONCE(!(args->protocol & XPRT_TRANSPORT_BC));
		xprt = args->bc_xprt->xpt_bc_xprt;
		if (xprt) {
			xprt_get(xprt);
			return rpc_create_xprt(args, xprt);
		}
	}

	if (args->flags & RPC_CLNT_CREATE_INFINITE_SLOTS)
		xprtargs.flags |= XPRT_CREATE_INFINITE_SLOTS;
	if (args->flags & RPC_CLNT_CREATE_NO_IDLE_TIMEOUT)
		xprtargs.flags |= XPRT_CREATE_NO_IDLE_TIMEOUT;
	/*
	 * If the caller chooses not to specify a hostname, whip
	 * up a string representation of the passed-in address.
	 */
	if (xprtargs.servername == NULL) {
		struct sockaddr_un *sun =
				(struct sockaddr_un *)args->address;
		struct sockaddr_in *sin =
				(struct sockaddr_in *)args->address;
		struct sockaddr_in6 *sin6 =
				(struct sockaddr_in6 *)args->address;

		servername[0] = '\0';
		switch (args->address->sa_family) {
		case AF_LOCAL:
			if (sun->sun_path[0])
				snprintf(servername, sizeof(servername), "%s",
					 sun->sun_path);
			else
				snprintf(servername, sizeof(servername), "@%s",
					 sun->sun_path+1);
			break;
		case AF_INET:
			snprintf(servername, sizeof(servername), "%pI4",
				 &sin->sin_addr.s_addr);
			break;
		case AF_INET6:
			snprintf(servername, sizeof(servername), "%pI6",
				 &sin6->sin6_addr);
			break;
		default:
			/* caller wants default server name, but
			 * address family isn't recognized. */
			return ERR_PTR(-EINVAL);
		}
		xprtargs.servername = servername;
	}

	xprt = xprt_create_transport(&xprtargs);
	if (IS_ERR(xprt))
		return (struct rpc_clnt *)xprt;

	/*
	 * By default, kernel RPC client connects from a reserved port.
	 * CAP_NET_BIND_SERVICE will not be set for unprivileged requesters,
	 * but it is always enabled for rpciod, which handles the connect
	 * operation.
	 */
	xprt->resvport = 1;
	if (args->flags & RPC_CLNT_CREATE_NONPRIVPORT)
		xprt->resvport = 0;
	xprt->reuseport = 0;
	if (args->flags & RPC_CLNT_CREATE_REUSEPORT)
		xprt->reuseport = 1;

	clnt = rpc_create_xprt(args, xprt);
	if (IS_ERR(clnt) || args->nconnect <= 1)
		return clnt;

	for (i = 0; i < args->nconnect - 1; i++) {
		if (rpc_clnt_add_xprt(clnt, &xprtargs, NULL, NULL) < 0)
			break;
	}
	return clnt;
}
EXPORT_SYMBOL_GPL(rpc_create);

/*
 * This function clones the RPC client structure. It allows us to share the
 * same transport while varying parameters such as the authentication
 * flavour.
 */
static struct rpc_clnt *__rpc_clone_client(struct rpc_create_args *args,
					   struct rpc_clnt *clnt)
{
	struct rpc_xprt_switch *xps;
	struct rpc_xprt *xprt;
	struct rpc_clnt *new;
	int err;

	err = -ENOMEM;
	rcu_read_lock();
	xprt = xprt_get(rcu_dereference(clnt->cl_xprt));
	xps = xprt_switch_get(rcu_dereference(clnt->cl_xpi.xpi_xpswitch));
	rcu_read_unlock();
	if (xprt == NULL || xps == NULL) {
		xprt_put(xprt);
		xprt_switch_put(xps);
		goto out_err;
	}
	args->servername = xprt->servername;
	args->nodename = clnt->cl_nodename;

	new = rpc_new_client(args, xps, xprt, clnt);
	if (IS_ERR(new))
		return new;

	/* Turn off autobind on clones */
	new->cl_autobind = 0;
	new->cl_softrtry = clnt->cl_softrtry;
	new->cl_softerr = clnt->cl_softerr;
	new->cl_noretranstimeo = clnt->cl_noretranstimeo;
	new->cl_discrtry = clnt->cl_discrtry;
	new->cl_chatty = clnt->cl_chatty;
	new->cl_principal = clnt->cl_principal;
	new->cl_max_connect = clnt->cl_max_connect;
	return new;

out_err:
	trace_rpc_clnt_clone_err(clnt, err);
	return ERR_PTR(err);
}

/**
 * rpc_clone_client - Clone an RPC client structure
 *
 * @clnt: RPC client whose parameters are copied
 *
 * Returns a fresh RPC client or an ERR_PTR.
 */
struct rpc_clnt *rpc_clone_client(struct rpc_clnt *clnt)
{
	struct rpc_create_args args = {
		.program	= clnt->cl_program,
		.prognumber	= clnt->cl_prog,
		.version	= clnt->cl_vers,
		.authflavor	= clnt->cl_auth->au_flavor,
		.cred		= clnt->cl_cred,
	};
	return __rpc_clone_client(&args, clnt);
}
EXPORT_SYMBOL_GPL(rpc_clone_client);

/**
 * rpc_clone_client_set_auth - Clone an RPC client structure and set its auth
 *
 * @clnt: RPC client whose parameters are copied
 * @flavor: security flavor for new client
 *
 * Returns a fresh RPC client or an ERR_PTR.
 */
struct rpc_clnt *
rpc_clone_client_set_auth(struct rpc_clnt *clnt, rpc_authflavor_t flavor)
{
	struct rpc_create_args args = {
		.program	= clnt->cl_program,
		.prognumber	= clnt->cl_prog,
		.version	= clnt->cl_vers,
		.authflavor	= flavor,
		.cred		= clnt->cl_cred,
	};
	return __rpc_clone_client(&args, clnt);
}
EXPORT_SYMBOL_GPL(rpc_clone_client_set_auth);

/**
 * rpc_switch_client_transport: switch the RPC transport on the fly
 * @clnt: pointer to a struct rpc_clnt
 * @args: pointer to the new transport arguments
 * @timeout: pointer to the new timeout parameters
 *
 * This function allows the caller to switch the RPC transport for the
 * rpc_clnt structure 'clnt' to allow it to connect to a mirrored NFS
 * server, for instance.  It assumes that the caller has ensured that
 * there are no active RPC tasks by using some form of locking.
 *
 * Returns zero if "clnt" is now using the new xprt.  Otherwise a
 * negative errno is returned, and "clnt" continues to use the old
 * xprt.
 */
int rpc_switch_client_transport(struct rpc_clnt *clnt,
		struct xprt_create *args,
		const struct rpc_timeout *timeout)
{
	const struct rpc_timeout *old_timeo;
	rpc_authflavor_t pseudoflavor;
	struct rpc_xprt_switch *xps, *oldxps;
	struct rpc_xprt *xprt, *old;
	struct rpc_clnt *parent;
	int err;

	args->xprtsec = clnt->cl_xprtsec;
	xprt = xprt_create_transport(args);
	if (IS_ERR(xprt))
		return PTR_ERR(xprt);

	xps = xprt_switch_alloc(xprt, GFP_KERNEL);
	if (xps == NULL) {
		xprt_put(xprt);
		return -ENOMEM;
	}

	pseudoflavor = clnt->cl_auth->au_flavor;

	old_timeo = clnt->cl_timeout;
	old = rpc_clnt_set_transport(clnt, xprt, timeout);
	oldxps = xprt_iter_xchg_switch(&clnt->cl_xpi, xps);

	rpc_unregister_client(clnt);
	__rpc_clnt_remove_pipedir(clnt);
	rpc_sysfs_client_destroy(clnt);
	rpc_clnt_debugfs_unregister(clnt);

	/*
	 * A new transport was created.  "clnt" therefore
	 * becomes the root of a new cl_parent tree.  clnt's
	 * children, if it has any, still point to the old xprt.
	 */
	parent = clnt->cl_parent;
	clnt->cl_parent = clnt;

	/*
	 * The old rpc_auth cache cannot be re-used.  GSS
	 * contexts in particular are between a single
	 * client and server.
	 */
	err = rpc_client_register(clnt, pseudoflavor, NULL);
	if (err)
		goto out_revert;

	synchronize_rcu();
	if (parent != clnt)
		rpc_release_client(parent);
	xprt_switch_put(oldxps);
	xprt_put(old);
	trace_rpc_clnt_replace_xprt(clnt);
	return 0;

out_revert:
	xps = xprt_iter_xchg_switch(&clnt->cl_xpi, oldxps);
	rpc_clnt_set_transport(clnt, old, old_timeo);
	clnt->cl_parent = parent;
	rpc_client_register(clnt, pseudoflavor, NULL);
	xprt_switch_put(xps);
	xprt_put(xprt);
	trace_rpc_clnt_replace_xprt_err(clnt);
	return err;
}
EXPORT_SYMBOL_GPL(rpc_switch_client_transport);

static
int _rpc_clnt_xprt_iter_init(struct rpc_clnt *clnt, struct rpc_xprt_iter *xpi,
			     void func(struct rpc_xprt_iter *xpi, struct rpc_xprt_switch *xps))
{
	struct rpc_xprt_switch *xps;

	rcu_read_lock();
	xps = xprt_switch_get(rcu_dereference(clnt->cl_xpi.xpi_xpswitch));
	rcu_read_unlock();
	if (xps == NULL)
		return -EAGAIN;
	func(xpi, xps);
	xprt_switch_put(xps);
	return 0;
}

static
int rpc_clnt_xprt_iter_init(struct rpc_clnt *clnt, struct rpc_xprt_iter *xpi)
{
	return _rpc_clnt_xprt_iter_init(clnt, xpi, xprt_iter_init_listall);
}

static
int rpc_clnt_xprt_iter_offline_init(struct rpc_clnt *clnt,
				    struct rpc_xprt_iter *xpi)
{
	return _rpc_clnt_xprt_iter_init(clnt, xpi, xprt_iter_init_listoffline);
}

/**
 * rpc_clnt_iterate_for_each_xprt - Apply a function to all transports
 * @clnt: pointer to client
 * @fn: function to apply
 * @data: void pointer to function data
 *
 * Iterates through the list of RPC transports currently attached to the
 * client and applies the function fn(clnt, xprt, data).
 *
 * On error, the iteration stops, and the function returns the error value.
 */
int rpc_clnt_iterate_for_each_xprt(struct rpc_clnt *clnt,
		int (*fn)(struct rpc_clnt *, struct rpc_xprt *, void *),
		void *data)
{
	struct rpc_xprt_iter xpi;
	int ret;

	ret = rpc_clnt_xprt_iter_init(clnt, &xpi);
	if (ret)
		return ret;
	for (;;) {
		struct rpc_xprt *xprt = xprt_iter_get_next(&xpi);

		if (!xprt)
			break;
		ret = fn(clnt, xprt, data);
		xprt_put(xprt);
		if (ret < 0)
			break;
	}
	xprt_iter_destroy(&xpi);
	return ret;
}
EXPORT_SYMBOL_GPL(rpc_clnt_iterate_for_each_xprt);

/*
 * Kill all tasks for the given client.
 * XXX: kill their descendants as well?
 */
void rpc_killall_tasks(struct rpc_clnt *clnt)
{
	struct rpc_task	*rovr;


	if (list_empty(&clnt->cl_tasks))
		return;

	/*
	 * Spin lock all_tasks to prevent changes...
	 */
	trace_rpc_clnt_killall(clnt);
	spin_lock(&clnt->cl_lock);
	list_for_each_entry(rovr, &clnt->cl_tasks, tk_task)
		rpc_signal_task(rovr);
	spin_unlock(&clnt->cl_lock);
}
EXPORT_SYMBOL_GPL(rpc_killall_tasks);

/**
 * rpc_cancel_tasks - try to cancel a set of RPC tasks
 * @clnt: Pointer to RPC client
 * @error: RPC task error value to set
 * @fnmatch: Pointer to selector function
 * @data: User data
 *
 * Uses @fnmatch to define a set of RPC tasks that are to be cancelled.
 * The argument @error must be a negative error value.
 */
unsigned long rpc_cancel_tasks(struct rpc_clnt *clnt, int error,
			       bool (*fnmatch)(const struct rpc_task *,
					       const void *),
			       const void *data)
{
	struct rpc_task *task;
	unsigned long count = 0;

	if (list_empty(&clnt->cl_tasks))
		return 0;
	/*
	 * Spin lock all_tasks to prevent changes...
	 */
	spin_lock(&clnt->cl_lock);
	list_for_each_entry(task, &clnt->cl_tasks, tk_task) {
		if (!RPC_IS_ACTIVATED(task))
			continue;
		if (!fnmatch(task, data))
			continue;
		rpc_task_try_cancel(task, error);
		count++;
	}
	spin_unlock(&clnt->cl_lock);
	return count;
}
EXPORT_SYMBOL_GPL(rpc_cancel_tasks);

static int rpc_clnt_disconnect_xprt(struct rpc_clnt *clnt,
				    struct rpc_xprt *xprt, void *dummy)
{
	if (xprt_connected(xprt))
		xprt_force_disconnect(xprt);
	return 0;
}

void rpc_clnt_disconnect(struct rpc_clnt *clnt)
{
	rpc_clnt_iterate_for_each_xprt(clnt, rpc_clnt_disconnect_xprt, NULL);
}
EXPORT_SYMBOL_GPL(rpc_clnt_disconnect);

/*
 * Properly shut down an RPC client, terminating all outstanding
 * requests.
 */
void rpc_shutdown_client(struct rpc_clnt *clnt)
{
	might_sleep();

	trace_rpc_clnt_shutdown(clnt);

	while (!list_empty(&clnt->cl_tasks)) {
		rpc_killall_tasks(clnt);
		wait_event_timeout(destroy_wait,
			list_empty(&clnt->cl_tasks), 1*HZ);
	}

	rpc_release_client(clnt);
}
EXPORT_SYMBOL_GPL(rpc_shutdown_client);

/*
 * Free an RPC client
 */
static void rpc_free_client_work(struct work_struct *work)
{
	struct rpc_clnt *clnt = container_of(work, struct rpc_clnt, cl_work);

	trace_rpc_clnt_free(clnt);

	/* These might block on processes that might allocate memory,
	 * so they cannot be called in rpciod, so they are handled separately
	 * here.
	 */
	rpc_sysfs_client_destroy(clnt);
	rpc_clnt_debugfs_unregister(clnt);
	rpc_free_clid(clnt);
	rpc_clnt_remove_pipedir(clnt);
	xprt_put(rcu_dereference_raw(clnt->cl_xprt));

	kfree(clnt);
	rpciod_down();
}
static struct rpc_clnt *
rpc_free_client(struct rpc_clnt *clnt)
{
	struct rpc_clnt *parent = NULL;

	trace_rpc_clnt_release(clnt);
	if (clnt->cl_parent != clnt)
		parent = clnt->cl_parent;
	rpc_unregister_client(clnt);
	rpc_free_iostats(clnt->cl_metrics);
	clnt->cl_metrics = NULL;
	xprt_iter_destroy(&clnt->cl_xpi);
	put_cred(clnt->cl_cred);

	INIT_WORK(&clnt->cl_work, rpc_free_client_work);
	schedule_work(&clnt->cl_work);
	return parent;
}

/*
 * Free an RPC client
 */
static struct rpc_clnt *
rpc_free_auth(struct rpc_clnt *clnt)
{
	/*
	 * Note: RPCSEC_GSS may need to send NULL RPC calls in order to
	 *       release remaining GSS contexts. This mechanism ensures
	 *       that it can do so safely.
	 */
	if (clnt->cl_auth != NULL) {
		rpcauth_release(clnt->cl_auth);
		clnt->cl_auth = NULL;
	}
	if (refcount_dec_and_test(&clnt->cl_count))
		return rpc_free_client(clnt);
	return NULL;
}

/*
 * Release reference to the RPC client
 */
void
rpc_release_client(struct rpc_clnt *clnt)
{
	do {
		if (list_empty(&clnt->cl_tasks))
			wake_up(&destroy_wait);
		if (refcount_dec_not_one(&clnt->cl_count))
			break;
		clnt = rpc_free_auth(clnt);
	} while (clnt != NULL);
}
EXPORT_SYMBOL_GPL(rpc_release_client);

/**
 * rpc_bind_new_program - bind a new RPC program to an existing client
 * @old: old rpc_client
 * @program: rpc program to set
 * @vers: rpc program version
 *
 * Clones the rpc client and sets up a new RPC program. This is mainly
 * of use for enabling different RPC programs to share the same transport.
 * The Sun NFSv2/v3 ACL protocol can do this.
 */
struct rpc_clnt *rpc_bind_new_program(struct rpc_clnt *old,
				      const struct rpc_program *program,
				      u32 vers)
{
	struct rpc_create_args args = {
		.program	= program,
		.prognumber	= program->number,
		.version	= vers,
		.authflavor	= old->cl_auth->au_flavor,
		.cred		= old->cl_cred,
	};
	struct rpc_clnt *clnt;
	int err;

	clnt = __rpc_clone_client(&args, old);
	if (IS_ERR(clnt))
		goto out;
	err = rpc_ping(clnt);
	if (err != 0) {
		rpc_shutdown_client(clnt);
		clnt = ERR_PTR(err);
	}
out:
	return clnt;
}
EXPORT_SYMBOL_GPL(rpc_bind_new_program);

struct rpc_xprt *
rpc_task_get_xprt(struct rpc_clnt *clnt, struct rpc_xprt *xprt)
{
	struct rpc_xprt_switch *xps;

	if (!xprt)
		return NULL;
	rcu_read_lock();
	xps = rcu_dereference(clnt->cl_xpi.xpi_xpswitch);
	atomic_long_inc(&xps->xps_queuelen);
	rcu_read_unlock();
	atomic_long_inc(&xprt->queuelen);

	return xprt;
}

static void
rpc_task_release_xprt(struct rpc_clnt *clnt, struct rpc_xprt *xprt)
{
	struct rpc_xprt_switch *xps;

	atomic_long_dec(&xprt->queuelen);
	rcu_read_lock();
	xps = rcu_dereference(clnt->cl_xpi.xpi_xpswitch);
	atomic_long_dec(&xps->xps_queuelen);
	rcu_read_unlock();

	xprt_put(xprt);
}

void rpc_task_release_transport(struct rpc_task *task)
{
	struct rpc_xprt *xprt = task->tk_xprt;

	if (xprt) {
		task->tk_xprt = NULL;
		if (task->tk_client)
			rpc_task_release_xprt(task->tk_client, xprt);
		else
			xprt_put(xprt);
	}
}
EXPORT_SYMBOL_GPL(rpc_task_release_transport);

void rpc_task_release_client(struct rpc_task *task)
{
	struct rpc_clnt *clnt = task->tk_client;

	rpc_task_release_transport(task);
	if (clnt != NULL) {
		/* Remove from client task list */
		spin_lock(&clnt->cl_lock);
		list_del(&task->tk_task);
		spin_unlock(&clnt->cl_lock);
		task->tk_client = NULL;

		rpc_release_client(clnt);
	}
}

static struct rpc_xprt *
rpc_task_get_first_xprt(struct rpc_clnt *clnt)
{
	struct rpc_xprt *xprt;

	rcu_read_lock();
	xprt = xprt_get(rcu_dereference(clnt->cl_xprt));
	rcu_read_unlock();
	return rpc_task_get_xprt(clnt, xprt);
}

static struct rpc_xprt *
rpc_task_get_next_xprt(struct rpc_clnt *clnt)
{
	return rpc_task_get_xprt(clnt, xprt_iter_get_next(&clnt->cl_xpi));
}

static
void rpc_task_set_transport(struct rpc_task *task, struct rpc_clnt *clnt)
{
	if (task->tk_xprt) {
		if (!(test_bit(XPRT_OFFLINE, &task->tk_xprt->state) &&
		      (task->tk_flags & RPC_TASK_MOVEABLE)))
			return;
		xprt_release(task);
		xprt_put(task->tk_xprt);
	}
	if (task->tk_flags & RPC_TASK_NO_ROUND_ROBIN)
		task->tk_xprt = rpc_task_get_first_xprt(clnt);
	else
		task->tk_xprt = rpc_task_get_next_xprt(clnt);
}

static
void rpc_task_set_client(struct rpc_task *task, struct rpc_clnt *clnt)
{
	rpc_task_set_transport(task, clnt);
	task->tk_client = clnt;
	refcount_inc(&clnt->cl_count);
	if (clnt->cl_softrtry)
		task->tk_flags |= RPC_TASK_SOFT;
	if (clnt->cl_softerr)
		task->tk_flags |= RPC_TASK_TIMEOUT;
	if (clnt->cl_noretranstimeo)
		task->tk_flags |= RPC_TASK_NO_RETRANS_TIMEOUT;
	/* Add to the client's list of all tasks */
	spin_lock(&clnt->cl_lock);
	list_add_tail(&task->tk_task, &clnt->cl_tasks);
	spin_unlock(&clnt->cl_lock);
}

static void
rpc_task_set_rpc_message(struct rpc_task *task, const struct rpc_message *msg)
{
	if (msg != NULL) {
		task->tk_msg.rpc_proc = msg->rpc_proc;
		task->tk_msg.rpc_argp = msg->rpc_argp;
		task->tk_msg.rpc_resp = msg->rpc_resp;
		task->tk_msg.rpc_cred = msg->rpc_cred;
		if (!(task->tk_flags & RPC_TASK_CRED_NOREF))
			get_cred(task->tk_msg.rpc_cred);
	}
}

/*
 * Default callback for async RPC calls
 */
static void
rpc_default_callback(struct rpc_task *task, void *data)
{
}

static const struct rpc_call_ops rpc_default_ops = {
	.rpc_call_done = rpc_default_callback,
};

/**
 * rpc_run_task - Allocate a new RPC task, then run rpc_execute against it
 * @task_setup_data: pointer to task initialisation data
 */
struct rpc_task *rpc_run_task(const struct rpc_task_setup *task_setup_data)
{
	struct rpc_task *task;

	task = rpc_new_task(task_setup_data);
	if (IS_ERR(task))
		return task;

	if (!RPC_IS_ASYNC(task))
		task->tk_flags |= RPC_TASK_CRED_NOREF;

	rpc_task_set_client(task, task_setup_data->rpc_client);
	rpc_task_set_rpc_message(task, task_setup_data->rpc_message);

	if (task->tk_action == NULL)
		rpc_call_start(task);

	atomic_inc(&task->tk_count);
	rpc_execute(task);
	return task;
}
EXPORT_SYMBOL_GPL(rpc_run_task);

/**
 * rpc_call_sync - Perform a synchronous RPC call
 * @clnt: pointer to RPC client
 * @msg: RPC call parameters
 * @flags: RPC call flags
 */
int rpc_call_sync(struct rpc_clnt *clnt, const struct rpc_message *msg, int flags)
{
	struct rpc_task	*task;
	struct rpc_task_setup task_setup_data = {
		.rpc_client = clnt,
		.rpc_message = msg,
		.callback_ops = &rpc_default_ops,
		.flags = flags,
	};
	int status;

	WARN_ON_ONCE(flags & RPC_TASK_ASYNC);
	if (flags & RPC_TASK_ASYNC) {
		rpc_release_calldata(task_setup_data.callback_ops,
			task_setup_data.callback_data);
		return -EINVAL;
	}

	task = rpc_run_task(&task_setup_data);
	if (IS_ERR(task))
		return PTR_ERR(task);
	status = task->tk_status;
	rpc_put_task(task);
	return status;
}
EXPORT_SYMBOL_GPL(rpc_call_sync);

/**
 * rpc_call_async - Perform an asynchronous RPC call
 * @clnt: pointer to RPC client
 * @msg: RPC call parameters
 * @flags: RPC call flags
 * @tk_ops: RPC call ops
 * @data: user call data
 */
int
rpc_call_async(struct rpc_clnt *clnt, const struct rpc_message *msg, int flags,
	       const struct rpc_call_ops *tk_ops, void *data)
{
	struct rpc_task	*task;
	struct rpc_task_setup task_setup_data = {
		.rpc_client = clnt,
		.rpc_message = msg,
		.callback_ops = tk_ops,
		.callback_data = data,
		.flags = flags|RPC_TASK_ASYNC,
	};

	task = rpc_run_task(&task_setup_data);
	if (IS_ERR(task))
		return PTR_ERR(task);
	rpc_put_task(task);
	return 0;
}
EXPORT_SYMBOL_GPL(rpc_call_async);

#if defined(CONFIG_SUNRPC_BACKCHANNEL)
static void call_bc_encode(struct rpc_task *task);

/**
 * rpc_run_bc_task - Allocate a new RPC task for backchannel use, then run
 * rpc_execute against it
 * @req: RPC request
 */
struct rpc_task *rpc_run_bc_task(struct rpc_rqst *req)
{
	struct rpc_task *task;
	struct rpc_task_setup task_setup_data = {
		.callback_ops = &rpc_default_ops,
		.flags = RPC_TASK_SOFTCONN |
			RPC_TASK_NO_RETRANS_TIMEOUT,
	};

	dprintk("RPC: rpc_run_bc_task req= %p\n", req);
	/*
	 * Create an rpc_task to send the data
	 */
	task = rpc_new_task(&task_setup_data);
	if (IS_ERR(task)) {
		xprt_free_bc_request(req);
		return task;
	}

	xprt_init_bc_request(req, task);

	task->tk_action = call_bc_encode;
	atomic_inc(&task->tk_count);
	WARN_ON_ONCE(atomic_read(&task->tk_count) != 2);
	rpc_execute(task);

	dprintk("RPC: rpc_run_bc_task: task= %p\n", task);
	return task;
}
#endif /* CONFIG_SUNRPC_BACKCHANNEL */

/**
 * rpc_prepare_reply_pages - Prepare to receive a reply data payload into pages
 * @req: RPC request to prepare
 * @pages: vector of struct page pointers
 * @base: offset in first page where receive should start, in bytes
 * @len: expected size of the upper layer data payload, in bytes
 * @hdrsize: expected size of upper layer reply header, in XDR words
 *
 */
void rpc_prepare_reply_pages(struct rpc_rqst *req, struct page **pages,
			     unsigned int base, unsigned int len,
			     unsigned int hdrsize)
{
	hdrsize += RPC_REPHDRSIZE + req->rq_cred->cr_auth->au_ralign;

	xdr_inline_pages(&req->rq_rcv_buf, hdrsize << 2, pages, base, len);
	trace_rpc_xdr_reply_pages(req->rq_task, &req->rq_rcv_buf);
}
EXPORT_SYMBOL_GPL(rpc_prepare_reply_pages);

void
rpc_call_start(struct rpc_task *task)
{
	task->tk_action = call_start;
}
EXPORT_SYMBOL_GPL(rpc_call_start);

/**
 * rpc_peeraddr - extract remote peer address from clnt's xprt
 * @clnt: RPC client structure
 * @buf: target buffer
 * @bufsize: length of target buffer
 *
 * Returns the number of bytes that are actually in the stored address.
 */
size_t rpc_peeraddr(struct rpc_clnt *clnt, struct sockaddr *buf, size_t bufsize)
{
	size_t bytes;
	struct rpc_xprt *xprt;

	rcu_read_lock();
	xprt = rcu_dereference(clnt->cl_xprt);

	bytes = xprt->addrlen;
	if (bytes > bufsize)
		bytes = bufsize;
	memcpy(buf, &xprt->addr, bytes);
	rcu_read_unlock();

	return bytes;
}
EXPORT_SYMBOL_GPL(rpc_peeraddr);

/**
 * rpc_peeraddr2str - return remote peer address in printable format
 * @clnt: RPC client structure
 * @format: address format
 *
 * NB: the lifetime of the memory referenced by the returned pointer is
 * the same as the rpc_xprt itself.  As long as the caller uses this
 * pointer, it must hold the RCU read lock.
 */
const char *rpc_peeraddr2str(struct rpc_clnt *clnt,
			     enum rpc_display_format_t format)
{
	struct rpc_xprt *xprt;

	xprt = rcu_dereference(clnt->cl_xprt);

	if (xprt->address_strings[format] != NULL)
		return xprt->address_strings[format];
	else
		return "unprintable";
}
EXPORT_SYMBOL_GPL(rpc_peeraddr2str);

static const struct sockaddr_in rpc_inaddr_loopback = {
	.sin_family		= AF_INET,
	.sin_addr.s_addr	= htonl(INADDR_ANY),
};

static const struct sockaddr_in6 rpc_in6addr_loopback = {
	.sin6_family		= AF_INET6,
	.sin6_addr		= IN6ADDR_ANY_INIT,
};

/*
 * Try a getsockname() on a connected datagram socket.  Using a
 * connected datagram socket prevents leaving a socket in TIME_WAIT.
 * This conserves the ephemeral port number space.
 *
 * Returns zero and fills in "buf" if successful; otherwise, a
 * negative errno is returned.
 */
static int rpc_sockname(struct net *net, struct sockaddr *sap, size_t salen,
			struct sockaddr *buf)
{
	struct socket *sock;
	int err;

	err = __sock_create(net, sap->sa_family,
				SOCK_DGRAM, IPPROTO_UDP, &sock, 1);
	if (err < 0) {
		dprintk("RPC:       can't create UDP socket (%d)\n", err);
		goto out;
	}

	switch (sap->sa_family) {
	case AF_INET:
		err = kernel_bind(sock,
				(struct sockaddr *)&rpc_inaddr_loopback,
				sizeof(rpc_inaddr_loopback));
		break;
	case AF_INET6:
		err = kernel_bind(sock,
				(struct sockaddr *)&rpc_in6addr_loopback,
				sizeof(rpc_in6addr_loopback));
		break;
	default:
		err = -EAFNOSUPPORT;
		goto out_release;
	}
	if (err < 0) {
		dprintk("RPC:       can't bind UDP socket (%d)\n", err);
		goto out_release;
	}

	err = kernel_connect(sock, sap, salen, 0);
	if (err < 0) {
		dprintk("RPC:       can't connect UDP socket (%d)\n", err);
		goto out_release;
	}

	err = kernel_getsockname(sock, buf);
	if (err < 0) {
		dprintk("RPC:       getsockname failed (%d)\n", err);
		goto out_release;
	}

	err = 0;
	if (buf->sa_family == AF_INET6) {
		struct sockaddr_in6 *sin6 = (struct sockaddr_in6 *)buf;
		sin6->sin6_scope_id = 0;
	}
	dprintk("RPC:       %s succeeded\n", __func__);

out_release:
	sock_release(sock);
out:
	return err;
}

/*
 * Scraping a connected socket failed, so we don't have a useable
 * local address.  Fallback: generate an address that will prevent
 * the server from calling us back.
 *
 * Returns zero and fills in "buf" if successful; otherwise, a
 * negative errno is returned.
 */
static int rpc_anyaddr(int family, struct sockaddr *buf, size_t buflen)
{
	switch (family) {
	case AF_INET:
		if (buflen < sizeof(rpc_inaddr_loopback))
			return -EINVAL;
		memcpy(buf, &rpc_inaddr_loopback,
				sizeof(rpc_inaddr_loopback));
		break;
	case AF_INET6:
		if (buflen < sizeof(rpc_in6addr_loopback))
			return -EINVAL;
		memcpy(buf, &rpc_in6addr_loopback,
				sizeof(rpc_in6addr_loopback));
		break;
	default:
		dprintk("RPC:       %s: address family not supported\n",
			__func__);
		return -EAFNOSUPPORT;
	}
	dprintk("RPC:       %s: succeeded\n", __func__);
	return 0;
}

/**
 * rpc_localaddr - discover local endpoint address for an RPC client
 * @clnt: RPC client structure
 * @buf: target buffer
 * @buflen: size of target buffer, in bytes
 *
 * Returns zero and fills in "buf" and "buflen" if successful;
 * otherwise, a negative errno is returned.
 *
 * This works even if the underlying transport is not currently connected,
 * or if the upper layer never previously provided a source address.
 *
 * The result of this function call is transient: multiple calls in
 * succession may give different results, depending on how local
 * networking configuration changes over time.
 */
int rpc_localaddr(struct rpc_clnt *clnt, struct sockaddr *buf, size_t buflen)
{
	struct sockaddr_storage address;
	struct sockaddr *sap = (struct sockaddr *)&address;
	struct rpc_xprt *xprt;
	struct net *net;
	size_t salen;
	int err;

	rcu_read_lock();
	xprt = rcu_dereference(clnt->cl_xprt);
	salen = xprt->addrlen;
	memcpy(sap, &xprt->addr, salen);
	net = get_net(xprt->xprt_net);
	rcu_read_unlock();

	rpc_set_port(sap, 0);
	err = rpc_sockname(net, sap, salen, buf);
	put_net(net);
	if (err != 0)
		/* Couldn't discover local address, return ANYADDR */
		return rpc_anyaddr(sap->sa_family, buf, buflen);
	return 0;
}
EXPORT_SYMBOL_GPL(rpc_localaddr);

void
rpc_setbufsize(struct rpc_clnt *clnt, unsigned int sndsize, unsigned int rcvsize)
{
	struct rpc_xprt *xprt;

	rcu_read_lock();
	xprt = rcu_dereference(clnt->cl_xprt);
	if (xprt->ops->set_buffer_size)
		xprt->ops->set_buffer_size(xprt, sndsize, rcvsize);
	rcu_read_unlock();
}
EXPORT_SYMBOL_GPL(rpc_setbufsize);

/**
 * rpc_net_ns - Get the network namespace for this RPC client
 * @clnt: RPC client to query
 *
 */
struct net *rpc_net_ns(struct rpc_clnt *clnt)
{
	struct net *ret;

	rcu_read_lock();
	ret = rcu_dereference(clnt->cl_xprt)->xprt_net;
	rcu_read_unlock();
	return ret;
}
EXPORT_SYMBOL_GPL(rpc_net_ns);

/**
 * rpc_max_payload - Get maximum payload size for a transport, in bytes
 * @clnt: RPC client to query
 *
 * For stream transports, this is one RPC record fragment (see RFC
 * 1831), as we don't support multi-record requests yet.  For datagram
 * transports, this is the size of an IP packet minus the IP, UDP, and
 * RPC header sizes.
 */
size_t rpc_max_payload(struct rpc_clnt *clnt)
{
	size_t ret;

	rcu_read_lock();
	ret = rcu_dereference(clnt->cl_xprt)->max_payload;
	rcu_read_unlock();
	return ret;
}
EXPORT_SYMBOL_GPL(rpc_max_payload);

/**
 * rpc_max_bc_payload - Get maximum backchannel payload size, in bytes
 * @clnt: RPC client to query
 */
size_t rpc_max_bc_payload(struct rpc_clnt *clnt)
{
	struct rpc_xprt *xprt;
	size_t ret;

	rcu_read_lock();
	xprt = rcu_dereference(clnt->cl_xprt);
	ret = xprt->ops->bc_maxpayload(xprt);
	rcu_read_unlock();
	return ret;
}
EXPORT_SYMBOL_GPL(rpc_max_bc_payload);

unsigned int rpc_num_bc_slots(struct rpc_clnt *clnt)
{
	struct rpc_xprt *xprt;
	unsigned int ret;

	rcu_read_lock();
	xprt = rcu_dereference(clnt->cl_xprt);
	ret = xprt->ops->bc_num_slots(xprt);
	rcu_read_unlock();
	return ret;
}
EXPORT_SYMBOL_GPL(rpc_num_bc_slots);

/**
 * rpc_force_rebind - force transport to check that remote port is unchanged
 * @clnt: client to rebind
 *
 */
void rpc_force_rebind(struct rpc_clnt *clnt)
{
	if (clnt->cl_autobind) {
		rcu_read_lock();
		xprt_clear_bound(rcu_dereference(clnt->cl_xprt));
		rcu_read_unlock();
	}
}
EXPORT_SYMBOL_GPL(rpc_force_rebind);

static int
__rpc_restart_call(struct rpc_task *task, void (*action)(struct rpc_task *))
{
	task->tk_status = 0;
	task->tk_rpc_status = 0;
	task->tk_action = action;
	return 1;
}

/*
 * Restart an (async) RPC call. Usually called from within the
 * exit handler.
 */
int
rpc_restart_call(struct rpc_task *task)
{
	return __rpc_restart_call(task, call_start);
}
EXPORT_SYMBOL_GPL(rpc_restart_call);

/*
 * Restart an (async) RPC call from the call_prepare state.
 * Usually called from within the exit handler.
 */
int
rpc_restart_call_prepare(struct rpc_task *task)
{
	if (task->tk_ops->rpc_call_prepare != NULL)
		return __rpc_restart_call(task, rpc_prepare_task);
	return rpc_restart_call(task);
}
EXPORT_SYMBOL_GPL(rpc_restart_call_prepare);

const char
*rpc_proc_name(const struct rpc_task *task)
{
	const struct rpc_procinfo *proc = task->tk_msg.rpc_proc;

	if (proc) {
		if (proc->p_name)
			return proc->p_name;
		else
			return "NULL";
	} else
		return "no proc";
}

static void
__rpc_call_rpcerror(struct rpc_task *task, int tk_status, int rpc_status)
{
	trace_rpc_call_rpcerror(task, tk_status, rpc_status);
	rpc_task_set_rpc_status(task, rpc_status);
	rpc_exit(task, tk_status);
}

static void
rpc_call_rpcerror(struct rpc_task *task, int status)
{
	__rpc_call_rpcerror(task, status, status);
}

/*
 * 0.  Initial state
 *
 *     Other FSM states can be visited zero or more times, but
 *     this state is visited exactly once for each RPC.
 */
static void
call_start(struct rpc_task *task)
{
	struct rpc_clnt	*clnt = task->tk_client;
	int idx = task->tk_msg.rpc_proc->p_statidx;

	trace_rpc_request(task);

	if (task->tk_client->cl_shutdown) {
		rpc_call_rpcerror(task, -EIO);
		return;
	}

	/* Increment call count (version might not be valid for ping) */
	if (clnt->cl_program->version[clnt->cl_vers])
		clnt->cl_program->version[clnt->cl_vers]->counts[idx]++;
	clnt->cl_stats->rpccnt++;
	task->tk_action = call_reserve;
	rpc_task_set_transport(task, clnt);
}

/*
 * 1.	Reserve an RPC call slot
 */
static void
call_reserve(struct rpc_task *task)
{
	task->tk_status  = 0;
	task->tk_action  = call_reserveresult;
	xprt_reserve(task);
}

static void call_retry_reserve(struct rpc_task *task);

/*
 * 1b.	Grok the result of xprt_reserve()
 */
static void
call_reserveresult(struct rpc_task *task)
{
	int status = task->tk_status;

	/*
	 * After a call to xprt_reserve(), we must have either
	 * a request slot or else an error status.
	 */
	task->tk_status = 0;
	if (status >= 0) {
		if (task->tk_rqstp) {
			task->tk_action = call_refresh;
			return;
		}

		rpc_call_rpcerror(task, -EIO);
		return;
	}

	switch (status) {
	case -ENOMEM:
		rpc_delay(task, HZ >> 2);
		fallthrough;
	case -EAGAIN:	/* woken up; retry */
		task->tk_action = call_retry_reserve;
		return;
	default:
		rpc_call_rpcerror(task, status);
	}
}

/*
 * 1c.	Retry reserving an RPC call slot
 */
static void
call_retry_reserve(struct rpc_task *task)
{
	task->tk_status  = 0;
	task->tk_action  = call_reserveresult;
	xprt_retry_reserve(task);
}

/*
 * 2.	Bind and/or refresh the credentials
 */
static void
call_refresh(struct rpc_task *task)
{
	task->tk_action = call_refreshresult;
	task->tk_status = 0;
	task->tk_client->cl_stats->rpcauthrefresh++;
	rpcauth_refreshcred(task);
}

/*
 * 2a.	Process the results of a credential refresh
 */
static void
call_refreshresult(struct rpc_task *task)
{
	int status = task->tk_status;

	task->tk_status = 0;
	task->tk_action = call_refresh;
	switch (status) {
	case 0:
		if (rpcauth_uptodatecred(task)) {
			task->tk_action = call_allocate;
			return;
		}
		/* Use rate-limiting and a max number of retries if refresh
		 * had status 0 but failed to update the cred.
		 */
		fallthrough;
	case -ETIMEDOUT:
		rpc_delay(task, 3*HZ);
		fallthrough;
	case -EAGAIN:
		status = -EACCES;
		fallthrough;
	case -EKEYEXPIRED:
		if (!task->tk_cred_retry)
			break;
		task->tk_cred_retry--;
		trace_rpc_retry_refresh_status(task);
		return;
	case -ENOMEM:
		rpc_delay(task, HZ >> 4);
		return;
	}
	trace_rpc_refresh_status(task);
	rpc_call_rpcerror(task, status);
}

/*
 * 2b.	Allocate the buffer. For details, see sched.c:rpc_malloc.
 *	(Note: buffer memory is freed in xprt_release).
 */
static void
call_allocate(struct rpc_task *task)
{
	const struct rpc_auth *auth = task->tk_rqstp->rq_cred->cr_auth;
	struct rpc_rqst *req = task->tk_rqstp;
	struct rpc_xprt *xprt = req->rq_xprt;
	const struct rpc_procinfo *proc = task->tk_msg.rpc_proc;
	int status;

	task->tk_status = 0;
	task->tk_action = call_encode;

	if (req->rq_buffer)
		return;

	if (proc->p_proc != 0) {
		BUG_ON(proc->p_arglen == 0);
		if (proc->p_decode != NULL)
			BUG_ON(proc->p_replen == 0);
	}

	/*
	 * Calculate the size (in quads) of the RPC call
	 * and reply headers, and convert both values
	 * to byte sizes.
	 */
	req->rq_callsize = RPC_CALLHDRSIZE + (auth->au_cslack << 1) +
			   proc->p_arglen;
	req->rq_callsize <<= 2;
	/*
	 * Note: the reply buffer must at minimum allocate enough space
	 * for the 'struct accepted_reply' from RFC5531.
	 */
	req->rq_rcvsize = RPC_REPHDRSIZE + auth->au_rslack + \
			max_t(size_t, proc->p_replen, 2);
	req->rq_rcvsize <<= 2;

	status = xprt->ops->buf_alloc(task);
	trace_rpc_buf_alloc(task, status);
	if (status == 0)
		return;
	if (status != -ENOMEM) {
		rpc_call_rpcerror(task, status);
		return;
	}

	if (RPC_IS_ASYNC(task) || !fatal_signal_pending(current)) {
		task->tk_action = call_allocate;
		rpc_delay(task, HZ>>4);
		return;
	}

	rpc_call_rpcerror(task, -ERESTARTSYS);
}

static int
rpc_task_need_encode(struct rpc_task *task)
{
	return test_bit(RPC_TASK_NEED_XMIT, &task->tk_runstate) == 0 &&
		(!(task->tk_flags & RPC_TASK_SENT) ||
		 !(task->tk_flags & RPC_TASK_NO_RETRANS_TIMEOUT) ||
		 xprt_request_need_retransmit(task));
}

static void
rpc_xdr_encode(struct rpc_task *task)
{
	struct rpc_rqst	*req = task->tk_rqstp;
	struct xdr_stream xdr;

	xdr_buf_init(&req->rq_snd_buf,
		     req->rq_buffer,
		     req->rq_callsize);
	xdr_buf_init(&req->rq_rcv_buf,
		     req->rq_rbuffer,
		     req->rq_rcvsize);

	req->rq_reply_bytes_recvd = 0;
	req->rq_snd_buf.head[0].iov_len = 0;
	xdr_init_encode(&xdr, &req->rq_snd_buf,
			req->rq_snd_buf.head[0].iov_base, req);
	if (rpc_encode_header(task, &xdr))
		return;

	task->tk_status = rpcauth_wrap_req(task, &xdr);
}

/*
 * 3.	Encode arguments of an RPC call
 */
static void
call_encode(struct rpc_task *task)
{
	if (!rpc_task_need_encode(task))
		goto out;

	/* Dequeue task from the receive queue while we're encoding */
	xprt_request_dequeue_xprt(task);
	/* Encode here so that rpcsec_gss can use correct sequence number. */
	rpc_xdr_encode(task);
	/* Add task to reply queue before transmission to avoid races */
	if (task->tk_status == 0 && rpc_reply_expected(task))
		task->tk_status = xprt_request_enqueue_receive(task);
	/* Did the encode result in an error condition? */
	if (task->tk_status != 0) {
		/* Was the error nonfatal? */
		switch (task->tk_status) {
		case -EAGAIN:
		case -ENOMEM:
			rpc_delay(task, HZ >> 4);
			break;
		case -EKEYEXPIRED:
			if (!task->tk_cred_retry) {
				rpc_call_rpcerror(task, task->tk_status);
			} else {
				task->tk_action = call_refresh;
				task->tk_cred_retry--;
				trace_rpc_retry_refresh_status(task);
			}
			break;
		default:
			rpc_call_rpcerror(task, task->tk_status);
		}
		return;
	}

	xprt_request_enqueue_transmit(task);
out:
	task->tk_action = call_transmit;
	/* Check that the connection is OK */
	if (!xprt_bound(task->tk_xprt))
		task->tk_action = call_bind;
	else if (!xprt_connected(task->tk_xprt))
		task->tk_action = call_connect;
}

/*
 * Helpers to check if the task was already transmitted, and
 * to take action when that is the case.
 */
static bool
rpc_task_transmitted(struct rpc_task *task)
{
	return !test_bit(RPC_TASK_NEED_XMIT, &task->tk_runstate);
}

static void
rpc_task_handle_transmitted(struct rpc_task *task)
{
	xprt_end_transmit(task);
	task->tk_action = call_transmit_status;
}

/*
 * 4.	Get the server port number if not yet set
 */
static void
call_bind(struct rpc_task *task)
{
	struct rpc_xprt *xprt = task->tk_rqstp->rq_xprt;

	if (rpc_task_transmitted(task)) {
		rpc_task_handle_transmitted(task);
		return;
	}

	if (xprt_bound(xprt)) {
		task->tk_action = call_connect;
		return;
	}

	task->tk_action = call_bind_status;
	if (!xprt_prepare_transmit(task))
		return;

	xprt->ops->rpcbind(task);
}

/*
 * 4a.	Sort out bind result
 */
static void
call_bind_status(struct rpc_task *task)
{
	struct rpc_xprt *xprt = task->tk_rqstp->rq_xprt;
	int status = -EIO;

	if (rpc_task_transmitted(task)) {
		rpc_task_handle_transmitted(task);
		return;
	}

	if (task->tk_status >= 0)
		goto out_next;
	if (xprt_bound(xprt)) {
		task->tk_status = 0;
		goto out_next;
	}

	switch (task->tk_status) {
	case -ENOMEM:
		rpc_delay(task, HZ >> 2);
		goto retry_timeout;
	case -EACCES:
		trace_rpcb_prog_unavail_err(task);
		/* fail immediately if this is an RPC ping */
		if (task->tk_msg.rpc_proc->p_proc == 0) {
			status = -EOPNOTSUPP;
			break;
		}
		rpc_delay(task, 3*HZ);
		goto retry_timeout;
	case -ENOBUFS:
		rpc_delay(task, HZ >> 2);
		goto retry_timeout;
	case -EAGAIN:
		goto retry_timeout;
	case -ETIMEDOUT:
		trace_rpcb_timeout_err(task);
		goto retry_timeout;
	case -EPFNOSUPPORT:
		/* server doesn't support any rpcbind version we know of */
		trace_rpcb_bind_version_err(task);
		break;
	case -EPROTONOSUPPORT:
		trace_rpcb_bind_version_err(task);
		goto retry_timeout;
	case -ECONNREFUSED:		/* connection problems */
	case -ECONNRESET:
	case -ECONNABORTED:
	case -ENOTCONN:
	case -EHOSTDOWN:
	case -ENETDOWN:
	case -EHOSTUNREACH:
	case -ENETUNREACH:
	case -EPIPE:
		trace_rpcb_unreachable_err(task);
		if (!RPC_IS_SOFTCONN(task)) {
			rpc_delay(task, 5*HZ);
			goto retry_timeout;
		}
		status = task->tk_status;
		break;
	default:
		trace_rpcb_unrecognized_err(task);
	}

	rpc_call_rpcerror(task, status);
	return;
out_next:
	task->tk_action = call_connect;
	return;
retry_timeout:
	task->tk_status = 0;
	task->tk_action = call_bind;
	rpc_check_timeout(task);
}

/*
 * 4b.	Connect to the RPC server
 */
static void
call_connect(struct rpc_task *task)
{
	struct rpc_xprt *xprt = task->tk_rqstp->rq_xprt;

	if (rpc_task_transmitted(task)) {
		rpc_task_handle_transmitted(task);
		return;
	}

	if (xprt_connected(xprt)) {
		task->tk_action = call_transmit;
		return;
	}

	task->tk_action = call_connect_status;
	if (task->tk_status < 0)
		return;
	if (task->tk_flags & RPC_TASK_NOCONNECT) {
		rpc_call_rpcerror(task, -ENOTCONN);
		return;
	}
	if (!xprt_prepare_transmit(task))
		return;
	xprt_connect(task);
}

/*
 * 4c.	Sort out connect result
 */
static void
call_connect_status(struct rpc_task *task)
{
	struct rpc_xprt *xprt = task->tk_rqstp->rq_xprt;
	struct rpc_clnt *clnt = task->tk_client;
	int status = task->tk_status;

	if (rpc_task_transmitted(task)) {
		rpc_task_handle_transmitted(task);
		return;
	}

	trace_rpc_connect_status(task);

	if (task->tk_status == 0) {
		clnt->cl_stats->netreconn++;
		goto out_next;
	}
	if (xprt_connected(xprt)) {
		task->tk_status = 0;
		goto out_next;
	}

	task->tk_status = 0;
	switch (status) {
	case -ECONNREFUSED:
	case -ECONNRESET:
		/* A positive refusal suggests a rebind is needed. */
		if (RPC_IS_SOFTCONN(task))
			break;
		if (clnt->cl_autobind) {
			rpc_force_rebind(clnt);
			goto out_retry;
		}
		fallthrough;
	case -ECONNABORTED:
	case -ENETDOWN:
	case -ENETUNREACH:
	case -EHOSTUNREACH:
	case -EPIPE:
	case -EPROTO:
		xprt_conditional_disconnect(task->tk_rqstp->rq_xprt,
					    task->tk_rqstp->rq_connect_cookie);
		if (RPC_IS_SOFTCONN(task))
			break;
		/* retry with existing socket, after a delay */
		rpc_delay(task, 3*HZ);
		fallthrough;
	case -EADDRINUSE:
	case -ENOTCONN:
	case -EAGAIN:
	case -ETIMEDOUT:
		if (!(task->tk_flags & RPC_TASK_NO_ROUND_ROBIN) &&
		    (task->tk_flags & RPC_TASK_MOVEABLE) &&
		    test_bit(XPRT_REMOVE, &xprt->state)) {
			struct rpc_xprt *saved = task->tk_xprt;
			struct rpc_xprt_switch *xps;

			rcu_read_lock();
			xps = xprt_switch_get(rcu_dereference(clnt->cl_xpi.xpi_xpswitch));
			rcu_read_unlock();
			if (xps->xps_nxprts > 1) {
				long value;

				xprt_release(task);
				value = atomic_long_dec_return(&xprt->queuelen);
				if (value == 0)
					rpc_xprt_switch_remove_xprt(xps, saved,
								    true);
				xprt_put(saved);
				task->tk_xprt = NULL;
				task->tk_action = call_start;
			}
			xprt_switch_put(xps);
			if (!task->tk_xprt)
				return;
		}
		goto out_retry;
	case -ENOBUFS:
		rpc_delay(task, HZ >> 2);
		goto out_retry;
	}
	rpc_call_rpcerror(task, status);
	return;
out_next:
	task->tk_action = call_transmit;
	return;
out_retry:
	/* Check for timeouts before looping back to call_bind */
	task->tk_action = call_bind;
	rpc_check_timeout(task);
}

/*
 * 5.	Transmit the RPC request, and wait for reply
 */
static void
call_transmit(struct rpc_task *task)
{
	if (rpc_task_transmitted(task)) {
		rpc_task_handle_transmitted(task);
		return;
	}

	task->tk_action = call_transmit_status;
	if (!xprt_prepare_transmit(task))
		return;
	task->tk_status = 0;
	if (test_bit(RPC_TASK_NEED_XMIT, &task->tk_runstate)) {
		if (!xprt_connected(task->tk_xprt)) {
			task->tk_status = -ENOTCONN;
			return;
		}
		xprt_transmit(task);
	}
	xprt_end_transmit(task);
}

/*
 * 5a.	Handle cleanup after a transmission
 */
static void
call_transmit_status(struct rpc_task *task)
{
	task->tk_action = call_status;

	/*
	 * Common case: success.  Force the compiler to put this
	 * test first.
	 */
	if (rpc_task_transmitted(task)) {
		task->tk_status = 0;
		xprt_request_wait_receive(task);
		return;
	}

	switch (task->tk_status) {
	default:
		break;
	case -EBADMSG:
		task->tk_status = 0;
		task->tk_action = call_encode;
		break;
		/*
		 * Special cases: if we've been waiting on the
		 * socket's write_space() callback, or if the
		 * socket just returned a connection error,
		 * then hold onto the transport lock.
		 */
	case -ENOMEM:
	case -ENOBUFS:
		rpc_delay(task, HZ>>2);
		fallthrough;
	case -EBADSLT:
	case -EAGAIN:
		task->tk_action = call_transmit;
		task->tk_status = 0;
		break;
	case -ECONNREFUSED:
	case -EHOSTDOWN:
	case -ENETDOWN:
	case -EHOSTUNREACH:
	case -ENETUNREACH:
	case -EPERM:
		if (RPC_IS_SOFTCONN(task)) {
			if (!task->tk_msg.rpc_proc->p_proc)
				trace_xprt_ping(task->tk_xprt,
						task->tk_status);
			rpc_call_rpcerror(task, task->tk_status);
			return;
		}
		fallthrough;
	case -ECONNRESET:
	case -ECONNABORTED:
	case -EADDRINUSE:
	case -ENOTCONN:
	case -EPIPE:
		task->tk_action = call_bind;
		task->tk_status = 0;
		break;
	}
	rpc_check_timeout(task);
}

#if defined(CONFIG_SUNRPC_BACKCHANNEL)
static void call_bc_transmit(struct rpc_task *task);
static void call_bc_transmit_status(struct rpc_task *task);

static void
call_bc_encode(struct rpc_task *task)
{
	xprt_request_enqueue_transmit(task);
	task->tk_action = call_bc_transmit;
}

/*
 * 5b.	Send the backchannel RPC reply.  On error, drop the reply.  In
 * addition, disconnect on connectivity errors.
 */
static void
call_bc_transmit(struct rpc_task *task)
{
	task->tk_action = call_bc_transmit_status;
	if (test_bit(RPC_TASK_NEED_XMIT, &task->tk_runstate)) {
		if (!xprt_prepare_transmit(task))
			return;
		task->tk_status = 0;
		xprt_transmit(task);
	}
	xprt_end_transmit(task);
}

static void
call_bc_transmit_status(struct rpc_task *task)
{
	struct rpc_rqst *req = task->tk_rqstp;

	if (rpc_task_transmitted(task))
		task->tk_status = 0;

	switch (task->tk_status) {
	case 0:
		/* Success */
	case -ENETDOWN:
	case -EHOSTDOWN:
	case -EHOSTUNREACH:
	case -ENETUNREACH:
	case -ECONNRESET:
	case -ECONNREFUSED:
	case -EADDRINUSE:
	case -ENOTCONN:
	case -EPIPE:
		break;
	case -ENOMEM:
	case -ENOBUFS:
		rpc_delay(task, HZ>>2);
		fallthrough;
	case -EBADSLT:
	case -EAGAIN:
		task->tk_status = 0;
		task->tk_action = call_bc_transmit;
		return;
	case -ETIMEDOUT:
		/*
		 * Problem reaching the server.  Disconnect and let the
		 * forechannel reestablish the connection.  The server will
		 * have to retransmit the backchannel request and we'll
		 * reprocess it.  Since these ops are idempotent, there's no
		 * need to cache our reply at this time.
		 */
		printk(KERN_NOTICE "RPC: Could not send backchannel reply "
			"error: %d\n", task->tk_status);
		xprt_conditional_disconnect(req->rq_xprt,
			req->rq_connect_cookie);
		break;
	default:
		/*
		 * We were unable to reply and will have to drop the
		 * request.  The server should reconnect and retransmit.
		 */
		printk(KERN_NOTICE "RPC: Could not send backchannel reply "
			"error: %d\n", task->tk_status);
		break;
	}
	task->tk_action = rpc_exit_task;
}
#endif /* CONFIG_SUNRPC_BACKCHANNEL */

/*
 * 6.	Sort out the RPC call status
 */
static void
call_status(struct rpc_task *task)
{
	struct rpc_clnt	*clnt = task->tk_client;
	int		status;

	if (!task->tk_msg.rpc_proc->p_proc)
		trace_xprt_ping(task->tk_xprt, task->tk_status);

	status = task->tk_status;
	if (status >= 0) {
		task->tk_action = call_decode;
		return;
	}

	trace_rpc_call_status(task);
	task->tk_status = 0;
	switch(status) {
	case -EHOSTDOWN:
	case -ENETDOWN:
	case -EHOSTUNREACH:
	case -ENETUNREACH:
	case -EPERM:
		if (RPC_IS_SOFTCONN(task))
			goto out_exit;
		/*
		 * Delay any retries for 3 seconds, then handle as if it
		 * were a timeout.
		 */
		rpc_delay(task, 3*HZ);
		fallthrough;
	case -ETIMEDOUT:
		break;
	case -ECONNREFUSED:
	case -ECONNRESET:
	case -ECONNABORTED:
	case -ENOTCONN:
		rpc_force_rebind(clnt);
		break;
	case -EADDRINUSE:
		rpc_delay(task, 3*HZ);
		fallthrough;
	case -EPIPE:
	case -EAGAIN:
		break;
	case -ENFILE:
	case -ENOBUFS:
	case -ENOMEM:
		rpc_delay(task, HZ>>2);
		break;
	case -EIO:
		/* shutdown or soft timeout */
		goto out_exit;
	default:
		if (clnt->cl_chatty)
			printk("%s: RPC call returned error %d\n",
			       clnt->cl_program->name, -status);
		goto out_exit;
	}
	task->tk_action = call_encode;
	rpc_check_timeout(task);
	return;
out_exit:
	rpc_call_rpcerror(task, status);
}

static bool
rpc_check_connected(const struct rpc_rqst *req)
{
	/* No allocated request or transport? return true */
	if (!req || !req->rq_xprt)
		return true;
	return xprt_connected(req->rq_xprt);
}

static void
rpc_check_timeout(struct rpc_task *task)
{
	struct rpc_clnt	*clnt = task->tk_client;

	if (RPC_SIGNALLED(task))
		return;

	if (xprt_adjust_timeout(task->tk_rqstp) == 0)
		return;

	trace_rpc_timeout_status(task);
	task->tk_timeouts++;

	if (RPC_IS_SOFTCONN(task) && !rpc_check_connected(task->tk_rqstp)) {
		rpc_call_rpcerror(task, -ETIMEDOUT);
		return;
	}

	if (RPC_IS_SOFT(task)) {
		/*
		 * Once a "no retrans timeout" soft tasks (a.k.a NFSv4) has
		 * been sent, it should time out only if the transport
		 * connection gets terminally broken.
		 */
		if ((task->tk_flags & RPC_TASK_NO_RETRANS_TIMEOUT) &&
		    rpc_check_connected(task->tk_rqstp))
			return;

		if (clnt->cl_chatty) {
			pr_notice_ratelimited(
				"%s: server %s not responding, timed out\n",
				clnt->cl_program->name,
				task->tk_xprt->servername);
		}
		if (task->tk_flags & RPC_TASK_TIMEOUT)
			rpc_call_rpcerror(task, -ETIMEDOUT);
		else
			__rpc_call_rpcerror(task, -EIO, -ETIMEDOUT);
		return;
	}

	if (!(task->tk_flags & RPC_CALL_MAJORSEEN)) {
		task->tk_flags |= RPC_CALL_MAJORSEEN;
		if (clnt->cl_chatty) {
			pr_notice_ratelimited(
				"%s: server %s not responding, still trying\n",
				clnt->cl_program->name,
				task->tk_xprt->servername);
		}
	}
	rpc_force_rebind(clnt);
	/*
	 * Did our request time out due to an RPCSEC_GSS out-of-sequence
	 * event? RFC2203 requires the server to drop all such requests.
	 */
	rpcauth_invalcred(task);
}

/*
 * 7.	Decode the RPC reply
 */
static void
call_decode(struct rpc_task *task)
{
	struct rpc_clnt	*clnt = task->tk_client;
	struct rpc_rqst	*req = task->tk_rqstp;
	struct xdr_stream xdr;
	int err;

	if (!task->tk_msg.rpc_proc->p_decode) {
		task->tk_action = rpc_exit_task;
		return;
	}

	if (task->tk_flags & RPC_CALL_MAJORSEEN) {
		if (clnt->cl_chatty) {
			pr_notice_ratelimited("%s: server %s OK\n",
				clnt->cl_program->name,
				task->tk_xprt->servername);
		}
		task->tk_flags &= ~RPC_CALL_MAJORSEEN;
	}

	/*
	 * Did we ever call xprt_complete_rqst()? If not, we should assume
	 * the message is incomplete.
	 */
	err = -EAGAIN;
	if (!req->rq_reply_bytes_recvd)
		goto out;

	/* Ensure that we see all writes made by xprt_complete_rqst()
	 * before it changed req->rq_reply_bytes_recvd.
	 */
	smp_rmb();

	req->rq_rcv_buf.len = req->rq_private_buf.len;
	trace_rpc_xdr_recvfrom(task, &req->rq_rcv_buf);

	/* Check that the softirq receive buffer is valid */
	WARN_ON(memcmp(&req->rq_rcv_buf, &req->rq_private_buf,
				sizeof(req->rq_rcv_buf)) != 0);

	xdr_init_decode(&xdr, &req->rq_rcv_buf,
			req->rq_rcv_buf.head[0].iov_base, req);
	err = rpc_decode_header(task, &xdr);
out:
	switch (err) {
	case 0:
		task->tk_action = rpc_exit_task;
		task->tk_status = rpcauth_unwrap_resp(task, &xdr);
		xdr_finish_decode(&xdr);
		return;
	case -EAGAIN:
		task->tk_status = 0;
		if (task->tk_client->cl_discrtry)
			xprt_conditional_disconnect(req->rq_xprt,
						    req->rq_connect_cookie);
		task->tk_action = call_encode;
		rpc_check_timeout(task);
		break;
	case -EKEYREJECTED:
		task->tk_action = call_reserve;
		rpc_check_timeout(task);
		rpcauth_invalcred(task);
		/* Ensure we obtain a new XID if we retry! */
		xprt_release(task);
	}
}

static int
rpc_encode_header(struct rpc_task *task, struct xdr_stream *xdr)
{
	struct rpc_clnt *clnt = task->tk_client;
	struct rpc_rqst	*req = task->tk_rqstp;
	__be32 *p;
	int error;

	error = -EMSGSIZE;
	p = xdr_reserve_space(xdr, RPC_CALLHDRSIZE << 2);
	if (!p)
		goto out_fail;
	*p++ = req->rq_xid;
	*p++ = rpc_call;
	*p++ = cpu_to_be32(RPC_VERSION);
	*p++ = cpu_to_be32(clnt->cl_prog);
	*p++ = cpu_to_be32(clnt->cl_vers);
	*p   = cpu_to_be32(task->tk_msg.rpc_proc->p_proc);

	error = rpcauth_marshcred(task, xdr);
	if (error < 0)
		goto out_fail;
	return 0;
out_fail:
	trace_rpc_bad_callhdr(task);
	rpc_call_rpcerror(task, error);
	return error;
}

static noinline int
rpc_decode_header(struct rpc_task *task, struct xdr_stream *xdr)
{
	struct rpc_clnt *clnt = task->tk_client;
	int error;
	__be32 *p;

	/* RFC-1014 says that the representation of XDR data must be a
	 * multiple of four bytes
	 * - if it isn't pointer subtraction in the NFS client may give
	 *   undefined results
	 */
	if (task->tk_rqstp->rq_rcv_buf.len & 3)
		goto out_unparsable;

	p = xdr_inline_decode(xdr, 3 * sizeof(*p));
	if (!p)
		goto out_unparsable;
	p++;	/* skip XID */
	if (*p++ != rpc_reply)
		goto out_unparsable;
	if (*p++ != rpc_msg_accepted)
		goto out_msg_denied;

	error = rpcauth_checkverf(task, xdr);
	if (error)
		goto out_verifier;

	p = xdr_inline_decode(xdr, sizeof(*p));
	if (!p)
		goto out_unparsable;
	switch (*p) {
	case rpc_success:
		return 0;
	case rpc_prog_unavail:
		trace_rpc__prog_unavail(task);
		error = -EPFNOSUPPORT;
		goto out_err;
	case rpc_prog_mismatch:
		trace_rpc__prog_mismatch(task);
		error = -EPROTONOSUPPORT;
		goto out_err;
	case rpc_proc_unavail:
		trace_rpc__proc_unavail(task);
		error = -EOPNOTSUPP;
		goto out_err;
	case rpc_garbage_args:
	case rpc_system_err:
		trace_rpc__garbage_args(task);
		error = -EIO;
		break;
	default:
		goto out_unparsable;
	}

out_garbage:
	clnt->cl_stats->rpcgarbage++;
	if (task->tk_garb_retry) {
		task->tk_garb_retry--;
		task->tk_action = call_encode;
		return -EAGAIN;
	}
out_err:
	rpc_call_rpcerror(task, error);
	return error;

out_unparsable:
	trace_rpc__unparsable(task);
	error = -EIO;
	goto out_garbage;

out_verifier:
	trace_rpc_bad_verifier(task);
<<<<<<< HEAD
	goto out_garbage;
=======
	switch (error) {
	case -EPROTONOSUPPORT:
		goto out_err;
	case -EACCES:
		/* Re-encode with a fresh cred */
		fallthrough;
	default:
		goto out_garbage;
	}
>>>>>>> 98817289

out_msg_denied:
	error = -EACCES;
	p = xdr_inline_decode(xdr, sizeof(*p));
	if (!p)
		goto out_unparsable;
	switch (*p++) {
	case rpc_auth_error:
		break;
	case rpc_mismatch:
		trace_rpc__mismatch(task);
		error = -EPROTONOSUPPORT;
		goto out_err;
	default:
		goto out_unparsable;
	}

	p = xdr_inline_decode(xdr, sizeof(*p));
	if (!p)
		goto out_unparsable;
	switch (*p++) {
	case rpc_autherr_rejectedcred:
	case rpc_autherr_rejectedverf:
	case rpcsec_gsserr_credproblem:
	case rpcsec_gsserr_ctxproblem:
		rpcauth_invalcred(task);
		if (!task->tk_cred_retry)
			break;
		task->tk_cred_retry--;
		trace_rpc__stale_creds(task);
		return -EKEYREJECTED;
	case rpc_autherr_badcred:
	case rpc_autherr_badverf:
		/* possibly garbled cred/verf? */
		if (!task->tk_garb_retry)
			break;
		task->tk_garb_retry--;
		trace_rpc__bad_creds(task);
		task->tk_action = call_encode;
		return -EAGAIN;
	case rpc_autherr_tooweak:
		trace_rpc__auth_tooweak(task);
		pr_warn("RPC: server %s requires stronger authentication.\n",
			task->tk_xprt->servername);
		break;
	default:
		goto out_unparsable;
	}
	goto out_err;
}

static void rpcproc_encode_null(struct rpc_rqst *rqstp, struct xdr_stream *xdr,
		const void *obj)
{
}

static int rpcproc_decode_null(struct rpc_rqst *rqstp, struct xdr_stream *xdr,
		void *obj)
{
	return 0;
}

static const struct rpc_procinfo rpcproc_null = {
	.p_encode = rpcproc_encode_null,
	.p_decode = rpcproc_decode_null,
};

static const struct rpc_procinfo rpcproc_null_noreply = {
	.p_encode = rpcproc_encode_null,
};

static void
rpc_null_call_prepare(struct rpc_task *task, void *data)
{
	task->tk_flags &= ~RPC_TASK_NO_RETRANS_TIMEOUT;
	rpc_call_start(task);
}

static const struct rpc_call_ops rpc_null_ops = {
	.rpc_call_prepare = rpc_null_call_prepare,
	.rpc_call_done = rpc_default_callback,
};

static
struct rpc_task *rpc_call_null_helper(struct rpc_clnt *clnt,
		struct rpc_xprt *xprt, struct rpc_cred *cred, int flags,
		const struct rpc_call_ops *ops, void *data)
{
	struct rpc_message msg = {
		.rpc_proc = &rpcproc_null,
	};
	struct rpc_task_setup task_setup_data = {
		.rpc_client = clnt,
		.rpc_xprt = xprt,
		.rpc_message = &msg,
		.rpc_op_cred = cred,
		.callback_ops = ops ?: &rpc_null_ops,
		.callback_data = data,
		.flags = flags | RPC_TASK_SOFT | RPC_TASK_SOFTCONN |
			 RPC_TASK_NULLCREDS,
	};

	return rpc_run_task(&task_setup_data);
}

struct rpc_task *rpc_call_null(struct rpc_clnt *clnt, struct rpc_cred *cred, int flags)
{
	return rpc_call_null_helper(clnt, NULL, cred, flags, NULL, NULL);
}
EXPORT_SYMBOL_GPL(rpc_call_null);

static int rpc_ping(struct rpc_clnt *clnt)
{
	struct rpc_task	*task;
	int status;

	if (clnt->cl_auth->au_ops->ping)
		return clnt->cl_auth->au_ops->ping(clnt);

	task = rpc_call_null_helper(clnt, NULL, NULL, 0, NULL, NULL);
	if (IS_ERR(task))
		return PTR_ERR(task);
	status = task->tk_status;
	rpc_put_task(task);
	return status;
}

static int rpc_ping_noreply(struct rpc_clnt *clnt)
{
	struct rpc_message msg = {
		.rpc_proc = &rpcproc_null_noreply,
	};
	struct rpc_task_setup task_setup_data = {
		.rpc_client = clnt,
		.rpc_message = &msg,
		.callback_ops = &rpc_null_ops,
		.flags = RPC_TASK_SOFT | RPC_TASK_SOFTCONN | RPC_TASK_NULLCREDS,
	};
	struct rpc_task	*task;
	int status;

	task = rpc_run_task(&task_setup_data);
	if (IS_ERR(task))
		return PTR_ERR(task);
	status = task->tk_status;
	rpc_put_task(task);
	return status;
}

struct rpc_cb_add_xprt_calldata {
	struct rpc_xprt_switch *xps;
	struct rpc_xprt *xprt;
};

static void rpc_cb_add_xprt_done(struct rpc_task *task, void *calldata)
{
	struct rpc_cb_add_xprt_calldata *data = calldata;

	if (task->tk_status == 0)
		rpc_xprt_switch_add_xprt(data->xps, data->xprt);
}

static void rpc_cb_add_xprt_release(void *calldata)
{
	struct rpc_cb_add_xprt_calldata *data = calldata;

	xprt_put(data->xprt);
	xprt_switch_put(data->xps);
	kfree(data);
}

static const struct rpc_call_ops rpc_cb_add_xprt_call_ops = {
	.rpc_call_prepare = rpc_null_call_prepare,
	.rpc_call_done = rpc_cb_add_xprt_done,
	.rpc_release = rpc_cb_add_xprt_release,
};

/**
 * rpc_clnt_test_and_add_xprt - Test and add a new transport to a rpc_clnt
 * @clnt: pointer to struct rpc_clnt
 * @xps: pointer to struct rpc_xprt_switch,
 * @xprt: pointer struct rpc_xprt
 * @in_max_connect: pointer to the max_connect value for the passed in xprt transport
 */
int rpc_clnt_test_and_add_xprt(struct rpc_clnt *clnt,
		struct rpc_xprt_switch *xps, struct rpc_xprt *xprt,
		void *in_max_connect)
{
	struct rpc_cb_add_xprt_calldata *data;
	struct rpc_task *task;
	int max_connect = clnt->cl_max_connect;

	if (in_max_connect)
		max_connect = *(int *)in_max_connect;
	if (xps->xps_nunique_destaddr_xprts + 1 > max_connect) {
		rcu_read_lock();
		pr_warn("SUNRPC: reached max allowed number (%d) did not add "
			"transport to server: %s\n", max_connect,
			rpc_peeraddr2str(clnt, RPC_DISPLAY_ADDR));
		rcu_read_unlock();
		return -EINVAL;
	}

	data = kmalloc(sizeof(*data), GFP_KERNEL);
	if (!data)
		return -ENOMEM;
	data->xps = xprt_switch_get(xps);
	data->xprt = xprt_get(xprt);
	if (rpc_xprt_switch_has_addr(data->xps, (struct sockaddr *)&xprt->addr)) {
		rpc_cb_add_xprt_release(data);
		goto success;
	}

	task = rpc_call_null_helper(clnt, xprt, NULL, RPC_TASK_ASYNC,
			&rpc_cb_add_xprt_call_ops, data);
	if (IS_ERR(task))
		return PTR_ERR(task);

	data->xps->xps_nunique_destaddr_xprts++;
	rpc_put_task(task);
success:
	return 1;
}
EXPORT_SYMBOL_GPL(rpc_clnt_test_and_add_xprt);

static int rpc_clnt_add_xprt_helper(struct rpc_clnt *clnt,
				    struct rpc_xprt *xprt,
				    struct rpc_add_xprt_test *data)
{
	struct rpc_task *task;
	int status = -EADDRINUSE;

	/* Test the connection */
	task = rpc_call_null_helper(clnt, xprt, NULL, 0, NULL, NULL);
	if (IS_ERR(task))
		return PTR_ERR(task);

	status = task->tk_status;
	rpc_put_task(task);

	if (status < 0)
		return status;

	/* rpc_xprt_switch and rpc_xprt are deferrenced by add_xprt_test() */
	data->add_xprt_test(clnt, xprt, data->data);

	return 0;
}

/**
 * rpc_clnt_setup_test_and_add_xprt()
 *
 * This is an rpc_clnt_add_xprt setup() function which returns 1 so:
 *   1) caller of the test function must dereference the rpc_xprt_switch
 *   and the rpc_xprt.
 *   2) test function must call rpc_xprt_switch_add_xprt, usually in
 *   the rpc_call_done routine.
 *
 * Upon success (return of 1), the test function adds the new
 * transport to the rpc_clnt xprt switch
 *
 * @clnt: struct rpc_clnt to get the new transport
 * @xps:  the rpc_xprt_switch to hold the new transport
 * @xprt: the rpc_xprt to test
 * @data: a struct rpc_add_xprt_test pointer that holds the test function
 *        and test function call data
 */
int rpc_clnt_setup_test_and_add_xprt(struct rpc_clnt *clnt,
				     struct rpc_xprt_switch *xps,
				     struct rpc_xprt *xprt,
				     void *data)
{
	int status = -EADDRINUSE;

	xprt = xprt_get(xprt);
	xprt_switch_get(xps);

	if (rpc_xprt_switch_has_addr(xps, (struct sockaddr *)&xprt->addr))
		goto out_err;

	status = rpc_clnt_add_xprt_helper(clnt, xprt, data);
	if (status < 0)
		goto out_err;

	status = 1;
out_err:
	xprt_put(xprt);
	xprt_switch_put(xps);
	if (status < 0)
		pr_info("RPC:   rpc_clnt_test_xprt failed: %d addr %s not "
			"added\n", status,
			xprt->address_strings[RPC_DISPLAY_ADDR]);
	/* so that rpc_clnt_add_xprt does not call rpc_xprt_switch_add_xprt */
	return status;
}
EXPORT_SYMBOL_GPL(rpc_clnt_setup_test_and_add_xprt);

/**
 * rpc_clnt_add_xprt - Add a new transport to a rpc_clnt
 * @clnt: pointer to struct rpc_clnt
 * @xprtargs: pointer to struct xprt_create
 * @setup: callback to test and/or set up the connection
 * @data: pointer to setup function data
 *
 * Creates a new transport using the parameters set in args and
 * adds it to clnt.
 * If ping is set, then test that connectivity succeeds before
 * adding the new transport.
 *
 */
int rpc_clnt_add_xprt(struct rpc_clnt *clnt,
		struct xprt_create *xprtargs,
		int (*setup)(struct rpc_clnt *,
			struct rpc_xprt_switch *,
			struct rpc_xprt *,
			void *),
		void *data)
{
	struct rpc_xprt_switch *xps;
	struct rpc_xprt *xprt;
	unsigned long connect_timeout;
	unsigned long reconnect_timeout;
	unsigned char resvport, reuseport;
	int ret = 0, ident;

	rcu_read_lock();
	xps = xprt_switch_get(rcu_dereference(clnt->cl_xpi.xpi_xpswitch));
	xprt = xprt_iter_xprt(&clnt->cl_xpi);
	if (xps == NULL || xprt == NULL) {
		rcu_read_unlock();
		xprt_switch_put(xps);
		return -EAGAIN;
	}
	resvport = xprt->resvport;
	reuseport = xprt->reuseport;
	connect_timeout = xprt->connect_timeout;
	reconnect_timeout = xprt->max_reconnect_timeout;
	ident = xprt->xprt_class->ident;
	rcu_read_unlock();

	if (!xprtargs->ident)
		xprtargs->ident = ident;
	xprtargs->xprtsec = clnt->cl_xprtsec;
	xprt = xprt_create_transport(xprtargs);
	if (IS_ERR(xprt)) {
		ret = PTR_ERR(xprt);
		goto out_put_switch;
	}
	xprt->resvport = resvport;
	xprt->reuseport = reuseport;

	if (xprtargs->connect_timeout)
		connect_timeout = xprtargs->connect_timeout;
	if (xprtargs->reconnect_timeout)
		reconnect_timeout = xprtargs->reconnect_timeout;
	if (xprt->ops->set_connect_timeout != NULL)
		xprt->ops->set_connect_timeout(xprt,
				connect_timeout,
				reconnect_timeout);

	rpc_xprt_switch_set_roundrobin(xps);
	if (setup) {
		ret = setup(clnt, xps, xprt, data);
		if (ret != 0)
			goto out_put_xprt;
	}
	rpc_xprt_switch_add_xprt(xps, xprt);
out_put_xprt:
	xprt_put(xprt);
out_put_switch:
	xprt_switch_put(xps);
	return ret;
}
EXPORT_SYMBOL_GPL(rpc_clnt_add_xprt);

static int rpc_xprt_probe_trunked(struct rpc_clnt *clnt,
				  struct rpc_xprt *xprt,
				  struct rpc_add_xprt_test *data)
{
	struct rpc_xprt_switch *xps;
	struct rpc_xprt *main_xprt;
	int status = 0;

	xprt_get(xprt);

	rcu_read_lock();
	main_xprt = xprt_get(rcu_dereference(clnt->cl_xprt));
	xps = xprt_switch_get(rcu_dereference(clnt->cl_xpi.xpi_xpswitch));
	status = rpc_cmp_addr_port((struct sockaddr *)&xprt->addr,
				   (struct sockaddr *)&main_xprt->addr);
	rcu_read_unlock();
	xprt_put(main_xprt);
	if (status || !test_bit(XPRT_OFFLINE, &xprt->state))
		goto out;

	status = rpc_clnt_add_xprt_helper(clnt, xprt, data);
out:
	xprt_put(xprt);
	xprt_switch_put(xps);
	return status;
}

/* rpc_clnt_probe_trunked_xprt -- probe offlined transport for session trunking
 * @clnt rpc_clnt structure
 *
 * For each offlined transport found in the rpc_clnt structure call
 * the function rpc_xprt_probe_trunked() which will determine if this
 * transport still belongs to the trunking group.
 */
void rpc_clnt_probe_trunked_xprts(struct rpc_clnt *clnt,
				  struct rpc_add_xprt_test *data)
{
	struct rpc_xprt_iter xpi;
	int ret;

	ret = rpc_clnt_xprt_iter_offline_init(clnt, &xpi);
	if (ret)
		return;
	for (;;) {
		struct rpc_xprt *xprt = xprt_iter_get_next(&xpi);

		if (!xprt)
			break;
		ret = rpc_xprt_probe_trunked(clnt, xprt, data);
		xprt_put(xprt);
		if (ret < 0)
			break;
		xprt_iter_rewind(&xpi);
	}
	xprt_iter_destroy(&xpi);
}
EXPORT_SYMBOL_GPL(rpc_clnt_probe_trunked_xprts);

static int rpc_xprt_offline(struct rpc_clnt *clnt,
			    struct rpc_xprt *xprt,
			    void *data)
{
	struct rpc_xprt *main_xprt;
	struct rpc_xprt_switch *xps;
	int err = 0;

	xprt_get(xprt);

	rcu_read_lock();
	main_xprt = xprt_get(rcu_dereference(clnt->cl_xprt));
	xps = xprt_switch_get(rcu_dereference(clnt->cl_xpi.xpi_xpswitch));
	err = rpc_cmp_addr_port((struct sockaddr *)&xprt->addr,
				(struct sockaddr *)&main_xprt->addr);
	rcu_read_unlock();
	xprt_put(main_xprt);
	if (err)
		goto out;

	if (wait_on_bit_lock(&xprt->state, XPRT_LOCKED, TASK_KILLABLE)) {
		err = -EINTR;
		goto out;
	}
	xprt_set_offline_locked(xprt, xps);

	xprt_release_write(xprt, NULL);
out:
	xprt_put(xprt);
	xprt_switch_put(xps);
	return err;
}

/* rpc_clnt_manage_trunked_xprts -- offline trunked transports
 * @clnt rpc_clnt structure
 *
 * For each active transport found in the rpc_clnt structure call
 * the function rpc_xprt_offline() which will identify trunked transports
 * and will mark them offline.
 */
void rpc_clnt_manage_trunked_xprts(struct rpc_clnt *clnt)
{
	rpc_clnt_iterate_for_each_xprt(clnt, rpc_xprt_offline, NULL);
}
EXPORT_SYMBOL_GPL(rpc_clnt_manage_trunked_xprts);

struct connect_timeout_data {
	unsigned long connect_timeout;
	unsigned long reconnect_timeout;
};

static int
rpc_xprt_set_connect_timeout(struct rpc_clnt *clnt,
		struct rpc_xprt *xprt,
		void *data)
{
	struct connect_timeout_data *timeo = data;

	if (xprt->ops->set_connect_timeout)
		xprt->ops->set_connect_timeout(xprt,
				timeo->connect_timeout,
				timeo->reconnect_timeout);
	return 0;
}

void
rpc_set_connect_timeout(struct rpc_clnt *clnt,
		unsigned long connect_timeout,
		unsigned long reconnect_timeout)
{
	struct connect_timeout_data timeout = {
		.connect_timeout = connect_timeout,
		.reconnect_timeout = reconnect_timeout,
	};
	rpc_clnt_iterate_for_each_xprt(clnt,
			rpc_xprt_set_connect_timeout,
			&timeout);
}
EXPORT_SYMBOL_GPL(rpc_set_connect_timeout);

void rpc_clnt_xprt_switch_put(struct rpc_clnt *clnt)
{
	rcu_read_lock();
	xprt_switch_put(rcu_dereference(clnt->cl_xpi.xpi_xpswitch));
	rcu_read_unlock();
}
EXPORT_SYMBOL_GPL(rpc_clnt_xprt_switch_put);

void rpc_clnt_xprt_set_online(struct rpc_clnt *clnt, struct rpc_xprt *xprt)
{
	struct rpc_xprt_switch *xps;

	rcu_read_lock();
	xps = rcu_dereference(clnt->cl_xpi.xpi_xpswitch);
	rcu_read_unlock();
	xprt_set_online_locked(xprt, xps);
}

void rpc_clnt_xprt_switch_add_xprt(struct rpc_clnt *clnt, struct rpc_xprt *xprt)
{
	if (rpc_clnt_xprt_switch_has_addr(clnt,
		(const struct sockaddr *)&xprt->addr)) {
		return rpc_clnt_xprt_set_online(clnt, xprt);
	}
	rcu_read_lock();
	rpc_xprt_switch_add_xprt(rcu_dereference(clnt->cl_xpi.xpi_xpswitch),
				 xprt);
	rcu_read_unlock();
}
EXPORT_SYMBOL_GPL(rpc_clnt_xprt_switch_add_xprt);

void rpc_clnt_xprt_switch_remove_xprt(struct rpc_clnt *clnt, struct rpc_xprt *xprt)
{
	struct rpc_xprt_switch *xps;

	rcu_read_lock();
	xps = rcu_dereference(clnt->cl_xpi.xpi_xpswitch);
	rpc_xprt_switch_remove_xprt(rcu_dereference(clnt->cl_xpi.xpi_xpswitch),
				    xprt, 0);
	xps->xps_nunique_destaddr_xprts--;
	rcu_read_unlock();
}
EXPORT_SYMBOL_GPL(rpc_clnt_xprt_switch_remove_xprt);

bool rpc_clnt_xprt_switch_has_addr(struct rpc_clnt *clnt,
				   const struct sockaddr *sap)
{
	struct rpc_xprt_switch *xps;
	bool ret;

	rcu_read_lock();
	xps = rcu_dereference(clnt->cl_xpi.xpi_xpswitch);
	ret = rpc_xprt_switch_has_addr(xps, sap);
	rcu_read_unlock();
	return ret;
}
EXPORT_SYMBOL_GPL(rpc_clnt_xprt_switch_has_addr);

#if IS_ENABLED(CONFIG_SUNRPC_DEBUG)
static void rpc_show_header(void)
{
	printk(KERN_INFO "-pid- flgs status -client- --rqstp- "
		"-timeout ---ops--\n");
}

static void rpc_show_task(const struct rpc_clnt *clnt,
			  const struct rpc_task *task)
{
	const char *rpc_waitq = "none";

	if (RPC_IS_QUEUED(task))
		rpc_waitq = rpc_qname(task->tk_waitqueue);

	printk(KERN_INFO "%5u %04x %6d %8p %8p %8ld %8p %sv%u %s a:%ps q:%s\n",
		task->tk_pid, task->tk_flags, task->tk_status,
		clnt, task->tk_rqstp, rpc_task_timeout(task), task->tk_ops,
		clnt->cl_program->name, clnt->cl_vers, rpc_proc_name(task),
		task->tk_action, rpc_waitq);
}

void rpc_show_tasks(struct net *net)
{
	struct rpc_clnt *clnt;
	struct rpc_task *task;
	int header = 0;
	struct sunrpc_net *sn = net_generic(net, sunrpc_net_id);

	spin_lock(&sn->rpc_client_lock);
	list_for_each_entry(clnt, &sn->all_clients, cl_clients) {
		spin_lock(&clnt->cl_lock);
		list_for_each_entry(task, &clnt->cl_tasks, tk_task) {
			if (!header) {
				rpc_show_header();
				header++;
			}
			rpc_show_task(clnt, task);
		}
		spin_unlock(&clnt->cl_lock);
	}
	spin_unlock(&sn->rpc_client_lock);
}
#endif

#if IS_ENABLED(CONFIG_SUNRPC_SWAP)
static int
rpc_clnt_swap_activate_callback(struct rpc_clnt *clnt,
		struct rpc_xprt *xprt,
		void *dummy)
{
	return xprt_enable_swap(xprt);
}

int
rpc_clnt_swap_activate(struct rpc_clnt *clnt)
{
	while (clnt != clnt->cl_parent)
		clnt = clnt->cl_parent;
	if (atomic_inc_return(&clnt->cl_swapper) == 1)
		return rpc_clnt_iterate_for_each_xprt(clnt,
				rpc_clnt_swap_activate_callback, NULL);
	return 0;
}
EXPORT_SYMBOL_GPL(rpc_clnt_swap_activate);

static int
rpc_clnt_swap_deactivate_callback(struct rpc_clnt *clnt,
		struct rpc_xprt *xprt,
		void *dummy)
{
	xprt_disable_swap(xprt);
	return 0;
}

void
rpc_clnt_swap_deactivate(struct rpc_clnt *clnt)
{
	while (clnt != clnt->cl_parent)
		clnt = clnt->cl_parent;
	if (atomic_dec_if_positive(&clnt->cl_swapper) == 0)
		rpc_clnt_iterate_for_each_xprt(clnt,
				rpc_clnt_swap_deactivate_callback, NULL);
}
EXPORT_SYMBOL_GPL(rpc_clnt_swap_deactivate);
#endif /* CONFIG_SUNRPC_SWAP */<|MERGE_RESOLUTION|>--- conflicted
+++ resolved
@@ -2727,9 +2727,6 @@
 
 out_verifier:
 	trace_rpc_bad_verifier(task);
-<<<<<<< HEAD
-	goto out_garbage;
-=======
 	switch (error) {
 	case -EPROTONOSUPPORT:
 		goto out_err;
@@ -2739,7 +2736,6 @@
 	default:
 		goto out_garbage;
 	}
->>>>>>> 98817289
 
 out_msg_denied:
 	error = -EACCES;
