--- conflicted
+++ resolved
@@ -2197,23 +2197,15 @@
 static void
 call_transmit_status(struct rpc_task *task)
 {
-	struct rpc_xprt *xprt = task->tk_rqstp->rq_xprt;
 	task->tk_action = call_status;
 
 	/*
 	 * Common case: success.  Force the compiler to put this
-	 * test first.  Or, if any error and xprt_close_wait,
-	 * release the xprt lock so the socket can close.
+	 * test first.
 	 */
-<<<<<<< HEAD
-	if (task->tk_status == 0 || xprt_close_wait(xprt)) {
-		xprt_end_transmit(task);
-		rpc_task_force_reencode(task);
-=======
 	if (rpc_task_transmitted(task)) {
 		task->tk_status = 0;
 		xprt_request_wait_receive(task);
->>>>>>> f7688b48
 		return;
 	}
 
