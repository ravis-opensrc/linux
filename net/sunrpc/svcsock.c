// SPDX-License-Identifier: GPL-2.0-only
/*
 * linux/net/sunrpc/svcsock.c
 *
 * These are the RPC server socket internals.
 *
 * The server scheduling algorithm does not always distribute the load
 * evenly when servicing a single client. May need to modify the
 * svc_xprt_enqueue procedure...
 *
 * TCP support is largely untested and may be a little slow. The problem
 * is that we currently do two separate recvfrom's, one for the 4-byte
 * record length, and the second for the actual record. This could possibly
 * be improved by always reading a minimum size of around 100 bytes and
 * tucking any superfluous bytes away in a temporary store. Still, that
 * leaves write requests out in the rain. An alternative may be to peek at
 * the first skb in the queue, and if it matches the next TCP sequence
 * number, to extract the record marker. Yuck.
 *
 * Copyright (C) 1995, 1996 Olaf Kirch <okir@monad.swb.de>
 */

#include <linux/kernel.h>
#include <linux/sched.h>
#include <linux/module.h>
#include <linux/errno.h>
#include <linux/fcntl.h>
#include <linux/net.h>
#include <linux/in.h>
#include <linux/inet.h>
#include <linux/udp.h>
#include <linux/tcp.h>
#include <linux/unistd.h>
#include <linux/slab.h>
#include <linux/netdevice.h>
#include <linux/skbuff.h>
#include <linux/file.h>
#include <linux/freezer.h>
#include <linux/bvec.h>

#include <net/sock.h>
#include <net/checksum.h>
#include <net/ip.h>
#include <net/ipv6.h>
#include <net/udp.h>
#include <net/tcp.h>
#include <net/tcp_states.h>
#include <net/tls_prot.h>
#include <net/handshake.h>
#include <linux/uaccess.h>
#include <linux/highmem.h>
#include <asm/ioctls.h>
#include <linux/key.h>

#include <linux/sunrpc/types.h>
#include <linux/sunrpc/clnt.h>
#include <linux/sunrpc/xdr.h>
#include <linux/sunrpc/msg_prot.h>
#include <linux/sunrpc/svcsock.h>
#include <linux/sunrpc/stats.h>
#include <linux/sunrpc/xprt.h>

#include <trace/events/sock.h>
#include <trace/events/sunrpc.h>

#include "socklib.h"
#include "sunrpc.h"

#define RPCDBG_FACILITY	RPCDBG_SVCXPRT

/* To-do: to avoid tying up an nfsd thread while waiting for a
 * handshake request, the request could instead be deferred.
 */
enum {
	SVC_HANDSHAKE_TO	= 5U * HZ
};

static struct svc_sock *svc_setup_socket(struct svc_serv *, struct socket *,
					 int flags);
static int		svc_udp_recvfrom(struct svc_rqst *);
static int		svc_udp_sendto(struct svc_rqst *);
static void		svc_sock_detach(struct svc_xprt *);
static void		svc_tcp_sock_detach(struct svc_xprt *);
static void		svc_sock_free(struct svc_xprt *);

static struct svc_xprt *svc_create_socket(struct svc_serv *, int,
					  struct net *, struct sockaddr *,
					  int, int);
#ifdef CONFIG_DEBUG_LOCK_ALLOC
static struct lock_class_key svc_key[2];
static struct lock_class_key svc_slock_key[2];

static void svc_reclassify_socket(struct socket *sock)
{
	struct sock *sk = sock->sk;

	if (WARN_ON_ONCE(!sock_allow_reclassification(sk)))
		return;

	switch (sk->sk_family) {
	case AF_INET:
		sock_lock_init_class_and_name(sk, "slock-AF_INET-NFSD",
					      &svc_slock_key[0],
					      "sk_xprt.xpt_lock-AF_INET-NFSD",
					      &svc_key[0]);
		break;

	case AF_INET6:
		sock_lock_init_class_and_name(sk, "slock-AF_INET6-NFSD",
					      &svc_slock_key[1],
					      "sk_xprt.xpt_lock-AF_INET6-NFSD",
					      &svc_key[1]);
		break;

	default:
		BUG();
	}
}
#else
static void svc_reclassify_socket(struct socket *sock)
{
}
#endif

/**
 * svc_tcp_release_ctxt - Release transport-related resources
 * @xprt: the transport which owned the context
 * @ctxt: the context from rqstp->rq_xprt_ctxt or dr->xprt_ctxt
 *
 */
static void svc_tcp_release_ctxt(struct svc_xprt *xprt, void *ctxt)
{
}

/**
 * svc_udp_release_ctxt - Release transport-related resources
 * @xprt: the transport which owned the context
 * @ctxt: the context from rqstp->rq_xprt_ctxt or dr->xprt_ctxt
 *
 */
static void svc_udp_release_ctxt(struct svc_xprt *xprt, void *ctxt)
{
	struct sk_buff *skb = ctxt;

	if (skb)
		consume_skb(skb);
}

union svc_pktinfo_u {
	struct in_pktinfo pkti;
	struct in6_pktinfo pkti6;
};
#define SVC_PKTINFO_SPACE \
	CMSG_SPACE(sizeof(union svc_pktinfo_u))

static void svc_set_cmsg_data(struct svc_rqst *rqstp, struct cmsghdr *cmh)
{
	struct svc_sock *svsk =
		container_of(rqstp->rq_xprt, struct svc_sock, sk_xprt);
	switch (svsk->sk_sk->sk_family) {
	case AF_INET: {
			struct in_pktinfo *pki = CMSG_DATA(cmh);

			cmh->cmsg_level = SOL_IP;
			cmh->cmsg_type = IP_PKTINFO;
			pki->ipi_ifindex = 0;
			pki->ipi_spec_dst.s_addr =
				 svc_daddr_in(rqstp)->sin_addr.s_addr;
			cmh->cmsg_len = CMSG_LEN(sizeof(*pki));
		}
		break;

	case AF_INET6: {
			struct in6_pktinfo *pki = CMSG_DATA(cmh);
			struct sockaddr_in6 *daddr = svc_daddr_in6(rqstp);

			cmh->cmsg_level = SOL_IPV6;
			cmh->cmsg_type = IPV6_PKTINFO;
			pki->ipi6_ifindex = daddr->sin6_scope_id;
			pki->ipi6_addr = daddr->sin6_addr;
			cmh->cmsg_len = CMSG_LEN(sizeof(*pki));
		}
		break;
	}
}

static int svc_sock_result_payload(struct svc_rqst *rqstp, unsigned int offset,
				   unsigned int length)
{
	return 0;
}

/*
 * Report socket names for nfsdfs
 */
static int svc_one_sock_name(struct svc_sock *svsk, char *buf, int remaining)
{
	const struct sock *sk = svsk->sk_sk;
	const char *proto_name = sk->sk_protocol == IPPROTO_UDP ?
							"udp" : "tcp";
	int len;

	switch (sk->sk_family) {
	case PF_INET:
		len = snprintf(buf, remaining, "ipv4 %s %pI4 %d\n",
				proto_name,
				&inet_sk(sk)->inet_rcv_saddr,
				inet_sk(sk)->inet_num);
		break;
#if IS_ENABLED(CONFIG_IPV6)
	case PF_INET6:
		len = snprintf(buf, remaining, "ipv6 %s %pI6 %d\n",
				proto_name,
				&sk->sk_v6_rcv_saddr,
				inet_sk(sk)->inet_num);
		break;
#endif
	default:
		len = snprintf(buf, remaining, "*unknown-%d*\n",
				sk->sk_family);
	}

	if (len >= remaining) {
		*buf = '\0';
		return -ENAMETOOLONG;
	}
	return len;
}

static int
svc_tcp_sock_process_cmsg(struct socket *sock, struct msghdr *msg,
			  struct cmsghdr *cmsg, int ret)
{
	u8 content_type = tls_get_record_type(sock->sk, cmsg);
	u8 level, description;

	switch (content_type) {
	case 0:
		break;
	case TLS_RECORD_TYPE_DATA:
		/* TLS sets EOR at the end of each application data
		 * record, even though there might be more frames
		 * waiting to be decrypted.
		 */
		msg->msg_flags &= ~MSG_EOR;
		break;
	case TLS_RECORD_TYPE_ALERT:
		tls_alert_recv(sock->sk, msg, &level, &description);
		ret = (level == TLS_ALERT_LEVEL_FATAL) ?
			-ENOTCONN : -EAGAIN;
		break;
	default:
		/* discard this record type */
		ret = -EAGAIN;
	}
	return ret;
}

static int
svc_tcp_sock_recv_cmsg(struct svc_sock *svsk, struct msghdr *msg)
{
	union {
		struct cmsghdr	cmsg;
		u8		buf[CMSG_SPACE(sizeof(u8))];
	} u;
	struct socket *sock = svsk->sk_sock;
	int ret;

	msg->msg_control = &u;
	msg->msg_controllen = sizeof(u);
	ret = sock_recvmsg(sock, msg, MSG_DONTWAIT);
	if (unlikely(msg->msg_controllen != sizeof(u)))
		ret = svc_tcp_sock_process_cmsg(sock, msg, &u.cmsg, ret);
	return ret;
}

#if ARCH_IMPLEMENTS_FLUSH_DCACHE_PAGE
static void svc_flush_bvec(const struct bio_vec *bvec, size_t size, size_t seek)
{
	struct bvec_iter bi = {
		.bi_size	= size + seek,
	};
	struct bio_vec bv;

	bvec_iter_advance(bvec, &bi, seek & PAGE_MASK);
	for_each_bvec(bv, bvec, bi, bi)
		flush_dcache_page(bv.bv_page);
}
#else
static inline void svc_flush_bvec(const struct bio_vec *bvec, size_t size,
				  size_t seek)
{
}
#endif

/*
 * Read from @rqstp's transport socket. The incoming message fills whole
 * pages in @rqstp's rq_pages array until the last page of the message
 * has been received into a partial page.
 */
static ssize_t svc_tcp_read_msg(struct svc_rqst *rqstp, size_t buflen,
				size_t seek)
{
	struct svc_sock *svsk =
		container_of(rqstp->rq_xprt, struct svc_sock, sk_xprt);
	struct bio_vec *bvec = rqstp->rq_bvec;
	struct msghdr msg = { NULL };
	unsigned int i;
	ssize_t len;
	size_t t;

	clear_bit(XPT_DATA, &svsk->sk_xprt.xpt_flags);

	for (i = 0, t = 0; t < buflen; i++, t += PAGE_SIZE)
		bvec_set_page(&bvec[i], rqstp->rq_pages[i], PAGE_SIZE, 0);
	rqstp->rq_respages = &rqstp->rq_pages[i];
	rqstp->rq_next_page = rqstp->rq_respages + 1;

	iov_iter_bvec(&msg.msg_iter, ITER_DEST, bvec, i, buflen);
	if (seek) {
		iov_iter_advance(&msg.msg_iter, seek);
		buflen -= seek;
	}
	len = svc_tcp_sock_recv_cmsg(svsk, &msg);
	if (len > 0)
		svc_flush_bvec(bvec, len, seek);

	/* If we read a full record, then assume there may be more
	 * data to read (stream based sockets only!)
	 */
	if (len == buflen)
		set_bit(XPT_DATA, &svsk->sk_xprt.xpt_flags);

	return len;
}

/*
 * Set socket snd and rcv buffer lengths
 */
static void svc_sock_setbufsize(struct svc_sock *svsk, unsigned int nreqs)
{
	unsigned int max_mesg = svsk->sk_xprt.xpt_server->sv_max_mesg;
	struct socket *sock = svsk->sk_sock;

	nreqs = min(nreqs, INT_MAX / 2 / max_mesg);

	lock_sock(sock->sk);
	sock->sk->sk_sndbuf = nreqs * max_mesg * 2;
	sock->sk->sk_rcvbuf = nreqs * max_mesg * 2;
	sock->sk->sk_write_space(sock->sk);
	release_sock(sock->sk);
}

static void svc_sock_secure_port(struct svc_rqst *rqstp)
{
	if (svc_port_is_privileged(svc_addr(rqstp)))
		set_bit(RQ_SECURE, &rqstp->rq_flags);
	else
		clear_bit(RQ_SECURE, &rqstp->rq_flags);
}

/*
 * INET callback when data has been received on the socket.
 */
static void svc_data_ready(struct sock *sk)
{
	struct svc_sock	*svsk = (struct svc_sock *)sk->sk_user_data;

	trace_sk_data_ready(sk);

	if (svsk) {
		/* Refer to svc_setup_socket() for details. */
		rmb();
		svsk->sk_odata(sk);
		trace_svcsock_data_ready(&svsk->sk_xprt, 0);
		if (test_bit(XPT_HANDSHAKE, &svsk->sk_xprt.xpt_flags))
			return;
		if (!test_and_set_bit(XPT_DATA, &svsk->sk_xprt.xpt_flags))
			svc_xprt_enqueue(&svsk->sk_xprt);
	}
}

/*
 * INET callback when space is newly available on the socket.
 */
static void svc_write_space(struct sock *sk)
{
	struct svc_sock	*svsk = (struct svc_sock *)(sk->sk_user_data);

	if (svsk) {
		/* Refer to svc_setup_socket() for details. */
		rmb();
		trace_svcsock_write_space(&svsk->sk_xprt, 0);
		svsk->sk_owspace(sk);
		svc_xprt_enqueue(&svsk->sk_xprt);
	}
}

static int svc_tcp_has_wspace(struct svc_xprt *xprt)
{
	struct svc_sock *svsk = container_of(xprt, struct svc_sock, sk_xprt);

	if (test_bit(XPT_LISTENER, &xprt->xpt_flags))
		return 1;
	return !test_bit(SOCK_NOSPACE, &svsk->sk_sock->flags);
}

static void svc_tcp_kill_temp_xprt(struct svc_xprt *xprt)
{
	struct svc_sock *svsk = container_of(xprt, struct svc_sock, sk_xprt);

	sock_no_linger(svsk->sk_sock->sk);
}

/**
 * svc_tcp_handshake_done - Handshake completion handler
 * @data: address of xprt to wake
 * @status: status of handshake
 * @peerid: serial number of key containing the remote peer's identity
 *
 * If a security policy is specified as an export option, we don't
 * have a specific export here to check. So we set a "TLS session
 * is present" flag on the xprt and let an upper layer enforce local
 * security policy.
 */
static void svc_tcp_handshake_done(void *data, int status, key_serial_t peerid)
{
	struct svc_xprt *xprt = data;
	struct svc_sock *svsk = container_of(xprt, struct svc_sock, sk_xprt);

	if (!status) {
		if (peerid != TLS_NO_PEERID)
			set_bit(XPT_PEER_AUTH, &xprt->xpt_flags);
		set_bit(XPT_TLS_SESSION, &xprt->xpt_flags);
	}
	clear_bit(XPT_HANDSHAKE, &xprt->xpt_flags);
	complete_all(&svsk->sk_handshake_done);
}

/**
 * svc_tcp_handshake - Perform a transport-layer security handshake
 * @xprt: connected transport endpoint
 *
 */
static void svc_tcp_handshake(struct svc_xprt *xprt)
{
	struct svc_sock *svsk = container_of(xprt, struct svc_sock, sk_xprt);
	struct sock *sk = svsk->sk_sock->sk;
	struct tls_handshake_args args = {
		.ta_sock	= svsk->sk_sock,
		.ta_done	= svc_tcp_handshake_done,
		.ta_data	= xprt,
	};
	int ret;

	trace_svc_tls_upcall(xprt);

	clear_bit(XPT_TLS_SESSION, &xprt->xpt_flags);
	init_completion(&svsk->sk_handshake_done);

	ret = tls_server_hello_x509(&args, GFP_KERNEL);
	if (ret) {
		trace_svc_tls_not_started(xprt);
		goto out_failed;
	}

	ret = wait_for_completion_interruptible_timeout(&svsk->sk_handshake_done,
							SVC_HANDSHAKE_TO);
	if (ret <= 0) {
		if (tls_handshake_cancel(sk)) {
			trace_svc_tls_timed_out(xprt);
			goto out_close;
		}
	}

	if (!test_bit(XPT_TLS_SESSION, &xprt->xpt_flags)) {
		trace_svc_tls_unavailable(xprt);
		goto out_close;
	}

	/* Mark the transport ready in case the remote sent RPC
	 * traffic before the kernel received the handshake
	 * completion downcall.
	 */
	set_bit(XPT_DATA, &xprt->xpt_flags);
	svc_xprt_enqueue(xprt);
	return;

out_close:
	set_bit(XPT_CLOSE, &xprt->xpt_flags);
out_failed:
	clear_bit(XPT_HANDSHAKE, &xprt->xpt_flags);
	set_bit(XPT_DATA, &xprt->xpt_flags);
	svc_xprt_enqueue(xprt);
}

/*
 * See net/ipv6/ip_sockglue.c : ip_cmsg_recv_pktinfo
 */
static int svc_udp_get_dest_address4(struct svc_rqst *rqstp,
				     struct cmsghdr *cmh)
{
	struct in_pktinfo *pki = CMSG_DATA(cmh);
	struct sockaddr_in *daddr = svc_daddr_in(rqstp);

	if (cmh->cmsg_type != IP_PKTINFO)
		return 0;

	daddr->sin_family = AF_INET;
	daddr->sin_addr.s_addr = pki->ipi_spec_dst.s_addr;
	return 1;
}

/*
 * See net/ipv6/datagram.c : ip6_datagram_recv_ctl
 */
static int svc_udp_get_dest_address6(struct svc_rqst *rqstp,
				     struct cmsghdr *cmh)
{
	struct in6_pktinfo *pki = CMSG_DATA(cmh);
	struct sockaddr_in6 *daddr = svc_daddr_in6(rqstp);

	if (cmh->cmsg_type != IPV6_PKTINFO)
		return 0;

	daddr->sin6_family = AF_INET6;
	daddr->sin6_addr = pki->ipi6_addr;
	daddr->sin6_scope_id = pki->ipi6_ifindex;
	return 1;
}

/*
 * Copy the UDP datagram's destination address to the rqstp structure.
 * The 'destination' address in this case is the address to which the
 * peer sent the datagram, i.e. our local address. For multihomed
 * hosts, this can change from msg to msg. Note that only the IP
 * address changes, the port number should remain the same.
 */
static int svc_udp_get_dest_address(struct svc_rqst *rqstp,
				    struct cmsghdr *cmh)
{
	switch (cmh->cmsg_level) {
	case SOL_IP:
		return svc_udp_get_dest_address4(rqstp, cmh);
	case SOL_IPV6:
		return svc_udp_get_dest_address6(rqstp, cmh);
	}

	return 0;
}

/**
 * svc_udp_recvfrom - Receive a datagram from a UDP socket.
 * @rqstp: request structure into which to receive an RPC Call
 *
 * Called in a loop when XPT_DATA has been set.
 *
 * Returns:
 *   On success, the number of bytes in a received RPC Call, or
 *   %0 if a complete RPC Call message was not ready to return
 */
static int svc_udp_recvfrom(struct svc_rqst *rqstp)
{
	struct svc_sock	*svsk =
		container_of(rqstp->rq_xprt, struct svc_sock, sk_xprt);
	struct svc_serv	*serv = svsk->sk_xprt.xpt_server;
	struct sk_buff	*skb;
	union {
		struct cmsghdr	hdr;
		long		all[SVC_PKTINFO_SPACE / sizeof(long)];
	} buffer;
	struct cmsghdr *cmh = &buffer.hdr;
	struct msghdr msg = {
		.msg_name = svc_addr(rqstp),
		.msg_control = cmh,
		.msg_controllen = sizeof(buffer),
		.msg_flags = MSG_DONTWAIT,
	};
	size_t len;
	int err;

	if (test_and_clear_bit(XPT_CHNGBUF, &svsk->sk_xprt.xpt_flags))
	    /* udp sockets need large rcvbuf as all pending
	     * requests are still in that buffer.  sndbuf must
	     * also be large enough that there is enough space
	     * for one reply per thread.  We count all threads
	     * rather than threads in a particular pool, which
	     * provides an upper bound on the number of threads
	     * which will access the socket.
	     */
	    svc_sock_setbufsize(svsk, serv->sv_nrthreads + 3);

	clear_bit(XPT_DATA, &svsk->sk_xprt.xpt_flags);
	err = kernel_recvmsg(svsk->sk_sock, &msg, NULL,
			     0, 0, MSG_PEEK | MSG_DONTWAIT);
	if (err < 0)
		goto out_recv_err;
	skb = skb_recv_udp(svsk->sk_sk, MSG_DONTWAIT, &err);
	if (!skb)
		goto out_recv_err;

	len = svc_addr_len(svc_addr(rqstp));
	rqstp->rq_addrlen = len;
	if (skb->tstamp == 0) {
		skb->tstamp = ktime_get_real();
		/* Don't enable netstamp, sunrpc doesn't
		   need that much accuracy */
	}
	sock_write_timestamp(svsk->sk_sk, skb->tstamp);
	set_bit(XPT_DATA, &svsk->sk_xprt.xpt_flags); /* there may be more data... */

	len = skb->len;
	rqstp->rq_arg.len = len;
	trace_svcsock_udp_recv(&svsk->sk_xprt, len);

	rqstp->rq_prot = IPPROTO_UDP;

	if (!svc_udp_get_dest_address(rqstp, cmh))
		goto out_cmsg_err;
	rqstp->rq_daddrlen = svc_addr_len(svc_daddr(rqstp));

	if (skb_is_nonlinear(skb)) {
		/* we have to copy */
		local_bh_disable();
		if (csum_partial_copy_to_xdr(&rqstp->rq_arg, skb))
			goto out_bh_enable;
		local_bh_enable();
		consume_skb(skb);
	} else {
		/* we can use it in-place */
		rqstp->rq_arg.head[0].iov_base = skb->data;
		rqstp->rq_arg.head[0].iov_len = len;
		if (skb_checksum_complete(skb))
			goto out_free;
		rqstp->rq_xprt_ctxt = skb;
	}

	rqstp->rq_arg.page_base = 0;
	if (len <= rqstp->rq_arg.head[0].iov_len) {
		rqstp->rq_arg.head[0].iov_len = len;
		rqstp->rq_arg.page_len = 0;
		rqstp->rq_respages = rqstp->rq_pages+1;
	} else {
		rqstp->rq_arg.page_len = len - rqstp->rq_arg.head[0].iov_len;
		rqstp->rq_respages = rqstp->rq_pages + 1 +
			DIV_ROUND_UP(rqstp->rq_arg.page_len, PAGE_SIZE);
	}
	rqstp->rq_next_page = rqstp->rq_respages+1;

	if (serv->sv_stats)
		serv->sv_stats->netudpcnt++;

	svc_sock_secure_port(rqstp);
	svc_xprt_received(rqstp->rq_xprt);
	return len;

out_recv_err:
	if (err != -EAGAIN) {
		/* possibly an icmp error */
		set_bit(XPT_DATA, &svsk->sk_xprt.xpt_flags);
	}
	trace_svcsock_udp_recv_err(&svsk->sk_xprt, err);
	goto out_clear_busy;
out_cmsg_err:
	net_warn_ratelimited("svc: received unknown control message %d/%d; dropping RPC reply datagram\n",
			     cmh->cmsg_level, cmh->cmsg_type);
	goto out_free;
out_bh_enable:
	local_bh_enable();
out_free:
	kfree_skb(skb);
out_clear_busy:
	svc_xprt_received(rqstp->rq_xprt);
	return 0;
}

/**
 * svc_udp_sendto - Send out a reply on a UDP socket
 * @rqstp: completed svc_rqst
 *
 * xpt_mutex ensures @rqstp's whole message is written to the socket
 * without interruption.
 *
 * Returns the number of bytes sent, or a negative errno.
 */
static int svc_udp_sendto(struct svc_rqst *rqstp)
{
	struct svc_xprt *xprt = rqstp->rq_xprt;
	struct svc_sock	*svsk = container_of(xprt, struct svc_sock, sk_xprt);
	struct xdr_buf *xdr = &rqstp->rq_res;
	union {
		struct cmsghdr	hdr;
		long		all[SVC_PKTINFO_SPACE / sizeof(long)];
	} buffer;
	struct cmsghdr *cmh = &buffer.hdr;
	struct msghdr msg = {
		.msg_name	= &rqstp->rq_addr,
		.msg_namelen	= rqstp->rq_addrlen,
		.msg_control	= cmh,
		.msg_flags	= MSG_SPLICE_PAGES,
		.msg_controllen	= sizeof(buffer),
	};
	unsigned int count;
	int err;

	svc_udp_release_ctxt(xprt, rqstp->rq_xprt_ctxt);
	rqstp->rq_xprt_ctxt = NULL;

	svc_set_cmsg_data(rqstp, cmh);

	mutex_lock(&xprt->xpt_mutex);

	if (svc_xprt_is_dead(xprt))
		goto out_notconn;

	count = xdr_buf_to_bvec(rqstp->rq_bvec,
				ARRAY_SIZE(rqstp->rq_bvec), xdr);

	iov_iter_bvec(&msg.msg_iter, ITER_SOURCE, rqstp->rq_bvec,
		      count, 0);
	err = sock_sendmsg(svsk->sk_sock, &msg);
	if (err == -ECONNREFUSED) {
		/* ICMP error on earlier request. */
		iov_iter_bvec(&msg.msg_iter, ITER_SOURCE, rqstp->rq_bvec,
			      count, 0);
		err = sock_sendmsg(svsk->sk_sock, &msg);
	}

	trace_svcsock_udp_send(xprt, err);

	mutex_unlock(&xprt->xpt_mutex);
	return err;

out_notconn:
	mutex_unlock(&xprt->xpt_mutex);
	return -ENOTCONN;
}

static int svc_udp_has_wspace(struct svc_xprt *xprt)
{
	struct svc_sock *svsk = container_of(xprt, struct svc_sock, sk_xprt);
	struct svc_serv	*serv = xprt->xpt_server;
	unsigned long required;

	/*
	 * Set the SOCK_NOSPACE flag before checking the available
	 * sock space.
	 */
	set_bit(SOCK_NOSPACE, &svsk->sk_sock->flags);
	required = atomic_read(&svsk->sk_xprt.xpt_reserved) + serv->sv_max_mesg;
	if (required*2 > sock_wspace(svsk->sk_sk))
		return 0;
	clear_bit(SOCK_NOSPACE, &svsk->sk_sock->flags);
	return 1;
}

static struct svc_xprt *svc_udp_accept(struct svc_xprt *xprt)
{
	BUG();
	return NULL;
}

static void svc_udp_kill_temp_xprt(struct svc_xprt *xprt)
{
}

static struct svc_xprt *svc_udp_create(struct svc_serv *serv,
				       struct net *net,
				       struct sockaddr *sa, int salen,
				       int flags)
{
	return svc_create_socket(serv, IPPROTO_UDP, net, sa, salen, flags);
}

static const struct svc_xprt_ops svc_udp_ops = {
	.xpo_create = svc_udp_create,
	.xpo_recvfrom = svc_udp_recvfrom,
	.xpo_sendto = svc_udp_sendto,
	.xpo_result_payload = svc_sock_result_payload,
	.xpo_release_ctxt = svc_udp_release_ctxt,
	.xpo_detach = svc_sock_detach,
	.xpo_free = svc_sock_free,
	.xpo_has_wspace = svc_udp_has_wspace,
	.xpo_accept = svc_udp_accept,
	.xpo_kill_temp_xprt = svc_udp_kill_temp_xprt,
};

static struct svc_xprt_class svc_udp_class = {
	.xcl_name = "udp",
	.xcl_owner = THIS_MODULE,
	.xcl_ops = &svc_udp_ops,
	.xcl_max_payload = RPCSVC_MAXPAYLOAD_UDP,
	.xcl_ident = XPRT_TRANSPORT_UDP,
};

static void svc_udp_init(struct svc_sock *svsk, struct svc_serv *serv)
{
	svc_xprt_init(sock_net(svsk->sk_sock->sk), &svc_udp_class,
		      &svsk->sk_xprt, serv);
	clear_bit(XPT_CACHE_AUTH, &svsk->sk_xprt.xpt_flags);
	svsk->sk_sk->sk_data_ready = svc_data_ready;
	svsk->sk_sk->sk_write_space = svc_write_space;

	/* initialise setting must have enough space to
	 * receive and respond to one request.
	 * svc_udp_recvfrom will re-adjust if necessary
	 */
	svc_sock_setbufsize(svsk, 3);

	/* data might have come in before data_ready set up */
	set_bit(XPT_DATA, &svsk->sk_xprt.xpt_flags);
	set_bit(XPT_CHNGBUF, &svsk->sk_xprt.xpt_flags);

	/* make sure we get destination address info */
	switch (svsk->sk_sk->sk_family) {
	case AF_INET:
		ip_sock_set_pktinfo(svsk->sk_sock->sk);
		break;
	case AF_INET6:
		ip6_sock_set_recvpktinfo(svsk->sk_sock->sk);
		break;
	default:
		BUG();
	}
}

/*
 * A data_ready event on a listening socket means there's a connection
 * pending. Do not use state_change as a substitute for it.
 */
static void svc_tcp_listen_data_ready(struct sock *sk)
{
	struct svc_sock	*svsk = (struct svc_sock *)sk->sk_user_data;

<<<<<<< HEAD
=======
	trace_sk_data_ready(sk);

>>>>>>> 98817289
	/*
	 * This callback may called twice when a new connection
	 * is established as a child socket inherits everything
	 * from a parent LISTEN socket.
	 * 1) data_ready method of the parent socket will be called
	 *    when one of child sockets become ESTABLISHED.
	 * 2) data_ready method of the child socket may be called
	 *    when it receives data before the socket is accepted.
	 * In case of 2, we should ignore it silently and DO NOT
	 * dereference svsk.
	 */
	if (sk->sk_state != TCP_LISTEN)
		return;

	if (svsk) {
		/* Refer to svc_setup_socket() for details. */
		rmb();
		svsk->sk_odata(sk);
		set_bit(XPT_CONN, &svsk->sk_xprt.xpt_flags);
		svc_xprt_enqueue(&svsk->sk_xprt);
	}
}

/*
 * A state change on a connected socket means it's dying or dead.
 */
static void svc_tcp_state_change(struct sock *sk)
{
	struct svc_sock	*svsk = (struct svc_sock *)sk->sk_user_data;

	if (svsk) {
		/* Refer to svc_setup_socket() for details. */
		rmb();
		svsk->sk_ostate(sk);
		trace_svcsock_tcp_state(&svsk->sk_xprt, svsk->sk_sock);
		if (sk->sk_state != TCP_ESTABLISHED)
			svc_xprt_deferred_close(&svsk->sk_xprt);
	}
}

/*
 * Accept a TCP connection
 */
static struct svc_xprt *svc_tcp_accept(struct svc_xprt *xprt)
{
	struct svc_sock *svsk = container_of(xprt, struct svc_sock, sk_xprt);
	struct sockaddr_storage addr;
	struct sockaddr	*sin = (struct sockaddr *) &addr;
	struct svc_serv	*serv = svsk->sk_xprt.xpt_server;
	struct socket	*sock = svsk->sk_sock;
	struct socket	*newsock;
	struct svc_sock	*newsvsk;
	int		err, slen;

	if (!sock)
		return NULL;

	clear_bit(XPT_CONN, &svsk->sk_xprt.xpt_flags);
	err = kernel_accept(sock, &newsock, O_NONBLOCK);
	if (err < 0) {
		if (err != -EAGAIN)
			trace_svcsock_accept_err(xprt, serv->sv_name, err);
		return NULL;
	}
	if (IS_ERR(sock_alloc_file(newsock, O_NONBLOCK, NULL)))
		return NULL;

	set_bit(XPT_CONN, &svsk->sk_xprt.xpt_flags);

	err = kernel_getpeername(newsock, sin);
	if (err < 0) {
		trace_svcsock_getpeername_err(xprt, serv->sv_name, err);
		goto failed;		/* aborted connection or whatever */
	}
	slen = err;

	/* Reset the inherited callbacks before calling svc_setup_socket */
	newsock->sk->sk_state_change = svsk->sk_ostate;
	newsock->sk->sk_data_ready = svsk->sk_odata;
	newsock->sk->sk_write_space = svsk->sk_owspace;

	/* make sure that a write doesn't block forever when
	 * low on memory
	 */
	newsock->sk->sk_sndtimeo = HZ*30;

	newsvsk = svc_setup_socket(serv, newsock,
				 (SVC_SOCK_ANONYMOUS | SVC_SOCK_TEMPORARY));
	if (IS_ERR(newsvsk))
		goto failed;
	svc_xprt_set_remote(&newsvsk->sk_xprt, sin, slen);
	err = kernel_getsockname(newsock, sin);
	slen = err;
	if (unlikely(err < 0))
		slen = offsetof(struct sockaddr, sa_data);
	svc_xprt_set_local(&newsvsk->sk_xprt, sin, slen);

	if (sock_is_loopback(newsock->sk))
		set_bit(XPT_LOCAL, &newsvsk->sk_xprt.xpt_flags);
	else
		clear_bit(XPT_LOCAL, &newsvsk->sk_xprt.xpt_flags);
	if (serv->sv_stats)
		serv->sv_stats->nettcpconn++;

	return &newsvsk->sk_xprt;

failed:
	sockfd_put(newsock);
	return NULL;
}

static size_t svc_tcp_restore_pages(struct svc_sock *svsk,
				    struct svc_rqst *rqstp)
{
	size_t len = svsk->sk_datalen;
	unsigned int i, npages;

	if (!len)
		return 0;
	npages = (len + PAGE_SIZE - 1) >> PAGE_SHIFT;
	for (i = 0; i < npages; i++) {
		if (rqstp->rq_pages[i] != NULL)
			put_page(rqstp->rq_pages[i]);
		BUG_ON(svsk->sk_pages[i] == NULL);
		rqstp->rq_pages[i] = svsk->sk_pages[i];
		svsk->sk_pages[i] = NULL;
	}
	rqstp->rq_arg.head[0].iov_base = page_address(rqstp->rq_pages[0]);
	return len;
}

static void svc_tcp_save_pages(struct svc_sock *svsk, struct svc_rqst *rqstp)
{
	unsigned int i, len, npages;

	if (svsk->sk_datalen == 0)
		return;
	len = svsk->sk_datalen;
	npages = (len + PAGE_SIZE - 1) >> PAGE_SHIFT;
	for (i = 0; i < npages; i++) {
		svsk->sk_pages[i] = rqstp->rq_pages[i];
		rqstp->rq_pages[i] = NULL;
	}
}

static void svc_tcp_clear_pages(struct svc_sock *svsk)
{
	unsigned int i, len, npages;

	if (svsk->sk_datalen == 0)
		goto out;
	len = svsk->sk_datalen;
	npages = (len + PAGE_SIZE - 1) >> PAGE_SHIFT;
	for (i = 0; i < npages; i++) {
		if (svsk->sk_pages[i] == NULL) {
			WARN_ON_ONCE(1);
			continue;
		}
		put_page(svsk->sk_pages[i]);
		svsk->sk_pages[i] = NULL;
	}
out:
	svsk->sk_tcplen = 0;
	svsk->sk_datalen = 0;
}

/*
 * Receive fragment record header into sk_marker.
 */
static ssize_t svc_tcp_read_marker(struct svc_sock *svsk,
				   struct svc_rqst *rqstp)
{
	ssize_t want, len;

	/* If we haven't gotten the record length yet,
	 * get the next four bytes.
	 */
	if (svsk->sk_tcplen < sizeof(rpc_fraghdr)) {
		struct msghdr	msg = { NULL };
		struct kvec	iov;

		want = sizeof(rpc_fraghdr) - svsk->sk_tcplen;
		iov.iov_base = ((char *)&svsk->sk_marker) + svsk->sk_tcplen;
		iov.iov_len  = want;
		iov_iter_kvec(&msg.msg_iter, ITER_DEST, &iov, 1, want);
<<<<<<< HEAD
		len = sock_recvmsg(svsk->sk_sock, &msg, MSG_DONTWAIT);
=======
		len = svc_tcp_sock_recv_cmsg(svsk, &msg);
>>>>>>> 98817289
		if (len < 0)
			return len;
		svsk->sk_tcplen += len;
		if (len < want) {
			/* call again to read the remaining bytes */
			goto err_short;
		}
		trace_svcsock_marker(&svsk->sk_xprt, svsk->sk_marker);
		if (svc_sock_reclen(svsk) + svsk->sk_datalen >
		    svsk->sk_xprt.xpt_server->sv_max_mesg)
			goto err_too_large;
	}
	return svc_sock_reclen(svsk);

err_too_large:
	net_notice_ratelimited("svc: %s %s RPC fragment too large: %d\n",
			       __func__, svsk->sk_xprt.xpt_server->sv_name,
			       svc_sock_reclen(svsk));
	svc_xprt_deferred_close(&svsk->sk_xprt);
err_short:
	return -EAGAIN;
}

static int receive_cb_reply(struct svc_sock *svsk, struct svc_rqst *rqstp)
{
	struct rpc_xprt *bc_xprt = svsk->sk_xprt.xpt_bc_xprt;
	struct rpc_rqst *req = NULL;
	struct kvec *src, *dst;
	__be32 *p = (__be32 *)rqstp->rq_arg.head[0].iov_base;
	__be32 xid;
	__be32 calldir;

	xid = *p++;
	calldir = *p;

	if (!bc_xprt)
		return -EAGAIN;
	spin_lock(&bc_xprt->queue_lock);
	req = xprt_lookup_rqst(bc_xprt, xid);
	if (!req)
		goto unlock_notfound;

	memcpy(&req->rq_private_buf, &req->rq_rcv_buf, sizeof(struct xdr_buf));
	/*
	 * XXX!: cheating for now!  Only copying HEAD.
	 * But we know this is good enough for now (in fact, for any
	 * callback reply in the forseeable future).
	 */
	dst = &req->rq_private_buf.head[0];
	src = &rqstp->rq_arg.head[0];
	if (dst->iov_len < src->iov_len)
		goto unlock_eagain; /* whatever; just giving up. */
	memcpy(dst->iov_base, src->iov_base, src->iov_len);
	xprt_complete_rqst(req->rq_task, rqstp->rq_arg.len);
	rqstp->rq_arg.len = 0;
	spin_unlock(&bc_xprt->queue_lock);
	return 0;
unlock_notfound:
	printk(KERN_NOTICE
		"%s: Got unrecognized reply: "
		"calldir 0x%x xpt_bc_xprt %p xid %08x\n",
		__func__, ntohl(calldir),
		bc_xprt, ntohl(xid));
unlock_eagain:
	spin_unlock(&bc_xprt->queue_lock);
	return -EAGAIN;
}

static void svc_tcp_fragment_received(struct svc_sock *svsk)
{
	/* If we have more data, signal svc_xprt_enqueue() to try again */
	svsk->sk_tcplen = 0;
	svsk->sk_marker = xdr_zero;

	smp_wmb();
	tcp_set_rcvlowat(svsk->sk_sk, 1);
}

/**
 * svc_tcp_recvfrom - Receive data from a TCP socket
 * @rqstp: request structure into which to receive an RPC Call
 *
 * Called in a loop when XPT_DATA has been set.
 *
 * Read the 4-byte stream record marker, then use the record length
 * in that marker to set up exactly the resources needed to receive
 * the next RPC message into @rqstp.
 *
 * Returns:
 *   On success, the number of bytes in a received RPC Call, or
 *   %0 if a complete RPC Call message was not ready to return
 *
 * The zero return case handles partial receives and callback Replies.
 * The state of a partial receive is preserved in the svc_sock for
 * the next call to svc_tcp_recvfrom.
 */
static int svc_tcp_recvfrom(struct svc_rqst *rqstp)
{
	struct svc_sock	*svsk =
		container_of(rqstp->rq_xprt, struct svc_sock, sk_xprt);
	struct svc_serv	*serv = svsk->sk_xprt.xpt_server;
	size_t want, base;
	ssize_t len;
	__be32 *p;
	__be32 calldir;

	clear_bit(XPT_DATA, &svsk->sk_xprt.xpt_flags);
	len = svc_tcp_read_marker(svsk, rqstp);
	if (len < 0)
		goto error;

	base = svc_tcp_restore_pages(svsk, rqstp);
	want = len - (svsk->sk_tcplen - sizeof(rpc_fraghdr));
	len = svc_tcp_read_msg(rqstp, base + want, base);
	if (len >= 0) {
		trace_svcsock_tcp_recv(&svsk->sk_xprt, len);
		svsk->sk_tcplen += len;
		svsk->sk_datalen += len;
	}
	if (len != want || !svc_sock_final_rec(svsk))
		goto err_incomplete;
	if (svsk->sk_datalen < 8)
		goto err_nuts;

	rqstp->rq_arg.len = svsk->sk_datalen;
	rqstp->rq_arg.page_base = 0;
	if (rqstp->rq_arg.len <= rqstp->rq_arg.head[0].iov_len) {
		rqstp->rq_arg.head[0].iov_len = rqstp->rq_arg.len;
		rqstp->rq_arg.page_len = 0;
	} else
		rqstp->rq_arg.page_len = rqstp->rq_arg.len - rqstp->rq_arg.head[0].iov_len;

	rqstp->rq_xprt_ctxt   = NULL;
	rqstp->rq_prot	      = IPPROTO_TCP;
	if (test_bit(XPT_LOCAL, &svsk->sk_xprt.xpt_flags))
		set_bit(RQ_LOCAL, &rqstp->rq_flags);
	else
		clear_bit(RQ_LOCAL, &rqstp->rq_flags);

	p = (__be32 *)rqstp->rq_arg.head[0].iov_base;
	calldir = p[1];
	if (calldir)
		len = receive_cb_reply(svsk, rqstp);

	/* Reset TCP read info */
	svsk->sk_datalen = 0;
	svc_tcp_fragment_received(svsk);

	if (len < 0)
		goto error;

	svc_xprt_copy_addrs(rqstp, &svsk->sk_xprt);
	if (serv->sv_stats)
		serv->sv_stats->nettcpcnt++;

	svc_sock_secure_port(rqstp);
	svc_xprt_received(rqstp->rq_xprt);
	return rqstp->rq_arg.len;

err_incomplete:
	svc_tcp_save_pages(svsk, rqstp);
	if (len < 0 && len != -EAGAIN)
		goto err_delete;
	if (len == want)
		svc_tcp_fragment_received(svsk);
	else {
		/* Avoid more ->sk_data_ready() calls until the rest
		 * of the message has arrived. This reduces service
		 * thread wake-ups on large incoming messages. */
		tcp_set_rcvlowat(svsk->sk_sk,
				 svc_sock_reclen(svsk) - svsk->sk_tcplen);

		trace_svcsock_tcp_recv_short(&svsk->sk_xprt,
				svc_sock_reclen(svsk),
				svsk->sk_tcplen - sizeof(rpc_fraghdr));
	}
	goto err_noclose;
error:
	if (len != -EAGAIN)
		goto err_delete;
	trace_svcsock_tcp_recv_eagain(&svsk->sk_xprt, 0);
	goto err_noclose;
err_nuts:
	svsk->sk_datalen = 0;
err_delete:
	trace_svcsock_tcp_recv_err(&svsk->sk_xprt, len);
	svc_xprt_deferred_close(&svsk->sk_xprt);
err_noclose:
	svc_xprt_received(rqstp->rq_xprt);
	return 0;	/* record not complete */
}

/*
 * MSG_SPLICE_PAGES is used exclusively to reduce the number of
 * copy operations in this path. Therefore the caller must ensure
 * that the pages backing @xdr are unchanging.
 *
 * Note that the send is non-blocking. The caller has incremented
 * the reference count on each page backing the RPC message, and
 * the network layer will "put" these pages when transmission is
 * complete.
 *
 * This is safe for our RPC services because the memory backing
 * the head and tail components is never kmalloc'd. These always
 * come from pages in the svc_rqst::rq_pages array.
 */
static int svc_tcp_sendmsg(struct svc_sock *svsk, struct svc_rqst *rqstp,
			   rpc_fraghdr marker, unsigned int *sentp)
{
	struct msghdr msg = {
		.msg_flags	= MSG_SPLICE_PAGES,
	};
	unsigned int count;
	void *buf;
	int ret;

	*sentp = 0;

	/* The stream record marker is copied into a temporary page
	 * fragment buffer so that it can be included in rq_bvec.
	 */
	buf = page_frag_alloc(&svsk->sk_frag_cache, sizeof(marker),
			      GFP_KERNEL);
	if (!buf)
		return -ENOMEM;
	memcpy(buf, &marker, sizeof(marker));
	bvec_set_virt(rqstp->rq_bvec, buf, sizeof(marker));

	count = xdr_buf_to_bvec(rqstp->rq_bvec + 1,
				ARRAY_SIZE(rqstp->rq_bvec) - 1, &rqstp->rq_res);

	iov_iter_bvec(&msg.msg_iter, ITER_SOURCE, rqstp->rq_bvec,
		      1 + count, sizeof(marker) + rqstp->rq_res.len);
	ret = sock_sendmsg(svsk->sk_sock, &msg);
	if (ret < 0)
		return ret;
	*sentp += ret;
	return 0;
}

/**
 * svc_tcp_sendto - Send out a reply on a TCP socket
 * @rqstp: completed svc_rqst
 *
 * xpt_mutex ensures @rqstp's whole message is written to the socket
 * without interruption.
 *
 * Returns the number of bytes sent, or a negative errno.
 */
static int svc_tcp_sendto(struct svc_rqst *rqstp)
{
	struct svc_xprt *xprt = rqstp->rq_xprt;
	struct svc_sock	*svsk = container_of(xprt, struct svc_sock, sk_xprt);
	struct xdr_buf *xdr = &rqstp->rq_res;
	rpc_fraghdr marker = cpu_to_be32(RPC_LAST_STREAM_FRAGMENT |
					 (u32)xdr->len);
	unsigned int sent;
	int err;

	svc_tcp_release_ctxt(xprt, rqstp->rq_xprt_ctxt);
	rqstp->rq_xprt_ctxt = NULL;

	mutex_lock(&xprt->xpt_mutex);
	if (svc_xprt_is_dead(xprt))
		goto out_notconn;
	err = svc_tcp_sendmsg(svsk, rqstp, marker, &sent);
	trace_svcsock_tcp_send(xprt, err < 0 ? (long)err : sent);
	if (err < 0 || sent != (xdr->len + sizeof(marker)))
		goto out_close;
	mutex_unlock(&xprt->xpt_mutex);
	return sent;

out_notconn:
	mutex_unlock(&xprt->xpt_mutex);
	return -ENOTCONN;
out_close:
	pr_notice("rpc-srv/tcp: %s: %s %d when sending %d bytes - shutting down socket\n",
		  xprt->xpt_server->sv_name,
		  (err < 0) ? "got error" : "sent",
		  (err < 0) ? err : sent, xdr->len);
	svc_xprt_deferred_close(xprt);
	mutex_unlock(&xprt->xpt_mutex);
	return -EAGAIN;
}

static struct svc_xprt *svc_tcp_create(struct svc_serv *serv,
				       struct net *net,
				       struct sockaddr *sa, int salen,
				       int flags)
{
	return svc_create_socket(serv, IPPROTO_TCP, net, sa, salen, flags);
}

static const struct svc_xprt_ops svc_tcp_ops = {
	.xpo_create = svc_tcp_create,
	.xpo_recvfrom = svc_tcp_recvfrom,
	.xpo_sendto = svc_tcp_sendto,
	.xpo_result_payload = svc_sock_result_payload,
	.xpo_release_ctxt = svc_tcp_release_ctxt,
	.xpo_detach = svc_tcp_sock_detach,
	.xpo_free = svc_sock_free,
	.xpo_has_wspace = svc_tcp_has_wspace,
	.xpo_accept = svc_tcp_accept,
	.xpo_kill_temp_xprt = svc_tcp_kill_temp_xprt,
	.xpo_handshake = svc_tcp_handshake,
};

static struct svc_xprt_class svc_tcp_class = {
	.xcl_name = "tcp",
	.xcl_owner = THIS_MODULE,
	.xcl_ops = &svc_tcp_ops,
	.xcl_max_payload = RPCSVC_MAXPAYLOAD_TCP,
	.xcl_ident = XPRT_TRANSPORT_TCP,
};

void svc_init_xprt_sock(void)
{
	svc_reg_xprt_class(&svc_tcp_class);
	svc_reg_xprt_class(&svc_udp_class);
}

void svc_cleanup_xprt_sock(void)
{
	svc_unreg_xprt_class(&svc_tcp_class);
	svc_unreg_xprt_class(&svc_udp_class);
}

static void svc_tcp_init(struct svc_sock *svsk, struct svc_serv *serv)
{
	struct sock	*sk = svsk->sk_sk;

	svc_xprt_init(sock_net(svsk->sk_sock->sk), &svc_tcp_class,
		      &svsk->sk_xprt, serv);
	set_bit(XPT_CACHE_AUTH, &svsk->sk_xprt.xpt_flags);
	set_bit(XPT_CONG_CTRL, &svsk->sk_xprt.xpt_flags);
	if (sk->sk_state == TCP_LISTEN) {
		strcpy(svsk->sk_xprt.xpt_remotebuf, "listener");
		set_bit(XPT_LISTENER, &svsk->sk_xprt.xpt_flags);
		sk->sk_data_ready = svc_tcp_listen_data_ready;
		set_bit(XPT_CONN, &svsk->sk_xprt.xpt_flags);
	} else {
		sk->sk_state_change = svc_tcp_state_change;
		sk->sk_data_ready = svc_data_ready;
		sk->sk_write_space = svc_write_space;

		svsk->sk_marker = xdr_zero;
		svsk->sk_tcplen = 0;
		svsk->sk_datalen = 0;
		memset(&svsk->sk_pages[0], 0, sizeof(svsk->sk_pages));

		tcp_sock_set_nodelay(sk);

		set_bit(XPT_DATA, &svsk->sk_xprt.xpt_flags);
		switch (sk->sk_state) {
		case TCP_SYN_RECV:
		case TCP_ESTABLISHED:
			break;
		default:
			svc_xprt_deferred_close(&svsk->sk_xprt);
		}
	}
}

void svc_sock_update_bufs(struct svc_serv *serv)
{
	/*
	 * The number of server threads has changed. Update
	 * rcvbuf and sndbuf accordingly on all sockets
	 */
	struct svc_sock *svsk;

	spin_lock_bh(&serv->sv_lock);
	list_for_each_entry(svsk, &serv->sv_permsocks, sk_xprt.xpt_list)
		set_bit(XPT_CHNGBUF, &svsk->sk_xprt.xpt_flags);
	spin_unlock_bh(&serv->sv_lock);
}
EXPORT_SYMBOL_GPL(svc_sock_update_bufs);

/*
 * Initialize socket for RPC use and create svc_sock struct
 */
static struct svc_sock *svc_setup_socket(struct svc_serv *serv,
						struct socket *sock,
						int flags)
{
	struct svc_sock	*svsk;
	struct sock	*inet;
	int		pmap_register = !(flags & SVC_SOCK_ANONYMOUS);

	svsk = kzalloc(sizeof(*svsk), GFP_KERNEL);
	if (!svsk)
		return ERR_PTR(-ENOMEM);

	inet = sock->sk;

	if (pmap_register) {
		int err;

		err = svc_register(serv, sock_net(sock->sk), inet->sk_family,
				     inet->sk_protocol,
				     ntohs(inet_sk(inet)->inet_sport));
		if (err < 0) {
			kfree(svsk);
			return ERR_PTR(err);
		}
	}

	svsk->sk_sock = sock;
	svsk->sk_sk = inet;
	svsk->sk_ostate = inet->sk_state_change;
	svsk->sk_odata = inet->sk_data_ready;
	svsk->sk_owspace = inet->sk_write_space;
	/*
	 * This barrier is necessary in order to prevent race condition
	 * with svc_data_ready(), svc_tcp_listen_data_ready(), and others
	 * when calling callbacks above.
	 */
	wmb();
	inet->sk_user_data = svsk;

	/* Initialize the socket */
	if (sock->type == SOCK_DGRAM)
		svc_udp_init(svsk, serv);
	else
		svc_tcp_init(svsk, serv);

	trace_svcsock_new(svsk, sock);
	return svsk;
}

/**
 * svc_addsock - add a listener socket to an RPC service
 * @serv: pointer to RPC service to which to add a new listener
 * @net: caller's network namespace
 * @fd: file descriptor of the new listener
 * @name_return: pointer to buffer to fill in with name of listener
 * @len: size of the buffer
 * @cred: credential
 *
 * Fills in socket name and returns positive length of name if successful.
 * Name is terminated with '\n'.  On error, returns a negative errno
 * value.
 */
int svc_addsock(struct svc_serv *serv, struct net *net, const int fd,
		char *name_return, const size_t len, const struct cred *cred)
{
	int err = 0;
	struct socket *so = sockfd_lookup(fd, &err);
	struct svc_sock *svsk = NULL;
	struct sockaddr_storage addr;
	struct sockaddr *sin = (struct sockaddr *)&addr;
	int salen;

	if (!so)
		return err;
	err = -EINVAL;
	if (sock_net(so->sk) != net)
		goto out;
	err = -EAFNOSUPPORT;
	if ((so->sk->sk_family != PF_INET) && (so->sk->sk_family != PF_INET6))
		goto out;
	err =  -EPROTONOSUPPORT;
	if (so->sk->sk_protocol != IPPROTO_TCP &&
	    so->sk->sk_protocol != IPPROTO_UDP)
		goto out;
	err = -EISCONN;
	if (so->state > SS_UNCONNECTED)
		goto out;
	err = -ENOENT;
	if (!try_module_get(THIS_MODULE))
		goto out;
	svsk = svc_setup_socket(serv, so, SVC_SOCK_DEFAULTS);
	if (IS_ERR(svsk)) {
		module_put(THIS_MODULE);
		err = PTR_ERR(svsk);
		goto out;
	}
	salen = kernel_getsockname(svsk->sk_sock, sin);
	if (salen >= 0)
		svc_xprt_set_local(&svsk->sk_xprt, sin, salen);
	svsk->sk_xprt.xpt_cred = get_cred(cred);
	svc_add_new_perm_xprt(serv, &svsk->sk_xprt);
	return svc_one_sock_name(svsk, name_return, len);
out:
	sockfd_put(so);
	return err;
}
EXPORT_SYMBOL_GPL(svc_addsock);

/*
 * Create socket for RPC service.
 */
static struct svc_xprt *svc_create_socket(struct svc_serv *serv,
					  int protocol,
					  struct net *net,
					  struct sockaddr *sin, int len,
					  int flags)
{
	struct svc_sock	*svsk;
	struct socket	*sock;
	int		error;
	int		type;
	struct sockaddr_storage addr;
	struct sockaddr *newsin = (struct sockaddr *)&addr;
	int		newlen;
	int		family;

	if (protocol != IPPROTO_UDP && protocol != IPPROTO_TCP) {
		printk(KERN_WARNING "svc: only UDP and TCP "
				"sockets supported\n");
		return ERR_PTR(-EINVAL);
	}

	type = (protocol == IPPROTO_UDP)? SOCK_DGRAM : SOCK_STREAM;
	switch (sin->sa_family) {
	case AF_INET6:
		family = PF_INET6;
		break;
	case AF_INET:
		family = PF_INET;
		break;
	default:
		return ERR_PTR(-EINVAL);
	}

	error = __sock_create(net, family, type, protocol, &sock, 1);
	if (error < 0)
		return ERR_PTR(error);

	svc_reclassify_socket(sock);

	/*
	 * If this is an PF_INET6 listener, we want to avoid
	 * getting requests from IPv4 remotes.  Those should
	 * be shunted to a PF_INET listener via rpcbind.
	 */
	if (family == PF_INET6)
		ip6_sock_set_v6only(sock->sk);
	if (type == SOCK_STREAM)
		sock->sk->sk_reuse = SK_CAN_REUSE; /* allow address reuse */
	error = kernel_bind(sock, sin, len);
	if (error < 0)
		goto bummer;

	error = kernel_getsockname(sock, newsin);
	if (error < 0)
		goto bummer;
	newlen = error;

	if (protocol == IPPROTO_TCP) {
		if ((error = kernel_listen(sock, 64)) < 0)
			goto bummer;
	}

	svsk = svc_setup_socket(serv, sock, flags);
	if (IS_ERR(svsk)) {
		error = PTR_ERR(svsk);
		goto bummer;
	}
	svc_xprt_set_local(&svsk->sk_xprt, newsin, newlen);
	return (struct svc_xprt *)svsk;
bummer:
	sock_release(sock);
	return ERR_PTR(error);
}

/*
 * Detach the svc_sock from the socket so that no
 * more callbacks occur.
 */
static void svc_sock_detach(struct svc_xprt *xprt)
{
	struct svc_sock *svsk = container_of(xprt, struct svc_sock, sk_xprt);
	struct sock *sk = svsk->sk_sk;

	/* put back the old socket callbacks */
	lock_sock(sk);
	sk->sk_state_change = svsk->sk_ostate;
	sk->sk_data_ready = svsk->sk_odata;
	sk->sk_write_space = svsk->sk_owspace;
	sk->sk_user_data = NULL;
	release_sock(sk);
}

/*
 * Disconnect the socket, and reset the callbacks
 */
static void svc_tcp_sock_detach(struct svc_xprt *xprt)
{
	struct svc_sock *svsk = container_of(xprt, struct svc_sock, sk_xprt);

	tls_handshake_close(svsk->sk_sock);

	svc_sock_detach(xprt);

	if (!test_bit(XPT_LISTENER, &xprt->xpt_flags)) {
		svc_tcp_clear_pages(svsk);
		kernel_sock_shutdown(svsk->sk_sock, SHUT_RDWR);
	}
}

/*
 * Free the svc_sock's socket resources and the svc_sock itself.
 */
static void svc_sock_free(struct svc_xprt *xprt)
{
	struct svc_sock *svsk = container_of(xprt, struct svc_sock, sk_xprt);
	struct page_frag_cache *pfc = &svsk->sk_frag_cache;
	struct socket *sock = svsk->sk_sock;

	trace_svcsock_free(svsk, sock);

	tls_handshake_cancel(sock->sk);
	if (sock->file)
		sockfd_put(sock);
	else
		sock_release(sock);
	if (pfc->va)
		__page_frag_cache_drain(virt_to_head_page(pfc->va),
					pfc->pagecnt_bias);
	kfree(svsk);
}<|MERGE_RESOLUTION|>--- conflicted
+++ resolved
@@ -832,11 +832,8 @@
 {
 	struct svc_sock	*svsk = (struct svc_sock *)sk->sk_user_data;
 
-<<<<<<< HEAD
-=======
 	trace_sk_data_ready(sk);
 
->>>>>>> 98817289
 	/*
 	 * This callback may called twice when a new connection
 	 * is established as a child socket inherits everything
@@ -1022,11 +1019,7 @@
 		iov.iov_base = ((char *)&svsk->sk_marker) + svsk->sk_tcplen;
 		iov.iov_len  = want;
 		iov_iter_kvec(&msg.msg_iter, ITER_DEST, &iov, 1, want);
-<<<<<<< HEAD
-		len = sock_recvmsg(svsk->sk_sock, &msg, MSG_DONTWAIT);
-=======
 		len = svc_tcp_sock_recv_cmsg(svsk, &msg);
->>>>>>> 98817289
 		if (len < 0)
 			return len;
 		svsk->sk_tcplen += len;
