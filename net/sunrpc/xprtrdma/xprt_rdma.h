/* SPDX-License-Identifier: GPL-2.0 OR BSD-3-Clause */
/*
 * Copyright (c) 2014-2017 Oracle.  All rights reserved.
 * Copyright (c) 2003-2007 Network Appliance, Inc. All rights reserved.
 *
 * This software is available to you under a choice of one of two
 * licenses.  You may choose to be licensed under the terms of the GNU
 * General Public License (GPL) Version 2, available from the file
 * COPYING in the main directory of this source tree, or the BSD-type
 * license below:
 *
 * Redistribution and use in source and binary forms, with or without
 * modification, are permitted provided that the following conditions
 * are met:
 *
 *      Redistributions of source code must retain the above copyright
 *      notice, this list of conditions and the following disclaimer.
 *
 *      Redistributions in binary form must reproduce the above
 *      copyright notice, this list of conditions and the following
 *      disclaimer in the documentation and/or other materials provided
 *      with the distribution.
 *
 *      Neither the name of the Network Appliance, Inc. nor the names of
 *      its contributors may be used to endorse or promote products
 *      derived from this software without specific prior written
 *      permission.
 *
 * THIS SOFTWARE IS PROVIDED BY THE COPYRIGHT HOLDERS AND CONTRIBUTORS
 * "AS IS" AND ANY EXPRESS OR IMPLIED WARRANTIES, INCLUDING, BUT NOT
 * LIMITED TO, THE IMPLIED WARRANTIES OF MERCHANTABILITY AND FITNESS FOR
 * A PARTICULAR PURPOSE ARE DISCLAIMED. IN NO EVENT SHALL THE COPYRIGHT
 * OWNER OR CONTRIBUTORS BE LIABLE FOR ANY DIRECT, INDIRECT, INCIDENTAL,
 * SPECIAL, EXEMPLARY, OR CONSEQUENTIAL DAMAGES (INCLUDING, BUT NOT
 * LIMITED TO, PROCUREMENT OF SUBSTITUTE GOODS OR SERVICES; LOSS OF USE,
 * DATA, OR PROFITS; OR BUSINESS INTERRUPTION) HOWEVER CAUSED AND ON ANY
 * THEORY OF LIABILITY, WHETHER IN CONTRACT, STRICT LIABILITY, OR TORT
 * (INCLUDING NEGLIGENCE OR OTHERWISE) ARISING IN ANY WAY OUT OF THE USE
 * OF THIS SOFTWARE, EVEN IF ADVISED OF THE POSSIBILITY OF SUCH DAMAGE.
 */

#ifndef _LINUX_SUNRPC_XPRT_RDMA_H
#define _LINUX_SUNRPC_XPRT_RDMA_H

#include <linux/wait.h> 		/* wait_queue_head_t, etc */
#include <linux/spinlock.h> 		/* spinlock_t, etc */
#include <linux/atomic.h>		/* atomic_t, etc */
#include <linux/kref.h>			/* struct kref */
#include <linux/workqueue.h>		/* struct work_struct */
#include <linux/llist.h>

#include <rdma/rdma_cm.h>		/* RDMA connection api */
#include <rdma/ib_verbs.h>		/* RDMA verbs api */

#include <linux/sunrpc/clnt.h> 		/* rpc_xprt */
#include <linux/sunrpc/rpc_rdma_cid.h> 	/* completion IDs */
#include <linux/sunrpc/rpc_rdma.h> 	/* RPC/RDMA protocol */
#include <linux/sunrpc/xprtrdma.h> 	/* xprt parameters */

#define RDMA_RESOLVE_TIMEOUT	(5000)	/* 5 seconds */
#define RDMA_CONNECT_RETRY_MAX	(2)	/* retries if no listener backlog */

#define RPCRDMA_BIND_TO		(60U * HZ)
#define RPCRDMA_INIT_REEST_TO	(5U * HZ)
#define RPCRDMA_MAX_REEST_TO	(30U * HZ)
#define RPCRDMA_IDLE_DISC_TO	(5U * 60 * HZ)

/*
 * RDMA Endpoint -- connection endpoint details
 */
struct rpcrdma_ep {
	struct kref		re_kref;
	struct rdma_cm_id 	*re_id;
	struct ib_pd		*re_pd;
	unsigned int		re_max_rdma_segs;
	unsigned int		re_max_fr_depth;
	bool			re_implicit_roundup;
	enum ib_mr_type		re_mrtype;
	struct completion	re_done;
	unsigned int		re_send_count;
	unsigned int		re_send_batch;
	unsigned int		re_max_inline_send;
	unsigned int		re_max_inline_recv;
	int			re_async_rc;
	int			re_connect_status;
	atomic_t		re_receiving;
	atomic_t		re_force_disconnect;
	struct ib_qp_init_attr	re_attr;
	wait_queue_head_t       re_connect_wait;
	struct rpc_xprt		*re_xprt;
	struct rpcrdma_connect_private
				re_cm_private;
	struct rdma_conn_param	re_remote_cma;
	int			re_receive_count;
	unsigned int		re_max_requests; /* depends on device */
	unsigned int		re_inline_send;	/* negotiated */
	unsigned int		re_inline_recv;	/* negotiated */

	atomic_t		re_completion_ids;
};

/* Pre-allocate extra Work Requests for handling reverse-direction
 * Receives and Sends. This is a fixed value because the Work Queues
 * are allocated when the forward channel is set up, long before the
 * backchannel is provisioned. This value is two times
 * NFS4_DEF_CB_SLOT_TABLE_SIZE.
 */
#if defined(CONFIG_SUNRPC_BACKCHANNEL)
#define RPCRDMA_BACKWARD_WRS (32)
#else
#define RPCRDMA_BACKWARD_WRS (0)
#endif

/* Registered buffer -- registered kmalloc'd memory for RDMA SEND/RECV
 */

struct rpcrdma_regbuf {
	struct ib_sge		rg_iov;
	struct ib_device	*rg_device;
	enum dma_data_direction	rg_direction;
	void			*rg_data;
};

static inline u64 rdmab_addr(struct rpcrdma_regbuf *rb)
{
	return rb->rg_iov.addr;
}

static inline u32 rdmab_length(struct rpcrdma_regbuf *rb)
{
	return rb->rg_iov.length;
}

static inline u32 rdmab_lkey(struct rpcrdma_regbuf *rb)
{
	return rb->rg_iov.lkey;
}

static inline struct ib_device *rdmab_device(struct rpcrdma_regbuf *rb)
{
	return rb->rg_device;
}

static inline void *rdmab_data(const struct rpcrdma_regbuf *rb)
{
	return rb->rg_data;
}

#define RPCRDMA_DEF_GFP		(GFP_NOIO | __GFP_NOWARN)

/* To ensure a transport can always make forward progress,
 * the number of RDMA segments allowed in header chunk lists
 * is capped at 16. This prevents less-capable devices from
 * overrunning the Send buffer while building chunk lists.
 *
 * Elements of the Read list take up more room than the
 * Write list or Reply chunk. 16 read segments means the
 * chunk lists cannot consume more than
 *
 * ((16 + 2) * read segment size) + 1 XDR words,
 *
 * or about 400 bytes. The fixed part of the header is
 * another 24 bytes. Thus when the inline threshold is
 * 1024 bytes, at least 600 bytes are available for RPC
 * message bodies.
 */
enum {
	RPCRDMA_MAX_HDR_SEGS = 16,
};

/*
 * struct rpcrdma_rep -- this structure encapsulates state required
 * to receive and complete an RPC Reply, asychronously. It needs
 * several pieces of state:
 *
 *   o receive buffer and ib_sge (donated to provider)
 *   o status of receive (success or not, length, inv rkey)
 *   o bookkeeping state to get run by reply handler (XDR stream)
 *
 * These structures are allocated during transport initialization.
 * N of these are associated with a transport instance, managed by
 * struct rpcrdma_buffer. N is the max number of outstanding RPCs.
 */

struct rpcrdma_rep {
	struct ib_cqe		rr_cqe;
	struct rpc_rdma_cid	rr_cid;

	__be32			rr_xid;
	__be32			rr_vers;
	__be32			rr_proc;
	int			rr_wc_flags;
	u32			rr_inv_rkey;
	bool			rr_temp;
	struct rpcrdma_regbuf	*rr_rdmabuf;
	struct rpcrdma_xprt	*rr_rxprt;
	struct rpc_rqst		*rr_rqst;
	struct xdr_buf		rr_hdrbuf;
	struct xdr_stream	rr_stream;
	struct llist_node	rr_node;
	struct ib_recv_wr	rr_recv_wr;
	struct list_head	rr_all;
};

/* To reduce the rate at which a transport invokes ib_post_recv
 * (and thus the hardware doorbell rate), xprtrdma posts Receive
 * WRs in batches.
 *
 * Setting this to zero disables Receive post batching.
 */
enum {
	RPCRDMA_MAX_RECV_BATCH = 7,
};

/* struct rpcrdma_sendctx - DMA mapped SGEs to unmap after Send completes
 */
struct rpcrdma_req;
struct rpcrdma_sendctx {
	struct ib_cqe		sc_cqe;
	struct rpc_rdma_cid	sc_cid;
	struct rpcrdma_req	*sc_req;
	unsigned int		sc_unmap_count;
	struct ib_sge		sc_sges[];
};

/*
 * struct rpcrdma_mr - external memory region metadata
 *
 * An external memory region is any buffer or page that is registered
 * on the fly (ie, not pre-registered).
 */
struct rpcrdma_req;
struct rpcrdma_mr {
	struct list_head	mr_list;
	struct rpcrdma_req	*mr_req;

	struct ib_mr		*mr_ibmr;
	struct ib_device	*mr_device;
	struct scatterlist	*mr_sg;
	int			mr_nents;
	enum dma_data_direction	mr_dir;
	struct ib_cqe		mr_cqe;
	struct completion	mr_linv_done;
	union {
		struct ib_reg_wr	mr_regwr;
		struct ib_send_wr	mr_invwr;
	};
	struct rpcrdma_xprt	*mr_xprt;
	u32			mr_handle;
	u32			mr_length;
	u64			mr_offset;
	struct list_head	mr_all;
	struct rpc_rdma_cid	mr_cid;
};

/*
 * struct rpcrdma_req -- structure central to the request/reply sequence.
 *
 * N of these are associated with a transport instance, and stored in
 * struct rpcrdma_buffer. N is the max number of outstanding requests.
 *
 * It includes pre-registered buffer memory for send AND recv.
 * The recv buffer, however, is not owned by this structure, and
 * is "donated" to the hardware when a recv is posted. When a
 * reply is handled, the recv buffer used is given back to the
 * struct rpcrdma_req associated with the request.
 *
 * In addition to the basic memory, this structure includes an array
 * of iovs for send operations. The reason is that the iovs passed to
 * ib_post_{send,recv} must not be modified until the work request
 * completes.
 */

/* Maximum number of page-sized "segments" per chunk list to be
 * registered or invalidated. Must handle a Reply chunk:
 */
enum {
	RPCRDMA_MAX_IOV_SEGS	= 3,
	RPCRDMA_MAX_DATA_SEGS	= ((1 * 1024 * 1024) / PAGE_SIZE) + 1,
	RPCRDMA_MAX_SEGS	= RPCRDMA_MAX_DATA_SEGS +
				  RPCRDMA_MAX_IOV_SEGS,
};

/* Arguments for DMA mapping and registration */
struct rpcrdma_mr_seg {
	u32		mr_len;		/* length of segment */
	struct page	*mr_page;	/* underlying struct page */
	u64		mr_offset;	/* IN: page offset, OUT: iova */
};

/* The Send SGE array is provisioned to send a maximum size
 * inline request:
 * - RPC-over-RDMA header
 * - xdr_buf head iovec
 * - RPCRDMA_MAX_INLINE bytes, in pages
 * - xdr_buf tail iovec
 *
 * The actual number of array elements consumed by each RPC
 * depends on the device's max_sge limit.
 */
enum {
	RPCRDMA_MIN_SEND_SGES = 3,
	RPCRDMA_MAX_PAGE_SGES = RPCRDMA_MAX_INLINE >> PAGE_SHIFT,
	RPCRDMA_MAX_SEND_SGES = 1 + 1 + RPCRDMA_MAX_PAGE_SGES + 1,
};

struct rpcrdma_buffer;
struct rpcrdma_req {
	struct list_head	rl_list;
	struct rpc_rqst		rl_slot;
	struct rpcrdma_rep	*rl_reply;
	struct xdr_stream	rl_stream;
	struct xdr_buf		rl_hdrbuf;
	struct ib_send_wr	rl_wr;
	struct rpcrdma_sendctx	*rl_sendctx;
	struct rpcrdma_regbuf	*rl_rdmabuf;	/* xprt header */
	struct rpcrdma_regbuf	*rl_sendbuf;	/* rq_snd_buf */
	struct rpcrdma_regbuf	*rl_recvbuf;	/* rq_rcv_buf */

	struct list_head	rl_all;
	struct kref		rl_kref;

	struct list_head	rl_free_mrs;
	struct list_head	rl_registered;
	struct rpcrdma_mr_seg	rl_segments[RPCRDMA_MAX_SEGS];
};

static inline struct rpcrdma_req *
rpcr_to_rdmar(const struct rpc_rqst *rqst)
{
	return container_of(rqst, struct rpcrdma_req, rl_slot);
}

static inline void
rpcrdma_mr_push(struct rpcrdma_mr *mr, struct list_head *list)
{
	list_add(&mr->mr_list, list);
}

static inline struct rpcrdma_mr *
rpcrdma_mr_pop(struct list_head *list)
{
	struct rpcrdma_mr *mr;

	mr = list_first_entry_or_null(list, struct rpcrdma_mr, mr_list);
	if (mr)
		list_del_init(&mr->mr_list);
	return mr;
}

/*
 * struct rpcrdma_buffer -- holds list/queue of pre-registered memory for
 * inline requests/replies, and client/server credits.
 *
 * One of these is associated with a transport instance
 */
struct rpcrdma_buffer {
	spinlock_t		rb_lock;
	struct list_head	rb_send_bufs;
	struct list_head	rb_mrs;

	unsigned long		rb_sc_head;
	unsigned long		rb_sc_tail;
	unsigned long		rb_sc_last;
	struct rpcrdma_sendctx	**rb_sc_ctxs;

	struct list_head	rb_allreqs;
	struct list_head	rb_all_mrs;
	struct list_head	rb_all_reps;

	struct llist_head	rb_free_reps;

	__be32			rb_max_requests;
	u32			rb_credits;	/* most recent credit grant */

	u32			rb_bc_srv_max_requests;
	u32			rb_bc_max_requests;

	struct work_struct	rb_refresh_worker;
};

/*
 * Statistics for RPCRDMA
 */
struct rpcrdma_stats {
	/* accessed when sending a call */
	unsigned long		read_chunk_count;
	unsigned long		write_chunk_count;
	unsigned long		reply_chunk_count;
	unsigned long long	total_rdma_request;

	/* rarely accessed error counters */
	unsigned long long	pullup_copy_count;
	unsigned long		hardway_register_count;
	unsigned long		failed_marshal_count;
	unsigned long		bad_reply_count;
	unsigned long		mrs_recycled;
	unsigned long		mrs_orphaned;
	unsigned long		mrs_allocated;
	unsigned long		empty_sendctx_q;

	/* accessed when receiving a reply */
	unsigned long long	total_rdma_reply;
	unsigned long long	fixup_copy_count;
	unsigned long		reply_waits_for_send;
	unsigned long		local_inv_needed;
	unsigned long		nomsg_call_count;
	unsigned long		bcall_count;
};

/*
 * RPCRDMA transport -- encapsulates the structures above for
 * integration with RPC.
 *
 * The contained structures are embedded, not pointers,
 * for convenience. This structure need not be visible externally.
 *
 * It is allocated and initialized during mount, and released
 * during unmount.
 */
struct rpcrdma_xprt {
	struct rpc_xprt		rx_xprt;
	struct rpcrdma_ep	*rx_ep;
	struct rpcrdma_buffer	rx_buf;
	struct delayed_work	rx_connect_worker;
	struct rpc_timeout	rx_timeout;
	struct rpcrdma_stats	rx_stats;
};

#define rpcx_to_rdmax(x) container_of(x, struct rpcrdma_xprt, rx_xprt)

static inline const char *
rpcrdma_addrstr(const struct rpcrdma_xprt *r_xprt)
{
	return r_xprt->rx_xprt.address_strings[RPC_DISPLAY_ADDR];
}

static inline const char *
rpcrdma_portstr(const struct rpcrdma_xprt *r_xprt)
{
	return r_xprt->rx_xprt.address_strings[RPC_DISPLAY_PORT];
}

/* Setting this to 0 ensures interoperability with early servers.
 * Setting this to 1 enhances certain unaligned read/write performance.
 * Default is 0, see sysctl entry and rpc_rdma.c rpcrdma_convert_iovs() */
extern int xprt_rdma_pad_optimize;

/* This setting controls the hunt for a supported memory
 * registration strategy.
 */
extern unsigned int xprt_rdma_memreg_strategy;

/*
 * Endpoint calls - xprtrdma/verbs.c
 */
void rpcrdma_force_disconnect(struct rpcrdma_ep *ep);
void rpcrdma_flush_disconnect(struct rpcrdma_xprt *r_xprt, struct ib_wc *wc);
int rpcrdma_xprt_connect(struct rpcrdma_xprt *r_xprt);
void rpcrdma_xprt_disconnect(struct rpcrdma_xprt *r_xprt);

<<<<<<< HEAD
int rpcrdma_post_sends(struct rpcrdma_xprt *r_xprt, struct rpcrdma_req *req);
=======
>>>>>>> 3b17187f
void rpcrdma_post_recvs(struct rpcrdma_xprt *r_xprt, int needed, bool temp);

/*
 * Buffer calls - xprtrdma/verbs.c
 */
struct rpcrdma_req *rpcrdma_req_create(struct rpcrdma_xprt *r_xprt, size_t size,
				       gfp_t flags);
int rpcrdma_req_setup(struct rpcrdma_xprt *r_xprt, struct rpcrdma_req *req);
void rpcrdma_req_destroy(struct rpcrdma_req *req);
int rpcrdma_buffer_create(struct rpcrdma_xprt *);
void rpcrdma_buffer_destroy(struct rpcrdma_buffer *);
struct rpcrdma_sendctx *rpcrdma_sendctx_get_locked(struct rpcrdma_xprt *r_xprt);

struct rpcrdma_mr *rpcrdma_mr_get(struct rpcrdma_xprt *r_xprt);
void rpcrdma_mrs_refresh(struct rpcrdma_xprt *r_xprt);

struct rpcrdma_req *rpcrdma_buffer_get(struct rpcrdma_buffer *);
void rpcrdma_buffer_put(struct rpcrdma_buffer *buffers,
			struct rpcrdma_req *req);
<<<<<<< HEAD
void rpcrdma_reply_put(struct rpcrdma_buffer *buffers, struct rpcrdma_req *req);
void rpcrdma_recv_buffer_put(struct rpcrdma_rep *);
=======
void rpcrdma_rep_put(struct rpcrdma_buffer *buf, struct rpcrdma_rep *rep);
void rpcrdma_reply_put(struct rpcrdma_buffer *buffers, struct rpcrdma_req *req);
>>>>>>> 3b17187f

bool rpcrdma_regbuf_realloc(struct rpcrdma_regbuf *rb, size_t size,
			    gfp_t flags);
bool __rpcrdma_regbuf_dma_map(struct rpcrdma_xprt *r_xprt,
			      struct rpcrdma_regbuf *rb);

/**
 * rpcrdma_regbuf_is_mapped - check if buffer is DMA mapped
 *
 * Returns true if the buffer is now mapped to rb->rg_device.
 */
static inline bool rpcrdma_regbuf_is_mapped(struct rpcrdma_regbuf *rb)
{
	return rb->rg_device != NULL;
}

/**
 * rpcrdma_regbuf_dma_map - DMA-map a regbuf
 * @r_xprt: controlling transport instance
 * @rb: regbuf to be mapped
 *
 * Returns true if the buffer is currently DMA mapped.
 */
static inline bool rpcrdma_regbuf_dma_map(struct rpcrdma_xprt *r_xprt,
					  struct rpcrdma_regbuf *rb)
{
	if (likely(rpcrdma_regbuf_is_mapped(rb)))
		return true;
	return __rpcrdma_regbuf_dma_map(r_xprt, rb);
}

/*
 * Wrappers for chunk registration, shared by read/write chunk code.
 */

static inline enum dma_data_direction
rpcrdma_data_dir(bool writing)
{
	return writing ? DMA_FROM_DEVICE : DMA_TO_DEVICE;
}

/* Memory registration calls xprtrdma/frwr_ops.c
 */
void frwr_reset(struct rpcrdma_req *req);
int frwr_query_device(struct rpcrdma_ep *ep, const struct ib_device *device);
int frwr_mr_init(struct rpcrdma_xprt *r_xprt, struct rpcrdma_mr *mr);
void frwr_mr_release(struct rpcrdma_mr *mr);
struct rpcrdma_mr_seg *frwr_map(struct rpcrdma_xprt *r_xprt,
				struct rpcrdma_mr_seg *seg,
				int nsegs, bool writing, __be32 xid,
				struct rpcrdma_mr *mr);
int frwr_send(struct rpcrdma_xprt *r_xprt, struct rpcrdma_req *req);
void frwr_reminv(struct rpcrdma_rep *rep, struct list_head *mrs);
void frwr_unmap_sync(struct rpcrdma_xprt *r_xprt, struct rpcrdma_req *req);
void frwr_unmap_async(struct rpcrdma_xprt *r_xprt, struct rpcrdma_req *req);

/*
 * RPC/RDMA protocol calls - xprtrdma/rpc_rdma.c
 */

enum rpcrdma_chunktype {
	rpcrdma_noch = 0,
	rpcrdma_noch_pullup,
	rpcrdma_noch_mapped,
	rpcrdma_readch,
	rpcrdma_areadch,
	rpcrdma_writech,
	rpcrdma_replych
};

int rpcrdma_prepare_send_sges(struct rpcrdma_xprt *r_xprt,
			      struct rpcrdma_req *req, u32 hdrlen,
			      struct xdr_buf *xdr,
			      enum rpcrdma_chunktype rtype);
void rpcrdma_sendctx_unmap(struct rpcrdma_sendctx *sc);
int rpcrdma_marshal_req(struct rpcrdma_xprt *r_xprt, struct rpc_rqst *rqst);
void rpcrdma_set_max_header_sizes(struct rpcrdma_ep *ep);
void rpcrdma_reset_cwnd(struct rpcrdma_xprt *r_xprt);
void rpcrdma_complete_rqst(struct rpcrdma_rep *rep);
void rpcrdma_unpin_rqst(struct rpcrdma_rep *rep);
void rpcrdma_reply_handler(struct rpcrdma_rep *rep);

static inline void rpcrdma_set_xdrlen(struct xdr_buf *xdr, size_t len)
{
	xdr->head[0].iov_len = len;
	xdr->len = len;
}

/* RPC/RDMA module init - xprtrdma/transport.c
 */
extern unsigned int xprt_rdma_max_inline_read;
extern unsigned int xprt_rdma_max_inline_write;
void xprt_rdma_format_addresses(struct rpc_xprt *xprt, struct sockaddr *sap);
void xprt_rdma_free_addresses(struct rpc_xprt *xprt);
void xprt_rdma_close(struct rpc_xprt *xprt);
void xprt_rdma_print_stats(struct rpc_xprt *xprt, struct seq_file *seq);
int xprt_rdma_init(void);
void xprt_rdma_cleanup(void);

/* Backchannel calls - xprtrdma/backchannel.c
 */
#if defined(CONFIG_SUNRPC_BACKCHANNEL)
int xprt_rdma_bc_setup(struct rpc_xprt *, unsigned int);
size_t xprt_rdma_bc_maxpayload(struct rpc_xprt *);
unsigned int xprt_rdma_bc_max_slots(struct rpc_xprt *);
int rpcrdma_bc_post_recv(struct rpcrdma_xprt *, unsigned int);
void rpcrdma_bc_receive_call(struct rpcrdma_xprt *, struct rpcrdma_rep *);
int xprt_rdma_bc_send_reply(struct rpc_rqst *rqst);
void xprt_rdma_bc_free_rqst(struct rpc_rqst *);
void xprt_rdma_bc_destroy(struct rpc_xprt *, unsigned int);
#endif	/* CONFIG_SUNRPC_BACKCHANNEL */

extern struct xprt_class xprt_rdma_bc;

#endif				/* _LINUX_SUNRPC_XPRT_RDMA_H */<|MERGE_RESOLUTION|>--- conflicted
+++ resolved
@@ -459,10 +459,6 @@
 int rpcrdma_xprt_connect(struct rpcrdma_xprt *r_xprt);
 void rpcrdma_xprt_disconnect(struct rpcrdma_xprt *r_xprt);
 
-<<<<<<< HEAD
-int rpcrdma_post_sends(struct rpcrdma_xprt *r_xprt, struct rpcrdma_req *req);
-=======
->>>>>>> 3b17187f
 void rpcrdma_post_recvs(struct rpcrdma_xprt *r_xprt, int needed, bool temp);
 
 /*
@@ -482,13 +478,8 @@
 struct rpcrdma_req *rpcrdma_buffer_get(struct rpcrdma_buffer *);
 void rpcrdma_buffer_put(struct rpcrdma_buffer *buffers,
 			struct rpcrdma_req *req);
-<<<<<<< HEAD
-void rpcrdma_reply_put(struct rpcrdma_buffer *buffers, struct rpcrdma_req *req);
-void rpcrdma_recv_buffer_put(struct rpcrdma_rep *);
-=======
 void rpcrdma_rep_put(struct rpcrdma_buffer *buf, struct rpcrdma_rep *rep);
 void rpcrdma_reply_put(struct rpcrdma_buffer *buffers, struct rpcrdma_req *req);
->>>>>>> 3b17187f
 
 bool rpcrdma_regbuf_realloc(struct rpcrdma_regbuf *rb, size_t size,
 			    gfp_t flags);
