--- conflicted
+++ resolved
@@ -1204,15 +1204,9 @@
 	struct smc_clc_msg_accept_confirm_v2 *clc_v2 =
 		(struct smc_clc_msg_accept_confirm_v2 *)aclc;
 	struct smc_clc_first_contact_ext *fce =
-<<<<<<< HEAD
-		(struct smc_clc_first_contact_ext *)
-			(((u8 *)clc_v2) + sizeof(*clc_v2));
-	struct net *net = sock_net(&smc->sk);
-=======
 		smc_get_clc_first_contact_ext(clc_v2, false);
 	struct net *net = sock_net(&smc->sk);
 	int rc;
->>>>>>> 98817289
 
 	if (!ini->first_contact_peer || aclc->hdr.version == SMC_V1)
 		return 0;
@@ -1901,19 +1895,12 @@
 	smc_llc_link_active(link);
 	smcr_lgr_set_type(link->lgr, SMC_LGR_SINGLE);
 
-<<<<<<< HEAD
-	mutex_lock(&link->lgr->llc_conf_mutex);
-	/* initial contact - try to establish second link */
-	smc_llc_srv_add_link(link, NULL);
-	mutex_unlock(&link->lgr->llc_conf_mutex);
-=======
 	if (link->lgr->max_links > 1) {
 		down_write(&link->lgr->llc_conf_mutex);
 		/* initial contact - try to establish second link */
 		smc_llc_srv_add_link(link, NULL);
 		up_write(&link->lgr->llc_conf_mutex);
 	}
->>>>>>> 98817289
 	return 0;
 }
 
