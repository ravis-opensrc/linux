--- conflicted
+++ resolved
@@ -1248,19 +1248,6 @@
 	struct smc_link_group *lgr = lnk->lgr;
 	struct smc_ib_device *smcibdev;
 
-<<<<<<< HEAD
-	if (!lnk->lgr || lnk->state == SMC_LNK_UNUSED)
-		return;
-	lnk->peer_qpn = 0;
-	smc_llc_link_clear(lnk, log);
-	smcr_buf_unmap_lgr(lnk);
-	smcr_rtoken_clear_link(lnk);
-	smc_ib_modify_qp_error(lnk);
-	smc_wr_free_link(lnk);
-	smc_ib_destroy_queue_pair(lnk);
-	smc_ib_dealloc_protection_domain(lnk);
-=======
->>>>>>> d60c95ef
 	smc_wr_free_link_mem(lnk);
 	smc_ibdev_cnt_dec(lnk);
 	put_device(&lnk->smcibdev->ibdev->dev);
