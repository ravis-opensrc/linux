--- conflicted
+++ resolved
@@ -45,10 +45,7 @@
 	int r;
 
 	BUG_ON(page_offset + length > PAGE_SIZE);
-<<<<<<< HEAD
-=======
 	bvec_set_page(&bvec, page, length, page_offset);
->>>>>>> 98817289
 	iov_iter_bvec(&msg.msg_iter, ITER_DEST, &bvec, 1, length);
 	r = sock_recvmsg(sock, &msg, msg.msg_flags);
 	if (r == -EAGAIN)
