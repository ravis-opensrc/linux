--- conflicted
+++ resolved
@@ -332,9 +332,6 @@
 {
 	struct qrtr_hdr_v1 *hdr;
 	size_t len = skb->len;
-<<<<<<< HEAD
-	int rc;
-=======
 	int rc, confirm_rx;
 
 	confirm_rx = qrtr_tx_wait(node, to->sq_node, to->sq_port, type);
@@ -342,7 +339,6 @@
 		kfree_skb(skb);
 		return confirm_rx;
 	}
->>>>>>> d1988041
 
 	hdr = skb_push(skb, sizeof(*hdr));
 	hdr->version = cpu_to_le32(QRTR_PROTO_VER_1);
@@ -361,8 +357,6 @@
 	hdr->confirm_rx = !!confirm_rx;
 
 	rc = skb_put_padto(skb, ALIGN(len, 4) + sizeof(*hdr));
-<<<<<<< HEAD
-=======
 
 	if (!rc) {
 		mutex_lock(&node->ep_lock);
@@ -377,17 +371,7 @@
 	 * confirm_rx flag if we dropped this one */
 	if (rc && confirm_rx)
 		qrtr_tx_flow_failed(node, to->sq_node, to->sq_port);
->>>>>>> d1988041
-
-	if (!rc) {
-		mutex_lock(&node->ep_lock);
-		rc = -ENODEV;
-		if (node->ep)
-			rc = node->ep->xmit(node->ep, skb);
-		else
-			kfree_skb(skb);
-		mutex_unlock(&node->ep_lock);
-	}
+
 	return rc;
 }
 
