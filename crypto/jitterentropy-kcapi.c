/*
 * Non-physical true random number generator based on timing jitter --
 * Linux Kernel Crypto API specific code
 *
 * Copyright Stephan Mueller <smueller@chronox.de>, 2015 - 2023
 *
 * Redistribution and use in source and binary forms, with or without
 * modification, are permitted provided that the following conditions
 * are met:
 * 1. Redistributions of source code must retain the above copyright
 *    notice, and the entire permission notice in its entirety,
 *    including the disclaimer of warranties.
 * 2. Redistributions in binary form must reproduce the above copyright
 *    notice, this list of conditions and the following disclaimer in the
 *    documentation and/or other materials provided with the distribution.
 * 3. The name of the author may not be used to endorse or promote
 *    products derived from this software without specific prior
 *    written permission.
 *
 * ALTERNATIVELY, this product may be distributed under the terms of
 * the GNU General Public License, in which case the provisions of the GPL2 are
 * required INSTEAD OF the above restrictions.  (This clause is
 * necessary due to a potential bad interaction between the GPL and
 * the restrictions contained in a BSD-style copyright.)
 *
 * THIS SOFTWARE IS PROVIDED ``AS IS'' AND ANY EXPRESS OR IMPLIED
 * WARRANTIES, INCLUDING, BUT NOT LIMITED TO, THE IMPLIED WARRANTIES
 * OF MERCHANTABILITY AND FITNESS FOR A PARTICULAR PURPOSE, ALL OF
 * WHICH ARE HEREBY DISCLAIMED.  IN NO EVENT SHALL THE AUTHOR BE
 * LIABLE FOR ANY DIRECT, INDIRECT, INCIDENTAL, SPECIAL, EXEMPLARY, OR
 * CONSEQUENTIAL DAMAGES (INCLUDING, BUT NOT LIMITED TO, PROCUREMENT
 * OF SUBSTITUTE GOODS OR SERVICES; LOSS OF USE, DATA, OR PROFITS; OR
 * BUSINESS INTERRUPTION) HOWEVER CAUSED AND ON ANY THEORY OF
 * LIABILITY, WHETHER IN CONTRACT, STRICT LIABILITY, OR TORT
 * (INCLUDING NEGLIGENCE OR OTHERWISE) ARISING IN ANY WAY OUT OF THE
 * USE OF THIS SOFTWARE, EVEN IF NOT ADVISED OF THE POSSIBILITY OF SUCH
 * DAMAGE.
 */

<<<<<<< HEAD
=======
#include <crypto/hash.h>
#include <crypto/sha3.h>
>>>>>>> 98817289
#include <linux/fips.h>
#include <linux/kernel.h>
#include <linux/module.h>
#include <linux/slab.h>
#include <linux/time.h>
#include <crypto/internal/rng.h>

#include "jitterentropy.h"

#define JENT_CONDITIONING_HASH	"sha3-256-generic"

/***************************************************************************
 * Helper function
 ***************************************************************************/

void *jent_zalloc(unsigned int len)
{
	return kzalloc(len, GFP_KERNEL);
}

void jent_zfree(void *ptr)
{
	kfree_sensitive(ptr);
}

<<<<<<< HEAD
void jent_memcpy(void *dest, const void *src, unsigned int n)
{
	memcpy(dest, src, n);
}

=======
>>>>>>> 98817289
/*
 * Obtain a high-resolution time stamp value. The time stamp is used to measure
 * the execution time of a given code path and its variations. Hence, the time
 * stamp must have a sufficiently high resolution.
 *
 * Note, if the function returns zero because a given architecture does not
 * implement a high-resolution time stamp, the RNG code's runtime test
 * will detect it and will not produce output.
 */
void jent_get_nstime(__u64 *out)
{
	__u64 tmp = 0;

	tmp = random_get_entropy();

	/*
	 * If random_get_entropy does not return a value, i.e. it is not
	 * implemented for a given architecture, use a clock source.
	 * hoping that there are timers we can work with.
	 */
	if (tmp == 0)
		tmp = ktime_get_ns();

	*out = tmp;
	jent_raw_hires_entropy_store(tmp);
}

int jent_hash_time(void *hash_state, __u64 time, u8 *addtl,
		   unsigned int addtl_len, __u64 hash_loop_cnt,
		   unsigned int stuck)
{
	struct shash_desc *hash_state_desc = (struct shash_desc *)hash_state;
	SHASH_DESC_ON_STACK(desc, hash_state_desc->tfm);
	u8 intermediary[SHA3_256_DIGEST_SIZE];
	__u64 j = 0;
	int ret;

	desc->tfm = hash_state_desc->tfm;

	if (sizeof(intermediary) != crypto_shash_digestsize(desc->tfm)) {
		pr_warn_ratelimited("Unexpected digest size\n");
		return -EINVAL;
	}

	/*
	 * This loop fills a buffer which is injected into the entropy pool.
	 * The main reason for this loop is to execute something over which we
	 * can perform a timing measurement. The injection of the resulting
	 * data into the pool is performed to ensure the result is used and
	 * the compiler cannot optimize the loop away in case the result is not
	 * used at all. Yet that data is considered "additional information"
	 * considering the terminology from SP800-90A without any entropy.
	 *
	 * Note, it does not matter which or how much data you inject, we are
	 * interested in one Keccack1600 compression operation performed with
	 * the crypto_shash_final.
	 */
	for (j = 0; j < hash_loop_cnt; j++) {
		ret = crypto_shash_init(desc) ?:
		      crypto_shash_update(desc, intermediary,
					  sizeof(intermediary)) ?:
		      crypto_shash_finup(desc, addtl, addtl_len, intermediary);
		if (ret)
			goto err;
	}

	/*
	 * Inject the data from the previous loop into the pool. This data is
	 * not considered to contain any entropy, but it stirs the pool a bit.
	 */
	ret = crypto_shash_update(desc, intermediary, sizeof(intermediary));
	if (ret)
		goto err;

	/*
	 * Insert the time stamp into the hash context representing the pool.
	 *
	 * If the time stamp is stuck, do not finally insert the value into the
	 * entropy pool. Although this operation should not do any harm even
	 * when the time stamp has no entropy, SP800-90B requires that any
	 * conditioning operation to have an identical amount of input data
	 * according to section 3.1.5.
	 */
	if (!stuck) {
		ret = crypto_shash_update(hash_state_desc, (u8 *)&time,
					  sizeof(__u64));
	}

err:
	shash_desc_zero(desc);
	memzero_explicit(intermediary, sizeof(intermediary));

	return ret;
}

int jent_read_random_block(void *hash_state, char *dst, unsigned int dst_len)
{
	struct shash_desc *hash_state_desc = (struct shash_desc *)hash_state;
	u8 jent_block[SHA3_256_DIGEST_SIZE];
	/* Obtain data from entropy pool and re-initialize it */
	int ret = crypto_shash_final(hash_state_desc, jent_block) ?:
		  crypto_shash_init(hash_state_desc) ?:
		  crypto_shash_update(hash_state_desc, jent_block,
				      sizeof(jent_block));

	if (!ret && dst_len)
		memcpy(dst, jent_block, dst_len);

	memzero_explicit(jent_block, sizeof(jent_block));
	return ret;
}

/***************************************************************************
 * Kernel crypto API interface
 ***************************************************************************/

struct jitterentropy {
	spinlock_t jent_lock;
	struct rand_data *entropy_collector;
<<<<<<< HEAD
=======
	struct crypto_shash *tfm;
	struct shash_desc *sdesc;
>>>>>>> 98817289
};

static void jent_kcapi_cleanup(struct crypto_tfm *tfm)
{
	struct jitterentropy *rng = crypto_tfm_ctx(tfm);

	spin_lock(&rng->jent_lock);

	if (rng->sdesc) {
		shash_desc_zero(rng->sdesc);
		kfree(rng->sdesc);
	}
	rng->sdesc = NULL;

	if (rng->tfm)
		crypto_free_shash(rng->tfm);
	rng->tfm = NULL;

	if (rng->entropy_collector)
		jent_entropy_collector_free(rng->entropy_collector);
	rng->entropy_collector = NULL;
	spin_unlock(&rng->jent_lock);
}

static int jent_kcapi_init(struct crypto_tfm *tfm)
{
	struct jitterentropy *rng = crypto_tfm_ctx(tfm);
	struct crypto_shash *hash;
	struct shash_desc *sdesc;
	int size, ret = 0;

	spin_lock_init(&rng->jent_lock);

	/*
	 * Use SHA3-256 as conditioner. We allocate only the generic
	 * implementation as we are not interested in high-performance. The
	 * execution time of the SHA3 operation is measured and adds to the
	 * Jitter RNG's unpredictable behavior. If we have a slower hash
	 * implementation, the execution timing variations are larger. When
	 * using a fast implementation, we would need to call it more often
	 * as its variations are lower.
	 */
	hash = crypto_alloc_shash(JENT_CONDITIONING_HASH, 0, 0);
	if (IS_ERR(hash)) {
		pr_err("Cannot allocate conditioning digest\n");
		return PTR_ERR(hash);
	}
	rng->tfm = hash;

	size = sizeof(struct shash_desc) + crypto_shash_descsize(hash);
	sdesc = kmalloc(size, GFP_KERNEL);
	if (!sdesc) {
		ret = -ENOMEM;
		goto err;
	}

	sdesc->tfm = hash;
	crypto_shash_init(sdesc);
	rng->sdesc = sdesc;

	rng->entropy_collector = jent_entropy_collector_alloc(1, 0, sdesc);
	if (!rng->entropy_collector) {
		ret = -ENOMEM;
		goto err;
	}

	spin_lock_init(&rng->jent_lock);
	return 0;

err:
	jent_kcapi_cleanup(tfm);
	return ret;
}

static int jent_kcapi_random(struct crypto_rng *tfm,
			     const u8 *src, unsigned int slen,
			     u8 *rdata, unsigned int dlen)
{
	struct jitterentropy *rng = crypto_rng_ctx(tfm);
	int ret = 0;

	spin_lock(&rng->jent_lock);

	ret = jent_read_entropy(rng->entropy_collector, rdata, dlen);

	if (ret == -3) {
		/* Handle permanent health test error */
		/*
		 * If the kernel was booted with fips=1, it implies that
		 * the entire kernel acts as a FIPS 140 module. In this case
		 * an SP800-90B permanent health test error is treated as
		 * a FIPS module error.
		 */
		if (fips_enabled)
			panic("Jitter RNG permanent health test failure\n");

		pr_err("Jitter RNG permanent health test failure\n");
		ret = -EFAULT;
	} else if (ret == -2) {
		/* Handle intermittent health test error */
		pr_warn_ratelimited("Reset Jitter RNG due to intermittent health test failure\n");
		ret = -EAGAIN;
	} else if (ret == -1) {
		/* Handle other errors */
		ret = -EINVAL;
	}

	spin_unlock(&rng->jent_lock);

	return ret;
}

static int jent_kcapi_reset(struct crypto_rng *tfm,
			    const u8 *seed, unsigned int slen)
{
	return 0;
}

static struct rng_alg jent_alg = {
	.generate		= jent_kcapi_random,
	.seed			= jent_kcapi_reset,
	.seedsize		= 0,
	.base			= {
		.cra_name               = "jitterentropy_rng",
		.cra_driver_name        = "jitterentropy_rng",
		.cra_priority           = 100,
		.cra_ctxsize            = sizeof(struct jitterentropy),
		.cra_module             = THIS_MODULE,
		.cra_init               = jent_kcapi_init,
		.cra_exit               = jent_kcapi_cleanup,
	}
};

static int __init jent_mod_init(void)
{
	SHASH_DESC_ON_STACK(desc, tfm);
	struct crypto_shash *tfm;
	int ret = 0;

	jent_testing_init();

	tfm = crypto_alloc_shash(JENT_CONDITIONING_HASH, 0, 0);
	if (IS_ERR(tfm)) {
		jent_testing_exit();
		return PTR_ERR(tfm);
	}

	desc->tfm = tfm;
	crypto_shash_init(desc);
	ret = jent_entropy_init(desc);
	shash_desc_zero(desc);
	crypto_free_shash(tfm);
	if (ret) {
		/* Handle permanent health test error */
		if (fips_enabled)
			panic("jitterentropy: Initialization failed with host not compliant with requirements: %d\n", ret);

<<<<<<< HEAD
=======
		jent_testing_exit();
>>>>>>> 98817289
		pr_info("jitterentropy: Initialization failed with host not compliant with requirements: %d\n", ret);
		return -EFAULT;
	}
	return crypto_register_rng(&jent_alg);
}

static void __exit jent_mod_exit(void)
{
	jent_testing_exit();
	crypto_unregister_rng(&jent_alg);
}

module_init(jent_mod_init);
module_exit(jent_mod_exit);

MODULE_LICENSE("Dual BSD/GPL");
MODULE_AUTHOR("Stephan Mueller <smueller@chronox.de>");
MODULE_DESCRIPTION("Non-physical True Random Number Generator based on CPU Jitter");
MODULE_ALIAS_CRYPTO("jitterentropy_rng");<|MERGE_RESOLUTION|>--- conflicted
+++ resolved
@@ -37,11 +37,8 @@
  * DAMAGE.
  */
 
-<<<<<<< HEAD
-=======
 #include <crypto/hash.h>
 #include <crypto/sha3.h>
->>>>>>> 98817289
 #include <linux/fips.h>
 #include <linux/kernel.h>
 #include <linux/module.h>
@@ -67,14 +64,6 @@
 	kfree_sensitive(ptr);
 }
 
-<<<<<<< HEAD
-void jent_memcpy(void *dest, const void *src, unsigned int n)
-{
-	memcpy(dest, src, n);
-}
-
-=======
->>>>>>> 98817289
 /*
  * Obtain a high-resolution time stamp value. The time stamp is used to measure
  * the execution time of a given code path and its variations. Hence, the time
@@ -194,11 +183,8 @@
 struct jitterentropy {
 	spinlock_t jent_lock;
 	struct rand_data *entropy_collector;
-<<<<<<< HEAD
-=======
 	struct crypto_shash *tfm;
 	struct shash_desc *sdesc;
->>>>>>> 98817289
 };
 
 static void jent_kcapi_cleanup(struct crypto_tfm *tfm)
@@ -356,10 +342,7 @@
 		if (fips_enabled)
 			panic("jitterentropy: Initialization failed with host not compliant with requirements: %d\n", ret);
 
-<<<<<<< HEAD
-=======
 		jent_testing_exit();
->>>>>>> 98817289
 		pr_info("jitterentropy: Initialization failed with host not compliant with requirements: %d\n", ret);
 		return -EFAULT;
 	}
