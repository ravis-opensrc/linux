--- conflicted
+++ resolved
@@ -89,12 +89,6 @@
 	unsigned int rct_count;			/* Number of stuck values */
 
 	/* Intermittent health test failure threshold of 2^-30 */
-<<<<<<< HEAD
-#define JENT_RCT_CUTOFF		30	/* Taken from SP800-90B sec 4.4.1 */
-#define JENT_APT_CUTOFF		325	/* Taken from SP800-90B sec 4.4.2 */
-	/* Permanent health test failure threshold of 2^-60 */
-#define JENT_RCT_CUTOFF_PERMANENT	60
-=======
 	/* From an SP800-90B perspective, this RCT cutoff value is equal to 31. */
 	/* However, our RCT implementation starts at 1, so we subtract 1 here. */
 #define JENT_RCT_CUTOFF		(31 - 1)	/* Taken from SP800-90B sec 4.4.1 */
@@ -103,7 +97,6 @@
 	/* From an SP800-90B perspective, this RCT cutoff value is equal to 61. */
 	/* However, our RCT implementation starts at 1, so we subtract 1 here. */
 #define JENT_RCT_CUTOFF_PERMANENT	(61 - 1)
->>>>>>> 98817289
 #define JENT_APT_CUTOFF_PERMANENT	355
 #define JENT_APT_WINDOW_SIZE	512	/* Data window size */
 	/* LSB of time stamp to process */
@@ -531,11 +524,7 @@
  * @return 0 when request is fulfilled or an error
  *
  * The following error codes can occur:
-<<<<<<< HEAD
- *	-1	entropy_collector is NULL
-=======
  *	-1	entropy_collector is NULL or the generation failed
->>>>>>> 98817289
  *	-2	Intermittent health failure
  *	-3	Permanent health failure
  */
@@ -565,11 +554,7 @@
 			 * Perform startup health tests and return permanent
 			 * error if it fails.
 			 */
-<<<<<<< HEAD
-			if (jent_entropy_init())
-=======
 			if (jent_entropy_init(ec->hash_state))
->>>>>>> 98817289
 				return -3;
 
 			return -2;
