--- conflicted
+++ resolved
@@ -161,18 +161,6 @@
 					}
 				}
 
-<<<<<<< HEAD
-				if (!dev_info.enabled || !dev_info.name ||
-				    !dev_info.min_dstate)
-					continue;
-
-				status = acpi_get_handle(NULL, dev_info.name, &list->handle);
-				if (ACPI_FAILURE(status))
-					continue;
-
-				acpi_handle_debug(lps0_device_handle,
-						  "Name:%s\n", dev_info.name);
-=======
 				acpi_handle_debug(lps0_device_handle,
 						  "Name:%s, Enabled: %d, States: %d, MinDstate: %d\n",
 						  dev_info.name,
@@ -187,7 +175,6 @@
 				status = acpi_get_handle(NULL, dev_info.name, &list->handle);
 				if (ACPI_FAILURE(status))
 					continue;
->>>>>>> bd3a9e57
 
 				list->min_dstate = dev_info.min_dstate;
 
