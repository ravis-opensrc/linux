// SPDX-License-Identifier: GPL-2.0-only
/*
 * scan.c - support for transforming the ACPI namespace into individual objects
 */

#define pr_fmt(fmt) "ACPI: " fmt

#include <linux/module.h>
#include <linux/init.h>
#include <linux/slab.h>
#include <linux/kernel.h>
#include <linux/acpi.h>
#include <linux/acpi_iort.h>
#include <linux/acpi_viot.h>
#include <linux/iommu.h>
#include <linux/signal.h>
#include <linux/kthread.h>
#include <linux/dmi.h>
#include <linux/dma-map-ops.h>
#include <linux/platform_data/x86/apple.h>
#include <linux/pgtable.h>

#include "internal.h"

extern struct acpi_device *acpi_root;

#define ACPI_BUS_CLASS			"system_bus"
#define ACPI_BUS_HID			"LNXSYBUS"
#define ACPI_BUS_DEVICE_NAME		"System Bus"

#define ACPI_IS_ROOT_DEVICE(device)    (!(device)->parent)

#define INVALID_ACPI_HANDLE	((acpi_handle)empty_zero_page)

static const char *dummy_hid = "device";

static LIST_HEAD(acpi_dep_list);
static DEFINE_MUTEX(acpi_dep_list_lock);
LIST_HEAD(acpi_bus_id_list);
static DEFINE_MUTEX(acpi_scan_lock);
static LIST_HEAD(acpi_scan_handlers_list);
DEFINE_MUTEX(acpi_device_lock);
LIST_HEAD(acpi_wakeup_device_list);
static DEFINE_MUTEX(acpi_hp_context_lock);

/*
 * The UART device described by the SPCR table is the only object which needs
 * special-casing. Everything else is covered by ACPI namespace paths in STAO
 * table.
 */
static u64 spcr_uart_addr;

void acpi_scan_lock_acquire(void)
{
	mutex_lock(&acpi_scan_lock);
}
EXPORT_SYMBOL_GPL(acpi_scan_lock_acquire);

void acpi_scan_lock_release(void)
{
	mutex_unlock(&acpi_scan_lock);
}
EXPORT_SYMBOL_GPL(acpi_scan_lock_release);

void acpi_lock_hp_context(void)
{
	mutex_lock(&acpi_hp_context_lock);
}

void acpi_unlock_hp_context(void)
{
	mutex_unlock(&acpi_hp_context_lock);
}

void acpi_initialize_hp_context(struct acpi_device *adev,
				struct acpi_hotplug_context *hp,
				int (*notify)(struct acpi_device *, u32),
				void (*uevent)(struct acpi_device *, u32))
{
	acpi_lock_hp_context();
	hp->notify = notify;
	hp->uevent = uevent;
	acpi_set_hp_context(adev, hp);
	acpi_unlock_hp_context();
}
EXPORT_SYMBOL_GPL(acpi_initialize_hp_context);

int acpi_scan_add_handler(struct acpi_scan_handler *handler)
{
	if (!handler)
		return -EINVAL;

	list_add_tail(&handler->list_node, &acpi_scan_handlers_list);
	return 0;
}

int acpi_scan_add_handler_with_hotplug(struct acpi_scan_handler *handler,
				       const char *hotplug_profile_name)
{
	int error;

	error = acpi_scan_add_handler(handler);
	if (error)
		return error;

	acpi_sysfs_add_hotplug_profile(&handler->hotplug, hotplug_profile_name);
	return 0;
}

bool acpi_scan_is_offline(struct acpi_device *adev, bool uevent)
{
	struct acpi_device_physical_node *pn;
	bool offline = true;
	char *envp[] = { "EVENT=offline", NULL };

	/*
	 * acpi_container_offline() calls this for all of the container's
	 * children under the container's physical_node_lock lock.
	 */
	mutex_lock_nested(&adev->physical_node_lock, SINGLE_DEPTH_NESTING);

	list_for_each_entry(pn, &adev->physical_node_list, node)
		if (device_supports_offline(pn->dev) && !pn->dev->offline) {
			if (uevent)
				kobject_uevent_env(&pn->dev->kobj, KOBJ_CHANGE, envp);

			offline = false;
			break;
		}

	mutex_unlock(&adev->physical_node_lock);
	return offline;
}

static acpi_status acpi_bus_offline(acpi_handle handle, u32 lvl, void *data,
				    void **ret_p)
{
	struct acpi_device *device = NULL;
	struct acpi_device_physical_node *pn;
	bool second_pass = (bool)data;
	acpi_status status = AE_OK;

	if (acpi_bus_get_device(handle, &device))
		return AE_OK;

	if (device->handler && !device->handler->hotplug.enabled) {
		*ret_p = &device->dev;
		return AE_SUPPORT;
	}

	mutex_lock(&device->physical_node_lock);

	list_for_each_entry(pn, &device->physical_node_list, node) {
		int ret;

		if (second_pass) {
			/* Skip devices offlined by the first pass. */
			if (pn->put_online)
				continue;
		} else {
			pn->put_online = false;
		}
		ret = device_offline(pn->dev);
		if (ret >= 0) {
			pn->put_online = !ret;
		} else {
			*ret_p = pn->dev;
			if (second_pass) {
				status = AE_ERROR;
				break;
			}
		}
	}

	mutex_unlock(&device->physical_node_lock);

	return status;
}

static acpi_status acpi_bus_online(acpi_handle handle, u32 lvl, void *data,
				   void **ret_p)
{
	struct acpi_device *device = NULL;
	struct acpi_device_physical_node *pn;

	if (acpi_bus_get_device(handle, &device))
		return AE_OK;

	mutex_lock(&device->physical_node_lock);

	list_for_each_entry(pn, &device->physical_node_list, node)
		if (pn->put_online) {
			device_online(pn->dev);
			pn->put_online = false;
		}

	mutex_unlock(&device->physical_node_lock);

	return AE_OK;
}

static int acpi_scan_try_to_offline(struct acpi_device *device)
{
	acpi_handle handle = device->handle;
	struct device *errdev = NULL;
	acpi_status status;

	/*
	 * Carry out two passes here and ignore errors in the first pass,
	 * because if the devices in question are memory blocks and
	 * CONFIG_MEMCG is set, one of the blocks may hold data structures
	 * that the other blocks depend on, but it is not known in advance which
	 * block holds them.
	 *
	 * If the first pass is successful, the second one isn't needed, though.
	 */
	status = acpi_walk_namespace(ACPI_TYPE_ANY, handle, ACPI_UINT32_MAX,
				     NULL, acpi_bus_offline, (void *)false,
				     (void **)&errdev);
	if (status == AE_SUPPORT) {
		dev_warn(errdev, "Offline disabled.\n");
		acpi_walk_namespace(ACPI_TYPE_ANY, handle, ACPI_UINT32_MAX,
				    acpi_bus_online, NULL, NULL, NULL);
		return -EPERM;
	}
	acpi_bus_offline(handle, 0, (void *)false, (void **)&errdev);
	if (errdev) {
		errdev = NULL;
		acpi_walk_namespace(ACPI_TYPE_ANY, handle, ACPI_UINT32_MAX,
				    NULL, acpi_bus_offline, (void *)true,
				    (void **)&errdev);
		if (!errdev)
			acpi_bus_offline(handle, 0, (void *)true,
					 (void **)&errdev);

		if (errdev) {
			dev_warn(errdev, "Offline failed.\n");
			acpi_bus_online(handle, 0, NULL, NULL);
			acpi_walk_namespace(ACPI_TYPE_ANY, handle,
					    ACPI_UINT32_MAX, acpi_bus_online,
					    NULL, NULL, NULL);
			return -EBUSY;
		}
	}
	return 0;
}

static int acpi_scan_hot_remove(struct acpi_device *device)
{
	acpi_handle handle = device->handle;
	unsigned long long sta;
	acpi_status status;

	if (device->handler && device->handler->hotplug.demand_offline) {
		if (!acpi_scan_is_offline(device, true))
			return -EBUSY;
	} else {
		int error = acpi_scan_try_to_offline(device);
		if (error)
			return error;
	}

	acpi_handle_debug(handle, "Ejecting\n");

	acpi_bus_trim(device);

	acpi_evaluate_lck(handle, 0);
	/*
	 * TBD: _EJD support.
	 */
	status = acpi_evaluate_ej0(handle);
	if (status == AE_NOT_FOUND)
		return -ENODEV;
	else if (ACPI_FAILURE(status))
		return -EIO;

	/*
	 * Verify if eject was indeed successful.  If not, log an error
	 * message.  No need to call _OST since _EJ0 call was made OK.
	 */
	status = acpi_evaluate_integer(handle, "_STA", NULL, &sta);
	if (ACPI_FAILURE(status)) {
		acpi_handle_warn(handle,
			"Status check after eject failed (0x%x)\n", status);
	} else if (sta & ACPI_STA_DEVICE_ENABLED) {
		acpi_handle_warn(handle,
			"Eject incomplete - status 0x%llx\n", sta);
	}

	return 0;
}

static int acpi_scan_device_not_present(struct acpi_device *adev)
{
	if (!acpi_device_enumerated(adev)) {
		dev_warn(&adev->dev, "Still not present\n");
		return -EALREADY;
	}
	acpi_bus_trim(adev);
	return 0;
}

static int acpi_scan_device_check(struct acpi_device *adev)
{
	int error;

	acpi_bus_get_status(adev);
	if (adev->status.present || adev->status.functional) {
		/*
		 * This function is only called for device objects for which
		 * matching scan handlers exist.  The only situation in which
		 * the scan handler is not attached to this device object yet
		 * is when the device has just appeared (either it wasn't
		 * present at all before or it was removed and then added
		 * again).
		 */
		if (adev->handler) {
			dev_warn(&adev->dev, "Already enumerated\n");
			return -EALREADY;
		}
		error = acpi_bus_scan(adev->handle);
		if (error) {
			dev_warn(&adev->dev, "Namespace scan failure\n");
			return error;
		}
		if (!adev->handler) {
			dev_warn(&adev->dev, "Enumeration failure\n");
			error = -ENODEV;
		}
	} else {
		error = acpi_scan_device_not_present(adev);
	}
	return error;
}

static int acpi_scan_bus_check(struct acpi_device *adev)
{
	struct acpi_scan_handler *handler = adev->handler;
	struct acpi_device *child;
	int error;

	acpi_bus_get_status(adev);
	if (!(adev->status.present || adev->status.functional)) {
		acpi_scan_device_not_present(adev);
		return 0;
	}
	if (handler && handler->hotplug.scan_dependent)
		return handler->hotplug.scan_dependent(adev);

	error = acpi_bus_scan(adev->handle);
	if (error) {
		dev_warn(&adev->dev, "Namespace scan failure\n");
		return error;
	}
	list_for_each_entry(child, &adev->children, node) {
		error = acpi_scan_bus_check(child);
		if (error)
			return error;
	}
	return 0;
}

static int acpi_generic_hotplug_event(struct acpi_device *adev, u32 type)
{
	switch (type) {
	case ACPI_NOTIFY_BUS_CHECK:
		return acpi_scan_bus_check(adev);
	case ACPI_NOTIFY_DEVICE_CHECK:
		return acpi_scan_device_check(adev);
	case ACPI_NOTIFY_EJECT_REQUEST:
	case ACPI_OST_EC_OSPM_EJECT:
		if (adev->handler && !adev->handler->hotplug.enabled) {
			dev_info(&adev->dev, "Eject disabled\n");
			return -EPERM;
		}
		acpi_evaluate_ost(adev->handle, ACPI_NOTIFY_EJECT_REQUEST,
				  ACPI_OST_SC_EJECT_IN_PROGRESS, NULL);
		return acpi_scan_hot_remove(adev);
	}
	return -EINVAL;
}

void acpi_device_hotplug(struct acpi_device *adev, u32 src)
{
	u32 ost_code = ACPI_OST_SC_NON_SPECIFIC_FAILURE;
	int error = -ENODEV;

	lock_device_hotplug();
	mutex_lock(&acpi_scan_lock);

	/*
	 * The device object's ACPI handle cannot become invalid as long as we
	 * are holding acpi_scan_lock, but it might have become invalid before
	 * that lock was acquired.
	 */
	if (adev->handle == INVALID_ACPI_HANDLE)
		goto err_out;

	if (adev->flags.is_dock_station) {
		error = dock_notify(adev, src);
	} else if (adev->flags.hotplug_notify) {
		error = acpi_generic_hotplug_event(adev, src);
	} else {
		int (*notify)(struct acpi_device *, u32);

		acpi_lock_hp_context();
		notify = adev->hp ? adev->hp->notify : NULL;
		acpi_unlock_hp_context();
		/*
		 * There may be additional notify handlers for device objects
		 * without the .event() callback, so ignore them here.
		 */
		if (notify)
			error = notify(adev, src);
		else
			goto out;
	}
	switch (error) {
	case 0:
		ost_code = ACPI_OST_SC_SUCCESS;
		break;
	case -EPERM:
		ost_code = ACPI_OST_SC_EJECT_NOT_SUPPORTED;
		break;
	case -EBUSY:
		ost_code = ACPI_OST_SC_DEVICE_BUSY;
		break;
	default:
		ost_code = ACPI_OST_SC_NON_SPECIFIC_FAILURE;
		break;
	}

 err_out:
	acpi_evaluate_ost(adev->handle, src, ost_code, NULL);

 out:
	acpi_bus_put_acpi_device(adev);
	mutex_unlock(&acpi_scan_lock);
	unlock_device_hotplug();
}

static void acpi_free_power_resources_lists(struct acpi_device *device)
{
	int i;

	if (device->wakeup.flags.valid)
		acpi_power_resources_list_free(&device->wakeup.resources);

	if (!device->power.flags.power_resources)
		return;

	for (i = ACPI_STATE_D0; i <= ACPI_STATE_D3_HOT; i++) {
		struct acpi_device_power_state *ps = &device->power.states[i];
		acpi_power_resources_list_free(&ps->resources);
	}
}

static void acpi_device_release(struct device *dev)
{
	struct acpi_device *acpi_dev = to_acpi_device(dev);

	acpi_free_properties(acpi_dev);
	acpi_free_pnp_ids(&acpi_dev->pnp);
	acpi_free_power_resources_lists(acpi_dev);
	kfree(acpi_dev);
}

static void acpi_device_del(struct acpi_device *device)
{
	struct acpi_device_bus_id *acpi_device_bus_id;

	mutex_lock(&acpi_device_lock);
	if (device->parent)
		list_del(&device->node);

	list_for_each_entry(acpi_device_bus_id, &acpi_bus_id_list, node)
		if (!strcmp(acpi_device_bus_id->bus_id,
			    acpi_device_hid(device))) {
			ida_simple_remove(&acpi_device_bus_id->instance_ida, device->pnp.instance_no);
			if (ida_is_empty(&acpi_device_bus_id->instance_ida)) {
				list_del(&acpi_device_bus_id->node);
				kfree_const(acpi_device_bus_id->bus_id);
				kfree(acpi_device_bus_id);
			}
			break;
		}

	list_del(&device->wakeup_list);
	mutex_unlock(&acpi_device_lock);

	acpi_power_add_remove_device(device, false);
	acpi_device_remove_files(device);
	if (device->remove)
		device->remove(device);

	device_del(&device->dev);
}

static BLOCKING_NOTIFIER_HEAD(acpi_reconfig_chain);

static LIST_HEAD(acpi_device_del_list);
static DEFINE_MUTEX(acpi_device_del_lock);

static void acpi_device_del_work_fn(struct work_struct *work_not_used)
{
	for (;;) {
		struct acpi_device *adev;

		mutex_lock(&acpi_device_del_lock);

		if (list_empty(&acpi_device_del_list)) {
			mutex_unlock(&acpi_device_del_lock);
			break;
		}
		adev = list_first_entry(&acpi_device_del_list,
					struct acpi_device, del_list);
		list_del(&adev->del_list);

		mutex_unlock(&acpi_device_del_lock);

		blocking_notifier_call_chain(&acpi_reconfig_chain,
					     ACPI_RECONFIG_DEVICE_REMOVE, adev);

		acpi_device_del(adev);
		/*
		 * Drop references to all power resources that might have been
		 * used by the device.
		 */
		acpi_power_transition(adev, ACPI_STATE_D3_COLD);
		acpi_dev_put(adev);
	}
}

/**
 * acpi_scan_drop_device - Drop an ACPI device object.
 * @handle: Handle of an ACPI namespace node, not used.
 * @context: Address of the ACPI device object to drop.
 *
 * This is invoked by acpi_ns_delete_node() during the removal of the ACPI
 * namespace node the device object pointed to by @context is attached to.
 *
 * The unregistration is carried out asynchronously to avoid running
 * acpi_device_del() under the ACPICA's namespace mutex and the list is used to
 * ensure the correct ordering (the device objects must be unregistered in the
 * same order in which the corresponding namespace nodes are deleted).
 */
static void acpi_scan_drop_device(acpi_handle handle, void *context)
{
	static DECLARE_WORK(work, acpi_device_del_work_fn);
	struct acpi_device *adev = context;

	mutex_lock(&acpi_device_del_lock);

	/*
	 * Use the ACPI hotplug workqueue which is ordered, so this work item
	 * won't run after any hotplug work items submitted subsequently.  That
	 * prevents attempts to register device objects identical to those being
	 * deleted from happening concurrently (such attempts result from
	 * hotplug events handled via the ACPI hotplug workqueue).  It also will
	 * run after all of the work items submitted previously, which helps
	 * those work items to ensure that they are not accessing stale device
	 * objects.
	 */
	if (list_empty(&acpi_device_del_list))
		acpi_queue_hotplug_work(&work);

	list_add_tail(&adev->del_list, &acpi_device_del_list);
	/* Make acpi_ns_validate_handle() return NULL for this handle. */
	adev->handle = INVALID_ACPI_HANDLE;

	mutex_unlock(&acpi_device_del_lock);
}

static struct acpi_device *handle_to_device(acpi_handle handle,
					    void (*callback)(void *))
{
	struct acpi_device *adev = NULL;
	acpi_status status;

<<<<<<< HEAD
	if (!device)
		return -EINVAL;

	*device = NULL;

=======
>>>>>>> 3b17187f
	status = acpi_get_data_full(handle, acpi_scan_drop_device,
				    (void **)&adev, callback);
	if (ACPI_FAILURE(status) || !adev) {
		acpi_handle_debug(handle, "No context!\n");
		return NULL;
	}
	return adev;
}

int acpi_bus_get_device(acpi_handle handle, struct acpi_device **device)
{
	if (!device)
		return -EINVAL;

	*device = handle_to_device(handle, NULL);
	if (!*device)
		return -ENODEV;

	return 0;
}
EXPORT_SYMBOL(acpi_bus_get_device);

static void get_acpi_device(void *dev)
{
	acpi_dev_get(dev);
}

struct acpi_device *acpi_bus_get_acpi_device(acpi_handle handle)
{
	return handle_to_device(handle, get_acpi_device);
}

static struct acpi_device_bus_id *acpi_device_bus_id_match(const char *dev_id)
{
	struct acpi_device_bus_id *acpi_device_bus_id;

	/* Find suitable bus_id and instance number in acpi_bus_id_list. */
	list_for_each_entry(acpi_device_bus_id, &acpi_bus_id_list, node) {
		if (!strcmp(acpi_device_bus_id->bus_id, dev_id))
			return acpi_device_bus_id;
	}
	return NULL;
}

<<<<<<< HEAD
static struct acpi_device_bus_id *acpi_device_bus_id_match(const char *dev_id)
{
	struct acpi_device_bus_id *acpi_device_bus_id;

	/* Find suitable bus_id and instance number in acpi_bus_id_list. */
	list_for_each_entry(acpi_device_bus_id, &acpi_bus_id_list, node) {
		if (!strcmp(acpi_device_bus_id->bus_id, dev_id))
			return acpi_device_bus_id;
	}
	return NULL;
}

static int acpi_device_set_name(struct acpi_device *device,
				struct acpi_device_bus_id *acpi_device_bus_id)
{
	struct ida *instance_ida = &acpi_device_bus_id->instance_ida;
	int result;

	result = ida_simple_get(instance_ida, 0, ACPI_MAX_DEVICE_INSTANCES, GFP_KERNEL);
	if (result < 0)
		return result;

	device->pnp.instance_no = result;
	dev_set_name(&device->dev, "%s:%02x", acpi_device_bus_id->bus_id, result);
	return 0;
}

int acpi_device_add(struct acpi_device *device,
		    void (*release)(struct device *))
{
	struct acpi_device_bus_id *acpi_device_bus_id;
=======
static int acpi_device_set_name(struct acpi_device *device,
				struct acpi_device_bus_id *acpi_device_bus_id)
{
	struct ida *instance_ida = &acpi_device_bus_id->instance_ida;
>>>>>>> 3b17187f
	int result;

	result = ida_simple_get(instance_ida, 0, ACPI_MAX_DEVICE_INSTANCES, GFP_KERNEL);
	if (result < 0)
		return result;

	device->pnp.instance_no = result;
	dev_set_name(&device->dev, "%s:%02x", acpi_device_bus_id->bus_id, result);
	return 0;
}

static int acpi_tie_acpi_dev(struct acpi_device *adev)
{
	acpi_handle handle = adev->handle;
	acpi_status status;

	if (!handle)
		return 0;

	status = acpi_attach_data(handle, acpi_scan_drop_device, adev);
	if (ACPI_FAILURE(status)) {
		acpi_handle_err(handle, "Unable to attach device data\n");
		return -ENODEV;
	}

	return 0;
}

static int __acpi_device_add(struct acpi_device *device,
			     void (*release)(struct device *))
{
	struct acpi_device_bus_id *acpi_device_bus_id;
	int result;

	/*
	 * Linkage
	 * -------
	 * Link this device to its parent and siblings.
	 */
	INIT_LIST_HEAD(&device->children);
	INIT_LIST_HEAD(&device->node);
	INIT_LIST_HEAD(&device->wakeup_list);
	INIT_LIST_HEAD(&device->physical_node_list);
	INIT_LIST_HEAD(&device->del_list);
	mutex_init(&device->physical_node_lock);

	mutex_lock(&acpi_device_lock);

	acpi_device_bus_id = acpi_device_bus_id_match(acpi_device_hid(device));
	if (acpi_device_bus_id) {
		result = acpi_device_set_name(device, acpi_device_bus_id);
		if (result)
			goto err_unlock;
	} else {
		acpi_device_bus_id = kzalloc(sizeof(*acpi_device_bus_id),
					     GFP_KERNEL);
		if (!acpi_device_bus_id) {
			result = -ENOMEM;
			goto err_unlock;
		}
		acpi_device_bus_id->bus_id =
			kstrdup_const(acpi_device_hid(device), GFP_KERNEL);
		if (!acpi_device_bus_id->bus_id) {
			kfree(acpi_device_bus_id);
			result = -ENOMEM;
			goto err_unlock;
		}

		ida_init(&acpi_device_bus_id->instance_ida);

		result = acpi_device_set_name(device, acpi_device_bus_id);
		if (result) {
			kfree_const(acpi_device_bus_id->bus_id);
			kfree(acpi_device_bus_id);
			goto err_unlock;
		}

		list_add_tail(&acpi_device_bus_id->node, &acpi_bus_id_list);
	}

	if (device->parent)
		list_add_tail(&device->node, &device->parent->children);

	if (device->wakeup.flags.valid)
		list_add_tail(&device->wakeup_list, &acpi_wakeup_device_list);

	mutex_unlock(&acpi_device_lock);

	if (device->parent)
		device->dev.parent = &device->parent->dev;

	device->dev.bus = &acpi_bus_type;
	device->dev.release = release;
	result = device_add(&device->dev);
	if (result) {
		dev_err(&device->dev, "Error registering device\n");
		goto err;
	}

	result = acpi_device_setup_files(device);
	if (result)
		pr_err("Error creating sysfs interface for device %s\n",
		       dev_name(&device->dev));

	return 0;

err:
	mutex_lock(&acpi_device_lock);

	if (device->parent)
		list_del(&device->node);

	list_del(&device->wakeup_list);

<<<<<<< HEAD
 err_unlock:
=======
err_unlock:
>>>>>>> 3b17187f
	mutex_unlock(&acpi_device_lock);

	acpi_detach_data(device->handle, acpi_scan_drop_device);

	return result;
}

int acpi_device_add(struct acpi_device *adev, void (*release)(struct device *))
{
	int ret;

	ret = acpi_tie_acpi_dev(adev);
	if (ret)
		return ret;

	return __acpi_device_add(adev, release);
}

/* --------------------------------------------------------------------------
                                 Device Enumeration
   -------------------------------------------------------------------------- */
static bool acpi_info_matches_ids(struct acpi_device_info *info,
				  const char * const ids[])
{
	struct acpi_pnp_device_id_list *cid_list = NULL;
	int i, index;

	if (!(info->valid & ACPI_VALID_HID))
		return false;

	index = match_string(ids, -1, info->hardware_id.string);
	if (index >= 0)
		return true;

	if (info->valid & ACPI_VALID_CID)
		cid_list = &info->compatible_id_list;

	if (!cid_list)
		return false;

	for (i = 0; i < cid_list->count; i++) {
		index = match_string(ids, -1, cid_list->ids[i].string);
		if (index >= 0)
			return true;
	}

	return false;
}

/* List of HIDs for which we ignore matching ACPI devices, when checking _DEP lists. */
static const char * const acpi_ignore_dep_ids[] = {
	"PNP0D80", /* Windows-compatible System Power Management Controller */
	"INT33BD", /* Intel Baytrail Mailbox Device */
	NULL
};

static struct acpi_device *acpi_bus_get_parent(acpi_handle handle)
{
	struct acpi_device *device = NULL;
	acpi_status status;

	/*
	 * Fixed hardware devices do not appear in the namespace and do not
	 * have handles, but we fabricate acpi_devices for them, so we have
	 * to deal with them specially.
	 */
	if (!handle)
		return acpi_root;

	do {
		status = acpi_get_parent(handle, &handle);
		if (ACPI_FAILURE(status))
			return status == AE_NULL_ENTRY ? NULL : acpi_root;
	} while (acpi_bus_get_device(handle, &device));
	return device;
}

acpi_status
acpi_bus_get_ejd(acpi_handle handle, acpi_handle *ejd)
{
	acpi_status status;
	acpi_handle tmp;
	struct acpi_buffer buffer = {ACPI_ALLOCATE_BUFFER, NULL};
	union acpi_object *obj;

	status = acpi_get_handle(handle, "_EJD", &tmp);
	if (ACPI_FAILURE(status))
		return status;

	status = acpi_evaluate_object(handle, "_EJD", NULL, &buffer);
	if (ACPI_SUCCESS(status)) {
		obj = buffer.pointer;
		status = acpi_get_handle(ACPI_ROOT_OBJECT, obj->string.pointer,
					 ejd);
		kfree(buffer.pointer);
	}
	return status;
}
EXPORT_SYMBOL_GPL(acpi_bus_get_ejd);

static int acpi_bus_extract_wakeup_device_power_package(struct acpi_device *dev)
{
	acpi_handle handle = dev->handle;
	struct acpi_device_wakeup *wakeup = &dev->wakeup;
	struct acpi_buffer buffer = { ACPI_ALLOCATE_BUFFER, NULL };
	union acpi_object *package = NULL;
	union acpi_object *element = NULL;
	acpi_status status;
	int err = -ENODATA;

	INIT_LIST_HEAD(&wakeup->resources);

	/* _PRW */
	status = acpi_evaluate_object(handle, "_PRW", NULL, &buffer);
	if (ACPI_FAILURE(status)) {
		acpi_handle_info(handle, "_PRW evaluation failed: %s\n",
				 acpi_format_exception(status));
		return err;
	}

	package = (union acpi_object *)buffer.pointer;

	if (!package || package->package.count < 2)
		goto out;

	element = &(package->package.elements[0]);
	if (!element)
		goto out;

	if (element->type == ACPI_TYPE_PACKAGE) {
		if ((element->package.count < 2) ||
		    (element->package.elements[0].type !=
		     ACPI_TYPE_LOCAL_REFERENCE)
		    || (element->package.elements[1].type != ACPI_TYPE_INTEGER))
			goto out;

		wakeup->gpe_device =
		    element->package.elements[0].reference.handle;
		wakeup->gpe_number =
		    (u32) element->package.elements[1].integer.value;
	} else if (element->type == ACPI_TYPE_INTEGER) {
		wakeup->gpe_device = NULL;
		wakeup->gpe_number = element->integer.value;
	} else {
		goto out;
	}

	element = &(package->package.elements[1]);
	if (element->type != ACPI_TYPE_INTEGER)
		goto out;

	wakeup->sleep_state = element->integer.value;

	err = acpi_extract_power_resources(package, 2, &wakeup->resources);
	if (err)
		goto out;

	if (!list_empty(&wakeup->resources)) {
		int sleep_state;

		err = acpi_power_wakeup_list_init(&wakeup->resources,
						  &sleep_state);
		if (err) {
			acpi_handle_warn(handle, "Retrieving current states "
					 "of wakeup power resources failed\n");
			acpi_power_resources_list_free(&wakeup->resources);
			goto out;
		}
		if (sleep_state < wakeup->sleep_state) {
			acpi_handle_warn(handle, "Overriding _PRW sleep state "
					 "(S%d) by S%d from power resources\n",
					 (int)wakeup->sleep_state, sleep_state);
			wakeup->sleep_state = sleep_state;
		}
	}

 out:
	kfree(buffer.pointer);
	return err;
}

static bool acpi_wakeup_gpe_init(struct acpi_device *device)
{
	static const struct acpi_device_id button_device_ids[] = {
		{"PNP0C0C", 0},		/* Power button */
		{"PNP0C0D", 0},		/* Lid */
		{"PNP0C0E", 0},		/* Sleep button */
		{"", 0},
	};
	struct acpi_device_wakeup *wakeup = &device->wakeup;
	acpi_status status;

	wakeup->flags.notifier_present = 0;

	/* Power button, Lid switch always enable wakeup */
	if (!acpi_match_device_ids(device, button_device_ids)) {
		if (!acpi_match_device_ids(device, &button_device_ids[1])) {
			/* Do not use Lid/sleep button for S5 wakeup */
			if (wakeup->sleep_state == ACPI_STATE_S5)
				wakeup->sleep_state = ACPI_STATE_S4;
		}
		acpi_mark_gpe_for_wake(wakeup->gpe_device, wakeup->gpe_number);
		device_set_wakeup_capable(&device->dev, true);
		return true;
	}

	status = acpi_setup_gpe_for_wake(device->handle, wakeup->gpe_device,
					 wakeup->gpe_number);
	return ACPI_SUCCESS(status);
}

static void acpi_bus_get_wakeup_device_flags(struct acpi_device *device)
{
	int err;

	/* Presence of _PRW indicates wake capable */
	if (!acpi_has_method(device->handle, "_PRW"))
		return;

	err = acpi_bus_extract_wakeup_device_power_package(device);
	if (err) {
		dev_err(&device->dev, "Unable to extract wakeup power resources");
		return;
	}

	device->wakeup.flags.valid = acpi_wakeup_gpe_init(device);
	device->wakeup.prepare_count = 0;
	/*
	 * Call _PSW/_DSW object to disable its ability to wake the sleeping
	 * system for the ACPI device with the _PRW object.
	 * The _PSW object is deprecated in ACPI 3.0 and is replaced by _DSW.
	 * So it is necessary to call _DSW object first. Only when it is not
	 * present will the _PSW object used.
	 */
	err = acpi_device_sleep_wake(device, 0, 0, 0);
	if (err)
		pr_debug("error in _DSW or _PSW evaluation\n");
}

static void acpi_bus_init_power_state(struct acpi_device *device, int state)
{
	struct acpi_device_power_state *ps = &device->power.states[state];
	char pathname[5] = { '_', 'P', 'R', '0' + state, '\0' };
	struct acpi_buffer buffer = { ACPI_ALLOCATE_BUFFER, NULL };
	acpi_status status;

	INIT_LIST_HEAD(&ps->resources);

	/* Evaluate "_PRx" to get referenced power resources */
	status = acpi_evaluate_object(device->handle, pathname, NULL, &buffer);
	if (ACPI_SUCCESS(status)) {
		union acpi_object *package = buffer.pointer;

		if (buffer.length && package
		    && package->type == ACPI_TYPE_PACKAGE
		    && package->package.count)
			acpi_extract_power_resources(package, 0, &ps->resources);

		ACPI_FREE(buffer.pointer);
	}

	/* Evaluate "_PSx" to see if we can do explicit sets */
	pathname[2] = 'S';
	if (acpi_has_method(device->handle, pathname))
		ps->flags.explicit_set = 1;

	/* State is valid if there are means to put the device into it. */
	if (!list_empty(&ps->resources) || ps->flags.explicit_set)
		ps->flags.valid = 1;

	ps->power = -1;		/* Unknown - driver assigned */
	ps->latency = -1;	/* Unknown - driver assigned */
}

static void acpi_bus_get_power_flags(struct acpi_device *device)
{
	u32 i;

	/* Presence of _PS0|_PR0 indicates 'power manageable' */
	if (!acpi_has_method(device->handle, "_PS0") &&
	    !acpi_has_method(device->handle, "_PR0"))
		return;

	device->flags.power_manageable = 1;

	/*
	 * Power Management Flags
	 */
	if (acpi_has_method(device->handle, "_PSC"))
		device->power.flags.explicit_get = 1;

	if (acpi_has_method(device->handle, "_IRC"))
		device->power.flags.inrush_current = 1;

	if (acpi_has_method(device->handle, "_DSW"))
		device->power.flags.dsw_present = 1;

	/*
	 * Enumerate supported power management states
	 */
	for (i = ACPI_STATE_D0; i <= ACPI_STATE_D3_HOT; i++)
		acpi_bus_init_power_state(device, i);

	INIT_LIST_HEAD(&device->power.states[ACPI_STATE_D3_COLD].resources);

	/* Set the defaults for D0 and D3hot (always supported). */
	device->power.states[ACPI_STATE_D0].flags.valid = 1;
	device->power.states[ACPI_STATE_D0].power = 100;
	device->power.states[ACPI_STATE_D3_HOT].flags.valid = 1;

	/*
	 * Use power resources only if the D0 list of them is populated, because
	 * some platforms may provide _PR3 only to indicate D3cold support and
	 * in those cases the power resources list returned by it may be bogus.
	 */
	if (!list_empty(&device->power.states[ACPI_STATE_D0].resources)) {
		device->power.flags.power_resources = 1;
		/*
		 * D3cold is supported if the D3hot list of power resources is
		 * not empty.
		 */
		if (!list_empty(&device->power.states[ACPI_STATE_D3_HOT].resources))
			device->power.states[ACPI_STATE_D3_COLD].flags.valid = 1;
	}

	if (acpi_bus_init_power(device))
		device->flags.power_manageable = 0;
}

static void acpi_bus_get_flags(struct acpi_device *device)
{
	/* Presence of _STA indicates 'dynamic_status' */
	if (acpi_has_method(device->handle, "_STA"))
		device->flags.dynamic_status = 1;

	/* Presence of _RMV indicates 'removable' */
	if (acpi_has_method(device->handle, "_RMV"))
		device->flags.removable = 1;

	/* Presence of _EJD|_EJ0 indicates 'ejectable' */
	if (acpi_has_method(device->handle, "_EJD") ||
	    acpi_has_method(device->handle, "_EJ0"))
		device->flags.ejectable = 1;
}

static void acpi_device_get_busid(struct acpi_device *device)
{
	char bus_id[5] = { '?', 0 };
	struct acpi_buffer buffer = { sizeof(bus_id), bus_id };
	int i = 0;

	/*
	 * Bus ID
	 * ------
	 * The device's Bus ID is simply the object name.
	 * TBD: Shouldn't this value be unique (within the ACPI namespace)?
	 */
	if (ACPI_IS_ROOT_DEVICE(device)) {
		strcpy(device->pnp.bus_id, "ACPI");
		return;
	}

	switch (device->device_type) {
	case ACPI_BUS_TYPE_POWER_BUTTON:
		strcpy(device->pnp.bus_id, "PWRF");
		break;
	case ACPI_BUS_TYPE_SLEEP_BUTTON:
		strcpy(device->pnp.bus_id, "SLPF");
		break;
	case ACPI_BUS_TYPE_ECDT_EC:
		strcpy(device->pnp.bus_id, "ECDT");
		break;
	default:
		acpi_get_name(device->handle, ACPI_SINGLE_NAME, &buffer);
		/* Clean up trailing underscores (if any) */
		for (i = 3; i > 1; i--) {
			if (bus_id[i] == '_')
				bus_id[i] = '\0';
			else
				break;
		}
		strcpy(device->pnp.bus_id, bus_id);
		break;
	}
}

/*
 * acpi_ata_match - see if an acpi object is an ATA device
 *
 * If an acpi object has one of the ACPI ATA methods defined,
 * then we can safely call it an ATA device.
 */
bool acpi_ata_match(acpi_handle handle)
{
	return acpi_has_method(handle, "_GTF") ||
	       acpi_has_method(handle, "_GTM") ||
	       acpi_has_method(handle, "_STM") ||
	       acpi_has_method(handle, "_SDD");
}

/*
 * acpi_bay_match - see if an acpi object is an ejectable driver bay
 *
 * If an acpi object is ejectable and has one of the ACPI ATA methods defined,
 * then we can safely call it an ejectable drive bay
 */
bool acpi_bay_match(acpi_handle handle)
{
	acpi_handle phandle;

	if (!acpi_has_method(handle, "_EJ0"))
		return false;
	if (acpi_ata_match(handle))
		return true;
	if (ACPI_FAILURE(acpi_get_parent(handle, &phandle)))
		return false;

	return acpi_ata_match(phandle);
}

bool acpi_device_is_battery(struct acpi_device *adev)
{
	struct acpi_hardware_id *hwid;

	list_for_each_entry(hwid, &adev->pnp.ids, list)
		if (!strcmp("PNP0C0A", hwid->id))
			return true;

	return false;
}

static bool is_ejectable_bay(struct acpi_device *adev)
{
	acpi_handle handle = adev->handle;

	if (acpi_has_method(handle, "_EJ0") && acpi_device_is_battery(adev))
		return true;

	return acpi_bay_match(handle);
}

/*
 * acpi_dock_match - see if an acpi object has a _DCK method
 */
bool acpi_dock_match(acpi_handle handle)
{
	return acpi_has_method(handle, "_DCK");
}

static acpi_status
acpi_backlight_cap_match(acpi_handle handle, u32 level, void *context,
			  void **return_value)
{
	long *cap = context;

	if (acpi_has_method(handle, "_BCM") &&
	    acpi_has_method(handle, "_BCL")) {
		acpi_handle_debug(handle, "Found generic backlight support\n");
		*cap |= ACPI_VIDEO_BACKLIGHT;
		/* We have backlight support, no need to scan further */
		return AE_CTRL_TERMINATE;
	}
	return 0;
}

/* Returns true if the ACPI object is a video device which can be
 * handled by video.ko.
 * The device will get a Linux specific CID added in scan.c to
 * identify the device as an ACPI graphics device
 * Be aware that the graphics device may not be physically present
 * Use acpi_video_get_capabilities() to detect general ACPI video
 * capabilities of present cards
 */
long acpi_is_video_device(acpi_handle handle)
{
	long video_caps = 0;

	/* Is this device able to support video switching ? */
	if (acpi_has_method(handle, "_DOD") || acpi_has_method(handle, "_DOS"))
		video_caps |= ACPI_VIDEO_OUTPUT_SWITCHING;

	/* Is this device able to retrieve a video ROM ? */
	if (acpi_has_method(handle, "_ROM"))
		video_caps |= ACPI_VIDEO_ROM_AVAILABLE;

	/* Is this device able to configure which video head to be POSTed ? */
	if (acpi_has_method(handle, "_VPO") &&
	    acpi_has_method(handle, "_GPD") &&
	    acpi_has_method(handle, "_SPD"))
		video_caps |= ACPI_VIDEO_DEVICE_POSTING;

	/* Only check for backlight functionality if one of the above hit. */
	if (video_caps)
		acpi_walk_namespace(ACPI_TYPE_DEVICE, handle,
				    ACPI_UINT32_MAX, acpi_backlight_cap_match, NULL,
				    &video_caps, NULL);

	return video_caps;
}
EXPORT_SYMBOL(acpi_is_video_device);

const char *acpi_device_hid(struct acpi_device *device)
{
	struct acpi_hardware_id *hid;

	if (list_empty(&device->pnp.ids))
		return dummy_hid;

	hid = list_first_entry(&device->pnp.ids, struct acpi_hardware_id, list);
	return hid->id;
}
EXPORT_SYMBOL(acpi_device_hid);

static void acpi_add_id(struct acpi_device_pnp *pnp, const char *dev_id)
{
	struct acpi_hardware_id *id;

	id = kmalloc(sizeof(*id), GFP_KERNEL);
	if (!id)
		return;

	id->id = kstrdup_const(dev_id, GFP_KERNEL);
	if (!id->id) {
		kfree(id);
		return;
	}

	list_add_tail(&id->list, &pnp->ids);
	pnp->type.hardware_id = 1;
}

/*
 * Old IBM workstations have a DSDT bug wherein the SMBus object
 * lacks the SMBUS01 HID and the methods do not have the necessary "_"
 * prefix.  Work around this.
 */
static bool acpi_ibm_smbus_match(acpi_handle handle)
{
	char node_name[ACPI_PATH_SEGMENT_LENGTH];
	struct acpi_buffer path = { sizeof(node_name), node_name };

	if (!dmi_name_in_vendors("IBM"))
		return false;

	/* Look for SMBS object */
	if (ACPI_FAILURE(acpi_get_name(handle, ACPI_SINGLE_NAME, &path)) ||
	    strcmp("SMBS", path.pointer))
		return false;

	/* Does it have the necessary (but misnamed) methods? */
	if (acpi_has_method(handle, "SBI") &&
	    acpi_has_method(handle, "SBR") &&
	    acpi_has_method(handle, "SBW"))
		return true;

	return false;
}

static bool acpi_object_is_system_bus(acpi_handle handle)
{
	acpi_handle tmp;

	if (ACPI_SUCCESS(acpi_get_handle(NULL, "\\_SB", &tmp)) &&
	    tmp == handle)
		return true;
	if (ACPI_SUCCESS(acpi_get_handle(NULL, "\\_TZ", &tmp)) &&
	    tmp == handle)
		return true;

	return false;
}

static void acpi_set_pnp_ids(acpi_handle handle, struct acpi_device_pnp *pnp,
			     int device_type)
{
	struct acpi_device_info *info = NULL;
	struct acpi_pnp_device_id_list *cid_list;
	int i;

	switch (device_type) {
	case ACPI_BUS_TYPE_DEVICE:
		if (handle == ACPI_ROOT_OBJECT) {
			acpi_add_id(pnp, ACPI_SYSTEM_HID);
			break;
		}

		acpi_get_object_info(handle, &info);
		if (!info) {
			pr_err("%s: Error reading device info\n", __func__);
			return;
		}

		if (info->valid & ACPI_VALID_HID) {
			acpi_add_id(pnp, info->hardware_id.string);
			pnp->type.platform_id = 1;
		}
		if (info->valid & ACPI_VALID_CID) {
			cid_list = &info->compatible_id_list;
			for (i = 0; i < cid_list->count; i++)
				acpi_add_id(pnp, cid_list->ids[i].string);
		}
		if (info->valid & ACPI_VALID_ADR) {
			pnp->bus_address = info->address;
			pnp->type.bus_address = 1;
		}
		if (info->valid & ACPI_VALID_UID)
			pnp->unique_id = kstrdup(info->unique_id.string,
							GFP_KERNEL);
		if (info->valid & ACPI_VALID_CLS)
			acpi_add_id(pnp, info->class_code.string);

		kfree(info);

		/*
		 * Some devices don't reliably have _HIDs & _CIDs, so add
		 * synthetic HIDs to make sure drivers can find them.
		 */
		if (acpi_is_video_device(handle))
			acpi_add_id(pnp, ACPI_VIDEO_HID);
		else if (acpi_bay_match(handle))
			acpi_add_id(pnp, ACPI_BAY_HID);
		else if (acpi_dock_match(handle))
			acpi_add_id(pnp, ACPI_DOCK_HID);
		else if (acpi_ibm_smbus_match(handle))
			acpi_add_id(pnp, ACPI_SMBUS_IBM_HID);
		else if (list_empty(&pnp->ids) &&
			 acpi_object_is_system_bus(handle)) {
			/* \_SB, \_TZ, LNXSYBUS */
			acpi_add_id(pnp, ACPI_BUS_HID);
			strcpy(pnp->device_name, ACPI_BUS_DEVICE_NAME);
			strcpy(pnp->device_class, ACPI_BUS_CLASS);
		}

		break;
	case ACPI_BUS_TYPE_POWER:
		acpi_add_id(pnp, ACPI_POWER_HID);
		break;
	case ACPI_BUS_TYPE_PROCESSOR:
		acpi_add_id(pnp, ACPI_PROCESSOR_OBJECT_HID);
		break;
	case ACPI_BUS_TYPE_THERMAL:
		acpi_add_id(pnp, ACPI_THERMAL_HID);
		break;
	case ACPI_BUS_TYPE_POWER_BUTTON:
		acpi_add_id(pnp, ACPI_BUTTON_HID_POWERF);
		break;
	case ACPI_BUS_TYPE_SLEEP_BUTTON:
		acpi_add_id(pnp, ACPI_BUTTON_HID_SLEEPF);
		break;
	case ACPI_BUS_TYPE_ECDT_EC:
		acpi_add_id(pnp, ACPI_ECDT_HID);
		break;
	}
}

void acpi_free_pnp_ids(struct acpi_device_pnp *pnp)
{
	struct acpi_hardware_id *id, *tmp;

	list_for_each_entry_safe(id, tmp, &pnp->ids, list) {
		kfree_const(id->id);
		kfree(id);
	}
	kfree(pnp->unique_id);
}

/**
 * acpi_dma_supported - Check DMA support for the specified device.
 * @adev: The pointer to acpi device
 *
 * Return false if DMA is not supported. Otherwise, return true
 */
bool acpi_dma_supported(const struct acpi_device *adev)
{
	if (!adev)
		return false;

	if (adev->flags.cca_seen)
		return true;

	/*
	* Per ACPI 6.0 sec 6.2.17, assume devices can do cache-coherent
	* DMA on "Intel platforms".  Presumably that includes all x86 and
	* ia64, and other arches will set CONFIG_ACPI_CCA_REQUIRED=y.
	*/
	if (!IS_ENABLED(CONFIG_ACPI_CCA_REQUIRED))
		return true;

	return false;
}

/**
 * acpi_get_dma_attr - Check the supported DMA attr for the specified device.
 * @adev: The pointer to acpi device
 *
 * Return enum dev_dma_attr.
 */
enum dev_dma_attr acpi_get_dma_attr(struct acpi_device *adev)
{
	if (!acpi_dma_supported(adev))
		return DEV_DMA_NOT_SUPPORTED;

	if (adev->flags.coherent_dma)
		return DEV_DMA_COHERENT;
	else
		return DEV_DMA_NON_COHERENT;
}

/**
 * acpi_dma_get_range() - Get device DMA parameters.
 *
 * @dev: device to configure
 * @dma_addr: pointer device DMA address result
 * @offset: pointer to the DMA offset result
 * @size: pointer to DMA range size result
 *
 * Evaluate DMA regions and return respectively DMA region start, offset
 * and size in dma_addr, offset and size on parsing success; it does not
 * update the passed in values on failure.
 *
 * Return 0 on success, < 0 on failure.
 */
int acpi_dma_get_range(struct device *dev, u64 *dma_addr, u64 *offset,
		       u64 *size)
{
	struct acpi_device *adev;
	LIST_HEAD(list);
	struct resource_entry *rentry;
	int ret;
	struct device *dma_dev = dev;
	u64 len, dma_start = U64_MAX, dma_end = 0, dma_offset = 0;

	/*
	 * Walk the device tree chasing an ACPI companion with a _DMA
	 * object while we go. Stop if we find a device with an ACPI
	 * companion containing a _DMA method.
	 */
	do {
		adev = ACPI_COMPANION(dma_dev);
		if (adev && acpi_has_method(adev->handle, METHOD_NAME__DMA))
			break;

		dma_dev = dma_dev->parent;
	} while (dma_dev);

	if (!dma_dev)
		return -ENODEV;

	if (!acpi_has_method(adev->handle, METHOD_NAME__CRS)) {
		acpi_handle_warn(adev->handle, "_DMA is valid only if _CRS is present\n");
		return -EINVAL;
	}

	ret = acpi_dev_get_dma_resources(adev, &list);
	if (ret > 0) {
		list_for_each_entry(rentry, &list, node) {
			if (dma_offset && rentry->offset != dma_offset) {
				ret = -EINVAL;
				dev_warn(dma_dev, "Can't handle multiple windows with different offsets\n");
				goto out;
			}
			dma_offset = rentry->offset;

			/* Take lower and upper limits */
			if (rentry->res->start < dma_start)
				dma_start = rentry->res->start;
			if (rentry->res->end > dma_end)
				dma_end = rentry->res->end;
		}

		if (dma_start >= dma_end) {
			ret = -EINVAL;
			dev_dbg(dma_dev, "Invalid DMA regions configuration\n");
			goto out;
		}

		*dma_addr = dma_start - dma_offset;
		len = dma_end - dma_start;
		*size = max(len, len + 1);
		*offset = dma_offset;
	}
 out:
	acpi_dev_free_resource_list(&list);

	return ret >= 0 ? 0 : ret;
}

#ifdef CONFIG_IOMMU_API
int acpi_iommu_fwspec_init(struct device *dev, u32 id,
			   struct fwnode_handle *fwnode,
			   const struct iommu_ops *ops)
{
	int ret = iommu_fwspec_init(dev, fwnode, ops);

	if (!ret)
		ret = iommu_fwspec_add_ids(dev, &id, 1);

	return ret;
}

static inline const struct iommu_ops *acpi_iommu_fwspec_ops(struct device *dev)
{
	struct iommu_fwspec *fwspec = dev_iommu_fwspec_get(dev);

	return fwspec ? fwspec->ops : NULL;
}

static const struct iommu_ops *acpi_iommu_configure_id(struct device *dev,
						       const u32 *id_in)
{
	int err;
	const struct iommu_ops *ops;

	/*
	 * If we already translated the fwspec there is nothing left to do,
	 * return the iommu_ops.
	 */
	ops = acpi_iommu_fwspec_ops(dev);
	if (ops)
		return ops;

	err = iort_iommu_configure_id(dev, id_in);
	if (err && err != -EPROBE_DEFER)
		err = viot_iommu_configure(dev);

	/*
	 * If we have reason to believe the IOMMU driver missed the initial
	 * iommu_probe_device() call for dev, replay it to get things in order.
	 */
	if (!err && dev->bus && !device_iommu_mapped(dev))
		err = iommu_probe_device(dev);

	/* Ignore all other errors apart from EPROBE_DEFER */
	if (err == -EPROBE_DEFER) {
		return ERR_PTR(err);
	} else if (err) {
		dev_dbg(dev, "Adding to IOMMU failed: %d\n", err);
		return NULL;
	}
	return acpi_iommu_fwspec_ops(dev);
}

#else /* !CONFIG_IOMMU_API */

int acpi_iommu_fwspec_init(struct device *dev, u32 id,
			   struct fwnode_handle *fwnode,
			   const struct iommu_ops *ops)
{
	return -ENODEV;
}

static const struct iommu_ops *acpi_iommu_configure_id(struct device *dev,
						       const u32 *id_in)
{
	return NULL;
}

#endif /* !CONFIG_IOMMU_API */

/**
 * acpi_dma_configure_id - Set-up DMA configuration for the device.
 * @dev: The pointer to the device
 * @attr: device dma attributes
 * @input_id: input device id const value pointer
 */
int acpi_dma_configure_id(struct device *dev, enum dev_dma_attr attr,
			  const u32 *input_id)
{
	const struct iommu_ops *iommu;
	u64 dma_addr = 0, size = 0;

	if (attr == DEV_DMA_NOT_SUPPORTED) {
		set_dma_ops(dev, &dma_dummy_ops);
		return 0;
	}

	acpi_arch_dma_setup(dev, &dma_addr, &size);

	iommu = acpi_iommu_configure_id(dev, input_id);
	if (PTR_ERR(iommu) == -EPROBE_DEFER)
		return -EPROBE_DEFER;

	arch_setup_dma_ops(dev, dma_addr, size,
				iommu, attr == DEV_DMA_COHERENT);

	return 0;
}
EXPORT_SYMBOL_GPL(acpi_dma_configure_id);

static void acpi_init_coherency(struct acpi_device *adev)
{
	unsigned long long cca = 0;
	acpi_status status;
	struct acpi_device *parent = adev->parent;

	if (parent && parent->flags.cca_seen) {
		/*
		 * From ACPI spec, OSPM will ignore _CCA if an ancestor
		 * already saw one.
		 */
		adev->flags.cca_seen = 1;
		cca = parent->flags.coherent_dma;
	} else {
		status = acpi_evaluate_integer(adev->handle, "_CCA",
					       NULL, &cca);
		if (ACPI_SUCCESS(status))
			adev->flags.cca_seen = 1;
		else if (!IS_ENABLED(CONFIG_ACPI_CCA_REQUIRED))
			/*
			 * If architecture does not specify that _CCA is
			 * required for DMA-able devices (e.g. x86),
			 * we default to _CCA=1.
			 */
			cca = 1;
		else
			acpi_handle_debug(adev->handle,
					  "ACPI device is missing _CCA.\n");
	}

	adev->flags.coherent_dma = cca;
}

static int acpi_check_serial_bus_slave(struct acpi_resource *ares, void *data)
{
	bool *is_serial_bus_slave_p = data;

	if (ares->type != ACPI_RESOURCE_TYPE_SERIAL_BUS)
		return 1;

	*is_serial_bus_slave_p = true;

	 /* no need to do more checking */
	return -1;
}

static bool acpi_is_indirect_io_slave(struct acpi_device *device)
{
	struct acpi_device *parent = device->parent;
	static const struct acpi_device_id indirect_io_hosts[] = {
		{"HISI0191", 0},
		{}
	};

	return parent && !acpi_match_device_ids(parent, indirect_io_hosts);
}

static bool acpi_device_enumeration_by_parent(struct acpi_device *device)
{
	struct list_head resource_list;
	bool is_serial_bus_slave = false;
	/*
	 * These devices have multiple I2cSerialBus resources and an i2c-client
	 * must be instantiated for each, each with its own i2c_device_id.
	 * Normally we only instantiate an i2c-client for the first resource,
	 * using the ACPI HID as id. These special cases are handled by the
	 * drivers/platform/x86/i2c-multi-instantiate.c driver, which knows
	 * which i2c_device_id to use for each resource.
	 */
	static const struct acpi_device_id i2c_multi_instantiate_ids[] = {
		{"BSG1160", },
		{"BSG2150", },
		{"INT33FE", },
		{"INT3515", },
		{}
	};

	if (acpi_is_indirect_io_slave(device))
		return true;

	/* Macs use device properties in lieu of _CRS resources */
	if (x86_apple_machine &&
	    (fwnode_property_present(&device->fwnode, "spiSclkPeriod") ||
	     fwnode_property_present(&device->fwnode, "i2cAddress") ||
	     fwnode_property_present(&device->fwnode, "baud")))
		return true;

	/* Instantiate a pdev for the i2c-multi-instantiate drv to bind to */
	if (!acpi_match_device_ids(device, i2c_multi_instantiate_ids))
		return false;

	INIT_LIST_HEAD(&resource_list);
	acpi_dev_get_resources(device, &resource_list,
			       acpi_check_serial_bus_slave,
			       &is_serial_bus_slave);
	acpi_dev_free_resource_list(&resource_list);

	return is_serial_bus_slave;
}

void acpi_init_device_object(struct acpi_device *device, acpi_handle handle,
			     int type)
{
	INIT_LIST_HEAD(&device->pnp.ids);
	device->device_type = type;
	device->handle = handle;
	device->parent = acpi_bus_get_parent(handle);
	fwnode_init(&device->fwnode, &acpi_device_fwnode_ops);
	acpi_set_device_status(device, ACPI_STA_DEFAULT);
	acpi_device_get_busid(device);
	acpi_set_pnp_ids(handle, &device->pnp, type);
	acpi_init_properties(device);
	acpi_bus_get_flags(device);
	device->flags.match_driver = false;
	device->flags.initialized = true;
	device->flags.enumeration_by_parent =
		acpi_device_enumeration_by_parent(device);
	acpi_device_clear_enumerated(device);
	device_initialize(&device->dev);
	dev_set_uevent_suppress(&device->dev, true);
	acpi_init_coherency(device);
}

static void acpi_scan_dep_init(struct acpi_device *adev)
{
	struct acpi_dep_data *dep;

	list_for_each_entry(dep, &acpi_dep_list, node) {
		if (dep->consumer == adev->handle)
			adev->dep_unmet++;
	}
}

void acpi_device_add_finalize(struct acpi_device *device)
{
	dev_set_uevent_suppress(&device->dev, false);
	kobject_uevent(&device->dev.kobj, KOBJ_ADD);
}

static void acpi_scan_init_status(struct acpi_device *adev)
{
	if (acpi_bus_get_status(adev))
		acpi_set_device_status(adev, 0);
}

static int acpi_add_single_object(struct acpi_device **child,
				  acpi_handle handle, int type, bool dep_init)
{
	struct acpi_device *device;
	bool release_dep_lock = false;
	int result;

	device = kzalloc(sizeof(struct acpi_device), GFP_KERNEL);
	if (!device)
		return -ENOMEM;

	acpi_init_device_object(device, handle, type);
	/*
	 * Getting the status is delayed till here so that we can call
	 * acpi_bus_get_status() and use its quirk handling.  Note that
	 * this must be done before the get power-/wakeup_dev-flags calls.
	 */
	if (type == ACPI_BUS_TYPE_DEVICE || type == ACPI_BUS_TYPE_PROCESSOR) {
		if (dep_init) {
			mutex_lock(&acpi_dep_list_lock);
			/*
			 * Hold the lock until the acpi_tie_acpi_dev() call
			 * below to prevent concurrent acpi_scan_clear_dep()
			 * from deleting a dependency list entry without
			 * updating dep_unmet for the device.
			 */
			release_dep_lock = true;
			acpi_scan_dep_init(device);
		}
		acpi_scan_init_status(device);
	}

	acpi_bus_get_power_flags(device);
	acpi_bus_get_wakeup_device_flags(device);

	result = acpi_tie_acpi_dev(device);

	if (release_dep_lock)
		mutex_unlock(&acpi_dep_list_lock);

	if (!result)
		result = __acpi_device_add(device, acpi_device_release);

	if (result) {
		acpi_device_release(&device->dev);
		return result;
	}

	acpi_power_add_remove_device(device, true);
	acpi_device_add_finalize(device);

	acpi_handle_debug(handle, "Added as %s, parent %s\n",
			  dev_name(&device->dev), device->parent ?
				dev_name(&device->parent->dev) : "(null)");

	*child = device;
	return 0;
}

static acpi_status acpi_get_resource_memory(struct acpi_resource *ares,
					    void *context)
{
	struct resource *res = context;

	if (acpi_dev_resource_memory(ares, res))
		return AE_CTRL_TERMINATE;

	return AE_OK;
}

static bool acpi_device_should_be_hidden(acpi_handle handle)
{
	acpi_status status;
	struct resource res;

	/* Check if it should ignore the UART device */
	if (!(spcr_uart_addr && acpi_has_method(handle, METHOD_NAME__CRS)))
		return false;

	/*
	 * The UART device described in SPCR table is assumed to have only one
	 * memory resource present. So we only look for the first one here.
	 */
	status = acpi_walk_resources(handle, METHOD_NAME__CRS,
				     acpi_get_resource_memory, &res);
	if (ACPI_FAILURE(status) || res.start != spcr_uart_addr)
		return false;

	acpi_handle_info(handle, "The UART device @%pa in SPCR table will be hidden\n",
			 &res.start);

	return true;
}

bool acpi_device_is_present(const struct acpi_device *adev)
{
	return adev->status.present || adev->status.functional;
}

static bool acpi_scan_handler_matching(struct acpi_scan_handler *handler,
				       const char *idstr,
				       const struct acpi_device_id **matchid)
{
	const struct acpi_device_id *devid;

	if (handler->match)
		return handler->match(idstr, matchid);

	for (devid = handler->ids; devid->id[0]; devid++)
		if (!strcmp((char *)devid->id, idstr)) {
			if (matchid)
				*matchid = devid;

			return true;
		}

	return false;
}

static struct acpi_scan_handler *acpi_scan_match_handler(const char *idstr,
					const struct acpi_device_id **matchid)
{
	struct acpi_scan_handler *handler;

	list_for_each_entry(handler, &acpi_scan_handlers_list, list_node)
		if (acpi_scan_handler_matching(handler, idstr, matchid))
			return handler;

	return NULL;
}

void acpi_scan_hotplug_enabled(struct acpi_hotplug_profile *hotplug, bool val)
{
	if (!!hotplug->enabled == !!val)
		return;

	mutex_lock(&acpi_scan_lock);

	hotplug->enabled = val;

	mutex_unlock(&acpi_scan_lock);
}

static void acpi_scan_init_hotplug(struct acpi_device *adev)
{
	struct acpi_hardware_id *hwid;

	if (acpi_dock_match(adev->handle) || is_ejectable_bay(adev)) {
		acpi_dock_add(adev);
		return;
	}
	list_for_each_entry(hwid, &adev->pnp.ids, list) {
		struct acpi_scan_handler *handler;

		handler = acpi_scan_match_handler(hwid->id, NULL);
		if (handler) {
			adev->flags.hotplug_notify = true;
			break;
		}
	}
}

static u32 acpi_scan_check_dep(acpi_handle handle, bool check_dep)
{
	struct acpi_handle_list dep_devices;
	acpi_status status;
	u32 count;
	int i;

	/*
	 * Check for _HID here to avoid deferring the enumeration of:
	 * 1. PCI devices.
	 * 2. ACPI nodes describing USB ports.
	 * Still, checking for _HID catches more then just these cases ...
	 */
	if (!check_dep || !acpi_has_method(handle, "_DEP") ||
	    !acpi_has_method(handle, "_HID"))
		return 0;

	status = acpi_evaluate_reference(handle, "_DEP", NULL, &dep_devices);
	if (ACPI_FAILURE(status)) {
		acpi_handle_debug(handle, "Failed to evaluate _DEP.\n");
		return 0;
	}

	for (count = 0, i = 0; i < dep_devices.count; i++) {
		struct acpi_device_info *info;
		struct acpi_dep_data *dep;
		bool skip;

		status = acpi_get_object_info(dep_devices.handles[i], &info);
		if (ACPI_FAILURE(status)) {
			acpi_handle_debug(handle, "Error reading _DEP device info\n");
			continue;
		}

		skip = acpi_info_matches_ids(info, acpi_ignore_dep_ids);
		kfree(info);

		if (skip)
			continue;

		dep = kzalloc(sizeof(*dep), GFP_KERNEL);
		if (!dep)
			continue;

		count++;

		dep->supplier = dep_devices.handles[i];
		dep->consumer = handle;

		mutex_lock(&acpi_dep_list_lock);
		list_add_tail(&dep->node , &acpi_dep_list);
		mutex_unlock(&acpi_dep_list_lock);
	}

	return count;
}

static bool acpi_bus_scan_second_pass;

static acpi_status acpi_bus_check_add(acpi_handle handle, bool check_dep,
				      struct acpi_device **adev_p)
{
	struct acpi_device *device = NULL;
	acpi_object_type acpi_type;
	int type;

	acpi_bus_get_device(handle, &device);
	if (device)
		goto out;

	if (ACPI_FAILURE(acpi_get_type(handle, &acpi_type)))
		return AE_OK;

	switch (acpi_type) {
	case ACPI_TYPE_DEVICE:
		if (acpi_device_should_be_hidden(handle))
			return AE_OK;

		/* Bail out if there are dependencies. */
		if (acpi_scan_check_dep(handle, check_dep) > 0) {
			acpi_bus_scan_second_pass = true;
			return AE_CTRL_DEPTH;
		}

		fallthrough;
	case ACPI_TYPE_ANY:	/* for ACPI_ROOT_OBJECT */
		type = ACPI_BUS_TYPE_DEVICE;
		break;

	case ACPI_TYPE_PROCESSOR:
		type = ACPI_BUS_TYPE_PROCESSOR;
		break;

	case ACPI_TYPE_THERMAL:
		type = ACPI_BUS_TYPE_THERMAL;
		break;

	case ACPI_TYPE_POWER:
		acpi_add_power_resource(handle);
		fallthrough;
	default:
		return AE_OK;
	}

	/*
	 * If check_dep is true at this point, the device has no dependencies,
	 * or the creation of the device object would have been postponed above.
	 */
	acpi_add_single_object(&device, handle, type, !check_dep);
	if (!device)
		return AE_CTRL_DEPTH;

	acpi_scan_init_hotplug(device);

out:
	if (!*adev_p)
		*adev_p = device;

	return AE_OK;
}

static acpi_status acpi_bus_check_add_1(acpi_handle handle, u32 lvl_not_used,
					void *not_used, void **ret_p)
{
	return acpi_bus_check_add(handle, true, (struct acpi_device **)ret_p);
}

static acpi_status acpi_bus_check_add_2(acpi_handle handle, u32 lvl_not_used,
					void *not_used, void **ret_p)
{
	return acpi_bus_check_add(handle, false, (struct acpi_device **)ret_p);
}

static void acpi_default_enumeration(struct acpi_device *device)
{
	/*
	 * Do not enumerate devices with enumeration_by_parent flag set as
	 * they will be enumerated by their respective parents.
	 */
	if (!device->flags.enumeration_by_parent) {
		acpi_create_platform_device(device, NULL);
		acpi_device_set_enumerated(device);
	} else {
		blocking_notifier_call_chain(&acpi_reconfig_chain,
					     ACPI_RECONFIG_DEVICE_ADD, device);
	}
}

static const struct acpi_device_id generic_device_ids[] = {
	{ACPI_DT_NAMESPACE_HID, },
	{"", },
};

static int acpi_generic_device_attach(struct acpi_device *adev,
				      const struct acpi_device_id *not_used)
{
	/*
	 * Since ACPI_DT_NAMESPACE_HID is the only ID handled here, the test
	 * below can be unconditional.
	 */
	if (adev->data.of_compatible)
		acpi_default_enumeration(adev);

	return 1;
}

static struct acpi_scan_handler generic_device_handler = {
	.ids = generic_device_ids,
	.attach = acpi_generic_device_attach,
};

static int acpi_scan_attach_handler(struct acpi_device *device)
{
	struct acpi_hardware_id *hwid;
	int ret = 0;

	list_for_each_entry(hwid, &device->pnp.ids, list) {
		const struct acpi_device_id *devid;
		struct acpi_scan_handler *handler;

		handler = acpi_scan_match_handler(hwid->id, &devid);
		if (handler) {
			if (!handler->attach) {
				device->pnp.type.platform_id = 0;
				continue;
			}
			device->handler = handler;
			ret = handler->attach(device, devid);
			if (ret > 0)
				break;

			device->handler = NULL;
			if (ret < 0)
				break;
		}
	}

	return ret;
}

static void acpi_bus_attach(struct acpi_device *device, bool first_pass)
{
	struct acpi_device *child;
	bool skip = !first_pass && device->flags.visited;
	acpi_handle ejd;
	int ret;

	if (skip)
		goto ok;

	if (ACPI_SUCCESS(acpi_bus_get_ejd(device->handle, &ejd)))
		register_dock_dependent_device(device, ejd);

	acpi_bus_get_status(device);
	/* Skip devices that are not present. */
	if (!acpi_device_is_present(device)) {
		device->flags.initialized = false;
		acpi_device_clear_enumerated(device);
		device->flags.power_manageable = 0;
		return;
	}
	if (device->handler)
		goto ok;

	if (!device->flags.initialized) {
		device->flags.power_manageable =
			device->power.states[ACPI_STATE_D0].flags.valid;
		if (acpi_bus_init_power(device))
			device->flags.power_manageable = 0;

		device->flags.initialized = true;
	} else if (device->flags.visited) {
		goto ok;
	}

	ret = acpi_scan_attach_handler(device);
	if (ret < 0)
		return;

	device->flags.match_driver = true;
	if (ret > 0 && !device->flags.enumeration_by_parent) {
		acpi_device_set_enumerated(device);
		goto ok;
	}

	ret = device_attach(&device->dev);
	if (ret < 0)
		return;

	if (device->pnp.type.platform_id || device->flags.enumeration_by_parent)
		acpi_default_enumeration(device);
	else
		acpi_device_set_enumerated(device);

 ok:
	list_for_each_entry(child, &device->children, node)
		acpi_bus_attach(child, first_pass);

	if (!skip && device->handler && device->handler->hotplug.notify_online)
		device->handler->hotplug.notify_online(device);
}

static int acpi_dev_get_first_consumer_dev_cb(struct acpi_dep_data *dep, void *data)
{
	struct acpi_device *adev;

	adev = acpi_bus_get_acpi_device(dep->consumer);
	if (adev) {
		*(struct acpi_device **)data = adev;
		return 1;
	}
	/* Continue parsing if the device object is not present. */
	return 0;
}

struct acpi_scan_clear_dep_work {
	struct work_struct work;
	struct acpi_device *adev;
};

static void acpi_scan_clear_dep_fn(struct work_struct *work)
{
	struct acpi_scan_clear_dep_work *cdw;

	cdw = container_of(work, struct acpi_scan_clear_dep_work, work);

	acpi_scan_lock_acquire();
	acpi_bus_attach(cdw->adev, true);
	acpi_scan_lock_release();

	acpi_dev_put(cdw->adev);
	kfree(cdw);
}

static bool acpi_scan_clear_dep_queue(struct acpi_device *adev)
{
	struct acpi_scan_clear_dep_work *cdw;

	if (adev->dep_unmet)
		return false;

	cdw = kmalloc(sizeof(*cdw), GFP_KERNEL);
	if (!cdw)
		return false;

	cdw->adev = adev;
	INIT_WORK(&cdw->work, acpi_scan_clear_dep_fn);
	/*
	 * Since the work function may block on the lock until the entire
	 * initial enumeration of devices is complete, put it into the unbound
	 * workqueue.
	 */
	queue_work(system_unbound_wq, &cdw->work);

	return true;
}

static int acpi_scan_clear_dep(struct acpi_dep_data *dep, void *data)
{
	struct acpi_device *adev = acpi_bus_get_acpi_device(dep->consumer);

	if (adev) {
		adev->dep_unmet--;
		if (!acpi_scan_clear_dep_queue(adev))
			acpi_dev_put(adev);
	}

	list_del(&dep->node);
	kfree(dep);

	return 0;
}

/**
 * acpi_walk_dep_device_list - Apply a callback to every entry in acpi_dep_list
 * @handle:	The ACPI handle of the supplier device
 * @callback:	Pointer to the callback function to apply
 * @data:	Pointer to some data to pass to the callback
 *
 * The return value of the callback determines this function's behaviour. If 0
 * is returned we continue to iterate over acpi_dep_list. If a positive value
 * is returned then the loop is broken but this function returns 0. If a
 * negative value is returned by the callback then the loop is broken and that
 * value is returned as the final error.
 */
static int acpi_walk_dep_device_list(acpi_handle handle,
				int (*callback)(struct acpi_dep_data *, void *),
				void *data)
{
	struct acpi_dep_data *dep, *tmp;
	int ret = 0;

	mutex_lock(&acpi_dep_list_lock);
	list_for_each_entry_safe(dep, tmp, &acpi_dep_list, node) {
		if (dep->supplier == handle) {
			ret = callback(dep, data);
			if (ret)
				break;
		}
	}
	mutex_unlock(&acpi_dep_list_lock);

	return ret > 0 ? 0 : ret;
}

/**
 * acpi_dev_clear_dependencies - Inform consumers that the device is now active
 * @supplier: Pointer to the supplier &struct acpi_device
 *
 * Clear dependencies on the given device.
 */
void acpi_dev_clear_dependencies(struct acpi_device *supplier)
{
	acpi_walk_dep_device_list(supplier->handle, acpi_scan_clear_dep, NULL);
}
EXPORT_SYMBOL_GPL(acpi_dev_clear_dependencies);

/**
 * acpi_dev_get_first_consumer_dev - Return ACPI device dependent on @supplier
 * @supplier: Pointer to the dependee device
 *
 * Returns the first &struct acpi_device which declares itself dependent on
 * @supplier via the _DEP buffer, parsed from the acpi_dep_list.
 *
 * The caller is responsible for putting the reference to adev when it is no
 * longer needed.
 */
struct acpi_device *acpi_dev_get_first_consumer_dev(struct acpi_device *supplier)
{
	struct acpi_device *adev = NULL;

	acpi_walk_dep_device_list(supplier->handle,
				  acpi_dev_get_first_consumer_dev_cb, &adev);

	return adev;
}
EXPORT_SYMBOL_GPL(acpi_dev_get_first_consumer_dev);

/**
 * acpi_bus_scan - Add ACPI device node objects in a given namespace scope.
 * @handle: Root of the namespace scope to scan.
 *
 * Scan a given ACPI tree (probably recently hot-plugged) and create and add
 * found devices.
 *
 * If no devices were found, -ENODEV is returned, but it does not mean that
 * there has been a real error.  There just have been no suitable ACPI objects
 * in the table trunk from which the kernel could create a device and add an
 * appropriate driver.
 *
 * Must be called under acpi_scan_lock.
 */
int acpi_bus_scan(acpi_handle handle)
{
	struct acpi_device *device = NULL;

	acpi_bus_scan_second_pass = false;

	/* Pass 1: Avoid enumerating devices with missing dependencies. */

	if (ACPI_SUCCESS(acpi_bus_check_add(handle, true, &device)))
		acpi_walk_namespace(ACPI_TYPE_ANY, handle, ACPI_UINT32_MAX,
				    acpi_bus_check_add_1, NULL, NULL,
				    (void **)&device);

	if (!device)
		return -ENODEV;

	acpi_bus_attach(device, true);

	if (!acpi_bus_scan_second_pass)
		return 0;

	/* Pass 2: Enumerate all of the remaining devices. */

	device = NULL;

	if (ACPI_SUCCESS(acpi_bus_check_add(handle, false, &device)))
		acpi_walk_namespace(ACPI_TYPE_ANY, handle, ACPI_UINT32_MAX,
				    acpi_bus_check_add_2, NULL, NULL,
				    (void **)&device);

	acpi_bus_attach(device, false);

	return 0;
}
EXPORT_SYMBOL(acpi_bus_scan);

/**
 * acpi_bus_trim - Detach scan handlers and drivers from ACPI device objects.
 * @adev: Root of the ACPI namespace scope to walk.
 *
 * Must be called under acpi_scan_lock.
 */
void acpi_bus_trim(struct acpi_device *adev)
{
	struct acpi_scan_handler *handler = adev->handler;
	struct acpi_device *child;

	list_for_each_entry_reverse(child, &adev->children, node)
		acpi_bus_trim(child);

	adev->flags.match_driver = false;
	if (handler) {
		if (handler->detach)
			handler->detach(adev);

		adev->handler = NULL;
	} else {
		device_release_driver(&adev->dev);
	}
	/*
	 * Most likely, the device is going away, so put it into D3cold before
	 * that.
	 */
	acpi_device_set_power(adev, ACPI_STATE_D3_COLD);
	adev->flags.initialized = false;
	acpi_device_clear_enumerated(adev);
}
EXPORT_SYMBOL_GPL(acpi_bus_trim);

int acpi_bus_register_early_device(int type)
{
	struct acpi_device *device = NULL;
	int result;

	result = acpi_add_single_object(&device, NULL, type, false);
	if (result)
		return result;

	device->flags.match_driver = true;
	return device_attach(&device->dev);
}
EXPORT_SYMBOL_GPL(acpi_bus_register_early_device);

static int acpi_bus_scan_fixed(void)
{
	int result = 0;

	/*
	 * Enumerate all fixed-feature devices.
	 */
	if (!(acpi_gbl_FADT.flags & ACPI_FADT_POWER_BUTTON)) {
		struct acpi_device *device = NULL;

		result = acpi_add_single_object(&device, NULL,
						ACPI_BUS_TYPE_POWER_BUTTON, false);
		if (result)
			return result;

		device->flags.match_driver = true;
		result = device_attach(&device->dev);
		if (result < 0)
			return result;

		device_init_wakeup(&device->dev, true);
	}

	if (!(acpi_gbl_FADT.flags & ACPI_FADT_SLEEP_BUTTON)) {
		struct acpi_device *device = NULL;

		result = acpi_add_single_object(&device, NULL,
						ACPI_BUS_TYPE_SLEEP_BUTTON, false);
		if (result)
			return result;

		device->flags.match_driver = true;
		result = device_attach(&device->dev);
	}

	return result < 0 ? result : 0;
}

static void __init acpi_get_spcr_uart_addr(void)
{
	acpi_status status;
	struct acpi_table_spcr *spcr_ptr;

	status = acpi_get_table(ACPI_SIG_SPCR, 0,
				(struct acpi_table_header **)&spcr_ptr);
	if (ACPI_FAILURE(status)) {
		pr_warn("STAO table present, but SPCR is missing\n");
		return;
	}

	spcr_uart_addr = spcr_ptr->serial_port.address;
	acpi_put_table((struct acpi_table_header *)spcr_ptr);
}

static bool acpi_scan_initialized;

int __init acpi_scan_init(void)
{
	int result;
	acpi_status status;
	struct acpi_table_stao *stao_ptr;

	acpi_pci_root_init();
	acpi_pci_link_init();
	acpi_processor_init();
	acpi_platform_init();
	acpi_lpss_init();
	acpi_apd_init();
	acpi_cmos_rtc_init();
	acpi_container_init();
	acpi_memory_hotplug_init();
	acpi_watchdog_init();
	acpi_pnp_init();
	acpi_int340x_thermal_init();
	acpi_amba_init();
	acpi_init_lpit();

	acpi_scan_add_handler(&generic_device_handler);

	/*
	 * If there is STAO table, check whether it needs to ignore the UART
	 * device in SPCR table.
	 */
	status = acpi_get_table(ACPI_SIG_STAO, 0,
				(struct acpi_table_header **)&stao_ptr);
	if (ACPI_SUCCESS(status)) {
		if (stao_ptr->header.length > sizeof(struct acpi_table_stao))
			pr_info("STAO Name List not yet supported.\n");

		if (stao_ptr->ignore_uart)
			acpi_get_spcr_uart_addr();

		acpi_put_table((struct acpi_table_header *)stao_ptr);
	}

	acpi_gpe_apply_masked_gpes();
	acpi_update_all_gpes();

	/*
	 * Although we call __add_memory() that is documented to require the
	 * device_hotplug_lock, it is not necessary here because this is an
	 * early code when userspace or any other code path cannot trigger
	 * hotplug/hotunplug operations.
	 */
	mutex_lock(&acpi_scan_lock);
	/*
	 * Enumerate devices in the ACPI namespace.
	 */
	result = acpi_bus_scan(ACPI_ROOT_OBJECT);
	if (result)
		goto out;

	result = acpi_bus_get_device(ACPI_ROOT_OBJECT, &acpi_root);
	if (result)
		goto out;

	/* Fixed feature devices do not exist on HW-reduced platform */
	if (!acpi_gbl_reduced_hardware) {
		result = acpi_bus_scan_fixed();
		if (result) {
			acpi_detach_data(acpi_root->handle,
					 acpi_scan_drop_device);
			acpi_device_del(acpi_root);
			acpi_bus_put_acpi_device(acpi_root);
			goto out;
		}
	}

	/*
	 * Make sure that power management resources are not blocked by ACPI
	 * device objects with no users.
	 */
	bus_for_each_dev(&acpi_bus_type, NULL, NULL, acpi_dev_turn_off_if_unused);

	acpi_turn_off_unused_power_resources();

	acpi_scan_initialized = true;

 out:
	mutex_unlock(&acpi_scan_lock);
	return result;
}

static struct acpi_probe_entry *ape;
static int acpi_probe_count;
static DEFINE_MUTEX(acpi_probe_mutex);

static int __init acpi_match_madt(union acpi_subtable_headers *header,
				  const unsigned long end)
{
	if (!ape->subtable_valid || ape->subtable_valid(&header->common, ape))
		if (!ape->probe_subtbl(header, end))
			acpi_probe_count++;

	return 0;
}

int __init __acpi_probe_device_table(struct acpi_probe_entry *ap_head, int nr)
{
	int count = 0;

	if (acpi_disabled)
		return 0;

	mutex_lock(&acpi_probe_mutex);
	for (ape = ap_head; nr; ape++, nr--) {
		if (ACPI_COMPARE_NAMESEG(ACPI_SIG_MADT, ape->id)) {
			acpi_probe_count = 0;
			acpi_table_parse_madt(ape->type, acpi_match_madt, 0);
			count += acpi_probe_count;
		} else {
			int res;
			res = acpi_table_parse(ape->id, ape->probe_table);
			if (!res)
				count++;
		}
	}
	mutex_unlock(&acpi_probe_mutex);

	return count;
}

static void acpi_table_events_fn(struct work_struct *work)
{
	acpi_scan_lock_acquire();
	acpi_bus_scan(ACPI_ROOT_OBJECT);
	acpi_scan_lock_release();

	kfree(work);
}

void acpi_scan_table_notify(void)
{
	struct work_struct *work;

	if (!acpi_scan_initialized)
		return;

	work = kmalloc(sizeof(*work), GFP_KERNEL);
	if (!work)
		return;

	INIT_WORK(work, acpi_table_events_fn);
	schedule_work(work);
}

int acpi_reconfig_notifier_register(struct notifier_block *nb)
{
	return blocking_notifier_chain_register(&acpi_reconfig_chain, nb);
}
EXPORT_SYMBOL(acpi_reconfig_notifier_register);

int acpi_reconfig_notifier_unregister(struct notifier_block *nb)
{
	return blocking_notifier_chain_unregister(&acpi_reconfig_chain, nb);
}
EXPORT_SYMBOL(acpi_reconfig_notifier_unregister);<|MERGE_RESOLUTION|>--- conflicted
+++ resolved
@@ -577,14 +577,6 @@
 	struct acpi_device *adev = NULL;
 	acpi_status status;
 
-<<<<<<< HEAD
-	if (!device)
-		return -EINVAL;
-
-	*device = NULL;
-
-=======
->>>>>>> 3b17187f
 	status = acpi_get_data_full(handle, acpi_scan_drop_device,
 				    (void **)&adev, callback);
 	if (ACPI_FAILURE(status) || !adev) {
@@ -629,44 +621,10 @@
 	return NULL;
 }
 
-<<<<<<< HEAD
-static struct acpi_device_bus_id *acpi_device_bus_id_match(const char *dev_id)
-{
-	struct acpi_device_bus_id *acpi_device_bus_id;
-
-	/* Find suitable bus_id and instance number in acpi_bus_id_list. */
-	list_for_each_entry(acpi_device_bus_id, &acpi_bus_id_list, node) {
-		if (!strcmp(acpi_device_bus_id->bus_id, dev_id))
-			return acpi_device_bus_id;
-	}
-	return NULL;
-}
-
 static int acpi_device_set_name(struct acpi_device *device,
 				struct acpi_device_bus_id *acpi_device_bus_id)
 {
 	struct ida *instance_ida = &acpi_device_bus_id->instance_ida;
-	int result;
-
-	result = ida_simple_get(instance_ida, 0, ACPI_MAX_DEVICE_INSTANCES, GFP_KERNEL);
-	if (result < 0)
-		return result;
-
-	device->pnp.instance_no = result;
-	dev_set_name(&device->dev, "%s:%02x", acpi_device_bus_id->bus_id, result);
-	return 0;
-}
-
-int acpi_device_add(struct acpi_device *device,
-		    void (*release)(struct device *))
-{
-	struct acpi_device_bus_id *acpi_device_bus_id;
-=======
-static int acpi_device_set_name(struct acpi_device *device,
-				struct acpi_device_bus_id *acpi_device_bus_id)
-{
-	struct ida *instance_ida = &acpi_device_bus_id->instance_ida;
->>>>>>> 3b17187f
 	int result;
 
 	result = ida_simple_get(instance_ida, 0, ACPI_MAX_DEVICE_INSTANCES, GFP_KERNEL);
@@ -781,11 +739,7 @@
 
 	list_del(&device->wakeup_list);
 
-<<<<<<< HEAD
- err_unlock:
-=======
 err_unlock:
->>>>>>> 3b17187f
 	mutex_unlock(&acpi_device_lock);
 
 	acpi_detach_data(device->handle, acpi_scan_drop_device);
