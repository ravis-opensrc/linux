// SPDX-License-Identifier: GPL-2.0-or-later
/*
 *  acpi_bus.c - ACPI Bus Driver ($Revision: 80 $)
 *
 *  Copyright (C) 2001, 2002 Paul Diefenbaugh <paul.s.diefenbaugh@intel.com>
 */

#define pr_fmt(fmt) "ACPI: " fmt

#include <linux/module.h>
#include <linux/init.h>
#include <linux/ioport.h>
#include <linux/kernel.h>
#include <linux/list.h>
#include <linux/sched.h>
#include <linux/pm.h>
#include <linux/device.h>
#include <linux/proc_fs.h>
#include <linux/acpi.h>
#include <linux/slab.h>
#include <linux/regulator/machine.h>
#include <linux/workqueue.h>
#include <linux/reboot.h>
#include <linux/delay.h>
#ifdef CONFIG_X86
#include <asm/mpspec.h>
#include <linux/dmi.h>
#endif
#include <linux/acpi_agdi.h>
#include <linux/acpi_iort.h>
#include <linux/acpi_viot.h>
#include <linux/pci.h>
#include <acpi/apei.h>
#include <linux/suspend.h>
#include <linux/prmt.h>

#include "internal.h"

struct acpi_device *acpi_root;
struct proc_dir_entry *acpi_root_dir;
EXPORT_SYMBOL(acpi_root_dir);

#ifdef CONFIG_X86
#ifdef CONFIG_ACPI_CUSTOM_DSDT
static inline int set_copy_dsdt(const struct dmi_system_id *id)
{
	return 0;
}
#else
static int set_copy_dsdt(const struct dmi_system_id *id)
{
	pr_notice("%s detected - force copy of DSDT to local memory\n", id->ident);
	acpi_gbl_copy_dsdt_locally = 1;
	return 0;
}
#endif

static const struct dmi_system_id dsdt_dmi_table[] __initconst = {
	/*
	 * Invoke DSDT corruption work-around on all Toshiba Satellite.
	 * https://bugzilla.kernel.org/show_bug.cgi?id=14679
	 */
	{
	 .callback = set_copy_dsdt,
	 .ident = "TOSHIBA Satellite",
	 .matches = {
		DMI_MATCH(DMI_SYS_VENDOR, "TOSHIBA"),
		DMI_MATCH(DMI_PRODUCT_NAME, "Satellite"),
		},
	},
	{}
};
#endif

/* --------------------------------------------------------------------------
                                Device Management
   -------------------------------------------------------------------------- */

acpi_status acpi_bus_get_status_handle(acpi_handle handle,
				       unsigned long long *sta)
{
	acpi_status status;

	status = acpi_evaluate_integer(handle, "_STA", NULL, sta);
	if (ACPI_SUCCESS(status))
		return AE_OK;

	if (status == AE_NOT_FOUND) {
		*sta = ACPI_STA_DEVICE_PRESENT | ACPI_STA_DEVICE_ENABLED |
		       ACPI_STA_DEVICE_UI      | ACPI_STA_DEVICE_FUNCTIONING;
		return AE_OK;
	}
	return status;
}
EXPORT_SYMBOL_GPL(acpi_bus_get_status_handle);

int acpi_bus_get_status(struct acpi_device *device)
{
	acpi_status status;
	unsigned long long sta;

	if (acpi_device_override_status(device, &sta)) {
		acpi_set_device_status(device, sta);
		return 0;
	}

	/* Battery devices must have their deps met before calling _STA */
	if (acpi_device_is_battery(device) && device->dep_unmet) {
		acpi_set_device_status(device, 0);
		return 0;
	}

	status = acpi_bus_get_status_handle(device->handle, &sta);
	if (ACPI_FAILURE(status))
		return -ENODEV;

	acpi_set_device_status(device, sta);

	if (device->status.functional && !device->status.present) {
		pr_debug("Device [%s] status [%08x]: functional but not present\n",
			 device->pnp.bus_id, (u32)sta);
	}

	pr_debug("Device [%s] status [%08x]\n", device->pnp.bus_id, (u32)sta);
	return 0;
}
EXPORT_SYMBOL(acpi_bus_get_status);

void acpi_bus_private_data_handler(acpi_handle handle,
				   void *context)
{
	return;
}
EXPORT_SYMBOL(acpi_bus_private_data_handler);

int acpi_bus_attach_private_data(acpi_handle handle, void *data)
{
	acpi_status status;

	status = acpi_attach_data(handle,
			acpi_bus_private_data_handler, data);
	if (ACPI_FAILURE(status)) {
		acpi_handle_debug(handle, "Error attaching device data\n");
		return -ENODEV;
	}

	return 0;
}
EXPORT_SYMBOL_GPL(acpi_bus_attach_private_data);

int acpi_bus_get_private_data(acpi_handle handle, void **data)
{
	acpi_status status;

	if (!data)
		return -EINVAL;

	status = acpi_get_data(handle, acpi_bus_private_data_handler, data);
	if (ACPI_FAILURE(status)) {
		acpi_handle_debug(handle, "No context for object\n");
		return -ENODEV;
	}

	return 0;
}
EXPORT_SYMBOL_GPL(acpi_bus_get_private_data);

void acpi_bus_detach_private_data(acpi_handle handle)
{
	acpi_detach_data(handle, acpi_bus_private_data_handler);
}
EXPORT_SYMBOL_GPL(acpi_bus_detach_private_data);

static void acpi_print_osc_error(acpi_handle handle,
				 struct acpi_osc_context *context, char *error)
{
	int i;

	acpi_handle_debug(handle, "(%s): %s\n", context->uuid_str, error);

	pr_debug("_OSC request data:");
	for (i = 0; i < context->cap.length; i += sizeof(u32))
		pr_debug(" %x", *((u32 *)(context->cap.pointer + i)));

	pr_debug("\n");
}

acpi_status acpi_run_osc(acpi_handle handle, struct acpi_osc_context *context)
{
	acpi_status status;
	struct acpi_object_list input;
	union acpi_object in_params[4];
	union acpi_object *out_obj;
	guid_t guid;
	u32 errors;
	struct acpi_buffer output = {ACPI_ALLOCATE_BUFFER, NULL};

	if (!context)
		return AE_ERROR;
	if (guid_parse(context->uuid_str, &guid))
		return AE_ERROR;
	context->ret.length = ACPI_ALLOCATE_BUFFER;
	context->ret.pointer = NULL;

	/* Setting up input parameters */
	input.count = 4;
	input.pointer = in_params;
	in_params[0].type 		= ACPI_TYPE_BUFFER;
	in_params[0].buffer.length 	= 16;
	in_params[0].buffer.pointer	= (u8 *)&guid;
	in_params[1].type 		= ACPI_TYPE_INTEGER;
	in_params[1].integer.value 	= context->rev;
	in_params[2].type 		= ACPI_TYPE_INTEGER;
	in_params[2].integer.value	= context->cap.length/sizeof(u32);
	in_params[3].type		= ACPI_TYPE_BUFFER;
	in_params[3].buffer.length 	= context->cap.length;
	in_params[3].buffer.pointer 	= context->cap.pointer;

	status = acpi_evaluate_object(handle, "_OSC", &input, &output);
	if (ACPI_FAILURE(status))
		return status;

	if (!output.length)
		return AE_NULL_OBJECT;

	out_obj = output.pointer;
	if (out_obj->type != ACPI_TYPE_BUFFER
		|| out_obj->buffer.length != context->cap.length) {
		acpi_print_osc_error(handle, context,
			"_OSC evaluation returned wrong type");
		status = AE_TYPE;
		goto out_kfree;
	}
	/* Need to ignore the bit0 in result code */
	errors = *((u32 *)out_obj->buffer.pointer) & ~(1 << 0);
	if (errors) {
		if (errors & OSC_REQUEST_ERROR)
			acpi_print_osc_error(handle, context,
				"_OSC request failed");
		if (errors & OSC_INVALID_UUID_ERROR)
			acpi_print_osc_error(handle, context,
				"_OSC invalid UUID");
		if (errors & OSC_INVALID_REVISION_ERROR)
			acpi_print_osc_error(handle, context,
				"_OSC invalid revision");
		if (errors & OSC_CAPABILITIES_MASK_ERROR) {
			if (((u32 *)context->cap.pointer)[OSC_QUERY_DWORD]
			    & OSC_QUERY_ENABLE)
				goto out_success;
			status = AE_SUPPORT;
			goto out_kfree;
		}
		status = AE_ERROR;
		goto out_kfree;
	}
out_success:
	context->ret.length = out_obj->buffer.length;
	context->ret.pointer = kmemdup(out_obj->buffer.pointer,
				       context->ret.length, GFP_KERNEL);
	if (!context->ret.pointer) {
		status =  AE_NO_MEMORY;
		goto out_kfree;
	}
	status =  AE_OK;

out_kfree:
	kfree(output.pointer);
	return status;
}
EXPORT_SYMBOL(acpi_run_osc);

bool osc_sb_apei_support_acked;

/*
 * ACPI 6.0 Section 8.4.4.2 Idle State Coordination
 * OSPM supports platform coordinated low power idle(LPI) states
 */
bool osc_pc_lpi_support_confirmed;
EXPORT_SYMBOL_GPL(osc_pc_lpi_support_confirmed);

/*
 * ACPI 6.4 Operating System Capabilities for USB.
 */
bool osc_sb_native_usb4_support_confirmed;
EXPORT_SYMBOL_GPL(osc_sb_native_usb4_support_confirmed);

bool osc_sb_cppc_not_supported;

static u8 sb_uuid_str[] = "0811B06E-4A27-44F9-8D60-3CBBC22E7B48";
static void acpi_bus_osc_negotiate_platform_control(void)
{
	u32 capbuf[2], *capbuf_ret;
	struct acpi_osc_context context = {
		.uuid_str = sb_uuid_str,
		.rev = 1,
		.cap.length = 8,
		.cap.pointer = capbuf,
	};
	acpi_handle handle;

	capbuf[OSC_QUERY_DWORD] = OSC_QUERY_ENABLE;
	capbuf[OSC_SUPPORT_DWORD] = OSC_SB_PR3_SUPPORT; /* _PR3 is in use */
	if (IS_ENABLED(CONFIG_ACPI_PROCESSOR_AGGREGATOR))
		capbuf[OSC_SUPPORT_DWORD] |= OSC_SB_PAD_SUPPORT;
	if (IS_ENABLED(CONFIG_ACPI_PROCESSOR))
		capbuf[OSC_SUPPORT_DWORD] |= OSC_SB_PPC_OST_SUPPORT;

	capbuf[OSC_SUPPORT_DWORD] |= OSC_SB_HOTPLUG_OST_SUPPORT;
	capbuf[OSC_SUPPORT_DWORD] |= OSC_SB_PCLPI_SUPPORT;
	if (IS_ENABLED(CONFIG_ACPI_PRMT))
		capbuf[OSC_SUPPORT_DWORD] |= OSC_SB_PRM_SUPPORT;

#ifdef CONFIG_ARM64
	capbuf[OSC_SUPPORT_DWORD] |= OSC_SB_GENERIC_INITIATOR_SUPPORT;
#endif
#ifdef CONFIG_X86
	capbuf[OSC_SUPPORT_DWORD] |= OSC_SB_GENERIC_INITIATOR_SUPPORT;
	if (boot_cpu_has(X86_FEATURE_HWP)) {
		capbuf[OSC_SUPPORT_DWORD] |= OSC_SB_CPC_SUPPORT;
		capbuf[OSC_SUPPORT_DWORD] |= OSC_SB_CPCV2_SUPPORT;
	}
#endif

	if (IS_ENABLED(CONFIG_SCHED_MC_PRIO))
		capbuf[OSC_SUPPORT_DWORD] |= OSC_SB_CPC_DIVERSE_HIGH_SUPPORT;

	if (IS_ENABLED(CONFIG_USB4))
		capbuf[OSC_SUPPORT_DWORD] |= OSC_SB_NATIVE_USB4_SUPPORT;

	if (!ghes_disable)
		capbuf[OSC_SUPPORT_DWORD] |= OSC_SB_APEI_SUPPORT;
	if (ACPI_FAILURE(acpi_get_handle(NULL, "\\_SB", &handle)))
		return;

	if (ACPI_FAILURE(acpi_run_osc(handle, &context)))
		return;

	capbuf_ret = context.ret.pointer;
	if (context.ret.length <= OSC_SUPPORT_DWORD) {
		kfree(context.ret.pointer);
		return;
	}
<<<<<<< HEAD
=======

#ifdef CONFIG_X86
	if (boot_cpu_has(X86_FEATURE_HWP))
		osc_sb_cppc_not_supported = !(capbuf_ret[OSC_SUPPORT_DWORD] &
				(OSC_SB_CPC_SUPPORT | OSC_SB_CPCV2_SUPPORT));
#endif
>>>>>>> 3a82f341

	/*
	 * Now run _OSC again with query flag clear and with the caps
	 * supported by both the OS and the platform.
	 */
	capbuf[OSC_QUERY_DWORD] = 0;
	capbuf[OSC_SUPPORT_DWORD] = capbuf_ret[OSC_SUPPORT_DWORD];
	kfree(context.ret.pointer);

	if (ACPI_FAILURE(acpi_run_osc(handle, &context)))
		return;

	capbuf_ret = context.ret.pointer;
	if (context.ret.length > OSC_SUPPORT_DWORD) {
		osc_sb_apei_support_acked =
			capbuf_ret[OSC_SUPPORT_DWORD] & OSC_SB_APEI_SUPPORT;
		osc_pc_lpi_support_confirmed =
			capbuf_ret[OSC_SUPPORT_DWORD] & OSC_SB_PCLPI_SUPPORT;
		osc_sb_native_usb4_support_confirmed =
			capbuf_ret[OSC_SUPPORT_DWORD] & OSC_SB_NATIVE_USB4_SUPPORT;
	}

	kfree(context.ret.pointer);
}

/*
 * Native control of USB4 capabilities. If any of the tunneling bits is
 * set it means OS is in control and we use software based connection
 * manager.
 */
u32 osc_sb_native_usb4_control;
EXPORT_SYMBOL_GPL(osc_sb_native_usb4_control);

static void acpi_bus_decode_usb_osc(const char *msg, u32 bits)
{
	pr_info("%s USB3%c DisplayPort%c PCIe%c XDomain%c\n", msg,
	       (bits & OSC_USB_USB3_TUNNELING) ? '+' : '-',
	       (bits & OSC_USB_DP_TUNNELING) ? '+' : '-',
	       (bits & OSC_USB_PCIE_TUNNELING) ? '+' : '-',
	       (bits & OSC_USB_XDOMAIN) ? '+' : '-');
}

static u8 sb_usb_uuid_str[] = "23A0D13A-26AB-486C-9C5F-0FFA525A575A";
static void acpi_bus_osc_negotiate_usb_control(void)
{
	u32 capbuf[3];
	struct acpi_osc_context context = {
		.uuid_str = sb_usb_uuid_str,
		.rev = 1,
		.cap.length = sizeof(capbuf),
		.cap.pointer = capbuf,
	};
	acpi_handle handle;
	acpi_status status;
	u32 control;

	if (!osc_sb_native_usb4_support_confirmed)
		return;

	if (ACPI_FAILURE(acpi_get_handle(NULL, "\\_SB", &handle)))
		return;

	control = OSC_USB_USB3_TUNNELING | OSC_USB_DP_TUNNELING |
		  OSC_USB_PCIE_TUNNELING | OSC_USB_XDOMAIN;

	capbuf[OSC_QUERY_DWORD] = 0;
	capbuf[OSC_SUPPORT_DWORD] = 0;
	capbuf[OSC_CONTROL_DWORD] = control;

	status = acpi_run_osc(handle, &context);
	if (ACPI_FAILURE(status))
		return;

	if (context.ret.length != sizeof(capbuf)) {
		pr_info("USB4 _OSC: returned invalid length buffer\n");
		goto out_free;
	}

	osc_sb_native_usb4_control =
		control & ((u32 *)context.ret.pointer)[OSC_CONTROL_DWORD];

	acpi_bus_decode_usb_osc("USB4 _OSC: OS supports", control);
	acpi_bus_decode_usb_osc("USB4 _OSC: OS controls",
				osc_sb_native_usb4_control);

out_free:
	kfree(context.ret.pointer);
}

/* --------------------------------------------------------------------------
                             Notification Handling
   -------------------------------------------------------------------------- */

/**
 * acpi_bus_notify
 * ---------------
 * Callback for all 'system-level' device notifications (values 0x00-0x7F).
 */
static void acpi_bus_notify(acpi_handle handle, u32 type, void *data)
{
	struct acpi_device *adev;
	struct acpi_driver *driver;
	u32 ost_code = ACPI_OST_SC_NON_SPECIFIC_FAILURE;
	bool hotplug_event = false;

	switch (type) {
	case ACPI_NOTIFY_BUS_CHECK:
		acpi_handle_debug(handle, "ACPI_NOTIFY_BUS_CHECK event\n");
		hotplug_event = true;
		break;

	case ACPI_NOTIFY_DEVICE_CHECK:
		acpi_handle_debug(handle, "ACPI_NOTIFY_DEVICE_CHECK event\n");
		hotplug_event = true;
		break;

	case ACPI_NOTIFY_DEVICE_WAKE:
		acpi_handle_debug(handle, "ACPI_NOTIFY_DEVICE_WAKE event\n");
		break;

	case ACPI_NOTIFY_EJECT_REQUEST:
		acpi_handle_debug(handle, "ACPI_NOTIFY_EJECT_REQUEST event\n");
		hotplug_event = true;
		break;

	case ACPI_NOTIFY_DEVICE_CHECK_LIGHT:
		acpi_handle_debug(handle, "ACPI_NOTIFY_DEVICE_CHECK_LIGHT event\n");
		/* TBD: Exactly what does 'light' mean? */
		break;

	case ACPI_NOTIFY_FREQUENCY_MISMATCH:
		acpi_handle_err(handle, "Device cannot be configured due "
				"to a frequency mismatch\n");
		break;

	case ACPI_NOTIFY_BUS_MODE_MISMATCH:
		acpi_handle_err(handle, "Device cannot be configured due "
				"to a bus mode mismatch\n");
		break;

	case ACPI_NOTIFY_POWER_FAULT:
		acpi_handle_err(handle, "Device has suffered a power fault\n");
		break;

	default:
		acpi_handle_debug(handle, "Unknown event type 0x%x\n", type);
		break;
	}

	adev = acpi_bus_get_acpi_device(handle);
	if (!adev)
		goto err;

	driver = adev->driver;
	if (driver && driver->ops.notify &&
	    (driver->flags & ACPI_DRIVER_ALL_NOTIFY_EVENTS))
		driver->ops.notify(adev, type);

	if (!hotplug_event) {
		acpi_bus_put_acpi_device(adev);
		return;
	}

	if (ACPI_SUCCESS(acpi_hotplug_schedule(adev, type)))
		return;

	acpi_bus_put_acpi_device(adev);

 err:
	acpi_evaluate_ost(handle, type, ost_code, NULL);
}

static void acpi_notify_device(acpi_handle handle, u32 event, void *data)
{
	struct acpi_device *device = data;

	device->driver->ops.notify(device, event);
}

static void acpi_notify_device_fixed(void *data)
{
	struct acpi_device *device = data;

	/* Fixed hardware devices have no handles */
	acpi_notify_device(NULL, ACPI_FIXED_HARDWARE_EVENT, device);
}

static u32 acpi_device_fixed_event(void *data)
{
	acpi_os_execute(OSL_NOTIFY_HANDLER, acpi_notify_device_fixed, data);
	return ACPI_INTERRUPT_HANDLED;
}

static int acpi_device_install_notify_handler(struct acpi_device *device)
{
	acpi_status status;

	if (device->device_type == ACPI_BUS_TYPE_POWER_BUTTON)
		status =
		    acpi_install_fixed_event_handler(ACPI_EVENT_POWER_BUTTON,
						     acpi_device_fixed_event,
						     device);
	else if (device->device_type == ACPI_BUS_TYPE_SLEEP_BUTTON)
		status =
		    acpi_install_fixed_event_handler(ACPI_EVENT_SLEEP_BUTTON,
						     acpi_device_fixed_event,
						     device);
	else
		status = acpi_install_notify_handler(device->handle,
						     ACPI_DEVICE_NOTIFY,
						     acpi_notify_device,
						     device);

	if (ACPI_FAILURE(status))
		return -EINVAL;
	return 0;
}

static void acpi_device_remove_notify_handler(struct acpi_device *device)
{
	if (device->device_type == ACPI_BUS_TYPE_POWER_BUTTON)
		acpi_remove_fixed_event_handler(ACPI_EVENT_POWER_BUTTON,
						acpi_device_fixed_event);
	else if (device->device_type == ACPI_BUS_TYPE_SLEEP_BUTTON)
		acpi_remove_fixed_event_handler(ACPI_EVENT_SLEEP_BUTTON,
						acpi_device_fixed_event);
	else
		acpi_remove_notify_handler(device->handle, ACPI_DEVICE_NOTIFY,
					   acpi_notify_device);
}

/* Handle events targeting \_SB device (at present only graceful shutdown) */

#define ACPI_SB_NOTIFY_SHUTDOWN_REQUEST 0x81
#define ACPI_SB_INDICATE_INTERVAL	10000

static void sb_notify_work(struct work_struct *dummy)
{
	acpi_handle sb_handle;

	orderly_poweroff(true);

	/*
	 * After initiating graceful shutdown, the ACPI spec requires OSPM
	 * to evaluate _OST method once every 10seconds to indicate that
	 * the shutdown is in progress
	 */
	acpi_get_handle(NULL, "\\_SB", &sb_handle);
	while (1) {
		pr_info("Graceful shutdown in progress.\n");
		acpi_evaluate_ost(sb_handle, ACPI_OST_EC_OSPM_SHUTDOWN,
				ACPI_OST_SC_OS_SHUTDOWN_IN_PROGRESS, NULL);
		msleep(ACPI_SB_INDICATE_INTERVAL);
	}
}

static void acpi_sb_notify(acpi_handle handle, u32 event, void *data)
{
	static DECLARE_WORK(acpi_sb_work, sb_notify_work);

	if (event == ACPI_SB_NOTIFY_SHUTDOWN_REQUEST) {
		if (!work_busy(&acpi_sb_work))
			schedule_work(&acpi_sb_work);
	} else
		pr_warn("event %x is not supported by \\_SB device\n", event);
}

static int __init acpi_setup_sb_notify_handler(void)
{
	acpi_handle sb_handle;

	if (ACPI_FAILURE(acpi_get_handle(NULL, "\\_SB", &sb_handle)))
		return -ENXIO;

	if (ACPI_FAILURE(acpi_install_notify_handler(sb_handle, ACPI_DEVICE_NOTIFY,
						acpi_sb_notify, NULL)))
		return -EINVAL;

	return 0;
}

/* --------------------------------------------------------------------------
                             Device Matching
   -------------------------------------------------------------------------- */

/**
 * acpi_get_first_physical_node - Get first physical node of an ACPI device
 * @adev:	ACPI device in question
 *
 * Return: First physical node of ACPI device @adev
 */
struct device *acpi_get_first_physical_node(struct acpi_device *adev)
{
	struct mutex *physical_node_lock = &adev->physical_node_lock;
	struct device *phys_dev;

	mutex_lock(physical_node_lock);
	if (list_empty(&adev->physical_node_list)) {
		phys_dev = NULL;
	} else {
		const struct acpi_device_physical_node *node;

		node = list_first_entry(&adev->physical_node_list,
					struct acpi_device_physical_node, node);

		phys_dev = node->dev;
	}
	mutex_unlock(physical_node_lock);
	return phys_dev;
}
EXPORT_SYMBOL_GPL(acpi_get_first_physical_node);

static struct acpi_device *acpi_primary_dev_companion(struct acpi_device *adev,
						      const struct device *dev)
{
	const struct device *phys_dev = acpi_get_first_physical_node(adev);

	return phys_dev && phys_dev == dev ? adev : NULL;
}

/**
 * acpi_device_is_first_physical_node - Is given dev first physical node
 * @adev: ACPI companion device
 * @dev: Physical device to check
 *
 * Function checks if given @dev is the first physical devices attached to
 * the ACPI companion device. This distinction is needed in some cases
 * where the same companion device is shared between many physical devices.
 *
 * Note that the caller have to provide valid @adev pointer.
 */
bool acpi_device_is_first_physical_node(struct acpi_device *adev,
					const struct device *dev)
{
	return !!acpi_primary_dev_companion(adev, dev);
}

/*
 * acpi_companion_match() - Can we match via ACPI companion device
 * @dev: Device in question
 *
 * Check if the given device has an ACPI companion and if that companion has
 * a valid list of PNP IDs, and if the device is the first (primary) physical
 * device associated with it.  Return the companion pointer if that's the case
 * or NULL otherwise.
 *
 * If multiple physical devices are attached to a single ACPI companion, we need
 * to be careful.  The usage scenario for this kind of relationship is that all
 * of the physical devices in question use resources provided by the ACPI
 * companion.  A typical case is an MFD device where all the sub-devices share
 * the parent's ACPI companion.  In such cases we can only allow the primary
 * (first) physical device to be matched with the help of the companion's PNP
 * IDs.
 *
 * Additional physical devices sharing the ACPI companion can still use
 * resources available from it but they will be matched normally using functions
 * provided by their bus types (and analogously for their modalias).
 */
struct acpi_device *acpi_companion_match(const struct device *dev)
{
	struct acpi_device *adev;

	adev = ACPI_COMPANION(dev);
	if (!adev)
		return NULL;

	if (list_empty(&adev->pnp.ids))
		return NULL;

	return acpi_primary_dev_companion(adev, dev);
}

/**
 * acpi_of_match_device - Match device object using the "compatible" property.
 * @adev: ACPI device object to match.
 * @of_match_table: List of device IDs to match against.
 * @of_id: OF ID if matched
 *
 * If @dev has an ACPI companion which has ACPI_DT_NAMESPACE_HID in its list of
 * identifiers and a _DSD object with the "compatible" property, use that
 * property to match against the given list of identifiers.
 */
static bool acpi_of_match_device(struct acpi_device *adev,
				 const struct of_device_id *of_match_table,
				 const struct of_device_id **of_id)
{
	const union acpi_object *of_compatible, *obj;
	int i, nval;

	if (!adev)
		return false;

	of_compatible = adev->data.of_compatible;
	if (!of_match_table || !of_compatible)
		return false;

	if (of_compatible->type == ACPI_TYPE_PACKAGE) {
		nval = of_compatible->package.count;
		obj = of_compatible->package.elements;
	} else { /* Must be ACPI_TYPE_STRING. */
		nval = 1;
		obj = of_compatible;
	}
	/* Now we can look for the driver DT compatible strings */
	for (i = 0; i < nval; i++, obj++) {
		const struct of_device_id *id;

		for (id = of_match_table; id->compatible[0]; id++)
			if (!strcasecmp(obj->string.pointer, id->compatible)) {
				if (of_id)
					*of_id = id;
				return true;
			}
	}

	return false;
}

static bool acpi_of_modalias(struct acpi_device *adev,
			     char *modalias, size_t len)
{
	const union acpi_object *of_compatible;
	const union acpi_object *obj;
	const char *str, *chr;

	of_compatible = adev->data.of_compatible;
	if (!of_compatible)
		return false;

	if (of_compatible->type == ACPI_TYPE_PACKAGE)
		obj = of_compatible->package.elements;
	else /* Must be ACPI_TYPE_STRING. */
		obj = of_compatible;

	str = obj->string.pointer;
	chr = strchr(str, ',');
	strlcpy(modalias, chr ? chr + 1 : str, len);

	return true;
}

/**
 * acpi_set_modalias - Set modalias using "compatible" property or supplied ID
 * @adev:	ACPI device object to match
 * @default_id:	ID string to use as default if no compatible string found
 * @modalias:   Pointer to buffer that modalias value will be copied into
 * @len:	Length of modalias buffer
 *
 * This is a counterpart of of_modalias_node() for struct acpi_device objects.
 * If there is a compatible string for @adev, it will be copied to @modalias
 * with the vendor prefix stripped; otherwise, @default_id will be used.
 */
void acpi_set_modalias(struct acpi_device *adev, const char *default_id,
		       char *modalias, size_t len)
{
	if (!acpi_of_modalias(adev, modalias, len))
		strlcpy(modalias, default_id, len);
}
EXPORT_SYMBOL_GPL(acpi_set_modalias);

static bool __acpi_match_device_cls(const struct acpi_device_id *id,
				    struct acpi_hardware_id *hwid)
{
	int i, msk, byte_shift;
	char buf[3];

	if (!id->cls)
		return false;

	/* Apply class-code bitmask, before checking each class-code byte */
	for (i = 1; i <= 3; i++) {
		byte_shift = 8 * (3 - i);
		msk = (id->cls_msk >> byte_shift) & 0xFF;
		if (!msk)
			continue;

		sprintf(buf, "%02x", (id->cls >> byte_shift) & msk);
		if (strncmp(buf, &hwid->id[(i - 1) * 2], 2))
			return false;
	}
	return true;
}

static bool __acpi_match_device(struct acpi_device *device,
				const struct acpi_device_id *acpi_ids,
				const struct of_device_id *of_ids,
				const struct acpi_device_id **acpi_id,
				const struct of_device_id **of_id)
{
	const struct acpi_device_id *id;
	struct acpi_hardware_id *hwid;

	/*
	 * If the device is not present, it is unnecessary to load device
	 * driver for it.
	 */
	if (!device || !device->status.present)
		return false;

	list_for_each_entry(hwid, &device->pnp.ids, list) {
		/* First, check the ACPI/PNP IDs provided by the caller. */
		if (acpi_ids) {
			for (id = acpi_ids; id->id[0] || id->cls; id++) {
				if (id->id[0] && !strcmp((char *)id->id, hwid->id))
					goto out_acpi_match;
				if (id->cls && __acpi_match_device_cls(id, hwid))
					goto out_acpi_match;
			}
		}

		/*
		 * Next, check ACPI_DT_NAMESPACE_HID and try to match the
		 * "compatible" property if found.
		 */
		if (!strcmp(ACPI_DT_NAMESPACE_HID, hwid->id))
			return acpi_of_match_device(device, of_ids, of_id);
	}
	return false;

out_acpi_match:
	if (acpi_id)
		*acpi_id = id;
	return true;
}

/**
 * acpi_match_device - Match a struct device against a given list of ACPI IDs
 * @ids: Array of struct acpi_device_id object to match against.
 * @dev: The device structure to match.
 *
 * Check if @dev has a valid ACPI handle and if there is a struct acpi_device
 * object for that handle and use that object to match against a given list of
 * device IDs.
 *
 * Return a pointer to the first matching ID on success or %NULL on failure.
 */
const struct acpi_device_id *acpi_match_device(const struct acpi_device_id *ids,
					       const struct device *dev)
{
	const struct acpi_device_id *id = NULL;

	__acpi_match_device(acpi_companion_match(dev), ids, NULL, &id, NULL);
	return id;
}
EXPORT_SYMBOL_GPL(acpi_match_device);

static const void *acpi_of_device_get_match_data(const struct device *dev)
{
	struct acpi_device *adev = ACPI_COMPANION(dev);
	const struct of_device_id *match = NULL;

	if (!acpi_of_match_device(adev, dev->driver->of_match_table, &match))
		return NULL;

	return match->data;
}

const void *acpi_device_get_match_data(const struct device *dev)
{
	const struct acpi_device_id *match;

	if (!dev->driver->acpi_match_table)
		return acpi_of_device_get_match_data(dev);

	match = acpi_match_device(dev->driver->acpi_match_table, dev);
	if (!match)
		return NULL;

	return (const void *)match->driver_data;
}
EXPORT_SYMBOL_GPL(acpi_device_get_match_data);

int acpi_match_device_ids(struct acpi_device *device,
			  const struct acpi_device_id *ids)
{
	return __acpi_match_device(device, ids, NULL, NULL, NULL) ? 0 : -ENOENT;
}
EXPORT_SYMBOL(acpi_match_device_ids);

bool acpi_driver_match_device(struct device *dev,
			      const struct device_driver *drv)
{
	if (!drv->acpi_match_table)
		return acpi_of_match_device(ACPI_COMPANION(dev),
					    drv->of_match_table,
					    NULL);

	return __acpi_match_device(acpi_companion_match(dev),
				   drv->acpi_match_table, drv->of_match_table,
				   NULL, NULL);
}
EXPORT_SYMBOL_GPL(acpi_driver_match_device);

/* --------------------------------------------------------------------------
                              ACPI Driver Management
   -------------------------------------------------------------------------- */

/**
 * acpi_bus_register_driver - register a driver with the ACPI bus
 * @driver: driver being registered
 *
 * Registers a driver with the ACPI bus.  Searches the namespace for all
 * devices that match the driver's criteria and binds.  Returns zero for
 * success or a negative error status for failure.
 */
int acpi_bus_register_driver(struct acpi_driver *driver)
{
	int ret;

	if (acpi_disabled)
		return -ENODEV;
	driver->drv.name = driver->name;
	driver->drv.bus = &acpi_bus_type;
	driver->drv.owner = driver->owner;

	ret = driver_register(&driver->drv);
	return ret;
}

EXPORT_SYMBOL(acpi_bus_register_driver);

/**
 * acpi_bus_unregister_driver - unregisters a driver with the ACPI bus
 * @driver: driver to unregister
 *
 * Unregisters a driver with the ACPI bus.  Searches the namespace for all
 * devices that match the driver's criteria and unbinds.
 */
void acpi_bus_unregister_driver(struct acpi_driver *driver)
{
	driver_unregister(&driver->drv);
}

EXPORT_SYMBOL(acpi_bus_unregister_driver);

/* --------------------------------------------------------------------------
                              ACPI Bus operations
   -------------------------------------------------------------------------- */

static int acpi_bus_match(struct device *dev, struct device_driver *drv)
{
	struct acpi_device *acpi_dev = to_acpi_device(dev);
	struct acpi_driver *acpi_drv = to_acpi_driver(drv);

	return acpi_dev->flags.match_driver
		&& !acpi_match_device_ids(acpi_dev, acpi_drv->ids);
}

static int acpi_device_uevent(struct device *dev, struct kobj_uevent_env *env)
{
	return __acpi_device_uevent_modalias(to_acpi_device(dev), env);
}

static int acpi_device_probe(struct device *dev)
{
	struct acpi_device *acpi_dev = to_acpi_device(dev);
	struct acpi_driver *acpi_drv = to_acpi_driver(dev->driver);
	int ret;

	if (acpi_dev->handler && !acpi_is_pnp_device(acpi_dev))
		return -EINVAL;

	if (!acpi_drv->ops.add)
		return -ENOSYS;

	ret = acpi_drv->ops.add(acpi_dev);
	if (ret)
		return ret;

	acpi_dev->driver = acpi_drv;

	pr_debug("Driver [%s] successfully bound to device [%s]\n",
		 acpi_drv->name, acpi_dev->pnp.bus_id);

	if (acpi_drv->ops.notify) {
		ret = acpi_device_install_notify_handler(acpi_dev);
		if (ret) {
			if (acpi_drv->ops.remove)
				acpi_drv->ops.remove(acpi_dev);

			acpi_dev->driver = NULL;
			acpi_dev->driver_data = NULL;
			return ret;
		}
	}

	pr_debug("Found driver [%s] for device [%s]\n", acpi_drv->name,
		 acpi_dev->pnp.bus_id);

	get_device(dev);
	return 0;
}

static void acpi_device_remove(struct device *dev)
{
	struct acpi_device *acpi_dev = to_acpi_device(dev);
	struct acpi_driver *acpi_drv = acpi_dev->driver;

	if (acpi_drv) {
		if (acpi_drv->ops.notify)
			acpi_device_remove_notify_handler(acpi_dev);
		if (acpi_drv->ops.remove)
			acpi_drv->ops.remove(acpi_dev);
	}
	acpi_dev->driver = NULL;
	acpi_dev->driver_data = NULL;

	put_device(dev);
}

struct bus_type acpi_bus_type = {
	.name		= "acpi",
	.match		= acpi_bus_match,
	.probe		= acpi_device_probe,
	.remove		= acpi_device_remove,
	.uevent		= acpi_device_uevent,
};

int acpi_bus_for_each_dev(int (*fn)(struct device *, void *), void *data)
{
	return bus_for_each_dev(&acpi_bus_type, NULL, data, fn);
}
EXPORT_SYMBOL_GPL(acpi_bus_for_each_dev);

/* --------------------------------------------------------------------------
                             Initialization/Cleanup
   -------------------------------------------------------------------------- */

static int __init acpi_bus_init_irq(void)
{
	acpi_status status;
	char *message = NULL;


	/*
	 * Let the system know what interrupt model we are using by
	 * evaluating the \_PIC object, if exists.
	 */

	switch (acpi_irq_model) {
	case ACPI_IRQ_MODEL_PIC:
		message = "PIC";
		break;
	case ACPI_IRQ_MODEL_IOAPIC:
		message = "IOAPIC";
		break;
	case ACPI_IRQ_MODEL_IOSAPIC:
		message = "IOSAPIC";
		break;
	case ACPI_IRQ_MODEL_GIC:
		message = "GIC";
		break;
	case ACPI_IRQ_MODEL_PLATFORM:
		message = "platform specific model";
		break;
	default:
		pr_info("Unknown interrupt routing model\n");
		return -ENODEV;
	}

	pr_info("Using %s for interrupt routing\n", message);

	status = acpi_execute_simple_method(NULL, "\\_PIC", acpi_irq_model);
	if (ACPI_FAILURE(status) && (status != AE_NOT_FOUND)) {
		pr_info("_PIC evaluation failed: %s\n", acpi_format_exception(status));
		return -ENODEV;
	}

	return 0;
}

/**
 * acpi_early_init - Initialize ACPICA and populate the ACPI namespace.
 *
 * The ACPI tables are accessible after this, but the handling of events has not
 * been initialized and the global lock is not available yet, so AML should not
 * be executed at this point.
 *
 * Doing this before switching the EFI runtime services to virtual mode allows
 * the EfiBootServices memory to be freed slightly earlier on boot.
 */
void __init acpi_early_init(void)
{
	acpi_status status;

	if (acpi_disabled)
		return;

	pr_info("Core revision %08x\n", ACPI_CA_VERSION);

	/* enable workarounds, unless strict ACPI spec. compliance */
	if (!acpi_strict)
		acpi_gbl_enable_interpreter_slack = TRUE;

	acpi_permanent_mmap = true;

#ifdef CONFIG_X86
	/*
	 * If the machine falls into the DMI check table,
	 * DSDT will be copied to memory.
	 * Note that calling dmi_check_system() here on other architectures
	 * would not be OK because only x86 initializes dmi early enough.
	 * Thankfully only x86 systems need such quirks for now.
	 */
	dmi_check_system(dsdt_dmi_table);
#endif

	status = acpi_reallocate_root_table();
	if (ACPI_FAILURE(status)) {
		pr_err("Unable to reallocate ACPI tables\n");
		goto error0;
	}

	status = acpi_initialize_subsystem();
	if (ACPI_FAILURE(status)) {
		pr_err("Unable to initialize the ACPI Interpreter\n");
		goto error0;
	}

#ifdef CONFIG_X86
	if (!acpi_ioapic) {
		/* compatible (0) means level (3) */
		if (!(acpi_sci_flags & ACPI_MADT_TRIGGER_MASK)) {
			acpi_sci_flags &= ~ACPI_MADT_TRIGGER_MASK;
			acpi_sci_flags |= ACPI_MADT_TRIGGER_LEVEL;
		}
		/* Set PIC-mode SCI trigger type */
		acpi_pic_sci_set_trigger(acpi_gbl_FADT.sci_interrupt,
					 (acpi_sci_flags & ACPI_MADT_TRIGGER_MASK) >> 2);
	} else {
		/*
		 * now that acpi_gbl_FADT is initialized,
		 * update it with result from INT_SRC_OVR parsing
		 */
		acpi_gbl_FADT.sci_interrupt = acpi_sci_override_gsi;
	}
#endif
	return;

 error0:
	disable_acpi();
}

/**
 * acpi_subsystem_init - Finalize the early initialization of ACPI.
 *
 * Switch over the platform to the ACPI mode (if possible).
 *
 * Doing this too early is generally unsafe, but at the same time it needs to be
 * done before all things that really depend on ACPI.  The right spot appears to
 * be before finalizing the EFI initialization.
 */
void __init acpi_subsystem_init(void)
{
	acpi_status status;

	if (acpi_disabled)
		return;

	status = acpi_enable_subsystem(~ACPI_NO_ACPI_ENABLE);
	if (ACPI_FAILURE(status)) {
		pr_err("Unable to enable ACPI\n");
		disable_acpi();
	} else {
		/*
		 * If the system is using ACPI then we can be reasonably
		 * confident that any regulators are managed by the firmware
		 * so tell the regulator core it has everything it needs to
		 * know.
		 */
		regulator_has_full_constraints();
	}
}

static acpi_status acpi_bus_table_handler(u32 event, void *table, void *context)
{
	if (event == ACPI_TABLE_EVENT_LOAD)
		acpi_scan_table_notify();

	return acpi_sysfs_table_handler(event, table, context);
}

static int __init acpi_bus_init(void)
{
	int result;
	acpi_status status;

	acpi_os_initialize1();

	status = acpi_load_tables();
	if (ACPI_FAILURE(status)) {
		pr_err("Unable to load the System Description Tables\n");
		goto error1;
	}

	/*
	 * ACPI 2.0 requires the EC driver to be loaded and work before the EC
	 * device is found in the namespace.
	 *
	 * This is accomplished by looking for the ECDT table and getting the EC
	 * parameters out of that.
	 *
	 * Do that before calling acpi_initialize_objects() which may trigger EC
	 * address space accesses.
	 */
	acpi_ec_ecdt_probe();

	status = acpi_enable_subsystem(ACPI_NO_ACPI_ENABLE);
	if (ACPI_FAILURE(status)) {
		pr_err("Unable to start the ACPI Interpreter\n");
		goto error1;
	}

	status = acpi_initialize_objects(ACPI_FULL_INITIALIZATION);
	if (ACPI_FAILURE(status)) {
		pr_err("Unable to initialize ACPI objects\n");
		goto error1;
	}

	/* Set capability bits for _OSC under processor scope */
	acpi_early_processor_osc();

	/*
	 * _OSC method may exist in module level code,
	 * so it must be run after ACPI_FULL_INITIALIZATION
	 */
	acpi_bus_osc_negotiate_platform_control();
	acpi_bus_osc_negotiate_usb_control();

	/*
	 * _PDC control method may load dynamic SSDT tables,
	 * and we need to install the table handler before that.
	 */
	status = acpi_install_table_handler(acpi_bus_table_handler, NULL);

	acpi_sysfs_init();

	acpi_early_processor_set_pdc();

	/*
	 * Maybe EC region is required at bus_scan/acpi_get_devices. So it
	 * is necessary to enable it as early as possible.
	 */
	acpi_ec_dsdt_probe();

	pr_info("Interpreter enabled\n");

	/* Initialize sleep structures */
	acpi_sleep_init();

	/*
	 * Get the system interrupt model and evaluate \_PIC.
	 */
	result = acpi_bus_init_irq();
	if (result)
		goto error1;

	/*
	 * Register the for all standard device notifications.
	 */
	status =
	    acpi_install_notify_handler(ACPI_ROOT_OBJECT, ACPI_SYSTEM_NOTIFY,
					&acpi_bus_notify, NULL);
	if (ACPI_FAILURE(status)) {
		pr_err("Unable to register for system notifications\n");
		goto error1;
	}

	/*
	 * Create the top ACPI proc directory
	 */
	acpi_root_dir = proc_mkdir(ACPI_BUS_FILE_ROOT, NULL);

	result = bus_register(&acpi_bus_type);
	if (!result)
		return 0;

	/* Mimic structured exception handling */
      error1:
	acpi_terminate();
	return -ENODEV;
}

struct kobject *acpi_kobj;
EXPORT_SYMBOL_GPL(acpi_kobj);

static int __init acpi_init(void)
{
	int result;

	if (acpi_disabled) {
		pr_info("Interpreter disabled.\n");
		return -ENODEV;
	}

	acpi_kobj = kobject_create_and_add("acpi", firmware_kobj);
	if (!acpi_kobj)
		pr_debug("%s: kset create error\n", __func__);

	init_prmt();
	acpi_init_pcc();
	result = acpi_bus_init();
	if (result) {
		kobject_put(acpi_kobj);
		disable_acpi();
		return result;
	}

	pci_mmcfg_late_init();
	acpi_iort_init();
	acpi_hest_init();
	acpi_ghes_init();
	acpi_scan_init();
	acpi_ec_init();
	acpi_debugfs_init();
	acpi_sleep_proc_init();
	acpi_wakeup_device_init();
	acpi_debugger_init();
	acpi_setup_sb_notify_handler();
	acpi_viot_init();
	acpi_agdi_init();
	return 0;
}

subsys_initcall(acpi_init);<|MERGE_RESOLUTION|>--- conflicted
+++ resolved
@@ -340,15 +340,12 @@
 		kfree(context.ret.pointer);
 		return;
 	}
-<<<<<<< HEAD
-=======
 
 #ifdef CONFIG_X86
 	if (boot_cpu_has(X86_FEATURE_HWP))
 		osc_sb_cppc_not_supported = !(capbuf_ret[OSC_SUPPORT_DWORD] &
 				(OSC_SB_CPC_SUPPORT | OSC_SB_CPCV2_SUPPORT));
 #endif
->>>>>>> 3a82f341
 
 	/*
 	 * Now run _OSC again with query flag clear and with the caps
