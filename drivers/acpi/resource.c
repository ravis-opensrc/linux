// SPDX-License-Identifier: GPL-2.0-only
/*
 * drivers/acpi/resource.c - ACPI device resources interpretation.
 *
 * Copyright (C) 2012, Intel Corp.
 * Author: Rafael J. Wysocki <rafael.j.wysocki@intel.com>
 *
 * ~~~~~~~~~~~~~~~~~~~~~~~~~~~~~~~~~~~~~~~~~~~~~~~~~~~~~~~~~~~~~~~~~~~~~~~~~~~
 *
 * ~~~~~~~~~~~~~~~~~~~~~~~~~~~~~~~~~~~~~~~~~~~~~~~~~~~~~~~~~~~~~~~~~~~~~~~~~~~
 */

#include <linux/acpi.h>
#include <linux/device.h>
#include <linux/export.h>
#include <linux/ioport.h>
#include <linux/slab.h>
#include <linux/irq.h>
#include <linux/dmi.h>

#ifdef CONFIG_X86
#define valid_IRQ(i) (((i) != 0) && ((i) != 2))
static inline bool acpi_iospace_resource_valid(struct resource *res)
{
	/* On X86 IO space is limited to the [0 - 64K] IO port range */
	return res->end < 0x10003;
}
#else
#define valid_IRQ(i) (true)
/*
 * ACPI IO descriptors on arches other than X86 contain MMIO CPU physical
 * addresses mapping IO space in CPU physical address space, IO space
 * resources can be placed anywhere in the 64-bit physical address space.
 */
static inline bool
acpi_iospace_resource_valid(struct resource *res) { return true; }
#endif

#if IS_ENABLED(CONFIG_ACPI_GENERIC_GSI)
static inline bool is_gsi(struct acpi_resource_extended_irq *ext_irq)
{
	return ext_irq->resource_source.string_length == 0 &&
	       ext_irq->producer_consumer == ACPI_CONSUMER;
}
#else
static inline bool is_gsi(struct acpi_resource_extended_irq *ext_irq)
{
	return true;
}
#endif

static bool acpi_dev_resource_len_valid(u64 start, u64 end, u64 len, bool io)
{
	u64 reslen = end - start + 1;

	/*
	 * CHECKME: len might be required to check versus a minimum
	 * length as well. 1 for io is fine, but for memory it does
	 * not make any sense at all.
	 * Note: some BIOSes report incorrect length for ACPI address space
	 * descriptor, so remove check of 'reslen == len' to avoid regression.
	 */
	if (len && reslen && start <= end)
		return true;

	pr_debug("ACPI: invalid or unassigned resource %s [%016llx - %016llx] length [%016llx]\n",
		io ? "io" : "mem", start, end, len);

	return false;
}

static void acpi_dev_memresource_flags(struct resource *res, u64 len,
				       u8 write_protect)
{
	res->flags = IORESOURCE_MEM;

	if (!acpi_dev_resource_len_valid(res->start, res->end, len, false))
		res->flags |= IORESOURCE_DISABLED | IORESOURCE_UNSET;

	if (write_protect == ACPI_READ_WRITE_MEMORY)
		res->flags |= IORESOURCE_MEM_WRITEABLE;
}

static void acpi_dev_get_memresource(struct resource *res, u64 start, u64 len,
				     u8 write_protect)
{
	res->start = start;
	res->end = start + len - 1;
	acpi_dev_memresource_flags(res, len, write_protect);
}

/**
 * acpi_dev_resource_memory - Extract ACPI memory resource information.
 * @ares: Input ACPI resource object.
 * @res: Output generic resource object.
 *
 * Check if the given ACPI resource object represents a memory resource and
 * if that's the case, use the information in it to populate the generic
 * resource object pointed to by @res.
 *
 * Return:
 * 1) false with res->flags setting to zero: not the expected resource type
 * 2) false with IORESOURCE_DISABLED in res->flags: valid unassigned resource
 * 3) true: valid assigned resource
 */
bool acpi_dev_resource_memory(struct acpi_resource *ares, struct resource *res)
{
	struct acpi_resource_memory24 *memory24;
	struct acpi_resource_memory32 *memory32;
	struct acpi_resource_fixed_memory32 *fixed_memory32;

	switch (ares->type) {
	case ACPI_RESOURCE_TYPE_MEMORY24:
		memory24 = &ares->data.memory24;
		acpi_dev_get_memresource(res, memory24->minimum << 8,
					 memory24->address_length << 8,
					 memory24->write_protect);
		break;
	case ACPI_RESOURCE_TYPE_MEMORY32:
		memory32 = &ares->data.memory32;
		acpi_dev_get_memresource(res, memory32->minimum,
					 memory32->address_length,
					 memory32->write_protect);
		break;
	case ACPI_RESOURCE_TYPE_FIXED_MEMORY32:
		fixed_memory32 = &ares->data.fixed_memory32;
		acpi_dev_get_memresource(res, fixed_memory32->address,
					 fixed_memory32->address_length,
					 fixed_memory32->write_protect);
		break;
	default:
		res->flags = 0;
		return false;
	}

	return !(res->flags & IORESOURCE_DISABLED);
}
EXPORT_SYMBOL_GPL(acpi_dev_resource_memory);

static void acpi_dev_ioresource_flags(struct resource *res, u64 len,
				      u8 io_decode, u8 translation_type)
{
	res->flags = IORESOURCE_IO;

	if (!acpi_dev_resource_len_valid(res->start, res->end, len, true))
		res->flags |= IORESOURCE_DISABLED | IORESOURCE_UNSET;

	if (!acpi_iospace_resource_valid(res))
		res->flags |= IORESOURCE_DISABLED | IORESOURCE_UNSET;

	if (io_decode == ACPI_DECODE_16)
		res->flags |= IORESOURCE_IO_16BIT_ADDR;
	if (translation_type == ACPI_SPARSE_TRANSLATION)
		res->flags |= IORESOURCE_IO_SPARSE;
}

static void acpi_dev_get_ioresource(struct resource *res, u64 start, u64 len,
				    u8 io_decode)
{
	res->start = start;
	res->end = start + len - 1;
	acpi_dev_ioresource_flags(res, len, io_decode, 0);
}

/**
 * acpi_dev_resource_io - Extract ACPI I/O resource information.
 * @ares: Input ACPI resource object.
 * @res: Output generic resource object.
 *
 * Check if the given ACPI resource object represents an I/O resource and
 * if that's the case, use the information in it to populate the generic
 * resource object pointed to by @res.
 *
 * Return:
 * 1) false with res->flags setting to zero: not the expected resource type
 * 2) false with IORESOURCE_DISABLED in res->flags: valid unassigned resource
 * 3) true: valid assigned resource
 */
bool acpi_dev_resource_io(struct acpi_resource *ares, struct resource *res)
{
	struct acpi_resource_io *io;
	struct acpi_resource_fixed_io *fixed_io;

	switch (ares->type) {
	case ACPI_RESOURCE_TYPE_IO:
		io = &ares->data.io;
		acpi_dev_get_ioresource(res, io->minimum,
					io->address_length,
					io->io_decode);
		break;
	case ACPI_RESOURCE_TYPE_FIXED_IO:
		fixed_io = &ares->data.fixed_io;
		acpi_dev_get_ioresource(res, fixed_io->address,
					fixed_io->address_length,
					ACPI_DECODE_10);
		break;
	default:
		res->flags = 0;
		return false;
	}

	return !(res->flags & IORESOURCE_DISABLED);
}
EXPORT_SYMBOL_GPL(acpi_dev_resource_io);

static bool acpi_decode_space(struct resource_win *win,
			      struct acpi_resource_address *addr,
			      struct acpi_address64_attribute *attr)
{
	u8 iodec = attr->granularity == 0xfff ? ACPI_DECODE_10 : ACPI_DECODE_16;
	bool wp = addr->info.mem.write_protect;
	u64 len = attr->address_length;
	u64 start, end, offset = 0;
	struct resource *res = &win->res;

	/*
	 * Filter out invalid descriptor according to ACPI Spec 5.0, section
	 * 6.4.3.5 Address Space Resource Descriptors.
	 */
	if ((addr->min_address_fixed != addr->max_address_fixed && len) ||
	    (addr->min_address_fixed && addr->max_address_fixed && !len))
		pr_debug("ACPI: Invalid address space min_addr_fix %d, max_addr_fix %d, len %llx\n",
			 addr->min_address_fixed, addr->max_address_fixed, len);

	/*
	 * For bridges that translate addresses across the bridge,
	 * translation_offset is the offset that must be added to the
	 * address on the secondary side to obtain the address on the
	 * primary side. Non-bridge devices must list 0 for all Address
	 * Translation offset bits.
	 */
	if (addr->producer_consumer == ACPI_PRODUCER)
		offset = attr->translation_offset;
	else if (attr->translation_offset)
		pr_debug("ACPI: translation_offset(%lld) is invalid for non-bridge device.\n",
			 attr->translation_offset);
	start = attr->minimum + offset;
	end = attr->maximum + offset;

	win->offset = offset;
	res->start = start;
	res->end = end;
	if (sizeof(resource_size_t) < sizeof(u64) &&
	    (offset != win->offset || start != res->start || end != res->end)) {
		pr_warn("acpi resource window ([%#llx-%#llx] ignored, not CPU addressable)\n",
			attr->minimum, attr->maximum);
		return false;
	}

	switch (addr->resource_type) {
	case ACPI_MEMORY_RANGE:
		acpi_dev_memresource_flags(res, len, wp);
		break;
	case ACPI_IO_RANGE:
		acpi_dev_ioresource_flags(res, len, iodec,
					  addr->info.io.translation_type);
		break;
	case ACPI_BUS_NUMBER_RANGE:
		res->flags = IORESOURCE_BUS;
		break;
	default:
		return false;
	}

	if (addr->producer_consumer == ACPI_PRODUCER)
		res->flags |= IORESOURCE_WINDOW;

	if (addr->info.mem.caching == ACPI_PREFETCHABLE_MEMORY)
		res->flags |= IORESOURCE_PREFETCH;

	return !(res->flags & IORESOURCE_DISABLED);
}

/**
 * acpi_dev_resource_address_space - Extract ACPI address space information.
 * @ares: Input ACPI resource object.
 * @win: Output generic resource object.
 *
 * Check if the given ACPI resource object represents an address space resource
 * and if that's the case, use the information in it to populate the generic
 * resource object pointed to by @win.
 *
 * Return:
 * 1) false with win->res.flags setting to zero: not the expected resource type
 * 2) false with IORESOURCE_DISABLED in win->res.flags: valid unassigned
 *    resource
 * 3) true: valid assigned resource
 */
bool acpi_dev_resource_address_space(struct acpi_resource *ares,
				     struct resource_win *win)
{
	struct acpi_resource_address64 addr;

	win->res.flags = 0;
	if (ACPI_FAILURE(acpi_resource_to_address64(ares, &addr)))
		return false;

	return acpi_decode_space(win, (struct acpi_resource_address *)&addr,
				 &addr.address);
}
EXPORT_SYMBOL_GPL(acpi_dev_resource_address_space);

/**
 * acpi_dev_resource_ext_address_space - Extract ACPI address space information.
 * @ares: Input ACPI resource object.
 * @win: Output generic resource object.
 *
 * Check if the given ACPI resource object represents an extended address space
 * resource and if that's the case, use the information in it to populate the
 * generic resource object pointed to by @win.
 *
 * Return:
 * 1) false with win->res.flags setting to zero: not the expected resource type
 * 2) false with IORESOURCE_DISABLED in win->res.flags: valid unassigned
 *    resource
 * 3) true: valid assigned resource
 */
bool acpi_dev_resource_ext_address_space(struct acpi_resource *ares,
					 struct resource_win *win)
{
	struct acpi_resource_extended_address64 *ext_addr;

	win->res.flags = 0;
	if (ares->type != ACPI_RESOURCE_TYPE_EXTENDED_ADDRESS64)
		return false;

	ext_addr = &ares->data.ext_address64;

	return acpi_decode_space(win, (struct acpi_resource_address *)ext_addr,
				 &ext_addr->address);
}
EXPORT_SYMBOL_GPL(acpi_dev_resource_ext_address_space);

/**
 * acpi_dev_irq_flags - Determine IRQ resource flags.
 * @triggering: Triggering type as provided by ACPI.
 * @polarity: Interrupt polarity as provided by ACPI.
 * @shareable: Whether or not the interrupt is shareable.
 * @wake_capable: Wake capability as provided by ACPI.
 */
unsigned long acpi_dev_irq_flags(u8 triggering, u8 polarity, u8 shareable, u8 wake_capable)
{
	unsigned long flags;

	if (triggering == ACPI_LEVEL_SENSITIVE)
		flags = polarity == ACPI_ACTIVE_LOW ?
			IORESOURCE_IRQ_LOWLEVEL : IORESOURCE_IRQ_HIGHLEVEL;
	else
		flags = polarity == ACPI_ACTIVE_LOW ?
			IORESOURCE_IRQ_LOWEDGE : IORESOURCE_IRQ_HIGHEDGE;

	if (shareable == ACPI_SHARED)
		flags |= IORESOURCE_IRQ_SHAREABLE;

	if (wake_capable == ACPI_WAKE_CAPABLE)
		flags |= IORESOURCE_IRQ_WAKECAPABLE;

	return flags | IORESOURCE_IRQ;
}
EXPORT_SYMBOL_GPL(acpi_dev_irq_flags);

/**
 * acpi_dev_get_irq_type - Determine irq type.
 * @triggering: Triggering type as provided by ACPI.
 * @polarity: Interrupt polarity as provided by ACPI.
 */
unsigned int acpi_dev_get_irq_type(int triggering, int polarity)
{
	switch (polarity) {
	case ACPI_ACTIVE_LOW:
		return triggering == ACPI_EDGE_SENSITIVE ?
		       IRQ_TYPE_EDGE_FALLING :
		       IRQ_TYPE_LEVEL_LOW;
	case ACPI_ACTIVE_HIGH:
		return triggering == ACPI_EDGE_SENSITIVE ?
		       IRQ_TYPE_EDGE_RISING :
		       IRQ_TYPE_LEVEL_HIGH;
	case ACPI_ACTIVE_BOTH:
		if (triggering == ACPI_EDGE_SENSITIVE)
			return IRQ_TYPE_EDGE_BOTH;
		fallthrough;
	default:
		return IRQ_TYPE_NONE;
	}
}
EXPORT_SYMBOL_GPL(acpi_dev_get_irq_type);

/*
 * DMI matches for boards where the DSDT specifies the kbd IRQ as
 * level active-low and using the override changes this to rising edge,
 * stopping the keyboard from working.
 */
static const struct dmi_system_id irq1_level_low_skip_override[] = {
	{
		/* MEDION P15651 */
		.matches = {
			DMI_MATCH(DMI_SYS_VENDOR, "MEDION"),
			DMI_MATCH(DMI_BOARD_NAME, "M15T"),
		},
	},
	{
		/* MEDION S17405 */
		.matches = {
			DMI_MATCH(DMI_SYS_VENDOR, "MEDION"),
			DMI_MATCH(DMI_BOARD_NAME, "M17T"),
		},
	},
	{
		/* MEDION S17413 */
		.matches = {
			DMI_MATCH(DMI_SYS_VENDOR, "MEDION"),
			DMI_MATCH(DMI_BOARD_NAME, "M1xA"),
		},
	},
	{
		/* Asus Vivobook K3402ZA */
		.matches = {
			DMI_MATCH(DMI_SYS_VENDOR, "ASUSTeK COMPUTER INC."),
			DMI_MATCH(DMI_BOARD_NAME, "K3402ZA"),
		},
	},
	{
		/* Asus Vivobook K3502ZA */
		.matches = {
			DMI_MATCH(DMI_SYS_VENDOR, "ASUSTeK COMPUTER INC."),
			DMI_MATCH(DMI_BOARD_NAME, "K3502ZA"),
		},
	},
	{
		/* Asus Vivobook S5402ZA */
		.matches = {
			DMI_MATCH(DMI_SYS_VENDOR, "ASUSTeK COMPUTER INC."),
			DMI_MATCH(DMI_BOARD_NAME, "S5402ZA"),
		},
	},
	{
		/* Asus Vivobook S5602ZA */
		.matches = {
			DMI_MATCH(DMI_SYS_VENDOR, "ASUSTeK COMPUTER INC."),
			DMI_MATCH(DMI_BOARD_NAME, "S5602ZA"),
		},
	},
	{
		/* Asus ExpertBook B1402CBA */
		.matches = {
			DMI_MATCH(DMI_SYS_VENDOR, "ASUSTeK COMPUTER INC."),
			DMI_MATCH(DMI_BOARD_NAME, "B1402CBA"),
		},
	},
	{
		/* Asus ExpertBook B1402CVA */
		.matches = {
			DMI_MATCH(DMI_SYS_VENDOR, "ASUSTeK COMPUTER INC."),
			DMI_MATCH(DMI_BOARD_NAME, "B1402CVA"),
		},
	},
	{
		/* Asus ExpertBook B1502CBA */
		.matches = {
			DMI_MATCH(DMI_SYS_VENDOR, "ASUSTeK COMPUTER INC."),
			DMI_MATCH(DMI_BOARD_NAME, "B1502CBA"),
		},
	},
	{
		/* Asus ExpertBook B1502CGA */
		.matches = {
			DMI_MATCH(DMI_SYS_VENDOR, "ASUSTeK COMPUTER INC."),
			DMI_MATCH(DMI_BOARD_NAME, "B1502CGA"),
		},
	},
        {
                /* Asus ExpertBook B1502CVA */
                .matches = {
                        DMI_MATCH(DMI_SYS_VENDOR, "ASUSTeK COMPUTER INC."),
                        DMI_MATCH(DMI_BOARD_NAME, "B1502CVA"),
                },
        },
	{
		/* Asus ExpertBook B2402CBA */
		.matches = {
			DMI_MATCH(DMI_SYS_VENDOR, "ASUSTeK COMPUTER INC."),
			DMI_MATCH(DMI_BOARD_NAME, "B2402CBA"),
		},
	},
	{
		/* Asus ExpertBook B2402FBA */
		.matches = {
			DMI_MATCH(DMI_SYS_VENDOR, "ASUSTeK COMPUTER INC."),
			DMI_MATCH(DMI_BOARD_NAME, "B2402FBA"),
		},
	},
	{
		/* Asus ExpertBook B2502 */
		.matches = {
			DMI_MATCH(DMI_SYS_VENDOR, "ASUSTeK COMPUTER INC."),
			DMI_MATCH(DMI_BOARD_NAME, "B2502CBA"),
		},
	},
	{
		/* Asus ExpertBook B2502FBA */
		.matches = {
			DMI_MATCH(DMI_SYS_VENDOR, "ASUSTeK COMPUTER INC."),
			DMI_MATCH(DMI_BOARD_NAME, "B2502FBA"),
		},
	},
	{
		/* Asus Vivobook E1504GA */
		.matches = {
			DMI_MATCH(DMI_SYS_VENDOR, "ASUSTeK COMPUTER INC."),
			DMI_MATCH(DMI_BOARD_NAME, "E1504GA"),
		},
	},
	{
		/* Asus Vivobook E1504GAB */
		.matches = {
			DMI_MATCH(DMI_SYS_VENDOR, "ASUSTeK COMPUTER INC."),
			DMI_MATCH(DMI_BOARD_NAME, "E1504GAB"),
		},
	},
	{
		/* LG Electronics 17U70P */
		.matches = {
			DMI_MATCH(DMI_SYS_VENDOR, "LG Electronics"),
			DMI_MATCH(DMI_BOARD_NAME, "17U70P"),
		},
	},
	{ }
};

/*
 * DMI matches for AMD Zen boards where the DSDT specifies the kbd IRQ
 * as falling edge and this must be overridden to rising edge,
 * to have a working keyboard.
 */
static const struct dmi_system_id irq1_edge_low_force_override[] = {
	{
		/* TongFang GMxRGxx/XMG CORE 15 (M22)/TUXEDO Stellaris 15 Gen4 AMD */
		.matches = {
			DMI_MATCH(DMI_BOARD_NAME, "GMxRGxx"),
		},
	},
	{
		/* TongFang GMxXGxx/TUXEDO Polaris 15 Gen5 AMD */
		.matches = {
			DMI_MATCH(DMI_BOARD_NAME, "GMxXGxx"),
		},
	},
	{
		/* TongFang GMxXGxx sold as Eluktronics Inc. RP-15 */
		.matches = {
			DMI_MATCH(DMI_SYS_VENDOR, "Eluktronics Inc."),
			DMI_MATCH(DMI_BOARD_NAME, "RP-15"),
		},
	},
	{
		/* TongFang GM6XGxX/TUXEDO Stellaris 16 Gen5 AMD */
		.matches = {
			DMI_MATCH(DMI_BOARD_NAME, "GM6XGxX"),
		},
	},
	{
		/* MAINGEAR Vector Pro 2 15 */
		.matches = {
			DMI_MATCH(DMI_SYS_VENDOR, "Micro Electronics Inc"),
			DMI_MATCH(DMI_PRODUCT_NAME, "MG-VCP2-15A3070T"),
		}
	},
	{
		/* MAINGEAR Vector Pro 2 17 */
		.matches = {
			DMI_MATCH(DMI_SYS_VENDOR, "Micro Electronics Inc"),
			DMI_MATCH(DMI_PRODUCT_NAME, "MG-VCP2-17A3070T"),
		},
	},
	{
		/* TongFang GM6BGEQ / PCSpecialist Elimina Pro 16 M, RTX 3050 */
		.matches = {
			DMI_MATCH(DMI_BOARD_NAME, "GM6BGEQ"),
		},
	},
	{
		/* TongFang GM6BG5Q, RTX 4050 */
		.matches = {
			DMI_MATCH(DMI_BOARD_NAME, "GM6BG5Q"),
		},
	},
	{
		/* TongFang GM6BG0Q / PCSpecialist Elimina Pro 16 M, RTX 4060 */
		.matches = {
			DMI_MATCH(DMI_BOARD_NAME, "GM6BG0Q"),
		},
	},
	{
		/* Infinity E15-5A165-BM */
		.matches = {
			DMI_MATCH(DMI_BOARD_NAME, "GM5RG1E0009COM"),
		},
	},
	{
		/* Infinity E15-5A305-1M */
		.matches = {
			DMI_MATCH(DMI_BOARD_NAME, "GM5RGEE0016COM"),
		},
	},
	{
		/* Lunnen Ground 15 / AMD Ryzen 5 5500U */
		.matches = {
			DMI_MATCH(DMI_SYS_VENDOR, "Lunnen"),
			DMI_MATCH(DMI_BOARD_NAME, "LLL5DAW"),
		},
	},
	{
		/* Lunnen Ground 16 / AMD Ryzen 7 5800U */
		.matches = {
			DMI_MATCH(DMI_SYS_VENDOR, "Lunnen"),
			DMI_MATCH(DMI_BOARD_NAME, "LL6FA"),
		},
	},
	{
		/* MAIBENBEN X577 */
		.matches = {
			DMI_MATCH(DMI_SYS_VENDOR, "MAIBENBEN"),
			DMI_MATCH(DMI_BOARD_NAME, "X577"),
		},
	},
<<<<<<< HEAD
=======
	{
		/* Maibenben X565 */
		.matches = {
			DMI_MATCH(DMI_SYS_VENDOR, "MAIBENBEN"),
			DMI_MATCH(DMI_BOARD_NAME, "X565"),
		},
	},
>>>>>>> 1b4861e3
	{ }
};

struct irq_override_cmp {
	const struct dmi_system_id *system;
	unsigned char irq;
	unsigned char triggering;
	unsigned char polarity;
	unsigned char shareable;
	bool override;
};

static const struct irq_override_cmp override_table[] = {
	{ irq1_level_low_skip_override, 1, ACPI_LEVEL_SENSITIVE, ACPI_ACTIVE_LOW, 0, false },
	{ irq1_edge_low_force_override, 1, ACPI_EDGE_SENSITIVE, ACPI_ACTIVE_LOW, 1, true },
};

static bool acpi_dev_irq_override(u32 gsi, u8 triggering, u8 polarity,
				  u8 shareable)
{
	int i;

	for (i = 0; i < ARRAY_SIZE(override_table); i++) {
		const struct irq_override_cmp *entry = &override_table[i];

		if (dmi_check_system(entry->system) &&
		    entry->irq == gsi &&
		    entry->triggering == triggering &&
		    entry->polarity == polarity &&
		    entry->shareable == shareable)
			return entry->override;
	}

#ifdef CONFIG_X86
	/*
	 * Always use the MADT override info, except for the i8042 PS/2 ctrl
	 * IRQs (1 and 12). For these the DSDT IRQ settings should sometimes
	 * be used otherwise PS/2 keyboards / mice will not work.
	 */
	if (gsi != 1 && gsi != 12)
		return true;

	/* If the override comes from an INT_SRC_OVR MADT entry, honor it. */
	if (acpi_int_src_ovr[gsi])
		return true;

	/*
	 * IRQ override isn't needed on modern AMD Zen systems and
	 * this override breaks active low IRQs on AMD Ryzen 6000 and
	 * newer systems. Skip it.
	 */
	if (boot_cpu_has(X86_FEATURE_ZEN))
		return false;
#endif

	return true;
}

static void acpi_dev_get_irqresource(struct resource *res, u32 gsi,
				     u8 triggering, u8 polarity, u8 shareable,
				     u8 wake_capable, bool check_override)
{
	int irq, p, t;

	if (!valid_IRQ(gsi)) {
		irqresource_disabled(res, gsi);
		return;
	}

	/*
	 * In IO-APIC mode, use overridden attribute. Two reasons:
	 * 1. BIOS bug in DSDT
	 * 2. BIOS uses IO-APIC mode Interrupt Source Override
	 *
	 * We do this only if we are dealing with IRQ() or IRQNoFlags()
	 * resource (the legacy ISA resources). With modern ACPI 5 devices
	 * using extended IRQ descriptors we take the IRQ configuration
	 * from _CRS directly.
	 */
	if (check_override &&
	    acpi_dev_irq_override(gsi, triggering, polarity, shareable) &&
	    !acpi_get_override_irq(gsi, &t, &p)) {
		u8 trig = t ? ACPI_LEVEL_SENSITIVE : ACPI_EDGE_SENSITIVE;
		u8 pol = p ? ACPI_ACTIVE_LOW : ACPI_ACTIVE_HIGH;

		if (triggering != trig || polarity != pol) {
			pr_warn("ACPI: IRQ %d override to %s%s, %s%s\n", gsi,
				t ? "level" : "edge",
				trig == triggering ? "" : "(!)",
				p ? "low" : "high",
				pol == polarity ? "" : "(!)");
			triggering = trig;
			polarity = pol;
		}
	}

	res->flags = acpi_dev_irq_flags(triggering, polarity, shareable, wake_capable);
	irq = acpi_register_gsi(NULL, gsi, triggering, polarity);
	if (irq >= 0) {
		res->start = irq;
		res->end = irq;
	} else {
		irqresource_disabled(res, gsi);
	}
}

/**
 * acpi_dev_resource_interrupt - Extract ACPI interrupt resource information.
 * @ares: Input ACPI resource object.
 * @index: Index into the array of GSIs represented by the resource.
 * @res: Output generic resource object.
 *
 * Check if the given ACPI resource object represents an interrupt resource
 * and @index does not exceed the resource's interrupt count (true is returned
 * in that case regardless of the results of the other checks)).  If that's the
 * case, register the GSI corresponding to @index from the array of interrupts
 * represented by the resource and populate the generic resource object pointed
 * to by @res accordingly.  If the registration of the GSI is not successful,
 * IORESOURCE_DISABLED will be set it that object's flags.
 *
 * Return:
 * 1) false with res->flags setting to zero: not the expected resource type
 * 2) false with IORESOURCE_DISABLED in res->flags: valid unassigned resource
 * 3) true: valid assigned resource
 */
bool acpi_dev_resource_interrupt(struct acpi_resource *ares, int index,
				 struct resource *res)
{
	struct acpi_resource_irq *irq;
	struct acpi_resource_extended_irq *ext_irq;

	switch (ares->type) {
	case ACPI_RESOURCE_TYPE_IRQ:
		/*
		 * Per spec, only one interrupt per descriptor is allowed in
		 * _CRS, but some firmware violates this, so parse them all.
		 */
		irq = &ares->data.irq;
		if (index >= irq->interrupt_count) {
			irqresource_disabled(res, 0);
			return false;
		}
		acpi_dev_get_irqresource(res, irq->interrupts[index],
					 irq->triggering, irq->polarity,
					 irq->shareable, irq->wake_capable,
					 true);
		break;
	case ACPI_RESOURCE_TYPE_EXTENDED_IRQ:
		ext_irq = &ares->data.extended_irq;
		if (index >= ext_irq->interrupt_count) {
			irqresource_disabled(res, 0);
			return false;
		}
		if (is_gsi(ext_irq))
			acpi_dev_get_irqresource(res, ext_irq->interrupts[index],
					 ext_irq->triggering, ext_irq->polarity,
					 ext_irq->shareable, ext_irq->wake_capable,
					 false);
		else
			irqresource_disabled(res, 0);
		break;
	default:
		res->flags = 0;
		return false;
	}

	return true;
}
EXPORT_SYMBOL_GPL(acpi_dev_resource_interrupt);

/**
 * acpi_dev_free_resource_list - Free resource from %acpi_dev_get_resources().
 * @list: The head of the resource list to free.
 */
void acpi_dev_free_resource_list(struct list_head *list)
{
	resource_list_free(list);
}
EXPORT_SYMBOL_GPL(acpi_dev_free_resource_list);

struct res_proc_context {
	struct list_head *list;
	int (*preproc)(struct acpi_resource *, void *);
	void *preproc_data;
	int count;
	int error;
};

static acpi_status acpi_dev_new_resource_entry(struct resource_win *win,
					       struct res_proc_context *c)
{
	struct resource_entry *rentry;

	rentry = resource_list_create_entry(NULL, 0);
	if (!rentry) {
		c->error = -ENOMEM;
		return AE_NO_MEMORY;
	}
	*rentry->res = win->res;
	rentry->offset = win->offset;
	resource_list_add_tail(rentry, c->list);
	c->count++;
	return AE_OK;
}

static acpi_status acpi_dev_process_resource(struct acpi_resource *ares,
					     void *context)
{
	struct res_proc_context *c = context;
	struct resource_win win;
	struct resource *res = &win.res;
	int i;

	if (c->preproc) {
		int ret;

		ret = c->preproc(ares, c->preproc_data);
		if (ret < 0) {
			c->error = ret;
			return AE_ABORT_METHOD;
		} else if (ret > 0) {
			return AE_OK;
		}
	}

	memset(&win, 0, sizeof(win));

	if (acpi_dev_resource_memory(ares, res)
	    || acpi_dev_resource_io(ares, res)
	    || acpi_dev_resource_address_space(ares, &win)
	    || acpi_dev_resource_ext_address_space(ares, &win))
		return acpi_dev_new_resource_entry(&win, c);

	for (i = 0; acpi_dev_resource_interrupt(ares, i, res); i++) {
		acpi_status status;

		status = acpi_dev_new_resource_entry(&win, c);
		if (ACPI_FAILURE(status))
			return status;
	}

	return AE_OK;
}

static int __acpi_dev_get_resources(struct acpi_device *adev,
				    struct list_head *list,
				    int (*preproc)(struct acpi_resource *, void *),
				    void *preproc_data, char *method)
{
	struct res_proc_context c;
	acpi_status status;

	if (!adev || !adev->handle || !list_empty(list))
		return -EINVAL;

	if (!acpi_has_method(adev->handle, method))
		return 0;

	c.list = list;
	c.preproc = preproc;
	c.preproc_data = preproc_data;
	c.count = 0;
	c.error = 0;
	status = acpi_walk_resources(adev->handle, method,
				     acpi_dev_process_resource, &c);
	if (ACPI_FAILURE(status)) {
		acpi_dev_free_resource_list(list);
		return c.error ? c.error : -EIO;
	}

	return c.count;
}

/**
 * acpi_dev_get_resources - Get current resources of a device.
 * @adev: ACPI device node to get the resources for.
 * @list: Head of the resultant list of resources (must be empty).
 * @preproc: The caller's preprocessing routine.
 * @preproc_data: Pointer passed to the caller's preprocessing routine.
 *
 * Evaluate the _CRS method for the given device node and process its output by
 * (1) executing the @preproc() routine provided by the caller, passing the
 * resource pointer and @preproc_data to it as arguments, for each ACPI resource
 * returned and (2) converting all of the returned ACPI resources into struct
 * resource objects if possible.  If the return value of @preproc() in step (1)
 * is different from 0, step (2) is not applied to the given ACPI resource and
 * if that value is negative, the whole processing is aborted and that value is
 * returned as the final error code.
 *
 * The resultant struct resource objects are put on the list pointed to by
 * @list, that must be empty initially, as members of struct resource_entry
 * objects.  Callers of this routine should use %acpi_dev_free_resource_list() to
 * free that list.
 *
 * The number of resources in the output list is returned on success, an error
 * code reflecting the error condition is returned otherwise.
 */
int acpi_dev_get_resources(struct acpi_device *adev, struct list_head *list,
			   int (*preproc)(struct acpi_resource *, void *),
			   void *preproc_data)
{
	return __acpi_dev_get_resources(adev, list, preproc, preproc_data,
					METHOD_NAME__CRS);
}
EXPORT_SYMBOL_GPL(acpi_dev_get_resources);

static int is_memory(struct acpi_resource *ares, void *not_used)
{
	struct resource_win win;
	struct resource *res = &win.res;

	memset(&win, 0, sizeof(win));

	if (acpi_dev_filter_resource_type(ares, IORESOURCE_MEM))
		return 1;

	return !(acpi_dev_resource_memory(ares, res)
	       || acpi_dev_resource_address_space(ares, &win)
	       || acpi_dev_resource_ext_address_space(ares, &win));
}

/**
 * acpi_dev_get_dma_resources - Get current DMA resources of a device.
 * @adev: ACPI device node to get the resources for.
 * @list: Head of the resultant list of resources (must be empty).
 *
 * Evaluate the _DMA method for the given device node and process its
 * output.
 *
 * The resultant struct resource objects are put on the list pointed to
 * by @list, that must be empty initially, as members of struct
 * resource_entry objects.  Callers of this routine should use
 * %acpi_dev_free_resource_list() to free that list.
 *
 * The number of resources in the output list is returned on success,
 * an error code reflecting the error condition is returned otherwise.
 */
int acpi_dev_get_dma_resources(struct acpi_device *adev, struct list_head *list)
{
	return __acpi_dev_get_resources(adev, list, is_memory, NULL,
					METHOD_NAME__DMA);
}
EXPORT_SYMBOL_GPL(acpi_dev_get_dma_resources);

/**
 * acpi_dev_get_memory_resources - Get current memory resources of a device.
 * @adev: ACPI device node to get the resources for.
 * @list: Head of the resultant list of resources (must be empty).
 *
 * This is a helper function that locates all memory type resources of @adev
 * with acpi_dev_get_resources().
 *
 * The number of resources in the output list is returned on success, an error
 * code reflecting the error condition is returned otherwise.
 */
int acpi_dev_get_memory_resources(struct acpi_device *adev, struct list_head *list)
{
	return acpi_dev_get_resources(adev, list, is_memory, NULL);
}
EXPORT_SYMBOL_GPL(acpi_dev_get_memory_resources);

/**
 * acpi_dev_filter_resource_type - Filter ACPI resource according to resource
 *				   types
 * @ares: Input ACPI resource object.
 * @types: Valid resource types of IORESOURCE_XXX
 *
 * This is a helper function to support acpi_dev_get_resources(), which filters
 * ACPI resource objects according to resource types.
 */
int acpi_dev_filter_resource_type(struct acpi_resource *ares,
				  unsigned long types)
{
	unsigned long type = 0;

	switch (ares->type) {
	case ACPI_RESOURCE_TYPE_MEMORY24:
	case ACPI_RESOURCE_TYPE_MEMORY32:
	case ACPI_RESOURCE_TYPE_FIXED_MEMORY32:
		type = IORESOURCE_MEM;
		break;
	case ACPI_RESOURCE_TYPE_IO:
	case ACPI_RESOURCE_TYPE_FIXED_IO:
		type = IORESOURCE_IO;
		break;
	case ACPI_RESOURCE_TYPE_IRQ:
	case ACPI_RESOURCE_TYPE_EXTENDED_IRQ:
		type = IORESOURCE_IRQ;
		break;
	case ACPI_RESOURCE_TYPE_DMA:
	case ACPI_RESOURCE_TYPE_FIXED_DMA:
		type = IORESOURCE_DMA;
		break;
	case ACPI_RESOURCE_TYPE_GENERIC_REGISTER:
		type = IORESOURCE_REG;
		break;
	case ACPI_RESOURCE_TYPE_ADDRESS16:
	case ACPI_RESOURCE_TYPE_ADDRESS32:
	case ACPI_RESOURCE_TYPE_ADDRESS64:
	case ACPI_RESOURCE_TYPE_EXTENDED_ADDRESS64:
		if (ares->data.address.resource_type == ACPI_MEMORY_RANGE)
			type = IORESOURCE_MEM;
		else if (ares->data.address.resource_type == ACPI_IO_RANGE)
			type = IORESOURCE_IO;
		else if (ares->data.address.resource_type ==
			 ACPI_BUS_NUMBER_RANGE)
			type = IORESOURCE_BUS;
		break;
	default:
		break;
	}

	return (type & types) ? 0 : 1;
}
EXPORT_SYMBOL_GPL(acpi_dev_filter_resource_type);

static int acpi_dev_consumes_res(struct acpi_device *adev, struct resource *res)
{
	struct list_head resource_list;
	struct resource_entry *rentry;
	int ret, found = 0;

	INIT_LIST_HEAD(&resource_list);
	ret = acpi_dev_get_resources(adev, &resource_list, NULL, NULL);
	if (ret < 0)
		return 0;

	list_for_each_entry(rentry, &resource_list, node) {
		if (resource_contains(rentry->res, res)) {
			found = 1;
			break;
		}

	}

	acpi_dev_free_resource_list(&resource_list);
	return found;
}

static acpi_status acpi_res_consumer_cb(acpi_handle handle, u32 depth,
					 void *context, void **ret)
{
	struct resource *res = context;
	struct acpi_device **consumer = (struct acpi_device **) ret;
	struct acpi_device *adev = acpi_fetch_acpi_dev(handle);

	if (!adev)
		return AE_OK;

	if (acpi_dev_consumes_res(adev, res)) {
		*consumer = adev;
		return AE_CTRL_TERMINATE;
	}

	return AE_OK;
}

/**
 * acpi_resource_consumer - Find the ACPI device that consumes @res.
 * @res: Resource to search for.
 *
 * Search the current resource settings (_CRS) of every ACPI device node
 * for @res.  If we find an ACPI device whose _CRS includes @res, return
 * it.  Otherwise, return NULL.
 */
struct acpi_device *acpi_resource_consumer(struct resource *res)
{
	struct acpi_device *consumer = NULL;

	acpi_get_devices(NULL, acpi_res_consumer_cb, res, (void **) &consumer);
	return consumer;
}<|MERGE_RESOLUTION|>--- conflicted
+++ resolved
@@ -623,8 +623,6 @@
 			DMI_MATCH(DMI_BOARD_NAME, "X577"),
 		},
 	},
-<<<<<<< HEAD
-=======
 	{
 		/* Maibenben X565 */
 		.matches = {
@@ -632,7 +630,6 @@
 			DMI_MATCH(DMI_BOARD_NAME, "X565"),
 		},
 	},
->>>>>>> 1b4861e3
 	{ }
 };
 
