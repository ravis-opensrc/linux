// SPDX-License-Identifier: GPL-2.0-or-later
/*
 * Virtio balloon implementation, inspired by Dor Laor and Marcelo
 * Tosatti's implementations.
 *
 *  Copyright 2008 Rusty Russell IBM Corporation
 */

#include <linux/virtio.h>
#include <linux/virtio_balloon.h>
#include <linux/swap.h>
#include <linux/workqueue.h>
#include <linux/delay.h>
#include <linux/slab.h>
#include <linux/module.h>
#include <linux/balloon_compaction.h>
#include <linux/oom.h>
#include <linux/wait.h>
#include <linux/mm.h>
#include <linux/page_reporting.h>

/*
 * Balloon device works in 4K page units.  So each page is pointed to by
 * multiple balloon pages.  All memory counters in this driver are in balloon
 * page units.
 */
#define VIRTIO_BALLOON_PAGES_PER_PAGE (unsigned int)(PAGE_SIZE >> VIRTIO_BALLOON_PFN_SHIFT)
#define VIRTIO_BALLOON_ARRAY_PFNS_MAX 256
/* Maximum number of (4k) pages to deflate on OOM notifications. */
#define VIRTIO_BALLOON_OOM_NR_PAGES 256
#define VIRTIO_BALLOON_OOM_NOTIFY_PRIORITY 80

#define VIRTIO_BALLOON_FREE_PAGE_ALLOC_FLAG (__GFP_NORETRY | __GFP_NOWARN | \
					     __GFP_NOMEMALLOC)
/* The order of free page blocks to report to host */
#define VIRTIO_BALLOON_HINT_BLOCK_ORDER MAX_PAGE_ORDER
/* The size of a free page block in bytes */
#define VIRTIO_BALLOON_HINT_BLOCK_BYTES \
	(1 << (VIRTIO_BALLOON_HINT_BLOCK_ORDER + PAGE_SHIFT))
#define VIRTIO_BALLOON_HINT_BLOCK_PAGES (1 << VIRTIO_BALLOON_HINT_BLOCK_ORDER)

enum virtio_balloon_vq {
	VIRTIO_BALLOON_VQ_INFLATE,
	VIRTIO_BALLOON_VQ_DEFLATE,
	VIRTIO_BALLOON_VQ_STATS,
	VIRTIO_BALLOON_VQ_FREE_PAGE,
	VIRTIO_BALLOON_VQ_REPORTING,
	VIRTIO_BALLOON_VQ_MAX
};

enum virtio_balloon_config_read {
	VIRTIO_BALLOON_CONFIG_READ_CMD_ID = 0,
};

struct virtio_balloon {
	struct virtio_device *vdev;
	struct virtqueue *inflate_vq, *deflate_vq, *stats_vq, *free_page_vq;

	/* Balloon's own wq for cpu-intensive work items */
	struct workqueue_struct *balloon_wq;
	/* The free page reporting work item submitted to the balloon wq */
	struct work_struct report_free_page_work;

	/* The balloon servicing is delegated to a freezable workqueue. */
	struct work_struct update_balloon_stats_work;
	struct work_struct update_balloon_size_work;

	/* Prevent updating balloon when it is being canceled. */
	spinlock_t stop_update_lock;
	bool stop_update;
	/* Bitmap to indicate if reading the related config fields are needed */
	unsigned long config_read_bitmap;

	/* The list of allocated free pages, waiting to be given back to mm */
	struct list_head free_page_list;
	spinlock_t free_page_list_lock;
	/* The number of free page blocks on the above list */
	unsigned long num_free_page_blocks;
	/*
	 * The cmd id received from host.
	 * Read it via virtio_balloon_cmd_id_received to get the latest value
	 * sent from host.
	 */
	u32 cmd_id_received_cache;
	/* The cmd id that is actively in use */
	__virtio32 cmd_id_active;
	/* Buffer to store the stop sign */
	__virtio32 cmd_id_stop;

	/* Waiting for host to ack the pages we released. */
	wait_queue_head_t acked;

	/* Number of balloon pages we've told the Host we're not using. */
	unsigned int num_pages;
	/*
	 * The pages we've told the Host we're not using are enqueued
	 * at vb_dev_info->pages list.
	 * Each page on this list adds VIRTIO_BALLOON_PAGES_PER_PAGE
	 * to num_pages above.
	 */
	struct balloon_dev_info vb_dev_info;

	/* Synchronize access/update to this struct virtio_balloon elements */
	struct mutex balloon_lock;

	/* The array of pfns we tell the Host about. */
	unsigned int num_pfns;
	__virtio32 pfns[VIRTIO_BALLOON_ARRAY_PFNS_MAX];

	/* Memory statistics */
	struct virtio_balloon_stat stats[VIRTIO_BALLOON_S_NR];

	/* Shrinker to return free pages - VIRTIO_BALLOON_F_FREE_PAGE_HINT */
	struct shrinker *shrinker;

	/* OOM notifier to deflate on OOM - VIRTIO_BALLOON_F_DEFLATE_ON_OOM */
	struct notifier_block oom_nb;

	/* Free page reporting device */
	struct virtqueue *reporting_vq;
	struct page_reporting_dev_info pr_dev_info;

	/* State for keeping the wakeup_source active while adjusting the balloon */
	spinlock_t wakeup_lock;
	bool processing_wakeup_event;
	u32 wakeup_signal_mask;
};

#define VIRTIO_BALLOON_WAKEUP_SIGNAL_ADJUST (1 << 0)
#define VIRTIO_BALLOON_WAKEUP_SIGNAL_STATS (1 << 1)

static const struct virtio_device_id id_table[] = {
	{ VIRTIO_ID_BALLOON, VIRTIO_DEV_ANY_ID },
	{ 0 },
};

static u32 page_to_balloon_pfn(struct page *page)
{
	unsigned long pfn = page_to_pfn(page);

	BUILD_BUG_ON(PAGE_SHIFT < VIRTIO_BALLOON_PFN_SHIFT);
	/* Convert pfn from Linux page size to balloon page size. */
	return pfn * VIRTIO_BALLOON_PAGES_PER_PAGE;
}

static void start_wakeup_event(struct virtio_balloon *vb, u32 mask)
{
	unsigned long flags;

	spin_lock_irqsave(&vb->wakeup_lock, flags);
	vb->wakeup_signal_mask |= mask;
	if (!vb->processing_wakeup_event) {
		vb->processing_wakeup_event = true;
		pm_stay_awake(&vb->vdev->dev);
	}
	spin_unlock_irqrestore(&vb->wakeup_lock, flags);
}

static void process_wakeup_event(struct virtio_balloon *vb, u32 mask)
{
	spin_lock_irq(&vb->wakeup_lock);
	vb->wakeup_signal_mask &= ~mask;
	spin_unlock_irq(&vb->wakeup_lock);
}

static void finish_wakeup_event(struct virtio_balloon *vb)
{
	spin_lock_irq(&vb->wakeup_lock);
	if (!vb->wakeup_signal_mask && vb->processing_wakeup_event) {
		vb->processing_wakeup_event = false;
		pm_relax(&vb->vdev->dev);
	}
	spin_unlock_irq(&vb->wakeup_lock);
}

static void balloon_ack(struct virtqueue *vq)
{
	struct virtio_balloon *vb = vq->vdev->priv;

	wake_up(&vb->acked);
}

static void tell_host(struct virtio_balloon *vb, struct virtqueue *vq)
{
	struct scatterlist sg;
	unsigned int len;

	sg_init_one(&sg, vb->pfns, sizeof(vb->pfns[0]) * vb->num_pfns);

	/* We should always be able to add one buffer to an empty queue. */
	virtqueue_add_outbuf(vq, &sg, 1, vb, GFP_KERNEL);
	virtqueue_kick(vq);

	/* When host has read buffer, this completes via balloon_ack */
	wait_event(vb->acked, virtqueue_get_buf(vq, &len));

}

static int virtballoon_free_page_report(struct page_reporting_dev_info *pr_dev_info,
				   struct scatterlist *sg, unsigned int nents)
{
	struct virtio_balloon *vb =
		container_of(pr_dev_info, struct virtio_balloon, pr_dev_info);
	struct virtqueue *vq = vb->reporting_vq;
	unsigned int unused, err;

	/* We should always be able to add these buffers to an empty queue. */
	err = virtqueue_add_inbuf(vq, sg, nents, vb, GFP_NOWAIT | __GFP_NOWARN);

	/*
	 * In the extremely unlikely case that something has occurred and we
	 * are able to trigger an error we will simply display a warning
	 * and exit without actually processing the pages.
	 */
	if (WARN_ON_ONCE(err))
		return err;

	virtqueue_kick(vq);

	/* When host has read buffer, this completes via balloon_ack */
	wait_event(vb->acked, virtqueue_get_buf(vq, &unused));

	return 0;
}

static void set_page_pfns(struct virtio_balloon *vb,
			  __virtio32 pfns[], struct page *page)
{
	unsigned int i;

	BUILD_BUG_ON(VIRTIO_BALLOON_PAGES_PER_PAGE > VIRTIO_BALLOON_ARRAY_PFNS_MAX);

	/*
	 * Set balloon pfns pointing at this page.
	 * Note that the first pfn points at start of the page.
	 */
	for (i = 0; i < VIRTIO_BALLOON_PAGES_PER_PAGE; i++)
		pfns[i] = cpu_to_virtio32(vb->vdev,
					  page_to_balloon_pfn(page) + i);
}

static unsigned int fill_balloon(struct virtio_balloon *vb, size_t num)
{
	unsigned int num_allocated_pages;
	unsigned int num_pfns;
	struct page *page;
	LIST_HEAD(pages);

	/* We can only do one array worth at a time. */
	num = min(num, ARRAY_SIZE(vb->pfns));

	for (num_pfns = 0; num_pfns < num;
	     num_pfns += VIRTIO_BALLOON_PAGES_PER_PAGE) {
		struct page *page = balloon_page_alloc();

		if (!page) {
			dev_info_ratelimited(&vb->vdev->dev,
					     "Out of puff! Can't get %u pages\n",
					     VIRTIO_BALLOON_PAGES_PER_PAGE);
			/* Sleep for at least 1/5 of a second before retry. */
			msleep(200);
			break;
		}

		balloon_page_push(&pages, page);
	}

	mutex_lock(&vb->balloon_lock);

	vb->num_pfns = 0;

	while ((page = balloon_page_pop(&pages))) {
		balloon_page_enqueue(&vb->vb_dev_info, page);

		set_page_pfns(vb, vb->pfns + vb->num_pfns, page);
		vb->num_pages += VIRTIO_BALLOON_PAGES_PER_PAGE;
		if (!virtio_has_feature(vb->vdev,
					VIRTIO_BALLOON_F_DEFLATE_ON_OOM))
			adjust_managed_page_count(page, -1);
		vb->num_pfns += VIRTIO_BALLOON_PAGES_PER_PAGE;
	}

	num_allocated_pages = vb->num_pfns;
	/* Did we get any? */
	if (vb->num_pfns != 0)
		tell_host(vb, vb->inflate_vq);
	mutex_unlock(&vb->balloon_lock);

	return num_allocated_pages;
}

static void release_pages_balloon(struct virtio_balloon *vb,
				 struct list_head *pages)
{
	struct page *page, *next;

	list_for_each_entry_safe(page, next, pages, lru) {
		if (!virtio_has_feature(vb->vdev,
					VIRTIO_BALLOON_F_DEFLATE_ON_OOM))
			adjust_managed_page_count(page, 1);
		list_del(&page->lru);
		put_page(page); /* balloon reference */
	}
}

static unsigned int leak_balloon(struct virtio_balloon *vb, size_t num)
{
	unsigned int num_freed_pages;
	struct page *page;
	struct balloon_dev_info *vb_dev_info = &vb->vb_dev_info;
	LIST_HEAD(pages);

	/* We can only do one array worth at a time. */
	num = min(num, ARRAY_SIZE(vb->pfns));

	mutex_lock(&vb->balloon_lock);
	/* We can't release more pages than taken */
	num = min(num, (size_t)vb->num_pages);
	for (vb->num_pfns = 0; vb->num_pfns < num;
	     vb->num_pfns += VIRTIO_BALLOON_PAGES_PER_PAGE) {
		page = balloon_page_dequeue(vb_dev_info);
		if (!page)
			break;
		set_page_pfns(vb, vb->pfns + vb->num_pfns, page);
		list_add(&page->lru, &pages);
		vb->num_pages -= VIRTIO_BALLOON_PAGES_PER_PAGE;
	}

	num_freed_pages = vb->num_pfns;
	/*
	 * Note that if
	 * virtio_has_feature(vdev, VIRTIO_BALLOON_F_MUST_TELL_HOST);
	 * is true, we *have* to do it in this order
	 */
	if (vb->num_pfns != 0)
		tell_host(vb, vb->deflate_vq);
	release_pages_balloon(vb, &pages);
	mutex_unlock(&vb->balloon_lock);
	return num_freed_pages;
}

static inline void update_stat(struct virtio_balloon *vb, int idx,
			       u16 tag, u64 val)
{
	BUG_ON(idx >= VIRTIO_BALLOON_S_NR);
	vb->stats[idx].tag = cpu_to_virtio16(vb->vdev, tag);
	vb->stats[idx].val = cpu_to_virtio64(vb->vdev, val);
}

#define pages_to_bytes(x) ((u64)(x) << PAGE_SHIFT)

static unsigned int update_balloon_stats(struct virtio_balloon *vb)
{
	unsigned long events[NR_VM_EVENT_ITEMS];
	struct sysinfo i;
	unsigned int idx = 0;
	long available;
	unsigned long caches;

	all_vm_events(events);
	si_meminfo(&i);

	available = si_mem_available();
	caches = global_node_page_state(NR_FILE_PAGES);

#ifdef CONFIG_VM_EVENT_COUNTERS
	update_stat(vb, idx++, VIRTIO_BALLOON_S_SWAP_IN,
				pages_to_bytes(events[PSWPIN]));
	update_stat(vb, idx++, VIRTIO_BALLOON_S_SWAP_OUT,
				pages_to_bytes(events[PSWPOUT]));
	update_stat(vb, idx++, VIRTIO_BALLOON_S_MAJFLT, events[PGMAJFAULT]);
	update_stat(vb, idx++, VIRTIO_BALLOON_S_MINFLT, events[PGFAULT]);
#ifdef CONFIG_HUGETLB_PAGE
	update_stat(vb, idx++, VIRTIO_BALLOON_S_HTLB_PGALLOC,
		    events[HTLB_BUDDY_PGALLOC]);
	update_stat(vb, idx++, VIRTIO_BALLOON_S_HTLB_PGFAIL,
		    events[HTLB_BUDDY_PGALLOC_FAIL]);
#endif
#endif
	update_stat(vb, idx++, VIRTIO_BALLOON_S_MEMFREE,
				pages_to_bytes(i.freeram));
	update_stat(vb, idx++, VIRTIO_BALLOON_S_MEMTOT,
				pages_to_bytes(i.totalram));
	update_stat(vb, idx++, VIRTIO_BALLOON_S_AVAIL,
				pages_to_bytes(available));
	update_stat(vb, idx++, VIRTIO_BALLOON_S_CACHES,
				pages_to_bytes(caches));

	return idx;
}

/*
 * While most virtqueues communicate guest-initiated requests to the hypervisor,
 * the stats queue operates in reverse.  The driver initializes the virtqueue
 * with a single buffer.  From that point forward, all conversations consist of
 * a hypervisor request (a call to this function) which directs us to refill
 * the virtqueue with a fresh stats buffer.  Since stats collection can sleep,
 * we delegate the job to a freezable workqueue that will do the actual work via
 * stats_handle_request().
 */
static void stats_request(struct virtqueue *vq)
{
	struct virtio_balloon *vb = vq->vdev->priv;

	spin_lock(&vb->stop_update_lock);
	if (!vb->stop_update) {
		start_wakeup_event(vb, VIRTIO_BALLOON_WAKEUP_SIGNAL_STATS);
		queue_work(system_freezable_wq, &vb->update_balloon_stats_work);
	}
	spin_unlock(&vb->stop_update_lock);
}

static void stats_handle_request(struct virtio_balloon *vb)
{
	struct virtqueue *vq;
	struct scatterlist sg;
	unsigned int len, num_stats;

	num_stats = update_balloon_stats(vb);

	vq = vb->stats_vq;
	if (!virtqueue_get_buf(vq, &len))
		return;
	sg_init_one(&sg, vb->stats, sizeof(vb->stats[0]) * num_stats);
	virtqueue_add_outbuf(vq, &sg, 1, vb, GFP_KERNEL);
	virtqueue_kick(vq);
}

static inline s64 towards_target(struct virtio_balloon *vb)
{
	s64 target;
	u32 num_pages;

	/* Legacy balloon config space is LE, unlike all other devices. */
	virtio_cread_le(vb->vdev, struct virtio_balloon_config, num_pages,
			&num_pages);

	/*
	 * Aligned up to guest page size to avoid inflating and deflating
	 * balloon endlessly.
	 */
	target = ALIGN(num_pages, VIRTIO_BALLOON_PAGES_PER_PAGE);
	return target - vb->num_pages;
}

/* Gives back @num_to_return blocks of free pages to mm. */
static unsigned long return_free_pages_to_mm(struct virtio_balloon *vb,
					     unsigned long num_to_return)
{
	struct page *page;
	unsigned long num_returned;

	spin_lock_irq(&vb->free_page_list_lock);
	for (num_returned = 0; num_returned < num_to_return; num_returned++) {
		page = balloon_page_pop(&vb->free_page_list);
		if (!page)
			break;
		free_pages((unsigned long)page_address(page),
			   VIRTIO_BALLOON_HINT_BLOCK_ORDER);
	}
	vb->num_free_page_blocks -= num_returned;
	spin_unlock_irq(&vb->free_page_list_lock);

	return num_returned;
}

static void virtio_balloon_queue_free_page_work(struct virtio_balloon *vb)
{
	if (!virtio_has_feature(vb->vdev, VIRTIO_BALLOON_F_FREE_PAGE_HINT))
		return;

	/* No need to queue the work if the bit was already set. */
	if (test_and_set_bit(VIRTIO_BALLOON_CONFIG_READ_CMD_ID,
			     &vb->config_read_bitmap))
		return;

	queue_work(vb->balloon_wq, &vb->report_free_page_work);
}

static void start_update_balloon_size(struct virtio_balloon *vb)
{
<<<<<<< HEAD
	unsigned long flags;

	spin_lock_irqsave(&vb->adjustment_lock, flags);
	vb->adjustment_signal_pending = true;
	if (!vb->adjustment_in_progress) {
		vb->adjustment_in_progress = true;
		pm_stay_awake(&vb->vdev->dev);
	}
	spin_unlock_irqrestore(&vb->adjustment_lock, flags);

	queue_work(system_freezable_wq, &vb->update_balloon_size_work);
}

static void end_update_balloon_size(struct virtio_balloon *vb)
{
	spin_lock_irq(&vb->adjustment_lock);
	if (!vb->adjustment_signal_pending && vb->adjustment_in_progress) {
		vb->adjustment_in_progress = false;
		pm_relax(&vb->vdev->dev);
	}
	spin_unlock_irq(&vb->adjustment_lock);
}

=======
	start_wakeup_event(vb, VIRTIO_BALLOON_WAKEUP_SIGNAL_ADJUST);
	queue_work(system_freezable_wq, &vb->update_balloon_size_work);
}

>>>>>>> 2d002356
static void virtballoon_changed(struct virtio_device *vdev)
{
	struct virtio_balloon *vb = vdev->priv;
	unsigned long flags;

	spin_lock_irqsave(&vb->stop_update_lock, flags);
	if (!vb->stop_update) {
		start_update_balloon_size(vb);
		virtio_balloon_queue_free_page_work(vb);
	}
	spin_unlock_irqrestore(&vb->stop_update_lock, flags);
}

static void update_balloon_size(struct virtio_balloon *vb)
{
	u32 actual = vb->num_pages;

	/* Legacy balloon config space is LE, unlike all other devices. */
	virtio_cwrite_le(vb->vdev, struct virtio_balloon_config, actual,
			 &actual);
}

static void update_balloon_stats_func(struct work_struct *work)
{
	struct virtio_balloon *vb;

	vb = container_of(work, struct virtio_balloon,
			  update_balloon_stats_work);

	process_wakeup_event(vb, VIRTIO_BALLOON_WAKEUP_SIGNAL_STATS);
	stats_handle_request(vb);
	finish_wakeup_event(vb);
}

static void update_balloon_size_func(struct work_struct *work)
{
	struct virtio_balloon *vb;
	s64 diff;

	vb = container_of(work, struct virtio_balloon,
			  update_balloon_size_work);

	process_wakeup_event(vb, VIRTIO_BALLOON_WAKEUP_SIGNAL_ADJUST);

	diff = towards_target(vb);

	if (diff) {
		if (diff > 0)
			diff -= fill_balloon(vb, diff);
		else
			diff += leak_balloon(vb, -diff);
		update_balloon_size(vb);
	}

	if (diff)
		queue_work(system_freezable_wq, work);
	else
		finish_wakeup_event(vb);
}

static int init_vqs(struct virtio_balloon *vb)
{
	struct virtqueue *vqs[VIRTIO_BALLOON_VQ_MAX];
	vq_callback_t *callbacks[VIRTIO_BALLOON_VQ_MAX];
	const char *names[VIRTIO_BALLOON_VQ_MAX];
	int err;

	/*
	 * Inflateq and deflateq are used unconditionally. The names[]
	 * will be NULL if the related feature is not enabled, which will
	 * cause no allocation for the corresponding virtqueue in find_vqs.
	 */
	callbacks[VIRTIO_BALLOON_VQ_INFLATE] = balloon_ack;
	names[VIRTIO_BALLOON_VQ_INFLATE] = "inflate";
	callbacks[VIRTIO_BALLOON_VQ_DEFLATE] = balloon_ack;
	names[VIRTIO_BALLOON_VQ_DEFLATE] = "deflate";
	callbacks[VIRTIO_BALLOON_VQ_STATS] = NULL;
	names[VIRTIO_BALLOON_VQ_STATS] = NULL;
	callbacks[VIRTIO_BALLOON_VQ_FREE_PAGE] = NULL;
	names[VIRTIO_BALLOON_VQ_FREE_PAGE] = NULL;
	names[VIRTIO_BALLOON_VQ_REPORTING] = NULL;

	if (virtio_has_feature(vb->vdev, VIRTIO_BALLOON_F_STATS_VQ)) {
		names[VIRTIO_BALLOON_VQ_STATS] = "stats";
		callbacks[VIRTIO_BALLOON_VQ_STATS] = stats_request;
	}

	if (virtio_has_feature(vb->vdev, VIRTIO_BALLOON_F_FREE_PAGE_HINT)) {
		names[VIRTIO_BALLOON_VQ_FREE_PAGE] = "free_page_vq";
		callbacks[VIRTIO_BALLOON_VQ_FREE_PAGE] = NULL;
	}

	if (virtio_has_feature(vb->vdev, VIRTIO_BALLOON_F_REPORTING)) {
		names[VIRTIO_BALLOON_VQ_REPORTING] = "reporting_vq";
		callbacks[VIRTIO_BALLOON_VQ_REPORTING] = balloon_ack;
	}

	err = virtio_find_vqs(vb->vdev, VIRTIO_BALLOON_VQ_MAX, vqs,
			      callbacks, names, NULL);
	if (err)
		return err;

	vb->inflate_vq = vqs[VIRTIO_BALLOON_VQ_INFLATE];
	vb->deflate_vq = vqs[VIRTIO_BALLOON_VQ_DEFLATE];
	if (virtio_has_feature(vb->vdev, VIRTIO_BALLOON_F_STATS_VQ)) {
		struct scatterlist sg;
		unsigned int num_stats;
		vb->stats_vq = vqs[VIRTIO_BALLOON_VQ_STATS];

		/*
		 * Prime this virtqueue with one buffer so the hypervisor can
		 * use it to signal us later (it can't be broken yet!).
		 */
		num_stats = update_balloon_stats(vb);

		sg_init_one(&sg, vb->stats, sizeof(vb->stats[0]) * num_stats);
		err = virtqueue_add_outbuf(vb->stats_vq, &sg, 1, vb,
					   GFP_KERNEL);
		if (err) {
			dev_warn(&vb->vdev->dev, "%s: add stat_vq failed\n",
				 __func__);
			return err;
		}
		virtqueue_kick(vb->stats_vq);
	}

	if (virtio_has_feature(vb->vdev, VIRTIO_BALLOON_F_FREE_PAGE_HINT))
		vb->free_page_vq = vqs[VIRTIO_BALLOON_VQ_FREE_PAGE];

	if (virtio_has_feature(vb->vdev, VIRTIO_BALLOON_F_REPORTING))
		vb->reporting_vq = vqs[VIRTIO_BALLOON_VQ_REPORTING];

	return 0;
}

static u32 virtio_balloon_cmd_id_received(struct virtio_balloon *vb)
{
	if (test_and_clear_bit(VIRTIO_BALLOON_CONFIG_READ_CMD_ID,
			       &vb->config_read_bitmap)) {
		/* Legacy balloon config space is LE, unlike all other devices. */
		virtio_cread_le(vb->vdev, struct virtio_balloon_config,
				free_page_hint_cmd_id,
				&vb->cmd_id_received_cache);
	}

	return vb->cmd_id_received_cache;
}

static int send_cmd_id_start(struct virtio_balloon *vb)
{
	struct scatterlist sg;
	struct virtqueue *vq = vb->free_page_vq;
	int err, unused;

	/* Detach all the used buffers from the vq */
	while (virtqueue_get_buf(vq, &unused))
		;

	vb->cmd_id_active = cpu_to_virtio32(vb->vdev,
					virtio_balloon_cmd_id_received(vb));
	sg_init_one(&sg, &vb->cmd_id_active, sizeof(vb->cmd_id_active));
	err = virtqueue_add_outbuf(vq, &sg, 1, &vb->cmd_id_active, GFP_KERNEL);
	if (!err)
		virtqueue_kick(vq);
	return err;
}

static int send_cmd_id_stop(struct virtio_balloon *vb)
{
	struct scatterlist sg;
	struct virtqueue *vq = vb->free_page_vq;
	int err, unused;

	/* Detach all the used buffers from the vq */
	while (virtqueue_get_buf(vq, &unused))
		;

	sg_init_one(&sg, &vb->cmd_id_stop, sizeof(vb->cmd_id_stop));
	err = virtqueue_add_outbuf(vq, &sg, 1, &vb->cmd_id_stop, GFP_KERNEL);
	if (!err)
		virtqueue_kick(vq);
	return err;
}

static int get_free_page_and_send(struct virtio_balloon *vb)
{
	struct virtqueue *vq = vb->free_page_vq;
	struct page *page;
	struct scatterlist sg;
	int err, unused;
	void *p;

	/* Detach all the used buffers from the vq */
	while (virtqueue_get_buf(vq, &unused))
		;

	page = alloc_pages(VIRTIO_BALLOON_FREE_PAGE_ALLOC_FLAG,
			   VIRTIO_BALLOON_HINT_BLOCK_ORDER);
	/*
	 * When the allocation returns NULL, it indicates that we have got all
	 * the possible free pages, so return -EINTR to stop.
	 */
	if (!page)
		return -EINTR;

	p = page_address(page);
	sg_init_one(&sg, p, VIRTIO_BALLOON_HINT_BLOCK_BYTES);
	/* There is always 1 entry reserved for the cmd id to use. */
	if (vq->num_free > 1) {
		err = virtqueue_add_inbuf(vq, &sg, 1, p, GFP_KERNEL);
		if (unlikely(err)) {
			free_pages((unsigned long)p,
				   VIRTIO_BALLOON_HINT_BLOCK_ORDER);
			return err;
		}
		virtqueue_kick(vq);
		spin_lock_irq(&vb->free_page_list_lock);
		balloon_page_push(&vb->free_page_list, page);
		vb->num_free_page_blocks++;
		spin_unlock_irq(&vb->free_page_list_lock);
	} else {
		/*
		 * The vq has no available entry to add this page block, so
		 * just free it.
		 */
		free_pages((unsigned long)p, VIRTIO_BALLOON_HINT_BLOCK_ORDER);
	}

	return 0;
}

static int send_free_pages(struct virtio_balloon *vb)
{
	int err;
	u32 cmd_id_active;

	while (1) {
		/*
		 * If a stop id or a new cmd id was just received from host,
		 * stop the reporting.
		 */
		cmd_id_active = virtio32_to_cpu(vb->vdev, vb->cmd_id_active);
		if (unlikely(cmd_id_active !=
			     virtio_balloon_cmd_id_received(vb)))
			break;

		/*
		 * The free page blocks are allocated and sent to host one by
		 * one.
		 */
		err = get_free_page_and_send(vb);
		if (err == -EINTR)
			break;
		else if (unlikely(err))
			return err;
	}

	return 0;
}

static void virtio_balloon_report_free_page(struct virtio_balloon *vb)
{
	int err;
	struct device *dev = &vb->vdev->dev;

	/* Start by sending the received cmd id to host with an outbuf. */
	err = send_cmd_id_start(vb);
	if (unlikely(err))
		dev_err(dev, "Failed to send a start id, err = %d\n", err);

	err = send_free_pages(vb);
	if (unlikely(err))
		dev_err(dev, "Failed to send a free page, err = %d\n", err);

	/* End by sending a stop id to host with an outbuf. */
	err = send_cmd_id_stop(vb);
	if (unlikely(err))
		dev_err(dev, "Failed to send a stop id, err = %d\n", err);
}

static void report_free_page_func(struct work_struct *work)
{
	struct virtio_balloon *vb = container_of(work, struct virtio_balloon,
						 report_free_page_work);
	u32 cmd_id_received;

	cmd_id_received = virtio_balloon_cmd_id_received(vb);
	if (cmd_id_received == VIRTIO_BALLOON_CMD_ID_DONE) {
		/* Pass ULONG_MAX to give back all the free pages */
		return_free_pages_to_mm(vb, ULONG_MAX);
	} else if (cmd_id_received != VIRTIO_BALLOON_CMD_ID_STOP &&
		   cmd_id_received !=
		   virtio32_to_cpu(vb->vdev, vb->cmd_id_active)) {
		virtio_balloon_report_free_page(vb);
	}
}

#ifdef CONFIG_BALLOON_COMPACTION
/*
 * virtballoon_migratepage - perform the balloon page migration on behalf of
 *			     a compaction thread.     (called under page lock)
 * @vb_dev_info: the balloon device
 * @newpage: page that will replace the isolated page after migration finishes.
 * @page   : the isolated (old) page that is about to be migrated to newpage.
 * @mode   : compaction mode -- not used for balloon page migration.
 *
 * After a ballooned page gets isolated by compaction procedures, this is the
 * function that performs the page migration on behalf of a compaction thread
 * The page migration for virtio balloon is done in a simple swap fashion which
 * follows these two macro steps:
 *  1) insert newpage into vb->pages list and update the host about it;
 *  2) update the host about the old page removed from vb->pages list;
 *
 * This function preforms the balloon page migration task.
 * Called through movable_operations->migrate_page
 */
static int virtballoon_migratepage(struct balloon_dev_info *vb_dev_info,
		struct page *newpage, struct page *page, enum migrate_mode mode)
{
	struct virtio_balloon *vb = container_of(vb_dev_info,
			struct virtio_balloon, vb_dev_info);
	unsigned long flags;

	/*
	 * In order to avoid lock contention while migrating pages concurrently
	 * to leak_balloon() or fill_balloon() we just give up the balloon_lock
	 * this turn, as it is easier to retry the page migration later.
	 * This also prevents fill_balloon() getting stuck into a mutex
	 * recursion in the case it ends up triggering memory compaction
	 * while it is attempting to inflate the ballon.
	 */
	if (!mutex_trylock(&vb->balloon_lock))
		return -EAGAIN;

	get_page(newpage); /* balloon reference */

	/*
	  * When we migrate a page to a different zone and adjusted the
	  * managed page count when inflating, we have to fixup the count of
	  * both involved zones.
	  */
	if (!virtio_has_feature(vb->vdev, VIRTIO_BALLOON_F_DEFLATE_ON_OOM) &&
	    page_zone(page) != page_zone(newpage)) {
		adjust_managed_page_count(page, 1);
		adjust_managed_page_count(newpage, -1);
	}

	/* balloon's page migration 1st step  -- inflate "newpage" */
	spin_lock_irqsave(&vb_dev_info->pages_lock, flags);
	balloon_page_insert(vb_dev_info, newpage);
	vb_dev_info->isolated_pages--;
	__count_vm_event(BALLOON_MIGRATE);
	spin_unlock_irqrestore(&vb_dev_info->pages_lock, flags);
	vb->num_pfns = VIRTIO_BALLOON_PAGES_PER_PAGE;
	set_page_pfns(vb, vb->pfns, newpage);
	tell_host(vb, vb->inflate_vq);

	/* balloon's page migration 2nd step -- deflate "page" */
	spin_lock_irqsave(&vb_dev_info->pages_lock, flags);
	balloon_page_delete(page);
	spin_unlock_irqrestore(&vb_dev_info->pages_lock, flags);
	vb->num_pfns = VIRTIO_BALLOON_PAGES_PER_PAGE;
	set_page_pfns(vb, vb->pfns, page);
	tell_host(vb, vb->deflate_vq);

	mutex_unlock(&vb->balloon_lock);

	put_page(page); /* balloon reference */

	return MIGRATEPAGE_SUCCESS;
}
#endif /* CONFIG_BALLOON_COMPACTION */

static unsigned long shrink_free_pages(struct virtio_balloon *vb,
				       unsigned long pages_to_free)
{
	unsigned long blocks_to_free, blocks_freed;

	pages_to_free = round_up(pages_to_free,
				 VIRTIO_BALLOON_HINT_BLOCK_PAGES);
	blocks_to_free = pages_to_free / VIRTIO_BALLOON_HINT_BLOCK_PAGES;
	blocks_freed = return_free_pages_to_mm(vb, blocks_to_free);

	return blocks_freed * VIRTIO_BALLOON_HINT_BLOCK_PAGES;
}

static unsigned long virtio_balloon_shrinker_scan(struct shrinker *shrinker,
						  struct shrink_control *sc)
{
	struct virtio_balloon *vb = shrinker->private_data;

	return shrink_free_pages(vb, sc->nr_to_scan);
}

static unsigned long virtio_balloon_shrinker_count(struct shrinker *shrinker,
						   struct shrink_control *sc)
{
	struct virtio_balloon *vb = shrinker->private_data;

	return vb->num_free_page_blocks * VIRTIO_BALLOON_HINT_BLOCK_PAGES;
}

static int virtio_balloon_oom_notify(struct notifier_block *nb,
				     unsigned long dummy, void *parm)
{
	struct virtio_balloon *vb = container_of(nb,
						 struct virtio_balloon, oom_nb);
	unsigned long *freed = parm;

	*freed += leak_balloon(vb, VIRTIO_BALLOON_OOM_NR_PAGES) /
		  VIRTIO_BALLOON_PAGES_PER_PAGE;
	update_balloon_size(vb);

	return NOTIFY_OK;
}

static void virtio_balloon_unregister_shrinker(struct virtio_balloon *vb)
{
	shrinker_free(vb->shrinker);
}

static int virtio_balloon_register_shrinker(struct virtio_balloon *vb)
{
	vb->shrinker = shrinker_alloc(0, "virtio-balloon");
	if (!vb->shrinker)
		return -ENOMEM;

	vb->shrinker->scan_objects = virtio_balloon_shrinker_scan;
	vb->shrinker->count_objects = virtio_balloon_shrinker_count;
	vb->shrinker->private_data = vb;

	shrinker_register(vb->shrinker);

	return 0;
}

static int virtballoon_probe(struct virtio_device *vdev)
{
	struct virtio_balloon *vb;
	int err;

	if (!vdev->config->get) {
		dev_err(&vdev->dev, "%s failure: config access disabled\n",
			__func__);
		return -EINVAL;
	}

	vdev->priv = vb = kzalloc(sizeof(*vb), GFP_KERNEL);
	if (!vb) {
		err = -ENOMEM;
		goto out;
	}

	INIT_WORK(&vb->update_balloon_stats_work, update_balloon_stats_func);
	INIT_WORK(&vb->update_balloon_size_work, update_balloon_size_func);
	spin_lock_init(&vb->stop_update_lock);
	mutex_init(&vb->balloon_lock);
	init_waitqueue_head(&vb->acked);
	vb->vdev = vdev;

	balloon_devinfo_init(&vb->vb_dev_info);

	err = init_vqs(vb);
	if (err)
		goto out_free_vb;

#ifdef CONFIG_BALLOON_COMPACTION
	vb->vb_dev_info.migratepage = virtballoon_migratepage;
#endif
	if (virtio_has_feature(vdev, VIRTIO_BALLOON_F_FREE_PAGE_HINT)) {
		/*
		 * There is always one entry reserved for cmd id, so the ring
		 * size needs to be at least two to report free page hints.
		 */
		if (virtqueue_get_vring_size(vb->free_page_vq) < 2) {
			err = -ENOSPC;
			goto out_del_vqs;
		}
		vb->balloon_wq = alloc_workqueue("balloon-wq",
					WQ_FREEZABLE | WQ_CPU_INTENSIVE, 0);
		if (!vb->balloon_wq) {
			err = -ENOMEM;
			goto out_del_vqs;
		}
		INIT_WORK(&vb->report_free_page_work, report_free_page_func);
		vb->cmd_id_received_cache = VIRTIO_BALLOON_CMD_ID_STOP;
		vb->cmd_id_active = cpu_to_virtio32(vb->vdev,
						  VIRTIO_BALLOON_CMD_ID_STOP);
		vb->cmd_id_stop = cpu_to_virtio32(vb->vdev,
						  VIRTIO_BALLOON_CMD_ID_STOP);
		spin_lock_init(&vb->free_page_list_lock);
		INIT_LIST_HEAD(&vb->free_page_list);
		/*
		 * We're allowed to reuse any free pages, even if they are
		 * still to be processed by the host.
		 */
		err = virtio_balloon_register_shrinker(vb);
		if (err)
			goto out_del_balloon_wq;
	}

	if (virtio_has_feature(vb->vdev, VIRTIO_BALLOON_F_DEFLATE_ON_OOM)) {
		vb->oom_nb.notifier_call = virtio_balloon_oom_notify;
		vb->oom_nb.priority = VIRTIO_BALLOON_OOM_NOTIFY_PRIORITY;
		err = register_oom_notifier(&vb->oom_nb);
		if (err < 0)
			goto out_unregister_shrinker;
	}

	if (virtio_has_feature(vdev, VIRTIO_BALLOON_F_PAGE_POISON)) {
		/* Start with poison val of 0 representing general init */
		__u32 poison_val = 0;

		/*
		 * Let the hypervisor know that we are expecting a
		 * specific value to be written back in balloon pages.
		 *
		 * If the PAGE_POISON value was larger than a byte we would
		 * need to byte swap poison_val here to guarantee it is
		 * little-endian. However for now it is a single byte so we
		 * can pass it as-is.
		 */
		if (!want_init_on_free())
			memset(&poison_val, PAGE_POISON, sizeof(poison_val));

		virtio_cwrite_le(vb->vdev, struct virtio_balloon_config,
				 poison_val, &poison_val);
	}

	vb->pr_dev_info.report = virtballoon_free_page_report;
	if (virtio_has_feature(vb->vdev, VIRTIO_BALLOON_F_REPORTING)) {
		unsigned int capacity;

		capacity = virtqueue_get_vring_size(vb->reporting_vq);
		if (capacity < PAGE_REPORTING_CAPACITY) {
			err = -ENOSPC;
			goto out_unregister_oom;
		}

		/*
		 * The default page reporting order is @pageblock_order, which
		 * corresponds to 512MB in size on ARM64 when 64KB base page
		 * size is used. The page reporting won't be triggered if the
		 * freeing page can't come up with a free area like that huge.
		 * So we specify the page reporting order to 5, corresponding
		 * to 2MB. It helps to avoid THP splitting if 4KB base page
		 * size is used by host.
		 *
		 * Ideally, the page reporting order is selected based on the
		 * host's base page size. However, it needs more work to report
		 * that value. The hard-coded order would be fine currently.
		 */
#if defined(CONFIG_ARM64) && defined(CONFIG_ARM64_64K_PAGES)
		vb->pr_dev_info.order = 5;
#endif

		err = page_reporting_register(&vb->pr_dev_info);
		if (err)
			goto out_unregister_oom;
	}

	spin_lock_init(&vb->wakeup_lock);

	/*
	 * The virtio balloon itself can't wake up the device, but it is
	 * responsible for processing wakeup events passed up from the transport
	 * layer. Wakeup sources don't support nesting/chaining calls, so we use
	 * our own wakeup source to ensure wakeup events are properly handled
	 * without trampling on the transport layer's wakeup source.
	 */
	device_set_wakeup_capable(&vb->vdev->dev, true);

	/*
	 * The virtio balloon itself can't wake up the device, but it is
	 * responsible for processing wakeup events passed up from the transport
	 * layer. Wakeup sources don't support nesting/chaining calls, so we use
	 * our own wakeup source to ensure wakeup events are properly handled
	 * without trampling on the transport layer's wakeup source.
	 */
	device_set_wakeup_capable(&vb->vdev->dev, true);

	virtio_device_ready(vdev);

	if (towards_target(vb))
		virtballoon_changed(vdev);
	return 0;

out_unregister_oom:
	if (virtio_has_feature(vb->vdev, VIRTIO_BALLOON_F_DEFLATE_ON_OOM))
		unregister_oom_notifier(&vb->oom_nb);
out_unregister_shrinker:
	if (virtio_has_feature(vb->vdev, VIRTIO_BALLOON_F_FREE_PAGE_HINT))
		virtio_balloon_unregister_shrinker(vb);
out_del_balloon_wq:
	if (virtio_has_feature(vdev, VIRTIO_BALLOON_F_FREE_PAGE_HINT))
		destroy_workqueue(vb->balloon_wq);
out_del_vqs:
	vdev->config->del_vqs(vdev);
out_free_vb:
	kfree(vb);
out:
	return err;
}

static void remove_common(struct virtio_balloon *vb)
{
	/* There might be pages left in the balloon: free them. */
	while (vb->num_pages)
		leak_balloon(vb, vb->num_pages);
	update_balloon_size(vb);

	/* There might be free pages that are being reported: release them. */
	if (virtio_has_feature(vb->vdev, VIRTIO_BALLOON_F_FREE_PAGE_HINT))
		return_free_pages_to_mm(vb, ULONG_MAX);

	/* Now we reset the device so we can clean up the queues. */
	virtio_reset_device(vb->vdev);

	vb->vdev->config->del_vqs(vb->vdev);
}

static void virtballoon_remove(struct virtio_device *vdev)
{
	struct virtio_balloon *vb = vdev->priv;

	if (virtio_has_feature(vb->vdev, VIRTIO_BALLOON_F_REPORTING))
		page_reporting_unregister(&vb->pr_dev_info);
	if (virtio_has_feature(vb->vdev, VIRTIO_BALLOON_F_DEFLATE_ON_OOM))
		unregister_oom_notifier(&vb->oom_nb);
	if (virtio_has_feature(vb->vdev, VIRTIO_BALLOON_F_FREE_PAGE_HINT))
		virtio_balloon_unregister_shrinker(vb);
	spin_lock_irq(&vb->stop_update_lock);
	vb->stop_update = true;
	spin_unlock_irq(&vb->stop_update_lock);
	cancel_work_sync(&vb->update_balloon_size_work);
	cancel_work_sync(&vb->update_balloon_stats_work);

	if (virtio_has_feature(vdev, VIRTIO_BALLOON_F_FREE_PAGE_HINT)) {
		cancel_work_sync(&vb->report_free_page_work);
		destroy_workqueue(vb->balloon_wq);
	}

	remove_common(vb);
	kfree(vb);
}

#ifdef CONFIG_PM_SLEEP
static int virtballoon_freeze(struct virtio_device *vdev)
{
	struct virtio_balloon *vb = vdev->priv;

	/*
	 * The workqueue is already frozen by the PM core before this
	 * function is called.
	 */
	remove_common(vb);
	return 0;
}

static int virtballoon_restore(struct virtio_device *vdev)
{
	struct virtio_balloon *vb = vdev->priv;
	int ret;

	ret = init_vqs(vdev->priv);
	if (ret)
		return ret;

	virtio_device_ready(vdev);

	if (towards_target(vb))
		virtballoon_changed(vdev);
	update_balloon_size(vb);
	return 0;
}
#endif

static int virtballoon_validate(struct virtio_device *vdev)
{
	/*
	 * Inform the hypervisor that our pages are poisoned or
	 * initialized. If we cannot do that then we should disable
	 * page reporting as it could potentially change the contents
	 * of our free pages.
	 */
	if (!want_init_on_free() && !page_poisoning_enabled_static())
		__virtio_clear_bit(vdev, VIRTIO_BALLOON_F_PAGE_POISON);
	else if (!virtio_has_feature(vdev, VIRTIO_BALLOON_F_PAGE_POISON))
		__virtio_clear_bit(vdev, VIRTIO_BALLOON_F_REPORTING);

	__virtio_clear_bit(vdev, VIRTIO_F_ACCESS_PLATFORM);
	return 0;
}

static unsigned int features[] = {
	VIRTIO_BALLOON_F_MUST_TELL_HOST,
	VIRTIO_BALLOON_F_STATS_VQ,
	VIRTIO_BALLOON_F_DEFLATE_ON_OOM,
	VIRTIO_BALLOON_F_FREE_PAGE_HINT,
	VIRTIO_BALLOON_F_PAGE_POISON,
	VIRTIO_BALLOON_F_REPORTING,
};

static struct virtio_driver virtio_balloon_driver = {
	.feature_table = features,
	.feature_table_size = ARRAY_SIZE(features),
	.driver.name =	KBUILD_MODNAME,
	.id_table =	id_table,
	.validate =	virtballoon_validate,
	.probe =	virtballoon_probe,
	.remove =	virtballoon_remove,
	.config_changed = virtballoon_changed,
#ifdef CONFIG_PM_SLEEP
	.freeze	=	virtballoon_freeze,
	.restore =	virtballoon_restore,
#endif
};

module_virtio_driver(virtio_balloon_driver);
MODULE_DEVICE_TABLE(virtio, id_table);
MODULE_DESCRIPTION("Virtio balloon driver");
MODULE_LICENSE("GPL");<|MERGE_RESOLUTION|>--- conflicted
+++ resolved
@@ -479,36 +479,10 @@
 
 static void start_update_balloon_size(struct virtio_balloon *vb)
 {
-<<<<<<< HEAD
-	unsigned long flags;
-
-	spin_lock_irqsave(&vb->adjustment_lock, flags);
-	vb->adjustment_signal_pending = true;
-	if (!vb->adjustment_in_progress) {
-		vb->adjustment_in_progress = true;
-		pm_stay_awake(&vb->vdev->dev);
-	}
-	spin_unlock_irqrestore(&vb->adjustment_lock, flags);
-
-	queue_work(system_freezable_wq, &vb->update_balloon_size_work);
-}
-
-static void end_update_balloon_size(struct virtio_balloon *vb)
-{
-	spin_lock_irq(&vb->adjustment_lock);
-	if (!vb->adjustment_signal_pending && vb->adjustment_in_progress) {
-		vb->adjustment_in_progress = false;
-		pm_relax(&vb->vdev->dev);
-	}
-	spin_unlock_irq(&vb->adjustment_lock);
-}
-
-=======
 	start_wakeup_event(vb, VIRTIO_BALLOON_WAKEUP_SIGNAL_ADJUST);
 	queue_work(system_freezable_wq, &vb->update_balloon_size_work);
 }
 
->>>>>>> 2d002356
 static void virtballoon_changed(struct virtio_device *vdev)
 {
 	struct virtio_balloon *vb = vdev->priv;
@@ -1081,15 +1055,6 @@
 	 */
 	device_set_wakeup_capable(&vb->vdev->dev, true);
 
-	/*
-	 * The virtio balloon itself can't wake up the device, but it is
-	 * responsible for processing wakeup events passed up from the transport
-	 * layer. Wakeup sources don't support nesting/chaining calls, so we use
-	 * our own wakeup source to ensure wakeup events are properly handled
-	 * without trampling on the transport layer's wakeup source.
-	 */
-	device_set_wakeup_capable(&vb->vdev->dev, true);
-
 	virtio_device_ready(vdev);
 
 	if (towards_target(vb))
