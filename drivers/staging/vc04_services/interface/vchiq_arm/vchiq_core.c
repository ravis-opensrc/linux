// SPDX-License-Identifier: GPL-2.0 OR BSD-3-Clause
/* Copyright (c) 2010-2012 Broadcom. All rights reserved. */

#include <linux/types.h>
#include <linux/completion.h>
#include <linux/mutex.h>
#include <linux/bitops.h>
#include <linux/kthread.h>
#include <linux/wait.h>
#include <linux/delay.h>
#include <linux/slab.h>
#include <linux/kref.h>
#include <linux/rcupdate.h>
#include <linux/sched/signal.h>

#include "vchiq_arm.h"
#include "vchiq_core.h"

#define VCHIQ_SLOT_HANDLER_STACK 8192

#define VCHIQ_MSG_PADDING            0  /* -                                 */
#define VCHIQ_MSG_CONNECT            1  /* -                                 */
#define VCHIQ_MSG_OPEN               2  /* + (srcport, -), fourcc, client_id */
#define VCHIQ_MSG_OPENACK            3  /* + (srcport, dstport)              */
#define VCHIQ_MSG_CLOSE              4  /* + (srcport, dstport)              */
#define VCHIQ_MSG_DATA               5  /* + (srcport, dstport)              */
#define VCHIQ_MSG_BULK_RX            6  /* + (srcport, dstport), data, size  */
#define VCHIQ_MSG_BULK_TX            7  /* + (srcport, dstport), data, size  */
#define VCHIQ_MSG_BULK_RX_DONE       8  /* + (srcport, dstport), actual      */
#define VCHIQ_MSG_BULK_TX_DONE       9  /* + (srcport, dstport), actual      */
#define VCHIQ_MSG_PAUSE             10  /* -                                 */
#define VCHIQ_MSG_RESUME            11  /* -                                 */
#define VCHIQ_MSG_REMOTE_USE        12  /* -                                 */
#define VCHIQ_MSG_REMOTE_RELEASE    13  /* -                                 */
#define VCHIQ_MSG_REMOTE_USE_ACTIVE 14  /* -                                 */

#define TYPE_SHIFT 24

#define VCHIQ_PORT_MAX                 (VCHIQ_MAX_SERVICES - 1)
#define VCHIQ_PORT_FREE                0x1000
#define VCHIQ_PORT_IS_VALID(port)      ((port) < VCHIQ_PORT_FREE)
#define VCHIQ_MAKE_MSG(type, srcport, dstport) \
	(((type) << TYPE_SHIFT) | ((srcport) << 12) | ((dstport) << 0))
#define VCHIQ_MSG_TYPE(msgid)          ((unsigned int)(msgid) >> TYPE_SHIFT)
#define VCHIQ_MSG_SRCPORT(msgid) \
	((unsigned short)(((unsigned int)(msgid) >> 12) & 0xfff))
#define VCHIQ_MSG_DSTPORT(msgid) \
	((unsigned short)(msgid) & 0xfff)

#define MAKE_CONNECT			(VCHIQ_MSG_CONNECT << TYPE_SHIFT)
#define MAKE_OPEN(srcport) \
	((VCHIQ_MSG_OPEN << TYPE_SHIFT) | ((srcport) << 12))
#define MAKE_OPENACK(srcport, dstport) \
	((VCHIQ_MSG_OPENACK << TYPE_SHIFT) | ((srcport) << 12) | ((dstport) << 0))
#define MAKE_CLOSE(srcport, dstport) \
	((VCHIQ_MSG_CLOSE << TYPE_SHIFT) | ((srcport) << 12) | ((dstport) << 0))
#define MAKE_DATA(srcport, dstport) \
	((VCHIQ_MSG_DATA << TYPE_SHIFT) | ((srcport) << 12) | ((dstport) << 0))
#define MAKE_PAUSE			(VCHIQ_MSG_PAUSE << TYPE_SHIFT)
#define MAKE_RESUME			(VCHIQ_MSG_RESUME << TYPE_SHIFT)
#define MAKE_REMOTE_USE			(VCHIQ_MSG_REMOTE_USE << TYPE_SHIFT)
#define MAKE_REMOTE_USE_ACTIVE		(VCHIQ_MSG_REMOTE_USE_ACTIVE << TYPE_SHIFT)

/* Ensure the fields are wide enough */
static_assert(VCHIQ_MSG_SRCPORT(VCHIQ_MAKE_MSG(0, 0, VCHIQ_PORT_MAX))
	== 0);
static_assert(VCHIQ_MSG_TYPE(VCHIQ_MAKE_MSG(0, VCHIQ_PORT_MAX, 0)) == 0);
static_assert((unsigned int)VCHIQ_PORT_MAX <
	(unsigned int)VCHIQ_PORT_FREE);

#define VCHIQ_MSGID_PADDING            VCHIQ_MAKE_MSG(VCHIQ_MSG_PADDING, 0, 0)
#define VCHIQ_MSGID_CLAIMED            0x40000000

#define VCHIQ_FOURCC_INVALID           0x00000000
#define VCHIQ_FOURCC_IS_LEGAL(fourcc)  ((fourcc) != VCHIQ_FOURCC_INVALID)

#define VCHIQ_BULK_ACTUAL_ABORTED -1

#if VCHIQ_ENABLE_STATS
#define VCHIQ_STATS_INC(state, stat) (state->stats. stat++)
#define VCHIQ_SERVICE_STATS_INC(service, stat) (service->stats. stat++)
#define VCHIQ_SERVICE_STATS_ADD(service, stat, addend) \
	(service->stats. stat += addend)
#else
#define VCHIQ_STATS_INC(state, stat) ((void)0)
#define VCHIQ_SERVICE_STATS_INC(service, stat) ((void)0)
#define VCHIQ_SERVICE_STATS_ADD(service, stat, addend) ((void)0)
#endif

#define HANDLE_STATE_SHIFT 12

#define SLOT_INFO_FROM_INDEX(state, index) (state->slot_info + (index))
#define SLOT_DATA_FROM_INDEX(state, index) (state->slot_data + (index))
#define SLOT_INDEX_FROM_DATA(state, data) \
	(((unsigned int)((char *)data - (char *)state->slot_data)) / \
	VCHIQ_SLOT_SIZE)
#define SLOT_INDEX_FROM_INFO(state, info) \
	((unsigned int)(info - state->slot_info))
#define SLOT_QUEUE_INDEX_FROM_POS(pos) \
	((int)((unsigned int)(pos) / VCHIQ_SLOT_SIZE))
#define SLOT_QUEUE_INDEX_FROM_POS_MASKED(pos) \
	(SLOT_QUEUE_INDEX_FROM_POS(pos) & VCHIQ_SLOT_QUEUE_MASK)

#define BULK_INDEX(x) ((x) & (VCHIQ_NUM_SERVICE_BULKS - 1))

#define NO_CLOSE_RECVD	0
#define CLOSE_RECVD	1

#define NO_RETRY_POLL	0
#define RETRY_POLL	1

struct vchiq_open_payload {
	int fourcc;
	int client_id;
	short version;
	short version_min;
};

struct vchiq_openack_payload {
	short version;
};

enum {
	QMFLAGS_IS_BLOCKING     = BIT(0),
	QMFLAGS_NO_MUTEX_LOCK   = BIT(1),
	QMFLAGS_NO_MUTEX_UNLOCK = BIT(2)
};

enum {
	VCHIQ_POLL_TERMINATE,
	VCHIQ_POLL_REMOVE,
	VCHIQ_POLL_TXNOTIFY,
	VCHIQ_POLL_RXNOTIFY,
	VCHIQ_POLL_COUNT
};

/* we require this for consistency between endpoints */
static_assert(sizeof(struct vchiq_header) == 8);
static_assert(VCHIQ_VERSION >= VCHIQ_VERSION_MIN);

static inline void check_sizes(void)
{
	BUILD_BUG_ON_NOT_POWER_OF_2(VCHIQ_SLOT_SIZE);
	BUILD_BUG_ON_NOT_POWER_OF_2(VCHIQ_MAX_SLOTS);
	BUILD_BUG_ON_NOT_POWER_OF_2(VCHIQ_MAX_SLOTS_PER_SIDE);
	BUILD_BUG_ON_NOT_POWER_OF_2(sizeof(struct vchiq_header));
	BUILD_BUG_ON_NOT_POWER_OF_2(VCHIQ_NUM_CURRENT_BULKS);
	BUILD_BUG_ON_NOT_POWER_OF_2(VCHIQ_NUM_SERVICE_BULKS);
	BUILD_BUG_ON_NOT_POWER_OF_2(VCHIQ_MAX_SERVICES);
}

static unsigned int handle_seq;

static const char *const srvstate_names[] = {
	"FREE",
	"HIDDEN",
	"LISTENING",
	"OPENING",
	"OPEN",
	"OPENSYNC",
	"CLOSESENT",
	"CLOSERECVD",
	"CLOSEWAIT",
	"CLOSED"
};

static const char *const reason_names[] = {
	"SERVICE_OPENED",
	"SERVICE_CLOSED",
	"MESSAGE_AVAILABLE",
	"BULK_TRANSMIT_DONE",
	"BULK_RECEIVE_DONE",
	"BULK_TRANSMIT_ABORTED",
	"BULK_RECEIVE_ABORTED"
};

static const char *const conn_state_names[] = {
	"DISCONNECTED",
	"CONNECTING",
	"CONNECTED",
	"PAUSING",
	"PAUSE_SENT",
	"PAUSED",
	"RESUMING",
	"PAUSE_TIMEOUT",
	"RESUME_TIMEOUT"
};

static void
release_message_sync(struct vchiq_state *state, struct vchiq_header *header);

static const char *msg_type_str(unsigned int msg_type)
{
	switch (msg_type) {
	case VCHIQ_MSG_PADDING:			return "PADDING";
	case VCHIQ_MSG_CONNECT:			return "CONNECT";
	case VCHIQ_MSG_OPEN:			return "OPEN";
	case VCHIQ_MSG_OPENACK:			return "OPENACK";
	case VCHIQ_MSG_CLOSE:			return "CLOSE";
	case VCHIQ_MSG_DATA:			return "DATA";
	case VCHIQ_MSG_BULK_RX:			return "BULK_RX";
	case VCHIQ_MSG_BULK_TX:			return "BULK_TX";
	case VCHIQ_MSG_BULK_RX_DONE:		return "BULK_RX_DONE";
	case VCHIQ_MSG_BULK_TX_DONE:		return "BULK_TX_DONE";
	case VCHIQ_MSG_PAUSE:			return "PAUSE";
	case VCHIQ_MSG_RESUME:			return "RESUME";
	case VCHIQ_MSG_REMOTE_USE:		return "REMOTE_USE";
	case VCHIQ_MSG_REMOTE_RELEASE:		return "REMOTE_RELEASE";
	case VCHIQ_MSG_REMOTE_USE_ACTIVE:	return "REMOTE_USE_ACTIVE";
	}
	return "???";
}

static inline void
set_service_state(struct vchiq_service *service, int newstate)
{
	dev_dbg(service->state->dev, "core: %d: srv:%d %s->%s\n",
		service->state->id, service->localport,
		srvstate_names[service->srvstate],
		srvstate_names[newstate]);
	service->srvstate = newstate;
}

struct vchiq_service *handle_to_service(struct vchiq_instance *instance, unsigned int handle)
{
	int idx = handle & (VCHIQ_MAX_SERVICES - 1);

	return rcu_dereference(instance->state->services[idx]);
}

struct vchiq_service *
find_service_by_handle(struct vchiq_instance *instance, unsigned int handle)
{
	struct vchiq_service *service;

	rcu_read_lock();
	service = handle_to_service(instance, handle);
	if (service && service->srvstate != VCHIQ_SRVSTATE_FREE &&
	    service->handle == handle &&
	    kref_get_unless_zero(&service->ref_count)) {
		service = rcu_pointer_handoff(service);
		rcu_read_unlock();
		return service;
	}
	rcu_read_unlock();
	dev_dbg(instance->state->dev, "core: Invalid service handle 0x%x\n", handle);
	return NULL;
}

struct vchiq_service *
find_service_by_port(struct vchiq_state *state, unsigned int localport)
{
	if (localport <= VCHIQ_PORT_MAX) {
		struct vchiq_service *service;

		rcu_read_lock();
		service = rcu_dereference(state->services[localport]);
		if (service && service->srvstate != VCHIQ_SRVSTATE_FREE &&
		    kref_get_unless_zero(&service->ref_count)) {
			service = rcu_pointer_handoff(service);
			rcu_read_unlock();
			return service;
		}
		rcu_read_unlock();
	}
	dev_dbg(state->dev, "core: Invalid port %u\n", localport);
	return NULL;
}

struct vchiq_service *
find_service_for_instance(struct vchiq_instance *instance, unsigned int handle)
{
	struct vchiq_service *service;

	rcu_read_lock();
	service = handle_to_service(instance, handle);
	if (service && service->srvstate != VCHIQ_SRVSTATE_FREE &&
	    service->handle == handle &&
	    service->instance == instance &&
	    kref_get_unless_zero(&service->ref_count)) {
		service = rcu_pointer_handoff(service);
		rcu_read_unlock();
		return service;
	}
	rcu_read_unlock();
	dev_dbg(instance->state->dev, "core: Invalid service handle 0x%x\n", handle);
	return NULL;
}

struct vchiq_service *
find_closed_service_for_instance(struct vchiq_instance *instance, unsigned int handle)
{
	struct vchiq_service *service;

	rcu_read_lock();
	service = handle_to_service(instance, handle);
	if (service &&
	    (service->srvstate == VCHIQ_SRVSTATE_FREE ||
	     service->srvstate == VCHIQ_SRVSTATE_CLOSED) &&
	    service->handle == handle &&
	    service->instance == instance &&
	    kref_get_unless_zero(&service->ref_count)) {
		service = rcu_pointer_handoff(service);
		rcu_read_unlock();
		return service;
	}
	rcu_read_unlock();
	dev_dbg(instance->state->dev, "core: Invalid service handle 0x%x\n", handle);
	return service;
}

struct vchiq_service *
__next_service_by_instance(struct vchiq_state *state,
			   struct vchiq_instance *instance,
			   int *pidx)
{
	struct vchiq_service *service = NULL;
	int idx = *pidx;

	while (idx < state->unused_service) {
		struct vchiq_service *srv;

		srv = rcu_dereference(state->services[idx]);
		idx++;
		if (srv && srv->srvstate != VCHIQ_SRVSTATE_FREE &&
		    srv->instance == instance) {
			service = srv;
			break;
		}
	}

	*pidx = idx;
	return service;
}

struct vchiq_service *
next_service_by_instance(struct vchiq_state *state,
			 struct vchiq_instance *instance,
			 int *pidx)
{
	struct vchiq_service *service;

	rcu_read_lock();
	while (1) {
		service = __next_service_by_instance(state, instance, pidx);
		if (!service)
			break;
		if (kref_get_unless_zero(&service->ref_count)) {
			service = rcu_pointer_handoff(service);
			break;
		}
	}
	rcu_read_unlock();
	return service;
}

void
vchiq_service_get(struct vchiq_service *service)
{
	if (!service) {
		WARN(1, "%s service is NULL\n", __func__);
		return;
	}
	kref_get(&service->ref_count);
}

static void service_release(struct kref *kref)
{
	struct vchiq_service *service =
		container_of(kref, struct vchiq_service, ref_count);
	struct vchiq_state *state = service->state;

	WARN_ON(service->srvstate != VCHIQ_SRVSTATE_FREE);
	rcu_assign_pointer(state->services[service->localport], NULL);
	if (service->userdata_term)
		service->userdata_term(service->base.userdata);
	kfree_rcu(service, rcu);
}

void
vchiq_service_put(struct vchiq_service *service)
{
	if (!service) {
		WARN(1, "%s: service is NULL\n", __func__);
		return;
	}
	kref_put(&service->ref_count, service_release);
}

int
vchiq_get_client_id(struct vchiq_instance *instance, unsigned int handle)
{
	struct vchiq_service *service;
	int id;

	rcu_read_lock();
	service = handle_to_service(instance, handle);
	id = service ? service->client_id : 0;
	rcu_read_unlock();
	return id;
}

void *
vchiq_get_service_userdata(struct vchiq_instance *instance, unsigned int handle)
{
	void *userdata;
	struct vchiq_service *service;

	rcu_read_lock();
	service = handle_to_service(instance, handle);
	userdata = service ? service->base.userdata : NULL;
	rcu_read_unlock();
	return userdata;
}
EXPORT_SYMBOL(vchiq_get_service_userdata);

static void
mark_service_closing_internal(struct vchiq_service *service, int sh_thread)
{
	struct vchiq_state *state = service->state;
	struct vchiq_service_quota *quota;

	service->closing = 1;

	/* Synchronise with other threads. */
	mutex_lock(&state->recycle_mutex);
	mutex_unlock(&state->recycle_mutex);
	if (!sh_thread || (state->conn_state != VCHIQ_CONNSTATE_PAUSE_SENT)) {
		/*
		 * If we're pausing then the slot_mutex is held until resume
		 * by the slot handler.  Therefore don't try to acquire this
		 * mutex if we're the slot handler and in the pause sent state.
		 * We don't need to in this case anyway.
		 */
		mutex_lock(&state->slot_mutex);
		mutex_unlock(&state->slot_mutex);
	}

	/* Unblock any sending thread. */
	quota = &state->service_quotas[service->localport];
	complete(&quota->quota_event);
}

static void
mark_service_closing(struct vchiq_service *service)
{
	mark_service_closing_internal(service, 0);
}

static inline int
make_service_callback(struct vchiq_service *service, enum vchiq_reason reason,
		      struct vchiq_header *header, void *bulk_userdata)
{
	int status;

	dev_dbg(service->state->dev, "core: %d: callback:%d (%s, %pK, %pK)\n",
		service->state->id, service->localport, reason_names[reason],
		header, bulk_userdata);
	status = service->base.callback(service->instance, reason, header, service->handle,
					bulk_userdata);
	if (status && (status != -EAGAIN)) {
		dev_warn(service->state->dev,
			 "core: %d: ignoring ERROR from callback to service %x\n",
			 service->state->id, service->handle);
		status = 0;
	}

	if (reason != VCHIQ_MESSAGE_AVAILABLE)
		vchiq_release_message(service->instance, service->handle, header);

	return status;
}

inline void
vchiq_set_conn_state(struct vchiq_state *state, enum vchiq_connstate newstate)
{
	enum vchiq_connstate oldstate = state->conn_state;

	dev_dbg(state->dev, "core: %d: %s->%s\n",
		state->id, conn_state_names[oldstate], conn_state_names[newstate]);
	state->conn_state = newstate;
	vchiq_platform_conn_state_changed(state, oldstate, newstate);
}

/* This initialises a single remote_event, and the associated wait_queue. */
static inline void
remote_event_create(wait_queue_head_t *wq, struct remote_event *event)
{
	event->armed = 0;
	/*
	 * Don't clear the 'fired' flag because it may already have been set
	 * by the other side.
	 */
	init_waitqueue_head(wq);
}

/*
 * All the event waiting routines in VCHIQ used a custom semaphore
 * implementation that filtered most signals. This achieved a behaviour similar
 * to the "killable" family of functions. While cleaning up this code all the
 * routines where switched to the "interruptible" family of functions, as the
 * former was deemed unjustified and the use "killable" set all VCHIQ's
 * threads in D state.
 *
 * Returns: 0 on success, a negative error code on failure
 */
static inline int
remote_event_wait(wait_queue_head_t *wq, struct remote_event *event)
{
	int ret = 0;

	if (!event->fired) {
		event->armed = 1;
		dsb(sy);
		ret = wait_event_interruptible(*wq, event->fired);
		if (ret) {
			event->armed = 0;
			return ret;
		}
		event->armed = 0;
		/* Ensure that the peer sees that we are not waiting (armed == 0). */
		wmb();
	}

	event->fired = 0;
	return ret;
}

/*
 * Acknowledge that the event has been signalled, and wake any waiters. Usually
 * called as a result of the doorbell being rung.
 */
static inline void
remote_event_signal_local(wait_queue_head_t *wq, struct remote_event *event)
{
	event->fired = 1;
	event->armed = 0;
	wake_up_all(wq);
}

/* Check if a single event has been signalled, waking the waiters if it has. */
static inline void
remote_event_poll(wait_queue_head_t *wq, struct remote_event *event)
{
	if (event->fired && event->armed)
		remote_event_signal_local(wq, event);
}

/*
 * VCHIQ used a small, fixed number of remote events. It is simplest to
 * enumerate them here for polling.
 */
void
remote_event_pollall(struct vchiq_state *state)
{
	remote_event_poll(&state->sync_trigger_event, &state->local->sync_trigger);
	remote_event_poll(&state->sync_release_event, &state->local->sync_release);
	remote_event_poll(&state->trigger_event, &state->local->trigger);
	remote_event_poll(&state->recycle_event, &state->local->recycle);
}

/*
 * Round up message sizes so that any space at the end of a slot is always big
 * enough for a header. This relies on header size being a power of two, which
 * has been verified earlier by a static assertion.
 */

static inline size_t
calc_stride(size_t size)
{
	/* Allow room for the header */
	size += sizeof(struct vchiq_header);

	/* Round up */
	return (size + sizeof(struct vchiq_header) - 1) &
		~(sizeof(struct vchiq_header) - 1);
}

/* Called by the slot handler thread */
static struct vchiq_service *
get_listening_service(struct vchiq_state *state, int fourcc)
{
	int i;

	WARN_ON(fourcc == VCHIQ_FOURCC_INVALID);

	rcu_read_lock();
	for (i = 0; i < state->unused_service; i++) {
		struct vchiq_service *service;

		service = rcu_dereference(state->services[i]);
		if (service &&
		    service->public_fourcc == fourcc &&
		    (service->srvstate == VCHIQ_SRVSTATE_LISTENING ||
		     (service->srvstate == VCHIQ_SRVSTATE_OPEN &&
		      service->remoteport == VCHIQ_PORT_FREE)) &&
		    kref_get_unless_zero(&service->ref_count)) {
			service = rcu_pointer_handoff(service);
			rcu_read_unlock();
			return service;
		}
	}
	rcu_read_unlock();
	return NULL;
}

/* Called by the slot handler thread */
static struct vchiq_service *
get_connected_service(struct vchiq_state *state, unsigned int port)
{
	int i;

	rcu_read_lock();
	for (i = 0; i < state->unused_service; i++) {
		struct vchiq_service *service =
			rcu_dereference(state->services[i]);

		if (service && service->srvstate == VCHIQ_SRVSTATE_OPEN &&
		    service->remoteport == port &&
		    kref_get_unless_zero(&service->ref_count)) {
			service = rcu_pointer_handoff(service);
			rcu_read_unlock();
			return service;
		}
	}
	rcu_read_unlock();
	return NULL;
}

inline void
request_poll(struct vchiq_state *state, struct vchiq_service *service,
	     int poll_type)
{
	u32 value;
	int index;

	if (!service)
		goto skip_service;

	do {
		value = atomic_read(&service->poll_flags);
	} while (atomic_cmpxchg(&service->poll_flags, value,
		 value | BIT(poll_type)) != value);

	index = BITSET_WORD(service->localport);
	do {
		value = atomic_read(&state->poll_services[index]);
	} while (atomic_cmpxchg(&state->poll_services[index],
		 value, value | BIT(service->localport & 0x1f)) != value);

skip_service:
	state->poll_needed = 1;
	/* Ensure the slot handler thread sees the poll_needed flag. */
	wmb();

	/* ... and ensure the slot handler runs. */
	remote_event_signal_local(&state->trigger_event, &state->local->trigger);
}

/*
 * Called from queue_message, by the slot handler and application threads,
 * with slot_mutex held
 */
static struct vchiq_header *
reserve_space(struct vchiq_state *state, size_t space, int is_blocking)
{
	struct vchiq_shared_state *local = state->local;
	int tx_pos = state->local_tx_pos;
	int slot_space = VCHIQ_SLOT_SIZE - (tx_pos & VCHIQ_SLOT_MASK);

	if (space > slot_space) {
		struct vchiq_header *header;
		/* Fill the remaining space with padding */
		WARN_ON(!state->tx_data);
		header = (struct vchiq_header *)
			(state->tx_data + (tx_pos & VCHIQ_SLOT_MASK));
		header->msgid = VCHIQ_MSGID_PADDING;
		header->size = slot_space - sizeof(struct vchiq_header);

		tx_pos += slot_space;
	}

	/* If necessary, get the next slot. */
	if ((tx_pos & VCHIQ_SLOT_MASK) == 0) {
		int slot_index;

		/* If there is no free slot... */

		if (!try_wait_for_completion(&state->slot_available_event)) {
			/* ...wait for one. */

			VCHIQ_STATS_INC(state, slot_stalls);

			/* But first, flush through the last slot. */
			state->local_tx_pos = tx_pos;
			local->tx_pos = tx_pos;
			remote_event_signal(state, &state->remote->trigger);

			if (!is_blocking ||
			    (wait_for_completion_interruptible(&state->slot_available_event)))
				return NULL; /* No space available */
		}

		if (tx_pos == (state->slot_queue_available * VCHIQ_SLOT_SIZE)) {
			complete(&state->slot_available_event);
			dev_warn(state->dev, "%s: invalid tx_pos: %d\n",
				 __func__, tx_pos);
			return NULL;
		}

		slot_index = local->slot_queue[SLOT_QUEUE_INDEX_FROM_POS_MASKED(tx_pos)];
		state->tx_data =
			(char *)SLOT_DATA_FROM_INDEX(state, slot_index);
	}

	state->local_tx_pos = tx_pos + space;

	return (struct vchiq_header *)(state->tx_data +
						(tx_pos & VCHIQ_SLOT_MASK));
}

static void
process_free_data_message(struct vchiq_state *state, u32 *service_found,
			  struct vchiq_header *header)
{
	int msgid = header->msgid;
	int port = VCHIQ_MSG_SRCPORT(msgid);
	struct vchiq_service_quota *quota = &state->service_quotas[port];
	int count;

	spin_lock(&state->quota_spinlock);
	count = quota->message_use_count;
	if (count > 0)
		quota->message_use_count = count - 1;
	spin_unlock(&state->quota_spinlock);

	if (count == quota->message_quota) {
		/*
		 * Signal the service that it
		 * has dropped below its quota
		 */
		complete(&quota->quota_event);
	} else if (count == 0) {
		dev_err(state->dev,
			"core: service %d message_use_count=%d (header %pK, msgid %x, header->msgid %x, header->size %x)\n",
			port, quota->message_use_count, header, msgid,
			header->msgid, header->size);
		WARN(1, "invalid message use count\n");
	}
	if (!BITSET_IS_SET(service_found, port)) {
		/* Set the found bit for this service */
		BITSET_SET(service_found, port);

		spin_lock(&state->quota_spinlock);
		count = quota->slot_use_count;
		if (count > 0)
			quota->slot_use_count = count - 1;
		spin_unlock(&state->quota_spinlock);

		if (count > 0) {
			/*
			 * Signal the service in case
			 * it has dropped below its quota
			 */
			complete(&quota->quota_event);
			dev_dbg(state->dev, "core: %d: pfq:%d %x@%pK - slot_use->%d\n",
				state->id, port, header->size, header, count - 1);
		} else {
			dev_err(state->dev,
				"core: service %d slot_use_count=%d (header %pK, msgid %x, header->msgid %x, header->size %x)\n",
				port, count, header, msgid, header->msgid, header->size);
			WARN(1, "bad slot use count\n");
		}
	}
}

/* Called by the recycle thread. */
static void
process_free_queue(struct vchiq_state *state, u32 *service_found,
		   size_t length)
{
	struct vchiq_shared_state *local = state->local;
	int slot_queue_available;

	/*
	 * Find slots which have been freed by the other side, and return them
	 * to the available queue.
	 */
	slot_queue_available = state->slot_queue_available;

	/*
	 * Use a memory barrier to ensure that any state that may have been
	 * modified by another thread is not masked by stale prefetched
	 * values.
	 */
	mb();

	while (slot_queue_available != local->slot_queue_recycle) {
		unsigned int pos;
		int slot_index = local->slot_queue[slot_queue_available &
			VCHIQ_SLOT_QUEUE_MASK];
		char *data = (char *)SLOT_DATA_FROM_INDEX(state, slot_index);
		int data_found = 0;

		slot_queue_available++;
		/*
		 * Beware of the address dependency - data is calculated
		 * using an index written by the other side.
		 */
		rmb();

		dev_dbg(state->dev, "core: %d: pfq %d=%pK %x %x\n",
			state->id, slot_index, data, local->slot_queue_recycle,
			slot_queue_available);

		/* Initialise the bitmask for services which have used this slot */
		memset(service_found, 0, length);

		pos = 0;

		while (pos < VCHIQ_SLOT_SIZE) {
			struct vchiq_header *header =
				(struct vchiq_header *)(data + pos);
			int msgid = header->msgid;

			if (VCHIQ_MSG_TYPE(msgid) == VCHIQ_MSG_DATA) {
				process_free_data_message(state, service_found,
							  header);
				data_found = 1;
			}

			pos += calc_stride(header->size);
			if (pos > VCHIQ_SLOT_SIZE) {
				dev_err(state->dev,
					"core: pfq - pos %x: header %pK, msgid %x, header->msgid %x, header->size %x\n",
					pos, header, msgid, header->msgid, header->size);
				WARN(1, "invalid slot position\n");
			}
		}

		if (data_found) {
			int count;

			spin_lock(&state->quota_spinlock);
			count = state->data_use_count;
			if (count > 0)
				state->data_use_count = count - 1;
			spin_unlock(&state->quota_spinlock);
			if (count == state->data_quota)
				complete(&state->data_quota_event);
		}

		/*
		 * Don't allow the slot to be reused until we are no
		 * longer interested in it.
		 */
		mb();

		state->slot_queue_available = slot_queue_available;
		complete(&state->slot_available_event);
	}
}

static ssize_t
memcpy_copy_callback(void *context, void *dest, size_t offset, size_t maxsize)
{
	memcpy(dest + offset, context + offset, maxsize);
	return maxsize;
}

static ssize_t
copy_message_data(ssize_t (*copy_callback)(void *context, void *dest, size_t offset,
					   size_t maxsize),
	void *context,
	void *dest,
	size_t size)
{
	size_t pos = 0;

	while (pos < size) {
		ssize_t callback_result;
		size_t max_bytes = size - pos;

		callback_result = copy_callback(context, dest + pos, pos,
						max_bytes);

		if (callback_result < 0)
			return callback_result;

		if (!callback_result)
			return -EIO;

		if (callback_result > max_bytes)
			return -EIO;

		pos += callback_result;
	}

	return size;
}

/* Called by the slot handler and application threads */
static int
queue_message(struct vchiq_state *state, struct vchiq_service *service,
	      int msgid,
	      ssize_t (*copy_callback)(void *context, void *dest,
				       size_t offset, size_t maxsize),
	      void *context, size_t size, int flags)
{
	struct vchiq_shared_state *local;
	struct vchiq_service_quota *quota = NULL;
	struct vchiq_header *header;
	int type = VCHIQ_MSG_TYPE(msgid);

	size_t stride;

	local = state->local;

	stride = calc_stride(size);

	WARN_ON(stride > VCHIQ_SLOT_SIZE);

	if (!(flags & QMFLAGS_NO_MUTEX_LOCK) &&
	    mutex_lock_killable(&state->slot_mutex))
		return -EAGAIN;

	if (type == VCHIQ_MSG_DATA) {
		int tx_end_index;

		if (!service) {
			WARN(1, "%s: service is NULL\n", __func__);
			mutex_unlock(&state->slot_mutex);
			return -EINVAL;
		}

		WARN_ON(flags & (QMFLAGS_NO_MUTEX_LOCK |
				 QMFLAGS_NO_MUTEX_UNLOCK));

		if (service->closing) {
			/* The service has been closed */
			mutex_unlock(&state->slot_mutex);
			return -EHOSTDOWN;
		}

		quota = &state->service_quotas[service->localport];

		spin_lock(&state->quota_spinlock);

		/*
		 * Ensure this service doesn't use more than its quota of
		 * messages or slots
		 */
		tx_end_index = SLOT_QUEUE_INDEX_FROM_POS(state->local_tx_pos + stride - 1);

		/*
		 * Ensure data messages don't use more than their quota of
		 * slots
		 */
		while ((tx_end_index != state->previous_data_index) &&
		       (state->data_use_count == state->data_quota)) {
			VCHIQ_STATS_INC(state, data_stalls);
			spin_unlock(&state->quota_spinlock);
			mutex_unlock(&state->slot_mutex);

			if (wait_for_completion_interruptible(&state->data_quota_event))
				return -EAGAIN;

			mutex_lock(&state->slot_mutex);
			spin_lock(&state->quota_spinlock);
			tx_end_index = SLOT_QUEUE_INDEX_FROM_POS(state->local_tx_pos + stride - 1);
			if ((tx_end_index == state->previous_data_index) ||
			    (state->data_use_count < state->data_quota)) {
				/* Pass the signal on to other waiters */
				complete(&state->data_quota_event);
				break;
			}
		}

		while ((quota->message_use_count == quota->message_quota) ||
		       ((tx_end_index != quota->previous_tx_index) &&
			(quota->slot_use_count == quota->slot_quota))) {
			spin_unlock(&state->quota_spinlock);
			dev_dbg(state->dev,
				"core: %d: qm:%d %s,%zx - quota stall (msg %d, slot %d)\n",
				state->id, service->localport, msg_type_str(type), size,
				quota->message_use_count, quota->slot_use_count);
			VCHIQ_SERVICE_STATS_INC(service, quota_stalls);
			mutex_unlock(&state->slot_mutex);
			if (wait_for_completion_interruptible(&quota->quota_event))
				return -EAGAIN;
			if (service->closing)
				return -EHOSTDOWN;
			if (mutex_lock_killable(&state->slot_mutex))
				return -EAGAIN;
			if (service->srvstate != VCHIQ_SRVSTATE_OPEN) {
				/* The service has been closed */
				mutex_unlock(&state->slot_mutex);
				return -EHOSTDOWN;
			}
			spin_lock(&state->quota_spinlock);
			tx_end_index = SLOT_QUEUE_INDEX_FROM_POS(state->local_tx_pos + stride - 1);
		}

		spin_unlock(&state->quota_spinlock);
	}

	header = reserve_space(state, stride, flags & QMFLAGS_IS_BLOCKING);

	if (!header) {
		if (service)
			VCHIQ_SERVICE_STATS_INC(service, slot_stalls);
		/*
		 * In the event of a failure, return the mutex to the
		 * state it was in
		 */
		if (!(flags & QMFLAGS_NO_MUTEX_LOCK))
			mutex_unlock(&state->slot_mutex);
		return -EAGAIN;
	}

	if (type == VCHIQ_MSG_DATA) {
		ssize_t callback_result;
		int tx_end_index;
		int slot_use_count;

		dev_dbg(state->dev, "core: %d: qm %s@%pK,%zx (%d->%d)\n",
			state->id, msg_type_str(VCHIQ_MSG_TYPE(msgid)), header, size,
			VCHIQ_MSG_SRCPORT(msgid), VCHIQ_MSG_DSTPORT(msgid));

		WARN_ON(flags & (QMFLAGS_NO_MUTEX_LOCK |
				 QMFLAGS_NO_MUTEX_UNLOCK));

		callback_result =
			copy_message_data(copy_callback, context,
					  header->data, size);

		if (callback_result < 0) {
			mutex_unlock(&state->slot_mutex);
			VCHIQ_SERVICE_STATS_INC(service, error_count);
			return -EINVAL;
		}

		vchiq_log_dump_mem(state->dev, "Sent", 0,
				   header->data,
				   min_t(size_t, 16, callback_result));

		spin_lock(&state->quota_spinlock);
		quota->message_use_count++;

		tx_end_index =
			SLOT_QUEUE_INDEX_FROM_POS(state->local_tx_pos - 1);

		/*
		 * If this transmission can't fit in the last slot used by any
		 * service, the data_use_count must be increased.
		 */
		if (tx_end_index != state->previous_data_index) {
			state->previous_data_index = tx_end_index;
			state->data_use_count++;
		}

		/*
		 * If this isn't the same slot last used by this service,
		 * the service's slot_use_count must be increased.
		 */
		if (tx_end_index != quota->previous_tx_index) {
			quota->previous_tx_index = tx_end_index;
			slot_use_count = ++quota->slot_use_count;
		} else {
			slot_use_count = 0;
		}

		spin_unlock(&state->quota_spinlock);

		if (slot_use_count)
			dev_dbg(state->dev, "core: %d: qm:%d %s,%zx - slot_use->%d (hdr %p)\n",
				state->id, service->localport, msg_type_str(VCHIQ_MSG_TYPE(msgid)),
				size, slot_use_count, header);

		VCHIQ_SERVICE_STATS_INC(service, ctrl_tx_count);
		VCHIQ_SERVICE_STATS_ADD(service, ctrl_tx_bytes, size);
	} else {
		dev_dbg(state->dev, "core: %d: qm %s@%pK,%zx (%d->%d)\n",
			state->id, msg_type_str(VCHIQ_MSG_TYPE(msgid)), header, size,
			VCHIQ_MSG_SRCPORT(msgid), VCHIQ_MSG_DSTPORT(msgid));
		if (size != 0) {
			/*
			 * It is assumed for now that this code path
			 * only happens from calls inside this file.
			 *
			 * External callers are through the vchiq_queue_message
			 * path which always sets the type to be VCHIQ_MSG_DATA
			 *
			 * At first glance this appears to be correct but
			 * more review is needed.
			 */
			copy_message_data(copy_callback, context,
					  header->data, size);
		}
		VCHIQ_STATS_INC(state, ctrl_tx_count);
	}

	header->msgid = msgid;
	header->size = size;

	{
		int svc_fourcc;

		svc_fourcc = service
			? service->base.fourcc
			: VCHIQ_MAKE_FOURCC('?', '?', '?', '?');

		dev_dbg(state->dev, "core_msg: Sent Msg %s(%u) to %p4cc s:%u d:%d len:%zu\n",
			msg_type_str(VCHIQ_MSG_TYPE(msgid)), VCHIQ_MSG_TYPE(msgid),
			&svc_fourcc, VCHIQ_MSG_SRCPORT(msgid), VCHIQ_MSG_DSTPORT(msgid), size);
	}

	/* Make sure the new header is visible to the peer. */
	wmb();

	/* Make the new tx_pos visible to the peer. */
	local->tx_pos = state->local_tx_pos;
	wmb();

	if (service && (type == VCHIQ_MSG_CLOSE))
		set_service_state(service, VCHIQ_SRVSTATE_CLOSESENT);

	if (!(flags & QMFLAGS_NO_MUTEX_UNLOCK))
		mutex_unlock(&state->slot_mutex);

	remote_event_signal(state, &state->remote->trigger);

	return 0;
}

/* Called by the slot handler and application threads */
static int
queue_message_sync(struct vchiq_state *state, struct vchiq_service *service,
		   int msgid,
		   ssize_t (*copy_callback)(void *context, void *dest,
					    size_t offset, size_t maxsize),
		   void *context, int size, int is_blocking)
{
	struct vchiq_shared_state *local;
	struct vchiq_header *header;
	ssize_t callback_result;
	int svc_fourcc;
	int ret;

	local = state->local;

	if (VCHIQ_MSG_TYPE(msgid) != VCHIQ_MSG_RESUME &&
	    mutex_lock_killable(&state->sync_mutex))
		return -EAGAIN;

	ret = remote_event_wait(&state->sync_release_event, &local->sync_release);
	if (ret)
		return ret;

	/* Ensure that reads don't overtake the remote_event_wait. */
	rmb();

	header = (struct vchiq_header *)SLOT_DATA_FROM_INDEX(state,
		local->slot_sync);

	{
		int oldmsgid = header->msgid;

		if (oldmsgid != VCHIQ_MSGID_PADDING)
			dev_err(state->dev, "core: %d: qms - msgid %x, not PADDING\n",
				state->id, oldmsgid);
	}

	dev_dbg(state->dev, "sync: %d: qms %s@%pK,%x (%d->%d)\n",
		state->id, msg_type_str(VCHIQ_MSG_TYPE(msgid)), header, size,
		VCHIQ_MSG_SRCPORT(msgid), VCHIQ_MSG_DSTPORT(msgid));

	callback_result =
		copy_message_data(copy_callback, context,
				  header->data, size);

	if (callback_result < 0) {
		mutex_unlock(&state->slot_mutex);
		VCHIQ_SERVICE_STATS_INC(service, error_count);
		return -EINVAL;
	}

	if (service) {
		vchiq_log_dump_mem(state->dev, "Sent", 0,
				   header->data,
				   min_t(size_t, 16, callback_result));

		VCHIQ_SERVICE_STATS_INC(service, ctrl_tx_count);
		VCHIQ_SERVICE_STATS_ADD(service, ctrl_tx_bytes, size);
	} else {
		VCHIQ_STATS_INC(state, ctrl_tx_count);
	}

	header->size = size;
	header->msgid = msgid;

	svc_fourcc = service ? service->base.fourcc
			     : VCHIQ_MAKE_FOURCC('?', '?', '?', '?');

	dev_dbg(state->dev,
		"sync: Sent Sync Msg %s(%u) to %p4cc s:%u d:%d len:%d\n",
		msg_type_str(VCHIQ_MSG_TYPE(msgid)), VCHIQ_MSG_TYPE(msgid),
		&svc_fourcc, VCHIQ_MSG_SRCPORT(msgid),
		VCHIQ_MSG_DSTPORT(msgid), size);

	remote_event_signal(state, &state->remote->sync_trigger);

	if (VCHIQ_MSG_TYPE(msgid) != VCHIQ_MSG_PAUSE)
		mutex_unlock(&state->sync_mutex);

	return 0;
}

static inline void
claim_slot(struct vchiq_slot_info *slot)
{
	slot->use_count++;
}

static void
release_slot(struct vchiq_state *state, struct vchiq_slot_info *slot_info,
	     struct vchiq_header *header, struct vchiq_service *service)
{
	mutex_lock(&state->recycle_mutex);

	if (header) {
		int msgid = header->msgid;

		if (((msgid & VCHIQ_MSGID_CLAIMED) == 0) || (service && service->closing)) {
			mutex_unlock(&state->recycle_mutex);
			return;
		}

		/* Rewrite the message header to prevent a double release */
		header->msgid = msgid & ~VCHIQ_MSGID_CLAIMED;
	}

	slot_info->release_count++;

	if (slot_info->release_count == slot_info->use_count) {
		int slot_queue_recycle;
		/* Add to the freed queue */

		/*
		 * A read barrier is necessary here to prevent speculative
		 * fetches of remote->slot_queue_recycle from overtaking the
		 * mutex.
		 */
		rmb();

		slot_queue_recycle = state->remote->slot_queue_recycle;
		state->remote->slot_queue[slot_queue_recycle &
			VCHIQ_SLOT_QUEUE_MASK] =
			SLOT_INDEX_FROM_INFO(state, slot_info);
		state->remote->slot_queue_recycle = slot_queue_recycle + 1;
		dev_dbg(state->dev, "core: %d: %d - recycle->%x\n",
			state->id, SLOT_INDEX_FROM_INFO(state, slot_info),
			state->remote->slot_queue_recycle);

		/*
		 * A write barrier is necessary, but remote_event_signal
		 * contains one.
		 */
		remote_event_signal(state, &state->remote->recycle);
	}

	mutex_unlock(&state->recycle_mutex);
}

static inline enum vchiq_reason
get_bulk_reason(struct vchiq_bulk *bulk)
{
	if (bulk->dir == VCHIQ_BULK_TRANSMIT) {
		if (bulk->actual == VCHIQ_BULK_ACTUAL_ABORTED)
			return VCHIQ_BULK_TRANSMIT_ABORTED;

		return VCHIQ_BULK_TRANSMIT_DONE;
	}

	if (bulk->actual == VCHIQ_BULK_ACTUAL_ABORTED)
		return VCHIQ_BULK_RECEIVE_ABORTED;

	return VCHIQ_BULK_RECEIVE_DONE;
}

/* Called by the slot handler - don't hold the bulk mutex */
static int
notify_bulks(struct vchiq_service *service, struct vchiq_bulk_queue *queue,
	     int retry_poll)
{
	int status = 0;

	dev_dbg(service->state->dev,
		"core: %d: nb:%d %cx - p=%x rn=%x r=%x\n",
		service->state->id, service->localport,
		(queue == &service->bulk_tx) ? 't' : 'r',
		queue->process, queue->remote_notify, queue->remove);

	queue->remote_notify = queue->process;

	while (queue->remove != queue->remote_notify) {
		struct vchiq_bulk *bulk =
			&queue->bulks[BULK_INDEX(queue->remove)];

		/*
		 * Only generate callbacks for non-dummy bulk
		 * requests, and non-terminated services
		 */
		if (bulk->data && service->instance) {
			if (bulk->actual != VCHIQ_BULK_ACTUAL_ABORTED) {
				if (bulk->dir == VCHIQ_BULK_TRANSMIT) {
					VCHIQ_SERVICE_STATS_INC(service, bulk_tx_count);
					VCHIQ_SERVICE_STATS_ADD(service, bulk_tx_bytes,
								bulk->actual);
				} else {
					VCHIQ_SERVICE_STATS_INC(service, bulk_rx_count);
					VCHIQ_SERVICE_STATS_ADD(service, bulk_rx_bytes,
								bulk->actual);
				}
			} else {
				VCHIQ_SERVICE_STATS_INC(service, bulk_aborted_count);
			}
			if (bulk->mode == VCHIQ_BULK_MODE_BLOCKING) {
				struct bulk_waiter *waiter;

				spin_lock(&service->state->bulk_waiter_spinlock);
				waiter = bulk->userdata;
				if (waiter) {
					waiter->actual = bulk->actual;
					complete(&waiter->event);
				}
				spin_unlock(&service->state->bulk_waiter_spinlock);
			} else if (bulk->mode == VCHIQ_BULK_MODE_CALLBACK) {
				enum vchiq_reason reason =
						get_bulk_reason(bulk);
				status = make_service_callback(service, reason,	NULL,
							       bulk->userdata);
				if (status == -EAGAIN)
					break;
			}
		}

		queue->remove++;
		complete(&service->bulk_remove_event);
	}
	if (!retry_poll)
		status = 0;

	if (status == -EAGAIN)
		request_poll(service->state, service, (queue == &service->bulk_tx) ?
			     VCHIQ_POLL_TXNOTIFY : VCHIQ_POLL_RXNOTIFY);

	return status;
}

static void
poll_services_of_group(struct vchiq_state *state, int group)
{
	u32 flags = atomic_xchg(&state->poll_services[group], 0);
	int i;

	for (i = 0; flags; i++) {
		struct vchiq_service *service;
		u32 service_flags;

		if ((flags & BIT(i)) == 0)
			continue;

		service = find_service_by_port(state, (group << 5) + i);
		flags &= ~BIT(i);

		if (!service)
			continue;

		service_flags = atomic_xchg(&service->poll_flags, 0);
		if (service_flags & BIT(VCHIQ_POLL_REMOVE)) {
			dev_dbg(state->dev, "core: %d: ps - remove %d<->%d\n",
				state->id, service->localport, service->remoteport);

			/*
			 * Make it look like a client, because
			 * it must be removed and not left in
			 * the LISTENING state.
			 */
			service->public_fourcc = VCHIQ_FOURCC_INVALID;

			if (vchiq_close_service_internal(service, NO_CLOSE_RECVD))
				request_poll(state, service, VCHIQ_POLL_REMOVE);
		} else if (service_flags & BIT(VCHIQ_POLL_TERMINATE)) {
			dev_dbg(state->dev, "core: %d: ps - terminate %d<->%d\n",
				state->id, service->localport, service->remoteport);
			if (vchiq_close_service_internal(service, NO_CLOSE_RECVD))
				request_poll(state, service, VCHIQ_POLL_TERMINATE);
		}
		if (service_flags & BIT(VCHIQ_POLL_TXNOTIFY))
			notify_bulks(service, &service->bulk_tx, RETRY_POLL);
		if (service_flags & BIT(VCHIQ_POLL_RXNOTIFY))
			notify_bulks(service, &service->bulk_rx, RETRY_POLL);
		vchiq_service_put(service);
	}
}

/* Called by the slot handler thread */
static void
poll_services(struct vchiq_state *state)
{
	int group;

	for (group = 0; group < BITSET_SIZE(state->unused_service); group++)
		poll_services_of_group(state, group);
}

/* Called with the bulk_mutex held */
static void
abort_outstanding_bulks(struct vchiq_service *service,
			struct vchiq_bulk_queue *queue)
{
	int is_tx = (queue == &service->bulk_tx);

	dev_dbg(service->state->dev,
		"core: %d: aob:%d %cx - li=%x ri=%x p=%x\n",
		service->state->id, service->localport,
		is_tx ? 't' : 'r', queue->local_insert,
		queue->remote_insert, queue->process);

	WARN_ON((int)(queue->local_insert - queue->process) < 0);
	WARN_ON((int)(queue->remote_insert - queue->process) < 0);

	while ((queue->process != queue->local_insert) ||
	       (queue->process != queue->remote_insert)) {
		struct vchiq_bulk *bulk = &queue->bulks[BULK_INDEX(queue->process)];

		if (queue->process == queue->remote_insert) {
			/* fabricate a matching dummy bulk */
			bulk->remote_data = NULL;
			bulk->remote_size = 0;
			queue->remote_insert++;
		}

		if (queue->process != queue->local_insert) {
			vchiq_complete_bulk(service->instance, bulk);

			dev_dbg(service->state->dev,
				"core_msg: %s %p4cc d:%d ABORTED - tx len:%d, rx len:%d\n",
				is_tx ? "Send Bulk to" : "Recv Bulk from",
				&service->base.fourcc,
				service->remoteport, bulk->size, bulk->remote_size);
		} else {
			/* fabricate a matching dummy bulk */
			bulk->data = 0;
			bulk->size = 0;
			bulk->actual = VCHIQ_BULK_ACTUAL_ABORTED;
			bulk->dir = is_tx ? VCHIQ_BULK_TRANSMIT :
				VCHIQ_BULK_RECEIVE;
			queue->local_insert++;
		}

		queue->process++;
	}
}

static int
parse_open(struct vchiq_state *state, struct vchiq_header *header)
{
	const struct vchiq_open_payload *payload;
	struct vchiq_service *service = NULL;
	int msgid, size;
	unsigned int localport, remoteport, fourcc;
	short version, version_min;

	msgid = header->msgid;
	size = header->size;
	localport = VCHIQ_MSG_DSTPORT(msgid);
	remoteport = VCHIQ_MSG_SRCPORT(msgid);
	if (size < sizeof(struct vchiq_open_payload))
		goto fail_open;

	payload = (struct vchiq_open_payload *)header->data;
	fourcc = payload->fourcc;
	dev_dbg(state->dev, "core: %d: prs OPEN@%pK (%d->'%p4cc')\n",
		state->id, header, localport, &fourcc);

	service = get_listening_service(state, fourcc);
	if (!service)
		goto fail_open;

	/* A matching service exists */
	version = payload->version;
	version_min = payload->version_min;

	if ((service->version < version_min) || (version < service->version_min)) {
		/* Version mismatch */
		dev_err(state->dev, "%d: service %d (%p4cc) version mismatch - local (%d, min %d) vs. remote (%d, min %d)",
			state->id, service->localport, &fourcc,
			service->version, service->version_min, version, version_min);
		vchiq_service_put(service);
		service = NULL;
		goto fail_open;
	}
	service->peer_version = version;

	if (service->srvstate == VCHIQ_SRVSTATE_LISTENING) {
		struct vchiq_openack_payload ack_payload = {
			service->version
		};
		int openack_id = MAKE_OPENACK(service->localport, remoteport);

		if (state->version_common <
		    VCHIQ_VERSION_SYNCHRONOUS_MODE)
			service->sync = 0;

		/* Acknowledge the OPEN */
		if (service->sync) {
			if (queue_message_sync(state, NULL, openack_id, memcpy_copy_callback,
					       &ack_payload, sizeof(ack_payload), 0) == -EAGAIN)
				goto bail_not_ready;

			/* The service is now open */
			set_service_state(service, VCHIQ_SRVSTATE_OPENSYNC);
		} else {
			if (queue_message(state, NULL, openack_id, memcpy_copy_callback,
					  &ack_payload, sizeof(ack_payload), 0) == -EAGAIN)
				goto bail_not_ready;

			/* The service is now open */
			set_service_state(service, VCHIQ_SRVSTATE_OPEN);
		}
	}

	/* Success - the message has been dealt with */
	vchiq_service_put(service);
	return 1;

fail_open:
	/* No available service, or an invalid request - send a CLOSE */
	if (queue_message(state, NULL, MAKE_CLOSE(0, VCHIQ_MSG_SRCPORT(msgid)),
			  NULL, NULL, 0, 0) == -EAGAIN)
		goto bail_not_ready;

	return 1;

bail_not_ready:
	if (service)
		vchiq_service_put(service);

	return 0;
}

/**
 * parse_message() - parses a single message from the rx slot
 * @state:  vchiq state struct
 * @header: message header
 *
 * Context: Process context
 *
 * Return:
 * * >= 0     - size of the parsed message payload (without header)
 * * -EINVAL  - fatal error occurred, bail out is required
 */
static int
parse_message(struct vchiq_state *state, struct vchiq_header *header)
{
	struct vchiq_service *service = NULL;
	unsigned int localport, remoteport;
	int msgid, size, type, ret = -EINVAL;
	int svc_fourcc;

	DEBUG_INITIALISE(state->local);

	DEBUG_VALUE(PARSE_HEADER, (int)(long)header);
	msgid = header->msgid;
	DEBUG_VALUE(PARSE_MSGID, msgid);
	size = header->size;
	type = VCHIQ_MSG_TYPE(msgid);
	localport = VCHIQ_MSG_DSTPORT(msgid);
	remoteport = VCHIQ_MSG_SRCPORT(msgid);

	if (type != VCHIQ_MSG_DATA)
		VCHIQ_STATS_INC(state, ctrl_rx_count);

	switch (type) {
	case VCHIQ_MSG_OPENACK:
	case VCHIQ_MSG_CLOSE:
	case VCHIQ_MSG_DATA:
	case VCHIQ_MSG_BULK_RX:
	case VCHIQ_MSG_BULK_TX:
	case VCHIQ_MSG_BULK_RX_DONE:
	case VCHIQ_MSG_BULK_TX_DONE:
		service = find_service_by_port(state, localport);
		if ((!service ||
		     ((service->remoteport != remoteport) &&
		      (service->remoteport != VCHIQ_PORT_FREE))) &&
		    (localport == 0) &&
		    (type == VCHIQ_MSG_CLOSE)) {
			/*
			 * This could be a CLOSE from a client which
			 * hadn't yet received the OPENACK - look for
			 * the connected service
			 */
			if (service)
				vchiq_service_put(service);
			service = get_connected_service(state, remoteport);
			if (service)
				dev_warn(state->dev,
					 "core: %d: prs %s@%pK (%d->%d) - found connected service %d\n",
					 state->id, msg_type_str(type), header,
					 remoteport, localport, service->localport);
		}

		if (!service) {
			dev_err(state->dev,
				"core: %d: prs %s@%pK (%d->%d) - invalid/closed service %d\n",
				state->id, msg_type_str(type), header, remoteport,
				localport, localport);
			goto skip_message;
		}
		break;
	default:
		break;
	}

	svc_fourcc = service ? service->base.fourcc
			     : VCHIQ_MAKE_FOURCC('?', '?', '?', '?');

	dev_dbg(state->dev, "core_msg: Rcvd Msg %s(%u) from %p4cc s:%d d:%d len:%d\n",
		msg_type_str(type), type, &svc_fourcc, remoteport, localport, size);
	if (size > 0)
		vchiq_log_dump_mem(state->dev, "Rcvd", 0, header->data, min(16, size));

	if (((unsigned long)header & VCHIQ_SLOT_MASK) +
	    calc_stride(size) > VCHIQ_SLOT_SIZE) {
		dev_err(state->dev, "core: header %pK (msgid %x) - size %x too big for slot\n",
			header, (unsigned int)msgid, (unsigned int)size);
		WARN(1, "oversized for slot\n");
	}

	switch (type) {
	case VCHIQ_MSG_OPEN:
		WARN_ON(VCHIQ_MSG_DSTPORT(msgid));
		if (!parse_open(state, header))
			goto bail_not_ready;
		break;
	case VCHIQ_MSG_OPENACK:
		if (size >= sizeof(struct vchiq_openack_payload)) {
			const struct vchiq_openack_payload *payload =
				(struct vchiq_openack_payload *)
				header->data;
			service->peer_version = payload->version;
		}
		dev_dbg(state->dev,
			"core: %d: prs OPENACK@%pK,%x (%d->%d) v:%d\n",
			state->id, header, size, remoteport, localport,
			service->peer_version);
		if (service->srvstate == VCHIQ_SRVSTATE_OPENING) {
			service->remoteport = remoteport;
			set_service_state(service, VCHIQ_SRVSTATE_OPEN);
			complete(&service->remove_event);
		} else {
			dev_err(state->dev, "core: OPENACK received in state %s\n",
				srvstate_names[service->srvstate]);
		}
		break;
	case VCHIQ_MSG_CLOSE:
		WARN_ON(size); /* There should be no data */

		dev_dbg(state->dev, "core: %d: prs CLOSE@%pK (%d->%d)\n",
			state->id, header, remoteport, localport);

		mark_service_closing_internal(service, 1);

		if (vchiq_close_service_internal(service, CLOSE_RECVD) == -EAGAIN)
			goto bail_not_ready;

		dev_dbg(state->dev, "core: Close Service %p4cc s:%u d:%d\n",
			&service->base.fourcc, service->localport, service->remoteport);
		break;
	case VCHIQ_MSG_DATA:
		dev_dbg(state->dev, "core: %d: prs DATA@%pK,%x (%d->%d)\n",
			state->id, header, size, remoteport, localport);

		if ((service->remoteport == remoteport) &&
		    (service->srvstate == VCHIQ_SRVSTATE_OPEN)) {
			header->msgid = msgid | VCHIQ_MSGID_CLAIMED;
			claim_slot(state->rx_info);
			DEBUG_TRACE(PARSE_LINE);
			if (make_service_callback(service, VCHIQ_MESSAGE_AVAILABLE, header,
						  NULL) == -EAGAIN) {
				DEBUG_TRACE(PARSE_LINE);
				goto bail_not_ready;
			}
			VCHIQ_SERVICE_STATS_INC(service, ctrl_rx_count);
			VCHIQ_SERVICE_STATS_ADD(service, ctrl_rx_bytes, size);
		} else {
			VCHIQ_STATS_INC(state, error_count);
		}
		break;
	case VCHIQ_MSG_CONNECT:
		dev_dbg(state->dev, "core: %d: prs CONNECT@%pK\n",
			state->id, header);
		state->version_common =	((struct vchiq_slot_zero *)
					 state->slot_data)->version;
		complete(&state->connect);
		break;
	case VCHIQ_MSG_BULK_RX:
	case VCHIQ_MSG_BULK_TX:
		/*
		 * We should never receive a bulk request from the
		 * other side since we're not setup to perform as the
		 * master.
		 */
		WARN_ON(1);
		break;
	case VCHIQ_MSG_BULK_RX_DONE:
	case VCHIQ_MSG_BULK_TX_DONE:
		if ((service->remoteport == remoteport) &&
		    (service->srvstate != VCHIQ_SRVSTATE_FREE)) {
			struct vchiq_bulk_queue *queue;
			struct vchiq_bulk *bulk;

			queue = (type == VCHIQ_MSG_BULK_RX_DONE) ?
				&service->bulk_rx : &service->bulk_tx;

			DEBUG_TRACE(PARSE_LINE);
			if (mutex_lock_killable(&service->bulk_mutex)) {
				DEBUG_TRACE(PARSE_LINE);
				goto bail_not_ready;
			}
			if ((int)(queue->remote_insert -
				queue->local_insert) >= 0) {
				dev_err(state->dev,
					"core: %d: prs %s@%pK (%d->%d) unexpected (ri=%d,li=%d)\n",
					state->id, msg_type_str(type), header, remoteport,
					localport, queue->remote_insert, queue->local_insert);
				mutex_unlock(&service->bulk_mutex);
				break;
			}
			if (queue->process != queue->remote_insert) {
				dev_err(state->dev, "%s: p %x != ri %x\n",
					__func__, queue->process,
					queue->remote_insert);
				mutex_unlock(&service->bulk_mutex);
				goto bail_not_ready;
			}

			bulk = &queue->bulks[BULK_INDEX(queue->remote_insert)];
			bulk->actual = *(int *)header->data;
			queue->remote_insert++;

			dev_dbg(state->dev, "core: %d: prs %s@%pK (%d->%d) %x@%pad\n",
				state->id, msg_type_str(type), header, remoteport,
				localport, bulk->actual, &bulk->data);

			dev_dbg(state->dev, "core: %d: prs:%d %cx li=%x ri=%x p=%x\n",
				state->id, localport,
				(type == VCHIQ_MSG_BULK_RX_DONE) ? 'r' : 't',
				queue->local_insert, queue->remote_insert, queue->process);

			DEBUG_TRACE(PARSE_LINE);
			WARN_ON(queue->process == queue->local_insert);
			vchiq_complete_bulk(service->instance, bulk);
			queue->process++;
			mutex_unlock(&service->bulk_mutex);
			DEBUG_TRACE(PARSE_LINE);
			notify_bulks(service, queue, RETRY_POLL);
			DEBUG_TRACE(PARSE_LINE);
		}
		break;
	case VCHIQ_MSG_PADDING:
		dev_dbg(state->dev, "core: %d: prs PADDING@%pK,%x\n",
			state->id, header, size);
		break;
	case VCHIQ_MSG_PAUSE:
		/* If initiated, signal the application thread */
		dev_dbg(state->dev, "core: %d: prs PAUSE@%pK,%x\n",
			state->id, header, size);
		if (state->conn_state == VCHIQ_CONNSTATE_PAUSED) {
			dev_err(state->dev, "core: %d: PAUSE received in state PAUSED\n",
				state->id);
			break;
		}
		if (state->conn_state != VCHIQ_CONNSTATE_PAUSE_SENT) {
			/* Send a PAUSE in response */
			if (queue_message(state, NULL, MAKE_PAUSE, NULL, NULL, 0,
					  QMFLAGS_NO_MUTEX_UNLOCK) == -EAGAIN)
				goto bail_not_ready;
		}
		/* At this point slot_mutex is held */
		vchiq_set_conn_state(state, VCHIQ_CONNSTATE_PAUSED);
		break;
	case VCHIQ_MSG_RESUME:
		dev_dbg(state->dev, "core: %d: prs RESUME@%pK,%x\n",
			state->id, header, size);
		/* Release the slot mutex */
		mutex_unlock(&state->slot_mutex);
		vchiq_set_conn_state(state, VCHIQ_CONNSTATE_CONNECTED);
		break;

	case VCHIQ_MSG_REMOTE_USE:
		vchiq_on_remote_use(state);
		break;
	case VCHIQ_MSG_REMOTE_RELEASE:
		vchiq_on_remote_release(state);
		break;
	case VCHIQ_MSG_REMOTE_USE_ACTIVE:
		break;

	default:
		dev_err(state->dev, "core: %d: prs invalid msgid %x@%pK,%x\n",
			state->id, msgid, header, size);
		WARN(1, "invalid message\n");
		break;
	}

skip_message:
	ret = size;

bail_not_ready:
	if (service)
		vchiq_service_put(service);

	return ret;
}

/* Called by the slot handler thread */
static void
parse_rx_slots(struct vchiq_state *state)
{
	struct vchiq_shared_state *remote = state->remote;
	int tx_pos;

	DEBUG_INITIALISE(state->local);

	tx_pos = remote->tx_pos;

	while (state->rx_pos != tx_pos) {
		struct vchiq_header *header;
		int size;

		DEBUG_TRACE(PARSE_LINE);
		if (!state->rx_data) {
			int rx_index;

			WARN_ON(state->rx_pos & VCHIQ_SLOT_MASK);
			rx_index = remote->slot_queue[
				SLOT_QUEUE_INDEX_FROM_POS_MASKED(state->rx_pos)];
			state->rx_data = (char *)SLOT_DATA_FROM_INDEX(state,
				rx_index);
			state->rx_info = SLOT_INFO_FROM_INDEX(state, rx_index);

			/*
			 * Initialise use_count to one, and increment
			 * release_count at the end of the slot to avoid
			 * releasing the slot prematurely.
			 */
			state->rx_info->use_count = 1;
			state->rx_info->release_count = 0;
		}

		header = (struct vchiq_header *)(state->rx_data +
			(state->rx_pos & VCHIQ_SLOT_MASK));
		size = parse_message(state, header);
		if (size < 0)
			return;

		state->rx_pos += calc_stride(size);

		DEBUG_TRACE(PARSE_LINE);
		/*
		 * Perform some housekeeping when the end of the slot is
		 * reached.
		 */
		if ((state->rx_pos & VCHIQ_SLOT_MASK) == 0) {
			/* Remove the extra reference count. */
			release_slot(state, state->rx_info, NULL, NULL);
			state->rx_data = NULL;
		}
	}
}

/**
 * handle_poll() - handle service polling and other rare conditions
 * @state:  vchiq state struct
 *
 * Context: Process context
 *
 * Return:
 * * 0        - poll handled successful
 * * -EAGAIN  - retry later
 */
static int
handle_poll(struct vchiq_state *state)
{
	switch (state->conn_state) {
	case VCHIQ_CONNSTATE_CONNECTED:
		/* Poll the services as requested */
		poll_services(state);
		break;

	case VCHIQ_CONNSTATE_PAUSING:
		if (queue_message(state, NULL, MAKE_PAUSE, NULL, NULL, 0,
				  QMFLAGS_NO_MUTEX_UNLOCK) != -EAGAIN) {
			vchiq_set_conn_state(state, VCHIQ_CONNSTATE_PAUSE_SENT);
		} else {
			/* Retry later */
			return -EAGAIN;
		}
		break;

	case VCHIQ_CONNSTATE_RESUMING:
		if (queue_message(state, NULL, MAKE_RESUME, NULL, NULL, 0,
				  QMFLAGS_NO_MUTEX_LOCK) != -EAGAIN) {
			vchiq_set_conn_state(state, VCHIQ_CONNSTATE_CONNECTED);
		} else {
			/*
			 * This should really be impossible,
			 * since the PAUSE should have flushed
			 * through outstanding messages.
			 */
			dev_err(state->dev, "core: Failed to send RESUME message\n");
		}
		break;
	default:
		break;
	}

	return 0;
}

/* Called by the slot handler thread */
static int
slot_handler_func(void *v)
{
	struct vchiq_state *state = v;
	struct vchiq_shared_state *local = state->local;
	int ret;

	DEBUG_INITIALISE(local);

	while (!kthread_should_stop()) {
		DEBUG_COUNT(SLOT_HANDLER_COUNT);
		DEBUG_TRACE(SLOT_HANDLER_LINE);
		ret = remote_event_wait(&state->trigger_event, &local->trigger);
		if (ret)
			return ret;

		/* Ensure that reads don't overtake the remote_event_wait. */
		rmb();

		DEBUG_TRACE(SLOT_HANDLER_LINE);
		if (state->poll_needed) {
			state->poll_needed = 0;

			/*
			 * Handle service polling and other rare conditions here
			 * out of the mainline code
			 */
			if (handle_poll(state) == -EAGAIN)
				state->poll_needed = 1;
		}

		DEBUG_TRACE(SLOT_HANDLER_LINE);
		parse_rx_slots(state);
	}
	return 0;
}

/* Called by the recycle thread */
static int
recycle_func(void *v)
{
	struct vchiq_state *state = v;
	struct vchiq_shared_state *local = state->local;
	u32 *found;
	size_t length;
	int ret;

	length = sizeof(*found) * BITSET_SIZE(VCHIQ_MAX_SERVICES);

	found = kmalloc_array(BITSET_SIZE(VCHIQ_MAX_SERVICES), sizeof(*found),
			      GFP_KERNEL);
	if (!found)
		return -ENOMEM;

<<<<<<< HEAD
	while (1) {
=======
	while (!kthread_should_stop()) {
>>>>>>> 7aa21fec
		ret = remote_event_wait(&state->recycle_event, &local->recycle);
		if (ret)
			return ret;

		process_free_queue(state, found, length);
	}
	return 0;
}

/* Called by the sync thread */
static int
sync_func(void *v)
{
	struct vchiq_state *state = v;
	struct vchiq_shared_state *local = state->local;
	struct vchiq_header *header =
		(struct vchiq_header *)SLOT_DATA_FROM_INDEX(state,
			state->remote->slot_sync);
	int svc_fourcc;
	int ret;

	while (!kthread_should_stop()) {
		struct vchiq_service *service;
		int msgid, size;
		int type;
		unsigned int localport, remoteport;

		ret = remote_event_wait(&state->sync_trigger_event, &local->sync_trigger);
		if (ret)
			return ret;

		/* Ensure that reads don't overtake the remote_event_wait. */
		rmb();

		msgid = header->msgid;
		size = header->size;
		type = VCHIQ_MSG_TYPE(msgid);
		localport = VCHIQ_MSG_DSTPORT(msgid);
		remoteport = VCHIQ_MSG_SRCPORT(msgid);

		service = find_service_by_port(state, localport);

		if (!service) {
			dev_err(state->dev,
				"sync: %d: sf %s@%pK (%d->%d) - invalid/closed service %d\n",
				state->id, msg_type_str(type), header, remoteport,
				localport, localport);
			release_message_sync(state, header);
			continue;
		}

		svc_fourcc = service->base.fourcc;

		dev_dbg(state->dev, "sync: Rcvd Msg %s from %p4cc s:%d d:%d len:%d\n",
			msg_type_str(type), &svc_fourcc, remoteport, localport, size);
		if (size > 0)
			vchiq_log_dump_mem(state->dev, "Rcvd", 0, header->data, min(16, size));

		switch (type) {
		case VCHIQ_MSG_OPENACK:
			if (size >= sizeof(struct vchiq_openack_payload)) {
				const struct vchiq_openack_payload *payload =
					(struct vchiq_openack_payload *)
					header->data;
				service->peer_version = payload->version;
			}
			dev_err(state->dev, "sync: %d: sf OPENACK@%pK,%x (%d->%d) v:%d\n",
				state->id, header, size, remoteport, localport,
				service->peer_version);
			if (service->srvstate == VCHIQ_SRVSTATE_OPENING) {
				service->remoteport = remoteport;
				set_service_state(service, VCHIQ_SRVSTATE_OPENSYNC);
				service->sync = 1;
				complete(&service->remove_event);
			}
			release_message_sync(state, header);
			break;

		case VCHIQ_MSG_DATA:
			dev_dbg(state->dev, "sync: %d: sf DATA@%pK,%x (%d->%d)\n",
				state->id, header, size, remoteport, localport);

			if ((service->remoteport == remoteport) &&
			    (service->srvstate == VCHIQ_SRVSTATE_OPENSYNC)) {
				if (make_service_callback(service, VCHIQ_MESSAGE_AVAILABLE, header,
							  NULL) == -EAGAIN)
					dev_err(state->dev,
						"sync: error: synchronous callback to service %d returns -EAGAIN\n",
						localport);
			}
			break;

		default:
			dev_err(state->dev, "sync: error: %d: sf unexpected msgid %x@%pK,%x\n",
				state->id, msgid, header, size);
			release_message_sync(state, header);
			break;
		}

		vchiq_service_put(service);
	}

	return 0;
}

inline const char *
get_conn_state_name(enum vchiq_connstate conn_state)
{
	return conn_state_names[conn_state];
}

struct vchiq_slot_zero *
vchiq_init_slots(struct device *dev, void *mem_base, int mem_size)
{
	int mem_align =
		(int)((VCHIQ_SLOT_SIZE - (long)mem_base) & VCHIQ_SLOT_MASK);
	struct vchiq_slot_zero *slot_zero =
		(struct vchiq_slot_zero *)(mem_base + mem_align);
	int num_slots = (mem_size - mem_align) / VCHIQ_SLOT_SIZE;
	int first_data_slot = VCHIQ_SLOT_ZERO_SLOTS;

	check_sizes();

	/* Ensure there is enough memory to run an absolutely minimum system */
	num_slots -= first_data_slot;

	if (num_slots < 4) {
		dev_err(dev, "core: %s: Insufficient memory %x bytes\n",
			__func__, mem_size);
		return NULL;
	}

	memset(slot_zero, 0, sizeof(struct vchiq_slot_zero));

	slot_zero->magic = VCHIQ_MAGIC;
	slot_zero->version = VCHIQ_VERSION;
	slot_zero->version_min = VCHIQ_VERSION_MIN;
	slot_zero->slot_zero_size = sizeof(struct vchiq_slot_zero);
	slot_zero->slot_size = VCHIQ_SLOT_SIZE;
	slot_zero->max_slots = VCHIQ_MAX_SLOTS;
	slot_zero->max_slots_per_side = VCHIQ_MAX_SLOTS_PER_SIDE;

	slot_zero->master.slot_sync = first_data_slot;
	slot_zero->master.slot_first = first_data_slot + 1;
	slot_zero->master.slot_last = first_data_slot + (num_slots / 2) - 1;
	slot_zero->slave.slot_sync = first_data_slot + (num_slots / 2);
	slot_zero->slave.slot_first = first_data_slot + (num_slots / 2) + 1;
	slot_zero->slave.slot_last = first_data_slot + num_slots - 1;

	return slot_zero;
}

int
vchiq_init_state(struct vchiq_state *state, struct vchiq_slot_zero *slot_zero, struct device *dev)
{
	struct vchiq_shared_state *local;
	struct vchiq_shared_state *remote;
	char threadname[16];
	int i, ret;

	local = &slot_zero->slave;
	remote = &slot_zero->master;

	if (local->initialised) {
		if (remote->initialised)
			dev_err(dev, "local state has already been initialised\n");
		else
			dev_err(dev, "master/slave mismatch two slaves\n");

		return -EINVAL;
	}

	memset(state, 0, sizeof(struct vchiq_state));

	state->dev = dev;

	/*
	 * initialize shared state pointers
	 */

	state->local = local;
	state->remote = remote;
	state->slot_data = (struct vchiq_slot *)slot_zero;

	/*
	 * initialize events and mutexes
	 */

	init_completion(&state->connect);
	mutex_init(&state->mutex);
	mutex_init(&state->slot_mutex);
	mutex_init(&state->recycle_mutex);
	mutex_init(&state->sync_mutex);

	spin_lock_init(&state->msg_queue_spinlock);
	spin_lock_init(&state->bulk_waiter_spinlock);
	spin_lock_init(&state->quota_spinlock);

	init_completion(&state->slot_available_event);
	init_completion(&state->data_quota_event);

	state->slot_queue_available = 0;

	for (i = 0; i < VCHIQ_MAX_SERVICES; i++) {
		struct vchiq_service_quota *quota = &state->service_quotas[i];

		init_completion(&quota->quota_event);
	}

	for (i = local->slot_first; i <= local->slot_last; i++) {
		local->slot_queue[state->slot_queue_available] = i;
		state->slot_queue_available++;
		complete(&state->slot_available_event);
	}

	state->default_slot_quota = state->slot_queue_available / 2;
	state->default_message_quota =
		min_t(unsigned short, state->default_slot_quota * 256, ~0);

	state->previous_data_index = -1;
	state->data_use_count = 0;
	state->data_quota = state->slot_queue_available - 1;

	remote_event_create(&state->trigger_event, &local->trigger);
	local->tx_pos = 0;
	remote_event_create(&state->recycle_event, &local->recycle);
	local->slot_queue_recycle = state->slot_queue_available;
	remote_event_create(&state->sync_trigger_event, &local->sync_trigger);
	remote_event_create(&state->sync_release_event, &local->sync_release);

	/* At start-of-day, the slot is empty and available */
	((struct vchiq_header *)
		SLOT_DATA_FROM_INDEX(state, local->slot_sync))->msgid =
							VCHIQ_MSGID_PADDING;
	remote_event_signal_local(&state->sync_release_event, &local->sync_release);

	local->debug[DEBUG_ENTRIES] = DEBUG_MAX;

	ret = vchiq_platform_init_state(state);
	if (ret)
		return ret;

	/*
	 * bring up slot handler thread
	 */
	snprintf(threadname, sizeof(threadname), "vchiq-slot/%d", state->id);
	state->slot_handler_thread = kthread_create(&slot_handler_func, (void *)state, threadname);

	if (IS_ERR(state->slot_handler_thread)) {
		dev_err(state->dev, "couldn't create thread %s\n", threadname);
		return PTR_ERR(state->slot_handler_thread);
	}
	set_user_nice(state->slot_handler_thread, -19);

	snprintf(threadname, sizeof(threadname), "vchiq-recy/%d", state->id);
	state->recycle_thread = kthread_create(&recycle_func, (void *)state, threadname);
	if (IS_ERR(state->recycle_thread)) {
		dev_err(state->dev, "couldn't create thread %s\n", threadname);
		ret = PTR_ERR(state->recycle_thread);
		goto fail_free_handler_thread;
	}
	set_user_nice(state->recycle_thread, -19);

	snprintf(threadname, sizeof(threadname), "vchiq-sync/%d", state->id);
	state->sync_thread = kthread_create(&sync_func, (void *)state, threadname);
	if (IS_ERR(state->sync_thread)) {
		dev_err(state->dev, "couldn't create thread %s\n", threadname);
		ret = PTR_ERR(state->sync_thread);
		goto fail_free_recycle_thread;
	}
	set_user_nice(state->sync_thread, -20);

	wake_up_process(state->slot_handler_thread);
	wake_up_process(state->recycle_thread);
	wake_up_process(state->sync_thread);

	/* Indicate readiness to the other side */
	local->initialised = 1;

	return 0;

fail_free_recycle_thread:
	kthread_stop(state->recycle_thread);
fail_free_handler_thread:
	kthread_stop(state->slot_handler_thread);

	return ret;
}

void vchiq_msg_queue_push(struct vchiq_instance *instance, unsigned int handle,
			  struct vchiq_header *header)
{
	struct vchiq_service *service = find_service_by_handle(instance, handle);
	int pos;

	if (!service)
		return;

	while (service->msg_queue_write == service->msg_queue_read +
		VCHIQ_MAX_SLOTS) {
		if (wait_for_completion_interruptible(&service->msg_queue_pop))
			flush_signals(current);
	}

	pos = service->msg_queue_write & (VCHIQ_MAX_SLOTS - 1);
	service->msg_queue_write++;
	service->msg_queue[pos] = header;

	complete(&service->msg_queue_push);
}
EXPORT_SYMBOL(vchiq_msg_queue_push);

struct vchiq_header *vchiq_msg_hold(struct vchiq_instance *instance, unsigned int handle)
{
	struct vchiq_service *service = find_service_by_handle(instance, handle);
	struct vchiq_header *header;
	int pos;

	if (!service)
		return NULL;

	if (service->msg_queue_write == service->msg_queue_read)
		return NULL;

	while (service->msg_queue_write == service->msg_queue_read) {
		if (wait_for_completion_interruptible(&service->msg_queue_push))
			flush_signals(current);
	}

	pos = service->msg_queue_read & (VCHIQ_MAX_SLOTS - 1);
	service->msg_queue_read++;
	header = service->msg_queue[pos];

	complete(&service->msg_queue_pop);

	return header;
}
EXPORT_SYMBOL(vchiq_msg_hold);

static int vchiq_validate_params(struct vchiq_state *state,
				 const struct vchiq_service_params_kernel *params)
{
	if (!params->callback || !params->fourcc) {
		dev_err(state->dev, "Can't add service, invalid params\n");
		return -EINVAL;
	}

	return 0;
}

/* Called from application thread when a client or server service is created. */
struct vchiq_service *
vchiq_add_service_internal(struct vchiq_state *state,
			   const struct vchiq_service_params_kernel *params,
			   int srvstate, struct vchiq_instance *instance,
			   void (*userdata_term)(void *userdata))
{
	struct vchiq_service *service;
	struct vchiq_service __rcu **pservice = NULL;
	struct vchiq_service_quota *quota;
	int ret;
	int i;

	ret = vchiq_validate_params(state, params);
	if (ret)
		return NULL;

	service = kzalloc(sizeof(*service), GFP_KERNEL);
	if (!service)
		return service;

	service->base.fourcc   = params->fourcc;
	service->base.callback = params->callback;
	service->base.userdata = params->userdata;
	service->handle        = VCHIQ_SERVICE_HANDLE_INVALID;
	kref_init(&service->ref_count);
	service->srvstate      = VCHIQ_SRVSTATE_FREE;
	service->userdata_term = userdata_term;
	service->localport     = VCHIQ_PORT_FREE;
	service->remoteport    = VCHIQ_PORT_FREE;

	service->public_fourcc = (srvstate == VCHIQ_SRVSTATE_OPENING) ?
		VCHIQ_FOURCC_INVALID : params->fourcc;
	service->auto_close    = 1;
	atomic_set(&service->poll_flags, 0);
	service->version       = params->version;
	service->version_min   = params->version_min;
	service->state         = state;
	service->instance      = instance;
	init_completion(&service->remove_event);
	init_completion(&service->bulk_remove_event);
	init_completion(&service->msg_queue_pop);
	init_completion(&service->msg_queue_push);
	mutex_init(&service->bulk_mutex);

	/*
	 * Although it is perfectly possible to use a spinlock
	 * to protect the creation of services, it is overkill as it
	 * disables interrupts while the array is searched.
	 * The only danger is of another thread trying to create a
	 * service - service deletion is safe.
	 * Therefore it is preferable to use state->mutex which,
	 * although slower to claim, doesn't block interrupts while
	 * it is held.
	 */

	mutex_lock(&state->mutex);

	/* Prepare to use a previously unused service */
	if (state->unused_service < VCHIQ_MAX_SERVICES)
		pservice = &state->services[state->unused_service];

	if (srvstate == VCHIQ_SRVSTATE_OPENING) {
		for (i = 0; i < state->unused_service; i++) {
			if (!rcu_access_pointer(state->services[i])) {
				pservice = &state->services[i];
				break;
			}
		}
	} else {
		rcu_read_lock();
		for (i = (state->unused_service - 1); i >= 0; i--) {
			struct vchiq_service *srv;

			srv = rcu_dereference(state->services[i]);
			if (!srv) {
				pservice = &state->services[i];
			} else if ((srv->public_fourcc == params->fourcc) &&
				   ((srv->instance != instance) ||
				   (srv->base.callback != params->callback))) {
				/*
				 * There is another server using this
				 * fourcc which doesn't match.
				 */
				pservice = NULL;
				break;
			}
		}
		rcu_read_unlock();
	}

	if (pservice) {
		service->localport = (pservice - state->services);
		if (!handle_seq)
			handle_seq = VCHIQ_MAX_STATES *
				 VCHIQ_MAX_SERVICES;
		service->handle = handle_seq |
			(state->id * VCHIQ_MAX_SERVICES) |
			service->localport;
		handle_seq += VCHIQ_MAX_STATES * VCHIQ_MAX_SERVICES;
		rcu_assign_pointer(*pservice, service);
		if (pservice == &state->services[state->unused_service])
			state->unused_service++;
	}

	mutex_unlock(&state->mutex);

	if (!pservice) {
		kfree(service);
		return NULL;
	}

	quota = &state->service_quotas[service->localport];
	quota->slot_quota = state->default_slot_quota;
	quota->message_quota = state->default_message_quota;
	if (quota->slot_use_count == 0)
		quota->previous_tx_index =
			SLOT_QUEUE_INDEX_FROM_POS(state->local_tx_pos)
			- 1;

	/* Bring this service online */
	set_service_state(service, srvstate);

	dev_dbg(state->dev, "core_msg: %s Service %p4cc SrcPort:%d\n",
		(srvstate == VCHIQ_SRVSTATE_OPENING) ? "Open" : "Add",
		&params->fourcc, service->localport);

	/* Don't unlock the service - leave it with a ref_count of 1. */

	return service;
}

int
vchiq_open_service_internal(struct vchiq_service *service, int client_id)
{
	struct vchiq_open_payload payload = {
		service->base.fourcc,
		client_id,
		service->version,
		service->version_min
	};
	int status = 0;

	service->client_id = client_id;
	vchiq_use_service_internal(service);
	status = queue_message(service->state,
			       NULL, MAKE_OPEN(service->localport),
			       memcpy_copy_callback,
			       &payload,
			       sizeof(payload),
			       QMFLAGS_IS_BLOCKING);

	if (status)
		return status;

	/* Wait for the ACK/NAK */
	if (wait_for_completion_interruptible(&service->remove_event)) {
		status = -EAGAIN;
		vchiq_release_service_internal(service);
	} else if ((service->srvstate != VCHIQ_SRVSTATE_OPEN) &&
		   (service->srvstate != VCHIQ_SRVSTATE_OPENSYNC)) {
		if (service->srvstate != VCHIQ_SRVSTATE_CLOSEWAIT)
			dev_err(service->state->dev,
				"core: %d: osi - srvstate = %s (ref %u)\n",
				service->state->id, srvstate_names[service->srvstate],
				kref_read(&service->ref_count));
		status = -EINVAL;
		VCHIQ_SERVICE_STATS_INC(service, error_count);
		vchiq_release_service_internal(service);
	}

	return status;
}

static void
release_service_messages(struct vchiq_service *service)
{
	struct vchiq_state *state = service->state;
	int slot_last = state->remote->slot_last;
	int i;

	/* Release any claimed messages aimed at this service */

	if (service->sync) {
		struct vchiq_header *header =
			(struct vchiq_header *)SLOT_DATA_FROM_INDEX(state,
						state->remote->slot_sync);
		if (VCHIQ_MSG_DSTPORT(header->msgid) == service->localport)
			release_message_sync(state, header);

		return;
	}

	for (i = state->remote->slot_first; i <= slot_last; i++) {
		struct vchiq_slot_info *slot_info =
			SLOT_INFO_FROM_INDEX(state, i);
		unsigned int pos, end;
		char *data;

		if (slot_info->release_count == slot_info->use_count)
			continue;

		data = (char *)SLOT_DATA_FROM_INDEX(state, i);
		end = VCHIQ_SLOT_SIZE;
		if (data == state->rx_data)
			/*
			 * This buffer is still being read from - stop
			 * at the current read position
			 */
			end = state->rx_pos & VCHIQ_SLOT_MASK;

		pos = 0;

		while (pos < end) {
			struct vchiq_header *header =
				(struct vchiq_header *)(data + pos);
			int msgid = header->msgid;
			int port = VCHIQ_MSG_DSTPORT(msgid);

			if ((port == service->localport) && (msgid & VCHIQ_MSGID_CLAIMED)) {
				dev_dbg(state->dev, "core:  fsi - hdr %pK\n", header);
				release_slot(state, slot_info, header, NULL);
			}
			pos += calc_stride(header->size);
			if (pos > VCHIQ_SLOT_SIZE) {
				dev_err(state->dev,
					"core: fsi - pos %x: header %pK, msgid %x, header->msgid %x, header->size %x\n",
					pos, header, msgid, header->msgid, header->size);
				WARN(1, "invalid slot position\n");
			}
		}
	}
}

static int
do_abort_bulks(struct vchiq_service *service)
{
	int status;

	/* Abort any outstanding bulk transfers */
	if (mutex_lock_killable(&service->bulk_mutex))
		return 0;
	abort_outstanding_bulks(service, &service->bulk_tx);
	abort_outstanding_bulks(service, &service->bulk_rx);
	mutex_unlock(&service->bulk_mutex);

	status = notify_bulks(service, &service->bulk_tx, NO_RETRY_POLL);
	if (status)
		return 0;

	status = notify_bulks(service, &service->bulk_rx, NO_RETRY_POLL);
	return !status;
}

static int
close_service_complete(struct vchiq_service *service, int failstate)
{
	int status;
	int is_server = (service->public_fourcc != VCHIQ_FOURCC_INVALID);
	int newstate;

	switch (service->srvstate) {
	case VCHIQ_SRVSTATE_OPEN:
	case VCHIQ_SRVSTATE_CLOSESENT:
	case VCHIQ_SRVSTATE_CLOSERECVD:
		if (is_server) {
			if (service->auto_close) {
				service->client_id = 0;
				service->remoteport = VCHIQ_PORT_FREE;
				newstate = VCHIQ_SRVSTATE_LISTENING;
			} else {
				newstate = VCHIQ_SRVSTATE_CLOSEWAIT;
			}
		} else {
			newstate = VCHIQ_SRVSTATE_CLOSED;
		}
		set_service_state(service, newstate);
		break;
	case VCHIQ_SRVSTATE_LISTENING:
		break;
	default:
		dev_err(service->state->dev, "core: (%x) called in state %s\n",
			service->handle, srvstate_names[service->srvstate]);
		WARN(1, "%s in unexpected state\n", __func__);
		return -EINVAL;
	}

	status = make_service_callback(service, VCHIQ_SERVICE_CLOSED, NULL, NULL);

	if (status != -EAGAIN) {
		int uc = service->service_use_count;
		int i;
		/* Complete the close process */
		for (i = 0; i < uc; i++)
			/*
			 * cater for cases where close is forced and the
			 * client may not close all it's handles
			 */
			vchiq_release_service_internal(service);

		service->client_id = 0;
		service->remoteport = VCHIQ_PORT_FREE;

		if (service->srvstate == VCHIQ_SRVSTATE_CLOSED) {
			vchiq_free_service_internal(service);
		} else if (service->srvstate != VCHIQ_SRVSTATE_CLOSEWAIT) {
			if (is_server)
				service->closing = 0;

			complete(&service->remove_event);
		}
	} else {
		set_service_state(service, failstate);
	}

	return status;
}

/* Called by the slot handler */
int
vchiq_close_service_internal(struct vchiq_service *service, int close_recvd)
{
	struct vchiq_state *state = service->state;
	int status = 0;
	int is_server = (service->public_fourcc != VCHIQ_FOURCC_INVALID);
	int close_id = MAKE_CLOSE(service->localport,
				  VCHIQ_MSG_DSTPORT(service->remoteport));

	dev_dbg(state->dev, "core: %d: csi:%d,%d (%s)\n",
		service->state->id, service->localport, close_recvd,
		srvstate_names[service->srvstate]);

	switch (service->srvstate) {
	case VCHIQ_SRVSTATE_CLOSED:
	case VCHIQ_SRVSTATE_HIDDEN:
	case VCHIQ_SRVSTATE_LISTENING:
	case VCHIQ_SRVSTATE_CLOSEWAIT:
		if (close_recvd) {
			dev_err(state->dev, "core: (1) called in state %s\n",
				srvstate_names[service->srvstate]);
		} else if (is_server) {
			if (service->srvstate == VCHIQ_SRVSTATE_LISTENING) {
				status = -EINVAL;
			} else {
				service->client_id = 0;
				service->remoteport = VCHIQ_PORT_FREE;
				if (service->srvstate == VCHIQ_SRVSTATE_CLOSEWAIT)
					set_service_state(service, VCHIQ_SRVSTATE_LISTENING);
			}
			complete(&service->remove_event);
		} else {
			vchiq_free_service_internal(service);
		}
		break;
	case VCHIQ_SRVSTATE_OPENING:
		if (close_recvd) {
			/* The open was rejected - tell the user */
			set_service_state(service, VCHIQ_SRVSTATE_CLOSEWAIT);
			complete(&service->remove_event);
		} else {
			/* Shutdown mid-open - let the other side know */
			status = queue_message(state, service, close_id, NULL, NULL, 0, 0);
		}
		break;

	case VCHIQ_SRVSTATE_OPENSYNC:
		mutex_lock(&state->sync_mutex);
		fallthrough;
	case VCHIQ_SRVSTATE_OPEN:
		if (close_recvd) {
			if (!do_abort_bulks(service))
				status = -EAGAIN;
		}

		release_service_messages(service);

		if (!status)
			status = queue_message(state, service, close_id, NULL,
					       NULL, 0, QMFLAGS_NO_MUTEX_UNLOCK);

		if (status) {
			if (service->srvstate == VCHIQ_SRVSTATE_OPENSYNC)
				mutex_unlock(&state->sync_mutex);
			break;
		}

		if (!close_recvd) {
			/* Change the state while the mutex is still held */
			set_service_state(service, VCHIQ_SRVSTATE_CLOSESENT);
			mutex_unlock(&state->slot_mutex);
			if (service->sync)
				mutex_unlock(&state->sync_mutex);
			break;
		}

		/* Change the state while the mutex is still held */
		set_service_state(service, VCHIQ_SRVSTATE_CLOSERECVD);
		mutex_unlock(&state->slot_mutex);
		if (service->sync)
			mutex_unlock(&state->sync_mutex);

		status = close_service_complete(service, VCHIQ_SRVSTATE_CLOSERECVD);
		break;

	case VCHIQ_SRVSTATE_CLOSESENT:
		if (!close_recvd)
			/* This happens when a process is killed mid-close */
			break;

		if (!do_abort_bulks(service)) {
			status = -EAGAIN;
			break;
		}

		if (!status)
			status = close_service_complete(service, VCHIQ_SRVSTATE_CLOSERECVD);
		break;

	case VCHIQ_SRVSTATE_CLOSERECVD:
		if (!close_recvd && is_server)
			/* Force into LISTENING mode */
			set_service_state(service, VCHIQ_SRVSTATE_LISTENING);
		status = close_service_complete(service, VCHIQ_SRVSTATE_CLOSERECVD);
		break;

	default:
		dev_err(state->dev, "core: (%d) called in state %s\n",
			close_recvd, srvstate_names[service->srvstate]);
		break;
	}

	return status;
}

/* Called from the application process upon process death */
void
vchiq_terminate_service_internal(struct vchiq_service *service)
{
	struct vchiq_state *state = service->state;

	dev_dbg(state->dev, "core: %d: tsi - (%d<->%d)\n",
		state->id, service->localport, service->remoteport);

	mark_service_closing(service);

	/* Mark the service for removal by the slot handler */
	request_poll(state, service, VCHIQ_POLL_REMOVE);
}

/* Called from the slot handler */
void
vchiq_free_service_internal(struct vchiq_service *service)
{
	struct vchiq_state *state = service->state;

	dev_dbg(state->dev, "core: %d: fsi - (%d)\n", state->id, service->localport);

	switch (service->srvstate) {
	case VCHIQ_SRVSTATE_OPENING:
	case VCHIQ_SRVSTATE_CLOSED:
	case VCHIQ_SRVSTATE_HIDDEN:
	case VCHIQ_SRVSTATE_LISTENING:
	case VCHIQ_SRVSTATE_CLOSEWAIT:
		break;
	default:
		dev_err(state->dev, "core: %d: fsi - (%d) in state %s\n",
			state->id, service->localport, srvstate_names[service->srvstate]);
		return;
	}

	set_service_state(service, VCHIQ_SRVSTATE_FREE);

	complete(&service->remove_event);

	/* Release the initial lock */
	vchiq_service_put(service);
}

int
vchiq_connect_internal(struct vchiq_state *state, struct vchiq_instance *instance)
{
	struct vchiq_service *service;
	int i;

	/* Find all services registered to this client and enable them. */
	i = 0;
	while ((service = next_service_by_instance(state, instance, &i)) != NULL) {
		if (service->srvstate == VCHIQ_SRVSTATE_HIDDEN)
			set_service_state(service, VCHIQ_SRVSTATE_LISTENING);
		vchiq_service_put(service);
	}

	if (state->conn_state == VCHIQ_CONNSTATE_DISCONNECTED) {
		if (queue_message(state, NULL, MAKE_CONNECT, NULL, NULL, 0,
				  QMFLAGS_IS_BLOCKING) == -EAGAIN)
			return -EAGAIN;

		vchiq_set_conn_state(state, VCHIQ_CONNSTATE_CONNECTING);
	}

	if (state->conn_state == VCHIQ_CONNSTATE_CONNECTING) {
		if (wait_for_completion_interruptible(&state->connect))
			return -EAGAIN;

		vchiq_set_conn_state(state, VCHIQ_CONNSTATE_CONNECTED);
		complete(&state->connect);
	}

	return 0;
}

void
vchiq_shutdown_internal(struct vchiq_state *state, struct vchiq_instance *instance)
{
	struct vchiq_service *service;
	int i;

	/* Find all services registered to this client and remove them. */
	i = 0;
	while ((service = next_service_by_instance(state, instance, &i)) != NULL) {
		(void)vchiq_remove_service(instance, service->handle);
		vchiq_service_put(service);
	}
}

int
vchiq_close_service(struct vchiq_instance *instance, unsigned int handle)
{
	/* Unregister the service */
	struct vchiq_service *service = find_service_by_handle(instance, handle);
	int status = 0;

	if (!service)
		return -EINVAL;

	dev_dbg(service->state->dev, "core: %d: close_service:%d\n",
		service->state->id, service->localport);

	if ((service->srvstate == VCHIQ_SRVSTATE_FREE) ||
	    (service->srvstate == VCHIQ_SRVSTATE_LISTENING) ||
	    (service->srvstate == VCHIQ_SRVSTATE_HIDDEN)) {
		vchiq_service_put(service);
		return -EINVAL;
	}

	mark_service_closing(service);

	if (current == service->state->slot_handler_thread) {
		status = vchiq_close_service_internal(service, NO_CLOSE_RECVD);
		WARN_ON(status == -EAGAIN);
	} else {
		/* Mark the service for termination by the slot handler */
		request_poll(service->state, service, VCHIQ_POLL_TERMINATE);
	}

	while (1) {
		if (wait_for_completion_interruptible(&service->remove_event)) {
			status = -EAGAIN;
			break;
		}

		if ((service->srvstate == VCHIQ_SRVSTATE_FREE) ||
		    (service->srvstate == VCHIQ_SRVSTATE_LISTENING) ||
		    (service->srvstate == VCHIQ_SRVSTATE_OPEN))
			break;

		dev_warn(service->state->dev,
			 "core: %d: close_service:%d - waiting in state %s\n",
			 service->state->id, service->localport,
			 srvstate_names[service->srvstate]);
	}

	if (!status &&
	    (service->srvstate != VCHIQ_SRVSTATE_FREE) &&
	    (service->srvstate != VCHIQ_SRVSTATE_LISTENING))
		status = -EINVAL;

	vchiq_service_put(service);

	return status;
}
EXPORT_SYMBOL(vchiq_close_service);

int
vchiq_remove_service(struct vchiq_instance *instance, unsigned int handle)
{
	/* Unregister the service */
	struct vchiq_service *service = find_service_by_handle(instance, handle);
	int status = 0;

	if (!service)
		return -EINVAL;

	dev_dbg(service->state->dev, "core: %d: remove_service:%d\n",
		service->state->id, service->localport);

	if (service->srvstate == VCHIQ_SRVSTATE_FREE) {
		vchiq_service_put(service);
		return -EINVAL;
	}

	mark_service_closing(service);

	if ((service->srvstate == VCHIQ_SRVSTATE_HIDDEN) ||
	    (current == service->state->slot_handler_thread)) {
		/*
		 * Make it look like a client, because it must be removed and
		 * not left in the LISTENING state.
		 */
		service->public_fourcc = VCHIQ_FOURCC_INVALID;

		status = vchiq_close_service_internal(service, NO_CLOSE_RECVD);
		WARN_ON(status == -EAGAIN);
	} else {
		/* Mark the service for removal by the slot handler */
		request_poll(service->state, service, VCHIQ_POLL_REMOVE);
	}
	while (1) {
		if (wait_for_completion_interruptible(&service->remove_event)) {
			status = -EAGAIN;
			break;
		}

		if ((service->srvstate == VCHIQ_SRVSTATE_FREE) ||
		    (service->srvstate == VCHIQ_SRVSTATE_OPEN))
			break;

		dev_warn(service->state->dev,
			 "core: %d: remove_service:%d - waiting in state %s\n",
			 service->state->id, service->localport,
			 srvstate_names[service->srvstate]);
	}

	if (!status && (service->srvstate != VCHIQ_SRVSTATE_FREE))
		status = -EINVAL;

	vchiq_service_put(service);

	return status;
}

/*
 * This function may be called by kernel threads or user threads.
 * User threads may receive -EAGAIN to indicate that a signal has been
 * received and the call should be retried after being returned to user
 * context.
 * When called in blocking mode, the userdata field points to a bulk_waiter
 * structure.
 */
int vchiq_bulk_transfer(struct vchiq_instance *instance, unsigned int handle,
			void *offset, void __user *uoffset, int size, void *userdata,
			enum vchiq_bulk_mode mode, enum vchiq_bulk_dir dir)
{
	struct vchiq_service *service = find_service_by_handle(instance, handle);
	struct vchiq_bulk_queue *queue;
	struct vchiq_bulk *bulk;
	struct vchiq_state *state;
	struct bulk_waiter *bulk_waiter = NULL;
	const char dir_char = (dir == VCHIQ_BULK_TRANSMIT) ? 't' : 'r';
	const int dir_msgtype = (dir == VCHIQ_BULK_TRANSMIT) ?
		VCHIQ_MSG_BULK_TX : VCHIQ_MSG_BULK_RX;
	int status = -EINVAL;
	int payload[2];

	if (!service)
		goto error_exit;

	if (service->srvstate != VCHIQ_SRVSTATE_OPEN)
		goto error_exit;

	if (!offset && !uoffset)
		goto error_exit;

	if (vchiq_check_service(service))
		goto error_exit;

	switch (mode) {
	case VCHIQ_BULK_MODE_NOCALLBACK:
	case VCHIQ_BULK_MODE_CALLBACK:
		break;
	case VCHIQ_BULK_MODE_BLOCKING:
		bulk_waiter = userdata;
		init_completion(&bulk_waiter->event);
		bulk_waiter->actual = 0;
		bulk_waiter->bulk = NULL;
		break;
	case VCHIQ_BULK_MODE_WAITING:
		bulk_waiter = userdata;
		bulk = bulk_waiter->bulk;
		goto waiting;
	default:
		goto error_exit;
	}

	state = service->state;

	queue = (dir == VCHIQ_BULK_TRANSMIT) ?
		&service->bulk_tx : &service->bulk_rx;

	if (mutex_lock_killable(&service->bulk_mutex)) {
		status = -EAGAIN;
		goto error_exit;
	}

	if (queue->local_insert == queue->remove + VCHIQ_NUM_SERVICE_BULKS) {
		VCHIQ_SERVICE_STATS_INC(service, bulk_stalls);
		do {
			mutex_unlock(&service->bulk_mutex);
			if (wait_for_completion_interruptible(&service->bulk_remove_event)) {
				status = -EAGAIN;
				goto error_exit;
			}
			if (mutex_lock_killable(&service->bulk_mutex)) {
				status = -EAGAIN;
				goto error_exit;
			}
		} while (queue->local_insert == queue->remove +
				VCHIQ_NUM_SERVICE_BULKS);
	}

	bulk = &queue->bulks[BULK_INDEX(queue->local_insert)];

	bulk->mode = mode;
	bulk->dir = dir;
	bulk->userdata = userdata;
	bulk->size = size;
	bulk->actual = VCHIQ_BULK_ACTUAL_ABORTED;

	if (vchiq_prepare_bulk_data(instance, bulk, offset, uoffset, size, dir))
		goto unlock_error_exit;

	/*
	 * Ensure that the bulk data record is visible to the peer
	 * before proceeding.
	 */
	wmb();

	dev_dbg(state->dev, "core: %d: bt (%d->%d) %cx %x@%pad %pK\n",
		state->id, service->localport, service->remoteport,
		dir_char, size, &bulk->data, userdata);

	/*
	 * The slot mutex must be held when the service is being closed, so
	 * claim it here to ensure that isn't happening
	 */
	if (mutex_lock_killable(&state->slot_mutex)) {
		status = -EAGAIN;
		goto cancel_bulk_error_exit;
	}

	if (service->srvstate != VCHIQ_SRVSTATE_OPEN)
		goto unlock_both_error_exit;

	payload[0] = lower_32_bits(bulk->data);
	payload[1] = bulk->size;
	status = queue_message(state,
			       NULL,
			       VCHIQ_MAKE_MSG(dir_msgtype,
					      service->localport,
					      service->remoteport),
			       memcpy_copy_callback,
			       &payload,
			       sizeof(payload),
			       QMFLAGS_IS_BLOCKING |
			       QMFLAGS_NO_MUTEX_LOCK |
			       QMFLAGS_NO_MUTEX_UNLOCK);
	if (status)
		goto unlock_both_error_exit;

	queue->local_insert++;

	mutex_unlock(&state->slot_mutex);
	mutex_unlock(&service->bulk_mutex);

	dev_dbg(state->dev, "core: %d: bt:%d %cx li=%x ri=%x p=%x\n",
		state->id, service->localport, dir_char, queue->local_insert,
		queue->remote_insert, queue->process);

waiting:
	vchiq_service_put(service);

	status = 0;

	if (bulk_waiter) {
		bulk_waiter->bulk = bulk;
		if (wait_for_completion_interruptible(&bulk_waiter->event))
			status = -EAGAIN;
		else if (bulk_waiter->actual == VCHIQ_BULK_ACTUAL_ABORTED)
			status = -EINVAL;
	}

	return status;

unlock_both_error_exit:
	mutex_unlock(&state->slot_mutex);
cancel_bulk_error_exit:
	vchiq_complete_bulk(service->instance, bulk);
unlock_error_exit:
	mutex_unlock(&service->bulk_mutex);

error_exit:
	if (service)
		vchiq_service_put(service);
	return status;
}

int
vchiq_queue_message(struct vchiq_instance *instance, unsigned int handle,
		    ssize_t (*copy_callback)(void *context, void *dest,
					     size_t offset, size_t maxsize),
		    void *context,
		    size_t size)
{
	struct vchiq_service *service = find_service_by_handle(instance, handle);
	int status = -EINVAL;
	int data_id;

	if (!service)
		goto error_exit;

	if (vchiq_check_service(service))
		goto error_exit;

	if (!size) {
		VCHIQ_SERVICE_STATS_INC(service, error_count);
		goto error_exit;
	}

	if (size > VCHIQ_MAX_MSG_SIZE) {
		VCHIQ_SERVICE_STATS_INC(service, error_count);
		goto error_exit;
	}

	data_id = MAKE_DATA(service->localport, service->remoteport);

	switch (service->srvstate) {
	case VCHIQ_SRVSTATE_OPEN:
		status = queue_message(service->state, service, data_id,
				       copy_callback, context, size, 1);
		break;
	case VCHIQ_SRVSTATE_OPENSYNC:
		status = queue_message_sync(service->state, service, data_id,
					    copy_callback, context, size, 1);
		break;
	default:
		status = -EINVAL;
		break;
	}

error_exit:
	if (service)
		vchiq_service_put(service);

	return status;
}

int vchiq_queue_kernel_message(struct vchiq_instance *instance, unsigned int handle, void *data,
			       unsigned int size)
{
	int status;

	while (1) {
		status = vchiq_queue_message(instance, handle, memcpy_copy_callback,
					     data, size);

		/*
		 * vchiq_queue_message() may return -EAGAIN, so we need to
		 * implement a retry mechanism since this function is supposed
		 * to block until queued
		 */
		if (status != -EAGAIN)
			break;

		msleep(1);
	}

	return status;
}
EXPORT_SYMBOL(vchiq_queue_kernel_message);

void
vchiq_release_message(struct vchiq_instance *instance, unsigned int handle,
		      struct vchiq_header *header)
{
	struct vchiq_service *service = find_service_by_handle(instance, handle);
	struct vchiq_shared_state *remote;
	struct vchiq_state *state;
	int slot_index;

	if (!service)
		return;

	state = service->state;
	remote = state->remote;

	slot_index = SLOT_INDEX_FROM_DATA(state, (void *)header);

	if ((slot_index >= remote->slot_first) &&
	    (slot_index <= remote->slot_last)) {
		int msgid = header->msgid;

		if (msgid & VCHIQ_MSGID_CLAIMED) {
			struct vchiq_slot_info *slot_info =
				SLOT_INFO_FROM_INDEX(state, slot_index);

			release_slot(state, slot_info, header, service);
		}
	} else if (slot_index == remote->slot_sync) {
		release_message_sync(state, header);
	}

	vchiq_service_put(service);
}
EXPORT_SYMBOL(vchiq_release_message);

static void
release_message_sync(struct vchiq_state *state, struct vchiq_header *header)
{
	header->msgid = VCHIQ_MSGID_PADDING;
	remote_event_signal(state, &state->remote->sync_release);
}

int
vchiq_get_peer_version(struct vchiq_instance *instance, unsigned int handle, short *peer_version)
{
	int status = -EINVAL;
	struct vchiq_service *service = find_service_by_handle(instance, handle);

	if (!service)
		goto exit;

	if (vchiq_check_service(service))
		goto exit;

	if (!peer_version)
		goto exit;

	*peer_version = service->peer_version;
	status = 0;

exit:
	if (service)
		vchiq_service_put(service);
	return status;
}
EXPORT_SYMBOL(vchiq_get_peer_version);

void vchiq_get_config(struct vchiq_config *config)
{
	config->max_msg_size           = VCHIQ_MAX_MSG_SIZE;
	config->bulk_threshold         = VCHIQ_MAX_MSG_SIZE;
	config->max_outstanding_bulks  = VCHIQ_NUM_SERVICE_BULKS;
	config->max_services           = VCHIQ_MAX_SERVICES;
	config->version                = VCHIQ_VERSION;
	config->version_min            = VCHIQ_VERSION_MIN;
}

int
vchiq_set_service_option(struct vchiq_instance *instance, unsigned int handle,
			 enum vchiq_service_option option, int value)
{
	struct vchiq_service *service = find_service_by_handle(instance, handle);
	struct vchiq_service_quota *quota;
	int ret = -EINVAL;

	if (!service)
		return -EINVAL;

	switch (option) {
	case VCHIQ_SERVICE_OPTION_AUTOCLOSE:
		service->auto_close = value;
		ret = 0;
		break;

	case VCHIQ_SERVICE_OPTION_SLOT_QUOTA:
		quota = &service->state->service_quotas[service->localport];
		if (value == 0)
			value = service->state->default_slot_quota;
		if ((value >= quota->slot_use_count) &&
		    (value < (unsigned short)~0)) {
			quota->slot_quota = value;
			if ((value >= quota->slot_use_count) &&
			    (quota->message_quota >= quota->message_use_count))
				/*
				 * Signal the service that it may have
				 * dropped below its quota
				 */
				complete(&quota->quota_event);
			ret = 0;
		}
		break;

	case VCHIQ_SERVICE_OPTION_MESSAGE_QUOTA:
		quota = &service->state->service_quotas[service->localport];
		if (value == 0)
			value = service->state->default_message_quota;
		if ((value >= quota->message_use_count) &&
		    (value < (unsigned short)~0)) {
			quota->message_quota = value;
			if ((value >= quota->message_use_count) &&
			    (quota->slot_quota >= quota->slot_use_count))
				/*
				 * Signal the service that it may have
				 * dropped below its quota
				 */
				complete(&quota->quota_event);
			ret = 0;
		}
		break;

	case VCHIQ_SERVICE_OPTION_SYNCHRONOUS:
		if ((service->srvstate == VCHIQ_SRVSTATE_HIDDEN) ||
		    (service->srvstate == VCHIQ_SRVSTATE_LISTENING)) {
			service->sync = value;
			ret = 0;
		}
		break;

	case VCHIQ_SERVICE_OPTION_TRACE:
		service->trace = value;
		ret = 0;
		break;

	default:
		break;
	}
	vchiq_service_put(service);

	return ret;
}

static void
vchiq_dump_shared_state(struct seq_file *f, struct vchiq_state *state,
			struct vchiq_shared_state *shared, const char *label)
{
	static const char *const debug_names[] = {
		"<entries>",
		"SLOT_HANDLER_COUNT",
		"SLOT_HANDLER_LINE",
		"PARSE_LINE",
		"PARSE_HEADER",
		"PARSE_MSGID",
		"AWAIT_COMPLETION_LINE",
		"DEQUEUE_MESSAGE_LINE",
		"SERVICE_CALLBACK_LINE",
		"MSG_QUEUE_FULL_COUNT",
		"COMPLETION_QUEUE_FULL_COUNT"
	};
	int i;

	seq_printf(f, "  %s: slots %d-%d tx_pos=0x%x recycle=0x%x\n",
		   label, shared->slot_first, shared->slot_last,
		   shared->tx_pos, shared->slot_queue_recycle);

	seq_puts(f, "    Slots claimed:\n");

	for (i = shared->slot_first; i <= shared->slot_last; i++) {
		struct vchiq_slot_info slot_info =
						*SLOT_INFO_FROM_INDEX(state, i);
		if (slot_info.use_count != slot_info.release_count) {
			seq_printf(f, "      %d: %d/%d\n", i, slot_info.use_count,
				   slot_info.release_count);
		}
	}

	for (i = 1; i < shared->debug[DEBUG_ENTRIES]; i++) {
		seq_printf(f, "    DEBUG: %s = %d(0x%x)\n",
			   debug_names[i], shared->debug[i], shared->debug[i]);
	}
}

static void
vchiq_dump_service_state(struct seq_file *f, struct vchiq_service *service)
{
	unsigned int ref_count;

	/*Don't include the lock just taken*/
	ref_count = kref_read(&service->ref_count) - 1;
	seq_printf(f, "Service %u: %s (ref %u)", service->localport,
		   srvstate_names[service->srvstate], ref_count);

	if (service->srvstate != VCHIQ_SRVSTATE_FREE) {
		char remoteport[30];
		struct vchiq_service_quota *quota =
			&service->state->service_quotas[service->localport];
		int fourcc = service->base.fourcc;
		int tx_pending, rx_pending, tx_size = 0, rx_size = 0;

		if (service->remoteport != VCHIQ_PORT_FREE) {
			int len2 = scnprintf(remoteport, sizeof(remoteport),
				"%u", service->remoteport);

			if (service->public_fourcc != VCHIQ_FOURCC_INVALID)
				scnprintf(remoteport + len2, sizeof(remoteport) - len2,
					  " (client 0x%x)", service->client_id);
		} else {
			strscpy(remoteport, "n/a", sizeof(remoteport));
		}

		seq_printf(f, " '%p4cc' remote %s (msg use %d/%d, slot use %d/%d)\n",
			   &fourcc, remoteport,
			   quota->message_use_count, quota->message_quota,
			   quota->slot_use_count, quota->slot_quota);

		tx_pending = service->bulk_tx.local_insert -
			service->bulk_tx.remote_insert;
		if (tx_pending) {
			unsigned int i = BULK_INDEX(service->bulk_tx.remove);

			tx_size = service->bulk_tx.bulks[i].size;
		}

		rx_pending = service->bulk_rx.local_insert -
			service->bulk_rx.remote_insert;
		if (rx_pending) {
			unsigned int i = BULK_INDEX(service->bulk_rx.remove);

			rx_size = service->bulk_rx.bulks[i].size;
		}

		seq_printf(f, "  Bulk: tx_pending=%d (size %d), rx_pending=%d (size %d)\n",
			   tx_pending, tx_size, rx_pending, rx_size);

		if (VCHIQ_ENABLE_STATS) {
			seq_printf(f, "  Ctrl: tx_count=%d, tx_bytes=%llu, rx_count=%d, rx_bytes=%llu\n",
				   service->stats.ctrl_tx_count,
				   service->stats.ctrl_tx_bytes,
				   service->stats.ctrl_rx_count,
				   service->stats.ctrl_rx_bytes);

			seq_printf(f, "  Bulk: tx_count=%d, tx_bytes=%llu, rx_count=%d, rx_bytes=%llu\n",
				   service->stats.bulk_tx_count,
				   service->stats.bulk_tx_bytes,
				   service->stats.bulk_rx_count,
				   service->stats.bulk_rx_bytes);

			seq_printf(f, "  %d quota stalls, %d slot stalls, %d bulk stalls, %d aborted, %d errors\n",
				   service->stats.quota_stalls,
				   service->stats.slot_stalls,
				   service->stats.bulk_stalls,
				   service->stats.bulk_aborted_count,
				   service->stats.error_count);
		}
	}

	vchiq_dump_platform_service_state(f, service);
}

void vchiq_dump_state(struct seq_file *f, struct vchiq_state *state)
{
	int i;

	seq_printf(f, "State %d: %s\n", state->id,
		   conn_state_names[state->conn_state]);

	seq_printf(f, "  tx_pos=0x%x(@%pK), rx_pos=0x%x(@%pK)\n",
		   state->local->tx_pos,
		   state->tx_data + (state->local_tx_pos & VCHIQ_SLOT_MASK),
		   state->rx_pos,
		   state->rx_data + (state->rx_pos & VCHIQ_SLOT_MASK));

	seq_printf(f, "  Version: %d (min %d)\n", VCHIQ_VERSION,
		   VCHIQ_VERSION_MIN);

	if (VCHIQ_ENABLE_STATS) {
		seq_printf(f, "  Stats: ctrl_tx_count=%d, ctrl_rx_count=%d, error_count=%d\n",
			   state->stats.ctrl_tx_count, state->stats.ctrl_rx_count,
			   state->stats.error_count);
	}

	seq_printf(f, "  Slots: %d available (%d data), %d recyclable, %d stalls (%d data)\n",
		   ((state->slot_queue_available * VCHIQ_SLOT_SIZE) -
		   state->local_tx_pos) / VCHIQ_SLOT_SIZE,
		   state->data_quota - state->data_use_count,
		   state->local->slot_queue_recycle - state->slot_queue_available,
		   state->stats.slot_stalls, state->stats.data_stalls);

	vchiq_dump_platform_state(f);

	vchiq_dump_shared_state(f, state, state->local, "Local");

	vchiq_dump_shared_state(f, state, state->remote, "Remote");

	vchiq_dump_platform_instances(state, f);

	for (i = 0; i < state->unused_service; i++) {
		struct vchiq_service *service = find_service_by_port(state, i);

		if (service) {
			vchiq_dump_service_state(f, service);
			vchiq_service_put(service);
		}
	}
}

int vchiq_send_remote_use(struct vchiq_state *state)
{
	if (state->conn_state == VCHIQ_CONNSTATE_DISCONNECTED)
		return -ENOTCONN;

	return queue_message(state, NULL, MAKE_REMOTE_USE, NULL, NULL, 0, 0);
}

int vchiq_send_remote_use_active(struct vchiq_state *state)
{
	if (state->conn_state == VCHIQ_CONNSTATE_DISCONNECTED)
		return -ENOTCONN;

	return queue_message(state, NULL, MAKE_REMOTE_USE_ACTIVE,
			     NULL, NULL, 0, 0);
}

void vchiq_log_dump_mem(struct device *dev, const char *label, u32 addr,
			const void *void_mem, size_t num_bytes)
{
	const u8 *mem = void_mem;
	size_t offset;
	char line_buf[100];
	char *s;

	while (num_bytes > 0) {
		s = line_buf;

		for (offset = 0; offset < 16; offset++) {
			if (offset < num_bytes)
				s += scnprintf(s, 4, "%02x ", mem[offset]);
			else
				s += scnprintf(s, 4, "   ");
		}

		for (offset = 0; offset < 16; offset++) {
			if (offset < num_bytes) {
				u8 ch = mem[offset];

				if ((ch < ' ') || (ch > '~'))
					ch = '.';
				*s++ = (char)ch;
			}
		}
		*s++ = '\0';

		if (label && (*label != '\0'))
			dev_dbg(dev, "core: %s: %08x: %s\n", label, addr, line_buf);
		else
			dev_dbg(dev, "core: %s: %08x: %s\n", label, addr, line_buf);

		addr += 16;
		mem += 16;
		if (num_bytes > 16)
			num_bytes -= 16;
		else
			num_bytes = 0;
	}
}<|MERGE_RESOLUTION|>--- conflicted
+++ resolved
@@ -1986,11 +1986,7 @@
 	if (!found)
 		return -ENOMEM;
 
-<<<<<<< HEAD
-	while (1) {
-=======
 	while (!kthread_should_stop()) {
->>>>>>> 7aa21fec
 		ret = remote_event_wait(&state->recycle_event, &local->recycle);
 		if (ret)
 			return ret;
