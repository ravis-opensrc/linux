--- conflicted
+++ resolved
@@ -65,20 +65,6 @@
 	    param->sta_addr[4] != 0xff || param->sta_addr[5] != 0xff) {
 		ret = -EINVAL;
 		goto exit;
-<<<<<<< HEAD
-	}
-
-	if (strcmp(param->u.crypt.alg, "WEP") == 0)
-		max_idx = WEP_KEYS - 1;
-	else
-		max_idx = BIP_MAX_KEYID;
-
-	if (param->u.crypt.idx > max_idx) {
-		netdev_err(dev, "Error crypt.idx %d > %d\n", param->u.crypt.idx, max_idx);
-		ret = -EINVAL;
-		goto exit;
-=======
->>>>>>> 98817289
 	}
 
 	if (strcmp(param->u.crypt.alg, "WEP") == 0)
