--- conflicted
+++ resolved
@@ -1433,163 +1433,6 @@
 	dev_dbg(isp->dev, "atomisp css flush done\n");
 }
 
-<<<<<<< HEAD
-void atomisp_wdt(struct timer_list *t)
-{
-	struct atomisp_sub_device *asd;
-	struct atomisp_device *isp;
-
-	if (!IS_ISP2401) {
-		asd = from_timer(asd, t, wdt);
-		isp = asd->isp;
-	} else {
-		struct atomisp_video_pipe *pipe = from_timer(pipe, t, wdt);
-
-		asd = pipe->asd;
-		isp = asd->isp;
-
-		atomic_inc(&pipe->wdt_count);
-		dev_warn(isp->dev,
-			"[WARNING]asd %d pipe %s ISP timeout %d!\n",
-			asd->index, pipe->vdev.name,
-			atomic_read(&pipe->wdt_count));
-	}
-
-	if (atomic_read(&isp->wdt_work_queued)) {
-		dev_dbg(isp->dev, "ISP watchdog was put into workqueue\n");
-		return;
-	}
-	atomic_set(&isp->wdt_work_queued, 1);
-	queue_work(isp->wdt_work_queue, &isp->wdt_work);
-}
-
-/* ISP2400 */
-void atomisp_wdt_start(struct atomisp_sub_device *asd)
-{
-	atomisp_wdt_refresh(asd, ATOMISP_ISP_TIMEOUT_DURATION);
-}
-
-/* ISP2401 */
-void atomisp_wdt_refresh_pipe(struct atomisp_video_pipe *pipe,
-			      unsigned int delay)
-{
-	unsigned long next;
-
-	if (!pipe->asd) {
-		dev_err(pipe->isp->dev, "%s(): asd is NULL, device is %s\n",
-			__func__, pipe->vdev.name);
-		return;
-	}
-
-	if (delay != ATOMISP_WDT_KEEP_CURRENT_DELAY)
-		pipe->wdt_duration = delay;
-
-	next = jiffies + pipe->wdt_duration;
-
-	/* Override next if it has been pushed beyon the "next" time */
-	if (atomisp_is_wdt_running(pipe) && time_after(pipe->wdt_expires, next))
-		next = pipe->wdt_expires;
-
-	pipe->wdt_expires = next;
-
-	if (atomisp_is_wdt_running(pipe))
-		dev_dbg(pipe->asd->isp->dev, "WDT will hit after %d ms (%s)\n",
-			((int)(next - jiffies) * 1000 / HZ), pipe->vdev.name);
-	else
-		dev_dbg(pipe->asd->isp->dev, "WDT starts with %d ms period (%s)\n",
-			((int)(next - jiffies) * 1000 / HZ), pipe->vdev.name);
-
-	mod_timer(&pipe->wdt, next);
-}
-
-void atomisp_wdt_refresh(struct atomisp_sub_device *asd, unsigned int delay)
-{
-	if (!IS_ISP2401) {
-		unsigned long next;
-
-		if (delay != ATOMISP_WDT_KEEP_CURRENT_DELAY)
-			asd->wdt_duration = delay;
-
-		next = jiffies + asd->wdt_duration;
-
-		/* Override next if it has been pushed beyon the "next" time */
-		if (atomisp_is_wdt_running(asd) && time_after(asd->wdt_expires, next))
-			next = asd->wdt_expires;
-
-		asd->wdt_expires = next;
-
-		if (atomisp_is_wdt_running(asd))
-			dev_dbg(asd->isp->dev, "WDT will hit after %d ms\n",
-				((int)(next - jiffies) * 1000 / HZ));
-		else
-			dev_dbg(asd->isp->dev, "WDT starts with %d ms period\n",
-				((int)(next - jiffies) * 1000 / HZ));
-
-		mod_timer(&asd->wdt, next);
-		atomic_set(&asd->isp->wdt_count, 0);
-	} else {
-		dev_dbg(asd->isp->dev, "WDT refresh all:\n");
-		if (atomisp_is_wdt_running(&asd->video_out_capture))
-			atomisp_wdt_refresh_pipe(&asd->video_out_capture, delay);
-		if (atomisp_is_wdt_running(&asd->video_out_preview))
-			atomisp_wdt_refresh_pipe(&asd->video_out_preview, delay);
-		if (atomisp_is_wdt_running(&asd->video_out_vf))
-			atomisp_wdt_refresh_pipe(&asd->video_out_vf, delay);
-		if (atomisp_is_wdt_running(&asd->video_out_video_capture))
-			atomisp_wdt_refresh_pipe(&asd->video_out_video_capture, delay);
-	}
-}
-
-/* ISP2401 */
-void atomisp_wdt_stop_pipe(struct atomisp_video_pipe *pipe, bool sync)
-{
-	if (!pipe->asd) {
-		dev_err(pipe->isp->dev, "%s(): asd is NULL, device is %s\n",
-			__func__, pipe->vdev.name);
-		return;
-	}
-
-	if (!atomisp_is_wdt_running(pipe))
-		return;
-
-	dev_dbg(pipe->asd->isp->dev,
-		"WDT stop asd %d (%s)\n", pipe->asd->index, pipe->vdev.name);
-
-	if (sync) {
-		del_timer_sync(&pipe->wdt);
-		cancel_work_sync(&pipe->asd->isp->wdt_work);
-	} else {
-		del_timer(&pipe->wdt);
-	}
-}
-
-/* ISP 2401 */
-void atomisp_wdt_start_pipe(struct atomisp_video_pipe *pipe)
-{
-	atomisp_wdt_refresh_pipe(pipe, ATOMISP_ISP_TIMEOUT_DURATION);
-}
-
-void atomisp_wdt_stop(struct atomisp_sub_device *asd, bool sync)
-{
-	dev_dbg(asd->isp->dev, "WDT stop:\n");
-
-	if (!IS_ISP2401) {
-		if (sync) {
-			del_timer_sync(&asd->wdt);
-			cancel_work_sync(&asd->isp->wdt_work);
-		} else {
-			del_timer(&asd->wdt);
-		}
-	} else {
-		atomisp_wdt_stop_pipe(&asd->video_out_capture, sync);
-		atomisp_wdt_stop_pipe(&asd->video_out_preview, sync);
-		atomisp_wdt_stop_pipe(&asd->video_out_vf, sync);
-		atomisp_wdt_stop_pipe(&asd->video_out_video_capture, sync);
-	}
-}
-
-=======
->>>>>>> d60c95ef
 void atomisp_setup_flash(struct atomisp_sub_device *asd)
 {
 	struct atomisp_device *isp = asd->isp;
@@ -3849,11 +3692,8 @@
 	unsigned long irqflags;
 	bool need_to_enqueue_buffer = false;
 
-<<<<<<< HEAD
-=======
 	lockdep_assert_held(&asd->isp->mutex);
 
->>>>>>> d60c95ef
 	if (!asd) {
 		dev_err(pipe->isp->dev, "%s(): asd is NULL, device is %s\n",
 			__func__, pipe->vdev.name);
@@ -3934,11 +3774,8 @@
 	struct atomisp_css_params *css_param = &asd->params.css_param;
 	int ret;
 
-<<<<<<< HEAD
-=======
 	lockdep_assert_held(&asd->isp->mutex);
 
->>>>>>> d60c95ef
 	if (!asd) {
 		dev_err(pipe->isp->dev, "%s(): asd is NULL, device is %s\n",
 			__func__, vdev->name);
@@ -4902,10 +4739,6 @@
 	int (*configure_pp_input)(struct atomisp_sub_device *asd,
 				  unsigned int width, unsigned int height) =
 				      configure_pp_input_nop;
-<<<<<<< HEAD
-	u16 stream_index;
-=======
->>>>>>> d60c95ef
 	const struct atomisp_in_fmt_conv *fc;
 	int ret, i;
 
@@ -4914,10 +4747,6 @@
 			__func__, vdev->name);
 		return -EINVAL;
 	}
-<<<<<<< HEAD
-	stream_index = atomisp_source_pad_to_stream_id(asd, source_pad);
-=======
->>>>>>> d60c95ef
 
 	v4l2_fh_init(&fh.vfh, vdev);
 
@@ -5240,11 +5069,6 @@
 	}
 
 	isp = asd->isp;
-<<<<<<< HEAD
-
-	v4l2_fh_init(&fh.vfh, vdev);
-=======
->>>>>>> d60c95ef
 
 	v4l2_fh_init(&fh.vfh, vdev);
 
@@ -5341,17 +5165,9 @@
 	struct v4l2_subdev_fh fh;
 	int ret;
 
-<<<<<<< HEAD
-	if (!asd) {
-		dev_err(isp->dev, "%s(): asd is NULL, device is %s\n",
-			__func__, vdev->name);
-		return -EINVAL;
-	}
-=======
 	ret = atomisp_pipe_check(pipe, true);
 	if (ret)
 		return ret;
->>>>>>> d60c95ef
 
 	if (source_pad >= ATOMISP_SUBDEV_PADS_NUM)
 		return -EINVAL;
@@ -5757,58 +5573,10 @@
 	f->fmt.pix.sizeimage = pipe->pix.sizeimage;
 	f->fmt.pix.bytesperline = pipe->pix.bytesperline;
 
-<<<<<<< HEAD
-int atomisp_set_fmt_file(struct video_device *vdev, struct v4l2_format *f)
-{
-	struct atomisp_device *isp = video_get_drvdata(vdev);
-	struct atomisp_video_pipe *pipe = atomisp_to_video_pipe(vdev);
-	struct atomisp_sub_device *asd = pipe->asd;
-	struct v4l2_mbus_framefmt ffmt = {0};
-	const struct atomisp_format_bridge *format_bridge;
-	struct v4l2_subdev_fh fh;
-	int ret;
-
-	if (!asd) {
-		dev_err(isp->dev, "%s(): asd is NULL, device is %s\n",
-			__func__, vdev->name);
-		return -EINVAL;
-	}
-
-	v4l2_fh_init(&fh.vfh, vdev);
-
-	dev_dbg(isp->dev, "setting fmt %ux%u 0x%x for file inject\n",
-		f->fmt.pix.width, f->fmt.pix.height, f->fmt.pix.pixelformat);
-	ret = atomisp_try_fmt_file(isp, f);
-	if (ret) {
-		dev_err(isp->dev, "atomisp_try_fmt_file err: %d\n", ret);
-		return ret;
-	}
-
-	format_bridge = atomisp_get_format_bridge(f->fmt.pix.pixelformat);
-	if (!format_bridge) {
-		dev_dbg(isp->dev, "atomisp_get_format_bridge err! fmt:0x%x\n",
-			f->fmt.pix.pixelformat);
-		return -EINVAL;
-	}
-
-	pipe->pix = f->fmt.pix;
-	atomisp_css_input_set_mode(asd, IA_CSS_INPUT_MODE_FIFO);
-	atomisp_css_input_configure_port(asd,
-					 __get_mipi_port(isp, ATOMISP_CAMERA_PORT_PRIMARY), 2, 0xffff4,
-					 0, 0, 0, 0);
-	ffmt.width = f->fmt.pix.width;
-	ffmt.height = f->fmt.pix.height;
-	ffmt.code = format_bridge->mbus_code;
-
-	atomisp_subdev_set_ffmt(&asd->subdev, fh.state,
-				V4L2_SUBDEV_FORMAT_ACTIVE,
-				ATOMISP_SUBDEV_PAD_SINK, &ffmt);
-=======
 	dev_dbg(isp->dev, "%s: %dx%d, image size: %d, %d bytes per line\n",
 		__func__,
 		f->fmt.pix.width, f->fmt.pix.height,
 		f->fmt.pix.sizeimage, f->fmt.pix.bytesperline);
->>>>>>> d60c95ef
 
 	return 0;
 }
@@ -6339,22 +6107,6 @@
 	struct ia_css_pipe_info p_info;
 	int ret;
 
-<<<<<<< HEAD
-	if (!asd) {
-		dev_err(pipe->isp->dev, "%s(): asd is NULL, device is %s\n",
-			__func__, vdev->name);
-		return -EINVAL;
-	}
-
-	if (asd->isp->inputs[asd->input_curr].camera_caps->
-	    sensor[asd->sensor_curr].stream_num > 1) {
-		/* External ISP */
-		*invalid_frame_num = 0;
-		return 0;
-	}
-
-=======
->>>>>>> d60c95ef
 	pipe_id = atomisp_get_pipe_id(pipe);
 	if (!asd->stream_env[ATOMISP_INPUT_STREAM_GENERAL].pipes[pipe_id]) {
 		dev_warn(asd->isp->dev,
