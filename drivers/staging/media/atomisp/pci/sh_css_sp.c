// SPDX-License-Identifier: GPL-2.0
/*
 * Support for Intel Camera Imaging ISP subsystem.
 * Copyright (c) 2015, Intel Corporation.
 *
 * This program is free software; you can redistribute it and/or modify it
 * under the terms and conditions of the GNU General Public License,
 * version 2, as published by the Free Software Foundation.
 *
 * This program is distributed in the hope it will be useful, but WITHOUT
 * ANY WARRANTY; without even the implied warranty of MERCHANTABILITY or
 * FITNESS FOR A PARTICULAR PURPOSE.  See the GNU General Public License for
 * more details.
 */

#include "hmm.h"

#include "sh_css_sp.h"

#include "input_formatter.h"

#include "dma.h"	/* N_DMA_CHANNEL_ID */

#include "ia_css_buffer.h"
#include "ia_css_binary.h"
#include "sh_css_hrt.h"
#include "sh_css_defs.h"
#include "sh_css_internal.h"
#include "ia_css_control.h"
#include "ia_css_debug.h"
#include "ia_css_debug_pipe.h"
#include "ia_css_event_public.h"
#include "ia_css_mmu.h"
#include "ia_css_stream.h"
#include "ia_css_isp_param.h"
#include "sh_css_params.h"
#include "sh_css_legacy.h"
#include "ia_css_frame_comm.h"
#include "ia_css_isys.h"

#include "gdc_device.h"				/* HRT_GDC_N */

/*#include "sp.h"*/	/* host2sp_enqueue_frame_data() */


#include "assert_support.h"

#include "sw_event_global.h"			/* Event IDs.*/
#include "ia_css_event.h"
#include "mmu_device.h"
#include "ia_css_spctrl.h"
#include "atomisp_internal.h"

#ifndef offsetof
#define offsetof(T, x) ((unsigned int)&(((T *)0)->x))
#endif

#define IA_CSS_INCLUDE_CONFIGURATIONS
#include "ia_css_isp_configs.h"
#define IA_CSS_INCLUDE_STATES
#include "ia_css_isp_states.h"

#include "isp/kernels/ipu2_io_ls/bayer_io_ls/ia_css_bayer_io.host.h"

struct sh_css_sp_group		sh_css_sp_group;
struct sh_css_sp_stage		sh_css_sp_stage;
struct sh_css_isp_stage		sh_css_isp_stage;
static struct sh_css_sp_output		sh_css_sp_output;
static struct sh_css_sp_per_frame_data per_frame_data;

/* true if SP supports frame loop and host2sp_commands */
/* For the moment there is only code that sets this bool to true */
/* TODO: add code that sets this bool to false */
static bool sp_running;

static int
set_output_frame_buffer(const struct ia_css_frame *frame,
			unsigned int idx);

static void
sh_css_copy_buffer_attr_to_spbuffer(struct ia_css_buffer_sp *dest_buf,
				    const enum sh_css_queue_id queue_id,
				    const ia_css_ptr xmem_addr,
				    const enum ia_css_buffer_type buf_type);

static void
initialize_frame_buffer_attribute(struct ia_css_buffer_sp *buf_attr);

static void
initialize_stage_frames(struct ia_css_frames_sp *frames);

/* This data is stored every frame */
void
store_sp_group_data(void)
{
	per_frame_data.sp_group_addr = sh_css_store_sp_group_to_ddr();
}

static void
copy_isp_stage_to_sp_stage(void)
{
	/* [WW07.5]type casting will cause potential issues */
	sh_css_sp_stage.num_stripes = (uint8_t)
				      sh_css_isp_stage.binary_info.iterator.num_stripes;
	sh_css_sp_stage.row_stripes_height = (uint16_t)
					     sh_css_isp_stage.binary_info.iterator.row_stripes_height;
	sh_css_sp_stage.row_stripes_overlap_lines = (uint16_t)
		sh_css_isp_stage.binary_info.iterator.row_stripes_overlap_lines;
	sh_css_sp_stage.top_cropping = (uint16_t)
				       sh_css_isp_stage.binary_info.pipeline.top_cropping;
	sh_css_sp_stage.enable.sdis = sh_css_isp_stage.binary_info.enable.dis;
	sh_css_sp_stage.enable.s3a = sh_css_isp_stage.binary_info.enable.s3a;
}

void
store_sp_stage_data(enum ia_css_pipe_id id, unsigned int pipe_num,
		    unsigned int stage)
{
	unsigned int thread_id;

	ia_css_pipeline_get_sp_thread_id(pipe_num, &thread_id);
	copy_isp_stage_to_sp_stage();
	if (id != IA_CSS_PIPE_ID_COPY)
		sh_css_sp_stage.isp_stage_addr =
		    sh_css_store_isp_stage_to_ddr(pipe_num, stage);
	sh_css_sp_group.pipe[thread_id].sp_stage_addr[stage] =
	    sh_css_store_sp_stage_to_ddr(pipe_num, stage);

	/* Clear for next frame */
	sh_css_sp_stage.program_input_circuit = false;
}

static void
store_sp_per_frame_data(const struct ia_css_fw_info *fw)
{
	unsigned int HIVE_ADDR_sp_per_frame_data = 0;

	assert(fw);

	switch (fw->type) {
	case ia_css_sp_firmware:
		HIVE_ADDR_sp_per_frame_data = fw->info.sp.per_frame_data;
		break;
	case ia_css_acc_firmware:
		HIVE_ADDR_sp_per_frame_data = fw->info.acc.per_frame_data;
		break;
	case ia_css_isp_firmware:
		return;
	}

	sp_dmem_store(SP0_ID,
		      (unsigned int)sp_address_of(sp_per_frame_data),
		      &per_frame_data,
		      sizeof(per_frame_data));
}

static void
sh_css_store_sp_per_frame_data(enum ia_css_pipe_id pipe_id,
			       unsigned int pipe_num,
			       const struct ia_css_fw_info *sp_fw)
{
	if (!sp_fw)
		sp_fw = &sh_css_sp_fw;

	store_sp_stage_data(pipe_id, pipe_num, 0);
	store_sp_group_data();
	store_sp_per_frame_data(sp_fw);
}

#if SP_DEBUG != SP_DEBUG_NONE

void
sh_css_sp_get_debug_state(struct sh_css_sp_debug_state *state)
{
	const struct ia_css_fw_info *fw = &sh_css_sp_fw;
	unsigned int HIVE_ADDR_sp_output = fw->info.sp.output;
	unsigned int i;
	unsigned int offset = (unsigned int)offsetof(struct sh_css_sp_output,
			      debug) / sizeof(int);

	assert(state);

	(void)HIVE_ADDR_sp_output; /* To get rid of warning in CRUN */
	for (i = 0; i < sizeof(*state) / sizeof(int); i++)
		((unsigned int *)state)[i] = load_sp_array_uint(sp_output, i + offset);
}

#endif

void
sh_css_sp_start_binary_copy(unsigned int pipe_num,
			    struct ia_css_frame *out_frame,
			    unsigned int two_ppc)
{
	enum ia_css_pipe_id pipe_id;
	unsigned int thread_id;
	struct sh_css_sp_pipeline *pipe;
	u8 stage_num = 0;

	assert(out_frame);
	pipe_id = IA_CSS_PIPE_ID_CAPTURE;
	ia_css_pipeline_get_sp_thread_id(pipe_num, &thread_id);
	pipe = &sh_css_sp_group.pipe[thread_id];

	pipe->copy.bin.bytes_available = out_frame->data_bytes;
	pipe->num_stages = 1;
	pipe->pipe_id = pipe_id;
	pipe->pipe_num = pipe_num;
	pipe->thread_id = thread_id;
	pipe->pipe_config = 0x0; /* No parameters */
	pipe->pipe_qos_config = QOS_INVALID;

	if (pipe->inout_port_config == 0) {
		SH_CSS_PIPE_PORT_CONFIG_SET(pipe->inout_port_config,
					    (uint8_t)SH_CSS_PORT_INPUT,
					    (uint8_t)SH_CSS_HOST_TYPE, 1);
		SH_CSS_PIPE_PORT_CONFIG_SET(pipe->inout_port_config,
					    (uint8_t)SH_CSS_PORT_OUTPUT,
					    (uint8_t)SH_CSS_HOST_TYPE, 1);
	}
	IA_CSS_LOG("pipe_id %d port_config %08x",
		   pipe->pipe_id, pipe->inout_port_config);

	if (!IS_ISP2401)
		sh_css_sp_group.config.input_formatter.isp_2ppc = (uint8_t)two_ppc;

	sh_css_sp_stage.num = stage_num;
	sh_css_sp_stage.stage_type = SH_CSS_SP_STAGE_TYPE;
	sh_css_sp_stage.func =
	    (unsigned int)IA_CSS_PIPELINE_BIN_COPY;

	set_output_frame_buffer(out_frame, 0);

	/* sp_bin_copy_init on the SP does not deal with dynamica/static yet */
	/* For now always update the dynamic data from out frames. */
	sh_css_store_sp_per_frame_data(pipe_id, pipe_num, &sh_css_sp_fw);
}

static void
sh_css_sp_start_raw_copy(struct ia_css_frame *out_frame,
			 unsigned int pipe_num,
			 unsigned int two_ppc,
			 unsigned int max_input_width,
			 enum sh_css_pipe_config_override pipe_conf_override,
			 unsigned int if_config_index)
{
	enum ia_css_pipe_id pipe_id;
	unsigned int thread_id;
	u8 stage_num = 0;
	struct sh_css_sp_pipeline *pipe;

	assert(out_frame);

	{
		/*
		 * Clear sh_css_sp_stage for easy debugging.
		 * program_input_circuit must be saved as it is set outside
		 * this function.
		 */
		u8 program_input_circuit;

		program_input_circuit = sh_css_sp_stage.program_input_circuit;
		memset(&sh_css_sp_stage, 0, sizeof(sh_css_sp_stage));
		sh_css_sp_stage.program_input_circuit = program_input_circuit;
	}

	pipe_id = IA_CSS_PIPE_ID_COPY;
	ia_css_pipeline_get_sp_thread_id(pipe_num, &thread_id);
	pipe = &sh_css_sp_group.pipe[thread_id];

	pipe->copy.raw.height	    = out_frame->frame_info.res.height;
	pipe->copy.raw.width	    = out_frame->frame_info.res.width;
	pipe->copy.raw.padded_width  = out_frame->frame_info.padded_width;
	pipe->copy.raw.raw_bit_depth = out_frame->frame_info.raw_bit_depth;
	pipe->copy.raw.max_input_width = max_input_width;
	pipe->num_stages = 1;
	pipe->pipe_id = pipe_id;
	/* TODO: next indicates from which queues parameters need to be
		 sampled, needs checking/improvement */
	if (pipe_conf_override == SH_CSS_PIPE_CONFIG_OVRD_NO_OVRD)
		pipe->pipe_config =
		    (SH_CSS_PIPE_CONFIG_SAMPLE_PARAMS << thread_id);
	else
		pipe->pipe_config = pipe_conf_override;

	pipe->pipe_qos_config = QOS_INVALID;

	if (pipe->inout_port_config == 0) {
		SH_CSS_PIPE_PORT_CONFIG_SET(pipe->inout_port_config,
					    (uint8_t)SH_CSS_PORT_INPUT,
					    (uint8_t)SH_CSS_HOST_TYPE, 1);
		SH_CSS_PIPE_PORT_CONFIG_SET(pipe->inout_port_config,
					    (uint8_t)SH_CSS_PORT_OUTPUT,
					    (uint8_t)SH_CSS_HOST_TYPE, 1);
	}
	IA_CSS_LOG("pipe_id %d port_config %08x",
		   pipe->pipe_id, pipe->inout_port_config);

	if (!IS_ISP2401)
		sh_css_sp_group.config.input_formatter.isp_2ppc = (uint8_t)two_ppc;

	sh_css_sp_stage.num = stage_num;
	sh_css_sp_stage.xmem_bin_addr = 0x0;
	sh_css_sp_stage.stage_type = SH_CSS_SP_STAGE_TYPE;
	sh_css_sp_stage.func = (unsigned int)IA_CSS_PIPELINE_RAW_COPY;
	sh_css_sp_stage.if_config_index = (uint8_t)if_config_index;
	set_output_frame_buffer(out_frame, 0);

	ia_css_debug_pipe_graph_dump_sp_raw_copy(out_frame);
}

static void
sh_css_sp_start_isys_copy(struct ia_css_frame *out_frame,
			  unsigned int pipe_num, unsigned int max_input_width,
			  unsigned int if_config_index)
{
	enum ia_css_pipe_id pipe_id;
	unsigned int thread_id;
	u8 stage_num = 0;
	struct sh_css_sp_pipeline *pipe;
	enum sh_css_queue_id queue_id;

	assert(out_frame);

	{
		/*
		 * Clear sh_css_sp_stage for easy debugging.
		 * program_input_circuit must be saved as it is set outside
		 * this function.
		 */
		u8 program_input_circuit;

		program_input_circuit = sh_css_sp_stage.program_input_circuit;
		memset(&sh_css_sp_stage, 0, sizeof(sh_css_sp_stage));
		sh_css_sp_stage.program_input_circuit = program_input_circuit;
	}

	pipe_id = IA_CSS_PIPE_ID_COPY;
	ia_css_pipeline_get_sp_thread_id(pipe_num, &thread_id);
	pipe = &sh_css_sp_group.pipe[thread_id];

	pipe->copy.raw.height		= out_frame->frame_info.res.height;
	pipe->copy.raw.width		= out_frame->frame_info.res.width;
	pipe->copy.raw.padded_width	= out_frame->frame_info.padded_width;
	pipe->copy.raw.raw_bit_depth	= out_frame->frame_info.raw_bit_depth;
	pipe->copy.raw.max_input_width	= max_input_width;
	pipe->num_stages		= 1;
	pipe->pipe_id			= pipe_id;
	pipe->pipe_config		= 0x0;	/* No parameters */
	pipe->pipe_qos_config		= QOS_INVALID;

	initialize_stage_frames(&sh_css_sp_stage.frames);
	sh_css_sp_stage.num = stage_num;
	sh_css_sp_stage.xmem_bin_addr = 0x0;
	sh_css_sp_stage.stage_type = SH_CSS_SP_STAGE_TYPE;
	sh_css_sp_stage.func = (unsigned int)IA_CSS_PIPELINE_ISYS_COPY;
	sh_css_sp_stage.if_config_index = (uint8_t)if_config_index;

	set_output_frame_buffer(out_frame, 0);

	if (pipe->metadata.height > 0) {
		ia_css_query_internal_queue_id(IA_CSS_BUFFER_TYPE_METADATA, thread_id,
					       &queue_id);
		sh_css_copy_buffer_attr_to_spbuffer(&sh_css_sp_stage.frames.metadata_buf,
						    queue_id, mmgr_EXCEPTION,
						    IA_CSS_BUFFER_TYPE_METADATA);
	}

	ia_css_debug_pipe_graph_dump_sp_raw_copy(out_frame);
}

unsigned int
sh_css_sp_get_binary_copy_size(void)
{
	const struct ia_css_fw_info *fw = &sh_css_sp_fw;
	unsigned int HIVE_ADDR_sp_output = fw->info.sp.output;
	unsigned int offset = (unsigned int)offsetof(struct sh_css_sp_output,
			      bin_copy_bytes_copied) / sizeof(int);
	(void)HIVE_ADDR_sp_output; /* To get rid of warning in CRUN */
	return load_sp_array_uint(sp_output, offset);
}

unsigned int
sh_css_sp_get_sw_interrupt_value(unsigned int irq)
{
	const struct ia_css_fw_info *fw = &sh_css_sp_fw;
	unsigned int HIVE_ADDR_sp_output = fw->info.sp.output;
	unsigned int offset = (unsigned int)offsetof(struct sh_css_sp_output,
			      sw_interrupt_value)
			      / sizeof(int);
	(void)HIVE_ADDR_sp_output; /* To get rid of warning in CRUN */
	return load_sp_array_uint(sp_output, offset + irq);
}

static void
sh_css_copy_buffer_attr_to_spbuffer(struct ia_css_buffer_sp *dest_buf,
				    const enum sh_css_queue_id queue_id,
				    const ia_css_ptr xmem_addr,
				    const enum ia_css_buffer_type buf_type)
{
	assert(buf_type < IA_CSS_NUM_BUFFER_TYPE);
	if (queue_id > SH_CSS_INVALID_QUEUE_ID) {
		/*
		 * value >=0 indicates that function init_frame_pointers()
		 * should use the dynamic data address
		 */
		assert(queue_id < SH_CSS_MAX_NUM_QUEUES);

		/*
		 * Klocwork assumes assert can be disabled;
		 * Since we can get there with any type, and it does not
		 * know that frame_in->dynamic_data_index can only be set
		 * for one of the types in the assert) it has to assume we
		 * can get here for any type. however this could lead to an
		 * out of bounds reference when indexing buf_type about 10
		 * lines below. In order to satisfy KW an additional if
		 * has been added. This one will always yield true.
		 */
		if (queue_id < SH_CSS_MAX_NUM_QUEUES)
			dest_buf->buf_src.queue_id = queue_id;
	} else {
		assert(xmem_addr != mmgr_EXCEPTION);
		dest_buf->buf_src.xmem_addr = xmem_addr;
	}
	dest_buf->buf_type = buf_type;
}

static void
sh_css_copy_frame_to_spframe(struct ia_css_frame_sp *sp_frame_out,
			     const struct ia_css_frame *frame_in)
{
	assert(frame_in);

	ia_css_debug_dtrace(IA_CSS_DEBUG_TRACE_PRIVATE,
			    "sh_css_copy_frame_to_spframe():\n");

	sh_css_copy_buffer_attr_to_spbuffer(&sp_frame_out->buf_attr,
					    frame_in->dynamic_queue_id,
					    frame_in->data,
					    frame_in->buf_type);

	ia_css_frame_info_to_frame_sp_info(&sp_frame_out->info, &frame_in->frame_info);

	switch (frame_in->frame_info.format) {
	case IA_CSS_FRAME_FORMAT_RAW_PACKED:
	case IA_CSS_FRAME_FORMAT_RAW:
		sp_frame_out->planes.raw.offset = frame_in->planes.raw.offset;
		break;
	case IA_CSS_FRAME_FORMAT_RGB565:
	case IA_CSS_FRAME_FORMAT_RGBA888:
		sp_frame_out->planes.rgb.offset = frame_in->planes.rgb.offset;
		break;
	case IA_CSS_FRAME_FORMAT_PLANAR_RGB888:
		sp_frame_out->planes.planar_rgb.r.offset =
		    frame_in->planes.planar_rgb.r.offset;
		sp_frame_out->planes.planar_rgb.g.offset =
		    frame_in->planes.planar_rgb.g.offset;
		sp_frame_out->planes.planar_rgb.b.offset =
		    frame_in->planes.planar_rgb.b.offset;
		break;
	case IA_CSS_FRAME_FORMAT_YUYV:
	case IA_CSS_FRAME_FORMAT_UYVY:
	case IA_CSS_FRAME_FORMAT_CSI_MIPI_YUV420_8:
	case IA_CSS_FRAME_FORMAT_CSI_MIPI_LEGACY_YUV420_8:
	case IA_CSS_FRAME_FORMAT_YUV_LINE:
		sp_frame_out->planes.yuyv.offset = frame_in->planes.yuyv.offset;
		break;
	case IA_CSS_FRAME_FORMAT_NV11:
	case IA_CSS_FRAME_FORMAT_NV12:
	case IA_CSS_FRAME_FORMAT_NV12_16:
	case IA_CSS_FRAME_FORMAT_NV12_TILEY:
	case IA_CSS_FRAME_FORMAT_NV21:
	case IA_CSS_FRAME_FORMAT_NV16:
	case IA_CSS_FRAME_FORMAT_NV61:
		sp_frame_out->planes.nv.y.offset =
		    frame_in->planes.nv.y.offset;
		sp_frame_out->planes.nv.uv.offset =
		    frame_in->planes.nv.uv.offset;
		break;
	case IA_CSS_FRAME_FORMAT_YUV420:
	case IA_CSS_FRAME_FORMAT_YUV422:
	case IA_CSS_FRAME_FORMAT_YUV444:
	case IA_CSS_FRAME_FORMAT_YUV420_16:
	case IA_CSS_FRAME_FORMAT_YUV422_16:
	case IA_CSS_FRAME_FORMAT_YV12:
	case IA_CSS_FRAME_FORMAT_YV16:
		sp_frame_out->planes.yuv.y.offset =
		    frame_in->planes.yuv.y.offset;
		sp_frame_out->planes.yuv.u.offset =
		    frame_in->planes.yuv.u.offset;
		sp_frame_out->planes.yuv.v.offset =
		    frame_in->planes.yuv.v.offset;
		break;
	case IA_CSS_FRAME_FORMAT_QPLANE6:
		sp_frame_out->planes.plane6.r.offset =
		    frame_in->planes.plane6.r.offset;
		sp_frame_out->planes.plane6.r_at_b.offset =
		    frame_in->planes.plane6.r_at_b.offset;
		sp_frame_out->planes.plane6.gr.offset =
		    frame_in->planes.plane6.gr.offset;
		sp_frame_out->planes.plane6.gb.offset =
		    frame_in->planes.plane6.gb.offset;
		sp_frame_out->planes.plane6.b.offset =
		    frame_in->planes.plane6.b.offset;
		sp_frame_out->planes.plane6.b_at_r.offset =
		    frame_in->planes.plane6.b_at_r.offset;
		break;
	case IA_CSS_FRAME_FORMAT_BINARY_8:
		sp_frame_out->planes.binary.data.offset =
		    frame_in->planes.binary.data.offset;
		break;
	default:
		/*
		 * This should not happen, but in case it does,
		 * nullify the planes
		 */
		memset(&sp_frame_out->planes, 0, sizeof(sp_frame_out->planes));
		break;
	}
}

static int
set_input_frame_buffer(const struct ia_css_frame *frame)
{
	if (!frame)
		return -EINVAL;

	switch (frame->frame_info.format) {
	case IA_CSS_FRAME_FORMAT_QPLANE6:
	case IA_CSS_FRAME_FORMAT_YUV420_16:
	case IA_CSS_FRAME_FORMAT_RAW_PACKED:
	case IA_CSS_FRAME_FORMAT_RAW:
	case IA_CSS_FRAME_FORMAT_YUV420:
	case IA_CSS_FRAME_FORMAT_YUYV:
	case IA_CSS_FRAME_FORMAT_YUV_LINE:
	case IA_CSS_FRAME_FORMAT_NV12:
	case IA_CSS_FRAME_FORMAT_NV12_16:
	case IA_CSS_FRAME_FORMAT_NV12_TILEY:
	case IA_CSS_FRAME_FORMAT_NV21:
	case IA_CSS_FRAME_FORMAT_CSI_MIPI_YUV420_8:
	case IA_CSS_FRAME_FORMAT_CSI_MIPI_LEGACY_YUV420_8:
	case IA_CSS_FRAME_FORMAT_CSI_MIPI_YUV420_10:
		break;
	default:
		return -EINVAL;
	}
	sh_css_copy_frame_to_spframe(&sh_css_sp_stage.frames.in, frame);

	return 0;
}

static int
set_output_frame_buffer(const struct ia_css_frame *frame,
			unsigned int idx)
{
	if (!frame)
		return -EINVAL;

	switch (frame->frame_info.format) {
	case IA_CSS_FRAME_FORMAT_YUV420:
	case IA_CSS_FRAME_FORMAT_YUV422:
	case IA_CSS_FRAME_FORMAT_YUV444:
	case IA_CSS_FRAME_FORMAT_YV12:
	case IA_CSS_FRAME_FORMAT_YV16:
	case IA_CSS_FRAME_FORMAT_YUV420_16:
	case IA_CSS_FRAME_FORMAT_YUV422_16:
	case IA_CSS_FRAME_FORMAT_NV11:
	case IA_CSS_FRAME_FORMAT_NV12:
	case IA_CSS_FRAME_FORMAT_NV12_16:
	case IA_CSS_FRAME_FORMAT_NV12_TILEY:
	case IA_CSS_FRAME_FORMAT_NV16:
	case IA_CSS_FRAME_FORMAT_NV21:
	case IA_CSS_FRAME_FORMAT_NV61:
	case IA_CSS_FRAME_FORMAT_YUYV:
	case IA_CSS_FRAME_FORMAT_UYVY:
	case IA_CSS_FRAME_FORMAT_CSI_MIPI_YUV420_8:
	case IA_CSS_FRAME_FORMAT_CSI_MIPI_LEGACY_YUV420_8:
	case IA_CSS_FRAME_FORMAT_YUV_LINE:
	case IA_CSS_FRAME_FORMAT_RGB565:
	case IA_CSS_FRAME_FORMAT_RGBA888:
	case IA_CSS_FRAME_FORMAT_PLANAR_RGB888:
	case IA_CSS_FRAME_FORMAT_RAW:
	case IA_CSS_FRAME_FORMAT_RAW_PACKED:
	case IA_CSS_FRAME_FORMAT_QPLANE6:
	case IA_CSS_FRAME_FORMAT_BINARY_8:
		break;
	default:
		return -EINVAL;
	}
	sh_css_copy_frame_to_spframe(&sh_css_sp_stage.frames.out[idx], frame);
	return 0;
}

static int
set_view_finder_buffer(const struct ia_css_frame *frame)
{
	if (!frame)
		return -EINVAL;

	switch (frame->frame_info.format) {
	/* the dual output pin */
	case IA_CSS_FRAME_FORMAT_NV12:
	case IA_CSS_FRAME_FORMAT_NV12_16:
	case IA_CSS_FRAME_FORMAT_NV21:
	case IA_CSS_FRAME_FORMAT_YUYV:
	case IA_CSS_FRAME_FORMAT_UYVY:
	case IA_CSS_FRAME_FORMAT_CSI_MIPI_YUV420_8:
	case IA_CSS_FRAME_FORMAT_CSI_MIPI_LEGACY_YUV420_8:
	case IA_CSS_FRAME_FORMAT_YUV420:
	case IA_CSS_FRAME_FORMAT_YV12:
	case IA_CSS_FRAME_FORMAT_NV12_TILEY:

	/* for vf_veceven */
	case IA_CSS_FRAME_FORMAT_YUV_LINE:
		break;
	default:
		return -EINVAL;
	}

	sh_css_copy_frame_to_spframe(&sh_css_sp_stage.frames.out_vf, frame);
	return 0;
}

void sh_css_sp_set_if_configs(
    const input_formatter_cfg_t	*config_a,
    const input_formatter_cfg_t	*config_b,
    const uint8_t		if_config_index
)
{
	assert(if_config_index < SH_CSS_MAX_IF_CONFIGS);
	assert(config_a);

	sh_css_sp_group.config.input_formatter.set[if_config_index].config_a =
	    *config_a;
	sh_css_sp_group.config.input_formatter.a_changed = true;

	if (config_b) {
		sh_css_sp_group.config.input_formatter.set[if_config_index].config_b =
		    *config_b;
		sh_css_sp_group.config.input_formatter.b_changed = true;
	}
}

void
sh_css_sp_program_input_circuit(int fmt_type,
				int ch_id,
				enum ia_css_input_mode input_mode)
{
	sh_css_sp_group.config.input_circuit.no_side_band = false;
	sh_css_sp_group.config.input_circuit.fmt_type     = fmt_type;
	sh_css_sp_group.config.input_circuit.ch_id	      = ch_id;
	sh_css_sp_group.config.input_circuit.input_mode   = input_mode;
	/*
	 * The SP group is only loaded at SP boot time and is read once
	 * change flags as "input_circuit_cfg_changed" must be reset on the SP
	 */
	sh_css_sp_group.config.input_circuit_cfg_changed = true;
	sh_css_sp_stage.program_input_circuit = true;
}

void
sh_css_sp_configure_sync_gen(int width, int height,
			     int hblank_cycles,
			     int vblank_cycles)
{
	sh_css_sp_group.config.sync_gen.width	       = width;
	sh_css_sp_group.config.sync_gen.height	       = height;
	sh_css_sp_group.config.sync_gen.hblank_cycles = hblank_cycles;
	sh_css_sp_group.config.sync_gen.vblank_cycles = vblank_cycles;
}

void
sh_css_sp_configure_prbs(int seed)
{
	sh_css_sp_group.config.prbs.seed = seed;
}

void
sh_css_sp_configure_enable_raw_pool_locking(bool lock_all)
{
	sh_css_sp_group.config.enable_raw_pool_locking = true;
	sh_css_sp_group.config.lock_all = lock_all;
}

void
sh_css_sp_enable_isys_event_queue(bool enable)
{
	sh_css_sp_group.config.enable_isys_event_queue = enable;
}

void
sh_css_sp_set_disable_continuous_viewfinder(bool flag)
{
	sh_css_sp_group.config.disable_cont_vf = flag;
}

static int
sh_css_sp_write_frame_pointers(const struct sh_css_binary_args *args)
{
	int err = 0;
	int i;

	assert(args);

	if (args->in_frame)
		err = set_input_frame_buffer(args->in_frame);
	if (!err && args->out_vf_frame)
		err = set_view_finder_buffer(args->out_vf_frame);
	for (i = 0; i < IA_CSS_BINARY_MAX_OUTPUT_PORTS; i++) {
		if (!err && args->out_frame[i])
			err = set_output_frame_buffer(args->out_frame[i], i);
	}

	/* we don't pass this error back to the upper layer, so we add a assert here
	   because we actually hit the error here but it still works by accident... */
	if (err)
		assert(false);
	return err;
}

static void
sh_css_sp_init_group(bool two_ppc,
		     enum atomisp_input_format input_format,
		     bool no_isp_sync,
		     uint8_t if_config_index)
{
	if (!IS_ISP2401)
		sh_css_sp_group.config.input_formatter.isp_2ppc = two_ppc;

	sh_css_sp_group.config.no_isp_sync = (uint8_t)no_isp_sync;
	/* decide whether the frame is processed online or offline */
<<<<<<< HEAD
	if (if_config_index == SH_CSS_IF_CONFIG_NOT_NEEDED) return;
=======
	if (if_config_index == SH_CSS_IF_CONFIG_NOT_NEEDED)
		return;
>>>>>>> 0c383648

	if (!IS_ISP2401) {
		assert(if_config_index < SH_CSS_MAX_IF_CONFIGS);
		sh_css_sp_group.config.input_formatter.set[if_config_index].stream_format =
		    input_format;
	}
}

void
sh_css_stage_write_binary_info(struct ia_css_binary_info *info)
{
	assert(info);
	sh_css_isp_stage.binary_info = *info;
}

static int
copy_isp_mem_if_to_ddr(struct ia_css_binary *binary)
{
	int err;

	err = ia_css_isp_param_copy_isp_mem_if_to_ddr(
	    &binary->css_params,
	    &binary->mem_params,
	    IA_CSS_PARAM_CLASS_CONFIG);
	if (err)
		return err;
	err = ia_css_isp_param_copy_isp_mem_if_to_ddr(
	    &binary->css_params,
	    &binary->mem_params,
	    IA_CSS_PARAM_CLASS_STATE);
	if (err)
		return err;
	return 0;
}

static bool
is_sp_stage(struct ia_css_pipeline_stage *stage)
{
	assert(stage);
	return stage->sp_func != IA_CSS_PIPELINE_NO_FUNC;
}

static int configure_isp_from_args(const struct sh_css_sp_pipeline *pipeline,
				   const struct ia_css_binary      *binary,
				   const struct sh_css_binary_args *args,
				   bool				   two_ppc,
				   bool				   deinterleaved)
{
	int ret;

	ret = ia_css_fpn_configure(binary,  &binary->in_frame_info);
	if (ret)
		return ret;
	ret = ia_css_crop_configure(binary, ia_css_frame_get_info(args->delay_frames[0]));
	if (ret)
		return ret;
	ret = ia_css_qplane_configure(pipeline, binary, &binary->in_frame_info);
	if (ret)
		return ret;
	ret = ia_css_output0_configure(binary, ia_css_frame_get_info(args->out_frame[0]));
	if (ret)
		return ret;
	ret = ia_css_output1_configure(binary, ia_css_frame_get_info(args->out_vf_frame));
	if (ret)
		return ret;
	ret = ia_css_copy_output_configure(binary, args->copy_output);
	if (ret)
		return ret;
	ret = ia_css_output0_configure(binary, ia_css_frame_get_info(args->out_frame[0]));
	if (ret)
		return ret;
	ret = ia_css_iterator_configure(binary, ia_css_frame_get_info(args->in_frame));
	if (ret)
		return ret;
	ret = ia_css_dvs_configure(binary, ia_css_frame_get_info(args->out_frame[0]));
	if (ret)
		return ret;
	ret = ia_css_output_configure(binary, ia_css_frame_get_info(args->out_frame[0]));
	if (ret)
		return ret;
	ret = ia_css_raw_configure(pipeline, binary, ia_css_frame_get_info(args->in_frame),
				   &binary->in_frame_info, two_ppc, deinterleaved);
	if (ret)
		return ret;

	/*
	 * FIXME: args->delay_frames can be NULL here
	 *
	 * Somehow, the driver at the Intel Atom Yocto tree doesn't seem to
	 * suffer from the same issue.
	 *
	 * Anyway, the function below should now handle a NULL delay_frames
	 * without crashing, but the pipeline should likely be built without
	 * adding it at the first place (or there are a hidden bug somewhere)
	 */
	ret = ia_css_ref_configure(binary, args->delay_frames, pipeline->dvs_frame_delay);
	if (ret)
		return ret;
	ret = ia_css_tnr_configure(binary, args->tnr_frames);
	if (ret)
		return ret;
	return ia_css_bayer_io_config(binary, args);
}

static void
initialize_isp_states(const struct ia_css_binary *binary)
{
	unsigned int i;

	if (!binary->info->mem_offsets.offsets.state)
		return;

	for (i = 0; i < IA_CSS_NUM_STATE_IDS; i++)
		ia_css_kernel_init_state[i](binary);
}

static void
initialize_frame_buffer_attribute(struct ia_css_buffer_sp *buf_attr)
{
	buf_attr->buf_src.queue_id = SH_CSS_INVALID_QUEUE_ID;
	buf_attr->buf_type = IA_CSS_BUFFER_TYPE_INVALID;
}

static void
initialize_stage_frames(struct ia_css_frames_sp *frames)
{
	unsigned int i;

	initialize_frame_buffer_attribute(&frames->in.buf_attr);
	for (i = 0; i < IA_CSS_BINARY_MAX_OUTPUT_PORTS; i++)
		initialize_frame_buffer_attribute(&frames->out[i].buf_attr);

	initialize_frame_buffer_attribute(&frames->out_vf.buf_attr);
	initialize_frame_buffer_attribute(&frames->s3a_buf);
	initialize_frame_buffer_attribute(&frames->dvs_buf);
	initialize_frame_buffer_attribute(&frames->metadata_buf);
}

static int
sh_css_sp_init_stage(struct ia_css_binary *binary,
		     const char *binary_name,
		     const struct ia_css_blob_info *blob_info,
		     const struct sh_css_binary_args *args,
		     unsigned int pipe_num,
		     unsigned int stage,
		     bool xnr,
		     const struct ia_css_isp_param_css_segments *isp_mem_if,
		     unsigned int if_config_index,
		     bool two_ppc)
{
	const struct ia_css_binary_xinfo *xinfo;
	const struct ia_css_binary_info  *info;
	int err = 0;
	int i;
	struct ia_css_pipe *pipe = NULL;
	unsigned int thread_id;
	enum sh_css_queue_id queue_id;
	bool continuous = sh_css_continuous_is_enabled((uint8_t)pipe_num);

	assert(binary);
	assert(blob_info);
	assert(args);
	assert(isp_mem_if);

	xinfo = binary->info;
	info  = &xinfo->sp;
	{
		/*
		 * Clear sh_css_sp_stage for easy debugging.
		 * program_input_circuit must be saved as it is set outside
		 * this function.
		 */
		u8 program_input_circuit;

		program_input_circuit = sh_css_sp_stage.program_input_circuit;
		memset(&sh_css_sp_stage, 0, sizeof(sh_css_sp_stage));
		sh_css_sp_stage.program_input_circuit = (uint8_t)program_input_circuit;
	}

	ia_css_pipeline_get_sp_thread_id(pipe_num, &thread_id);

	if (!info) {
		sh_css_sp_group.pipe[thread_id].sp_stage_addr[stage] = mmgr_NULL;
		return 0;
	}

	if (IS_ISP2401)
		sh_css_sp_stage.deinterleaved = 0;
	else
		sh_css_sp_stage.deinterleaved = ((stage == 0) && continuous);

	initialize_stage_frames(&sh_css_sp_stage.frames);
	/*
	 * TODO: Make the Host dynamically determine
	 * the stage type.
	 */
	sh_css_sp_stage.stage_type = SH_CSS_ISP_STAGE_TYPE;
	sh_css_sp_stage.num		= (uint8_t)stage;
	sh_css_sp_stage.isp_online	= (uint8_t)binary->online;
	sh_css_sp_stage.isp_copy_vf     = (uint8_t)args->copy_vf;
	sh_css_sp_stage.isp_copy_output = (uint8_t)args->copy_output;
	sh_css_sp_stage.enable.vf_output = (args->out_vf_frame != NULL);

	/*
	 * Copy the frame infos first, to be overwritten by the frames,
	 * if these are present.
	 */
	sh_css_sp_stage.frames.effective_in_res.width = binary->effective_in_frame_res.width;
	sh_css_sp_stage.frames.effective_in_res.height = binary->effective_in_frame_res.height;

	ia_css_frame_info_to_frame_sp_info(&sh_css_sp_stage.frames.in.info,
					   &binary->in_frame_info);
	for (i = 0; i < IA_CSS_BINARY_MAX_OUTPUT_PORTS; i++) {
		ia_css_frame_info_to_frame_sp_info(&sh_css_sp_stage.frames.out[i].info,
						   &binary->out_frame_info[i]);
	}
	ia_css_frame_info_to_frame_sp_info(&sh_css_sp_stage.frames.internal_frame_info,
					   &binary->internal_frame_info);
	sh_css_sp_stage.dvs_envelope.width    = binary->dvs_envelope.width;
	sh_css_sp_stage.dvs_envelope.height   = binary->dvs_envelope.height;
	sh_css_sp_stage.isp_pipe_version      = (uint8_t)info->pipeline.isp_pipe_version;
	sh_css_sp_stage.isp_deci_log_factor   = (uint8_t)binary->deci_factor_log2;
	sh_css_sp_stage.isp_vf_downscale_bits = (uint8_t)binary->vf_downscale_log2;

	sh_css_sp_stage.if_config_index = (uint8_t)if_config_index;

	sh_css_sp_stage.sp_enable_xnr = (uint8_t)xnr;
	sh_css_sp_stage.xmem_bin_addr = xinfo->xmem_addr;
	sh_css_sp_stage.xmem_map_addr = sh_css_params_ddr_address_map();
	sh_css_isp_stage.blob_info = *blob_info;
	sh_css_stage_write_binary_info((struct ia_css_binary_info *)info);

	/* Make sure binary name is smaller than allowed string size */
	assert(strlen(binary_name) < SH_CSS_MAX_BINARY_NAME - 1);
	strscpy(sh_css_isp_stage.binary_name, binary_name, SH_CSS_MAX_BINARY_NAME);
	sh_css_isp_stage.mem_initializers = *isp_mem_if;

	/*
	 * Even when a stage does not need uds and does not params,
	 * ia_css_uds_sp_scale_params() seems to be called (needs
	 * further investigation). This function can not deal with
	 * dx, dy = {0, 0}
	 */

	err = sh_css_sp_write_frame_pointers(args);
	/* TODO: move it to a better place */
	if (binary->info->sp.enable.s3a) {
		ia_css_query_internal_queue_id(IA_CSS_BUFFER_TYPE_3A_STATISTICS, thread_id,
					       &queue_id);
		sh_css_copy_buffer_attr_to_spbuffer(&sh_css_sp_stage.frames.s3a_buf, queue_id,
						    mmgr_EXCEPTION,
						    IA_CSS_BUFFER_TYPE_3A_STATISTICS);
	}
	if (binary->info->sp.enable.dis) {
		ia_css_query_internal_queue_id(IA_CSS_BUFFER_TYPE_DIS_STATISTICS, thread_id,
					       &queue_id);
		sh_css_copy_buffer_attr_to_spbuffer(&sh_css_sp_stage.frames.dvs_buf, queue_id,
						    mmgr_EXCEPTION,
						    IA_CSS_BUFFER_TYPE_DIS_STATISTICS);
	}
	ia_css_query_internal_queue_id(IA_CSS_BUFFER_TYPE_METADATA, thread_id, &queue_id);
	sh_css_copy_buffer_attr_to_spbuffer(&sh_css_sp_stage.frames.metadata_buf, queue_id, mmgr_EXCEPTION, IA_CSS_BUFFER_TYPE_METADATA);
	if (err)
		return err;

	if (IS_ISP2401) {
		pipe = find_pipe_by_num(sh_css_sp_group.pipe[thread_id].pipe_num);
		if (!pipe)
			return -EINVAL;

		if (args->in_frame)
			ia_css_get_crop_offsets(pipe, &args->in_frame->frame_info);
		else
			ia_css_get_crop_offsets(pipe, &binary->in_frame_info);
	}

	err = configure_isp_from_args(&sh_css_sp_group.pipe[thread_id],
				      binary, args, two_ppc, sh_css_sp_stage.deinterleaved);
	if (err)
		return err;

	initialize_isp_states(binary);

	/*
	 * We do this only for preview pipe because in fill_binary_info function
	 * we assign vf_out res to out res, but for ISP internal processing, we need
	 * the original out res. for video pipe, it has two output pins --- out and
	 * vf_out, so it can keep these two resolutions already.
	 */
	if (binary->info->sp.pipeline.mode == IA_CSS_BINARY_MODE_PREVIEW &&
	    (binary->vf_downscale_log2 > 0)) {
		/* TODO: Remove this after preview output decimation is fixed
		 * by configuring out&vf info fiels properly */
		sh_css_sp_stage.frames.out[0].info.padded_width
		<<= binary->vf_downscale_log2;
		sh_css_sp_stage.frames.out[0].info.res.width
		<<= binary->vf_downscale_log2;
		sh_css_sp_stage.frames.out[0].info.res.height
		<<= binary->vf_downscale_log2;
	}
	err = copy_isp_mem_if_to_ddr(binary);
	if (err)
		return err;

	return 0;
}

static int
sp_init_stage(struct ia_css_pipeline_stage *stage,
	      unsigned int pipe_num,
	      bool xnr,
	      unsigned int if_config_index,
	      bool two_ppc)
{
	struct ia_css_binary *binary;
	const struct ia_css_fw_info *firmware;
	const struct sh_css_binary_args *args;
	unsigned int stage_num;
	/*
	 * Initialiser required because of the "else" path below.
	 * Is this a valid path ?
	 */
	const char *binary_name = "";
	const struct ia_css_binary_xinfo *info = NULL;
	/*
	 * Note: the var below is made static as it is quite large;
	 * if it is not static it ends up on the stack which could
	 * cause issues for drivers
	 */
	static struct ia_css_binary tmp_binary;
	const struct ia_css_blob_info *blob_info = NULL;
	struct ia_css_isp_param_css_segments isp_mem_if;
	/*
	 * LA: should be ia_css_data, should not contain host pointer.
	 * However, CSS/DDR pointer is not available yet.
	 * Hack is to store it in params->ddr_ptrs and then copy it late in
	 * the SP just before vmem init.
	 * TODO: Call this after CSS/DDR allocation and store that pointer.
	 * Best is to allocate it at stage creation time together with host
	 * pointer. Remove vmem from params.
	 */
	struct ia_css_isp_param_css_segments *mem_if = &isp_mem_if;

	int err = 0;

	assert(stage);

	binary = stage->binary;
	firmware = stage->firmware;
	args = &stage->args;
	stage_num = stage->stage_num;

	if (binary) {
		info = binary->info;
		binary_name = (const char *)(info->blob->name);
		blob_info = &info->blob->header.blob;
		ia_css_init_memory_interface(mem_if, &binary->mem_params, &binary->css_params);
	} else if (firmware) {
		const struct ia_css_frame_info *out_infos[IA_CSS_BINARY_MAX_OUTPUT_PORTS] = {NULL};

		if (args->out_frame[0])
			out_infos[0] = &args->out_frame[0]->frame_info;
		info = &firmware->info.isp;
		ia_css_binary_fill_info(info, false, false,
					ATOMISP_INPUT_FORMAT_RAW_10,
					ia_css_frame_get_info(args->in_frame),
					NULL,
					out_infos,
					ia_css_frame_get_info(args->out_vf_frame),
					&tmp_binary,
					NULL,
					-1, true);
		binary = &tmp_binary;
		binary->info = info;
		binary_name = IA_CSS_EXT_ISP_PROG_NAME(firmware);
		blob_info = &firmware->blob;
		mem_if = (struct ia_css_isp_param_css_segments *)&firmware->mem_initializers;
	} else {
		/* SP stage */
		assert(stage->sp_func != IA_CSS_PIPELINE_NO_FUNC);
		/*
		 * binary and blob_info are now NULL.
		 * These will be passed to sh_css_sp_init_stage
		 * and dereferenced there, so passing a NULL
		 * pointer is no good. return an error
		 */
		return -EINVAL;
	}

	err = sh_css_sp_init_stage(binary,
				   (const char *)binary_name,
				   blob_info,
				   args,
				   pipe_num,
				   stage_num,
				   xnr,
				   mem_if,
				   if_config_index,
				   two_ppc);
	return err;
}

static void
sp_init_sp_stage(struct ia_css_pipeline_stage *stage,
		 unsigned int pipe_num,
		 bool two_ppc,
		 enum sh_css_pipe_config_override copy_ovrd,
		 unsigned int if_config_index)
{
	const struct sh_css_binary_args *args = &stage->args;

	assert(stage);
	switch (stage->sp_func) {
	case IA_CSS_PIPELINE_RAW_COPY:
		sh_css_sp_start_raw_copy(args->out_frame[0],
					 pipe_num, two_ppc,
					 stage->max_input_width,
					 copy_ovrd, if_config_index);
		break;
	case IA_CSS_PIPELINE_BIN_COPY:
		assert(false); /* TBI */
		break;
	case IA_CSS_PIPELINE_ISYS_COPY:
		sh_css_sp_start_isys_copy(args->out_frame[0],
					  pipe_num, stage->max_input_width, if_config_index);
		break;
	case IA_CSS_PIPELINE_NO_FUNC:
		assert(false);
		break;
	}
}

void
sh_css_sp_init_pipeline(struct ia_css_pipeline *me,
			enum ia_css_pipe_id id,
			u8 pipe_num,
			bool xnr,
			bool two_ppc,
			bool continuous,
			bool offline,
			unsigned int required_bds_factor,
			enum sh_css_pipe_config_override copy_ovrd,
			enum ia_css_input_mode input_mode,
			const struct ia_css_metadata_config *md_config,
			const struct ia_css_metadata_info *md_info,
			const enum mipi_port_id port_id)
{
	/* Get first stage */
	struct ia_css_pipeline_stage *stage        = NULL;
	struct ia_css_binary	     *first_binary = NULL;
	struct ia_css_pipe *pipe = NULL;
	unsigned int num;
	enum ia_css_pipe_id pipe_id = id;
	unsigned int thread_id;
	u8 if_config_index, tmp_if_config_index;

	if (!me->stages) {
		dev_err(atomisp_dev, "%s called on a pipeline without stages\n",
			__func__);
		return; /* FIXME should be able to return an error */
	}

	first_binary = me->stages->binary;

	if (input_mode == IA_CSS_INPUT_MODE_SENSOR ||
	    input_mode == IA_CSS_INPUT_MODE_BUFFERED_SENSOR) {
		assert(port_id < N_MIPI_PORT_ID);
		if (port_id >= N_MIPI_PORT_ID) /* should not happen but KW does not know */
			return; /* we should be able to return an error */
		if_config_index  = (uint8_t)(port_id - MIPI_PORT0_ID);
	} else if (input_mode == IA_CSS_INPUT_MODE_MEMORY) {
		if_config_index = SH_CSS_IF_CONFIG_NOT_NEEDED;
	} else {
		if_config_index = 0x0;
	}

	ia_css_pipeline_get_sp_thread_id(pipe_num, &thread_id);
	memset(&sh_css_sp_group.pipe[thread_id], 0, sizeof(struct sh_css_sp_pipeline));

	/* Count stages */
	for (stage = me->stages, num = 0; stage; stage = stage->next, num++) {
		stage->stage_num = num;
		ia_css_debug_pipe_graph_dump_stage(stage, id);
	}
	me->num_stages = num;

	if (first_binary) {
		/* Init pipeline data */
		sh_css_sp_init_group(two_ppc, first_binary->input_format,
				     offline, if_config_index);
	} /* if (first_binary != NULL) */

	/* Signal the host immediately after start for SP_ISYS_COPY only */
	if (me->num_stages == 1 &&
	    me->stages->sp_func == IA_CSS_PIPELINE_ISYS_COPY)
		sh_css_sp_group.config.no_isp_sync = true;

	/* Init stage data */
	sh_css_init_host2sp_frame_data();

	sh_css_sp_group.pipe[thread_id].num_stages = 0;
	sh_css_sp_group.pipe[thread_id].pipe_id = pipe_id;
	sh_css_sp_group.pipe[thread_id].thread_id = thread_id;
	sh_css_sp_group.pipe[thread_id].pipe_num = pipe_num;
	sh_css_sp_group.pipe[thread_id].num_execs = me->num_execs;
	sh_css_sp_group.pipe[thread_id].pipe_qos_config = QOS_INVALID;
	sh_css_sp_group.pipe[thread_id].required_bds_factor = required_bds_factor;
	sh_css_sp_group.pipe[thread_id].input_system_mode
	= (uint32_t)input_mode;
	sh_css_sp_group.pipe[thread_id].port_id = port_id;
	sh_css_sp_group.pipe[thread_id].dvs_frame_delay = (uint32_t)me->dvs_frame_delay;

	/* TODO: next indicates from which queues parameters need to be
		 sampled, needs checking/improvement */
	if (ia_css_pipeline_uses_params(me)) {
		sh_css_sp_group.pipe[thread_id].pipe_config =
		SH_CSS_PIPE_CONFIG_SAMPLE_PARAMS << thread_id;
	}

	/*
	 * For continuous use-cases, SP copy is responsible for sampling the
	 * parameters
	 */
	if (continuous)
		sh_css_sp_group.pipe[thread_id].pipe_config = 0;

	sh_css_sp_group.pipe[thread_id].inout_port_config = me->inout_port_config;

	pipe = find_pipe_by_num(pipe_num);
	assert(pipe);
	if (!pipe)
		return;

	sh_css_sp_group.pipe[thread_id].scaler_pp_lut = sh_css_pipe_get_pp_gdc_lut(pipe);

	if (md_info && md_info->size > 0) {
		sh_css_sp_group.pipe[thread_id].metadata.width  = md_info->resolution.width;
		sh_css_sp_group.pipe[thread_id].metadata.height = md_info->resolution.height;
		sh_css_sp_group.pipe[thread_id].metadata.stride = md_info->stride;
		sh_css_sp_group.pipe[thread_id].metadata.size   = md_info->size;
		ia_css_isys_convert_stream_format_to_mipi_format(
		    md_config->data_type, MIPI_PREDICTOR_NONE,
		    &sh_css_sp_group.pipe[thread_id].metadata.format);
	}

	sh_css_sp_group.pipe[thread_id].output_frame_queue_id = (uint32_t)SH_CSS_INVALID_QUEUE_ID;
	if (pipe_id != IA_CSS_PIPE_ID_COPY) {
		ia_css_query_internal_queue_id(IA_CSS_BUFFER_TYPE_OUTPUT_FRAME, thread_id,
					       (enum sh_css_queue_id *)(
						   &sh_css_sp_group.pipe[thread_id].output_frame_queue_id));
	}

	IA_CSS_LOG("pipe_id %d port_config %08x",
		   pipe_id, sh_css_sp_group.pipe[thread_id].inout_port_config);

	for (stage = me->stages, num = 0; stage; stage = stage->next, num++) {
		sh_css_sp_group.pipe[thread_id].num_stages++;
		if (is_sp_stage(stage)) {
			sp_init_sp_stage(stage, pipe_num, two_ppc,
					 copy_ovrd, if_config_index);
		} else {
			if ((stage->stage_num != 0) ||
			    SH_CSS_PIPE_PORT_CONFIG_IS_CONTINUOUS(me->inout_port_config))
				tmp_if_config_index = SH_CSS_IF_CONFIG_NOT_NEEDED;
			else
				tmp_if_config_index = if_config_index;
			sp_init_stage(stage, pipe_num,
				      xnr, tmp_if_config_index, two_ppc);
		}

		store_sp_stage_data(pipe_id, pipe_num, num);
	}
	sh_css_sp_group.pipe[thread_id].pipe_config |= (uint32_t)
		(me->acquire_isp_each_stage << IA_CSS_ACQUIRE_ISP_POS);
	store_sp_group_data();
}

void
sh_css_sp_uninit_pipeline(unsigned int pipe_num)
{
	unsigned int thread_id;

	ia_css_pipeline_get_sp_thread_id(pipe_num, &thread_id);
	/*memset(&sh_css_sp_group.pipe[thread_id], 0, sizeof(struct sh_css_sp_pipeline));*/
	sh_css_sp_group.pipe[thread_id].num_stages = 0;
}

bool sh_css_write_host2sp_command(enum host2sp_commands host2sp_command)
{
	unsigned int HIVE_ADDR_host_sp_com = sh_css_sp_fw.info.sp.host_sp_com;
	unsigned int offset = (unsigned int)offsetof(struct host_sp_communication,
			      host2sp_command)
			      / sizeof(int);
	enum host2sp_commands last_cmd = host2sp_cmd_error;
	(void)HIVE_ADDR_host_sp_com; /* Suppres warnings in CRUN */

	/* Previous command must be handled by SP (by design) */
	last_cmd = load_sp_array_uint(host_sp_com, offset);
	if (last_cmd != host2sp_cmd_ready)
		IA_CSS_ERROR("last host command not handled by SP(%d)", last_cmd);

	store_sp_array_uint(host_sp_com, offset, host2sp_command);

	return (last_cmd == host2sp_cmd_ready);
}

enum host2sp_commands
sh_css_read_host2sp_command(void)
{
	unsigned int HIVE_ADDR_host_sp_com = sh_css_sp_fw.info.sp.host_sp_com;
	unsigned int offset = (unsigned int)offsetof(struct host_sp_communication, host2sp_command)
	/ sizeof(int);
	(void)HIVE_ADDR_host_sp_com; /* Suppres warnings in CRUN */
	return (enum host2sp_commands)load_sp_array_uint(host_sp_com, offset);
}

/*
 * Frame data is no longer part of the sp_stage structure but part of a
 * separate structure. The aim is to make the sp_data struct static
 * (it defines a pipeline) and that the dynamic (per frame) data is stored
 * separetly.
 *
 * This function must be called first every where were you start constructing
 * a new pipeline by defining one or more stages with use of variable
 * sh_css_sp_stage. Even the special cases like accelerator and copy_frame
 * These have a pipeline of just 1 stage.
 */
void
sh_css_init_host2sp_frame_data(void)
{
	/* Clean table */
	unsigned int HIVE_ADDR_host_sp_com = sh_css_sp_fw.info.sp.host_sp_com;

	(void)HIVE_ADDR_host_sp_com; /* Suppres warnings in CRUN */
	/*
	 * rvanimme: don't clean it to save static frame info line ref_in
	 * ref_out, and tnr_frames. Once this static data is in a
	 * separate data struct, this may be enable (but still, there is
	 * no need for it)
	 */
}

/*
 * @brief Update the offline frame information in host_sp_communication.
 * Refer to "sh_css_sp.h" for more details.
 */
void
sh_css_update_host2sp_offline_frame(
    unsigned int frame_num,
    struct ia_css_frame *frame,
    struct ia_css_metadata *metadata)
{
	unsigned int HIVE_ADDR_host_sp_com;
	unsigned int offset;

	assert(frame_num < NUM_CONTINUOUS_FRAMES);

	/* Write new frame data into SP DMEM */
	HIVE_ADDR_host_sp_com = sh_css_sp_fw.info.sp.host_sp_com;
	offset = (unsigned int)offsetof(struct host_sp_communication,
					host2sp_offline_frames)
		 / sizeof(int);
	offset += frame_num;
	store_sp_array_uint(host_sp_com, offset, frame ? frame->data : 0);

	/* Write metadata buffer into SP DMEM */
	offset = (unsigned int)offsetof(struct host_sp_communication,
					host2sp_offline_metadata)
		 / sizeof(int);
	offset += frame_num;
	store_sp_array_uint(host_sp_com, offset, metadata ? metadata->address : 0);
}

/*
 * @brief Update the mipi frame information in host_sp_communication.
 * Refer to "sh_css_sp.h" for more details.
 */
void
sh_css_update_host2sp_mipi_frame(
    unsigned int frame_num,
    struct ia_css_frame *frame)
{
	unsigned int HIVE_ADDR_host_sp_com;
	unsigned int offset;

	/* MIPI buffers are dedicated to port, so now there are more of them. */
	assert(frame_num < (N_CSI_PORTS * NUM_MIPI_FRAMES_PER_STREAM));

	/* Write new frame data into SP DMEM */
	HIVE_ADDR_host_sp_com = sh_css_sp_fw.info.sp.host_sp_com;
	offset = (unsigned int)offsetof(struct host_sp_communication,
					host2sp_mipi_frames)
		 / sizeof(int);
	offset += frame_num;

	store_sp_array_uint(host_sp_com, offset,
			    frame ? frame->data : 0);
}

/*
 * @brief Update the mipi metadata information in host_sp_communication.
 * Refer to "sh_css_sp.h" for more details.
 */
void
sh_css_update_host2sp_mipi_metadata(
    unsigned int frame_num,
    struct ia_css_metadata *metadata)
{
	unsigned int HIVE_ADDR_host_sp_com;
	unsigned int o;

	/* MIPI buffers are dedicated to port, so now there are more of them. */
	assert(frame_num < (N_CSI_PORTS * NUM_MIPI_FRAMES_PER_STREAM));

	/* Write new frame data into SP DMEM */
	HIVE_ADDR_host_sp_com = sh_css_sp_fw.info.sp.host_sp_com;
	o = offsetof(struct host_sp_communication, host2sp_mipi_metadata)
	    / sizeof(int);
	o += frame_num;
	store_sp_array_uint(host_sp_com, o,
			    metadata ? metadata->address : 0);
}

void
sh_css_update_host2sp_num_mipi_frames(unsigned int num_frames)
{
	unsigned int HIVE_ADDR_host_sp_com;
	unsigned int offset;

	/* Write new frame data into SP DMEM */
	HIVE_ADDR_host_sp_com = sh_css_sp_fw.info.sp.host_sp_com;
	offset = (unsigned int)offsetof(struct host_sp_communication,
					host2sp_num_mipi_frames)
		 / sizeof(int);

	store_sp_array_uint(host_sp_com, offset, num_frames);
}

void
sh_css_update_host2sp_cont_num_raw_frames(unsigned int num_frames,
	bool set_avail)
{
	const struct ia_css_fw_info *fw;
	unsigned int HIVE_ADDR_host_sp_com;
	unsigned int extra_num_frames, avail_num_frames;
	unsigned int offset, offset_extra;

	/* Write new frame data into SP DMEM */
	fw = &sh_css_sp_fw;
	HIVE_ADDR_host_sp_com = fw->info.sp.host_sp_com;
	if (set_avail) {
		offset = (unsigned int)offsetof(struct host_sp_communication,
						host2sp_cont_avail_num_raw_frames)
			 / sizeof(int);
		avail_num_frames = load_sp_array_uint(host_sp_com, offset);
		extra_num_frames = num_frames - avail_num_frames;
		offset_extra = (unsigned int)offsetof(struct host_sp_communication,
						      host2sp_cont_extra_num_raw_frames)
			       / sizeof(int);
		store_sp_array_uint(host_sp_com, offset_extra, extra_num_frames);
	} else
		offset = (unsigned int)offsetof(struct host_sp_communication,
						host2sp_cont_target_num_raw_frames)
			 / sizeof(int);

	store_sp_array_uint(host_sp_com, offset, num_frames);
}

void
sh_css_event_init_irq_mask(void)
{
	int i;
	unsigned int HIVE_ADDR_host_sp_com = sh_css_sp_fw.info.sp.host_sp_com;
	unsigned int offset;
	struct sh_css_event_irq_mask event_irq_mask_init;

	event_irq_mask_init.or_mask  = IA_CSS_EVENT_TYPE_ALL;
	event_irq_mask_init.and_mask = IA_CSS_EVENT_TYPE_NONE;
	(void)HIVE_ADDR_host_sp_com; /* Suppress warnings in CRUN */

	assert(sizeof(event_irq_mask_init) % HRT_BUS_BYTES == 0);
	for (i = 0; i < IA_CSS_PIPE_ID_NUM; i++) {
		offset = (unsigned int)offsetof(struct host_sp_communication,
						host2sp_event_irq_mask[i]);
		assert(offset % HRT_BUS_BYTES == 0);
		sp_dmem_store(SP0_ID,
			      (unsigned int)sp_address_of(host_sp_com) + offset,
			      &event_irq_mask_init, sizeof(event_irq_mask_init));
	}
}

int
ia_css_pipe_set_irq_mask(struct ia_css_pipe *pipe,
			 unsigned int or_mask,
			 unsigned int and_mask)
{
	unsigned int HIVE_ADDR_host_sp_com = sh_css_sp_fw.info.sp.host_sp_com;
	unsigned int offset;
	struct sh_css_event_irq_mask event_irq_mask;
	unsigned int pipe_num;

	assert(pipe);

	assert(IA_CSS_PIPE_ID_NUM == NR_OF_PIPELINES);
	/*
	 * Linux kernel does not have UINT16_MAX
	 * Therefore decided to comment out these 2 asserts for Linux
	 * Alternatives that were not chosen:
	 * - add a conditional #define for UINT16_MAX
	 * - compare with (uint16_t)~0 or 0xffff
	 * - different assert for Linux and Windows
	 */

	(void)HIVE_ADDR_host_sp_com; /* Suppres warnings in CRUN */

	IA_CSS_LOG("or_mask=%x, and_mask=%x", or_mask, and_mask);
	event_irq_mask.or_mask  = (uint16_t)or_mask;
	event_irq_mask.and_mask = (uint16_t)and_mask;

	pipe_num = ia_css_pipe_get_pipe_num(pipe);
	if (pipe_num >= IA_CSS_PIPE_ID_NUM)
		return -EINVAL;
	offset = (unsigned int)offsetof(struct host_sp_communication,
					host2sp_event_irq_mask[pipe_num]);
	assert(offset % HRT_BUS_BYTES == 0);
	sp_dmem_store(SP0_ID,
		      (unsigned int)sp_address_of(host_sp_com) + offset,
		      &event_irq_mask, sizeof(event_irq_mask));

	return 0;
}

int
ia_css_event_get_irq_mask(const struct ia_css_pipe *pipe,
			  unsigned int *or_mask,
			  unsigned int *and_mask)
{
	unsigned int HIVE_ADDR_host_sp_com = sh_css_sp_fw.info.sp.host_sp_com;
	unsigned int offset;
	struct sh_css_event_irq_mask event_irq_mask;
	unsigned int pipe_num;

	(void)HIVE_ADDR_host_sp_com; /* Suppres warnings in CRUN */

	IA_CSS_ENTER_LEAVE("");

	assert(pipe);
	assert(IA_CSS_PIPE_ID_NUM == NR_OF_PIPELINES);

	pipe_num = ia_css_pipe_get_pipe_num(pipe);
	if (pipe_num >= IA_CSS_PIPE_ID_NUM)
		return -EINVAL;
	offset = (unsigned int)offsetof(struct host_sp_communication,
					host2sp_event_irq_mask[pipe_num]);
	assert(offset % HRT_BUS_BYTES == 0);
	sp_dmem_load(SP0_ID,
		     (unsigned int)sp_address_of(host_sp_com) + offset,
		     &event_irq_mask, sizeof(event_irq_mask));

	if (or_mask)
		*or_mask = event_irq_mask.or_mask;

	if (and_mask)
		*and_mask = event_irq_mask.and_mask;

	return 0;
}

void
sh_css_sp_set_sp_running(bool flag)
{
	sp_running = flag;
}

bool
sh_css_sp_is_running(void)
{
	return sp_running;
}

void
sh_css_sp_start_isp(void)
{
	const struct ia_css_fw_info *fw;
	unsigned int HIVE_ADDR_sp_sw_state;

	fw = &sh_css_sp_fw;
	HIVE_ADDR_sp_sw_state = fw->info.sp.sw_state;

	if (sp_running)
		return;

	(void)HIVE_ADDR_sp_sw_state; /* Suppres warnings in CRUN */

	/* no longer here, sp started immediately */
	/*ia_css_debug_pipe_graph_dump_epilogue();*/

	store_sp_group_data();
	store_sp_per_frame_data(fw);

	sp_dmem_store_uint32(SP0_ID,
			     (unsigned int)sp_address_of(sp_sw_state),
			     (uint32_t)(IA_CSS_SP_SW_TERMINATED));

	/*
	 * Note 1: The sp_start_isp function contains a wait till
	 * the input network is configured by the SP.
	 * Note 2: Not all SP binaries supports host2sp_commands.
	 * In case a binary does support it, the host2sp_command
	 * will have status cmd_ready after return of the function
	 * sh_css_hrt_sp_start_isp. There is no race-condition here
	 * because only after the process_frame command has been
	 * received, the SP starts configuring the input network.
	 */

	/*
	 * We need to set sp_running before we call ia_css_mmu_invalidate_cache
	 * as ia_css_mmu_invalidate_cache checks on sp_running to
	 * avoid that it accesses dmem while the SP is not powered
	 */
	sp_running = true;
	ia_css_mmu_invalidate_cache();
	/* Invalidate all MMU caches */
	mmu_invalidate_cache_all();

	ia_css_spctrl_start(SP0_ID);
}

bool
ia_css_isp_has_started(void)
{
	const struct ia_css_fw_info *fw = &sh_css_sp_fw;
	unsigned int HIVE_ADDR_ia_css_ispctrl_sp_isp_started = fw->info.sp.isp_started;
	(void)HIVE_ADDR_ia_css_ispctrl_sp_isp_started; /* Suppres warnings in CRUN */

	return (bool)load_sp_uint(ia_css_ispctrl_sp_isp_started);
}

/*
 * @brief Initialize the DMA software-mask in the debug mode.
 * Refer to "sh_css_sp.h" for more details.
 */
bool
sh_css_sp_init_dma_sw_reg(int dma_id)
{
	int i;

	/* enable all the DMA channels */
	for (i = 0; i < N_DMA_CHANNEL_ID; i++) {
		/* enable the writing request */
		sh_css_sp_set_dma_sw_reg(dma_id,
					 i,
					 0,
					 true);
		/* enable the reading request */
		sh_css_sp_set_dma_sw_reg(dma_id,
					 i,
					 1,
					 true);
	}

	return true;
}

/*
 * @brief Set the DMA software-mask in the debug mode.
 * Refer to "sh_css_sp.h" for more details.
 */
bool
sh_css_sp_set_dma_sw_reg(int dma_id,
			 int channel_id,
			 int request_type,
			 bool enable)
{
	u32 sw_reg;
	u32 bit_val;
	u32 bit_offset;
	u32 bit_mask;

	(void)dma_id;

	assert(channel_id >= 0 && channel_id < N_DMA_CHANNEL_ID);
	assert(request_type >= 0);

	/* get the software-mask */
	sw_reg =
	    sh_css_sp_group.debug.dma_sw_reg;

	/* get the offest of the target bit */
	bit_offset = (8 * request_type) + channel_id;

	/* clear the value of the target bit */
	bit_mask = ~(1 << bit_offset);
	sw_reg &= bit_mask;

	/* set the value of the bit for the DMA channel */
	bit_val = enable ? 1 : 0;
	bit_val <<= bit_offset;
	sw_reg |= bit_val;

	/* update the software status of DMA channels */
	sh_css_sp_group.debug.dma_sw_reg = sw_reg;

	return true;
}

void
sh_css_sp_reset_global_vars(void)
{
	memset(&sh_css_sp_group, 0, sizeof(struct sh_css_sp_group));
	memset(&sh_css_sp_stage, 0, sizeof(struct sh_css_sp_stage));
	memset(&sh_css_isp_stage, 0, sizeof(struct sh_css_isp_stage));
	memset(&sh_css_sp_output, 0, sizeof(struct sh_css_sp_output));
	memset(&per_frame_data, 0, sizeof(struct sh_css_sp_per_frame_data));
}<|MERGE_RESOLUTION|>--- conflicted
+++ resolved
@@ -729,12 +729,8 @@
 
 	sh_css_sp_group.config.no_isp_sync = (uint8_t)no_isp_sync;
 	/* decide whether the frame is processed online or offline */
-<<<<<<< HEAD
-	if (if_config_index == SH_CSS_IF_CONFIG_NOT_NEEDED) return;
-=======
 	if (if_config_index == SH_CSS_IF_CONFIG_NOT_NEEDED)
 		return;
->>>>>>> 0c383648
 
 	if (!IS_ISP2401) {
 		assert(if_config_index < SH_CSS_MAX_IF_CONFIGS);
