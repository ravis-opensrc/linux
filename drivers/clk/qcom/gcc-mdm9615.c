--- conflicted
+++ resolved
@@ -65,13 +65,9 @@
 	.enable_mask = BIT(0),
 	.hw.init = &(struct clk_init_data){
 		.name = "pll0_vote",
-<<<<<<< HEAD
-		.parent_names = (const char *[]){ "pll0" },
-=======
 		.parent_hws = (const struct clk_hw*[]) {
 			&pll0.clkr.hw,
 		},
->>>>>>> 98817289
 		.num_parents = 1,
 		.ops = &clk_pll_vote_ops,
 	},
