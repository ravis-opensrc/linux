--- conflicted
+++ resolved
@@ -80,33 +80,24 @@
 
 #define imx_clk_gate_exclusive(name, parent, reg, shift, exclusive_mask) \
 	to_clk(imx_clk_hw_gate_exclusive(name, parent, reg, shift, exclusive_mask))
-<<<<<<< HEAD
+
+#define imx_clk_fixed(name, rate) \
+	to_clk(imx_clk_hw_fixed(name, rate))
 
 #define imx_clk_fixed_factor(name, parent, mult, div) \
 	to_clk(imx_clk_hw_fixed_factor(name, parent, mult, div))
 
+#define imx_clk_divider(name, parent, reg, shift, width) \
+	to_clk(imx_clk_hw_divider(name, parent, reg, shift, width))
+
 #define imx_clk_divider2(name, parent, reg, shift, width) \
 	to_clk(imx_clk_hw_divider2(name, parent, reg, shift, width))
-=======
-
-#define imx_clk_fixed(name, rate) \
-	to_clk(imx_clk_hw_fixed(name, rate))
-
-#define imx_clk_fixed_factor(name, parent, mult, div) \
-	to_clk(imx_clk_hw_fixed_factor(name, parent, mult, div))
-
-#define imx_clk_divider(name, parent, reg, shift, width) \
-	to_clk(imx_clk_hw_divider(name, parent, reg, shift, width))
-
-#define imx_clk_divider2(name, parent, reg, shift, width) \
-	to_clk(imx_clk_hw_divider2(name, parent, reg, shift, width))
 
 #define imx_clk_divider_flags(name, parent, reg, shift, width, flags) \
 	to_clk(imx_clk_hw_divider_flags(name, parent, reg, shift, width, flags))
 
 #define imx_clk_gate(name, parent, reg, shift) \
 	to_clk(imx_clk_hw_gate(name, parent, reg, shift))
->>>>>>> d1988041
 
 #define imx_clk_gate_dis(name, parent, reg, shift) \
 	to_clk(imx_clk_hw_gate_dis(name, parent, reg, shift))
@@ -128,8 +119,6 @@
 
 #define imx_clk_mux(name, reg, shift, width, parents, num_parents) \
 	to_clk(imx_clk_hw_mux(name, reg, shift, width, parents, num_parents))
-<<<<<<< HEAD
-=======
 
 #define imx_clk_pllv1(type, name, parent, base) \
 	to_clk(imx_clk_hw_pllv1(type, name, parent, base))
@@ -144,7 +133,6 @@
 				bypass1, bypass2, base, flags) \
 	to_clk(imx_clk_hw_sscg_pll(name, parent_names, num_parents, parent,\
 				bypass1, bypass2, base, flags))
->>>>>>> d1988041
 
 struct clk *imx_clk_pll14xx(const char *name, const char *parent_name,
 		 void __iomem *base, const struct imx_pll14xx_clk *pll_clk);
@@ -255,16 +243,6 @@
 			      int num_parents, void (*fixup)(u32 *val));
 
 static inline struct clk *to_clk(struct clk_hw *hw)
-<<<<<<< HEAD
-{
-	if (IS_ERR_OR_NULL(hw))
-		return ERR_CAST(hw);
-	return hw->clk;
-}
-
-static inline struct clk *imx_clk_fixed(const char *name, int rate)
-=======
->>>>>>> d1988041
 {
 	if (IS_ERR_OR_NULL(hw))
 		return ERR_CAST(hw);
