# SPDX-License-Identifier: GPL-2.0
# common clock types
obj-$(CONFIG_HAVE_CLK)		+= clk-devres.o clk-bulk.o
obj-$(CONFIG_CLKDEV_LOOKUP)	+= clkdev.o
obj-$(CONFIG_COMMON_CLK)	+= clk.o
obj-$(CONFIG_COMMON_CLK)	+= clk-divider.o
obj-$(CONFIG_COMMON_CLK)	+= clk-fixed-factor.o
obj-$(CONFIG_COMMON_CLK)	+= clk-fixed-rate.o
obj-$(CONFIG_COMMON_CLK)	+= clk-gate.o
obj-$(CONFIG_COMMON_CLK)	+= clk-multiplier.o
obj-$(CONFIG_COMMON_CLK)	+= clk-mux.o
obj-$(CONFIG_COMMON_CLK)	+= clk-composite.o
obj-$(CONFIG_COMMON_CLK)	+= clk-fractional-divider.o
obj-$(CONFIG_COMMON_CLK)	+= clk-gpio.o
ifeq ($(CONFIG_OF), y)
obj-$(CONFIG_COMMON_CLK)	+= clk-conf.o
endif

# hardware specific clock types
# please keep this section sorted lexicographically by file path name
obj-$(CONFIG_MACH_ASM9260)		+= clk-asm9260.o
obj-$(CONFIG_COMMON_CLK_AXI_CLKGEN)	+= clk-axi-clkgen.o
obj-$(CONFIG_ARCH_AXXIA)		+= clk-axm5516.o
obj-$(CONFIG_COMMON_CLK_BD718XX)	+= clk-bd718x7.o
obj-$(CONFIG_COMMON_CLK_CDCE706)	+= clk-cdce706.o
obj-$(CONFIG_COMMON_CLK_CDCE925)	+= clk-cdce925.o
obj-$(CONFIG_ARCH_CLPS711X)		+= clk-clps711x.o
obj-$(CONFIG_COMMON_CLK_CS2000_CP)	+= clk-cs2000-cp.o
obj-$(CONFIG_ARCH_EFM32)		+= clk-efm32gg.o
obj-$(CONFIG_COMMON_CLK_FIXED_MMIO)	+= clk-fixed-mmio.o
obj-$(CONFIG_COMMON_CLK_GEMINI)		+= clk-gemini.o
obj-$(CONFIG_COMMON_CLK_ASPEED)		+= clk-aspeed.o
obj-$(CONFIG_MACH_ASPEED_G6)		+= clk-ast2600.o
obj-$(CONFIG_ARCH_HIGHBANK)		+= clk-highbank.o
obj-$(CONFIG_CLK_HSDK)			+= clk-hsdk-pll.o
obj-$(CONFIG_COMMON_CLK_LOCHNAGAR)	+= clk-lochnagar.o
obj-$(CONFIG_COMMON_CLK_MAX77686)	+= clk-max77686.o
obj-$(CONFIG_COMMON_CLK_MAX9485)	+= clk-max9485.o
obj-$(CONFIG_ARCH_MILBEAUT_M10V)	+= clk-milbeaut.o
obj-$(CONFIG_ARCH_MOXART)		+= clk-moxart.o
obj-$(CONFIG_ARCH_NOMADIK)		+= clk-nomadik.o
obj-$(CONFIG_ARCH_NPCM7XX)	    	+= clk-npcm7xx.o
obj-$(CONFIG_ARCH_NSPIRE)		+= clk-nspire.o
obj-$(CONFIG_COMMON_CLK_OXNAS)		+= clk-oxnas.o
obj-$(CONFIG_COMMON_CLK_PALMAS)		+= clk-palmas.o
obj-$(CONFIG_COMMON_CLK_PWM)		+= clk-pwm.o
obj-$(CONFIG_CLK_QORIQ)			+= clk-qoriq.o
obj-$(CONFIG_COMMON_CLK_RK808)		+= clk-rk808.o
obj-$(CONFIG_COMMON_CLK_HI655X)		+= clk-hi655x.o
obj-$(CONFIG_COMMON_CLK_S2MPS11)	+= clk-s2mps11.o
obj-$(CONFIG_COMMON_CLK_SCMI)           += clk-scmi.o
obj-$(CONFIG_COMMON_CLK_SCPI)           += clk-scpi.o
obj-$(CONFIG_COMMON_CLK_SI5341)		+= clk-si5341.o
obj-$(CONFIG_COMMON_CLK_SI5351)		+= clk-si5351.o
obj-$(CONFIG_COMMON_CLK_SI514)		+= clk-si514.o
obj-$(CONFIG_COMMON_CLK_SI544)		+= clk-si544.o
obj-$(CONFIG_COMMON_CLK_SI570)		+= clk-si570.o
obj-$(CONFIG_COMMON_CLK_STM32F)		+= clk-stm32f4.o
obj-$(CONFIG_COMMON_CLK_STM32H7)	+= clk-stm32h7.o
obj-$(CONFIG_COMMON_CLK_STM32MP157)	+= clk-stm32mp1.o
obj-$(CONFIG_ARCH_TANGO)		+= clk-tango4.o
obj-$(CONFIG_CLK_TWL6040)		+= clk-twl6040.o
obj-$(CONFIG_ARCH_U300)			+= clk-u300.o
obj-$(CONFIG_ARCH_VT8500)		+= clk-vt8500.o
obj-$(CONFIG_COMMON_CLK_VC5)		+= clk-versaclock5.o
obj-$(CONFIG_COMMON_CLK_WM831X)		+= clk-wm831x.o
obj-$(CONFIG_COMMON_CLK_XGENE)		+= clk-xgene.o

# please keep this section sorted lexicographically by directory path name
obj-y					+= actions/
obj-y					+= analogbits/
obj-$(CONFIG_COMMON_CLK_AT91)		+= at91/
obj-$(CONFIG_ARCH_ARTPEC)		+= axis/
obj-$(CONFIG_ARC_PLAT_AXS10X)		+= axs10x/
obj-y					+= bcm/
obj-$(CONFIG_ARCH_BERLIN)		+= berlin/
obj-$(CONFIG_ARCH_DAVINCI)		+= davinci/
obj-$(CONFIG_H8300)			+= h8300/
obj-$(CONFIG_ARCH_HISI)			+= hisilicon/
obj-y					+= imgtec/
<<<<<<< HEAD
obj-$(CONFIG_ARCH_MXC)			+= imx/
obj-$(CONFIG_MACH_INGENIC)		+= ingenic/
=======
obj-y					+= imx/
obj-y					+= ingenic/
>>>>>>> f7688b48
obj-$(CONFIG_ARCH_K3)			+= keystone/
obj-$(CONFIG_ARCH_KEYSTONE)		+= keystone/
obj-$(CONFIG_MACH_LOONGSON32)		+= loongson1/
obj-y					+= mediatek/
obj-$(CONFIG_ARCH_MESON)		+= meson/
obj-$(CONFIG_MACH_PIC32)		+= microchip/
ifeq ($(CONFIG_COMMON_CLK), y)
obj-$(CONFIG_ARCH_MMP)			+= mmp/
endif
obj-y					+= mvebu/
obj-$(CONFIG_ARCH_MXS)			+= mxs/
obj-$(CONFIG_COMMON_CLK_NXP)		+= nxp/
obj-$(CONFIG_MACH_PISTACHIO)		+= pistachio/
obj-$(CONFIG_COMMON_CLK_PXA)		+= pxa/
obj-$(CONFIG_COMMON_CLK_QCOM)		+= qcom/
obj-y					+= renesas/
obj-$(CONFIG_ARCH_ROCKCHIP)		+= rockchip/
obj-$(CONFIG_COMMON_CLK_SAMSUNG)	+= samsung/
obj-$(CONFIG_CLK_SIFIVE)		+= sifive/
obj-$(CONFIG_ARCH_SIRF)			+= sirf/
obj-$(CONFIG_ARCH_SOCFPGA)		+= socfpga/
obj-$(CONFIG_PLAT_SPEAR)		+= spear/
obj-$(CONFIG_ARCH_SPRD)			+= sprd/
obj-$(CONFIG_ARCH_STI)			+= st/
obj-$(CONFIG_ARCH_STRATIX10)		+= socfpga/
obj-$(CONFIG_ARCH_SUNXI)		+= sunxi/
obj-$(CONFIG_SUNXI_CCU)			+= sunxi-ng/
obj-$(CONFIG_ARCH_TEGRA)		+= tegra/
obj-y					+= ti/
obj-$(CONFIG_CLK_UNIPHIER)		+= uniphier/
obj-$(CONFIG_ARCH_U8500)		+= ux500/
obj-$(CONFIG_COMMON_CLK_VERSATILE)	+= versatile/
ifeq ($(CONFIG_COMMON_CLK), y)
obj-$(CONFIG_X86)			+= x86/
endif
obj-$(CONFIG_ARCH_ZX)			+= zte/
obj-$(CONFIG_ARCH_ZYNQ)			+= zynq/
obj-$(CONFIG_COMMON_CLK_ZYNQMP)         += zynqmp/<|MERGE_RESOLUTION|>--- conflicted
+++ resolved
@@ -78,13 +78,8 @@
 obj-$(CONFIG_H8300)			+= h8300/
 obj-$(CONFIG_ARCH_HISI)			+= hisilicon/
 obj-y					+= imgtec/
-<<<<<<< HEAD
-obj-$(CONFIG_ARCH_MXC)			+= imx/
-obj-$(CONFIG_MACH_INGENIC)		+= ingenic/
-=======
 obj-y					+= imx/
 obj-y					+= ingenic/
->>>>>>> f7688b48
 obj-$(CONFIG_ARCH_K3)			+= keystone/
 obj-$(CONFIG_ARCH_KEYSTONE)		+= keystone/
 obj-$(CONFIG_MACH_LOONGSON32)		+= loongson1/
