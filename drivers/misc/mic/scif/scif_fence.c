--- conflicted
+++ resolved
@@ -274,11 +274,8 @@
 	if (!x100) {
 		dma_pool_free(ep->remote_dev->signal_pool, status,
 			      src - offsetof(struct scif_status, val));
-<<<<<<< HEAD
-=======
 		kfree(cb_arg);
 	}
->>>>>>> f7688b48
 alloc_fail:
 	return err;
 }
