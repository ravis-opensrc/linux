--- conflicted
+++ resolved
@@ -1248,9 +1248,6 @@
 
 	le32_to_cpu_array(dwords, sccr_header->length);
 
-<<<<<<< HEAD
-	if (FIELD_GET(SCCR_DWORD22_OCTAL_DTR_EN_VOLATILE, dwords[21]))
-=======
 	/* Address offset for volatile registers (die 0) */
 	if (!params->vreg_offset) {
 		params->vreg_offset = devm_kmalloc(nor->dev, sizeof(*dwords),
@@ -1265,7 +1262,6 @@
 
 	if (FIELD_GET(SCCR_DWORD22_OCTAL_DTR_EN_VOLATILE,
 		      dwords[SFDP_DWORD(22)]))
->>>>>>> 98817289
 		nor->flags |= SNOR_F_IO_MODE_EN_VOLATILE;
 
 out:
