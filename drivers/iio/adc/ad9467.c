// SPDX-License-Identifier: GPL-2.0-only
/*
 * Analog Devices AD9467 SPI ADC driver
 *
 * Copyright 2012-2020 Analog Devices Inc.
 */
#include <linux/cleanup.h>
#include <linux/module.h>
#include <linux/mutex.h>
#include <linux/device.h>
#include <linux/kernel.h>
#include <linux/slab.h>
#include <linux/spi/spi.h>
#include <linux/err.h>
#include <linux/delay.h>
#include <linux/gpio/consumer.h>
#include <linux/of.h>


#include <linux/iio/iio.h>
#include <linux/iio/sysfs.h>

#include <linux/clk.h>

#include <linux/iio/adc/adi-axi-adc.h>

/*
 * ADI High-Speed ADC common spi interface registers
 * See Application-Note AN-877:
 *   https://www.analog.com/media/en/technical-documentation/application-notes/AN-877.pdf
 */

#define AN877_ADC_REG_CHIP_PORT_CONF		0x00
#define AN877_ADC_REG_CHIP_ID			0x01
#define AN877_ADC_REG_CHIP_GRADE		0x02
#define AN877_ADC_REG_CHAN_INDEX		0x05
#define AN877_ADC_REG_TRANSFER			0xFF
#define AN877_ADC_REG_MODES			0x08
#define AN877_ADC_REG_TEST_IO			0x0D
#define AN877_ADC_REG_ADC_INPUT			0x0F
#define AN877_ADC_REG_OFFSET			0x10
#define AN877_ADC_REG_OUTPUT_MODE		0x14
#define AN877_ADC_REG_OUTPUT_ADJUST		0x15
#define AN877_ADC_REG_OUTPUT_PHASE		0x16
#define AN877_ADC_REG_OUTPUT_DELAY		0x17
#define AN877_ADC_REG_VREF			0x18
#define AN877_ADC_REG_ANALOG_INPUT		0x2C

/* AN877_ADC_REG_TEST_IO */
#define AN877_ADC_TESTMODE_OFF			0x0
#define AN877_ADC_TESTMODE_MIDSCALE_SHORT	0x1
#define AN877_ADC_TESTMODE_POS_FULLSCALE	0x2
#define AN877_ADC_TESTMODE_NEG_FULLSCALE	0x3
#define AN877_ADC_TESTMODE_ALT_CHECKERBOARD	0x4
#define AN877_ADC_TESTMODE_PN23_SEQ		0x5
#define AN877_ADC_TESTMODE_PN9_SEQ		0x6
#define AN877_ADC_TESTMODE_ONE_ZERO_TOGGLE	0x7
#define AN877_ADC_TESTMODE_USER			0x8
#define AN877_ADC_TESTMODE_BIT_TOGGLE		0x9
#define AN877_ADC_TESTMODE_SYNC			0xA
#define AN877_ADC_TESTMODE_ONE_BIT_HIGH		0xB
#define AN877_ADC_TESTMODE_MIXED_BIT_FREQUENCY	0xC
#define AN877_ADC_TESTMODE_RAMP			0xF

/* AN877_ADC_REG_TRANSFER */
#define AN877_ADC_TRANSFER_SYNC			0x1

/* AN877_ADC_REG_OUTPUT_MODE */
#define AN877_ADC_OUTPUT_MODE_OFFSET_BINARY	0x0
#define AN877_ADC_OUTPUT_MODE_TWOS_COMPLEMENT	0x1
#define AN877_ADC_OUTPUT_MODE_GRAY_CODE		0x2

/* AN877_ADC_REG_OUTPUT_PHASE */
#define AN877_ADC_OUTPUT_EVEN_ODD_MODE_EN	0x20
#define AN877_ADC_INVERT_DCO_CLK		0x80

/* AN877_ADC_REG_OUTPUT_DELAY */
#define AN877_ADC_DCO_DELAY_ENABLE		0x80

/*
 * Analog Devices AD9265 16-Bit, 125/105/80 MSPS ADC
 */

#define CHIPID_AD9265			0x64
#define AD9265_DEF_OUTPUT_MODE		0x40
#define AD9265_REG_VREF_MASK		0xC0

/*
 * Analog Devices AD9434 12-Bit, 370/500 MSPS ADC
 */

#define CHIPID_AD9434			0x6A
#define AD9434_DEF_OUTPUT_MODE		0x00
#define AD9434_REG_VREF_MASK		0xC0

/*
 * Analog Devices AD9467 16-Bit, 200/250 MSPS ADC
 */

#define CHIPID_AD9467			0x50
#define AD9467_DEF_OUTPUT_MODE		0x08
#define AD9467_REG_VREF_MASK		0x0F

enum {
	ID_AD9265,
	ID_AD9434,
	ID_AD9467,
};

struct ad9467_chip_info {
	struct adi_axi_adc_chip_info	axi_adc_info;
	unsigned int			default_output_mode;
	unsigned int			vref_mask;
};

#define to_ad9467_chip_info(_info)	\
	container_of(_info, struct ad9467_chip_info, axi_adc_info)

struct ad9467_state {
	struct spi_device		*spi;
	struct clk			*clk;
	unsigned int			output_mode;
	unsigned int                    (*scales)[2];

	struct gpio_desc		*pwrdown_gpio;
<<<<<<< HEAD
=======
	/* ensure consistent state obtained on multiple related accesses */
	struct mutex			lock;
>>>>>>> 98817289
};

static int ad9467_spi_read(struct spi_device *spi, unsigned int reg)
{
	unsigned char tbuf[2], rbuf[1];
	int ret;

	tbuf[0] = 0x80 | (reg >> 8);
	tbuf[1] = reg & 0xFF;

	ret = spi_write_then_read(spi,
				  tbuf, ARRAY_SIZE(tbuf),
				  rbuf, ARRAY_SIZE(rbuf));

	if (ret < 0)
		return ret;

	return rbuf[0];
}

static int ad9467_spi_write(struct spi_device *spi, unsigned int reg,
			    unsigned int val)
{
	unsigned char buf[3];

	buf[0] = reg >> 8;
	buf[1] = reg & 0xFF;
	buf[2] = val;

	return spi_write(spi, buf, ARRAY_SIZE(buf));
}

static int ad9467_reg_access(struct adi_axi_adc_conv *conv, unsigned int reg,
			     unsigned int writeval, unsigned int *readval)
{
	struct ad9467_state *st = adi_axi_adc_conv_priv(conv);
	struct spi_device *spi = st->spi;
	int ret;

	if (readval == NULL) {
		guard(mutex)(&st->lock);
		ret = ad9467_spi_write(spi, reg, writeval);
		if (ret)
			return ret;
		return ad9467_spi_write(spi, AN877_ADC_REG_TRANSFER,
					AN877_ADC_TRANSFER_SYNC);
	}

	ret = ad9467_spi_read(spi, reg);
	if (ret < 0)
		return ret;
	*readval = ret;

	return 0;
}

static const unsigned int ad9265_scale_table[][2] = {
	{1250, 0x00}, {1500, 0x40}, {1750, 0x80}, {2000, 0xC0},
};

static const unsigned int ad9434_scale_table[][2] = {
	{1600, 0x1C}, {1580, 0x1D}, {1550, 0x1E}, {1520, 0x1F}, {1500, 0x00},
	{1470, 0x01}, {1440, 0x02}, {1420, 0x03}, {1390, 0x04}, {1360, 0x05},
	{1340, 0x06}, {1310, 0x07}, {1280, 0x08}, {1260, 0x09}, {1230, 0x0A},
	{1200, 0x0B}, {1180, 0x0C},
};

static const unsigned int ad9467_scale_table[][2] = {
	{2000, 0}, {2100, 6}, {2200, 7},
	{2300, 8}, {2400, 9}, {2500, 10},
};

static void __ad9467_get_scale(struct adi_axi_adc_conv *conv, int index,
			       unsigned int *val, unsigned int *val2)
{
	const struct adi_axi_adc_chip_info *info = conv->chip_info;
	const struct iio_chan_spec *chan = &info->channels[0];
	unsigned int tmp;

	tmp = (info->scale_table[index][0] * 1000000ULL) >>
			chan->scan_type.realbits;
	*val = tmp / 1000000;
	*val2 = tmp % 1000000;
}

#define AD9467_CHAN(_chan, _si, _bits, _sign)				\
{									\
	.type = IIO_VOLTAGE,						\
	.indexed = 1,							\
	.channel = _chan,						\
	.info_mask_shared_by_type = BIT(IIO_CHAN_INFO_SCALE) |		\
		BIT(IIO_CHAN_INFO_SAMP_FREQ),				\
	.info_mask_shared_by_type_available = BIT(IIO_CHAN_INFO_SCALE), \
	.scan_index = _si,						\
	.scan_type = {							\
		.sign = _sign,						\
		.realbits = _bits,					\
		.storagebits = 16,					\
	},								\
}

static const struct iio_chan_spec ad9434_channels[] = {
	AD9467_CHAN(0, 0, 12, 'S'),
};

static const struct iio_chan_spec ad9467_channels[] = {
	AD9467_CHAN(0, 0, 16, 'S'),
};

static const struct ad9467_chip_info ad9467_chip_tbl[] = {
	[ID_AD9265] = {
		.axi_adc_info = {
			.id = CHIPID_AD9265,
			.max_rate = 125000000UL,
			.scale_table = ad9265_scale_table,
			.num_scales = ARRAY_SIZE(ad9265_scale_table),
			.channels = ad9467_channels,
			.num_channels = ARRAY_SIZE(ad9467_channels),
		},
		.default_output_mode = AD9265_DEF_OUTPUT_MODE,
		.vref_mask = AD9265_REG_VREF_MASK,
	},
	[ID_AD9434] = {
		.axi_adc_info = {
			.id = CHIPID_AD9434,
			.max_rate = 500000000UL,
			.scale_table = ad9434_scale_table,
			.num_scales = ARRAY_SIZE(ad9434_scale_table),
			.channels = ad9434_channels,
			.num_channels = ARRAY_SIZE(ad9434_channels),
		},
		.default_output_mode = AD9434_DEF_OUTPUT_MODE,
		.vref_mask = AD9434_REG_VREF_MASK,
	},
	[ID_AD9467] = {
		.axi_adc_info = {
			.id = CHIPID_AD9467,
			.max_rate = 250000000UL,
			.scale_table = ad9467_scale_table,
			.num_scales = ARRAY_SIZE(ad9467_scale_table),
			.channels = ad9467_channels,
			.num_channels = ARRAY_SIZE(ad9467_channels),
		},
		.default_output_mode = AD9467_DEF_OUTPUT_MODE,
		.vref_mask = AD9467_REG_VREF_MASK,
	},
};

static int ad9467_get_scale(struct adi_axi_adc_conv *conv, int *val, int *val2)
{
	const struct adi_axi_adc_chip_info *info = conv->chip_info;
	const struct ad9467_chip_info *info1 = to_ad9467_chip_info(info);
	struct ad9467_state *st = adi_axi_adc_conv_priv(conv);
	unsigned int i, vref_val;
	int ret;

	ret = ad9467_spi_read(st->spi, AN877_ADC_REG_VREF);
	if (ret < 0)
		return ret;

	vref_val = ret & info1->vref_mask;

	for (i = 0; i < info->num_scales; i++) {
		if (vref_val == info->scale_table[i][1])
			break;
	}

	if (i == info->num_scales)
		return -ERANGE;

	__ad9467_get_scale(conv, i, val, val2);

	return IIO_VAL_INT_PLUS_MICRO;
}

static int ad9467_set_scale(struct adi_axi_adc_conv *conv, int val, int val2)
{
	const struct adi_axi_adc_chip_info *info = conv->chip_info;
	struct ad9467_state *st = adi_axi_adc_conv_priv(conv);
	unsigned int scale_val[2];
	unsigned int i;
	int ret;

	if (val != 0)
		return -EINVAL;

	for (i = 0; i < info->num_scales; i++) {
		__ad9467_get_scale(conv, i, &scale_val[0], &scale_val[1]);
		if (scale_val[0] != val || scale_val[1] != val2)
			continue;

<<<<<<< HEAD
=======
		guard(mutex)(&st->lock);
>>>>>>> 98817289
		ret = ad9467_spi_write(st->spi, AN877_ADC_REG_VREF,
				       info->scale_table[i][1]);
		if (ret < 0)
			return ret;

		return ad9467_spi_write(st->spi, AN877_ADC_REG_TRANSFER,
					AN877_ADC_TRANSFER_SYNC);
	}

	return -EINVAL;
}

static int ad9467_read_raw(struct adi_axi_adc_conv *conv,
			   struct iio_chan_spec const *chan,
			   int *val, int *val2, long m)
{
	struct ad9467_state *st = adi_axi_adc_conv_priv(conv);

	switch (m) {
	case IIO_CHAN_INFO_SCALE:
		return ad9467_get_scale(conv, val, val2);
	case IIO_CHAN_INFO_SAMP_FREQ:
		*val = clk_get_rate(st->clk);

		return IIO_VAL_INT;
	default:
		return -EINVAL;
	}
}

static int ad9467_write_raw(struct adi_axi_adc_conv *conv,
			    struct iio_chan_spec const *chan,
			    int val, int val2, long mask)
{
	const struct adi_axi_adc_chip_info *info = conv->chip_info;
	struct ad9467_state *st = adi_axi_adc_conv_priv(conv);
	long r_clk;

	switch (mask) {
	case IIO_CHAN_INFO_SCALE:
		return ad9467_set_scale(conv, val, val2);
	case IIO_CHAN_INFO_SAMP_FREQ:
		r_clk = clk_round_rate(st->clk, val);
		if (r_clk < 0 || r_clk > info->max_rate) {
			dev_warn(&st->spi->dev,
				 "Error setting ADC sample rate %ld", r_clk);
			return -EINVAL;
		}

		return clk_set_rate(st->clk, r_clk);
	default:
		return -EINVAL;
	}
}

static int ad9467_read_avail(struct adi_axi_adc_conv *conv,
			     struct iio_chan_spec const *chan,
			     const int **vals, int *type, int *length,
			     long mask)
{
	const struct adi_axi_adc_chip_info *info = conv->chip_info;
	struct ad9467_state *st = adi_axi_adc_conv_priv(conv);

	switch (mask) {
	case IIO_CHAN_INFO_SCALE:
		*vals = (const int *)st->scales;
		*type = IIO_VAL_INT_PLUS_MICRO;
		/* Values are stored in a 2D matrix */
		*length = info->num_scales * 2;
		return IIO_AVAIL_LIST;
	default:
		return -EINVAL;
	}
}

static int ad9467_outputmode_set(struct spi_device *spi, unsigned int mode)
{
	int ret;

	ret = ad9467_spi_write(spi, AN877_ADC_REG_OUTPUT_MODE, mode);
	if (ret < 0)
		return ret;

	return ad9467_spi_write(spi, AN877_ADC_REG_TRANSFER,
				AN877_ADC_TRANSFER_SYNC);
}

static int ad9467_scale_fill(struct adi_axi_adc_conv *conv)
{
	const struct adi_axi_adc_chip_info *info = conv->chip_info;
	struct ad9467_state *st = adi_axi_adc_conv_priv(conv);
	unsigned int i, val1, val2;

	st->scales = devm_kmalloc_array(&st->spi->dev, info->num_scales,
					sizeof(*st->scales), GFP_KERNEL);
	if (!st->scales)
		return -ENOMEM;

	for (i = 0; i < info->num_scales; i++) {
		__ad9467_get_scale(conv, i, &val1, &val2);
		st->scales[i][0] = val1;
		st->scales[i][1] = val2;
	}

	return 0;
}

static int ad9467_preenable_setup(struct adi_axi_adc_conv *conv)
{
	struct ad9467_state *st = adi_axi_adc_conv_priv(conv);

	return ad9467_outputmode_set(st->spi, st->output_mode);
}

static int ad9467_reset(struct device *dev)
{
	struct gpio_desc *gpio;

	gpio = devm_gpiod_get_optional(dev, "reset", GPIOD_OUT_HIGH);
	if (IS_ERR_OR_NULL(gpio))
		return PTR_ERR_OR_ZERO(gpio);

	fsleep(1);
	gpiod_set_value_cansleep(gpio, 0);
	fsleep(10 * USEC_PER_MSEC);

	return 0;
}

static int ad9467_probe(struct spi_device *spi)
{
	const struct ad9467_chip_info *info;
	struct adi_axi_adc_conv *conv;
	struct ad9467_state *st;
	unsigned int id;
	int ret;

	info = of_device_get_match_data(&spi->dev);
	if (!info)
		info = (void *)spi_get_device_id(spi)->driver_data;
	if (!info)
		return -ENODEV;

	conv = devm_adi_axi_adc_conv_register(&spi->dev, sizeof(*st));
	if (IS_ERR(conv))
		return PTR_ERR(conv);

	st = adi_axi_adc_conv_priv(conv);
	st->spi = spi;

	st->clk = devm_clk_get_enabled(&spi->dev, "adc-clk");
	if (IS_ERR(st->clk))
		return PTR_ERR(st->clk);

	st->pwrdown_gpio = devm_gpiod_get_optional(&spi->dev, "powerdown",
						   GPIOD_OUT_LOW);
	if (IS_ERR(st->pwrdown_gpio))
		return PTR_ERR(st->pwrdown_gpio);

	ret = ad9467_reset(&spi->dev);
	if (ret)
		return ret;

	conv->chip_info = &info->axi_adc_info;

	ret = ad9467_scale_fill(conv);
	if (ret)
		return ret;

	id = ad9467_spi_read(spi, AN877_ADC_REG_CHIP_ID);
	if (id != conv->chip_info->id) {
		dev_err(&spi->dev, "Mismatch CHIP_ID, got 0x%X, expected 0x%X\n",
			id, conv->chip_info->id);
		return -ENODEV;
	}

	conv->reg_access = ad9467_reg_access;
	conv->write_raw = ad9467_write_raw;
	conv->read_raw = ad9467_read_raw;
	conv->read_avail = ad9467_read_avail;
	conv->preenable_setup = ad9467_preenable_setup;

	st->output_mode = info->default_output_mode |
			  AN877_ADC_OUTPUT_MODE_TWOS_COMPLEMENT;

	return 0;
}

static const struct of_device_id ad9467_of_match[] = {
	{ .compatible = "adi,ad9265", .data = &ad9467_chip_tbl[ID_AD9265], },
	{ .compatible = "adi,ad9434", .data = &ad9467_chip_tbl[ID_AD9434], },
	{ .compatible = "adi,ad9467", .data = &ad9467_chip_tbl[ID_AD9467], },
	{}
};
MODULE_DEVICE_TABLE(of, ad9467_of_match);

static const struct spi_device_id ad9467_ids[] = {
	{ "ad9265", (kernel_ulong_t)&ad9467_chip_tbl[ID_AD9265] },
	{ "ad9434", (kernel_ulong_t)&ad9467_chip_tbl[ID_AD9434] },
	{ "ad9467", (kernel_ulong_t)&ad9467_chip_tbl[ID_AD9467] },
	{}
};
MODULE_DEVICE_TABLE(spi, ad9467_ids);

static struct spi_driver ad9467_driver = {
	.driver = {
		.name = "ad9467",
		.of_match_table = ad9467_of_match,
	},
	.probe = ad9467_probe,
	.id_table = ad9467_ids,
};
module_spi_driver(ad9467_driver);

MODULE_AUTHOR("Michael Hennerich <michael.hennerich@analog.com>");
MODULE_DESCRIPTION("Analog Devices AD9467 ADC driver");
MODULE_LICENSE("GPL v2");
MODULE_IMPORT_NS(IIO_ADI_AXI);<|MERGE_RESOLUTION|>--- conflicted
+++ resolved
@@ -123,11 +123,8 @@
 	unsigned int                    (*scales)[2];
 
 	struct gpio_desc		*pwrdown_gpio;
-<<<<<<< HEAD
-=======
 	/* ensure consistent state obtained on multiple related accesses */
 	struct mutex			lock;
->>>>>>> 98817289
 };
 
 static int ad9467_spi_read(struct spi_device *spi, unsigned int reg)
@@ -319,10 +316,7 @@
 		if (scale_val[0] != val || scale_val[1] != val2)
 			continue;
 
-<<<<<<< HEAD
-=======
 		guard(mutex)(&st->lock);
->>>>>>> 98817289
 		ret = ad9467_spi_write(st->spi, AN877_ADC_REG_VREF,
 				       info->scale_table[i][1]);
 		if (ret < 0)
