--- conflicted
+++ resolved
@@ -1562,13 +1562,10 @@
 		dev_err(&client->dev, "unknown device model\n");
 		return -ENODEV;
 	}
-<<<<<<< HEAD
-=======
 
 	ret = iio_read_mount_matrix(&client->dev, &data->orientation);
 	if (ret)
 		return ret;
->>>>>>> 3a82f341
 
 	data->vdd_reg = devm_regulator_get(&client->dev, "vdd");
 	if (IS_ERR(data->vdd_reg))
