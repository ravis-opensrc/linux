// SPDX-License-Identifier: GPL-2.0-only
/*
* Copyright (C) 2012 Invensense, Inc.
*/

#include <linux/module.h>
#include <linux/slab.h>
#include <linux/i2c.h>
#include <linux/err.h>
#include <linux/delay.h>
#include <linux/sysfs.h>
#include <linux/jiffies.h>
#include <linux/irq.h>
#include <linux/interrupt.h>
#include <linux/iio/iio.h>
#include <linux/acpi.h>
#include <linux/platform_device.h>
#include <linux/regulator/consumer.h>
#include "inv_mpu_iio.h"

/*
 * this is the gyro scale translated from dynamic range plus/minus
 * {250, 500, 1000, 2000} to rad/s
 */
static const int gyro_scale_6050[] = {133090, 266181, 532362, 1064724};

/*
 * this is the accel scale translated from dynamic range plus/minus
 * {2, 4, 8, 16} to m/s^2
 */
static const int accel_scale[] = {598, 1196, 2392, 4785};

static const struct inv_mpu6050_reg_map reg_set_icm20602 = {
	.sample_rate_div	= INV_MPU6050_REG_SAMPLE_RATE_DIV,
	.lpf                    = INV_MPU6050_REG_CONFIG,
	.accel_lpf              = INV_MPU6500_REG_ACCEL_CONFIG_2,
	.user_ctrl              = INV_MPU6050_REG_USER_CTRL,
	.fifo_en                = INV_MPU6050_REG_FIFO_EN,
	.gyro_config            = INV_MPU6050_REG_GYRO_CONFIG,
	.accl_config            = INV_MPU6050_REG_ACCEL_CONFIG,
	.fifo_count_h           = INV_MPU6050_REG_FIFO_COUNT_H,
	.fifo_r_w               = INV_MPU6050_REG_FIFO_R_W,
	.raw_gyro               = INV_MPU6050_REG_RAW_GYRO,
	.raw_accl               = INV_MPU6050_REG_RAW_ACCEL,
	.temperature            = INV_MPU6050_REG_TEMPERATURE,
	.int_enable             = INV_MPU6050_REG_INT_ENABLE,
	.int_status             = INV_MPU6050_REG_INT_STATUS,
	.pwr_mgmt_1             = INV_MPU6050_REG_PWR_MGMT_1,
	.pwr_mgmt_2             = INV_MPU6050_REG_PWR_MGMT_2,
	.int_pin_cfg            = INV_MPU6050_REG_INT_PIN_CFG,
	.accl_offset            = INV_MPU6500_REG_ACCEL_OFFSET,
	.gyro_offset            = INV_MPU6050_REG_GYRO_OFFSET,
	.i2c_if                 = INV_ICM20602_REG_I2C_IF,
};

static const struct inv_mpu6050_reg_map reg_set_6500 = {
	.sample_rate_div	= INV_MPU6050_REG_SAMPLE_RATE_DIV,
	.lpf                    = INV_MPU6050_REG_CONFIG,
	.accel_lpf              = INV_MPU6500_REG_ACCEL_CONFIG_2,
	.user_ctrl              = INV_MPU6050_REG_USER_CTRL,
	.fifo_en                = INV_MPU6050_REG_FIFO_EN,
	.gyro_config            = INV_MPU6050_REG_GYRO_CONFIG,
	.accl_config            = INV_MPU6050_REG_ACCEL_CONFIG,
	.fifo_count_h           = INV_MPU6050_REG_FIFO_COUNT_H,
	.fifo_r_w               = INV_MPU6050_REG_FIFO_R_W,
	.raw_gyro               = INV_MPU6050_REG_RAW_GYRO,
	.raw_accl               = INV_MPU6050_REG_RAW_ACCEL,
	.temperature            = INV_MPU6050_REG_TEMPERATURE,
	.int_enable             = INV_MPU6050_REG_INT_ENABLE,
	.int_status             = INV_MPU6050_REG_INT_STATUS,
	.pwr_mgmt_1             = INV_MPU6050_REG_PWR_MGMT_1,
	.pwr_mgmt_2             = INV_MPU6050_REG_PWR_MGMT_2,
	.int_pin_cfg		= INV_MPU6050_REG_INT_PIN_CFG,
	.accl_offset		= INV_MPU6500_REG_ACCEL_OFFSET,
	.gyro_offset		= INV_MPU6050_REG_GYRO_OFFSET,
	.i2c_if                 = 0,
};

static const struct inv_mpu6050_reg_map reg_set_6050 = {
	.sample_rate_div	= INV_MPU6050_REG_SAMPLE_RATE_DIV,
	.lpf                    = INV_MPU6050_REG_CONFIG,
	.user_ctrl              = INV_MPU6050_REG_USER_CTRL,
	.fifo_en                = INV_MPU6050_REG_FIFO_EN,
	.gyro_config            = INV_MPU6050_REG_GYRO_CONFIG,
	.accl_config            = INV_MPU6050_REG_ACCEL_CONFIG,
	.fifo_count_h           = INV_MPU6050_REG_FIFO_COUNT_H,
	.fifo_r_w               = INV_MPU6050_REG_FIFO_R_W,
	.raw_gyro               = INV_MPU6050_REG_RAW_GYRO,
	.raw_accl               = INV_MPU6050_REG_RAW_ACCEL,
	.temperature            = INV_MPU6050_REG_TEMPERATURE,
	.int_enable             = INV_MPU6050_REG_INT_ENABLE,
	.pwr_mgmt_1             = INV_MPU6050_REG_PWR_MGMT_1,
	.pwr_mgmt_2             = INV_MPU6050_REG_PWR_MGMT_2,
	.int_pin_cfg		= INV_MPU6050_REG_INT_PIN_CFG,
	.accl_offset		= INV_MPU6050_REG_ACCEL_OFFSET,
	.gyro_offset		= INV_MPU6050_REG_GYRO_OFFSET,
	.i2c_if                 = 0,
};

static const struct inv_mpu6050_chip_config chip_config_6050 = {
	.fsr = INV_MPU6050_FSR_2000DPS,
	.lpf = INV_MPU6050_FILTER_20HZ,
	.divider = INV_MPU6050_FIFO_RATE_TO_DIVIDER(INV_MPU6050_INIT_FIFO_RATE),
	.gyro_fifo_enable = false,
	.accl_fifo_enable = false,
	.accl_fs = INV_MPU6050_FS_02G,
	.user_ctrl = 0,
};

/* Indexed by enum inv_devices */
static const struct inv_mpu6050_hw hw_info[] = {
	{
		.whoami = INV_MPU6050_WHOAMI_VALUE,
		.name = "MPU6050",
		.reg = &reg_set_6050,
		.config = &chip_config_6050,
		.fifo_size = 1024,
	},
	{
		.whoami = INV_MPU6500_WHOAMI_VALUE,
		.name = "MPU6500",
		.reg = &reg_set_6500,
		.config = &chip_config_6050,
		.fifo_size = 512,
	},
	{
		.whoami = INV_MPU6515_WHOAMI_VALUE,
		.name = "MPU6515",
		.reg = &reg_set_6500,
		.config = &chip_config_6050,
		.fifo_size = 512,
	},
	{
		.whoami = INV_MPU6000_WHOAMI_VALUE,
		.name = "MPU6000",
		.reg = &reg_set_6050,
		.config = &chip_config_6050,
		.fifo_size = 1024,
	},
	{
		.whoami = INV_MPU9150_WHOAMI_VALUE,
		.name = "MPU9150",
		.reg = &reg_set_6050,
		.config = &chip_config_6050,
		.fifo_size = 1024,
	},
	{
		.whoami = INV_MPU9250_WHOAMI_VALUE,
		.name = "MPU9250",
		.reg = &reg_set_6500,
		.config = &chip_config_6050,
		.fifo_size = 512,
	},
	{
		.whoami = INV_MPU9255_WHOAMI_VALUE,
		.name = "MPU9255",
		.reg = &reg_set_6500,
		.config = &chip_config_6050,
		.fifo_size = 512,
	},
	{
		.whoami = INV_ICM20608_WHOAMI_VALUE,
		.name = "ICM20608",
		.reg = &reg_set_6500,
		.config = &chip_config_6050,
		.fifo_size = 512,
	},
	{
		.whoami = INV_ICM20602_WHOAMI_VALUE,
		.name = "ICM20602",
		.reg = &reg_set_icm20602,
		.config = &chip_config_6050,
		.fifo_size = 1008,
	},
};

int inv_mpu6050_switch_engine(struct inv_mpu6050_state *st, bool en, u32 mask)
{
	unsigned int d, mgmt_1;
	int result;
	/*
	 * switch clock needs to be careful. Only when gyro is on, can
	 * clock source be switched to gyro. Otherwise, it must be set to
	 * internal clock
	 */
	if (mask == INV_MPU6050_BIT_PWR_GYRO_STBY) {
		result = regmap_read(st->map, st->reg->pwr_mgmt_1, &mgmt_1);
		if (result)
			return result;

		mgmt_1 &= ~INV_MPU6050_BIT_CLK_MASK;
	}

	if ((mask == INV_MPU6050_BIT_PWR_GYRO_STBY) && (!en)) {
		/*
		 * turning off gyro requires switch to internal clock first.
		 * Then turn off gyro engine
		 */
		mgmt_1 |= INV_CLK_INTERNAL;
		result = regmap_write(st->map, st->reg->pwr_mgmt_1, mgmt_1);
		if (result)
			return result;
	}

	result = regmap_read(st->map, st->reg->pwr_mgmt_2, &d);
	if (result)
		return result;
	if (en)
		d &= ~mask;
	else
		d |= mask;
	result = regmap_write(st->map, st->reg->pwr_mgmt_2, d);
	if (result)
		return result;

	if (en) {
		/* Wait for output to stabilize */
		msleep(INV_MPU6050_TEMP_UP_TIME);
		if (mask == INV_MPU6050_BIT_PWR_GYRO_STBY) {
			/* switch internal clock to PLL */
			mgmt_1 |= INV_CLK_PLL;
			result = regmap_write(st->map,
					      st->reg->pwr_mgmt_1, mgmt_1);
			if (result)
				return result;
		}
	}

	return 0;
}

int inv_mpu6050_set_power_itg(struct inv_mpu6050_state *st, bool power_on)
{
	int result;

	if (power_on) {
		if (!st->powerup_count) {
			result = regmap_write(st->map, st->reg->pwr_mgmt_1, 0);
			if (result)
				return result;
			usleep_range(INV_MPU6050_REG_UP_TIME_MIN,
				     INV_MPU6050_REG_UP_TIME_MAX);
		}
		st->powerup_count++;
	} else {
		if (st->powerup_count == 1) {
			result = regmap_write(st->map, st->reg->pwr_mgmt_1,
					      INV_MPU6050_BIT_SLEEP);
			if (result)
				return result;
		}
		st->powerup_count--;
	}

	dev_dbg(regmap_get_device(st->map), "set power %d, count=%u\n",
		power_on, st->powerup_count);

	return 0;
}
EXPORT_SYMBOL_GPL(inv_mpu6050_set_power_itg);

/**
 *  inv_mpu6050_set_lpf_regs() - set low pass filter registers, chip dependent
 *
 *  MPU60xx/MPU9150 use only 1 register for accelerometer + gyroscope
 *  MPU6500 and above have a dedicated register for accelerometer
 */
static int inv_mpu6050_set_lpf_regs(struct inv_mpu6050_state *st,
				    enum inv_mpu6050_filter_e val)
{
	int result;

	result = regmap_write(st->map, st->reg->lpf, val);
	if (result)
		return result;

	switch (st->chip_type) {
	case INV_MPU6050:
	case INV_MPU6000:
	case INV_MPU9150:
		/* old chips, nothing to do */
		result = 0;
		break;
	default:
		/* set accel lpf */
		result = regmap_write(st->map, st->reg->accel_lpf, val);
		break;
	}

	return result;
}

/**
 *  inv_mpu6050_init_config() - Initialize hardware, disable FIFO.
 *
 *  Initial configuration:
 *  FSR: ± 2000DPS
 *  DLPF: 20Hz
 *  FIFO rate: 50Hz
 *  Clock source: Gyro PLL
 */
static int inv_mpu6050_init_config(struct iio_dev *indio_dev)
{
	int result;
	u8 d;
	struct inv_mpu6050_state *st = iio_priv(indio_dev);

	result = inv_mpu6050_set_power_itg(st, true);
	if (result)
		return result;
	d = (INV_MPU6050_FSR_2000DPS << INV_MPU6050_GYRO_CONFIG_FSR_SHIFT);
	result = regmap_write(st->map, st->reg->gyro_config, d);
	if (result)
		goto error_power_off;

	result = inv_mpu6050_set_lpf_regs(st, INV_MPU6050_FILTER_20HZ);
	if (result)
		goto error_power_off;

	d = INV_MPU6050_FIFO_RATE_TO_DIVIDER(INV_MPU6050_INIT_FIFO_RATE);
	result = regmap_write(st->map, st->reg->sample_rate_div, d);
	if (result)
		goto error_power_off;

	d = (INV_MPU6050_FS_02G << INV_MPU6050_ACCL_CONFIG_FSR_SHIFT);
	result = regmap_write(st->map, st->reg->accl_config, d);
	if (result)
		goto error_power_off;

	result = regmap_write(st->map, st->reg->int_pin_cfg, st->irq_mask);
	if (result)
		return result;

	memcpy(&st->chip_config, hw_info[st->chip_type].config,
	       sizeof(struct inv_mpu6050_chip_config));

	/*
	 * Internal chip period is 1ms (1kHz).
	 * Let's use at the beginning the theorical value before measuring
	 * with interrupt timestamps.
	 */
	st->chip_period = NSEC_PER_MSEC;

	return inv_mpu6050_set_power_itg(st, false);

error_power_off:
	inv_mpu6050_set_power_itg(st, false);
	return result;
}

static int inv_mpu6050_sensor_set(struct inv_mpu6050_state  *st, int reg,
				int axis, int val)
{
	int ind, result;
	__be16 d = cpu_to_be16(val);

	ind = (axis - IIO_MOD_X) * 2;
	result = regmap_bulk_write(st->map, reg + ind, (u8 *)&d, 2);
	if (result)
		return -EINVAL;

	return 0;
}

static int inv_mpu6050_sensor_show(struct inv_mpu6050_state  *st, int reg,
				   int axis, int *val)
{
	int ind, result;
	__be16 d;

	ind = (axis - IIO_MOD_X) * 2;
	result = regmap_bulk_read(st->map, reg + ind, (u8 *)&d, 2);
	if (result)
		return -EINVAL;
	*val = (short)be16_to_cpup(&d);

	return IIO_VAL_INT;
}

static int inv_mpu6050_read_channel_data(struct iio_dev *indio_dev,
					 struct iio_chan_spec const *chan,
					 int *val)
{
	struct inv_mpu6050_state *st = iio_priv(indio_dev);
	int result;
	int ret;

	result = inv_mpu6050_set_power_itg(st, true);
	if (result)
		return result;

	switch (chan->type) {
	case IIO_ANGL_VEL:
		result = inv_mpu6050_switch_engine(st, true,
				INV_MPU6050_BIT_PWR_GYRO_STBY);
		if (result)
			goto error_power_off;
		ret = inv_mpu6050_sensor_show(st, st->reg->raw_gyro,
					      chan->channel2, val);
		result = inv_mpu6050_switch_engine(st, false,
				INV_MPU6050_BIT_PWR_GYRO_STBY);
		if (result)
			goto error_power_off;
		break;
	case IIO_ACCEL:
		result = inv_mpu6050_switch_engine(st, true,
				INV_MPU6050_BIT_PWR_ACCL_STBY);
		if (result)
			goto error_power_off;
		ret = inv_mpu6050_sensor_show(st, st->reg->raw_accl,
					      chan->channel2, val);
		result = inv_mpu6050_switch_engine(st, false,
				INV_MPU6050_BIT_PWR_ACCL_STBY);
		if (result)
			goto error_power_off;
		break;
	case IIO_TEMP:
		/* wait for stablization */
		msleep(INV_MPU6050_SENSOR_UP_TIME);
		ret = inv_mpu6050_sensor_show(st, st->reg->temperature,
					      IIO_MOD_X, val);
		break;
	default:
		ret = -EINVAL;
		break;
	}

	result = inv_mpu6050_set_power_itg(st, false);
	if (result)
		goto error_power_off;

	return ret;

error_power_off:
	inv_mpu6050_set_power_itg(st, false);
	return result;
}

static int
inv_mpu6050_read_raw(struct iio_dev *indio_dev,
		     struct iio_chan_spec const *chan,
		     int *val, int *val2, long mask)
{
	struct inv_mpu6050_state  *st = iio_priv(indio_dev);
	int ret = 0;

	switch (mask) {
	case IIO_CHAN_INFO_RAW:
		ret = iio_device_claim_direct_mode(indio_dev);
		if (ret)
			return ret;
		mutex_lock(&st->lock);
		ret = inv_mpu6050_read_channel_data(indio_dev, chan, val);
		mutex_unlock(&st->lock);
		iio_device_release_direct_mode(indio_dev);
		return ret;
	case IIO_CHAN_INFO_SCALE:
		switch (chan->type) {
		case IIO_ANGL_VEL:
			mutex_lock(&st->lock);
			*val  = 0;
			*val2 = gyro_scale_6050[st->chip_config.fsr];
			mutex_unlock(&st->lock);

			return IIO_VAL_INT_PLUS_NANO;
		case IIO_ACCEL:
			mutex_lock(&st->lock);
			*val = 0;
			*val2 = accel_scale[st->chip_config.accl_fs];
			mutex_unlock(&st->lock);

			return IIO_VAL_INT_PLUS_MICRO;
		case IIO_TEMP:
			*val = 0;
			if (st->chip_type == INV_ICM20602)
				*val2 = INV_ICM20602_TEMP_SCALE;
			else
				*val2 = INV_MPU6050_TEMP_SCALE;

			return IIO_VAL_INT_PLUS_MICRO;
		default:
			return -EINVAL;
		}
	case IIO_CHAN_INFO_OFFSET:
		switch (chan->type) {
		case IIO_TEMP:
			if (st->chip_type == INV_ICM20602)
				*val = INV_ICM20602_TEMP_OFFSET;
			else
				*val = INV_MPU6050_TEMP_OFFSET;

			return IIO_VAL_INT;
		default:
			return -EINVAL;
		}
	case IIO_CHAN_INFO_CALIBBIAS:
		switch (chan->type) {
		case IIO_ANGL_VEL:
			mutex_lock(&st->lock);
			ret = inv_mpu6050_sensor_show(st, st->reg->gyro_offset,
						chan->channel2, val);
			mutex_unlock(&st->lock);
			return IIO_VAL_INT;
		case IIO_ACCEL:
			mutex_lock(&st->lock);
			ret = inv_mpu6050_sensor_show(st, st->reg->accl_offset,
						chan->channel2, val);
			mutex_unlock(&st->lock);
			return IIO_VAL_INT;

		default:
			return -EINVAL;
		}
	default:
		return -EINVAL;
	}
}

static int inv_mpu6050_write_gyro_scale(struct inv_mpu6050_state *st, int val)
{
	int result, i;
	u8 d;

	for (i = 0; i < ARRAY_SIZE(gyro_scale_6050); ++i) {
		if (gyro_scale_6050[i] == val) {
			d = (i << INV_MPU6050_GYRO_CONFIG_FSR_SHIFT);
			result = regmap_write(st->map, st->reg->gyro_config, d);
			if (result)
				return result;

			st->chip_config.fsr = i;
			return 0;
		}
	}

	return -EINVAL;
}

static int inv_write_raw_get_fmt(struct iio_dev *indio_dev,
				 struct iio_chan_spec const *chan, long mask)
{
	switch (mask) {
	case IIO_CHAN_INFO_SCALE:
		switch (chan->type) {
		case IIO_ANGL_VEL:
			return IIO_VAL_INT_PLUS_NANO;
		default:
			return IIO_VAL_INT_PLUS_MICRO;
		}
	default:
		return IIO_VAL_INT_PLUS_MICRO;
	}

	return -EINVAL;
}

static int inv_mpu6050_write_accel_scale(struct inv_mpu6050_state *st, int val)
{
	int result, i;
	u8 d;

	for (i = 0; i < ARRAY_SIZE(accel_scale); ++i) {
		if (accel_scale[i] == val) {
			d = (i << INV_MPU6050_ACCL_CONFIG_FSR_SHIFT);
			result = regmap_write(st->map, st->reg->accl_config, d);
			if (result)
				return result;

			st->chip_config.accl_fs = i;
			return 0;
		}
	}

	return -EINVAL;
}

static int inv_mpu6050_write_raw(struct iio_dev *indio_dev,
				 struct iio_chan_spec const *chan,
				 int val, int val2, long mask)
{
	struct inv_mpu6050_state  *st = iio_priv(indio_dev);
	int result;

	/*
	 * we should only update scale when the chip is disabled, i.e.
	 * not running
	 */
	result = iio_device_claim_direct_mode(indio_dev);
	if (result)
		return result;

	mutex_lock(&st->lock);
	result = inv_mpu6050_set_power_itg(st, true);
	if (result)
		goto error_write_raw_unlock;

	switch (mask) {
	case IIO_CHAN_INFO_SCALE:
		switch (chan->type) {
		case IIO_ANGL_VEL:
			result = inv_mpu6050_write_gyro_scale(st, val2);
			break;
		case IIO_ACCEL:
			result = inv_mpu6050_write_accel_scale(st, val2);
			break;
		default:
			result = -EINVAL;
			break;
		}
		break;
	case IIO_CHAN_INFO_CALIBBIAS:
		switch (chan->type) {
		case IIO_ANGL_VEL:
			result = inv_mpu6050_sensor_set(st,
							st->reg->gyro_offset,
							chan->channel2, val);
			break;
		case IIO_ACCEL:
			result = inv_mpu6050_sensor_set(st,
							st->reg->accl_offset,
							chan->channel2, val);
			break;
		default:
			result = -EINVAL;
			break;
		}
		break;
	default:
		result = -EINVAL;
		break;
	}

	result |= inv_mpu6050_set_power_itg(st, false);
error_write_raw_unlock:
	mutex_unlock(&st->lock);
	iio_device_release_direct_mode(indio_dev);

	return result;
}

/**
 *  inv_mpu6050_set_lpf() - set low pass filer based on fifo rate.
 *
 *                  Based on the Nyquist principle, the sampling rate must
 *                  exceed twice of the bandwidth of the signal, or there
 *                  would be alising. This function basically search for the
 *                  correct low pass parameters based on the fifo rate, e.g,
 *                  sampling frequency.
 *
 *  lpf is set automatically when setting sampling rate to avoid any aliases.
 */
static int inv_mpu6050_set_lpf(struct inv_mpu6050_state *st, int rate)
{
	static const int hz[] = {188, 98, 42, 20, 10, 5};
	static const int d[] = {
		INV_MPU6050_FILTER_188HZ, INV_MPU6050_FILTER_98HZ,
		INV_MPU6050_FILTER_42HZ, INV_MPU6050_FILTER_20HZ,
		INV_MPU6050_FILTER_10HZ, INV_MPU6050_FILTER_5HZ
	};
	int i, h, result;
	u8 data;

	h = (rate >> 1);
	i = 0;
	while ((h < hz[i]) && (i < ARRAY_SIZE(d) - 1))
		i++;
	data = d[i];
	result = inv_mpu6050_set_lpf_regs(st, data);
	if (result)
		return result;
	st->chip_config.lpf = data;

	return 0;
}

/**
 * inv_mpu6050_fifo_rate_store() - Set fifo rate.
 */
static ssize_t
inv_mpu6050_fifo_rate_store(struct device *dev, struct device_attribute *attr,
			    const char *buf, size_t count)
{
	int fifo_rate;
	u8 d;
	int result;
	struct iio_dev *indio_dev = dev_to_iio_dev(dev);
	struct inv_mpu6050_state *st = iio_priv(indio_dev);

	if (kstrtoint(buf, 10, &fifo_rate))
		return -EINVAL;
	if (fifo_rate < INV_MPU6050_MIN_FIFO_RATE ||
	    fifo_rate > INV_MPU6050_MAX_FIFO_RATE)
		return -EINVAL;

	result = iio_device_claim_direct_mode(indio_dev);
	if (result)
		return result;

	/* compute the chip sample rate divider */
	d = INV_MPU6050_FIFO_RATE_TO_DIVIDER(fifo_rate);
	/* compute back the fifo rate to handle truncation cases */
	fifo_rate = INV_MPU6050_DIVIDER_TO_FIFO_RATE(d);

	mutex_lock(&st->lock);
	if (d == st->chip_config.divider) {
		result = 0;
		goto fifo_rate_fail_unlock;
	}
	result = inv_mpu6050_set_power_itg(st, true);
	if (result)
		goto fifo_rate_fail_unlock;

	result = regmap_write(st->map, st->reg->sample_rate_div, d);
	if (result)
		goto fifo_rate_fail_power_off;
	st->chip_config.divider = d;

	result = inv_mpu6050_set_lpf(st, fifo_rate);
	if (result)
		goto fifo_rate_fail_power_off;

fifo_rate_fail_power_off:
	result |= inv_mpu6050_set_power_itg(st, false);
fifo_rate_fail_unlock:
	mutex_unlock(&st->lock);
	iio_device_release_direct_mode(indio_dev);
	if (result)
		return result;

	return count;
}

/**
 * inv_fifo_rate_show() - Get the current sampling rate.
 */
static ssize_t
inv_fifo_rate_show(struct device *dev, struct device_attribute *attr,
		   char *buf)
{
	struct inv_mpu6050_state *st = iio_priv(dev_to_iio_dev(dev));
	unsigned fifo_rate;

	mutex_lock(&st->lock);
	fifo_rate = INV_MPU6050_DIVIDER_TO_FIFO_RATE(st->chip_config.divider);
	mutex_unlock(&st->lock);

	return scnprintf(buf, PAGE_SIZE, "%u\n", fifo_rate);
}

/**
 * inv_attr_show() - calling this function will show current
 *                    parameters.
 *
 * Deprecated in favor of IIO mounting matrix API.
 *
 * See inv_get_mount_matrix()
 */
static ssize_t inv_attr_show(struct device *dev, struct device_attribute *attr,
			     char *buf)
{
	struct inv_mpu6050_state *st = iio_priv(dev_to_iio_dev(dev));
	struct iio_dev_attr *this_attr = to_iio_dev_attr(attr);
	s8 *m;

	switch (this_attr->address) {
	/*
	 * In MPU6050, the two matrix are the same because gyro and accel
	 * are integrated in one chip
	 */
	case ATTR_GYRO_MATRIX:
	case ATTR_ACCL_MATRIX:
		m = st->plat_data.orientation;

		return scnprintf(buf, PAGE_SIZE,
			"%d, %d, %d; %d, %d, %d; %d, %d, %d\n",
			m[0], m[1], m[2], m[3], m[4], m[5], m[6], m[7], m[8]);
	default:
		return -EINVAL;
	}
}

/**
 * inv_mpu6050_validate_trigger() - validate_trigger callback for invensense
 *                                  MPU6050 device.
 * @indio_dev: The IIO device
 * @trig: The new trigger
 *
 * Returns: 0 if the 'trig' matches the trigger registered by the MPU6050
 * device, -EINVAL otherwise.
 */
static int inv_mpu6050_validate_trigger(struct iio_dev *indio_dev,
					struct iio_trigger *trig)
{
	struct inv_mpu6050_state *st = iio_priv(indio_dev);

	if (st->trig != trig)
		return -EINVAL;

	return 0;
}

static const struct iio_mount_matrix *
inv_get_mount_matrix(const struct iio_dev *indio_dev,
		     const struct iio_chan_spec *chan)
{
	struct inv_mpu6050_state *data = iio_priv(indio_dev);

	return &data->orientation;
}

static const struct iio_chan_spec_ext_info inv_ext_info[] = {
	IIO_MOUNT_MATRIX(IIO_SHARED_BY_TYPE, inv_get_mount_matrix),
	{ }
};

#define INV_MPU6050_CHAN(_type, _channel2, _index)                    \
	{                                                             \
		.type = _type,                                        \
		.modified = 1,                                        \
		.channel2 = _channel2,                                \
		.info_mask_shared_by_type = BIT(IIO_CHAN_INFO_SCALE), \
		.info_mask_separate = BIT(IIO_CHAN_INFO_RAW) |	      \
				      BIT(IIO_CHAN_INFO_CALIBBIAS),   \
		.scan_index = _index,                                 \
		.scan_type = {                                        \
				.sign = 's',                          \
				.realbits = 16,                       \
				.storagebits = 16,                    \
				.shift = 0,                           \
				.endianness = IIO_BE,                 \
			     },                                       \
		.ext_info = inv_ext_info,                             \
	}

static const struct iio_chan_spec inv_mpu_channels[] = {
	IIO_CHAN_SOFT_TIMESTAMP(INV_MPU6050_SCAN_TIMESTAMP),
	/*
	 * Note that temperature should only be via polled reading only,
	 * not the final scan elements output.
	 */
	{
		.type = IIO_TEMP,
		.info_mask_separate = BIT(IIO_CHAN_INFO_RAW)
				| BIT(IIO_CHAN_INFO_OFFSET)
				| BIT(IIO_CHAN_INFO_SCALE),
		.scan_index = -1,
	},
	INV_MPU6050_CHAN(IIO_ANGL_VEL, IIO_MOD_X, INV_MPU6050_SCAN_GYRO_X),
	INV_MPU6050_CHAN(IIO_ANGL_VEL, IIO_MOD_Y, INV_MPU6050_SCAN_GYRO_Y),
	INV_MPU6050_CHAN(IIO_ANGL_VEL, IIO_MOD_Z, INV_MPU6050_SCAN_GYRO_Z),

	INV_MPU6050_CHAN(IIO_ACCEL, IIO_MOD_X, INV_MPU6050_SCAN_ACCL_X),
	INV_MPU6050_CHAN(IIO_ACCEL, IIO_MOD_Y, INV_MPU6050_SCAN_ACCL_Y),
	INV_MPU6050_CHAN(IIO_ACCEL, IIO_MOD_Z, INV_MPU6050_SCAN_ACCL_Z),
};

<<<<<<< HEAD
=======
static const unsigned long inv_mpu_scan_masks[] = {
	/* 3-axis accel */
	BIT(INV_MPU6050_SCAN_ACCL_X)
		| BIT(INV_MPU6050_SCAN_ACCL_Y)
		| BIT(INV_MPU6050_SCAN_ACCL_Z),
	/* 3-axis gyro */
	BIT(INV_MPU6050_SCAN_GYRO_X)
		| BIT(INV_MPU6050_SCAN_GYRO_Y)
		| BIT(INV_MPU6050_SCAN_GYRO_Z),
	/* 6-axis accel + gyro */
	BIT(INV_MPU6050_SCAN_ACCL_X)
		| BIT(INV_MPU6050_SCAN_ACCL_Y)
		| BIT(INV_MPU6050_SCAN_ACCL_Z)
		| BIT(INV_MPU6050_SCAN_GYRO_X)
		| BIT(INV_MPU6050_SCAN_GYRO_Y)
		| BIT(INV_MPU6050_SCAN_GYRO_Z),
	0,
};

>>>>>>> f7688b48
static const struct iio_chan_spec inv_icm20602_channels[] = {
	IIO_CHAN_SOFT_TIMESTAMP(INV_ICM20602_SCAN_TIMESTAMP),
	{
		.type = IIO_TEMP,
		.info_mask_separate = BIT(IIO_CHAN_INFO_RAW)
				| BIT(IIO_CHAN_INFO_OFFSET)
				| BIT(IIO_CHAN_INFO_SCALE),
		.scan_index = INV_ICM20602_SCAN_TEMP,
		.scan_type = {
				.sign = 's',
				.realbits = 16,
				.storagebits = 16,
				.shift = 0,
				.endianness = IIO_BE,
			     },
	},

	INV_MPU6050_CHAN(IIO_ANGL_VEL, IIO_MOD_X, INV_ICM20602_SCAN_GYRO_X),
	INV_MPU6050_CHAN(IIO_ANGL_VEL, IIO_MOD_Y, INV_ICM20602_SCAN_GYRO_Y),
	INV_MPU6050_CHAN(IIO_ANGL_VEL, IIO_MOD_Z, INV_ICM20602_SCAN_GYRO_Z),

	INV_MPU6050_CHAN(IIO_ACCEL, IIO_MOD_Y, INV_ICM20602_SCAN_ACCL_Y),
	INV_MPU6050_CHAN(IIO_ACCEL, IIO_MOD_X, INV_ICM20602_SCAN_ACCL_X),
	INV_MPU6050_CHAN(IIO_ACCEL, IIO_MOD_Z, INV_ICM20602_SCAN_ACCL_Z),
};

<<<<<<< HEAD
=======
static const unsigned long inv_icm20602_scan_masks[] = {
	/* 3-axis accel + temp (mandatory) */
	BIT(INV_ICM20602_SCAN_ACCL_X)
		| BIT(INV_ICM20602_SCAN_ACCL_Y)
		| BIT(INV_ICM20602_SCAN_ACCL_Z)
		| BIT(INV_ICM20602_SCAN_TEMP),
	/* 3-axis gyro + temp (mandatory) */
	BIT(INV_ICM20602_SCAN_GYRO_X)
		| BIT(INV_ICM20602_SCAN_GYRO_Y)
		| BIT(INV_ICM20602_SCAN_GYRO_Z)
		| BIT(INV_ICM20602_SCAN_TEMP),
	/* 6-axis accel + gyro + temp (mandatory) */
	BIT(INV_ICM20602_SCAN_ACCL_X)
		| BIT(INV_ICM20602_SCAN_ACCL_Y)
		| BIT(INV_ICM20602_SCAN_ACCL_Z)
		| BIT(INV_ICM20602_SCAN_GYRO_X)
		| BIT(INV_ICM20602_SCAN_GYRO_Y)
		| BIT(INV_ICM20602_SCAN_GYRO_Z)
		| BIT(INV_ICM20602_SCAN_TEMP),
	0,
};

>>>>>>> f7688b48
/*
 * The user can choose any frequency between INV_MPU6050_MIN_FIFO_RATE and
 * INV_MPU6050_MAX_FIFO_RATE, but only these frequencies are matched by the
 * low-pass filter. Specifically, each of these sampling rates are about twice
 * the bandwidth of a corresponding low-pass filter, which should eliminate
 * aliasing following the Nyquist principle. By picking a frequency different
 * from these, the user risks aliasing effects.
 */
static IIO_CONST_ATTR_SAMP_FREQ_AVAIL("10 20 50 100 200 500");
static IIO_CONST_ATTR(in_anglvel_scale_available,
					  "0.000133090 0.000266181 0.000532362 0.001064724");
static IIO_CONST_ATTR(in_accel_scale_available,
					  "0.000598 0.001196 0.002392 0.004785");
static IIO_DEV_ATTR_SAMP_FREQ(S_IRUGO | S_IWUSR, inv_fifo_rate_show,
	inv_mpu6050_fifo_rate_store);

/* Deprecated: kept for userspace backward compatibility. */
static IIO_DEVICE_ATTR(in_gyro_matrix, S_IRUGO, inv_attr_show, NULL,
	ATTR_GYRO_MATRIX);
static IIO_DEVICE_ATTR(in_accel_matrix, S_IRUGO, inv_attr_show, NULL,
	ATTR_ACCL_MATRIX);

static struct attribute *inv_attributes[] = {
	&iio_dev_attr_in_gyro_matrix.dev_attr.attr,  /* deprecated */
	&iio_dev_attr_in_accel_matrix.dev_attr.attr, /* deprecated */
	&iio_dev_attr_sampling_frequency.dev_attr.attr,
	&iio_const_attr_sampling_frequency_available.dev_attr.attr,
	&iio_const_attr_in_accel_scale_available.dev_attr.attr,
	&iio_const_attr_in_anglvel_scale_available.dev_attr.attr,
	NULL,
};

static const struct attribute_group inv_attribute_group = {
	.attrs = inv_attributes
};

static const struct iio_info mpu_info = {
	.read_raw = &inv_mpu6050_read_raw,
	.write_raw = &inv_mpu6050_write_raw,
	.write_raw_get_fmt = &inv_write_raw_get_fmt,
	.attrs = &inv_attribute_group,
	.validate_trigger = inv_mpu6050_validate_trigger,
};

/**
 *  inv_check_and_setup_chip() - check and setup chip.
 */
static int inv_check_and_setup_chip(struct inv_mpu6050_state *st)
{
	int result;
	unsigned int regval;
	int i;

	st->hw  = &hw_info[st->chip_type];
	st->reg = hw_info[st->chip_type].reg;

	/* check chip self-identification */
	result = regmap_read(st->map, INV_MPU6050_REG_WHOAMI, &regval);
	if (result)
		return result;
	if (regval != st->hw->whoami) {
		/* check whoami against all possible values */
		for (i = 0; i < INV_NUM_PARTS; ++i) {
			if (regval == hw_info[i].whoami) {
				dev_warn(regmap_get_device(st->map),
					"whoami mismatch got %#02x (%s)"
					"expected %#02hhx (%s)\n",
					regval, hw_info[i].name,
					st->hw->whoami, st->hw->name);
				break;
			}
		}
		if (i >= INV_NUM_PARTS) {
			dev_err(regmap_get_device(st->map),
				"invalid whoami %#02x expected %#02hhx (%s)\n",
				regval, st->hw->whoami, st->hw->name);
			return -ENODEV;
		}
	}

	/* reset to make sure previous state are not there */
	result = regmap_write(st->map, st->reg->pwr_mgmt_1,
			      INV_MPU6050_BIT_H_RESET);
	if (result)
		return result;
	msleep(INV_MPU6050_POWER_UP_TIME);

	/*
	 * Turn power on. After reset, the sleep bit could be on
	 * or off depending on the OTP settings. Turning power on
	 * make it in a definite state as well as making the hardware
	 * state align with the software state
	 */
	result = inv_mpu6050_set_power_itg(st, true);
	if (result)
		return result;

	result = inv_mpu6050_switch_engine(st, false,
					   INV_MPU6050_BIT_PWR_ACCL_STBY);
	if (result)
		goto error_power_off;
	result = inv_mpu6050_switch_engine(st, false,
					   INV_MPU6050_BIT_PWR_GYRO_STBY);
	if (result)
		goto error_power_off;

	return inv_mpu6050_set_power_itg(st, false);

error_power_off:
	inv_mpu6050_set_power_itg(st, false);
	return result;
}

static int inv_mpu_core_enable_regulator(struct inv_mpu6050_state *st)
{
	int result;

	result = regulator_enable(st->vddio_supply);
	if (result) {
		dev_err(regmap_get_device(st->map),
			"Failed to enable regulator: %d\n", result);
	} else {
		/* Give the device a little bit of time to start up. */
		usleep_range(35000, 70000);
	}

	return result;
}

static int inv_mpu_core_disable_regulator(struct inv_mpu6050_state *st)
{
	int result;

	result = regulator_disable(st->vddio_supply);
	if (result)
		dev_err(regmap_get_device(st->map),
			"Failed to disable regulator: %d\n", result);

	return result;
}

static void inv_mpu_core_disable_regulator_action(void *_data)
{
	inv_mpu_core_disable_regulator(_data);
}

int inv_mpu_core_probe(struct regmap *regmap, int irq, const char *name,
		int (*inv_mpu_bus_setup)(struct iio_dev *), int chip_type)
{
	struct inv_mpu6050_state *st;
	struct iio_dev *indio_dev;
	struct inv_mpu6050_platform_data *pdata;
	struct device *dev = regmap_get_device(regmap);
	int result;
	struct irq_data *desc;
	int irq_type;

	indio_dev = devm_iio_device_alloc(dev, sizeof(*st));
	if (!indio_dev)
		return -ENOMEM;

	BUILD_BUG_ON(ARRAY_SIZE(hw_info) != INV_NUM_PARTS);
	if (chip_type < 0 || chip_type >= INV_NUM_PARTS) {
		dev_err(dev, "Bad invensense chip_type=%d name=%s\n",
				chip_type, name);
		return -ENODEV;
	}
	st = iio_priv(indio_dev);
	mutex_init(&st->lock);
	st->chip_type = chip_type;
	st->powerup_count = 0;
	st->irq = irq;
	st->map = regmap;

	pdata = dev_get_platdata(dev);
	if (!pdata) {
		result = iio_read_mount_matrix(dev, "mount-matrix",
					       &st->orientation);
		if (result) {
			dev_err(dev, "Failed to retrieve mounting matrix %d\n",
				result);
			return result;
		}
	} else {
		st->plat_data = *pdata;
	}

	desc = irq_get_irq_data(irq);
	if (!desc) {
		dev_err(dev, "Could not find IRQ %d\n", irq);
		return -EINVAL;
	}

	irq_type = irqd_get_trigger_type(desc);
	if (!irq_type)
		irq_type = IRQF_TRIGGER_RISING;
	if (irq_type == IRQF_TRIGGER_RISING)
		st->irq_mask = INV_MPU6050_ACTIVE_HIGH;
	else if (irq_type == IRQF_TRIGGER_FALLING)
		st->irq_mask = INV_MPU6050_ACTIVE_LOW;
	else if (irq_type == IRQF_TRIGGER_HIGH)
		st->irq_mask = INV_MPU6050_ACTIVE_HIGH |
			INV_MPU6050_LATCH_INT_EN;
	else if (irq_type == IRQF_TRIGGER_LOW)
		st->irq_mask = INV_MPU6050_ACTIVE_LOW |
			INV_MPU6050_LATCH_INT_EN;
	else {
		dev_err(dev, "Invalid interrupt type 0x%x specified\n",
			irq_type);
		return -EINVAL;
	}

	st->vddio_supply = devm_regulator_get(dev, "vddio");
	if (IS_ERR(st->vddio_supply)) {
		if (PTR_ERR(st->vddio_supply) != -EPROBE_DEFER)
			dev_err(dev, "Failed to get vddio regulator %d\n",
				(int)PTR_ERR(st->vddio_supply));

		return PTR_ERR(st->vddio_supply);
	}

	result = inv_mpu_core_enable_regulator(st);
	if (result)
		return result;

	result = devm_add_action_or_reset(dev, inv_mpu_core_disable_regulator_action,
				 st);
	if (result) {
		dev_err(dev, "Failed to setup regulator cleanup action %d\n",
			result);
		return result;
	}

	/* power is turned on inside check chip type*/
	result = inv_check_and_setup_chip(st);
	if (result)
		return result;

	result = inv_mpu6050_init_config(indio_dev);
	if (result) {
		dev_err(dev, "Could not initialize device.\n");
		return result;
	}

	if (inv_mpu_bus_setup)
		inv_mpu_bus_setup(indio_dev);

	dev_set_drvdata(dev, indio_dev);
	indio_dev->dev.parent = dev;
	/* name will be NULL when enumerated via ACPI */
	if (name)
		indio_dev->name = name;
	else
		indio_dev->name = dev_name(dev);

	if (chip_type == INV_ICM20602) {
		indio_dev->channels = inv_icm20602_channels;
		indio_dev->num_channels = ARRAY_SIZE(inv_icm20602_channels);
<<<<<<< HEAD
	} else {
		indio_dev->channels = inv_mpu_channels;
		indio_dev->num_channels = ARRAY_SIZE(inv_mpu_channels);
=======
		indio_dev->available_scan_masks = inv_icm20602_scan_masks;
	} else {
		indio_dev->channels = inv_mpu_channels;
		indio_dev->num_channels = ARRAY_SIZE(inv_mpu_channels);
		indio_dev->available_scan_masks = inv_mpu_scan_masks;
>>>>>>> f7688b48
	}

	indio_dev->info = &mpu_info;
	indio_dev->modes = INDIO_BUFFER_TRIGGERED;

	result = devm_iio_triggered_buffer_setup(dev, indio_dev,
						 iio_pollfunc_store_time,
						 inv_mpu6050_read_fifo,
						 NULL);
	if (result) {
		dev_err(dev, "configure buffer fail %d\n", result);
		return result;
	}
	result = inv_mpu6050_probe_trigger(indio_dev, irq_type);
	if (result) {
		dev_err(dev, "trigger probe fail %d\n", result);
		return result;
	}

	result = devm_iio_device_register(dev, indio_dev);
	if (result) {
		dev_err(dev, "IIO register fail %d\n", result);
		return result;
	}

	return 0;
}
EXPORT_SYMBOL_GPL(inv_mpu_core_probe);

#ifdef CONFIG_PM_SLEEP

static int inv_mpu_resume(struct device *dev)
{
	struct inv_mpu6050_state *st = iio_priv(dev_get_drvdata(dev));
	int result;

	mutex_lock(&st->lock);
	result = inv_mpu_core_enable_regulator(st);
	if (result)
		goto out_unlock;

	result = inv_mpu6050_set_power_itg(st, true);
out_unlock:
	mutex_unlock(&st->lock);

	return result;
}

static int inv_mpu_suspend(struct device *dev)
{
	struct inv_mpu6050_state *st = iio_priv(dev_get_drvdata(dev));
	int result;

	mutex_lock(&st->lock);
	result = inv_mpu6050_set_power_itg(st, false);
	inv_mpu_core_disable_regulator(st);
	mutex_unlock(&st->lock);

	return result;
}
#endif /* CONFIG_PM_SLEEP */

SIMPLE_DEV_PM_OPS(inv_mpu_pmops, inv_mpu_suspend, inv_mpu_resume);
EXPORT_SYMBOL_GPL(inv_mpu_pmops);

MODULE_AUTHOR("Invensense Corporation");
MODULE_DESCRIPTION("Invensense device MPU6050 driver");
MODULE_LICENSE("GPL");<|MERGE_RESOLUTION|>--- conflicted
+++ resolved
@@ -854,8 +854,6 @@
 	INV_MPU6050_CHAN(IIO_ACCEL, IIO_MOD_Z, INV_MPU6050_SCAN_ACCL_Z),
 };
 
-<<<<<<< HEAD
-=======
 static const unsigned long inv_mpu_scan_masks[] = {
 	/* 3-axis accel */
 	BIT(INV_MPU6050_SCAN_ACCL_X)
@@ -875,7 +873,6 @@
 	0,
 };
 
->>>>>>> f7688b48
 static const struct iio_chan_spec inv_icm20602_channels[] = {
 	IIO_CHAN_SOFT_TIMESTAMP(INV_ICM20602_SCAN_TIMESTAMP),
 	{
@@ -902,8 +899,6 @@
 	INV_MPU6050_CHAN(IIO_ACCEL, IIO_MOD_Z, INV_ICM20602_SCAN_ACCL_Z),
 };
 
-<<<<<<< HEAD
-=======
 static const unsigned long inv_icm20602_scan_masks[] = {
 	/* 3-axis accel + temp (mandatory) */
 	BIT(INV_ICM20602_SCAN_ACCL_X)
@@ -926,7 +921,6 @@
 	0,
 };
 
->>>>>>> f7688b48
 /*
  * The user can choose any frequency between INV_MPU6050_MIN_FIFO_RATE and
  * INV_MPU6050_MAX_FIFO_RATE, but only these frequencies are matched by the
@@ -1185,17 +1179,11 @@
 	if (chip_type == INV_ICM20602) {
 		indio_dev->channels = inv_icm20602_channels;
 		indio_dev->num_channels = ARRAY_SIZE(inv_icm20602_channels);
-<<<<<<< HEAD
-	} else {
-		indio_dev->channels = inv_mpu_channels;
-		indio_dev->num_channels = ARRAY_SIZE(inv_mpu_channels);
-=======
 		indio_dev->available_scan_masks = inv_icm20602_scan_masks;
 	} else {
 		indio_dev->channels = inv_mpu_channels;
 		indio_dev->num_channels = ARRAY_SIZE(inv_mpu_channels);
 		indio_dev->available_scan_masks = inv_mpu_scan_masks;
->>>>>>> f7688b48
 	}
 
 	indio_dev->info = &mpu_info;
