--- conflicted
+++ resolved
@@ -1687,11 +1687,7 @@
 	}
 
 	if (dev_set_name(&indio_dev->dev, "iio:device%d", iio_dev_opaque->id)) {
-<<<<<<< HEAD
-		ida_simple_remove(&iio_ida, iio_dev_opaque->id);
-=======
 		ida_free(&iio_ida, iio_dev_opaque->id);
->>>>>>> d60c95ef
 		kfree(iio_dev_opaque);
 		return NULL;
 	}
