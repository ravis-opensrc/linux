--- conflicted
+++ resolved
@@ -186,11 +186,7 @@
 	struct pwm_device *pwm = &chip->pwms[0];
 
 	/* Keep the periph clock enabled if the PWM is still running. */
-<<<<<<< HEAD
-	if (!pwm_is_enabled(&atmel->chip.pwms[0]))
-=======
 	if (!pwm->state.enabled)
->>>>>>> 1b4861e3
 		clk_disable_unprepare(atmel->hlcdc->periph_clk);
 
 	return 0;
