--- conflicted
+++ resolved
@@ -600,25 +600,6 @@
 	if (ret)
 		return dev_err_probe(dev, ret, "Failed to initialize regmap fields\n");
 
-<<<<<<< HEAD
-	if (cdata->pwm_num_devs) {
-		pc->pwm_clk = devm_clk_get_prepared(dev, "pwm");
-		if (IS_ERR(pc->pwm_clk)) {
-			dev_err(dev, "failed to get PWM clock\n");
-			return PTR_ERR(pc->pwm_clk);
-		}
-	}
-
-	if (cdata->cpt_num_devs) {
-		pc->cpt_clk = devm_clk_get_prepared(dev, "capture");
-		if (IS_ERR(pc->cpt_clk)) {
-			dev_err(dev, "failed to get PWM capture clock\n");
-			return PTR_ERR(pc->cpt_clk);
-		}
-
-		cdata->ddata = devm_kzalloc(dev, cdata->cpt_num_devs * sizeof(*cdata->ddata), GFP_KERNEL);
-		if (!cdata->ddata)
-=======
 	if (pwm_num_devs) {
 		pc->pwm_clk = devm_clk_get_prepared(dev, "pwm");
 		if (IS_ERR(pc->pwm_clk))
@@ -635,7 +616,6 @@
 		pc->ddata = devm_kcalloc(dev, cpt_num_devs,
 					 sizeof(*pc->ddata), GFP_KERNEL);
 		if (!pc->ddata)
->>>>>>> 2d002356
 			return -ENOMEM;
 
 		for (i = 0; i < cpt_num_devs; i++) {
@@ -646,9 +626,6 @@
 		}
 	}
 
-<<<<<<< HEAD
-	return devm_pwmchip_add(dev, chip);
-=======
 	chip->ops = &sti_pwm_ops;
 
 	ret = devm_pwmchip_add(dev, chip);
@@ -656,7 +633,6 @@
 		return dev_err_probe(dev, ret, "Failed to register pwm chip\n");
 
 	return 0;
->>>>>>> 2d002356
 }
 
 static const struct of_device_id sti_pwm_of_match[] = {
