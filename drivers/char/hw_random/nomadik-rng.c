--- conflicted
+++ resolved
@@ -39,16 +39,8 @@
 	int ret;
 
 	rng_clk = devm_clk_get_enabled(&dev->dev, NULL);
-<<<<<<< HEAD
-	if (IS_ERR(rng_clk)) {
-		dev_err(&dev->dev, "could not get rng clock\n");
-		ret = PTR_ERR(rng_clk);
-		return ret;
-	}
-=======
 	if (IS_ERR(rng_clk))
 		return dev_err_probe(&dev->dev, PTR_ERR(rng_clk), "could not get rng clock\n");
->>>>>>> bd3a9e57
 
 	ret = amba_request_regions(dev, dev->dev.init_name);
 	if (ret)
