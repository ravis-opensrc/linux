// SPDX-License-Identifier: (GPL-2.0 OR BSD-3-Clause)
/*
 * Copyright (C) 2017-2022 Jason A. Donenfeld <Jason@zx2c4.com>. All Rights Reserved.
 * Copyright Matt Mackall <mpm@selenic.com>, 2003, 2004, 2005
 * Copyright Theodore Ts'o, 1994, 1995, 1996, 1997, 1998, 1999. All rights reserved.
 *
 * This driver produces cryptographically secure pseudorandom data. It is divided
 * into roughly six sections, each with a section header:
 *
 *   - Initialization and readiness waiting.
 *   - Fast key erasure RNG, the "crng".
 *   - Entropy accumulation and extraction routines.
 *   - Entropy collection routines.
 *   - Userspace reader/writer interfaces.
 *   - Sysctl interface.
 *
 * The high level overview is that there is one input pool, into which
 * various pieces of data are hashed. Prior to initialization, some of that
 * data is then "credited" as having a certain number of bits of entropy.
 * When enough bits of entropy are available, the hash is finalized and
 * handed as a key to a stream cipher that expands it indefinitely for
 * various consumers. This key is periodically refreshed as the various
 * entropy collectors, described below, add data to the input pool.
 */

#define pr_fmt(fmt) KBUILD_MODNAME ": " fmt

#include <linux/utsname.h>
#include <linux/module.h>
#include <linux/kernel.h>
#include <linux/major.h>
#include <linux/string.h>
#include <linux/fcntl.h>
#include <linux/slab.h>
#include <linux/random.h>
#include <linux/poll.h>
#include <linux/init.h>
#include <linux/fs.h>
#include <linux/blkdev.h>
#include <linux/interrupt.h>
#include <linux/mm.h>
#include <linux/nodemask.h>
#include <linux/spinlock.h>
#include <linux/kthread.h>
#include <linux/percpu.h>
#include <linux/ptrace.h>
#include <linux/workqueue.h>
#include <linux/irq.h>
#include <linux/ratelimit.h>
#include <linux/syscalls.h>
#include <linux/completion.h>
#include <linux/uuid.h>
#include <linux/uaccess.h>
<<<<<<< HEAD
#include <linux/siphash.h>
#include <linux/uio.h>
=======
#include <linux/suspend.h>
#include <linux/siphash.h>
>>>>>>> d60c95ef
#include <crypto/chacha.h>
#include <crypto/blake2s.h>
#include <asm/processor.h>
#include <asm/irq.h>
#include <asm/irq_regs.h>
#include <asm/io.h>

/*********************************************************************
 *
 * Initialization and readiness waiting.
 *
 * Much of the RNG infrastructure is devoted to various dependencies
 * being able to wait until the RNG has collected enough entropy and
 * is ready for safe consumption.
 *
 *********************************************************************/

/*
 * crng_init is protected by base_crng->lock, and only increases
 * its value (from empty->early->ready).
 */
static enum {
	CRNG_EMPTY = 0, /* Little to no entropy collected */
	CRNG_EARLY = 1, /* At least POOL_EARLY_BITS collected */
	CRNG_READY = 2  /* Fully initialized with POOL_READY_BITS collected */
} crng_init __read_mostly = CRNG_EMPTY;
<<<<<<< HEAD
#define crng_ready() (likely(crng_init >= CRNG_READY))
/* Various types of waiters for crng_init->CRNG_READY transition. */
static DECLARE_WAIT_QUEUE_HEAD(crng_init_wait);
static struct fasync_struct *fasync;
static DEFINE_SPINLOCK(random_ready_chain_lock);
static RAW_NOTIFIER_HEAD(random_ready_chain);
=======
static DEFINE_STATIC_KEY_FALSE(crng_is_ready);
#define crng_ready() (static_branch_likely(&crng_is_ready) || crng_init >= CRNG_READY)
/* Various types of waiters for crng_init->CRNG_READY transition. */
static DECLARE_WAIT_QUEUE_HEAD(crng_init_wait);
static struct fasync_struct *fasync;
>>>>>>> d60c95ef

/* Control how we warn userspace. */
static struct ratelimit_state urandom_warning =
	RATELIMIT_STATE_INIT_FLAGS("urandom_warning", HZ, 3, RATELIMIT_MSG_ON_RELEASE);
static int ratelimit_disable __read_mostly =
	IS_ENABLED(CONFIG_WARN_ALL_UNSEEDED_RANDOM);
module_param_named(ratelimit_disable, ratelimit_disable, int, 0644);
MODULE_PARM_DESC(ratelimit_disable, "Disable random ratelimit suppression");

/*
 * Returns whether or not the input pool has been seeded and thus guaranteed
 * to supply cryptographically secure random numbers. This applies to: the
<<<<<<< HEAD
 * /dev/urandom device, the get_random_bytes function, and the get_random_{u32,
 * ,u64,int,long} family of functions.
=======
 * /dev/urandom device, the get_random_bytes function, and the get_random_{u8,
 * u16,u32,u64,long} family of functions.
>>>>>>> d60c95ef
 *
 * Returns: true if the input pool has been seeded.
 *          false if the input pool has not been seeded.
 */
bool rng_is_initialized(void)
{
	return crng_ready();
}
EXPORT_SYMBOL(rng_is_initialized);

<<<<<<< HEAD
/* Used by wait_for_random_bytes(), and considered an entropy collector, below. */
static void try_to_generate_entropy(void);

/*
 * Wait for the input pool to be seeded and thus guaranteed to supply
 * cryptographically secure random numbers. This applies to: the /dev/urandom
 * device, the get_random_bytes function, and the get_random_{u32,u64,int,long}
 * family of functions. Using any of these functions without first calling
 * this function forfeits the guarantee of security.
 *
 * Returns: 0 if the input pool has been seeded.
 *          -ERESTARTSYS if the function was interrupted by a signal.
 */
int wait_for_random_bytes(void)
{
	while (!crng_ready()) {
		int ret;

		try_to_generate_entropy();
		ret = wait_event_interruptible_timeout(crng_init_wait, crng_ready(), HZ);
		if (ret)
			return ret > 0 ? 0 : ret;
	}
	return 0;
}
EXPORT_SYMBOL(wait_for_random_bytes);

/*
 * Add a callback function that will be invoked when the input
 * pool is initialised.
 *
 * returns: 0 if callback is successfully added
 *	    -EALREADY if pool is already initialised (callback not called)
 */
int __cold register_random_ready_notifier(struct notifier_block *nb)
{
	unsigned long flags;
	int ret = -EALREADY;

	if (crng_ready())
		return ret;

	spin_lock_irqsave(&random_ready_chain_lock, flags);
	if (!crng_ready())
		ret = raw_notifier_chain_register(&random_ready_chain, nb);
	spin_unlock_irqrestore(&random_ready_chain_lock, flags);
	return ret;
}

/*
 * Delete a previously registered readiness callback function.
 */
int __cold unregister_random_ready_notifier(struct notifier_block *nb)
{
	unsigned long flags;
	int ret;

	spin_lock_irqsave(&random_ready_chain_lock, flags);
	ret = raw_notifier_chain_unregister(&random_ready_chain, nb);
	spin_unlock_irqrestore(&random_ready_chain_lock, flags);
	return ret;
}

static void __cold process_random_ready_list(void)
{
	unsigned long flags;

	spin_lock_irqsave(&random_ready_chain_lock, flags);
	raw_notifier_call_chain(&random_ready_chain, 0, NULL);
	spin_unlock_irqrestore(&random_ready_chain_lock, flags);
}

#define warn_unseeded_randomness() \
	if (IS_ENABLED(CONFIG_WARN_ALL_UNSEEDED_RANDOM) && !crng_ready()) \
		printk_deferred(KERN_NOTICE "random: %s called from %pS with crng_init=%d\n", \
				__func__, (void *)_RET_IP_, crng_init)


/*********************************************************************
 *
 * Fast key erasure RNG, the "crng".
 *
 * These functions expand entropy from the entropy extractor into
 * long streams for external consumption using the "fast key erasure"
 * RNG described at <https://blog.cr.yp.to/20170723-random.html>.
 *
 * There are a few exported interfaces for use by other drivers:
 *
 *	void get_random_bytes(void *buf, size_t len)
 *	u32 get_random_u32()
 *	u64 get_random_u64()
 *	unsigned int get_random_int()
=======
static void __cold crng_set_ready(struct work_struct *work)
{
	static_branch_enable(&crng_is_ready);
}

/* Used by wait_for_random_bytes(), and considered an entropy collector, below. */
static void try_to_generate_entropy(void);

/*
 * Wait for the input pool to be seeded and thus guaranteed to supply
 * cryptographically secure random numbers. This applies to: the /dev/urandom
 * device, the get_random_bytes function, and the get_random_{u8,u16,u32,u64,
 * int,long} family of functions. Using any of these functions without first
 * calling this function forfeits the guarantee of security.
 *
 * Returns: 0 if the input pool has been seeded.
 *          -ERESTARTSYS if the function was interrupted by a signal.
 */
int wait_for_random_bytes(void)
{
	while (!crng_ready()) {
		int ret;

		try_to_generate_entropy();
		ret = wait_event_interruptible_timeout(crng_init_wait, crng_ready(), HZ);
		if (ret)
			return ret > 0 ? 0 : ret;
	}
	return 0;
}
EXPORT_SYMBOL(wait_for_random_bytes);

#define warn_unseeded_randomness() \
	if (IS_ENABLED(CONFIG_WARN_ALL_UNSEEDED_RANDOM) && !crng_ready()) \
		printk_deferred(KERN_NOTICE "random: %s called from %pS with crng_init=%d\n", \
				__func__, (void *)_RET_IP_, crng_init)


/*********************************************************************
 *
 * Fast key erasure RNG, the "crng".
 *
 * These functions expand entropy from the entropy extractor into
 * long streams for external consumption using the "fast key erasure"
 * RNG described at <https://blog.cr.yp.to/20170723-random.html>.
 *
 * There are a few exported interfaces for use by other drivers:
 *
 *	void get_random_bytes(void *buf, size_t len)
 *	u8 get_random_u8()
 *	u16 get_random_u16()
 *	u32 get_random_u32()
 *	u32 get_random_u32_below(u32 ceil)
 *	u32 get_random_u32_above(u32 floor)
 *	u32 get_random_u32_inclusive(u32 floor, u32 ceil)
 *	u64 get_random_u64()
>>>>>>> d60c95ef
 *	unsigned long get_random_long()
 *
 * These interfaces will return the requested number of random bytes
 * into the given buffer or as a return value. This is equivalent to
<<<<<<< HEAD
 * a read from /dev/urandom. The u32, u64, int, and long family of
=======
 * a read from /dev/urandom. The u8, u16, u32, u64, long family of
>>>>>>> d60c95ef
 * functions may be higher performance for one-off random integers,
 * because they do a bit of buffering and do not invoke reseeding
 * until the buffer is emptied.
 *
 *********************************************************************/

enum {
	CRNG_RESEED_START_INTERVAL = HZ,
	CRNG_RESEED_INTERVAL = 60 * HZ
};

static struct {
	u8 key[CHACHA_KEY_SIZE] __aligned(__alignof__(long));
	unsigned long birth;
	unsigned long generation;
	spinlock_t lock;
} base_crng = {
	.lock = __SPIN_LOCK_UNLOCKED(base_crng.lock)
};

struct crng {
	u8 key[CHACHA_KEY_SIZE];
	unsigned long generation;
	local_lock_t lock;
};

static DEFINE_PER_CPU(struct crng, crngs) = {
	.generation = ULONG_MAX,
	.lock = INIT_LOCAL_LOCK(crngs.lock),
};

/* Used by crng_reseed() and crng_make_state() to extract a new seed from the input pool. */
static void extract_entropy(void *buf, size_t len);

/* This extracts a new crng key from the input pool. */
static void crng_reseed(void)
{
	unsigned long flags;
	unsigned long next_gen;
	u8 key[CHACHA_KEY_SIZE];

	extract_entropy(key, sizeof(key));

	/*
	 * We copy the new key into the base_crng, overwriting the old one,
	 * and update the generation counter. We avoid hitting ULONG_MAX,
	 * because the per-cpu crngs are initialized to ULONG_MAX, so this
	 * forces new CPUs that come online to always initialize.
	 */
	spin_lock_irqsave(&base_crng.lock, flags);
	memcpy(base_crng.key, key, sizeof(base_crng.key));
	next_gen = base_crng.generation + 1;
	if (next_gen == ULONG_MAX)
		++next_gen;
	WRITE_ONCE(base_crng.generation, next_gen);
	WRITE_ONCE(base_crng.birth, jiffies);
<<<<<<< HEAD
	if (!crng_ready())
=======
	if (!static_branch_likely(&crng_is_ready))
>>>>>>> d60c95ef
		crng_init = CRNG_READY;
	spin_unlock_irqrestore(&base_crng.lock, flags);
	memzero_explicit(key, sizeof(key));
}

/*
 * This generates a ChaCha block using the provided key, and then
<<<<<<< HEAD
 * immediately overwites that key with half the block. It returns
=======
 * immediately overwrites that key with half the block. It returns
>>>>>>> d60c95ef
 * the resultant ChaCha state to the user, along with the second
 * half of the block containing 32 bytes of random data that may
 * be used; random_data_len may not be greater than 32.
 *
 * The returned ChaCha state contains within it a copy of the old
 * key value, at index 4, so the state should always be zeroed out
 * immediately after using in order to maintain forward secrecy.
 * If the state cannot be erased in a timely manner, then it is
 * safer to set the random_data parameter to &chacha_state[4] so
 * that this function overwrites it before returning.
 */
static void crng_fast_key_erasure(u8 key[CHACHA_KEY_SIZE],
				  u32 chacha_state[CHACHA_STATE_WORDS],
				  u8 *random_data, size_t random_data_len)
{
	u8 first_block[CHACHA_BLOCK_SIZE];

	BUG_ON(random_data_len > 32);

	chacha_init_consts(chacha_state);
	memcpy(&chacha_state[4], key, CHACHA_KEY_SIZE);
	memset(&chacha_state[12], 0, sizeof(u32) * 4);
	chacha20_block(chacha_state, first_block);

	memcpy(key, first_block, CHACHA_KEY_SIZE);
	memcpy(random_data, first_block + CHACHA_KEY_SIZE, random_data_len);
	memzero_explicit(first_block, sizeof(first_block));
}

/*
<<<<<<< HEAD
 * Return whether the crng seed is considered to be sufficiently old
 * that a reseeding is needed. This happens if the last reseeding
 * was CRNG_RESEED_INTERVAL ago, or during early boot, at an interval
 * proportional to the uptime.
 */
static bool crng_has_old_seed(void)
{
	static bool early_boot = true;
	unsigned long interval = CRNG_RESEED_INTERVAL;
=======
 * Return the interval until the next reseeding, which is normally
 * CRNG_RESEED_INTERVAL, but during early boot, it is at an interval
 * proportional to the uptime.
 */
static unsigned int crng_reseed_interval(void)
{
	static bool early_boot = true;
>>>>>>> d60c95ef

	if (unlikely(READ_ONCE(early_boot))) {
		time64_t uptime = ktime_get_seconds();
		if (uptime >= CRNG_RESEED_INTERVAL / HZ * 2)
			WRITE_ONCE(early_boot, false);
		else
<<<<<<< HEAD
			interval = max_t(unsigned int, CRNG_RESEED_START_INTERVAL,
					 (unsigned int)uptime / 2 * HZ);
	}
	return time_is_before_jiffies(READ_ONCE(base_crng.birth) + interval);
=======
			return max_t(unsigned int, CRNG_RESEED_START_INTERVAL,
				     (unsigned int)uptime / 2 * HZ);
	}
	return CRNG_RESEED_INTERVAL;
>>>>>>> d60c95ef
}

/*
 * This function returns a ChaCha state that you may use for generating
 * random data. It also returns up to 32 bytes on its own of random data
 * that may be used; random_data_len may not be greater than 32.
 */
static void crng_make_state(u32 chacha_state[CHACHA_STATE_WORDS],
			    u8 *random_data, size_t random_data_len)
{
	unsigned long flags;
	struct crng *crng;

	BUG_ON(random_data_len > 32);

	/*
	 * For the fast path, we check whether we're ready, unlocked first, and
	 * then re-check once locked later. In the case where we're really not
	 * ready, we do fast key erasure with the base_crng directly, extracting
	 * when crng_init is CRNG_EMPTY.
	 */
	if (!crng_ready()) {
		bool ready;

		spin_lock_irqsave(&base_crng.lock, flags);
		ready = crng_ready();
		if (!ready) {
			if (crng_init == CRNG_EMPTY)
				extract_entropy(base_crng.key, sizeof(base_crng.key));
			crng_fast_key_erasure(base_crng.key, chacha_state,
					      random_data, random_data_len);
		}
		spin_unlock_irqrestore(&base_crng.lock, flags);
		if (!ready)
			return;
	}

	/*
	 * If the base_crng is old enough, we reseed, which in turn bumps the
	 * generation counter that we check below.
	 */
<<<<<<< HEAD
	if (unlikely(crng_has_old_seed()))
=======
	if (unlikely(time_is_before_jiffies(READ_ONCE(base_crng.birth) + crng_reseed_interval())))
>>>>>>> d60c95ef
		crng_reseed();

	local_lock_irqsave(&crngs.lock, flags);
	crng = raw_cpu_ptr(&crngs);

	/*
	 * If our per-cpu crng is older than the base_crng, then it means
	 * somebody reseeded the base_crng. In that case, we do fast key
	 * erasure on the base_crng, and use its output as the new key
	 * for our per-cpu crng. This brings us up to date with base_crng.
	 */
	if (unlikely(crng->generation != READ_ONCE(base_crng.generation))) {
		spin_lock(&base_crng.lock);
		crng_fast_key_erasure(base_crng.key, chacha_state,
				      crng->key, sizeof(crng->key));
		crng->generation = base_crng.generation;
		spin_unlock(&base_crng.lock);
	}

	/*
	 * Finally, when we've made it this far, our per-cpu crng has an up
	 * to date key, and we can do fast key erasure with it to produce
	 * some random data and a ChaCha state for the caller. All other
	 * branches of this function are "unlikely", so most of the time we
	 * should wind up here immediately.
	 */
	crng_fast_key_erasure(crng->key, chacha_state, random_data, random_data_len);
	local_unlock_irqrestore(&crngs.lock, flags);
}

static void _get_random_bytes(void *buf, size_t len)
{
	u32 chacha_state[CHACHA_STATE_WORDS];
	u8 tmp[CHACHA_BLOCK_SIZE];
	size_t first_block_len;

	if (!len)
		return;

	first_block_len = min_t(size_t, 32, len);
	crng_make_state(chacha_state, buf, first_block_len);
	len -= first_block_len;
	buf += first_block_len;

	while (len) {
		if (len < CHACHA_BLOCK_SIZE) {
			chacha20_block(chacha_state, tmp);
			memcpy(buf, tmp, len);
			memzero_explicit(tmp, sizeof(tmp));
			break;
		}

		chacha20_block(chacha_state, buf);
		if (unlikely(chacha_state[12] == 0))
			++chacha_state[13];
		len -= CHACHA_BLOCK_SIZE;
		buf += CHACHA_BLOCK_SIZE;
	}

	memzero_explicit(chacha_state, sizeof(chacha_state));
}

/*
<<<<<<< HEAD
 * This function is the exported kernel interface.  It returns some
 * number of good random numbers, suitable for key generation, seeding
 * TCP sequence numbers, etc.  It does not rely on the hardware random
 * number generator.  For random bytes direct from the hardware RNG
 * (when available), use get_random_bytes_arch(). In order to ensure
 * that the randomness provided by this function is okay, the function
 * wait_for_random_bytes() should be called and return 0 at least once
 * at any point prior.
=======
 * This function is the exported kernel interface. It returns some number of
 * good random numbers, suitable for key generation, seeding TCP sequence
 * numbers, etc. In order to ensure that the randomness returned by this
 * function is okay, the function wait_for_random_bytes() should be called and
 * return 0 at least once at any point prior.
>>>>>>> d60c95ef
 */
void get_random_bytes(void *buf, size_t len)
{
	warn_unseeded_randomness();
	_get_random_bytes(buf, len);
}
EXPORT_SYMBOL(get_random_bytes);

static ssize_t get_random_bytes_user(struct iov_iter *iter)
{
	u32 chacha_state[CHACHA_STATE_WORDS];
	u8 block[CHACHA_BLOCK_SIZE];
	size_t ret = 0, copied;
<<<<<<< HEAD

	if (unlikely(!iov_iter_count(iter)))
		return 0;

	/*
	 * Immediately overwrite the ChaCha key at index 4 with random
	 * bytes, in case userspace causes copy_to_iter() below to sleep
	 * forever, so that we still retain forward secrecy in that case.
	 */
	crng_make_state(chacha_state, (u8 *)&chacha_state[4], CHACHA_KEY_SIZE);
	/*
	 * However, if we're doing a read of len <= 32, we don't need to
	 * use chacha_state after, so we can simply return those bytes to
	 * the user directly.
	 */
	if (iov_iter_count(iter) <= CHACHA_KEY_SIZE) {
		ret = copy_to_iter(&chacha_state[4], CHACHA_KEY_SIZE, iter);
		goto out_zero_chacha;
	}

	for (;;) {
		chacha20_block(chacha_state, block);
		if (unlikely(chacha_state[12] == 0))
			++chacha_state[13];

		copied = copy_to_iter(block, sizeof(block), iter);
		ret += copied;
		if (!iov_iter_count(iter) || copied != sizeof(block))
			break;

		BUILD_BUG_ON(PAGE_SIZE % sizeof(block) != 0);
		if (ret % PAGE_SIZE == 0) {
			if (signal_pending(current))
				break;
			cond_resched();
		}
	}

	memzero_explicit(block, sizeof(block));
out_zero_chacha:
	memzero_explicit(chacha_state, sizeof(chacha_state));
	return ret ? ret : -EFAULT;
=======

	if (unlikely(!iov_iter_count(iter)))
		return 0;

	/*
	 * Immediately overwrite the ChaCha key at index 4 with random
	 * bytes, in case userspace causes copy_to_iter() below to sleep
	 * forever, so that we still retain forward secrecy in that case.
	 */
	crng_make_state(chacha_state, (u8 *)&chacha_state[4], CHACHA_KEY_SIZE);
	/*
	 * However, if we're doing a read of len <= 32, we don't need to
	 * use chacha_state after, so we can simply return those bytes to
	 * the user directly.
	 */
	if (iov_iter_count(iter) <= CHACHA_KEY_SIZE) {
		ret = copy_to_iter(&chacha_state[4], CHACHA_KEY_SIZE, iter);
		goto out_zero_chacha;
	}

	for (;;) {
		chacha20_block(chacha_state, block);
		if (unlikely(chacha_state[12] == 0))
			++chacha_state[13];

		copied = copy_to_iter(block, sizeof(block), iter);
		ret += copied;
		if (!iov_iter_count(iter) || copied != sizeof(block))
			break;

		BUILD_BUG_ON(PAGE_SIZE % sizeof(block) != 0);
		if (ret % PAGE_SIZE == 0) {
			if (signal_pending(current))
				break;
			cond_resched();
		}
	}

	memzero_explicit(block, sizeof(block));
out_zero_chacha:
	memzero_explicit(chacha_state, sizeof(chacha_state));
	return ret ? ret : -EFAULT;
}

/*
 * Batched entropy returns random integers. The quality of the random
 * number is good as /dev/urandom. In order to ensure that the randomness
 * provided by this function is okay, the function wait_for_random_bytes()
 * should be called and return 0 at least once at any point prior.
 */

#define DEFINE_BATCHED_ENTROPY(type)						\
struct batch_ ##type {								\
	/*									\
	 * We make this 1.5x a ChaCha block, so that we get the			\
	 * remaining 32 bytes from fast key erasure, plus one full		\
	 * block from the detached ChaCha state. We can increase		\
	 * the size of this later if needed so long as we keep the		\
	 * formula of (integer_blocks + 0.5) * CHACHA_BLOCK_SIZE.		\
	 */									\
	type entropy[CHACHA_BLOCK_SIZE * 3 / (2 * sizeof(type))];		\
	local_lock_t lock;							\
	unsigned long generation;						\
	unsigned int position;							\
};										\
										\
static DEFINE_PER_CPU(struct batch_ ##type, batched_entropy_ ##type) = {	\
	.lock = INIT_LOCAL_LOCK(batched_entropy_ ##type.lock),			\
	.position = UINT_MAX							\
};										\
										\
type get_random_ ##type(void)							\
{										\
	type ret;								\
	unsigned long flags;							\
	struct batch_ ##type *batch;						\
	unsigned long next_gen;							\
										\
	warn_unseeded_randomness();						\
										\
	if  (!crng_ready()) {							\
		_get_random_bytes(&ret, sizeof(ret));				\
		return ret;							\
	}									\
										\
	local_lock_irqsave(&batched_entropy_ ##type.lock, flags);		\
	batch = raw_cpu_ptr(&batched_entropy_##type);				\
										\
	next_gen = READ_ONCE(base_crng.generation);				\
	if (batch->position >= ARRAY_SIZE(batch->entropy) ||			\
	    next_gen != batch->generation) {					\
		_get_random_bytes(batch->entropy, sizeof(batch->entropy));	\
		batch->position = 0;						\
		batch->generation = next_gen;					\
	}									\
										\
	ret = batch->entropy[batch->position];					\
	batch->entropy[batch->position] = 0;					\
	++batch->position;							\
	local_unlock_irqrestore(&batched_entropy_ ##type.lock, flags);		\
	return ret;								\
}										\
EXPORT_SYMBOL(get_random_ ##type);

DEFINE_BATCHED_ENTROPY(u8)
DEFINE_BATCHED_ENTROPY(u16)
DEFINE_BATCHED_ENTROPY(u32)
DEFINE_BATCHED_ENTROPY(u64)

u32 __get_random_u32_below(u32 ceil)
{
	/*
	 * This is the slow path for variable ceil. It is still fast, most of
	 * the time, by doing traditional reciprocal multiplication and
	 * opportunistically comparing the lower half to ceil itself, before
	 * falling back to computing a larger bound, and then rejecting samples
	 * whose lower half would indicate a range indivisible by ceil. The use
	 * of `-ceil % ceil` is analogous to `2^32 % ceil`, but is computable
	 * in 32-bits.
	 */
	u32 rand = get_random_u32();
	u64 mult;

	/*
	 * This function is technically undefined for ceil == 0, and in fact
	 * for the non-underscored constant version in the header, we build bug
	 * on that. But for the non-constant case, it's convenient to have that
	 * evaluate to being a straight call to get_random_u32(), so that
	 * get_random_u32_inclusive() can work over its whole range without
	 * undefined behavior.
	 */
	if (unlikely(!ceil))
		return rand;

	mult = (u64)ceil * rand;
	if (unlikely((u32)mult < ceil)) {
		u32 bound = -ceil % ceil;
		while (unlikely((u32)mult < bound))
			mult = (u64)ceil * get_random_u32();
	}
	return mult >> 32;
}
EXPORT_SYMBOL(__get_random_u32_below);

#ifdef CONFIG_SMP
/*
 * This function is called when the CPU is coming up, with entry
 * CPUHP_RANDOM_PREPARE, which comes before CPUHP_WORKQUEUE_PREP.
 */
int __cold random_prepare_cpu(unsigned int cpu)
{
	/*
	 * When the cpu comes back online, immediately invalidate both
	 * the per-cpu crng and all batches, so that we serve fresh
	 * randomness.
	 */
	per_cpu_ptr(&crngs, cpu)->generation = ULONG_MAX;
	per_cpu_ptr(&batched_entropy_u8, cpu)->position = UINT_MAX;
	per_cpu_ptr(&batched_entropy_u16, cpu)->position = UINT_MAX;
	per_cpu_ptr(&batched_entropy_u32, cpu)->position = UINT_MAX;
	per_cpu_ptr(&batched_entropy_u64, cpu)->position = UINT_MAX;
	return 0;
>>>>>>> d60c95ef
}
#endif


/**********************************************************************
 *
 * Entropy accumulation and extraction routines.
 *
 * Callers may add entropy via:
 *
 *     static void mix_pool_bytes(const void *buf, size_t len)
 *
 * After which, if added entropy should be credited:
 *
 *     static void credit_init_bits(size_t bits)
 *
 * Finally, extract entropy via:
 *
 *     static void extract_entropy(void *buf, size_t len)
 *
 **********************************************************************/

<<<<<<< HEAD
/*
 * Batched entropy returns random integers. The quality of the random
 * number is good as /dev/urandom. In order to ensure that the randomness
 * provided by this function is okay, the function wait_for_random_bytes()
 * should be called and return 0 at least once at any point prior.
 */

#define DEFINE_BATCHED_ENTROPY(type)						\
struct batch_ ##type {								\
	/*									\
	 * We make this 1.5x a ChaCha block, so that we get the			\
	 * remaining 32 bytes from fast key erasure, plus one full		\
	 * block from the detached ChaCha state. We can increase		\
	 * the size of this later if needed so long as we keep the		\
	 * formula of (integer_blocks + 0.5) * CHACHA_BLOCK_SIZE.		\
	 */									\
	type entropy[CHACHA_BLOCK_SIZE * 3 / (2 * sizeof(type))];		\
	local_lock_t lock;							\
	unsigned long generation;						\
	unsigned int position;							\
};										\
										\
static DEFINE_PER_CPU(struct batch_ ##type, batched_entropy_ ##type) = {	\
	.lock = INIT_LOCAL_LOCK(batched_entropy_ ##type.lock),			\
	.position = UINT_MAX							\
};										\
										\
type get_random_ ##type(void)							\
{										\
	type ret;								\
	unsigned long flags;							\
	struct batch_ ##type *batch;						\
	unsigned long next_gen;							\
										\
	warn_unseeded_randomness();						\
										\
	if  (!crng_ready()) {							\
		_get_random_bytes(&ret, sizeof(ret));				\
		return ret;							\
	}									\
										\
	local_lock_irqsave(&batched_entropy_ ##type.lock, flags);		\
	batch = raw_cpu_ptr(&batched_entropy_##type);				\
										\
	next_gen = READ_ONCE(base_crng.generation);				\
	if (batch->position >= ARRAY_SIZE(batch->entropy) ||			\
	    next_gen != batch->generation) {					\
		_get_random_bytes(batch->entropy, sizeof(batch->entropy));	\
		batch->position = 0;						\
		batch->generation = next_gen;					\
	}									\
										\
	ret = batch->entropy[batch->position];					\
	batch->entropy[batch->position] = 0;					\
	++batch->position;							\
	local_unlock_irqrestore(&batched_entropy_ ##type.lock, flags);		\
	return ret;								\
}										\
EXPORT_SYMBOL(get_random_ ##type);

DEFINE_BATCHED_ENTROPY(u64)
DEFINE_BATCHED_ENTROPY(u32)

#ifdef CONFIG_SMP
/*
 * This function is called when the CPU is coming up, with entry
 * CPUHP_RANDOM_PREPARE, which comes before CPUHP_WORKQUEUE_PREP.
 */
int __cold random_prepare_cpu(unsigned int cpu)
{
	/*
	 * When the cpu comes back online, immediately invalidate both
	 * the per-cpu crng and all batches, so that we serve fresh
	 * randomness.
	 */
	per_cpu_ptr(&crngs, cpu)->generation = ULONG_MAX;
	per_cpu_ptr(&batched_entropy_u32, cpu)->position = UINT_MAX;
	per_cpu_ptr(&batched_entropy_u64, cpu)->position = UINT_MAX;
	return 0;
}
#endif

/*
 * This function will use the architecture-specific hardware random
 * number generator if it is available. It is not recommended for
 * use. Use get_random_bytes() instead. It returns the number of
 * bytes filled in.
 */
size_t __must_check get_random_bytes_arch(void *buf, size_t len)
{
	size_t left = len;
	u8 *p = buf;

	while (left) {
		unsigned long v;
		size_t block_len = min_t(size_t, left, sizeof(unsigned long));

		if (!arch_get_random_long(&v))
			break;

		memcpy(p, &v, block_len);
		p += block_len;
		left -= block_len;
	}

	return len - left;
=======
enum {
	POOL_BITS = BLAKE2S_HASH_SIZE * 8,
	POOL_READY_BITS = POOL_BITS, /* When crng_init->CRNG_READY */
	POOL_EARLY_BITS = POOL_READY_BITS / 2 /* When crng_init->CRNG_EARLY */
};

static struct {
	struct blake2s_state hash;
	spinlock_t lock;
	unsigned int init_bits;
} input_pool = {
	.hash.h = { BLAKE2S_IV0 ^ (0x01010000 | BLAKE2S_HASH_SIZE),
		    BLAKE2S_IV1, BLAKE2S_IV2, BLAKE2S_IV3, BLAKE2S_IV4,
		    BLAKE2S_IV5, BLAKE2S_IV6, BLAKE2S_IV7 },
	.hash.outlen = BLAKE2S_HASH_SIZE,
	.lock = __SPIN_LOCK_UNLOCKED(input_pool.lock),
};

static void _mix_pool_bytes(const void *buf, size_t len)
{
	blake2s_update(&input_pool.hash, buf, len);
}

/*
 * This function adds bytes into the input pool. It does not
 * update the initialization bit counter; the caller should call
 * credit_init_bits if this is appropriate.
 */
static void mix_pool_bytes(const void *buf, size_t len)
{
	unsigned long flags;

	spin_lock_irqsave(&input_pool.lock, flags);
	_mix_pool_bytes(buf, len);
	spin_unlock_irqrestore(&input_pool.lock, flags);
}

/*
 * This is an HKDF-like construction for using the hashed collected entropy
 * as a PRF key, that's then expanded block-by-block.
 */
static void extract_entropy(void *buf, size_t len)
{
	unsigned long flags;
	u8 seed[BLAKE2S_HASH_SIZE], next_key[BLAKE2S_HASH_SIZE];
	struct {
		unsigned long rdseed[32 / sizeof(long)];
		size_t counter;
	} block;
	size_t i, longs;

	for (i = 0; i < ARRAY_SIZE(block.rdseed);) {
		longs = arch_get_random_seed_longs(&block.rdseed[i], ARRAY_SIZE(block.rdseed) - i);
		if (longs) {
			i += longs;
			continue;
		}
		longs = arch_get_random_longs(&block.rdseed[i], ARRAY_SIZE(block.rdseed) - i);
		if (longs) {
			i += longs;
			continue;
		}
		block.rdseed[i++] = random_get_entropy();
	}

	spin_lock_irqsave(&input_pool.lock, flags);

	/* seed = HASHPRF(last_key, entropy_input) */
	blake2s_final(&input_pool.hash, seed);

	/* next_key = HASHPRF(seed, RDSEED || 0) */
	block.counter = 0;
	blake2s(next_key, (u8 *)&block, seed, sizeof(next_key), sizeof(block), sizeof(seed));
	blake2s_init_key(&input_pool.hash, BLAKE2S_HASH_SIZE, next_key, sizeof(next_key));

	spin_unlock_irqrestore(&input_pool.lock, flags);
	memzero_explicit(next_key, sizeof(next_key));

	while (len) {
		i = min_t(size_t, len, BLAKE2S_HASH_SIZE);
		/* output = HASHPRF(seed, RDSEED || ++counter) */
		++block.counter;
		blake2s(buf, (u8 *)&block, seed, i, sizeof(block), sizeof(seed));
		len -= i;
		buf += i;
	}

	memzero_explicit(seed, sizeof(seed));
	memzero_explicit(&block, sizeof(block));
}

#define credit_init_bits(bits) if (!crng_ready()) _credit_init_bits(bits)

static void __cold _credit_init_bits(size_t bits)
{
	static struct execute_work set_ready;
	unsigned int new, orig, add;
	unsigned long flags;

	if (!bits)
		return;

	add = min_t(size_t, bits, POOL_BITS);

	orig = READ_ONCE(input_pool.init_bits);
	do {
		new = min_t(unsigned int, POOL_BITS, orig + add);
	} while (!try_cmpxchg(&input_pool.init_bits, &orig, new));

	if (orig < POOL_READY_BITS && new >= POOL_READY_BITS) {
		crng_reseed(); /* Sets crng_init to CRNG_READY under base_crng.lock. */
		if (static_key_initialized)
			execute_in_process_context(crng_set_ready, &set_ready);
		wake_up_interruptible(&crng_init_wait);
		kill_fasync(&fasync, SIGIO, POLL_IN);
		pr_notice("crng init done\n");
		if (urandom_warning.missed)
			pr_notice("%d urandom warning(s) missed due to ratelimiting\n",
				  urandom_warning.missed);
	} else if (orig < POOL_EARLY_BITS && new >= POOL_EARLY_BITS) {
		spin_lock_irqsave(&base_crng.lock, flags);
		/* Check if crng_init is CRNG_EMPTY, to avoid race with crng_reseed(). */
		if (crng_init == CRNG_EMPTY) {
			extract_entropy(base_crng.key, sizeof(base_crng.key));
			crng_init = CRNG_EARLY;
		}
		spin_unlock_irqrestore(&base_crng.lock, flags);
	}
}


/**********************************************************************
 *
 * Entropy collection routines.
 *
 * The following exported functions are used for pushing entropy into
 * the above entropy accumulation routines:
 *
 *	void add_device_randomness(const void *buf, size_t len);
 *	void add_hwgenerator_randomness(const void *buf, size_t len, size_t entropy);
 *	void add_bootloader_randomness(const void *buf, size_t len);
 *	void add_vmfork_randomness(const void *unique_vm_id, size_t len);
 *	void add_interrupt_randomness(int irq);
 *	void add_input_randomness(unsigned int type, unsigned int code, unsigned int value);
 *	void add_disk_randomness(struct gendisk *disk);
 *
 * add_device_randomness() adds data to the input pool that
 * is likely to differ between two devices (or possibly even per boot).
 * This would be things like MAC addresses or serial numbers, or the
 * read-out of the RTC. This does *not* credit any actual entropy to
 * the pool, but it initializes the pool to different values for devices
 * that might otherwise be identical and have very little entropy
 * available to them (particularly common in the embedded world).
 *
 * add_hwgenerator_randomness() is for true hardware RNGs, and will credit
 * entropy as specified by the caller. If the entropy pool is full it will
 * block until more entropy is needed.
 *
 * add_bootloader_randomness() is called by bootloader drivers, such as EFI
 * and device tree, and credits its input depending on whether or not the
 * configuration option CONFIG_RANDOM_TRUST_BOOTLOADER is set.
 *
 * add_vmfork_randomness() adds a unique (but not necessarily secret) ID
 * representing the current instance of a VM to the pool, without crediting,
 * and then force-reseeds the crng so that it takes effect immediately.
 *
 * add_interrupt_randomness() uses the interrupt timing as random
 * inputs to the entropy pool. Using the cycle counters and the irq source
 * as inputs, it feeds the input pool roughly once a second or after 64
 * interrupts, crediting 1 bit of entropy for whichever comes first.
 *
 * add_input_randomness() uses the input layer interrupt timing, as well
 * as the event type information from the hardware.
 *
 * add_disk_randomness() uses what amounts to the seek time of block
 * layer request events, on a per-disk_devt basis, as input to the
 * entropy pool. Note that high-speed solid state drives with very low
 * seek times do not make for good sources of entropy, as their seek
 * times are usually fairly consistent.
 *
 * The last two routines try to estimate how many bits of entropy
 * to credit. They do this by keeping track of the first and second
 * order deltas of the event timings.
 *
 **********************************************************************/

static bool trust_cpu __initdata = IS_ENABLED(CONFIG_RANDOM_TRUST_CPU);
static bool trust_bootloader __initdata = IS_ENABLED(CONFIG_RANDOM_TRUST_BOOTLOADER);
static int __init parse_trust_cpu(char *arg)
{
	return kstrtobool(arg, &trust_cpu);
}
static int __init parse_trust_bootloader(char *arg)
{
	return kstrtobool(arg, &trust_bootloader);
}
early_param("random.trust_cpu", parse_trust_cpu);
early_param("random.trust_bootloader", parse_trust_bootloader);

static int random_pm_notification(struct notifier_block *nb, unsigned long action, void *data)
{
	unsigned long flags, entropy = random_get_entropy();

	/*
	 * Encode a representation of how long the system has been suspended,
	 * in a way that is distinct from prior system suspends.
	 */
	ktime_t stamps[] = { ktime_get(), ktime_get_boottime(), ktime_get_real() };

	spin_lock_irqsave(&input_pool.lock, flags);
	_mix_pool_bytes(&action, sizeof(action));
	_mix_pool_bytes(stamps, sizeof(stamps));
	_mix_pool_bytes(&entropy, sizeof(entropy));
	spin_unlock_irqrestore(&input_pool.lock, flags);

	if (crng_ready() && (action == PM_RESTORE_PREPARE ||
	    (action == PM_POST_SUSPEND && !IS_ENABLED(CONFIG_PM_AUTOSLEEP) &&
	     !IS_ENABLED(CONFIG_PM_USERSPACE_AUTOSLEEP)))) {
		crng_reseed();
		pr_notice("crng reseeded on system resumption\n");
	}
	return 0;
}

static struct notifier_block pm_notifier = { .notifier_call = random_pm_notification };

/*
 * This is called extremely early, before time keeping functionality is
 * available, but arch randomness is. Interrupts are not yet enabled.
 */
void __init random_init_early(const char *command_line)
{
	unsigned long entropy[BLAKE2S_BLOCK_SIZE / sizeof(long)];
	size_t i, longs, arch_bits;

#if defined(LATENT_ENTROPY_PLUGIN)
	static const u8 compiletime_seed[BLAKE2S_BLOCK_SIZE] __initconst __latent_entropy;
	_mix_pool_bytes(compiletime_seed, sizeof(compiletime_seed));
#endif

	for (i = 0, arch_bits = sizeof(entropy) * 8; i < ARRAY_SIZE(entropy);) {
		longs = arch_get_random_seed_longs_early(entropy, ARRAY_SIZE(entropy) - i);
		if (longs) {
			_mix_pool_bytes(entropy, sizeof(*entropy) * longs);
			i += longs;
			continue;
		}
		longs = arch_get_random_longs_early(entropy, ARRAY_SIZE(entropy) - i);
		if (longs) {
			_mix_pool_bytes(entropy, sizeof(*entropy) * longs);
			i += longs;
			continue;
		}
		arch_bits -= sizeof(*entropy) * 8;
		++i;
	}

	_mix_pool_bytes(init_utsname(), sizeof(*(init_utsname())));
	_mix_pool_bytes(command_line, strlen(command_line));

	/* Reseed if already seeded by earlier phases. */
	if (crng_ready())
		crng_reseed();
	else if (trust_cpu)
		_credit_init_bits(arch_bits);
>>>>>>> d60c95ef
}
EXPORT_SYMBOL(get_random_bytes_arch);

/*
 * This is called a little bit after the prior function, and now there is
 * access to timestamps counters. Interrupts are not yet enabled.
 */
void __init random_init(void)
{
	unsigned long entropy = random_get_entropy();
	ktime_t now = ktime_get_real();

<<<<<<< HEAD
/**********************************************************************
 *
 * Entropy accumulation and extraction routines.
 *
 * Callers may add entropy via:
 *
 *     static void mix_pool_bytes(const void *buf, size_t len)
 *
 * After which, if added entropy should be credited:
 *
 *     static void credit_init_bits(size_t bits)
 *
 * Finally, extract entropy via:
 *
 *     static void extract_entropy(void *buf, size_t len)
 *
 **********************************************************************/

enum {
	POOL_BITS = BLAKE2S_HASH_SIZE * 8,
	POOL_READY_BITS = POOL_BITS, /* When crng_init->CRNG_READY */
	POOL_EARLY_BITS = POOL_READY_BITS / 2 /* When crng_init->CRNG_EARLY */
};

static struct {
	struct blake2s_state hash;
	spinlock_t lock;
	unsigned int init_bits;
} input_pool = {
	.hash.h = { BLAKE2S_IV0 ^ (0x01010000 | BLAKE2S_HASH_SIZE),
		    BLAKE2S_IV1, BLAKE2S_IV2, BLAKE2S_IV3, BLAKE2S_IV4,
		    BLAKE2S_IV5, BLAKE2S_IV6, BLAKE2S_IV7 },
	.hash.outlen = BLAKE2S_HASH_SIZE,
	.lock = __SPIN_LOCK_UNLOCKED(input_pool.lock),
};

static void _mix_pool_bytes(const void *buf, size_t len)
{
	blake2s_update(&input_pool.hash, buf, len);
=======
	_mix_pool_bytes(&now, sizeof(now));
	_mix_pool_bytes(&entropy, sizeof(entropy));
	add_latent_entropy();

	/*
	 * If we were initialized by the cpu or bootloader before jump labels
	 * are initialized, then we should enable the static branch here, where
	 * it's guaranteed that jump labels have been initialized.
	 */
	if (!static_branch_likely(&crng_is_ready) && crng_init >= CRNG_READY)
		crng_set_ready(NULL);

	/* Reseed if already seeded by earlier phases. */
	if (crng_ready())
		crng_reseed();

	WARN_ON(register_pm_notifier(&pm_notifier));

	WARN(!entropy, "Missing cycle counter and fallback timer; RNG "
		       "entropy collection will consequently suffer.");
>>>>>>> d60c95ef
}

/*
 * This function adds bytes into the input pool. It does not
 * update the initialization bit counter; the caller should call
 * credit_init_bits if this is appropriate.
 */
<<<<<<< HEAD
static void mix_pool_bytes(const void *buf, size_t len)
{
	unsigned long flags;

	spin_lock_irqsave(&input_pool.lock, flags);
	_mix_pool_bytes(buf, len);
	spin_unlock_irqrestore(&input_pool.lock, flags);
}

/*
 * This is an HKDF-like construction for using the hashed collected entropy
 * as a PRF key, that's then expanded block-by-block.
 */
static void extract_entropy(void *buf, size_t len)
{
	unsigned long flags;
	u8 seed[BLAKE2S_HASH_SIZE], next_key[BLAKE2S_HASH_SIZE];
	struct {
		unsigned long rdseed[32 / sizeof(long)];
		size_t counter;
	} block;
	size_t i;

	for (i = 0; i < ARRAY_SIZE(block.rdseed); ++i) {
		if (!arch_get_random_seed_long(&block.rdseed[i]) &&
		    !arch_get_random_long(&block.rdseed[i]))
			block.rdseed[i] = random_get_entropy();
	}

	spin_lock_irqsave(&input_pool.lock, flags);

	/* seed = HASHPRF(last_key, entropy_input) */
	blake2s_final(&input_pool.hash, seed);

	/* next_key = HASHPRF(seed, RDSEED || 0) */
	block.counter = 0;
	blake2s(next_key, (u8 *)&block, seed, sizeof(next_key), sizeof(block), sizeof(seed));
	blake2s_init_key(&input_pool.hash, BLAKE2S_HASH_SIZE, next_key, sizeof(next_key));

	spin_unlock_irqrestore(&input_pool.lock, flags);
	memzero_explicit(next_key, sizeof(next_key));

	while (len) {
		i = min_t(size_t, len, BLAKE2S_HASH_SIZE);
		/* output = HASHPRF(seed, RDSEED || ++counter) */
		++block.counter;
		blake2s(buf, (u8 *)&block, seed, i, sizeof(block), sizeof(seed));
		len -= i;
		buf += i;
	}

	memzero_explicit(seed, sizeof(seed));
	memzero_explicit(&block, sizeof(block));
=======
void add_device_randomness(const void *buf, size_t len)
{
	unsigned long entropy = random_get_entropy();
	unsigned long flags;

	spin_lock_irqsave(&input_pool.lock, flags);
	_mix_pool_bytes(&entropy, sizeof(entropy));
	_mix_pool_bytes(buf, len);
	spin_unlock_irqrestore(&input_pool.lock, flags);
}
EXPORT_SYMBOL(add_device_randomness);

/*
 * Interface for in-kernel drivers of true hardware RNGs.
 * Those devices may produce endless random bits and will be throttled
 * when our pool is full.
 */
void add_hwgenerator_randomness(const void *buf, size_t len, size_t entropy)
{
	mix_pool_bytes(buf, len);
	credit_init_bits(entropy);

	/*
	 * Throttle writing to once every reseed interval, unless we're not yet
	 * initialized or no entropy is credited.
	 */
	if (!kthread_should_stop() && (crng_ready() || !entropy))
		schedule_timeout_interruptible(crng_reseed_interval());
>>>>>>> d60c95ef
}
EXPORT_SYMBOL_GPL(add_hwgenerator_randomness);

<<<<<<< HEAD
#define credit_init_bits(bits) if (!crng_ready()) _credit_init_bits(bits)

static void __cold _credit_init_bits(size_t bits)
{
	unsigned int new, orig, add;
	unsigned long flags;

	if (!bits)
		return;

	add = min_t(size_t, bits, POOL_BITS);

	do {
		orig = READ_ONCE(input_pool.init_bits);
		new = min_t(unsigned int, POOL_BITS, orig + add);
	} while (cmpxchg(&input_pool.init_bits, orig, new) != orig);

	if (orig < POOL_READY_BITS && new >= POOL_READY_BITS) {
		crng_reseed(); /* Sets crng_init to CRNG_READY under base_crng.lock. */
		process_random_ready_list();
		wake_up_interruptible(&crng_init_wait);
		kill_fasync(&fasync, SIGIO, POLL_IN);
		pr_notice("crng init done\n");
		if (urandom_warning.missed)
			pr_notice("%d urandom warning(s) missed due to ratelimiting\n",
				  urandom_warning.missed);
	} else if (orig < POOL_EARLY_BITS && new >= POOL_EARLY_BITS) {
		spin_lock_irqsave(&base_crng.lock, flags);
		/* Check if crng_init is CRNG_EMPTY, to avoid race with crng_reseed(). */
		if (crng_init == CRNG_EMPTY) {
			extract_entropy(base_crng.key, sizeof(base_crng.key));
			crng_init = CRNG_EARLY;
		}
		spin_unlock_irqrestore(&base_crng.lock, flags);
	}
}


/**********************************************************************
 *
 * Entropy collection routines.
 *
 * The following exported functions are used for pushing entropy into
 * the above entropy accumulation routines:
 *
 *	void add_device_randomness(const void *buf, size_t len);
 *	void add_hwgenerator_randomness(const void *buf, size_t len, size_t entropy);
 *	void add_bootloader_randomness(const void *buf, size_t len);
 *	void add_interrupt_randomness(int irq);
 *	void add_input_randomness(unsigned int type, unsigned int code, unsigned int value);
 *	void add_disk_randomness(struct gendisk *disk);
 *
 * add_device_randomness() adds data to the input pool that
 * is likely to differ between two devices (or possibly even per boot).
 * This would be things like MAC addresses or serial numbers, or the
 * read-out of the RTC. This does *not* credit any actual entropy to
 * the pool, but it initializes the pool to different values for devices
 * that might otherwise be identical and have very little entropy
 * available to them (particularly common in the embedded world).
 *
 * add_hwgenerator_randomness() is for true hardware RNGs, and will credit
 * entropy as specified by the caller. If the entropy pool is full it will
 * block until more entropy is needed.
 *
 * add_bootloader_randomness() is called by bootloader drivers, such as EFI
 * and device tree, and credits its input depending on whether or not the
 * configuration option CONFIG_RANDOM_TRUST_BOOTLOADER is set.
 *
 * add_interrupt_randomness() uses the interrupt timing as random
 * inputs to the entropy pool. Using the cycle counters and the irq source
 * as inputs, it feeds the input pool roughly once a second or after 64
 * interrupts, crediting 1 bit of entropy for whichever comes first.
 *
 * add_input_randomness() uses the input layer interrupt timing, as well
 * as the event type information from the hardware.
 *
 * add_disk_randomness() uses what amounts to the seek time of block
 * layer request events, on a per-disk_devt basis, as input to the
 * entropy pool. Note that high-speed solid state drives with very low
 * seek times do not make for good sources of entropy, as their seek
 * times are usually fairly consistent.
 *
 * The last two routines try to estimate how many bits of entropy
 * to credit. They do this by keeping track of the first and second
 * order deltas of the event timings.
 *
 **********************************************************************/

static bool trust_cpu __initdata = IS_ENABLED(CONFIG_RANDOM_TRUST_CPU);
static bool trust_bootloader __initdata = IS_ENABLED(CONFIG_RANDOM_TRUST_BOOTLOADER);
static int __init parse_trust_cpu(char *arg)
{
	return kstrtobool(arg, &trust_cpu);
}
static int __init parse_trust_bootloader(char *arg)
{
	return kstrtobool(arg, &trust_bootloader);
=======
/*
 * Handle random seed passed by bootloader, and credit it if
 * CONFIG_RANDOM_TRUST_BOOTLOADER is set.
 */
void __init add_bootloader_randomness(const void *buf, size_t len)
{
	mix_pool_bytes(buf, len);
	if (trust_bootloader)
		credit_init_bits(len * 8);
}

#if IS_ENABLED(CONFIG_VMGENID)
static BLOCKING_NOTIFIER_HEAD(vmfork_chain);

/*
 * Handle a new unique VM ID, which is unique, not secret, so we
 * don't credit it, but we do immediately force a reseed after so
 * that it's used by the crng posthaste.
 */
void __cold add_vmfork_randomness(const void *unique_vm_id, size_t len)
{
	add_device_randomness(unique_vm_id, len);
	if (crng_ready()) {
		crng_reseed();
		pr_notice("crng reseeded due to virtual machine fork\n");
	}
	blocking_notifier_call_chain(&vmfork_chain, 0, NULL);
}
#if IS_MODULE(CONFIG_VMGENID)
EXPORT_SYMBOL_GPL(add_vmfork_randomness);
#endif

int __cold register_random_vmfork_notifier(struct notifier_block *nb)
{
	return blocking_notifier_chain_register(&vmfork_chain, nb);
}
EXPORT_SYMBOL_GPL(register_random_vmfork_notifier);

int __cold unregister_random_vmfork_notifier(struct notifier_block *nb)
{
	return blocking_notifier_chain_unregister(&vmfork_chain, nb);
}
EXPORT_SYMBOL_GPL(unregister_random_vmfork_notifier);
#endif

struct fast_pool {
	unsigned long pool[4];
	unsigned long last;
	unsigned int count;
	struct timer_list mix;
};

static void mix_interrupt_randomness(struct timer_list *work);

static DEFINE_PER_CPU(struct fast_pool, irq_randomness) = {
#ifdef CONFIG_64BIT
#define FASTMIX_PERM SIPHASH_PERMUTATION
	.pool = { SIPHASH_CONST_0, SIPHASH_CONST_1, SIPHASH_CONST_2, SIPHASH_CONST_3 },
#else
#define FASTMIX_PERM HSIPHASH_PERMUTATION
	.pool = { HSIPHASH_CONST_0, HSIPHASH_CONST_1, HSIPHASH_CONST_2, HSIPHASH_CONST_3 },
#endif
	.mix = __TIMER_INITIALIZER(mix_interrupt_randomness, 0)
};

/*
 * This is [Half]SipHash-1-x, starting from an empty key. Because
 * the key is fixed, it assumes that its inputs are non-malicious,
 * and therefore this has no security on its own. s represents the
 * four-word SipHash state, while v represents a two-word input.
 */
static void fast_mix(unsigned long s[4], unsigned long v1, unsigned long v2)
{
	s[3] ^= v1;
	FASTMIX_PERM(s[0], s[1], s[2], s[3]);
	s[0] ^= v1;
	s[3] ^= v2;
	FASTMIX_PERM(s[0], s[1], s[2], s[3]);
	s[0] ^= v2;
}

#ifdef CONFIG_SMP
/*
 * This function is called when the CPU has just come online, with
 * entry CPUHP_AP_RANDOM_ONLINE, just after CPUHP_AP_WORKQUEUE_ONLINE.
 */
int __cold random_online_cpu(unsigned int cpu)
{
	/*
	 * During CPU shutdown and before CPU onlining, add_interrupt_
	 * randomness() may schedule mix_interrupt_randomness(), and
	 * set the MIX_INFLIGHT flag. However, because the worker can
	 * be scheduled on a different CPU during this period, that
	 * flag will never be cleared. For that reason, we zero out
	 * the flag here, which runs just after workqueues are onlined
	 * for the CPU again. This also has the effect of setting the
	 * irq randomness count to zero so that new accumulated irqs
	 * are fresh.
	 */
	per_cpu_ptr(&irq_randomness, cpu)->count = 0;
	return 0;
}
#endif

static void mix_interrupt_randomness(struct timer_list *work)
{
	struct fast_pool *fast_pool = container_of(work, struct fast_pool, mix);
	/*
	 * The size of the copied stack pool is explicitly 2 longs so that we
	 * only ever ingest half of the siphash output each time, retaining
	 * the other half as the next "key" that carries over. The entropy is
	 * supposed to be sufficiently dispersed between bits so on average
	 * we don't wind up "losing" some.
	 */
	unsigned long pool[2];
	unsigned int count;

	/* Check to see if we're running on the wrong CPU due to hotplug. */
	local_irq_disable();
	if (fast_pool != this_cpu_ptr(&irq_randomness)) {
		local_irq_enable();
		return;
	}

	/*
	 * Copy the pool to the stack so that the mixer always has a
	 * consistent view, before we reenable irqs again.
	 */
	memcpy(pool, fast_pool->pool, sizeof(pool));
	count = fast_pool->count;
	fast_pool->count = 0;
	fast_pool->last = jiffies;
	local_irq_enable();

	mix_pool_bytes(pool, sizeof(pool));
	credit_init_bits(clamp_t(unsigned int, (count & U16_MAX) / 64, 1, sizeof(pool) * 8));

	memzero_explicit(pool, sizeof(pool));
>>>>>>> d60c95ef
}
early_param("random.trust_cpu", parse_trust_cpu);
early_param("random.trust_bootloader", parse_trust_bootloader);

<<<<<<< HEAD
/*
 * The first collection of entropy occurs at system boot while interrupts
 * are still turned off. Here we push in latent entropy, RDSEED, a timestamp,
 * utsname(), and the command line. Depending on the above configuration knob,
 * RDSEED may be considered sufficient for initialization. Note that much
 * earlier setup may already have pushed entropy into the input pool by the
 * time we get here.
 */
int __init random_init(const char *command_line)
{
	ktime_t now = ktime_get_real();
	unsigned int i, arch_bits;
	unsigned long entropy;

#if defined(LATENT_ENTROPY_PLUGIN)
	static const u8 compiletime_seed[BLAKE2S_BLOCK_SIZE] __initconst __latent_entropy;
	_mix_pool_bytes(compiletime_seed, sizeof(compiletime_seed));
#endif

	for (i = 0, arch_bits = BLAKE2S_BLOCK_SIZE * 8;
	     i < BLAKE2S_BLOCK_SIZE; i += sizeof(entropy)) {
		if (!arch_get_random_seed_long_early(&entropy) &&
		    !arch_get_random_long_early(&entropy)) {
			entropy = random_get_entropy();
			arch_bits -= sizeof(entropy) * 8;
		}
		_mix_pool_bytes(&entropy, sizeof(entropy));
	}
	_mix_pool_bytes(&now, sizeof(now));
	_mix_pool_bytes(utsname(), sizeof(*(utsname())));
	_mix_pool_bytes(command_line, strlen(command_line));
	add_latent_entropy();

	if (crng_ready())
		crng_reseed();
	else if (trust_cpu)
		_credit_init_bits(arch_bits);

	return 0;
=======
void add_interrupt_randomness(int irq)
{
	enum { MIX_INFLIGHT = 1U << 31 };
	unsigned long entropy = random_get_entropy();
	struct fast_pool *fast_pool = this_cpu_ptr(&irq_randomness);
	struct pt_regs *regs = get_irq_regs();
	unsigned int new_count;

	fast_mix(fast_pool->pool, entropy,
		 (regs ? instruction_pointer(regs) : _RET_IP_) ^ swab(irq));
	new_count = ++fast_pool->count;

	if (new_count & MIX_INFLIGHT)
		return;

	if (new_count < 1024 && !time_is_before_jiffies(fast_pool->last + HZ))
		return;

	fast_pool->count |= MIX_INFLIGHT;
	if (!timer_pending(&fast_pool->mix)) {
		fast_pool->mix.expires = jiffies;
		add_timer_on(&fast_pool->mix, raw_smp_processor_id());
	}
>>>>>>> d60c95ef
}
EXPORT_SYMBOL_GPL(add_interrupt_randomness);

/* There is one of these per entropy source */
struct timer_rand_state {
	unsigned long last_time;
	long last_delta, last_delta2;
};

/*
<<<<<<< HEAD
 * Add device- or boot-specific data to the input pool to help
 * initialize it.
 *
 * None of this adds any entropy; it is meant to avoid the problem of
 * the entropy pool having similar initial state across largely
 * identical devices.
 */
void add_device_randomness(const void *buf, size_t len)
{
	unsigned long entropy = random_get_entropy();
	unsigned long flags;

	spin_lock_irqsave(&input_pool.lock, flags);
	_mix_pool_bytes(&entropy, sizeof(entropy));
	_mix_pool_bytes(buf, len);
	spin_unlock_irqrestore(&input_pool.lock, flags);
}
EXPORT_SYMBOL(add_device_randomness);

/*
 * Interface for in-kernel drivers of true hardware RNGs.
 * Those devices may produce endless random bits and will be throttled
 * when our pool is full.
 */
void add_hwgenerator_randomness(const void *buf, size_t len, size_t entropy)
{
	mix_pool_bytes(buf, len);
	credit_init_bits(entropy);

	/*
	 * Throttle writing to once every CRNG_RESEED_INTERVAL, unless
	 * we're not yet initialized.
	 */
	if (!kthread_should_stop() && crng_ready())
		schedule_timeout_interruptible(CRNG_RESEED_INTERVAL);
=======
 * This function adds entropy to the entropy "pool" by using timing
 * delays. It uses the timer_rand_state structure to make an estimate
 * of how many bits of entropy this call has added to the pool. The
 * value "num" is also added to the pool; it should somehow describe
 * the type of event that just happened.
 */
static void add_timer_randomness(struct timer_rand_state *state, unsigned int num)
{
	unsigned long entropy = random_get_entropy(), now = jiffies, flags;
	long delta, delta2, delta3;
	unsigned int bits;

	/*
	 * If we're in a hard IRQ, add_interrupt_randomness() will be called
	 * sometime after, so mix into the fast pool.
	 */
	if (in_hardirq()) {
		fast_mix(this_cpu_ptr(&irq_randomness)->pool, entropy, num);
	} else {
		spin_lock_irqsave(&input_pool.lock, flags);
		_mix_pool_bytes(&entropy, sizeof(entropy));
		_mix_pool_bytes(&num, sizeof(num));
		spin_unlock_irqrestore(&input_pool.lock, flags);
	}

	if (crng_ready())
		return;

	/*
	 * Calculate number of bits of randomness we probably added.
	 * We take into account the first, second and third-order deltas
	 * in order to make our estimate.
	 */
	delta = now - READ_ONCE(state->last_time);
	WRITE_ONCE(state->last_time, now);

	delta2 = delta - READ_ONCE(state->last_delta);
	WRITE_ONCE(state->last_delta, delta);

	delta3 = delta2 - READ_ONCE(state->last_delta2);
	WRITE_ONCE(state->last_delta2, delta2);

	if (delta < 0)
		delta = -delta;
	if (delta2 < 0)
		delta2 = -delta2;
	if (delta3 < 0)
		delta3 = -delta3;
	if (delta > delta2)
		delta = delta2;
	if (delta > delta3)
		delta = delta3;

	/*
	 * delta is now minimum absolute delta. Round down by 1 bit
	 * on general principles, and limit entropy estimate to 11 bits.
	 */
	bits = min(fls(delta >> 1), 11);

	/*
	 * As mentioned above, if we're in a hard IRQ, add_interrupt_randomness()
	 * will run after this, which uses a different crediting scheme of 1 bit
	 * per every 64 interrupts. In order to let that function do accounting
	 * close to the one in this function, we credit a full 64/64 bit per bit,
	 * and then subtract one to account for the extra one added.
	 */
	if (in_hardirq())
		this_cpu_ptr(&irq_randomness)->count += max(1u, bits * 64) - 1;
	else
		_credit_init_bits(bits);
>>>>>>> d60c95ef
}
EXPORT_SYMBOL_GPL(add_hwgenerator_randomness);

<<<<<<< HEAD
/*
 * Handle random seed passed by bootloader, and credit it if
 * CONFIG_RANDOM_TRUST_BOOTLOADER is set.
 */
void __init add_bootloader_randomness(const void *buf, size_t len)
{
	mix_pool_bytes(buf, len);
	if (trust_bootloader)
		credit_init_bits(len * 8);
=======
void add_input_randomness(unsigned int type, unsigned int code, unsigned int value)
{
	static unsigned char last_value;
	static struct timer_rand_state input_timer_state = { INITIAL_JIFFIES };

	/* Ignore autorepeat and the like. */
	if (value == last_value)
		return;

	last_value = value;
	add_timer_randomness(&input_timer_state,
			     (type << 4) ^ code ^ (code >> 4) ^ value);
}
EXPORT_SYMBOL_GPL(add_input_randomness);

#ifdef CONFIG_BLOCK
void add_disk_randomness(struct gendisk *disk)
{
	if (!disk || !disk->random)
		return;
	/* First major is 1, so we get >= 0x200 here. */
	add_timer_randomness(disk->random, 0x100 + disk_devt(disk));
>>>>>>> d60c95ef
}
EXPORT_SYMBOL_GPL(add_disk_randomness);

<<<<<<< HEAD
struct fast_pool {
	unsigned long pool[4];
	unsigned long last;
	unsigned int count;
	struct timer_list mix;
};

static void mix_interrupt_randomness(struct timer_list *work);

static DEFINE_PER_CPU(struct fast_pool, irq_randomness) = {
#ifdef CONFIG_64BIT
#define FASTMIX_PERM SIPHASH_PERMUTATION
	.pool = { SIPHASH_CONST_0, SIPHASH_CONST_1, SIPHASH_CONST_2, SIPHASH_CONST_3 },
#else
#define FASTMIX_PERM HSIPHASH_PERMUTATION
	.pool = { HSIPHASH_CONST_0, HSIPHASH_CONST_1, HSIPHASH_CONST_2, HSIPHASH_CONST_3 },
#endif
	.mix = __TIMER_INITIALIZER(mix_interrupt_randomness, 0)
=======
void __cold rand_initialize_disk(struct gendisk *disk)
{
	struct timer_rand_state *state;

	/*
	 * If kzalloc returns null, we just won't use that entropy
	 * source.
	 */
	state = kzalloc(sizeof(struct timer_rand_state), GFP_KERNEL);
	if (state) {
		state->last_time = INITIAL_JIFFIES;
		disk->random = state;
	}
}
#endif

struct entropy_timer_state {
	unsigned long entropy;
	struct timer_list timer;
	unsigned int samples, samples_per_bit;
>>>>>>> d60c95ef
};

/*
 * This is [Half]SipHash-1-x, starting from an empty key. Because
 * the key is fixed, it assumes that its inputs are non-malicious,
 * and therefore this has no security on its own. s represents the
 * four-word SipHash state, while v represents a two-word input.
 */
<<<<<<< HEAD
static void fast_mix(unsigned long s[4], unsigned long v1, unsigned long v2)
{
	s[3] ^= v1;
	FASTMIX_PERM(s[0], s[1], s[2], s[3]);
	s[0] ^= v1;
	s[3] ^= v2;
	FASTMIX_PERM(s[0], s[1], s[2], s[3]);
	s[0] ^= v2;
=======
static void __cold entropy_timer(struct timer_list *timer)
{
	struct entropy_timer_state *state = container_of(timer, struct entropy_timer_state, timer);

	if (++state->samples == state->samples_per_bit) {
		credit_init_bits(1);
		state->samples = 0;
	}
>>>>>>> d60c95ef
}

#ifdef CONFIG_SMP
/*
 * This function is called when the CPU has just come online, with
 * entry CPUHP_AP_RANDOM_ONLINE, just after CPUHP_AP_WORKQUEUE_ONLINE.
 */
<<<<<<< HEAD
int __cold random_online_cpu(unsigned int cpu)
{
	/*
	 * During CPU shutdown and before CPU onlining, add_interrupt_
	 * randomness() may schedule mix_interrupt_randomness(), and
	 * set the MIX_INFLIGHT flag. However, because the worker can
	 * be scheduled on a different CPU during this period, that
	 * flag will never be cleared. For that reason, we zero out
	 * the flag here, which runs just after workqueues are onlined
	 * for the CPU again. This also has the effect of setting the
	 * irq randomness count to zero so that new accumulated irqs
	 * are fresh.
	 */
	per_cpu_ptr(&irq_randomness, cpu)->count = 0;
	return 0;
}
#endif

static void mix_interrupt_randomness(struct timer_list *work)
{
	struct fast_pool *fast_pool = container_of(work, struct fast_pool, mix);
	/*
	 * The size of the copied stack pool is explicitly 2 longs so that we
	 * only ever ingest half of the siphash output each time, retaining
	 * the other half as the next "key" that carries over. The entropy is
	 * supposed to be sufficiently dispersed between bits so on average
	 * we don't wind up "losing" some.
	 */
	unsigned long pool[2];
	unsigned int count;

	/* Check to see if we're running on the wrong CPU due to hotplug. */
	local_irq_disable();
	if (fast_pool != this_cpu_ptr(&irq_randomness)) {
		local_irq_enable();
		return;
	}

	/*
	 * Copy the pool to the stack so that the mixer always has a
	 * consistent view, before we reenable irqs again.
	 */
	memcpy(pool, fast_pool->pool, sizeof(pool));
	count = fast_pool->count;
	fast_pool->count = 0;
	fast_pool->last = jiffies;
	local_irq_enable();

	mix_pool_bytes(pool, sizeof(pool));
	credit_init_bits(clamp_t(unsigned int, (count & U16_MAX) / 64, 1, sizeof(pool) * 8));

	memzero_explicit(pool, sizeof(pool));
}

void add_interrupt_randomness(int irq)
{
	enum { MIX_INFLIGHT = 1U << 31 };
	unsigned long entropy = random_get_entropy();
	struct fast_pool *fast_pool = this_cpu_ptr(&irq_randomness);
	struct pt_regs *regs = get_irq_regs();
	unsigned int new_count;

	fast_mix(fast_pool->pool, entropy,
		 (regs ? instruction_pointer(regs) : _RET_IP_) ^ swab(irq));
	new_count = ++fast_pool->count;

	if (new_count & MIX_INFLIGHT)
		return;

	if (new_count < 1024 && !time_is_before_jiffies(fast_pool->last + HZ))
		return;

	fast_pool->count |= MIX_INFLIGHT;
	if (!timer_pending(&fast_pool->mix)) {
		fast_pool->mix.expires = jiffies;
		add_timer_on(&fast_pool->mix, raw_smp_processor_id());
	}
}
EXPORT_SYMBOL_GPL(add_interrupt_randomness);

/* There is one of these per entropy source */
struct timer_rand_state {
	unsigned long last_time;
	long last_delta, last_delta2;
};

/*
 * This function adds entropy to the entropy "pool" by using timing
 * delays. It uses the timer_rand_state structure to make an estimate
 * of how many bits of entropy this call has added to the pool. The
 * value "num" is also added to the pool; it should somehow describe
 * the type of event that just happened.
 */
static void add_timer_randomness(struct timer_rand_state *state, unsigned int num)
{
	unsigned long entropy = random_get_entropy(), now = jiffies, flags;
	long delta, delta2, delta3;
	unsigned int bits;

	/*
	 * If we're in a hard IRQ, add_interrupt_randomness() will be called
	 * sometime after, so mix into the fast pool.
	 */
	if (in_hardirq()) {
		fast_mix(this_cpu_ptr(&irq_randomness)->pool, entropy, num);
	} else {
		spin_lock_irqsave(&input_pool.lock, flags);
		_mix_pool_bytes(&entropy, sizeof(entropy));
		_mix_pool_bytes(&num, sizeof(num));
		spin_unlock_irqrestore(&input_pool.lock, flags);
	}

	if (crng_ready())
		return;

	/*
	 * Calculate number of bits of randomness we probably added.
	 * We take into account the first, second and third-order deltas
	 * in order to make our estimate.
	 */
	delta = now - READ_ONCE(state->last_time);
	WRITE_ONCE(state->last_time, now);

	delta2 = delta - READ_ONCE(state->last_delta);
	WRITE_ONCE(state->last_delta, delta);

	delta3 = delta2 - READ_ONCE(state->last_delta2);
	WRITE_ONCE(state->last_delta2, delta2);

	if (delta < 0)
		delta = -delta;
	if (delta2 < 0)
		delta2 = -delta2;
	if (delta3 < 0)
		delta3 = -delta3;
	if (delta > delta2)
		delta = delta2;
	if (delta > delta3)
		delta = delta3;

	/*
	 * delta is now minimum absolute delta. Round down by 1 bit
	 * on general principles, and limit entropy estimate to 11 bits.
	 */
	bits = min(fls(delta >> 1), 11);

	/*
	 * As mentioned above, if we're in a hard IRQ, add_interrupt_randomness()
	 * will run after this, which uses a different crediting scheme of 1 bit
	 * per every 64 interrupts. In order to let that function do accounting
	 * close to the one in this function, we credit a full 64/64 bit per bit,
	 * and then subtract one to account for the extra one added.
	 */
	if (in_hardirq())
		this_cpu_ptr(&irq_randomness)->count += max(1u, bits * 64) - 1;
	else
		_credit_init_bits(bits);
}

void add_input_randomness(unsigned int type, unsigned int code, unsigned int value)
{
	static unsigned char last_value;
	static struct timer_rand_state input_timer_state = { INITIAL_JIFFIES };

	/* Ignore autorepeat and the like. */
	if (value == last_value)
		return;

	last_value = value;
	add_timer_randomness(&input_timer_state,
			     (type << 4) ^ code ^ (code >> 4) ^ value);
=======
static void __cold try_to_generate_entropy(void)
{
	enum { NUM_TRIAL_SAMPLES = 8192, MAX_SAMPLES_PER_BIT = HZ / 15 };
	struct entropy_timer_state stack;
	unsigned int i, num_different = 0;
	unsigned long last = random_get_entropy();

	for (i = 0; i < NUM_TRIAL_SAMPLES - 1; ++i) {
		stack.entropy = random_get_entropy();
		if (stack.entropy != last)
			++num_different;
		last = stack.entropy;
	}
	stack.samples_per_bit = DIV_ROUND_UP(NUM_TRIAL_SAMPLES, num_different + 1);
	if (stack.samples_per_bit > MAX_SAMPLES_PER_BIT)
		return;

	stack.samples = 0;
	timer_setup_on_stack(&stack.timer, entropy_timer, 0);
	while (!crng_ready() && !signal_pending(current)) {
		if (!timer_pending(&stack.timer))
			mod_timer(&stack.timer, jiffies);
		mix_pool_bytes(&stack.entropy, sizeof(stack.entropy));
		schedule();
		stack.entropy = random_get_entropy();
	}

	del_timer_sync(&stack.timer);
	destroy_timer_on_stack(&stack.timer);
	mix_pool_bytes(&stack.entropy, sizeof(stack.entropy));
}


/**********************************************************************
 *
 * Userspace reader/writer interfaces.
 *
 * getrandom(2) is the primary modern interface into the RNG and should
 * be used in preference to anything else.
 *
 * Reading from /dev/random has the same functionality as calling
 * getrandom(2) with flags=0. In earlier versions, however, it had
 * vastly different semantics and should therefore be avoided, to
 * prevent backwards compatibility issues.
 *
 * Reading from /dev/urandom has the same functionality as calling
 * getrandom(2) with flags=GRND_INSECURE. Because it does not block
 * waiting for the RNG to be ready, it should not be used.
 *
 * Writing to either /dev/random or /dev/urandom adds entropy to
 * the input pool but does not credit it.
 *
 * Polling on /dev/random indicates when the RNG is initialized, on
 * the read side, and when it wants new entropy, on the write side.
 *
 * Both /dev/random and /dev/urandom have the same set of ioctls for
 * adding entropy, getting the entropy count, zeroing the count, and
 * reseeding the crng.
 *
 **********************************************************************/

SYSCALL_DEFINE3(getrandom, char __user *, ubuf, size_t, len, unsigned int, flags)
{
	struct iov_iter iter;
	struct iovec iov;
	int ret;

	if (flags & ~(GRND_NONBLOCK | GRND_RANDOM | GRND_INSECURE))
		return -EINVAL;

	/*
	 * Requesting insecure and blocking randomness at the same time makes
	 * no sense.
	 */
	if ((flags & (GRND_INSECURE | GRND_RANDOM)) == (GRND_INSECURE | GRND_RANDOM))
		return -EINVAL;

	if (!crng_ready() && !(flags & GRND_INSECURE)) {
		if (flags & GRND_NONBLOCK)
			return -EAGAIN;
		ret = wait_for_random_bytes();
		if (unlikely(ret))
			return ret;
	}

	ret = import_single_range(ITER_DEST, ubuf, len, &iov, &iter);
	if (unlikely(ret))
		return ret;
	return get_random_bytes_user(&iter);
}

static __poll_t random_poll(struct file *file, poll_table *wait)
{
	poll_wait(file, &crng_init_wait, wait);
	return crng_ready() ? EPOLLIN | EPOLLRDNORM : EPOLLOUT | EPOLLWRNORM;
}

static ssize_t write_pool_user(struct iov_iter *iter)
{
	u8 block[BLAKE2S_BLOCK_SIZE];
	ssize_t ret = 0;
	size_t copied;

	if (unlikely(!iov_iter_count(iter)))
		return 0;

	for (;;) {
		copied = copy_from_iter(block, sizeof(block), iter);
		ret += copied;
		mix_pool_bytes(block, copied);
		if (!iov_iter_count(iter) || copied != sizeof(block))
			break;

		BUILD_BUG_ON(PAGE_SIZE % sizeof(block) != 0);
		if (ret % PAGE_SIZE == 0) {
			if (signal_pending(current))
				break;
			cond_resched();
		}
	}

	memzero_explicit(block, sizeof(block));
	return ret ? ret : -EFAULT;
>>>>>>> d60c95ef
}
EXPORT_SYMBOL_GPL(add_input_randomness);

<<<<<<< HEAD
#ifdef CONFIG_BLOCK
void add_disk_randomness(struct gendisk *disk)
{
	if (!disk || !disk->random)
		return;
	/* First major is 1, so we get >= 0x200 here. */
	add_timer_randomness(disk->random, 0x100 + disk_devt(disk));
=======
static ssize_t random_write_iter(struct kiocb *kiocb, struct iov_iter *iter)
{
	return write_pool_user(iter);
>>>>>>> d60c95ef
}
EXPORT_SYMBOL_GPL(add_disk_randomness);

<<<<<<< HEAD
void __cold rand_initialize_disk(struct gendisk *disk)
=======
static ssize_t urandom_read_iter(struct kiocb *kiocb, struct iov_iter *iter)
>>>>>>> d60c95ef
{
	static int maxwarn = 10;

	/*
	 * Opportunistically attempt to initialize the RNG on platforms that
	 * have fast cycle counters, but don't (for now) require it to succeed.
	 */
<<<<<<< HEAD
	state = kzalloc(sizeof(struct timer_rand_state), GFP_KERNEL);
	if (state) {
		state->last_time = INITIAL_JIFFIES;
		disk->random = state;
	}
}
#endif

/*
 * Each time the timer fires, we expect that we got an unpredictable
 * jump in the cycle counter. Even if the timer is running on another
 * CPU, the timer activity will be touching the stack of the CPU that is
 * generating entropy..
 *
 * Note that we don't re-arm the timer in the timer itself - we are
 * happy to be scheduled away, since that just makes the load more
 * complex, but we do not want the timer to keep ticking unless the
 * entropy loop is running.
 *
 * So the re-arming always happens in the entropy loop itself.
 */
static void __cold entropy_timer(struct timer_list *t)
{
	credit_init_bits(1);
}

/*
 * If we have an actual cycle counter, see if we can
 * generate enough entropy with timing noise
 */
static void __cold try_to_generate_entropy(void)
{
	struct {
		unsigned long entropy;
		struct timer_list timer;
	} stack;

	stack.entropy = random_get_entropy();

	/* Slow counter - or none. Don't even bother */
	if (stack.entropy == random_get_entropy())
		return;

	timer_setup_on_stack(&stack.timer, entropy_timer, 0);
	while (!crng_ready() && !signal_pending(current)) {
		if (!timer_pending(&stack.timer))
			mod_timer(&stack.timer, jiffies + 1);
		mix_pool_bytes(&stack.entropy, sizeof(stack.entropy));
		schedule();
		stack.entropy = random_get_entropy();
	}

	del_timer_sync(&stack.timer);
	destroy_timer_on_stack(&stack.timer);
	mix_pool_bytes(&stack.entropy, sizeof(stack.entropy));
}


/**********************************************************************
 *
 * Userspace reader/writer interfaces.
 *
 * getrandom(2) is the primary modern interface into the RNG and should
 * be used in preference to anything else.
 *
 * Reading from /dev/random has the same functionality as calling
 * getrandom(2) with flags=0. In earlier versions, however, it had
 * vastly different semantics and should therefore be avoided, to
 * prevent backwards compatibility issues.
 *
 * Reading from /dev/urandom has the same functionality as calling
 * getrandom(2) with flags=GRND_INSECURE. Because it does not block
 * waiting for the RNG to be ready, it should not be used.
 *
 * Writing to either /dev/random or /dev/urandom adds entropy to
 * the input pool but does not credit it.
 *
 * Polling on /dev/random indicates when the RNG is initialized, on
 * the read side, and when it wants new entropy, on the write side.
 *
 * Both /dev/random and /dev/urandom have the same set of ioctls for
 * adding entropy, getting the entropy count, zeroing the count, and
 * reseeding the crng.
 *
 **********************************************************************/

SYSCALL_DEFINE3(getrandom, char __user *, ubuf, size_t, len, unsigned int, flags)
=======
	if (!crng_ready())
		try_to_generate_entropy();

	if (!crng_ready()) {
		if (!ratelimit_disable && maxwarn <= 0)
			++urandom_warning.missed;
		else if (ratelimit_disable || __ratelimit(&urandom_warning)) {
			--maxwarn;
			pr_notice("%s: uninitialized urandom read (%zu bytes read)\n",
				  current->comm, iov_iter_count(iter));
		}
	}

	return get_random_bytes_user(iter);
}

static ssize_t random_read_iter(struct kiocb *kiocb, struct iov_iter *iter)
>>>>>>> d60c95ef
{
	struct iov_iter iter;
	struct iovec iov;
	int ret;

<<<<<<< HEAD
	if (flags & ~(GRND_NONBLOCK | GRND_RANDOM | GRND_INSECURE))
		return -EINVAL;

	/*
	 * Requesting insecure and blocking randomness at the same time makes
	 * no sense.
	 */
	if ((flags & (GRND_INSECURE | GRND_RANDOM)) == (GRND_INSECURE | GRND_RANDOM))
		return -EINVAL;

	if (!crng_ready() && !(flags & GRND_INSECURE)) {
		if (flags & GRND_NONBLOCK)
			return -EAGAIN;
		ret = wait_for_random_bytes();
		if (unlikely(ret))
			return ret;
	}

	ret = import_single_range(READ, ubuf, len, &iov, &iter);
	if (unlikely(ret))
		return ret;
	return get_random_bytes_user(&iter);
}

static __poll_t random_poll(struct file *file, poll_table *wait)
{
	poll_wait(file, &crng_init_wait, wait);
	return crng_ready() ? EPOLLIN | EPOLLRDNORM : EPOLLOUT | EPOLLWRNORM;
}

static ssize_t write_pool_user(struct iov_iter *iter)
{
	u8 block[BLAKE2S_BLOCK_SIZE];
	ssize_t ret = 0;
	size_t copied;

	if (unlikely(!iov_iter_count(iter)))
		return 0;

	for (;;) {
		copied = copy_from_iter(block, sizeof(block), iter);
		ret += copied;
		mix_pool_bytes(block, copied);
		if (!iov_iter_count(iter) || copied != sizeof(block))
			break;

		BUILD_BUG_ON(PAGE_SIZE % sizeof(block) != 0);
		if (ret % PAGE_SIZE == 0) {
			if (signal_pending(current))
				break;
			cond_resched();
		}
	}

	memzero_explicit(block, sizeof(block));
	return ret ? ret : -EFAULT;
}

static ssize_t random_write_iter(struct kiocb *kiocb, struct iov_iter *iter)
{
	return write_pool_user(iter);
}

static ssize_t urandom_read_iter(struct kiocb *kiocb, struct iov_iter *iter)
{
	static int maxwarn = 10;

	if (!crng_ready()) {
		if (!ratelimit_disable && maxwarn <= 0)
			++urandom_warning.missed;
		else if (ratelimit_disable || __ratelimit(&urandom_warning)) {
			--maxwarn;
			pr_notice("%s: uninitialized urandom read (%zu bytes read)\n",
				  current->comm, iov_iter_count(iter));
		}
	}

	return get_random_bytes_user(iter);
}

static ssize_t random_read_iter(struct kiocb *kiocb, struct iov_iter *iter)
{
	int ret;

	if (!crng_ready() &&
	    ((kiocb->ki_flags & (IOCB_NOWAIT | IOCB_NOIO)) ||
	     (kiocb->ki_filp->f_flags & O_NONBLOCK)))
		return -EAGAIN;

	ret = wait_for_random_bytes();
	if (ret != 0)
		return ret;
=======
	if (!crng_ready() &&
	    ((kiocb->ki_flags & (IOCB_NOWAIT | IOCB_NOIO)) ||
	     (kiocb->ki_filp->f_flags & O_NONBLOCK)))
		return -EAGAIN;

	ret = wait_for_random_bytes();
	if (ret != 0)
		return ret;
>>>>>>> d60c95ef
	return get_random_bytes_user(iter);
}

static long random_ioctl(struct file *f, unsigned int cmd, unsigned long arg)
{
	int __user *p = (int __user *)arg;
	int ent_count;

	switch (cmd) {
	case RNDGETENTCNT:
		/* Inherently racy, no point locking. */
		if (put_user(input_pool.init_bits, p))
			return -EFAULT;
		return 0;
	case RNDADDTOENTCNT:
		if (!capable(CAP_SYS_ADMIN))
			return -EPERM;
		if (get_user(ent_count, p))
			return -EFAULT;
		if (ent_count < 0)
			return -EINVAL;
		credit_init_bits(ent_count);
		return 0;
	case RNDADDENTROPY: {
		struct iov_iter iter;
		struct iovec iov;
		ssize_t ret;
		int len;

		if (!capable(CAP_SYS_ADMIN))
			return -EPERM;
		if (get_user(ent_count, p++))
			return -EFAULT;
		if (ent_count < 0)
			return -EINVAL;
		if (get_user(len, p++))
			return -EFAULT;
<<<<<<< HEAD
		ret = import_single_range(WRITE, p, len, &iov, &iter);
=======
		ret = import_single_range(ITER_SOURCE, p, len, &iov, &iter);
>>>>>>> d60c95ef
		if (unlikely(ret))
			return ret;
		ret = write_pool_user(&iter);
		if (unlikely(ret < 0))
			return ret;
		/* Since we're crediting, enforce that it was all written into the pool. */
		if (unlikely(ret != len))
			return -EFAULT;
		credit_init_bits(ent_count);
		return 0;
	}
	case RNDZAPENTCNT:
	case RNDCLEARPOOL:
		/* No longer has any effect. */
		if (!capable(CAP_SYS_ADMIN))
			return -EPERM;
		return 0;
	case RNDRESEEDCRNG:
		if (!capable(CAP_SYS_ADMIN))
			return -EPERM;
		if (!crng_ready())
			return -ENODATA;
		crng_reseed();
		return 0;
	default:
		return -EINVAL;
	}
}

static int random_fasync(int fd, struct file *filp, int on)
{
	return fasync_helper(fd, filp, on, &fasync);
}

const struct file_operations random_fops = {
	.read_iter = random_read_iter,
	.write_iter = random_write_iter,
	.poll = random_poll,
	.unlocked_ioctl = random_ioctl,
	.compat_ioctl = compat_ptr_ioctl,
	.fasync = random_fasync,
	.llseek = noop_llseek,
	.splice_read = generic_file_splice_read,
	.splice_write = iter_file_splice_write,
};

const struct file_operations urandom_fops = {
	.read_iter = urandom_read_iter,
	.write_iter = random_write_iter,
	.unlocked_ioctl = random_ioctl,
	.compat_ioctl = compat_ptr_ioctl,
	.fasync = random_fasync,
	.llseek = noop_llseek,
	.splice_read = generic_file_splice_read,
	.splice_write = iter_file_splice_write,
};


/********************************************************************
 *
 * Sysctl interface.
 *
 * These are partly unused legacy knobs with dummy values to not break
 * userspace and partly still useful things. They are usually accessible
 * in /proc/sys/kernel/random/ and are as follows:
 *
 * - boot_id - a UUID representing the current boot.
 *
 * - uuid - a random UUID, different each time the file is read.
 *
 * - poolsize - the number of bits of entropy that the input pool can
 *   hold, tied to the POOL_BITS constant.
 *
 * - entropy_avail - the number of bits of entropy currently in the
 *   input pool. Always <= poolsize.
 *
 * - write_wakeup_threshold - the amount of entropy in the input pool
 *   below which write polls to /dev/random will unblock, requesting
 *   more entropy, tied to the POOL_READY_BITS constant. It is writable
 *   to avoid breaking old userspaces, but writing to it does not
 *   change any behavior of the RNG.
 *
 * - urandom_min_reseed_secs - fixed to the value CRNG_RESEED_INTERVAL.
 *   It is writable to avoid breaking old userspaces, but writing
 *   to it does not change any behavior of the RNG.
 *
 ********************************************************************/

#ifdef CONFIG_SYSCTL

#include <linux/sysctl.h>

static int sysctl_random_min_urandom_seed = CRNG_RESEED_INTERVAL / HZ;
static int sysctl_random_write_wakeup_bits = POOL_READY_BITS;
static int sysctl_poolsize = POOL_BITS;
static u8 sysctl_bootid[UUID_SIZE];

/*
 * This function is used to return both the bootid UUID, and random
 * UUID. The difference is in whether table->data is NULL; if it is,
 * then a new UUID is generated and returned to the user.
 */
static int proc_do_uuid(struct ctl_table *table, int write, void *buf,
			size_t *lenp, loff_t *ppos)
{
	u8 tmp_uuid[UUID_SIZE], *uuid;
	char uuid_string[UUID_STRING_LEN + 1];
	struct ctl_table fake_table = {
		.data = uuid_string,
		.maxlen = UUID_STRING_LEN
	};

	if (write)
		return -EPERM;

	uuid = table->data;
	if (!uuid) {
		uuid = tmp_uuid;
		generate_random_uuid(uuid);
	} else {
		static DEFINE_SPINLOCK(bootid_spinlock);

		spin_lock(&bootid_spinlock);
		if (!uuid[8])
			generate_random_uuid(uuid);
		spin_unlock(&bootid_spinlock);
	}

	snprintf(uuid_string, sizeof(uuid_string), "%pU", uuid);
	return proc_dostring(&fake_table, 0, buf, lenp, ppos);
}

/* The same as proc_dointvec, but writes don't change anything. */
static int proc_do_rointvec(struct ctl_table *table, int write, void *buf,
			    size_t *lenp, loff_t *ppos)
{
	return write ? 0 : proc_dointvec(table, 0, buf, lenp, ppos);
}

<<<<<<< HEAD
extern struct ctl_table random_table[];
struct ctl_table random_table[] = {
=======
static struct ctl_table random_table[] = {
>>>>>>> d60c95ef
	{
		.procname	= "poolsize",
		.data		= &sysctl_poolsize,
		.maxlen		= sizeof(int),
		.mode		= 0444,
		.proc_handler	= proc_dointvec,
	},
	{
		.procname	= "entropy_avail",
		.data		= &input_pool.init_bits,
		.maxlen		= sizeof(int),
		.mode		= 0444,
		.proc_handler	= proc_dointvec,
	},
	{
		.procname	= "write_wakeup_threshold",
		.data		= &sysctl_random_write_wakeup_bits,
		.maxlen		= sizeof(int),
		.mode		= 0644,
		.proc_handler	= proc_do_rointvec,
	},
	{
		.procname	= "urandom_min_reseed_secs",
		.data		= &sysctl_random_min_urandom_seed,
		.maxlen		= sizeof(int),
		.mode		= 0644,
		.proc_handler	= proc_do_rointvec,
	},
	{
		.procname	= "boot_id",
		.data		= &sysctl_bootid,
		.mode		= 0444,
		.proc_handler	= proc_do_uuid,
	},
	{
		.procname	= "uuid",
		.mode		= 0444,
		.proc_handler	= proc_do_uuid,
	},
	{ }
};
<<<<<<< HEAD
#endif	/* CONFIG_SYSCTL */
=======

/*
 * random_init() is called before sysctl_init(),
 * so we cannot call register_sysctl_init() in random_init()
 */
static int __init random_sysctls_init(void)
{
	register_sysctl_init("kernel/random", random_table);
	return 0;
}
device_initcall(random_sysctls_init);
#endif
>>>>>>> d60c95ef
<|MERGE_RESOLUTION|>--- conflicted
+++ resolved
@@ -51,13 +51,8 @@
 #include <linux/completion.h>
 #include <linux/uuid.h>
 #include <linux/uaccess.h>
-<<<<<<< HEAD
-#include <linux/siphash.h>
-#include <linux/uio.h>
-=======
 #include <linux/suspend.h>
 #include <linux/siphash.h>
->>>>>>> d60c95ef
 #include <crypto/chacha.h>
 #include <crypto/blake2s.h>
 #include <asm/processor.h>
@@ -84,20 +79,11 @@
 	CRNG_EARLY = 1, /* At least POOL_EARLY_BITS collected */
 	CRNG_READY = 2  /* Fully initialized with POOL_READY_BITS collected */
 } crng_init __read_mostly = CRNG_EMPTY;
-<<<<<<< HEAD
-#define crng_ready() (likely(crng_init >= CRNG_READY))
-/* Various types of waiters for crng_init->CRNG_READY transition. */
-static DECLARE_WAIT_QUEUE_HEAD(crng_init_wait);
-static struct fasync_struct *fasync;
-static DEFINE_SPINLOCK(random_ready_chain_lock);
-static RAW_NOTIFIER_HEAD(random_ready_chain);
-=======
 static DEFINE_STATIC_KEY_FALSE(crng_is_ready);
 #define crng_ready() (static_branch_likely(&crng_is_ready) || crng_init >= CRNG_READY)
 /* Various types of waiters for crng_init->CRNG_READY transition. */
 static DECLARE_WAIT_QUEUE_HEAD(crng_init_wait);
 static struct fasync_struct *fasync;
->>>>>>> d60c95ef
 
 /* Control how we warn userspace. */
 static struct ratelimit_state urandom_warning =
@@ -110,13 +96,8 @@
 /*
  * Returns whether or not the input pool has been seeded and thus guaranteed
  * to supply cryptographically secure random numbers. This applies to: the
-<<<<<<< HEAD
- * /dev/urandom device, the get_random_bytes function, and the get_random_{u32,
- * ,u64,int,long} family of functions.
-=======
  * /dev/urandom device, the get_random_bytes function, and the get_random_{u8,
  * u16,u32,u64,long} family of functions.
->>>>>>> d60c95ef
  *
  * Returns: true if the input pool has been seeded.
  *          false if the input pool has not been seeded.
@@ -127,100 +108,6 @@
 }
 EXPORT_SYMBOL(rng_is_initialized);
 
-<<<<<<< HEAD
-/* Used by wait_for_random_bytes(), and considered an entropy collector, below. */
-static void try_to_generate_entropy(void);
-
-/*
- * Wait for the input pool to be seeded and thus guaranteed to supply
- * cryptographically secure random numbers. This applies to: the /dev/urandom
- * device, the get_random_bytes function, and the get_random_{u32,u64,int,long}
- * family of functions. Using any of these functions without first calling
- * this function forfeits the guarantee of security.
- *
- * Returns: 0 if the input pool has been seeded.
- *          -ERESTARTSYS if the function was interrupted by a signal.
- */
-int wait_for_random_bytes(void)
-{
-	while (!crng_ready()) {
-		int ret;
-
-		try_to_generate_entropy();
-		ret = wait_event_interruptible_timeout(crng_init_wait, crng_ready(), HZ);
-		if (ret)
-			return ret > 0 ? 0 : ret;
-	}
-	return 0;
-}
-EXPORT_SYMBOL(wait_for_random_bytes);
-
-/*
- * Add a callback function that will be invoked when the input
- * pool is initialised.
- *
- * returns: 0 if callback is successfully added
- *	    -EALREADY if pool is already initialised (callback not called)
- */
-int __cold register_random_ready_notifier(struct notifier_block *nb)
-{
-	unsigned long flags;
-	int ret = -EALREADY;
-
-	if (crng_ready())
-		return ret;
-
-	spin_lock_irqsave(&random_ready_chain_lock, flags);
-	if (!crng_ready())
-		ret = raw_notifier_chain_register(&random_ready_chain, nb);
-	spin_unlock_irqrestore(&random_ready_chain_lock, flags);
-	return ret;
-}
-
-/*
- * Delete a previously registered readiness callback function.
- */
-int __cold unregister_random_ready_notifier(struct notifier_block *nb)
-{
-	unsigned long flags;
-	int ret;
-
-	spin_lock_irqsave(&random_ready_chain_lock, flags);
-	ret = raw_notifier_chain_unregister(&random_ready_chain, nb);
-	spin_unlock_irqrestore(&random_ready_chain_lock, flags);
-	return ret;
-}
-
-static void __cold process_random_ready_list(void)
-{
-	unsigned long flags;
-
-	spin_lock_irqsave(&random_ready_chain_lock, flags);
-	raw_notifier_call_chain(&random_ready_chain, 0, NULL);
-	spin_unlock_irqrestore(&random_ready_chain_lock, flags);
-}
-
-#define warn_unseeded_randomness() \
-	if (IS_ENABLED(CONFIG_WARN_ALL_UNSEEDED_RANDOM) && !crng_ready()) \
-		printk_deferred(KERN_NOTICE "random: %s called from %pS with crng_init=%d\n", \
-				__func__, (void *)_RET_IP_, crng_init)
-
-
-/*********************************************************************
- *
- * Fast key erasure RNG, the "crng".
- *
- * These functions expand entropy from the entropy extractor into
- * long streams for external consumption using the "fast key erasure"
- * RNG described at <https://blog.cr.yp.to/20170723-random.html>.
- *
- * There are a few exported interfaces for use by other drivers:
- *
- *	void get_random_bytes(void *buf, size_t len)
- *	u32 get_random_u32()
- *	u64 get_random_u64()
- *	unsigned int get_random_int()
-=======
 static void __cold crng_set_ready(struct work_struct *work)
 {
 	static_branch_enable(&crng_is_ready);
@@ -277,16 +164,11 @@
  *	u32 get_random_u32_above(u32 floor)
  *	u32 get_random_u32_inclusive(u32 floor, u32 ceil)
  *	u64 get_random_u64()
->>>>>>> d60c95ef
  *	unsigned long get_random_long()
  *
  * These interfaces will return the requested number of random bytes
  * into the given buffer or as a return value. This is equivalent to
-<<<<<<< HEAD
- * a read from /dev/urandom. The u32, u64, int, and long family of
-=======
  * a read from /dev/urandom. The u8, u16, u32, u64, long family of
->>>>>>> d60c95ef
  * functions may be higher performance for one-off random integers,
  * because they do a bit of buffering and do not invoke reseeding
  * until the buffer is emptied.
@@ -343,11 +225,7 @@
 		++next_gen;
 	WRITE_ONCE(base_crng.generation, next_gen);
 	WRITE_ONCE(base_crng.birth, jiffies);
-<<<<<<< HEAD
-	if (!crng_ready())
-=======
 	if (!static_branch_likely(&crng_is_ready))
->>>>>>> d60c95ef
 		crng_init = CRNG_READY;
 	spin_unlock_irqrestore(&base_crng.lock, flags);
 	memzero_explicit(key, sizeof(key));
@@ -355,11 +233,7 @@
 
 /*
  * This generates a ChaCha block using the provided key, and then
-<<<<<<< HEAD
- * immediately overwites that key with half the block. It returns
-=======
  * immediately overwrites that key with half the block. It returns
->>>>>>> d60c95ef
  * the resultant ChaCha state to the user, along with the second
  * half of the block containing 32 bytes of random data that may
  * be used; random_data_len may not be greater than 32.
@@ -390,17 +264,6 @@
 }
 
 /*
-<<<<<<< HEAD
- * Return whether the crng seed is considered to be sufficiently old
- * that a reseeding is needed. This happens if the last reseeding
- * was CRNG_RESEED_INTERVAL ago, or during early boot, at an interval
- * proportional to the uptime.
- */
-static bool crng_has_old_seed(void)
-{
-	static bool early_boot = true;
-	unsigned long interval = CRNG_RESEED_INTERVAL;
-=======
  * Return the interval until the next reseeding, which is normally
  * CRNG_RESEED_INTERVAL, but during early boot, it is at an interval
  * proportional to the uptime.
@@ -408,24 +271,16 @@
 static unsigned int crng_reseed_interval(void)
 {
 	static bool early_boot = true;
->>>>>>> d60c95ef
 
 	if (unlikely(READ_ONCE(early_boot))) {
 		time64_t uptime = ktime_get_seconds();
 		if (uptime >= CRNG_RESEED_INTERVAL / HZ * 2)
 			WRITE_ONCE(early_boot, false);
 		else
-<<<<<<< HEAD
-			interval = max_t(unsigned int, CRNG_RESEED_START_INTERVAL,
-					 (unsigned int)uptime / 2 * HZ);
-	}
-	return time_is_before_jiffies(READ_ONCE(base_crng.birth) + interval);
-=======
 			return max_t(unsigned int, CRNG_RESEED_START_INTERVAL,
 				     (unsigned int)uptime / 2 * HZ);
 	}
 	return CRNG_RESEED_INTERVAL;
->>>>>>> d60c95ef
 }
 
 /*
@@ -467,11 +322,7 @@
 	 * If the base_crng is old enough, we reseed, which in turn bumps the
 	 * generation counter that we check below.
 	 */
-<<<<<<< HEAD
-	if (unlikely(crng_has_old_seed()))
-=======
 	if (unlikely(time_is_before_jiffies(READ_ONCE(base_crng.birth) + crng_reseed_interval())))
->>>>>>> d60c95ef
 		crng_reseed();
 
 	local_lock_irqsave(&crngs.lock, flags);
@@ -535,22 +386,11 @@
 }
 
 /*
-<<<<<<< HEAD
- * This function is the exported kernel interface.  It returns some
- * number of good random numbers, suitable for key generation, seeding
- * TCP sequence numbers, etc.  It does not rely on the hardware random
- * number generator.  For random bytes direct from the hardware RNG
- * (when available), use get_random_bytes_arch(). In order to ensure
- * that the randomness provided by this function is okay, the function
- * wait_for_random_bytes() should be called and return 0 at least once
- * at any point prior.
-=======
  * This function is the exported kernel interface. It returns some number of
  * good random numbers, suitable for key generation, seeding TCP sequence
  * numbers, etc. In order to ensure that the randomness returned by this
  * function is okay, the function wait_for_random_bytes() should be called and
  * return 0 at least once at any point prior.
->>>>>>> d60c95ef
  */
 void get_random_bytes(void *buf, size_t len)
 {
@@ -564,50 +404,6 @@
 	u32 chacha_state[CHACHA_STATE_WORDS];
 	u8 block[CHACHA_BLOCK_SIZE];
 	size_t ret = 0, copied;
-<<<<<<< HEAD
-
-	if (unlikely(!iov_iter_count(iter)))
-		return 0;
-
-	/*
-	 * Immediately overwrite the ChaCha key at index 4 with random
-	 * bytes, in case userspace causes copy_to_iter() below to sleep
-	 * forever, so that we still retain forward secrecy in that case.
-	 */
-	crng_make_state(chacha_state, (u8 *)&chacha_state[4], CHACHA_KEY_SIZE);
-	/*
-	 * However, if we're doing a read of len <= 32, we don't need to
-	 * use chacha_state after, so we can simply return those bytes to
-	 * the user directly.
-	 */
-	if (iov_iter_count(iter) <= CHACHA_KEY_SIZE) {
-		ret = copy_to_iter(&chacha_state[4], CHACHA_KEY_SIZE, iter);
-		goto out_zero_chacha;
-	}
-
-	for (;;) {
-		chacha20_block(chacha_state, block);
-		if (unlikely(chacha_state[12] == 0))
-			++chacha_state[13];
-
-		copied = copy_to_iter(block, sizeof(block), iter);
-		ret += copied;
-		if (!iov_iter_count(iter) || copied != sizeof(block))
-			break;
-
-		BUILD_BUG_ON(PAGE_SIZE % sizeof(block) != 0);
-		if (ret % PAGE_SIZE == 0) {
-			if (signal_pending(current))
-				break;
-			cond_resched();
-		}
-	}
-
-	memzero_explicit(block, sizeof(block));
-out_zero_chacha:
-	memzero_explicit(chacha_state, sizeof(chacha_state));
-	return ret ? ret : -EFAULT;
-=======
 
 	if (unlikely(!iov_iter_count(iter)))
 		return 0;
@@ -770,7 +566,6 @@
 	per_cpu_ptr(&batched_entropy_u32, cpu)->position = UINT_MAX;
 	per_cpu_ptr(&batched_entropy_u64, cpu)->position = UINT_MAX;
 	return 0;
->>>>>>> d60c95ef
 }
 #endif
 
@@ -793,114 +588,6 @@
  *
  **********************************************************************/
 
-<<<<<<< HEAD
-/*
- * Batched entropy returns random integers. The quality of the random
- * number is good as /dev/urandom. In order to ensure that the randomness
- * provided by this function is okay, the function wait_for_random_bytes()
- * should be called and return 0 at least once at any point prior.
- */
-
-#define DEFINE_BATCHED_ENTROPY(type)						\
-struct batch_ ##type {								\
-	/*									\
-	 * We make this 1.5x a ChaCha block, so that we get the			\
-	 * remaining 32 bytes from fast key erasure, plus one full		\
-	 * block from the detached ChaCha state. We can increase		\
-	 * the size of this later if needed so long as we keep the		\
-	 * formula of (integer_blocks + 0.5) * CHACHA_BLOCK_SIZE.		\
-	 */									\
-	type entropy[CHACHA_BLOCK_SIZE * 3 / (2 * sizeof(type))];		\
-	local_lock_t lock;							\
-	unsigned long generation;						\
-	unsigned int position;							\
-};										\
-										\
-static DEFINE_PER_CPU(struct batch_ ##type, batched_entropy_ ##type) = {	\
-	.lock = INIT_LOCAL_LOCK(batched_entropy_ ##type.lock),			\
-	.position = UINT_MAX							\
-};										\
-										\
-type get_random_ ##type(void)							\
-{										\
-	type ret;								\
-	unsigned long flags;							\
-	struct batch_ ##type *batch;						\
-	unsigned long next_gen;							\
-										\
-	warn_unseeded_randomness();						\
-										\
-	if  (!crng_ready()) {							\
-		_get_random_bytes(&ret, sizeof(ret));				\
-		return ret;							\
-	}									\
-										\
-	local_lock_irqsave(&batched_entropy_ ##type.lock, flags);		\
-	batch = raw_cpu_ptr(&batched_entropy_##type);				\
-										\
-	next_gen = READ_ONCE(base_crng.generation);				\
-	if (batch->position >= ARRAY_SIZE(batch->entropy) ||			\
-	    next_gen != batch->generation) {					\
-		_get_random_bytes(batch->entropy, sizeof(batch->entropy));	\
-		batch->position = 0;						\
-		batch->generation = next_gen;					\
-	}									\
-										\
-	ret = batch->entropy[batch->position];					\
-	batch->entropy[batch->position] = 0;					\
-	++batch->position;							\
-	local_unlock_irqrestore(&batched_entropy_ ##type.lock, flags);		\
-	return ret;								\
-}										\
-EXPORT_SYMBOL(get_random_ ##type);
-
-DEFINE_BATCHED_ENTROPY(u64)
-DEFINE_BATCHED_ENTROPY(u32)
-
-#ifdef CONFIG_SMP
-/*
- * This function is called when the CPU is coming up, with entry
- * CPUHP_RANDOM_PREPARE, which comes before CPUHP_WORKQUEUE_PREP.
- */
-int __cold random_prepare_cpu(unsigned int cpu)
-{
-	/*
-	 * When the cpu comes back online, immediately invalidate both
-	 * the per-cpu crng and all batches, so that we serve fresh
-	 * randomness.
-	 */
-	per_cpu_ptr(&crngs, cpu)->generation = ULONG_MAX;
-	per_cpu_ptr(&batched_entropy_u32, cpu)->position = UINT_MAX;
-	per_cpu_ptr(&batched_entropy_u64, cpu)->position = UINT_MAX;
-	return 0;
-}
-#endif
-
-/*
- * This function will use the architecture-specific hardware random
- * number generator if it is available. It is not recommended for
- * use. Use get_random_bytes() instead. It returns the number of
- * bytes filled in.
- */
-size_t __must_check get_random_bytes_arch(void *buf, size_t len)
-{
-	size_t left = len;
-	u8 *p = buf;
-
-	while (left) {
-		unsigned long v;
-		size_t block_len = min_t(size_t, left, sizeof(unsigned long));
-
-		if (!arch_get_random_long(&v))
-			break;
-
-		memcpy(p, &v, block_len);
-		p += block_len;
-		left -= block_len;
-	}
-
-	return len - left;
-=======
 enum {
 	POOL_BITS = BLAKE2S_HASH_SIZE * 8,
 	POOL_READY_BITS = POOL_BITS, /* When crng_init->CRNG_READY */
@@ -1166,9 +853,7 @@
 		crng_reseed();
 	else if (trust_cpu)
 		_credit_init_bits(arch_bits);
->>>>>>> d60c95ef
-}
-EXPORT_SYMBOL(get_random_bytes_arch);
+}
 
 /*
  * This is called a little bit after the prior function, and now there is
@@ -1179,47 +864,6 @@
 	unsigned long entropy = random_get_entropy();
 	ktime_t now = ktime_get_real();
 
-<<<<<<< HEAD
-/**********************************************************************
- *
- * Entropy accumulation and extraction routines.
- *
- * Callers may add entropy via:
- *
- *     static void mix_pool_bytes(const void *buf, size_t len)
- *
- * After which, if added entropy should be credited:
- *
- *     static void credit_init_bits(size_t bits)
- *
- * Finally, extract entropy via:
- *
- *     static void extract_entropy(void *buf, size_t len)
- *
- **********************************************************************/
-
-enum {
-	POOL_BITS = BLAKE2S_HASH_SIZE * 8,
-	POOL_READY_BITS = POOL_BITS, /* When crng_init->CRNG_READY */
-	POOL_EARLY_BITS = POOL_READY_BITS / 2 /* When crng_init->CRNG_EARLY */
-};
-
-static struct {
-	struct blake2s_state hash;
-	spinlock_t lock;
-	unsigned int init_bits;
-} input_pool = {
-	.hash.h = { BLAKE2S_IV0 ^ (0x01010000 | BLAKE2S_HASH_SIZE),
-		    BLAKE2S_IV1, BLAKE2S_IV2, BLAKE2S_IV3, BLAKE2S_IV4,
-		    BLAKE2S_IV5, BLAKE2S_IV6, BLAKE2S_IV7 },
-	.hash.outlen = BLAKE2S_HASH_SIZE,
-	.lock = __SPIN_LOCK_UNLOCKED(input_pool.lock),
-};
-
-static void _mix_pool_bytes(const void *buf, size_t len)
-{
-	blake2s_update(&input_pool.hash, buf, len);
-=======
 	_mix_pool_bytes(&now, sizeof(now));
 	_mix_pool_bytes(&entropy, sizeof(entropy));
 	add_latent_entropy();
@@ -1240,69 +884,16 @@
 
 	WARN(!entropy, "Missing cycle counter and fallback timer; RNG "
 		       "entropy collection will consequently suffer.");
->>>>>>> d60c95ef
-}
-
-/*
- * This function adds bytes into the input pool. It does not
- * update the initialization bit counter; the caller should call
- * credit_init_bits if this is appropriate.
- */
-<<<<<<< HEAD
-static void mix_pool_bytes(const void *buf, size_t len)
-{
-	unsigned long flags;
-
-	spin_lock_irqsave(&input_pool.lock, flags);
-	_mix_pool_bytes(buf, len);
-	spin_unlock_irqrestore(&input_pool.lock, flags);
-}
-
-/*
- * This is an HKDF-like construction for using the hashed collected entropy
- * as a PRF key, that's then expanded block-by-block.
- */
-static void extract_entropy(void *buf, size_t len)
-{
-	unsigned long flags;
-	u8 seed[BLAKE2S_HASH_SIZE], next_key[BLAKE2S_HASH_SIZE];
-	struct {
-		unsigned long rdseed[32 / sizeof(long)];
-		size_t counter;
-	} block;
-	size_t i;
-
-	for (i = 0; i < ARRAY_SIZE(block.rdseed); ++i) {
-		if (!arch_get_random_seed_long(&block.rdseed[i]) &&
-		    !arch_get_random_long(&block.rdseed[i]))
-			block.rdseed[i] = random_get_entropy();
-	}
-
-	spin_lock_irqsave(&input_pool.lock, flags);
-
-	/* seed = HASHPRF(last_key, entropy_input) */
-	blake2s_final(&input_pool.hash, seed);
-
-	/* next_key = HASHPRF(seed, RDSEED || 0) */
-	block.counter = 0;
-	blake2s(next_key, (u8 *)&block, seed, sizeof(next_key), sizeof(block), sizeof(seed));
-	blake2s_init_key(&input_pool.hash, BLAKE2S_HASH_SIZE, next_key, sizeof(next_key));
-
-	spin_unlock_irqrestore(&input_pool.lock, flags);
-	memzero_explicit(next_key, sizeof(next_key));
-
-	while (len) {
-		i = min_t(size_t, len, BLAKE2S_HASH_SIZE);
-		/* output = HASHPRF(seed, RDSEED || ++counter) */
-		++block.counter;
-		blake2s(buf, (u8 *)&block, seed, i, sizeof(block), sizeof(seed));
-		len -= i;
-		buf += i;
-	}
-
-	memzero_explicit(seed, sizeof(seed));
-	memzero_explicit(&block, sizeof(block));
-=======
+}
+
+/*
+ * Add device- or boot-specific data to the input pool to help
+ * initialize it.
+ *
+ * None of this adds any entropy; it is meant to avoid the problem of
+ * the entropy pool having similar initial state across largely
+ * identical devices.
+ */
 void add_device_randomness(const void *buf, size_t len)
 {
 	unsigned long entropy = random_get_entropy();
@@ -1331,109 +922,9 @@
 	 */
 	if (!kthread_should_stop() && (crng_ready() || !entropy))
 		schedule_timeout_interruptible(crng_reseed_interval());
->>>>>>> d60c95ef
 }
 EXPORT_SYMBOL_GPL(add_hwgenerator_randomness);
 
-<<<<<<< HEAD
-#define credit_init_bits(bits) if (!crng_ready()) _credit_init_bits(bits)
-
-static void __cold _credit_init_bits(size_t bits)
-{
-	unsigned int new, orig, add;
-	unsigned long flags;
-
-	if (!bits)
-		return;
-
-	add = min_t(size_t, bits, POOL_BITS);
-
-	do {
-		orig = READ_ONCE(input_pool.init_bits);
-		new = min_t(unsigned int, POOL_BITS, orig + add);
-	} while (cmpxchg(&input_pool.init_bits, orig, new) != orig);
-
-	if (orig < POOL_READY_BITS && new >= POOL_READY_BITS) {
-		crng_reseed(); /* Sets crng_init to CRNG_READY under base_crng.lock. */
-		process_random_ready_list();
-		wake_up_interruptible(&crng_init_wait);
-		kill_fasync(&fasync, SIGIO, POLL_IN);
-		pr_notice("crng init done\n");
-		if (urandom_warning.missed)
-			pr_notice("%d urandom warning(s) missed due to ratelimiting\n",
-				  urandom_warning.missed);
-	} else if (orig < POOL_EARLY_BITS && new >= POOL_EARLY_BITS) {
-		spin_lock_irqsave(&base_crng.lock, flags);
-		/* Check if crng_init is CRNG_EMPTY, to avoid race with crng_reseed(). */
-		if (crng_init == CRNG_EMPTY) {
-			extract_entropy(base_crng.key, sizeof(base_crng.key));
-			crng_init = CRNG_EARLY;
-		}
-		spin_unlock_irqrestore(&base_crng.lock, flags);
-	}
-}
-
-
-/**********************************************************************
- *
- * Entropy collection routines.
- *
- * The following exported functions are used for pushing entropy into
- * the above entropy accumulation routines:
- *
- *	void add_device_randomness(const void *buf, size_t len);
- *	void add_hwgenerator_randomness(const void *buf, size_t len, size_t entropy);
- *	void add_bootloader_randomness(const void *buf, size_t len);
- *	void add_interrupt_randomness(int irq);
- *	void add_input_randomness(unsigned int type, unsigned int code, unsigned int value);
- *	void add_disk_randomness(struct gendisk *disk);
- *
- * add_device_randomness() adds data to the input pool that
- * is likely to differ between two devices (or possibly even per boot).
- * This would be things like MAC addresses or serial numbers, or the
- * read-out of the RTC. This does *not* credit any actual entropy to
- * the pool, but it initializes the pool to different values for devices
- * that might otherwise be identical and have very little entropy
- * available to them (particularly common in the embedded world).
- *
- * add_hwgenerator_randomness() is for true hardware RNGs, and will credit
- * entropy as specified by the caller. If the entropy pool is full it will
- * block until more entropy is needed.
- *
- * add_bootloader_randomness() is called by bootloader drivers, such as EFI
- * and device tree, and credits its input depending on whether or not the
- * configuration option CONFIG_RANDOM_TRUST_BOOTLOADER is set.
- *
- * add_interrupt_randomness() uses the interrupt timing as random
- * inputs to the entropy pool. Using the cycle counters and the irq source
- * as inputs, it feeds the input pool roughly once a second or after 64
- * interrupts, crediting 1 bit of entropy for whichever comes first.
- *
- * add_input_randomness() uses the input layer interrupt timing, as well
- * as the event type information from the hardware.
- *
- * add_disk_randomness() uses what amounts to the seek time of block
- * layer request events, on a per-disk_devt basis, as input to the
- * entropy pool. Note that high-speed solid state drives with very low
- * seek times do not make for good sources of entropy, as their seek
- * times are usually fairly consistent.
- *
- * The last two routines try to estimate how many bits of entropy
- * to credit. They do this by keeping track of the first and second
- * order deltas of the event timings.
- *
- **********************************************************************/
-
-static bool trust_cpu __initdata = IS_ENABLED(CONFIG_RANDOM_TRUST_CPU);
-static bool trust_bootloader __initdata = IS_ENABLED(CONFIG_RANDOM_TRUST_BOOTLOADER);
-static int __init parse_trust_cpu(char *arg)
-{
-	return kstrtobool(arg, &trust_cpu);
-}
-static int __init parse_trust_bootloader(char *arg)
-{
-	return kstrtobool(arg, &trust_bootloader);
-=======
 /*
  * Handle random seed passed by bootloader, and credit it if
  * CONFIG_RANDOM_TRUST_BOOTLOADER is set.
@@ -1572,52 +1063,8 @@
 	credit_init_bits(clamp_t(unsigned int, (count & U16_MAX) / 64, 1, sizeof(pool) * 8));
 
 	memzero_explicit(pool, sizeof(pool));
->>>>>>> d60c95ef
-}
-early_param("random.trust_cpu", parse_trust_cpu);
-early_param("random.trust_bootloader", parse_trust_bootloader);
-
-<<<<<<< HEAD
-/*
- * The first collection of entropy occurs at system boot while interrupts
- * are still turned off. Here we push in latent entropy, RDSEED, a timestamp,
- * utsname(), and the command line. Depending on the above configuration knob,
- * RDSEED may be considered sufficient for initialization. Note that much
- * earlier setup may already have pushed entropy into the input pool by the
- * time we get here.
- */
-int __init random_init(const char *command_line)
-{
-	ktime_t now = ktime_get_real();
-	unsigned int i, arch_bits;
-	unsigned long entropy;
-
-#if defined(LATENT_ENTROPY_PLUGIN)
-	static const u8 compiletime_seed[BLAKE2S_BLOCK_SIZE] __initconst __latent_entropy;
-	_mix_pool_bytes(compiletime_seed, sizeof(compiletime_seed));
-#endif
-
-	for (i = 0, arch_bits = BLAKE2S_BLOCK_SIZE * 8;
-	     i < BLAKE2S_BLOCK_SIZE; i += sizeof(entropy)) {
-		if (!arch_get_random_seed_long_early(&entropy) &&
-		    !arch_get_random_long_early(&entropy)) {
-			entropy = random_get_entropy();
-			arch_bits -= sizeof(entropy) * 8;
-		}
-		_mix_pool_bytes(&entropy, sizeof(entropy));
-	}
-	_mix_pool_bytes(&now, sizeof(now));
-	_mix_pool_bytes(utsname(), sizeof(*(utsname())));
-	_mix_pool_bytes(command_line, strlen(command_line));
-	add_latent_entropy();
-
-	if (crng_ready())
-		crng_reseed();
-	else if (trust_cpu)
-		_credit_init_bits(arch_bits);
-
-	return 0;
-=======
+}
+
 void add_interrupt_randomness(int irq)
 {
 	enum { MIX_INFLIGHT = 1U << 31 };
@@ -1641,7 +1088,6 @@
 		fast_pool->mix.expires = jiffies;
 		add_timer_on(&fast_pool->mix, raw_smp_processor_id());
 	}
->>>>>>> d60c95ef
 }
 EXPORT_SYMBOL_GPL(add_interrupt_randomness);
 
@@ -1652,43 +1098,6 @@
 };
 
 /*
-<<<<<<< HEAD
- * Add device- or boot-specific data to the input pool to help
- * initialize it.
- *
- * None of this adds any entropy; it is meant to avoid the problem of
- * the entropy pool having similar initial state across largely
- * identical devices.
- */
-void add_device_randomness(const void *buf, size_t len)
-{
-	unsigned long entropy = random_get_entropy();
-	unsigned long flags;
-
-	spin_lock_irqsave(&input_pool.lock, flags);
-	_mix_pool_bytes(&entropy, sizeof(entropy));
-	_mix_pool_bytes(buf, len);
-	spin_unlock_irqrestore(&input_pool.lock, flags);
-}
-EXPORT_SYMBOL(add_device_randomness);
-
-/*
- * Interface for in-kernel drivers of true hardware RNGs.
- * Those devices may produce endless random bits and will be throttled
- * when our pool is full.
- */
-void add_hwgenerator_randomness(const void *buf, size_t len, size_t entropy)
-{
-	mix_pool_bytes(buf, len);
-	credit_init_bits(entropy);
-
-	/*
-	 * Throttle writing to once every CRNG_RESEED_INTERVAL, unless
-	 * we're not yet initialized.
-	 */
-	if (!kthread_should_stop() && crng_ready())
-		schedule_timeout_interruptible(CRNG_RESEED_INTERVAL);
-=======
  * This function adds entropy to the entropy "pool" by using timing
  * delays. It uses the timer_rand_state structure to make an estimate
  * of how many bits of entropy this call has added to the pool. The
@@ -1759,21 +1168,8 @@
 		this_cpu_ptr(&irq_randomness)->count += max(1u, bits * 64) - 1;
 	else
 		_credit_init_bits(bits);
->>>>>>> d60c95ef
-}
-EXPORT_SYMBOL_GPL(add_hwgenerator_randomness);
-
-<<<<<<< HEAD
-/*
- * Handle random seed passed by bootloader, and credit it if
- * CONFIG_RANDOM_TRUST_BOOTLOADER is set.
- */
-void __init add_bootloader_randomness(const void *buf, size_t len)
-{
-	mix_pool_bytes(buf, len);
-	if (trust_bootloader)
-		credit_init_bits(len * 8);
-=======
+}
+
 void add_input_randomness(unsigned int type, unsigned int code, unsigned int value)
 {
 	static unsigned char last_value;
@@ -1796,30 +1192,9 @@
 		return;
 	/* First major is 1, so we get >= 0x200 here. */
 	add_timer_randomness(disk->random, 0x100 + disk_devt(disk));
->>>>>>> d60c95ef
 }
 EXPORT_SYMBOL_GPL(add_disk_randomness);
 
-<<<<<<< HEAD
-struct fast_pool {
-	unsigned long pool[4];
-	unsigned long last;
-	unsigned int count;
-	struct timer_list mix;
-};
-
-static void mix_interrupt_randomness(struct timer_list *work);
-
-static DEFINE_PER_CPU(struct fast_pool, irq_randomness) = {
-#ifdef CONFIG_64BIT
-#define FASTMIX_PERM SIPHASH_PERMUTATION
-	.pool = { SIPHASH_CONST_0, SIPHASH_CONST_1, SIPHASH_CONST_2, SIPHASH_CONST_3 },
-#else
-#define FASTMIX_PERM HSIPHASH_PERMUTATION
-	.pool = { HSIPHASH_CONST_0, HSIPHASH_CONST_1, HSIPHASH_CONST_2, HSIPHASH_CONST_3 },
-#endif
-	.mix = __TIMER_INITIALIZER(mix_interrupt_randomness, 0)
-=======
 void __cold rand_initialize_disk(struct gendisk *disk)
 {
 	struct timer_rand_state *state;
@@ -1840,25 +1215,21 @@
 	unsigned long entropy;
 	struct timer_list timer;
 	unsigned int samples, samples_per_bit;
->>>>>>> d60c95ef
 };
 
 /*
- * This is [Half]SipHash-1-x, starting from an empty key. Because
- * the key is fixed, it assumes that its inputs are non-malicious,
- * and therefore this has no security on its own. s represents the
- * four-word SipHash state, while v represents a two-word input.
- */
-<<<<<<< HEAD
-static void fast_mix(unsigned long s[4], unsigned long v1, unsigned long v2)
-{
-	s[3] ^= v1;
-	FASTMIX_PERM(s[0], s[1], s[2], s[3]);
-	s[0] ^= v1;
-	s[3] ^= v2;
-	FASTMIX_PERM(s[0], s[1], s[2], s[3]);
-	s[0] ^= v2;
-=======
+ * Each time the timer fires, we expect that we got an unpredictable
+ * jump in the cycle counter. Even if the timer is running on another
+ * CPU, the timer activity will be touching the stack of the CPU that is
+ * generating entropy..
+ *
+ * Note that we don't re-arm the timer in the timer itself - we are
+ * happy to be scheduled away, since that just makes the load more
+ * complex, but we do not want the timer to keep ticking unless the
+ * entropy loop is running.
+ *
+ * So the re-arming always happens in the entropy loop itself.
+ */
 static void __cold entropy_timer(struct timer_list *timer)
 {
 	struct entropy_timer_state *state = container_of(timer, struct entropy_timer_state, timer);
@@ -1867,187 +1238,12 @@
 		credit_init_bits(1);
 		state->samples = 0;
 	}
->>>>>>> d60c95ef
-}
-
-#ifdef CONFIG_SMP
-/*
- * This function is called when the CPU has just come online, with
- * entry CPUHP_AP_RANDOM_ONLINE, just after CPUHP_AP_WORKQUEUE_ONLINE.
- */
-<<<<<<< HEAD
-int __cold random_online_cpu(unsigned int cpu)
-{
-	/*
-	 * During CPU shutdown and before CPU onlining, add_interrupt_
-	 * randomness() may schedule mix_interrupt_randomness(), and
-	 * set the MIX_INFLIGHT flag. However, because the worker can
-	 * be scheduled on a different CPU during this period, that
-	 * flag will never be cleared. For that reason, we zero out
-	 * the flag here, which runs just after workqueues are onlined
-	 * for the CPU again. This also has the effect of setting the
-	 * irq randomness count to zero so that new accumulated irqs
-	 * are fresh.
-	 */
-	per_cpu_ptr(&irq_randomness, cpu)->count = 0;
-	return 0;
-}
-#endif
-
-static void mix_interrupt_randomness(struct timer_list *work)
-{
-	struct fast_pool *fast_pool = container_of(work, struct fast_pool, mix);
-	/*
-	 * The size of the copied stack pool is explicitly 2 longs so that we
-	 * only ever ingest half of the siphash output each time, retaining
-	 * the other half as the next "key" that carries over. The entropy is
-	 * supposed to be sufficiently dispersed between bits so on average
-	 * we don't wind up "losing" some.
-	 */
-	unsigned long pool[2];
-	unsigned int count;
-
-	/* Check to see if we're running on the wrong CPU due to hotplug. */
-	local_irq_disable();
-	if (fast_pool != this_cpu_ptr(&irq_randomness)) {
-		local_irq_enable();
-		return;
-	}
-
-	/*
-	 * Copy the pool to the stack so that the mixer always has a
-	 * consistent view, before we reenable irqs again.
-	 */
-	memcpy(pool, fast_pool->pool, sizeof(pool));
-	count = fast_pool->count;
-	fast_pool->count = 0;
-	fast_pool->last = jiffies;
-	local_irq_enable();
-
-	mix_pool_bytes(pool, sizeof(pool));
-	credit_init_bits(clamp_t(unsigned int, (count & U16_MAX) / 64, 1, sizeof(pool) * 8));
-
-	memzero_explicit(pool, sizeof(pool));
-}
-
-void add_interrupt_randomness(int irq)
-{
-	enum { MIX_INFLIGHT = 1U << 31 };
-	unsigned long entropy = random_get_entropy();
-	struct fast_pool *fast_pool = this_cpu_ptr(&irq_randomness);
-	struct pt_regs *regs = get_irq_regs();
-	unsigned int new_count;
-
-	fast_mix(fast_pool->pool, entropy,
-		 (regs ? instruction_pointer(regs) : _RET_IP_) ^ swab(irq));
-	new_count = ++fast_pool->count;
-
-	if (new_count & MIX_INFLIGHT)
-		return;
-
-	if (new_count < 1024 && !time_is_before_jiffies(fast_pool->last + HZ))
-		return;
-
-	fast_pool->count |= MIX_INFLIGHT;
-	if (!timer_pending(&fast_pool->mix)) {
-		fast_pool->mix.expires = jiffies;
-		add_timer_on(&fast_pool->mix, raw_smp_processor_id());
-	}
-}
-EXPORT_SYMBOL_GPL(add_interrupt_randomness);
-
-/* There is one of these per entropy source */
-struct timer_rand_state {
-	unsigned long last_time;
-	long last_delta, last_delta2;
-};
-
-/*
- * This function adds entropy to the entropy "pool" by using timing
- * delays. It uses the timer_rand_state structure to make an estimate
- * of how many bits of entropy this call has added to the pool. The
- * value "num" is also added to the pool; it should somehow describe
- * the type of event that just happened.
- */
-static void add_timer_randomness(struct timer_rand_state *state, unsigned int num)
-{
-	unsigned long entropy = random_get_entropy(), now = jiffies, flags;
-	long delta, delta2, delta3;
-	unsigned int bits;
-
-	/*
-	 * If we're in a hard IRQ, add_interrupt_randomness() will be called
-	 * sometime after, so mix into the fast pool.
-	 */
-	if (in_hardirq()) {
-		fast_mix(this_cpu_ptr(&irq_randomness)->pool, entropy, num);
-	} else {
-		spin_lock_irqsave(&input_pool.lock, flags);
-		_mix_pool_bytes(&entropy, sizeof(entropy));
-		_mix_pool_bytes(&num, sizeof(num));
-		spin_unlock_irqrestore(&input_pool.lock, flags);
-	}
-
-	if (crng_ready())
-		return;
-
-	/*
-	 * Calculate number of bits of randomness we probably added.
-	 * We take into account the first, second and third-order deltas
-	 * in order to make our estimate.
-	 */
-	delta = now - READ_ONCE(state->last_time);
-	WRITE_ONCE(state->last_time, now);
-
-	delta2 = delta - READ_ONCE(state->last_delta);
-	WRITE_ONCE(state->last_delta, delta);
-
-	delta3 = delta2 - READ_ONCE(state->last_delta2);
-	WRITE_ONCE(state->last_delta2, delta2);
-
-	if (delta < 0)
-		delta = -delta;
-	if (delta2 < 0)
-		delta2 = -delta2;
-	if (delta3 < 0)
-		delta3 = -delta3;
-	if (delta > delta2)
-		delta = delta2;
-	if (delta > delta3)
-		delta = delta3;
-
-	/*
-	 * delta is now minimum absolute delta. Round down by 1 bit
-	 * on general principles, and limit entropy estimate to 11 bits.
-	 */
-	bits = min(fls(delta >> 1), 11);
-
-	/*
-	 * As mentioned above, if we're in a hard IRQ, add_interrupt_randomness()
-	 * will run after this, which uses a different crediting scheme of 1 bit
-	 * per every 64 interrupts. In order to let that function do accounting
-	 * close to the one in this function, we credit a full 64/64 bit per bit,
-	 * and then subtract one to account for the extra one added.
-	 */
-	if (in_hardirq())
-		this_cpu_ptr(&irq_randomness)->count += max(1u, bits * 64) - 1;
-	else
-		_credit_init_bits(bits);
-}
-
-void add_input_randomness(unsigned int type, unsigned int code, unsigned int value)
-{
-	static unsigned char last_value;
-	static struct timer_rand_state input_timer_state = { INITIAL_JIFFIES };
-
-	/* Ignore autorepeat and the like. */
-	if (value == last_value)
-		return;
-
-	last_value = value;
-	add_timer_randomness(&input_timer_state,
-			     (type << 4) ^ code ^ (code >> 4) ^ value);
-=======
+}
+
+/*
+ * If we have an actual cycle counter, see if we can
+ * generate enough entropy with timing noise
+ */
 static void __cold try_to_generate_entropy(void)
 {
 	enum { NUM_TRIAL_SAMPLES = 8192, MAX_SAMPLES_PER_BIT = HZ / 15 };
@@ -2171,31 +1367,14 @@
 
 	memzero_explicit(block, sizeof(block));
 	return ret ? ret : -EFAULT;
->>>>>>> d60c95ef
-}
-EXPORT_SYMBOL_GPL(add_input_randomness);
-
-<<<<<<< HEAD
-#ifdef CONFIG_BLOCK
-void add_disk_randomness(struct gendisk *disk)
-{
-	if (!disk || !disk->random)
-		return;
-	/* First major is 1, so we get >= 0x200 here. */
-	add_timer_randomness(disk->random, 0x100 + disk_devt(disk));
-=======
+}
+
 static ssize_t random_write_iter(struct kiocb *kiocb, struct iov_iter *iter)
 {
 	return write_pool_user(iter);
->>>>>>> d60c95ef
-}
-EXPORT_SYMBOL_GPL(add_disk_randomness);
-
-<<<<<<< HEAD
-void __cold rand_initialize_disk(struct gendisk *disk)
-=======
+}
+
 static ssize_t urandom_read_iter(struct kiocb *kiocb, struct iov_iter *iter)
->>>>>>> d60c95ef
 {
 	static int maxwarn = 10;
 
@@ -2203,95 +1382,6 @@
 	 * Opportunistically attempt to initialize the RNG on platforms that
 	 * have fast cycle counters, but don't (for now) require it to succeed.
 	 */
-<<<<<<< HEAD
-	state = kzalloc(sizeof(struct timer_rand_state), GFP_KERNEL);
-	if (state) {
-		state->last_time = INITIAL_JIFFIES;
-		disk->random = state;
-	}
-}
-#endif
-
-/*
- * Each time the timer fires, we expect that we got an unpredictable
- * jump in the cycle counter. Even if the timer is running on another
- * CPU, the timer activity will be touching the stack of the CPU that is
- * generating entropy..
- *
- * Note that we don't re-arm the timer in the timer itself - we are
- * happy to be scheduled away, since that just makes the load more
- * complex, but we do not want the timer to keep ticking unless the
- * entropy loop is running.
- *
- * So the re-arming always happens in the entropy loop itself.
- */
-static void __cold entropy_timer(struct timer_list *t)
-{
-	credit_init_bits(1);
-}
-
-/*
- * If we have an actual cycle counter, see if we can
- * generate enough entropy with timing noise
- */
-static void __cold try_to_generate_entropy(void)
-{
-	struct {
-		unsigned long entropy;
-		struct timer_list timer;
-	} stack;
-
-	stack.entropy = random_get_entropy();
-
-	/* Slow counter - or none. Don't even bother */
-	if (stack.entropy == random_get_entropy())
-		return;
-
-	timer_setup_on_stack(&stack.timer, entropy_timer, 0);
-	while (!crng_ready() && !signal_pending(current)) {
-		if (!timer_pending(&stack.timer))
-			mod_timer(&stack.timer, jiffies + 1);
-		mix_pool_bytes(&stack.entropy, sizeof(stack.entropy));
-		schedule();
-		stack.entropy = random_get_entropy();
-	}
-
-	del_timer_sync(&stack.timer);
-	destroy_timer_on_stack(&stack.timer);
-	mix_pool_bytes(&stack.entropy, sizeof(stack.entropy));
-}
-
-
-/**********************************************************************
- *
- * Userspace reader/writer interfaces.
- *
- * getrandom(2) is the primary modern interface into the RNG and should
- * be used in preference to anything else.
- *
- * Reading from /dev/random has the same functionality as calling
- * getrandom(2) with flags=0. In earlier versions, however, it had
- * vastly different semantics and should therefore be avoided, to
- * prevent backwards compatibility issues.
- *
- * Reading from /dev/urandom has the same functionality as calling
- * getrandom(2) with flags=GRND_INSECURE. Because it does not block
- * waiting for the RNG to be ready, it should not be used.
- *
- * Writing to either /dev/random or /dev/urandom adds entropy to
- * the input pool but does not credit it.
- *
- * Polling on /dev/random indicates when the RNG is initialized, on
- * the read side, and when it wants new entropy, on the write side.
- *
- * Both /dev/random and /dev/urandom have the same set of ioctls for
- * adding entropy, getting the entropy count, zeroing the count, and
- * reseeding the crng.
- *
- **********************************************************************/
-
-SYSCALL_DEFINE3(getrandom, char __user *, ubuf, size_t, len, unsigned int, flags)
-=======
 	if (!crng_ready())
 		try_to_generate_entropy();
 
@@ -2309,94 +1399,6 @@
 }
 
 static ssize_t random_read_iter(struct kiocb *kiocb, struct iov_iter *iter)
->>>>>>> d60c95ef
-{
-	struct iov_iter iter;
-	struct iovec iov;
-	int ret;
-
-<<<<<<< HEAD
-	if (flags & ~(GRND_NONBLOCK | GRND_RANDOM | GRND_INSECURE))
-		return -EINVAL;
-
-	/*
-	 * Requesting insecure and blocking randomness at the same time makes
-	 * no sense.
-	 */
-	if ((flags & (GRND_INSECURE | GRND_RANDOM)) == (GRND_INSECURE | GRND_RANDOM))
-		return -EINVAL;
-
-	if (!crng_ready() && !(flags & GRND_INSECURE)) {
-		if (flags & GRND_NONBLOCK)
-			return -EAGAIN;
-		ret = wait_for_random_bytes();
-		if (unlikely(ret))
-			return ret;
-	}
-
-	ret = import_single_range(READ, ubuf, len, &iov, &iter);
-	if (unlikely(ret))
-		return ret;
-	return get_random_bytes_user(&iter);
-}
-
-static __poll_t random_poll(struct file *file, poll_table *wait)
-{
-	poll_wait(file, &crng_init_wait, wait);
-	return crng_ready() ? EPOLLIN | EPOLLRDNORM : EPOLLOUT | EPOLLWRNORM;
-}
-
-static ssize_t write_pool_user(struct iov_iter *iter)
-{
-	u8 block[BLAKE2S_BLOCK_SIZE];
-	ssize_t ret = 0;
-	size_t copied;
-
-	if (unlikely(!iov_iter_count(iter)))
-		return 0;
-
-	for (;;) {
-		copied = copy_from_iter(block, sizeof(block), iter);
-		ret += copied;
-		mix_pool_bytes(block, copied);
-		if (!iov_iter_count(iter) || copied != sizeof(block))
-			break;
-
-		BUILD_BUG_ON(PAGE_SIZE % sizeof(block) != 0);
-		if (ret % PAGE_SIZE == 0) {
-			if (signal_pending(current))
-				break;
-			cond_resched();
-		}
-	}
-
-	memzero_explicit(block, sizeof(block));
-	return ret ? ret : -EFAULT;
-}
-
-static ssize_t random_write_iter(struct kiocb *kiocb, struct iov_iter *iter)
-{
-	return write_pool_user(iter);
-}
-
-static ssize_t urandom_read_iter(struct kiocb *kiocb, struct iov_iter *iter)
-{
-	static int maxwarn = 10;
-
-	if (!crng_ready()) {
-		if (!ratelimit_disable && maxwarn <= 0)
-			++urandom_warning.missed;
-		else if (ratelimit_disable || __ratelimit(&urandom_warning)) {
-			--maxwarn;
-			pr_notice("%s: uninitialized urandom read (%zu bytes read)\n",
-				  current->comm, iov_iter_count(iter));
-		}
-	}
-
-	return get_random_bytes_user(iter);
-}
-
-static ssize_t random_read_iter(struct kiocb *kiocb, struct iov_iter *iter)
 {
 	int ret;
 
@@ -2408,16 +1410,6 @@
 	ret = wait_for_random_bytes();
 	if (ret != 0)
 		return ret;
-=======
-	if (!crng_ready() &&
-	    ((kiocb->ki_flags & (IOCB_NOWAIT | IOCB_NOIO)) ||
-	     (kiocb->ki_filp->f_flags & O_NONBLOCK)))
-		return -EAGAIN;
-
-	ret = wait_for_random_bytes();
-	if (ret != 0)
-		return ret;
->>>>>>> d60c95ef
 	return get_random_bytes_user(iter);
 }
 
@@ -2455,11 +1447,7 @@
 			return -EINVAL;
 		if (get_user(len, p++))
 			return -EFAULT;
-<<<<<<< HEAD
-		ret = import_single_range(WRITE, p, len, &iov, &iter);
-=======
 		ret = import_single_range(ITER_SOURCE, p, len, &iov, &iter);
->>>>>>> d60c95ef
 		if (unlikely(ret))
 			return ret;
 		ret = write_pool_user(&iter);
@@ -2599,12 +1587,7 @@
 	return write ? 0 : proc_dointvec(table, 0, buf, lenp, ppos);
 }
 
-<<<<<<< HEAD
-extern struct ctl_table random_table[];
-struct ctl_table random_table[] = {
-=======
 static struct ctl_table random_table[] = {
->>>>>>> d60c95ef
 	{
 		.procname	= "poolsize",
 		.data		= &sysctl_poolsize,
@@ -2646,9 +1629,6 @@
 	},
 	{ }
 };
-<<<<<<< HEAD
-#endif	/* CONFIG_SYSCTL */
-=======
 
 /*
  * random_init() is called before sysctl_init(),
@@ -2660,5 +1640,4 @@
 	return 0;
 }
 device_initcall(random_sysctls_init);
-#endif
->>>>>>> d60c95ef
+#endif