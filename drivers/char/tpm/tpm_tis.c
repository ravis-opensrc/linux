// SPDX-License-Identifier: GPL-2.0-only
/*
 * Copyright (C) 2005, 2006 IBM Corporation
 * Copyright (C) 2014, 2015 Intel Corporation
 *
 * Authors:
 * Leendert van Doorn <leendert@watson.ibm.com>
 * Kylene Hall <kjhall@us.ibm.com>
 *
 * Maintained by: <tpmdd-devel@lists.sourceforge.net>
 *
 * Device driver for TCG/TCPA TPM (trusted platform module).
 * Specifications at www.trustedcomputinggroup.org
 *
 * This device driver implements the TPM interface as defined in
 * the TCG TPM Interface Spec version 1.2, revision 1.0.
 */
#include <linux/init.h>
#include <linux/module.h>
#include <linux/moduleparam.h>
#include <linux/pnp.h>
#include <linux/slab.h>
#include <linux/interrupt.h>
#include <linux/wait.h>
#include <linux/acpi.h>
#include <linux/freezer.h>
#include <linux/of.h>
#include <linux/kernel.h>
#include "tpm.h"
#include "tpm_tis_core.h"

struct tpm_info {
	struct resource res;
	/* irq > 0 means: use irq $irq;
	 * irq = 0 means: autoprobe for an irq;
	 * irq = -1 means: no irq support
	 */
	int irq;
};

struct tpm_tis_tcg_phy {
	struct tpm_tis_data priv;
	void __iomem *iobase;
};

static inline struct tpm_tis_tcg_phy *to_tpm_tis_tcg_phy(struct tpm_tis_data *data)
{
	return container_of(data, struct tpm_tis_tcg_phy, priv);
}

#ifdef CONFIG_PREEMPT_RT
/*
 * Flush previous write operations with a dummy read operation to the
 * TPM MMIO base address.
 */
static inline void tpm_tis_flush(void __iomem *iobase)
{
	ioread8(iobase + TPM_ACCESS(0));
}
#else
#define tpm_tis_flush(iobase) do { } while (0)
#endif

/*
 * Write a byte word to the TPM MMIO address, and flush the write queue.
 * The flush ensures that the data is sent immediately over the bus and not
 * aggregated with further requests and transferred later in a batch. The large
 * write requests can lead to unwanted latency spikes by blocking the CPU until
 * the complete batch has been transferred.
 */
static inline void tpm_tis_iowrite8(u8 b, void __iomem *iobase, u32 addr)
{
	iowrite8(b, iobase + addr);
	tpm_tis_flush(iobase);
}

/*
 * Write a 32-bit word to the TPM MMIO address, and flush the write queue.
 * The flush ensures that the data is sent immediately over the bus and not
 * aggregated with further requests and transferred later in a batch. The large
 * write requests can lead to unwanted latency spikes by blocking the CPU until
 * the complete batch has been transferred.
 */
static inline void tpm_tis_iowrite32(u32 b, void __iomem *iobase, u32 addr)
{
	iowrite32(b, iobase + addr);
	tpm_tis_flush(iobase);
}

static bool interrupts;
module_param(interrupts, bool, 0444);
MODULE_PARM_DESC(interrupts, "Enable interrupts");

static bool itpm;
module_param(itpm, bool, 0444);
MODULE_PARM_DESC(itpm, "Force iTPM workarounds (found on some Lenovo laptops)");

static bool force;
#ifdef CONFIG_X86
module_param(force, bool, 0444);
MODULE_PARM_DESC(force, "Force device probe rather than using ACPI entry");
#endif

<<<<<<< HEAD
static int tpm_tis_disable_irq(const struct dmi_system_id *d)
{
	if (interrupts == -1) {
		pr_notice("tpm_tis: %s detected: disabling interrupts.\n", d->ident);
		interrupts = 0;
	}

	return 0;
}

static const struct dmi_system_id tpm_tis_dmi_table[] = {
	{
		.callback = tpm_tis_disable_irq,
		.ident = "ThinkPad T490s",
		.matches = {
			DMI_MATCH(DMI_SYS_VENDOR, "LENOVO"),
			DMI_MATCH(DMI_PRODUCT_VERSION, "ThinkPad T490s"),
		},
	},
	{
		.callback = tpm_tis_disable_irq,
		.ident = "ThinkStation P360 Tiny",
		.matches = {
			DMI_MATCH(DMI_SYS_VENDOR, "LENOVO"),
			DMI_MATCH(DMI_PRODUCT_VERSION, "ThinkStation P360 Tiny"),
		},
	},
	{
		.callback = tpm_tis_disable_irq,
		.ident = "ThinkPad L490",
		.matches = {
			DMI_MATCH(DMI_SYS_VENDOR, "LENOVO"),
			DMI_MATCH(DMI_PRODUCT_VERSION, "ThinkPad L490"),
		},
	},
	{}
};

=======
>>>>>>> 98817289
#if defined(CONFIG_PNP) && defined(CONFIG_ACPI)
static int has_hid(struct acpi_device *dev, const char *hid)
{
	struct acpi_hardware_id *id;

	list_for_each_entry(id, &dev->pnp.ids, list)
		if (!strcmp(hid, id->id))
			return 1;

	return 0;
}

static inline int is_itpm(struct acpi_device *dev)
{
	if (!dev)
		return 0;
	return has_hid(dev, "INTC0102");
}
#else
static inline int is_itpm(struct acpi_device *dev)
{
	return 0;
}
#endif

#if defined(CONFIG_ACPI)
#define DEVICE_IS_TPM2 1

static const struct acpi_device_id tpm_acpi_tbl[] = {
	{"MSFT0101", DEVICE_IS_TPM2},
	{},
};
MODULE_DEVICE_TABLE(acpi, tpm_acpi_tbl);

static int check_acpi_tpm2(struct device *dev)
{
	const struct acpi_device_id *aid = acpi_match_device(tpm_acpi_tbl, dev);
	struct acpi_table_tpm2 *tbl;
	acpi_status st;
	int ret = 0;

	if (!aid || aid->driver_data != DEVICE_IS_TPM2)
		return 0;

	/* If the ACPI TPM2 signature is matched then a global ACPI_SIG_TPM2
	 * table is mandatory
	 */
	st = acpi_get_table(ACPI_SIG_TPM2, 1, (struct acpi_table_header **)&tbl);
	if (ACPI_FAILURE(st) || tbl->header.length < sizeof(*tbl)) {
		dev_err(dev, FW_BUG "failed to get TPM2 ACPI table\n");
		return -EINVAL;
	}

	/* The tpm2_crb driver handles this device */
	if (tbl->start_method != ACPI_TPM2_MEMORY_MAPPED)
		ret = -ENODEV;

	acpi_put_table((struct acpi_table_header *)tbl);
	return ret;
}
#else
static int check_acpi_tpm2(struct device *dev)
{
	return 0;
}
#endif

static int tpm_tcg_read_bytes(struct tpm_tis_data *data, u32 addr, u16 len,
			      u8 *result, enum tpm_tis_io_mode io_mode)
{
	struct tpm_tis_tcg_phy *phy = to_tpm_tis_tcg_phy(data);
	__le16 result_le16;
	__le32 result_le32;

	switch (io_mode) {
	case TPM_TIS_PHYS_8:
		while (len--)
			*result++ = ioread8(phy->iobase + addr);
		break;
	case TPM_TIS_PHYS_16:
		result_le16 = cpu_to_le16(ioread16(phy->iobase + addr));
		memcpy(result, &result_le16, sizeof(u16));
		break;
	case TPM_TIS_PHYS_32:
		result_le32 = cpu_to_le32(ioread32(phy->iobase + addr));
		memcpy(result, &result_le32, sizeof(u32));
		break;
	}

	return 0;
}

static int tpm_tcg_write_bytes(struct tpm_tis_data *data, u32 addr, u16 len,
			       const u8 *value, enum tpm_tis_io_mode io_mode)
{
	struct tpm_tis_tcg_phy *phy = to_tpm_tis_tcg_phy(data);

	switch (io_mode) {
	case TPM_TIS_PHYS_8:
		while (len--)
			tpm_tis_iowrite8(*value++, phy->iobase, addr);
		break;
	case TPM_TIS_PHYS_16:
		return -EINVAL;
	case TPM_TIS_PHYS_32:
		tpm_tis_iowrite32(le32_to_cpu(*((__le32 *)value)), phy->iobase, addr);
		break;
	}

	return 0;
}

static const struct tpm_tis_phy_ops tpm_tcg = {
	.read_bytes = tpm_tcg_read_bytes,
	.write_bytes = tpm_tcg_write_bytes,
};

static int tpm_tis_init(struct device *dev, struct tpm_info *tpm_info)
{
	struct tpm_tis_tcg_phy *phy;
	int irq = -1;
	int rc;

	rc = check_acpi_tpm2(dev);
	if (rc)
		return rc;

	phy = devm_kzalloc(dev, sizeof(struct tpm_tis_tcg_phy), GFP_KERNEL);
	if (phy == NULL)
		return -ENOMEM;

	phy->iobase = devm_ioremap_resource(dev, &tpm_info->res);
	if (IS_ERR(phy->iobase))
		return PTR_ERR(phy->iobase);

	if (interrupts)
		irq = tpm_info->irq;

	if (itpm || is_itpm(ACPI_COMPANION(dev)))
		set_bit(TPM_TIS_ITPM_WORKAROUND, &phy->priv.flags);

	return tpm_tis_core_init(dev, &phy->priv, irq, &tpm_tcg,
				 ACPI_HANDLE(dev));
}

static SIMPLE_DEV_PM_OPS(tpm_tis_pm, tpm_pm_suspend, tpm_tis_resume);

static int tpm_tis_pnp_init(struct pnp_dev *pnp_dev,
			    const struct pnp_device_id *pnp_id)
{
	struct tpm_info tpm_info = {};
	struct resource *res;

	res = pnp_get_resource(pnp_dev, IORESOURCE_MEM, 0);
	if (!res)
		return -ENODEV;
	tpm_info.res = *res;

	if (pnp_irq_valid(pnp_dev, 0))
		tpm_info.irq = pnp_irq(pnp_dev, 0);
	else
		tpm_info.irq = -1;

	return tpm_tis_init(&pnp_dev->dev, &tpm_info);
}

/*
 * There is a known bug caused by 93e1b7d42e1e ("[PATCH] tpm: add HID module
 * parameter"). This commit added IFX0102 device ID, which is also used by
 * tpm_infineon but ignored to add quirks to probe which driver ought to be
 * used.
 */

static struct pnp_device_id tpm_pnp_tbl[] = {
	{"PNP0C31", 0},		/* TPM */
	{"ATM1200", 0},		/* Atmel */
	{"IFX0102", 0},		/* Infineon */
	{"BCM0101", 0},		/* Broadcom */
	{"BCM0102", 0},		/* Broadcom */
	{"NSC1200", 0},		/* National */
	{"ICO0102", 0},		/* Intel */
	/* Add new here */
	{"", 0},		/* User Specified */
	{"", 0}			/* Terminator */
};
MODULE_DEVICE_TABLE(pnp, tpm_pnp_tbl);

static void tpm_tis_pnp_remove(struct pnp_dev *dev)
{
	struct tpm_chip *chip = pnp_get_drvdata(dev);

	tpm_chip_unregister(chip);
	tpm_tis_remove(chip);
}

static struct pnp_driver tis_pnp_driver = {
	.name = "tpm_tis",
	.id_table = tpm_pnp_tbl,
	.probe = tpm_tis_pnp_init,
	.remove = tpm_tis_pnp_remove,
	.driver	= {
		.pm = &tpm_tis_pm,
	},
};

#define TIS_HID_USR_IDX (ARRAY_SIZE(tpm_pnp_tbl) - 2)
module_param_string(hid, tpm_pnp_tbl[TIS_HID_USR_IDX].id,
		    sizeof(tpm_pnp_tbl[TIS_HID_USR_IDX].id), 0444);
MODULE_PARM_DESC(hid, "Set additional specific HID for this driver to probe");

static struct platform_device *force_pdev;

static int tpm_tis_plat_probe(struct platform_device *pdev)
{
	struct tpm_info tpm_info = {};
	struct resource *res;

	res = platform_get_resource(pdev, IORESOURCE_MEM, 0);
	if (res == NULL) {
		dev_err(&pdev->dev, "no memory resource defined\n");
		return -ENODEV;
	}
	tpm_info.res = *res;

	tpm_info.irq = platform_get_irq_optional(pdev, 0);
	if (tpm_info.irq <= 0) {
		if (pdev != force_pdev)
			tpm_info.irq = -1;
		else
			/* When forcing auto probe the IRQ */
			tpm_info.irq = 0;
	}

	return tpm_tis_init(&pdev->dev, &tpm_info);
}

static void tpm_tis_plat_remove(struct platform_device *pdev)
{
	struct tpm_chip *chip = dev_get_drvdata(&pdev->dev);

	tpm_chip_unregister(chip);
	tpm_tis_remove(chip);
}

#ifdef CONFIG_OF
static const struct of_device_id tis_of_platform_match[] = {
	{.compatible = "tcg,tpm-tis-mmio"},
	{},
};
MODULE_DEVICE_TABLE(of, tis_of_platform_match);
#endif

static struct platform_driver tis_drv = {
	.probe = tpm_tis_plat_probe,
	.remove_new = tpm_tis_plat_remove,
	.driver = {
		.name		= "tpm_tis",
		.pm		= &tpm_tis_pm,
		.of_match_table = of_match_ptr(tis_of_platform_match),
		.acpi_match_table = ACPI_PTR(tpm_acpi_tbl),
	},
};

static int tpm_tis_force_device(void)
{
	struct platform_device *pdev;
	static const struct resource x86_resources[] = {
		DEFINE_RES_MEM(0xFED40000, TIS_MEM_LEN)
	};

	if (!force)
		return 0;

	/* The driver core will match the name tpm_tis of the device to
	 * the tpm_tis platform driver and complete the setup via
	 * tpm_tis_plat_probe
	 */
	pdev = platform_device_register_simple("tpm_tis", -1, x86_resources,
					       ARRAY_SIZE(x86_resources));
	if (IS_ERR(pdev))
		return PTR_ERR(pdev);
	force_pdev = pdev;

	return 0;
}

static int __init init_tis(void)
{
	int rc;

	rc = tpm_tis_force_device();
	if (rc)
		goto err_force;

	rc = platform_driver_register(&tis_drv);
	if (rc)
		goto err_platform;


	if (IS_ENABLED(CONFIG_PNP)) {
		rc = pnp_register_driver(&tis_pnp_driver);
		if (rc)
			goto err_pnp;
	}

	return 0;

err_pnp:
	platform_driver_unregister(&tis_drv);
err_platform:
	if (force_pdev)
		platform_device_unregister(force_pdev);
err_force:
	return rc;
}

static void __exit cleanup_tis(void)
{
	pnp_unregister_driver(&tis_pnp_driver);
	platform_driver_unregister(&tis_drv);

	if (force_pdev)
		platform_device_unregister(force_pdev);
}

module_init(init_tis);
module_exit(cleanup_tis);
MODULE_AUTHOR("Leendert van Doorn (leendert@watson.ibm.com)");
MODULE_DESCRIPTION("TPM Driver");
MODULE_VERSION("2.0");
MODULE_LICENSE("GPL");<|MERGE_RESOLUTION|>--- conflicted
+++ resolved
@@ -101,47 +101,6 @@
 MODULE_PARM_DESC(force, "Force device probe rather than using ACPI entry");
 #endif
 
-<<<<<<< HEAD
-static int tpm_tis_disable_irq(const struct dmi_system_id *d)
-{
-	if (interrupts == -1) {
-		pr_notice("tpm_tis: %s detected: disabling interrupts.\n", d->ident);
-		interrupts = 0;
-	}
-
-	return 0;
-}
-
-static const struct dmi_system_id tpm_tis_dmi_table[] = {
-	{
-		.callback = tpm_tis_disable_irq,
-		.ident = "ThinkPad T490s",
-		.matches = {
-			DMI_MATCH(DMI_SYS_VENDOR, "LENOVO"),
-			DMI_MATCH(DMI_PRODUCT_VERSION, "ThinkPad T490s"),
-		},
-	},
-	{
-		.callback = tpm_tis_disable_irq,
-		.ident = "ThinkStation P360 Tiny",
-		.matches = {
-			DMI_MATCH(DMI_SYS_VENDOR, "LENOVO"),
-			DMI_MATCH(DMI_PRODUCT_VERSION, "ThinkStation P360 Tiny"),
-		},
-	},
-	{
-		.callback = tpm_tis_disable_irq,
-		.ident = "ThinkPad L490",
-		.matches = {
-			DMI_MATCH(DMI_SYS_VENDOR, "LENOVO"),
-			DMI_MATCH(DMI_PRODUCT_VERSION, "ThinkPad L490"),
-		},
-	},
-	{}
-};
-
-=======
->>>>>>> 98817289
 #if defined(CONFIG_PNP) && defined(CONFIG_ACPI)
 static int has_hid(struct acpi_device *dev, const char *hid)
 {
