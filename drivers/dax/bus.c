// SPDX-License-Identifier: GPL-2.0
/* Copyright(c) 2017-2018 Intel Corporation. All rights reserved. */
#include <linux/memremap.h>
#include <linux/device.h>
#include <linux/mutex.h>
#include <linux/list.h>
#include <linux/slab.h>
#include <linux/dax.h>
#include <linux/io.h>
#include "dax-private.h"
#include "bus.h"

static DEFINE_MUTEX(dax_bus_lock);

#define DAX_NAME_LEN 30
struct dax_id {
	struct list_head list;
	char dev_name[DAX_NAME_LEN];
};

static int dax_bus_uevent(const struct device *dev, struct kobj_uevent_env *env)
{
	/*
	 * We only ever expect to handle device-dax instances, i.e. the
	 * @type argument to MODULE_ALIAS_DAX_DEVICE() is always zero
	 */
	return add_uevent_var(env, "MODALIAS=" DAX_DEVICE_MODALIAS_FMT, 0);
}

static struct dax_device_driver *to_dax_drv(struct device_driver *drv)
{
	return container_of(drv, struct dax_device_driver, drv);
}

static struct dax_id *__dax_match_id(struct dax_device_driver *dax_drv,
		const char *dev_name)
{
	struct dax_id *dax_id;

	lockdep_assert_held(&dax_bus_lock);

	list_for_each_entry(dax_id, &dax_drv->ids, list)
		if (sysfs_streq(dax_id->dev_name, dev_name))
			return dax_id;
	return NULL;
}

static int dax_match_id(struct dax_device_driver *dax_drv, struct device *dev)
{
	int match;

	mutex_lock(&dax_bus_lock);
	match = !!__dax_match_id(dax_drv, dev_name(dev));
	mutex_unlock(&dax_bus_lock);

	return match;
}

static int dax_match_type(struct dax_device_driver *dax_drv, struct device *dev)
{
	enum dax_driver_type type = DAXDRV_DEVICE_TYPE;
	struct dev_dax *dev_dax = to_dev_dax(dev);

	if (dev_dax->region->res.flags & IORESOURCE_DAX_KMEM)
		type = DAXDRV_KMEM_TYPE;

	if (dax_drv->type == type)
		return 1;

	/* default to device mode if dax_kmem is disabled */
	if (dax_drv->type == DAXDRV_DEVICE_TYPE &&
	    !IS_ENABLED(CONFIG_DEV_DAX_KMEM))
		return 1;

	return 0;
}

enum id_action {
	ID_REMOVE,
	ID_ADD,
};

static ssize_t do_id_store(struct device_driver *drv, const char *buf,
		size_t count, enum id_action action)
{
	struct dax_device_driver *dax_drv = to_dax_drv(drv);
	unsigned int region_id, id;
	char devname[DAX_NAME_LEN];
	struct dax_id *dax_id;
	ssize_t rc = count;
	int fields;

	fields = sscanf(buf, "dax%d.%d", &region_id, &id);
	if (fields != 2)
		return -EINVAL;
	sprintf(devname, "dax%d.%d", region_id, id);
	if (!sysfs_streq(buf, devname))
		return -EINVAL;

	mutex_lock(&dax_bus_lock);
	dax_id = __dax_match_id(dax_drv, buf);
	if (!dax_id) {
		if (action == ID_ADD) {
			dax_id = kzalloc(sizeof(*dax_id), GFP_KERNEL);
			if (dax_id) {
				strncpy(dax_id->dev_name, buf, DAX_NAME_LEN);
				list_add(&dax_id->list, &dax_drv->ids);
			} else
				rc = -ENOMEM;
		}
	} else if (action == ID_REMOVE) {
		list_del(&dax_id->list);
		kfree(dax_id);
	}
	mutex_unlock(&dax_bus_lock);

	if (rc < 0)
		return rc;
	if (action == ID_ADD)
		rc = driver_attach(drv);
	if (rc)
		return rc;
	return count;
}

static ssize_t new_id_store(struct device_driver *drv, const char *buf,
		size_t count)
{
	return do_id_store(drv, buf, count, ID_ADD);
}
static DRIVER_ATTR_WO(new_id);

static ssize_t remove_id_store(struct device_driver *drv, const char *buf,
		size_t count)
{
	return do_id_store(drv, buf, count, ID_REMOVE);
}
static DRIVER_ATTR_WO(remove_id);

static struct attribute *dax_drv_attrs[] = {
	&driver_attr_new_id.attr,
	&driver_attr_remove_id.attr,
	NULL,
};
ATTRIBUTE_GROUPS(dax_drv);

static int dax_bus_match(struct device *dev, struct device_driver *drv);

/*
 * Static dax regions are regions created by an external subsystem
 * nvdimm where a single range is assigned. Its boundaries are by the external
 * subsystem and are usually limited to one physical memory range. For example,
 * for PMEM it is usually defined by NVDIMM Namespace boundaries (i.e. a
 * single contiguous range)
 *
 * On dynamic dax regions, the assigned region can be partitioned by dax core
 * into multiple subdivisions. A subdivision is represented into one
 * /dev/daxN.M device composed by one or more potentially discontiguous ranges.
 *
 * When allocating a dax region, drivers must set whether it's static
 * (IORESOURCE_DAX_STATIC).  On static dax devices, the @pgmap is pre-assigned
 * to dax core when calling devm_create_dev_dax(), whereas in dynamic dax
 * devices it is NULL but afterwards allocated by dax core on device ->probe().
 * Care is needed to make sure that dynamic dax devices are torn down with a
 * cleared @pgmap field (see kill_dev_dax()).
 */
static bool is_static(struct dax_region *dax_region)
{
	return (dax_region->res.flags & IORESOURCE_DAX_STATIC) != 0;
}

bool static_dev_dax(struct dev_dax *dev_dax)
{
	return is_static(dev_dax->region);
}
EXPORT_SYMBOL_GPL(static_dev_dax);

static u64 dev_dax_size(struct dev_dax *dev_dax)
{
	u64 size = 0;
	int i;

	device_lock_assert(&dev_dax->dev);

	for (i = 0; i < dev_dax->nr_range; i++)
		size += range_len(&dev_dax->ranges[i].range);

	return size;
}

static int dax_bus_probe(struct device *dev)
{
	struct dax_device_driver *dax_drv = to_dax_drv(dev->driver);
	struct dev_dax *dev_dax = to_dev_dax(dev);
	struct dax_region *dax_region = dev_dax->region;
	int rc;

	if (dev_dax_size(dev_dax) == 0 || dev_dax->id < 0)
		return -ENXIO;

	rc = dax_drv->probe(dev_dax);

	if (rc || is_static(dax_region))
		return rc;

	/*
	 * Track new seed creation only after successful probe of the
	 * previous seed.
	 */
	if (dax_region->seed == dev)
		dax_region->seed = NULL;

	return 0;
}

static void dax_bus_remove(struct device *dev)
{
	struct dax_device_driver *dax_drv = to_dax_drv(dev->driver);
	struct dev_dax *dev_dax = to_dev_dax(dev);

	if (dax_drv->remove)
		dax_drv->remove(dev_dax);
}

static struct bus_type dax_bus_type = {
	.name = "dax",
	.uevent = dax_bus_uevent,
	.match = dax_bus_match,
	.probe = dax_bus_probe,
	.remove = dax_bus_remove,
	.drv_groups = dax_drv_groups,
};

static int dax_bus_match(struct device *dev, struct device_driver *drv)
{
	struct dax_device_driver *dax_drv = to_dax_drv(drv);

	if (dax_match_id(dax_drv, dev))
		return 1;
	return dax_match_type(dax_drv, dev);
}

/*
 * Rely on the fact that drvdata is set before the attributes are
 * registered, and that the attributes are unregistered before drvdata
 * is cleared to assume that drvdata is always valid.
 */
static ssize_t id_show(struct device *dev,
		struct device_attribute *attr, char *buf)
{
	struct dax_region *dax_region = dev_get_drvdata(dev);

	return sprintf(buf, "%d\n", dax_region->id);
}
static DEVICE_ATTR_RO(id);

static ssize_t region_size_show(struct device *dev,
		struct device_attribute *attr, char *buf)
{
	struct dax_region *dax_region = dev_get_drvdata(dev);

	return sprintf(buf, "%llu\n", (unsigned long long)
			resource_size(&dax_region->res));
}
static struct device_attribute dev_attr_region_size = __ATTR(size, 0444,
		region_size_show, NULL);

static ssize_t region_align_show(struct device *dev,
		struct device_attribute *attr, char *buf)
{
	struct dax_region *dax_region = dev_get_drvdata(dev);

	return sprintf(buf, "%u\n", dax_region->align);
}
static struct device_attribute dev_attr_region_align =
		__ATTR(align, 0400, region_align_show, NULL);

#define for_each_dax_region_resource(dax_region, res) \
	for (res = (dax_region)->res.child; res; res = res->sibling)

static unsigned long long dax_region_avail_size(struct dax_region *dax_region)
{
	resource_size_t size = resource_size(&dax_region->res);
	struct resource *res;

	device_lock_assert(dax_region->dev);

	for_each_dax_region_resource(dax_region, res)
		size -= resource_size(res);
	return size;
}

static ssize_t available_size_show(struct device *dev,
		struct device_attribute *attr, char *buf)
{
	struct dax_region *dax_region = dev_get_drvdata(dev);
	unsigned long long size;

	device_lock(dev);
	size = dax_region_avail_size(dax_region);
	device_unlock(dev);

	return sprintf(buf, "%llu\n", size);
}
static DEVICE_ATTR_RO(available_size);

static ssize_t seed_show(struct device *dev,
		struct device_attribute *attr, char *buf)
{
	struct dax_region *dax_region = dev_get_drvdata(dev);
	struct device *seed;
	ssize_t rc;

	if (is_static(dax_region))
		return -EINVAL;

	device_lock(dev);
	seed = dax_region->seed;
	rc = sprintf(buf, "%s\n", seed ? dev_name(seed) : "");
	device_unlock(dev);

	return rc;
}
static DEVICE_ATTR_RO(seed);

static ssize_t create_show(struct device *dev,
		struct device_attribute *attr, char *buf)
{
	struct dax_region *dax_region = dev_get_drvdata(dev);
	struct device *youngest;
	ssize_t rc;

	if (is_static(dax_region))
		return -EINVAL;

	device_lock(dev);
	youngest = dax_region->youngest;
	rc = sprintf(buf, "%s\n", youngest ? dev_name(youngest) : "");
	device_unlock(dev);

	return rc;
}

static ssize_t create_store(struct device *dev, struct device_attribute *attr,
		const char *buf, size_t len)
{
	struct dax_region *dax_region = dev_get_drvdata(dev);
	unsigned long long avail;
	ssize_t rc;
	int val;

	if (is_static(dax_region))
		return -EINVAL;

	rc = kstrtoint(buf, 0, &val);
	if (rc)
		return rc;
	if (val != 1)
		return -EINVAL;

	device_lock(dev);
	avail = dax_region_avail_size(dax_region);
	if (avail == 0)
		rc = -ENOSPC;
	else {
		struct dev_dax_data data = {
			.dax_region = dax_region,
			.size = 0,
			.id = -1,
		};
		struct dev_dax *dev_dax = devm_create_dev_dax(&data);

		if (IS_ERR(dev_dax))
			rc = PTR_ERR(dev_dax);
		else {
			/*
			 * In support of crafting multiple new devices
			 * simultaneously multiple seeds can be created,
			 * but only the first one that has not been
			 * successfully bound is tracked as the region
			 * seed.
			 */
			if (!dax_region->seed)
				dax_region->seed = &dev_dax->dev;
			dax_region->youngest = &dev_dax->dev;
			rc = len;
		}
	}
	device_unlock(dev);

	return rc;
}
static DEVICE_ATTR_RW(create);

void kill_dev_dax(struct dev_dax *dev_dax)
{
	struct dax_device *dax_dev = dev_dax->dax_dev;
	struct inode *inode = dax_inode(dax_dev);

	kill_dax(dax_dev);
	unmap_mapping_range(inode->i_mapping, 0, 0, 1);

	/*
	 * Dynamic dax region have the pgmap allocated via dev_kzalloc()
	 * and thus freed by devm. Clear the pgmap to not have stale pgmap
	 * ranges on probe() from previous reconfigurations of region devices.
	 */
	if (!static_dev_dax(dev_dax))
		dev_dax->pgmap = NULL;
}
EXPORT_SYMBOL_GPL(kill_dev_dax);

static void trim_dev_dax_range(struct dev_dax *dev_dax)
{
	int i = dev_dax->nr_range - 1;
	struct range *range = &dev_dax->ranges[i].range;
	struct dax_region *dax_region = dev_dax->region;

	device_lock_assert(dax_region->dev);
	dev_dbg(&dev_dax->dev, "delete range[%d]: %#llx:%#llx\n", i,
		(unsigned long long)range->start,
		(unsigned long long)range->end);

	__release_region(&dax_region->res, range->start, range_len(range));
	if (--dev_dax->nr_range == 0) {
		kfree(dev_dax->ranges);
		dev_dax->ranges = NULL;
	}
}

static void free_dev_dax_ranges(struct dev_dax *dev_dax)
{
	while (dev_dax->nr_range)
		trim_dev_dax_range(dev_dax);
}

static void unregister_dev_dax(void *dev)
{
	struct dev_dax *dev_dax = to_dev_dax(dev);

	dev_dbg(dev, "%s\n", __func__);

	kill_dev_dax(dev_dax);
	device_del(dev);
	free_dev_dax_ranges(dev_dax);
	put_device(dev);
}

static void dax_region_free(struct kref *kref)
{
	struct dax_region *dax_region;

	dax_region = container_of(kref, struct dax_region, kref);
	kfree(dax_region);
}

<<<<<<< HEAD
void dax_region_put(struct dax_region *dax_region)
{
	kref_put(&dax_region->kref, dax_region_free);
}
EXPORT_SYMBOL_GPL(dax_region_put);
=======
static void dax_region_put(struct dax_region *dax_region)
{
	kref_put(&dax_region->kref, dax_region_free);
}
>>>>>>> 98817289

/* a return value >= 0 indicates this invocation invalidated the id */
static int __free_dev_dax_id(struct dev_dax *dev_dax)
{
	struct device *dev = &dev_dax->dev;
	struct dax_region *dax_region;
	int rc = dev_dax->id;

	device_lock_assert(dev);

	if (!dev_dax->dyn_id || dev_dax->id < 0)
		return -1;
	dax_region = dev_dax->region;
	ida_free(&dax_region->ida, dev_dax->id);
	dax_region_put(dax_region);
	dev_dax->id = -1;
	return rc;
}

static int free_dev_dax_id(struct dev_dax *dev_dax)
{
	struct device *dev = &dev_dax->dev;
	int rc;

	device_lock(dev);
	rc = __free_dev_dax_id(dev_dax);
	device_unlock(dev);
	return rc;
}

static int alloc_dev_dax_id(struct dev_dax *dev_dax)
{
	struct dax_region *dax_region = dev_dax->region;
	int id;

	id = ida_alloc(&dax_region->ida, GFP_KERNEL);
	if (id < 0)
		return id;
	kref_get(&dax_region->kref);
	dev_dax->dyn_id = true;
	dev_dax->id = id;
	return id;
}

static ssize_t delete_store(struct device *dev, struct device_attribute *attr,
		const char *buf, size_t len)
{
	struct dax_region *dax_region = dev_get_drvdata(dev);
	struct dev_dax *dev_dax;
	struct device *victim;
	bool do_del = false;
	int rc;

	if (is_static(dax_region))
		return -EINVAL;

	victim = device_find_child_by_name(dax_region->dev, buf);
	if (!victim)
		return -ENXIO;

	device_lock(dev);
	device_lock(victim);
	dev_dax = to_dev_dax(victim);
	if (victim->driver || dev_dax_size(dev_dax))
		rc = -EBUSY;
	else {
		/*
		 * Invalidate the device so it does not become active
		 * again, but always preserve device-id-0 so that
		 * /sys/bus/dax/ is guaranteed to be populated while any
		 * dax_region is registered.
		 */
		if (dev_dax->id > 0) {
			do_del = __free_dev_dax_id(dev_dax) >= 0;
			rc = len;
			if (dax_region->seed == victim)
				dax_region->seed = NULL;
			if (dax_region->youngest == victim)
				dax_region->youngest = NULL;
		} else
			rc = -EBUSY;
	}
	device_unlock(victim);

	/* won the race to invalidate the device, clean it up */
	if (do_del)
		devm_release_action(dev, unregister_dev_dax, victim);
	device_unlock(dev);
	put_device(victim);

	return rc;
}
static DEVICE_ATTR_WO(delete);

static umode_t dax_region_visible(struct kobject *kobj, struct attribute *a,
		int n)
{
	struct device *dev = container_of(kobj, struct device, kobj);
	struct dax_region *dax_region = dev_get_drvdata(dev);

	if (is_static(dax_region))
		if (a == &dev_attr_available_size.attr
				|| a == &dev_attr_create.attr
				|| a == &dev_attr_seed.attr
				|| a == &dev_attr_delete.attr)
			return 0;
	return a->mode;
}

static struct attribute *dax_region_attributes[] = {
	&dev_attr_available_size.attr,
	&dev_attr_region_size.attr,
	&dev_attr_region_align.attr,
	&dev_attr_create.attr,
	&dev_attr_seed.attr,
	&dev_attr_delete.attr,
	&dev_attr_id.attr,
	NULL,
};

static const struct attribute_group dax_region_attribute_group = {
	.name = "dax_region",
	.attrs = dax_region_attributes,
	.is_visible = dax_region_visible,
};

static const struct attribute_group *dax_region_attribute_groups[] = {
	&dax_region_attribute_group,
	NULL,
};

static void dax_region_unregister(void *region)
{
	struct dax_region *dax_region = region;

	sysfs_remove_groups(&dax_region->dev->kobj,
			dax_region_attribute_groups);
	dax_region_put(dax_region);
}

struct dax_region *alloc_dax_region(struct device *parent, int region_id,
		struct range *range, int target_node, unsigned int align,
		unsigned long flags)
{
	struct dax_region *dax_region;

	/*
	 * The DAX core assumes that it can store its private data in
	 * parent->driver_data. This WARN is a reminder / safeguard for
	 * developers of device-dax drivers.
	 */
	if (dev_get_drvdata(parent)) {
		dev_WARN(parent, "dax core failed to setup private data\n");
		return NULL;
	}

	if (!IS_ALIGNED(range->start, align)
			|| !IS_ALIGNED(range_len(range), align))
		return NULL;

	dax_region = kzalloc(sizeof(*dax_region), GFP_KERNEL);
	if (!dax_region)
		return NULL;

	dev_set_drvdata(parent, dax_region);
	kref_init(&dax_region->kref);
	dax_region->id = region_id;
	dax_region->align = align;
	dax_region->dev = parent;
	dax_region->target_node = target_node;
	ida_init(&dax_region->ida);
	dax_region->res = (struct resource) {
		.start = range->start,
		.end = range->end,
		.flags = IORESOURCE_MEM | flags,
	};

	if (sysfs_create_groups(&parent->kobj, dax_region_attribute_groups)) {
		kfree(dax_region);
		return NULL;
	}

	if (devm_add_action_or_reset(parent, dax_region_unregister, dax_region))
		return NULL;
	return dax_region;
}
EXPORT_SYMBOL_GPL(alloc_dax_region);

static void dax_mapping_release(struct device *dev)
{
	struct dax_mapping *mapping = to_dax_mapping(dev);
	struct device *parent = dev->parent;
	struct dev_dax *dev_dax = to_dev_dax(parent);

	ida_free(&dev_dax->ida, mapping->id);
	kfree(mapping);
	put_device(parent);
}

static void unregister_dax_mapping(void *data)
{
	struct device *dev = data;
	struct dax_mapping *mapping = to_dax_mapping(dev);
	struct dev_dax *dev_dax = to_dev_dax(dev->parent);
	struct dax_region *dax_region = dev_dax->region;

	dev_dbg(dev, "%s\n", __func__);

	device_lock_assert(dax_region->dev);

	dev_dax->ranges[mapping->range_id].mapping = NULL;
	mapping->range_id = -1;

	device_unregister(dev);
}

static struct dev_dax_range *get_dax_range(struct device *dev)
{
	struct dax_mapping *mapping = to_dax_mapping(dev);
	struct dev_dax *dev_dax = to_dev_dax(dev->parent);
	struct dax_region *dax_region = dev_dax->region;

	device_lock(dax_region->dev);
	if (mapping->range_id < 0) {
		device_unlock(dax_region->dev);
		return NULL;
	}

	return &dev_dax->ranges[mapping->range_id];
}

static void put_dax_range(struct dev_dax_range *dax_range)
{
	struct dax_mapping *mapping = dax_range->mapping;
	struct dev_dax *dev_dax = to_dev_dax(mapping->dev.parent);
	struct dax_region *dax_region = dev_dax->region;

	device_unlock(dax_region->dev);
}

static ssize_t start_show(struct device *dev,
		struct device_attribute *attr, char *buf)
{
	struct dev_dax_range *dax_range;
	ssize_t rc;

	dax_range = get_dax_range(dev);
	if (!dax_range)
		return -ENXIO;
	rc = sprintf(buf, "%#llx\n", dax_range->range.start);
	put_dax_range(dax_range);

	return rc;
}
static DEVICE_ATTR(start, 0400, start_show, NULL);

static ssize_t end_show(struct device *dev,
		struct device_attribute *attr, char *buf)
{
	struct dev_dax_range *dax_range;
	ssize_t rc;

	dax_range = get_dax_range(dev);
	if (!dax_range)
		return -ENXIO;
	rc = sprintf(buf, "%#llx\n", dax_range->range.end);
	put_dax_range(dax_range);

	return rc;
}
static DEVICE_ATTR(end, 0400, end_show, NULL);

static ssize_t pgoff_show(struct device *dev,
		struct device_attribute *attr, char *buf)
{
	struct dev_dax_range *dax_range;
	ssize_t rc;

	dax_range = get_dax_range(dev);
	if (!dax_range)
		return -ENXIO;
	rc = sprintf(buf, "%#lx\n", dax_range->pgoff);
	put_dax_range(dax_range);

	return rc;
}
static DEVICE_ATTR(page_offset, 0400, pgoff_show, NULL);

static struct attribute *dax_mapping_attributes[] = {
	&dev_attr_start.attr,
	&dev_attr_end.attr,
	&dev_attr_page_offset.attr,
	NULL,
};

static const struct attribute_group dax_mapping_attribute_group = {
	.attrs = dax_mapping_attributes,
};

static const struct attribute_group *dax_mapping_attribute_groups[] = {
	&dax_mapping_attribute_group,
	NULL,
};

static struct device_type dax_mapping_type = {
	.release = dax_mapping_release,
	.groups = dax_mapping_attribute_groups,
};

static int devm_register_dax_mapping(struct dev_dax *dev_dax, int range_id)
{
	struct dax_region *dax_region = dev_dax->region;
	struct dax_mapping *mapping;
	struct device *dev;
	int rc;

	device_lock_assert(dax_region->dev);

	if (dev_WARN_ONCE(&dev_dax->dev, !dax_region->dev->driver,
				"region disabled\n"))
		return -ENXIO;

	mapping = kzalloc(sizeof(*mapping), GFP_KERNEL);
	if (!mapping)
		return -ENOMEM;
	mapping->range_id = range_id;
	mapping->id = ida_alloc(&dev_dax->ida, GFP_KERNEL);
	if (mapping->id < 0) {
		kfree(mapping);
		return -ENOMEM;
	}
	dev_dax->ranges[range_id].mapping = mapping;
	dev = &mapping->dev;
	device_initialize(dev);
	dev->parent = &dev_dax->dev;
	get_device(dev->parent);
	dev->type = &dax_mapping_type;
	dev_set_name(dev, "mapping%d", mapping->id);
	rc = device_add(dev);
	if (rc) {
		put_device(dev);
		return rc;
	}

	rc = devm_add_action_or_reset(dax_region->dev, unregister_dax_mapping,
			dev);
	if (rc)
		return rc;
	return 0;
}

static int alloc_dev_dax_range(struct dev_dax *dev_dax, u64 start,
		resource_size_t size)
{
	struct dax_region *dax_region = dev_dax->region;
	struct resource *res = &dax_region->res;
	struct device *dev = &dev_dax->dev;
	struct dev_dax_range *ranges;
	unsigned long pgoff = 0;
	struct resource *alloc;
	int i, rc;

	device_lock_assert(dax_region->dev);

	/* handle the seed alloc special case */
	if (!size) {
		if (dev_WARN_ONCE(dev, dev_dax->nr_range,
					"0-size allocation must be first\n"))
			return -EBUSY;
		/* nr_range == 0 is elsewhere special cased as 0-size device */
		return 0;
	}

	alloc = __request_region(res, start, size, dev_name(dev), 0);
	if (!alloc)
		return -ENOMEM;

	ranges = krealloc(dev_dax->ranges, sizeof(*ranges)
			* (dev_dax->nr_range + 1), GFP_KERNEL);
	if (!ranges) {
		__release_region(res, alloc->start, resource_size(alloc));
		return -ENOMEM;
	}

	for (i = 0; i < dev_dax->nr_range; i++)
		pgoff += PHYS_PFN(range_len(&ranges[i].range));
	dev_dax->ranges = ranges;
	ranges[dev_dax->nr_range++] = (struct dev_dax_range) {
		.pgoff = pgoff,
		.range = {
			.start = alloc->start,
			.end = alloc->end,
		},
	};

	dev_dbg(dev, "alloc range[%d]: %pa:%pa\n", dev_dax->nr_range - 1,
			&alloc->start, &alloc->end);
	/*
	 * A dev_dax instance must be registered before mapping device
	 * children can be added. Defer to devm_create_dev_dax() to add
	 * the initial mapping device.
	 */
	if (!device_is_registered(&dev_dax->dev))
		return 0;

	rc = devm_register_dax_mapping(dev_dax, dev_dax->nr_range - 1);
	if (rc)
		trim_dev_dax_range(dev_dax);

	return rc;
}

static int adjust_dev_dax_range(struct dev_dax *dev_dax, struct resource *res, resource_size_t size)
{
	int last_range = dev_dax->nr_range - 1;
	struct dev_dax_range *dax_range = &dev_dax->ranges[last_range];
	struct dax_region *dax_region = dev_dax->region;
	bool is_shrink = resource_size(res) > size;
	struct range *range = &dax_range->range;
	struct device *dev = &dev_dax->dev;
	int rc;

	device_lock_assert(dax_region->dev);

	if (dev_WARN_ONCE(dev, !size, "deletion is handled by dev_dax_shrink\n"))
		return -EINVAL;

	rc = adjust_resource(res, range->start, size);
	if (rc)
		return rc;

	*range = (struct range) {
		.start = range->start,
		.end = range->start + size - 1,
	};

	dev_dbg(dev, "%s range[%d]: %#llx:%#llx\n", is_shrink ? "shrink" : "extend",
			last_range, (unsigned long long) range->start,
			(unsigned long long) range->end);

	return 0;
}

static ssize_t size_show(struct device *dev,
		struct device_attribute *attr, char *buf)
{
	struct dev_dax *dev_dax = to_dev_dax(dev);
	unsigned long long size;

	device_lock(dev);
	size = dev_dax_size(dev_dax);
	device_unlock(dev);

	return sprintf(buf, "%llu\n", size);
}

static bool alloc_is_aligned(struct dev_dax *dev_dax, resource_size_t size)
{
	/*
	 * The minimum mapping granularity for a device instance is a
	 * single subsection, unless the arch says otherwise.
	 */
	return IS_ALIGNED(size, max_t(unsigned long, dev_dax->align, memremap_compat_align()));
}

static int dev_dax_shrink(struct dev_dax *dev_dax, resource_size_t size)
{
	resource_size_t to_shrink = dev_dax_size(dev_dax) - size;
	struct dax_region *dax_region = dev_dax->region;
	struct device *dev = &dev_dax->dev;
	int i;

	for (i = dev_dax->nr_range - 1; i >= 0; i--) {
		struct range *range = &dev_dax->ranges[i].range;
		struct dax_mapping *mapping = dev_dax->ranges[i].mapping;
		struct resource *adjust = NULL, *res;
		resource_size_t shrink;

		shrink = min_t(u64, to_shrink, range_len(range));
		if (shrink >= range_len(range)) {
			devm_release_action(dax_region->dev,
					unregister_dax_mapping, &mapping->dev);
			trim_dev_dax_range(dev_dax);
			to_shrink -= shrink;
			if (!to_shrink)
				break;
			continue;
		}

		for_each_dax_region_resource(dax_region, res)
			if (strcmp(res->name, dev_name(dev)) == 0
					&& res->start == range->start) {
				adjust = res;
				break;
			}

		if (dev_WARN_ONCE(dev, !adjust || i != dev_dax->nr_range - 1,
					"failed to find matching resource\n"))
			return -ENXIO;
		return adjust_dev_dax_range(dev_dax, adjust, range_len(range)
				- shrink);
	}
	return 0;
}

/*
 * Only allow adjustments that preserve the relative pgoff of existing
 * allocations. I.e. the dev_dax->ranges array is ordered by increasing pgoff.
 */
static bool adjust_ok(struct dev_dax *dev_dax, struct resource *res)
{
	struct dev_dax_range *last;
	int i;

	if (dev_dax->nr_range == 0)
		return false;
	if (strcmp(res->name, dev_name(&dev_dax->dev)) != 0)
		return false;
	last = &dev_dax->ranges[dev_dax->nr_range - 1];
	if (last->range.start != res->start || last->range.end != res->end)
		return false;
	for (i = 0; i < dev_dax->nr_range - 1; i++) {
		struct dev_dax_range *dax_range = &dev_dax->ranges[i];

		if (dax_range->pgoff > last->pgoff)
			return false;
	}

	return true;
}

static ssize_t dev_dax_resize(struct dax_region *dax_region,
		struct dev_dax *dev_dax, resource_size_t size)
{
	resource_size_t avail = dax_region_avail_size(dax_region), to_alloc;
	resource_size_t dev_size = dev_dax_size(dev_dax);
	struct resource *region_res = &dax_region->res;
	struct device *dev = &dev_dax->dev;
	struct resource *res, *first;
	resource_size_t alloc = 0;
	int rc;

	if (dev->driver)
		return -EBUSY;
	if (size == dev_size)
		return 0;
	if (size > dev_size && size - dev_size > avail)
		return -ENOSPC;
	if (size < dev_size)
		return dev_dax_shrink(dev_dax, size);

	to_alloc = size - dev_size;
	if (dev_WARN_ONCE(dev, !alloc_is_aligned(dev_dax, to_alloc),
			"resize of %pa misaligned\n", &to_alloc))
		return -ENXIO;

	/*
	 * Expand the device into the unused portion of the region. This
	 * may involve adjusting the end of an existing resource, or
	 * allocating a new resource.
	 */
retry:
	first = region_res->child;
	if (!first)
		return alloc_dev_dax_range(dev_dax, dax_region->res.start, to_alloc);

	rc = -ENOSPC;
	for (res = first; res; res = res->sibling) {
		struct resource *next = res->sibling;

		/* space at the beginning of the region */
		if (res == first && res->start > dax_region->res.start) {
			alloc = min(res->start - dax_region->res.start, to_alloc);
			rc = alloc_dev_dax_range(dev_dax, dax_region->res.start, alloc);
			break;
		}

		alloc = 0;
		/* space between allocations */
		if (next && next->start > res->end + 1)
			alloc = min(next->start - (res->end + 1), to_alloc);

		/* space at the end of the region */
		if (!alloc && !next && res->end < region_res->end)
			alloc = min(region_res->end - res->end, to_alloc);

		if (!alloc)
			continue;

		if (adjust_ok(dev_dax, res)) {
			rc = adjust_dev_dax_range(dev_dax, res, resource_size(res) + alloc);
			break;
		}
		rc = alloc_dev_dax_range(dev_dax, res->end + 1, alloc);
		break;
	}
	if (rc)
		return rc;
	to_alloc -= alloc;
	if (to_alloc)
		goto retry;
	return 0;
}

static ssize_t size_store(struct device *dev, struct device_attribute *attr,
		const char *buf, size_t len)
{
	ssize_t rc;
	unsigned long long val;
	struct dev_dax *dev_dax = to_dev_dax(dev);
	struct dax_region *dax_region = dev_dax->region;

	rc = kstrtoull(buf, 0, &val);
	if (rc)
		return rc;

	if (!alloc_is_aligned(dev_dax, val)) {
		dev_dbg(dev, "%s: size: %lld misaligned\n", __func__, val);
		return -EINVAL;
	}

	device_lock(dax_region->dev);
	if (!dax_region->dev->driver) {
		device_unlock(dax_region->dev);
		return -ENXIO;
	}
	device_lock(dev);
	rc = dev_dax_resize(dax_region, dev_dax, val);
	device_unlock(dev);
	device_unlock(dax_region->dev);

	return rc == 0 ? len : rc;
}
static DEVICE_ATTR_RW(size);

static ssize_t range_parse(const char *opt, size_t len, struct range *range)
{
	unsigned long long addr = 0;
	char *start, *end, *str;
	ssize_t rc = -EINVAL;

	str = kstrdup(opt, GFP_KERNEL);
	if (!str)
		return rc;

	end = str;
	start = strsep(&end, "-");
	if (!start || !end)
		goto err;

	rc = kstrtoull(start, 16, &addr);
	if (rc)
		goto err;
	range->start = addr;

	rc = kstrtoull(end, 16, &addr);
	if (rc)
		goto err;
	range->end = addr;

err:
	kfree(str);
	return rc;
}

static ssize_t mapping_store(struct device *dev, struct device_attribute *attr,
		const char *buf, size_t len)
{
	struct dev_dax *dev_dax = to_dev_dax(dev);
	struct dax_region *dax_region = dev_dax->region;
	size_t to_alloc;
	struct range r;
	ssize_t rc;

	rc = range_parse(buf, len, &r);
	if (rc)
		return rc;

	rc = -ENXIO;
	device_lock(dax_region->dev);
	if (!dax_region->dev->driver) {
		device_unlock(dax_region->dev);
		return rc;
	}
	device_lock(dev);

	to_alloc = range_len(&r);
	if (alloc_is_aligned(dev_dax, to_alloc))
		rc = alloc_dev_dax_range(dev_dax, r.start, to_alloc);
	device_unlock(dev);
	device_unlock(dax_region->dev);

	return rc == 0 ? len : rc;
}
static DEVICE_ATTR_WO(mapping);

static ssize_t align_show(struct device *dev,
		struct device_attribute *attr, char *buf)
{
	struct dev_dax *dev_dax = to_dev_dax(dev);

	return sprintf(buf, "%d\n", dev_dax->align);
}

static ssize_t dev_dax_validate_align(struct dev_dax *dev_dax)
{
	struct device *dev = &dev_dax->dev;
	int i;

	for (i = 0; i < dev_dax->nr_range; i++) {
		size_t len = range_len(&dev_dax->ranges[i].range);

		if (!alloc_is_aligned(dev_dax, len)) {
			dev_dbg(dev, "%s: align %u invalid for range %d\n",
				__func__, dev_dax->align, i);
			return -EINVAL;
		}
	}

	return 0;
}

static ssize_t align_store(struct device *dev, struct device_attribute *attr,
		const char *buf, size_t len)
{
	struct dev_dax *dev_dax = to_dev_dax(dev);
	struct dax_region *dax_region = dev_dax->region;
	unsigned long val, align_save;
	ssize_t rc;

	rc = kstrtoul(buf, 0, &val);
	if (rc)
		return -ENXIO;

	if (!dax_align_valid(val))
		return -EINVAL;

	device_lock(dax_region->dev);
	if (!dax_region->dev->driver) {
		device_unlock(dax_region->dev);
		return -ENXIO;
	}

	device_lock(dev);
	if (dev->driver) {
		rc = -EBUSY;
		goto out_unlock;
	}

	align_save = dev_dax->align;
	dev_dax->align = val;
	rc = dev_dax_validate_align(dev_dax);
	if (rc)
		dev_dax->align = align_save;
out_unlock:
	device_unlock(dev);
	device_unlock(dax_region->dev);
	return rc == 0 ? len : rc;
}
static DEVICE_ATTR_RW(align);

static int dev_dax_target_node(struct dev_dax *dev_dax)
{
	struct dax_region *dax_region = dev_dax->region;

	return dax_region->target_node;
}

static ssize_t target_node_show(struct device *dev,
		struct device_attribute *attr, char *buf)
{
	struct dev_dax *dev_dax = to_dev_dax(dev);

	return sprintf(buf, "%d\n", dev_dax_target_node(dev_dax));
}
static DEVICE_ATTR_RO(target_node);

static ssize_t resource_show(struct device *dev,
		struct device_attribute *attr, char *buf)
{
	struct dev_dax *dev_dax = to_dev_dax(dev);
	struct dax_region *dax_region = dev_dax->region;
	unsigned long long start;

	if (dev_dax->nr_range < 1)
		start = dax_region->res.start;
	else
		start = dev_dax->ranges[0].range.start;

	return sprintf(buf, "%#llx\n", start);
}
static DEVICE_ATTR(resource, 0400, resource_show, NULL);

static ssize_t modalias_show(struct device *dev, struct device_attribute *attr,
		char *buf)
{
	/*
	 * We only ever expect to handle device-dax instances, i.e. the
	 * @type argument to MODULE_ALIAS_DAX_DEVICE() is always zero
	 */
	return sprintf(buf, DAX_DEVICE_MODALIAS_FMT "\n", 0);
}
static DEVICE_ATTR_RO(modalias);

static ssize_t numa_node_show(struct device *dev,
		struct device_attribute *attr, char *buf)
{
	return sprintf(buf, "%d\n", dev_to_node(dev));
}
static DEVICE_ATTR_RO(numa_node);

static umode_t dev_dax_visible(struct kobject *kobj, struct attribute *a, int n)
{
	struct device *dev = container_of(kobj, struct device, kobj);
	struct dev_dax *dev_dax = to_dev_dax(dev);
	struct dax_region *dax_region = dev_dax->region;

	if (a == &dev_attr_target_node.attr && dev_dax_target_node(dev_dax) < 0)
		return 0;
	if (a == &dev_attr_numa_node.attr && !IS_ENABLED(CONFIG_NUMA))
		return 0;
	if (a == &dev_attr_mapping.attr && is_static(dax_region))
		return 0;
	if ((a == &dev_attr_align.attr ||
	     a == &dev_attr_size.attr) && is_static(dax_region))
		return 0444;
	return a->mode;
}

static struct attribute *dev_dax_attributes[] = {
	&dev_attr_modalias.attr,
	&dev_attr_size.attr,
	&dev_attr_mapping.attr,
	&dev_attr_target_node.attr,
	&dev_attr_align.attr,
	&dev_attr_resource.attr,
	&dev_attr_numa_node.attr,
	NULL,
};

static const struct attribute_group dev_dax_attribute_group = {
	.attrs = dev_dax_attributes,
	.is_visible = dev_dax_visible,
};

static const struct attribute_group *dax_attribute_groups[] = {
	&dev_dax_attribute_group,
	NULL,
};

static void dev_dax_release(struct device *dev)
{
	struct dev_dax *dev_dax = to_dev_dax(dev);
	struct dax_device *dax_dev = dev_dax->dax_dev;

	put_dax(dax_dev);
	free_dev_dax_id(dev_dax);
	kfree(dev_dax->pgmap);
	kfree(dev_dax);
}

static const struct device_type dev_dax_type = {
	.release = dev_dax_release,
	.groups = dax_attribute_groups,
};

struct dev_dax *devm_create_dev_dax(struct dev_dax_data *data)
{
	struct dax_region *dax_region = data->dax_region;
	struct device *parent = dax_region->dev;
	struct dax_device *dax_dev;
	struct dev_dax *dev_dax;
	struct inode *inode;
	struct device *dev;
	int rc;

	dev_dax = kzalloc(sizeof(*dev_dax), GFP_KERNEL);
	if (!dev_dax)
		return ERR_PTR(-ENOMEM);

	dev_dax->region = dax_region;
	if (is_static(dax_region)) {
		if (dev_WARN_ONCE(parent, data->id < 0,
				"dynamic id specified to static region\n")) {
			rc = -EINVAL;
			goto err_id;
		}

		dev_dax->id = data->id;
	} else {
		if (dev_WARN_ONCE(parent, data->id >= 0,
				"static id specified to dynamic region\n")) {
			rc = -EINVAL;
			goto err_id;
		}

		rc = alloc_dev_dax_id(dev_dax);
		if (rc < 0)
			goto err_id;
	}

	dev = &dev_dax->dev;
	device_initialize(dev);
	dev_set_name(dev, "dax%d.%d", dax_region->id, dev_dax->id);

	rc = alloc_dev_dax_range(dev_dax, dax_region->res.start, data->size);
	if (rc)
		goto err_range;

	if (data->pgmap) {
		dev_WARN_ONCE(parent, !is_static(dax_region),
			"custom dev_pagemap requires a static dax_region\n");

		dev_dax->pgmap = kmemdup(data->pgmap,
				sizeof(struct dev_pagemap), GFP_KERNEL);
		if (!dev_dax->pgmap) {
			rc = -ENOMEM;
			goto err_pgmap;
		}
	}

	/*
	 * No dax_operations since there is no access to this device outside of
	 * mmap of the resulting character device.
	 */
	dax_dev = alloc_dax(dev_dax, NULL);
	if (IS_ERR(dax_dev)) {
		rc = PTR_ERR(dax_dev);
		goto err_alloc_dax;
	}
	set_dax_synchronous(dax_dev);
	set_dax_nocache(dax_dev);
	set_dax_nomc(dax_dev);

	/* a device_dax instance is dead while the driver is not attached */
	kill_dax(dax_dev);

	dev_dax->dax_dev = dax_dev;
	dev_dax->target_node = dax_region->target_node;
	dev_dax->align = dax_region->align;
	ida_init(&dev_dax->ida);

	inode = dax_inode(dax_dev);
	dev->devt = inode->i_rdev;
	dev->bus = &dax_bus_type;
	dev->parent = parent;
	dev->type = &dev_dax_type;

	rc = device_add(dev);
	if (rc) {
		kill_dev_dax(dev_dax);
		put_device(dev);
		return ERR_PTR(rc);
	}

	rc = devm_add_action_or_reset(dax_region->dev, unregister_dev_dax, dev);
	if (rc)
		return ERR_PTR(rc);

	/* register mapping device for the initial allocation range */
	if (dev_dax->nr_range && range_len(&dev_dax->ranges[0].range)) {
		rc = devm_register_dax_mapping(dev_dax, 0);
		if (rc)
			return ERR_PTR(rc);
	}

	return dev_dax;

err_alloc_dax:
	kfree(dev_dax->pgmap);
err_pgmap:
	free_dev_dax_ranges(dev_dax);
err_range:
	free_dev_dax_id(dev_dax);
err_id:
	kfree(dev_dax);

	return ERR_PTR(rc);
}
EXPORT_SYMBOL_GPL(devm_create_dev_dax);

int __dax_driver_register(struct dax_device_driver *dax_drv,
		struct module *module, const char *mod_name)
{
	struct device_driver *drv = &dax_drv->drv;

	/*
	 * dax_bus_probe() calls dax_drv->probe() unconditionally.
	 * So better be safe than sorry and ensure it is provided.
	 */
	if (!dax_drv->probe)
		return -EINVAL;

	INIT_LIST_HEAD(&dax_drv->ids);
	drv->owner = module;
	drv->name = mod_name;
	drv->mod_name = mod_name;
	drv->bus = &dax_bus_type;

	return driver_register(drv);
}
EXPORT_SYMBOL_GPL(__dax_driver_register);

void dax_driver_unregister(struct dax_device_driver *dax_drv)
{
	struct device_driver *drv = &dax_drv->drv;
	struct dax_id *dax_id, *_id;

	mutex_lock(&dax_bus_lock);
	list_for_each_entry_safe(dax_id, _id, &dax_drv->ids, list) {
		list_del(&dax_id->list);
		kfree(dax_id);
	}
	mutex_unlock(&dax_bus_lock);
	driver_unregister(drv);
}
EXPORT_SYMBOL_GPL(dax_driver_unregister);

int __init dax_bus_init(void)
{
	return bus_register(&dax_bus_type);
}

void __exit dax_bus_exit(void)
{
	bus_unregister(&dax_bus_type);
}<|MERGE_RESOLUTION|>--- conflicted
+++ resolved
@@ -454,18 +454,10 @@
 	kfree(dax_region);
 }
 
-<<<<<<< HEAD
-void dax_region_put(struct dax_region *dax_region)
+static void dax_region_put(struct dax_region *dax_region)
 {
 	kref_put(&dax_region->kref, dax_region_free);
 }
-EXPORT_SYMBOL_GPL(dax_region_put);
-=======
-static void dax_region_put(struct dax_region *dax_region)
-{
-	kref_put(&dax_region->kref, dax_region_free);
-}
->>>>>>> 98817289
 
 /* a return value >= 0 indicates this invocation invalidated the id */
 static int __free_dev_dax_id(struct dev_dax *dev_dax)
