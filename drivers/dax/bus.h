// SPDX-License-Identifier: GPL-2.0
/* Copyright(c) 2016 - 2018 Intel Corporation. All rights reserved. */
#ifndef __DAX_BUS_H__
#define __DAX_BUS_H__
#include <linux/device.h>
#include <linux/range.h>

struct dev_dax;
struct resource;
struct dax_device;
struct dax_region;
void dax_region_put(struct dax_region *dax_region);

#define IORESOURCE_DAX_STATIC (1UL << 0)
struct dax_region *alloc_dax_region(struct device *parent, int region_id,
<<<<<<< HEAD
		struct resource *res, int target_node, unsigned int align,
		unsigned long long flags);
=======
		struct range *range, int target_node, unsigned int align,
		unsigned long flags);
>>>>>>> d1988041

enum dev_dax_subsys {
	DEV_DAX_BUS = 0, /* zeroed dev_dax_data picks this by default */
	DEV_DAX_CLASS,
};

struct dev_dax_data {
	struct dax_region *dax_region;
	struct dev_pagemap *pgmap;
	enum dev_dax_subsys subsys;
	resource_size_t size;
	int id;
};

struct dev_dax *devm_create_dev_dax(struct dev_dax_data *data);

/* to be deleted when DEV_DAX_CLASS is removed */
struct dev_dax *__dax_pmem_probe(struct device *dev, enum dev_dax_subsys subsys);

struct dax_device_driver {
	struct device_driver drv;
	struct list_head ids;
	int match_always;
	int (*probe)(struct dev_dax *dev);
	int (*remove)(struct dev_dax *dev);
};

int __dax_driver_register(struct dax_device_driver *dax_drv,
		struct module *module, const char *mod_name);
#define dax_driver_register(driver) \
	__dax_driver_register(driver, THIS_MODULE, KBUILD_MODNAME)
void dax_driver_unregister(struct dax_device_driver *dax_drv);
void kill_dev_dax(struct dev_dax *dev_dax);

#if IS_ENABLED(CONFIG_DEV_DAX_PMEM_COMPAT)
int dev_dax_probe(struct dev_dax *dev_dax);
#endif

/*
 * While run_dax() is potentially a generic operation that could be
 * defined in include/linux/dax.h we don't want to grow any users
 * outside of drivers/dax/
 */
void run_dax(struct dax_device *dax_dev);

#define MODULE_ALIAS_DAX_DEVICE(type) \
	MODULE_ALIAS("dax:t" __stringify(type) "*")
#define DAX_DEVICE_MODALIAS_FMT "dax:t%d"

#endif /* __DAX_BUS_H__ */<|MERGE_RESOLUTION|>--- conflicted
+++ resolved
@@ -13,13 +13,8 @@
 
 #define IORESOURCE_DAX_STATIC (1UL << 0)
 struct dax_region *alloc_dax_region(struct device *parent, int region_id,
-<<<<<<< HEAD
-		struct resource *res, int target_node, unsigned int align,
-		unsigned long long flags);
-=======
 		struct range *range, int target_node, unsigned int align,
 		unsigned long flags);
->>>>>>> d1988041
 
 enum dev_dax_subsys {
 	DEV_DAX_BUS = 0, /* zeroed dev_dax_data picks this by default */
