--- conflicted
+++ resolved
@@ -575,98 +575,6 @@
  */
 static int hisi_lpc_acpi_probe(struct device *hostdev)
 {
-<<<<<<< HEAD
-	struct acpi_device *adev = ACPI_COMPANION(hostdev);
-	struct acpi_device *child;
-	struct platform_device *pdev;
-	int ret;
-
-	/* Only consider the children of the host */
-	list_for_each_entry(child, &adev->children, node) {
-		const char *hid = acpi_device_hid(child);
-		const struct hisi_lpc_acpi_cell *cell;
-		const struct resource *res;
-		bool found = false;
-		int num_res;
-
-		ret = hisi_lpc_acpi_set_io_res(&child->dev, &adev->dev, &res,
-					       &num_res);
-		if (ret) {
-			dev_warn(hostdev, "set resource fail (%d)\n", ret);
-			goto fail;
-		}
-
-		cell = (struct hisi_lpc_acpi_cell []){
-			/* ipmi */
-			{
-				.hid = "IPI0001",
-				.name = "hisi-lpc-ipmi",
-			},
-			/* 8250-compatible uart */
-			{
-				.hid = "HISI1031",
-				.name = "serial8250",
-				.pdata = (struct plat_serial8250_port []) {
-					{
-						.iobase = res->start,
-						.uartclk = 1843200,
-						.iotype = UPIO_PORT,
-						.flags = UPF_BOOT_AUTOCONF,
-					},
-					{}
-				},
-				.pdata_size = 2 *
-					sizeof(struct plat_serial8250_port),
-			},
-			{}
-		};
-
-		for (; cell && cell->name; cell++) {
-			if (!strcmp(cell->hid, hid)) {
-				found = true;
-				break;
-			}
-		}
-
-		if (!found) {
-			dev_warn(hostdev,
-				 "could not find cell for child device (%s), discarding\n",
-				 hid);
-			continue;
-		}
-
-		pdev = platform_device_alloc(cell->name, PLATFORM_DEVID_AUTO);
-		if (!pdev) {
-			ret = -ENOMEM;
-			goto fail;
-		}
-
-		pdev->dev.parent = hostdev;
-		ACPI_COMPANION_SET(&pdev->dev, child);
-
-		ret = platform_device_add_resources(pdev, res, num_res);
-		if (ret)
-			goto fail_put_device;
-
-		ret = platform_device_add_data(pdev, cell->pdata,
-					       cell->pdata_size);
-		if (ret)
-			goto fail_put_device;
-
-		ret = platform_device_add(pdev);
-		if (ret)
-			goto fail_put_device;
-
-		acpi_device_set_enumerated(child);
-	}
-
-	return 0;
-
-fail_put_device:
-	platform_device_put(pdev);
-fail:
-	hisi_lpc_acpi_remove(hostdev);
-=======
 	int ret;
 
 	/* Only consider the children of the host */
@@ -675,7 +583,6 @@
 	if (ret)
 		hisi_lpc_acpi_remove(hostdev);
 
->>>>>>> d60c95ef
 	return ret;
 }
 #else
