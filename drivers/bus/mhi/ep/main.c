--- conflicted
+++ resolved
@@ -782,22 +782,14 @@
 		if (ret) {
 			dev_err(dev, "Error updating write offset for ring\n");
 			mutex_unlock(&chan->lock);
-<<<<<<< HEAD
-			kfree(itr);
-=======
 			kmem_cache_free(mhi_cntrl->ring_item_cache, itr);
->>>>>>> 98817289
 			continue;
 		}
 
 		/* Sanity check to make sure there are elements in the ring */
 		if (ring->rd_offset == ring->wr_offset) {
 			mutex_unlock(&chan->lock);
-<<<<<<< HEAD
-			kfree(itr);
-=======
 			kmem_cache_free(mhi_cntrl->ring_item_cache, itr);
->>>>>>> 98817289
 			continue;
 		}
 
