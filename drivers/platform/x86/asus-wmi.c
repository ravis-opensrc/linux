--- conflicted
+++ resolved
@@ -4578,13 +4578,8 @@
 		goto fail_wmi_handler;
 	}
 
-<<<<<<< HEAD
-	if (asus->driver->quirks->i8042_filter) {
-		err = i8042_install_filter(asus->driver->quirks->i8042_filter);
-=======
 	if (asus->driver->i8042_filter) {
 		err = i8042_install_filter(asus->driver->i8042_filter);
->>>>>>> 7bbf3b67
 		if (err)
 			pr_warn("Unable to install key filter - %d\n", err);
 	}
@@ -4625,13 +4620,8 @@
 	struct asus_wmi *asus;
 
 	asus = platform_get_drvdata(device);
-<<<<<<< HEAD
-	if (asus->driver->quirks->i8042_filter)
-		i8042_remove_filter(asus->driver->quirks->i8042_filter);
-=======
 	if (asus->driver->i8042_filter)
 		i8042_remove_filter(asus->driver->i8042_filter);
->>>>>>> 7bbf3b67
 	wmi_remove_notify_handler(asus->driver->event_guid);
 	asus_wmi_backlight_exit(asus);
 	asus_screenpad_exit(asus);
