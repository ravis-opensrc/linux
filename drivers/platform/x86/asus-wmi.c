--- conflicted
+++ resolved
@@ -513,15 +513,8 @@
 
 static int asus_wmi_input_init(struct asus_wmi *asus)
 {
-<<<<<<< HEAD
-	struct device *dev;
-	int err, result;
-=======
 	struct device *dev = &asus->platform_device->dev;
 	int err;
->>>>>>> 2cb8e624
-
-	dev = &asus->platform_device->dev;
 
 	asus->inputdev = input_allocate_device();
 	if (!asus->inputdev)
@@ -541,41 +534,6 @@
 	case asus_wmi_no_tablet_switch:
 		break;
 	case asus_wmi_kbd_dock_devid:
-<<<<<<< HEAD
-		result = asus_wmi_get_devstate_simple(asus, ASUS_WMI_DEVID_KBD_DOCK);
-		if (result >= 0) {
-			input_set_capability(asus->inputdev, EV_SW, SW_TABLET_MODE);
-			input_report_switch(asus->inputdev, SW_TABLET_MODE, !result);
-		} else if (result != -ENODEV) {
-			dev_err(dev, "Error checking for keyboard-dock: %d\n", result);
-		}
-		break;
-	case asus_wmi_lid_flip_devid:
-		result = asus_wmi_get_devstate_simple(asus, ASUS_WMI_DEVID_LID_FLIP);
-		if (result < 0)
-			asus->driver->quirks->tablet_switch_mode = asus_wmi_no_tablet_switch;
-		if (result >= 0) {
-			input_set_capability(asus->inputdev, EV_SW, SW_TABLET_MODE);
-			input_report_switch(asus->inputdev, SW_TABLET_MODE, result);
-		} else if (result == -ENODEV) {
-			dev_err(dev, "This device has lid_flip quirk but got ENODEV checking it. This is a bug.");
-		} else {
-			dev_err(dev, "Error checking for lid-flip: %d\n", result);
-		}
-		break;
-	case asus_wmi_lid_flip_rog_devid:
-		result = asus_wmi_get_devstate_simple(asus, ASUS_WMI_DEVID_LID_FLIP_ROG);
-		if (result < 0)
-			asus->driver->quirks->tablet_switch_mode = asus_wmi_no_tablet_switch;
-		if (result >= 0) {
-			input_set_capability(asus->inputdev, EV_SW, SW_TABLET_MODE);
-			input_report_switch(asus->inputdev, SW_TABLET_MODE, result);
-		} else if (result == -ENODEV) {
-			dev_err(dev, "This device has lid-flip-rog quirk but got ENODEV checking it. This is a bug.");
-		} else {
-			dev_err(dev, "Error checking for lid-flip: %d\n", result);
-		}
-=======
 		asus_wmi_tablet_sw_init(asus, ASUS_WMI_DEVID_KBD_DOCK, NOTIFY_KBD_DOCK_CHANGE);
 		break;
 	case asus_wmi_lid_flip_devid:
@@ -583,7 +541,6 @@
 		break;
 	case asus_wmi_lid_flip_rog_devid:
 		asus_wmi_tablet_sw_init(asus, ASUS_WMI_DEVID_LID_FLIP_ROG, NOTIFY_LID_FLIP_ROG);
->>>>>>> 2cb8e624
 		break;
 	}
 
@@ -612,25 +569,10 @@
 {
 	int result;
 
-<<<<<<< HEAD
-	result = asus_wmi_get_devstate_simple(asus, ASUS_WMI_DEVID_LID_FLIP);
-	if (result >= 0) {
-		input_report_switch(asus->inputdev, SW_TABLET_MODE, result);
-		input_sync(asus->inputdev);
-	}
-}
-
-static void lid_flip_rog_tablet_mode_get_state(struct asus_wmi *asus)
-{
-	int result;
-
-	result = asus_wmi_get_devstate_simple(asus, ASUS_WMI_DEVID_LID_FLIP_ROG);
-=======
 	if (!asus->tablet_switch_dev_id)
 		return;
 
 	result = asus_wmi_get_devstate_simple(asus, asus->tablet_switch_dev_id);
->>>>>>> 2cb8e624
 	if (result >= 0) {
 		input_report_switch(asus->inputdev, SW_TABLET_MODE, result);
 		input_sync(asus->inputdev);
@@ -3347,34 +3289,6 @@
 		return;
 	}
 
-<<<<<<< HEAD
-	if (asus->driver->quirks->tablet_switch_mode == asus_wmi_kbd_dock_devid &&
-	    code == NOTIFY_KBD_DOCK_CHANGE) {
-		result = asus_wmi_get_devstate_simple(asus,
-						      ASUS_WMI_DEVID_KBD_DOCK);
-		if (result >= 0) {
-			input_report_switch(asus->inputdev, SW_TABLET_MODE,
-					    !result);
-			input_sync(asus->inputdev);
-		}
-		return;
-	}
-
-	if (asus->driver->quirks->tablet_switch_mode == asus_wmi_lid_flip_devid &&
-	    code == NOTIFY_LID_FLIP) {
-		lid_flip_tablet_mode_get_state(asus);
-		return;
-	}
-
-	if (asus->driver->quirks->tablet_switch_mode == asus_wmi_lid_flip_rog_devid &&
-	    code == NOTIFY_LID_FLIP_ROG) {
-		lid_flip_rog_tablet_mode_get_state(asus);
-		return;
-	}
-
-	if (asus->fan_boost_mode_available && code == NOTIFY_KBD_FBM) {
-		fan_boost_mode_switch_next(asus);
-=======
 	if (code == asus->tablet_switch_event_code) {
 		asus_wmi_tablet_mode_get_state(asus);
 		return;
@@ -3385,7 +3299,6 @@
 			fan_boost_mode_switch_next(asus);
 		if (asus->throttle_thermal_policy_available)
 			throttle_thermal_policy_switch_next(asus);
->>>>>>> 2cb8e624
 		return;
 
 	}
@@ -3994,22 +3907,7 @@
 	if (asus_wmi_has_fnlock_key(asus))
 		asus_wmi_fnlock_update(asus);
 
-<<<<<<< HEAD
-	switch (asus->driver->quirks->tablet_switch_mode) {
-	case asus_wmi_no_tablet_switch:
-	case asus_wmi_kbd_dock_devid:
-		break;
-	case asus_wmi_lid_flip_devid:
-		lid_flip_tablet_mode_get_state(asus);
-		break;
-	case asus_wmi_lid_flip_rog_devid:
-		lid_flip_rog_tablet_mode_get_state(asus);
-		break;
-	}
-
-=======
 	asus_wmi_tablet_mode_get_state(asus);
->>>>>>> 2cb8e624
 	return 0;
 }
 
@@ -4049,22 +3947,7 @@
 	if (asus_wmi_has_fnlock_key(asus))
 		asus_wmi_fnlock_update(asus);
 
-<<<<<<< HEAD
-	switch (asus->driver->quirks->tablet_switch_mode) {
-	case asus_wmi_no_tablet_switch:
-	case asus_wmi_kbd_dock_devid:
-		break;
-	case asus_wmi_lid_flip_devid:
-		lid_flip_tablet_mode_get_state(asus);
-		break;
-	case asus_wmi_lid_flip_rog_devid:
-		lid_flip_rog_tablet_mode_get_state(asus);
-		break;
-	}
-
-=======
 	asus_wmi_tablet_mode_get_state(asus);
->>>>>>> 2cb8e624
 	return 0;
 }
 
