--- conflicted
+++ resolved
@@ -21,10 +21,7 @@
 #include <linux/i2c.h>
 #include <linux/interrupt.h>
 #include <linux/module.h>
-<<<<<<< HEAD
-=======
 #include <linux/pci.h>
->>>>>>> f7688b48
 #include <linux/platform_device.h>
 #include <linux/regulator/consumer.h>
 #include <linux/slab.h>
@@ -45,10 +42,6 @@
 	struct i2c_client *max17047;
 	struct i2c_client *fusb302;
 	struct i2c_client *pi3usb30532;
-<<<<<<< HEAD
-	/* Contain a list-head must be per device */
-	struct device_connection connections[5];
-=======
 
 	struct fwnode_handle *dp;
 };
@@ -75,7 +68,6 @@
 static const struct software_node_reference fusb302_refs[] = {
 	{ "usb-role-switch", 1, &mux_ref},
 	{ }
->>>>>>> f7688b48
 };
 
 /*
@@ -118,10 +110,6 @@
 	{ }
 };
 
-<<<<<<< HEAD
-static int cht_int33fe_probe(struct platform_device *pdev)
-{
-=======
 #define PDO_FIXED_FLAGS \
 	(PDO_FIXED_DUAL_ROLE | PDO_FIXED_DATA_SWAP | PDO_FIXED_USB_COMM)
 
@@ -270,7 +258,6 @@
 
 static int cht_int33fe_probe(struct platform_device *pdev)
 {
->>>>>>> f7688b48
 	struct device *dev = &pdev->dev;
 	struct i2c_board_info board_info;
 	struct cht_int33fe_data *data;
@@ -338,22 +325,6 @@
 	if (ret)
 		return ret;
 
-<<<<<<< HEAD
-	data->connections[0].endpoint[0] = "port0";
-	data->connections[0].endpoint[1] = "i2c-pi3usb30532";
-	data->connections[0].id = "typec-switch";
-	data->connections[1].endpoint[0] = "port0";
-	data->connections[1].endpoint[1] = "i2c-pi3usb30532";
-	data->connections[1].id = "typec-mux";
-	data->connections[2].endpoint[0] = "port0";
-	data->connections[2].endpoint[1] = "i2c-pi3usb30532";
-	data->connections[2].id = "idff01m01";
-	data->connections[3].endpoint[0] = "i2c-fusb302";
-	data->connections[3].endpoint[1] = "intel_xhci_usb_sw-role-switch";
-	data->connections[3].id = "usb-role-switch";
-
-	device_connections_add(data->connections);
-=======
 	/* Work around BIOS bug, see comment on cht_int33fe_check_for_max17047 */
 	ret = cht_int33fe_register_max17047(dev, data);
 	if (ret)
@@ -364,7 +335,6 @@
 		ret = -ENODEV;
 		goto out_unregister_max17047;
 	}
->>>>>>> f7688b48
 
 	memset(&board_info, 0, sizeof(board_info));
 	strlcpy(board_info.type, "typec_fusb302", I2C_NAME_SIZE);
@@ -405,12 +375,8 @@
 out_unregister_max17047:
 	i2c_unregister_device(data->max17047);
 
-<<<<<<< HEAD
-	device_connections_remove(data->connections);
-=======
 out_remove_nodes:
 	cht_int33fe_remove_nodes(data);
->>>>>>> f7688b48
 
 	return ret;
 }
@@ -423,11 +389,7 @@
 	i2c_unregister_device(data->fusb302);
 	i2c_unregister_device(data->max17047);
 
-<<<<<<< HEAD
-	device_connections_remove(data->connections);
-=======
 	cht_int33fe_remove_nodes(data);
->>>>>>> f7688b48
 
 	return 0;
 }
