--- conflicted
+++ resolved
@@ -616,16 +616,7 @@
 		if (ACPI_FAILURE(wmi_method_enable(wblock, true)))
 			dev_warn(&wblock->dev.dev, "Failed to enable device\n");
 
-<<<<<<< HEAD
-			wmi_status = wmi_method_enable(block, true);
-			if (ACPI_FAILURE(wmi_status))
-				dev_warn(&block->dev.dev, "Failed to enable device\n");
-
-			status = AE_OK;
-		}
-=======
 		status = AE_OK;
->>>>>>> 03a22b59
 	}
 	up_write(&wblock->notify_lock);
 
@@ -655,30 +646,6 @@
 
 	wblock = container_of(wdev, struct wmi_block, dev);
 
-<<<<<<< HEAD
-	list_for_each_entry(block, &wmi_block_list, list) {
-		acpi_status wmi_status;
-
-		if (guid_equal(&block->gblock.guid, &guid_input)) {
-			if (!block->handler ||
-			    block->handler == wmi_notify_debug)
-				return AE_NULL_ENTRY;
-
-			if (debug_event) {
-				block->handler = wmi_notify_debug;
-				status = AE_OK;
-			} else {
-				wmi_status = wmi_method_enable(block, false);
-				if (ACPI_FAILURE(wmi_status))
-					dev_warn(&block->dev.dev, "Failed to disable device\n");
-
-				block->handler = NULL;
-				block->handler_data = NULL;
-
-				status = AE_OK;
-			}
-		}
-=======
 	down_write(&wblock->notify_lock);
 	if (!wblock->handler) {
 		status = AE_NULL_ENTRY;
@@ -690,7 +657,6 @@
 		wblock->handler_data = NULL;
 
 		status = AE_OK;
->>>>>>> 03a22b59
 	}
 	up_write(&wblock->notify_lock);
 
