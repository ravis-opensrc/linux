--- conflicted
+++ resolved
@@ -4420,170 +4420,6 @@
 			DMI_MATCH(DMI_BOARD_NAME, "20MV"),
 		},
 	},
-<<<<<<< HEAD
-	{
-		.ident = "L14 Gen2 AMD",
-		.driver_data = &quirk_s2idle_bug,
-		.matches = {
-			DMI_MATCH(DMI_BOARD_VENDOR, "LENOVO"),
-			DMI_MATCH(DMI_PRODUCT_NAME, "20X5"),
-		}
-	},
-	{
-		.ident = "T14s Gen2 AMD",
-		.driver_data = &quirk_s2idle_bug,
-		.matches = {
-			DMI_MATCH(DMI_BOARD_VENDOR, "LENOVO"),
-			DMI_MATCH(DMI_PRODUCT_NAME, "20XF"),
-		}
-	},
-	{
-		.ident = "X13 Gen2 AMD",
-		.driver_data = &quirk_s2idle_bug,
-		.matches = {
-			DMI_MATCH(DMI_BOARD_VENDOR, "LENOVO"),
-			DMI_MATCH(DMI_PRODUCT_NAME, "20XH"),
-		}
-	},
-	{
-		.ident = "T14 Gen2 AMD",
-		.driver_data = &quirk_s2idle_bug,
-		.matches = {
-			DMI_MATCH(DMI_BOARD_VENDOR, "LENOVO"),
-			DMI_MATCH(DMI_PRODUCT_NAME, "20XK"),
-		}
-	},
-	{
-		.ident = "T14 Gen1 AMD",
-		.driver_data = &quirk_s2idle_bug,
-		.matches = {
-			DMI_MATCH(DMI_BOARD_VENDOR, "LENOVO"),
-			DMI_MATCH(DMI_PRODUCT_NAME, "20UD"),
-		}
-	},
-	{
-		.ident = "T14 Gen1 AMD",
-		.driver_data = &quirk_s2idle_bug,
-		.matches = {
-			DMI_MATCH(DMI_BOARD_VENDOR, "LENOVO"),
-			DMI_MATCH(DMI_PRODUCT_NAME, "20UE"),
-		}
-	},
-	{
-		.ident = "T14s Gen1 AMD",
-		.driver_data = &quirk_s2idle_bug,
-		.matches = {
-			DMI_MATCH(DMI_BOARD_VENDOR, "LENOVO"),
-			DMI_MATCH(DMI_PRODUCT_NAME, "20UH"),
-		}
-	},
-	{
-		.ident = "T14s Gen1 AMD",
-		.driver_data = &quirk_s2idle_bug,
-		.matches = {
-			DMI_MATCH(DMI_BOARD_VENDOR, "LENOVO"),
-			DMI_MATCH(DMI_PRODUCT_NAME, "20UJ"),
-		}
-	},
-	{
-		.ident = "P14s Gen1 AMD",
-		.driver_data = &quirk_s2idle_bug,
-		.matches = {
-			DMI_MATCH(DMI_BOARD_VENDOR, "LENOVO"),
-			DMI_MATCH(DMI_PRODUCT_NAME, "20Y1"),
-		}
-	},
-	{
-		.ident = "P14s Gen2 AMD",
-		.driver_data = &quirk_s2idle_bug,
-		.matches = {
-			DMI_MATCH(DMI_BOARD_VENDOR, "LENOVO"),
-			DMI_MATCH(DMI_PRODUCT_NAME, "21A0"),
-		}
-	},
-	{
-		.ident = "P14s Gen2 AMD",
-		.driver_data = &quirk_s2idle_bug,
-		.matches = {
-			DMI_MATCH(DMI_BOARD_VENDOR, "LENOVO"),
-			DMI_MATCH(DMI_PRODUCT_NAME, "21A1"),
-		}
-	},
-	/* https://bugzilla.kernel.org/show_bug.cgi?id=218024 */
-	{
-		.ident = "V14 G4 AMN",
-		.driver_data = &quirk_s2idle_bug,
-		.matches = {
-			DMI_MATCH(DMI_BOARD_VENDOR, "LENOVO"),
-			DMI_MATCH(DMI_PRODUCT_NAME, "82YT"),
-		}
-	},
-	{
-		.ident = "V14 G4 AMN",
-		.driver_data = &quirk_s2idle_bug,
-		.matches = {
-			DMI_MATCH(DMI_BOARD_VENDOR, "LENOVO"),
-			DMI_MATCH(DMI_PRODUCT_NAME, "83GE"),
-		}
-	},
-	{
-		.ident = "V15 G4 AMN",
-		.driver_data = &quirk_s2idle_bug,
-		.matches = {
-			DMI_MATCH(DMI_BOARD_VENDOR, "LENOVO"),
-			DMI_MATCH(DMI_PRODUCT_NAME, "82YU"),
-		}
-	},
-	{
-		.ident = "V15 G4 AMN",
-		.driver_data = &quirk_s2idle_bug,
-		.matches = {
-			DMI_MATCH(DMI_BOARD_VENDOR, "LENOVO"),
-			DMI_MATCH(DMI_PRODUCT_NAME, "83CQ"),
-		}
-	},
-	{
-		.ident = "IdeaPad 1 14AMN7",
-		.driver_data = &quirk_s2idle_bug,
-		.matches = {
-			DMI_MATCH(DMI_BOARD_VENDOR, "LENOVO"),
-			DMI_MATCH(DMI_PRODUCT_NAME, "82VF"),
-		}
-	},
-	{
-		.ident = "IdeaPad 1 15AMN7",
-		.driver_data = &quirk_s2idle_bug,
-		.matches = {
-			DMI_MATCH(DMI_BOARD_VENDOR, "LENOVO"),
-			DMI_MATCH(DMI_PRODUCT_NAME, "82VG"),
-		}
-	},
-	{
-		.ident = "IdeaPad 1 15AMN7",
-		.driver_data = &quirk_s2idle_bug,
-		.matches = {
-			DMI_MATCH(DMI_BOARD_VENDOR, "LENOVO"),
-			DMI_MATCH(DMI_PRODUCT_NAME, "82X5"),
-		}
-	},
-	{
-		.ident = "IdeaPad Slim 3 14AMN8",
-		.driver_data = &quirk_s2idle_bug,
-		.matches = {
-			DMI_MATCH(DMI_BOARD_VENDOR, "LENOVO"),
-			DMI_MATCH(DMI_PRODUCT_NAME, "82XN"),
-		}
-	},
-	{
-		.ident = "IdeaPad Slim 3 15AMN8",
-		.driver_data = &quirk_s2idle_bug,
-		.matches = {
-			DMI_MATCH(DMI_BOARD_VENDOR, "LENOVO"),
-			DMI_MATCH(DMI_PRODUCT_NAME, "82XQ"),
-		}
-	},
-=======
->>>>>>> 98817289
 	{}
 };
 
