# SPDX-License-Identifier: GPL-2.0
#
# SLIMbus driver configuration
#
menuconfig SLIMBUS
	tristate "SLIMbus support"
	help
	  SLIMbus is standard interface between System-on-Chip and audio codec,
	  and other peripheral components in typical embedded systems.

	  If unsure, choose N.

if SLIMBUS

# SLIMbus controllers
config SLIM_QCOM_CTRL
	tristate "Qualcomm SLIMbus Manager Component"
	depends on HAS_IOMEM
	help
	  Select driver if Qualcomm's SLIMbus Manager Component is
	  programmed using Linux kernel.

config SLIM_QCOM_NGD_CTRL
	tristate "Qualcomm SLIMbus Satellite Non-Generic Device Component"
<<<<<<< HEAD
	depends on HAS_IOMEM && DMA_ENGINE && NET && QCOM_RPROC_COMMON
	depends on ARCH_QCOM || (COMPILE_TEST && !QCOM_RPROC_COMMON)
=======
	depends on HAS_IOMEM && DMA_ENGINE && NET
	depends on QCOM_RPROC_COMMON || (COMPILE_TEST && !QCOM_RPROC_COMMON)
	depends on ARCH_QCOM || COMPILE_TEST
>>>>>>> 2cb8e624
	select QCOM_QMI_HELPERS
	select QCOM_PDR_HELPERS
	help
	  Select driver if Qualcomm's SLIMbus Satellite Non-Generic Device
	  Component is programmed using Linux kernel.
	  This is light-weight slimbus controller driver responsible for
	  communicating with slave HW directly over the bus using messaging
	  interface, and communicating with master component residing on ADSP
	  for bandwidth and data-channel management.
endif<|MERGE_RESOLUTION|>--- conflicted
+++ resolved
@@ -22,14 +22,9 @@
 
 config SLIM_QCOM_NGD_CTRL
 	tristate "Qualcomm SLIMbus Satellite Non-Generic Device Component"
-<<<<<<< HEAD
-	depends on HAS_IOMEM && DMA_ENGINE && NET && QCOM_RPROC_COMMON
-	depends on ARCH_QCOM || (COMPILE_TEST && !QCOM_RPROC_COMMON)
-=======
 	depends on HAS_IOMEM && DMA_ENGINE && NET
 	depends on QCOM_RPROC_COMMON || (COMPILE_TEST && !QCOM_RPROC_COMMON)
 	depends on ARCH_QCOM || COMPILE_TEST
->>>>>>> 2cb8e624
 	select QCOM_QMI_HELPERS
 	select QCOM_PDR_HELPERS
 	help
