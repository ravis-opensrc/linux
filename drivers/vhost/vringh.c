--- conflicted
+++ resolved
@@ -1200,9 +1200,6 @@
 		else if (ret < 0)
 			return ret;
 
-<<<<<<< HEAD
-		iov_iter_bvec(&iter, ITER_SOURCE, iov, ret, translated);
-=======
 		if (vrh->use_va) {
 			iov_iter_init(&iter, ITER_SOURCE, ivec.iov.iovec, ret,
 				      translated);
@@ -1210,7 +1207,6 @@
 			iov_iter_bvec(&iter, ITER_SOURCE, ivec.iov.bvec, ret,
 				      translated);
 		}
->>>>>>> 98817289
 
 		ret = copy_from_iter(dst, translated, &iter);
 		if (ret < 0)
@@ -1250,9 +1246,6 @@
 		else if (ret < 0)
 			return ret;
 
-<<<<<<< HEAD
-		iov_iter_bvec(&iter, ITER_DEST, iov, ret, translated);
-=======
 		if (vrh->use_va) {
 			iov_iter_init(&iter, ITER_DEST, ivec.iov.iovec, ret,
 				      translated);
@@ -1260,7 +1253,6 @@
 			iov_iter_bvec(&iter, ITER_DEST, ivec.iov.bvec, ret,
 				      translated);
 		}
->>>>>>> 98817289
 
 		ret = copy_to_iter(src, translated, &iter);
 		if (ret < 0)
