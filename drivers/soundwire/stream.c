--- conflicted
+++ resolved
@@ -2017,15 +2017,6 @@
 	}
 
 	s_rt = sdw_slave_rt_find(slave, stream);
-<<<<<<< HEAD
-	if (s_rt) {
-		alloc_slave_rt = false;
-		goto skip_alloc_slave_rt;
-	}
-
-	s_rt = sdw_slave_rt_alloc(slave, m_rt);
-=======
->>>>>>> 98817289
 	if (!s_rt) {
 		s_rt = sdw_slave_rt_alloc(slave, m_rt);
 		if (!s_rt) {
