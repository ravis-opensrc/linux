--- conflicted
+++ resolved
@@ -82,10 +82,6 @@
 static bool mpfs_mbox_last_tx_done(struct mbox_chan *chan)
 {
 	struct mpfs_mbox *mbox = (struct mpfs_mbox *)chan->con_priv;
-<<<<<<< HEAD
-
-	return !mpfs_mbox_busy(mbox);
-=======
 	struct mpfs_mss_response *response = mbox->response;
 	u32 val;
 
@@ -102,7 +98,6 @@
 	response->resp_status = (val & SCB_STATUS_MASK) >> SCB_STATUS_POS;
 
 	return true;
->>>>>>> 160f4124
 }
 
 static int mpfs_mbox_send_data(struct mbox_chan *chan, void *data)
