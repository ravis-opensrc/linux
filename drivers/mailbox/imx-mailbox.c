--- conflicted
+++ resolved
@@ -82,11 +82,7 @@
 	struct imx_mu_con_priv  con_priv[IMX_MU_CHANS];
 	const struct imx_mu_dcfg	*dcfg;
 	struct clk		*clk;
-<<<<<<< HEAD
-	int			irq;
-=======
 	int			irq[IMX_MU_CHANS];
->>>>>>> 3a82f341
 	bool			suspend;
 
 	u32 xcr[4];
