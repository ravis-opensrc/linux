--- conflicted
+++ resolved
@@ -176,11 +176,8 @@
 		wq->idxd = idxd;
 		mutex_init(&wq->wq_lock);
 		wq->idxd_cdev.minor = -1;
-<<<<<<< HEAD
-=======
 		wq->max_xfer_bytes = idxd->max_xfer_bytes;
 		wq->max_batch_size = idxd->max_batch_size;
->>>>>>> d1988041
 		wq->wqcfg = devm_kzalloc(dev, idxd->wqcfg_size, GFP_KERNEL);
 		if (!wq->wqcfg)
 			return -ENOMEM;
