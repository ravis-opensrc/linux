// SPDX-License-Identifier: GPL-2.0
/* Copyright(c) 2019 Intel Corporation. All rights rsvd. */
#include <linux/init.h>
#include <linux/kernel.h>
#include <linux/module.h>
#include <linux/pci.h>
#include <linux/io-64-nonatomic-lo-hi.h>
#include <linux/dmaengine.h>
#include <linux/irq.h>
#include <linux/msi.h>
#include <uapi/linux/idxd.h>
#include "../dmaengine.h"
#include "idxd.h"
#include "registers.h"

static void idxd_cmd_exec(struct idxd_device *idxd, int cmd_code, u32 operand,
			  u32 *status);
static void idxd_device_wqs_clear_state(struct idxd_device *idxd);
static void idxd_wq_disable_cleanup(struct idxd_wq *wq);

/* Interrupt control bits */
void idxd_unmask_error_interrupts(struct idxd_device *idxd)
{
	union genctrl_reg genctrl;

	genctrl.bits = ioread32(idxd->reg_base + IDXD_GENCTRL_OFFSET);
	genctrl.softerr_int_en = 1;
	genctrl.halt_int_en = 1;
	iowrite32(genctrl.bits, idxd->reg_base + IDXD_GENCTRL_OFFSET);
}

void idxd_mask_error_interrupts(struct idxd_device *idxd)
{
	union genctrl_reg genctrl;

	genctrl.bits = ioread32(idxd->reg_base + IDXD_GENCTRL_OFFSET);
	genctrl.softerr_int_en = 0;
	genctrl.halt_int_en = 0;
	iowrite32(genctrl.bits, idxd->reg_base + IDXD_GENCTRL_OFFSET);
}

static void free_hw_descs(struct idxd_wq *wq)
{
	int i;

	for (i = 0; i < wq->num_descs; i++)
		kfree(wq->hw_descs[i]);

	kfree(wq->hw_descs);
}

static int alloc_hw_descs(struct idxd_wq *wq, int num)
{
	struct device *dev = &wq->idxd->pdev->dev;
	int i;
	int node = dev_to_node(dev);

	wq->hw_descs = kcalloc_node(num, sizeof(struct dsa_hw_desc *),
				    GFP_KERNEL, node);
	if (!wq->hw_descs)
		return -ENOMEM;

	for (i = 0; i < num; i++) {
		wq->hw_descs[i] = kzalloc_node(sizeof(*wq->hw_descs[i]),
					       GFP_KERNEL, node);
		if (!wq->hw_descs[i]) {
			free_hw_descs(wq);
			return -ENOMEM;
		}
	}

	return 0;
}

static void free_descs(struct idxd_wq *wq)
{
	int i;

	for (i = 0; i < wq->num_descs; i++)
		kfree(wq->descs[i]);

	kfree(wq->descs);
}

static int alloc_descs(struct idxd_wq *wq, int num)
{
	struct device *dev = &wq->idxd->pdev->dev;
	int i;
	int node = dev_to_node(dev);

	wq->descs = kcalloc_node(num, sizeof(struct idxd_desc *),
				 GFP_KERNEL, node);
	if (!wq->descs)
		return -ENOMEM;

	for (i = 0; i < num; i++) {
		wq->descs[i] = kzalloc_node(sizeof(*wq->descs[i]),
					    GFP_KERNEL, node);
		if (!wq->descs[i]) {
			free_descs(wq);
			return -ENOMEM;
		}
	}

	return 0;
}

/* WQ control bits */
int idxd_wq_alloc_resources(struct idxd_wq *wq)
{
	struct idxd_device *idxd = wq->idxd;
	struct device *dev = &idxd->pdev->dev;
	int rc, num_descs, i;

	if (wq->type != IDXD_WQT_KERNEL)
		return 0;

	num_descs = wq_dedicated(wq) ? wq->size : wq->threshold;
	wq->num_descs = num_descs;

	rc = alloc_hw_descs(wq, num_descs);
	if (rc < 0)
		return rc;

	wq->compls_size = num_descs * idxd->data->compl_size;
	wq->compls = dma_alloc_coherent(dev, wq->compls_size, &wq->compls_addr, GFP_KERNEL);
	if (!wq->compls) {
		rc = -ENOMEM;
		goto fail_alloc_compls;
	}

	rc = alloc_descs(wq, num_descs);
	if (rc < 0)
		goto fail_alloc_descs;

	rc = sbitmap_queue_init_node(&wq->sbq, num_descs, -1, false, GFP_KERNEL,
				     dev_to_node(dev));
	if (rc < 0)
		goto fail_sbitmap_init;

	for (i = 0; i < num_descs; i++) {
		struct idxd_desc *desc = wq->descs[i];

		desc->hw = wq->hw_descs[i];
		if (idxd->data->type == IDXD_TYPE_DSA)
			desc->completion = &wq->compls[i];
		else if (idxd->data->type == IDXD_TYPE_IAX)
			desc->iax_completion = &wq->iax_compls[i];
		desc->compl_dma = wq->compls_addr + idxd->data->compl_size * i;
		desc->id = i;
		desc->wq = wq;
		desc->cpu = -1;
	}

	return 0;

 fail_sbitmap_init:
	free_descs(wq);
 fail_alloc_descs:
	dma_free_coherent(dev, wq->compls_size, wq->compls, wq->compls_addr);
 fail_alloc_compls:
	free_hw_descs(wq);
	return rc;
}

void idxd_wq_free_resources(struct idxd_wq *wq)
{
	struct device *dev = &wq->idxd->pdev->dev;

	if (wq->type != IDXD_WQT_KERNEL)
		return;

	free_hw_descs(wq);
	free_descs(wq);
	dma_free_coherent(dev, wq->compls_size, wq->compls, wq->compls_addr);
	sbitmap_queue_free(&wq->sbq);
}

int idxd_wq_enable(struct idxd_wq *wq)
{
	struct idxd_device *idxd = wq->idxd;
	struct device *dev = &idxd->pdev->dev;
	u32 status;

	if (wq->state == IDXD_WQ_ENABLED) {
		dev_dbg(dev, "WQ %d already enabled\n", wq->id);
		return 0;
	}

	idxd_cmd_exec(idxd, IDXD_CMD_ENABLE_WQ, wq->id, &status);

	if (status != IDXD_CMDSTS_SUCCESS &&
	    status != IDXD_CMDSTS_ERR_WQ_ENABLED) {
		dev_dbg(dev, "WQ enable failed: %#x\n", status);
		return -ENXIO;
	}

	wq->state = IDXD_WQ_ENABLED;
	dev_dbg(dev, "WQ %d enabled\n", wq->id);
	return 0;
}

int idxd_wq_disable(struct idxd_wq *wq, bool reset_config)
{
	struct idxd_device *idxd = wq->idxd;
	struct device *dev = &idxd->pdev->dev;
	u32 status, operand;

	dev_dbg(dev, "Disabling WQ %d\n", wq->id);

	if (wq->state != IDXD_WQ_ENABLED) {
		dev_dbg(dev, "WQ %d in wrong state: %d\n", wq->id, wq->state);
		return 0;
	}

	operand = BIT(wq->id % 16) | ((wq->id / 16) << 16);
	idxd_cmd_exec(idxd, IDXD_CMD_DISABLE_WQ, operand, &status);

	if (status != IDXD_CMDSTS_SUCCESS) {
		dev_dbg(dev, "WQ disable failed: %#x\n", status);
		return -ENXIO;
	}

	if (reset_config)
		idxd_wq_disable_cleanup(wq);
	wq->state = IDXD_WQ_DISABLED;
	dev_dbg(dev, "WQ %d disabled\n", wq->id);
	return 0;
}

void idxd_wq_drain(struct idxd_wq *wq)
{
	struct idxd_device *idxd = wq->idxd;
	struct device *dev = &idxd->pdev->dev;
	u32 operand;

	if (wq->state != IDXD_WQ_ENABLED) {
		dev_dbg(dev, "WQ %d in wrong state: %d\n", wq->id, wq->state);
		return;
	}

	dev_dbg(dev, "Draining WQ %d\n", wq->id);
	operand = BIT(wq->id % 16) | ((wq->id / 16) << 16);
	idxd_cmd_exec(idxd, IDXD_CMD_DRAIN_WQ, operand, NULL);
}

void idxd_wq_reset(struct idxd_wq *wq)
{
	struct idxd_device *idxd = wq->idxd;
	struct device *dev = &idxd->pdev->dev;
	u32 operand;

	if (wq->state != IDXD_WQ_ENABLED) {
		dev_dbg(dev, "WQ %d in wrong state: %d\n", wq->id, wq->state);
		return;
	}

	operand = BIT(wq->id % 16) | ((wq->id / 16) << 16);
	idxd_cmd_exec(idxd, IDXD_CMD_RESET_WQ, operand, NULL);
	idxd_wq_disable_cleanup(wq);
	wq->state = IDXD_WQ_DISABLED;
}

int idxd_wq_map_portal(struct idxd_wq *wq)
{
	struct idxd_device *idxd = wq->idxd;
	struct pci_dev *pdev = idxd->pdev;
	struct device *dev = &pdev->dev;
	resource_size_t start;

	start = pci_resource_start(pdev, IDXD_WQ_BAR);
	start += idxd_get_wq_portal_full_offset(wq->id, IDXD_PORTAL_LIMITED);

	wq->portal = devm_ioremap(dev, start, IDXD_PORTAL_SIZE);
	if (!wq->portal)
		return -ENOMEM;

	return 0;
}

void idxd_wq_unmap_portal(struct idxd_wq *wq)
{
	struct device *dev = &wq->idxd->pdev->dev;

	devm_iounmap(dev, wq->portal);
	wq->portal = NULL;
	wq->portal_offset = 0;
}

void idxd_wqs_unmap_portal(struct idxd_device *idxd)
{
	int i;

	for (i = 0; i < idxd->max_wqs; i++) {
		struct idxd_wq *wq = idxd->wqs[i];

		if (wq->portal)
			idxd_wq_unmap_portal(wq);
	}
}

static void __idxd_wq_set_priv_locked(struct idxd_wq *wq, int priv)
{
	struct idxd_device *idxd = wq->idxd;
	union wqcfg wqcfg;
	unsigned int offset;

	offset = WQCFG_OFFSET(idxd, wq->id, WQCFG_PRIVL_IDX);
	spin_lock(&idxd->dev_lock);
	wqcfg.bits[WQCFG_PRIVL_IDX] = ioread32(idxd->reg_base + offset);
	wqcfg.priv = priv;
	wq->wqcfg->bits[WQCFG_PRIVL_IDX] = wqcfg.bits[WQCFG_PRIVL_IDX];
	iowrite32(wqcfg.bits[WQCFG_PRIVL_IDX], idxd->reg_base + offset);
	spin_unlock(&idxd->dev_lock);
}

static void __idxd_wq_set_pasid_locked(struct idxd_wq *wq, int pasid)
{
	struct idxd_device *idxd = wq->idxd;
	union wqcfg wqcfg;
	unsigned int offset;

	offset = WQCFG_OFFSET(idxd, wq->id, WQCFG_PASID_IDX);
	spin_lock(&idxd->dev_lock);
	wqcfg.bits[WQCFG_PASID_IDX] = ioread32(idxd->reg_base + offset);
	wqcfg.pasid_en = 1;
	wqcfg.pasid = pasid;
	wq->wqcfg->bits[WQCFG_PASID_IDX] = wqcfg.bits[WQCFG_PASID_IDX];
	iowrite32(wqcfg.bits[WQCFG_PASID_IDX], idxd->reg_base + offset);
	spin_unlock(&idxd->dev_lock);
}

int idxd_wq_set_pasid(struct idxd_wq *wq, int pasid)
{
	int rc;

	rc = idxd_wq_disable(wq, false);
	if (rc < 0)
		return rc;

	__idxd_wq_set_pasid_locked(wq, pasid);

	rc = idxd_wq_enable(wq);
	if (rc < 0)
		return rc;

	return 0;
}

int idxd_wq_disable_pasid(struct idxd_wq *wq)
{
	struct idxd_device *idxd = wq->idxd;
	int rc;
	union wqcfg wqcfg;
	unsigned int offset;

	rc = idxd_wq_disable(wq, false);
	if (rc < 0)
		return rc;

	offset = WQCFG_OFFSET(idxd, wq->id, WQCFG_PASID_IDX);
	spin_lock(&idxd->dev_lock);
	wqcfg.bits[WQCFG_PASID_IDX] = ioread32(idxd->reg_base + offset);
	wqcfg.pasid_en = 0;
	wqcfg.pasid = 0;
	iowrite32(wqcfg.bits[WQCFG_PASID_IDX], idxd->reg_base + offset);
	spin_unlock(&idxd->dev_lock);

	rc = idxd_wq_enable(wq);
	if (rc < 0)
		return rc;

	return 0;
}

static void idxd_wq_disable_cleanup(struct idxd_wq *wq)
{
	struct idxd_device *idxd = wq->idxd;

	lockdep_assert_held(&wq->wq_lock);
	memset(wq->wqcfg, 0, idxd->wqcfg_size);
	wq->type = IDXD_WQT_NONE;
	wq->threshold = 0;
	wq->priority = 0;
	wq->ats_dis = 0;
	wq->enqcmds_retries = IDXD_ENQCMDS_RETRIES;
	clear_bit(WQ_FLAG_DEDICATED, &wq->flags);
	clear_bit(WQ_FLAG_BLOCK_ON_FAULT, &wq->flags);
	memset(wq->name, 0, WQ_NAME_SIZE);
	wq->max_xfer_bytes = WQ_DEFAULT_MAX_XFER;
	wq->max_batch_size = WQ_DEFAULT_MAX_BATCH;
}

static void idxd_wq_device_reset_cleanup(struct idxd_wq *wq)
{
	lockdep_assert_held(&wq->wq_lock);

	wq->size = 0;
	wq->group = NULL;
}

static void idxd_wq_ref_release(struct percpu_ref *ref)
{
	struct idxd_wq *wq = container_of(ref, struct idxd_wq, wq_active);

	complete(&wq->wq_dead);
}

int idxd_wq_init_percpu_ref(struct idxd_wq *wq)
{
	int rc;

	memset(&wq->wq_active, 0, sizeof(wq->wq_active));
	rc = percpu_ref_init(&wq->wq_active, idxd_wq_ref_release,
			     PERCPU_REF_ALLOW_REINIT, GFP_KERNEL);
	if (rc < 0)
		return rc;
	reinit_completion(&wq->wq_dead);
	reinit_completion(&wq->wq_resurrect);
	return 0;
}

void __idxd_wq_quiesce(struct idxd_wq *wq)
{
	lockdep_assert_held(&wq->wq_lock);
	reinit_completion(&wq->wq_resurrect);
	percpu_ref_kill(&wq->wq_active);
	complete_all(&wq->wq_resurrect);
	wait_for_completion(&wq->wq_dead);
}

void idxd_wq_quiesce(struct idxd_wq *wq)
{
	mutex_lock(&wq->wq_lock);
	__idxd_wq_quiesce(wq);
	mutex_unlock(&wq->wq_lock);
}

/* Device control bits */
static inline bool idxd_is_enabled(struct idxd_device *idxd)
{
	union gensts_reg gensts;

	gensts.bits = ioread32(idxd->reg_base + IDXD_GENSTATS_OFFSET);

	if (gensts.state == IDXD_DEVICE_STATE_ENABLED)
		return true;
	return false;
}

static inline bool idxd_device_is_halted(struct idxd_device *idxd)
{
	union gensts_reg gensts;

	gensts.bits = ioread32(idxd->reg_base + IDXD_GENSTATS_OFFSET);

	return (gensts.state == IDXD_DEVICE_STATE_HALT);
}

/*
 * This is function is only used for reset during probe and will
 * poll for completion. Once the device is setup with interrupts,
 * all commands will be done via interrupt completion.
 */
int idxd_device_init_reset(struct idxd_device *idxd)
{
	struct device *dev = &idxd->pdev->dev;
	union idxd_command_reg cmd;

	if (idxd_device_is_halted(idxd)) {
		dev_warn(&idxd->pdev->dev, "Device is HALTED!\n");
		return -ENXIO;
	}

	memset(&cmd, 0, sizeof(cmd));
	cmd.cmd = IDXD_CMD_RESET_DEVICE;
	dev_dbg(dev, "%s: sending reset for init.\n", __func__);
	spin_lock(&idxd->cmd_lock);
	iowrite32(cmd.bits, idxd->reg_base + IDXD_CMD_OFFSET);

	while (ioread32(idxd->reg_base + IDXD_CMDSTS_OFFSET) &
	       IDXD_CMDSTS_ACTIVE)
		cpu_relax();
	spin_unlock(&idxd->cmd_lock);
	return 0;
}

static void idxd_cmd_exec(struct idxd_device *idxd, int cmd_code, u32 operand,
			  u32 *status)
{
	union idxd_command_reg cmd;
	DECLARE_COMPLETION_ONSTACK(done);
	u32 stat;

	if (idxd_device_is_halted(idxd)) {
		dev_warn(&idxd->pdev->dev, "Device is HALTED!\n");
		if (status)
			*status = IDXD_CMDSTS_HW_ERR;
		return;
	}

	memset(&cmd, 0, sizeof(cmd));
	cmd.cmd = cmd_code;
	cmd.operand = operand;
	cmd.int_req = 1;

	spin_lock(&idxd->cmd_lock);
	wait_event_lock_irq(idxd->cmd_waitq,
			    !test_bit(IDXD_FLAG_CMD_RUNNING, &idxd->flags),
			    idxd->cmd_lock);

	dev_dbg(&idxd->pdev->dev, "%s: sending cmd: %#x op: %#x\n",
		__func__, cmd_code, operand);

	idxd->cmd_status = 0;
	__set_bit(IDXD_FLAG_CMD_RUNNING, &idxd->flags);
	idxd->cmd_done = &done;
	iowrite32(cmd.bits, idxd->reg_base + IDXD_CMD_OFFSET);

	/*
	 * After command submitted, release lock and go to sleep until
	 * the command completes via interrupt.
	 */
	spin_unlock(&idxd->cmd_lock);
	wait_for_completion(&done);
	stat = ioread32(idxd->reg_base + IDXD_CMDSTS_OFFSET);
	spin_lock(&idxd->cmd_lock);
	if (status)
		*status = stat;
	idxd->cmd_status = stat & GENMASK(7, 0);

	__clear_bit(IDXD_FLAG_CMD_RUNNING, &idxd->flags);
	/* Wake up other pending commands */
	wake_up(&idxd->cmd_waitq);
	spin_unlock(&idxd->cmd_lock);
}

int idxd_device_enable(struct idxd_device *idxd)
{
	struct device *dev = &idxd->pdev->dev;
	u32 status;

	if (idxd_is_enabled(idxd)) {
		dev_dbg(dev, "Device already enabled\n");
		return -ENXIO;
	}

	idxd_cmd_exec(idxd, IDXD_CMD_ENABLE_DEVICE, 0, &status);

	/* If the command is successful or if the device was enabled */
	if (status != IDXD_CMDSTS_SUCCESS &&
	    status != IDXD_CMDSTS_ERR_DEV_ENABLED) {
		dev_dbg(dev, "%s: err_code: %#x\n", __func__, status);
		return -ENXIO;
	}

	idxd->state = IDXD_DEV_ENABLED;
	return 0;
}

int idxd_device_disable(struct idxd_device *idxd)
{
	struct device *dev = &idxd->pdev->dev;
	u32 status;

	if (!idxd_is_enabled(idxd)) {
		dev_dbg(dev, "Device is not enabled\n");
		return 0;
	}

	idxd_cmd_exec(idxd, IDXD_CMD_DISABLE_DEVICE, 0, &status);

	/* If the command is successful or if the device was disabled */
	if (status != IDXD_CMDSTS_SUCCESS &&
	    !(status & IDXD_CMDSTS_ERR_DIS_DEV_EN)) {
		dev_dbg(dev, "%s: err_code: %#x\n", __func__, status);
		return -ENXIO;
	}

	idxd_device_clear_state(idxd);
	return 0;
}

void idxd_device_reset(struct idxd_device *idxd)
{
	idxd_cmd_exec(idxd, IDXD_CMD_RESET_DEVICE, 0, NULL);
	idxd_device_clear_state(idxd);
	spin_lock(&idxd->dev_lock);
	idxd_unmask_error_interrupts(idxd);
	spin_unlock(&idxd->dev_lock);
}

void idxd_device_drain_pasid(struct idxd_device *idxd, int pasid)
{
	struct device *dev = &idxd->pdev->dev;
	u32 operand;

	operand = pasid;
	dev_dbg(dev, "cmd: %u operand: %#x\n", IDXD_CMD_DRAIN_PASID, operand);
	idxd_cmd_exec(idxd, IDXD_CMD_DRAIN_PASID, operand, NULL);
	dev_dbg(dev, "pasid %d drained\n", pasid);
}

int idxd_device_request_int_handle(struct idxd_device *idxd, int idx, int *handle,
				   enum idxd_interrupt_type irq_type)
{
	struct device *dev = &idxd->pdev->dev;
	u32 operand, status;

	if (!(idxd->hw.cmd_cap & BIT(IDXD_CMD_REQUEST_INT_HANDLE)))
		return -EOPNOTSUPP;

	dev_dbg(dev, "get int handle, idx %d\n", idx);

	operand = idx & GENMASK(15, 0);
	if (irq_type == IDXD_IRQ_IMS)
		operand |= CMD_INT_HANDLE_IMS;

	dev_dbg(dev, "cmd: %u operand: %#x\n", IDXD_CMD_REQUEST_INT_HANDLE, operand);

	idxd_cmd_exec(idxd, IDXD_CMD_REQUEST_INT_HANDLE, operand, &status);

	if ((status & IDXD_CMDSTS_ERR_MASK) != IDXD_CMDSTS_SUCCESS) {
		dev_dbg(dev, "request int handle failed: %#x\n", status);
		return -ENXIO;
	}

	*handle = (status >> IDXD_CMDSTS_RES_SHIFT) & GENMASK(15, 0);

	dev_dbg(dev, "int handle acquired: %u\n", *handle);
	return 0;
}

int idxd_device_release_int_handle(struct idxd_device *idxd, int handle,
				   enum idxd_interrupt_type irq_type)
{
	struct device *dev = &idxd->pdev->dev;
	u32 operand, status;
	union idxd_command_reg cmd;

	if (!(idxd->hw.cmd_cap & BIT(IDXD_CMD_RELEASE_INT_HANDLE)))
		return -EOPNOTSUPP;

	dev_dbg(dev, "release int handle, handle %d\n", handle);

	memset(&cmd, 0, sizeof(cmd));
	operand = handle & GENMASK(15, 0);

	if (irq_type == IDXD_IRQ_IMS)
		operand |= CMD_INT_HANDLE_IMS;

	cmd.cmd = IDXD_CMD_RELEASE_INT_HANDLE;
	cmd.operand = operand;

	dev_dbg(dev, "cmd: %u operand: %#x\n", IDXD_CMD_RELEASE_INT_HANDLE, operand);

	spin_lock(&idxd->cmd_lock);
	iowrite32(cmd.bits, idxd->reg_base + IDXD_CMD_OFFSET);

	while (ioread32(idxd->reg_base + IDXD_CMDSTS_OFFSET) & IDXD_CMDSTS_ACTIVE)
		cpu_relax();
	status = ioread32(idxd->reg_base + IDXD_CMDSTS_OFFSET);
	spin_unlock(&idxd->cmd_lock);

	if ((status & IDXD_CMDSTS_ERR_MASK) != IDXD_CMDSTS_SUCCESS) {
		dev_dbg(dev, "release int handle failed: %#x\n", status);
		return -ENXIO;
	}

	dev_dbg(dev, "int handle released.\n");
	return 0;
}

/* Device configuration bits */
static void idxd_engines_clear_state(struct idxd_device *idxd)
{
	struct idxd_engine *engine;
	int i;

	lockdep_assert_held(&idxd->dev_lock);
	for (i = 0; i < idxd->max_engines; i++) {
		engine = idxd->engines[i];
		engine->group = NULL;
	}
}

static void idxd_groups_clear_state(struct idxd_device *idxd)
{
	struct idxd_group *group;
	int i;

	lockdep_assert_held(&idxd->dev_lock);
	for (i = 0; i < idxd->max_groups; i++) {
		group = idxd->groups[i];
		memset(&group->grpcfg, 0, sizeof(group->grpcfg));
		group->num_engines = 0;
		group->num_wqs = 0;
		group->use_rdbuf_limit = false;
		group->rdbufs_allowed = 0;
		group->rdbufs_reserved = 0;
		if (idxd->hw.version < DEVICE_VERSION_2 && !tc_override) {
			group->tc_a = 1;
			group->tc_b = 1;
		} else {
			group->tc_a = -1;
			group->tc_b = -1;
		}
	}
}

static void idxd_device_wqs_clear_state(struct idxd_device *idxd)
{
	int i;

	for (i = 0; i < idxd->max_wqs; i++) {
		struct idxd_wq *wq = idxd->wqs[i];

<<<<<<< HEAD
=======
		mutex_lock(&wq->wq_lock);
>>>>>>> bf44eed7
		idxd_wq_disable_cleanup(wq);
		idxd_wq_device_reset_cleanup(wq);
		mutex_unlock(&wq->wq_lock);
	}
}

void idxd_device_clear_state(struct idxd_device *idxd)
{
	if (!test_bit(IDXD_FLAG_CONFIGURABLE, &idxd->flags))
		return;

	idxd_device_wqs_clear_state(idxd);
	spin_lock(&idxd->dev_lock);
	idxd_groups_clear_state(idxd);
	idxd_engines_clear_state(idxd);
	idxd->state = IDXD_DEV_DISABLED;
	spin_unlock(&idxd->dev_lock);
}

static void idxd_group_config_write(struct idxd_group *group)
{
	struct idxd_device *idxd = group->idxd;
	struct device *dev = &idxd->pdev->dev;
	int i;
	u32 grpcfg_offset;

	dev_dbg(dev, "Writing group %d cfg registers\n", group->id);

	/* setup GRPWQCFG */
	for (i = 0; i < GRPWQCFG_STRIDES; i++) {
		grpcfg_offset = GRPWQCFG_OFFSET(idxd, group->id, i);
		iowrite64(group->grpcfg.wqs[i], idxd->reg_base + grpcfg_offset);
		dev_dbg(dev, "GRPCFG wq[%d:%d: %#x]: %#llx\n",
			group->id, i, grpcfg_offset,
			ioread64(idxd->reg_base + grpcfg_offset));
	}

	/* setup GRPENGCFG */
	grpcfg_offset = GRPENGCFG_OFFSET(idxd, group->id);
	iowrite64(group->grpcfg.engines, idxd->reg_base + grpcfg_offset);
	dev_dbg(dev, "GRPCFG engs[%d: %#x]: %#llx\n", group->id,
		grpcfg_offset, ioread64(idxd->reg_base + grpcfg_offset));

	/* setup GRPFLAGS */
	grpcfg_offset = GRPFLGCFG_OFFSET(idxd, group->id);
	iowrite32(group->grpcfg.flags.bits, idxd->reg_base + grpcfg_offset);
	dev_dbg(dev, "GRPFLAGS flags[%d: %#x]: %#x\n",
		group->id, grpcfg_offset,
		ioread32(idxd->reg_base + grpcfg_offset));
}

static int idxd_groups_config_write(struct idxd_device *idxd)

{
	union gencfg_reg reg;
	int i;
	struct device *dev = &idxd->pdev->dev;

	/* Setup bandwidth rdbuf limit */
	if (idxd->hw.gen_cap.config_en && idxd->rdbuf_limit) {
		reg.bits = ioread32(idxd->reg_base + IDXD_GENCFG_OFFSET);
		reg.rdbuf_limit = idxd->rdbuf_limit;
		iowrite32(reg.bits, idxd->reg_base + IDXD_GENCFG_OFFSET);
	}

	dev_dbg(dev, "GENCFG(%#x): %#x\n", IDXD_GENCFG_OFFSET,
		ioread32(idxd->reg_base + IDXD_GENCFG_OFFSET));

	for (i = 0; i < idxd->max_groups; i++) {
		struct idxd_group *group = idxd->groups[i];

		idxd_group_config_write(group);
	}

	return 0;
}

static bool idxd_device_pasid_priv_enabled(struct idxd_device *idxd)
{
	struct pci_dev *pdev = idxd->pdev;

	if (pdev->pasid_enabled && (pdev->pasid_features & PCI_PASID_CAP_PRIV))
		return true;
	return false;
}

static int idxd_wq_config_write(struct idxd_wq *wq)
{
	struct idxd_device *idxd = wq->idxd;
	struct device *dev = &idxd->pdev->dev;
	u32 wq_offset;
	int i;

	if (!wq->group)
		return 0;

	/*
	 * Instead of memset the entire shadow copy of WQCFG, copy from the hardware after
	 * wq reset. This will copy back the sticky values that are present on some devices.
	 */
	for (i = 0; i < WQCFG_STRIDES(idxd); i++) {
		wq_offset = WQCFG_OFFSET(idxd, wq->id, i);
		wq->wqcfg->bits[i] |= ioread32(idxd->reg_base + wq_offset);
	}

	if (wq->size == 0 && wq->type != IDXD_WQT_NONE)
		wq->size = WQ_DEFAULT_QUEUE_DEPTH;

	/* byte 0-3 */
	wq->wqcfg->wq_size = wq->size;

	/* bytes 4-7 */
	wq->wqcfg->wq_thresh = wq->threshold;

	/* byte 8-11 */
	if (wq_dedicated(wq))
		wq->wqcfg->mode = 1;

	/*
	 * The WQ priv bit is set depending on the WQ type. priv = 1 if the
	 * WQ type is kernel to indicate privileged access. This setting only
	 * matters for dedicated WQ. According to the DSA spec:
	 * If the WQ is in dedicated mode, WQ PASID Enable is 1, and the
	 * Privileged Mode Enable field of the PCI Express PASID capability
	 * is 0, this field must be 0.
	 *
	 * In the case of a dedicated kernel WQ that is not able to support
	 * the PASID cap, then the configuration will be rejected.
	 */
	if (wq_dedicated(wq) && wq->wqcfg->pasid_en &&
	    !idxd_device_pasid_priv_enabled(idxd) &&
	    wq->type == IDXD_WQT_KERNEL) {
		idxd->cmd_status = IDXD_SCMD_WQ_NO_PRIV;
		return -EOPNOTSUPP;
	}

	wq->wqcfg->priority = wq->priority;

	if (idxd->hw.gen_cap.block_on_fault &&
	    test_bit(WQ_FLAG_BLOCK_ON_FAULT, &wq->flags))
		wq->wqcfg->bof = 1;

	if (idxd->hw.wq_cap.wq_ats_support)
		wq->wqcfg->wq_ats_disable = wq->ats_dis;

	/* bytes 12-15 */
	wq->wqcfg->max_xfer_shift = ilog2(wq->max_xfer_bytes);
	wq->wqcfg->max_batch_shift = ilog2(wq->max_batch_size);

	dev_dbg(dev, "WQ %d CFGs\n", wq->id);
	for (i = 0; i < WQCFG_STRIDES(idxd); i++) {
		wq_offset = WQCFG_OFFSET(idxd, wq->id, i);
		iowrite32(wq->wqcfg->bits[i], idxd->reg_base + wq_offset);
		dev_dbg(dev, "WQ[%d][%d][%#x]: %#x\n",
			wq->id, i, wq_offset,
			ioread32(idxd->reg_base + wq_offset));
	}

	return 0;
}

static int idxd_wqs_config_write(struct idxd_device *idxd)
{
	int i, rc;

	for (i = 0; i < idxd->max_wqs; i++) {
		struct idxd_wq *wq = idxd->wqs[i];

		rc = idxd_wq_config_write(wq);
		if (rc < 0)
			return rc;
	}

	return 0;
}

static void idxd_group_flags_setup(struct idxd_device *idxd)
{
	int i;

	/* TC-A 0 and TC-B 1 should be defaults */
	for (i = 0; i < idxd->max_groups; i++) {
		struct idxd_group *group = idxd->groups[i];

		if (group->tc_a == -1)
			group->tc_a = group->grpcfg.flags.tc_a = 0;
		else
			group->grpcfg.flags.tc_a = group->tc_a;
		if (group->tc_b == -1)
			group->tc_b = group->grpcfg.flags.tc_b = 1;
		else
			group->grpcfg.flags.tc_b = group->tc_b;
		group->grpcfg.flags.use_rdbuf_limit = group->use_rdbuf_limit;
		group->grpcfg.flags.rdbufs_reserved = group->rdbufs_reserved;
		if (group->rdbufs_allowed)
			group->grpcfg.flags.rdbufs_allowed = group->rdbufs_allowed;
		else
			group->grpcfg.flags.rdbufs_allowed = idxd->max_rdbufs;
	}
}

static int idxd_engines_setup(struct idxd_device *idxd)
{
	int i, engines = 0;
	struct idxd_engine *eng;
	struct idxd_group *group;

	for (i = 0; i < idxd->max_groups; i++) {
		group = idxd->groups[i];
		group->grpcfg.engines = 0;
	}

	for (i = 0; i < idxd->max_engines; i++) {
		eng = idxd->engines[i];
		group = eng->group;

		if (!group)
			continue;

		group->grpcfg.engines |= BIT(eng->id);
		engines++;
	}

	if (!engines)
		return -EINVAL;

	return 0;
}

static int idxd_wqs_setup(struct idxd_device *idxd)
{
	struct idxd_wq *wq;
	struct idxd_group *group;
	int i, j, configured = 0;
	struct device *dev = &idxd->pdev->dev;

	for (i = 0; i < idxd->max_groups; i++) {
		group = idxd->groups[i];
		for (j = 0; j < 4; j++)
			group->grpcfg.wqs[j] = 0;
	}

	for (i = 0; i < idxd->max_wqs; i++) {
		wq = idxd->wqs[i];
		group = wq->group;

		if (!wq->group)
			continue;

		if (wq_shared(wq) && !wq_shared_supported(wq)) {
			idxd->cmd_status = IDXD_SCMD_WQ_NO_SWQ_SUPPORT;
			dev_warn(dev, "No shared wq support but configured.\n");
			return -EINVAL;
		}

		group->grpcfg.wqs[wq->id / 64] |= BIT(wq->id % 64);
		configured++;
	}

	if (configured == 0) {
		idxd->cmd_status = IDXD_SCMD_WQ_NONE_CONFIGURED;
		return -EINVAL;
	}

	return 0;
}

int idxd_device_config(struct idxd_device *idxd)
{
	int rc;

	lockdep_assert_held(&idxd->dev_lock);
	rc = idxd_wqs_setup(idxd);
	if (rc < 0)
		return rc;

	rc = idxd_engines_setup(idxd);
	if (rc < 0)
		return rc;

	idxd_group_flags_setup(idxd);

	rc = idxd_wqs_config_write(idxd);
	if (rc < 0)
		return rc;

	rc = idxd_groups_config_write(idxd);
	if (rc < 0)
		return rc;

	return 0;
}

static int idxd_wq_load_config(struct idxd_wq *wq)
{
	struct idxd_device *idxd = wq->idxd;
	struct device *dev = &idxd->pdev->dev;
	int wqcfg_offset;
	int i;

	wqcfg_offset = WQCFG_OFFSET(idxd, wq->id, 0);
	memcpy_fromio(wq->wqcfg, idxd->reg_base + wqcfg_offset, idxd->wqcfg_size);

	wq->size = wq->wqcfg->wq_size;
	wq->threshold = wq->wqcfg->wq_thresh;

	/* The driver does not support shared WQ mode in read-only config yet */
	if (wq->wqcfg->mode == 0 || wq->wqcfg->pasid_en)
		return -EOPNOTSUPP;

	set_bit(WQ_FLAG_DEDICATED, &wq->flags);

	wq->priority = wq->wqcfg->priority;

	wq->max_xfer_bytes = 1ULL << wq->wqcfg->max_xfer_shift;
	wq->max_batch_size = 1ULL << wq->wqcfg->max_batch_shift;

	for (i = 0; i < WQCFG_STRIDES(idxd); i++) {
		wqcfg_offset = WQCFG_OFFSET(idxd, wq->id, i);
		dev_dbg(dev, "WQ[%d][%d][%#x]: %#x\n", wq->id, i, wqcfg_offset, wq->wqcfg->bits[i]);
	}

	return 0;
}

static void idxd_group_load_config(struct idxd_group *group)
{
	struct idxd_device *idxd = group->idxd;
	struct device *dev = &idxd->pdev->dev;
	int i, j, grpcfg_offset;

	/*
	 * Load WQS bit fields
	 * Iterate through all 256 bits 64 bits at a time
	 */
	for (i = 0; i < GRPWQCFG_STRIDES; i++) {
		struct idxd_wq *wq;

		grpcfg_offset = GRPWQCFG_OFFSET(idxd, group->id, i);
		group->grpcfg.wqs[i] = ioread64(idxd->reg_base + grpcfg_offset);
		dev_dbg(dev, "GRPCFG wq[%d:%d: %#x]: %#llx\n",
			group->id, i, grpcfg_offset, group->grpcfg.wqs[i]);

		if (i * 64 >= idxd->max_wqs)
			break;

		/* Iterate through all 64 bits and check for wq set */
		for (j = 0; j < 64; j++) {
			int id = i * 64 + j;

			/* No need to check beyond max wqs */
			if (id >= idxd->max_wqs)
				break;

			/* Set group assignment for wq if wq bit is set */
			if (group->grpcfg.wqs[i] & BIT(j)) {
				wq = idxd->wqs[id];
				wq->group = group;
			}
		}
	}

	grpcfg_offset = GRPENGCFG_OFFSET(idxd, group->id);
	group->grpcfg.engines = ioread64(idxd->reg_base + grpcfg_offset);
	dev_dbg(dev, "GRPCFG engs[%d: %#x]: %#llx\n", group->id,
		grpcfg_offset, group->grpcfg.engines);

	/* Iterate through all 64 bits to check engines set */
	for (i = 0; i < 64; i++) {
		if (i >= idxd->max_engines)
			break;

		if (group->grpcfg.engines & BIT(i)) {
			struct idxd_engine *engine = idxd->engines[i];

			engine->group = group;
		}
	}

	grpcfg_offset = GRPFLGCFG_OFFSET(idxd, group->id);
	group->grpcfg.flags.bits = ioread32(idxd->reg_base + grpcfg_offset);
	dev_dbg(dev, "GRPFLAGS flags[%d: %#x]: %#x\n",
		group->id, grpcfg_offset, group->grpcfg.flags.bits);
}

int idxd_device_load_config(struct idxd_device *idxd)
{
	union gencfg_reg reg;
	int i, rc;

	reg.bits = ioread32(idxd->reg_base + IDXD_GENCFG_OFFSET);
	idxd->rdbuf_limit = reg.rdbuf_limit;

	for (i = 0; i < idxd->max_groups; i++) {
		struct idxd_group *group = idxd->groups[i];

		idxd_group_load_config(group);
	}

	for (i = 0; i < idxd->max_wqs; i++) {
		struct idxd_wq *wq = idxd->wqs[i];

		rc = idxd_wq_load_config(wq);
		if (rc < 0)
			return rc;
	}

	return 0;
}

static void idxd_flush_pending_descs(struct idxd_irq_entry *ie)
{
	struct idxd_desc *desc, *itr;
	struct llist_node *head;
	LIST_HEAD(flist);
	enum idxd_complete_type ctype;

	spin_lock(&ie->list_lock);
	head = llist_del_all(&ie->pending_llist);
	if (head) {
		llist_for_each_entry_safe(desc, itr, head, llnode)
			list_add_tail(&desc->list, &ie->work_list);
	}

	list_for_each_entry_safe(desc, itr, &ie->work_list, list)
		list_move_tail(&desc->list, &flist);
	spin_unlock(&ie->list_lock);

	list_for_each_entry_safe(desc, itr, &flist, list) {
		list_del(&desc->list);
		ctype = desc->completion->status ? IDXD_COMPLETE_NORMAL : IDXD_COMPLETE_ABORT;
		idxd_dma_complete_txd(desc, ctype, true);
	}
}

static void idxd_device_set_perm_entry(struct idxd_device *idxd,
				       struct idxd_irq_entry *ie)
{
	union msix_perm mperm;

	if (ie->pasid == INVALID_IOASID)
		return;

	mperm.bits = 0;
	mperm.pasid = ie->pasid;
	mperm.pasid_en = 1;
	iowrite32(mperm.bits, idxd->reg_base + idxd->msix_perm_offset + ie->id * 8);
}

static void idxd_device_clear_perm_entry(struct idxd_device *idxd,
					 struct idxd_irq_entry *ie)
{
	iowrite32(0, idxd->reg_base + idxd->msix_perm_offset + ie->id * 8);
}

void idxd_wq_free_irq(struct idxd_wq *wq)
{
	struct idxd_device *idxd = wq->idxd;
	struct idxd_irq_entry *ie = &wq->ie;

	if (wq->type != IDXD_WQT_KERNEL)
		return;

	free_irq(ie->vector, ie);
	idxd_flush_pending_descs(ie);
	if (idxd->request_int_handles)
		idxd_device_release_int_handle(idxd, ie->int_handle, IDXD_IRQ_MSIX);
	idxd_device_clear_perm_entry(idxd, ie);
	ie->vector = -1;
	ie->int_handle = INVALID_INT_HANDLE;
	ie->pasid = INVALID_IOASID;
}

int idxd_wq_request_irq(struct idxd_wq *wq)
{
	struct idxd_device *idxd = wq->idxd;
	struct pci_dev *pdev = idxd->pdev;
	struct device *dev = &pdev->dev;
	struct idxd_irq_entry *ie;
	int rc;

	if (wq->type != IDXD_WQT_KERNEL)
		return 0;

	ie = &wq->ie;
	ie->vector = pci_irq_vector(pdev, ie->id);
	ie->pasid = device_pasid_enabled(idxd) ? idxd->pasid : INVALID_IOASID;
	idxd_device_set_perm_entry(idxd, ie);

	rc = request_threaded_irq(ie->vector, NULL, idxd_wq_thread, 0, "idxd-portal", ie);
	if (rc < 0) {
		dev_err(dev, "Failed to request irq %d.\n", ie->vector);
		goto err_irq;
	}

	if (idxd->request_int_handles) {
		rc = idxd_device_request_int_handle(idxd, ie->id, &ie->int_handle,
						    IDXD_IRQ_MSIX);
		if (rc < 0)
			goto err_int_handle;
	} else {
		ie->int_handle = ie->id;
	}

	return 0;

err_int_handle:
	ie->int_handle = INVALID_INT_HANDLE;
	free_irq(ie->vector, ie);
err_irq:
	idxd_device_clear_perm_entry(idxd, ie);
	ie->pasid = INVALID_IOASID;
	return rc;
}

int drv_enable_wq(struct idxd_wq *wq)
{
	struct idxd_device *idxd = wq->idxd;
	struct device *dev = &idxd->pdev->dev;
	int rc = -ENXIO;

	lockdep_assert_held(&wq->wq_lock);

	if (idxd->state != IDXD_DEV_ENABLED) {
		idxd->cmd_status = IDXD_SCMD_DEV_NOT_ENABLED;
		goto err;
	}

	if (wq->state != IDXD_WQ_DISABLED) {
		dev_dbg(dev, "wq %d already enabled.\n", wq->id);
		idxd->cmd_status = IDXD_SCMD_WQ_ENABLED;
		rc = -EBUSY;
		goto err;
	}

	if (!wq->group) {
		dev_dbg(dev, "wq %d not attached to group.\n", wq->id);
		idxd->cmd_status = IDXD_SCMD_WQ_NO_GRP;
		goto err;
	}

	if (strlen(wq->name) == 0) {
		idxd->cmd_status = IDXD_SCMD_WQ_NO_NAME;
		dev_dbg(dev, "wq %d name not set.\n", wq->id);
		goto err;
	}

	/* Shared WQ checks */
	if (wq_shared(wq)) {
		if (!wq_shared_supported(wq)) {
			idxd->cmd_status = IDXD_SCMD_WQ_NO_SVM;
			dev_dbg(dev, "PASID not enabled and shared wq.\n");
			goto err;
		}
		/*
		 * Shared wq with the threshold set to 0 means the user
		 * did not set the threshold or transitioned from a
		 * dedicated wq but did not set threshold. A value
		 * of 0 would effectively disable the shared wq. The
		 * driver does not allow a value of 0 to be set for
		 * threshold via sysfs.
		 */
		if (wq->threshold == 0) {
			idxd->cmd_status = IDXD_SCMD_WQ_NO_THRESH;
			dev_dbg(dev, "Shared wq and threshold 0.\n");
			goto err;
		}
	}

	/*
	 * In the event that the WQ is configurable for pasid and priv bits.
	 * For kernel wq, the driver should setup the pasid, pasid_en, and priv bit.
	 * However, for non-kernel wq, the driver should only set the pasid_en bit for
	 * shared wq. A dedicated wq that is not 'kernel' type will configure pasid and
	 * pasid_en later on so there is no need to setup.
	 */
	if (test_bit(IDXD_FLAG_CONFIGURABLE, &idxd->flags)) {
		int priv = 0;

		if (wq_pasid_enabled(wq)) {
			if (is_idxd_wq_kernel(wq) || wq_shared(wq)) {
				u32 pasid = wq_dedicated(wq) ? idxd->pasid : 0;

				__idxd_wq_set_pasid_locked(wq, pasid);
			}
		}

		if (is_idxd_wq_kernel(wq))
			priv = 1;
		__idxd_wq_set_priv_locked(wq, priv);
	}

	rc = 0;
	spin_lock(&idxd->dev_lock);
	if (test_bit(IDXD_FLAG_CONFIGURABLE, &idxd->flags))
		rc = idxd_device_config(idxd);
	spin_unlock(&idxd->dev_lock);
	if (rc < 0) {
		dev_dbg(dev, "Writing wq %d config failed: %d\n", wq->id, rc);
		goto err;
	}

	rc = idxd_wq_enable(wq);
	if (rc < 0) {
		dev_dbg(dev, "wq %d enabling failed: %d\n", wq->id, rc);
		goto err;
	}

	rc = idxd_wq_map_portal(wq);
	if (rc < 0) {
		idxd->cmd_status = IDXD_SCMD_WQ_PORTAL_ERR;
		dev_dbg(dev, "wq %d portal mapping failed: %d\n", wq->id, rc);
		goto err_map_portal;
	}

	wq->client_count = 0;

	rc = idxd_wq_request_irq(wq);
	if (rc < 0) {
		idxd->cmd_status = IDXD_SCMD_WQ_IRQ_ERR;
		dev_dbg(dev, "WQ %d irq setup failed: %d\n", wq->id, rc);
		goto err_irq;
	}

	rc = idxd_wq_alloc_resources(wq);
	if (rc < 0) {
		idxd->cmd_status = IDXD_SCMD_WQ_RES_ALLOC_ERR;
		dev_dbg(dev, "WQ resource alloc failed\n");
		goto err_res_alloc;
	}

	rc = idxd_wq_init_percpu_ref(wq);
	if (rc < 0) {
		idxd->cmd_status = IDXD_SCMD_PERCPU_ERR;
		dev_dbg(dev, "percpu_ref setup failed\n");
		goto err_ref;
	}

	return 0;

err_ref:
	idxd_wq_free_resources(wq);
err_res_alloc:
	idxd_wq_free_irq(wq);
err_irq:
	idxd_wq_unmap_portal(wq);
err_map_portal:
	rc = idxd_wq_disable(wq, false);
	if (rc < 0)
		dev_dbg(dev, "wq %s disable failed\n", dev_name(wq_confdev(wq)));
err:
	return rc;
}

void drv_disable_wq(struct idxd_wq *wq)
{
	struct idxd_device *idxd = wq->idxd;
	struct device *dev = &idxd->pdev->dev;

	lockdep_assert_held(&wq->wq_lock);

	if (idxd_wq_refcount(wq))
		dev_warn(dev, "Clients has claim on wq %d: %d\n",
			 wq->id, idxd_wq_refcount(wq));

	idxd_wq_free_resources(wq);
	idxd_wq_unmap_portal(wq);
	idxd_wq_drain(wq);
	idxd_wq_free_irq(wq);
	idxd_wq_reset(wq);
	percpu_ref_exit(&wq->wq_active);
	wq->type = IDXD_WQT_NONE;
	wq->client_count = 0;
}

int idxd_device_drv_probe(struct idxd_dev *idxd_dev)
{
	struct idxd_device *idxd = idxd_dev_to_idxd(idxd_dev);
	int rc = 0;

	/*
	 * Device should be in disabled state for the idxd_drv to load. If it's in
	 * enabled state, then the device was altered outside of driver's control.
	 * If the state is in halted state, then we don't want to proceed.
	 */
	if (idxd->state != IDXD_DEV_DISABLED) {
		idxd->cmd_status = IDXD_SCMD_DEV_ENABLED;
		return -ENXIO;
	}

	/* Device configuration */
	spin_lock(&idxd->dev_lock);
	if (test_bit(IDXD_FLAG_CONFIGURABLE, &idxd->flags))
		rc = idxd_device_config(idxd);
	spin_unlock(&idxd->dev_lock);
	if (rc < 0)
		return -ENXIO;

	/* Start device */
	rc = idxd_device_enable(idxd);
	if (rc < 0)
		return rc;

	/* Setup DMA device without channels */
	rc = idxd_register_dma_device(idxd);
	if (rc < 0) {
		idxd_device_disable(idxd);
		idxd->cmd_status = IDXD_SCMD_DEV_DMA_ERR;
		return rc;
	}

	idxd->cmd_status = 0;
	return 0;
}

void idxd_device_drv_remove(struct idxd_dev *idxd_dev)
{
	struct device *dev = &idxd_dev->conf_dev;
	struct idxd_device *idxd = idxd_dev_to_idxd(idxd_dev);
	int i;

	for (i = 0; i < idxd->max_wqs; i++) {
		struct idxd_wq *wq = idxd->wqs[i];
		struct device *wq_dev = wq_confdev(wq);

		if (wq->state == IDXD_WQ_DISABLED)
			continue;
		dev_warn(dev, "Active wq %d on disable %s.\n", i, dev_name(wq_dev));
		device_release_driver(wq_dev);
	}

	idxd_unregister_dma_device(idxd);
	idxd_device_disable(idxd);
	if (test_bit(IDXD_FLAG_CONFIGURABLE, &idxd->flags))
		idxd_device_reset(idxd);
}

static enum idxd_dev_type dev_types[] = {
	IDXD_DEV_DSA,
	IDXD_DEV_IAX,
	IDXD_DEV_NONE,
};

struct idxd_device_driver idxd_drv = {
	.type = dev_types,
	.probe = idxd_device_drv_probe,
	.remove = idxd_device_drv_remove,
	.name = "idxd",
};
EXPORT_SYMBOL_GPL(idxd_drv);<|MERGE_RESOLUTION|>--- conflicted
+++ resolved
@@ -715,10 +715,7 @@
 	for (i = 0; i < idxd->max_wqs; i++) {
 		struct idxd_wq *wq = idxd->wqs[i];
 
-<<<<<<< HEAD
-=======
 		mutex_lock(&wq->wq_lock);
->>>>>>> bf44eed7
 		idxd_wq_disable_cleanup(wq);
 		idxd_wq_device_reset_cleanup(wq);
 		mutex_unlock(&wq->wq_lock);
