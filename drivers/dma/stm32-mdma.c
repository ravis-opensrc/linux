// SPDX-License-Identifier: GPL-2.0-only
/*
 *
 * Copyright (C) STMicroelectronics SA 2017
 * Author(s): M'boumba Cedric Madianga <cedric.madianga@gmail.com>
 *            Pierre-Yves Mordret <pierre-yves.mordret@st.com>
 *
 * Driver for STM32 MDMA controller
 *
 * Inspired by stm32-dma.c and dma-jz4780.c
 */

#include <linux/bitfield.h>
#include <linux/clk.h>
#include <linux/delay.h>
#include <linux/dmaengine.h>
#include <linux/dma-mapping.h>
#include <linux/dmapool.h>
#include <linux/err.h>
#include <linux/init.h>
#include <linux/iopoll.h>
#include <linux/jiffies.h>
#include <linux/list.h>
#include <linux/log2.h>
#include <linux/module.h>
#include <linux/of.h>
#include <linux/of_device.h>
#include <linux/of_dma.h>
#include <linux/platform_device.h>
#include <linux/pm_runtime.h>
#include <linux/reset.h>
#include <linux/slab.h>

#include "virt-dma.h"

#define STM32_MDMA_GISR0		0x0000 /* MDMA Int Status Reg 1 */
#define STM32_MDMA_GISR1		0x0004 /* MDMA Int Status Reg 2 */

/* MDMA Channel x interrupt/status register */
#define STM32_MDMA_CISR(x)		(0x40 + 0x40 * (x)) /* x = 0..62 */
#define STM32_MDMA_CISR_CRQA		BIT(16)
#define STM32_MDMA_CISR_TCIF		BIT(4)
#define STM32_MDMA_CISR_BTIF		BIT(3)
#define STM32_MDMA_CISR_BRTIF		BIT(2)
#define STM32_MDMA_CISR_CTCIF		BIT(1)
#define STM32_MDMA_CISR_TEIF		BIT(0)

/* MDMA Channel x interrupt flag clear register */
#define STM32_MDMA_CIFCR(x)		(0x44 + 0x40 * (x))
#define STM32_MDMA_CIFCR_CLTCIF		BIT(4)
#define STM32_MDMA_CIFCR_CBTIF		BIT(3)
#define STM32_MDMA_CIFCR_CBRTIF		BIT(2)
#define STM32_MDMA_CIFCR_CCTCIF		BIT(1)
#define STM32_MDMA_CIFCR_CTEIF		BIT(0)
#define STM32_MDMA_CIFCR_CLEAR_ALL	(STM32_MDMA_CIFCR_CLTCIF \
					| STM32_MDMA_CIFCR_CBTIF \
					| STM32_MDMA_CIFCR_CBRTIF \
					| STM32_MDMA_CIFCR_CCTCIF \
					| STM32_MDMA_CIFCR_CTEIF)

/* MDMA Channel x error status register */
#define STM32_MDMA_CESR(x)		(0x48 + 0x40 * (x))
#define STM32_MDMA_CESR_BSE		BIT(11)
#define STM32_MDMA_CESR_ASR		BIT(10)
#define STM32_MDMA_CESR_TEMD		BIT(9)
#define STM32_MDMA_CESR_TELD		BIT(8)
#define STM32_MDMA_CESR_TED		BIT(7)
#define STM32_MDMA_CESR_TEA_MASK	GENMASK(6, 0)

/* MDMA Channel x control register */
#define STM32_MDMA_CCR(x)		(0x4C + 0x40 * (x))
#define STM32_MDMA_CCR_SWRQ		BIT(16)
#define STM32_MDMA_CCR_WEX		BIT(14)
#define STM32_MDMA_CCR_HEX		BIT(13)
#define STM32_MDMA_CCR_BEX		BIT(12)
#define STM32_MDMA_CCR_PL_MASK		GENMASK(7, 6)
#define STM32_MDMA_CCR_PL(n)		FIELD_PREP(STM32_MDMA_CCR_PL_MASK, (n))
#define STM32_MDMA_CCR_TCIE		BIT(5)
#define STM32_MDMA_CCR_BTIE		BIT(4)
#define STM32_MDMA_CCR_BRTIE		BIT(3)
#define STM32_MDMA_CCR_CTCIE		BIT(2)
#define STM32_MDMA_CCR_TEIE		BIT(1)
#define STM32_MDMA_CCR_EN		BIT(0)
#define STM32_MDMA_CCR_IRQ_MASK		(STM32_MDMA_CCR_TCIE \
					| STM32_MDMA_CCR_BTIE \
					| STM32_MDMA_CCR_BRTIE \
					| STM32_MDMA_CCR_CTCIE \
					| STM32_MDMA_CCR_TEIE)

/* MDMA Channel x transfer configuration register */
#define STM32_MDMA_CTCR(x)		(0x50 + 0x40 * (x))
#define STM32_MDMA_CTCR_BWM		BIT(31)
#define STM32_MDMA_CTCR_SWRM		BIT(30)
#define STM32_MDMA_CTCR_TRGM_MSK	GENMASK(29, 28)
#define STM32_MDMA_CTCR_TRGM(n)		FIELD_PREP(STM32_MDMA_CTCR_TRGM_MSK, (n))
#define STM32_MDMA_CTCR_TRGM_GET(n)	FIELD_GET(STM32_MDMA_CTCR_TRGM_MSK, (n))
#define STM32_MDMA_CTCR_PAM_MASK	GENMASK(27, 26)
#define STM32_MDMA_CTCR_PAM(n)		FIELD_PREP(STM32_MDMA_CTCR_PAM_MASK, (n))
#define STM32_MDMA_CTCR_PKE		BIT(25)
#define STM32_MDMA_CTCR_TLEN_MSK	GENMASK(24, 18)
#define STM32_MDMA_CTCR_TLEN(n)		FIELD_PREP(STM32_MDMA_CTCR_TLEN_MSK, (n))
#define STM32_MDMA_CTCR_TLEN_GET(n)	FIELD_GET(STM32_MDMA_CTCR_TLEN_MSK, (n))
#define STM32_MDMA_CTCR_LEN2_MSK	GENMASK(25, 18)
#define STM32_MDMA_CTCR_LEN2(n)		FIELD_PREP(STM32_MDMA_CTCR_LEN2_MSK, (n))
#define STM32_MDMA_CTCR_LEN2_GET(n)	FIELD_GET(STM32_MDMA_CTCR_LEN2_MSK, (n))
#define STM32_MDMA_CTCR_DBURST_MASK	GENMASK(17, 15)
#define STM32_MDMA_CTCR_DBURST(n)	FIELD_PREP(STM32_MDMA_CTCR_DBURST_MASK, (n))
#define STM32_MDMA_CTCR_SBURST_MASK	GENMASK(14, 12)
#define STM32_MDMA_CTCR_SBURST(n)	FIELD_PREP(STM32_MDMA_CTCR_SBURST_MASK, (n))
#define STM32_MDMA_CTCR_DINCOS_MASK	GENMASK(11, 10)
#define STM32_MDMA_CTCR_DINCOS(n)	FIELD_PREP(STM32_MDMA_CTCR_DINCOS_MASK, (n))
#define STM32_MDMA_CTCR_SINCOS_MASK	GENMASK(9, 8)
#define STM32_MDMA_CTCR_SINCOS(n)	FIELD_PREP(STM32_MDMA_CTCR_SINCOS_MASK, (n))
#define STM32_MDMA_CTCR_DSIZE_MASK	GENMASK(7, 6)
#define STM32_MDMA_CTCR_DSIZE(n)	FIELD_PREP(STM32_MDMA_CTCR_DSIZE_MASK, (n))
#define STM32_MDMA_CTCR_SSIZE_MASK	GENMASK(5, 4)
#define STM32_MDMA_CTCR_SSIZE(n)	FIELD_PREP(STM32_MDMA_CTCR_SSIZE_MASK, (n))
#define STM32_MDMA_CTCR_DINC_MASK	GENMASK(3, 2)
#define STM32_MDMA_CTCR_DINC(n)		FIELD_PREP(STM32_MDMA_CTCR_DINC_MASK, (n))
#define STM32_MDMA_CTCR_SINC_MASK	GENMASK(1, 0)
#define STM32_MDMA_CTCR_SINC(n)		FIELD_PREP(STM32_MDMA_CTCR_SINC_MASK, (n))
#define STM32_MDMA_CTCR_CFG_MASK	(STM32_MDMA_CTCR_SINC_MASK \
					| STM32_MDMA_CTCR_DINC_MASK \
					| STM32_MDMA_CTCR_SINCOS_MASK \
					| STM32_MDMA_CTCR_DINCOS_MASK \
					| STM32_MDMA_CTCR_LEN2_MSK \
					| STM32_MDMA_CTCR_TRGM_MSK)

/* MDMA Channel x block number of data register */
#define STM32_MDMA_CBNDTR(x)		(0x54 + 0x40 * (x))
#define STM32_MDMA_CBNDTR_BRC_MK	GENMASK(31, 20)
#define STM32_MDMA_CBNDTR_BRC(n)	FIELD_PREP(STM32_MDMA_CBNDTR_BRC_MK, (n))
#define STM32_MDMA_CBNDTR_BRC_GET(n)	FIELD_GET(STM32_MDMA_CBNDTR_BRC_MK, (n))

#define STM32_MDMA_CBNDTR_BRDUM		BIT(19)
#define STM32_MDMA_CBNDTR_BRSUM		BIT(18)
#define STM32_MDMA_CBNDTR_BNDT_MASK	GENMASK(16, 0)
#define STM32_MDMA_CBNDTR_BNDT(n)	FIELD_PREP(STM32_MDMA_CBNDTR_BNDT_MASK, (n))

/* MDMA Channel x source address register */
#define STM32_MDMA_CSAR(x)		(0x58 + 0x40 * (x))

/* MDMA Channel x destination address register */
#define STM32_MDMA_CDAR(x)		(0x5C + 0x40 * (x))

/* MDMA Channel x block repeat address update register */
#define STM32_MDMA_CBRUR(x)		(0x60 + 0x40 * (x))
#define STM32_MDMA_CBRUR_DUV_MASK	GENMASK(31, 16)
#define STM32_MDMA_CBRUR_DUV(n)		FIELD_PREP(STM32_MDMA_CBRUR_DUV_MASK, (n))
#define STM32_MDMA_CBRUR_SUV_MASK	GENMASK(15, 0)
#define STM32_MDMA_CBRUR_SUV(n)		FIELD_PREP(STM32_MDMA_CBRUR_SUV_MASK, (n))

/* MDMA Channel x link address register */
#define STM32_MDMA_CLAR(x)		(0x64 + 0x40 * (x))

/* MDMA Channel x trigger and bus selection register */
#define STM32_MDMA_CTBR(x)		(0x68 + 0x40 * (x))
#define STM32_MDMA_CTBR_DBUS		BIT(17)
#define STM32_MDMA_CTBR_SBUS		BIT(16)
#define STM32_MDMA_CTBR_TSEL_MASK	GENMASK(5, 0)
<<<<<<< HEAD
#define STM32_MDMA_CTBR_TSEL(n)		STM32_MDMA_SET(n, \
						      STM32_MDMA_CTBR_TSEL_MASK)
=======
#define STM32_MDMA_CTBR_TSEL(n)		FIELD_PREP(STM32_MDMA_CTBR_TSEL_MASK, (n))
>>>>>>> 77b5472d

/* MDMA Channel x mask address register */
#define STM32_MDMA_CMAR(x)		(0x70 + 0x40 * (x))

/* MDMA Channel x mask data register */
#define STM32_MDMA_CMDR(x)		(0x74 + 0x40 * (x))

#define STM32_MDMA_MAX_BUF_LEN		128
#define STM32_MDMA_MAX_BLOCK_LEN	65536
#define STM32_MDMA_MAX_CHANNELS		63
#define STM32_MDMA_MAX_REQUESTS		256
#define STM32_MDMA_MAX_BURST		128
#define STM32_MDMA_VERY_HIGH_PRIORITY	0x3

enum stm32_mdma_trigger_mode {
	STM32_MDMA_BUFFER,
	STM32_MDMA_BLOCK,
	STM32_MDMA_BLOCK_REP,
	STM32_MDMA_LINKED_LIST,
};

enum stm32_mdma_width {
	STM32_MDMA_BYTE,
	STM32_MDMA_HALF_WORD,
	STM32_MDMA_WORD,
	STM32_MDMA_DOUBLE_WORD,
};

enum stm32_mdma_inc_mode {
	STM32_MDMA_FIXED = 0,
	STM32_MDMA_INC = 2,
	STM32_MDMA_DEC = 3,
};

struct stm32_mdma_chan_config {
	u32 request;
	u32 priority_level;
	u32 transfer_config;
	u32 mask_addr;
	u32 mask_data;
};

struct stm32_mdma_hwdesc {
	u32 ctcr;
	u32 cbndtr;
	u32 csar;
	u32 cdar;
	u32 cbrur;
	u32 clar;
	u32 ctbr;
	u32 dummy;
	u32 cmar;
	u32 cmdr;
} __aligned(64);

struct stm32_mdma_desc_node {
	struct stm32_mdma_hwdesc *hwdesc;
	dma_addr_t hwdesc_phys;
};

struct stm32_mdma_desc {
	struct virt_dma_desc vdesc;
	u32 ccr;
	bool cyclic;
	u32 count;
	struct stm32_mdma_desc_node node[];
};

struct stm32_mdma_chan {
	struct virt_dma_chan vchan;
	struct dma_pool *desc_pool;
	u32 id;
	struct stm32_mdma_desc *desc;
	u32 curr_hwdesc;
	struct dma_slave_config dma_config;
	struct stm32_mdma_chan_config chan_config;
	bool busy;
	u32 mem_burst;
	u32 mem_width;
};

struct stm32_mdma_device {
	struct dma_device ddev;
	void __iomem *base;
	struct clk *clk;
	int irq;
	u32 nr_channels;
	u32 nr_requests;
	u32 nr_ahb_addr_masks;
	struct stm32_mdma_chan chan[STM32_MDMA_MAX_CHANNELS];
	u32 ahb_addr_masks[];
};

static struct stm32_mdma_device *stm32_mdma_get_dev(
	struct stm32_mdma_chan *chan)
{
	return container_of(chan->vchan.chan.device, struct stm32_mdma_device,
			    ddev);
}

static struct stm32_mdma_chan *to_stm32_mdma_chan(struct dma_chan *c)
{
	return container_of(c, struct stm32_mdma_chan, vchan.chan);
}

static struct stm32_mdma_desc *to_stm32_mdma_desc(struct virt_dma_desc *vdesc)
{
	return container_of(vdesc, struct stm32_mdma_desc, vdesc);
}

static struct device *chan2dev(struct stm32_mdma_chan *chan)
{
	return &chan->vchan.chan.dev->device;
}

static struct device *mdma2dev(struct stm32_mdma_device *mdma_dev)
{
	return mdma_dev->ddev.dev;
}

static u32 stm32_mdma_read(struct stm32_mdma_device *dmadev, u32 reg)
{
	return readl_relaxed(dmadev->base + reg);
}

static void stm32_mdma_write(struct stm32_mdma_device *dmadev, u32 reg, u32 val)
{
	writel_relaxed(val, dmadev->base + reg);
}

static void stm32_mdma_set_bits(struct stm32_mdma_device *dmadev, u32 reg,
				u32 mask)
{
	void __iomem *addr = dmadev->base + reg;

	writel_relaxed(readl_relaxed(addr) | mask, addr);
}

static void stm32_mdma_clr_bits(struct stm32_mdma_device *dmadev, u32 reg,
				u32 mask)
{
	void __iomem *addr = dmadev->base + reg;

	writel_relaxed(readl_relaxed(addr) & ~mask, addr);
}

static struct stm32_mdma_desc *stm32_mdma_alloc_desc(
		struct stm32_mdma_chan *chan, u32 count)
{
	struct stm32_mdma_desc *desc;
	int i;

	desc = kzalloc(struct_size(desc, node, count), GFP_NOWAIT);
	if (!desc)
		return NULL;

	for (i = 0; i < count; i++) {
		desc->node[i].hwdesc =
			dma_pool_alloc(chan->desc_pool, GFP_NOWAIT,
				       &desc->node[i].hwdesc_phys);
		if (!desc->node[i].hwdesc)
			goto err;
	}

	desc->count = count;

	return desc;

err:
	dev_err(chan2dev(chan), "Failed to allocate descriptor\n");
	while (--i >= 0)
		dma_pool_free(chan->desc_pool, desc->node[i].hwdesc,
			      desc->node[i].hwdesc_phys);
	kfree(desc);
	return NULL;
}

static void stm32_mdma_desc_free(struct virt_dma_desc *vdesc)
{
	struct stm32_mdma_desc *desc = to_stm32_mdma_desc(vdesc);
	struct stm32_mdma_chan *chan = to_stm32_mdma_chan(vdesc->tx.chan);
	int i;

	for (i = 0; i < desc->count; i++)
		dma_pool_free(chan->desc_pool, desc->node[i].hwdesc,
			      desc->node[i].hwdesc_phys);
	kfree(desc);
}

static int stm32_mdma_get_width(struct stm32_mdma_chan *chan,
				enum dma_slave_buswidth width)
{
	switch (width) {
	case DMA_SLAVE_BUSWIDTH_1_BYTE:
	case DMA_SLAVE_BUSWIDTH_2_BYTES:
	case DMA_SLAVE_BUSWIDTH_4_BYTES:
	case DMA_SLAVE_BUSWIDTH_8_BYTES:
		return ffs(width) - 1;
	default:
		dev_err(chan2dev(chan), "Dma bus width %i not supported\n",
			width);
		return -EINVAL;
	}
}

static enum dma_slave_buswidth stm32_mdma_get_max_width(dma_addr_t addr,
							u32 buf_len, u32 tlen)
{
	enum dma_slave_buswidth max_width = DMA_SLAVE_BUSWIDTH_8_BYTES;

	for (max_width = DMA_SLAVE_BUSWIDTH_8_BYTES;
	     max_width > DMA_SLAVE_BUSWIDTH_1_BYTE;
	     max_width >>= 1) {
		/*
		 * Address and buffer length both have to be aligned on
		 * bus width
		 */
		if ((((buf_len | addr) & (max_width - 1)) == 0) &&
		    tlen >= max_width)
			break;
	}

	return max_width;
}

static u32 stm32_mdma_get_best_burst(u32 buf_len, u32 tlen, u32 max_burst,
				     enum dma_slave_buswidth width)
{
	u32 best_burst;

	best_burst = min((u32)1 << __ffs(tlen | buf_len),
			 max_burst * width) / width;

	return (best_burst > 0) ? best_burst : 1;
}

static int stm32_mdma_disable_chan(struct stm32_mdma_chan *chan)
{
	struct stm32_mdma_device *dmadev = stm32_mdma_get_dev(chan);
	u32 ccr, cisr, id, reg;
	int ret;

	id = chan->id;
	reg = STM32_MDMA_CCR(id);

	/* Disable interrupts */
	stm32_mdma_clr_bits(dmadev, reg, STM32_MDMA_CCR_IRQ_MASK);

	ccr = stm32_mdma_read(dmadev, reg);
	if (ccr & STM32_MDMA_CCR_EN) {
		stm32_mdma_clr_bits(dmadev, reg, STM32_MDMA_CCR_EN);

		/* Ensure that any ongoing transfer has been completed */
		ret = readl_relaxed_poll_timeout_atomic(
				dmadev->base + STM32_MDMA_CISR(id), cisr,
				(cisr & STM32_MDMA_CISR_CTCIF), 10, 1000);
		if (ret) {
			dev_err(chan2dev(chan), "%s: timeout!\n", __func__);
			return -EBUSY;
		}
	}

	return 0;
}

static void stm32_mdma_stop(struct stm32_mdma_chan *chan)
{
	struct stm32_mdma_device *dmadev = stm32_mdma_get_dev(chan);
	u32 status;
	int ret;

	/* Disable DMA */
	ret = stm32_mdma_disable_chan(chan);
	if (ret < 0)
		return;

	/* Clear interrupt status if it is there */
	status = stm32_mdma_read(dmadev, STM32_MDMA_CISR(chan->id));
	if (status) {
		dev_dbg(chan2dev(chan), "%s(): clearing interrupt: 0x%08x\n",
			__func__, status);
		stm32_mdma_set_bits(dmadev, STM32_MDMA_CIFCR(chan->id), status);
	}

	chan->busy = false;
}

static void stm32_mdma_set_bus(struct stm32_mdma_device *dmadev, u32 *ctbr,
			       u32 ctbr_mask, u32 src_addr)
{
	u32 mask;
	int i;

	/* Check if memory device is on AHB or AXI */
	*ctbr &= ~ctbr_mask;
	mask = src_addr & 0xF0000000;
	for (i = 0; i < dmadev->nr_ahb_addr_masks; i++) {
		if (mask == dmadev->ahb_addr_masks[i]) {
			*ctbr |= ctbr_mask;
			break;
		}
	}
}

static int stm32_mdma_set_xfer_param(struct stm32_mdma_chan *chan,
				     enum dma_transfer_direction direction,
				     u32 *mdma_ccr, u32 *mdma_ctcr,
				     u32 *mdma_ctbr, dma_addr_t addr,
				     u32 buf_len)
{
	struct stm32_mdma_device *dmadev = stm32_mdma_get_dev(chan);
	struct stm32_mdma_chan_config *chan_config = &chan->chan_config;
	enum dma_slave_buswidth src_addr_width, dst_addr_width;
	phys_addr_t src_addr, dst_addr;
	int src_bus_width, dst_bus_width;
	u32 src_maxburst, dst_maxburst, src_best_burst, dst_best_burst;
	u32 ccr, ctcr, ctbr, tlen;

	src_addr_width = chan->dma_config.src_addr_width;
	dst_addr_width = chan->dma_config.dst_addr_width;
	src_maxburst = chan->dma_config.src_maxburst;
	dst_maxburst = chan->dma_config.dst_maxburst;

	ccr = stm32_mdma_read(dmadev, STM32_MDMA_CCR(chan->id));
	ctcr = stm32_mdma_read(dmadev, STM32_MDMA_CTCR(chan->id));
	ctbr = stm32_mdma_read(dmadev, STM32_MDMA_CTBR(chan->id));

	/* Enable HW request mode */
	ctcr &= ~STM32_MDMA_CTCR_SWRM;

	/* Set DINC, SINC, DINCOS, SINCOS, TRGM and TLEN retrieve from DT */
	ctcr &= ~STM32_MDMA_CTCR_CFG_MASK;
	ctcr |= chan_config->transfer_config & STM32_MDMA_CTCR_CFG_MASK;

	/*
	 * For buffer transfer length (TLEN) we have to set
	 * the number of bytes - 1 in CTCR register
	 */
	tlen = STM32_MDMA_CTCR_LEN2_GET(ctcr);
	ctcr &= ~STM32_MDMA_CTCR_LEN2_MSK;
	ctcr |= STM32_MDMA_CTCR_TLEN((tlen - 1));

	/* Disable Pack Enable */
	ctcr &= ~STM32_MDMA_CTCR_PKE;

	/* Check burst size constraints */
	if (src_maxburst * src_addr_width > STM32_MDMA_MAX_BURST ||
	    dst_maxburst * dst_addr_width > STM32_MDMA_MAX_BURST) {
		dev_err(chan2dev(chan),
			"burst size * bus width higher than %d bytes\n",
			STM32_MDMA_MAX_BURST);
		return -EINVAL;
	}

	if ((!is_power_of_2(src_maxburst) && src_maxburst > 0) ||
	    (!is_power_of_2(dst_maxburst) && dst_maxburst > 0)) {
		dev_err(chan2dev(chan), "burst size must be a power of 2\n");
		return -EINVAL;
	}

	/*
	 * Configure channel control:
	 * - Clear SW request as in this case this is a HW one
	 * - Clear WEX, HEX and BEX bits
	 * - Set priority level
	 */
	ccr &= ~(STM32_MDMA_CCR_SWRQ | STM32_MDMA_CCR_WEX | STM32_MDMA_CCR_HEX |
		 STM32_MDMA_CCR_BEX | STM32_MDMA_CCR_PL_MASK);
	ccr |= STM32_MDMA_CCR_PL(chan_config->priority_level);

	/* Configure Trigger selection */
	ctbr &= ~STM32_MDMA_CTBR_TSEL_MASK;
	ctbr |= STM32_MDMA_CTBR_TSEL(chan_config->request);

	switch (direction) {
	case DMA_MEM_TO_DEV:
		dst_addr = chan->dma_config.dst_addr;

		/* Set device data size */
		dst_bus_width = stm32_mdma_get_width(chan, dst_addr_width);
		if (dst_bus_width < 0)
			return dst_bus_width;
		ctcr &= ~STM32_MDMA_CTCR_DSIZE_MASK;
		ctcr |= STM32_MDMA_CTCR_DSIZE(dst_bus_width);

		/* Set device burst value */
		dst_best_burst = stm32_mdma_get_best_burst(buf_len, tlen,
							   dst_maxburst,
							   dst_addr_width);
		chan->mem_burst = dst_best_burst;
		ctcr &= ~STM32_MDMA_CTCR_DBURST_MASK;
		ctcr |= STM32_MDMA_CTCR_DBURST((ilog2(dst_best_burst)));

		/* Set memory data size */
		src_addr_width = stm32_mdma_get_max_width(addr, buf_len, tlen);
		chan->mem_width = src_addr_width;
		src_bus_width = stm32_mdma_get_width(chan, src_addr_width);
		if (src_bus_width < 0)
			return src_bus_width;
		ctcr &= ~STM32_MDMA_CTCR_SSIZE_MASK |
			STM32_MDMA_CTCR_SINCOS_MASK;
		ctcr |= STM32_MDMA_CTCR_SSIZE(src_bus_width) |
			STM32_MDMA_CTCR_SINCOS(src_bus_width);

		/* Set memory burst value */
		src_maxburst = STM32_MDMA_MAX_BUF_LEN / src_addr_width;
		src_best_burst = stm32_mdma_get_best_burst(buf_len, tlen,
							   src_maxburst,
							   src_addr_width);
		chan->mem_burst = src_best_burst;
		ctcr &= ~STM32_MDMA_CTCR_SBURST_MASK;
		ctcr |= STM32_MDMA_CTCR_SBURST((ilog2(src_best_burst)));

		/* Select bus */
		stm32_mdma_set_bus(dmadev, &ctbr, STM32_MDMA_CTBR_DBUS,
				   dst_addr);

		if (dst_bus_width != src_bus_width)
			ctcr |= STM32_MDMA_CTCR_PKE;

		/* Set destination address */
		stm32_mdma_write(dmadev, STM32_MDMA_CDAR(chan->id), dst_addr);
		break;

	case DMA_DEV_TO_MEM:
		src_addr = chan->dma_config.src_addr;

		/* Set device data size */
		src_bus_width = stm32_mdma_get_width(chan, src_addr_width);
		if (src_bus_width < 0)
			return src_bus_width;
		ctcr &= ~STM32_MDMA_CTCR_SSIZE_MASK;
		ctcr |= STM32_MDMA_CTCR_SSIZE(src_bus_width);

		/* Set device burst value */
		src_best_burst = stm32_mdma_get_best_burst(buf_len, tlen,
							   src_maxburst,
							   src_addr_width);
		ctcr &= ~STM32_MDMA_CTCR_SBURST_MASK;
		ctcr |= STM32_MDMA_CTCR_SBURST((ilog2(src_best_burst)));

		/* Set memory data size */
		dst_addr_width = stm32_mdma_get_max_width(addr, buf_len, tlen);
		chan->mem_width = dst_addr_width;
		dst_bus_width = stm32_mdma_get_width(chan, dst_addr_width);
		if (dst_bus_width < 0)
			return dst_bus_width;
		ctcr &= ~(STM32_MDMA_CTCR_DSIZE_MASK |
			STM32_MDMA_CTCR_DINCOS_MASK);
		ctcr |= STM32_MDMA_CTCR_DSIZE(dst_bus_width) |
			STM32_MDMA_CTCR_DINCOS(dst_bus_width);

		/* Set memory burst value */
		dst_maxburst = STM32_MDMA_MAX_BUF_LEN / dst_addr_width;
		dst_best_burst = stm32_mdma_get_best_burst(buf_len, tlen,
							   dst_maxburst,
							   dst_addr_width);
		ctcr &= ~STM32_MDMA_CTCR_DBURST_MASK;
		ctcr |= STM32_MDMA_CTCR_DBURST((ilog2(dst_best_burst)));

		/* Select bus */
		stm32_mdma_set_bus(dmadev, &ctbr, STM32_MDMA_CTBR_SBUS,
				   src_addr);

		if (dst_bus_width != src_bus_width)
			ctcr |= STM32_MDMA_CTCR_PKE;

		/* Set source address */
		stm32_mdma_write(dmadev, STM32_MDMA_CSAR(chan->id), src_addr);
		break;

	default:
		dev_err(chan2dev(chan), "Dma direction is not supported\n");
		return -EINVAL;
	}

	*mdma_ccr = ccr;
	*mdma_ctcr = ctcr;
	*mdma_ctbr = ctbr;

	return 0;
}

static void stm32_mdma_dump_hwdesc(struct stm32_mdma_chan *chan,
				   struct stm32_mdma_desc_node *node)
{
	dev_dbg(chan2dev(chan), "hwdesc:  %pad\n", &node->hwdesc_phys);
	dev_dbg(chan2dev(chan), "CTCR:    0x%08x\n", node->hwdesc->ctcr);
	dev_dbg(chan2dev(chan), "CBNDTR:  0x%08x\n", node->hwdesc->cbndtr);
	dev_dbg(chan2dev(chan), "CSAR:    0x%08x\n", node->hwdesc->csar);
	dev_dbg(chan2dev(chan), "CDAR:    0x%08x\n", node->hwdesc->cdar);
	dev_dbg(chan2dev(chan), "CBRUR:   0x%08x\n", node->hwdesc->cbrur);
	dev_dbg(chan2dev(chan), "CLAR:    0x%08x\n", node->hwdesc->clar);
	dev_dbg(chan2dev(chan), "CTBR:    0x%08x\n", node->hwdesc->ctbr);
	dev_dbg(chan2dev(chan), "CMAR:    0x%08x\n", node->hwdesc->cmar);
	dev_dbg(chan2dev(chan), "CMDR:    0x%08x\n\n", node->hwdesc->cmdr);
}

static void stm32_mdma_setup_hwdesc(struct stm32_mdma_chan *chan,
				    struct stm32_mdma_desc *desc,
				    enum dma_transfer_direction dir, u32 count,
				    dma_addr_t src_addr, dma_addr_t dst_addr,
				    u32 len, u32 ctcr, u32 ctbr, bool is_last,
				    bool is_first, bool is_cyclic)
{
	struct stm32_mdma_chan_config *config = &chan->chan_config;
	struct stm32_mdma_hwdesc *hwdesc;
	u32 next = count + 1;

	hwdesc = desc->node[count].hwdesc;
	hwdesc->ctcr = ctcr;
	hwdesc->cbndtr &= ~(STM32_MDMA_CBNDTR_BRC_MK |
			STM32_MDMA_CBNDTR_BRDUM |
			STM32_MDMA_CBNDTR_BRSUM |
			STM32_MDMA_CBNDTR_BNDT_MASK);
	hwdesc->cbndtr |= STM32_MDMA_CBNDTR_BNDT(len);
	hwdesc->csar = src_addr;
	hwdesc->cdar = dst_addr;
	hwdesc->cbrur = 0;
	hwdesc->ctbr = ctbr;
	hwdesc->cmar = config->mask_addr;
	hwdesc->cmdr = config->mask_data;

	if (is_last) {
		if (is_cyclic)
			hwdesc->clar = desc->node[0].hwdesc_phys;
		else
			hwdesc->clar = 0;
	} else {
		hwdesc->clar = desc->node[next].hwdesc_phys;
	}

	stm32_mdma_dump_hwdesc(chan, &desc->node[count]);
}

static int stm32_mdma_setup_xfer(struct stm32_mdma_chan *chan,
				 struct stm32_mdma_desc *desc,
				 struct scatterlist *sgl, u32 sg_len,
				 enum dma_transfer_direction direction)
{
	struct stm32_mdma_device *dmadev = stm32_mdma_get_dev(chan);
	struct dma_slave_config *dma_config = &chan->dma_config;
	struct scatterlist *sg;
	dma_addr_t src_addr, dst_addr;
	u32 ccr, ctcr, ctbr;
	int i, ret = 0;

	for_each_sg(sgl, sg, sg_len, i) {
		if (sg_dma_len(sg) > STM32_MDMA_MAX_BLOCK_LEN) {
			dev_err(chan2dev(chan), "Invalid block len\n");
			return -EINVAL;
		}

		if (direction == DMA_MEM_TO_DEV) {
			src_addr = sg_dma_address(sg);
			dst_addr = dma_config->dst_addr;
			ret = stm32_mdma_set_xfer_param(chan, direction, &ccr,
							&ctcr, &ctbr, src_addr,
							sg_dma_len(sg));
			stm32_mdma_set_bus(dmadev, &ctbr, STM32_MDMA_CTBR_SBUS,
					   src_addr);
		} else {
			src_addr = dma_config->src_addr;
			dst_addr = sg_dma_address(sg);
			ret = stm32_mdma_set_xfer_param(chan, direction, &ccr,
							&ctcr, &ctbr, dst_addr,
							sg_dma_len(sg));
			stm32_mdma_set_bus(dmadev, &ctbr, STM32_MDMA_CTBR_DBUS,
					   dst_addr);
		}

		if (ret < 0)
			return ret;

		stm32_mdma_setup_hwdesc(chan, desc, direction, i, src_addr,
					dst_addr, sg_dma_len(sg), ctcr, ctbr,
					i == sg_len - 1, i == 0, false);
	}

	/* Enable interrupts */
	ccr &= ~STM32_MDMA_CCR_IRQ_MASK;
	ccr |= STM32_MDMA_CCR_TEIE | STM32_MDMA_CCR_CTCIE;
	if (sg_len > 1)
		ccr |= STM32_MDMA_CCR_BTIE;
	desc->ccr = ccr;

	return 0;
}

static struct dma_async_tx_descriptor *
stm32_mdma_prep_slave_sg(struct dma_chan *c, struct scatterlist *sgl,
			 u32 sg_len, enum dma_transfer_direction direction,
			 unsigned long flags, void *context)
{
	struct stm32_mdma_chan *chan = to_stm32_mdma_chan(c);
	struct stm32_mdma_desc *desc;
	int i, ret;

	/*
	 * Once DMA is in setup cyclic mode the channel we cannot assign this
	 * channel anymore. The DMA channel needs to be aborted or terminated
	 * for allowing another request.
	 */
	if (chan->desc && chan->desc->cyclic) {
		dev_err(chan2dev(chan),
			"Request not allowed when dma in cyclic mode\n");
		return NULL;
	}

	desc = stm32_mdma_alloc_desc(chan, sg_len);
	if (!desc)
		return NULL;

	ret = stm32_mdma_setup_xfer(chan, desc, sgl, sg_len, direction);
	if (ret < 0)
		goto xfer_setup_err;

	desc->cyclic = false;

	return vchan_tx_prep(&chan->vchan, &desc->vdesc, flags);

xfer_setup_err:
	for (i = 0; i < desc->count; i++)
		dma_pool_free(chan->desc_pool, desc->node[i].hwdesc,
			      desc->node[i].hwdesc_phys);
	kfree(desc);
	return NULL;
}

static struct dma_async_tx_descriptor *
stm32_mdma_prep_dma_cyclic(struct dma_chan *c, dma_addr_t buf_addr,
			   size_t buf_len, size_t period_len,
			   enum dma_transfer_direction direction,
			   unsigned long flags)
{
	struct stm32_mdma_chan *chan = to_stm32_mdma_chan(c);
	struct stm32_mdma_device *dmadev = stm32_mdma_get_dev(chan);
	struct dma_slave_config *dma_config = &chan->dma_config;
	struct stm32_mdma_desc *desc;
	dma_addr_t src_addr, dst_addr;
	u32 ccr, ctcr, ctbr, count;
	int i, ret;

	/*
	 * Once DMA is in setup cyclic mode the channel we cannot assign this
	 * channel anymore. The DMA channel needs to be aborted or terminated
	 * for allowing another request.
	 */
	if (chan->desc && chan->desc->cyclic) {
		dev_err(chan2dev(chan),
			"Request not allowed when dma in cyclic mode\n");
		return NULL;
	}

	if (!buf_len || !period_len || period_len > STM32_MDMA_MAX_BLOCK_LEN) {
		dev_err(chan2dev(chan), "Invalid buffer/period len\n");
		return NULL;
	}

	if (buf_len % period_len) {
		dev_err(chan2dev(chan), "buf_len not multiple of period_len\n");
		return NULL;
	}

	count = buf_len / period_len;

	desc = stm32_mdma_alloc_desc(chan, count);
	if (!desc)
		return NULL;

	/* Select bus */
	if (direction == DMA_MEM_TO_DEV) {
		src_addr = buf_addr;
		ret = stm32_mdma_set_xfer_param(chan, direction, &ccr, &ctcr,
						&ctbr, src_addr, period_len);
		stm32_mdma_set_bus(dmadev, &ctbr, STM32_MDMA_CTBR_SBUS,
				   src_addr);
	} else {
		dst_addr = buf_addr;
		ret = stm32_mdma_set_xfer_param(chan, direction, &ccr, &ctcr,
						&ctbr, dst_addr, period_len);
		stm32_mdma_set_bus(dmadev, &ctbr, STM32_MDMA_CTBR_DBUS,
				   dst_addr);
	}

	if (ret < 0)
		goto xfer_setup_err;

	/* Enable interrupts */
	ccr &= ~STM32_MDMA_CCR_IRQ_MASK;
	ccr |= STM32_MDMA_CCR_TEIE | STM32_MDMA_CCR_CTCIE | STM32_MDMA_CCR_BTIE;
	desc->ccr = ccr;

	/* Configure hwdesc list */
	for (i = 0; i < count; i++) {
		if (direction == DMA_MEM_TO_DEV) {
			src_addr = buf_addr + i * period_len;
			dst_addr = dma_config->dst_addr;
		} else {
			src_addr = dma_config->src_addr;
			dst_addr = buf_addr + i * period_len;
		}

		stm32_mdma_setup_hwdesc(chan, desc, direction, i, src_addr,
					dst_addr, period_len, ctcr, ctbr,
					i == count - 1, i == 0, true);
	}

	desc->cyclic = true;

	return vchan_tx_prep(&chan->vchan, &desc->vdesc, flags);

xfer_setup_err:
	for (i = 0; i < desc->count; i++)
		dma_pool_free(chan->desc_pool, desc->node[i].hwdesc,
			      desc->node[i].hwdesc_phys);
	kfree(desc);
	return NULL;
}

static struct dma_async_tx_descriptor *
stm32_mdma_prep_dma_memcpy(struct dma_chan *c, dma_addr_t dest, dma_addr_t src,
			   size_t len, unsigned long flags)
{
	struct stm32_mdma_chan *chan = to_stm32_mdma_chan(c);
	struct stm32_mdma_device *dmadev = stm32_mdma_get_dev(chan);
	enum dma_slave_buswidth max_width;
	struct stm32_mdma_desc *desc;
	struct stm32_mdma_hwdesc *hwdesc;
	u32 ccr, ctcr, ctbr, cbndtr, count, max_burst, mdma_burst;
	u32 best_burst, tlen;
	size_t xfer_count, offset;
	int src_bus_width, dst_bus_width;
	int i;

	/*
	 * Once DMA is in setup cyclic mode the channel we cannot assign this
	 * channel anymore. The DMA channel needs to be aborted or terminated
	 * to allow another request
	 */
	if (chan->desc && chan->desc->cyclic) {
		dev_err(chan2dev(chan),
			"Request not allowed when dma in cyclic mode\n");
		return NULL;
	}

	count = DIV_ROUND_UP(len, STM32_MDMA_MAX_BLOCK_LEN);
	desc = stm32_mdma_alloc_desc(chan, count);
	if (!desc)
		return NULL;

	ccr = stm32_mdma_read(dmadev, STM32_MDMA_CCR(chan->id));
	ctcr = stm32_mdma_read(dmadev, STM32_MDMA_CTCR(chan->id));
	ctbr = stm32_mdma_read(dmadev, STM32_MDMA_CTBR(chan->id));
	cbndtr = stm32_mdma_read(dmadev, STM32_MDMA_CBNDTR(chan->id));

	/* Enable sw req, some interrupts and clear other bits */
	ccr &= ~(STM32_MDMA_CCR_WEX | STM32_MDMA_CCR_HEX |
		 STM32_MDMA_CCR_BEX | STM32_MDMA_CCR_PL_MASK |
		 STM32_MDMA_CCR_IRQ_MASK);
	ccr |= STM32_MDMA_CCR_TEIE;

	/* Enable SW request mode, dest/src inc and clear other bits */
	ctcr &= ~(STM32_MDMA_CTCR_BWM | STM32_MDMA_CTCR_TRGM_MSK |
		  STM32_MDMA_CTCR_PAM_MASK | STM32_MDMA_CTCR_PKE |
		  STM32_MDMA_CTCR_TLEN_MSK | STM32_MDMA_CTCR_DBURST_MASK |
		  STM32_MDMA_CTCR_SBURST_MASK | STM32_MDMA_CTCR_DINCOS_MASK |
		  STM32_MDMA_CTCR_SINCOS_MASK | STM32_MDMA_CTCR_DSIZE_MASK |
		  STM32_MDMA_CTCR_SSIZE_MASK | STM32_MDMA_CTCR_DINC_MASK |
		  STM32_MDMA_CTCR_SINC_MASK);
	ctcr |= STM32_MDMA_CTCR_SWRM | STM32_MDMA_CTCR_SINC(STM32_MDMA_INC) |
		STM32_MDMA_CTCR_DINC(STM32_MDMA_INC);

	/* Reset HW request */
	ctbr &= ~STM32_MDMA_CTBR_TSEL_MASK;

	/* Select bus */
	stm32_mdma_set_bus(dmadev, &ctbr, STM32_MDMA_CTBR_SBUS, src);
	stm32_mdma_set_bus(dmadev, &ctbr, STM32_MDMA_CTBR_DBUS, dest);

	/* Clear CBNDTR registers */
	cbndtr &= ~(STM32_MDMA_CBNDTR_BRC_MK | STM32_MDMA_CBNDTR_BRDUM |
			STM32_MDMA_CBNDTR_BRSUM | STM32_MDMA_CBNDTR_BNDT_MASK);

	if (len <= STM32_MDMA_MAX_BLOCK_LEN) {
		cbndtr |= STM32_MDMA_CBNDTR_BNDT(len);
		if (len <= STM32_MDMA_MAX_BUF_LEN) {
			/* Setup a buffer transfer */
			ccr |= STM32_MDMA_CCR_TCIE | STM32_MDMA_CCR_CTCIE;
			ctcr |= STM32_MDMA_CTCR_TRGM(STM32_MDMA_BUFFER);
		} else {
			/* Setup a block transfer */
			ccr |= STM32_MDMA_CCR_BTIE | STM32_MDMA_CCR_CTCIE;
			ctcr |= STM32_MDMA_CTCR_TRGM(STM32_MDMA_BLOCK);
		}

		tlen = STM32_MDMA_MAX_BUF_LEN;
		ctcr |= STM32_MDMA_CTCR_TLEN((tlen - 1));

		/* Set source best burst size */
		max_width = stm32_mdma_get_max_width(src, len, tlen);
		src_bus_width = stm32_mdma_get_width(chan, max_width);

		max_burst = tlen / max_width;
		best_burst = stm32_mdma_get_best_burst(len, tlen, max_burst,
						       max_width);
		mdma_burst = ilog2(best_burst);

		ctcr |= STM32_MDMA_CTCR_SBURST(mdma_burst) |
			STM32_MDMA_CTCR_SSIZE(src_bus_width) |
			STM32_MDMA_CTCR_SINCOS(src_bus_width);

		/* Set destination best burst size */
		max_width = stm32_mdma_get_max_width(dest, len, tlen);
		dst_bus_width = stm32_mdma_get_width(chan, max_width);

		max_burst = tlen / max_width;
		best_burst = stm32_mdma_get_best_burst(len, tlen, max_burst,
						       max_width);
		mdma_burst = ilog2(best_burst);

		ctcr |= STM32_MDMA_CTCR_DBURST(mdma_burst) |
			STM32_MDMA_CTCR_DSIZE(dst_bus_width) |
			STM32_MDMA_CTCR_DINCOS(dst_bus_width);

		if (dst_bus_width != src_bus_width)
			ctcr |= STM32_MDMA_CTCR_PKE;

		/* Prepare hardware descriptor */
		hwdesc = desc->node[0].hwdesc;
		hwdesc->ctcr = ctcr;
		hwdesc->cbndtr = cbndtr;
		hwdesc->csar = src;
		hwdesc->cdar = dest;
		hwdesc->cbrur = 0;
		hwdesc->clar = 0;
		hwdesc->ctbr = ctbr;
		hwdesc->cmar = 0;
		hwdesc->cmdr = 0;

		stm32_mdma_dump_hwdesc(chan, &desc->node[0]);
	} else {
		/* Setup a LLI transfer */
		ctcr |= STM32_MDMA_CTCR_TRGM(STM32_MDMA_LINKED_LIST) |
			STM32_MDMA_CTCR_TLEN((STM32_MDMA_MAX_BUF_LEN - 1));
		ccr |= STM32_MDMA_CCR_BTIE | STM32_MDMA_CCR_CTCIE;
		tlen = STM32_MDMA_MAX_BUF_LEN;

		for (i = 0, offset = 0; offset < len;
		     i++, offset += xfer_count) {
			xfer_count = min_t(size_t, len - offset,
					   STM32_MDMA_MAX_BLOCK_LEN);

			/* Set source best burst size */
			max_width = stm32_mdma_get_max_width(src, len, tlen);
			src_bus_width = stm32_mdma_get_width(chan, max_width);

			max_burst = tlen / max_width;
			best_burst = stm32_mdma_get_best_burst(len, tlen,
							       max_burst,
							       max_width);
			mdma_burst = ilog2(best_burst);

			ctcr |= STM32_MDMA_CTCR_SBURST(mdma_burst) |
				STM32_MDMA_CTCR_SSIZE(src_bus_width) |
				STM32_MDMA_CTCR_SINCOS(src_bus_width);

			/* Set destination best burst size */
			max_width = stm32_mdma_get_max_width(dest, len, tlen);
			dst_bus_width = stm32_mdma_get_width(chan, max_width);

			max_burst = tlen / max_width;
			best_burst = stm32_mdma_get_best_burst(len, tlen,
							       max_burst,
							       max_width);
			mdma_burst = ilog2(best_burst);

			ctcr |= STM32_MDMA_CTCR_DBURST(mdma_burst) |
				STM32_MDMA_CTCR_DSIZE(dst_bus_width) |
				STM32_MDMA_CTCR_DINCOS(dst_bus_width);

			if (dst_bus_width != src_bus_width)
				ctcr |= STM32_MDMA_CTCR_PKE;

			/* Prepare hardware descriptor */
			stm32_mdma_setup_hwdesc(chan, desc, DMA_MEM_TO_MEM, i,
						src + offset, dest + offset,
						xfer_count, ctcr, ctbr,
						i == count - 1, i == 0, false);
		}
	}

	desc->ccr = ccr;

	desc->cyclic = false;

	return vchan_tx_prep(&chan->vchan, &desc->vdesc, flags);
}

static void stm32_mdma_dump_reg(struct stm32_mdma_chan *chan)
{
	struct stm32_mdma_device *dmadev = stm32_mdma_get_dev(chan);

	dev_dbg(chan2dev(chan), "CCR:     0x%08x\n",
		stm32_mdma_read(dmadev, STM32_MDMA_CCR(chan->id)));
	dev_dbg(chan2dev(chan), "CTCR:    0x%08x\n",
		stm32_mdma_read(dmadev, STM32_MDMA_CTCR(chan->id)));
	dev_dbg(chan2dev(chan), "CBNDTR:  0x%08x\n",
		stm32_mdma_read(dmadev, STM32_MDMA_CBNDTR(chan->id)));
	dev_dbg(chan2dev(chan), "CSAR:    0x%08x\n",
		stm32_mdma_read(dmadev, STM32_MDMA_CSAR(chan->id)));
	dev_dbg(chan2dev(chan), "CDAR:    0x%08x\n",
		stm32_mdma_read(dmadev, STM32_MDMA_CDAR(chan->id)));
	dev_dbg(chan2dev(chan), "CBRUR:   0x%08x\n",
		stm32_mdma_read(dmadev, STM32_MDMA_CBRUR(chan->id)));
	dev_dbg(chan2dev(chan), "CLAR:    0x%08x\n",
		stm32_mdma_read(dmadev, STM32_MDMA_CLAR(chan->id)));
	dev_dbg(chan2dev(chan), "CTBR:    0x%08x\n",
		stm32_mdma_read(dmadev, STM32_MDMA_CTBR(chan->id)));
	dev_dbg(chan2dev(chan), "CMAR:    0x%08x\n",
		stm32_mdma_read(dmadev, STM32_MDMA_CMAR(chan->id)));
	dev_dbg(chan2dev(chan), "CMDR:    0x%08x\n",
		stm32_mdma_read(dmadev, STM32_MDMA_CMDR(chan->id)));
}

static void stm32_mdma_start_transfer(struct stm32_mdma_chan *chan)
{
	struct stm32_mdma_device *dmadev = stm32_mdma_get_dev(chan);
	struct virt_dma_desc *vdesc;
	struct stm32_mdma_hwdesc *hwdesc;
	u32 id = chan->id;
	u32 status, reg;

	vdesc = vchan_next_desc(&chan->vchan);
	if (!vdesc) {
		chan->desc = NULL;
		return;
	}

	list_del(&vdesc->node);

	chan->desc = to_stm32_mdma_desc(vdesc);
	hwdesc = chan->desc->node[0].hwdesc;
	chan->curr_hwdesc = 0;

	stm32_mdma_write(dmadev, STM32_MDMA_CCR(id), chan->desc->ccr);
	stm32_mdma_write(dmadev, STM32_MDMA_CTCR(id), hwdesc->ctcr);
	stm32_mdma_write(dmadev, STM32_MDMA_CBNDTR(id), hwdesc->cbndtr);
	stm32_mdma_write(dmadev, STM32_MDMA_CSAR(id), hwdesc->csar);
	stm32_mdma_write(dmadev, STM32_MDMA_CDAR(id), hwdesc->cdar);
	stm32_mdma_write(dmadev, STM32_MDMA_CBRUR(id), hwdesc->cbrur);
	stm32_mdma_write(dmadev, STM32_MDMA_CLAR(id), hwdesc->clar);
	stm32_mdma_write(dmadev, STM32_MDMA_CTBR(id), hwdesc->ctbr);
	stm32_mdma_write(dmadev, STM32_MDMA_CMAR(id), hwdesc->cmar);
	stm32_mdma_write(dmadev, STM32_MDMA_CMDR(id), hwdesc->cmdr);

	/* Clear interrupt status if it is there */
	status = stm32_mdma_read(dmadev, STM32_MDMA_CISR(id));
	if (status)
		stm32_mdma_set_bits(dmadev, STM32_MDMA_CIFCR(id), status);

	stm32_mdma_dump_reg(chan);

	/* Start DMA */
	stm32_mdma_set_bits(dmadev, STM32_MDMA_CCR(id), STM32_MDMA_CCR_EN);

	/* Set SW request in case of MEM2MEM transfer */
	if (hwdesc->ctcr & STM32_MDMA_CTCR_SWRM) {
		reg = STM32_MDMA_CCR(id);
		stm32_mdma_set_bits(dmadev, reg, STM32_MDMA_CCR_SWRQ);
	}

	chan->busy = true;

	dev_dbg(chan2dev(chan), "vchan %pK: started\n", &chan->vchan);
}

static void stm32_mdma_issue_pending(struct dma_chan *c)
{
	struct stm32_mdma_chan *chan = to_stm32_mdma_chan(c);
	unsigned long flags;

	spin_lock_irqsave(&chan->vchan.lock, flags);

	if (!vchan_issue_pending(&chan->vchan))
		goto end;

	dev_dbg(chan2dev(chan), "vchan %pK: issued\n", &chan->vchan);

	if (!chan->desc && !chan->busy)
		stm32_mdma_start_transfer(chan);

end:
	spin_unlock_irqrestore(&chan->vchan.lock, flags);
}

static int stm32_mdma_pause(struct dma_chan *c)
{
	struct stm32_mdma_chan *chan = to_stm32_mdma_chan(c);
	unsigned long flags;
	int ret;

	spin_lock_irqsave(&chan->vchan.lock, flags);
	ret = stm32_mdma_disable_chan(chan);
	spin_unlock_irqrestore(&chan->vchan.lock, flags);

	if (!ret)
		dev_dbg(chan2dev(chan), "vchan %pK: pause\n", &chan->vchan);

	return ret;
}

static int stm32_mdma_resume(struct dma_chan *c)
{
	struct stm32_mdma_chan *chan = to_stm32_mdma_chan(c);
	struct stm32_mdma_device *dmadev = stm32_mdma_get_dev(chan);
	struct stm32_mdma_hwdesc *hwdesc;
	unsigned long flags;
	u32 status, reg;

	hwdesc = chan->desc->node[chan->curr_hwdesc].hwdesc;

	spin_lock_irqsave(&chan->vchan.lock, flags);

	/* Re-configure control register */
	stm32_mdma_write(dmadev, STM32_MDMA_CCR(chan->id), chan->desc->ccr);

	/* Clear interrupt status if it is there */
	status = stm32_mdma_read(dmadev, STM32_MDMA_CISR(chan->id));
	if (status)
		stm32_mdma_set_bits(dmadev, STM32_MDMA_CIFCR(chan->id), status);

	stm32_mdma_dump_reg(chan);

	/* Re-start DMA */
	reg = STM32_MDMA_CCR(chan->id);
	stm32_mdma_set_bits(dmadev, reg, STM32_MDMA_CCR_EN);

	/* Set SW request in case of MEM2MEM transfer */
	if (hwdesc->ctcr & STM32_MDMA_CTCR_SWRM)
		stm32_mdma_set_bits(dmadev, reg, STM32_MDMA_CCR_SWRQ);

	spin_unlock_irqrestore(&chan->vchan.lock, flags);

	dev_dbg(chan2dev(chan), "vchan %pK: resume\n", &chan->vchan);

	return 0;
}

static int stm32_mdma_terminate_all(struct dma_chan *c)
{
	struct stm32_mdma_chan *chan = to_stm32_mdma_chan(c);
	unsigned long flags;
	LIST_HEAD(head);

	spin_lock_irqsave(&chan->vchan.lock, flags);
	if (chan->desc) {
		vchan_terminate_vdesc(&chan->desc->vdesc);
		if (chan->busy)
			stm32_mdma_stop(chan);
		chan->desc = NULL;
	}
	vchan_get_all_descriptors(&chan->vchan, &head);
	spin_unlock_irqrestore(&chan->vchan.lock, flags);

	vchan_dma_desc_free_list(&chan->vchan, &head);

	return 0;
}

static void stm32_mdma_synchronize(struct dma_chan *c)
{
	struct stm32_mdma_chan *chan = to_stm32_mdma_chan(c);

	vchan_synchronize(&chan->vchan);
}

static int stm32_mdma_slave_config(struct dma_chan *c,
				   struct dma_slave_config *config)
{
	struct stm32_mdma_chan *chan = to_stm32_mdma_chan(c);

	memcpy(&chan->dma_config, config, sizeof(*config));

	return 0;
}

static size_t stm32_mdma_desc_residue(struct stm32_mdma_chan *chan,
				      struct stm32_mdma_desc *desc,
				      u32 curr_hwdesc)
{
	struct stm32_mdma_device *dmadev = stm32_mdma_get_dev(chan);
	struct stm32_mdma_hwdesc *hwdesc;
	u32 cbndtr, residue, modulo, burst_size;
	int i;

	residue = 0;
	for (i = curr_hwdesc + 1; i < desc->count; i++) {
		hwdesc = desc->node[i].hwdesc;
		residue += STM32_MDMA_CBNDTR_BNDT(hwdesc->cbndtr);
	}
	cbndtr = stm32_mdma_read(dmadev, STM32_MDMA_CBNDTR(chan->id));
	residue += cbndtr & STM32_MDMA_CBNDTR_BNDT_MASK;

	if (!chan->mem_burst)
		return residue;

	burst_size = chan->mem_burst * chan->mem_width;
	modulo = residue % burst_size;
	if (modulo)
		residue = residue - modulo + burst_size;

	return residue;
}

static enum dma_status stm32_mdma_tx_status(struct dma_chan *c,
					    dma_cookie_t cookie,
					    struct dma_tx_state *state)
{
	struct stm32_mdma_chan *chan = to_stm32_mdma_chan(c);
	struct virt_dma_desc *vdesc;
	enum dma_status status;
	unsigned long flags;
	u32 residue = 0;

	status = dma_cookie_status(c, cookie, state);
	if ((status == DMA_COMPLETE) || (!state))
		return status;

	spin_lock_irqsave(&chan->vchan.lock, flags);

	vdesc = vchan_find_desc(&chan->vchan, cookie);
	if (chan->desc && cookie == chan->desc->vdesc.tx.cookie)
		residue = stm32_mdma_desc_residue(chan, chan->desc,
						  chan->curr_hwdesc);
	else if (vdesc)
		residue = stm32_mdma_desc_residue(chan,
						  to_stm32_mdma_desc(vdesc), 0);
	dma_set_residue(state, residue);

	spin_unlock_irqrestore(&chan->vchan.lock, flags);

	return status;
}

static void stm32_mdma_xfer_end(struct stm32_mdma_chan *chan)
{
	vchan_cookie_complete(&chan->desc->vdesc);
	chan->desc = NULL;
	chan->busy = false;

	/* Start the next transfer if this driver has a next desc */
	stm32_mdma_start_transfer(chan);
}

static irqreturn_t stm32_mdma_irq_handler(int irq, void *devid)
{
	struct stm32_mdma_device *dmadev = devid;
	struct stm32_mdma_chan *chan = devid;
	u32 reg, id, ccr, ien, status;

	/* Find out which channel generates the interrupt */
	status = readl_relaxed(dmadev->base + STM32_MDMA_GISR0);
	if (status) {
		id = __ffs(status);
	} else {
		status = readl_relaxed(dmadev->base + STM32_MDMA_GISR1);
		if (!status) {
			dev_dbg(mdma2dev(dmadev), "spurious it\n");
			return IRQ_NONE;
		}
		id = __ffs(status);
		/*
		 * As GISR0 provides status for channel id from 0 to 31,
		 * so GISR1 provides status for channel id from 32 to 62
		 */
		id += 32;
	}

	chan = &dmadev->chan[id];
	if (!chan) {
		dev_warn(mdma2dev(dmadev), "MDMA channel not initialized\n");
		return IRQ_NONE;
	}

	/* Handle interrupt for the channel */
	spin_lock(&chan->vchan.lock);
	status = stm32_mdma_read(dmadev, STM32_MDMA_CISR(id));
	/* Mask Channel ReQuest Active bit which can be set in case of MEM2MEM */
	status &= ~STM32_MDMA_CISR_CRQA;
	ccr = stm32_mdma_read(dmadev, STM32_MDMA_CCR(id));
	ien = (ccr & STM32_MDMA_CCR_IRQ_MASK) >> 1;

	if (!(status & ien)) {
		spin_unlock(&chan->vchan.lock);
		dev_warn(chan2dev(chan),
			 "spurious it (status=0x%04x, ien=0x%04x)\n",
			 status, ien);
		return IRQ_NONE;
	}

	reg = STM32_MDMA_CIFCR(id);

	if (status & STM32_MDMA_CISR_TEIF) {
		dev_err(chan2dev(chan), "Transfer Err: stat=0x%08x\n",
			readl_relaxed(dmadev->base + STM32_MDMA_CESR(id)));
		stm32_mdma_set_bits(dmadev, reg, STM32_MDMA_CIFCR_CTEIF);
		status &= ~STM32_MDMA_CISR_TEIF;
	}

	if (status & STM32_MDMA_CISR_CTCIF) {
		stm32_mdma_set_bits(dmadev, reg, STM32_MDMA_CIFCR_CCTCIF);
		status &= ~STM32_MDMA_CISR_CTCIF;
		stm32_mdma_xfer_end(chan);
	}

	if (status & STM32_MDMA_CISR_BRTIF) {
		stm32_mdma_set_bits(dmadev, reg, STM32_MDMA_CIFCR_CBRTIF);
		status &= ~STM32_MDMA_CISR_BRTIF;
	}

	if (status & STM32_MDMA_CISR_BTIF) {
		stm32_mdma_set_bits(dmadev, reg, STM32_MDMA_CIFCR_CBTIF);
		status &= ~STM32_MDMA_CISR_BTIF;
		chan->curr_hwdesc++;
		if (chan->desc && chan->desc->cyclic) {
			if (chan->curr_hwdesc == chan->desc->count)
				chan->curr_hwdesc = 0;
			vchan_cyclic_callback(&chan->desc->vdesc);
		}
	}

	if (status & STM32_MDMA_CISR_TCIF) {
		stm32_mdma_set_bits(dmadev, reg, STM32_MDMA_CIFCR_CLTCIF);
		status &= ~STM32_MDMA_CISR_TCIF;
	}

	if (status) {
		stm32_mdma_set_bits(dmadev, reg, status);
		dev_err(chan2dev(chan), "DMA error: status=0x%08x\n", status);
		if (!(ccr & STM32_MDMA_CCR_EN))
			dev_err(chan2dev(chan), "chan disabled by HW\n");
	}

	spin_unlock(&chan->vchan.lock);

	return IRQ_HANDLED;
}

static int stm32_mdma_alloc_chan_resources(struct dma_chan *c)
{
	struct stm32_mdma_chan *chan = to_stm32_mdma_chan(c);
	struct stm32_mdma_device *dmadev = stm32_mdma_get_dev(chan);
	int ret;

	chan->desc_pool = dmam_pool_create(dev_name(&c->dev->device),
					   c->device->dev,
					   sizeof(struct stm32_mdma_hwdesc),
					  __alignof__(struct stm32_mdma_hwdesc),
					   0);
	if (!chan->desc_pool) {
		dev_err(chan2dev(chan), "failed to allocate descriptor pool\n");
		return -ENOMEM;
	}

	ret = pm_runtime_resume_and_get(dmadev->ddev.dev);
	if (ret < 0)
		return ret;

	ret = stm32_mdma_disable_chan(chan);
	if (ret < 0)
		pm_runtime_put(dmadev->ddev.dev);

	return ret;
}

static void stm32_mdma_free_chan_resources(struct dma_chan *c)
{
	struct stm32_mdma_chan *chan = to_stm32_mdma_chan(c);
	struct stm32_mdma_device *dmadev = stm32_mdma_get_dev(chan);
	unsigned long flags;

	dev_dbg(chan2dev(chan), "Freeing channel %d\n", chan->id);

	if (chan->busy) {
		spin_lock_irqsave(&chan->vchan.lock, flags);
		stm32_mdma_stop(chan);
		chan->desc = NULL;
		spin_unlock_irqrestore(&chan->vchan.lock, flags);
	}

	pm_runtime_put(dmadev->ddev.dev);
	vchan_free_chan_resources(to_virt_chan(c));
	dmam_pool_destroy(chan->desc_pool);
	chan->desc_pool = NULL;
}

static struct dma_chan *stm32_mdma_of_xlate(struct of_phandle_args *dma_spec,
					    struct of_dma *ofdma)
{
	struct stm32_mdma_device *dmadev = ofdma->of_dma_data;
	struct stm32_mdma_chan *chan;
	struct dma_chan *c;
	struct stm32_mdma_chan_config config;

	if (dma_spec->args_count < 5) {
		dev_err(mdma2dev(dmadev), "Bad number of args\n");
		return NULL;
	}

	config.request = dma_spec->args[0];
	config.priority_level = dma_spec->args[1];
	config.transfer_config = dma_spec->args[2];
	config.mask_addr = dma_spec->args[3];
	config.mask_data = dma_spec->args[4];

	if (config.request >= dmadev->nr_requests) {
		dev_err(mdma2dev(dmadev), "Bad request line\n");
		return NULL;
	}

	if (config.priority_level > STM32_MDMA_VERY_HIGH_PRIORITY) {
		dev_err(mdma2dev(dmadev), "Priority level not supported\n");
		return NULL;
	}

	c = dma_get_any_slave_channel(&dmadev->ddev);
	if (!c) {
		dev_err(mdma2dev(dmadev), "No more channels available\n");
		return NULL;
	}

	chan = to_stm32_mdma_chan(c);
	chan->chan_config = config;

	return c;
}

static const struct of_device_id stm32_mdma_of_match[] = {
	{ .compatible = "st,stm32h7-mdma", },
	{ /* sentinel */ },
};
MODULE_DEVICE_TABLE(of, stm32_mdma_of_match);

static int stm32_mdma_probe(struct platform_device *pdev)
{
	struct stm32_mdma_chan *chan;
	struct stm32_mdma_device *dmadev;
	struct dma_device *dd;
	struct device_node *of_node;
	struct resource *res;
	struct reset_control *rst;
	u32 nr_channels, nr_requests;
	int i, count, ret;

	of_node = pdev->dev.of_node;
	if (!of_node)
		return -ENODEV;

	ret = device_property_read_u32(&pdev->dev, "dma-channels",
				       &nr_channels);
	if (ret) {
		nr_channels = STM32_MDMA_MAX_CHANNELS;
		dev_warn(&pdev->dev, "MDMA defaulting on %i channels\n",
			 nr_channels);
	}

	ret = device_property_read_u32(&pdev->dev, "dma-requests",
				       &nr_requests);
	if (ret) {
		nr_requests = STM32_MDMA_MAX_REQUESTS;
		dev_warn(&pdev->dev, "MDMA defaulting on %i request lines\n",
			 nr_requests);
	}

	count = device_property_count_u32(&pdev->dev, "st,ahb-addr-masks");
	if (count < 0)
		count = 0;

	dmadev = devm_kzalloc(&pdev->dev,
			      struct_size(dmadev, ahb_addr_masks, count),
			      GFP_KERNEL);
	if (!dmadev)
		return -ENOMEM;

	dmadev->nr_channels = nr_channels;
	dmadev->nr_requests = nr_requests;
	device_property_read_u32_array(&pdev->dev, "st,ahb-addr-masks",
				       dmadev->ahb_addr_masks,
				       count);
	dmadev->nr_ahb_addr_masks = count;

	res = platform_get_resource(pdev, IORESOURCE_MEM, 0);
	dmadev->base = devm_ioremap_resource(&pdev->dev, res);
	if (IS_ERR(dmadev->base))
		return PTR_ERR(dmadev->base);

	dmadev->clk = devm_clk_get(&pdev->dev, NULL);
	if (IS_ERR(dmadev->clk))
		return dev_err_probe(&pdev->dev, PTR_ERR(dmadev->clk),
				     "Missing clock controller\n");

	ret = clk_prepare_enable(dmadev->clk);
	if (ret < 0) {
		dev_err(&pdev->dev, "clk_prep_enable error: %d\n", ret);
		return ret;
	}

	rst = devm_reset_control_get(&pdev->dev, NULL);
	if (IS_ERR(rst)) {
		ret = PTR_ERR(rst);
		if (ret == -EPROBE_DEFER)
			goto err_clk;
	} else {
		reset_control_assert(rst);
		udelay(2);
		reset_control_deassert(rst);
	}

	dd = &dmadev->ddev;
	dma_cap_set(DMA_SLAVE, dd->cap_mask);
	dma_cap_set(DMA_PRIVATE, dd->cap_mask);
	dma_cap_set(DMA_CYCLIC, dd->cap_mask);
	dma_cap_set(DMA_MEMCPY, dd->cap_mask);
	dd->device_alloc_chan_resources = stm32_mdma_alloc_chan_resources;
	dd->device_free_chan_resources = stm32_mdma_free_chan_resources;
	dd->device_tx_status = stm32_mdma_tx_status;
	dd->device_issue_pending = stm32_mdma_issue_pending;
	dd->device_prep_slave_sg = stm32_mdma_prep_slave_sg;
	dd->device_prep_dma_cyclic = stm32_mdma_prep_dma_cyclic;
	dd->device_prep_dma_memcpy = stm32_mdma_prep_dma_memcpy;
	dd->device_config = stm32_mdma_slave_config;
	dd->device_pause = stm32_mdma_pause;
	dd->device_resume = stm32_mdma_resume;
	dd->device_terminate_all = stm32_mdma_terminate_all;
	dd->device_synchronize = stm32_mdma_synchronize;
	dd->descriptor_reuse = true;

	dd->src_addr_widths = BIT(DMA_SLAVE_BUSWIDTH_1_BYTE) |
		BIT(DMA_SLAVE_BUSWIDTH_2_BYTES) |
		BIT(DMA_SLAVE_BUSWIDTH_4_BYTES) |
		BIT(DMA_SLAVE_BUSWIDTH_8_BYTES);
	dd->dst_addr_widths = BIT(DMA_SLAVE_BUSWIDTH_1_BYTE) |
		BIT(DMA_SLAVE_BUSWIDTH_2_BYTES) |
		BIT(DMA_SLAVE_BUSWIDTH_4_BYTES) |
		BIT(DMA_SLAVE_BUSWIDTH_8_BYTES);
	dd->directions = BIT(DMA_DEV_TO_MEM) | BIT(DMA_MEM_TO_DEV) |
		BIT(DMA_MEM_TO_MEM);
	dd->residue_granularity = DMA_RESIDUE_GRANULARITY_BURST;
	dd->max_burst = STM32_MDMA_MAX_BURST;
	dd->dev = &pdev->dev;
	INIT_LIST_HEAD(&dd->channels);

	for (i = 0; i < dmadev->nr_channels; i++) {
		chan = &dmadev->chan[i];
		chan->id = i;
		chan->vchan.desc_free = stm32_mdma_desc_free;
		vchan_init(&chan->vchan, dd);
	}

	dmadev->irq = platform_get_irq(pdev, 0);
	if (dmadev->irq < 0) {
		ret = dmadev->irq;
		goto err_clk;
	}

	ret = devm_request_irq(&pdev->dev, dmadev->irq, stm32_mdma_irq_handler,
			       0, dev_name(&pdev->dev), dmadev);
	if (ret) {
		dev_err(&pdev->dev, "failed to request IRQ\n");
		goto err_clk;
	}

	ret = dmaenginem_async_device_register(dd);
	if (ret)
		goto err_clk;

	ret = of_dma_controller_register(of_node, stm32_mdma_of_xlate, dmadev);
	if (ret < 0) {
		dev_err(&pdev->dev,
			"STM32 MDMA DMA OF registration failed %d\n", ret);
		goto err_clk;
	}

	platform_set_drvdata(pdev, dmadev);
	pm_runtime_set_active(&pdev->dev);
	pm_runtime_enable(&pdev->dev);
	pm_runtime_get_noresume(&pdev->dev);
	pm_runtime_put(&pdev->dev);

	dev_info(&pdev->dev, "STM32 MDMA driver registered\n");

	return 0;

err_clk:
	clk_disable_unprepare(dmadev->clk);

	return ret;
}

#ifdef CONFIG_PM
static int stm32_mdma_runtime_suspend(struct device *dev)
{
	struct stm32_mdma_device *dmadev = dev_get_drvdata(dev);

	clk_disable_unprepare(dmadev->clk);

	return 0;
}

static int stm32_mdma_runtime_resume(struct device *dev)
{
	struct stm32_mdma_device *dmadev = dev_get_drvdata(dev);
	int ret;

	ret = clk_prepare_enable(dmadev->clk);
	if (ret) {
		dev_err(dev, "failed to prepare_enable clock\n");
		return ret;
	}

	return 0;
}
#endif

#ifdef CONFIG_PM_SLEEP
static int stm32_mdma_pm_suspend(struct device *dev)
{
	struct stm32_mdma_device *dmadev = dev_get_drvdata(dev);
	u32 ccr, id;
	int ret;

	ret = pm_runtime_resume_and_get(dev);
	if (ret < 0)
		return ret;

	for (id = 0; id < dmadev->nr_channels; id++) {
		ccr = stm32_mdma_read(dmadev, STM32_MDMA_CCR(id));
		if (ccr & STM32_MDMA_CCR_EN) {
			dev_warn(dev, "Suspend is prevented by Chan %i\n", id);
			return -EBUSY;
		}
	}

	pm_runtime_put_sync(dev);

	pm_runtime_force_suspend(dev);

	return 0;
}

static int stm32_mdma_pm_resume(struct device *dev)
{
	return pm_runtime_force_resume(dev);
}
#endif

static const struct dev_pm_ops stm32_mdma_pm_ops = {
	SET_SYSTEM_SLEEP_PM_OPS(stm32_mdma_pm_suspend, stm32_mdma_pm_resume)
	SET_RUNTIME_PM_OPS(stm32_mdma_runtime_suspend,
			   stm32_mdma_runtime_resume, NULL)
};

static struct platform_driver stm32_mdma_driver = {
	.probe = stm32_mdma_probe,
	.driver = {
		.name = "stm32-mdma",
		.of_match_table = stm32_mdma_of_match,
		.pm = &stm32_mdma_pm_ops,
	},
};

static int __init stm32_mdma_init(void)
{
	return platform_driver_register(&stm32_mdma_driver);
}

subsys_initcall(stm32_mdma_init);

MODULE_DESCRIPTION("Driver for STM32 MDMA controller");
MODULE_AUTHOR("M'boumba Cedric Madianga <cedric.madianga@gmail.com>");
MODULE_AUTHOR("Pierre-Yves Mordret <pierre-yves.mordret@st.com>");
MODULE_LICENSE("GPL v2");<|MERGE_RESOLUTION|>--- conflicted
+++ resolved
@@ -158,12 +158,7 @@
 #define STM32_MDMA_CTBR_DBUS		BIT(17)
 #define STM32_MDMA_CTBR_SBUS		BIT(16)
 #define STM32_MDMA_CTBR_TSEL_MASK	GENMASK(5, 0)
-<<<<<<< HEAD
-#define STM32_MDMA_CTBR_TSEL(n)		STM32_MDMA_SET(n, \
-						      STM32_MDMA_CTBR_TSEL_MASK)
-=======
 #define STM32_MDMA_CTBR_TSEL(n)		FIELD_PREP(STM32_MDMA_CTBR_TSEL_MASK, (n))
->>>>>>> 77b5472d
 
 /* MDMA Channel x mask address register */
 #define STM32_MDMA_CMAR(x)		(0x70 + 0x40 * (x))
