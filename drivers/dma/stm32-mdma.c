// SPDX-License-Identifier: GPL-2.0-only
/*
 *
 * Copyright (C) STMicroelectronics SA 2017
 * Author(s): M'boumba Cedric Madianga <cedric.madianga@gmail.com>
 *            Pierre-Yves Mordret <pierre-yves.mordret@st.com>
 *
 * Driver for STM32 MDMA controller
 *
 * Inspired by stm32-dma.c and dma-jz4780.c
 */

#include <linux/bitfield.h>
#include <linux/clk.h>
#include <linux/delay.h>
#include <linux/dmaengine.h>
#include <linux/dma-mapping.h>
#include <linux/dmapool.h>
#include <linux/err.h>
#include <linux/init.h>
#include <linux/iopoll.h>
#include <linux/jiffies.h>
#include <linux/list.h>
#include <linux/log2.h>
#include <linux/module.h>
#include <linux/of.h>
#include <linux/of_device.h>
#include <linux/of_dma.h>
#include <linux/platform_device.h>
#include <linux/pm_runtime.h>
#include <linux/reset.h>
#include <linux/slab.h>

#include "virt-dma.h"

#define STM32_MDMA_GISR0		0x0000 /* MDMA Int Status Reg 1 */

/* MDMA Channel x interrupt/status register */
#define STM32_MDMA_CISR(x)		(0x40 + 0x40 * (x)) /* x = 0..62 */
#define STM32_MDMA_CISR_CRQA		BIT(16)
#define STM32_MDMA_CISR_TCIF		BIT(4)
#define STM32_MDMA_CISR_BTIF		BIT(3)
#define STM32_MDMA_CISR_BRTIF		BIT(2)
#define STM32_MDMA_CISR_CTCIF		BIT(1)
#define STM32_MDMA_CISR_TEIF		BIT(0)

/* MDMA Channel x interrupt flag clear register */
#define STM32_MDMA_CIFCR(x)		(0x44 + 0x40 * (x))
#define STM32_MDMA_CIFCR_CLTCIF		BIT(4)
#define STM32_MDMA_CIFCR_CBTIF		BIT(3)
#define STM32_MDMA_CIFCR_CBRTIF		BIT(2)
#define STM32_MDMA_CIFCR_CCTCIF		BIT(1)
#define STM32_MDMA_CIFCR_CTEIF		BIT(0)
#define STM32_MDMA_CIFCR_CLEAR_ALL	(STM32_MDMA_CIFCR_CLTCIF \
					| STM32_MDMA_CIFCR_CBTIF \
					| STM32_MDMA_CIFCR_CBRTIF \
					| STM32_MDMA_CIFCR_CCTCIF \
					| STM32_MDMA_CIFCR_CTEIF)

/* MDMA Channel x error status register */
#define STM32_MDMA_CESR(x)		(0x48 + 0x40 * (x))
#define STM32_MDMA_CESR_BSE		BIT(11)
#define STM32_MDMA_CESR_ASR		BIT(10)
#define STM32_MDMA_CESR_TEMD		BIT(9)
#define STM32_MDMA_CESR_TELD		BIT(8)
#define STM32_MDMA_CESR_TED		BIT(7)
#define STM32_MDMA_CESR_TEA_MASK	GENMASK(6, 0)

/* MDMA Channel x control register */
#define STM32_MDMA_CCR(x)		(0x4C + 0x40 * (x))
#define STM32_MDMA_CCR_SWRQ		BIT(16)
#define STM32_MDMA_CCR_WEX		BIT(14)
#define STM32_MDMA_CCR_HEX		BIT(13)
#define STM32_MDMA_CCR_BEX		BIT(12)
#define STM32_MDMA_CCR_SM		BIT(8)
#define STM32_MDMA_CCR_PL_MASK		GENMASK(7, 6)
#define STM32_MDMA_CCR_PL(n)		FIELD_PREP(STM32_MDMA_CCR_PL_MASK, (n))
#define STM32_MDMA_CCR_TCIE		BIT(5)
#define STM32_MDMA_CCR_BTIE		BIT(4)
#define STM32_MDMA_CCR_BRTIE		BIT(3)
#define STM32_MDMA_CCR_CTCIE		BIT(2)
#define STM32_MDMA_CCR_TEIE		BIT(1)
#define STM32_MDMA_CCR_EN		BIT(0)
#define STM32_MDMA_CCR_IRQ_MASK		(STM32_MDMA_CCR_TCIE \
					| STM32_MDMA_CCR_BTIE \
					| STM32_MDMA_CCR_BRTIE \
					| STM32_MDMA_CCR_CTCIE \
					| STM32_MDMA_CCR_TEIE)

/* MDMA Channel x transfer configuration register */
#define STM32_MDMA_CTCR(x)		(0x50 + 0x40 * (x))
#define STM32_MDMA_CTCR_BWM		BIT(31)
#define STM32_MDMA_CTCR_SWRM		BIT(30)
#define STM32_MDMA_CTCR_TRGM_MSK	GENMASK(29, 28)
#define STM32_MDMA_CTCR_TRGM(n)		FIELD_PREP(STM32_MDMA_CTCR_TRGM_MSK, (n))
#define STM32_MDMA_CTCR_TRGM_GET(n)	FIELD_GET(STM32_MDMA_CTCR_TRGM_MSK, (n))
#define STM32_MDMA_CTCR_PAM_MASK	GENMASK(27, 26)
#define STM32_MDMA_CTCR_PAM(n)		FIELD_PREP(STM32_MDMA_CTCR_PAM_MASK, (n))
#define STM32_MDMA_CTCR_PKE		BIT(25)
#define STM32_MDMA_CTCR_TLEN_MSK	GENMASK(24, 18)
#define STM32_MDMA_CTCR_TLEN(n)		FIELD_PREP(STM32_MDMA_CTCR_TLEN_MSK, (n))
#define STM32_MDMA_CTCR_TLEN_GET(n)	FIELD_GET(STM32_MDMA_CTCR_TLEN_MSK, (n))
#define STM32_MDMA_CTCR_LEN2_MSK	GENMASK(25, 18)
#define STM32_MDMA_CTCR_LEN2(n)		FIELD_PREP(STM32_MDMA_CTCR_LEN2_MSK, (n))
#define STM32_MDMA_CTCR_LEN2_GET(n)	FIELD_GET(STM32_MDMA_CTCR_LEN2_MSK, (n))
#define STM32_MDMA_CTCR_DBURST_MASK	GENMASK(17, 15)
#define STM32_MDMA_CTCR_DBURST(n)	FIELD_PREP(STM32_MDMA_CTCR_DBURST_MASK, (n))
#define STM32_MDMA_CTCR_SBURST_MASK	GENMASK(14, 12)
#define STM32_MDMA_CTCR_SBURST(n)	FIELD_PREP(STM32_MDMA_CTCR_SBURST_MASK, (n))
#define STM32_MDMA_CTCR_DINCOS_MASK	GENMASK(11, 10)
#define STM32_MDMA_CTCR_DINCOS(n)	FIELD_PREP(STM32_MDMA_CTCR_DINCOS_MASK, (n))
#define STM32_MDMA_CTCR_SINCOS_MASK	GENMASK(9, 8)
#define STM32_MDMA_CTCR_SINCOS(n)	FIELD_PREP(STM32_MDMA_CTCR_SINCOS_MASK, (n))
#define STM32_MDMA_CTCR_DSIZE_MASK	GENMASK(7, 6)
#define STM32_MDMA_CTCR_DSIZE(n)	FIELD_PREP(STM32_MDMA_CTCR_DSIZE_MASK, (n))
#define STM32_MDMA_CTCR_SSIZE_MASK	GENMASK(5, 4)
#define STM32_MDMA_CTCR_SSIZE(n)	FIELD_PREP(STM32_MDMA_CTCR_SSIZE_MASK, (n))
#define STM32_MDMA_CTCR_DINC_MASK	GENMASK(3, 2)
#define STM32_MDMA_CTCR_DINC(n)		FIELD_PREP(STM32_MDMA_CTCR_DINC_MASK, (n))
#define STM32_MDMA_CTCR_SINC_MASK	GENMASK(1, 0)
#define STM32_MDMA_CTCR_SINC(n)		FIELD_PREP(STM32_MDMA_CTCR_SINC_MASK, (n))
#define STM32_MDMA_CTCR_CFG_MASK	(STM32_MDMA_CTCR_SINC_MASK \
					| STM32_MDMA_CTCR_DINC_MASK \
					| STM32_MDMA_CTCR_SINCOS_MASK \
					| STM32_MDMA_CTCR_DINCOS_MASK \
					| STM32_MDMA_CTCR_LEN2_MSK \
					| STM32_MDMA_CTCR_TRGM_MSK)

/* MDMA Channel x block number of data register */
#define STM32_MDMA_CBNDTR(x)		(0x54 + 0x40 * (x))
#define STM32_MDMA_CBNDTR_BRC_MK	GENMASK(31, 20)
#define STM32_MDMA_CBNDTR_BRC(n)	FIELD_PREP(STM32_MDMA_CBNDTR_BRC_MK, (n))
#define STM32_MDMA_CBNDTR_BRC_GET(n)	FIELD_GET(STM32_MDMA_CBNDTR_BRC_MK, (n))

#define STM32_MDMA_CBNDTR_BRDUM		BIT(19)
#define STM32_MDMA_CBNDTR_BRSUM		BIT(18)
#define STM32_MDMA_CBNDTR_BNDT_MASK	GENMASK(16, 0)
#define STM32_MDMA_CBNDTR_BNDT(n)	FIELD_PREP(STM32_MDMA_CBNDTR_BNDT_MASK, (n))

/* MDMA Channel x source address register */
#define STM32_MDMA_CSAR(x)		(0x58 + 0x40 * (x))

/* MDMA Channel x destination address register */
#define STM32_MDMA_CDAR(x)		(0x5C + 0x40 * (x))

/* MDMA Channel x block repeat address update register */
#define STM32_MDMA_CBRUR(x)		(0x60 + 0x40 * (x))
#define STM32_MDMA_CBRUR_DUV_MASK	GENMASK(31, 16)
#define STM32_MDMA_CBRUR_DUV(n)		FIELD_PREP(STM32_MDMA_CBRUR_DUV_MASK, (n))
#define STM32_MDMA_CBRUR_SUV_MASK	GENMASK(15, 0)
#define STM32_MDMA_CBRUR_SUV(n)		FIELD_PREP(STM32_MDMA_CBRUR_SUV_MASK, (n))

/* MDMA Channel x link address register */
#define STM32_MDMA_CLAR(x)		(0x64 + 0x40 * (x))

/* MDMA Channel x trigger and bus selection register */
#define STM32_MDMA_CTBR(x)		(0x68 + 0x40 * (x))
#define STM32_MDMA_CTBR_DBUS		BIT(17)
#define STM32_MDMA_CTBR_SBUS		BIT(16)
#define STM32_MDMA_CTBR_TSEL_MASK	GENMASK(5, 0)
<<<<<<< HEAD
#define STM32_MDMA_CTBR_TSEL(n)		STM32_MDMA_SET(n, \
						      STM32_MDMA_CTBR_TSEL_MASK)
=======
#define STM32_MDMA_CTBR_TSEL(n)		FIELD_PREP(STM32_MDMA_CTBR_TSEL_MASK, (n))
>>>>>>> d60c95ef

/* MDMA Channel x mask address register */
#define STM32_MDMA_CMAR(x)		(0x70 + 0x40 * (x))

/* MDMA Channel x mask data register */
#define STM32_MDMA_CMDR(x)		(0x74 + 0x40 * (x))

#define STM32_MDMA_MAX_BUF_LEN		128
#define STM32_MDMA_MAX_BLOCK_LEN	65536
#define STM32_MDMA_MAX_CHANNELS		32
#define STM32_MDMA_MAX_REQUESTS		256
#define STM32_MDMA_MAX_BURST		128
#define STM32_MDMA_VERY_HIGH_PRIORITY	0x3

enum stm32_mdma_trigger_mode {
	STM32_MDMA_BUFFER,
	STM32_MDMA_BLOCK,
	STM32_MDMA_BLOCK_REP,
	STM32_MDMA_LINKED_LIST,
};

enum stm32_mdma_width {
	STM32_MDMA_BYTE,
	STM32_MDMA_HALF_WORD,
	STM32_MDMA_WORD,
	STM32_MDMA_DOUBLE_WORD,
};

enum stm32_mdma_inc_mode {
	STM32_MDMA_FIXED = 0,
	STM32_MDMA_INC = 2,
	STM32_MDMA_DEC = 3,
};

struct stm32_mdma_chan_config {
	u32 request;
	u32 priority_level;
	u32 transfer_config;
	u32 mask_addr;
	u32 mask_data;
	bool m2m_hw; /* True when MDMA is triggered by STM32 DMA */
};

struct stm32_mdma_hwdesc {
	u32 ctcr;
	u32 cbndtr;
	u32 csar;
	u32 cdar;
	u32 cbrur;
	u32 clar;
	u32 ctbr;
	u32 dummy;
	u32 cmar;
	u32 cmdr;
} __aligned(64);

struct stm32_mdma_desc_node {
	struct stm32_mdma_hwdesc *hwdesc;
	dma_addr_t hwdesc_phys;
};

struct stm32_mdma_desc {
	struct virt_dma_desc vdesc;
	u32 ccr;
	bool cyclic;
	u32 count;
	struct stm32_mdma_desc_node node[];
};

struct stm32_mdma_dma_config {
	u32 request;	/* STM32 DMA channel stream id, triggering MDMA */
	u32 cmar;	/* STM32 DMA interrupt flag clear register address */
	u32 cmdr;	/* STM32 DMA Transfer Complete flag */
};

struct stm32_mdma_chan {
	struct virt_dma_chan vchan;
	struct dma_pool *desc_pool;
	u32 id;
	struct stm32_mdma_desc *desc;
	u32 curr_hwdesc;
	struct dma_slave_config dma_config;
	struct stm32_mdma_chan_config chan_config;
	bool busy;
	u32 mem_burst;
	u32 mem_width;
};

struct stm32_mdma_device {
	struct dma_device ddev;
	void __iomem *base;
	struct clk *clk;
	int irq;
	u32 nr_channels;
	u32 nr_requests;
	u32 nr_ahb_addr_masks;
	u32 chan_reserved;
	struct stm32_mdma_chan chan[STM32_MDMA_MAX_CHANNELS];
	u32 ahb_addr_masks[];
};

static struct stm32_mdma_device *stm32_mdma_get_dev(
	struct stm32_mdma_chan *chan)
{
	return container_of(chan->vchan.chan.device, struct stm32_mdma_device,
			    ddev);
}

static struct stm32_mdma_chan *to_stm32_mdma_chan(struct dma_chan *c)
{
	return container_of(c, struct stm32_mdma_chan, vchan.chan);
}

static struct stm32_mdma_desc *to_stm32_mdma_desc(struct virt_dma_desc *vdesc)
{
	return container_of(vdesc, struct stm32_mdma_desc, vdesc);
}

static struct device *chan2dev(struct stm32_mdma_chan *chan)
{
	return &chan->vchan.chan.dev->device;
}

static struct device *mdma2dev(struct stm32_mdma_device *mdma_dev)
{
	return mdma_dev->ddev.dev;
}

static u32 stm32_mdma_read(struct stm32_mdma_device *dmadev, u32 reg)
{
	return readl_relaxed(dmadev->base + reg);
}

static void stm32_mdma_write(struct stm32_mdma_device *dmadev, u32 reg, u32 val)
{
	writel_relaxed(val, dmadev->base + reg);
}

static void stm32_mdma_set_bits(struct stm32_mdma_device *dmadev, u32 reg,
				u32 mask)
{
	void __iomem *addr = dmadev->base + reg;

	writel_relaxed(readl_relaxed(addr) | mask, addr);
}

static void stm32_mdma_clr_bits(struct stm32_mdma_device *dmadev, u32 reg,
				u32 mask)
{
	void __iomem *addr = dmadev->base + reg;

	writel_relaxed(readl_relaxed(addr) & ~mask, addr);
}

static struct stm32_mdma_desc *stm32_mdma_alloc_desc(
		struct stm32_mdma_chan *chan, u32 count)
{
	struct stm32_mdma_desc *desc;
	int i;

	desc = kzalloc(struct_size(desc, node, count), GFP_NOWAIT);
	if (!desc)
		return NULL;

	for (i = 0; i < count; i++) {
		desc->node[i].hwdesc =
			dma_pool_alloc(chan->desc_pool, GFP_NOWAIT,
				       &desc->node[i].hwdesc_phys);
		if (!desc->node[i].hwdesc)
			goto err;
	}

	desc->count = count;

	return desc;

err:
	dev_err(chan2dev(chan), "Failed to allocate descriptor\n");
	while (--i >= 0)
		dma_pool_free(chan->desc_pool, desc->node[i].hwdesc,
			      desc->node[i].hwdesc_phys);
	kfree(desc);
	return NULL;
}

static void stm32_mdma_desc_free(struct virt_dma_desc *vdesc)
{
	struct stm32_mdma_desc *desc = to_stm32_mdma_desc(vdesc);
	struct stm32_mdma_chan *chan = to_stm32_mdma_chan(vdesc->tx.chan);
	int i;

	for (i = 0; i < desc->count; i++)
		dma_pool_free(chan->desc_pool, desc->node[i].hwdesc,
			      desc->node[i].hwdesc_phys);
	kfree(desc);
}

static int stm32_mdma_get_width(struct stm32_mdma_chan *chan,
				enum dma_slave_buswidth width)
{
	switch (width) {
	case DMA_SLAVE_BUSWIDTH_1_BYTE:
	case DMA_SLAVE_BUSWIDTH_2_BYTES:
	case DMA_SLAVE_BUSWIDTH_4_BYTES:
	case DMA_SLAVE_BUSWIDTH_8_BYTES:
		return ffs(width) - 1;
	default:
		dev_err(chan2dev(chan), "Dma bus width %i not supported\n",
			width);
		return -EINVAL;
	}
}

static enum dma_slave_buswidth stm32_mdma_get_max_width(dma_addr_t addr,
							u32 buf_len, u32 tlen)
{
	enum dma_slave_buswidth max_width = DMA_SLAVE_BUSWIDTH_8_BYTES;

	for (max_width = DMA_SLAVE_BUSWIDTH_8_BYTES;
	     max_width > DMA_SLAVE_BUSWIDTH_1_BYTE;
	     max_width >>= 1) {
		/*
		 * Address and buffer length both have to be aligned on
		 * bus width
		 */
		if ((((buf_len | addr) & (max_width - 1)) == 0) &&
		    tlen >= max_width)
			break;
	}

	return max_width;
}

static u32 stm32_mdma_get_best_burst(u32 buf_len, u32 tlen, u32 max_burst,
				     enum dma_slave_buswidth width)
{
	u32 best_burst;

	best_burst = min((u32)1 << __ffs(tlen | buf_len),
			 max_burst * width) / width;

	return (best_burst > 0) ? best_burst : 1;
}

static int stm32_mdma_disable_chan(struct stm32_mdma_chan *chan)
{
	struct stm32_mdma_device *dmadev = stm32_mdma_get_dev(chan);
	u32 ccr, cisr, id, reg;
	int ret;

	id = chan->id;
	reg = STM32_MDMA_CCR(id);

	/* Disable interrupts */
	stm32_mdma_clr_bits(dmadev, reg, STM32_MDMA_CCR_IRQ_MASK);

	ccr = stm32_mdma_read(dmadev, reg);
	if (ccr & STM32_MDMA_CCR_EN) {
		stm32_mdma_clr_bits(dmadev, reg, STM32_MDMA_CCR_EN);

		/* Ensure that any ongoing transfer has been completed */
		ret = readl_relaxed_poll_timeout_atomic(
				dmadev->base + STM32_MDMA_CISR(id), cisr,
				(cisr & STM32_MDMA_CISR_CTCIF), 10, 1000);
		if (ret) {
			dev_err(chan2dev(chan), "%s: timeout!\n", __func__);
			return -EBUSY;
		}
	}

	return 0;
}

static void stm32_mdma_stop(struct stm32_mdma_chan *chan)
{
	struct stm32_mdma_device *dmadev = stm32_mdma_get_dev(chan);
	u32 status;
	int ret;

	/* Disable DMA */
	ret = stm32_mdma_disable_chan(chan);
	if (ret < 0)
		return;

	/* Clear interrupt status if it is there */
	status = stm32_mdma_read(dmadev, STM32_MDMA_CISR(chan->id));
	if (status) {
		dev_dbg(chan2dev(chan), "%s(): clearing interrupt: 0x%08x\n",
			__func__, status);
		stm32_mdma_set_bits(dmadev, STM32_MDMA_CIFCR(chan->id), status);
	}

	chan->busy = false;
}

static void stm32_mdma_set_bus(struct stm32_mdma_device *dmadev, u32 *ctbr,
			       u32 ctbr_mask, u32 src_addr)
{
	u32 mask;
	int i;

	/* Check if memory device is on AHB or AXI */
	*ctbr &= ~ctbr_mask;
	mask = src_addr & 0xF0000000;
	for (i = 0; i < dmadev->nr_ahb_addr_masks; i++) {
		if (mask == dmadev->ahb_addr_masks[i]) {
			*ctbr |= ctbr_mask;
			break;
		}
	}
}

static int stm32_mdma_set_xfer_param(struct stm32_mdma_chan *chan,
				     enum dma_transfer_direction direction,
				     u32 *mdma_ccr, u32 *mdma_ctcr,
				     u32 *mdma_ctbr, dma_addr_t addr,
				     u32 buf_len)
{
	struct stm32_mdma_device *dmadev = stm32_mdma_get_dev(chan);
	struct stm32_mdma_chan_config *chan_config = &chan->chan_config;
	enum dma_slave_buswidth src_addr_width, dst_addr_width;
	phys_addr_t src_addr, dst_addr;
	int src_bus_width, dst_bus_width;
	u32 src_maxburst, dst_maxburst, src_best_burst, dst_best_burst;
	u32 ccr, ctcr, ctbr, tlen;

	src_addr_width = chan->dma_config.src_addr_width;
	dst_addr_width = chan->dma_config.dst_addr_width;
	src_maxburst = chan->dma_config.src_maxburst;
	dst_maxburst = chan->dma_config.dst_maxburst;

	ccr = stm32_mdma_read(dmadev, STM32_MDMA_CCR(chan->id));
	ctcr = stm32_mdma_read(dmadev, STM32_MDMA_CTCR(chan->id));
	ctbr = stm32_mdma_read(dmadev, STM32_MDMA_CTBR(chan->id));

	/* Enable HW request mode */
	ctcr &= ~STM32_MDMA_CTCR_SWRM;

	/* Set DINC, SINC, DINCOS, SINCOS, TRGM and TLEN retrieve from DT */
	ctcr &= ~STM32_MDMA_CTCR_CFG_MASK;
	ctcr |= chan_config->transfer_config & STM32_MDMA_CTCR_CFG_MASK;

	/*
	 * For buffer transfer length (TLEN) we have to set
	 * the number of bytes - 1 in CTCR register
	 */
	tlen = STM32_MDMA_CTCR_LEN2_GET(ctcr);
	ctcr &= ~STM32_MDMA_CTCR_LEN2_MSK;
	ctcr |= STM32_MDMA_CTCR_TLEN((tlen - 1));

	/* Disable Pack Enable */
	ctcr &= ~STM32_MDMA_CTCR_PKE;

	/* Check burst size constraints */
	if (src_maxburst * src_addr_width > STM32_MDMA_MAX_BURST ||
	    dst_maxburst * dst_addr_width > STM32_MDMA_MAX_BURST) {
		dev_err(chan2dev(chan),
			"burst size * bus width higher than %d bytes\n",
			STM32_MDMA_MAX_BURST);
		return -EINVAL;
	}

	if ((!is_power_of_2(src_maxburst) && src_maxburst > 0) ||
	    (!is_power_of_2(dst_maxburst) && dst_maxburst > 0)) {
		dev_err(chan2dev(chan), "burst size must be a power of 2\n");
		return -EINVAL;
	}

	/*
	 * Configure channel control:
	 * - Clear SW request as in this case this is a HW one
	 * - Clear WEX, HEX and BEX bits
	 * - Set priority level
	 */
	ccr &= ~(STM32_MDMA_CCR_SWRQ | STM32_MDMA_CCR_WEX | STM32_MDMA_CCR_HEX |
		 STM32_MDMA_CCR_BEX | STM32_MDMA_CCR_PL_MASK);
	ccr |= STM32_MDMA_CCR_PL(chan_config->priority_level);

	/* Configure Trigger selection */
	ctbr &= ~STM32_MDMA_CTBR_TSEL_MASK;
	ctbr |= STM32_MDMA_CTBR_TSEL(chan_config->request);

	switch (direction) {
	case DMA_MEM_TO_DEV:
		dst_addr = chan->dma_config.dst_addr;

		/* Set device data size */
		if (chan_config->m2m_hw)
			dst_addr_width = stm32_mdma_get_max_width(dst_addr, buf_len,
								  STM32_MDMA_MAX_BUF_LEN);
		dst_bus_width = stm32_mdma_get_width(chan, dst_addr_width);
		if (dst_bus_width < 0)
			return dst_bus_width;
		ctcr &= ~STM32_MDMA_CTCR_DSIZE_MASK;
		ctcr |= STM32_MDMA_CTCR_DSIZE(dst_bus_width);
		if (chan_config->m2m_hw) {
			ctcr &= ~STM32_MDMA_CTCR_DINCOS_MASK;
			ctcr |= STM32_MDMA_CTCR_DINCOS(dst_bus_width);
		}

		/* Set device burst value */
		if (chan_config->m2m_hw)
			dst_maxburst = STM32_MDMA_MAX_BUF_LEN / dst_addr_width;

		dst_best_burst = stm32_mdma_get_best_burst(buf_len, tlen,
							   dst_maxburst,
							   dst_addr_width);
		chan->mem_burst = dst_best_burst;
		ctcr &= ~STM32_MDMA_CTCR_DBURST_MASK;
		ctcr |= STM32_MDMA_CTCR_DBURST((ilog2(dst_best_burst)));

		/* Set memory data size */
		src_addr_width = stm32_mdma_get_max_width(addr, buf_len, tlen);
		chan->mem_width = src_addr_width;
		src_bus_width = stm32_mdma_get_width(chan, src_addr_width);
		if (src_bus_width < 0)
			return src_bus_width;
		ctcr &= ~STM32_MDMA_CTCR_SSIZE_MASK |
			STM32_MDMA_CTCR_SINCOS_MASK;
		ctcr |= STM32_MDMA_CTCR_SSIZE(src_bus_width) |
			STM32_MDMA_CTCR_SINCOS(src_bus_width);

		/* Set memory burst value */
		src_maxburst = STM32_MDMA_MAX_BUF_LEN / src_addr_width;
		src_best_burst = stm32_mdma_get_best_burst(buf_len, tlen,
							   src_maxburst,
							   src_addr_width);
		chan->mem_burst = src_best_burst;
		ctcr &= ~STM32_MDMA_CTCR_SBURST_MASK;
		ctcr |= STM32_MDMA_CTCR_SBURST((ilog2(src_best_burst)));

		/* Select bus */
		stm32_mdma_set_bus(dmadev, &ctbr, STM32_MDMA_CTBR_DBUS,
				   dst_addr);

		if (dst_bus_width != src_bus_width)
			ctcr |= STM32_MDMA_CTCR_PKE;

		/* Set destination address */
		stm32_mdma_write(dmadev, STM32_MDMA_CDAR(chan->id), dst_addr);
		break;

	case DMA_DEV_TO_MEM:
		src_addr = chan->dma_config.src_addr;

		/* Set device data size */
		if (chan_config->m2m_hw)
			src_addr_width = stm32_mdma_get_max_width(src_addr, buf_len,
								  STM32_MDMA_MAX_BUF_LEN);

		src_bus_width = stm32_mdma_get_width(chan, src_addr_width);
		if (src_bus_width < 0)
			return src_bus_width;
		ctcr &= ~STM32_MDMA_CTCR_SSIZE_MASK;
		ctcr |= STM32_MDMA_CTCR_SSIZE(src_bus_width);
		if (chan_config->m2m_hw) {
			ctcr &= ~STM32_MDMA_CTCR_SINCOS_MASK;
			ctcr |= STM32_MDMA_CTCR_SINCOS(src_bus_width);
		}

		/* Set device burst value */
		if (chan_config->m2m_hw)
			src_maxburst = STM32_MDMA_MAX_BUF_LEN / src_addr_width;

		src_best_burst = stm32_mdma_get_best_burst(buf_len, tlen,
							   src_maxburst,
							   src_addr_width);
		ctcr &= ~STM32_MDMA_CTCR_SBURST_MASK;
		ctcr |= STM32_MDMA_CTCR_SBURST((ilog2(src_best_burst)));

		/* Set memory data size */
		dst_addr_width = stm32_mdma_get_max_width(addr, buf_len, tlen);
		chan->mem_width = dst_addr_width;
		dst_bus_width = stm32_mdma_get_width(chan, dst_addr_width);
		if (dst_bus_width < 0)
			return dst_bus_width;
		ctcr &= ~(STM32_MDMA_CTCR_DSIZE_MASK |
			STM32_MDMA_CTCR_DINCOS_MASK);
		ctcr |= STM32_MDMA_CTCR_DSIZE(dst_bus_width) |
			STM32_MDMA_CTCR_DINCOS(dst_bus_width);

		/* Set memory burst value */
		dst_maxburst = STM32_MDMA_MAX_BUF_LEN / dst_addr_width;
		dst_best_burst = stm32_mdma_get_best_burst(buf_len, tlen,
							   dst_maxburst,
							   dst_addr_width);
		ctcr &= ~STM32_MDMA_CTCR_DBURST_MASK;
		ctcr |= STM32_MDMA_CTCR_DBURST((ilog2(dst_best_burst)));

		/* Select bus */
		stm32_mdma_set_bus(dmadev, &ctbr, STM32_MDMA_CTBR_SBUS,
				   src_addr);

		if (dst_bus_width != src_bus_width)
			ctcr |= STM32_MDMA_CTCR_PKE;

		/* Set source address */
		stm32_mdma_write(dmadev, STM32_MDMA_CSAR(chan->id), src_addr);
		break;

	default:
		dev_err(chan2dev(chan), "Dma direction is not supported\n");
		return -EINVAL;
	}

	*mdma_ccr = ccr;
	*mdma_ctcr = ctcr;
	*mdma_ctbr = ctbr;

	return 0;
}

static void stm32_mdma_dump_hwdesc(struct stm32_mdma_chan *chan,
				   struct stm32_mdma_desc_node *node)
{
	dev_dbg(chan2dev(chan), "hwdesc:  %pad\n", &node->hwdesc_phys);
	dev_dbg(chan2dev(chan), "CTCR:    0x%08x\n", node->hwdesc->ctcr);
	dev_dbg(chan2dev(chan), "CBNDTR:  0x%08x\n", node->hwdesc->cbndtr);
	dev_dbg(chan2dev(chan), "CSAR:    0x%08x\n", node->hwdesc->csar);
	dev_dbg(chan2dev(chan), "CDAR:    0x%08x\n", node->hwdesc->cdar);
	dev_dbg(chan2dev(chan), "CBRUR:   0x%08x\n", node->hwdesc->cbrur);
	dev_dbg(chan2dev(chan), "CLAR:    0x%08x\n", node->hwdesc->clar);
	dev_dbg(chan2dev(chan), "CTBR:    0x%08x\n", node->hwdesc->ctbr);
	dev_dbg(chan2dev(chan), "CMAR:    0x%08x\n", node->hwdesc->cmar);
	dev_dbg(chan2dev(chan), "CMDR:    0x%08x\n\n", node->hwdesc->cmdr);
}

static void stm32_mdma_setup_hwdesc(struct stm32_mdma_chan *chan,
				    struct stm32_mdma_desc *desc,
				    enum dma_transfer_direction dir, u32 count,
				    dma_addr_t src_addr, dma_addr_t dst_addr,
				    u32 len, u32 ctcr, u32 ctbr, bool is_last,
				    bool is_first, bool is_cyclic)
{
	struct stm32_mdma_chan_config *config = &chan->chan_config;
	struct stm32_mdma_hwdesc *hwdesc;
	u32 next = count + 1;

	hwdesc = desc->node[count].hwdesc;
	hwdesc->ctcr = ctcr;
	hwdesc->cbndtr &= ~(STM32_MDMA_CBNDTR_BRC_MK |
			STM32_MDMA_CBNDTR_BRDUM |
			STM32_MDMA_CBNDTR_BRSUM |
			STM32_MDMA_CBNDTR_BNDT_MASK);
	hwdesc->cbndtr |= STM32_MDMA_CBNDTR_BNDT(len);
	hwdesc->csar = src_addr;
	hwdesc->cdar = dst_addr;
	hwdesc->cbrur = 0;
	hwdesc->ctbr = ctbr;
	hwdesc->cmar = config->mask_addr;
	hwdesc->cmdr = config->mask_data;

	if (is_last) {
		if (is_cyclic)
			hwdesc->clar = desc->node[0].hwdesc_phys;
		else
			hwdesc->clar = 0;
	} else {
		hwdesc->clar = desc->node[next].hwdesc_phys;
	}

	stm32_mdma_dump_hwdesc(chan, &desc->node[count]);
}

static int stm32_mdma_setup_xfer(struct stm32_mdma_chan *chan,
				 struct stm32_mdma_desc *desc,
				 struct scatterlist *sgl, u32 sg_len,
				 enum dma_transfer_direction direction)
{
	struct stm32_mdma_device *dmadev = stm32_mdma_get_dev(chan);
	struct dma_slave_config *dma_config = &chan->dma_config;
	struct stm32_mdma_chan_config *chan_config = &chan->chan_config;
	struct scatterlist *sg;
	dma_addr_t src_addr, dst_addr;
	u32 m2m_hw_period, ccr, ctcr, ctbr;
	int i, ret = 0;

	if (chan_config->m2m_hw)
		m2m_hw_period = sg_dma_len(sgl);

	for_each_sg(sgl, sg, sg_len, i) {
		if (sg_dma_len(sg) > STM32_MDMA_MAX_BLOCK_LEN) {
			dev_err(chan2dev(chan), "Invalid block len\n");
			return -EINVAL;
		}

		if (direction == DMA_MEM_TO_DEV) {
			src_addr = sg_dma_address(sg);
			dst_addr = dma_config->dst_addr;
			if (chan_config->m2m_hw && (i & 1))
				dst_addr += m2m_hw_period;
			ret = stm32_mdma_set_xfer_param(chan, direction, &ccr,
							&ctcr, &ctbr, src_addr,
							sg_dma_len(sg));
			stm32_mdma_set_bus(dmadev, &ctbr, STM32_MDMA_CTBR_SBUS,
					   src_addr);
		} else {
			src_addr = dma_config->src_addr;
			if (chan_config->m2m_hw && (i & 1))
				src_addr += m2m_hw_period;
			dst_addr = sg_dma_address(sg);
			ret = stm32_mdma_set_xfer_param(chan, direction, &ccr,
							&ctcr, &ctbr, dst_addr,
							sg_dma_len(sg));
			stm32_mdma_set_bus(dmadev, &ctbr, STM32_MDMA_CTBR_DBUS,
					   dst_addr);
		}

		if (ret < 0)
			return ret;

		stm32_mdma_setup_hwdesc(chan, desc, direction, i, src_addr,
					dst_addr, sg_dma_len(sg), ctcr, ctbr,
					i == sg_len - 1, i == 0, false);
	}

	/* Enable interrupts */
	ccr &= ~STM32_MDMA_CCR_IRQ_MASK;
	ccr |= STM32_MDMA_CCR_TEIE | STM32_MDMA_CCR_CTCIE;
	if (sg_len > 1)
		ccr |= STM32_MDMA_CCR_BTIE;
	desc->ccr = ccr;

	return 0;
}

static struct dma_async_tx_descriptor *
stm32_mdma_prep_slave_sg(struct dma_chan *c, struct scatterlist *sgl,
			 u32 sg_len, enum dma_transfer_direction direction,
			 unsigned long flags, void *context)
{
	struct stm32_mdma_chan *chan = to_stm32_mdma_chan(c);
	struct stm32_mdma_chan_config *chan_config = &chan->chan_config;
	struct stm32_mdma_desc *desc;
	int i, ret;

	/*
	 * Once DMA is in setup cyclic mode the channel we cannot assign this
	 * channel anymore. The DMA channel needs to be aborted or terminated
	 * for allowing another request.
	 */
	if (chan->desc && chan->desc->cyclic) {
		dev_err(chan2dev(chan),
			"Request not allowed when dma in cyclic mode\n");
		return NULL;
	}

	desc = stm32_mdma_alloc_desc(chan, sg_len);
	if (!desc)
		return NULL;

	ret = stm32_mdma_setup_xfer(chan, desc, sgl, sg_len, direction);
	if (ret < 0)
		goto xfer_setup_err;

	/*
	 * In case of M2M HW transfer triggered by STM32 DMA, we do not have to clear the
	 * transfer complete flag by hardware in order to let the CPU rearm the STM32 DMA
	 * with the next sg element and update some data in dmaengine framework.
	 */
	if (chan_config->m2m_hw && direction == DMA_MEM_TO_DEV) {
		struct stm32_mdma_hwdesc *hwdesc;

		for (i = 0; i < sg_len; i++) {
			hwdesc = desc->node[i].hwdesc;
			hwdesc->cmar = 0;
			hwdesc->cmdr = 0;
		}
	}

	desc->cyclic = false;

	return vchan_tx_prep(&chan->vchan, &desc->vdesc, flags);

xfer_setup_err:
	for (i = 0; i < desc->count; i++)
		dma_pool_free(chan->desc_pool, desc->node[i].hwdesc,
			      desc->node[i].hwdesc_phys);
	kfree(desc);
	return NULL;
}

static struct dma_async_tx_descriptor *
stm32_mdma_prep_dma_cyclic(struct dma_chan *c, dma_addr_t buf_addr,
			   size_t buf_len, size_t period_len,
			   enum dma_transfer_direction direction,
			   unsigned long flags)
{
	struct stm32_mdma_chan *chan = to_stm32_mdma_chan(c);
	struct stm32_mdma_device *dmadev = stm32_mdma_get_dev(chan);
	struct dma_slave_config *dma_config = &chan->dma_config;
	struct stm32_mdma_chan_config *chan_config = &chan->chan_config;
	struct stm32_mdma_desc *desc;
	dma_addr_t src_addr, dst_addr;
	u32 ccr, ctcr, ctbr, count;
	int i, ret;

	/*
	 * Once DMA is in setup cyclic mode the channel we cannot assign this
	 * channel anymore. The DMA channel needs to be aborted or terminated
	 * for allowing another request.
	 */
	if (chan->desc && chan->desc->cyclic) {
		dev_err(chan2dev(chan),
			"Request not allowed when dma in cyclic mode\n");
		return NULL;
	}

	if (!buf_len || !period_len || period_len > STM32_MDMA_MAX_BLOCK_LEN) {
		dev_err(chan2dev(chan), "Invalid buffer/period len\n");
		return NULL;
	}

	if (buf_len % period_len) {
		dev_err(chan2dev(chan), "buf_len not multiple of period_len\n");
		return NULL;
	}

	count = buf_len / period_len;

	desc = stm32_mdma_alloc_desc(chan, count);
	if (!desc)
		return NULL;

	/* Select bus */
	if (direction == DMA_MEM_TO_DEV) {
		src_addr = buf_addr;
		ret = stm32_mdma_set_xfer_param(chan, direction, &ccr, &ctcr,
						&ctbr, src_addr, period_len);
		stm32_mdma_set_bus(dmadev, &ctbr, STM32_MDMA_CTBR_SBUS,
				   src_addr);
	} else {
		dst_addr = buf_addr;
		ret = stm32_mdma_set_xfer_param(chan, direction, &ccr, &ctcr,
						&ctbr, dst_addr, period_len);
		stm32_mdma_set_bus(dmadev, &ctbr, STM32_MDMA_CTBR_DBUS,
				   dst_addr);
	}

	if (ret < 0)
		goto xfer_setup_err;

	/* Enable interrupts */
	ccr &= ~STM32_MDMA_CCR_IRQ_MASK;
	ccr |= STM32_MDMA_CCR_TEIE | STM32_MDMA_CCR_CTCIE | STM32_MDMA_CCR_BTIE;
	desc->ccr = ccr;

	/* Configure hwdesc list */
	for (i = 0; i < count; i++) {
		if (direction == DMA_MEM_TO_DEV) {
			src_addr = buf_addr + i * period_len;
			dst_addr = dma_config->dst_addr;
			if (chan_config->m2m_hw && (i & 1))
				dst_addr += period_len;
		} else {
			src_addr = dma_config->src_addr;
			if (chan_config->m2m_hw && (i & 1))
				src_addr += period_len;
			dst_addr = buf_addr + i * period_len;
		}

		stm32_mdma_setup_hwdesc(chan, desc, direction, i, src_addr,
					dst_addr, period_len, ctcr, ctbr,
					i == count - 1, i == 0, true);
	}

	desc->cyclic = true;

	return vchan_tx_prep(&chan->vchan, &desc->vdesc, flags);

xfer_setup_err:
	for (i = 0; i < desc->count; i++)
		dma_pool_free(chan->desc_pool, desc->node[i].hwdesc,
			      desc->node[i].hwdesc_phys);
	kfree(desc);
	return NULL;
}

static struct dma_async_tx_descriptor *
stm32_mdma_prep_dma_memcpy(struct dma_chan *c, dma_addr_t dest, dma_addr_t src,
			   size_t len, unsigned long flags)
{
	struct stm32_mdma_chan *chan = to_stm32_mdma_chan(c);
	struct stm32_mdma_device *dmadev = stm32_mdma_get_dev(chan);
	enum dma_slave_buswidth max_width;
	struct stm32_mdma_desc *desc;
	struct stm32_mdma_hwdesc *hwdesc;
	u32 ccr, ctcr, ctbr, cbndtr, count, max_burst, mdma_burst;
	u32 best_burst, tlen;
	size_t xfer_count, offset;
	int src_bus_width, dst_bus_width;
	int i;

	/*
	 * Once DMA is in setup cyclic mode the channel we cannot assign this
	 * channel anymore. The DMA channel needs to be aborted or terminated
	 * to allow another request
	 */
	if (chan->desc && chan->desc->cyclic) {
		dev_err(chan2dev(chan),
			"Request not allowed when dma in cyclic mode\n");
		return NULL;
	}

	count = DIV_ROUND_UP(len, STM32_MDMA_MAX_BLOCK_LEN);
	desc = stm32_mdma_alloc_desc(chan, count);
	if (!desc)
		return NULL;

	ccr = stm32_mdma_read(dmadev, STM32_MDMA_CCR(chan->id));
	ctcr = stm32_mdma_read(dmadev, STM32_MDMA_CTCR(chan->id));
	ctbr = stm32_mdma_read(dmadev, STM32_MDMA_CTBR(chan->id));
	cbndtr = stm32_mdma_read(dmadev, STM32_MDMA_CBNDTR(chan->id));

	/* Enable sw req, some interrupts and clear other bits */
	ccr &= ~(STM32_MDMA_CCR_WEX | STM32_MDMA_CCR_HEX |
		 STM32_MDMA_CCR_BEX | STM32_MDMA_CCR_PL_MASK |
		 STM32_MDMA_CCR_IRQ_MASK);
	ccr |= STM32_MDMA_CCR_TEIE;

	/* Enable SW request mode, dest/src inc and clear other bits */
	ctcr &= ~(STM32_MDMA_CTCR_BWM | STM32_MDMA_CTCR_TRGM_MSK |
		  STM32_MDMA_CTCR_PAM_MASK | STM32_MDMA_CTCR_PKE |
		  STM32_MDMA_CTCR_TLEN_MSK | STM32_MDMA_CTCR_DBURST_MASK |
		  STM32_MDMA_CTCR_SBURST_MASK | STM32_MDMA_CTCR_DINCOS_MASK |
		  STM32_MDMA_CTCR_SINCOS_MASK | STM32_MDMA_CTCR_DSIZE_MASK |
		  STM32_MDMA_CTCR_SSIZE_MASK | STM32_MDMA_CTCR_DINC_MASK |
		  STM32_MDMA_CTCR_SINC_MASK);
	ctcr |= STM32_MDMA_CTCR_SWRM | STM32_MDMA_CTCR_SINC(STM32_MDMA_INC) |
		STM32_MDMA_CTCR_DINC(STM32_MDMA_INC);

	/* Reset HW request */
	ctbr &= ~STM32_MDMA_CTBR_TSEL_MASK;

	/* Select bus */
	stm32_mdma_set_bus(dmadev, &ctbr, STM32_MDMA_CTBR_SBUS, src);
	stm32_mdma_set_bus(dmadev, &ctbr, STM32_MDMA_CTBR_DBUS, dest);

	/* Clear CBNDTR registers */
	cbndtr &= ~(STM32_MDMA_CBNDTR_BRC_MK | STM32_MDMA_CBNDTR_BRDUM |
			STM32_MDMA_CBNDTR_BRSUM | STM32_MDMA_CBNDTR_BNDT_MASK);

	if (len <= STM32_MDMA_MAX_BLOCK_LEN) {
		cbndtr |= STM32_MDMA_CBNDTR_BNDT(len);
		if (len <= STM32_MDMA_MAX_BUF_LEN) {
			/* Setup a buffer transfer */
			ccr |= STM32_MDMA_CCR_TCIE | STM32_MDMA_CCR_CTCIE;
			ctcr |= STM32_MDMA_CTCR_TRGM(STM32_MDMA_BUFFER);
		} else {
			/* Setup a block transfer */
			ccr |= STM32_MDMA_CCR_BTIE | STM32_MDMA_CCR_CTCIE;
			ctcr |= STM32_MDMA_CTCR_TRGM(STM32_MDMA_BLOCK);
		}

		tlen = STM32_MDMA_MAX_BUF_LEN;
		ctcr |= STM32_MDMA_CTCR_TLEN((tlen - 1));

		/* Set source best burst size */
		max_width = stm32_mdma_get_max_width(src, len, tlen);
		src_bus_width = stm32_mdma_get_width(chan, max_width);

		max_burst = tlen / max_width;
		best_burst = stm32_mdma_get_best_burst(len, tlen, max_burst,
						       max_width);
		mdma_burst = ilog2(best_burst);

		ctcr |= STM32_MDMA_CTCR_SBURST(mdma_burst) |
			STM32_MDMA_CTCR_SSIZE(src_bus_width) |
			STM32_MDMA_CTCR_SINCOS(src_bus_width);

		/* Set destination best burst size */
		max_width = stm32_mdma_get_max_width(dest, len, tlen);
		dst_bus_width = stm32_mdma_get_width(chan, max_width);

		max_burst = tlen / max_width;
		best_burst = stm32_mdma_get_best_burst(len, tlen, max_burst,
						       max_width);
		mdma_burst = ilog2(best_burst);

		ctcr |= STM32_MDMA_CTCR_DBURST(mdma_burst) |
			STM32_MDMA_CTCR_DSIZE(dst_bus_width) |
			STM32_MDMA_CTCR_DINCOS(dst_bus_width);

		if (dst_bus_width != src_bus_width)
			ctcr |= STM32_MDMA_CTCR_PKE;

		/* Prepare hardware descriptor */
		hwdesc = desc->node[0].hwdesc;
		hwdesc->ctcr = ctcr;
		hwdesc->cbndtr = cbndtr;
		hwdesc->csar = src;
		hwdesc->cdar = dest;
		hwdesc->cbrur = 0;
		hwdesc->clar = 0;
		hwdesc->ctbr = ctbr;
		hwdesc->cmar = 0;
		hwdesc->cmdr = 0;

		stm32_mdma_dump_hwdesc(chan, &desc->node[0]);
	} else {
		/* Setup a LLI transfer */
		ctcr |= STM32_MDMA_CTCR_TRGM(STM32_MDMA_LINKED_LIST) |
			STM32_MDMA_CTCR_TLEN((STM32_MDMA_MAX_BUF_LEN - 1));
		ccr |= STM32_MDMA_CCR_BTIE | STM32_MDMA_CCR_CTCIE;
		tlen = STM32_MDMA_MAX_BUF_LEN;

		for (i = 0, offset = 0; offset < len;
		     i++, offset += xfer_count) {
			xfer_count = min_t(size_t, len - offset,
					   STM32_MDMA_MAX_BLOCK_LEN);

			/* Set source best burst size */
			max_width = stm32_mdma_get_max_width(src, len, tlen);
			src_bus_width = stm32_mdma_get_width(chan, max_width);

			max_burst = tlen / max_width;
			best_burst = stm32_mdma_get_best_burst(len, tlen,
							       max_burst,
							       max_width);
			mdma_burst = ilog2(best_burst);

			ctcr |= STM32_MDMA_CTCR_SBURST(mdma_burst) |
				STM32_MDMA_CTCR_SSIZE(src_bus_width) |
				STM32_MDMA_CTCR_SINCOS(src_bus_width);

			/* Set destination best burst size */
			max_width = stm32_mdma_get_max_width(dest, len, tlen);
			dst_bus_width = stm32_mdma_get_width(chan, max_width);

			max_burst = tlen / max_width;
			best_burst = stm32_mdma_get_best_burst(len, tlen,
							       max_burst,
							       max_width);
			mdma_burst = ilog2(best_burst);

			ctcr |= STM32_MDMA_CTCR_DBURST(mdma_burst) |
				STM32_MDMA_CTCR_DSIZE(dst_bus_width) |
				STM32_MDMA_CTCR_DINCOS(dst_bus_width);

			if (dst_bus_width != src_bus_width)
				ctcr |= STM32_MDMA_CTCR_PKE;

			/* Prepare hardware descriptor */
			stm32_mdma_setup_hwdesc(chan, desc, DMA_MEM_TO_MEM, i,
						src + offset, dest + offset,
						xfer_count, ctcr, ctbr,
						i == count - 1, i == 0, false);
		}
	}

	desc->ccr = ccr;

	desc->cyclic = false;

	return vchan_tx_prep(&chan->vchan, &desc->vdesc, flags);
}

static void stm32_mdma_dump_reg(struct stm32_mdma_chan *chan)
{
	struct stm32_mdma_device *dmadev = stm32_mdma_get_dev(chan);

	dev_dbg(chan2dev(chan), "CCR:     0x%08x\n",
		stm32_mdma_read(dmadev, STM32_MDMA_CCR(chan->id)));
	dev_dbg(chan2dev(chan), "CTCR:    0x%08x\n",
		stm32_mdma_read(dmadev, STM32_MDMA_CTCR(chan->id)));
	dev_dbg(chan2dev(chan), "CBNDTR:  0x%08x\n",
		stm32_mdma_read(dmadev, STM32_MDMA_CBNDTR(chan->id)));
	dev_dbg(chan2dev(chan), "CSAR:    0x%08x\n",
		stm32_mdma_read(dmadev, STM32_MDMA_CSAR(chan->id)));
	dev_dbg(chan2dev(chan), "CDAR:    0x%08x\n",
		stm32_mdma_read(dmadev, STM32_MDMA_CDAR(chan->id)));
	dev_dbg(chan2dev(chan), "CBRUR:   0x%08x\n",
		stm32_mdma_read(dmadev, STM32_MDMA_CBRUR(chan->id)));
	dev_dbg(chan2dev(chan), "CLAR:    0x%08x\n",
		stm32_mdma_read(dmadev, STM32_MDMA_CLAR(chan->id)));
	dev_dbg(chan2dev(chan), "CTBR:    0x%08x\n",
		stm32_mdma_read(dmadev, STM32_MDMA_CTBR(chan->id)));
	dev_dbg(chan2dev(chan), "CMAR:    0x%08x\n",
		stm32_mdma_read(dmadev, STM32_MDMA_CMAR(chan->id)));
	dev_dbg(chan2dev(chan), "CMDR:    0x%08x\n",
		stm32_mdma_read(dmadev, STM32_MDMA_CMDR(chan->id)));
}

static void stm32_mdma_start_transfer(struct stm32_mdma_chan *chan)
{
	struct stm32_mdma_device *dmadev = stm32_mdma_get_dev(chan);
	struct virt_dma_desc *vdesc;
	struct stm32_mdma_hwdesc *hwdesc;
	u32 id = chan->id;
	u32 status, reg;

	vdesc = vchan_next_desc(&chan->vchan);
	if (!vdesc) {
		chan->desc = NULL;
		return;
	}

	list_del(&vdesc->node);

	chan->desc = to_stm32_mdma_desc(vdesc);
	hwdesc = chan->desc->node[0].hwdesc;
	chan->curr_hwdesc = 0;

	stm32_mdma_write(dmadev, STM32_MDMA_CCR(id), chan->desc->ccr);
	stm32_mdma_write(dmadev, STM32_MDMA_CTCR(id), hwdesc->ctcr);
	stm32_mdma_write(dmadev, STM32_MDMA_CBNDTR(id), hwdesc->cbndtr);
	stm32_mdma_write(dmadev, STM32_MDMA_CSAR(id), hwdesc->csar);
	stm32_mdma_write(dmadev, STM32_MDMA_CDAR(id), hwdesc->cdar);
	stm32_mdma_write(dmadev, STM32_MDMA_CBRUR(id), hwdesc->cbrur);
	stm32_mdma_write(dmadev, STM32_MDMA_CLAR(id), hwdesc->clar);
	stm32_mdma_write(dmadev, STM32_MDMA_CTBR(id), hwdesc->ctbr);
	stm32_mdma_write(dmadev, STM32_MDMA_CMAR(id), hwdesc->cmar);
	stm32_mdma_write(dmadev, STM32_MDMA_CMDR(id), hwdesc->cmdr);

	/* Clear interrupt status if it is there */
	status = stm32_mdma_read(dmadev, STM32_MDMA_CISR(id));
	if (status)
		stm32_mdma_set_bits(dmadev, STM32_MDMA_CIFCR(id), status);

	stm32_mdma_dump_reg(chan);

	/* Start DMA */
	stm32_mdma_set_bits(dmadev, STM32_MDMA_CCR(id), STM32_MDMA_CCR_EN);

	/* Set SW request in case of MEM2MEM transfer */
	if (hwdesc->ctcr & STM32_MDMA_CTCR_SWRM) {
		reg = STM32_MDMA_CCR(id);
		stm32_mdma_set_bits(dmadev, reg, STM32_MDMA_CCR_SWRQ);
	}

	chan->busy = true;

	dev_dbg(chan2dev(chan), "vchan %pK: started\n", &chan->vchan);
}

static void stm32_mdma_issue_pending(struct dma_chan *c)
{
	struct stm32_mdma_chan *chan = to_stm32_mdma_chan(c);
	unsigned long flags;

	spin_lock_irqsave(&chan->vchan.lock, flags);

	if (!vchan_issue_pending(&chan->vchan))
		goto end;

	dev_dbg(chan2dev(chan), "vchan %pK: issued\n", &chan->vchan);

	if (!chan->desc && !chan->busy)
		stm32_mdma_start_transfer(chan);

end:
	spin_unlock_irqrestore(&chan->vchan.lock, flags);
}

static int stm32_mdma_pause(struct dma_chan *c)
{
	struct stm32_mdma_chan *chan = to_stm32_mdma_chan(c);
	unsigned long flags;
	int ret;

	spin_lock_irqsave(&chan->vchan.lock, flags);
	ret = stm32_mdma_disable_chan(chan);
	spin_unlock_irqrestore(&chan->vchan.lock, flags);

	if (!ret)
		dev_dbg(chan2dev(chan), "vchan %pK: pause\n", &chan->vchan);

	return ret;
}

static int stm32_mdma_resume(struct dma_chan *c)
{
	struct stm32_mdma_chan *chan = to_stm32_mdma_chan(c);
	struct stm32_mdma_device *dmadev = stm32_mdma_get_dev(chan);
	struct stm32_mdma_hwdesc *hwdesc;
	unsigned long flags;
	u32 status, reg;

	hwdesc = chan->desc->node[chan->curr_hwdesc].hwdesc;

	spin_lock_irqsave(&chan->vchan.lock, flags);

	/* Re-configure control register */
	stm32_mdma_write(dmadev, STM32_MDMA_CCR(chan->id), chan->desc->ccr);

	/* Clear interrupt status if it is there */
	status = stm32_mdma_read(dmadev, STM32_MDMA_CISR(chan->id));
	if (status)
		stm32_mdma_set_bits(dmadev, STM32_MDMA_CIFCR(chan->id), status);

	stm32_mdma_dump_reg(chan);

	/* Re-start DMA */
	reg = STM32_MDMA_CCR(chan->id);
	stm32_mdma_set_bits(dmadev, reg, STM32_MDMA_CCR_EN);

	/* Set SW request in case of MEM2MEM transfer */
	if (hwdesc->ctcr & STM32_MDMA_CTCR_SWRM)
		stm32_mdma_set_bits(dmadev, reg, STM32_MDMA_CCR_SWRQ);

	spin_unlock_irqrestore(&chan->vchan.lock, flags);

	dev_dbg(chan2dev(chan), "vchan %pK: resume\n", &chan->vchan);

	return 0;
}

static int stm32_mdma_terminate_all(struct dma_chan *c)
{
	struct stm32_mdma_chan *chan = to_stm32_mdma_chan(c);
	unsigned long flags;
	LIST_HEAD(head);

	spin_lock_irqsave(&chan->vchan.lock, flags);
	if (chan->desc) {
		vchan_terminate_vdesc(&chan->desc->vdesc);
		if (chan->busy)
			stm32_mdma_stop(chan);
		chan->desc = NULL;
	}
	vchan_get_all_descriptors(&chan->vchan, &head);
	spin_unlock_irqrestore(&chan->vchan.lock, flags);

	vchan_dma_desc_free_list(&chan->vchan, &head);

	return 0;
}

static void stm32_mdma_synchronize(struct dma_chan *c)
{
	struct stm32_mdma_chan *chan = to_stm32_mdma_chan(c);

	vchan_synchronize(&chan->vchan);
}

static int stm32_mdma_slave_config(struct dma_chan *c,
				   struct dma_slave_config *config)
{
	struct stm32_mdma_chan *chan = to_stm32_mdma_chan(c);

	memcpy(&chan->dma_config, config, sizeof(*config));

	/* Check if user is requesting STM32 DMA to trigger MDMA */
	if (config->peripheral_size) {
		struct stm32_mdma_dma_config *mdma_config;

		mdma_config = (struct stm32_mdma_dma_config *)chan->dma_config.peripheral_config;
		chan->chan_config.request = mdma_config->request;
		chan->chan_config.mask_addr = mdma_config->cmar;
		chan->chan_config.mask_data = mdma_config->cmdr;
		chan->chan_config.m2m_hw = true;
	}

	return 0;
}

static size_t stm32_mdma_desc_residue(struct stm32_mdma_chan *chan,
				      struct stm32_mdma_desc *desc,
				      u32 curr_hwdesc)
{
	struct stm32_mdma_device *dmadev = stm32_mdma_get_dev(chan);
	struct stm32_mdma_hwdesc *hwdesc;
	u32 cbndtr, residue, modulo, burst_size;
	int i;

	residue = 0;
	for (i = curr_hwdesc + 1; i < desc->count; i++) {
		hwdesc = desc->node[i].hwdesc;
		residue += STM32_MDMA_CBNDTR_BNDT(hwdesc->cbndtr);
	}
	cbndtr = stm32_mdma_read(dmadev, STM32_MDMA_CBNDTR(chan->id));
	residue += cbndtr & STM32_MDMA_CBNDTR_BNDT_MASK;

	if (!chan->mem_burst)
		return residue;

	burst_size = chan->mem_burst * chan->mem_width;
	modulo = residue % burst_size;
	if (modulo)
		residue = residue - modulo + burst_size;

	return residue;
}

static enum dma_status stm32_mdma_tx_status(struct dma_chan *c,
					    dma_cookie_t cookie,
					    struct dma_tx_state *state)
{
	struct stm32_mdma_chan *chan = to_stm32_mdma_chan(c);
	struct virt_dma_desc *vdesc;
	enum dma_status status;
	unsigned long flags;
	u32 residue = 0;

	status = dma_cookie_status(c, cookie, state);
	if ((status == DMA_COMPLETE) || (!state))
		return status;

	spin_lock_irqsave(&chan->vchan.lock, flags);

	vdesc = vchan_find_desc(&chan->vchan, cookie);
	if (chan->desc && cookie == chan->desc->vdesc.tx.cookie)
		residue = stm32_mdma_desc_residue(chan, chan->desc,
						  chan->curr_hwdesc);
	else if (vdesc)
		residue = stm32_mdma_desc_residue(chan,
						  to_stm32_mdma_desc(vdesc), 0);
	dma_set_residue(state, residue);

	spin_unlock_irqrestore(&chan->vchan.lock, flags);

	return status;
}

static void stm32_mdma_xfer_end(struct stm32_mdma_chan *chan)
{
	vchan_cookie_complete(&chan->desc->vdesc);
	chan->desc = NULL;
	chan->busy = false;

	/* Start the next transfer if this driver has a next desc */
	stm32_mdma_start_transfer(chan);
}

static irqreturn_t stm32_mdma_irq_handler(int irq, void *devid)
{
	struct stm32_mdma_device *dmadev = devid;
	struct stm32_mdma_chan *chan;
	u32 reg, id, ccr, ien, status;

	/* Find out which channel generates the interrupt */
	status = readl_relaxed(dmadev->base + STM32_MDMA_GISR0);
	if (!status) {
		dev_dbg(mdma2dev(dmadev), "spurious it\n");
<<<<<<< HEAD
		return IRQ_NONE;
	}
	id = __ffs(status);

	chan = &dmadev->chan[id];
	if (!chan) {
		dev_warn(mdma2dev(dmadev), "MDMA channel not initialized\n");
=======
>>>>>>> d60c95ef
		return IRQ_NONE;
	}
	id = __ffs(status);
	chan = &dmadev->chan[id];

	/* Handle interrupt for the channel */
	spin_lock(&chan->vchan.lock);
	status = stm32_mdma_read(dmadev, STM32_MDMA_CISR(id));
	/* Mask Channel ReQuest Active bit which can be set in case of MEM2MEM */
	status &= ~STM32_MDMA_CISR_CRQA;
	ccr = stm32_mdma_read(dmadev, STM32_MDMA_CCR(id));
	ien = (ccr & STM32_MDMA_CCR_IRQ_MASK) >> 1;

	if (!(status & ien)) {
		spin_unlock(&chan->vchan.lock);
		if (chan->busy)
			dev_warn(chan2dev(chan),
				 "spurious it (status=0x%04x, ien=0x%04x)\n", status, ien);
		else
			dev_dbg(chan2dev(chan),
				"spurious it (status=0x%04x, ien=0x%04x)\n", status, ien);
		return IRQ_NONE;
	}

	reg = STM32_MDMA_CIFCR(id);

	if (status & STM32_MDMA_CISR_TEIF) {
		dev_err(chan2dev(chan), "Transfer Err: stat=0x%08x\n",
			readl_relaxed(dmadev->base + STM32_MDMA_CESR(id)));
		stm32_mdma_set_bits(dmadev, reg, STM32_MDMA_CIFCR_CTEIF);
		status &= ~STM32_MDMA_CISR_TEIF;
	}

	if (status & STM32_MDMA_CISR_CTCIF) {
		stm32_mdma_set_bits(dmadev, reg, STM32_MDMA_CIFCR_CCTCIF);
		status &= ~STM32_MDMA_CISR_CTCIF;
		stm32_mdma_xfer_end(chan);
	}

	if (status & STM32_MDMA_CISR_BRTIF) {
		stm32_mdma_set_bits(dmadev, reg, STM32_MDMA_CIFCR_CBRTIF);
		status &= ~STM32_MDMA_CISR_BRTIF;
	}

	if (status & STM32_MDMA_CISR_BTIF) {
		stm32_mdma_set_bits(dmadev, reg, STM32_MDMA_CIFCR_CBTIF);
		status &= ~STM32_MDMA_CISR_BTIF;
		chan->curr_hwdesc++;
		if (chan->desc && chan->desc->cyclic) {
			if (chan->curr_hwdesc == chan->desc->count)
				chan->curr_hwdesc = 0;
			vchan_cyclic_callback(&chan->desc->vdesc);
		}
	}

	if (status & STM32_MDMA_CISR_TCIF) {
		stm32_mdma_set_bits(dmadev, reg, STM32_MDMA_CIFCR_CLTCIF);
		status &= ~STM32_MDMA_CISR_TCIF;
	}

	if (status) {
		stm32_mdma_set_bits(dmadev, reg, status);
		dev_err(chan2dev(chan), "DMA error: status=0x%08x\n", status);
		if (!(ccr & STM32_MDMA_CCR_EN))
			dev_err(chan2dev(chan), "chan disabled by HW\n");
	}

	spin_unlock(&chan->vchan.lock);

	return IRQ_HANDLED;
}

static int stm32_mdma_alloc_chan_resources(struct dma_chan *c)
{
	struct stm32_mdma_chan *chan = to_stm32_mdma_chan(c);
	struct stm32_mdma_device *dmadev = stm32_mdma_get_dev(chan);
	int ret;

	chan->desc_pool = dmam_pool_create(dev_name(&c->dev->device),
					   c->device->dev,
					   sizeof(struct stm32_mdma_hwdesc),
					  __alignof__(struct stm32_mdma_hwdesc),
					   0);
	if (!chan->desc_pool) {
		dev_err(chan2dev(chan), "failed to allocate descriptor pool\n");
		return -ENOMEM;
	}

	ret = pm_runtime_resume_and_get(dmadev->ddev.dev);
	if (ret < 0)
		return ret;

	ret = stm32_mdma_disable_chan(chan);
	if (ret < 0)
		pm_runtime_put(dmadev->ddev.dev);

	return ret;
}

static void stm32_mdma_free_chan_resources(struct dma_chan *c)
{
	struct stm32_mdma_chan *chan = to_stm32_mdma_chan(c);
	struct stm32_mdma_device *dmadev = stm32_mdma_get_dev(chan);
	unsigned long flags;

	dev_dbg(chan2dev(chan), "Freeing channel %d\n", chan->id);

	if (chan->busy) {
		spin_lock_irqsave(&chan->vchan.lock, flags);
		stm32_mdma_stop(chan);
		chan->desc = NULL;
		spin_unlock_irqrestore(&chan->vchan.lock, flags);
	}

	pm_runtime_put(dmadev->ddev.dev);
	vchan_free_chan_resources(to_virt_chan(c));
	dmam_pool_destroy(chan->desc_pool);
	chan->desc_pool = NULL;
}

static bool stm32_mdma_filter_fn(struct dma_chan *c, void *fn_param)
{
	struct stm32_mdma_chan *chan = to_stm32_mdma_chan(c);
	struct stm32_mdma_device *dmadev = stm32_mdma_get_dev(chan);

	/* Check if chan is marked Secure */
	if (dmadev->chan_reserved & BIT(chan->id))
		return false;

	return true;
}

static struct dma_chan *stm32_mdma_of_xlate(struct of_phandle_args *dma_spec,
					    struct of_dma *ofdma)
{
	struct stm32_mdma_device *dmadev = ofdma->of_dma_data;
	dma_cap_mask_t mask = dmadev->ddev.cap_mask;
	struct stm32_mdma_chan *chan;
	struct dma_chan *c;
	struct stm32_mdma_chan_config config;

	if (dma_spec->args_count < 5) {
		dev_err(mdma2dev(dmadev), "Bad number of args\n");
		return NULL;
	}

	memset(&config, 0, sizeof(config));
	config.request = dma_spec->args[0];
	config.priority_level = dma_spec->args[1];
	config.transfer_config = dma_spec->args[2];
	config.mask_addr = dma_spec->args[3];
	config.mask_data = dma_spec->args[4];

	if (config.request >= dmadev->nr_requests) {
		dev_err(mdma2dev(dmadev), "Bad request line\n");
		return NULL;
	}

	if (config.priority_level > STM32_MDMA_VERY_HIGH_PRIORITY) {
		dev_err(mdma2dev(dmadev), "Priority level not supported\n");
		return NULL;
	}

	c = __dma_request_channel(&mask, stm32_mdma_filter_fn, &config, ofdma->of_node);
	if (!c) {
		dev_err(mdma2dev(dmadev), "No more channels available\n");
		return NULL;
	}

	chan = to_stm32_mdma_chan(c);
	chan->chan_config = config;

	return c;
}

static const struct of_device_id stm32_mdma_of_match[] = {
	{ .compatible = "st,stm32h7-mdma", },
	{ /* sentinel */ },
};
MODULE_DEVICE_TABLE(of, stm32_mdma_of_match);

static int stm32_mdma_probe(struct platform_device *pdev)
{
	struct stm32_mdma_chan *chan;
	struct stm32_mdma_device *dmadev;
	struct dma_device *dd;
	struct device_node *of_node;
	struct resource *res;
	struct reset_control *rst;
	u32 nr_channels, nr_requests;
	int i, count, ret;

	of_node = pdev->dev.of_node;
	if (!of_node)
		return -ENODEV;

	ret = device_property_read_u32(&pdev->dev, "dma-channels",
				       &nr_channels);
	if (ret) {
		nr_channels = STM32_MDMA_MAX_CHANNELS;
		dev_warn(&pdev->dev, "MDMA defaulting on %i channels\n",
			 nr_channels);
	}

	ret = device_property_read_u32(&pdev->dev, "dma-requests",
				       &nr_requests);
	if (ret) {
		nr_requests = STM32_MDMA_MAX_REQUESTS;
		dev_warn(&pdev->dev, "MDMA defaulting on %i request lines\n",
			 nr_requests);
	}

	count = device_property_count_u32(&pdev->dev, "st,ahb-addr-masks");
	if (count < 0)
		count = 0;

	dmadev = devm_kzalloc(&pdev->dev,
			      struct_size(dmadev, ahb_addr_masks, count),
			      GFP_KERNEL);
	if (!dmadev)
		return -ENOMEM;

	dmadev->nr_channels = nr_channels;
	dmadev->nr_requests = nr_requests;
	device_property_read_u32_array(&pdev->dev, "st,ahb-addr-masks",
				       dmadev->ahb_addr_masks,
				       count);
	dmadev->nr_ahb_addr_masks = count;

	res = platform_get_resource(pdev, IORESOURCE_MEM, 0);
	dmadev->base = devm_ioremap_resource(&pdev->dev, res);
	if (IS_ERR(dmadev->base))
		return PTR_ERR(dmadev->base);

	dmadev->clk = devm_clk_get(&pdev->dev, NULL);
	if (IS_ERR(dmadev->clk))
		return dev_err_probe(&pdev->dev, PTR_ERR(dmadev->clk),
				     "Missing clock controller\n");

	ret = clk_prepare_enable(dmadev->clk);
	if (ret < 0) {
		dev_err(&pdev->dev, "clk_prep_enable error: %d\n", ret);
		return ret;
	}

	rst = devm_reset_control_get(&pdev->dev, NULL);
	if (IS_ERR(rst)) {
		ret = PTR_ERR(rst);
		if (ret == -EPROBE_DEFER)
			goto err_clk;
	} else {
		reset_control_assert(rst);
		udelay(2);
		reset_control_deassert(rst);
	}

	dd = &dmadev->ddev;
	dma_cap_set(DMA_SLAVE, dd->cap_mask);
	dma_cap_set(DMA_PRIVATE, dd->cap_mask);
	dma_cap_set(DMA_CYCLIC, dd->cap_mask);
	dma_cap_set(DMA_MEMCPY, dd->cap_mask);
	dd->device_alloc_chan_resources = stm32_mdma_alloc_chan_resources;
	dd->device_free_chan_resources = stm32_mdma_free_chan_resources;
	dd->device_tx_status = stm32_mdma_tx_status;
	dd->device_issue_pending = stm32_mdma_issue_pending;
	dd->device_prep_slave_sg = stm32_mdma_prep_slave_sg;
	dd->device_prep_dma_cyclic = stm32_mdma_prep_dma_cyclic;
	dd->device_prep_dma_memcpy = stm32_mdma_prep_dma_memcpy;
	dd->device_config = stm32_mdma_slave_config;
	dd->device_pause = stm32_mdma_pause;
	dd->device_resume = stm32_mdma_resume;
	dd->device_terminate_all = stm32_mdma_terminate_all;
	dd->device_synchronize = stm32_mdma_synchronize;
	dd->descriptor_reuse = true;

	dd->src_addr_widths = BIT(DMA_SLAVE_BUSWIDTH_1_BYTE) |
		BIT(DMA_SLAVE_BUSWIDTH_2_BYTES) |
		BIT(DMA_SLAVE_BUSWIDTH_4_BYTES) |
		BIT(DMA_SLAVE_BUSWIDTH_8_BYTES);
	dd->dst_addr_widths = BIT(DMA_SLAVE_BUSWIDTH_1_BYTE) |
		BIT(DMA_SLAVE_BUSWIDTH_2_BYTES) |
		BIT(DMA_SLAVE_BUSWIDTH_4_BYTES) |
		BIT(DMA_SLAVE_BUSWIDTH_8_BYTES);
	dd->directions = BIT(DMA_DEV_TO_MEM) | BIT(DMA_MEM_TO_DEV) |
		BIT(DMA_MEM_TO_MEM);
	dd->residue_granularity = DMA_RESIDUE_GRANULARITY_BURST;
	dd->max_burst = STM32_MDMA_MAX_BURST;
	dd->dev = &pdev->dev;
	INIT_LIST_HEAD(&dd->channels);

	for (i = 0; i < dmadev->nr_channels; i++) {
		chan = &dmadev->chan[i];
		chan->id = i;

		if (stm32_mdma_read(dmadev, STM32_MDMA_CCR(i)) & STM32_MDMA_CCR_SM)
			dmadev->chan_reserved |= BIT(i);

		chan->vchan.desc_free = stm32_mdma_desc_free;
		vchan_init(&chan->vchan, dd);
	}

	dmadev->irq = platform_get_irq(pdev, 0);
	if (dmadev->irq < 0) {
		ret = dmadev->irq;
		goto err_clk;
	}

	ret = devm_request_irq(&pdev->dev, dmadev->irq, stm32_mdma_irq_handler,
			       0, dev_name(&pdev->dev), dmadev);
	if (ret) {
		dev_err(&pdev->dev, "failed to request IRQ\n");
		goto err_clk;
	}

	ret = dmaenginem_async_device_register(dd);
	if (ret)
		goto err_clk;

	ret = of_dma_controller_register(of_node, stm32_mdma_of_xlate, dmadev);
	if (ret < 0) {
		dev_err(&pdev->dev,
			"STM32 MDMA DMA OF registration failed %d\n", ret);
		goto err_clk;
	}

	platform_set_drvdata(pdev, dmadev);
	pm_runtime_set_active(&pdev->dev);
	pm_runtime_enable(&pdev->dev);
	pm_runtime_get_noresume(&pdev->dev);
	pm_runtime_put(&pdev->dev);

	dev_info(&pdev->dev, "STM32 MDMA driver registered\n");

	return 0;

err_clk:
	clk_disable_unprepare(dmadev->clk);

	return ret;
}

#ifdef CONFIG_PM
static int stm32_mdma_runtime_suspend(struct device *dev)
{
	struct stm32_mdma_device *dmadev = dev_get_drvdata(dev);

	clk_disable_unprepare(dmadev->clk);

	return 0;
}

static int stm32_mdma_runtime_resume(struct device *dev)
{
	struct stm32_mdma_device *dmadev = dev_get_drvdata(dev);
	int ret;

	ret = clk_prepare_enable(dmadev->clk);
	if (ret) {
		dev_err(dev, "failed to prepare_enable clock\n");
		return ret;
	}

	return 0;
}
#endif

#ifdef CONFIG_PM_SLEEP
static int stm32_mdma_pm_suspend(struct device *dev)
{
	struct stm32_mdma_device *dmadev = dev_get_drvdata(dev);
	u32 ccr, id;
	int ret;

	ret = pm_runtime_resume_and_get(dev);
	if (ret < 0)
		return ret;

	for (id = 0; id < dmadev->nr_channels; id++) {
		ccr = stm32_mdma_read(dmadev, STM32_MDMA_CCR(id));
		if (ccr & STM32_MDMA_CCR_EN) {
			dev_warn(dev, "Suspend is prevented by Chan %i\n", id);
			return -EBUSY;
		}
	}

	pm_runtime_put_sync(dev);

	pm_runtime_force_suspend(dev);

	return 0;
}

static int stm32_mdma_pm_resume(struct device *dev)
{
	return pm_runtime_force_resume(dev);
}
#endif

static const struct dev_pm_ops stm32_mdma_pm_ops = {
	SET_SYSTEM_SLEEP_PM_OPS(stm32_mdma_pm_suspend, stm32_mdma_pm_resume)
	SET_RUNTIME_PM_OPS(stm32_mdma_runtime_suspend,
			   stm32_mdma_runtime_resume, NULL)
};

static struct platform_driver stm32_mdma_driver = {
	.probe = stm32_mdma_probe,
	.driver = {
		.name = "stm32-mdma",
		.of_match_table = stm32_mdma_of_match,
		.pm = &stm32_mdma_pm_ops,
	},
};

static int __init stm32_mdma_init(void)
{
	return platform_driver_register(&stm32_mdma_driver);
}

subsys_initcall(stm32_mdma_init);

MODULE_DESCRIPTION("Driver for STM32 MDMA controller");
MODULE_AUTHOR("M'boumba Cedric Madianga <cedric.madianga@gmail.com>");
MODULE_AUTHOR("Pierre-Yves Mordret <pierre-yves.mordret@st.com>");
MODULE_LICENSE("GPL v2");<|MERGE_RESOLUTION|>--- conflicted
+++ resolved
@@ -158,12 +158,7 @@
 #define STM32_MDMA_CTBR_DBUS		BIT(17)
 #define STM32_MDMA_CTBR_SBUS		BIT(16)
 #define STM32_MDMA_CTBR_TSEL_MASK	GENMASK(5, 0)
-<<<<<<< HEAD
-#define STM32_MDMA_CTBR_TSEL(n)		STM32_MDMA_SET(n, \
-						      STM32_MDMA_CTBR_TSEL_MASK)
-=======
 #define STM32_MDMA_CTBR_TSEL(n)		FIELD_PREP(STM32_MDMA_CTBR_TSEL_MASK, (n))
->>>>>>> d60c95ef
 
 /* MDMA Channel x mask address register */
 #define STM32_MDMA_CMAR(x)		(0x70 + 0x40 * (x))
@@ -1398,16 +1393,6 @@
 	status = readl_relaxed(dmadev->base + STM32_MDMA_GISR0);
 	if (!status) {
 		dev_dbg(mdma2dev(dmadev), "spurious it\n");
-<<<<<<< HEAD
-		return IRQ_NONE;
-	}
-	id = __ffs(status);
-
-	chan = &dmadev->chan[id];
-	if (!chan) {
-		dev_warn(mdma2dev(dmadev), "MDMA channel not initialized\n");
-=======
->>>>>>> d60c95ef
 		return IRQ_NONE;
 	}
 	id = __ffs(status);
