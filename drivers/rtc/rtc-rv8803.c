--- conflicted
+++ resolved
@@ -619,13 +619,10 @@
 	{
 		.compatible = "microcrystal,rv8803",
 		.data = (void *)rv_8803
-<<<<<<< HEAD
-=======
 	},
 	{
 		.compatible = "epson,rx8803",
 		.data = (void *)rv_8803
->>>>>>> f7688b48
 	},
 	{
 		.compatible = "epson,rx8900",
