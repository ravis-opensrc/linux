// SPDX-License-Identifier: GPL-2.0-or-later
/*
 *  libata-core.c - helper library for ATA
 *
 *  Copyright 2003-2004 Red Hat, Inc.  All rights reserved.
 *  Copyright 2003-2004 Jeff Garzik
 *
 *  libata documentation is available via 'make {ps|pdf}docs',
 *  as Documentation/driver-api/libata.rst
 *
 *  Hardware documentation available from http://www.t13.org/ and
 *  http://www.sata-io.org/
 *
 *  Standards documents from:
 *	http://www.t13.org (ATA standards, PCI DMA IDE spec)
 *	http://www.t10.org (SCSI MMC - for ATAPI MMC)
 *	http://www.sata-io.org (SATA)
 *	http://www.compactflash.org (CF)
 *	http://www.qic.org (QIC157 - Tape and DSC)
 *	http://www.ce-ata.org (CE-ATA: not supported)
 *
 * libata is essentially a library of internal helper functions for
 * low-level ATA host controller drivers.  As such, the API/ABI is
 * likely to change as new drivers are added and updated.
 * Do not depend on ABI/API stability.
 */

#include <linux/kernel.h>
#include <linux/module.h>
#include <linux/pci.h>
#include <linux/init.h>
#include <linux/list.h>
#include <linux/mm.h>
#include <linux/spinlock.h>
#include <linux/blkdev.h>
#include <linux/delay.h>
#include <linux/timer.h>
#include <linux/time.h>
#include <linux/interrupt.h>
#include <linux/completion.h>
#include <linux/suspend.h>
#include <linux/workqueue.h>
#include <linux/scatterlist.h>
#include <linux/io.h>
#include <linux/log2.h>
#include <linux/slab.h>
#include <linux/glob.h>
#include <scsi/scsi.h>
#include <scsi/scsi_cmnd.h>
#include <scsi/scsi_host.h>
#include <linux/libata.h>
#include <asm/byteorder.h>
#include <asm/unaligned.h>
#include <linux/cdrom.h>
#include <linux/ratelimit.h>
#include <linux/leds.h>
#include <linux/pm_runtime.h>
#include <linux/platform_device.h>
#include <asm/setup.h>

#define CREATE_TRACE_POINTS
#include <trace/events/libata.h>

#include "libata.h"
#include "libata-transport.h"

const struct ata_port_operations ata_base_port_ops = {
	.prereset		= ata_std_prereset,
	.postreset		= ata_std_postreset,
	.error_handler		= ata_std_error_handler,
	.sched_eh		= ata_std_sched_eh,
	.end_eh			= ata_std_end_eh,
};

const struct ata_port_operations sata_port_ops = {
	.inherits		= &ata_base_port_ops,

	.qc_defer		= ata_std_qc_defer,
	.hardreset		= sata_std_hardreset,
};
EXPORT_SYMBOL_GPL(sata_port_ops);

static unsigned int ata_dev_init_params(struct ata_device *dev,
					u16 heads, u16 sectors);
static unsigned int ata_dev_set_xfermode(struct ata_device *dev);
static void ata_dev_xfermask(struct ata_device *dev);
static unsigned long ata_dev_blacklisted(const struct ata_device *dev);

atomic_t ata_print_id = ATOMIC_INIT(0);

#ifdef CONFIG_ATA_FORCE
struct ata_force_param {
	const char	*name;
	u8		cbl;
	u8		spd_limit;
	unsigned int	xfer_mask;
	unsigned int	horkage_on;
	unsigned int	horkage_off;
	u16		lflags_on;
	u16		lflags_off;
};

struct ata_force_ent {
	int			port;
	int			device;
	struct ata_force_param	param;
};

static struct ata_force_ent *ata_force_tbl;
static int ata_force_tbl_size;

static char ata_force_param_buf[COMMAND_LINE_SIZE] __initdata;
/* param_buf is thrown away after initialization, disallow read */
module_param_string(force, ata_force_param_buf, sizeof(ata_force_param_buf), 0);
MODULE_PARM_DESC(force, "Force ATA configurations including cable type, link speed and transfer mode (see Documentation/admin-guide/kernel-parameters.rst for details)");
#endif

static int atapi_enabled = 1;
module_param(atapi_enabled, int, 0444);
MODULE_PARM_DESC(atapi_enabled, "Enable discovery of ATAPI devices (0=off, 1=on [default])");

static int atapi_dmadir = 0;
module_param(atapi_dmadir, int, 0444);
MODULE_PARM_DESC(atapi_dmadir, "Enable ATAPI DMADIR bridge support (0=off [default], 1=on)");

int atapi_passthru16 = 1;
module_param(atapi_passthru16, int, 0444);
MODULE_PARM_DESC(atapi_passthru16, "Enable ATA_16 passthru for ATAPI devices (0=off, 1=on [default])");

int libata_fua = 0;
module_param_named(fua, libata_fua, int, 0444);
MODULE_PARM_DESC(fua, "FUA support (0=off [default], 1=on)");

static int ata_ignore_hpa;
module_param_named(ignore_hpa, ata_ignore_hpa, int, 0644);
MODULE_PARM_DESC(ignore_hpa, "Ignore HPA limit (0=keep BIOS limits, 1=ignore limits, using full disk)");

static int libata_dma_mask = ATA_DMA_MASK_ATA|ATA_DMA_MASK_ATAPI|ATA_DMA_MASK_CFA;
module_param_named(dma, libata_dma_mask, int, 0444);
MODULE_PARM_DESC(dma, "DMA enable/disable (0x1==ATA, 0x2==ATAPI, 0x4==CF)");

static int ata_probe_timeout;
module_param(ata_probe_timeout, int, 0444);
MODULE_PARM_DESC(ata_probe_timeout, "Set ATA probing timeout (seconds)");

int libata_noacpi = 0;
module_param_named(noacpi, libata_noacpi, int, 0444);
MODULE_PARM_DESC(noacpi, "Disable the use of ACPI in probe/suspend/resume (0=off [default], 1=on)");

int libata_allow_tpm = 0;
module_param_named(allow_tpm, libata_allow_tpm, int, 0444);
MODULE_PARM_DESC(allow_tpm, "Permit the use of TPM commands (0=off [default], 1=on)");

static int atapi_an;
module_param(atapi_an, int, 0444);
MODULE_PARM_DESC(atapi_an, "Enable ATAPI AN media presence notification (0=0ff [default], 1=on)");

MODULE_AUTHOR("Jeff Garzik");
MODULE_DESCRIPTION("Library module for ATA devices");
MODULE_LICENSE("GPL");
MODULE_VERSION(DRV_VERSION);

static inline bool ata_dev_print_info(struct ata_device *dev)
{
	struct ata_eh_context *ehc = &dev->link->eh_context;

	return ehc->i.flags & ATA_EHI_PRINTINFO;
}

static bool ata_sstatus_online(u32 sstatus)
{
	return (sstatus & 0xf) == 0x3;
}

/**
 *	ata_link_next - link iteration helper
 *	@link: the previous link, NULL to start
 *	@ap: ATA port containing links to iterate
 *	@mode: iteration mode, one of ATA_LITER_*
 *
 *	LOCKING:
 *	Host lock or EH context.
 *
 *	RETURNS:
 *	Pointer to the next link.
 */
struct ata_link *ata_link_next(struct ata_link *link, struct ata_port *ap,
			       enum ata_link_iter_mode mode)
{
	BUG_ON(mode != ATA_LITER_EDGE &&
	       mode != ATA_LITER_PMP_FIRST && mode != ATA_LITER_HOST_FIRST);

	/* NULL link indicates start of iteration */
	if (!link)
		switch (mode) {
		case ATA_LITER_EDGE:
		case ATA_LITER_PMP_FIRST:
			if (sata_pmp_attached(ap))
				return ap->pmp_link;
			fallthrough;
		case ATA_LITER_HOST_FIRST:
			return &ap->link;
		}

	/* we just iterated over the host link, what's next? */
	if (link == &ap->link)
		switch (mode) {
		case ATA_LITER_HOST_FIRST:
			if (sata_pmp_attached(ap))
				return ap->pmp_link;
			fallthrough;
		case ATA_LITER_PMP_FIRST:
			if (unlikely(ap->slave_link))
				return ap->slave_link;
			fallthrough;
		case ATA_LITER_EDGE:
			return NULL;
		}

	/* slave_link excludes PMP */
	if (unlikely(link == ap->slave_link))
		return NULL;

	/* we were over a PMP link */
	if (++link < ap->pmp_link + ap->nr_pmp_links)
		return link;

	if (mode == ATA_LITER_PMP_FIRST)
		return &ap->link;

	return NULL;
}
EXPORT_SYMBOL_GPL(ata_link_next);

/**
 *	ata_dev_next - device iteration helper
 *	@dev: the previous device, NULL to start
 *	@link: ATA link containing devices to iterate
 *	@mode: iteration mode, one of ATA_DITER_*
 *
 *	LOCKING:
 *	Host lock or EH context.
 *
 *	RETURNS:
 *	Pointer to the next device.
 */
struct ata_device *ata_dev_next(struct ata_device *dev, struct ata_link *link,
				enum ata_dev_iter_mode mode)
{
	BUG_ON(mode != ATA_DITER_ENABLED && mode != ATA_DITER_ENABLED_REVERSE &&
	       mode != ATA_DITER_ALL && mode != ATA_DITER_ALL_REVERSE);

	/* NULL dev indicates start of iteration */
	if (!dev)
		switch (mode) {
		case ATA_DITER_ENABLED:
		case ATA_DITER_ALL:
			dev = link->device;
			goto check;
		case ATA_DITER_ENABLED_REVERSE:
		case ATA_DITER_ALL_REVERSE:
			dev = link->device + ata_link_max_devices(link) - 1;
			goto check;
		}

 next:
	/* move to the next one */
	switch (mode) {
	case ATA_DITER_ENABLED:
	case ATA_DITER_ALL:
		if (++dev < link->device + ata_link_max_devices(link))
			goto check;
		return NULL;
	case ATA_DITER_ENABLED_REVERSE:
	case ATA_DITER_ALL_REVERSE:
		if (--dev >= link->device)
			goto check;
		return NULL;
	}

 check:
	if ((mode == ATA_DITER_ENABLED || mode == ATA_DITER_ENABLED_REVERSE) &&
	    !ata_dev_enabled(dev))
		goto next;
	return dev;
}
EXPORT_SYMBOL_GPL(ata_dev_next);

/**
 *	ata_dev_phys_link - find physical link for a device
 *	@dev: ATA device to look up physical link for
 *
 *	Look up physical link which @dev is attached to.  Note that
 *	this is different from @dev->link only when @dev is on slave
 *	link.  For all other cases, it's the same as @dev->link.
 *
 *	LOCKING:
 *	Don't care.
 *
 *	RETURNS:
 *	Pointer to the found physical link.
 */
struct ata_link *ata_dev_phys_link(struct ata_device *dev)
{
	struct ata_port *ap = dev->link->ap;

	if (!ap->slave_link)
		return dev->link;
	if (!dev->devno)
		return &ap->link;
	return ap->slave_link;
}

#ifdef CONFIG_ATA_FORCE
/**
 *	ata_force_cbl - force cable type according to libata.force
 *	@ap: ATA port of interest
 *
 *	Force cable type according to libata.force and whine about it.
 *	The last entry which has matching port number is used, so it
 *	can be specified as part of device force parameters.  For
 *	example, both "a:40c,1.00:udma4" and "1.00:40c,udma4" have the
 *	same effect.
 *
 *	LOCKING:
 *	EH context.
 */
void ata_force_cbl(struct ata_port *ap)
{
	int i;

	for (i = ata_force_tbl_size - 1; i >= 0; i--) {
		const struct ata_force_ent *fe = &ata_force_tbl[i];

		if (fe->port != -1 && fe->port != ap->print_id)
			continue;

		if (fe->param.cbl == ATA_CBL_NONE)
			continue;

		ap->cbl = fe->param.cbl;
		ata_port_notice(ap, "FORCE: cable set to %s\n", fe->param.name);
		return;
	}
}

/**
 *	ata_force_link_limits - force link limits according to libata.force
 *	@link: ATA link of interest
 *
 *	Force link flags and SATA spd limit according to libata.force
 *	and whine about it.  When only the port part is specified
 *	(e.g. 1:), the limit applies to all links connected to both
 *	the host link and all fan-out ports connected via PMP.  If the
 *	device part is specified as 0 (e.g. 1.00:), it specifies the
 *	first fan-out link not the host link.  Device number 15 always
 *	points to the host link whether PMP is attached or not.  If the
 *	controller has slave link, device number 16 points to it.
 *
 *	LOCKING:
 *	EH context.
 */
static void ata_force_link_limits(struct ata_link *link)
{
	bool did_spd = false;
	int linkno = link->pmp;
	int i;

	if (ata_is_host_link(link))
		linkno += 15;

	for (i = ata_force_tbl_size - 1; i >= 0; i--) {
		const struct ata_force_ent *fe = &ata_force_tbl[i];

		if (fe->port != -1 && fe->port != link->ap->print_id)
			continue;

		if (fe->device != -1 && fe->device != linkno)
			continue;

		/* only honor the first spd limit */
		if (!did_spd && fe->param.spd_limit) {
			link->hw_sata_spd_limit = (1 << fe->param.spd_limit) - 1;
			ata_link_notice(link, "FORCE: PHY spd limit set to %s\n",
					fe->param.name);
			did_spd = true;
		}

		/* let lflags stack */
		if (fe->param.lflags_on) {
			link->flags |= fe->param.lflags_on;
			ata_link_notice(link,
					"FORCE: link flag 0x%x forced -> 0x%x\n",
					fe->param.lflags_on, link->flags);
		}
		if (fe->param.lflags_off) {
			link->flags &= ~fe->param.lflags_off;
			ata_link_notice(link,
				"FORCE: link flag 0x%x cleared -> 0x%x\n",
				fe->param.lflags_off, link->flags);
		}
	}
}

/**
 *	ata_force_xfermask - force xfermask according to libata.force
 *	@dev: ATA device of interest
 *
 *	Force xfer_mask according to libata.force and whine about it.
 *	For consistency with link selection, device number 15 selects
 *	the first device connected to the host link.
 *
 *	LOCKING:
 *	EH context.
 */
static void ata_force_xfermask(struct ata_device *dev)
{
	int devno = dev->link->pmp + dev->devno;
	int alt_devno = devno;
	int i;

	/* allow n.15/16 for devices attached to host port */
	if (ata_is_host_link(dev->link))
		alt_devno += 15;

	for (i = ata_force_tbl_size - 1; i >= 0; i--) {
		const struct ata_force_ent *fe = &ata_force_tbl[i];
		unsigned int pio_mask, mwdma_mask, udma_mask;

		if (fe->port != -1 && fe->port != dev->link->ap->print_id)
			continue;

		if (fe->device != -1 && fe->device != devno &&
		    fe->device != alt_devno)
			continue;

		if (!fe->param.xfer_mask)
			continue;

		ata_unpack_xfermask(fe->param.xfer_mask,
				    &pio_mask, &mwdma_mask, &udma_mask);
		if (udma_mask)
			dev->udma_mask = udma_mask;
		else if (mwdma_mask) {
			dev->udma_mask = 0;
			dev->mwdma_mask = mwdma_mask;
		} else {
			dev->udma_mask = 0;
			dev->mwdma_mask = 0;
			dev->pio_mask = pio_mask;
		}

		ata_dev_notice(dev, "FORCE: xfer_mask set to %s\n",
			       fe->param.name);
		return;
	}
}

/**
 *	ata_force_horkage - force horkage according to libata.force
 *	@dev: ATA device of interest
 *
 *	Force horkage according to libata.force and whine about it.
 *	For consistency with link selection, device number 15 selects
 *	the first device connected to the host link.
 *
 *	LOCKING:
 *	EH context.
 */
static void ata_force_horkage(struct ata_device *dev)
{
	int devno = dev->link->pmp + dev->devno;
	int alt_devno = devno;
	int i;

	/* allow n.15/16 for devices attached to host port */
	if (ata_is_host_link(dev->link))
		alt_devno += 15;

	for (i = 0; i < ata_force_tbl_size; i++) {
		const struct ata_force_ent *fe = &ata_force_tbl[i];

		if (fe->port != -1 && fe->port != dev->link->ap->print_id)
			continue;

		if (fe->device != -1 && fe->device != devno &&
		    fe->device != alt_devno)
			continue;

		if (!(~dev->horkage & fe->param.horkage_on) &&
		    !(dev->horkage & fe->param.horkage_off))
			continue;

		dev->horkage |= fe->param.horkage_on;
		dev->horkage &= ~fe->param.horkage_off;

		ata_dev_notice(dev, "FORCE: horkage modified (%s)\n",
			       fe->param.name);
	}
}
#else
static inline void ata_force_link_limits(struct ata_link *link) { }
static inline void ata_force_xfermask(struct ata_device *dev) { }
static inline void ata_force_horkage(struct ata_device *dev) { }
#endif

/**
 *	atapi_cmd_type - Determine ATAPI command type from SCSI opcode
 *	@opcode: SCSI opcode
 *
 *	Determine ATAPI command type from @opcode.
 *
 *	LOCKING:
 *	None.
 *
 *	RETURNS:
 *	ATAPI_{READ|WRITE|READ_CD|PASS_THRU|MISC}
 */
int atapi_cmd_type(u8 opcode)
{
	switch (opcode) {
	case GPCMD_READ_10:
	case GPCMD_READ_12:
		return ATAPI_READ;

	case GPCMD_WRITE_10:
	case GPCMD_WRITE_12:
	case GPCMD_WRITE_AND_VERIFY_10:
		return ATAPI_WRITE;

	case GPCMD_READ_CD:
	case GPCMD_READ_CD_MSF:
		return ATAPI_READ_CD;

	case ATA_16:
	case ATA_12:
		if (atapi_passthru16)
			return ATAPI_PASS_THRU;
		fallthrough;
	default:
		return ATAPI_MISC;
	}
}
EXPORT_SYMBOL_GPL(atapi_cmd_type);

static const u8 ata_rw_cmds[] = {
	/* pio multi */
	ATA_CMD_READ_MULTI,
	ATA_CMD_WRITE_MULTI,
	ATA_CMD_READ_MULTI_EXT,
	ATA_CMD_WRITE_MULTI_EXT,
	0,
	0,
	0,
	0,
	/* pio */
	ATA_CMD_PIO_READ,
	ATA_CMD_PIO_WRITE,
	ATA_CMD_PIO_READ_EXT,
	ATA_CMD_PIO_WRITE_EXT,
	0,
	0,
	0,
	0,
	/* dma */
	ATA_CMD_READ,
	ATA_CMD_WRITE,
	ATA_CMD_READ_EXT,
	ATA_CMD_WRITE_EXT,
	0,
	0,
	0,
	ATA_CMD_WRITE_FUA_EXT
};

/**
 *	ata_set_rwcmd_protocol - set taskfile r/w command and protocol
 *	@dev: target device for the taskfile
 *	@tf: taskfile to examine and configure
 *
 *	Examine the device configuration and tf->flags to determine
 *	the proper read/write command and protocol to use for @tf.
 *
 *	LOCKING:
 *	caller.
 */
static bool ata_set_rwcmd_protocol(struct ata_device *dev,
				   struct ata_taskfile *tf)
{
	u8 cmd;

	int index, fua, lba48, write;

	fua = (tf->flags & ATA_TFLAG_FUA) ? 4 : 0;
	lba48 = (tf->flags & ATA_TFLAG_LBA48) ? 2 : 0;
	write = (tf->flags & ATA_TFLAG_WRITE) ? 1 : 0;

	if (dev->flags & ATA_DFLAG_PIO) {
		tf->protocol = ATA_PROT_PIO;
		index = dev->multi_count ? 0 : 8;
	} else if (lba48 && (dev->link->ap->flags & ATA_FLAG_PIO_LBA48)) {
		/* Unable to use DMA due to host limitation */
		tf->protocol = ATA_PROT_PIO;
		index = dev->multi_count ? 0 : 8;
	} else {
		tf->protocol = ATA_PROT_DMA;
		index = 16;
	}

	cmd = ata_rw_cmds[index + fua + lba48 + write];
	if (!cmd)
		return false;

	tf->command = cmd;

	return true;
}

/**
 *	ata_tf_read_block - Read block address from ATA taskfile
 *	@tf: ATA taskfile of interest
 *	@dev: ATA device @tf belongs to
 *
 *	LOCKING:
 *	None.
 *
 *	Read block address from @tf.  This function can handle all
 *	three address formats - LBA, LBA48 and CHS.  tf->protocol and
 *	flags select the address format to use.
 *
 *	RETURNS:
 *	Block address read from @tf.
 */
u64 ata_tf_read_block(const struct ata_taskfile *tf, struct ata_device *dev)
{
	u64 block = 0;

	if (tf->flags & ATA_TFLAG_LBA) {
		if (tf->flags & ATA_TFLAG_LBA48) {
			block |= (u64)tf->hob_lbah << 40;
			block |= (u64)tf->hob_lbam << 32;
			block |= (u64)tf->hob_lbal << 24;
		} else
			block |= (tf->device & 0xf) << 24;

		block |= tf->lbah << 16;
		block |= tf->lbam << 8;
		block |= tf->lbal;
	} else {
		u32 cyl, head, sect;

		cyl = tf->lbam | (tf->lbah << 8);
		head = tf->device & 0xf;
		sect = tf->lbal;

		if (!sect) {
			ata_dev_warn(dev,
				     "device reported invalid CHS sector 0\n");
			return U64_MAX;
		}

		block = (cyl * dev->heads + head) * dev->sectors + sect - 1;
	}

	return block;
}

/*
 * Set a taskfile command duration limit index.
 */
static inline void ata_set_tf_cdl(struct ata_queued_cmd *qc, int cdl)
{
	struct ata_taskfile *tf = &qc->tf;

	if (tf->protocol == ATA_PROT_NCQ)
		tf->auxiliary |= cdl;
	else
		tf->feature |= cdl;

	/*
	 * Mark this command as having a CDL and request the result
	 * task file so that we can inspect the sense data available
	 * bit on completion.
	 */
	qc->flags |= ATA_QCFLAG_HAS_CDL | ATA_QCFLAG_RESULT_TF;
}

/**
 *	ata_build_rw_tf - Build ATA taskfile for given read/write request
 *	@qc: Metadata associated with the taskfile to build
 *	@block: Block address
 *	@n_block: Number of blocks
 *	@tf_flags: RW/FUA etc...
 *	@cdl: Command duration limit index
 *	@class: IO priority class
 *
 *	LOCKING:
 *	None.
 *
 *	Build ATA taskfile for the command @qc for read/write request described
 *	by @block, @n_block, @tf_flags and @class.
 *
 *	RETURNS:
 *
 *	0 on success, -ERANGE if the request is too large for @dev,
 *	-EINVAL if the request is invalid.
 */
int ata_build_rw_tf(struct ata_queued_cmd *qc, u64 block, u32 n_block,
		    unsigned int tf_flags, int cdl, int class)
{
	struct ata_taskfile *tf = &qc->tf;
	struct ata_device *dev = qc->dev;

	tf->flags |= ATA_TFLAG_ISADDR | ATA_TFLAG_DEVICE;
	tf->flags |= tf_flags;

	if (ata_ncq_enabled(dev)) {
		/* yay, NCQ */
		if (!lba_48_ok(block, n_block))
			return -ERANGE;

		tf->protocol = ATA_PROT_NCQ;
		tf->flags |= ATA_TFLAG_LBA | ATA_TFLAG_LBA48;

		if (tf->flags & ATA_TFLAG_WRITE)
			tf->command = ATA_CMD_FPDMA_WRITE;
		else
			tf->command = ATA_CMD_FPDMA_READ;

		tf->nsect = qc->hw_tag << 3;
		tf->hob_feature = (n_block >> 8) & 0xff;
		tf->feature = n_block & 0xff;

		tf->hob_lbah = (block >> 40) & 0xff;
		tf->hob_lbam = (block >> 32) & 0xff;
		tf->hob_lbal = (block >> 24) & 0xff;
		tf->lbah = (block >> 16) & 0xff;
		tf->lbam = (block >> 8) & 0xff;
		tf->lbal = block & 0xff;

		tf->device = ATA_LBA;
		if (tf->flags & ATA_TFLAG_FUA)
			tf->device |= 1 << 7;

		if (dev->flags & ATA_DFLAG_NCQ_PRIO_ENABLED &&
		    class == IOPRIO_CLASS_RT)
			tf->hob_nsect |= ATA_PRIO_HIGH << ATA_SHIFT_PRIO;

		if ((dev->flags & ATA_DFLAG_CDL_ENABLED) && cdl)
			ata_set_tf_cdl(qc, cdl);

	} else if (dev->flags & ATA_DFLAG_LBA) {
		tf->flags |= ATA_TFLAG_LBA;

		if ((dev->flags & ATA_DFLAG_CDL_ENABLED) && cdl)
			ata_set_tf_cdl(qc, cdl);

		/* Both FUA writes and a CDL index require 48-bit commands */
		if (!(tf->flags & ATA_TFLAG_FUA) &&
		    !(qc->flags & ATA_QCFLAG_HAS_CDL) &&
		    lba_28_ok(block, n_block)) {
			/* use LBA28 */
			tf->device |= (block >> 24) & 0xf;
		} else if (lba_48_ok(block, n_block)) {
			if (!(dev->flags & ATA_DFLAG_LBA48))
				return -ERANGE;

			/* use LBA48 */
			tf->flags |= ATA_TFLAG_LBA48;

			tf->hob_nsect = (n_block >> 8) & 0xff;

			tf->hob_lbah = (block >> 40) & 0xff;
			tf->hob_lbam = (block >> 32) & 0xff;
			tf->hob_lbal = (block >> 24) & 0xff;
		} else {
			/* request too large even for LBA48 */
			return -ERANGE;
		}

		if (unlikely(!ata_set_rwcmd_protocol(dev, tf)))
			return -EINVAL;

		tf->nsect = n_block & 0xff;

		tf->lbah = (block >> 16) & 0xff;
		tf->lbam = (block >> 8) & 0xff;
		tf->lbal = block & 0xff;

		tf->device |= ATA_LBA;
	} else {
		/* CHS */
		u32 sect, head, cyl, track;

		/* The request -may- be too large for CHS addressing. */
		if (!lba_28_ok(block, n_block))
			return -ERANGE;

		if (unlikely(!ata_set_rwcmd_protocol(dev, tf)))
			return -EINVAL;

		/* Convert LBA to CHS */
		track = (u32)block / dev->sectors;
		cyl   = track / dev->heads;
		head  = track % dev->heads;
		sect  = (u32)block % dev->sectors + 1;

		/* Check whether the converted CHS can fit.
		   Cylinder: 0-65535
		   Head: 0-15
		   Sector: 1-255*/
		if ((cyl >> 16) || (head >> 4) || (sect >> 8) || (!sect))
			return -ERANGE;

		tf->nsect = n_block & 0xff; /* Sector count 0 means 256 sectors */
		tf->lbal = sect;
		tf->lbam = cyl;
		tf->lbah = cyl >> 8;
		tf->device |= head;
	}

	return 0;
}

/**
 *	ata_pack_xfermask - Pack pio, mwdma and udma masks into xfer_mask
 *	@pio_mask: pio_mask
 *	@mwdma_mask: mwdma_mask
 *	@udma_mask: udma_mask
 *
 *	Pack @pio_mask, @mwdma_mask and @udma_mask into a single
 *	unsigned int xfer_mask.
 *
 *	LOCKING:
 *	None.
 *
 *	RETURNS:
 *	Packed xfer_mask.
 */
unsigned int ata_pack_xfermask(unsigned int pio_mask,
			       unsigned int mwdma_mask,
			       unsigned int udma_mask)
{
	return	((pio_mask << ATA_SHIFT_PIO) & ATA_MASK_PIO) |
		((mwdma_mask << ATA_SHIFT_MWDMA) & ATA_MASK_MWDMA) |
		((udma_mask << ATA_SHIFT_UDMA) & ATA_MASK_UDMA);
}
EXPORT_SYMBOL_GPL(ata_pack_xfermask);

/**
 *	ata_unpack_xfermask - Unpack xfer_mask into pio, mwdma and udma masks
 *	@xfer_mask: xfer_mask to unpack
 *	@pio_mask: resulting pio_mask
 *	@mwdma_mask: resulting mwdma_mask
 *	@udma_mask: resulting udma_mask
 *
 *	Unpack @xfer_mask into @pio_mask, @mwdma_mask and @udma_mask.
 *	Any NULL destination masks will be ignored.
 */
void ata_unpack_xfermask(unsigned int xfer_mask, unsigned int *pio_mask,
			 unsigned int *mwdma_mask, unsigned int *udma_mask)
{
	if (pio_mask)
		*pio_mask = (xfer_mask & ATA_MASK_PIO) >> ATA_SHIFT_PIO;
	if (mwdma_mask)
		*mwdma_mask = (xfer_mask & ATA_MASK_MWDMA) >> ATA_SHIFT_MWDMA;
	if (udma_mask)
		*udma_mask = (xfer_mask & ATA_MASK_UDMA) >> ATA_SHIFT_UDMA;
}

static const struct ata_xfer_ent {
	int shift, bits;
	u8 base;
} ata_xfer_tbl[] = {
	{ ATA_SHIFT_PIO, ATA_NR_PIO_MODES, XFER_PIO_0 },
	{ ATA_SHIFT_MWDMA, ATA_NR_MWDMA_MODES, XFER_MW_DMA_0 },
	{ ATA_SHIFT_UDMA, ATA_NR_UDMA_MODES, XFER_UDMA_0 },
	{ -1, },
};

/**
 *	ata_xfer_mask2mode - Find matching XFER_* for the given xfer_mask
 *	@xfer_mask: xfer_mask of interest
 *
 *	Return matching XFER_* value for @xfer_mask.  Only the highest
 *	bit of @xfer_mask is considered.
 *
 *	LOCKING:
 *	None.
 *
 *	RETURNS:
 *	Matching XFER_* value, 0xff if no match found.
 */
u8 ata_xfer_mask2mode(unsigned int xfer_mask)
{
	int highbit = fls(xfer_mask) - 1;
	const struct ata_xfer_ent *ent;

	for (ent = ata_xfer_tbl; ent->shift >= 0; ent++)
		if (highbit >= ent->shift && highbit < ent->shift + ent->bits)
			return ent->base + highbit - ent->shift;
	return 0xff;
}
EXPORT_SYMBOL_GPL(ata_xfer_mask2mode);

/**
 *	ata_xfer_mode2mask - Find matching xfer_mask for XFER_*
 *	@xfer_mode: XFER_* of interest
 *
 *	Return matching xfer_mask for @xfer_mode.
 *
 *	LOCKING:
 *	None.
 *
 *	RETURNS:
 *	Matching xfer_mask, 0 if no match found.
 */
unsigned int ata_xfer_mode2mask(u8 xfer_mode)
{
	const struct ata_xfer_ent *ent;

	for (ent = ata_xfer_tbl; ent->shift >= 0; ent++)
		if (xfer_mode >= ent->base && xfer_mode < ent->base + ent->bits)
			return ((2 << (ent->shift + xfer_mode - ent->base)) - 1)
				& ~((1 << ent->shift) - 1);
	return 0;
}
EXPORT_SYMBOL_GPL(ata_xfer_mode2mask);

/**
 *	ata_xfer_mode2shift - Find matching xfer_shift for XFER_*
 *	@xfer_mode: XFER_* of interest
 *
 *	Return matching xfer_shift for @xfer_mode.
 *
 *	LOCKING:
 *	None.
 *
 *	RETURNS:
 *	Matching xfer_shift, -1 if no match found.
 */
int ata_xfer_mode2shift(u8 xfer_mode)
{
	const struct ata_xfer_ent *ent;

	for (ent = ata_xfer_tbl; ent->shift >= 0; ent++)
		if (xfer_mode >= ent->base && xfer_mode < ent->base + ent->bits)
			return ent->shift;
	return -1;
}
EXPORT_SYMBOL_GPL(ata_xfer_mode2shift);

/**
 *	ata_mode_string - convert xfer_mask to string
 *	@xfer_mask: mask of bits supported; only highest bit counts.
 *
 *	Determine string which represents the highest speed
 *	(highest bit in @modemask).
 *
 *	LOCKING:
 *	None.
 *
 *	RETURNS:
 *	Constant C string representing highest speed listed in
 *	@mode_mask, or the constant C string "<n/a>".
 */
const char *ata_mode_string(unsigned int xfer_mask)
{
	static const char * const xfer_mode_str[] = {
		"PIO0",
		"PIO1",
		"PIO2",
		"PIO3",
		"PIO4",
		"PIO5",
		"PIO6",
		"MWDMA0",
		"MWDMA1",
		"MWDMA2",
		"MWDMA3",
		"MWDMA4",
		"UDMA/16",
		"UDMA/25",
		"UDMA/33",
		"UDMA/44",
		"UDMA/66",
		"UDMA/100",
		"UDMA/133",
		"UDMA7",
	};
	int highbit;

	highbit = fls(xfer_mask) - 1;
	if (highbit >= 0 && highbit < ARRAY_SIZE(xfer_mode_str))
		return xfer_mode_str[highbit];
	return "<n/a>";
}
EXPORT_SYMBOL_GPL(ata_mode_string);

const char *sata_spd_string(unsigned int spd)
{
	static const char * const spd_str[] = {
		"1.5 Gbps",
		"3.0 Gbps",
		"6.0 Gbps",
	};

	if (spd == 0 || (spd - 1) >= ARRAY_SIZE(spd_str))
		return "<unknown>";
	return spd_str[spd - 1];
}

/**
 *	ata_dev_classify - determine device type based on ATA-spec signature
 *	@tf: ATA taskfile register set for device to be identified
 *
 *	Determine from taskfile register contents whether a device is
 *	ATA or ATAPI, as per "Signature and persistence" section
 *	of ATA/PI spec (volume 1, sect 5.14).
 *
 *	LOCKING:
 *	None.
 *
 *	RETURNS:
 *	Device type, %ATA_DEV_ATA, %ATA_DEV_ATAPI, %ATA_DEV_PMP,
 *	%ATA_DEV_ZAC, or %ATA_DEV_UNKNOWN the event of failure.
 */
unsigned int ata_dev_classify(const struct ata_taskfile *tf)
{
	/* Apple's open source Darwin code hints that some devices only
	 * put a proper signature into the LBA mid/high registers,
	 * So, we only check those.  It's sufficient for uniqueness.
	 *
	 * ATA/ATAPI-7 (d1532v1r1: Feb. 19, 2003) specified separate
	 * signatures for ATA and ATAPI devices attached on SerialATA,
	 * 0x3c/0xc3 and 0x69/0x96 respectively.  However, SerialATA
	 * spec has never mentioned about using different signatures
	 * for ATA/ATAPI devices.  Then, Serial ATA II: Port
	 * Multiplier specification began to use 0x69/0x96 to identify
	 * port multpliers and 0x3c/0xc3 to identify SEMB device.
	 * ATA/ATAPI-7 dropped descriptions about 0x3c/0xc3 and
	 * 0x69/0x96 shortly and described them as reserved for
	 * SerialATA.
	 *
	 * We follow the current spec and consider that 0x69/0x96
	 * identifies a port multiplier and 0x3c/0xc3 a SEMB device.
	 * Unfortunately, WDC WD1600JS-62MHB5 (a hard drive) reports
	 * SEMB signature.  This is worked around in
	 * ata_dev_read_id().
	 */
	if (tf->lbam == 0 && tf->lbah == 0)
		return ATA_DEV_ATA;

	if (tf->lbam == 0x14 && tf->lbah == 0xeb)
		return ATA_DEV_ATAPI;

	if (tf->lbam == 0x69 && tf->lbah == 0x96)
		return ATA_DEV_PMP;

	if (tf->lbam == 0x3c && tf->lbah == 0xc3)
		return ATA_DEV_SEMB;

	if (tf->lbam == 0xcd && tf->lbah == 0xab)
		return ATA_DEV_ZAC;

	return ATA_DEV_UNKNOWN;
}
EXPORT_SYMBOL_GPL(ata_dev_classify);

/**
 *	ata_id_string - Convert IDENTIFY DEVICE page into string
 *	@id: IDENTIFY DEVICE results we will examine
 *	@s: string into which data is output
 *	@ofs: offset into identify device page
 *	@len: length of string to return. must be an even number.
 *
 *	The strings in the IDENTIFY DEVICE page are broken up into
 *	16-bit chunks.  Run through the string, and output each
 *	8-bit chunk linearly, regardless of platform.
 *
 *	LOCKING:
 *	caller.
 */

void ata_id_string(const u16 *id, unsigned char *s,
		   unsigned int ofs, unsigned int len)
{
	unsigned int c;

	BUG_ON(len & 1);

	while (len > 0) {
		c = id[ofs] >> 8;
		*s = c;
		s++;

		c = id[ofs] & 0xff;
		*s = c;
		s++;

		ofs++;
		len -= 2;
	}
}
EXPORT_SYMBOL_GPL(ata_id_string);

/**
 *	ata_id_c_string - Convert IDENTIFY DEVICE page into C string
 *	@id: IDENTIFY DEVICE results we will examine
 *	@s: string into which data is output
 *	@ofs: offset into identify device page
 *	@len: length of string to return. must be an odd number.
 *
 *	This function is identical to ata_id_string except that it
 *	trims trailing spaces and terminates the resulting string with
 *	null.  @len must be actual maximum length (even number) + 1.
 *
 *	LOCKING:
 *	caller.
 */
void ata_id_c_string(const u16 *id, unsigned char *s,
		     unsigned int ofs, unsigned int len)
{
	unsigned char *p;

	ata_id_string(id, s, ofs, len - 1);

	p = s + strnlen(s, len - 1);
	while (p > s && p[-1] == ' ')
		p--;
	*p = '\0';
}
EXPORT_SYMBOL_GPL(ata_id_c_string);

static u64 ata_id_n_sectors(const u16 *id)
{
	if (ata_id_has_lba(id)) {
		if (ata_id_has_lba48(id))
			return ata_id_u64(id, ATA_ID_LBA_CAPACITY_2);

		return ata_id_u32(id, ATA_ID_LBA_CAPACITY);
	}

	if (ata_id_current_chs_valid(id))
		return (u32)id[ATA_ID_CUR_CYLS] * (u32)id[ATA_ID_CUR_HEADS] *
		       (u32)id[ATA_ID_CUR_SECTORS];

	return (u32)id[ATA_ID_CYLS] * (u32)id[ATA_ID_HEADS] *
	       (u32)id[ATA_ID_SECTORS];
}

u64 ata_tf_to_lba48(const struct ata_taskfile *tf)
{
	u64 sectors = 0;

	sectors |= ((u64)(tf->hob_lbah & 0xff)) << 40;
	sectors |= ((u64)(tf->hob_lbam & 0xff)) << 32;
	sectors |= ((u64)(tf->hob_lbal & 0xff)) << 24;
	sectors |= (tf->lbah & 0xff) << 16;
	sectors |= (tf->lbam & 0xff) << 8;
	sectors |= (tf->lbal & 0xff);

	return sectors;
}

u64 ata_tf_to_lba(const struct ata_taskfile *tf)
{
	u64 sectors = 0;

	sectors |= (tf->device & 0x0f) << 24;
	sectors |= (tf->lbah & 0xff) << 16;
	sectors |= (tf->lbam & 0xff) << 8;
	sectors |= (tf->lbal & 0xff);

	return sectors;
}

/**
 *	ata_read_native_max_address - Read native max address
 *	@dev: target device
 *	@max_sectors: out parameter for the result native max address
 *
 *	Perform an LBA48 or LBA28 native size query upon the device in
 *	question.
 *
 *	RETURNS:
 *	0 on success, -EACCES if command is aborted by the drive.
 *	-EIO on other errors.
 */
static int ata_read_native_max_address(struct ata_device *dev, u64 *max_sectors)
{
	unsigned int err_mask;
	struct ata_taskfile tf;
	int lba48 = ata_id_has_lba48(dev->id);

	ata_tf_init(dev, &tf);

	/* always clear all address registers */
	tf.flags |= ATA_TFLAG_DEVICE | ATA_TFLAG_ISADDR;

	if (lba48) {
		tf.command = ATA_CMD_READ_NATIVE_MAX_EXT;
		tf.flags |= ATA_TFLAG_LBA48;
	} else
		tf.command = ATA_CMD_READ_NATIVE_MAX;

	tf.protocol = ATA_PROT_NODATA;
	tf.device |= ATA_LBA;

	err_mask = ata_exec_internal(dev, &tf, NULL, DMA_NONE, NULL, 0, 0);
	if (err_mask) {
		ata_dev_warn(dev,
			     "failed to read native max address (err_mask=0x%x)\n",
			     err_mask);
		if (err_mask == AC_ERR_DEV && (tf.error & ATA_ABORTED))
			return -EACCES;
		return -EIO;
	}

	if (lba48)
		*max_sectors = ata_tf_to_lba48(&tf) + 1;
	else
		*max_sectors = ata_tf_to_lba(&tf) + 1;
	if (dev->horkage & ATA_HORKAGE_HPA_SIZE)
		(*max_sectors)--;
	return 0;
}

/**
 *	ata_set_max_sectors - Set max sectors
 *	@dev: target device
 *	@new_sectors: new max sectors value to set for the device
 *
 *	Set max sectors of @dev to @new_sectors.
 *
 *	RETURNS:
 *	0 on success, -EACCES if command is aborted or denied (due to
 *	previous non-volatile SET_MAX) by the drive.  -EIO on other
 *	errors.
 */
static int ata_set_max_sectors(struct ata_device *dev, u64 new_sectors)
{
	unsigned int err_mask;
	struct ata_taskfile tf;
	int lba48 = ata_id_has_lba48(dev->id);

	new_sectors--;

	ata_tf_init(dev, &tf);

	tf.flags |= ATA_TFLAG_DEVICE | ATA_TFLAG_ISADDR;

	if (lba48) {
		tf.command = ATA_CMD_SET_MAX_EXT;
		tf.flags |= ATA_TFLAG_LBA48;

		tf.hob_lbal = (new_sectors >> 24) & 0xff;
		tf.hob_lbam = (new_sectors >> 32) & 0xff;
		tf.hob_lbah = (new_sectors >> 40) & 0xff;
	} else {
		tf.command = ATA_CMD_SET_MAX;

		tf.device |= (new_sectors >> 24) & 0xf;
	}

	tf.protocol = ATA_PROT_NODATA;
	tf.device |= ATA_LBA;

	tf.lbal = (new_sectors >> 0) & 0xff;
	tf.lbam = (new_sectors >> 8) & 0xff;
	tf.lbah = (new_sectors >> 16) & 0xff;

	err_mask = ata_exec_internal(dev, &tf, NULL, DMA_NONE, NULL, 0, 0);
	if (err_mask) {
		ata_dev_warn(dev,
			     "failed to set max address (err_mask=0x%x)\n",
			     err_mask);
		if (err_mask == AC_ERR_DEV &&
		    (tf.error & (ATA_ABORTED | ATA_IDNF)))
			return -EACCES;
		return -EIO;
	}

	return 0;
}

/**
 *	ata_hpa_resize		-	Resize a device with an HPA set
 *	@dev: Device to resize
 *
 *	Read the size of an LBA28 or LBA48 disk with HPA features and resize
 *	it if required to the full size of the media. The caller must check
 *	the drive has the HPA feature set enabled.
 *
 *	RETURNS:
 *	0 on success, -errno on failure.
 */
static int ata_hpa_resize(struct ata_device *dev)
{
	bool print_info = ata_dev_print_info(dev);
	bool unlock_hpa = ata_ignore_hpa || dev->flags & ATA_DFLAG_UNLOCK_HPA;
	u64 sectors = ata_id_n_sectors(dev->id);
	u64 native_sectors;
	int rc;

	/* do we need to do it? */
	if ((dev->class != ATA_DEV_ATA && dev->class != ATA_DEV_ZAC) ||
	    !ata_id_has_lba(dev->id) || !ata_id_hpa_enabled(dev->id) ||
	    (dev->horkage & ATA_HORKAGE_BROKEN_HPA))
		return 0;

	/* read native max address */
	rc = ata_read_native_max_address(dev, &native_sectors);
	if (rc) {
		/* If device aborted the command or HPA isn't going to
		 * be unlocked, skip HPA resizing.
		 */
		if (rc == -EACCES || !unlock_hpa) {
			ata_dev_warn(dev,
				     "HPA support seems broken, skipping HPA handling\n");
			dev->horkage |= ATA_HORKAGE_BROKEN_HPA;

			/* we can continue if device aborted the command */
			if (rc == -EACCES)
				rc = 0;
		}

		return rc;
	}
	dev->n_native_sectors = native_sectors;

	/* nothing to do? */
	if (native_sectors <= sectors || !unlock_hpa) {
		if (!print_info || native_sectors == sectors)
			return 0;

		if (native_sectors > sectors)
			ata_dev_info(dev,
				"HPA detected: current %llu, native %llu\n",
				(unsigned long long)sectors,
				(unsigned long long)native_sectors);
		else if (native_sectors < sectors)
			ata_dev_warn(dev,
				"native sectors (%llu) is smaller than sectors (%llu)\n",
				(unsigned long long)native_sectors,
				(unsigned long long)sectors);
		return 0;
	}

	/* let's unlock HPA */
	rc = ata_set_max_sectors(dev, native_sectors);
	if (rc == -EACCES) {
		/* if device aborted the command, skip HPA resizing */
		ata_dev_warn(dev,
			     "device aborted resize (%llu -> %llu), skipping HPA handling\n",
			     (unsigned long long)sectors,
			     (unsigned long long)native_sectors);
		dev->horkage |= ATA_HORKAGE_BROKEN_HPA;
		return 0;
	} else if (rc)
		return rc;

	/* re-read IDENTIFY data */
	rc = ata_dev_reread_id(dev, 0);
	if (rc) {
		ata_dev_err(dev,
			    "failed to re-read IDENTIFY data after HPA resizing\n");
		return rc;
	}

	if (print_info) {
		u64 new_sectors = ata_id_n_sectors(dev->id);
		ata_dev_info(dev,
			"HPA unlocked: %llu -> %llu, native %llu\n",
			(unsigned long long)sectors,
			(unsigned long long)new_sectors,
			(unsigned long long)native_sectors);
	}

	return 0;
}

/**
 *	ata_dump_id - IDENTIFY DEVICE info debugging output
 *	@dev: device from which the information is fetched
 *	@id: IDENTIFY DEVICE page to dump
 *
 *	Dump selected 16-bit words from the given IDENTIFY DEVICE
 *	page.
 *
 *	LOCKING:
 *	caller.
 */

static inline void ata_dump_id(struct ata_device *dev, const u16 *id)
{
	ata_dev_dbg(dev,
		"49==0x%04x  53==0x%04x  63==0x%04x  64==0x%04x  75==0x%04x\n"
		"80==0x%04x  81==0x%04x  82==0x%04x  83==0x%04x  84==0x%04x\n"
		"88==0x%04x  93==0x%04x\n",
		id[49], id[53], id[63], id[64], id[75], id[80],
		id[81], id[82], id[83], id[84], id[88], id[93]);
}

/**
 *	ata_id_xfermask - Compute xfermask from the given IDENTIFY data
 *	@id: IDENTIFY data to compute xfer mask from
 *
 *	Compute the xfermask for this device. This is not as trivial
 *	as it seems if we must consider early devices correctly.
 *
 *	FIXME: pre IDE drive timing (do we care ?).
 *
 *	LOCKING:
 *	None.
 *
 *	RETURNS:
 *	Computed xfermask
 */
unsigned int ata_id_xfermask(const u16 *id)
{
	unsigned int pio_mask, mwdma_mask, udma_mask;

	/* Usual case. Word 53 indicates word 64 is valid */
	if (id[ATA_ID_FIELD_VALID] & (1 << 1)) {
		pio_mask = id[ATA_ID_PIO_MODES] & 0x03;
		pio_mask <<= 3;
		pio_mask |= 0x7;
	} else {
		/* If word 64 isn't valid then Word 51 high byte holds
		 * the PIO timing number for the maximum. Turn it into
		 * a mask.
		 */
		u8 mode = (id[ATA_ID_OLD_PIO_MODES] >> 8) & 0xFF;
		if (mode < 5)	/* Valid PIO range */
			pio_mask = (2 << mode) - 1;
		else
			pio_mask = 1;

		/* But wait.. there's more. Design your standards by
		 * committee and you too can get a free iordy field to
		 * process. However it is the speeds not the modes that
		 * are supported... Note drivers using the timing API
		 * will get this right anyway
		 */
	}

	mwdma_mask = id[ATA_ID_MWDMA_MODES] & 0x07;

	if (ata_id_is_cfa(id)) {
		/*
		 *	Process compact flash extended modes
		 */
		int pio = (id[ATA_ID_CFA_MODES] >> 0) & 0x7;
		int dma = (id[ATA_ID_CFA_MODES] >> 3) & 0x7;

		if (pio)
			pio_mask |= (1 << 5);
		if (pio > 1)
			pio_mask |= (1 << 6);
		if (dma)
			mwdma_mask |= (1 << 3);
		if (dma > 1)
			mwdma_mask |= (1 << 4);
	}

	udma_mask = 0;
	if (id[ATA_ID_FIELD_VALID] & (1 << 2))
		udma_mask = id[ATA_ID_UDMA_MODES] & 0xff;

	return ata_pack_xfermask(pio_mask, mwdma_mask, udma_mask);
}
EXPORT_SYMBOL_GPL(ata_id_xfermask);

static void ata_qc_complete_internal(struct ata_queued_cmd *qc)
{
	struct completion *waiting = qc->private_data;

	complete(waiting);
}

/**
 *	ata_exec_internal_sg - execute libata internal command
 *	@dev: Device to which the command is sent
 *	@tf: Taskfile registers for the command and the result
 *	@cdb: CDB for packet command
 *	@dma_dir: Data transfer direction of the command
 *	@sgl: sg list for the data buffer of the command
 *	@n_elem: Number of sg entries
 *	@timeout: Timeout in msecs (0 for default)
 *
 *	Executes libata internal command with timeout.  @tf contains
 *	command on entry and result on return.  Timeout and error
 *	conditions are reported via return value.  No recovery action
 *	is taken after a command times out.  It's caller's duty to
 *	clean up after timeout.
 *
 *	LOCKING:
 *	None.  Should be called with kernel context, might sleep.
 *
 *	RETURNS:
 *	Zero on success, AC_ERR_* mask on failure
 */
static unsigned ata_exec_internal_sg(struct ata_device *dev,
				     struct ata_taskfile *tf, const u8 *cdb,
				     int dma_dir, struct scatterlist *sgl,
				     unsigned int n_elem, unsigned int timeout)
{
	struct ata_link *link = dev->link;
	struct ata_port *ap = link->ap;
	u8 command = tf->command;
	int auto_timeout = 0;
	struct ata_queued_cmd *qc;
	unsigned int preempted_tag;
	u32 preempted_sactive;
	u64 preempted_qc_active;
	int preempted_nr_active_links;
	DECLARE_COMPLETION_ONSTACK(wait);
	unsigned long flags;
	unsigned int err_mask;
	int rc;

	spin_lock_irqsave(ap->lock, flags);

	/* no internal command while frozen */
	if (ata_port_is_frozen(ap)) {
		spin_unlock_irqrestore(ap->lock, flags);
		return AC_ERR_SYSTEM;
	}

	/* initialize internal qc */
	qc = __ata_qc_from_tag(ap, ATA_TAG_INTERNAL);

	qc->tag = ATA_TAG_INTERNAL;
	qc->hw_tag = 0;
	qc->scsicmd = NULL;
	qc->ap = ap;
	qc->dev = dev;
	ata_qc_reinit(qc);

	preempted_tag = link->active_tag;
	preempted_sactive = link->sactive;
	preempted_qc_active = ap->qc_active;
	preempted_nr_active_links = ap->nr_active_links;
	link->active_tag = ATA_TAG_POISON;
	link->sactive = 0;
	ap->qc_active = 0;
	ap->nr_active_links = 0;

	/* prepare & issue qc */
	qc->tf = *tf;
	if (cdb)
		memcpy(qc->cdb, cdb, ATAPI_CDB_LEN);

	/* some SATA bridges need us to indicate data xfer direction */
	if (tf->protocol == ATAPI_PROT_DMA && (dev->flags & ATA_DFLAG_DMADIR) &&
	    dma_dir == DMA_FROM_DEVICE)
		qc->tf.feature |= ATAPI_DMADIR;

	qc->flags |= ATA_QCFLAG_RESULT_TF;
	qc->dma_dir = dma_dir;
	if (dma_dir != DMA_NONE) {
		unsigned int i, buflen = 0;
		struct scatterlist *sg;

		for_each_sg(sgl, sg, n_elem, i)
			buflen += sg->length;

		ata_sg_init(qc, sgl, n_elem);
		qc->nbytes = buflen;
	}

	qc->private_data = &wait;
	qc->complete_fn = ata_qc_complete_internal;

	ata_qc_issue(qc);

	spin_unlock_irqrestore(ap->lock, flags);

	if (!timeout) {
		if (ata_probe_timeout)
			timeout = ata_probe_timeout * 1000;
		else {
			timeout = ata_internal_cmd_timeout(dev, command);
			auto_timeout = 1;
		}
	}

	ata_eh_release(ap);

	rc = wait_for_completion_timeout(&wait, msecs_to_jiffies(timeout));

	ata_eh_acquire(ap);

	ata_sff_flush_pio_task(ap);

	if (!rc) {
		spin_lock_irqsave(ap->lock, flags);

		/* We're racing with irq here.  If we lose, the
		 * following test prevents us from completing the qc
		 * twice.  If we win, the port is frozen and will be
		 * cleaned up by ->post_internal_cmd().
		 */
		if (qc->flags & ATA_QCFLAG_ACTIVE) {
			qc->err_mask |= AC_ERR_TIMEOUT;

			ata_port_freeze(ap);

			ata_dev_warn(dev, "qc timeout after %u msecs (cmd 0x%x)\n",
				     timeout, command);
		}

		spin_unlock_irqrestore(ap->lock, flags);
	}

	/* do post_internal_cmd */
	if (ap->ops->post_internal_cmd)
		ap->ops->post_internal_cmd(qc);

	/* perform minimal error analysis */
	if (qc->flags & ATA_QCFLAG_EH) {
		if (qc->result_tf.status & (ATA_ERR | ATA_DF))
			qc->err_mask |= AC_ERR_DEV;

		if (!qc->err_mask)
			qc->err_mask |= AC_ERR_OTHER;

		if (qc->err_mask & ~AC_ERR_OTHER)
			qc->err_mask &= ~AC_ERR_OTHER;
	} else if (qc->tf.command == ATA_CMD_REQ_SENSE_DATA) {
		qc->result_tf.status |= ATA_SENSE;
	}

	/* finish up */
	spin_lock_irqsave(ap->lock, flags);

	*tf = qc->result_tf;
	err_mask = qc->err_mask;

	ata_qc_free(qc);
	link->active_tag = preempted_tag;
	link->sactive = preempted_sactive;
	ap->qc_active = preempted_qc_active;
	ap->nr_active_links = preempted_nr_active_links;

	spin_unlock_irqrestore(ap->lock, flags);

	if ((err_mask & AC_ERR_TIMEOUT) && auto_timeout)
		ata_internal_cmd_timed_out(dev, command);

	return err_mask;
}

/**
 *	ata_exec_internal - execute libata internal command
 *	@dev: Device to which the command is sent
 *	@tf: Taskfile registers for the command and the result
 *	@cdb: CDB for packet command
 *	@dma_dir: Data transfer direction of the command
 *	@buf: Data buffer of the command
 *	@buflen: Length of data buffer
 *	@timeout: Timeout in msecs (0 for default)
 *
 *	Wrapper around ata_exec_internal_sg() which takes simple
 *	buffer instead of sg list.
 *
 *	LOCKING:
 *	None.  Should be called with kernel context, might sleep.
 *
 *	RETURNS:
 *	Zero on success, AC_ERR_* mask on failure
 */
unsigned ata_exec_internal(struct ata_device *dev,
			   struct ata_taskfile *tf, const u8 *cdb,
			   int dma_dir, void *buf, unsigned int buflen,
			   unsigned int timeout)
{
	struct scatterlist *psg = NULL, sg;
	unsigned int n_elem = 0;

	if (dma_dir != DMA_NONE) {
		WARN_ON(!buf);
		sg_init_one(&sg, buf, buflen);
		psg = &sg;
		n_elem++;
	}

	return ata_exec_internal_sg(dev, tf, cdb, dma_dir, psg, n_elem,
				    timeout);
}

/**
 *	ata_pio_need_iordy	-	check if iordy needed
 *	@adev: ATA device
 *
 *	Check if the current speed of the device requires IORDY. Used
 *	by various controllers for chip configuration.
 */
unsigned int ata_pio_need_iordy(const struct ata_device *adev)
{
	/* Don't set IORDY if we're preparing for reset.  IORDY may
	 * lead to controller lock up on certain controllers if the
	 * port is not occupied.  See bko#11703 for details.
	 */
	if (adev->link->ap->pflags & ATA_PFLAG_RESETTING)
		return 0;
	/* Controller doesn't support IORDY.  Probably a pointless
	 * check as the caller should know this.
	 */
	if (adev->link->ap->flags & ATA_FLAG_NO_IORDY)
		return 0;
	/* CF spec. r4.1 Table 22 says no iordy on PIO5 and PIO6.  */
	if (ata_id_is_cfa(adev->id)
	    && (adev->pio_mode == XFER_PIO_5 || adev->pio_mode == XFER_PIO_6))
		return 0;
	/* PIO3 and higher it is mandatory */
	if (adev->pio_mode > XFER_PIO_2)
		return 1;
	/* We turn it on when possible */
	if (ata_id_has_iordy(adev->id))
		return 1;
	return 0;
}
EXPORT_SYMBOL_GPL(ata_pio_need_iordy);

/**
 *	ata_pio_mask_no_iordy	-	Return the non IORDY mask
 *	@adev: ATA device
 *
 *	Compute the highest mode possible if we are not using iordy. Return
 *	-1 if no iordy mode is available.
 */
static u32 ata_pio_mask_no_iordy(const struct ata_device *adev)
{
	/* If we have no drive specific rule, then PIO 2 is non IORDY */
	if (adev->id[ATA_ID_FIELD_VALID] & 2) {	/* EIDE */
		u16 pio = adev->id[ATA_ID_EIDE_PIO];
		/* Is the speed faster than the drive allows non IORDY ? */
		if (pio) {
			/* This is cycle times not frequency - watch the logic! */
			if (pio > 240)	/* PIO2 is 240nS per cycle */
				return 3 << ATA_SHIFT_PIO;
			return 7 << ATA_SHIFT_PIO;
		}
	}
	return 3 << ATA_SHIFT_PIO;
}

/**
 *	ata_do_dev_read_id		-	default ID read method
 *	@dev: device
 *	@tf: proposed taskfile
 *	@id: data buffer
 *
 *	Issue the identify taskfile and hand back the buffer containing
 *	identify data. For some RAID controllers and for pre ATA devices
 *	this function is wrapped or replaced by the driver
 */
unsigned int ata_do_dev_read_id(struct ata_device *dev,
				struct ata_taskfile *tf, __le16 *id)
{
	return ata_exec_internal(dev, tf, NULL, DMA_FROM_DEVICE,
				     id, sizeof(id[0]) * ATA_ID_WORDS, 0);
}
EXPORT_SYMBOL_GPL(ata_do_dev_read_id);

/**
 *	ata_dev_read_id - Read ID data from the specified device
 *	@dev: target device
 *	@p_class: pointer to class of the target device (may be changed)
 *	@flags: ATA_READID_* flags
 *	@id: buffer to read IDENTIFY data into
 *
 *	Read ID data from the specified device.  ATA_CMD_ID_ATA is
 *	performed on ATA devices and ATA_CMD_ID_ATAPI on ATAPI
 *	devices.  This function also issues ATA_CMD_INIT_DEV_PARAMS
 *	for pre-ATA4 drives.
 *
 *	FIXME: ATA_CMD_ID_ATA is optional for early drives and right
 *	now we abort if we hit that case.
 *
 *	LOCKING:
 *	Kernel thread context (may sleep)
 *
 *	RETURNS:
 *	0 on success, -errno otherwise.
 */
int ata_dev_read_id(struct ata_device *dev, unsigned int *p_class,
		    unsigned int flags, u16 *id)
{
	struct ata_port *ap = dev->link->ap;
	unsigned int class = *p_class;
	struct ata_taskfile tf;
	unsigned int err_mask = 0;
	const char *reason;
	bool is_semb = class == ATA_DEV_SEMB;
	int may_fallback = 1, tried_spinup = 0;
	int rc;

retry:
	ata_tf_init(dev, &tf);

	switch (class) {
	case ATA_DEV_SEMB:
		class = ATA_DEV_ATA;	/* some hard drives report SEMB sig */
		fallthrough;
	case ATA_DEV_ATA:
	case ATA_DEV_ZAC:
		tf.command = ATA_CMD_ID_ATA;
		break;
	case ATA_DEV_ATAPI:
		tf.command = ATA_CMD_ID_ATAPI;
		break;
	default:
		rc = -ENODEV;
		reason = "unsupported class";
		goto err_out;
	}

	tf.protocol = ATA_PROT_PIO;

	/* Some devices choke if TF registers contain garbage.  Make
	 * sure those are properly initialized.
	 */
	tf.flags |= ATA_TFLAG_ISADDR | ATA_TFLAG_DEVICE;

	/* Device presence detection is unreliable on some
	 * controllers.  Always poll IDENTIFY if available.
	 */
	tf.flags |= ATA_TFLAG_POLLING;

	if (ap->ops->read_id)
		err_mask = ap->ops->read_id(dev, &tf, (__le16 *)id);
	else
		err_mask = ata_do_dev_read_id(dev, &tf, (__le16 *)id);

	if (err_mask) {
		if (err_mask & AC_ERR_NODEV_HINT) {
			ata_dev_dbg(dev, "NODEV after polling detection\n");
			return -ENOENT;
		}

		if (is_semb) {
			ata_dev_info(dev,
		     "IDENTIFY failed on device w/ SEMB sig, disabled\n");
			/* SEMB is not supported yet */
			*p_class = ATA_DEV_SEMB_UNSUP;
			return 0;
		}

		if ((err_mask == AC_ERR_DEV) && (tf.error & ATA_ABORTED)) {
			/* Device or controller might have reported
			 * the wrong device class.  Give a shot at the
			 * other IDENTIFY if the current one is
			 * aborted by the device.
			 */
			if (may_fallback) {
				may_fallback = 0;

				if (class == ATA_DEV_ATA)
					class = ATA_DEV_ATAPI;
				else
					class = ATA_DEV_ATA;
				goto retry;
			}

			/* Control reaches here iff the device aborted
			 * both flavors of IDENTIFYs which happens
			 * sometimes with phantom devices.
			 */
			ata_dev_dbg(dev,
				    "both IDENTIFYs aborted, assuming NODEV\n");
			return -ENOENT;
		}

		rc = -EIO;
		reason = "I/O error";
		goto err_out;
	}

	if (dev->horkage & ATA_HORKAGE_DUMP_ID) {
		ata_dev_info(dev, "dumping IDENTIFY data, "
			    "class=%d may_fallback=%d tried_spinup=%d\n",
			    class, may_fallback, tried_spinup);
		print_hex_dump(KERN_INFO, "", DUMP_PREFIX_OFFSET,
			       16, 2, id, ATA_ID_WORDS * sizeof(*id), true);
	}

	/* Falling back doesn't make sense if ID data was read
	 * successfully at least once.
	 */
	may_fallback = 0;

	swap_buf_le16(id, ATA_ID_WORDS);

	/* sanity check */
	rc = -EINVAL;
	reason = "device reports invalid type";

	if (class == ATA_DEV_ATA || class == ATA_DEV_ZAC) {
		if (!ata_id_is_ata(id) && !ata_id_is_cfa(id))
			goto err_out;
		if (ap->host->flags & ATA_HOST_IGNORE_ATA &&
							ata_id_is_ata(id)) {
			ata_dev_dbg(dev,
				"host indicates ignore ATA devices, ignored\n");
			return -ENOENT;
		}
	} else {
		if (ata_id_is_ata(id))
			goto err_out;
	}

	if (!tried_spinup && (id[2] == 0x37c8 || id[2] == 0x738c)) {
		tried_spinup = 1;
		/*
		 * Drive powered-up in standby mode, and requires a specific
		 * SET_FEATURES spin-up subcommand before it will accept
		 * anything other than the original IDENTIFY command.
		 */
		err_mask = ata_dev_set_feature(dev, SETFEATURES_SPINUP, 0);
		if (err_mask && id[2] != 0x738c) {
			rc = -EIO;
			reason = "SPINUP failed";
			goto err_out;
		}
		/*
		 * If the drive initially returned incomplete IDENTIFY info,
		 * we now must reissue the IDENTIFY command.
		 */
		if (id[2] == 0x37c8)
			goto retry;
	}

	if ((flags & ATA_READID_POSTRESET) &&
	    (class == ATA_DEV_ATA || class == ATA_DEV_ZAC)) {
		/*
		 * The exact sequence expected by certain pre-ATA4 drives is:
		 * SRST RESET
		 * IDENTIFY (optional in early ATA)
		 * INITIALIZE DEVICE PARAMETERS (later IDE and ATA)
		 * anything else..
		 * Some drives were very specific about that exact sequence.
		 *
		 * Note that ATA4 says lba is mandatory so the second check
		 * should never trigger.
		 */
		if (ata_id_major_version(id) < 4 || !ata_id_has_lba(id)) {
			err_mask = ata_dev_init_params(dev, id[3], id[6]);
			if (err_mask) {
				rc = -EIO;
				reason = "INIT_DEV_PARAMS failed";
				goto err_out;
			}

			/* current CHS translation info (id[53-58]) might be
			 * changed. reread the identify device info.
			 */
			flags &= ~ATA_READID_POSTRESET;
			goto retry;
		}
	}

	*p_class = class;

	return 0;

 err_out:
	ata_dev_warn(dev, "failed to IDENTIFY (%s, err_mask=0x%x)\n",
		     reason, err_mask);
	return rc;
}

/**
 *	ata_dev_power_set_standby - Set a device power mode to standby
 *	@dev: target device
 *
 *	Issue a STANDBY IMMEDIATE command to set a device power mode to standby.
 *	For an HDD device, this spins down the disks.
 *
 *	LOCKING:
 *	Kernel thread context (may sleep).
 */
void ata_dev_power_set_standby(struct ata_device *dev)
{
	unsigned long ap_flags = dev->link->ap->flags;
	struct ata_taskfile tf;
	unsigned int err_mask;

	/* Issue STANDBY IMMEDIATE command only if supported by the device */
	if (dev->class != ATA_DEV_ATA && dev->class != ATA_DEV_ZAC)
		return;

	/*
	 * Some odd clown BIOSes issue spindown on power off (ACPI S4 or S5)
	 * causing some drives to spin up and down again. For these, do nothing
	 * if we are being called on shutdown.
	 */
	if ((ap_flags & ATA_FLAG_NO_POWEROFF_SPINDOWN) &&
	    system_state == SYSTEM_POWER_OFF)
		return;

	if ((ap_flags & ATA_FLAG_NO_HIBERNATE_SPINDOWN) &&
	    system_entering_hibernation())
		return;

	ata_tf_init(dev, &tf);
	tf.flags |= ATA_TFLAG_DEVICE | ATA_TFLAG_ISADDR;
	tf.protocol = ATA_PROT_NODATA;
	tf.command = ATA_CMD_STANDBYNOW1;

	ata_dev_notice(dev, "Entering standby power mode\n");

	err_mask = ata_exec_internal(dev, &tf, NULL, DMA_NONE, NULL, 0, 0);
	if (err_mask)
		ata_dev_err(dev, "STANDBY IMMEDIATE failed (err_mask=0x%x)\n",
			    err_mask);
}

/**
 *	ata_dev_power_set_active -  Set a device power mode to active
 *	@dev: target device
 *
 *	Issue a VERIFY command to enter to ensure that the device is in the
 *	active power mode. For a spun-down HDD (standby or idle power mode),
 *	the VERIFY command will complete after the disk spins up.
 *
 *	LOCKING:
 *	Kernel thread context (may sleep).
 */
void ata_dev_power_set_active(struct ata_device *dev)
{
	struct ata_taskfile tf;
	unsigned int err_mask;

	/*
	 * Issue READ VERIFY SECTORS command for 1 sector at lba=0 only
	 * if supported by the device.
	 */
	if (dev->class != ATA_DEV_ATA && dev->class != ATA_DEV_ZAC)
		return;

	ata_tf_init(dev, &tf);
	tf.flags |= ATA_TFLAG_DEVICE | ATA_TFLAG_ISADDR;
	tf.protocol = ATA_PROT_NODATA;
	tf.command = ATA_CMD_VERIFY;
	tf.nsect = 1;
	if (dev->flags & ATA_DFLAG_LBA) {
		tf.flags |= ATA_TFLAG_LBA;
		tf.device |= ATA_LBA;
	} else {
		/* CHS */
		tf.lbal = 0x1; /* sect */
	}

	ata_dev_notice(dev, "Entering active power mode\n");

	err_mask = ata_exec_internal(dev, &tf, NULL, DMA_NONE, NULL, 0, 0);
	if (err_mask)
		ata_dev_err(dev, "VERIFY failed (err_mask=0x%x)\n",
			    err_mask);
}

/**
 *	ata_read_log_page - read a specific log page
 *	@dev: target device
 *	@log: log to read
 *	@page: page to read
 *	@buf: buffer to store read page
 *	@sectors: number of sectors to read
 *
 *	Read log page using READ_LOG_EXT command.
 *
 *	LOCKING:
 *	Kernel thread context (may sleep).
 *
 *	RETURNS:
 *	0 on success, AC_ERR_* mask otherwise.
 */
unsigned int ata_read_log_page(struct ata_device *dev, u8 log,
			       u8 page, void *buf, unsigned int sectors)
{
	unsigned long ap_flags = dev->link->ap->flags;
	struct ata_taskfile tf;
	unsigned int err_mask;
	bool dma = false;

	ata_dev_dbg(dev, "read log page - log 0x%x, page 0x%x\n", log, page);

	/*
	 * Return error without actually issuing the command on controllers
	 * which e.g. lockup on a read log page.
	 */
	if (ap_flags & ATA_FLAG_NO_LOG_PAGE)
		return AC_ERR_DEV;

retry:
	ata_tf_init(dev, &tf);
	if (ata_dma_enabled(dev) && ata_id_has_read_log_dma_ext(dev->id) &&
	    !(dev->horkage & ATA_HORKAGE_NO_DMA_LOG)) {
		tf.command = ATA_CMD_READ_LOG_DMA_EXT;
		tf.protocol = ATA_PROT_DMA;
		dma = true;
	} else {
		tf.command = ATA_CMD_READ_LOG_EXT;
		tf.protocol = ATA_PROT_PIO;
		dma = false;
	}
	tf.lbal = log;
	tf.lbam = page;
	tf.nsect = sectors;
	tf.hob_nsect = sectors >> 8;
	tf.flags |= ATA_TFLAG_ISADDR | ATA_TFLAG_LBA48 | ATA_TFLAG_DEVICE;

	err_mask = ata_exec_internal(dev, &tf, NULL, DMA_FROM_DEVICE,
				     buf, sectors * ATA_SECT_SIZE, 0);

	if (err_mask) {
		if (dma) {
			dev->horkage |= ATA_HORKAGE_NO_DMA_LOG;
			if (!ata_port_is_frozen(dev->link->ap))
				goto retry;
		}
		ata_dev_err(dev,
			    "Read log 0x%02x page 0x%02x failed, Emask 0x%x\n",
			    (unsigned int)log, (unsigned int)page, err_mask);
	}

	return err_mask;
}

static int ata_log_supported(struct ata_device *dev, u8 log)
{
	struct ata_port *ap = dev->link->ap;

	if (dev->horkage & ATA_HORKAGE_NO_LOG_DIR)
		return 0;

	if (ata_read_log_page(dev, ATA_LOG_DIRECTORY, 0, ap->sector_buf, 1))
		return 0;
	return get_unaligned_le16(&ap->sector_buf[log * 2]);
}

static bool ata_identify_page_supported(struct ata_device *dev, u8 page)
{
	struct ata_port *ap = dev->link->ap;
	unsigned int err, i;

	if (dev->horkage & ATA_HORKAGE_NO_ID_DEV_LOG)
		return false;

	if (!ata_log_supported(dev, ATA_LOG_IDENTIFY_DEVICE)) {
		/*
		 * IDENTIFY DEVICE data log is defined as mandatory starting
		 * with ACS-3 (ATA version 10). Warn about the missing log
		 * for drives which implement this ATA level or above.
		 */
		if (ata_id_major_version(dev->id) >= 10)
			ata_dev_warn(dev,
				"ATA Identify Device Log not supported\n");
		dev->horkage |= ATA_HORKAGE_NO_ID_DEV_LOG;
		return false;
	}

	/*
	 * Read IDENTIFY DEVICE data log, page 0, to figure out if the page is
	 * supported.
	 */
	err = ata_read_log_page(dev, ATA_LOG_IDENTIFY_DEVICE, 0, ap->sector_buf,
				1);
	if (err)
		return false;

	for (i = 0; i < ap->sector_buf[8]; i++) {
		if (ap->sector_buf[9 + i] == page)
			return true;
	}

	return false;
}

static int ata_do_link_spd_horkage(struct ata_device *dev)
{
	struct ata_link *plink = ata_dev_phys_link(dev);
	u32 target, target_limit;

	if (!sata_scr_valid(plink))
		return 0;

	if (dev->horkage & ATA_HORKAGE_1_5_GBPS)
		target = 1;
	else
		return 0;

	target_limit = (1 << target) - 1;

	/* if already on stricter limit, no need to push further */
	if (plink->sata_spd_limit <= target_limit)
		return 0;

	plink->sata_spd_limit = target_limit;

	/* Request another EH round by returning -EAGAIN if link is
	 * going faster than the target speed.  Forward progress is
	 * guaranteed by setting sata_spd_limit to target_limit above.
	 */
	if (plink->sata_spd > target) {
		ata_dev_info(dev, "applying link speed limit horkage to %s\n",
			     sata_spd_string(target));
		return -EAGAIN;
	}
	return 0;
}

static inline u8 ata_dev_knobble(struct ata_device *dev)
{
	struct ata_port *ap = dev->link->ap;

	if (ata_dev_blacklisted(dev) & ATA_HORKAGE_BRIDGE_OK)
		return 0;

	return ((ap->cbl == ATA_CBL_SATA) && (!ata_id_is_sata(dev->id)));
}

static void ata_dev_config_ncq_send_recv(struct ata_device *dev)
{
	struct ata_port *ap = dev->link->ap;
	unsigned int err_mask;

	if (!ata_log_supported(dev, ATA_LOG_NCQ_SEND_RECV)) {
		ata_dev_warn(dev, "NCQ Send/Recv Log not supported\n");
		return;
	}
	err_mask = ata_read_log_page(dev, ATA_LOG_NCQ_SEND_RECV,
				     0, ap->sector_buf, 1);
	if (!err_mask) {
		u8 *cmds = dev->ncq_send_recv_cmds;

		dev->flags |= ATA_DFLAG_NCQ_SEND_RECV;
		memcpy(cmds, ap->sector_buf, ATA_LOG_NCQ_SEND_RECV_SIZE);

		if (dev->horkage & ATA_HORKAGE_NO_NCQ_TRIM) {
			ata_dev_dbg(dev, "disabling queued TRIM support\n");
			cmds[ATA_LOG_NCQ_SEND_RECV_DSM_OFFSET] &=
				~ATA_LOG_NCQ_SEND_RECV_DSM_TRIM;
		}
	}
}

static void ata_dev_config_ncq_non_data(struct ata_device *dev)
{
	struct ata_port *ap = dev->link->ap;
	unsigned int err_mask;

	if (!ata_log_supported(dev, ATA_LOG_NCQ_NON_DATA)) {
		ata_dev_warn(dev,
			     "NCQ Send/Recv Log not supported\n");
		return;
	}
	err_mask = ata_read_log_page(dev, ATA_LOG_NCQ_NON_DATA,
				     0, ap->sector_buf, 1);
	if (!err_mask) {
		u8 *cmds = dev->ncq_non_data_cmds;

		memcpy(cmds, ap->sector_buf, ATA_LOG_NCQ_NON_DATA_SIZE);
	}
}

static void ata_dev_config_ncq_prio(struct ata_device *dev)
{
	struct ata_port *ap = dev->link->ap;
	unsigned int err_mask;

	if (!ata_identify_page_supported(dev, ATA_LOG_SATA_SETTINGS))
		return;

	err_mask = ata_read_log_page(dev,
				     ATA_LOG_IDENTIFY_DEVICE,
				     ATA_LOG_SATA_SETTINGS,
				     ap->sector_buf,
				     1);
	if (err_mask)
		goto not_supported;

	if (!(ap->sector_buf[ATA_LOG_NCQ_PRIO_OFFSET] & BIT(3)))
		goto not_supported;

	dev->flags |= ATA_DFLAG_NCQ_PRIO;

	return;

not_supported:
	dev->flags &= ~ATA_DFLAG_NCQ_PRIO_ENABLED;
	dev->flags &= ~ATA_DFLAG_NCQ_PRIO;
}

static bool ata_dev_check_adapter(struct ata_device *dev,
				  unsigned short vendor_id)
{
	struct pci_dev *pcidev = NULL;
	struct device *parent_dev = NULL;

	for (parent_dev = dev->tdev.parent; parent_dev != NULL;
	     parent_dev = parent_dev->parent) {
		if (dev_is_pci(parent_dev)) {
			pcidev = to_pci_dev(parent_dev);
			if (pcidev->vendor == vendor_id)
				return true;
			break;
		}
	}

	return false;
}

static int ata_dev_config_ncq(struct ata_device *dev,
			       char *desc, size_t desc_sz)
{
	struct ata_port *ap = dev->link->ap;
	int hdepth = 0, ddepth = ata_id_queue_depth(dev->id);
	unsigned int err_mask;
	char *aa_desc = "";

	if (!ata_id_has_ncq(dev->id)) {
		desc[0] = '\0';
		return 0;
	}
	if (!IS_ENABLED(CONFIG_SATA_HOST))
		return 0;
	if (dev->horkage & ATA_HORKAGE_NONCQ) {
		snprintf(desc, desc_sz, "NCQ (not used)");
		return 0;
	}

	if (dev->horkage & ATA_HORKAGE_NO_NCQ_ON_ATI &&
	    ata_dev_check_adapter(dev, PCI_VENDOR_ID_ATI)) {
		snprintf(desc, desc_sz, "NCQ (not used)");
		return 0;
	}

	if (ap->flags & ATA_FLAG_NCQ) {
		hdepth = min(ap->scsi_host->can_queue, ATA_MAX_QUEUE);
		dev->flags |= ATA_DFLAG_NCQ;
	}

	if (!(dev->horkage & ATA_HORKAGE_BROKEN_FPDMA_AA) &&
		(ap->flags & ATA_FLAG_FPDMA_AA) &&
		ata_id_has_fpdma_aa(dev->id)) {
		err_mask = ata_dev_set_feature(dev, SETFEATURES_SATA_ENABLE,
			SATA_FPDMA_AA);
		if (err_mask) {
			ata_dev_err(dev,
				    "failed to enable AA (error_mask=0x%x)\n",
				    err_mask);
			if (err_mask != AC_ERR_DEV) {
				dev->horkage |= ATA_HORKAGE_BROKEN_FPDMA_AA;
				return -EIO;
			}
		} else
			aa_desc = ", AA";
	}

	if (hdepth >= ddepth)
		snprintf(desc, desc_sz, "NCQ (depth %d)%s", ddepth, aa_desc);
	else
		snprintf(desc, desc_sz, "NCQ (depth %d/%d)%s", hdepth,
			ddepth, aa_desc);

	if ((ap->flags & ATA_FLAG_FPDMA_AUX)) {
		if (ata_id_has_ncq_send_and_recv(dev->id))
			ata_dev_config_ncq_send_recv(dev);
		if (ata_id_has_ncq_non_data(dev->id))
			ata_dev_config_ncq_non_data(dev);
		if (ata_id_has_ncq_prio(dev->id))
			ata_dev_config_ncq_prio(dev);
	}

	return 0;
}

static void ata_dev_config_sense_reporting(struct ata_device *dev)
{
	unsigned int err_mask;

	if (!ata_id_has_sense_reporting(dev->id))
		return;

	if (ata_id_sense_reporting_enabled(dev->id))
		return;

	err_mask = ata_dev_set_feature(dev, SETFEATURE_SENSE_DATA, 0x1);
	if (err_mask) {
		ata_dev_dbg(dev,
			    "failed to enable Sense Data Reporting, Emask 0x%x\n",
			    err_mask);
	}
}

static void ata_dev_config_zac(struct ata_device *dev)
{
	struct ata_port *ap = dev->link->ap;
	unsigned int err_mask;
	u8 *identify_buf = ap->sector_buf;

	dev->zac_zones_optimal_open = U32_MAX;
	dev->zac_zones_optimal_nonseq = U32_MAX;
	dev->zac_zones_max_open = U32_MAX;

	/*
	 * Always set the 'ZAC' flag for Host-managed devices.
	 */
	if (dev->class == ATA_DEV_ZAC)
		dev->flags |= ATA_DFLAG_ZAC;
	else if (ata_id_zoned_cap(dev->id) == 0x01)
		/*
		 * Check for host-aware devices.
		 */
		dev->flags |= ATA_DFLAG_ZAC;

	if (!(dev->flags & ATA_DFLAG_ZAC))
		return;

	if (!ata_identify_page_supported(dev, ATA_LOG_ZONED_INFORMATION)) {
		ata_dev_warn(dev,
			     "ATA Zoned Information Log not supported\n");
		return;
	}

	/*
	 * Read IDENTIFY DEVICE data log, page 9 (Zoned-device information)
	 */
	err_mask = ata_read_log_page(dev, ATA_LOG_IDENTIFY_DEVICE,
				     ATA_LOG_ZONED_INFORMATION,
				     identify_buf, 1);
	if (!err_mask) {
		u64 zoned_cap, opt_open, opt_nonseq, max_open;

		zoned_cap = get_unaligned_le64(&identify_buf[8]);
		if ((zoned_cap >> 63))
			dev->zac_zoned_cap = (zoned_cap & 1);
		opt_open = get_unaligned_le64(&identify_buf[24]);
		if ((opt_open >> 63))
			dev->zac_zones_optimal_open = (u32)opt_open;
		opt_nonseq = get_unaligned_le64(&identify_buf[32]);
		if ((opt_nonseq >> 63))
			dev->zac_zones_optimal_nonseq = (u32)opt_nonseq;
		max_open = get_unaligned_le64(&identify_buf[40]);
		if ((max_open >> 63))
			dev->zac_zones_max_open = (u32)max_open;
	}
}

static void ata_dev_config_trusted(struct ata_device *dev)
{
	struct ata_port *ap = dev->link->ap;
	u64 trusted_cap;
	unsigned int err;

	if (!ata_id_has_trusted(dev->id))
		return;

	if (!ata_identify_page_supported(dev, ATA_LOG_SECURITY)) {
		ata_dev_warn(dev,
			     "Security Log not supported\n");
		return;
	}

	err = ata_read_log_page(dev, ATA_LOG_IDENTIFY_DEVICE, ATA_LOG_SECURITY,
			ap->sector_buf, 1);
	if (err)
		return;

	trusted_cap = get_unaligned_le64(&ap->sector_buf[40]);
	if (!(trusted_cap & (1ULL << 63))) {
		ata_dev_dbg(dev,
			    "Trusted Computing capability qword not valid!\n");
		return;
	}

	if (trusted_cap & (1 << 0))
		dev->flags |= ATA_DFLAG_TRUSTED;
}

static void ata_dev_config_cdl(struct ata_device *dev)
{
	struct ata_port *ap = dev->link->ap;
	unsigned int err_mask;
	bool cdl_enabled;
	u64 val;

	if (ata_id_major_version(dev->id) < 12)
		goto not_supported;

	if (!ata_log_supported(dev, ATA_LOG_IDENTIFY_DEVICE) ||
	    !ata_identify_page_supported(dev, ATA_LOG_SUPPORTED_CAPABILITIES) ||
	    !ata_identify_page_supported(dev, ATA_LOG_CURRENT_SETTINGS))
		goto not_supported;

	err_mask = ata_read_log_page(dev, ATA_LOG_IDENTIFY_DEVICE,
				     ATA_LOG_SUPPORTED_CAPABILITIES,
				     ap->sector_buf, 1);
	if (err_mask)
		goto not_supported;

	/* Check Command Duration Limit Supported bits */
	val = get_unaligned_le64(&ap->sector_buf[168]);
	if (!(val & BIT_ULL(63)) || !(val & BIT_ULL(0)))
		goto not_supported;

	/* Warn the user if command duration guideline is not supported */
	if (!(val & BIT_ULL(1)))
		ata_dev_warn(dev,
			"Command duration guideline is not supported\n");

	/*
	 * We must have support for the sense data for successful NCQ commands
	 * log indicated by the successful NCQ command sense data supported bit.
	 */
	val = get_unaligned_le64(&ap->sector_buf[8]);
	if (!(val & BIT_ULL(63)) || !(val & BIT_ULL(47))) {
		ata_dev_warn(dev,
			"CDL supported but Successful NCQ Command Sense Data is not supported\n");
		goto not_supported;
	}

	/* Without NCQ autosense, the successful NCQ commands log is useless. */
	if (!ata_id_has_ncq_autosense(dev->id)) {
		ata_dev_warn(dev,
			"CDL supported but NCQ autosense is not supported\n");
		goto not_supported;
	}

	/*
	 * If CDL is marked as enabled, make sure the feature is enabled too.
	 * Conversely, if CDL is disabled, make sure the feature is turned off.
	 */
	err_mask = ata_read_log_page(dev, ATA_LOG_IDENTIFY_DEVICE,
				     ATA_LOG_CURRENT_SETTINGS,
				     ap->sector_buf, 1);
	if (err_mask)
		goto not_supported;

	val = get_unaligned_le64(&ap->sector_buf[8]);
	cdl_enabled = val & BIT_ULL(63) && val & BIT_ULL(21);
	if (dev->flags & ATA_DFLAG_CDL_ENABLED) {
		if (!cdl_enabled) {
			/* Enable CDL on the device */
			err_mask = ata_dev_set_feature(dev, SETFEATURES_CDL, 1);
			if (err_mask) {
				ata_dev_err(dev,
					    "Enable CDL feature failed\n");
				goto not_supported;
			}
		}
	} else {
		if (cdl_enabled) {
			/* Disable CDL on the device */
			err_mask = ata_dev_set_feature(dev, SETFEATURES_CDL, 0);
			if (err_mask) {
				ata_dev_err(dev,
					    "Disable CDL feature failed\n");
				goto not_supported;
			}
		}
	}

	/*
	 * While CDL itself has to be enabled using sysfs, CDL requires that
	 * sense data for successful NCQ commands is enabled to work properly.
	 * Just like ata_dev_config_sense_reporting(), enable it unconditionally
	 * if supported.
	 */
	if (!(val & BIT_ULL(63)) || !(val & BIT_ULL(18))) {
		err_mask = ata_dev_set_feature(dev,
					SETFEATURE_SENSE_DATA_SUCC_NCQ, 0x1);
		if (err_mask) {
			ata_dev_warn(dev,
				     "failed to enable Sense Data for successful NCQ commands, Emask 0x%x\n",
				     err_mask);
			goto not_supported;
		}
	}

	/*
	 * Allocate a buffer to handle reading the sense data for successful
	 * NCQ Commands log page for commands using a CDL with one of the limit
	 * policy set to 0xD (successful completion with sense data available
	 * bit set).
	 */
	if (!ap->ncq_sense_buf) {
		ap->ncq_sense_buf = kmalloc(ATA_LOG_SENSE_NCQ_SIZE, GFP_KERNEL);
		if (!ap->ncq_sense_buf)
			goto not_supported;
	}

	/*
	 * Command duration limits is supported: cache the CDL log page 18h
	 * (command duration descriptors).
	 */
	err_mask = ata_read_log_page(dev, ATA_LOG_CDL, 0, ap->sector_buf, 1);
	if (err_mask) {
		ata_dev_warn(dev, "Read Command Duration Limits log failed\n");
		goto not_supported;
	}

	memcpy(dev->cdl, ap->sector_buf, ATA_LOG_CDL_SIZE);
	dev->flags |= ATA_DFLAG_CDL;

	return;

not_supported:
	dev->flags &= ~(ATA_DFLAG_CDL | ATA_DFLAG_CDL_ENABLED);
	kfree(ap->ncq_sense_buf);
	ap->ncq_sense_buf = NULL;
}

static int ata_dev_config_lba(struct ata_device *dev)
{
	const u16 *id = dev->id;
	const char *lba_desc;
	char ncq_desc[32];
	int ret;

	dev->flags |= ATA_DFLAG_LBA;

	if (ata_id_has_lba48(id)) {
		lba_desc = "LBA48";
		dev->flags |= ATA_DFLAG_LBA48;
		if (dev->n_sectors >= (1UL << 28) &&
		    ata_id_has_flush_ext(id))
			dev->flags |= ATA_DFLAG_FLUSH_EXT;
	} else {
		lba_desc = "LBA";
	}

	/* config NCQ */
	ret = ata_dev_config_ncq(dev, ncq_desc, sizeof(ncq_desc));

	/* print device info to dmesg */
	if (ata_dev_print_info(dev))
		ata_dev_info(dev,
			     "%llu sectors, multi %u: %s %s\n",
			     (unsigned long long)dev->n_sectors,
			     dev->multi_count, lba_desc, ncq_desc);

	return ret;
}

static void ata_dev_config_chs(struct ata_device *dev)
{
	const u16 *id = dev->id;

	if (ata_id_current_chs_valid(id)) {
		/* Current CHS translation is valid. */
		dev->cylinders = id[54];
		dev->heads     = id[55];
		dev->sectors   = id[56];
	} else {
		/* Default translation */
		dev->cylinders	= id[1];
		dev->heads	= id[3];
		dev->sectors	= id[6];
	}

	/* print device info to dmesg */
	if (ata_dev_print_info(dev))
		ata_dev_info(dev,
			     "%llu sectors, multi %u, CHS %u/%u/%u\n",
			     (unsigned long long)dev->n_sectors,
			     dev->multi_count, dev->cylinders,
			     dev->heads, dev->sectors);
}

static void ata_dev_config_fua(struct ata_device *dev)
{
	/* Ignore FUA support if its use is disabled globally */
	if (!libata_fua)
		goto nofua;

	/* Ignore devices without support for WRITE DMA FUA EXT */
	if (!(dev->flags & ATA_DFLAG_LBA48) || !ata_id_has_fua(dev->id))
		goto nofua;

	/* Ignore known bad devices and devices that lack NCQ support */
	if (!ata_ncq_supported(dev) || (dev->horkage & ATA_HORKAGE_NO_FUA))
		goto nofua;

	dev->flags |= ATA_DFLAG_FUA;

	return;

nofua:
	dev->flags &= ~ATA_DFLAG_FUA;
}

static void ata_dev_config_devslp(struct ata_device *dev)
{
	u8 *sata_setting = dev->link->ap->sector_buf;
	unsigned int err_mask;
	int i, j;

	/*
	 * Check device sleep capability. Get DevSlp timing variables
	 * from SATA Settings page of Identify Device Data Log.
	 */
	if (!ata_id_has_devslp(dev->id) ||
	    !ata_identify_page_supported(dev, ATA_LOG_SATA_SETTINGS))
		return;

	err_mask = ata_read_log_page(dev,
				     ATA_LOG_IDENTIFY_DEVICE,
				     ATA_LOG_SATA_SETTINGS,
				     sata_setting, 1);
	if (err_mask)
		return;

	dev->flags |= ATA_DFLAG_DEVSLP;
	for (i = 0; i < ATA_LOG_DEVSLP_SIZE; i++) {
		j = ATA_LOG_DEVSLP_OFFSET + i;
		dev->devslp_timing[i] = sata_setting[j];
	}
}

static void ata_dev_config_cpr(struct ata_device *dev)
{
	unsigned int err_mask;
	size_t buf_len;
	int i, nr_cpr = 0;
	struct ata_cpr_log *cpr_log = NULL;
	u8 *desc, *buf = NULL;

	if (ata_id_major_version(dev->id) < 11)
		goto out;

	buf_len = ata_log_supported(dev, ATA_LOG_CONCURRENT_POSITIONING_RANGES);
	if (buf_len == 0)
		goto out;

	/*
	 * Read the concurrent positioning ranges log (0x47). We can have at
	 * most 255 32B range descriptors plus a 64B header. This log varies in
	 * size, so use the size reported in the GPL directory. Reading beyond
	 * the supported length will result in an error.
	 */
	buf_len <<= 9;
	buf = kzalloc(buf_len, GFP_KERNEL);
	if (!buf)
		goto out;

	err_mask = ata_read_log_page(dev, ATA_LOG_CONCURRENT_POSITIONING_RANGES,
				     0, buf, buf_len >> 9);
	if (err_mask)
		goto out;

	nr_cpr = buf[0];
	if (!nr_cpr)
		goto out;

	cpr_log = kzalloc(struct_size(cpr_log, cpr, nr_cpr), GFP_KERNEL);
	if (!cpr_log)
		goto out;

	cpr_log->nr_cpr = nr_cpr;
	desc = &buf[64];
	for (i = 0; i < nr_cpr; i++, desc += 32) {
		cpr_log->cpr[i].num = desc[0];
		cpr_log->cpr[i].num_storage_elements = desc[1];
		cpr_log->cpr[i].start_lba = get_unaligned_le64(&desc[8]);
		cpr_log->cpr[i].num_lbas = get_unaligned_le64(&desc[16]);
	}

out:
	swap(dev->cpr_log, cpr_log);
	kfree(cpr_log);
	kfree(buf);
}

static void ata_dev_print_features(struct ata_device *dev)
{
	if (!(dev->flags & ATA_DFLAG_FEATURES_MASK))
		return;

	ata_dev_info(dev,
		     "Features:%s%s%s%s%s%s%s%s\n",
		     dev->flags & ATA_DFLAG_FUA ? " FUA" : "",
		     dev->flags & ATA_DFLAG_TRUSTED ? " Trust" : "",
		     dev->flags & ATA_DFLAG_DA ? " Dev-Attention" : "",
		     dev->flags & ATA_DFLAG_DEVSLP ? " Dev-Sleep" : "",
		     dev->flags & ATA_DFLAG_NCQ_SEND_RECV ? " NCQ-sndrcv" : "",
		     dev->flags & ATA_DFLAG_NCQ_PRIO ? " NCQ-prio" : "",
		     dev->flags & ATA_DFLAG_CDL ? " CDL" : "",
		     dev->cpr_log ? " CPR" : "");
}

/**
 *	ata_dev_configure - Configure the specified ATA/ATAPI device
 *	@dev: Target device to configure
 *
 *	Configure @dev according to @dev->id.  Generic and low-level
 *	driver specific fixups are also applied.
 *
 *	LOCKING:
 *	Kernel thread context (may sleep)
 *
 *	RETURNS:
 *	0 on success, -errno otherwise
 */
int ata_dev_configure(struct ata_device *dev)
{
	struct ata_port *ap = dev->link->ap;
	bool print_info = ata_dev_print_info(dev);
	const u16 *id = dev->id;
	unsigned int xfer_mask;
	unsigned int err_mask;
	char revbuf[7];		/* XYZ-99\0 */
	char fwrevbuf[ATA_ID_FW_REV_LEN+1];
	char modelbuf[ATA_ID_PROD_LEN+1];
	int rc;

	if (!ata_dev_enabled(dev)) {
		ata_dev_dbg(dev, "no device\n");
		return 0;
	}

	/* set horkage */
	dev->horkage |= ata_dev_blacklisted(dev);
	ata_force_horkage(dev);

	if (dev->horkage & ATA_HORKAGE_DISABLE) {
		ata_dev_info(dev, "unsupported device, disabling\n");
		ata_dev_disable(dev);
		return 0;
	}

	if ((!atapi_enabled || (ap->flags & ATA_FLAG_NO_ATAPI)) &&
	    dev->class == ATA_DEV_ATAPI) {
		ata_dev_warn(dev, "WARNING: ATAPI is %s, device ignored\n",
			     atapi_enabled ? "not supported with this driver"
			     : "disabled");
		ata_dev_disable(dev);
		return 0;
	}

	rc = ata_do_link_spd_horkage(dev);
	if (rc)
		return rc;

	/* some WD SATA-1 drives have issues with LPM, turn on NOLPM for them */
	if ((dev->horkage & ATA_HORKAGE_WD_BROKEN_LPM) &&
	    (id[ATA_ID_SATA_CAPABILITY] & 0xe) == 0x2)
		dev->horkage |= ATA_HORKAGE_NOLPM;

	if (ap->flags & ATA_FLAG_NO_LPM)
		dev->horkage |= ATA_HORKAGE_NOLPM;

	if (dev->horkage & ATA_HORKAGE_NOLPM) {
		ata_dev_warn(dev, "LPM support broken, forcing max_power\n");
		dev->link->ap->target_lpm_policy = ATA_LPM_MAX_POWER;
	}

	/* let ACPI work its magic */
	rc = ata_acpi_on_devcfg(dev);
	if (rc)
		return rc;

	/* massage HPA, do it early as it might change IDENTIFY data */
	rc = ata_hpa_resize(dev);
	if (rc)
		return rc;

	/* print device capabilities */
	ata_dev_dbg(dev,
		    "%s: cfg 49:%04x 82:%04x 83:%04x 84:%04x "
		    "85:%04x 86:%04x 87:%04x 88:%04x\n",
		    __func__,
		    id[49], id[82], id[83], id[84],
		    id[85], id[86], id[87], id[88]);

	/* initialize to-be-configured parameters */
	dev->flags &= ~ATA_DFLAG_CFG_MASK;
	dev->max_sectors = 0;
	dev->cdb_len = 0;
	dev->n_sectors = 0;
	dev->cylinders = 0;
	dev->heads = 0;
	dev->sectors = 0;
	dev->multi_count = 0;

	/*
	 * common ATA, ATAPI feature tests
	 */

	/* find max transfer mode; for printk only */
	xfer_mask = ata_id_xfermask(id);

	ata_dump_id(dev, id);

	/* SCSI only uses 4-char revisions, dump full 8 chars from ATA */
	ata_id_c_string(dev->id, fwrevbuf, ATA_ID_FW_REV,
			sizeof(fwrevbuf));

	ata_id_c_string(dev->id, modelbuf, ATA_ID_PROD,
			sizeof(modelbuf));

	/* ATA-specific feature tests */
	if (dev->class == ATA_DEV_ATA || dev->class == ATA_DEV_ZAC) {
		if (ata_id_is_cfa(id)) {
			/* CPRM may make this media unusable */
			if (id[ATA_ID_CFA_KEY_MGMT] & 1)
				ata_dev_warn(dev,
	"supports DRM functions and may not be fully accessible\n");
			snprintf(revbuf, 7, "CFA");
		} else {
			snprintf(revbuf, 7, "ATA-%d", ata_id_major_version(id));
			/* Warn the user if the device has TPM extensions */
			if (ata_id_has_tpm(id))
				ata_dev_warn(dev,
	"supports DRM functions and may not be fully accessible\n");
		}

		dev->n_sectors = ata_id_n_sectors(id);

		/* get current R/W Multiple count setting */
		if ((dev->id[47] >> 8) == 0x80 && (dev->id[59] & 0x100)) {
			unsigned int max = dev->id[47] & 0xff;
			unsigned int cnt = dev->id[59] & 0xff;
			/* only recognize/allow powers of two here */
			if (is_power_of_2(max) && is_power_of_2(cnt))
				if (cnt <= max)
					dev->multi_count = cnt;
		}

		/* print device info to dmesg */
		if (print_info)
			ata_dev_info(dev, "%s: %s, %s, max %s\n",
				     revbuf, modelbuf, fwrevbuf,
				     ata_mode_string(xfer_mask));

		if (ata_id_has_lba(id)) {
			rc = ata_dev_config_lba(dev);
			if (rc)
				return rc;
		} else {
			ata_dev_config_chs(dev);
		}

		ata_dev_config_fua(dev);
		ata_dev_config_devslp(dev);
		ata_dev_config_sense_reporting(dev);
		ata_dev_config_zac(dev);
		ata_dev_config_trusted(dev);
		ata_dev_config_cpr(dev);
		ata_dev_config_cdl(dev);
		dev->cdb_len = 32;

		if (print_info)
			ata_dev_print_features(dev);
	}

	/* ATAPI-specific feature tests */
	else if (dev->class == ATA_DEV_ATAPI) {
		const char *cdb_intr_string = "";
		const char *atapi_an_string = "";
		const char *dma_dir_string = "";
		u32 sntf;

		rc = atapi_cdb_len(id);
		if ((rc < 12) || (rc > ATAPI_CDB_LEN)) {
			ata_dev_warn(dev, "unsupported CDB len %d\n", rc);
			rc = -EINVAL;
			goto err_out_nosup;
		}
		dev->cdb_len = (unsigned int) rc;

		/* Enable ATAPI AN if both the host and device have
		 * the support.  If PMP is attached, SNTF is required
		 * to enable ATAPI AN to discern between PHY status
		 * changed notifications and ATAPI ANs.
		 */
		if (atapi_an &&
		    (ap->flags & ATA_FLAG_AN) && ata_id_has_atapi_AN(id) &&
		    (!sata_pmp_attached(ap) ||
		     sata_scr_read(&ap->link, SCR_NOTIFICATION, &sntf) == 0)) {
			/* issue SET feature command to turn this on */
			err_mask = ata_dev_set_feature(dev,
					SETFEATURES_SATA_ENABLE, SATA_AN);
			if (err_mask)
				ata_dev_err(dev,
					    "failed to enable ATAPI AN (err_mask=0x%x)\n",
					    err_mask);
			else {
				dev->flags |= ATA_DFLAG_AN;
				atapi_an_string = ", ATAPI AN";
			}
		}

		if (ata_id_cdb_intr(dev->id)) {
			dev->flags |= ATA_DFLAG_CDB_INTR;
			cdb_intr_string = ", CDB intr";
		}

		if (atapi_dmadir || (dev->horkage & ATA_HORKAGE_ATAPI_DMADIR) || atapi_id_dmadir(dev->id)) {
			dev->flags |= ATA_DFLAG_DMADIR;
			dma_dir_string = ", DMADIR";
		}

		if (ata_id_has_da(dev->id)) {
			dev->flags |= ATA_DFLAG_DA;
			zpodd_init(dev);
		}

		/* print device info to dmesg */
		if (print_info)
			ata_dev_info(dev,
				     "ATAPI: %s, %s, max %s%s%s%s\n",
				     modelbuf, fwrevbuf,
				     ata_mode_string(xfer_mask),
				     cdb_intr_string, atapi_an_string,
				     dma_dir_string);
	}

	/* determine max_sectors */
	dev->max_sectors = ATA_MAX_SECTORS;
	if (dev->flags & ATA_DFLAG_LBA48)
		dev->max_sectors = ATA_MAX_SECTORS_LBA48;

	/* Limit PATA drive on SATA cable bridge transfers to udma5,
	   200 sectors */
	if (ata_dev_knobble(dev)) {
		if (print_info)
			ata_dev_info(dev, "applying bridge limits\n");
		dev->udma_mask &= ATA_UDMA5;
		dev->max_sectors = ATA_MAX_SECTORS;
	}

	if ((dev->class == ATA_DEV_ATAPI) &&
	    (atapi_command_packet_set(id) == TYPE_TAPE)) {
		dev->max_sectors = ATA_MAX_SECTORS_TAPE;
		dev->horkage |= ATA_HORKAGE_STUCK_ERR;
	}

	if (dev->horkage & ATA_HORKAGE_MAX_SEC_128)
		dev->max_sectors = min_t(unsigned int, ATA_MAX_SECTORS_128,
					 dev->max_sectors);

	if (dev->horkage & ATA_HORKAGE_MAX_SEC_1024)
		dev->max_sectors = min_t(unsigned int, ATA_MAX_SECTORS_1024,
					 dev->max_sectors);

	if (dev->horkage & ATA_HORKAGE_MAX_SEC_LBA48)
		dev->max_sectors = ATA_MAX_SECTORS_LBA48;

	if (ap->ops->dev_config)
		ap->ops->dev_config(dev);

	if (dev->horkage & ATA_HORKAGE_DIAGNOSTIC) {
		/* Let the user know. We don't want to disallow opens for
		   rescue purposes, or in case the vendor is just a blithering
		   idiot. Do this after the dev_config call as some controllers
		   with buggy firmware may want to avoid reporting false device
		   bugs */

		if (print_info) {
			ata_dev_warn(dev,
"Drive reports diagnostics failure. This may indicate a drive\n");
			ata_dev_warn(dev,
"fault or invalid emulation. Contact drive vendor for information.\n");
		}
	}

	if ((dev->horkage & ATA_HORKAGE_FIRMWARE_WARN) && print_info) {
		ata_dev_warn(dev, "WARNING: device requires firmware update to be fully functional\n");
		ata_dev_warn(dev, "         contact the vendor or visit http://ata.wiki.kernel.org\n");
	}

	return 0;

err_out_nosup:
	return rc;
}

/**
 *	ata_cable_40wire	-	return 40 wire cable type
 *	@ap: port
 *
 *	Helper method for drivers which want to hardwire 40 wire cable
 *	detection.
 */

int ata_cable_40wire(struct ata_port *ap)
{
	return ATA_CBL_PATA40;
}
EXPORT_SYMBOL_GPL(ata_cable_40wire);

/**
 *	ata_cable_80wire	-	return 80 wire cable type
 *	@ap: port
 *
 *	Helper method for drivers which want to hardwire 80 wire cable
 *	detection.
 */

int ata_cable_80wire(struct ata_port *ap)
{
	return ATA_CBL_PATA80;
}
EXPORT_SYMBOL_GPL(ata_cable_80wire);

/**
 *	ata_cable_unknown	-	return unknown PATA cable.
 *	@ap: port
 *
 *	Helper method for drivers which have no PATA cable detection.
 */

int ata_cable_unknown(struct ata_port *ap)
{
	return ATA_CBL_PATA_UNK;
}
EXPORT_SYMBOL_GPL(ata_cable_unknown);

/**
 *	ata_cable_ignore	-	return ignored PATA cable.
 *	@ap: port
 *
 *	Helper method for drivers which don't use cable type to limit
 *	transfer mode.
 */
int ata_cable_ignore(struct ata_port *ap)
{
	return ATA_CBL_PATA_IGN;
}
EXPORT_SYMBOL_GPL(ata_cable_ignore);

/**
 *	ata_cable_sata	-	return SATA cable type
 *	@ap: port
 *
 *	Helper method for drivers which have SATA cables
 */

int ata_cable_sata(struct ata_port *ap)
{
	return ATA_CBL_SATA;
}
EXPORT_SYMBOL_GPL(ata_cable_sata);

/**
 *	sata_print_link_status - Print SATA link status
 *	@link: SATA link to printk link status about
 *
 *	This function prints link speed and status of a SATA link.
 *
 *	LOCKING:
 *	None.
 */
static void sata_print_link_status(struct ata_link *link)
{
	u32 sstatus, scontrol, tmp;

	if (sata_scr_read(link, SCR_STATUS, &sstatus))
		return;
	if (sata_scr_read(link, SCR_CONTROL, &scontrol))
		return;

	if (ata_phys_link_online(link)) {
		tmp = (sstatus >> 4) & 0xf;
		ata_link_info(link, "SATA link up %s (SStatus %X SControl %X)\n",
			      sata_spd_string(tmp), sstatus, scontrol);
	} else {
		ata_link_info(link, "SATA link down (SStatus %X SControl %X)\n",
			      sstatus, scontrol);
	}
}

/**
 *	ata_dev_pair		-	return other device on cable
 *	@adev: device
 *
 *	Obtain the other device on the same cable, or if none is
 *	present NULL is returned
 */

struct ata_device *ata_dev_pair(struct ata_device *adev)
{
	struct ata_link *link = adev->link;
	struct ata_device *pair = &link->device[1 - adev->devno];
	if (!ata_dev_enabled(pair))
		return NULL;
	return pair;
}
EXPORT_SYMBOL_GPL(ata_dev_pair);

/**
 *	sata_down_spd_limit - adjust SATA spd limit downward
 *	@link: Link to adjust SATA spd limit for
 *	@spd_limit: Additional limit
 *
 *	Adjust SATA spd limit of @link downward.  Note that this
 *	function only adjusts the limit.  The change must be applied
 *	using sata_set_spd().
 *
 *	If @spd_limit is non-zero, the speed is limited to equal to or
 *	lower than @spd_limit if such speed is supported.  If
 *	@spd_limit is slower than any supported speed, only the lowest
 *	supported speed is allowed.
 *
 *	LOCKING:
 *	Inherited from caller.
 *
 *	RETURNS:
 *	0 on success, negative errno on failure
 */
int sata_down_spd_limit(struct ata_link *link, u32 spd_limit)
{
	u32 sstatus, spd, mask;
	int rc, bit;

	if (!sata_scr_valid(link))
		return -EOPNOTSUPP;

	/* If SCR can be read, use it to determine the current SPD.
	 * If not, use cached value in link->sata_spd.
	 */
	rc = sata_scr_read(link, SCR_STATUS, &sstatus);
	if (rc == 0 && ata_sstatus_online(sstatus))
		spd = (sstatus >> 4) & 0xf;
	else
		spd = link->sata_spd;

	mask = link->sata_spd_limit;
	if (mask <= 1)
		return -EINVAL;

	/* unconditionally mask off the highest bit */
	bit = fls(mask) - 1;
	mask &= ~(1 << bit);

	/*
	 * Mask off all speeds higher than or equal to the current one.  At
	 * this point, if current SPD is not available and we previously
	 * recorded the link speed from SStatus, the driver has already
	 * masked off the highest bit so mask should already be 1 or 0.
	 * Otherwise, we should not force 1.5Gbps on a link where we have
	 * not previously recorded speed from SStatus.  Just return in this
	 * case.
	 */
	if (spd > 1)
		mask &= (1 << (spd - 1)) - 1;
	else if (link->sata_spd)
		return -EINVAL;

	/* were we already at the bottom? */
	if (!mask)
		return -EINVAL;

	if (spd_limit) {
		if (mask & ((1 << spd_limit) - 1))
			mask &= (1 << spd_limit) - 1;
		else {
			bit = ffs(mask) - 1;
			mask = 1 << bit;
		}
	}

	link->sata_spd_limit = mask;

	ata_link_warn(link, "limiting SATA link speed to %s\n",
		      sata_spd_string(fls(mask)));

	return 0;
}

#ifdef CONFIG_ATA_ACPI
/**
 *	ata_timing_cycle2mode - find xfer mode for the specified cycle duration
 *	@xfer_shift: ATA_SHIFT_* value for transfer type to examine.
 *	@cycle: cycle duration in ns
 *
 *	Return matching xfer mode for @cycle.  The returned mode is of
 *	the transfer type specified by @xfer_shift.  If @cycle is too
 *	slow for @xfer_shift, 0xff is returned.  If @cycle is faster
 *	than the fastest known mode, the fasted mode is returned.
 *
 *	LOCKING:
 *	None.
 *
 *	RETURNS:
 *	Matching xfer_mode, 0xff if no match found.
 */
u8 ata_timing_cycle2mode(unsigned int xfer_shift, int cycle)
{
	u8 base_mode = 0xff, last_mode = 0xff;
	const struct ata_xfer_ent *ent;
	const struct ata_timing *t;

	for (ent = ata_xfer_tbl; ent->shift >= 0; ent++)
		if (ent->shift == xfer_shift)
			base_mode = ent->base;

	for (t = ata_timing_find_mode(base_mode);
	     t && ata_xfer_mode2shift(t->mode) == xfer_shift; t++) {
		unsigned short this_cycle;

		switch (xfer_shift) {
		case ATA_SHIFT_PIO:
		case ATA_SHIFT_MWDMA:
			this_cycle = t->cycle;
			break;
		case ATA_SHIFT_UDMA:
			this_cycle = t->udma;
			break;
		default:
			return 0xff;
		}

		if (cycle > this_cycle)
			break;

		last_mode = t->mode;
	}

	return last_mode;
}
#endif

/**
 *	ata_down_xfermask_limit - adjust dev xfer masks downward
 *	@dev: Device to adjust xfer masks
 *	@sel: ATA_DNXFER_* selector
 *
 *	Adjust xfer masks of @dev downward.  Note that this function
 *	does not apply the change.  Invoking ata_set_mode() afterwards
 *	will apply the limit.
 *
 *	LOCKING:
 *	Inherited from caller.
 *
 *	RETURNS:
 *	0 on success, negative errno on failure
 */
int ata_down_xfermask_limit(struct ata_device *dev, unsigned int sel)
{
	char buf[32];
	unsigned int orig_mask, xfer_mask;
	unsigned int pio_mask, mwdma_mask, udma_mask;
	int quiet, highbit;

	quiet = !!(sel & ATA_DNXFER_QUIET);
	sel &= ~ATA_DNXFER_QUIET;

	xfer_mask = orig_mask = ata_pack_xfermask(dev->pio_mask,
						  dev->mwdma_mask,
						  dev->udma_mask);
	ata_unpack_xfermask(xfer_mask, &pio_mask, &mwdma_mask, &udma_mask);

	switch (sel) {
	case ATA_DNXFER_PIO:
		highbit = fls(pio_mask) - 1;
		pio_mask &= ~(1 << highbit);
		break;

	case ATA_DNXFER_DMA:
		if (udma_mask) {
			highbit = fls(udma_mask) - 1;
			udma_mask &= ~(1 << highbit);
			if (!udma_mask)
				return -ENOENT;
		} else if (mwdma_mask) {
			highbit = fls(mwdma_mask) - 1;
			mwdma_mask &= ~(1 << highbit);
			if (!mwdma_mask)
				return -ENOENT;
		}
		break;

	case ATA_DNXFER_40C:
		udma_mask &= ATA_UDMA_MASK_40C;
		break;

	case ATA_DNXFER_FORCE_PIO0:
		pio_mask &= 1;
		fallthrough;
	case ATA_DNXFER_FORCE_PIO:
		mwdma_mask = 0;
		udma_mask = 0;
		break;

	default:
		BUG();
	}

	xfer_mask &= ata_pack_xfermask(pio_mask, mwdma_mask, udma_mask);

	if (!(xfer_mask & ATA_MASK_PIO) || xfer_mask == orig_mask)
		return -ENOENT;

	if (!quiet) {
		if (xfer_mask & (ATA_MASK_MWDMA | ATA_MASK_UDMA))
			snprintf(buf, sizeof(buf), "%s:%s",
				 ata_mode_string(xfer_mask),
				 ata_mode_string(xfer_mask & ATA_MASK_PIO));
		else
			snprintf(buf, sizeof(buf), "%s",
				 ata_mode_string(xfer_mask));

		ata_dev_warn(dev, "limiting speed to %s\n", buf);
	}

	ata_unpack_xfermask(xfer_mask, &dev->pio_mask, &dev->mwdma_mask,
			    &dev->udma_mask);

	return 0;
}

static int ata_dev_set_mode(struct ata_device *dev)
{
	struct ata_port *ap = dev->link->ap;
	struct ata_eh_context *ehc = &dev->link->eh_context;
	const bool nosetxfer = dev->horkage & ATA_HORKAGE_NOSETXFER;
	const char *dev_err_whine = "";
	int ign_dev_err = 0;
	unsigned int err_mask = 0;
	int rc;

	dev->flags &= ~ATA_DFLAG_PIO;
	if (dev->xfer_shift == ATA_SHIFT_PIO)
		dev->flags |= ATA_DFLAG_PIO;

	if (nosetxfer && ap->flags & ATA_FLAG_SATA && ata_id_is_sata(dev->id))
		dev_err_whine = " (SET_XFERMODE skipped)";
	else {
		if (nosetxfer)
			ata_dev_warn(dev,
				     "NOSETXFER but PATA detected - can't "
				     "skip SETXFER, might malfunction\n");
		err_mask = ata_dev_set_xfermode(dev);
	}

	if (err_mask & ~AC_ERR_DEV)
		goto fail;

	/* revalidate */
	ehc->i.flags |= ATA_EHI_POST_SETMODE;
	rc = ata_dev_revalidate(dev, ATA_DEV_UNKNOWN, 0);
	ehc->i.flags &= ~ATA_EHI_POST_SETMODE;
	if (rc)
		return rc;

	if (dev->xfer_shift == ATA_SHIFT_PIO) {
		/* Old CFA may refuse this command, which is just fine */
		if (ata_id_is_cfa(dev->id))
			ign_dev_err = 1;
		/* Catch several broken garbage emulations plus some pre
		   ATA devices */
		if (ata_id_major_version(dev->id) == 0 &&
					dev->pio_mode <= XFER_PIO_2)
			ign_dev_err = 1;
		/* Some very old devices and some bad newer ones fail
		   any kind of SET_XFERMODE request but support PIO0-2
		   timings and no IORDY */
		if (!ata_id_has_iordy(dev->id) && dev->pio_mode <= XFER_PIO_2)
			ign_dev_err = 1;
	}
	/* Early MWDMA devices do DMA but don't allow DMA mode setting.
	   Don't fail an MWDMA0 set IFF the device indicates it is in MWDMA0 */
	if (dev->xfer_shift == ATA_SHIFT_MWDMA &&
	    dev->dma_mode == XFER_MW_DMA_0 &&
	    (dev->id[63] >> 8) & 1)
		ign_dev_err = 1;

	/* if the device is actually configured correctly, ignore dev err */
	if (dev->xfer_mode == ata_xfer_mask2mode(ata_id_xfermask(dev->id)))
		ign_dev_err = 1;

	if (err_mask & AC_ERR_DEV) {
		if (!ign_dev_err)
			goto fail;
		else
			dev_err_whine = " (device error ignored)";
	}

	ata_dev_dbg(dev, "xfer_shift=%u, xfer_mode=0x%x\n",
		    dev->xfer_shift, (int)dev->xfer_mode);

	if (!(ehc->i.flags & ATA_EHI_QUIET) ||
	    ehc->i.flags & ATA_EHI_DID_HARDRESET)
		ata_dev_info(dev, "configured for %s%s\n",
			     ata_mode_string(ata_xfer_mode2mask(dev->xfer_mode)),
			     dev_err_whine);

	return 0;

 fail:
	ata_dev_err(dev, "failed to set xfermode (err_mask=0x%x)\n", err_mask);
	return -EIO;
}

/**
 *	ata_do_set_mode - Program timings and issue SET FEATURES - XFER
 *	@link: link on which timings will be programmed
 *	@r_failed_dev: out parameter for failed device
 *
 *	Standard implementation of the function used to tune and set
 *	ATA device disk transfer mode (PIO3, UDMA6, etc.).  If
 *	ata_dev_set_mode() fails, pointer to the failing device is
 *	returned in @r_failed_dev.
 *
 *	LOCKING:
 *	PCI/etc. bus probe sem.
 *
 *	RETURNS:
 *	0 on success, negative errno otherwise
 */

int ata_do_set_mode(struct ata_link *link, struct ata_device **r_failed_dev)
{
	struct ata_port *ap = link->ap;
	struct ata_device *dev;
	int rc = 0, used_dma = 0, found = 0;

	/* step 1: calculate xfer_mask */
	ata_for_each_dev(dev, link, ENABLED) {
		unsigned int pio_mask, dma_mask;
		unsigned int mode_mask;

		mode_mask = ATA_DMA_MASK_ATA;
		if (dev->class == ATA_DEV_ATAPI)
			mode_mask = ATA_DMA_MASK_ATAPI;
		else if (ata_id_is_cfa(dev->id))
			mode_mask = ATA_DMA_MASK_CFA;

		ata_dev_xfermask(dev);
		ata_force_xfermask(dev);

		pio_mask = ata_pack_xfermask(dev->pio_mask, 0, 0);

		if (libata_dma_mask & mode_mask)
			dma_mask = ata_pack_xfermask(0, dev->mwdma_mask,
						     dev->udma_mask);
		else
			dma_mask = 0;

		dev->pio_mode = ata_xfer_mask2mode(pio_mask);
		dev->dma_mode = ata_xfer_mask2mode(dma_mask);

		found = 1;
		if (ata_dma_enabled(dev))
			used_dma = 1;
	}
	if (!found)
		goto out;

	/* step 2: always set host PIO timings */
	ata_for_each_dev(dev, link, ENABLED) {
		if (dev->pio_mode == 0xff) {
			ata_dev_warn(dev, "no PIO support\n");
			rc = -EINVAL;
			goto out;
		}

		dev->xfer_mode = dev->pio_mode;
		dev->xfer_shift = ATA_SHIFT_PIO;
		if (ap->ops->set_piomode)
			ap->ops->set_piomode(ap, dev);
	}

	/* step 3: set host DMA timings */
	ata_for_each_dev(dev, link, ENABLED) {
		if (!ata_dma_enabled(dev))
			continue;

		dev->xfer_mode = dev->dma_mode;
		dev->xfer_shift = ata_xfer_mode2shift(dev->dma_mode);
		if (ap->ops->set_dmamode)
			ap->ops->set_dmamode(ap, dev);
	}

	/* step 4: update devices' xfer mode */
	ata_for_each_dev(dev, link, ENABLED) {
		rc = ata_dev_set_mode(dev);
		if (rc)
			goto out;
	}

	/* Record simplex status. If we selected DMA then the other
	 * host channels are not permitted to do so.
	 */
	if (used_dma && (ap->host->flags & ATA_HOST_SIMPLEX))
		ap->host->simplex_claimed = ap;

 out:
	if (rc)
		*r_failed_dev = dev;
	return rc;
}
EXPORT_SYMBOL_GPL(ata_do_set_mode);

/**
 *	ata_wait_ready - wait for link to become ready
 *	@link: link to be waited on
 *	@deadline: deadline jiffies for the operation
 *	@check_ready: callback to check link readiness
 *
 *	Wait for @link to become ready.  @check_ready should return
 *	positive number if @link is ready, 0 if it isn't, -ENODEV if
 *	link doesn't seem to be occupied, other errno for other error
 *	conditions.
 *
 *	Transient -ENODEV conditions are allowed for
 *	ATA_TMOUT_FF_WAIT.
 *
 *	LOCKING:
 *	EH context.
 *
 *	RETURNS:
 *	0 if @link is ready before @deadline; otherwise, -errno.
 */
int ata_wait_ready(struct ata_link *link, unsigned long deadline,
		   int (*check_ready)(struct ata_link *link))
{
	unsigned long start = jiffies;
	unsigned long nodev_deadline;
	int warned = 0;

	/* choose which 0xff timeout to use, read comment in libata.h */
	if (link->ap->host->flags & ATA_HOST_PARALLEL_SCAN)
		nodev_deadline = ata_deadline(start, ATA_TMOUT_FF_WAIT_LONG);
	else
		nodev_deadline = ata_deadline(start, ATA_TMOUT_FF_WAIT);

	/* Slave readiness can't be tested separately from master.  On
	 * M/S emulation configuration, this function should be called
	 * only on the master and it will handle both master and slave.
	 */
	WARN_ON(link == link->ap->slave_link);

	if (time_after(nodev_deadline, deadline))
		nodev_deadline = deadline;

	while (1) {
		unsigned long now = jiffies;
		int ready, tmp;

		ready = tmp = check_ready(link);
		if (ready > 0)
			return 0;

		/*
		 * -ENODEV could be transient.  Ignore -ENODEV if link
		 * is online.  Also, some SATA devices take a long
		 * time to clear 0xff after reset.  Wait for
		 * ATA_TMOUT_FF_WAIT[_LONG] on -ENODEV if link isn't
		 * offline.
		 *
		 * Note that some PATA controllers (pata_ali) explode
		 * if status register is read more than once when
		 * there's no device attached.
		 */
		if (ready == -ENODEV) {
			if (ata_link_online(link))
				ready = 0;
			else if ((link->ap->flags & ATA_FLAG_SATA) &&
				 !ata_link_offline(link) &&
				 time_before(now, nodev_deadline))
				ready = 0;
		}

		if (ready)
			return ready;
		if (time_after(now, deadline))
			return -EBUSY;

		if (!warned && time_after(now, start + 5 * HZ) &&
		    (deadline - now > 3 * HZ)) {
			ata_link_warn(link,
				"link is slow to respond, please be patient "
				"(ready=%d)\n", tmp);
			warned = 1;
		}

		ata_msleep(link->ap, 50);
	}
}

/**
 *	ata_wait_after_reset - wait for link to become ready after reset
 *	@link: link to be waited on
 *	@deadline: deadline jiffies for the operation
 *	@check_ready: callback to check link readiness
 *
 *	Wait for @link to become ready after reset.
 *
 *	LOCKING:
 *	EH context.
 *
 *	RETURNS:
 *	0 if @link is ready before @deadline; otherwise, -errno.
 */
int ata_wait_after_reset(struct ata_link *link, unsigned long deadline,
				int (*check_ready)(struct ata_link *link))
{
	ata_msleep(link->ap, ATA_WAIT_AFTER_RESET);

	return ata_wait_ready(link, deadline, check_ready);
}
EXPORT_SYMBOL_GPL(ata_wait_after_reset);

/**
 *	ata_std_prereset - prepare for reset
 *	@link: ATA link to be reset
 *	@deadline: deadline jiffies for the operation
 *
 *	@link is about to be reset.  Initialize it.  Failure from
 *	prereset makes libata abort whole reset sequence and give up
 *	that port, so prereset should be best-effort.  It does its
 *	best to prepare for reset sequence but if things go wrong, it
 *	should just whine, not fail.
 *
 *	LOCKING:
 *	Kernel thread context (may sleep)
 *
 *	RETURNS:
 *	Always 0.
 */
int ata_std_prereset(struct ata_link *link, unsigned long deadline)
{
	struct ata_port *ap = link->ap;
	struct ata_eh_context *ehc = &link->eh_context;
	const unsigned int *timing = sata_ehc_deb_timing(ehc);
	int rc;

	/* if we're about to do hardreset, nothing more to do */
	if (ehc->i.action & ATA_EH_HARDRESET)
		return 0;

	/* if SATA, resume link */
	if (ap->flags & ATA_FLAG_SATA) {
		rc = sata_link_resume(link, timing, deadline);
		/* whine about phy resume failure but proceed */
		if (rc && rc != -EOPNOTSUPP)
			ata_link_warn(link,
				      "failed to resume link for reset (errno=%d)\n",
				      rc);
	}

	/* no point in trying softreset on offline link */
	if (ata_phys_link_offline(link))
		ehc->i.action &= ~ATA_EH_SOFTRESET;

	return 0;
}
EXPORT_SYMBOL_GPL(ata_std_prereset);

/**
 *	sata_std_hardreset - COMRESET w/o waiting or classification
 *	@link: link to reset
 *	@class: resulting class of attached device
 *	@deadline: deadline jiffies for the operation
 *
 *	Standard SATA COMRESET w/o waiting or classification.
 *
 *	LOCKING:
 *	Kernel thread context (may sleep)
 *
 *	RETURNS:
 *	0 if link offline, -EAGAIN if link online, -errno on errors.
 */
int sata_std_hardreset(struct ata_link *link, unsigned int *class,
		       unsigned long deadline)
{
	const unsigned int *timing = sata_ehc_deb_timing(&link->eh_context);
	bool online;
	int rc;

	/* do hardreset */
	rc = sata_link_hardreset(link, timing, deadline, &online, NULL);
	return online ? -EAGAIN : rc;
}
EXPORT_SYMBOL_GPL(sata_std_hardreset);

/**
 *	ata_std_postreset - standard postreset callback
 *	@link: the target ata_link
 *	@classes: classes of attached devices
 *
 *	This function is invoked after a successful reset.  Note that
 *	the device might have been reset more than once using
 *	different reset methods before postreset is invoked.
 *
 *	LOCKING:
 *	Kernel thread context (may sleep)
 */
void ata_std_postreset(struct ata_link *link, unsigned int *classes)
{
	u32 serror;

	/* reset complete, clear SError */
	if (!sata_scr_read(link, SCR_ERROR, &serror))
		sata_scr_write(link, SCR_ERROR, serror);

	/* print link status */
	sata_print_link_status(link);
}
EXPORT_SYMBOL_GPL(ata_std_postreset);

/**
 *	ata_dev_same_device - Determine whether new ID matches configured device
 *	@dev: device to compare against
 *	@new_class: class of the new device
 *	@new_id: IDENTIFY page of the new device
 *
 *	Compare @new_class and @new_id against @dev and determine
 *	whether @dev is the device indicated by @new_class and
 *	@new_id.
 *
 *	LOCKING:
 *	None.
 *
 *	RETURNS:
 *	1 if @dev matches @new_class and @new_id, 0 otherwise.
 */
static int ata_dev_same_device(struct ata_device *dev, unsigned int new_class,
			       const u16 *new_id)
{
	const u16 *old_id = dev->id;
	unsigned char model[2][ATA_ID_PROD_LEN + 1];
	unsigned char serial[2][ATA_ID_SERNO_LEN + 1];

	if (dev->class != new_class) {
		ata_dev_info(dev, "class mismatch %d != %d\n",
			     dev->class, new_class);
		return 0;
	}

	ata_id_c_string(old_id, model[0], ATA_ID_PROD, sizeof(model[0]));
	ata_id_c_string(new_id, model[1], ATA_ID_PROD, sizeof(model[1]));
	ata_id_c_string(old_id, serial[0], ATA_ID_SERNO, sizeof(serial[0]));
	ata_id_c_string(new_id, serial[1], ATA_ID_SERNO, sizeof(serial[1]));

	if (strcmp(model[0], model[1])) {
		ata_dev_info(dev, "model number mismatch '%s' != '%s'\n",
			     model[0], model[1]);
		return 0;
	}

	if (strcmp(serial[0], serial[1])) {
		ata_dev_info(dev, "serial number mismatch '%s' != '%s'\n",
			     serial[0], serial[1]);
		return 0;
	}

	return 1;
}

/**
 *	ata_dev_reread_id - Re-read IDENTIFY data
 *	@dev: target ATA device
 *	@readid_flags: read ID flags
 *
 *	Re-read IDENTIFY page and make sure @dev is still attached to
 *	the port.
 *
 *	LOCKING:
 *	Kernel thread context (may sleep)
 *
 *	RETURNS:
 *	0 on success, negative errno otherwise
 */
int ata_dev_reread_id(struct ata_device *dev, unsigned int readid_flags)
{
	unsigned int class = dev->class;
	u16 *id = (void *)dev->link->ap->sector_buf;
	int rc;

	/* read ID data */
	rc = ata_dev_read_id(dev, &class, readid_flags, id);
	if (rc)
		return rc;

	/* is the device still there? */
	if (!ata_dev_same_device(dev, class, id))
		return -ENODEV;

	memcpy(dev->id, id, sizeof(id[0]) * ATA_ID_WORDS);
	return 0;
}

/**
 *	ata_dev_revalidate - Revalidate ATA device
 *	@dev: device to revalidate
 *	@new_class: new class code
 *	@readid_flags: read ID flags
 *
 *	Re-read IDENTIFY page, make sure @dev is still attached to the
 *	port and reconfigure it according to the new IDENTIFY page.
 *
 *	LOCKING:
 *	Kernel thread context (may sleep)
 *
 *	RETURNS:
 *	0 on success, negative errno otherwise
 */
int ata_dev_revalidate(struct ata_device *dev, unsigned int new_class,
		       unsigned int readid_flags)
{
	u64 n_sectors = dev->n_sectors;
	u64 n_native_sectors = dev->n_native_sectors;
	int rc;

	if (!ata_dev_enabled(dev))
		return -ENODEV;

	/* fail early if !ATA && !ATAPI to avoid issuing [P]IDENTIFY to PMP */
	if (ata_class_enabled(new_class) && new_class == ATA_DEV_PMP) {
		ata_dev_info(dev, "class mismatch %u != %u\n",
			     dev->class, new_class);
		rc = -ENODEV;
		goto fail;
	}

	/* re-read ID */
	rc = ata_dev_reread_id(dev, readid_flags);
	if (rc)
		goto fail;

	/* configure device according to the new ID */
	rc = ata_dev_configure(dev);
	if (rc)
		goto fail;

	/* verify n_sectors hasn't changed */
	if (dev->class != ATA_DEV_ATA || !n_sectors ||
	    dev->n_sectors == n_sectors)
		return 0;

	/* n_sectors has changed */
	ata_dev_warn(dev, "n_sectors mismatch %llu != %llu\n",
		     (unsigned long long)n_sectors,
		     (unsigned long long)dev->n_sectors);

	/*
	 * Something could have caused HPA to be unlocked
	 * involuntarily.  If n_native_sectors hasn't changed and the
	 * new size matches it, keep the device.
	 */
	if (dev->n_native_sectors == n_native_sectors &&
	    dev->n_sectors > n_sectors && dev->n_sectors == n_native_sectors) {
		ata_dev_warn(dev,
			     "new n_sectors matches native, probably "
			     "late HPA unlock, n_sectors updated\n");
		/* use the larger n_sectors */
		return 0;
	}

	/*
	 * Some BIOSes boot w/o HPA but resume w/ HPA locked.  Try
	 * unlocking HPA in those cases.
	 *
	 * https://bugzilla.kernel.org/show_bug.cgi?id=15396
	 */
	if (dev->n_native_sectors == n_native_sectors &&
	    dev->n_sectors < n_sectors && n_sectors == n_native_sectors &&
	    !(dev->horkage & ATA_HORKAGE_BROKEN_HPA)) {
		ata_dev_warn(dev,
			     "old n_sectors matches native, probably "
			     "late HPA lock, will try to unlock HPA\n");
		/* try unlocking HPA */
		dev->flags |= ATA_DFLAG_UNLOCK_HPA;
		rc = -EIO;
	} else
		rc = -ENODEV;

	/* restore original n_[native_]sectors and fail */
	dev->n_native_sectors = n_native_sectors;
	dev->n_sectors = n_sectors;
 fail:
	ata_dev_err(dev, "revalidation failed (errno=%d)\n", rc);
	return rc;
}

struct ata_blacklist_entry {
	const char *model_num;
	const char *model_rev;
	unsigned long horkage;
};

static const struct ata_blacklist_entry ata_device_blacklist [] = {
	/* Devices with DMA related problems under Linux */
	{ "WDC AC11000H",	NULL,		ATA_HORKAGE_NODMA },
	{ "WDC AC22100H",	NULL,		ATA_HORKAGE_NODMA },
	{ "WDC AC32500H",	NULL,		ATA_HORKAGE_NODMA },
	{ "WDC AC33100H",	NULL,		ATA_HORKAGE_NODMA },
	{ "WDC AC31600H",	NULL,		ATA_HORKAGE_NODMA },
	{ "WDC AC32100H",	"24.09P07",	ATA_HORKAGE_NODMA },
	{ "WDC AC23200L",	"21.10N21",	ATA_HORKAGE_NODMA },
	{ "Compaq CRD-8241B", 	NULL,		ATA_HORKAGE_NODMA },
	{ "CRD-8400B",		NULL, 		ATA_HORKAGE_NODMA },
	{ "CRD-848[02]B",	NULL,		ATA_HORKAGE_NODMA },
	{ "CRD-84",		NULL,		ATA_HORKAGE_NODMA },
	{ "SanDisk SDP3B",	NULL,		ATA_HORKAGE_NODMA },
	{ "SanDisk SDP3B-64",	NULL,		ATA_HORKAGE_NODMA },
	{ "SANYO CD-ROM CRD",	NULL,		ATA_HORKAGE_NODMA },
	{ "HITACHI CDR-8",	NULL,		ATA_HORKAGE_NODMA },
	{ "HITACHI CDR-8[34]35",NULL,		ATA_HORKAGE_NODMA },
	{ "Toshiba CD-ROM XM-6202B", NULL,	ATA_HORKAGE_NODMA },
	{ "TOSHIBA CD-ROM XM-1702BC", NULL,	ATA_HORKAGE_NODMA },
	{ "CD-532E-A", 		NULL,		ATA_HORKAGE_NODMA },
	{ "E-IDE CD-ROM CR-840",NULL,		ATA_HORKAGE_NODMA },
	{ "CD-ROM Drive/F5A",	NULL,		ATA_HORKAGE_NODMA },
	{ "WPI CDD-820", 	NULL,		ATA_HORKAGE_NODMA },
	{ "SAMSUNG CD-ROM SC-148C", NULL,	ATA_HORKAGE_NODMA },
	{ "SAMSUNG CD-ROM SC",	NULL,		ATA_HORKAGE_NODMA },
	{ "ATAPI CD-ROM DRIVE 40X MAXIMUM",NULL,ATA_HORKAGE_NODMA },
	{ "_NEC DV5800A", 	NULL,		ATA_HORKAGE_NODMA },
	{ "SAMSUNG CD-ROM SN-124", "N001",	ATA_HORKAGE_NODMA },
	{ "Seagate STT20000A", NULL,		ATA_HORKAGE_NODMA },
	{ " 2GB ATA Flash Disk", "ADMA428M",	ATA_HORKAGE_NODMA },
	{ "VRFDFC22048UCHC-TE*", NULL,		ATA_HORKAGE_NODMA },
	/* Odd clown on sil3726/4726 PMPs */
	{ "Config  Disk",	NULL,		ATA_HORKAGE_DISABLE },
	/* Similar story with ASMedia 1092 */
	{ "ASMT109x- Config",	NULL,		ATA_HORKAGE_DISABLE },

	/* Weird ATAPI devices */
	{ "TORiSAN DVD-ROM DRD-N216", NULL,	ATA_HORKAGE_MAX_SEC_128 },
	{ "QUANTUM DAT    DAT72-000", NULL,	ATA_HORKAGE_ATAPI_MOD16_DMA },
	{ "Slimtype DVD A  DS8A8SH", NULL,	ATA_HORKAGE_MAX_SEC_LBA48 },
	{ "Slimtype DVD A  DS8A9SH", NULL,	ATA_HORKAGE_MAX_SEC_LBA48 },

	/*
	 * Causes silent data corruption with higher max sects.
	 * http://lkml.kernel.org/g/x49wpy40ysk.fsf@segfault.boston.devel.redhat.com
	 */
	{ "ST380013AS",		"3.20",		ATA_HORKAGE_MAX_SEC_1024 },

	/*
	 * These devices time out with higher max sects.
	 * https://bugzilla.kernel.org/show_bug.cgi?id=121671
	 */
	{ "LITEON CX1-JB*-HP",	NULL,		ATA_HORKAGE_MAX_SEC_1024 },
	{ "LITEON EP1-*",	NULL,		ATA_HORKAGE_MAX_SEC_1024 },

	/* Devices we expect to fail diagnostics */

	/* Devices where NCQ should be avoided */
	/* NCQ is slow */
	{ "WDC WD740ADFD-00",	NULL,		ATA_HORKAGE_NONCQ },
	{ "WDC WD740ADFD-00NLR1", NULL,		ATA_HORKAGE_NONCQ },
	/* http://thread.gmane.org/gmane.linux.ide/14907 */
	{ "FUJITSU MHT2060BH",	NULL,		ATA_HORKAGE_NONCQ },
	/* NCQ is broken */
	{ "Maxtor *",		"BANC*",	ATA_HORKAGE_NONCQ },
	{ "Maxtor 7V300F0",	"VA111630",	ATA_HORKAGE_NONCQ },
	{ "ST380817AS",		"3.42",		ATA_HORKAGE_NONCQ },
	{ "ST3160023AS",	"3.42",		ATA_HORKAGE_NONCQ },
	{ "OCZ CORE_SSD",	"02.10104",	ATA_HORKAGE_NONCQ },

	/* Seagate NCQ + FLUSH CACHE firmware bug */
	{ "ST31500341AS",	"SD1[5-9]",	ATA_HORKAGE_NONCQ |
						ATA_HORKAGE_FIRMWARE_WARN },

	{ "ST31000333AS",	"SD1[5-9]",	ATA_HORKAGE_NONCQ |
						ATA_HORKAGE_FIRMWARE_WARN },

	{ "ST3640[36]23AS",	"SD1[5-9]",	ATA_HORKAGE_NONCQ |
						ATA_HORKAGE_FIRMWARE_WARN },

	{ "ST3320[68]13AS",	"SD1[5-9]",	ATA_HORKAGE_NONCQ |
						ATA_HORKAGE_FIRMWARE_WARN },

	/* drives which fail FPDMA_AA activation (some may freeze afterwards)
	   the ST disks also have LPM issues */
	{ "ST1000LM024 HN-M101MBB", NULL,	ATA_HORKAGE_BROKEN_FPDMA_AA |
						ATA_HORKAGE_NOLPM },
	{ "VB0250EAVER",	"HPG7",		ATA_HORKAGE_BROKEN_FPDMA_AA },

	/* Blacklist entries taken from Silicon Image 3124/3132
	   Windows driver .inf file - also several Linux problem reports */
	{ "HTS541060G9SA00",    "MB3OC60D",     ATA_HORKAGE_NONCQ },
	{ "HTS541080G9SA00",    "MB4OC60D",     ATA_HORKAGE_NONCQ },
	{ "HTS541010G9SA00",    "MBZOC60D",     ATA_HORKAGE_NONCQ },

	/* https://bugzilla.kernel.org/show_bug.cgi?id=15573 */
	{ "C300-CTFDDAC128MAG",	"0001",		ATA_HORKAGE_NONCQ },

	/* Sandisk SD7/8/9s lock up hard on large trims */
	{ "SanDisk SD[789]*",	NULL,		ATA_HORKAGE_MAX_TRIM_128M },

	/* devices which puke on READ_NATIVE_MAX */
	{ "HDS724040KLSA80",	"KFAOA20N",	ATA_HORKAGE_BROKEN_HPA },
	{ "WDC WD3200JD-00KLB0", "WD-WCAMR1130137", ATA_HORKAGE_BROKEN_HPA },
	{ "WDC WD2500JD-00HBB0", "WD-WMAL71490727", ATA_HORKAGE_BROKEN_HPA },
	{ "MAXTOR 6L080L4",	"A93.0500",	ATA_HORKAGE_BROKEN_HPA },

	/* this one allows HPA unlocking but fails IOs on the area */
	{ "OCZ-VERTEX",		    "1.30",	ATA_HORKAGE_BROKEN_HPA },

	/* Devices which report 1 sector over size HPA */
	{ "ST340823A",		NULL,		ATA_HORKAGE_HPA_SIZE },
	{ "ST320413A",		NULL,		ATA_HORKAGE_HPA_SIZE },
	{ "ST310211A",		NULL,		ATA_HORKAGE_HPA_SIZE },

	/* Devices which get the IVB wrong */
	{ "QUANTUM FIREBALLlct10 05", "A03.0900", ATA_HORKAGE_IVB },
	/* Maybe we should just blacklist TSSTcorp... */
	{ "TSSTcorp CDDVDW SH-S202[HJN]", "SB0[01]",  ATA_HORKAGE_IVB },

	/* Devices that do not need bridging limits applied */
	{ "MTRON MSP-SATA*",		NULL,	ATA_HORKAGE_BRIDGE_OK },
	{ "BUFFALO HD-QSU2/R5",		NULL,	ATA_HORKAGE_BRIDGE_OK },

	/* Devices which aren't very happy with higher link speeds */
	{ "WD My Book",			NULL,	ATA_HORKAGE_1_5_GBPS },
	{ "Seagate FreeAgent GoFlex",	NULL,	ATA_HORKAGE_1_5_GBPS },

	/*
	 * Devices which choke on SETXFER.  Applies only if both the
	 * device and controller are SATA.
	 */
	{ "PIONEER DVD-RW  DVRTD08",	NULL,	ATA_HORKAGE_NOSETXFER },
	{ "PIONEER DVD-RW  DVRTD08A",	NULL,	ATA_HORKAGE_NOSETXFER },
	{ "PIONEER DVD-RW  DVR-215",	NULL,	ATA_HORKAGE_NOSETXFER },
	{ "PIONEER DVD-RW  DVR-212D",	NULL,	ATA_HORKAGE_NOSETXFER },
	{ "PIONEER DVD-RW  DVR-216D",	NULL,	ATA_HORKAGE_NOSETXFER },

	/* These specific Pioneer models have LPM issues */
	{ "PIONEER BD-RW   BDR-207M",	NULL,	ATA_HORKAGE_NOLPM },
	{ "PIONEER BD-RW   BDR-205",	NULL,	ATA_HORKAGE_NOLPM },

	/* Crucial BX100 SSD 500GB has broken LPM support */
	{ "CT500BX100SSD1",		NULL,	ATA_HORKAGE_NOLPM },

	/* 512GB MX100 with MU01 firmware has both queued TRIM and LPM issues */
	{ "Crucial_CT512MX100*",	"MU01",	ATA_HORKAGE_NO_NCQ_TRIM |
						ATA_HORKAGE_ZERO_AFTER_TRIM |
						ATA_HORKAGE_NOLPM },
	/* 512GB MX100 with newer firmware has only LPM issues */
	{ "Crucial_CT512MX100*",	NULL,	ATA_HORKAGE_ZERO_AFTER_TRIM |
						ATA_HORKAGE_NOLPM },

	/* 480GB+ M500 SSDs have both queued TRIM and LPM issues */
	{ "Crucial_CT480M500*",		NULL,	ATA_HORKAGE_NO_NCQ_TRIM |
						ATA_HORKAGE_ZERO_AFTER_TRIM |
						ATA_HORKAGE_NOLPM },
	{ "Crucial_CT960M500*",		NULL,	ATA_HORKAGE_NO_NCQ_TRIM |
						ATA_HORKAGE_ZERO_AFTER_TRIM |
						ATA_HORKAGE_NOLPM },

	/* These specific Samsung models/firmware-revs do not handle LPM well */
	{ "SAMSUNG MZMPC128HBFU-000MV", "CXM14M1Q", ATA_HORKAGE_NOLPM },
	{ "SAMSUNG SSD PM830 mSATA *",  "CXM13D1Q", ATA_HORKAGE_NOLPM },
	{ "SAMSUNG MZ7TD256HAFV-000L9", NULL,       ATA_HORKAGE_NOLPM },
	{ "SAMSUNG MZ7TE512HMHP-000L1", "EXT06L0Q", ATA_HORKAGE_NOLPM },

	/* devices that don't properly handle queued TRIM commands */
	{ "Micron_M500IT_*",		"MU01",	ATA_HORKAGE_NO_NCQ_TRIM |
						ATA_HORKAGE_ZERO_AFTER_TRIM },
	{ "Micron_M500_*",		NULL,	ATA_HORKAGE_NO_NCQ_TRIM |
						ATA_HORKAGE_ZERO_AFTER_TRIM },
	{ "Micron_M5[15]0_*",		"MU01",	ATA_HORKAGE_NO_NCQ_TRIM |
						ATA_HORKAGE_ZERO_AFTER_TRIM },
	{ "Micron_1100_*",		NULL,	ATA_HORKAGE_NO_NCQ_TRIM |
						ATA_HORKAGE_ZERO_AFTER_TRIM, },
	{ "Crucial_CT*M500*",		NULL,	ATA_HORKAGE_NO_NCQ_TRIM |
						ATA_HORKAGE_ZERO_AFTER_TRIM },
	{ "Crucial_CT*M550*",		"MU01",	ATA_HORKAGE_NO_NCQ_TRIM |
						ATA_HORKAGE_ZERO_AFTER_TRIM },
	{ "Crucial_CT*MX100*",		"MU01",	ATA_HORKAGE_NO_NCQ_TRIM |
						ATA_HORKAGE_ZERO_AFTER_TRIM },
	{ "Samsung SSD 840 EVO*",	NULL,	ATA_HORKAGE_NO_NCQ_TRIM |
						ATA_HORKAGE_NO_DMA_LOG |
						ATA_HORKAGE_ZERO_AFTER_TRIM },
	{ "Samsung SSD 840*",		NULL,	ATA_HORKAGE_NO_NCQ_TRIM |
						ATA_HORKAGE_ZERO_AFTER_TRIM },
	{ "Samsung SSD 850*",		NULL,	ATA_HORKAGE_NO_NCQ_TRIM |
						ATA_HORKAGE_ZERO_AFTER_TRIM },
	{ "Samsung SSD 860*",		NULL,	ATA_HORKAGE_NO_NCQ_TRIM |
						ATA_HORKAGE_ZERO_AFTER_TRIM |
						ATA_HORKAGE_NO_NCQ_ON_ATI },
	{ "Samsung SSD 870*",		NULL,	ATA_HORKAGE_NO_NCQ_TRIM |
						ATA_HORKAGE_ZERO_AFTER_TRIM |
						ATA_HORKAGE_NO_NCQ_ON_ATI },
	{ "SAMSUNG*MZ7LH*",		NULL,	ATA_HORKAGE_NO_NCQ_TRIM |
						ATA_HORKAGE_ZERO_AFTER_TRIM |
						ATA_HORKAGE_NO_NCQ_ON_ATI, },
	{ "FCCT*M500*",			NULL,	ATA_HORKAGE_NO_NCQ_TRIM |
						ATA_HORKAGE_ZERO_AFTER_TRIM },

	/* devices that don't properly handle TRIM commands */
	{ "SuperSSpeed S238*",		NULL,	ATA_HORKAGE_NOTRIM },
	{ "M88V29*",			NULL,	ATA_HORKAGE_NOTRIM },

	/*
	 * As defined, the DRAT (Deterministic Read After Trim) and RZAT
	 * (Return Zero After Trim) flags in the ATA Command Set are
	 * unreliable in the sense that they only define what happens if
	 * the device successfully executed the DSM TRIM command. TRIM
	 * is only advisory, however, and the device is free to silently
	 * ignore all or parts of the request.
	 *
	 * Whitelist drives that are known to reliably return zeroes
	 * after TRIM.
	 */

	/*
	 * The intel 510 drive has buggy DRAT/RZAT. Explicitly exclude
	 * that model before whitelisting all other intel SSDs.
	 */
	{ "INTEL*SSDSC2MH*",		NULL,	0 },

	{ "Micron*",			NULL,	ATA_HORKAGE_ZERO_AFTER_TRIM },
	{ "Crucial*",			NULL,	ATA_HORKAGE_ZERO_AFTER_TRIM },
	{ "INTEL*SSD*", 		NULL,	ATA_HORKAGE_ZERO_AFTER_TRIM },
	{ "SSD*INTEL*",			NULL,	ATA_HORKAGE_ZERO_AFTER_TRIM },
	{ "Samsung*SSD*",		NULL,	ATA_HORKAGE_ZERO_AFTER_TRIM },
	{ "SAMSUNG*SSD*",		NULL,	ATA_HORKAGE_ZERO_AFTER_TRIM },
	{ "SAMSUNG*MZ7KM*",		NULL,	ATA_HORKAGE_ZERO_AFTER_TRIM },
	{ "ST[1248][0248]0[FH]*",	NULL,	ATA_HORKAGE_ZERO_AFTER_TRIM },

	/*
	 * Some WD SATA-I drives spin up and down erratically when the link
	 * is put into the slumber mode.  We don't have full list of the
	 * affected devices.  Disable LPM if the device matches one of the
	 * known prefixes and is SATA-1.  As a side effect LPM partial is
	 * lost too.
	 *
	 * https://bugzilla.kernel.org/show_bug.cgi?id=57211
	 */
	{ "WDC WD800JD-*",		NULL,	ATA_HORKAGE_WD_BROKEN_LPM },
	{ "WDC WD1200JD-*",		NULL,	ATA_HORKAGE_WD_BROKEN_LPM },
	{ "WDC WD1600JD-*",		NULL,	ATA_HORKAGE_WD_BROKEN_LPM },
	{ "WDC WD2000JD-*",		NULL,	ATA_HORKAGE_WD_BROKEN_LPM },
	{ "WDC WD2500JD-*",		NULL,	ATA_HORKAGE_WD_BROKEN_LPM },
	{ "WDC WD3000JD-*",		NULL,	ATA_HORKAGE_WD_BROKEN_LPM },
	{ "WDC WD3200JD-*",		NULL,	ATA_HORKAGE_WD_BROKEN_LPM },

	/*
	 * This sata dom device goes on a walkabout when the ATA_LOG_DIRECTORY
	 * log page is accessed. Ensure we never ask for this log page with
	 * these devices.
	 */
	{ "SATADOM-ML 3ME",		NULL,	ATA_HORKAGE_NO_LOG_DIR },

	/* Buggy FUA */
	{ "Maxtor",		"BANC1G10",	ATA_HORKAGE_NO_FUA },
	{ "WDC*WD2500J*",	NULL,		ATA_HORKAGE_NO_FUA },
	{ "OCZ-VERTEX*",	NULL,		ATA_HORKAGE_NO_FUA },
	{ "INTEL*SSDSC2CT*",	NULL,		ATA_HORKAGE_NO_FUA },

	/* End Marker */
	{ }
};

static unsigned long ata_dev_blacklisted(const struct ata_device *dev)
{
	unsigned char model_num[ATA_ID_PROD_LEN + 1];
	unsigned char model_rev[ATA_ID_FW_REV_LEN + 1];
	const struct ata_blacklist_entry *ad = ata_device_blacklist;

	ata_id_c_string(dev->id, model_num, ATA_ID_PROD, sizeof(model_num));
	ata_id_c_string(dev->id, model_rev, ATA_ID_FW_REV, sizeof(model_rev));

	while (ad->model_num) {
		if (glob_match(ad->model_num, model_num)) {
			if (ad->model_rev == NULL)
				return ad->horkage;
			if (glob_match(ad->model_rev, model_rev))
				return ad->horkage;
		}
		ad++;
	}
	return 0;
}

static int ata_dma_blacklisted(const struct ata_device *dev)
{
	/* We don't support polling DMA.
	 * DMA blacklist those ATAPI devices with CDB-intr (and use PIO)
	 * if the LLDD handles only interrupts in the HSM_ST_LAST state.
	 */
	if ((dev->link->ap->flags & ATA_FLAG_PIO_POLLING) &&
	    (dev->flags & ATA_DFLAG_CDB_INTR))
		return 1;
	return (dev->horkage & ATA_HORKAGE_NODMA) ? 1 : 0;
}

/**
 *	ata_is_40wire		-	check drive side detection
 *	@dev: device
 *
 *	Perform drive side detection decoding, allowing for device vendors
 *	who can't follow the documentation.
 */

static int ata_is_40wire(struct ata_device *dev)
{
	if (dev->horkage & ATA_HORKAGE_IVB)
		return ata_drive_40wire_relaxed(dev->id);
	return ata_drive_40wire(dev->id);
}

/**
 *	cable_is_40wire		-	40/80/SATA decider
 *	@ap: port to consider
 *
 *	This function encapsulates the policy for speed management
 *	in one place. At the moment we don't cache the result but
 *	there is a good case for setting ap->cbl to the result when
 *	we are called with unknown cables (and figuring out if it
 *	impacts hotplug at all).
 *
 *	Return 1 if the cable appears to be 40 wire.
 */

static int cable_is_40wire(struct ata_port *ap)
{
	struct ata_link *link;
	struct ata_device *dev;

	/* If the controller thinks we are 40 wire, we are. */
	if (ap->cbl == ATA_CBL_PATA40)
		return 1;

	/* If the controller thinks we are 80 wire, we are. */
	if (ap->cbl == ATA_CBL_PATA80 || ap->cbl == ATA_CBL_SATA)
		return 0;

	/* If the system is known to be 40 wire short cable (eg
	 * laptop), then we allow 80 wire modes even if the drive
	 * isn't sure.
	 */
	if (ap->cbl == ATA_CBL_PATA40_SHORT)
		return 0;

	/* If the controller doesn't know, we scan.
	 *
	 * Note: We look for all 40 wire detects at this point.  Any
	 *       80 wire detect is taken to be 80 wire cable because
	 * - in many setups only the one drive (slave if present) will
	 *   give a valid detect
	 * - if you have a non detect capable drive you don't want it
	 *   to colour the choice
	 */
	ata_for_each_link(link, ap, EDGE) {
		ata_for_each_dev(dev, link, ENABLED) {
			if (!ata_is_40wire(dev))
				return 0;
		}
	}
	return 1;
}

/**
 *	ata_dev_xfermask - Compute supported xfermask of the given device
 *	@dev: Device to compute xfermask for
 *
 *	Compute supported xfermask of @dev and store it in
 *	dev->*_mask.  This function is responsible for applying all
 *	known limits including host controller limits, device
 *	blacklist, etc...
 *
 *	LOCKING:
 *	None.
 */
static void ata_dev_xfermask(struct ata_device *dev)
{
	struct ata_link *link = dev->link;
	struct ata_port *ap = link->ap;
	struct ata_host *host = ap->host;
	unsigned int xfer_mask;

	/* controller modes available */
	xfer_mask = ata_pack_xfermask(ap->pio_mask,
				      ap->mwdma_mask, ap->udma_mask);

	/* drive modes available */
	xfer_mask &= ata_pack_xfermask(dev->pio_mask,
				       dev->mwdma_mask, dev->udma_mask);
	xfer_mask &= ata_id_xfermask(dev->id);

	/*
	 *	CFA Advanced TrueIDE timings are not allowed on a shared
	 *	cable
	 */
	if (ata_dev_pair(dev)) {
		/* No PIO5 or PIO6 */
		xfer_mask &= ~(0x03 << (ATA_SHIFT_PIO + 5));
		/* No MWDMA3 or MWDMA 4 */
		xfer_mask &= ~(0x03 << (ATA_SHIFT_MWDMA + 3));
	}

	if (ata_dma_blacklisted(dev)) {
		xfer_mask &= ~(ATA_MASK_MWDMA | ATA_MASK_UDMA);
		ata_dev_warn(dev,
			     "device is on DMA blacklist, disabling DMA\n");
	}

	if ((host->flags & ATA_HOST_SIMPLEX) &&
	    host->simplex_claimed && host->simplex_claimed != ap) {
		xfer_mask &= ~(ATA_MASK_MWDMA | ATA_MASK_UDMA);
		ata_dev_warn(dev,
			     "simplex DMA is claimed by other device, disabling DMA\n");
	}

	if (ap->flags & ATA_FLAG_NO_IORDY)
		xfer_mask &= ata_pio_mask_no_iordy(dev);

	if (ap->ops->mode_filter)
		xfer_mask = ap->ops->mode_filter(dev, xfer_mask);

	/* Apply cable rule here.  Don't apply it early because when
	 * we handle hot plug the cable type can itself change.
	 * Check this last so that we know if the transfer rate was
	 * solely limited by the cable.
	 * Unknown or 80 wire cables reported host side are checked
	 * drive side as well. Cases where we know a 40wire cable
	 * is used safely for 80 are not checked here.
	 */
	if (xfer_mask & (0xF8 << ATA_SHIFT_UDMA))
		/* UDMA/44 or higher would be available */
		if (cable_is_40wire(ap)) {
			ata_dev_warn(dev,
				     "limited to UDMA/33 due to 40-wire cable\n");
			xfer_mask &= ~(0xF8 << ATA_SHIFT_UDMA);
		}

	ata_unpack_xfermask(xfer_mask, &dev->pio_mask,
			    &dev->mwdma_mask, &dev->udma_mask);
}

/**
 *	ata_dev_set_xfermode - Issue SET FEATURES - XFER MODE command
 *	@dev: Device to which command will be sent
 *
 *	Issue SET FEATURES - XFER MODE command to device @dev
 *	on port @ap.
 *
 *	LOCKING:
 *	PCI/etc. bus probe sem.
 *
 *	RETURNS:
 *	0 on success, AC_ERR_* mask otherwise.
 */

static unsigned int ata_dev_set_xfermode(struct ata_device *dev)
{
	struct ata_taskfile tf;

	/* set up set-features taskfile */
	ata_dev_dbg(dev, "set features - xfer mode\n");

	/* Some controllers and ATAPI devices show flaky interrupt
	 * behavior after setting xfer mode.  Use polling instead.
	 */
	ata_tf_init(dev, &tf);
	tf.command = ATA_CMD_SET_FEATURES;
	tf.feature = SETFEATURES_XFER;
	tf.flags |= ATA_TFLAG_ISADDR | ATA_TFLAG_DEVICE | ATA_TFLAG_POLLING;
	tf.protocol = ATA_PROT_NODATA;
	/* If we are using IORDY we must send the mode setting command */
	if (ata_pio_need_iordy(dev))
		tf.nsect = dev->xfer_mode;
	/* If the device has IORDY and the controller does not - turn it off */
 	else if (ata_id_has_iordy(dev->id))
		tf.nsect = 0x01;
	else /* In the ancient relic department - skip all of this */
		return 0;

	/*
	 * On some disks, this command causes spin-up, so we need longer
	 * timeout.
	 */
	return ata_exec_internal(dev, &tf, NULL, DMA_NONE, NULL, 0, 15000);
}

/**
 *	ata_dev_set_feature - Issue SET FEATURES
 *	@dev: Device to which command will be sent
 *	@subcmd: The SET FEATURES subcommand to be sent
 *	@action: The sector count represents a subcommand specific action
 *
 *	Issue SET FEATURES command to device @dev on port @ap with sector count
 *
 *	LOCKING:
 *	PCI/etc. bus probe sem.
 *
 *	RETURNS:
 *	0 on success, AC_ERR_* mask otherwise.
 */
unsigned int ata_dev_set_feature(struct ata_device *dev, u8 subcmd, u8 action)
{
	struct ata_taskfile tf;
	unsigned int timeout = 0;

	/* set up set-features taskfile */
	ata_dev_dbg(dev, "set features\n");

	ata_tf_init(dev, &tf);
	tf.command = ATA_CMD_SET_FEATURES;
	tf.feature = subcmd;
	tf.flags |= ATA_TFLAG_ISADDR | ATA_TFLAG_DEVICE;
	tf.protocol = ATA_PROT_NODATA;
	tf.nsect = action;

	if (subcmd == SETFEATURES_SPINUP)
		timeout = ata_probe_timeout ?
			  ata_probe_timeout * 1000 : SETFEATURES_SPINUP_TIMEOUT;

	return ata_exec_internal(dev, &tf, NULL, DMA_NONE, NULL, 0, timeout);
}
EXPORT_SYMBOL_GPL(ata_dev_set_feature);

/**
 *	ata_dev_init_params - Issue INIT DEV PARAMS command
 *	@dev: Device to which command will be sent
 *	@heads: Number of heads (taskfile parameter)
 *	@sectors: Number of sectors (taskfile parameter)
 *
 *	LOCKING:
 *	Kernel thread context (may sleep)
 *
 *	RETURNS:
 *	0 on success, AC_ERR_* mask otherwise.
 */
static unsigned int ata_dev_init_params(struct ata_device *dev,
					u16 heads, u16 sectors)
{
	struct ata_taskfile tf;
	unsigned int err_mask;

	/* Number of sectors per track 1-255. Number of heads 1-16 */
	if (sectors < 1 || sectors > 255 || heads < 1 || heads > 16)
		return AC_ERR_INVALID;

	/* set up init dev params taskfile */
	ata_dev_dbg(dev, "init dev params \n");

	ata_tf_init(dev, &tf);
	tf.command = ATA_CMD_INIT_DEV_PARAMS;
	tf.flags |= ATA_TFLAG_ISADDR | ATA_TFLAG_DEVICE;
	tf.protocol = ATA_PROT_NODATA;
	tf.nsect = sectors;
	tf.device |= (heads - 1) & 0x0f; /* max head = num. of heads - 1 */

	err_mask = ata_exec_internal(dev, &tf, NULL, DMA_NONE, NULL, 0, 0);
	/* A clean abort indicates an original or just out of spec drive
	   and we should continue as we issue the setup based on the
	   drive reported working geometry */
	if (err_mask == AC_ERR_DEV && (tf.error & ATA_ABORTED))
		err_mask = 0;

	return err_mask;
}

/**
 *	atapi_check_dma - Check whether ATAPI DMA can be supported
 *	@qc: Metadata associated with taskfile to check
 *
 *	Allow low-level driver to filter ATA PACKET commands, returning
 *	a status indicating whether or not it is OK to use DMA for the
 *	supplied PACKET command.
 *
 *	LOCKING:
 *	spin_lock_irqsave(host lock)
 *
 *	RETURNS: 0 when ATAPI DMA can be used
 *               nonzero otherwise
 */
int atapi_check_dma(struct ata_queued_cmd *qc)
{
	struct ata_port *ap = qc->ap;

	/* Don't allow DMA if it isn't multiple of 16 bytes.  Quite a
	 * few ATAPI devices choke on such DMA requests.
	 */
	if (!(qc->dev->horkage & ATA_HORKAGE_ATAPI_MOD16_DMA) &&
	    unlikely(qc->nbytes & 15))
		return 1;

	if (ap->ops->check_atapi_dma)
		return ap->ops->check_atapi_dma(qc);

	return 0;
}

/**
 *	ata_std_qc_defer - Check whether a qc needs to be deferred
 *	@qc: ATA command in question
 *
 *	Non-NCQ commands cannot run with any other command, NCQ or
 *	not.  As upper layer only knows the queue depth, we are
 *	responsible for maintaining exclusion.  This function checks
 *	whether a new command @qc can be issued.
 *
 *	LOCKING:
 *	spin_lock_irqsave(host lock)
 *
 *	RETURNS:
 *	ATA_DEFER_* if deferring is needed, 0 otherwise.
 */
int ata_std_qc_defer(struct ata_queued_cmd *qc)
{
	struct ata_link *link = qc->dev->link;

	if (ata_is_ncq(qc->tf.protocol)) {
		if (!ata_tag_valid(link->active_tag))
			return 0;
	} else {
		if (!ata_tag_valid(link->active_tag) && !link->sactive)
			return 0;
	}

	return ATA_DEFER_LINK;
}
EXPORT_SYMBOL_GPL(ata_std_qc_defer);

enum ata_completion_errors ata_noop_qc_prep(struct ata_queued_cmd *qc)
{
	return AC_ERR_OK;
}
EXPORT_SYMBOL_GPL(ata_noop_qc_prep);

/**
 *	ata_sg_init - Associate command with scatter-gather table.
 *	@qc: Command to be associated
 *	@sg: Scatter-gather table.
 *	@n_elem: Number of elements in s/g table.
 *
 *	Initialize the data-related elements of queued_cmd @qc
 *	to point to a scatter-gather table @sg, containing @n_elem
 *	elements.
 *
 *	LOCKING:
 *	spin_lock_irqsave(host lock)
 */
void ata_sg_init(struct ata_queued_cmd *qc, struct scatterlist *sg,
		 unsigned int n_elem)
{
	qc->sg = sg;
	qc->n_elem = n_elem;
	qc->cursg = qc->sg;
}

#ifdef CONFIG_HAS_DMA

/**
 *	ata_sg_clean - Unmap DMA memory associated with command
 *	@qc: Command containing DMA memory to be released
 *
 *	Unmap all mapped DMA memory associated with this command.
 *
 *	LOCKING:
 *	spin_lock_irqsave(host lock)
 */
static void ata_sg_clean(struct ata_queued_cmd *qc)
{
	struct ata_port *ap = qc->ap;
	struct scatterlist *sg = qc->sg;
	int dir = qc->dma_dir;

	WARN_ON_ONCE(sg == NULL);

	if (qc->n_elem)
		dma_unmap_sg(ap->dev, sg, qc->orig_n_elem, dir);

	qc->flags &= ~ATA_QCFLAG_DMAMAP;
	qc->sg = NULL;
}

/**
 *	ata_sg_setup - DMA-map the scatter-gather table associated with a command.
 *	@qc: Command with scatter-gather table to be mapped.
 *
 *	DMA-map the scatter-gather table associated with queued_cmd @qc.
 *
 *	LOCKING:
 *	spin_lock_irqsave(host lock)
 *
 *	RETURNS:
 *	Zero on success, negative on error.
 *
 */
static int ata_sg_setup(struct ata_queued_cmd *qc)
{
	struct ata_port *ap = qc->ap;
	unsigned int n_elem;

	n_elem = dma_map_sg(ap->dev, qc->sg, qc->n_elem, qc->dma_dir);
	if (n_elem < 1)
		return -1;

	qc->orig_n_elem = qc->n_elem;
	qc->n_elem = n_elem;
	qc->flags |= ATA_QCFLAG_DMAMAP;

	return 0;
}

#else /* !CONFIG_HAS_DMA */

static inline void ata_sg_clean(struct ata_queued_cmd *qc) {}
static inline int ata_sg_setup(struct ata_queued_cmd *qc) { return -1; }

#endif /* !CONFIG_HAS_DMA */

/**
 *	swap_buf_le16 - swap halves of 16-bit words in place
 *	@buf:  Buffer to swap
 *	@buf_words:  Number of 16-bit words in buffer.
 *
 *	Swap halves of 16-bit words if needed to convert from
 *	little-endian byte order to native cpu byte order, or
 *	vice-versa.
 *
 *	LOCKING:
 *	Inherited from caller.
 */
void swap_buf_le16(u16 *buf, unsigned int buf_words)
{
#ifdef __BIG_ENDIAN
	unsigned int i;

	for (i = 0; i < buf_words; i++)
		buf[i] = le16_to_cpu(buf[i]);
#endif /* __BIG_ENDIAN */
}

/**
 *	ata_qc_free - free unused ata_queued_cmd
 *	@qc: Command to complete
 *
 *	Designed to free unused ata_queued_cmd object
 *	in case something prevents using it.
 *
 *	LOCKING:
 *	spin_lock_irqsave(host lock)
 */
void ata_qc_free(struct ata_queued_cmd *qc)
{
	qc->flags = 0;
	if (ata_tag_valid(qc->tag))
		qc->tag = ATA_TAG_POISON;
}

void __ata_qc_complete(struct ata_queued_cmd *qc)
{
	struct ata_port *ap;
	struct ata_link *link;

	WARN_ON_ONCE(qc == NULL); /* ata_qc_from_tag _might_ return NULL */
	WARN_ON_ONCE(!(qc->flags & ATA_QCFLAG_ACTIVE));
	ap = qc->ap;
	link = qc->dev->link;

	if (likely(qc->flags & ATA_QCFLAG_DMAMAP))
		ata_sg_clean(qc);

	/* command should be marked inactive atomically with qc completion */
	if (ata_is_ncq(qc->tf.protocol)) {
		link->sactive &= ~(1 << qc->hw_tag);
		if (!link->sactive)
			ap->nr_active_links--;
	} else {
		link->active_tag = ATA_TAG_POISON;
		ap->nr_active_links--;
	}

	/* clear exclusive status */
	if (unlikely(qc->flags & ATA_QCFLAG_CLEAR_EXCL &&
		     ap->excl_link == link))
		ap->excl_link = NULL;

	/* atapi: mark qc as inactive to prevent the interrupt handler
	 * from completing the command twice later, before the error handler
	 * is called. (when rc != 0 and atapi request sense is needed)
	 */
	qc->flags &= ~ATA_QCFLAG_ACTIVE;
	ap->qc_active &= ~(1ULL << qc->tag);

	/* call completion callback */
	qc->complete_fn(qc);
}

static void fill_result_tf(struct ata_queued_cmd *qc)
{
	struct ata_port *ap = qc->ap;

	qc->result_tf.flags = qc->tf.flags;
	ap->ops->qc_fill_rtf(qc);
}

static void ata_verify_xfer(struct ata_queued_cmd *qc)
{
	struct ata_device *dev = qc->dev;

	if (!ata_is_data(qc->tf.protocol))
		return;

	if ((dev->mwdma_mask || dev->udma_mask) && ata_is_pio(qc->tf.protocol))
		return;

	dev->flags &= ~ATA_DFLAG_DUBIOUS_XFER;
}

/**
 *	ata_qc_complete - Complete an active ATA command
 *	@qc: Command to complete
 *
 *	Indicate to the mid and upper layers that an ATA command has
 *	completed, with either an ok or not-ok status.
 *
 *	Refrain from calling this function multiple times when
 *	successfully completing multiple NCQ commands.
 *	ata_qc_complete_multiple() should be used instead, which will
 *	properly update IRQ expect state.
 *
 *	LOCKING:
 *	spin_lock_irqsave(host lock)
 */
void ata_qc_complete(struct ata_queued_cmd *qc)
{
	struct ata_port *ap = qc->ap;
	struct ata_device *dev = qc->dev;
	struct ata_eh_info *ehi = &dev->link->eh_info;

	/* Trigger the LED (if available) */
	ledtrig_disk_activity(!!(qc->tf.flags & ATA_TFLAG_WRITE));

	/*
	 * In order to synchronize EH with the regular execution path, a qc that
	 * is owned by EH is marked with ATA_QCFLAG_EH.
	 *
	 * The normal execution path is responsible for not accessing a qc owned
	 * by EH.  libata core enforces the rule by returning NULL from
	 * ata_qc_from_tag() for qcs owned by EH.
	 */
	if (unlikely(qc->err_mask))
		qc->flags |= ATA_QCFLAG_EH;

	/*
	 * Finish internal commands without any further processing and always
	 * with the result TF filled.
	 */
	if (unlikely(ata_tag_internal(qc->tag))) {
		fill_result_tf(qc);
		trace_ata_qc_complete_internal(qc);
		__ata_qc_complete(qc);
		return;
	}

	/* Non-internal qc has failed.  Fill the result TF and summon EH. */
	if (unlikely(qc->flags & ATA_QCFLAG_EH)) {
		fill_result_tf(qc);
		trace_ata_qc_complete_failed(qc);
		ata_qc_schedule_eh(qc);
		return;
	}

	WARN_ON_ONCE(ata_port_is_frozen(ap));

	/* read result TF if requested */
	if (qc->flags & ATA_QCFLAG_RESULT_TF)
		fill_result_tf(qc);

	trace_ata_qc_complete_done(qc);

	/*
	 * For CDL commands that completed without an error, check if we have
	 * sense data (ATA_SENSE is set). If we do, then the command may have
	 * been aborted by the device due to a limit timeout using the policy
	 * 0xD. For these commands, invoke EH to get the command sense data.
	 */
	if (qc->flags & ATA_QCFLAG_HAS_CDL &&
	    qc->result_tf.status & ATA_SENSE) {
		/*
		 * Tell SCSI EH to not overwrite scmd->result even if this
		 * command is finished with result SAM_STAT_GOOD.
		 */
		qc->scsicmd->flags |= SCMD_FORCE_EH_SUCCESS;
		qc->flags |= ATA_QCFLAG_EH_SUCCESS_CMD;
		ehi->dev_action[dev->devno] |= ATA_EH_GET_SUCCESS_SENSE;

		/*
		 * set pending so that ata_qc_schedule_eh() does not trigger
		 * fast drain, and freeze the port.
		 */
		ap->pflags |= ATA_PFLAG_EH_PENDING;
		ata_qc_schedule_eh(qc);
		return;
	}

	/* Some commands need post-processing after successful completion. */
	switch (qc->tf.command) {
	case ATA_CMD_SET_FEATURES:
		if (qc->tf.feature != SETFEATURES_WC_ON &&
		    qc->tf.feature != SETFEATURES_WC_OFF &&
		    qc->tf.feature != SETFEATURES_RA_ON &&
		    qc->tf.feature != SETFEATURES_RA_OFF)
			break;
		fallthrough;
	case ATA_CMD_INIT_DEV_PARAMS: /* CHS translation changed */
	case ATA_CMD_SET_MULTI: /* multi_count changed */
		/* revalidate device */
		ehi->dev_action[dev->devno] |= ATA_EH_REVALIDATE;
		ata_port_schedule_eh(ap);
		break;

	case ATA_CMD_SLEEP:
		dev->flags |= ATA_DFLAG_SLEEPING;
		break;
	}

	if (unlikely(dev->flags & ATA_DFLAG_DUBIOUS_XFER))
		ata_verify_xfer(qc);

	__ata_qc_complete(qc);
}
EXPORT_SYMBOL_GPL(ata_qc_complete);

/**
 *	ata_qc_get_active - get bitmask of active qcs
 *	@ap: port in question
 *
 *	LOCKING:
 *	spin_lock_irqsave(host lock)
 *
 *	RETURNS:
 *	Bitmask of active qcs
 */
u64 ata_qc_get_active(struct ata_port *ap)
{
	u64 qc_active = ap->qc_active;

	/* ATA_TAG_INTERNAL is sent to hw as tag 0 */
	if (qc_active & (1ULL << ATA_TAG_INTERNAL)) {
		qc_active |= (1 << 0);
		qc_active &= ~(1ULL << ATA_TAG_INTERNAL);
	}

	return qc_active;
}
EXPORT_SYMBOL_GPL(ata_qc_get_active);

/**
 *	ata_qc_issue - issue taskfile to device
 *	@qc: command to issue to device
 *
 *	Prepare an ATA command to submission to device.
 *	This includes mapping the data into a DMA-able
 *	area, filling in the S/G table, and finally
 *	writing the taskfile to hardware, starting the command.
 *
 *	LOCKING:
 *	spin_lock_irqsave(host lock)
 */
void ata_qc_issue(struct ata_queued_cmd *qc)
{
	struct ata_port *ap = qc->ap;
	struct ata_link *link = qc->dev->link;
	u8 prot = qc->tf.protocol;

	/* Make sure only one non-NCQ command is outstanding. */
	WARN_ON_ONCE(ata_tag_valid(link->active_tag));

	if (ata_is_ncq(prot)) {
		WARN_ON_ONCE(link->sactive & (1 << qc->hw_tag));

		if (!link->sactive)
			ap->nr_active_links++;
		link->sactive |= 1 << qc->hw_tag;
	} else {
		WARN_ON_ONCE(link->sactive);

		ap->nr_active_links++;
		link->active_tag = qc->tag;
	}

	qc->flags |= ATA_QCFLAG_ACTIVE;
	ap->qc_active |= 1ULL << qc->tag;

	/*
	 * We guarantee to LLDs that they will have at least one
	 * non-zero sg if the command is a data command.
	 */
	if (ata_is_data(prot) && (!qc->sg || !qc->n_elem || !qc->nbytes))
		goto sys_err;

	if (ata_is_dma(prot) || (ata_is_pio(prot) &&
				 (ap->flags & ATA_FLAG_PIO_DMA)))
		if (ata_sg_setup(qc))
			goto sys_err;

	/* if device is sleeping, schedule reset and abort the link */
	if (unlikely(qc->dev->flags & ATA_DFLAG_SLEEPING)) {
		link->eh_info.action |= ATA_EH_RESET;
		ata_ehi_push_desc(&link->eh_info, "waking up from sleep");
		ata_link_abort(link);
		return;
	}

	trace_ata_qc_prep(qc);
	qc->err_mask |= ap->ops->qc_prep(qc);
	if (unlikely(qc->err_mask))
		goto err;
	trace_ata_qc_issue(qc);
	qc->err_mask |= ap->ops->qc_issue(qc);
	if (unlikely(qc->err_mask))
		goto err;
	return;

sys_err:
	qc->err_mask |= AC_ERR_SYSTEM;
err:
	ata_qc_complete(qc);
}

/**
 *	ata_phys_link_online - test whether the given link is online
 *	@link: ATA link to test
 *
 *	Test whether @link is online.  Note that this function returns
 *	0 if online status of @link cannot be obtained, so
 *	ata_link_online(link) != !ata_link_offline(link).
 *
 *	LOCKING:
 *	None.
 *
 *	RETURNS:
 *	True if the port online status is available and online.
 */
bool ata_phys_link_online(struct ata_link *link)
{
	u32 sstatus;

	if (sata_scr_read(link, SCR_STATUS, &sstatus) == 0 &&
	    ata_sstatus_online(sstatus))
		return true;
	return false;
}

/**
 *	ata_phys_link_offline - test whether the given link is offline
 *	@link: ATA link to test
 *
 *	Test whether @link is offline.  Note that this function
 *	returns 0 if offline status of @link cannot be obtained, so
 *	ata_link_online(link) != !ata_link_offline(link).
 *
 *	LOCKING:
 *	None.
 *
 *	RETURNS:
 *	True if the port offline status is available and offline.
 */
bool ata_phys_link_offline(struct ata_link *link)
{
	u32 sstatus;

	if (sata_scr_read(link, SCR_STATUS, &sstatus) == 0 &&
	    !ata_sstatus_online(sstatus))
		return true;
	return false;
}

/**
 *	ata_link_online - test whether the given link is online
 *	@link: ATA link to test
 *
 *	Test whether @link is online.  This is identical to
 *	ata_phys_link_online() when there's no slave link.  When
 *	there's a slave link, this function should only be called on
 *	the master link and will return true if any of M/S links is
 *	online.
 *
 *	LOCKING:
 *	None.
 *
 *	RETURNS:
 *	True if the port online status is available and online.
 */
bool ata_link_online(struct ata_link *link)
{
	struct ata_link *slave = link->ap->slave_link;

	WARN_ON(link == slave);	/* shouldn't be called on slave link */

	return ata_phys_link_online(link) ||
		(slave && ata_phys_link_online(slave));
}
EXPORT_SYMBOL_GPL(ata_link_online);

/**
 *	ata_link_offline - test whether the given link is offline
 *	@link: ATA link to test
 *
 *	Test whether @link is offline.  This is identical to
 *	ata_phys_link_offline() when there's no slave link.  When
 *	there's a slave link, this function should only be called on
 *	the master link and will return true if both M/S links are
 *	offline.
 *
 *	LOCKING:
 *	None.
 *
 *	RETURNS:
 *	True if the port offline status is available and offline.
 */
bool ata_link_offline(struct ata_link *link)
{
	struct ata_link *slave = link->ap->slave_link;

	WARN_ON(link == slave);	/* shouldn't be called on slave link */

	return ata_phys_link_offline(link) &&
		(!slave || ata_phys_link_offline(slave));
}
EXPORT_SYMBOL_GPL(ata_link_offline);

#ifdef CONFIG_PM
static void ata_port_request_pm(struct ata_port *ap, pm_message_t mesg,
				unsigned int action, unsigned int ehi_flags,
				bool async)
{
	struct ata_link *link;
	unsigned long flags;

	spin_lock_irqsave(ap->lock, flags);

	/*
	 * A previous PM operation might still be in progress. Wait for
	 * ATA_PFLAG_PM_PENDING to clear.
	 */
	if (ap->pflags & ATA_PFLAG_PM_PENDING) {
		spin_unlock_irqrestore(ap->lock, flags);
		ata_port_wait_eh(ap);
		spin_lock_irqsave(ap->lock, flags);
	}

	/* Request PM operation to EH */
	ap->pm_mesg = mesg;
	ap->pflags |= ATA_PFLAG_PM_PENDING;
	ata_for_each_link(link, ap, HOST_FIRST) {
		link->eh_info.action |= action;
		link->eh_info.flags |= ehi_flags;
	}

	ata_port_schedule_eh(ap);

	spin_unlock_irqrestore(ap->lock, flags);

	if (!async)
		ata_port_wait_eh(ap);
}

/*
 * On some hardware, device fails to respond after spun down for suspend.  As
 * the device won't be used before being resumed, we don't need to touch the
 * device.  Ask EH to skip the usual stuff and proceed directly to suspend.
 *
 * http://thread.gmane.org/gmane.linux.ide/46764
 */
static const unsigned int ata_port_suspend_ehi = ATA_EHI_QUIET
						 | ATA_EHI_NO_AUTOPSY
						 | ATA_EHI_NO_RECOVERY;

static void ata_port_suspend(struct ata_port *ap, pm_message_t mesg)
{
	/*
	 * We are about to suspend the port, so we do not care about
	 * scsi_rescan_device() calls scheduled by previous resume operations.
	 * The next resume will schedule the rescan again. So cancel any rescan
	 * that is not done yet.
	 */
	cancel_delayed_work_sync(&ap->scsi_rescan_task);

	ata_port_request_pm(ap, mesg, 0, ata_port_suspend_ehi, false);
}

static void ata_port_suspend_async(struct ata_port *ap, pm_message_t mesg)
{
	/*
	 * We are about to suspend the port, so we do not care about
	 * scsi_rescan_device() calls scheduled by previous resume operations.
	 * The next resume will schedule the rescan again. So cancel any rescan
	 * that is not done yet.
	 */
	cancel_delayed_work_sync(&ap->scsi_rescan_task);

	ata_port_request_pm(ap, mesg, 0, ata_port_suspend_ehi, true);
}

static int ata_port_pm_suspend(struct device *dev)
{
	struct ata_port *ap = to_ata_port(dev);

	if (pm_runtime_suspended(dev))
		return 0;

	ata_port_suspend(ap, PMSG_SUSPEND);
	return 0;
}

static int ata_port_pm_freeze(struct device *dev)
{
	struct ata_port *ap = to_ata_port(dev);

	if (pm_runtime_suspended(dev))
		return 0;

	ata_port_suspend(ap, PMSG_FREEZE);
	return 0;
}

static int ata_port_pm_poweroff(struct device *dev)
{
	ata_port_suspend(to_ata_port(dev), PMSG_HIBERNATE);
	return 0;
}

static const unsigned int ata_port_resume_ehi = ATA_EHI_NO_AUTOPSY
						| ATA_EHI_QUIET;

static void ata_port_resume(struct ata_port *ap, pm_message_t mesg)
{
	ata_port_request_pm(ap, mesg, ATA_EH_RESET, ata_port_resume_ehi, false);
}

static void ata_port_resume_async(struct ata_port *ap, pm_message_t mesg)
{
	ata_port_request_pm(ap, mesg, ATA_EH_RESET, ata_port_resume_ehi, true);
}

static int ata_port_pm_resume(struct device *dev)
{
	ata_port_resume_async(to_ata_port(dev), PMSG_RESUME);
	pm_runtime_disable(dev);
	pm_runtime_set_active(dev);
	pm_runtime_enable(dev);
	return 0;
}

/*
 * For ODDs, the upper layer will poll for media change every few seconds,
 * which will make it enter and leave suspend state every few seconds. And
 * as each suspend will cause a hard/soft reset, the gain of runtime suspend
 * is very little and the ODD may malfunction after constantly being reset.
 * So the idle callback here will not proceed to suspend if a non-ZPODD capable
 * ODD is attached to the port.
 */
static int ata_port_runtime_idle(struct device *dev)
{
	struct ata_port *ap = to_ata_port(dev);
	struct ata_link *link;
	struct ata_device *adev;

	ata_for_each_link(link, ap, HOST_FIRST) {
		ata_for_each_dev(adev, link, ENABLED)
			if (adev->class == ATA_DEV_ATAPI &&
			    !zpodd_dev_enabled(adev))
				return -EBUSY;
	}

	return 0;
}

static int ata_port_runtime_suspend(struct device *dev)
{
	ata_port_suspend(to_ata_port(dev), PMSG_AUTO_SUSPEND);
	return 0;
}

static int ata_port_runtime_resume(struct device *dev)
{
	ata_port_resume(to_ata_port(dev), PMSG_AUTO_RESUME);
	return 0;
}

static const struct dev_pm_ops ata_port_pm_ops = {
	.suspend = ata_port_pm_suspend,
	.resume = ata_port_pm_resume,
	.freeze = ata_port_pm_freeze,
	.thaw = ata_port_pm_resume,
	.poweroff = ata_port_pm_poweroff,
	.restore = ata_port_pm_resume,

	.runtime_suspend = ata_port_runtime_suspend,
	.runtime_resume = ata_port_runtime_resume,
	.runtime_idle = ata_port_runtime_idle,
};

/* sas ports don't participate in pm runtime management of ata_ports,
 * and need to resume ata devices at the domain level, not the per-port
 * level. sas suspend/resume is async to allow parallel port recovery
 * since sas has multiple ata_port instances per Scsi_Host.
 */
void ata_sas_port_suspend(struct ata_port *ap)
{
	ata_port_suspend_async(ap, PMSG_SUSPEND);
}
EXPORT_SYMBOL_GPL(ata_sas_port_suspend);

void ata_sas_port_resume(struct ata_port *ap)
{
	ata_port_resume_async(ap, PMSG_RESUME);
}
EXPORT_SYMBOL_GPL(ata_sas_port_resume);

/**
 *	ata_host_suspend - suspend host
 *	@host: host to suspend
 *	@mesg: PM message
 *
 *	Suspend @host.  Actual operation is performed by port suspend.
 */
void ata_host_suspend(struct ata_host *host, pm_message_t mesg)
{
	host->dev->power.power_state = mesg;
}
EXPORT_SYMBOL_GPL(ata_host_suspend);

/**
 *	ata_host_resume - resume host
 *	@host: host to resume
 *
 *	Resume @host.  Actual operation is performed by port resume.
 */
void ata_host_resume(struct ata_host *host)
{
	host->dev->power.power_state = PMSG_ON;
}
EXPORT_SYMBOL_GPL(ata_host_resume);
#endif

const struct device_type ata_port_type = {
	.name = ATA_PORT_TYPE_NAME,
#ifdef CONFIG_PM
	.pm = &ata_port_pm_ops,
#endif
};

/**
 *	ata_dev_init - Initialize an ata_device structure
 *	@dev: Device structure to initialize
 *
 *	Initialize @dev in preparation for probing.
 *
 *	LOCKING:
 *	Inherited from caller.
 */
void ata_dev_init(struct ata_device *dev)
{
	struct ata_link *link = ata_dev_phys_link(dev);
	struct ata_port *ap = link->ap;
	unsigned long flags;

	/* SATA spd limit is bound to the attached device, reset together */
	link->sata_spd_limit = link->hw_sata_spd_limit;
	link->sata_spd = 0;

	/* High bits of dev->flags are used to record warm plug
	 * requests which occur asynchronously.  Synchronize using
	 * host lock.
	 */
	spin_lock_irqsave(ap->lock, flags);
	dev->flags &= ~ATA_DFLAG_INIT_MASK;
	dev->horkage = 0;
	spin_unlock_irqrestore(ap->lock, flags);

	memset((void *)dev + ATA_DEVICE_CLEAR_BEGIN, 0,
	       ATA_DEVICE_CLEAR_END - ATA_DEVICE_CLEAR_BEGIN);
	dev->pio_mask = UINT_MAX;
	dev->mwdma_mask = UINT_MAX;
	dev->udma_mask = UINT_MAX;
}

/**
 *	ata_link_init - Initialize an ata_link structure
 *	@ap: ATA port link is attached to
 *	@link: Link structure to initialize
 *	@pmp: Port multiplier port number
 *
 *	Initialize @link.
 *
 *	LOCKING:
 *	Kernel thread context (may sleep)
 */
void ata_link_init(struct ata_port *ap, struct ata_link *link, int pmp)
{
	int i;

	/* clear everything except for devices */
	memset((void *)link + ATA_LINK_CLEAR_BEGIN, 0,
	       ATA_LINK_CLEAR_END - ATA_LINK_CLEAR_BEGIN);

	link->ap = ap;
	link->pmp = pmp;
	link->active_tag = ATA_TAG_POISON;
	link->hw_sata_spd_limit = UINT_MAX;

	/* can't use iterator, ap isn't initialized yet */
	for (i = 0; i < ATA_MAX_DEVICES; i++) {
		struct ata_device *dev = &link->device[i];

		dev->link = link;
		dev->devno = dev - link->device;
#ifdef CONFIG_ATA_ACPI
		dev->gtf_filter = ata_acpi_gtf_filter;
#endif
		ata_dev_init(dev);
	}
}

/**
 *	sata_link_init_spd - Initialize link->sata_spd_limit
 *	@link: Link to configure sata_spd_limit for
 *
 *	Initialize ``link->[hw_]sata_spd_limit`` to the currently
 *	configured value.
 *
 *	LOCKING:
 *	Kernel thread context (may sleep).
 *
 *	RETURNS:
 *	0 on success, -errno on failure.
 */
int sata_link_init_spd(struct ata_link *link)
{
	u8 spd;
	int rc;

	rc = sata_scr_read(link, SCR_CONTROL, &link->saved_scontrol);
	if (rc)
		return rc;

	spd = (link->saved_scontrol >> 4) & 0xf;
	if (spd)
		link->hw_sata_spd_limit &= (1 << spd) - 1;

	ata_force_link_limits(link);

	link->sata_spd_limit = link->hw_sata_spd_limit;

	return 0;
}

/**
 *	ata_port_alloc - allocate and initialize basic ATA port resources
 *	@host: ATA host this allocated port belongs to
 *
 *	Allocate and initialize basic ATA port resources.
 *
 *	RETURNS:
 *	Allocate ATA port on success, NULL on failure.
 *
 *	LOCKING:
 *	Inherited from calling layer (may sleep).
 */
struct ata_port *ata_port_alloc(struct ata_host *host)
{
	struct ata_port *ap;

	ap = kzalloc(sizeof(*ap), GFP_KERNEL);
	if (!ap)
		return NULL;

	ap->pflags |= ATA_PFLAG_INITIALIZING | ATA_PFLAG_FROZEN;
	ap->lock = &host->lock;
	ap->print_id = -1;
	ap->local_port_no = -1;
	ap->host = host;
	ap->dev = host->dev;

	mutex_init(&ap->scsi_scan_mutex);
	INIT_DELAYED_WORK(&ap->hotplug_task, ata_scsi_hotplug);
	INIT_DELAYED_WORK(&ap->scsi_rescan_task, ata_scsi_dev_rescan);
	INIT_LIST_HEAD(&ap->eh_done_q);
	init_waitqueue_head(&ap->eh_wait_q);
	init_completion(&ap->park_req_pending);
	timer_setup(&ap->fastdrain_timer, ata_eh_fastdrain_timerfn,
		    TIMER_DEFERRABLE);

	ap->cbl = ATA_CBL_NONE;

	ata_link_init(ap, &ap->link, 0);

#ifdef ATA_IRQ_TRAP
	ap->stats.unhandled_irq = 1;
	ap->stats.idle_irq = 1;
#endif
	ata_sff_port_init(ap);

	return ap;
}

static void ata_devres_release(struct device *gendev, void *res)
{
	struct ata_host *host = dev_get_drvdata(gendev);
	int i;

	for (i = 0; i < host->n_ports; i++) {
		struct ata_port *ap = host->ports[i];

		if (!ap)
			continue;

		if (ap->scsi_host)
			scsi_host_put(ap->scsi_host);

	}

	dev_set_drvdata(gendev, NULL);
	ata_host_put(host);
}

static void ata_host_release(struct kref *kref)
{
	struct ata_host *host = container_of(kref, struct ata_host, kref);
	int i;

	for (i = 0; i < host->n_ports; i++) {
		struct ata_port *ap = host->ports[i];

		kfree(ap->pmp_link);
		kfree(ap->slave_link);
		kfree(ap->ncq_sense_buf);
		kfree(ap);
		host->ports[i] = NULL;
	}
	kfree(host);
}

void ata_host_get(struct ata_host *host)
{
	kref_get(&host->kref);
}

void ata_host_put(struct ata_host *host)
{
	kref_put(&host->kref, ata_host_release);
}
EXPORT_SYMBOL_GPL(ata_host_put);

/**
 *	ata_host_alloc - allocate and init basic ATA host resources
 *	@dev: generic device this host is associated with
 *	@max_ports: maximum number of ATA ports associated with this host
 *
 *	Allocate and initialize basic ATA host resources.  LLD calls
 *	this function to allocate a host, initializes it fully and
 *	attaches it using ata_host_register().
 *
 *	@max_ports ports are allocated and host->n_ports is
 *	initialized to @max_ports.  The caller is allowed to decrease
 *	host->n_ports before calling ata_host_register().  The unused
 *	ports will be automatically freed on registration.
 *
 *	RETURNS:
 *	Allocate ATA host on success, NULL on failure.
 *
 *	LOCKING:
 *	Inherited from calling layer (may sleep).
 */
struct ata_host *ata_host_alloc(struct device *dev, int max_ports)
{
	struct ata_host *host;
	size_t sz;
	int i;
	void *dr;

	/* alloc a container for our list of ATA ports (buses) */
	sz = sizeof(struct ata_host) + (max_ports + 1) * sizeof(void *);
	host = kzalloc(sz, GFP_KERNEL);
	if (!host)
		return NULL;

	if (!devres_open_group(dev, NULL, GFP_KERNEL))
		goto err_free;

	dr = devres_alloc(ata_devres_release, 0, GFP_KERNEL);
	if (!dr)
		goto err_out;

	devres_add(dev, dr);
	dev_set_drvdata(dev, host);

	spin_lock_init(&host->lock);
	mutex_init(&host->eh_mutex);
	host->dev = dev;
	host->n_ports = max_ports;
	kref_init(&host->kref);

	/* allocate ports bound to this host */
	for (i = 0; i < max_ports; i++) {
		struct ata_port *ap;

		ap = ata_port_alloc(host);
		if (!ap)
			goto err_out;

		ap->port_no = i;
		host->ports[i] = ap;
	}

	devres_remove_group(dev, NULL);
	return host;

 err_out:
	devres_release_group(dev, NULL);
 err_free:
	kfree(host);
	return NULL;
}
EXPORT_SYMBOL_GPL(ata_host_alloc);

/**
 *	ata_host_alloc_pinfo - alloc host and init with port_info array
 *	@dev: generic device this host is associated with
 *	@ppi: array of ATA port_info to initialize host with
 *	@n_ports: number of ATA ports attached to this host
 *
 *	Allocate ATA host and initialize with info from @ppi.  If NULL
 *	terminated, @ppi may contain fewer entries than @n_ports.  The
 *	last entry will be used for the remaining ports.
 *
 *	RETURNS:
 *	Allocate ATA host on success, NULL on failure.
 *
 *	LOCKING:
 *	Inherited from calling layer (may sleep).
 */
struct ata_host *ata_host_alloc_pinfo(struct device *dev,
				      const struct ata_port_info * const * ppi,
				      int n_ports)
{
	const struct ata_port_info *pi = &ata_dummy_port_info;
	struct ata_host *host;
	int i, j;

	host = ata_host_alloc(dev, n_ports);
	if (!host)
		return NULL;

	for (i = 0, j = 0; i < host->n_ports; i++) {
		struct ata_port *ap = host->ports[i];

		if (ppi[j])
			pi = ppi[j++];

		ap->pio_mask = pi->pio_mask;
		ap->mwdma_mask = pi->mwdma_mask;
		ap->udma_mask = pi->udma_mask;
		ap->flags |= pi->flags;
		ap->link.flags |= pi->link_flags;
		ap->ops = pi->port_ops;

		if (!host->ops && (pi->port_ops != &ata_dummy_port_ops))
			host->ops = pi->port_ops;
	}

	return host;
}
EXPORT_SYMBOL_GPL(ata_host_alloc_pinfo);

static void ata_host_stop(struct device *gendev, void *res)
{
	struct ata_host *host = dev_get_drvdata(gendev);
	int i;

	WARN_ON(!(host->flags & ATA_HOST_STARTED));

	for (i = 0; i < host->n_ports; i++) {
		struct ata_port *ap = host->ports[i];

		if (ap->ops->port_stop)
			ap->ops->port_stop(ap);
	}

	if (host->ops->host_stop)
		host->ops->host_stop(host);
}

/**
 *	ata_finalize_port_ops - finalize ata_port_operations
 *	@ops: ata_port_operations to finalize
 *
 *	An ata_port_operations can inherit from another ops and that
 *	ops can again inherit from another.  This can go on as many
 *	times as necessary as long as there is no loop in the
 *	inheritance chain.
 *
 *	Ops tables are finalized when the host is started.  NULL or
 *	unspecified entries are inherited from the closet ancestor
 *	which has the method and the entry is populated with it.
 *	After finalization, the ops table directly points to all the
 *	methods and ->inherits is no longer necessary and cleared.
 *
 *	Using ATA_OP_NULL, inheriting ops can force a method to NULL.
 *
 *	LOCKING:
 *	None.
 */
static void ata_finalize_port_ops(struct ata_port_operations *ops)
{
	static DEFINE_SPINLOCK(lock);
	const struct ata_port_operations *cur;
	void **begin = (void **)ops;
	void **end = (void **)&ops->inherits;
	void **pp;

	if (!ops || !ops->inherits)
		return;

	spin_lock(&lock);

	for (cur = ops->inherits; cur; cur = cur->inherits) {
		void **inherit = (void **)cur;

		for (pp = begin; pp < end; pp++, inherit++)
			if (!*pp)
				*pp = *inherit;
	}

	for (pp = begin; pp < end; pp++)
		if (IS_ERR(*pp))
			*pp = NULL;

	ops->inherits = NULL;

	spin_unlock(&lock);
}

/**
 *	ata_host_start - start and freeze ports of an ATA host
 *	@host: ATA host to start ports for
 *
 *	Start and then freeze ports of @host.  Started status is
 *	recorded in host->flags, so this function can be called
 *	multiple times.  Ports are guaranteed to get started only
 *	once.  If host->ops is not initialized yet, it is set to the
 *	first non-dummy port ops.
 *
 *	LOCKING:
 *	Inherited from calling layer (may sleep).
 *
 *	RETURNS:
 *	0 if all ports are started successfully, -errno otherwise.
 */
int ata_host_start(struct ata_host *host)
{
	int have_stop = 0;
	void *start_dr = NULL;
	int i, rc;

	if (host->flags & ATA_HOST_STARTED)
		return 0;

	ata_finalize_port_ops(host->ops);

	for (i = 0; i < host->n_ports; i++) {
		struct ata_port *ap = host->ports[i];

		ata_finalize_port_ops(ap->ops);

		if (!host->ops && !ata_port_is_dummy(ap))
			host->ops = ap->ops;

		if (ap->ops->port_stop)
			have_stop = 1;
	}

	if (host->ops && host->ops->host_stop)
		have_stop = 1;

	if (have_stop) {
		start_dr = devres_alloc(ata_host_stop, 0, GFP_KERNEL);
		if (!start_dr)
			return -ENOMEM;
	}

	for (i = 0; i < host->n_ports; i++) {
		struct ata_port *ap = host->ports[i];

		if (ap->ops->port_start) {
			rc = ap->ops->port_start(ap);
			if (rc) {
				if (rc != -ENODEV)
					dev_err(host->dev,
						"failed to start port %d (errno=%d)\n",
						i, rc);
				goto err_out;
			}
		}
		ata_eh_freeze_port(ap);
	}

	if (start_dr)
		devres_add(host->dev, start_dr);
	host->flags |= ATA_HOST_STARTED;
	return 0;

 err_out:
	while (--i >= 0) {
		struct ata_port *ap = host->ports[i];

		if (ap->ops->port_stop)
			ap->ops->port_stop(ap);
	}
	devres_free(start_dr);
	return rc;
}
EXPORT_SYMBOL_GPL(ata_host_start);

/**
 *	ata_host_init - Initialize a host struct for sas (ipr, libsas)
 *	@host:	host to initialize
 *	@dev:	device host is attached to
 *	@ops:	port_ops
 *
 */
void ata_host_init(struct ata_host *host, struct device *dev,
		   struct ata_port_operations *ops)
{
	spin_lock_init(&host->lock);
	mutex_init(&host->eh_mutex);
	host->n_tags = ATA_MAX_QUEUE;
	host->dev = dev;
	host->ops = ops;
	kref_init(&host->kref);
}
EXPORT_SYMBOL_GPL(ata_host_init);

void ata_port_probe(struct ata_port *ap)
{
	struct ata_eh_info *ehi = &ap->link.eh_info;
	unsigned long flags;

	/* kick EH for boot probing */
	spin_lock_irqsave(ap->lock, flags);

	ehi->probe_mask |= ATA_ALL_DEVICES;
	ehi->action |= ATA_EH_RESET;
	ehi->flags |= ATA_EHI_NO_AUTOPSY | ATA_EHI_QUIET;

	ap->pflags &= ~ATA_PFLAG_INITIALIZING;
	ap->pflags |= ATA_PFLAG_LOADING;
	ata_port_schedule_eh(ap);

	spin_unlock_irqrestore(ap->lock, flags);
}
EXPORT_SYMBOL_GPL(ata_port_probe);

static void async_port_probe(void *data, async_cookie_t cookie)
{
	struct ata_port *ap = data;

	/*
	 * If we're not allowed to scan this host in parallel,
	 * we need to wait until all previous scans have completed
	 * before going further.
	 * Jeff Garzik says this is only within a controller, so we
	 * don't need to wait for port 0, only for later ports.
	 */
	if (!(ap->host->flags & ATA_HOST_PARALLEL_SCAN) && ap->port_no != 0)
		async_synchronize_cookie(cookie);

	ata_port_probe(ap);
	ata_port_wait_eh(ap);

	/* in order to keep device order, we need to synchronize at this point */
	async_synchronize_cookie(cookie);

	ata_scsi_scan_host(ap, 1);
}

/**
 *	ata_host_register - register initialized ATA host
 *	@host: ATA host to register
 *	@sht: template for SCSI host
 *
 *	Register initialized ATA host.  @host is allocated using
 *	ata_host_alloc() and fully initialized by LLD.  This function
 *	starts ports, registers @host with ATA and SCSI layers and
 *	probe registered devices.
 *
 *	LOCKING:
 *	Inherited from calling layer (may sleep).
 *
 *	RETURNS:
 *	0 on success, -errno otherwise.
 */
int ata_host_register(struct ata_host *host, const struct scsi_host_template *sht)
{
	int i, rc;

	host->n_tags = clamp(sht->can_queue, 1, ATA_MAX_QUEUE);

	/* host must have been started */
	if (!(host->flags & ATA_HOST_STARTED)) {
		dev_err(host->dev, "BUG: trying to register unstarted host\n");
		WARN_ON(1);
		return -EINVAL;
	}

	/* Blow away unused ports.  This happens when LLD can't
	 * determine the exact number of ports to allocate at
	 * allocation time.
	 */
	for (i = host->n_ports; host->ports[i]; i++)
		kfree(host->ports[i]);

	/* give ports names and add SCSI hosts */
	for (i = 0; i < host->n_ports; i++) {
		host->ports[i]->print_id = atomic_inc_return(&ata_print_id);
		host->ports[i]->local_port_no = i + 1;
	}

	/* Create associated sysfs transport objects  */
	for (i = 0; i < host->n_ports; i++) {
		rc = ata_tport_add(host->dev,host->ports[i]);
		if (rc) {
			goto err_tadd;
		}
	}

	rc = ata_scsi_add_hosts(host, sht);
	if (rc)
		goto err_tadd;

	/* set cable, sata_spd_limit and report */
	for (i = 0; i < host->n_ports; i++) {
		struct ata_port *ap = host->ports[i];
		unsigned int xfer_mask;

		/* set SATA cable type if still unset */
		if (ap->cbl == ATA_CBL_NONE && (ap->flags & ATA_FLAG_SATA))
			ap->cbl = ATA_CBL_SATA;

		/* init sata_spd_limit to the current value */
		sata_link_init_spd(&ap->link);
		if (ap->slave_link)
			sata_link_init_spd(ap->slave_link);

		/* print per-port info to dmesg */
		xfer_mask = ata_pack_xfermask(ap->pio_mask, ap->mwdma_mask,
					      ap->udma_mask);

		if (!ata_port_is_dummy(ap)) {
			ata_port_info(ap, "%cATA max %s %s\n",
				      (ap->flags & ATA_FLAG_SATA) ? 'S' : 'P',
				      ata_mode_string(xfer_mask),
				      ap->link.eh_info.desc);
			ata_ehi_clear_desc(&ap->link.eh_info);
		} else
			ata_port_info(ap, "DUMMY\n");
	}

	/* perform each probe asynchronously */
	for (i = 0; i < host->n_ports; i++) {
		struct ata_port *ap = host->ports[i];
		ap->cookie = async_schedule(async_port_probe, ap);
	}

	return 0;

 err_tadd:
	while (--i >= 0) {
		ata_tport_delete(host->ports[i]);
	}
	return rc;

}
EXPORT_SYMBOL_GPL(ata_host_register);

/**
 *	ata_host_activate - start host, request IRQ and register it
 *	@host: target ATA host
 *	@irq: IRQ to request
 *	@irq_handler: irq_handler used when requesting IRQ
 *	@irq_flags: irq_flags used when requesting IRQ
 *	@sht: scsi_host_template to use when registering the host
 *
 *	After allocating an ATA host and initializing it, most libata
 *	LLDs perform three steps to activate the host - start host,
 *	request IRQ and register it.  This helper takes necessary
 *	arguments and performs the three steps in one go.
 *
 *	An invalid IRQ skips the IRQ registration and expects the host to
 *	have set polling mode on the port. In this case, @irq_handler
 *	should be NULL.
 *
 *	LOCKING:
 *	Inherited from calling layer (may sleep).
 *
 *	RETURNS:
 *	0 on success, -errno otherwise.
 */
int ata_host_activate(struct ata_host *host, int irq,
		      irq_handler_t irq_handler, unsigned long irq_flags,
		      const struct scsi_host_template *sht)
{
	int i, rc;
	char *irq_desc;

	rc = ata_host_start(host);
	if (rc)
		return rc;

	/* Special case for polling mode */
	if (!irq) {
		WARN_ON(irq_handler);
		return ata_host_register(host, sht);
	}

	irq_desc = devm_kasprintf(host->dev, GFP_KERNEL, "%s[%s]",
				  dev_driver_string(host->dev),
				  dev_name(host->dev));
	if (!irq_desc)
		return -ENOMEM;

	rc = devm_request_irq(host->dev, irq, irq_handler, irq_flags,
			      irq_desc, host);
	if (rc)
		return rc;

	for (i = 0; i < host->n_ports; i++)
		ata_port_desc(host->ports[i], "irq %d", irq);

	rc = ata_host_register(host, sht);
	/* if failed, just free the IRQ and leave ports alone */
	if (rc)
		devm_free_irq(host->dev, irq, host);

	return rc;
}
EXPORT_SYMBOL_GPL(ata_host_activate);

/**
 *	ata_port_detach - Detach ATA port in preparation of device removal
 *	@ap: ATA port to be detached
 *
 *	Detach all ATA devices and the associated SCSI devices of @ap;
 *	then, remove the associated SCSI host.  @ap is guaranteed to
 *	be quiescent on return from this function.
 *
 *	LOCKING:
 *	Kernel thread context (may sleep).
 */
static void ata_port_detach(struct ata_port *ap)
{
	unsigned long flags;
	struct ata_link *link;
	struct ata_device *dev;

	/* Wait for any ongoing EH */
	ata_port_wait_eh(ap);

<<<<<<< HEAD
	/* Wait for any ongoing EH */
	ata_port_wait_eh(ap);

=======
>>>>>>> 98817289
	mutex_lock(&ap->scsi_scan_mutex);
	spin_lock_irqsave(ap->lock, flags);

	/* Remove scsi devices */
	ata_for_each_link(link, ap, HOST_FIRST) {
		ata_for_each_dev(dev, link, ALL) {
			if (dev->sdev) {
				spin_unlock_irqrestore(ap->lock, flags);
				scsi_remove_device(dev->sdev);
				spin_lock_irqsave(ap->lock, flags);
				dev->sdev = NULL;
			}
		}
	}

	/* Tell EH to disable all devices */
	ap->pflags |= ATA_PFLAG_UNLOADING;
	ata_port_schedule_eh(ap);

	spin_unlock_irqrestore(ap->lock, flags);
	mutex_unlock(&ap->scsi_scan_mutex);

	/* wait till EH commits suicide */
	ata_port_wait_eh(ap);

	/* it better be dead now */
	WARN_ON(!(ap->pflags & ATA_PFLAG_UNLOADED));

	cancel_delayed_work_sync(&ap->hotplug_task);
	cancel_delayed_work_sync(&ap->scsi_rescan_task);

	/* clean up zpodd on port removal */
	ata_for_each_link(link, ap, HOST_FIRST) {
		ata_for_each_dev(dev, link, ALL) {
			if (zpodd_dev_enabled(dev))
				zpodd_exit(dev);
		}
	}
	if (ap->pmp_link) {
		int i;
		for (i = 0; i < SATA_PMP_MAX_PORTS; i++)
			ata_tlink_delete(&ap->pmp_link[i]);
	}
	/* remove the associated SCSI host */
	scsi_remove_host(ap->scsi_host);
	ata_tport_delete(ap);
}

/**
 *	ata_host_detach - Detach all ports of an ATA host
 *	@host: Host to detach
 *
 *	Detach all ports of @host.
 *
 *	LOCKING:
 *	Kernel thread context (may sleep).
 */
void ata_host_detach(struct ata_host *host)
{
	int i;

	for (i = 0; i < host->n_ports; i++) {
		/* Ensure ata_port probe has completed */
		async_synchronize_cookie(host->ports[i]->cookie + 1);
		ata_port_detach(host->ports[i]);
	}

	/* the host is dead now, dissociate ACPI */
	ata_acpi_dissociate(host);
}
EXPORT_SYMBOL_GPL(ata_host_detach);

#ifdef CONFIG_PCI

/**
 *	ata_pci_remove_one - PCI layer callback for device removal
 *	@pdev: PCI device that was removed
 *
 *	PCI layer indicates to libata via this hook that hot-unplug or
 *	module unload event has occurred.  Detach all ports.  Resource
 *	release is handled via devres.
 *
 *	LOCKING:
 *	Inherited from PCI layer (may sleep).
 */
void ata_pci_remove_one(struct pci_dev *pdev)
{
	struct ata_host *host = pci_get_drvdata(pdev);

	ata_host_detach(host);
}
EXPORT_SYMBOL_GPL(ata_pci_remove_one);

void ata_pci_shutdown_one(struct pci_dev *pdev)
{
	struct ata_host *host = pci_get_drvdata(pdev);
	int i;

	for (i = 0; i < host->n_ports; i++) {
		struct ata_port *ap = host->ports[i];

		ap->pflags |= ATA_PFLAG_FROZEN;

		/* Disable port interrupts */
		if (ap->ops->freeze)
			ap->ops->freeze(ap);

		/* Stop the port DMA engines */
		if (ap->ops->port_stop)
			ap->ops->port_stop(ap);
	}
}
EXPORT_SYMBOL_GPL(ata_pci_shutdown_one);

/* move to PCI subsystem */
int pci_test_config_bits(struct pci_dev *pdev, const struct pci_bits *bits)
{
	unsigned long tmp = 0;

	switch (bits->width) {
	case 1: {
		u8 tmp8 = 0;
		pci_read_config_byte(pdev, bits->reg, &tmp8);
		tmp = tmp8;
		break;
	}
	case 2: {
		u16 tmp16 = 0;
		pci_read_config_word(pdev, bits->reg, &tmp16);
		tmp = tmp16;
		break;
	}
	case 4: {
		u32 tmp32 = 0;
		pci_read_config_dword(pdev, bits->reg, &tmp32);
		tmp = tmp32;
		break;
	}

	default:
		return -EINVAL;
	}

	tmp &= bits->mask;

	return (tmp == bits->val) ? 1 : 0;
}
EXPORT_SYMBOL_GPL(pci_test_config_bits);

#ifdef CONFIG_PM
void ata_pci_device_do_suspend(struct pci_dev *pdev, pm_message_t mesg)
{
	pci_save_state(pdev);
	pci_disable_device(pdev);

	if (mesg.event & PM_EVENT_SLEEP)
		pci_set_power_state(pdev, PCI_D3hot);
}
EXPORT_SYMBOL_GPL(ata_pci_device_do_suspend);

int ata_pci_device_do_resume(struct pci_dev *pdev)
{
	int rc;

	pci_set_power_state(pdev, PCI_D0);
	pci_restore_state(pdev);

	rc = pcim_enable_device(pdev);
	if (rc) {
		dev_err(&pdev->dev,
			"failed to enable device after resume (%d)\n", rc);
		return rc;
	}

	pci_set_master(pdev);
	return 0;
}
EXPORT_SYMBOL_GPL(ata_pci_device_do_resume);

int ata_pci_device_suspend(struct pci_dev *pdev, pm_message_t mesg)
{
	struct ata_host *host = pci_get_drvdata(pdev);

	ata_host_suspend(host, mesg);

	ata_pci_device_do_suspend(pdev, mesg);

	return 0;
}
EXPORT_SYMBOL_GPL(ata_pci_device_suspend);

int ata_pci_device_resume(struct pci_dev *pdev)
{
	struct ata_host *host = pci_get_drvdata(pdev);
	int rc;

	rc = ata_pci_device_do_resume(pdev);
	if (rc == 0)
		ata_host_resume(host);
	return rc;
}
EXPORT_SYMBOL_GPL(ata_pci_device_resume);
#endif /* CONFIG_PM */
#endif /* CONFIG_PCI */

/**
 *	ata_platform_remove_one - Platform layer callback for device removal
 *	@pdev: Platform device that was removed
 *
 *	Platform layer indicates to libata via this hook that hot-unplug or
 *	module unload event has occurred.  Detach all ports.  Resource
 *	release is handled via devres.
 *
 *	LOCKING:
 *	Inherited from platform layer (may sleep).
 */
void ata_platform_remove_one(struct platform_device *pdev)
{
	struct ata_host *host = platform_get_drvdata(pdev);

	ata_host_detach(host);
}
EXPORT_SYMBOL_GPL(ata_platform_remove_one);

#ifdef CONFIG_ATA_FORCE

#define force_cbl(name, flag)				\
	{ #name,	.cbl		= (flag) }

#define force_spd_limit(spd, val)			\
	{ #spd,	.spd_limit		= (val) }

#define force_xfer(mode, shift)				\
	{ #mode,	.xfer_mask	= (1UL << (shift)) }

#define force_lflag_on(name, flags)			\
	{ #name,	.lflags_on	= (flags) }

#define force_lflag_onoff(name, flags)			\
	{ "no" #name,	.lflags_on	= (flags) },	\
	{ #name,	.lflags_off	= (flags) }

#define force_horkage_on(name, flag)			\
	{ #name,	.horkage_on	= (flag) }

#define force_horkage_onoff(name, flag)			\
	{ "no" #name,	.horkage_on	= (flag) },	\
	{ #name,	.horkage_off	= (flag) }

static const struct ata_force_param force_tbl[] __initconst = {
	force_cbl(40c,			ATA_CBL_PATA40),
	force_cbl(80c,			ATA_CBL_PATA80),
	force_cbl(short40c,		ATA_CBL_PATA40_SHORT),
	force_cbl(unk,			ATA_CBL_PATA_UNK),
	force_cbl(ign,			ATA_CBL_PATA_IGN),
	force_cbl(sata,			ATA_CBL_SATA),

	force_spd_limit(1.5Gbps,	1),
	force_spd_limit(3.0Gbps,	2),

	force_xfer(pio0,		ATA_SHIFT_PIO + 0),
	force_xfer(pio1,		ATA_SHIFT_PIO + 1),
	force_xfer(pio2,		ATA_SHIFT_PIO + 2),
	force_xfer(pio3,		ATA_SHIFT_PIO + 3),
	force_xfer(pio4,		ATA_SHIFT_PIO + 4),
	force_xfer(pio5,		ATA_SHIFT_PIO + 5),
	force_xfer(pio6,		ATA_SHIFT_PIO + 6),
	force_xfer(mwdma0,		ATA_SHIFT_MWDMA + 0),
	force_xfer(mwdma1,		ATA_SHIFT_MWDMA + 1),
	force_xfer(mwdma2,		ATA_SHIFT_MWDMA + 2),
	force_xfer(mwdma3,		ATA_SHIFT_MWDMA + 3),
	force_xfer(mwdma4,		ATA_SHIFT_MWDMA + 4),
	force_xfer(udma0,		ATA_SHIFT_UDMA + 0),
	force_xfer(udma16,		ATA_SHIFT_UDMA + 0),
	force_xfer(udma/16,		ATA_SHIFT_UDMA + 0),
	force_xfer(udma1,		ATA_SHIFT_UDMA + 1),
	force_xfer(udma25,		ATA_SHIFT_UDMA + 1),
	force_xfer(udma/25,		ATA_SHIFT_UDMA + 1),
	force_xfer(udma2,		ATA_SHIFT_UDMA + 2),
	force_xfer(udma33,		ATA_SHIFT_UDMA + 2),
	force_xfer(udma/33,		ATA_SHIFT_UDMA + 2),
	force_xfer(udma3,		ATA_SHIFT_UDMA + 3),
	force_xfer(udma44,		ATA_SHIFT_UDMA + 3),
	force_xfer(udma/44,		ATA_SHIFT_UDMA + 3),
	force_xfer(udma4,		ATA_SHIFT_UDMA + 4),
	force_xfer(udma66,		ATA_SHIFT_UDMA + 4),
	force_xfer(udma/66,		ATA_SHIFT_UDMA + 4),
	force_xfer(udma5,		ATA_SHIFT_UDMA + 5),
	force_xfer(udma100,		ATA_SHIFT_UDMA + 5),
	force_xfer(udma/100,		ATA_SHIFT_UDMA + 5),
	force_xfer(udma6,		ATA_SHIFT_UDMA + 6),
	force_xfer(udma133,		ATA_SHIFT_UDMA + 6),
	force_xfer(udma/133,		ATA_SHIFT_UDMA + 6),
	force_xfer(udma7,		ATA_SHIFT_UDMA + 7),

	force_lflag_on(nohrst,		ATA_LFLAG_NO_HRST),
	force_lflag_on(nosrst,		ATA_LFLAG_NO_SRST),
	force_lflag_on(norst,		ATA_LFLAG_NO_HRST | ATA_LFLAG_NO_SRST),
	force_lflag_on(rstonce,		ATA_LFLAG_RST_ONCE),
	force_lflag_onoff(dbdelay,	ATA_LFLAG_NO_DEBOUNCE_DELAY),

	force_horkage_onoff(ncq,	ATA_HORKAGE_NONCQ),
	force_horkage_onoff(ncqtrim,	ATA_HORKAGE_NO_NCQ_TRIM),
	force_horkage_onoff(ncqati,	ATA_HORKAGE_NO_NCQ_ON_ATI),

	force_horkage_onoff(trim,	ATA_HORKAGE_NOTRIM),
	force_horkage_on(trim_zero,	ATA_HORKAGE_ZERO_AFTER_TRIM),
	force_horkage_on(max_trim_128m, ATA_HORKAGE_MAX_TRIM_128M),

	force_horkage_onoff(dma,	ATA_HORKAGE_NODMA),
	force_horkage_on(atapi_dmadir,	ATA_HORKAGE_ATAPI_DMADIR),
	force_horkage_on(atapi_mod16_dma, ATA_HORKAGE_ATAPI_MOD16_DMA),

	force_horkage_onoff(dmalog,	ATA_HORKAGE_NO_DMA_LOG),
	force_horkage_onoff(iddevlog,	ATA_HORKAGE_NO_ID_DEV_LOG),
	force_horkage_onoff(logdir,	ATA_HORKAGE_NO_LOG_DIR),

	force_horkage_on(max_sec_128,	ATA_HORKAGE_MAX_SEC_128),
	force_horkage_on(max_sec_1024,	ATA_HORKAGE_MAX_SEC_1024),
	force_horkage_on(max_sec_lba48,	ATA_HORKAGE_MAX_SEC_LBA48),

	force_horkage_onoff(lpm,	ATA_HORKAGE_NOLPM),
	force_horkage_onoff(setxfer,	ATA_HORKAGE_NOSETXFER),
	force_horkage_on(dump_id,	ATA_HORKAGE_DUMP_ID),
	force_horkage_onoff(fua,	ATA_HORKAGE_NO_FUA),

	force_horkage_on(disable,	ATA_HORKAGE_DISABLE),
};

static int __init ata_parse_force_one(char **cur,
				      struct ata_force_ent *force_ent,
				      const char **reason)
{
	char *start = *cur, *p = *cur;
	char *id, *val, *endp;
	const struct ata_force_param *match_fp = NULL;
	int nr_matches = 0, i;

	/* find where this param ends and update *cur */
	while (*p != '\0' && *p != ',')
		p++;

	if (*p == '\0')
		*cur = p;
	else
		*cur = p + 1;

	*p = '\0';

	/* parse */
	p = strchr(start, ':');
	if (!p) {
		val = strstrip(start);
		goto parse_val;
	}
	*p = '\0';

	id = strstrip(start);
	val = strstrip(p + 1);

	/* parse id */
	p = strchr(id, '.');
	if (p) {
		*p++ = '\0';
		force_ent->device = simple_strtoul(p, &endp, 10);
		if (p == endp || *endp != '\0') {
			*reason = "invalid device";
			return -EINVAL;
		}
	}

	force_ent->port = simple_strtoul(id, &endp, 10);
	if (id == endp || *endp != '\0') {
		*reason = "invalid port/link";
		return -EINVAL;
	}

 parse_val:
	/* parse val, allow shortcuts so that both 1.5 and 1.5Gbps work */
	for (i = 0; i < ARRAY_SIZE(force_tbl); i++) {
		const struct ata_force_param *fp = &force_tbl[i];

		if (strncasecmp(val, fp->name, strlen(val)))
			continue;

		nr_matches++;
		match_fp = fp;

		if (strcasecmp(val, fp->name) == 0) {
			nr_matches = 1;
			break;
		}
	}

	if (!nr_matches) {
		*reason = "unknown value";
		return -EINVAL;
	}
	if (nr_matches > 1) {
		*reason = "ambiguous value";
		return -EINVAL;
	}

	force_ent->param = *match_fp;

	return 0;
}

static void __init ata_parse_force_param(void)
{
	int idx = 0, size = 1;
	int last_port = -1, last_device = -1;
	char *p, *cur, *next;

	/* Calculate maximum number of params and allocate ata_force_tbl */
	for (p = ata_force_param_buf; *p; p++)
		if (*p == ',')
			size++;

	ata_force_tbl = kcalloc(size, sizeof(ata_force_tbl[0]), GFP_KERNEL);
	if (!ata_force_tbl) {
		printk(KERN_WARNING "ata: failed to extend force table, "
		       "libata.force ignored\n");
		return;
	}

	/* parse and populate the table */
	for (cur = ata_force_param_buf; *cur != '\0'; cur = next) {
		const char *reason = "";
		struct ata_force_ent te = { .port = -1, .device = -1 };

		next = cur;
		if (ata_parse_force_one(&next, &te, &reason)) {
			printk(KERN_WARNING "ata: failed to parse force "
			       "parameter \"%s\" (%s)\n",
			       cur, reason);
			continue;
		}

		if (te.port == -1) {
			te.port = last_port;
			te.device = last_device;
		}

		ata_force_tbl[idx++] = te;

		last_port = te.port;
		last_device = te.device;
	}

	ata_force_tbl_size = idx;
}

static void ata_free_force_param(void)
{
	kfree(ata_force_tbl);
}
#else
static inline void ata_parse_force_param(void) { }
static inline void ata_free_force_param(void) { }
#endif

static int __init ata_init(void)
{
	int rc;

	ata_parse_force_param();

	rc = ata_sff_init();
	if (rc) {
		ata_free_force_param();
		return rc;
	}

	libata_transport_init();
	ata_scsi_transport_template = ata_attach_transport();
	if (!ata_scsi_transport_template) {
		ata_sff_exit();
		rc = -ENOMEM;
		goto err_out;
	}

	printk(KERN_DEBUG "libata version " DRV_VERSION " loaded.\n");
	return 0;

err_out:
	return rc;
}

static void __exit ata_exit(void)
{
	ata_release_transport(ata_scsi_transport_template);
	libata_transport_exit();
	ata_sff_exit();
	ata_free_force_param();
}

subsys_initcall(ata_init);
module_exit(ata_exit);

static DEFINE_RATELIMIT_STATE(ratelimit, HZ / 5, 1);

int ata_ratelimit(void)
{
	return __ratelimit(&ratelimit);
}
EXPORT_SYMBOL_GPL(ata_ratelimit);

/**
 *	ata_msleep - ATA EH owner aware msleep
 *	@ap: ATA port to attribute the sleep to
 *	@msecs: duration to sleep in milliseconds
 *
 *	Sleeps @msecs.  If the current task is owner of @ap's EH, the
 *	ownership is released before going to sleep and reacquired
 *	after the sleep is complete.  IOW, other ports sharing the
 *	@ap->host will be allowed to own the EH while this task is
 *	sleeping.
 *
 *	LOCKING:
 *	Might sleep.
 */
void ata_msleep(struct ata_port *ap, unsigned int msecs)
{
	bool owns_eh = ap && ap->host->eh_owner == current;

	if (owns_eh)
		ata_eh_release(ap);

	if (msecs < 20) {
		unsigned long usecs = msecs * USEC_PER_MSEC;
		usleep_range(usecs, usecs + 50);
	} else {
		msleep(msecs);
	}

	if (owns_eh)
		ata_eh_acquire(ap);
}
EXPORT_SYMBOL_GPL(ata_msleep);

/**
 *	ata_wait_register - wait until register value changes
 *	@ap: ATA port to wait register for, can be NULL
 *	@reg: IO-mapped register
 *	@mask: Mask to apply to read register value
 *	@val: Wait condition
 *	@interval: polling interval in milliseconds
 *	@timeout: timeout in milliseconds
 *
 *	Waiting for some bits of register to change is a common
 *	operation for ATA controllers.  This function reads 32bit LE
 *	IO-mapped register @reg and tests for the following condition.
 *
 *	(*@reg & mask) != val
 *
 *	If the condition is met, it returns; otherwise, the process is
 *	repeated after @interval_msec until timeout.
 *
 *	LOCKING:
 *	Kernel thread context (may sleep)
 *
 *	RETURNS:
 *	The final register value.
 */
u32 ata_wait_register(struct ata_port *ap, void __iomem *reg, u32 mask, u32 val,
		      unsigned int interval, unsigned int timeout)
{
	unsigned long deadline;
	u32 tmp;

	tmp = ioread32(reg);

	/* Calculate timeout _after_ the first read to make sure
	 * preceding writes reach the controller before starting to
	 * eat away the timeout.
	 */
	deadline = ata_deadline(jiffies, timeout);

	while ((tmp & mask) == val && time_before(jiffies, deadline)) {
		ata_msleep(ap, interval);
		tmp = ioread32(reg);
	}

	return tmp;
}
EXPORT_SYMBOL_GPL(ata_wait_register);

/*
 * Dummy port_ops
 */
static unsigned int ata_dummy_qc_issue(struct ata_queued_cmd *qc)
{
	return AC_ERR_SYSTEM;
}

static void ata_dummy_error_handler(struct ata_port *ap)
{
	/* truly dummy */
}

struct ata_port_operations ata_dummy_port_ops = {
	.qc_prep		= ata_noop_qc_prep,
	.qc_issue		= ata_dummy_qc_issue,
	.error_handler		= ata_dummy_error_handler,
	.sched_eh		= ata_std_sched_eh,
	.end_eh			= ata_std_end_eh,
};
EXPORT_SYMBOL_GPL(ata_dummy_port_ops);

const struct ata_port_info ata_dummy_port_info = {
	.port_ops		= &ata_dummy_port_ops,
};
EXPORT_SYMBOL_GPL(ata_dummy_port_info);

void ata_print_version(const struct device *dev, const char *version)
{
	dev_printk(KERN_DEBUG, dev, "version %s\n", version);
}
EXPORT_SYMBOL(ata_print_version);

EXPORT_TRACEPOINT_SYMBOL_GPL(ata_tf_load);
EXPORT_TRACEPOINT_SYMBOL_GPL(ata_exec_command);
EXPORT_TRACEPOINT_SYMBOL_GPL(ata_bmdma_setup);
EXPORT_TRACEPOINT_SYMBOL_GPL(ata_bmdma_start);
EXPORT_TRACEPOINT_SYMBOL_GPL(ata_bmdma_status);<|MERGE_RESOLUTION|>--- conflicted
+++ resolved
@@ -6057,12 +6057,6 @@
 	/* Wait for any ongoing EH */
 	ata_port_wait_eh(ap);
 
-<<<<<<< HEAD
-	/* Wait for any ongoing EH */
-	ata_port_wait_eh(ap);
-
-=======
->>>>>>> 98817289
 	mutex_lock(&ap->scsi_scan_mutex);
 	spin_lock_irqsave(ap->lock, flags);
 
