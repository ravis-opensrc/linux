// SPDX-License-Identifier: GPL-2.0-or-later
/*
 *  ahci.c - AHCI SATA support
 *
 *  Maintained by:  Tejun Heo <tj@kernel.org>
 *    		    Please ALWAYS copy linux-ide@vger.kernel.org
 *		    on emails.
 *
 *  Copyright 2004-2005 Red Hat, Inc.
 *
 * libata documentation is available via 'make {ps|pdf}docs',
 * as Documentation/driver-api/libata.rst
 *
 * AHCI hardware documentation:
 * http://www.intel.com/technology/serialata/pdf/rev1_0.pdf
 * http://www.intel.com/technology/serialata/pdf/rev1_1.pdf
 */

#include <linux/kernel.h>
#include <linux/module.h>
#include <linux/pci.h>
#include <linux/blkdev.h>
#include <linux/delay.h>
#include <linux/interrupt.h>
#include <linux/dma-mapping.h>
#include <linux/device.h>
#include <linux/dmi.h>
#include <linux/gfp.h>
#include <linux/msi.h>
#include <scsi/scsi_host.h>
#include <scsi/scsi_cmnd.h>
#include <linux/libata.h>
#include <linux/ahci-remap.h>
#include <linux/io-64-nonatomic-lo-hi.h>
#include "ahci.h"

#define DRV_NAME	"ahci"
#define DRV_VERSION	"3.0"

enum {
	AHCI_PCI_BAR_STA2X11	= 0,
	AHCI_PCI_BAR_CAVIUM	= 0,
	AHCI_PCI_BAR_LOONGSON	= 0,
	AHCI_PCI_BAR_ENMOTUS	= 2,
	AHCI_PCI_BAR_CAVIUM_GEN5	= 4,
	AHCI_PCI_BAR_STANDARD	= 5,
};

enum board_ids {
	/* board IDs by feature in alphabetical order */
	board_ahci,
	board_ahci_ign_iferr,
	board_ahci_mobile,
	board_ahci_nomsi,
	board_ahci_noncq,
	board_ahci_nosntf,
	board_ahci_yes_fbs,

	/* board IDs for specific chipsets in alphabetical order */
	board_ahci_al,
	board_ahci_avn,
	board_ahci_mcp65,
	board_ahci_mcp77,
	board_ahci_mcp89,
	board_ahci_mv,
	board_ahci_sb600,
	board_ahci_sb700,	/* for SB700 and SB800 */
	board_ahci_vt8251,

	/*
	 * board IDs for Intel chipsets that support more than 6 ports
	 * *and* end up needing the PCS quirk.
	 */
	board_ahci_pcs7,

	/* aliases */
	board_ahci_mcp_linux	= board_ahci_mcp65,
	board_ahci_mcp67	= board_ahci_mcp65,
	board_ahci_mcp73	= board_ahci_mcp65,
	board_ahci_mcp79	= board_ahci_mcp77,
};

static int ahci_init_one(struct pci_dev *pdev, const struct pci_device_id *ent);
static void ahci_remove_one(struct pci_dev *dev);
static void ahci_shutdown_one(struct pci_dev *dev);
static int ahci_vt8251_hardreset(struct ata_link *link, unsigned int *class,
				 unsigned long deadline);
static int ahci_avn_hardreset(struct ata_link *link, unsigned int *class,
			      unsigned long deadline);
static void ahci_mcp89_apple_enable(struct pci_dev *pdev);
static bool is_mcp89_apple(struct pci_dev *pdev);
static int ahci_p5wdh_hardreset(struct ata_link *link, unsigned int *class,
				unsigned long deadline);
#ifdef CONFIG_PM
static int ahci_pci_device_runtime_suspend(struct device *dev);
static int ahci_pci_device_runtime_resume(struct device *dev);
#ifdef CONFIG_PM_SLEEP
static int ahci_pci_device_suspend(struct device *dev);
static int ahci_pci_device_resume(struct device *dev);
#endif
#endif /* CONFIG_PM */

static struct scsi_host_template ahci_sht = {
	AHCI_SHT("ahci"),
};

static struct ata_port_operations ahci_vt8251_ops = {
	.inherits		= &ahci_ops,
	.hardreset		= ahci_vt8251_hardreset,
};

static struct ata_port_operations ahci_p5wdh_ops = {
	.inherits		= &ahci_ops,
	.hardreset		= ahci_p5wdh_hardreset,
};

static struct ata_port_operations ahci_avn_ops = {
	.inherits		= &ahci_ops,
	.hardreset		= ahci_avn_hardreset,
};

static const struct ata_port_info ahci_port_info[] = {
	/* by features */
	[board_ahci] = {
		.flags		= AHCI_FLAG_COMMON,
		.pio_mask	= ATA_PIO4,
		.udma_mask	= ATA_UDMA6,
		.port_ops	= &ahci_ops,
	},
	[board_ahci_ign_iferr] = {
		AHCI_HFLAGS	(AHCI_HFLAG_IGN_IRQ_IF_ERR),
		.flags		= AHCI_FLAG_COMMON,
		.pio_mask	= ATA_PIO4,
		.udma_mask	= ATA_UDMA6,
		.port_ops	= &ahci_ops,
	},
	[board_ahci_mobile] = {
		AHCI_HFLAGS	(AHCI_HFLAG_IS_MOBILE),
		.flags		= AHCI_FLAG_COMMON,
		.pio_mask	= ATA_PIO4,
		.udma_mask	= ATA_UDMA6,
		.port_ops	= &ahci_ops,
	},
	[board_ahci_nomsi] = {
		AHCI_HFLAGS	(AHCI_HFLAG_NO_MSI),
		.flags		= AHCI_FLAG_COMMON,
		.pio_mask	= ATA_PIO4,
		.udma_mask	= ATA_UDMA6,
		.port_ops	= &ahci_ops,
	},
	[board_ahci_noncq] = {
		AHCI_HFLAGS	(AHCI_HFLAG_NO_NCQ),
		.flags		= AHCI_FLAG_COMMON,
		.pio_mask	= ATA_PIO4,
		.udma_mask	= ATA_UDMA6,
		.port_ops	= &ahci_ops,
	},
	[board_ahci_nosntf] = {
		AHCI_HFLAGS	(AHCI_HFLAG_NO_SNTF),
		.flags		= AHCI_FLAG_COMMON,
		.pio_mask	= ATA_PIO4,
		.udma_mask	= ATA_UDMA6,
		.port_ops	= &ahci_ops,
	},
	[board_ahci_yes_fbs] = {
		AHCI_HFLAGS	(AHCI_HFLAG_YES_FBS),
		.flags		= AHCI_FLAG_COMMON,
		.pio_mask	= ATA_PIO4,
		.udma_mask	= ATA_UDMA6,
		.port_ops	= &ahci_ops,
	},
	/* by chipsets */
	[board_ahci_al] = {
		AHCI_HFLAGS	(AHCI_HFLAG_NO_PMP | AHCI_HFLAG_NO_MSI),
		.flags		= AHCI_FLAG_COMMON,
		.pio_mask	= ATA_PIO4,
		.udma_mask	= ATA_UDMA6,
		.port_ops	= &ahci_ops,
	},
	[board_ahci_avn] = {
		.flags		= AHCI_FLAG_COMMON,
		.pio_mask	= ATA_PIO4,
		.udma_mask	= ATA_UDMA6,
		.port_ops	= &ahci_avn_ops,
	},
	[board_ahci_mcp65] = {
		AHCI_HFLAGS	(AHCI_HFLAG_NO_FPDMA_AA | AHCI_HFLAG_NO_PMP |
				 AHCI_HFLAG_YES_NCQ),
		.flags		= AHCI_FLAG_COMMON | ATA_FLAG_NO_DIPM,
		.pio_mask	= ATA_PIO4,
		.udma_mask	= ATA_UDMA6,
		.port_ops	= &ahci_ops,
	},
	[board_ahci_mcp77] = {
		AHCI_HFLAGS	(AHCI_HFLAG_NO_FPDMA_AA | AHCI_HFLAG_NO_PMP),
		.flags		= AHCI_FLAG_COMMON,
		.pio_mask	= ATA_PIO4,
		.udma_mask	= ATA_UDMA6,
		.port_ops	= &ahci_ops,
	},
	[board_ahci_mcp89] = {
		AHCI_HFLAGS	(AHCI_HFLAG_NO_FPDMA_AA),
		.flags		= AHCI_FLAG_COMMON,
		.pio_mask	= ATA_PIO4,
		.udma_mask	= ATA_UDMA6,
		.port_ops	= &ahci_ops,
	},
	[board_ahci_mv] = {
		AHCI_HFLAGS	(AHCI_HFLAG_NO_NCQ | AHCI_HFLAG_NO_MSI |
				 AHCI_HFLAG_MV_PATA | AHCI_HFLAG_NO_PMP),
		.flags		= ATA_FLAG_SATA | ATA_FLAG_PIO_DMA,
		.pio_mask	= ATA_PIO4,
		.udma_mask	= ATA_UDMA6,
		.port_ops	= &ahci_ops,
	},
	[board_ahci_sb600] = {
		AHCI_HFLAGS	(AHCI_HFLAG_IGN_SERR_INTERNAL |
				 AHCI_HFLAG_NO_MSI | AHCI_HFLAG_SECT255 |
				 AHCI_HFLAG_32BIT_ONLY),
		.flags		= AHCI_FLAG_COMMON,
		.pio_mask	= ATA_PIO4,
		.udma_mask	= ATA_UDMA6,
		.port_ops	= &ahci_pmp_retry_srst_ops,
	},
	[board_ahci_sb700] = {	/* for SB700 and SB800 */
		AHCI_HFLAGS	(AHCI_HFLAG_IGN_SERR_INTERNAL),
		.flags		= AHCI_FLAG_COMMON,
		.pio_mask	= ATA_PIO4,
		.udma_mask	= ATA_UDMA6,
		.port_ops	= &ahci_pmp_retry_srst_ops,
	},
	[board_ahci_vt8251] = {
		AHCI_HFLAGS	(AHCI_HFLAG_NO_NCQ | AHCI_HFLAG_NO_PMP),
		.flags		= AHCI_FLAG_COMMON,
		.pio_mask	= ATA_PIO4,
		.udma_mask	= ATA_UDMA6,
		.port_ops	= &ahci_vt8251_ops,
	},
	[board_ahci_pcs7] = {
		.flags		= AHCI_FLAG_COMMON,
		.pio_mask	= ATA_PIO4,
		.udma_mask	= ATA_UDMA6,
		.port_ops	= &ahci_ops,
	},
};

static const struct pci_device_id ahci_pci_tbl[] = {
	/* Intel */
	{ PCI_VDEVICE(INTEL, 0x06d6), board_ahci }, /* Comet Lake PCH-H RAID */
	{ PCI_VDEVICE(INTEL, 0x2652), board_ahci }, /* ICH6 */
	{ PCI_VDEVICE(INTEL, 0x2653), board_ahci }, /* ICH6M */
	{ PCI_VDEVICE(INTEL, 0x27c1), board_ahci }, /* ICH7 */
	{ PCI_VDEVICE(INTEL, 0x27c5), board_ahci }, /* ICH7M */
	{ PCI_VDEVICE(INTEL, 0x27c3), board_ahci }, /* ICH7R */
	{ PCI_VDEVICE(AL, 0x5288), board_ahci_ign_iferr }, /* ULi M5288 */
	{ PCI_VDEVICE(INTEL, 0x2681), board_ahci }, /* ESB2 */
	{ PCI_VDEVICE(INTEL, 0x2682), board_ahci }, /* ESB2 */
	{ PCI_VDEVICE(INTEL, 0x2683), board_ahci }, /* ESB2 */
	{ PCI_VDEVICE(INTEL, 0x27c6), board_ahci }, /* ICH7-M DH */
	{ PCI_VDEVICE(INTEL, 0x2821), board_ahci }, /* ICH8 */
	{ PCI_VDEVICE(INTEL, 0x2822), board_ahci_nosntf }, /* ICH8 */
	{ PCI_VDEVICE(INTEL, 0x2824), board_ahci }, /* ICH8 */
	{ PCI_VDEVICE(INTEL, 0x2829), board_ahci }, /* ICH8M */
	{ PCI_VDEVICE(INTEL, 0x282a), board_ahci }, /* ICH8M */
	{ PCI_VDEVICE(INTEL, 0x2922), board_ahci }, /* ICH9 */
	{ PCI_VDEVICE(INTEL, 0x2923), board_ahci }, /* ICH9 */
	{ PCI_VDEVICE(INTEL, 0x2924), board_ahci }, /* ICH9 */
	{ PCI_VDEVICE(INTEL, 0x2925), board_ahci }, /* ICH9 */
	{ PCI_VDEVICE(INTEL, 0x2927), board_ahci }, /* ICH9 */
	{ PCI_VDEVICE(INTEL, 0x2929), board_ahci_mobile }, /* ICH9M */
	{ PCI_VDEVICE(INTEL, 0x292a), board_ahci_mobile }, /* ICH9M */
	{ PCI_VDEVICE(INTEL, 0x292b), board_ahci_mobile }, /* ICH9M */
	{ PCI_VDEVICE(INTEL, 0x292c), board_ahci_mobile }, /* ICH9M */
	{ PCI_VDEVICE(INTEL, 0x292f), board_ahci_mobile }, /* ICH9M */
	{ PCI_VDEVICE(INTEL, 0x294d), board_ahci }, /* ICH9 */
	{ PCI_VDEVICE(INTEL, 0x294e), board_ahci_mobile }, /* ICH9M */
	{ PCI_VDEVICE(INTEL, 0x502a), board_ahci }, /* Tolapai */
	{ PCI_VDEVICE(INTEL, 0x502b), board_ahci }, /* Tolapai */
	{ PCI_VDEVICE(INTEL, 0x3a05), board_ahci }, /* ICH10 */
	{ PCI_VDEVICE(INTEL, 0x3a22), board_ahci }, /* ICH10 */
	{ PCI_VDEVICE(INTEL, 0x3a25), board_ahci }, /* ICH10 */
	{ PCI_VDEVICE(INTEL, 0x3b22), board_ahci }, /* PCH AHCI */
	{ PCI_VDEVICE(INTEL, 0x3b23), board_ahci }, /* PCH AHCI */
	{ PCI_VDEVICE(INTEL, 0x3b24), board_ahci }, /* PCH RAID */
	{ PCI_VDEVICE(INTEL, 0x3b25), board_ahci }, /* PCH RAID */
	{ PCI_VDEVICE(INTEL, 0x3b29), board_ahci_mobile }, /* PCH M AHCI */
	{ PCI_VDEVICE(INTEL, 0x3b2b), board_ahci }, /* PCH RAID */
	{ PCI_VDEVICE(INTEL, 0x3b2c), board_ahci_mobile }, /* PCH M RAID */
	{ PCI_VDEVICE(INTEL, 0x3b2f), board_ahci }, /* PCH AHCI */
	{ PCI_VDEVICE(INTEL, 0x19b0), board_ahci_pcs7 }, /* DNV AHCI */
	{ PCI_VDEVICE(INTEL, 0x19b1), board_ahci_pcs7 }, /* DNV AHCI */
	{ PCI_VDEVICE(INTEL, 0x19b2), board_ahci_pcs7 }, /* DNV AHCI */
	{ PCI_VDEVICE(INTEL, 0x19b3), board_ahci_pcs7 }, /* DNV AHCI */
	{ PCI_VDEVICE(INTEL, 0x19b4), board_ahci_pcs7 }, /* DNV AHCI */
	{ PCI_VDEVICE(INTEL, 0x19b5), board_ahci_pcs7 }, /* DNV AHCI */
	{ PCI_VDEVICE(INTEL, 0x19b6), board_ahci_pcs7 }, /* DNV AHCI */
	{ PCI_VDEVICE(INTEL, 0x19b7), board_ahci_pcs7 }, /* DNV AHCI */
	{ PCI_VDEVICE(INTEL, 0x19bE), board_ahci_pcs7 }, /* DNV AHCI */
	{ PCI_VDEVICE(INTEL, 0x19bF), board_ahci_pcs7 }, /* DNV AHCI */
	{ PCI_VDEVICE(INTEL, 0x19c0), board_ahci_pcs7 }, /* DNV AHCI */
	{ PCI_VDEVICE(INTEL, 0x19c1), board_ahci_pcs7 }, /* DNV AHCI */
	{ PCI_VDEVICE(INTEL, 0x19c2), board_ahci_pcs7 }, /* DNV AHCI */
	{ PCI_VDEVICE(INTEL, 0x19c3), board_ahci_pcs7 }, /* DNV AHCI */
	{ PCI_VDEVICE(INTEL, 0x19c4), board_ahci_pcs7 }, /* DNV AHCI */
	{ PCI_VDEVICE(INTEL, 0x19c5), board_ahci_pcs7 }, /* DNV AHCI */
	{ PCI_VDEVICE(INTEL, 0x19c6), board_ahci_pcs7 }, /* DNV AHCI */
	{ PCI_VDEVICE(INTEL, 0x19c7), board_ahci_pcs7 }, /* DNV AHCI */
	{ PCI_VDEVICE(INTEL, 0x19cE), board_ahci_pcs7 }, /* DNV AHCI */
	{ PCI_VDEVICE(INTEL, 0x19cF), board_ahci_pcs7 }, /* DNV AHCI */
	{ PCI_VDEVICE(INTEL, 0x1c02), board_ahci }, /* CPT AHCI */
	{ PCI_VDEVICE(INTEL, 0x1c03), board_ahci_mobile }, /* CPT M AHCI */
	{ PCI_VDEVICE(INTEL, 0x1c04), board_ahci }, /* CPT RAID */
	{ PCI_VDEVICE(INTEL, 0x1c05), board_ahci_mobile }, /* CPT M RAID */
	{ PCI_VDEVICE(INTEL, 0x1c06), board_ahci }, /* CPT RAID */
	{ PCI_VDEVICE(INTEL, 0x1c07), board_ahci }, /* CPT RAID */
	{ PCI_VDEVICE(INTEL, 0x1d02), board_ahci }, /* PBG AHCI */
	{ PCI_VDEVICE(INTEL, 0x1d04), board_ahci }, /* PBG RAID */
	{ PCI_VDEVICE(INTEL, 0x1d06), board_ahci }, /* PBG RAID */
	{ PCI_VDEVICE(INTEL, 0x2826), board_ahci }, /* PBG RAID */
	{ PCI_VDEVICE(INTEL, 0x2323), board_ahci }, /* DH89xxCC AHCI */
	{ PCI_VDEVICE(INTEL, 0x1e02), board_ahci }, /* Panther Point AHCI */
	{ PCI_VDEVICE(INTEL, 0x1e03), board_ahci_mobile }, /* Panther M AHCI */
	{ PCI_VDEVICE(INTEL, 0x1e04), board_ahci }, /* Panther Point RAID */
	{ PCI_VDEVICE(INTEL, 0x1e05), board_ahci }, /* Panther Point RAID */
	{ PCI_VDEVICE(INTEL, 0x1e06), board_ahci }, /* Panther Point RAID */
	{ PCI_VDEVICE(INTEL, 0x1e07), board_ahci_mobile }, /* Panther M RAID */
	{ PCI_VDEVICE(INTEL, 0x1e0e), board_ahci }, /* Panther Point RAID */
	{ PCI_VDEVICE(INTEL, 0x8c02), board_ahci }, /* Lynx Point AHCI */
	{ PCI_VDEVICE(INTEL, 0x8c03), board_ahci_mobile }, /* Lynx M AHCI */
	{ PCI_VDEVICE(INTEL, 0x8c04), board_ahci }, /* Lynx Point RAID */
	{ PCI_VDEVICE(INTEL, 0x8c05), board_ahci_mobile }, /* Lynx M RAID */
	{ PCI_VDEVICE(INTEL, 0x8c06), board_ahci }, /* Lynx Point RAID */
	{ PCI_VDEVICE(INTEL, 0x8c07), board_ahci_mobile }, /* Lynx M RAID */
	{ PCI_VDEVICE(INTEL, 0x8c0e), board_ahci }, /* Lynx Point RAID */
	{ PCI_VDEVICE(INTEL, 0x8c0f), board_ahci_mobile }, /* Lynx M RAID */
	{ PCI_VDEVICE(INTEL, 0x9c02), board_ahci_mobile }, /* Lynx LP AHCI */
	{ PCI_VDEVICE(INTEL, 0x9c03), board_ahci_mobile }, /* Lynx LP AHCI */
	{ PCI_VDEVICE(INTEL, 0x9c04), board_ahci_mobile }, /* Lynx LP RAID */
	{ PCI_VDEVICE(INTEL, 0x9c05), board_ahci_mobile }, /* Lynx LP RAID */
	{ PCI_VDEVICE(INTEL, 0x9c06), board_ahci_mobile }, /* Lynx LP RAID */
	{ PCI_VDEVICE(INTEL, 0x9c07), board_ahci_mobile }, /* Lynx LP RAID */
	{ PCI_VDEVICE(INTEL, 0x9c0e), board_ahci_mobile }, /* Lynx LP RAID */
	{ PCI_VDEVICE(INTEL, 0x9c0f), board_ahci_mobile }, /* Lynx LP RAID */
	{ PCI_VDEVICE(INTEL, 0x9dd3), board_ahci_mobile }, /* Cannon Lake PCH-LP AHCI */
	{ PCI_VDEVICE(INTEL, 0x1f22), board_ahci }, /* Avoton AHCI */
	{ PCI_VDEVICE(INTEL, 0x1f23), board_ahci }, /* Avoton AHCI */
	{ PCI_VDEVICE(INTEL, 0x1f24), board_ahci }, /* Avoton RAID */
	{ PCI_VDEVICE(INTEL, 0x1f25), board_ahci }, /* Avoton RAID */
	{ PCI_VDEVICE(INTEL, 0x1f26), board_ahci }, /* Avoton RAID */
	{ PCI_VDEVICE(INTEL, 0x1f27), board_ahci }, /* Avoton RAID */
	{ PCI_VDEVICE(INTEL, 0x1f2e), board_ahci }, /* Avoton RAID */
	{ PCI_VDEVICE(INTEL, 0x1f2f), board_ahci }, /* Avoton RAID */
	{ PCI_VDEVICE(INTEL, 0x1f32), board_ahci_avn }, /* Avoton AHCI */
	{ PCI_VDEVICE(INTEL, 0x1f33), board_ahci_avn }, /* Avoton AHCI */
	{ PCI_VDEVICE(INTEL, 0x1f34), board_ahci_avn }, /* Avoton RAID */
	{ PCI_VDEVICE(INTEL, 0x1f35), board_ahci_avn }, /* Avoton RAID */
	{ PCI_VDEVICE(INTEL, 0x1f36), board_ahci_avn }, /* Avoton RAID */
	{ PCI_VDEVICE(INTEL, 0x1f37), board_ahci_avn }, /* Avoton RAID */
	{ PCI_VDEVICE(INTEL, 0x1f3e), board_ahci_avn }, /* Avoton RAID */
	{ PCI_VDEVICE(INTEL, 0x1f3f), board_ahci_avn }, /* Avoton RAID */
	{ PCI_VDEVICE(INTEL, 0x2823), board_ahci }, /* Wellsburg RAID */
	{ PCI_VDEVICE(INTEL, 0x2827), board_ahci }, /* Wellsburg RAID */
	{ PCI_VDEVICE(INTEL, 0x43d4), board_ahci }, /* Rocket Lake PCH-H RAID */
	{ PCI_VDEVICE(INTEL, 0x43d5), board_ahci }, /* Rocket Lake PCH-H RAID */
	{ PCI_VDEVICE(INTEL, 0x43d6), board_ahci }, /* Rocket Lake PCH-H RAID */
	{ PCI_VDEVICE(INTEL, 0x43d7), board_ahci }, /* Rocket Lake PCH-H RAID */
	{ PCI_VDEVICE(INTEL, 0x8d02), board_ahci }, /* Wellsburg AHCI */
	{ PCI_VDEVICE(INTEL, 0x8d04), board_ahci }, /* Wellsburg RAID */
	{ PCI_VDEVICE(INTEL, 0x8d06), board_ahci }, /* Wellsburg RAID */
	{ PCI_VDEVICE(INTEL, 0x8d0e), board_ahci }, /* Wellsburg RAID */
	{ PCI_VDEVICE(INTEL, 0x8d62), board_ahci }, /* Wellsburg AHCI */
	{ PCI_VDEVICE(INTEL, 0x8d64), board_ahci }, /* Wellsburg RAID */
	{ PCI_VDEVICE(INTEL, 0x8d66), board_ahci }, /* Wellsburg RAID */
	{ PCI_VDEVICE(INTEL, 0x8d6e), board_ahci }, /* Wellsburg RAID */
	{ PCI_VDEVICE(INTEL, 0x23a3), board_ahci }, /* Coleto Creek AHCI */
	{ PCI_VDEVICE(INTEL, 0x9c83), board_ahci_mobile }, /* Wildcat LP AHCI */
	{ PCI_VDEVICE(INTEL, 0x9c85), board_ahci_mobile }, /* Wildcat LP RAID */
	{ PCI_VDEVICE(INTEL, 0x9c87), board_ahci_mobile }, /* Wildcat LP RAID */
	{ PCI_VDEVICE(INTEL, 0x9c8f), board_ahci_mobile }, /* Wildcat LP RAID */
	{ PCI_VDEVICE(INTEL, 0x8c82), board_ahci }, /* 9 Series AHCI */
	{ PCI_VDEVICE(INTEL, 0x8c83), board_ahci_mobile }, /* 9 Series M AHCI */
	{ PCI_VDEVICE(INTEL, 0x8c84), board_ahci }, /* 9 Series RAID */
	{ PCI_VDEVICE(INTEL, 0x8c85), board_ahci_mobile }, /* 9 Series M RAID */
	{ PCI_VDEVICE(INTEL, 0x8c86), board_ahci }, /* 9 Series RAID */
	{ PCI_VDEVICE(INTEL, 0x8c87), board_ahci_mobile }, /* 9 Series M RAID */
	{ PCI_VDEVICE(INTEL, 0x8c8e), board_ahci }, /* 9 Series RAID */
	{ PCI_VDEVICE(INTEL, 0x8c8f), board_ahci_mobile }, /* 9 Series M RAID */
	{ PCI_VDEVICE(INTEL, 0x9d03), board_ahci_mobile }, /* Sunrise LP AHCI */
	{ PCI_VDEVICE(INTEL, 0x9d05), board_ahci_mobile }, /* Sunrise LP RAID */
	{ PCI_VDEVICE(INTEL, 0x9d07), board_ahci_mobile }, /* Sunrise LP RAID */
	{ PCI_VDEVICE(INTEL, 0xa102), board_ahci }, /* Sunrise Point-H AHCI */
	{ PCI_VDEVICE(INTEL, 0xa103), board_ahci_mobile }, /* Sunrise M AHCI */
	{ PCI_VDEVICE(INTEL, 0xa105), board_ahci }, /* Sunrise Point-H RAID */
	{ PCI_VDEVICE(INTEL, 0xa106), board_ahci }, /* Sunrise Point-H RAID */
	{ PCI_VDEVICE(INTEL, 0xa107), board_ahci_mobile }, /* Sunrise M RAID */
	{ PCI_VDEVICE(INTEL, 0xa10f), board_ahci }, /* Sunrise Point-H RAID */
	{ PCI_VDEVICE(INTEL, 0x2822), board_ahci }, /* Lewisburg RAID*/
	{ PCI_VDEVICE(INTEL, 0x2823), board_ahci }, /* Lewisburg AHCI*/
	{ PCI_VDEVICE(INTEL, 0x2826), board_ahci }, /* Lewisburg RAID*/
	{ PCI_VDEVICE(INTEL, 0x2827), board_ahci }, /* Lewisburg RAID*/
	{ PCI_VDEVICE(INTEL, 0xa182), board_ahci }, /* Lewisburg AHCI*/
	{ PCI_VDEVICE(INTEL, 0xa186), board_ahci }, /* Lewisburg RAID*/
	{ PCI_VDEVICE(INTEL, 0xa1d2), board_ahci }, /* Lewisburg RAID*/
	{ PCI_VDEVICE(INTEL, 0xa1d6), board_ahci }, /* Lewisburg RAID*/
	{ PCI_VDEVICE(INTEL, 0xa202), board_ahci }, /* Lewisburg AHCI*/
	{ PCI_VDEVICE(INTEL, 0xa206), board_ahci }, /* Lewisburg RAID*/
	{ PCI_VDEVICE(INTEL, 0xa252), board_ahci }, /* Lewisburg RAID*/
	{ PCI_VDEVICE(INTEL, 0xa256), board_ahci }, /* Lewisburg RAID*/
	{ PCI_VDEVICE(INTEL, 0xa356), board_ahci }, /* Cannon Lake PCH-H RAID */
	{ PCI_VDEVICE(INTEL, 0x06d7), board_ahci }, /* Comet Lake-H RAID */
<<<<<<< HEAD
=======
	{ PCI_VDEVICE(INTEL, 0xa386), board_ahci }, /* Comet Lake PCH-V RAID */
>>>>>>> d1988041
	{ PCI_VDEVICE(INTEL, 0x0f22), board_ahci_mobile }, /* Bay Trail AHCI */
	{ PCI_VDEVICE(INTEL, 0x0f23), board_ahci_mobile }, /* Bay Trail AHCI */
	{ PCI_VDEVICE(INTEL, 0x22a3), board_ahci_mobile }, /* Cherry Tr. AHCI */
	{ PCI_VDEVICE(INTEL, 0x5ae3), board_ahci_mobile }, /* ApolloLake AHCI */
	{ PCI_VDEVICE(INTEL, 0x34d3), board_ahci_mobile }, /* Ice Lake LP AHCI */
	{ PCI_VDEVICE(INTEL, 0x02d3), board_ahci_mobile }, /* Comet Lake PCH-U AHCI */
	{ PCI_VDEVICE(INTEL, 0x02d7), board_ahci_mobile }, /* Comet Lake PCH RAID */

	/* JMicron 360/1/3/5/6, match class to avoid IDE function */
	{ PCI_VENDOR_ID_JMICRON, PCI_ANY_ID, PCI_ANY_ID, PCI_ANY_ID,
	  PCI_CLASS_STORAGE_SATA_AHCI, 0xffffff, board_ahci_ign_iferr },
	/* JMicron 362B and 362C have an AHCI function with IDE class code */
	{ PCI_VDEVICE(JMICRON, 0x2362), board_ahci_ign_iferr },
	{ PCI_VDEVICE(JMICRON, 0x236f), board_ahci_ign_iferr },
	/* May need to update quirk_jmicron_async_suspend() for additions */

	/* ATI */
	{ PCI_VDEVICE(ATI, 0x4380), board_ahci_sb600 }, /* ATI SB600 */
	{ PCI_VDEVICE(ATI, 0x4390), board_ahci_sb700 }, /* ATI SB700/800 */
	{ PCI_VDEVICE(ATI, 0x4391), board_ahci_sb700 }, /* ATI SB700/800 */
	{ PCI_VDEVICE(ATI, 0x4392), board_ahci_sb700 }, /* ATI SB700/800 */
	{ PCI_VDEVICE(ATI, 0x4393), board_ahci_sb700 }, /* ATI SB700/800 */
	{ PCI_VDEVICE(ATI, 0x4394), board_ahci_sb700 }, /* ATI SB700/800 */
	{ PCI_VDEVICE(ATI, 0x4395), board_ahci_sb700 }, /* ATI SB700/800 */

	/* Amazon's Annapurna Labs support */
	{ PCI_DEVICE(PCI_VENDOR_ID_AMAZON_ANNAPURNA_LABS, 0x0031),
		.class = PCI_CLASS_STORAGE_SATA_AHCI,
		.class_mask = 0xffffff,
		board_ahci_al },
	/* AMD */
	{ PCI_VDEVICE(AMD, 0x7800), board_ahci }, /* AMD Hudson-2 */
	{ PCI_VDEVICE(AMD, 0x7900), board_ahci }, /* AMD CZ */
	/* AMD is using RAID class only for ahci controllers */
	{ PCI_VENDOR_ID_AMD, PCI_ANY_ID, PCI_ANY_ID, PCI_ANY_ID,
	  PCI_CLASS_STORAGE_RAID << 8, 0xffffff, board_ahci },

	/* VIA */
	{ PCI_VDEVICE(VIA, 0x3349), board_ahci_vt8251 }, /* VIA VT8251 */
	{ PCI_VDEVICE(VIA, 0x6287), board_ahci_vt8251 }, /* VIA VT8251 */

	/* NVIDIA */
	{ PCI_VDEVICE(NVIDIA, 0x044c), board_ahci_mcp65 },	/* MCP65 */
	{ PCI_VDEVICE(NVIDIA, 0x044d), board_ahci_mcp65 },	/* MCP65 */
	{ PCI_VDEVICE(NVIDIA, 0x044e), board_ahci_mcp65 },	/* MCP65 */
	{ PCI_VDEVICE(NVIDIA, 0x044f), board_ahci_mcp65 },	/* MCP65 */
	{ PCI_VDEVICE(NVIDIA, 0x045c), board_ahci_mcp65 },	/* MCP65 */
	{ PCI_VDEVICE(NVIDIA, 0x045d), board_ahci_mcp65 },	/* MCP65 */
	{ PCI_VDEVICE(NVIDIA, 0x045e), board_ahci_mcp65 },	/* MCP65 */
	{ PCI_VDEVICE(NVIDIA, 0x045f), board_ahci_mcp65 },	/* MCP65 */
	{ PCI_VDEVICE(NVIDIA, 0x0550), board_ahci_mcp67 },	/* MCP67 */
	{ PCI_VDEVICE(NVIDIA, 0x0551), board_ahci_mcp67 },	/* MCP67 */
	{ PCI_VDEVICE(NVIDIA, 0x0552), board_ahci_mcp67 },	/* MCP67 */
	{ PCI_VDEVICE(NVIDIA, 0x0553), board_ahci_mcp67 },	/* MCP67 */
	{ PCI_VDEVICE(NVIDIA, 0x0554), board_ahci_mcp67 },	/* MCP67 */
	{ PCI_VDEVICE(NVIDIA, 0x0555), board_ahci_mcp67 },	/* MCP67 */
	{ PCI_VDEVICE(NVIDIA, 0x0556), board_ahci_mcp67 },	/* MCP67 */
	{ PCI_VDEVICE(NVIDIA, 0x0557), board_ahci_mcp67 },	/* MCP67 */
	{ PCI_VDEVICE(NVIDIA, 0x0558), board_ahci_mcp67 },	/* MCP67 */
	{ PCI_VDEVICE(NVIDIA, 0x0559), board_ahci_mcp67 },	/* MCP67 */
	{ PCI_VDEVICE(NVIDIA, 0x055a), board_ahci_mcp67 },	/* MCP67 */
	{ PCI_VDEVICE(NVIDIA, 0x055b), board_ahci_mcp67 },	/* MCP67 */
	{ PCI_VDEVICE(NVIDIA, 0x0580), board_ahci_mcp_linux },	/* Linux ID */
	{ PCI_VDEVICE(NVIDIA, 0x0581), board_ahci_mcp_linux },	/* Linux ID */
	{ PCI_VDEVICE(NVIDIA, 0x0582), board_ahci_mcp_linux },	/* Linux ID */
	{ PCI_VDEVICE(NVIDIA, 0x0583), board_ahci_mcp_linux },	/* Linux ID */
	{ PCI_VDEVICE(NVIDIA, 0x0584), board_ahci_mcp_linux },	/* Linux ID */
	{ PCI_VDEVICE(NVIDIA, 0x0585), board_ahci_mcp_linux },	/* Linux ID */
	{ PCI_VDEVICE(NVIDIA, 0x0586), board_ahci_mcp_linux },	/* Linux ID */
	{ PCI_VDEVICE(NVIDIA, 0x0587), board_ahci_mcp_linux },	/* Linux ID */
	{ PCI_VDEVICE(NVIDIA, 0x0588), board_ahci_mcp_linux },	/* Linux ID */
	{ PCI_VDEVICE(NVIDIA, 0x0589), board_ahci_mcp_linux },	/* Linux ID */
	{ PCI_VDEVICE(NVIDIA, 0x058a), board_ahci_mcp_linux },	/* Linux ID */
	{ PCI_VDEVICE(NVIDIA, 0x058b), board_ahci_mcp_linux },	/* Linux ID */
	{ PCI_VDEVICE(NVIDIA, 0x058c), board_ahci_mcp_linux },	/* Linux ID */
	{ PCI_VDEVICE(NVIDIA, 0x058d), board_ahci_mcp_linux },	/* Linux ID */
	{ PCI_VDEVICE(NVIDIA, 0x058e), board_ahci_mcp_linux },	/* Linux ID */
	{ PCI_VDEVICE(NVIDIA, 0x058f), board_ahci_mcp_linux },	/* Linux ID */
	{ PCI_VDEVICE(NVIDIA, 0x07f0), board_ahci_mcp73 },	/* MCP73 */
	{ PCI_VDEVICE(NVIDIA, 0x07f1), board_ahci_mcp73 },	/* MCP73 */
	{ PCI_VDEVICE(NVIDIA, 0x07f2), board_ahci_mcp73 },	/* MCP73 */
	{ PCI_VDEVICE(NVIDIA, 0x07f3), board_ahci_mcp73 },	/* MCP73 */
	{ PCI_VDEVICE(NVIDIA, 0x07f4), board_ahci_mcp73 },	/* MCP73 */
	{ PCI_VDEVICE(NVIDIA, 0x07f5), board_ahci_mcp73 },	/* MCP73 */
	{ PCI_VDEVICE(NVIDIA, 0x07f6), board_ahci_mcp73 },	/* MCP73 */
	{ PCI_VDEVICE(NVIDIA, 0x07f7), board_ahci_mcp73 },	/* MCP73 */
	{ PCI_VDEVICE(NVIDIA, 0x07f8), board_ahci_mcp73 },	/* MCP73 */
	{ PCI_VDEVICE(NVIDIA, 0x07f9), board_ahci_mcp73 },	/* MCP73 */
	{ PCI_VDEVICE(NVIDIA, 0x07fa), board_ahci_mcp73 },	/* MCP73 */
	{ PCI_VDEVICE(NVIDIA, 0x07fb), board_ahci_mcp73 },	/* MCP73 */
	{ PCI_VDEVICE(NVIDIA, 0x0ad0), board_ahci_mcp77 },	/* MCP77 */
	{ PCI_VDEVICE(NVIDIA, 0x0ad1), board_ahci_mcp77 },	/* MCP77 */
	{ PCI_VDEVICE(NVIDIA, 0x0ad2), board_ahci_mcp77 },	/* MCP77 */
	{ PCI_VDEVICE(NVIDIA, 0x0ad3), board_ahci_mcp77 },	/* MCP77 */
	{ PCI_VDEVICE(NVIDIA, 0x0ad4), board_ahci_mcp77 },	/* MCP77 */
	{ PCI_VDEVICE(NVIDIA, 0x0ad5), board_ahci_mcp77 },	/* MCP77 */
	{ PCI_VDEVICE(NVIDIA, 0x0ad6), board_ahci_mcp77 },	/* MCP77 */
	{ PCI_VDEVICE(NVIDIA, 0x0ad7), board_ahci_mcp77 },	/* MCP77 */
	{ PCI_VDEVICE(NVIDIA, 0x0ad8), board_ahci_mcp77 },	/* MCP77 */
	{ PCI_VDEVICE(NVIDIA, 0x0ad9), board_ahci_mcp77 },	/* MCP77 */
	{ PCI_VDEVICE(NVIDIA, 0x0ada), board_ahci_mcp77 },	/* MCP77 */
	{ PCI_VDEVICE(NVIDIA, 0x0adb), board_ahci_mcp77 },	/* MCP77 */
	{ PCI_VDEVICE(NVIDIA, 0x0ab4), board_ahci_mcp79 },	/* MCP79 */
	{ PCI_VDEVICE(NVIDIA, 0x0ab5), board_ahci_mcp79 },	/* MCP79 */
	{ PCI_VDEVICE(NVIDIA, 0x0ab6), board_ahci_mcp79 },	/* MCP79 */
	{ PCI_VDEVICE(NVIDIA, 0x0ab7), board_ahci_mcp79 },	/* MCP79 */
	{ PCI_VDEVICE(NVIDIA, 0x0ab8), board_ahci_mcp79 },	/* MCP79 */
	{ PCI_VDEVICE(NVIDIA, 0x0ab9), board_ahci_mcp79 },	/* MCP79 */
	{ PCI_VDEVICE(NVIDIA, 0x0aba), board_ahci_mcp79 },	/* MCP79 */
	{ PCI_VDEVICE(NVIDIA, 0x0abb), board_ahci_mcp79 },	/* MCP79 */
	{ PCI_VDEVICE(NVIDIA, 0x0abc), board_ahci_mcp79 },	/* MCP79 */
	{ PCI_VDEVICE(NVIDIA, 0x0abd), board_ahci_mcp79 },	/* MCP79 */
	{ PCI_VDEVICE(NVIDIA, 0x0abe), board_ahci_mcp79 },	/* MCP79 */
	{ PCI_VDEVICE(NVIDIA, 0x0abf), board_ahci_mcp79 },	/* MCP79 */
	{ PCI_VDEVICE(NVIDIA, 0x0d84), board_ahci_mcp89 },	/* MCP89 */
	{ PCI_VDEVICE(NVIDIA, 0x0d85), board_ahci_mcp89 },	/* MCP89 */
	{ PCI_VDEVICE(NVIDIA, 0x0d86), board_ahci_mcp89 },	/* MCP89 */
	{ PCI_VDEVICE(NVIDIA, 0x0d87), board_ahci_mcp89 },	/* MCP89 */
	{ PCI_VDEVICE(NVIDIA, 0x0d88), board_ahci_mcp89 },	/* MCP89 */
	{ PCI_VDEVICE(NVIDIA, 0x0d89), board_ahci_mcp89 },	/* MCP89 */
	{ PCI_VDEVICE(NVIDIA, 0x0d8a), board_ahci_mcp89 },	/* MCP89 */
	{ PCI_VDEVICE(NVIDIA, 0x0d8b), board_ahci_mcp89 },	/* MCP89 */
	{ PCI_VDEVICE(NVIDIA, 0x0d8c), board_ahci_mcp89 },	/* MCP89 */
	{ PCI_VDEVICE(NVIDIA, 0x0d8d), board_ahci_mcp89 },	/* MCP89 */
	{ PCI_VDEVICE(NVIDIA, 0x0d8e), board_ahci_mcp89 },	/* MCP89 */
	{ PCI_VDEVICE(NVIDIA, 0x0d8f), board_ahci_mcp89 },	/* MCP89 */

	/* SiS */
	{ PCI_VDEVICE(SI, 0x1184), board_ahci },		/* SiS 966 */
	{ PCI_VDEVICE(SI, 0x1185), board_ahci },		/* SiS 968 */
	{ PCI_VDEVICE(SI, 0x0186), board_ahci },		/* SiS 968 */

	/* ST Microelectronics */
	{ PCI_VDEVICE(STMICRO, 0xCC06), board_ahci },		/* ST ConneXt */

	/* Marvell */
	{ PCI_VDEVICE(MARVELL, 0x6145), board_ahci_mv },	/* 6145 */
	{ PCI_VDEVICE(MARVELL, 0x6121), board_ahci_mv },	/* 6121 */
	{ PCI_DEVICE(PCI_VENDOR_ID_MARVELL_EXT, 0x9123),
	  .class = PCI_CLASS_STORAGE_SATA_AHCI,
	  .class_mask = 0xffffff,
	  .driver_data = board_ahci_yes_fbs },			/* 88se9128 */
	{ PCI_DEVICE(PCI_VENDOR_ID_MARVELL_EXT, 0x9125),
	  .driver_data = board_ahci_yes_fbs },			/* 88se9125 */
	{ PCI_DEVICE_SUB(PCI_VENDOR_ID_MARVELL_EXT, 0x9178,
			 PCI_VENDOR_ID_MARVELL_EXT, 0x9170),
	  .driver_data = board_ahci_yes_fbs },			/* 88se9170 */
	{ PCI_DEVICE(PCI_VENDOR_ID_MARVELL_EXT, 0x917a),
	  .driver_data = board_ahci_yes_fbs },			/* 88se9172 */
	{ PCI_DEVICE(PCI_VENDOR_ID_MARVELL_EXT, 0x9172),
	  .driver_data = board_ahci_yes_fbs },			/* 88se9182 */
	{ PCI_DEVICE(PCI_VENDOR_ID_MARVELL_EXT, 0x9182),
	  .driver_data = board_ahci_yes_fbs },			/* 88se9172 */
	{ PCI_DEVICE(PCI_VENDOR_ID_MARVELL_EXT, 0x9192),
	  .driver_data = board_ahci_yes_fbs },			/* 88se9172 on some Gigabyte */
	{ PCI_DEVICE(PCI_VENDOR_ID_MARVELL_EXT, 0x91a0),
	  .driver_data = board_ahci_yes_fbs },
	{ PCI_DEVICE(PCI_VENDOR_ID_MARVELL_EXT, 0x91a2), 	/* 88se91a2 */
	  .driver_data = board_ahci_yes_fbs },
	{ PCI_DEVICE(PCI_VENDOR_ID_MARVELL_EXT, 0x91a3),
	  .driver_data = board_ahci_yes_fbs },
	{ PCI_DEVICE(PCI_VENDOR_ID_MARVELL_EXT, 0x9230),
	  .driver_data = board_ahci_yes_fbs },
	{ PCI_DEVICE(PCI_VENDOR_ID_TTI, 0x0642), /* highpoint rocketraid 642L */
	  .driver_data = board_ahci_yes_fbs },
	{ PCI_DEVICE(PCI_VENDOR_ID_TTI, 0x0645), /* highpoint rocketraid 644L */
	  .driver_data = board_ahci_yes_fbs },

	/* Promise */
	{ PCI_VDEVICE(PROMISE, 0x3f20), board_ahci },	/* PDC42819 */
	{ PCI_VDEVICE(PROMISE, 0x3781), board_ahci },   /* FastTrak TX8660 ahci-mode */

	/* Asmedia */
	{ PCI_VDEVICE(ASMEDIA, 0x0601), board_ahci },	/* ASM1060 */
	{ PCI_VDEVICE(ASMEDIA, 0x0602), board_ahci },	/* ASM1060 */
	{ PCI_VDEVICE(ASMEDIA, 0x0611), board_ahci },	/* ASM1061 */
	{ PCI_VDEVICE(ASMEDIA, 0x0612), board_ahci },	/* ASM1062 */
	{ PCI_VDEVICE(ASMEDIA, 0x0621), board_ahci },   /* ASM1061R */
	{ PCI_VDEVICE(ASMEDIA, 0x0622), board_ahci },   /* ASM1062R */

	/*
	 * Samsung SSDs found on some macbooks.  NCQ times out if MSI is
	 * enabled.  https://bugzilla.kernel.org/show_bug.cgi?id=60731
	 */
	{ PCI_VDEVICE(SAMSUNG, 0x1600), board_ahci_nomsi },
	{ PCI_VDEVICE(SAMSUNG, 0xa800), board_ahci_nomsi },

	/* Enmotus */
	{ PCI_DEVICE(0x1c44, 0x8000), board_ahci },

	/* Loongson */
	{ PCI_VDEVICE(LOONGSON, 0x7a08), board_ahci },

	/* Generic, PCI class code for AHCI */
	{ PCI_ANY_ID, PCI_ANY_ID, PCI_ANY_ID, PCI_ANY_ID,
	  PCI_CLASS_STORAGE_SATA_AHCI, 0xffffff, board_ahci },

	{ }	/* terminate list */
};

static const struct dev_pm_ops ahci_pci_pm_ops = {
	SET_SYSTEM_SLEEP_PM_OPS(ahci_pci_device_suspend, ahci_pci_device_resume)
	SET_RUNTIME_PM_OPS(ahci_pci_device_runtime_suspend,
			   ahci_pci_device_runtime_resume, NULL)
};

static struct pci_driver ahci_pci_driver = {
	.name			= DRV_NAME,
	.id_table		= ahci_pci_tbl,
	.probe			= ahci_init_one,
	.remove			= ahci_remove_one,
	.shutdown		= ahci_shutdown_one,
	.driver = {
		.pm		= &ahci_pci_pm_ops,
	},
};

#if IS_ENABLED(CONFIG_PATA_MARVELL)
static int marvell_enable;
#else
static int marvell_enable = 1;
#endif
module_param(marvell_enable, int, 0644);
MODULE_PARM_DESC(marvell_enable, "Marvell SATA via AHCI (1 = enabled)");

static int mobile_lpm_policy = -1;
module_param(mobile_lpm_policy, int, 0644);
MODULE_PARM_DESC(mobile_lpm_policy, "Default LPM policy for mobile chipsets");

static void ahci_pci_save_initial_config(struct pci_dev *pdev,
					 struct ahci_host_priv *hpriv)
{
	if (pdev->vendor == PCI_VENDOR_ID_JMICRON && pdev->device == 0x2361) {
		dev_info(&pdev->dev, "JMB361 has only one port\n");
		hpriv->force_port_map = 1;
	}

	/*
	 * Temporary Marvell 6145 hack: PATA port presence
	 * is asserted through the standard AHCI port
	 * presence register, as bit 4 (counting from 0)
	 */
	if (hpriv->flags & AHCI_HFLAG_MV_PATA) {
		if (pdev->device == 0x6121)
			hpriv->mask_port_map = 0x3;
		else
			hpriv->mask_port_map = 0xf;
		dev_info(&pdev->dev,
			  "Disabling your PATA port. Use the boot option 'ahci.marvell_enable=0' to avoid this.\n");
	}

	ahci_save_initial_config(&pdev->dev, hpriv);
}

static void ahci_pci_init_controller(struct ata_host *host)
{
	struct ahci_host_priv *hpriv = host->private_data;
	struct pci_dev *pdev = to_pci_dev(host->dev);
	void __iomem *port_mmio;
	u32 tmp;
	int mv;

	if (hpriv->flags & AHCI_HFLAG_MV_PATA) {
		if (pdev->device == 0x6121)
			mv = 2;
		else
			mv = 4;
		port_mmio = __ahci_port_base(host, mv);

		writel(0, port_mmio + PORT_IRQ_MASK);

		/* clear port IRQ */
		tmp = readl(port_mmio + PORT_IRQ_STAT);
		VPRINTK("PORT_IRQ_STAT 0x%x\n", tmp);
		if (tmp)
			writel(tmp, port_mmio + PORT_IRQ_STAT);
	}

	ahci_init_controller(host);
}

static int ahci_vt8251_hardreset(struct ata_link *link, unsigned int *class,
				 unsigned long deadline)
{
	struct ata_port *ap = link->ap;
	struct ahci_host_priv *hpriv = ap->host->private_data;
	bool online;
	int rc;

	DPRINTK("ENTER\n");

	hpriv->stop_engine(ap);

	rc = sata_link_hardreset(link, sata_ehc_deb_timing(&link->eh_context),
				 deadline, &online, NULL);

	hpriv->start_engine(ap);

	DPRINTK("EXIT, rc=%d, class=%u\n", rc, *class);

	/* vt8251 doesn't clear BSY on signature FIS reception,
	 * request follow-up softreset.
	 */
	return online ? -EAGAIN : rc;
}

static int ahci_p5wdh_hardreset(struct ata_link *link, unsigned int *class,
				unsigned long deadline)
{
	struct ata_port *ap = link->ap;
	struct ahci_port_priv *pp = ap->private_data;
	struct ahci_host_priv *hpriv = ap->host->private_data;
	u8 *d2h_fis = pp->rx_fis + RX_FIS_D2H_REG;
	struct ata_taskfile tf;
	bool online;
	int rc;

	hpriv->stop_engine(ap);

	/* clear D2H reception area to properly wait for D2H FIS */
	ata_tf_init(link->device, &tf);
	tf.command = ATA_BUSY;
	ata_tf_to_fis(&tf, 0, 0, d2h_fis);

	rc = sata_link_hardreset(link, sata_ehc_deb_timing(&link->eh_context),
				 deadline, &online, NULL);

	hpriv->start_engine(ap);

	/* The pseudo configuration device on SIMG4726 attached to
	 * ASUS P5W-DH Deluxe doesn't send signature FIS after
	 * hardreset if no device is attached to the first downstream
	 * port && the pseudo device locks up on SRST w/ PMP==0.  To
	 * work around this, wait for !BSY only briefly.  If BSY isn't
	 * cleared, perform CLO and proceed to IDENTIFY (achieved by
	 * ATA_LFLAG_NO_SRST and ATA_LFLAG_ASSUME_ATA).
	 *
	 * Wait for two seconds.  Devices attached to downstream port
	 * which can't process the following IDENTIFY after this will
	 * have to be reset again.  For most cases, this should
	 * suffice while making probing snappish enough.
	 */
	if (online) {
		rc = ata_wait_after_reset(link, jiffies + 2 * HZ,
					  ahci_check_ready);
		if (rc)
			ahci_kick_engine(ap);
	}
	return rc;
}

/*
 * ahci_avn_hardreset - attempt more aggressive recovery of Avoton ports.
 *
 * It has been observed with some SSDs that the timing of events in the
 * link synchronization phase can leave the port in a state that can not
 * be recovered by a SATA-hard-reset alone.  The failing signature is
 * SStatus.DET stuck at 1 ("Device presence detected but Phy
 * communication not established").  It was found that unloading and
 * reloading the driver when this problem occurs allows the drive
 * connection to be recovered (DET advanced to 0x3).  The critical
 * component of reloading the driver is that the port state machines are
 * reset by bouncing "port enable" in the AHCI PCS configuration
 * register.  So, reproduce that effect by bouncing a port whenever we
 * see DET==1 after a reset.
 */
static int ahci_avn_hardreset(struct ata_link *link, unsigned int *class,
			      unsigned long deadline)
{
	const unsigned long *timing = sata_ehc_deb_timing(&link->eh_context);
	struct ata_port *ap = link->ap;
	struct ahci_port_priv *pp = ap->private_data;
	struct ahci_host_priv *hpriv = ap->host->private_data;
	u8 *d2h_fis = pp->rx_fis + RX_FIS_D2H_REG;
	unsigned long tmo = deadline - jiffies;
	struct ata_taskfile tf;
	bool online;
	int rc, i;

	DPRINTK("ENTER\n");

	hpriv->stop_engine(ap);

	for (i = 0; i < 2; i++) {
		u16 val;
		u32 sstatus;
		int port = ap->port_no;
		struct ata_host *host = ap->host;
		struct pci_dev *pdev = to_pci_dev(host->dev);

		/* clear D2H reception area to properly wait for D2H FIS */
		ata_tf_init(link->device, &tf);
		tf.command = ATA_BUSY;
		ata_tf_to_fis(&tf, 0, 0, d2h_fis);

		rc = sata_link_hardreset(link, timing, deadline, &online,
				ahci_check_ready);

		if (sata_scr_read(link, SCR_STATUS, &sstatus) != 0 ||
				(sstatus & 0xf) != 1)
			break;

		ata_link_info(link,  "avn bounce port%d\n", port);

		pci_read_config_word(pdev, 0x92, &val);
		val &= ~(1 << port);
		pci_write_config_word(pdev, 0x92, val);
		ata_msleep(ap, 1000);
		val |= 1 << port;
		pci_write_config_word(pdev, 0x92, val);
		deadline += tmo;
	}

	hpriv->start_engine(ap);

	if (online)
		*class = ahci_dev_classify(ap);

	DPRINTK("EXIT, rc=%d, class=%u\n", rc, *class);
	return rc;
}


#ifdef CONFIG_PM
static void ahci_pci_disable_interrupts(struct ata_host *host)
{
	struct ahci_host_priv *hpriv = host->private_data;
	void __iomem *mmio = hpriv->mmio;
	u32 ctl;

	/* AHCI spec rev1.1 section 8.3.3:
	 * Software must disable interrupts prior to requesting a
	 * transition of the HBA to D3 state.
	 */
	ctl = readl(mmio + HOST_CTL);
	ctl &= ~HOST_IRQ_EN;
	writel(ctl, mmio + HOST_CTL);
	readl(mmio + HOST_CTL); /* flush */
}

static int ahci_pci_device_runtime_suspend(struct device *dev)
{
	struct pci_dev *pdev = to_pci_dev(dev);
	struct ata_host *host = pci_get_drvdata(pdev);

	ahci_pci_disable_interrupts(host);
	return 0;
}

static int ahci_pci_device_runtime_resume(struct device *dev)
{
	struct pci_dev *pdev = to_pci_dev(dev);
	struct ata_host *host = pci_get_drvdata(pdev);
	int rc;

	rc = ahci_reset_controller(host);
	if (rc)
		return rc;
	ahci_pci_init_controller(host);
	return 0;
}

#ifdef CONFIG_PM_SLEEP
static int ahci_pci_device_suspend(struct device *dev)
{
	struct pci_dev *pdev = to_pci_dev(dev);
	struct ata_host *host = pci_get_drvdata(pdev);
	struct ahci_host_priv *hpriv = host->private_data;

	if (hpriv->flags & AHCI_HFLAG_NO_SUSPEND) {
		dev_err(&pdev->dev,
			"BIOS update required for suspend/resume\n");
		return -EIO;
	}

	ahci_pci_disable_interrupts(host);
	return ata_host_suspend(host, PMSG_SUSPEND);
}

static int ahci_pci_device_resume(struct device *dev)
{
	struct pci_dev *pdev = to_pci_dev(dev);
	struct ata_host *host = pci_get_drvdata(pdev);
	int rc;

	/* Apple BIOS helpfully mangles the registers on resume */
	if (is_mcp89_apple(pdev))
		ahci_mcp89_apple_enable(pdev);

	if (pdev->dev.power.power_state.event == PM_EVENT_SUSPEND) {
		rc = ahci_reset_controller(host);
		if (rc)
			return rc;

		ahci_pci_init_controller(host);
	}

	ata_host_resume(host);

	return 0;
}
#endif

#endif /* CONFIG_PM */

static int ahci_configure_dma_masks(struct pci_dev *pdev, int using_dac)
{
	const int dma_bits = using_dac ? 64 : 32;
	int rc;

	/*
	 * If the device fixup already set the dma_mask to some non-standard
	 * value, don't extend it here. This happens on STA2X11, for example.
	 *
	 * XXX: manipulating the DMA mask from platform code is completely
	 * bogus, platform code should use dev->bus_dma_limit instead..
	 */
	if (pdev->dma_mask && pdev->dma_mask < DMA_BIT_MASK(32))
		return 0;

	rc = dma_set_mask_and_coherent(&pdev->dev, DMA_BIT_MASK(dma_bits));
	if (rc)
		dev_err(&pdev->dev, "DMA enable failed\n");
	return rc;
}

static void ahci_pci_print_info(struct ata_host *host)
{
	struct pci_dev *pdev = to_pci_dev(host->dev);
	u16 cc;
	const char *scc_s;

	pci_read_config_word(pdev, 0x0a, &cc);
	if (cc == PCI_CLASS_STORAGE_IDE)
		scc_s = "IDE";
	else if (cc == PCI_CLASS_STORAGE_SATA)
		scc_s = "SATA";
	else if (cc == PCI_CLASS_STORAGE_RAID)
		scc_s = "RAID";
	else
		scc_s = "unknown";

	ahci_print_info(host, scc_s);
}

/* On ASUS P5W DH Deluxe, the second port of PCI device 00:1f.2 is
 * hardwired to on-board SIMG 4726.  The chipset is ICH8 and doesn't
 * support PMP and the 4726 either directly exports the device
 * attached to the first downstream port or acts as a hardware storage
 * controller and emulate a single ATA device (can be RAID 0/1 or some
 * other configuration).
 *
 * When there's no device attached to the first downstream port of the
 * 4726, "Config Disk" appears, which is a pseudo ATA device to
 * configure the 4726.  However, ATA emulation of the device is very
 * lame.  It doesn't send signature D2H Reg FIS after the initial
 * hardreset, pukes on SRST w/ PMP==0 and has bunch of other issues.
 *
 * The following function works around the problem by always using
 * hardreset on the port and not depending on receiving signature FIS
 * afterward.  If signature FIS isn't received soon, ATA class is
 * assumed without follow-up softreset.
 */
static void ahci_p5wdh_workaround(struct ata_host *host)
{
	static const struct dmi_system_id sysids[] = {
		{
			.ident = "P5W DH Deluxe",
			.matches = {
				DMI_MATCH(DMI_SYS_VENDOR,
					  "ASUSTEK COMPUTER INC"),
				DMI_MATCH(DMI_PRODUCT_NAME, "P5W DH Deluxe"),
			},
		},
		{ }
	};
	struct pci_dev *pdev = to_pci_dev(host->dev);

	if (pdev->bus->number == 0 && pdev->devfn == PCI_DEVFN(0x1f, 2) &&
	    dmi_check_system(sysids)) {
		struct ata_port *ap = host->ports[1];

		dev_info(&pdev->dev,
			 "enabling ASUS P5W DH Deluxe on-board SIMG4726 workaround\n");

		ap->ops = &ahci_p5wdh_ops;
		ap->link.flags |= ATA_LFLAG_NO_SRST | ATA_LFLAG_ASSUME_ATA;
	}
}

/*
 * Macbook7,1 firmware forcibly disables MCP89 AHCI and changes PCI ID when
 * booting in BIOS compatibility mode.  We restore the registers but not ID.
 */
static void ahci_mcp89_apple_enable(struct pci_dev *pdev)
{
	u32 val;

	printk(KERN_INFO "ahci: enabling MCP89 AHCI mode\n");

	pci_read_config_dword(pdev, 0xf8, &val);
	val |= 1 << 0x1b;
	/* the following changes the device ID, but appears not to affect function */
	/* val = (val & ~0xf0000000) | 0x80000000; */
	pci_write_config_dword(pdev, 0xf8, val);

	pci_read_config_dword(pdev, 0x54c, &val);
	val |= 1 << 0xc;
	pci_write_config_dword(pdev, 0x54c, val);

	pci_read_config_dword(pdev, 0x4a4, &val);
	val &= 0xff;
	val |= 0x01060100;
	pci_write_config_dword(pdev, 0x4a4, val);

	pci_read_config_dword(pdev, 0x54c, &val);
	val &= ~(1 << 0xc);
	pci_write_config_dword(pdev, 0x54c, val);

	pci_read_config_dword(pdev, 0xf8, &val);
	val &= ~(1 << 0x1b);
	pci_write_config_dword(pdev, 0xf8, val);
}

static bool is_mcp89_apple(struct pci_dev *pdev)
{
	return pdev->vendor == PCI_VENDOR_ID_NVIDIA &&
		pdev->device == PCI_DEVICE_ID_NVIDIA_NFORCE_MCP89_SATA &&
		pdev->subsystem_vendor == PCI_VENDOR_ID_APPLE &&
		pdev->subsystem_device == 0xcb89;
}

/* only some SB600 ahci controllers can do 64bit DMA */
static bool ahci_sb600_enable_64bit(struct pci_dev *pdev)
{
	static const struct dmi_system_id sysids[] = {
		/*
		 * The oldest version known to be broken is 0901 and
		 * working is 1501 which was released on 2007-10-26.
		 * Enable 64bit DMA on 1501 and anything newer.
		 *
		 * Please read bko#9412 for more info.
		 */
		{
			.ident = "ASUS M2A-VM",
			.matches = {
				DMI_MATCH(DMI_BOARD_VENDOR,
					  "ASUSTeK Computer INC."),
				DMI_MATCH(DMI_BOARD_NAME, "M2A-VM"),
			},
			.driver_data = "20071026",	/* yyyymmdd */
		},
		/*
		 * All BIOS versions for the MSI K9A2 Platinum (MS-7376)
		 * support 64bit DMA.
		 *
		 * BIOS versions earlier than 1.5 had the Manufacturer DMI
		 * fields as "MICRO-STAR INTERANTIONAL CO.,LTD".
		 * This spelling mistake was fixed in BIOS version 1.5, so
		 * 1.5 and later have the Manufacturer as
		 * "MICRO-STAR INTERNATIONAL CO.,LTD".
		 * So try to match on DMI_BOARD_VENDOR of "MICRO-STAR INTER".
		 *
		 * BIOS versions earlier than 1.9 had a Board Product Name
		 * DMI field of "MS-7376". This was changed to be
		 * "K9A2 Platinum (MS-7376)" in version 1.9, but we can still
		 * match on DMI_BOARD_NAME of "MS-7376".
		 */
		{
			.ident = "MSI K9A2 Platinum",
			.matches = {
				DMI_MATCH(DMI_BOARD_VENDOR,
					  "MICRO-STAR INTER"),
				DMI_MATCH(DMI_BOARD_NAME, "MS-7376"),
			},
		},
		/*
		 * All BIOS versions for the MSI K9AGM2 (MS-7327) support
		 * 64bit DMA.
		 *
		 * This board also had the typo mentioned above in the
		 * Manufacturer DMI field (fixed in BIOS version 1.5), so
		 * match on DMI_BOARD_VENDOR of "MICRO-STAR INTER" again.
		 */
		{
			.ident = "MSI K9AGM2",
			.matches = {
				DMI_MATCH(DMI_BOARD_VENDOR,
					  "MICRO-STAR INTER"),
				DMI_MATCH(DMI_BOARD_NAME, "MS-7327"),
			},
		},
		/*
		 * All BIOS versions for the Asus M3A support 64bit DMA.
		 * (all release versions from 0301 to 1206 were tested)
		 */
		{
			.ident = "ASUS M3A",
			.matches = {
				DMI_MATCH(DMI_BOARD_VENDOR,
					  "ASUSTeK Computer INC."),
				DMI_MATCH(DMI_BOARD_NAME, "M3A"),
			},
		},
		{ }
	};
	const struct dmi_system_id *match;
	int year, month, date;
	char buf[9];

	match = dmi_first_match(sysids);
	if (pdev->bus->number != 0 || pdev->devfn != PCI_DEVFN(0x12, 0) ||
	    !match)
		return false;

	if (!match->driver_data)
		goto enable_64bit;

	dmi_get_date(DMI_BIOS_DATE, &year, &month, &date);
	snprintf(buf, sizeof(buf), "%04d%02d%02d", year, month, date);

	if (strcmp(buf, match->driver_data) >= 0)
		goto enable_64bit;
	else {
		dev_warn(&pdev->dev,
			 "%s: BIOS too old, forcing 32bit DMA, update BIOS\n",
			 match->ident);
		return false;
	}

enable_64bit:
	dev_warn(&pdev->dev, "%s: enabling 64bit DMA\n", match->ident);
	return true;
}

static bool ahci_broken_system_poweroff(struct pci_dev *pdev)
{
	static const struct dmi_system_id broken_systems[] = {
		{
			.ident = "HP Compaq nx6310",
			.matches = {
				DMI_MATCH(DMI_SYS_VENDOR, "Hewlett-Packard"),
				DMI_MATCH(DMI_PRODUCT_NAME, "HP Compaq nx6310"),
			},
			/* PCI slot number of the controller */
			.driver_data = (void *)0x1FUL,
		},
		{
			.ident = "HP Compaq 6720s",
			.matches = {
				DMI_MATCH(DMI_SYS_VENDOR, "Hewlett-Packard"),
				DMI_MATCH(DMI_PRODUCT_NAME, "HP Compaq 6720s"),
			},
			/* PCI slot number of the controller */
			.driver_data = (void *)0x1FUL,
		},

		{ }	/* terminate list */
	};
	const struct dmi_system_id *dmi = dmi_first_match(broken_systems);

	if (dmi) {
		unsigned long slot = (unsigned long)dmi->driver_data;
		/* apply the quirk only to on-board controllers */
		return slot == PCI_SLOT(pdev->devfn);
	}

	return false;
}

static bool ahci_broken_suspend(struct pci_dev *pdev)
{
	static const struct dmi_system_id sysids[] = {
		/*
		 * On HP dv[4-6] and HDX18 with earlier BIOSen, link
		 * to the harddisk doesn't become online after
		 * resuming from STR.  Warn and fail suspend.
		 *
		 * http://bugzilla.kernel.org/show_bug.cgi?id=12276
		 *
		 * Use dates instead of versions to match as HP is
		 * apparently recycling both product and version
		 * strings.
		 *
		 * http://bugzilla.kernel.org/show_bug.cgi?id=15462
		 */
		{
			.ident = "dv4",
			.matches = {
				DMI_MATCH(DMI_SYS_VENDOR, "Hewlett-Packard"),
				DMI_MATCH(DMI_PRODUCT_NAME,
					  "HP Pavilion dv4 Notebook PC"),
			},
			.driver_data = "20090105",	/* F.30 */
		},
		{
			.ident = "dv5",
			.matches = {
				DMI_MATCH(DMI_SYS_VENDOR, "Hewlett-Packard"),
				DMI_MATCH(DMI_PRODUCT_NAME,
					  "HP Pavilion dv5 Notebook PC"),
			},
			.driver_data = "20090506",	/* F.16 */
		},
		{
			.ident = "dv6",
			.matches = {
				DMI_MATCH(DMI_SYS_VENDOR, "Hewlett-Packard"),
				DMI_MATCH(DMI_PRODUCT_NAME,
					  "HP Pavilion dv6 Notebook PC"),
			},
			.driver_data = "20090423",	/* F.21 */
		},
		{
			.ident = "HDX18",
			.matches = {
				DMI_MATCH(DMI_SYS_VENDOR, "Hewlett-Packard"),
				DMI_MATCH(DMI_PRODUCT_NAME,
					  "HP HDX18 Notebook PC"),
			},
			.driver_data = "20090430",	/* F.23 */
		},
		/*
		 * Acer eMachines G725 has the same problem.  BIOS
		 * V1.03 is known to be broken.  V3.04 is known to
		 * work.  Between, there are V1.06, V2.06 and V3.03
		 * that we don't have much idea about.  For now,
		 * blacklist anything older than V3.04.
		 *
		 * http://bugzilla.kernel.org/show_bug.cgi?id=15104
		 */
		{
			.ident = "G725",
			.matches = {
				DMI_MATCH(DMI_SYS_VENDOR, "eMachines"),
				DMI_MATCH(DMI_PRODUCT_NAME, "eMachines G725"),
			},
			.driver_data = "20091216",	/* V3.04 */
		},
		{ }	/* terminate list */
	};
	const struct dmi_system_id *dmi = dmi_first_match(sysids);
	int year, month, date;
	char buf[9];

	if (!dmi || pdev->bus->number || pdev->devfn != PCI_DEVFN(0x1f, 2))
		return false;

	dmi_get_date(DMI_BIOS_DATE, &year, &month, &date);
	snprintf(buf, sizeof(buf), "%04d%02d%02d", year, month, date);

	return strcmp(buf, dmi->driver_data) < 0;
}

static bool ahci_broken_lpm(struct pci_dev *pdev)
{
	static const struct dmi_system_id sysids[] = {
		/* Various Lenovo 50 series have LPM issues with older BIOSen */
		{
			.matches = {
				DMI_MATCH(DMI_SYS_VENDOR, "LENOVO"),
				DMI_MATCH(DMI_PRODUCT_VERSION, "ThinkPad X250"),
			},
			.driver_data = "20180406", /* 1.31 */
		},
		{
			.matches = {
				DMI_MATCH(DMI_SYS_VENDOR, "LENOVO"),
				DMI_MATCH(DMI_PRODUCT_VERSION, "ThinkPad L450"),
			},
			.driver_data = "20180420", /* 1.28 */
		},
		{
			.matches = {
				DMI_MATCH(DMI_SYS_VENDOR, "LENOVO"),
				DMI_MATCH(DMI_PRODUCT_VERSION, "ThinkPad T450s"),
			},
			.driver_data = "20180315", /* 1.33 */
		},
		{
			.matches = {
				DMI_MATCH(DMI_SYS_VENDOR, "LENOVO"),
				DMI_MATCH(DMI_PRODUCT_VERSION, "ThinkPad W541"),
			},
			/*
			 * Note date based on release notes, 2.35 has been
			 * reported to be good, but I've been unable to get
			 * a hold of the reporter to get the DMI BIOS date.
			 * TODO: fix this.
			 */
			.driver_data = "20180310", /* 2.35 */
		},
		{ }	/* terminate list */
	};
	const struct dmi_system_id *dmi = dmi_first_match(sysids);
	int year, month, date;
	char buf[9];

	if (!dmi)
		return false;

	dmi_get_date(DMI_BIOS_DATE, &year, &month, &date);
	snprintf(buf, sizeof(buf), "%04d%02d%02d", year, month, date);

	return strcmp(buf, dmi->driver_data) < 0;
}

static bool ahci_broken_online(struct pci_dev *pdev)
{
#define ENCODE_BUSDEVFN(bus, slot, func)			\
	(void *)(unsigned long)(((bus) << 8) | PCI_DEVFN((slot), (func)))
	static const struct dmi_system_id sysids[] = {
		/*
		 * There are several gigabyte boards which use
		 * SIMG5723s configured as hardware RAID.  Certain
		 * 5723 firmware revisions shipped there keep the link
		 * online but fail to answer properly to SRST or
		 * IDENTIFY when no device is attached downstream
		 * causing libata to retry quite a few times leading
		 * to excessive detection delay.
		 *
		 * As these firmwares respond to the second reset try
		 * with invalid device signature, considering unknown
		 * sig as offline works around the problem acceptably.
		 */
		{
			.ident = "EP45-DQ6",
			.matches = {
				DMI_MATCH(DMI_BOARD_VENDOR,
					  "Gigabyte Technology Co., Ltd."),
				DMI_MATCH(DMI_BOARD_NAME, "EP45-DQ6"),
			},
			.driver_data = ENCODE_BUSDEVFN(0x0a, 0x00, 0),
		},
		{
			.ident = "EP45-DS5",
			.matches = {
				DMI_MATCH(DMI_BOARD_VENDOR,
					  "Gigabyte Technology Co., Ltd."),
				DMI_MATCH(DMI_BOARD_NAME, "EP45-DS5"),
			},
			.driver_data = ENCODE_BUSDEVFN(0x03, 0x00, 0),
		},
		{ }	/* terminate list */
	};
#undef ENCODE_BUSDEVFN
	const struct dmi_system_id *dmi = dmi_first_match(sysids);
	unsigned int val;

	if (!dmi)
		return false;

	val = (unsigned long)dmi->driver_data;

	return pdev->bus->number == (val >> 8) && pdev->devfn == (val & 0xff);
}

static bool ahci_broken_devslp(struct pci_dev *pdev)
{
	/* device with broken DEVSLP but still showing SDS capability */
	static const struct pci_device_id ids[] = {
		{ PCI_VDEVICE(INTEL, 0x0f23)}, /* Valleyview SoC */
		{}
	};

	return pci_match_id(ids, pdev);
}

#ifdef CONFIG_ATA_ACPI
static void ahci_gtf_filter_workaround(struct ata_host *host)
{
	static const struct dmi_system_id sysids[] = {
		/*
		 * Aspire 3810T issues a bunch of SATA enable commands
		 * via _GTF including an invalid one and one which is
		 * rejected by the device.  Among the successful ones
		 * is FPDMA non-zero offset enable which when enabled
		 * only on the drive side leads to NCQ command
		 * failures.  Filter it out.
		 */
		{
			.ident = "Aspire 3810T",
			.matches = {
				DMI_MATCH(DMI_SYS_VENDOR, "Acer"),
				DMI_MATCH(DMI_PRODUCT_NAME, "Aspire 3810T"),
			},
			.driver_data = (void *)ATA_ACPI_FILTER_FPDMA_OFFSET,
		},
		{ }
	};
	const struct dmi_system_id *dmi = dmi_first_match(sysids);
	unsigned int filter;
	int i;

	if (!dmi)
		return;

	filter = (unsigned long)dmi->driver_data;
	dev_info(host->dev, "applying extra ACPI _GTF filter 0x%x for %s\n",
		 filter, dmi->ident);

	for (i = 0; i < host->n_ports; i++) {
		struct ata_port *ap = host->ports[i];
		struct ata_link *link;
		struct ata_device *dev;

		ata_for_each_link(link, ap, EDGE)
			ata_for_each_dev(dev, link, ALL)
				dev->gtf_filter |= filter;
	}
}
#else
static inline void ahci_gtf_filter_workaround(struct ata_host *host)
{}
#endif

/*
 * On the Acer Aspire Switch Alpha 12, sometimes all SATA ports are detected
 * as DUMMY, or detected but eventually get a "link down" and never get up
 * again. When this happens, CAP.NP may hold a value of 0x00 or 0x01, and the
 * port_map may hold a value of 0x00.
 *
 * Overriding CAP.NP to 0x02 and the port_map to 0x7 will reveal all 3 ports
 * and can significantly reduce the occurrence of the problem.
 *
 * https://bugzilla.kernel.org/show_bug.cgi?id=189471
 */
static void acer_sa5_271_workaround(struct ahci_host_priv *hpriv,
				    struct pci_dev *pdev)
{
	static const struct dmi_system_id sysids[] = {
		{
			.ident = "Acer Switch Alpha 12",
			.matches = {
				DMI_MATCH(DMI_SYS_VENDOR, "Acer"),
				DMI_MATCH(DMI_PRODUCT_NAME, "Switch SA5-271")
			},
		},
		{ }
	};

	if (dmi_check_system(sysids)) {
		dev_info(&pdev->dev, "enabling Acer Switch Alpha 12 workaround\n");
		if ((hpriv->saved_cap & 0xC734FF00) == 0xC734FF00) {
			hpriv->port_map = 0x7;
			hpriv->cap = 0xC734FF02;
		}
	}
}

#ifdef CONFIG_ARM64
/*
 * Due to ERRATA#22536, ThunderX needs to handle HOST_IRQ_STAT differently.
 * Workaround is to make sure all pending IRQs are served before leaving
 * handler.
 */
static irqreturn_t ahci_thunderx_irq_handler(int irq, void *dev_instance)
{
	struct ata_host *host = dev_instance;
	struct ahci_host_priv *hpriv;
	unsigned int rc = 0;
	void __iomem *mmio;
	u32 irq_stat, irq_masked;
	unsigned int handled = 1;

	VPRINTK("ENTER\n");
	hpriv = host->private_data;
	mmio = hpriv->mmio;
	irq_stat = readl(mmio + HOST_IRQ_STAT);
	if (!irq_stat)
		return IRQ_NONE;

	do {
		irq_masked = irq_stat & hpriv->port_map;
		spin_lock(&host->lock);
		rc = ahci_handle_port_intr(host, irq_masked);
		if (!rc)
			handled = 0;
		writel(irq_stat, mmio + HOST_IRQ_STAT);
		irq_stat = readl(mmio + HOST_IRQ_STAT);
		spin_unlock(&host->lock);
	} while (irq_stat);
	VPRINTK("EXIT\n");

	return IRQ_RETVAL(handled);
}
#endif

static void ahci_remap_check(struct pci_dev *pdev, int bar,
		struct ahci_host_priv *hpriv)
{
	int i;
	u32 cap;

	/*
	 * Check if this device might have remapped nvme devices.
	 */
	if (pdev->vendor != PCI_VENDOR_ID_INTEL ||
	    pci_resource_len(pdev, bar) < SZ_512K ||
	    bar != AHCI_PCI_BAR_STANDARD ||
	    !(readl(hpriv->mmio + AHCI_VSCAP) & 1))
		return;

	cap = readq(hpriv->mmio + AHCI_REMAP_CAP);
	for (i = 0; i < AHCI_MAX_REMAP; i++) {
		if ((cap & (1 << i)) == 0)
			continue;
		if (readl(hpriv->mmio + ahci_remap_dcc(i))
				!= PCI_CLASS_STORAGE_EXPRESS)
			continue;

		/* We've found a remapped device */
		hpriv->remapped_nvme++;
	}

	if (!hpriv->remapped_nvme)
		return;

	dev_warn(&pdev->dev, "Found %u remapped NVMe devices.\n",
		 hpriv->remapped_nvme);
	dev_warn(&pdev->dev,
		 "Switch your BIOS from RAID to AHCI mode to use them.\n");

	/*
	 * Don't rely on the msi-x capability in the remap case,
	 * share the legacy interrupt across ahci and remapped devices.
	 */
	hpriv->flags |= AHCI_HFLAG_NO_MSI;
}

static int ahci_get_irq_vector(struct ata_host *host, int port)
{
	return pci_irq_vector(to_pci_dev(host->dev), port);
}

static int ahci_init_msi(struct pci_dev *pdev, unsigned int n_ports,
			struct ahci_host_priv *hpriv)
{
	int nvec;

	if (hpriv->flags & AHCI_HFLAG_NO_MSI)
		return -ENODEV;

	/*
	 * If number of MSIs is less than number of ports then Sharing Last
	 * Message mode could be enforced. In this case assume that advantage
	 * of multipe MSIs is negated and use single MSI mode instead.
	 */
	if (n_ports > 1) {
		nvec = pci_alloc_irq_vectors(pdev, n_ports, INT_MAX,
				PCI_IRQ_MSIX | PCI_IRQ_MSI);
		if (nvec > 0) {
			if (!(readl(hpriv->mmio + HOST_CTL) & HOST_MRSM)) {
				hpriv->get_irq_vector = ahci_get_irq_vector;
				hpriv->flags |= AHCI_HFLAG_MULTI_MSI;
				return nvec;
			}

			/*
			 * Fallback to single MSI mode if the controller
			 * enforced MRSM mode.
			 */
			printk(KERN_INFO
				"ahci: MRSM is on, fallback to single MSI\n");
			pci_free_irq_vectors(pdev);
		}
	}

	/*
	 * If the host is not capable of supporting per-port vectors, fall
	 * back to single MSI before finally attempting single MSI-X.
	 */
	nvec = pci_alloc_irq_vectors(pdev, 1, 1, PCI_IRQ_MSI);
	if (nvec == 1)
		return nvec;
	return pci_alloc_irq_vectors(pdev, 1, 1, PCI_IRQ_MSIX);
}

static void ahci_update_initial_lpm_policy(struct ata_port *ap,
					   struct ahci_host_priv *hpriv)
{
	int policy = CONFIG_SATA_MOBILE_LPM_POLICY;


	/* Ignore processing for non mobile platforms */
	if (!(hpriv->flags & AHCI_HFLAG_IS_MOBILE))
		return;

	/* user modified policy via module param */
	if (mobile_lpm_policy != -1) {
		policy = mobile_lpm_policy;
		goto update_policy;
	}

#ifdef CONFIG_ACPI
	if (policy > ATA_LPM_MED_POWER &&
	    (acpi_gbl_FADT.flags & ACPI_FADT_LOW_POWER_S0)) {
		if (hpriv->cap & HOST_CAP_PART)
			policy = ATA_LPM_MIN_POWER_WITH_PARTIAL;
		else if (hpriv->cap & HOST_CAP_SSC)
			policy = ATA_LPM_MIN_POWER;
	}
#endif

update_policy:
	if (policy >= ATA_LPM_UNKNOWN && policy <= ATA_LPM_MIN_POWER)
		ap->target_lpm_policy = policy;
}

static void ahci_intel_pcs_quirk(struct pci_dev *pdev, struct ahci_host_priv *hpriv)
{
	const struct pci_device_id *id = pci_match_id(ahci_pci_tbl, pdev);
	u16 tmp16;

	/*
	 * Only apply the 6-port PCS quirk for known legacy platforms.
	 */
	if (!id || id->vendor != PCI_VENDOR_ID_INTEL)
		return;

	/* Skip applying the quirk on Denverton and beyond */
	if (((enum board_ids) id->driver_data) >= board_ahci_pcs7)
		return;

	/*
	 * port_map is determined from PORTS_IMPL PCI register which is
	 * implemented as write or write-once register.  If the register
	 * isn't programmed, ahci automatically generates it from number
	 * of ports, which is good enough for PCS programming. It is
	 * otherwise expected that platform firmware enables the ports
	 * before the OS boots.
	 */
	pci_read_config_word(pdev, PCS_6, &tmp16);
	if ((tmp16 & hpriv->port_map) != hpriv->port_map) {
		tmp16 |= hpriv->port_map;
		pci_write_config_word(pdev, PCS_6, tmp16);
	}
}

static ssize_t remapped_nvme_show(struct device *dev,
				  struct device_attribute *attr,
				  char *buf)
{
	struct ata_host *host = dev_get_drvdata(dev);
	struct ahci_host_priv *hpriv = host->private_data;

	return sprintf(buf, "%u\n", hpriv->remapped_nvme);
}

static DEVICE_ATTR_RO(remapped_nvme);

static int ahci_init_one(struct pci_dev *pdev, const struct pci_device_id *ent)
{
	unsigned int board_id = ent->driver_data;
	struct ata_port_info pi = ahci_port_info[board_id];
	const struct ata_port_info *ppi[] = { &pi, NULL };
	struct device *dev = &pdev->dev;
	struct ahci_host_priv *hpriv;
	struct ata_host *host;
	int n_ports, i, rc;
	int ahci_pci_bar = AHCI_PCI_BAR_STANDARD;

	VPRINTK("ENTER\n");

	WARN_ON((int)ATA_MAX_QUEUE > AHCI_MAX_CMDS);

	ata_print_version_once(&pdev->dev, DRV_VERSION);

	/* The AHCI driver can only drive the SATA ports, the PATA driver
	   can drive them all so if both drivers are selected make sure
	   AHCI stays out of the way */
	if (pdev->vendor == PCI_VENDOR_ID_MARVELL && !marvell_enable)
		return -ENODEV;

	/* Apple BIOS on MCP89 prevents us using AHCI */
	if (is_mcp89_apple(pdev))
		ahci_mcp89_apple_enable(pdev);

	/* Promise's PDC42819 is a SAS/SATA controller that has an AHCI mode.
	 * At the moment, we can only use the AHCI mode. Let the users know
	 * that for SAS drives they're out of luck.
	 */
	if (pdev->vendor == PCI_VENDOR_ID_PROMISE)
		dev_info(&pdev->dev,
			 "PDC42819 can only drive SATA devices with this driver\n");

	/* Some devices use non-standard BARs */
	if (pdev->vendor == PCI_VENDOR_ID_STMICRO && pdev->device == 0xCC06)
		ahci_pci_bar = AHCI_PCI_BAR_STA2X11;
	else if (pdev->vendor == 0x1c44 && pdev->device == 0x8000)
		ahci_pci_bar = AHCI_PCI_BAR_ENMOTUS;
	else if (pdev->vendor == PCI_VENDOR_ID_CAVIUM) {
		if (pdev->device == 0xa01c)
			ahci_pci_bar = AHCI_PCI_BAR_CAVIUM;
		if (pdev->device == 0xa084)
			ahci_pci_bar = AHCI_PCI_BAR_CAVIUM_GEN5;
	} else if (pdev->vendor == PCI_VENDOR_ID_LOONGSON) {
		if (pdev->device == 0x7a08)
			ahci_pci_bar = AHCI_PCI_BAR_LOONGSON;
	}

	/* acquire resources */
	rc = pcim_enable_device(pdev);
	if (rc)
		return rc;

	if (pdev->vendor == PCI_VENDOR_ID_INTEL &&
	    (pdev->device == 0x2652 || pdev->device == 0x2653)) {
		u8 map;

		/* ICH6s share the same PCI ID for both piix and ahci
		 * modes.  Enabling ahci mode while MAP indicates
		 * combined mode is a bad idea.  Yield to ata_piix.
		 */
		pci_read_config_byte(pdev, ICH_MAP, &map);
		if (map & 0x3) {
			dev_info(&pdev->dev,
				 "controller is in combined mode, can't enable AHCI mode\n");
			return -ENODEV;
		}
	}

	/* AHCI controllers often implement SFF compatible interface.
	 * Grab all PCI BARs just in case.
	 */
	rc = pcim_iomap_regions_request_all(pdev, 1 << ahci_pci_bar, DRV_NAME);
	if (rc == -EBUSY)
		pcim_pin_device(pdev);
	if (rc)
		return rc;

	hpriv = devm_kzalloc(dev, sizeof(*hpriv), GFP_KERNEL);
	if (!hpriv)
		return -ENOMEM;
	hpriv->flags |= (unsigned long)pi.private_data;

	/* MCP65 revision A1 and A2 can't do MSI */
	if (board_id == board_ahci_mcp65 &&
	    (pdev->revision == 0xa1 || pdev->revision == 0xa2))
		hpriv->flags |= AHCI_HFLAG_NO_MSI;

	/* SB800 does NOT need the workaround to ignore SERR_INTERNAL */
	if (board_id == board_ahci_sb700 && pdev->revision >= 0x40)
		hpriv->flags &= ~AHCI_HFLAG_IGN_SERR_INTERNAL;

	/* only some SB600s can do 64bit DMA */
	if (ahci_sb600_enable_64bit(pdev))
		hpriv->flags &= ~AHCI_HFLAG_32BIT_ONLY;

	hpriv->mmio = pcim_iomap_table(pdev)[ahci_pci_bar];

	/* detect remapped nvme devices */
	ahci_remap_check(pdev, ahci_pci_bar, hpriv);

	sysfs_add_file_to_group(&pdev->dev.kobj,
				&dev_attr_remapped_nvme.attr,
				NULL);

	/* must set flag prior to save config in order to take effect */
	if (ahci_broken_devslp(pdev))
		hpriv->flags |= AHCI_HFLAG_NO_DEVSLP;

#ifdef CONFIG_ARM64
	if (pdev->vendor == 0x177d && pdev->device == 0xa01c)
		hpriv->irq_handler = ahci_thunderx_irq_handler;
#endif

	/* save initial config */
	ahci_pci_save_initial_config(pdev, hpriv);

	/*
	 * If platform firmware failed to enable ports, try to enable
	 * them here.
	 */
	ahci_intel_pcs_quirk(pdev, hpriv);

	/* prepare host */
	if (hpriv->cap & HOST_CAP_NCQ) {
		pi.flags |= ATA_FLAG_NCQ;
		/*
		 * Auto-activate optimization is supposed to be
		 * supported on all AHCI controllers indicating NCQ
		 * capability, but it seems to be broken on some
		 * chipsets including NVIDIAs.
		 */
		if (!(hpriv->flags & AHCI_HFLAG_NO_FPDMA_AA))
			pi.flags |= ATA_FLAG_FPDMA_AA;

		/*
		 * All AHCI controllers should be forward-compatible
		 * with the new auxiliary field. This code should be
		 * conditionalized if any buggy AHCI controllers are
		 * encountered.
		 */
		pi.flags |= ATA_FLAG_FPDMA_AUX;
	}

	if (hpriv->cap & HOST_CAP_PMP)
		pi.flags |= ATA_FLAG_PMP;

	ahci_set_em_messages(hpriv, &pi);

	if (ahci_broken_system_poweroff(pdev)) {
		pi.flags |= ATA_FLAG_NO_POWEROFF_SPINDOWN;
		dev_info(&pdev->dev,
			"quirky BIOS, skipping spindown on poweroff\n");
	}

	if (ahci_broken_lpm(pdev)) {
		pi.flags |= ATA_FLAG_NO_LPM;
		dev_warn(&pdev->dev,
			 "BIOS update required for Link Power Management support\n");
	}

	if (ahci_broken_suspend(pdev)) {
		hpriv->flags |= AHCI_HFLAG_NO_SUSPEND;
		dev_warn(&pdev->dev,
			 "BIOS update required for suspend/resume\n");
	}

	if (ahci_broken_online(pdev)) {
		hpriv->flags |= AHCI_HFLAG_SRST_TOUT_IS_OFFLINE;
		dev_info(&pdev->dev,
			 "online status unreliable, applying workaround\n");
	}


	/* Acer SA5-271 workaround modifies private_data */
	acer_sa5_271_workaround(hpriv, pdev);

	/* CAP.NP sometimes indicate the index of the last enabled
	 * port, at other times, that of the last possible port, so
	 * determining the maximum port number requires looking at
	 * both CAP.NP and port_map.
	 */
	n_ports = max(ahci_nr_ports(hpriv->cap), fls(hpriv->port_map));

	host = ata_host_alloc_pinfo(&pdev->dev, ppi, n_ports);
	if (!host)
		return -ENOMEM;
	host->private_data = hpriv;

	if (ahci_init_msi(pdev, n_ports, hpriv) < 0) {
		/* legacy intx interrupts */
		pci_intx(pdev, 1);
	}
	hpriv->irq = pci_irq_vector(pdev, 0);

	if (!(hpriv->cap & HOST_CAP_SSS) || ahci_ignore_sss)
		host->flags |= ATA_HOST_PARALLEL_SCAN;
	else
		dev_info(&pdev->dev, "SSS flag set, parallel bus scan disabled\n");

	if (pi.flags & ATA_FLAG_EM)
		ahci_reset_em(host);

	for (i = 0; i < host->n_ports; i++) {
		struct ata_port *ap = host->ports[i];

		ata_port_pbar_desc(ap, ahci_pci_bar, -1, "abar");
		ata_port_pbar_desc(ap, ahci_pci_bar,
				   0x100 + ap->port_no * 0x80, "port");

		/* set enclosure management message type */
		if (ap->flags & ATA_FLAG_EM)
			ap->em_message_type = hpriv->em_msg_type;

		ahci_update_initial_lpm_policy(ap, hpriv);

		/* disabled/not-implemented port */
		if (!(hpriv->port_map & (1 << i)))
			ap->ops = &ata_dummy_port_ops;
	}

	/* apply workaround for ASUS P5W DH Deluxe mainboard */
	ahci_p5wdh_workaround(host);

	/* apply gtf filter quirk */
	ahci_gtf_filter_workaround(host);

	/* initialize adapter */
	rc = ahci_configure_dma_masks(pdev, hpriv->cap & HOST_CAP_64);
	if (rc)
		return rc;

	rc = ahci_reset_controller(host);
	if (rc)
		return rc;

	ahci_pci_init_controller(host);
	ahci_pci_print_info(host);

	pci_set_master(pdev);

	rc = ahci_host_activate(host, &ahci_sht);
	if (rc)
		return rc;

	pm_runtime_put_noidle(&pdev->dev);
	return 0;
}

static void ahci_shutdown_one(struct pci_dev *pdev)
{
	ata_pci_shutdown_one(pdev);
}

static void ahci_remove_one(struct pci_dev *pdev)
{
	sysfs_remove_file_from_group(&pdev->dev.kobj,
				     &dev_attr_remapped_nvme.attr,
				     NULL);
	pm_runtime_get_noresume(&pdev->dev);
	ata_pci_remove_one(pdev);
}

module_pci_driver(ahci_pci_driver);

MODULE_AUTHOR("Jeff Garzik");
MODULE_DESCRIPTION("AHCI SATA low-level driver");
MODULE_LICENSE("GPL");
MODULE_DEVICE_TABLE(pci, ahci_pci_tbl);
MODULE_VERSION(DRV_VERSION);<|MERGE_RESOLUTION|>--- conflicted
+++ resolved
@@ -408,10 +408,7 @@
 	{ PCI_VDEVICE(INTEL, 0xa256), board_ahci }, /* Lewisburg RAID*/
 	{ PCI_VDEVICE(INTEL, 0xa356), board_ahci }, /* Cannon Lake PCH-H RAID */
 	{ PCI_VDEVICE(INTEL, 0x06d7), board_ahci }, /* Comet Lake-H RAID */
-<<<<<<< HEAD
-=======
 	{ PCI_VDEVICE(INTEL, 0xa386), board_ahci }, /* Comet Lake PCH-V RAID */
->>>>>>> d1988041
 	{ PCI_VDEVICE(INTEL, 0x0f22), board_ahci_mobile }, /* Bay Trail AHCI */
 	{ PCI_VDEVICE(INTEL, 0x0f23), board_ahci_mobile }, /* Bay Trail AHCI */
 	{ PCI_VDEVICE(INTEL, 0x22a3), board_ahci_mobile }, /* Cherry Tr. AHCI */
