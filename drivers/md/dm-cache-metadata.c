--- conflicted
+++ resolved
@@ -1585,10 +1585,7 @@
 {
 	int r;
 	unsigned int i;
-<<<<<<< HEAD
-=======
-
->>>>>>> 5729a900
+
 	for (i = 0; i < nr_bits; i++) {
 		r = __dirty(cmd, to_cblock(i), test_bit(i, bits));
 		if (r)
