/* SPDX-License-Identifier: GPL-2.0-or-later */
/*
   md.h : kernel internal structure of the Linux MD driver
          Copyright (C) 1996-98 Ingo Molnar, Gadi Oxman

*/

#ifndef _MD_MD_H
#define _MD_MD_H

#include <linux/blkdev.h>
#include <linux/backing-dev.h>
#include <linux/badblocks.h>
#include <linux/kobject.h>
#include <linux/list.h>
#include <linux/mm.h>
#include <linux/mutex.h>
#include <linux/timer.h>
#include <linux/wait.h>
#include <linux/workqueue.h>
#include "md-cluster.h"

#define MaxSector (~(sector_t)0)

/*
 * These flags should really be called "NO_RETRY" rather than
 * "FAILFAST" because they don't make any promise about time lapse,
 * only about the number of retries, which will be zero.
 * REQ_FAILFAST_DRIVER is not included because
 * Commit: 4a27446f3e39 ("[SCSI] modify scsi to handle new fail fast flags.")
 * seems to suggest that the errors it avoids retrying should usually
 * be retried.
 */
#define	MD_FAILFAST	(REQ_FAILFAST_DEV | REQ_FAILFAST_TRANSPORT)
/*
 * MD's 'extended' device
 */
struct md_rdev {
	struct list_head same_set;	/* RAID devices within the same set */

	sector_t sectors;		/* Device size (in 512bytes sectors) */
	struct mddev *mddev;		/* RAID array if running */
	int last_events;		/* IO event timestamp */

	/*
	 * If meta_bdev is non-NULL, it means that a separate device is
	 * being used to store the metadata (superblock/bitmap) which
	 * would otherwise be contained on the same device as the data (bdev).
	 */
	struct block_device *meta_bdev;
	struct block_device *bdev;	/* block device handle */

	struct page	*sb_page, *bb_page;
	int		sb_loaded;
	__u64		sb_events;
	sector_t	data_offset;	/* start of data in array */
	sector_t	new_data_offset;/* only relevant while reshaping */
	sector_t	sb_start;	/* offset of the super block (in 512byte sectors) */
	int		sb_size;	/* bytes in the superblock */
	int		preferred_minor;	/* autorun support */

	struct kobject	kobj;

	/* A device can be in one of three states based on two flags:
	 * Not working:   faulty==1 in_sync==0
	 * Fully working: faulty==0 in_sync==1
	 * Working, but not
	 * in sync with array
	 *                faulty==0 in_sync==0
	 *
	 * It can never have faulty==1, in_sync==1
	 * This reduces the burden of testing multiple flags in many cases
	 */

	unsigned long	flags;	/* bit set of 'enum flag_bits' bits. */
	wait_queue_head_t blocked_wait;

	int desc_nr;			/* descriptor index in the superblock */
	int raid_disk;			/* role of device in array */
	int new_raid_disk;		/* role that the device will have in
					 * the array after a level-change completes.
					 */
	int saved_raid_disk;		/* role that device used to have in the
					 * array and could again if we did a partial
					 * resync from the bitmap
					 */
	union {
		sector_t recovery_offset;/* If this device has been partially
					 * recovered, this is where we were
					 * up to.
					 */
		sector_t journal_tail;	/* If this device is a journal device,
					 * this is the journal tail (journal
					 * recovery start point)
					 */
	};

	atomic_t	nr_pending;	/* number of pending requests.
					 * only maintained for arrays that
					 * support hot removal
					 */
	atomic_t	read_errors;	/* number of consecutive read errors that
					 * we have tried to ignore.
					 */
	time64_t	last_read_error;	/* monotonic time since our
						 * last read error
						 */
	atomic_t	corrected_errors; /* number of corrected read errors,
					   * for reporting to userspace and storing
					   * in superblock.
					   */

	/*
	 * The members for check collision of write behind IOs.
	 */
	struct list_head wb_list;
	spinlock_t wb_list_lock;
	wait_queue_head_t wb_io_wait;

	struct work_struct del_work;	/* used for delayed sysfs removal */

	struct kernfs_node *sysfs_state; /* handle for 'state'
					   * sysfs entry */

	struct badblocks badblocks;

	struct {
		short offset;	/* Offset from superblock to start of PPL.
				 * Not used by external metadata. */
		unsigned int size;	/* Size in sectors of the PPL space */
		sector_t sector;	/* First sector of the PPL space */
	} ppl;
};
enum flag_bits {
	Faulty,			/* device is known to have a fault */
	In_sync,		/* device is in_sync with rest of array */
	Bitmap_sync,		/* ..actually, not quite In_sync.  Need a
				 * bitmap-based recovery to get fully in sync.
				 * The bit is only meaningful before device
				 * has been passed to pers->hot_add_disk.
				 */
	WriteMostly,		/* Avoid reading if at all possible */
	AutoDetected,		/* added by auto-detect */
	Blocked,		/* An error occurred but has not yet
				 * been acknowledged by the metadata
				 * handler, so don't allow writes
				 * until it is cleared */
	WriteErrorSeen,		/* A write error has been seen on this
				 * device
				 */
	FaultRecorded,		/* Intermediate state for clearing
				 * Blocked.  The Fault is/will-be
				 * recorded in the metadata, but that
				 * metadata hasn't been stored safely
				 * on disk yet.
				 */
	BlockedBadBlocks,	/* A writer is blocked because they
				 * found an unacknowledged bad-block.
				 * This can safely be cleared at any
				 * time, and the writer will re-check.
				 * It may be set at any time, and at
				 * worst the writer will timeout and
				 * re-check.  So setting it as
				 * accurately as possible is good, but
				 * not absolutely critical.
				 */
	WantReplacement,	/* This device is a candidate to be
				 * hot-replaced, either because it has
				 * reported some faults, or because
				 * of explicit request.
				 */
	Replacement,		/* This device is a replacement for
				 * a want_replacement device with same
				 * raid_disk number.
				 */
	Candidate,		/* For clustered environments only:
				 * This device is seen locally but not
				 * by the whole cluster
				 */
	Journal,		/* This device is used as journal for
				 * raid-5/6.
				 * Usually, this device should be faster
				 * than other devices in the array
				 */
	ClusterRemove,
	RemoveSynchronized,	/* synchronize_rcu() was called after
				 * this device was known to be faulty,
				 * so it is safe to remove without
				 * another synchronize_rcu() call.
				 */
	ExternalBbl,            /* External metadata provides bad
				 * block management for a disk
				 */
	FailFast,		/* Minimal retries should be attempted on
				 * this device, so use REQ_FAILFAST_DEV.
				 * Also don't try to repair failed reads.
				 * It is expects that no bad block log
				 * is present.
				 */
	LastDev,		/* Seems to be the last working dev as
				 * it didn't fail, so don't use FailFast
				 * any more for metadata
				 */
	WBCollisionCheck,	/*
				 * multiqueue device should check if there
				 * is collision between write behind bios.
				 */
};

static inline int is_badblock(struct md_rdev *rdev, sector_t s, int sectors,
			      sector_t *first_bad, int *bad_sectors)
{
	if (unlikely(rdev->badblocks.count)) {
		int rv = badblocks_check(&rdev->badblocks, rdev->data_offset + s,
					sectors,
					first_bad, bad_sectors);
		if (rv)
			*first_bad -= rdev->data_offset;
		return rv;
	}
	return 0;
}
extern int rdev_set_badblocks(struct md_rdev *rdev, sector_t s, int sectors,
			      int is_new);
extern int rdev_clear_badblocks(struct md_rdev *rdev, sector_t s, int sectors,
				int is_new);
struct md_cluster_info;

/* change UNSUPPORTED_MDDEV_FLAGS for each array type if new flag is added */
enum mddev_flags {
	MD_ARRAY_FIRST_USE,	/* First use of array, needs initialization */
	MD_CLOSING,		/* If set, we are closing the array, do not open
				 * it then */
	MD_JOURNAL_CLEAN,	/* A raid with journal is already clean */
	MD_HAS_JOURNAL,		/* The raid array has journal feature set */
	MD_CLUSTER_RESYNC_LOCKED, /* cluster raid only, which means node
				   * already took resync lock, need to
				   * release the lock */
	MD_FAILFAST_SUPPORTED,	/* Using MD_FAILFAST on metadata writes is
				 * supported as calls to md_error() will
				 * never cause the array to become failed.
				 */
	MD_HAS_PPL,		/* The raid array has PPL feature set */
	MD_HAS_MULTIPLE_PPLS,	/* The raid array has multiple PPLs feature set */
	MD_ALLOW_SB_UPDATE,	/* md_check_recovery is allowed to update
				 * the metadata without taking reconfig_mutex.
				 */
	MD_UPDATING_SB,		/* md_check_recovery is updating the metadata
				 * without explicitly holding reconfig_mutex.
				 */
	MD_NOT_READY,		/* do_md_run() is active, so 'array_state'
				 * must not report that array is ready yet
				 */
<<<<<<< HEAD
=======
	MD_BROKEN,              /* This is used in RAID-0/LINEAR only, to stop
				 * I/O in case an array member is gone/failed.
				 */
>>>>>>> f7688b48
};

enum mddev_sb_flags {
	MD_SB_CHANGE_DEVS,		/* Some device status has changed */
	MD_SB_CHANGE_CLEAN,	/* transition to or from 'clean' */
	MD_SB_CHANGE_PENDING,	/* switch from 'clean' to 'active' in progress */
	MD_SB_NEED_REWRITE,	/* metadata write needs to be repeated */
};

<<<<<<< HEAD
=======
#define NR_WB_INFOS	8
/* record current range of write behind IOs */
struct wb_info {
	sector_t lo;
	sector_t hi;
	struct list_head list;
};

>>>>>>> f7688b48
struct mddev {
	void				*private;
	struct md_personality		*pers;
	dev_t				unit;
	int				md_minor;
	struct list_head		disks;
	unsigned long			flags;
	unsigned long			sb_flags;

	int				suspended;
	atomic_t			active_io;
	int				ro;
	int				sysfs_active; /* set when sysfs deletes
						       * are happening, so run/
						       * takeover/stop are not safe
						       */
	struct gendisk			*gendisk;

	struct kobject			kobj;
	int				hold_active;
#define	UNTIL_IOCTL	1
#define	UNTIL_STOP	2

	/* Superblock information */
	int				major_version,
					minor_version,
					patch_version;
	int				persistent;
	int				external;	/* metadata is
							 * managed externally */
	char				metadata_type[17]; /* externally set*/
	int				chunk_sectors;
	time64_t			ctime, utime;
	int				level, layout;
	char				clevel[16];
	int				raid_disks;
	int				max_disks;
	sector_t			dev_sectors;	/* used size of
							 * component devices */
	sector_t			array_sectors; /* exported array size */
	int				external_size; /* size managed
							* externally */
	__u64				events;
	/* If the last 'event' was simply a clean->dirty transition, and
	 * we didn't write it to the spares, then it is safe and simple
	 * to just decrement the event count on a dirty->clean transition.
	 * So we record that possibility here.
	 */
	int				can_decrease_events;

	char				uuid[16];

	/* If the array is being reshaped, we need to record the
	 * new shape and an indication of where we are up to.
	 * This is written to the superblock.
	 * If reshape_position is MaxSector, then no reshape is happening (yet).
	 */
	sector_t			reshape_position;
	int				delta_disks, new_level, new_layout;
	int				new_chunk_sectors;
	int				reshape_backwards;

	struct md_thread		*thread;	/* management thread */
	struct md_thread		*sync_thread;	/* doing resync or reconstruct */

	/* 'last_sync_action' is initialized to "none".  It is set when a
	 * sync operation (i.e "data-check", "requested-resync", "resync",
	 * "recovery", or "reshape") is started.  It holds this value even
	 * when the sync thread is "frozen" (interrupted) or "idle" (stopped
	 * or finished).  It is overwritten when a new sync operation is begun.
	 */
	char				*last_sync_action;
	sector_t			curr_resync;	/* last block scheduled */
	/* As resync requests can complete out of order, we cannot easily track
	 * how much resync has been completed.  So we occasionally pause until
	 * everything completes, then set curr_resync_completed to curr_resync.
	 * As such it may be well behind the real resync mark, but it is a value
	 * we are certain of.
	 */
	sector_t			curr_resync_completed;
	unsigned long			resync_mark;	/* a recent timestamp */
	sector_t			resync_mark_cnt;/* blocks written at resync_mark */
	sector_t			curr_mark_cnt; /* blocks scheduled now */

	sector_t			resync_max_sectors; /* may be set by personality */

	atomic64_t			resync_mismatches; /* count of sectors where
							    * parity/replica mismatch found
							    */

	/* allow user-space to request suspension of IO to regions of the array */
	sector_t			suspend_lo;
	sector_t			suspend_hi;
	/* if zero, use the system-wide default */
	int				sync_speed_min;
	int				sync_speed_max;

	/* resync even though the same disks are shared among md-devices */
	int				parallel_resync;

	int				ok_start_degraded;

	unsigned long			recovery;
	/* If a RAID personality determines that recovery (of a particular
	 * device) will fail due to a read error on the source device, it
	 * takes a copy of this number and does not attempt recovery again
	 * until this number changes.
	 */
	int				recovery_disabled;

	int				in_sync;	/* know to not need resync */
	/* 'open_mutex' avoids races between 'md_open' and 'do_md_stop', so
	 * that we are never stopping an array while it is open.
	 * 'reconfig_mutex' protects all other reconfiguration.
	 * These locks are separate due to conflicting interactions
	 * with bdev->bd_mutex.
	 * Lock ordering is:
	 *  reconfig_mutex -> bd_mutex : e.g. do_md_run -> revalidate_disk
	 *  bd_mutex -> open_mutex:  e.g. __blkdev_get -> md_open
	 */
	struct mutex			open_mutex;
	struct mutex			reconfig_mutex;
	atomic_t			active;		/* general refcount */
	atomic_t			openers;	/* number of active opens */

	int				changed;	/* True if we might need to
							 * reread partition info */
	int				degraded;	/* whether md should consider
							 * adding a spare
							 */

	atomic_t			recovery_active; /* blocks scheduled, but not written */
	wait_queue_head_t		recovery_wait;
	sector_t			recovery_cp;
	sector_t			resync_min;	/* user requested sync
							 * starts here */
	sector_t			resync_max;	/* resync should pause
							 * when it gets here */

	struct kernfs_node		*sysfs_state;	/* handle for 'array_state'
							 * file in sysfs.
							 */
	struct kernfs_node		*sysfs_action;  /* handle for 'sync_action' */

	struct work_struct del_work;	/* used for delayed sysfs removal */

	/* "lock" protects:
	 *   flush_bio transition from NULL to !NULL
	 *   rdev superblocks, events
	 *   clearing MD_CHANGE_*
	 *   in_sync - and related safemode and MD_CHANGE changes
	 *   pers (also protected by reconfig_mutex and pending IO).
	 *   clearing ->bitmap
	 *   clearing ->bitmap_info.file
	 *   changing ->resync_{min,max}
	 *   setting MD_RECOVERY_RUNNING (which interacts with resync_{min,max})
	 */
	spinlock_t			lock;
	wait_queue_head_t		sb_wait;	/* for waiting on superblock updates */
	atomic_t			pending_writes;	/* number of active superblock writes */

	unsigned int			safemode;	/* if set, update "clean" superblock
							 * when no writes pending.
							 */
	unsigned int			safemode_delay;
	struct timer_list		safemode_timer;
	struct percpu_ref		writes_pending;
	int				sync_checkers;	/* # of threads checking writes_pending */
	struct request_queue		*queue;	/* for plugging ... */

	struct bitmap			*bitmap; /* the bitmap for the device */
	struct {
		struct file		*file; /* the bitmap file */
		loff_t			offset; /* offset from superblock of
						 * start of bitmap. May be
						 * negative, but not '0'
						 * For external metadata, offset
						 * from start of device.
						 */
		unsigned long		space; /* space available at this offset */
		loff_t			default_offset; /* this is the offset to use when
							 * hot-adding a bitmap.  It should
							 * eventually be settable by sysfs.
							 */
		unsigned long		default_space; /* space available at
							* default offset */
		struct mutex		mutex;
		unsigned long		chunksize;
		unsigned long		daemon_sleep; /* how many jiffies between updates? */
		unsigned long		max_write_behind; /* write-behind mode */
		int			external;
		int			nodes; /* Maximum number of nodes in the cluster */
		char                    cluster_name[64]; /* Name of the cluster */
	} bitmap_info;

	atomic_t			max_corr_read_errors; /* max read retries */
	struct list_head		all_mddevs;

	struct attribute_group		*to_remove;

	struct bio_set			bio_set;
	struct bio_set			sync_set; /* for sync operations like
						   * metadata and bitmap writes
						   */

	/* Generic flush handling.
	 * The last to finish preflush schedules a worker to submit
	 * the rest of the request (without the REQ_PREFLUSH flag).
	 */
	struct bio *flush_bio;
	atomic_t flush_pending;
	ktime_t start_flush, last_flush; /* last_flush is when the last completed
					  * flush was started.
					  */
	struct work_struct flush_work;
	struct work_struct event_work;	/* used by dm to report failure event */
	mempool_t *wb_info_pool;
	void (*sync_super)(struct mddev *mddev, struct md_rdev *rdev);
	struct md_cluster_info		*cluster_info;
	unsigned int			good_device_nr;	/* good device num within cluster raid */

	bool	has_superblocks:1;
	bool	fail_last_dev:1;
};

enum recovery_flags {
	/*
	 * If neither SYNC or RESHAPE are set, then it is a recovery.
	 */
	MD_RECOVERY_RUNNING,	/* a thread is running, or about to be started */
	MD_RECOVERY_SYNC,	/* actually doing a resync, not a recovery */
	MD_RECOVERY_RECOVER,	/* doing recovery, or need to try it. */
	MD_RECOVERY_INTR,	/* resync needs to be aborted for some reason */
	MD_RECOVERY_DONE,	/* thread is done and is waiting to be reaped */
	MD_RECOVERY_NEEDED,	/* we might need to start a resync/recover */
	MD_RECOVERY_REQUESTED,	/* user-space has requested a sync (used with SYNC) */
	MD_RECOVERY_CHECK,	/* user-space request for check-only, no repair */
	MD_RECOVERY_RESHAPE,	/* A reshape is happening */
	MD_RECOVERY_FROZEN,	/* User request to abort, and not restart, any action */
	MD_RECOVERY_ERROR,	/* sync-action interrupted because io-error */
	MD_RECOVERY_WAIT,	/* waiting for pers->start() to finish */
	MD_RESYNCING_REMOTE,	/* remote node is running resync thread */
};

static inline int __must_check mddev_lock(struct mddev *mddev)
{
	return mutex_lock_interruptible(&mddev->reconfig_mutex);
}

/* Sometimes we need to take the lock in a situation where
 * failure due to interrupts is not acceptable.
 */
static inline void mddev_lock_nointr(struct mddev *mddev)
{
	mutex_lock(&mddev->reconfig_mutex);
}

static inline int mddev_trylock(struct mddev *mddev)
{
	return mutex_trylock(&mddev->reconfig_mutex);
}
extern void mddev_unlock(struct mddev *mddev);

static inline void md_sync_acct(struct block_device *bdev, unsigned long nr_sectors)
{
	atomic_add(nr_sectors, &bdev->bd_contains->bd_disk->sync_io);
}

static inline void md_sync_acct_bio(struct bio *bio, unsigned long nr_sectors)
{
	atomic_add(nr_sectors, &bio->bi_disk->sync_io);
}

struct md_personality
{
	char *name;
	int level;
	struct list_head list;
	struct module *owner;
	bool (*make_request)(struct mddev *mddev, struct bio *bio);
	/*
	 * start up works that do NOT require md_thread. tasks that
	 * requires md_thread should go into start()
	 */
	int (*run)(struct mddev *mddev);
	/* start up works that require md threads */
	int (*start)(struct mddev *mddev);
	void (*free)(struct mddev *mddev, void *priv);
	void (*status)(struct seq_file *seq, struct mddev *mddev);
	/* error_handler must set ->faulty and clear ->in_sync
	 * if appropriate, and should abort recovery if needed
	 */
	void (*error_handler)(struct mddev *mddev, struct md_rdev *rdev);
	int (*hot_add_disk) (struct mddev *mddev, struct md_rdev *rdev);
	int (*hot_remove_disk) (struct mddev *mddev, struct md_rdev *rdev);
	int (*spare_active) (struct mddev *mddev);
	sector_t (*sync_request)(struct mddev *mddev, sector_t sector_nr, int *skipped);
	int (*resize) (struct mddev *mddev, sector_t sectors);
	sector_t (*size) (struct mddev *mddev, sector_t sectors, int raid_disks);
	int (*check_reshape) (struct mddev *mddev);
	int (*start_reshape) (struct mddev *mddev);
	void (*finish_reshape) (struct mddev *mddev);
	void (*update_reshape_pos) (struct mddev *mddev);
	/* quiesce suspends or resumes internal processing.
	 * 1 - stop new actions and wait for action io to complete
	 * 0 - return to normal behaviour
	 */
	void (*quiesce) (struct mddev *mddev, int quiesce);
	/* takeover is used to transition an array from one
	 * personality to another.  The new personality must be able
	 * to handle the data in the current layout.
	 * e.g. 2drive raid1 -> 2drive raid5
	 *      ndrive raid5 -> degraded n+1drive raid6 with special layout
	 * If the takeover succeeds, a new 'private' structure is returned.
	 * This needs to be installed and then ->run used to activate the
	 * array.
	 */
	void *(*takeover) (struct mddev *mddev);
	/* congested implements bdi.congested_fn().
	 * Will not be called while array is 'suspended' */
	int (*congested)(struct mddev *mddev, int bits);
	/* Changes the consistency policy of an active array. */
	int (*change_consistency_policy)(struct mddev *mddev, const char *buf);
};

struct md_sysfs_entry {
	struct attribute attr;
	ssize_t (*show)(struct mddev *, char *);
	ssize_t (*store)(struct mddev *, const char *, size_t);
};
extern struct attribute_group md_bitmap_group;

static inline struct kernfs_node *sysfs_get_dirent_safe(struct kernfs_node *sd, char *name)
{
	if (sd)
		return sysfs_get_dirent(sd, name);
	return sd;
}
static inline void sysfs_notify_dirent_safe(struct kernfs_node *sd)
{
	if (sd)
		sysfs_notify_dirent(sd);
}

static inline char * mdname (struct mddev * mddev)
{
	return mddev->gendisk ? mddev->gendisk->disk_name : "mdX";
}

static inline int sysfs_link_rdev(struct mddev *mddev, struct md_rdev *rdev)
{
	char nm[20];
	if (!test_bit(Replacement, &rdev->flags) &&
	    !test_bit(Journal, &rdev->flags) &&
	    mddev->kobj.sd) {
		sprintf(nm, "rd%d", rdev->raid_disk);
		return sysfs_create_link(&mddev->kobj, &rdev->kobj, nm);
	} else
		return 0;
}

static inline void sysfs_unlink_rdev(struct mddev *mddev, struct md_rdev *rdev)
{
	char nm[20];
	if (!test_bit(Replacement, &rdev->flags) &&
	    !test_bit(Journal, &rdev->flags) &&
	    mddev->kobj.sd) {
		sprintf(nm, "rd%d", rdev->raid_disk);
		sysfs_remove_link(&mddev->kobj, nm);
	}
}

/*
 * iterates through some rdev ringlist. It's safe to remove the
 * current 'rdev'. Dont touch 'tmp' though.
 */
#define rdev_for_each_list(rdev, tmp, head)				\
	list_for_each_entry_safe(rdev, tmp, head, same_set)

/*
 * iterates through the 'same array disks' ringlist
 */
#define rdev_for_each(rdev, mddev)				\
	list_for_each_entry(rdev, &((mddev)->disks), same_set)

#define rdev_for_each_safe(rdev, tmp, mddev)				\
	list_for_each_entry_safe(rdev, tmp, &((mddev)->disks), same_set)

#define rdev_for_each_rcu(rdev, mddev)				\
	list_for_each_entry_rcu(rdev, &((mddev)->disks), same_set)

struct md_thread {
	void			(*run) (struct md_thread *thread);
	struct mddev		*mddev;
	wait_queue_head_t	wqueue;
	unsigned long		flags;
	struct task_struct	*tsk;
	unsigned long		timeout;
	void			*private;
};

#define THREAD_WAKEUP  0

static inline void safe_put_page(struct page *p)
{
	if (p) put_page(p);
}

extern int register_md_personality(struct md_personality *p);
extern int unregister_md_personality(struct md_personality *p);
extern int register_md_cluster_operations(struct md_cluster_operations *ops,
		struct module *module);
extern int unregister_md_cluster_operations(void);
extern int md_setup_cluster(struct mddev *mddev, int nodes);
extern void md_cluster_stop(struct mddev *mddev);
extern struct md_thread *md_register_thread(
	void (*run)(struct md_thread *thread),
	struct mddev *mddev,
	const char *name);
extern void md_unregister_thread(struct md_thread **threadp);
extern void md_wakeup_thread(struct md_thread *thread);
extern void md_check_recovery(struct mddev *mddev);
extern void md_reap_sync_thread(struct mddev *mddev);
extern int mddev_init_writes_pending(struct mddev *mddev);
extern bool md_write_start(struct mddev *mddev, struct bio *bi);
extern void md_write_inc(struct mddev *mddev, struct bio *bi);
extern void md_write_end(struct mddev *mddev);
extern void md_done_sync(struct mddev *mddev, int blocks, int ok);
extern void md_error(struct mddev *mddev, struct md_rdev *rdev);
extern void md_finish_reshape(struct mddev *mddev);

extern int mddev_congested(struct mddev *mddev, int bits);
extern void md_flush_request(struct mddev *mddev, struct bio *bio);
extern void md_super_write(struct mddev *mddev, struct md_rdev *rdev,
			   sector_t sector, int size, struct page *page);
extern int md_super_wait(struct mddev *mddev);
extern int sync_page_io(struct md_rdev *rdev, sector_t sector, int size,
			struct page *page, int op, int op_flags,
			bool metadata_op);
extern void md_do_sync(struct md_thread *thread);
extern void md_new_event(struct mddev *mddev);
extern void md_allow_write(struct mddev *mddev);
extern void md_wait_for_blocked_rdev(struct md_rdev *rdev, struct mddev *mddev);
extern void md_set_array_sectors(struct mddev *mddev, sector_t array_sectors);
extern int md_check_no_bitmap(struct mddev *mddev);
extern int md_integrity_register(struct mddev *mddev);
extern int md_integrity_add_rdev(struct md_rdev *rdev, struct mddev *mddev);
extern int strict_strtoul_scaled(const char *cp, unsigned long *res, int scale);

extern void mddev_init(struct mddev *mddev);
extern int md_run(struct mddev *mddev);
extern int md_start(struct mddev *mddev);
extern void md_stop(struct mddev *mddev);
extern void md_stop_writes(struct mddev *mddev);
extern int md_rdev_init(struct md_rdev *rdev);
extern void md_rdev_clear(struct md_rdev *rdev);

extern void md_handle_request(struct mddev *mddev, struct bio *bio);
extern void mddev_suspend(struct mddev *mddev);
extern void mddev_resume(struct mddev *mddev);
extern struct bio *bio_alloc_mddev(gfp_t gfp_mask, int nr_iovecs,
				   struct mddev *mddev);

extern void md_reload_sb(struct mddev *mddev, int raid_disk);
extern void md_update_sb(struct mddev *mddev, int force);
extern void md_kick_rdev_from_array(struct md_rdev * rdev);
extern void mddev_create_wb_pool(struct mddev *mddev, struct md_rdev *rdev,
				 bool is_suspend);
struct md_rdev *md_find_rdev_nr_rcu(struct mddev *mddev, int nr);
struct md_rdev *md_find_rdev_rcu(struct mddev *mddev, dev_t dev);

static inline bool is_mddev_broken(struct md_rdev *rdev, const char *md_type)
{
	int flags = rdev->bdev->bd_disk->flags;

	if (!(flags & GENHD_FL_UP)) {
		if (!test_and_set_bit(MD_BROKEN, &rdev->mddev->flags))
			pr_warn("md: %s: %s array has a missing/failed member\n",
				mdname(rdev->mddev), md_type);
		return true;
	}
	return false;
}

static inline void rdev_dec_pending(struct md_rdev *rdev, struct mddev *mddev)
{
	int faulty = test_bit(Faulty, &rdev->flags);
	if (atomic_dec_and_test(&rdev->nr_pending) && faulty) {
		set_bit(MD_RECOVERY_NEEDED, &mddev->recovery);
		md_wakeup_thread(mddev->thread);
	}
}

extern struct md_cluster_operations *md_cluster_ops;
static inline int mddev_is_clustered(struct mddev *mddev)
{
	return mddev->cluster_info && mddev->bitmap_info.nodes > 1;
}

/* clear unsupported mddev_flags */
static inline void mddev_clear_unsupported_flags(struct mddev *mddev,
	unsigned long unsupported_flags)
{
	mddev->flags &= ~unsupported_flags;
}

static inline void mddev_check_writesame(struct mddev *mddev, struct bio *bio)
{
	if (bio_op(bio) == REQ_OP_WRITE_SAME &&
	    !bio->bi_disk->queue->limits.max_write_same_sectors)
		mddev->queue->limits.max_write_same_sectors = 0;
}

static inline void mddev_check_write_zeroes(struct mddev *mddev, struct bio *bio)
{
	if (bio_op(bio) == REQ_OP_WRITE_ZEROES &&
	    !bio->bi_disk->queue->limits.max_write_zeroes_sectors)
		mddev->queue->limits.max_write_zeroes_sectors = 0;
}
#endif /* _MD_MD_H */<|MERGE_RESOLUTION|>--- conflicted
+++ resolved
@@ -251,12 +251,9 @@
 	MD_NOT_READY,		/* do_md_run() is active, so 'array_state'
 				 * must not report that array is ready yet
 				 */
-<<<<<<< HEAD
-=======
 	MD_BROKEN,              /* This is used in RAID-0/LINEAR only, to stop
 				 * I/O in case an array member is gone/failed.
 				 */
->>>>>>> f7688b48
 };
 
 enum mddev_sb_flags {
@@ -266,8 +263,6 @@
 	MD_SB_NEED_REWRITE,	/* metadata write needs to be repeated */
 };
 
-<<<<<<< HEAD
-=======
 #define NR_WB_INFOS	8
 /* record current range of write behind IOs */
 struct wb_info {
@@ -276,7 +271,6 @@
 	struct list_head list;
 };
 
->>>>>>> f7688b48
 struct mddev {
 	void				*private;
 	struct md_personality		*pers;
