// SPDX-License-Identifier: GPL-2.0-only
/*
 * Copyright (C) 2003 Sistina Software Limited.
 * Copyright (C) 2005-2008 Red Hat, Inc. All rights reserved.
 *
 * This file is released under the GPL.
 */

#include "dm-bio-record.h"

#include <linux/init.h>
#include <linux/mempool.h>
#include <linux/module.h>
#include <linux/pagemap.h>
#include <linux/slab.h>
#include <linux/workqueue.h>
#include <linux/device-mapper.h>
#include <linux/dm-io.h>
#include <linux/dm-dirty-log.h>
#include <linux/dm-kcopyd.h>
#include <linux/dm-region-hash.h>

static struct workqueue_struct *dm_raid1_wq;

#define DM_MSG_PREFIX "raid1"

#define MAX_RECOVERY 1	/* Maximum number of regions recovered in parallel. */

#define MAX_NR_MIRRORS	(DM_KCOPYD_MAX_REGIONS + 1)

#define DM_RAID1_HANDLE_ERRORS	0x01
#define DM_RAID1_KEEP_LOG	0x02
#define errors_handled(p)	((p)->features & DM_RAID1_HANDLE_ERRORS)
#define keep_log(p)		((p)->features & DM_RAID1_KEEP_LOG)

static DECLARE_WAIT_QUEUE_HEAD(_kmirrord_recovery_stopped);

/*
 *---------------------------------------------------------------
 * Mirror set structures.
 *---------------------------------------------------------------
 */
enum dm_raid1_error {
	DM_RAID1_WRITE_ERROR,
	DM_RAID1_FLUSH_ERROR,
	DM_RAID1_SYNC_ERROR,
	DM_RAID1_READ_ERROR
};

struct mirror {
	struct mirror_set *ms;
	atomic_t error_count;
	unsigned long error_type;
	struct dm_dev *dev;
	sector_t offset;
};

struct mirror_set {
	struct dm_target *ti;
	struct list_head list;

	uint64_t features;

	spinlock_t lock;	/* protects the lists */
	struct bio_list reads;
	struct bio_list writes;
	struct bio_list failures;
	struct bio_list holds;	/* bios are waiting until suspend */

	struct dm_region_hash *rh;
	struct dm_kcopyd_client *kcopyd_client;
	struct dm_io_client *io_client;

	/* recovery */
	region_t nr_regions;
	int in_sync;
	int log_failure;
	int leg_failure;
	atomic_t suspend;

	atomic_t default_mirror;	/* Default mirror */

	struct workqueue_struct *kmirrord_wq;
	struct work_struct kmirrord_work;
	struct timer_list timer;
	unsigned long timer_pending;

	struct work_struct trigger_event;

	unsigned int nr_mirrors;
	struct mirror mirror[];
};

DECLARE_DM_KCOPYD_THROTTLE_WITH_MODULE_PARM(raid1_resync_throttle,
		"A percentage of time allocated for raid resynchronization");

static void wakeup_mirrord(void *context)
{
	struct mirror_set *ms = context;

	queue_work(ms->kmirrord_wq, &ms->kmirrord_work);
}

static void delayed_wake_fn(struct timer_list *t)
{
	struct mirror_set *ms = from_timer(ms, t, timer);

	clear_bit(0, &ms->timer_pending);
	wakeup_mirrord(ms);
}

static void delayed_wake(struct mirror_set *ms)
{
	if (test_and_set_bit(0, &ms->timer_pending))
		return;

	ms->timer.expires = jiffies + HZ / 5;
	add_timer(&ms->timer);
}

static void wakeup_all_recovery_waiters(void *context)
{
	wake_up_all(&_kmirrord_recovery_stopped);
}

static void queue_bio(struct mirror_set *ms, struct bio *bio, int rw)
{
	unsigned long flags;
	int should_wake = 0;
	struct bio_list *bl;

	bl = (rw == WRITE) ? &ms->writes : &ms->reads;
	spin_lock_irqsave(&ms->lock, flags);
	should_wake = !(bl->head);
	bio_list_add(bl, bio);
	spin_unlock_irqrestore(&ms->lock, flags);

	if (should_wake)
		wakeup_mirrord(ms);
}

static void dispatch_bios(void *context, struct bio_list *bio_list)
{
	struct mirror_set *ms = context;
	struct bio *bio;

	while ((bio = bio_list_pop(bio_list)))
		queue_bio(ms, bio, WRITE);
}

struct dm_raid1_bio_record {
	struct mirror *m;
	/* if details->bi_bdev == NULL, details were not saved */
	struct dm_bio_details details;
	region_t write_region;
};

/*
 * Every mirror should look like this one.
 */
#define DEFAULT_MIRROR 0

/*
 * This is yucky.  We squirrel the mirror struct away inside
 * bi_next for read/write buffers.  This is safe since the bh
 * doesn't get submitted to the lower levels of block layer.
 */
static struct mirror *bio_get_m(struct bio *bio)
{
	return (struct mirror *) bio->bi_next;
}

static void bio_set_m(struct bio *bio, struct mirror *m)
{
	bio->bi_next = (struct bio *) m;
}

static struct mirror *get_default_mirror(struct mirror_set *ms)
{
	return &ms->mirror[atomic_read(&ms->default_mirror)];
}

static void set_default_mirror(struct mirror *m)
{
	struct mirror_set *ms = m->ms;
	struct mirror *m0 = &(ms->mirror[0]);

	atomic_set(&ms->default_mirror, m - m0);
}

static struct mirror *get_valid_mirror(struct mirror_set *ms)
{
	struct mirror *m;

	for (m = ms->mirror; m < ms->mirror + ms->nr_mirrors; m++)
		if (!atomic_read(&m->error_count))
			return m;

	return NULL;
}

/* fail_mirror
 * @m: mirror device to fail
 * @error_type: one of the enum's, DM_RAID1_*_ERROR
 *
 * If errors are being handled, record the type of
 * error encountered for this device.  If this type
 * of error has already been recorded, we can return;
 * otherwise, we must signal userspace by triggering
 * an event.  Additionally, if the device is the
 * primary device, we must choose a new primary, but
 * only if the mirror is in-sync.
 *
 * This function must not block.
 */
static void fail_mirror(struct mirror *m, enum dm_raid1_error error_type)
{
	struct mirror_set *ms = m->ms;
	struct mirror *new;

	ms->leg_failure = 1;

	/*
	 * error_count is used for nothing more than a
	 * simple way to tell if a device has encountered
	 * errors.
	 */
	atomic_inc(&m->error_count);

	if (test_and_set_bit(error_type, &m->error_type))
		return;

	if (!errors_handled(ms))
		return;

	if (m != get_default_mirror(ms))
		goto out;

	if (!ms->in_sync && !keep_log(ms)) {
		/*
		 * Better to issue requests to same failing device
		 * than to risk returning corrupt data.
		 */
		DMERR("Primary mirror (%s) failed while out-of-sync: Reads may fail.",
		      m->dev->name);
		goto out;
	}

	new = get_valid_mirror(ms);
	if (new)
		set_default_mirror(new);
	else
		DMWARN("All sides of mirror have failed.");

out:
	queue_work(dm_raid1_wq, &ms->trigger_event);
}

static int mirror_flush(struct dm_target *ti)
{
	struct mirror_set *ms = ti->private;
	unsigned long error_bits;

	unsigned int i;
	struct dm_io_region io[MAX_NR_MIRRORS];
	struct mirror *m;
	struct dm_io_request io_req = {
		.bi_opf = REQ_OP_WRITE | REQ_PREFLUSH | REQ_SYNC,
		.mem.type = DM_IO_KMEM,
		.mem.ptr.addr = NULL,
		.client = ms->io_client,
	};

	for (i = 0, m = ms->mirror; i < ms->nr_mirrors; i++, m++) {
		io[i].bdev = m->dev->bdev;
		io[i].sector = 0;
		io[i].count = 0;
	}

	error_bits = -1;
	dm_io(&io_req, ms->nr_mirrors, io, &error_bits);
	if (unlikely(error_bits != 0)) {
		for (i = 0; i < ms->nr_mirrors; i++)
			if (test_bit(i, &error_bits))
				fail_mirror(ms->mirror + i,
					    DM_RAID1_FLUSH_ERROR);
		return -EIO;
	}

	return 0;
}

/*
 *---------------------------------------------------------------
 * Recovery.
 *
 * When a mirror is first activated we may find that some regions
 * are in the no-sync state.  We have to recover these by
 * recopying from the default mirror to all the others.
 *---------------------------------------------------------------
 */
static void recovery_complete(int read_err, unsigned long write_err,
			      void *context)
{
	struct dm_region *reg = context;
	struct mirror_set *ms = dm_rh_region_context(reg);
	int m, bit = 0;

	if (read_err) {
		/* Read error means the failure of default mirror. */
		DMERR_LIMIT("Unable to read primary mirror during recovery");
		fail_mirror(get_default_mirror(ms), DM_RAID1_SYNC_ERROR);
	}

	if (write_err) {
		DMERR_LIMIT("Write error during recovery (error = 0x%lx)",
			    write_err);
		/*
		 * Bits correspond to devices (excluding default mirror).
		 * The default mirror cannot change during recovery.
		 */
		for (m = 0; m < ms->nr_mirrors; m++) {
			if (&ms->mirror[m] == get_default_mirror(ms))
				continue;
			if (test_bit(bit, &write_err))
				fail_mirror(ms->mirror + m,
					    DM_RAID1_SYNC_ERROR);
			bit++;
		}
	}

	dm_rh_recovery_end(reg, !(read_err || write_err));
}

static void recover(struct mirror_set *ms, struct dm_region *reg)
{
	unsigned int i;
	struct dm_io_region from, to[DM_KCOPYD_MAX_REGIONS], *dest;
	struct mirror *m;
	unsigned long flags = 0;
	region_t key = dm_rh_get_region_key(reg);
	sector_t region_size = dm_rh_get_region_size(ms->rh);

	/* fill in the source */
	m = get_default_mirror(ms);
	from.bdev = m->dev->bdev;
	from.sector = m->offset + dm_rh_region_to_sector(ms->rh, key);
	if (key == (ms->nr_regions - 1)) {
		/*
		 * The final region may be smaller than
		 * region_size.
		 */
		from.count = ms->ti->len & (region_size - 1);
		if (!from.count)
			from.count = region_size;
	} else
		from.count = region_size;

	/* fill in the destinations */
	for (i = 0, dest = to; i < ms->nr_mirrors; i++) {
		if (&ms->mirror[i] == get_default_mirror(ms))
			continue;

		m = ms->mirror + i;
		dest->bdev = m->dev->bdev;
		dest->sector = m->offset + dm_rh_region_to_sector(ms->rh, key);
		dest->count = from.count;
		dest++;
	}

	/* hand to kcopyd */
	if (!errors_handled(ms))
		flags |= BIT(DM_KCOPYD_IGNORE_ERROR);

	dm_kcopyd_copy(ms->kcopyd_client, &from, ms->nr_mirrors - 1, to,
		       flags, recovery_complete, reg);
}

static void reset_ms_flags(struct mirror_set *ms)
{
	unsigned int m;

	ms->leg_failure = 0;
	for (m = 0; m < ms->nr_mirrors; m++) {
		atomic_set(&(ms->mirror[m].error_count), 0);
		ms->mirror[m].error_type = 0;
	}
}

static void do_recovery(struct mirror_set *ms)
{
	struct dm_region *reg;
	struct dm_dirty_log *log = dm_rh_dirty_log(ms->rh);

	/*
	 * Start quiescing some regions.
	 */
	dm_rh_recovery_prepare(ms->rh);

	/*
	 * Copy any already quiesced regions.
	 */
	while ((reg = dm_rh_recovery_start(ms->rh)))
		recover(ms, reg);

	/*
	 * Update the in sync flag.
	 */
	if (!ms->in_sync &&
	    (log->type->get_sync_count(log) == ms->nr_regions)) {
		/* the sync is complete */
		dm_table_event(ms->ti->table);
		ms->in_sync = 1;
		reset_ms_flags(ms);
	}
}

/*
 *---------------------------------------------------------------
 * Reads
 *---------------------------------------------------------------
 */
static struct mirror *choose_mirror(struct mirror_set *ms, sector_t sector)
{
	struct mirror *m = get_default_mirror(ms);

	do {
		if (likely(!atomic_read(&m->error_count)))
			return m;

		if (m-- == ms->mirror)
			m += ms->nr_mirrors;
	} while (m != get_default_mirror(ms));

	return NULL;
}

static int default_ok(struct mirror *m)
{
	struct mirror *default_mirror = get_default_mirror(m->ms);

	return !atomic_read(&default_mirror->error_count);
}

static int mirror_available(struct mirror_set *ms, struct bio *bio)
{
	struct dm_dirty_log *log = dm_rh_dirty_log(ms->rh);
	region_t region = dm_rh_bio_to_region(ms->rh, bio);

	if (log->type->in_sync(log, region, 0))
		return choose_mirror(ms,  bio->bi_iter.bi_sector) ? 1 : 0;

	return 0;
}

/*
 * remap a buffer to a particular mirror.
 */
static sector_t map_sector(struct mirror *m, struct bio *bio)
{
	if (unlikely(!bio->bi_iter.bi_size))
		return 0;
	return m->offset + dm_target_offset(m->ms->ti, bio->bi_iter.bi_sector);
}

static void map_bio(struct mirror *m, struct bio *bio)
{
	bio_set_dev(bio, m->dev->bdev);
	bio->bi_iter.bi_sector = map_sector(m, bio);
}

static void map_region(struct dm_io_region *io, struct mirror *m,
		       struct bio *bio)
{
	io->bdev = m->dev->bdev;
	io->sector = map_sector(m, bio);
	io->count = bio_sectors(bio);
}

static void hold_bio(struct mirror_set *ms, struct bio *bio)
{
	/*
	 * Lock is required to avoid race condition during suspend
	 * process.
	 */
	spin_lock_irq(&ms->lock);

	if (atomic_read(&ms->suspend)) {
		spin_unlock_irq(&ms->lock);

		/*
		 * If device is suspended, complete the bio.
		 */
		if (dm_noflush_suspending(ms->ti))
			bio->bi_status = BLK_STS_DM_REQUEUE;
		else
			bio->bi_status = BLK_STS_IOERR;

		bio_endio(bio);
		return;
	}

	/*
	 * Hold bio until the suspend is complete.
	 */
	bio_list_add(&ms->holds, bio);
	spin_unlock_irq(&ms->lock);
}

/*
 *---------------------------------------------------------------
 * Reads
 *---------------------------------------------------------------
 */
static void read_callback(unsigned long error, void *context)
{
	struct bio *bio = context;
	struct mirror *m;

	m = bio_get_m(bio);
	bio_set_m(bio, NULL);

	if (likely(!error)) {
		bio_endio(bio);
		return;
	}

	fail_mirror(m, DM_RAID1_READ_ERROR);

	if (likely(default_ok(m)) || mirror_available(m->ms, bio)) {
		DMWARN_LIMIT("Read failure on mirror device %s. Trying alternative device.",
			     m->dev->name);
		queue_bio(m->ms, bio, bio_data_dir(bio));
		return;
	}

	DMERR_LIMIT("Read failure on mirror device %s.  Failing I/O.",
		    m->dev->name);
	bio_io_error(bio);
}

/* Asynchronous read. */
static void read_async_bio(struct mirror *m, struct bio *bio)
{
	struct dm_io_region io;
	struct dm_io_request io_req = {
		.bi_opf = REQ_OP_READ,
		.mem.type = DM_IO_BIO,
		.mem.ptr.bio = bio,
		.notify.fn = read_callback,
		.notify.context = bio,
		.client = m->ms->io_client,
	};

	map_region(&io, m, bio);
	bio_set_m(bio, m);
	BUG_ON(dm_io(&io_req, 1, &io, NULL));
}

static inline int region_in_sync(struct mirror_set *ms, region_t region,
				 int may_block)
{
	int state = dm_rh_get_state(ms->rh, region, may_block);
	return state == DM_RH_CLEAN || state == DM_RH_DIRTY;
}

static void do_reads(struct mirror_set *ms, struct bio_list *reads)
{
	region_t region;
	struct bio *bio;
	struct mirror *m;

	while ((bio = bio_list_pop(reads))) {
		region = dm_rh_bio_to_region(ms->rh, bio);
		m = get_default_mirror(ms);

		/*
		 * We can only read balance if the region is in sync.
		 */
		if (likely(region_in_sync(ms, region, 1)))
			m = choose_mirror(ms, bio->bi_iter.bi_sector);
		else if (m && atomic_read(&m->error_count))
			m = NULL;

		if (likely(m))
			read_async_bio(m, bio);
		else
			bio_io_error(bio);
	}
}

/*
 *---------------------------------------------------------------------
 * Writes.
 *
 * We do different things with the write io depending on the
 * state of the region that it's in:
 *
 * SYNC:	increment pending, use kcopyd to write to *all* mirrors
 * RECOVERING:	delay the io until recovery completes
 * NOSYNC:	increment pending, just write to the default mirror
 *---------------------------------------------------------------------
 */
static void write_callback(unsigned long error, void *context)
{
	unsigned int i;
<<<<<<< HEAD
	struct bio *bio = (struct bio *) context;
=======
	struct bio *bio = context;
>>>>>>> 98817289
	struct mirror_set *ms;
	int should_wake = 0;
	unsigned long flags;

	ms = bio_get_m(bio)->ms;
	bio_set_m(bio, NULL);

	/*
	 * NOTE: We don't decrement the pending count here,
	 * instead it is done by the targets endio function.
	 * This way we handle both writes to SYNC and NOSYNC
	 * regions with the same code.
	 */
	if (likely(!error)) {
		bio_endio(bio);
		return;
	}

	/*
	 * If the bio is discard, return an error, but do not
	 * degrade the array.
	 */
	if (bio_op(bio) == REQ_OP_DISCARD) {
		bio->bi_status = BLK_STS_NOTSUPP;
		bio_endio(bio);
		return;
	}

	for (i = 0; i < ms->nr_mirrors; i++)
		if (test_bit(i, &error))
			fail_mirror(ms->mirror + i, DM_RAID1_WRITE_ERROR);

	/*
	 * Need to raise event.  Since raising
	 * events can block, we need to do it in
	 * the main thread.
	 */
	spin_lock_irqsave(&ms->lock, flags);
	if (!ms->failures.head)
		should_wake = 1;
	bio_list_add(&ms->failures, bio);
	spin_unlock_irqrestore(&ms->lock, flags);
	if (should_wake)
		wakeup_mirrord(ms);
}

static void do_write(struct mirror_set *ms, struct bio *bio)
{
	unsigned int i;
	struct dm_io_region io[MAX_NR_MIRRORS], *dest = io;
	struct mirror *m;
	blk_opf_t op_flags = bio->bi_opf & (REQ_FUA | REQ_PREFLUSH);
	struct dm_io_request io_req = {
		.bi_opf = REQ_OP_WRITE | op_flags,
		.mem.type = DM_IO_BIO,
		.mem.ptr.bio = bio,
		.notify.fn = write_callback,
		.notify.context = bio,
		.client = ms->io_client,
	};

	if (bio_op(bio) == REQ_OP_DISCARD) {
		io_req.bi_opf = REQ_OP_DISCARD | op_flags;
		io_req.mem.type = DM_IO_KMEM;
		io_req.mem.ptr.addr = NULL;
	}

	for (i = 0, m = ms->mirror; i < ms->nr_mirrors; i++, m++)
		map_region(dest++, m, bio);

	/*
	 * Use default mirror because we only need it to retrieve the reference
	 * to the mirror set in write_callback().
	 */
	bio_set_m(bio, get_default_mirror(ms));

	BUG_ON(dm_io(&io_req, ms->nr_mirrors, io, NULL));
}

static void do_writes(struct mirror_set *ms, struct bio_list *writes)
{
	int state;
	struct bio *bio;
	struct bio_list sync, nosync, recover, *this_list = NULL;
	struct bio_list requeue;
	struct dm_dirty_log *log = dm_rh_dirty_log(ms->rh);
	region_t region;

	if (!writes->head)
		return;

	/*
	 * Classify each write.
	 */
	bio_list_init(&sync);
	bio_list_init(&nosync);
	bio_list_init(&recover);
	bio_list_init(&requeue);

	while ((bio = bio_list_pop(writes))) {
		if ((bio->bi_opf & REQ_PREFLUSH) ||
		    (bio_op(bio) == REQ_OP_DISCARD)) {
			bio_list_add(&sync, bio);
			continue;
		}

		region = dm_rh_bio_to_region(ms->rh, bio);

		if (log->type->is_remote_recovering &&
		    log->type->is_remote_recovering(log, region)) {
			bio_list_add(&requeue, bio);
			continue;
		}

		state = dm_rh_get_state(ms->rh, region, 1);
		switch (state) {
		case DM_RH_CLEAN:
		case DM_RH_DIRTY:
			this_list = &sync;
			break;

		case DM_RH_NOSYNC:
			this_list = &nosync;
			break;

		case DM_RH_RECOVERING:
			this_list = &recover;
			break;
		}

		bio_list_add(this_list, bio);
	}

	/*
	 * Add bios that are delayed due to remote recovery
	 * back on to the write queue
	 */
	if (unlikely(requeue.head)) {
		spin_lock_irq(&ms->lock);
		bio_list_merge(&ms->writes, &requeue);
		spin_unlock_irq(&ms->lock);
		delayed_wake(ms);
	}

	/*
	 * Increment the pending counts for any regions that will
	 * be written to (writes to recover regions are going to
	 * be delayed).
	 */
	dm_rh_inc_pending(ms->rh, &sync);
	dm_rh_inc_pending(ms->rh, &nosync);

	/*
	 * If the flush fails on a previous call and succeeds here,
	 * we must not reset the log_failure variable.  We need
	 * userspace interaction to do that.
	 */
	ms->log_failure = dm_rh_flush(ms->rh) ? 1 : ms->log_failure;

	/*
	 * Dispatch io.
	 */
	if (unlikely(ms->log_failure) && errors_handled(ms)) {
		spin_lock_irq(&ms->lock);
		bio_list_merge(&ms->failures, &sync);
		spin_unlock_irq(&ms->lock);
		wakeup_mirrord(ms);
	} else
		while ((bio = bio_list_pop(&sync)))
			do_write(ms, bio);

	while ((bio = bio_list_pop(&recover)))
		dm_rh_delay(ms->rh, bio);

	while ((bio = bio_list_pop(&nosync))) {
		if (unlikely(ms->leg_failure) && errors_handled(ms) && !keep_log(ms)) {
			spin_lock_irq(&ms->lock);
			bio_list_add(&ms->failures, bio);
			spin_unlock_irq(&ms->lock);
			wakeup_mirrord(ms);
		} else {
			map_bio(get_default_mirror(ms), bio);
			submit_bio_noacct(bio);
		}
	}
}

static void do_failures(struct mirror_set *ms, struct bio_list *failures)
{
	struct bio *bio;

	if (likely(!failures->head))
		return;

	/*
	 * If the log has failed, unattempted writes are being
	 * put on the holds list.  We can't issue those writes
	 * until a log has been marked, so we must store them.
	 *
	 * If a 'noflush' suspend is in progress, we can requeue
	 * the I/O's to the core.  This give userspace a chance
	 * to reconfigure the mirror, at which point the core
	 * will reissue the writes.  If the 'noflush' flag is
	 * not set, we have no choice but to return errors.
	 *
	 * Some writes on the failures list may have been
	 * submitted before the log failure and represent a
	 * failure to write to one of the devices.  It is ok
	 * for us to treat them the same and requeue them
	 * as well.
	 */
	while ((bio = bio_list_pop(failures))) {
		if (!ms->log_failure) {
			ms->in_sync = 0;
			dm_rh_mark_nosync(ms->rh, bio);
		}

		/*
		 * If all the legs are dead, fail the I/O.
		 * If the device has failed and keep_log is enabled,
		 * fail the I/O.
		 *
		 * If we have been told to handle errors, and keep_log
		 * isn't enabled, hold the bio and wait for userspace to
		 * deal with the problem.
		 *
		 * Otherwise pretend that the I/O succeeded. (This would
		 * be wrong if the failed leg returned after reboot and
		 * got replicated back to the good legs.)
		 */
		if (unlikely(!get_valid_mirror(ms) || (keep_log(ms) && ms->log_failure)))
			bio_io_error(bio);
		else if (errors_handled(ms) && !keep_log(ms))
			hold_bio(ms, bio);
		else
			bio_endio(bio);
	}
}

static void trigger_event(struct work_struct *work)
{
	struct mirror_set *ms =
		container_of(work, struct mirror_set, trigger_event);

	dm_table_event(ms->ti->table);
}

/*
 *---------------------------------------------------------------
 * kmirrord
 *---------------------------------------------------------------
 */
static void do_mirror(struct work_struct *work)
{
	struct mirror_set *ms = container_of(work, struct mirror_set,
					     kmirrord_work);
	struct bio_list reads, writes, failures;
	unsigned long flags;

	spin_lock_irqsave(&ms->lock, flags);
	reads = ms->reads;
	writes = ms->writes;
	failures = ms->failures;
	bio_list_init(&ms->reads);
	bio_list_init(&ms->writes);
	bio_list_init(&ms->failures);
	spin_unlock_irqrestore(&ms->lock, flags);

	dm_rh_update_states(ms->rh, errors_handled(ms));
	do_recovery(ms);
	do_reads(ms, &reads);
	do_writes(ms, &writes);
	do_failures(ms, &failures);
}

/*
 *---------------------------------------------------------------
 * Target functions
 *---------------------------------------------------------------
 */
static struct mirror_set *alloc_context(unsigned int nr_mirrors,
					uint32_t region_size,
					struct dm_target *ti,
					struct dm_dirty_log *dl)
{
	struct mirror_set *ms =
		kzalloc(struct_size(ms, mirror, nr_mirrors), GFP_KERNEL);

	if (!ms) {
		ti->error = "Cannot allocate mirror context";
		return NULL;
	}

	spin_lock_init(&ms->lock);
	bio_list_init(&ms->reads);
	bio_list_init(&ms->writes);
	bio_list_init(&ms->failures);
	bio_list_init(&ms->holds);

	ms->ti = ti;
	ms->nr_mirrors = nr_mirrors;
	ms->nr_regions = dm_sector_div_up(ti->len, region_size);
	ms->in_sync = 0;
	ms->log_failure = 0;
	ms->leg_failure = 0;
	atomic_set(&ms->suspend, 0);
	atomic_set(&ms->default_mirror, DEFAULT_MIRROR);

	ms->io_client = dm_io_client_create();
	if (IS_ERR(ms->io_client)) {
		ti->error = "Error creating dm_io client";
		kfree(ms);
		return NULL;
	}

	ms->rh = dm_region_hash_create(ms, dispatch_bios, wakeup_mirrord,
				       wakeup_all_recovery_waiters,
				       ms->ti->begin, MAX_RECOVERY,
				       dl, region_size, ms->nr_regions);
	if (IS_ERR(ms->rh)) {
		ti->error = "Error creating dirty region hash";
		dm_io_client_destroy(ms->io_client);
		kfree(ms);
		return NULL;
	}

	return ms;
}

static void free_context(struct mirror_set *ms, struct dm_target *ti,
			 unsigned int m)
{
	while (m--)
		dm_put_device(ti, ms->mirror[m].dev);

	dm_io_client_destroy(ms->io_client);
	dm_region_hash_destroy(ms->rh);
	kfree(ms);
}

static int get_mirror(struct mirror_set *ms, struct dm_target *ti,
		      unsigned int mirror, char **argv)
{
	unsigned long long offset;
	char dummy;
	int ret;

	if (sscanf(argv[1], "%llu%c", &offset, &dummy) != 1 ||
	    offset != (sector_t)offset) {
		ti->error = "Invalid offset";
		return -EINVAL;
	}

	ret = dm_get_device(ti, argv[0], dm_table_get_mode(ti->table),
			    &ms->mirror[mirror].dev);
	if (ret) {
		ti->error = "Device lookup failure";
		return ret;
	}

	ms->mirror[mirror].ms = ms;
	atomic_set(&(ms->mirror[mirror].error_count), 0);
	ms->mirror[mirror].error_type = 0;
	ms->mirror[mirror].offset = offset;

	return 0;
}

/*
 * Create dirty log: log_type #log_params <log_params>
 */
static struct dm_dirty_log *create_dirty_log(struct dm_target *ti,
					     unsigned int argc, char **argv,
					     unsigned int *args_used)
{
	unsigned int param_count;
	struct dm_dirty_log *dl;
	char dummy;

	if (argc < 2) {
		ti->error = "Insufficient mirror log arguments";
		return NULL;
	}

	if (sscanf(argv[1], "%u%c", &param_count, &dummy) != 1) {
		ti->error = "Invalid mirror log argument count";
		return NULL;
	}

	*args_used = 2 + param_count;

	if (argc < *args_used) {
		ti->error = "Insufficient mirror log arguments";
		return NULL;
	}

	dl = dm_dirty_log_create(argv[0], ti, mirror_flush, param_count,
				 argv + 2);
	if (!dl) {
		ti->error = "Error creating mirror dirty log";
		return NULL;
	}

	return dl;
}

static int parse_features(struct mirror_set *ms, unsigned int argc, char **argv,
			  unsigned int *args_used)
{
	unsigned int num_features;
	struct dm_target *ti = ms->ti;
	char dummy;
	int i;

	*args_used = 0;

	if (!argc)
		return 0;

	if (sscanf(argv[0], "%u%c", &num_features, &dummy) != 1) {
		ti->error = "Invalid number of features";
		return -EINVAL;
	}

	argc--;
	argv++;
	(*args_used)++;

	if (num_features > argc) {
		ti->error = "Not enough arguments to support feature count";
		return -EINVAL;
	}

	for (i = 0; i < num_features; i++) {
		if (!strcmp("handle_errors", argv[0]))
			ms->features |= DM_RAID1_HANDLE_ERRORS;
		else if (!strcmp("keep_log", argv[0]))
			ms->features |= DM_RAID1_KEEP_LOG;
		else {
			ti->error = "Unrecognised feature requested";
			return -EINVAL;
		}

		argc--;
		argv++;
		(*args_used)++;
	}
	if (!errors_handled(ms) && keep_log(ms)) {
		ti->error = "keep_log feature requires the handle_errors feature";
		return -EINVAL;
	}

	return 0;
}

/*
 * Construct a mirror mapping:
 *
 * log_type #log_params <log_params>
 * #mirrors [mirror_path offset]{2,}
 * [#features <features>]
 *
 * log_type is "core" or "disk"
 * #log_params is between 1 and 3
 *
 * If present, supported features are "handle_errors" and "keep_log".
 */
static int mirror_ctr(struct dm_target *ti, unsigned int argc, char **argv)
{
	int r;
	unsigned int nr_mirrors, m, args_used;
	struct mirror_set *ms;
	struct dm_dirty_log *dl;
	char dummy;

	dl = create_dirty_log(ti, argc, argv, &args_used);
	if (!dl)
		return -EINVAL;

	argv += args_used;
	argc -= args_used;

	if (!argc || sscanf(argv[0], "%u%c", &nr_mirrors, &dummy) != 1 ||
	    nr_mirrors < 2 || nr_mirrors > MAX_NR_MIRRORS) {
		ti->error = "Invalid number of mirrors";
		dm_dirty_log_destroy(dl);
		return -EINVAL;
	}

	argv++, argc--;

	if (argc < nr_mirrors * 2) {
		ti->error = "Too few mirror arguments";
		dm_dirty_log_destroy(dl);
		return -EINVAL;
	}

	ms = alloc_context(nr_mirrors, dl->type->get_region_size(dl), ti, dl);
	if (!ms) {
		dm_dirty_log_destroy(dl);
		return -ENOMEM;
	}

	/* Get the mirror parameter sets */
	for (m = 0; m < nr_mirrors; m++) {
		r = get_mirror(ms, ti, m, argv);
		if (r) {
			free_context(ms, ti, m);
			return r;
		}
		argv += 2;
		argc -= 2;
	}

	ti->private = ms;

	r = dm_set_target_max_io_len(ti, dm_rh_get_region_size(ms->rh));
	if (r)
		goto err_free_context;

	ti->num_flush_bios = 1;
	ti->num_discard_bios = 1;
	ti->per_io_data_size = sizeof(struct dm_raid1_bio_record);

	ms->kmirrord_wq = alloc_workqueue("kmirrord", WQ_MEM_RECLAIM, 0);
	if (!ms->kmirrord_wq) {
		DMERR("couldn't start kmirrord");
		r = -ENOMEM;
		goto err_free_context;
	}
	INIT_WORK(&ms->kmirrord_work, do_mirror);
	timer_setup(&ms->timer, delayed_wake_fn, 0);
	ms->timer_pending = 0;
	INIT_WORK(&ms->trigger_event, trigger_event);

	r = parse_features(ms, argc, argv, &args_used);
	if (r)
		goto err_destroy_wq;

	argv += args_used;
	argc -= args_used;

	/*
	 * Any read-balancing addition depends on the
	 * DM_RAID1_HANDLE_ERRORS flag being present.
	 * This is because the decision to balance depends
	 * on the sync state of a region.  If the above
	 * flag is not present, we ignore errors; and
	 * the sync state may be inaccurate.
	 */

	if (argc) {
		ti->error = "Too many mirror arguments";
		r = -EINVAL;
		goto err_destroy_wq;
	}

	ms->kcopyd_client = dm_kcopyd_client_create(&dm_kcopyd_throttle);
	if (IS_ERR(ms->kcopyd_client)) {
		r = PTR_ERR(ms->kcopyd_client);
		goto err_destroy_wq;
	}

	wakeup_mirrord(ms);
	return 0;

err_destroy_wq:
	destroy_workqueue(ms->kmirrord_wq);
err_free_context:
	free_context(ms, ti, ms->nr_mirrors);
	return r;
}

static void mirror_dtr(struct dm_target *ti)
{
	struct mirror_set *ms = ti->private;

	del_timer_sync(&ms->timer);
	flush_workqueue(ms->kmirrord_wq);
	flush_work(&ms->trigger_event);
	dm_kcopyd_client_destroy(ms->kcopyd_client);
	destroy_workqueue(ms->kmirrord_wq);
	free_context(ms, ti, ms->nr_mirrors);
}

/*
 * Mirror mapping function
 */
static int mirror_map(struct dm_target *ti, struct bio *bio)
{
	int r, rw = bio_data_dir(bio);
	struct mirror *m;
	struct mirror_set *ms = ti->private;
	struct dm_dirty_log *log = dm_rh_dirty_log(ms->rh);
	struct dm_raid1_bio_record *bio_record =
	  dm_per_bio_data(bio, sizeof(struct dm_raid1_bio_record));

	bio_record->details.bi_bdev = NULL;

	if (rw == WRITE) {
		/* Save region for mirror_end_io() handler */
		bio_record->write_region = dm_rh_bio_to_region(ms->rh, bio);
		queue_bio(ms, bio, rw);
		return DM_MAPIO_SUBMITTED;
	}

	r = log->type->in_sync(log, dm_rh_bio_to_region(ms->rh, bio), 0);
	if (r < 0 && r != -EWOULDBLOCK)
		return DM_MAPIO_KILL;

	/*
	 * If region is not in-sync queue the bio.
	 */
	if (!r || (r == -EWOULDBLOCK)) {
		if (bio->bi_opf & REQ_RAHEAD)
			return DM_MAPIO_KILL;

		queue_bio(ms, bio, rw);
		return DM_MAPIO_SUBMITTED;
	}

	/*
	 * The region is in-sync and we can perform reads directly.
	 * Store enough information so we can retry if it fails.
	 */
	m = choose_mirror(ms, bio->bi_iter.bi_sector);
	if (unlikely(!m))
		return DM_MAPIO_KILL;

	dm_bio_record(&bio_record->details, bio);
	bio_record->m = m;

	map_bio(m, bio);

	return DM_MAPIO_REMAPPED;
}

static int mirror_end_io(struct dm_target *ti, struct bio *bio,
		blk_status_t *error)
{
	int rw = bio_data_dir(bio);
	struct mirror_set *ms = ti->private;
	struct mirror *m = NULL;
	struct dm_bio_details *bd = NULL;
	struct dm_raid1_bio_record *bio_record =
	  dm_per_bio_data(bio, sizeof(struct dm_raid1_bio_record));

	/*
	 * We need to dec pending if this was a write.
	 */
	if (rw == WRITE) {
		if (!(bio->bi_opf & REQ_PREFLUSH) &&
		    bio_op(bio) != REQ_OP_DISCARD)
			dm_rh_dec(ms->rh, bio_record->write_region);
		return DM_ENDIO_DONE;
	}

	if (*error == BLK_STS_NOTSUPP)
		goto out;

	if (bio->bi_opf & REQ_RAHEAD)
		goto out;

	if (unlikely(*error)) {
		if (!bio_record->details.bi_bdev) {
			/*
			 * There wasn't enough memory to record necessary
			 * information for a retry or there was no other
			 * mirror in-sync.
			 */
			DMERR_LIMIT("Mirror read failed.");
			return DM_ENDIO_DONE;
		}

		m = bio_record->m;

		DMERR("Mirror read failed from %s. Trying alternative device.",
		      m->dev->name);

		fail_mirror(m, DM_RAID1_READ_ERROR);

		/*
		 * A failed read is requeued for another attempt using an intact
		 * mirror.
		 */
		if (default_ok(m) || mirror_available(ms, bio)) {
			bd = &bio_record->details;

			dm_bio_restore(bd, bio);
			bio_record->details.bi_bdev = NULL;
			bio->bi_status = 0;

			queue_bio(ms, bio, rw);
			return DM_ENDIO_INCOMPLETE;
		}
		DMERR("All replicated volumes dead, failing I/O");
	}

out:
	bio_record->details.bi_bdev = NULL;

	return DM_ENDIO_DONE;
}

static void mirror_presuspend(struct dm_target *ti)
{
	struct mirror_set *ms = ti->private;
	struct dm_dirty_log *log = dm_rh_dirty_log(ms->rh);

	struct bio_list holds;
	struct bio *bio;

	atomic_set(&ms->suspend, 1);

	/*
	 * Process bios in the hold list to start recovery waiting
	 * for bios in the hold list. After the process, no bio has
	 * a chance to be added in the hold list because ms->suspend
	 * is set.
	 */
	spin_lock_irq(&ms->lock);
	holds = ms->holds;
	bio_list_init(&ms->holds);
	spin_unlock_irq(&ms->lock);

	while ((bio = bio_list_pop(&holds)))
		hold_bio(ms, bio);

	/*
	 * We must finish up all the work that we've
	 * generated (i.e. recovery work).
	 */
	dm_rh_stop_recovery(ms->rh);

	wait_event(_kmirrord_recovery_stopped,
		   !dm_rh_recovery_in_flight(ms->rh));

	if (log->type->presuspend && log->type->presuspend(log))
		/* FIXME: need better error handling */
		DMWARN("log presuspend failed");

	/*
	 * Now that recovery is complete/stopped and the
	 * delayed bios are queued, we need to wait for
	 * the worker thread to complete.  This way,
	 * we know that all of our I/O has been pushed.
	 */
	flush_workqueue(ms->kmirrord_wq);
}

static void mirror_postsuspend(struct dm_target *ti)
{
	struct mirror_set *ms = ti->private;
	struct dm_dirty_log *log = dm_rh_dirty_log(ms->rh);

	if (log->type->postsuspend && log->type->postsuspend(log))
		/* FIXME: need better error handling */
		DMWARN("log postsuspend failed");
}

static void mirror_resume(struct dm_target *ti)
{
	struct mirror_set *ms = ti->private;
	struct dm_dirty_log *log = dm_rh_dirty_log(ms->rh);

	atomic_set(&ms->suspend, 0);
	if (log->type->resume && log->type->resume(log))
		/* FIXME: need better error handling */
		DMWARN("log resume failed");
	dm_rh_start_recovery(ms->rh);
}

/*
 * device_status_char
 * @m: mirror device/leg we want the status of
 *
 * We return one character representing the most severe error
 * we have encountered.
 *    A => Alive - No failures
 *    D => Dead - A write failure occurred leaving mirror out-of-sync
 *    S => Sync - A sychronization failure occurred, mirror out-of-sync
 *    R => Read - A read failure occurred, mirror data unaffected
 *
 * Returns: <char>
 */
static char device_status_char(struct mirror *m)
{
	if (!atomic_read(&(m->error_count)))
		return 'A';

	return (test_bit(DM_RAID1_FLUSH_ERROR, &(m->error_type))) ? 'F' :
		(test_bit(DM_RAID1_WRITE_ERROR, &(m->error_type))) ? 'D' :
		(test_bit(DM_RAID1_SYNC_ERROR, &(m->error_type))) ? 'S' :
		(test_bit(DM_RAID1_READ_ERROR, &(m->error_type))) ? 'R' : 'U';
}


static void mirror_status(struct dm_target *ti, status_type_t type,
			  unsigned int status_flags, char *result, unsigned int maxlen)
{
	unsigned int m, sz = 0;
	int num_feature_args = 0;
	struct mirror_set *ms = ti->private;
	struct dm_dirty_log *log = dm_rh_dirty_log(ms->rh);
	char buffer[MAX_NR_MIRRORS + 1];

	switch (type) {
	case STATUSTYPE_INFO:
		DMEMIT("%d ", ms->nr_mirrors);
		for (m = 0; m < ms->nr_mirrors; m++) {
			DMEMIT("%s ", ms->mirror[m].dev->name);
			buffer[m] = device_status_char(&(ms->mirror[m]));
		}
		buffer[m] = '\0';

		DMEMIT("%llu/%llu 1 %s ",
		      (unsigned long long)log->type->get_sync_count(log),
		      (unsigned long long)ms->nr_regions, buffer);

		sz += log->type->status(log, type, result+sz, maxlen-sz);

		break;

	case STATUSTYPE_TABLE:
		sz = log->type->status(log, type, result, maxlen);

		DMEMIT("%d", ms->nr_mirrors);
		for (m = 0; m < ms->nr_mirrors; m++)
			DMEMIT(" %s %llu", ms->mirror[m].dev->name,
			       (unsigned long long)ms->mirror[m].offset);

		num_feature_args += !!errors_handled(ms);
		num_feature_args += !!keep_log(ms);
		if (num_feature_args) {
			DMEMIT(" %d", num_feature_args);
			if (errors_handled(ms))
				DMEMIT(" handle_errors");
			if (keep_log(ms))
				DMEMIT(" keep_log");
		}

		break;

	case STATUSTYPE_IMA:
		DMEMIT_TARGET_NAME_VERSION(ti->type);
		DMEMIT(",nr_mirrors=%d", ms->nr_mirrors);
		for (m = 0; m < ms->nr_mirrors; m++) {
			DMEMIT(",mirror_device_%d=%s", m, ms->mirror[m].dev->name);
			DMEMIT(",mirror_device_%d_status=%c",
			       m, device_status_char(&(ms->mirror[m])));
		}

		DMEMIT(",handle_errors=%c", errors_handled(ms) ? 'y' : 'n');
		DMEMIT(",keep_log=%c", keep_log(ms) ? 'y' : 'n');

		DMEMIT(",log_type_status=");
		sz += log->type->status(log, type, result+sz, maxlen-sz);
		DMEMIT(";");
		break;
	}
}

static int mirror_iterate_devices(struct dm_target *ti,
				  iterate_devices_callout_fn fn, void *data)
{
	struct mirror_set *ms = ti->private;
	int ret = 0;
	unsigned int i;

	for (i = 0; !ret && i < ms->nr_mirrors; i++)
		ret = fn(ti, ms->mirror[i].dev,
			 ms->mirror[i].offset, ti->len, data);

	return ret;
}

static struct target_type mirror_target = {
	.name	 = "mirror",
	.version = {1, 14, 0},
	.module	 = THIS_MODULE,
	.ctr	 = mirror_ctr,
	.dtr	 = mirror_dtr,
	.map	 = mirror_map,
	.end_io	 = mirror_end_io,
	.presuspend = mirror_presuspend,
	.postsuspend = mirror_postsuspend,
	.resume	 = mirror_resume,
	.status	 = mirror_status,
	.iterate_devices = mirror_iterate_devices,
};

static int __init dm_mirror_init(void)
{
	int r;

	dm_raid1_wq = alloc_workqueue("dm_raid1_wq", 0, 0);
	if (!dm_raid1_wq) {
		DMERR("Failed to alloc workqueue");
		return -ENOMEM;
	}

	r = dm_register_target(&mirror_target);
	if (r < 0) {
		destroy_workqueue(dm_raid1_wq);
		return r;
	}

	return 0;
}

static void __exit dm_mirror_exit(void)
{
	destroy_workqueue(dm_raid1_wq);
	dm_unregister_target(&mirror_target);
}

/* Module hooks */
module_init(dm_mirror_init);
module_exit(dm_mirror_exit);

MODULE_DESCRIPTION(DM_NAME " mirror target");
MODULE_AUTHOR("Joe Thornber");
MODULE_LICENSE("GPL");<|MERGE_RESOLUTION|>--- conflicted
+++ resolved
@@ -604,11 +604,7 @@
 static void write_callback(unsigned long error, void *context)
 {
 	unsigned int i;
-<<<<<<< HEAD
-	struct bio *bio = (struct bio *) context;
-=======
 	struct bio *bio = context;
->>>>>>> 98817289
 	struct mirror_set *ms;
 	int should_wake = 0;
 	unsigned long flags;
