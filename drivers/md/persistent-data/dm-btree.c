--- conflicted
+++ resolved
@@ -560,18 +560,12 @@
 
 	if (nr_left < target_left) {
 		unsigned int delta = target_left - nr_left;
-<<<<<<< HEAD
-=======
-
->>>>>>> 98817289
+
 		copy_entries(left, nr_left, right, 0, delta);
 		shift_down(right, delta);
 	} else if (nr_left > target_left) {
 		unsigned int delta = nr_left - target_left;
-<<<<<<< HEAD
-=======
-
->>>>>>> 98817289
+
 		if (nr_right)
 			shift_up(right, delta);
 		copy_entries(right, 0, left, target_left, delta);
@@ -602,30 +596,21 @@
 
 	if (nr_left < target_left) {
 		unsigned int left_short = target_left - nr_left;
-<<<<<<< HEAD
-=======
-
->>>>>>> 98817289
+
 		copy_entries(left, nr_left, right, 0, left_short);
 		copy_entries(center, 0, right, left_short, target_center);
 		shift_down(right, nr_right - target_right);
 
 	} else if (nr_left < (target_left + target_center)) {
 		unsigned int left_to_center = nr_left - target_left;
-<<<<<<< HEAD
-=======
-
->>>>>>> 98817289
+
 		copy_entries(center, 0, left, target_left, left_to_center);
 		copy_entries(center, left_to_center, right, 0, target_center - left_to_center);
 		shift_down(right, nr_right - target_right);
 
 	} else {
 		unsigned int right_short = target_right - nr_right;
-<<<<<<< HEAD
-=======
-
->>>>>>> 98817289
+
 		shift_up(right, right_short);
 		copy_entries(right, 0, left, nr_left - right_short, right_short);
 		copy_entries(center, 0, left, target_left, nr_left - target_left);
@@ -750,11 +735,7 @@
  * nodes, so saves metadata space.
  */
 static int split_two_into_three(struct shadow_spine *s, unsigned int parent_index,
-<<<<<<< HEAD
-                                struct dm_btree_value_type *vt, uint64_t key)
-=======
 				struct dm_btree_value_type *vt, uint64_t key)
->>>>>>> 98817289
 {
 	int r;
 	unsigned int middle_index;
