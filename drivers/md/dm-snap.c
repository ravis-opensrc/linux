// SPDX-License-Identifier: GPL-2.0-only
/*
 * Copyright (C) 2001-2002 Sistina Software (UK) Limited.
 *
 * This file is released under the GPL.
 */

#include <linux/blkdev.h>
#include <linux/device-mapper.h>
#include <linux/delay.h>
#include <linux/fs.h>
#include <linux/init.h>
#include <linux/kdev_t.h>
#include <linux/list.h>
#include <linux/list_bl.h>
#include <linux/mempool.h>
#include <linux/module.h>
#include <linux/slab.h>
#include <linux/vmalloc.h>
#include <linux/log2.h>
#include <linux/dm-kcopyd.h>

#include "dm.h"

#include "dm-exception-store.h"

#define DM_MSG_PREFIX "snapshots"

static const char dm_snapshot_merge_target_name[] = "snapshot-merge";

#define dm_target_is_snapshot_merge(ti) \
	((ti)->type->name == dm_snapshot_merge_target_name)

/*
 * The size of the mempool used to track chunks in use.
 */
#define MIN_IOS 256

#define DM_TRACKED_CHUNK_HASH_SIZE	16
#define DM_TRACKED_CHUNK_HASH(x)	((unsigned long)(x) & \
					 (DM_TRACKED_CHUNK_HASH_SIZE - 1))

struct dm_exception_table {
	uint32_t hash_mask;
	unsigned int hash_shift;
	struct hlist_bl_head *table;
};

struct dm_snapshot {
	struct rw_semaphore lock;

	struct dm_dev *origin;
	struct dm_dev *cow;

	struct dm_target *ti;

	/* List of snapshots per Origin */
	struct list_head list;

	/*
	 * You can't use a snapshot if this is 0 (e.g. if full).
	 * A snapshot-merge target never clears this.
	 */
	int valid;

	/*
	 * The snapshot overflowed because of a write to the snapshot device.
	 * We don't have to invalidate the snapshot in this case, but we need
	 * to prevent further writes.
	 */
	int snapshot_overflowed;

	/* Origin writes don't trigger exceptions until this is set */
	int active;

	atomic_t pending_exceptions_count;

	spinlock_t pe_allocation_lock;

	/* Protected by "pe_allocation_lock" */
	sector_t exception_start_sequence;

	/* Protected by kcopyd single-threaded callback */
	sector_t exception_complete_sequence;

	/*
	 * A list of pending exceptions that completed out of order.
	 * Protected by kcopyd single-threaded callback.
	 */
	struct rb_root out_of_order_tree;

	mempool_t pending_pool;

	struct dm_exception_table pending;
	struct dm_exception_table complete;

	/*
	 * pe_lock protects all pending_exception operations and access
	 * as well as the snapshot_bios list.
	 */
	spinlock_t pe_lock;

	/* Chunks with outstanding reads */
	spinlock_t tracked_chunk_lock;
	struct hlist_head tracked_chunk_hash[DM_TRACKED_CHUNK_HASH_SIZE];

	/* The on disk metadata handler */
	struct dm_exception_store *store;

	unsigned int in_progress;
	struct wait_queue_head in_progress_wait;

	struct dm_kcopyd_client *kcopyd_client;

	/* Wait for events based on state_bits */
	unsigned long state_bits;

	/* Range of chunks currently being merged. */
	chunk_t first_merging_chunk;
	int num_merging_chunks;

	/*
	 * The merge operation failed if this flag is set.
	 * Failure modes are handled as follows:
	 * - I/O error reading the header
	 *	=> don't load the target; abort.
	 * - Header does not have "valid" flag set
	 *	=> use the origin; forget about the snapshot.
	 * - I/O error when reading exceptions
	 *	=> don't load the target; abort.
	 *         (We can't use the intermediate origin state.)
	 * - I/O error while merging
	 *	=> stop merging; set merge_failed; process I/O normally.
	 */
	bool merge_failed:1;

	bool discard_zeroes_cow:1;
	bool discard_passdown_origin:1;

	/*
	 * Incoming bios that overlap with chunks being merged must wait
	 * for them to be committed.
	 */
	struct bio_list bios_queued_during_merge;
};

/*
 * state_bits:
 *   RUNNING_MERGE  - Merge operation is in progress.
 *   SHUTDOWN_MERGE - Set to signal that merge needs to be stopped;
 *                    cleared afterwards.
 */
#define RUNNING_MERGE          0
#define SHUTDOWN_MERGE         1

/*
 * Maximum number of chunks being copied on write.
 *
 * The value was decided experimentally as a trade-off between memory
 * consumption, stalling the kernel's workqueues and maintaining a high enough
 * throughput.
 */
#define DEFAULT_COW_THRESHOLD 2048

static unsigned int cow_threshold = DEFAULT_COW_THRESHOLD;
module_param_named(snapshot_cow_threshold, cow_threshold, uint, 0644);
MODULE_PARM_DESC(snapshot_cow_threshold, "Maximum number of chunks being copied on write");

DECLARE_DM_KCOPYD_THROTTLE_WITH_MODULE_PARM(snapshot_copy_throttle,
		"A percentage of time allocated for copy on write");

struct dm_dev *dm_snap_origin(struct dm_snapshot *s)
{
	return s->origin;
}
EXPORT_SYMBOL(dm_snap_origin);

struct dm_dev *dm_snap_cow(struct dm_snapshot *s)
{
	return s->cow;
}
EXPORT_SYMBOL(dm_snap_cow);

static sector_t chunk_to_sector(struct dm_exception_store *store,
				chunk_t chunk)
{
	return chunk << store->chunk_shift;
}

static int bdev_equal(struct block_device *lhs, struct block_device *rhs)
{
	/*
	 * There is only ever one instance of a particular block
	 * device so we can compare pointers safely.
	 */
	return lhs == rhs;
}

struct dm_snap_pending_exception {
	struct dm_exception e;

	/*
	 * Origin buffers waiting for this to complete are held
	 * in a bio list
	 */
	struct bio_list origin_bios;
	struct bio_list snapshot_bios;

	/* Pointer back to snapshot context */
	struct dm_snapshot *snap;

	/*
	 * 1 indicates the exception has already been sent to
	 * kcopyd.
	 */
	int started;

	/* There was copying error. */
	int copy_error;

	/* A sequence number, it is used for in-order completion. */
	sector_t exception_sequence;

	struct rb_node out_of_order_node;

	/*
	 * For writing a complete chunk, bypassing the copy.
	 */
	struct bio *full_bio;
	bio_end_io_t *full_bio_end_io;
};

/*
 * Hash table mapping origin volumes to lists of snapshots and
 * a lock to protect it
 */
static struct kmem_cache *exception_cache;
static struct kmem_cache *pending_cache;

struct dm_snap_tracked_chunk {
	struct hlist_node node;
	chunk_t chunk;
};

static void init_tracked_chunk(struct bio *bio)
{
	struct dm_snap_tracked_chunk *c = dm_per_bio_data(bio, sizeof(struct dm_snap_tracked_chunk));

	INIT_HLIST_NODE(&c->node);
}

static bool is_bio_tracked(struct bio *bio)
{
	struct dm_snap_tracked_chunk *c = dm_per_bio_data(bio, sizeof(struct dm_snap_tracked_chunk));

	return !hlist_unhashed(&c->node);
}

static void track_chunk(struct dm_snapshot *s, struct bio *bio, chunk_t chunk)
{
	struct dm_snap_tracked_chunk *c = dm_per_bio_data(bio, sizeof(struct dm_snap_tracked_chunk));

	c->chunk = chunk;

	spin_lock_irq(&s->tracked_chunk_lock);
	hlist_add_head(&c->node,
		       &s->tracked_chunk_hash[DM_TRACKED_CHUNK_HASH(chunk)]);
	spin_unlock_irq(&s->tracked_chunk_lock);
}

static void stop_tracking_chunk(struct dm_snapshot *s, struct bio *bio)
{
	struct dm_snap_tracked_chunk *c = dm_per_bio_data(bio, sizeof(struct dm_snap_tracked_chunk));
	unsigned long flags;

	spin_lock_irqsave(&s->tracked_chunk_lock, flags);
	hlist_del(&c->node);
	spin_unlock_irqrestore(&s->tracked_chunk_lock, flags);
}

static int __chunk_is_tracked(struct dm_snapshot *s, chunk_t chunk)
{
	struct dm_snap_tracked_chunk *c;
	int found = 0;

	spin_lock_irq(&s->tracked_chunk_lock);

	hlist_for_each_entry(c,
	    &s->tracked_chunk_hash[DM_TRACKED_CHUNK_HASH(chunk)], node) {
		if (c->chunk == chunk) {
			found = 1;
			break;
		}
	}

	spin_unlock_irq(&s->tracked_chunk_lock);

	return found;
}

/*
 * This conflicting I/O is extremely improbable in the caller,
 * so fsleep(1000) is sufficient and there is no need for a wait queue.
 */
static void __check_for_conflicting_io(struct dm_snapshot *s, chunk_t chunk)
{
	while (__chunk_is_tracked(s, chunk))
		fsleep(1000);
}

/*
 * One of these per registered origin, held in the snapshot_origins hash
 */
struct origin {
	/* The origin device */
	struct block_device *bdev;

	struct list_head hash_list;

	/* List of snapshots for this origin */
	struct list_head snapshots;
};

/*
 * This structure is allocated for each origin target
 */
struct dm_origin {
	struct dm_dev *dev;
	struct dm_target *ti;
	unsigned int split_boundary;
	struct list_head hash_list;
};

/*
 * Size of the hash table for origin volumes. If we make this
 * the size of the minors list then it should be nearly perfect
 */
#define ORIGIN_HASH_SIZE 256
#define ORIGIN_MASK      0xFF
static struct list_head *_origins;
static struct list_head *_dm_origins;
static struct rw_semaphore _origins_lock;

static DECLARE_WAIT_QUEUE_HEAD(_pending_exceptions_done);
static DEFINE_SPINLOCK(_pending_exceptions_done_spinlock);
static uint64_t _pending_exceptions_done_count;

static int init_origin_hash(void)
{
	int i;

	_origins = kmalloc_array(ORIGIN_HASH_SIZE, sizeof(struct list_head),
				 GFP_KERNEL);
	if (!_origins) {
		DMERR("unable to allocate memory for _origins");
		return -ENOMEM;
	}
	for (i = 0; i < ORIGIN_HASH_SIZE; i++)
		INIT_LIST_HEAD(_origins + i);

	_dm_origins = kmalloc_array(ORIGIN_HASH_SIZE,
				    sizeof(struct list_head),
				    GFP_KERNEL);
	if (!_dm_origins) {
		DMERR("unable to allocate memory for _dm_origins");
		kfree(_origins);
		return -ENOMEM;
	}
	for (i = 0; i < ORIGIN_HASH_SIZE; i++)
		INIT_LIST_HEAD(_dm_origins + i);

	init_rwsem(&_origins_lock);

	return 0;
}

static void exit_origin_hash(void)
{
	kfree(_origins);
	kfree(_dm_origins);
}

static unsigned int origin_hash(struct block_device *bdev)
{
	return bdev->bd_dev & ORIGIN_MASK;
}

static struct origin *__lookup_origin(struct block_device *origin)
{
	struct list_head *ol;
	struct origin *o;

	ol = &_origins[origin_hash(origin)];
	list_for_each_entry(o, ol, hash_list)
		if (bdev_equal(o->bdev, origin))
			return o;

	return NULL;
}

static void __insert_origin(struct origin *o)
{
	struct list_head *sl = &_origins[origin_hash(o->bdev)];

	list_add_tail(&o->hash_list, sl);
}

static struct dm_origin *__lookup_dm_origin(struct block_device *origin)
{
	struct list_head *ol;
	struct dm_origin *o;

	ol = &_dm_origins[origin_hash(origin)];
	list_for_each_entry(o, ol, hash_list)
		if (bdev_equal(o->dev->bdev, origin))
			return o;

	return NULL;
}

static void __insert_dm_origin(struct dm_origin *o)
{
	struct list_head *sl = &_dm_origins[origin_hash(o->dev->bdev)];

	list_add_tail(&o->hash_list, sl);
}

static void __remove_dm_origin(struct dm_origin *o)
{
	list_del(&o->hash_list);
}

/*
 * _origins_lock must be held when calling this function.
 * Returns number of snapshots registered using the supplied cow device, plus:
 * snap_src - a snapshot suitable for use as a source of exception handover
 * snap_dest - a snapshot capable of receiving exception handover.
 * snap_merge - an existing snapshot-merge target linked to the same origin.
 *   There can be at most one snapshot-merge target. The parameter is optional.
 *
 * Possible return values and states of snap_src and snap_dest.
 *   0: NULL, NULL  - first new snapshot
 *   1: snap_src, NULL - normal snapshot
 *   2: snap_src, snap_dest  - waiting for handover
 *   2: snap_src, NULL - handed over, waiting for old to be deleted
 *   1: NULL, snap_dest - source got destroyed without handover
 */
static int __find_snapshots_sharing_cow(struct dm_snapshot *snap,
					struct dm_snapshot **snap_src,
					struct dm_snapshot **snap_dest,
					struct dm_snapshot **snap_merge)
{
	struct dm_snapshot *s;
	struct origin *o;
	int count = 0;
	int active;

	o = __lookup_origin(snap->origin->bdev);
	if (!o)
		goto out;

	list_for_each_entry(s, &o->snapshots, list) {
		if (dm_target_is_snapshot_merge(s->ti) && snap_merge)
			*snap_merge = s;
		if (!bdev_equal(s->cow->bdev, snap->cow->bdev))
			continue;

		down_read(&s->lock);
		active = s->active;
		up_read(&s->lock);

		if (active) {
			if (snap_src)
				*snap_src = s;
		} else if (snap_dest)
			*snap_dest = s;

		count++;
	}

out:
	return count;
}

/*
 * On success, returns 1 if this snapshot is a handover destination,
 * otherwise returns 0.
 */
static int __validate_exception_handover(struct dm_snapshot *snap)
{
	struct dm_snapshot *snap_src = NULL, *snap_dest = NULL;
	struct dm_snapshot *snap_merge = NULL;

	/* Does snapshot need exceptions handed over to it? */
	if ((__find_snapshots_sharing_cow(snap, &snap_src, &snap_dest,
					  &snap_merge) == 2) ||
	    snap_dest) {
		snap->ti->error = "Snapshot cow pairing for exception table handover failed";
		return -EINVAL;
	}

	/*
	 * If no snap_src was found, snap cannot become a handover
	 * destination.
	 */
	if (!snap_src)
		return 0;

	/*
	 * Non-snapshot-merge handover?
	 */
	if (!dm_target_is_snapshot_merge(snap->ti))
		return 1;

	/*
	 * Do not allow more than one merging snapshot.
	 */
	if (snap_merge) {
		snap->ti->error = "A snapshot is already merging.";
		return -EINVAL;
	}

	if (!snap_src->store->type->prepare_merge ||
	    !snap_src->store->type->commit_merge) {
		snap->ti->error = "Snapshot exception store does not support snapshot-merge.";
		return -EINVAL;
	}

	return 1;
}

static void __insert_snapshot(struct origin *o, struct dm_snapshot *s)
{
	struct dm_snapshot *l;

	/* Sort the list according to chunk size, largest-first smallest-last */
	list_for_each_entry(l, &o->snapshots, list)
		if (l->store->chunk_size < s->store->chunk_size)
			break;
	list_add_tail(&s->list, &l->list);
}

/*
 * Make a note of the snapshot and its origin so we can look it
 * up when the origin has a write on it.
 *
 * Also validate snapshot exception store handovers.
 * On success, returns 1 if this registration is a handover destination,
 * otherwise returns 0.
 */
static int register_snapshot(struct dm_snapshot *snap)
{
	struct origin *o, *new_o = NULL;
	struct block_device *bdev = snap->origin->bdev;
	int r = 0;

	new_o = kmalloc(sizeof(*new_o), GFP_KERNEL);
	if (!new_o)
		return -ENOMEM;

	down_write(&_origins_lock);

	r = __validate_exception_handover(snap);
	if (r < 0) {
		kfree(new_o);
		goto out;
	}

	o = __lookup_origin(bdev);
	if (o)
		kfree(new_o);
	else {
		/* New origin */
		o = new_o;

		/* Initialise the struct */
		INIT_LIST_HEAD(&o->snapshots);
		o->bdev = bdev;

		__insert_origin(o);
	}

	__insert_snapshot(o, snap);

out:
	up_write(&_origins_lock);

	return r;
}

/*
 * Move snapshot to correct place in list according to chunk size.
 */
static void reregister_snapshot(struct dm_snapshot *s)
{
	struct block_device *bdev = s->origin->bdev;

	down_write(&_origins_lock);

	list_del(&s->list);
	__insert_snapshot(__lookup_origin(bdev), s);

	up_write(&_origins_lock);
}

static void unregister_snapshot(struct dm_snapshot *s)
{
	struct origin *o;

	down_write(&_origins_lock);
	o = __lookup_origin(s->origin->bdev);

	list_del(&s->list);
	if (o && list_empty(&o->snapshots)) {
		list_del(&o->hash_list);
		kfree(o);
	}

	up_write(&_origins_lock);
}

/*
 * Implementation of the exception hash tables.
 * The lowest hash_shift bits of the chunk number are ignored, allowing
 * some consecutive chunks to be grouped together.
 */
static uint32_t exception_hash(struct dm_exception_table *et, chunk_t chunk);

/* Lock to protect access to the completed and pending exception hash tables. */
struct dm_exception_table_lock {
	struct hlist_bl_head *complete_slot;
	struct hlist_bl_head *pending_slot;
};

static void dm_exception_table_lock_init(struct dm_snapshot *s, chunk_t chunk,
					 struct dm_exception_table_lock *lock)
{
	struct dm_exception_table *complete = &s->complete;
	struct dm_exception_table *pending = &s->pending;

	lock->complete_slot = &complete->table[exception_hash(complete, chunk)];
	lock->pending_slot = &pending->table[exception_hash(pending, chunk)];
}

static void dm_exception_table_lock(struct dm_exception_table_lock *lock)
{
	hlist_bl_lock(lock->complete_slot);
	hlist_bl_lock(lock->pending_slot);
}

static void dm_exception_table_unlock(struct dm_exception_table_lock *lock)
{
	hlist_bl_unlock(lock->pending_slot);
	hlist_bl_unlock(lock->complete_slot);
}

static int dm_exception_table_init(struct dm_exception_table *et,
				   uint32_t size, unsigned int hash_shift)
{
	unsigned int i;

	et->hash_shift = hash_shift;
	et->hash_mask = size - 1;
	et->table = kvmalloc_array(size, sizeof(struct hlist_bl_head),
				   GFP_KERNEL);
	if (!et->table)
		return -ENOMEM;

	for (i = 0; i < size; i++)
		INIT_HLIST_BL_HEAD(et->table + i);

	return 0;
}

static void dm_exception_table_exit(struct dm_exception_table *et,
				    struct kmem_cache *mem)
{
	struct hlist_bl_head *slot;
	struct dm_exception *ex;
	struct hlist_bl_node *pos, *n;
	int i, size;

	size = et->hash_mask + 1;
	for (i = 0; i < size; i++) {
		slot = et->table + i;

		hlist_bl_for_each_entry_safe(ex, pos, n, slot, hash_list)
			kmem_cache_free(mem, ex);
	}

	kvfree(et->table);
}

static uint32_t exception_hash(struct dm_exception_table *et, chunk_t chunk)
{
	return (chunk >> et->hash_shift) & et->hash_mask;
}

static void dm_remove_exception(struct dm_exception *e)
{
	hlist_bl_del(&e->hash_list);
}

/*
 * Return the exception data for a sector, or NULL if not
 * remapped.
 */
static struct dm_exception *dm_lookup_exception(struct dm_exception_table *et,
						chunk_t chunk)
{
	struct hlist_bl_head *slot;
	struct hlist_bl_node *pos;
	struct dm_exception *e;

	slot = &et->table[exception_hash(et, chunk)];
	hlist_bl_for_each_entry(e, pos, slot, hash_list)
		if (chunk >= e->old_chunk &&
		    chunk <= e->old_chunk + dm_consecutive_chunk_count(e))
			return e;

	return NULL;
}

static struct dm_exception *alloc_completed_exception(gfp_t gfp)
{
	struct dm_exception *e;

	e = kmem_cache_alloc(exception_cache, gfp);
	if (!e && gfp == GFP_NOIO)
		e = kmem_cache_alloc(exception_cache, GFP_ATOMIC);

	return e;
}

static void free_completed_exception(struct dm_exception *e)
{
	kmem_cache_free(exception_cache, e);
}

static struct dm_snap_pending_exception *alloc_pending_exception(struct dm_snapshot *s)
{
	struct dm_snap_pending_exception *pe = mempool_alloc(&s->pending_pool,
							     GFP_NOIO);

	atomic_inc(&s->pending_exceptions_count);
	pe->snap = s;

	return pe;
}

static void free_pending_exception(struct dm_snap_pending_exception *pe)
{
	struct dm_snapshot *s = pe->snap;

	mempool_free(pe, &s->pending_pool);
	smp_mb__before_atomic();
	atomic_dec(&s->pending_exceptions_count);
}

static void dm_insert_exception(struct dm_exception_table *eh,
				struct dm_exception *new_e)
{
	struct hlist_bl_head *l;
	struct hlist_bl_node *pos;
	struct dm_exception *e = NULL;

	l = &eh->table[exception_hash(eh, new_e->old_chunk)];

	/* Add immediately if this table doesn't support consecutive chunks */
	if (!eh->hash_shift)
		goto out;

	/* List is ordered by old_chunk */
	hlist_bl_for_each_entry(e, pos, l, hash_list) {
		/* Insert after an existing chunk? */
		if (new_e->old_chunk == (e->old_chunk +
					 dm_consecutive_chunk_count(e) + 1) &&
		    new_e->new_chunk == (dm_chunk_number(e->new_chunk) +
					 dm_consecutive_chunk_count(e) + 1)) {
			dm_consecutive_chunk_count_inc(e);
			free_completed_exception(new_e);
			return;
		}

		/* Insert before an existing chunk? */
		if (new_e->old_chunk == (e->old_chunk - 1) &&
		    new_e->new_chunk == (dm_chunk_number(e->new_chunk) - 1)) {
			dm_consecutive_chunk_count_inc(e);
			e->old_chunk--;
			e->new_chunk--;
			free_completed_exception(new_e);
			return;
		}

		if (new_e->old_chunk < e->old_chunk)
			break;
	}

out:
	if (!e) {
		/*
		 * Either the table doesn't support consecutive chunks or slot
		 * l is empty.
		 */
		hlist_bl_add_head(&new_e->hash_list, l);
	} else if (new_e->old_chunk < e->old_chunk) {
		/* Add before an existing exception */
		hlist_bl_add_before(&new_e->hash_list, &e->hash_list);
	} else {
		/* Add to l's tail: e is the last exception in this slot */
		hlist_bl_add_behind(&new_e->hash_list, &e->hash_list);
	}
}

/*
 * Callback used by the exception stores to load exceptions when
 * initialising.
 */
static int dm_add_exception(void *context, chunk_t old, chunk_t new)
{
	struct dm_exception_table_lock lock;
	struct dm_snapshot *s = context;
	struct dm_exception *e;

	e = alloc_completed_exception(GFP_KERNEL);
	if (!e)
		return -ENOMEM;

	e->old_chunk = old;

	/* Consecutive_count is implicitly initialised to zero */
	e->new_chunk = new;

	/*
	 * Although there is no need to lock access to the exception tables
	 * here, if we don't then hlist_bl_add_head(), called by
	 * dm_insert_exception(), will complain about accessing the
	 * corresponding list without locking it first.
	 */
	dm_exception_table_lock_init(s, old, &lock);

	dm_exception_table_lock(&lock);
	dm_insert_exception(&s->complete, e);
	dm_exception_table_unlock(&lock);

	return 0;
}

/*
 * Return a minimum chunk size of all snapshots that have the specified origin.
 * Return zero if the origin has no snapshots.
 */
static uint32_t __minimum_chunk_size(struct origin *o)
{
	struct dm_snapshot *snap;
	unsigned int chunk_size = rounddown_pow_of_two(UINT_MAX);

	if (o)
		list_for_each_entry(snap, &o->snapshots, list)
			chunk_size = min_not_zero(chunk_size,
						  snap->store->chunk_size);

	return (uint32_t) chunk_size;
}

/*
 * Hard coded magic.
 */
static int calc_max_buckets(void)
{
	/* use a fixed size of 2MB */
	unsigned long mem = 2 * 1024 * 1024;

	mem /= sizeof(struct hlist_bl_head);

	return mem;
}

/*
 * Allocate room for a suitable hash table.
 */
static int init_hash_tables(struct dm_snapshot *s)
{
	sector_t hash_size, cow_dev_size, max_buckets;

	/*
	 * Calculate based on the size of the original volume or
	 * the COW volume...
	 */
	cow_dev_size = get_dev_size(s->cow->bdev);
	max_buckets = calc_max_buckets();

	hash_size = cow_dev_size >> s->store->chunk_shift;
	hash_size = min(hash_size, max_buckets);

	if (hash_size < 64)
		hash_size = 64;
	hash_size = rounddown_pow_of_two(hash_size);
	if (dm_exception_table_init(&s->complete, hash_size,
				    DM_CHUNK_CONSECUTIVE_BITS))
		return -ENOMEM;

	/*
	 * Allocate hash table for in-flight exceptions
	 * Make this smaller than the real hash table
	 */
	hash_size >>= 3;
	if (hash_size < 64)
		hash_size = 64;

	if (dm_exception_table_init(&s->pending, hash_size, 0)) {
		dm_exception_table_exit(&s->complete, exception_cache);
		return -ENOMEM;
	}

	return 0;
}

static void merge_shutdown(struct dm_snapshot *s)
{
	clear_bit_unlock(RUNNING_MERGE, &s->state_bits);
	smp_mb__after_atomic();
	wake_up_bit(&s->state_bits, RUNNING_MERGE);
}

static struct bio *__release_queued_bios_after_merge(struct dm_snapshot *s)
{
	s->first_merging_chunk = 0;
	s->num_merging_chunks = 0;

	return bio_list_get(&s->bios_queued_during_merge);
}

/*
 * Remove one chunk from the index of completed exceptions.
 */
static int __remove_single_exception_chunk(struct dm_snapshot *s,
					   chunk_t old_chunk)
{
	struct dm_exception *e;

	e = dm_lookup_exception(&s->complete, old_chunk);
	if (!e) {
		DMERR("Corruption detected: exception for block %llu is on disk but not in memory",
		      (unsigned long long)old_chunk);
		return -EINVAL;
	}

	/*
	 * If this is the only chunk using this exception, remove exception.
	 */
	if (!dm_consecutive_chunk_count(e)) {
		dm_remove_exception(e);
		free_completed_exception(e);
		return 0;
	}

	/*
	 * The chunk may be either at the beginning or the end of a
	 * group of consecutive chunks - never in the middle.  We are
	 * removing chunks in the opposite order to that in which they
	 * were added, so this should always be true.
	 * Decrement the consecutive chunk counter and adjust the
	 * starting point if necessary.
	 */
	if (old_chunk == e->old_chunk) {
		e->old_chunk++;
		e->new_chunk++;
	} else if (old_chunk != e->old_chunk +
		   dm_consecutive_chunk_count(e)) {
		DMERR("Attempt to merge block %llu from the middle of a chunk range [%llu - %llu]",
		      (unsigned long long)old_chunk,
		      (unsigned long long)e->old_chunk,
		      (unsigned long long)
		      e->old_chunk + dm_consecutive_chunk_count(e));
		return -EINVAL;
	}

	dm_consecutive_chunk_count_dec(e);

	return 0;
}

static void flush_bios(struct bio *bio);

static int remove_single_exception_chunk(struct dm_snapshot *s)
{
	struct bio *b = NULL;
	int r;
	chunk_t old_chunk = s->first_merging_chunk + s->num_merging_chunks - 1;

	down_write(&s->lock);

	/*
	 * Process chunks (and associated exceptions) in reverse order
	 * so that dm_consecutive_chunk_count_dec() accounting works.
	 */
	do {
		r = __remove_single_exception_chunk(s, old_chunk);
		if (r)
			goto out;
	} while (old_chunk-- > s->first_merging_chunk);

	b = __release_queued_bios_after_merge(s);

out:
	up_write(&s->lock);
	if (b)
		flush_bios(b);

	return r;
}

static int origin_write_extent(struct dm_snapshot *merging_snap,
			       sector_t sector, unsigned int chunk_size);

static void merge_callback(int read_err, unsigned long write_err,
			   void *context);

static uint64_t read_pending_exceptions_done_count(void)
{
	uint64_t pending_exceptions_done;

	spin_lock(&_pending_exceptions_done_spinlock);
	pending_exceptions_done = _pending_exceptions_done_count;
	spin_unlock(&_pending_exceptions_done_spinlock);

	return pending_exceptions_done;
}

static void increment_pending_exceptions_done_count(void)
{
	spin_lock(&_pending_exceptions_done_spinlock);
	_pending_exceptions_done_count++;
	spin_unlock(&_pending_exceptions_done_spinlock);

	wake_up_all(&_pending_exceptions_done);
}

static void snapshot_merge_next_chunks(struct dm_snapshot *s)
{
	int i, linear_chunks;
	chunk_t old_chunk, new_chunk;
	struct dm_io_region src, dest;
	sector_t io_size;
	uint64_t previous_count;

	BUG_ON(!test_bit(RUNNING_MERGE, &s->state_bits));
	if (unlikely(test_bit(SHUTDOWN_MERGE, &s->state_bits)))
		goto shut;

	/*
	 * valid flag never changes during merge, so no lock required.
	 */
	if (!s->valid) {
		DMERR("Snapshot is invalid: can't merge");
		goto shut;
	}

	linear_chunks = s->store->type->prepare_merge(s->store, &old_chunk,
						      &new_chunk);
	if (linear_chunks <= 0) {
		if (linear_chunks < 0) {
			DMERR("Read error in exception store: shutting down merge");
			down_write(&s->lock);
			s->merge_failed = true;
			up_write(&s->lock);
		}
		goto shut;
	}

	/* Adjust old_chunk and new_chunk to reflect start of linear region */
	old_chunk = old_chunk + 1 - linear_chunks;
	new_chunk = new_chunk + 1 - linear_chunks;

	/*
	 * Use one (potentially large) I/O to copy all 'linear_chunks'
	 * from the exception store to the origin
	 */
	io_size = linear_chunks * s->store->chunk_size;

	dest.bdev = s->origin->bdev;
	dest.sector = chunk_to_sector(s->store, old_chunk);
	dest.count = min(io_size, get_dev_size(dest.bdev) - dest.sector);

	src.bdev = s->cow->bdev;
	src.sector = chunk_to_sector(s->store, new_chunk);
	src.count = dest.count;

	/*
	 * Reallocate any exceptions needed in other snapshots then
	 * wait for the pending exceptions to complete.
	 * Each time any pending exception (globally on the system)
	 * completes we are woken and repeat the process to find out
	 * if we can proceed.  While this may not seem a particularly
	 * efficient algorithm, it is not expected to have any
	 * significant impact on performance.
	 */
	previous_count = read_pending_exceptions_done_count();
	while (origin_write_extent(s, dest.sector, io_size)) {
		wait_event(_pending_exceptions_done,
			   (read_pending_exceptions_done_count() !=
			    previous_count));
		/* Retry after the wait, until all exceptions are done. */
		previous_count = read_pending_exceptions_done_count();
	}

	down_write(&s->lock);
	s->first_merging_chunk = old_chunk;
	s->num_merging_chunks = linear_chunks;
	up_write(&s->lock);

	/* Wait until writes to all 'linear_chunks' drain */
	for (i = 0; i < linear_chunks; i++)
		__check_for_conflicting_io(s, old_chunk + i);

	dm_kcopyd_copy(s->kcopyd_client, &src, 1, &dest, 0, merge_callback, s);
	return;

shut:
	merge_shutdown(s);
}

static void error_bios(struct bio *bio);

static void merge_callback(int read_err, unsigned long write_err, void *context)
{
	struct dm_snapshot *s = context;
	struct bio *b = NULL;

	if (read_err || write_err) {
		if (read_err)
			DMERR("Read error: shutting down merge.");
		else
			DMERR("Write error: shutting down merge.");
		goto shut;
	}

	if (blkdev_issue_flush(s->origin->bdev) < 0) {
		DMERR("Flush after merge failed: shutting down merge");
		goto shut;
	}

	if (s->store->type->commit_merge(s->store,
					 s->num_merging_chunks) < 0) {
		DMERR("Write error in exception store: shutting down merge");
		goto shut;
	}

	if (remove_single_exception_chunk(s) < 0)
		goto shut;

	snapshot_merge_next_chunks(s);

	return;

shut:
	down_write(&s->lock);
	s->merge_failed = true;
	b = __release_queued_bios_after_merge(s);
	up_write(&s->lock);
	error_bios(b);

	merge_shutdown(s);
}

static void start_merge(struct dm_snapshot *s)
{
	if (!test_and_set_bit(RUNNING_MERGE, &s->state_bits))
		snapshot_merge_next_chunks(s);
}

/*
 * Stop the merging process and wait until it finishes.
 */
static void stop_merge(struct dm_snapshot *s)
{
	set_bit(SHUTDOWN_MERGE, &s->state_bits);
	wait_on_bit(&s->state_bits, RUNNING_MERGE, TASK_UNINTERRUPTIBLE);
	clear_bit(SHUTDOWN_MERGE, &s->state_bits);
}

static int parse_snapshot_features(struct dm_arg_set *as, struct dm_snapshot *s,
				   struct dm_target *ti)
{
	int r;
	unsigned int argc;
	const char *arg_name;

	static const struct dm_arg _args[] = {
		{0, 2, "Invalid number of feature arguments"},
	};

	/*
	 * No feature arguments supplied.
	 */
	if (!as->argc)
		return 0;

	r = dm_read_arg_group(_args, as, &argc, &ti->error);
	if (r)
		return -EINVAL;

	while (argc && !r) {
		arg_name = dm_shift_arg(as);
		argc--;

		if (!strcasecmp(arg_name, "discard_zeroes_cow"))
			s->discard_zeroes_cow = true;

		else if (!strcasecmp(arg_name, "discard_passdown_origin"))
			s->discard_passdown_origin = true;

		else {
			ti->error = "Unrecognised feature requested";
			r = -EINVAL;
			break;
		}
	}

	if (!s->discard_zeroes_cow && s->discard_passdown_origin) {
		/*
		 * TODO: really these are disjoint.. but ti->num_discard_bios
		 * and dm_bio_get_target_bio_nr() require rigid constraints.
		 */
		ti->error = "discard_passdown_origin feature depends on discard_zeroes_cow";
		r = -EINVAL;
	}

	return r;
}

/*
 * Construct a snapshot mapping:
 * <origin_dev> <COW-dev> <p|po|n> <chunk-size> [<# feature args> [<arg>]*]
 */
static int snapshot_ctr(struct dm_target *ti, unsigned int argc, char **argv)
{
	struct dm_snapshot *s;
	struct dm_arg_set as;
	int i;
	int r = -EINVAL;
	char *origin_path, *cow_path;
<<<<<<< HEAD
	dev_t origin_dev, cow_dev;
	unsigned int args_used, num_flush_bios = 1;
	fmode_t origin_mode = FMODE_READ;
=======
	unsigned int args_used, num_flush_bios = 1;
	blk_mode_t origin_mode = BLK_OPEN_READ;
>>>>>>> 98817289

	if (argc < 4) {
		ti->error = "requires 4 or more arguments";
		r = -EINVAL;
		goto bad;
	}

	if (dm_target_is_snapshot_merge(ti)) {
		num_flush_bios = 2;
		origin_mode = BLK_OPEN_WRITE;
	}

	s = kzalloc(sizeof(*s), GFP_KERNEL);
	if (!s) {
		ti->error = "Cannot allocate private snapshot structure";
		r = -ENOMEM;
		goto bad;
	}

	as.argc = argc;
	as.argv = argv;
	dm_consume_args(&as, 4);
	r = parse_snapshot_features(&as, s, ti);
	if (r)
		goto bad_features;

	origin_path = argv[0];
	argv++;
	argc--;

	r = dm_get_device(ti, origin_path, origin_mode, &s->origin);
	if (r) {
		ti->error = "Cannot get origin device";
		goto bad_origin;
	}

	cow_path = argv[0];
	argv++;
	argc--;

	r = dm_get_device(ti, cow_path, dm_table_get_mode(ti->table), &s->cow);
	if (r) {
		ti->error = "Cannot get COW device";
		goto bad_cow;
	}
	if (s->cow->bdev && s->cow->bdev == s->origin->bdev) {
		ti->error = "COW device cannot be the same as origin device";
		r = -EINVAL;
		goto bad_store;
	}

	r = dm_exception_store_create(ti, argc, argv, s, &args_used, &s->store);
	if (r) {
		ti->error = "Couldn't create exception store";
		r = -EINVAL;
		goto bad_store;
	}

	argv += args_used;
	argc -= args_used;

	s->ti = ti;
	s->valid = 1;
	s->snapshot_overflowed = 0;
	s->active = 0;
	atomic_set(&s->pending_exceptions_count, 0);
	spin_lock_init(&s->pe_allocation_lock);
	s->exception_start_sequence = 0;
	s->exception_complete_sequence = 0;
	s->out_of_order_tree = RB_ROOT;
	init_rwsem(&s->lock);
	INIT_LIST_HEAD(&s->list);
	spin_lock_init(&s->pe_lock);
	s->state_bits = 0;
	s->merge_failed = false;
	s->first_merging_chunk = 0;
	s->num_merging_chunks = 0;
	bio_list_init(&s->bios_queued_during_merge);

	/* Allocate hash table for COW data */
	if (init_hash_tables(s)) {
		ti->error = "Unable to allocate hash table space";
		r = -ENOMEM;
		goto bad_hash_tables;
	}

	init_waitqueue_head(&s->in_progress_wait);

	s->kcopyd_client = dm_kcopyd_client_create(&dm_kcopyd_throttle);
	if (IS_ERR(s->kcopyd_client)) {
		r = PTR_ERR(s->kcopyd_client);
		ti->error = "Could not create kcopyd client";
		goto bad_kcopyd;
	}

	r = mempool_init_slab_pool(&s->pending_pool, MIN_IOS, pending_cache);
	if (r) {
		ti->error = "Could not allocate mempool for pending exceptions";
		goto bad_pending_pool;
	}

	for (i = 0; i < DM_TRACKED_CHUNK_HASH_SIZE; i++)
		INIT_HLIST_HEAD(&s->tracked_chunk_hash[i]);

	spin_lock_init(&s->tracked_chunk_lock);

	ti->private = s;
	ti->num_flush_bios = num_flush_bios;
	if (s->discard_zeroes_cow)
		ti->num_discard_bios = (s->discard_passdown_origin ? 2 : 1);
	ti->per_io_data_size = sizeof(struct dm_snap_tracked_chunk);

	/* Add snapshot to the list of snapshots for this origin */
	/* Exceptions aren't triggered till snapshot_resume() is called */
	r = register_snapshot(s);
	if (r == -ENOMEM) {
		ti->error = "Snapshot origin struct allocation failed";
		goto bad_load_and_register;
	} else if (r < 0) {
		/* invalid handover, register_snapshot has set ti->error */
		goto bad_load_and_register;
	}

	/*
	 * Metadata must only be loaded into one table at once, so skip this
	 * if metadata will be handed over during resume.
	 * Chunk size will be set during the handover - set it to zero to
	 * ensure it's ignored.
	 */
	if (r > 0) {
		s->store->chunk_size = 0;
		return 0;
	}

	r = s->store->type->read_metadata(s->store, dm_add_exception,
					  (void *)s);
	if (r < 0) {
		ti->error = "Failed to read snapshot metadata";
		goto bad_read_metadata;
	} else if (r > 0) {
		s->valid = 0;
		DMWARN("Snapshot is marked invalid.");
	}

	if (!s->store->chunk_size) {
		ti->error = "Chunk size not set";
		r = -EINVAL;
		goto bad_read_metadata;
	}

	r = dm_set_target_max_io_len(ti, s->store->chunk_size);
	if (r)
		goto bad_read_metadata;

	return 0;

bad_read_metadata:
	unregister_snapshot(s);
bad_load_and_register:
	mempool_exit(&s->pending_pool);
bad_pending_pool:
	dm_kcopyd_client_destroy(s->kcopyd_client);
bad_kcopyd:
	dm_exception_table_exit(&s->pending, pending_cache);
	dm_exception_table_exit(&s->complete, exception_cache);
bad_hash_tables:
	dm_exception_store_destroy(s->store);
bad_store:
	dm_put_device(ti, s->cow);
bad_cow:
	dm_put_device(ti, s->origin);
bad_origin:
bad_features:
	kfree(s);
bad:
	return r;
}

static void __free_exceptions(struct dm_snapshot *s)
{
	dm_kcopyd_client_destroy(s->kcopyd_client);
	s->kcopyd_client = NULL;

	dm_exception_table_exit(&s->pending, pending_cache);
	dm_exception_table_exit(&s->complete, exception_cache);
}

static void __handover_exceptions(struct dm_snapshot *snap_src,
				  struct dm_snapshot *snap_dest)
{
	union {
		struct dm_exception_table table_swap;
		struct dm_exception_store *store_swap;
	} u;

	/*
	 * Swap all snapshot context information between the two instances.
	 */
	u.table_swap = snap_dest->complete;
	snap_dest->complete = snap_src->complete;
	snap_src->complete = u.table_swap;

	u.store_swap = snap_dest->store;
	snap_dest->store = snap_src->store;
	snap_dest->store->userspace_supports_overflow = u.store_swap->userspace_supports_overflow;
	snap_src->store = u.store_swap;

	snap_dest->store->snap = snap_dest;
	snap_src->store->snap = snap_src;

	snap_dest->ti->max_io_len = snap_dest->store->chunk_size;
	snap_dest->valid = snap_src->valid;
	snap_dest->snapshot_overflowed = snap_src->snapshot_overflowed;

	/*
	 * Set source invalid to ensure it receives no further I/O.
	 */
	snap_src->valid = 0;
}

static void snapshot_dtr(struct dm_target *ti)
{
#ifdef CONFIG_DM_DEBUG
	int i;
#endif
	struct dm_snapshot *s = ti->private;
	struct dm_snapshot *snap_src = NULL, *snap_dest = NULL;

	down_read(&_origins_lock);
	/* Check whether exception handover must be cancelled */
	(void) __find_snapshots_sharing_cow(s, &snap_src, &snap_dest, NULL);
	if (snap_src && snap_dest && (s == snap_src)) {
		down_write(&snap_dest->lock);
		snap_dest->valid = 0;
		up_write(&snap_dest->lock);
		DMERR("Cancelling snapshot handover.");
	}
	up_read(&_origins_lock);

	if (dm_target_is_snapshot_merge(ti))
		stop_merge(s);

	/* Prevent further origin writes from using this snapshot. */
	/* After this returns there can be no new kcopyd jobs. */
	unregister_snapshot(s);

	while (atomic_read(&s->pending_exceptions_count))
		fsleep(1000);
	/*
	 * Ensure instructions in mempool_exit aren't reordered
	 * before atomic_read.
	 */
	smp_mb();

#ifdef CONFIG_DM_DEBUG
	for (i = 0; i < DM_TRACKED_CHUNK_HASH_SIZE; i++)
		BUG_ON(!hlist_empty(&s->tracked_chunk_hash[i]));
#endif

	__free_exceptions(s);

	mempool_exit(&s->pending_pool);

	dm_exception_store_destroy(s->store);

	dm_put_device(ti, s->cow);

	dm_put_device(ti, s->origin);

	WARN_ON(s->in_progress);

	kfree(s);
}

static void account_start_copy(struct dm_snapshot *s)
{
	spin_lock(&s->in_progress_wait.lock);
	s->in_progress++;
	spin_unlock(&s->in_progress_wait.lock);
}

static void account_end_copy(struct dm_snapshot *s)
{
	spin_lock(&s->in_progress_wait.lock);
	BUG_ON(!s->in_progress);
	s->in_progress--;
	if (likely(s->in_progress <= cow_threshold) &&
	    unlikely(waitqueue_active(&s->in_progress_wait)))
		wake_up_locked(&s->in_progress_wait);
	spin_unlock(&s->in_progress_wait.lock);
}

static bool wait_for_in_progress(struct dm_snapshot *s, bool unlock_origins)
{
	if (unlikely(s->in_progress > cow_threshold)) {
		spin_lock(&s->in_progress_wait.lock);
		if (likely(s->in_progress > cow_threshold)) {
			/*
			 * NOTE: this throttle doesn't account for whether
			 * the caller is servicing an IO that will trigger a COW
			 * so excess throttling may result for chunks not required
			 * to be COW'd.  But if cow_threshold was reached, extra
			 * throttling is unlikely to negatively impact performance.
			 */
			DECLARE_WAITQUEUE(wait, current);

			__add_wait_queue(&s->in_progress_wait, &wait);
			__set_current_state(TASK_UNINTERRUPTIBLE);
			spin_unlock(&s->in_progress_wait.lock);
			if (unlock_origins)
				up_read(&_origins_lock);
			io_schedule();
			remove_wait_queue(&s->in_progress_wait, &wait);
			return false;
		}
		spin_unlock(&s->in_progress_wait.lock);
	}
	return true;
}

/*
 * Flush a list of buffers.
 */
static void flush_bios(struct bio *bio)
{
	struct bio *n;

	while (bio) {
		n = bio->bi_next;
		bio->bi_next = NULL;
		submit_bio_noacct(bio);
		bio = n;
	}
}

static int do_origin(struct dm_dev *origin, struct bio *bio, bool limit);

/*
 * Flush a list of buffers.
 */
static void retry_origin_bios(struct dm_snapshot *s, struct bio *bio)
{
	struct bio *n;
	int r;

	while (bio) {
		n = bio->bi_next;
		bio->bi_next = NULL;
		r = do_origin(s->origin, bio, false);
		if (r == DM_MAPIO_REMAPPED)
			submit_bio_noacct(bio);
		bio = n;
	}
}

/*
 * Error a list of buffers.
 */
static void error_bios(struct bio *bio)
{
	struct bio *n;

	while (bio) {
		n = bio->bi_next;
		bio->bi_next = NULL;
		bio_io_error(bio);
		bio = n;
	}
}

static void __invalidate_snapshot(struct dm_snapshot *s, int err)
{
	if (!s->valid)
		return;

	if (err == -EIO)
		DMERR("Invalidating snapshot: Error reading/writing.");
	else if (err == -ENOMEM)
		DMERR("Invalidating snapshot: Unable to allocate exception.");

	if (s->store->type->drop_snapshot)
		s->store->type->drop_snapshot(s->store);

	s->valid = 0;

	dm_table_event(s->ti->table);
}

static void invalidate_snapshot(struct dm_snapshot *s, int err)
{
	down_write(&s->lock);
	__invalidate_snapshot(s, err);
	up_write(&s->lock);
}

static void pending_complete(void *context, int success)
{
	struct dm_snap_pending_exception *pe = context;
	struct dm_exception *e;
	struct dm_snapshot *s = pe->snap;
	struct bio *origin_bios = NULL;
	struct bio *snapshot_bios = NULL;
	struct bio *full_bio = NULL;
	struct dm_exception_table_lock lock;
	int error = 0;

	dm_exception_table_lock_init(s, pe->e.old_chunk, &lock);

	if (!success) {
		/* Read/write error - snapshot is unusable */
		invalidate_snapshot(s, -EIO);
		error = 1;

		dm_exception_table_lock(&lock);
		goto out;
	}

	e = alloc_completed_exception(GFP_NOIO);
	if (!e) {
		invalidate_snapshot(s, -ENOMEM);
		error = 1;

		dm_exception_table_lock(&lock);
		goto out;
	}
	*e = pe->e;

	down_read(&s->lock);
	dm_exception_table_lock(&lock);
	if (!s->valid) {
		up_read(&s->lock);
		free_completed_exception(e);
		error = 1;

		goto out;
	}

	/*
	 * Add a proper exception. After inserting the completed exception all
	 * subsequent snapshot reads to this chunk will be redirected to the
	 * COW device.  This ensures that we do not starve. Moreover, as long
	 * as the pending exception exists, neither origin writes nor snapshot
	 * merging can overwrite the chunk in origin.
	 */
	dm_insert_exception(&s->complete, e);
	up_read(&s->lock);

	/* Wait for conflicting reads to drain */
	if (__chunk_is_tracked(s, pe->e.old_chunk)) {
		dm_exception_table_unlock(&lock);
		__check_for_conflicting_io(s, pe->e.old_chunk);
		dm_exception_table_lock(&lock);
	}

out:
	/* Remove the in-flight exception from the list */
	dm_remove_exception(&pe->e);

	dm_exception_table_unlock(&lock);

	snapshot_bios = bio_list_get(&pe->snapshot_bios);
	origin_bios = bio_list_get(&pe->origin_bios);
	full_bio = pe->full_bio;
	if (full_bio)
		full_bio->bi_end_io = pe->full_bio_end_io;
	increment_pending_exceptions_done_count();

	/* Submit any pending write bios */
	if (error) {
		if (full_bio)
			bio_io_error(full_bio);
		error_bios(snapshot_bios);
	} else {
		if (full_bio)
			bio_endio(full_bio);
		flush_bios(snapshot_bios);
	}

	retry_origin_bios(s, origin_bios);

	free_pending_exception(pe);
}

static void complete_exception(struct dm_snap_pending_exception *pe)
{
	struct dm_snapshot *s = pe->snap;

	/* Update the metadata if we are persistent */
	s->store->type->commit_exception(s->store, &pe->e, !pe->copy_error,
					 pending_complete, pe);
}

/*
 * Called when the copy I/O has finished.  kcopyd actually runs
 * this code so don't block.
 */
static void copy_callback(int read_err, unsigned long write_err, void *context)
{
	struct dm_snap_pending_exception *pe = context;
	struct dm_snapshot *s = pe->snap;

	pe->copy_error = read_err || write_err;

	if (pe->exception_sequence == s->exception_complete_sequence) {
		struct rb_node *next;

		s->exception_complete_sequence++;
		complete_exception(pe);

		next = rb_first(&s->out_of_order_tree);
		while (next) {
			pe = rb_entry(next, struct dm_snap_pending_exception,
					out_of_order_node);
			if (pe->exception_sequence != s->exception_complete_sequence)
				break;
			next = rb_next(next);
			s->exception_complete_sequence++;
			rb_erase(&pe->out_of_order_node, &s->out_of_order_tree);
			complete_exception(pe);
			cond_resched();
		}
	} else {
		struct rb_node *parent = NULL;
		struct rb_node **p = &s->out_of_order_tree.rb_node;
		struct dm_snap_pending_exception *pe2;

		while (*p) {
			pe2 = rb_entry(*p, struct dm_snap_pending_exception, out_of_order_node);
			parent = *p;

			BUG_ON(pe->exception_sequence == pe2->exception_sequence);
			if (pe->exception_sequence < pe2->exception_sequence)
				p = &((*p)->rb_left);
			else
				p = &((*p)->rb_right);
		}

		rb_link_node(&pe->out_of_order_node, parent, p);
		rb_insert_color(&pe->out_of_order_node, &s->out_of_order_tree);
	}
	account_end_copy(s);
}

/*
 * Dispatches the copy operation to kcopyd.
 */
static void start_copy(struct dm_snap_pending_exception *pe)
{
	struct dm_snapshot *s = pe->snap;
	struct dm_io_region src, dest;
	struct block_device *bdev = s->origin->bdev;
	sector_t dev_size;

	dev_size = get_dev_size(bdev);

	src.bdev = bdev;
	src.sector = chunk_to_sector(s->store, pe->e.old_chunk);
	src.count = min((sector_t)s->store->chunk_size, dev_size - src.sector);

	dest.bdev = s->cow->bdev;
	dest.sector = chunk_to_sector(s->store, pe->e.new_chunk);
	dest.count = src.count;

	/* Hand over to kcopyd */
	account_start_copy(s);
	dm_kcopyd_copy(s->kcopyd_client, &src, 1, &dest, 0, copy_callback, pe);
}

static void full_bio_end_io(struct bio *bio)
{
	void *callback_data = bio->bi_private;

	dm_kcopyd_do_callback(callback_data, 0, bio->bi_status ? 1 : 0);
}

static void start_full_bio(struct dm_snap_pending_exception *pe,
			   struct bio *bio)
{
	struct dm_snapshot *s = pe->snap;
	void *callback_data;

	pe->full_bio = bio;
	pe->full_bio_end_io = bio->bi_end_io;

	account_start_copy(s);
	callback_data = dm_kcopyd_prepare_callback(s->kcopyd_client,
						   copy_callback, pe);

	bio->bi_end_io = full_bio_end_io;
	bio->bi_private = callback_data;

	submit_bio_noacct(bio);
}

static struct dm_snap_pending_exception *
__lookup_pending_exception(struct dm_snapshot *s, chunk_t chunk)
{
	struct dm_exception *e = dm_lookup_exception(&s->pending, chunk);

	if (!e)
		return NULL;

	return container_of(e, struct dm_snap_pending_exception, e);
}

/*
 * Inserts a pending exception into the pending table.
 *
 * NOTE: a write lock must be held on the chunk's pending exception table slot
 * before calling this.
 */
static struct dm_snap_pending_exception *
__insert_pending_exception(struct dm_snapshot *s,
			   struct dm_snap_pending_exception *pe, chunk_t chunk)
{
	pe->e.old_chunk = chunk;
	bio_list_init(&pe->origin_bios);
	bio_list_init(&pe->snapshot_bios);
	pe->started = 0;
	pe->full_bio = NULL;

	spin_lock(&s->pe_allocation_lock);
	if (s->store->type->prepare_exception(s->store, &pe->e)) {
		spin_unlock(&s->pe_allocation_lock);
		free_pending_exception(pe);
		return NULL;
	}

	pe->exception_sequence = s->exception_start_sequence++;
	spin_unlock(&s->pe_allocation_lock);

	dm_insert_exception(&s->pending, &pe->e);

	return pe;
}

/*
 * Looks to see if this snapshot already has a pending exception
 * for this chunk, otherwise it allocates a new one and inserts
 * it into the pending table.
 *
 * NOTE: a write lock must be held on the chunk's pending exception table slot
 * before calling this.
 */
static struct dm_snap_pending_exception *
__find_pending_exception(struct dm_snapshot *s,
			 struct dm_snap_pending_exception *pe, chunk_t chunk)
{
	struct dm_snap_pending_exception *pe2;

	pe2 = __lookup_pending_exception(s, chunk);
	if (pe2) {
		free_pending_exception(pe);
		return pe2;
	}

	return __insert_pending_exception(s, pe, chunk);
}

static void remap_exception(struct dm_snapshot *s, struct dm_exception *e,
			    struct bio *bio, chunk_t chunk)
{
	bio_set_dev(bio, s->cow->bdev);
	bio->bi_iter.bi_sector =
		chunk_to_sector(s->store, dm_chunk_number(e->new_chunk) +
				(chunk - e->old_chunk)) +
		(bio->bi_iter.bi_sector & s->store->chunk_mask);
}

static void zero_callback(int read_err, unsigned long write_err, void *context)
{
	struct bio *bio = context;
	struct dm_snapshot *s = bio->bi_private;

	account_end_copy(s);
	bio->bi_status = write_err ? BLK_STS_IOERR : 0;
	bio_endio(bio);
}

static void zero_exception(struct dm_snapshot *s, struct dm_exception *e,
			   struct bio *bio, chunk_t chunk)
{
	struct dm_io_region dest;

	dest.bdev = s->cow->bdev;
	dest.sector = bio->bi_iter.bi_sector;
	dest.count = s->store->chunk_size;

	account_start_copy(s);
	WARN_ON_ONCE(bio->bi_private);
	bio->bi_private = s;
	dm_kcopyd_zero(s->kcopyd_client, 1, &dest, 0, zero_callback, bio);
}

static bool io_overlaps_chunk(struct dm_snapshot *s, struct bio *bio)
{
	return bio->bi_iter.bi_size ==
		(s->store->chunk_size << SECTOR_SHIFT);
}

static int snapshot_map(struct dm_target *ti, struct bio *bio)
{
	struct dm_exception *e;
	struct dm_snapshot *s = ti->private;
	int r = DM_MAPIO_REMAPPED;
	chunk_t chunk;
	struct dm_snap_pending_exception *pe = NULL;
	struct dm_exception_table_lock lock;

	init_tracked_chunk(bio);

	if (bio->bi_opf & REQ_PREFLUSH) {
		bio_set_dev(bio, s->cow->bdev);
		return DM_MAPIO_REMAPPED;
	}

	chunk = sector_to_chunk(s->store, bio->bi_iter.bi_sector);
	dm_exception_table_lock_init(s, chunk, &lock);

	/* Full snapshots are not usable */
	/* To get here the table must be live so s->active is always set. */
	if (!s->valid)
		return DM_MAPIO_KILL;

	if (bio_data_dir(bio) == WRITE) {
		while (unlikely(!wait_for_in_progress(s, false)))
			; /* wait_for_in_progress() has slept */
	}

	down_read(&s->lock);
	dm_exception_table_lock(&lock);

	if (!s->valid || (unlikely(s->snapshot_overflowed) &&
	    bio_data_dir(bio) == WRITE)) {
		r = DM_MAPIO_KILL;
		goto out_unlock;
	}

	if (unlikely(bio_op(bio) == REQ_OP_DISCARD)) {
		if (s->discard_passdown_origin && dm_bio_get_target_bio_nr(bio)) {
			/*
			 * passdown discard to origin (without triggering
			 * snapshot exceptions via do_origin; doing so would
			 * defeat the goal of freeing space in origin that is
			 * implied by the "discard_passdown_origin" feature)
			 */
			bio_set_dev(bio, s->origin->bdev);
			track_chunk(s, bio, chunk);
			goto out_unlock;
		}
		/* discard to snapshot (target_bio_nr == 0) zeroes exceptions */
	}

	/* If the block is already remapped - use that, else remap it */
	e = dm_lookup_exception(&s->complete, chunk);
	if (e) {
		remap_exception(s, e, bio, chunk);
		if (unlikely(bio_op(bio) == REQ_OP_DISCARD) &&
		    io_overlaps_chunk(s, bio)) {
			dm_exception_table_unlock(&lock);
			up_read(&s->lock);
			zero_exception(s, e, bio, chunk);
			r = DM_MAPIO_SUBMITTED; /* discard is not issued */
			goto out;
		}
		goto out_unlock;
	}

	if (unlikely(bio_op(bio) == REQ_OP_DISCARD)) {
		/*
		 * If no exception exists, complete discard immediately
		 * otherwise it'll trigger copy-out.
		 */
		bio_endio(bio);
		r = DM_MAPIO_SUBMITTED;
		goto out_unlock;
	}

	/*
	 * Write to snapshot - higher level takes care of RW/RO
	 * flags so we should only get this if we are
	 * writable.
	 */
	if (bio_data_dir(bio) == WRITE) {
		pe = __lookup_pending_exception(s, chunk);
		if (!pe) {
			dm_exception_table_unlock(&lock);
			pe = alloc_pending_exception(s);
			dm_exception_table_lock(&lock);

			e = dm_lookup_exception(&s->complete, chunk);
			if (e) {
				free_pending_exception(pe);
				remap_exception(s, e, bio, chunk);
				goto out_unlock;
			}

			pe = __find_pending_exception(s, pe, chunk);
			if (!pe) {
				dm_exception_table_unlock(&lock);
				up_read(&s->lock);

				down_write(&s->lock);

				if (s->store->userspace_supports_overflow) {
					if (s->valid && !s->snapshot_overflowed) {
						s->snapshot_overflowed = 1;
						DMERR("Snapshot overflowed: Unable to allocate exception.");
					}
				} else
					__invalidate_snapshot(s, -ENOMEM);
				up_write(&s->lock);

				r = DM_MAPIO_KILL;
				goto out;
			}
		}

		remap_exception(s, &pe->e, bio, chunk);

		r = DM_MAPIO_SUBMITTED;

		if (!pe->started && io_overlaps_chunk(s, bio)) {
			pe->started = 1;

			dm_exception_table_unlock(&lock);
			up_read(&s->lock);

			start_full_bio(pe, bio);
			goto out;
		}

		bio_list_add(&pe->snapshot_bios, bio);

		if (!pe->started) {
			/* this is protected by the exception table lock */
			pe->started = 1;

			dm_exception_table_unlock(&lock);
			up_read(&s->lock);

			start_copy(pe);
			goto out;
		}
	} else {
		bio_set_dev(bio, s->origin->bdev);
		track_chunk(s, bio, chunk);
	}

out_unlock:
	dm_exception_table_unlock(&lock);
	up_read(&s->lock);
out:
	return r;
}

/*
 * A snapshot-merge target behaves like a combination of a snapshot
 * target and a snapshot-origin target.  It only generates new
 * exceptions in other snapshots and not in the one that is being
 * merged.
 *
 * For each chunk, if there is an existing exception, it is used to
 * redirect I/O to the cow device.  Otherwise I/O is sent to the origin,
 * which in turn might generate exceptions in other snapshots.
 * If merging is currently taking place on the chunk in question, the
 * I/O is deferred by adding it to s->bios_queued_during_merge.
 */
static int snapshot_merge_map(struct dm_target *ti, struct bio *bio)
{
	struct dm_exception *e;
	struct dm_snapshot *s = ti->private;
	int r = DM_MAPIO_REMAPPED;
	chunk_t chunk;

	init_tracked_chunk(bio);

	if (bio->bi_opf & REQ_PREFLUSH) {
		if (!dm_bio_get_target_bio_nr(bio))
			bio_set_dev(bio, s->origin->bdev);
		else
			bio_set_dev(bio, s->cow->bdev);
		return DM_MAPIO_REMAPPED;
	}

	if (unlikely(bio_op(bio) == REQ_OP_DISCARD)) {
		/* Once merging, discards no longer effect change */
		bio_endio(bio);
		return DM_MAPIO_SUBMITTED;
	}

	chunk = sector_to_chunk(s->store, bio->bi_iter.bi_sector);

	down_write(&s->lock);

	/* Full merging snapshots are redirected to the origin */
	if (!s->valid)
		goto redirect_to_origin;

	/* If the block is already remapped - use that */
	e = dm_lookup_exception(&s->complete, chunk);
	if (e) {
		/* Queue writes overlapping with chunks being merged */
		if (bio_data_dir(bio) == WRITE &&
		    chunk >= s->first_merging_chunk &&
		    chunk < (s->first_merging_chunk +
			     s->num_merging_chunks)) {
			bio_set_dev(bio, s->origin->bdev);
			bio_list_add(&s->bios_queued_during_merge, bio);
			r = DM_MAPIO_SUBMITTED;
			goto out_unlock;
		}

		remap_exception(s, e, bio, chunk);

		if (bio_data_dir(bio) == WRITE)
			track_chunk(s, bio, chunk);
		goto out_unlock;
	}

redirect_to_origin:
	bio_set_dev(bio, s->origin->bdev);

	if (bio_data_dir(bio) == WRITE) {
		up_write(&s->lock);
		return do_origin(s->origin, bio, false);
	}

out_unlock:
	up_write(&s->lock);

	return r;
}

static int snapshot_end_io(struct dm_target *ti, struct bio *bio,
		blk_status_t *error)
{
	struct dm_snapshot *s = ti->private;

	if (is_bio_tracked(bio))
		stop_tracking_chunk(s, bio);

	return DM_ENDIO_DONE;
}

static void snapshot_merge_presuspend(struct dm_target *ti)
{
	struct dm_snapshot *s = ti->private;

	stop_merge(s);
}

static int snapshot_preresume(struct dm_target *ti)
{
	int r = 0;
	struct dm_snapshot *s = ti->private;
	struct dm_snapshot *snap_src = NULL, *snap_dest = NULL;

	down_read(&_origins_lock);
	(void) __find_snapshots_sharing_cow(s, &snap_src, &snap_dest, NULL);
	if (snap_src && snap_dest) {
		down_read(&snap_src->lock);
		if (s == snap_src) {
			DMERR("Unable to resume snapshot source until handover completes.");
			r = -EINVAL;
		} else if (!dm_suspended(snap_src->ti)) {
			DMERR("Unable to perform snapshot handover until source is suspended.");
			r = -EINVAL;
		}
		up_read(&snap_src->lock);
	}
	up_read(&_origins_lock);

	return r;
}

static void snapshot_resume(struct dm_target *ti)
{
	struct dm_snapshot *s = ti->private;
	struct dm_snapshot *snap_src = NULL, *snap_dest = NULL, *snap_merging = NULL;
	struct dm_origin *o;
	struct mapped_device *origin_md = NULL;
	bool must_restart_merging = false;

	down_read(&_origins_lock);

	o = __lookup_dm_origin(s->origin->bdev);
	if (o)
		origin_md = dm_table_get_md(o->ti->table);
	if (!origin_md) {
		(void) __find_snapshots_sharing_cow(s, NULL, NULL, &snap_merging);
		if (snap_merging)
			origin_md = dm_table_get_md(snap_merging->ti->table);
	}
	if (origin_md == dm_table_get_md(ti->table))
		origin_md = NULL;
	if (origin_md) {
		if (dm_hold(origin_md))
			origin_md = NULL;
	}

	up_read(&_origins_lock);

	if (origin_md) {
		dm_internal_suspend_fast(origin_md);
		if (snap_merging && test_bit(RUNNING_MERGE, &snap_merging->state_bits)) {
			must_restart_merging = true;
			stop_merge(snap_merging);
		}
	}

	down_read(&_origins_lock);

	(void) __find_snapshots_sharing_cow(s, &snap_src, &snap_dest, NULL);
	if (snap_src && snap_dest) {
		down_write(&snap_src->lock);
		down_write_nested(&snap_dest->lock, SINGLE_DEPTH_NESTING);
		__handover_exceptions(snap_src, snap_dest);
		up_write(&snap_dest->lock);
		up_write(&snap_src->lock);
	}

	up_read(&_origins_lock);

	if (origin_md) {
		if (must_restart_merging)
			start_merge(snap_merging);
		dm_internal_resume_fast(origin_md);
		dm_put(origin_md);
	}

	/* Now we have correct chunk size, reregister */
	reregister_snapshot(s);

	down_write(&s->lock);
	s->active = 1;
	up_write(&s->lock);
}

static uint32_t get_origin_minimum_chunksize(struct block_device *bdev)
{
	uint32_t min_chunksize;

	down_read(&_origins_lock);
	min_chunksize = __minimum_chunk_size(__lookup_origin(bdev));
	up_read(&_origins_lock);

	return min_chunksize;
}

static void snapshot_merge_resume(struct dm_target *ti)
{
	struct dm_snapshot *s = ti->private;

	/*
	 * Handover exceptions from existing snapshot.
	 */
	snapshot_resume(ti);

	/*
	 * snapshot-merge acts as an origin, so set ti->max_io_len
	 */
	ti->max_io_len = get_origin_minimum_chunksize(s->origin->bdev);

	start_merge(s);
}

static void snapshot_status(struct dm_target *ti, status_type_t type,
			    unsigned int status_flags, char *result, unsigned int maxlen)
{
	unsigned int sz = 0;
	struct dm_snapshot *snap = ti->private;
	unsigned int num_features;

	switch (type) {
	case STATUSTYPE_INFO:

		down_write(&snap->lock);

		if (!snap->valid)
			DMEMIT("Invalid");
		else if (snap->merge_failed)
			DMEMIT("Merge failed");
		else if (snap->snapshot_overflowed)
			DMEMIT("Overflow");
		else {
			if (snap->store->type->usage) {
				sector_t total_sectors, sectors_allocated,
					 metadata_sectors;
				snap->store->type->usage(snap->store,
							 &total_sectors,
							 &sectors_allocated,
							 &metadata_sectors);
				DMEMIT("%llu/%llu %llu",
				       (unsigned long long)sectors_allocated,
				       (unsigned long long)total_sectors,
				       (unsigned long long)metadata_sectors);
			} else
				DMEMIT("Unknown");
		}

		up_write(&snap->lock);

		break;

	case STATUSTYPE_TABLE:
		/*
		 * kdevname returns a static pointer so we need
		 * to make private copies if the output is to
		 * make sense.
		 */
		DMEMIT("%s %s", snap->origin->name, snap->cow->name);
		sz += snap->store->type->status(snap->store, type, result + sz,
						maxlen - sz);
		num_features = snap->discard_zeroes_cow + snap->discard_passdown_origin;
		if (num_features) {
			DMEMIT(" %u", num_features);
			if (snap->discard_zeroes_cow)
				DMEMIT(" discard_zeroes_cow");
			if (snap->discard_passdown_origin)
				DMEMIT(" discard_passdown_origin");
		}
		break;

	case STATUSTYPE_IMA:
		DMEMIT_TARGET_NAME_VERSION(ti->type);
		DMEMIT(",snap_origin_name=%s", snap->origin->name);
		DMEMIT(",snap_cow_name=%s", snap->cow->name);
		DMEMIT(",snap_valid=%c", snap->valid ? 'y' : 'n');
		DMEMIT(",snap_merge_failed=%c", snap->merge_failed ? 'y' : 'n');
		DMEMIT(",snapshot_overflowed=%c", snap->snapshot_overflowed ? 'y' : 'n');
		DMEMIT(";");
		break;
	}
}

static int snapshot_iterate_devices(struct dm_target *ti,
				    iterate_devices_callout_fn fn, void *data)
{
	struct dm_snapshot *snap = ti->private;
	int r;

	r = fn(ti, snap->origin, 0, ti->len, data);

	if (!r)
		r = fn(ti, snap->cow, 0, get_dev_size(snap->cow->bdev), data);

	return r;
}

static void snapshot_io_hints(struct dm_target *ti, struct queue_limits *limits)
{
	struct dm_snapshot *snap = ti->private;

	if (snap->discard_zeroes_cow) {
		struct dm_snapshot *snap_src = NULL, *snap_dest = NULL;

		down_read(&_origins_lock);

		(void) __find_snapshots_sharing_cow(snap, &snap_src, &snap_dest, NULL);
		if (snap_src && snap_dest)
			snap = snap_src;

		/* All discards are split on chunk_size boundary */
		limits->discard_granularity = snap->store->chunk_size;
		limits->max_discard_sectors = snap->store->chunk_size;

		up_read(&_origins_lock);
	}
}

/*
 *---------------------------------------------------------------
 * Origin methods
 *---------------------------------------------------------------
 */
/*
 * If no exceptions need creating, DM_MAPIO_REMAPPED is returned and any
 * supplied bio was ignored.  The caller may submit it immediately.
 * (No remapping actually occurs as the origin is always a direct linear
 * map.)
 *
 * If further exceptions are required, DM_MAPIO_SUBMITTED is returned
 * and any supplied bio is added to a list to be submitted once all
 * the necessary exceptions exist.
 */
static int __origin_write(struct list_head *snapshots, sector_t sector,
			  struct bio *bio)
{
	int r = DM_MAPIO_REMAPPED;
	struct dm_snapshot *snap;
	struct dm_exception *e;
	struct dm_snap_pending_exception *pe, *pe2;
	struct dm_snap_pending_exception *pe_to_start_now = NULL;
	struct dm_snap_pending_exception *pe_to_start_last = NULL;
	struct dm_exception_table_lock lock;
	chunk_t chunk;

	/* Do all the snapshots on this origin */
	list_for_each_entry(snap, snapshots, list) {
		/*
		 * Don't make new exceptions in a merging snapshot
		 * because it has effectively been deleted
		 */
		if (dm_target_is_snapshot_merge(snap->ti))
			continue;

		/* Nothing to do if writing beyond end of snapshot */
		if (sector >= dm_table_get_size(snap->ti->table))
			continue;

		/*
		 * Remember, different snapshots can have
		 * different chunk sizes.
		 */
		chunk = sector_to_chunk(snap->store, sector);
		dm_exception_table_lock_init(snap, chunk, &lock);

		down_read(&snap->lock);
		dm_exception_table_lock(&lock);

		/* Only deal with valid and active snapshots */
		if (!snap->valid || !snap->active)
			goto next_snapshot;

		pe = __lookup_pending_exception(snap, chunk);
		if (!pe) {
			/*
			 * Check exception table to see if block is already
			 * remapped in this snapshot and trigger an exception
			 * if not.
			 */
			e = dm_lookup_exception(&snap->complete, chunk);
			if (e)
				goto next_snapshot;

			dm_exception_table_unlock(&lock);
			pe = alloc_pending_exception(snap);
			dm_exception_table_lock(&lock);

			pe2 = __lookup_pending_exception(snap, chunk);

			if (!pe2) {
				e = dm_lookup_exception(&snap->complete, chunk);
				if (e) {
					free_pending_exception(pe);
					goto next_snapshot;
				}

				pe = __insert_pending_exception(snap, pe, chunk);
				if (!pe) {
					dm_exception_table_unlock(&lock);
					up_read(&snap->lock);

					invalidate_snapshot(snap, -ENOMEM);
					continue;
				}
			} else {
				free_pending_exception(pe);
				pe = pe2;
			}
		}

		r = DM_MAPIO_SUBMITTED;

		/*
		 * If an origin bio was supplied, queue it to wait for the
		 * completion of this exception, and start this one last,
		 * at the end of the function.
		 */
		if (bio) {
			bio_list_add(&pe->origin_bios, bio);
			bio = NULL;

			if (!pe->started) {
				pe->started = 1;
				pe_to_start_last = pe;
			}
		}

		if (!pe->started) {
			pe->started = 1;
			pe_to_start_now = pe;
		}

next_snapshot:
		dm_exception_table_unlock(&lock);
		up_read(&snap->lock);

		if (pe_to_start_now) {
			start_copy(pe_to_start_now);
			pe_to_start_now = NULL;
		}
	}

	/*
	 * Submit the exception against which the bio is queued last,
	 * to give the other exceptions a head start.
	 */
	if (pe_to_start_last)
		start_copy(pe_to_start_last);

	return r;
}

/*
 * Called on a write from the origin driver.
 */
static int do_origin(struct dm_dev *origin, struct bio *bio, bool limit)
{
	struct origin *o;
	int r = DM_MAPIO_REMAPPED;

again:
	down_read(&_origins_lock);
	o = __lookup_origin(origin->bdev);
	if (o) {
		if (limit) {
			struct dm_snapshot *s;

			list_for_each_entry(s, &o->snapshots, list)
				if (unlikely(!wait_for_in_progress(s, true)))
					goto again;
		}

		r = __origin_write(&o->snapshots, bio->bi_iter.bi_sector, bio);
	}
	up_read(&_origins_lock);

	return r;
}

/*
 * Trigger exceptions in all non-merging snapshots.
 *
 * The chunk size of the merging snapshot may be larger than the chunk
 * size of some other snapshot so we may need to reallocate multiple
 * chunks in other snapshots.
 *
 * We scan all the overlapping exceptions in the other snapshots.
 * Returns 1 if anything was reallocated and must be waited for,
 * otherwise returns 0.
 *
 * size must be a multiple of merging_snap's chunk_size.
 */
static int origin_write_extent(struct dm_snapshot *merging_snap,
			       sector_t sector, unsigned int size)
{
	int must_wait = 0;
	sector_t n;
	struct origin *o;

	/*
	 * The origin's __minimum_chunk_size() got stored in max_io_len
	 * by snapshot_merge_resume().
	 */
	down_read(&_origins_lock);
	o = __lookup_origin(merging_snap->origin->bdev);
	for (n = 0; n < size; n += merging_snap->ti->max_io_len)
		if (__origin_write(&o->snapshots, sector + n, NULL) ==
		    DM_MAPIO_SUBMITTED)
			must_wait = 1;
	up_read(&_origins_lock);

	return must_wait;
}

/*
 * Origin: maps a linear range of a device, with hooks for snapshotting.
 */

/*
 * Construct an origin mapping: <dev_path>
 * The context for an origin is merely a 'struct dm_dev *'
 * pointing to the real device.
 */
static int origin_ctr(struct dm_target *ti, unsigned int argc, char **argv)
{
	int r;
	struct dm_origin *o;

	if (argc != 1) {
		ti->error = "origin: incorrect number of arguments";
		return -EINVAL;
	}

	o = kmalloc(sizeof(struct dm_origin), GFP_KERNEL);
	if (!o) {
		ti->error = "Cannot allocate private origin structure";
		r = -ENOMEM;
		goto bad_alloc;
	}

	r = dm_get_device(ti, argv[0], dm_table_get_mode(ti->table), &o->dev);
	if (r) {
		ti->error = "Cannot get target device";
		goto bad_open;
	}

	o->ti = ti;
	ti->private = o;
	ti->num_flush_bios = 1;

	return 0;

bad_open:
	kfree(o);
bad_alloc:
	return r;
}

static void origin_dtr(struct dm_target *ti)
{
	struct dm_origin *o = ti->private;

	dm_put_device(ti, o->dev);
	kfree(o);
}

static int origin_map(struct dm_target *ti, struct bio *bio)
{
	struct dm_origin *o = ti->private;
	unsigned int available_sectors;

	bio_set_dev(bio, o->dev->bdev);

	if (unlikely(bio->bi_opf & REQ_PREFLUSH))
		return DM_MAPIO_REMAPPED;

	if (bio_data_dir(bio) != WRITE)
		return DM_MAPIO_REMAPPED;

	available_sectors = o->split_boundary -
		((unsigned int)bio->bi_iter.bi_sector & (o->split_boundary - 1));

	if (bio_sectors(bio) > available_sectors)
		dm_accept_partial_bio(bio, available_sectors);

	/* Only tell snapshots if this is a write */
	return do_origin(o->dev, bio, true);
}

/*
 * Set the target "max_io_len" field to the minimum of all the snapshots'
 * chunk sizes.
 */
static void origin_resume(struct dm_target *ti)
{
	struct dm_origin *o = ti->private;

	o->split_boundary = get_origin_minimum_chunksize(o->dev->bdev);

	down_write(&_origins_lock);
	__insert_dm_origin(o);
	up_write(&_origins_lock);
}

static void origin_postsuspend(struct dm_target *ti)
{
	struct dm_origin *o = ti->private;

	down_write(&_origins_lock);
	__remove_dm_origin(o);
	up_write(&_origins_lock);
}

static void origin_status(struct dm_target *ti, status_type_t type,
			  unsigned int status_flags, char *result, unsigned int maxlen)
{
	struct dm_origin *o = ti->private;

	switch (type) {
	case STATUSTYPE_INFO:
		result[0] = '\0';
		break;

	case STATUSTYPE_TABLE:
		snprintf(result, maxlen, "%s", o->dev->name);
		break;
	case STATUSTYPE_IMA:
		result[0] = '\0';
		break;
	}
}

static int origin_iterate_devices(struct dm_target *ti,
				  iterate_devices_callout_fn fn, void *data)
{
	struct dm_origin *o = ti->private;

	return fn(ti, o->dev, 0, ti->len, data);
}

static struct target_type origin_target = {
	.name    = "snapshot-origin",
	.version = {1, 9, 0},
	.module  = THIS_MODULE,
	.ctr     = origin_ctr,
	.dtr     = origin_dtr,
	.map     = origin_map,
	.resume  = origin_resume,
	.postsuspend = origin_postsuspend,
	.status  = origin_status,
	.iterate_devices = origin_iterate_devices,
};

static struct target_type snapshot_target = {
	.name    = "snapshot",
	.version = {1, 16, 0},
	.module  = THIS_MODULE,
	.ctr     = snapshot_ctr,
	.dtr     = snapshot_dtr,
	.map     = snapshot_map,
	.end_io  = snapshot_end_io,
	.preresume  = snapshot_preresume,
	.resume  = snapshot_resume,
	.status  = snapshot_status,
	.iterate_devices = snapshot_iterate_devices,
	.io_hints = snapshot_io_hints,
};

static struct target_type merge_target = {
	.name    = dm_snapshot_merge_target_name,
	.version = {1, 5, 0},
	.module  = THIS_MODULE,
	.ctr     = snapshot_ctr,
	.dtr     = snapshot_dtr,
	.map     = snapshot_merge_map,
	.end_io  = snapshot_end_io,
	.presuspend = snapshot_merge_presuspend,
	.preresume  = snapshot_preresume,
	.resume  = snapshot_merge_resume,
	.status  = snapshot_status,
	.iterate_devices = snapshot_iterate_devices,
	.io_hints = snapshot_io_hints,
};

static int __init dm_snapshot_init(void)
{
	int r;

	r = dm_exception_store_init();
	if (r) {
		DMERR("Failed to initialize exception stores");
		return r;
	}

	r = init_origin_hash();
	if (r) {
		DMERR("init_origin_hash failed.");
		goto bad_origin_hash;
	}

	exception_cache = KMEM_CACHE(dm_exception, 0);
	if (!exception_cache) {
		DMERR("Couldn't create exception cache.");
		r = -ENOMEM;
		goto bad_exception_cache;
	}

	pending_cache = KMEM_CACHE(dm_snap_pending_exception, 0);
	if (!pending_cache) {
		DMERR("Couldn't create pending cache.");
		r = -ENOMEM;
		goto bad_pending_cache;
	}

	r = dm_register_target(&snapshot_target);
	if (r < 0)
		goto bad_register_snapshot_target;

	r = dm_register_target(&origin_target);
	if (r < 0)
		goto bad_register_origin_target;

	r = dm_register_target(&merge_target);
	if (r < 0)
		goto bad_register_merge_target;

	return 0;

bad_register_merge_target:
	dm_unregister_target(&origin_target);
bad_register_origin_target:
	dm_unregister_target(&snapshot_target);
bad_register_snapshot_target:
	kmem_cache_destroy(pending_cache);
bad_pending_cache:
	kmem_cache_destroy(exception_cache);
bad_exception_cache:
	exit_origin_hash();
bad_origin_hash:
	dm_exception_store_exit();

	return r;
}

static void __exit dm_snapshot_exit(void)
{
	dm_unregister_target(&snapshot_target);
	dm_unregister_target(&origin_target);
	dm_unregister_target(&merge_target);

	exit_origin_hash();
	kmem_cache_destroy(pending_cache);
	kmem_cache_destroy(exception_cache);

	dm_exception_store_exit();
}

/* Module hooks */
module_init(dm_snapshot_init);
module_exit(dm_snapshot_exit);

MODULE_DESCRIPTION(DM_NAME " snapshot target");
MODULE_AUTHOR("Joe Thornber");
MODULE_LICENSE("GPL");
MODULE_ALIAS("dm-snapshot-origin");
MODULE_ALIAS("dm-snapshot-merge");<|MERGE_RESOLUTION|>--- conflicted
+++ resolved
@@ -1241,14 +1241,8 @@
 	int i;
 	int r = -EINVAL;
 	char *origin_path, *cow_path;
-<<<<<<< HEAD
-	dev_t origin_dev, cow_dev;
-	unsigned int args_used, num_flush_bios = 1;
-	fmode_t origin_mode = FMODE_READ;
-=======
 	unsigned int args_used, num_flush_bios = 1;
 	blk_mode_t origin_mode = BLK_OPEN_READ;
->>>>>>> 98817289
 
 	if (argc < 4) {
 		ti->error = "requires 4 or more arguments";
