// SPDX-License-Identifier: GPL-2.0-or-later
/*
 * raid5.c : Multiple Devices driver for Linux
 *	   Copyright (C) 1996, 1997 Ingo Molnar, Miguel de Icaza, Gadi Oxman
 *	   Copyright (C) 1999, 2000 Ingo Molnar
 *	   Copyright (C) 2002, 2003 H. Peter Anvin
 *
 * RAID-4/5/6 management functions.
 * Thanks to Penguin Computing for making the RAID-6 development possible
 * by donating a test server!
 */

/*
 * BITMAP UNPLUGGING:
 *
 * The sequencing for updating the bitmap reliably is a little
 * subtle (and I got it wrong the first time) so it deserves some
 * explanation.
 *
 * We group bitmap updates into batches.  Each batch has a number.
 * We may write out several batches at once, but that isn't very important.
 * conf->seq_write is the number of the last batch successfully written.
 * conf->seq_flush is the number of the last batch that was closed to
 *    new additions.
 * When we discover that we will need to write to any block in a stripe
 * (in add_stripe_bio) we update the in-memory bitmap and record in sh->bm_seq
 * the number of the batch it will be in. This is seq_flush+1.
 * When we are ready to do a write, if that batch hasn't been written yet,
 *   we plug the array and queue the stripe for later.
 * When an unplug happens, we increment bm_flush, thus closing the current
 *   batch.
 * When we notice that bm_flush > bm_write, we write out all pending updates
 * to the bitmap, and advance bm_write to where bm_flush was.
 * This may occasionally write a bit out twice, but is sure never to
 * miss any bits.
 */

#include <linux/blkdev.h>
#include <linux/kthread.h>
#include <linux/raid/pq.h>
#include <linux/async_tx.h>
#include <linux/module.h>
#include <linux/async.h>
#include <linux/seq_file.h>
#include <linux/cpu.h>
#include <linux/slab.h>
#include <linux/ratelimit.h>
#include <linux/nodemask.h>

#include <trace/events/block.h>
#include <linux/list_sort.h>

#include "md.h"
#include "raid5.h"
#include "raid0.h"
#include "md-bitmap.h"
#include "raid5-log.h"

#define UNSUPPORTED_MDDEV_FLAGS	(1L << MD_FAILFAST_SUPPORTED)

#define cpu_to_group(cpu) cpu_to_node(cpu)
#define ANY_GROUP NUMA_NO_NODE

static bool devices_handle_discard_safely = false;
module_param(devices_handle_discard_safely, bool, 0644);
MODULE_PARM_DESC(devices_handle_discard_safely,
		 "Set to Y if all devices in each array reliably return zeroes on reads from discarded regions");
static struct workqueue_struct *raid5_wq;

static inline struct hlist_head *stripe_hash(struct r5conf *conf, sector_t sect)
{
	int hash = (sect >> RAID5_STRIPE_SHIFT(conf)) & HASH_MASK;
	return &conf->stripe_hashtbl[hash];
}

static inline int stripe_hash_locks_hash(struct r5conf *conf, sector_t sect)
{
	return (sect >> RAID5_STRIPE_SHIFT(conf)) & STRIPE_HASH_LOCKS_MASK;
}

static inline void lock_device_hash_lock(struct r5conf *conf, int hash)
	__acquires(&conf->device_lock)
{
	spin_lock_irq(conf->hash_locks + hash);
	spin_lock(&conf->device_lock);
}

static inline void unlock_device_hash_lock(struct r5conf *conf, int hash)
	__releases(&conf->device_lock)
{
	spin_unlock(&conf->device_lock);
	spin_unlock_irq(conf->hash_locks + hash);
}

static inline void lock_all_device_hash_locks_irq(struct r5conf *conf)
	__acquires(&conf->device_lock)
{
	int i;
	spin_lock_irq(conf->hash_locks);
	for (i = 1; i < NR_STRIPE_HASH_LOCKS; i++)
		spin_lock_nest_lock(conf->hash_locks + i, conf->hash_locks);
	spin_lock(&conf->device_lock);
}

static inline void unlock_all_device_hash_locks_irq(struct r5conf *conf)
	__releases(&conf->device_lock)
{
	int i;
	spin_unlock(&conf->device_lock);
	for (i = NR_STRIPE_HASH_LOCKS - 1; i; i--)
		spin_unlock(conf->hash_locks + i);
	spin_unlock_irq(conf->hash_locks);
}

/* Find first data disk in a raid6 stripe */
static inline int raid6_d0(struct stripe_head *sh)
{
	if (sh->ddf_layout)
		/* ddf always start from first device */
		return 0;
	/* md starts just after Q block */
	if (sh->qd_idx == sh->disks - 1)
		return 0;
	else
		return sh->qd_idx + 1;
}
static inline int raid6_next_disk(int disk, int raid_disks)
{
	disk++;
	return (disk < raid_disks) ? disk : 0;
}

/* When walking through the disks in a raid5, starting at raid6_d0,
 * We need to map each disk to a 'slot', where the data disks are slot
 * 0 .. raid_disks-3, the parity disk is raid_disks-2 and the Q disk
 * is raid_disks-1.  This help does that mapping.
 */
static int raid6_idx_to_slot(int idx, struct stripe_head *sh,
			     int *count, int syndrome_disks)
{
	int slot = *count;

	if (sh->ddf_layout)
		(*count)++;
	if (idx == sh->pd_idx)
		return syndrome_disks;
	if (idx == sh->qd_idx)
		return syndrome_disks + 1;
	if (!sh->ddf_layout)
		(*count)++;
	return slot;
}

static void print_raid5_conf (struct r5conf *conf);

static int stripe_operations_active(struct stripe_head *sh)
{
	return sh->check_state || sh->reconstruct_state ||
	       test_bit(STRIPE_BIOFILL_RUN, &sh->state) ||
	       test_bit(STRIPE_COMPUTE_RUN, &sh->state);
}

static bool stripe_is_lowprio(struct stripe_head *sh)
{
	return (test_bit(STRIPE_R5C_FULL_STRIPE, &sh->state) ||
		test_bit(STRIPE_R5C_PARTIAL_STRIPE, &sh->state)) &&
	       !test_bit(STRIPE_R5C_CACHING, &sh->state);
}

static void raid5_wakeup_stripe_thread(struct stripe_head *sh)
	__must_hold(&sh->raid_conf->device_lock)
{
	struct r5conf *conf = sh->raid_conf;
	struct r5worker_group *group;
	int thread_cnt;
	int i, cpu = sh->cpu;

	if (!cpu_online(cpu)) {
		cpu = cpumask_any(cpu_online_mask);
		sh->cpu = cpu;
	}

	if (list_empty(&sh->lru)) {
		struct r5worker_group *group;
		group = conf->worker_groups + cpu_to_group(cpu);
		if (stripe_is_lowprio(sh))
			list_add_tail(&sh->lru, &group->loprio_list);
		else
			list_add_tail(&sh->lru, &group->handle_list);
		group->stripes_cnt++;
		sh->group = group;
	}

	if (conf->worker_cnt_per_group == 0) {
		md_wakeup_thread(conf->mddev->thread);
		return;
	}

	group = conf->worker_groups + cpu_to_group(sh->cpu);

	group->workers[0].working = true;
	/* at least one worker should run to avoid race */
	queue_work_on(sh->cpu, raid5_wq, &group->workers[0].work);

	thread_cnt = group->stripes_cnt / MAX_STRIPE_BATCH - 1;
	/* wakeup more workers */
	for (i = 1; i < conf->worker_cnt_per_group && thread_cnt > 0; i++) {
		if (group->workers[i].working == false) {
			group->workers[i].working = true;
			queue_work_on(sh->cpu, raid5_wq,
				      &group->workers[i].work);
			thread_cnt--;
		}
	}
}

static void do_release_stripe(struct r5conf *conf, struct stripe_head *sh,
			      struct list_head *temp_inactive_list)
	__must_hold(&conf->device_lock)
{
	int i;
	int injournal = 0;	/* number of date pages with R5_InJournal */

	BUG_ON(!list_empty(&sh->lru));
	BUG_ON(atomic_read(&conf->active_stripes)==0);

	if (r5c_is_writeback(conf->log))
		for (i = sh->disks; i--; )
			if (test_bit(R5_InJournal, &sh->dev[i].flags))
				injournal++;
	/*
	 * In the following cases, the stripe cannot be released to cached
	 * lists. Therefore, we make the stripe write out and set
	 * STRIPE_HANDLE:
	 *   1. when quiesce in r5c write back;
	 *   2. when resync is requested fot the stripe.
	 */
	if (test_bit(STRIPE_SYNC_REQUESTED, &sh->state) ||
	    (conf->quiesce && r5c_is_writeback(conf->log) &&
	     !test_bit(STRIPE_HANDLE, &sh->state) && injournal != 0)) {
		if (test_bit(STRIPE_R5C_CACHING, &sh->state))
			r5c_make_stripe_write_out(sh);
		set_bit(STRIPE_HANDLE, &sh->state);
	}

	if (test_bit(STRIPE_HANDLE, &sh->state)) {
		if (test_bit(STRIPE_DELAYED, &sh->state) &&
		    !test_bit(STRIPE_PREREAD_ACTIVE, &sh->state))
			list_add_tail(&sh->lru, &conf->delayed_list);
		else if (test_bit(STRIPE_BIT_DELAY, &sh->state) &&
			   sh->bm_seq - conf->seq_write > 0)
			list_add_tail(&sh->lru, &conf->bitmap_list);
		else {
			clear_bit(STRIPE_DELAYED, &sh->state);
			clear_bit(STRIPE_BIT_DELAY, &sh->state);
			if (conf->worker_cnt_per_group == 0) {
				if (stripe_is_lowprio(sh))
					list_add_tail(&sh->lru,
							&conf->loprio_list);
				else
					list_add_tail(&sh->lru,
							&conf->handle_list);
			} else {
				raid5_wakeup_stripe_thread(sh);
				return;
			}
		}
		md_wakeup_thread(conf->mddev->thread);
	} else {
		BUG_ON(stripe_operations_active(sh));
		if (test_and_clear_bit(STRIPE_PREREAD_ACTIVE, &sh->state))
			if (atomic_dec_return(&conf->preread_active_stripes)
			    < IO_THRESHOLD)
				md_wakeup_thread(conf->mddev->thread);
		atomic_dec(&conf->active_stripes);
		if (!test_bit(STRIPE_EXPANDING, &sh->state)) {
			if (!r5c_is_writeback(conf->log))
				list_add_tail(&sh->lru, temp_inactive_list);
			else {
				WARN_ON(test_bit(R5_InJournal, &sh->dev[sh->pd_idx].flags));
				if (injournal == 0)
					list_add_tail(&sh->lru, temp_inactive_list);
				else if (injournal == conf->raid_disks - conf->max_degraded) {
					/* full stripe */
					if (!test_and_set_bit(STRIPE_R5C_FULL_STRIPE, &sh->state))
						atomic_inc(&conf->r5c_cached_full_stripes);
					if (test_and_clear_bit(STRIPE_R5C_PARTIAL_STRIPE, &sh->state))
						atomic_dec(&conf->r5c_cached_partial_stripes);
					list_add_tail(&sh->lru, &conf->r5c_full_stripe_list);
					r5c_check_cached_full_stripe(conf);
				} else
					/*
					 * STRIPE_R5C_PARTIAL_STRIPE is set in
					 * r5c_try_caching_write(). No need to
					 * set it again.
					 */
					list_add_tail(&sh->lru, &conf->r5c_partial_stripe_list);
			}
		}
	}
}

static void __release_stripe(struct r5conf *conf, struct stripe_head *sh,
			     struct list_head *temp_inactive_list)
	__must_hold(&conf->device_lock)
{
	if (atomic_dec_and_test(&sh->count))
		do_release_stripe(conf, sh, temp_inactive_list);
}

/*
 * @hash could be NR_STRIPE_HASH_LOCKS, then we have a list of inactive_list
 *
 * Be careful: Only one task can add/delete stripes from temp_inactive_list at
 * given time. Adding stripes only takes device lock, while deleting stripes
 * only takes hash lock.
 */
static void release_inactive_stripe_list(struct r5conf *conf,
					 struct list_head *temp_inactive_list,
					 int hash)
{
	int size;
	bool do_wakeup = false;
	unsigned long flags;

	if (hash == NR_STRIPE_HASH_LOCKS) {
		size = NR_STRIPE_HASH_LOCKS;
		hash = NR_STRIPE_HASH_LOCKS - 1;
	} else
		size = 1;
	while (size) {
		struct list_head *list = &temp_inactive_list[size - 1];

		/*
		 * We don't hold any lock here yet, raid5_get_active_stripe() might
		 * remove stripes from the list
		 */
		if (!list_empty_careful(list)) {
			spin_lock_irqsave(conf->hash_locks + hash, flags);
			if (list_empty(conf->inactive_list + hash) &&
			    !list_empty(list))
				atomic_dec(&conf->empty_inactive_list_nr);
			list_splice_tail_init(list, conf->inactive_list + hash);
			do_wakeup = true;
			spin_unlock_irqrestore(conf->hash_locks + hash, flags);
		}
		size--;
		hash--;
	}

	if (do_wakeup) {
		wake_up(&conf->wait_for_stripe);
		if (atomic_read(&conf->active_stripes) == 0)
			wake_up(&conf->wait_for_quiescent);
		if (conf->retry_read_aligned)
			md_wakeup_thread(conf->mddev->thread);
	}
}

static int release_stripe_list(struct r5conf *conf,
			       struct list_head *temp_inactive_list)
	__must_hold(&conf->device_lock)
{
	struct stripe_head *sh, *t;
	int count = 0;
	struct llist_node *head;

	head = llist_del_all(&conf->released_stripes);
	head = llist_reverse_order(head);
	llist_for_each_entry_safe(sh, t, head, release_list) {
		int hash;

		/* sh could be readded after STRIPE_ON_RELEASE_LIST is cleard */
		smp_mb();
		clear_bit(STRIPE_ON_RELEASE_LIST, &sh->state);
		/*
		 * Don't worry the bit is set here, because if the bit is set
		 * again, the count is always > 1. This is true for
		 * STRIPE_ON_UNPLUG_LIST bit too.
		 */
		hash = sh->hash_lock_index;
		__release_stripe(conf, sh, &temp_inactive_list[hash]);
		count++;
	}

	return count;
}

void raid5_release_stripe(struct stripe_head *sh)
{
	struct r5conf *conf = sh->raid_conf;
	unsigned long flags;
	struct list_head list;
	int hash;
	bool wakeup;

	/* Avoid release_list until the last reference.
	 */
	if (atomic_add_unless(&sh->count, -1, 1))
		return;

	if (unlikely(!conf->mddev->thread) ||
		test_and_set_bit(STRIPE_ON_RELEASE_LIST, &sh->state))
		goto slow_path;
	wakeup = llist_add(&sh->release_list, &conf->released_stripes);
	if (wakeup)
		md_wakeup_thread(conf->mddev->thread);
	return;
slow_path:
	/* we are ok here if STRIPE_ON_RELEASE_LIST is set or not */
	if (atomic_dec_and_lock_irqsave(&sh->count, &conf->device_lock, flags)) {
		INIT_LIST_HEAD(&list);
		hash = sh->hash_lock_index;
		do_release_stripe(conf, sh, &list);
		spin_unlock_irqrestore(&conf->device_lock, flags);
		release_inactive_stripe_list(conf, &list, hash);
	}
}

static inline void remove_hash(struct stripe_head *sh)
{
	pr_debug("remove_hash(), stripe %llu\n",
		(unsigned long long)sh->sector);

	hlist_del_init(&sh->hash);
}

static inline void insert_hash(struct r5conf *conf, struct stripe_head *sh)
{
	struct hlist_head *hp = stripe_hash(conf, sh->sector);

	pr_debug("insert_hash(), stripe %llu\n",
		(unsigned long long)sh->sector);

	hlist_add_head(&sh->hash, hp);
}

/* find an idle stripe, make sure it is unhashed, and return it. */
static struct stripe_head *get_free_stripe(struct r5conf *conf, int hash)
{
	struct stripe_head *sh = NULL;
	struct list_head *first;

	if (list_empty(conf->inactive_list + hash))
		goto out;
	first = (conf->inactive_list + hash)->next;
	sh = list_entry(first, struct stripe_head, lru);
	list_del_init(first);
	remove_hash(sh);
	atomic_inc(&conf->active_stripes);
	BUG_ON(hash != sh->hash_lock_index);
	if (list_empty(conf->inactive_list + hash))
		atomic_inc(&conf->empty_inactive_list_nr);
out:
	return sh;
}

#if PAGE_SIZE != DEFAULT_STRIPE_SIZE
static void free_stripe_pages(struct stripe_head *sh)
{
	int i;
	struct page *p;

	/* Have not allocate page pool */
	if (!sh->pages)
		return;

	for (i = 0; i < sh->nr_pages; i++) {
		p = sh->pages[i];
		if (p)
			put_page(p);
		sh->pages[i] = NULL;
	}
}

static int alloc_stripe_pages(struct stripe_head *sh, gfp_t gfp)
{
	int i;
	struct page *p;

	for (i = 0; i < sh->nr_pages; i++) {
		/* The page have allocated. */
		if (sh->pages[i])
			continue;

		p = alloc_page(gfp);
		if (!p) {
			free_stripe_pages(sh);
			return -ENOMEM;
		}
		sh->pages[i] = p;
	}
	return 0;
}

static int
init_stripe_shared_pages(struct stripe_head *sh, struct r5conf *conf, int disks)
{
	int nr_pages, cnt;

	if (sh->pages)
		return 0;

	/* Each of the sh->dev[i] need one conf->stripe_size */
	cnt = PAGE_SIZE / conf->stripe_size;
	nr_pages = (disks + cnt - 1) / cnt;

	sh->pages = kcalloc(nr_pages, sizeof(struct page *), GFP_KERNEL);
	if (!sh->pages)
		return -ENOMEM;
	sh->nr_pages = nr_pages;
	sh->stripes_per_page = cnt;
	return 0;
}
#endif

static void shrink_buffers(struct stripe_head *sh)
{
	int i;
	int num = sh->raid_conf->pool_size;

#if PAGE_SIZE == DEFAULT_STRIPE_SIZE
	for (i = 0; i < num ; i++) {
		struct page *p;

		WARN_ON(sh->dev[i].page != sh->dev[i].orig_page);
		p = sh->dev[i].page;
		if (!p)
			continue;
		sh->dev[i].page = NULL;
		put_page(p);
	}
#else
	for (i = 0; i < num; i++)
		sh->dev[i].page = NULL;
	free_stripe_pages(sh); /* Free pages */
#endif
}

static int grow_buffers(struct stripe_head *sh, gfp_t gfp)
{
	int i;
	int num = sh->raid_conf->pool_size;

#if PAGE_SIZE == DEFAULT_STRIPE_SIZE
	for (i = 0; i < num; i++) {
		struct page *page;

		if (!(page = alloc_page(gfp))) {
			return 1;
		}
		sh->dev[i].page = page;
		sh->dev[i].orig_page = page;
		sh->dev[i].offset = 0;
	}
#else
	if (alloc_stripe_pages(sh, gfp))
		return -ENOMEM;

	for (i = 0; i < num; i++) {
		sh->dev[i].page = raid5_get_dev_page(sh, i);
		sh->dev[i].orig_page = sh->dev[i].page;
		sh->dev[i].offset = raid5_get_page_offset(sh, i);
	}
#endif
	return 0;
}

static void stripe_set_idx(sector_t stripe, struct r5conf *conf, int previous,
			    struct stripe_head *sh);

static void init_stripe(struct stripe_head *sh, sector_t sector, int previous)
{
	struct r5conf *conf = sh->raid_conf;
	int i, seq;

	BUG_ON(atomic_read(&sh->count) != 0);
	BUG_ON(test_bit(STRIPE_HANDLE, &sh->state));
	BUG_ON(stripe_operations_active(sh));
	BUG_ON(sh->batch_head);

	pr_debug("init_stripe called, stripe %llu\n",
		(unsigned long long)sector);
retry:
	seq = read_seqcount_begin(&conf->gen_lock);
	sh->generation = conf->generation - previous;
	sh->disks = previous ? conf->previous_raid_disks : conf->raid_disks;
	sh->sector = sector;
	stripe_set_idx(sector, conf, previous, sh);
	sh->state = 0;

	for (i = sh->disks; i--; ) {
		struct r5dev *dev = &sh->dev[i];

		if (dev->toread || dev->read || dev->towrite || dev->written ||
		    test_bit(R5_LOCKED, &dev->flags)) {
			pr_err("sector=%llx i=%d %p %p %p %p %d\n",
			       (unsigned long long)sh->sector, i, dev->toread,
			       dev->read, dev->towrite, dev->written,
			       test_bit(R5_LOCKED, &dev->flags));
			WARN_ON(1);
		}
		dev->flags = 0;
		dev->sector = raid5_compute_blocknr(sh, i, previous);
	}
	if (read_seqcount_retry(&conf->gen_lock, seq))
		goto retry;
	sh->overwrite_disks = 0;
	insert_hash(conf, sh);
	sh->cpu = smp_processor_id();
	set_bit(STRIPE_BATCH_READY, &sh->state);
}

static struct stripe_head *__find_stripe(struct r5conf *conf, sector_t sector,
					 short generation)
{
	struct stripe_head *sh;

	pr_debug("__find_stripe, sector %llu\n", (unsigned long long)sector);
	hlist_for_each_entry(sh, stripe_hash(conf, sector), hash)
		if (sh->sector == sector && sh->generation == generation)
			return sh;
	pr_debug("__stripe %llu not in cache\n", (unsigned long long)sector);
	return NULL;
}

/*
 * Need to check if array has failed when deciding whether to:
 *  - start an array
 *  - remove non-faulty devices
 *  - add a spare
 *  - allow a reshape
 * This determination is simple when no reshape is happening.
 * However if there is a reshape, we need to carefully check
 * both the before and after sections.
 * This is because some failed devices may only affect one
 * of the two sections, and some non-in_sync devices may
 * be insync in the section most affected by failed devices.
 *
 * Most calls to this function hold &conf->device_lock. Calls
 * in raid5_run() do not require the lock as no other threads
 * have been started yet.
 */
int raid5_calc_degraded(struct r5conf *conf)
{
	int degraded, degraded2;
	int i;

	rcu_read_lock();
	degraded = 0;
	for (i = 0; i < conf->previous_raid_disks; i++) {
		struct md_rdev *rdev = rcu_dereference(conf->disks[i].rdev);
		if (rdev && test_bit(Faulty, &rdev->flags))
			rdev = rcu_dereference(conf->disks[i].replacement);
		if (!rdev || test_bit(Faulty, &rdev->flags))
			degraded++;
		else if (test_bit(In_sync, &rdev->flags))
			;
		else
			/* not in-sync or faulty.
			 * If the reshape increases the number of devices,
			 * this is being recovered by the reshape, so
			 * this 'previous' section is not in_sync.
			 * If the number of devices is being reduced however,
			 * the device can only be part of the array if
			 * we are reverting a reshape, so this section will
			 * be in-sync.
			 */
			if (conf->raid_disks >= conf->previous_raid_disks)
				degraded++;
	}
	rcu_read_unlock();
	if (conf->raid_disks == conf->previous_raid_disks)
		return degraded;
	rcu_read_lock();
	degraded2 = 0;
	for (i = 0; i < conf->raid_disks; i++) {
		struct md_rdev *rdev = rcu_dereference(conf->disks[i].rdev);
		if (rdev && test_bit(Faulty, &rdev->flags))
			rdev = rcu_dereference(conf->disks[i].replacement);
		if (!rdev || test_bit(Faulty, &rdev->flags))
			degraded2++;
		else if (test_bit(In_sync, &rdev->flags))
			;
		else
			/* not in-sync or faulty.
			 * If reshape increases the number of devices, this
			 * section has already been recovered, else it
			 * almost certainly hasn't.
			 */
			if (conf->raid_disks <= conf->previous_raid_disks)
				degraded2++;
	}
	rcu_read_unlock();
	if (degraded2 > degraded)
		return degraded2;
	return degraded;
}

static bool has_failed(struct r5conf *conf)
{
	int degraded = conf->mddev->degraded;

	if (test_bit(MD_BROKEN, &conf->mddev->flags))
		return true;

	if (conf->mddev->reshape_position != MaxSector)
		degraded = raid5_calc_degraded(conf);

	return degraded > conf->max_degraded;
}

struct stripe_head *
raid5_get_active_stripe(struct r5conf *conf, sector_t sector,
			int previous, int noblock, int noquiesce)
{
	struct stripe_head *sh;
	int hash = stripe_hash_locks_hash(conf, sector);
	int inc_empty_inactive_list_flag;

	pr_debug("get_stripe, sector %llu\n", (unsigned long long)sector);

	spin_lock_irq(conf->hash_locks + hash);

	do {
		wait_event_lock_irq(conf->wait_for_quiescent,
				    conf->quiesce == 0 || noquiesce,
				    *(conf->hash_locks + hash));
		sh = __find_stripe(conf, sector, conf->generation - previous);
		if (!sh) {
			if (!test_bit(R5_INACTIVE_BLOCKED, &conf->cache_state)) {
				sh = get_free_stripe(conf, hash);
				if (!sh && !test_bit(R5_DID_ALLOC,
						     &conf->cache_state))
					set_bit(R5_ALLOC_MORE,
						&conf->cache_state);
			}
			if (noblock && sh == NULL)
				break;

			r5c_check_stripe_cache_usage(conf);
			if (!sh) {
				set_bit(R5_INACTIVE_BLOCKED,
					&conf->cache_state);
				r5l_wake_reclaim(conf->log, 0);
				wait_event_lock_irq(
					conf->wait_for_stripe,
					!list_empty(conf->inactive_list + hash) &&
					(atomic_read(&conf->active_stripes)
					 < (conf->max_nr_stripes * 3 / 4)
					 || !test_bit(R5_INACTIVE_BLOCKED,
						      &conf->cache_state)),
					*(conf->hash_locks + hash));
				clear_bit(R5_INACTIVE_BLOCKED,
					  &conf->cache_state);
			} else {
				init_stripe(sh, sector, previous);
				atomic_inc(&sh->count);
			}
		} else if (!atomic_inc_not_zero(&sh->count)) {
			spin_lock(&conf->device_lock);
			if (!atomic_read(&sh->count)) {
				if (!test_bit(STRIPE_HANDLE, &sh->state))
					atomic_inc(&conf->active_stripes);
				BUG_ON(list_empty(&sh->lru) &&
				       !test_bit(STRIPE_EXPANDING, &sh->state));
				inc_empty_inactive_list_flag = 0;
				if (!list_empty(conf->inactive_list + hash))
					inc_empty_inactive_list_flag = 1;
				list_del_init(&sh->lru);
				if (list_empty(conf->inactive_list + hash) && inc_empty_inactive_list_flag)
					atomic_inc(&conf->empty_inactive_list_nr);
				if (sh->group) {
					sh->group->stripes_cnt--;
					sh->group = NULL;
				}
			}
			atomic_inc(&sh->count);
			spin_unlock(&conf->device_lock);
		}
	} while (sh == NULL);

	spin_unlock_irq(conf->hash_locks + hash);
	return sh;
}

static bool is_full_stripe_write(struct stripe_head *sh)
{
	BUG_ON(sh->overwrite_disks > (sh->disks - sh->raid_conf->max_degraded));
	return sh->overwrite_disks == (sh->disks - sh->raid_conf->max_degraded);
}

static void lock_two_stripes(struct stripe_head *sh1, struct stripe_head *sh2)
		__acquires(&sh1->stripe_lock)
		__acquires(&sh2->stripe_lock)
{
	if (sh1 > sh2) {
		spin_lock_irq(&sh2->stripe_lock);
		spin_lock_nested(&sh1->stripe_lock, 1);
	} else {
		spin_lock_irq(&sh1->stripe_lock);
		spin_lock_nested(&sh2->stripe_lock, 1);
	}
}

static void unlock_two_stripes(struct stripe_head *sh1, struct stripe_head *sh2)
		__releases(&sh1->stripe_lock)
		__releases(&sh2->stripe_lock)
{
	spin_unlock(&sh1->stripe_lock);
	spin_unlock_irq(&sh2->stripe_lock);
}

/* Only freshly new full stripe normal write stripe can be added to a batch list */
static bool stripe_can_batch(struct stripe_head *sh)
{
	struct r5conf *conf = sh->raid_conf;

	if (raid5_has_log(conf) || raid5_has_ppl(conf))
		return false;
	return test_bit(STRIPE_BATCH_READY, &sh->state) &&
		!test_bit(STRIPE_BITMAP_PENDING, &sh->state) &&
		is_full_stripe_write(sh);
}

/* we only do back search */
static void stripe_add_to_batch_list(struct r5conf *conf, struct stripe_head *sh)
{
	struct stripe_head *head;
	sector_t head_sector, tmp_sec;
	int hash;
	int dd_idx;
	int inc_empty_inactive_list_flag;

	/* Don't cross chunks, so stripe pd_idx/qd_idx is the same */
	tmp_sec = sh->sector;
	if (!sector_div(tmp_sec, conf->chunk_sectors))
		return;
	head_sector = sh->sector - RAID5_STRIPE_SECTORS(conf);

	hash = stripe_hash_locks_hash(conf, head_sector);
	spin_lock_irq(conf->hash_locks + hash);
	head = __find_stripe(conf, head_sector, conf->generation);
	if (head && !atomic_inc_not_zero(&head->count)) {
		spin_lock(&conf->device_lock);
		if (!atomic_read(&head->count)) {
			if (!test_bit(STRIPE_HANDLE, &head->state))
				atomic_inc(&conf->active_stripes);
			BUG_ON(list_empty(&head->lru) &&
			       !test_bit(STRIPE_EXPANDING, &head->state));
			inc_empty_inactive_list_flag = 0;
			if (!list_empty(conf->inactive_list + hash))
				inc_empty_inactive_list_flag = 1;
			list_del_init(&head->lru);
			if (list_empty(conf->inactive_list + hash) && inc_empty_inactive_list_flag)
				atomic_inc(&conf->empty_inactive_list_nr);
			if (head->group) {
				head->group->stripes_cnt--;
				head->group = NULL;
			}
		}
		atomic_inc(&head->count);
		spin_unlock(&conf->device_lock);
	}
	spin_unlock_irq(conf->hash_locks + hash);

	if (!head)
		return;
	if (!stripe_can_batch(head))
		goto out;

	lock_two_stripes(head, sh);
	/* clear_batch_ready clear the flag */
	if (!stripe_can_batch(head) || !stripe_can_batch(sh))
		goto unlock_out;

	if (sh->batch_head)
		goto unlock_out;

	dd_idx = 0;
	while (dd_idx == sh->pd_idx || dd_idx == sh->qd_idx)
		dd_idx++;
	if (head->dev[dd_idx].towrite->bi_opf != sh->dev[dd_idx].towrite->bi_opf ||
	    bio_op(head->dev[dd_idx].towrite) != bio_op(sh->dev[dd_idx].towrite))
		goto unlock_out;

	if (head->batch_head) {
		spin_lock(&head->batch_head->batch_lock);
		/* This batch list is already running */
		if (!stripe_can_batch(head)) {
			spin_unlock(&head->batch_head->batch_lock);
			goto unlock_out;
		}
		/*
		 * We must assign batch_head of this stripe within the
		 * batch_lock, otherwise clear_batch_ready of batch head
		 * stripe could clear BATCH_READY bit of this stripe and
		 * this stripe->batch_head doesn't get assigned, which
		 * could confuse clear_batch_ready for this stripe
		 */
		sh->batch_head = head->batch_head;

		/*
		 * at this point, head's BATCH_READY could be cleared, but we
		 * can still add the stripe to batch list
		 */
		list_add(&sh->batch_list, &head->batch_list);
		spin_unlock(&head->batch_head->batch_lock);
	} else {
		head->batch_head = head;
		sh->batch_head = head->batch_head;
		spin_lock(&head->batch_lock);
		list_add_tail(&sh->batch_list, &head->batch_list);
		spin_unlock(&head->batch_lock);
	}

	if (test_and_clear_bit(STRIPE_PREREAD_ACTIVE, &sh->state))
		if (atomic_dec_return(&conf->preread_active_stripes)
		    < IO_THRESHOLD)
			md_wakeup_thread(conf->mddev->thread);

	if (test_and_clear_bit(STRIPE_BIT_DELAY, &sh->state)) {
		int seq = sh->bm_seq;
		if (test_bit(STRIPE_BIT_DELAY, &sh->batch_head->state) &&
		    sh->batch_head->bm_seq > seq)
			seq = sh->batch_head->bm_seq;
		set_bit(STRIPE_BIT_DELAY, &sh->batch_head->state);
		sh->batch_head->bm_seq = seq;
	}

	atomic_inc(&sh->count);
unlock_out:
	unlock_two_stripes(head, sh);
out:
	raid5_release_stripe(head);
}

/* Determine if 'data_offset' or 'new_data_offset' should be used
 * in this stripe_head.
 */
static int use_new_offset(struct r5conf *conf, struct stripe_head *sh)
{
	sector_t progress = conf->reshape_progress;
	/* Need a memory barrier to make sure we see the value
	 * of conf->generation, or ->data_offset that was set before
	 * reshape_progress was updated.
	 */
	smp_rmb();
	if (progress == MaxSector)
		return 0;
	if (sh->generation == conf->generation - 1)
		return 0;
	/* We are in a reshape, and this is a new-generation stripe,
	 * so use new_data_offset.
	 */
	return 1;
}

static void dispatch_bio_list(struct bio_list *tmp)
{
	struct bio *bio;

	while ((bio = bio_list_pop(tmp)))
		submit_bio_noacct(bio);
}

static int cmp_stripe(void *priv, const struct list_head *a,
		      const struct list_head *b)
{
	const struct r5pending_data *da = list_entry(a,
				struct r5pending_data, sibling);
	const struct r5pending_data *db = list_entry(b,
				struct r5pending_data, sibling);
	if (da->sector > db->sector)
		return 1;
	if (da->sector < db->sector)
		return -1;
	return 0;
}

static void dispatch_defer_bios(struct r5conf *conf, int target,
				struct bio_list *list)
{
	struct r5pending_data *data;
	struct list_head *first, *next = NULL;
	int cnt = 0;

	if (conf->pending_data_cnt == 0)
		return;

	list_sort(NULL, &conf->pending_list, cmp_stripe);

	first = conf->pending_list.next;

	/* temporarily move the head */
	if (conf->next_pending_data)
		list_move_tail(&conf->pending_list,
				&conf->next_pending_data->sibling);

	while (!list_empty(&conf->pending_list)) {
		data = list_first_entry(&conf->pending_list,
			struct r5pending_data, sibling);
		if (&data->sibling == first)
			first = data->sibling.next;
		next = data->sibling.next;

		bio_list_merge(list, &data->bios);
		list_move(&data->sibling, &conf->free_list);
		cnt++;
		if (cnt >= target)
			break;
	}
	conf->pending_data_cnt -= cnt;
	BUG_ON(conf->pending_data_cnt < 0 || cnt < target);

	if (next != &conf->pending_list)
		conf->next_pending_data = list_entry(next,
				struct r5pending_data, sibling);
	else
		conf->next_pending_data = NULL;
	/* list isn't empty */
	if (first != &conf->pending_list)
		list_move_tail(&conf->pending_list, first);
}

static void flush_deferred_bios(struct r5conf *conf)
{
	struct bio_list tmp = BIO_EMPTY_LIST;

	if (conf->pending_data_cnt == 0)
		return;

	spin_lock(&conf->pending_bios_lock);
	dispatch_defer_bios(conf, conf->pending_data_cnt, &tmp);
	BUG_ON(conf->pending_data_cnt != 0);
	spin_unlock(&conf->pending_bios_lock);

	dispatch_bio_list(&tmp);
}

static void defer_issue_bios(struct r5conf *conf, sector_t sector,
				struct bio_list *bios)
{
	struct bio_list tmp = BIO_EMPTY_LIST;
	struct r5pending_data *ent;

	spin_lock(&conf->pending_bios_lock);
	ent = list_first_entry(&conf->free_list, struct r5pending_data,
							sibling);
	list_move_tail(&ent->sibling, &conf->pending_list);
	ent->sector = sector;
	bio_list_init(&ent->bios);
	bio_list_merge(&ent->bios, bios);
	conf->pending_data_cnt++;
	if (conf->pending_data_cnt >= PENDING_IO_MAX)
		dispatch_defer_bios(conf, PENDING_IO_ONE_FLUSH, &tmp);

	spin_unlock(&conf->pending_bios_lock);

	dispatch_bio_list(&tmp);
}

static void
raid5_end_read_request(struct bio *bi);
static void
raid5_end_write_request(struct bio *bi);

static void ops_run_io(struct stripe_head *sh, struct stripe_head_state *s)
{
	struct r5conf *conf = sh->raid_conf;
	int i, disks = sh->disks;
	struct stripe_head *head_sh = sh;
	struct bio_list pending_bios = BIO_EMPTY_LIST;
	struct r5dev *dev;
	bool should_defer;

	might_sleep();

	if (log_stripe(sh, s) == 0)
		return;

	should_defer = conf->batch_bio_dispatch && conf->group_cnt;

	for (i = disks; i--; ) {
		int op, op_flags = 0;
		int replace_only = 0;
		struct bio *bi, *rbi;
		struct md_rdev *rdev, *rrdev = NULL;

		sh = head_sh;
		if (test_and_clear_bit(R5_Wantwrite, &sh->dev[i].flags)) {
			op = REQ_OP_WRITE;
			if (test_and_clear_bit(R5_WantFUA, &sh->dev[i].flags))
				op_flags = REQ_FUA;
			if (test_bit(R5_Discard, &sh->dev[i].flags))
				op = REQ_OP_DISCARD;
		} else if (test_and_clear_bit(R5_Wantread, &sh->dev[i].flags))
			op = REQ_OP_READ;
		else if (test_and_clear_bit(R5_WantReplace,
					    &sh->dev[i].flags)) {
			op = REQ_OP_WRITE;
			replace_only = 1;
		} else
			continue;
		if (test_and_clear_bit(R5_SyncIO, &sh->dev[i].flags))
			op_flags |= REQ_SYNC;

again:
		dev = &sh->dev[i];
		bi = &dev->req;
		rbi = &dev->rreq; /* For writing to replacement */

		rcu_read_lock();
		rrdev = rcu_dereference(conf->disks[i].replacement);
		smp_mb(); /* Ensure that if rrdev is NULL, rdev won't be */
		rdev = rcu_dereference(conf->disks[i].rdev);
		if (!rdev) {
			rdev = rrdev;
			rrdev = NULL;
		}
		if (op_is_write(op)) {
			if (replace_only)
				rdev = NULL;
			if (rdev == rrdev)
				/* We raced and saw duplicates */
				rrdev = NULL;
		} else {
			if (test_bit(R5_ReadRepl, &head_sh->dev[i].flags) && rrdev)
				rdev = rrdev;
			rrdev = NULL;
		}

		if (rdev && test_bit(Faulty, &rdev->flags))
			rdev = NULL;
		if (rdev)
			atomic_inc(&rdev->nr_pending);
		if (rrdev && test_bit(Faulty, &rrdev->flags))
			rrdev = NULL;
		if (rrdev)
			atomic_inc(&rrdev->nr_pending);
		rcu_read_unlock();

		/* We have already checked bad blocks for reads.  Now
		 * need to check for writes.  We never accept write errors
		 * on the replacement, so we don't to check rrdev.
		 */
		while (op_is_write(op) && rdev &&
		       test_bit(WriteErrorSeen, &rdev->flags)) {
			sector_t first_bad;
			int bad_sectors;
			int bad = is_badblock(rdev, sh->sector, RAID5_STRIPE_SECTORS(conf),
					      &first_bad, &bad_sectors);
			if (!bad)
				break;

			if (bad < 0) {
				set_bit(BlockedBadBlocks, &rdev->flags);
				if (!conf->mddev->external &&
				    conf->mddev->sb_flags) {
					/* It is very unlikely, but we might
					 * still need to write out the
					 * bad block log - better give it
					 * a chance*/
					md_check_recovery(conf->mddev);
				}
				/*
				 * Because md_wait_for_blocked_rdev
				 * will dec nr_pending, we must
				 * increment it first.
				 */
				atomic_inc(&rdev->nr_pending);
				md_wait_for_blocked_rdev(rdev, conf->mddev);
			} else {
				/* Acknowledged bad block - skip the write */
				rdev_dec_pending(rdev, conf->mddev);
				rdev = NULL;
			}
		}

		if (rdev) {
			if (s->syncing || s->expanding || s->expanded
			    || s->replacing)
				md_sync_acct(rdev->bdev, RAID5_STRIPE_SECTORS(conf));

			set_bit(STRIPE_IO_STARTED, &sh->state);

			bio_init(bi, rdev->bdev, &dev->vec, 1, op | op_flags);
			bi->bi_end_io = op_is_write(op)
				? raid5_end_write_request
				: raid5_end_read_request;
			bi->bi_private = sh;

			pr_debug("%s: for %llu schedule op %d on disc %d\n",
				__func__, (unsigned long long)sh->sector,
				bi->bi_opf, i);
			atomic_inc(&sh->count);
			if (sh != head_sh)
				atomic_inc(&head_sh->count);
			if (use_new_offset(conf, sh))
				bi->bi_iter.bi_sector = (sh->sector
						 + rdev->new_data_offset);
			else
				bi->bi_iter.bi_sector = (sh->sector
						 + rdev->data_offset);
			if (test_bit(R5_ReadNoMerge, &head_sh->dev[i].flags))
				bi->bi_opf |= REQ_NOMERGE;

			if (test_bit(R5_SkipCopy, &sh->dev[i].flags))
				WARN_ON(test_bit(R5_UPTODATE, &sh->dev[i].flags));

			if (!op_is_write(op) &&
			    test_bit(R5_InJournal, &sh->dev[i].flags))
				/*
				 * issuing read for a page in journal, this
				 * must be preparing for prexor in rmw; read
				 * the data into orig_page
				 */
				sh->dev[i].vec.bv_page = sh->dev[i].orig_page;
			else
				sh->dev[i].vec.bv_page = sh->dev[i].page;
			bi->bi_vcnt = 1;
			bi->bi_io_vec[0].bv_len = RAID5_STRIPE_SIZE(conf);
			bi->bi_io_vec[0].bv_offset = sh->dev[i].offset;
			bi->bi_iter.bi_size = RAID5_STRIPE_SIZE(conf);
			/*
			 * If this is discard request, set bi_vcnt 0. We don't
			 * want to confuse SCSI because SCSI will replace payload
			 */
			if (op == REQ_OP_DISCARD)
				bi->bi_vcnt = 0;
			if (rrdev)
				set_bit(R5_DOUBLE_LOCKED, &sh->dev[i].flags);

			if (conf->mddev->gendisk)
				trace_block_bio_remap(bi,
						disk_devt(conf->mddev->gendisk),
						sh->dev[i].sector);
			if (should_defer && op_is_write(op))
				bio_list_add(&pending_bios, bi);
			else
				submit_bio_noacct(bi);
		}
		if (rrdev) {
			if (s->syncing || s->expanding || s->expanded
			    || s->replacing)
				md_sync_acct(rrdev->bdev, RAID5_STRIPE_SECTORS(conf));

			set_bit(STRIPE_IO_STARTED, &sh->state);

			bio_init(rbi, rrdev->bdev, &dev->rvec, 1, op | op_flags);
			BUG_ON(!op_is_write(op));
			rbi->bi_end_io = raid5_end_write_request;
			rbi->bi_private = sh;

			pr_debug("%s: for %llu schedule op %d on "
				 "replacement disc %d\n",
				__func__, (unsigned long long)sh->sector,
				rbi->bi_opf, i);
			atomic_inc(&sh->count);
			if (sh != head_sh)
				atomic_inc(&head_sh->count);
			if (use_new_offset(conf, sh))
				rbi->bi_iter.bi_sector = (sh->sector
						  + rrdev->new_data_offset);
			else
				rbi->bi_iter.bi_sector = (sh->sector
						  + rrdev->data_offset);
			if (test_bit(R5_SkipCopy, &sh->dev[i].flags))
				WARN_ON(test_bit(R5_UPTODATE, &sh->dev[i].flags));
			sh->dev[i].rvec.bv_page = sh->dev[i].page;
			rbi->bi_vcnt = 1;
			rbi->bi_io_vec[0].bv_len = RAID5_STRIPE_SIZE(conf);
			rbi->bi_io_vec[0].bv_offset = sh->dev[i].offset;
			rbi->bi_iter.bi_size = RAID5_STRIPE_SIZE(conf);
			/*
			 * If this is discard request, set bi_vcnt 0. We don't
			 * want to confuse SCSI because SCSI will replace payload
			 */
			if (op == REQ_OP_DISCARD)
				rbi->bi_vcnt = 0;
			if (conf->mddev->gendisk)
				trace_block_bio_remap(rbi,
						disk_devt(conf->mddev->gendisk),
						sh->dev[i].sector);
			if (should_defer && op_is_write(op))
				bio_list_add(&pending_bios, rbi);
			else
				submit_bio_noacct(rbi);
		}
		if (!rdev && !rrdev) {
			if (op_is_write(op))
				set_bit(STRIPE_DEGRADED, &sh->state);
			pr_debug("skip op %d on disc %d for sector %llu\n",
				bi->bi_opf, i, (unsigned long long)sh->sector);
			clear_bit(R5_LOCKED, &sh->dev[i].flags);
			set_bit(STRIPE_HANDLE, &sh->state);
		}

		if (!head_sh->batch_head)
			continue;
		sh = list_first_entry(&sh->batch_list, struct stripe_head,
				      batch_list);
		if (sh != head_sh)
			goto again;
	}

	if (should_defer && !bio_list_empty(&pending_bios))
		defer_issue_bios(conf, head_sh->sector, &pending_bios);
}

static struct dma_async_tx_descriptor *
async_copy_data(int frombio, struct bio *bio, struct page **page,
	unsigned int poff, sector_t sector, struct dma_async_tx_descriptor *tx,
	struct stripe_head *sh, int no_skipcopy)
{
	struct bio_vec bvl;
	struct bvec_iter iter;
	struct page *bio_page;
	int page_offset;
	struct async_submit_ctl submit;
	enum async_tx_flags flags = 0;
	struct r5conf *conf = sh->raid_conf;

	if (bio->bi_iter.bi_sector >= sector)
		page_offset = (signed)(bio->bi_iter.bi_sector - sector) * 512;
	else
		page_offset = (signed)(sector - bio->bi_iter.bi_sector) * -512;

	if (frombio)
		flags |= ASYNC_TX_FENCE;
	init_async_submit(&submit, flags, tx, NULL, NULL, NULL);

	bio_for_each_segment(bvl, bio, iter) {
		int len = bvl.bv_len;
		int clen;
		int b_offset = 0;

		if (page_offset < 0) {
			b_offset = -page_offset;
			page_offset += b_offset;
			len -= b_offset;
		}

		if (len > 0 && page_offset + len > RAID5_STRIPE_SIZE(conf))
			clen = RAID5_STRIPE_SIZE(conf) - page_offset;
		else
			clen = len;

		if (clen > 0) {
			b_offset += bvl.bv_offset;
			bio_page = bvl.bv_page;
			if (frombio) {
				if (conf->skip_copy &&
				    b_offset == 0 && page_offset == 0 &&
				    clen == RAID5_STRIPE_SIZE(conf) &&
				    !no_skipcopy)
					*page = bio_page;
				else
					tx = async_memcpy(*page, bio_page, page_offset + poff,
						  b_offset, clen, &submit);
			} else
				tx = async_memcpy(bio_page, *page, b_offset,
						  page_offset + poff, clen, &submit);
		}
		/* chain the operations */
		submit.depend_tx = tx;

		if (clen < len) /* hit end of page */
			break;
		page_offset +=  len;
	}

	return tx;
}

static void ops_complete_biofill(void *stripe_head_ref)
{
	struct stripe_head *sh = stripe_head_ref;
	int i;
	struct r5conf *conf = sh->raid_conf;

	pr_debug("%s: stripe %llu\n", __func__,
		(unsigned long long)sh->sector);

	/* clear completed biofills */
	for (i = sh->disks; i--; ) {
		struct r5dev *dev = &sh->dev[i];

		/* acknowledge completion of a biofill operation */
		/* and check if we need to reply to a read request,
		 * new R5_Wantfill requests are held off until
		 * !STRIPE_BIOFILL_RUN
		 */
		if (test_and_clear_bit(R5_Wantfill, &dev->flags)) {
			struct bio *rbi, *rbi2;

			BUG_ON(!dev->read);
			rbi = dev->read;
			dev->read = NULL;
			while (rbi && rbi->bi_iter.bi_sector <
				dev->sector + RAID5_STRIPE_SECTORS(conf)) {
				rbi2 = r5_next_bio(conf, rbi, dev->sector);
				bio_endio(rbi);
				rbi = rbi2;
			}
		}
	}
	clear_bit(STRIPE_BIOFILL_RUN, &sh->state);

	set_bit(STRIPE_HANDLE, &sh->state);
	raid5_release_stripe(sh);
}

static void ops_run_biofill(struct stripe_head *sh)
{
	struct dma_async_tx_descriptor *tx = NULL;
	struct async_submit_ctl submit;
	int i;
	struct r5conf *conf = sh->raid_conf;

	BUG_ON(sh->batch_head);
	pr_debug("%s: stripe %llu\n", __func__,
		(unsigned long long)sh->sector);

	for (i = sh->disks; i--; ) {
		struct r5dev *dev = &sh->dev[i];
		if (test_bit(R5_Wantfill, &dev->flags)) {
			struct bio *rbi;
			spin_lock_irq(&sh->stripe_lock);
			dev->read = rbi = dev->toread;
			dev->toread = NULL;
			spin_unlock_irq(&sh->stripe_lock);
			while (rbi && rbi->bi_iter.bi_sector <
				dev->sector + RAID5_STRIPE_SECTORS(conf)) {
				tx = async_copy_data(0, rbi, &dev->page,
						     dev->offset,
						     dev->sector, tx, sh, 0);
				rbi = r5_next_bio(conf, rbi, dev->sector);
			}
		}
	}

	atomic_inc(&sh->count);
	init_async_submit(&submit, ASYNC_TX_ACK, tx, ops_complete_biofill, sh, NULL);
	async_trigger_callback(&submit);
}

static void mark_target_uptodate(struct stripe_head *sh, int target)
{
	struct r5dev *tgt;

	if (target < 0)
		return;

	tgt = &sh->dev[target];
	set_bit(R5_UPTODATE, &tgt->flags);
	BUG_ON(!test_bit(R5_Wantcompute, &tgt->flags));
	clear_bit(R5_Wantcompute, &tgt->flags);
}

static void ops_complete_compute(void *stripe_head_ref)
{
	struct stripe_head *sh = stripe_head_ref;

	pr_debug("%s: stripe %llu\n", __func__,
		(unsigned long long)sh->sector);

	/* mark the computed target(s) as uptodate */
	mark_target_uptodate(sh, sh->ops.target);
	mark_target_uptodate(sh, sh->ops.target2);

	clear_bit(STRIPE_COMPUTE_RUN, &sh->state);
	if (sh->check_state == check_state_compute_run)
		sh->check_state = check_state_compute_result;
	set_bit(STRIPE_HANDLE, &sh->state);
	raid5_release_stripe(sh);
}

/* return a pointer to the address conversion region of the scribble buffer */
static struct page **to_addr_page(struct raid5_percpu *percpu, int i)
{
	return percpu->scribble + i * percpu->scribble_obj_size;
}

/* return a pointer to the address conversion region of the scribble buffer */
static addr_conv_t *to_addr_conv(struct stripe_head *sh,
				 struct raid5_percpu *percpu, int i)
{
	return (void *) (to_addr_page(percpu, i) + sh->disks + 2);
}

/*
 * Return a pointer to record offset address.
 */
static unsigned int *
to_addr_offs(struct stripe_head *sh, struct raid5_percpu *percpu)
{
	return (unsigned int *) (to_addr_conv(sh, percpu, 0) + sh->disks + 2);
}

static struct dma_async_tx_descriptor *
ops_run_compute5(struct stripe_head *sh, struct raid5_percpu *percpu)
{
	int disks = sh->disks;
	struct page **xor_srcs = to_addr_page(percpu, 0);
	unsigned int *off_srcs = to_addr_offs(sh, percpu);
	int target = sh->ops.target;
	struct r5dev *tgt = &sh->dev[target];
	struct page *xor_dest = tgt->page;
	unsigned int off_dest = tgt->offset;
	int count = 0;
	struct dma_async_tx_descriptor *tx;
	struct async_submit_ctl submit;
	int i;

	BUG_ON(sh->batch_head);

	pr_debug("%s: stripe %llu block: %d\n",
		__func__, (unsigned long long)sh->sector, target);
	BUG_ON(!test_bit(R5_Wantcompute, &tgt->flags));

	for (i = disks; i--; ) {
		if (i != target) {
			off_srcs[count] = sh->dev[i].offset;
			xor_srcs[count++] = sh->dev[i].page;
		}
	}

	atomic_inc(&sh->count);

	init_async_submit(&submit, ASYNC_TX_FENCE|ASYNC_TX_XOR_ZERO_DST, NULL,
			  ops_complete_compute, sh, to_addr_conv(sh, percpu, 0));
	if (unlikely(count == 1))
		tx = async_memcpy(xor_dest, xor_srcs[0], off_dest, off_srcs[0],
				RAID5_STRIPE_SIZE(sh->raid_conf), &submit);
	else
		tx = async_xor_offs(xor_dest, off_dest, xor_srcs, off_srcs, count,
				RAID5_STRIPE_SIZE(sh->raid_conf), &submit);

	return tx;
}

/* set_syndrome_sources - populate source buffers for gen_syndrome
 * @srcs - (struct page *) array of size sh->disks
 * @offs - (unsigned int) array of offset for each page
 * @sh - stripe_head to parse
 *
 * Populates srcs in proper layout order for the stripe and returns the
 * 'count' of sources to be used in a call to async_gen_syndrome.  The P
 * destination buffer is recorded in srcs[count] and the Q destination
 * is recorded in srcs[count+1]].
 */
static int set_syndrome_sources(struct page **srcs,
				unsigned int *offs,
				struct stripe_head *sh,
				int srctype)
{
	int disks = sh->disks;
	int syndrome_disks = sh->ddf_layout ? disks : (disks - 2);
	int d0_idx = raid6_d0(sh);
	int count;
	int i;

	for (i = 0; i < disks; i++)
		srcs[i] = NULL;

	count = 0;
	i = d0_idx;
	do {
		int slot = raid6_idx_to_slot(i, sh, &count, syndrome_disks);
		struct r5dev *dev = &sh->dev[i];

		if (i == sh->qd_idx || i == sh->pd_idx ||
		    (srctype == SYNDROME_SRC_ALL) ||
		    (srctype == SYNDROME_SRC_WANT_DRAIN &&
		     (test_bit(R5_Wantdrain, &dev->flags) ||
		      test_bit(R5_InJournal, &dev->flags))) ||
		    (srctype == SYNDROME_SRC_WRITTEN &&
		     (dev->written ||
		      test_bit(R5_InJournal, &dev->flags)))) {
			if (test_bit(R5_InJournal, &dev->flags))
				srcs[slot] = sh->dev[i].orig_page;
			else
				srcs[slot] = sh->dev[i].page;
			/*
			 * For R5_InJournal, PAGE_SIZE must be 4KB and will
			 * not shared page. In that case, dev[i].offset
			 * is 0.
			 */
			offs[slot] = sh->dev[i].offset;
		}
		i = raid6_next_disk(i, disks);
	} while (i != d0_idx);

	return syndrome_disks;
}

static struct dma_async_tx_descriptor *
ops_run_compute6_1(struct stripe_head *sh, struct raid5_percpu *percpu)
{
	int disks = sh->disks;
	struct page **blocks = to_addr_page(percpu, 0);
	unsigned int *offs = to_addr_offs(sh, percpu);
	int target;
	int qd_idx = sh->qd_idx;
	struct dma_async_tx_descriptor *tx;
	struct async_submit_ctl submit;
	struct r5dev *tgt;
	struct page *dest;
	unsigned int dest_off;
	int i;
	int count;

	BUG_ON(sh->batch_head);
	if (sh->ops.target < 0)
		target = sh->ops.target2;
	else if (sh->ops.target2 < 0)
		target = sh->ops.target;
	else
		/* we should only have one valid target */
		BUG();
	BUG_ON(target < 0);
	pr_debug("%s: stripe %llu block: %d\n",
		__func__, (unsigned long long)sh->sector, target);

	tgt = &sh->dev[target];
	BUG_ON(!test_bit(R5_Wantcompute, &tgt->flags));
	dest = tgt->page;
	dest_off = tgt->offset;

	atomic_inc(&sh->count);

	if (target == qd_idx) {
		count = set_syndrome_sources(blocks, offs, sh, SYNDROME_SRC_ALL);
		blocks[count] = NULL; /* regenerating p is not necessary */
		BUG_ON(blocks[count+1] != dest); /* q should already be set */
		init_async_submit(&submit, ASYNC_TX_FENCE, NULL,
				  ops_complete_compute, sh,
				  to_addr_conv(sh, percpu, 0));
		tx = async_gen_syndrome(blocks, offs, count+2,
				RAID5_STRIPE_SIZE(sh->raid_conf), &submit);
	} else {
		/* Compute any data- or p-drive using XOR */
		count = 0;
		for (i = disks; i-- ; ) {
			if (i == target || i == qd_idx)
				continue;
			offs[count] = sh->dev[i].offset;
			blocks[count++] = sh->dev[i].page;
		}

		init_async_submit(&submit, ASYNC_TX_FENCE|ASYNC_TX_XOR_ZERO_DST,
				  NULL, ops_complete_compute, sh,
				  to_addr_conv(sh, percpu, 0));
		tx = async_xor_offs(dest, dest_off, blocks, offs, count,
				RAID5_STRIPE_SIZE(sh->raid_conf), &submit);
	}

	return tx;
}

static struct dma_async_tx_descriptor *
ops_run_compute6_2(struct stripe_head *sh, struct raid5_percpu *percpu)
{
	int i, count, disks = sh->disks;
	int syndrome_disks = sh->ddf_layout ? disks : disks-2;
	int d0_idx = raid6_d0(sh);
	int faila = -1, failb = -1;
	int target = sh->ops.target;
	int target2 = sh->ops.target2;
	struct r5dev *tgt = &sh->dev[target];
	struct r5dev *tgt2 = &sh->dev[target2];
	struct dma_async_tx_descriptor *tx;
	struct page **blocks = to_addr_page(percpu, 0);
	unsigned int *offs = to_addr_offs(sh, percpu);
	struct async_submit_ctl submit;

	BUG_ON(sh->batch_head);
	pr_debug("%s: stripe %llu block1: %d block2: %d\n",
		 __func__, (unsigned long long)sh->sector, target, target2);
	BUG_ON(target < 0 || target2 < 0);
	BUG_ON(!test_bit(R5_Wantcompute, &tgt->flags));
	BUG_ON(!test_bit(R5_Wantcompute, &tgt2->flags));

	/* we need to open-code set_syndrome_sources to handle the
	 * slot number conversion for 'faila' and 'failb'
	 */
	for (i = 0; i < disks ; i++) {
		offs[i] = 0;
		blocks[i] = NULL;
	}
	count = 0;
	i = d0_idx;
	do {
		int slot = raid6_idx_to_slot(i, sh, &count, syndrome_disks);

		offs[slot] = sh->dev[i].offset;
		blocks[slot] = sh->dev[i].page;

		if (i == target)
			faila = slot;
		if (i == target2)
			failb = slot;
		i = raid6_next_disk(i, disks);
	} while (i != d0_idx);

	BUG_ON(faila == failb);
	if (failb < faila)
		swap(faila, failb);
	pr_debug("%s: stripe: %llu faila: %d failb: %d\n",
		 __func__, (unsigned long long)sh->sector, faila, failb);

	atomic_inc(&sh->count);

	if (failb == syndrome_disks+1) {
		/* Q disk is one of the missing disks */
		if (faila == syndrome_disks) {
			/* Missing P+Q, just recompute */
			init_async_submit(&submit, ASYNC_TX_FENCE, NULL,
					  ops_complete_compute, sh,
					  to_addr_conv(sh, percpu, 0));
			return async_gen_syndrome(blocks, offs, syndrome_disks+2,
						  RAID5_STRIPE_SIZE(sh->raid_conf),
						  &submit);
		} else {
			struct page *dest;
			unsigned int dest_off;
			int data_target;
			int qd_idx = sh->qd_idx;

			/* Missing D+Q: recompute D from P, then recompute Q */
			if (target == qd_idx)
				data_target = target2;
			else
				data_target = target;

			count = 0;
			for (i = disks; i-- ; ) {
				if (i == data_target || i == qd_idx)
					continue;
				offs[count] = sh->dev[i].offset;
				blocks[count++] = sh->dev[i].page;
			}
			dest = sh->dev[data_target].page;
			dest_off = sh->dev[data_target].offset;
			init_async_submit(&submit,
					  ASYNC_TX_FENCE|ASYNC_TX_XOR_ZERO_DST,
					  NULL, NULL, NULL,
					  to_addr_conv(sh, percpu, 0));
			tx = async_xor_offs(dest, dest_off, blocks, offs, count,
				       RAID5_STRIPE_SIZE(sh->raid_conf),
				       &submit);

			count = set_syndrome_sources(blocks, offs, sh, SYNDROME_SRC_ALL);
			init_async_submit(&submit, ASYNC_TX_FENCE, tx,
					  ops_complete_compute, sh,
					  to_addr_conv(sh, percpu, 0));
			return async_gen_syndrome(blocks, offs, count+2,
						  RAID5_STRIPE_SIZE(sh->raid_conf),
						  &submit);
		}
	} else {
		init_async_submit(&submit, ASYNC_TX_FENCE, NULL,
				  ops_complete_compute, sh,
				  to_addr_conv(sh, percpu, 0));
		if (failb == syndrome_disks) {
			/* We're missing D+P. */
			return async_raid6_datap_recov(syndrome_disks+2,
						RAID5_STRIPE_SIZE(sh->raid_conf),
						faila,
						blocks, offs, &submit);
		} else {
			/* We're missing D+D. */
			return async_raid6_2data_recov(syndrome_disks+2,
						RAID5_STRIPE_SIZE(sh->raid_conf),
						faila, failb,
						blocks, offs, &submit);
		}
	}
}

static void ops_complete_prexor(void *stripe_head_ref)
{
	struct stripe_head *sh = stripe_head_ref;

	pr_debug("%s: stripe %llu\n", __func__,
		(unsigned long long)sh->sector);

	if (r5c_is_writeback(sh->raid_conf->log))
		/*
		 * raid5-cache write back uses orig_page during prexor.
		 * After prexor, it is time to free orig_page
		 */
		r5c_release_extra_page(sh);
}

static struct dma_async_tx_descriptor *
ops_run_prexor5(struct stripe_head *sh, struct raid5_percpu *percpu,
		struct dma_async_tx_descriptor *tx)
{
	int disks = sh->disks;
	struct page **xor_srcs = to_addr_page(percpu, 0);
	unsigned int *off_srcs = to_addr_offs(sh, percpu);
	int count = 0, pd_idx = sh->pd_idx, i;
	struct async_submit_ctl submit;

	/* existing parity data subtracted */
	unsigned int off_dest = off_srcs[count] = sh->dev[pd_idx].offset;
	struct page *xor_dest = xor_srcs[count++] = sh->dev[pd_idx].page;

	BUG_ON(sh->batch_head);
	pr_debug("%s: stripe %llu\n", __func__,
		(unsigned long long)sh->sector);

	for (i = disks; i--; ) {
		struct r5dev *dev = &sh->dev[i];
		/* Only process blocks that are known to be uptodate */
		if (test_bit(R5_InJournal, &dev->flags)) {
			/*
			 * For this case, PAGE_SIZE must be equal to 4KB and
			 * page offset is zero.
			 */
			off_srcs[count] = dev->offset;
			xor_srcs[count++] = dev->orig_page;
		} else if (test_bit(R5_Wantdrain, &dev->flags)) {
			off_srcs[count] = dev->offset;
			xor_srcs[count++] = dev->page;
		}
	}

	init_async_submit(&submit, ASYNC_TX_FENCE|ASYNC_TX_XOR_DROP_DST, tx,
			  ops_complete_prexor, sh, to_addr_conv(sh, percpu, 0));
	tx = async_xor_offs(xor_dest, off_dest, xor_srcs, off_srcs, count,
			RAID5_STRIPE_SIZE(sh->raid_conf), &submit);

	return tx;
}

static struct dma_async_tx_descriptor *
ops_run_prexor6(struct stripe_head *sh, struct raid5_percpu *percpu,
		struct dma_async_tx_descriptor *tx)
{
	struct page **blocks = to_addr_page(percpu, 0);
	unsigned int *offs = to_addr_offs(sh, percpu);
	int count;
	struct async_submit_ctl submit;

	pr_debug("%s: stripe %llu\n", __func__,
		(unsigned long long)sh->sector);

	count = set_syndrome_sources(blocks, offs, sh, SYNDROME_SRC_WANT_DRAIN);

	init_async_submit(&submit, ASYNC_TX_FENCE|ASYNC_TX_PQ_XOR_DST, tx,
			  ops_complete_prexor, sh, to_addr_conv(sh, percpu, 0));
	tx = async_gen_syndrome(blocks, offs, count+2,
			RAID5_STRIPE_SIZE(sh->raid_conf), &submit);

	return tx;
}

static struct dma_async_tx_descriptor *
ops_run_biodrain(struct stripe_head *sh, struct dma_async_tx_descriptor *tx)
{
	struct r5conf *conf = sh->raid_conf;
	int disks = sh->disks;
	int i;
	struct stripe_head *head_sh = sh;

	pr_debug("%s: stripe %llu\n", __func__,
		(unsigned long long)sh->sector);

	for (i = disks; i--; ) {
		struct r5dev *dev;
		struct bio *chosen;

		sh = head_sh;
		if (test_and_clear_bit(R5_Wantdrain, &head_sh->dev[i].flags)) {
			struct bio *wbi;

again:
			dev = &sh->dev[i];
			/*
			 * clear R5_InJournal, so when rewriting a page in
			 * journal, it is not skipped by r5l_log_stripe()
			 */
			clear_bit(R5_InJournal, &dev->flags);
			spin_lock_irq(&sh->stripe_lock);
			chosen = dev->towrite;
			dev->towrite = NULL;
			sh->overwrite_disks = 0;
			BUG_ON(dev->written);
			wbi = dev->written = chosen;
			spin_unlock_irq(&sh->stripe_lock);
			WARN_ON(dev->page != dev->orig_page);

			while (wbi && wbi->bi_iter.bi_sector <
				dev->sector + RAID5_STRIPE_SECTORS(conf)) {
				if (wbi->bi_opf & REQ_FUA)
					set_bit(R5_WantFUA, &dev->flags);
				if (wbi->bi_opf & REQ_SYNC)
					set_bit(R5_SyncIO, &dev->flags);
				if (bio_op(wbi) == REQ_OP_DISCARD)
					set_bit(R5_Discard, &dev->flags);
				else {
					tx = async_copy_data(1, wbi, &dev->page,
							     dev->offset,
							     dev->sector, tx, sh,
							     r5c_is_writeback(conf->log));
					if (dev->page != dev->orig_page &&
					    !r5c_is_writeback(conf->log)) {
						set_bit(R5_SkipCopy, &dev->flags);
						clear_bit(R5_UPTODATE, &dev->flags);
						clear_bit(R5_OVERWRITE, &dev->flags);
					}
				}
				wbi = r5_next_bio(conf, wbi, dev->sector);
			}

			if (head_sh->batch_head) {
				sh = list_first_entry(&sh->batch_list,
						      struct stripe_head,
						      batch_list);
				if (sh == head_sh)
					continue;
				goto again;
			}
		}
	}

	return tx;
}

static void ops_complete_reconstruct(void *stripe_head_ref)
{
	struct stripe_head *sh = stripe_head_ref;
	int disks = sh->disks;
	int pd_idx = sh->pd_idx;
	int qd_idx = sh->qd_idx;
	int i;
	bool fua = false, sync = false, discard = false;

	pr_debug("%s: stripe %llu\n", __func__,
		(unsigned long long)sh->sector);

	for (i = disks; i--; ) {
		fua |= test_bit(R5_WantFUA, &sh->dev[i].flags);
		sync |= test_bit(R5_SyncIO, &sh->dev[i].flags);
		discard |= test_bit(R5_Discard, &sh->dev[i].flags);
	}

	for (i = disks; i--; ) {
		struct r5dev *dev = &sh->dev[i];

		if (dev->written || i == pd_idx || i == qd_idx) {
			if (!discard && !test_bit(R5_SkipCopy, &dev->flags)) {
				set_bit(R5_UPTODATE, &dev->flags);
				if (test_bit(STRIPE_EXPAND_READY, &sh->state))
					set_bit(R5_Expanded, &dev->flags);
			}
			if (fua)
				set_bit(R5_WantFUA, &dev->flags);
			if (sync)
				set_bit(R5_SyncIO, &dev->flags);
		}
	}

	if (sh->reconstruct_state == reconstruct_state_drain_run)
		sh->reconstruct_state = reconstruct_state_drain_result;
	else if (sh->reconstruct_state == reconstruct_state_prexor_drain_run)
		sh->reconstruct_state = reconstruct_state_prexor_drain_result;
	else {
		BUG_ON(sh->reconstruct_state != reconstruct_state_run);
		sh->reconstruct_state = reconstruct_state_result;
	}

	set_bit(STRIPE_HANDLE, &sh->state);
	raid5_release_stripe(sh);
}

static void
ops_run_reconstruct5(struct stripe_head *sh, struct raid5_percpu *percpu,
		     struct dma_async_tx_descriptor *tx)
{
	int disks = sh->disks;
	struct page **xor_srcs;
	unsigned int *off_srcs;
	struct async_submit_ctl submit;
	int count, pd_idx = sh->pd_idx, i;
	struct page *xor_dest;
	unsigned int off_dest;
	int prexor = 0;
	unsigned long flags;
	int j = 0;
	struct stripe_head *head_sh = sh;
	int last_stripe;

	pr_debug("%s: stripe %llu\n", __func__,
		(unsigned long long)sh->sector);

	for (i = 0; i < sh->disks; i++) {
		if (pd_idx == i)
			continue;
		if (!test_bit(R5_Discard, &sh->dev[i].flags))
			break;
	}
	if (i >= sh->disks) {
		atomic_inc(&sh->count);
		set_bit(R5_Discard, &sh->dev[pd_idx].flags);
		ops_complete_reconstruct(sh);
		return;
	}
again:
	count = 0;
	xor_srcs = to_addr_page(percpu, j);
	off_srcs = to_addr_offs(sh, percpu);
	/* check if prexor is active which means only process blocks
	 * that are part of a read-modify-write (written)
	 */
	if (head_sh->reconstruct_state == reconstruct_state_prexor_drain_run) {
		prexor = 1;
		off_dest = off_srcs[count] = sh->dev[pd_idx].offset;
		xor_dest = xor_srcs[count++] = sh->dev[pd_idx].page;
		for (i = disks; i--; ) {
			struct r5dev *dev = &sh->dev[i];
			if (head_sh->dev[i].written ||
			    test_bit(R5_InJournal, &head_sh->dev[i].flags)) {
				off_srcs[count] = dev->offset;
				xor_srcs[count++] = dev->page;
			}
		}
	} else {
		xor_dest = sh->dev[pd_idx].page;
		off_dest = sh->dev[pd_idx].offset;
		for (i = disks; i--; ) {
			struct r5dev *dev = &sh->dev[i];
			if (i != pd_idx) {
				off_srcs[count] = dev->offset;
				xor_srcs[count++] = dev->page;
			}
		}
	}

	/* 1/ if we prexor'd then the dest is reused as a source
	 * 2/ if we did not prexor then we are redoing the parity
	 * set ASYNC_TX_XOR_DROP_DST and ASYNC_TX_XOR_ZERO_DST
	 * for the synchronous xor case
	 */
	last_stripe = !head_sh->batch_head ||
		list_first_entry(&sh->batch_list,
				 struct stripe_head, batch_list) == head_sh;
	if (last_stripe) {
		flags = ASYNC_TX_ACK |
			(prexor ? ASYNC_TX_XOR_DROP_DST : ASYNC_TX_XOR_ZERO_DST);

		atomic_inc(&head_sh->count);
		init_async_submit(&submit, flags, tx, ops_complete_reconstruct, head_sh,
				  to_addr_conv(sh, percpu, j));
	} else {
		flags = prexor ? ASYNC_TX_XOR_DROP_DST : ASYNC_TX_XOR_ZERO_DST;
		init_async_submit(&submit, flags, tx, NULL, NULL,
				  to_addr_conv(sh, percpu, j));
	}

	if (unlikely(count == 1))
		tx = async_memcpy(xor_dest, xor_srcs[0], off_dest, off_srcs[0],
				RAID5_STRIPE_SIZE(sh->raid_conf), &submit);
	else
		tx = async_xor_offs(xor_dest, off_dest, xor_srcs, off_srcs, count,
				RAID5_STRIPE_SIZE(sh->raid_conf), &submit);
	if (!last_stripe) {
		j++;
		sh = list_first_entry(&sh->batch_list, struct stripe_head,
				      batch_list);
		goto again;
	}
}

static void
ops_run_reconstruct6(struct stripe_head *sh, struct raid5_percpu *percpu,
		     struct dma_async_tx_descriptor *tx)
{
	struct async_submit_ctl submit;
	struct page **blocks;
	unsigned int *offs;
	int count, i, j = 0;
	struct stripe_head *head_sh = sh;
	int last_stripe;
	int synflags;
	unsigned long txflags;

	pr_debug("%s: stripe %llu\n", __func__, (unsigned long long)sh->sector);

	for (i = 0; i < sh->disks; i++) {
		if (sh->pd_idx == i || sh->qd_idx == i)
			continue;
		if (!test_bit(R5_Discard, &sh->dev[i].flags))
			break;
	}
	if (i >= sh->disks) {
		atomic_inc(&sh->count);
		set_bit(R5_Discard, &sh->dev[sh->pd_idx].flags);
		set_bit(R5_Discard, &sh->dev[sh->qd_idx].flags);
		ops_complete_reconstruct(sh);
		return;
	}

again:
	blocks = to_addr_page(percpu, j);
	offs = to_addr_offs(sh, percpu);

	if (sh->reconstruct_state == reconstruct_state_prexor_drain_run) {
		synflags = SYNDROME_SRC_WRITTEN;
		txflags = ASYNC_TX_ACK | ASYNC_TX_PQ_XOR_DST;
	} else {
		synflags = SYNDROME_SRC_ALL;
		txflags = ASYNC_TX_ACK;
	}

	count = set_syndrome_sources(blocks, offs, sh, synflags);
	last_stripe = !head_sh->batch_head ||
		list_first_entry(&sh->batch_list,
				 struct stripe_head, batch_list) == head_sh;

	if (last_stripe) {
		atomic_inc(&head_sh->count);
		init_async_submit(&submit, txflags, tx, ops_complete_reconstruct,
				  head_sh, to_addr_conv(sh, percpu, j));
	} else
		init_async_submit(&submit, 0, tx, NULL, NULL,
				  to_addr_conv(sh, percpu, j));
	tx = async_gen_syndrome(blocks, offs, count+2,
			RAID5_STRIPE_SIZE(sh->raid_conf),  &submit);
	if (!last_stripe) {
		j++;
		sh = list_first_entry(&sh->batch_list, struct stripe_head,
				      batch_list);
		goto again;
	}
}

static void ops_complete_check(void *stripe_head_ref)
{
	struct stripe_head *sh = stripe_head_ref;

	pr_debug("%s: stripe %llu\n", __func__,
		(unsigned long long)sh->sector);

	sh->check_state = check_state_check_result;
	set_bit(STRIPE_HANDLE, &sh->state);
	raid5_release_stripe(sh);
}

static void ops_run_check_p(struct stripe_head *sh, struct raid5_percpu *percpu)
{
	int disks = sh->disks;
	int pd_idx = sh->pd_idx;
	int qd_idx = sh->qd_idx;
	struct page *xor_dest;
	unsigned int off_dest;
	struct page **xor_srcs = to_addr_page(percpu, 0);
	unsigned int *off_srcs = to_addr_offs(sh, percpu);
	struct dma_async_tx_descriptor *tx;
	struct async_submit_ctl submit;
	int count;
	int i;

	pr_debug("%s: stripe %llu\n", __func__,
		(unsigned long long)sh->sector);

	BUG_ON(sh->batch_head);
	count = 0;
	xor_dest = sh->dev[pd_idx].page;
	off_dest = sh->dev[pd_idx].offset;
	off_srcs[count] = off_dest;
	xor_srcs[count++] = xor_dest;
	for (i = disks; i--; ) {
		if (i == pd_idx || i == qd_idx)
			continue;
		off_srcs[count] = sh->dev[i].offset;
		xor_srcs[count++] = sh->dev[i].page;
	}

	init_async_submit(&submit, 0, NULL, NULL, NULL,
			  to_addr_conv(sh, percpu, 0));
	tx = async_xor_val_offs(xor_dest, off_dest, xor_srcs, off_srcs, count,
			   RAID5_STRIPE_SIZE(sh->raid_conf),
			   &sh->ops.zero_sum_result, &submit);

	atomic_inc(&sh->count);
	init_async_submit(&submit, ASYNC_TX_ACK, tx, ops_complete_check, sh, NULL);
	tx = async_trigger_callback(&submit);
}

static void ops_run_check_pq(struct stripe_head *sh, struct raid5_percpu *percpu, int checkp)
{
	struct page **srcs = to_addr_page(percpu, 0);
	unsigned int *offs = to_addr_offs(sh, percpu);
	struct async_submit_ctl submit;
	int count;

	pr_debug("%s: stripe %llu checkp: %d\n", __func__,
		(unsigned long long)sh->sector, checkp);

	BUG_ON(sh->batch_head);
	count = set_syndrome_sources(srcs, offs, sh, SYNDROME_SRC_ALL);
	if (!checkp)
		srcs[count] = NULL;

	atomic_inc(&sh->count);
	init_async_submit(&submit, ASYNC_TX_ACK, NULL, ops_complete_check,
			  sh, to_addr_conv(sh, percpu, 0));
	async_syndrome_val(srcs, offs, count+2,
			   RAID5_STRIPE_SIZE(sh->raid_conf),
			   &sh->ops.zero_sum_result, percpu->spare_page, 0, &submit);
}

static void raid_run_ops(struct stripe_head *sh, unsigned long ops_request)
{
	int overlap_clear = 0, i, disks = sh->disks;
	struct dma_async_tx_descriptor *tx = NULL;
	struct r5conf *conf = sh->raid_conf;
	int level = conf->level;
	struct raid5_percpu *percpu;

	local_lock(&conf->percpu->lock);
	percpu = this_cpu_ptr(conf->percpu);
	if (test_bit(STRIPE_OP_BIOFILL, &ops_request)) {
		ops_run_biofill(sh);
		overlap_clear++;
	}

	if (test_bit(STRIPE_OP_COMPUTE_BLK, &ops_request)) {
		if (level < 6)
			tx = ops_run_compute5(sh, percpu);
		else {
			if (sh->ops.target2 < 0 || sh->ops.target < 0)
				tx = ops_run_compute6_1(sh, percpu);
			else
				tx = ops_run_compute6_2(sh, percpu);
		}
		/* terminate the chain if reconstruct is not set to be run */
		if (tx && !test_bit(STRIPE_OP_RECONSTRUCT, &ops_request))
			async_tx_ack(tx);
	}

	if (test_bit(STRIPE_OP_PREXOR, &ops_request)) {
		if (level < 6)
			tx = ops_run_prexor5(sh, percpu, tx);
		else
			tx = ops_run_prexor6(sh, percpu, tx);
	}

	if (test_bit(STRIPE_OP_PARTIAL_PARITY, &ops_request))
		tx = ops_run_partial_parity(sh, percpu, tx);

	if (test_bit(STRIPE_OP_BIODRAIN, &ops_request)) {
		tx = ops_run_biodrain(sh, tx);
		overlap_clear++;
	}

	if (test_bit(STRIPE_OP_RECONSTRUCT, &ops_request)) {
		if (level < 6)
			ops_run_reconstruct5(sh, percpu, tx);
		else
			ops_run_reconstruct6(sh, percpu, tx);
	}

	if (test_bit(STRIPE_OP_CHECK, &ops_request)) {
		if (sh->check_state == check_state_run)
			ops_run_check_p(sh, percpu);
		else if (sh->check_state == check_state_run_q)
			ops_run_check_pq(sh, percpu, 0);
		else if (sh->check_state == check_state_run_pq)
			ops_run_check_pq(sh, percpu, 1);
		else
			BUG();
	}

	if (overlap_clear && !sh->batch_head) {
		for (i = disks; i--; ) {
			struct r5dev *dev = &sh->dev[i];
			if (test_and_clear_bit(R5_Overlap, &dev->flags))
				wake_up(&sh->raid_conf->wait_for_overlap);
		}
	}
	local_unlock(&conf->percpu->lock);
}

static void free_stripe(struct kmem_cache *sc, struct stripe_head *sh)
{
#if PAGE_SIZE != DEFAULT_STRIPE_SIZE
	kfree(sh->pages);
#endif
	if (sh->ppl_page)
		__free_page(sh->ppl_page);
	kmem_cache_free(sc, sh);
}

static struct stripe_head *alloc_stripe(struct kmem_cache *sc, gfp_t gfp,
	int disks, struct r5conf *conf)
{
	struct stripe_head *sh;

	sh = kmem_cache_zalloc(sc, gfp);
	if (sh) {
		spin_lock_init(&sh->stripe_lock);
		spin_lock_init(&sh->batch_lock);
		INIT_LIST_HEAD(&sh->batch_list);
		INIT_LIST_HEAD(&sh->lru);
		INIT_LIST_HEAD(&sh->r5c);
		INIT_LIST_HEAD(&sh->log_list);
		atomic_set(&sh->count, 1);
		sh->raid_conf = conf;
		sh->log_start = MaxSector;

		if (raid5_has_ppl(conf)) {
			sh->ppl_page = alloc_page(gfp);
			if (!sh->ppl_page) {
				free_stripe(sc, sh);
				return NULL;
			}
		}
#if PAGE_SIZE != DEFAULT_STRIPE_SIZE
		if (init_stripe_shared_pages(sh, conf, disks)) {
			free_stripe(sc, sh);
			return NULL;
		}
#endif
	}
	return sh;
}
static int grow_one_stripe(struct r5conf *conf, gfp_t gfp)
{
	struct stripe_head *sh;

	sh = alloc_stripe(conf->slab_cache, gfp, conf->pool_size, conf);
	if (!sh)
		return 0;

	if (grow_buffers(sh, gfp)) {
		shrink_buffers(sh);
		free_stripe(conf->slab_cache, sh);
		return 0;
	}
	sh->hash_lock_index =
		conf->max_nr_stripes % NR_STRIPE_HASH_LOCKS;
	/* we just created an active stripe so... */
	atomic_inc(&conf->active_stripes);

	raid5_release_stripe(sh);
	conf->max_nr_stripes++;
	return 1;
}

static int grow_stripes(struct r5conf *conf, int num)
{
	struct kmem_cache *sc;
	size_t namelen = sizeof(conf->cache_name[0]);
	int devs = max(conf->raid_disks, conf->previous_raid_disks);

	if (conf->mddev->gendisk)
		snprintf(conf->cache_name[0], namelen,
			"raid%d-%s", conf->level, mdname(conf->mddev));
	else
		snprintf(conf->cache_name[0], namelen,
			"raid%d-%p", conf->level, conf->mddev);
	snprintf(conf->cache_name[1], namelen, "%.27s-alt", conf->cache_name[0]);

	conf->active_name = 0;
	sc = kmem_cache_create(conf->cache_name[conf->active_name],
			       sizeof(struct stripe_head)+(devs-1)*sizeof(struct r5dev),
			       0, 0, NULL);
	if (!sc)
		return 1;
	conf->slab_cache = sc;
	conf->pool_size = devs;
	while (num--)
		if (!grow_one_stripe(conf, GFP_KERNEL))
			return 1;

	return 0;
}

/**
 * scribble_alloc - allocate percpu scribble buffer for required size
 *		    of the scribble region
 * @percpu: from for_each_present_cpu() of the caller
 * @num: total number of disks in the array
 * @cnt: scribble objs count for required size of the scribble region
 *
 * The scribble buffer size must be enough to contain:
 * 1/ a struct page pointer for each device in the array +2
 * 2/ room to convert each entry in (1) to its corresponding dma
 *    (dma_map_page()) or page (page_address()) address.
 *
 * Note: the +2 is for the destination buffers of the ddf/raid6 case where we
 * calculate over all devices (not just the data blocks), using zeros in place
 * of the P and Q blocks.
 */
static int scribble_alloc(struct raid5_percpu *percpu,
			  int num, int cnt)
{
	size_t obj_size =
		sizeof(struct page *) * (num + 2) +
		sizeof(addr_conv_t) * (num + 2) +
		sizeof(unsigned int) * (num + 2);
	void *scribble;

	/*
	 * If here is in raid array suspend context, it is in memalloc noio
	 * context as well, there is no potential recursive memory reclaim
	 * I/Os with the GFP_KERNEL flag.
	 */
	scribble = kvmalloc_array(cnt, obj_size, GFP_KERNEL);
	if (!scribble)
		return -ENOMEM;

	kvfree(percpu->scribble);

	percpu->scribble = scribble;
	percpu->scribble_obj_size = obj_size;
	return 0;
}

static int resize_chunks(struct r5conf *conf, int new_disks, int new_sectors)
{
	unsigned long cpu;
	int err = 0;

	/*
	 * Never shrink. And mddev_suspend() could deadlock if this is called
	 * from raid5d. In that case, scribble_disks and scribble_sectors
	 * should equal to new_disks and new_sectors
	 */
	if (conf->scribble_disks >= new_disks &&
	    conf->scribble_sectors >= new_sectors)
		return 0;
	mddev_suspend(conf->mddev);
	cpus_read_lock();

	for_each_present_cpu(cpu) {
		struct raid5_percpu *percpu;

		percpu = per_cpu_ptr(conf->percpu, cpu);
		err = scribble_alloc(percpu, new_disks,
				     new_sectors / RAID5_STRIPE_SECTORS(conf));
		if (err)
			break;
	}

	cpus_read_unlock();
	mddev_resume(conf->mddev);
	if (!err) {
		conf->scribble_disks = new_disks;
		conf->scribble_sectors = new_sectors;
	}
	return err;
}

static int resize_stripes(struct r5conf *conf, int newsize)
{
	/* Make all the stripes able to hold 'newsize' devices.
	 * New slots in each stripe get 'page' set to a new page.
	 *
	 * This happens in stages:
	 * 1/ create a new kmem_cache and allocate the required number of
	 *    stripe_heads.
	 * 2/ gather all the old stripe_heads and transfer the pages across
	 *    to the new stripe_heads.  This will have the side effect of
	 *    freezing the array as once all stripe_heads have been collected,
	 *    no IO will be possible.  Old stripe heads are freed once their
	 *    pages have been transferred over, and the old kmem_cache is
	 *    freed when all stripes are done.
	 * 3/ reallocate conf->disks to be suitable bigger.  If this fails,
	 *    we simple return a failure status - no need to clean anything up.
	 * 4/ allocate new pages for the new slots in the new stripe_heads.
	 *    If this fails, we don't bother trying the shrink the
	 *    stripe_heads down again, we just leave them as they are.
	 *    As each stripe_head is processed the new one is released into
	 *    active service.
	 *
	 * Once step2 is started, we cannot afford to wait for a write,
	 * so we use GFP_NOIO allocations.
	 */
	struct stripe_head *osh, *nsh;
	LIST_HEAD(newstripes);
	struct disk_info *ndisks;
	int err = 0;
	struct kmem_cache *sc;
	int i;
	int hash, cnt;

	md_allow_write(conf->mddev);

	/* Step 1 */
	sc = kmem_cache_create(conf->cache_name[1-conf->active_name],
			       sizeof(struct stripe_head)+(newsize-1)*sizeof(struct r5dev),
			       0, 0, NULL);
	if (!sc)
		return -ENOMEM;

	/* Need to ensure auto-resizing doesn't interfere */
	mutex_lock(&conf->cache_size_mutex);

	for (i = conf->max_nr_stripes; i; i--) {
		nsh = alloc_stripe(sc, GFP_KERNEL, newsize, conf);
		if (!nsh)
			break;

		list_add(&nsh->lru, &newstripes);
	}
	if (i) {
		/* didn't get enough, give up */
		while (!list_empty(&newstripes)) {
			nsh = list_entry(newstripes.next, struct stripe_head, lru);
			list_del(&nsh->lru);
			free_stripe(sc, nsh);
		}
		kmem_cache_destroy(sc);
		mutex_unlock(&conf->cache_size_mutex);
		return -ENOMEM;
	}
	/* Step 2 - Must use GFP_NOIO now.
	 * OK, we have enough stripes, start collecting inactive
	 * stripes and copying them over
	 */
	hash = 0;
	cnt = 0;
	list_for_each_entry(nsh, &newstripes, lru) {
		lock_device_hash_lock(conf, hash);
		wait_event_cmd(conf->wait_for_stripe,
				    !list_empty(conf->inactive_list + hash),
				    unlock_device_hash_lock(conf, hash),
				    lock_device_hash_lock(conf, hash));
		osh = get_free_stripe(conf, hash);
		unlock_device_hash_lock(conf, hash);

#if PAGE_SIZE != DEFAULT_STRIPE_SIZE
	for (i = 0; i < osh->nr_pages; i++) {
		nsh->pages[i] = osh->pages[i];
		osh->pages[i] = NULL;
	}
#endif
		for(i=0; i<conf->pool_size; i++) {
			nsh->dev[i].page = osh->dev[i].page;
			nsh->dev[i].orig_page = osh->dev[i].page;
			nsh->dev[i].offset = osh->dev[i].offset;
		}
		nsh->hash_lock_index = hash;
		free_stripe(conf->slab_cache, osh);
		cnt++;
		if (cnt >= conf->max_nr_stripes / NR_STRIPE_HASH_LOCKS +
		    !!((conf->max_nr_stripes % NR_STRIPE_HASH_LOCKS) > hash)) {
			hash++;
			cnt = 0;
		}
	}
	kmem_cache_destroy(conf->slab_cache);

	/* Step 3.
	 * At this point, we are holding all the stripes so the array
	 * is completely stalled, so now is a good time to resize
	 * conf->disks and the scribble region
	 */
	ndisks = kcalloc(newsize, sizeof(struct disk_info), GFP_NOIO);
	if (ndisks) {
		for (i = 0; i < conf->pool_size; i++)
			ndisks[i] = conf->disks[i];

		for (i = conf->pool_size; i < newsize; i++) {
			ndisks[i].extra_page = alloc_page(GFP_NOIO);
			if (!ndisks[i].extra_page)
				err = -ENOMEM;
		}

		if (err) {
			for (i = conf->pool_size; i < newsize; i++)
				if (ndisks[i].extra_page)
					put_page(ndisks[i].extra_page);
			kfree(ndisks);
		} else {
			kfree(conf->disks);
			conf->disks = ndisks;
		}
	} else
		err = -ENOMEM;

	conf->slab_cache = sc;
	conf->active_name = 1-conf->active_name;

	/* Step 4, return new stripes to service */
	while(!list_empty(&newstripes)) {
		nsh = list_entry(newstripes.next, struct stripe_head, lru);
		list_del_init(&nsh->lru);

#if PAGE_SIZE != DEFAULT_STRIPE_SIZE
		for (i = 0; i < nsh->nr_pages; i++) {
			if (nsh->pages[i])
				continue;
			nsh->pages[i] = alloc_page(GFP_NOIO);
			if (!nsh->pages[i])
				err = -ENOMEM;
		}

		for (i = conf->raid_disks; i < newsize; i++) {
			if (nsh->dev[i].page)
				continue;
			nsh->dev[i].page = raid5_get_dev_page(nsh, i);
			nsh->dev[i].orig_page = nsh->dev[i].page;
			nsh->dev[i].offset = raid5_get_page_offset(nsh, i);
		}
#else
		for (i=conf->raid_disks; i < newsize; i++)
			if (nsh->dev[i].page == NULL) {
				struct page *p = alloc_page(GFP_NOIO);
				nsh->dev[i].page = p;
				nsh->dev[i].orig_page = p;
				nsh->dev[i].offset = 0;
				if (!p)
					err = -ENOMEM;
			}
#endif
		raid5_release_stripe(nsh);
	}
	/* critical section pass, GFP_NOIO no longer needed */

	if (!err)
		conf->pool_size = newsize;
	mutex_unlock(&conf->cache_size_mutex);

	return err;
}

static int drop_one_stripe(struct r5conf *conf)
{
	struct stripe_head *sh;
	int hash = (conf->max_nr_stripes - 1) & STRIPE_HASH_LOCKS_MASK;

	spin_lock_irq(conf->hash_locks + hash);
	sh = get_free_stripe(conf, hash);
	spin_unlock_irq(conf->hash_locks + hash);
	if (!sh)
		return 0;
	BUG_ON(atomic_read(&sh->count));
	shrink_buffers(sh);
	free_stripe(conf->slab_cache, sh);
	atomic_dec(&conf->active_stripes);
	conf->max_nr_stripes--;
	return 1;
}

static void shrink_stripes(struct r5conf *conf)
{
	while (conf->max_nr_stripes &&
	       drop_one_stripe(conf))
		;

	kmem_cache_destroy(conf->slab_cache);
	conf->slab_cache = NULL;
}

/*
 * This helper wraps rcu_dereference_protected() and can be used when
 * it is known that the nr_pending of the rdev is elevated.
 */
static struct md_rdev *rdev_pend_deref(struct md_rdev __rcu *rdev)
{
	return rcu_dereference_protected(rdev,
			atomic_read(&rcu_access_pointer(rdev)->nr_pending));
}

/*
 * This helper wraps rcu_dereference_protected() and should be used
 * when it is known that the mddev_lock() is held. This is safe
 * seeing raid5_remove_disk() has the same lock held.
 */
static struct md_rdev *rdev_mdlock_deref(struct mddev *mddev,
					 struct md_rdev __rcu *rdev)
{
	return rcu_dereference_protected(rdev,
			lockdep_is_held(&mddev->reconfig_mutex));
}

static void raid5_end_read_request(struct bio * bi)
{
	struct stripe_head *sh = bi->bi_private;
	struct r5conf *conf = sh->raid_conf;
	int disks = sh->disks, i;
	struct md_rdev *rdev = NULL;
	sector_t s;

	for (i=0 ; i<disks; i++)
		if (bi == &sh->dev[i].req)
			break;

	pr_debug("end_read_request %llu/%d, count: %d, error %d.\n",
		(unsigned long long)sh->sector, i, atomic_read(&sh->count),
		bi->bi_status);
	if (i == disks) {
		BUG();
		return;
	}
	if (test_bit(R5_ReadRepl, &sh->dev[i].flags))
		/* If replacement finished while this request was outstanding,
		 * 'replacement' might be NULL already.
		 * In that case it moved down to 'rdev'.
		 * rdev is not removed until all requests are finished.
		 */
		rdev = rdev_pend_deref(conf->disks[i].replacement);
	if (!rdev)
		rdev = rdev_pend_deref(conf->disks[i].rdev);

	if (use_new_offset(conf, sh))
		s = sh->sector + rdev->new_data_offset;
	else
		s = sh->sector + rdev->data_offset;
	if (!bi->bi_status) {
		set_bit(R5_UPTODATE, &sh->dev[i].flags);
		if (test_bit(R5_ReadError, &sh->dev[i].flags)) {
			/* Note that this cannot happen on a
			 * replacement device.  We just fail those on
			 * any error
			 */
			pr_info_ratelimited(
				"md/raid:%s: read error corrected (%lu sectors at %llu on %pg)\n",
				mdname(conf->mddev), RAID5_STRIPE_SECTORS(conf),
				(unsigned long long)s,
				rdev->bdev);
			atomic_add(RAID5_STRIPE_SECTORS(conf), &rdev->corrected_errors);
			clear_bit(R5_ReadError, &sh->dev[i].flags);
			clear_bit(R5_ReWrite, &sh->dev[i].flags);
		} else if (test_bit(R5_ReadNoMerge, &sh->dev[i].flags))
			clear_bit(R5_ReadNoMerge, &sh->dev[i].flags);

		if (test_bit(R5_InJournal, &sh->dev[i].flags))
			/*
			 * end read for a page in journal, this
			 * must be preparing for prexor in rmw
			 */
			set_bit(R5_OrigPageUPTDODATE, &sh->dev[i].flags);

		if (atomic_read(&rdev->read_errors))
			atomic_set(&rdev->read_errors, 0);
	} else {
		int retry = 0;
		int set_bad = 0;

		clear_bit(R5_UPTODATE, &sh->dev[i].flags);
		if (!(bi->bi_status == BLK_STS_PROTECTION))
			atomic_inc(&rdev->read_errors);
		if (test_bit(R5_ReadRepl, &sh->dev[i].flags))
			pr_warn_ratelimited(
				"md/raid:%s: read error on replacement device (sector %llu on %pg).\n",
				mdname(conf->mddev),
				(unsigned long long)s,
				rdev->bdev);
		else if (conf->mddev->degraded >= conf->max_degraded) {
			set_bad = 1;
			pr_warn_ratelimited(
				"md/raid:%s: read error not correctable (sector %llu on %pg).\n",
				mdname(conf->mddev),
				(unsigned long long)s,
				rdev->bdev);
		} else if (test_bit(R5_ReWrite, &sh->dev[i].flags)) {
			/* Oh, no!!! */
			set_bad = 1;
			pr_warn_ratelimited(
				"md/raid:%s: read error NOT corrected!! (sector %llu on %pg).\n",
				mdname(conf->mddev),
				(unsigned long long)s,
				rdev->bdev);
		} else if (atomic_read(&rdev->read_errors)
			 > conf->max_nr_stripes) {
			if (!test_bit(Faulty, &rdev->flags)) {
				pr_warn("md/raid:%s: %d read_errors > %d stripes\n",
				    mdname(conf->mddev),
				    atomic_read(&rdev->read_errors),
				    conf->max_nr_stripes);
				pr_warn("md/raid:%s: Too many read errors, failing device %pg.\n",
				    mdname(conf->mddev), rdev->bdev);
			}
		} else
			retry = 1;
		if (set_bad && test_bit(In_sync, &rdev->flags)
		    && !test_bit(R5_ReadNoMerge, &sh->dev[i].flags))
			retry = 1;
		if (retry)
			if (sh->qd_idx >= 0 && sh->pd_idx == i)
				set_bit(R5_ReadError, &sh->dev[i].flags);
			else if (test_bit(R5_ReadNoMerge, &sh->dev[i].flags)) {
				set_bit(R5_ReadError, &sh->dev[i].flags);
				clear_bit(R5_ReadNoMerge, &sh->dev[i].flags);
			} else
				set_bit(R5_ReadNoMerge, &sh->dev[i].flags);
		else {
			clear_bit(R5_ReadError, &sh->dev[i].flags);
			clear_bit(R5_ReWrite, &sh->dev[i].flags);
			if (!(set_bad
			      && test_bit(In_sync, &rdev->flags)
			      && rdev_set_badblocks(
				      rdev, sh->sector, RAID5_STRIPE_SECTORS(conf), 0)))
				md_error(conf->mddev, rdev);
		}
	}
	rdev_dec_pending(rdev, conf->mddev);
	bio_uninit(bi);
	clear_bit(R5_LOCKED, &sh->dev[i].flags);
	set_bit(STRIPE_HANDLE, &sh->state);
	raid5_release_stripe(sh);
}

static void raid5_end_write_request(struct bio *bi)
{
	struct stripe_head *sh = bi->bi_private;
	struct r5conf *conf = sh->raid_conf;
	int disks = sh->disks, i;
	struct md_rdev *rdev;
	sector_t first_bad;
	int bad_sectors;
	int replacement = 0;

	for (i = 0 ; i < disks; i++) {
		if (bi == &sh->dev[i].req) {
			rdev = rdev_pend_deref(conf->disks[i].rdev);
			break;
		}
		if (bi == &sh->dev[i].rreq) {
			rdev = rdev_pend_deref(conf->disks[i].replacement);
			if (rdev)
				replacement = 1;
			else
				/* rdev was removed and 'replacement'
				 * replaced it.  rdev is not removed
				 * until all requests are finished.
				 */
				rdev = rdev_pend_deref(conf->disks[i].rdev);
			break;
		}
	}
	pr_debug("end_write_request %llu/%d, count %d, error: %d.\n",
		(unsigned long long)sh->sector, i, atomic_read(&sh->count),
		bi->bi_status);
	if (i == disks) {
		BUG();
		return;
	}

	if (replacement) {
		if (bi->bi_status)
			md_error(conf->mddev, rdev);
		else if (is_badblock(rdev, sh->sector,
				     RAID5_STRIPE_SECTORS(conf),
				     &first_bad, &bad_sectors))
			set_bit(R5_MadeGoodRepl, &sh->dev[i].flags);
	} else {
		if (bi->bi_status) {
			set_bit(STRIPE_DEGRADED, &sh->state);
			set_bit(WriteErrorSeen, &rdev->flags);
			set_bit(R5_WriteError, &sh->dev[i].flags);
			if (!test_and_set_bit(WantReplacement, &rdev->flags))
				set_bit(MD_RECOVERY_NEEDED,
					&rdev->mddev->recovery);
		} else if (is_badblock(rdev, sh->sector,
				       RAID5_STRIPE_SECTORS(conf),
				       &first_bad, &bad_sectors)) {
			set_bit(R5_MadeGood, &sh->dev[i].flags);
			if (test_bit(R5_ReadError, &sh->dev[i].flags))
				/* That was a successful write so make
				 * sure it looks like we already did
				 * a re-write.
				 */
				set_bit(R5_ReWrite, &sh->dev[i].flags);
		}
	}
	rdev_dec_pending(rdev, conf->mddev);

	if (sh->batch_head && bi->bi_status && !replacement)
		set_bit(STRIPE_BATCH_ERR, &sh->batch_head->state);

	bio_uninit(bi);
	if (!test_and_clear_bit(R5_DOUBLE_LOCKED, &sh->dev[i].flags))
		clear_bit(R5_LOCKED, &sh->dev[i].flags);
	set_bit(STRIPE_HANDLE, &sh->state);
	raid5_release_stripe(sh);

	if (sh->batch_head && sh != sh->batch_head)
		raid5_release_stripe(sh->batch_head);
}

static void raid5_error(struct mddev *mddev, struct md_rdev *rdev)
{
	struct r5conf *conf = mddev->private;
	unsigned long flags;
	pr_debug("raid456: error called\n");

<<<<<<< HEAD
	pr_crit("md/raid:%s: Disk failure on %s, disabling device.\n",
		mdname(mddev), bdevname(rdev->bdev, b));
=======
	pr_crit("md/raid:%s: Disk failure on %pg, disabling device.\n",
		mdname(mddev), rdev->bdev);
>>>>>>> bf44eed7

	spin_lock_irqsave(&conf->device_lock, flags);
	set_bit(Faulty, &rdev->flags);
	clear_bit(In_sync, &rdev->flags);
	mddev->degraded = raid5_calc_degraded(conf);

	if (has_failed(conf)) {
		set_bit(MD_BROKEN, &conf->mddev->flags);
		conf->recovery_disabled = mddev->recovery_disabled;

		pr_crit("md/raid:%s: Cannot continue operation (%d/%d failed).\n",
			mdname(mddev), mddev->degraded, conf->raid_disks);
	} else {
		pr_crit("md/raid:%s: Operation continuing on %d devices.\n",
			mdname(mddev), conf->raid_disks - mddev->degraded);
	}

	spin_unlock_irqrestore(&conf->device_lock, flags);
	set_bit(MD_RECOVERY_INTR, &mddev->recovery);

	set_bit(Blocked, &rdev->flags);
	set_mask_bits(&mddev->sb_flags, 0,
		      BIT(MD_SB_CHANGE_DEVS) | BIT(MD_SB_CHANGE_PENDING));
	r5c_update_on_rdev_error(mddev, rdev);
}

/*
 * Input: a 'big' sector number,
 * Output: index of the data and parity disk, and the sector # in them.
 */
sector_t raid5_compute_sector(struct r5conf *conf, sector_t r_sector,
			      int previous, int *dd_idx,
			      struct stripe_head *sh)
{
	sector_t stripe, stripe2;
	sector_t chunk_number;
	unsigned int chunk_offset;
	int pd_idx, qd_idx;
	int ddf_layout = 0;
	sector_t new_sector;
	int algorithm = previous ? conf->prev_algo
				 : conf->algorithm;
	int sectors_per_chunk = previous ? conf->prev_chunk_sectors
					 : conf->chunk_sectors;
	int raid_disks = previous ? conf->previous_raid_disks
				  : conf->raid_disks;
	int data_disks = raid_disks - conf->max_degraded;

	/* First compute the information on this sector */

	/*
	 * Compute the chunk number and the sector offset inside the chunk
	 */
	chunk_offset = sector_div(r_sector, sectors_per_chunk);
	chunk_number = r_sector;

	/*
	 * Compute the stripe number
	 */
	stripe = chunk_number;
	*dd_idx = sector_div(stripe, data_disks);
	stripe2 = stripe;
	/*
	 * Select the parity disk based on the user selected algorithm.
	 */
	pd_idx = qd_idx = -1;
	switch(conf->level) {
	case 4:
		pd_idx = data_disks;
		break;
	case 5:
		switch (algorithm) {
		case ALGORITHM_LEFT_ASYMMETRIC:
			pd_idx = data_disks - sector_div(stripe2, raid_disks);
			if (*dd_idx >= pd_idx)
				(*dd_idx)++;
			break;
		case ALGORITHM_RIGHT_ASYMMETRIC:
			pd_idx = sector_div(stripe2, raid_disks);
			if (*dd_idx >= pd_idx)
				(*dd_idx)++;
			break;
		case ALGORITHM_LEFT_SYMMETRIC:
			pd_idx = data_disks - sector_div(stripe2, raid_disks);
			*dd_idx = (pd_idx + 1 + *dd_idx) % raid_disks;
			break;
		case ALGORITHM_RIGHT_SYMMETRIC:
			pd_idx = sector_div(stripe2, raid_disks);
			*dd_idx = (pd_idx + 1 + *dd_idx) % raid_disks;
			break;
		case ALGORITHM_PARITY_0:
			pd_idx = 0;
			(*dd_idx)++;
			break;
		case ALGORITHM_PARITY_N:
			pd_idx = data_disks;
			break;
		default:
			BUG();
		}
		break;
	case 6:

		switch (algorithm) {
		case ALGORITHM_LEFT_ASYMMETRIC:
			pd_idx = raid_disks - 1 - sector_div(stripe2, raid_disks);
			qd_idx = pd_idx + 1;
			if (pd_idx == raid_disks-1) {
				(*dd_idx)++;	/* Q D D D P */
				qd_idx = 0;
			} else if (*dd_idx >= pd_idx)
				(*dd_idx) += 2; /* D D P Q D */
			break;
		case ALGORITHM_RIGHT_ASYMMETRIC:
			pd_idx = sector_div(stripe2, raid_disks);
			qd_idx = pd_idx + 1;
			if (pd_idx == raid_disks-1) {
				(*dd_idx)++;	/* Q D D D P */
				qd_idx = 0;
			} else if (*dd_idx >= pd_idx)
				(*dd_idx) += 2; /* D D P Q D */
			break;
		case ALGORITHM_LEFT_SYMMETRIC:
			pd_idx = raid_disks - 1 - sector_div(stripe2, raid_disks);
			qd_idx = (pd_idx + 1) % raid_disks;
			*dd_idx = (pd_idx + 2 + *dd_idx) % raid_disks;
			break;
		case ALGORITHM_RIGHT_SYMMETRIC:
			pd_idx = sector_div(stripe2, raid_disks);
			qd_idx = (pd_idx + 1) % raid_disks;
			*dd_idx = (pd_idx + 2 + *dd_idx) % raid_disks;
			break;

		case ALGORITHM_PARITY_0:
			pd_idx = 0;
			qd_idx = 1;
			(*dd_idx) += 2;
			break;
		case ALGORITHM_PARITY_N:
			pd_idx = data_disks;
			qd_idx = data_disks + 1;
			break;

		case ALGORITHM_ROTATING_ZERO_RESTART:
			/* Exactly the same as RIGHT_ASYMMETRIC, but or
			 * of blocks for computing Q is different.
			 */
			pd_idx = sector_div(stripe2, raid_disks);
			qd_idx = pd_idx + 1;
			if (pd_idx == raid_disks-1) {
				(*dd_idx)++;	/* Q D D D P */
				qd_idx = 0;
			} else if (*dd_idx >= pd_idx)
				(*dd_idx) += 2; /* D D P Q D */
			ddf_layout = 1;
			break;

		case ALGORITHM_ROTATING_N_RESTART:
			/* Same a left_asymmetric, by first stripe is
			 * D D D P Q  rather than
			 * Q D D D P
			 */
			stripe2 += 1;
			pd_idx = raid_disks - 1 - sector_div(stripe2, raid_disks);
			qd_idx = pd_idx + 1;
			if (pd_idx == raid_disks-1) {
				(*dd_idx)++;	/* Q D D D P */
				qd_idx = 0;
			} else if (*dd_idx >= pd_idx)
				(*dd_idx) += 2; /* D D P Q D */
			ddf_layout = 1;
			break;

		case ALGORITHM_ROTATING_N_CONTINUE:
			/* Same as left_symmetric but Q is before P */
			pd_idx = raid_disks - 1 - sector_div(stripe2, raid_disks);
			qd_idx = (pd_idx + raid_disks - 1) % raid_disks;
			*dd_idx = (pd_idx + 1 + *dd_idx) % raid_disks;
			ddf_layout = 1;
			break;

		case ALGORITHM_LEFT_ASYMMETRIC_6:
			/* RAID5 left_asymmetric, with Q on last device */
			pd_idx = data_disks - sector_div(stripe2, raid_disks-1);
			if (*dd_idx >= pd_idx)
				(*dd_idx)++;
			qd_idx = raid_disks - 1;
			break;

		case ALGORITHM_RIGHT_ASYMMETRIC_6:
			pd_idx = sector_div(stripe2, raid_disks-1);
			if (*dd_idx >= pd_idx)
				(*dd_idx)++;
			qd_idx = raid_disks - 1;
			break;

		case ALGORITHM_LEFT_SYMMETRIC_6:
			pd_idx = data_disks - sector_div(stripe2, raid_disks-1);
			*dd_idx = (pd_idx + 1 + *dd_idx) % (raid_disks-1);
			qd_idx = raid_disks - 1;
			break;

		case ALGORITHM_RIGHT_SYMMETRIC_6:
			pd_idx = sector_div(stripe2, raid_disks-1);
			*dd_idx = (pd_idx + 1 + *dd_idx) % (raid_disks-1);
			qd_idx = raid_disks - 1;
			break;

		case ALGORITHM_PARITY_0_6:
			pd_idx = 0;
			(*dd_idx)++;
			qd_idx = raid_disks - 1;
			break;

		default:
			BUG();
		}
		break;
	}

	if (sh) {
		sh->pd_idx = pd_idx;
		sh->qd_idx = qd_idx;
		sh->ddf_layout = ddf_layout;
	}
	/*
	 * Finally, compute the new sector number
	 */
	new_sector = (sector_t)stripe * sectors_per_chunk + chunk_offset;
	return new_sector;
}

sector_t raid5_compute_blocknr(struct stripe_head *sh, int i, int previous)
{
	struct r5conf *conf = sh->raid_conf;
	int raid_disks = sh->disks;
	int data_disks = raid_disks - conf->max_degraded;
	sector_t new_sector = sh->sector, check;
	int sectors_per_chunk = previous ? conf->prev_chunk_sectors
					 : conf->chunk_sectors;
	int algorithm = previous ? conf->prev_algo
				 : conf->algorithm;
	sector_t stripe;
	int chunk_offset;
	sector_t chunk_number;
	int dummy1, dd_idx = i;
	sector_t r_sector;
	struct stripe_head sh2;

	chunk_offset = sector_div(new_sector, sectors_per_chunk);
	stripe = new_sector;

	if (i == sh->pd_idx)
		return 0;
	switch(conf->level) {
	case 4: break;
	case 5:
		switch (algorithm) {
		case ALGORITHM_LEFT_ASYMMETRIC:
		case ALGORITHM_RIGHT_ASYMMETRIC:
			if (i > sh->pd_idx)
				i--;
			break;
		case ALGORITHM_LEFT_SYMMETRIC:
		case ALGORITHM_RIGHT_SYMMETRIC:
			if (i < sh->pd_idx)
				i += raid_disks;
			i -= (sh->pd_idx + 1);
			break;
		case ALGORITHM_PARITY_0:
			i -= 1;
			break;
		case ALGORITHM_PARITY_N:
			break;
		default:
			BUG();
		}
		break;
	case 6:
		if (i == sh->qd_idx)
			return 0; /* It is the Q disk */
		switch (algorithm) {
		case ALGORITHM_LEFT_ASYMMETRIC:
		case ALGORITHM_RIGHT_ASYMMETRIC:
		case ALGORITHM_ROTATING_ZERO_RESTART:
		case ALGORITHM_ROTATING_N_RESTART:
			if (sh->pd_idx == raid_disks-1)
				i--;	/* Q D D D P */
			else if (i > sh->pd_idx)
				i -= 2; /* D D P Q D */
			break;
		case ALGORITHM_LEFT_SYMMETRIC:
		case ALGORITHM_RIGHT_SYMMETRIC:
			if (sh->pd_idx == raid_disks-1)
				i--; /* Q D D D P */
			else {
				/* D D P Q D */
				if (i < sh->pd_idx)
					i += raid_disks;
				i -= (sh->pd_idx + 2);
			}
			break;
		case ALGORITHM_PARITY_0:
			i -= 2;
			break;
		case ALGORITHM_PARITY_N:
			break;
		case ALGORITHM_ROTATING_N_CONTINUE:
			/* Like left_symmetric, but P is before Q */
			if (sh->pd_idx == 0)
				i--;	/* P D D D Q */
			else {
				/* D D Q P D */
				if (i < sh->pd_idx)
					i += raid_disks;
				i -= (sh->pd_idx + 1);
			}
			break;
		case ALGORITHM_LEFT_ASYMMETRIC_6:
		case ALGORITHM_RIGHT_ASYMMETRIC_6:
			if (i > sh->pd_idx)
				i--;
			break;
		case ALGORITHM_LEFT_SYMMETRIC_6:
		case ALGORITHM_RIGHT_SYMMETRIC_6:
			if (i < sh->pd_idx)
				i += data_disks + 1;
			i -= (sh->pd_idx + 1);
			break;
		case ALGORITHM_PARITY_0_6:
			i -= 1;
			break;
		default:
			BUG();
		}
		break;
	}

	chunk_number = stripe * data_disks + i;
	r_sector = chunk_number * sectors_per_chunk + chunk_offset;

	check = raid5_compute_sector(conf, r_sector,
				     previous, &dummy1, &sh2);
	if (check != sh->sector || dummy1 != dd_idx || sh2.pd_idx != sh->pd_idx
		|| sh2.qd_idx != sh->qd_idx) {
		pr_warn("md/raid:%s: compute_blocknr: map not correct\n",
			mdname(conf->mddev));
		return 0;
	}
	return r_sector;
}

/*
 * There are cases where we want handle_stripe_dirtying() and
 * schedule_reconstruction() to delay towrite to some dev of a stripe.
 *
 * This function checks whether we want to delay the towrite. Specifically,
 * we delay the towrite when:
 *
 *   1. degraded stripe has a non-overwrite to the missing dev, AND this
 *      stripe has data in journal (for other devices).
 *
 *      In this case, when reading data for the non-overwrite dev, it is
 *      necessary to handle complex rmw of write back cache (prexor with
 *      orig_page, and xor with page). To keep read path simple, we would
 *      like to flush data in journal to RAID disks first, so complex rmw
 *      is handled in the write patch (handle_stripe_dirtying).
 *
 *   2. when journal space is critical (R5C_LOG_CRITICAL=1)
 *
 *      It is important to be able to flush all stripes in raid5-cache.
 *      Therefore, we need reserve some space on the journal device for
 *      these flushes. If flush operation includes pending writes to the
 *      stripe, we need to reserve (conf->raid_disk + 1) pages per stripe
 *      for the flush out. If we exclude these pending writes from flush
 *      operation, we only need (conf->max_degraded + 1) pages per stripe.
 *      Therefore, excluding pending writes in these cases enables more
 *      efficient use of the journal device.
 *
 *      Note: To make sure the stripe makes progress, we only delay
 *      towrite for stripes with data already in journal (injournal > 0).
 *      When LOG_CRITICAL, stripes with injournal == 0 will be sent to
 *      no_space_stripes list.
 *
 *   3. during journal failure
 *      In journal failure, we try to flush all cached data to raid disks
 *      based on data in stripe cache. The array is read-only to upper
 *      layers, so we would skip all pending writes.
 *
 */
static inline bool delay_towrite(struct r5conf *conf,
				 struct r5dev *dev,
				 struct stripe_head_state *s)
{
	/* case 1 above */
	if (!test_bit(R5_OVERWRITE, &dev->flags) &&
	    !test_bit(R5_Insync, &dev->flags) && s->injournal)
		return true;
	/* case 2 above */
	if (test_bit(R5C_LOG_CRITICAL, &conf->cache_state) &&
	    s->injournal > 0)
		return true;
	/* case 3 above */
	if (s->log_failed && s->injournal)
		return true;
	return false;
}

static void
schedule_reconstruction(struct stripe_head *sh, struct stripe_head_state *s,
			 int rcw, int expand)
{
	int i, pd_idx = sh->pd_idx, qd_idx = sh->qd_idx, disks = sh->disks;
	struct r5conf *conf = sh->raid_conf;
	int level = conf->level;

	if (rcw) {
		/*
		 * In some cases, handle_stripe_dirtying initially decided to
		 * run rmw and allocates extra page for prexor. However, rcw is
		 * cheaper later on. We need to free the extra page now,
		 * because we won't be able to do that in ops_complete_prexor().
		 */
		r5c_release_extra_page(sh);

		for (i = disks; i--; ) {
			struct r5dev *dev = &sh->dev[i];

			if (dev->towrite && !delay_towrite(conf, dev, s)) {
				set_bit(R5_LOCKED, &dev->flags);
				set_bit(R5_Wantdrain, &dev->flags);
				if (!expand)
					clear_bit(R5_UPTODATE, &dev->flags);
				s->locked++;
			} else if (test_bit(R5_InJournal, &dev->flags)) {
				set_bit(R5_LOCKED, &dev->flags);
				s->locked++;
			}
		}
		/* if we are not expanding this is a proper write request, and
		 * there will be bios with new data to be drained into the
		 * stripe cache
		 */
		if (!expand) {
			if (!s->locked)
				/* False alarm, nothing to do */
				return;
			sh->reconstruct_state = reconstruct_state_drain_run;
			set_bit(STRIPE_OP_BIODRAIN, &s->ops_request);
		} else
			sh->reconstruct_state = reconstruct_state_run;

		set_bit(STRIPE_OP_RECONSTRUCT, &s->ops_request);

		if (s->locked + conf->max_degraded == disks)
			if (!test_and_set_bit(STRIPE_FULL_WRITE, &sh->state))
				atomic_inc(&conf->pending_full_writes);
	} else {
		BUG_ON(!(test_bit(R5_UPTODATE, &sh->dev[pd_idx].flags) ||
			test_bit(R5_Wantcompute, &sh->dev[pd_idx].flags)));
		BUG_ON(level == 6 &&
			(!(test_bit(R5_UPTODATE, &sh->dev[qd_idx].flags) ||
			   test_bit(R5_Wantcompute, &sh->dev[qd_idx].flags))));

		for (i = disks; i--; ) {
			struct r5dev *dev = &sh->dev[i];
			if (i == pd_idx || i == qd_idx)
				continue;

			if (dev->towrite &&
			    (test_bit(R5_UPTODATE, &dev->flags) ||
			     test_bit(R5_Wantcompute, &dev->flags))) {
				set_bit(R5_Wantdrain, &dev->flags);
				set_bit(R5_LOCKED, &dev->flags);
				clear_bit(R5_UPTODATE, &dev->flags);
				s->locked++;
			} else if (test_bit(R5_InJournal, &dev->flags)) {
				set_bit(R5_LOCKED, &dev->flags);
				s->locked++;
			}
		}
		if (!s->locked)
			/* False alarm - nothing to do */
			return;
		sh->reconstruct_state = reconstruct_state_prexor_drain_run;
		set_bit(STRIPE_OP_PREXOR, &s->ops_request);
		set_bit(STRIPE_OP_BIODRAIN, &s->ops_request);
		set_bit(STRIPE_OP_RECONSTRUCT, &s->ops_request);
	}

	/* keep the parity disk(s) locked while asynchronous operations
	 * are in flight
	 */
	set_bit(R5_LOCKED, &sh->dev[pd_idx].flags);
	clear_bit(R5_UPTODATE, &sh->dev[pd_idx].flags);
	s->locked++;

	if (level == 6) {
		int qd_idx = sh->qd_idx;
		struct r5dev *dev = &sh->dev[qd_idx];

		set_bit(R5_LOCKED, &dev->flags);
		clear_bit(R5_UPTODATE, &dev->flags);
		s->locked++;
	}

	if (raid5_has_ppl(sh->raid_conf) && sh->ppl_page &&
	    test_bit(STRIPE_OP_BIODRAIN, &s->ops_request) &&
	    !test_bit(STRIPE_FULL_WRITE, &sh->state) &&
	    test_bit(R5_Insync, &sh->dev[pd_idx].flags))
		set_bit(STRIPE_OP_PARTIAL_PARITY, &s->ops_request);

	pr_debug("%s: stripe %llu locked: %d ops_request: %lx\n",
		__func__, (unsigned long long)sh->sector,
		s->locked, s->ops_request);
}

/*
 * Each stripe/dev can have one or more bion attached.
 * toread/towrite point to the first in a chain.
 * The bi_next chain must be in order.
 */
static int add_stripe_bio(struct stripe_head *sh, struct bio *bi, int dd_idx,
			  int forwrite, int previous)
{
	struct bio **bip;
	struct r5conf *conf = sh->raid_conf;
	int firstwrite=0;

	pr_debug("adding bi b#%llu to stripe s#%llu\n",
		(unsigned long long)bi->bi_iter.bi_sector,
		(unsigned long long)sh->sector);

	spin_lock_irq(&sh->stripe_lock);
	/* Don't allow new IO added to stripes in batch list */
	if (sh->batch_head)
		goto overlap;
	if (forwrite) {
		bip = &sh->dev[dd_idx].towrite;
		if (*bip == NULL)
			firstwrite = 1;
	} else
		bip = &sh->dev[dd_idx].toread;
	while (*bip && (*bip)->bi_iter.bi_sector < bi->bi_iter.bi_sector) {
		if (bio_end_sector(*bip) > bi->bi_iter.bi_sector)
			goto overlap;
		bip = & (*bip)->bi_next;
	}
	if (*bip && (*bip)->bi_iter.bi_sector < bio_end_sector(bi))
		goto overlap;

	if (forwrite && raid5_has_ppl(conf)) {
		/*
		 * With PPL only writes to consecutive data chunks within a
		 * stripe are allowed because for a single stripe_head we can
		 * only have one PPL entry at a time, which describes one data
		 * range. Not really an overlap, but wait_for_overlap can be
		 * used to handle this.
		 */
		sector_t sector;
		sector_t first = 0;
		sector_t last = 0;
		int count = 0;
		int i;

		for (i = 0; i < sh->disks; i++) {
			if (i != sh->pd_idx &&
			    (i == dd_idx || sh->dev[i].towrite)) {
				sector = sh->dev[i].sector;
				if (count == 0 || sector < first)
					first = sector;
				if (sector > last)
					last = sector;
				count++;
			}
		}

		if (first + conf->chunk_sectors * (count - 1) != last)
			goto overlap;
	}

	if (!forwrite || previous)
		clear_bit(STRIPE_BATCH_READY, &sh->state);

	BUG_ON(*bip && bi->bi_next && (*bip) != bi->bi_next);
	if (*bip)
		bi->bi_next = *bip;
	*bip = bi;
	bio_inc_remaining(bi);
	md_write_inc(conf->mddev, bi);

	if (forwrite) {
		/* check if page is covered */
		sector_t sector = sh->dev[dd_idx].sector;
		for (bi=sh->dev[dd_idx].towrite;
		     sector < sh->dev[dd_idx].sector + RAID5_STRIPE_SECTORS(conf) &&
			     bi && bi->bi_iter.bi_sector <= sector;
		     bi = r5_next_bio(conf, bi, sh->dev[dd_idx].sector)) {
			if (bio_end_sector(bi) >= sector)
				sector = bio_end_sector(bi);
		}
		if (sector >= sh->dev[dd_idx].sector + RAID5_STRIPE_SECTORS(conf))
			if (!test_and_set_bit(R5_OVERWRITE, &sh->dev[dd_idx].flags))
				sh->overwrite_disks++;
	}

	pr_debug("added bi b#%llu to stripe s#%llu, disk %d.\n",
		(unsigned long long)(*bip)->bi_iter.bi_sector,
		(unsigned long long)sh->sector, dd_idx);

	if (conf->mddev->bitmap && firstwrite) {
		/* Cannot hold spinlock over bitmap_startwrite,
		 * but must ensure this isn't added to a batch until
		 * we have added to the bitmap and set bm_seq.
		 * So set STRIPE_BITMAP_PENDING to prevent
		 * batching.
		 * If multiple add_stripe_bio() calls race here they
		 * much all set STRIPE_BITMAP_PENDING.  So only the first one
		 * to complete "bitmap_startwrite" gets to set
		 * STRIPE_BIT_DELAY.  This is important as once a stripe
		 * is added to a batch, STRIPE_BIT_DELAY cannot be changed
		 * any more.
		 */
		set_bit(STRIPE_BITMAP_PENDING, &sh->state);
		spin_unlock_irq(&sh->stripe_lock);
		md_bitmap_startwrite(conf->mddev->bitmap, sh->sector,
				     RAID5_STRIPE_SECTORS(conf), 0);
		spin_lock_irq(&sh->stripe_lock);
		clear_bit(STRIPE_BITMAP_PENDING, &sh->state);
		if (!sh->batch_head) {
			sh->bm_seq = conf->seq_flush+1;
			set_bit(STRIPE_BIT_DELAY, &sh->state);
		}
	}
	spin_unlock_irq(&sh->stripe_lock);

	if (stripe_can_batch(sh))
		stripe_add_to_batch_list(conf, sh);
	return 1;

 overlap:
	set_bit(R5_Overlap, &sh->dev[dd_idx].flags);
	spin_unlock_irq(&sh->stripe_lock);
	return 0;
}

static void end_reshape(struct r5conf *conf);

static void stripe_set_idx(sector_t stripe, struct r5conf *conf, int previous,
			    struct stripe_head *sh)
{
	int sectors_per_chunk =
		previous ? conf->prev_chunk_sectors : conf->chunk_sectors;
	int dd_idx;
	int chunk_offset = sector_div(stripe, sectors_per_chunk);
	int disks = previous ? conf->previous_raid_disks : conf->raid_disks;

	raid5_compute_sector(conf,
			     stripe * (disks - conf->max_degraded)
			     *sectors_per_chunk + chunk_offset,
			     previous,
			     &dd_idx, sh);
}

static void
handle_failed_stripe(struct r5conf *conf, struct stripe_head *sh,
		     struct stripe_head_state *s, int disks)
{
	int i;
	BUG_ON(sh->batch_head);
	for (i = disks; i--; ) {
		struct bio *bi;
		int bitmap_end = 0;

		if (test_bit(R5_ReadError, &sh->dev[i].flags)) {
			struct md_rdev *rdev;
			rcu_read_lock();
			rdev = rcu_dereference(conf->disks[i].rdev);
			if (rdev && test_bit(In_sync, &rdev->flags) &&
			    !test_bit(Faulty, &rdev->flags))
				atomic_inc(&rdev->nr_pending);
			else
				rdev = NULL;
			rcu_read_unlock();
			if (rdev) {
				if (!rdev_set_badblocks(
					    rdev,
					    sh->sector,
					    RAID5_STRIPE_SECTORS(conf), 0))
					md_error(conf->mddev, rdev);
				rdev_dec_pending(rdev, conf->mddev);
			}
		}
		spin_lock_irq(&sh->stripe_lock);
		/* fail all writes first */
		bi = sh->dev[i].towrite;
		sh->dev[i].towrite = NULL;
		sh->overwrite_disks = 0;
		spin_unlock_irq(&sh->stripe_lock);
		if (bi)
			bitmap_end = 1;

		log_stripe_write_finished(sh);

		if (test_and_clear_bit(R5_Overlap, &sh->dev[i].flags))
			wake_up(&conf->wait_for_overlap);

		while (bi && bi->bi_iter.bi_sector <
			sh->dev[i].sector + RAID5_STRIPE_SECTORS(conf)) {
			struct bio *nextbi = r5_next_bio(conf, bi, sh->dev[i].sector);

			md_write_end(conf->mddev);
			bio_io_error(bi);
			bi = nextbi;
		}
		if (bitmap_end)
			md_bitmap_endwrite(conf->mddev->bitmap, sh->sector,
					   RAID5_STRIPE_SECTORS(conf), 0, 0);
		bitmap_end = 0;
		/* and fail all 'written' */
		bi = sh->dev[i].written;
		sh->dev[i].written = NULL;
		if (test_and_clear_bit(R5_SkipCopy, &sh->dev[i].flags)) {
			WARN_ON(test_bit(R5_UPTODATE, &sh->dev[i].flags));
			sh->dev[i].page = sh->dev[i].orig_page;
		}

		if (bi) bitmap_end = 1;
		while (bi && bi->bi_iter.bi_sector <
		       sh->dev[i].sector + RAID5_STRIPE_SECTORS(conf)) {
			struct bio *bi2 = r5_next_bio(conf, bi, sh->dev[i].sector);

			md_write_end(conf->mddev);
			bio_io_error(bi);
			bi = bi2;
		}

		/* fail any reads if this device is non-operational and
		 * the data has not reached the cache yet.
		 */
		if (!test_bit(R5_Wantfill, &sh->dev[i].flags) &&
		    s->failed > conf->max_degraded &&
		    (!test_bit(R5_Insync, &sh->dev[i].flags) ||
		      test_bit(R5_ReadError, &sh->dev[i].flags))) {
			spin_lock_irq(&sh->stripe_lock);
			bi = sh->dev[i].toread;
			sh->dev[i].toread = NULL;
			spin_unlock_irq(&sh->stripe_lock);
			if (test_and_clear_bit(R5_Overlap, &sh->dev[i].flags))
				wake_up(&conf->wait_for_overlap);
			if (bi)
				s->to_read--;
			while (bi && bi->bi_iter.bi_sector <
			       sh->dev[i].sector + RAID5_STRIPE_SECTORS(conf)) {
				struct bio *nextbi =
					r5_next_bio(conf, bi, sh->dev[i].sector);

				bio_io_error(bi);
				bi = nextbi;
			}
		}
		if (bitmap_end)
			md_bitmap_endwrite(conf->mddev->bitmap, sh->sector,
					   RAID5_STRIPE_SECTORS(conf), 0, 0);
		/* If we were in the middle of a write the parity block might
		 * still be locked - so just clear all R5_LOCKED flags
		 */
		clear_bit(R5_LOCKED, &sh->dev[i].flags);
	}
	s->to_write = 0;
	s->written = 0;

	if (test_and_clear_bit(STRIPE_FULL_WRITE, &sh->state))
		if (atomic_dec_and_test(&conf->pending_full_writes))
			md_wakeup_thread(conf->mddev->thread);
}

static void
handle_failed_sync(struct r5conf *conf, struct stripe_head *sh,
		   struct stripe_head_state *s)
{
	int abort = 0;
	int i;

	BUG_ON(sh->batch_head);
	clear_bit(STRIPE_SYNCING, &sh->state);
	if (test_and_clear_bit(R5_Overlap, &sh->dev[sh->pd_idx].flags))
		wake_up(&conf->wait_for_overlap);
	s->syncing = 0;
	s->replacing = 0;
	/* There is nothing more to do for sync/check/repair.
	 * Don't even need to abort as that is handled elsewhere
	 * if needed, and not always wanted e.g. if there is a known
	 * bad block here.
	 * For recover/replace we need to record a bad block on all
	 * non-sync devices, or abort the recovery
	 */
	if (test_bit(MD_RECOVERY_RECOVER, &conf->mddev->recovery)) {
		/* During recovery devices cannot be removed, so
		 * locking and refcounting of rdevs is not needed
		 */
		rcu_read_lock();
		for (i = 0; i < conf->raid_disks; i++) {
			struct md_rdev *rdev = rcu_dereference(conf->disks[i].rdev);
			if (rdev
			    && !test_bit(Faulty, &rdev->flags)
			    && !test_bit(In_sync, &rdev->flags)
			    && !rdev_set_badblocks(rdev, sh->sector,
						   RAID5_STRIPE_SECTORS(conf), 0))
				abort = 1;
			rdev = rcu_dereference(conf->disks[i].replacement);
			if (rdev
			    && !test_bit(Faulty, &rdev->flags)
			    && !test_bit(In_sync, &rdev->flags)
			    && !rdev_set_badblocks(rdev, sh->sector,
						   RAID5_STRIPE_SECTORS(conf), 0))
				abort = 1;
		}
		rcu_read_unlock();
		if (abort)
			conf->recovery_disabled =
				conf->mddev->recovery_disabled;
	}
	md_done_sync(conf->mddev, RAID5_STRIPE_SECTORS(conf), !abort);
}

static int want_replace(struct stripe_head *sh, int disk_idx)
{
	struct md_rdev *rdev;
	int rv = 0;

	rcu_read_lock();
	rdev = rcu_dereference(sh->raid_conf->disks[disk_idx].replacement);
	if (rdev
	    && !test_bit(Faulty, &rdev->flags)
	    && !test_bit(In_sync, &rdev->flags)
	    && (rdev->recovery_offset <= sh->sector
		|| rdev->mddev->recovery_cp <= sh->sector))
		rv = 1;
	rcu_read_unlock();
	return rv;
}

static int need_this_block(struct stripe_head *sh, struct stripe_head_state *s,
			   int disk_idx, int disks)
{
	struct r5dev *dev = &sh->dev[disk_idx];
	struct r5dev *fdev[2] = { &sh->dev[s->failed_num[0]],
				  &sh->dev[s->failed_num[1]] };
	int i;
	bool force_rcw = (sh->raid_conf->rmw_level == PARITY_DISABLE_RMW);


	if (test_bit(R5_LOCKED, &dev->flags) ||
	    test_bit(R5_UPTODATE, &dev->flags))
		/* No point reading this as we already have it or have
		 * decided to get it.
		 */
		return 0;

	if (dev->toread ||
	    (dev->towrite && !test_bit(R5_OVERWRITE, &dev->flags)))
		/* We need this block to directly satisfy a request */
		return 1;

	if (s->syncing || s->expanding ||
	    (s->replacing && want_replace(sh, disk_idx)))
		/* When syncing, or expanding we read everything.
		 * When replacing, we need the replaced block.
		 */
		return 1;

	if ((s->failed >= 1 && fdev[0]->toread) ||
	    (s->failed >= 2 && fdev[1]->toread))
		/* If we want to read from a failed device, then
		 * we need to actually read every other device.
		 */
		return 1;

	/* Sometimes neither read-modify-write nor reconstruct-write
	 * cycles can work.  In those cases we read every block we
	 * can.  Then the parity-update is certain to have enough to
	 * work with.
	 * This can only be a problem when we need to write something,
	 * and some device has failed.  If either of those tests
	 * fail we need look no further.
	 */
	if (!s->failed || !s->to_write)
		return 0;

	if (test_bit(R5_Insync, &dev->flags) &&
	    !test_bit(STRIPE_PREREAD_ACTIVE, &sh->state))
		/* Pre-reads at not permitted until after short delay
		 * to gather multiple requests.  However if this
		 * device is no Insync, the block could only be computed
		 * and there is no need to delay that.
		 */
		return 0;

	for (i = 0; i < s->failed && i < 2; i++) {
		if (fdev[i]->towrite &&
		    !test_bit(R5_UPTODATE, &fdev[i]->flags) &&
		    !test_bit(R5_OVERWRITE, &fdev[i]->flags))
			/* If we have a partial write to a failed
			 * device, then we will need to reconstruct
			 * the content of that device, so all other
			 * devices must be read.
			 */
			return 1;

		if (s->failed >= 2 &&
		    (fdev[i]->towrite ||
		     s->failed_num[i] == sh->pd_idx ||
		     s->failed_num[i] == sh->qd_idx) &&
		    !test_bit(R5_UPTODATE, &fdev[i]->flags))
			/* In max degraded raid6, If the failed disk is P, Q,
			 * or we want to read the failed disk, we need to do
			 * reconstruct-write.
			 */
			force_rcw = true;
	}

	/* If we are forced to do a reconstruct-write, because parity
	 * cannot be trusted and we are currently recovering it, there
	 * is extra need to be careful.
	 * If one of the devices that we would need to read, because
	 * it is not being overwritten (and maybe not written at all)
	 * is missing/faulty, then we need to read everything we can.
	 */
	if (!force_rcw &&
	    sh->sector < sh->raid_conf->mddev->recovery_cp)
		/* reconstruct-write isn't being forced */
		return 0;
	for (i = 0; i < s->failed && i < 2; i++) {
		if (s->failed_num[i] != sh->pd_idx &&
		    s->failed_num[i] != sh->qd_idx &&
		    !test_bit(R5_UPTODATE, &fdev[i]->flags) &&
		    !test_bit(R5_OVERWRITE, &fdev[i]->flags))
			return 1;
	}

	return 0;
}

/* fetch_block - checks the given member device to see if its data needs
 * to be read or computed to satisfy a request.
 *
 * Returns 1 when no more member devices need to be checked, otherwise returns
 * 0 to tell the loop in handle_stripe_fill to continue
 */
static int fetch_block(struct stripe_head *sh, struct stripe_head_state *s,
		       int disk_idx, int disks)
{
	struct r5dev *dev = &sh->dev[disk_idx];

	/* is the data in this block needed, and can we get it? */
	if (need_this_block(sh, s, disk_idx, disks)) {
		/* we would like to get this block, possibly by computing it,
		 * otherwise read it if the backing disk is insync
		 */
		BUG_ON(test_bit(R5_Wantcompute, &dev->flags));
		BUG_ON(test_bit(R5_Wantread, &dev->flags));
		BUG_ON(sh->batch_head);

		/*
		 * In the raid6 case if the only non-uptodate disk is P
		 * then we already trusted P to compute the other failed
		 * drives. It is safe to compute rather than re-read P.
		 * In other cases we only compute blocks from failed
		 * devices, otherwise check/repair might fail to detect
		 * a real inconsistency.
		 */

		if ((s->uptodate == disks - 1) &&
		    ((sh->qd_idx >= 0 && sh->pd_idx == disk_idx) ||
		    (s->failed && (disk_idx == s->failed_num[0] ||
				   disk_idx == s->failed_num[1])))) {
			/* have disk failed, and we're requested to fetch it;
			 * do compute it
			 */
			pr_debug("Computing stripe %llu block %d\n",
			       (unsigned long long)sh->sector, disk_idx);
			set_bit(STRIPE_COMPUTE_RUN, &sh->state);
			set_bit(STRIPE_OP_COMPUTE_BLK, &s->ops_request);
			set_bit(R5_Wantcompute, &dev->flags);
			sh->ops.target = disk_idx;
			sh->ops.target2 = -1; /* no 2nd target */
			s->req_compute = 1;
			/* Careful: from this point on 'uptodate' is in the eye
			 * of raid_run_ops which services 'compute' operations
			 * before writes. R5_Wantcompute flags a block that will
			 * be R5_UPTODATE by the time it is needed for a
			 * subsequent operation.
			 */
			s->uptodate++;
			return 1;
		} else if (s->uptodate == disks-2 && s->failed >= 2) {
			/* Computing 2-failure is *very* expensive; only
			 * do it if failed >= 2
			 */
			int other;
			for (other = disks; other--; ) {
				if (other == disk_idx)
					continue;
				if (!test_bit(R5_UPTODATE,
				      &sh->dev[other].flags))
					break;
			}
			BUG_ON(other < 0);
			pr_debug("Computing stripe %llu blocks %d,%d\n",
			       (unsigned long long)sh->sector,
			       disk_idx, other);
			set_bit(STRIPE_COMPUTE_RUN, &sh->state);
			set_bit(STRIPE_OP_COMPUTE_BLK, &s->ops_request);
			set_bit(R5_Wantcompute, &sh->dev[disk_idx].flags);
			set_bit(R5_Wantcompute, &sh->dev[other].flags);
			sh->ops.target = disk_idx;
			sh->ops.target2 = other;
			s->uptodate += 2;
			s->req_compute = 1;
			return 1;
		} else if (test_bit(R5_Insync, &dev->flags)) {
			set_bit(R5_LOCKED, &dev->flags);
			set_bit(R5_Wantread, &dev->flags);
			s->locked++;
			pr_debug("Reading block %d (sync=%d)\n",
				disk_idx, s->syncing);
		}
	}

	return 0;
}

/*
 * handle_stripe_fill - read or compute data to satisfy pending requests.
 */
static void handle_stripe_fill(struct stripe_head *sh,
			       struct stripe_head_state *s,
			       int disks)
{
	int i;

	/* look for blocks to read/compute, skip this if a compute
	 * is already in flight, or if the stripe contents are in the
	 * midst of changing due to a write
	 */
	if (!test_bit(STRIPE_COMPUTE_RUN, &sh->state) && !sh->check_state &&
	    !sh->reconstruct_state) {

		/*
		 * For degraded stripe with data in journal, do not handle
		 * read requests yet, instead, flush the stripe to raid
		 * disks first, this avoids handling complex rmw of write
		 * back cache (prexor with orig_page, and then xor with
		 * page) in the read path
		 */
		if (s->injournal && s->failed) {
			if (test_bit(STRIPE_R5C_CACHING, &sh->state))
				r5c_make_stripe_write_out(sh);
			goto out;
		}

		for (i = disks; i--; )
			if (fetch_block(sh, s, i, disks))
				break;
	}
out:
	set_bit(STRIPE_HANDLE, &sh->state);
}

static void break_stripe_batch_list(struct stripe_head *head_sh,
				    unsigned long handle_flags);
/* handle_stripe_clean_event
 * any written block on an uptodate or failed drive can be returned.
 * Note that if we 'wrote' to a failed drive, it will be UPTODATE, but
 * never LOCKED, so we don't need to test 'failed' directly.
 */
static void handle_stripe_clean_event(struct r5conf *conf,
	struct stripe_head *sh, int disks)
{
	int i;
	struct r5dev *dev;
	int discard_pending = 0;
	struct stripe_head *head_sh = sh;
	bool do_endio = false;

	for (i = disks; i--; )
		if (sh->dev[i].written) {
			dev = &sh->dev[i];
			if (!test_bit(R5_LOCKED, &dev->flags) &&
			    (test_bit(R5_UPTODATE, &dev->flags) ||
			     test_bit(R5_Discard, &dev->flags) ||
			     test_bit(R5_SkipCopy, &dev->flags))) {
				/* We can return any write requests */
				struct bio *wbi, *wbi2;
				pr_debug("Return write for disc %d\n", i);
				if (test_and_clear_bit(R5_Discard, &dev->flags))
					clear_bit(R5_UPTODATE, &dev->flags);
				if (test_and_clear_bit(R5_SkipCopy, &dev->flags)) {
					WARN_ON(test_bit(R5_UPTODATE, &dev->flags));
				}
				do_endio = true;

returnbi:
				dev->page = dev->orig_page;
				wbi = dev->written;
				dev->written = NULL;
				while (wbi && wbi->bi_iter.bi_sector <
					dev->sector + RAID5_STRIPE_SECTORS(conf)) {
					wbi2 = r5_next_bio(conf, wbi, dev->sector);
					md_write_end(conf->mddev);
					bio_endio(wbi);
					wbi = wbi2;
				}
				md_bitmap_endwrite(conf->mddev->bitmap, sh->sector,
						   RAID5_STRIPE_SECTORS(conf),
						   !test_bit(STRIPE_DEGRADED, &sh->state),
						   0);
				if (head_sh->batch_head) {
					sh = list_first_entry(&sh->batch_list,
							      struct stripe_head,
							      batch_list);
					if (sh != head_sh) {
						dev = &sh->dev[i];
						goto returnbi;
					}
				}
				sh = head_sh;
				dev = &sh->dev[i];
			} else if (test_bit(R5_Discard, &dev->flags))
				discard_pending = 1;
		}

	log_stripe_write_finished(sh);

	if (!discard_pending &&
	    test_bit(R5_Discard, &sh->dev[sh->pd_idx].flags)) {
		int hash;
		clear_bit(R5_Discard, &sh->dev[sh->pd_idx].flags);
		clear_bit(R5_UPTODATE, &sh->dev[sh->pd_idx].flags);
		if (sh->qd_idx >= 0) {
			clear_bit(R5_Discard, &sh->dev[sh->qd_idx].flags);
			clear_bit(R5_UPTODATE, &sh->dev[sh->qd_idx].flags);
		}
		/* now that discard is done we can proceed with any sync */
		clear_bit(STRIPE_DISCARD, &sh->state);
		/*
		 * SCSI discard will change some bio fields and the stripe has
		 * no updated data, so remove it from hash list and the stripe
		 * will be reinitialized
		 */
unhash:
		hash = sh->hash_lock_index;
		spin_lock_irq(conf->hash_locks + hash);
		remove_hash(sh);
		spin_unlock_irq(conf->hash_locks + hash);
		if (head_sh->batch_head) {
			sh = list_first_entry(&sh->batch_list,
					      struct stripe_head, batch_list);
			if (sh != head_sh)
					goto unhash;
		}
		sh = head_sh;

		if (test_bit(STRIPE_SYNC_REQUESTED, &sh->state))
			set_bit(STRIPE_HANDLE, &sh->state);

	}

	if (test_and_clear_bit(STRIPE_FULL_WRITE, &sh->state))
		if (atomic_dec_and_test(&conf->pending_full_writes))
			md_wakeup_thread(conf->mddev->thread);

	if (head_sh->batch_head && do_endio)
		break_stripe_batch_list(head_sh, STRIPE_EXPAND_SYNC_FLAGS);
}

/*
 * For RMW in write back cache, we need extra page in prexor to store the
 * old data. This page is stored in dev->orig_page.
 *
 * This function checks whether we have data for prexor. The exact logic
 * is:
 *       R5_UPTODATE && (!R5_InJournal || R5_OrigPageUPTDODATE)
 */
static inline bool uptodate_for_rmw(struct r5dev *dev)
{
	return (test_bit(R5_UPTODATE, &dev->flags)) &&
		(!test_bit(R5_InJournal, &dev->flags) ||
		 test_bit(R5_OrigPageUPTDODATE, &dev->flags));
}

static int handle_stripe_dirtying(struct r5conf *conf,
				  struct stripe_head *sh,
				  struct stripe_head_state *s,
				  int disks)
{
	int rmw = 0, rcw = 0, i;
	sector_t recovery_cp = conf->mddev->recovery_cp;

	/* Check whether resync is now happening or should start.
	 * If yes, then the array is dirty (after unclean shutdown or
	 * initial creation), so parity in some stripes might be inconsistent.
	 * In this case, we need to always do reconstruct-write, to ensure
	 * that in case of drive failure or read-error correction, we
	 * generate correct data from the parity.
	 */
	if (conf->rmw_level == PARITY_DISABLE_RMW ||
	    (recovery_cp < MaxSector && sh->sector >= recovery_cp &&
	     s->failed == 0)) {
		/* Calculate the real rcw later - for now make it
		 * look like rcw is cheaper
		 */
		rcw = 1; rmw = 2;
		pr_debug("force RCW rmw_level=%u, recovery_cp=%llu sh->sector=%llu\n",
			 conf->rmw_level, (unsigned long long)recovery_cp,
			 (unsigned long long)sh->sector);
	} else for (i = disks; i--; ) {
		/* would I have to read this buffer for read_modify_write */
		struct r5dev *dev = &sh->dev[i];
		if (((dev->towrite && !delay_towrite(conf, dev, s)) ||
		     i == sh->pd_idx || i == sh->qd_idx ||
		     test_bit(R5_InJournal, &dev->flags)) &&
		    !test_bit(R5_LOCKED, &dev->flags) &&
		    !(uptodate_for_rmw(dev) ||
		      test_bit(R5_Wantcompute, &dev->flags))) {
			if (test_bit(R5_Insync, &dev->flags))
				rmw++;
			else
				rmw += 2*disks;  /* cannot read it */
		}
		/* Would I have to read this buffer for reconstruct_write */
		if (!test_bit(R5_OVERWRITE, &dev->flags) &&
		    i != sh->pd_idx && i != sh->qd_idx &&
		    !test_bit(R5_LOCKED, &dev->flags) &&
		    !(test_bit(R5_UPTODATE, &dev->flags) ||
		      test_bit(R5_Wantcompute, &dev->flags))) {
			if (test_bit(R5_Insync, &dev->flags))
				rcw++;
			else
				rcw += 2*disks;
		}
	}

	pr_debug("for sector %llu state 0x%lx, rmw=%d rcw=%d\n",
		 (unsigned long long)sh->sector, sh->state, rmw, rcw);
	set_bit(STRIPE_HANDLE, &sh->state);
	if ((rmw < rcw || (rmw == rcw && conf->rmw_level == PARITY_PREFER_RMW)) && rmw > 0) {
		/* prefer read-modify-write, but need to get some data */
		if (conf->mddev->queue)
			blk_add_trace_msg(conf->mddev->queue,
					  "raid5 rmw %llu %d",
					  (unsigned long long)sh->sector, rmw);
		for (i = disks; i--; ) {
			struct r5dev *dev = &sh->dev[i];
			if (test_bit(R5_InJournal, &dev->flags) &&
			    dev->page == dev->orig_page &&
			    !test_bit(R5_LOCKED, &sh->dev[sh->pd_idx].flags)) {
				/* alloc page for prexor */
				struct page *p = alloc_page(GFP_NOIO);

				if (p) {
					dev->orig_page = p;
					continue;
				}

				/*
				 * alloc_page() failed, try use
				 * disk_info->extra_page
				 */
				if (!test_and_set_bit(R5C_EXTRA_PAGE_IN_USE,
						      &conf->cache_state)) {
					r5c_use_extra_page(sh);
					break;
				}

				/* extra_page in use, add to delayed_list */
				set_bit(STRIPE_DELAYED, &sh->state);
				s->waiting_extra_page = 1;
				return -EAGAIN;
			}
		}

		for (i = disks; i--; ) {
			struct r5dev *dev = &sh->dev[i];
			if (((dev->towrite && !delay_towrite(conf, dev, s)) ||
			     i == sh->pd_idx || i == sh->qd_idx ||
			     test_bit(R5_InJournal, &dev->flags)) &&
			    !test_bit(R5_LOCKED, &dev->flags) &&
			    !(uptodate_for_rmw(dev) ||
			      test_bit(R5_Wantcompute, &dev->flags)) &&
			    test_bit(R5_Insync, &dev->flags)) {
				if (test_bit(STRIPE_PREREAD_ACTIVE,
					     &sh->state)) {
					pr_debug("Read_old block %d for r-m-w\n",
						 i);
					set_bit(R5_LOCKED, &dev->flags);
					set_bit(R5_Wantread, &dev->flags);
					s->locked++;
				} else
					set_bit(STRIPE_DELAYED, &sh->state);
			}
		}
	}
	if ((rcw < rmw || (rcw == rmw && conf->rmw_level != PARITY_PREFER_RMW)) && rcw > 0) {
		/* want reconstruct write, but need to get some data */
		int qread =0;
		rcw = 0;
		for (i = disks; i--; ) {
			struct r5dev *dev = &sh->dev[i];
			if (!test_bit(R5_OVERWRITE, &dev->flags) &&
			    i != sh->pd_idx && i != sh->qd_idx &&
			    !test_bit(R5_LOCKED, &dev->flags) &&
			    !(test_bit(R5_UPTODATE, &dev->flags) ||
			      test_bit(R5_Wantcompute, &dev->flags))) {
				rcw++;
				if (test_bit(R5_Insync, &dev->flags) &&
				    test_bit(STRIPE_PREREAD_ACTIVE,
					     &sh->state)) {
					pr_debug("Read_old block "
						"%d for Reconstruct\n", i);
					set_bit(R5_LOCKED, &dev->flags);
					set_bit(R5_Wantread, &dev->flags);
					s->locked++;
					qread++;
				} else
					set_bit(STRIPE_DELAYED, &sh->state);
			}
		}
		if (rcw && conf->mddev->queue)
			blk_add_trace_msg(conf->mddev->queue, "raid5 rcw %llu %d %d %d",
					  (unsigned long long)sh->sector,
					  rcw, qread, test_bit(STRIPE_DELAYED, &sh->state));
	}

	if (rcw > disks && rmw > disks &&
	    !test_bit(STRIPE_PREREAD_ACTIVE, &sh->state))
		set_bit(STRIPE_DELAYED, &sh->state);

	/* now if nothing is locked, and if we have enough data,
	 * we can start a write request
	 */
	/* since handle_stripe can be called at any time we need to handle the
	 * case where a compute block operation has been submitted and then a
	 * subsequent call wants to start a write request.  raid_run_ops only
	 * handles the case where compute block and reconstruct are requested
	 * simultaneously.  If this is not the case then new writes need to be
	 * held off until the compute completes.
	 */
	if ((s->req_compute || !test_bit(STRIPE_COMPUTE_RUN, &sh->state)) &&
	    (s->locked == 0 && (rcw == 0 || rmw == 0) &&
	     !test_bit(STRIPE_BIT_DELAY, &sh->state)))
		schedule_reconstruction(sh, s, rcw == 0, 0);
	return 0;
}

static void handle_parity_checks5(struct r5conf *conf, struct stripe_head *sh,
				struct stripe_head_state *s, int disks)
{
	struct r5dev *dev = NULL;

	BUG_ON(sh->batch_head);
	set_bit(STRIPE_HANDLE, &sh->state);

	switch (sh->check_state) {
	case check_state_idle:
		/* start a new check operation if there are no failures */
		if (s->failed == 0) {
			BUG_ON(s->uptodate != disks);
			sh->check_state = check_state_run;
			set_bit(STRIPE_OP_CHECK, &s->ops_request);
			clear_bit(R5_UPTODATE, &sh->dev[sh->pd_idx].flags);
			s->uptodate--;
			break;
		}
		dev = &sh->dev[s->failed_num[0]];
		fallthrough;
	case check_state_compute_result:
		sh->check_state = check_state_idle;
		if (!dev)
			dev = &sh->dev[sh->pd_idx];

		/* check that a write has not made the stripe insync */
		if (test_bit(STRIPE_INSYNC, &sh->state))
			break;

		/* either failed parity check, or recovery is happening */
		BUG_ON(!test_bit(R5_UPTODATE, &dev->flags));
		BUG_ON(s->uptodate != disks);

		set_bit(R5_LOCKED, &dev->flags);
		s->locked++;
		set_bit(R5_Wantwrite, &dev->flags);

		clear_bit(STRIPE_DEGRADED, &sh->state);
		set_bit(STRIPE_INSYNC, &sh->state);
		break;
	case check_state_run:
		break; /* we will be called again upon completion */
	case check_state_check_result:
		sh->check_state = check_state_idle;

		/* if a failure occurred during the check operation, leave
		 * STRIPE_INSYNC not set and let the stripe be handled again
		 */
		if (s->failed)
			break;

		/* handle a successful check operation, if parity is correct
		 * we are done.  Otherwise update the mismatch count and repair
		 * parity if !MD_RECOVERY_CHECK
		 */
		if ((sh->ops.zero_sum_result & SUM_CHECK_P_RESULT) == 0)
			/* parity is correct (on disc,
			 * not in buffer any more)
			 */
			set_bit(STRIPE_INSYNC, &sh->state);
		else {
			atomic64_add(RAID5_STRIPE_SECTORS(conf), &conf->mddev->resync_mismatches);
			if (test_bit(MD_RECOVERY_CHECK, &conf->mddev->recovery)) {
				/* don't try to repair!! */
				set_bit(STRIPE_INSYNC, &sh->state);
				pr_warn_ratelimited("%s: mismatch sector in range "
						    "%llu-%llu\n", mdname(conf->mddev),
						    (unsigned long long) sh->sector,
						    (unsigned long long) sh->sector +
						    RAID5_STRIPE_SECTORS(conf));
			} else {
				sh->check_state = check_state_compute_run;
				set_bit(STRIPE_COMPUTE_RUN, &sh->state);
				set_bit(STRIPE_OP_COMPUTE_BLK, &s->ops_request);
				set_bit(R5_Wantcompute,
					&sh->dev[sh->pd_idx].flags);
				sh->ops.target = sh->pd_idx;
				sh->ops.target2 = -1;
				s->uptodate++;
			}
		}
		break;
	case check_state_compute_run:
		break;
	default:
		pr_err("%s: unknown check_state: %d sector: %llu\n",
		       __func__, sh->check_state,
		       (unsigned long long) sh->sector);
		BUG();
	}
}

static void handle_parity_checks6(struct r5conf *conf, struct stripe_head *sh,
				  struct stripe_head_state *s,
				  int disks)
{
	int pd_idx = sh->pd_idx;
	int qd_idx = sh->qd_idx;
	struct r5dev *dev;

	BUG_ON(sh->batch_head);
	set_bit(STRIPE_HANDLE, &sh->state);

	BUG_ON(s->failed > 2);

	/* Want to check and possibly repair P and Q.
	 * However there could be one 'failed' device, in which
	 * case we can only check one of them, possibly using the
	 * other to generate missing data
	 */

	switch (sh->check_state) {
	case check_state_idle:
		/* start a new check operation if there are < 2 failures */
		if (s->failed == s->q_failed) {
			/* The only possible failed device holds Q, so it
			 * makes sense to check P (If anything else were failed,
			 * we would have used P to recreate it).
			 */
			sh->check_state = check_state_run;
		}
		if (!s->q_failed && s->failed < 2) {
			/* Q is not failed, and we didn't use it to generate
			 * anything, so it makes sense to check it
			 */
			if (sh->check_state == check_state_run)
				sh->check_state = check_state_run_pq;
			else
				sh->check_state = check_state_run_q;
		}

		/* discard potentially stale zero_sum_result */
		sh->ops.zero_sum_result = 0;

		if (sh->check_state == check_state_run) {
			/* async_xor_zero_sum destroys the contents of P */
			clear_bit(R5_UPTODATE, &sh->dev[pd_idx].flags);
			s->uptodate--;
		}
		if (sh->check_state >= check_state_run &&
		    sh->check_state <= check_state_run_pq) {
			/* async_syndrome_zero_sum preserves P and Q, so
			 * no need to mark them !uptodate here
			 */
			set_bit(STRIPE_OP_CHECK, &s->ops_request);
			break;
		}

		/* we have 2-disk failure */
		BUG_ON(s->failed != 2);
		fallthrough;
	case check_state_compute_result:
		sh->check_state = check_state_idle;

		/* check that a write has not made the stripe insync */
		if (test_bit(STRIPE_INSYNC, &sh->state))
			break;

		/* now write out any block on a failed drive,
		 * or P or Q if they were recomputed
		 */
		dev = NULL;
		if (s->failed == 2) {
			dev = &sh->dev[s->failed_num[1]];
			s->locked++;
			set_bit(R5_LOCKED, &dev->flags);
			set_bit(R5_Wantwrite, &dev->flags);
		}
		if (s->failed >= 1) {
			dev = &sh->dev[s->failed_num[0]];
			s->locked++;
			set_bit(R5_LOCKED, &dev->flags);
			set_bit(R5_Wantwrite, &dev->flags);
		}
		if (sh->ops.zero_sum_result & SUM_CHECK_P_RESULT) {
			dev = &sh->dev[pd_idx];
			s->locked++;
			set_bit(R5_LOCKED, &dev->flags);
			set_bit(R5_Wantwrite, &dev->flags);
		}
		if (sh->ops.zero_sum_result & SUM_CHECK_Q_RESULT) {
			dev = &sh->dev[qd_idx];
			s->locked++;
			set_bit(R5_LOCKED, &dev->flags);
			set_bit(R5_Wantwrite, &dev->flags);
		}
		if (WARN_ONCE(dev && !test_bit(R5_UPTODATE, &dev->flags),
			      "%s: disk%td not up to date\n",
			      mdname(conf->mddev),
			      dev - (struct r5dev *) &sh->dev)) {
			clear_bit(R5_LOCKED, &dev->flags);
			clear_bit(R5_Wantwrite, &dev->flags);
			s->locked--;
		}
		clear_bit(STRIPE_DEGRADED, &sh->state);

		set_bit(STRIPE_INSYNC, &sh->state);
		break;
	case check_state_run:
	case check_state_run_q:
	case check_state_run_pq:
		break; /* we will be called again upon completion */
	case check_state_check_result:
		sh->check_state = check_state_idle;

		/* handle a successful check operation, if parity is correct
		 * we are done.  Otherwise update the mismatch count and repair
		 * parity if !MD_RECOVERY_CHECK
		 */
		if (sh->ops.zero_sum_result == 0) {
			/* both parities are correct */
			if (!s->failed)
				set_bit(STRIPE_INSYNC, &sh->state);
			else {
				/* in contrast to the raid5 case we can validate
				 * parity, but still have a failure to write
				 * back
				 */
				sh->check_state = check_state_compute_result;
				/* Returning at this point means that we may go
				 * off and bring p and/or q uptodate again so
				 * we make sure to check zero_sum_result again
				 * to verify if p or q need writeback
				 */
			}
		} else {
			atomic64_add(RAID5_STRIPE_SECTORS(conf), &conf->mddev->resync_mismatches);
			if (test_bit(MD_RECOVERY_CHECK, &conf->mddev->recovery)) {
				/* don't try to repair!! */
				set_bit(STRIPE_INSYNC, &sh->state);
				pr_warn_ratelimited("%s: mismatch sector in range "
						    "%llu-%llu\n", mdname(conf->mddev),
						    (unsigned long long) sh->sector,
						    (unsigned long long) sh->sector +
						    RAID5_STRIPE_SECTORS(conf));
			} else {
				int *target = &sh->ops.target;

				sh->ops.target = -1;
				sh->ops.target2 = -1;
				sh->check_state = check_state_compute_run;
				set_bit(STRIPE_COMPUTE_RUN, &sh->state);
				set_bit(STRIPE_OP_COMPUTE_BLK, &s->ops_request);
				if (sh->ops.zero_sum_result & SUM_CHECK_P_RESULT) {
					set_bit(R5_Wantcompute,
						&sh->dev[pd_idx].flags);
					*target = pd_idx;
					target = &sh->ops.target2;
					s->uptodate++;
				}
				if (sh->ops.zero_sum_result & SUM_CHECK_Q_RESULT) {
					set_bit(R5_Wantcompute,
						&sh->dev[qd_idx].flags);
					*target = qd_idx;
					s->uptodate++;
				}
			}
		}
		break;
	case check_state_compute_run:
		break;
	default:
		pr_warn("%s: unknown check_state: %d sector: %llu\n",
			__func__, sh->check_state,
			(unsigned long long) sh->sector);
		BUG();
	}
}

static void handle_stripe_expansion(struct r5conf *conf, struct stripe_head *sh)
{
	int i;

	/* We have read all the blocks in this stripe and now we need to
	 * copy some of them into a target stripe for expand.
	 */
	struct dma_async_tx_descriptor *tx = NULL;
	BUG_ON(sh->batch_head);
	clear_bit(STRIPE_EXPAND_SOURCE, &sh->state);
	for (i = 0; i < sh->disks; i++)
		if (i != sh->pd_idx && i != sh->qd_idx) {
			int dd_idx, j;
			struct stripe_head *sh2;
			struct async_submit_ctl submit;

			sector_t bn = raid5_compute_blocknr(sh, i, 1);
			sector_t s = raid5_compute_sector(conf, bn, 0,
							  &dd_idx, NULL);
			sh2 = raid5_get_active_stripe(conf, s, 0, 1, 1);
			if (sh2 == NULL)
				/* so far only the early blocks of this stripe
				 * have been requested.  When later blocks
				 * get requested, we will try again
				 */
				continue;
			if (!test_bit(STRIPE_EXPANDING, &sh2->state) ||
			   test_bit(R5_Expanded, &sh2->dev[dd_idx].flags)) {
				/* must have already done this block */
				raid5_release_stripe(sh2);
				continue;
			}

			/* place all the copies on one channel */
			init_async_submit(&submit, 0, tx, NULL, NULL, NULL);
			tx = async_memcpy(sh2->dev[dd_idx].page,
					  sh->dev[i].page, sh2->dev[dd_idx].offset,
					  sh->dev[i].offset, RAID5_STRIPE_SIZE(conf),
					  &submit);

			set_bit(R5_Expanded, &sh2->dev[dd_idx].flags);
			set_bit(R5_UPTODATE, &sh2->dev[dd_idx].flags);
			for (j = 0; j < conf->raid_disks; j++)
				if (j != sh2->pd_idx &&
				    j != sh2->qd_idx &&
				    !test_bit(R5_Expanded, &sh2->dev[j].flags))
					break;
			if (j == conf->raid_disks) {
				set_bit(STRIPE_EXPAND_READY, &sh2->state);
				set_bit(STRIPE_HANDLE, &sh2->state);
			}
			raid5_release_stripe(sh2);

		}
	/* done submitting copies, wait for them to complete */
	async_tx_quiesce(&tx);
}

/*
 * handle_stripe - do things to a stripe.
 *
 * We lock the stripe by setting STRIPE_ACTIVE and then examine the
 * state of various bits to see what needs to be done.
 * Possible results:
 *    return some read requests which now have data
 *    return some write requests which are safely on storage
 *    schedule a read on some buffers
 *    schedule a write of some buffers
 *    return confirmation of parity correctness
 *
 */

static void analyse_stripe(struct stripe_head *sh, struct stripe_head_state *s)
{
	struct r5conf *conf = sh->raid_conf;
	int disks = sh->disks;
	struct r5dev *dev;
	int i;
	int do_recovery = 0;

	memset(s, 0, sizeof(*s));

	s->expanding = test_bit(STRIPE_EXPAND_SOURCE, &sh->state) && !sh->batch_head;
	s->expanded = test_bit(STRIPE_EXPAND_READY, &sh->state) && !sh->batch_head;
	s->failed_num[0] = -1;
	s->failed_num[1] = -1;
	s->log_failed = r5l_log_disk_error(conf);

	/* Now to look around and see what can be done */
	rcu_read_lock();
	for (i=disks; i--; ) {
		struct md_rdev *rdev;
		sector_t first_bad;
		int bad_sectors;
		int is_bad = 0;

		dev = &sh->dev[i];

		pr_debug("check %d: state 0x%lx read %p write %p written %p\n",
			 i, dev->flags,
			 dev->toread, dev->towrite, dev->written);
		/* maybe we can reply to a read
		 *
		 * new wantfill requests are only permitted while
		 * ops_complete_biofill is guaranteed to be inactive
		 */
		if (test_bit(R5_UPTODATE, &dev->flags) && dev->toread &&
		    !test_bit(STRIPE_BIOFILL_RUN, &sh->state))
			set_bit(R5_Wantfill, &dev->flags);

		/* now count some things */
		if (test_bit(R5_LOCKED, &dev->flags))
			s->locked++;
		if (test_bit(R5_UPTODATE, &dev->flags))
			s->uptodate++;
		if (test_bit(R5_Wantcompute, &dev->flags)) {
			s->compute++;
			BUG_ON(s->compute > 2);
		}

		if (test_bit(R5_Wantfill, &dev->flags))
			s->to_fill++;
		else if (dev->toread)
			s->to_read++;
		if (dev->towrite) {
			s->to_write++;
			if (!test_bit(R5_OVERWRITE, &dev->flags))
				s->non_overwrite++;
		}
		if (dev->written)
			s->written++;
		/* Prefer to use the replacement for reads, but only
		 * if it is recovered enough and has no bad blocks.
		 */
		rdev = rcu_dereference(conf->disks[i].replacement);
		if (rdev && !test_bit(Faulty, &rdev->flags) &&
		    rdev->recovery_offset >= sh->sector + RAID5_STRIPE_SECTORS(conf) &&
		    !is_badblock(rdev, sh->sector, RAID5_STRIPE_SECTORS(conf),
				 &first_bad, &bad_sectors))
			set_bit(R5_ReadRepl, &dev->flags);
		else {
			if (rdev && !test_bit(Faulty, &rdev->flags))
				set_bit(R5_NeedReplace, &dev->flags);
			else
				clear_bit(R5_NeedReplace, &dev->flags);
			rdev = rcu_dereference(conf->disks[i].rdev);
			clear_bit(R5_ReadRepl, &dev->flags);
		}
		if (rdev && test_bit(Faulty, &rdev->flags))
			rdev = NULL;
		if (rdev) {
			is_bad = is_badblock(rdev, sh->sector, RAID5_STRIPE_SECTORS(conf),
					     &first_bad, &bad_sectors);
			if (s->blocked_rdev == NULL
			    && (test_bit(Blocked, &rdev->flags)
				|| is_bad < 0)) {
				if (is_bad < 0)
					set_bit(BlockedBadBlocks,
						&rdev->flags);
				s->blocked_rdev = rdev;
				atomic_inc(&rdev->nr_pending);
			}
		}
		clear_bit(R5_Insync, &dev->flags);
		if (!rdev)
			/* Not in-sync */;
		else if (is_bad) {
			/* also not in-sync */
			if (!test_bit(WriteErrorSeen, &rdev->flags) &&
			    test_bit(R5_UPTODATE, &dev->flags)) {
				/* treat as in-sync, but with a read error
				 * which we can now try to correct
				 */
				set_bit(R5_Insync, &dev->flags);
				set_bit(R5_ReadError, &dev->flags);
			}
		} else if (test_bit(In_sync, &rdev->flags))
			set_bit(R5_Insync, &dev->flags);
		else if (sh->sector + RAID5_STRIPE_SECTORS(conf) <= rdev->recovery_offset)
			/* in sync if before recovery_offset */
			set_bit(R5_Insync, &dev->flags);
		else if (test_bit(R5_UPTODATE, &dev->flags) &&
			 test_bit(R5_Expanded, &dev->flags))
			/* If we've reshaped into here, we assume it is Insync.
			 * We will shortly update recovery_offset to make
			 * it official.
			 */
			set_bit(R5_Insync, &dev->flags);

		if (test_bit(R5_WriteError, &dev->flags)) {
			/* This flag does not apply to '.replacement'
			 * only to .rdev, so make sure to check that*/
			struct md_rdev *rdev2 = rcu_dereference(
				conf->disks[i].rdev);
			if (rdev2 == rdev)
				clear_bit(R5_Insync, &dev->flags);
			if (rdev2 && !test_bit(Faulty, &rdev2->flags)) {
				s->handle_bad_blocks = 1;
				atomic_inc(&rdev2->nr_pending);
			} else
				clear_bit(R5_WriteError, &dev->flags);
		}
		if (test_bit(R5_MadeGood, &dev->flags)) {
			/* This flag does not apply to '.replacement'
			 * only to .rdev, so make sure to check that*/
			struct md_rdev *rdev2 = rcu_dereference(
				conf->disks[i].rdev);
			if (rdev2 && !test_bit(Faulty, &rdev2->flags)) {
				s->handle_bad_blocks = 1;
				atomic_inc(&rdev2->nr_pending);
			} else
				clear_bit(R5_MadeGood, &dev->flags);
		}
		if (test_bit(R5_MadeGoodRepl, &dev->flags)) {
			struct md_rdev *rdev2 = rcu_dereference(
				conf->disks[i].replacement);
			if (rdev2 && !test_bit(Faulty, &rdev2->flags)) {
				s->handle_bad_blocks = 1;
				atomic_inc(&rdev2->nr_pending);
			} else
				clear_bit(R5_MadeGoodRepl, &dev->flags);
		}
		if (!test_bit(R5_Insync, &dev->flags)) {
			/* The ReadError flag will just be confusing now */
			clear_bit(R5_ReadError, &dev->flags);
			clear_bit(R5_ReWrite, &dev->flags);
		}
		if (test_bit(R5_ReadError, &dev->flags))
			clear_bit(R5_Insync, &dev->flags);
		if (!test_bit(R5_Insync, &dev->flags)) {
			if (s->failed < 2)
				s->failed_num[s->failed] = i;
			s->failed++;
			if (rdev && !test_bit(Faulty, &rdev->flags))
				do_recovery = 1;
			else if (!rdev) {
				rdev = rcu_dereference(
				    conf->disks[i].replacement);
				if (rdev && !test_bit(Faulty, &rdev->flags))
					do_recovery = 1;
			}
		}

		if (test_bit(R5_InJournal, &dev->flags))
			s->injournal++;
		if (test_bit(R5_InJournal, &dev->flags) && dev->written)
			s->just_cached++;
	}
	if (test_bit(STRIPE_SYNCING, &sh->state)) {
		/* If there is a failed device being replaced,
		 *     we must be recovering.
		 * else if we are after recovery_cp, we must be syncing
		 * else if MD_RECOVERY_REQUESTED is set, we also are syncing.
		 * else we can only be replacing
		 * sync and recovery both need to read all devices, and so
		 * use the same flag.
		 */
		if (do_recovery ||
		    sh->sector >= conf->mddev->recovery_cp ||
		    test_bit(MD_RECOVERY_REQUESTED, &(conf->mddev->recovery)))
			s->syncing = 1;
		else
			s->replacing = 1;
	}
	rcu_read_unlock();
}

/*
 * Return '1' if this is a member of batch, or '0' if it is a lone stripe or
 * a head which can now be handled.
 */
static int clear_batch_ready(struct stripe_head *sh)
{
	struct stripe_head *tmp;
	if (!test_and_clear_bit(STRIPE_BATCH_READY, &sh->state))
		return (sh->batch_head && sh->batch_head != sh);
	spin_lock(&sh->stripe_lock);
	if (!sh->batch_head) {
		spin_unlock(&sh->stripe_lock);
		return 0;
	}

	/*
	 * this stripe could be added to a batch list before we check
	 * BATCH_READY, skips it
	 */
	if (sh->batch_head != sh) {
		spin_unlock(&sh->stripe_lock);
		return 1;
	}
	spin_lock(&sh->batch_lock);
	list_for_each_entry(tmp, &sh->batch_list, batch_list)
		clear_bit(STRIPE_BATCH_READY, &tmp->state);
	spin_unlock(&sh->batch_lock);
	spin_unlock(&sh->stripe_lock);

	/*
	 * BATCH_READY is cleared, no new stripes can be added.
	 * batch_list can be accessed without lock
	 */
	return 0;
}

static void break_stripe_batch_list(struct stripe_head *head_sh,
				    unsigned long handle_flags)
{
	struct stripe_head *sh, *next;
	int i;
	int do_wakeup = 0;

	list_for_each_entry_safe(sh, next, &head_sh->batch_list, batch_list) {

		list_del_init(&sh->batch_list);

		WARN_ONCE(sh->state & ((1 << STRIPE_ACTIVE) |
					  (1 << STRIPE_SYNCING) |
					  (1 << STRIPE_REPLACED) |
					  (1 << STRIPE_DELAYED) |
					  (1 << STRIPE_BIT_DELAY) |
					  (1 << STRIPE_FULL_WRITE) |
					  (1 << STRIPE_BIOFILL_RUN) |
					  (1 << STRIPE_COMPUTE_RUN)  |
					  (1 << STRIPE_DISCARD) |
					  (1 << STRIPE_BATCH_READY) |
					  (1 << STRIPE_BATCH_ERR) |
					  (1 << STRIPE_BITMAP_PENDING)),
			"stripe state: %lx\n", sh->state);
		WARN_ONCE(head_sh->state & ((1 << STRIPE_DISCARD) |
					      (1 << STRIPE_REPLACED)),
			"head stripe state: %lx\n", head_sh->state);

		set_mask_bits(&sh->state, ~(STRIPE_EXPAND_SYNC_FLAGS |
					    (1 << STRIPE_PREREAD_ACTIVE) |
					    (1 << STRIPE_DEGRADED) |
					    (1 << STRIPE_ON_UNPLUG_LIST)),
			      head_sh->state & (1 << STRIPE_INSYNC));

		sh->check_state = head_sh->check_state;
		sh->reconstruct_state = head_sh->reconstruct_state;
		spin_lock_irq(&sh->stripe_lock);
		sh->batch_head = NULL;
		spin_unlock_irq(&sh->stripe_lock);
		for (i = 0; i < sh->disks; i++) {
			if (test_and_clear_bit(R5_Overlap, &sh->dev[i].flags))
				do_wakeup = 1;
			sh->dev[i].flags = head_sh->dev[i].flags &
				(~((1 << R5_WriteError) | (1 << R5_Overlap)));
		}
		if (handle_flags == 0 ||
		    sh->state & handle_flags)
			set_bit(STRIPE_HANDLE, &sh->state);
		raid5_release_stripe(sh);
	}
	spin_lock_irq(&head_sh->stripe_lock);
	head_sh->batch_head = NULL;
	spin_unlock_irq(&head_sh->stripe_lock);
	for (i = 0; i < head_sh->disks; i++)
		if (test_and_clear_bit(R5_Overlap, &head_sh->dev[i].flags))
			do_wakeup = 1;
	if (head_sh->state & handle_flags)
		set_bit(STRIPE_HANDLE, &head_sh->state);

	if (do_wakeup)
		wake_up(&head_sh->raid_conf->wait_for_overlap);
}

static void handle_stripe(struct stripe_head *sh)
{
	struct stripe_head_state s;
	struct r5conf *conf = sh->raid_conf;
	int i;
	int prexor;
	int disks = sh->disks;
	struct r5dev *pdev, *qdev;

	clear_bit(STRIPE_HANDLE, &sh->state);

	/*
	 * handle_stripe should not continue handle the batched stripe, only
	 * the head of batch list or lone stripe can continue. Otherwise we
	 * could see break_stripe_batch_list warns about the STRIPE_ACTIVE
	 * is set for the batched stripe.
	 */
	if (clear_batch_ready(sh))
		return;

	if (test_and_set_bit_lock(STRIPE_ACTIVE, &sh->state)) {
		/* already being handled, ensure it gets handled
		 * again when current action finishes */
		set_bit(STRIPE_HANDLE, &sh->state);
		return;
	}

	if (test_and_clear_bit(STRIPE_BATCH_ERR, &sh->state))
		break_stripe_batch_list(sh, 0);

	if (test_bit(STRIPE_SYNC_REQUESTED, &sh->state) && !sh->batch_head) {
		spin_lock(&sh->stripe_lock);
		/*
		 * Cannot process 'sync' concurrently with 'discard'.
		 * Flush data in r5cache before 'sync'.
		 */
		if (!test_bit(STRIPE_R5C_PARTIAL_STRIPE, &sh->state) &&
		    !test_bit(STRIPE_R5C_FULL_STRIPE, &sh->state) &&
		    !test_bit(STRIPE_DISCARD, &sh->state) &&
		    test_and_clear_bit(STRIPE_SYNC_REQUESTED, &sh->state)) {
			set_bit(STRIPE_SYNCING, &sh->state);
			clear_bit(STRIPE_INSYNC, &sh->state);
			clear_bit(STRIPE_REPLACED, &sh->state);
		}
		spin_unlock(&sh->stripe_lock);
	}
	clear_bit(STRIPE_DELAYED, &sh->state);

	pr_debug("handling stripe %llu, state=%#lx cnt=%d, "
		"pd_idx=%d, qd_idx=%d\n, check:%d, reconstruct:%d\n",
	       (unsigned long long)sh->sector, sh->state,
	       atomic_read(&sh->count), sh->pd_idx, sh->qd_idx,
	       sh->check_state, sh->reconstruct_state);

	analyse_stripe(sh, &s);

	if (test_bit(STRIPE_LOG_TRAPPED, &sh->state))
		goto finish;

	if (s.handle_bad_blocks ||
	    test_bit(MD_SB_CHANGE_PENDING, &conf->mddev->sb_flags)) {
		set_bit(STRIPE_HANDLE, &sh->state);
		goto finish;
	}

	if (unlikely(s.blocked_rdev)) {
		if (s.syncing || s.expanding || s.expanded ||
		    s.replacing || s.to_write || s.written) {
			set_bit(STRIPE_HANDLE, &sh->state);
			goto finish;
		}
		/* There is nothing for the blocked_rdev to block */
		rdev_dec_pending(s.blocked_rdev, conf->mddev);
		s.blocked_rdev = NULL;
	}

	if (s.to_fill && !test_bit(STRIPE_BIOFILL_RUN, &sh->state)) {
		set_bit(STRIPE_OP_BIOFILL, &s.ops_request);
		set_bit(STRIPE_BIOFILL_RUN, &sh->state);
	}

	pr_debug("locked=%d uptodate=%d to_read=%d"
	       " to_write=%d failed=%d failed_num=%d,%d\n",
	       s.locked, s.uptodate, s.to_read, s.to_write, s.failed,
	       s.failed_num[0], s.failed_num[1]);
	/*
	 * check if the array has lost more than max_degraded devices and,
	 * if so, some requests might need to be failed.
	 *
	 * When journal device failed (log_failed), we will only process
	 * the stripe if there is data need write to raid disks
	 */
	if (s.failed > conf->max_degraded ||
	    (s.log_failed && s.injournal == 0)) {
		sh->check_state = 0;
		sh->reconstruct_state = 0;
		break_stripe_batch_list(sh, 0);
		if (s.to_read+s.to_write+s.written)
			handle_failed_stripe(conf, sh, &s, disks);
		if (s.syncing + s.replacing)
			handle_failed_sync(conf, sh, &s);
	}

	/* Now we check to see if any write operations have recently
	 * completed
	 */
	prexor = 0;
	if (sh->reconstruct_state == reconstruct_state_prexor_drain_result)
		prexor = 1;
	if (sh->reconstruct_state == reconstruct_state_drain_result ||
	    sh->reconstruct_state == reconstruct_state_prexor_drain_result) {
		sh->reconstruct_state = reconstruct_state_idle;

		/* All the 'written' buffers and the parity block are ready to
		 * be written back to disk
		 */
		BUG_ON(!test_bit(R5_UPTODATE, &sh->dev[sh->pd_idx].flags) &&
		       !test_bit(R5_Discard, &sh->dev[sh->pd_idx].flags));
		BUG_ON(sh->qd_idx >= 0 &&
		       !test_bit(R5_UPTODATE, &sh->dev[sh->qd_idx].flags) &&
		       !test_bit(R5_Discard, &sh->dev[sh->qd_idx].flags));
		for (i = disks; i--; ) {
			struct r5dev *dev = &sh->dev[i];
			if (test_bit(R5_LOCKED, &dev->flags) &&
				(i == sh->pd_idx || i == sh->qd_idx ||
				 dev->written || test_bit(R5_InJournal,
							  &dev->flags))) {
				pr_debug("Writing block %d\n", i);
				set_bit(R5_Wantwrite, &dev->flags);
				if (prexor)
					continue;
				if (s.failed > 1)
					continue;
				if (!test_bit(R5_Insync, &dev->flags) ||
				    ((i == sh->pd_idx || i == sh->qd_idx)  &&
				     s.failed == 0))
					set_bit(STRIPE_INSYNC, &sh->state);
			}
		}
		if (test_and_clear_bit(STRIPE_PREREAD_ACTIVE, &sh->state))
			s.dec_preread_active = 1;
	}

	/*
	 * might be able to return some write requests if the parity blocks
	 * are safe, or on a failed drive
	 */
	pdev = &sh->dev[sh->pd_idx];
	s.p_failed = (s.failed >= 1 && s.failed_num[0] == sh->pd_idx)
		|| (s.failed >= 2 && s.failed_num[1] == sh->pd_idx);
	qdev = &sh->dev[sh->qd_idx];
	s.q_failed = (s.failed >= 1 && s.failed_num[0] == sh->qd_idx)
		|| (s.failed >= 2 && s.failed_num[1] == sh->qd_idx)
		|| conf->level < 6;

	if (s.written &&
	    (s.p_failed || ((test_bit(R5_Insync, &pdev->flags)
			     && !test_bit(R5_LOCKED, &pdev->flags)
			     && (test_bit(R5_UPTODATE, &pdev->flags) ||
				 test_bit(R5_Discard, &pdev->flags))))) &&
	    (s.q_failed || ((test_bit(R5_Insync, &qdev->flags)
			     && !test_bit(R5_LOCKED, &qdev->flags)
			     && (test_bit(R5_UPTODATE, &qdev->flags) ||
				 test_bit(R5_Discard, &qdev->flags))))))
		handle_stripe_clean_event(conf, sh, disks);

	if (s.just_cached)
		r5c_handle_cached_data_endio(conf, sh, disks);
	log_stripe_write_finished(sh);

	/* Now we might consider reading some blocks, either to check/generate
	 * parity, or to satisfy requests
	 * or to load a block that is being partially written.
	 */
	if (s.to_read || s.non_overwrite
	    || (s.to_write && s.failed)
	    || (s.syncing && (s.uptodate + s.compute < disks))
	    || s.replacing
	    || s.expanding)
		handle_stripe_fill(sh, &s, disks);

	/*
	 * When the stripe finishes full journal write cycle (write to journal
	 * and raid disk), this is the clean up procedure so it is ready for
	 * next operation.
	 */
	r5c_finish_stripe_write_out(conf, sh, &s);

	/*
	 * Now to consider new write requests, cache write back and what else,
	 * if anything should be read.  We do not handle new writes when:
	 * 1/ A 'write' operation (copy+xor) is already in flight.
	 * 2/ A 'check' operation is in flight, as it may clobber the parity
	 *    block.
	 * 3/ A r5c cache log write is in flight.
	 */

	if (!sh->reconstruct_state && !sh->check_state && !sh->log_io) {
		if (!r5c_is_writeback(conf->log)) {
			if (s.to_write)
				handle_stripe_dirtying(conf, sh, &s, disks);
		} else { /* write back cache */
			int ret = 0;

			/* First, try handle writes in caching phase */
			if (s.to_write)
				ret = r5c_try_caching_write(conf, sh, &s,
							    disks);
			/*
			 * If caching phase failed: ret == -EAGAIN
			 *    OR
			 * stripe under reclaim: !caching && injournal
			 *
			 * fall back to handle_stripe_dirtying()
			 */
			if (ret == -EAGAIN ||
			    /* stripe under reclaim: !caching && injournal */
			    (!test_bit(STRIPE_R5C_CACHING, &sh->state) &&
			     s.injournal > 0)) {
				ret = handle_stripe_dirtying(conf, sh, &s,
							     disks);
				if (ret == -EAGAIN)
					goto finish;
			}
		}
	}

	/* maybe we need to check and possibly fix the parity for this stripe
	 * Any reads will already have been scheduled, so we just see if enough
	 * data is available.  The parity check is held off while parity
	 * dependent operations are in flight.
	 */
	if (sh->check_state ||
	    (s.syncing && s.locked == 0 &&
	     !test_bit(STRIPE_COMPUTE_RUN, &sh->state) &&
	     !test_bit(STRIPE_INSYNC, &sh->state))) {
		if (conf->level == 6)
			handle_parity_checks6(conf, sh, &s, disks);
		else
			handle_parity_checks5(conf, sh, &s, disks);
	}

	if ((s.replacing || s.syncing) && s.locked == 0
	    && !test_bit(STRIPE_COMPUTE_RUN, &sh->state)
	    && !test_bit(STRIPE_REPLACED, &sh->state)) {
		/* Write out to replacement devices where possible */
		for (i = 0; i < conf->raid_disks; i++)
			if (test_bit(R5_NeedReplace, &sh->dev[i].flags)) {
				WARN_ON(!test_bit(R5_UPTODATE, &sh->dev[i].flags));
				set_bit(R5_WantReplace, &sh->dev[i].flags);
				set_bit(R5_LOCKED, &sh->dev[i].flags);
				s.locked++;
			}
		if (s.replacing)
			set_bit(STRIPE_INSYNC, &sh->state);
		set_bit(STRIPE_REPLACED, &sh->state);
	}
	if ((s.syncing || s.replacing) && s.locked == 0 &&
	    !test_bit(STRIPE_COMPUTE_RUN, &sh->state) &&
	    test_bit(STRIPE_INSYNC, &sh->state)) {
		md_done_sync(conf->mddev, RAID5_STRIPE_SECTORS(conf), 1);
		clear_bit(STRIPE_SYNCING, &sh->state);
		if (test_and_clear_bit(R5_Overlap, &sh->dev[sh->pd_idx].flags))
			wake_up(&conf->wait_for_overlap);
	}

	/* If the failed drives are just a ReadError, then we might need
	 * to progress the repair/check process
	 */
	if (s.failed <= conf->max_degraded && !conf->mddev->ro)
		for (i = 0; i < s.failed; i++) {
			struct r5dev *dev = &sh->dev[s.failed_num[i]];
			if (test_bit(R5_ReadError, &dev->flags)
			    && !test_bit(R5_LOCKED, &dev->flags)
			    && test_bit(R5_UPTODATE, &dev->flags)
				) {
				if (!test_bit(R5_ReWrite, &dev->flags)) {
					set_bit(R5_Wantwrite, &dev->flags);
					set_bit(R5_ReWrite, &dev->flags);
				} else
					/* let's read it back */
					set_bit(R5_Wantread, &dev->flags);
				set_bit(R5_LOCKED, &dev->flags);
				s.locked++;
			}
		}

	/* Finish reconstruct operations initiated by the expansion process */
	if (sh->reconstruct_state == reconstruct_state_result) {
		struct stripe_head *sh_src
			= raid5_get_active_stripe(conf, sh->sector, 1, 1, 1);
		if (sh_src && test_bit(STRIPE_EXPAND_SOURCE, &sh_src->state)) {
			/* sh cannot be written until sh_src has been read.
			 * so arrange for sh to be delayed a little
			 */
			set_bit(STRIPE_DELAYED, &sh->state);
			set_bit(STRIPE_HANDLE, &sh->state);
			if (!test_and_set_bit(STRIPE_PREREAD_ACTIVE,
					      &sh_src->state))
				atomic_inc(&conf->preread_active_stripes);
			raid5_release_stripe(sh_src);
			goto finish;
		}
		if (sh_src)
			raid5_release_stripe(sh_src);

		sh->reconstruct_state = reconstruct_state_idle;
		clear_bit(STRIPE_EXPANDING, &sh->state);
		for (i = conf->raid_disks; i--; ) {
			set_bit(R5_Wantwrite, &sh->dev[i].flags);
			set_bit(R5_LOCKED, &sh->dev[i].flags);
			s.locked++;
		}
	}

	if (s.expanded && test_bit(STRIPE_EXPANDING, &sh->state) &&
	    !sh->reconstruct_state) {
		/* Need to write out all blocks after computing parity */
		sh->disks = conf->raid_disks;
		stripe_set_idx(sh->sector, conf, 0, sh);
		schedule_reconstruction(sh, &s, 1, 1);
	} else if (s.expanded && !sh->reconstruct_state && s.locked == 0) {
		clear_bit(STRIPE_EXPAND_READY, &sh->state);
		atomic_dec(&conf->reshape_stripes);
		wake_up(&conf->wait_for_overlap);
		md_done_sync(conf->mddev, RAID5_STRIPE_SECTORS(conf), 1);
	}

	if (s.expanding && s.locked == 0 &&
	    !test_bit(STRIPE_COMPUTE_RUN, &sh->state))
		handle_stripe_expansion(conf, sh);

finish:
	/* wait for this device to become unblocked */
	if (unlikely(s.blocked_rdev)) {
		if (conf->mddev->external)
			md_wait_for_blocked_rdev(s.blocked_rdev,
						 conf->mddev);
		else
			/* Internal metadata will immediately
			 * be written by raid5d, so we don't
			 * need to wait here.
			 */
			rdev_dec_pending(s.blocked_rdev,
					 conf->mddev);
	}

	if (s.handle_bad_blocks)
		for (i = disks; i--; ) {
			struct md_rdev *rdev;
			struct r5dev *dev = &sh->dev[i];
			if (test_and_clear_bit(R5_WriteError, &dev->flags)) {
				/* We own a safe reference to the rdev */
				rdev = rdev_pend_deref(conf->disks[i].rdev);
				if (!rdev_set_badblocks(rdev, sh->sector,
							RAID5_STRIPE_SECTORS(conf), 0))
					md_error(conf->mddev, rdev);
				rdev_dec_pending(rdev, conf->mddev);
			}
			if (test_and_clear_bit(R5_MadeGood, &dev->flags)) {
				rdev = rdev_pend_deref(conf->disks[i].rdev);
				rdev_clear_badblocks(rdev, sh->sector,
						     RAID5_STRIPE_SECTORS(conf), 0);
				rdev_dec_pending(rdev, conf->mddev);
			}
			if (test_and_clear_bit(R5_MadeGoodRepl, &dev->flags)) {
				rdev = rdev_pend_deref(conf->disks[i].replacement);
				if (!rdev)
					/* rdev have been moved down */
					rdev = rdev_pend_deref(conf->disks[i].rdev);
				rdev_clear_badblocks(rdev, sh->sector,
						     RAID5_STRIPE_SECTORS(conf), 0);
				rdev_dec_pending(rdev, conf->mddev);
			}
		}

	if (s.ops_request)
		raid_run_ops(sh, s.ops_request);

	ops_run_io(sh, &s);

	if (s.dec_preread_active) {
		/* We delay this until after ops_run_io so that if make_request
		 * is waiting on a flush, it won't continue until the writes
		 * have actually been submitted.
		 */
		atomic_dec(&conf->preread_active_stripes);
		if (atomic_read(&conf->preread_active_stripes) <
		    IO_THRESHOLD)
			md_wakeup_thread(conf->mddev->thread);
	}

	clear_bit_unlock(STRIPE_ACTIVE, &sh->state);
}

static void raid5_activate_delayed(struct r5conf *conf)
	__must_hold(&conf->device_lock)
{
	if (atomic_read(&conf->preread_active_stripes) < IO_THRESHOLD) {
		while (!list_empty(&conf->delayed_list)) {
			struct list_head *l = conf->delayed_list.next;
			struct stripe_head *sh;
			sh = list_entry(l, struct stripe_head, lru);
			list_del_init(l);
			clear_bit(STRIPE_DELAYED, &sh->state);
			if (!test_and_set_bit(STRIPE_PREREAD_ACTIVE, &sh->state))
				atomic_inc(&conf->preread_active_stripes);
			list_add_tail(&sh->lru, &conf->hold_list);
			raid5_wakeup_stripe_thread(sh);
		}
	}
}

static void activate_bit_delay(struct r5conf *conf,
		struct list_head *temp_inactive_list)
	__must_hold(&conf->device_lock)
{
	struct list_head head;
	list_add(&head, &conf->bitmap_list);
	list_del_init(&conf->bitmap_list);
	while (!list_empty(&head)) {
		struct stripe_head *sh = list_entry(head.next, struct stripe_head, lru);
		int hash;
		list_del_init(&sh->lru);
		atomic_inc(&sh->count);
		hash = sh->hash_lock_index;
		__release_stripe(conf, sh, &temp_inactive_list[hash]);
	}
}

static int in_chunk_boundary(struct mddev *mddev, struct bio *bio)
{
	struct r5conf *conf = mddev->private;
	sector_t sector = bio->bi_iter.bi_sector;
	unsigned int chunk_sectors;
	unsigned int bio_sectors = bio_sectors(bio);

	chunk_sectors = min(conf->chunk_sectors, conf->prev_chunk_sectors);
	return  chunk_sectors >=
		((sector & (chunk_sectors - 1)) + bio_sectors);
}

/*
 *  add bio to the retry LIFO  ( in O(1) ... we are in interrupt )
 *  later sampled by raid5d.
 */
static void add_bio_to_retry(struct bio *bi,struct r5conf *conf)
{
	unsigned long flags;

	spin_lock_irqsave(&conf->device_lock, flags);

	bi->bi_next = conf->retry_read_aligned_list;
	conf->retry_read_aligned_list = bi;

	spin_unlock_irqrestore(&conf->device_lock, flags);
	md_wakeup_thread(conf->mddev->thread);
}

static struct bio *remove_bio_from_retry(struct r5conf *conf,
					 unsigned int *offset)
{
	struct bio *bi;

	bi = conf->retry_read_aligned;
	if (bi) {
		*offset = conf->retry_read_offset;
		conf->retry_read_aligned = NULL;
		return bi;
	}
	bi = conf->retry_read_aligned_list;
	if(bi) {
		conf->retry_read_aligned_list = bi->bi_next;
		bi->bi_next = NULL;
		*offset = 0;
	}

	return bi;
}

/*
 *  The "raid5_align_endio" should check if the read succeeded and if it
 *  did, call bio_endio on the original bio (having bio_put the new bio
 *  first).
 *  If the read failed..
 */
static void raid5_align_endio(struct bio *bi)
{
	struct md_io_acct *md_io_acct = bi->bi_private;
	struct bio *raid_bi = md_io_acct->orig_bio;
	struct mddev *mddev;
	struct r5conf *conf;
	struct md_rdev *rdev;
	blk_status_t error = bi->bi_status;
	unsigned long start_time = md_io_acct->start_time;

	bio_put(bi);

	rdev = (void*)raid_bi->bi_next;
	raid_bi->bi_next = NULL;
	mddev = rdev->mddev;
	conf = mddev->private;

	rdev_dec_pending(rdev, conf->mddev);

	if (!error) {
		if (blk_queue_io_stat(raid_bi->bi_bdev->bd_disk->queue))
			bio_end_io_acct(raid_bi, start_time);
		bio_endio(raid_bi);
		if (atomic_dec_and_test(&conf->active_aligned_reads))
			wake_up(&conf->wait_for_quiescent);
		return;
	}

	pr_debug("raid5_align_endio : io error...handing IO for a retry\n");

	add_bio_to_retry(raid_bi, conf);
}

static int raid5_read_one_chunk(struct mddev *mddev, struct bio *raid_bio)
{
	struct r5conf *conf = mddev->private;
	struct bio *align_bio;
	struct md_rdev *rdev;
	sector_t sector, end_sector, first_bad;
	int bad_sectors, dd_idx;
	struct md_io_acct *md_io_acct;
	bool did_inc;

	if (!in_chunk_boundary(mddev, raid_bio)) {
		pr_debug("%s: non aligned\n", __func__);
		return 0;
	}

	sector = raid5_compute_sector(conf, raid_bio->bi_iter.bi_sector, 0,
				      &dd_idx, NULL);
	end_sector = bio_end_sector(raid_bio);

	rcu_read_lock();
	if (r5c_big_stripe_cached(conf, sector))
		goto out_rcu_unlock;

	rdev = rcu_dereference(conf->disks[dd_idx].replacement);
	if (!rdev || test_bit(Faulty, &rdev->flags) ||
	    rdev->recovery_offset < end_sector) {
		rdev = rcu_dereference(conf->disks[dd_idx].rdev);
		if (!rdev)
			goto out_rcu_unlock;
		if (test_bit(Faulty, &rdev->flags) ||
		    !(test_bit(In_sync, &rdev->flags) ||
		      rdev->recovery_offset >= end_sector))
			goto out_rcu_unlock;
	}

	atomic_inc(&rdev->nr_pending);
	rcu_read_unlock();

	if (is_badblock(rdev, sector, bio_sectors(raid_bio), &first_bad,
			&bad_sectors)) {
		bio_put(raid_bio);
		rdev_dec_pending(rdev, mddev);
		return 0;
	}

	align_bio = bio_alloc_clone(rdev->bdev, raid_bio, GFP_NOIO,
				    &mddev->io_acct_set);
	md_io_acct = container_of(align_bio, struct md_io_acct, bio_clone);
	raid_bio->bi_next = (void *)rdev;
	if (blk_queue_io_stat(raid_bio->bi_bdev->bd_disk->queue))
		md_io_acct->start_time = bio_start_io_acct(raid_bio);
	md_io_acct->orig_bio = raid_bio;

	align_bio->bi_end_io = raid5_align_endio;
	align_bio->bi_private = md_io_acct;
	align_bio->bi_iter.bi_sector = sector;

	/* No reshape active, so we can trust rdev->data_offset */
	align_bio->bi_iter.bi_sector += rdev->data_offset;

	did_inc = false;
	if (conf->quiesce == 0) {
		atomic_inc(&conf->active_aligned_reads);
		did_inc = true;
	}
	/* need a memory barrier to detect the race with raid5_quiesce() */
	if (!did_inc || smp_load_acquire(&conf->quiesce) != 0) {
		/* quiesce is in progress, so we need to undo io activation and wait
		 * for it to finish
		 */
		if (did_inc && atomic_dec_and_test(&conf->active_aligned_reads))
			wake_up(&conf->wait_for_quiescent);
		spin_lock_irq(&conf->device_lock);
		wait_event_lock_irq(conf->wait_for_quiescent, conf->quiesce == 0,
				    conf->device_lock);
		atomic_inc(&conf->active_aligned_reads);
		spin_unlock_irq(&conf->device_lock);
	}

	if (mddev->gendisk)
		trace_block_bio_remap(align_bio, disk_devt(mddev->gendisk),
				      raid_bio->bi_iter.bi_sector);
	submit_bio_noacct(align_bio);
	return 1;

out_rcu_unlock:
	rcu_read_unlock();
	return 0;
}

static struct bio *chunk_aligned_read(struct mddev *mddev, struct bio *raid_bio)
{
	struct bio *split;
	sector_t sector = raid_bio->bi_iter.bi_sector;
	unsigned chunk_sects = mddev->chunk_sectors;
	unsigned sectors = chunk_sects - (sector & (chunk_sects-1));

	if (sectors < bio_sectors(raid_bio)) {
		struct r5conf *conf = mddev->private;
		split = bio_split(raid_bio, sectors, GFP_NOIO, &conf->bio_split);
		bio_chain(split, raid_bio);
		submit_bio_noacct(raid_bio);
		raid_bio = split;
	}

	if (!raid5_read_one_chunk(mddev, raid_bio))
		return raid_bio;

	return NULL;
}

/* __get_priority_stripe - get the next stripe to process
 *
 * Full stripe writes are allowed to pass preread active stripes up until
 * the bypass_threshold is exceeded.  In general the bypass_count
 * increments when the handle_list is handled before the hold_list; however, it
 * will not be incremented when STRIPE_IO_STARTED is sampled set signifying a
 * stripe with in flight i/o.  The bypass_count will be reset when the
 * head of the hold_list has changed, i.e. the head was promoted to the
 * handle_list.
 */
static struct stripe_head *__get_priority_stripe(struct r5conf *conf, int group)
	__must_hold(&conf->device_lock)
{
	struct stripe_head *sh, *tmp;
	struct list_head *handle_list = NULL;
	struct r5worker_group *wg;
	bool second_try = !r5c_is_writeback(conf->log) &&
		!r5l_log_disk_error(conf);
	bool try_loprio = test_bit(R5C_LOG_TIGHT, &conf->cache_state) ||
		r5l_log_disk_error(conf);

again:
	wg = NULL;
	sh = NULL;
	if (conf->worker_cnt_per_group == 0) {
		handle_list = try_loprio ? &conf->loprio_list :
					&conf->handle_list;
	} else if (group != ANY_GROUP) {
		handle_list = try_loprio ? &conf->worker_groups[group].loprio_list :
				&conf->worker_groups[group].handle_list;
		wg = &conf->worker_groups[group];
	} else {
		int i;
		for (i = 0; i < conf->group_cnt; i++) {
			handle_list = try_loprio ? &conf->worker_groups[i].loprio_list :
				&conf->worker_groups[i].handle_list;
			wg = &conf->worker_groups[i];
			if (!list_empty(handle_list))
				break;
		}
	}

	pr_debug("%s: handle: %s hold: %s full_writes: %d bypass_count: %d\n",
		  __func__,
		  list_empty(handle_list) ? "empty" : "busy",
		  list_empty(&conf->hold_list) ? "empty" : "busy",
		  atomic_read(&conf->pending_full_writes), conf->bypass_count);

	if (!list_empty(handle_list)) {
		sh = list_entry(handle_list->next, typeof(*sh), lru);

		if (list_empty(&conf->hold_list))
			conf->bypass_count = 0;
		else if (!test_bit(STRIPE_IO_STARTED, &sh->state)) {
			if (conf->hold_list.next == conf->last_hold)
				conf->bypass_count++;
			else {
				conf->last_hold = conf->hold_list.next;
				conf->bypass_count -= conf->bypass_threshold;
				if (conf->bypass_count < 0)
					conf->bypass_count = 0;
			}
		}
	} else if (!list_empty(&conf->hold_list) &&
		   ((conf->bypass_threshold &&
		     conf->bypass_count > conf->bypass_threshold) ||
		    atomic_read(&conf->pending_full_writes) == 0)) {

		list_for_each_entry(tmp, &conf->hold_list,  lru) {
			if (conf->worker_cnt_per_group == 0 ||
			    group == ANY_GROUP ||
			    !cpu_online(tmp->cpu) ||
			    cpu_to_group(tmp->cpu) == group) {
				sh = tmp;
				break;
			}
		}

		if (sh) {
			conf->bypass_count -= conf->bypass_threshold;
			if (conf->bypass_count < 0)
				conf->bypass_count = 0;
		}
		wg = NULL;
	}

	if (!sh) {
		if (second_try)
			return NULL;
		second_try = true;
		try_loprio = !try_loprio;
		goto again;
	}

	if (wg) {
		wg->stripes_cnt--;
		sh->group = NULL;
	}
	list_del_init(&sh->lru);
	BUG_ON(atomic_inc_return(&sh->count) != 1);
	return sh;
}

struct raid5_plug_cb {
	struct blk_plug_cb	cb;
	struct list_head	list;
	struct list_head	temp_inactive_list[NR_STRIPE_HASH_LOCKS];
};

static void raid5_unplug(struct blk_plug_cb *blk_cb, bool from_schedule)
{
	struct raid5_plug_cb *cb = container_of(
		blk_cb, struct raid5_plug_cb, cb);
	struct stripe_head *sh;
	struct mddev *mddev = cb->cb.data;
	struct r5conf *conf = mddev->private;
	int cnt = 0;
	int hash;

	if (cb->list.next && !list_empty(&cb->list)) {
		spin_lock_irq(&conf->device_lock);
		while (!list_empty(&cb->list)) {
			sh = list_first_entry(&cb->list, struct stripe_head, lru);
			list_del_init(&sh->lru);
			/*
			 * avoid race release_stripe_plug() sees
			 * STRIPE_ON_UNPLUG_LIST clear but the stripe
			 * is still in our list
			 */
			smp_mb__before_atomic();
			clear_bit(STRIPE_ON_UNPLUG_LIST, &sh->state);
			/*
			 * STRIPE_ON_RELEASE_LIST could be set here. In that
			 * case, the count is always > 1 here
			 */
			hash = sh->hash_lock_index;
			__release_stripe(conf, sh, &cb->temp_inactive_list[hash]);
			cnt++;
		}
		spin_unlock_irq(&conf->device_lock);
	}
	release_inactive_stripe_list(conf, cb->temp_inactive_list,
				     NR_STRIPE_HASH_LOCKS);
	if (mddev->queue)
		trace_block_unplug(mddev->queue, cnt, !from_schedule);
	kfree(cb);
}

static void release_stripe_plug(struct mddev *mddev,
				struct stripe_head *sh)
{
	struct blk_plug_cb *blk_cb = blk_check_plugged(
		raid5_unplug, mddev,
		sizeof(struct raid5_plug_cb));
	struct raid5_plug_cb *cb;

	if (!blk_cb) {
		raid5_release_stripe(sh);
		return;
	}

	cb = container_of(blk_cb, struct raid5_plug_cb, cb);

	if (cb->list.next == NULL) {
		int i;
		INIT_LIST_HEAD(&cb->list);
		for (i = 0; i < NR_STRIPE_HASH_LOCKS; i++)
			INIT_LIST_HEAD(cb->temp_inactive_list + i);
	}

	if (!test_and_set_bit(STRIPE_ON_UNPLUG_LIST, &sh->state))
		list_add_tail(&sh->lru, &cb->list);
	else
		raid5_release_stripe(sh);
}

static void make_discard_request(struct mddev *mddev, struct bio *bi)
{
	struct r5conf *conf = mddev->private;
	sector_t logical_sector, last_sector;
	struct stripe_head *sh;
	int stripe_sectors;

	/* We need to handle this when io_uring supports discard/trim */
	if (WARN_ON_ONCE(bi->bi_opf & REQ_NOWAIT))
		return;

	if (mddev->reshape_position != MaxSector)
		/* Skip discard while reshape is happening */
		return;

	logical_sector = bi->bi_iter.bi_sector & ~((sector_t)RAID5_STRIPE_SECTORS(conf)-1);
	last_sector = bio_end_sector(bi);

	bi->bi_next = NULL;

	stripe_sectors = conf->chunk_sectors *
		(conf->raid_disks - conf->max_degraded);
	logical_sector = DIV_ROUND_UP_SECTOR_T(logical_sector,
					       stripe_sectors);
	sector_div(last_sector, stripe_sectors);

	logical_sector *= conf->chunk_sectors;
	last_sector *= conf->chunk_sectors;

	for (; logical_sector < last_sector;
	     logical_sector += RAID5_STRIPE_SECTORS(conf)) {
		DEFINE_WAIT(w);
		int d;
	again:
		sh = raid5_get_active_stripe(conf, logical_sector, 0, 0, 0);
		prepare_to_wait(&conf->wait_for_overlap, &w,
				TASK_UNINTERRUPTIBLE);
		set_bit(R5_Overlap, &sh->dev[sh->pd_idx].flags);
		if (test_bit(STRIPE_SYNCING, &sh->state)) {
			raid5_release_stripe(sh);
			schedule();
			goto again;
		}
		clear_bit(R5_Overlap, &sh->dev[sh->pd_idx].flags);
		spin_lock_irq(&sh->stripe_lock);
		for (d = 0; d < conf->raid_disks; d++) {
			if (d == sh->pd_idx || d == sh->qd_idx)
				continue;
			if (sh->dev[d].towrite || sh->dev[d].toread) {
				set_bit(R5_Overlap, &sh->dev[d].flags);
				spin_unlock_irq(&sh->stripe_lock);
				raid5_release_stripe(sh);
				schedule();
				goto again;
			}
		}
		set_bit(STRIPE_DISCARD, &sh->state);
		finish_wait(&conf->wait_for_overlap, &w);
		sh->overwrite_disks = 0;
		for (d = 0; d < conf->raid_disks; d++) {
			if (d == sh->pd_idx || d == sh->qd_idx)
				continue;
			sh->dev[d].towrite = bi;
			set_bit(R5_OVERWRITE, &sh->dev[d].flags);
			bio_inc_remaining(bi);
			md_write_inc(mddev, bi);
			sh->overwrite_disks++;
		}
		spin_unlock_irq(&sh->stripe_lock);
		if (conf->mddev->bitmap) {
			for (d = 0;
			     d < conf->raid_disks - conf->max_degraded;
			     d++)
				md_bitmap_startwrite(mddev->bitmap,
						     sh->sector,
						     RAID5_STRIPE_SECTORS(conf),
						     0);
			sh->bm_seq = conf->seq_flush + 1;
			set_bit(STRIPE_BIT_DELAY, &sh->state);
		}

		set_bit(STRIPE_HANDLE, &sh->state);
		clear_bit(STRIPE_DELAYED, &sh->state);
		if (!test_and_set_bit(STRIPE_PREREAD_ACTIVE, &sh->state))
			atomic_inc(&conf->preread_active_stripes);
		release_stripe_plug(mddev, sh);
	}

	bio_endio(bi);
}

static bool raid5_make_request(struct mddev *mddev, struct bio * bi)
{
	struct r5conf *conf = mddev->private;
	int dd_idx;
	sector_t new_sector;
	sector_t logical_sector, last_sector;
	struct stripe_head *sh;
	const int rw = bio_data_dir(bi);
	DEFINE_WAIT(w);
	bool do_prepare;
	bool do_flush = false;

	if (unlikely(bi->bi_opf & REQ_PREFLUSH)) {
		int ret = log_handle_flush_request(conf, bi);

		if (ret == 0)
			return true;
		if (ret == -ENODEV) {
			if (md_flush_request(mddev, bi))
				return true;
		}
		/* ret == -EAGAIN, fallback */
		/*
		 * if r5l_handle_flush_request() didn't clear REQ_PREFLUSH,
		 * we need to flush journal device
		 */
		do_flush = bi->bi_opf & REQ_PREFLUSH;
	}

	if (!md_write_start(mddev, bi))
		return false;
	/*
	 * If array is degraded, better not do chunk aligned read because
	 * later we might have to read it again in order to reconstruct
	 * data on failed drives.
	 */
	if (rw == READ && mddev->degraded == 0 &&
	    mddev->reshape_position == MaxSector) {
		bi = chunk_aligned_read(mddev, bi);
		if (!bi)
			return true;
	}

	if (unlikely(bio_op(bi) == REQ_OP_DISCARD)) {
		make_discard_request(mddev, bi);
		md_write_end(mddev);
		return true;
	}

	logical_sector = bi->bi_iter.bi_sector & ~((sector_t)RAID5_STRIPE_SECTORS(conf)-1);
	last_sector = bio_end_sector(bi);
	bi->bi_next = NULL;

	/* Bail out if conflicts with reshape and REQ_NOWAIT is set */
	if ((bi->bi_opf & REQ_NOWAIT) &&
	    (conf->reshape_progress != MaxSector) &&
	    (mddev->reshape_backwards
	    ? (logical_sector > conf->reshape_progress && logical_sector <= conf->reshape_safe)
	    : (logical_sector >= conf->reshape_safe && logical_sector < conf->reshape_progress))) {
		bio_wouldblock_error(bi);
		if (rw == WRITE)
			md_write_end(mddev);
		return true;
	}
	md_account_bio(mddev, &bi);
	prepare_to_wait(&conf->wait_for_overlap, &w, TASK_UNINTERRUPTIBLE);
	for (; logical_sector < last_sector; logical_sector += RAID5_STRIPE_SECTORS(conf)) {
		int previous;
		int seq;

		do_prepare = false;
	retry:
		seq = read_seqcount_begin(&conf->gen_lock);
		previous = 0;
		if (do_prepare)
			prepare_to_wait(&conf->wait_for_overlap, &w,
				TASK_UNINTERRUPTIBLE);
		if (unlikely(conf->reshape_progress != MaxSector)) {
			/* spinlock is needed as reshape_progress may be
			 * 64bit on a 32bit platform, and so it might be
			 * possible to see a half-updated value
			 * Of course reshape_progress could change after
			 * the lock is dropped, so once we get a reference
			 * to the stripe that we think it is, we will have
			 * to check again.
			 */
			spin_lock_irq(&conf->device_lock);
			if (mddev->reshape_backwards
			    ? logical_sector < conf->reshape_progress
			    : logical_sector >= conf->reshape_progress) {
				previous = 1;
			} else {
				if (mddev->reshape_backwards
				    ? logical_sector < conf->reshape_safe
				    : logical_sector >= conf->reshape_safe) {
					spin_unlock_irq(&conf->device_lock);
					schedule();
					do_prepare = true;
					goto retry;
				}
			}
			spin_unlock_irq(&conf->device_lock);
		}

		new_sector = raid5_compute_sector(conf, logical_sector,
						  previous,
						  &dd_idx, NULL);
		pr_debug("raid456: raid5_make_request, sector %llu logical %llu\n",
			(unsigned long long)new_sector,
			(unsigned long long)logical_sector);

		sh = raid5_get_active_stripe(conf, new_sector, previous,
				       (bi->bi_opf & REQ_RAHEAD), 0);
		if (sh) {
			if (unlikely(previous)) {
				/* expansion might have moved on while waiting for a
				 * stripe, so we must do the range check again.
				 * Expansion could still move past after this
				 * test, but as we are holding a reference to
				 * 'sh', we know that if that happens,
				 *  STRIPE_EXPANDING will get set and the expansion
				 * won't proceed until we finish with the stripe.
				 */
				int must_retry = 0;
				spin_lock_irq(&conf->device_lock);
				if (mddev->reshape_backwards
				    ? logical_sector >= conf->reshape_progress
				    : logical_sector < conf->reshape_progress)
					/* mismatch, need to try again */
					must_retry = 1;
				spin_unlock_irq(&conf->device_lock);
				if (must_retry) {
					raid5_release_stripe(sh);
					schedule();
					do_prepare = true;
					goto retry;
				}
			}
			if (read_seqcount_retry(&conf->gen_lock, seq)) {
				/* Might have got the wrong stripe_head
				 * by accident
				 */
				raid5_release_stripe(sh);
				goto retry;
			}

			if (test_bit(STRIPE_EXPANDING, &sh->state) ||
			    !add_stripe_bio(sh, bi, dd_idx, rw, previous)) {
				/* Stripe is busy expanding or
				 * add failed due to overlap.  Flush everything
				 * and wait a while
				 */
				md_wakeup_thread(mddev->thread);
				raid5_release_stripe(sh);
				schedule();
				do_prepare = true;
				goto retry;
			}
			if (do_flush) {
				set_bit(STRIPE_R5C_PREFLUSH, &sh->state);
				/* we only need flush for one stripe */
				do_flush = false;
			}

			set_bit(STRIPE_HANDLE, &sh->state);
			clear_bit(STRIPE_DELAYED, &sh->state);
			if ((!sh->batch_head || sh == sh->batch_head) &&
			    (bi->bi_opf & REQ_SYNC) &&
			    !test_and_set_bit(STRIPE_PREREAD_ACTIVE, &sh->state))
				atomic_inc(&conf->preread_active_stripes);
			release_stripe_plug(mddev, sh);
		} else {
			/* cannot get stripe for read-ahead, just give-up */
			bi->bi_status = BLK_STS_IOERR;
			break;
		}
	}
	finish_wait(&conf->wait_for_overlap, &w);

	if (rw == WRITE)
		md_write_end(mddev);
	bio_endio(bi);
	return true;
}

static sector_t raid5_size(struct mddev *mddev, sector_t sectors, int raid_disks);

static sector_t reshape_request(struct mddev *mddev, sector_t sector_nr, int *skipped)
{
	/* reshaping is quite different to recovery/resync so it is
	 * handled quite separately ... here.
	 *
	 * On each call to sync_request, we gather one chunk worth of
	 * destination stripes and flag them as expanding.
	 * Then we find all the source stripes and request reads.
	 * As the reads complete, handle_stripe will copy the data
	 * into the destination stripe and release that stripe.
	 */
	struct r5conf *conf = mddev->private;
	struct stripe_head *sh;
	struct md_rdev *rdev;
	sector_t first_sector, last_sector;
	int raid_disks = conf->previous_raid_disks;
	int data_disks = raid_disks - conf->max_degraded;
	int new_data_disks = conf->raid_disks - conf->max_degraded;
	int i;
	int dd_idx;
	sector_t writepos, readpos, safepos;
	sector_t stripe_addr;
	int reshape_sectors;
	struct list_head stripes;
	sector_t retn;

	if (sector_nr == 0) {
		/* If restarting in the middle, skip the initial sectors */
		if (mddev->reshape_backwards &&
		    conf->reshape_progress < raid5_size(mddev, 0, 0)) {
			sector_nr = raid5_size(mddev, 0, 0)
				- conf->reshape_progress;
		} else if (mddev->reshape_backwards &&
			   conf->reshape_progress == MaxSector) {
			/* shouldn't happen, but just in case, finish up.*/
			sector_nr = MaxSector;
		} else if (!mddev->reshape_backwards &&
			   conf->reshape_progress > 0)
			sector_nr = conf->reshape_progress;
		sector_div(sector_nr, new_data_disks);
		if (sector_nr) {
			mddev->curr_resync_completed = sector_nr;
			sysfs_notify_dirent_safe(mddev->sysfs_completed);
			*skipped = 1;
			retn = sector_nr;
			goto finish;
		}
	}

	/* We need to process a full chunk at a time.
	 * If old and new chunk sizes differ, we need to process the
	 * largest of these
	 */

	reshape_sectors = max(conf->chunk_sectors, conf->prev_chunk_sectors);

	/* We update the metadata at least every 10 seconds, or when
	 * the data about to be copied would over-write the source of
	 * the data at the front of the range.  i.e. one new_stripe
	 * along from reshape_progress new_maps to after where
	 * reshape_safe old_maps to
	 */
	writepos = conf->reshape_progress;
	sector_div(writepos, new_data_disks);
	readpos = conf->reshape_progress;
	sector_div(readpos, data_disks);
	safepos = conf->reshape_safe;
	sector_div(safepos, data_disks);
	if (mddev->reshape_backwards) {
		BUG_ON(writepos < reshape_sectors);
		writepos -= reshape_sectors;
		readpos += reshape_sectors;
		safepos += reshape_sectors;
	} else {
		writepos += reshape_sectors;
		/* readpos and safepos are worst-case calculations.
		 * A negative number is overly pessimistic, and causes
		 * obvious problems for unsigned storage.  So clip to 0.
		 */
		readpos -= min_t(sector_t, reshape_sectors, readpos);
		safepos -= min_t(sector_t, reshape_sectors, safepos);
	}

	/* Having calculated the 'writepos' possibly use it
	 * to set 'stripe_addr' which is where we will write to.
	 */
	if (mddev->reshape_backwards) {
		BUG_ON(conf->reshape_progress == 0);
		stripe_addr = writepos;
		BUG_ON((mddev->dev_sectors &
			~((sector_t)reshape_sectors - 1))
		       - reshape_sectors - stripe_addr
		       != sector_nr);
	} else {
		BUG_ON(writepos != sector_nr + reshape_sectors);
		stripe_addr = sector_nr;
	}

	/* 'writepos' is the most advanced device address we might write.
	 * 'readpos' is the least advanced device address we might read.
	 * 'safepos' is the least address recorded in the metadata as having
	 *     been reshaped.
	 * If there is a min_offset_diff, these are adjusted either by
	 * increasing the safepos/readpos if diff is negative, or
	 * increasing writepos if diff is positive.
	 * If 'readpos' is then behind 'writepos', there is no way that we can
	 * ensure safety in the face of a crash - that must be done by userspace
	 * making a backup of the data.  So in that case there is no particular
	 * rush to update metadata.
	 * Otherwise if 'safepos' is behind 'writepos', then we really need to
	 * update the metadata to advance 'safepos' to match 'readpos' so that
	 * we can be safe in the event of a crash.
	 * So we insist on updating metadata if safepos is behind writepos and
	 * readpos is beyond writepos.
	 * In any case, update the metadata every 10 seconds.
	 * Maybe that number should be configurable, but I'm not sure it is
	 * worth it.... maybe it could be a multiple of safemode_delay???
	 */
	if (conf->min_offset_diff < 0) {
		safepos += -conf->min_offset_diff;
		readpos += -conf->min_offset_diff;
	} else
		writepos += conf->min_offset_diff;

	if ((mddev->reshape_backwards
	     ? (safepos > writepos && readpos < writepos)
	     : (safepos < writepos && readpos > writepos)) ||
	    time_after(jiffies, conf->reshape_checkpoint + 10*HZ)) {
		/* Cannot proceed until we've updated the superblock... */
		wait_event(conf->wait_for_overlap,
			   atomic_read(&conf->reshape_stripes)==0
			   || test_bit(MD_RECOVERY_INTR, &mddev->recovery));
		if (atomic_read(&conf->reshape_stripes) != 0)
			return 0;
		mddev->reshape_position = conf->reshape_progress;
		mddev->curr_resync_completed = sector_nr;
		if (!mddev->reshape_backwards)
			/* Can update recovery_offset */
			rdev_for_each(rdev, mddev)
				if (rdev->raid_disk >= 0 &&
				    !test_bit(Journal, &rdev->flags) &&
				    !test_bit(In_sync, &rdev->flags) &&
				    rdev->recovery_offset < sector_nr)
					rdev->recovery_offset = sector_nr;

		conf->reshape_checkpoint = jiffies;
		set_bit(MD_SB_CHANGE_DEVS, &mddev->sb_flags);
		md_wakeup_thread(mddev->thread);
		wait_event(mddev->sb_wait, mddev->sb_flags == 0 ||
			   test_bit(MD_RECOVERY_INTR, &mddev->recovery));
		if (test_bit(MD_RECOVERY_INTR, &mddev->recovery))
			return 0;
		spin_lock_irq(&conf->device_lock);
		conf->reshape_safe = mddev->reshape_position;
		spin_unlock_irq(&conf->device_lock);
		wake_up(&conf->wait_for_overlap);
		sysfs_notify_dirent_safe(mddev->sysfs_completed);
	}

	INIT_LIST_HEAD(&stripes);
	for (i = 0; i < reshape_sectors; i += RAID5_STRIPE_SECTORS(conf)) {
		int j;
		int skipped_disk = 0;
		sh = raid5_get_active_stripe(conf, stripe_addr+i, 0, 0, 1);
		set_bit(STRIPE_EXPANDING, &sh->state);
		atomic_inc(&conf->reshape_stripes);
		/* If any of this stripe is beyond the end of the old
		 * array, then we need to zero those blocks
		 */
		for (j=sh->disks; j--;) {
			sector_t s;
			if (j == sh->pd_idx)
				continue;
			if (conf->level == 6 &&
			    j == sh->qd_idx)
				continue;
			s = raid5_compute_blocknr(sh, j, 0);
			if (s < raid5_size(mddev, 0, 0)) {
				skipped_disk = 1;
				continue;
			}
			memset(page_address(sh->dev[j].page), 0, RAID5_STRIPE_SIZE(conf));
			set_bit(R5_Expanded, &sh->dev[j].flags);
			set_bit(R5_UPTODATE, &sh->dev[j].flags);
		}
		if (!skipped_disk) {
			set_bit(STRIPE_EXPAND_READY, &sh->state);
			set_bit(STRIPE_HANDLE, &sh->state);
		}
		list_add(&sh->lru, &stripes);
	}
	spin_lock_irq(&conf->device_lock);
	if (mddev->reshape_backwards)
		conf->reshape_progress -= reshape_sectors * new_data_disks;
	else
		conf->reshape_progress += reshape_sectors * new_data_disks;
	spin_unlock_irq(&conf->device_lock);
	/* Ok, those stripe are ready. We can start scheduling
	 * reads on the source stripes.
	 * The source stripes are determined by mapping the first and last
	 * block on the destination stripes.
	 */
	first_sector =
		raid5_compute_sector(conf, stripe_addr*(new_data_disks),
				     1, &dd_idx, NULL);
	last_sector =
		raid5_compute_sector(conf, ((stripe_addr+reshape_sectors)
					    * new_data_disks - 1),
				     1, &dd_idx, NULL);
	if (last_sector >= mddev->dev_sectors)
		last_sector = mddev->dev_sectors - 1;
	while (first_sector <= last_sector) {
		sh = raid5_get_active_stripe(conf, first_sector, 1, 0, 1);
		set_bit(STRIPE_EXPAND_SOURCE, &sh->state);
		set_bit(STRIPE_HANDLE, &sh->state);
		raid5_release_stripe(sh);
		first_sector += RAID5_STRIPE_SECTORS(conf);
	}
	/* Now that the sources are clearly marked, we can release
	 * the destination stripes
	 */
	while (!list_empty(&stripes)) {
		sh = list_entry(stripes.next, struct stripe_head, lru);
		list_del_init(&sh->lru);
		raid5_release_stripe(sh);
	}
	/* If this takes us to the resync_max point where we have to pause,
	 * then we need to write out the superblock.
	 */
	sector_nr += reshape_sectors;
	retn = reshape_sectors;
finish:
	if (mddev->curr_resync_completed > mddev->resync_max ||
	    (sector_nr - mddev->curr_resync_completed) * 2
	    >= mddev->resync_max - mddev->curr_resync_completed) {
		/* Cannot proceed until we've updated the superblock... */
		wait_event(conf->wait_for_overlap,
			   atomic_read(&conf->reshape_stripes) == 0
			   || test_bit(MD_RECOVERY_INTR, &mddev->recovery));
		if (atomic_read(&conf->reshape_stripes) != 0)
			goto ret;
		mddev->reshape_position = conf->reshape_progress;
		mddev->curr_resync_completed = sector_nr;
		if (!mddev->reshape_backwards)
			/* Can update recovery_offset */
			rdev_for_each(rdev, mddev)
				if (rdev->raid_disk >= 0 &&
				    !test_bit(Journal, &rdev->flags) &&
				    !test_bit(In_sync, &rdev->flags) &&
				    rdev->recovery_offset < sector_nr)
					rdev->recovery_offset = sector_nr;
		conf->reshape_checkpoint = jiffies;
		set_bit(MD_SB_CHANGE_DEVS, &mddev->sb_flags);
		md_wakeup_thread(mddev->thread);
		wait_event(mddev->sb_wait,
			   !test_bit(MD_SB_CHANGE_DEVS, &mddev->sb_flags)
			   || test_bit(MD_RECOVERY_INTR, &mddev->recovery));
		if (test_bit(MD_RECOVERY_INTR, &mddev->recovery))
			goto ret;
		spin_lock_irq(&conf->device_lock);
		conf->reshape_safe = mddev->reshape_position;
		spin_unlock_irq(&conf->device_lock);
		wake_up(&conf->wait_for_overlap);
		sysfs_notify_dirent_safe(mddev->sysfs_completed);
	}
ret:
	return retn;
}

static inline sector_t raid5_sync_request(struct mddev *mddev, sector_t sector_nr,
					  int *skipped)
{
	struct r5conf *conf = mddev->private;
	struct stripe_head *sh;
	sector_t max_sector = mddev->dev_sectors;
	sector_t sync_blocks;
	int still_degraded = 0;
	int i;

	if (sector_nr >= max_sector) {
		/* just being told to finish up .. nothing much to do */

		if (test_bit(MD_RECOVERY_RESHAPE, &mddev->recovery)) {
			end_reshape(conf);
			return 0;
		}

		if (mddev->curr_resync < max_sector) /* aborted */
			md_bitmap_end_sync(mddev->bitmap, mddev->curr_resync,
					   &sync_blocks, 1);
		else /* completed sync */
			conf->fullsync = 0;
		md_bitmap_close_sync(mddev->bitmap);

		return 0;
	}

	/* Allow raid5_quiesce to complete */
	wait_event(conf->wait_for_overlap, conf->quiesce != 2);

	if (test_bit(MD_RECOVERY_RESHAPE, &mddev->recovery))
		return reshape_request(mddev, sector_nr, skipped);

	/* No need to check resync_max as we never do more than one
	 * stripe, and as resync_max will always be on a chunk boundary,
	 * if the check in md_do_sync didn't fire, there is no chance
	 * of overstepping resync_max here
	 */

	/* if there is too many failed drives and we are trying
	 * to resync, then assert that we are finished, because there is
	 * nothing we can do.
	 */
	if (mddev->degraded >= conf->max_degraded &&
	    test_bit(MD_RECOVERY_SYNC, &mddev->recovery)) {
		sector_t rv = mddev->dev_sectors - sector_nr;
		*skipped = 1;
		return rv;
	}
	if (!test_bit(MD_RECOVERY_REQUESTED, &mddev->recovery) &&
	    !conf->fullsync &&
	    !md_bitmap_start_sync(mddev->bitmap, sector_nr, &sync_blocks, 1) &&
	    sync_blocks >= RAID5_STRIPE_SECTORS(conf)) {
		/* we can skip this block, and probably more */
		do_div(sync_blocks, RAID5_STRIPE_SECTORS(conf));
		*skipped = 1;
		/* keep things rounded to whole stripes */
		return sync_blocks * RAID5_STRIPE_SECTORS(conf);
	}

	md_bitmap_cond_end_sync(mddev->bitmap, sector_nr, false);

	sh = raid5_get_active_stripe(conf, sector_nr, 0, 1, 0);
	if (sh == NULL) {
		sh = raid5_get_active_stripe(conf, sector_nr, 0, 0, 0);
		/* make sure we don't swamp the stripe cache if someone else
		 * is trying to get access
		 */
		schedule_timeout_uninterruptible(1);
	}
	/* Need to check if array will still be degraded after recovery/resync
	 * Note in case of > 1 drive failures it's possible we're rebuilding
	 * one drive while leaving another faulty drive in array.
	 */
	rcu_read_lock();
	for (i = 0; i < conf->raid_disks; i++) {
		struct md_rdev *rdev = rcu_dereference(conf->disks[i].rdev);

		if (rdev == NULL || test_bit(Faulty, &rdev->flags))
			still_degraded = 1;
	}
	rcu_read_unlock();

	md_bitmap_start_sync(mddev->bitmap, sector_nr, &sync_blocks, still_degraded);

	set_bit(STRIPE_SYNC_REQUESTED, &sh->state);
	set_bit(STRIPE_HANDLE, &sh->state);

	raid5_release_stripe(sh);

	return RAID5_STRIPE_SECTORS(conf);
}

static int  retry_aligned_read(struct r5conf *conf, struct bio *raid_bio,
			       unsigned int offset)
{
	/* We may not be able to submit a whole bio at once as there
	 * may not be enough stripe_heads available.
	 * We cannot pre-allocate enough stripe_heads as we may need
	 * more than exist in the cache (if we allow ever large chunks).
	 * So we do one stripe head at a time and record in
	 * ->bi_hw_segments how many have been done.
	 *
	 * We *know* that this entire raid_bio is in one chunk, so
	 * it will be only one 'dd_idx' and only need one call to raid5_compute_sector.
	 */
	struct stripe_head *sh;
	int dd_idx;
	sector_t sector, logical_sector, last_sector;
	int scnt = 0;
	int handled = 0;

	logical_sector = raid_bio->bi_iter.bi_sector &
		~((sector_t)RAID5_STRIPE_SECTORS(conf)-1);
	sector = raid5_compute_sector(conf, logical_sector,
				      0, &dd_idx, NULL);
	last_sector = bio_end_sector(raid_bio);

	for (; logical_sector < last_sector;
	     logical_sector += RAID5_STRIPE_SECTORS(conf),
		     sector += RAID5_STRIPE_SECTORS(conf),
		     scnt++) {

		if (scnt < offset)
			/* already done this stripe */
			continue;

		sh = raid5_get_active_stripe(conf, sector, 0, 1, 1);

		if (!sh) {
			/* failed to get a stripe - must wait */
			conf->retry_read_aligned = raid_bio;
			conf->retry_read_offset = scnt;
			return handled;
		}

		if (!add_stripe_bio(sh, raid_bio, dd_idx, 0, 0)) {
			raid5_release_stripe(sh);
			conf->retry_read_aligned = raid_bio;
			conf->retry_read_offset = scnt;
			return handled;
		}

		set_bit(R5_ReadNoMerge, &sh->dev[dd_idx].flags);
		handle_stripe(sh);
		raid5_release_stripe(sh);
		handled++;
	}

	bio_endio(raid_bio);

	if (atomic_dec_and_test(&conf->active_aligned_reads))
		wake_up(&conf->wait_for_quiescent);
	return handled;
}

static int handle_active_stripes(struct r5conf *conf, int group,
				 struct r5worker *worker,
				 struct list_head *temp_inactive_list)
		__must_hold(&conf->device_lock)
{
	struct stripe_head *batch[MAX_STRIPE_BATCH], *sh;
	int i, batch_size = 0, hash;
	bool release_inactive = false;

	while (batch_size < MAX_STRIPE_BATCH &&
			(sh = __get_priority_stripe(conf, group)) != NULL)
		batch[batch_size++] = sh;

	if (batch_size == 0) {
		for (i = 0; i < NR_STRIPE_HASH_LOCKS; i++)
			if (!list_empty(temp_inactive_list + i))
				break;
		if (i == NR_STRIPE_HASH_LOCKS) {
			spin_unlock_irq(&conf->device_lock);
			log_flush_stripe_to_raid(conf);
			spin_lock_irq(&conf->device_lock);
			return batch_size;
		}
		release_inactive = true;
	}
	spin_unlock_irq(&conf->device_lock);

	release_inactive_stripe_list(conf, temp_inactive_list,
				     NR_STRIPE_HASH_LOCKS);

	r5l_flush_stripe_to_raid(conf->log);
	if (release_inactive) {
		spin_lock_irq(&conf->device_lock);
		return 0;
	}

	for (i = 0; i < batch_size; i++)
		handle_stripe(batch[i]);
	log_write_stripe_run(conf);

	cond_resched();

	spin_lock_irq(&conf->device_lock);
	for (i = 0; i < batch_size; i++) {
		hash = batch[i]->hash_lock_index;
		__release_stripe(conf, batch[i], &temp_inactive_list[hash]);
	}
	return batch_size;
}

static void raid5_do_work(struct work_struct *work)
{
	struct r5worker *worker = container_of(work, struct r5worker, work);
	struct r5worker_group *group = worker->group;
	struct r5conf *conf = group->conf;
	struct mddev *mddev = conf->mddev;
	int group_id = group - conf->worker_groups;
	int handled;
	struct blk_plug plug;

	pr_debug("+++ raid5worker active\n");

	blk_start_plug(&plug);
	handled = 0;
	spin_lock_irq(&conf->device_lock);
	while (1) {
		int batch_size, released;

		released = release_stripe_list(conf, worker->temp_inactive_list);

		batch_size = handle_active_stripes(conf, group_id, worker,
						   worker->temp_inactive_list);
		worker->working = false;
		if (!batch_size && !released)
			break;
		handled += batch_size;
		wait_event_lock_irq(mddev->sb_wait,
			!test_bit(MD_SB_CHANGE_PENDING, &mddev->sb_flags),
			conf->device_lock);
	}
	pr_debug("%d stripes handled\n", handled);

	spin_unlock_irq(&conf->device_lock);

	flush_deferred_bios(conf);

	r5l_flush_stripe_to_raid(conf->log);

	async_tx_issue_pending_all();
	blk_finish_plug(&plug);

	pr_debug("--- raid5worker inactive\n");
}

/*
 * This is our raid5 kernel thread.
 *
 * We scan the hash table for stripes which can be handled now.
 * During the scan, completed stripes are saved for us by the interrupt
 * handler, so that they will not have to wait for our next wakeup.
 */
static void raid5d(struct md_thread *thread)
{
	struct mddev *mddev = thread->mddev;
	struct r5conf *conf = mddev->private;
	int handled;
	struct blk_plug plug;

	pr_debug("+++ raid5d active\n");

	md_check_recovery(mddev);

	blk_start_plug(&plug);
	handled = 0;
	spin_lock_irq(&conf->device_lock);
	while (1) {
		struct bio *bio;
		int batch_size, released;
		unsigned int offset;

		released = release_stripe_list(conf, conf->temp_inactive_list);
		if (released)
			clear_bit(R5_DID_ALLOC, &conf->cache_state);

		if (
		    !list_empty(&conf->bitmap_list)) {
			/* Now is a good time to flush some bitmap updates */
			conf->seq_flush++;
			spin_unlock_irq(&conf->device_lock);
			md_bitmap_unplug(mddev->bitmap);
			spin_lock_irq(&conf->device_lock);
			conf->seq_write = conf->seq_flush;
			activate_bit_delay(conf, conf->temp_inactive_list);
		}
		raid5_activate_delayed(conf);

		while ((bio = remove_bio_from_retry(conf, &offset))) {
			int ok;
			spin_unlock_irq(&conf->device_lock);
			ok = retry_aligned_read(conf, bio, offset);
			spin_lock_irq(&conf->device_lock);
			if (!ok)
				break;
			handled++;
		}

		batch_size = handle_active_stripes(conf, ANY_GROUP, NULL,
						   conf->temp_inactive_list);
		if (!batch_size && !released)
			break;
		handled += batch_size;

		if (mddev->sb_flags & ~(1 << MD_SB_CHANGE_PENDING)) {
			spin_unlock_irq(&conf->device_lock);
			md_check_recovery(mddev);
			spin_lock_irq(&conf->device_lock);
		}
	}
	pr_debug("%d stripes handled\n", handled);

	spin_unlock_irq(&conf->device_lock);
	if (test_and_clear_bit(R5_ALLOC_MORE, &conf->cache_state) &&
	    mutex_trylock(&conf->cache_size_mutex)) {
		grow_one_stripe(conf, __GFP_NOWARN);
		/* Set flag even if allocation failed.  This helps
		 * slow down allocation requests when mem is short
		 */
		set_bit(R5_DID_ALLOC, &conf->cache_state);
		mutex_unlock(&conf->cache_size_mutex);
	}

	flush_deferred_bios(conf);

	r5l_flush_stripe_to_raid(conf->log);

	async_tx_issue_pending_all();
	blk_finish_plug(&plug);

	pr_debug("--- raid5d inactive\n");
}

static ssize_t
raid5_show_stripe_cache_size(struct mddev *mddev, char *page)
{
	struct r5conf *conf;
	int ret = 0;
	spin_lock(&mddev->lock);
	conf = mddev->private;
	if (conf)
		ret = sprintf(page, "%d\n", conf->min_nr_stripes);
	spin_unlock(&mddev->lock);
	return ret;
}

int
raid5_set_cache_size(struct mddev *mddev, int size)
{
	int result = 0;
	struct r5conf *conf = mddev->private;

	if (size <= 16 || size > 32768)
		return -EINVAL;

	conf->min_nr_stripes = size;
	mutex_lock(&conf->cache_size_mutex);
	while (size < conf->max_nr_stripes &&
	       drop_one_stripe(conf))
		;
	mutex_unlock(&conf->cache_size_mutex);

	md_allow_write(mddev);

	mutex_lock(&conf->cache_size_mutex);
	while (size > conf->max_nr_stripes)
		if (!grow_one_stripe(conf, GFP_KERNEL)) {
			conf->min_nr_stripes = conf->max_nr_stripes;
			result = -ENOMEM;
			break;
		}
	mutex_unlock(&conf->cache_size_mutex);

	return result;
}
EXPORT_SYMBOL(raid5_set_cache_size);

static ssize_t
raid5_store_stripe_cache_size(struct mddev *mddev, const char *page, size_t len)
{
	struct r5conf *conf;
	unsigned long new;
	int err;

	if (len >= PAGE_SIZE)
		return -EINVAL;
	if (kstrtoul(page, 10, &new))
		return -EINVAL;
	err = mddev_lock(mddev);
	if (err)
		return err;
	conf = mddev->private;
	if (!conf)
		err = -ENODEV;
	else
		err = raid5_set_cache_size(mddev, new);
	mddev_unlock(mddev);

	return err ?: len;
}

static struct md_sysfs_entry
raid5_stripecache_size = __ATTR(stripe_cache_size, S_IRUGO | S_IWUSR,
				raid5_show_stripe_cache_size,
				raid5_store_stripe_cache_size);

static ssize_t
raid5_show_rmw_level(struct mddev  *mddev, char *page)
{
	struct r5conf *conf = mddev->private;
	if (conf)
		return sprintf(page, "%d\n", conf->rmw_level);
	else
		return 0;
}

static ssize_t
raid5_store_rmw_level(struct mddev  *mddev, const char *page, size_t len)
{
	struct r5conf *conf = mddev->private;
	unsigned long new;

	if (!conf)
		return -ENODEV;

	if (len >= PAGE_SIZE)
		return -EINVAL;

	if (kstrtoul(page, 10, &new))
		return -EINVAL;

	if (new != PARITY_DISABLE_RMW && !raid6_call.xor_syndrome)
		return -EINVAL;

	if (new != PARITY_DISABLE_RMW &&
	    new != PARITY_ENABLE_RMW &&
	    new != PARITY_PREFER_RMW)
		return -EINVAL;

	conf->rmw_level = new;
	return len;
}

static struct md_sysfs_entry
raid5_rmw_level = __ATTR(rmw_level, S_IRUGO | S_IWUSR,
			 raid5_show_rmw_level,
			 raid5_store_rmw_level);

static ssize_t
raid5_show_stripe_size(struct mddev  *mddev, char *page)
{
	struct r5conf *conf;
	int ret = 0;

	spin_lock(&mddev->lock);
	conf = mddev->private;
	if (conf)
		ret = sprintf(page, "%lu\n", RAID5_STRIPE_SIZE(conf));
	spin_unlock(&mddev->lock);
	return ret;
}

#if PAGE_SIZE != DEFAULT_STRIPE_SIZE
static ssize_t
raid5_store_stripe_size(struct mddev  *mddev, const char *page, size_t len)
{
	struct r5conf *conf;
	unsigned long new;
	int err;
	int size;

	if (len >= PAGE_SIZE)
		return -EINVAL;
	if (kstrtoul(page, 10, &new))
		return -EINVAL;

	/*
	 * The value should not be bigger than PAGE_SIZE. It requires to
	 * be multiple of DEFAULT_STRIPE_SIZE and the value should be power
	 * of two.
	 */
	if (new % DEFAULT_STRIPE_SIZE != 0 ||
			new > PAGE_SIZE || new == 0 ||
			new != roundup_pow_of_two(new))
		return -EINVAL;

	err = mddev_lock(mddev);
	if (err)
		return err;

	conf = mddev->private;
	if (!conf) {
		err = -ENODEV;
		goto out_unlock;
	}

	if (new == conf->stripe_size)
		goto out_unlock;

	pr_debug("md/raid: change stripe_size from %lu to %lu\n",
			conf->stripe_size, new);

	if (mddev->sync_thread ||
		test_bit(MD_RECOVERY_RUNNING, &mddev->recovery) ||
		mddev->reshape_position != MaxSector ||
		mddev->sysfs_active) {
		err = -EBUSY;
		goto out_unlock;
	}

	mddev_suspend(mddev);
	mutex_lock(&conf->cache_size_mutex);
	size = conf->max_nr_stripes;

	shrink_stripes(conf);

	conf->stripe_size = new;
	conf->stripe_shift = ilog2(new) - 9;
	conf->stripe_sectors = new >> 9;
	if (grow_stripes(conf, size)) {
		pr_warn("md/raid:%s: couldn't allocate buffers\n",
				mdname(mddev));
		err = -ENOMEM;
	}
	mutex_unlock(&conf->cache_size_mutex);
	mddev_resume(mddev);

out_unlock:
	mddev_unlock(mddev);
	return err ?: len;
}

static struct md_sysfs_entry
raid5_stripe_size = __ATTR(stripe_size, 0644,
			 raid5_show_stripe_size,
			 raid5_store_stripe_size);
#else
static struct md_sysfs_entry
raid5_stripe_size = __ATTR(stripe_size, 0444,
			 raid5_show_stripe_size,
			 NULL);
#endif

static ssize_t
raid5_show_preread_threshold(struct mddev *mddev, char *page)
{
	struct r5conf *conf;
	int ret = 0;
	spin_lock(&mddev->lock);
	conf = mddev->private;
	if (conf)
		ret = sprintf(page, "%d\n", conf->bypass_threshold);
	spin_unlock(&mddev->lock);
	return ret;
}

static ssize_t
raid5_store_preread_threshold(struct mddev *mddev, const char *page, size_t len)
{
	struct r5conf *conf;
	unsigned long new;
	int err;

	if (len >= PAGE_SIZE)
		return -EINVAL;
	if (kstrtoul(page, 10, &new))
		return -EINVAL;

	err = mddev_lock(mddev);
	if (err)
		return err;
	conf = mddev->private;
	if (!conf)
		err = -ENODEV;
	else if (new > conf->min_nr_stripes)
		err = -EINVAL;
	else
		conf->bypass_threshold = new;
	mddev_unlock(mddev);
	return err ?: len;
}

static struct md_sysfs_entry
raid5_preread_bypass_threshold = __ATTR(preread_bypass_threshold,
					S_IRUGO | S_IWUSR,
					raid5_show_preread_threshold,
					raid5_store_preread_threshold);

static ssize_t
raid5_show_skip_copy(struct mddev *mddev, char *page)
{
	struct r5conf *conf;
	int ret = 0;
	spin_lock(&mddev->lock);
	conf = mddev->private;
	if (conf)
		ret = sprintf(page, "%d\n", conf->skip_copy);
	spin_unlock(&mddev->lock);
	return ret;
}

static ssize_t
raid5_store_skip_copy(struct mddev *mddev, const char *page, size_t len)
{
	struct r5conf *conf;
	unsigned long new;
	int err;

	if (len >= PAGE_SIZE)
		return -EINVAL;
	if (kstrtoul(page, 10, &new))
		return -EINVAL;
	new = !!new;

	err = mddev_lock(mddev);
	if (err)
		return err;
	conf = mddev->private;
	if (!conf)
		err = -ENODEV;
	else if (new != conf->skip_copy) {
		struct request_queue *q = mddev->queue;

		mddev_suspend(mddev);
		conf->skip_copy = new;
		if (new)
			blk_queue_flag_set(QUEUE_FLAG_STABLE_WRITES, q);
		else
			blk_queue_flag_clear(QUEUE_FLAG_STABLE_WRITES, q);
		mddev_resume(mddev);
	}
	mddev_unlock(mddev);
	return err ?: len;
}

static struct md_sysfs_entry
raid5_skip_copy = __ATTR(skip_copy, S_IRUGO | S_IWUSR,
					raid5_show_skip_copy,
					raid5_store_skip_copy);

static ssize_t
stripe_cache_active_show(struct mddev *mddev, char *page)
{
	struct r5conf *conf = mddev->private;
	if (conf)
		return sprintf(page, "%d\n", atomic_read(&conf->active_stripes));
	else
		return 0;
}

static struct md_sysfs_entry
raid5_stripecache_active = __ATTR_RO(stripe_cache_active);

static ssize_t
raid5_show_group_thread_cnt(struct mddev *mddev, char *page)
{
	struct r5conf *conf;
	int ret = 0;
	spin_lock(&mddev->lock);
	conf = mddev->private;
	if (conf)
		ret = sprintf(page, "%d\n", conf->worker_cnt_per_group);
	spin_unlock(&mddev->lock);
	return ret;
}

static int alloc_thread_groups(struct r5conf *conf, int cnt,
			       int *group_cnt,
			       struct r5worker_group **worker_groups);
static ssize_t
raid5_store_group_thread_cnt(struct mddev *mddev, const char *page, size_t len)
{
	struct r5conf *conf;
	unsigned int new;
	int err;
	struct r5worker_group *new_groups, *old_groups;
	int group_cnt;

	if (len >= PAGE_SIZE)
		return -EINVAL;
	if (kstrtouint(page, 10, &new))
		return -EINVAL;
	/* 8192 should be big enough */
	if (new > 8192)
		return -EINVAL;

	err = mddev_lock(mddev);
	if (err)
		return err;
	conf = mddev->private;
	if (!conf)
		err = -ENODEV;
	else if (new != conf->worker_cnt_per_group) {
		mddev_suspend(mddev);

		old_groups = conf->worker_groups;
		if (old_groups)
			flush_workqueue(raid5_wq);

		err = alloc_thread_groups(conf, new, &group_cnt, &new_groups);
		if (!err) {
			spin_lock_irq(&conf->device_lock);
			conf->group_cnt = group_cnt;
			conf->worker_cnt_per_group = new;
			conf->worker_groups = new_groups;
			spin_unlock_irq(&conf->device_lock);

			if (old_groups)
				kfree(old_groups[0].workers);
			kfree(old_groups);
		}
		mddev_resume(mddev);
	}
	mddev_unlock(mddev);

	return err ?: len;
}

static struct md_sysfs_entry
raid5_group_thread_cnt = __ATTR(group_thread_cnt, S_IRUGO | S_IWUSR,
				raid5_show_group_thread_cnt,
				raid5_store_group_thread_cnt);

static struct attribute *raid5_attrs[] =  {
	&raid5_stripecache_size.attr,
	&raid5_stripecache_active.attr,
	&raid5_preread_bypass_threshold.attr,
	&raid5_group_thread_cnt.attr,
	&raid5_skip_copy.attr,
	&raid5_rmw_level.attr,
	&raid5_stripe_size.attr,
	&r5c_journal_mode.attr,
	&ppl_write_hint.attr,
	NULL,
};
static const struct attribute_group raid5_attrs_group = {
	.name = NULL,
	.attrs = raid5_attrs,
};

static int alloc_thread_groups(struct r5conf *conf, int cnt, int *group_cnt,
			       struct r5worker_group **worker_groups)
{
	int i, j, k;
	ssize_t size;
	struct r5worker *workers;

	if (cnt == 0) {
		*group_cnt = 0;
		*worker_groups = NULL;
		return 0;
	}
	*group_cnt = num_possible_nodes();
	size = sizeof(struct r5worker) * cnt;
	workers = kcalloc(size, *group_cnt, GFP_NOIO);
	*worker_groups = kcalloc(*group_cnt, sizeof(struct r5worker_group),
				 GFP_NOIO);
	if (!*worker_groups || !workers) {
		kfree(workers);
		kfree(*worker_groups);
		return -ENOMEM;
	}

	for (i = 0; i < *group_cnt; i++) {
		struct r5worker_group *group;

		group = &(*worker_groups)[i];
		INIT_LIST_HEAD(&group->handle_list);
		INIT_LIST_HEAD(&group->loprio_list);
		group->conf = conf;
		group->workers = workers + i * cnt;

		for (j = 0; j < cnt; j++) {
			struct r5worker *worker = group->workers + j;
			worker->group = group;
			INIT_WORK(&worker->work, raid5_do_work);

			for (k = 0; k < NR_STRIPE_HASH_LOCKS; k++)
				INIT_LIST_HEAD(worker->temp_inactive_list + k);
		}
	}

	return 0;
}

static void free_thread_groups(struct r5conf *conf)
{
	if (conf->worker_groups)
		kfree(conf->worker_groups[0].workers);
	kfree(conf->worker_groups);
	conf->worker_groups = NULL;
}

static sector_t
raid5_size(struct mddev *mddev, sector_t sectors, int raid_disks)
{
	struct r5conf *conf = mddev->private;

	if (!sectors)
		sectors = mddev->dev_sectors;
	if (!raid_disks)
		/* size is defined by the smallest of previous and new size */
		raid_disks = min(conf->raid_disks, conf->previous_raid_disks);

	sectors &= ~((sector_t)conf->chunk_sectors - 1);
	sectors &= ~((sector_t)conf->prev_chunk_sectors - 1);
	return sectors * (raid_disks - conf->max_degraded);
}

static void free_scratch_buffer(struct r5conf *conf, struct raid5_percpu *percpu)
{
	safe_put_page(percpu->spare_page);
	percpu->spare_page = NULL;
	kvfree(percpu->scribble);
	percpu->scribble = NULL;
}

static int alloc_scratch_buffer(struct r5conf *conf, struct raid5_percpu *percpu)
{
	if (conf->level == 6 && !percpu->spare_page) {
		percpu->spare_page = alloc_page(GFP_KERNEL);
		if (!percpu->spare_page)
			return -ENOMEM;
	}

	if (scribble_alloc(percpu,
			   max(conf->raid_disks,
			       conf->previous_raid_disks),
			   max(conf->chunk_sectors,
			       conf->prev_chunk_sectors)
			   / RAID5_STRIPE_SECTORS(conf))) {
		free_scratch_buffer(conf, percpu);
		return -ENOMEM;
	}

	local_lock_init(&percpu->lock);
	return 0;
}

static int raid456_cpu_dead(unsigned int cpu, struct hlist_node *node)
{
	struct r5conf *conf = hlist_entry_safe(node, struct r5conf, node);

	free_scratch_buffer(conf, per_cpu_ptr(conf->percpu, cpu));
	return 0;
}

static void raid5_free_percpu(struct r5conf *conf)
{
	if (!conf->percpu)
		return;

	cpuhp_state_remove_instance(CPUHP_MD_RAID5_PREPARE, &conf->node);
	free_percpu(conf->percpu);
}

static void free_conf(struct r5conf *conf)
{
	int i;

	log_exit(conf);

	unregister_shrinker(&conf->shrinker);
	free_thread_groups(conf);
	shrink_stripes(conf);
	raid5_free_percpu(conf);
	for (i = 0; i < conf->pool_size; i++)
		if (conf->disks[i].extra_page)
			put_page(conf->disks[i].extra_page);
	kfree(conf->disks);
	bioset_exit(&conf->bio_split);
	kfree(conf->stripe_hashtbl);
	kfree(conf->pending_data);
	kfree(conf);
}

static int raid456_cpu_up_prepare(unsigned int cpu, struct hlist_node *node)
{
	struct r5conf *conf = hlist_entry_safe(node, struct r5conf, node);
	struct raid5_percpu *percpu = per_cpu_ptr(conf->percpu, cpu);

	if (alloc_scratch_buffer(conf, percpu)) {
		pr_warn("%s: failed memory allocation for cpu%u\n",
			__func__, cpu);
		return -ENOMEM;
	}
	return 0;
}

static int raid5_alloc_percpu(struct r5conf *conf)
{
	int err = 0;

	conf->percpu = alloc_percpu(struct raid5_percpu);
	if (!conf->percpu)
		return -ENOMEM;

	err = cpuhp_state_add_instance(CPUHP_MD_RAID5_PREPARE, &conf->node);
	if (!err) {
		conf->scribble_disks = max(conf->raid_disks,
			conf->previous_raid_disks);
		conf->scribble_sectors = max(conf->chunk_sectors,
			conf->prev_chunk_sectors);
	}
	return err;
}

static unsigned long raid5_cache_scan(struct shrinker *shrink,
				      struct shrink_control *sc)
{
	struct r5conf *conf = container_of(shrink, struct r5conf, shrinker);
	unsigned long ret = SHRINK_STOP;

	if (mutex_trylock(&conf->cache_size_mutex)) {
		ret= 0;
		while (ret < sc->nr_to_scan &&
		       conf->max_nr_stripes > conf->min_nr_stripes) {
			if (drop_one_stripe(conf) == 0) {
				ret = SHRINK_STOP;
				break;
			}
			ret++;
		}
		mutex_unlock(&conf->cache_size_mutex);
	}
	return ret;
}

static unsigned long raid5_cache_count(struct shrinker *shrink,
				       struct shrink_control *sc)
{
	struct r5conf *conf = container_of(shrink, struct r5conf, shrinker);

	if (conf->max_nr_stripes < conf->min_nr_stripes)
		/* unlikely, but not impossible */
		return 0;
	return conf->max_nr_stripes - conf->min_nr_stripes;
}

static struct r5conf *setup_conf(struct mddev *mddev)
{
	struct r5conf *conf;
	int raid_disk, memory, max_disks;
	struct md_rdev *rdev;
	struct disk_info *disk;
	char pers_name[6];
	int i;
	int group_cnt;
	struct r5worker_group *new_group;
	int ret = -ENOMEM;

	if (mddev->new_level != 5
	    && mddev->new_level != 4
	    && mddev->new_level != 6) {
		pr_warn("md/raid:%s: raid level not set to 4/5/6 (%d)\n",
			mdname(mddev), mddev->new_level);
		return ERR_PTR(-EIO);
	}
	if ((mddev->new_level == 5
	     && !algorithm_valid_raid5(mddev->new_layout)) ||
	    (mddev->new_level == 6
	     && !algorithm_valid_raid6(mddev->new_layout))) {
		pr_warn("md/raid:%s: layout %d not supported\n",
			mdname(mddev), mddev->new_layout);
		return ERR_PTR(-EIO);
	}
	if (mddev->new_level == 6 && mddev->raid_disks < 4) {
		pr_warn("md/raid:%s: not enough configured devices (%d, minimum 4)\n",
			mdname(mddev), mddev->raid_disks);
		return ERR_PTR(-EINVAL);
	}

	if (!mddev->new_chunk_sectors ||
	    (mddev->new_chunk_sectors << 9) % PAGE_SIZE ||
	    !is_power_of_2(mddev->new_chunk_sectors)) {
		pr_warn("md/raid:%s: invalid chunk size %d\n",
			mdname(mddev), mddev->new_chunk_sectors << 9);
		return ERR_PTR(-EINVAL);
	}

	conf = kzalloc(sizeof(struct r5conf), GFP_KERNEL);
	if (conf == NULL)
		goto abort;

#if PAGE_SIZE != DEFAULT_STRIPE_SIZE
	conf->stripe_size = DEFAULT_STRIPE_SIZE;
	conf->stripe_shift = ilog2(DEFAULT_STRIPE_SIZE) - 9;
	conf->stripe_sectors = DEFAULT_STRIPE_SIZE >> 9;
#endif
	INIT_LIST_HEAD(&conf->free_list);
	INIT_LIST_HEAD(&conf->pending_list);
	conf->pending_data = kcalloc(PENDING_IO_MAX,
				     sizeof(struct r5pending_data),
				     GFP_KERNEL);
	if (!conf->pending_data)
		goto abort;
	for (i = 0; i < PENDING_IO_MAX; i++)
		list_add(&conf->pending_data[i].sibling, &conf->free_list);
	/* Don't enable multi-threading by default*/
	if (!alloc_thread_groups(conf, 0, &group_cnt, &new_group)) {
		conf->group_cnt = group_cnt;
		conf->worker_cnt_per_group = 0;
		conf->worker_groups = new_group;
	} else
		goto abort;
	spin_lock_init(&conf->device_lock);
	seqcount_spinlock_init(&conf->gen_lock, &conf->device_lock);
	mutex_init(&conf->cache_size_mutex);

	init_waitqueue_head(&conf->wait_for_quiescent);
	init_waitqueue_head(&conf->wait_for_stripe);
	init_waitqueue_head(&conf->wait_for_overlap);
	INIT_LIST_HEAD(&conf->handle_list);
	INIT_LIST_HEAD(&conf->loprio_list);
	INIT_LIST_HEAD(&conf->hold_list);
	INIT_LIST_HEAD(&conf->delayed_list);
	INIT_LIST_HEAD(&conf->bitmap_list);
	init_llist_head(&conf->released_stripes);
	atomic_set(&conf->active_stripes, 0);
	atomic_set(&conf->preread_active_stripes, 0);
	atomic_set(&conf->active_aligned_reads, 0);
	spin_lock_init(&conf->pending_bios_lock);
	conf->batch_bio_dispatch = true;
	rdev_for_each(rdev, mddev) {
		if (test_bit(Journal, &rdev->flags))
			continue;
		if (bdev_nonrot(rdev->bdev)) {
			conf->batch_bio_dispatch = false;
			break;
		}
	}

	conf->bypass_threshold = BYPASS_THRESHOLD;
	conf->recovery_disabled = mddev->recovery_disabled - 1;

	conf->raid_disks = mddev->raid_disks;
	if (mddev->reshape_position == MaxSector)
		conf->previous_raid_disks = mddev->raid_disks;
	else
		conf->previous_raid_disks = mddev->raid_disks - mddev->delta_disks;
	max_disks = max(conf->raid_disks, conf->previous_raid_disks);

	conf->disks = kcalloc(max_disks, sizeof(struct disk_info),
			      GFP_KERNEL);

	if (!conf->disks)
		goto abort;

	for (i = 0; i < max_disks; i++) {
		conf->disks[i].extra_page = alloc_page(GFP_KERNEL);
		if (!conf->disks[i].extra_page)
			goto abort;
	}

	ret = bioset_init(&conf->bio_split, BIO_POOL_SIZE, 0, 0);
	if (ret)
		goto abort;
	conf->mddev = mddev;

	ret = -ENOMEM;
	conf->stripe_hashtbl = kzalloc(PAGE_SIZE, GFP_KERNEL);
	if (!conf->stripe_hashtbl)
		goto abort;

	/* We init hash_locks[0] separately to that it can be used
	 * as the reference lock in the spin_lock_nest_lock() call
	 * in lock_all_device_hash_locks_irq in order to convince
	 * lockdep that we know what we are doing.
	 */
	spin_lock_init(conf->hash_locks);
	for (i = 1; i < NR_STRIPE_HASH_LOCKS; i++)
		spin_lock_init(conf->hash_locks + i);

	for (i = 0; i < NR_STRIPE_HASH_LOCKS; i++)
		INIT_LIST_HEAD(conf->inactive_list + i);

	for (i = 0; i < NR_STRIPE_HASH_LOCKS; i++)
		INIT_LIST_HEAD(conf->temp_inactive_list + i);

	atomic_set(&conf->r5c_cached_full_stripes, 0);
	INIT_LIST_HEAD(&conf->r5c_full_stripe_list);
	atomic_set(&conf->r5c_cached_partial_stripes, 0);
	INIT_LIST_HEAD(&conf->r5c_partial_stripe_list);
	atomic_set(&conf->r5c_flushing_full_stripes, 0);
	atomic_set(&conf->r5c_flushing_partial_stripes, 0);

	conf->level = mddev->new_level;
	conf->chunk_sectors = mddev->new_chunk_sectors;
	ret = raid5_alloc_percpu(conf);
	if (ret)
		goto abort;

	pr_debug("raid456: run(%s) called.\n", mdname(mddev));

	ret = -EIO;
	rdev_for_each(rdev, mddev) {
		raid_disk = rdev->raid_disk;
		if (raid_disk >= max_disks
		    || raid_disk < 0 || test_bit(Journal, &rdev->flags))
			continue;
		disk = conf->disks + raid_disk;

		if (test_bit(Replacement, &rdev->flags)) {
			if (disk->replacement)
				goto abort;
			RCU_INIT_POINTER(disk->replacement, rdev);
		} else {
			if (disk->rdev)
				goto abort;
			RCU_INIT_POINTER(disk->rdev, rdev);
		}

		if (test_bit(In_sync, &rdev->flags)) {
			pr_info("md/raid:%s: device %pg operational as raid disk %d\n",
				mdname(mddev), rdev->bdev, raid_disk);
		} else if (rdev->saved_raid_disk != raid_disk)
			/* Cannot rely on bitmap to complete recovery */
			conf->fullsync = 1;
	}

	conf->level = mddev->new_level;
	if (conf->level == 6) {
		conf->max_degraded = 2;
		if (raid6_call.xor_syndrome)
			conf->rmw_level = PARITY_ENABLE_RMW;
		else
			conf->rmw_level = PARITY_DISABLE_RMW;
	} else {
		conf->max_degraded = 1;
		conf->rmw_level = PARITY_ENABLE_RMW;
	}
	conf->algorithm = mddev->new_layout;
	conf->reshape_progress = mddev->reshape_position;
	if (conf->reshape_progress != MaxSector) {
		conf->prev_chunk_sectors = mddev->chunk_sectors;
		conf->prev_algo = mddev->layout;
	} else {
		conf->prev_chunk_sectors = conf->chunk_sectors;
		conf->prev_algo = conf->algorithm;
	}

	conf->min_nr_stripes = NR_STRIPES;
	if (mddev->reshape_position != MaxSector) {
		int stripes = max_t(int,
			((mddev->chunk_sectors << 9) / RAID5_STRIPE_SIZE(conf)) * 4,
			((mddev->new_chunk_sectors << 9) / RAID5_STRIPE_SIZE(conf)) * 4);
		conf->min_nr_stripes = max(NR_STRIPES, stripes);
		if (conf->min_nr_stripes != NR_STRIPES)
			pr_info("md/raid:%s: force stripe size %d for reshape\n",
				mdname(mddev), conf->min_nr_stripes);
	}
	memory = conf->min_nr_stripes * (sizeof(struct stripe_head) +
		 max_disks * ((sizeof(struct bio) + PAGE_SIZE))) / 1024;
	atomic_set(&conf->empty_inactive_list_nr, NR_STRIPE_HASH_LOCKS);
	if (grow_stripes(conf, conf->min_nr_stripes)) {
		pr_warn("md/raid:%s: couldn't allocate %dkB for buffers\n",
			mdname(mddev), memory);
		ret = -ENOMEM;
		goto abort;
	} else
		pr_debug("md/raid:%s: allocated %dkB\n", mdname(mddev), memory);
	/*
	 * Losing a stripe head costs more than the time to refill it,
	 * it reduces the queue depth and so can hurt throughput.
	 * So set it rather large, scaled by number of devices.
	 */
	conf->shrinker.seeks = DEFAULT_SEEKS * conf->raid_disks * 4;
	conf->shrinker.scan_objects = raid5_cache_scan;
	conf->shrinker.count_objects = raid5_cache_count;
	conf->shrinker.batch = 128;
	conf->shrinker.flags = 0;
	ret = register_shrinker(&conf->shrinker);
	if (ret) {
		pr_warn("md/raid:%s: couldn't register shrinker.\n",
			mdname(mddev));
		goto abort;
	}

	sprintf(pers_name, "raid%d", mddev->new_level);
	conf->thread = md_register_thread(raid5d, mddev, pers_name);
	if (!conf->thread) {
		pr_warn("md/raid:%s: couldn't allocate thread.\n",
			mdname(mddev));
		ret = -ENOMEM;
		goto abort;
	}

	return conf;

 abort:
	if (conf)
		free_conf(conf);
	return ERR_PTR(ret);
}

static int only_parity(int raid_disk, int algo, int raid_disks, int max_degraded)
{
	switch (algo) {
	case ALGORITHM_PARITY_0:
		if (raid_disk < max_degraded)
			return 1;
		break;
	case ALGORITHM_PARITY_N:
		if (raid_disk >= raid_disks - max_degraded)
			return 1;
		break;
	case ALGORITHM_PARITY_0_6:
		if (raid_disk == 0 ||
		    raid_disk == raid_disks - 1)
			return 1;
		break;
	case ALGORITHM_LEFT_ASYMMETRIC_6:
	case ALGORITHM_RIGHT_ASYMMETRIC_6:
	case ALGORITHM_LEFT_SYMMETRIC_6:
	case ALGORITHM_RIGHT_SYMMETRIC_6:
		if (raid_disk == raid_disks - 1)
			return 1;
	}
	return 0;
}

static void raid5_set_io_opt(struct r5conf *conf)
{
	blk_queue_io_opt(conf->mddev->queue, (conf->chunk_sectors << 9) *
			 (conf->raid_disks - conf->max_degraded));
}

static int raid5_run(struct mddev *mddev)
{
	struct r5conf *conf;
	int working_disks = 0;
	int dirty_parity_disks = 0;
	struct md_rdev *rdev;
	struct md_rdev *journal_dev = NULL;
	sector_t reshape_offset = 0;
	int i, ret = 0;
	long long min_offset_diff = 0;
	int first = 1;

	if (acct_bioset_init(mddev)) {
		pr_err("md/raid456:%s: alloc acct bioset failed.\n", mdname(mddev));
		return -ENOMEM;
	}

	if (mddev_init_writes_pending(mddev) < 0) {
		ret = -ENOMEM;
		goto exit_acct_set;
	}

	if (mddev->recovery_cp != MaxSector)
		pr_notice("md/raid:%s: not clean -- starting background reconstruction\n",
			  mdname(mddev));

	rdev_for_each(rdev, mddev) {
		long long diff;

		if (test_bit(Journal, &rdev->flags)) {
			journal_dev = rdev;
			continue;
		}
		if (rdev->raid_disk < 0)
			continue;
		diff = (rdev->new_data_offset - rdev->data_offset);
		if (first) {
			min_offset_diff = diff;
			first = 0;
		} else if (mddev->reshape_backwards &&
			 diff < min_offset_diff)
			min_offset_diff = diff;
		else if (!mddev->reshape_backwards &&
			 diff > min_offset_diff)
			min_offset_diff = diff;
	}

	if ((test_bit(MD_HAS_JOURNAL, &mddev->flags) || journal_dev) &&
	    (mddev->bitmap_info.offset || mddev->bitmap_info.file)) {
		pr_notice("md/raid:%s: array cannot have both journal and bitmap\n",
			  mdname(mddev));
		ret = -EINVAL;
		goto exit_acct_set;
	}

	if (mddev->reshape_position != MaxSector) {
		/* Check that we can continue the reshape.
		 * Difficulties arise if the stripe we would write to
		 * next is at or after the stripe we would read from next.
		 * For a reshape that changes the number of devices, this
		 * is only possible for a very short time, and mdadm makes
		 * sure that time appears to have past before assembling
		 * the array.  So we fail if that time hasn't passed.
		 * For a reshape that keeps the number of devices the same
		 * mdadm must be monitoring the reshape can keeping the
		 * critical areas read-only and backed up.  It will start
		 * the array in read-only mode, so we check for that.
		 */
		sector_t here_new, here_old;
		int old_disks;
		int max_degraded = (mddev->level == 6 ? 2 : 1);
		int chunk_sectors;
		int new_data_disks;

		if (journal_dev) {
			pr_warn("md/raid:%s: don't support reshape with journal - aborting.\n",
				mdname(mddev));
			ret = -EINVAL;
			goto exit_acct_set;
		}

		if (mddev->new_level != mddev->level) {
			pr_warn("md/raid:%s: unsupported reshape required - aborting.\n",
				mdname(mddev));
			ret = -EINVAL;
			goto exit_acct_set;
		}
		old_disks = mddev->raid_disks - mddev->delta_disks;
		/* reshape_position must be on a new-stripe boundary, and one
		 * further up in new geometry must map after here in old
		 * geometry.
		 * If the chunk sizes are different, then as we perform reshape
		 * in units of the largest of the two, reshape_position needs
		 * be a multiple of the largest chunk size times new data disks.
		 */
		here_new = mddev->reshape_position;
		chunk_sectors = max(mddev->chunk_sectors, mddev->new_chunk_sectors);
		new_data_disks = mddev->raid_disks - max_degraded;
		if (sector_div(here_new, chunk_sectors * new_data_disks)) {
			pr_warn("md/raid:%s: reshape_position not on a stripe boundary\n",
				mdname(mddev));
			ret = -EINVAL;
			goto exit_acct_set;
		}
		reshape_offset = here_new * chunk_sectors;
		/* here_new is the stripe we will write to */
		here_old = mddev->reshape_position;
		sector_div(here_old, chunk_sectors * (old_disks-max_degraded));
		/* here_old is the first stripe that we might need to read
		 * from */
		if (mddev->delta_disks == 0) {
			/* We cannot be sure it is safe to start an in-place
			 * reshape.  It is only safe if user-space is monitoring
			 * and taking constant backups.
			 * mdadm always starts a situation like this in
			 * readonly mode so it can take control before
			 * allowing any writes.  So just check for that.
			 */
			if (abs(min_offset_diff) >= mddev->chunk_sectors &&
			    abs(min_offset_diff) >= mddev->new_chunk_sectors)
				/* not really in-place - so OK */;
			else if (mddev->ro == 0) {
				pr_warn("md/raid:%s: in-place reshape must be started in read-only mode - aborting\n",
					mdname(mddev));
				ret = -EINVAL;
				goto exit_acct_set;
			}
		} else if (mddev->reshape_backwards
		    ? (here_new * chunk_sectors + min_offset_diff <=
		       here_old * chunk_sectors)
		    : (here_new * chunk_sectors >=
		       here_old * chunk_sectors + (-min_offset_diff))) {
			/* Reading from the same stripe as writing to - bad */
			pr_warn("md/raid:%s: reshape_position too early for auto-recovery - aborting.\n",
				mdname(mddev));
			ret = -EINVAL;
			goto exit_acct_set;
		}
		pr_debug("md/raid:%s: reshape will continue\n", mdname(mddev));
		/* OK, we should be able to continue; */
	} else {
		BUG_ON(mddev->level != mddev->new_level);
		BUG_ON(mddev->layout != mddev->new_layout);
		BUG_ON(mddev->chunk_sectors != mddev->new_chunk_sectors);
		BUG_ON(mddev->delta_disks != 0);
	}

	if (test_bit(MD_HAS_JOURNAL, &mddev->flags) &&
	    test_bit(MD_HAS_PPL, &mddev->flags)) {
		pr_warn("md/raid:%s: using journal device and PPL not allowed - disabling PPL\n",
			mdname(mddev));
		clear_bit(MD_HAS_PPL, &mddev->flags);
		clear_bit(MD_HAS_MULTIPLE_PPLS, &mddev->flags);
	}

	if (mddev->private == NULL)
		conf = setup_conf(mddev);
	else
		conf = mddev->private;

	if (IS_ERR(conf)) {
		ret = PTR_ERR(conf);
		goto exit_acct_set;
	}

	if (test_bit(MD_HAS_JOURNAL, &mddev->flags)) {
		if (!journal_dev) {
			pr_warn("md/raid:%s: journal disk is missing, force array readonly\n",
				mdname(mddev));
			mddev->ro = 1;
			set_disk_ro(mddev->gendisk, 1);
		} else if (mddev->recovery_cp == MaxSector)
			set_bit(MD_JOURNAL_CLEAN, &mddev->flags);
	}

	conf->min_offset_diff = min_offset_diff;
	mddev->thread = conf->thread;
	conf->thread = NULL;
	mddev->private = conf;

	for (i = 0; i < conf->raid_disks && conf->previous_raid_disks;
	     i++) {
		rdev = rdev_mdlock_deref(mddev, conf->disks[i].rdev);
		if (!rdev && conf->disks[i].replacement) {
			/* The replacement is all we have yet */
			rdev = rdev_mdlock_deref(mddev,
						 conf->disks[i].replacement);
			conf->disks[i].replacement = NULL;
			clear_bit(Replacement, &rdev->flags);
			rcu_assign_pointer(conf->disks[i].rdev, rdev);
		}
		if (!rdev)
			continue;
		if (rcu_access_pointer(conf->disks[i].replacement) &&
		    conf->reshape_progress != MaxSector) {
			/* replacements and reshape simply do not mix. */
			pr_warn("md: cannot handle concurrent replacement and reshape.\n");
			goto abort;
		}
		if (test_bit(In_sync, &rdev->flags)) {
			working_disks++;
			continue;
		}
		/* This disc is not fully in-sync.  However if it
		 * just stored parity (beyond the recovery_offset),
		 * when we don't need to be concerned about the
		 * array being dirty.
		 * When reshape goes 'backwards', we never have
		 * partially completed devices, so we only need
		 * to worry about reshape going forwards.
		 */
		/* Hack because v0.91 doesn't store recovery_offset properly. */
		if (mddev->major_version == 0 &&
		    mddev->minor_version > 90)
			rdev->recovery_offset = reshape_offset;

		if (rdev->recovery_offset < reshape_offset) {
			/* We need to check old and new layout */
			if (!only_parity(rdev->raid_disk,
					 conf->algorithm,
					 conf->raid_disks,
					 conf->max_degraded))
				continue;
		}
		if (!only_parity(rdev->raid_disk,
				 conf->prev_algo,
				 conf->previous_raid_disks,
				 conf->max_degraded))
			continue;
		dirty_parity_disks++;
	}

	/*
	 * 0 for a fully functional array, 1 or 2 for a degraded array.
	 */
	mddev->degraded = raid5_calc_degraded(conf);

	if (has_failed(conf)) {
		pr_crit("md/raid:%s: not enough operational devices (%d/%d failed)\n",
			mdname(mddev), mddev->degraded, conf->raid_disks);
		goto abort;
	}

	/* device size must be a multiple of chunk size */
	mddev->dev_sectors &= ~((sector_t)mddev->chunk_sectors - 1);
	mddev->resync_max_sectors = mddev->dev_sectors;

	if (mddev->degraded > dirty_parity_disks &&
	    mddev->recovery_cp != MaxSector) {
		if (test_bit(MD_HAS_PPL, &mddev->flags))
			pr_crit("md/raid:%s: starting dirty degraded array with PPL.\n",
				mdname(mddev));
		else if (mddev->ok_start_degraded)
			pr_crit("md/raid:%s: starting dirty degraded array - data corruption possible.\n",
				mdname(mddev));
		else {
			pr_crit("md/raid:%s: cannot start dirty degraded array.\n",
				mdname(mddev));
			goto abort;
		}
	}

	pr_info("md/raid:%s: raid level %d active with %d out of %d devices, algorithm %d\n",
		mdname(mddev), conf->level,
		mddev->raid_disks-mddev->degraded, mddev->raid_disks,
		mddev->new_layout);

	print_raid5_conf(conf);

	if (conf->reshape_progress != MaxSector) {
		conf->reshape_safe = conf->reshape_progress;
		atomic_set(&conf->reshape_stripes, 0);
		clear_bit(MD_RECOVERY_SYNC, &mddev->recovery);
		clear_bit(MD_RECOVERY_CHECK, &mddev->recovery);
		set_bit(MD_RECOVERY_RESHAPE, &mddev->recovery);
		set_bit(MD_RECOVERY_RUNNING, &mddev->recovery);
		mddev->sync_thread = md_register_thread(md_do_sync, mddev,
							"reshape");
		if (!mddev->sync_thread)
			goto abort;
	}

	/* Ok, everything is just fine now */
	if (mddev->to_remove == &raid5_attrs_group)
		mddev->to_remove = NULL;
	else if (mddev->kobj.sd &&
	    sysfs_create_group(&mddev->kobj, &raid5_attrs_group))
		pr_warn("raid5: failed to create sysfs attributes for %s\n",
			mdname(mddev));
	md_set_array_sectors(mddev, raid5_size(mddev, 0, 0));

	if (mddev->queue) {
		int chunk_size;
		/* read-ahead size must cover two whole stripes, which
		 * is 2 * (datadisks) * chunksize where 'n' is the
		 * number of raid devices
		 */
		int data_disks = conf->previous_raid_disks - conf->max_degraded;
		int stripe = data_disks *
			((mddev->chunk_sectors << 9) / PAGE_SIZE);

		chunk_size = mddev->chunk_sectors << 9;
		blk_queue_io_min(mddev->queue, chunk_size);
		raid5_set_io_opt(conf);
		mddev->queue->limits.raid_partial_stripes_expensive = 1;
		/*
		 * We can only discard a whole stripe. It doesn't make sense to
		 * discard data disk but write parity disk
		 */
		stripe = stripe * PAGE_SIZE;
		stripe = roundup_pow_of_two(stripe);
		mddev->queue->limits.discard_granularity = stripe;

		blk_queue_max_write_zeroes_sectors(mddev->queue, 0);

		rdev_for_each(rdev, mddev) {
			disk_stack_limits(mddev->gendisk, rdev->bdev,
					  rdev->data_offset << 9);
			disk_stack_limits(mddev->gendisk, rdev->bdev,
					  rdev->new_data_offset << 9);
		}

		/*
		 * zeroing is required, otherwise data
		 * could be lost. Consider a scenario: discard a stripe
		 * (the stripe could be inconsistent if
		 * discard_zeroes_data is 0); write one disk of the
		 * stripe (the stripe could be inconsistent again
		 * depending on which disks are used to calculate
		 * parity); the disk is broken; The stripe data of this
		 * disk is lost.
		 *
		 * We only allow DISCARD if the sysadmin has confirmed that
		 * only safe devices are in use by setting a module parameter.
		 * A better idea might be to turn DISCARD into WRITE_ZEROES
		 * requests, as that is required to be safe.
		 */
		if (!devices_handle_discard_safely ||
		    mddev->queue->limits.max_discard_sectors < (stripe >> 9) ||
		    mddev->queue->limits.discard_granularity < stripe)
			blk_queue_max_discard_sectors(mddev->queue, 0);

		blk_queue_max_hw_sectors(mddev->queue, UINT_MAX);
	}

	if (log_init(conf, journal_dev, raid5_has_ppl(conf)))
		goto abort;

	return 0;
abort:
	md_unregister_thread(&mddev->thread);
	print_raid5_conf(conf);
	free_conf(conf);
	mddev->private = NULL;
	pr_warn("md/raid:%s: failed to run raid set.\n", mdname(mddev));
	ret = -EIO;
exit_acct_set:
	acct_bioset_exit(mddev);
	return ret;
}

static void raid5_free(struct mddev *mddev, void *priv)
{
	struct r5conf *conf = priv;

	free_conf(conf);
	acct_bioset_exit(mddev);
	mddev->to_remove = &raid5_attrs_group;
}

static void raid5_status(struct seq_file *seq, struct mddev *mddev)
{
	struct r5conf *conf = mddev->private;
	int i;

	seq_printf(seq, " level %d, %dk chunk, algorithm %d", mddev->level,
		conf->chunk_sectors / 2, mddev->layout);
	seq_printf (seq, " [%d/%d] [", conf->raid_disks, conf->raid_disks - mddev->degraded);
	rcu_read_lock();
	for (i = 0; i < conf->raid_disks; i++) {
		struct md_rdev *rdev = rcu_dereference(conf->disks[i].rdev);
		seq_printf (seq, "%s", rdev && test_bit(In_sync, &rdev->flags) ? "U" : "_");
	}
	rcu_read_unlock();
	seq_printf (seq, "]");
}

static void print_raid5_conf (struct r5conf *conf)
{
	struct md_rdev *rdev;
	int i;

	pr_debug("RAID conf printout:\n");
	if (!conf) {
		pr_debug("(conf==NULL)\n");
		return;
	}
	pr_debug(" --- level:%d rd:%d wd:%d\n", conf->level,
	       conf->raid_disks,
	       conf->raid_disks - conf->mddev->degraded);

	rcu_read_lock();
	for (i = 0; i < conf->raid_disks; i++) {
		rdev = rcu_dereference(conf->disks[i].rdev);
		if (rdev)
			pr_debug(" disk %d, o:%d, dev:%pg\n",
			       i, !test_bit(Faulty, &rdev->flags),
			       rdev->bdev);
	}
	rcu_read_unlock();
}

static int raid5_spare_active(struct mddev *mddev)
{
	int i;
	struct r5conf *conf = mddev->private;
	struct md_rdev *rdev, *replacement;
	int count = 0;
	unsigned long flags;

	for (i = 0; i < conf->raid_disks; i++) {
		rdev = rdev_mdlock_deref(mddev, conf->disks[i].rdev);
		replacement = rdev_mdlock_deref(mddev,
						conf->disks[i].replacement);
		if (replacement
		    && replacement->recovery_offset == MaxSector
		    && !test_bit(Faulty, &replacement->flags)
		    && !test_and_set_bit(In_sync, &replacement->flags)) {
			/* Replacement has just become active. */
			if (!rdev
			    || !test_and_clear_bit(In_sync, &rdev->flags))
				count++;
			if (rdev) {
				/* Replaced device not technically faulty,
				 * but we need to be sure it gets removed
				 * and never re-added.
				 */
				set_bit(Faulty, &rdev->flags);
				sysfs_notify_dirent_safe(
					rdev->sysfs_state);
			}
			sysfs_notify_dirent_safe(replacement->sysfs_state);
		} else if (rdev
		    && rdev->recovery_offset == MaxSector
		    && !test_bit(Faulty, &rdev->flags)
		    && !test_and_set_bit(In_sync, &rdev->flags)) {
			count++;
			sysfs_notify_dirent_safe(rdev->sysfs_state);
		}
	}
	spin_lock_irqsave(&conf->device_lock, flags);
	mddev->degraded = raid5_calc_degraded(conf);
	spin_unlock_irqrestore(&conf->device_lock, flags);
	print_raid5_conf(conf);
	return count;
}

static int raid5_remove_disk(struct mddev *mddev, struct md_rdev *rdev)
{
	struct r5conf *conf = mddev->private;
	int err = 0;
	int number = rdev->raid_disk;
	struct md_rdev __rcu **rdevp;
	struct disk_info *p;
	struct md_rdev *tmp;

	print_raid5_conf(conf);
	if (test_bit(Journal, &rdev->flags) && conf->log) {
		/*
		 * we can't wait pending write here, as this is called in
		 * raid5d, wait will deadlock.
		 * neilb: there is no locking about new writes here,
		 * so this cannot be safe.
		 */
		if (atomic_read(&conf->active_stripes) ||
		    atomic_read(&conf->r5c_cached_full_stripes) ||
		    atomic_read(&conf->r5c_cached_partial_stripes)) {
			return -EBUSY;
		}
		log_exit(conf);
		return 0;
	}
	if (unlikely(number >= conf->pool_size))
		return 0;
	p = conf->disks + number;
	if (rdev == rcu_access_pointer(p->rdev))
		rdevp = &p->rdev;
	else if (rdev == rcu_access_pointer(p->replacement))
		rdevp = &p->replacement;
	else
		return 0;

	if (number >= conf->raid_disks &&
	    conf->reshape_progress == MaxSector)
		clear_bit(In_sync, &rdev->flags);

	if (test_bit(In_sync, &rdev->flags) ||
	    atomic_read(&rdev->nr_pending)) {
		err = -EBUSY;
		goto abort;
	}
	/* Only remove non-faulty devices if recovery
	 * isn't possible.
	 */
	if (!test_bit(Faulty, &rdev->flags) &&
	    mddev->recovery_disabled != conf->recovery_disabled &&
	    !has_failed(conf) &&
	    (!rcu_access_pointer(p->replacement) ||
	     rcu_access_pointer(p->replacement) == rdev) &&
	    number < conf->raid_disks) {
		err = -EBUSY;
		goto abort;
	}
	*rdevp = NULL;
	if (!test_bit(RemoveSynchronized, &rdev->flags)) {
		lockdep_assert_held(&mddev->reconfig_mutex);
		synchronize_rcu();
		if (atomic_read(&rdev->nr_pending)) {
			/* lost the race, try later */
			err = -EBUSY;
			rcu_assign_pointer(*rdevp, rdev);
		}
	}
	if (!err) {
		err = log_modify(conf, rdev, false);
		if (err)
			goto abort;
	}

	tmp = rcu_access_pointer(p->replacement);
	if (tmp) {
		/* We must have just cleared 'rdev' */
		rcu_assign_pointer(p->rdev, tmp);
		clear_bit(Replacement, &tmp->flags);
		smp_mb(); /* Make sure other CPUs may see both as identical
			   * but will never see neither - if they are careful
			   */
		rcu_assign_pointer(p->replacement, NULL);

		if (!err)
			err = log_modify(conf, tmp, true);
	}

	clear_bit(WantReplacement, &rdev->flags);
abort:

	print_raid5_conf(conf);
	return err;
}

static int raid5_add_disk(struct mddev *mddev, struct md_rdev *rdev)
{
	struct r5conf *conf = mddev->private;
	int ret, err = -EEXIST;
	int disk;
	struct disk_info *p;
	struct md_rdev *tmp;
	int first = 0;
	int last = conf->raid_disks - 1;

	if (test_bit(Journal, &rdev->flags)) {
		if (conf->log)
			return -EBUSY;

		rdev->raid_disk = 0;
		/*
		 * The array is in readonly mode if journal is missing, so no
		 * write requests running. We should be safe
		 */
		ret = log_init(conf, rdev, false);
		if (ret)
			return ret;

		ret = r5l_start(conf->log);
		if (ret)
			return ret;

		return 0;
	}
	if (mddev->recovery_disabled == conf->recovery_disabled)
		return -EBUSY;

	if (rdev->saved_raid_disk < 0 && has_failed(conf))
		/* no point adding a device */
		return -EINVAL;

	if (rdev->raid_disk >= 0)
		first = last = rdev->raid_disk;

	/*
	 * find the disk ... but prefer rdev->saved_raid_disk
	 * if possible.
	 */
	if (rdev->saved_raid_disk >= 0 &&
	    rdev->saved_raid_disk >= first &&
	    rdev->saved_raid_disk <= last &&
	    conf->disks[rdev->saved_raid_disk].rdev == NULL)
		first = rdev->saved_raid_disk;

	for (disk = first; disk <= last; disk++) {
		p = conf->disks + disk;
		if (p->rdev == NULL) {
			clear_bit(In_sync, &rdev->flags);
			rdev->raid_disk = disk;
			if (rdev->saved_raid_disk != disk)
				conf->fullsync = 1;
			rcu_assign_pointer(p->rdev, rdev);

			err = log_modify(conf, rdev, true);

			goto out;
		}
	}
	for (disk = first; disk <= last; disk++) {
		p = conf->disks + disk;
		tmp = rdev_mdlock_deref(mddev, p->rdev);
		if (test_bit(WantReplacement, &tmp->flags) &&
		    p->replacement == NULL) {
			clear_bit(In_sync, &rdev->flags);
			set_bit(Replacement, &rdev->flags);
			rdev->raid_disk = disk;
			err = 0;
			conf->fullsync = 1;
			rcu_assign_pointer(p->replacement, rdev);
			break;
		}
	}
out:
	print_raid5_conf(conf);
	return err;
}

static int raid5_resize(struct mddev *mddev, sector_t sectors)
{
	/* no resync is happening, and there is enough space
	 * on all devices, so we can resize.
	 * We need to make sure resync covers any new space.
	 * If the array is shrinking we should possibly wait until
	 * any io in the removed space completes, but it hardly seems
	 * worth it.
	 */
	sector_t newsize;
	struct r5conf *conf = mddev->private;

	if (raid5_has_log(conf) || raid5_has_ppl(conf))
		return -EINVAL;
	sectors &= ~((sector_t)conf->chunk_sectors - 1);
	newsize = raid5_size(mddev, sectors, mddev->raid_disks);
	if (mddev->external_size &&
	    mddev->array_sectors > newsize)
		return -EINVAL;
	if (mddev->bitmap) {
		int ret = md_bitmap_resize(mddev->bitmap, sectors, 0, 0);
		if (ret)
			return ret;
	}
	md_set_array_sectors(mddev, newsize);
	if (sectors > mddev->dev_sectors &&
	    mddev->recovery_cp > mddev->dev_sectors) {
		mddev->recovery_cp = mddev->dev_sectors;
		set_bit(MD_RECOVERY_NEEDED, &mddev->recovery);
	}
	mddev->dev_sectors = sectors;
	mddev->resync_max_sectors = sectors;
	return 0;
}

static int check_stripe_cache(struct mddev *mddev)
{
	/* Can only proceed if there are plenty of stripe_heads.
	 * We need a minimum of one full stripe,, and for sensible progress
	 * it is best to have about 4 times that.
	 * If we require 4 times, then the default 256 4K stripe_heads will
	 * allow for chunk sizes up to 256K, which is probably OK.
	 * If the chunk size is greater, user-space should request more
	 * stripe_heads first.
	 */
	struct r5conf *conf = mddev->private;
	if (((mddev->chunk_sectors << 9) / RAID5_STRIPE_SIZE(conf)) * 4
	    > conf->min_nr_stripes ||
	    ((mddev->new_chunk_sectors << 9) / RAID5_STRIPE_SIZE(conf)) * 4
	    > conf->min_nr_stripes) {
		pr_warn("md/raid:%s: reshape: not enough stripes.  Needed %lu\n",
			mdname(mddev),
			((max(mddev->chunk_sectors, mddev->new_chunk_sectors) << 9)
			 / RAID5_STRIPE_SIZE(conf))*4);
		return 0;
	}
	return 1;
}

static int check_reshape(struct mddev *mddev)
{
	struct r5conf *conf = mddev->private;

	if (raid5_has_log(conf) || raid5_has_ppl(conf))
		return -EINVAL;
	if (mddev->delta_disks == 0 &&
	    mddev->new_layout == mddev->layout &&
	    mddev->new_chunk_sectors == mddev->chunk_sectors)
		return 0; /* nothing to do */
	if (has_failed(conf))
		return -EINVAL;
	if (mddev->delta_disks < 0 && mddev->reshape_position == MaxSector) {
		/* We might be able to shrink, but the devices must
		 * be made bigger first.
		 * For raid6, 4 is the minimum size.
		 * Otherwise 2 is the minimum
		 */
		int min = 2;
		if (mddev->level == 6)
			min = 4;
		if (mddev->raid_disks + mddev->delta_disks < min)
			return -EINVAL;
	}

	if (!check_stripe_cache(mddev))
		return -ENOSPC;

	if (mddev->new_chunk_sectors > mddev->chunk_sectors ||
	    mddev->delta_disks > 0)
		if (resize_chunks(conf,
				  conf->previous_raid_disks
				  + max(0, mddev->delta_disks),
				  max(mddev->new_chunk_sectors,
				      mddev->chunk_sectors)
			    ) < 0)
			return -ENOMEM;

	if (conf->previous_raid_disks + mddev->delta_disks <= conf->pool_size)
		return 0; /* never bother to shrink */
	return resize_stripes(conf, (conf->previous_raid_disks
				     + mddev->delta_disks));
}

static int raid5_start_reshape(struct mddev *mddev)
{
	struct r5conf *conf = mddev->private;
	struct md_rdev *rdev;
	int spares = 0;
	unsigned long flags;

	if (test_bit(MD_RECOVERY_RUNNING, &mddev->recovery))
		return -EBUSY;

	if (!check_stripe_cache(mddev))
		return -ENOSPC;

	if (has_failed(conf))
		return -EINVAL;

	rdev_for_each(rdev, mddev) {
		if (!test_bit(In_sync, &rdev->flags)
		    && !test_bit(Faulty, &rdev->flags))
			spares++;
	}

	if (spares - mddev->degraded < mddev->delta_disks - conf->max_degraded)
		/* Not enough devices even to make a degraded array
		 * of that size
		 */
		return -EINVAL;

	/* Refuse to reduce size of the array.  Any reductions in
	 * array size must be through explicit setting of array_size
	 * attribute.
	 */
	if (raid5_size(mddev, 0, conf->raid_disks + mddev->delta_disks)
	    < mddev->array_sectors) {
		pr_warn("md/raid:%s: array size must be reduced before number of disks\n",
			mdname(mddev));
		return -EINVAL;
	}

	atomic_set(&conf->reshape_stripes, 0);
	spin_lock_irq(&conf->device_lock);
	write_seqcount_begin(&conf->gen_lock);
	conf->previous_raid_disks = conf->raid_disks;
	conf->raid_disks += mddev->delta_disks;
	conf->prev_chunk_sectors = conf->chunk_sectors;
	conf->chunk_sectors = mddev->new_chunk_sectors;
	conf->prev_algo = conf->algorithm;
	conf->algorithm = mddev->new_layout;
	conf->generation++;
	/* Code that selects data_offset needs to see the generation update
	 * if reshape_progress has been set - so a memory barrier needed.
	 */
	smp_mb();
	if (mddev->reshape_backwards)
		conf->reshape_progress = raid5_size(mddev, 0, 0);
	else
		conf->reshape_progress = 0;
	conf->reshape_safe = conf->reshape_progress;
	write_seqcount_end(&conf->gen_lock);
	spin_unlock_irq(&conf->device_lock);

	/* Now make sure any requests that proceeded on the assumption
	 * the reshape wasn't running - like Discard or Read - have
	 * completed.
	 */
	mddev_suspend(mddev);
	mddev_resume(mddev);

	/* Add some new drives, as many as will fit.
	 * We know there are enough to make the newly sized array work.
	 * Don't add devices if we are reducing the number of
	 * devices in the array.  This is because it is not possible
	 * to correctly record the "partially reconstructed" state of
	 * such devices during the reshape and confusion could result.
	 */
	if (mddev->delta_disks >= 0) {
		rdev_for_each(rdev, mddev)
			if (rdev->raid_disk < 0 &&
			    !test_bit(Faulty, &rdev->flags)) {
				if (raid5_add_disk(mddev, rdev) == 0) {
					if (rdev->raid_disk
					    >= conf->previous_raid_disks)
						set_bit(In_sync, &rdev->flags);
					else
						rdev->recovery_offset = 0;

					/* Failure here is OK */
					sysfs_link_rdev(mddev, rdev);
				}
			} else if (rdev->raid_disk >= conf->previous_raid_disks
				   && !test_bit(Faulty, &rdev->flags)) {
				/* This is a spare that was manually added */
				set_bit(In_sync, &rdev->flags);
			}

		/* When a reshape changes the number of devices,
		 * ->degraded is measured against the larger of the
		 * pre and post number of devices.
		 */
		spin_lock_irqsave(&conf->device_lock, flags);
		mddev->degraded = raid5_calc_degraded(conf);
		spin_unlock_irqrestore(&conf->device_lock, flags);
	}
	mddev->raid_disks = conf->raid_disks;
	mddev->reshape_position = conf->reshape_progress;
	set_bit(MD_SB_CHANGE_DEVS, &mddev->sb_flags);

	clear_bit(MD_RECOVERY_SYNC, &mddev->recovery);
	clear_bit(MD_RECOVERY_CHECK, &mddev->recovery);
	clear_bit(MD_RECOVERY_DONE, &mddev->recovery);
	set_bit(MD_RECOVERY_RESHAPE, &mddev->recovery);
	set_bit(MD_RECOVERY_RUNNING, &mddev->recovery);
	mddev->sync_thread = md_register_thread(md_do_sync, mddev,
						"reshape");
	if (!mddev->sync_thread) {
		mddev->recovery = 0;
		spin_lock_irq(&conf->device_lock);
		write_seqcount_begin(&conf->gen_lock);
		mddev->raid_disks = conf->raid_disks = conf->previous_raid_disks;
		mddev->new_chunk_sectors =
			conf->chunk_sectors = conf->prev_chunk_sectors;
		mddev->new_layout = conf->algorithm = conf->prev_algo;
		rdev_for_each(rdev, mddev)
			rdev->new_data_offset = rdev->data_offset;
		smp_wmb();
		conf->generation --;
		conf->reshape_progress = MaxSector;
		mddev->reshape_position = MaxSector;
		write_seqcount_end(&conf->gen_lock);
		spin_unlock_irq(&conf->device_lock);
		return -EAGAIN;
	}
	conf->reshape_checkpoint = jiffies;
	md_wakeup_thread(mddev->sync_thread);
	md_new_event();
	return 0;
}

/* This is called from the reshape thread and should make any
 * changes needed in 'conf'
 */
static void end_reshape(struct r5conf *conf)
{

	if (!test_bit(MD_RECOVERY_INTR, &conf->mddev->recovery)) {
		struct md_rdev *rdev;

		spin_lock_irq(&conf->device_lock);
		conf->previous_raid_disks = conf->raid_disks;
		md_finish_reshape(conf->mddev);
		smp_wmb();
		conf->reshape_progress = MaxSector;
		conf->mddev->reshape_position = MaxSector;
		rdev_for_each(rdev, conf->mddev)
			if (rdev->raid_disk >= 0 &&
			    !test_bit(Journal, &rdev->flags) &&
			    !test_bit(In_sync, &rdev->flags))
				rdev->recovery_offset = MaxSector;
		spin_unlock_irq(&conf->device_lock);
		wake_up(&conf->wait_for_overlap);

		if (conf->mddev->queue)
			raid5_set_io_opt(conf);
	}
}

/* This is called from the raid5d thread with mddev_lock held.
 * It makes config changes to the device.
 */
static void raid5_finish_reshape(struct mddev *mddev)
{
	struct r5conf *conf = mddev->private;
	struct md_rdev *rdev;

	if (!test_bit(MD_RECOVERY_INTR, &mddev->recovery)) {

		if (mddev->delta_disks <= 0) {
			int d;
			spin_lock_irq(&conf->device_lock);
			mddev->degraded = raid5_calc_degraded(conf);
			spin_unlock_irq(&conf->device_lock);
			for (d = conf->raid_disks ;
			     d < conf->raid_disks - mddev->delta_disks;
			     d++) {
				rdev = rdev_mdlock_deref(mddev,
							 conf->disks[d].rdev);
				if (rdev)
					clear_bit(In_sync, &rdev->flags);
				rdev = rdev_mdlock_deref(mddev,
						conf->disks[d].replacement);
				if (rdev)
					clear_bit(In_sync, &rdev->flags);
			}
		}
		mddev->layout = conf->algorithm;
		mddev->chunk_sectors = conf->chunk_sectors;
		mddev->reshape_position = MaxSector;
		mddev->delta_disks = 0;
		mddev->reshape_backwards = 0;
	}
}

static void raid5_quiesce(struct mddev *mddev, int quiesce)
{
	struct r5conf *conf = mddev->private;

	if (quiesce) {
		/* stop all writes */
		lock_all_device_hash_locks_irq(conf);
		/* '2' tells resync/reshape to pause so that all
		 * active stripes can drain
		 */
		r5c_flush_cache(conf, INT_MAX);
		/* need a memory barrier to make sure read_one_chunk() sees
		 * quiesce started and reverts to slow (locked) path.
		 */
		smp_store_release(&conf->quiesce, 2);
		wait_event_cmd(conf->wait_for_quiescent,
				    atomic_read(&conf->active_stripes) == 0 &&
				    atomic_read(&conf->active_aligned_reads) == 0,
				    unlock_all_device_hash_locks_irq(conf),
				    lock_all_device_hash_locks_irq(conf));
		conf->quiesce = 1;
		unlock_all_device_hash_locks_irq(conf);
		/* allow reshape to continue */
		wake_up(&conf->wait_for_overlap);
	} else {
		/* re-enable writes */
		lock_all_device_hash_locks_irq(conf);
		conf->quiesce = 0;
		wake_up(&conf->wait_for_quiescent);
		wake_up(&conf->wait_for_overlap);
		unlock_all_device_hash_locks_irq(conf);
	}
	log_quiesce(conf, quiesce);
}

static void *raid45_takeover_raid0(struct mddev *mddev, int level)
{
	struct r0conf *raid0_conf = mddev->private;
	sector_t sectors;

	/* for raid0 takeover only one zone is supported */
	if (raid0_conf->nr_strip_zones > 1) {
		pr_warn("md/raid:%s: cannot takeover raid0 with more than one zone.\n",
			mdname(mddev));
		return ERR_PTR(-EINVAL);
	}

	sectors = raid0_conf->strip_zone[0].zone_end;
	sector_div(sectors, raid0_conf->strip_zone[0].nb_dev);
	mddev->dev_sectors = sectors;
	mddev->new_level = level;
	mddev->new_layout = ALGORITHM_PARITY_N;
	mddev->new_chunk_sectors = mddev->chunk_sectors;
	mddev->raid_disks += 1;
	mddev->delta_disks = 1;
	/* make sure it will be not marked as dirty */
	mddev->recovery_cp = MaxSector;

	return setup_conf(mddev);
}

static void *raid5_takeover_raid1(struct mddev *mddev)
{
	int chunksect;
	void *ret;

	if (mddev->raid_disks != 2 ||
	    mddev->degraded > 1)
		return ERR_PTR(-EINVAL);

	/* Should check if there are write-behind devices? */

	chunksect = 64*2; /* 64K by default */

	/* The array must be an exact multiple of chunksize */
	while (chunksect && (mddev->array_sectors & (chunksect-1)))
		chunksect >>= 1;

	if ((chunksect<<9) < RAID5_STRIPE_SIZE((struct r5conf *)mddev->private))
		/* array size does not allow a suitable chunk size */
		return ERR_PTR(-EINVAL);

	mddev->new_level = 5;
	mddev->new_layout = ALGORITHM_LEFT_SYMMETRIC;
	mddev->new_chunk_sectors = chunksect;

	ret = setup_conf(mddev);
	if (!IS_ERR(ret))
		mddev_clear_unsupported_flags(mddev,
			UNSUPPORTED_MDDEV_FLAGS);
	return ret;
}

static void *raid5_takeover_raid6(struct mddev *mddev)
{
	int new_layout;

	switch (mddev->layout) {
	case ALGORITHM_LEFT_ASYMMETRIC_6:
		new_layout = ALGORITHM_LEFT_ASYMMETRIC;
		break;
	case ALGORITHM_RIGHT_ASYMMETRIC_6:
		new_layout = ALGORITHM_RIGHT_ASYMMETRIC;
		break;
	case ALGORITHM_LEFT_SYMMETRIC_6:
		new_layout = ALGORITHM_LEFT_SYMMETRIC;
		break;
	case ALGORITHM_RIGHT_SYMMETRIC_6:
		new_layout = ALGORITHM_RIGHT_SYMMETRIC;
		break;
	case ALGORITHM_PARITY_0_6:
		new_layout = ALGORITHM_PARITY_0;
		break;
	case ALGORITHM_PARITY_N:
		new_layout = ALGORITHM_PARITY_N;
		break;
	default:
		return ERR_PTR(-EINVAL);
	}
	mddev->new_level = 5;
	mddev->new_layout = new_layout;
	mddev->delta_disks = -1;
	mddev->raid_disks -= 1;
	return setup_conf(mddev);
}

static int raid5_check_reshape(struct mddev *mddev)
{
	/* For a 2-drive array, the layout and chunk size can be changed
	 * immediately as not restriping is needed.
	 * For larger arrays we record the new value - after validation
	 * to be used by a reshape pass.
	 */
	struct r5conf *conf = mddev->private;
	int new_chunk = mddev->new_chunk_sectors;

	if (mddev->new_layout >= 0 && !algorithm_valid_raid5(mddev->new_layout))
		return -EINVAL;
	if (new_chunk > 0) {
		if (!is_power_of_2(new_chunk))
			return -EINVAL;
		if (new_chunk < (PAGE_SIZE>>9))
			return -EINVAL;
		if (mddev->array_sectors & (new_chunk-1))
			/* not factor of array size */
			return -EINVAL;
	}

	/* They look valid */

	if (mddev->raid_disks == 2) {
		/* can make the change immediately */
		if (mddev->new_layout >= 0) {
			conf->algorithm = mddev->new_layout;
			mddev->layout = mddev->new_layout;
		}
		if (new_chunk > 0) {
			conf->chunk_sectors = new_chunk ;
			mddev->chunk_sectors = new_chunk;
		}
		set_bit(MD_SB_CHANGE_DEVS, &mddev->sb_flags);
		md_wakeup_thread(mddev->thread);
	}
	return check_reshape(mddev);
}

static int raid6_check_reshape(struct mddev *mddev)
{
	int new_chunk = mddev->new_chunk_sectors;

	if (mddev->new_layout >= 0 && !algorithm_valid_raid6(mddev->new_layout))
		return -EINVAL;
	if (new_chunk > 0) {
		if (!is_power_of_2(new_chunk))
			return -EINVAL;
		if (new_chunk < (PAGE_SIZE >> 9))
			return -EINVAL;
		if (mddev->array_sectors & (new_chunk-1))
			/* not factor of array size */
			return -EINVAL;
	}

	/* They look valid */
	return check_reshape(mddev);
}

static void *raid5_takeover(struct mddev *mddev)
{
	/* raid5 can take over:
	 *  raid0 - if there is only one strip zone - make it a raid4 layout
	 *  raid1 - if there are two drives.  We need to know the chunk size
	 *  raid4 - trivial - just use a raid4 layout.
	 *  raid6 - Providing it is a *_6 layout
	 */
	if (mddev->level == 0)
		return raid45_takeover_raid0(mddev, 5);
	if (mddev->level == 1)
		return raid5_takeover_raid1(mddev);
	if (mddev->level == 4) {
		mddev->new_layout = ALGORITHM_PARITY_N;
		mddev->new_level = 5;
		return setup_conf(mddev);
	}
	if (mddev->level == 6)
		return raid5_takeover_raid6(mddev);

	return ERR_PTR(-EINVAL);
}

static void *raid4_takeover(struct mddev *mddev)
{
	/* raid4 can take over:
	 *  raid0 - if there is only one strip zone
	 *  raid5 - if layout is right
	 */
	if (mddev->level == 0)
		return raid45_takeover_raid0(mddev, 4);
	if (mddev->level == 5 &&
	    mddev->layout == ALGORITHM_PARITY_N) {
		mddev->new_layout = 0;
		mddev->new_level = 4;
		return setup_conf(mddev);
	}
	return ERR_PTR(-EINVAL);
}

static struct md_personality raid5_personality;

static void *raid6_takeover(struct mddev *mddev)
{
	/* Currently can only take over a raid5.  We map the
	 * personality to an equivalent raid6 personality
	 * with the Q block at the end.
	 */
	int new_layout;

	if (mddev->pers != &raid5_personality)
		return ERR_PTR(-EINVAL);
	if (mddev->degraded > 1)
		return ERR_PTR(-EINVAL);
	if (mddev->raid_disks > 253)
		return ERR_PTR(-EINVAL);
	if (mddev->raid_disks < 3)
		return ERR_PTR(-EINVAL);

	switch (mddev->layout) {
	case ALGORITHM_LEFT_ASYMMETRIC:
		new_layout = ALGORITHM_LEFT_ASYMMETRIC_6;
		break;
	case ALGORITHM_RIGHT_ASYMMETRIC:
		new_layout = ALGORITHM_RIGHT_ASYMMETRIC_6;
		break;
	case ALGORITHM_LEFT_SYMMETRIC:
		new_layout = ALGORITHM_LEFT_SYMMETRIC_6;
		break;
	case ALGORITHM_RIGHT_SYMMETRIC:
		new_layout = ALGORITHM_RIGHT_SYMMETRIC_6;
		break;
	case ALGORITHM_PARITY_0:
		new_layout = ALGORITHM_PARITY_0_6;
		break;
	case ALGORITHM_PARITY_N:
		new_layout = ALGORITHM_PARITY_N;
		break;
	default:
		return ERR_PTR(-EINVAL);
	}
	mddev->new_level = 6;
	mddev->new_layout = new_layout;
	mddev->delta_disks = 1;
	mddev->raid_disks += 1;
	return setup_conf(mddev);
}

static int raid5_change_consistency_policy(struct mddev *mddev, const char *buf)
{
	struct r5conf *conf;
	int err;

	err = mddev_lock(mddev);
	if (err)
		return err;
	conf = mddev->private;
	if (!conf) {
		mddev_unlock(mddev);
		return -ENODEV;
	}

	if (strncmp(buf, "ppl", 3) == 0) {
		/* ppl only works with RAID 5 */
		if (!raid5_has_ppl(conf) && conf->level == 5) {
			err = log_init(conf, NULL, true);
			if (!err) {
				err = resize_stripes(conf, conf->pool_size);
				if (err)
					log_exit(conf);
			}
		} else
			err = -EINVAL;
	} else if (strncmp(buf, "resync", 6) == 0) {
		if (raid5_has_ppl(conf)) {
			mddev_suspend(mddev);
			log_exit(conf);
			mddev_resume(mddev);
			err = resize_stripes(conf, conf->pool_size);
		} else if (test_bit(MD_HAS_JOURNAL, &conf->mddev->flags) &&
			   r5l_log_disk_error(conf)) {
			bool journal_dev_exists = false;
			struct md_rdev *rdev;

			rdev_for_each(rdev, mddev)
				if (test_bit(Journal, &rdev->flags)) {
					journal_dev_exists = true;
					break;
				}

			if (!journal_dev_exists) {
				mddev_suspend(mddev);
				clear_bit(MD_HAS_JOURNAL, &mddev->flags);
				mddev_resume(mddev);
			} else  /* need remove journal device first */
				err = -EBUSY;
		} else
			err = -EINVAL;
	} else {
		err = -EINVAL;
	}

	if (!err)
		md_update_sb(mddev, 1);

	mddev_unlock(mddev);

	return err;
}

static int raid5_start(struct mddev *mddev)
{
	struct r5conf *conf = mddev->private;

	return r5l_start(conf->log);
}

static struct md_personality raid6_personality =
{
	.name		= "raid6",
	.level		= 6,
	.owner		= THIS_MODULE,
	.make_request	= raid5_make_request,
	.run		= raid5_run,
	.start		= raid5_start,
	.free		= raid5_free,
	.status		= raid5_status,
	.error_handler	= raid5_error,
	.hot_add_disk	= raid5_add_disk,
	.hot_remove_disk= raid5_remove_disk,
	.spare_active	= raid5_spare_active,
	.sync_request	= raid5_sync_request,
	.resize		= raid5_resize,
	.size		= raid5_size,
	.check_reshape	= raid6_check_reshape,
	.start_reshape  = raid5_start_reshape,
	.finish_reshape = raid5_finish_reshape,
	.quiesce	= raid5_quiesce,
	.takeover	= raid6_takeover,
	.change_consistency_policy = raid5_change_consistency_policy,
};
static struct md_personality raid5_personality =
{
	.name		= "raid5",
	.level		= 5,
	.owner		= THIS_MODULE,
	.make_request	= raid5_make_request,
	.run		= raid5_run,
	.start		= raid5_start,
	.free		= raid5_free,
	.status		= raid5_status,
	.error_handler	= raid5_error,
	.hot_add_disk	= raid5_add_disk,
	.hot_remove_disk= raid5_remove_disk,
	.spare_active	= raid5_spare_active,
	.sync_request	= raid5_sync_request,
	.resize		= raid5_resize,
	.size		= raid5_size,
	.check_reshape	= raid5_check_reshape,
	.start_reshape  = raid5_start_reshape,
	.finish_reshape = raid5_finish_reshape,
	.quiesce	= raid5_quiesce,
	.takeover	= raid5_takeover,
	.change_consistency_policy = raid5_change_consistency_policy,
};

static struct md_personality raid4_personality =
{
	.name		= "raid4",
	.level		= 4,
	.owner		= THIS_MODULE,
	.make_request	= raid5_make_request,
	.run		= raid5_run,
	.start		= raid5_start,
	.free		= raid5_free,
	.status		= raid5_status,
	.error_handler	= raid5_error,
	.hot_add_disk	= raid5_add_disk,
	.hot_remove_disk= raid5_remove_disk,
	.spare_active	= raid5_spare_active,
	.sync_request	= raid5_sync_request,
	.resize		= raid5_resize,
	.size		= raid5_size,
	.check_reshape	= raid5_check_reshape,
	.start_reshape  = raid5_start_reshape,
	.finish_reshape = raid5_finish_reshape,
	.quiesce	= raid5_quiesce,
	.takeover	= raid4_takeover,
	.change_consistency_policy = raid5_change_consistency_policy,
};

static int __init raid5_init(void)
{
	int ret;

	raid5_wq = alloc_workqueue("raid5wq",
		WQ_UNBOUND|WQ_MEM_RECLAIM|WQ_CPU_INTENSIVE|WQ_SYSFS, 0);
	if (!raid5_wq)
		return -ENOMEM;

	ret = cpuhp_setup_state_multi(CPUHP_MD_RAID5_PREPARE,
				      "md/raid5:prepare",
				      raid456_cpu_up_prepare,
				      raid456_cpu_dead);
	if (ret) {
		destroy_workqueue(raid5_wq);
		return ret;
	}
	register_md_personality(&raid6_personality);
	register_md_personality(&raid5_personality);
	register_md_personality(&raid4_personality);
	return 0;
}

static void raid5_exit(void)
{
	unregister_md_personality(&raid6_personality);
	unregister_md_personality(&raid5_personality);
	unregister_md_personality(&raid4_personality);
	cpuhp_remove_multi_state(CPUHP_MD_RAID5_PREPARE);
	destroy_workqueue(raid5_wq);
}

module_init(raid5_init);
module_exit(raid5_exit);
MODULE_LICENSE("GPL");
MODULE_DESCRIPTION("RAID4/5/6 (striping with parity) personality for MD");
MODULE_ALIAS("md-personality-4"); /* RAID5 */
MODULE_ALIAS("md-raid5");
MODULE_ALIAS("md-raid4");
MODULE_ALIAS("md-level-5");
MODULE_ALIAS("md-level-4");
MODULE_ALIAS("md-personality-8"); /* RAID6 */
MODULE_ALIAS("md-raid6");
MODULE_ALIAS("md-level-6");

/* This used to be two separate modules, they were: */
MODULE_ALIAS("raid5");
MODULE_ALIAS("raid6");<|MERGE_RESOLUTION|>--- conflicted
+++ resolved
@@ -2893,13 +2893,8 @@
 	unsigned long flags;
 	pr_debug("raid456: error called\n");
 
-<<<<<<< HEAD
-	pr_crit("md/raid:%s: Disk failure on %s, disabling device.\n",
-		mdname(mddev), bdevname(rdev->bdev, b));
-=======
 	pr_crit("md/raid:%s: Disk failure on %pg, disabling device.\n",
 		mdname(mddev), rdev->bdev);
->>>>>>> bf44eed7
 
 	spin_lock_irqsave(&conf->device_lock, flags);
 	set_bit(Faulty, &rdev->flags);
