--- conflicted
+++ resolved
@@ -502,10 +502,7 @@
 				DMEMIT(" precise_timestamps");
 			if (s->n_histogram_entries) {
 				unsigned int i;
-<<<<<<< HEAD
-=======
-
->>>>>>> 98817289
+
 				DMEMIT(" histogram:");
 				for (i = 0; i < s->n_histogram_entries; i++) {
 					if (i)
@@ -605,17 +602,11 @@
 		}
 		if (s->n_histogram_entries) {
 			unsigned int lo = 0, hi = s->n_histogram_entries + 1;
-<<<<<<< HEAD
+
 			while (lo + 1 < hi) {
 				unsigned int mid = (lo + hi) / 2;
-				if (s->histogram_boundaries[mid - 1] > duration) {
-=======
-
-			while (lo + 1 < hi) {
-				unsigned int mid = (lo + hi) / 2;
 
 				if (s->histogram_boundaries[mid - 1] > duration)
->>>>>>> 98817289
 					hi = mid;
 				else
 					lo = mid;
@@ -760,10 +751,7 @@
 		shared->tmp.time_in_queue += READ_ONCE(p->time_in_queue);
 		if (s->n_histogram_entries) {
 			unsigned int i;
-<<<<<<< HEAD
-=======
-
->>>>>>> 98817289
+
 			for (i = 0; i < s->n_histogram_entries + 1; i++)
 				shared->tmp.histogram[i] += READ_ONCE(p->histogram[i]);
 		}
@@ -798,10 +786,7 @@
 		local_irq_enable();
 		if (s->n_histogram_entries) {
 			unsigned int i;
-<<<<<<< HEAD
-=======
-
->>>>>>> 98817289
+
 			for (i = 0; i < s->n_histogram_entries + 1; i++) {
 				local_irq_disable();
 				p = &s->stat_percpu[smp_processor_id()][x];
@@ -917,12 +902,8 @@
 		       dm_jiffies_to_msec64(s, shared->tmp.io_ticks[WRITE]));
 		if (s->n_histogram_entries) {
 			unsigned int i;
-<<<<<<< HEAD
-			for (i = 0; i < s->n_histogram_entries + 1; i++) {
-=======
 
 			for (i = 0; i < s->n_histogram_entries + 1; i++)
->>>>>>> 98817289
 				DMEMIT("%s%llu", !i ? " " : ":", shared->tmp.histogram[i]);
 		}
 		DMEMIT("\n");
@@ -1019,10 +1000,6 @@
 	unsigned int divisor;
 	const char *program_id, *aux_data;
 	unsigned int stat_flags = 0;
-<<<<<<< HEAD
-
-=======
->>>>>>> 98817289
 	unsigned int n_histogram_entries = 0;
 	unsigned long long *histogram_boundaries = NULL;
 	struct dm_arg_set as, as_backup;
