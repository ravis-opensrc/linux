/*
 * Copyright (C) 2001, 2002 Sistina Software (UK) Limited.
 * Copyright (C) 2004-2008 Red Hat, Inc. All rights reserved.
 *
 * This file is released under the GPL.
 */

#include "dm-core.h"
#include "dm-rq.h"
#include "dm-uevent.h"

#include <linux/init.h>
#include <linux/module.h>
#include <linux/mutex.h>
#include <linux/sched/signal.h>
#include <linux/blkpg.h>
#include <linux/bio.h>
#include <linux/mempool.h>
#include <linux/dax.h>
#include <linux/slab.h>
#include <linux/idr.h>
#include <linux/uio.h>
#include <linux/hdreg.h>
#include <linux/delay.h>
#include <linux/wait.h>
#include <linux/pr.h>
#include <linux/refcount.h>

#define DM_MSG_PREFIX "core"

/*
 * Cookies are numeric values sent with CHANGE and REMOVE
 * uevents while resuming, removing or renaming the device.
 */
#define DM_COOKIE_ENV_VAR_NAME "DM_COOKIE"
#define DM_COOKIE_LENGTH 24

static const char *_name = DM_NAME;

static unsigned int major = 0;
static unsigned int _major = 0;

static DEFINE_IDR(_minor_idr);

static DEFINE_SPINLOCK(_minor_lock);

static void do_deferred_remove(struct work_struct *w);

static DECLARE_WORK(deferred_remove_work, do_deferred_remove);

static struct workqueue_struct *deferred_remove_workqueue;

atomic_t dm_global_event_nr = ATOMIC_INIT(0);
DECLARE_WAIT_QUEUE_HEAD(dm_global_eventq);

void dm_issue_global_event(void)
{
	atomic_inc(&dm_global_event_nr);
	wake_up(&dm_global_eventq);
}

/*
 * One of these is allocated (on-stack) per original bio.
 */
struct clone_info {
	struct dm_table *map;
	struct bio *bio;
	struct dm_io *io;
	sector_t sector;
	unsigned sector_count;
};

/*
 * One of these is allocated per clone bio.
 */
#define DM_TIO_MAGIC 7282014
struct dm_target_io {
	unsigned magic;
	struct dm_io *io;
	struct dm_target *ti;
	unsigned target_bio_nr;
	unsigned *len_ptr;
	bool inside_dm_io;
	struct bio clone;
};

/*
 * One of these is allocated per original bio.
 * It contains the first clone used for that original.
 */
#define DM_IO_MAGIC 5191977
struct dm_io {
	unsigned magic;
	struct mapped_device *md;
	blk_status_t status;
	atomic_t io_count;
	struct bio *orig_bio;
	unsigned long start_time;
	spinlock_t endio_lock;
	struct dm_stats_aux stats_aux;
	/* last member of dm_target_io is 'struct bio' */
	struct dm_target_io tio;
};

void *dm_per_bio_data(struct bio *bio, size_t data_size)
{
	struct dm_target_io *tio = container_of(bio, struct dm_target_io, clone);
	if (!tio->inside_dm_io)
		return (char *)bio - offsetof(struct dm_target_io, clone) - data_size;
	return (char *)bio - offsetof(struct dm_target_io, clone) - offsetof(struct dm_io, tio) - data_size;
}
EXPORT_SYMBOL_GPL(dm_per_bio_data);

struct bio *dm_bio_from_per_bio_data(void *data, size_t data_size)
{
	struct dm_io *io = (struct dm_io *)((char *)data + data_size);
	if (io->magic == DM_IO_MAGIC)
		return (struct bio *)((char *)io + offsetof(struct dm_io, tio) + offsetof(struct dm_target_io, clone));
	BUG_ON(io->magic != DM_TIO_MAGIC);
	return (struct bio *)((char *)io + offsetof(struct dm_target_io, clone));
}
EXPORT_SYMBOL_GPL(dm_bio_from_per_bio_data);

unsigned dm_bio_get_target_bio_nr(const struct bio *bio)
{
	return container_of(bio, struct dm_target_io, clone)->target_bio_nr;
}
EXPORT_SYMBOL_GPL(dm_bio_get_target_bio_nr);

#define MINOR_ALLOCED ((void *)-1)

/*
 * Bits for the md->flags field.
 */
#define DMF_BLOCK_IO_FOR_SUSPEND 0
#define DMF_SUSPENDED 1
#define DMF_FROZEN 2
#define DMF_FREEING 3
#define DMF_DELETING 4
#define DMF_NOFLUSH_SUSPENDING 5
#define DMF_DEFERRED_REMOVE 6
#define DMF_SUSPENDED_INTERNALLY 7

#define DM_NUMA_NODE NUMA_NO_NODE
static int dm_numa_node = DM_NUMA_NODE;

/*
 * For mempools pre-allocation at the table loading time.
 */
struct dm_md_mempools {
	struct bio_set bs;
	struct bio_set io_bs;
};

struct table_device {
	struct list_head list;
	refcount_t count;
	struct dm_dev dm_dev;
};

/*
 * Bio-based DM's mempools' reserved IOs set by the user.
 */
#define RESERVED_BIO_BASED_IOS		16
static unsigned reserved_bio_based_ios = RESERVED_BIO_BASED_IOS;

static int __dm_get_module_param_int(int *module_param, int min, int max)
{
	int param = READ_ONCE(*module_param);
	int modified_param = 0;
	bool modified = true;

	if (param < min)
		modified_param = min;
	else if (param > max)
		modified_param = max;
	else
		modified = false;

	if (modified) {
		(void)cmpxchg(module_param, param, modified_param);
		param = modified_param;
	}

	return param;
}

unsigned __dm_get_module_param(unsigned *module_param,
			       unsigned def, unsigned max)
{
	unsigned param = READ_ONCE(*module_param);
	unsigned modified_param = 0;

	if (!param)
		modified_param = def;
	else if (param > max)
		modified_param = max;

	if (modified_param) {
		(void)cmpxchg(module_param, param, modified_param);
		param = modified_param;
	}

	return param;
}

unsigned dm_get_reserved_bio_based_ios(void)
{
	return __dm_get_module_param(&reserved_bio_based_ios,
				     RESERVED_BIO_BASED_IOS, DM_RESERVED_MAX_IOS);
}
EXPORT_SYMBOL_GPL(dm_get_reserved_bio_based_ios);

static unsigned dm_get_numa_node(void)
{
	return __dm_get_module_param_int(&dm_numa_node,
					 DM_NUMA_NODE, num_online_nodes() - 1);
}

static int __init local_init(void)
{
	int r;

	r = dm_uevent_init();
	if (r)
		return r;

	deferred_remove_workqueue = alloc_workqueue("kdmremove", WQ_UNBOUND, 1);
	if (!deferred_remove_workqueue) {
		r = -ENOMEM;
		goto out_uevent_exit;
	}

	_major = major;
	r = register_blkdev(_major, _name);
	if (r < 0)
		goto out_free_workqueue;

	if (!_major)
		_major = r;

	return 0;

out_free_workqueue:
	destroy_workqueue(deferred_remove_workqueue);
out_uevent_exit:
	dm_uevent_exit();

	return r;
}

static void local_exit(void)
{
	flush_scheduled_work();
	destroy_workqueue(deferred_remove_workqueue);

	unregister_blkdev(_major, _name);
	dm_uevent_exit();

	_major = 0;

	DMINFO("cleaned up");
}

static int (*_inits[])(void) __initdata = {
	local_init,
	dm_target_init,
	dm_linear_init,
	dm_stripe_init,
	dm_io_init,
	dm_kcopyd_init,
	dm_interface_init,
	dm_statistics_init,
};

static void (*_exits[])(void) = {
	local_exit,
	dm_target_exit,
	dm_linear_exit,
	dm_stripe_exit,
	dm_io_exit,
	dm_kcopyd_exit,
	dm_interface_exit,
	dm_statistics_exit,
};

static int __init dm_init(void)
{
	const int count = ARRAY_SIZE(_inits);

	int r, i;

	for (i = 0; i < count; i++) {
		r = _inits[i]();
		if (r)
			goto bad;
	}

	return 0;

      bad:
	while (i--)
		_exits[i]();

	return r;
}

static void __exit dm_exit(void)
{
	int i = ARRAY_SIZE(_exits);

	while (i--)
		_exits[i]();

	/*
	 * Should be empty by this point.
	 */
	idr_destroy(&_minor_idr);
}

/*
 * Block device functions
 */
int dm_deleting_md(struct mapped_device *md)
{
	return test_bit(DMF_DELETING, &md->flags);
}

static int dm_blk_open(struct block_device *bdev, fmode_t mode)
{
	struct mapped_device *md;

	spin_lock(&_minor_lock);

	md = bdev->bd_disk->private_data;
	if (!md)
		goto out;

	if (test_bit(DMF_FREEING, &md->flags) ||
	    dm_deleting_md(md)) {
		md = NULL;
		goto out;
	}

	dm_get(md);
	atomic_inc(&md->open_count);
out:
	spin_unlock(&_minor_lock);

	return md ? 0 : -ENXIO;
}

static void dm_blk_close(struct gendisk *disk, fmode_t mode)
{
	struct mapped_device *md;

	spin_lock(&_minor_lock);

	md = disk->private_data;
	if (WARN_ON(!md))
		goto out;

	if (atomic_dec_and_test(&md->open_count) &&
	    (test_bit(DMF_DEFERRED_REMOVE, &md->flags)))
		queue_work(deferred_remove_workqueue, &deferred_remove_work);

	dm_put(md);
out:
	spin_unlock(&_minor_lock);
}

int dm_open_count(struct mapped_device *md)
{
	return atomic_read(&md->open_count);
}

/*
 * Guarantees nothing is using the device before it's deleted.
 */
int dm_lock_for_deletion(struct mapped_device *md, bool mark_deferred, bool only_deferred)
{
	int r = 0;

	spin_lock(&_minor_lock);

	if (dm_open_count(md)) {
		r = -EBUSY;
		if (mark_deferred)
			set_bit(DMF_DEFERRED_REMOVE, &md->flags);
	} else if (only_deferred && !test_bit(DMF_DEFERRED_REMOVE, &md->flags))
		r = -EEXIST;
	else
		set_bit(DMF_DELETING, &md->flags);

	spin_unlock(&_minor_lock);

	return r;
}

int dm_cancel_deferred_remove(struct mapped_device *md)
{
	int r = 0;

	spin_lock(&_minor_lock);

	if (test_bit(DMF_DELETING, &md->flags))
		r = -EBUSY;
	else
		clear_bit(DMF_DEFERRED_REMOVE, &md->flags);

	spin_unlock(&_minor_lock);

	return r;
}

static void do_deferred_remove(struct work_struct *w)
{
	dm_deferred_remove();
}

sector_t dm_get_size(struct mapped_device *md)
{
	return get_capacity(md->disk);
}

struct request_queue *dm_get_md_queue(struct mapped_device *md)
{
	return md->queue;
}

struct dm_stats *dm_get_stats(struct mapped_device *md)
{
	return &md->stats;
}

static int dm_blk_getgeo(struct block_device *bdev, struct hd_geometry *geo)
{
	struct mapped_device *md = bdev->bd_disk->private_data;

	return dm_get_geometry(md, geo);
}

static int dm_blk_report_zones(struct gendisk *disk, sector_t sector,
			       struct blk_zone *zones, unsigned int *nr_zones)
{
#ifdef CONFIG_BLK_DEV_ZONED
	struct mapped_device *md = disk->private_data;
	struct dm_target *tgt;
	struct dm_table *map;
	int srcu_idx, ret;

	if (dm_suspended_md(md))
		return -EAGAIN;

	map = dm_get_live_table(md, &srcu_idx);
	if (!map)
		return -EIO;

	tgt = dm_table_find_target(map, sector);
	if (!tgt) {
		ret = -EIO;
		goto out;
	}

	/*
	 * If we are executing this, we already know that the block device
	 * is a zoned device and so each target should have support for that
	 * type of drive. A missing report_zones method means that the target
	 * driver has a problem.
	 */
	if (WARN_ON(!tgt->type->report_zones)) {
		ret = -EIO;
		goto out;
	}

	/*
	 * blkdev_report_zones() will loop and call this again to cover all the
	 * zones of the target, eventually moving on to the next target.
	 * So there is no need to loop here trying to fill the entire array
	 * of zones.
	 */
	ret = tgt->type->report_zones(tgt, sector, zones, nr_zones);

out:
	dm_put_live_table(md, srcu_idx);
	return ret;
#else
	return -ENOTSUPP;
#endif
}

static int dm_prepare_ioctl(struct mapped_device *md, int *srcu_idx,
			    struct block_device **bdev)
	__acquires(md->io_barrier)
{
	struct dm_target *tgt;
	struct dm_table *map;
	int r;

retry:
	r = -ENOTTY;
	map = dm_get_live_table(md, srcu_idx);
	if (!map || !dm_table_get_size(map))
		return r;

	/* We only support devices that have a single target */
	if (dm_table_get_num_targets(map) != 1)
		return r;

	tgt = dm_table_get_target(map, 0);
	if (!tgt->type->prepare_ioctl)
		return r;

	if (dm_suspended_md(md))
		return -EAGAIN;

	r = tgt->type->prepare_ioctl(tgt, bdev);
	if (r == -ENOTCONN && !fatal_signal_pending(current)) {
		dm_put_live_table(md, *srcu_idx);
		msleep(10);
		goto retry;
	}

	return r;
}

static void dm_unprepare_ioctl(struct mapped_device *md, int srcu_idx)
	__releases(md->io_barrier)
{
	dm_put_live_table(md, srcu_idx);
}

static int dm_blk_ioctl(struct block_device *bdev, fmode_t mode,
			unsigned int cmd, unsigned long arg)
{
	struct mapped_device *md = bdev->bd_disk->private_data;
	int r, srcu_idx;

	r = dm_prepare_ioctl(md, &srcu_idx, &bdev);
	if (r < 0)
		goto out;

	if (r > 0) {
		/*
		 * Target determined this ioctl is being issued against a
		 * subset of the parent bdev; require extra privileges.
		 */
		if (!capable(CAP_SYS_RAWIO)) {
			DMWARN_LIMIT(
	"%s: sending ioctl %x to DM device without required privilege.",
				current->comm, cmd);
			r = -ENOIOCTLCMD;
			goto out;
		}
	}

	r =  __blkdev_driver_ioctl(bdev, mode, cmd, arg);
out:
	dm_unprepare_ioctl(md, srcu_idx);
	return r;
}

static void start_io_acct(struct dm_io *io);

static struct dm_io *alloc_io(struct mapped_device *md, struct bio *bio)
{
	struct dm_io *io;
	struct dm_target_io *tio;
	struct bio *clone;

	clone = bio_alloc_bioset(GFP_NOIO, 0, &md->io_bs);
	if (!clone)
		return NULL;

	tio = container_of(clone, struct dm_target_io, clone);
	tio->inside_dm_io = true;
	tio->io = NULL;

	io = container_of(tio, struct dm_io, tio);
	io->magic = DM_IO_MAGIC;
	io->status = 0;
	atomic_set(&io->io_count, 1);
	io->orig_bio = bio;
	io->md = md;
	spin_lock_init(&io->endio_lock);

	start_io_acct(io);

	return io;
}

static void free_io(struct mapped_device *md, struct dm_io *io)
{
	bio_put(&io->tio.clone);
}

static struct dm_target_io *alloc_tio(struct clone_info *ci, struct dm_target *ti,
				      unsigned target_bio_nr, gfp_t gfp_mask)
{
	struct dm_target_io *tio;

	if (!ci->io->tio.io) {
		/* the dm_target_io embedded in ci->io is available */
		tio = &ci->io->tio;
	} else {
		struct bio *clone = bio_alloc_bioset(gfp_mask, 0, &ci->io->md->bs);
		if (!clone)
			return NULL;

		tio = container_of(clone, struct dm_target_io, clone);
		tio->inside_dm_io = false;
	}

	tio->magic = DM_TIO_MAGIC;
	tio->io = ci->io;
	tio->ti = ti;
	tio->target_bio_nr = target_bio_nr;

	return tio;
}

static void free_tio(struct dm_target_io *tio)
{
	if (tio->inside_dm_io)
		return;
	bio_put(&tio->clone);
}

static bool md_in_flight_bios(struct mapped_device *md)
{
	int cpu;
	struct hd_struct *part = &dm_disk(md)->part0;
	long sum = 0;

	for_each_possible_cpu(cpu) {
		sum += part_stat_local_read_cpu(part, in_flight[0], cpu);
		sum += part_stat_local_read_cpu(part, in_flight[1], cpu);
	}

	return sum != 0;
}

static bool md_in_flight(struct mapped_device *md)
{
	if (queue_is_mq(md->queue))
		return blk_mq_queue_inflight(md->queue);
	else
		return md_in_flight_bios(md);
}

static void start_io_acct(struct dm_io *io)
{
	struct mapped_device *md = io->md;
	struct bio *bio = io->orig_bio;

	io->start_time = jiffies;

	generic_start_io_acct(md->queue, bio_op(bio), bio_sectors(bio),
			      &dm_disk(md)->part0);

	if (unlikely(dm_stats_used(&md->stats)))
		dm_stats_account_io(&md->stats, bio_data_dir(bio),
				    bio->bi_iter.bi_sector, bio_sectors(bio),
				    false, 0, &io->stats_aux);
}

static void end_io_acct(struct dm_io *io)
{
	struct mapped_device *md = io->md;
	struct bio *bio = io->orig_bio;
	unsigned long duration = jiffies - io->start_time;

	generic_end_io_acct(md->queue, bio_op(bio), &dm_disk(md)->part0,
			    io->start_time);

	if (unlikely(dm_stats_used(&md->stats)))
		dm_stats_account_io(&md->stats, bio_data_dir(bio),
				    bio->bi_iter.bi_sector, bio_sectors(bio),
				    true, duration, &io->stats_aux);

	/* nudge anyone waiting on suspend queue */
	if (unlikely(wq_has_sleeper(&md->wait)))
		wake_up(&md->wait);
}

/*
 * Add the bio to the list of deferred io.
 */
static void queue_io(struct mapped_device *md, struct bio *bio)
{
	unsigned long flags;

	spin_lock_irqsave(&md->deferred_lock, flags);
	bio_list_add(&md->deferred, bio);
	spin_unlock_irqrestore(&md->deferred_lock, flags);
	queue_work(md->wq, &md->work);
}

/*
 * Everyone (including functions in this file), should use this
 * function to access the md->map field, and make sure they call
 * dm_put_live_table() when finished.
 */
struct dm_table *dm_get_live_table(struct mapped_device *md, int *srcu_idx) __acquires(md->io_barrier)
{
	*srcu_idx = srcu_read_lock(&md->io_barrier);

	return srcu_dereference(md->map, &md->io_barrier);
}

void dm_put_live_table(struct mapped_device *md, int srcu_idx) __releases(md->io_barrier)
{
	srcu_read_unlock(&md->io_barrier, srcu_idx);
}

void dm_sync_table(struct mapped_device *md)
{
	synchronize_srcu(&md->io_barrier);
	synchronize_rcu_expedited();
}

/*
 * A fast alternative to dm_get_live_table/dm_put_live_table.
 * The caller must not block between these two functions.
 */
static struct dm_table *dm_get_live_table_fast(struct mapped_device *md) __acquires(RCU)
{
	rcu_read_lock();
	return rcu_dereference(md->map);
}

static void dm_put_live_table_fast(struct mapped_device *md) __releases(RCU)
{
	rcu_read_unlock();
}

static char *_dm_claim_ptr = "I belong to device-mapper";

/*
 * Open a table device so we can use it as a map destination.
 */
static int open_table_device(struct table_device *td, dev_t dev,
			     struct mapped_device *md)
{
	struct block_device *bdev;

	int r;

	BUG_ON(td->dm_dev.bdev);

	bdev = blkdev_get_by_dev(dev, td->dm_dev.mode | FMODE_EXCL, _dm_claim_ptr);
	if (IS_ERR(bdev))
		return PTR_ERR(bdev);

	r = bd_link_disk_holder(bdev, dm_disk(md));
	if (r) {
		blkdev_put(bdev, td->dm_dev.mode | FMODE_EXCL);
		return r;
	}

	td->dm_dev.bdev = bdev;
	td->dm_dev.dax_dev = dax_get_by_host(bdev->bd_disk->disk_name);
	return 0;
}

/*
 * Close a table device that we've been using.
 */
static void close_table_device(struct table_device *td, struct mapped_device *md)
{
	if (!td->dm_dev.bdev)
		return;

	bd_unlink_disk_holder(td->dm_dev.bdev, dm_disk(md));
	blkdev_put(td->dm_dev.bdev, td->dm_dev.mode | FMODE_EXCL);
	put_dax(td->dm_dev.dax_dev);
	td->dm_dev.bdev = NULL;
	td->dm_dev.dax_dev = NULL;
}

static struct table_device *find_table_device(struct list_head *l, dev_t dev,
					      fmode_t mode)
{
	struct table_device *td;

	list_for_each_entry(td, l, list)
		if (td->dm_dev.bdev->bd_dev == dev && td->dm_dev.mode == mode)
			return td;

	return NULL;
}

int dm_get_table_device(struct mapped_device *md, dev_t dev, fmode_t mode,
			struct dm_dev **result)
{
	int r;
	struct table_device *td;

	mutex_lock(&md->table_devices_lock);
	td = find_table_device(&md->table_devices, dev, mode);
	if (!td) {
		td = kmalloc_node(sizeof(*td), GFP_KERNEL, md->numa_node_id);
		if (!td) {
			mutex_unlock(&md->table_devices_lock);
			return -ENOMEM;
		}

		td->dm_dev.mode = mode;
		td->dm_dev.bdev = NULL;

		if ((r = open_table_device(td, dev, md))) {
			mutex_unlock(&md->table_devices_lock);
			kfree(td);
			return r;
		}

		format_dev_t(td->dm_dev.name, dev);

		refcount_set(&td->count, 1);
		list_add(&td->list, &md->table_devices);
	} else {
		refcount_inc(&td->count);
	}
	mutex_unlock(&md->table_devices_lock);

	*result = &td->dm_dev;
	return 0;
}
EXPORT_SYMBOL_GPL(dm_get_table_device);

void dm_put_table_device(struct mapped_device *md, struct dm_dev *d)
{
	struct table_device *td = container_of(d, struct table_device, dm_dev);

	mutex_lock(&md->table_devices_lock);
	if (refcount_dec_and_test(&td->count)) {
		close_table_device(td, md);
		list_del(&td->list);
		kfree(td);
	}
	mutex_unlock(&md->table_devices_lock);
}
EXPORT_SYMBOL(dm_put_table_device);

static void free_table_devices(struct list_head *devices)
{
	struct list_head *tmp, *next;

	list_for_each_safe(tmp, next, devices) {
		struct table_device *td = list_entry(tmp, struct table_device, list);

		DMWARN("dm_destroy: %s still exists with %d references",
		       td->dm_dev.name, refcount_read(&td->count));
		kfree(td);
	}
}

/*
 * Get the geometry associated with a dm device
 */
int dm_get_geometry(struct mapped_device *md, struct hd_geometry *geo)
{
	*geo = md->geometry;

	return 0;
}

/*
 * Set the geometry of a device.
 */
int dm_set_geometry(struct mapped_device *md, struct hd_geometry *geo)
{
	sector_t sz = (sector_t)geo->cylinders * geo->heads * geo->sectors;

	if (geo->start > sz) {
		DMWARN("Start sector is beyond the geometry limits.");
		return -EINVAL;
	}

	md->geometry = *geo;

	return 0;
}

static int __noflush_suspending(struct mapped_device *md)
{
	return test_bit(DMF_NOFLUSH_SUSPENDING, &md->flags);
}

/*
 * Decrements the number of outstanding ios that a bio has been
 * cloned into, completing the original io if necc.
 */
static void dec_pending(struct dm_io *io, blk_status_t error)
{
	unsigned long flags;
	blk_status_t io_error;
	struct bio *bio;
	struct mapped_device *md = io->md;

	/* Push-back supersedes any I/O errors */
	if (unlikely(error)) {
		spin_lock_irqsave(&io->endio_lock, flags);
		if (!(io->status == BLK_STS_DM_REQUEUE && __noflush_suspending(md)))
			io->status = error;
		spin_unlock_irqrestore(&io->endio_lock, flags);
	}

	if (atomic_dec_and_test(&io->io_count)) {
		if (io->status == BLK_STS_DM_REQUEUE) {
			/*
			 * Target requested pushing back the I/O.
			 */
			spin_lock_irqsave(&md->deferred_lock, flags);
			if (__noflush_suspending(md))
				/* NOTE early return due to BLK_STS_DM_REQUEUE below */
				bio_list_add_head(&md->deferred, io->orig_bio);
			else
				/* noflush suspend was interrupted. */
				io->status = BLK_STS_IOERR;
			spin_unlock_irqrestore(&md->deferred_lock, flags);
		}

		io_error = io->status;
		bio = io->orig_bio;
		end_io_acct(io);
		free_io(md, io);

		if (io_error == BLK_STS_DM_REQUEUE)
			return;

		if ((bio->bi_opf & REQ_PREFLUSH) && bio->bi_iter.bi_size) {
			/*
			 * Preflush done for flush with data, reissue
			 * without REQ_PREFLUSH.
			 */
			bio->bi_opf &= ~REQ_PREFLUSH;
			queue_io(md, bio);
		} else {
			/* done with normal IO or empty flush */
			if (io_error)
				bio->bi_status = io_error;
			bio_endio(bio);
		}
	}
}

void disable_discard(struct mapped_device *md)
{
	struct queue_limits *limits = dm_get_queue_limits(md);

	/* device doesn't really support DISCARD, disable it */
	limits->max_discard_sectors = 0;
	blk_queue_flag_clear(QUEUE_FLAG_DISCARD, md->queue);
}

void disable_write_same(struct mapped_device *md)
{
	struct queue_limits *limits = dm_get_queue_limits(md);

	/* device doesn't really support WRITE SAME, disable it */
	limits->max_write_same_sectors = 0;
}

void disable_write_zeroes(struct mapped_device *md)
{
	struct queue_limits *limits = dm_get_queue_limits(md);

	/* device doesn't really support WRITE ZEROES, disable it */
	limits->max_write_zeroes_sectors = 0;
}

static void clone_endio(struct bio *bio)
{
	blk_status_t error = bio->bi_status;
	struct dm_target_io *tio = container_of(bio, struct dm_target_io, clone);
	struct dm_io *io = tio->io;
	struct mapped_device *md = tio->io->md;
	dm_endio_fn endio = tio->ti->type->end_io;

	if (unlikely(error == BLK_STS_TARGET) && md->type != DM_TYPE_NVME_BIO_BASED) {
		if (bio_op(bio) == REQ_OP_DISCARD &&
		    !bio->bi_disk->queue->limits.max_discard_sectors)
			disable_discard(md);
		else if (bio_op(bio) == REQ_OP_WRITE_SAME &&
			 !bio->bi_disk->queue->limits.max_write_same_sectors)
			disable_write_same(md);
		else if (bio_op(bio) == REQ_OP_WRITE_ZEROES &&
			 !bio->bi_disk->queue->limits.max_write_zeroes_sectors)
			disable_write_zeroes(md);
	}

	if (endio) {
		int r = endio(tio->ti, bio, &error);
		switch (r) {
		case DM_ENDIO_REQUEUE:
			error = BLK_STS_DM_REQUEUE;
			/*FALLTHRU*/
		case DM_ENDIO_DONE:
			break;
		case DM_ENDIO_INCOMPLETE:
			/* The target will handle the io */
			return;
		default:
			DMWARN("unimplemented target endio return value: %d", r);
			BUG();
		}
	}

	free_tio(tio);
	dec_pending(io, error);
}

/*
 * Return maximum size of I/O possible at the supplied sector up to the current
 * target boundary.
 */
static sector_t max_io_len_target_boundary(sector_t sector, struct dm_target *ti)
{
	sector_t target_offset = dm_target_offset(ti, sector);

	return ti->len - target_offset;
}

static sector_t max_io_len(sector_t sector, struct dm_target *ti)
{
	sector_t len = max_io_len_target_boundary(sector, ti);
	sector_t offset, max_len;

	/*
	 * Does the target need to split even further?
	 */
	if (ti->max_io_len) {
		offset = dm_target_offset(ti, sector);
		if (unlikely(ti->max_io_len & (ti->max_io_len - 1)))
			max_len = sector_div(offset, ti->max_io_len);
		else
			max_len = offset & (ti->max_io_len - 1);
		max_len = ti->max_io_len - max_len;

		if (len > max_len)
			len = max_len;
	}

	return len;
}

int dm_set_target_max_io_len(struct dm_target *ti, sector_t len)
{
	if (len > UINT_MAX) {
		DMERR("Specified maximum size of target IO (%llu) exceeds limit (%u)",
		      (unsigned long long)len, UINT_MAX);
		ti->error = "Maximum size of target IO is too large";
		return -EINVAL;
	}

	ti->max_io_len = (uint32_t) len;

	return 0;
}
EXPORT_SYMBOL_GPL(dm_set_target_max_io_len);

static struct dm_target *dm_dax_get_live_target(struct mapped_device *md,
						sector_t sector, int *srcu_idx)
	__acquires(md->io_barrier)
{
	struct dm_table *map;
	struct dm_target *ti;

	map = dm_get_live_table(md, srcu_idx);
	if (!map)
		return NULL;

	ti = dm_table_find_target(map, sector);
	if (!ti)
		return NULL;

	return ti;
}

static long dm_dax_direct_access(struct dax_device *dax_dev, pgoff_t pgoff,
				 long nr_pages, void **kaddr, pfn_t *pfn)
{
	struct mapped_device *md = dax_get_private(dax_dev);
	sector_t sector = pgoff * PAGE_SECTORS;
	struct dm_target *ti;
	long len, ret = -EIO;
	int srcu_idx;

	ti = dm_dax_get_live_target(md, sector, &srcu_idx);

	if (!ti)
		goto out;
	if (!ti->type->direct_access)
		goto out;
	len = max_io_len(sector, ti) / PAGE_SECTORS;
	if (len < 1)
		goto out;
	nr_pages = min(len, nr_pages);
	ret = ti->type->direct_access(ti, pgoff, nr_pages, kaddr, pfn);

 out:
	dm_put_live_table(md, srcu_idx);

	return ret;
}

static bool dm_dax_supported(struct dax_device *dax_dev, struct block_device *bdev,
		int blocksize, sector_t start, sector_t len)
{
	struct mapped_device *md = dax_get_private(dax_dev);
	struct dm_table *map;
	int srcu_idx;
	bool ret;

	map = dm_get_live_table(md, &srcu_idx);
	if (!map)
		return false;

	ret = dm_table_supports_dax(map, device_supports_dax, &blocksize);

	dm_put_live_table(md, srcu_idx);

	return ret;
}

static size_t dm_dax_copy_from_iter(struct dax_device *dax_dev, pgoff_t pgoff,
				    void *addr, size_t bytes, struct iov_iter *i)
{
	struct mapped_device *md = dax_get_private(dax_dev);
	sector_t sector = pgoff * PAGE_SECTORS;
	struct dm_target *ti;
	long ret = 0;
	int srcu_idx;

	ti = dm_dax_get_live_target(md, sector, &srcu_idx);

	if (!ti)
		goto out;
	if (!ti->type->dax_copy_from_iter) {
		ret = copy_from_iter(addr, bytes, i);
		goto out;
	}
	ret = ti->type->dax_copy_from_iter(ti, pgoff, addr, bytes, i);
 out:
	dm_put_live_table(md, srcu_idx);

	return ret;
}

static size_t dm_dax_copy_to_iter(struct dax_device *dax_dev, pgoff_t pgoff,
		void *addr, size_t bytes, struct iov_iter *i)
{
	struct mapped_device *md = dax_get_private(dax_dev);
	sector_t sector = pgoff * PAGE_SECTORS;
	struct dm_target *ti;
	long ret = 0;
	int srcu_idx;

	ti = dm_dax_get_live_target(md, sector, &srcu_idx);

	if (!ti)
		goto out;
	if (!ti->type->dax_copy_to_iter) {
		ret = copy_to_iter(addr, bytes, i);
		goto out;
	}
	ret = ti->type->dax_copy_to_iter(ti, pgoff, addr, bytes, i);
 out:
	dm_put_live_table(md, srcu_idx);

	return ret;
}

/*
 * A target may call dm_accept_partial_bio only from the map routine.  It is
 * allowed for all bio types except REQ_PREFLUSH and REQ_OP_ZONE_RESET.
 *
 * dm_accept_partial_bio informs the dm that the target only wants to process
 * additional n_sectors sectors of the bio and the rest of the data should be
 * sent in a next bio.
 *
 * A diagram that explains the arithmetics:
 * +--------------------+---------------+-------+
 * |         1          |       2       |   3   |
 * +--------------------+---------------+-------+
 *
 * <-------------- *tio->len_ptr --------------->
 *                      <------- bi_size ------->
 *                      <-- n_sectors -->
 *
 * Region 1 was already iterated over with bio_advance or similar function.
 *	(it may be empty if the target doesn't use bio_advance)
 * Region 2 is the remaining bio size that the target wants to process.
 *	(it may be empty if region 1 is non-empty, although there is no reason
 *	 to make it empty)
 * The target requires that region 3 is to be sent in the next bio.
 *
 * If the target wants to receive multiple copies of the bio (via num_*bios, etc),
 * the partially processed part (the sum of regions 1+2) must be the same for all
 * copies of the bio.
 */
void dm_accept_partial_bio(struct bio *bio, unsigned n_sectors)
{
	struct dm_target_io *tio = container_of(bio, struct dm_target_io, clone);
	unsigned bi_size = bio->bi_iter.bi_size >> SECTOR_SHIFT;
	BUG_ON(bio->bi_opf & REQ_PREFLUSH);
	BUG_ON(bi_size > *tio->len_ptr);
	BUG_ON(n_sectors > bi_size);
	*tio->len_ptr -= bi_size - n_sectors;
	bio->bi_iter.bi_size = n_sectors << SECTOR_SHIFT;
}
EXPORT_SYMBOL_GPL(dm_accept_partial_bio);

/*
 * The zone descriptors obtained with a zone report indicate
 * zone positions within the underlying device of the target. The zone
 * descriptors must be remapped to match their position within the dm device.
 * The caller target should obtain the zones information using
 * blkdev_report_zones() to ensure that remapping for partition offset is
 * already handled.
 */
void dm_remap_zone_report(struct dm_target *ti, sector_t start,
			  struct blk_zone *zones, unsigned int *nr_zones)
{
#ifdef CONFIG_BLK_DEV_ZONED
	struct blk_zone *zone;
	unsigned int nrz = *nr_zones;
	int i;

	/*
	 * Remap the start sector and write pointer position of the zones in
	 * the array. Since we may have obtained from the target underlying
	 * device more zones that the target size, also adjust the number
	 * of zones.
	 */
	for (i = 0; i < nrz; i++) {
		zone = zones + i;
		if (zone->start >= start + ti->len) {
			memset(zone, 0, sizeof(struct blk_zone) * (nrz - i));
			break;
		}

		zone->start = zone->start + ti->begin - start;
		if (zone->type == BLK_ZONE_TYPE_CONVENTIONAL)
			continue;

		if (zone->cond == BLK_ZONE_COND_FULL)
			zone->wp = zone->start + zone->len;
		else if (zone->cond == BLK_ZONE_COND_EMPTY)
			zone->wp = zone->start;
		else
			zone->wp = zone->wp + ti->begin - start;
	}

	*nr_zones = i;
#else /* !CONFIG_BLK_DEV_ZONED */
	*nr_zones = 0;
#endif
}
EXPORT_SYMBOL_GPL(dm_remap_zone_report);

static blk_qc_t __map_bio(struct dm_target_io *tio)
{
	int r;
	sector_t sector;
	struct bio *clone = &tio->clone;
	struct dm_io *io = tio->io;
	struct mapped_device *md = io->md;
	struct dm_target *ti = tio->ti;
	blk_qc_t ret = BLK_QC_T_NONE;

	clone->bi_end_io = clone_endio;

	/*
	 * Map the clone.  If r == 0 we don't need to do
	 * anything, the target has assumed ownership of
	 * this io.
	 */
	atomic_inc(&io->io_count);
	sector = clone->bi_iter.bi_sector;

	r = ti->type->map(ti, clone);
	switch (r) {
	case DM_MAPIO_SUBMITTED:
		break;
	case DM_MAPIO_REMAPPED:
		/* the bio has been remapped so dispatch it */
		trace_block_bio_remap(clone->bi_disk->queue, clone,
				      bio_dev(io->orig_bio), sector);
		if (md->type == DM_TYPE_NVME_BIO_BASED)
			ret = direct_make_request(clone);
		else
			ret = generic_make_request(clone);
		break;
	case DM_MAPIO_KILL:
		free_tio(tio);
		dec_pending(io, BLK_STS_IOERR);
		break;
	case DM_MAPIO_REQUEUE:
		free_tio(tio);
		dec_pending(io, BLK_STS_DM_REQUEUE);
		break;
	default:
		DMWARN("unimplemented target map return value: %d", r);
		BUG();
	}

	return ret;
}

static void bio_setup_sector(struct bio *bio, sector_t sector, unsigned len)
{
	bio->bi_iter.bi_sector = sector;
	bio->bi_iter.bi_size = to_bytes(len);
}

/*
 * Creates a bio that consists of range of complete bvecs.
 */
static int clone_bio(struct dm_target_io *tio, struct bio *bio,
		     sector_t sector, unsigned len)
{
	struct bio *clone = &tio->clone;

	__bio_clone_fast(clone, bio);

	if (bio_integrity(bio)) {
		int r;

		if (unlikely(!dm_target_has_integrity(tio->ti->type) &&
			     !dm_target_passes_integrity(tio->ti->type))) {
			DMWARN("%s: the target %s doesn't support integrity data.",
				dm_device_name(tio->io->md),
				tio->ti->type->name);
			return -EIO;
		}

		r = bio_integrity_clone(clone, bio, GFP_NOIO);
		if (r < 0)
			return r;
	}

	bio_advance(clone, to_bytes(sector - clone->bi_iter.bi_sector));
	clone->bi_iter.bi_size = to_bytes(len);

	if (bio_integrity(bio))
		bio_integrity_trim(clone);

	return 0;
}

static void alloc_multiple_bios(struct bio_list *blist, struct clone_info *ci,
				struct dm_target *ti, unsigned num_bios)
{
	struct dm_target_io *tio;
	int try;

	if (!num_bios)
		return;

	if (num_bios == 1) {
		tio = alloc_tio(ci, ti, 0, GFP_NOIO);
		bio_list_add(blist, &tio->clone);
		return;
	}

	for (try = 0; try < 2; try++) {
		int bio_nr;
		struct bio *bio;

		if (try)
			mutex_lock(&ci->io->md->table_devices_lock);
		for (bio_nr = 0; bio_nr < num_bios; bio_nr++) {
			tio = alloc_tio(ci, ti, bio_nr, try ? GFP_NOIO : GFP_NOWAIT);
			if (!tio)
				break;

			bio_list_add(blist, &tio->clone);
		}
		if (try)
			mutex_unlock(&ci->io->md->table_devices_lock);
		if (bio_nr == num_bios)
			return;

		while ((bio = bio_list_pop(blist))) {
			tio = container_of(bio, struct dm_target_io, clone);
			free_tio(tio);
		}
	}
}

static blk_qc_t __clone_and_map_simple_bio(struct clone_info *ci,
					   struct dm_target_io *tio, unsigned *len)
{
	struct bio *clone = &tio->clone;

	tio->len_ptr = len;

	__bio_clone_fast(clone, ci->bio);
	if (len)
		bio_setup_sector(clone, ci->sector, *len);

	return __map_bio(tio);
}

static void __send_duplicate_bios(struct clone_info *ci, struct dm_target *ti,
				  unsigned num_bios, unsigned *len)
{
	struct bio_list blist = BIO_EMPTY_LIST;
	struct bio *bio;
	struct dm_target_io *tio;

	alloc_multiple_bios(&blist, ci, ti, num_bios);

	while ((bio = bio_list_pop(&blist))) {
		tio = container_of(bio, struct dm_target_io, clone);
		(void) __clone_and_map_simple_bio(ci, tio, len);
	}
}

static int __send_empty_flush(struct clone_info *ci)
{
	unsigned target_nr = 0;
	struct dm_target *ti;

	/*
	 * Empty flush uses a statically initialized bio, as the base for
	 * cloning.  However, blkg association requires that a bdev is
	 * associated with a gendisk, which doesn't happen until the bdev is
	 * opened.  So, blkg association is done at issue time of the flush
	 * rather than when the device is created in alloc_dev().
	 */
	bio_set_dev(ci->bio, ci->io->md->bdev);

	BUG_ON(bio_has_data(ci->bio));
	while ((ti = dm_table_get_target(ci->map, target_nr++)))
		__send_duplicate_bios(ci, ti, ti->num_flush_bios, NULL);

	bio_disassociate_blkg(ci->bio);

	return 0;
}

static int __clone_and_map_data_bio(struct clone_info *ci, struct dm_target *ti,
				    sector_t sector, unsigned *len)
{
	struct bio *bio = ci->bio;
	struct dm_target_io *tio;
	int r;

	tio = alloc_tio(ci, ti, 0, GFP_NOIO);
	tio->len_ptr = len;
	r = clone_bio(tio, bio, sector, *len);
	if (r < 0) {
		free_tio(tio);
		return r;
	}
	(void) __map_bio(tio);

	return 0;
}

typedef unsigned (*get_num_bios_fn)(struct dm_target *ti);

static unsigned get_num_discard_bios(struct dm_target *ti)
{
	return ti->num_discard_bios;
}

static unsigned get_num_secure_erase_bios(struct dm_target *ti)
{
	return ti->num_secure_erase_bios;
}

static unsigned get_num_write_same_bios(struct dm_target *ti)
{
	return ti->num_write_same_bios;
}

static unsigned get_num_write_zeroes_bios(struct dm_target *ti)
{
	return ti->num_write_zeroes_bios;
}

static int __send_changing_extent_only(struct clone_info *ci, struct dm_target *ti,
				       unsigned num_bios)
{
	unsigned len;

	/*
	 * Even though the device advertised support for this type of
	 * request, that does not mean every target supports it, and
	 * reconfiguration might also have changed that since the
	 * check was performed.
	 */
	if (!num_bios)
		return -EOPNOTSUPP;

	len = min((sector_t)ci->sector_count, max_io_len_target_boundary(ci->sector, ti));

	__send_duplicate_bios(ci, ti, num_bios, &len);

	ci->sector += len;
	ci->sector_count -= len;

	return 0;
}

static int __send_discard(struct clone_info *ci, struct dm_target *ti)
{
	return __send_changing_extent_only(ci, ti, get_num_discard_bios(ti));
}

static int __send_secure_erase(struct clone_info *ci, struct dm_target *ti)
{
	return __send_changing_extent_only(ci, ti, get_num_secure_erase_bios(ti));
}

static int __send_write_same(struct clone_info *ci, struct dm_target *ti)
{
	return __send_changing_extent_only(ci, ti, get_num_write_same_bios(ti));
}

static int __send_write_zeroes(struct clone_info *ci, struct dm_target *ti)
{
	return __send_changing_extent_only(ci, ti, get_num_write_zeroes_bios(ti));
}

static bool is_abnormal_io(struct bio *bio)
{
	bool r = false;

	switch (bio_op(bio)) {
	case REQ_OP_DISCARD:
	case REQ_OP_SECURE_ERASE:
	case REQ_OP_WRITE_SAME:
	case REQ_OP_WRITE_ZEROES:
		r = true;
		break;
	}

	return r;
}

static bool __process_abnormal_io(struct clone_info *ci, struct dm_target *ti,
				  int *result)
{
	struct bio *bio = ci->bio;

	if (bio_op(bio) == REQ_OP_DISCARD)
		*result = __send_discard(ci, ti);
	else if (bio_op(bio) == REQ_OP_SECURE_ERASE)
		*result = __send_secure_erase(ci, ti);
	else if (bio_op(bio) == REQ_OP_WRITE_SAME)
		*result = __send_write_same(ci, ti);
	else if (bio_op(bio) == REQ_OP_WRITE_ZEROES)
		*result = __send_write_zeroes(ci, ti);
	else
		return false;

	return true;
}

/*
 * Select the correct strategy for processing a non-flush bio.
 */
static int __split_and_process_non_flush(struct clone_info *ci)
{
	struct dm_target *ti;
	unsigned len;
	int r;

	ti = dm_table_find_target(ci->map, ci->sector);
	if (!ti)
		return -EIO;

	if (__process_abnormal_io(ci, ti, &r))
		return r;

	len = min_t(sector_t, max_io_len(ci->sector, ti), ci->sector_count);

	r = __clone_and_map_data_bio(ci, ti, ci->sector, &len);
	if (r < 0)
		return r;

	ci->sector += len;
	ci->sector_count -= len;

	return 0;
}

static void init_clone_info(struct clone_info *ci, struct mapped_device *md,
			    struct dm_table *map, struct bio *bio)
{
	ci->map = map;
	ci->io = alloc_io(md, bio);
	ci->sector = bio->bi_iter.bi_sector;
}

#define __dm_part_stat_sub(part, field, subnd)	\
	(part_stat_get(part, field) -= (subnd))

/*
 * Entry point to split a bio into clones and submit them to the targets.
 */
static blk_qc_t __split_and_process_bio(struct mapped_device *md,
					struct dm_table *map, struct bio *bio)
{
	struct clone_info ci;
	blk_qc_t ret = BLK_QC_T_NONE;
	int error = 0;

<<<<<<< HEAD
	if (unlikely(!map)) {
		bio_io_error(bio);
		return ret;
	}

	blk_queue_split(md->queue, &bio);

=======
>>>>>>> f7688b48
	init_clone_info(&ci, md, map, bio);

	if (bio->bi_opf & REQ_PREFLUSH) {
		struct bio flush_bio;

		/*
		 * Use an on-stack bio for this, it's safe since we don't
		 * need to reference it after submit. It's just used as
		 * the basis for the clone(s).
		 */
		bio_init(&flush_bio, NULL, 0);
		flush_bio.bi_opf = REQ_OP_WRITE | REQ_PREFLUSH | REQ_SYNC;
		ci.bio = &flush_bio;
		ci.sector_count = 0;
		error = __send_empty_flush(&ci);
		/* dec_pending submits any data associated with flush */
	} else if (bio_op(bio) == REQ_OP_ZONE_RESET) {
		ci.bio = bio;
		ci.sector_count = 0;
		error = __split_and_process_non_flush(&ci);
	} else {
		ci.bio = bio;
		ci.sector_count = bio_sectors(bio);
		while (ci.sector_count && !error) {
			error = __split_and_process_non_flush(&ci);
			if (current->bio_list && ci.sector_count && !error) {
				/*
				 * Remainder must be passed to generic_make_request()
				 * so that it gets handled *after* bios already submitted
				 * have been completely processed.
				 * We take a clone of the original to store in
				 * ci.io->orig_bio to be used by end_io_acct() and
				 * for dec_pending to use for completion handling.
				 */
				struct bio *b = bio_split(bio, bio_sectors(bio) - ci.sector_count,
							  GFP_NOIO, &md->queue->bio_split);
				ci.io->orig_bio = b;

				/*
				 * Adjust IO stats for each split, otherwise upon queue
				 * reentry there will be redundant IO accounting.
				 * NOTE: this is a stop-gap fix, a proper fix involves
				 * significant refactoring of DM core's bio splitting
				 * (by eliminating DM's splitting and just using bio_split)
				 */
				part_stat_lock();
				__dm_part_stat_sub(&dm_disk(md)->part0,
						   sectors[op_stat_group(bio_op(bio))], ci.sector_count);
				part_stat_unlock();

				bio_chain(b, bio);
				trace_block_split(md->queue, b, bio->bi_iter.bi_sector);
				ret = generic_make_request(bio);
				break;
			}
		}
	}

	/* drop the extra reference count */
	dec_pending(ci.io, errno_to_blk_status(error));
	return ret;
}

/*
 * Optimized variant of __split_and_process_bio that leverages the
 * fact that targets that use it do _not_ have a need to split bios.
 */
static blk_qc_t __process_bio(struct mapped_device *md, struct dm_table *map,
			      struct bio *bio, struct dm_target *ti)
{
	struct clone_info ci;
	blk_qc_t ret = BLK_QC_T_NONE;
	int error = 0;

	init_clone_info(&ci, md, map, bio);

	if (bio->bi_opf & REQ_PREFLUSH) {
		struct bio flush_bio;

		/*
		 * Use an on-stack bio for this, it's safe since we don't
		 * need to reference it after submit. It's just used as
		 * the basis for the clone(s).
		 */
		bio_init(&flush_bio, NULL, 0);
		flush_bio.bi_opf = REQ_OP_WRITE | REQ_PREFLUSH | REQ_SYNC;
		ci.bio = &flush_bio;
		ci.sector_count = 0;
		error = __send_empty_flush(&ci);
		/* dec_pending submits any data associated with flush */
	} else {
		struct dm_target_io *tio;

		ci.bio = bio;
		ci.sector_count = bio_sectors(bio);
		if (__process_abnormal_io(&ci, ti, &error))
			goto out;

		tio = alloc_tio(&ci, ti, 0, GFP_NOIO);
		ret = __clone_and_map_simple_bio(&ci, tio, NULL);
	}
out:
	/* drop the extra reference count */
	dec_pending(ci.io, errno_to_blk_status(error));
	return ret;
}

static void dm_queue_split(struct mapped_device *md, struct dm_target *ti, struct bio **bio)
{
	unsigned len, sector_count;

	sector_count = bio_sectors(*bio);
	len = min_t(sector_t, max_io_len((*bio)->bi_iter.bi_sector, ti), sector_count);

	if (sector_count > len) {
		struct bio *split = bio_split(*bio, len, GFP_NOIO, &md->queue->bio_split);

		bio_chain(split, *bio);
		trace_block_split(md->queue, split, (*bio)->bi_iter.bi_sector);
		generic_make_request(*bio);
		*bio = split;
	}
}

static blk_qc_t dm_process_bio(struct mapped_device *md,
			       struct dm_table *map, struct bio *bio)
{
	blk_qc_t ret = BLK_QC_T_NONE;
	struct dm_target *ti = md->immutable_target;

	if (unlikely(!map)) {
		bio_io_error(bio);
		return ret;
	}

	if (!ti) {
		ti = dm_table_find_target(map, bio->bi_iter.bi_sector);
		if (unlikely(!ti)) {
			bio_io_error(bio);
			return ret;
		}
	}

	/*
	 * If in ->make_request_fn we need to use blk_queue_split(), otherwise
	 * queue_limits for abnormal requests (e.g. discard, writesame, etc)
	 * won't be imposed.
	 */
	if (current->bio_list) {
		blk_queue_split(md->queue, &bio);
		if (!is_abnormal_io(bio))
			dm_queue_split(md, ti, &bio);
	}

	if (dm_get_md_type(md) == DM_TYPE_NVME_BIO_BASED)
		return __process_bio(md, map, bio, ti);
	else
		return __split_and_process_bio(md, map, bio);
}

static blk_qc_t dm_make_request(struct request_queue *q, struct bio *bio)
{
	struct mapped_device *md = q->queuedata;
	blk_qc_t ret = BLK_QC_T_NONE;
	int srcu_idx;
	struct dm_table *map;

	map = dm_get_live_table(md, &srcu_idx);

	/* if we're suspended, we have to queue this io for later */
	if (unlikely(test_bit(DMF_BLOCK_IO_FOR_SUSPEND, &md->flags))) {
		dm_put_live_table(md, srcu_idx);

		if (!(bio->bi_opf & REQ_RAHEAD))
			queue_io(md, bio);
		else
			bio_io_error(bio);
		return ret;
	}

	ret = dm_process_bio(md, map, bio);

	dm_put_live_table(md, srcu_idx);
	return ret;
}

static int dm_any_congested(void *congested_data, int bdi_bits)
{
	int r = bdi_bits;
	struct mapped_device *md = congested_data;
	struct dm_table *map;

	if (!test_bit(DMF_BLOCK_IO_FOR_SUSPEND, &md->flags)) {
		if (dm_request_based(md)) {
			/*
			 * With request-based DM we only need to check the
			 * top-level queue for congestion.
			 */
			r = md->queue->backing_dev_info->wb.state & bdi_bits;
		} else {
			map = dm_get_live_table_fast(md);
			if (map)
				r = dm_table_any_congested(map, bdi_bits);
			dm_put_live_table_fast(md);
		}
	}

	return r;
}

/*-----------------------------------------------------------------
 * An IDR is used to keep track of allocated minor numbers.
 *---------------------------------------------------------------*/
static void free_minor(int minor)
{
	spin_lock(&_minor_lock);
	idr_remove(&_minor_idr, minor);
	spin_unlock(&_minor_lock);
}

/*
 * See if the device with a specific minor # is free.
 */
static int specific_minor(int minor)
{
	int r;

	if (minor >= (1 << MINORBITS))
		return -EINVAL;

	idr_preload(GFP_KERNEL);
	spin_lock(&_minor_lock);

	r = idr_alloc(&_minor_idr, MINOR_ALLOCED, minor, minor + 1, GFP_NOWAIT);

	spin_unlock(&_minor_lock);
	idr_preload_end();
	if (r < 0)
		return r == -ENOSPC ? -EBUSY : r;
	return 0;
}

static int next_free_minor(int *minor)
{
	int r;

	idr_preload(GFP_KERNEL);
	spin_lock(&_minor_lock);

	r = idr_alloc(&_minor_idr, MINOR_ALLOCED, 0, 1 << MINORBITS, GFP_NOWAIT);

	spin_unlock(&_minor_lock);
	idr_preload_end();
	if (r < 0)
		return r;
	*minor = r;
	return 0;
}

static const struct block_device_operations dm_blk_dops;
static const struct dax_operations dm_dax_ops;

static void dm_wq_work(struct work_struct *work);

static void dm_init_normal_md_queue(struct mapped_device *md)
{
	/*
	 * Initialize aspects of queue that aren't relevant for blk-mq
	 */
	md->queue->backing_dev_info->congested_fn = dm_any_congested;
}

static void cleanup_mapped_device(struct mapped_device *md)
{
	if (md->wq)
		destroy_workqueue(md->wq);
	bioset_exit(&md->bs);
	bioset_exit(&md->io_bs);

	if (md->dax_dev) {
		kill_dax(md->dax_dev);
		put_dax(md->dax_dev);
		md->dax_dev = NULL;
	}

	if (md->disk) {
		spin_lock(&_minor_lock);
		md->disk->private_data = NULL;
		spin_unlock(&_minor_lock);
		del_gendisk(md->disk);
		put_disk(md->disk);
	}

	if (md->queue)
		blk_cleanup_queue(md->queue);

	cleanup_srcu_struct(&md->io_barrier);

	if (md->bdev) {
		bdput(md->bdev);
		md->bdev = NULL;
	}

	mutex_destroy(&md->suspend_lock);
	mutex_destroy(&md->type_lock);
	mutex_destroy(&md->table_devices_lock);

	dm_mq_cleanup_mapped_device(md);
}

/*
 * Allocate and initialise a blank device with a given minor.
 */
static struct mapped_device *alloc_dev(int minor)
{
	int r, numa_node_id = dm_get_numa_node();
	struct mapped_device *md;
	void *old_md;

	md = kvzalloc_node(sizeof(*md), GFP_KERNEL, numa_node_id);
	if (!md) {
		DMWARN("unable to allocate device, out of memory.");
		return NULL;
	}

	if (!try_module_get(THIS_MODULE))
		goto bad_module_get;

	/* get a minor number for the dev */
	if (minor == DM_ANY_MINOR)
		r = next_free_minor(&minor);
	else
		r = specific_minor(minor);
	if (r < 0)
		goto bad_minor;

	r = init_srcu_struct(&md->io_barrier);
	if (r < 0)
		goto bad_io_barrier;

	md->numa_node_id = numa_node_id;
	md->init_tio_pdu = false;
	md->type = DM_TYPE_NONE;
	mutex_init(&md->suspend_lock);
	mutex_init(&md->type_lock);
	mutex_init(&md->table_devices_lock);
	spin_lock_init(&md->deferred_lock);
	atomic_set(&md->holders, 1);
	atomic_set(&md->open_count, 0);
	atomic_set(&md->event_nr, 0);
	atomic_set(&md->uevent_seq, 0);
	INIT_LIST_HEAD(&md->uevent_list);
	INIT_LIST_HEAD(&md->table_devices);
	spin_lock_init(&md->uevent_lock);

	md->queue = blk_alloc_queue_node(GFP_KERNEL, numa_node_id);
	if (!md->queue)
		goto bad;
	md->queue->queuedata = md;
	md->queue->backing_dev_info->congested_data = md;

	md->disk = alloc_disk_node(1, md->numa_node_id);
	if (!md->disk)
		goto bad;

	init_waitqueue_head(&md->wait);
	INIT_WORK(&md->work, dm_wq_work);
	init_waitqueue_head(&md->eventq);
	init_completion(&md->kobj_holder.completion);

	md->disk->major = _major;
	md->disk->first_minor = minor;
	md->disk->fops = &dm_blk_dops;
	md->disk->queue = md->queue;
	md->disk->private_data = md;
	sprintf(md->disk->disk_name, "dm-%d", minor);

	if (IS_ENABLED(CONFIG_DAX_DRIVER)) {
		md->dax_dev = alloc_dax(md, md->disk->disk_name,
					&dm_dax_ops, 0);
		if (!md->dax_dev)
			goto bad;
	}

	add_disk_no_queue_reg(md->disk);
	format_dev_t(md->name, MKDEV(_major, minor));

	md->wq = alloc_workqueue("kdmflush", WQ_MEM_RECLAIM, 0);
	if (!md->wq)
		goto bad;

	md->bdev = bdget_disk(md->disk, 0);
	if (!md->bdev)
		goto bad;

	dm_stats_init(&md->stats);

	/* Populate the mapping, nobody knows we exist yet */
	spin_lock(&_minor_lock);
	old_md = idr_replace(&_minor_idr, md, minor);
	spin_unlock(&_minor_lock);

	BUG_ON(old_md != MINOR_ALLOCED);

	return md;

bad:
	cleanup_mapped_device(md);
bad_io_barrier:
	free_minor(minor);
bad_minor:
	module_put(THIS_MODULE);
bad_module_get:
	kvfree(md);
	return NULL;
}

static void unlock_fs(struct mapped_device *md);

static void free_dev(struct mapped_device *md)
{
	int minor = MINOR(disk_devt(md->disk));

	unlock_fs(md);

	cleanup_mapped_device(md);

	free_table_devices(&md->table_devices);
	dm_stats_cleanup(&md->stats);
	free_minor(minor);

	module_put(THIS_MODULE);
	kvfree(md);
}

static int __bind_mempools(struct mapped_device *md, struct dm_table *t)
{
	struct dm_md_mempools *p = dm_table_get_md_mempools(t);
	int ret = 0;

	if (dm_table_bio_based(t)) {
		/*
		 * The md may already have mempools that need changing.
		 * If so, reload bioset because front_pad may have changed
		 * because a different table was loaded.
		 */
		bioset_exit(&md->bs);
		bioset_exit(&md->io_bs);

	} else if (bioset_initialized(&md->bs)) {
		/*
		 * There's no need to reload with request-based dm
		 * because the size of front_pad doesn't change.
		 * Note for future: If you are to reload bioset,
		 * prep-ed requests in the queue may refer
		 * to bio from the old bioset, so you must walk
		 * through the queue to unprep.
		 */
		goto out;
	}

	BUG_ON(!p ||
	       bioset_initialized(&md->bs) ||
	       bioset_initialized(&md->io_bs));

	ret = bioset_init_from_src(&md->bs, &p->bs);
	if (ret)
		goto out;
	ret = bioset_init_from_src(&md->io_bs, &p->io_bs);
	if (ret)
		bioset_exit(&md->bs);
out:
	/* mempool bind completed, no longer need any mempools in the table */
	dm_table_free_md_mempools(t);
	return ret;
}

/*
 * Bind a table to the device.
 */
static void event_callback(void *context)
{
	unsigned long flags;
	LIST_HEAD(uevents);
	struct mapped_device *md = (struct mapped_device *) context;

	spin_lock_irqsave(&md->uevent_lock, flags);
	list_splice_init(&md->uevent_list, &uevents);
	spin_unlock_irqrestore(&md->uevent_lock, flags);

	dm_send_uevents(&uevents, &disk_to_dev(md->disk)->kobj);

	atomic_inc(&md->event_nr);
	wake_up(&md->eventq);
	dm_issue_global_event();
}

/*
 * Protected by md->suspend_lock obtained by dm_swap_table().
 */
static void __set_size(struct mapped_device *md, sector_t size)
{
	lockdep_assert_held(&md->suspend_lock);

	set_capacity(md->disk, size);

	i_size_write(md->bdev->bd_inode, (loff_t)size << SECTOR_SHIFT);
}

/*
 * Returns old map, which caller must destroy.
 */
static struct dm_table *__bind(struct mapped_device *md, struct dm_table *t,
			       struct queue_limits *limits)
{
	struct dm_table *old_map;
	struct request_queue *q = md->queue;
	bool request_based = dm_table_request_based(t);
	sector_t size;
	int ret;

	lockdep_assert_held(&md->suspend_lock);

	size = dm_table_get_size(t);

	/*
	 * Wipe any geometry if the size of the table changed.
	 */
	if (size != dm_get_size(md))
		memset(&md->geometry, 0, sizeof(md->geometry));

	__set_size(md, size);

	dm_table_event_callback(t, event_callback, md);

	/*
	 * The queue hasn't been stopped yet, if the old table type wasn't
	 * for request-based during suspension.  So stop it to prevent
	 * I/O mapping before resume.
	 * This must be done before setting the queue restrictions,
	 * because request-based dm may be run just after the setting.
	 */
	if (request_based)
		dm_stop_queue(q);

	if (request_based || md->type == DM_TYPE_NVME_BIO_BASED) {
		/*
		 * Leverage the fact that request-based DM targets and
		 * NVMe bio based targets are immutable singletons
		 * - used to optimize both dm_request_fn and dm_mq_queue_rq;
		 *   and __process_bio.
		 */
		md->immutable_target = dm_table_get_immutable_target(t);
	}

	ret = __bind_mempools(md, t);
	if (ret) {
		old_map = ERR_PTR(ret);
		goto out;
	}

	old_map = rcu_dereference_protected(md->map, lockdep_is_held(&md->suspend_lock));
	rcu_assign_pointer(md->map, (void *)t);
	md->immutable_target_type = dm_table_get_immutable_target_type(t);

	dm_table_set_restrictions(t, q, limits);
	if (old_map)
		dm_sync_table(md);

out:
	return old_map;
}

/*
 * Returns unbound table for the caller to free.
 */
static struct dm_table *__unbind(struct mapped_device *md)
{
	struct dm_table *map = rcu_dereference_protected(md->map, 1);

	if (!map)
		return NULL;

	dm_table_event_callback(map, NULL, NULL);
	RCU_INIT_POINTER(md->map, NULL);
	dm_sync_table(md);

	return map;
}

/*
 * Constructor for a new device.
 */
int dm_create(int minor, struct mapped_device **result)
{
	int r;
	struct mapped_device *md;

	md = alloc_dev(minor);
	if (!md)
		return -ENXIO;

	r = dm_sysfs_init(md);
	if (r) {
		free_dev(md);
		return r;
	}

	*result = md;
	return 0;
}

/*
 * Functions to manage md->type.
 * All are required to hold md->type_lock.
 */
void dm_lock_md_type(struct mapped_device *md)
{
	mutex_lock(&md->type_lock);
}

void dm_unlock_md_type(struct mapped_device *md)
{
	mutex_unlock(&md->type_lock);
}

void dm_set_md_type(struct mapped_device *md, enum dm_queue_mode type)
{
	BUG_ON(!mutex_is_locked(&md->type_lock));
	md->type = type;
}

enum dm_queue_mode dm_get_md_type(struct mapped_device *md)
{
	return md->type;
}

struct target_type *dm_get_immutable_target_type(struct mapped_device *md)
{
	return md->immutable_target_type;
}

/*
 * The queue_limits are only valid as long as you have a reference
 * count on 'md'.
 */
struct queue_limits *dm_get_queue_limits(struct mapped_device *md)
{
	BUG_ON(!atomic_read(&md->holders));
	return &md->queue->limits;
}
EXPORT_SYMBOL_GPL(dm_get_queue_limits);

/*
 * Setup the DM device's queue based on md's type
 */
int dm_setup_md_queue(struct mapped_device *md, struct dm_table *t)
{
	int r;
	struct queue_limits limits;
	enum dm_queue_mode type = dm_get_md_type(md);

	switch (type) {
	case DM_TYPE_REQUEST_BASED:
		r = dm_mq_init_request_queue(md, t);
		if (r) {
			DMERR("Cannot initialize queue for request-based dm-mq mapped device");
			return r;
		}
		break;
	case DM_TYPE_BIO_BASED:
	case DM_TYPE_DAX_BIO_BASED:
	case DM_TYPE_NVME_BIO_BASED:
		dm_init_normal_md_queue(md);
		blk_queue_make_request(md->queue, dm_make_request);
		break;
	case DM_TYPE_NONE:
		WARN_ON_ONCE(true);
		break;
	}

	r = dm_calculate_queue_limits(t, &limits);
	if (r) {
		DMERR("Cannot calculate initial queue limits");
		return r;
	}
	dm_table_set_restrictions(t, md->queue, &limits);
	blk_register_queue(md->disk);

	return 0;
}

struct mapped_device *dm_get_md(dev_t dev)
{
	struct mapped_device *md;
	unsigned minor = MINOR(dev);

	if (MAJOR(dev) != _major || minor >= (1 << MINORBITS))
		return NULL;

	spin_lock(&_minor_lock);

	md = idr_find(&_minor_idr, minor);
	if (!md || md == MINOR_ALLOCED || (MINOR(disk_devt(dm_disk(md))) != minor) ||
	    test_bit(DMF_FREEING, &md->flags) || dm_deleting_md(md)) {
		md = NULL;
		goto out;
	}
	dm_get(md);
out:
	spin_unlock(&_minor_lock);

	return md;
}
EXPORT_SYMBOL_GPL(dm_get_md);

void *dm_get_mdptr(struct mapped_device *md)
{
	return md->interface_ptr;
}

void dm_set_mdptr(struct mapped_device *md, void *ptr)
{
	md->interface_ptr = ptr;
}

void dm_get(struct mapped_device *md)
{
	atomic_inc(&md->holders);
	BUG_ON(test_bit(DMF_FREEING, &md->flags));
}

int dm_hold(struct mapped_device *md)
{
	spin_lock(&_minor_lock);
	if (test_bit(DMF_FREEING, &md->flags)) {
		spin_unlock(&_minor_lock);
		return -EBUSY;
	}
	dm_get(md);
	spin_unlock(&_minor_lock);
	return 0;
}
EXPORT_SYMBOL_GPL(dm_hold);

const char *dm_device_name(struct mapped_device *md)
{
	return md->name;
}
EXPORT_SYMBOL_GPL(dm_device_name);

static void __dm_destroy(struct mapped_device *md, bool wait)
{
	struct dm_table *map;
	int srcu_idx;

	might_sleep();

	spin_lock(&_minor_lock);
	idr_replace(&_minor_idr, MINOR_ALLOCED, MINOR(disk_devt(dm_disk(md))));
	set_bit(DMF_FREEING, &md->flags);
	spin_unlock(&_minor_lock);

	blk_set_queue_dying(md->queue);

	/*
	 * Take suspend_lock so that presuspend and postsuspend methods
	 * do not race with internal suspend.
	 */
	mutex_lock(&md->suspend_lock);
	map = dm_get_live_table(md, &srcu_idx);
	if (!dm_suspended_md(md)) {
		dm_table_presuspend_targets(map);
		dm_table_postsuspend_targets(map);
	}
	/* dm_put_live_table must be before msleep, otherwise deadlock is possible */
	dm_put_live_table(md, srcu_idx);
	mutex_unlock(&md->suspend_lock);

	/*
	 * Rare, but there may be I/O requests still going to complete,
	 * for example.  Wait for all references to disappear.
	 * No one should increment the reference count of the mapped_device,
	 * after the mapped_device state becomes DMF_FREEING.
	 */
	if (wait)
		while (atomic_read(&md->holders))
			msleep(1);
	else if (atomic_read(&md->holders))
		DMWARN("%s: Forcibly removing mapped_device still in use! (%d users)",
		       dm_device_name(md), atomic_read(&md->holders));

	dm_sysfs_exit(md);
	dm_table_destroy(__unbind(md));
	free_dev(md);
}

void dm_destroy(struct mapped_device *md)
{
	__dm_destroy(md, true);
}

void dm_destroy_immediate(struct mapped_device *md)
{
	__dm_destroy(md, false);
}

void dm_put(struct mapped_device *md)
{
	atomic_dec(&md->holders);
}
EXPORT_SYMBOL_GPL(dm_put);

static int dm_wait_for_completion(struct mapped_device *md, long task_state)
{
	int r = 0;
	DEFINE_WAIT(wait);

	while (1) {
		prepare_to_wait(&md->wait, &wait, task_state);

		if (!md_in_flight(md))
			break;

		if (signal_pending_state(task_state, current)) {
			r = -EINTR;
			break;
		}

		io_schedule();
	}
	finish_wait(&md->wait, &wait);

	return r;
}

/*
 * Process the deferred bios
 */
static void dm_wq_work(struct work_struct *work)
{
	struct mapped_device *md = container_of(work, struct mapped_device,
						work);
	struct bio *c;
	int srcu_idx;
	struct dm_table *map;

	map = dm_get_live_table(md, &srcu_idx);

	while (!test_bit(DMF_BLOCK_IO_FOR_SUSPEND, &md->flags)) {
		spin_lock_irq(&md->deferred_lock);
		c = bio_list_pop(&md->deferred);
		spin_unlock_irq(&md->deferred_lock);

		if (!c)
			break;

		if (dm_request_based(md))
			(void) generic_make_request(c);
		else
			(void) dm_process_bio(md, map, c);
	}

	dm_put_live_table(md, srcu_idx);
}

static void dm_queue_flush(struct mapped_device *md)
{
	clear_bit(DMF_BLOCK_IO_FOR_SUSPEND, &md->flags);
	smp_mb__after_atomic();
	queue_work(md->wq, &md->work);
}

/*
 * Swap in a new table, returning the old one for the caller to destroy.
 */
struct dm_table *dm_swap_table(struct mapped_device *md, struct dm_table *table)
{
	struct dm_table *live_map = NULL, *map = ERR_PTR(-EINVAL);
	struct queue_limits limits;
	int r;

	mutex_lock(&md->suspend_lock);

	/* device must be suspended */
	if (!dm_suspended_md(md))
		goto out;

	/*
	 * If the new table has no data devices, retain the existing limits.
	 * This helps multipath with queue_if_no_path if all paths disappear,
	 * then new I/O is queued based on these limits, and then some paths
	 * reappear.
	 */
	if (dm_table_has_no_data_devices(table)) {
		live_map = dm_get_live_table_fast(md);
		if (live_map)
			limits = md->queue->limits;
		dm_put_live_table_fast(md);
	}

	if (!live_map) {
		r = dm_calculate_queue_limits(table, &limits);
		if (r) {
			map = ERR_PTR(r);
			goto out;
		}
	}

	map = __bind(md, table, &limits);
	dm_issue_global_event();

out:
	mutex_unlock(&md->suspend_lock);
	return map;
}

/*
 * Functions to lock and unlock any filesystem running on the
 * device.
 */
static int lock_fs(struct mapped_device *md)
{
	int r;

	WARN_ON(md->frozen_sb);

	md->frozen_sb = freeze_bdev(md->bdev);
	if (IS_ERR(md->frozen_sb)) {
		r = PTR_ERR(md->frozen_sb);
		md->frozen_sb = NULL;
		return r;
	}

	set_bit(DMF_FROZEN, &md->flags);

	return 0;
}

static void unlock_fs(struct mapped_device *md)
{
	if (!test_bit(DMF_FROZEN, &md->flags))
		return;

	thaw_bdev(md->bdev, md->frozen_sb);
	md->frozen_sb = NULL;
	clear_bit(DMF_FROZEN, &md->flags);
}

/*
 * @suspend_flags: DM_SUSPEND_LOCKFS_FLAG and/or DM_SUSPEND_NOFLUSH_FLAG
 * @task_state: e.g. TASK_INTERRUPTIBLE or TASK_UNINTERRUPTIBLE
 * @dmf_suspended_flag: DMF_SUSPENDED or DMF_SUSPENDED_INTERNALLY
 *
 * If __dm_suspend returns 0, the device is completely quiescent
 * now. There is no request-processing activity. All new requests
 * are being added to md->deferred list.
 */
static int __dm_suspend(struct mapped_device *md, struct dm_table *map,
			unsigned suspend_flags, long task_state,
			int dmf_suspended_flag)
{
	bool do_lockfs = suspend_flags & DM_SUSPEND_LOCKFS_FLAG;
	bool noflush = suspend_flags & DM_SUSPEND_NOFLUSH_FLAG;
	int r;

	lockdep_assert_held(&md->suspend_lock);

	/*
	 * DMF_NOFLUSH_SUSPENDING must be set before presuspend.
	 * This flag is cleared before dm_suspend returns.
	 */
	if (noflush)
		set_bit(DMF_NOFLUSH_SUSPENDING, &md->flags);
	else
		pr_debug("%s: suspending with flush\n", dm_device_name(md));

	/*
	 * This gets reverted if there's an error later and the targets
	 * provide the .presuspend_undo hook.
	 */
	dm_table_presuspend_targets(map);

	/*
	 * Flush I/O to the device.
	 * Any I/O submitted after lock_fs() may not be flushed.
	 * noflush takes precedence over do_lockfs.
	 * (lock_fs() flushes I/Os and waits for them to complete.)
	 */
	if (!noflush && do_lockfs) {
		r = lock_fs(md);
		if (r) {
			dm_table_presuspend_undo_targets(map);
			return r;
		}
	}

	/*
	 * Here we must make sure that no processes are submitting requests
	 * to target drivers i.e. no one may be executing
	 * __split_and_process_bio. This is called from dm_request and
	 * dm_wq_work.
	 *
	 * To get all processes out of __split_and_process_bio in dm_request,
	 * we take the write lock. To prevent any process from reentering
	 * __split_and_process_bio from dm_request and quiesce the thread
	 * (dm_wq_work), we set BMF_BLOCK_IO_FOR_SUSPEND and call
	 * flush_workqueue(md->wq).
	 */
	set_bit(DMF_BLOCK_IO_FOR_SUSPEND, &md->flags);
	if (map)
		synchronize_srcu(&md->io_barrier);

	/*
	 * Stop md->queue before flushing md->wq in case request-based
	 * dm defers requests to md->wq from md->queue.
	 */
	if (dm_request_based(md))
		dm_stop_queue(md->queue);

	flush_workqueue(md->wq);

	/*
	 * At this point no more requests are entering target request routines.
	 * We call dm_wait_for_completion to wait for all existing requests
	 * to finish.
	 */
	r = dm_wait_for_completion(md, task_state);
	if (!r)
		set_bit(dmf_suspended_flag, &md->flags);

	if (noflush)
		clear_bit(DMF_NOFLUSH_SUSPENDING, &md->flags);
	if (map)
		synchronize_srcu(&md->io_barrier);

	/* were we interrupted ? */
	if (r < 0) {
		dm_queue_flush(md);

		if (dm_request_based(md))
			dm_start_queue(md->queue);

		unlock_fs(md);
		dm_table_presuspend_undo_targets(map);
		/* pushback list is already flushed, so skip flush */
	}

	return r;
}

/*
 * We need to be able to change a mapping table under a mounted
 * filesystem.  For example we might want to move some data in
 * the background.  Before the table can be swapped with
 * dm_bind_table, dm_suspend must be called to flush any in
 * flight bios and ensure that any further io gets deferred.
 */
/*
 * Suspend mechanism in request-based dm.
 *
 * 1. Flush all I/Os by lock_fs() if needed.
 * 2. Stop dispatching any I/O by stopping the request_queue.
 * 3. Wait for all in-flight I/Os to be completed or requeued.
 *
 * To abort suspend, start the request_queue.
 */
int dm_suspend(struct mapped_device *md, unsigned suspend_flags)
{
	struct dm_table *map = NULL;
	int r = 0;

retry:
	mutex_lock_nested(&md->suspend_lock, SINGLE_DEPTH_NESTING);

	if (dm_suspended_md(md)) {
		r = -EINVAL;
		goto out_unlock;
	}

	if (dm_suspended_internally_md(md)) {
		/* already internally suspended, wait for internal resume */
		mutex_unlock(&md->suspend_lock);
		r = wait_on_bit(&md->flags, DMF_SUSPENDED_INTERNALLY, TASK_INTERRUPTIBLE);
		if (r)
			return r;
		goto retry;
	}

	map = rcu_dereference_protected(md->map, lockdep_is_held(&md->suspend_lock));

	r = __dm_suspend(md, map, suspend_flags, TASK_INTERRUPTIBLE, DMF_SUSPENDED);
	if (r)
		goto out_unlock;

	dm_table_postsuspend_targets(map);

out_unlock:
	mutex_unlock(&md->suspend_lock);
	return r;
}

static int __dm_resume(struct mapped_device *md, struct dm_table *map)
{
	if (map) {
		int r = dm_table_resume_targets(map);
		if (r)
			return r;
	}

	dm_queue_flush(md);

	/*
	 * Flushing deferred I/Os must be done after targets are resumed
	 * so that mapping of targets can work correctly.
	 * Request-based dm is queueing the deferred I/Os in its request_queue.
	 */
	if (dm_request_based(md))
		dm_start_queue(md->queue);

	unlock_fs(md);

	return 0;
}

int dm_resume(struct mapped_device *md)
{
	int r;
	struct dm_table *map = NULL;

retry:
	r = -EINVAL;
	mutex_lock_nested(&md->suspend_lock, SINGLE_DEPTH_NESTING);

	if (!dm_suspended_md(md))
		goto out;

	if (dm_suspended_internally_md(md)) {
		/* already internally suspended, wait for internal resume */
		mutex_unlock(&md->suspend_lock);
		r = wait_on_bit(&md->flags, DMF_SUSPENDED_INTERNALLY, TASK_INTERRUPTIBLE);
		if (r)
			return r;
		goto retry;
	}

	map = rcu_dereference_protected(md->map, lockdep_is_held(&md->suspend_lock));
	if (!map || !dm_table_get_size(map))
		goto out;

	r = __dm_resume(md, map);
	if (r)
		goto out;

	clear_bit(DMF_SUSPENDED, &md->flags);
out:
	mutex_unlock(&md->suspend_lock);

	return r;
}

/*
 * Internal suspend/resume works like userspace-driven suspend. It waits
 * until all bios finish and prevents issuing new bios to the target drivers.
 * It may be used only from the kernel.
 */

static void __dm_internal_suspend(struct mapped_device *md, unsigned suspend_flags)
{
	struct dm_table *map = NULL;

	lockdep_assert_held(&md->suspend_lock);

	if (md->internal_suspend_count++)
		return; /* nested internal suspend */

	if (dm_suspended_md(md)) {
		set_bit(DMF_SUSPENDED_INTERNALLY, &md->flags);
		return; /* nest suspend */
	}

	map = rcu_dereference_protected(md->map, lockdep_is_held(&md->suspend_lock));

	/*
	 * Using TASK_UNINTERRUPTIBLE because only NOFLUSH internal suspend is
	 * supported.  Properly supporting a TASK_INTERRUPTIBLE internal suspend
	 * would require changing .presuspend to return an error -- avoid this
	 * until there is a need for more elaborate variants of internal suspend.
	 */
	(void) __dm_suspend(md, map, suspend_flags, TASK_UNINTERRUPTIBLE,
			    DMF_SUSPENDED_INTERNALLY);

	dm_table_postsuspend_targets(map);
}

static void __dm_internal_resume(struct mapped_device *md)
{
	BUG_ON(!md->internal_suspend_count);

	if (--md->internal_suspend_count)
		return; /* resume from nested internal suspend */

	if (dm_suspended_md(md))
		goto done; /* resume from nested suspend */

	/*
	 * NOTE: existing callers don't need to call dm_table_resume_targets
	 * (which may fail -- so best to avoid it for now by passing NULL map)
	 */
	(void) __dm_resume(md, NULL);

done:
	clear_bit(DMF_SUSPENDED_INTERNALLY, &md->flags);
	smp_mb__after_atomic();
	wake_up_bit(&md->flags, DMF_SUSPENDED_INTERNALLY);
}

void dm_internal_suspend_noflush(struct mapped_device *md)
{
	mutex_lock(&md->suspend_lock);
	__dm_internal_suspend(md, DM_SUSPEND_NOFLUSH_FLAG);
	mutex_unlock(&md->suspend_lock);
}
EXPORT_SYMBOL_GPL(dm_internal_suspend_noflush);

void dm_internal_resume(struct mapped_device *md)
{
	mutex_lock(&md->suspend_lock);
	__dm_internal_resume(md);
	mutex_unlock(&md->suspend_lock);
}
EXPORT_SYMBOL_GPL(dm_internal_resume);

/*
 * Fast variants of internal suspend/resume hold md->suspend_lock,
 * which prevents interaction with userspace-driven suspend.
 */

void dm_internal_suspend_fast(struct mapped_device *md)
{
	mutex_lock(&md->suspend_lock);
	if (dm_suspended_md(md) || dm_suspended_internally_md(md))
		return;

	set_bit(DMF_BLOCK_IO_FOR_SUSPEND, &md->flags);
	synchronize_srcu(&md->io_barrier);
	flush_workqueue(md->wq);
	dm_wait_for_completion(md, TASK_UNINTERRUPTIBLE);
}
EXPORT_SYMBOL_GPL(dm_internal_suspend_fast);

void dm_internal_resume_fast(struct mapped_device *md)
{
	if (dm_suspended_md(md) || dm_suspended_internally_md(md))
		goto done;

	dm_queue_flush(md);

done:
	mutex_unlock(&md->suspend_lock);
}
EXPORT_SYMBOL_GPL(dm_internal_resume_fast);

/*-----------------------------------------------------------------
 * Event notification.
 *---------------------------------------------------------------*/
int dm_kobject_uevent(struct mapped_device *md, enum kobject_action action,
		       unsigned cookie)
{
	char udev_cookie[DM_COOKIE_LENGTH];
	char *envp[] = { udev_cookie, NULL };

	if (!cookie)
		return kobject_uevent(&disk_to_dev(md->disk)->kobj, action);
	else {
		snprintf(udev_cookie, DM_COOKIE_LENGTH, "%s=%u",
			 DM_COOKIE_ENV_VAR_NAME, cookie);
		return kobject_uevent_env(&disk_to_dev(md->disk)->kobj,
					  action, envp);
	}
}

uint32_t dm_next_uevent_seq(struct mapped_device *md)
{
	return atomic_add_return(1, &md->uevent_seq);
}

uint32_t dm_get_event_nr(struct mapped_device *md)
{
	return atomic_read(&md->event_nr);
}

int dm_wait_event(struct mapped_device *md, int event_nr)
{
	return wait_event_interruptible(md->eventq,
			(event_nr != atomic_read(&md->event_nr)));
}

void dm_uevent_add(struct mapped_device *md, struct list_head *elist)
{
	unsigned long flags;

	spin_lock_irqsave(&md->uevent_lock, flags);
	list_add(elist, &md->uevent_list);
	spin_unlock_irqrestore(&md->uevent_lock, flags);
}

/*
 * The gendisk is only valid as long as you have a reference
 * count on 'md'.
 */
struct gendisk *dm_disk(struct mapped_device *md)
{
	return md->disk;
}
EXPORT_SYMBOL_GPL(dm_disk);

struct kobject *dm_kobject(struct mapped_device *md)
{
	return &md->kobj_holder.kobj;
}

struct mapped_device *dm_get_from_kobject(struct kobject *kobj)
{
	struct mapped_device *md;

	md = container_of(kobj, struct mapped_device, kobj_holder.kobj);

	spin_lock(&_minor_lock);
	if (test_bit(DMF_FREEING, &md->flags) || dm_deleting_md(md)) {
		md = NULL;
		goto out;
	}
	dm_get(md);
out:
	spin_unlock(&_minor_lock);

	return md;
}

int dm_suspended_md(struct mapped_device *md)
{
	return test_bit(DMF_SUSPENDED, &md->flags);
}

int dm_suspended_internally_md(struct mapped_device *md)
{
	return test_bit(DMF_SUSPENDED_INTERNALLY, &md->flags);
}

int dm_test_deferred_remove_flag(struct mapped_device *md)
{
	return test_bit(DMF_DEFERRED_REMOVE, &md->flags);
}

int dm_suspended(struct dm_target *ti)
{
	return dm_suspended_md(dm_table_get_md(ti->table));
}
EXPORT_SYMBOL_GPL(dm_suspended);

int dm_noflush_suspending(struct dm_target *ti)
{
	return __noflush_suspending(dm_table_get_md(ti->table));
}
EXPORT_SYMBOL_GPL(dm_noflush_suspending);

struct dm_md_mempools *dm_alloc_md_mempools(struct mapped_device *md, enum dm_queue_mode type,
					    unsigned integrity, unsigned per_io_data_size,
					    unsigned min_pool_size)
{
	struct dm_md_mempools *pools = kzalloc_node(sizeof(*pools), GFP_KERNEL, md->numa_node_id);
	unsigned int pool_size = 0;
	unsigned int front_pad, io_front_pad;
	int ret;

	if (!pools)
		return NULL;

	switch (type) {
	case DM_TYPE_BIO_BASED:
	case DM_TYPE_DAX_BIO_BASED:
	case DM_TYPE_NVME_BIO_BASED:
		pool_size = max(dm_get_reserved_bio_based_ios(), min_pool_size);
		front_pad = roundup(per_io_data_size, __alignof__(struct dm_target_io)) + offsetof(struct dm_target_io, clone);
		io_front_pad = roundup(front_pad,  __alignof__(struct dm_io)) + offsetof(struct dm_io, tio);
		ret = bioset_init(&pools->io_bs, pool_size, io_front_pad, 0);
		if (ret)
			goto out;
		if (integrity && bioset_integrity_create(&pools->io_bs, pool_size))
			goto out;
		break;
	case DM_TYPE_REQUEST_BASED:
		pool_size = max(dm_get_reserved_rq_based_ios(), min_pool_size);
		front_pad = offsetof(struct dm_rq_clone_bio_info, clone);
		/* per_io_data_size is used for blk-mq pdu at queue allocation */
		break;
	default:
		BUG();
	}

	ret = bioset_init(&pools->bs, pool_size, front_pad, 0);
	if (ret)
		goto out;

	if (integrity && bioset_integrity_create(&pools->bs, pool_size))
		goto out;

	return pools;

out:
	dm_free_md_mempools(pools);

	return NULL;
}

void dm_free_md_mempools(struct dm_md_mempools *pools)
{
	if (!pools)
		return;

	bioset_exit(&pools->bs);
	bioset_exit(&pools->io_bs);

	kfree(pools);
}

struct dm_pr {
	u64	old_key;
	u64	new_key;
	u32	flags;
	bool	fail_early;
};

static int dm_call_pr(struct block_device *bdev, iterate_devices_callout_fn fn,
		      void *data)
{
	struct mapped_device *md = bdev->bd_disk->private_data;
	struct dm_table *table;
	struct dm_target *ti;
	int ret = -ENOTTY, srcu_idx;

	table = dm_get_live_table(md, &srcu_idx);
	if (!table || !dm_table_get_size(table))
		goto out;

	/* We only support devices that have a single target */
	if (dm_table_get_num_targets(table) != 1)
		goto out;
	ti = dm_table_get_target(table, 0);

	ret = -EINVAL;
	if (!ti->type->iterate_devices)
		goto out;

	ret = ti->type->iterate_devices(ti, fn, data);
out:
	dm_put_live_table(md, srcu_idx);
	return ret;
}

/*
 * For register / unregister we need to manually call out to every path.
 */
static int __dm_pr_register(struct dm_target *ti, struct dm_dev *dev,
			    sector_t start, sector_t len, void *data)
{
	struct dm_pr *pr = data;
	const struct pr_ops *ops = dev->bdev->bd_disk->fops->pr_ops;

	if (!ops || !ops->pr_register)
		return -EOPNOTSUPP;
	return ops->pr_register(dev->bdev, pr->old_key, pr->new_key, pr->flags);
}

static int dm_pr_register(struct block_device *bdev, u64 old_key, u64 new_key,
			  u32 flags)
{
	struct dm_pr pr = {
		.old_key	= old_key,
		.new_key	= new_key,
		.flags		= flags,
		.fail_early	= true,
	};
	int ret;

	ret = dm_call_pr(bdev, __dm_pr_register, &pr);
	if (ret && new_key) {
		/* unregister all paths if we failed to register any path */
		pr.old_key = new_key;
		pr.new_key = 0;
		pr.flags = 0;
		pr.fail_early = false;
		dm_call_pr(bdev, __dm_pr_register, &pr);
	}

	return ret;
}

static int dm_pr_reserve(struct block_device *bdev, u64 key, enum pr_type type,
			 u32 flags)
{
	struct mapped_device *md = bdev->bd_disk->private_data;
	const struct pr_ops *ops;
	int r, srcu_idx;

	r = dm_prepare_ioctl(md, &srcu_idx, &bdev);
	if (r < 0)
		goto out;

	ops = bdev->bd_disk->fops->pr_ops;
	if (ops && ops->pr_reserve)
		r = ops->pr_reserve(bdev, key, type, flags);
	else
		r = -EOPNOTSUPP;
out:
	dm_unprepare_ioctl(md, srcu_idx);
	return r;
}

static int dm_pr_release(struct block_device *bdev, u64 key, enum pr_type type)
{
	struct mapped_device *md = bdev->bd_disk->private_data;
	const struct pr_ops *ops;
	int r, srcu_idx;

	r = dm_prepare_ioctl(md, &srcu_idx, &bdev);
	if (r < 0)
		goto out;

	ops = bdev->bd_disk->fops->pr_ops;
	if (ops && ops->pr_release)
		r = ops->pr_release(bdev, key, type);
	else
		r = -EOPNOTSUPP;
out:
	dm_unprepare_ioctl(md, srcu_idx);
	return r;
}

static int dm_pr_preempt(struct block_device *bdev, u64 old_key, u64 new_key,
			 enum pr_type type, bool abort)
{
	struct mapped_device *md = bdev->bd_disk->private_data;
	const struct pr_ops *ops;
	int r, srcu_idx;

	r = dm_prepare_ioctl(md, &srcu_idx, &bdev);
	if (r < 0)
		goto out;

	ops = bdev->bd_disk->fops->pr_ops;
	if (ops && ops->pr_preempt)
		r = ops->pr_preempt(bdev, old_key, new_key, type, abort);
	else
		r = -EOPNOTSUPP;
out:
	dm_unprepare_ioctl(md, srcu_idx);
	return r;
}

static int dm_pr_clear(struct block_device *bdev, u64 key)
{
	struct mapped_device *md = bdev->bd_disk->private_data;
	const struct pr_ops *ops;
	int r, srcu_idx;

	r = dm_prepare_ioctl(md, &srcu_idx, &bdev);
	if (r < 0)
		goto out;

	ops = bdev->bd_disk->fops->pr_ops;
	if (ops && ops->pr_clear)
		r = ops->pr_clear(bdev, key);
	else
		r = -EOPNOTSUPP;
out:
	dm_unprepare_ioctl(md, srcu_idx);
	return r;
}

static const struct pr_ops dm_pr_ops = {
	.pr_register	= dm_pr_register,
	.pr_reserve	= dm_pr_reserve,
	.pr_release	= dm_pr_release,
	.pr_preempt	= dm_pr_preempt,
	.pr_clear	= dm_pr_clear,
};

static const struct block_device_operations dm_blk_dops = {
	.open = dm_blk_open,
	.release = dm_blk_close,
	.ioctl = dm_blk_ioctl,
	.getgeo = dm_blk_getgeo,
	.report_zones = dm_blk_report_zones,
	.pr_ops = &dm_pr_ops,
	.owner = THIS_MODULE
};

static const struct dax_operations dm_dax_ops = {
	.direct_access = dm_dax_direct_access,
	.dax_supported = dm_dax_supported,
	.copy_from_iter = dm_dax_copy_from_iter,
	.copy_to_iter = dm_dax_copy_to_iter,
};

/*
 * module hooks
 */
module_init(dm_init);
module_exit(dm_exit);

module_param(major, uint, 0);
MODULE_PARM_DESC(major, "The major number of the device mapper");

module_param(reserved_bio_based_ios, uint, S_IRUGO | S_IWUSR);
MODULE_PARM_DESC(reserved_bio_based_ios, "Reserved IOs in bio-based mempools");

module_param(dm_numa_node, int, S_IRUGO | S_IWUSR);
MODULE_PARM_DESC(dm_numa_node, "NUMA node for DM device memory allocations");

MODULE_DESCRIPTION(DM_NAME " driver");
MODULE_AUTHOR("Joe Thornber <dm-devel@redhat.com>");
MODULE_LICENSE("GPL");<|MERGE_RESOLUTION|>--- conflicted
+++ resolved
@@ -1611,16 +1611,6 @@
 	blk_qc_t ret = BLK_QC_T_NONE;
 	int error = 0;
 
-<<<<<<< HEAD
-	if (unlikely(!map)) {
-		bio_io_error(bio);
-		return ret;
-	}
-
-	blk_queue_split(md->queue, &bio);
-
-=======
->>>>>>> f7688b48
 	init_clone_info(&ci, md, map, bio);
 
 	if (bio->bi_opf & REQ_PREFLUSH) {
