// SPDX-License-Identifier: GPL-2.0-only
/*
 * Copyright (C) 2016-2017 Red Hat, Inc. All rights reserved.
 * Copyright (C) 2016-2017 Milan Broz
 * Copyright (C) 2016-2017 Mikulas Patocka
 *
 * This file is released under the GPL.
 */

#include "dm-bio-record.h"

#include <linux/compiler.h>
#include <linux/module.h>
#include <linux/device-mapper.h>
#include <linux/dm-io.h>
#include <linux/vmalloc.h>
#include <linux/sort.h>
#include <linux/rbtree.h>
#include <linux/delay.h>
#include <linux/random.h>
#include <linux/reboot.h>
#include <crypto/hash.h>
#include <crypto/skcipher.h>
#include <linux/async_tx.h>
#include <linux/dm-bufio.h>

#include "dm-audit.h"

#define DM_MSG_PREFIX "integrity"

#define DEFAULT_INTERLEAVE_SECTORS	32768
#define DEFAULT_JOURNAL_SIZE_FACTOR	7
#define DEFAULT_SECTORS_PER_BITMAP_BIT	32768
#define DEFAULT_BUFFER_SECTORS		128
#define DEFAULT_JOURNAL_WATERMARK	50
#define DEFAULT_SYNC_MSEC		10000
#define DEFAULT_MAX_JOURNAL_SECTORS	131072
#define MIN_LOG2_INTERLEAVE_SECTORS	3
#define MAX_LOG2_INTERLEAVE_SECTORS	31
#define METADATA_WORKQUEUE_MAX_ACTIVE	16
#define RECALC_SECTORS			32768
#define RECALC_WRITE_SUPER		16
#define BITMAP_BLOCK_SIZE		4096	/* don't change it */
#define BITMAP_FLUSH_INTERVAL		(10 * HZ)
#define DISCARD_FILLER			0xf6
#define SALT_SIZE			16

/*
 * Warning - DEBUG_PRINT prints security-sensitive data to the log,
 * so it should not be enabled in the official kernel
 */
//#define DEBUG_PRINT
//#define INTERNAL_VERIFY

/*
 * On disk structures
 */

#define SB_MAGIC			"integrt"
#define SB_VERSION_1			1
#define SB_VERSION_2			2
#define SB_VERSION_3			3
#define SB_VERSION_4			4
#define SB_VERSION_5			5
#define SB_SECTORS			8
#define MAX_SECTORS_PER_BLOCK		8

struct superblock {
	__u8 magic[8];
	__u8 version;
	__u8 log2_interleave_sectors;
	__le16 integrity_tag_size;
	__le32 journal_sections;
	__le64 provided_data_sectors;	/* userspace uses this value */
	__le32 flags;
	__u8 log2_sectors_per_block;
	__u8 log2_blocks_per_bitmap_bit;
	__u8 pad[2];
	__le64 recalc_sector;
	__u8 pad2[8];
	__u8 salt[SALT_SIZE];
};

#define SB_FLAG_HAVE_JOURNAL_MAC	0x1
#define SB_FLAG_RECALCULATING		0x2
#define SB_FLAG_DIRTY_BITMAP		0x4
#define SB_FLAG_FIXED_PADDING		0x8
#define SB_FLAG_FIXED_HMAC		0x10

#define	JOURNAL_ENTRY_ROUNDUP		8

typedef __le64 commit_id_t;
#define JOURNAL_MAC_PER_SECTOR		8

struct journal_entry {
	union {
		struct {
			__le32 sector_lo;
			__le32 sector_hi;
		} s;
		__le64 sector;
	} u;
	commit_id_t last_bytes[];
	/* __u8 tag[0]; */
};

#define journal_entry_tag(ic, je)		((__u8 *)&(je)->last_bytes[(ic)->sectors_per_block])

#if BITS_PER_LONG == 64
#define journal_entry_set_sector(je, x)		do { smp_wmb(); WRITE_ONCE((je)->u.sector, cpu_to_le64(x)); } while (0)
#else
#define journal_entry_set_sector(je, x)		do { (je)->u.s.sector_lo = cpu_to_le32(x); smp_wmb(); WRITE_ONCE((je)->u.s.sector_hi, cpu_to_le32((x) >> 32)); } while (0)
#endif
#define journal_entry_get_sector(je)		le64_to_cpu((je)->u.sector)
#define journal_entry_is_unused(je)		((je)->u.s.sector_hi == cpu_to_le32(-1))
#define journal_entry_set_unused(je)		((je)->u.s.sector_hi = cpu_to_le32(-1))
#define journal_entry_is_inprogress(je)		((je)->u.s.sector_hi == cpu_to_le32(-2))
#define journal_entry_set_inprogress(je)	((je)->u.s.sector_hi = cpu_to_le32(-2))

#define JOURNAL_BLOCK_SECTORS		8
#define JOURNAL_SECTOR_DATA		((1 << SECTOR_SHIFT) - sizeof(commit_id_t))
#define JOURNAL_MAC_SIZE		(JOURNAL_MAC_PER_SECTOR * JOURNAL_BLOCK_SECTORS)

struct journal_sector {
	struct_group(sectors,
		__u8 entries[JOURNAL_SECTOR_DATA - JOURNAL_MAC_PER_SECTOR];
		__u8 mac[JOURNAL_MAC_PER_SECTOR];
	);
	commit_id_t commit_id;
};

#define MAX_TAG_SIZE			(JOURNAL_SECTOR_DATA - JOURNAL_MAC_PER_SECTOR - offsetof(struct journal_entry, last_bytes[MAX_SECTORS_PER_BLOCK]))

#define METADATA_PADDING_SECTORS	8

#define N_COMMIT_IDS			4

static unsigned char prev_commit_seq(unsigned char seq)
{
	return (seq + N_COMMIT_IDS - 1) % N_COMMIT_IDS;
}

static unsigned char next_commit_seq(unsigned char seq)
{
	return (seq + 1) % N_COMMIT_IDS;
}

/*
 * In-memory structures
 */

struct journal_node {
	struct rb_node node;
	sector_t sector;
};

struct alg_spec {
	char *alg_string;
	char *key_string;
	__u8 *key;
	unsigned int key_size;
};

struct dm_integrity_c {
	struct dm_dev *dev;
	struct dm_dev *meta_dev;
	unsigned int tag_size;
	__s8 log2_tag_size;
	sector_t start;
	mempool_t journal_io_mempool;
	struct dm_io_client *io;
	struct dm_bufio_client *bufio;
	struct workqueue_struct *metadata_wq;
	struct superblock *sb;
	unsigned int journal_pages;
	unsigned int n_bitmap_blocks;

	struct page_list *journal;
	struct page_list *journal_io;
	struct page_list *journal_xor;
	struct page_list *recalc_bitmap;
	struct page_list *may_write_bitmap;
	struct bitmap_block_status *bbs;
	unsigned int bitmap_flush_interval;
	int synchronous_mode;
	struct bio_list synchronous_bios;
	struct delayed_work bitmap_flush_work;

	struct crypto_skcipher *journal_crypt;
	struct scatterlist **journal_scatterlist;
	struct scatterlist **journal_io_scatterlist;
	struct skcipher_request **sk_requests;

	struct crypto_shash *journal_mac;

	struct journal_node *journal_tree;
	struct rb_root journal_tree_root;

	sector_t provided_data_sectors;

	unsigned short journal_entry_size;
	unsigned char journal_entries_per_sector;
	unsigned char journal_section_entries;
	unsigned short journal_section_sectors;
	unsigned int journal_sections;
	unsigned int journal_entries;
	sector_t data_device_sectors;
	sector_t meta_device_sectors;
	unsigned int initial_sectors;
	unsigned int metadata_run;
	__s8 log2_metadata_run;
	__u8 log2_buffer_sectors;
	__u8 sectors_per_block;
	__u8 log2_blocks_per_bitmap_bit;

	unsigned char mode;

	int failed;

	struct crypto_shash *internal_hash;

	struct dm_target *ti;

	/* these variables are locked with endio_wait.lock */
	struct rb_root in_progress;
	struct list_head wait_list;
	wait_queue_head_t endio_wait;
	struct workqueue_struct *wait_wq;
	struct workqueue_struct *offload_wq;

	unsigned char commit_seq;
	commit_id_t commit_ids[N_COMMIT_IDS];

	unsigned int committed_section;
	unsigned int n_committed_sections;

	unsigned int uncommitted_section;
	unsigned int n_uncommitted_sections;

	unsigned int free_section;
	unsigned char free_section_entry;
	unsigned int free_sectors;

	unsigned int free_sectors_threshold;

	struct workqueue_struct *commit_wq;
	struct work_struct commit_work;

	struct workqueue_struct *writer_wq;
	struct work_struct writer_work;

	struct workqueue_struct *recalc_wq;
	struct work_struct recalc_work;
	u8 *recalc_buffer;
	u8 *recalc_tags;

	struct bio_list flush_bio_list;

	unsigned long autocommit_jiffies;
	struct timer_list autocommit_timer;
	unsigned int autocommit_msec;

	wait_queue_head_t copy_to_journal_wait;

	struct completion crypto_backoff;

	bool wrote_to_journal;
	bool journal_uptodate;
	bool just_formatted;
	bool recalculate_flag;
	bool reset_recalculate_flag;
	bool discard;
	bool fix_padding;
	bool fix_hmac;
	bool legacy_recalculate;

	struct alg_spec internal_hash_alg;
	struct alg_spec journal_crypt_alg;
	struct alg_spec journal_mac_alg;

	atomic64_t number_of_mismatches;

	struct notifier_block reboot_notifier;
};

struct dm_integrity_range {
	sector_t logical_sector;
	sector_t n_sectors;
	bool waiting;
	union {
		struct rb_node node;
		struct {
			struct task_struct *task;
			struct list_head wait_entry;
		};
	};
};

struct dm_integrity_io {
	struct work_struct work;

	struct dm_integrity_c *ic;
	enum req_op op;
	bool fua;

	struct dm_integrity_range range;

	sector_t metadata_block;
	unsigned int metadata_offset;

	atomic_t in_flight;
	blk_status_t bi_status;

	struct completion *completion;

	struct dm_bio_details bio_details;
};

struct journal_completion {
	struct dm_integrity_c *ic;
	atomic_t in_flight;
	struct completion comp;
};

struct journal_io {
	struct dm_integrity_range range;
	struct journal_completion *comp;
};

struct bitmap_block_status {
	struct work_struct work;
	struct dm_integrity_c *ic;
	unsigned int idx;
	unsigned long *bitmap;
	struct bio_list bio_queue;
	spinlock_t bio_queue_lock;

};

static struct kmem_cache *journal_io_cache;

#define JOURNAL_IO_MEMPOOL	32

#ifdef DEBUG_PRINT
#define DEBUG_print(x, ...)	printk(KERN_DEBUG x, ##__VA_ARGS__)
static void __DEBUG_bytes(__u8 *bytes, size_t len, const char *msg, ...)
{
	va_list args;

	va_start(args, msg);
	vprintk(msg, args);
	va_end(args);
	if (len)
		pr_cont(":");
	while (len) {
		pr_cont(" %02x", *bytes);
		bytes++;
		len--;
	}
	pr_cont("\n");
}
#define DEBUG_bytes(bytes, len, msg, ...)	__DEBUG_bytes(bytes, len, KERN_DEBUG msg, ##__VA_ARGS__)
#else
#define DEBUG_print(x, ...)			do { } while (0)
#define DEBUG_bytes(bytes, len, msg, ...)	do { } while (0)
#endif

static void dm_integrity_prepare(struct request *rq)
{
}

static void dm_integrity_complete(struct request *rq, unsigned int nr_bytes)
{
}

/*
 * DM Integrity profile, protection is performed layer above (dm-crypt)
 */
static const struct blk_integrity_profile dm_integrity_profile = {
	.name			= "DM-DIF-EXT-TAG",
	.generate_fn		= NULL,
	.verify_fn		= NULL,
	.prepare_fn		= dm_integrity_prepare,
	.complete_fn		= dm_integrity_complete,
};

static void dm_integrity_map_continue(struct dm_integrity_io *dio, bool from_map);
static void integrity_bio_wait(struct work_struct *w);
static void dm_integrity_dtr(struct dm_target *ti);

static void dm_integrity_io_error(struct dm_integrity_c *ic, const char *msg, int err)
{
	if (err == -EILSEQ)
		atomic64_inc(&ic->number_of_mismatches);
	if (!cmpxchg(&ic->failed, 0, err))
		DMERR("Error on %s: %d", msg, err);
}

static int dm_integrity_failed(struct dm_integrity_c *ic)
{
	return READ_ONCE(ic->failed);
}

static bool dm_integrity_disable_recalculate(struct dm_integrity_c *ic)
{
	if (ic->legacy_recalculate)
		return false;
	if (!(ic->sb->flags & cpu_to_le32(SB_FLAG_FIXED_HMAC)) ?
	    ic->internal_hash_alg.key || ic->journal_mac_alg.key :
	    ic->internal_hash_alg.key && !ic->journal_mac_alg.key)
		return true;
	return false;
}

static commit_id_t dm_integrity_commit_id(struct dm_integrity_c *ic, unsigned int i,
					  unsigned int j, unsigned char seq)
{
	/*
	 * Xor the number with section and sector, so that if a piece of
	 * journal is written at wrong place, it is detected.
	 */
	return ic->commit_ids[seq] ^ cpu_to_le64(((__u64)i << 32) ^ j);
}

static void get_area_and_offset(struct dm_integrity_c *ic, sector_t data_sector,
				sector_t *area, sector_t *offset)
{
	if (!ic->meta_dev) {
		__u8 log2_interleave_sectors = ic->sb->log2_interleave_sectors;
		*area = data_sector >> log2_interleave_sectors;
		*offset = (unsigned int)data_sector & ((1U << log2_interleave_sectors) - 1);
	} else {
		*area = 0;
		*offset = data_sector;
	}
}

#define sector_to_block(ic, n)						\
do {									\
	BUG_ON((n) & (unsigned int)((ic)->sectors_per_block - 1));		\
	(n) >>= (ic)->sb->log2_sectors_per_block;			\
} while (0)

static __u64 get_metadata_sector_and_offset(struct dm_integrity_c *ic, sector_t area,
					    sector_t offset, unsigned int *metadata_offset)
{
	__u64 ms;
	unsigned int mo;

	ms = area << ic->sb->log2_interleave_sectors;
	if (likely(ic->log2_metadata_run >= 0))
		ms += area << ic->log2_metadata_run;
	else
		ms += area * ic->metadata_run;
	ms >>= ic->log2_buffer_sectors;

	sector_to_block(ic, offset);

	if (likely(ic->log2_tag_size >= 0)) {
		ms += offset >> (SECTOR_SHIFT + ic->log2_buffer_sectors - ic->log2_tag_size);
		mo = (offset << ic->log2_tag_size) & ((1U << SECTOR_SHIFT << ic->log2_buffer_sectors) - 1);
	} else {
		ms += (__u64)offset * ic->tag_size >> (SECTOR_SHIFT + ic->log2_buffer_sectors);
		mo = (offset * ic->tag_size) & ((1U << SECTOR_SHIFT << ic->log2_buffer_sectors) - 1);
	}
	*metadata_offset = mo;
	return ms;
}

static sector_t get_data_sector(struct dm_integrity_c *ic, sector_t area, sector_t offset)
{
	sector_t result;

	if (ic->meta_dev)
		return offset;

	result = area << ic->sb->log2_interleave_sectors;
	if (likely(ic->log2_metadata_run >= 0))
		result += (area + 1) << ic->log2_metadata_run;
	else
		result += (area + 1) * ic->metadata_run;

	result += (sector_t)ic->initial_sectors + offset;
	result += ic->start;

	return result;
}

static void wraparound_section(struct dm_integrity_c *ic, unsigned int *sec_ptr)
{
	if (unlikely(*sec_ptr >= ic->journal_sections))
		*sec_ptr -= ic->journal_sections;
}

static void sb_set_version(struct dm_integrity_c *ic)
{
	if (ic->sb->flags & cpu_to_le32(SB_FLAG_FIXED_HMAC))
		ic->sb->version = SB_VERSION_5;
	else if (ic->sb->flags & cpu_to_le32(SB_FLAG_FIXED_PADDING))
		ic->sb->version = SB_VERSION_4;
	else if (ic->mode == 'B' || ic->sb->flags & cpu_to_le32(SB_FLAG_DIRTY_BITMAP))
		ic->sb->version = SB_VERSION_3;
	else if (ic->meta_dev || ic->sb->flags & cpu_to_le32(SB_FLAG_RECALCULATING))
		ic->sb->version = SB_VERSION_2;
	else
		ic->sb->version = SB_VERSION_1;
}

static int sb_mac(struct dm_integrity_c *ic, bool wr)
{
	SHASH_DESC_ON_STACK(desc, ic->journal_mac);
	int r;
	unsigned int size = crypto_shash_digestsize(ic->journal_mac);

	if (sizeof(struct superblock) + size > 1 << SECTOR_SHIFT) {
		dm_integrity_io_error(ic, "digest is too long", -EINVAL);
		return -EINVAL;
	}

	desc->tfm = ic->journal_mac;

	r = crypto_shash_init(desc);
	if (unlikely(r < 0)) {
		dm_integrity_io_error(ic, "crypto_shash_init", r);
		return r;
	}

	r = crypto_shash_update(desc, (__u8 *)ic->sb, (1 << SECTOR_SHIFT) - size);
	if (unlikely(r < 0)) {
		dm_integrity_io_error(ic, "crypto_shash_update", r);
		return r;
	}

	if (likely(wr)) {
		r = crypto_shash_final(desc, (__u8 *)ic->sb + (1 << SECTOR_SHIFT) - size);
		if (unlikely(r < 0)) {
			dm_integrity_io_error(ic, "crypto_shash_final", r);
			return r;
		}
	} else {
		__u8 result[HASH_MAX_DIGESTSIZE];

		r = crypto_shash_final(desc, result);
		if (unlikely(r < 0)) {
			dm_integrity_io_error(ic, "crypto_shash_final", r);
			return r;
		}
		if (memcmp((__u8 *)ic->sb + (1 << SECTOR_SHIFT) - size, result, size)) {
			dm_integrity_io_error(ic, "superblock mac", -EILSEQ);
			dm_audit_log_target(DM_MSG_PREFIX, "mac-superblock", ic->ti, 0);
			return -EILSEQ;
		}
	}

	return 0;
}

static int sync_rw_sb(struct dm_integrity_c *ic, blk_opf_t opf)
{
	struct dm_io_request io_req;
	struct dm_io_region io_loc;
	const enum req_op op = opf & REQ_OP_MASK;
	int r;

	io_req.bi_opf = opf;
	io_req.mem.type = DM_IO_KMEM;
	io_req.mem.ptr.addr = ic->sb;
	io_req.notify.fn = NULL;
	io_req.client = ic->io;
	io_loc.bdev = ic->meta_dev ? ic->meta_dev->bdev : ic->dev->bdev;
	io_loc.sector = ic->start;
	io_loc.count = SB_SECTORS;

	if (op == REQ_OP_WRITE) {
		sb_set_version(ic);
		if (ic->journal_mac && ic->sb->flags & cpu_to_le32(SB_FLAG_FIXED_HMAC)) {
			r = sb_mac(ic, true);
			if (unlikely(r))
				return r;
		}
	}

	r = dm_io(&io_req, 1, &io_loc, NULL);
	if (unlikely(r))
		return r;

	if (op == REQ_OP_READ) {
		if (ic->mode != 'R' && ic->journal_mac && ic->sb->flags & cpu_to_le32(SB_FLAG_FIXED_HMAC)) {
			r = sb_mac(ic, false);
			if (unlikely(r))
				return r;
		}
	}

	return 0;
}

#define BITMAP_OP_TEST_ALL_SET		0
#define BITMAP_OP_TEST_ALL_CLEAR	1
#define BITMAP_OP_SET			2
#define BITMAP_OP_CLEAR			3

static bool block_bitmap_op(struct dm_integrity_c *ic, struct page_list *bitmap,
			    sector_t sector, sector_t n_sectors, int mode)
{
	unsigned long bit, end_bit, this_end_bit, page, end_page;
	unsigned long *data;

	if (unlikely(((sector | n_sectors) & ((1 << ic->sb->log2_sectors_per_block) - 1)) != 0)) {
		DMCRIT("invalid bitmap access (%llx,%llx,%d,%d,%d)",
			sector,
			n_sectors,
			ic->sb->log2_sectors_per_block,
			ic->log2_blocks_per_bitmap_bit,
			mode);
		BUG();
	}

	if (unlikely(!n_sectors))
		return true;

	bit = sector >> (ic->sb->log2_sectors_per_block + ic->log2_blocks_per_bitmap_bit);
	end_bit = (sector + n_sectors - 1) >>
		(ic->sb->log2_sectors_per_block + ic->log2_blocks_per_bitmap_bit);

	page = bit / (PAGE_SIZE * 8);
	bit %= PAGE_SIZE * 8;

	end_page = end_bit / (PAGE_SIZE * 8);
	end_bit %= PAGE_SIZE * 8;

repeat:
	if (page < end_page)
		this_end_bit = PAGE_SIZE * 8 - 1;
	else
		this_end_bit = end_bit;

	data = lowmem_page_address(bitmap[page].page);

	if (mode == BITMAP_OP_TEST_ALL_SET) {
		while (bit <= this_end_bit) {
			if (!(bit % BITS_PER_LONG) && this_end_bit >= bit + BITS_PER_LONG - 1) {
				do {
					if (data[bit / BITS_PER_LONG] != -1)
						return false;
					bit += BITS_PER_LONG;
				} while (this_end_bit >= bit + BITS_PER_LONG - 1);
				continue;
			}
			if (!test_bit(bit, data))
				return false;
			bit++;
		}
	} else if (mode == BITMAP_OP_TEST_ALL_CLEAR) {
		while (bit <= this_end_bit) {
			if (!(bit % BITS_PER_LONG) && this_end_bit >= bit + BITS_PER_LONG - 1) {
				do {
					if (data[bit / BITS_PER_LONG] != 0)
						return false;
					bit += BITS_PER_LONG;
				} while (this_end_bit >= bit + BITS_PER_LONG - 1);
				continue;
			}
			if (test_bit(bit, data))
				return false;
			bit++;
		}
	} else if (mode == BITMAP_OP_SET) {
		while (bit <= this_end_bit) {
			if (!(bit % BITS_PER_LONG) && this_end_bit >= bit + BITS_PER_LONG - 1) {
				do {
					data[bit / BITS_PER_LONG] = -1;
					bit += BITS_PER_LONG;
				} while (this_end_bit >= bit + BITS_PER_LONG - 1);
				continue;
			}
			__set_bit(bit, data);
			bit++;
		}
	} else if (mode == BITMAP_OP_CLEAR) {
		if (!bit && this_end_bit == PAGE_SIZE * 8 - 1)
			clear_page(data);
		else {
			while (bit <= this_end_bit) {
				if (!(bit % BITS_PER_LONG) && this_end_bit >= bit + BITS_PER_LONG - 1) {
					do {
						data[bit / BITS_PER_LONG] = 0;
						bit += BITS_PER_LONG;
					} while (this_end_bit >= bit + BITS_PER_LONG - 1);
					continue;
				}
				__clear_bit(bit, data);
				bit++;
			}
		}
	} else {
		BUG();
	}

	if (unlikely(page < end_page)) {
		bit = 0;
		page++;
		goto repeat;
	}

	return true;
}

static void block_bitmap_copy(struct dm_integrity_c *ic, struct page_list *dst, struct page_list *src)
{
	unsigned int n_bitmap_pages = DIV_ROUND_UP(ic->n_bitmap_blocks, PAGE_SIZE / BITMAP_BLOCK_SIZE);
	unsigned int i;

	for (i = 0; i < n_bitmap_pages; i++) {
		unsigned long *dst_data = lowmem_page_address(dst[i].page);
		unsigned long *src_data = lowmem_page_address(src[i].page);

		copy_page(dst_data, src_data);
	}
}

static struct bitmap_block_status *sector_to_bitmap_block(struct dm_integrity_c *ic, sector_t sector)
{
	unsigned int bit = sector >> (ic->sb->log2_sectors_per_block + ic->log2_blocks_per_bitmap_bit);
	unsigned int bitmap_block = bit / (BITMAP_BLOCK_SIZE * 8);

	BUG_ON(bitmap_block >= ic->n_bitmap_blocks);
	return &ic->bbs[bitmap_block];
}

static void access_journal_check(struct dm_integrity_c *ic, unsigned int section, unsigned int offset,
				 bool e, const char *function)
{
#if defined(CONFIG_DM_DEBUG) || defined(INTERNAL_VERIFY)
	unsigned int limit = e ? ic->journal_section_entries : ic->journal_section_sectors;

	if (unlikely(section >= ic->journal_sections) ||
	    unlikely(offset >= limit)) {
		DMCRIT("%s: invalid access at (%u,%u), limit (%u,%u)",
		       function, section, offset, ic->journal_sections, limit);
		BUG();
	}
#endif
}

static void page_list_location(struct dm_integrity_c *ic, unsigned int section, unsigned int offset,
			       unsigned int *pl_index, unsigned int *pl_offset)
{
	unsigned int sector;

	access_journal_check(ic, section, offset, false, "page_list_location");

	sector = section * ic->journal_section_sectors + offset;

	*pl_index = sector >> (PAGE_SHIFT - SECTOR_SHIFT);
	*pl_offset = (sector << SECTOR_SHIFT) & (PAGE_SIZE - 1);
}

static struct journal_sector *access_page_list(struct dm_integrity_c *ic, struct page_list *pl,
					       unsigned int section, unsigned int offset, unsigned int *n_sectors)
{
	unsigned int pl_index, pl_offset;
	char *va;

	page_list_location(ic, section, offset, &pl_index, &pl_offset);

	if (n_sectors)
		*n_sectors = (PAGE_SIZE - pl_offset) >> SECTOR_SHIFT;

	va = lowmem_page_address(pl[pl_index].page);

	return (struct journal_sector *)(va + pl_offset);
}

static struct journal_sector *access_journal(struct dm_integrity_c *ic, unsigned int section, unsigned int offset)
{
	return access_page_list(ic, ic->journal, section, offset, NULL);
}

static struct journal_entry *access_journal_entry(struct dm_integrity_c *ic, unsigned int section, unsigned int n)
{
	unsigned int rel_sector, offset;
	struct journal_sector *js;

	access_journal_check(ic, section, n, true, "access_journal_entry");

	rel_sector = n % JOURNAL_BLOCK_SECTORS;
	offset = n / JOURNAL_BLOCK_SECTORS;

	js = access_journal(ic, section, rel_sector);
	return (struct journal_entry *)((char *)js + offset * ic->journal_entry_size);
}

static struct journal_sector *access_journal_data(struct dm_integrity_c *ic, unsigned int section, unsigned int n)
{
	n <<= ic->sb->log2_sectors_per_block;

	n += JOURNAL_BLOCK_SECTORS;

	access_journal_check(ic, section, n, false, "access_journal_data");

	return access_journal(ic, section, n);
}

static void section_mac(struct dm_integrity_c *ic, unsigned int section, __u8 result[JOURNAL_MAC_SIZE])
{
	SHASH_DESC_ON_STACK(desc, ic->journal_mac);
	int r;
	unsigned int j, size;

	desc->tfm = ic->journal_mac;

	r = crypto_shash_init(desc);
	if (unlikely(r < 0)) {
		dm_integrity_io_error(ic, "crypto_shash_init", r);
		goto err;
	}

	if (ic->sb->flags & cpu_to_le32(SB_FLAG_FIXED_HMAC)) {
		__le64 section_le;

		r = crypto_shash_update(desc, (__u8 *)&ic->sb->salt, SALT_SIZE);
		if (unlikely(r < 0)) {
			dm_integrity_io_error(ic, "crypto_shash_update", r);
			goto err;
		}

		section_le = cpu_to_le64(section);
		r = crypto_shash_update(desc, (__u8 *)&section_le, sizeof(section_le));
		if (unlikely(r < 0)) {
			dm_integrity_io_error(ic, "crypto_shash_update", r);
			goto err;
		}
	}

	for (j = 0; j < ic->journal_section_entries; j++) {
		struct journal_entry *je = access_journal_entry(ic, section, j);

		r = crypto_shash_update(desc, (__u8 *)&je->u.sector, sizeof(je->u.sector));
		if (unlikely(r < 0)) {
			dm_integrity_io_error(ic, "crypto_shash_update", r);
			goto err;
		}
	}

	size = crypto_shash_digestsize(ic->journal_mac);

	if (likely(size <= JOURNAL_MAC_SIZE)) {
		r = crypto_shash_final(desc, result);
		if (unlikely(r < 0)) {
			dm_integrity_io_error(ic, "crypto_shash_final", r);
			goto err;
		}
		memset(result + size, 0, JOURNAL_MAC_SIZE - size);
	} else {
		__u8 digest[HASH_MAX_DIGESTSIZE];

		if (WARN_ON(size > sizeof(digest))) {
			dm_integrity_io_error(ic, "digest_size", -EINVAL);
			goto err;
		}
		r = crypto_shash_final(desc, digest);
		if (unlikely(r < 0)) {
			dm_integrity_io_error(ic, "crypto_shash_final", r);
			goto err;
		}
		memcpy(result, digest, JOURNAL_MAC_SIZE);
	}

	return;
err:
	memset(result, 0, JOURNAL_MAC_SIZE);
}

static void rw_section_mac(struct dm_integrity_c *ic, unsigned int section, bool wr)
{
	__u8 result[JOURNAL_MAC_SIZE];
	unsigned int j;

	if (!ic->journal_mac)
		return;

	section_mac(ic, section, result);

	for (j = 0; j < JOURNAL_BLOCK_SECTORS; j++) {
		struct journal_sector *js = access_journal(ic, section, j);

		if (likely(wr))
			memcpy(&js->mac, result + (j * JOURNAL_MAC_PER_SECTOR), JOURNAL_MAC_PER_SECTOR);
		else {
			if (memcmp(&js->mac, result + (j * JOURNAL_MAC_PER_SECTOR), JOURNAL_MAC_PER_SECTOR)) {
				dm_integrity_io_error(ic, "journal mac", -EILSEQ);
				dm_audit_log_target(DM_MSG_PREFIX, "mac-journal", ic->ti, 0);
			}
		}
	}
}

static void complete_journal_op(void *context)
{
	struct journal_completion *comp = context;

	BUG_ON(!atomic_read(&comp->in_flight));
	if (likely(atomic_dec_and_test(&comp->in_flight)))
		complete(&comp->comp);
}

static void xor_journal(struct dm_integrity_c *ic, bool encrypt, unsigned int section,
			unsigned int n_sections, struct journal_completion *comp)
{
	struct async_submit_ctl submit;
	size_t n_bytes = (size_t)(n_sections * ic->journal_section_sectors) << SECTOR_SHIFT;
	unsigned int pl_index, pl_offset, section_index;
	struct page_list *source_pl, *target_pl;

	if (likely(encrypt)) {
		source_pl = ic->journal;
		target_pl = ic->journal_io;
	} else {
		source_pl = ic->journal_io;
		target_pl = ic->journal;
	}

	page_list_location(ic, section, 0, &pl_index, &pl_offset);

	atomic_add(roundup(pl_offset + n_bytes, PAGE_SIZE) >> PAGE_SHIFT, &comp->in_flight);

	init_async_submit(&submit, ASYNC_TX_XOR_ZERO_DST, NULL, complete_journal_op, comp, NULL);

	section_index = pl_index;

	do {
		size_t this_step;
		struct page *src_pages[2];
		struct page *dst_page;

		while (unlikely(pl_index == section_index)) {
			unsigned int dummy;
<<<<<<< HEAD
=======

>>>>>>> 5729a900
			if (likely(encrypt))
				rw_section_mac(ic, section, true);
			section++;
			n_sections--;
			if (!n_sections)
				break;
			page_list_location(ic, section, 0, &section_index, &dummy);
		}

		this_step = min(n_bytes, (size_t)PAGE_SIZE - pl_offset);
		dst_page = target_pl[pl_index].page;
		src_pages[0] = source_pl[pl_index].page;
		src_pages[1] = ic->journal_xor[pl_index].page;

		async_xor(dst_page, src_pages, pl_offset, 2, this_step, &submit);

		pl_index++;
		pl_offset = 0;
		n_bytes -= this_step;
	} while (n_bytes);

	BUG_ON(n_sections);

	async_tx_issue_pending_all();
}

static void complete_journal_encrypt(void *data, int err)
{
	struct journal_completion *comp = data;

	if (unlikely(err)) {
		if (likely(err == -EINPROGRESS)) {
			complete(&comp->ic->crypto_backoff);
			return;
		}
		dm_integrity_io_error(comp->ic, "asynchronous encrypt", err);
	}
	complete_journal_op(comp);
}

static bool do_crypt(bool encrypt, struct skcipher_request *req, struct journal_completion *comp)
{
	int r;

	skcipher_request_set_callback(req, CRYPTO_TFM_REQ_MAY_BACKLOG,
				      complete_journal_encrypt, comp);
	if (likely(encrypt))
		r = crypto_skcipher_encrypt(req);
	else
		r = crypto_skcipher_decrypt(req);
	if (likely(!r))
		return false;
	if (likely(r == -EINPROGRESS))
		return true;
	if (likely(r == -EBUSY)) {
		wait_for_completion(&comp->ic->crypto_backoff);
		reinit_completion(&comp->ic->crypto_backoff);
		return true;
	}
	dm_integrity_io_error(comp->ic, "encrypt", r);
	return false;
}

static void crypt_journal(struct dm_integrity_c *ic, bool encrypt, unsigned int section,
			  unsigned int n_sections, struct journal_completion *comp)
{
	struct scatterlist **source_sg;
	struct scatterlist **target_sg;

	atomic_add(2, &comp->in_flight);

	if (likely(encrypt)) {
		source_sg = ic->journal_scatterlist;
		target_sg = ic->journal_io_scatterlist;
	} else {
		source_sg = ic->journal_io_scatterlist;
		target_sg = ic->journal_scatterlist;
	}

	do {
		struct skcipher_request *req;
		unsigned int ivsize;
		char *iv;

		if (likely(encrypt))
			rw_section_mac(ic, section, true);

		req = ic->sk_requests[section];
		ivsize = crypto_skcipher_ivsize(ic->journal_crypt);
		iv = req->iv;

		memcpy(iv, iv + ivsize, ivsize);

		req->src = source_sg[section];
		req->dst = target_sg[section];

		if (unlikely(do_crypt(encrypt, req, comp)))
			atomic_inc(&comp->in_flight);

		section++;
		n_sections--;
	} while (n_sections);

	atomic_dec(&comp->in_flight);
	complete_journal_op(comp);
}

static void encrypt_journal(struct dm_integrity_c *ic, bool encrypt, unsigned int section,
			    unsigned int n_sections, struct journal_completion *comp)
{
	if (ic->journal_xor)
		return xor_journal(ic, encrypt, section, n_sections, comp);
	else
		return crypt_journal(ic, encrypt, section, n_sections, comp);
}

static void complete_journal_io(unsigned long error, void *context)
{
	struct journal_completion *comp = context;

	if (unlikely(error != 0))
		dm_integrity_io_error(comp->ic, "writing journal", -EIO);
	complete_journal_op(comp);
}

static void rw_journal_sectors(struct dm_integrity_c *ic, blk_opf_t opf,
			       unsigned int sector, unsigned int n_sectors,
			       struct journal_completion *comp)
{
	struct dm_io_request io_req;
	struct dm_io_region io_loc;
	unsigned int pl_index, pl_offset;
	int r;

	if (unlikely(dm_integrity_failed(ic))) {
		if (comp)
			complete_journal_io(-1UL, comp);
		return;
	}

	pl_index = sector >> (PAGE_SHIFT - SECTOR_SHIFT);
	pl_offset = (sector << SECTOR_SHIFT) & (PAGE_SIZE - 1);

	io_req.bi_opf = opf;
	io_req.mem.type = DM_IO_PAGE_LIST;
	if (ic->journal_io)
		io_req.mem.ptr.pl = &ic->journal_io[pl_index];
	else
		io_req.mem.ptr.pl = &ic->journal[pl_index];
	io_req.mem.offset = pl_offset;
	if (likely(comp != NULL)) {
		io_req.notify.fn = complete_journal_io;
		io_req.notify.context = comp;
	} else {
		io_req.notify.fn = NULL;
	}
	io_req.client = ic->io;
	io_loc.bdev = ic->meta_dev ? ic->meta_dev->bdev : ic->dev->bdev;
	io_loc.sector = ic->start + SB_SECTORS + sector;
	io_loc.count = n_sectors;

	r = dm_io(&io_req, 1, &io_loc, NULL);
	if (unlikely(r)) {
		dm_integrity_io_error(ic, (opf & REQ_OP_MASK) == REQ_OP_READ ?
				      "reading journal" : "writing journal", r);
		if (comp) {
			WARN_ONCE(1, "asynchronous dm_io failed: %d", r);
			complete_journal_io(-1UL, comp);
		}
	}
}

static void rw_journal(struct dm_integrity_c *ic, blk_opf_t opf,
		       unsigned int section, unsigned int n_sections,
		       struct journal_completion *comp)
{
	unsigned int sector, n_sectors;

	sector = section * ic->journal_section_sectors;
	n_sectors = n_sections * ic->journal_section_sectors;

	rw_journal_sectors(ic, opf, sector, n_sectors, comp);
}

static void write_journal(struct dm_integrity_c *ic, unsigned int commit_start, unsigned int commit_sections)
{
	struct journal_completion io_comp;
	struct journal_completion crypt_comp_1;
	struct journal_completion crypt_comp_2;
	unsigned int i;

	io_comp.ic = ic;
	init_completion(&io_comp.comp);

	if (commit_start + commit_sections <= ic->journal_sections) {
		io_comp.in_flight = (atomic_t)ATOMIC_INIT(1);
		if (ic->journal_io) {
			crypt_comp_1.ic = ic;
			init_completion(&crypt_comp_1.comp);
			crypt_comp_1.in_flight = (atomic_t)ATOMIC_INIT(0);
			encrypt_journal(ic, true, commit_start, commit_sections, &crypt_comp_1);
			wait_for_completion_io(&crypt_comp_1.comp);
		} else {
			for (i = 0; i < commit_sections; i++)
				rw_section_mac(ic, commit_start + i, true);
		}
		rw_journal(ic, REQ_OP_WRITE | REQ_FUA | REQ_SYNC, commit_start,
			   commit_sections, &io_comp);
	} else {
		unsigned int to_end;
<<<<<<< HEAD
=======

>>>>>>> 5729a900
		io_comp.in_flight = (atomic_t)ATOMIC_INIT(2);
		to_end = ic->journal_sections - commit_start;
		if (ic->journal_io) {
			crypt_comp_1.ic = ic;
			init_completion(&crypt_comp_1.comp);
			crypt_comp_1.in_flight = (atomic_t)ATOMIC_INIT(0);
			encrypt_journal(ic, true, commit_start, to_end, &crypt_comp_1);
			if (try_wait_for_completion(&crypt_comp_1.comp)) {
				rw_journal(ic, REQ_OP_WRITE | REQ_FUA,
					   commit_start, to_end, &io_comp);
				reinit_completion(&crypt_comp_1.comp);
				crypt_comp_1.in_flight = (atomic_t)ATOMIC_INIT(0);
				encrypt_journal(ic, true, 0, commit_sections - to_end, &crypt_comp_1);
				wait_for_completion_io(&crypt_comp_1.comp);
			} else {
				crypt_comp_2.ic = ic;
				init_completion(&crypt_comp_2.comp);
				crypt_comp_2.in_flight = (atomic_t)ATOMIC_INIT(0);
				encrypt_journal(ic, true, 0, commit_sections - to_end, &crypt_comp_2);
				wait_for_completion_io(&crypt_comp_1.comp);
				rw_journal(ic, REQ_OP_WRITE | REQ_FUA, commit_start, to_end, &io_comp);
				wait_for_completion_io(&crypt_comp_2.comp);
			}
		} else {
			for (i = 0; i < to_end; i++)
				rw_section_mac(ic, commit_start + i, true);
			rw_journal(ic, REQ_OP_WRITE | REQ_FUA, commit_start, to_end, &io_comp);
			for (i = 0; i < commit_sections - to_end; i++)
				rw_section_mac(ic, i, true);
		}
		rw_journal(ic, REQ_OP_WRITE | REQ_FUA, 0, commit_sections - to_end, &io_comp);
	}

	wait_for_completion_io(&io_comp.comp);
}

static void copy_from_journal(struct dm_integrity_c *ic, unsigned int section, unsigned int offset,
			      unsigned int n_sectors, sector_t target, io_notify_fn fn, void *data)
{
	struct dm_io_request io_req;
	struct dm_io_region io_loc;
	int r;
	unsigned int sector, pl_index, pl_offset;

	BUG_ON((target | n_sectors | offset) & (unsigned int)(ic->sectors_per_block - 1));

	if (unlikely(dm_integrity_failed(ic))) {
		fn(-1UL, data);
		return;
	}

	sector = section * ic->journal_section_sectors + JOURNAL_BLOCK_SECTORS + offset;

	pl_index = sector >> (PAGE_SHIFT - SECTOR_SHIFT);
	pl_offset = (sector << SECTOR_SHIFT) & (PAGE_SIZE - 1);

	io_req.bi_opf = REQ_OP_WRITE;
	io_req.mem.type = DM_IO_PAGE_LIST;
	io_req.mem.ptr.pl = &ic->journal[pl_index];
	io_req.mem.offset = pl_offset;
	io_req.notify.fn = fn;
	io_req.notify.context = data;
	io_req.client = ic->io;
	io_loc.bdev = ic->dev->bdev;
	io_loc.sector = target;
	io_loc.count = n_sectors;

	r = dm_io(&io_req, 1, &io_loc, NULL);
	if (unlikely(r)) {
		WARN_ONCE(1, "asynchronous dm_io failed: %d", r);
		fn(-1UL, data);
	}
}

static bool ranges_overlap(struct dm_integrity_range *range1, struct dm_integrity_range *range2)
{
	return range1->logical_sector < range2->logical_sector + range2->n_sectors &&
	       range1->logical_sector + range1->n_sectors > range2->logical_sector;
}

static bool add_new_range(struct dm_integrity_c *ic, struct dm_integrity_range *new_range, bool check_waiting)
{
	struct rb_node **n = &ic->in_progress.rb_node;
	struct rb_node *parent;

	BUG_ON((new_range->logical_sector | new_range->n_sectors) & (unsigned int)(ic->sectors_per_block - 1));

	if (likely(check_waiting)) {
		struct dm_integrity_range *range;

		list_for_each_entry(range, &ic->wait_list, wait_entry) {
			if (unlikely(ranges_overlap(range, new_range)))
				return false;
		}
	}

	parent = NULL;

	while (*n) {
		struct dm_integrity_range *range = container_of(*n, struct dm_integrity_range, node);

		parent = *n;
		if (new_range->logical_sector + new_range->n_sectors <= range->logical_sector)
			n = &range->node.rb_left;
		else if (new_range->logical_sector >= range->logical_sector + range->n_sectors)
			n = &range->node.rb_right;
		else
			return false;
	}

	rb_link_node(&new_range->node, parent, n);
	rb_insert_color(&new_range->node, &ic->in_progress);

	return true;
}

static void remove_range_unlocked(struct dm_integrity_c *ic, struct dm_integrity_range *range)
{
	rb_erase(&range->node, &ic->in_progress);
	while (unlikely(!list_empty(&ic->wait_list))) {
		struct dm_integrity_range *last_range =
			list_first_entry(&ic->wait_list, struct dm_integrity_range, wait_entry);
		struct task_struct *last_range_task;

		last_range_task = last_range->task;
		list_del(&last_range->wait_entry);
		if (!add_new_range(ic, last_range, false)) {
			last_range->task = last_range_task;
			list_add(&last_range->wait_entry, &ic->wait_list);
			break;
		}
		last_range->waiting = false;
		wake_up_process(last_range_task);
	}
}

static void remove_range(struct dm_integrity_c *ic, struct dm_integrity_range *range)
{
	unsigned long flags;

	spin_lock_irqsave(&ic->endio_wait.lock, flags);
	remove_range_unlocked(ic, range);
	spin_unlock_irqrestore(&ic->endio_wait.lock, flags);
}

static void wait_and_add_new_range(struct dm_integrity_c *ic, struct dm_integrity_range *new_range)
{
	new_range->waiting = true;
	list_add_tail(&new_range->wait_entry, &ic->wait_list);
	new_range->task = current;
	do {
		__set_current_state(TASK_UNINTERRUPTIBLE);
		spin_unlock_irq(&ic->endio_wait.lock);
		io_schedule();
		spin_lock_irq(&ic->endio_wait.lock);
	} while (unlikely(new_range->waiting));
}

static void add_new_range_and_wait(struct dm_integrity_c *ic, struct dm_integrity_range *new_range)
{
	if (unlikely(!add_new_range(ic, new_range, true)))
		wait_and_add_new_range(ic, new_range);
}

static void init_journal_node(struct journal_node *node)
{
	RB_CLEAR_NODE(&node->node);
	node->sector = (sector_t)-1;
}

static void add_journal_node(struct dm_integrity_c *ic, struct journal_node *node, sector_t sector)
{
	struct rb_node **link;
	struct rb_node *parent;

	node->sector = sector;
	BUG_ON(!RB_EMPTY_NODE(&node->node));

	link = &ic->journal_tree_root.rb_node;
	parent = NULL;

	while (*link) {
		struct journal_node *j;

		parent = *link;
		j = container_of(parent, struct journal_node, node);
		if (sector < j->sector)
			link = &j->node.rb_left;
		else
			link = &j->node.rb_right;
	}

	rb_link_node(&node->node, parent, link);
	rb_insert_color(&node->node, &ic->journal_tree_root);
}

static void remove_journal_node(struct dm_integrity_c *ic, struct journal_node *node)
{
	BUG_ON(RB_EMPTY_NODE(&node->node));
	rb_erase(&node->node, &ic->journal_tree_root);
	init_journal_node(node);
}

#define NOT_FOUND	(-1U)

static unsigned int find_journal_node(struct dm_integrity_c *ic, sector_t sector, sector_t *next_sector)
{
	struct rb_node *n = ic->journal_tree_root.rb_node;
	unsigned int found = NOT_FOUND;
<<<<<<< HEAD
=======

>>>>>>> 5729a900
	*next_sector = (sector_t)-1;
	while (n) {
		struct journal_node *j = container_of(n, struct journal_node, node);

		if (sector == j->sector)
			found = j - ic->journal_tree;

		if (sector < j->sector) {
			*next_sector = j->sector;
			n = j->node.rb_left;
		} else
			n = j->node.rb_right;
	}

	return found;
}

static bool test_journal_node(struct dm_integrity_c *ic, unsigned int pos, sector_t sector)
{
	struct journal_node *node, *next_node;
	struct rb_node *next;

	if (unlikely(pos >= ic->journal_entries))
		return false;
	node = &ic->journal_tree[pos];
	if (unlikely(RB_EMPTY_NODE(&node->node)))
		return false;
	if (unlikely(node->sector != sector))
		return false;

	next = rb_next(&node->node);
	if (unlikely(!next))
		return true;

	next_node = container_of(next, struct journal_node, node);
	return next_node->sector != sector;
}

static bool find_newer_committed_node(struct dm_integrity_c *ic, struct journal_node *node)
{
	struct rb_node *next;
	struct journal_node *next_node;
	unsigned int next_section;

	BUG_ON(RB_EMPTY_NODE(&node->node));

	next = rb_next(&node->node);
	if (unlikely(!next))
		return false;

	next_node = container_of(next, struct journal_node, node);

	if (next_node->sector != node->sector)
		return false;

	next_section = (unsigned int)(next_node - ic->journal_tree) / ic->journal_section_entries;
	if (next_section >= ic->committed_section &&
	    next_section < ic->committed_section + ic->n_committed_sections)
		return true;
	if (next_section + ic->journal_sections < ic->committed_section + ic->n_committed_sections)
		return true;

	return false;
}

#define TAG_READ	0
#define TAG_WRITE	1
#define TAG_CMP		2

static int dm_integrity_rw_tag(struct dm_integrity_c *ic, unsigned char *tag, sector_t *metadata_block,
			       unsigned int *metadata_offset, unsigned int total_size, int op)
{
#define MAY_BE_FILLER		1
#define MAY_BE_HASH		2
	unsigned int hash_offset = 0;
	unsigned int may_be = MAY_BE_HASH | (ic->discard ? MAY_BE_FILLER : 0);

	do {
		unsigned char *data, *dp;
		struct dm_buffer *b;
		unsigned int to_copy;
		int r;

		r = dm_integrity_failed(ic);
		if (unlikely(r))
			return r;

		data = dm_bufio_read(ic->bufio, *metadata_block, &b);
		if (IS_ERR(data))
			return PTR_ERR(data);

		to_copy = min((1U << SECTOR_SHIFT << ic->log2_buffer_sectors) - *metadata_offset, total_size);
		dp = data + *metadata_offset;
		if (op == TAG_READ) {
			memcpy(tag, dp, to_copy);
		} else if (op == TAG_WRITE) {
			if (memcmp(dp, tag, to_copy)) {
				memcpy(dp, tag, to_copy);
				dm_bufio_mark_partial_buffer_dirty(b, *metadata_offset, *metadata_offset + to_copy);
			}
		} else {
			/* e.g.: op == TAG_CMP */

			if (likely(is_power_of_2(ic->tag_size))) {
				if (unlikely(memcmp(dp, tag, to_copy)))
					if (unlikely(!ic->discard) ||
					    unlikely(memchr_inv(dp, DISCARD_FILLER, to_copy) != NULL)) {
						goto thorough_test;
				}
			} else {
				unsigned int i, ts;
thorough_test:
				ts = total_size;

				for (i = 0; i < to_copy; i++, ts--) {
					if (unlikely(dp[i] != tag[i]))
						may_be &= ~MAY_BE_HASH;
					if (likely(dp[i] != DISCARD_FILLER))
						may_be &= ~MAY_BE_FILLER;
					hash_offset++;
					if (unlikely(hash_offset == ic->tag_size)) {
						if (unlikely(!may_be)) {
							dm_bufio_release(b);
							return ts;
						}
						hash_offset = 0;
						may_be = MAY_BE_HASH | (ic->discard ? MAY_BE_FILLER : 0);
					}
				}
			}
		}
		dm_bufio_release(b);

		tag += to_copy;
		*metadata_offset += to_copy;
		if (unlikely(*metadata_offset == 1U << SECTOR_SHIFT << ic->log2_buffer_sectors)) {
			(*metadata_block)++;
			*metadata_offset = 0;
		}

		if (unlikely(!is_power_of_2(ic->tag_size)))
			hash_offset = (hash_offset + to_copy) % ic->tag_size;

		total_size -= to_copy;
	} while (unlikely(total_size));

	return 0;
#undef MAY_BE_FILLER
#undef MAY_BE_HASH
}

struct flush_request {
	struct dm_io_request io_req;
	struct dm_io_region io_reg;
	struct dm_integrity_c *ic;
	struct completion comp;
};

static void flush_notify(unsigned long error, void *fr_)
{
	struct flush_request *fr = fr_;

	if (unlikely(error != 0))
		dm_integrity_io_error(fr->ic, "flushing disk cache", -EIO);
	complete(&fr->comp);
}

static void dm_integrity_flush_buffers(struct dm_integrity_c *ic, bool flush_data)
{
	int r;
	struct flush_request fr;

	if (!ic->meta_dev)
		flush_data = false;
	if (flush_data) {
		fr.io_req.bi_opf = REQ_OP_WRITE | REQ_PREFLUSH | REQ_SYNC,
		fr.io_req.mem.type = DM_IO_KMEM,
		fr.io_req.mem.ptr.addr = NULL,
		fr.io_req.notify.fn = flush_notify,
		fr.io_req.notify.context = &fr;
		fr.io_req.client = dm_bufio_get_dm_io_client(ic->bufio),
		fr.io_reg.bdev = ic->dev->bdev,
		fr.io_reg.sector = 0,
		fr.io_reg.count = 0,
		fr.ic = ic;
		init_completion(&fr.comp);
		r = dm_io(&fr.io_req, 1, &fr.io_reg, NULL);
		BUG_ON(r);
	}

	r = dm_bufio_write_dirty_buffers(ic->bufio);
	if (unlikely(r))
		dm_integrity_io_error(ic, "writing tags", r);

	if (flush_data)
		wait_for_completion(&fr.comp);
}

static void sleep_on_endio_wait(struct dm_integrity_c *ic)
{
	DECLARE_WAITQUEUE(wait, current);

	__add_wait_queue(&ic->endio_wait, &wait);
	__set_current_state(TASK_UNINTERRUPTIBLE);
	spin_unlock_irq(&ic->endio_wait.lock);
	io_schedule();
	spin_lock_irq(&ic->endio_wait.lock);
	__remove_wait_queue(&ic->endio_wait, &wait);
}

static void autocommit_fn(struct timer_list *t)
{
	struct dm_integrity_c *ic = from_timer(ic, t, autocommit_timer);

	if (likely(!dm_integrity_failed(ic)))
		queue_work(ic->commit_wq, &ic->commit_work);
}

static void schedule_autocommit(struct dm_integrity_c *ic)
{
	if (!timer_pending(&ic->autocommit_timer))
		mod_timer(&ic->autocommit_timer, jiffies + ic->autocommit_jiffies);
}

static void submit_flush_bio(struct dm_integrity_c *ic, struct dm_integrity_io *dio)
{
	struct bio *bio;
	unsigned long flags;

	spin_lock_irqsave(&ic->endio_wait.lock, flags);
	bio = dm_bio_from_per_bio_data(dio, sizeof(struct dm_integrity_io));
	bio_list_add(&ic->flush_bio_list, bio);
	spin_unlock_irqrestore(&ic->endio_wait.lock, flags);

	queue_work(ic->commit_wq, &ic->commit_work);
}

static void do_endio(struct dm_integrity_c *ic, struct bio *bio)
{
	int r;

	r = dm_integrity_failed(ic);
	if (unlikely(r) && !bio->bi_status)
		bio->bi_status = errno_to_blk_status(r);
	if (unlikely(ic->synchronous_mode) && bio_op(bio) == REQ_OP_WRITE) {
		unsigned long flags;

		spin_lock_irqsave(&ic->endio_wait.lock, flags);
		bio_list_add(&ic->synchronous_bios, bio);
		queue_delayed_work(ic->commit_wq, &ic->bitmap_flush_work, 0);
		spin_unlock_irqrestore(&ic->endio_wait.lock, flags);
		return;
	}
	bio_endio(bio);
}

static void do_endio_flush(struct dm_integrity_c *ic, struct dm_integrity_io *dio)
{
	struct bio *bio = dm_bio_from_per_bio_data(dio, sizeof(struct dm_integrity_io));

	if (unlikely(dio->fua) && likely(!bio->bi_status) && likely(!dm_integrity_failed(ic)))
		submit_flush_bio(ic, dio);
	else
		do_endio(ic, bio);
}

static void dec_in_flight(struct dm_integrity_io *dio)
{
	if (atomic_dec_and_test(&dio->in_flight)) {
		struct dm_integrity_c *ic = dio->ic;
		struct bio *bio;

		remove_range(ic, &dio->range);

		if (dio->op == REQ_OP_WRITE || unlikely(dio->op == REQ_OP_DISCARD))
			schedule_autocommit(ic);

		bio = dm_bio_from_per_bio_data(dio, sizeof(struct dm_integrity_io));
		if (unlikely(dio->bi_status) && !bio->bi_status)
			bio->bi_status = dio->bi_status;
		if (likely(!bio->bi_status) && unlikely(bio_sectors(bio) != dio->range.n_sectors)) {
			dio->range.logical_sector += dio->range.n_sectors;
			bio_advance(bio, dio->range.n_sectors << SECTOR_SHIFT);
			INIT_WORK(&dio->work, integrity_bio_wait);
			queue_work(ic->offload_wq, &dio->work);
			return;
		}
		do_endio_flush(ic, dio);
	}
}

static void integrity_end_io(struct bio *bio)
{
	struct dm_integrity_io *dio = dm_per_bio_data(bio, sizeof(struct dm_integrity_io));

	dm_bio_restore(&dio->bio_details, bio);
	if (bio->bi_integrity)
		bio->bi_opf |= REQ_INTEGRITY;

	if (dio->completion)
		complete(dio->completion);

	dec_in_flight(dio);
}

static void integrity_sector_checksum(struct dm_integrity_c *ic, sector_t sector,
				      const char *data, char *result)
{
	__le64 sector_le = cpu_to_le64(sector);
	SHASH_DESC_ON_STACK(req, ic->internal_hash);
	int r;
	unsigned int digest_size;

	req->tfm = ic->internal_hash;

	r = crypto_shash_init(req);
	if (unlikely(r < 0)) {
		dm_integrity_io_error(ic, "crypto_shash_init", r);
		goto failed;
	}

	if (ic->sb->flags & cpu_to_le32(SB_FLAG_FIXED_HMAC)) {
		r = crypto_shash_update(req, (__u8 *)&ic->sb->salt, SALT_SIZE);
		if (unlikely(r < 0)) {
			dm_integrity_io_error(ic, "crypto_shash_update", r);
			goto failed;
		}
	}

	r = crypto_shash_update(req, (const __u8 *)&sector_le, sizeof(sector_le));
	if (unlikely(r < 0)) {
		dm_integrity_io_error(ic, "crypto_shash_update", r);
		goto failed;
	}

	r = crypto_shash_update(req, data, ic->sectors_per_block << SECTOR_SHIFT);
	if (unlikely(r < 0)) {
		dm_integrity_io_error(ic, "crypto_shash_update", r);
		goto failed;
	}

	r = crypto_shash_final(req, result);
	if (unlikely(r < 0)) {
		dm_integrity_io_error(ic, "crypto_shash_final", r);
		goto failed;
	}

	digest_size = crypto_shash_digestsize(ic->internal_hash);
	if (unlikely(digest_size < ic->tag_size))
		memset(result + digest_size, 0, ic->tag_size - digest_size);

	return;

failed:
	/* this shouldn't happen anyway, the hash functions have no reason to fail */
	get_random_bytes(result, ic->tag_size);
}

static void integrity_metadata(struct work_struct *w)
{
	struct dm_integrity_io *dio = container_of(w, struct dm_integrity_io, work);
	struct dm_integrity_c *ic = dio->ic;

	int r;

	if (ic->internal_hash) {
		struct bvec_iter iter;
		struct bio_vec bv;
		unsigned int digest_size = crypto_shash_digestsize(ic->internal_hash);
		struct bio *bio = dm_bio_from_per_bio_data(dio, sizeof(struct dm_integrity_io));
		char *checksums;
		unsigned int extra_space = unlikely(digest_size > ic->tag_size) ? digest_size - ic->tag_size : 0;
<<<<<<< HEAD
		char checksums_onstack[max((size_t)HASH_MAX_DIGESTSIZE, MAX_TAG_SIZE)];
=======
		char checksums_onstack[max_t(size_t, HASH_MAX_DIGESTSIZE, MAX_TAG_SIZE)];
>>>>>>> 5729a900
		sector_t sector;
		unsigned int sectors_to_process;

		if (unlikely(ic->mode == 'R'))
			goto skip_io;

		if (likely(dio->op != REQ_OP_DISCARD))
			checksums = kmalloc((PAGE_SIZE >> SECTOR_SHIFT >> ic->sb->log2_sectors_per_block) * ic->tag_size + extra_space,
					    GFP_NOIO | __GFP_NORETRY | __GFP_NOWARN);
		else
			checksums = kmalloc(PAGE_SIZE, GFP_NOIO | __GFP_NORETRY | __GFP_NOWARN);
		if (!checksums) {
			checksums = checksums_onstack;
			if (WARN_ON(extra_space &&
				    digest_size > sizeof(checksums_onstack))) {
				r = -EINVAL;
				goto error;
			}
		}

		if (unlikely(dio->op == REQ_OP_DISCARD)) {
			unsigned int bi_size = dio->bio_details.bi_iter.bi_size;
			unsigned int max_size = likely(checksums != checksums_onstack) ? PAGE_SIZE : HASH_MAX_DIGESTSIZE;
			unsigned int max_blocks = max_size / ic->tag_size;
<<<<<<< HEAD
=======

>>>>>>> 5729a900
			memset(checksums, DISCARD_FILLER, max_size);

			while (bi_size) {
				unsigned int this_step_blocks = bi_size >> (SECTOR_SHIFT + ic->sb->log2_sectors_per_block);
<<<<<<< HEAD
=======

>>>>>>> 5729a900
				this_step_blocks = min(this_step_blocks, max_blocks);
				r = dm_integrity_rw_tag(ic, checksums, &dio->metadata_block, &dio->metadata_offset,
							this_step_blocks * ic->tag_size, TAG_WRITE);
				if (unlikely(r)) {
					if (likely(checksums != checksums_onstack))
						kfree(checksums);
					goto error;
				}

				bi_size -= this_step_blocks << (SECTOR_SHIFT + ic->sb->log2_sectors_per_block);
			}

			if (likely(checksums != checksums_onstack))
				kfree(checksums);
			goto skip_io;
		}

		sector = dio->range.logical_sector;
		sectors_to_process = dio->range.n_sectors;

		__bio_for_each_segment(bv, bio, iter, dio->bio_details.bi_iter) {
			unsigned int pos;
			char *mem, *checksums_ptr;

again:
			mem = bvec_kmap_local(&bv);
			pos = 0;
			checksums_ptr = checksums;
			do {
				integrity_sector_checksum(ic, sector, mem + pos, checksums_ptr);
				checksums_ptr += ic->tag_size;
				sectors_to_process -= ic->sectors_per_block;
				pos += ic->sectors_per_block << SECTOR_SHIFT;
				sector += ic->sectors_per_block;
			} while (pos < bv.bv_len && sectors_to_process && checksums != checksums_onstack);
			kunmap_local(mem);

			r = dm_integrity_rw_tag(ic, checksums, &dio->metadata_block, &dio->metadata_offset,
						checksums_ptr - checksums, dio->op == REQ_OP_READ ? TAG_CMP : TAG_WRITE);
			if (unlikely(r)) {
				if (r > 0) {
					sector_t s;

					s = sector - ((r + ic->tag_size - 1) / ic->tag_size);
					DMERR_LIMIT("%pg: Checksum failed at sector 0x%llx",
						    bio->bi_bdev, s);
					r = -EILSEQ;
					atomic64_inc(&ic->number_of_mismatches);
					dm_audit_log_bio(DM_MSG_PREFIX, "integrity-checksum",
							 bio, s, 0);
				}
				if (likely(checksums != checksums_onstack))
					kfree(checksums);
				goto error;
			}

			if (!sectors_to_process)
				break;

			if (unlikely(pos < bv.bv_len)) {
				bv.bv_offset += pos;
				bv.bv_len -= pos;
				goto again;
			}
		}

		if (likely(checksums != checksums_onstack))
			kfree(checksums);
	} else {
		struct bio_integrity_payload *bip = dio->bio_details.bi_integrity;

		if (bip) {
			struct bio_vec biv;
			struct bvec_iter iter;
			unsigned int data_to_process = dio->range.n_sectors;
<<<<<<< HEAD
=======

>>>>>>> 5729a900
			sector_to_block(ic, data_to_process);
			data_to_process *= ic->tag_size;

			bip_for_each_vec(biv, bip, iter) {
				unsigned char *tag;
				unsigned int this_len;

				BUG_ON(PageHighMem(biv.bv_page));
				tag = bvec_virt(&biv);
				this_len = min(biv.bv_len, data_to_process);
				r = dm_integrity_rw_tag(ic, tag, &dio->metadata_block, &dio->metadata_offset,
							this_len, dio->op == REQ_OP_READ ? TAG_READ : TAG_WRITE);
				if (unlikely(r))
					goto error;
				data_to_process -= this_len;
				if (!data_to_process)
					break;
			}
		}
	}
skip_io:
	dec_in_flight(dio);
	return;
error:
	dio->bi_status = errno_to_blk_status(r);
	dec_in_flight(dio);
}

static int dm_integrity_map(struct dm_target *ti, struct bio *bio)
{
	struct dm_integrity_c *ic = ti->private;
	struct dm_integrity_io *dio = dm_per_bio_data(bio, sizeof(struct dm_integrity_io));
	struct bio_integrity_payload *bip;

	sector_t area, offset;

	dio->ic = ic;
	dio->bi_status = 0;
	dio->op = bio_op(bio);

	if (unlikely(dio->op == REQ_OP_DISCARD)) {
		if (ti->max_io_len) {
			sector_t sec = dm_target_offset(ti, bio->bi_iter.bi_sector);
			unsigned int log2_max_io_len = __fls(ti->max_io_len);
			sector_t start_boundary = sec >> log2_max_io_len;
			sector_t end_boundary = (sec + bio_sectors(bio) - 1) >> log2_max_io_len;

			if (start_boundary < end_boundary) {
				sector_t len = ti->max_io_len - (sec & (ti->max_io_len - 1));

				dm_accept_partial_bio(bio, len);
			}
		}
	}

	if (unlikely(bio->bi_opf & REQ_PREFLUSH)) {
		submit_flush_bio(ic, dio);
		return DM_MAPIO_SUBMITTED;
	}

	dio->range.logical_sector = dm_target_offset(ti, bio->bi_iter.bi_sector);
	dio->fua = dio->op == REQ_OP_WRITE && bio->bi_opf & REQ_FUA;
	if (unlikely(dio->fua)) {
		/*
		 * Don't pass down the FUA flag because we have to flush
		 * disk cache anyway.
		 */
		bio->bi_opf &= ~REQ_FUA;
	}
	if (unlikely(dio->range.logical_sector + bio_sectors(bio) > ic->provided_data_sectors)) {
		DMERR("Too big sector number: 0x%llx + 0x%x > 0x%llx",
		      dio->range.logical_sector, bio_sectors(bio),
		      ic->provided_data_sectors);
		return DM_MAPIO_KILL;
	}
	if (unlikely((dio->range.logical_sector | bio_sectors(bio)) & (unsigned int)(ic->sectors_per_block - 1))) {
		DMERR("Bio not aligned on %u sectors: 0x%llx, 0x%x",
		      ic->sectors_per_block,
		      dio->range.logical_sector, bio_sectors(bio));
		return DM_MAPIO_KILL;
	}

	if (ic->sectors_per_block > 1 && likely(dio->op != REQ_OP_DISCARD)) {
		struct bvec_iter iter;
		struct bio_vec bv;

		bio_for_each_segment(bv, bio, iter) {
			if (unlikely(bv.bv_len & ((ic->sectors_per_block << SECTOR_SHIFT) - 1))) {
				DMERR("Bio vector (%u,%u) is not aligned on %u-sector boundary",
					bv.bv_offset, bv.bv_len, ic->sectors_per_block);
				return DM_MAPIO_KILL;
			}
		}
	}

	bip = bio_integrity(bio);
	if (!ic->internal_hash) {
		if (bip) {
			unsigned int wanted_tag_size = bio_sectors(bio) >> ic->sb->log2_sectors_per_block;
<<<<<<< HEAD
=======

>>>>>>> 5729a900
			if (ic->log2_tag_size >= 0)
				wanted_tag_size <<= ic->log2_tag_size;
			else
				wanted_tag_size *= ic->tag_size;
			if (unlikely(wanted_tag_size != bip->bip_iter.bi_size)) {
				DMERR("Invalid integrity data size %u, expected %u",
				      bip->bip_iter.bi_size, wanted_tag_size);
				return DM_MAPIO_KILL;
			}
		}
	} else {
		if (unlikely(bip != NULL)) {
			DMERR("Unexpected integrity data when using internal hash");
			return DM_MAPIO_KILL;
		}
	}

	if (unlikely(ic->mode == 'R') && unlikely(dio->op != REQ_OP_READ))
		return DM_MAPIO_KILL;

	get_area_and_offset(ic, dio->range.logical_sector, &area, &offset);
	dio->metadata_block = get_metadata_sector_and_offset(ic, area, offset, &dio->metadata_offset);
	bio->bi_iter.bi_sector = get_data_sector(ic, area, offset);

	dm_integrity_map_continue(dio, true);
	return DM_MAPIO_SUBMITTED;
}

static bool __journal_read_write(struct dm_integrity_io *dio, struct bio *bio,
				 unsigned int journal_section, unsigned int journal_entry)
{
	struct dm_integrity_c *ic = dio->ic;
	sector_t logical_sector;
	unsigned int n_sectors;

	logical_sector = dio->range.logical_sector;
	n_sectors = dio->range.n_sectors;
	do {
		struct bio_vec bv = bio_iovec(bio);
		char *mem;

		if (unlikely(bv.bv_len >> SECTOR_SHIFT > n_sectors))
			bv.bv_len = n_sectors << SECTOR_SHIFT;
		n_sectors -= bv.bv_len >> SECTOR_SHIFT;
		bio_advance_iter(bio, &bio->bi_iter, bv.bv_len);
retry_kmap:
		mem = kmap_local_page(bv.bv_page);
		if (likely(dio->op == REQ_OP_WRITE))
			flush_dcache_page(bv.bv_page);

		do {
			struct journal_entry *je = access_journal_entry(ic, journal_section, journal_entry);

			if (unlikely(dio->op == REQ_OP_READ)) {
				struct journal_sector *js;
				char *mem_ptr;
				unsigned int s;

				if (unlikely(journal_entry_is_inprogress(je))) {
					flush_dcache_page(bv.bv_page);
					kunmap_local(mem);

					__io_wait_event(ic->copy_to_journal_wait, !journal_entry_is_inprogress(je));
					goto retry_kmap;
				}
				smp_rmb();
				BUG_ON(journal_entry_get_sector(je) != logical_sector);
				js = access_journal_data(ic, journal_section, journal_entry);
				mem_ptr = mem + bv.bv_offset;
				s = 0;
				do {
					memcpy(mem_ptr, js, JOURNAL_SECTOR_DATA);
					*(commit_id_t *)(mem_ptr + JOURNAL_SECTOR_DATA) = je->last_bytes[s];
					js++;
					mem_ptr += 1 << SECTOR_SHIFT;
				} while (++s < ic->sectors_per_block);
#ifdef INTERNAL_VERIFY
				if (ic->internal_hash) {
					char checksums_onstack[max_t(size_t, HASH_MAX_DIGESTSIZE, MAX_TAG_SIZE)];

					integrity_sector_checksum(ic, logical_sector, mem + bv.bv_offset, checksums_onstack);
					if (unlikely(memcmp(checksums_onstack, journal_entry_tag(ic, je), ic->tag_size))) {
						DMERR_LIMIT("Checksum failed when reading from journal, at sector 0x%llx",
							    logical_sector);
						dm_audit_log_bio(DM_MSG_PREFIX, "journal-checksum",
								 bio, logical_sector, 0);
					}
				}
#endif
			}

			if (!ic->internal_hash) {
				struct bio_integrity_payload *bip = bio_integrity(bio);
				unsigned int tag_todo = ic->tag_size;
				char *tag_ptr = journal_entry_tag(ic, je);

<<<<<<< HEAD
				if (bip) do {
					struct bio_vec biv = bvec_iter_bvec(bip->bip_vec, bip->bip_iter);
					unsigned int tag_now = min(biv.bv_len, tag_todo);
					char *tag_addr;
					BUG_ON(PageHighMem(biv.bv_page));
					tag_addr = bvec_virt(&biv);
					if (likely(dio->op == REQ_OP_WRITE))
						memcpy(tag_ptr, tag_addr, tag_now);
					else
						memcpy(tag_addr, tag_ptr, tag_now);
					bvec_iter_advance(bip->bip_vec, &bip->bip_iter, tag_now);
					tag_ptr += tag_now;
					tag_todo -= tag_now;
				} while (unlikely(tag_todo)); else {
					if (likely(dio->op == REQ_OP_WRITE))
						memset(tag_ptr, 0, tag_todo);
				}
=======
				if (bip) {
					do {
						struct bio_vec biv = bvec_iter_bvec(bip->bip_vec, bip->bip_iter);
						unsigned int tag_now = min(biv.bv_len, tag_todo);
						char *tag_addr;

						BUG_ON(PageHighMem(biv.bv_page));
						tag_addr = bvec_virt(&biv);
						if (likely(dio->op == REQ_OP_WRITE))
							memcpy(tag_ptr, tag_addr, tag_now);
						else
							memcpy(tag_addr, tag_ptr, tag_now);
						bvec_iter_advance(bip->bip_vec, &bip->bip_iter, tag_now);
						tag_ptr += tag_now;
						tag_todo -= tag_now;
					} while (unlikely(tag_todo));
				} else if (likely(dio->op == REQ_OP_WRITE))
					memset(tag_ptr, 0, tag_todo);
>>>>>>> 5729a900
			}

			if (likely(dio->op == REQ_OP_WRITE)) {
				struct journal_sector *js;
				unsigned int s;

				js = access_journal_data(ic, journal_section, journal_entry);
				memcpy(js, mem + bv.bv_offset, ic->sectors_per_block << SECTOR_SHIFT);

				s = 0;
				do {
					je->last_bytes[s] = js[s].commit_id;
				} while (++s < ic->sectors_per_block);

				if (ic->internal_hash) {
					unsigned int digest_size = crypto_shash_digestsize(ic->internal_hash);
<<<<<<< HEAD
=======

>>>>>>> 5729a900
					if (unlikely(digest_size > ic->tag_size)) {
						char checksums_onstack[HASH_MAX_DIGESTSIZE];

						integrity_sector_checksum(ic, logical_sector, (char *)js, checksums_onstack);
						memcpy(journal_entry_tag(ic, je), checksums_onstack, ic->tag_size);
					} else
						integrity_sector_checksum(ic, logical_sector, (char *)js, journal_entry_tag(ic, je));
				}

				journal_entry_set_sector(je, logical_sector);
			}
			logical_sector += ic->sectors_per_block;

			journal_entry++;
			if (unlikely(journal_entry == ic->journal_section_entries)) {
				journal_entry = 0;
				journal_section++;
				wraparound_section(ic, &journal_section);
			}

			bv.bv_offset += ic->sectors_per_block << SECTOR_SHIFT;
		} while (bv.bv_len -= ic->sectors_per_block << SECTOR_SHIFT);

		if (unlikely(dio->op == REQ_OP_READ))
			flush_dcache_page(bv.bv_page);
		kunmap_local(mem);
	} while (n_sectors);

	if (likely(dio->op == REQ_OP_WRITE)) {
		smp_mb();
		if (unlikely(waitqueue_active(&ic->copy_to_journal_wait)))
			wake_up(&ic->copy_to_journal_wait);
		if (READ_ONCE(ic->free_sectors) <= ic->free_sectors_threshold)
			queue_work(ic->commit_wq, &ic->commit_work);
		else
			schedule_autocommit(ic);
	} else
		remove_range(ic, &dio->range);

	if (unlikely(bio->bi_iter.bi_size)) {
		sector_t area, offset;

		dio->range.logical_sector = logical_sector;
		get_area_and_offset(ic, dio->range.logical_sector, &area, &offset);
		dio->metadata_block = get_metadata_sector_and_offset(ic, area, offset, &dio->metadata_offset);
		return true;
	}

	return false;
}

static void dm_integrity_map_continue(struct dm_integrity_io *dio, bool from_map)
{
	struct dm_integrity_c *ic = dio->ic;
	struct bio *bio = dm_bio_from_per_bio_data(dio, sizeof(struct dm_integrity_io));
	unsigned int journal_section, journal_entry;
	unsigned int journal_read_pos;
	struct completion read_comp;
	bool discard_retried = false;
	bool need_sync_io = ic->internal_hash && dio->op == REQ_OP_READ;

	if (unlikely(dio->op == REQ_OP_DISCARD) && ic->mode != 'D')
		need_sync_io = true;

	if (need_sync_io && from_map) {
		INIT_WORK(&dio->work, integrity_bio_wait);
		queue_work(ic->offload_wq, &dio->work);
		return;
	}

lock_retry:
	spin_lock_irq(&ic->endio_wait.lock);
retry:
	if (unlikely(dm_integrity_failed(ic))) {
		spin_unlock_irq(&ic->endio_wait.lock);
		do_endio(ic, bio);
		return;
	}
	dio->range.n_sectors = bio_sectors(bio);
	journal_read_pos = NOT_FOUND;
	if (ic->mode == 'J' && likely(dio->op != REQ_OP_DISCARD)) {
		if (dio->op == REQ_OP_WRITE) {
			unsigned int next_entry, i, pos;
			unsigned int ws, we, range_sectors;

			dio->range.n_sectors = min(dio->range.n_sectors,
						   (sector_t)ic->free_sectors << ic->sb->log2_sectors_per_block);
			if (unlikely(!dio->range.n_sectors)) {
				if (from_map)
					goto offload_to_thread;
				sleep_on_endio_wait(ic);
				goto retry;
			}
			range_sectors = dio->range.n_sectors >> ic->sb->log2_sectors_per_block;
			ic->free_sectors -= range_sectors;
			journal_section = ic->free_section;
			journal_entry = ic->free_section_entry;

			next_entry = ic->free_section_entry + range_sectors;
			ic->free_section_entry = next_entry % ic->journal_section_entries;
			ic->free_section += next_entry / ic->journal_section_entries;
			ic->n_uncommitted_sections += next_entry / ic->journal_section_entries;
			wraparound_section(ic, &ic->free_section);

			pos = journal_section * ic->journal_section_entries + journal_entry;
			ws = journal_section;
			we = journal_entry;
			i = 0;
			do {
				struct journal_entry *je;

				add_journal_node(ic, &ic->journal_tree[pos], dio->range.logical_sector + i);
				pos++;
				if (unlikely(pos >= ic->journal_entries))
					pos = 0;

				je = access_journal_entry(ic, ws, we);
				BUG_ON(!journal_entry_is_unused(je));
				journal_entry_set_inprogress(je);
				we++;
				if (unlikely(we == ic->journal_section_entries)) {
					we = 0;
					ws++;
					wraparound_section(ic, &ws);
				}
			} while ((i += ic->sectors_per_block) < dio->range.n_sectors);

			spin_unlock_irq(&ic->endio_wait.lock);
			goto journal_read_write;
		} else {
			sector_t next_sector;

			journal_read_pos = find_journal_node(ic, dio->range.logical_sector, &next_sector);
			if (likely(journal_read_pos == NOT_FOUND)) {
				if (unlikely(dio->range.n_sectors > next_sector - dio->range.logical_sector))
					dio->range.n_sectors = next_sector - dio->range.logical_sector;
			} else {
				unsigned int i;
				unsigned int jp = journal_read_pos + 1;
<<<<<<< HEAD
=======

>>>>>>> 5729a900
				for (i = ic->sectors_per_block; i < dio->range.n_sectors; i += ic->sectors_per_block, jp++) {
					if (!test_journal_node(ic, jp, dio->range.logical_sector + i))
						break;
				}
				dio->range.n_sectors = i;
			}
		}
	}
	if (unlikely(!add_new_range(ic, &dio->range, true))) {
		/*
		 * We must not sleep in the request routine because it could
		 * stall bios on current->bio_list.
		 * So, we offload the bio to a workqueue if we have to sleep.
		 */
		if (from_map) {
offload_to_thread:
			spin_unlock_irq(&ic->endio_wait.lock);
			INIT_WORK(&dio->work, integrity_bio_wait);
			queue_work(ic->wait_wq, &dio->work);
			return;
		}
		if (journal_read_pos != NOT_FOUND)
			dio->range.n_sectors = ic->sectors_per_block;
		wait_and_add_new_range(ic, &dio->range);
		/*
		 * wait_and_add_new_range drops the spinlock, so the journal
		 * may have been changed arbitrarily. We need to recheck.
		 * To simplify the code, we restrict I/O size to just one block.
		 */
		if (journal_read_pos != NOT_FOUND) {
			sector_t next_sector;
<<<<<<< HEAD
			unsigned int new_pos = find_journal_node(ic, dio->range.logical_sector, &next_sector);
=======
			unsigned int new_pos;

			new_pos = find_journal_node(ic, dio->range.logical_sector, &next_sector);
>>>>>>> 5729a900
			if (unlikely(new_pos != journal_read_pos)) {
				remove_range_unlocked(ic, &dio->range);
				goto retry;
			}
		}
	}
	if (ic->mode == 'J' && likely(dio->op == REQ_OP_DISCARD) && !discard_retried) {
		sector_t next_sector;
<<<<<<< HEAD
		unsigned int new_pos = find_journal_node(ic, dio->range.logical_sector, &next_sector);
=======
		unsigned int new_pos;

		new_pos = find_journal_node(ic, dio->range.logical_sector, &next_sector);
>>>>>>> 5729a900
		if (unlikely(new_pos != NOT_FOUND) ||
		    unlikely(next_sector < dio->range.logical_sector - dio->range.n_sectors)) {
			remove_range_unlocked(ic, &dio->range);
			spin_unlock_irq(&ic->endio_wait.lock);
			queue_work(ic->commit_wq, &ic->commit_work);
			flush_workqueue(ic->commit_wq);
			queue_work(ic->writer_wq, &ic->writer_work);
			flush_workqueue(ic->writer_wq);
			discard_retried = true;
			goto lock_retry;
		}
	}
	spin_unlock_irq(&ic->endio_wait.lock);

	if (unlikely(journal_read_pos != NOT_FOUND)) {
		journal_section = journal_read_pos / ic->journal_section_entries;
		journal_entry = journal_read_pos % ic->journal_section_entries;
		goto journal_read_write;
	}

	if (ic->mode == 'B' && (dio->op == REQ_OP_WRITE || unlikely(dio->op == REQ_OP_DISCARD))) {
		if (!block_bitmap_op(ic, ic->may_write_bitmap, dio->range.logical_sector,
				     dio->range.n_sectors, BITMAP_OP_TEST_ALL_SET)) {
			struct bitmap_block_status *bbs;

			bbs = sector_to_bitmap_block(ic, dio->range.logical_sector);
			spin_lock(&bbs->bio_queue_lock);
			bio_list_add(&bbs->bio_queue, bio);
			spin_unlock(&bbs->bio_queue_lock);
			queue_work(ic->writer_wq, &bbs->work);
			return;
		}
	}

	dio->in_flight = (atomic_t)ATOMIC_INIT(2);

	if (need_sync_io) {
		init_completion(&read_comp);
		dio->completion = &read_comp;
	} else
		dio->completion = NULL;

	dm_bio_record(&dio->bio_details, bio);
	bio_set_dev(bio, ic->dev->bdev);
	bio->bi_integrity = NULL;
	bio->bi_opf &= ~REQ_INTEGRITY;
	bio->bi_end_io = integrity_end_io;
	bio->bi_iter.bi_size = dio->range.n_sectors << SECTOR_SHIFT;

	if (unlikely(dio->op == REQ_OP_DISCARD) && likely(ic->mode != 'D')) {
		integrity_metadata(&dio->work);
		dm_integrity_flush_buffers(ic, false);

		dio->in_flight = (atomic_t)ATOMIC_INIT(1);
		dio->completion = NULL;

		submit_bio_noacct(bio);

		return;
	}

	submit_bio_noacct(bio);

	if (need_sync_io) {
		wait_for_completion_io(&read_comp);
		if (ic->sb->flags & cpu_to_le32(SB_FLAG_RECALCULATING) &&
		    dio->range.logical_sector + dio->range.n_sectors > le64_to_cpu(ic->sb->recalc_sector))
			goto skip_check;
		if (ic->mode == 'B') {
			if (!block_bitmap_op(ic, ic->recalc_bitmap, dio->range.logical_sector,
					     dio->range.n_sectors, BITMAP_OP_TEST_ALL_CLEAR))
				goto skip_check;
		}

		if (likely(!bio->bi_status))
			integrity_metadata(&dio->work);
		else
skip_check:
			dec_in_flight(dio);
	} else {
		INIT_WORK(&dio->work, integrity_metadata);
		queue_work(ic->metadata_wq, &dio->work);
	}

	return;

journal_read_write:
	if (unlikely(__journal_read_write(dio, bio, journal_section, journal_entry)))
		goto lock_retry;

	do_endio_flush(ic, dio);
}


static void integrity_bio_wait(struct work_struct *w)
{
	struct dm_integrity_io *dio = container_of(w, struct dm_integrity_io, work);

	dm_integrity_map_continue(dio, false);
}

static void pad_uncommitted(struct dm_integrity_c *ic)
{
	if (ic->free_section_entry) {
		ic->free_sectors -= ic->journal_section_entries - ic->free_section_entry;
		ic->free_section_entry = 0;
		ic->free_section++;
		wraparound_section(ic, &ic->free_section);
		ic->n_uncommitted_sections++;
	}
	if (WARN_ON(ic->journal_sections * ic->journal_section_entries !=
		    (ic->n_uncommitted_sections + ic->n_committed_sections) *
		    ic->journal_section_entries + ic->free_sectors)) {
		DMCRIT("journal_sections %u, journal_section_entries %u, "
		       "n_uncommitted_sections %u, n_committed_sections %u, "
		       "journal_section_entries %u, free_sectors %u",
		       ic->journal_sections, ic->journal_section_entries,
		       ic->n_uncommitted_sections, ic->n_committed_sections,
		       ic->journal_section_entries, ic->free_sectors);
	}
}

static void integrity_commit(struct work_struct *w)
{
	struct dm_integrity_c *ic = container_of(w, struct dm_integrity_c, commit_work);
	unsigned int commit_start, commit_sections;
	unsigned int i, j, n;
	struct bio *flushes;

	del_timer(&ic->autocommit_timer);

	spin_lock_irq(&ic->endio_wait.lock);
	flushes = bio_list_get(&ic->flush_bio_list);
	if (unlikely(ic->mode != 'J')) {
		spin_unlock_irq(&ic->endio_wait.lock);
		dm_integrity_flush_buffers(ic, true);
		goto release_flush_bios;
	}

	pad_uncommitted(ic);
	commit_start = ic->uncommitted_section;
	commit_sections = ic->n_uncommitted_sections;
	spin_unlock_irq(&ic->endio_wait.lock);

	if (!commit_sections)
		goto release_flush_bios;

	ic->wrote_to_journal = true;

	i = commit_start;
	for (n = 0; n < commit_sections; n++) {
		for (j = 0; j < ic->journal_section_entries; j++) {
			struct journal_entry *je;

			je = access_journal_entry(ic, i, j);
			io_wait_event(ic->copy_to_journal_wait, !journal_entry_is_inprogress(je));
		}
		for (j = 0; j < ic->journal_section_sectors; j++) {
			struct journal_sector *js;

			js = access_journal(ic, i, j);
			js->commit_id = dm_integrity_commit_id(ic, i, j, ic->commit_seq);
		}
		i++;
		if (unlikely(i >= ic->journal_sections))
			ic->commit_seq = next_commit_seq(ic->commit_seq);
		wraparound_section(ic, &i);
	}
	smp_rmb();

	write_journal(ic, commit_start, commit_sections);

	spin_lock_irq(&ic->endio_wait.lock);
	ic->uncommitted_section += commit_sections;
	wraparound_section(ic, &ic->uncommitted_section);
	ic->n_uncommitted_sections -= commit_sections;
	ic->n_committed_sections += commit_sections;
	spin_unlock_irq(&ic->endio_wait.lock);

	if (READ_ONCE(ic->free_sectors) <= ic->free_sectors_threshold)
		queue_work(ic->writer_wq, &ic->writer_work);

release_flush_bios:
	while (flushes) {
		struct bio *next = flushes->bi_next;

		flushes->bi_next = NULL;
		do_endio(ic, flushes);
		flushes = next;
	}
}

static void complete_copy_from_journal(unsigned long error, void *context)
{
	struct journal_io *io = context;
	struct journal_completion *comp = io->comp;
	struct dm_integrity_c *ic = comp->ic;

	remove_range(ic, &io->range);
	mempool_free(io, &ic->journal_io_mempool);
	if (unlikely(error != 0))
		dm_integrity_io_error(ic, "copying from journal", -EIO);
	complete_journal_op(comp);
}

static void restore_last_bytes(struct dm_integrity_c *ic, struct journal_sector *js,
			       struct journal_entry *je)
{
	unsigned int s = 0;
<<<<<<< HEAD
=======

>>>>>>> 5729a900
	do {
		js->commit_id = je->last_bytes[s];
		js++;
	} while (++s < ic->sectors_per_block);
}

static void do_journal_write(struct dm_integrity_c *ic, unsigned int write_start,
			     unsigned int write_sections, bool from_replay)
{
	unsigned int i, j, n;
	struct journal_completion comp;
	struct blk_plug plug;

	blk_start_plug(&plug);

	comp.ic = ic;
	comp.in_flight = (atomic_t)ATOMIC_INIT(1);
	init_completion(&comp.comp);

	i = write_start;
	for (n = 0; n < write_sections; n++, i++, wraparound_section(ic, &i)) {
#ifndef INTERNAL_VERIFY
		if (unlikely(from_replay))
#endif
			rw_section_mac(ic, i, false);
		for (j = 0; j < ic->journal_section_entries; j++) {
			struct journal_entry *je = access_journal_entry(ic, i, j);
			sector_t sec, area, offset;
			unsigned int k, l, next_loop;
			sector_t metadata_block;
			unsigned int metadata_offset;
			struct journal_io *io;

			if (journal_entry_is_unused(je))
				continue;
			BUG_ON(unlikely(journal_entry_is_inprogress(je)) && !from_replay);
			sec = journal_entry_get_sector(je);
			if (unlikely(from_replay)) {
				if (unlikely(sec & (unsigned int)(ic->sectors_per_block - 1))) {
					dm_integrity_io_error(ic, "invalid sector in journal", -EIO);
					sec &= ~(sector_t)(ic->sectors_per_block - 1);
				}
				if (unlikely(sec >= ic->provided_data_sectors)) {
					journal_entry_set_unused(je);
					continue;
				}
			}
			get_area_and_offset(ic, sec, &area, &offset);
			restore_last_bytes(ic, access_journal_data(ic, i, j), je);
			for (k = j + 1; k < ic->journal_section_entries; k++) {
				struct journal_entry *je2 = access_journal_entry(ic, i, k);
				sector_t sec2, area2, offset2;

				if (journal_entry_is_unused(je2))
					break;
				BUG_ON(unlikely(journal_entry_is_inprogress(je2)) && !from_replay);
				sec2 = journal_entry_get_sector(je2);
				if (unlikely(sec2 >= ic->provided_data_sectors))
					break;
				get_area_and_offset(ic, sec2, &area2, &offset2);
				if (area2 != area || offset2 != offset + ((k - j) << ic->sb->log2_sectors_per_block))
					break;
				restore_last_bytes(ic, access_journal_data(ic, i, k), je2);
			}
			next_loop = k - 1;

			io = mempool_alloc(&ic->journal_io_mempool, GFP_NOIO);
			io->comp = &comp;
			io->range.logical_sector = sec;
			io->range.n_sectors = (k - j) << ic->sb->log2_sectors_per_block;

			spin_lock_irq(&ic->endio_wait.lock);
			add_new_range_and_wait(ic, &io->range);

			if (likely(!from_replay)) {
				struct journal_node *section_node = &ic->journal_tree[i * ic->journal_section_entries];

				/* don't write if there is newer committed sector */
				while (j < k && find_newer_committed_node(ic, &section_node[j])) {
					struct journal_entry *je2 = access_journal_entry(ic, i, j);

					journal_entry_set_unused(je2);
					remove_journal_node(ic, &section_node[j]);
					j++;
					sec += ic->sectors_per_block;
					offset += ic->sectors_per_block;
				}
				while (j < k && find_newer_committed_node(ic, &section_node[k - 1])) {
					struct journal_entry *je2 = access_journal_entry(ic, i, k - 1);

					journal_entry_set_unused(je2);
					remove_journal_node(ic, &section_node[k - 1]);
					k--;
				}
				if (j == k) {
					remove_range_unlocked(ic, &io->range);
					spin_unlock_irq(&ic->endio_wait.lock);
					mempool_free(io, &ic->journal_io_mempool);
					goto skip_io;
				}
				for (l = j; l < k; l++)
					remove_journal_node(ic, &section_node[l]);
			}
			spin_unlock_irq(&ic->endio_wait.lock);

			metadata_block = get_metadata_sector_and_offset(ic, area, offset, &metadata_offset);
			for (l = j; l < k; l++) {
				int r;
				struct journal_entry *je2 = access_journal_entry(ic, i, l);

				if (
#ifndef INTERNAL_VERIFY
				    unlikely(from_replay) &&
#endif
				    ic->internal_hash) {
					char test_tag[max_t(size_t, HASH_MAX_DIGESTSIZE, MAX_TAG_SIZE)];

					integrity_sector_checksum(ic, sec + ((l - j) << ic->sb->log2_sectors_per_block),
								  (char *)access_journal_data(ic, i, l), test_tag);
					if (unlikely(memcmp(test_tag, journal_entry_tag(ic, je2), ic->tag_size))) {
						dm_integrity_io_error(ic, "tag mismatch when replaying journal", -EILSEQ);
						dm_audit_log_target(DM_MSG_PREFIX, "integrity-replay-journal", ic->ti, 0);
					}
				}

				journal_entry_set_unused(je2);
				r = dm_integrity_rw_tag(ic, journal_entry_tag(ic, je2), &metadata_block, &metadata_offset,
							ic->tag_size, TAG_WRITE);
				if (unlikely(r))
					dm_integrity_io_error(ic, "reading tags", r);
			}

			atomic_inc(&comp.in_flight);
			copy_from_journal(ic, i, j << ic->sb->log2_sectors_per_block,
					  (k - j) << ic->sb->log2_sectors_per_block,
					  get_data_sector(ic, area, offset),
					  complete_copy_from_journal, io);
skip_io:
			j = next_loop;
		}
	}

	dm_bufio_write_dirty_buffers_async(ic->bufio);

	blk_finish_plug(&plug);

	complete_journal_op(&comp);
	wait_for_completion_io(&comp.comp);

	dm_integrity_flush_buffers(ic, true);
}

static void integrity_writer(struct work_struct *w)
{
	struct dm_integrity_c *ic = container_of(w, struct dm_integrity_c, writer_work);
	unsigned int write_start, write_sections;
<<<<<<< HEAD

=======
>>>>>>> 5729a900
	unsigned int prev_free_sectors;

	spin_lock_irq(&ic->endio_wait.lock);
	write_start = ic->committed_section;
	write_sections = ic->n_committed_sections;
	spin_unlock_irq(&ic->endio_wait.lock);

	if (!write_sections)
		return;

	do_journal_write(ic, write_start, write_sections, false);

	spin_lock_irq(&ic->endio_wait.lock);

	ic->committed_section += write_sections;
	wraparound_section(ic, &ic->committed_section);
	ic->n_committed_sections -= write_sections;

	prev_free_sectors = ic->free_sectors;
	ic->free_sectors += write_sections * ic->journal_section_entries;
	if (unlikely(!prev_free_sectors))
		wake_up_locked(&ic->endio_wait);

	spin_unlock_irq(&ic->endio_wait.lock);
}

static void recalc_write_super(struct dm_integrity_c *ic)
{
	int r;

	dm_integrity_flush_buffers(ic, false);
	if (dm_integrity_failed(ic))
		return;

	r = sync_rw_sb(ic, REQ_OP_WRITE);
	if (unlikely(r))
		dm_integrity_io_error(ic, "writing superblock", r);
}

static void integrity_recalc(struct work_struct *w)
{
	struct dm_integrity_c *ic = container_of(w, struct dm_integrity_c, recalc_work);
	struct dm_integrity_range range;
	struct dm_io_request io_req;
	struct dm_io_region io_loc;
	sector_t area, offset;
	sector_t metadata_block;
	unsigned int metadata_offset;
	sector_t logical_sector, n_sectors;
	__u8 *t;
	unsigned int i;
	int r;
	unsigned int super_counter = 0;

	DEBUG_print("start recalculation... (position %llx)\n", le64_to_cpu(ic->sb->recalc_sector));

	spin_lock_irq(&ic->endio_wait.lock);

next_chunk:

	if (unlikely(dm_post_suspending(ic->ti)))
		goto unlock_ret;

	range.logical_sector = le64_to_cpu(ic->sb->recalc_sector);
	if (unlikely(range.logical_sector >= ic->provided_data_sectors)) {
		if (ic->mode == 'B') {
			block_bitmap_op(ic, ic->recalc_bitmap, 0, ic->provided_data_sectors, BITMAP_OP_CLEAR);
			DEBUG_print("queue_delayed_work: bitmap_flush_work\n");
			queue_delayed_work(ic->commit_wq, &ic->bitmap_flush_work, 0);
		}
		goto unlock_ret;
	}

	get_area_and_offset(ic, range.logical_sector, &area, &offset);
	range.n_sectors = min((sector_t)RECALC_SECTORS, ic->provided_data_sectors - range.logical_sector);
	if (!ic->meta_dev)
		range.n_sectors = min(range.n_sectors, ((sector_t)1U << ic->sb->log2_interleave_sectors) - (unsigned int)offset);

	add_new_range_and_wait(ic, &range);
	spin_unlock_irq(&ic->endio_wait.lock);
	logical_sector = range.logical_sector;
	n_sectors = range.n_sectors;

	if (ic->mode == 'B') {
		if (block_bitmap_op(ic, ic->recalc_bitmap, logical_sector, n_sectors, BITMAP_OP_TEST_ALL_CLEAR))
			goto advance_and_next;

		while (block_bitmap_op(ic, ic->recalc_bitmap, logical_sector,
				       ic->sectors_per_block, BITMAP_OP_TEST_ALL_CLEAR)) {
			logical_sector += ic->sectors_per_block;
			n_sectors -= ic->sectors_per_block;
			cond_resched();
		}
		while (block_bitmap_op(ic, ic->recalc_bitmap, logical_sector + n_sectors - ic->sectors_per_block,
				       ic->sectors_per_block, BITMAP_OP_TEST_ALL_CLEAR)) {
			n_sectors -= ic->sectors_per_block;
			cond_resched();
		}
		get_area_and_offset(ic, logical_sector, &area, &offset);
	}

	DEBUG_print("recalculating: %llx, %llx\n", logical_sector, n_sectors);

	if (unlikely(++super_counter == RECALC_WRITE_SUPER)) {
		recalc_write_super(ic);
		if (ic->mode == 'B')
			queue_delayed_work(ic->commit_wq, &ic->bitmap_flush_work, ic->bitmap_flush_interval);

		super_counter = 0;
	}

	if (unlikely(dm_integrity_failed(ic)))
		goto err;

	io_req.bi_opf = REQ_OP_READ;
	io_req.mem.type = DM_IO_VMA;
	io_req.mem.ptr.addr = ic->recalc_buffer;
	io_req.notify.fn = NULL;
	io_req.client = ic->io;
	io_loc.bdev = ic->dev->bdev;
	io_loc.sector = get_data_sector(ic, area, offset);
	io_loc.count = n_sectors;

	r = dm_io(&io_req, 1, &io_loc, NULL);
	if (unlikely(r)) {
		dm_integrity_io_error(ic, "reading data", r);
		goto err;
	}

	t = ic->recalc_tags;
	for (i = 0; i < n_sectors; i += ic->sectors_per_block) {
		integrity_sector_checksum(ic, logical_sector + i, ic->recalc_buffer + (i << SECTOR_SHIFT), t);
		t += ic->tag_size;
	}

	metadata_block = get_metadata_sector_and_offset(ic, area, offset, &metadata_offset);

	r = dm_integrity_rw_tag(ic, ic->recalc_tags, &metadata_block, &metadata_offset, t - ic->recalc_tags, TAG_WRITE);
	if (unlikely(r)) {
		dm_integrity_io_error(ic, "writing tags", r);
		goto err;
	}

	if (ic->mode == 'B') {
		sector_t start, end;

		start = (range.logical_sector >>
			 (ic->sb->log2_sectors_per_block + ic->log2_blocks_per_bitmap_bit)) <<
			(ic->sb->log2_sectors_per_block + ic->log2_blocks_per_bitmap_bit);
		end = ((range.logical_sector + range.n_sectors) >>
		       (ic->sb->log2_sectors_per_block + ic->log2_blocks_per_bitmap_bit)) <<
			(ic->sb->log2_sectors_per_block + ic->log2_blocks_per_bitmap_bit);
		block_bitmap_op(ic, ic->recalc_bitmap, start, end - start, BITMAP_OP_CLEAR);
	}

advance_and_next:
	cond_resched();

	spin_lock_irq(&ic->endio_wait.lock);
	remove_range_unlocked(ic, &range);
	ic->sb->recalc_sector = cpu_to_le64(range.logical_sector + range.n_sectors);
	goto next_chunk;

err:
	remove_range(ic, &range);
	return;

unlock_ret:
	spin_unlock_irq(&ic->endio_wait.lock);

	recalc_write_super(ic);
}

static void bitmap_block_work(struct work_struct *w)
{
	struct bitmap_block_status *bbs = container_of(w, struct bitmap_block_status, work);
	struct dm_integrity_c *ic = bbs->ic;
	struct bio *bio;
	struct bio_list bio_queue;
	struct bio_list waiting;

	bio_list_init(&waiting);

	spin_lock(&bbs->bio_queue_lock);
	bio_queue = bbs->bio_queue;
	bio_list_init(&bbs->bio_queue);
	spin_unlock(&bbs->bio_queue_lock);

	while ((bio = bio_list_pop(&bio_queue))) {
		struct dm_integrity_io *dio;

		dio = dm_per_bio_data(bio, sizeof(struct dm_integrity_io));

		if (block_bitmap_op(ic, ic->may_write_bitmap, dio->range.logical_sector,
				    dio->range.n_sectors, BITMAP_OP_TEST_ALL_SET)) {
			remove_range(ic, &dio->range);
			INIT_WORK(&dio->work, integrity_bio_wait);
			queue_work(ic->offload_wq, &dio->work);
		} else {
			block_bitmap_op(ic, ic->journal, dio->range.logical_sector,
					dio->range.n_sectors, BITMAP_OP_SET);
			bio_list_add(&waiting, bio);
		}
	}

	if (bio_list_empty(&waiting))
		return;

	rw_journal_sectors(ic, REQ_OP_WRITE | REQ_FUA | REQ_SYNC,
			   bbs->idx * (BITMAP_BLOCK_SIZE >> SECTOR_SHIFT),
			   BITMAP_BLOCK_SIZE >> SECTOR_SHIFT, NULL);

	while ((bio = bio_list_pop(&waiting))) {
		struct dm_integrity_io *dio = dm_per_bio_data(bio, sizeof(struct dm_integrity_io));

		block_bitmap_op(ic, ic->may_write_bitmap, dio->range.logical_sector,
				dio->range.n_sectors, BITMAP_OP_SET);

		remove_range(ic, &dio->range);
		INIT_WORK(&dio->work, integrity_bio_wait);
		queue_work(ic->offload_wq, &dio->work);
	}

	queue_delayed_work(ic->commit_wq, &ic->bitmap_flush_work, ic->bitmap_flush_interval);
}

static void bitmap_flush_work(struct work_struct *work)
{
	struct dm_integrity_c *ic = container_of(work, struct dm_integrity_c, bitmap_flush_work.work);
	struct dm_integrity_range range;
	unsigned long limit;
	struct bio *bio;

	dm_integrity_flush_buffers(ic, false);

	range.logical_sector = 0;
	range.n_sectors = ic->provided_data_sectors;

	spin_lock_irq(&ic->endio_wait.lock);
	add_new_range_and_wait(ic, &range);
	spin_unlock_irq(&ic->endio_wait.lock);

	dm_integrity_flush_buffers(ic, true);

	limit = ic->provided_data_sectors;
	if (ic->sb->flags & cpu_to_le32(SB_FLAG_RECALCULATING)) {
		limit = le64_to_cpu(ic->sb->recalc_sector)
			>> (ic->sb->log2_sectors_per_block + ic->log2_blocks_per_bitmap_bit)
			<< (ic->sb->log2_sectors_per_block + ic->log2_blocks_per_bitmap_bit);
	}
	/*DEBUG_print("zeroing journal\n");*/
	block_bitmap_op(ic, ic->journal, 0, limit, BITMAP_OP_CLEAR);
	block_bitmap_op(ic, ic->may_write_bitmap, 0, limit, BITMAP_OP_CLEAR);

	rw_journal_sectors(ic, REQ_OP_WRITE | REQ_FUA | REQ_SYNC, 0,
			   ic->n_bitmap_blocks * (BITMAP_BLOCK_SIZE >> SECTOR_SHIFT), NULL);

	spin_lock_irq(&ic->endio_wait.lock);
	remove_range_unlocked(ic, &range);
	while (unlikely((bio = bio_list_pop(&ic->synchronous_bios)) != NULL)) {
		bio_endio(bio);
		spin_unlock_irq(&ic->endio_wait.lock);
		spin_lock_irq(&ic->endio_wait.lock);
	}
	spin_unlock_irq(&ic->endio_wait.lock);
}


static void init_journal(struct dm_integrity_c *ic, unsigned int start_section,
			 unsigned int n_sections, unsigned char commit_seq)
{
	unsigned int i, j, n;

	if (!n_sections)
		return;

	for (n = 0; n < n_sections; n++) {
		i = start_section + n;
		wraparound_section(ic, &i);
		for (j = 0; j < ic->journal_section_sectors; j++) {
			struct journal_sector *js = access_journal(ic, i, j);

			BUILD_BUG_ON(sizeof(js->sectors) != JOURNAL_SECTOR_DATA);
			memset(&js->sectors, 0, sizeof(js->sectors));
			js->commit_id = dm_integrity_commit_id(ic, i, j, commit_seq);
		}
		for (j = 0; j < ic->journal_section_entries; j++) {
			struct journal_entry *je = access_journal_entry(ic, i, j);

			journal_entry_set_unused(je);
		}
	}

	write_journal(ic, start_section, n_sections);
}

static int find_commit_seq(struct dm_integrity_c *ic, unsigned int i, unsigned int j, commit_id_t id)
{
	unsigned char k;

	for (k = 0; k < N_COMMIT_IDS; k++) {
		if (dm_integrity_commit_id(ic, i, j, k) == id)
			return k;
	}
	dm_integrity_io_error(ic, "journal commit id", -EIO);
	return -EIO;
}

static void replay_journal(struct dm_integrity_c *ic)
{
	unsigned int i, j;
	bool used_commit_ids[N_COMMIT_IDS];
	unsigned int max_commit_id_sections[N_COMMIT_IDS];
	unsigned int write_start, write_sections;
	unsigned int continue_section;
	bool journal_empty;
	unsigned char unused, last_used, want_commit_seq;

	if (ic->mode == 'R')
		return;

	if (ic->journal_uptodate)
		return;

	last_used = 0;
	write_start = 0;

	if (!ic->just_formatted) {
		DEBUG_print("reading journal\n");
		rw_journal(ic, REQ_OP_READ, 0, ic->journal_sections, NULL);
		if (ic->journal_io)
			DEBUG_bytes(lowmem_page_address(ic->journal_io[0].page), 64, "read journal");
		if (ic->journal_io) {
			struct journal_completion crypt_comp;

			crypt_comp.ic = ic;
			init_completion(&crypt_comp.comp);
			crypt_comp.in_flight = (atomic_t)ATOMIC_INIT(0);
			encrypt_journal(ic, false, 0, ic->journal_sections, &crypt_comp);
			wait_for_completion(&crypt_comp.comp);
		}
		DEBUG_bytes(lowmem_page_address(ic->journal[0].page), 64, "decrypted journal");
	}

	if (dm_integrity_failed(ic))
		goto clear_journal;

	journal_empty = true;
	memset(used_commit_ids, 0, sizeof(used_commit_ids));
	memset(max_commit_id_sections, 0, sizeof(max_commit_id_sections));
	for (i = 0; i < ic->journal_sections; i++) {
		for (j = 0; j < ic->journal_section_sectors; j++) {
			int k;
			struct journal_sector *js = access_journal(ic, i, j);

			k = find_commit_seq(ic, i, j, js->commit_id);
			if (k < 0)
				goto clear_journal;
			used_commit_ids[k] = true;
			max_commit_id_sections[k] = i;
		}
		if (journal_empty) {
			for (j = 0; j < ic->journal_section_entries; j++) {
				struct journal_entry *je = access_journal_entry(ic, i, j);

				if (!journal_entry_is_unused(je)) {
					journal_empty = false;
					break;
				}
			}
		}
	}

	if (!used_commit_ids[N_COMMIT_IDS - 1]) {
		unused = N_COMMIT_IDS - 1;
		while (unused && !used_commit_ids[unused - 1])
			unused--;
	} else {
		for (unused = 0; unused < N_COMMIT_IDS; unused++)
			if (!used_commit_ids[unused])
				break;
		if (unused == N_COMMIT_IDS) {
			dm_integrity_io_error(ic, "journal commit ids", -EIO);
			goto clear_journal;
		}
	}
	DEBUG_print("first unused commit seq %d [%d,%d,%d,%d]\n",
		    unused, used_commit_ids[0], used_commit_ids[1],
		    used_commit_ids[2], used_commit_ids[3]);

	last_used = prev_commit_seq(unused);
	want_commit_seq = prev_commit_seq(last_used);

	if (!used_commit_ids[want_commit_seq] && used_commit_ids[prev_commit_seq(want_commit_seq)])
		journal_empty = true;

	write_start = max_commit_id_sections[last_used] + 1;
	if (unlikely(write_start >= ic->journal_sections))
		want_commit_seq = next_commit_seq(want_commit_seq);
	wraparound_section(ic, &write_start);

	i = write_start;
	for (write_sections = 0; write_sections < ic->journal_sections; write_sections++) {
		for (j = 0; j < ic->journal_section_sectors; j++) {
			struct journal_sector *js = access_journal(ic, i, j);

			if (js->commit_id != dm_integrity_commit_id(ic, i, j, want_commit_seq)) {
				/*
				 * This could be caused by crash during writing.
				 * We won't replay the inconsistent part of the
				 * journal.
				 */
				DEBUG_print("commit id mismatch at position (%u, %u): %d != %d\n",
					    i, j, find_commit_seq(ic, i, j, js->commit_id), want_commit_seq);
				goto brk;
			}
		}
		i++;
		if (unlikely(i >= ic->journal_sections))
			want_commit_seq = next_commit_seq(want_commit_seq);
		wraparound_section(ic, &i);
	}
brk:

	if (!journal_empty) {
		DEBUG_print("replaying %u sections, starting at %u, commit seq %d\n",
			    write_sections, write_start, want_commit_seq);
		do_journal_write(ic, write_start, write_sections, true);
	}

	if (write_sections == ic->journal_sections && (ic->mode == 'J' || journal_empty)) {
		continue_section = write_start;
		ic->commit_seq = want_commit_seq;
		DEBUG_print("continuing from section %u, commit seq %d\n", write_start, ic->commit_seq);
	} else {
		unsigned int s;
		unsigned char erase_seq;

clear_journal:
		DEBUG_print("clearing journal\n");

		erase_seq = prev_commit_seq(prev_commit_seq(last_used));
		s = write_start;
		init_journal(ic, s, 1, erase_seq);
		s++;
		wraparound_section(ic, &s);
		if (ic->journal_sections >= 2) {
			init_journal(ic, s, ic->journal_sections - 2, erase_seq);
			s += ic->journal_sections - 2;
			wraparound_section(ic, &s);
			init_journal(ic, s, 1, erase_seq);
		}

		continue_section = 0;
		ic->commit_seq = next_commit_seq(erase_seq);
	}

	ic->committed_section = continue_section;
	ic->n_committed_sections = 0;

	ic->uncommitted_section = continue_section;
	ic->n_uncommitted_sections = 0;

	ic->free_section = continue_section;
	ic->free_section_entry = 0;
	ic->free_sectors = ic->journal_entries;

	ic->journal_tree_root = RB_ROOT;
	for (i = 0; i < ic->journal_entries; i++)
		init_journal_node(&ic->journal_tree[i]);
}

static void dm_integrity_enter_synchronous_mode(struct dm_integrity_c *ic)
{
	DEBUG_print("%s\n", __func__);

	if (ic->mode == 'B') {
		ic->bitmap_flush_interval = msecs_to_jiffies(10) + 1;
		ic->synchronous_mode = 1;

		cancel_delayed_work_sync(&ic->bitmap_flush_work);
		queue_delayed_work(ic->commit_wq, &ic->bitmap_flush_work, 0);
		flush_workqueue(ic->commit_wq);
	}
}

static int dm_integrity_reboot(struct notifier_block *n, unsigned long code, void *x)
{
	struct dm_integrity_c *ic = container_of(n, struct dm_integrity_c, reboot_notifier);

	DEBUG_print("%s\n", __func__);

	dm_integrity_enter_synchronous_mode(ic);

	return NOTIFY_DONE;
}

static void dm_integrity_postsuspend(struct dm_target *ti)
{
	struct dm_integrity_c *ic = (struct dm_integrity_c *)ti->private;
	int r;

	WARN_ON(unregister_reboot_notifier(&ic->reboot_notifier));

	del_timer_sync(&ic->autocommit_timer);

	if (ic->recalc_wq)
		drain_workqueue(ic->recalc_wq);

	if (ic->mode == 'B')
		cancel_delayed_work_sync(&ic->bitmap_flush_work);

	queue_work(ic->commit_wq, &ic->commit_work);
	drain_workqueue(ic->commit_wq);

	if (ic->mode == 'J') {
		queue_work(ic->writer_wq, &ic->writer_work);
		drain_workqueue(ic->writer_wq);
		dm_integrity_flush_buffers(ic, true);
		if (ic->wrote_to_journal) {
			init_journal(ic, ic->free_section,
				     ic->journal_sections - ic->free_section, ic->commit_seq);
			if (ic->free_section) {
				init_journal(ic, 0, ic->free_section,
					     next_commit_seq(ic->commit_seq));
			}
		}
	}

	if (ic->mode == 'B') {
		dm_integrity_flush_buffers(ic, true);
#if 1
		/* set to 0 to test bitmap replay code */
		init_journal(ic, 0, ic->journal_sections, 0);
		ic->sb->flags &= ~cpu_to_le32(SB_FLAG_DIRTY_BITMAP);
		r = sync_rw_sb(ic, REQ_OP_WRITE | REQ_FUA);
		if (unlikely(r))
			dm_integrity_io_error(ic, "writing superblock", r);
#endif
	}

	BUG_ON(!RB_EMPTY_ROOT(&ic->in_progress));

	ic->journal_uptodate = true;
}

static void dm_integrity_resume(struct dm_target *ti)
{
	struct dm_integrity_c *ic = (struct dm_integrity_c *)ti->private;
	__u64 old_provided_data_sectors = le64_to_cpu(ic->sb->provided_data_sectors);
	int r;

	DEBUG_print("resume\n");

	ic->wrote_to_journal = false;

	if (ic->provided_data_sectors != old_provided_data_sectors) {
		if (ic->provided_data_sectors > old_provided_data_sectors &&
		    ic->mode == 'B' &&
		    ic->sb->log2_blocks_per_bitmap_bit == ic->log2_blocks_per_bitmap_bit) {
			rw_journal_sectors(ic, REQ_OP_READ, 0,
					   ic->n_bitmap_blocks * (BITMAP_BLOCK_SIZE >> SECTOR_SHIFT), NULL);
			block_bitmap_op(ic, ic->journal, old_provided_data_sectors,
					ic->provided_data_sectors - old_provided_data_sectors, BITMAP_OP_SET);
			rw_journal_sectors(ic, REQ_OP_WRITE | REQ_FUA | REQ_SYNC, 0,
					   ic->n_bitmap_blocks * (BITMAP_BLOCK_SIZE >> SECTOR_SHIFT), NULL);
		}

		ic->sb->provided_data_sectors = cpu_to_le64(ic->provided_data_sectors);
		r = sync_rw_sb(ic, REQ_OP_WRITE | REQ_FUA);
		if (unlikely(r))
			dm_integrity_io_error(ic, "writing superblock", r);
	}

	if (ic->sb->flags & cpu_to_le32(SB_FLAG_DIRTY_BITMAP)) {
		DEBUG_print("resume dirty_bitmap\n");
		rw_journal_sectors(ic, REQ_OP_READ, 0,
				   ic->n_bitmap_blocks * (BITMAP_BLOCK_SIZE >> SECTOR_SHIFT), NULL);
		if (ic->mode == 'B') {
			if (ic->sb->log2_blocks_per_bitmap_bit == ic->log2_blocks_per_bitmap_bit &&
			    !ic->reset_recalculate_flag) {
				block_bitmap_copy(ic, ic->recalc_bitmap, ic->journal);
				block_bitmap_copy(ic, ic->may_write_bitmap, ic->journal);
				if (!block_bitmap_op(ic, ic->journal, 0, ic->provided_data_sectors,
						     BITMAP_OP_TEST_ALL_CLEAR)) {
					ic->sb->flags |= cpu_to_le32(SB_FLAG_RECALCULATING);
					ic->sb->recalc_sector = cpu_to_le64(0);
				}
			} else {
				DEBUG_print("non-matching blocks_per_bitmap_bit: %u, %u\n",
					    ic->sb->log2_blocks_per_bitmap_bit, ic->log2_blocks_per_bitmap_bit);
				ic->sb->log2_blocks_per_bitmap_bit = ic->log2_blocks_per_bitmap_bit;
				block_bitmap_op(ic, ic->recalc_bitmap, 0, ic->provided_data_sectors, BITMAP_OP_SET);
				block_bitmap_op(ic, ic->may_write_bitmap, 0, ic->provided_data_sectors, BITMAP_OP_SET);
				block_bitmap_op(ic, ic->journal, 0, ic->provided_data_sectors, BITMAP_OP_SET);
				rw_journal_sectors(ic, REQ_OP_WRITE | REQ_FUA | REQ_SYNC, 0,
						   ic->n_bitmap_blocks * (BITMAP_BLOCK_SIZE >> SECTOR_SHIFT), NULL);
				ic->sb->flags |= cpu_to_le32(SB_FLAG_RECALCULATING);
				ic->sb->recalc_sector = cpu_to_le64(0);
			}
		} else {
			if (!(ic->sb->log2_blocks_per_bitmap_bit == ic->log2_blocks_per_bitmap_bit &&
			      block_bitmap_op(ic, ic->journal, 0, ic->provided_data_sectors, BITMAP_OP_TEST_ALL_CLEAR)) ||
			    ic->reset_recalculate_flag) {
				ic->sb->flags |= cpu_to_le32(SB_FLAG_RECALCULATING);
				ic->sb->recalc_sector = cpu_to_le64(0);
			}
			init_journal(ic, 0, ic->journal_sections, 0);
			replay_journal(ic);
			ic->sb->flags &= ~cpu_to_le32(SB_FLAG_DIRTY_BITMAP);
		}
		r = sync_rw_sb(ic, REQ_OP_WRITE | REQ_FUA);
		if (unlikely(r))
			dm_integrity_io_error(ic, "writing superblock", r);
	} else {
		replay_journal(ic);
		if (ic->reset_recalculate_flag) {
			ic->sb->flags |= cpu_to_le32(SB_FLAG_RECALCULATING);
			ic->sb->recalc_sector = cpu_to_le64(0);
		}
		if (ic->mode == 'B') {
			ic->sb->flags |= cpu_to_le32(SB_FLAG_DIRTY_BITMAP);
			ic->sb->log2_blocks_per_bitmap_bit = ic->log2_blocks_per_bitmap_bit;
			r = sync_rw_sb(ic, REQ_OP_WRITE | REQ_FUA);
			if (unlikely(r))
				dm_integrity_io_error(ic, "writing superblock", r);

			block_bitmap_op(ic, ic->journal, 0, ic->provided_data_sectors, BITMAP_OP_CLEAR);
			block_bitmap_op(ic, ic->recalc_bitmap, 0, ic->provided_data_sectors, BITMAP_OP_CLEAR);
			block_bitmap_op(ic, ic->may_write_bitmap, 0, ic->provided_data_sectors, BITMAP_OP_CLEAR);
			if (ic->sb->flags & cpu_to_le32(SB_FLAG_RECALCULATING) &&
			    le64_to_cpu(ic->sb->recalc_sector) < ic->provided_data_sectors) {
				block_bitmap_op(ic, ic->journal, le64_to_cpu(ic->sb->recalc_sector),
						ic->provided_data_sectors - le64_to_cpu(ic->sb->recalc_sector), BITMAP_OP_SET);
				block_bitmap_op(ic, ic->recalc_bitmap, le64_to_cpu(ic->sb->recalc_sector),
						ic->provided_data_sectors - le64_to_cpu(ic->sb->recalc_sector), BITMAP_OP_SET);
				block_bitmap_op(ic, ic->may_write_bitmap, le64_to_cpu(ic->sb->recalc_sector),
						ic->provided_data_sectors - le64_to_cpu(ic->sb->recalc_sector), BITMAP_OP_SET);
			}
			rw_journal_sectors(ic, REQ_OP_WRITE | REQ_FUA | REQ_SYNC, 0,
					   ic->n_bitmap_blocks * (BITMAP_BLOCK_SIZE >> SECTOR_SHIFT), NULL);
		}
	}

	DEBUG_print("testing recalc: %x\n", ic->sb->flags);
	if (ic->sb->flags & cpu_to_le32(SB_FLAG_RECALCULATING)) {
		__u64 recalc_pos = le64_to_cpu(ic->sb->recalc_sector);

		DEBUG_print("recalc pos: %llx / %llx\n", recalc_pos, ic->provided_data_sectors);
		if (recalc_pos < ic->provided_data_sectors) {
			queue_work(ic->recalc_wq, &ic->recalc_work);
		} else if (recalc_pos > ic->provided_data_sectors) {
			ic->sb->recalc_sector = cpu_to_le64(ic->provided_data_sectors);
			recalc_write_super(ic);
		}
	}

	ic->reboot_notifier.notifier_call = dm_integrity_reboot;
	ic->reboot_notifier.next = NULL;
	ic->reboot_notifier.priority = INT_MAX - 1;	/* be notified after md and before hardware drivers */
	WARN_ON(register_reboot_notifier(&ic->reboot_notifier));

#if 0
	/* set to 1 to stress test synchronous mode */
	dm_integrity_enter_synchronous_mode(ic);
#endif
}

static void dm_integrity_status(struct dm_target *ti, status_type_t type,
				unsigned int status_flags, char *result, unsigned int maxlen)
{
	struct dm_integrity_c *ic = (struct dm_integrity_c *)ti->private;
	unsigned int arg_count;
	size_t sz = 0;

	switch (type) {
	case STATUSTYPE_INFO:
		DMEMIT("%llu %llu",
			(unsigned long long)atomic64_read(&ic->number_of_mismatches),
			ic->provided_data_sectors);
		if (ic->sb->flags & cpu_to_le32(SB_FLAG_RECALCULATING))
			DMEMIT(" %llu", le64_to_cpu(ic->sb->recalc_sector));
		else
			DMEMIT(" -");
		break;

	case STATUSTYPE_TABLE: {
		__u64 watermark_percentage = (__u64)(ic->journal_entries - ic->free_sectors_threshold) * 100;

		watermark_percentage += ic->journal_entries / 2;
		do_div(watermark_percentage, ic->journal_entries);
		arg_count = 3;
		arg_count += !!ic->meta_dev;
		arg_count += ic->sectors_per_block != 1;
		arg_count += !!(ic->sb->flags & cpu_to_le32(SB_FLAG_RECALCULATING));
		arg_count += ic->reset_recalculate_flag;
		arg_count += ic->discard;
		arg_count += ic->mode == 'J';
		arg_count += ic->mode == 'J';
		arg_count += ic->mode == 'B';
		arg_count += ic->mode == 'B';
		arg_count += !!ic->internal_hash_alg.alg_string;
		arg_count += !!ic->journal_crypt_alg.alg_string;
		arg_count += !!ic->journal_mac_alg.alg_string;
		arg_count += (ic->sb->flags & cpu_to_le32(SB_FLAG_FIXED_PADDING)) != 0;
		arg_count += (ic->sb->flags & cpu_to_le32(SB_FLAG_FIXED_HMAC)) != 0;
		arg_count += ic->legacy_recalculate;
		DMEMIT("%s %llu %u %c %u", ic->dev->name, ic->start,
		       ic->tag_size, ic->mode, arg_count);
		if (ic->meta_dev)
			DMEMIT(" meta_device:%s", ic->meta_dev->name);
		if (ic->sectors_per_block != 1)
			DMEMIT(" block_size:%u", ic->sectors_per_block << SECTOR_SHIFT);
		if (ic->sb->flags & cpu_to_le32(SB_FLAG_RECALCULATING))
			DMEMIT(" recalculate");
		if (ic->reset_recalculate_flag)
			DMEMIT(" reset_recalculate");
		if (ic->discard)
			DMEMIT(" allow_discards");
		DMEMIT(" journal_sectors:%u", ic->initial_sectors - SB_SECTORS);
		DMEMIT(" interleave_sectors:%u", 1U << ic->sb->log2_interleave_sectors);
		DMEMIT(" buffer_sectors:%u", 1U << ic->log2_buffer_sectors);
		if (ic->mode == 'J') {
			DMEMIT(" journal_watermark:%u", (unsigned int)watermark_percentage);
			DMEMIT(" commit_time:%u", ic->autocommit_msec);
		}
		if (ic->mode == 'B') {
			DMEMIT(" sectors_per_bit:%llu", (sector_t)ic->sectors_per_block << ic->log2_blocks_per_bitmap_bit);
			DMEMIT(" bitmap_flush_interval:%u", jiffies_to_msecs(ic->bitmap_flush_interval));
		}
		if ((ic->sb->flags & cpu_to_le32(SB_FLAG_FIXED_PADDING)) != 0)
			DMEMIT(" fix_padding");
		if ((ic->sb->flags & cpu_to_le32(SB_FLAG_FIXED_HMAC)) != 0)
			DMEMIT(" fix_hmac");
		if (ic->legacy_recalculate)
			DMEMIT(" legacy_recalculate");

#define EMIT_ALG(a, n)							\
		do {							\
			if (ic->a.alg_string) {				\
				DMEMIT(" %s:%s", n, ic->a.alg_string);	\
				if (ic->a.key_string)			\
					DMEMIT(":%s", ic->a.key_string);\
			}						\
		} while (0)
		EMIT_ALG(internal_hash_alg, "internal_hash");
		EMIT_ALG(journal_crypt_alg, "journal_crypt");
		EMIT_ALG(journal_mac_alg, "journal_mac");
		break;
	}
	case STATUSTYPE_IMA:
		DMEMIT_TARGET_NAME_VERSION(ti->type);
		DMEMIT(",dev_name=%s,start=%llu,tag_size=%u,mode=%c",
			ic->dev->name, ic->start, ic->tag_size, ic->mode);

		if (ic->meta_dev)
			DMEMIT(",meta_device=%s", ic->meta_dev->name);
		if (ic->sectors_per_block != 1)
			DMEMIT(",block_size=%u", ic->sectors_per_block << SECTOR_SHIFT);

		DMEMIT(",recalculate=%c", (ic->sb->flags & cpu_to_le32(SB_FLAG_RECALCULATING)) ?
		       'y' : 'n');
		DMEMIT(",allow_discards=%c", ic->discard ? 'y' : 'n');
		DMEMIT(",fix_padding=%c",
		       ((ic->sb->flags & cpu_to_le32(SB_FLAG_FIXED_PADDING)) != 0) ? 'y' : 'n');
		DMEMIT(",fix_hmac=%c",
		       ((ic->sb->flags & cpu_to_le32(SB_FLAG_FIXED_HMAC)) != 0) ? 'y' : 'n');
		DMEMIT(",legacy_recalculate=%c", ic->legacy_recalculate ? 'y' : 'n');

		DMEMIT(",journal_sectors=%u", ic->initial_sectors - SB_SECTORS);
		DMEMIT(",interleave_sectors=%u", 1U << ic->sb->log2_interleave_sectors);
		DMEMIT(",buffer_sectors=%u", 1U << ic->log2_buffer_sectors);
		DMEMIT(";");
		break;
	}
}

static int dm_integrity_iterate_devices(struct dm_target *ti,
					iterate_devices_callout_fn fn, void *data)
{
	struct dm_integrity_c *ic = ti->private;

	if (!ic->meta_dev)
		return fn(ti, ic->dev, ic->start + ic->initial_sectors + ic->metadata_run, ti->len, data);
	else
		return fn(ti, ic->dev, 0, ti->len, data);
}

static void dm_integrity_io_hints(struct dm_target *ti, struct queue_limits *limits)
{
	struct dm_integrity_c *ic = ti->private;

	if (ic->sectors_per_block > 1) {
		limits->logical_block_size = ic->sectors_per_block << SECTOR_SHIFT;
		limits->physical_block_size = ic->sectors_per_block << SECTOR_SHIFT;
		blk_limits_io_min(limits, ic->sectors_per_block << SECTOR_SHIFT);
		limits->dma_alignment = limits->logical_block_size - 1;
	}
}

static void calculate_journal_section_size(struct dm_integrity_c *ic)
{
	unsigned int sector_space = JOURNAL_SECTOR_DATA;

	ic->journal_sections = le32_to_cpu(ic->sb->journal_sections);
	ic->journal_entry_size = roundup(offsetof(struct journal_entry, last_bytes[ic->sectors_per_block]) + ic->tag_size,
					 JOURNAL_ENTRY_ROUNDUP);

	if (ic->sb->flags & cpu_to_le32(SB_FLAG_HAVE_JOURNAL_MAC))
		sector_space -= JOURNAL_MAC_PER_SECTOR;
	ic->journal_entries_per_sector = sector_space / ic->journal_entry_size;
	ic->journal_section_entries = ic->journal_entries_per_sector * JOURNAL_BLOCK_SECTORS;
	ic->journal_section_sectors = (ic->journal_section_entries << ic->sb->log2_sectors_per_block) + JOURNAL_BLOCK_SECTORS;
	ic->journal_entries = ic->journal_section_entries * ic->journal_sections;
}

static int calculate_device_limits(struct dm_integrity_c *ic)
{
	__u64 initial_sectors;

	calculate_journal_section_size(ic);
	initial_sectors = SB_SECTORS + (__u64)ic->journal_section_sectors * ic->journal_sections;
	if (initial_sectors + METADATA_PADDING_SECTORS >= ic->meta_device_sectors || initial_sectors > UINT_MAX)
		return -EINVAL;
	ic->initial_sectors = initial_sectors;

	if (!ic->meta_dev) {
		sector_t last_sector, last_area, last_offset;

		/* we have to maintain excessive padding for compatibility with existing volumes */
		__u64 metadata_run_padding =
			ic->sb->flags & cpu_to_le32(SB_FLAG_FIXED_PADDING) ?
			(__u64)(METADATA_PADDING_SECTORS << SECTOR_SHIFT) :
			(__u64)(1 << SECTOR_SHIFT << METADATA_PADDING_SECTORS);

		ic->metadata_run = round_up((__u64)ic->tag_size << (ic->sb->log2_interleave_sectors - ic->sb->log2_sectors_per_block),
					    metadata_run_padding) >> SECTOR_SHIFT;
		if (!(ic->metadata_run & (ic->metadata_run - 1)))
			ic->log2_metadata_run = __ffs(ic->metadata_run);
		else
			ic->log2_metadata_run = -1;

		get_area_and_offset(ic, ic->provided_data_sectors - 1, &last_area, &last_offset);
		last_sector = get_data_sector(ic, last_area, last_offset);
		if (last_sector < ic->start || last_sector >= ic->meta_device_sectors)
			return -EINVAL;
	} else {
		__u64 meta_size = (ic->provided_data_sectors >> ic->sb->log2_sectors_per_block) * ic->tag_size;

		meta_size = (meta_size + ((1U << (ic->log2_buffer_sectors + SECTOR_SHIFT)) - 1))
				>> (ic->log2_buffer_sectors + SECTOR_SHIFT);
		meta_size <<= ic->log2_buffer_sectors;
		if (ic->initial_sectors + meta_size < ic->initial_sectors ||
		    ic->initial_sectors + meta_size > ic->meta_device_sectors)
			return -EINVAL;
		ic->metadata_run = 1;
		ic->log2_metadata_run = 0;
	}

	return 0;
}

static void get_provided_data_sectors(struct dm_integrity_c *ic)
{
	if (!ic->meta_dev) {
		int test_bit;

		ic->provided_data_sectors = 0;
		for (test_bit = fls64(ic->meta_device_sectors) - 1; test_bit >= 3; test_bit--) {
			__u64 prev_data_sectors = ic->provided_data_sectors;

			ic->provided_data_sectors |= (sector_t)1 << test_bit;
			if (calculate_device_limits(ic))
				ic->provided_data_sectors = prev_data_sectors;
		}
	} else {
		ic->provided_data_sectors = ic->data_device_sectors;
		ic->provided_data_sectors &= ~(sector_t)(ic->sectors_per_block - 1);
	}
}

static int initialize_superblock(struct dm_integrity_c *ic,
				 unsigned int journal_sectors, unsigned int interleave_sectors)
{
	unsigned int journal_sections;
	int test_bit;

	memset(ic->sb, 0, SB_SECTORS << SECTOR_SHIFT);
	memcpy(ic->sb->magic, SB_MAGIC, 8);
	ic->sb->integrity_tag_size = cpu_to_le16(ic->tag_size);
	ic->sb->log2_sectors_per_block = __ffs(ic->sectors_per_block);
	if (ic->journal_mac_alg.alg_string)
		ic->sb->flags |= cpu_to_le32(SB_FLAG_HAVE_JOURNAL_MAC);

	calculate_journal_section_size(ic);
	journal_sections = journal_sectors / ic->journal_section_sectors;
	if (!journal_sections)
		journal_sections = 1;

	if (ic->fix_hmac && (ic->internal_hash_alg.alg_string || ic->journal_mac_alg.alg_string)) {
		ic->sb->flags |= cpu_to_le32(SB_FLAG_FIXED_HMAC);
		get_random_bytes(ic->sb->salt, SALT_SIZE);
	}

	if (!ic->meta_dev) {
		if (ic->fix_padding)
			ic->sb->flags |= cpu_to_le32(SB_FLAG_FIXED_PADDING);
		ic->sb->journal_sections = cpu_to_le32(journal_sections);
		if (!interleave_sectors)
			interleave_sectors = DEFAULT_INTERLEAVE_SECTORS;
		ic->sb->log2_interleave_sectors = __fls(interleave_sectors);
		ic->sb->log2_interleave_sectors = max_t(__u8, MIN_LOG2_INTERLEAVE_SECTORS, ic->sb->log2_interleave_sectors);
		ic->sb->log2_interleave_sectors = min_t(__u8, MAX_LOG2_INTERLEAVE_SECTORS, ic->sb->log2_interleave_sectors);

		get_provided_data_sectors(ic);
		if (!ic->provided_data_sectors)
			return -EINVAL;
	} else {
		ic->sb->log2_interleave_sectors = 0;

		get_provided_data_sectors(ic);
		if (!ic->provided_data_sectors)
			return -EINVAL;

try_smaller_buffer:
		ic->sb->journal_sections = cpu_to_le32(0);
		for (test_bit = fls(journal_sections) - 1; test_bit >= 0; test_bit--) {
			__u32 prev_journal_sections = le32_to_cpu(ic->sb->journal_sections);
			__u32 test_journal_sections = prev_journal_sections | (1U << test_bit);

			if (test_journal_sections > journal_sections)
				continue;
			ic->sb->journal_sections = cpu_to_le32(test_journal_sections);
			if (calculate_device_limits(ic))
				ic->sb->journal_sections = cpu_to_le32(prev_journal_sections);

		}
		if (!le32_to_cpu(ic->sb->journal_sections)) {
			if (ic->log2_buffer_sectors > 3) {
				ic->log2_buffer_sectors--;
				goto try_smaller_buffer;
			}
			return -EINVAL;
		}
	}

	ic->sb->provided_data_sectors = cpu_to_le64(ic->provided_data_sectors);

	sb_set_version(ic);

	return 0;
}

static void dm_integrity_set(struct dm_target *ti, struct dm_integrity_c *ic)
{
	struct gendisk *disk = dm_disk(dm_table_get_md(ti->table));
	struct blk_integrity bi;

	memset(&bi, 0, sizeof(bi));
	bi.profile = &dm_integrity_profile;
	bi.tuple_size = ic->tag_size;
	bi.tag_size = bi.tuple_size;
	bi.interval_exp = ic->sb->log2_sectors_per_block + SECTOR_SHIFT;

	blk_integrity_register(disk, &bi);
	blk_queue_max_integrity_segments(disk->queue, UINT_MAX);
}

static void dm_integrity_free_page_list(struct page_list *pl)
{
	unsigned int i;

	if (!pl)
		return;
	for (i = 0; pl[i].page; i++)
		__free_page(pl[i].page);
	kvfree(pl);
}

static struct page_list *dm_integrity_alloc_page_list(unsigned int n_pages)
{
	struct page_list *pl;
	unsigned int i;

	pl = kvmalloc_array(n_pages + 1, sizeof(struct page_list), GFP_KERNEL | __GFP_ZERO);
	if (!pl)
		return NULL;

	for (i = 0; i < n_pages; i++) {
		pl[i].page = alloc_page(GFP_KERNEL);
		if (!pl[i].page) {
			dm_integrity_free_page_list(pl);
			return NULL;
		}
		if (i)
			pl[i - 1].next = &pl[i];
	}
	pl[i].page = NULL;
	pl[i].next = NULL;

	return pl;
}

static void dm_integrity_free_journal_scatterlist(struct dm_integrity_c *ic, struct scatterlist **sl)
{
	unsigned int i;
<<<<<<< HEAD
=======

>>>>>>> 5729a900
	for (i = 0; i < ic->journal_sections; i++)
		kvfree(sl[i]);
	kvfree(sl);
}

static struct scatterlist **dm_integrity_alloc_journal_scatterlist(struct dm_integrity_c *ic,
								   struct page_list *pl)
{
	struct scatterlist **sl;
	unsigned int i;

	sl = kvmalloc_array(ic->journal_sections,
			    sizeof(struct scatterlist *),
			    GFP_KERNEL | __GFP_ZERO);
	if (!sl)
		return NULL;

	for (i = 0; i < ic->journal_sections; i++) {
		struct scatterlist *s;
		unsigned int start_index, start_offset;
		unsigned int end_index, end_offset;
		unsigned int n_pages;
		unsigned int idx;

		page_list_location(ic, i, 0, &start_index, &start_offset);
		page_list_location(ic, i, ic->journal_section_sectors - 1,
				   &end_index, &end_offset);

		n_pages = (end_index - start_index + 1);

		s = kvmalloc_array(n_pages, sizeof(struct scatterlist),
				   GFP_KERNEL);
		if (!s) {
			dm_integrity_free_journal_scatterlist(ic, sl);
			return NULL;
		}

		sg_init_table(s, n_pages);
		for (idx = start_index; idx <= end_index; idx++) {
			char *va = lowmem_page_address(pl[idx].page);
			unsigned int start = 0, end = PAGE_SIZE;
<<<<<<< HEAD
=======

>>>>>>> 5729a900
			if (idx == start_index)
				start = start_offset;
			if (idx == end_index)
				end = end_offset + (1 << SECTOR_SHIFT);
			sg_set_buf(&s[idx - start_index], va + start, end - start);
		}

		sl[i] = s;
	}

	return sl;
}

static void free_alg(struct alg_spec *a)
{
	kfree_sensitive(a->alg_string);
	kfree_sensitive(a->key);
	memset(a, 0, sizeof(*a));
}

static int get_alg_and_key(const char *arg, struct alg_spec *a, char **error, char *error_inval)
{
	char *k;

	free_alg(a);

	a->alg_string = kstrdup(strchr(arg, ':') + 1, GFP_KERNEL);
	if (!a->alg_string)
		goto nomem;

	k = strchr(a->alg_string, ':');
	if (k) {
		*k = 0;
		a->key_string = k + 1;
		if (strlen(a->key_string) & 1)
			goto inval;

		a->key_size = strlen(a->key_string) / 2;
		a->key = kmalloc(a->key_size, GFP_KERNEL);
		if (!a->key)
			goto nomem;
		if (hex2bin(a->key, a->key_string, a->key_size))
			goto inval;
	}

	return 0;
inval:
	*error = error_inval;
	return -EINVAL;
nomem:
	*error = "Out of memory for an argument";
	return -ENOMEM;
}

static int get_mac(struct crypto_shash **hash, struct alg_spec *a, char **error,
		   char *error_alg, char *error_key)
{
	int r;

	if (a->alg_string) {
		*hash = crypto_alloc_shash(a->alg_string, 0, CRYPTO_ALG_ALLOCATES_MEMORY);
		if (IS_ERR(*hash)) {
			*error = error_alg;
			r = PTR_ERR(*hash);
			*hash = NULL;
			return r;
		}

		if (a->key) {
			r = crypto_shash_setkey(*hash, a->key, a->key_size);
			if (r) {
				*error = error_key;
				return r;
			}
		} else if (crypto_shash_get_flags(*hash) & CRYPTO_TFM_NEED_KEY) {
			*error = error_key;
			return -ENOKEY;
		}
	}

	return 0;
}

static int create_journal(struct dm_integrity_c *ic, char **error)
{
	int r = 0;
	unsigned int i;
	__u64 journal_pages, journal_desc_size, journal_tree_size;
	unsigned char *crypt_data = NULL, *crypt_iv = NULL;
	struct skcipher_request *req = NULL;

	ic->commit_ids[0] = cpu_to_le64(0x1111111111111111ULL);
	ic->commit_ids[1] = cpu_to_le64(0x2222222222222222ULL);
	ic->commit_ids[2] = cpu_to_le64(0x3333333333333333ULL);
	ic->commit_ids[3] = cpu_to_le64(0x4444444444444444ULL);

	journal_pages = roundup((__u64)ic->journal_sections * ic->journal_section_sectors,
				PAGE_SIZE >> SECTOR_SHIFT) >> (PAGE_SHIFT - SECTOR_SHIFT);
	journal_desc_size = journal_pages * sizeof(struct page_list);
	if (journal_pages >= totalram_pages() - totalhigh_pages() || journal_desc_size > ULONG_MAX) {
		*error = "Journal doesn't fit into memory";
		r = -ENOMEM;
		goto bad;
	}
	ic->journal_pages = journal_pages;

	ic->journal = dm_integrity_alloc_page_list(ic->journal_pages);
	if (!ic->journal) {
		*error = "Could not allocate memory for journal";
		r = -ENOMEM;
		goto bad;
	}
	if (ic->journal_crypt_alg.alg_string) {
		unsigned int ivsize, blocksize;
		struct journal_completion comp;

		comp.ic = ic;
		ic->journal_crypt = crypto_alloc_skcipher(ic->journal_crypt_alg.alg_string, 0, CRYPTO_ALG_ALLOCATES_MEMORY);
		if (IS_ERR(ic->journal_crypt)) {
			*error = "Invalid journal cipher";
			r = PTR_ERR(ic->journal_crypt);
			ic->journal_crypt = NULL;
			goto bad;
		}
		ivsize = crypto_skcipher_ivsize(ic->journal_crypt);
		blocksize = crypto_skcipher_blocksize(ic->journal_crypt);

		if (ic->journal_crypt_alg.key) {
			r = crypto_skcipher_setkey(ic->journal_crypt, ic->journal_crypt_alg.key,
						   ic->journal_crypt_alg.key_size);
			if (r) {
				*error = "Error setting encryption key";
				goto bad;
			}
		}
		DEBUG_print("cipher %s, block size %u iv size %u\n",
			    ic->journal_crypt_alg.alg_string, blocksize, ivsize);

		ic->journal_io = dm_integrity_alloc_page_list(ic->journal_pages);
		if (!ic->journal_io) {
			*error = "Could not allocate memory for journal io";
			r = -ENOMEM;
			goto bad;
		}

		if (blocksize == 1) {
			struct scatterlist *sg;

			req = skcipher_request_alloc(ic->journal_crypt, GFP_KERNEL);
			if (!req) {
				*error = "Could not allocate crypt request";
				r = -ENOMEM;
				goto bad;
			}

			crypt_iv = kzalloc(ivsize, GFP_KERNEL);
			if (!crypt_iv) {
				*error = "Could not allocate iv";
				r = -ENOMEM;
				goto bad;
			}

			ic->journal_xor = dm_integrity_alloc_page_list(ic->journal_pages);
			if (!ic->journal_xor) {
				*error = "Could not allocate memory for journal xor";
				r = -ENOMEM;
				goto bad;
			}

			sg = kvmalloc_array(ic->journal_pages + 1,
					    sizeof(struct scatterlist),
					    GFP_KERNEL);
			if (!sg) {
				*error = "Unable to allocate sg list";
				r = -ENOMEM;
				goto bad;
			}
			sg_init_table(sg, ic->journal_pages + 1);
			for (i = 0; i < ic->journal_pages; i++) {
				char *va = lowmem_page_address(ic->journal_xor[i].page);

				clear_page(va);
				sg_set_buf(&sg[i], va, PAGE_SIZE);
			}
			sg_set_buf(&sg[i], &ic->commit_ids, sizeof(ic->commit_ids));

			skcipher_request_set_crypt(req, sg, sg,
						   PAGE_SIZE * ic->journal_pages + sizeof(ic->commit_ids), crypt_iv);
			init_completion(&comp.comp);
			comp.in_flight = (atomic_t)ATOMIC_INIT(1);
			if (do_crypt(true, req, &comp))
				wait_for_completion(&comp.comp);
			kvfree(sg);
			r = dm_integrity_failed(ic);
			if (r) {
				*error = "Unable to encrypt journal";
				goto bad;
			}
			DEBUG_bytes(lowmem_page_address(ic->journal_xor[0].page), 64, "xor data");

			crypto_free_skcipher(ic->journal_crypt);
			ic->journal_crypt = NULL;
		} else {
			unsigned int crypt_len = roundup(ivsize, blocksize);

			req = skcipher_request_alloc(ic->journal_crypt, GFP_KERNEL);
			if (!req) {
				*error = "Could not allocate crypt request";
				r = -ENOMEM;
				goto bad;
			}

			crypt_iv = kmalloc(ivsize, GFP_KERNEL);
			if (!crypt_iv) {
				*error = "Could not allocate iv";
				r = -ENOMEM;
				goto bad;
			}

			crypt_data = kmalloc(crypt_len, GFP_KERNEL);
			if (!crypt_data) {
				*error = "Unable to allocate crypt data";
				r = -ENOMEM;
				goto bad;
			}

			ic->journal_scatterlist = dm_integrity_alloc_journal_scatterlist(ic, ic->journal);
			if (!ic->journal_scatterlist) {
				*error = "Unable to allocate sg list";
				r = -ENOMEM;
				goto bad;
			}
			ic->journal_io_scatterlist = dm_integrity_alloc_journal_scatterlist(ic, ic->journal_io);
			if (!ic->journal_io_scatterlist) {
				*error = "Unable to allocate sg list";
				r = -ENOMEM;
				goto bad;
			}
			ic->sk_requests = kvmalloc_array(ic->journal_sections,
							 sizeof(struct skcipher_request *),
							 GFP_KERNEL | __GFP_ZERO);
			if (!ic->sk_requests) {
				*error = "Unable to allocate sk requests";
				r = -ENOMEM;
				goto bad;
			}
			for (i = 0; i < ic->journal_sections; i++) {
				struct scatterlist sg;
				struct skcipher_request *section_req;
				__le32 section_le = cpu_to_le32(i);

				memset(crypt_iv, 0x00, ivsize);
				memset(crypt_data, 0x00, crypt_len);
				memcpy(crypt_data, &section_le, min_t(size_t, crypt_len, sizeof(section_le)));

				sg_init_one(&sg, crypt_data, crypt_len);
				skcipher_request_set_crypt(req, &sg, &sg, crypt_len, crypt_iv);
				init_completion(&comp.comp);
				comp.in_flight = (atomic_t)ATOMIC_INIT(1);
				if (do_crypt(true, req, &comp))
					wait_for_completion(&comp.comp);

				r = dm_integrity_failed(ic);
				if (r) {
					*error = "Unable to generate iv";
					goto bad;
				}

				section_req = skcipher_request_alloc(ic->journal_crypt, GFP_KERNEL);
				if (!section_req) {
					*error = "Unable to allocate crypt request";
					r = -ENOMEM;
					goto bad;
				}
				section_req->iv = kmalloc_array(ivsize, 2,
								GFP_KERNEL);
				if (!section_req->iv) {
					skcipher_request_free(section_req);
					*error = "Unable to allocate iv";
					r = -ENOMEM;
					goto bad;
				}
				memcpy(section_req->iv + ivsize, crypt_data, ivsize);
				section_req->cryptlen = (size_t)ic->journal_section_sectors << SECTOR_SHIFT;
				ic->sk_requests[i] = section_req;
				DEBUG_bytes(crypt_data, ivsize, "iv(%u)", i);
			}
		}
	}

	for (i = 0; i < N_COMMIT_IDS; i++) {
		unsigned int j;
<<<<<<< HEAD
=======

>>>>>>> 5729a900
retest_commit_id:
		for (j = 0; j < i; j++) {
			if (ic->commit_ids[j] == ic->commit_ids[i]) {
				ic->commit_ids[i] = cpu_to_le64(le64_to_cpu(ic->commit_ids[i]) + 1);
				goto retest_commit_id;
			}
		}
		DEBUG_print("commit id %u: %016llx\n", i, ic->commit_ids[i]);
	}

	journal_tree_size = (__u64)ic->journal_entries * sizeof(struct journal_node);
	if (journal_tree_size > ULONG_MAX) {
		*error = "Journal doesn't fit into memory";
		r = -ENOMEM;
		goto bad;
	}
	ic->journal_tree = kvmalloc(journal_tree_size, GFP_KERNEL);
	if (!ic->journal_tree) {
		*error = "Could not allocate memory for journal tree";
		r = -ENOMEM;
	}
bad:
	kfree(crypt_data);
	kfree(crypt_iv);
	skcipher_request_free(req);

	return r;
}

/*
 * Construct a integrity mapping
 *
 * Arguments:
 *	device
 *	offset from the start of the device
 *	tag size
 *	D - direct writes, J - journal writes, B - bitmap mode, R - recovery mode
 *	number of optional arguments
 *	optional arguments:
 *		journal_sectors
 *		interleave_sectors
 *		buffer_sectors
 *		journal_watermark
 *		commit_time
 *		meta_device
 *		block_size
 *		sectors_per_bit
 *		bitmap_flush_interval
 *		internal_hash
 *		journal_crypt
 *		journal_mac
 *		recalculate
 */
static int dm_integrity_ctr(struct dm_target *ti, unsigned int argc, char **argv)
{
	struct dm_integrity_c *ic;
	char dummy;
	int r;
	unsigned int extra_args;
	struct dm_arg_set as;
	static const struct dm_arg _args[] = {
		{0, 18, "Invalid number of feature args"},
	};
	unsigned int journal_sectors, interleave_sectors, buffer_sectors, journal_watermark, sync_msec;
	bool should_write_sb;
	__u64 threshold;
	unsigned long long start;
	__s8 log2_sectors_per_bitmap_bit = -1;
	__s8 log2_blocks_per_bitmap_bit;
	__u64 bits_in_journal;
	__u64 n_bitmap_bits;

#define DIRECT_ARGUMENTS	4

	if (argc <= DIRECT_ARGUMENTS) {
		ti->error = "Invalid argument count";
		return -EINVAL;
	}

	ic = kzalloc(sizeof(struct dm_integrity_c), GFP_KERNEL);
	if (!ic) {
		ti->error = "Cannot allocate integrity context";
		return -ENOMEM;
	}
	ti->private = ic;
	ti->per_io_data_size = sizeof(struct dm_integrity_io);
	ic->ti = ti;

	ic->in_progress = RB_ROOT;
	INIT_LIST_HEAD(&ic->wait_list);
	init_waitqueue_head(&ic->endio_wait);
	bio_list_init(&ic->flush_bio_list);
	init_waitqueue_head(&ic->copy_to_journal_wait);
	init_completion(&ic->crypto_backoff);
	atomic64_set(&ic->number_of_mismatches, 0);
	ic->bitmap_flush_interval = BITMAP_FLUSH_INTERVAL;

	r = dm_get_device(ti, argv[0], dm_table_get_mode(ti->table), &ic->dev);
	if (r) {
		ti->error = "Device lookup failed";
		goto bad;
	}

	if (sscanf(argv[1], "%llu%c", &start, &dummy) != 1 || start != (sector_t)start) {
		ti->error = "Invalid starting offset";
		r = -EINVAL;
		goto bad;
	}
	ic->start = start;

	if (strcmp(argv[2], "-")) {
		if (sscanf(argv[2], "%u%c", &ic->tag_size, &dummy) != 1 || !ic->tag_size) {
			ti->error = "Invalid tag size";
			r = -EINVAL;
			goto bad;
		}
	}

	if (!strcmp(argv[3], "J") || !strcmp(argv[3], "B") ||
	    !strcmp(argv[3], "D") || !strcmp(argv[3], "R")) {
		ic->mode = argv[3][0];
	} else {
		ti->error = "Invalid mode (expecting J, B, D, R)";
		r = -EINVAL;
		goto bad;
	}

	journal_sectors = 0;
	interleave_sectors = DEFAULT_INTERLEAVE_SECTORS;
	buffer_sectors = DEFAULT_BUFFER_SECTORS;
	journal_watermark = DEFAULT_JOURNAL_WATERMARK;
	sync_msec = DEFAULT_SYNC_MSEC;
	ic->sectors_per_block = 1;

	as.argc = argc - DIRECT_ARGUMENTS;
	as.argv = argv + DIRECT_ARGUMENTS;
	r = dm_read_arg_group(_args, &as, &extra_args, &ti->error);
	if (r)
		goto bad;

	while (extra_args--) {
		const char *opt_string;
		unsigned int val;
		unsigned long long llval;

		opt_string = dm_shift_arg(&as);
		if (!opt_string) {
			r = -EINVAL;
			ti->error = "Not enough feature arguments";
			goto bad;
		}
		if (sscanf(opt_string, "journal_sectors:%u%c", &val, &dummy) == 1)
			journal_sectors = val ? val : 1;
		else if (sscanf(opt_string, "interleave_sectors:%u%c", &val, &dummy) == 1)
			interleave_sectors = val;
		else if (sscanf(opt_string, "buffer_sectors:%u%c", &val, &dummy) == 1)
			buffer_sectors = val;
		else if (sscanf(opt_string, "journal_watermark:%u%c", &val, &dummy) == 1 && val <= 100)
			journal_watermark = val;
		else if (sscanf(opt_string, "commit_time:%u%c", &val, &dummy) == 1)
			sync_msec = val;
		else if (!strncmp(opt_string, "meta_device:", strlen("meta_device:"))) {
			if (ic->meta_dev) {
				dm_put_device(ti, ic->meta_dev);
				ic->meta_dev = NULL;
			}
			r = dm_get_device(ti, strchr(opt_string, ':') + 1,
					  dm_table_get_mode(ti->table), &ic->meta_dev);
			if (r) {
				ti->error = "Device lookup failed";
				goto bad;
			}
		} else if (sscanf(opt_string, "block_size:%u%c", &val, &dummy) == 1) {
			if (val < 1 << SECTOR_SHIFT ||
			    val > MAX_SECTORS_PER_BLOCK << SECTOR_SHIFT ||
			    (val & (val - 1))) {
				r = -EINVAL;
				ti->error = "Invalid block_size argument";
				goto bad;
			}
			ic->sectors_per_block = val >> SECTOR_SHIFT;
		} else if (sscanf(opt_string, "sectors_per_bit:%llu%c", &llval, &dummy) == 1) {
			log2_sectors_per_bitmap_bit = !llval ? 0 : __ilog2_u64(llval);
		} else if (sscanf(opt_string, "bitmap_flush_interval:%u%c", &val, &dummy) == 1) {
			if (val >= (uint64_t)UINT_MAX * 1000 / HZ) {
				r = -EINVAL;
				ti->error = "Invalid bitmap_flush_interval argument";
				goto bad;
			}
			ic->bitmap_flush_interval = msecs_to_jiffies(val);
		} else if (!strncmp(opt_string, "internal_hash:", strlen("internal_hash:"))) {
			r = get_alg_and_key(opt_string, &ic->internal_hash_alg, &ti->error,
					    "Invalid internal_hash argument");
			if (r)
				goto bad;
		} else if (!strncmp(opt_string, "journal_crypt:", strlen("journal_crypt:"))) {
			r = get_alg_and_key(opt_string, &ic->journal_crypt_alg, &ti->error,
					    "Invalid journal_crypt argument");
			if (r)
				goto bad;
		} else if (!strncmp(opt_string, "journal_mac:", strlen("journal_mac:"))) {
			r = get_alg_and_key(opt_string, &ic->journal_mac_alg, &ti->error,
					    "Invalid journal_mac argument");
			if (r)
				goto bad;
		} else if (!strcmp(opt_string, "recalculate")) {
			ic->recalculate_flag = true;
		} else if (!strcmp(opt_string, "reset_recalculate")) {
			ic->recalculate_flag = true;
			ic->reset_recalculate_flag = true;
		} else if (!strcmp(opt_string, "allow_discards")) {
			ic->discard = true;
		} else if (!strcmp(opt_string, "fix_padding")) {
			ic->fix_padding = true;
		} else if (!strcmp(opt_string, "fix_hmac")) {
			ic->fix_hmac = true;
		} else if (!strcmp(opt_string, "legacy_recalculate")) {
			ic->legacy_recalculate = true;
		} else {
			r = -EINVAL;
			ti->error = "Invalid argument";
			goto bad;
		}
	}

	ic->data_device_sectors = bdev_nr_sectors(ic->dev->bdev);
	if (!ic->meta_dev)
		ic->meta_device_sectors = ic->data_device_sectors;
	else
		ic->meta_device_sectors = bdev_nr_sectors(ic->meta_dev->bdev);

	if (!journal_sectors) {
		journal_sectors = min((sector_t)DEFAULT_MAX_JOURNAL_SECTORS,
				      ic->data_device_sectors >> DEFAULT_JOURNAL_SIZE_FACTOR);
	}

	if (!buffer_sectors)
		buffer_sectors = 1;
	ic->log2_buffer_sectors = min((int)__fls(buffer_sectors), 31 - SECTOR_SHIFT);

	r = get_mac(&ic->internal_hash, &ic->internal_hash_alg, &ti->error,
		    "Invalid internal hash", "Error setting internal hash key");
	if (r)
		goto bad;

	r = get_mac(&ic->journal_mac, &ic->journal_mac_alg, &ti->error,
		    "Invalid journal mac", "Error setting journal mac key");
	if (r)
		goto bad;

	if (!ic->tag_size) {
		if (!ic->internal_hash) {
			ti->error = "Unknown tag size";
			r = -EINVAL;
			goto bad;
		}
		ic->tag_size = crypto_shash_digestsize(ic->internal_hash);
	}
	if (ic->tag_size > MAX_TAG_SIZE) {
		ti->error = "Too big tag size";
		r = -EINVAL;
		goto bad;
	}
	if (!(ic->tag_size & (ic->tag_size - 1)))
		ic->log2_tag_size = __ffs(ic->tag_size);
	else
		ic->log2_tag_size = -1;

	if (ic->mode == 'B' && !ic->internal_hash) {
		r = -EINVAL;
		ti->error = "Bitmap mode can be only used with internal hash";
		goto bad;
	}

	if (ic->discard && !ic->internal_hash) {
		r = -EINVAL;
		ti->error = "Discard can be only used with internal hash";
		goto bad;
	}

	ic->autocommit_jiffies = msecs_to_jiffies(sync_msec);
	ic->autocommit_msec = sync_msec;
	timer_setup(&ic->autocommit_timer, autocommit_fn, 0);

	ic->io = dm_io_client_create();
	if (IS_ERR(ic->io)) {
		r = PTR_ERR(ic->io);
		ic->io = NULL;
		ti->error = "Cannot allocate dm io";
		goto bad;
	}

	r = mempool_init_slab_pool(&ic->journal_io_mempool, JOURNAL_IO_MEMPOOL, journal_io_cache);
	if (r) {
		ti->error = "Cannot allocate mempool";
		goto bad;
	}

	ic->metadata_wq = alloc_workqueue("dm-integrity-metadata",
					  WQ_MEM_RECLAIM, METADATA_WORKQUEUE_MAX_ACTIVE);
	if (!ic->metadata_wq) {
		ti->error = "Cannot allocate workqueue";
		r = -ENOMEM;
		goto bad;
	}

	/*
	 * If this workqueue were percpu, it would cause bio reordering
	 * and reduced performance.
	 */
	ic->wait_wq = alloc_workqueue("dm-integrity-wait", WQ_MEM_RECLAIM | WQ_UNBOUND, 1);
	if (!ic->wait_wq) {
		ti->error = "Cannot allocate workqueue";
		r = -ENOMEM;
		goto bad;
	}

	ic->offload_wq = alloc_workqueue("dm-integrity-offload", WQ_MEM_RECLAIM,
					  METADATA_WORKQUEUE_MAX_ACTIVE);
	if (!ic->offload_wq) {
		ti->error = "Cannot allocate workqueue";
		r = -ENOMEM;
		goto bad;
	}

	ic->commit_wq = alloc_workqueue("dm-integrity-commit", WQ_MEM_RECLAIM, 1);
	if (!ic->commit_wq) {
		ti->error = "Cannot allocate workqueue";
		r = -ENOMEM;
		goto bad;
	}
	INIT_WORK(&ic->commit_work, integrity_commit);

	if (ic->mode == 'J' || ic->mode == 'B') {
		ic->writer_wq = alloc_workqueue("dm-integrity-writer", WQ_MEM_RECLAIM, 1);
		if (!ic->writer_wq) {
			ti->error = "Cannot allocate workqueue";
			r = -ENOMEM;
			goto bad;
		}
		INIT_WORK(&ic->writer_work, integrity_writer);
	}

	ic->sb = alloc_pages_exact(SB_SECTORS << SECTOR_SHIFT, GFP_KERNEL);
	if (!ic->sb) {
		r = -ENOMEM;
		ti->error = "Cannot allocate superblock area";
		goto bad;
	}

	r = sync_rw_sb(ic, REQ_OP_READ);
	if (r) {
		ti->error = "Error reading superblock";
		goto bad;
	}
	should_write_sb = false;
	if (memcmp(ic->sb->magic, SB_MAGIC, 8)) {
		if (ic->mode != 'R') {
			if (memchr_inv(ic->sb, 0, SB_SECTORS << SECTOR_SHIFT)) {
				r = -EINVAL;
				ti->error = "The device is not initialized";
				goto bad;
			}
		}

		r = initialize_superblock(ic, journal_sectors, interleave_sectors);
		if (r) {
			ti->error = "Could not initialize superblock";
			goto bad;
		}
		if (ic->mode != 'R')
			should_write_sb = true;
	}

	if (!ic->sb->version || ic->sb->version > SB_VERSION_5) {
		r = -EINVAL;
		ti->error = "Unknown version";
		goto bad;
	}
	if (le16_to_cpu(ic->sb->integrity_tag_size) != ic->tag_size) {
		r = -EINVAL;
		ti->error = "Tag size doesn't match the information in superblock";
		goto bad;
	}
	if (ic->sb->log2_sectors_per_block != __ffs(ic->sectors_per_block)) {
		r = -EINVAL;
		ti->error = "Block size doesn't match the information in superblock";
		goto bad;
	}
	if (!le32_to_cpu(ic->sb->journal_sections)) {
		r = -EINVAL;
		ti->error = "Corrupted superblock, journal_sections is 0";
		goto bad;
	}
	/* make sure that ti->max_io_len doesn't overflow */
	if (!ic->meta_dev) {
		if (ic->sb->log2_interleave_sectors < MIN_LOG2_INTERLEAVE_SECTORS ||
		    ic->sb->log2_interleave_sectors > MAX_LOG2_INTERLEAVE_SECTORS) {
			r = -EINVAL;
			ti->error = "Invalid interleave_sectors in the superblock";
			goto bad;
		}
	} else {
		if (ic->sb->log2_interleave_sectors) {
			r = -EINVAL;
			ti->error = "Invalid interleave_sectors in the superblock";
			goto bad;
		}
	}
	if (!!(ic->sb->flags & cpu_to_le32(SB_FLAG_HAVE_JOURNAL_MAC)) != !!ic->journal_mac_alg.alg_string) {
		r = -EINVAL;
		ti->error = "Journal mac mismatch";
		goto bad;
	}

	get_provided_data_sectors(ic);
	if (!ic->provided_data_sectors) {
		r = -EINVAL;
		ti->error = "The device is too small";
		goto bad;
	}

try_smaller_buffer:
	r = calculate_device_limits(ic);
	if (r) {
		if (ic->meta_dev) {
			if (ic->log2_buffer_sectors > 3) {
				ic->log2_buffer_sectors--;
				goto try_smaller_buffer;
			}
		}
		ti->error = "The device is too small";
		goto bad;
	}

	if (log2_sectors_per_bitmap_bit < 0)
		log2_sectors_per_bitmap_bit = __fls(DEFAULT_SECTORS_PER_BITMAP_BIT);
	if (log2_sectors_per_bitmap_bit < ic->sb->log2_sectors_per_block)
		log2_sectors_per_bitmap_bit = ic->sb->log2_sectors_per_block;

	bits_in_journal = ((__u64)ic->journal_section_sectors * ic->journal_sections) << (SECTOR_SHIFT + 3);
	if (bits_in_journal > UINT_MAX)
		bits_in_journal = UINT_MAX;
	while (bits_in_journal < (ic->provided_data_sectors + ((sector_t)1 << log2_sectors_per_bitmap_bit) - 1) >> log2_sectors_per_bitmap_bit)
		log2_sectors_per_bitmap_bit++;

	log2_blocks_per_bitmap_bit = log2_sectors_per_bitmap_bit - ic->sb->log2_sectors_per_block;
	ic->log2_blocks_per_bitmap_bit = log2_blocks_per_bitmap_bit;
	if (should_write_sb)
		ic->sb->log2_blocks_per_bitmap_bit = log2_blocks_per_bitmap_bit;

	n_bitmap_bits = ((ic->provided_data_sectors >> ic->sb->log2_sectors_per_block)
				+ (((sector_t)1 << log2_blocks_per_bitmap_bit) - 1)) >> log2_blocks_per_bitmap_bit;
	ic->n_bitmap_blocks = DIV_ROUND_UP(n_bitmap_bits, BITMAP_BLOCK_SIZE * 8);

	if (!ic->meta_dev)
		ic->log2_buffer_sectors = min(ic->log2_buffer_sectors, (__u8)__ffs(ic->metadata_run));

	if (ti->len > ic->provided_data_sectors) {
		r = -EINVAL;
		ti->error = "Not enough provided sectors for requested mapping size";
		goto bad;
	}


	threshold = (__u64)ic->journal_entries * (100 - journal_watermark);
	threshold += 50;
	do_div(threshold, 100);
	ic->free_sectors_threshold = threshold;

	DEBUG_print("initialized:\n");
	DEBUG_print("	integrity_tag_size %u\n", le16_to_cpu(ic->sb->integrity_tag_size));
	DEBUG_print("	journal_entry_size %u\n", ic->journal_entry_size);
	DEBUG_print("	journal_entries_per_sector %u\n", ic->journal_entries_per_sector);
	DEBUG_print("	journal_section_entries %u\n", ic->journal_section_entries);
	DEBUG_print("	journal_section_sectors %u\n", ic->journal_section_sectors);
	DEBUG_print("	journal_sections %u\n", (unsigned int)le32_to_cpu(ic->sb->journal_sections));
	DEBUG_print("	journal_entries %u\n", ic->journal_entries);
	DEBUG_print("	log2_interleave_sectors %d\n", ic->sb->log2_interleave_sectors);
	DEBUG_print("	data_device_sectors 0x%llx\n", bdev_nr_sectors(ic->dev->bdev));
	DEBUG_print("	initial_sectors 0x%x\n", ic->initial_sectors);
	DEBUG_print("	metadata_run 0x%x\n", ic->metadata_run);
	DEBUG_print("	log2_metadata_run %d\n", ic->log2_metadata_run);
	DEBUG_print("	provided_data_sectors 0x%llx (%llu)\n", ic->provided_data_sectors, ic->provided_data_sectors);
	DEBUG_print("	log2_buffer_sectors %u\n", ic->log2_buffer_sectors);
	DEBUG_print("	bits_in_journal %llu\n", bits_in_journal);

	if (ic->recalculate_flag && !(ic->sb->flags & cpu_to_le32(SB_FLAG_RECALCULATING))) {
		ic->sb->flags |= cpu_to_le32(SB_FLAG_RECALCULATING);
		ic->sb->recalc_sector = cpu_to_le64(0);
	}

	if (ic->internal_hash) {
		size_t recalc_tags_size;

		ic->recalc_wq = alloc_workqueue("dm-integrity-recalc", WQ_MEM_RECLAIM, 1);
		if (!ic->recalc_wq) {
			ti->error = "Cannot allocate workqueue";
			r = -ENOMEM;
			goto bad;
		}
		INIT_WORK(&ic->recalc_work, integrity_recalc);
		ic->recalc_buffer = vmalloc(RECALC_SECTORS << SECTOR_SHIFT);
		if (!ic->recalc_buffer) {
			ti->error = "Cannot allocate buffer for recalculating";
			r = -ENOMEM;
			goto bad;
		}
		recalc_tags_size = (RECALC_SECTORS >> ic->sb->log2_sectors_per_block) * ic->tag_size;
		if (crypto_shash_digestsize(ic->internal_hash) > ic->tag_size)
			recalc_tags_size += crypto_shash_digestsize(ic->internal_hash) - ic->tag_size;
		ic->recalc_tags = kvmalloc(recalc_tags_size, GFP_KERNEL);
		if (!ic->recalc_tags) {
			ti->error = "Cannot allocate tags for recalculating";
			r = -ENOMEM;
			goto bad;
		}
	} else {
		if (ic->sb->flags & cpu_to_le32(SB_FLAG_RECALCULATING)) {
			ti->error = "Recalculate can only be specified with internal_hash";
			r = -EINVAL;
			goto bad;
		}
	}

	if (ic->sb->flags & cpu_to_le32(SB_FLAG_RECALCULATING) &&
	    le64_to_cpu(ic->sb->recalc_sector) < ic->provided_data_sectors &&
	    dm_integrity_disable_recalculate(ic)) {
		ti->error = "Recalculating with HMAC is disabled for security reasons - if you really need it, use the argument \"legacy_recalculate\"";
		r = -EOPNOTSUPP;
		goto bad;
	}

	ic->bufio = dm_bufio_client_create(ic->meta_dev ? ic->meta_dev->bdev : ic->dev->bdev,
			1U << (SECTOR_SHIFT + ic->log2_buffer_sectors), 1, 0, NULL, NULL, 0);
	if (IS_ERR(ic->bufio)) {
		r = PTR_ERR(ic->bufio);
		ti->error = "Cannot initialize dm-bufio";
		ic->bufio = NULL;
		goto bad;
	}
	dm_bufio_set_sector_offset(ic->bufio, ic->start + ic->initial_sectors);

	if (ic->mode != 'R') {
		r = create_journal(ic, &ti->error);
		if (r)
			goto bad;

	}

	if (ic->mode == 'B') {
		unsigned int i;
		unsigned int n_bitmap_pages = DIV_ROUND_UP(ic->n_bitmap_blocks, PAGE_SIZE / BITMAP_BLOCK_SIZE);

		ic->recalc_bitmap = dm_integrity_alloc_page_list(n_bitmap_pages);
		if (!ic->recalc_bitmap) {
			r = -ENOMEM;
			goto bad;
		}
		ic->may_write_bitmap = dm_integrity_alloc_page_list(n_bitmap_pages);
		if (!ic->may_write_bitmap) {
			r = -ENOMEM;
			goto bad;
		}
		ic->bbs = kvmalloc_array(ic->n_bitmap_blocks, sizeof(struct bitmap_block_status), GFP_KERNEL);
		if (!ic->bbs) {
			r = -ENOMEM;
			goto bad;
		}
		INIT_DELAYED_WORK(&ic->bitmap_flush_work, bitmap_flush_work);
		for (i = 0; i < ic->n_bitmap_blocks; i++) {
			struct bitmap_block_status *bbs = &ic->bbs[i];
			unsigned int sector, pl_index, pl_offset;

			INIT_WORK(&bbs->work, bitmap_block_work);
			bbs->ic = ic;
			bbs->idx = i;
			bio_list_init(&bbs->bio_queue);
			spin_lock_init(&bbs->bio_queue_lock);

			sector = i * (BITMAP_BLOCK_SIZE >> SECTOR_SHIFT);
			pl_index = sector >> (PAGE_SHIFT - SECTOR_SHIFT);
			pl_offset = (sector << SECTOR_SHIFT) & (PAGE_SIZE - 1);

			bbs->bitmap = lowmem_page_address(ic->journal[pl_index].page) + pl_offset;
		}
	}

	if (should_write_sb) {
		init_journal(ic, 0, ic->journal_sections, 0);
		r = dm_integrity_failed(ic);
		if (unlikely(r)) {
			ti->error = "Error initializing journal";
			goto bad;
		}
		r = sync_rw_sb(ic, REQ_OP_WRITE | REQ_FUA);
		if (r) {
			ti->error = "Error initializing superblock";
			goto bad;
		}
		ic->just_formatted = true;
	}

	if (!ic->meta_dev) {
		r = dm_set_target_max_io_len(ti, 1U << ic->sb->log2_interleave_sectors);
		if (r)
			goto bad;
	}
	if (ic->mode == 'B') {
<<<<<<< HEAD
		unsigned int max_io_len = ((sector_t)ic->sectors_per_block << ic->log2_blocks_per_bitmap_bit) * (BITMAP_BLOCK_SIZE * 8);
=======
		unsigned int max_io_len;

		max_io_len = ((sector_t)ic->sectors_per_block << ic->log2_blocks_per_bitmap_bit) * (BITMAP_BLOCK_SIZE * 8);
>>>>>>> 5729a900
		if (!max_io_len)
			max_io_len = 1U << 31;
		DEBUG_print("max_io_len: old %u, new %u\n", ti->max_io_len, max_io_len);
		if (!ti->max_io_len || ti->max_io_len > max_io_len) {
			r = dm_set_target_max_io_len(ti, max_io_len);
			if (r)
				goto bad;
		}
	}

	if (!ic->internal_hash)
		dm_integrity_set(ti, ic);

	ti->num_flush_bios = 1;
	ti->flush_supported = true;
	if (ic->discard)
		ti->num_discard_bios = 1;

	dm_audit_log_ctr(DM_MSG_PREFIX, ti, 1);
	return 0;

bad:
	dm_audit_log_ctr(DM_MSG_PREFIX, ti, 0);
	dm_integrity_dtr(ti);
	return r;
}

static void dm_integrity_dtr(struct dm_target *ti)
{
	struct dm_integrity_c *ic = ti->private;

	BUG_ON(!RB_EMPTY_ROOT(&ic->in_progress));
	BUG_ON(!list_empty(&ic->wait_list));

	if (ic->mode == 'B')
		cancel_delayed_work_sync(&ic->bitmap_flush_work);
	if (ic->metadata_wq)
		destroy_workqueue(ic->metadata_wq);
	if (ic->wait_wq)
		destroy_workqueue(ic->wait_wq);
	if (ic->offload_wq)
		destroy_workqueue(ic->offload_wq);
	if (ic->commit_wq)
		destroy_workqueue(ic->commit_wq);
	if (ic->writer_wq)
		destroy_workqueue(ic->writer_wq);
	if (ic->recalc_wq)
		destroy_workqueue(ic->recalc_wq);
	vfree(ic->recalc_buffer);
	kvfree(ic->recalc_tags);
	kvfree(ic->bbs);
	if (ic->bufio)
		dm_bufio_client_destroy(ic->bufio);
	mempool_exit(&ic->journal_io_mempool);
	if (ic->io)
		dm_io_client_destroy(ic->io);
	if (ic->dev)
		dm_put_device(ti, ic->dev);
	if (ic->meta_dev)
		dm_put_device(ti, ic->meta_dev);
	dm_integrity_free_page_list(ic->journal);
	dm_integrity_free_page_list(ic->journal_io);
	dm_integrity_free_page_list(ic->journal_xor);
	dm_integrity_free_page_list(ic->recalc_bitmap);
	dm_integrity_free_page_list(ic->may_write_bitmap);
	if (ic->journal_scatterlist)
		dm_integrity_free_journal_scatterlist(ic, ic->journal_scatterlist);
	if (ic->journal_io_scatterlist)
		dm_integrity_free_journal_scatterlist(ic, ic->journal_io_scatterlist);
	if (ic->sk_requests) {
		unsigned int i;

		for (i = 0; i < ic->journal_sections; i++) {
			struct skcipher_request *req;

			req = ic->sk_requests[i];
			if (req) {
				kfree_sensitive(req->iv);
				skcipher_request_free(req);
			}
		}
		kvfree(ic->sk_requests);
	}
	kvfree(ic->journal_tree);
	if (ic->sb)
		free_pages_exact(ic->sb, SB_SECTORS << SECTOR_SHIFT);

	if (ic->internal_hash)
		crypto_free_shash(ic->internal_hash);
	free_alg(&ic->internal_hash_alg);

	if (ic->journal_crypt)
		crypto_free_skcipher(ic->journal_crypt);
	free_alg(&ic->journal_crypt_alg);

	if (ic->journal_mac)
		crypto_free_shash(ic->journal_mac);
	free_alg(&ic->journal_mac_alg);

	kfree(ic);
	dm_audit_log_dtr(DM_MSG_PREFIX, ti, 1);
}

static struct target_type integrity_target = {
	.name			= "integrity",
	.version		= {1, 10, 0},
	.module			= THIS_MODULE,
	.features		= DM_TARGET_SINGLETON | DM_TARGET_INTEGRITY,
	.ctr			= dm_integrity_ctr,
	.dtr			= dm_integrity_dtr,
	.map			= dm_integrity_map,
	.postsuspend		= dm_integrity_postsuspend,
	.resume			= dm_integrity_resume,
	.status			= dm_integrity_status,
	.iterate_devices	= dm_integrity_iterate_devices,
	.io_hints		= dm_integrity_io_hints,
};

static int __init dm_integrity_init(void)
{
	int r;

	journal_io_cache = kmem_cache_create("integrity_journal_io",
					     sizeof(struct journal_io), 0, 0, NULL);
	if (!journal_io_cache) {
		DMERR("can't allocate journal io cache");
		return -ENOMEM;
	}

	r = dm_register_target(&integrity_target);
	if (r < 0) {
		DMERR("register failed %d", r);
		kmem_cache_destroy(journal_io_cache);
		return r;
	}

	return 0;
}

static void __exit dm_integrity_exit(void)
{
	dm_unregister_target(&integrity_target);
	kmem_cache_destroy(journal_io_cache);
}

module_init(dm_integrity_init);
module_exit(dm_integrity_exit);

MODULE_AUTHOR("Milan Broz");
MODULE_AUTHOR("Mikulas Patocka");
MODULE_DESCRIPTION(DM_NAME " target for integrity tags extension");
MODULE_LICENSE("GPL");<|MERGE_RESOLUTION|>--- conflicted
+++ resolved
@@ -936,10 +936,7 @@
 
 		while (unlikely(pl_index == section_index)) {
 			unsigned int dummy;
-<<<<<<< HEAD
-=======
-
->>>>>>> 5729a900
+
 			if (likely(encrypt))
 				rw_section_mac(ic, section, true);
 			section++;
@@ -1150,10 +1147,7 @@
 			   commit_sections, &io_comp);
 	} else {
 		unsigned int to_end;
-<<<<<<< HEAD
-=======
-
->>>>>>> 5729a900
+
 		io_comp.in_flight = (atomic_t)ATOMIC_INIT(2);
 		to_end = ic->journal_sections - commit_start;
 		if (ic->journal_io) {
@@ -1363,10 +1357,7 @@
 {
 	struct rb_node *n = ic->journal_tree_root.rb_node;
 	unsigned int found = NOT_FOUND;
-<<<<<<< HEAD
-=======
-
->>>>>>> 5729a900
+
 	*next_sector = (sector_t)-1;
 	while (n) {
 		struct journal_node *j = container_of(n, struct journal_node, node);
@@ -1739,11 +1730,7 @@
 		struct bio *bio = dm_bio_from_per_bio_data(dio, sizeof(struct dm_integrity_io));
 		char *checksums;
 		unsigned int extra_space = unlikely(digest_size > ic->tag_size) ? digest_size - ic->tag_size : 0;
-<<<<<<< HEAD
-		char checksums_onstack[max((size_t)HASH_MAX_DIGESTSIZE, MAX_TAG_SIZE)];
-=======
 		char checksums_onstack[max_t(size_t, HASH_MAX_DIGESTSIZE, MAX_TAG_SIZE)];
->>>>>>> 5729a900
 		sector_t sector;
 		unsigned int sectors_to_process;
 
@@ -1768,18 +1755,12 @@
 			unsigned int bi_size = dio->bio_details.bi_iter.bi_size;
 			unsigned int max_size = likely(checksums != checksums_onstack) ? PAGE_SIZE : HASH_MAX_DIGESTSIZE;
 			unsigned int max_blocks = max_size / ic->tag_size;
-<<<<<<< HEAD
-=======
-
->>>>>>> 5729a900
+
 			memset(checksums, DISCARD_FILLER, max_size);
 
 			while (bi_size) {
 				unsigned int this_step_blocks = bi_size >> (SECTOR_SHIFT + ic->sb->log2_sectors_per_block);
-<<<<<<< HEAD
-=======
-
->>>>>>> 5729a900
+
 				this_step_blocks = min(this_step_blocks, max_blocks);
 				r = dm_integrity_rw_tag(ic, checksums, &dio->metadata_block, &dio->metadata_offset,
 							this_step_blocks * ic->tag_size, TAG_WRITE);
@@ -1855,10 +1836,7 @@
 			struct bio_vec biv;
 			struct bvec_iter iter;
 			unsigned int data_to_process = dio->range.n_sectors;
-<<<<<<< HEAD
-=======
-
->>>>>>> 5729a900
+
 			sector_to_block(ic, data_to_process);
 			data_to_process *= ic->tag_size;
 
@@ -1958,10 +1936,7 @@
 	if (!ic->internal_hash) {
 		if (bip) {
 			unsigned int wanted_tag_size = bio_sectors(bio) >> ic->sb->log2_sectors_per_block;
-<<<<<<< HEAD
-=======
-
->>>>>>> 5729a900
+
 			if (ic->log2_tag_size >= 0)
 				wanted_tag_size <<= ic->log2_tag_size;
 			else
@@ -2058,25 +2033,6 @@
 				unsigned int tag_todo = ic->tag_size;
 				char *tag_ptr = journal_entry_tag(ic, je);
 
-<<<<<<< HEAD
-				if (bip) do {
-					struct bio_vec biv = bvec_iter_bvec(bip->bip_vec, bip->bip_iter);
-					unsigned int tag_now = min(biv.bv_len, tag_todo);
-					char *tag_addr;
-					BUG_ON(PageHighMem(biv.bv_page));
-					tag_addr = bvec_virt(&biv);
-					if (likely(dio->op == REQ_OP_WRITE))
-						memcpy(tag_ptr, tag_addr, tag_now);
-					else
-						memcpy(tag_addr, tag_ptr, tag_now);
-					bvec_iter_advance(bip->bip_vec, &bip->bip_iter, tag_now);
-					tag_ptr += tag_now;
-					tag_todo -= tag_now;
-				} while (unlikely(tag_todo)); else {
-					if (likely(dio->op == REQ_OP_WRITE))
-						memset(tag_ptr, 0, tag_todo);
-				}
-=======
 				if (bip) {
 					do {
 						struct bio_vec biv = bvec_iter_bvec(bip->bip_vec, bip->bip_iter);
@@ -2095,7 +2051,6 @@
 					} while (unlikely(tag_todo));
 				} else if (likely(dio->op == REQ_OP_WRITE))
 					memset(tag_ptr, 0, tag_todo);
->>>>>>> 5729a900
 			}
 
 			if (likely(dio->op == REQ_OP_WRITE)) {
@@ -2112,10 +2067,7 @@
 
 				if (ic->internal_hash) {
 					unsigned int digest_size = crypto_shash_digestsize(ic->internal_hash);
-<<<<<<< HEAD
-=======
-
->>>>>>> 5729a900
+
 					if (unlikely(digest_size > ic->tag_size)) {
 						char checksums_onstack[HASH_MAX_DIGESTSIZE];
 
@@ -2255,10 +2207,7 @@
 			} else {
 				unsigned int i;
 				unsigned int jp = journal_read_pos + 1;
-<<<<<<< HEAD
-=======
-
->>>>>>> 5729a900
+
 				for (i = ic->sectors_per_block; i < dio->range.n_sectors; i += ic->sectors_per_block, jp++) {
 					if (!test_journal_node(ic, jp, dio->range.logical_sector + i))
 						break;
@@ -2290,13 +2239,9 @@
 		 */
 		if (journal_read_pos != NOT_FOUND) {
 			sector_t next_sector;
-<<<<<<< HEAD
-			unsigned int new_pos = find_journal_node(ic, dio->range.logical_sector, &next_sector);
-=======
 			unsigned int new_pos;
 
 			new_pos = find_journal_node(ic, dio->range.logical_sector, &next_sector);
->>>>>>> 5729a900
 			if (unlikely(new_pos != journal_read_pos)) {
 				remove_range_unlocked(ic, &dio->range);
 				goto retry;
@@ -2305,13 +2250,9 @@
 	}
 	if (ic->mode == 'J' && likely(dio->op == REQ_OP_DISCARD) && !discard_retried) {
 		sector_t next_sector;
-<<<<<<< HEAD
-		unsigned int new_pos = find_journal_node(ic, dio->range.logical_sector, &next_sector);
-=======
 		unsigned int new_pos;
 
 		new_pos = find_journal_node(ic, dio->range.logical_sector, &next_sector);
->>>>>>> 5729a900
 		if (unlikely(new_pos != NOT_FOUND) ||
 		    unlikely(next_sector < dio->range.logical_sector - dio->range.n_sectors)) {
 			remove_range_unlocked(ic, &dio->range);
@@ -2521,10 +2462,7 @@
 			       struct journal_entry *je)
 {
 	unsigned int s = 0;
-<<<<<<< HEAD
-=======
-
->>>>>>> 5729a900
+
 	do {
 		js->commit_id = je->last_bytes[s];
 		js++;
@@ -2681,10 +2619,6 @@
 {
 	struct dm_integrity_c *ic = container_of(w, struct dm_integrity_c, writer_work);
 	unsigned int write_start, write_sections;
-<<<<<<< HEAD
-
-=======
->>>>>>> 5729a900
 	unsigned int prev_free_sectors;
 
 	spin_lock_irq(&ic->endio_wait.lock);
@@ -3691,10 +3625,7 @@
 static void dm_integrity_free_journal_scatterlist(struct dm_integrity_c *ic, struct scatterlist **sl)
 {
 	unsigned int i;
-<<<<<<< HEAD
-=======
-
->>>>>>> 5729a900
+
 	for (i = 0; i < ic->journal_sections; i++)
 		kvfree(sl[i]);
 	kvfree(sl);
@@ -3736,10 +3667,7 @@
 		for (idx = start_index; idx <= end_index; idx++) {
 			char *va = lowmem_page_address(pl[idx].page);
 			unsigned int start = 0, end = PAGE_SIZE;
-<<<<<<< HEAD
-=======
-
->>>>>>> 5729a900
+
 			if (idx == start_index)
 				start = start_offset;
 			if (idx == end_index)
@@ -4032,10 +3960,7 @@
 
 	for (i = 0; i < N_COMMIT_IDS; i++) {
 		unsigned int j;
-<<<<<<< HEAD
-=======
-
->>>>>>> 5729a900
+
 retest_commit_id:
 		for (j = 0; j < i; j++) {
 			if (ic->commit_ids[j] == ic->commit_ids[i]) {
@@ -4645,13 +4570,9 @@
 			goto bad;
 	}
 	if (ic->mode == 'B') {
-<<<<<<< HEAD
-		unsigned int max_io_len = ((sector_t)ic->sectors_per_block << ic->log2_blocks_per_bitmap_bit) * (BITMAP_BLOCK_SIZE * 8);
-=======
 		unsigned int max_io_len;
 
 		max_io_len = ((sector_t)ic->sectors_per_block << ic->log2_blocks_per_bitmap_bit) * (BITMAP_BLOCK_SIZE * 8);
->>>>>>> 5729a900
 		if (!max_io_len)
 			max_io_len = 1U << 31;
 		DEBUG_print("max_io_len: old %u, new %u\n", ti->max_io_len, max_io_len);
