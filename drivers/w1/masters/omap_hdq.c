/*
 * drivers/w1/masters/omap_hdq.c
 *
 * Copyright (C) 2007,2012 Texas Instruments, Inc.
 *
 * This file is licensed under the terms of the GNU General Public License
 * version 2. This program is licensed "as is" without any warranty of any
 * kind, whether express or implied.
 *
 */
#include <linux/kernel.h>
#include <linux/module.h>
#include <linux/platform_device.h>
#include <linux/interrupt.h>
#include <linux/slab.h>
#include <linux/err.h>
#include <linux/io.h>
#include <linux/sched.h>
#include <linux/pm_runtime.h>
#include <linux/of.h>

#include <linux/w1.h>

#define	MOD_NAME	"OMAP_HDQ:"

#define OMAP_HDQ_REVISION			0x00
#define OMAP_HDQ_TX_DATA			0x04
#define OMAP_HDQ_RX_DATA			0x08
#define OMAP_HDQ_CTRL_STATUS			0x0c
#define OMAP_HDQ_CTRL_STATUS_SINGLE		BIT(7)
#define OMAP_HDQ_CTRL_STATUS_INTERRUPTMASK	BIT(6)
#define OMAP_HDQ_CTRL_STATUS_CLOCKENABLE	BIT(5)
#define OMAP_HDQ_CTRL_STATUS_GO                 BIT(4)
#define OMAP_HDQ_CTRL_STATUS_PRESENCE		BIT(3)
#define OMAP_HDQ_CTRL_STATUS_INITIALIZATION	BIT(2)
#define OMAP_HDQ_CTRL_STATUS_DIR		BIT(1)
#define OMAP_HDQ_INT_STATUS			0x10
#define OMAP_HDQ_INT_STATUS_TXCOMPLETE		BIT(2)
#define OMAP_HDQ_INT_STATUS_RXCOMPLETE		BIT(1)
#define OMAP_HDQ_INT_STATUS_TIMEOUT		BIT(0)

#define OMAP_HDQ_FLAG_CLEAR			0
#define OMAP_HDQ_FLAG_SET			1
#define OMAP_HDQ_TIMEOUT			(HZ/5)

#define OMAP_HDQ_MAX_USER			4

static DECLARE_WAIT_QUEUE_HEAD(hdq_wait_queue);

static int w1_id;
module_param(w1_id, int, S_IRUSR);
MODULE_PARM_DESC(w1_id, "1-wire id for the slave detection in HDQ mode");

struct hdq_data {
	struct device		*dev;
	void __iomem		*hdq_base;
	/* lock read/write/break operations */
	struct  mutex		hdq_mutex;
	/* interrupt status and a lock for it */
	u8			hdq_irqstatus;
	spinlock_t		hdq_spinlock;
	/* mode: 0-HDQ 1-W1 */
	int                     mode;

};

/* HDQ register I/O routines */
static inline u8 hdq_reg_in(struct hdq_data *hdq_data, u32 offset)
{
	return __raw_readl(hdq_data->hdq_base + offset);
}

static inline void hdq_reg_out(struct hdq_data *hdq_data, u32 offset, u8 val)
{
	__raw_writel(val, hdq_data->hdq_base + offset);
}

static inline u8 hdq_reg_merge(struct hdq_data *hdq_data, u32 offset,
			u8 val, u8 mask)
{
	u8 new_val = (__raw_readl(hdq_data->hdq_base + offset) & ~mask)
			| (val & mask);
	__raw_writel(new_val, hdq_data->hdq_base + offset);

	return new_val;
}

/*
 * Wait for one or more bits in flag change.
 * HDQ_FLAG_SET: wait until any bit in the flag is set.
 * HDQ_FLAG_CLEAR: wait until all bits in the flag are cleared.
 * return 0 on success and -ETIMEDOUT in the case of timeout.
 */
static int hdq_wait_for_flag(struct hdq_data *hdq_data, u32 offset,
		u8 flag, u8 flag_set, u8 *status)
{
	int ret = 0;
	unsigned long timeout = jiffies + OMAP_HDQ_TIMEOUT;

	if (flag_set == OMAP_HDQ_FLAG_CLEAR) {
		/* wait for the flag clear */
		while (((*status = hdq_reg_in(hdq_data, offset)) & flag)
			&& time_before(jiffies, timeout)) {
			schedule_timeout_uninterruptible(1);
		}
		if (*status & flag)
			ret = -ETIMEDOUT;
	} else if (flag_set == OMAP_HDQ_FLAG_SET) {
		/* wait for the flag set */
		while (!((*status = hdq_reg_in(hdq_data, offset)) & flag)
			&& time_before(jiffies, timeout)) {
			schedule_timeout_uninterruptible(1);
		}
		if (!(*status & flag))
			ret = -ETIMEDOUT;
	} else
		return -EINVAL;

	return ret;
}

/* Clear saved irqstatus after using an interrupt */
static u8 hdq_reset_irqstatus(struct hdq_data *hdq_data, u8 bits)
{
	unsigned long irqflags;
	u8 status;

	spin_lock_irqsave(&hdq_data->hdq_spinlock, irqflags);
	status = hdq_data->hdq_irqstatus;
	/* this is a read-modify-write */
	hdq_data->hdq_irqstatus &= ~bits;
	spin_unlock_irqrestore(&hdq_data->hdq_spinlock, irqflags);

	return status;
}

/* write out a byte and fill *status with HDQ_INT_STATUS */
static int hdq_write_byte(struct hdq_data *hdq_data, u8 val, u8 *status)
{
	int ret;
	u8 tmp_status;

	ret = mutex_lock_interruptible(&hdq_data->hdq_mutex);
	if (ret < 0) {
		ret = -EINTR;
		goto rtn;
	}

	if (hdq_data->hdq_irqstatus)
		dev_err(hdq_data->dev, "TX irqstatus not cleared (%02x)\n",
			hdq_data->hdq_irqstatus);

	*status = 0;

	hdq_reg_out(hdq_data, OMAP_HDQ_TX_DATA, val);

	/* set the GO bit */
	hdq_reg_merge(hdq_data, OMAP_HDQ_CTRL_STATUS, OMAP_HDQ_CTRL_STATUS_GO,
		OMAP_HDQ_CTRL_STATUS_DIR | OMAP_HDQ_CTRL_STATUS_GO);
	/* wait for the TXCOMPLETE bit */
	ret = wait_event_timeout(hdq_wait_queue,
		(hdq_data->hdq_irqstatus & OMAP_HDQ_INT_STATUS_TXCOMPLETE),
		OMAP_HDQ_TIMEOUT);
	*status = hdq_reset_irqstatus(hdq_data, OMAP_HDQ_INT_STATUS_TXCOMPLETE);
	if (ret == 0) {
		dev_dbg(hdq_data->dev, "TX wait elapsed\n");
		ret = -ETIMEDOUT;
		goto out;
	}

	/* check irqstatus */
	if (!(*status & OMAP_HDQ_INT_STATUS_TXCOMPLETE)) {
		dev_dbg(hdq_data->dev, "timeout waiting for"
			" TXCOMPLETE/RXCOMPLETE, %x\n", *status);
		ret = -ETIMEDOUT;
		goto out;
	}

	/* wait for the GO bit return to zero */
	ret = hdq_wait_for_flag(hdq_data, OMAP_HDQ_CTRL_STATUS,
			OMAP_HDQ_CTRL_STATUS_GO,
			OMAP_HDQ_FLAG_CLEAR, &tmp_status);
	if (ret) {
		dev_dbg(hdq_data->dev, "timeout waiting GO bit"
			" return to zero, %x\n", tmp_status);
	}

out:
	mutex_unlock(&hdq_data->hdq_mutex);
rtn:
	return ret;
}

/* HDQ Interrupt service routine */
static irqreturn_t hdq_isr(int irq, void *_hdq)
{
	struct hdq_data *hdq_data = _hdq;
	unsigned long irqflags;

	spin_lock_irqsave(&hdq_data->hdq_spinlock, irqflags);
	hdq_data->hdq_irqstatus |= hdq_reg_in(hdq_data, OMAP_HDQ_INT_STATUS);
	spin_unlock_irqrestore(&hdq_data->hdq_spinlock, irqflags);
	dev_dbg(hdq_data->dev, "hdq_isr: %x\n", hdq_data->hdq_irqstatus);

	if (hdq_data->hdq_irqstatus &
		(OMAP_HDQ_INT_STATUS_TXCOMPLETE | OMAP_HDQ_INT_STATUS_RXCOMPLETE
		| OMAP_HDQ_INT_STATUS_TIMEOUT)) {
		/* wake up sleeping process */
		wake_up(&hdq_wait_queue);
	}

	return IRQ_HANDLED;
}

/* W1 search callback function  in HDQ mode */
static void omap_w1_search_bus(void *_hdq, struct w1_master *master_dev,
		u8 search_type, w1_slave_found_callback slave_found)
{
	u64 module_id, rn_le, cs, id;

	if (w1_id)
		module_id = w1_id;
	else
		module_id = 0x1;

	rn_le = cpu_to_le64(module_id);
	/*
	 * HDQ might not obey truly the 1-wire spec.
	 * So calculate CRC based on module parameter.
	 */
	cs = w1_calc_crc8((u8 *)&rn_le, 7);
	id = (cs << 56) | module_id;

	slave_found(master_dev, id);
}

/* Issue break pulse to the device */
static int omap_hdq_break(struct hdq_data *hdq_data)
{
	int ret = 0;
	u8 tmp_status;

	ret = mutex_lock_interruptible(&hdq_data->hdq_mutex);
	if (ret < 0) {
		dev_dbg(hdq_data->dev, "Could not acquire mutex\n");
		ret = -EINTR;
		goto rtn;
	}

	if (hdq_data->hdq_irqstatus)
		dev_err(hdq_data->dev, "break irqstatus not cleared (%02x)\n",
			hdq_data->hdq_irqstatus);

	/* set the INIT and GO bit */
	hdq_reg_merge(hdq_data, OMAP_HDQ_CTRL_STATUS,
		OMAP_HDQ_CTRL_STATUS_INITIALIZATION | OMAP_HDQ_CTRL_STATUS_GO,
		OMAP_HDQ_CTRL_STATUS_DIR | OMAP_HDQ_CTRL_STATUS_INITIALIZATION |
		OMAP_HDQ_CTRL_STATUS_GO);

	/* wait for the TIMEOUT bit */
	ret = wait_event_timeout(hdq_wait_queue,
		(hdq_data->hdq_irqstatus & OMAP_HDQ_INT_STATUS_TIMEOUT),
		OMAP_HDQ_TIMEOUT);
	tmp_status = hdq_reset_irqstatus(hdq_data, OMAP_HDQ_INT_STATUS_TIMEOUT);
	if (ret == 0) {
		dev_dbg(hdq_data->dev, "break wait elapsed\n");
		ret = -EINTR;
		goto out;
	}

	/* check irqstatus */
	if (!(tmp_status & OMAP_HDQ_INT_STATUS_TIMEOUT)) {
		dev_dbg(hdq_data->dev, "timeout waiting for TIMEOUT, %x\n",
<<<<<<< HEAD
				tmp_status);
=======
			tmp_status);
>>>>>>> d1988041
		ret = -ETIMEDOUT;
		goto out;
	}

	/*
	 * check for the presence detect bit to get
	 * set to show that the slave is responding
	 */
	if (!(hdq_reg_in(hdq_data, OMAP_HDQ_CTRL_STATUS) &
			OMAP_HDQ_CTRL_STATUS_PRESENCE)) {
		dev_dbg(hdq_data->dev, "Presence bit not set\n");
		ret = -ETIMEDOUT;
		goto out;
	}

	/*
	 * wait for both INIT and GO bits rerurn to zero.
	 * zero wait time expected for interrupt mode.
	 */
	ret = hdq_wait_for_flag(hdq_data, OMAP_HDQ_CTRL_STATUS,
			OMAP_HDQ_CTRL_STATUS_INITIALIZATION |
			OMAP_HDQ_CTRL_STATUS_GO, OMAP_HDQ_FLAG_CLEAR,
			&tmp_status);
	if (ret)
		dev_dbg(hdq_data->dev, "timeout waiting INIT&GO bits"
			" return to zero, %x\n", tmp_status);

out:
	mutex_unlock(&hdq_data->hdq_mutex);
rtn:
	return ret;
}

static int hdq_read_byte(struct hdq_data *hdq_data, u8 *val)
{
	int ret = 0;
	u8 status;

	ret = mutex_lock_interruptible(&hdq_data->hdq_mutex);
	if (ret < 0) {
		ret = -EINTR;
		goto rtn;
	}

	if (pm_runtime_suspended(hdq_data->dev)) {
		ret = -EINVAL;
		goto out;
	}

	if (!(hdq_data->hdq_irqstatus & OMAP_HDQ_INT_STATUS_RXCOMPLETE)) {
		hdq_reg_merge(hdq_data, OMAP_HDQ_CTRL_STATUS,
			OMAP_HDQ_CTRL_STATUS_DIR | OMAP_HDQ_CTRL_STATUS_GO,
			OMAP_HDQ_CTRL_STATUS_DIR | OMAP_HDQ_CTRL_STATUS_GO);
		/*
		 * The RX comes immediately after TX.
		 */
		wait_event_timeout(hdq_wait_queue,
				   (hdq_data->hdq_irqstatus
				    & (OMAP_HDQ_INT_STATUS_RXCOMPLETE |
				       OMAP_HDQ_INT_STATUS_TIMEOUT)),
				   OMAP_HDQ_TIMEOUT);
		status = hdq_reset_irqstatus(hdq_data,
					     OMAP_HDQ_INT_STATUS_RXCOMPLETE |
					     OMAP_HDQ_INT_STATUS_TIMEOUT);
		hdq_reg_merge(hdq_data, OMAP_HDQ_CTRL_STATUS, 0,
			OMAP_HDQ_CTRL_STATUS_DIR);

		/* check irqstatus */
		if (!(status & OMAP_HDQ_INT_STATUS_RXCOMPLETE)) {
			dev_dbg(hdq_data->dev, "timeout waiting for"
				" RXCOMPLETE, %x", status);
			ret = -ETIMEDOUT;
			goto out;
		}
	} else { /* interrupt had occurred before hdq_read_byte was called */
		hdq_reset_irqstatus(hdq_data, OMAP_HDQ_INT_STATUS_RXCOMPLETE);
	}
	/* the data is ready. Read it in! */
	*val = hdq_reg_in(hdq_data, OMAP_HDQ_RX_DATA);
out:
	mutex_unlock(&hdq_data->hdq_mutex);
rtn:
	return ret;

}

/*
 * W1 triplet callback function - used for searching ROM addresses.
 * Registered only when controller is in 1-wire mode.
 */
static u8 omap_w1_triplet(void *_hdq, u8 bdir)
{
	u8 id_bit, comp_bit;
	int err;
	u8 ret = 0x3; /* no slaves responded */
	struct hdq_data *hdq_data = _hdq;
	u8 ctrl = OMAP_HDQ_CTRL_STATUS_SINGLE | OMAP_HDQ_CTRL_STATUS_GO |
		  OMAP_HDQ_CTRL_STATUS_INTERRUPTMASK;
	u8 mask = ctrl | OMAP_HDQ_CTRL_STATUS_DIR;

	err = pm_runtime_get_sync(hdq_data->dev);
	if (err < 0) {
		pm_runtime_put_noidle(hdq_data->dev);

		return err;
	}

	err = mutex_lock_interruptible(&hdq_data->hdq_mutex);
	if (err < 0) {
		dev_dbg(hdq_data->dev, "Could not acquire mutex\n");
		goto rtn;
	}

	/* read id_bit */
	hdq_reg_merge(_hdq, OMAP_HDQ_CTRL_STATUS,
		      ctrl | OMAP_HDQ_CTRL_STATUS_DIR, mask);
	err = wait_event_timeout(hdq_wait_queue,
				 (hdq_data->hdq_irqstatus
				  & OMAP_HDQ_INT_STATUS_RXCOMPLETE),
				 OMAP_HDQ_TIMEOUT);
	/* Must clear irqstatus for another RXCOMPLETE interrupt */
	hdq_reset_irqstatus(hdq_data, OMAP_HDQ_INT_STATUS_RXCOMPLETE);

	if (err == 0) {
		dev_dbg(hdq_data->dev, "RX wait elapsed\n");
		goto out;
	}
	id_bit = (hdq_reg_in(_hdq, OMAP_HDQ_RX_DATA) & 0x01);

	/* read comp_bit */
	hdq_reg_merge(_hdq, OMAP_HDQ_CTRL_STATUS,
		      ctrl | OMAP_HDQ_CTRL_STATUS_DIR, mask);
	err = wait_event_timeout(hdq_wait_queue,
				 (hdq_data->hdq_irqstatus
				  & OMAP_HDQ_INT_STATUS_RXCOMPLETE),
				 OMAP_HDQ_TIMEOUT);
	/* Must clear irqstatus for another RXCOMPLETE interrupt */
	hdq_reset_irqstatus(hdq_data, OMAP_HDQ_INT_STATUS_RXCOMPLETE);

	if (err == 0) {
		dev_dbg(hdq_data->dev, "RX wait elapsed\n");
		goto out;
	}
	comp_bit = (hdq_reg_in(_hdq, OMAP_HDQ_RX_DATA) & 0x01);

	if (id_bit && comp_bit) {
		ret = 0x03;  /* no slaves responded */
		goto out;
	}
	if (!id_bit && !comp_bit) {
		/* Both bits are valid, take the direction given */
		ret = bdir ? 0x04 : 0;
	} else {
		/* Only one bit is valid, take that direction */
		bdir = id_bit;
		ret = id_bit ? 0x05 : 0x02;
	}

	/* write bdir bit */
	hdq_reg_out(_hdq, OMAP_HDQ_TX_DATA, bdir);
	hdq_reg_merge(_hdq, OMAP_HDQ_CTRL_STATUS, ctrl, mask);
	err = wait_event_timeout(hdq_wait_queue,
				 (hdq_data->hdq_irqstatus
				  & OMAP_HDQ_INT_STATUS_TXCOMPLETE),
				 OMAP_HDQ_TIMEOUT);
	/* Must clear irqstatus for another TXCOMPLETE interrupt */
	hdq_reset_irqstatus(hdq_data, OMAP_HDQ_INT_STATUS_TXCOMPLETE);

	if (err == 0) {
		dev_dbg(hdq_data->dev, "TX wait elapsed\n");
		goto out;
	}

	hdq_reg_merge(_hdq, OMAP_HDQ_CTRL_STATUS, 0,
		      OMAP_HDQ_CTRL_STATUS_SINGLE);

out:
	mutex_unlock(&hdq_data->hdq_mutex);
rtn:
	pm_runtime_mark_last_busy(hdq_data->dev);
	pm_runtime_put_autosuspend(hdq_data->dev);

	return ret;
}

/* reset callback */
static u8 omap_w1_reset_bus(void *_hdq)
{
	struct hdq_data *hdq_data = _hdq;
	int err;

	err = pm_runtime_get_sync(hdq_data->dev);
	if (err < 0) {
		pm_runtime_put_noidle(hdq_data->dev);

		return err;
	}

	omap_hdq_break(hdq_data);

	pm_runtime_mark_last_busy(hdq_data->dev);
	pm_runtime_put_autosuspend(hdq_data->dev);

	return 0;
}

/* Read a byte of data from the device */
static u8 omap_w1_read_byte(void *_hdq)
{
	struct hdq_data *hdq_data = _hdq;
	u8 val = 0;
	int ret;

	ret = pm_runtime_get_sync(hdq_data->dev);
	if (ret < 0) {
		pm_runtime_put_noidle(hdq_data->dev);

		return -1;
	}

	ret = hdq_read_byte(hdq_data, &val);
	if (ret)
		val = -1;

	pm_runtime_mark_last_busy(hdq_data->dev);
	pm_runtime_put_autosuspend(hdq_data->dev);

	return val;
}

/* Write a byte of data to the device */
static void omap_w1_write_byte(void *_hdq, u8 byte)
{
	struct hdq_data *hdq_data = _hdq;
	int ret;
	u8 status;

	ret = pm_runtime_get_sync(hdq_data->dev);
	if (ret < 0) {
		pm_runtime_put_noidle(hdq_data->dev);

		return;
	}

	/*
	 * We need to reset the slave before
	 * issuing the SKIP ROM command, else
	 * the slave will not work.
	 */
	if (byte == W1_SKIP_ROM)
		omap_hdq_break(hdq_data);

	ret = hdq_write_byte(hdq_data, byte, &status);
	if (ret < 0) {
		dev_dbg(hdq_data->dev, "TX failure:Ctrl status %x\n", status);
		goto out_err;
	}

out_err:
	pm_runtime_mark_last_busy(hdq_data->dev);
	pm_runtime_put_autosuspend(hdq_data->dev);
}

static struct w1_bus_master omap_w1_master = {
	.read_byte	= omap_w1_read_byte,
	.write_byte	= omap_w1_write_byte,
	.reset_bus	= omap_w1_reset_bus,
};

static int __maybe_unused omap_hdq_runtime_suspend(struct device *dev)
{
	struct hdq_data *hdq_data = dev_get_drvdata(dev);

	hdq_reg_out(hdq_data, 0, hdq_data->mode);
	hdq_reg_in(hdq_data, OMAP_HDQ_INT_STATUS);

	return 0;
}

static int __maybe_unused omap_hdq_runtime_resume(struct device *dev)
{
	struct hdq_data *hdq_data = dev_get_drvdata(dev);

	/* select HDQ/1W mode & enable clocks */
	hdq_reg_out(hdq_data, OMAP_HDQ_CTRL_STATUS,
		    OMAP_HDQ_CTRL_STATUS_CLOCKENABLE |
		    OMAP_HDQ_CTRL_STATUS_INTERRUPTMASK |
		    hdq_data->mode);
	hdq_reg_in(hdq_data, OMAP_HDQ_INT_STATUS);

	return 0;
}

static const struct dev_pm_ops omap_hdq_pm_ops = {
	SET_RUNTIME_PM_OPS(omap_hdq_runtime_suspend,
			   omap_hdq_runtime_resume, NULL)
};

static int omap_hdq_probe(struct platform_device *pdev)
{
	struct device *dev = &pdev->dev;
	struct hdq_data *hdq_data;
	int ret, irq;
	u8 rev;
	const char *mode;

	hdq_data = devm_kzalloc(dev, sizeof(*hdq_data), GFP_KERNEL);
	if (!hdq_data) {
		dev_dbg(&pdev->dev, "unable to allocate memory\n");
		return -ENOMEM;
	}

	hdq_data->dev = dev;
	platform_set_drvdata(pdev, hdq_data);

	hdq_data->hdq_base = devm_platform_ioremap_resource(pdev, 0);
	if (IS_ERR(hdq_data->hdq_base))
		return PTR_ERR(hdq_data->hdq_base);

	mutex_init(&hdq_data->hdq_mutex);

	ret = of_property_read_string(pdev->dev.of_node, "ti,mode", &mode);
	if (ret < 0 || !strcmp(mode, "hdq")) {
		hdq_data->mode = 0;
		omap_w1_master.search = omap_w1_search_bus;
	} else {
		hdq_data->mode = 1;
		omap_w1_master.triplet = omap_w1_triplet;
	}

	pm_runtime_enable(&pdev->dev);
	pm_runtime_use_autosuspend(&pdev->dev);
	pm_runtime_set_autosuspend_delay(&pdev->dev, 300);
	ret = pm_runtime_get_sync(&pdev->dev);
	if (ret < 0) {
		pm_runtime_put_noidle(&pdev->dev);
		dev_dbg(&pdev->dev, "pm_runtime_get_sync failed\n");
		goto err_w1;
	}

	rev = hdq_reg_in(hdq_data, OMAP_HDQ_REVISION);
	dev_info(&pdev->dev, "OMAP HDQ Hardware Rev %c.%c. Driver in %s mode\n",
		(rev >> 4) + '0', (rev & 0x0f) + '0', "Interrupt");

	spin_lock_init(&hdq_data->hdq_spinlock);

	irq = platform_get_irq(pdev, 0);
	if (irq	< 0) {
		dev_dbg(&pdev->dev, "Failed to get IRQ: %d\n", irq);
		ret = irq;
		goto err_irq;
	}

	ret = devm_request_irq(dev, irq, hdq_isr, 0, "omap_hdq", hdq_data);
	if (ret < 0) {
		dev_dbg(&pdev->dev, "could not request irq\n");
		goto err_irq;
	}

	omap_hdq_break(hdq_data);

	pm_runtime_mark_last_busy(&pdev->dev);
	pm_runtime_put_autosuspend(&pdev->dev);

	omap_w1_master.data = hdq_data;

	ret = w1_add_master_device(&omap_w1_master);
	if (ret) {
		dev_dbg(&pdev->dev, "Failure in registering w1 master\n");
		goto err_w1;
	}

	return 0;

err_irq:
	pm_runtime_put_sync(&pdev->dev);
err_w1:
	pm_runtime_dont_use_autosuspend(&pdev->dev);
	pm_runtime_disable(&pdev->dev);

	return ret;
}

static int omap_hdq_remove(struct platform_device *pdev)
{
	int active;

	active = pm_runtime_get_sync(&pdev->dev);
	if (active < 0)
		pm_runtime_put_noidle(&pdev->dev);

	w1_remove_master_device(&omap_w1_master);

	pm_runtime_dont_use_autosuspend(&pdev->dev);
	if (active >= 0)
		pm_runtime_put_sync(&pdev->dev);
	pm_runtime_disable(&pdev->dev);

	return 0;
}

static const struct of_device_id omap_hdq_dt_ids[] = {
	{ .compatible = "ti,omap3-1w" },
	{ .compatible = "ti,am4372-hdq" },
	{}
};
MODULE_DEVICE_TABLE(of, omap_hdq_dt_ids);

static struct platform_driver omap_hdq_driver = {
	.probe = omap_hdq_probe,
	.remove = omap_hdq_remove,
	.driver = {
		.name =	"omap_hdq",
		.of_match_table = omap_hdq_dt_ids,
		.pm = &omap_hdq_pm_ops,
	},
};
module_platform_driver(omap_hdq_driver);

MODULE_AUTHOR("Texas Instruments");
MODULE_DESCRIPTION("HDQ-1W driver Library");
MODULE_LICENSE("GPL");<|MERGE_RESOLUTION|>--- conflicted
+++ resolved
@@ -271,11 +271,7 @@
 	/* check irqstatus */
 	if (!(tmp_status & OMAP_HDQ_INT_STATUS_TIMEOUT)) {
 		dev_dbg(hdq_data->dev, "timeout waiting for TIMEOUT, %x\n",
-<<<<<<< HEAD
-				tmp_status);
-=======
 			tmp_status);
->>>>>>> d1988041
 		ret = -ETIMEDOUT;
 		goto out;
 	}
