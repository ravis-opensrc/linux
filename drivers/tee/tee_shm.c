// SPDX-License-Identifier: GPL-2.0-only
/*
 * Copyright (c) 2015-2017, 2019-2021 Linaro Limited
 */
#include <linux/anon_inodes.h>
#include <linux/device.h>
#include <linux/idr.h>
#include <linux/mm.h>
#include <linux/sched.h>
#include <linux/slab.h>
#include <linux/tee_drv.h>
#include <linux/uaccess.h>
#include <linux/uio.h>
#include "tee_private.h"

static void shm_put_kernel_pages(struct page **pages, size_t page_count)
{
	size_t n;

	for (n = 0; n < page_count; n++)
		put_page(pages[n]);
}

static int shm_get_kernel_pages(unsigned long start, size_t page_count,
				struct page **pages)
{
	size_t n;
	int rc;

	if (is_vmalloc_addr((void *)start)) {
		struct page *page;

		for (n = 0; n < page_count; n++) {
			page = vmalloc_to_page((void *)(start + PAGE_SIZE * n));
			if (!page)
				return -ENOMEM;

			get_page(page);
			pages[n] = page;
		}
		rc = page_count;
	} else {
		struct kvec *kiov;

		kiov = kcalloc(page_count, sizeof(*kiov), GFP_KERNEL);
		if (!kiov)
			return -ENOMEM;

		for (n = 0; n < page_count; n++) {
			kiov[n].iov_base = (void *)(start + n * PAGE_SIZE);
			kiov[n].iov_len = PAGE_SIZE;
		}

		rc = get_kernel_pages(kiov, page_count, 0, pages);
		kfree(kiov);
	}

	return rc;
}

<<<<<<< HEAD
static void tee_shm_release(struct tee_device *teedev, struct tee_shm *shm)
{
=======
static void release_registered_pages(struct tee_shm *shm)
{
	if (shm->pages) {
		if (shm->flags & TEE_SHM_USER_MAPPED)
			unpin_user_pages(shm->pages, shm->num_pages);
		else
			shm_put_kernel_pages(shm->pages, shm->num_pages);

		kfree(shm->pages);
	}
}

static void tee_shm_release(struct tee_device *teedev, struct tee_shm *shm)
{
>>>>>>> d60c95ef
	if (shm->flags & TEE_SHM_POOL) {
		teedev->pool->ops->free(teedev->pool, shm);
	} else if (shm->flags & TEE_SHM_DYNAMIC) {
		int rc = teedev->desc->ops->shm_unregister(shm->ctx, shm);

		if (rc)
			dev_err(teedev->dev.parent,
				"unregister shm %p failed: %d", shm, rc);

		release_registered_pages(shm);
	}

	teedev_ctx_put(shm->ctx);

	kfree(shm);

	tee_device_put(teedev);
}

<<<<<<< HEAD
struct tee_shm *tee_shm_alloc(struct tee_context *ctx, size_t size, u32 flags)
=======
static struct tee_shm *shm_alloc_helper(struct tee_context *ctx, size_t size,
					size_t align, u32 flags, int id)
>>>>>>> d60c95ef
{
	struct tee_device *teedev = ctx->teedev;
	struct tee_shm *shm;
	void *ret;
	int rc;

	if (!tee_device_get(teedev))
		return ERR_PTR(-EINVAL);

	if (!teedev->pool) {
		/* teedev has been detached from driver */
		ret = ERR_PTR(-EINVAL);
		goto err_dev_put;
	}

	shm = kzalloc(sizeof(*shm), GFP_KERNEL);
	if (!shm) {
		ret = ERR_PTR(-ENOMEM);
		goto err_dev_put;
	}

	refcount_set(&shm->refcount, 1);
<<<<<<< HEAD
	shm->flags = flags | TEE_SHM_POOL;
=======
	shm->flags = flags;
	shm->id = id;

	/*
	 * We're assigning this as it is needed if the shm is to be
	 * registered. If this function returns OK then the caller expected
	 * to call teedev_ctx_get() or clear shm->ctx in case it's not
	 * needed any longer.
	 */
>>>>>>> d60c95ef
	shm->ctx = ctx;

	rc = teedev->pool->ops->alloc(teedev->pool, shm, size, align);
	if (rc) {
		ret = ERR_PTR(rc);
		goto err_kfree;
	}

<<<<<<< HEAD
	if (flags & TEE_SHM_DMA_BUF) {
=======
	teedev_ctx_get(ctx);
	return shm;
err_kfree:
	kfree(shm);
err_dev_put:
	tee_device_put(teedev);
	return ret;
}

/**
 * tee_shm_alloc_user_buf() - Allocate shared memory for user space
 * @ctx:	Context that allocates the shared memory
 * @size:	Requested size of shared memory
 *
 * Memory allocated as user space shared memory is automatically freed when
 * the TEE file pointer is closed. The primary usage of this function is
 * when the TEE driver doesn't support registering ordinary user space
 * memory.
 *
 * @returns a pointer to 'struct tee_shm'
 */
struct tee_shm *tee_shm_alloc_user_buf(struct tee_context *ctx, size_t size)
{
	u32 flags = TEE_SHM_DYNAMIC | TEE_SHM_POOL;
	struct tee_device *teedev = ctx->teedev;
	struct tee_shm *shm;
	void *ret;
	int id;

	mutex_lock(&teedev->mutex);
	id = idr_alloc(&teedev->idr, NULL, 1, 0, GFP_KERNEL);
	mutex_unlock(&teedev->mutex);
	if (id < 0)
		return ERR_PTR(id);

	shm = shm_alloc_helper(ctx, size, PAGE_SIZE, flags, id);
	if (IS_ERR(shm)) {
>>>>>>> d60c95ef
		mutex_lock(&teedev->mutex);
		idr_remove(&teedev->idr, id);
		mutex_unlock(&teedev->mutex);
<<<<<<< HEAD
		if (shm->id < 0) {
			ret = ERR_PTR(shm->id);
			goto err_pool_free;
		}
=======
		return shm;
>>>>>>> d60c95ef
	}

	mutex_lock(&teedev->mutex);
	ret = idr_replace(&teedev->idr, shm, id);
	mutex_unlock(&teedev->mutex);
	if (IS_ERR(ret)) {
		tee_shm_free(shm);
		return ret;
	}

	return shm;
<<<<<<< HEAD
err_pool_free:
	poolm->ops->free(poolm, shm);
err_kfree:
	kfree(shm);
err_dev_put:
	tee_device_put(teedev);
	return ret;
=======
>>>>>>> d60c95ef
}

/**
 * tee_shm_alloc_kernel_buf() - Allocate shared memory for kernel buffer
 * @ctx:	Context that allocates the shared memory
 * @size:	Requested size of shared memory
 *
 * The returned memory registered in secure world and is suitable to be
 * passed as a memory buffer in parameter argument to
 * tee_client_invoke_func(). The memory allocated is later freed with a
 * call to tee_shm_free().
 *
 * @returns a pointer to 'struct tee_shm'
 */
struct tee_shm *tee_shm_alloc_kernel_buf(struct tee_context *ctx, size_t size)
{
	u32 flags = TEE_SHM_DYNAMIC | TEE_SHM_POOL;

	return shm_alloc_helper(ctx, size, PAGE_SIZE, flags, -1);
}
EXPORT_SYMBOL_GPL(tee_shm_alloc_kernel_buf);

/**
 * tee_shm_alloc_priv_buf() - Allocate shared memory for a privately shared
 *			      kernel buffer
 * @ctx:	Context that allocates the shared memory
 * @size:	Requested size of shared memory
 *
 * This function returns similar shared memory as
 * tee_shm_alloc_kernel_buf(), but with the difference that the memory
 * might not be registered in secure world in case the driver supports
 * passing memory not registered in advance.
 *
 * This function should normally only be used internally in the TEE
 * drivers.
 *
 * @returns a pointer to 'struct tee_shm'
 */
struct tee_shm *tee_shm_alloc_priv_buf(struct tee_context *ctx, size_t size)
{
	u32 flags = TEE_SHM_PRIV | TEE_SHM_POOL;

	return shm_alloc_helper(ctx, size, sizeof(long) * 2, flags, -1);
}
EXPORT_SYMBOL_GPL(tee_shm_alloc_priv_buf);

static struct tee_shm *
register_shm_helper(struct tee_context *ctx, unsigned long addr,
		    size_t length, u32 flags, int id)
{
	struct tee_device *teedev = ctx->teedev;
	struct tee_shm *shm;
	unsigned long start;
	size_t num_pages;
	void *ret;
	int rc;

	if (!tee_device_get(teedev))
		return ERR_PTR(-EINVAL);

	if (!teedev->desc->ops->shm_register ||
	    !teedev->desc->ops->shm_unregister) {
		ret = ERR_PTR(-ENOTSUPP);
		goto err_dev_put;
	}

	teedev_ctx_get(ctx);

	shm = kzalloc(sizeof(*shm), GFP_KERNEL);
	if (!shm) {
		ret = ERR_PTR(-ENOMEM);
		goto err_ctx_put;
	}

	refcount_set(&shm->refcount, 1);
<<<<<<< HEAD
	shm->flags = flags | TEE_SHM_REGISTER;
=======
	shm->flags = flags;
>>>>>>> d60c95ef
	shm->ctx = ctx;
	shm->id = id;
	addr = untagged_addr(addr);
	start = rounddown(addr, PAGE_SIZE);
	shm->offset = addr - start;
	shm->size = length;
	num_pages = (roundup(addr + length, PAGE_SIZE) - start) / PAGE_SIZE;
	shm->pages = kcalloc(num_pages, sizeof(*shm->pages), GFP_KERNEL);
	if (!shm->pages) {
		ret = ERR_PTR(-ENOMEM);
		goto err_free_shm;
	}

	if (flags & TEE_SHM_USER_MAPPED)
		rc = pin_user_pages_fast(start, num_pages, FOLL_WRITE,
					 shm->pages);
	else
		rc = shm_get_kernel_pages(start, num_pages, shm->pages);
	if (rc > 0)
		shm->num_pages = rc;
	if (rc != num_pages) {
		if (rc >= 0)
			rc = -ENOMEM;
		ret = ERR_PTR(rc);
		goto err_put_shm_pages;
	}

	rc = teedev->desc->ops->shm_register(ctx, shm, shm->pages,
					     shm->num_pages, start);
	if (rc) {
		ret = ERR_PTR(rc);
<<<<<<< HEAD
		goto err;
=======
		goto err_put_shm_pages;
>>>>>>> d60c95ef
	}

	return shm;
err_put_shm_pages:
	if (flags & TEE_SHM_USER_MAPPED)
		unpin_user_pages(shm->pages, shm->num_pages);
	else
		shm_put_kernel_pages(shm->pages, shm->num_pages);
	kfree(shm->pages);
err_free_shm:
	kfree(shm);
err_ctx_put:
	teedev_ctx_put(ctx);
err_dev_put:
	tee_device_put(teedev);
	return ret;
}

static int tee_shm_fop_release(struct inode *inode, struct file *filp)
{
	tee_shm_put(filp->private_data);
	return 0;
}

static int tee_shm_fop_mmap(struct file *filp, struct vm_area_struct *vma)
{
	struct tee_shm *shm = filp->private_data;
	size_t size = vma->vm_end - vma->vm_start;

	/* Refuse sharing shared memory provided by application */
	if (shm->flags & TEE_SHM_USER_MAPPED)
		return -EINVAL;

	/* check for overflowing the buffer's size */
	if (vma->vm_pgoff + vma_pages(vma) > shm->size >> PAGE_SHIFT)
		return -EINVAL;

	return remap_pfn_range(vma, vma->vm_start, shm->paddr >> PAGE_SHIFT,
			       size, vma->vm_page_prot);
}

static const struct file_operations tee_shm_fops = {
	.owner = THIS_MODULE,
	.release = tee_shm_fop_release,
	.mmap = tee_shm_fop_mmap,
};

/**
 * tee_shm_register_user_buf() - Register a userspace shared memory buffer
 * @ctx:	Context that registers the shared memory
 * @addr:	The userspace address of the shared buffer
 * @length:	Length of the shared buffer
 *
 * @returns a pointer to 'struct tee_shm'
 */
struct tee_shm *tee_shm_register_user_buf(struct tee_context *ctx,
					  unsigned long addr, size_t length)
{
	u32 flags = TEE_SHM_USER_MAPPED | TEE_SHM_DYNAMIC;
	struct tee_device *teedev = ctx->teedev;
	struct tee_shm *shm;
	void *ret;
	int id;

	if (!access_ok((void __user *)addr, length))
		return ERR_PTR(-EFAULT);

<<<<<<< HEAD
	/* matched by tee_shm_put() in tee_shm_op_release() */
	refcount_inc(&shm->refcount);
	fd = anon_inode_getfd("tee_shm", &tee_shm_fops, shm, O_RDWR);
	if (fd < 0)
		tee_shm_put(shm);
	return fd;
=======
	mutex_lock(&teedev->mutex);
	id = idr_alloc(&teedev->idr, NULL, 1, 0, GFP_KERNEL);
	mutex_unlock(&teedev->mutex);
	if (id < 0)
		return ERR_PTR(id);

	shm = register_shm_helper(ctx, addr, length, flags, id);
	if (IS_ERR(shm)) {
		mutex_lock(&teedev->mutex);
		idr_remove(&teedev->idr, id);
		mutex_unlock(&teedev->mutex);
		return shm;
	}

	mutex_lock(&teedev->mutex);
	ret = idr_replace(&teedev->idr, shm, id);
	mutex_unlock(&teedev->mutex);
	if (IS_ERR(ret)) {
		tee_shm_free(shm);
		return ret;
	}

	return shm;
>>>>>>> d60c95ef
}

/**
 * tee_shm_register_kernel_buf() - Register kernel memory to be shared with
 *				   secure world
 * @ctx:	Context that registers the shared memory
 * @addr:	The buffer
 * @length:	Length of the buffer
 *
 * @returns a pointer to 'struct tee_shm'
 */

struct tee_shm *tee_shm_register_kernel_buf(struct tee_context *ctx,
					    void *addr, size_t length)
{
<<<<<<< HEAD
	tee_shm_put(shm);
=======
	u32 flags = TEE_SHM_DYNAMIC;

	return register_shm_helper(ctx, (unsigned long)addr, length, flags, -1);
>>>>>>> d60c95ef
}
EXPORT_SYMBOL_GPL(tee_shm_register_kernel_buf);

static int tee_shm_fop_release(struct inode *inode, struct file *filp)
{
	tee_shm_put(filp->private_data);
	return 0;
}

static int tee_shm_fop_mmap(struct file *filp, struct vm_area_struct *vma)
{
	struct tee_shm *shm = filp->private_data;
	size_t size = vma->vm_end - vma->vm_start;

	/* Refuse sharing shared memory provided by application */
	if (shm->flags & TEE_SHM_USER_MAPPED)
		return -EINVAL;

	/* check for overflowing the buffer's size */
	if (vma->vm_pgoff + vma_pages(vma) > shm->size >> PAGE_SHIFT)
		return -EINVAL;

	return remap_pfn_range(vma, vma->vm_start, shm->paddr >> PAGE_SHIFT,
			       size, vma->vm_page_prot);
}

static const struct file_operations tee_shm_fops = {
	.owner = THIS_MODULE,
	.release = tee_shm_fop_release,
	.mmap = tee_shm_fop_mmap,
};

/**
 * tee_shm_get_fd() - Increase reference count and return file descriptor
 * @shm:	Shared memory handle
 * @returns user space file descriptor to shared memory
 */
int tee_shm_get_fd(struct tee_shm *shm)
{
	int fd;

	if (shm->id < 0)
		return -EINVAL;

	/* matched by tee_shm_put() in tee_shm_op_release() */
	refcount_inc(&shm->refcount);
	fd = anon_inode_getfd("tee_shm", &tee_shm_fops, shm, O_RDWR);
	if (fd < 0)
		tee_shm_put(shm);
	return fd;
}

/**
 * tee_shm_free() - Free shared memory
 * @shm:	Handle to shared memory to free
 */
void tee_shm_free(struct tee_shm *shm)
{
	tee_shm_put(shm);
}
EXPORT_SYMBOL_GPL(tee_shm_free);

/**
 * tee_shm_get_va() - Get virtual address of a shared memory plus an offset
 * @shm:	Shared memory handle
 * @offs:	Offset from start of this shared memory
 * @returns virtual address of the shared memory + offs if offs is within
 *	the bounds of this shared memory, else an ERR_PTR
 */
void *tee_shm_get_va(struct tee_shm *shm, size_t offs)
{
	if (!shm->kaddr)
		return ERR_PTR(-EINVAL);
	if (offs >= shm->size)
		return ERR_PTR(-EINVAL);
	return (char *)shm->kaddr + offs;
}
EXPORT_SYMBOL_GPL(tee_shm_get_va);

/**
 * tee_shm_get_pa() - Get physical address of a shared memory plus an offset
 * @shm:	Shared memory handle
 * @offs:	Offset from start of this shared memory
 * @pa:		Physical address to return
 * @returns 0 if offs is within the bounds of this shared memory, else an
 *	error code.
 */
int tee_shm_get_pa(struct tee_shm *shm, size_t offs, phys_addr_t *pa)
{
	if (offs >= shm->size)
		return -EINVAL;
	if (pa)
		*pa = shm->paddr + offs;
	return 0;
}
EXPORT_SYMBOL_GPL(tee_shm_get_pa);

/**
 * tee_shm_get_from_id() - Find shared memory object and increase reference
 * count
 * @ctx:	Context owning the shared memory
 * @id:		Id of shared memory object
 * @returns a pointer to 'struct tee_shm' on success or an ERR_PTR on failure
 */
struct tee_shm *tee_shm_get_from_id(struct tee_context *ctx, int id)
{
	struct tee_device *teedev;
	struct tee_shm *shm;

	if (!ctx)
		return ERR_PTR(-EINVAL);

	teedev = ctx->teedev;
	mutex_lock(&teedev->mutex);
	shm = idr_find(&teedev->idr, id);
	/*
	 * If the tee_shm was found in the IDR it must have a refcount
	 * larger than 0 due to the guarantee in tee_shm_put() below. So
	 * it's safe to use refcount_inc().
	 */
	if (!shm || shm->ctx != ctx)
		shm = ERR_PTR(-EINVAL);
	else
		refcount_inc(&shm->refcount);
	mutex_unlock(&teedev->mutex);
	return shm;
}
EXPORT_SYMBOL_GPL(tee_shm_get_from_id);

/**
 * tee_shm_put() - Decrease reference count on a shared memory handle
 * @shm:	Shared memory handle
 */
void tee_shm_put(struct tee_shm *shm)
{
	struct tee_device *teedev = shm->ctx->teedev;
	bool do_release = false;

	mutex_lock(&teedev->mutex);
	if (refcount_dec_and_test(&shm->refcount)) {
		/*
		 * refcount has reached 0, we must now remove it from the
		 * IDR before releasing the mutex. This will guarantee that
		 * the refcount_inc() in tee_shm_get_from_id() never starts
		 * from 0.
		 */
<<<<<<< HEAD
		if (shm->flags & TEE_SHM_DMA_BUF)
=======
		if (shm->id >= 0)
>>>>>>> d60c95ef
			idr_remove(&teedev->idr, shm->id);
		do_release = true;
	}
	mutex_unlock(&teedev->mutex);

	if (do_release)
		tee_shm_release(teedev, shm);
}
EXPORT_SYMBOL_GPL(tee_shm_put);<|MERGE_RESOLUTION|>--- conflicted
+++ resolved
@@ -58,10 +58,6 @@
 	return rc;
 }
 
-<<<<<<< HEAD
-static void tee_shm_release(struct tee_device *teedev, struct tee_shm *shm)
-{
-=======
 static void release_registered_pages(struct tee_shm *shm)
 {
 	if (shm->pages) {
@@ -76,7 +72,6 @@
 
 static void tee_shm_release(struct tee_device *teedev, struct tee_shm *shm)
 {
->>>>>>> d60c95ef
 	if (shm->flags & TEE_SHM_POOL) {
 		teedev->pool->ops->free(teedev->pool, shm);
 	} else if (shm->flags & TEE_SHM_DYNAMIC) {
@@ -96,12 +91,8 @@
 	tee_device_put(teedev);
 }
 
-<<<<<<< HEAD
-struct tee_shm *tee_shm_alloc(struct tee_context *ctx, size_t size, u32 flags)
-=======
 static struct tee_shm *shm_alloc_helper(struct tee_context *ctx, size_t size,
 					size_t align, u32 flags, int id)
->>>>>>> d60c95ef
 {
 	struct tee_device *teedev = ctx->teedev;
 	struct tee_shm *shm;
@@ -124,9 +115,6 @@
 	}
 
 	refcount_set(&shm->refcount, 1);
-<<<<<<< HEAD
-	shm->flags = flags | TEE_SHM_POOL;
-=======
 	shm->flags = flags;
 	shm->id = id;
 
@@ -136,7 +124,6 @@
 	 * to call teedev_ctx_get() or clear shm->ctx in case it's not
 	 * needed any longer.
 	 */
->>>>>>> d60c95ef
 	shm->ctx = ctx;
 
 	rc = teedev->pool->ops->alloc(teedev->pool, shm, size, align);
@@ -145,9 +132,6 @@
 		goto err_kfree;
 	}
 
-<<<<<<< HEAD
-	if (flags & TEE_SHM_DMA_BUF) {
-=======
 	teedev_ctx_get(ctx);
 	return shm;
 err_kfree:
@@ -185,18 +169,10 @@
 
 	shm = shm_alloc_helper(ctx, size, PAGE_SIZE, flags, id);
 	if (IS_ERR(shm)) {
->>>>>>> d60c95ef
 		mutex_lock(&teedev->mutex);
 		idr_remove(&teedev->idr, id);
 		mutex_unlock(&teedev->mutex);
-<<<<<<< HEAD
-		if (shm->id < 0) {
-			ret = ERR_PTR(shm->id);
-			goto err_pool_free;
-		}
-=======
 		return shm;
->>>>>>> d60c95ef
 	}
 
 	mutex_lock(&teedev->mutex);
@@ -208,16 +184,6 @@
 	}
 
 	return shm;
-<<<<<<< HEAD
-err_pool_free:
-	poolm->ops->free(poolm, shm);
-err_kfree:
-	kfree(shm);
-err_dev_put:
-	tee_device_put(teedev);
-	return ret;
-=======
->>>>>>> d60c95ef
 }
 
 /**
@@ -293,11 +259,7 @@
 	}
 
 	refcount_set(&shm->refcount, 1);
-<<<<<<< HEAD
-	shm->flags = flags | TEE_SHM_REGISTER;
-=======
 	shm->flags = flags;
->>>>>>> d60c95ef
 	shm->ctx = ctx;
 	shm->id = id;
 	addr = untagged_addr(addr);
@@ -329,11 +291,7 @@
 					     shm->num_pages, start);
 	if (rc) {
 		ret = ERR_PTR(rc);
-<<<<<<< HEAD
-		goto err;
-=======
 		goto err_put_shm_pages;
->>>>>>> d60c95ef
 	}
 
 	return shm;
@@ -352,35 +310,6 @@
 	return ret;
 }
 
-static int tee_shm_fop_release(struct inode *inode, struct file *filp)
-{
-	tee_shm_put(filp->private_data);
-	return 0;
-}
-
-static int tee_shm_fop_mmap(struct file *filp, struct vm_area_struct *vma)
-{
-	struct tee_shm *shm = filp->private_data;
-	size_t size = vma->vm_end - vma->vm_start;
-
-	/* Refuse sharing shared memory provided by application */
-	if (shm->flags & TEE_SHM_USER_MAPPED)
-		return -EINVAL;
-
-	/* check for overflowing the buffer's size */
-	if (vma->vm_pgoff + vma_pages(vma) > shm->size >> PAGE_SHIFT)
-		return -EINVAL;
-
-	return remap_pfn_range(vma, vma->vm_start, shm->paddr >> PAGE_SHIFT,
-			       size, vma->vm_page_prot);
-}
-
-static const struct file_operations tee_shm_fops = {
-	.owner = THIS_MODULE,
-	.release = tee_shm_fop_release,
-	.mmap = tee_shm_fop_mmap,
-};
-
 /**
  * tee_shm_register_user_buf() - Register a userspace shared memory buffer
  * @ctx:	Context that registers the shared memory
@@ -401,14 +330,6 @@
 	if (!access_ok((void __user *)addr, length))
 		return ERR_PTR(-EFAULT);
 
-<<<<<<< HEAD
-	/* matched by tee_shm_put() in tee_shm_op_release() */
-	refcount_inc(&shm->refcount);
-	fd = anon_inode_getfd("tee_shm", &tee_shm_fops, shm, O_RDWR);
-	if (fd < 0)
-		tee_shm_put(shm);
-	return fd;
-=======
 	mutex_lock(&teedev->mutex);
 	id = idr_alloc(&teedev->idr, NULL, 1, 0, GFP_KERNEL);
 	mutex_unlock(&teedev->mutex);
@@ -432,7 +353,6 @@
 	}
 
 	return shm;
->>>>>>> d60c95ef
 }
 
 /**
@@ -448,13 +368,9 @@
 struct tee_shm *tee_shm_register_kernel_buf(struct tee_context *ctx,
 					    void *addr, size_t length)
 {
-<<<<<<< HEAD
-	tee_shm_put(shm);
-=======
 	u32 flags = TEE_SHM_DYNAMIC;
 
 	return register_shm_helper(ctx, (unsigned long)addr, length, flags, -1);
->>>>>>> d60c95ef
 }
 EXPORT_SYMBOL_GPL(tee_shm_register_kernel_buf);
 
@@ -601,11 +517,7 @@
 		 * the refcount_inc() in tee_shm_get_from_id() never starts
 		 * from 0.
 		 */
-<<<<<<< HEAD
-		if (shm->flags & TEE_SHM_DMA_BUF)
-=======
 		if (shm->id >= 0)
->>>>>>> d60c95ef
 			idr_remove(&teedev->idr, shm->id);
 		do_release = true;
 	}
