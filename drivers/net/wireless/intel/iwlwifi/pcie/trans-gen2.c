--- conflicted
+++ resolved
@@ -353,13 +353,9 @@
 	/* now that we got alive we can free the fw image & the context info.
 	 * paging memory cannot be freed included since FW will still use it
 	 */
-<<<<<<< HEAD
-	if (trans->trans_cfg->device_family < IWL_DEVICE_FAMILY_AX210)
-=======
 	if (trans->trans_cfg->device_family >= IWL_DEVICE_FAMILY_AX210)
 		iwl_pcie_ctxt_info_gen3_free(trans, true);
 	else
->>>>>>> 3b17187f
 		iwl_pcie_ctxt_info_free(trans);
 
 	/*
@@ -470,14 +466,10 @@
 
 	iwl_pcie_set_ltr(trans);
 
-<<<<<<< HEAD
-	if (trans->trans_cfg->device_family >= IWL_DEVICE_FAMILY_AX210)
-=======
 	if (trans->trans_cfg->device_family >= IWL_DEVICE_FAMILY_BZ)
 		iwl_set_bit(trans, CSR_GP_CNTRL,
 			    CSR_GP_CNTRL_REG_FLAG_ROM_START);
 	else if (trans->trans_cfg->device_family >= IWL_DEVICE_FAMILY_AX210)
->>>>>>> 3b17187f
 		iwl_write_umac_prph(trans, UREG_CPU_INIT_RUN, 1);
 	else
 		iwl_write_prph(trans, UREG_CPU_INIT_RUN, 1);
