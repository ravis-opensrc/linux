--- conflicted
+++ resolved
@@ -11,11 +11,8 @@
 #include "fw/notif-wait.h"
 
 #define MVM_UCODE_PNVM_TIMEOUT	(HZ / 4)
-<<<<<<< HEAD
-=======
 
 #define MAX_PNVM_NAME  64
->>>>>>> 3b17187f
 
 int iwl_pnvm_load(struct iwl_trans *trans,
 		  struct iwl_notif_wait_data *notif_wait);
