// SPDX-License-Identifier: GPL-2.0 OR BSD-3-Clause
/*
 * Copyright (C) 2005-2014, 2018-2023 Intel Corporation
 * Copyright (C) 2013-2015 Intel Mobile Communications GmbH
 * Copyright (C) 2015-2017 Intel Deutschland GmbH
 */
#include <linux/devcoredump.h>
#include "iwl-drv.h"
#include "runtime.h"
#include "dbg.h"
#include "debugfs.h"
#include "iwl-io.h"
#include "iwl-prph.h"
#include "iwl-csr.h"
#include "iwl-fh.h"
/**
 * struct iwl_fw_dump_ptrs - set of pointers needed for the fw-error-dump
 *
 * @fwrt_ptr: pointer to the buffer coming from fwrt
 * @trans_ptr: pointer to struct %iwl_trans_dump_data which contains the
 *	transport's data.
 * @trans_len: length of the valid data in trans_ptr
 * @fwrt_len: length of the valid data in fwrt_ptr
 */
struct iwl_fw_dump_ptrs {
	struct iwl_trans_dump_data *trans_ptr;
	void *fwrt_ptr;
	u32 fwrt_len;
};

#define RADIO_REG_MAX_READ 0x2ad
static void iwl_read_radio_regs(struct iwl_fw_runtime *fwrt,
				struct iwl_fw_error_dump_data **dump_data)
{
	u8 *pos = (void *)(*dump_data)->data;
	int i;

	IWL_DEBUG_INFO(fwrt, "WRT radio registers dump\n");

	if (!iwl_trans_grab_nic_access(fwrt->trans))
		return;

	(*dump_data)->type = cpu_to_le32(IWL_FW_ERROR_DUMP_RADIO_REG);
	(*dump_data)->len = cpu_to_le32(RADIO_REG_MAX_READ);

	for (i = 0; i < RADIO_REG_MAX_READ; i++) {
		u32 rd_cmd = RADIO_RSP_RD_CMD;

		rd_cmd |= i << RADIO_RSP_ADDR_POS;
		iwl_write_prph_no_grab(fwrt->trans, RSP_RADIO_CMD, rd_cmd);
		*pos = (u8)iwl_read_prph_no_grab(fwrt->trans, RSP_RADIO_RDDAT);

		pos++;
	}

	*dump_data = iwl_fw_error_next_data(*dump_data);

	iwl_trans_release_nic_access(fwrt->trans);
}

static void iwl_fwrt_dump_rxf(struct iwl_fw_runtime *fwrt,
			      struct iwl_fw_error_dump_data **dump_data,
			      int size, u32 offset, int fifo_num)
{
	struct iwl_fw_error_dump_fifo *fifo_hdr;
	u32 *fifo_data;
	u32 fifo_len;
	int i;

	fifo_hdr = (void *)(*dump_data)->data;
	fifo_data = (void *)fifo_hdr->data;
	fifo_len = size;

	/* No need to try to read the data if the length is 0 */
	if (fifo_len == 0)
		return;

	/* Add a TLV for the RXF */
	(*dump_data)->type = cpu_to_le32(IWL_FW_ERROR_DUMP_RXF);
	(*dump_data)->len = cpu_to_le32(fifo_len + sizeof(*fifo_hdr));

	fifo_hdr->fifo_num = cpu_to_le32(fifo_num);
	fifo_hdr->available_bytes =
		cpu_to_le32(iwl_trans_read_prph(fwrt->trans,
						RXF_RD_D_SPACE + offset));
	fifo_hdr->wr_ptr =
		cpu_to_le32(iwl_trans_read_prph(fwrt->trans,
						RXF_RD_WR_PTR + offset));
	fifo_hdr->rd_ptr =
		cpu_to_le32(iwl_trans_read_prph(fwrt->trans,
						RXF_RD_RD_PTR + offset));
	fifo_hdr->fence_ptr =
		cpu_to_le32(iwl_trans_read_prph(fwrt->trans,
						RXF_RD_FENCE_PTR + offset));
	fifo_hdr->fence_mode =
		cpu_to_le32(iwl_trans_read_prph(fwrt->trans,
						RXF_SET_FENCE_MODE + offset));

	/* Lock fence */
	iwl_trans_write_prph(fwrt->trans, RXF_SET_FENCE_MODE + offset, 0x1);
	/* Set fence pointer to the same place like WR pointer */
	iwl_trans_write_prph(fwrt->trans, RXF_LD_WR2FENCE + offset, 0x1);
	/* Set fence offset */
	iwl_trans_write_prph(fwrt->trans,
			     RXF_LD_FENCE_OFFSET_ADDR + offset, 0x0);

	/* Read FIFO */
	fifo_len /= sizeof(u32); /* Size in DWORDS */
	for (i = 0; i < fifo_len; i++)
		fifo_data[i] = iwl_trans_read_prph(fwrt->trans,
						 RXF_FIFO_RD_FENCE_INC +
						 offset);
	*dump_data = iwl_fw_error_next_data(*dump_data);
}

static void iwl_fwrt_dump_txf(struct iwl_fw_runtime *fwrt,
			      struct iwl_fw_error_dump_data **dump_data,
			      int size, u32 offset, int fifo_num)
{
	struct iwl_fw_error_dump_fifo *fifo_hdr;
	u32 *fifo_data;
	u32 fifo_len;
	int i;

	fifo_hdr = (void *)(*dump_data)->data;
	fifo_data = (void *)fifo_hdr->data;
	fifo_len = size;

	/* No need to try to read the data if the length is 0 */
	if (fifo_len == 0)
		return;

	/* Add a TLV for the FIFO */
	(*dump_data)->type = cpu_to_le32(IWL_FW_ERROR_DUMP_TXF);
	(*dump_data)->len = cpu_to_le32(fifo_len + sizeof(*fifo_hdr));

	fifo_hdr->fifo_num = cpu_to_le32(fifo_num);
	fifo_hdr->available_bytes =
		cpu_to_le32(iwl_trans_read_prph(fwrt->trans,
						TXF_FIFO_ITEM_CNT + offset));
	fifo_hdr->wr_ptr =
		cpu_to_le32(iwl_trans_read_prph(fwrt->trans,
						TXF_WR_PTR + offset));
	fifo_hdr->rd_ptr =
		cpu_to_le32(iwl_trans_read_prph(fwrt->trans,
						TXF_RD_PTR + offset));
	fifo_hdr->fence_ptr =
		cpu_to_le32(iwl_trans_read_prph(fwrt->trans,
						TXF_FENCE_PTR + offset));
	fifo_hdr->fence_mode =
		cpu_to_le32(iwl_trans_read_prph(fwrt->trans,
						TXF_LOCK_FENCE + offset));

	/* Set the TXF_READ_MODIFY_ADDR to TXF_WR_PTR */
	iwl_trans_write_prph(fwrt->trans, TXF_READ_MODIFY_ADDR + offset,
			     TXF_WR_PTR + offset);

	/* Dummy-read to advance the read pointer to the head */
	iwl_trans_read_prph(fwrt->trans, TXF_READ_MODIFY_DATA + offset);

	/* Read FIFO */
	for (i = 0; i < fifo_len / sizeof(u32); i++)
		fifo_data[i] = iwl_trans_read_prph(fwrt->trans,
						  TXF_READ_MODIFY_DATA +
						  offset);

	if (fwrt->sanitize_ops && fwrt->sanitize_ops->frob_txf)
		fwrt->sanitize_ops->frob_txf(fwrt->sanitize_ctx,
					     fifo_data, fifo_len);

	*dump_data = iwl_fw_error_next_data(*dump_data);
}

static void iwl_fw_dump_rxf(struct iwl_fw_runtime *fwrt,
			    struct iwl_fw_error_dump_data **dump_data)
{
	struct iwl_fwrt_shared_mem_cfg *cfg = &fwrt->smem_cfg;

	IWL_DEBUG_INFO(fwrt, "WRT RX FIFO dump\n");

	if (!iwl_trans_grab_nic_access(fwrt->trans))
		return;

	if (iwl_fw_dbg_type_on(fwrt, IWL_FW_ERROR_DUMP_RXF)) {
		/* Pull RXF1 */
		iwl_fwrt_dump_rxf(fwrt, dump_data,
				  cfg->lmac[0].rxfifo1_size, 0, 0);
		/* Pull RXF2 */
		iwl_fwrt_dump_rxf(fwrt, dump_data, cfg->rxfifo2_size,
				  RXF_DIFF_FROM_PREV +
				  fwrt->trans->trans_cfg->umac_prph_offset, 1);
		/* Pull LMAC2 RXF1 */
		if (fwrt->smem_cfg.num_lmacs > 1)
			iwl_fwrt_dump_rxf(fwrt, dump_data,
					  cfg->lmac[1].rxfifo1_size,
					  LMAC2_PRPH_OFFSET, 2);
	}

	iwl_trans_release_nic_access(fwrt->trans);
}

static void iwl_fw_dump_txf(struct iwl_fw_runtime *fwrt,
			    struct iwl_fw_error_dump_data **dump_data)
{
	struct iwl_fw_error_dump_fifo *fifo_hdr;
	struct iwl_fwrt_shared_mem_cfg *cfg = &fwrt->smem_cfg;
	u32 *fifo_data;
	u32 fifo_len;
	int i, j;

	IWL_DEBUG_INFO(fwrt, "WRT TX FIFO dump\n");

	if (!iwl_trans_grab_nic_access(fwrt->trans))
		return;

	if (iwl_fw_dbg_type_on(fwrt, IWL_FW_ERROR_DUMP_TXF)) {
		/* Pull TXF data from LMAC1 */
		for (i = 0; i < fwrt->smem_cfg.num_txfifo_entries; i++) {
			/* Mark the number of TXF we're pulling now */
			iwl_trans_write_prph(fwrt->trans, TXF_LARC_NUM, i);
			iwl_fwrt_dump_txf(fwrt, dump_data,
					  cfg->lmac[0].txfifo_size[i], 0, i);
		}

		/* Pull TXF data from LMAC2 */
		if (fwrt->smem_cfg.num_lmacs > 1) {
			for (i = 0; i < fwrt->smem_cfg.num_txfifo_entries;
			     i++) {
				/* Mark the number of TXF we're pulling now */
				iwl_trans_write_prph(fwrt->trans,
						     TXF_LARC_NUM +
						     LMAC2_PRPH_OFFSET, i);
				iwl_fwrt_dump_txf(fwrt, dump_data,
						  cfg->lmac[1].txfifo_size[i],
						  LMAC2_PRPH_OFFSET,
						  i + cfg->num_txfifo_entries);
			}
		}
	}

	if (iwl_fw_dbg_type_on(fwrt, IWL_FW_ERROR_DUMP_INTERNAL_TXF) &&
	    fw_has_capa(&fwrt->fw->ucode_capa,
			IWL_UCODE_TLV_CAPA_EXTEND_SHARED_MEM_CFG)) {
		/* Pull UMAC internal TXF data from all TXFs */
		for (i = 0;
		     i < ARRAY_SIZE(fwrt->smem_cfg.internal_txfifo_size);
		     i++) {
			fifo_hdr = (void *)(*dump_data)->data;
			fifo_data = (void *)fifo_hdr->data;
			fifo_len = fwrt->smem_cfg.internal_txfifo_size[i];

			/* No need to try to read the data if the length is 0 */
			if (fifo_len == 0)
				continue;

			/* Add a TLV for the internal FIFOs */
			(*dump_data)->type =
				cpu_to_le32(IWL_FW_ERROR_DUMP_INTERNAL_TXF);
			(*dump_data)->len =
				cpu_to_le32(fifo_len + sizeof(*fifo_hdr));

			fifo_hdr->fifo_num = cpu_to_le32(i);

			/* Mark the number of TXF we're pulling now */
			iwl_trans_write_prph(fwrt->trans, TXF_CPU2_NUM, i +
				fwrt->smem_cfg.num_txfifo_entries);

			fifo_hdr->available_bytes =
				cpu_to_le32(iwl_trans_read_prph(fwrt->trans,
								TXF_CPU2_FIFO_ITEM_CNT));
			fifo_hdr->wr_ptr =
				cpu_to_le32(iwl_trans_read_prph(fwrt->trans,
								TXF_CPU2_WR_PTR));
			fifo_hdr->rd_ptr =
				cpu_to_le32(iwl_trans_read_prph(fwrt->trans,
								TXF_CPU2_RD_PTR));
			fifo_hdr->fence_ptr =
				cpu_to_le32(iwl_trans_read_prph(fwrt->trans,
								TXF_CPU2_FENCE_PTR));
			fifo_hdr->fence_mode =
				cpu_to_le32(iwl_trans_read_prph(fwrt->trans,
								TXF_CPU2_LOCK_FENCE));

			/* Set TXF_CPU2_READ_MODIFY_ADDR to TXF_CPU2_WR_PTR */
			iwl_trans_write_prph(fwrt->trans,
					     TXF_CPU2_READ_MODIFY_ADDR,
					     TXF_CPU2_WR_PTR);

			/* Dummy-read to advance the read pointer to head */
			iwl_trans_read_prph(fwrt->trans,
					    TXF_CPU2_READ_MODIFY_DATA);

			/* Read FIFO */
			fifo_len /= sizeof(u32); /* Size in DWORDS */
			for (j = 0; j < fifo_len; j++)
				fifo_data[j] =
					iwl_trans_read_prph(fwrt->trans,
							    TXF_CPU2_READ_MODIFY_DATA);
			*dump_data = iwl_fw_error_next_data(*dump_data);
		}
	}

	iwl_trans_release_nic_access(fwrt->trans);
}

struct iwl_prph_range {
	u32 start, end;
};

static const struct iwl_prph_range iwl_prph_dump_addr_comm[] = {
	{ .start = 0x00a00000, .end = 0x00a00000 },
	{ .start = 0x00a0000c, .end = 0x00a00024 },
	{ .start = 0x00a0002c, .end = 0x00a0003c },
	{ .start = 0x00a00410, .end = 0x00a00418 },
	{ .start = 0x00a00420, .end = 0x00a00420 },
	{ .start = 0x00a00428, .end = 0x00a00428 },
	{ .start = 0x00a00430, .end = 0x00a0043c },
	{ .start = 0x00a00444, .end = 0x00a00444 },
	{ .start = 0x00a004c0, .end = 0x00a004cc },
	{ .start = 0x00a004d8, .end = 0x00a004d8 },
	{ .start = 0x00a004e0, .end = 0x00a004f0 },
	{ .start = 0x00a00840, .end = 0x00a00840 },
	{ .start = 0x00a00850, .end = 0x00a00858 },
	{ .start = 0x00a01004, .end = 0x00a01008 },
	{ .start = 0x00a01010, .end = 0x00a01010 },
	{ .start = 0x00a01018, .end = 0x00a01018 },
	{ .start = 0x00a01024, .end = 0x00a01024 },
	{ .start = 0x00a0102c, .end = 0x00a01034 },
	{ .start = 0x00a0103c, .end = 0x00a01040 },
	{ .start = 0x00a01048, .end = 0x00a01094 },
	{ .start = 0x00a01c00, .end = 0x00a01c20 },
	{ .start = 0x00a01c58, .end = 0x00a01c58 },
	{ .start = 0x00a01c7c, .end = 0x00a01c7c },
	{ .start = 0x00a01c28, .end = 0x00a01c54 },
	{ .start = 0x00a01c5c, .end = 0x00a01c5c },
	{ .start = 0x00a01c60, .end = 0x00a01cdc },
	{ .start = 0x00a01ce0, .end = 0x00a01d0c },
	{ .start = 0x00a01d18, .end = 0x00a01d20 },
	{ .start = 0x00a01d2c, .end = 0x00a01d30 },
	{ .start = 0x00a01d40, .end = 0x00a01d5c },
	{ .start = 0x00a01d80, .end = 0x00a01d80 },
	{ .start = 0x00a01d98, .end = 0x00a01d9c },
	{ .start = 0x00a01da8, .end = 0x00a01da8 },
	{ .start = 0x00a01db8, .end = 0x00a01df4 },
	{ .start = 0x00a01dc0, .end = 0x00a01dfc },
	{ .start = 0x00a01e00, .end = 0x00a01e2c },
	{ .start = 0x00a01e40, .end = 0x00a01e60 },
	{ .start = 0x00a01e68, .end = 0x00a01e6c },
	{ .start = 0x00a01e74, .end = 0x00a01e74 },
	{ .start = 0x00a01e84, .end = 0x00a01e90 },
	{ .start = 0x00a01e9c, .end = 0x00a01ec4 },
	{ .start = 0x00a01ed0, .end = 0x00a01ee0 },
	{ .start = 0x00a01f00, .end = 0x00a01f1c },
	{ .start = 0x00a01f44, .end = 0x00a01ffc },
	{ .start = 0x00a02000, .end = 0x00a02048 },
	{ .start = 0x00a02068, .end = 0x00a020f0 },
	{ .start = 0x00a02100, .end = 0x00a02118 },
	{ .start = 0x00a02140, .end = 0x00a0214c },
	{ .start = 0x00a02168, .end = 0x00a0218c },
	{ .start = 0x00a021c0, .end = 0x00a021c0 },
	{ .start = 0x00a02400, .end = 0x00a02410 },
	{ .start = 0x00a02418, .end = 0x00a02420 },
	{ .start = 0x00a02428, .end = 0x00a0242c },
	{ .start = 0x00a02434, .end = 0x00a02434 },
	{ .start = 0x00a02440, .end = 0x00a02460 },
	{ .start = 0x00a02468, .end = 0x00a024b0 },
	{ .start = 0x00a024c8, .end = 0x00a024cc },
	{ .start = 0x00a02500, .end = 0x00a02504 },
	{ .start = 0x00a0250c, .end = 0x00a02510 },
	{ .start = 0x00a02540, .end = 0x00a02554 },
	{ .start = 0x00a02580, .end = 0x00a025f4 },
	{ .start = 0x00a02600, .end = 0x00a0260c },
	{ .start = 0x00a02648, .end = 0x00a02650 },
	{ .start = 0x00a02680, .end = 0x00a02680 },
	{ .start = 0x00a026c0, .end = 0x00a026d0 },
	{ .start = 0x00a02700, .end = 0x00a0270c },
	{ .start = 0x00a02804, .end = 0x00a02804 },
	{ .start = 0x00a02818, .end = 0x00a0281c },
	{ .start = 0x00a02c00, .end = 0x00a02db4 },
	{ .start = 0x00a02df4, .end = 0x00a02fb0 },
	{ .start = 0x00a03000, .end = 0x00a03014 },
	{ .start = 0x00a0301c, .end = 0x00a0302c },
	{ .start = 0x00a03034, .end = 0x00a03038 },
	{ .start = 0x00a03040, .end = 0x00a03048 },
	{ .start = 0x00a03060, .end = 0x00a03068 },
	{ .start = 0x00a03070, .end = 0x00a03074 },
	{ .start = 0x00a0307c, .end = 0x00a0307c },
	{ .start = 0x00a03080, .end = 0x00a03084 },
	{ .start = 0x00a0308c, .end = 0x00a03090 },
	{ .start = 0x00a03098, .end = 0x00a03098 },
	{ .start = 0x00a030a0, .end = 0x00a030a0 },
	{ .start = 0x00a030a8, .end = 0x00a030b4 },
	{ .start = 0x00a030bc, .end = 0x00a030bc },
	{ .start = 0x00a030c0, .end = 0x00a0312c },
	{ .start = 0x00a03c00, .end = 0x00a03c5c },
	{ .start = 0x00a04400, .end = 0x00a04454 },
	{ .start = 0x00a04460, .end = 0x00a04474 },
	{ .start = 0x00a044c0, .end = 0x00a044ec },
	{ .start = 0x00a04500, .end = 0x00a04504 },
	{ .start = 0x00a04510, .end = 0x00a04538 },
	{ .start = 0x00a04540, .end = 0x00a04548 },
	{ .start = 0x00a04560, .end = 0x00a0457c },
	{ .start = 0x00a04590, .end = 0x00a04598 },
	{ .start = 0x00a045c0, .end = 0x00a045f4 },
};

static const struct iwl_prph_range iwl_prph_dump_addr_9000[] = {
	{ .start = 0x00a05c00, .end = 0x00a05c18 },
	{ .start = 0x00a05400, .end = 0x00a056e8 },
	{ .start = 0x00a08000, .end = 0x00a098bc },
	{ .start = 0x00a02400, .end = 0x00a02758 },
	{ .start = 0x00a04764, .end = 0x00a0476c },
	{ .start = 0x00a04770, .end = 0x00a04774 },
	{ .start = 0x00a04620, .end = 0x00a04624 },
};

static const struct iwl_prph_range iwl_prph_dump_addr_22000[] = {
	{ .start = 0x00a00000, .end = 0x00a00000 },
	{ .start = 0x00a0000c, .end = 0x00a00024 },
	{ .start = 0x00a0002c, .end = 0x00a00034 },
	{ .start = 0x00a0003c, .end = 0x00a0003c },
	{ .start = 0x00a00410, .end = 0x00a00418 },
	{ .start = 0x00a00420, .end = 0x00a00420 },
	{ .start = 0x00a00428, .end = 0x00a00428 },
	{ .start = 0x00a00430, .end = 0x00a0043c },
	{ .start = 0x00a00444, .end = 0x00a00444 },
	{ .start = 0x00a00840, .end = 0x00a00840 },
	{ .start = 0x00a00850, .end = 0x00a00858 },
	{ .start = 0x00a01004, .end = 0x00a01008 },
	{ .start = 0x00a01010, .end = 0x00a01010 },
	{ .start = 0x00a01018, .end = 0x00a01018 },
	{ .start = 0x00a01024, .end = 0x00a01024 },
	{ .start = 0x00a0102c, .end = 0x00a01034 },
	{ .start = 0x00a0103c, .end = 0x00a01040 },
	{ .start = 0x00a01048, .end = 0x00a01050 },
	{ .start = 0x00a01058, .end = 0x00a01058 },
	{ .start = 0x00a01060, .end = 0x00a01070 },
	{ .start = 0x00a0108c, .end = 0x00a0108c },
	{ .start = 0x00a01c20, .end = 0x00a01c28 },
	{ .start = 0x00a01d10, .end = 0x00a01d10 },
	{ .start = 0x00a01e28, .end = 0x00a01e2c },
	{ .start = 0x00a01e60, .end = 0x00a01e60 },
	{ .start = 0x00a01e80, .end = 0x00a01e80 },
	{ .start = 0x00a01ea0, .end = 0x00a01ea0 },
	{ .start = 0x00a02000, .end = 0x00a0201c },
	{ .start = 0x00a02024, .end = 0x00a02024 },
	{ .start = 0x00a02040, .end = 0x00a02048 },
	{ .start = 0x00a020c0, .end = 0x00a020e0 },
	{ .start = 0x00a02400, .end = 0x00a02404 },
	{ .start = 0x00a0240c, .end = 0x00a02414 },
	{ .start = 0x00a0241c, .end = 0x00a0243c },
	{ .start = 0x00a02448, .end = 0x00a024bc },
	{ .start = 0x00a024c4, .end = 0x00a024cc },
	{ .start = 0x00a02508, .end = 0x00a02508 },
	{ .start = 0x00a02510, .end = 0x00a02514 },
	{ .start = 0x00a0251c, .end = 0x00a0251c },
	{ .start = 0x00a0252c, .end = 0x00a0255c },
	{ .start = 0x00a02564, .end = 0x00a025a0 },
	{ .start = 0x00a025a8, .end = 0x00a025b4 },
	{ .start = 0x00a025c0, .end = 0x00a025c0 },
	{ .start = 0x00a025e8, .end = 0x00a025f4 },
	{ .start = 0x00a02c08, .end = 0x00a02c18 },
	{ .start = 0x00a02c2c, .end = 0x00a02c38 },
	{ .start = 0x00a02c68, .end = 0x00a02c78 },
	{ .start = 0x00a03000, .end = 0x00a03000 },
	{ .start = 0x00a03010, .end = 0x00a03014 },
	{ .start = 0x00a0301c, .end = 0x00a0302c },
	{ .start = 0x00a03034, .end = 0x00a03038 },
	{ .start = 0x00a03040, .end = 0x00a03044 },
	{ .start = 0x00a03060, .end = 0x00a03068 },
	{ .start = 0x00a03070, .end = 0x00a03070 },
	{ .start = 0x00a0307c, .end = 0x00a03084 },
	{ .start = 0x00a0308c, .end = 0x00a03090 },
	{ .start = 0x00a03098, .end = 0x00a03098 },
	{ .start = 0x00a030a0, .end = 0x00a030a0 },
	{ .start = 0x00a030a8, .end = 0x00a030b4 },
	{ .start = 0x00a030bc, .end = 0x00a030c0 },
	{ .start = 0x00a030c8, .end = 0x00a030f4 },
	{ .start = 0x00a03100, .end = 0x00a0312c },
	{ .start = 0x00a03c00, .end = 0x00a03c5c },
	{ .start = 0x00a04400, .end = 0x00a04454 },
	{ .start = 0x00a04460, .end = 0x00a04474 },
	{ .start = 0x00a044c0, .end = 0x00a044ec },
	{ .start = 0x00a04500, .end = 0x00a04504 },
	{ .start = 0x00a04510, .end = 0x00a04538 },
	{ .start = 0x00a04540, .end = 0x00a04548 },
	{ .start = 0x00a04560, .end = 0x00a04560 },
	{ .start = 0x00a04570, .end = 0x00a0457c },
	{ .start = 0x00a04590, .end = 0x00a04590 },
	{ .start = 0x00a04598, .end = 0x00a04598 },
	{ .start = 0x00a045c0, .end = 0x00a045f4 },
	{ .start = 0x00a05c18, .end = 0x00a05c1c },
	{ .start = 0x00a0c000, .end = 0x00a0c018 },
	{ .start = 0x00a0c020, .end = 0x00a0c028 },
	{ .start = 0x00a0c038, .end = 0x00a0c094 },
	{ .start = 0x00a0c0c0, .end = 0x00a0c104 },
	{ .start = 0x00a0c10c, .end = 0x00a0c118 },
	{ .start = 0x00a0c150, .end = 0x00a0c174 },
	{ .start = 0x00a0c17c, .end = 0x00a0c188 },
	{ .start = 0x00a0c190, .end = 0x00a0c198 },
	{ .start = 0x00a0c1a0, .end = 0x00a0c1a8 },
	{ .start = 0x00a0c1b0, .end = 0x00a0c1b8 },
};

static const struct iwl_prph_range iwl_prph_dump_addr_ax210[] = {
	{ .start = 0x00d03c00, .end = 0x00d03c64 },
	{ .start = 0x00d05c18, .end = 0x00d05c1c },
	{ .start = 0x00d0c000, .end = 0x00d0c174 },
};

static void iwl_read_prph_block(struct iwl_trans *trans, u32 start,
				u32 len_bytes, __le32 *data)
{
	u32 i;

	for (i = 0; i < len_bytes; i += 4)
		*data++ = cpu_to_le32(iwl_read_prph_no_grab(trans, start + i));
}

static void iwl_dump_prph(struct iwl_fw_runtime *fwrt,
			  const struct iwl_prph_range *iwl_prph_dump_addr,
			  u32 range_len, void *ptr)
{
	struct iwl_fw_error_dump_prph *prph;
	struct iwl_trans *trans = fwrt->trans;
	struct iwl_fw_error_dump_data **data =
		(struct iwl_fw_error_dump_data **)ptr;
	u32 i;

	if (!data)
		return;

	IWL_DEBUG_INFO(trans, "WRT PRPH dump\n");

	if (!iwl_trans_grab_nic_access(trans))
		return;

	for (i = 0; i < range_len; i++) {
		/* The range includes both boundaries */
		int num_bytes_in_chunk = iwl_prph_dump_addr[i].end -
			 iwl_prph_dump_addr[i].start + 4;

		(*data)->type = cpu_to_le32(IWL_FW_ERROR_DUMP_PRPH);
		(*data)->len = cpu_to_le32(sizeof(*prph) +
					num_bytes_in_chunk);
		prph = (void *)(*data)->data;
		prph->prph_start = cpu_to_le32(iwl_prph_dump_addr[i].start);

		iwl_read_prph_block(trans, iwl_prph_dump_addr[i].start,
				    /* our range is inclusive, hence + 4 */
				    iwl_prph_dump_addr[i].end -
				    iwl_prph_dump_addr[i].start + 4,
				    (void *)prph->data);

		*data = iwl_fw_error_next_data(*data);
	}

	iwl_trans_release_nic_access(trans);
}

/*
 * alloc_sgtable - allocates scallerlist table in the given size,
 * fills it with pages and returns it
 * @size: the size (in bytes) of the table
*/
static struct scatterlist *alloc_sgtable(int size)
{
	int alloc_size, nents, i;
	struct page *new_page;
	struct scatterlist *iter;
	struct scatterlist *table;

	nents = DIV_ROUND_UP(size, PAGE_SIZE);
	table = kcalloc(nents, sizeof(*table), GFP_KERNEL);
	if (!table)
		return NULL;
	sg_init_table(table, nents);
	iter = table;
	for_each_sg(table, iter, sg_nents(table), i) {
		new_page = alloc_page(GFP_KERNEL);
		if (!new_page) {
			/* release all previous allocated pages in the table */
			iter = table;
			for_each_sg(table, iter, sg_nents(table), i) {
				new_page = sg_page(iter);
				if (new_page)
					__free_page(new_page);
			}
			kfree(table);
			return NULL;
		}
		alloc_size = min_t(int, size, PAGE_SIZE);
		size -= PAGE_SIZE;
		sg_set_page(iter, new_page, alloc_size, 0);
	}
	return table;
}

static void iwl_fw_get_prph_len(struct iwl_fw_runtime *fwrt,
				const struct iwl_prph_range *iwl_prph_dump_addr,
				u32 range_len, void *ptr)
{
	u32 *prph_len = (u32 *)ptr;
	int i, num_bytes_in_chunk;

	if (!prph_len)
		return;

	for (i = 0; i < range_len; i++) {
		/* The range includes both boundaries */
		num_bytes_in_chunk =
			iwl_prph_dump_addr[i].end -
			iwl_prph_dump_addr[i].start + 4;

		*prph_len += sizeof(struct iwl_fw_error_dump_data) +
			sizeof(struct iwl_fw_error_dump_prph) +
			num_bytes_in_chunk;
	}
}

static void iwl_fw_prph_handler(struct iwl_fw_runtime *fwrt, void *ptr,
				void (*handler)(struct iwl_fw_runtime *,
						const struct iwl_prph_range *,
						u32, void *))
{
	u32 range_len;

	if (fwrt->trans->trans_cfg->device_family >= IWL_DEVICE_FAMILY_AX210) {
		range_len = ARRAY_SIZE(iwl_prph_dump_addr_ax210);
		handler(fwrt, iwl_prph_dump_addr_ax210, range_len, ptr);
	} else if (fwrt->trans->trans_cfg->device_family >=
		   IWL_DEVICE_FAMILY_22000) {
		range_len = ARRAY_SIZE(iwl_prph_dump_addr_22000);
		handler(fwrt, iwl_prph_dump_addr_22000, range_len, ptr);
	} else {
		range_len = ARRAY_SIZE(iwl_prph_dump_addr_comm);
		handler(fwrt, iwl_prph_dump_addr_comm, range_len, ptr);

		if (fwrt->trans->trans_cfg->mq_rx_supported) {
			range_len = ARRAY_SIZE(iwl_prph_dump_addr_9000);
			handler(fwrt, iwl_prph_dump_addr_9000, range_len, ptr);
		}
	}
}

static void iwl_fw_dump_mem(struct iwl_fw_runtime *fwrt,
			    struct iwl_fw_error_dump_data **dump_data,
			    u32 len, u32 ofs, u32 type)
{
	struct iwl_fw_error_dump_mem *dump_mem;

	if (!len)
		return;

	(*dump_data)->type = cpu_to_le32(IWL_FW_ERROR_DUMP_MEM);
	(*dump_data)->len = cpu_to_le32(len + sizeof(*dump_mem));
	dump_mem = (void *)(*dump_data)->data;
	dump_mem->type = cpu_to_le32(type);
	dump_mem->offset = cpu_to_le32(ofs);
	iwl_trans_read_mem_bytes(fwrt->trans, ofs, dump_mem->data, len);
	*dump_data = iwl_fw_error_next_data(*dump_data);

	if (fwrt->sanitize_ops && fwrt->sanitize_ops->frob_mem)
		fwrt->sanitize_ops->frob_mem(fwrt->sanitize_ctx, ofs,
					     dump_mem->data, len);

	IWL_DEBUG_INFO(fwrt, "WRT memory dump. Type=%u\n", dump_mem->type);
}

#define ADD_LEN(len, item_len, const_len) \
	do {size_t item = item_len; len += (!!item) * const_len + item; } \
	while (0)

static int iwl_fw_rxf_len(struct iwl_fw_runtime *fwrt,
			  struct iwl_fwrt_shared_mem_cfg *mem_cfg)
{
	size_t hdr_len = sizeof(struct iwl_fw_error_dump_data) +
			 sizeof(struct iwl_fw_error_dump_fifo);
	u32 fifo_len = 0;
	int i;

	if (!iwl_fw_dbg_type_on(fwrt, IWL_FW_ERROR_DUMP_RXF))
		return 0;

	/* Count RXF2 size */
	ADD_LEN(fifo_len, mem_cfg->rxfifo2_size, hdr_len);

	/* Count RXF1 sizes */
	if (WARN_ON(mem_cfg->num_lmacs > MAX_NUM_LMAC))
		mem_cfg->num_lmacs = MAX_NUM_LMAC;

	for (i = 0; i < mem_cfg->num_lmacs; i++)
		ADD_LEN(fifo_len, mem_cfg->lmac[i].rxfifo1_size, hdr_len);

	return fifo_len;
}

static int iwl_fw_txf_len(struct iwl_fw_runtime *fwrt,
			  struct iwl_fwrt_shared_mem_cfg *mem_cfg)
{
	size_t hdr_len = sizeof(struct iwl_fw_error_dump_data) +
			 sizeof(struct iwl_fw_error_dump_fifo);
	u32 fifo_len = 0;
	int i;

	if (!iwl_fw_dbg_type_on(fwrt, IWL_FW_ERROR_DUMP_TXF))
		goto dump_internal_txf;

	/* Count TXF sizes */
	if (WARN_ON(mem_cfg->num_lmacs > MAX_NUM_LMAC))
		mem_cfg->num_lmacs = MAX_NUM_LMAC;

	for (i = 0; i < mem_cfg->num_lmacs; i++) {
		int j;

		for (j = 0; j < mem_cfg->num_txfifo_entries; j++)
			ADD_LEN(fifo_len, mem_cfg->lmac[i].txfifo_size[j],
				hdr_len);
	}

dump_internal_txf:
	if (!(iwl_fw_dbg_type_on(fwrt, IWL_FW_ERROR_DUMP_INTERNAL_TXF) &&
	      fw_has_capa(&fwrt->fw->ucode_capa,
			  IWL_UCODE_TLV_CAPA_EXTEND_SHARED_MEM_CFG)))
		goto out;

	for (i = 0; i < ARRAY_SIZE(mem_cfg->internal_txfifo_size); i++)
		ADD_LEN(fifo_len, mem_cfg->internal_txfifo_size[i], hdr_len);

out:
	return fifo_len;
}

static void iwl_dump_paging(struct iwl_fw_runtime *fwrt,
			    struct iwl_fw_error_dump_data **data)
{
	int i;

	IWL_DEBUG_INFO(fwrt, "WRT paging dump\n");
	for (i = 1; i < fwrt->num_of_paging_blk + 1; i++) {
		struct iwl_fw_error_dump_paging *paging;
		struct page *pages =
			fwrt->fw_paging_db[i].fw_paging_block;
		dma_addr_t addr = fwrt->fw_paging_db[i].fw_paging_phys;

		(*data)->type = cpu_to_le32(IWL_FW_ERROR_DUMP_PAGING);
		(*data)->len = cpu_to_le32(sizeof(*paging) +
					     PAGING_BLOCK_SIZE);
		paging =  (void *)(*data)->data;
		paging->index = cpu_to_le32(i);
		dma_sync_single_for_cpu(fwrt->trans->dev, addr,
					PAGING_BLOCK_SIZE,
					DMA_BIDIRECTIONAL);
		memcpy(paging->data, page_address(pages),
		       PAGING_BLOCK_SIZE);
		dma_sync_single_for_device(fwrt->trans->dev, addr,
					   PAGING_BLOCK_SIZE,
					   DMA_BIDIRECTIONAL);
		(*data) = iwl_fw_error_next_data(*data);

		if (fwrt->sanitize_ops && fwrt->sanitize_ops->frob_mem)
			fwrt->sanitize_ops->frob_mem(fwrt->sanitize_ctx,
						     fwrt->fw_paging_db[i].fw_offs,
						     paging->data,
						     PAGING_BLOCK_SIZE);
	}
}

static struct iwl_fw_error_dump_file *
iwl_fw_error_dump_file(struct iwl_fw_runtime *fwrt,
		       struct iwl_fw_dump_ptrs *fw_error_dump,
		       struct iwl_fwrt_dump_data *data)
{
	struct iwl_fw_error_dump_file *dump_file;
	struct iwl_fw_error_dump_data *dump_data;
	struct iwl_fw_error_dump_info *dump_info;
	struct iwl_fw_error_dump_smem_cfg *dump_smem_cfg;
	struct iwl_fw_error_dump_trigger_desc *dump_trig;
	u32 sram_len, sram_ofs;
	const struct iwl_fw_dbg_mem_seg_tlv *fw_mem = fwrt->fw->dbg.mem_tlv;
	struct iwl_fwrt_shared_mem_cfg *mem_cfg = &fwrt->smem_cfg;
	u32 file_len, fifo_len = 0, prph_len = 0, radio_len = 0;
	u32 smem_len = fwrt->fw->dbg.n_mem_tlv ? 0 : fwrt->trans->cfg->smem_len;
	u32 sram2_len = fwrt->fw->dbg.n_mem_tlv ?
				0 : fwrt->trans->cfg->dccm2_len;
	int i;

	/* SRAM - include stack CCM if driver knows the values for it */
	if (!fwrt->trans->cfg->dccm_offset || !fwrt->trans->cfg->dccm_len) {
		const struct fw_img *img;

		if (fwrt->cur_fw_img >= IWL_UCODE_TYPE_MAX)
			return NULL;
		img = &fwrt->fw->img[fwrt->cur_fw_img];
		sram_ofs = img->sec[IWL_UCODE_SECTION_DATA].offset;
		sram_len = img->sec[IWL_UCODE_SECTION_DATA].len;
	} else {
		sram_ofs = fwrt->trans->cfg->dccm_offset;
		sram_len = fwrt->trans->cfg->dccm_len;
	}

	/* reading RXF/TXF sizes */
	if (test_bit(STATUS_FW_ERROR, &fwrt->trans->status)) {
		fifo_len = iwl_fw_rxf_len(fwrt, mem_cfg);
		fifo_len += iwl_fw_txf_len(fwrt, mem_cfg);

		/* Make room for PRPH registers */
		if (iwl_fw_dbg_type_on(fwrt, IWL_FW_ERROR_DUMP_PRPH))
			iwl_fw_prph_handler(fwrt, &prph_len,
					    iwl_fw_get_prph_len);

		if (fwrt->trans->trans_cfg->device_family ==
		    IWL_DEVICE_FAMILY_7000 &&
		    iwl_fw_dbg_type_on(fwrt, IWL_FW_ERROR_DUMP_RADIO_REG))
			radio_len = sizeof(*dump_data) + RADIO_REG_MAX_READ;
	}

	file_len = sizeof(*dump_file) + fifo_len + prph_len + radio_len;

	if (iwl_fw_dbg_type_on(fwrt, IWL_FW_ERROR_DUMP_DEV_FW_INFO))
		file_len += sizeof(*dump_data) + sizeof(*dump_info);
	if (iwl_fw_dbg_type_on(fwrt, IWL_FW_ERROR_DUMP_MEM_CFG))
		file_len += sizeof(*dump_data) + sizeof(*dump_smem_cfg);

	if (iwl_fw_dbg_type_on(fwrt, IWL_FW_ERROR_DUMP_MEM)) {
		size_t hdr_len = sizeof(*dump_data) +
				 sizeof(struct iwl_fw_error_dump_mem);

		/* Dump SRAM only if no mem_tlvs */
		if (!fwrt->fw->dbg.n_mem_tlv)
			ADD_LEN(file_len, sram_len, hdr_len);

		/* Make room for all mem types that exist */
		ADD_LEN(file_len, smem_len, hdr_len);
		ADD_LEN(file_len, sram2_len, hdr_len);

		for (i = 0; i < fwrt->fw->dbg.n_mem_tlv; i++)
			ADD_LEN(file_len, le32_to_cpu(fw_mem[i].len), hdr_len);
	}

	/* Make room for fw's virtual image pages, if it exists */
	if (iwl_fw_dbg_is_paging_enabled(fwrt))
		file_len += fwrt->num_of_paging_blk *
			(sizeof(*dump_data) +
			 sizeof(struct iwl_fw_error_dump_paging) +
			 PAGING_BLOCK_SIZE);

	if (iwl_fw_dbg_is_d3_debug_enabled(fwrt) && fwrt->dump.d3_debug_data) {
		file_len += sizeof(*dump_data) +
			fwrt->trans->cfg->d3_debug_data_length * 2;
	}

	/* If we only want a monitor dump, reset the file length */
	if (data->monitor_only) {
		file_len = sizeof(*dump_file) + sizeof(*dump_data) * 2 +
			   sizeof(*dump_info) + sizeof(*dump_smem_cfg);
	}

	if (iwl_fw_dbg_type_on(fwrt, IWL_FW_ERROR_DUMP_ERROR_INFO) &&
	    data->desc)
		file_len += sizeof(*dump_data) + sizeof(*dump_trig) +
			data->desc->len;

	dump_file = vzalloc(file_len);
	if (!dump_file)
		return NULL;

	fw_error_dump->fwrt_ptr = dump_file;

	dump_file->barker = cpu_to_le32(IWL_FW_ERROR_DUMP_BARKER);
	dump_data = (void *)dump_file->data;

	if (iwl_fw_dbg_type_on(fwrt, IWL_FW_ERROR_DUMP_DEV_FW_INFO)) {
		dump_data->type = cpu_to_le32(IWL_FW_ERROR_DUMP_DEV_FW_INFO);
		dump_data->len = cpu_to_le32(sizeof(*dump_info));
		dump_info = (void *)dump_data->data;
		dump_info->hw_type =
			cpu_to_le32(CSR_HW_REV_TYPE(fwrt->trans->hw_rev));
		dump_info->hw_step =
			cpu_to_le32(fwrt->trans->hw_rev_step);
		memcpy(dump_info->fw_human_readable, fwrt->fw->human_readable,
		       sizeof(dump_info->fw_human_readable));
		strncpy(dump_info->dev_human_readable, fwrt->trans->name,
			sizeof(dump_info->dev_human_readable) - 1);
		strncpy(dump_info->bus_human_readable, fwrt->dev->bus->name,
			sizeof(dump_info->bus_human_readable) - 1);
		dump_info->num_of_lmacs = fwrt->smem_cfg.num_lmacs;
		dump_info->lmac_err_id[0] =
			cpu_to_le32(fwrt->dump.lmac_err_id[0]);
		if (fwrt->smem_cfg.num_lmacs > 1)
			dump_info->lmac_err_id[1] =
				cpu_to_le32(fwrt->dump.lmac_err_id[1]);
		dump_info->umac_err_id = cpu_to_le32(fwrt->dump.umac_err_id);

		dump_data = iwl_fw_error_next_data(dump_data);
	}

	if (iwl_fw_dbg_type_on(fwrt, IWL_FW_ERROR_DUMP_MEM_CFG)) {
		/* Dump shared memory configuration */
		dump_data->type = cpu_to_le32(IWL_FW_ERROR_DUMP_MEM_CFG);
		dump_data->len = cpu_to_le32(sizeof(*dump_smem_cfg));
		dump_smem_cfg = (void *)dump_data->data;
		dump_smem_cfg->num_lmacs = cpu_to_le32(mem_cfg->num_lmacs);
		dump_smem_cfg->num_txfifo_entries =
			cpu_to_le32(mem_cfg->num_txfifo_entries);
		for (i = 0; i < MAX_NUM_LMAC; i++) {
			int j;
			u32 *txf_size = mem_cfg->lmac[i].txfifo_size;

			for (j = 0; j < TX_FIFO_MAX_NUM; j++)
				dump_smem_cfg->lmac[i].txfifo_size[j] =
					cpu_to_le32(txf_size[j]);
			dump_smem_cfg->lmac[i].rxfifo1_size =
				cpu_to_le32(mem_cfg->lmac[i].rxfifo1_size);
		}
		dump_smem_cfg->rxfifo2_size =
			cpu_to_le32(mem_cfg->rxfifo2_size);
		dump_smem_cfg->internal_txfifo_addr =
			cpu_to_le32(mem_cfg->internal_txfifo_addr);
		for (i = 0; i < TX_FIFO_INTERNAL_MAX_NUM; i++) {
			dump_smem_cfg->internal_txfifo_size[i] =
				cpu_to_le32(mem_cfg->internal_txfifo_size[i]);
		}

		dump_data = iwl_fw_error_next_data(dump_data);
	}

	/* We only dump the FIFOs if the FW is in error state */
	if (fifo_len) {
		iwl_fw_dump_rxf(fwrt, &dump_data);
		iwl_fw_dump_txf(fwrt, &dump_data);
	}

	if (radio_len)
		iwl_read_radio_regs(fwrt, &dump_data);

	if (iwl_fw_dbg_type_on(fwrt, IWL_FW_ERROR_DUMP_ERROR_INFO) &&
	    data->desc) {
		dump_data->type = cpu_to_le32(IWL_FW_ERROR_DUMP_ERROR_INFO);
		dump_data->len = cpu_to_le32(sizeof(*dump_trig) +
					     data->desc->len);
		dump_trig = (void *)dump_data->data;
		memcpy(dump_trig, &data->desc->trig_desc,
		       sizeof(*dump_trig) + data->desc->len);

		dump_data = iwl_fw_error_next_data(dump_data);
	}

	/* In case we only want monitor dump, skip to dump trasport data */
	if (data->monitor_only)
		goto out;

	if (iwl_fw_dbg_type_on(fwrt, IWL_FW_ERROR_DUMP_MEM)) {
		const struct iwl_fw_dbg_mem_seg_tlv *fw_dbg_mem =
			fwrt->fw->dbg.mem_tlv;

		if (!fwrt->fw->dbg.n_mem_tlv)
			iwl_fw_dump_mem(fwrt, &dump_data, sram_len, sram_ofs,
					IWL_FW_ERROR_DUMP_MEM_SRAM);

		for (i = 0; i < fwrt->fw->dbg.n_mem_tlv; i++) {
			u32 len = le32_to_cpu(fw_dbg_mem[i].len);
			u32 ofs = le32_to_cpu(fw_dbg_mem[i].ofs);

			iwl_fw_dump_mem(fwrt, &dump_data, len, ofs,
					le32_to_cpu(fw_dbg_mem[i].data_type));
		}

		iwl_fw_dump_mem(fwrt, &dump_data, smem_len,
				fwrt->trans->cfg->smem_offset,
				IWL_FW_ERROR_DUMP_MEM_SMEM);

		iwl_fw_dump_mem(fwrt, &dump_data, sram2_len,
				fwrt->trans->cfg->dccm2_offset,
				IWL_FW_ERROR_DUMP_MEM_SRAM);
	}

	if (iwl_fw_dbg_is_d3_debug_enabled(fwrt) && fwrt->dump.d3_debug_data) {
		u32 addr = fwrt->trans->cfg->d3_debug_data_base_addr;
		size_t data_size = fwrt->trans->cfg->d3_debug_data_length;

		dump_data->type = cpu_to_le32(IWL_FW_ERROR_DUMP_D3_DEBUG_DATA);
		dump_data->len = cpu_to_le32(data_size * 2);

		memcpy(dump_data->data, fwrt->dump.d3_debug_data, data_size);

		kfree(fwrt->dump.d3_debug_data);
		fwrt->dump.d3_debug_data = NULL;

		iwl_trans_read_mem_bytes(fwrt->trans, addr,
					 dump_data->data + data_size,
					 data_size);

		if (fwrt->sanitize_ops && fwrt->sanitize_ops->frob_mem)
			fwrt->sanitize_ops->frob_mem(fwrt->sanitize_ctx, addr,
						     dump_data->data + data_size,
						     data_size);

		dump_data = iwl_fw_error_next_data(dump_data);
	}

	/* Dump fw's virtual image */
	if (iwl_fw_dbg_is_paging_enabled(fwrt))
		iwl_dump_paging(fwrt, &dump_data);

	if (prph_len)
		iwl_fw_prph_handler(fwrt, &dump_data, iwl_dump_prph);

out:
	dump_file->file_len = cpu_to_le32(file_len);
	return dump_file;
}

/**
 * struct iwl_dump_ini_region_data - region data
 * @reg_tlv: region TLV
 * @dump_data: dump data
 */
struct iwl_dump_ini_region_data {
	struct iwl_ucode_tlv *reg_tlv;
	struct iwl_fwrt_dump_data *dump_data;
};

static int
iwl_dump_ini_prph_mac_iter(struct iwl_fw_runtime *fwrt,
			   struct iwl_dump_ini_region_data *reg_data,
			   void *range_ptr, u32 range_len, int idx)
{
	struct iwl_fw_ini_region_tlv *reg = (void *)reg_data->reg_tlv->data;
	struct iwl_fw_ini_error_dump_range *range = range_ptr;
	__le32 *val = range->data;
	u32 prph_val;
	u32 addr = le32_to_cpu(reg->addrs[idx]) +
		   le32_to_cpu(reg->dev_addr.offset);
	int i;

	range->internal_base_addr = cpu_to_le32(addr);
	range->range_data_size = reg->dev_addr.size;
	for (i = 0; i < le32_to_cpu(reg->dev_addr.size); i += 4) {
		prph_val = iwl_read_prph(fwrt->trans, addr + i);
<<<<<<< HEAD
		if ((prph_val & ~0xf) == 0xa5a5a5a0)
=======
		if (iwl_trans_is_hw_error_value(prph_val))
>>>>>>> 98817289
			return -EBUSY;
		*val++ = cpu_to_le32(prph_val);
	}

	return sizeof(*range) + le32_to_cpu(range->range_data_size);
}

static int
iwl_dump_ini_prph_phy_iter(struct iwl_fw_runtime *fwrt,
			   struct iwl_dump_ini_region_data *reg_data,
			   void *range_ptr, u32 range_len, int idx)
{
	struct iwl_fw_ini_region_tlv *reg = (void *)reg_data->reg_tlv->data;
	struct iwl_fw_ini_error_dump_range *range = range_ptr;
	__le32 *val = range->data;
	u32 indirect_wr_addr = WMAL_INDRCT_RD_CMD1;
	u32 indirect_rd_addr = WMAL_MRSPF_1;
	u32 prph_val;
	u32 addr = le32_to_cpu(reg->addrs[idx]);
	u32 dphy_state;
	u32 dphy_addr;
	int i;

	range->internal_base_addr = cpu_to_le32(addr);
	range->range_data_size = reg->dev_addr.size;

	if (fwrt->trans->trans_cfg->device_family < IWL_DEVICE_FAMILY_AX210)
		indirect_wr_addr = WMAL_INDRCT_CMD1;

	indirect_wr_addr += le32_to_cpu(reg->dev_addr.offset);
	indirect_rd_addr += le32_to_cpu(reg->dev_addr.offset);

	if (!iwl_trans_grab_nic_access(fwrt->trans))
		return -EBUSY;

	dphy_addr = (reg->dev_addr.offset) ? WFPM_LMAC2_PS_CTL_RW :
					     WFPM_LMAC1_PS_CTL_RW;
	dphy_state = iwl_read_umac_prph_no_grab(fwrt->trans, dphy_addr);

	for (i = 0; i < le32_to_cpu(reg->dev_addr.size); i += 4) {
		if (dphy_state == HBUS_TIMEOUT ||
		    (dphy_state & WFPM_PS_CTL_RW_PHYRF_PD_FSM_CURSTATE_MSK) !=
		    WFPM_PHYRF_STATE_ON) {
			*val++ = cpu_to_le32(WFPM_DPHY_OFF);
			continue;
		}

		iwl_write_prph_no_grab(fwrt->trans, indirect_wr_addr,
				       WMAL_INDRCT_CMD(addr + i));
		prph_val = iwl_read_prph_no_grab(fwrt->trans,
						 indirect_rd_addr);
		*val++ = cpu_to_le32(prph_val);
	}

	iwl_trans_release_nic_access(fwrt->trans);
	return sizeof(*range) + le32_to_cpu(range->range_data_size);
}

static int iwl_dump_ini_csr_iter(struct iwl_fw_runtime *fwrt,
				 struct iwl_dump_ini_region_data *reg_data,
				 void *range_ptr, u32 range_len, int idx)
{
	struct iwl_fw_ini_region_tlv *reg = (void *)reg_data->reg_tlv->data;
	struct iwl_fw_ini_error_dump_range *range = range_ptr;
	__le32 *val = range->data;
	u32 addr = le32_to_cpu(reg->addrs[idx]) +
		   le32_to_cpu(reg->dev_addr.offset);
	int i;

	range->internal_base_addr = cpu_to_le32(addr);
	range->range_data_size = reg->dev_addr.size;
	for (i = 0; i < le32_to_cpu(reg->dev_addr.size); i += 4)
		*val++ = cpu_to_le32(iwl_trans_read32(fwrt->trans, addr + i));

	return sizeof(*range) + le32_to_cpu(range->range_data_size);
}

static int iwl_dump_ini_config_iter(struct iwl_fw_runtime *fwrt,
				    struct iwl_dump_ini_region_data *reg_data,
				    void *range_ptr, u32 range_len, int idx)
{
	struct iwl_trans *trans = fwrt->trans;
	struct iwl_fw_ini_region_tlv *reg = (void *)reg_data->reg_tlv->data;
	struct iwl_fw_ini_error_dump_range *range = range_ptr;
	__le32 *val = range->data;
	u32 addr = le32_to_cpu(reg->addrs[idx]) +
		   le32_to_cpu(reg->dev_addr.offset);
	int i;

	/* we shouldn't get here if the trans doesn't have read_config32 */
	if (WARN_ON_ONCE(!trans->ops->read_config32))
		return -EOPNOTSUPP;

	range->internal_base_addr = cpu_to_le32(addr);
	range->range_data_size = reg->dev_addr.size;
	for (i = 0; i < le32_to_cpu(reg->dev_addr.size); i += 4) {
		int ret;
		u32 tmp;

		ret = trans->ops->read_config32(trans, addr + i, &tmp);
		if (ret < 0)
			return ret;

		*val++ = cpu_to_le32(tmp);
	}

	return sizeof(*range) + le32_to_cpu(range->range_data_size);
}

static int iwl_dump_ini_dev_mem_iter(struct iwl_fw_runtime *fwrt,
				     struct iwl_dump_ini_region_data *reg_data,
				     void *range_ptr, u32 range_len, int idx)
{
	struct iwl_fw_ini_region_tlv *reg = (void *)reg_data->reg_tlv->data;
	struct iwl_fw_ini_error_dump_range *range = range_ptr;
	u32 addr = le32_to_cpu(reg->addrs[idx]) +
		   le32_to_cpu(reg->dev_addr.offset);

	range->internal_base_addr = cpu_to_le32(addr);
	range->range_data_size = reg->dev_addr.size;
	iwl_trans_read_mem_bytes(fwrt->trans, addr, range->data,
				 le32_to_cpu(reg->dev_addr.size));

	if (reg->sub_type == IWL_FW_INI_REGION_DEVICE_MEMORY_SUBTYPE_HW_SMEM &&
	    fwrt->sanitize_ops && fwrt->sanitize_ops->frob_txf)
		fwrt->sanitize_ops->frob_txf(fwrt->sanitize_ctx,
					     range->data,
					     le32_to_cpu(reg->dev_addr.size));

	return sizeof(*range) + le32_to_cpu(range->range_data_size);
}

static int _iwl_dump_ini_paging_iter(struct iwl_fw_runtime *fwrt,
				     void *range_ptr, u32 range_len, int idx)
{
	struct page *page = fwrt->fw_paging_db[idx].fw_paging_block;
	struct iwl_fw_ini_error_dump_range *range = range_ptr;
	dma_addr_t addr = fwrt->fw_paging_db[idx].fw_paging_phys;
	u32 page_size = fwrt->fw_paging_db[idx].fw_paging_size;

	range->page_num = cpu_to_le32(idx);
	range->range_data_size = cpu_to_le32(page_size);
	dma_sync_single_for_cpu(fwrt->trans->dev, addr,	page_size,
				DMA_BIDIRECTIONAL);
	memcpy(range->data, page_address(page), page_size);
	dma_sync_single_for_device(fwrt->trans->dev, addr, page_size,
				   DMA_BIDIRECTIONAL);

	return sizeof(*range) + le32_to_cpu(range->range_data_size);
}

static int iwl_dump_ini_paging_iter(struct iwl_fw_runtime *fwrt,
				    struct iwl_dump_ini_region_data *reg_data,
				    void *range_ptr, u32 range_len, int idx)
{
	struct iwl_fw_ini_error_dump_range *range;
	u32 page_size;

	/* all paged index start from 1 to skip CSS section */
	idx++;

	if (!fwrt->trans->trans_cfg->gen2)
		return _iwl_dump_ini_paging_iter(fwrt, range_ptr, range_len, idx);

	range = range_ptr;
	page_size = fwrt->trans->init_dram.paging[idx].size;

	range->page_num = cpu_to_le32(idx);
	range->range_data_size = cpu_to_le32(page_size);
	memcpy(range->data, fwrt->trans->init_dram.paging[idx].block,
	       page_size);

	return sizeof(*range) + le32_to_cpu(range->range_data_size);
}

static int
iwl_dump_ini_mon_dram_iter(struct iwl_fw_runtime *fwrt,
			   struct iwl_dump_ini_region_data *reg_data,
			   void *range_ptr, u32 range_len, int idx)
{
	struct iwl_fw_ini_region_tlv *reg = (void *)reg_data->reg_tlv->data;
	struct iwl_fw_ini_error_dump_range *range = range_ptr;
	struct iwl_dram_data *frag;
	u32 alloc_id = le32_to_cpu(reg->dram_alloc_id);

	frag = &fwrt->trans->dbg.fw_mon_ini[alloc_id].frags[idx];

	range->dram_base_addr = cpu_to_le64(frag->physical);
	range->range_data_size = cpu_to_le32(frag->size);

	memcpy(range->data, frag->block, frag->size);

	return sizeof(*range) + le32_to_cpu(range->range_data_size);
}

static int iwl_dump_ini_mon_smem_iter(struct iwl_fw_runtime *fwrt,
				      struct iwl_dump_ini_region_data *reg_data,
				      void *range_ptr, u32 range_len, int idx)
{
	struct iwl_fw_ini_region_tlv *reg = (void *)reg_data->reg_tlv->data;
	struct iwl_fw_ini_error_dump_range *range = range_ptr;
	u32 addr = le32_to_cpu(reg->internal_buffer.base_addr);

	range->internal_base_addr = cpu_to_le32(addr);
	range->range_data_size = reg->internal_buffer.size;
	iwl_trans_read_mem_bytes(fwrt->trans, addr, range->data,
				 le32_to_cpu(reg->internal_buffer.size));

	return sizeof(*range) + le32_to_cpu(range->range_data_size);
}

static bool iwl_ini_txf_iter(struct iwl_fw_runtime *fwrt,
			     struct iwl_dump_ini_region_data *reg_data, int idx)
{
	struct iwl_fw_ini_region_tlv *reg = (void *)reg_data->reg_tlv->data;
	struct iwl_txf_iter_data *iter = &fwrt->dump.txf_iter_data;
	struct iwl_fwrt_shared_mem_cfg *cfg = &fwrt->smem_cfg;
	int txf_num = cfg->num_txfifo_entries;
	int int_txf_num = ARRAY_SIZE(cfg->internal_txfifo_size);
	u32 lmac_bitmap = le32_to_cpu(reg->fifos.fid[0]);

	if (!idx) {
		if (le32_to_cpu(reg->fifos.offset) && cfg->num_lmacs == 1) {
			IWL_ERR(fwrt, "WRT: Invalid lmac offset 0x%x\n",
				le32_to_cpu(reg->fifos.offset));
			return false;
		}

		iter->internal_txf = 0;
		iter->fifo_size = 0;
		iter->fifo = -1;
		if (le32_to_cpu(reg->fifos.offset))
			iter->lmac = 1;
		else
			iter->lmac = 0;
	}

	if (!iter->internal_txf) {
		for (iter->fifo++; iter->fifo < txf_num; iter->fifo++) {
			iter->fifo_size =
				cfg->lmac[iter->lmac].txfifo_size[iter->fifo];
			if (iter->fifo_size && (lmac_bitmap & BIT(iter->fifo)))
				return true;
		}
		iter->fifo--;
	}

	iter->internal_txf = 1;

	if (!fw_has_capa(&fwrt->fw->ucode_capa,
			 IWL_UCODE_TLV_CAPA_EXTEND_SHARED_MEM_CFG))
		return false;

	for (iter->fifo++; iter->fifo < int_txf_num + txf_num; iter->fifo++) {
		iter->fifo_size =
			cfg->internal_txfifo_size[iter->fifo - txf_num];
		if (iter->fifo_size && (lmac_bitmap & BIT(iter->fifo)))
			return true;
	}

	return false;
}

static int iwl_dump_ini_txf_iter(struct iwl_fw_runtime *fwrt,
				 struct iwl_dump_ini_region_data *reg_data,
				 void *range_ptr, u32 range_len, int idx)
{
	struct iwl_fw_ini_region_tlv *reg = (void *)reg_data->reg_tlv->data;
	struct iwl_fw_ini_error_dump_range *range = range_ptr;
	struct iwl_txf_iter_data *iter = &fwrt->dump.txf_iter_data;
	struct iwl_fw_ini_error_dump_register *reg_dump = (void *)range->data;
	u32 offs = le32_to_cpu(reg->fifos.offset), addr;
	u32 registers_num = iwl_tlv_array_len(reg_data->reg_tlv, reg, addrs);
	u32 registers_size = registers_num * sizeof(*reg_dump);
	__le32 *data;
	int i;

	if (!iwl_ini_txf_iter(fwrt, reg_data, idx))
		return -EIO;

	if (!iwl_trans_grab_nic_access(fwrt->trans))
		return -EBUSY;

	range->fifo_hdr.fifo_num = cpu_to_le32(iter->fifo);
	range->fifo_hdr.num_of_registers = cpu_to_le32(registers_num);
	range->range_data_size = cpu_to_le32(iter->fifo_size + registers_size);

	iwl_write_prph_no_grab(fwrt->trans, TXF_LARC_NUM + offs, iter->fifo);

	/*
	 * read txf registers. for each register, write to the dump the
	 * register address and its value
	 */
	for (i = 0; i < registers_num; i++) {
		addr = le32_to_cpu(reg->addrs[i]) + offs;

		reg_dump->addr = cpu_to_le32(addr);
		reg_dump->data = cpu_to_le32(iwl_read_prph_no_grab(fwrt->trans,
								   addr));

		reg_dump++;
	}

	if (reg->fifos.hdr_only) {
		range->range_data_size = cpu_to_le32(registers_size);
		goto out;
	}

	/* Set the TXF_READ_MODIFY_ADDR to TXF_WR_PTR */
	iwl_write_prph_no_grab(fwrt->trans, TXF_READ_MODIFY_ADDR + offs,
			       TXF_WR_PTR + offs);

	/* Dummy-read to advance the read pointer to the head */
	iwl_read_prph_no_grab(fwrt->trans, TXF_READ_MODIFY_DATA + offs);

	/* Read FIFO */
	addr = TXF_READ_MODIFY_DATA + offs;
	data = (void *)reg_dump;
	for (i = 0; i < iter->fifo_size; i += sizeof(*data))
		*data++ = cpu_to_le32(iwl_read_prph_no_grab(fwrt->trans, addr));

	if (fwrt->sanitize_ops && fwrt->sanitize_ops->frob_txf)
		fwrt->sanitize_ops->frob_txf(fwrt->sanitize_ctx,
					     reg_dump, iter->fifo_size);

out:
	iwl_trans_release_nic_access(fwrt->trans);

	return sizeof(*range) + le32_to_cpu(range->range_data_size);
}

struct iwl_ini_rxf_data {
	u32 fifo_num;
	u32 size;
	u32 offset;
};

static void iwl_ini_get_rxf_data(struct iwl_fw_runtime *fwrt,
				 struct iwl_dump_ini_region_data *reg_data,
				 struct iwl_ini_rxf_data *data)
{
	struct iwl_fw_ini_region_tlv *reg = (void *)reg_data->reg_tlv->data;
	u32 fid1 = le32_to_cpu(reg->fifos.fid[0]);
	u32 fid2 = le32_to_cpu(reg->fifos.fid[1]);
	u8 fifo_idx;

	if (!data)
		return;

	memset(data, 0, sizeof(*data));

	/* make sure only one bit is set in only one fid */
	if (WARN_ONCE(hweight_long(fid1) + hweight_long(fid2) != 1,
		      "fid1=%x, fid2=%x\n", fid1, fid2))
		return;

	if (fid1) {
		fifo_idx = ffs(fid1) - 1;
		if (WARN_ONCE(fifo_idx >= MAX_NUM_LMAC, "fifo_idx=%d\n",
			      fifo_idx))
			return;

		data->size = fwrt->smem_cfg.lmac[fifo_idx].rxfifo1_size;
		data->fifo_num = fifo_idx;
	} else {
		u8 max_idx;

		fifo_idx = ffs(fid2) - 1;
		if (iwl_fw_lookup_notif_ver(fwrt->fw, SYSTEM_GROUP,
					    SHARED_MEM_CFG_CMD, 0) <= 3)
			max_idx = 0;
		else
			max_idx = 1;

		if (WARN_ONCE(fifo_idx > max_idx,
			      "invalid umac fifo idx %d", fifo_idx))
			return;

		/* use bit 31 to distinguish between umac and lmac rxf while
		 * parsing the dump
		 */
		data->fifo_num = fifo_idx | IWL_RXF_UMAC_BIT;

		switch (fifo_idx) {
		case 0:
			data->size = fwrt->smem_cfg.rxfifo2_size;
			data->offset = iwl_umac_prph(fwrt->trans,
						     RXF_DIFF_FROM_PREV);
			break;
		case 1:
			data->size = fwrt->smem_cfg.rxfifo2_control_size;
			data->offset = iwl_umac_prph(fwrt->trans,
						     RXF2C_DIFF_FROM_PREV);
			break;
		}
	}
}

static int iwl_dump_ini_rxf_iter(struct iwl_fw_runtime *fwrt,
				 struct iwl_dump_ini_region_data *reg_data,
				 void *range_ptr, u32 range_len, int idx)
{
	struct iwl_fw_ini_region_tlv *reg = (void *)reg_data->reg_tlv->data;
	struct iwl_fw_ini_error_dump_range *range = range_ptr;
	struct iwl_ini_rxf_data rxf_data;
	struct iwl_fw_ini_error_dump_register *reg_dump = (void *)range->data;
	u32 offs = le32_to_cpu(reg->fifos.offset), addr;
	u32 registers_num = iwl_tlv_array_len(reg_data->reg_tlv, reg, addrs);
	u32 registers_size = registers_num * sizeof(*reg_dump);
	__le32 *data;
	int i;

	iwl_ini_get_rxf_data(fwrt, reg_data, &rxf_data);
	if (!rxf_data.size)
		return -EIO;

	if (!iwl_trans_grab_nic_access(fwrt->trans))
		return -EBUSY;

	range->fifo_hdr.fifo_num = cpu_to_le32(rxf_data.fifo_num);
	range->fifo_hdr.num_of_registers = cpu_to_le32(registers_num);
	range->range_data_size = cpu_to_le32(rxf_data.size + registers_size);

	/*
	 * read rxf registers. for each register, write to the dump the
	 * register address and its value
	 */
	for (i = 0; i < registers_num; i++) {
		addr = le32_to_cpu(reg->addrs[i]) + offs;

		reg_dump->addr = cpu_to_le32(addr);
		reg_dump->data = cpu_to_le32(iwl_read_prph_no_grab(fwrt->trans,
								   addr));

		reg_dump++;
	}

	if (reg->fifos.hdr_only) {
		range->range_data_size = cpu_to_le32(registers_size);
		goto out;
	}

	offs = rxf_data.offset;

	/* Lock fence */
	iwl_write_prph_no_grab(fwrt->trans, RXF_SET_FENCE_MODE + offs, 0x1);
	/* Set fence pointer to the same place like WR pointer */
	iwl_write_prph_no_grab(fwrt->trans, RXF_LD_WR2FENCE + offs, 0x1);
	/* Set fence offset */
	iwl_write_prph_no_grab(fwrt->trans, RXF_LD_FENCE_OFFSET_ADDR + offs,
			       0x0);

	/* Read FIFO */
	addr =  RXF_FIFO_RD_FENCE_INC + offs;
	data = (void *)reg_dump;
	for (i = 0; i < rxf_data.size; i += sizeof(*data))
		*data++ = cpu_to_le32(iwl_read_prph_no_grab(fwrt->trans, addr));

out:
	iwl_trans_release_nic_access(fwrt->trans);

	return sizeof(*range) + le32_to_cpu(range->range_data_size);
}

static int
iwl_dump_ini_err_table_iter(struct iwl_fw_runtime *fwrt,
			    struct iwl_dump_ini_region_data *reg_data,
			    void *range_ptr, u32 range_len, int idx)
{
	struct iwl_fw_ini_region_tlv *reg = (void *)reg_data->reg_tlv->data;
	struct iwl_fw_ini_region_err_table *err_table = &reg->err_table;
	struct iwl_fw_ini_error_dump_range *range = range_ptr;
	u32 addr = le32_to_cpu(err_table->base_addr) +
		   le32_to_cpu(err_table->offset);

	range->internal_base_addr = cpu_to_le32(addr);
	range->range_data_size = err_table->size;
	iwl_trans_read_mem_bytes(fwrt->trans, addr, range->data,
				 le32_to_cpu(err_table->size));

	return sizeof(*range) + le32_to_cpu(range->range_data_size);
}

static int
iwl_dump_ini_special_mem_iter(struct iwl_fw_runtime *fwrt,
			      struct iwl_dump_ini_region_data *reg_data,
			      void *range_ptr, u32 range_len, int idx)
{
	struct iwl_fw_ini_region_tlv *reg = (void *)reg_data->reg_tlv->data;
	struct iwl_fw_ini_region_special_device_memory *special_mem =
		&reg->special_mem;

	struct iwl_fw_ini_error_dump_range *range = range_ptr;
	u32 addr = le32_to_cpu(special_mem->base_addr) +
		   le32_to_cpu(special_mem->offset);

	range->internal_base_addr = cpu_to_le32(addr);
	range->range_data_size = special_mem->size;
	iwl_trans_read_mem_bytes(fwrt->trans, addr, range->data,
				 le32_to_cpu(special_mem->size));

	return sizeof(*range) + le32_to_cpu(range->range_data_size);
}

static int
iwl_dump_ini_dbgi_sram_iter(struct iwl_fw_runtime *fwrt,
			    struct iwl_dump_ini_region_data *reg_data,
			    void *range_ptr, u32 range_len, int idx)
{
	struct iwl_fw_ini_region_tlv *reg = (void *)reg_data->reg_tlv->data;
	struct iwl_fw_ini_error_dump_range *range = range_ptr;
	__le32 *val = range->data;
	u32 prph_data;
	int i;

	if (!iwl_trans_grab_nic_access(fwrt->trans))
		return -EBUSY;

	range->range_data_size = reg->dev_addr.size;
	for (i = 0; i < (le32_to_cpu(reg->dev_addr.size) / 4); i++) {
		prph_data = iwl_read_prph_no_grab(fwrt->trans, (i % 2) ?
					  DBGI_SRAM_TARGET_ACCESS_RDATA_MSB :
					  DBGI_SRAM_TARGET_ACCESS_RDATA_LSB);
<<<<<<< HEAD
		if ((prph_data & ~0xf) == 0xa5a5a5a0) {
=======
		if (iwl_trans_is_hw_error_value(prph_data)) {
>>>>>>> 98817289
			iwl_trans_release_nic_access(fwrt->trans);
			return -EBUSY;
		}
		*val++ = cpu_to_le32(prph_data);
	}
	iwl_trans_release_nic_access(fwrt->trans);
	return sizeof(*range) + le32_to_cpu(range->range_data_size);
}

static int iwl_dump_ini_fw_pkt_iter(struct iwl_fw_runtime *fwrt,
				    struct iwl_dump_ini_region_data *reg_data,
				    void *range_ptr, u32 range_len, int idx)
{
	struct iwl_fw_ini_error_dump_range *range = range_ptr;
	struct iwl_rx_packet *pkt = reg_data->dump_data->fw_pkt;
	u32 pkt_len;

	if (!pkt)
		return -EIO;

	pkt_len = iwl_rx_packet_payload_len(pkt);

	memcpy(&range->fw_pkt_hdr, &pkt->hdr, sizeof(range->fw_pkt_hdr));
	range->range_data_size = cpu_to_le32(pkt_len);

	memcpy(range->data, pkt->data, pkt_len);

	return sizeof(*range) + le32_to_cpu(range->range_data_size);
}

static int iwl_dump_ini_imr_iter(struct iwl_fw_runtime *fwrt,
				 struct iwl_dump_ini_region_data *reg_data,
				 void *range_ptr, u32 range_len, int idx)
{
	/* read the IMR memory and DMA it to SRAM */
	struct iwl_fw_ini_error_dump_range *range = range_ptr;
	u64 imr_curr_addr = fwrt->trans->dbg.imr_data.imr_curr_addr;
	u32 imr_rem_bytes = fwrt->trans->dbg.imr_data.imr2sram_remainbyte;
	u32 sram_addr = fwrt->trans->dbg.imr_data.sram_addr;
	u32 sram_size = fwrt->trans->dbg.imr_data.sram_size;
	u32 size_to_dump = (imr_rem_bytes > sram_size) ? sram_size : imr_rem_bytes;

	range->range_data_size = cpu_to_le32(size_to_dump);
	if (iwl_trans_write_imr_mem(fwrt->trans, sram_addr,
				    imr_curr_addr, size_to_dump)) {
		IWL_ERR(fwrt, "WRT_DEBUG: IMR Memory transfer failed\n");
		return -1;
	}

	fwrt->trans->dbg.imr_data.imr_curr_addr = imr_curr_addr + size_to_dump;
	fwrt->trans->dbg.imr_data.imr2sram_remainbyte -= size_to_dump;

	iwl_trans_read_mem_bytes(fwrt->trans, sram_addr, range->data,
				 size_to_dump);
	return sizeof(*range) + le32_to_cpu(range->range_data_size);
}

static void *
iwl_dump_ini_mem_fill_header(struct iwl_fw_runtime *fwrt,
			     struct iwl_dump_ini_region_data *reg_data,
			     void *data, u32 data_len)
{
	struct iwl_fw_ini_error_dump *dump = data;

	dump->header.version = cpu_to_le32(IWL_INI_DUMP_VER);

	return dump->data;
}

/**
 * mask_apply_and_normalize - applies mask on val and normalize the result
 *
 * The normalization is based on the first set bit in the mask
 *
 * @val: value
 * @mask: mask to apply and to normalize with
 */
static u32 mask_apply_and_normalize(u32 val, u32 mask)
{
	return (val & mask) >> (ffs(mask) - 1);
}

static __le32 iwl_get_mon_reg(struct iwl_fw_runtime *fwrt, u32 alloc_id,
			      const struct iwl_fw_mon_reg *reg_info)
{
	u32 val, offs;

	/* The header addresses of DBGCi is calculate as follows:
	 * DBGC1 address + (0x100 * i)
	 */
	offs = (alloc_id - IWL_FW_INI_ALLOCATION_ID_DBGC1) * 0x100;

	if (!reg_info || !reg_info->addr || !reg_info->mask)
		return 0;

	val = iwl_read_prph_no_grab(fwrt->trans, reg_info->addr + offs);

	return cpu_to_le32(mask_apply_and_normalize(val, reg_info->mask));
}

static void *
iwl_dump_ini_mon_fill_header(struct iwl_fw_runtime *fwrt, u32 alloc_id,
			     struct iwl_fw_ini_monitor_dump *data,
			     const struct iwl_fw_mon_regs *addrs)
{
	if (!iwl_trans_grab_nic_access(fwrt->trans)) {
		IWL_ERR(fwrt, "Failed to get monitor header\n");
		return NULL;
	}

	data->write_ptr = iwl_get_mon_reg(fwrt, alloc_id,
					  &addrs->write_ptr);
	if (fwrt->trans->trans_cfg->device_family >= IWL_DEVICE_FAMILY_AX210) {
		u32 wrt_ptr = le32_to_cpu(data->write_ptr);

		data->write_ptr = cpu_to_le32(wrt_ptr >> 2);
	}
	data->cycle_cnt = iwl_get_mon_reg(fwrt, alloc_id,
					  &addrs->cycle_cnt);
	data->cur_frag = iwl_get_mon_reg(fwrt, alloc_id,
					 &addrs->cur_frag);

	iwl_trans_release_nic_access(fwrt->trans);

	data->header.version = cpu_to_le32(IWL_INI_DUMP_VER);

	return data->data;
}

static void *
iwl_dump_ini_mon_dram_fill_header(struct iwl_fw_runtime *fwrt,
				  struct iwl_dump_ini_region_data *reg_data,
				  void *data, u32 data_len)
{
	struct iwl_fw_ini_monitor_dump *mon_dump = (void *)data;
	struct iwl_fw_ini_region_tlv *reg = (void *)reg_data->reg_tlv->data;
	u32 alloc_id = le32_to_cpu(reg->dram_alloc_id);

	return iwl_dump_ini_mon_fill_header(fwrt, alloc_id, mon_dump,
					    &fwrt->trans->cfg->mon_dram_regs);
}

static void *
iwl_dump_ini_mon_smem_fill_header(struct iwl_fw_runtime *fwrt,
				  struct iwl_dump_ini_region_data *reg_data,
				  void *data, u32 data_len)
{
	struct iwl_fw_ini_monitor_dump *mon_dump = (void *)data;
	struct iwl_fw_ini_region_tlv *reg = (void *)reg_data->reg_tlv->data;
	u32 alloc_id = le32_to_cpu(reg->internal_buffer.alloc_id);

	return iwl_dump_ini_mon_fill_header(fwrt, alloc_id, mon_dump,
					    &fwrt->trans->cfg->mon_smem_regs);
}

static void *
iwl_dump_ini_mon_dbgi_fill_header(struct iwl_fw_runtime *fwrt,
				  struct iwl_dump_ini_region_data *reg_data,
				  void *data, u32 data_len)
{
	struct iwl_fw_ini_monitor_dump *mon_dump = (void *)data;

	return iwl_dump_ini_mon_fill_header(fwrt,
					    /* no offset calculation later */
					    IWL_FW_INI_ALLOCATION_ID_DBGC1,
					    mon_dump,
					    &fwrt->trans->cfg->mon_dbgi_regs);
}

static void *
iwl_dump_ini_err_table_fill_header(struct iwl_fw_runtime *fwrt,
				   struct iwl_dump_ini_region_data *reg_data,
				   void *data, u32 data_len)
{
	struct iwl_fw_ini_region_tlv *reg = (void *)reg_data->reg_tlv->data;
	struct iwl_fw_ini_err_table_dump *dump = data;

	dump->header.version = cpu_to_le32(IWL_INI_DUMP_VER);
	dump->version = reg->err_table.version;

	return dump->data;
}

static void *
iwl_dump_ini_special_mem_fill_header(struct iwl_fw_runtime *fwrt,
				     struct iwl_dump_ini_region_data *reg_data,
				     void *data, u32 data_len)
{
	struct iwl_fw_ini_region_tlv *reg = (void *)reg_data->reg_tlv->data;
	struct iwl_fw_ini_special_device_memory *dump = data;

	dump->header.version = cpu_to_le32(IWL_INI_DUMP_VER);
	dump->type = reg->special_mem.type;
	dump->version = reg->special_mem.version;

	return dump->data;
}

static void *
iwl_dump_ini_imr_fill_header(struct iwl_fw_runtime *fwrt,
			     struct iwl_dump_ini_region_data *reg_data,
			     void *data, u32 data_len)
{
	struct iwl_fw_ini_error_dump *dump = data;

	dump->header.version = cpu_to_le32(IWL_INI_DUMP_VER);

	return dump->data;
}

static u32 iwl_dump_ini_mem_ranges(struct iwl_fw_runtime *fwrt,
				   struct iwl_dump_ini_region_data *reg_data)
{
	struct iwl_fw_ini_region_tlv *reg = (void *)reg_data->reg_tlv->data;

	return iwl_tlv_array_len(reg_data->reg_tlv, reg, addrs);
}

static u32 iwl_dump_ini_paging_ranges(struct iwl_fw_runtime *fwrt,
				      struct iwl_dump_ini_region_data *reg_data)
{
	if (fwrt->trans->trans_cfg->gen2) {
		if (fwrt->trans->init_dram.paging_cnt)
			return fwrt->trans->init_dram.paging_cnt - 1;
		else
			return 0;
	}

	return fwrt->num_of_paging_blk;
}

static u32
iwl_dump_ini_mon_dram_ranges(struct iwl_fw_runtime *fwrt,
			     struct iwl_dump_ini_region_data *reg_data)
{
	struct iwl_fw_ini_region_tlv *reg = (void *)reg_data->reg_tlv->data;
	struct iwl_fw_mon *fw_mon;
	u32 ranges = 0, alloc_id = le32_to_cpu(reg->dram_alloc_id);
	int i;

	fw_mon = &fwrt->trans->dbg.fw_mon_ini[alloc_id];

	for (i = 0; i < fw_mon->num_frags; i++) {
		if (!fw_mon->frags[i].size)
			break;

		ranges++;
	}

	return ranges;
}

static u32 iwl_dump_ini_txf_ranges(struct iwl_fw_runtime *fwrt,
				   struct iwl_dump_ini_region_data *reg_data)
{
	u32 num_of_fifos = 0;

	while (iwl_ini_txf_iter(fwrt, reg_data, num_of_fifos))
		num_of_fifos++;

	return num_of_fifos;
}

static u32 iwl_dump_ini_single_range(struct iwl_fw_runtime *fwrt,
				     struct iwl_dump_ini_region_data *reg_data)
{
	return 1;
}

static u32 iwl_dump_ini_imr_ranges(struct iwl_fw_runtime *fwrt,
				   struct iwl_dump_ini_region_data *reg_data)
{
	/* range is total number of pages need to copied from
	 *IMR memory to SRAM and later from SRAM to DRAM
	 */
	u32 imr_enable = fwrt->trans->dbg.imr_data.imr_enable;
	u32 imr_size = fwrt->trans->dbg.imr_data.imr_size;
	u32 sram_size = fwrt->trans->dbg.imr_data.sram_size;

	if (imr_enable == 0 || imr_size == 0 || sram_size == 0) {
		IWL_DEBUG_INFO(fwrt,
			       "WRT: Invalid imr data enable: %d, imr_size: %d, sram_size: %d\n",
			       imr_enable, imr_size, sram_size);
		return 0;
	}

	return((imr_size % sram_size) ? (imr_size / sram_size + 1) : (imr_size / sram_size));
}

static u32 iwl_dump_ini_mem_get_size(struct iwl_fw_runtime *fwrt,
				     struct iwl_dump_ini_region_data *reg_data)
{
	struct iwl_fw_ini_region_tlv *reg = (void *)reg_data->reg_tlv->data;
	u32 size = le32_to_cpu(reg->dev_addr.size);
	u32 ranges = iwl_dump_ini_mem_ranges(fwrt, reg_data);

	if (!size || !ranges)
		return 0;

	return sizeof(struct iwl_fw_ini_error_dump) + ranges *
		(size + sizeof(struct iwl_fw_ini_error_dump_range));
}

static u32
iwl_dump_ini_paging_get_size(struct iwl_fw_runtime *fwrt,
			     struct iwl_dump_ini_region_data *reg_data)
{
	int i;
	u32 range_header_len = sizeof(struct iwl_fw_ini_error_dump_range);
	u32 size = sizeof(struct iwl_fw_ini_error_dump);

	/* start from 1 to skip CSS section */
	for (i = 1; i <= iwl_dump_ini_paging_ranges(fwrt, reg_data); i++) {
		size += range_header_len;
		if (fwrt->trans->trans_cfg->gen2)
			size += fwrt->trans->init_dram.paging[i].size;
		else
			size += fwrt->fw_paging_db[i].fw_paging_size;
	}

	return size;
}

static u32
iwl_dump_ini_mon_dram_get_size(struct iwl_fw_runtime *fwrt,
			       struct iwl_dump_ini_region_data *reg_data)
{
	struct iwl_fw_ini_region_tlv *reg = (void *)reg_data->reg_tlv->data;
	struct iwl_fw_mon *fw_mon;
	u32 size = 0, alloc_id = le32_to_cpu(reg->dram_alloc_id);
	int i;

	fw_mon = &fwrt->trans->dbg.fw_mon_ini[alloc_id];

	for (i = 0; i < fw_mon->num_frags; i++) {
		struct iwl_dram_data *frag = &fw_mon->frags[i];

		if (!frag->size)
			break;

		size += sizeof(struct iwl_fw_ini_error_dump_range) + frag->size;
	}

	if (size)
		size += sizeof(struct iwl_fw_ini_monitor_dump);

	return size;
}

static u32
iwl_dump_ini_mon_smem_get_size(struct iwl_fw_runtime *fwrt,
			       struct iwl_dump_ini_region_data *reg_data)
{
	struct iwl_fw_ini_region_tlv *reg = (void *)reg_data->reg_tlv->data;
	u32 size;

	size = le32_to_cpu(reg->internal_buffer.size);
	if (!size)
		return 0;

	size += sizeof(struct iwl_fw_ini_monitor_dump) +
		sizeof(struct iwl_fw_ini_error_dump_range);

	return size;
}

static u32 iwl_dump_ini_mon_dbgi_get_size(struct iwl_fw_runtime *fwrt,
					  struct iwl_dump_ini_region_data *reg_data)
{
	struct iwl_fw_ini_region_tlv *reg = (void *)reg_data->reg_tlv->data;
	u32 size = le32_to_cpu(reg->dev_addr.size);
	u32 ranges = iwl_dump_ini_mem_ranges(fwrt, reg_data);

	if (!size || !ranges)
		return 0;

	return sizeof(struct iwl_fw_ini_monitor_dump) + ranges *
		(size + sizeof(struct iwl_fw_ini_error_dump_range));
}

static u32 iwl_dump_ini_txf_get_size(struct iwl_fw_runtime *fwrt,
				     struct iwl_dump_ini_region_data *reg_data)
{
	struct iwl_fw_ini_region_tlv *reg = (void *)reg_data->reg_tlv->data;
	struct iwl_txf_iter_data *iter = &fwrt->dump.txf_iter_data;
	u32 registers_num = iwl_tlv_array_len(reg_data->reg_tlv, reg, addrs);
	u32 size = 0;
	u32 fifo_hdr = sizeof(struct iwl_fw_ini_error_dump_range) +
		       registers_num *
		       sizeof(struct iwl_fw_ini_error_dump_register);

	while (iwl_ini_txf_iter(fwrt, reg_data, size)) {
		size += fifo_hdr;
		if (!reg->fifos.hdr_only)
			size += iter->fifo_size;
	}

	if (!size)
		return 0;

	return size + sizeof(struct iwl_fw_ini_error_dump);
}

static u32 iwl_dump_ini_rxf_get_size(struct iwl_fw_runtime *fwrt,
				     struct iwl_dump_ini_region_data *reg_data)
{
	struct iwl_fw_ini_region_tlv *reg = (void *)reg_data->reg_tlv->data;
	struct iwl_ini_rxf_data rx_data;
	u32 registers_num = iwl_tlv_array_len(reg_data->reg_tlv, reg, addrs);
	u32 size = sizeof(struct iwl_fw_ini_error_dump) +
		sizeof(struct iwl_fw_ini_error_dump_range) +
		registers_num * sizeof(struct iwl_fw_ini_error_dump_register);

	if (reg->fifos.hdr_only)
		return size;

	iwl_ini_get_rxf_data(fwrt, reg_data, &rx_data);
	size += rx_data.size;

	return size;
}

static u32
iwl_dump_ini_err_table_get_size(struct iwl_fw_runtime *fwrt,
				struct iwl_dump_ini_region_data *reg_data)
{
	struct iwl_fw_ini_region_tlv *reg = (void *)reg_data->reg_tlv->data;
	u32 size = le32_to_cpu(reg->err_table.size);

	if (size)
		size += sizeof(struct iwl_fw_ini_err_table_dump) +
			sizeof(struct iwl_fw_ini_error_dump_range);

	return size;
}

static u32
iwl_dump_ini_special_mem_get_size(struct iwl_fw_runtime *fwrt,
				  struct iwl_dump_ini_region_data *reg_data)
{
	struct iwl_fw_ini_region_tlv *reg = (void *)reg_data->reg_tlv->data;
	u32 size = le32_to_cpu(reg->special_mem.size);

	if (size)
		size += sizeof(struct iwl_fw_ini_special_device_memory) +
			sizeof(struct iwl_fw_ini_error_dump_range);

	return size;
}

static u32
iwl_dump_ini_fw_pkt_get_size(struct iwl_fw_runtime *fwrt,
			     struct iwl_dump_ini_region_data *reg_data)
{
	u32 size = 0;

	if (!reg_data->dump_data->fw_pkt)
		return 0;

	size += iwl_rx_packet_payload_len(reg_data->dump_data->fw_pkt);
	if (size)
		size += sizeof(struct iwl_fw_ini_error_dump) +
			sizeof(struct iwl_fw_ini_error_dump_range);

	return size;
}

static u32
iwl_dump_ini_imr_get_size(struct iwl_fw_runtime *fwrt,
			  struct iwl_dump_ini_region_data *reg_data)
{
	u32 ranges = 0;
	u32 imr_enable = fwrt->trans->dbg.imr_data.imr_enable;
	u32 imr_size = fwrt->trans->dbg.imr_data.imr_size;
	u32 sram_size = fwrt->trans->dbg.imr_data.sram_size;

	if (imr_enable == 0 || imr_size == 0 || sram_size == 0) {
		IWL_DEBUG_INFO(fwrt,
			       "WRT: Invalid imr data enable: %d, imr_size: %d, sram_size: %d\n",
			       imr_enable, imr_size, sram_size);
		return 0;
	}
	ranges = iwl_dump_ini_imr_ranges(fwrt, reg_data);
	if (!ranges) {
		IWL_ERR(fwrt, "WRT: ranges :=%d\n", ranges);
		return 0;
	}
	imr_size += sizeof(struct iwl_fw_ini_error_dump) +
		ranges * sizeof(struct iwl_fw_ini_error_dump_range);
	return imr_size;
}

/**
 * struct iwl_dump_ini_mem_ops - ini memory dump operations
 * @get_num_of_ranges: returns the number of memory ranges in the region.
 * @get_size: returns the total size of the region.
 * @fill_mem_hdr: fills region type specific headers and returns pointer to
 *	the first range or NULL if failed to fill headers.
 * @fill_range: copies a given memory range into the dump.
 *	Returns the size of the range or negative error value otherwise.
 */
struct iwl_dump_ini_mem_ops {
	u32 (*get_num_of_ranges)(struct iwl_fw_runtime *fwrt,
				 struct iwl_dump_ini_region_data *reg_data);
	u32 (*get_size)(struct iwl_fw_runtime *fwrt,
			struct iwl_dump_ini_region_data *reg_data);
	void *(*fill_mem_hdr)(struct iwl_fw_runtime *fwrt,
			      struct iwl_dump_ini_region_data *reg_data,
			      void *data, u32 data_len);
	int (*fill_range)(struct iwl_fw_runtime *fwrt,
			  struct iwl_dump_ini_region_data *reg_data,
			  void *range, u32 range_len, int idx);
};

/**
 * iwl_dump_ini_mem
 *
 * Creates a dump tlv and copy a memory region into it.
 * Returns the size of the current dump tlv or 0 if failed
 *
 * @fwrt: fw runtime struct
 * @list: list to add the dump tlv to
 * @reg_data: memory region
 * @ops: memory dump operations
 */
static u32 iwl_dump_ini_mem(struct iwl_fw_runtime *fwrt, struct list_head *list,
			    struct iwl_dump_ini_region_data *reg_data,
			    const struct iwl_dump_ini_mem_ops *ops)
{
	struct iwl_fw_ini_region_tlv *reg = (void *)reg_data->reg_tlv->data;
	struct iwl_fw_ini_dump_entry *entry;
	struct iwl_fw_ini_error_dump_data *tlv;
	struct iwl_fw_ini_error_dump_header *header;
	u32 type = reg->type;
	u32 id = le32_get_bits(reg->id, IWL_FW_INI_REGION_ID_MASK);
	u32 num_of_ranges, i, size;
	u8 *range;
	u32 free_size;
	u64 header_size;
	u32 dump_policy = IWL_FW_INI_DUMP_VERBOSE;

	IWL_DEBUG_FW(fwrt, "WRT: Collecting region: dump type=%d, id=%d, type=%d\n",
		     dump_policy, id, type);

	if (le32_to_cpu(reg->hdr.version) >= 2) {
		u32 dp = le32_get_bits(reg->id,
				       IWL_FW_INI_REGION_DUMP_POLICY_MASK);

		if (dump_policy == IWL_FW_INI_DUMP_VERBOSE &&
		    !(dp & IWL_FW_INI_DEBUG_DUMP_POLICY_NO_LIMIT)) {
			IWL_DEBUG_FW(fwrt,
				     "WRT: no dump - type %d and policy mismatch=%d\n",
				     dump_policy, dp);
			return 0;
		} else if (dump_policy == IWL_FW_INI_DUMP_MEDIUM &&
			   !(dp & IWL_FW_IWL_DEBUG_DUMP_POLICY_MAX_LIMIT_5MB)) {
			IWL_DEBUG_FW(fwrt,
				     "WRT: no dump - type %d and policy mismatch=%d\n",
				     dump_policy, dp);
			return 0;
		} else if (dump_policy == IWL_FW_INI_DUMP_BRIEF &&
			   !(dp & IWL_FW_INI_DEBUG_DUMP_POLICY_MAX_LIMIT_600KB)) {
			IWL_DEBUG_FW(fwrt,
				     "WRT: no dump - type %d and policy mismatch=%d\n",
				     dump_policy, dp);
			return 0;
		}
	}

	if (!ops->get_num_of_ranges || !ops->get_size || !ops->fill_mem_hdr ||
	    !ops->fill_range) {
		IWL_DEBUG_FW(fwrt, "WRT: no ops for collecting data\n");
		return 0;
	}

	size = ops->get_size(fwrt, reg_data);

	if (size < sizeof(*header)) {
		IWL_DEBUG_FW(fwrt, "WRT: size didn't include space for header\n");
		return 0;
	}

	entry = vzalloc(sizeof(*entry) + sizeof(*tlv) + size);
	if (!entry)
		return 0;

	entry->size = sizeof(*tlv) + size;

	tlv = (void *)entry->data;
	tlv->type = reg->type;
	tlv->sub_type = reg->sub_type;
	tlv->sub_type_ver = reg->sub_type_ver;
	tlv->reserved = reg->reserved;
	tlv->len = cpu_to_le32(size);

	num_of_ranges = ops->get_num_of_ranges(fwrt, reg_data);

	header = (void *)tlv->data;
	header->region_id = cpu_to_le32(id);
	header->num_of_ranges = cpu_to_le32(num_of_ranges);
	header->name_len = cpu_to_le32(IWL_FW_INI_MAX_NAME);
	memcpy(header->name, reg->name, IWL_FW_INI_MAX_NAME);

	free_size = size;
	range = ops->fill_mem_hdr(fwrt, reg_data, header, free_size);
	if (!range) {
		IWL_ERR(fwrt,
			"WRT: Failed to fill region header: id=%d, type=%d\n",
			id, type);
		goto out_err;
	}

	header_size = range - (u8 *)header;

	if (WARN(header_size > free_size,
		 "header size %llu > free_size %d",
		 header_size, free_size)) {
		IWL_ERR(fwrt,
			"WRT: fill_mem_hdr used more than given free_size\n");
		goto out_err;
	}

	free_size -= header_size;

	for (i = 0; i < num_of_ranges; i++) {
		int range_size = ops->fill_range(fwrt, reg_data, range,
						 free_size, i);

		if (range_size < 0) {
			IWL_ERR(fwrt,
				"WRT: Failed to dump region: id=%d, type=%d\n",
				id, type);
			goto out_err;
		}

		if (WARN(range_size > free_size, "range_size %d > free_size %d",
			 range_size, free_size)) {
			IWL_ERR(fwrt,
				"WRT: fill_raged used more than given free_size\n");
			goto out_err;
		}

		free_size -= range_size;
		range = range + range_size;
	}

	list_add_tail(&entry->list, list);

	return entry->size;

out_err:
	vfree(entry);

	return 0;
}

static u32 iwl_dump_ini_info(struct iwl_fw_runtime *fwrt,
			     struct iwl_fw_ini_trigger_tlv *trigger,
			     struct list_head *list)
{
	struct iwl_fw_ini_dump_entry *entry;
	struct iwl_fw_error_dump_data *tlv;
	struct iwl_fw_ini_dump_info *dump;
	struct iwl_dbg_tlv_node *node;
	struct iwl_fw_ini_dump_cfg_name *cfg_name;
	u32 size = sizeof(*tlv) + sizeof(*dump);
	u32 num_of_cfg_names = 0;
	u32 hw_type;

	list_for_each_entry(node, &fwrt->trans->dbg.debug_info_tlv_list, list) {
		size += sizeof(*cfg_name);
		num_of_cfg_names++;
	}

	entry = vzalloc(sizeof(*entry) + size);
	if (!entry)
		return 0;

	entry->size = size;

	tlv = (void *)entry->data;
	tlv->type = cpu_to_le32(IWL_INI_DUMP_INFO_TYPE);
	tlv->len = cpu_to_le32(size - sizeof(*tlv));

	dump = (void *)tlv->data;

	dump->version = cpu_to_le32(IWL_INI_DUMP_VER);
	dump->time_point = trigger->time_point;
	dump->trigger_reason = trigger->trigger_reason;
	dump->external_cfg_state =
		cpu_to_le32(fwrt->trans->dbg.external_ini_cfg);

	dump->ver_type = cpu_to_le32(fwrt->dump.fw_ver.type);
	dump->ver_subtype = cpu_to_le32(fwrt->dump.fw_ver.subtype);

	dump->hw_step = cpu_to_le32(fwrt->trans->hw_rev_step);

	/*
	 * Several HWs all have type == 0x42, so we'll override this value
	 * according to the detected HW
	 */
	hw_type = CSR_HW_REV_TYPE(fwrt->trans->hw_rev);
	if (hw_type == IWL_AX210_HW_TYPE) {
		u32 prph_val = iwl_read_umac_prph(fwrt->trans, WFPM_OTP_CFG1_ADDR);
		u32 is_jacket = !!(prph_val & WFPM_OTP_CFG1_IS_JACKET_BIT);
		u32 is_cdb = !!(prph_val & WFPM_OTP_CFG1_IS_CDB_BIT);
		u32 masked_bits = is_jacket | (is_cdb << 1);

		/*
		 * The HW type depends on certain bits in this case, so add
		 * these bits to the HW type. We won't have collisions since we
		 * add these bits after the highest possible bit in the mask.
		 */
		hw_type |= masked_bits << IWL_AX210_HW_TYPE_ADDITION_SHIFT;
	}
	dump->hw_type = cpu_to_le32(hw_type);

	dump->rf_id_flavor =
		cpu_to_le32(CSR_HW_RFID_FLAVOR(fwrt->trans->hw_rf_id));
	dump->rf_id_dash = cpu_to_le32(CSR_HW_RFID_DASH(fwrt->trans->hw_rf_id));
	dump->rf_id_step = cpu_to_le32(CSR_HW_RFID_STEP(fwrt->trans->hw_rf_id));
	dump->rf_id_type = cpu_to_le32(CSR_HW_RFID_TYPE(fwrt->trans->hw_rf_id));

	dump->lmac_major = cpu_to_le32(fwrt->dump.fw_ver.lmac_major);
	dump->lmac_minor = cpu_to_le32(fwrt->dump.fw_ver.lmac_minor);
	dump->umac_major = cpu_to_le32(fwrt->dump.fw_ver.umac_major);
	dump->umac_minor = cpu_to_le32(fwrt->dump.fw_ver.umac_minor);

	dump->fw_mon_mode = cpu_to_le32(fwrt->trans->dbg.ini_dest);
	dump->regions_mask = trigger->regions_mask &
			     ~cpu_to_le64(fwrt->trans->dbg.unsupported_region_msk);

	dump->build_tag_len = cpu_to_le32(sizeof(dump->build_tag));
	memcpy(dump->build_tag, fwrt->fw->human_readable,
	       sizeof(dump->build_tag));

	cfg_name = dump->cfg_names;
	dump->num_of_cfg_names = cpu_to_le32(num_of_cfg_names);
	list_for_each_entry(node, &fwrt->trans->dbg.debug_info_tlv_list, list) {
		struct iwl_fw_ini_debug_info_tlv *debug_info =
			(void *)node->tlv.data;

		cfg_name->image_type = debug_info->image_type;
		cfg_name->cfg_name_len =
			cpu_to_le32(IWL_FW_INI_MAX_CFG_NAME);
		memcpy(cfg_name->cfg_name, debug_info->debug_cfg_name,
		       sizeof(cfg_name->cfg_name));
		cfg_name++;
	}

	/* add dump info TLV to the beginning of the list since it needs to be
	 * the first TLV in the dump
	 */
	list_add(&entry->list, list);

	return entry->size;
}

static u32 iwl_dump_ini_file_name_info(struct iwl_fw_runtime *fwrt,
				       struct list_head *list)
{
	struct iwl_fw_ini_dump_entry *entry;
	struct iwl_dump_file_name_info *tlv;
	u32 len = strnlen(fwrt->trans->dbg.dump_file_name_ext,
			  IWL_FW_INI_MAX_NAME);

	if (!fwrt->trans->dbg.dump_file_name_ext_valid)
		return 0;

	entry = vzalloc(sizeof(*entry) + sizeof(*tlv) + len);
	if (!entry)
		return 0;

	entry->size = sizeof(*tlv) + len;

	tlv = (void *)entry->data;
	tlv->type = cpu_to_le32(IWL_INI_DUMP_NAME_TYPE);
	tlv->len = cpu_to_le32(len);
	memcpy(tlv->data, fwrt->trans->dbg.dump_file_name_ext, len);

	/* add the dump file name extension tlv to the list */
	list_add_tail(&entry->list, list);

	fwrt->trans->dbg.dump_file_name_ext_valid = false;

	return entry->size;
}

static const struct iwl_dump_ini_mem_ops iwl_dump_ini_region_ops[] = {
	[IWL_FW_INI_REGION_INVALID] = {},
	[IWL_FW_INI_REGION_INTERNAL_BUFFER] = {
		.get_num_of_ranges = iwl_dump_ini_single_range,
		.get_size = iwl_dump_ini_mon_smem_get_size,
		.fill_mem_hdr = iwl_dump_ini_mon_smem_fill_header,
		.fill_range = iwl_dump_ini_mon_smem_iter,
	},
	[IWL_FW_INI_REGION_DRAM_BUFFER] = {
		.get_num_of_ranges = iwl_dump_ini_mon_dram_ranges,
		.get_size = iwl_dump_ini_mon_dram_get_size,
		.fill_mem_hdr = iwl_dump_ini_mon_dram_fill_header,
		.fill_range = iwl_dump_ini_mon_dram_iter,
	},
	[IWL_FW_INI_REGION_TXF] = {
		.get_num_of_ranges = iwl_dump_ini_txf_ranges,
		.get_size = iwl_dump_ini_txf_get_size,
		.fill_mem_hdr = iwl_dump_ini_mem_fill_header,
		.fill_range = iwl_dump_ini_txf_iter,
	},
	[IWL_FW_INI_REGION_RXF] = {
		.get_num_of_ranges = iwl_dump_ini_single_range,
		.get_size = iwl_dump_ini_rxf_get_size,
		.fill_mem_hdr = iwl_dump_ini_mem_fill_header,
		.fill_range = iwl_dump_ini_rxf_iter,
	},
	[IWL_FW_INI_REGION_LMAC_ERROR_TABLE] = {
		.get_num_of_ranges = iwl_dump_ini_single_range,
		.get_size = iwl_dump_ini_err_table_get_size,
		.fill_mem_hdr = iwl_dump_ini_err_table_fill_header,
		.fill_range = iwl_dump_ini_err_table_iter,
	},
	[IWL_FW_INI_REGION_UMAC_ERROR_TABLE] = {
		.get_num_of_ranges = iwl_dump_ini_single_range,
		.get_size = iwl_dump_ini_err_table_get_size,
		.fill_mem_hdr = iwl_dump_ini_err_table_fill_header,
		.fill_range = iwl_dump_ini_err_table_iter,
	},
	[IWL_FW_INI_REGION_RSP_OR_NOTIF] = {
		.get_num_of_ranges = iwl_dump_ini_single_range,
		.get_size = iwl_dump_ini_fw_pkt_get_size,
		.fill_mem_hdr = iwl_dump_ini_mem_fill_header,
		.fill_range = iwl_dump_ini_fw_pkt_iter,
	},
	[IWL_FW_INI_REGION_DEVICE_MEMORY] = {
		.get_num_of_ranges = iwl_dump_ini_mem_ranges,
		.get_size = iwl_dump_ini_mem_get_size,
		.fill_mem_hdr = iwl_dump_ini_mem_fill_header,
		.fill_range = iwl_dump_ini_dev_mem_iter,
	},
	[IWL_FW_INI_REGION_PERIPHERY_MAC] = {
		.get_num_of_ranges = iwl_dump_ini_mem_ranges,
		.get_size = iwl_dump_ini_mem_get_size,
		.fill_mem_hdr = iwl_dump_ini_mem_fill_header,
		.fill_range = iwl_dump_ini_prph_mac_iter,
	},
	[IWL_FW_INI_REGION_PERIPHERY_PHY] = {
		.get_num_of_ranges = iwl_dump_ini_mem_ranges,
		.get_size = iwl_dump_ini_mem_get_size,
		.fill_mem_hdr = iwl_dump_ini_mem_fill_header,
		.fill_range = iwl_dump_ini_prph_phy_iter,
	},
	[IWL_FW_INI_REGION_PERIPHERY_AUX] = {},
	[IWL_FW_INI_REGION_PAGING] = {
		.fill_mem_hdr = iwl_dump_ini_mem_fill_header,
		.get_num_of_ranges = iwl_dump_ini_paging_ranges,
		.get_size = iwl_dump_ini_paging_get_size,
		.fill_range = iwl_dump_ini_paging_iter,
	},
	[IWL_FW_INI_REGION_CSR] = {
		.get_num_of_ranges = iwl_dump_ini_mem_ranges,
		.get_size = iwl_dump_ini_mem_get_size,
		.fill_mem_hdr = iwl_dump_ini_mem_fill_header,
		.fill_range = iwl_dump_ini_csr_iter,
	},
	[IWL_FW_INI_REGION_DRAM_IMR] = {
		.get_num_of_ranges = iwl_dump_ini_imr_ranges,
		.get_size = iwl_dump_ini_imr_get_size,
		.fill_mem_hdr = iwl_dump_ini_imr_fill_header,
		.fill_range = iwl_dump_ini_imr_iter,
	},
	[IWL_FW_INI_REGION_PCI_IOSF_CONFIG] = {
		.get_num_of_ranges = iwl_dump_ini_mem_ranges,
		.get_size = iwl_dump_ini_mem_get_size,
		.fill_mem_hdr = iwl_dump_ini_mem_fill_header,
		.fill_range = iwl_dump_ini_config_iter,
	},
	[IWL_FW_INI_REGION_SPECIAL_DEVICE_MEMORY] = {
		.get_num_of_ranges = iwl_dump_ini_single_range,
		.get_size = iwl_dump_ini_special_mem_get_size,
		.fill_mem_hdr = iwl_dump_ini_special_mem_fill_header,
		.fill_range = iwl_dump_ini_special_mem_iter,
	},
	[IWL_FW_INI_REGION_DBGI_SRAM] = {
		.get_num_of_ranges = iwl_dump_ini_mem_ranges,
		.get_size = iwl_dump_ini_mon_dbgi_get_size,
		.fill_mem_hdr = iwl_dump_ini_mon_dbgi_fill_header,
		.fill_range = iwl_dump_ini_dbgi_sram_iter,
	},
};

static u32 iwl_dump_ini_trigger(struct iwl_fw_runtime *fwrt,
				struct iwl_fwrt_dump_data *dump_data,
				struct list_head *list)
{
	struct iwl_fw_ini_trigger_tlv *trigger = dump_data->trig;
	enum iwl_fw_ini_time_point tp_id = le32_to_cpu(trigger->time_point);
	struct iwl_dump_ini_region_data reg_data = {
		.dump_data = dump_data,
	};
	struct iwl_dump_ini_region_data imr_reg_data = {
		.dump_data = dump_data,
	};
	int i;
	u32 size = 0;
	u64 regions_mask = le64_to_cpu(trigger->regions_mask) &
			   ~(fwrt->trans->dbg.unsupported_region_msk);

	BUILD_BUG_ON(sizeof(trigger->regions_mask) != sizeof(regions_mask));
	BUILD_BUG_ON((sizeof(trigger->regions_mask) * BITS_PER_BYTE) <
		     ARRAY_SIZE(fwrt->trans->dbg.active_regions));

	for (i = 0; i < ARRAY_SIZE(fwrt->trans->dbg.active_regions); i++) {
		u32 reg_type;
		struct iwl_fw_ini_region_tlv *reg;

		if (!(BIT_ULL(i) & regions_mask))
			continue;

		reg_data.reg_tlv = fwrt->trans->dbg.active_regions[i];
		if (!reg_data.reg_tlv) {
			IWL_WARN(fwrt,
				 "WRT: Unassigned region id %d, skipping\n", i);
			continue;
		}

		reg = (void *)reg_data.reg_tlv->data;
		reg_type = reg->type;
		if (reg_type >= ARRAY_SIZE(iwl_dump_ini_region_ops))
			continue;

		if (reg_type == IWL_FW_INI_REGION_PERIPHERY_PHY &&
		    tp_id != IWL_FW_INI_TIME_POINT_FW_ASSERT) {
			IWL_WARN(fwrt,
				 "WRT: trying to collect phy prph at time point: %d, skipping\n",
				 tp_id);
			continue;
		}
		/*
		 * DRAM_IMR can be collected only for FW/HW error timepoint
		 * when fw is not alive. In addition, it must be collected
		 * lastly as it overwrites SRAM that can possibly contain
		 * debug data which also need to be collected.
		 */
		if (reg_type == IWL_FW_INI_REGION_DRAM_IMR) {
			if (tp_id == IWL_FW_INI_TIME_POINT_FW_ASSERT ||
			    tp_id == IWL_FW_INI_TIME_POINT_FW_HW_ERROR)
				imr_reg_data.reg_tlv = fwrt->trans->dbg.active_regions[i];
			else
				IWL_INFO(fwrt,
					 "WRT: trying to collect DRAM_IMR at time point: %d, skipping\n",
					 tp_id);
		/* continue to next region */
			continue;
		}


		size += iwl_dump_ini_mem(fwrt, list, &reg_data,
					 &iwl_dump_ini_region_ops[reg_type]);
	}
	/* collect DRAM_IMR region in the last */
	if (imr_reg_data.reg_tlv)
		size += iwl_dump_ini_mem(fwrt, list, &reg_data,
					 &iwl_dump_ini_region_ops[IWL_FW_INI_REGION_DRAM_IMR]);

	if (size) {
		size += iwl_dump_ini_file_name_info(fwrt, list);
		size += iwl_dump_ini_info(fwrt, trigger, list);
	}

	return size;
}

static bool iwl_fw_ini_trigger_on(struct iwl_fw_runtime *fwrt,
				  struct iwl_fw_ini_trigger_tlv *trig)
{
	enum iwl_fw_ini_time_point tp_id = le32_to_cpu(trig->time_point);
	u32 usec = le32_to_cpu(trig->ignore_consec);

	if (!iwl_trans_dbg_ini_valid(fwrt->trans) ||
	    tp_id == IWL_FW_INI_TIME_POINT_INVALID ||
	    tp_id >= IWL_FW_INI_TIME_POINT_NUM ||
	    iwl_fw_dbg_no_trig_window(fwrt, tp_id, usec))
		return false;

	return true;
}

static u32 iwl_dump_ini_file_gen(struct iwl_fw_runtime *fwrt,
				 struct iwl_fwrt_dump_data *dump_data,
				 struct list_head *list)
{
	struct iwl_fw_ini_trigger_tlv *trigger = dump_data->trig;
	struct iwl_fw_ini_dump_entry *entry;
	struct iwl_fw_ini_dump_file_hdr *hdr;
	u32 size;

	if (!trigger || !iwl_fw_ini_trigger_on(fwrt, trigger) ||
	    !le64_to_cpu(trigger->regions_mask))
		return 0;

	entry = vzalloc(sizeof(*entry) + sizeof(*hdr));
	if (!entry)
		return 0;

	entry->size = sizeof(*hdr);

	size = iwl_dump_ini_trigger(fwrt, dump_data, list);
	if (!size) {
		vfree(entry);
		return 0;
	}

	hdr = (void *)entry->data;
	hdr->barker = cpu_to_le32(IWL_FW_INI_ERROR_DUMP_BARKER);
	hdr->file_len = cpu_to_le32(size + entry->size);

	list_add(&entry->list, list);

	return le32_to_cpu(hdr->file_len);
}

static inline void iwl_fw_free_dump_desc(struct iwl_fw_runtime *fwrt,
					 const struct iwl_fw_dump_desc *desc)
{
	if (desc && desc != &iwl_dump_desc_assert)
		kfree(desc);

	fwrt->dump.lmac_err_id[0] = 0;
	if (fwrt->smem_cfg.num_lmacs > 1)
		fwrt->dump.lmac_err_id[1] = 0;
	fwrt->dump.umac_err_id = 0;
}

static void iwl_fw_error_dump(struct iwl_fw_runtime *fwrt,
			      struct iwl_fwrt_dump_data *dump_data)
{
	struct iwl_fw_dump_ptrs fw_error_dump = {};
	struct iwl_fw_error_dump_file *dump_file;
	struct scatterlist *sg_dump_data;
	u32 file_len;
	u32 dump_mask = fwrt->fw->dbg.dump_mask;

	dump_file = iwl_fw_error_dump_file(fwrt, &fw_error_dump, dump_data);
	if (!dump_file)
		return;

	if (dump_data->monitor_only)
		dump_mask &= BIT(IWL_FW_ERROR_DUMP_FW_MONITOR);

	fw_error_dump.trans_ptr = iwl_trans_dump_data(fwrt->trans, dump_mask,
						      fwrt->sanitize_ops,
						      fwrt->sanitize_ctx);
	file_len = le32_to_cpu(dump_file->file_len);
	fw_error_dump.fwrt_len = file_len;

	if (fw_error_dump.trans_ptr) {
		file_len += fw_error_dump.trans_ptr->len;
		dump_file->file_len = cpu_to_le32(file_len);
	}

	sg_dump_data = alloc_sgtable(file_len);
	if (sg_dump_data) {
		sg_pcopy_from_buffer(sg_dump_data,
				     sg_nents(sg_dump_data),
				     fw_error_dump.fwrt_ptr,
				     fw_error_dump.fwrt_len, 0);
		if (fw_error_dump.trans_ptr)
			sg_pcopy_from_buffer(sg_dump_data,
					     sg_nents(sg_dump_data),
					     fw_error_dump.trans_ptr->data,
					     fw_error_dump.trans_ptr->len,
					     fw_error_dump.fwrt_len);
		dev_coredumpsg(fwrt->trans->dev, sg_dump_data, file_len,
			       GFP_KERNEL);
	}
	vfree(fw_error_dump.fwrt_ptr);
	vfree(fw_error_dump.trans_ptr);
}

static void iwl_dump_ini_list_free(struct list_head *list)
{
	while (!list_empty(list)) {
		struct iwl_fw_ini_dump_entry *entry =
			list_entry(list->next, typeof(*entry), list);

		list_del(&entry->list);
		vfree(entry);
	}
}

static void iwl_fw_error_dump_data_free(struct iwl_fwrt_dump_data *dump_data)
{
	dump_data->trig = NULL;
	kfree(dump_data->fw_pkt);
	dump_data->fw_pkt = NULL;
}

static void iwl_fw_error_ini_dump(struct iwl_fw_runtime *fwrt,
				  struct iwl_fwrt_dump_data *dump_data)
{
	LIST_HEAD(dump_list);
	struct scatterlist *sg_dump_data;
	u32 file_len = iwl_dump_ini_file_gen(fwrt, dump_data, &dump_list);

	if (!file_len)
		return;

	sg_dump_data = alloc_sgtable(file_len);
	if (sg_dump_data) {
		struct iwl_fw_ini_dump_entry *entry;
		int sg_entries = sg_nents(sg_dump_data);
		u32 offs = 0;

		list_for_each_entry(entry, &dump_list, list) {
			sg_pcopy_from_buffer(sg_dump_data, sg_entries,
					     entry->data, entry->size, offs);
			offs += entry->size;
		}
		dev_coredumpsg(fwrt->trans->dev, sg_dump_data, file_len,
			       GFP_KERNEL);
	}
	iwl_dump_ini_list_free(&dump_list);
}

const struct iwl_fw_dump_desc iwl_dump_desc_assert = {
	.trig_desc = {
		.type = cpu_to_le32(FW_DBG_TRIGGER_FW_ASSERT),
	},
};
IWL_EXPORT_SYMBOL(iwl_dump_desc_assert);

int iwl_fw_dbg_collect_desc(struct iwl_fw_runtime *fwrt,
			    const struct iwl_fw_dump_desc *desc,
			    bool monitor_only,
			    unsigned int delay)
{
	struct iwl_fwrt_wk_data *wk_data;
	unsigned long idx;

	if (iwl_trans_dbg_ini_valid(fwrt->trans)) {
		iwl_fw_free_dump_desc(fwrt, desc);
		return 0;
	}

	/*
	 * Check there is an available worker.
	 * ffz return value is undefined if no zero exists,
	 * so check against ~0UL first.
	 */
	if (fwrt->dump.active_wks == ~0UL)
		return -EBUSY;

	idx = ffz(fwrt->dump.active_wks);

	if (idx >= IWL_FW_RUNTIME_DUMP_WK_NUM ||
	    test_and_set_bit(fwrt->dump.wks[idx].idx, &fwrt->dump.active_wks))
		return -EBUSY;

	wk_data = &fwrt->dump.wks[idx];

	if (WARN_ON(wk_data->dump_data.desc))
		iwl_fw_free_dump_desc(fwrt, wk_data->dump_data.desc);

	wk_data->dump_data.desc = desc;
	wk_data->dump_data.monitor_only = monitor_only;

	IWL_WARN(fwrt, "Collecting data: trigger %d fired.\n",
		 le32_to_cpu(desc->trig_desc.type));

	schedule_delayed_work(&wk_data->wk, usecs_to_jiffies(delay));

	return 0;
}
IWL_EXPORT_SYMBOL(iwl_fw_dbg_collect_desc);

int iwl_fw_dbg_error_collect(struct iwl_fw_runtime *fwrt,
			     enum iwl_fw_dbg_trigger trig_type)
{
	if (!test_bit(STATUS_DEVICE_ENABLED, &fwrt->trans->status))
		return -EIO;

	if (iwl_trans_dbg_ini_valid(fwrt->trans)) {
		if (trig_type != FW_DBG_TRIGGER_ALIVE_TIMEOUT &&
		    trig_type != FW_DBG_TRIGGER_DRIVER)
			return -EIO;

		iwl_dbg_tlv_time_point(fwrt,
				       IWL_FW_INI_TIME_POINT_HOST_ALIVE_TIMEOUT,
				       NULL);
	} else {
		struct iwl_fw_dump_desc *iwl_dump_error_desc;
		int ret;

		iwl_dump_error_desc =
			kmalloc(sizeof(*iwl_dump_error_desc), GFP_KERNEL);

		if (!iwl_dump_error_desc)
			return -ENOMEM;

		iwl_dump_error_desc->trig_desc.type = cpu_to_le32(trig_type);
		iwl_dump_error_desc->len = 0;

		ret = iwl_fw_dbg_collect_desc(fwrt, iwl_dump_error_desc,
					      false, 0);
		if (ret) {
			kfree(iwl_dump_error_desc);
			return ret;
		}
	}

	iwl_trans_sync_nmi(fwrt->trans);

	return 0;
}
IWL_EXPORT_SYMBOL(iwl_fw_dbg_error_collect);

int iwl_fw_dbg_collect(struct iwl_fw_runtime *fwrt,
		       enum iwl_fw_dbg_trigger trig,
		       const char *str, size_t len,
		       struct iwl_fw_dbg_trigger_tlv *trigger)
{
	struct iwl_fw_dump_desc *desc;
	unsigned int delay = 0;
	bool monitor_only = false;

	if (trigger) {
		u16 occurrences = le16_to_cpu(trigger->occurrences) - 1;

		if (!le16_to_cpu(trigger->occurrences))
			return 0;

		if (trigger->flags & IWL_FW_DBG_FORCE_RESTART) {
			IWL_WARN(fwrt, "Force restart: trigger %d fired.\n",
				 trig);
			iwl_force_nmi(fwrt->trans);
			return 0;
		}

		trigger->occurrences = cpu_to_le16(occurrences);
		monitor_only = trigger->mode & IWL_FW_DBG_TRIGGER_MONITOR_ONLY;

		/* convert msec to usec */
		delay = le32_to_cpu(trigger->stop_delay) * USEC_PER_MSEC;
	}

	desc = kzalloc(struct_size(desc, trig_desc.data, len), GFP_ATOMIC);
	if (!desc)
		return -ENOMEM;


	desc->len = len;
	desc->trig_desc.type = cpu_to_le32(trig);
	memcpy(desc->trig_desc.data, str, len);

	return iwl_fw_dbg_collect_desc(fwrt, desc, monitor_only, delay);
}
IWL_EXPORT_SYMBOL(iwl_fw_dbg_collect);

int iwl_fw_dbg_collect_trig(struct iwl_fw_runtime *fwrt,
			    struct iwl_fw_dbg_trigger_tlv *trigger,
			    const char *fmt, ...)
{
	int ret, len = 0;
	char buf[64];

	if (iwl_trans_dbg_ini_valid(fwrt->trans))
		return 0;

	if (fmt) {
		va_list ap;

		buf[sizeof(buf) - 1] = '\0';

		va_start(ap, fmt);
		vsnprintf(buf, sizeof(buf), fmt, ap);
		va_end(ap);

		/* check for truncation */
		if (WARN_ON_ONCE(buf[sizeof(buf) - 1]))
			buf[sizeof(buf) - 1] = '\0';

		len = strlen(buf) + 1;
	}

	ret = iwl_fw_dbg_collect(fwrt, le32_to_cpu(trigger->id), buf, len,
				 trigger);

	if (ret)
		return ret;

	return 0;
}
IWL_EXPORT_SYMBOL(iwl_fw_dbg_collect_trig);

int iwl_fw_start_dbg_conf(struct iwl_fw_runtime *fwrt, u8 conf_id)
{
	u8 *ptr;
	int ret;
	int i;

	if (WARN_ONCE(conf_id >= ARRAY_SIZE(fwrt->fw->dbg.conf_tlv),
		      "Invalid configuration %d\n", conf_id))
		return -EINVAL;

	/* EARLY START - firmware's configuration is hard coded */
	if ((!fwrt->fw->dbg.conf_tlv[conf_id] ||
	     !fwrt->fw->dbg.conf_tlv[conf_id]->num_of_hcmds) &&
	    conf_id == FW_DBG_START_FROM_ALIVE)
		return 0;

	if (!fwrt->fw->dbg.conf_tlv[conf_id])
		return -EINVAL;

	if (fwrt->dump.conf != FW_DBG_INVALID)
		IWL_INFO(fwrt, "FW already configured (%d) - re-configuring\n",
			 fwrt->dump.conf);

	/* Send all HCMDs for configuring the FW debug */
	ptr = (void *)&fwrt->fw->dbg.conf_tlv[conf_id]->hcmd;
	for (i = 0; i < fwrt->fw->dbg.conf_tlv[conf_id]->num_of_hcmds; i++) {
		struct iwl_fw_dbg_conf_hcmd *cmd = (void *)ptr;
		struct iwl_host_cmd hcmd = {
			.id = cmd->id,
			.len = { le16_to_cpu(cmd->len), },
			.data = { cmd->data, },
		};

		ret = iwl_trans_send_cmd(fwrt->trans, &hcmd);
		if (ret)
			return ret;

		ptr += sizeof(*cmd);
		ptr += le16_to_cpu(cmd->len);
	}

	fwrt->dump.conf = conf_id;

	return 0;
}
IWL_EXPORT_SYMBOL(iwl_fw_start_dbg_conf);

void iwl_send_dbg_dump_complete_cmd(struct iwl_fw_runtime *fwrt,
				    u32 timepoint,
				    u32 timepoint_data)
{
	struct iwl_dbg_dump_complete_cmd hcmd_data;
	struct iwl_host_cmd hcmd = {
		.id = WIDE_ID(DEBUG_GROUP, FW_DUMP_COMPLETE_CMD),
		.data[0] = &hcmd_data,
		.len[0] = sizeof(hcmd_data),
	};

	if (test_bit(STATUS_FW_ERROR, &fwrt->trans->status))
		return;

	if (fw_has_capa(&fwrt->fw->ucode_capa,
			IWL_UCODE_TLV_CAPA_DUMP_COMPLETE_SUPPORT)) {
		hcmd_data.tp = cpu_to_le32(timepoint);
		hcmd_data.tp_data = cpu_to_le32(timepoint_data);
		iwl_trans_send_cmd(fwrt->trans, &hcmd);
	}
}

/* this function assumes dump_start was called beforehand and dump_end will be
 * called afterwards
 */
static void iwl_fw_dbg_collect_sync(struct iwl_fw_runtime *fwrt, u8 wk_idx)
{
	struct iwl_fw_dbg_params params = {0};
	struct iwl_fwrt_dump_data *dump_data =
		&fwrt->dump.wks[wk_idx].dump_data;
	u32 policy;
	u32 time_point;
	if (!test_bit(wk_idx, &fwrt->dump.active_wks))
		return;

	if (!dump_data->trig) {
		IWL_ERR(fwrt, "dump trigger data is not set\n");
		goto out;
	}

	if (!test_bit(STATUS_DEVICE_ENABLED, &fwrt->trans->status)) {
		IWL_ERR(fwrt, "Device is not enabled - cannot dump error\n");
		goto out;
	}

	/* there's no point in fw dump if the bus is dead */
	if (test_bit(STATUS_TRANS_DEAD, &fwrt->trans->status)) {
		IWL_ERR(fwrt, "Skip fw error dump since bus is dead\n");
		goto out;
	}

	iwl_fw_dbg_stop_restart_recording(fwrt, &params, true);

	IWL_DEBUG_FW_INFO(fwrt, "WRT: Data collection start\n");
	if (iwl_trans_dbg_ini_valid(fwrt->trans))
		iwl_fw_error_ini_dump(fwrt, &fwrt->dump.wks[wk_idx].dump_data);
	else
		iwl_fw_error_dump(fwrt, &fwrt->dump.wks[wk_idx].dump_data);
	IWL_DEBUG_FW_INFO(fwrt, "WRT: Data collection done\n");

	iwl_fw_dbg_stop_restart_recording(fwrt, &params, false);

	policy = le32_to_cpu(dump_data->trig->apply_policy);
	time_point = le32_to_cpu(dump_data->trig->time_point);

	if (policy & IWL_FW_INI_APPLY_POLICY_DUMP_COMPLETE_CMD) {
		IWL_DEBUG_FW_INFO(fwrt, "WRT: sending dump complete\n");
		iwl_send_dbg_dump_complete_cmd(fwrt, time_point, 0);
	}
	if (fwrt->trans->dbg.last_tp_resetfw == IWL_FW_INI_RESET_FW_MODE_STOP_FW_ONLY)
		iwl_force_nmi(fwrt->trans);

out:
	if (iwl_trans_dbg_ini_valid(fwrt->trans)) {
		iwl_fw_error_dump_data_free(dump_data);
	} else {
		iwl_fw_free_dump_desc(fwrt, dump_data->desc);
		dump_data->desc = NULL;
	}

	clear_bit(wk_idx, &fwrt->dump.active_wks);
}

int iwl_fw_dbg_ini_collect(struct iwl_fw_runtime *fwrt,
			   struct iwl_fwrt_dump_data *dump_data,
			   bool sync)
{
	struct iwl_fw_ini_trigger_tlv *trig = dump_data->trig;
	enum iwl_fw_ini_time_point tp_id = le32_to_cpu(trig->time_point);
	u32 occur, delay;
	unsigned long idx;

	if (!iwl_fw_ini_trigger_on(fwrt, trig)) {
		IWL_WARN(fwrt, "WRT: Trigger %d is not active, aborting dump\n",
			 tp_id);
		return -EINVAL;
	}

	delay = le32_to_cpu(trig->dump_delay);
	occur = le32_to_cpu(trig->occurrences);
	if (!occur)
		return 0;

	trig->occurrences = cpu_to_le32(--occur);

	/* Check there is an available worker.
	 * ffz return value is undefined if no zero exists,
	 * so check against ~0UL first.
	 */
	if (fwrt->dump.active_wks == ~0UL)
		return -EBUSY;

	idx = ffz(fwrt->dump.active_wks);

	if (idx >= IWL_FW_RUNTIME_DUMP_WK_NUM ||
	    test_and_set_bit(fwrt->dump.wks[idx].idx, &fwrt->dump.active_wks))
		return -EBUSY;

	fwrt->dump.wks[idx].dump_data = *dump_data;

	if (sync)
		delay = 0;

	IWL_WARN(fwrt,
		 "WRT: Collecting data: ini trigger %d fired (delay=%dms).\n",
		 tp_id, (u32)(delay / USEC_PER_MSEC));

	if (sync)
		iwl_fw_dbg_collect_sync(fwrt, idx);
	else
		schedule_delayed_work(&fwrt->dump.wks[idx].wk, usecs_to_jiffies(delay));

	return 0;
}

void iwl_fw_error_dump_wk(struct work_struct *work)
{
	struct iwl_fwrt_wk_data *wks =
		container_of(work, typeof(*wks), wk.work);
	struct iwl_fw_runtime *fwrt =
		container_of(wks, typeof(*fwrt), dump.wks[wks->idx]);

	/* assumes the op mode mutex is locked in dump_start since
	 * iwl_fw_dbg_collect_sync can't run in parallel
	 */
	if (fwrt->ops && fwrt->ops->dump_start)
		fwrt->ops->dump_start(fwrt->ops_ctx);

	iwl_fw_dbg_collect_sync(fwrt, wks->idx);

	if (fwrt->ops && fwrt->ops->dump_end)
		fwrt->ops->dump_end(fwrt->ops_ctx);
}

void iwl_fw_dbg_read_d3_debug_data(struct iwl_fw_runtime *fwrt)
{
	const struct iwl_cfg *cfg = fwrt->trans->cfg;

	if (!iwl_fw_dbg_is_d3_debug_enabled(fwrt))
		return;

	if (!fwrt->dump.d3_debug_data) {
		fwrt->dump.d3_debug_data = kmalloc(cfg->d3_debug_data_length,
						   GFP_KERNEL);
		if (!fwrt->dump.d3_debug_data) {
			IWL_ERR(fwrt,
				"failed to allocate memory for D3 debug data\n");
			return;
		}
	}

	/* if the buffer holds previous debug data it is overwritten */
	iwl_trans_read_mem_bytes(fwrt->trans, cfg->d3_debug_data_base_addr,
				 fwrt->dump.d3_debug_data,
				 cfg->d3_debug_data_length);

	if (fwrt->sanitize_ops && fwrt->sanitize_ops->frob_mem)
		fwrt->sanitize_ops->frob_mem(fwrt->sanitize_ctx,
					     cfg->d3_debug_data_base_addr,
					     fwrt->dump.d3_debug_data,
					     cfg->d3_debug_data_length);
}
IWL_EXPORT_SYMBOL(iwl_fw_dbg_read_d3_debug_data);

void iwl_fw_dbg_stop_sync(struct iwl_fw_runtime *fwrt)
{
	int i;

	iwl_dbg_tlv_del_timers(fwrt->trans);
	for (i = 0; i < IWL_FW_RUNTIME_DUMP_WK_NUM; i++)
		iwl_fw_dbg_collect_sync(fwrt, i);

	iwl_fw_dbg_stop_restart_recording(fwrt, NULL, true);
}
IWL_EXPORT_SYMBOL(iwl_fw_dbg_stop_sync);

static int iwl_fw_dbg_suspend_resume_hcmd(struct iwl_trans *trans, bool suspend)
{
	struct iwl_dbg_suspend_resume_cmd cmd = {
		.operation = suspend ?
			cpu_to_le32(DBGC_SUSPEND_CMD) :
			cpu_to_le32(DBGC_RESUME_CMD),
	};
	struct iwl_host_cmd hcmd = {
		.id = WIDE_ID(DEBUG_GROUP, DBGC_SUSPEND_RESUME),
		.data[0] = &cmd,
		.len[0] = sizeof(cmd),
	};

	return iwl_trans_send_cmd(trans, &hcmd);
}

static void iwl_fw_dbg_stop_recording(struct iwl_trans *trans,
				      struct iwl_fw_dbg_params *params)
{
	if (trans->trans_cfg->device_family == IWL_DEVICE_FAMILY_7000) {
		iwl_set_bits_prph(trans, MON_BUFF_SAMPLE_CTL, 0x100);
		return;
	}

	if (params) {
		params->in_sample = iwl_read_umac_prph(trans, DBGC_IN_SAMPLE);
		params->out_ctrl = iwl_read_umac_prph(trans, DBGC_OUT_CTRL);
	}

	iwl_write_umac_prph(trans, DBGC_IN_SAMPLE, 0);
	/* wait for the DBGC to finish writing the internal buffer to DRAM to
	 * avoid halting the HW while writing
	 */
	usleep_range(700, 1000);
	iwl_write_umac_prph(trans, DBGC_OUT_CTRL, 0);
}

static int iwl_fw_dbg_restart_recording(struct iwl_trans *trans,
					struct iwl_fw_dbg_params *params)
{
	if (!params)
		return -EIO;

	if (trans->trans_cfg->device_family == IWL_DEVICE_FAMILY_7000) {
		iwl_clear_bits_prph(trans, MON_BUFF_SAMPLE_CTL, 0x100);
		iwl_clear_bits_prph(trans, MON_BUFF_SAMPLE_CTL, 0x1);
		iwl_set_bits_prph(trans, MON_BUFF_SAMPLE_CTL, 0x1);
	} else {
		iwl_write_umac_prph(trans, DBGC_IN_SAMPLE, params->in_sample);
		iwl_write_umac_prph(trans, DBGC_OUT_CTRL, params->out_ctrl);
	}

	return 0;
}

int iwl_fw_send_timestamp_marker_cmd(struct iwl_fw_runtime *fwrt)
{
	struct iwl_mvm_marker marker = {
		.dw_len = sizeof(struct iwl_mvm_marker) / 4,
		.marker_id = MARKER_ID_SYNC_CLOCK,
	};
	struct iwl_host_cmd hcmd = {
		.flags = CMD_ASYNC,
		.id = WIDE_ID(LONG_GROUP, MARKER_CMD),
		.dataflags = {},
	};
	struct iwl_mvm_marker_rsp *resp;
	int cmd_ver = iwl_fw_lookup_cmd_ver(fwrt->fw,
					    WIDE_ID(LONG_GROUP, MARKER_CMD),
					    IWL_FW_CMD_VER_UNKNOWN);
	int ret;

	if (cmd_ver == 1) {
		/* the real timestamp is taken from the ftrace clock
		 * this is for finding the match between fw and kernel logs
		 */
		marker.timestamp = cpu_to_le64(fwrt->timestamp.seq++);
	} else if (cmd_ver == 2) {
		marker.timestamp = cpu_to_le64(ktime_get_boottime_ns());
	} else {
		IWL_DEBUG_INFO(fwrt,
			       "Invalid version of Marker CMD. Ver = %d\n",
			       cmd_ver);
		return -EINVAL;
	}

	hcmd.data[0] = &marker;
	hcmd.len[0] = sizeof(marker);

	ret = iwl_trans_send_cmd(fwrt->trans, &hcmd);

	if (cmd_ver > 1 && hcmd.resp_pkt) {
		resp = (void *)hcmd.resp_pkt->data;
		IWL_DEBUG_INFO(fwrt, "FW GP2 time: %u\n",
			       le32_to_cpu(resp->gp2));
	}

	return ret;
}

void iwl_fw_dbg_stop_restart_recording(struct iwl_fw_runtime *fwrt,
				       struct iwl_fw_dbg_params *params,
				       bool stop)
{
	int ret __maybe_unused = 0;

	if (test_bit(STATUS_FW_ERROR, &fwrt->trans->status))
		return;

	if (fw_has_capa(&fwrt->fw->ucode_capa,
			IWL_UCODE_TLV_CAPA_DBG_SUSPEND_RESUME_CMD_SUPP)) {
		if (stop)
			iwl_fw_send_timestamp_marker_cmd(fwrt);
		ret = iwl_fw_dbg_suspend_resume_hcmd(fwrt->trans, stop);
	} else if (stop) {
		iwl_fw_dbg_stop_recording(fwrt->trans, params);
	} else {
		ret = iwl_fw_dbg_restart_recording(fwrt->trans, params);
	}
#ifdef CONFIG_IWLWIFI_DEBUGFS
	if (!ret) {
		if (stop)
			fwrt->trans->dbg.rec_on = false;
		else
			iwl_fw_set_dbg_rec_on(fwrt);
	}
#endif
}
IWL_EXPORT_SYMBOL(iwl_fw_dbg_stop_restart_recording);<|MERGE_RESOLUTION|>--- conflicted
+++ resolved
@@ -1038,11 +1038,7 @@
 	range->range_data_size = reg->dev_addr.size;
 	for (i = 0; i < le32_to_cpu(reg->dev_addr.size); i += 4) {
 		prph_val = iwl_read_prph(fwrt->trans, addr + i);
-<<<<<<< HEAD
-		if ((prph_val & ~0xf) == 0xa5a5a5a0)
-=======
 		if (iwl_trans_is_hw_error_value(prph_val))
->>>>>>> 98817289
 			return -EBUSY;
 		*val++ = cpu_to_le32(prph_val);
 	}
@@ -1566,11 +1562,7 @@
 		prph_data = iwl_read_prph_no_grab(fwrt->trans, (i % 2) ?
 					  DBGI_SRAM_TARGET_ACCESS_RDATA_MSB :
 					  DBGI_SRAM_TARGET_ACCESS_RDATA_LSB);
-<<<<<<< HEAD
-		if ((prph_data & ~0xf) == 0xa5a5a5a0) {
-=======
 		if (iwl_trans_is_hw_error_value(prph_data)) {
->>>>>>> 98817289
 			iwl_trans_release_nic_access(fwrt->trans);
 			return -EBUSY;
 		}
