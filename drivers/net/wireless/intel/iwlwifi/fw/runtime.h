--- conflicted
+++ resolved
@@ -177,14 +177,8 @@
 	u8 ppag_ver;
 	struct iwl_sar_offset_mapping_cmd sgom_table;
 	bool sgom_enabled;
-<<<<<<< HEAD
-	u8 reduced_power_flags;
-	struct iwl_uats_table_cmd uats_table;
-#endif
-=======
 	struct iwl_uats_table_cmd uats_table;
 	u8 uefi_tables_lock_status;
->>>>>>> 1b4861e3
 	bool uats_enabled;
 };
 
