// SPDX-License-Identifier: GPL-2.0 OR BSD-3-Clause
/*
 * Copyright (C) 2012-2014, 2018-2023 Intel Corporation
 * Copyright (C) 2013-2015 Intel Mobile Communications GmbH
 * Copyright (C) 2016-2017 Intel Deutschland GmbH
 */
#include <linux/kernel.h>
#include <linux/slab.h>
#include <linux/skbuff.h>
#include <linux/netdevice.h>
#include <linux/etherdevice.h>
#include <linux/ip.h>
#include <linux/if_arp.h>
#include <linux/time.h>
#include <net/mac80211.h>
#include <net/ieee80211_radiotap.h>
#include <net/tcp.h>

#include "iwl-drv.h"
#include "iwl-op-mode.h"
#include "iwl-io.h"
#include "mvm.h"
#include "sta.h"
#include "time-event.h"
#include "iwl-eeprom-parse.h"
#include "iwl-phy-db.h"
#include "testmode.h"
#include "fw/error-dump.h"
#include "iwl-prph.h"
#include "iwl-nvm-parse.h"
#include "time-sync.h"

static const struct ieee80211_iface_limit iwl_mvm_limits[] = {
	{
		.max = 1,
		.types = BIT(NL80211_IFTYPE_STATION),
	},
	{
		.max = 1,
		.types = BIT(NL80211_IFTYPE_AP) |
			BIT(NL80211_IFTYPE_P2P_CLIENT) |
			BIT(NL80211_IFTYPE_P2P_GO),
	},
	{
		.max = 1,
		.types = BIT(NL80211_IFTYPE_P2P_DEVICE),
	},
};

static const struct ieee80211_iface_combination iwl_mvm_iface_combinations[] = {
	{
		.num_different_channels = 2,
		.max_interfaces = 3,
		.limits = iwl_mvm_limits,
		.n_limits = ARRAY_SIZE(iwl_mvm_limits),
	},
};

static const struct cfg80211_pmsr_capabilities iwl_mvm_pmsr_capa = {
	.max_peers = IWL_MVM_TOF_MAX_APS,
	.report_ap_tsf = 1,
	.randomize_mac_addr = 1,

	.ftm = {
		.supported = 1,
		.asap = 1,
		.non_asap = 1,
		.request_lci = 1,
		.request_civicloc = 1,
		.trigger_based = 1,
		.non_trigger_based = 1,
		.max_bursts_exponent = -1, /* all supported */
		.max_ftms_per_burst = 0, /* no limits */
		.bandwidths = BIT(NL80211_CHAN_WIDTH_20_NOHT) |
			      BIT(NL80211_CHAN_WIDTH_20) |
			      BIT(NL80211_CHAN_WIDTH_40) |
			      BIT(NL80211_CHAN_WIDTH_80) |
			      BIT(NL80211_CHAN_WIDTH_160),
		.preambles = BIT(NL80211_PREAMBLE_LEGACY) |
			     BIT(NL80211_PREAMBLE_HT) |
			     BIT(NL80211_PREAMBLE_VHT) |
			     BIT(NL80211_PREAMBLE_HE),
	},
};

static int __iwl_mvm_mac_set_key(struct ieee80211_hw *hw,
				 enum set_key_cmd cmd,
				 struct ieee80211_vif *vif,
				 struct ieee80211_sta *sta,
				 struct ieee80211_key_conf *key);

static void iwl_mvm_reset_phy_ctxts(struct iwl_mvm *mvm)
{
	int i;

	memset(mvm->phy_ctxts, 0, sizeof(mvm->phy_ctxts));
	for (i = 0; i < NUM_PHY_CTX; i++) {
		mvm->phy_ctxts[i].id = i;
		mvm->phy_ctxts[i].ref = 0;
	}
}

struct ieee80211_regdomain *iwl_mvm_get_regdomain(struct wiphy *wiphy,
						  const char *alpha2,
						  enum iwl_mcc_source src_id,
						  bool *changed)
{
	struct ieee80211_regdomain *regd = NULL;
	struct ieee80211_hw *hw = wiphy_to_ieee80211_hw(wiphy);
	struct iwl_mvm *mvm = IWL_MAC80211_GET_MVM(hw);
	struct iwl_mcc_update_resp_v8 *resp;
	u8 resp_ver;

	IWL_DEBUG_LAR(mvm, "Getting regdomain data for %s from FW\n", alpha2);

	lockdep_assert_held(&mvm->mutex);

	resp = iwl_mvm_update_mcc(mvm, alpha2, src_id);
	if (IS_ERR_OR_NULL(resp)) {
		IWL_DEBUG_LAR(mvm, "Could not get update from FW %d\n",
			      PTR_ERR_OR_ZERO(resp));
		resp = NULL;
		goto out;
	}

	if (changed) {
		u32 status = le32_to_cpu(resp->status);

		*changed = (status == MCC_RESP_NEW_CHAN_PROFILE ||
			    status == MCC_RESP_ILLEGAL);
	}
	resp_ver = iwl_fw_lookup_notif_ver(mvm->fw, IWL_ALWAYS_LONG_GROUP,
					   MCC_UPDATE_CMD, 0);
	IWL_DEBUG_LAR(mvm, "MCC update response version: %d\n", resp_ver);

	regd = iwl_parse_nvm_mcc_info(mvm->trans->dev, mvm->cfg,
				      __le32_to_cpu(resp->n_channels),
				      resp->channels,
				      __le16_to_cpu(resp->mcc),
				      __le16_to_cpu(resp->geo_info),
				      le32_to_cpu(resp->cap), resp_ver);
	/* Store the return source id */
	src_id = resp->source_id;
	if (IS_ERR_OR_NULL(regd)) {
		IWL_DEBUG_LAR(mvm, "Could not get parse update from FW %d\n",
			      PTR_ERR_OR_ZERO(regd));
		goto out;
	}

	IWL_DEBUG_LAR(mvm, "setting alpha2 from FW to %s (0x%x, 0x%x) src=%d\n",
		      regd->alpha2, regd->alpha2[0], regd->alpha2[1], src_id);
	mvm->lar_regdom_set = true;
	mvm->mcc_src = src_id;

	iwl_mei_set_country_code(__le16_to_cpu(resp->mcc));

out:
	kfree(resp);
	return regd;
}

void iwl_mvm_update_changed_regdom(struct iwl_mvm *mvm)
{
	bool changed;
	struct ieee80211_regdomain *regd;

	if (!iwl_mvm_is_lar_supported(mvm))
		return;

	regd = iwl_mvm_get_current_regdomain(mvm, &changed);
	if (!IS_ERR_OR_NULL(regd)) {
		/* only update the regulatory core if changed */
		if (changed)
			regulatory_set_wiphy_regd(mvm->hw->wiphy, regd);

		kfree(regd);
	}
}

struct ieee80211_regdomain *iwl_mvm_get_current_regdomain(struct iwl_mvm *mvm,
							  bool *changed)
{
	return iwl_mvm_get_regdomain(mvm->hw->wiphy, "ZZ",
				     iwl_mvm_is_wifi_mcc_supported(mvm) ?
				     MCC_SOURCE_GET_CURRENT :
				     MCC_SOURCE_OLD_FW, changed);
}

int iwl_mvm_init_fw_regd(struct iwl_mvm *mvm, bool force_regd_sync)
{
	enum iwl_mcc_source used_src;
	struct ieee80211_regdomain *regd;
	int ret;
	bool changed;
	const struct ieee80211_regdomain *r =
			wiphy_dereference(mvm->hw->wiphy, mvm->hw->wiphy->regd);

	if (!r)
		return -ENOENT;

	/* save the last source in case we overwrite it below */
	used_src = mvm->mcc_src;
	if (iwl_mvm_is_wifi_mcc_supported(mvm)) {
		/* Notify the firmware we support wifi location updates */
		regd = iwl_mvm_get_current_regdomain(mvm, NULL);
		if (!IS_ERR_OR_NULL(regd))
			kfree(regd);
	}

	/* Now set our last stored MCC and source */
	regd = iwl_mvm_get_regdomain(mvm->hw->wiphy, r->alpha2, used_src,
				     &changed);
	if (IS_ERR_OR_NULL(regd))
		return -EIO;

	/* update cfg80211 if the regdomain was changed or the caller explicitly
	 * asked to update regdomain
	 */
	if (changed || force_regd_sync)
		ret = regulatory_set_wiphy_regd_sync(mvm->hw->wiphy, regd);
	else
		ret = 0;

	kfree(regd);
	return ret;
}

/* Each capability added here should also be add to tm_if_types_ext_capa_sta */
static const u8 he_if_types_ext_capa_sta[] = {
	 [0] = WLAN_EXT_CAPA1_EXT_CHANNEL_SWITCHING,
	 [2] = WLAN_EXT_CAPA3_MULTI_BSSID_SUPPORT,
	 [7] = WLAN_EXT_CAPA8_OPMODE_NOTIF |
	       WLAN_EXT_CAPA8_MAX_MSDU_IN_AMSDU_LSB,
	 [8] = WLAN_EXT_CAPA9_MAX_MSDU_IN_AMSDU_MSB,
};

static const u8 tm_if_types_ext_capa_sta[] = {
	 [0] = WLAN_EXT_CAPA1_EXT_CHANNEL_SWITCHING,
	 [2] = WLAN_EXT_CAPA3_MULTI_BSSID_SUPPORT |
	       WLAN_EXT_CAPA3_TIMING_MEASUREMENT_SUPPORT,
	 [7] = WLAN_EXT_CAPA8_OPMODE_NOTIF |
	       WLAN_EXT_CAPA8_MAX_MSDU_IN_AMSDU_LSB,
	 [8] = WLAN_EXT_CAPA9_MAX_MSDU_IN_AMSDU_MSB,
	 [9] = WLAN_EXT_CAPA10_TWT_REQUESTER_SUPPORT,
};

/* Additional interface types for which extended capabilities are
 * specified separately
 */

#define IWL_MVM_EMLSR_CAPA	(IEEE80211_EML_CAP_EMLSR_SUPP | \
				 IEEE80211_EML_CAP_EMLSR_PADDING_DELAY_32US << \
					__bf_shf(IEEE80211_EML_CAP_EMLSR_PADDING_DELAY) | \
				 IEEE80211_EML_CAP_EMLSR_TRANSITION_DELAY_64US << \
					__bf_shf(IEEE80211_EML_CAP_EMLSR_TRANSITION_DELAY))

static const struct wiphy_iftype_ext_capab add_iftypes_ext_capa[] = {
	{
		.iftype = NL80211_IFTYPE_STATION,
		.extended_capabilities = he_if_types_ext_capa_sta,
		.extended_capabilities_mask = he_if_types_ext_capa_sta,
		.extended_capabilities_len = sizeof(he_if_types_ext_capa_sta),
		/* relevant only if EHT is supported */
		.eml_capabilities = IWL_MVM_EMLSR_CAPA,
	},
	{
		.iftype = NL80211_IFTYPE_STATION,
		.extended_capabilities = tm_if_types_ext_capa_sta,
		.extended_capabilities_mask = tm_if_types_ext_capa_sta,
		.extended_capabilities_len = sizeof(tm_if_types_ext_capa_sta),
		/* relevant only if EHT is supported */
		.eml_capabilities = IWL_MVM_EMLSR_CAPA,
	},
};

int iwl_mvm_op_get_antenna(struct ieee80211_hw *hw, u32 *tx_ant, u32 *rx_ant)
{
	struct iwl_mvm *mvm = IWL_MAC80211_GET_MVM(hw);
	*tx_ant = iwl_mvm_get_valid_tx_ant(mvm);
	*rx_ant = iwl_mvm_get_valid_rx_ant(mvm);
	return 0;
}

int iwl_mvm_op_set_antenna(struct ieee80211_hw *hw, u32 tx_ant, u32 rx_ant)
{
	struct iwl_mvm *mvm = IWL_MAC80211_GET_MVM(hw);

	/* This has been tested on those devices only */
	if (mvm->trans->trans_cfg->device_family != IWL_DEVICE_FAMILY_9000 &&
	    mvm->trans->trans_cfg->device_family != IWL_DEVICE_FAMILY_22000)
		return -ENOTSUPP;

	if (!mvm->nvm_data)
		return -EBUSY;

	/* mac80211 ensures the device is not started,
	 * so the firmware cannot be running
	 */

	mvm->set_tx_ant = tx_ant;
	mvm->set_rx_ant = rx_ant;

	iwl_reinit_cab(mvm->trans, mvm->nvm_data, tx_ant, rx_ant, mvm->fw);

	return 0;
}

int iwl_mvm_mac_setup_register(struct iwl_mvm *mvm)
{
	struct ieee80211_hw *hw = mvm->hw;
	int num_mac, ret, i;
	static const u32 mvm_ciphers[] = {
		WLAN_CIPHER_SUITE_WEP40,
		WLAN_CIPHER_SUITE_WEP104,
		WLAN_CIPHER_SUITE_TKIP,
		WLAN_CIPHER_SUITE_CCMP,
	};
#ifdef CONFIG_PM_SLEEP
	bool unified = fw_has_capa(&mvm->fw->ucode_capa,
				   IWL_UCODE_TLV_CAPA_CNSLDTD_D3_D0_IMG);
#endif
	u32 sec_key_id = WIDE_ID(DATA_PATH_GROUP, SEC_KEY_CMD);
	u8 sec_key_ver = iwl_fw_lookup_cmd_ver(mvm->fw, sec_key_id, 0);

	/* Tell mac80211 our characteristics */
	ieee80211_hw_set(hw, SIGNAL_DBM);
	ieee80211_hw_set(hw, SPECTRUM_MGMT);
	ieee80211_hw_set(hw, REPORTS_TX_ACK_STATUS);
	ieee80211_hw_set(hw, WANT_MONITOR_VIF);
	ieee80211_hw_set(hw, SUPPORTS_PS);
	ieee80211_hw_set(hw, SUPPORTS_DYNAMIC_PS);
	ieee80211_hw_set(hw, AMPDU_AGGREGATION);
	ieee80211_hw_set(hw, CONNECTION_MONITOR);
	ieee80211_hw_set(hw, CHANCTX_STA_CSA);
	ieee80211_hw_set(hw, SUPPORT_FAST_XMIT);
	ieee80211_hw_set(hw, SUPPORTS_CLONED_SKBS);
	ieee80211_hw_set(hw, SUPPORTS_AMSDU_IN_AMPDU);
	ieee80211_hw_set(hw, NEEDS_UNIQUE_STA_ADDR);
	ieee80211_hw_set(hw, SUPPORTS_VHT_EXT_NSS_BW);
	ieee80211_hw_set(hw, BUFF_MMPDU_TXQ);
	ieee80211_hw_set(hw, STA_MMPDU_TXQ);

	/* Set this early since we need to have it for the check below */
	if (mvm->mld_api_is_used && mvm->nvm_data->sku_cap_11be_enable &&
	    !iwlwifi_mod_params.disable_11ax &&
	    !iwlwifi_mod_params.disable_11be)
		hw->wiphy->flags |= WIPHY_FLAG_SUPPORTS_MLO;

	/* With MLD FW API, it tracks timing by itself,
	 * no need for any timing from the host
	 */
	if (!mvm->mld_api_is_used)
		ieee80211_hw_set(hw, TIMING_BEACON_ONLY);

	/* We should probably have this, but mac80211
	 * currently doesn't support it for MLO.
	 */
	if (!(hw->wiphy->flags & WIPHY_FLAG_SUPPORTS_MLO))
		ieee80211_hw_set(hw, DEAUTH_NEED_MGD_TX_PREP);

	/*
	 * On older devices, enabling TX A-MSDU occasionally leads to
	 * something getting messed up, the command read from the FIFO
	 * gets out of sync and isn't a TX command, so that we have an
	 * assert EDC.
	 *
	 * It's not clear where the bug is, but since we didn't used to
	 * support A-MSDU until moving the mac80211 iTXQs, just leave it
	 * for older devices. We also don't see this issue on any newer
	 * devices.
	 */
	if (mvm->trans->trans_cfg->device_family >= IWL_DEVICE_FAMILY_9000)
		ieee80211_hw_set(hw, TX_AMSDU);
	ieee80211_hw_set(hw, TX_FRAG_LIST);

	if (iwl_mvm_has_tlc_offload(mvm)) {
		ieee80211_hw_set(hw, TX_AMPDU_SETUP_IN_HW);
		ieee80211_hw_set(hw, HAS_RATE_CONTROL);
	}

	/* We want to use the mac80211's reorder buffer for 9000 */
	if (iwl_mvm_has_new_rx_api(mvm) &&
	    mvm->trans->trans_cfg->device_family > IWL_DEVICE_FAMILY_9000)
		ieee80211_hw_set(hw, SUPPORTS_REORDERING_BUFFER);

	if (fw_has_capa(&mvm->fw->ucode_capa,
			IWL_UCODE_TLV_CAPA_STA_PM_NOTIF)) {
		ieee80211_hw_set(hw, AP_LINK_PS);
	} else if (WARN_ON(iwl_mvm_has_new_tx_api(mvm))) {
		/*
		 * we absolutely need this for the new TX API since that comes
		 * with many more queues than the current code can deal with
		 * for station powersave
		 */
		return -EINVAL;
	}

	if (mvm->trans->num_rx_queues > 1)
		ieee80211_hw_set(hw, USES_RSS);

	if (mvm->trans->max_skb_frags)
		hw->netdev_features = NETIF_F_HIGHDMA | NETIF_F_SG;

	hw->queues = IEEE80211_NUM_ACS;
	hw->offchannel_tx_hw_queue = IWL_MVM_OFFCHANNEL_QUEUE;
	hw->radiotap_mcs_details |= IEEE80211_RADIOTAP_MCS_HAVE_FEC |
				    IEEE80211_RADIOTAP_MCS_HAVE_STBC;
	hw->radiotap_vht_details |= IEEE80211_RADIOTAP_VHT_KNOWN_STBC |
		IEEE80211_RADIOTAP_VHT_KNOWN_BEAMFORMED;

	hw->radiotap_timestamp.units_pos =
		IEEE80211_RADIOTAP_TIMESTAMP_UNIT_US |
		IEEE80211_RADIOTAP_TIMESTAMP_SPOS_PLCP_SIG_ACQ;
	/* this is the case for CCK frames, it's better (only 8) for OFDM */
	hw->radiotap_timestamp.accuracy = 22;

	if (!iwl_mvm_has_tlc_offload(mvm))
		hw->rate_control_algorithm = RS_NAME;

	hw->uapsd_queues = IWL_MVM_UAPSD_QUEUES;
	hw->uapsd_max_sp_len = IWL_UAPSD_MAX_SP;
	hw->max_tx_fragments = mvm->trans->max_skb_frags;

	BUILD_BUG_ON(ARRAY_SIZE(mvm->ciphers) < ARRAY_SIZE(mvm_ciphers) + 6);
	memcpy(mvm->ciphers, mvm_ciphers, sizeof(mvm_ciphers));
	hw->wiphy->n_cipher_suites = ARRAY_SIZE(mvm_ciphers);
	hw->wiphy->cipher_suites = mvm->ciphers;

	if (iwl_mvm_has_new_rx_api(mvm)) {
		mvm->ciphers[hw->wiphy->n_cipher_suites] =
			WLAN_CIPHER_SUITE_GCMP;
		hw->wiphy->n_cipher_suites++;
		mvm->ciphers[hw->wiphy->n_cipher_suites] =
			WLAN_CIPHER_SUITE_GCMP_256;
		hw->wiphy->n_cipher_suites++;
	}

	if (iwlwifi_mod_params.swcrypto)
		IWL_ERR(mvm,
			"iwlmvm doesn't allow to disable HW crypto, check swcrypto module parameter\n");
	if (!iwlwifi_mod_params.bt_coex_active)
		IWL_ERR(mvm,
			"iwlmvm doesn't allow to disable BT Coex, check bt_coex_active module parameter\n");

	ieee80211_hw_set(hw, MFP_CAPABLE);
	mvm->ciphers[hw->wiphy->n_cipher_suites] = WLAN_CIPHER_SUITE_AES_CMAC;
	hw->wiphy->n_cipher_suites++;
	if (iwl_mvm_has_new_rx_api(mvm)) {
		mvm->ciphers[hw->wiphy->n_cipher_suites] =
			WLAN_CIPHER_SUITE_BIP_GMAC_128;
		hw->wiphy->n_cipher_suites++;
		mvm->ciphers[hw->wiphy->n_cipher_suites] =
			WLAN_CIPHER_SUITE_BIP_GMAC_256;
		hw->wiphy->n_cipher_suites++;
	}

	wiphy_ext_feature_set(hw->wiphy,
			      NL80211_EXT_FEATURE_BEACON_RATE_LEGACY);
	wiphy_ext_feature_set(hw->wiphy,
			      NL80211_EXT_FEATURE_SCAN_MIN_PREQ_CONTENT);

	if (fw_has_capa(&mvm->fw->ucode_capa,
			IWL_UCODE_TLV_CAPA_FTM_CALIBRATED)) {
		wiphy_ext_feature_set(hw->wiphy,
				      NL80211_EXT_FEATURE_ENABLE_FTM_RESPONDER);
		hw->wiphy->pmsr_capa = &iwl_mvm_pmsr_capa;
	}

	if (sec_key_ver &&
	    fw_has_capa(&mvm->fw->ucode_capa,
			IWL_UCODE_TLV_CAPA_BIGTK_TX_SUPPORT))
		wiphy_ext_feature_set(hw->wiphy,
				      NL80211_EXT_FEATURE_BEACON_PROTECTION);
	else if (fw_has_capa(&mvm->fw->ucode_capa,
			     IWL_UCODE_TLV_CAPA_BIGTK_SUPPORT))
		wiphy_ext_feature_set(hw->wiphy,
				      NL80211_EXT_FEATURE_BEACON_PROTECTION_CLIENT);

	if (fw_has_capa(&mvm->fw->ucode_capa,
			IWL_UCODE_TLV_CAPA_TIME_SYNC_BOTH_FTM_TM))
		hw->wiphy->hw_timestamp_max_peers = 1;

	ieee80211_hw_set(hw, SINGLE_SCAN_ON_ALL_BANDS);
	hw->wiphy->features |=
		NL80211_FEATURE_SCHED_SCAN_RANDOM_MAC_ADDR |
		NL80211_FEATURE_SCAN_RANDOM_MAC_ADDR |
		NL80211_FEATURE_ND_RANDOM_MAC_ADDR;

	hw->sta_data_size = sizeof(struct iwl_mvm_sta);
	hw->vif_data_size = sizeof(struct iwl_mvm_vif);
	hw->chanctx_data_size = sizeof(u16);
	hw->txq_data_size = sizeof(struct iwl_mvm_txq);

	hw->wiphy->interface_modes = BIT(NL80211_IFTYPE_STATION) |
		BIT(NL80211_IFTYPE_P2P_CLIENT) |
		BIT(NL80211_IFTYPE_AP) |
		BIT(NL80211_IFTYPE_P2P_GO) |
		BIT(NL80211_IFTYPE_P2P_DEVICE) |
		BIT(NL80211_IFTYPE_ADHOC);

	hw->wiphy->flags |= WIPHY_FLAG_IBSS_RSN;
	wiphy_ext_feature_set(hw->wiphy, NL80211_EXT_FEATURE_VHT_IBSS);

	/* The new Tx API does not allow to pass the key or keyid of a MPDU to
	 * the hw, preventing us to control which key(id) to use per MPDU.
	 * Till that's fixed we can't use Extended Key ID for the newer cards.
	 */
	if (!iwl_mvm_has_new_tx_api(mvm))
		wiphy_ext_feature_set(hw->wiphy,
				      NL80211_EXT_FEATURE_EXT_KEY_ID);
	hw->wiphy->features |= NL80211_FEATURE_HT_IBSS;

	hw->wiphy->regulatory_flags |= REGULATORY_ENABLE_RELAX_NO_IR;
	if (iwl_mvm_is_lar_supported(mvm))
		hw->wiphy->regulatory_flags |= REGULATORY_WIPHY_SELF_MANAGED;
	else
		hw->wiphy->regulatory_flags |= REGULATORY_CUSTOM_REG |
					       REGULATORY_DISABLE_BEACON_HINTS;

	hw->wiphy->flags |= WIPHY_FLAG_AP_UAPSD;
	hw->wiphy->flags |= WIPHY_FLAG_HAS_CHANNEL_SWITCH;
	hw->wiphy->flags |= WIPHY_FLAG_SPLIT_SCAN_6GHZ;

	hw->wiphy->iface_combinations = iwl_mvm_iface_combinations;
	hw->wiphy->n_iface_combinations =
		ARRAY_SIZE(iwl_mvm_iface_combinations);

	hw->wiphy->max_remain_on_channel_duration = 10000;
	hw->max_listen_interval = IWL_MVM_CONN_LISTEN_INTERVAL;

	/* Extract MAC address */
	memcpy(mvm->addresses[0].addr, mvm->nvm_data->hw_addr, ETH_ALEN);
	hw->wiphy->addresses = mvm->addresses;
	hw->wiphy->n_addresses = 1;

	/* Extract additional MAC addresses if available */
	num_mac = (mvm->nvm_data->n_hw_addrs > 1) ?
		min(IWL_MVM_MAX_ADDRESSES, mvm->nvm_data->n_hw_addrs) : 1;

	for (i = 1; i < num_mac; i++) {
		memcpy(mvm->addresses[i].addr, mvm->addresses[i-1].addr,
		       ETH_ALEN);
		mvm->addresses[i].addr[5]++;
		hw->wiphy->n_addresses++;
	}

	iwl_mvm_reset_phy_ctxts(mvm);

	hw->wiphy->max_scan_ie_len = iwl_mvm_max_scan_ie_len(mvm);

	hw->wiphy->max_scan_ssids = PROBE_OPTION_MAX;

	BUILD_BUG_ON(IWL_MVM_SCAN_STOPPING_MASK & IWL_MVM_SCAN_MASK);
	BUILD_BUG_ON(IWL_MVM_MAX_UMAC_SCANS > HWEIGHT32(IWL_MVM_SCAN_MASK) ||
		     IWL_MVM_MAX_LMAC_SCANS > HWEIGHT32(IWL_MVM_SCAN_MASK));

	if (fw_has_capa(&mvm->fw->ucode_capa, IWL_UCODE_TLV_CAPA_UMAC_SCAN))
		mvm->max_scans = IWL_MVM_MAX_UMAC_SCANS;
	else
		mvm->max_scans = IWL_MVM_MAX_LMAC_SCANS;

	if (mvm->nvm_data->bands[NL80211_BAND_2GHZ].n_channels)
		hw->wiphy->bands[NL80211_BAND_2GHZ] =
			&mvm->nvm_data->bands[NL80211_BAND_2GHZ];
	if (mvm->nvm_data->bands[NL80211_BAND_5GHZ].n_channels) {
		hw->wiphy->bands[NL80211_BAND_5GHZ] =
			&mvm->nvm_data->bands[NL80211_BAND_5GHZ];

		if (fw_has_capa(&mvm->fw->ucode_capa,
				IWL_UCODE_TLV_CAPA_BEAMFORMER) &&
		    fw_has_api(&mvm->fw->ucode_capa,
			       IWL_UCODE_TLV_API_LQ_SS_PARAMS))
			hw->wiphy->bands[NL80211_BAND_5GHZ]->vht_cap.cap |=
				IEEE80211_VHT_CAP_SU_BEAMFORMER_CAPABLE;
	}
	if (fw_has_capa(&mvm->fw->ucode_capa,
			IWL_UCODE_TLV_CAPA_PSC_CHAN_SUPPORT) &&
	    mvm->nvm_data->bands[NL80211_BAND_6GHZ].n_channels)
		hw->wiphy->bands[NL80211_BAND_6GHZ] =
			&mvm->nvm_data->bands[NL80211_BAND_6GHZ];

	hw->wiphy->hw_version = mvm->trans->hw_id;

	if (iwlmvm_mod_params.power_scheme != IWL_POWER_SCHEME_CAM)
		hw->wiphy->flags |= WIPHY_FLAG_PS_ON_BY_DEFAULT;
	else
		hw->wiphy->flags &= ~WIPHY_FLAG_PS_ON_BY_DEFAULT;

	hw->wiphy->max_sched_scan_reqs = 1;
	hw->wiphy->max_sched_scan_ssids = PROBE_OPTION_MAX;
	hw->wiphy->max_match_sets = iwl_umac_scan_get_max_profiles(mvm->fw);
	/* we create the 802.11 header and zero length SSID IE. */
	hw->wiphy->max_sched_scan_ie_len =
		SCAN_OFFLOAD_PROBE_REQ_SIZE - 24 - 2;
	hw->wiphy->max_sched_scan_plans = IWL_MAX_SCHED_SCAN_PLANS;
	hw->wiphy->max_sched_scan_plan_interval = U16_MAX;

	/*
	 * the firmware uses u8 for num of iterations, but 0xff is saved for
	 * infinite loop, so the maximum number of iterations is actually 254.
	 */
	hw->wiphy->max_sched_scan_plan_iterations = 254;

	hw->wiphy->features |= NL80211_FEATURE_P2P_GO_CTWIN |
			       NL80211_FEATURE_LOW_PRIORITY_SCAN |
			       NL80211_FEATURE_P2P_GO_OPPPS |
			       NL80211_FEATURE_AP_MODE_CHAN_WIDTH_CHANGE |
			       NL80211_FEATURE_DYNAMIC_SMPS |
			       NL80211_FEATURE_STATIC_SMPS |
			       NL80211_FEATURE_SUPPORTS_WMM_ADMISSION;

	if (fw_has_capa(&mvm->fw->ucode_capa,
			IWL_UCODE_TLV_CAPA_TXPOWER_INSERTION_SUPPORT))
		hw->wiphy->features |= NL80211_FEATURE_TX_POWER_INSERTION;
	if (fw_has_capa(&mvm->fw->ucode_capa,
			IWL_UCODE_TLV_CAPA_QUIET_PERIOD_SUPPORT))
		hw->wiphy->features |= NL80211_FEATURE_QUIET;

	if (fw_has_capa(&mvm->fw->ucode_capa,
			IWL_UCODE_TLV_CAPA_DS_PARAM_SET_IE_SUPPORT))
		hw->wiphy->features |=
			NL80211_FEATURE_DS_PARAM_SET_IE_IN_PROBES;

	if (fw_has_capa(&mvm->fw->ucode_capa,
			IWL_UCODE_TLV_CAPA_WFA_TPC_REP_IE_SUPPORT))
		hw->wiphy->features |= NL80211_FEATURE_WFA_TPC_IE_IN_PROBES;

	if (iwl_fw_lookup_cmd_ver(mvm->fw, WOWLAN_KEK_KCK_MATERIAL,
				  IWL_FW_CMD_VER_UNKNOWN) == 3)
		hw->wiphy->flags |= WIPHY_FLAG_SUPPORTS_EXT_KEK_KCK;

	if (fw_has_api(&mvm->fw->ucode_capa,
		       IWL_UCODE_TLV_API_SCAN_TSF_REPORT)) {
		wiphy_ext_feature_set(hw->wiphy,
				      NL80211_EXT_FEATURE_SCAN_START_TIME);
		wiphy_ext_feature_set(hw->wiphy,
				      NL80211_EXT_FEATURE_BSS_PARENT_TSF);
	}

	if (iwl_mvm_is_oce_supported(mvm)) {
		u8 scan_ver = iwl_fw_lookup_cmd_ver(mvm->fw, SCAN_REQ_UMAC, 0);

		wiphy_ext_feature_set(hw->wiphy,
			NL80211_EXT_FEATURE_ACCEPT_BCAST_PROBE_RESP);
		wiphy_ext_feature_set(hw->wiphy,
			NL80211_EXT_FEATURE_FILS_MAX_CHANNEL_TIME);
		wiphy_ext_feature_set(hw->wiphy,
			NL80211_EXT_FEATURE_OCE_PROBE_REQ_HIGH_TX_RATE);

		/* Old firmware also supports probe deferral and suppression */
		if (scan_ver < 15)
			wiphy_ext_feature_set(hw->wiphy,
					      NL80211_EXT_FEATURE_OCE_PROBE_REQ_DEFERRAL_SUPPRESSION);
	}

	hw->wiphy->iftype_ext_capab = NULL;
	hw->wiphy->num_iftype_ext_capab = 0;

	if (mvm->nvm_data->sku_cap_11ax_enable &&
	    !iwlwifi_mod_params.disable_11ax) {
		hw->wiphy->iftype_ext_capab = add_iftypes_ext_capa;
		hw->wiphy->num_iftype_ext_capab =
			ARRAY_SIZE(add_iftypes_ext_capa) - 1;

		ieee80211_hw_set(hw, SUPPORTS_MULTI_BSSID);
		ieee80211_hw_set(hw, SUPPORTS_ONLY_HE_MULTI_BSSID);
	}

	if (iwl_fw_lookup_cmd_ver(mvm->fw,
				  WIDE_ID(DATA_PATH_GROUP,
					  WNM_80211V_TIMING_MEASUREMENT_CONFIG_CMD),
				  IWL_FW_CMD_VER_UNKNOWN) >= 1) {
		IWL_DEBUG_INFO(mvm->trans, "Timing measurement supported\n");

		if (!hw->wiphy->iftype_ext_capab) {
			hw->wiphy->num_iftype_ext_capab = 1;
			hw->wiphy->iftype_ext_capab = add_iftypes_ext_capa +
				ARRAY_SIZE(add_iftypes_ext_capa) - 1;
		} else {
			hw->wiphy->iftype_ext_capab = add_iftypes_ext_capa + 1;
		}
	}

	mvm->rts_threshold = IEEE80211_MAX_RTS_THRESHOLD;

#ifdef CONFIG_PM_SLEEP
	if ((unified || mvm->fw->img[IWL_UCODE_WOWLAN].num_sec) &&
	    mvm->trans->ops->d3_suspend &&
	    mvm->trans->ops->d3_resume &&
	    device_can_wakeup(mvm->trans->dev)) {
		mvm->wowlan.flags |= WIPHY_WOWLAN_MAGIC_PKT |
				     WIPHY_WOWLAN_DISCONNECT |
				     WIPHY_WOWLAN_EAP_IDENTITY_REQ |
				     WIPHY_WOWLAN_RFKILL_RELEASE |
				     WIPHY_WOWLAN_NET_DETECT;
		mvm->wowlan.flags |= WIPHY_WOWLAN_SUPPORTS_GTK_REKEY |
				     WIPHY_WOWLAN_GTK_REKEY_FAILURE |
				     WIPHY_WOWLAN_4WAY_HANDSHAKE;

		mvm->wowlan.n_patterns = IWL_WOWLAN_MAX_PATTERNS;
		mvm->wowlan.pattern_min_len = IWL_WOWLAN_MIN_PATTERN_LEN;
		mvm->wowlan.pattern_max_len = IWL_WOWLAN_MAX_PATTERN_LEN;
		mvm->wowlan.max_nd_match_sets =
			iwl_umac_scan_get_max_profiles(mvm->fw);
		hw->wiphy->wowlan = &mvm->wowlan;
	}
#endif

	ret = iwl_mvm_leds_init(mvm);
	if (ret)
		return ret;

	if (fw_has_capa(&mvm->fw->ucode_capa,
			IWL_UCODE_TLV_CAPA_TDLS_SUPPORT)) {
		IWL_DEBUG_TDLS(mvm, "TDLS supported\n");
		hw->wiphy->flags |= WIPHY_FLAG_SUPPORTS_TDLS;
		ieee80211_hw_set(hw, TDLS_WIDER_BW);
	}

	if (fw_has_capa(&mvm->fw->ucode_capa,
			IWL_UCODE_TLV_CAPA_TDLS_CHANNEL_SWITCH)) {
		IWL_DEBUG_TDLS(mvm, "TDLS channel switch supported\n");
		hw->wiphy->features |= NL80211_FEATURE_TDLS_CHANNEL_SWITCH;
	}

	hw->netdev_features |= mvm->cfg->features;
	if (!iwl_mvm_is_csum_supported(mvm))
		hw->netdev_features &= ~IWL_CSUM_NETIF_FLAGS_MASK;

	if (mvm->cfg->vht_mu_mimo_supported)
		wiphy_ext_feature_set(hw->wiphy,
				      NL80211_EXT_FEATURE_MU_MIMO_AIR_SNIFFER);

	if (fw_has_capa(&mvm->fw->ucode_capa, IWL_UCODE_TLV_CAPA_PROTECTED_TWT))
		wiphy_ext_feature_set(hw->wiphy,
				      NL80211_EXT_FEATURE_PROTECTED_TWT);

	iwl_mvm_vendor_cmds_register(mvm);

	hw->wiphy->available_antennas_tx = iwl_mvm_get_valid_tx_ant(mvm);
	hw->wiphy->available_antennas_rx = iwl_mvm_get_valid_rx_ant(mvm);

	ret = ieee80211_register_hw(mvm->hw);
	if (ret) {
		iwl_mvm_leds_exit(mvm);
	}

	return ret;
}

static void iwl_mvm_tx_skb(struct iwl_mvm *mvm, struct sk_buff *skb,
			   struct ieee80211_sta *sta)
{
	if (likely(sta)) {
		if (likely(iwl_mvm_tx_skb_sta(mvm, skb, sta) == 0))
			return;
	} else {
		if (likely(iwl_mvm_tx_skb_non_sta(mvm, skb) == 0))
			return;
	}

	ieee80211_free_txskb(mvm->hw, skb);
}

void iwl_mvm_mac_tx(struct ieee80211_hw *hw,
		    struct ieee80211_tx_control *control, struct sk_buff *skb)
{
	struct iwl_mvm *mvm = IWL_MAC80211_GET_MVM(hw);
	struct ieee80211_sta *sta = control->sta;
	struct ieee80211_tx_info *info = IEEE80211_SKB_CB(skb);
	struct ieee80211_hdr *hdr = (void *)skb->data;
	bool offchannel = IEEE80211_SKB_CB(skb)->flags &
		IEEE80211_TX_CTL_TX_OFFCHAN;
	u32 link_id = u32_get_bits(info->control.flags,
				   IEEE80211_TX_CTRL_MLO_LINK);
	struct ieee80211_sta *tmp_sta = sta;

	if (iwl_mvm_is_radio_killed(mvm)) {
		IWL_DEBUG_DROP(mvm, "Dropping - RF/CT KILL\n");
		goto drop;
	}

	if (offchannel &&
	    !test_bit(IWL_MVM_STATUS_ROC_RUNNING, &mvm->status) &&
	    !test_bit(IWL_MVM_STATUS_ROC_AUX_RUNNING, &mvm->status))
		goto drop;

	/*
	 * bufferable MMPDUs or MMPDUs on STA interfaces come via TXQs
	 * so we treat the others as broadcast
	 */
	if (ieee80211_is_mgmt(hdr->frame_control))
		sta = NULL;

	/* If there is no sta, and it's not offchannel - send through AP */
	if (!sta && info->control.vif->type == NL80211_IFTYPE_STATION &&
	    !offchannel) {
		struct iwl_mvm_vif *mvmvif =
			iwl_mvm_vif_from_mac80211(info->control.vif);
		u8 ap_sta_id = READ_ONCE(mvmvif->deflink.ap_sta_id);

		if (ap_sta_id < mvm->fw->ucode_capa.num_stations) {
			/* mac80211 holds rcu read lock */
			sta = rcu_dereference(mvm->fw_id_to_mac_id[ap_sta_id]);
			if (IS_ERR_OR_NULL(sta))
				goto drop;
		}
	}

	if (tmp_sta && !sta && link_id != IEEE80211_LINK_UNSPECIFIED &&
	    !ieee80211_is_probe_resp(hdr->frame_control)) {
		/* translate MLD addresses to LINK addresses */
		struct ieee80211_link_sta *link_sta =
			rcu_dereference(tmp_sta->link[link_id]);
		struct ieee80211_bss_conf *link_conf =
			rcu_dereference(info->control.vif->link_conf[link_id]);
		struct ieee80211_mgmt *mgmt;

		if (WARN_ON(!link_sta || !link_conf))
			goto drop;

		/* if sta is NULL, the frame is a management frame */
		mgmt = (void *)hdr;
		memcpy(mgmt->da, link_sta->addr, ETH_ALEN);
		memcpy(mgmt->sa, link_conf->addr, ETH_ALEN);
		memcpy(mgmt->bssid, link_conf->bssid, ETH_ALEN);
	}

	iwl_mvm_tx_skb(mvm, skb, sta);
	return;
 drop:
	ieee80211_free_txskb(hw, skb);
}

void iwl_mvm_mac_itxq_xmit(struct ieee80211_hw *hw, struct ieee80211_txq *txq)
{
	struct iwl_mvm *mvm = IWL_MAC80211_GET_MVM(hw);
	struct iwl_mvm_txq *mvmtxq = iwl_mvm_txq_from_mac80211(txq);
	struct sk_buff *skb = NULL;

	/*
	 * No need for threads to be pending here, they can leave the first
	 * taker all the work.
	 *
	 * mvmtxq->tx_request logic:
	 *
	 * If 0, no one is currently TXing, set to 1 to indicate current thread
	 * will now start TX and other threads should quit.
	 *
	 * If 1, another thread is currently TXing, set to 2 to indicate to
	 * that thread that there was another request. Since that request may
	 * have raced with the check whether the queue is empty, the TXing
	 * thread should check the queue's status one more time before leaving.
	 * This check is done in order to not leave any TX hanging in the queue
	 * until the next TX invocation (which may not even happen).
	 *
	 * If 2, another thread is currently TXing, and it will already double
	 * check the queue, so do nothing.
	 */
	if (atomic_fetch_add_unless(&mvmtxq->tx_request, 1, 2))
		return;

	rcu_read_lock();
	do {
		while (likely(!test_bit(IWL_MVM_TXQ_STATE_STOP_FULL,
					&mvmtxq->state) &&
			      !test_bit(IWL_MVM_TXQ_STATE_STOP_REDIRECT,
					&mvmtxq->state) &&
			      !test_bit(IWL_MVM_STATUS_IN_D3, &mvm->status))) {
			skb = ieee80211_tx_dequeue(hw, txq);

			if (!skb) {
				if (txq->sta)
					IWL_DEBUG_TX(mvm,
						     "TXQ of sta %pM tid %d is now empty\n",
						     txq->sta->addr,
						     txq->tid);
				break;
			}

			iwl_mvm_tx_skb(mvm, skb, txq->sta);
		}
	} while (atomic_dec_return(&mvmtxq->tx_request));
	rcu_read_unlock();
}

void iwl_mvm_mac_wake_tx_queue(struct ieee80211_hw *hw,
			       struct ieee80211_txq *txq)
{
	struct iwl_mvm *mvm = IWL_MAC80211_GET_MVM(hw);
	struct iwl_mvm_txq *mvmtxq = iwl_mvm_txq_from_mac80211(txq);

	if (likely(test_bit(IWL_MVM_TXQ_STATE_READY, &mvmtxq->state)) ||
	    !txq->sta) {
		iwl_mvm_mac_itxq_xmit(hw, txq);
		return;
	}

	/* iwl_mvm_mac_itxq_xmit() will later be called by the worker
	 * to handle any packets we leave on the txq now
	 */

	spin_lock_bh(&mvm->add_stream_lock);
	/* The list is being deleted only after the queue is fully allocated. */
	if (list_empty(&mvmtxq->list) &&
	    /* recheck under lock */
	    !test_bit(IWL_MVM_TXQ_STATE_READY, &mvmtxq->state)) {
		list_add_tail(&mvmtxq->list, &mvm->add_stream_txqs);
		schedule_work(&mvm->add_stream_wk);
	}
	spin_unlock_bh(&mvm->add_stream_lock);
}

#define CHECK_BA_TRIGGER(_mvm, _trig, _tid_bm, _tid, _fmt...)		\
	do {								\
		if (!(le16_to_cpu(_tid_bm) & BIT(_tid)))		\
			break;						\
		iwl_fw_dbg_collect_trig(&(_mvm)->fwrt, _trig, _fmt);	\
	} while (0)

static void
iwl_mvm_ampdu_check_trigger(struct iwl_mvm *mvm, struct ieee80211_vif *vif,
			    struct ieee80211_sta *sta, u16 tid, u16 rx_ba_ssn,
			    enum ieee80211_ampdu_mlme_action action)
{
	struct iwl_fw_dbg_trigger_tlv *trig;
	struct iwl_fw_dbg_trigger_ba *ba_trig;

	trig = iwl_fw_dbg_trigger_on(&mvm->fwrt, ieee80211_vif_to_wdev(vif),
				     FW_DBG_TRIGGER_BA);
	if (!trig)
		return;

	ba_trig = (void *)trig->data;

	switch (action) {
	case IEEE80211_AMPDU_TX_OPERATIONAL: {
		struct iwl_mvm_sta *mvmsta = iwl_mvm_sta_from_mac80211(sta);
		struct iwl_mvm_tid_data *tid_data = &mvmsta->tid_data[tid];

		CHECK_BA_TRIGGER(mvm, trig, ba_trig->tx_ba_start, tid,
				 "TX AGG START: MAC %pM tid %d ssn %d\n",
				 sta->addr, tid, tid_data->ssn);
		break;
		}
	case IEEE80211_AMPDU_TX_STOP_CONT:
		CHECK_BA_TRIGGER(mvm, trig, ba_trig->tx_ba_stop, tid,
				 "TX AGG STOP: MAC %pM tid %d\n",
				 sta->addr, tid);
		break;
	case IEEE80211_AMPDU_RX_START:
		CHECK_BA_TRIGGER(mvm, trig, ba_trig->rx_ba_start, tid,
				 "RX AGG START: MAC %pM tid %d ssn %d\n",
				 sta->addr, tid, rx_ba_ssn);
		break;
	case IEEE80211_AMPDU_RX_STOP:
		CHECK_BA_TRIGGER(mvm, trig, ba_trig->rx_ba_stop, tid,
				 "RX AGG STOP: MAC %pM tid %d\n",
				 sta->addr, tid);
		break;
	default:
		break;
	}
}

int iwl_mvm_mac_ampdu_action(struct ieee80211_hw *hw,
			     struct ieee80211_vif *vif,
			     struct ieee80211_ampdu_params *params)
{
	struct iwl_mvm *mvm = IWL_MAC80211_GET_MVM(hw);
	int ret;
	struct ieee80211_sta *sta = params->sta;
	enum ieee80211_ampdu_mlme_action action = params->action;
	u16 tid = params->tid;
	u16 *ssn = &params->ssn;
	u16 buf_size = params->buf_size;
	bool amsdu = params->amsdu;
	u16 timeout = params->timeout;

	IWL_DEBUG_HT(mvm, "A-MPDU action on addr %pM tid %d: action %d\n",
		     sta->addr, tid, action);

	if (!(mvm->nvm_data->sku_cap_11n_enable))
		return -EACCES;

	mutex_lock(&mvm->mutex);

	switch (action) {
	case IEEE80211_AMPDU_RX_START:
		if (iwl_mvm_vif_from_mac80211(vif)->deflink.ap_sta_id ==
		    iwl_mvm_sta_from_mac80211(sta)->deflink.sta_id) {
			struct iwl_mvm_vif *mvmvif;
			u16 macid = iwl_mvm_vif_from_mac80211(vif)->id;
			struct iwl_mvm_tcm_mac *mdata = &mvm->tcm.data[macid];

			mdata->opened_rx_ba_sessions = true;
			mvmvif = iwl_mvm_vif_from_mac80211(vif);
			cancel_delayed_work(&mvmvif->uapsd_nonagg_detected_wk);
		}
		if (!iwl_enable_rx_ampdu()) {
			ret = -EINVAL;
			break;
		}
		ret = iwl_mvm_sta_rx_agg(mvm, sta, tid, *ssn, true, buf_size,
					 timeout);
		break;
	case IEEE80211_AMPDU_RX_STOP:
		ret = iwl_mvm_sta_rx_agg(mvm, sta, tid, 0, false, buf_size,
					 timeout);
		break;
	case IEEE80211_AMPDU_TX_START:
		if (!iwl_enable_tx_ampdu()) {
			ret = -EINVAL;
			break;
		}
		ret = iwl_mvm_sta_tx_agg_start(mvm, vif, sta, tid, ssn);
		break;
	case IEEE80211_AMPDU_TX_STOP_CONT:
		ret = iwl_mvm_sta_tx_agg_stop(mvm, vif, sta, tid);
		break;
	case IEEE80211_AMPDU_TX_STOP_FLUSH:
	case IEEE80211_AMPDU_TX_STOP_FLUSH_CONT:
		ret = iwl_mvm_sta_tx_agg_flush(mvm, vif, sta, tid);
		break;
	case IEEE80211_AMPDU_TX_OPERATIONAL:
		ret = iwl_mvm_sta_tx_agg_oper(mvm, vif, sta, tid,
					      buf_size, amsdu);
		break;
	default:
		WARN_ON_ONCE(1);
		ret = -EINVAL;
		break;
	}

	if (!ret) {
		u16 rx_ba_ssn = 0;

		if (action == IEEE80211_AMPDU_RX_START)
			rx_ba_ssn = *ssn;

		iwl_mvm_ampdu_check_trigger(mvm, vif, sta, tid,
					    rx_ba_ssn, action);
	}
	mutex_unlock(&mvm->mutex);

	return ret;
}

static void iwl_mvm_cleanup_iterator(void *data, u8 *mac,
				     struct ieee80211_vif *vif)
{
	struct iwl_mvm *mvm = data;
	struct iwl_mvm_vif *mvmvif = iwl_mvm_vif_from_mac80211(vif);
	struct iwl_probe_resp_data *probe_data;
	unsigned int link_id;

	mvmvif->uploaded = false;

	spin_lock_bh(&mvm->time_event_lock);
	iwl_mvm_te_clear_data(mvm, &mvmvif->time_event_data);
	spin_unlock_bh(&mvm->time_event_lock);

	memset(&mvmvif->bf_data, 0, sizeof(mvmvif->bf_data));
	mvmvif->ap_sta = NULL;

	for_each_mvm_vif_valid_link(mvmvif, link_id) {
		mvmvif->link[link_id]->ap_sta_id = IWL_MVM_INVALID_STA;
		mvmvif->link[link_id]->fw_link_id = IWL_MVM_FW_LINK_ID_INVALID;
		mvmvif->link[link_id]->phy_ctxt = NULL;
		mvmvif->link[link_id]->active = 0;
		mvmvif->link[link_id]->igtk = NULL;
	}

	probe_data = rcu_dereference_protected(mvmvif->deflink.probe_resp_data,
					       lockdep_is_held(&mvm->mutex));
	if (probe_data)
		kfree_rcu(probe_data, rcu_head);
	RCU_INIT_POINTER(mvmvif->deflink.probe_resp_data, NULL);
}

static void iwl_mvm_restart_cleanup(struct iwl_mvm *mvm)
{
	iwl_mvm_stop_device(mvm);

	mvm->cur_aid = 0;

	mvm->scan_status = 0;
	mvm->ps_disabled = false;
	mvm->rfkill_safe_init_done = false;

	/* just in case one was running */
	iwl_mvm_cleanup_roc_te(mvm);
	ieee80211_remain_on_channel_expired(mvm->hw);

	iwl_mvm_ftm_restart(mvm);

	/*
	 * cleanup all interfaces, even inactive ones, as some might have
	 * gone down during the HW restart
	 */
	ieee80211_iterate_interfaces(mvm->hw, 0, iwl_mvm_cleanup_iterator, mvm);

	mvm->p2p_device_vif = NULL;

	iwl_mvm_reset_phy_ctxts(mvm);
	memset(mvm->fw_key_table, 0, sizeof(mvm->fw_key_table));
	memset(&mvm->last_bt_notif, 0, sizeof(mvm->last_bt_notif));
	memset(&mvm->last_bt_ci_cmd, 0, sizeof(mvm->last_bt_ci_cmd));

	ieee80211_wake_queues(mvm->hw);

	mvm->rx_ba_sessions = 0;
	mvm->fwrt.dump.conf = FW_DBG_INVALID;
	mvm->monitor_on = false;
#ifdef CONFIG_IWLWIFI_DEBUGFS
	mvm->beacon_inject_active = false;
#endif

	/* keep statistics ticking */
	iwl_mvm_accu_radio_stats(mvm);
}

int __iwl_mvm_mac_start(struct iwl_mvm *mvm)
{
	int ret;

	lockdep_assert_held(&mvm->mutex);

	ret = iwl_mvm_mei_get_ownership(mvm);
	if (ret)
		return ret;

	if (mvm->mei_nvm_data) {
		/* We got the NIC, we can now free the MEI NVM data */
		kfree(mvm->mei_nvm_data);
		mvm->mei_nvm_data = NULL;

		/*
		 * We can't free the nvm_data we allocated based on the SAP
		 * data because we registered to cfg80211 with the channels
		 * allocated on mvm->nvm_data. Keep a pointer in temp_nvm_data
		 * just in order to be able free it later.
		 * NULLify nvm_data so that we will read the NVM from the
		 * firmware this time.
		 */
		mvm->temp_nvm_data = mvm->nvm_data;
		mvm->nvm_data = NULL;
	}

	if (test_bit(IWL_MVM_STATUS_HW_RESTART_REQUESTED, &mvm->status)) {
		/*
		 * Now convert the HW_RESTART_REQUESTED flag to IN_HW_RESTART
		 * so later code will - from now on - see that we're doing it.
		 */
		set_bit(IWL_MVM_STATUS_IN_HW_RESTART, &mvm->status);
		clear_bit(IWL_MVM_STATUS_HW_RESTART_REQUESTED, &mvm->status);
		/* Clean up some internal and mac80211 state on restart */
		iwl_mvm_restart_cleanup(mvm);
	}
	ret = iwl_mvm_up(mvm);

	iwl_dbg_tlv_time_point(&mvm->fwrt, IWL_FW_INI_TIME_POINT_POST_INIT,
			       NULL);
	iwl_dbg_tlv_time_point(&mvm->fwrt, IWL_FW_INI_TIME_POINT_PERIODIC,
			       NULL);

	mvm->last_reset_or_resume_time_jiffies = jiffies;

	if (ret && test_bit(IWL_MVM_STATUS_IN_HW_RESTART, &mvm->status)) {
		/* Something went wrong - we need to finish some cleanup
		 * that normally iwl_mvm_mac_restart_complete() below
		 * would do.
		 */
		clear_bit(IWL_MVM_STATUS_IN_HW_RESTART, &mvm->status);
	}

	return ret;
}

int iwl_mvm_mac_start(struct ieee80211_hw *hw)
{
	struct iwl_mvm *mvm = IWL_MAC80211_GET_MVM(hw);
	int ret;
	int retry, max_retry = 0;

	mutex_lock(&mvm->mutex);

	/* we are starting the mac not in error flow, and restart is enabled */
	if (!test_bit(IWL_MVM_STATUS_HW_RESTART_REQUESTED, &mvm->status) &&
	    iwlwifi_mod_params.fw_restart) {
		max_retry = IWL_MAX_INIT_RETRY;
		/*
		 * This will prevent mac80211 recovery flows to trigger during
		 * init failures
		 */
		set_bit(IWL_MVM_STATUS_STARTING, &mvm->status);
	}

	for (retry = 0; retry <= max_retry; retry++) {
		ret = __iwl_mvm_mac_start(mvm);
		if (!ret || mvm->pldr_sync)
			break;

		IWL_ERR(mvm, "mac start retry %d\n", retry);
	}
	clear_bit(IWL_MVM_STATUS_STARTING, &mvm->status);

	mutex_unlock(&mvm->mutex);

	iwl_mvm_mei_set_sw_rfkill_state(mvm);

	return ret;
}

static void iwl_mvm_restart_complete(struct iwl_mvm *mvm)
{
	int ret;

	mutex_lock(&mvm->mutex);

	clear_bit(IWL_MVM_STATUS_IN_HW_RESTART, &mvm->status);

	ret = iwl_mvm_update_quotas(mvm, true, NULL);
	if (ret)
		IWL_ERR(mvm, "Failed to update quotas after restart (%d)\n",
			ret);

	iwl_mvm_send_recovery_cmd(mvm, ERROR_RECOVERY_END_OF_RECOVERY);

	/*
	 * If we have TDLS peers, remove them. We don't know the last seqno/PN
	 * of packets the FW sent out, so we must reconnect.
	 */
	iwl_mvm_teardown_tdls_peers(mvm);

	mutex_unlock(&mvm->mutex);
}

void iwl_mvm_mac_reconfig_complete(struct ieee80211_hw *hw,
				   enum ieee80211_reconfig_type reconfig_type)
{
	struct iwl_mvm *mvm = IWL_MAC80211_GET_MVM(hw);

	switch (reconfig_type) {
	case IEEE80211_RECONFIG_TYPE_RESTART:
		iwl_mvm_restart_complete(mvm);
		break;
	case IEEE80211_RECONFIG_TYPE_SUSPEND:
		break;
	}
}

void __iwl_mvm_mac_stop(struct iwl_mvm *mvm)
{
	lockdep_assert_held(&mvm->mutex);

	iwl_mvm_ftm_initiator_smooth_stop(mvm);

	/* firmware counters are obviously reset now, but we shouldn't
	 * partially track so also clear the fw_reset_accu counters.
	 */
	memset(&mvm->accu_radio_stats, 0, sizeof(mvm->accu_radio_stats));

	/* async_handlers_wk is now blocked */

	if (!iwl_mvm_has_new_station_api(mvm->fw))
		iwl_mvm_rm_aux_sta(mvm);

	iwl_mvm_stop_device(mvm);

	iwl_mvm_async_handlers_purge(mvm);
	/* async_handlers_list is empty and will stay empty: HW is stopped */

	/*
	 * Clear IN_HW_RESTART and HW_RESTART_REQUESTED flag when stopping the
	 * hw (as restart_complete() won't be called in this case) and mac80211
	 * won't execute the restart.
	 * But make sure to cleanup interfaces that have gone down before/during
	 * HW restart was requested.
	 */
	if (test_and_clear_bit(IWL_MVM_STATUS_IN_HW_RESTART, &mvm->status) ||
	    test_and_clear_bit(IWL_MVM_STATUS_HW_RESTART_REQUESTED,
			       &mvm->status))
		ieee80211_iterate_interfaces(mvm->hw, 0,
					     iwl_mvm_cleanup_iterator, mvm);

	/* We shouldn't have any UIDs still set.  Loop over all the UIDs to
	 * make sure there's nothing left there and warn if any is found.
	 */
	if (fw_has_capa(&mvm->fw->ucode_capa, IWL_UCODE_TLV_CAPA_UMAC_SCAN)) {
		int i;

		for (i = 0; i < mvm->max_scans; i++) {
			if (WARN_ONCE(mvm->scan_uid_status[i],
				      "UMAC scan UID %d status was not cleaned\n",
				      i))
				mvm->scan_uid_status[i] = 0;
		}
	}
}

void iwl_mvm_mac_stop(struct ieee80211_hw *hw)
{
	struct iwl_mvm *mvm = IWL_MAC80211_GET_MVM(hw);

	flush_work(&mvm->async_handlers_wk);
	flush_work(&mvm->add_stream_wk);

	/*
	 * Lock and clear the firmware running bit here already, so that
	 * new commands coming in elsewhere, e.g. from debugfs, will not
	 * be able to proceed. This is important here because one of those
	 * debugfs files causes the firmware dump to be triggered, and if we
	 * don't stop debugfs accesses before canceling that it could be
	 * retriggered after we flush it but before we've cleared the bit.
	 */
	clear_bit(IWL_MVM_STATUS_FIRMWARE_RUNNING, &mvm->status);

	cancel_delayed_work_sync(&mvm->cs_tx_unblock_dwork);
	cancel_delayed_work_sync(&mvm->scan_timeout_dwork);

	/*
	 * The work item could be running or queued if the
	 * ROC time event stops just as we get here.
	 */
	flush_work(&mvm->roc_done_wk);

	iwl_mvm_mei_set_sw_rfkill_state(mvm);

	mutex_lock(&mvm->mutex);
	__iwl_mvm_mac_stop(mvm);
	mutex_unlock(&mvm->mutex);

	/*
	 * The worker might have been waiting for the mutex, let it run and
	 * discover that its list is now empty.
	 */
	cancel_work_sync(&mvm->async_handlers_wk);
}

struct iwl_mvm_phy_ctxt *iwl_mvm_get_free_phy_ctxt(struct iwl_mvm *mvm)
{
	u16 i;

	lockdep_assert_held(&mvm->mutex);

	for (i = 0; i < NUM_PHY_CTX; i++)
		if (!mvm->phy_ctxts[i].ref)
			return &mvm->phy_ctxts[i];

	IWL_ERR(mvm, "No available PHY context\n");
	return NULL;
}

int iwl_mvm_set_tx_power(struct iwl_mvm *mvm, struct ieee80211_vif *vif,
			 s16 tx_power)
{
	u32 cmd_id = REDUCE_TX_POWER_CMD;
	int len;
	struct iwl_dev_tx_power_cmd cmd = {
		.common.set_mode = cpu_to_le32(IWL_TX_POWER_MODE_SET_MAC),
		.common.mac_context_id =
			cpu_to_le32(iwl_mvm_vif_from_mac80211(vif)->id),
		.common.pwr_restriction = cpu_to_le16(8 * tx_power),
	};
	u8 cmd_ver = iwl_fw_lookup_cmd_ver(mvm->fw, cmd_id,
					   IWL_FW_CMD_VER_UNKNOWN);

	if (tx_power == IWL_DEFAULT_MAX_TX_POWER)
		cmd.common.pwr_restriction = cpu_to_le16(IWL_DEV_MAX_TX_POWER);

	if (cmd_ver == 7)
		len = sizeof(cmd.v7);
	else if (cmd_ver == 6)
		len = sizeof(cmd.v6);
	else if (fw_has_api(&mvm->fw->ucode_capa,
			    IWL_UCODE_TLV_API_REDUCE_TX_POWER))
		len = sizeof(cmd.v5);
	else if (fw_has_capa(&mvm->fw->ucode_capa,
			     IWL_UCODE_TLV_CAPA_TX_POWER_ACK))
		len = sizeof(cmd.v4);
	else
		len = sizeof(cmd.v3);

	/* all structs have the same common part, add it */
	len += sizeof(cmd.common);

	return iwl_mvm_send_cmd_pdu(mvm, cmd_id, 0, len, &cmd);
}

int iwl_mvm_post_channel_switch(struct ieee80211_hw *hw,
				struct ieee80211_vif *vif,
				struct ieee80211_bss_conf *link_conf)
{
	struct iwl_mvm_vif *mvmvif = iwl_mvm_vif_from_mac80211(vif);
	struct iwl_mvm *mvm = IWL_MAC80211_GET_MVM(hw);
	int ret;

	mutex_lock(&mvm->mutex);

	if (vif->type == NL80211_IFTYPE_STATION) {
		struct iwl_mvm_sta *mvmsta;
		unsigned int link_id = link_conf->link_id;
		u8 ap_sta_id = mvmvif->link[link_id]->ap_sta_id;

		mvmvif->csa_bcn_pending = false;
		mvmsta = iwl_mvm_sta_from_staid_protected(mvm, ap_sta_id);

		if (WARN_ON(!mvmsta)) {
			ret = -EIO;
			goto out_unlock;
		}

		iwl_mvm_sta_modify_disable_tx(mvm, mvmsta, false);
		if (mvm->mld_api_is_used)
			iwl_mvm_mld_mac_ctxt_changed(mvm, vif, false);
		else
			iwl_mvm_mac_ctxt_changed(mvm, vif, false, NULL);

		if (!fw_has_capa(&mvm->fw->ucode_capa,
				 IWL_UCODE_TLV_CAPA_CHANNEL_SWITCH_CMD)) {
			ret = iwl_mvm_enable_beacon_filter(mvm, vif, 0);
			if (ret)
				goto out_unlock;

			iwl_mvm_stop_session_protection(mvm, vif);
		}
	}

	mvmvif->ps_disabled = false;

	ret = iwl_mvm_power_update_ps(mvm);

out_unlock:
	if (mvmvif->csa_failed)
		ret = -EIO;
	mutex_unlock(&mvm->mutex);

	return ret;
}

void iwl_mvm_abort_channel_switch(struct ieee80211_hw *hw,
				  struct ieee80211_vif *vif)
{
	struct iwl_mvm *mvm = IWL_MAC80211_GET_MVM(hw);
	struct iwl_mvm_vif *mvmvif = iwl_mvm_vif_from_mac80211(vif);
	struct iwl_chan_switch_te_cmd cmd = {
		.mac_id = cpu_to_le32(FW_CMD_ID_AND_COLOR(mvmvif->id,
							  mvmvif->color)),
		.action = cpu_to_le32(FW_CTXT_ACTION_REMOVE),
	};

	/*
	 * In the new flow since FW is in charge of the timing,
	 * if driver has canceled the channel switch he will receive the
	 * CHANNEL_SWITCH_START_NOTIF notification from FW and then cancel it
	 */
	if (iwl_fw_lookup_notif_ver(mvm->fw, MAC_CONF_GROUP,
				    CHANNEL_SWITCH_ERROR_NOTIF, 0))
		return;

	IWL_DEBUG_MAC80211(mvm, "Abort CSA on mac %d\n", mvmvif->id);

	mutex_lock(&mvm->mutex);
	if (!fw_has_capa(&mvm->fw->ucode_capa,
			 IWL_UCODE_TLV_CAPA_CHANNEL_SWITCH_CMD))
		iwl_mvm_remove_csa_period(mvm, vif);
	else
		WARN_ON(iwl_mvm_send_cmd_pdu(mvm,
					     WIDE_ID(MAC_CONF_GROUP,
						     CHANNEL_SWITCH_TIME_EVENT_CMD),
					     0, sizeof(cmd), &cmd));
	mvmvif->csa_failed = true;
	mutex_unlock(&mvm->mutex);

	/* If we're here, we can't support MLD */
	iwl_mvm_post_channel_switch(hw, vif, &vif->bss_conf);
}

void iwl_mvm_channel_switch_disconnect_wk(struct work_struct *wk)
{
	struct iwl_mvm_vif *mvmvif;
	struct ieee80211_vif *vif;

	mvmvif = container_of(wk, struct iwl_mvm_vif, csa_work.work);
	vif = container_of((void *)mvmvif, struct ieee80211_vif, drv_priv);

	/* Trigger disconnect (should clear the CSA state) */
	ieee80211_chswitch_done(vif, false, 0);
}

static u8
iwl_mvm_chandef_get_primary_80(struct cfg80211_chan_def *chandef)
{
	int data_start;
	int control_start;
	int bw;

	if (chandef->width == NL80211_CHAN_WIDTH_320)
		bw = 320;
	else if (chandef->width == NL80211_CHAN_WIDTH_160)
		bw = 160;
	else
		return 0;

	/* data is bw wide so the start is half the width */
	data_start = chandef->center_freq1 - bw / 2;
	/* control is 20Mhz width */
	control_start = chandef->chan->center_freq - 10;

	return (control_start - data_start) / 80;
}

static int iwl_mvm_alloc_bcast_mcast_sta(struct iwl_mvm *mvm,
					 struct ieee80211_vif *vif)
{
	struct iwl_mvm_vif *mvmvif = iwl_mvm_vif_from_mac80211(vif);
	int ret;

	lockdep_assert_held(&mvm->mutex);

	ret = iwl_mvm_alloc_bcast_sta(mvm, vif);
	if (ret) {
		IWL_ERR(mvm, "Failed to allocate bcast sta\n");
		return ret;
	}

	/* Only queue for this station is the mcast queue,
	 * which shouldn't be in TFD mask anyway
	 */
	return iwl_mvm_allocate_int_sta(mvm, &mvmvif->deflink.mcast_sta, 0,
					vif->type,
					IWL_STA_MULTICAST);
}

static int iwl_mvm_mac_add_interface(struct ieee80211_hw *hw,
				     struct ieee80211_vif *vif)
{
	struct iwl_mvm *mvm = IWL_MAC80211_GET_MVM(hw);
	struct iwl_mvm_vif *mvmvif = iwl_mvm_vif_from_mac80211(vif);
	int ret;
	int i;

	mutex_lock(&mvm->mutex);

	mvmvif->mvm = mvm;

	/* the first link always points to the default one */
	mvmvif->link[0] = &mvmvif->deflink;

	/*
	 * Not much to do here. The stack will not allow interface
	 * types or combinations that we didn't advertise, so we
	 * don't really have to check the types.
	 */

	/* make sure that beacon statistics don't go backwards with FW reset */
	if (test_bit(IWL_MVM_STATUS_IN_HW_RESTART, &mvm->status))
		for_each_mvm_vif_valid_link(mvmvif, i)
			mvmvif->link[i]->beacon_stats.accu_num_beacons +=
				mvmvif->link[i]->beacon_stats.num_beacons;

	/* Allocate resources for the MAC context, and add it to the fw  */
	ret = iwl_mvm_mac_ctxt_init(mvm, vif);
	if (ret)
		goto out;

	rcu_assign_pointer(mvm->vif_id_to_mac[mvmvif->id], vif);

	/* Currently not much to do for NAN */
	if (vif->type == NL80211_IFTYPE_NAN) {
		ret = 0;
		goto out;
	}

	/*
	 * The AP binding flow can be done only after the beacon
	 * template is configured (which happens only in the mac80211
	 * start_ap() flow), and adding the broadcast station can happen
	 * only after the binding.
	 * In addition, since modifying the MAC before adding a bcast
	 * station is not allowed by the FW, delay the adding of MAC context to
	 * the point where we can also add the bcast station.
	 * In short: there's not much we can do at this point, other than
	 * allocating resources :)
	 */
	if (vif->type == NL80211_IFTYPE_AP ||
	    vif->type == NL80211_IFTYPE_ADHOC) {
		iwl_mvm_vif_dbgfs_add_link(mvm, vif);
		ret = 0;
		goto out;
	}

	mvmvif->features |= hw->netdev_features;

	ret = iwl_mvm_mac_ctxt_add(mvm, vif);
	if (ret)
		goto out_unlock;

	ret = iwl_mvm_power_update_mac(mvm);
	if (ret)
		goto out_remove_mac;

	/* beacon filtering */
	ret = iwl_mvm_disable_beacon_filter(mvm, vif, 0);
	if (ret)
		goto out_remove_mac;

	if (!mvm->bf_allowed_vif &&
	    vif->type == NL80211_IFTYPE_STATION && !vif->p2p) {
		mvm->bf_allowed_vif = mvmvif;
		vif->driver_flags |= IEEE80211_VIF_BEACON_FILTER |
				     IEEE80211_VIF_SUPPORTS_CQM_RSSI;
	}

	if (vif->type == NL80211_IFTYPE_P2P_DEVICE)
		mvm->p2p_device_vif = vif;

	iwl_mvm_tcm_add_vif(mvm, vif);
	INIT_DELAYED_WORK(&mvmvif->csa_work,
			  iwl_mvm_channel_switch_disconnect_wk);

	if (vif->type == NL80211_IFTYPE_MONITOR) {
		mvm->monitor_on = true;
		mvm->monitor_p80 =
			iwl_mvm_chandef_get_primary_80(&vif->bss_conf.chandef);
	}

	iwl_mvm_vif_dbgfs_add_link(mvm, vif);

	if (!test_bit(IWL_MVM_STATUS_IN_HW_RESTART, &mvm->status) &&
	    vif->type == NL80211_IFTYPE_STATION && !vif->p2p &&
	    !mvm->csme_vif && mvm->mei_registered) {
		iwl_mei_set_nic_info(vif->addr, mvm->nvm_data->hw_addr);
		iwl_mei_set_netdev(ieee80211_vif_to_wdev(vif)->netdev);
		mvm->csme_vif = vif;
	}

out:
	if (!ret && (vif->type == NL80211_IFTYPE_AP ||
		     vif->type == NL80211_IFTYPE_ADHOC))
		ret = iwl_mvm_alloc_bcast_mcast_sta(mvm, vif);

	goto out_unlock;

<<<<<<< HEAD
	if (mvm->bf_allowed_vif == mvmvif) {
		mvm->bf_allowed_vif = NULL;
		vif->driver_flags &= ~(IEEE80211_VIF_BEACON_FILTER |
				       IEEE80211_VIF_SUPPORTS_CQM_RSSI);
	}
=======
>>>>>>> 7bbf3b67
 out_remove_mac:
	mvmvif->deflink.phy_ctxt = NULL;
	iwl_mvm_mac_ctxt_remove(mvm, vif);
 out_unlock:
	mutex_unlock(&mvm->mutex);

	return ret;
}

void iwl_mvm_prepare_mac_removal(struct iwl_mvm *mvm,
				 struct ieee80211_vif *vif)
{
	if (vif->type == NL80211_IFTYPE_P2P_DEVICE) {
		/*
		 * Flush the ROC worker which will flush the OFFCHANNEL queue.
		 * We assume here that all the packets sent to the OFFCHANNEL
		 * queue are sent in ROC session.
		 */
		flush_work(&mvm->roc_done_wk);
	}
}

/* This function is doing the common part of removing the interface for
 * both - MLD and non-MLD modes. Returns true if removing the interface
 * is done
 */
static bool iwl_mvm_mac_remove_interface_common(struct ieee80211_hw *hw,
						struct ieee80211_vif *vif)
{
	struct iwl_mvm *mvm = IWL_MAC80211_GET_MVM(hw);
	struct iwl_mvm_vif *mvmvif = iwl_mvm_vif_from_mac80211(vif);
	struct iwl_probe_resp_data *probe_data;

	iwl_mvm_prepare_mac_removal(mvm, vif);

	if (!(vif->type == NL80211_IFTYPE_AP ||
	      vif->type == NL80211_IFTYPE_ADHOC))
		iwl_mvm_tcm_rm_vif(mvm, vif);

	mutex_lock(&mvm->mutex);

	if (vif == mvm->csme_vif) {
		iwl_mei_set_netdev(NULL);
		mvm->csme_vif = NULL;
	}

	probe_data = rcu_dereference_protected(mvmvif->deflink.probe_resp_data,
					       lockdep_is_held(&mvm->mutex));
	RCU_INIT_POINTER(mvmvif->deflink.probe_resp_data, NULL);
	if (probe_data)
		kfree_rcu(probe_data, rcu_head);

	if (mvm->bf_allowed_vif == mvmvif) {
		mvm->bf_allowed_vif = NULL;
		vif->driver_flags &= ~(IEEE80211_VIF_BEACON_FILTER |
				       IEEE80211_VIF_SUPPORTS_CQM_RSSI);
	}

	if (vif->bss_conf.ftm_responder)
		memset(&mvm->ftm_resp_stats, 0, sizeof(mvm->ftm_resp_stats));

	iwl_mvm_vif_dbgfs_rm_link(mvm, vif);

	/*
	 * For AP/GO interface, the tear down of the resources allocated to the
	 * interface is be handled as part of the stop_ap flow.
	 */
	if (vif->type == NL80211_IFTYPE_AP ||
	    vif->type == NL80211_IFTYPE_ADHOC) {
#ifdef CONFIG_NL80211_TESTMODE
		if (vif == mvm->noa_vif) {
			mvm->noa_vif = NULL;
			mvm->noa_duration = 0;
		}
#endif
		return true;
	}

	iwl_mvm_power_update_mac(mvm);
	return false;
}

static void iwl_mvm_mac_remove_interface(struct ieee80211_hw *hw,
					 struct ieee80211_vif *vif)
{
	struct iwl_mvm *mvm = IWL_MAC80211_GET_MVM(hw);
	struct iwl_mvm_vif *mvmvif = iwl_mvm_vif_from_mac80211(vif);

	if (iwl_mvm_mac_remove_interface_common(hw, vif))
		goto out;

	/* Before the interface removal, mac80211 would cancel the ROC, and the
	 * ROC worker would be scheduled if needed. The worker would be flushed
	 * in iwl_mvm_prepare_mac_removal() and thus at this point there is no
	 * binding etc. so nothing needs to be done here.
	 */
	if (vif->type == NL80211_IFTYPE_P2P_DEVICE) {
		if (mvmvif->deflink.phy_ctxt) {
			iwl_mvm_phy_ctxt_unref(mvm, mvmvif->deflink.phy_ctxt);
			mvmvif->deflink.phy_ctxt = NULL;
		}
		mvm->p2p_device_vif = NULL;
	}

	iwl_mvm_mac_ctxt_remove(mvm, vif);

	RCU_INIT_POINTER(mvm->vif_id_to_mac[mvmvif->id], NULL);

	if (vif->type == NL80211_IFTYPE_MONITOR)
		mvm->monitor_on = false;

out:
	if (vif->type == NL80211_IFTYPE_AP ||
	    vif->type == NL80211_IFTYPE_ADHOC) {
		iwl_mvm_dealloc_int_sta(mvm, &mvmvif->deflink.mcast_sta);
		iwl_mvm_dealloc_bcast_sta(mvm, vif);
	}

	mutex_unlock(&mvm->mutex);
}

struct iwl_mvm_mc_iter_data {
	struct iwl_mvm *mvm;
	int port_id;
};

static void iwl_mvm_mc_iface_iterator(void *_data, u8 *mac,
				      struct ieee80211_vif *vif)
{
	struct iwl_mvm_mc_iter_data *data = _data;
	struct iwl_mvm *mvm = data->mvm;
	struct iwl_mcast_filter_cmd *cmd = mvm->mcast_filter_cmd;
	struct iwl_host_cmd hcmd = {
		.id = MCAST_FILTER_CMD,
		.flags = CMD_ASYNC,
		.dataflags[0] = IWL_HCMD_DFL_NOCOPY,
	};
	int ret, len;

	/* if we don't have free ports, mcast frames will be dropped */
	if (WARN_ON_ONCE(data->port_id >= MAX_PORT_ID_NUM))
		return;

	if (vif->type != NL80211_IFTYPE_STATION ||
	    !vif->cfg.assoc)
		return;

	cmd->port_id = data->port_id++;
	memcpy(cmd->bssid, vif->bss_conf.bssid, ETH_ALEN);
	len = roundup(sizeof(*cmd) + cmd->count * ETH_ALEN, 4);

	hcmd.len[0] = len;
	hcmd.data[0] = cmd;

	ret = iwl_mvm_send_cmd(mvm, &hcmd);
	if (ret)
		IWL_ERR(mvm, "mcast filter cmd error. ret=%d\n", ret);
}

static void iwl_mvm_recalc_multicast(struct iwl_mvm *mvm)
{
	struct iwl_mvm_mc_iter_data iter_data = {
		.mvm = mvm,
	};
	int ret;

	lockdep_assert_held(&mvm->mutex);

	if (WARN_ON_ONCE(!mvm->mcast_filter_cmd))
		return;

	ieee80211_iterate_active_interfaces_atomic(
		mvm->hw, IEEE80211_IFACE_ITER_NORMAL,
		iwl_mvm_mc_iface_iterator, &iter_data);

	/*
	 * Send a (synchronous) ech command so that we wait for the
	 * multiple asynchronous MCAST_FILTER_CMD commands sent by
	 * the interface iterator. Otherwise, we might get here over
	 * and over again (by userspace just sending a lot of these)
	 * and the CPU can send them faster than the firmware can
	 * process them.
	 * Note that the CPU is still faster - but with this we'll
	 * actually send fewer commands overall because the CPU will
	 * not schedule the work in mac80211 as frequently if it's
	 * still running when rescheduled (possibly multiple times).
	 */
	ret = iwl_mvm_send_cmd_pdu(mvm, ECHO_CMD, 0, 0, NULL);
	if (ret)
		IWL_ERR(mvm, "Failed to synchronize multicast groups update\n");
}

u64 iwl_mvm_prepare_multicast(struct ieee80211_hw *hw,
			      struct netdev_hw_addr_list *mc_list)
{
	struct iwl_mvm *mvm = IWL_MAC80211_GET_MVM(hw);
	struct iwl_mcast_filter_cmd *cmd;
	struct netdev_hw_addr *addr;
	int addr_count;
	bool pass_all;
	int len;

	addr_count = netdev_hw_addr_list_count(mc_list);
	pass_all = addr_count > MAX_MCAST_FILTERING_ADDRESSES ||
		   IWL_MVM_FW_MCAST_FILTER_PASS_ALL;
	if (pass_all)
		addr_count = 0;

	len = roundup(sizeof(*cmd) + addr_count * ETH_ALEN, 4);
	cmd = kzalloc(len, GFP_ATOMIC);
	if (!cmd)
		return 0;

	if (pass_all) {
		cmd->pass_all = 1;
		return (u64)(unsigned long)cmd;
	}

	netdev_hw_addr_list_for_each(addr, mc_list) {
		IWL_DEBUG_MAC80211(mvm, "mcast addr (%d): %pM\n",
				   cmd->count, addr->addr);
		memcpy(&cmd->addr_list[cmd->count * ETH_ALEN],
		       addr->addr, ETH_ALEN);
		cmd->count++;
	}

	return (u64)(unsigned long)cmd;
}

void iwl_mvm_configure_filter(struct ieee80211_hw *hw,
			      unsigned int changed_flags,
			      unsigned int *total_flags, u64 multicast)
{
	struct iwl_mvm *mvm = IWL_MAC80211_GET_MVM(hw);
	struct iwl_mcast_filter_cmd *cmd = (void *)(unsigned long)multicast;

	mutex_lock(&mvm->mutex);

	/* replace previous configuration */
	kfree(mvm->mcast_filter_cmd);
	mvm->mcast_filter_cmd = cmd;

	if (!cmd)
		goto out;

	if (changed_flags & FIF_ALLMULTI)
		cmd->pass_all = !!(*total_flags & FIF_ALLMULTI);

	if (cmd->pass_all)
		cmd->count = 0;

	iwl_mvm_recalc_multicast(mvm);
out:
	mutex_unlock(&mvm->mutex);
	*total_flags = 0;
}

static void iwl_mvm_config_iface_filter(struct ieee80211_hw *hw,
					struct ieee80211_vif *vif,
					unsigned int filter_flags,
					unsigned int changed_flags)
{
	struct iwl_mvm *mvm = IWL_MAC80211_GET_MVM(hw);

	/* We support only filter for probe requests */
	if (!(changed_flags & FIF_PROBE_REQ))
		return;

	/* Supported only for p2p client interfaces */
	if (vif->type != NL80211_IFTYPE_STATION || !vif->cfg.assoc ||
	    !vif->p2p)
		return;

	mutex_lock(&mvm->mutex);
	iwl_mvm_mac_ctxt_changed(mvm, vif, false, NULL);
	mutex_unlock(&mvm->mutex);
}

int iwl_mvm_update_mu_groups(struct iwl_mvm *mvm, struct ieee80211_vif *vif)
{
	struct iwl_mu_group_mgmt_cmd cmd = {};

	memcpy(cmd.membership_status, vif->bss_conf.mu_group.membership,
	       WLAN_MEMBERSHIP_LEN);
	memcpy(cmd.user_position, vif->bss_conf.mu_group.position,
	       WLAN_USER_POSITION_LEN);

	return iwl_mvm_send_cmd_pdu(mvm,
				    WIDE_ID(DATA_PATH_GROUP,
					    UPDATE_MU_GROUPS_CMD),
				    0, sizeof(cmd), &cmd);
}

static void iwl_mvm_mu_mimo_iface_iterator(void *_data, u8 *mac,
					   struct ieee80211_vif *vif)
{
	if (vif->bss_conf.mu_mimo_owner) {
		struct iwl_mu_group_mgmt_notif *notif = _data;

		/*
		 * MU-MIMO Group Id action frame is little endian. We treat
		 * the data received from firmware as if it came from the
		 * action frame, so no conversion is needed.
		 */
		ieee80211_update_mu_groups(vif, 0,
					   (u8 *)&notif->membership_status,
					   (u8 *)&notif->user_position);
	}
}

void iwl_mvm_mu_mimo_grp_notif(struct iwl_mvm *mvm,
			       struct iwl_rx_cmd_buffer *rxb)
{
	struct iwl_rx_packet *pkt = rxb_addr(rxb);
	struct iwl_mu_group_mgmt_notif *notif = (void *)pkt->data;

	ieee80211_iterate_active_interfaces_atomic(
			mvm->hw, IEEE80211_IFACE_ITER_NORMAL,
			iwl_mvm_mu_mimo_iface_iterator, notif);
}

static u8 iwl_mvm_he_get_ppe_val(u8 *ppe, u8 ppe_pos_bit)
{
	u8 byte_num = ppe_pos_bit / 8;
	u8 bit_num = ppe_pos_bit % 8;
	u8 residue_bits;
	u8 res;

	if (bit_num <= 5)
		return (ppe[byte_num] >> bit_num) &
		       (BIT(IEEE80211_PPE_THRES_INFO_PPET_SIZE) - 1);

	/*
	 * If bit_num > 5, we have to combine bits with next byte.
	 * Calculate how many bits we need to take from current byte (called
	 * here "residue_bits"), and add them to bits from next byte.
	 */

	residue_bits = 8 - bit_num;

	res = (ppe[byte_num + 1] &
	       (BIT(IEEE80211_PPE_THRES_INFO_PPET_SIZE - residue_bits) - 1)) <<
	      residue_bits;
	res += (ppe[byte_num] >> bit_num) & (BIT(residue_bits) - 1);

	return res;
}

static void iwl_mvm_parse_ppe(struct iwl_mvm *mvm,
			      struct iwl_he_pkt_ext_v2 *pkt_ext, u8 nss,
			      u8 ru_index_bitmap, u8 *ppe, u8 ppe_pos_bit,
			      bool inheritance)
{
	int i;

	/*
	* FW currently supports only nss == MAX_HE_SUPP_NSS
	*
	* If nss > MAX: we can ignore values we don't support
	* If nss < MAX: we can set zeros in other streams
	*/
	if (nss > MAX_HE_SUPP_NSS) {
		IWL_DEBUG_INFO(mvm, "Got NSS = %d - trimming to %d\n", nss,
			       MAX_HE_SUPP_NSS);
		nss = MAX_HE_SUPP_NSS;
	}

	for (i = 0; i < nss; i++) {
		u8 ru_index_tmp = ru_index_bitmap << 1;
		u8 low_th = IWL_HE_PKT_EXT_NONE, high_th = IWL_HE_PKT_EXT_NONE;
		u8 bw;

		for (bw = 0;
		     bw < ARRAY_SIZE(pkt_ext->pkt_ext_qam_th[i]);
		     bw++) {
			ru_index_tmp >>= 1;

			/*
			* According to the 11be spec, if for a specific BW the PPE Thresholds
			* isn't present - it should inherit the thresholds from the last
			* BW for which we had PPE Thresholds. In 11ax though, we don't have
			* this inheritance - continue in this case
			*/
			if (!(ru_index_tmp & 1)) {
				if (inheritance)
					goto set_thresholds;
				else
					continue;
			}

			high_th = iwl_mvm_he_get_ppe_val(ppe, ppe_pos_bit);
			ppe_pos_bit += IEEE80211_PPE_THRES_INFO_PPET_SIZE;
			low_th = iwl_mvm_he_get_ppe_val(ppe, ppe_pos_bit);
			ppe_pos_bit += IEEE80211_PPE_THRES_INFO_PPET_SIZE;

set_thresholds:
			pkt_ext->pkt_ext_qam_th[i][bw][0] = low_th;
			pkt_ext->pkt_ext_qam_th[i][bw][1] = high_th;
		}
	}
}

static void iwl_mvm_set_pkt_ext_from_he_ppe(struct iwl_mvm *mvm,
					    struct ieee80211_link_sta *link_sta,
					    struct iwl_he_pkt_ext_v2 *pkt_ext,
					    bool inheritance)
{
	u8 nss = (link_sta->he_cap.ppe_thres[0] &
		  IEEE80211_PPE_THRES_NSS_MASK) + 1;
	u8 *ppe = &link_sta->he_cap.ppe_thres[0];
	u8 ru_index_bitmap =
		u8_get_bits(*ppe,
			    IEEE80211_PPE_THRES_RU_INDEX_BITMASK_MASK);
	/* Starting after PPE header */
	u8 ppe_pos_bit = IEEE80211_HE_PPE_THRES_INFO_HEADER_SIZE;

	iwl_mvm_parse_ppe(mvm, pkt_ext, nss, ru_index_bitmap, ppe, ppe_pos_bit,
			  inheritance);
}

static int
iwl_mvm_set_pkt_ext_from_nominal_padding(struct iwl_he_pkt_ext_v2 *pkt_ext,
					 u8 nominal_padding)
{
	int low_th = -1;
	int high_th = -1;
	int i;

	/* all the macros are the same for EHT and HE */
	switch (nominal_padding) {
	case IEEE80211_EHT_PHY_CAP5_COMMON_NOMINAL_PKT_PAD_0US:
		low_th = IWL_HE_PKT_EXT_NONE;
		high_th = IWL_HE_PKT_EXT_NONE;
		break;
	case IEEE80211_EHT_PHY_CAP5_COMMON_NOMINAL_PKT_PAD_8US:
		low_th = IWL_HE_PKT_EXT_BPSK;
		high_th = IWL_HE_PKT_EXT_NONE;
		break;
	case IEEE80211_EHT_PHY_CAP5_COMMON_NOMINAL_PKT_PAD_16US:
	case IEEE80211_EHT_PHY_CAP5_COMMON_NOMINAL_PKT_PAD_20US:
		low_th = IWL_HE_PKT_EXT_NONE;
		high_th = IWL_HE_PKT_EXT_BPSK;
		break;
	}

	if (low_th < 0 || high_th < 0)
		return -EINVAL;

	/* Set the PPE thresholds accordingly */
	for (i = 0; i < MAX_HE_SUPP_NSS; i++) {
		u8 bw;

		for (bw = 0;
			bw < ARRAY_SIZE(pkt_ext->pkt_ext_qam_th[i]);
			bw++) {
			pkt_ext->pkt_ext_qam_th[i][bw][0] = low_th;
			pkt_ext->pkt_ext_qam_th[i][bw][1] = high_th;
		}
	}

	return 0;
}

static void iwl_mvm_get_optimal_ppe_info(struct iwl_he_pkt_ext_v2 *pkt_ext,
					 u8 nominal_padding)
{
	int i;

	for (i = 0; i < MAX_HE_SUPP_NSS; i++) {
		u8 bw;

		for (bw = 0; bw < ARRAY_SIZE(pkt_ext->pkt_ext_qam_th[i]);
		     bw++) {
			u8 *qam_th = &pkt_ext->pkt_ext_qam_th[i][bw][0];

			if (nominal_padding >
			    IEEE80211_EHT_PHY_CAP5_COMMON_NOMINAL_PKT_PAD_8US &&
			    qam_th[1] == IWL_HE_PKT_EXT_NONE)
				qam_th[1] = IWL_HE_PKT_EXT_4096QAM;
			else if (nominal_padding ==
				 IEEE80211_EHT_PHY_CAP5_COMMON_NOMINAL_PKT_PAD_8US &&
				 qam_th[0] == IWL_HE_PKT_EXT_NONE &&
				 qam_th[1] == IWL_HE_PKT_EXT_NONE)
				qam_th[0] = IWL_HE_PKT_EXT_4096QAM;
		}
	}
}

/* Set the pkt_ext field according to PPE Thresholds element */
int iwl_mvm_set_sta_pkt_ext(struct iwl_mvm *mvm,
			    struct ieee80211_link_sta *link_sta,
			    struct iwl_he_pkt_ext_v2 *pkt_ext)
{
	u8 nominal_padding;
	int i, ret = 0;

	if (WARN_ON(!link_sta))
		return -EINVAL;

	/* Initialize the PPE thresholds to "None" (7), as described in Table
	 * 9-262ac of 80211.ax/D3.0.
	 */
	memset(pkt_ext, IWL_HE_PKT_EXT_NONE,
	       sizeof(struct iwl_he_pkt_ext_v2));

	if (link_sta->eht_cap.has_eht) {
		nominal_padding =
			u8_get_bits(link_sta->eht_cap.eht_cap_elem.phy_cap_info[5],
				    IEEE80211_EHT_PHY_CAP5_COMMON_NOMINAL_PKT_PAD_MASK);

		/* If PPE Thresholds exists, parse them into a FW-familiar
		 * format.
		 */
		if (link_sta->eht_cap.eht_cap_elem.phy_cap_info[5] &
		    IEEE80211_EHT_PHY_CAP5_PPE_THRESHOLD_PRESENT) {
			u8 nss = (link_sta->eht_cap.eht_ppe_thres[0] &
				IEEE80211_EHT_PPE_THRES_NSS_MASK) + 1;
			u8 *ppe = &link_sta->eht_cap.eht_ppe_thres[0];
			u8 ru_index_bitmap =
				u16_get_bits(*ppe,
					     IEEE80211_EHT_PPE_THRES_RU_INDEX_BITMASK_MASK);
			 /* Starting after PPE header */
			u8 ppe_pos_bit = IEEE80211_EHT_PPE_THRES_INFO_HEADER_SIZE;

			iwl_mvm_parse_ppe(mvm, pkt_ext, nss, ru_index_bitmap,
					  ppe, ppe_pos_bit, true);
		/* EHT PPE Thresholds doesn't exist - set the API according to
		 * HE PPE Tresholds
		 */
		} else if (link_sta->he_cap.he_cap_elem.phy_cap_info[6] &
			   IEEE80211_HE_PHY_CAP6_PPE_THRESHOLD_PRESENT) {
			/* Even though HE Capabilities IE doesn't contain PPE
			 * Thresholds for BW 320Mhz, thresholds for this BW will
			 * be filled in with the same values as 160Mhz, due to
			 * the inheritance, as required.
			 */
			iwl_mvm_set_pkt_ext_from_he_ppe(mvm, link_sta, pkt_ext,
							true);

			/* According to the requirements, for MCSs 12-13 the
			 * maximum value between HE PPE Threshold and Common
			 * Nominal Packet Padding needs to be taken
			 */
			iwl_mvm_get_optimal_ppe_info(pkt_ext, nominal_padding);

		/* if PPE Thresholds doesn't present in both EHT IE and HE IE -
		 * take the Thresholds from Common Nominal Packet Padding field
		 */
		} else {
			ret = iwl_mvm_set_pkt_ext_from_nominal_padding(pkt_ext,
								       nominal_padding);
		}
	} else if (link_sta->he_cap.has_he) {
		/* If PPE Thresholds exist, parse them into a FW-familiar format. */
		if (link_sta->he_cap.he_cap_elem.phy_cap_info[6] &
			IEEE80211_HE_PHY_CAP6_PPE_THRESHOLD_PRESENT) {
			iwl_mvm_set_pkt_ext_from_he_ppe(mvm, link_sta, pkt_ext,
							false);
		/* PPE Thresholds doesn't exist - set the API PPE values
		 * according to Common Nominal Packet Padding field.
		 */
		} else {
			nominal_padding =
				u8_get_bits(link_sta->he_cap.he_cap_elem.phy_cap_info[9],
					    IEEE80211_HE_PHY_CAP9_NOMINAL_PKT_PADDING_MASK);
			if (nominal_padding != IEEE80211_HE_PHY_CAP9_NOMINAL_PKT_PADDING_RESERVED)
				ret = iwl_mvm_set_pkt_ext_from_nominal_padding(pkt_ext,
									       nominal_padding);
		}
	}

	for (i = 0; i < MAX_HE_SUPP_NSS; i++) {
		int bw;

		for (bw = 0;
		     bw < ARRAY_SIZE(*pkt_ext->pkt_ext_qam_th[i]);
		     bw++) {
			u8 *qam_th =
				&pkt_ext->pkt_ext_qam_th[i][bw][0];

			IWL_DEBUG_HT(mvm,
				     "PPE table: nss[%d] bw[%d] PPET8 = %d, PPET16 = %d\n",
				     i, bw, qam_th[0], qam_th[1]);
		}
	}
	return ret;
}

/*
 * This function sets the MU EDCA parameters ans returns whether MU EDCA
 * is enabled or not
 */
bool iwl_mvm_set_fw_mu_edca_params(struct iwl_mvm *mvm,
				   const struct iwl_mvm_vif_link_info *link_info,
				   struct iwl_he_backoff_conf *trig_based_txf)
{
	int i;
	/* Mark MU EDCA as enabled, unless none detected on some AC */
	bool mu_edca_enabled = true;

	for (i = 0; i < IEEE80211_NUM_ACS; i++) {
		const struct ieee80211_he_mu_edca_param_ac_rec *mu_edca =
			&link_info->queue_params[i].mu_edca_param_rec;
		u8 ac = iwl_mvm_mac80211_ac_to_ucode_ac(i);

		if (!link_info->queue_params[i].mu_edca) {
			mu_edca_enabled = false;
			break;
		}

		trig_based_txf[ac].cwmin =
			cpu_to_le16(mu_edca->ecw_min_max & 0xf);
		trig_based_txf[ac].cwmax =
			cpu_to_le16((mu_edca->ecw_min_max & 0xf0) >> 4);
		trig_based_txf[ac].aifsn =
			cpu_to_le16(mu_edca->aifsn & 0xf);
		trig_based_txf[ac].mu_time =
			cpu_to_le16(mu_edca->mu_edca_timer);
	}

	return mu_edca_enabled;
}

bool iwl_mvm_is_nic_ack_enabled(struct iwl_mvm *mvm, struct ieee80211_vif *vif)
{
	const struct ieee80211_supported_band *sband;
	const struct ieee80211_sta_he_cap *own_he_cap = NULL;

	/* This capability is the same for all bands,
	 * so take it from one of them.
	 */
	sband = mvm->hw->wiphy->bands[NL80211_BAND_2GHZ];
	own_he_cap = ieee80211_get_he_iftype_cap_vif(sband, vif);

	return (own_he_cap && (own_he_cap->he_cap_elem.mac_cap_info[2] &
			       IEEE80211_HE_MAC_CAP2_ACK_EN));
}

__le32 iwl_mvm_get_sta_htc_flags(struct ieee80211_sta *sta,
				 struct ieee80211_link_sta *link_sta)
{
	u8 *mac_cap_info =
		&link_sta->he_cap.he_cap_elem.mac_cap_info[0];
	__le32 htc_flags = 0;

	if (mac_cap_info[0] & IEEE80211_HE_MAC_CAP0_HTC_HE)
		htc_flags |= cpu_to_le32(IWL_HE_HTC_SUPPORT);
	if ((mac_cap_info[1] & IEEE80211_HE_MAC_CAP1_LINK_ADAPTATION) ||
	    (mac_cap_info[2] & IEEE80211_HE_MAC_CAP2_LINK_ADAPTATION)) {
		u8 link_adap =
			((mac_cap_info[2] &
			  IEEE80211_HE_MAC_CAP2_LINK_ADAPTATION) << 1) +
			 (mac_cap_info[1] &
			  IEEE80211_HE_MAC_CAP1_LINK_ADAPTATION);

		if (link_adap == 2)
			htc_flags |=
				cpu_to_le32(IWL_HE_HTC_LINK_ADAP_UNSOLICITED);
		else if (link_adap == 3)
			htc_flags |= cpu_to_le32(IWL_HE_HTC_LINK_ADAP_BOTH);
	}
	if (mac_cap_info[2] & IEEE80211_HE_MAC_CAP2_BSR)
		htc_flags |= cpu_to_le32(IWL_HE_HTC_BSR_SUPP);
	if (mac_cap_info[3] & IEEE80211_HE_MAC_CAP3_OMI_CONTROL)
		htc_flags |= cpu_to_le32(IWL_HE_HTC_OMI_SUPP);
	if (mac_cap_info[4] & IEEE80211_HE_MAC_CAP4_BQR)
		htc_flags |= cpu_to_le32(IWL_HE_HTC_BQR_SUPP);

	return htc_flags;
}

static void iwl_mvm_cfg_he_sta(struct iwl_mvm *mvm,
			       struct ieee80211_vif *vif, u8 sta_id)
{
	struct iwl_mvm_vif *mvmvif = iwl_mvm_vif_from_mac80211(vif);
	struct iwl_he_sta_context_cmd_v3 sta_ctxt_cmd = {
		.sta_id = sta_id,
		.tid_limit = IWL_MAX_TID_COUNT,
		.bss_color = vif->bss_conf.he_bss_color.color,
		.htc_trig_based_pkt_ext = vif->bss_conf.htc_trig_based_pkt_ext,
		.frame_time_rts_th =
			cpu_to_le16(vif->bss_conf.frame_time_rts_th),
	};
	struct iwl_he_sta_context_cmd_v2 sta_ctxt_cmd_v2 = {};
	u32 cmd_id = WIDE_ID(DATA_PATH_GROUP, STA_HE_CTXT_CMD);
	u8 ver = iwl_fw_lookup_cmd_ver(mvm->fw, cmd_id, 2);
	int size;
	struct ieee80211_sta *sta;
	u32 flags;
	int i;
	void *cmd;

	if (!fw_has_api(&mvm->fw->ucode_capa, IWL_UCODE_TLV_API_MBSSID_HE))
		ver = 1;

	switch (ver) {
	case 1:
		/* same layout as v2 except some data at the end */
		cmd = &sta_ctxt_cmd_v2;
		size = sizeof(struct iwl_he_sta_context_cmd_v1);
		break;
	case 2:
		cmd = &sta_ctxt_cmd_v2;
		size = sizeof(struct iwl_he_sta_context_cmd_v2);
		break;
	case 3:
		cmd = &sta_ctxt_cmd;
		size = sizeof(struct iwl_he_sta_context_cmd_v3);
		break;
	default:
		IWL_ERR(mvm, "bad STA_HE_CTXT_CMD version %d\n", ver);
		return;
	}

	rcu_read_lock();

	sta = rcu_dereference(mvm->fw_id_to_mac_id[sta_ctxt_cmd.sta_id]);
	if (IS_ERR_OR_NULL(sta)) {
		rcu_read_unlock();
		WARN(1, "Can't find STA to configure HE\n");
		return;
	}

	if (!sta->deflink.he_cap.has_he) {
		rcu_read_unlock();
		return;
	}

	flags = 0;

	/* Block 26-tone RU OFDMA transmissions */
	if (mvmvif->deflink.he_ru_2mhz_block)
		flags |= STA_CTXT_HE_RU_2MHZ_BLOCK;

	/* HTC flags */
	sta_ctxt_cmd.htc_flags = iwl_mvm_get_sta_htc_flags(sta, &sta->deflink);

	/* PPE Thresholds */
	if (!iwl_mvm_set_sta_pkt_ext(mvm, &sta->deflink, &sta_ctxt_cmd.pkt_ext))
		flags |= STA_CTXT_HE_PACKET_EXT;

	if (sta->deflink.he_cap.he_cap_elem.mac_cap_info[2] &
	    IEEE80211_HE_MAC_CAP2_32BIT_BA_BITMAP)
		flags |= STA_CTXT_HE_32BIT_BA_BITMAP;

	if (sta->deflink.he_cap.he_cap_elem.mac_cap_info[2] &
	    IEEE80211_HE_MAC_CAP2_ACK_EN)
		flags |= STA_CTXT_HE_ACK_ENABLED;

	rcu_read_unlock();

	if (iwl_mvm_set_fw_mu_edca_params(mvm, &mvmvif->deflink,
					  &sta_ctxt_cmd.trig_based_txf[0]))
		flags |= STA_CTXT_HE_MU_EDCA_CW;

	if (vif->bss_conf.uora_exists) {
		flags |= STA_CTXT_HE_TRIG_RND_ALLOC;

		sta_ctxt_cmd.rand_alloc_ecwmin =
			vif->bss_conf.uora_ocw_range & 0x7;
		sta_ctxt_cmd.rand_alloc_ecwmax =
			(vif->bss_conf.uora_ocw_range >> 3) & 0x7;
	}

	if (!iwl_mvm_is_nic_ack_enabled(mvm, vif))
		flags |= STA_CTXT_HE_NIC_NOT_ACK_ENABLED;

	if (vif->bss_conf.nontransmitted) {
		flags |= STA_CTXT_HE_REF_BSSID_VALID;
		ether_addr_copy(sta_ctxt_cmd.ref_bssid_addr,
				vif->bss_conf.transmitter_bssid);
		sta_ctxt_cmd.max_bssid_indicator =
			vif->bss_conf.bssid_indicator;
		sta_ctxt_cmd.bssid_index = vif->bss_conf.bssid_index;
		sta_ctxt_cmd.ema_ap = vif->bss_conf.ema_ap;
		sta_ctxt_cmd.profile_periodicity =
			vif->bss_conf.profile_periodicity;
	}

	sta_ctxt_cmd.flags = cpu_to_le32(flags);

	if (ver < 3) {
		/* fields before pkt_ext */
		BUILD_BUG_ON(offsetof(typeof(sta_ctxt_cmd), pkt_ext) !=
			     offsetof(typeof(sta_ctxt_cmd_v2), pkt_ext));
		memcpy(&sta_ctxt_cmd_v2, &sta_ctxt_cmd,
		       offsetof(typeof(sta_ctxt_cmd), pkt_ext));

		/* pkt_ext */
		for (i = 0;
		     i < ARRAY_SIZE(sta_ctxt_cmd_v2.pkt_ext.pkt_ext_qam_th);
		     i++) {
			u8 bw;

			for (bw = 0;
			     bw < ARRAY_SIZE(sta_ctxt_cmd_v2.pkt_ext.pkt_ext_qam_th[i]);
			     bw++) {
				BUILD_BUG_ON(sizeof(sta_ctxt_cmd.pkt_ext.pkt_ext_qam_th[i][bw]) !=
					     sizeof(sta_ctxt_cmd_v2.pkt_ext.pkt_ext_qam_th[i][bw]));

				memcpy(&sta_ctxt_cmd_v2.pkt_ext.pkt_ext_qam_th[i][bw],
				       &sta_ctxt_cmd.pkt_ext.pkt_ext_qam_th[i][bw],
				       sizeof(sta_ctxt_cmd.pkt_ext.pkt_ext_qam_th[i][bw]));
			}
		}

		/* fields after pkt_ext */
		BUILD_BUG_ON(sizeof(sta_ctxt_cmd) -
			     offsetofend(typeof(sta_ctxt_cmd), pkt_ext) !=
			     sizeof(sta_ctxt_cmd_v2) -
			     offsetofend(typeof(sta_ctxt_cmd_v2), pkt_ext));
		memcpy((u8 *)&sta_ctxt_cmd_v2 +
				offsetofend(typeof(sta_ctxt_cmd_v2), pkt_ext),
		       (u8 *)&sta_ctxt_cmd +
				offsetofend(typeof(sta_ctxt_cmd), pkt_ext),
		       sizeof(sta_ctxt_cmd) -
				offsetofend(typeof(sta_ctxt_cmd), pkt_ext));
		sta_ctxt_cmd_v2.reserved3 = 0;
	}

	if (iwl_mvm_send_cmd_pdu(mvm, cmd_id, 0, size, cmd))
		IWL_ERR(mvm, "Failed to config FW to work HE!\n");
}

void iwl_mvm_protect_assoc(struct iwl_mvm *mvm, struct ieee80211_vif *vif,
			   u32 duration_override, unsigned int link_id)
{
	u32 duration = IWL_MVM_TE_SESSION_PROTECTION_MAX_TIME_MS;
	u32 min_duration = IWL_MVM_TE_SESSION_PROTECTION_MIN_TIME_MS;

	if (duration_override > duration)
		duration = duration_override;

	/* Try really hard to protect the session and hear a beacon
	 * The new session protection command allows us to protect the
	 * session for a much longer time since the firmware will internally
	 * create two events: a 300TU one with a very high priority that
	 * won't be fragmented which should be enough for 99% of the cases,
	 * and another one (which we configure here to be 900TU long) which
	 * will have a slightly lower priority, but more importantly, can be
	 * fragmented so that it'll allow other activities to run.
	 */
	if (fw_has_capa(&mvm->fw->ucode_capa,
			IWL_UCODE_TLV_CAPA_SESSION_PROT_CMD))
		iwl_mvm_schedule_session_protection(mvm, vif, 900,
						    min_duration, false,
						    link_id);
	else
		iwl_mvm_protect_session(mvm, vif, duration,
					min_duration, 500, false);
}

/* Handle association common part to MLD and non-MLD modes */
void iwl_mvm_bss_info_changed_station_assoc(struct iwl_mvm *mvm,
					    struct ieee80211_vif *vif,
					    u64 changes)
{
	struct iwl_mvm_vif *mvmvif = iwl_mvm_vif_from_mac80211(vif);
	int ret;

	/* The firmware tracks the MU-MIMO group on its own.
	 * However, on HW restart we should restore this data.
	 */
	if (test_bit(IWL_MVM_STATUS_IN_HW_RESTART, &mvm->status) &&
	    (changes & BSS_CHANGED_MU_GROUPS) && vif->bss_conf.mu_mimo_owner) {
		ret = iwl_mvm_update_mu_groups(mvm, vif);
		if (ret)
			IWL_ERR(mvm,
				"failed to update VHT MU_MIMO groups\n");
	}

	iwl_mvm_recalc_multicast(mvm);

	/* reset rssi values */
	mvmvif->bf_data.ave_beacon_signal = 0;

	iwl_mvm_bt_coex_vif_change(mvm);
	iwl_mvm_update_smps_on_active_links(mvm, vif, IWL_MVM_SMPS_REQ_TT,
					    IEEE80211_SMPS_AUTOMATIC);
	if (fw_has_capa(&mvm->fw->ucode_capa,
			IWL_UCODE_TLV_CAPA_UMAC_SCAN))
		iwl_mvm_config_scan(mvm);
}

/* Execute the common part for MLD and non-MLD modes */
void
iwl_mvm_bss_info_changed_station_common(struct iwl_mvm *mvm,
					struct ieee80211_vif *vif,
					struct ieee80211_bss_conf *link_conf,
					u64 changes)
{
	struct iwl_mvm_vif *mvmvif = iwl_mvm_vif_from_mac80211(vif);
	int ret;

	if (changes & BSS_CHANGED_BEACON_INFO) {
		/* We received a beacon from the associated AP so
		 * remove the session protection.
		 */
		iwl_mvm_stop_session_protection(mvm, vif);

		iwl_mvm_sf_update(mvm, vif, false);
		WARN_ON(iwl_mvm_enable_beacon_filter(mvm, vif, 0));
	}

	if (changes & (BSS_CHANGED_PS | BSS_CHANGED_P2P_PS | BSS_CHANGED_QOS |
		       /* Send power command on every beacon change,
			* because we may have not enabled beacon abort yet.
			*/
		       BSS_CHANGED_BEACON_INFO)) {
		ret = iwl_mvm_power_update_mac(mvm);
		if (ret)
			IWL_ERR(mvm, "failed to update power mode\n");
	}

	if (changes & BSS_CHANGED_CQM) {
		IWL_DEBUG_MAC80211(mvm, "cqm info_changed\n");
		/* reset cqm events tracking */
		mvmvif->bf_data.last_cqm_event = 0;
		if (mvmvif->bf_data.bf_enabled) {
			/* FIXME: need to update per link when FW API will
			 * support it
			 */
			ret = iwl_mvm_enable_beacon_filter(mvm, vif, 0);
			if (ret)
				IWL_ERR(mvm,
					"failed to update CQM thresholds\n");
		}
	}

	if (changes & BSS_CHANGED_BANDWIDTH)
		iwl_mvm_update_link_smps(vif, link_conf);
}

static void iwl_mvm_bss_info_changed_station(struct iwl_mvm *mvm,
					     struct ieee80211_vif *vif,
					     struct ieee80211_bss_conf *bss_conf,
					     u64 changes)
{
	struct iwl_mvm_vif *mvmvif = iwl_mvm_vif_from_mac80211(vif);
	int ret;
	int i;

	/*
	 * Re-calculate the tsf id, as the leader-follower relations depend
	 * on the beacon interval, which was not known when the station
	 * interface was added.
	 */
	if (changes & BSS_CHANGED_ASSOC && vif->cfg.assoc) {
		if ((vif->bss_conf.he_support &&
		     !iwlwifi_mod_params.disable_11ax) ||
		    (vif->bss_conf.eht_support &&
		     !iwlwifi_mod_params.disable_11be))
			iwl_mvm_cfg_he_sta(mvm, vif, mvmvif->deflink.ap_sta_id);

		iwl_mvm_mac_ctxt_recalc_tsf_id(mvm, vif);
	}

	/* Update MU EDCA params */
	if (changes & BSS_CHANGED_QOS && mvmvif->associated &&
	    vif->cfg.assoc &&
	    ((vif->bss_conf.he_support &&
	      !iwlwifi_mod_params.disable_11ax) ||
	     (vif->bss_conf.eht_support &&
	      !iwlwifi_mod_params.disable_11be)))
		iwl_mvm_cfg_he_sta(mvm, vif, mvmvif->deflink.ap_sta_id);

	/*
	 * If we're not associated yet, take the (new) BSSID before associating
	 * so the firmware knows. If we're already associated, then use the old
	 * BSSID here, and we'll send a cleared one later in the CHANGED_ASSOC
	 * branch for disassociation below.
	 */
	if (changes & BSS_CHANGED_BSSID && !mvmvif->associated)
		memcpy(mvmvif->deflink.bssid, bss_conf->bssid, ETH_ALEN);

	ret = iwl_mvm_mac_ctxt_changed(mvm, vif, false, mvmvif->deflink.bssid);
	if (ret)
		IWL_ERR(mvm, "failed to update MAC %pM\n", vif->addr);

	/* after sending it once, adopt mac80211 data */
	memcpy(mvmvif->deflink.bssid, bss_conf->bssid, ETH_ALEN);
	mvmvif->associated = vif->cfg.assoc;

	if (changes & BSS_CHANGED_ASSOC) {
		if (vif->cfg.assoc) {
			/* clear statistics to get clean beacon counter */
			iwl_mvm_request_statistics(mvm, true);
			for_each_mvm_vif_valid_link(mvmvif, i)
				memset(&mvmvif->link[i]->beacon_stats, 0,
				       sizeof(mvmvif->link[i]->beacon_stats));

			/* add quota for this interface */
			ret = iwl_mvm_update_quotas(mvm, true, NULL);
			if (ret) {
				IWL_ERR(mvm, "failed to update quotas\n");
				return;
			}

			if (test_bit(IWL_MVM_STATUS_IN_HW_RESTART,
				     &mvm->status) &&
			    !fw_has_capa(&mvm->fw->ucode_capa,
					 IWL_UCODE_TLV_CAPA_SESSION_PROT_CMD)) {
				/*
				 * If we're restarting then the firmware will
				 * obviously have lost synchronisation with
				 * the AP. It will attempt to synchronise by
				 * itself, but we can make it more reliable by
				 * scheduling a session protection time event.
				 *
				 * The firmware needs to receive a beacon to
				 * catch up with synchronisation, use 110% of
				 * the beacon interval.
				 *
				 * Set a large maximum delay to allow for more
				 * than a single interface.
				 *
				 * For new firmware versions, rely on the
				 * firmware. This is relevant for DCM scenarios
				 * only anyway.
				 */
				u32 dur = (11 * vif->bss_conf.beacon_int) / 10;
				iwl_mvm_protect_session(mvm, vif, dur, dur,
							5 * dur, false);
			} else if (!test_bit(IWL_MVM_STATUS_IN_HW_RESTART,
					     &mvm->status) &&
				   !vif->bss_conf.dtim_period) {
				/*
				 * If we're not restarting and still haven't
				 * heard a beacon (dtim period unknown) then
				 * make sure we still have enough minimum time
				 * remaining in the time event, since the auth
				 * might actually have taken quite a while
				 * (especially for SAE) and so the remaining
				 * time could be small without us having heard
				 * a beacon yet.
				 */
				iwl_mvm_protect_assoc(mvm, vif, 0, 0);
			}

			iwl_mvm_sf_update(mvm, vif, false);
			iwl_mvm_power_vif_assoc(mvm, vif);
			if (vif->p2p) {
				iwl_mvm_update_smps(mvm, vif,
						    IWL_MVM_SMPS_REQ_PROT,
						    IEEE80211_SMPS_DYNAMIC, 0);
			}
		} else if (mvmvif->deflink.ap_sta_id != IWL_MVM_INVALID_STA) {
			iwl_mvm_mei_host_disassociated(mvm);
			/*
			 * If update fails - SF might be running in associated
			 * mode while disassociated - which is forbidden.
			 */
			ret = iwl_mvm_sf_update(mvm, vif, false);
			WARN_ONCE(ret &&
				  !test_bit(IWL_MVM_STATUS_HW_RESTART_REQUESTED,
					    &mvm->status),
				  "Failed to update SF upon disassociation\n");

			/*
			 * If we get an assert during the connection (after the
			 * station has been added, but before the vif is set
			 * to associated), mac80211 will re-add the station and
			 * then configure the vif. Since the vif is not
			 * associated, we would remove the station here and
			 * this would fail the recovery.
			 */
			if (!test_bit(IWL_MVM_STATUS_IN_HW_RESTART,
				      &mvm->status)) {
				/* first remove remaining keys */
				iwl_mvm_sec_key_remove_ap(mvm, vif,
							  &mvmvif->deflink, 0);

				/*
				 * Remove AP station now that
				 * the MAC is unassoc
				 */
				ret = iwl_mvm_rm_sta_id(mvm, vif,
							mvmvif->deflink.ap_sta_id);
				if (ret)
					IWL_ERR(mvm,
						"failed to remove AP station\n");

				mvmvif->deflink.ap_sta_id = IWL_MVM_INVALID_STA;
			}

			/* remove quota for this interface */
			ret = iwl_mvm_update_quotas(mvm, false, NULL);
			if (ret)
				IWL_ERR(mvm, "failed to update quotas\n");

			/* this will take the cleared BSSID from bss_conf */
			ret = iwl_mvm_mac_ctxt_changed(mvm, vif, false, NULL);
			if (ret)
				IWL_ERR(mvm,
					"failed to update MAC %pM (clear after unassoc)\n",
					vif->addr);
		}

		iwl_mvm_bss_info_changed_station_assoc(mvm, vif, changes);
	}

	iwl_mvm_bss_info_changed_station_common(mvm, vif, &vif->bss_conf,
						changes);
}

bool iwl_mvm_start_ap_ibss_common(struct ieee80211_hw *hw,
				  struct ieee80211_vif *vif,
				  int *ret)
{
	struct iwl_mvm *mvm = IWL_MAC80211_GET_MVM(hw);
	struct iwl_mvm_vif *mvmvif = iwl_mvm_vif_from_mac80211(vif);
	int i;

	lockdep_assert_held(&mvm->mutex);

	mvmvif->ap_assoc_sta_count = 0;

	/* must be set before quota calculations */
	mvmvif->ap_ibss_active = true;

	/* send all the early keys to the device now */
	for (i = 0; i < ARRAY_SIZE(mvmvif->ap_early_keys); i++) {
		struct ieee80211_key_conf *key = mvmvif->ap_early_keys[i];

		if (!key)
			continue;

		mvmvif->ap_early_keys[i] = NULL;

		*ret = __iwl_mvm_mac_set_key(hw, SET_KEY, vif, NULL, key);
		if (*ret)
			return true;
	}

	if (vif->type == NL80211_IFTYPE_AP && !vif->p2p) {
		iwl_mvm_vif_set_low_latency(mvmvif, true,
					    LOW_LATENCY_VIF_TYPE);
		iwl_mvm_send_low_latency_cmd(mvm, true, mvmvif->id);
	}

	/* power updated needs to be done before quotas */
	iwl_mvm_power_update_mac(mvm);

	return false;
}

static int iwl_mvm_start_ap_ibss(struct ieee80211_hw *hw,
				 struct ieee80211_vif *vif,
				 struct ieee80211_bss_conf *link_conf)
{
	struct iwl_mvm *mvm = IWL_MAC80211_GET_MVM(hw);
	struct iwl_mvm_vif *mvmvif = iwl_mvm_vif_from_mac80211(vif);
	int ret;

	mutex_lock(&mvm->mutex);

	/*
	 * Re-calculate the tsf id, as the leader-follower relations depend on
	 * the beacon interval, which was not known when the AP interface
	 * was added.
	 */
	if (vif->type == NL80211_IFTYPE_AP)
		iwl_mvm_mac_ctxt_recalc_tsf_id(mvm, vif);

	/* For older devices need to send beacon template before adding mac
	 * context. For the newer, the beacon is a resource that belongs to a
	 * MAC, so need to send beacon template after adding the mac.
	 */
	if (mvm->trans->trans_cfg->device_family > IWL_DEVICE_FAMILY_22000) {
		/* Add the mac context */
		ret = iwl_mvm_mac_ctxt_add(mvm, vif);
		if (ret)
			goto out_unlock;

		/* Send the beacon template */
		ret = iwl_mvm_mac_ctxt_beacon_changed(mvm, vif, link_conf);
		if (ret)
			goto out_unlock;
	} else {
		/* Send the beacon template */
		ret = iwl_mvm_mac_ctxt_beacon_changed(mvm, vif, link_conf);
		if (ret)
			goto out_unlock;

		/* Add the mac context */
		ret = iwl_mvm_mac_ctxt_add(mvm, vif);
		if (ret)
			goto out_unlock;
	}

	/* Perform the binding */
	ret = iwl_mvm_binding_add_vif(mvm, vif);
	if (ret)
		goto out_remove;

	/*
	 * This is not very nice, but the simplest:
	 * For older FWs adding the mcast sta before the bcast station may
	 * cause assert 0x2b00.
	 * This is fixed in later FW so make the order of removal depend on
	 * the TLV
	 */
	if (fw_has_api(&mvm->fw->ucode_capa, IWL_UCODE_TLV_API_STA_TYPE)) {
		ret = iwl_mvm_add_mcast_sta(mvm, vif);
		if (ret)
			goto out_unbind;
		/*
		 * Send the bcast station. At this stage the TBTT and DTIM time
		 * events are added and applied to the scheduler
		 */
		ret = iwl_mvm_send_add_bcast_sta(mvm, vif);
		if (ret) {
			iwl_mvm_rm_mcast_sta(mvm, vif);
			goto out_unbind;
		}
	} else {
		/*
		 * Send the bcast station. At this stage the TBTT and DTIM time
		 * events are added and applied to the scheduler
		 */
		ret = iwl_mvm_send_add_bcast_sta(mvm, vif);
		if (ret)
			goto out_unbind;
		ret = iwl_mvm_add_mcast_sta(mvm, vif);
		if (ret) {
			iwl_mvm_send_rm_bcast_sta(mvm, vif);
			goto out_unbind;
		}
	}

	if (iwl_mvm_start_ap_ibss_common(hw, vif, &ret))
		goto out_failed;

	ret = iwl_mvm_update_quotas(mvm, false, NULL);
	if (ret)
		goto out_failed;

	/* Need to update the P2P Device MAC (only GO, IBSS is single vif) */
	if (vif->p2p && mvm->p2p_device_vif)
		iwl_mvm_mac_ctxt_changed(mvm, mvm->p2p_device_vif, false, NULL);

	iwl_mvm_bt_coex_vif_change(mvm);

	/* we don't support TDLS during DCM */
	if (iwl_mvm_phy_ctx_count(mvm) > 1)
		iwl_mvm_teardown_tdls_peers(mvm);

	iwl_mvm_ftm_restart_responder(mvm, vif, &vif->bss_conf);

	goto out_unlock;

out_failed:
	iwl_mvm_power_update_mac(mvm);
	mvmvif->ap_ibss_active = false;
	iwl_mvm_send_rm_bcast_sta(mvm, vif);
	iwl_mvm_rm_mcast_sta(mvm, vif);
out_unbind:
	iwl_mvm_binding_remove_vif(mvm, vif);
out_remove:
	iwl_mvm_mac_ctxt_remove(mvm, vif);
out_unlock:
	mutex_unlock(&mvm->mutex);
	return ret;
}

static int iwl_mvm_start_ap(struct ieee80211_hw *hw,
			    struct ieee80211_vif *vif,
			    struct ieee80211_bss_conf *link_conf)
{
	return iwl_mvm_start_ap_ibss(hw, vif, link_conf);
}

static int iwl_mvm_start_ibss(struct ieee80211_hw *hw,
			      struct ieee80211_vif *vif)
{
	return iwl_mvm_start_ap_ibss(hw, vif, &vif->bss_conf);
}

/* Common part for MLD and non-MLD ops */
void iwl_mvm_stop_ap_ibss_common(struct iwl_mvm *mvm,
				 struct ieee80211_vif *vif)
{
	struct iwl_mvm_vif *mvmvif = iwl_mvm_vif_from_mac80211(vif);

	lockdep_assert_held(&mvm->mutex);

	iwl_mvm_prepare_mac_removal(mvm, vif);

	/* Handle AP stop while in CSA */
	if (rcu_access_pointer(mvm->csa_vif) == vif) {
		iwl_mvm_remove_time_event(mvm, mvmvif,
					  &mvmvif->time_event_data);
		RCU_INIT_POINTER(mvm->csa_vif, NULL);
		mvmvif->csa_countdown = false;
	}

	if (rcu_access_pointer(mvm->csa_tx_blocked_vif) == vif) {
		RCU_INIT_POINTER(mvm->csa_tx_blocked_vif, NULL);
		mvm->csa_tx_block_bcn_timeout = 0;
	}

	mvmvif->ap_ibss_active = false;
	mvm->ap_last_beacon_gp2 = 0;

	if (vif->type == NL80211_IFTYPE_AP && !vif->p2p) {
		iwl_mvm_vif_set_low_latency(mvmvif, false,
					    LOW_LATENCY_VIF_TYPE);
		iwl_mvm_send_low_latency_cmd(mvm, false,  mvmvif->id);
	}

	iwl_mvm_bt_coex_vif_change(mvm);
}

static void iwl_mvm_stop_ap_ibss(struct ieee80211_hw *hw,
				 struct ieee80211_vif *vif,
				 struct ieee80211_bss_conf *link_conf)
{
	struct iwl_mvm *mvm = IWL_MAC80211_GET_MVM(hw);

	mutex_lock(&mvm->mutex);

	iwl_mvm_stop_ap_ibss_common(mvm, vif);

	/* Need to update the P2P Device MAC (only GO, IBSS is single vif) */
	if (vif->p2p && mvm->p2p_device_vif)
		iwl_mvm_mac_ctxt_changed(mvm, mvm->p2p_device_vif, false, NULL);

	iwl_mvm_update_quotas(mvm, false, NULL);

	iwl_mvm_ftm_responder_clear(mvm, vif);

	/*
	 * This is not very nice, but the simplest:
	 * For older FWs removing the mcast sta before the bcast station may
	 * cause assert 0x2b00.
	 * This is fixed in later FW (which will stop beaconing when removing
	 * bcast station).
	 * So make the order of removal depend on the TLV
	 */
	if (!fw_has_api(&mvm->fw->ucode_capa, IWL_UCODE_TLV_API_STA_TYPE))
		iwl_mvm_rm_mcast_sta(mvm, vif);
	iwl_mvm_send_rm_bcast_sta(mvm, vif);
	if (fw_has_api(&mvm->fw->ucode_capa, IWL_UCODE_TLV_API_STA_TYPE))
		iwl_mvm_rm_mcast_sta(mvm, vif);
	iwl_mvm_binding_remove_vif(mvm, vif);

	iwl_mvm_power_update_mac(mvm);

	iwl_mvm_mac_ctxt_remove(mvm, vif);

	mutex_unlock(&mvm->mutex);
}

static void iwl_mvm_stop_ap(struct ieee80211_hw *hw,
			    struct ieee80211_vif *vif,
			    struct ieee80211_bss_conf *link_conf)
{
	iwl_mvm_stop_ap_ibss(hw, vif, link_conf);
}

static void iwl_mvm_stop_ibss(struct ieee80211_hw *hw,
			      struct ieee80211_vif *vif)
{
	iwl_mvm_stop_ap_ibss(hw, vif, &vif->bss_conf);
}

static void
iwl_mvm_bss_info_changed_ap_ibss(struct iwl_mvm *mvm,
				 struct ieee80211_vif *vif,
				 struct ieee80211_bss_conf *bss_conf,
				 u64 changes)
{
	struct iwl_mvm_vif *mvmvif = iwl_mvm_vif_from_mac80211(vif);

	/* Changes will be applied when the AP/IBSS is started */
	if (!mvmvif->ap_ibss_active)
		return;

	if (changes & (BSS_CHANGED_ERP_CTS_PROT | BSS_CHANGED_HT |
		       BSS_CHANGED_BANDWIDTH | BSS_CHANGED_QOS) &&
	    iwl_mvm_mac_ctxt_changed(mvm, vif, false, NULL))
		IWL_ERR(mvm, "failed to update MAC %pM\n", vif->addr);

	/* Need to send a new beacon template to the FW */
	if (changes & BSS_CHANGED_BEACON &&
	    iwl_mvm_mac_ctxt_beacon_changed(mvm, vif, &vif->bss_conf))
		IWL_WARN(mvm, "Failed updating beacon data\n");

	if (changes & BSS_CHANGED_FTM_RESPONDER) {
		int ret = iwl_mvm_ftm_start_responder(mvm, vif, &vif->bss_conf);

		if (ret)
			IWL_WARN(mvm, "Failed to enable FTM responder (%d)\n",
				 ret);
	}

}

static void iwl_mvm_bss_info_changed(struct ieee80211_hw *hw,
				     struct ieee80211_vif *vif,
				     struct ieee80211_bss_conf *bss_conf,
				     u64 changes)
{
	struct iwl_mvm *mvm = IWL_MAC80211_GET_MVM(hw);

	mutex_lock(&mvm->mutex);

	if (changes & BSS_CHANGED_IDLE && !vif->cfg.idle)
		iwl_mvm_scan_stop(mvm, IWL_MVM_SCAN_SCHED, true);

	switch (vif->type) {
	case NL80211_IFTYPE_STATION:
		iwl_mvm_bss_info_changed_station(mvm, vif, bss_conf, changes);
		break;
	case NL80211_IFTYPE_AP:
	case NL80211_IFTYPE_ADHOC:
		iwl_mvm_bss_info_changed_ap_ibss(mvm, vif, bss_conf, changes);
		break;
	case NL80211_IFTYPE_MONITOR:
		if (changes & BSS_CHANGED_MU_GROUPS)
			iwl_mvm_update_mu_groups(mvm, vif);
		break;
	default:
		/* shouldn't happen */
		WARN_ON_ONCE(1);
	}

	if (changes & BSS_CHANGED_TXPOWER) {
		IWL_DEBUG_CALIB(mvm, "Changing TX Power to %d dBm\n",
				bss_conf->txpower);
		iwl_mvm_set_tx_power(mvm, vif, bss_conf->txpower);
	}

	mutex_unlock(&mvm->mutex);
}

int iwl_mvm_mac_hw_scan(struct ieee80211_hw *hw, struct ieee80211_vif *vif,
			struct ieee80211_scan_request *hw_req)
{
	struct iwl_mvm *mvm = IWL_MAC80211_GET_MVM(hw);
	int ret;

	if (hw_req->req.n_channels == 0 ||
	    hw_req->req.n_channels > mvm->fw->ucode_capa.n_scan_channels)
		return -EINVAL;

	mutex_lock(&mvm->mutex);
	ret = iwl_mvm_reg_scan_start(mvm, vif, &hw_req->req, &hw_req->ies);
	mutex_unlock(&mvm->mutex);

	return ret;
}

void iwl_mvm_mac_cancel_hw_scan(struct ieee80211_hw *hw,
				struct ieee80211_vif *vif)
{
	struct iwl_mvm *mvm = IWL_MAC80211_GET_MVM(hw);

	mutex_lock(&mvm->mutex);

	/* Due to a race condition, it's possible that mac80211 asks
	 * us to stop a hw_scan when it's already stopped.  This can
	 * happen, for instance, if we stopped the scan ourselves,
	 * called ieee80211_scan_completed() and the userspace called
	 * cancel scan scan before ieee80211_scan_work() could run.
	 * To handle that, simply return if the scan is not running.
	*/
	if (mvm->scan_status & IWL_MVM_SCAN_REGULAR)
		iwl_mvm_scan_stop(mvm, IWL_MVM_SCAN_REGULAR, true);

	mutex_unlock(&mvm->mutex);
}

void
iwl_mvm_mac_allow_buffered_frames(struct ieee80211_hw *hw,
				  struct ieee80211_sta *sta, u16 tids,
				  int num_frames,
				  enum ieee80211_frame_release_type reason,
				  bool more_data)
{
	struct iwl_mvm *mvm = IWL_MAC80211_GET_MVM(hw);

	/* Called when we need to transmit (a) frame(s) from mac80211 */

	iwl_mvm_sta_modify_sleep_tx_count(mvm, sta, reason, num_frames,
					  tids, more_data, false);
}

void
iwl_mvm_mac_release_buffered_frames(struct ieee80211_hw *hw,
				    struct ieee80211_sta *sta, u16 tids,
				    int num_frames,
				    enum ieee80211_frame_release_type reason,
				    bool more_data)
{
	struct iwl_mvm *mvm = IWL_MAC80211_GET_MVM(hw);

	/* Called when we need to transmit (a) frame(s) from agg or dqa queue */

	iwl_mvm_sta_modify_sleep_tx_count(mvm, sta, reason, num_frames,
					  tids, more_data, true);
}

static void __iwl_mvm_mac_sta_notify(struct ieee80211_hw *hw,
				     enum sta_notify_cmd cmd,
				     struct ieee80211_sta *sta)
{
	struct iwl_mvm *mvm = IWL_MAC80211_GET_MVM(hw);
	struct iwl_mvm_sta *mvmsta = iwl_mvm_sta_from_mac80211(sta);
	unsigned long txqs = 0, tids = 0;
	int tid;

	/*
	 * If we have TVQM then we get too high queue numbers - luckily
	 * we really shouldn't get here with that because such hardware
	 * should have firmware supporting buffer station offload.
	 */
	if (WARN_ON(iwl_mvm_has_new_tx_api(mvm)))
		return;

	spin_lock_bh(&mvmsta->lock);
	for (tid = 0; tid < ARRAY_SIZE(mvmsta->tid_data); tid++) {
		struct iwl_mvm_tid_data *tid_data = &mvmsta->tid_data[tid];

		if (tid_data->txq_id == IWL_MVM_INVALID_QUEUE)
			continue;

		__set_bit(tid_data->txq_id, &txqs);

		if (iwl_mvm_tid_queued(mvm, tid_data) == 0)
			continue;

		__set_bit(tid, &tids);
	}

	switch (cmd) {
	case STA_NOTIFY_SLEEP:
		for_each_set_bit(tid, &tids, IWL_MAX_TID_COUNT)
			ieee80211_sta_set_buffered(sta, tid, true);

		if (txqs)
			iwl_trans_freeze_txq_timer(mvm->trans, txqs, true);
		/*
		 * The fw updates the STA to be asleep. Tx packets on the Tx
		 * queues to this station will not be transmitted. The fw will
		 * send a Tx response with TX_STATUS_FAIL_DEST_PS.
		 */
		break;
	case STA_NOTIFY_AWAKE:
		if (WARN_ON(mvmsta->deflink.sta_id == IWL_MVM_INVALID_STA))
			break;

		if (txqs)
			iwl_trans_freeze_txq_timer(mvm->trans, txqs, false);
		iwl_mvm_sta_modify_ps_wake(mvm, sta);
		break;
	default:
		break;
	}
	spin_unlock_bh(&mvmsta->lock);
}

void iwl_mvm_mac_sta_notify(struct ieee80211_hw *hw, struct ieee80211_vif *vif,
			    enum sta_notify_cmd cmd, struct ieee80211_sta *sta)
{
	__iwl_mvm_mac_sta_notify(hw, cmd, sta);
}

void iwl_mvm_sta_pm_notif(struct iwl_mvm *mvm, struct iwl_rx_cmd_buffer *rxb)
{
	struct iwl_rx_packet *pkt = rxb_addr(rxb);
	struct iwl_mvm_pm_state_notification *notif = (void *)pkt->data;
	struct ieee80211_sta *sta;
	struct iwl_mvm_sta *mvmsta;
	bool sleeping = (notif->type != IWL_MVM_PM_EVENT_AWAKE);

	if (WARN_ON(notif->sta_id >= mvm->fw->ucode_capa.num_stations))
		return;

	rcu_read_lock();
	sta = rcu_dereference(mvm->fw_id_to_mac_id[notif->sta_id]);
	if (WARN_ON(IS_ERR_OR_NULL(sta))) {
		rcu_read_unlock();
		return;
	}

	mvmsta = iwl_mvm_sta_from_mac80211(sta);

	if (!mvmsta->vif ||
	    mvmsta->vif->type != NL80211_IFTYPE_AP) {
		rcu_read_unlock();
		return;
	}

	if (mvmsta->sleeping != sleeping) {
		mvmsta->sleeping = sleeping;
		__iwl_mvm_mac_sta_notify(mvm->hw,
			sleeping ? STA_NOTIFY_SLEEP : STA_NOTIFY_AWAKE,
			sta);
		ieee80211_sta_ps_transition(sta, sleeping);
	}

	if (sleeping) {
		switch (notif->type) {
		case IWL_MVM_PM_EVENT_AWAKE:
		case IWL_MVM_PM_EVENT_ASLEEP:
			break;
		case IWL_MVM_PM_EVENT_UAPSD:
			ieee80211_sta_uapsd_trigger(sta, IEEE80211_NUM_TIDS);
			break;
		case IWL_MVM_PM_EVENT_PS_POLL:
			ieee80211_sta_pspoll(sta);
			break;
		default:
			break;
		}
	}

	rcu_read_unlock();
}

void iwl_mvm_sta_pre_rcu_remove(struct ieee80211_hw *hw,
				struct ieee80211_vif *vif,
				struct ieee80211_sta *sta)
{
	struct iwl_mvm *mvm = IWL_MAC80211_GET_MVM(hw);
	struct iwl_mvm_sta *mvm_sta = iwl_mvm_sta_from_mac80211(sta);
	unsigned int link_id;

	/*
	 * This is called before mac80211 does RCU synchronisation,
	 * so here we already invalidate our internal RCU-protected
	 * station pointer. The rest of the code will thus no longer
	 * be able to find the station this way, and we don't rely
	 * on further RCU synchronisation after the sta_state()
	 * callback deleted the station.
	 * Since there's mvm->mutex here, no need to have RCU lock for
	 * mvm_sta->link access.
	 */
	mutex_lock(&mvm->mutex);
	for (link_id = 0; link_id < ARRAY_SIZE(mvm_sta->link); link_id++) {
		struct iwl_mvm_link_sta *link_sta;
		u32 sta_id;

		if (!mvm_sta->link[link_id])
			continue;

		link_sta = rcu_dereference_protected(mvm_sta->link[link_id],
						     lockdep_is_held(&mvm->mutex));
		sta_id = link_sta->sta_id;
		if (sta == rcu_access_pointer(mvm->fw_id_to_mac_id[sta_id])) {
			RCU_INIT_POINTER(mvm->fw_id_to_mac_id[sta_id],
					 ERR_PTR(-ENOENT));
			RCU_INIT_POINTER(mvm->fw_id_to_link_sta[sta_id], NULL);
		}
	}
	mutex_unlock(&mvm->mutex);
}

static void iwl_mvm_check_uapsd(struct iwl_mvm *mvm, struct ieee80211_vif *vif,
				const u8 *bssid)
{
	int i;

	if (!test_bit(IWL_MVM_STATUS_IN_HW_RESTART, &mvm->status)) {
		struct iwl_mvm_tcm_mac *mdata;

		mdata = &mvm->tcm.data[iwl_mvm_vif_from_mac80211(vif)->id];
		ewma_rate_init(&mdata->uapsd_nonagg_detect.rate);
		mdata->opened_rx_ba_sessions = false;
	}

	if (!(mvm->fw->ucode_capa.flags & IWL_UCODE_TLV_FLAGS_UAPSD_SUPPORT))
		return;

	if (vif->p2p && !iwl_mvm_is_p2p_scm_uapsd_supported(mvm)) {
		vif->driver_flags &= ~IEEE80211_VIF_SUPPORTS_UAPSD;
		return;
	}

	if (!vif->p2p &&
	    (iwlwifi_mod_params.uapsd_disable & IWL_DISABLE_UAPSD_BSS)) {
		vif->driver_flags &= ~IEEE80211_VIF_SUPPORTS_UAPSD;
		return;
	}

	for (i = 0; i < IWL_MVM_UAPSD_NOAGG_LIST_LEN; i++) {
		if (ether_addr_equal(mvm->uapsd_noagg_bssids[i].addr, bssid)) {
			vif->driver_flags &= ~IEEE80211_VIF_SUPPORTS_UAPSD;
			return;
		}
	}

	vif->driver_flags |= IEEE80211_VIF_SUPPORTS_UAPSD;
}

static void
iwl_mvm_tdls_check_trigger(struct iwl_mvm *mvm,
			   struct ieee80211_vif *vif, u8 *peer_addr,
			   enum nl80211_tdls_operation action)
{
	struct iwl_fw_dbg_trigger_tlv *trig;
	struct iwl_fw_dbg_trigger_tdls *tdls_trig;

	trig = iwl_fw_dbg_trigger_on(&mvm->fwrt, ieee80211_vif_to_wdev(vif),
				     FW_DBG_TRIGGER_TDLS);
	if (!trig)
		return;

	tdls_trig = (void *)trig->data;

	if (!(tdls_trig->action_bitmap & BIT(action)))
		return;

	if (tdls_trig->peer_mode &&
	    memcmp(tdls_trig->peer, peer_addr, ETH_ALEN) != 0)
		return;

	iwl_fw_dbg_collect_trig(&mvm->fwrt, trig,
				"TDLS event occurred, peer %pM, action %d",
				peer_addr, action);
}

struct iwl_mvm_he_obss_narrow_bw_ru_data {
	bool tolerated;
};

static void iwl_mvm_check_he_obss_narrow_bw_ru_iter(struct wiphy *wiphy,
						    struct cfg80211_bss *bss,
						    void *_data)
{
	struct iwl_mvm_he_obss_narrow_bw_ru_data *data = _data;
	const struct cfg80211_bss_ies *ies;
	const struct element *elem;

	rcu_read_lock();
	ies = rcu_dereference(bss->ies);
	elem = cfg80211_find_elem(WLAN_EID_EXT_CAPABILITY, ies->data,
				  ies->len);

	if (!elem || elem->datalen < 10 ||
	    !(elem->data[10] &
	      WLAN_EXT_CAPA10_OBSS_NARROW_BW_RU_TOLERANCE_SUPPORT)) {
		data->tolerated = false;
	}
	rcu_read_unlock();
}

static void
iwl_mvm_check_he_obss_narrow_bw_ru(struct ieee80211_hw *hw,
				   struct ieee80211_vif *vif,
				   unsigned int link_id,
				   struct ieee80211_bss_conf *link_conf)
{
	struct iwl_mvm_vif *mvmvif = iwl_mvm_vif_from_mac80211(vif);
	struct iwl_mvm_he_obss_narrow_bw_ru_data iter_data = {
		.tolerated = true,
	};

	if (WARN_ON_ONCE(!link_conf->chandef.chan ||
			 !mvmvif->link[link_id]))
		return;

	if (!(link_conf->chandef.chan->flags & IEEE80211_CHAN_RADAR)) {
		mvmvif->link[link_id]->he_ru_2mhz_block = false;
		return;
	}

	cfg80211_bss_iter(hw->wiphy, &link_conf->chandef,
			  iwl_mvm_check_he_obss_narrow_bw_ru_iter,
			  &iter_data);

	/*
	 * If there is at least one AP on radar channel that cannot
	 * tolerate 26-tone RU UL OFDMA transmissions using HE TB PPDU.
	 */
	mvmvif->link[link_id]->he_ru_2mhz_block = !iter_data.tolerated;
}

static void iwl_mvm_reset_cca_40mhz_workaround(struct iwl_mvm *mvm,
					       struct ieee80211_vif *vif)
{
	struct ieee80211_supported_band *sband;
	const struct ieee80211_sta_he_cap *he_cap;

	if (vif->type != NL80211_IFTYPE_STATION)
		return;

	if (!mvm->cca_40mhz_workaround)
		return;

	/* decrement and check that we reached zero */
	mvm->cca_40mhz_workaround--;
	if (mvm->cca_40mhz_workaround)
		return;

	sband = mvm->hw->wiphy->bands[NL80211_BAND_2GHZ];

	sband->ht_cap.cap |= IEEE80211_HT_CAP_SUP_WIDTH_20_40;

	he_cap = ieee80211_get_he_iftype_cap_vif(sband, vif);

	if (he_cap) {
		/* we know that ours is writable */
		struct ieee80211_sta_he_cap *he = (void *)(uintptr_t)he_cap;

		he->he_cap_elem.phy_cap_info[0] |=
			IEEE80211_HE_PHY_CAP0_CHANNEL_WIDTH_SET_40MHZ_IN_2G;
	}
}

static void iwl_mvm_mei_host_associated(struct iwl_mvm *mvm,
					struct ieee80211_vif *vif,
					struct iwl_mvm_sta *mvm_sta)
{
#if IS_ENABLED(CONFIG_IWLMEI)
	struct iwl_mvm_vif *mvmvif = iwl_mvm_vif_from_mac80211(vif);
	struct iwl_mei_conn_info conn_info = {
		.ssid_len = vif->cfg.ssid_len,
	};

	if (test_bit(IWL_MVM_STATUS_IN_HW_RESTART, &mvm->status))
		return;

	if (!mvm->mei_registered)
		return;

	/* FIXME: MEI needs to be updated for MLO */
	if (!vif->bss_conf.chandef.chan)
		return;

	conn_info.channel = vif->bss_conf.chandef.chan->hw_value;

	switch (mvm_sta->pairwise_cipher) {
	case WLAN_CIPHER_SUITE_TKIP:
		conn_info.pairwise_cipher = IWL_MEI_CIPHER_TKIP;
		break;
	case WLAN_CIPHER_SUITE_CCMP:
		conn_info.pairwise_cipher = IWL_MEI_CIPHER_CCMP;
		break;
	case WLAN_CIPHER_SUITE_GCMP:
		conn_info.pairwise_cipher = IWL_MEI_CIPHER_GCMP;
		break;
	case WLAN_CIPHER_SUITE_GCMP_256:
		conn_info.pairwise_cipher = IWL_MEI_CIPHER_GCMP_256;
		break;
	case 0:
		/* open profile */
		break;
	default:
		/* cipher not supported, don't send anything to iwlmei */
		return;
	}

	switch (mvmvif->rekey_data.akm) {
	case WLAN_AKM_SUITE_SAE & 0xff:
		conn_info.auth_mode = IWL_MEI_AKM_AUTH_SAE;
		break;
	case WLAN_AKM_SUITE_PSK & 0xff:
		conn_info.auth_mode = IWL_MEI_AKM_AUTH_RSNA_PSK;
		break;
	case WLAN_AKM_SUITE_8021X & 0xff:
		conn_info.auth_mode = IWL_MEI_AKM_AUTH_RSNA;
		break;
	case 0:
		/* open profile */
		conn_info.auth_mode = IWL_MEI_AKM_AUTH_OPEN;
		break;
	default:
		/* auth method / AKM not supported */
		/* TODO: All the FT vesions of these? */
		return;
	}

	memcpy(conn_info.ssid, vif->cfg.ssid, vif->cfg.ssid_len);
	memcpy(conn_info.bssid,  vif->bss_conf.bssid, ETH_ALEN);

	/* TODO: add support for collocated AP data */
	iwl_mei_host_associated(&conn_info, NULL);
#endif
}

static int iwl_mvm_mac_ctxt_changed_wrapper(struct iwl_mvm *mvm,
					    struct ieee80211_vif *vif,
					    bool force_assoc_off)
{
	return iwl_mvm_mac_ctxt_changed(mvm, vif, force_assoc_off, NULL);
}

static int iwl_mvm_mac_sta_state(struct ieee80211_hw *hw,
				 struct ieee80211_vif *vif,
				 struct ieee80211_sta *sta,
				 enum ieee80211_sta_state old_state,
				 enum ieee80211_sta_state new_state)
{
	static const struct iwl_mvm_sta_state_ops callbacks = {
		.add_sta = iwl_mvm_add_sta,
		.update_sta = iwl_mvm_update_sta,
		.rm_sta = iwl_mvm_rm_sta,
		.mac_ctxt_changed = iwl_mvm_mac_ctxt_changed_wrapper,
	};

	return iwl_mvm_mac_sta_state_common(hw, vif, sta, old_state, new_state,
					    &callbacks);
}

/* FIXME: temporary making two assumptions in all sta handling functions:
 *	(1) when setting sta state, the link exists and protected
 *	(2) if a link is valid in sta then it's valid in vif (can
 *	use same index in the link array)
 */
static void iwl_mvm_rs_rate_init_all_links(struct iwl_mvm *mvm,
					   struct ieee80211_vif *vif,
					   struct ieee80211_sta *sta)
{
	struct iwl_mvm_vif *mvmvif = iwl_mvm_vif_from_mac80211(vif);
	unsigned int link_id;

	for_each_mvm_vif_valid_link(mvmvif, link_id) {
		struct ieee80211_bss_conf *conf =
			link_conf_dereference_check(vif, link_id);
		struct ieee80211_link_sta *link_sta =
			link_sta_dereference_check(sta, link_id);

		if (!conf || !link_sta || !mvmvif->link[link_id]->phy_ctxt)
			continue;

		iwl_mvm_rs_rate_init(mvm, vif, sta, conf, link_sta,
				     mvmvif->link[link_id]->phy_ctxt->channel->band);
	}
}

#define IWL_MVM_MIN_BEACON_INTERVAL_TU 16

static bool iwl_mvm_vif_conf_from_sta(struct iwl_mvm *mvm,
				      struct ieee80211_vif *vif,
				      struct ieee80211_sta *sta)
{
	struct ieee80211_link_sta *link_sta;
	unsigned int link_id;

	/* Beacon interval check - firmware will crash if the beacon
	 * interval is less than 16. We can't avoid connecting at all,
	 * so refuse the station state change, this will cause mac80211
	 * to abandon attempts to connect to this AP, and eventually
	 * wpa_s will blocklist the AP...
	 */

	for_each_sta_active_link(vif, sta, link_sta, link_id) {
		struct ieee80211_bss_conf *link_conf =
			link_conf_dereference_protected(vif, link_id);

		if (!link_conf)
			continue;

		if (link_conf->beacon_int < IWL_MVM_MIN_BEACON_INTERVAL_TU) {
			IWL_ERR(mvm,
				"Beacon interval %d for AP %pM is too small\n",
				link_conf->beacon_int, link_sta->addr);
			return false;
		}

		link_conf->he_support = link_sta->he_cap.has_he;
	}

	return true;
}

static void iwl_mvm_vif_set_he_support(struct ieee80211_hw *hw,
				       struct ieee80211_vif *vif,
				       struct ieee80211_sta *sta,
				       bool is_sta)
{
	struct iwl_mvm_vif *mvmvif = iwl_mvm_vif_from_mac80211(vif);
	struct ieee80211_link_sta *link_sta;
	unsigned int link_id;

	for_each_sta_active_link(vif, sta, link_sta, link_id) {
		struct ieee80211_bss_conf *link_conf =
			link_conf_dereference_protected(vif, link_id);

		if (!link_conf || !mvmvif->link[link_id])
			continue;

		link_conf->he_support = link_sta->he_cap.has_he;

		if (is_sta) {
			mvmvif->link[link_id]->he_ru_2mhz_block = false;
			if (link_sta->he_cap.has_he)
				iwl_mvm_check_he_obss_narrow_bw_ru(hw, vif,
								   link_id,
								   link_conf);
		}
	}
}

static int
iwl_mvm_sta_state_notexist_to_none(struct iwl_mvm *mvm,
				   struct ieee80211_vif *vif,
				   struct ieee80211_sta *sta,
				   const struct iwl_mvm_sta_state_ops *callbacks)
{
	struct iwl_mvm_vif *mvmvif = iwl_mvm_vif_from_mac80211(vif);
	struct ieee80211_link_sta *link_sta;
	unsigned int i;
	int ret;

	lockdep_assert_held(&mvm->mutex);

	if (vif->type == NL80211_IFTYPE_STATION &&
	    !iwl_mvm_vif_conf_from_sta(mvm, vif, sta))
		return -EINVAL;

	if (sta->tdls &&
	    (vif->p2p ||
	     iwl_mvm_tdls_sta_count(mvm, NULL) == IWL_MVM_TDLS_STA_COUNT ||
	     iwl_mvm_phy_ctx_count(mvm) > 1)) {
		IWL_DEBUG_MAC80211(mvm, "refusing TDLS sta\n");
		return -EBUSY;
	}

	ret = callbacks->add_sta(mvm, vif, sta);
	if (sta->tdls && ret == 0) {
		iwl_mvm_recalc_tdls_state(mvm, vif, true);
		iwl_mvm_tdls_check_trigger(mvm, vif, sta->addr,
					   NL80211_TDLS_SETUP);
	}

	for_each_sta_active_link(vif, sta, link_sta, i)
		link_sta->agg.max_rc_amsdu_len = 1;

	ieee80211_sta_recalc_aggregates(sta);

	if (vif->type == NL80211_IFTYPE_STATION && !sta->tdls)
		mvmvif->ap_sta = sta;

	return 0;
}

static int
iwl_mvm_sta_state_auth_to_assoc(struct ieee80211_hw *hw,
				struct iwl_mvm *mvm,
				struct ieee80211_vif *vif,
				struct ieee80211_sta *sta,
				const struct iwl_mvm_sta_state_ops *callbacks)
{
	struct iwl_mvm_vif *mvmvif = iwl_mvm_vif_from_mac80211(vif);
	struct iwl_mvm_sta *mvm_sta = iwl_mvm_sta_from_mac80211(sta);
	struct ieee80211_link_sta *link_sta;
	unsigned int link_id;

	lockdep_assert_held(&mvm->mutex);

	if (vif->type == NL80211_IFTYPE_AP) {
		iwl_mvm_vif_set_he_support(hw, vif, sta, false);
		mvmvif->ap_assoc_sta_count++;
		callbacks->mac_ctxt_changed(mvm, vif, false);

		/* since the below is not for MLD API, it's ok to use
		 * the default bss_conf
		 */
		if (!mvm->mld_api_is_used &&
		    ((vif->bss_conf.he_support &&
		      !iwlwifi_mod_params.disable_11ax) ||
		    (vif->bss_conf.eht_support &&
		     !iwlwifi_mod_params.disable_11be)))
			iwl_mvm_cfg_he_sta(mvm, vif, mvm_sta->deflink.sta_id);
	} else if (vif->type == NL80211_IFTYPE_STATION) {
		iwl_mvm_vif_set_he_support(hw, vif, sta, true);

		callbacks->mac_ctxt_changed(mvm, vif, false);

		if (!mvm->mld_api_is_used)
			goto out;

		for_each_sta_active_link(vif, sta, link_sta, link_id) {
			struct ieee80211_bss_conf *link_conf =
				link_conf_dereference_protected(vif, link_id);

			if (WARN_ON(!link_conf))
				return -EINVAL;
			if (!mvmvif->link[link_id])
				continue;

			iwl_mvm_link_changed(mvm, vif, link_conf,
					     LINK_CONTEXT_MODIFY_ALL &
					     ~LINK_CONTEXT_MODIFY_ACTIVE,
					     true);
		}
	}

out:
	iwl_mvm_rs_rate_init_all_links(mvm, vif, sta);

	return callbacks->update_sta(mvm, vif, sta);
}

static int
iwl_mvm_sta_state_assoc_to_authorized(struct iwl_mvm *mvm,
				      struct ieee80211_vif *vif,
				      struct ieee80211_sta *sta,
				      const struct iwl_mvm_sta_state_ops *callbacks)
{
	struct iwl_mvm_vif *mvmvif = iwl_mvm_vif_from_mac80211(vif);
	struct iwl_mvm_sta *mvm_sta = iwl_mvm_sta_from_mac80211(sta);

	lockdep_assert_held(&mvm->mutex);

	/* we don't support TDLS during DCM */
	if (iwl_mvm_phy_ctx_count(mvm) > 1)
		iwl_mvm_teardown_tdls_peers(mvm);

	if (sta->tdls) {
		iwl_mvm_tdls_check_trigger(mvm, vif, sta->addr,
					   NL80211_TDLS_ENABLE_LINK);
	} else {
		/* enable beacon filtering */
		WARN_ON(iwl_mvm_enable_beacon_filter(mvm, vif, 0));

		mvmvif->authorized = 1;

		callbacks->mac_ctxt_changed(mvm, vif, false);
		iwl_mvm_mei_host_associated(mvm, vif, mvm_sta);

		/* when client is authorized (AP station marked as such),
		 * try to enable more links
		 */
		if (vif->type == NL80211_IFTYPE_STATION &&
		    !test_bit(IWL_MVM_STATUS_IN_HW_RESTART, &mvm->status))
			iwl_mvm_mld_select_links(mvm, vif, false);
	}

	mvm_sta->authorized = true;

	iwl_mvm_rs_rate_init_all_links(mvm, vif, sta);

	/* MFP is set by default before the station is authorized.
	 * Clear it here in case it's not used.
	 */
	if (!sta->mfp)
		return callbacks->update_sta(mvm, vif, sta);

	return 0;
}

static int
iwl_mvm_sta_state_authorized_to_assoc(struct iwl_mvm *mvm,
				      struct ieee80211_vif *vif,
				      struct ieee80211_sta *sta,
				      const struct iwl_mvm_sta_state_ops *callbacks)
{
	struct iwl_mvm_vif *mvmvif = iwl_mvm_vif_from_mac80211(vif);
	struct iwl_mvm_sta *mvmsta = iwl_mvm_sta_from_mac80211(sta);

	lockdep_assert_held(&mvm->mutex);

	mvmsta->authorized = false;

	/* once we move into assoc state, need to update rate scale to
	 * disable using wide bandwidth
	 */
	iwl_mvm_rs_rate_init_all_links(mvm, vif, sta);

	if (!sta->tdls) {
		/* Set this but don't call iwl_mvm_mac_ctxt_changed()
		 * yet to avoid sending high prio again for a little
		 * time.
		 */
		mvmvif->authorized = 0;

		/* disable beacon filtering */
		iwl_mvm_disable_beacon_filter(mvm, vif, 0);
	}

	return 0;
}

/* Common part for MLD and non-MLD modes */
int iwl_mvm_mac_sta_state_common(struct ieee80211_hw *hw,
				 struct ieee80211_vif *vif,
				 struct ieee80211_sta *sta,
				 enum ieee80211_sta_state old_state,
				 enum ieee80211_sta_state new_state,
				 const struct iwl_mvm_sta_state_ops *callbacks)
{
	struct iwl_mvm *mvm = IWL_MAC80211_GET_MVM(hw);
	struct iwl_mvm_vif *mvmvif = iwl_mvm_vif_from_mac80211(vif);
	struct iwl_mvm_sta *mvm_sta = iwl_mvm_sta_from_mac80211(sta);
	struct ieee80211_link_sta *link_sta;
	unsigned int link_id;
	int ret;

	IWL_DEBUG_MAC80211(mvm, "station %pM state change %d->%d\n",
			   sta->addr, old_state, new_state);

	/*
	 * If we are in a STA removal flow and in DQA mode:
	 *
	 * This is after the sync_rcu part, so the queues have already been
	 * flushed. No more TXs on their way in mac80211's path, and no more in
	 * the queues.
	 * Also, we won't be getting any new TX frames for this station.
	 * What we might have are deferred TX frames that need to be taken care
	 * of.
	 *
	 * Drop any still-queued deferred-frame before removing the STA, and
	 * make sure the worker is no longer handling frames for this STA.
	 */
	if (old_state == IEEE80211_STA_NONE &&
	    new_state == IEEE80211_STA_NOTEXIST) {
		flush_work(&mvm->add_stream_wk);

		/*
		 * No need to make sure deferred TX indication is off since the
		 * worker will already remove it if it was on
		 */

		/*
		 * Additionally, reset the 40 MHz capability if we disconnected
		 * from the AP now.
		 */
		iwl_mvm_reset_cca_40mhz_workaround(mvm, vif);

		/* Also free dup data just in case any assertions below fail */
		kfree(mvm_sta->dup_data);
	}

	mutex_lock(&mvm->mutex);

	/* this would be a mac80211 bug ... but don't crash, unless we had a
	 * firmware crash while we were activating a link, in which case it is
	 * legit to have phy_ctxt = NULL. Don't bother not to WARN if we are in
	 * recovery flow since we spit tons of error messages anyway.
	 */
	for_each_sta_active_link(vif, sta, link_sta, link_id) {
		if (WARN_ON_ONCE(!mvmvif->link[link_id] ||
				 !mvmvif->link[link_id]->phy_ctxt)) {
			mutex_unlock(&mvm->mutex);
			return test_bit(IWL_MVM_STATUS_HW_RESTART_REQUESTED,
					&mvm->status) ? 0 : -EINVAL;
		}
	}

	/* track whether or not the station is associated */
	mvm_sta->sta_state = new_state;

	if (old_state == IEEE80211_STA_NOTEXIST &&
	    new_state == IEEE80211_STA_NONE) {
		ret = iwl_mvm_sta_state_notexist_to_none(mvm, vif, sta,
							 callbacks);
		if (ret < 0)
			goto out_unlock;
	} else if (old_state == IEEE80211_STA_NONE &&
		   new_state == IEEE80211_STA_AUTH) {
		/*
		 * EBS may be disabled due to previous failures reported by FW.
		 * Reset EBS status here assuming environment has been changed.
		 */
		mvm->last_ebs_successful = true;
		iwl_mvm_check_uapsd(mvm, vif, sta->addr);
		ret = 0;
	} else if (old_state == IEEE80211_STA_AUTH &&
		   new_state == IEEE80211_STA_ASSOC) {
		ret = iwl_mvm_sta_state_auth_to_assoc(hw, mvm, vif, sta,
						      callbacks);
	} else if (old_state == IEEE80211_STA_ASSOC &&
		   new_state == IEEE80211_STA_AUTHORIZED) {
		ret = iwl_mvm_sta_state_assoc_to_authorized(mvm, vif, sta,
							    callbacks);
	} else if (old_state == IEEE80211_STA_AUTHORIZED &&
		   new_state == IEEE80211_STA_ASSOC) {
		ret = iwl_mvm_sta_state_authorized_to_assoc(mvm, vif, sta,
							    callbacks);
	} else if (old_state == IEEE80211_STA_ASSOC &&
		   new_state == IEEE80211_STA_AUTH) {
		if (vif->type == NL80211_IFTYPE_AP) {
			mvmvif->ap_assoc_sta_count--;
			callbacks->mac_ctxt_changed(mvm, vif, false);
		} else if (vif->type == NL80211_IFTYPE_STATION && !sta->tdls)
			iwl_mvm_stop_session_protection(mvm, vif);
		ret = 0;
	} else if (old_state == IEEE80211_STA_AUTH &&
		   new_state == IEEE80211_STA_NONE) {
		ret = 0;
	} else if (old_state == IEEE80211_STA_NONE &&
		   new_state == IEEE80211_STA_NOTEXIST) {
		if (vif->type == NL80211_IFTYPE_STATION && !sta->tdls) {
			iwl_mvm_stop_session_protection(mvm, vif);
			mvmvif->ap_sta = NULL;
		}
		ret = callbacks->rm_sta(mvm, vif, sta);
		if (sta->tdls) {
			iwl_mvm_recalc_tdls_state(mvm, vif, false);
			iwl_mvm_tdls_check_trigger(mvm, vif, sta->addr,
						   NL80211_TDLS_DISABLE_LINK);
		}

		if (unlikely(ret &&
			     test_bit(IWL_MVM_STATUS_HW_RESTART_REQUESTED,
				      &mvm->status)))
			ret = 0;
	} else {
		ret = -EIO;
	}
 out_unlock:
	mutex_unlock(&mvm->mutex);

	if (sta->tdls && ret == 0) {
		if (old_state == IEEE80211_STA_NOTEXIST &&
		    new_state == IEEE80211_STA_NONE)
			ieee80211_reserve_tid(sta, IWL_MVM_TDLS_FW_TID);
		else if (old_state == IEEE80211_STA_NONE &&
			 new_state == IEEE80211_STA_NOTEXIST)
			ieee80211_unreserve_tid(sta, IWL_MVM_TDLS_FW_TID);
	}

	return ret;
}

int iwl_mvm_mac_set_rts_threshold(struct ieee80211_hw *hw, u32 value)
{
	struct iwl_mvm *mvm = IWL_MAC80211_GET_MVM(hw);

	mvm->rts_threshold = value;

	return 0;
}

void iwl_mvm_sta_rc_update(struct ieee80211_hw *hw, struct ieee80211_vif *vif,
			   struct ieee80211_sta *sta, u32 changed)
{
	struct iwl_mvm *mvm = IWL_MAC80211_GET_MVM(hw);

	if (changed & (IEEE80211_RC_BW_CHANGED |
		       IEEE80211_RC_SUPP_RATES_CHANGED |
		       IEEE80211_RC_NSS_CHANGED))
		iwl_mvm_rs_rate_init_all_links(mvm, vif, sta);

	if (vif->type == NL80211_IFTYPE_STATION &&
	    changed & IEEE80211_RC_NSS_CHANGED)
		iwl_mvm_sf_update(mvm, vif, false);
}

static int iwl_mvm_mac_conf_tx(struct ieee80211_hw *hw,
			       struct ieee80211_vif *vif,
			       unsigned int link_id, u16 ac,
			       const struct ieee80211_tx_queue_params *params)
{
	struct iwl_mvm *mvm = IWL_MAC80211_GET_MVM(hw);
	struct iwl_mvm_vif *mvmvif = iwl_mvm_vif_from_mac80211(vif);

	mvmvif->deflink.queue_params[ac] = *params;

	/*
	 * No need to update right away, we'll get BSS_CHANGED_QOS
	 * The exception is P2P_DEVICE interface which needs immediate update.
	 */
	if (vif->type == NL80211_IFTYPE_P2P_DEVICE) {
		int ret;

		mutex_lock(&mvm->mutex);
		ret = iwl_mvm_mac_ctxt_changed(mvm, vif, false, NULL);
		mutex_unlock(&mvm->mutex);
		return ret;
	}
	return 0;
}

void iwl_mvm_mac_mgd_prepare_tx(struct ieee80211_hw *hw,
				struct ieee80211_vif *vif,
				struct ieee80211_prep_tx_info *info)
{
	struct iwl_mvm *mvm = IWL_MAC80211_GET_MVM(hw);

	mutex_lock(&mvm->mutex);
	iwl_mvm_protect_assoc(mvm, vif, info->duration, info->link_id);
	mutex_unlock(&mvm->mutex);
}

void iwl_mvm_mac_mgd_complete_tx(struct ieee80211_hw *hw,
				 struct ieee80211_vif *vif,
				 struct ieee80211_prep_tx_info *info)
{
	struct iwl_mvm *mvm = IWL_MAC80211_GET_MVM(hw);

	/* for successful cases (auth/assoc), don't cancel session protection */
	if (info->success)
		return;

	mutex_lock(&mvm->mutex);
	iwl_mvm_stop_session_protection(mvm, vif);
	mutex_unlock(&mvm->mutex);
}

int iwl_mvm_mac_sched_scan_start(struct ieee80211_hw *hw,
				 struct ieee80211_vif *vif,
				 struct cfg80211_sched_scan_request *req,
				 struct ieee80211_scan_ies *ies)
{
	struct iwl_mvm *mvm = IWL_MAC80211_GET_MVM(hw);

	int ret;

	mutex_lock(&mvm->mutex);

	if (!vif->cfg.idle) {
		ret = -EBUSY;
		goto out;
	}

	ret = iwl_mvm_sched_scan_start(mvm, vif, req, ies, IWL_MVM_SCAN_SCHED);

out:
	mutex_unlock(&mvm->mutex);
	return ret;
}

int iwl_mvm_mac_sched_scan_stop(struct ieee80211_hw *hw,
				struct ieee80211_vif *vif)
{
	struct iwl_mvm *mvm = IWL_MAC80211_GET_MVM(hw);
	int ret;

	mutex_lock(&mvm->mutex);

	/* Due to a race condition, it's possible that mac80211 asks
	 * us to stop a sched_scan when it's already stopped.  This
	 * can happen, for instance, if we stopped the scan ourselves,
	 * called ieee80211_sched_scan_stopped() and the userspace called
	 * stop sched scan scan before ieee80211_sched_scan_stopped_work()
	 * could run.  To handle this, simply return if the scan is
	 * not running.
	*/
	if (!(mvm->scan_status & IWL_MVM_SCAN_SCHED)) {
		mutex_unlock(&mvm->mutex);
		return 0;
	}

	ret = iwl_mvm_scan_stop(mvm, IWL_MVM_SCAN_SCHED, false);
	mutex_unlock(&mvm->mutex);
	iwl_mvm_wait_for_async_handlers(mvm);

	return ret;
}

static int __iwl_mvm_mac_set_key(struct ieee80211_hw *hw,
				 enum set_key_cmd cmd,
				 struct ieee80211_vif *vif,
				 struct ieee80211_sta *sta,
				 struct ieee80211_key_conf *key)
{
	struct iwl_mvm_vif *mvmvif = iwl_mvm_vif_from_mac80211(vif);
	struct iwl_mvm *mvm = IWL_MAC80211_GET_MVM(hw);
	struct iwl_mvm_sta *mvmsta = NULL;
	struct iwl_mvm_key_pn *ptk_pn = NULL;
	int keyidx = key->keyidx;
	u32 sec_key_id = WIDE_ID(DATA_PATH_GROUP, SEC_KEY_CMD);
	u8 sec_key_ver = iwl_fw_lookup_cmd_ver(mvm->fw, sec_key_id, 0);
	int ret, i;
	u8 key_offset;

	if (sta)
		mvmsta = iwl_mvm_sta_from_mac80211(sta);

	switch (key->cipher) {
	case WLAN_CIPHER_SUITE_TKIP:
		if (!mvm->trans->trans_cfg->gen2) {
			key->flags |= IEEE80211_KEY_FLAG_GENERATE_MMIC;
			key->flags |= IEEE80211_KEY_FLAG_PUT_IV_SPACE;
		} else if (vif->type == NL80211_IFTYPE_STATION) {
			key->flags |= IEEE80211_KEY_FLAG_PUT_MIC_SPACE;
		} else {
			IWL_DEBUG_MAC80211(mvm, "Use SW encryption for TKIP\n");
			return -EOPNOTSUPP;
		}
		break;
	case WLAN_CIPHER_SUITE_CCMP:
	case WLAN_CIPHER_SUITE_GCMP:
	case WLAN_CIPHER_SUITE_GCMP_256:
		if (!iwl_mvm_has_new_tx_api(mvm))
			key->flags |= IEEE80211_KEY_FLAG_PUT_IV_SPACE;
		break;
	case WLAN_CIPHER_SUITE_AES_CMAC:
	case WLAN_CIPHER_SUITE_BIP_GMAC_128:
	case WLAN_CIPHER_SUITE_BIP_GMAC_256:
		WARN_ON_ONCE(!ieee80211_hw_check(hw, MFP_CAPABLE));
		break;
	case WLAN_CIPHER_SUITE_WEP40:
	case WLAN_CIPHER_SUITE_WEP104:
		if (vif->type == NL80211_IFTYPE_STATION)
			break;
		if (iwl_mvm_has_new_tx_api(mvm))
			return -EOPNOTSUPP;
		/* support HW crypto on TX */
		return 0;
	default:
		return -EOPNOTSUPP;
	}

	switch (cmd) {
	case SET_KEY:
		if (vif->type == NL80211_IFTYPE_STATION &&
		    (keyidx == 6 || keyidx == 7))
			rcu_assign_pointer(mvmvif->bcn_prot.keys[keyidx - 6],
					   key);

		if ((vif->type == NL80211_IFTYPE_ADHOC ||
		     vif->type == NL80211_IFTYPE_AP) && !sta) {
			/*
			 * GTK on AP interface is a TX-only key, return 0;
			 * on IBSS they're per-station and because we're lazy
			 * we don't support them for RX, so do the same.
			 * CMAC/GMAC in AP/IBSS modes must be done in software
			 * on older NICs.
			 *
			 * Except, of course, beacon protection - it must be
			 * offloaded since we just set a beacon template, and
			 * then we must also offload the IGTK (not just BIGTK)
			 * for firmware reasons.
			 *
			 * So just check for beacon protection - if we don't
			 * have it we cannot get here with keyidx >= 6, and
			 * if we do have it we need to send the key to FW in
			 * all cases (CMAC/GMAC).
			 */
			if (!wiphy_ext_feature_isset(hw->wiphy,
						     NL80211_EXT_FEATURE_BEACON_PROTECTION) &&
			    (key->cipher == WLAN_CIPHER_SUITE_AES_CMAC ||
			     key->cipher == WLAN_CIPHER_SUITE_BIP_GMAC_128 ||
			     key->cipher == WLAN_CIPHER_SUITE_BIP_GMAC_256)) {
				ret = -EOPNOTSUPP;
				break;
			}

			if (key->cipher != WLAN_CIPHER_SUITE_GCMP &&
			    key->cipher != WLAN_CIPHER_SUITE_GCMP_256 &&
			    !iwl_mvm_has_new_tx_api(mvm)) {
				key->hw_key_idx = STA_KEY_IDX_INVALID;
				ret = 0;
				break;
			}

			if (!mvmvif->ap_ibss_active) {
				for (i = 0;
				     i < ARRAY_SIZE(mvmvif->ap_early_keys);
				     i++) {
					if (!mvmvif->ap_early_keys[i]) {
						mvmvif->ap_early_keys[i] = key;
						break;
					}
				}

				if (i >= ARRAY_SIZE(mvmvif->ap_early_keys))
					ret = -ENOSPC;
				else
					ret = 0;

				break;
			}
		}

		/* During FW restart, in order to restore the state as it was,
		 * don't try to reprogram keys we previously failed for.
		 */
		if (test_bit(IWL_MVM_STATUS_IN_HW_RESTART, &mvm->status) &&
		    key->hw_key_idx == STA_KEY_IDX_INVALID) {
			IWL_DEBUG_MAC80211(mvm,
					   "skip invalid idx key programming during restart\n");
			ret = 0;
			break;
		}

		if (!test_bit(IWL_MVM_STATUS_IN_HW_RESTART, &mvm->status) &&
		    mvmsta && iwl_mvm_has_new_rx_api(mvm) &&
		    key->flags & IEEE80211_KEY_FLAG_PAIRWISE &&
		    (key->cipher == WLAN_CIPHER_SUITE_CCMP ||
		     key->cipher == WLAN_CIPHER_SUITE_GCMP ||
		     key->cipher == WLAN_CIPHER_SUITE_GCMP_256)) {
			struct ieee80211_key_seq seq;
			int tid, q;

			WARN_ON(rcu_access_pointer(mvmsta->ptk_pn[keyidx]));
			ptk_pn = kzalloc(struct_size(ptk_pn, q,
						     mvm->trans->num_rx_queues),
					 GFP_KERNEL);
			if (!ptk_pn) {
				ret = -ENOMEM;
				break;
			}

			for (tid = 0; tid < IWL_MAX_TID_COUNT; tid++) {
				ieee80211_get_key_rx_seq(key, tid, &seq);
				for (q = 0; q < mvm->trans->num_rx_queues; q++)
					memcpy(ptk_pn->q[q].pn[tid],
					       seq.ccmp.pn,
					       IEEE80211_CCMP_PN_LEN);
			}

			rcu_assign_pointer(mvmsta->ptk_pn[keyidx], ptk_pn);
		}

		/* in HW restart reuse the index, otherwise request a new one */
		if (test_bit(IWL_MVM_STATUS_IN_HW_RESTART, &mvm->status))
			key_offset = key->hw_key_idx;
		else
			key_offset = STA_KEY_IDX_INVALID;

		if (mvmsta && key->flags & IEEE80211_KEY_FLAG_PAIRWISE)
			mvmsta->pairwise_cipher = key->cipher;

		IWL_DEBUG_MAC80211(mvm, "set hwcrypto key (sta:%pM, id:%d)\n",
				   sta ? sta->addr : NULL, key->keyidx);

		if (sec_key_ver)
			ret = iwl_mvm_sec_key_add(mvm, vif, sta, key);
		else
			ret = iwl_mvm_set_sta_key(mvm, vif, sta, key, key_offset);

		if (ret) {
			IWL_WARN(mvm, "set key failed\n");
			key->hw_key_idx = STA_KEY_IDX_INVALID;
			if (ptk_pn) {
				RCU_INIT_POINTER(mvmsta->ptk_pn[keyidx], NULL);
				kfree(ptk_pn);
			}
			/*
			 * can't add key for RX, but we don't need it
			 * in the device for TX so still return 0,
			 * unless we have new TX API where we cannot
			 * put key material into the TX_CMD
			 */
			if (iwl_mvm_has_new_tx_api(mvm))
				ret = -EOPNOTSUPP;
			else
				ret = 0;
		}

		break;
	case DISABLE_KEY:
		if (vif->type == NL80211_IFTYPE_STATION &&
		    (keyidx == 6 || keyidx == 7))
			RCU_INIT_POINTER(mvmvif->bcn_prot.keys[keyidx - 6],
					 NULL);

		ret = -ENOENT;
		for (i = 0; i < ARRAY_SIZE(mvmvif->ap_early_keys); i++) {
			if (mvmvif->ap_early_keys[i] == key) {
				mvmvif->ap_early_keys[i] = NULL;
				ret = 0;
			}
		}

		/* found in pending list - don't do anything else */
		if (ret == 0)
			break;

		if (key->hw_key_idx == STA_KEY_IDX_INVALID) {
			ret = 0;
			break;
		}

		if (mvmsta && iwl_mvm_has_new_rx_api(mvm) &&
		    key->flags & IEEE80211_KEY_FLAG_PAIRWISE &&
		    (key->cipher == WLAN_CIPHER_SUITE_CCMP ||
		     key->cipher == WLAN_CIPHER_SUITE_GCMP ||
		     key->cipher == WLAN_CIPHER_SUITE_GCMP_256)) {
			ptk_pn = rcu_dereference_protected(
						mvmsta->ptk_pn[keyidx],
						lockdep_is_held(&mvm->mutex));
			RCU_INIT_POINTER(mvmsta->ptk_pn[keyidx], NULL);
			if (ptk_pn)
				kfree_rcu(ptk_pn, rcu_head);
		}

		IWL_DEBUG_MAC80211(mvm, "disable hwcrypto key\n");
		if (sec_key_ver)
			ret = iwl_mvm_sec_key_del(mvm, vif, sta, key);
		else
			ret = iwl_mvm_remove_sta_key(mvm, vif, sta, key);
		break;
	default:
		ret = -EINVAL;
	}

	return ret;
}

int iwl_mvm_mac_set_key(struct ieee80211_hw *hw, enum set_key_cmd cmd,
			struct ieee80211_vif *vif, struct ieee80211_sta *sta,
			struct ieee80211_key_conf *key)
{
	struct iwl_mvm *mvm = IWL_MAC80211_GET_MVM(hw);
	int ret;

	mutex_lock(&mvm->mutex);
	ret = __iwl_mvm_mac_set_key(hw, cmd, vif, sta, key);
	mutex_unlock(&mvm->mutex);

	return ret;
}

void iwl_mvm_mac_update_tkip_key(struct ieee80211_hw *hw,
				 struct ieee80211_vif *vif,
				 struct ieee80211_key_conf *keyconf,
				 struct ieee80211_sta *sta,
				 u32 iv32, u16 *phase1key)
{
	struct iwl_mvm *mvm = IWL_MAC80211_GET_MVM(hw);

	if (keyconf->hw_key_idx == STA_KEY_IDX_INVALID)
		return;

	iwl_mvm_update_tkip_key(mvm, vif, keyconf, sta, iv32, phase1key);
}


static bool iwl_mvm_rx_aux_roc(struct iwl_notif_wait_data *notif_wait,
			       struct iwl_rx_packet *pkt, void *data)
{
	struct iwl_mvm *mvm =
		container_of(notif_wait, struct iwl_mvm, notif_wait);
	struct iwl_hs20_roc_res *resp;
	int resp_len = iwl_rx_packet_payload_len(pkt);
	struct iwl_mvm_time_event_data *te_data = data;

	if (WARN_ON(pkt->hdr.cmd != HOT_SPOT_CMD))
		return true;

	if (WARN_ON_ONCE(resp_len != sizeof(*resp))) {
		IWL_ERR(mvm, "Invalid HOT_SPOT_CMD response\n");
		return true;
	}

	resp = (void *)pkt->data;

	IWL_DEBUG_TE(mvm,
		     "Aux ROC: Received response from ucode: status=%d uid=%d\n",
		     resp->status, resp->event_unique_id);

	te_data->uid = le32_to_cpu(resp->event_unique_id);
	IWL_DEBUG_TE(mvm, "TIME_EVENT_CMD response - UID = 0x%x\n",
		     te_data->uid);

	spin_lock_bh(&mvm->time_event_lock);
	list_add_tail(&te_data->list, &mvm->aux_roc_te_list);
	spin_unlock_bh(&mvm->time_event_lock);

	return true;
}

#define AUX_ROC_MIN_DURATION MSEC_TO_TU(100)
#define AUX_ROC_MIN_DELAY MSEC_TO_TU(200)
#define AUX_ROC_MAX_DELAY MSEC_TO_TU(600)
#define AUX_ROC_SAFETY_BUFFER MSEC_TO_TU(20)
#define AUX_ROC_MIN_SAFETY_BUFFER MSEC_TO_TU(10)

static void iwl_mvm_roc_duration_and_delay(struct ieee80211_vif *vif,
					   u32 duration_ms,
					   u32 *duration_tu,
					   u32 *delay)
{
	u32 dtim_interval = vif->bss_conf.dtim_period *
		vif->bss_conf.beacon_int;

	*delay = AUX_ROC_MIN_DELAY;
	*duration_tu = MSEC_TO_TU(duration_ms);

	/*
	 * If we are associated we want the delay time to be at least one
	 * dtim interval so that the FW can wait until after the DTIM and
	 * then start the time event, this will potentially allow us to
	 * remain off-channel for the max duration.
	 * Since we want to use almost a whole dtim interval we would also
	 * like the delay to be for 2-3 dtim intervals, in case there are
	 * other time events with higher priority.
	 */
	if (vif->cfg.assoc) {
		*delay = min_t(u32, dtim_interval * 3, AUX_ROC_MAX_DELAY);
		/* We cannot remain off-channel longer than the DTIM interval */
		if (dtim_interval <= *duration_tu) {
			*duration_tu = dtim_interval - AUX_ROC_SAFETY_BUFFER;
			if (*duration_tu <= AUX_ROC_MIN_DURATION)
				*duration_tu = dtim_interval -
					AUX_ROC_MIN_SAFETY_BUFFER;
		}
	}
}

static int iwl_mvm_send_aux_roc_cmd(struct iwl_mvm *mvm,
				    struct ieee80211_channel *channel,
				    struct ieee80211_vif *vif,
				    int duration)
{
	int res;
	struct iwl_mvm_vif *mvmvif = iwl_mvm_vif_from_mac80211(vif);
	struct iwl_mvm_time_event_data *te_data = &mvmvif->hs_time_event_data;
	static const u16 time_event_response[] = { HOT_SPOT_CMD };
	struct iwl_notification_wait wait_time_event;
	u32 req_dur, delay;
	struct iwl_hs20_roc_req aux_roc_req = {
		.action = cpu_to_le32(FW_CTXT_ACTION_ADD),
		.id_and_color =
			cpu_to_le32(FW_CMD_ID_AND_COLOR(MAC_INDEX_AUX, 0)),
		.sta_id_and_color = cpu_to_le32(mvm->aux_sta.sta_id),
	};
	struct iwl_hs20_roc_req_tail *tail = iwl_mvm_chan_info_cmd_tail(mvm,
		&aux_roc_req.channel_info);
	u16 len = sizeof(aux_roc_req) - iwl_mvm_chan_info_padding(mvm);

	/* Set the channel info data */
	iwl_mvm_set_chan_info(mvm, &aux_roc_req.channel_info, channel->hw_value,
			      iwl_mvm_phy_band_from_nl80211(channel->band),
			      IWL_PHY_CHANNEL_MODE20,
			      0);

	/* Set the time and duration */
	tail->apply_time = cpu_to_le32(iwl_mvm_get_systime(mvm));

	iwl_mvm_roc_duration_and_delay(vif, duration, &req_dur, &delay);
	tail->duration = cpu_to_le32(req_dur);
	tail->apply_time_max_delay = cpu_to_le32(delay);

	IWL_DEBUG_TE(mvm,
		     "ROC: Requesting to remain on channel %u for %ums\n",
		     channel->hw_value, req_dur);
	IWL_DEBUG_TE(mvm,
		     "\t(requested = %ums, max_delay = %ums)\n",
		     duration, delay);

	/* Set the node address */
	memcpy(tail->node_addr, vif->addr, ETH_ALEN);

	lockdep_assert_held(&mvm->mutex);

	spin_lock_bh(&mvm->time_event_lock);

	if (WARN_ON(te_data->id == HOT_SPOT_CMD)) {
		spin_unlock_bh(&mvm->time_event_lock);
		return -EIO;
	}

	te_data->vif = vif;
	te_data->duration = duration;
	te_data->id = HOT_SPOT_CMD;

	spin_unlock_bh(&mvm->time_event_lock);

	/*
	 * Use a notification wait, which really just processes the
	 * command response and doesn't wait for anything, in order
	 * to be able to process the response and get the UID inside
	 * the RX path. Using CMD_WANT_SKB doesn't work because it
	 * stores the buffer and then wakes up this thread, by which
	 * time another notification (that the time event started)
	 * might already be processed unsuccessfully.
	 */
	iwl_init_notification_wait(&mvm->notif_wait, &wait_time_event,
				   time_event_response,
				   ARRAY_SIZE(time_event_response),
				   iwl_mvm_rx_aux_roc, te_data);

	res = iwl_mvm_send_cmd_pdu(mvm, HOT_SPOT_CMD, 0, len,
				   &aux_roc_req);

	if (res) {
		IWL_ERR(mvm, "Couldn't send HOT_SPOT_CMD: %d\n", res);
		iwl_remove_notification(&mvm->notif_wait, &wait_time_event);
		goto out_clear_te;
	}

	/* No need to wait for anything, so just pass 1 (0 isn't valid) */
	res = iwl_wait_notification(&mvm->notif_wait, &wait_time_event, 1);
	/* should never fail */
	WARN_ON_ONCE(res);

	if (res) {
 out_clear_te:
		spin_lock_bh(&mvm->time_event_lock);
		iwl_mvm_te_clear_data(mvm, te_data);
		spin_unlock_bh(&mvm->time_event_lock);
	}

	return res;
}

static int iwl_mvm_roc_add_cmd(struct iwl_mvm *mvm,
			       struct ieee80211_channel *channel,
			       struct ieee80211_vif *vif,
			       int duration, u32 activity)
{
	int res;
	u32 duration_tu, delay;
	struct iwl_roc_req roc_req = {
		.action = cpu_to_le32(FW_CTXT_ACTION_ADD),
		.activity = cpu_to_le32(activity),
		.sta_id = cpu_to_le32(mvm->aux_sta.sta_id),
	};

	lockdep_assert_held(&mvm->mutex);

	/* Set the channel info data */
	iwl_mvm_set_chan_info(mvm, &roc_req.channel_info,
			      channel->hw_value,
			      iwl_mvm_phy_band_from_nl80211(channel->band),
			      IWL_PHY_CHANNEL_MODE20, 0);

	iwl_mvm_roc_duration_and_delay(vif, duration, &duration_tu,
				       &delay);
	roc_req.duration = cpu_to_le32(duration_tu);
	roc_req.max_delay = cpu_to_le32(delay);

	IWL_DEBUG_TE(mvm,
		     "\t(requested = %ums, max_delay = %ums)\n",
		     duration, delay);
	IWL_DEBUG_TE(mvm,
		     "Requesting to remain on channel %u for %utu\n",
		     channel->hw_value, duration_tu);

	/* Set the node address */
	memcpy(roc_req.node_addr, vif->addr, ETH_ALEN);

	res = iwl_mvm_send_cmd_pdu(mvm, WIDE_ID(MAC_CONF_GROUP, ROC_CMD),
				   0, sizeof(roc_req), &roc_req);

	return res;
}

static int iwl_mvm_add_aux_sta_for_hs20(struct iwl_mvm *mvm, u32 lmac_id)
{
	int ret = 0;

	lockdep_assert_held(&mvm->mutex);

	if (!fw_has_capa(&mvm->fw->ucode_capa,
			 IWL_UCODE_TLV_CAPA_HOTSPOT_SUPPORT)) {
		IWL_ERR(mvm, "hotspot not supported\n");
		return -EINVAL;
	}

	if (iwl_mvm_has_new_station_api(mvm->fw)) {
		ret = iwl_mvm_add_aux_sta(mvm, lmac_id);
		WARN(ret, "Failed to allocate aux station");
	}

	return ret;
}

static int iwl_mvm_roc_link(struct iwl_mvm *mvm, struct ieee80211_vif *vif)
{
	int ret;

	lockdep_assert_held(&mvm->mutex);

	ret = iwl_mvm_binding_add_vif(mvm, vif);
	if (WARN(ret, "Failed binding P2P_DEVICE\n"))
		return ret;

	/* The station and queue allocation must be done only after the binding
	 * is done, as otherwise the FW might incorrectly configure its state.
	 */
	return iwl_mvm_add_p2p_bcast_sta(mvm, vif);
}

static int iwl_mvm_roc(struct ieee80211_hw *hw,
		       struct ieee80211_vif *vif,
		       struct ieee80211_channel *channel,
		       int duration,
		       enum ieee80211_roc_type type)
{
	static const struct iwl_mvm_roc_ops ops = {
		.add_aux_sta_for_hs20 = iwl_mvm_add_aux_sta_for_hs20,
		.link = iwl_mvm_roc_link,
	};

	return iwl_mvm_roc_common(hw, vif, channel, duration, type, &ops);
}

static int iwl_mvm_roc_station(struct iwl_mvm *mvm,
			       struct ieee80211_channel *channel,
			       struct ieee80211_vif *vif,
			       int duration)
{
	int ret;
	u32 cmd_id = WIDE_ID(MAC_CONF_GROUP, ROC_CMD);
	u8 fw_ver = iwl_fw_lookup_cmd_ver(mvm->fw, cmd_id,
					  IWL_FW_CMD_VER_UNKNOWN);

	if (fw_ver == IWL_FW_CMD_VER_UNKNOWN) {
		ret = iwl_mvm_send_aux_roc_cmd(mvm, channel, vif, duration);
	} else if (fw_ver == 3) {
		ret = iwl_mvm_roc_add_cmd(mvm, channel, vif, duration,
					  ROC_ACTIVITY_HOTSPOT);
	} else {
		ret = -EOPNOTSUPP;
		IWL_ERR(mvm, "ROC command version %d mismatch!\n", fw_ver);
	}

	return ret;
}

static int iwl_mvm_p2p_find_phy_ctxt(struct iwl_mvm *mvm,
				     struct ieee80211_vif *vif,
				     struct ieee80211_channel *channel)
{
	struct iwl_mvm_vif *mvmvif = iwl_mvm_vif_from_mac80211(vif);
	struct cfg80211_chan_def chandef;
	int i;

	lockdep_assert_held(&mvm->mutex);

	if (mvmvif->deflink.phy_ctxt &&
	    channel == mvmvif->deflink.phy_ctxt->channel)
		return 0;

	/* Try using a PHY context that is already in use */
	for (i = 0; i < NUM_PHY_CTX; i++) {
		struct iwl_mvm_phy_ctxt *phy_ctxt = &mvm->phy_ctxts[i];

		if (!phy_ctxt->ref || mvmvif->deflink.phy_ctxt == phy_ctxt)
			continue;

		if (channel == phy_ctxt->channel) {
			if (mvmvif->deflink.phy_ctxt)
				iwl_mvm_phy_ctxt_unref(mvm,
						       mvmvif->deflink.phy_ctxt);

			mvmvif->deflink.phy_ctxt = phy_ctxt;
			iwl_mvm_phy_ctxt_ref(mvm, mvmvif->deflink.phy_ctxt);
			return 0;
		}
	}

	/* We already have a phy_ctxt, but it's not on the right channel */
	if (mvmvif->deflink.phy_ctxt)
		iwl_mvm_phy_ctxt_unref(mvm, mvmvif->deflink.phy_ctxt);

	mvmvif->deflink.phy_ctxt = iwl_mvm_get_free_phy_ctxt(mvm);
	if (!mvmvif->deflink.phy_ctxt)
		return -ENOSPC;

	cfg80211_chandef_create(&chandef, channel, NL80211_CHAN_NO_HT);

	return iwl_mvm_phy_ctxt_add(mvm, mvmvif->deflink.phy_ctxt,
				    &chandef, 1, 1);
}

/* Execute the common part for MLD and non-MLD modes */
int iwl_mvm_roc_common(struct ieee80211_hw *hw, struct ieee80211_vif *vif,
		       struct ieee80211_channel *channel, int duration,
		       enum ieee80211_roc_type type,
		       const struct iwl_mvm_roc_ops *ops)
{
	struct iwl_mvm *mvm = IWL_MAC80211_GET_MVM(hw);
<<<<<<< HEAD
	struct iwl_mvm_vif *mvmvif = iwl_mvm_vif_from_mac80211(vif);
	struct cfg80211_chan_def chandef;
	struct iwl_mvm_phy_ctxt *phy_ctxt;
	int ret, i;
=======
>>>>>>> 7bbf3b67
	u32 lmac_id;
	int ret;

	IWL_DEBUG_MAC80211(mvm, "enter (%d, %d, %d)\n", channel->hw_value,
			   duration, type);

	/*
	 * Flush the done work, just in case it's still pending, so that
	 * the work it does can complete and we can accept new frames.
	 */
	flush_work(&mvm->roc_done_wk);

	mutex_lock(&mvm->mutex);

	switch (vif->type) {
	case NL80211_IFTYPE_STATION:
		lmac_id = iwl_mvm_get_lmac_id(mvm, channel->band);

		/* Use aux roc framework (HS20) */
		ret = ops->add_aux_sta_for_hs20(mvm, lmac_id);
		if (!ret)
			ret = iwl_mvm_roc_station(mvm, channel, vif, duration);
		goto out_unlock;
	case NL80211_IFTYPE_P2P_DEVICE:
		/* handle below */
		break;
	default:
		IWL_ERR(mvm, "ROC: Invalid vif type=%u\n", vif->type);
		ret = -EINVAL;
		goto out_unlock;
	}

<<<<<<< HEAD
	/* Try using a PHY context that is already in use */
	for (i = 0; i < NUM_PHY_CTX; i++) {
		phy_ctxt = &mvm->phy_ctxts[i];
		if (!phy_ctxt->ref || mvmvif->deflink.phy_ctxt == phy_ctxt)
			continue;

		if (channel == phy_ctxt->channel) {
			if (mvmvif->deflink.phy_ctxt)
				iwl_mvm_phy_ctxt_unref(mvm,
						       mvmvif->deflink.phy_ctxt);

			mvmvif->deflink.phy_ctxt = phy_ctxt;
			iwl_mvm_phy_ctxt_ref(mvm, mvmvif->deflink.phy_ctxt);
			goto link_and_start_p2p_roc;
		}
	}

	/* If the currently used PHY context is configured with a matching
	 * channel use it
	 */
	if (mvmvif->deflink.phy_ctxt) {
		if (channel == mvmvif->deflink.phy_ctxt->channel)
			goto link_and_start_p2p_roc;
	} else {
		phy_ctxt = iwl_mvm_get_free_phy_ctxt(mvm);
		if (!phy_ctxt) {
			ret = -ENOSPC;
			goto out_unlock;
		}

		mvmvif->deflink.phy_ctxt = phy_ctxt;
		iwl_mvm_phy_ctxt_ref(mvm, mvmvif->deflink.phy_ctxt);
	}

	/* Configure the PHY context */
	cfg80211_chandef_create(&chandef, channel, NL80211_CHAN_NO_HT);

	ret = iwl_mvm_phy_ctxt_changed(mvm, phy_ctxt, &chandef,
				       1, 1);
	if (ret) {
		IWL_ERR(mvm, "Failed to change PHY context\n");
		goto out_unlock;
	}

link_and_start_p2p_roc:
	ret = ops->link(mvm, vif);
	if (ret)
		goto out_unlock;

=======

	ret = iwl_mvm_p2p_find_phy_ctxt(mvm, vif, channel);
	if (ret)
		goto out_unlock;

	ret = ops->link(mvm, vif);
	if (ret)
		goto out_unlock;

>>>>>>> 7bbf3b67
	ret = iwl_mvm_start_p2p_roc(mvm, vif, duration, type);
out_unlock:
	mutex_unlock(&mvm->mutex);
	IWL_DEBUG_MAC80211(mvm, "leave\n");
	return ret;
}

int iwl_mvm_cancel_roc(struct ieee80211_hw *hw,
		       struct ieee80211_vif *vif)
{
	struct iwl_mvm *mvm = IWL_MAC80211_GET_MVM(hw);

	IWL_DEBUG_MAC80211(mvm, "enter\n");

	mutex_lock(&mvm->mutex);
	iwl_mvm_stop_roc(mvm, vif);
	mutex_unlock(&mvm->mutex);

	IWL_DEBUG_MAC80211(mvm, "leave\n");
	return 0;
}

struct iwl_mvm_ftm_responder_iter_data {
	bool responder;
	struct ieee80211_chanctx_conf *ctx;
};

static void iwl_mvm_ftm_responder_chanctx_iter(void *_data, u8 *mac,
					       struct ieee80211_vif *vif)
{
	struct iwl_mvm_ftm_responder_iter_data *data = _data;

	if (rcu_access_pointer(vif->bss_conf.chanctx_conf) == data->ctx &&
	    vif->type == NL80211_IFTYPE_AP && vif->bss_conf.ftmr_params)
		data->responder = true;
}

static bool iwl_mvm_is_ftm_responder_chanctx(struct iwl_mvm *mvm,
					     struct ieee80211_chanctx_conf *ctx)
{
	struct iwl_mvm_ftm_responder_iter_data data = {
		.responder = false,
		.ctx = ctx,
	};

	ieee80211_iterate_active_interfaces_atomic(mvm->hw,
					IEEE80211_IFACE_ITER_NORMAL,
					iwl_mvm_ftm_responder_chanctx_iter,
					&data);
	return data.responder;
}

static int __iwl_mvm_add_chanctx(struct iwl_mvm *mvm,
				 struct ieee80211_chanctx_conf *ctx)
{
	u16 *phy_ctxt_id = (u16 *)ctx->drv_priv;
	struct iwl_mvm_phy_ctxt *phy_ctxt;
	bool use_def = iwl_mvm_is_ftm_responder_chanctx(mvm, ctx) ||
		iwl_mvm_enable_fils(mvm, ctx);
	struct cfg80211_chan_def *def = use_def ? &ctx->def : &ctx->min_def;
	int ret;

	lockdep_assert_held(&mvm->mutex);

	IWL_DEBUG_MAC80211(mvm, "Add channel context\n");

	phy_ctxt = iwl_mvm_get_free_phy_ctxt(mvm);
	if (!phy_ctxt) {
		ret = -ENOSPC;
		goto out;
	}

	ret = iwl_mvm_phy_ctxt_add(mvm, phy_ctxt, def,
				   ctx->rx_chains_static,
				   ctx->rx_chains_dynamic);
	if (ret) {
		IWL_ERR(mvm, "Failed to add PHY context\n");
		goto out;
	}

	*phy_ctxt_id = phy_ctxt->id;
out:
	return ret;
}

int iwl_mvm_add_chanctx(struct ieee80211_hw *hw,
			struct ieee80211_chanctx_conf *ctx)
{
	struct iwl_mvm *mvm = IWL_MAC80211_GET_MVM(hw);
	int ret;

	mutex_lock(&mvm->mutex);
	ret = __iwl_mvm_add_chanctx(mvm, ctx);
	mutex_unlock(&mvm->mutex);

	return ret;
}

static void __iwl_mvm_remove_chanctx(struct iwl_mvm *mvm,
				     struct ieee80211_chanctx_conf *ctx)
{
	u16 *phy_ctxt_id = (u16 *)ctx->drv_priv;
	struct iwl_mvm_phy_ctxt *phy_ctxt = &mvm->phy_ctxts[*phy_ctxt_id];

	lockdep_assert_held(&mvm->mutex);

	iwl_mvm_phy_ctxt_unref(mvm, phy_ctxt);
}

void iwl_mvm_remove_chanctx(struct ieee80211_hw *hw,
			    struct ieee80211_chanctx_conf *ctx)
{
	struct iwl_mvm *mvm = IWL_MAC80211_GET_MVM(hw);

	mutex_lock(&mvm->mutex);
	__iwl_mvm_remove_chanctx(mvm, ctx);
	mutex_unlock(&mvm->mutex);
}

void iwl_mvm_change_chanctx(struct ieee80211_hw *hw,
			    struct ieee80211_chanctx_conf *ctx, u32 changed)
{
	struct iwl_mvm *mvm = IWL_MAC80211_GET_MVM(hw);
	u16 *phy_ctxt_id = (u16 *)ctx->drv_priv;
	struct iwl_mvm_phy_ctxt *phy_ctxt = &mvm->phy_ctxts[*phy_ctxt_id];
	bool use_def = iwl_mvm_is_ftm_responder_chanctx(mvm, ctx) ||
		iwl_mvm_enable_fils(mvm, ctx);
	struct cfg80211_chan_def *def = use_def ? &ctx->def : &ctx->min_def;

	if (WARN_ONCE((phy_ctxt->ref > 1) &&
		      (changed & ~(IEEE80211_CHANCTX_CHANGE_WIDTH |
				   IEEE80211_CHANCTX_CHANGE_RX_CHAINS |
				   IEEE80211_CHANCTX_CHANGE_RADAR |
				   IEEE80211_CHANCTX_CHANGE_MIN_WIDTH)),
		      "Cannot change PHY. Ref=%d, changed=0x%X\n",
		      phy_ctxt->ref, changed))
		return;

	mutex_lock(&mvm->mutex);

	/* we are only changing the min_width, may be a noop */
	if (changed == IEEE80211_CHANCTX_CHANGE_MIN_WIDTH) {
		if (phy_ctxt->width == def->width)
			goto out_unlock;

		/* we are just toggling between 20_NOHT and 20 */
		if (phy_ctxt->width <= NL80211_CHAN_WIDTH_20 &&
		    def->width <= NL80211_CHAN_WIDTH_20)
			goto out_unlock;
	}

	iwl_mvm_bt_coex_vif_change(mvm);
	iwl_mvm_phy_ctxt_changed(mvm, phy_ctxt, def,
				 ctx->rx_chains_static,
				 ctx->rx_chains_dynamic);

out_unlock:
	mutex_unlock(&mvm->mutex);
}

/*
 * This function executes the common part for MLD and non-MLD modes.
 *
 * Returns true if we're done assigning the chanctx
 * (either on failure or success)
 */
static bool
__iwl_mvm_assign_vif_chanctx_common(struct iwl_mvm *mvm,
				    struct ieee80211_vif *vif,
				    struct ieee80211_chanctx_conf *ctx,
				    bool switching_chanctx, int *ret)
{
	u16 *phy_ctxt_id = (u16 *)ctx->drv_priv;
	struct iwl_mvm_phy_ctxt *phy_ctxt = &mvm->phy_ctxts[*phy_ctxt_id];
	struct iwl_mvm_vif *mvmvif = iwl_mvm_vif_from_mac80211(vif);

	lockdep_assert_held(&mvm->mutex);

	mvmvif->deflink.phy_ctxt = phy_ctxt;

	switch (vif->type) {
	case NL80211_IFTYPE_AP:
		/* only needed if we're switching chanctx (i.e. during CSA) */
		if (switching_chanctx) {
			mvmvif->ap_ibss_active = true;
			break;
		}
		fallthrough;
	case NL80211_IFTYPE_ADHOC:
		/*
		 * The AP binding flow is handled as part of the start_ap flow
		 * (in bss_info_changed), similarly for IBSS.
		 */
		*ret = 0;
		return true;
	case NL80211_IFTYPE_STATION:
		break;
	case NL80211_IFTYPE_MONITOR:
		/* always disable PS when a monitor interface is active */
		mvmvif->ps_disabled = true;
		break;
	default:
		*ret = -EINVAL;
		return true;
	}
	return false;
}

static int __iwl_mvm_assign_vif_chanctx(struct iwl_mvm *mvm,
					struct ieee80211_vif *vif,
					struct ieee80211_bss_conf *link_conf,
					struct ieee80211_chanctx_conf *ctx,
					bool switching_chanctx)
{
	struct iwl_mvm_vif *mvmvif = iwl_mvm_vif_from_mac80211(vif);
	int ret;

	if (WARN_ON(!link_conf))
		return -EINVAL;

	if (__iwl_mvm_assign_vif_chanctx_common(mvm, vif, ctx,
						switching_chanctx, &ret))
		goto out;

	ret = iwl_mvm_binding_add_vif(mvm, vif);
	if (ret)
		goto out;

	/*
	 * Power state must be updated before quotas,
	 * otherwise fw will complain.
	 */
	iwl_mvm_power_update_mac(mvm);

	/* Setting the quota at this stage is only required for monitor
	 * interfaces. For the other types, the bss_info changed flow
	 * will handle quota settings.
	 */
	if (vif->type == NL80211_IFTYPE_MONITOR) {
		mvmvif->monitor_active = true;
		ret = iwl_mvm_update_quotas(mvm, false, NULL);
		if (ret)
			goto out_remove_binding;

		ret = iwl_mvm_add_snif_sta(mvm, vif);
		if (ret)
			goto out_remove_binding;

	}

	/* Handle binding during CSA */
	if (vif->type == NL80211_IFTYPE_AP) {
		iwl_mvm_update_quotas(mvm, false, NULL);
		iwl_mvm_mac_ctxt_changed(mvm, vif, false, NULL);
	}

	if (vif->type == NL80211_IFTYPE_STATION) {
		if (!switching_chanctx) {
			mvmvif->csa_bcn_pending = false;
			goto out;
		}

		mvmvif->csa_bcn_pending = true;

		if (!fw_has_capa(&mvm->fw->ucode_capa,
				 IWL_UCODE_TLV_CAPA_CHANNEL_SWITCH_CMD)) {
			u32 duration = 5 * vif->bss_conf.beacon_int;

			/* Protect the session to make sure we hear the first
			 * beacon on the new channel.
			 */
			iwl_mvm_protect_session(mvm, vif, duration, duration,
						vif->bss_conf.beacon_int / 2,
						true);
		}

		iwl_mvm_update_quotas(mvm, false, NULL);
	}

	goto out;

out_remove_binding:
	iwl_mvm_binding_remove_vif(mvm, vif);
	iwl_mvm_power_update_mac(mvm);
out:
	if (ret)
		mvmvif->deflink.phy_ctxt = NULL;
	return ret;
}

static int iwl_mvm_assign_vif_chanctx(struct ieee80211_hw *hw,
				      struct ieee80211_vif *vif,
				      struct ieee80211_bss_conf *link_conf,
				      struct ieee80211_chanctx_conf *ctx)
{
	struct iwl_mvm *mvm = IWL_MAC80211_GET_MVM(hw);
	int ret;

	mutex_lock(&mvm->mutex);
	ret = __iwl_mvm_assign_vif_chanctx(mvm, vif, link_conf, ctx, false);
	mutex_unlock(&mvm->mutex);

	return ret;
}

/*
 * This function executes the common part for MLD and non-MLD modes.
 *
 * Returns if chanctx unassign chanctx is done
 * (either on failure or success)
 */
static bool __iwl_mvm_unassign_vif_chanctx_common(struct iwl_mvm *mvm,
						  struct ieee80211_vif *vif,
						  bool switching_chanctx)
{
	struct iwl_mvm_vif *mvmvif = iwl_mvm_vif_from_mac80211(vif);

	lockdep_assert_held(&mvm->mutex);
	iwl_mvm_remove_time_event(mvm, mvmvif,
				  &mvmvif->time_event_data);

	switch (vif->type) {
	case NL80211_IFTYPE_ADHOC:
		return true;
	case NL80211_IFTYPE_MONITOR:
		mvmvif->monitor_active = false;
		mvmvif->ps_disabled = false;
		break;
	case NL80211_IFTYPE_AP:
		/* This part is triggered only during CSA */
		if (!switching_chanctx || !mvmvif->ap_ibss_active)
			return true;

		mvmvif->csa_countdown = false;

		/* Set CS bit on all the stations */
		iwl_mvm_modify_all_sta_disable_tx(mvm, mvmvif, true);

		/* Save blocked iface, the timeout is set on the next beacon */
		rcu_assign_pointer(mvm->csa_tx_blocked_vif, vif);

		mvmvif->ap_ibss_active = false;
		break;
	default:
		break;
	}
	return false;
}

static void __iwl_mvm_unassign_vif_chanctx(struct iwl_mvm *mvm,
					   struct ieee80211_vif *vif,
					   struct ieee80211_bss_conf *link_conf,
					   struct ieee80211_chanctx_conf *ctx,
					   bool switching_chanctx)
{
	struct iwl_mvm_vif *mvmvif = iwl_mvm_vif_from_mac80211(vif);
	struct ieee80211_vif *disabled_vif = NULL;

	if (__iwl_mvm_unassign_vif_chanctx_common(mvm, vif, switching_chanctx))
		goto out;

	if (vif->type == NL80211_IFTYPE_MONITOR)
		iwl_mvm_rm_snif_sta(mvm, vif);


	if (vif->type == NL80211_IFTYPE_STATION && switching_chanctx) {
		disabled_vif = vif;
		if (!fw_has_capa(&mvm->fw->ucode_capa,
				 IWL_UCODE_TLV_CAPA_CHANNEL_SWITCH_CMD))
			iwl_mvm_mac_ctxt_changed(mvm, vif, true, NULL);
	}

	iwl_mvm_update_quotas(mvm, false, disabled_vif);
	iwl_mvm_binding_remove_vif(mvm, vif);

out:
	if (fw_has_capa(&mvm->fw->ucode_capa, IWL_UCODE_TLV_CAPA_CHANNEL_SWITCH_CMD) &&
	    switching_chanctx)
		return;
	mvmvif->deflink.phy_ctxt = NULL;
	iwl_mvm_power_update_mac(mvm);
}

static void iwl_mvm_unassign_vif_chanctx(struct ieee80211_hw *hw,
					 struct ieee80211_vif *vif,
					 struct ieee80211_bss_conf *link_conf,
					 struct ieee80211_chanctx_conf *ctx)
{
	struct iwl_mvm *mvm = IWL_MAC80211_GET_MVM(hw);

	mutex_lock(&mvm->mutex);
	__iwl_mvm_unassign_vif_chanctx(mvm, vif, link_conf, ctx, false);
	mutex_unlock(&mvm->mutex);
}

static int
iwl_mvm_switch_vif_chanctx_swap(struct iwl_mvm *mvm,
				struct ieee80211_vif_chanctx_switch *vifs,
				const struct iwl_mvm_switch_vif_chanctx_ops *ops)
{
	int ret;

	mutex_lock(&mvm->mutex);
	ops->__unassign_vif_chanctx(mvm, vifs[0].vif, vifs[0].link_conf,
				    vifs[0].old_ctx, true);
	__iwl_mvm_remove_chanctx(mvm, vifs[0].old_ctx);

	ret = __iwl_mvm_add_chanctx(mvm, vifs[0].new_ctx);
	if (ret) {
		IWL_ERR(mvm, "failed to add new_ctx during channel switch\n");
		goto out_reassign;
	}

	ret = ops->__assign_vif_chanctx(mvm, vifs[0].vif, vifs[0].link_conf,
					vifs[0].new_ctx, true);
	if (ret) {
		IWL_ERR(mvm,
			"failed to assign new_ctx during channel switch\n");
		goto out_remove;
	}

	/* we don't support TDLS during DCM - can be caused by channel switch */
	if (iwl_mvm_phy_ctx_count(mvm) > 1)
		iwl_mvm_teardown_tdls_peers(mvm);

	goto out;

out_remove:
	__iwl_mvm_remove_chanctx(mvm, vifs[0].new_ctx);

out_reassign:
	if (__iwl_mvm_add_chanctx(mvm, vifs[0].old_ctx)) {
		IWL_ERR(mvm, "failed to add old_ctx back after failure.\n");
		goto out_restart;
	}

	if (ops->__assign_vif_chanctx(mvm, vifs[0].vif, vifs[0].link_conf,
				      vifs[0].old_ctx, true)) {
		IWL_ERR(mvm, "failed to reassign old_ctx after failure.\n");
		goto out_restart;
	}

	goto out;

out_restart:
	/* things keep failing, better restart the hw */
	iwl_mvm_nic_restart(mvm, false);

out:
	mutex_unlock(&mvm->mutex);

	return ret;
}

static int
iwl_mvm_switch_vif_chanctx_reassign(struct iwl_mvm *mvm,
				    struct ieee80211_vif_chanctx_switch *vifs,
				    const struct iwl_mvm_switch_vif_chanctx_ops *ops)
{
	int ret;

	mutex_lock(&mvm->mutex);
	ops->__unassign_vif_chanctx(mvm, vifs[0].vif, vifs[0].link_conf,
				    vifs[0].old_ctx, true);

	ret = ops->__assign_vif_chanctx(mvm, vifs[0].vif, vifs[0].link_conf,
					vifs[0].new_ctx, true);
	if (ret) {
		IWL_ERR(mvm,
			"failed to assign new_ctx during channel switch\n");
		goto out_reassign;
	}

	goto out;

out_reassign:
	if (ops->__assign_vif_chanctx(mvm, vifs[0].vif, vifs[0].link_conf,
				      vifs[0].old_ctx, true)) {
		IWL_ERR(mvm, "failed to reassign old_ctx after failure.\n");
		goto out_restart;
	}

	goto out;

out_restart:
	/* things keep failing, better restart the hw */
	iwl_mvm_nic_restart(mvm, false);

out:
	mutex_unlock(&mvm->mutex);

	return ret;
}

/* Execute the common part for both MLD and non-MLD modes */
int
iwl_mvm_switch_vif_chanctx_common(struct ieee80211_hw *hw,
				  struct ieee80211_vif_chanctx_switch *vifs,
				  int n_vifs,
				  enum ieee80211_chanctx_switch_mode mode,
				  const struct iwl_mvm_switch_vif_chanctx_ops *ops)
{
	struct iwl_mvm *mvm = IWL_MAC80211_GET_MVM(hw);
	int ret;

	/* we only support a single-vif right now */
	if (n_vifs > 1)
		return -EOPNOTSUPP;

	switch (mode) {
	case CHANCTX_SWMODE_SWAP_CONTEXTS:
		ret = iwl_mvm_switch_vif_chanctx_swap(mvm, vifs, ops);
		break;
	case CHANCTX_SWMODE_REASSIGN_VIF:
		ret = iwl_mvm_switch_vif_chanctx_reassign(mvm, vifs, ops);
		break;
	default:
		ret = -EOPNOTSUPP;
		break;
	}

	return ret;
}

static int iwl_mvm_switch_vif_chanctx(struct ieee80211_hw *hw,
				      struct ieee80211_vif_chanctx_switch *vifs,
				      int n_vifs,
				      enum ieee80211_chanctx_switch_mode mode)
{
	static const struct iwl_mvm_switch_vif_chanctx_ops ops = {
		.__assign_vif_chanctx = __iwl_mvm_assign_vif_chanctx,
		.__unassign_vif_chanctx = __iwl_mvm_unassign_vif_chanctx,
	};

	return iwl_mvm_switch_vif_chanctx_common(hw, vifs, n_vifs, mode, &ops);
}

int iwl_mvm_tx_last_beacon(struct ieee80211_hw *hw)
{
	struct iwl_mvm *mvm = IWL_MAC80211_GET_MVM(hw);

	return mvm->ibss_manager;
}

static int iwl_mvm_set_tim(struct ieee80211_hw *hw, struct ieee80211_sta *sta,
			   bool set)
{
	struct iwl_mvm *mvm = IWL_MAC80211_GET_MVM(hw);
	struct iwl_mvm_sta *mvm_sta = iwl_mvm_sta_from_mac80211(sta);

	if (!mvm_sta || !mvm_sta->vif) {
		IWL_ERR(mvm, "Station is not associated to a vif\n");
		return -EINVAL;
	}

	return iwl_mvm_mac_ctxt_beacon_changed(mvm, mvm_sta->vif,
					       &mvm_sta->vif->bss_conf);
}

#ifdef CONFIG_NL80211_TESTMODE
static const struct nla_policy iwl_mvm_tm_policy[IWL_MVM_TM_ATTR_MAX + 1] = {
	[IWL_MVM_TM_ATTR_CMD] = { .type = NLA_U32 },
	[IWL_MVM_TM_ATTR_NOA_DURATION] = { .type = NLA_U32 },
	[IWL_MVM_TM_ATTR_BEACON_FILTER_STATE] = { .type = NLA_U32 },
};

static int __iwl_mvm_mac_testmode_cmd(struct iwl_mvm *mvm,
				      struct ieee80211_vif *vif,
				      void *data, int len)
{
	struct nlattr *tb[IWL_MVM_TM_ATTR_MAX + 1];
	int err;
	u32 noa_duration;

	err = nla_parse_deprecated(tb, IWL_MVM_TM_ATTR_MAX, data, len,
				   iwl_mvm_tm_policy, NULL);
	if (err)
		return err;

	if (!tb[IWL_MVM_TM_ATTR_CMD])
		return -EINVAL;

	switch (nla_get_u32(tb[IWL_MVM_TM_ATTR_CMD])) {
	case IWL_MVM_TM_CMD_SET_NOA:
		if (!vif || vif->type != NL80211_IFTYPE_AP || !vif->p2p ||
		    !vif->bss_conf.enable_beacon ||
		    !tb[IWL_MVM_TM_ATTR_NOA_DURATION])
			return -EINVAL;

		noa_duration = nla_get_u32(tb[IWL_MVM_TM_ATTR_NOA_DURATION]);
		if (noa_duration >= vif->bss_conf.beacon_int)
			return -EINVAL;

		mvm->noa_duration = noa_duration;
		mvm->noa_vif = vif;

		return iwl_mvm_update_quotas(mvm, true, NULL);
	case IWL_MVM_TM_CMD_SET_BEACON_FILTER:
		/* must be associated client vif - ignore authorized */
		if (!vif || vif->type != NL80211_IFTYPE_STATION ||
		    !vif->cfg.assoc || !vif->bss_conf.dtim_period ||
		    !tb[IWL_MVM_TM_ATTR_BEACON_FILTER_STATE])
			return -EINVAL;

		if (nla_get_u32(tb[IWL_MVM_TM_ATTR_BEACON_FILTER_STATE]))
			return iwl_mvm_enable_beacon_filter(mvm, vif, 0);
		return iwl_mvm_disable_beacon_filter(mvm, vif, 0);
	}

	return -EOPNOTSUPP;
}

int iwl_mvm_mac_testmode_cmd(struct ieee80211_hw *hw,
			     struct ieee80211_vif *vif,
			     void *data, int len)
{
	struct iwl_mvm *mvm = IWL_MAC80211_GET_MVM(hw);
	int err;

	mutex_lock(&mvm->mutex);
	err = __iwl_mvm_mac_testmode_cmd(mvm, vif, data, len);
	mutex_unlock(&mvm->mutex);

	return err;
}
#endif

void iwl_mvm_channel_switch(struct ieee80211_hw *hw, struct ieee80211_vif *vif,
			    struct ieee80211_channel_switch *chsw)
{
	/* By implementing this operation, we prevent mac80211 from
	 * starting its own channel switch timer, so that we can call
	 * ieee80211_chswitch_done() ourselves at the right time
	 * (which is when the absence time event starts).
	 */

	IWL_DEBUG_MAC80211(IWL_MAC80211_GET_MVM(hw),
			   "dummy channel switch op\n");
}

static int iwl_mvm_schedule_client_csa(struct iwl_mvm *mvm,
				       struct ieee80211_vif *vif,
				       struct ieee80211_channel_switch *chsw)
{
	struct iwl_mvm_vif *mvmvif = iwl_mvm_vif_from_mac80211(vif);
	struct iwl_chan_switch_te_cmd cmd = {
		.mac_id = cpu_to_le32(FW_CMD_ID_AND_COLOR(mvmvif->id,
							  mvmvif->color)),
		.action = cpu_to_le32(FW_CTXT_ACTION_ADD),
		.tsf = cpu_to_le32(chsw->timestamp),
		.cs_count = chsw->count,
		.cs_mode = chsw->block_tx,
	};

	lockdep_assert_held(&mvm->mutex);

	if (chsw->delay)
		cmd.cs_delayed_bcn_count =
			DIV_ROUND_UP(chsw->delay, vif->bss_conf.beacon_int);

	return iwl_mvm_send_cmd_pdu(mvm,
				    WIDE_ID(MAC_CONF_GROUP,
					    CHANNEL_SWITCH_TIME_EVENT_CMD),
				    0, sizeof(cmd), &cmd);
}

static int iwl_mvm_old_pre_chan_sw_sta(struct iwl_mvm *mvm,
				       struct ieee80211_vif *vif,
				       struct ieee80211_channel_switch *chsw)
{
	struct iwl_mvm_vif *mvmvif = iwl_mvm_vif_from_mac80211(vif);
	u32 apply_time;

	/* Schedule the time event to a bit before beacon 1,
	 * to make sure we're in the new channel when the
	 * GO/AP arrives. In case count <= 1 immediately schedule the
	 * TE (this might result with some packet loss or connection
	 * loss).
	 */
	if (chsw->count <= 1)
		apply_time = 0;
	else
		apply_time = chsw->device_timestamp +
			((vif->bss_conf.beacon_int * (chsw->count - 1) -
			  IWL_MVM_CHANNEL_SWITCH_TIME_CLIENT) * 1024);

	if (chsw->block_tx)
		iwl_mvm_csa_client_absent(mvm, vif);

	if (mvmvif->bf_data.bf_enabled) {
		int ret = iwl_mvm_disable_beacon_filter(mvm, vif, 0);

		if (ret)
			return ret;
	}

	iwl_mvm_schedule_csa_period(mvm, vif, vif->bss_conf.beacon_int,
				    apply_time);

	return 0;
}

#define IWL_MAX_CSA_BLOCK_TX 1500
int iwl_mvm_pre_channel_switch(struct ieee80211_hw *hw,
			       struct ieee80211_vif *vif,
			       struct ieee80211_channel_switch *chsw)
{
	struct iwl_mvm *mvm = IWL_MAC80211_GET_MVM(hw);
	struct ieee80211_vif *csa_vif;
	struct iwl_mvm_vif *mvmvif = iwl_mvm_vif_from_mac80211(vif);
	int ret;

	mutex_lock(&mvm->mutex);

	mvmvif->csa_failed = false;

	IWL_DEBUG_MAC80211(mvm, "pre CSA to freq %d\n",
			   chsw->chandef.center_freq1);

	iwl_fw_dbg_trigger_simple_stop(&mvm->fwrt,
				       ieee80211_vif_to_wdev(vif),
				       FW_DBG_TRIGGER_CHANNEL_SWITCH);

	switch (vif->type) {
	case NL80211_IFTYPE_AP:
		csa_vif =
			rcu_dereference_protected(mvm->csa_vif,
						  lockdep_is_held(&mvm->mutex));
		if (WARN_ONCE(csa_vif && csa_vif->bss_conf.csa_active,
			      "Another CSA is already in progress")) {
			ret = -EBUSY;
			goto out_unlock;
		}

		/* we still didn't unblock tx. prevent new CS meanwhile */
		if (rcu_dereference_protected(mvm->csa_tx_blocked_vif,
					      lockdep_is_held(&mvm->mutex))) {
			ret = -EBUSY;
			goto out_unlock;
		}

		rcu_assign_pointer(mvm->csa_vif, vif);

		if (WARN_ONCE(mvmvif->csa_countdown,
			      "Previous CSA countdown didn't complete")) {
			ret = -EBUSY;
			goto out_unlock;
		}

		mvmvif->csa_target_freq = chsw->chandef.chan->center_freq;

		break;
	case NL80211_IFTYPE_STATION:
		/*
		 * In the new flow FW is in charge of timing the switch so there
		 * is no need for all of this
		 */
		if (iwl_fw_lookup_notif_ver(mvm->fw, MAC_CONF_GROUP,
					    CHANNEL_SWITCH_ERROR_NOTIF,
					    0))
			break;

		/*
		 * We haven't configured the firmware to be associated yet since
		 * we don't know the dtim period. In this case, the firmware can't
		 * track the beacons.
		 */
		if (!vif->cfg.assoc || !vif->bss_conf.dtim_period) {
			ret = -EBUSY;
			goto out_unlock;
		}

		if (chsw->delay > IWL_MAX_CSA_BLOCK_TX &&
		    hweight16(vif->valid_links) <= 1)
			schedule_delayed_work(&mvmvif->csa_work, 0);

		if (chsw->block_tx) {
			/*
			 * In case of undetermined / long time with immediate
			 * quiet monitor status to gracefully disconnect
			 */
			if (!chsw->count ||
			    chsw->count * vif->bss_conf.beacon_int >
			    IWL_MAX_CSA_BLOCK_TX)
				schedule_delayed_work(&mvmvif->csa_work,
						      msecs_to_jiffies(IWL_MAX_CSA_BLOCK_TX));
		}

		if (!fw_has_capa(&mvm->fw->ucode_capa,
				 IWL_UCODE_TLV_CAPA_CHANNEL_SWITCH_CMD)) {
			ret = iwl_mvm_old_pre_chan_sw_sta(mvm, vif, chsw);
			if (ret)
				goto out_unlock;
		} else {
			iwl_mvm_schedule_client_csa(mvm, vif, chsw);
		}

		mvmvif->csa_count = chsw->count;
		mvmvif->csa_misbehave = false;
		break;
	default:
		break;
	}

	mvmvif->ps_disabled = true;

	ret = iwl_mvm_power_update_ps(mvm);
	if (ret)
		goto out_unlock;

	/* we won't be on this channel any longer */
	iwl_mvm_teardown_tdls_peers(mvm);

out_unlock:
	mutex_unlock(&mvm->mutex);

	return ret;
}

void iwl_mvm_channel_switch_rx_beacon(struct ieee80211_hw *hw,
				      struct ieee80211_vif *vif,
				      struct ieee80211_channel_switch *chsw)
{
	struct iwl_mvm *mvm = IWL_MAC80211_GET_MVM(hw);
	struct iwl_mvm_vif *mvmvif = iwl_mvm_vif_from_mac80211(vif);
	struct iwl_chan_switch_te_cmd cmd = {
		.mac_id = cpu_to_le32(FW_CMD_ID_AND_COLOR(mvmvif->id,
							  mvmvif->color)),
		.action = cpu_to_le32(FW_CTXT_ACTION_MODIFY),
		.tsf = cpu_to_le32(chsw->timestamp),
		.cs_count = chsw->count,
		.cs_mode = chsw->block_tx,
	};

	/*
	 * In the new flow FW is in charge of timing the switch so there is no
	 * need for all of this
	 */
	if (iwl_fw_lookup_notif_ver(mvm->fw, MAC_CONF_GROUP,
				    CHANNEL_SWITCH_ERROR_NOTIF, 0))
		return;

	if (!fw_has_capa(&mvm->fw->ucode_capa, IWL_UCODE_TLV_CAPA_CS_MODIFY))
		return;

	IWL_DEBUG_MAC80211(mvm, "Modify CSA on mac %d count = %d (old %d) mode = %d\n",
			   mvmvif->id, chsw->count, mvmvif->csa_count, chsw->block_tx);

	if (chsw->count >= mvmvif->csa_count && chsw->block_tx) {
		if (mvmvif->csa_misbehave) {
			/* Second time, give up on this AP*/
			iwl_mvm_abort_channel_switch(hw, vif);
			ieee80211_chswitch_done(vif, false, 0);
			mvmvif->csa_misbehave = false;
			return;
		}
		mvmvif->csa_misbehave = true;
	}
	mvmvif->csa_count = chsw->count;

	mutex_lock(&mvm->mutex);
	if (mvmvif->csa_failed)
		goto out_unlock;

	WARN_ON(iwl_mvm_send_cmd_pdu(mvm,
				     WIDE_ID(MAC_CONF_GROUP,
					     CHANNEL_SWITCH_TIME_EVENT_CMD),
				     0, sizeof(cmd), &cmd));
out_unlock:
	mutex_unlock(&mvm->mutex);
}

static void iwl_mvm_flush_no_vif(struct iwl_mvm *mvm, u32 queues, bool drop)
{
	int i;

	if (!iwl_mvm_has_new_tx_api(mvm)) {
		if (drop) {
			mutex_lock(&mvm->mutex);
			iwl_mvm_flush_tx_path(mvm,
				iwl_mvm_flushable_queues(mvm) & queues);
			mutex_unlock(&mvm->mutex);
		} else {
			iwl_trans_wait_tx_queues_empty(mvm->trans, queues);
		}
		return;
	}

	mutex_lock(&mvm->mutex);
	for (i = 0; i < mvm->fw->ucode_capa.num_stations; i++) {
		struct ieee80211_sta *sta;

		sta = rcu_dereference_protected(mvm->fw_id_to_mac_id[i],
						lockdep_is_held(&mvm->mutex));
		if (IS_ERR_OR_NULL(sta))
			continue;

		if (drop)
			iwl_mvm_flush_sta_tids(mvm, i, 0xFFFF);
		else
			iwl_mvm_wait_sta_queues_empty(mvm,
					iwl_mvm_sta_from_mac80211(sta));
	}
	mutex_unlock(&mvm->mutex);
}

void iwl_mvm_mac_flush(struct ieee80211_hw *hw, struct ieee80211_vif *vif,
		       u32 queues, bool drop)
{
	struct iwl_mvm *mvm = IWL_MAC80211_GET_MVM(hw);
	struct iwl_mvm_vif *mvmvif;
	struct iwl_mvm_sta *mvmsta;
	struct ieee80211_sta *sta;
	bool ap_sta_done = false;
	int i;
	u32 msk = 0;

	if (!vif) {
		iwl_mvm_flush_no_vif(mvm, queues, drop);
		return;
	}

	/* Make sure we're done with the deferred traffic before flushing */
	flush_work(&mvm->add_stream_wk);

	mutex_lock(&mvm->mutex);
	mvmvif = iwl_mvm_vif_from_mac80211(vif);

	/* flush the AP-station and all TDLS peers */
	for (i = 0; i < mvm->fw->ucode_capa.num_stations; i++) {
		sta = rcu_dereference_protected(mvm->fw_id_to_mac_id[i],
						lockdep_is_held(&mvm->mutex));
		if (IS_ERR_OR_NULL(sta))
			continue;

		mvmsta = iwl_mvm_sta_from_mac80211(sta);
		if (mvmsta->vif != vif)
			continue;

		if (sta == mvmvif->ap_sta) {
			if (ap_sta_done)
				continue;
			ap_sta_done = true;
		}

		if (drop) {
			if (iwl_mvm_flush_sta(mvm, mvmsta->deflink.sta_id,
					      mvmsta->tfd_queue_msk))
				IWL_ERR(mvm, "flush request fail\n");
		} else {
			if (iwl_mvm_has_new_tx_api(mvm))
				iwl_mvm_wait_sta_queues_empty(mvm, mvmsta);
			else /* only used for !iwl_mvm_has_new_tx_api() below */
				msk |= mvmsta->tfd_queue_msk;
		}
	}

	mutex_unlock(&mvm->mutex);

	/* this can take a while, and we may need/want other operations
	 * to succeed while doing this, so do it without the mutex held
	 */
	if (!drop && !iwl_mvm_has_new_tx_api(mvm))
		iwl_trans_wait_tx_queues_empty(mvm->trans, msk);
}

void iwl_mvm_mac_flush_sta(struct ieee80211_hw *hw, struct ieee80211_vif *vif,
			   struct ieee80211_sta *sta)
{
	struct iwl_mvm_sta *mvmsta = iwl_mvm_sta_from_mac80211(sta);
	struct iwl_mvm *mvm = IWL_MAC80211_GET_MVM(hw);
	struct iwl_mvm_link_sta *mvm_link_sta;
	struct ieee80211_link_sta *link_sta;
	int link_id;

	mutex_lock(&mvm->mutex);
	for_each_sta_active_link(vif, sta, link_sta, link_id) {
		mvm_link_sta = rcu_dereference_protected(mvmsta->link[link_id],
							 lockdep_is_held(&mvm->mutex));
		if (!mvm_link_sta)
			continue;

		if (iwl_mvm_flush_sta(mvm, mvm_link_sta->sta_id,
				      mvmsta->tfd_queue_msk))
			IWL_ERR(mvm, "flush request fail\n");
	}
	mutex_unlock(&mvm->mutex);
}

int iwl_mvm_mac_get_survey(struct ieee80211_hw *hw, int idx,
			   struct survey_info *survey)
{
	struct iwl_mvm *mvm = IWL_MAC80211_GET_MVM(hw);
	int ret = 0;
	u8 cmd_ver = iwl_fw_lookup_cmd_ver(mvm->fw,
					   WIDE_ID(SYSTEM_GROUP,
						   SYSTEM_STATISTICS_CMD),
					   IWL_FW_CMD_VER_UNKNOWN);

	memset(survey, 0, sizeof(*survey));

	/* only support global statistics right now */
	if (idx != 0)
		return -ENOENT;

	if (!fw_has_capa(&mvm->fw->ucode_capa,
			 IWL_UCODE_TLV_CAPA_RADIO_BEACON_STATS))
		return -ENOENT;

	mutex_lock(&mvm->mutex);

	if (iwl_mvm_firmware_running(mvm)) {
		ret = iwl_mvm_request_statistics(mvm, false);
		if (ret)
			goto out;
	}

	survey->filled = SURVEY_INFO_TIME_RX |
			 SURVEY_INFO_TIME_TX;

	survey->time_rx = mvm->accu_radio_stats.rx_time +
			  mvm->radio_stats.rx_time;
	do_div(survey->time_rx, USEC_PER_MSEC);

	survey->time_tx = mvm->accu_radio_stats.tx_time +
			  mvm->radio_stats.tx_time;
	do_div(survey->time_tx, USEC_PER_MSEC);

	/* the new fw api doesn't support the following fields */
	if (cmd_ver != IWL_FW_CMD_VER_UNKNOWN)
		goto out;

	survey->filled |= SURVEY_INFO_TIME |
			  SURVEY_INFO_TIME_SCAN;
	survey->time = mvm->accu_radio_stats.on_time_rf +
		       mvm->radio_stats.on_time_rf;
	do_div(survey->time, USEC_PER_MSEC);

	survey->time_scan = mvm->accu_radio_stats.on_time_scan +
			    mvm->radio_stats.on_time_scan;
	do_div(survey->time_scan, USEC_PER_MSEC);

 out:
	mutex_unlock(&mvm->mutex);
	return ret;
}

static void iwl_mvm_set_sta_rate(u32 rate_n_flags, struct rate_info *rinfo)
{
	u32 format = rate_n_flags & RATE_MCS_MOD_TYPE_MSK;
	u32 gi_ltf;

	switch (rate_n_flags & RATE_MCS_CHAN_WIDTH_MSK) {
	case RATE_MCS_CHAN_WIDTH_20:
		rinfo->bw = RATE_INFO_BW_20;
		break;
	case RATE_MCS_CHAN_WIDTH_40:
		rinfo->bw = RATE_INFO_BW_40;
		break;
	case RATE_MCS_CHAN_WIDTH_80:
		rinfo->bw = RATE_INFO_BW_80;
		break;
	case RATE_MCS_CHAN_WIDTH_160:
		rinfo->bw = RATE_INFO_BW_160;
		break;
	case RATE_MCS_CHAN_WIDTH_320:
		rinfo->bw = RATE_INFO_BW_320;
		break;
	}

	if (format == RATE_MCS_CCK_MSK ||
	    format == RATE_MCS_LEGACY_OFDM_MSK) {
		int rate = u32_get_bits(rate_n_flags, RATE_LEGACY_RATE_MSK);

		/* add the offset needed to get to the legacy ofdm indices */
		if (format == RATE_MCS_LEGACY_OFDM_MSK)
			rate += IWL_FIRST_OFDM_RATE;

		switch (rate) {
		case IWL_RATE_1M_INDEX:
			rinfo->legacy = 10;
			break;
		case IWL_RATE_2M_INDEX:
			rinfo->legacy = 20;
			break;
		case IWL_RATE_5M_INDEX:
			rinfo->legacy = 55;
			break;
		case IWL_RATE_11M_INDEX:
			rinfo->legacy = 110;
			break;
		case IWL_RATE_6M_INDEX:
			rinfo->legacy = 60;
			break;
		case IWL_RATE_9M_INDEX:
			rinfo->legacy = 90;
			break;
		case IWL_RATE_12M_INDEX:
			rinfo->legacy = 120;
			break;
		case IWL_RATE_18M_INDEX:
			rinfo->legacy = 180;
			break;
		case IWL_RATE_24M_INDEX:
			rinfo->legacy = 240;
			break;
		case IWL_RATE_36M_INDEX:
			rinfo->legacy = 360;
			break;
		case IWL_RATE_48M_INDEX:
			rinfo->legacy = 480;
			break;
		case IWL_RATE_54M_INDEX:
			rinfo->legacy = 540;
		}
		return;
	}

	rinfo->nss = u32_get_bits(rate_n_flags,
				  RATE_MCS_NSS_MSK) + 1;
	rinfo->mcs = format == RATE_MCS_HT_MSK ?
		RATE_HT_MCS_INDEX(rate_n_flags) :
		u32_get_bits(rate_n_flags, RATE_MCS_CODE_MSK);

	if (rate_n_flags & RATE_MCS_SGI_MSK)
		rinfo->flags |= RATE_INFO_FLAGS_SHORT_GI;

	switch (format) {
	case RATE_MCS_EHT_MSK:
		/* TODO: GI/LTF/RU. How does the firmware encode them? */
		rinfo->flags |= RATE_INFO_FLAGS_EHT_MCS;
		break;
	case RATE_MCS_HE_MSK:
		gi_ltf = u32_get_bits(rate_n_flags, RATE_MCS_HE_GI_LTF_MSK);

		rinfo->flags |= RATE_INFO_FLAGS_HE_MCS;

		if (rate_n_flags & RATE_MCS_HE_106T_MSK) {
			rinfo->bw = RATE_INFO_BW_HE_RU;
			rinfo->he_ru_alloc = NL80211_RATE_INFO_HE_RU_ALLOC_106;
		}

		switch (rate_n_flags & RATE_MCS_HE_TYPE_MSK) {
		case RATE_MCS_HE_TYPE_SU:
		case RATE_MCS_HE_TYPE_EXT_SU:
			if (gi_ltf == 0 || gi_ltf == 1)
				rinfo->he_gi = NL80211_RATE_INFO_HE_GI_0_8;
			else if (gi_ltf == 2)
				rinfo->he_gi = NL80211_RATE_INFO_HE_GI_1_6;
			else if (gi_ltf == 3)
				rinfo->he_gi = NL80211_RATE_INFO_HE_GI_3_2;
			else
				rinfo->he_gi = NL80211_RATE_INFO_HE_GI_0_8;
			break;
		case RATE_MCS_HE_TYPE_MU:
			if (gi_ltf == 0 || gi_ltf == 1)
				rinfo->he_gi = NL80211_RATE_INFO_HE_GI_0_8;
			else if (gi_ltf == 2)
				rinfo->he_gi = NL80211_RATE_INFO_HE_GI_1_6;
			else
				rinfo->he_gi = NL80211_RATE_INFO_HE_GI_3_2;
			break;
		case RATE_MCS_HE_TYPE_TRIG:
			if (gi_ltf == 0 || gi_ltf == 1)
				rinfo->he_gi = NL80211_RATE_INFO_HE_GI_1_6;
			else
				rinfo->he_gi = NL80211_RATE_INFO_HE_GI_3_2;
			break;
		}

		if (rate_n_flags & RATE_HE_DUAL_CARRIER_MODE_MSK)
			rinfo->he_dcm = 1;
		break;
	case RATE_MCS_HT_MSK:
		rinfo->flags |= RATE_INFO_FLAGS_MCS;
		break;
	case RATE_MCS_VHT_MSK:
		rinfo->flags |= RATE_INFO_FLAGS_VHT_MCS;
		break;
	}
}

void iwl_mvm_mac_sta_statistics(struct ieee80211_hw *hw,
				struct ieee80211_vif *vif,
				struct ieee80211_sta *sta,
				struct station_info *sinfo)
{
	struct iwl_mvm *mvm = IWL_MAC80211_GET_MVM(hw);
	struct iwl_mvm_vif *mvmvif = iwl_mvm_vif_from_mac80211(vif);
	struct iwl_mvm_sta *mvmsta = iwl_mvm_sta_from_mac80211(sta);
	int i;

	if (mvmsta->deflink.avg_energy) {
		sinfo->signal_avg = -(s8)mvmsta->deflink.avg_energy;
		sinfo->filled |= BIT_ULL(NL80211_STA_INFO_SIGNAL_AVG);
	}

	if (iwl_mvm_has_tlc_offload(mvm)) {
		struct iwl_lq_sta_rs_fw *lq_sta = &mvmsta->deflink.lq_sta.rs_fw;

		iwl_mvm_set_sta_rate(lq_sta->last_rate_n_flags, &sinfo->txrate);
		sinfo->filled |= BIT_ULL(NL80211_STA_INFO_TX_BITRATE);
	}

	/* if beacon filtering isn't on mac80211 does it anyway */
	if (!(vif->driver_flags & IEEE80211_VIF_BEACON_FILTER))
		return;

	if (!vif->cfg.assoc)
		return;

	mutex_lock(&mvm->mutex);

	if (mvmvif->deflink.ap_sta_id != mvmsta->deflink.sta_id)
		goto unlock;

	if (iwl_mvm_request_statistics(mvm, false))
		goto unlock;

	sinfo->rx_beacon = 0;
	for_each_mvm_vif_valid_link(mvmvif, i)
		sinfo->rx_beacon += mvmvif->link[i]->beacon_stats.num_beacons +
			mvmvif->link[i]->beacon_stats.accu_num_beacons;

	sinfo->filled |= BIT_ULL(NL80211_STA_INFO_BEACON_RX);
	if (mvmvif->deflink.beacon_stats.avg_signal) {
		/* firmware only reports a value after RXing a few beacons */
		sinfo->rx_beacon_signal_avg =
			mvmvif->deflink.beacon_stats.avg_signal;
		sinfo->filled |= BIT_ULL(NL80211_STA_INFO_BEACON_SIGNAL_AVG);
	}
 unlock:
	mutex_unlock(&mvm->mutex);
}

static void iwl_mvm_event_mlme_callback_ini(struct iwl_mvm *mvm,
					    struct ieee80211_vif *vif,
					    const  struct ieee80211_mlme_event *mlme)
{
	if ((mlme->data == ASSOC_EVENT || mlme->data == AUTH_EVENT) &&
	    (mlme->status == MLME_DENIED || mlme->status == MLME_TIMEOUT)) {
		iwl_dbg_tlv_time_point(&mvm->fwrt,
				       IWL_FW_INI_TIME_POINT_ASSOC_FAILED,
				       NULL);
		return;
	}

	if (mlme->data == DEAUTH_RX_EVENT || mlme->data == DEAUTH_TX_EVENT) {
		iwl_dbg_tlv_time_point(&mvm->fwrt,
				       IWL_FW_INI_TIME_POINT_DEASSOC,
				       NULL);
		return;
	}
}

static void iwl_mvm_event_mlme_callback(struct iwl_mvm *mvm,
					struct ieee80211_vif *vif,
					const struct ieee80211_event *event)
{
#define CHECK_MLME_TRIGGER(_cnt, _fmt...)				\
	do {								\
		if ((trig_mlme->_cnt) && --(trig_mlme->_cnt))		\
			break;						\
		iwl_fw_dbg_collect_trig(&(mvm)->fwrt, trig, _fmt);	\
	} while (0)

	struct iwl_fw_dbg_trigger_tlv *trig;
	struct iwl_fw_dbg_trigger_mlme *trig_mlme;

	if (iwl_trans_dbg_ini_valid(mvm->trans)) {
		iwl_mvm_event_mlme_callback_ini(mvm, vif, &event->u.mlme);
		return;
	}

	trig = iwl_fw_dbg_trigger_on(&mvm->fwrt, ieee80211_vif_to_wdev(vif),
				     FW_DBG_TRIGGER_MLME);
	if (!trig)
		return;

	trig_mlme = (void *)trig->data;

	if (event->u.mlme.data == ASSOC_EVENT) {
		if (event->u.mlme.status == MLME_DENIED)
			CHECK_MLME_TRIGGER(stop_assoc_denied,
					   "DENIED ASSOC: reason %d",
					    event->u.mlme.reason);
		else if (event->u.mlme.status == MLME_TIMEOUT)
			CHECK_MLME_TRIGGER(stop_assoc_timeout,
					   "ASSOC TIMEOUT");
	} else if (event->u.mlme.data == AUTH_EVENT) {
		if (event->u.mlme.status == MLME_DENIED)
			CHECK_MLME_TRIGGER(stop_auth_denied,
					   "DENIED AUTH: reason %d",
					   event->u.mlme.reason);
		else if (event->u.mlme.status == MLME_TIMEOUT)
			CHECK_MLME_TRIGGER(stop_auth_timeout,
					   "AUTH TIMEOUT");
	} else if (event->u.mlme.data == DEAUTH_RX_EVENT) {
		CHECK_MLME_TRIGGER(stop_rx_deauth,
				   "DEAUTH RX %d", event->u.mlme.reason);
	} else if (event->u.mlme.data == DEAUTH_TX_EVENT) {
		CHECK_MLME_TRIGGER(stop_tx_deauth,
				   "DEAUTH TX %d", event->u.mlme.reason);
	}
#undef CHECK_MLME_TRIGGER
}

static void iwl_mvm_event_bar_rx_callback(struct iwl_mvm *mvm,
					  struct ieee80211_vif *vif,
					  const struct ieee80211_event *event)
{
	struct iwl_fw_dbg_trigger_tlv *trig;
	struct iwl_fw_dbg_trigger_ba *ba_trig;

	trig = iwl_fw_dbg_trigger_on(&mvm->fwrt, ieee80211_vif_to_wdev(vif),
				     FW_DBG_TRIGGER_BA);
	if (!trig)
		return;

	ba_trig = (void *)trig->data;

	if (!(le16_to_cpu(ba_trig->rx_bar) & BIT(event->u.ba.tid)))
		return;

	iwl_fw_dbg_collect_trig(&mvm->fwrt, trig,
				"BAR received from %pM, tid %d, ssn %d",
				event->u.ba.sta->addr, event->u.ba.tid,
				event->u.ba.ssn);
}

void iwl_mvm_mac_event_callback(struct ieee80211_hw *hw,
				struct ieee80211_vif *vif,
				const struct ieee80211_event *event)
{
	struct iwl_mvm *mvm = IWL_MAC80211_GET_MVM(hw);

	switch (event->type) {
	case MLME_EVENT:
		iwl_mvm_event_mlme_callback(mvm, vif, event);
		break;
	case BAR_RX_EVENT:
		iwl_mvm_event_bar_rx_callback(mvm, vif, event);
		break;
	case BA_FRAME_TIMEOUT:
		iwl_mvm_event_frame_timeout_callback(mvm, vif, event->u.ba.sta,
						     event->u.ba.tid);
		break;
	default:
		break;
	}
}

void iwl_mvm_sync_rx_queues_internal(struct iwl_mvm *mvm,
				     enum iwl_mvm_rxq_notif_type type,
				     bool sync,
				     const void *data, u32 size)
{
	struct {
		struct iwl_rxq_sync_cmd cmd;
		struct iwl_mvm_internal_rxq_notif notif;
	} __packed cmd = {
		.cmd.rxq_mask = cpu_to_le32(BIT(mvm->trans->num_rx_queues) - 1),
		.cmd.count =
			cpu_to_le32(sizeof(struct iwl_mvm_internal_rxq_notif) +
				    size),
		.notif.type = type,
		.notif.sync = sync,
	};
	struct iwl_host_cmd hcmd = {
		.id = WIDE_ID(DATA_PATH_GROUP, TRIGGER_RX_QUEUES_NOTIF_CMD),
		.data[0] = &cmd,
		.len[0] = sizeof(cmd),
		.data[1] = data,
		.len[1] = size,
		.flags = sync ? 0 : CMD_ASYNC,
	};
	int ret;

	/* size must be a multiple of DWORD */
	if (WARN_ON(cmd.cmd.count & cpu_to_le32(3)))
		return;

	if (!iwl_mvm_has_new_rx_api(mvm))
		return;

	if (sync) {
		cmd.notif.cookie = mvm->queue_sync_cookie;
		mvm->queue_sync_state = (1 << mvm->trans->num_rx_queues) - 1;
	}

	ret = iwl_mvm_send_cmd(mvm, &hcmd);
	if (ret) {
		IWL_ERR(mvm, "Failed to trigger RX queues sync (%d)\n", ret);
		goto out;
	}

	if (sync) {
		lockdep_assert_held(&mvm->mutex);
		ret = wait_event_timeout(mvm->rx_sync_waitq,
					 READ_ONCE(mvm->queue_sync_state) == 0 ||
					 iwl_mvm_is_radio_killed(mvm),
					 HZ);
		WARN_ONCE(!ret && !iwl_mvm_is_radio_killed(mvm),
			  "queue sync: failed to sync, state is 0x%lx\n",
			  mvm->queue_sync_state);
	}

out:
	if (sync) {
		mvm->queue_sync_state = 0;
		mvm->queue_sync_cookie++;
	}
}

void iwl_mvm_sync_rx_queues(struct ieee80211_hw *hw)
{
	struct iwl_mvm *mvm = IWL_MAC80211_GET_MVM(hw);

	mutex_lock(&mvm->mutex);
	iwl_mvm_sync_rx_queues_internal(mvm, IWL_MVM_RXQ_EMPTY, true, NULL, 0);
	mutex_unlock(&mvm->mutex);
}

int
iwl_mvm_mac_get_ftm_responder_stats(struct ieee80211_hw *hw,
				    struct ieee80211_vif *vif,
				    struct cfg80211_ftm_responder_stats *stats)
{
	struct iwl_mvm *mvm = IWL_MAC80211_GET_MVM(hw);
	struct iwl_mvm_vif *mvmvif = iwl_mvm_vif_from_mac80211(vif);

	if (vif->p2p || vif->type != NL80211_IFTYPE_AP ||
	    !mvmvif->ap_ibss_active || !vif->bss_conf.ftm_responder)
		return -EINVAL;

	mutex_lock(&mvm->mutex);
	*stats = mvm->ftm_resp_stats;
	mutex_unlock(&mvm->mutex);

	stats->filled = BIT(NL80211_FTM_STATS_SUCCESS_NUM) |
			BIT(NL80211_FTM_STATS_PARTIAL_NUM) |
			BIT(NL80211_FTM_STATS_FAILED_NUM) |
			BIT(NL80211_FTM_STATS_ASAP_NUM) |
			BIT(NL80211_FTM_STATS_NON_ASAP_NUM) |
			BIT(NL80211_FTM_STATS_TOTAL_DURATION_MSEC) |
			BIT(NL80211_FTM_STATS_UNKNOWN_TRIGGERS_NUM) |
			BIT(NL80211_FTM_STATS_RESCHEDULE_REQUESTS_NUM) |
			BIT(NL80211_FTM_STATS_OUT_OF_WINDOW_TRIGGERS_NUM);

	return 0;
}

int iwl_mvm_start_pmsr(struct ieee80211_hw *hw, struct ieee80211_vif *vif,
		       struct cfg80211_pmsr_request *request)
{
	struct iwl_mvm *mvm = IWL_MAC80211_GET_MVM(hw);
	int ret;

	mutex_lock(&mvm->mutex);
	ret = iwl_mvm_ftm_start(mvm, vif, request);
	mutex_unlock(&mvm->mutex);

	return ret;
}

void iwl_mvm_abort_pmsr(struct ieee80211_hw *hw, struct ieee80211_vif *vif,
			struct cfg80211_pmsr_request *request)
{
	struct iwl_mvm *mvm = IWL_MAC80211_GET_MVM(hw);

	mutex_lock(&mvm->mutex);
	iwl_mvm_ftm_abort(mvm, request);
	mutex_unlock(&mvm->mutex);
}

static bool iwl_mvm_can_hw_csum(struct sk_buff *skb)
{
	u8 protocol = ip_hdr(skb)->protocol;

	if (!IS_ENABLED(CONFIG_INET))
		return false;

	return protocol == IPPROTO_TCP || protocol == IPPROTO_UDP;
}

static bool iwl_mvm_mac_can_aggregate(struct ieee80211_hw *hw,
				      struct sk_buff *head,
				      struct sk_buff *skb)
{
	struct iwl_mvm *mvm = IWL_MAC80211_GET_MVM(hw);

	/* For now don't aggregate IPv6 in AMSDU */
	if (skb->protocol != htons(ETH_P_IP))
		return false;

	if (!iwl_mvm_is_csum_supported(mvm))
		return true;

	return iwl_mvm_can_hw_csum(skb) == iwl_mvm_can_hw_csum(head);
}

int iwl_mvm_set_hw_timestamp(struct ieee80211_hw *hw,
			     struct ieee80211_vif *vif,
			     struct cfg80211_set_hw_timestamp *hwts)
{
	struct iwl_mvm *mvm = IWL_MAC80211_GET_MVM(hw);
	u32 protocols = 0;
	int ret;

	/* HW timestamping is only supported for a specific station */
	if (!hwts->macaddr)
		return -EOPNOTSUPP;

	if (hwts->enable)
		protocols =
			IWL_TIME_SYNC_PROTOCOL_TM | IWL_TIME_SYNC_PROTOCOL_FTM;

	mutex_lock(&mvm->mutex);
	ret = iwl_mvm_time_sync_config(mvm, hwts->macaddr, protocols);
	mutex_unlock(&mvm->mutex);

	return ret;
}

const struct ieee80211_ops iwl_mvm_hw_ops = {
	.tx = iwl_mvm_mac_tx,
	.wake_tx_queue = iwl_mvm_mac_wake_tx_queue,
	.ampdu_action = iwl_mvm_mac_ampdu_action,
	.get_antenna = iwl_mvm_op_get_antenna,
	.set_antenna = iwl_mvm_op_set_antenna,
	.start = iwl_mvm_mac_start,
	.reconfig_complete = iwl_mvm_mac_reconfig_complete,
	.stop = iwl_mvm_mac_stop,
	.add_interface = iwl_mvm_mac_add_interface,
	.remove_interface = iwl_mvm_mac_remove_interface,
	.config = iwl_mvm_mac_config,
	.prepare_multicast = iwl_mvm_prepare_multicast,
	.configure_filter = iwl_mvm_configure_filter,
	.config_iface_filter = iwl_mvm_config_iface_filter,
	.bss_info_changed = iwl_mvm_bss_info_changed,
	.hw_scan = iwl_mvm_mac_hw_scan,
	.cancel_hw_scan = iwl_mvm_mac_cancel_hw_scan,
	.sta_pre_rcu_remove = iwl_mvm_sta_pre_rcu_remove,
	.sta_state = iwl_mvm_mac_sta_state,
	.sta_notify = iwl_mvm_mac_sta_notify,
	.allow_buffered_frames = iwl_mvm_mac_allow_buffered_frames,
	.release_buffered_frames = iwl_mvm_mac_release_buffered_frames,
	.set_rts_threshold = iwl_mvm_mac_set_rts_threshold,
	.sta_rc_update = iwl_mvm_sta_rc_update,
	.conf_tx = iwl_mvm_mac_conf_tx,
	.mgd_prepare_tx = iwl_mvm_mac_mgd_prepare_tx,
	.mgd_complete_tx = iwl_mvm_mac_mgd_complete_tx,
	.mgd_protect_tdls_discover = iwl_mvm_mac_mgd_protect_tdls_discover,
	.flush = iwl_mvm_mac_flush,
	.flush_sta = iwl_mvm_mac_flush_sta,
	.sched_scan_start = iwl_mvm_mac_sched_scan_start,
	.sched_scan_stop = iwl_mvm_mac_sched_scan_stop,
	.set_key = iwl_mvm_mac_set_key,
	.update_tkip_key = iwl_mvm_mac_update_tkip_key,
	.remain_on_channel = iwl_mvm_roc,
	.cancel_remain_on_channel = iwl_mvm_cancel_roc,
	.add_chanctx = iwl_mvm_add_chanctx,
	.remove_chanctx = iwl_mvm_remove_chanctx,
	.change_chanctx = iwl_mvm_change_chanctx,
	.assign_vif_chanctx = iwl_mvm_assign_vif_chanctx,
	.unassign_vif_chanctx = iwl_mvm_unassign_vif_chanctx,
	.switch_vif_chanctx = iwl_mvm_switch_vif_chanctx,

	.start_ap = iwl_mvm_start_ap,
	.stop_ap = iwl_mvm_stop_ap,
	.join_ibss = iwl_mvm_start_ibss,
	.leave_ibss = iwl_mvm_stop_ibss,

	.tx_last_beacon = iwl_mvm_tx_last_beacon,

	.set_tim = iwl_mvm_set_tim,

	.channel_switch = iwl_mvm_channel_switch,
	.pre_channel_switch = iwl_mvm_pre_channel_switch,
	.post_channel_switch = iwl_mvm_post_channel_switch,
	.abort_channel_switch = iwl_mvm_abort_channel_switch,
	.channel_switch_rx_beacon = iwl_mvm_channel_switch_rx_beacon,

	.tdls_channel_switch = iwl_mvm_tdls_channel_switch,
	.tdls_cancel_channel_switch = iwl_mvm_tdls_cancel_channel_switch,
	.tdls_recv_channel_switch = iwl_mvm_tdls_recv_channel_switch,

	.event_callback = iwl_mvm_mac_event_callback,

	.sync_rx_queues = iwl_mvm_sync_rx_queues,

	CFG80211_TESTMODE_CMD(iwl_mvm_mac_testmode_cmd)

#ifdef CONFIG_PM_SLEEP
	/* look at d3.c */
	.suspend = iwl_mvm_suspend,
	.resume = iwl_mvm_resume,
	.set_wakeup = iwl_mvm_set_wakeup,
	.set_rekey_data = iwl_mvm_set_rekey_data,
#if IS_ENABLED(CONFIG_IPV6)
	.ipv6_addr_change = iwl_mvm_ipv6_addr_change,
#endif
	.set_default_unicast_key = iwl_mvm_set_default_unicast_key,
#endif
	.get_survey = iwl_mvm_mac_get_survey,
	.sta_statistics = iwl_mvm_mac_sta_statistics,
	.get_ftm_responder_stats = iwl_mvm_mac_get_ftm_responder_stats,
	.start_pmsr = iwl_mvm_start_pmsr,
	.abort_pmsr = iwl_mvm_abort_pmsr,

	.can_aggregate_in_amsdu = iwl_mvm_mac_can_aggregate,
#ifdef CONFIG_IWLWIFI_DEBUGFS
	.vif_add_debugfs = iwl_mvm_vif_add_debugfs,
	.link_sta_add_debugfs = iwl_mvm_link_sta_add_debugfs,
#endif
	.set_hw_timestamp = iwl_mvm_set_hw_timestamp,
};<|MERGE_RESOLUTION|>--- conflicted
+++ resolved
@@ -1643,14 +1643,6 @@
 
 	goto out_unlock;
 
-<<<<<<< HEAD
-	if (mvm->bf_allowed_vif == mvmvif) {
-		mvm->bf_allowed_vif = NULL;
-		vif->driver_flags &= ~(IEEE80211_VIF_BEACON_FILTER |
-				       IEEE80211_VIF_SUPPORTS_CQM_RSSI);
-	}
-=======
->>>>>>> 7bbf3b67
  out_remove_mac:
 	mvmvif->deflink.phy_ctxt = NULL;
 	iwl_mvm_mac_ctxt_remove(mvm, vif);
@@ -4704,13 +4696,6 @@
 		       const struct iwl_mvm_roc_ops *ops)
 {
 	struct iwl_mvm *mvm = IWL_MAC80211_GET_MVM(hw);
-<<<<<<< HEAD
-	struct iwl_mvm_vif *mvmvif = iwl_mvm_vif_from_mac80211(vif);
-	struct cfg80211_chan_def chandef;
-	struct iwl_mvm_phy_ctxt *phy_ctxt;
-	int ret, i;
-=======
->>>>>>> 7bbf3b67
 	u32 lmac_id;
 	int ret;
 
@@ -4743,67 +4728,15 @@
 		goto out_unlock;
 	}
 
-<<<<<<< HEAD
-	/* Try using a PHY context that is already in use */
-	for (i = 0; i < NUM_PHY_CTX; i++) {
-		phy_ctxt = &mvm->phy_ctxts[i];
-		if (!phy_ctxt->ref || mvmvif->deflink.phy_ctxt == phy_ctxt)
-			continue;
-
-		if (channel == phy_ctxt->channel) {
-			if (mvmvif->deflink.phy_ctxt)
-				iwl_mvm_phy_ctxt_unref(mvm,
-						       mvmvif->deflink.phy_ctxt);
-
-			mvmvif->deflink.phy_ctxt = phy_ctxt;
-			iwl_mvm_phy_ctxt_ref(mvm, mvmvif->deflink.phy_ctxt);
-			goto link_and_start_p2p_roc;
-		}
-	}
-
-	/* If the currently used PHY context is configured with a matching
-	 * channel use it
-	 */
-	if (mvmvif->deflink.phy_ctxt) {
-		if (channel == mvmvif->deflink.phy_ctxt->channel)
-			goto link_and_start_p2p_roc;
-	} else {
-		phy_ctxt = iwl_mvm_get_free_phy_ctxt(mvm);
-		if (!phy_ctxt) {
-			ret = -ENOSPC;
-			goto out_unlock;
-		}
-
-		mvmvif->deflink.phy_ctxt = phy_ctxt;
-		iwl_mvm_phy_ctxt_ref(mvm, mvmvif->deflink.phy_ctxt);
-	}
-
-	/* Configure the PHY context */
-	cfg80211_chandef_create(&chandef, channel, NL80211_CHAN_NO_HT);
-
-	ret = iwl_mvm_phy_ctxt_changed(mvm, phy_ctxt, &chandef,
-				       1, 1);
-	if (ret) {
-		IWL_ERR(mvm, "Failed to change PHY context\n");
+
+	ret = iwl_mvm_p2p_find_phy_ctxt(mvm, vif, channel);
+	if (ret)
 		goto out_unlock;
-	}
-
-link_and_start_p2p_roc:
+
 	ret = ops->link(mvm, vif);
 	if (ret)
 		goto out_unlock;
 
-=======
-
-	ret = iwl_mvm_p2p_find_phy_ctxt(mvm, vif, channel);
-	if (ret)
-		goto out_unlock;
-
-	ret = ops->link(mvm, vif);
-	if (ret)
-		goto out_unlock;
-
->>>>>>> 7bbf3b67
 	ret = iwl_mvm_start_p2p_roc(mvm, vif, duration, type);
 out_unlock:
 	mutex_unlock(&mvm->mutex);
