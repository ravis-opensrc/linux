// SPDX-License-Identifier: GPL-2.0 OR BSD-3-Clause
/*
 * Copyright (C) 2013-2014, 2018-2020, 2022-2024 Intel Corporation
 * Copyright (C) 2013-2015 Intel Mobile Communications GmbH
 */
#include <linux/ieee80211.h>
#include <linux/etherdevice.h>
#include <net/mac80211.h>

#include "fw/api/coex.h"
#include "iwl-modparams.h"
#include "mvm.h"
#include "iwl-debug.h"

/* 20MHz / 40MHz below / 40Mhz above*/
static const __le64 iwl_ci_mask[][3] = {
	/* dummy entry for channel 0 */
	{cpu_to_le64(0), cpu_to_le64(0), cpu_to_le64(0)},
	{
		cpu_to_le64(0x0000001FFFULL),
		cpu_to_le64(0x0ULL),
		cpu_to_le64(0x00007FFFFFULL),
	},
	{
		cpu_to_le64(0x000000FFFFULL),
		cpu_to_le64(0x0ULL),
		cpu_to_le64(0x0003FFFFFFULL),
	},
	{
		cpu_to_le64(0x000003FFFCULL),
		cpu_to_le64(0x0ULL),
		cpu_to_le64(0x000FFFFFFCULL),
	},
	{
		cpu_to_le64(0x00001FFFE0ULL),
		cpu_to_le64(0x0ULL),
		cpu_to_le64(0x007FFFFFE0ULL),
	},
	{
		cpu_to_le64(0x00007FFF80ULL),
		cpu_to_le64(0x00007FFFFFULL),
		cpu_to_le64(0x01FFFFFF80ULL),
	},
	{
		cpu_to_le64(0x0003FFFC00ULL),
		cpu_to_le64(0x0003FFFFFFULL),
		cpu_to_le64(0x0FFFFFFC00ULL),
	},
	{
		cpu_to_le64(0x000FFFF000ULL),
		cpu_to_le64(0x000FFFFFFCULL),
		cpu_to_le64(0x3FFFFFF000ULL),
	},
	{
		cpu_to_le64(0x007FFF8000ULL),
		cpu_to_le64(0x007FFFFFE0ULL),
		cpu_to_le64(0xFFFFFF8000ULL),
	},
	{
		cpu_to_le64(0x01FFFE0000ULL),
		cpu_to_le64(0x01FFFFFF80ULL),
		cpu_to_le64(0xFFFFFE0000ULL),
	},
	{
		cpu_to_le64(0x0FFFF00000ULL),
		cpu_to_le64(0x0FFFFFFC00ULL),
		cpu_to_le64(0x0ULL),
	},
	{
		cpu_to_le64(0x3FFFC00000ULL),
		cpu_to_le64(0x3FFFFFF000ULL),
		cpu_to_le64(0x0)
	},
	{
		cpu_to_le64(0xFFFE000000ULL),
		cpu_to_le64(0xFFFFFF8000ULL),
		cpu_to_le64(0x0)
	},
	{
		cpu_to_le64(0xFFF8000000ULL),
		cpu_to_le64(0xFFFFFE0000ULL),
		cpu_to_le64(0x0)
	},
	{
		cpu_to_le64(0xFE00000000ULL),
		cpu_to_le64(0x0ULL),
		cpu_to_le64(0x0ULL)
	},
};

static enum iwl_bt_coex_lut_type
iwl_get_coex_type(struct iwl_mvm *mvm, const struct ieee80211_vif *vif)
{
	struct ieee80211_chanctx_conf *chanctx_conf;
	enum iwl_bt_coex_lut_type ret;
	u16 phy_ctx_id;
	u32 primary_ch_phy_id, secondary_ch_phy_id;

	/*
	 * Checking that we hold mvm->mutex is a good idea, but the rate
	 * control can't acquire the mutex since it runs in Tx path.
	 * So this is racy in that case, but in the worst case, the AMPDU
	 * size limit will be wrong for a short time which is not a big
	 * issue.
	 */

	rcu_read_lock();

	chanctx_conf = rcu_dereference(vif->bss_conf.chanctx_conf);

	if (!chanctx_conf ||
	     chanctx_conf->def.chan->band != NL80211_BAND_2GHZ) {
		rcu_read_unlock();
		return BT_COEX_INVALID_LUT;
	}

	ret = BT_COEX_TX_DIS_LUT;

	phy_ctx_id = *((u16 *)chanctx_conf->drv_priv);
	primary_ch_phy_id = le32_to_cpu(mvm->last_bt_ci_cmd.primary_ch_phy_id);
	secondary_ch_phy_id =
		le32_to_cpu(mvm->last_bt_ci_cmd.secondary_ch_phy_id);

	if (primary_ch_phy_id == phy_ctx_id)
		ret = le32_to_cpu(mvm->last_bt_notif.primary_ch_lut);
	else if (secondary_ch_phy_id == phy_ctx_id)
		ret = le32_to_cpu(mvm->last_bt_notif.secondary_ch_lut);
	/* else - default = TX TX disallowed */

	rcu_read_unlock();

	return ret;
}

int iwl_mvm_send_bt_init_conf(struct iwl_mvm *mvm)
{
	struct iwl_bt_coex_cmd bt_cmd = {};
	u32 mode;

	lockdep_assert_held(&mvm->mutex);

	if (unlikely(mvm->bt_force_ant_mode != BT_FORCE_ANT_DIS)) {
		switch (mvm->bt_force_ant_mode) {
		case BT_FORCE_ANT_BT:
			mode = BT_COEX_BT;
			break;
		case BT_FORCE_ANT_WIFI:
			mode = BT_COEX_WIFI;
			break;
		default:
			WARN_ON(1);
			mode = 0;
		}

		bt_cmd.mode = cpu_to_le32(mode);
		goto send_cmd;
	}

	bt_cmd.mode = cpu_to_le32(BT_COEX_NW);

	if (IWL_MVM_BT_COEX_SYNC2SCO)
		bt_cmd.enabled_modules |=
			cpu_to_le32(BT_COEX_SYNC2SCO_ENABLED);

	if (iwl_mvm_is_mplut_supported(mvm))
		bt_cmd.enabled_modules |= cpu_to_le32(BT_COEX_MPLUT_ENABLED);

	bt_cmd.enabled_modules |= cpu_to_le32(BT_COEX_HIGH_BAND_RET);

send_cmd:
	memset(&mvm->last_bt_notif, 0, sizeof(mvm->last_bt_notif));
	memset(&mvm->last_bt_ci_cmd, 0, sizeof(mvm->last_bt_ci_cmd));

	return iwl_mvm_send_cmd_pdu(mvm, BT_CONFIG, 0, sizeof(bt_cmd), &bt_cmd);
}

static int iwl_mvm_bt_coex_reduced_txp(struct iwl_mvm *mvm, u8 sta_id,
				       bool enable)
{
	struct iwl_bt_coex_reduced_txp_update_cmd cmd = {};
	struct iwl_mvm_sta *mvmsta;
	u32 value;

	if (mvm->trans->trans_cfg->device_family >= IWL_DEVICE_FAMILY_AX210)
		return 0;

	mvmsta = iwl_mvm_sta_from_staid_protected(mvm, sta_id);
	if (!mvmsta)
		return 0;

	/* nothing to do */
	if (mvmsta->bt_reduced_txpower == enable)
		return 0;

	value = mvmsta->deflink.sta_id;

	if (enable)
		value |= BT_REDUCED_TX_POWER_BIT;

	IWL_DEBUG_COEX(mvm, "%sable reduced Tx Power for sta %d\n",
		       enable ? "en" : "dis", sta_id);

	cmd.reduced_txp = cpu_to_le32(value);
	mvmsta->bt_reduced_txpower = enable;

	return iwl_mvm_send_cmd_pdu(mvm, BT_COEX_UPDATE_REDUCED_TXP,
				    CMD_ASYNC, sizeof(cmd), &cmd);
}

struct iwl_bt_iterator_data {
	struct iwl_bt_coex_profile_notif *notif;
	struct iwl_mvm *mvm;
	struct ieee80211_chanctx_conf *primary;
	struct ieee80211_chanctx_conf *secondary;
	bool primary_ll;
	u8 primary_load;
	u8 secondary_load;
};

static inline
void iwl_mvm_bt_coex_enable_rssi_event(struct iwl_mvm *mvm,
				       struct iwl_mvm_vif_link_info *link_info,
				       bool enable, int rssi)
{
	link_info->bf_data.last_bt_coex_event = rssi;
	link_info->bf_data.bt_coex_max_thold =
		enable ? -IWL_MVM_BT_COEX_EN_RED_TXP_THRESH : 0;
	link_info->bf_data.bt_coex_min_thold =
		enable ? -IWL_MVM_BT_COEX_DIS_RED_TXP_THRESH : 0;
}

#define MVM_COEX_TCM_PERIOD (HZ * 10)

static void iwl_mvm_bt_coex_tcm_based_ci(struct iwl_mvm *mvm,
					 struct iwl_bt_iterator_data *data)
{
	unsigned long now = jiffies;

	if (!time_after(now, mvm->bt_coex_last_tcm_ts + MVM_COEX_TCM_PERIOD))
		return;

	mvm->bt_coex_last_tcm_ts = now;

	/* We assume here that we don't have more than 2 vifs on 2.4GHz */

	/* if the primary is low latency, it will stay primary */
	if (data->primary_ll)
		return;

	if (data->primary_load >= data->secondary_load)
		return;

	swap(data->primary, data->secondary);
}

<<<<<<< HEAD
static void iwl_mvm_bt_coex_enable_esr(struct iwl_mvm *mvm,
				       struct ieee80211_vif *vif, bool enable)
{
	struct iwl_mvm_vif *mvmvif = iwl_mvm_vif_from_mac80211(vif);

	lockdep_assert_held(&mvm->mutex);

	if (!vif->cfg.assoc || !ieee80211_vif_is_mld(vif))
		return;

	/* Done already */
	if ((mvmvif->esr_disable_reason & IWL_MVM_ESR_DISABLE_COEX) == !enable)
		return;

	if (enable)
		mvmvif->esr_disable_reason &= ~IWL_MVM_ESR_DISABLE_COEX;
	else
		mvmvif->esr_disable_reason |= IWL_MVM_ESR_DISABLE_COEX;

	iwl_mvm_recalc_esr(mvm, vif);
}

=======
>>>>>>> 2d002356
/*
 * This function receives the LB link id and checks if eSR should be
 * enabled or disabled (due to BT coex)
 */
static bool
iwl_mvm_bt_coex_calculate_esr_mode(struct iwl_mvm *mvm,
				   struct ieee80211_vif *vif,
				   s32 link_rssi,
				   bool primary)
{
	struct iwl_mvm_vif *mvmvif = iwl_mvm_vif_from_mac80211(vif);
	bool have_wifi_loss_rate =
		iwl_fw_lookup_notif_ver(mvm->fw, LEGACY_GROUP,
					BT_PROFILE_NOTIFICATION, 0) > 4;
	u8 wifi_loss_rate;

	if (mvm->last_bt_notif.wifi_loss_low_rssi == BT_OFF)
		return true;

	if (primary)
		return false;

	/* The feature is not supported */
	if (!have_wifi_loss_rate)
		return true;


	/*
	 * In case we don't know the RSSI - take the lower wifi loss,
	 * so we will more likely enter eSR, and if RSSI is low -
	 * we will get an update on this and exit eSR.
	 */
	if (!link_rssi)
		wifi_loss_rate = mvm->last_bt_notif.wifi_loss_mid_high_rssi;

<<<<<<< HEAD
	else if (!(mvmvif->esr_disable_reason & IWL_MVM_ESR_DISABLE_COEX))
=======
	else if (mvmvif->esr_active)
>>>>>>> 2d002356
		 /* RSSI needs to get really low to disable eSR... */
		wifi_loss_rate =
			link_rssi <= -IWL_MVM_BT_COEX_DISABLE_ESR_THRESH ?
				mvm->last_bt_notif.wifi_loss_low_rssi :
				mvm->last_bt_notif.wifi_loss_mid_high_rssi;
	else
		/* ...And really high before we enable it back */
		wifi_loss_rate =
			link_rssi <= -IWL_MVM_BT_COEX_ENABLE_ESR_THRESH ?
				mvm->last_bt_notif.wifi_loss_low_rssi :
				mvm->last_bt_notif.wifi_loss_mid_high_rssi;

	return wifi_loss_rate <= IWL_MVM_BT_COEX_WIFI_LOSS_THRESH;
}

void iwl_mvm_bt_coex_update_link_esr(struct iwl_mvm *mvm,
				     struct ieee80211_vif *vif,
				     int link_id)
{
	struct iwl_mvm_vif *mvmvif = iwl_mvm_vif_from_mac80211(vif);
	struct iwl_mvm_vif_link_info *link = mvmvif->link[link_id];

	if (!ieee80211_vif_is_mld(vif) ||
	    !iwl_mvm_vif_from_mac80211(vif)->authorized ||
	    WARN_ON(!link))
		return;

	if (!iwl_mvm_bt_coex_calculate_esr_mode(mvm, vif,
						(s8)link->beacon_stats.avg_signal,
						link_id == iwl_mvm_get_primary_link(vif)))
		/* In case we decided to exit eSR - stay with the primary */
		iwl_mvm_exit_esr(mvm, vif, IWL_MVM_ESR_EXIT_COEX,
				 iwl_mvm_get_primary_link(vif));
}

static void iwl_mvm_bt_notif_per_link(struct iwl_mvm *mvm,
				      struct ieee80211_vif *vif,
				      struct iwl_bt_iterator_data *data,
				      unsigned int link_id)
{
	/* default smps_mode is AUTOMATIC - only used for client modes */
	enum ieee80211_smps_mode smps_mode = IEEE80211_SMPS_AUTOMATIC;
	struct iwl_mvm_vif *mvmvif = iwl_mvm_vif_from_mac80211(vif);
	u32 bt_activity_grading, min_ag_for_static_smps;
	struct ieee80211_chanctx_conf *chanctx_conf;
	struct iwl_mvm_vif_link_info *link_info;
	struct ieee80211_bss_conf *link_conf;
	int ave_rssi;

	lockdep_assert_held(&mvm->mutex);

	link_info = mvmvif->link[link_id];
	if (!link_info)
		return;

	link_conf = rcu_dereference(vif->link_conf[link_id]);
	/* This can happen due to races: if we receive the notification
	 * and have the mutex held, while mac80211 is stuck on our mutex
	 * in the middle of removing the link.
	 */
	if (!link_conf)
		return;

	chanctx_conf = rcu_dereference(link_conf->chanctx_conf);

	/* If channel context is invalid or not on 2.4GHz .. */
	if ((!chanctx_conf ||
	     chanctx_conf->def.chan->band != NL80211_BAND_2GHZ)) {
		if (vif->type == NL80211_IFTYPE_STATION) {
			/* ... relax constraints and disable rssi events */
			iwl_mvm_update_smps(mvm, vif, IWL_MVM_SMPS_REQ_BT_COEX,
					    smps_mode, link_id);
			iwl_mvm_bt_coex_reduced_txp(mvm, link_info->ap_sta_id,
						    false);
			iwl_mvm_bt_coex_enable_rssi_event(mvm, link_info, false,
							  0);
		}
		return;
	}

	iwl_mvm_bt_coex_update_link_esr(mvm, vif, link_id);

	if (fw_has_capa(&mvm->fw->ucode_capa, IWL_UCODE_TLV_CAPA_COEX_SCHEMA_2))
		min_ag_for_static_smps = BT_VERY_HIGH_TRAFFIC;
	else
		min_ag_for_static_smps = BT_HIGH_TRAFFIC;

	bt_activity_grading = le32_to_cpu(data->notif->bt_activity_grading);
	if (bt_activity_grading >= min_ag_for_static_smps)
		smps_mode = IEEE80211_SMPS_STATIC;
	else if (bt_activity_grading >= BT_LOW_TRAFFIC)
		smps_mode = IEEE80211_SMPS_DYNAMIC;

	/* relax SMPS constraints for next association */
	if (!vif->cfg.assoc)
		smps_mode = IEEE80211_SMPS_AUTOMATIC;

	if (link_info->phy_ctxt &&
	    (mvm->last_bt_notif.rrc_status & BIT(link_info->phy_ctxt->id)))
		smps_mode = IEEE80211_SMPS_AUTOMATIC;

	IWL_DEBUG_COEX(data->mvm,
		       "mac %d link %d: bt_activity_grading %d smps_req %d\n",
		       mvmvif->id, link_info->fw_link_id,
		       bt_activity_grading, smps_mode);

	if (vif->type == NL80211_IFTYPE_STATION)
		iwl_mvm_update_smps(mvm, vif, IWL_MVM_SMPS_REQ_BT_COEX,
				    smps_mode, link_id);

	/* low latency is always primary */
	if (iwl_mvm_vif_low_latency(mvmvif)) {
		data->primary_ll = true;

		data->secondary = data->primary;
		data->primary = chanctx_conf;
	}

	if (vif->type == NL80211_IFTYPE_AP) {
		if (!mvmvif->ap_ibss_active)
			return;

		if (chanctx_conf == data->primary)
			return;

		if (!data->primary_ll) {
			/*
			 * downgrade the current primary no matter what its
			 * type is.
			 */
			data->secondary = data->primary;
			data->primary = chanctx_conf;
		} else {
			/* there is low latency vif - we will be secondary */
			data->secondary = chanctx_conf;
		}

		/* FIXME: TCM load per interface? or need something per link? */
		if (data->primary == chanctx_conf)
			data->primary_load = mvm->tcm.result.load[mvmvif->id];
		else if (data->secondary == chanctx_conf)
			data->secondary_load = mvm->tcm.result.load[mvmvif->id];
		return;
	}

	/*
	 * STA / P2P Client, try to be primary if first vif. If we are in low
	 * latency mode, we are already in primary and just don't do much
	 */
	if (!data->primary || data->primary == chanctx_conf)
		data->primary = chanctx_conf;
	else if (!data->secondary)
		/* if secondary is not NULL, it might be a GO */
		data->secondary = chanctx_conf;

	/* FIXME: TCM load per interface? or need something per link? */
	if (data->primary == chanctx_conf)
		data->primary_load = mvm->tcm.result.load[mvmvif->id];
	else if (data->secondary == chanctx_conf)
		data->secondary_load = mvm->tcm.result.load[mvmvif->id];
	/*
	 * don't reduce the Tx power if one of these is true:
	 *  we are in LOOSE
	 *  BT is inactive
	 *  we are not associated
	 */
	if (iwl_get_coex_type(mvm, vif) == BT_COEX_LOOSE_LUT ||
	    le32_to_cpu(mvm->last_bt_notif.bt_activity_grading) == BT_OFF ||
	    !vif->cfg.assoc) {
		iwl_mvm_bt_coex_reduced_txp(mvm, link_info->ap_sta_id, false);
		iwl_mvm_bt_coex_enable_rssi_event(mvm, link_info, false, 0);
		return;
	}

	/* try to get the avg rssi from fw */
	ave_rssi = link_info->bf_data.ave_beacon_signal;

	/* if the RSSI isn't valid, fake it is very low */
	if (!ave_rssi)
		ave_rssi = -100;
	if (ave_rssi > -IWL_MVM_BT_COEX_EN_RED_TXP_THRESH) {
		if (iwl_mvm_bt_coex_reduced_txp(mvm, link_info->ap_sta_id,
						true))
			IWL_ERR(mvm, "Couldn't send BT_CONFIG cmd\n");
	} else if (ave_rssi < -IWL_MVM_BT_COEX_DIS_RED_TXP_THRESH) {
		if (iwl_mvm_bt_coex_reduced_txp(mvm, link_info->ap_sta_id,
						false))
			IWL_ERR(mvm, "Couldn't send BT_CONFIG cmd\n");
	}

	/* Begin to monitor the RSSI: it may influence the reduced Tx power */
	iwl_mvm_bt_coex_enable_rssi_event(mvm, link_info, true, ave_rssi);
}

/* must be called under rcu_read_lock */
static void iwl_mvm_bt_notif_iterator(void *_data, u8 *mac,
				      struct ieee80211_vif *vif)
{
	struct iwl_mvm_vif *mvmvif = iwl_mvm_vif_from_mac80211(vif);
	struct iwl_bt_iterator_data *data = _data;
	struct iwl_mvm *mvm = data->mvm;
	unsigned int link_id;

	lockdep_assert_held(&mvm->mutex);

	switch (vif->type) {
	case NL80211_IFTYPE_STATION:
		break;
	case NL80211_IFTYPE_AP:
		if (!mvmvif->ap_ibss_active)
			return;
		break;
	default:
		return;
	}

	for (link_id = 0; link_id < IEEE80211_MLD_MAX_NUM_LINKS; link_id++)
		iwl_mvm_bt_notif_per_link(mvm, vif, data, link_id);
}

static void iwl_mvm_bt_coex_notif_handle(struct iwl_mvm *mvm)
{
	struct iwl_bt_iterator_data data = {
		.mvm = mvm,
		.notif = &mvm->last_bt_notif,
	};
	struct iwl_bt_coex_ci_cmd cmd = {};
	u8 ci_bw_idx;

	/* Ignore updates if we are in force mode */
	if (unlikely(mvm->bt_force_ant_mode != BT_FORCE_ANT_DIS))
		return;

	rcu_read_lock();
	ieee80211_iterate_active_interfaces_atomic(
					mvm->hw, IEEE80211_IFACE_ITER_NORMAL,
					iwl_mvm_bt_notif_iterator, &data);

	if (mvm->trans->trans_cfg->device_family >= IWL_DEVICE_FAMILY_AX210) {
		rcu_read_unlock();
		return;
	}

	iwl_mvm_bt_coex_tcm_based_ci(mvm, &data);

	if (data.primary) {
		struct ieee80211_chanctx_conf *chan = data.primary;
		if (WARN_ON(!chan->def.chan)) {
			rcu_read_unlock();
			return;
		}

		if (chan->def.width < NL80211_CHAN_WIDTH_40) {
			ci_bw_idx = 0;
		} else {
			if (chan->def.center_freq1 >
			    chan->def.chan->center_freq)
				ci_bw_idx = 2;
			else
				ci_bw_idx = 1;
		}

		cmd.bt_primary_ci =
			iwl_ci_mask[chan->def.chan->hw_value][ci_bw_idx];
		cmd.primary_ch_phy_id =
			cpu_to_le32(*((u16 *)data.primary->drv_priv));
	}

	if (data.secondary) {
		struct ieee80211_chanctx_conf *chan = data.secondary;
		if (WARN_ON(!data.secondary->def.chan)) {
			rcu_read_unlock();
			return;
		}

		if (chan->def.width < NL80211_CHAN_WIDTH_40) {
			ci_bw_idx = 0;
		} else {
			if (chan->def.center_freq1 >
			    chan->def.chan->center_freq)
				ci_bw_idx = 2;
			else
				ci_bw_idx = 1;
		}

		cmd.bt_secondary_ci =
			iwl_ci_mask[chan->def.chan->hw_value][ci_bw_idx];
		cmd.secondary_ch_phy_id =
			cpu_to_le32(*((u16 *)data.secondary->drv_priv));
	}

	rcu_read_unlock();

	/* Don't spam the fw with the same command over and over */
	if (memcmp(&cmd, &mvm->last_bt_ci_cmd, sizeof(cmd))) {
		if (iwl_mvm_send_cmd_pdu(mvm, BT_COEX_CI, 0,
					 sizeof(cmd), &cmd))
			IWL_ERR(mvm, "Failed to send BT_CI cmd\n");
		memcpy(&mvm->last_bt_ci_cmd, &cmd, sizeof(cmd));
	}
}

void iwl_mvm_rx_bt_coex_notif(struct iwl_mvm *mvm,
			      struct iwl_rx_cmd_buffer *rxb)
{
	struct iwl_rx_packet *pkt = rxb_addr(rxb);
	struct iwl_bt_coex_profile_notif *notif = (void *)pkt->data;

	IWL_DEBUG_COEX(mvm, "BT Coex Notification received\n");
	IWL_DEBUG_COEX(mvm, "\tBT ci compliance %d\n", notif->bt_ci_compliance);
	IWL_DEBUG_COEX(mvm, "\tBT primary_ch_lut %d\n",
		       le32_to_cpu(notif->primary_ch_lut));
	IWL_DEBUG_COEX(mvm, "\tBT secondary_ch_lut %d\n",
		       le32_to_cpu(notif->secondary_ch_lut));
	IWL_DEBUG_COEX(mvm, "\tBT activity grading %d\n",
		       le32_to_cpu(notif->bt_activity_grading));

	/* remember this notification for future use: rssi fluctuations */
	memcpy(&mvm->last_bt_notif, notif, sizeof(mvm->last_bt_notif));

	iwl_mvm_bt_coex_notif_handle(mvm);
}

void iwl_mvm_bt_rssi_event(struct iwl_mvm *mvm, struct ieee80211_vif *vif,
			   enum ieee80211_rssi_event_data rssi_event)
{
	struct iwl_mvm_vif *mvmvif = iwl_mvm_vif_from_mac80211(vif);
	int ret;

	lockdep_assert_held(&mvm->mutex);

	/* Ignore updates if we are in force mode */
	if (unlikely(mvm->bt_force_ant_mode != BT_FORCE_ANT_DIS))
		return;

	/*
	 * Rssi update while not associated - can happen since the statistics
	 * are handled asynchronously
	 */
	if (mvmvif->deflink.ap_sta_id == IWL_MVM_INVALID_STA)
		return;

	/* No BT - reports should be disabled */
	if (le32_to_cpu(mvm->last_bt_notif.bt_activity_grading) == BT_OFF)
		return;

	IWL_DEBUG_COEX(mvm, "RSSI for %pM is now %s\n", vif->bss_conf.bssid,
		       rssi_event == RSSI_EVENT_HIGH ? "HIGH" : "LOW");

	/*
	 * Check if rssi is good enough for reduced Tx power, but not in loose
	 * scheme.
	 */
	if (rssi_event == RSSI_EVENT_LOW ||
	    iwl_get_coex_type(mvm, vif) == BT_COEX_LOOSE_LUT)
		ret = iwl_mvm_bt_coex_reduced_txp(mvm,
						  mvmvif->deflink.ap_sta_id,
						  false);
	else
		ret = iwl_mvm_bt_coex_reduced_txp(mvm,
						  mvmvif->deflink.ap_sta_id,
						  true);

	if (ret)
		IWL_ERR(mvm, "couldn't send BT_CONFIG HCMD upon RSSI event\n");
}

#define LINK_QUAL_AGG_TIME_LIMIT_DEF	(4000)
#define LINK_QUAL_AGG_TIME_LIMIT_BT_ACT	(1200)

u16 iwl_mvm_coex_agg_time_limit(struct iwl_mvm *mvm,
				struct ieee80211_sta *sta)
{
	struct iwl_mvm_sta *mvmsta = iwl_mvm_sta_from_mac80211(sta);
	struct iwl_mvm_vif *mvmvif = iwl_mvm_vif_from_mac80211(mvmsta->vif);
	struct iwl_mvm_phy_ctxt *phy_ctxt = mvmvif->deflink.phy_ctxt;
	enum iwl_bt_coex_lut_type lut_type;

	if (mvm->last_bt_notif.ttc_status & BIT(phy_ctxt->id))
		return LINK_QUAL_AGG_TIME_LIMIT_DEF;

	if (le32_to_cpu(mvm->last_bt_notif.bt_activity_grading) <
	    BT_HIGH_TRAFFIC)
		return LINK_QUAL_AGG_TIME_LIMIT_DEF;

	lut_type = iwl_get_coex_type(mvm, mvmsta->vif);

	if (lut_type == BT_COEX_LOOSE_LUT || lut_type == BT_COEX_INVALID_LUT)
		return LINK_QUAL_AGG_TIME_LIMIT_DEF;

	/* tight coex, high bt traffic, reduce AGG time limit */
	return LINK_QUAL_AGG_TIME_LIMIT_BT_ACT;
}

bool iwl_mvm_bt_coex_is_mimo_allowed(struct iwl_mvm *mvm,
				     struct ieee80211_sta *sta)
{
	struct iwl_mvm_sta *mvmsta = iwl_mvm_sta_from_mac80211(sta);
	struct iwl_mvm_vif *mvmvif = iwl_mvm_vif_from_mac80211(mvmsta->vif);
	struct iwl_mvm_phy_ctxt *phy_ctxt = mvmvif->deflink.phy_ctxt;
	enum iwl_bt_coex_lut_type lut_type;

	if (mvm->last_bt_notif.ttc_status & BIT(phy_ctxt->id))
		return true;

	if (le32_to_cpu(mvm->last_bt_notif.bt_activity_grading) <
	    BT_HIGH_TRAFFIC)
		return true;

	/*
	 * In Tight / TxTxDis, BT can't Rx while we Tx, so use both antennas
	 * since BT is already killed.
	 * In Loose, BT can Rx while we Tx, so forbid MIMO to let BT Rx while
	 * we Tx.
	 * When we are in 5GHz, we'll get BT_COEX_INVALID_LUT allowing MIMO.
	 */
	lut_type = iwl_get_coex_type(mvm, mvmsta->vif);
	return lut_type != BT_COEX_LOOSE_LUT;
}

bool iwl_mvm_bt_coex_is_ant_avail(struct iwl_mvm *mvm, u8 ant)
{
	if (ant & mvm->cfg->non_shared_ant)
		return true;

	return le32_to_cpu(mvm->last_bt_notif.bt_activity_grading) <
		BT_HIGH_TRAFFIC;
}

bool iwl_mvm_bt_coex_is_shared_ant_avail(struct iwl_mvm *mvm)
{
	return le32_to_cpu(mvm->last_bt_notif.bt_activity_grading) < BT_HIGH_TRAFFIC;
}

bool iwl_mvm_bt_coex_is_tpc_allowed(struct iwl_mvm *mvm,
				    enum nl80211_band band)
{
	u32 bt_activity = le32_to_cpu(mvm->last_bt_notif.bt_activity_grading);

	if (band != NL80211_BAND_2GHZ)
		return false;

	return bt_activity >= BT_LOW_TRAFFIC;
}

u8 iwl_mvm_bt_coex_get_single_ant_msk(struct iwl_mvm *mvm, u8 enabled_ants)
{
	if (fw_has_capa(&mvm->fw->ucode_capa, IWL_UCODE_TLV_CAPA_COEX_SCHEMA_2) &&
	    (mvm->cfg->non_shared_ant & enabled_ants))
		return mvm->cfg->non_shared_ant;

	return first_antenna(enabled_ants);
}

u8 iwl_mvm_bt_coex_tx_prio(struct iwl_mvm *mvm, struct ieee80211_hdr *hdr,
			   struct ieee80211_tx_info *info, u8 ac)
{
	__le16 fc = hdr->frame_control;
	bool mplut_enabled = iwl_mvm_is_mplut_supported(mvm);

	if (info->band != NL80211_BAND_2GHZ)
		return 0;

	if (unlikely(mvm->bt_tx_prio))
		return mvm->bt_tx_prio - 1;

	if (likely(ieee80211_is_data(fc))) {
		if (likely(ieee80211_is_data_qos(fc))) {
			switch (ac) {
			case IEEE80211_AC_BE:
				return mplut_enabled ? 1 : 0;
			case IEEE80211_AC_VI:
				return mplut_enabled ? 2 : 3;
			case IEEE80211_AC_VO:
				return 3;
			default:
				return 0;
			}
		} else if (is_multicast_ether_addr(hdr->addr1)) {
			return 3;
		} else
			return 0;
	} else if (ieee80211_is_mgmt(fc)) {
		return ieee80211_is_disassoc(fc) ? 0 : 3;
	} else if (ieee80211_is_ctl(fc)) {
		/* ignore cfend and cfendack frames as we never send those */
		return 3;
	}

	return 0;
}

void iwl_mvm_bt_coex_vif_change(struct iwl_mvm *mvm)
{
	iwl_mvm_bt_coex_notif_handle(mvm);
}<|MERGE_RESOLUTION|>--- conflicted
+++ resolved
@@ -253,36 +253,11 @@
 	swap(data->primary, data->secondary);
 }
 
-<<<<<<< HEAD
-static void iwl_mvm_bt_coex_enable_esr(struct iwl_mvm *mvm,
-				       struct ieee80211_vif *vif, bool enable)
-{
-	struct iwl_mvm_vif *mvmvif = iwl_mvm_vif_from_mac80211(vif);
-
-	lockdep_assert_held(&mvm->mutex);
-
-	if (!vif->cfg.assoc || !ieee80211_vif_is_mld(vif))
-		return;
-
-	/* Done already */
-	if ((mvmvif->esr_disable_reason & IWL_MVM_ESR_DISABLE_COEX) == !enable)
-		return;
-
-	if (enable)
-		mvmvif->esr_disable_reason &= ~IWL_MVM_ESR_DISABLE_COEX;
-	else
-		mvmvif->esr_disable_reason |= IWL_MVM_ESR_DISABLE_COEX;
-
-	iwl_mvm_recalc_esr(mvm, vif);
-}
-
-=======
->>>>>>> 2d002356
 /*
  * This function receives the LB link id and checks if eSR should be
  * enabled or disabled (due to BT coex)
  */
-static bool
+bool
 iwl_mvm_bt_coex_calculate_esr_mode(struct iwl_mvm *mvm,
 				   struct ieee80211_vif *vif,
 				   s32 link_rssi,
@@ -313,11 +288,7 @@
 	if (!link_rssi)
 		wifi_loss_rate = mvm->last_bt_notif.wifi_loss_mid_high_rssi;
 
-<<<<<<< HEAD
-	else if (!(mvmvif->esr_disable_reason & IWL_MVM_ESR_DISABLE_COEX))
-=======
 	else if (mvmvif->esr_active)
->>>>>>> 2d002356
 		 /* RSSI needs to get really low to disable eSR... */
 		wifi_loss_rate =
 			link_rssi <= -IWL_MVM_BT_COEX_DISABLE_ESR_THRESH ?
