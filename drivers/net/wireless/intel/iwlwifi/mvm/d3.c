/******************************************************************************
 *
 * This file is provided under a dual BSD/GPLv2 license.  When using or
 * redistributing this file, you may do so under either license.
 *
 * GPL LICENSE SUMMARY
 *
 * Copyright(c) 2012 - 2014 Intel Corporation. All rights reserved.
 * Copyright(c) 2013 - 2015 Intel Mobile Communications GmbH
 * Copyright(c) 2016 - 2017 Intel Deutschland GmbH
 * Copyright(c) 2018 - 2019 Intel Corporation
 *
 * This program is free software; you can redistribute it and/or modify
 * it under the terms of version 2 of the GNU General Public License as
 * published by the Free Software Foundation.
 *
 * This program is distributed in the hope that it will be useful, but
 * WITHOUT ANY WARRANTY; without even the implied warranty of
 * MERCHANTABILITY or FITNESS FOR A PARTICULAR PURPOSE.  See the GNU
 * General Public License for more details.
 *
 * The full GNU General Public License is included in this distribution
 * in the file called COPYING.
 *
 * Contact Information:
 *  Intel Linux Wireless <linuxwifi@intel.com>
 * Intel Corporation, 5200 N.E. Elam Young Parkway, Hillsboro, OR 97124-6497
 *
 * BSD LICENSE
 *
 * Copyright(c) 2012 - 2014 Intel Corporation. All rights reserved.
 * Copyright(c) 2013 - 2015 Intel Mobile Communications GmbH
 * Copyright(c) 2016 - 2017 Intel Deutschland GmbH
 * Copyright(c) 2018 - 2019 Intel Corporation
 * All rights reserved.
 *
 * Redistribution and use in source and binary forms, with or without
 * modification, are permitted provided that the following conditions
 * are met:
 *
 *  * Redistributions of source code must retain the above copyright
 *    notice, this list of conditions and the following disclaimer.
 *  * Redistributions in binary form must reproduce the above copyright
 *    notice, this list of conditions and the following disclaimer in
 *    the documentation and/or other materials provided with the
 *    distribution.
 *  * Neither the name Intel Corporation nor the names of its
 *    contributors may be used to endorse or promote products derived
 *    from this software without specific prior written permission.
 *
 * THIS SOFTWARE IS PROVIDED BY THE COPYRIGHT HOLDERS AND CONTRIBUTORS
 * "AS IS" AND ANY EXPRESS OR IMPLIED WARRANTIES, INCLUDING, BUT NOT
 * LIMITED TO, THE IMPLIED WARRANTIES OF MERCHANTABILITY AND FITNESS FOR
 * A PARTICULAR PURPOSE ARE DISCLAIMED. IN NO EVENT SHALL THE COPYRIGHT
 * OWNER OR CONTRIBUTORS BE LIABLE FOR ANY DIRECT, INDIRECT, INCIDENTAL,
 * SPECIAL, EXEMPLARY, OR CONSEQUENTIAL DAMAGES (INCLUDING, BUT NOT
 * LIMITED TO, PROCUREMENT OF SUBSTITUTE GOODS OR SERVICES; LOSS OF USE,
 * DATA, OR PROFITS; OR BUSINESS INTERRUPTION) HOWEVER CAUSED AND ON ANY
 * THEORY OF LIABILITY, WHETHER IN CONTRACT, STRICT LIABILITY, OR TORT
 * (INCLUDING NEGLIGENCE OR OTHERWISE) ARISING IN ANY WAY OUT OF THE USE
 * OF THIS SOFTWARE, EVEN IF ADVISED OF THE POSSIBILITY OF SUCH DAMAGE.
 *
 *****************************************************************************/

#include <linux/etherdevice.h>
#include <linux/ip.h>
#include <linux/fs.h>
#include <net/cfg80211.h>
#include <net/ipv6.h>
#include <net/tcp.h>
#include <net/addrconf.h>
#include "iwl-modparams.h"
#include "fw-api.h"
#include "mvm.h"

void iwl_mvm_set_rekey_data(struct ieee80211_hw *hw,
			    struct ieee80211_vif *vif,
			    struct cfg80211_gtk_rekey_data *data)
{
	struct iwl_mvm *mvm = IWL_MAC80211_GET_MVM(hw);
	struct iwl_mvm_vif *mvmvif = iwl_mvm_vif_from_mac80211(vif);

	if (iwlwifi_mod_params.swcrypto)
		return;

	mutex_lock(&mvm->mutex);

	memcpy(mvmvif->rekey_data.kek, data->kek, NL80211_KEK_LEN);
	memcpy(mvmvif->rekey_data.kck, data->kck, NL80211_KCK_LEN);
	mvmvif->rekey_data.replay_ctr =
		cpu_to_le64(be64_to_cpup((__be64 *)data->replay_ctr));
	mvmvif->rekey_data.valid = true;

	mutex_unlock(&mvm->mutex);
}

#if IS_ENABLED(CONFIG_IPV6)
void iwl_mvm_ipv6_addr_change(struct ieee80211_hw *hw,
			      struct ieee80211_vif *vif,
			      struct inet6_dev *idev)
{
	struct iwl_mvm_vif *mvmvif = iwl_mvm_vif_from_mac80211(vif);
	struct inet6_ifaddr *ifa;
	int idx = 0;

	memset(mvmvif->tentative_addrs, 0, sizeof(mvmvif->tentative_addrs));

	read_lock_bh(&idev->lock);
	list_for_each_entry(ifa, &idev->addr_list, if_list) {
		mvmvif->target_ipv6_addrs[idx] = ifa->addr;
		if (ifa->flags & IFA_F_TENTATIVE)
			__set_bit(idx, mvmvif->tentative_addrs);
		idx++;
		if (idx >= IWL_PROTO_OFFLOAD_NUM_IPV6_ADDRS_MAX)
			break;
	}
	read_unlock_bh(&idev->lock);

	mvmvif->num_target_ipv6_addrs = idx;
}
#endif

void iwl_mvm_set_default_unicast_key(struct ieee80211_hw *hw,
				     struct ieee80211_vif *vif, int idx)
{
	struct iwl_mvm_vif *mvmvif = iwl_mvm_vif_from_mac80211(vif);

	mvmvif->tx_key_idx = idx;
}

static void iwl_mvm_convert_p1k(u16 *p1k, __le16 *out)
{
	int i;

	for (i = 0; i < IWL_P1K_SIZE; i++)
		out[i] = cpu_to_le16(p1k[i]);
}

static const u8 *iwl_mvm_find_max_pn(struct ieee80211_key_conf *key,
				     struct iwl_mvm_key_pn *ptk_pn,
				     struct ieee80211_key_seq *seq,
				     int tid, int queues)
{
	const u8 *ret = seq->ccmp.pn;
	int i;

	/* get the PN from mac80211, used on the default queue */
	ieee80211_get_key_rx_seq(key, tid, seq);

	/* and use the internal data for the other queues */
	for (i = 1; i < queues; i++) {
		const u8 *tmp = ptk_pn->q[i].pn[tid];

		if (memcmp(ret, tmp, IEEE80211_CCMP_PN_LEN) <= 0)
			ret = tmp;
	}

	return ret;
}

struct wowlan_key_data {
	struct iwl_wowlan_rsc_tsc_params_cmd *rsc_tsc;
	struct iwl_wowlan_tkip_params_cmd *tkip;
	bool error, use_rsc_tsc, use_tkip, configure_keys;
	int wep_key_idx;
};

static void iwl_mvm_wowlan_program_keys(struct ieee80211_hw *hw,
					struct ieee80211_vif *vif,
					struct ieee80211_sta *sta,
					struct ieee80211_key_conf *key,
					void *_data)
{
	struct iwl_mvm *mvm = IWL_MAC80211_GET_MVM(hw);
	struct iwl_mvm_vif *mvmvif = iwl_mvm_vif_from_mac80211(vif);
	struct wowlan_key_data *data = _data;
	struct aes_sc *aes_sc, *aes_tx_sc = NULL;
	struct tkip_sc *tkip_sc, *tkip_tx_sc = NULL;
	struct iwl_p1k_cache *rx_p1ks;
	u8 *rx_mic_key;
	struct ieee80211_key_seq seq;
	u32 cur_rx_iv32 = 0;
	u16 p1k[IWL_P1K_SIZE];
	int ret, i;

	switch (key->cipher) {
	case WLAN_CIPHER_SUITE_WEP40:
	case WLAN_CIPHER_SUITE_WEP104: { /* hack it for now */
		struct {
			struct iwl_mvm_wep_key_cmd wep_key_cmd;
			struct iwl_mvm_wep_key wep_key;
		} __packed wkc = {
			.wep_key_cmd.mac_id_n_color =
				cpu_to_le32(FW_CMD_ID_AND_COLOR(mvmvif->id,
								mvmvif->color)),
			.wep_key_cmd.num_keys = 1,
			/* firmware sets STA_KEY_FLG_WEP_13BYTES */
			.wep_key_cmd.decryption_type = STA_KEY_FLG_WEP,
			.wep_key.key_index = key->keyidx,
			.wep_key.key_size = key->keylen,
		};

		/*
		 * This will fail -- the key functions don't set support
		 * pairwise WEP keys. However, that's better than silently
		 * failing WoWLAN. Or maybe not?
		 */
		if (key->flags & IEEE80211_KEY_FLAG_PAIRWISE)
			break;

		memcpy(&wkc.wep_key.key[3], key->key, key->keylen);
		if (key->keyidx == mvmvif->tx_key_idx) {
			/* TX key must be at offset 0 */
			wkc.wep_key.key_offset = 0;
		} else {
			/* others start at 1 */
			data->wep_key_idx++;
			wkc.wep_key.key_offset = data->wep_key_idx;
		}

		if (data->configure_keys) {
			mutex_lock(&mvm->mutex);
			ret = iwl_mvm_send_cmd_pdu(mvm, WEP_KEY, 0,
						   sizeof(wkc), &wkc);
			data->error = ret != 0;

			mvm->ptk_ivlen = key->iv_len;
			mvm->ptk_icvlen = key->icv_len;
			mvm->gtk_ivlen = key->iv_len;
			mvm->gtk_icvlen = key->icv_len;
			mutex_unlock(&mvm->mutex);
		}

		/* don't upload key again */
		return;
	}
	default:
		data->error = true;
		return;
	case WLAN_CIPHER_SUITE_AES_CMAC:
		/*
		 * Ignore CMAC keys -- the WoWLAN firmware doesn't support them
		 * but we also shouldn't abort suspend due to that. It does have
		 * support for the IGTK key renewal, but doesn't really use the
		 * IGTK for anything. This means we could spuriously wake up or
		 * be deauthenticated, but that was considered acceptable.
		 */
		return;
	case WLAN_CIPHER_SUITE_TKIP:
		if (sta) {
			u64 pn64;

			tkip_sc = data->rsc_tsc->all_tsc_rsc.tkip.unicast_rsc;
			tkip_tx_sc = &data->rsc_tsc->all_tsc_rsc.tkip.tsc;

			rx_p1ks = data->tkip->rx_uni;

			pn64 = atomic64_read(&key->tx_pn);
			tkip_tx_sc->iv16 = cpu_to_le16(TKIP_PN_TO_IV16(pn64));
			tkip_tx_sc->iv32 = cpu_to_le32(TKIP_PN_TO_IV32(pn64));

			ieee80211_get_tkip_p1k_iv(key, TKIP_PN_TO_IV32(pn64),
						  p1k);
			iwl_mvm_convert_p1k(p1k, data->tkip->tx.p1k);

			memcpy(data->tkip->mic_keys.tx,
			       &key->key[NL80211_TKIP_DATA_OFFSET_TX_MIC_KEY],
			       IWL_MIC_KEY_SIZE);

			rx_mic_key = data->tkip->mic_keys.rx_unicast;
		} else {
			tkip_sc =
				data->rsc_tsc->all_tsc_rsc.tkip.multicast_rsc;
			rx_p1ks = data->tkip->rx_multi;
			rx_mic_key = data->tkip->mic_keys.rx_mcast;
		}

		/*
		 * For non-QoS this relies on the fact that both the uCode and
		 * mac80211 use TID 0 (as they need to to avoid replay attacks)
		 * for checking the IV in the frames.
		 */
		for (i = 0; i < IWL_NUM_RSC; i++) {
			ieee80211_get_key_rx_seq(key, i, &seq);
			tkip_sc[i].iv16 = cpu_to_le16(seq.tkip.iv16);
			tkip_sc[i].iv32 = cpu_to_le32(seq.tkip.iv32);
			/* wrapping isn't allowed, AP must rekey */
			if (seq.tkip.iv32 > cur_rx_iv32)
				cur_rx_iv32 = seq.tkip.iv32;
		}

		ieee80211_get_tkip_rx_p1k(key, vif->bss_conf.bssid,
					  cur_rx_iv32, p1k);
		iwl_mvm_convert_p1k(p1k, rx_p1ks[0].p1k);
		ieee80211_get_tkip_rx_p1k(key, vif->bss_conf.bssid,
					  cur_rx_iv32 + 1, p1k);
		iwl_mvm_convert_p1k(p1k, rx_p1ks[1].p1k);

		memcpy(rx_mic_key,
		       &key->key[NL80211_TKIP_DATA_OFFSET_RX_MIC_KEY],
		       IWL_MIC_KEY_SIZE);

		data->use_tkip = true;
		data->use_rsc_tsc = true;
		break;
	case WLAN_CIPHER_SUITE_CCMP:
		if (sta) {
			u64 pn64;

			aes_sc = data->rsc_tsc->all_tsc_rsc.aes.unicast_rsc;
			aes_tx_sc = &data->rsc_tsc->all_tsc_rsc.aes.tsc;

			pn64 = atomic64_read(&key->tx_pn);
			aes_tx_sc->pn = cpu_to_le64(pn64);
		} else {
			aes_sc = data->rsc_tsc->all_tsc_rsc.aes.multicast_rsc;
		}

		/*
		 * For non-QoS this relies on the fact that both the uCode and
		 * mac80211/our RX code use TID 0 for checking the PN.
		 */
		if (sta && iwl_mvm_has_new_rx_api(mvm)) {
			struct iwl_mvm_sta *mvmsta;
			struct iwl_mvm_key_pn *ptk_pn;
			const u8 *pn;

			mvmsta = iwl_mvm_sta_from_mac80211(sta);
			ptk_pn = rcu_dereference_protected(
						mvmsta->ptk_pn[key->keyidx],
						lockdep_is_held(&mvm->mutex));
			if (WARN_ON(!ptk_pn))
				break;

			for (i = 0; i < IWL_MAX_TID_COUNT; i++) {
				pn = iwl_mvm_find_max_pn(key, ptk_pn, &seq, i,
						mvm->trans->num_rx_queues);
				aes_sc[i].pn = cpu_to_le64((u64)pn[5] |
							   ((u64)pn[4] << 8) |
							   ((u64)pn[3] << 16) |
							   ((u64)pn[2] << 24) |
							   ((u64)pn[1] << 32) |
							   ((u64)pn[0] << 40));
			}
		} else {
			for (i = 0; i < IWL_NUM_RSC; i++) {
				u8 *pn = seq.ccmp.pn;

				ieee80211_get_key_rx_seq(key, i, &seq);
				aes_sc[i].pn = cpu_to_le64((u64)pn[5] |
							   ((u64)pn[4] << 8) |
							   ((u64)pn[3] << 16) |
							   ((u64)pn[2] << 24) |
							   ((u64)pn[1] << 32) |
							   ((u64)pn[0] << 40));
			}
		}
		data->use_rsc_tsc = true;
		break;
	}

	if (data->configure_keys) {
		mutex_lock(&mvm->mutex);
		/*
		 * The D3 firmware hardcodes the key offset 0 as the key it
		 * uses to transmit packets to the AP, i.e. the PTK.
		 */
		if (key->flags & IEEE80211_KEY_FLAG_PAIRWISE) {
			mvm->ptk_ivlen = key->iv_len;
			mvm->ptk_icvlen = key->icv_len;
			ret = iwl_mvm_set_sta_key(mvm, vif, sta, key, 0);
		} else {
			/*
			 * firmware only supports TSC/RSC for a single key,
			 * so if there are multiple keep overwriting them
			 * with new ones -- this relies on mac80211 doing
			 * list_add_tail().
			 */
			mvm->gtk_ivlen = key->iv_len;
			mvm->gtk_icvlen = key->icv_len;
			ret = iwl_mvm_set_sta_key(mvm, vif, sta, key, 1);
		}
		mutex_unlock(&mvm->mutex);
		data->error = ret != 0;
	}
}

static int iwl_mvm_send_patterns_v1(struct iwl_mvm *mvm,
				    struct cfg80211_wowlan *wowlan)
{
	struct iwl_wowlan_patterns_cmd_v1 *pattern_cmd;
	struct iwl_host_cmd cmd = {
		.id = WOWLAN_PATTERNS,
		.dataflags[0] = IWL_HCMD_DFL_NOCOPY,
	};
	int i, err;

	if (!wowlan->n_patterns)
		return 0;

	cmd.len[0] = struct_size(pattern_cmd, patterns, wowlan->n_patterns);

	pattern_cmd = kmalloc(cmd.len[0], GFP_KERNEL);
	if (!pattern_cmd)
		return -ENOMEM;

	pattern_cmd->n_patterns = cpu_to_le32(wowlan->n_patterns);

	for (i = 0; i < wowlan->n_patterns; i++) {
		int mask_len = DIV_ROUND_UP(wowlan->patterns[i].pattern_len, 8);

		memcpy(&pattern_cmd->patterns[i].mask,
		       wowlan->patterns[i].mask, mask_len);
		memcpy(&pattern_cmd->patterns[i].pattern,
		       wowlan->patterns[i].pattern,
		       wowlan->patterns[i].pattern_len);
		pattern_cmd->patterns[i].mask_size = mask_len;
		pattern_cmd->patterns[i].pattern_size =
			wowlan->patterns[i].pattern_len;
	}

	cmd.data[0] = pattern_cmd;
	err = iwl_mvm_send_cmd(mvm, &cmd);
	kfree(pattern_cmd);
	return err;
}

static int iwl_mvm_send_patterns(struct iwl_mvm *mvm,
				 struct cfg80211_wowlan *wowlan)
{
	struct iwl_wowlan_patterns_cmd *pattern_cmd;
	struct iwl_host_cmd cmd = {
		.id = WOWLAN_PATTERNS,
		.dataflags[0] = IWL_HCMD_DFL_NOCOPY,
	};
	int i, err;

	if (!wowlan->n_patterns)
		return 0;

	cmd.len[0] = sizeof(*pattern_cmd) +
		wowlan->n_patterns * sizeof(struct iwl_wowlan_pattern_v2);

	pattern_cmd = kmalloc(cmd.len[0], GFP_KERNEL);
	if (!pattern_cmd)
		return -ENOMEM;

	pattern_cmd->n_patterns = cpu_to_le32(wowlan->n_patterns);

	for (i = 0; i < wowlan->n_patterns; i++) {
		int mask_len = DIV_ROUND_UP(wowlan->patterns[i].pattern_len, 8);

		pattern_cmd->patterns[i].pattern_type =
			WOWLAN_PATTERN_TYPE_BITMASK;

		memcpy(&pattern_cmd->patterns[i].u.bitmask.mask,
		       wowlan->patterns[i].mask, mask_len);
		memcpy(&pattern_cmd->patterns[i].u.bitmask.pattern,
		       wowlan->patterns[i].pattern,
		       wowlan->patterns[i].pattern_len);
		pattern_cmd->patterns[i].u.bitmask.mask_size = mask_len;
		pattern_cmd->patterns[i].u.bitmask.pattern_size =
			wowlan->patterns[i].pattern_len;
	}

	cmd.data[0] = pattern_cmd;
	err = iwl_mvm_send_cmd(mvm, &cmd);
	kfree(pattern_cmd);
	return err;
}

static int iwl_mvm_d3_reprogram(struct iwl_mvm *mvm, struct ieee80211_vif *vif,
				struct ieee80211_sta *ap_sta)
{
	struct iwl_mvm_vif *mvmvif = iwl_mvm_vif_from_mac80211(vif);
	struct ieee80211_chanctx_conf *ctx;
	u8 chains_static, chains_dynamic;
	struct cfg80211_chan_def chandef;
	int ret, i;
	struct iwl_binding_cmd_v1 binding_cmd = {};
	struct iwl_time_quota_cmd quota_cmd = {};
	struct iwl_time_quota_data *quota;
	u32 status;

	if (WARN_ON_ONCE(iwl_mvm_is_cdb_supported(mvm)))
		return -EINVAL;

	/* add back the PHY */
	if (WARN_ON(!mvmvif->phy_ctxt))
		return -EINVAL;

	rcu_read_lock();
	ctx = rcu_dereference(vif->chanctx_conf);
	if (WARN_ON(!ctx)) {
		rcu_read_unlock();
		return -EINVAL;
	}
	chandef = ctx->def;
	chains_static = ctx->rx_chains_static;
	chains_dynamic = ctx->rx_chains_dynamic;
	rcu_read_unlock();

	ret = iwl_mvm_phy_ctxt_add(mvm, mvmvif->phy_ctxt, &chandef,
				   chains_static, chains_dynamic);
	if (ret)
		return ret;

	/* add back the MAC */
	mvmvif->uploaded = false;

	if (WARN_ON(!vif->bss_conf.assoc))
		return -EINVAL;

	ret = iwl_mvm_mac_ctxt_add(mvm, vif);
	if (ret)
		return ret;

	/* add back binding - XXX refactor? */
	binding_cmd.id_and_color =
		cpu_to_le32(FW_CMD_ID_AND_COLOR(mvmvif->phy_ctxt->id,
						mvmvif->phy_ctxt->color));
	binding_cmd.action = cpu_to_le32(FW_CTXT_ACTION_ADD);
	binding_cmd.phy =
		cpu_to_le32(FW_CMD_ID_AND_COLOR(mvmvif->phy_ctxt->id,
						mvmvif->phy_ctxt->color));
	binding_cmd.macs[0] = cpu_to_le32(FW_CMD_ID_AND_COLOR(mvmvif->id,
							      mvmvif->color));
	for (i = 1; i < MAX_MACS_IN_BINDING; i++)
		binding_cmd.macs[i] = cpu_to_le32(FW_CTXT_INVALID);

	status = 0;
	ret = iwl_mvm_send_cmd_pdu_status(mvm, BINDING_CONTEXT_CMD,
					  IWL_BINDING_CMD_SIZE_V1, &binding_cmd,
					  &status);
	if (ret) {
		IWL_ERR(mvm, "Failed to add binding: %d\n", ret);
		return ret;
	}

	if (status) {
		IWL_ERR(mvm, "Binding command failed: %u\n", status);
		return -EIO;
	}

	ret = iwl_mvm_sta_send_to_fw(mvm, ap_sta, false, 0);
	if (ret)
		return ret;
	rcu_assign_pointer(mvm->fw_id_to_mac_id[mvmvif->ap_sta_id], ap_sta);

	ret = iwl_mvm_mac_ctxt_changed(mvm, vif, false, NULL);
	if (ret)
		return ret;

	/* and some quota */
	quota = iwl_mvm_quota_cmd_get_quota(mvm, &quota_cmd, 0);
	quota->id_and_color =
		cpu_to_le32(FW_CMD_ID_AND_COLOR(mvmvif->phy_ctxt->id,
						mvmvif->phy_ctxt->color));
	quota->quota = cpu_to_le32(IWL_MVM_MAX_QUOTA);
	quota->max_duration = cpu_to_le32(IWL_MVM_MAX_QUOTA);

	for (i = 1; i < MAX_BINDINGS; i++) {
		quota = iwl_mvm_quota_cmd_get_quota(mvm, &quota_cmd, i);
		quota->id_and_color = cpu_to_le32(FW_CTXT_INVALID);
	}

	ret = iwl_mvm_send_cmd_pdu(mvm, TIME_QUOTA_CMD, 0,
				   iwl_mvm_quota_cmd_size(mvm), &quota_cmd);
	if (ret)
		IWL_ERR(mvm, "Failed to send quota: %d\n", ret);

	if (iwl_mvm_is_lar_supported(mvm) && iwl_mvm_init_fw_regd(mvm))
		IWL_ERR(mvm, "Failed to initialize D3 LAR information\n");

	return 0;
}

static int iwl_mvm_get_last_nonqos_seq(struct iwl_mvm *mvm,
				       struct ieee80211_vif *vif)
{
	struct iwl_mvm_vif *mvmvif = iwl_mvm_vif_from_mac80211(vif);
	struct iwl_nonqos_seq_query_cmd query_cmd = {
		.get_set_flag = cpu_to_le32(IWL_NONQOS_SEQ_GET),
		.mac_id_n_color =
			cpu_to_le32(FW_CMD_ID_AND_COLOR(mvmvif->id,
							mvmvif->color)),
	};
	struct iwl_host_cmd cmd = {
		.id = NON_QOS_TX_COUNTER_CMD,
		.flags = CMD_WANT_SKB,
	};
	int err;
	u32 size;

	cmd.data[0] = &query_cmd;
	cmd.len[0] = sizeof(query_cmd);

	err = iwl_mvm_send_cmd(mvm, &cmd);
	if (err)
		return err;

	size = iwl_rx_packet_payload_len(cmd.resp_pkt);
	if (size < sizeof(__le16)) {
		err = -EINVAL;
	} else {
		err = le16_to_cpup((__le16 *)cmd.resp_pkt->data);
		/* firmware returns next, not last-used seqno */
		err = (u16) (err - 0x10);
	}

	iwl_free_resp(&cmd);
	return err;
}

void iwl_mvm_set_last_nonqos_seq(struct iwl_mvm *mvm, struct ieee80211_vif *vif)
{
	struct iwl_mvm_vif *mvmvif = iwl_mvm_vif_from_mac80211(vif);
	struct iwl_nonqos_seq_query_cmd query_cmd = {
		.get_set_flag = cpu_to_le32(IWL_NONQOS_SEQ_SET),
		.mac_id_n_color =
			cpu_to_le32(FW_CMD_ID_AND_COLOR(mvmvif->id,
							mvmvif->color)),
		.value = cpu_to_le16(mvmvif->seqno),
	};

	/* return if called during restart, not resume from D3 */
	if (!mvmvif->seqno_valid)
		return;

	mvmvif->seqno_valid = false;

	if (iwl_mvm_send_cmd_pdu(mvm, NON_QOS_TX_COUNTER_CMD, 0,
				 sizeof(query_cmd), &query_cmd))
		IWL_ERR(mvm, "failed to set non-QoS seqno\n");
}

static int iwl_mvm_switch_to_d3(struct iwl_mvm *mvm)
{
	iwl_mvm_scan_stop(mvm, IWL_MVM_SCAN_REGULAR, true);

	iwl_mvm_stop_device(mvm);
	/*
	 * Set the HW restart bit -- this is mostly true as we're
	 * going to load new firmware and reprogram that, though
	 * the reprogramming is going to be manual to avoid adding
	 * all the MACs that aren't support.
	 * We don't have to clear up everything though because the
	 * reprogramming is manual. When we resume, we'll actually
	 * go through a proper restart sequence again to switch
	 * back to the runtime firmware image.
	 */
	set_bit(IWL_MVM_STATUS_IN_HW_RESTART, &mvm->status);

	/* the fw is reset, so all the keys are cleared */
	memset(mvm->fw_key_table, 0, sizeof(mvm->fw_key_table));

	mvm->ptk_ivlen = 0;
	mvm->ptk_icvlen = 0;
	mvm->ptk_ivlen = 0;
	mvm->ptk_icvlen = 0;

	return iwl_mvm_load_d3_fw(mvm);
}

static int
iwl_mvm_get_wowlan_config(struct iwl_mvm *mvm,
			  struct cfg80211_wowlan *wowlan,
			  struct iwl_wowlan_config_cmd *wowlan_config_cmd,
			  struct ieee80211_vif *vif, struct iwl_mvm_vif *mvmvif,
			  struct ieee80211_sta *ap_sta)
{
	int ret;
	struct iwl_mvm_sta *mvm_ap_sta = iwl_mvm_sta_from_mac80211(ap_sta);

	/* TODO: wowlan_config_cmd->wowlan_ba_teardown_tids */

	wowlan_config_cmd->is_11n_connection =
					ap_sta->ht_cap.ht_supported;
	wowlan_config_cmd->flags = ENABLE_L3_FILTERING |
		ENABLE_NBNS_FILTERING | ENABLE_DHCP_FILTERING;

	/* Query the last used seqno and set it */
	ret = iwl_mvm_get_last_nonqos_seq(mvm, vif);
	if (ret < 0)
		return ret;

	wowlan_config_cmd->non_qos_seq = cpu_to_le16(ret);

	iwl_mvm_set_wowlan_qos_seq(mvm_ap_sta, wowlan_config_cmd);

	if (wowlan->disconnect)
		wowlan_config_cmd->wakeup_filter |=
			cpu_to_le32(IWL_WOWLAN_WAKEUP_BEACON_MISS |
				    IWL_WOWLAN_WAKEUP_LINK_CHANGE);
	if (wowlan->magic_pkt)
		wowlan_config_cmd->wakeup_filter |=
			cpu_to_le32(IWL_WOWLAN_WAKEUP_MAGIC_PACKET);
	if (wowlan->gtk_rekey_failure)
		wowlan_config_cmd->wakeup_filter |=
			cpu_to_le32(IWL_WOWLAN_WAKEUP_GTK_REKEY_FAIL);
	if (wowlan->eap_identity_req)
		wowlan_config_cmd->wakeup_filter |=
			cpu_to_le32(IWL_WOWLAN_WAKEUP_EAP_IDENT_REQ);
	if (wowlan->four_way_handshake)
		wowlan_config_cmd->wakeup_filter |=
			cpu_to_le32(IWL_WOWLAN_WAKEUP_4WAY_HANDSHAKE);
	if (wowlan->n_patterns)
		wowlan_config_cmd->wakeup_filter |=
			cpu_to_le32(IWL_WOWLAN_WAKEUP_PATTERN_MATCH);

	if (wowlan->rfkill_release)
		wowlan_config_cmd->wakeup_filter |=
			cpu_to_le32(IWL_WOWLAN_WAKEUP_RF_KILL_DEASSERT);

	if (wowlan->tcp) {
		/*
		 * Set the "link change" (really "link lost") flag as well
		 * since that implies losing the TCP connection.
		 */
		wowlan_config_cmd->wakeup_filter |=
			cpu_to_le32(IWL_WOWLAN_WAKEUP_REMOTE_LINK_LOSS |
				    IWL_WOWLAN_WAKEUP_REMOTE_SIGNATURE_TABLE |
				    IWL_WOWLAN_WAKEUP_REMOTE_WAKEUP_PACKET |
				    IWL_WOWLAN_WAKEUP_LINK_CHANGE);
	}

	if (wowlan->any) {
		wowlan_config_cmd->wakeup_filter |=
			cpu_to_le32(IWL_WOWLAN_WAKEUP_BEACON_MISS |
				    IWL_WOWLAN_WAKEUP_LINK_CHANGE |
				    IWL_WOWLAN_WAKEUP_RX_FRAME |
				    IWL_WOWLAN_WAKEUP_BCN_FILTERING);
	}

	return 0;
}

static int iwl_mvm_wowlan_config_key_params(struct iwl_mvm *mvm,
					    struct ieee80211_vif *vif,
					    u32 cmd_flags)
{
	struct iwl_wowlan_kek_kck_material_cmd kek_kck_cmd = {};
	struct iwl_wowlan_tkip_params_cmd tkip_cmd = {};
	bool unified = fw_has_capa(&mvm->fw->ucode_capa,
				   IWL_UCODE_TLV_CAPA_CNSLDTD_D3_D0_IMG);
	struct wowlan_key_data key_data = {
<<<<<<< HEAD
		.configure_keys = !d0i3 && !unified,
=======
		.configure_keys = !unified,
>>>>>>> f7688b48
		.use_rsc_tsc = false,
		.tkip = &tkip_cmd,
		.use_tkip = false,
	};
	struct iwl_mvm_vif *mvmvif = iwl_mvm_vif_from_mac80211(vif);
	int ret;

	key_data.rsc_tsc = kzalloc(sizeof(*key_data.rsc_tsc), GFP_KERNEL);
	if (!key_data.rsc_tsc)
		return -ENOMEM;

	/*
	 * if we have to configure keys, call ieee80211_iter_keys(),
	 * as we need non-atomic context in order to take the
	 * required locks.
	 */
	/*
	 * Note that currently we don't propagate cmd_flags
	 * to the iterator. In case of key_data.configure_keys,
	 * all the configured commands are SYNC, and
	 * iwl_mvm_wowlan_program_keys() will take care of
	 * locking/unlocking mvm->mutex.
	 */
	ieee80211_iter_keys(mvm->hw, vif, iwl_mvm_wowlan_program_keys,
			    &key_data);

	if (key_data.error) {
		ret = -EIO;
		goto out;
	}

	if (key_data.use_rsc_tsc) {
		ret = iwl_mvm_send_cmd_pdu(mvm,
					   WOWLAN_TSC_RSC_PARAM, cmd_flags,
					   sizeof(*key_data.rsc_tsc),
					   key_data.rsc_tsc);
		if (ret)
			goto out;
	}

	if (key_data.use_tkip &&
	    !fw_has_api(&mvm->fw->ucode_capa,
			IWL_UCODE_TLV_API_TKIP_MIC_KEYS)) {
		ret = iwl_mvm_send_cmd_pdu(mvm,
					   WOWLAN_TKIP_PARAM,
					   cmd_flags, sizeof(tkip_cmd),
					   &tkip_cmd);
		if (ret)
			goto out;
	}

	/* configure rekey data only if offloaded rekey is supported (d3) */
	if (mvmvif->rekey_data.valid) {
		memset(&kek_kck_cmd, 0, sizeof(kek_kck_cmd));
		memcpy(kek_kck_cmd.kck, mvmvif->rekey_data.kck,
		       NL80211_KCK_LEN);
		kek_kck_cmd.kck_len = cpu_to_le16(NL80211_KCK_LEN);
		memcpy(kek_kck_cmd.kek, mvmvif->rekey_data.kek,
		       NL80211_KEK_LEN);
		kek_kck_cmd.kek_len = cpu_to_le16(NL80211_KEK_LEN);
		kek_kck_cmd.replay_ctr = mvmvif->rekey_data.replay_ctr;

		ret = iwl_mvm_send_cmd_pdu(mvm,
					   WOWLAN_KEK_KCK_MATERIAL, cmd_flags,
					   sizeof(kek_kck_cmd),
					   &kek_kck_cmd);
		if (ret)
			goto out;
	}
	ret = 0;
out:
	kfree(key_data.rsc_tsc);
	return ret;
}

static int
iwl_mvm_wowlan_config(struct iwl_mvm *mvm,
		      struct cfg80211_wowlan *wowlan,
		      struct iwl_wowlan_config_cmd *wowlan_config_cmd,
		      struct ieee80211_vif *vif, struct iwl_mvm_vif *mvmvif,
		      struct ieee80211_sta *ap_sta)
{
	int ret;
	bool unified_image = fw_has_capa(&mvm->fw->ucode_capa,
					 IWL_UCODE_TLV_CAPA_CNSLDTD_D3_D0_IMG);

	mvm->offload_tid = wowlan_config_cmd->offloading_tid;

	if (!unified_image) {
		ret = iwl_mvm_switch_to_d3(mvm);
		if (ret)
			return ret;

		ret = iwl_mvm_d3_reprogram(mvm, vif, ap_sta);
		if (ret)
			return ret;
	}

	if (!iwlwifi_mod_params.swcrypto) {
		/*
		 * This needs to be unlocked due to lock ordering
		 * constraints. Since we're in the suspend path
		 * that isn't really a problem though.
		 */
		mutex_unlock(&mvm->mutex);
		ret = iwl_mvm_wowlan_config_key_params(mvm, vif, CMD_ASYNC);
		mutex_lock(&mvm->mutex);
		if (ret)
			return ret;
	}

	ret = iwl_mvm_send_cmd_pdu(mvm, WOWLAN_CONFIGURATION, 0,
				   sizeof(*wowlan_config_cmd),
				   wowlan_config_cmd);
	if (ret)
		return ret;

	if (fw_has_api(&mvm->fw->ucode_capa,
		       IWL_UCODE_TLV_API_WOWLAN_TCP_SYN_WAKE))
		ret = iwl_mvm_send_patterns(mvm, wowlan);
	else
		ret = iwl_mvm_send_patterns_v1(mvm, wowlan);
	if (ret)
		return ret;

	return iwl_mvm_send_proto_offload(mvm, vif, false, true, 0);
}

static int
iwl_mvm_netdetect_config(struct iwl_mvm *mvm,
			 struct cfg80211_wowlan *wowlan,
			 struct cfg80211_sched_scan_request *nd_config,
			 struct ieee80211_vif *vif)
{
	struct iwl_wowlan_config_cmd wowlan_config_cmd = {};
	int ret;
	bool unified_image = fw_has_capa(&mvm->fw->ucode_capa,
					 IWL_UCODE_TLV_CAPA_CNSLDTD_D3_D0_IMG);

	if (!unified_image) {
		ret = iwl_mvm_switch_to_d3(mvm);
		if (ret)
			return ret;
	} else {
		/* In theory, we wouldn't have to stop a running sched
		 * scan in order to start another one (for
		 * net-detect).  But in practice this doesn't seem to
		 * work properly, so stop any running sched_scan now.
		 */
		ret = iwl_mvm_scan_stop(mvm, IWL_MVM_SCAN_SCHED, true);
		if (ret)
			return ret;
	}

	/* rfkill release can be either for wowlan or netdetect */
	if (wowlan->rfkill_release)
		wowlan_config_cmd.wakeup_filter |=
			cpu_to_le32(IWL_WOWLAN_WAKEUP_RF_KILL_DEASSERT);

	wowlan_config_cmd.sta_id = mvm->aux_sta.sta_id;

	ret = iwl_mvm_send_cmd_pdu(mvm, WOWLAN_CONFIGURATION, 0,
				   sizeof(wowlan_config_cmd),
				   &wowlan_config_cmd);
	if (ret)
		return ret;

	ret = iwl_mvm_sched_scan_start(mvm, vif, nd_config, &mvm->nd_ies,
				       IWL_MVM_SCAN_NETDETECT);
	if (ret)
		return ret;

	if (WARN_ON(mvm->nd_match_sets || mvm->nd_channels))
		return -EBUSY;

	/* save the sched scan matchsets... */
	if (nd_config->n_match_sets) {
		mvm->nd_match_sets = kmemdup(nd_config->match_sets,
					     sizeof(*nd_config->match_sets) *
					     nd_config->n_match_sets,
					     GFP_KERNEL);
		if (mvm->nd_match_sets)
			mvm->n_nd_match_sets = nd_config->n_match_sets;
	}

	/* ...and the sched scan channels for later reporting */
	mvm->nd_channels = kmemdup(nd_config->channels,
				   sizeof(*nd_config->channels) *
				   nd_config->n_channels,
				   GFP_KERNEL);
	if (mvm->nd_channels)
		mvm->n_nd_channels = nd_config->n_channels;

	return 0;
}

static void iwl_mvm_free_nd(struct iwl_mvm *mvm)
{
	kfree(mvm->nd_match_sets);
	mvm->nd_match_sets = NULL;
	mvm->n_nd_match_sets = 0;
	kfree(mvm->nd_channels);
	mvm->nd_channels = NULL;
	mvm->n_nd_channels = 0;
}

static int __iwl_mvm_suspend(struct ieee80211_hw *hw,
			     struct cfg80211_wowlan *wowlan,
			     bool test)
{
	struct iwl_mvm *mvm = IWL_MAC80211_GET_MVM(hw);
	struct ieee80211_vif *vif = NULL;
	struct iwl_mvm_vif *mvmvif = NULL;
	struct ieee80211_sta *ap_sta = NULL;
	struct iwl_d3_manager_config d3_cfg_cmd_data = {
		/*
		 * Program the minimum sleep time to 10 seconds, as many
		 * platforms have issues processing a wakeup signal while
		 * still being in the process of suspending.
		 */
		.min_sleep_time = cpu_to_le32(10 * 1000 * 1000),
	};
	struct iwl_host_cmd d3_cfg_cmd = {
		.id = D3_CONFIG_CMD,
		.flags = CMD_WANT_SKB,
		.data[0] = &d3_cfg_cmd_data,
		.len[0] = sizeof(d3_cfg_cmd_data),
	};
	int ret;
	int len __maybe_unused;
	bool unified_image = fw_has_capa(&mvm->fw->ucode_capa,
					 IWL_UCODE_TLV_CAPA_CNSLDTD_D3_D0_IMG);

	if (!wowlan) {
		/*
		 * mac80211 shouldn't get here, but for D3 test
		 * it doesn't warrant a warning
		 */
		WARN_ON(!test);
		return -EINVAL;
	}

	mutex_lock(&mvm->mutex);

	vif = iwl_mvm_get_bss_vif(mvm);
	if (IS_ERR_OR_NULL(vif)) {
		ret = 1;
		goto out_noreset;
	}

	mvmvif = iwl_mvm_vif_from_mac80211(vif);

	if (mvmvif->ap_sta_id == IWL_MVM_INVALID_STA) {
		/* if we're not associated, this must be netdetect */
		if (!wowlan->nd_config) {
			ret = 1;
			goto out_noreset;
		}

		ret = iwl_mvm_netdetect_config(
			mvm, wowlan, wowlan->nd_config, vif);
		if (ret)
			goto out;

		mvm->net_detect = true;
	} else {
		struct iwl_wowlan_config_cmd wowlan_config_cmd = {};

		wowlan_config_cmd.sta_id = mvmvif->ap_sta_id;

		ap_sta = rcu_dereference_protected(
			mvm->fw_id_to_mac_id[mvmvif->ap_sta_id],
			lockdep_is_held(&mvm->mutex));
		if (IS_ERR_OR_NULL(ap_sta)) {
			ret = -EINVAL;
			goto out_noreset;
		}

		ret = iwl_mvm_get_wowlan_config(mvm, wowlan, &wowlan_config_cmd,
						vif, mvmvif, ap_sta);
		if (ret)
			goto out_noreset;
		ret = iwl_mvm_wowlan_config(mvm, wowlan, &wowlan_config_cmd,
					    vif, mvmvif, ap_sta);
		if (ret)
			goto out;

		mvm->net_detect = false;
	}

	ret = iwl_mvm_power_update_device(mvm);
	if (ret)
		goto out;

	ret = iwl_mvm_power_update_mac(mvm);
	if (ret)
		goto out;

#ifdef CONFIG_IWLWIFI_DEBUGFS
	if (mvm->d3_wake_sysassert)
		d3_cfg_cmd_data.wakeup_flags |=
			cpu_to_le32(IWL_WAKEUP_D3_CONFIG_FW_ERROR);
#endif

	/*
	 * Prior to 9000 device family the driver needs to stop the dbg
	 * recording before entering D3. In later devices the FW stops the
	 * recording automatically.
	 */
	if (mvm->trans->trans_cfg->device_family < IWL_DEVICE_FAMILY_9000)
		iwl_fw_dbg_stop_restart_recording(&mvm->fwrt, NULL, true);

	/* must be last -- this switches firmware state */
	ret = iwl_mvm_send_cmd(mvm, &d3_cfg_cmd);
	if (ret)
		goto out;
#ifdef CONFIG_IWLWIFI_DEBUGFS
	len = iwl_rx_packet_payload_len(d3_cfg_cmd.resp_pkt);
	if (len >= sizeof(u32)) {
		mvm->d3_test_pme_ptr =
			le32_to_cpup((__le32 *)d3_cfg_cmd.resp_pkt->data);
	}
#endif
	iwl_free_resp(&d3_cfg_cmd);

	clear_bit(IWL_MVM_STATUS_IN_HW_RESTART, &mvm->status);

	ret = iwl_trans_d3_suspend(mvm->trans, test, !unified_image);
 out:
	if (ret < 0) {
		iwl_mvm_free_nd(mvm);

		if (!unified_image) {
			if (mvm->fw_restart > 0) {
				mvm->fw_restart--;
				ieee80211_restart_hw(mvm->hw);
			}
		}
	}
 out_noreset:
	mutex_unlock(&mvm->mutex);

	return ret;
}

int iwl_mvm_suspend(struct ieee80211_hw *hw, struct cfg80211_wowlan *wowlan)
{
	struct iwl_mvm *mvm = IWL_MAC80211_GET_MVM(hw);
	struct iwl_trans *trans = mvm->trans;
	int ret;

	iwl_mvm_pause_tcm(mvm, true);

	iwl_fw_runtime_suspend(&mvm->fwrt);

	ret = iwl_trans_suspend(trans);
	if (ret)
		return ret;

	trans->system_pm_mode = IWL_PLAT_PM_MODE_D3;

	return __iwl_mvm_suspend(hw, wowlan, false);
}

/* converted data from the different status responses */
struct iwl_wowlan_status_data {
	u16 pattern_number;
	u16 qos_seq_ctr[8];
	u32 wakeup_reasons;
	u32 wake_packet_length;
	u32 wake_packet_bufsize;
	const u8 *wake_packet;
};

static void iwl_mvm_report_wakeup_reasons(struct iwl_mvm *mvm,
					  struct ieee80211_vif *vif,
					  struct iwl_wowlan_status_data *status)
{
	struct sk_buff *pkt = NULL;
	struct cfg80211_wowlan_wakeup wakeup = {
		.pattern_idx = -1,
	};
	struct cfg80211_wowlan_wakeup *wakeup_report = &wakeup;
	u32 reasons = status->wakeup_reasons;

	if (reasons == IWL_WOWLAN_WAKEUP_BY_NON_WIRELESS) {
		wakeup_report = NULL;
		goto report;
	}

	pm_wakeup_event(mvm->dev, 0);

	if (reasons & IWL_WOWLAN_WAKEUP_BY_MAGIC_PACKET)
		wakeup.magic_pkt = true;

	if (reasons & IWL_WOWLAN_WAKEUP_BY_PATTERN)
		wakeup.pattern_idx =
			status->pattern_number;

	if (reasons & (IWL_WOWLAN_WAKEUP_BY_DISCONNECTION_ON_MISSED_BEACON |
		       IWL_WOWLAN_WAKEUP_BY_DISCONNECTION_ON_DEAUTH))
		wakeup.disconnect = true;

	if (reasons & IWL_WOWLAN_WAKEUP_BY_GTK_REKEY_FAILURE)
		wakeup.gtk_rekey_failure = true;

	if (reasons & IWL_WOWLAN_WAKEUP_BY_RFKILL_DEASSERTED)
		wakeup.rfkill_release = true;

	if (reasons & IWL_WOWLAN_WAKEUP_BY_EAPOL_REQUEST)
		wakeup.eap_identity_req = true;

	if (reasons & IWL_WOWLAN_WAKEUP_BY_FOUR_WAY_HANDSHAKE)
		wakeup.four_way_handshake = true;

	if (reasons & IWL_WOWLAN_WAKEUP_BY_REM_WAKE_LINK_LOSS)
		wakeup.tcp_connlost = true;

	if (reasons & IWL_WOWLAN_WAKEUP_BY_REM_WAKE_SIGNATURE_TABLE)
		wakeup.tcp_nomoretokens = true;

	if (reasons & IWL_WOWLAN_WAKEUP_BY_REM_WAKE_WAKEUP_PACKET)
		wakeup.tcp_match = true;

	if (status->wake_packet_bufsize) {
		int pktsize = status->wake_packet_bufsize;
		int pktlen = status->wake_packet_length;
		const u8 *pktdata = status->wake_packet;
		struct ieee80211_hdr *hdr = (void *)pktdata;
		int truncated = pktlen - pktsize;

		/* this would be a firmware bug */
		if (WARN_ON_ONCE(truncated < 0))
			truncated = 0;

		if (ieee80211_is_data(hdr->frame_control)) {
			int hdrlen = ieee80211_hdrlen(hdr->frame_control);
			int ivlen = 0, icvlen = 4; /* also FCS */

			pkt = alloc_skb(pktsize, GFP_KERNEL);
			if (!pkt)
				goto report;

			skb_put_data(pkt, pktdata, hdrlen);
			pktdata += hdrlen;
			pktsize -= hdrlen;

			if (ieee80211_has_protected(hdr->frame_control)) {
				/*
				 * This is unlocked and using gtk_i(c)vlen,
				 * but since everything is under RTNL still
				 * that's not really a problem - changing
				 * it would be difficult.
				 */
				if (is_multicast_ether_addr(hdr->addr1)) {
					ivlen = mvm->gtk_ivlen;
					icvlen += mvm->gtk_icvlen;
				} else {
					ivlen = mvm->ptk_ivlen;
					icvlen += mvm->ptk_icvlen;
				}
			}

			/* if truncated, FCS/ICV is (partially) gone */
			if (truncated >= icvlen) {
				icvlen = 0;
				truncated -= icvlen;
			} else {
				icvlen -= truncated;
				truncated = 0;
			}

			pktsize -= ivlen + icvlen;
			pktdata += ivlen;

			skb_put_data(pkt, pktdata, pktsize);

			if (ieee80211_data_to_8023(pkt, vif->addr, vif->type))
				goto report;
			wakeup.packet = pkt->data;
			wakeup.packet_present_len = pkt->len;
			wakeup.packet_len = pkt->len - truncated;
			wakeup.packet_80211 = false;
		} else {
			int fcslen = 4;

			if (truncated >= 4) {
				truncated -= 4;
				fcslen = 0;
			} else {
				fcslen -= truncated;
				truncated = 0;
			}
			pktsize -= fcslen;
			wakeup.packet = status->wake_packet;
			wakeup.packet_present_len = pktsize;
			wakeup.packet_len = pktlen - truncated;
			wakeup.packet_80211 = true;
		}
	}

 report:
	ieee80211_report_wowlan_wakeup(vif, wakeup_report, GFP_KERNEL);
	kfree_skb(pkt);
}

static void iwl_mvm_aes_sc_to_seq(struct aes_sc *sc,
				  struct ieee80211_key_seq *seq)
{
	u64 pn;

	pn = le64_to_cpu(sc->pn);
	seq->ccmp.pn[0] = pn >> 40;
	seq->ccmp.pn[1] = pn >> 32;
	seq->ccmp.pn[2] = pn >> 24;
	seq->ccmp.pn[3] = pn >> 16;
	seq->ccmp.pn[4] = pn >> 8;
	seq->ccmp.pn[5] = pn;
}

static void iwl_mvm_tkip_sc_to_seq(struct tkip_sc *sc,
				   struct ieee80211_key_seq *seq)
{
	seq->tkip.iv32 = le32_to_cpu(sc->iv32);
	seq->tkip.iv16 = le16_to_cpu(sc->iv16);
}

static void iwl_mvm_set_aes_rx_seq(struct iwl_mvm *mvm, struct aes_sc *scs,
				   struct ieee80211_sta *sta,
				   struct ieee80211_key_conf *key)
{
	int tid;

	BUILD_BUG_ON(IWL_NUM_RSC != IEEE80211_NUM_TIDS);

	if (sta && iwl_mvm_has_new_rx_api(mvm)) {
		struct iwl_mvm_sta *mvmsta;
		struct iwl_mvm_key_pn *ptk_pn;

		mvmsta = iwl_mvm_sta_from_mac80211(sta);

		ptk_pn = rcu_dereference_protected(mvmsta->ptk_pn[key->keyidx],
						   lockdep_is_held(&mvm->mutex));
		if (WARN_ON(!ptk_pn))
			return;

		for (tid = 0; tid < IWL_MAX_TID_COUNT; tid++) {
			struct ieee80211_key_seq seq = {};
			int i;

			iwl_mvm_aes_sc_to_seq(&scs[tid], &seq);
			ieee80211_set_key_rx_seq(key, tid, &seq);
			for (i = 1; i < mvm->trans->num_rx_queues; i++)
				memcpy(ptk_pn->q[i].pn[tid],
				       seq.ccmp.pn, IEEE80211_CCMP_PN_LEN);
		}
	} else {
		for (tid = 0; tid < IWL_NUM_RSC; tid++) {
			struct ieee80211_key_seq seq = {};

			iwl_mvm_aes_sc_to_seq(&scs[tid], &seq);
			ieee80211_set_key_rx_seq(key, tid, &seq);
		}
	}
}

static void iwl_mvm_set_tkip_rx_seq(struct tkip_sc *scs,
				    struct ieee80211_key_conf *key)
{
	int tid;

	BUILD_BUG_ON(IWL_NUM_RSC != IEEE80211_NUM_TIDS);

	for (tid = 0; tid < IWL_NUM_RSC; tid++) {
		struct ieee80211_key_seq seq = {};

		iwl_mvm_tkip_sc_to_seq(&scs[tid], &seq);
		ieee80211_set_key_rx_seq(key, tid, &seq);
	}
}

static void iwl_mvm_set_key_rx_seq(struct iwl_mvm *mvm,
				   struct ieee80211_key_conf *key,
				   struct iwl_wowlan_status *status)
{
	union iwl_all_tsc_rsc *rsc = &status->gtk[0].rsc.all_tsc_rsc;

	switch (key->cipher) {
	case WLAN_CIPHER_SUITE_CCMP:
		iwl_mvm_set_aes_rx_seq(mvm, rsc->aes.multicast_rsc, NULL, key);
		break;
	case WLAN_CIPHER_SUITE_TKIP:
		iwl_mvm_set_tkip_rx_seq(rsc->tkip.multicast_rsc, key);
		break;
	default:
		WARN_ON(1);
	}
}

struct iwl_mvm_d3_gtk_iter_data {
	struct iwl_mvm *mvm;
	struct iwl_wowlan_status *status;
	void *last_gtk;
	u32 cipher;
	bool find_phase, unhandled_cipher;
	int num_keys;
};

static void iwl_mvm_d3_update_keys(struct ieee80211_hw *hw,
				   struct ieee80211_vif *vif,
				   struct ieee80211_sta *sta,
				   struct ieee80211_key_conf *key,
				   void *_data)
{
	struct iwl_mvm_d3_gtk_iter_data *data = _data;

	if (data->unhandled_cipher)
		return;

	switch (key->cipher) {
	case WLAN_CIPHER_SUITE_WEP40:
	case WLAN_CIPHER_SUITE_WEP104:
		/* ignore WEP completely, nothing to do */
		return;
	case WLAN_CIPHER_SUITE_CCMP:
	case WLAN_CIPHER_SUITE_TKIP:
		/* we support these */
		break;
	default:
		/* everything else (even CMAC for MFP) - disconnect from AP */
		data->unhandled_cipher = true;
		return;
	}

	data->num_keys++;

	/*
	 * pairwise key - update sequence counters only;
	 * note that this assumes no TDLS sessions are active
	 */
	if (sta) {
		struct ieee80211_key_seq seq = {};
		union iwl_all_tsc_rsc *sc =
			&data->status->gtk[0].rsc.all_tsc_rsc;

		if (data->find_phase)
			return;

		switch (key->cipher) {
		case WLAN_CIPHER_SUITE_CCMP:
			iwl_mvm_set_aes_rx_seq(data->mvm, sc->aes.unicast_rsc,
					       sta, key);
			atomic64_set(&key->tx_pn, le64_to_cpu(sc->aes.tsc.pn));
			break;
		case WLAN_CIPHER_SUITE_TKIP:
			iwl_mvm_tkip_sc_to_seq(&sc->tkip.tsc, &seq);
			iwl_mvm_set_tkip_rx_seq(sc->tkip.unicast_rsc, key);
			atomic64_set(&key->tx_pn,
				     (u64)seq.tkip.iv16 |
				     ((u64)seq.tkip.iv32 << 16));
			break;
		}

		/* that's it for this key */
		return;
	}

	if (data->find_phase) {
		data->last_gtk = key;
		data->cipher = key->cipher;
		return;
	}

	if (data->status->num_of_gtk_rekeys)
		ieee80211_remove_key(key);
	else if (data->last_gtk == key)
		iwl_mvm_set_key_rx_seq(data->mvm, key, data->status);
}

static bool iwl_mvm_setup_connection_keep(struct iwl_mvm *mvm,
					  struct ieee80211_vif *vif,
					  struct iwl_wowlan_status *status)
{
	struct iwl_mvm_vif *mvmvif = iwl_mvm_vif_from_mac80211(vif);
	struct iwl_mvm_d3_gtk_iter_data gtkdata = {
		.mvm = mvm,
		.status = status,
	};
	u32 disconnection_reasons =
		IWL_WOWLAN_WAKEUP_BY_DISCONNECTION_ON_MISSED_BEACON |
		IWL_WOWLAN_WAKEUP_BY_DISCONNECTION_ON_DEAUTH;

	if (!status || !vif->bss_conf.bssid)
		return false;

	if (le32_to_cpu(status->wakeup_reasons) & disconnection_reasons)
		return false;

	/* find last GTK that we used initially, if any */
	gtkdata.find_phase = true;
	ieee80211_iter_keys(mvm->hw, vif,
			    iwl_mvm_d3_update_keys, &gtkdata);
	/* not trying to keep connections with MFP/unhandled ciphers */
	if (gtkdata.unhandled_cipher)
		return false;
	if (!gtkdata.num_keys)
		goto out;
	if (!gtkdata.last_gtk)
		return false;

	/*
	 * invalidate all other GTKs that might still exist and update
	 * the one that we used
	 */
	gtkdata.find_phase = false;
	ieee80211_iter_keys(mvm->hw, vif,
			    iwl_mvm_d3_update_keys, &gtkdata);

	if (status->num_of_gtk_rekeys) {
		struct ieee80211_key_conf *key;
		struct {
			struct ieee80211_key_conf conf;
			u8 key[32];
		} conf = {
			.conf.cipher = gtkdata.cipher,
			.conf.keyidx =
				iwlmvm_wowlan_gtk_idx(&status->gtk[0]),
		};
		__be64 replay_ctr;

		switch (gtkdata.cipher) {
		case WLAN_CIPHER_SUITE_CCMP:
			conf.conf.keylen = WLAN_KEY_LEN_CCMP;
			memcpy(conf.conf.key, status->gtk[0].key,
			       WLAN_KEY_LEN_CCMP);
			break;
		case WLAN_CIPHER_SUITE_TKIP:
			conf.conf.keylen = WLAN_KEY_LEN_TKIP;
			memcpy(conf.conf.key, status->gtk[0].key, 16);
			/* leave TX MIC key zeroed, we don't use it anyway */
			memcpy(conf.conf.key +
			       NL80211_TKIP_DATA_OFFSET_RX_MIC_KEY,
			       status->gtk[0].tkip_mic_key, 8);
			break;
		}

		key = ieee80211_gtk_rekey_add(vif, &conf.conf);
		if (IS_ERR(key))
			return false;
		iwl_mvm_set_key_rx_seq(mvm, key, status);

		replay_ctr =
			cpu_to_be64(le64_to_cpu(status->replay_ctr));

		ieee80211_gtk_rekey_notify(vif, vif->bss_conf.bssid,
					   (void *)&replay_ctr, GFP_KERNEL);
	}

out:
	mvmvif->seqno_valid = true;
	/* +0x10 because the set API expects next-to-use, not last-used */
	mvmvif->seqno = le16_to_cpu(status->non_qos_seq_ctr) + 0x10;

	return true;
}

struct iwl_wowlan_status *iwl_mvm_send_wowlan_get_status(struct iwl_mvm *mvm)
{
	struct iwl_wowlan_status *v7, *status;
	struct iwl_host_cmd cmd = {
		.id = WOWLAN_GET_STATUSES,
		.flags = CMD_WANT_SKB,
	};
	int ret, len, status_size;

	lockdep_assert_held(&mvm->mutex);

	ret = iwl_mvm_send_cmd(mvm, &cmd);
	if (ret) {
		IWL_ERR(mvm, "failed to query wakeup status (%d)\n", ret);
		return ERR_PTR(ret);
	}

	if (!fw_has_api(&mvm->fw->ucode_capa,
			IWL_UCODE_TLV_API_WOWLAN_KEY_MATERIAL)) {
		struct iwl_wowlan_status_v6 *v6 = (void *)cmd.resp_pkt->data;
		int data_size;

		status_size = sizeof(*v6);
		len = iwl_rx_packet_payload_len(cmd.resp_pkt);

		if (len < status_size) {
			IWL_ERR(mvm, "Invalid WoWLAN status response!\n");
			status = ERR_PTR(-EIO);
			goto out_free_resp;
		}

		data_size = ALIGN(le32_to_cpu(v6->wake_packet_bufsize), 4);

		if (len != (status_size + data_size)) {
			IWL_ERR(mvm, "Invalid WoWLAN status response!\n");
			status = ERR_PTR(-EIO);
			goto out_free_resp;
		}

		status = kzalloc(sizeof(*status) + data_size, GFP_KERNEL);
		if (!status)
			goto out_free_resp;

		BUILD_BUG_ON(sizeof(v6->gtk.decrypt_key) >
			     sizeof(status->gtk[0].key));
		BUILD_BUG_ON(sizeof(v6->gtk.tkip_mic_key) >
			     sizeof(status->gtk[0].tkip_mic_key));

		/* copy GTK info to the right place */
		memcpy(status->gtk[0].key, v6->gtk.decrypt_key,
		       sizeof(v6->gtk.decrypt_key));
		memcpy(status->gtk[0].tkip_mic_key, v6->gtk.tkip_mic_key,
		       sizeof(v6->gtk.tkip_mic_key));
		memcpy(&status->gtk[0].rsc, &v6->gtk.rsc,
		       sizeof(status->gtk[0].rsc));

		/* hardcode the key length to 16 since v6 only supports 16 */
		status->gtk[0].key_len = 16;

		/*
		 * The key index only uses 2 bits (values 0 to 3) and
		 * we always set bit 7 which means this is the
		 * currently used key.
		 */
		status->gtk[0].key_flags = v6->gtk.key_index | BIT(7);

		status->replay_ctr = v6->replay_ctr;

		/* everything starting from pattern_number is identical */
		memcpy(&status->pattern_number, &v6->pattern_number,
		       offsetof(struct iwl_wowlan_status, wake_packet) -
		       offsetof(struct iwl_wowlan_status, pattern_number) +
		       data_size);

		goto out_free_resp;
	}

	v7 = (void *)cmd.resp_pkt->data;
	status_size = sizeof(*v7);
	len = iwl_rx_packet_payload_len(cmd.resp_pkt);

	if (len < status_size) {
		IWL_ERR(mvm, "Invalid WoWLAN status response!\n");
		status = ERR_PTR(-EIO);
		goto out_free_resp;
	}

	if (len != (status_size +
		    ALIGN(le32_to_cpu(v7->wake_packet_bufsize), 4))) {
		IWL_ERR(mvm, "Invalid WoWLAN status response!\n");
		status = ERR_PTR(-EIO);
		goto out_free_resp;
	}

	status = kmemdup(v7, len, GFP_KERNEL);

out_free_resp:
	iwl_free_resp(&cmd);
	return status;
}

static struct iwl_wowlan_status *
iwl_mvm_get_wakeup_status(struct iwl_mvm *mvm)
{
	int ret;

	/* only for tracing for now */
	ret = iwl_mvm_send_cmd_pdu(mvm, OFFLOADS_QUERY_CMD, 0, 0, NULL);
	if (ret)
		IWL_ERR(mvm, "failed to query offload statistics (%d)\n", ret);

	return iwl_mvm_send_wowlan_get_status(mvm);
}

/* releases the MVM mutex */
static bool iwl_mvm_query_wakeup_reasons(struct iwl_mvm *mvm,
					 struct ieee80211_vif *vif)
{
	struct iwl_wowlan_status_data status;
	struct iwl_wowlan_status *fw_status;
	int i;
	bool keep;
	struct iwl_mvm_sta *mvm_ap_sta;

	fw_status = iwl_mvm_get_wakeup_status(mvm);
	if (IS_ERR_OR_NULL(fw_status))
		goto out_unlock;

	status.pattern_number = le16_to_cpu(fw_status->pattern_number);
	for (i = 0; i < 8; i++)
		status.qos_seq_ctr[i] =
			le16_to_cpu(fw_status->qos_seq_ctr[i]);
	status.wakeup_reasons = le32_to_cpu(fw_status->wakeup_reasons);
	status.wake_packet_length =
		le32_to_cpu(fw_status->wake_packet_length);
	status.wake_packet_bufsize =
		le32_to_cpu(fw_status->wake_packet_bufsize);
	status.wake_packet = fw_status->wake_packet;

	/* still at hard-coded place 0 for D3 image */
	mvm_ap_sta = iwl_mvm_sta_from_staid_protected(mvm, 0);
	if (!mvm_ap_sta)
		goto out_free;

	for (i = 0; i < IWL_MAX_TID_COUNT; i++) {
		u16 seq = status.qos_seq_ctr[i];
		/* firmware stores last-used value, we store next value */
		seq += 0x10;
		mvm_ap_sta->tid_data[i].seq_number = seq;
	}

	if (mvm->trans->trans_cfg->device_family >= IWL_DEVICE_FAMILY_22000) {
		i = mvm->offload_tid;
		iwl_trans_set_q_ptrs(mvm->trans,
				     mvm_ap_sta->tid_data[i].txq_id,
				     mvm_ap_sta->tid_data[i].seq_number >> 4);
	}

	/* now we have all the data we need, unlock to avoid mac80211 issues */
	mutex_unlock(&mvm->mutex);

	iwl_mvm_report_wakeup_reasons(mvm, vif, &status);

	keep = iwl_mvm_setup_connection_keep(mvm, vif, fw_status);

	kfree(fw_status);
	return keep;

out_free:
	kfree(fw_status);
out_unlock:
	mutex_unlock(&mvm->mutex);
	return false;
}

#define ND_QUERY_BUF_LEN (sizeof(struct iwl_scan_offload_profile_match) * \
			  IWL_SCAN_MAX_PROFILES)

struct iwl_mvm_nd_query_results {
	u32 matched_profiles;
	u8 matches[ND_QUERY_BUF_LEN];
};

static int
iwl_mvm_netdetect_query_results(struct iwl_mvm *mvm,
				struct iwl_mvm_nd_query_results *results)
{
	struct iwl_scan_offload_profiles_query *query;
	struct iwl_host_cmd cmd = {
		.id = SCAN_OFFLOAD_PROFILES_QUERY_CMD,
		.flags = CMD_WANT_SKB,
	};
	int ret, len;
	size_t query_len, matches_len;

	ret = iwl_mvm_send_cmd(mvm, &cmd);
	if (ret) {
		IWL_ERR(mvm, "failed to query matched profiles (%d)\n", ret);
		return ret;
	}

	if (fw_has_api(&mvm->fw->ucode_capa,
		       IWL_UCODE_TLV_API_SCAN_OFFLOAD_CHANS)) {
		query_len = sizeof(struct iwl_scan_offload_profiles_query);
		matches_len = sizeof(struct iwl_scan_offload_profile_match) *
			IWL_SCAN_MAX_PROFILES;
	} else {
		query_len = sizeof(struct iwl_scan_offload_profiles_query_v1);
		matches_len = sizeof(struct iwl_scan_offload_profile_match_v1) *
			IWL_SCAN_MAX_PROFILES;
	}

	len = iwl_rx_packet_payload_len(cmd.resp_pkt);
	if (len < query_len) {
		IWL_ERR(mvm, "Invalid scan offload profiles query response!\n");
		ret = -EIO;
		goto out_free_resp;
	}

	query = (void *)cmd.resp_pkt->data;

	results->matched_profiles = le32_to_cpu(query->matched_profiles);
	memcpy(results->matches, query->matches, matches_len);

#ifdef CONFIG_IWLWIFI_DEBUGFS
	mvm->last_netdetect_scans = le32_to_cpu(query->n_scans_done);
#endif

out_free_resp:
	iwl_free_resp(&cmd);
	return ret;
}

static int iwl_mvm_query_num_match_chans(struct iwl_mvm *mvm,
					 struct iwl_mvm_nd_query_results *query,
					 int idx)
{
	int n_chans = 0, i;

	if (fw_has_api(&mvm->fw->ucode_capa,
		       IWL_UCODE_TLV_API_SCAN_OFFLOAD_CHANS)) {
		struct iwl_scan_offload_profile_match *matches =
			(struct iwl_scan_offload_profile_match *)query->matches;

		for (i = 0; i < SCAN_OFFLOAD_MATCHING_CHANNELS_LEN; i++)
			n_chans += hweight8(matches[idx].matching_channels[i]);
	} else {
		struct iwl_scan_offload_profile_match_v1 *matches =
			(struct iwl_scan_offload_profile_match_v1 *)query->matches;

		for (i = 0; i < SCAN_OFFLOAD_MATCHING_CHANNELS_LEN_V1; i++)
			n_chans += hweight8(matches[idx].matching_channels[i]);
	}

	return n_chans;
}

static void iwl_mvm_query_set_freqs(struct iwl_mvm *mvm,
				    struct iwl_mvm_nd_query_results *query,
				    struct cfg80211_wowlan_nd_match *match,
				    int idx)
{
	int i;

	if (fw_has_api(&mvm->fw->ucode_capa,
		       IWL_UCODE_TLV_API_SCAN_OFFLOAD_CHANS)) {
		struct iwl_scan_offload_profile_match *matches =
			(struct iwl_scan_offload_profile_match *)query->matches;

		for (i = 0; i < SCAN_OFFLOAD_MATCHING_CHANNELS_LEN * 8; i++)
			if (matches[idx].matching_channels[i / 8] & (BIT(i % 8)))
				match->channels[match->n_channels++] =
					mvm->nd_channels[i]->center_freq;
	} else {
		struct iwl_scan_offload_profile_match_v1 *matches =
			(struct iwl_scan_offload_profile_match_v1 *)query->matches;

		for (i = 0; i < SCAN_OFFLOAD_MATCHING_CHANNELS_LEN_V1 * 8; i++)
			if (matches[idx].matching_channels[i / 8] & (BIT(i % 8)))
				match->channels[match->n_channels++] =
					mvm->nd_channels[i]->center_freq;
	}
}

static void iwl_mvm_query_netdetect_reasons(struct iwl_mvm *mvm,
					    struct ieee80211_vif *vif)
{
	struct cfg80211_wowlan_nd_info *net_detect = NULL;
	struct cfg80211_wowlan_wakeup wakeup = {
		.pattern_idx = -1,
	};
	struct cfg80211_wowlan_wakeup *wakeup_report = &wakeup;
	struct iwl_mvm_nd_query_results query;
	struct iwl_wowlan_status *fw_status;
	unsigned long matched_profiles;
	u32 reasons = 0;
	int i, n_matches, ret;

	fw_status = iwl_mvm_get_wakeup_status(mvm);
	if (!IS_ERR_OR_NULL(fw_status)) {
		reasons = le32_to_cpu(fw_status->wakeup_reasons);
		kfree(fw_status);
	}

	if (reasons & IWL_WOWLAN_WAKEUP_BY_RFKILL_DEASSERTED)
		wakeup.rfkill_release = true;

	if (reasons != IWL_WOWLAN_WAKEUP_BY_NON_WIRELESS)
		goto out;

	ret = iwl_mvm_netdetect_query_results(mvm, &query);
	if (ret || !query.matched_profiles) {
		wakeup_report = NULL;
		goto out;
	}

	matched_profiles = query.matched_profiles;
	if (mvm->n_nd_match_sets) {
		n_matches = hweight_long(matched_profiles);
	} else {
		IWL_ERR(mvm, "no net detect match information available\n");
		n_matches = 0;
	}

	net_detect = kzalloc(struct_size(net_detect, matches, n_matches),
			     GFP_KERNEL);
	if (!net_detect || !n_matches)
		goto out_report_nd;

	for_each_set_bit(i, &matched_profiles, mvm->n_nd_match_sets) {
		struct cfg80211_wowlan_nd_match *match;
		int idx, n_channels = 0;

		n_channels = iwl_mvm_query_num_match_chans(mvm, &query, i);

		match = kzalloc(struct_size(match, channels, n_channels),
				GFP_KERNEL);
		if (!match)
			goto out_report_nd;

		net_detect->matches[net_detect->n_matches++] = match;

		/* We inverted the order of the SSIDs in the scan
		 * request, so invert the index here.
		 */
		idx = mvm->n_nd_match_sets - i - 1;
		match->ssid.ssid_len = mvm->nd_match_sets[idx].ssid.ssid_len;
		memcpy(match->ssid.ssid, mvm->nd_match_sets[idx].ssid.ssid,
		       match->ssid.ssid_len);

		if (mvm->n_nd_channels < n_channels)
			continue;

		iwl_mvm_query_set_freqs(mvm, &query, match, i);
	}

out_report_nd:
	wakeup.net_detect = net_detect;
out:
	iwl_mvm_free_nd(mvm);

	mutex_unlock(&mvm->mutex);
	ieee80211_report_wowlan_wakeup(vif, wakeup_report, GFP_KERNEL);

	if (net_detect) {
		for (i = 0; i < net_detect->n_matches; i++)
			kfree(net_detect->matches[i]);
		kfree(net_detect);
	}
}

static void iwl_mvm_d3_disconnect_iter(void *data, u8 *mac,
				       struct ieee80211_vif *vif)
{
	/* skip the one we keep connection on */
	if (data == vif)
		return;

	if (vif->type == NL80211_IFTYPE_STATION)
		ieee80211_resume_disconnect(vif);
}

static int iwl_mvm_check_rt_status(struct iwl_mvm *mvm,
				   struct ieee80211_vif *vif)
{
	u32 base = mvm->trans->dbg.lmac_error_event_table[0];
	struct error_table_start {
		/* cf. struct iwl_error_event_table */
		u32 valid;
		u32 error_id;
	} err_info;

	iwl_trans_read_mem_bytes(mvm->trans, base,
				 &err_info, sizeof(err_info));

	if (err_info.valid &&
	    err_info.error_id == RF_KILL_INDICATOR_FOR_WOWLAN) {
		struct cfg80211_wowlan_wakeup wakeup = {
			.rfkill_release = true,
		};
		ieee80211_report_wowlan_wakeup(vif, &wakeup, GFP_KERNEL);
	}
	return err_info.valid;
}

static int __iwl_mvm_resume(struct iwl_mvm *mvm, bool test)
{
	struct ieee80211_vif *vif = NULL;
	int ret = 1;
	enum iwl_d3_status d3_status;
	bool keep = false;
	bool unified_image = fw_has_capa(&mvm->fw->ucode_capa,
					 IWL_UCODE_TLV_CAPA_CNSLDTD_D3_D0_IMG);
	bool d0i3_first = fw_has_capa(&mvm->fw->ucode_capa,
				      IWL_UCODE_TLV_CAPA_D0I3_END_FIRST);

	mutex_lock(&mvm->mutex);

	/* get the BSS vif pointer again */
	vif = iwl_mvm_get_bss_vif(mvm);
	if (IS_ERR_OR_NULL(vif))
		goto err;

	iwl_fw_dbg_read_d3_debug_data(&mvm->fwrt);

	if (iwl_mvm_check_rt_status(mvm, vif)) {
		set_bit(STATUS_FW_ERROR, &mvm->trans->status);
		iwl_mvm_dump_nic_error_log(mvm);
		iwl_fw_dbg_collect_desc(&mvm->fwrt, &iwl_dump_desc_assert,
					false, 0);
		ret = 1;
		goto err;
	}

	ret = iwl_trans_d3_resume(mvm->trans, &d3_status, test, !unified_image);
	if (ret)
		goto err;

	if (d3_status != IWL_D3_STATUS_ALIVE) {
		IWL_INFO(mvm, "Device was reset during suspend\n");
		goto err;
	}

	if (d0i3_first) {
		ret = iwl_mvm_send_cmd_pdu(mvm, D0I3_END_CMD, 0, 0, NULL);
		if (ret < 0) {
			IWL_ERR(mvm, "Failed to send D0I3_END_CMD first (%d)\n",
				ret);
			goto err;
		}
	}

	/*
	 * Query the current location and source from the D3 firmware so we
	 * can play it back when we re-intiailize the D0 firmware
	 */
	iwl_mvm_update_changed_regdom(mvm);

	/* Re-configure PPAG settings */
	iwl_mvm_ppag_send_cmd(mvm);

	if (!unified_image)
		/*  Re-configure default SAR profile */
		iwl_mvm_sar_select_profile(mvm, 1, 1);

	if (mvm->net_detect) {
		/* If this is a non-unified image, we restart the FW,
		 * so no need to stop the netdetect scan.  If that
		 * fails, continue and try to get the wake-up reasons,
		 * but trigger a HW restart by keeping a failure code
		 * in ret.
		 */
		if (unified_image)
			ret = iwl_mvm_scan_stop(mvm, IWL_MVM_SCAN_NETDETECT,
						false);

		iwl_mvm_query_netdetect_reasons(mvm, vif);
		/* has unlocked the mutex, so skip that */
		goto out;
	} else {
		keep = iwl_mvm_query_wakeup_reasons(mvm, vif);
#ifdef CONFIG_IWLWIFI_DEBUGFS
		if (keep)
			mvm->keep_vif = vif;
#endif
		/* has unlocked the mutex, so skip that */
		goto out_iterate;
	}

err:
	iwl_mvm_free_nd(mvm);
	mutex_unlock(&mvm->mutex);

out_iterate:
	if (!test)
		ieee80211_iterate_active_interfaces_rtnl(mvm->hw,
			IEEE80211_IFACE_ITER_NORMAL,
			iwl_mvm_d3_disconnect_iter, keep ? vif : NULL);

out:
	/* no need to reset the device in unified images, if successful */
	if (unified_image && !ret) {
		/* nothing else to do if we already sent D0I3_END_CMD */
		if (d0i3_first)
			return 0;

		ret = iwl_mvm_send_cmd_pdu(mvm, D0I3_END_CMD, 0, 0, NULL);
		if (!ret)
			return 0;
	}

	/*
	 * Reconfigure the device in one of the following cases:
	 * 1. We are not using a unified image
	 * 2. We are using a unified image but had an error while exiting D3
	 */
	set_bit(IWL_MVM_STATUS_HW_RESTART_REQUESTED, &mvm->status);

	return 1;
}

static int iwl_mvm_resume_d3(struct iwl_mvm *mvm)
{
	iwl_trans_resume(mvm->trans);

	return __iwl_mvm_resume(mvm, false);
}

int iwl_mvm_resume(struct ieee80211_hw *hw)
{
	struct iwl_mvm *mvm = IWL_MAC80211_GET_MVM(hw);
	int ret;

	ret = iwl_mvm_resume_d3(mvm);

	mvm->trans->system_pm_mode = IWL_PLAT_PM_MODE_DISABLED;

	iwl_mvm_resume_tcm(mvm);

	iwl_fw_runtime_resume(&mvm->fwrt);

	return ret;
}

void iwl_mvm_set_wakeup(struct ieee80211_hw *hw, bool enabled)
{
	struct iwl_mvm *mvm = IWL_MAC80211_GET_MVM(hw);

	device_set_wakeup_enable(mvm->trans->dev, enabled);
}

#ifdef CONFIG_IWLWIFI_DEBUGFS
static int iwl_mvm_d3_test_open(struct inode *inode, struct file *file)
{
	struct iwl_mvm *mvm = inode->i_private;
	int err;

	if (mvm->d3_test_active)
		return -EBUSY;

	file->private_data = inode->i_private;

	synchronize_net();

	mvm->trans->system_pm_mode = IWL_PLAT_PM_MODE_D3;

	iwl_mvm_pause_tcm(mvm, true);

	iwl_fw_runtime_suspend(&mvm->fwrt);

	/* start pseudo D3 */
	rtnl_lock();
	err = __iwl_mvm_suspend(mvm->hw, mvm->hw->wiphy->wowlan_config, true);
	rtnl_unlock();
	if (err > 0)
		err = -EINVAL;
	if (err)
		return err;

	mvm->d3_test_active = true;
	mvm->keep_vif = NULL;
	return 0;
}

static ssize_t iwl_mvm_d3_test_read(struct file *file, char __user *user_buf,
				    size_t count, loff_t *ppos)
{
	struct iwl_mvm *mvm = file->private_data;
	u32 pme_asserted;

	while (true) {
		/* read pme_ptr if available */
		if (mvm->d3_test_pme_ptr) {
			pme_asserted = iwl_trans_read_mem32(mvm->trans,
						mvm->d3_test_pme_ptr);
			if (pme_asserted)
				break;
		}

		if (msleep_interruptible(100))
			break;
	}

	return 0;
}

static void iwl_mvm_d3_test_disconn_work_iter(void *_data, u8 *mac,
					      struct ieee80211_vif *vif)
{
	/* skip the one we keep connection on */
	if (_data == vif)
		return;

	if (vif->type == NL80211_IFTYPE_STATION)
		ieee80211_connection_loss(vif);
}

static int iwl_mvm_d3_test_release(struct inode *inode, struct file *file)
{
	struct iwl_mvm *mvm = inode->i_private;
	bool unified_image = fw_has_capa(&mvm->fw->ucode_capa,
					 IWL_UCODE_TLV_CAPA_CNSLDTD_D3_D0_IMG);

	mvm->d3_test_active = false;

	iwl_fw_dbg_read_d3_debug_data(&mvm->fwrt);

	rtnl_lock();
	__iwl_mvm_resume(mvm, true);
	rtnl_unlock();

	iwl_mvm_resume_tcm(mvm);

	iwl_fw_runtime_resume(&mvm->fwrt);

	mvm->trans->system_pm_mode = IWL_PLAT_PM_MODE_DISABLED;

	iwl_abort_notification_waits(&mvm->notif_wait);
	if (!unified_image) {
		int remaining_time = 10;

		ieee80211_restart_hw(mvm->hw);

		/* wait for restart and disconnect all interfaces */
		while (test_bit(IWL_MVM_STATUS_IN_HW_RESTART, &mvm->status) &&
		       remaining_time > 0) {
			remaining_time--;
			msleep(1000);
		}

		if (remaining_time == 0)
			IWL_ERR(mvm, "Timed out waiting for HW restart!\n");
	}

	ieee80211_iterate_active_interfaces_atomic(
		mvm->hw, IEEE80211_IFACE_ITER_NORMAL,
		iwl_mvm_d3_test_disconn_work_iter, mvm->keep_vif);

	return 0;
}

const struct file_operations iwl_dbgfs_d3_test_ops = {
	.llseek = no_llseek,
	.open = iwl_mvm_d3_test_open,
	.read = iwl_mvm_d3_test_read,
	.release = iwl_mvm_d3_test_release,
};
#endif<|MERGE_RESOLUTION|>--- conflicted
+++ resolved
@@ -744,11 +744,7 @@
 	bool unified = fw_has_capa(&mvm->fw->ucode_capa,
 				   IWL_UCODE_TLV_CAPA_CNSLDTD_D3_D0_IMG);
 	struct wowlan_key_data key_data = {
-<<<<<<< HEAD
-		.configure_keys = !d0i3 && !unified,
-=======
 		.configure_keys = !unified,
->>>>>>> f7688b48
 		.use_rsc_tsc = false,
 		.tkip = &tkip_cmd,
 		.use_tkip = false,
