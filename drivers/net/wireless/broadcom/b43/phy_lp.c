// SPDX-License-Identifier: GPL-2.0-or-later
/*

  Broadcom B43 wireless driver
  IEEE 802.11a/g LP-PHY driver

  Copyright (c) 2008-2009 Michael Buesch <m@bues.ch>
  Copyright (c) 2009 Gábor Stefanik <netrolller.3d@gmail.com>


*/

#include <linux/cordic.h>
#include <linux/slab.h>

#include "b43.h"
#include "main.h"
#include "phy_lp.h"
#include "phy_common.h"
#include "tables_lpphy.h"


static inline u16 channel2freq_lp(u8 channel)
{
	if (channel < 14)
		return (2407 + 5 * channel);
	else if (channel == 14)
		return 2484;
	else if (channel < 184)
		return (5000 + 5 * channel);
	else
		return (4000 + 5 * channel);
}

static unsigned int b43_lpphy_op_get_default_chan(struct b43_wldev *dev)
{
	if (b43_current_band(dev->wl) == NL80211_BAND_2GHZ)
		return 1;
	return 36;
}

static int b43_lpphy_op_allocate(struct b43_wldev *dev)
{
	struct b43_phy_lp *lpphy;

	lpphy = kzalloc(sizeof(*lpphy), GFP_KERNEL);
	if (!lpphy)
		return -ENOMEM;
	dev->phy.lp = lpphy;

	return 0;
}

static void b43_lpphy_op_prepare_structs(struct b43_wldev *dev)
{
	struct b43_phy *phy = &dev->phy;
	struct b43_phy_lp *lpphy = phy->lp;

	memset(lpphy, 0, sizeof(*lpphy));
	lpphy->antenna = B43_ANTENNA_DEFAULT;

	//TODO
}

static void b43_lpphy_op_free(struct b43_wldev *dev)
{
	struct b43_phy_lp *lpphy = dev->phy.lp;

	kfree(lpphy);
	dev->phy.lp = NULL;
}

/* http://bcm-v4.sipsolutions.net/802.11/PHY/LP/ReadBandSrom */
static void lpphy_read_band_sprom(struct b43_wldev *dev)
{
	struct ssb_sprom *sprom = dev->dev->bus_sprom;
	struct b43_phy_lp *lpphy = dev->phy.lp;
	u16 cckpo, maxpwr;
	u32 ofdmpo;
	int i;

	if (b43_current_band(dev->wl) == NL80211_BAND_2GHZ) {
		lpphy->tx_isolation_med_band = sprom->tri2g;
		lpphy->bx_arch = sprom->bxa2g;
		lpphy->rx_pwr_offset = sprom->rxpo2g;
		lpphy->rssi_vf = sprom->rssismf2g;
		lpphy->rssi_vc = sprom->rssismc2g;
		lpphy->rssi_gs = sprom->rssisav2g;
		lpphy->txpa[0] = sprom->pa0b0;
		lpphy->txpa[1] = sprom->pa0b1;
		lpphy->txpa[2] = sprom->pa0b2;
		maxpwr = sprom->maxpwr_bg;
		lpphy->max_tx_pwr_med_band = maxpwr;
		cckpo = sprom->cck2gpo;
		if (cckpo) {
			ofdmpo = sprom->ofdm2gpo;
			for (i = 0; i < 4; i++) {
				lpphy->tx_max_rate[i] =
					maxpwr - (ofdmpo & 0xF) * 2;
				ofdmpo >>= 4;
			}
			ofdmpo = sprom->ofdm2gpo;
			for (i = 4; i < 15; i++) {
				lpphy->tx_max_rate[i] =
					maxpwr - (ofdmpo & 0xF) * 2;
				ofdmpo >>= 4;
			}
		} else {
			u8 opo = sprom->opo;
			for (i = 0; i < 4; i++)
				lpphy->tx_max_rate[i] = maxpwr;
			for (i = 4; i < 15; i++)
				lpphy->tx_max_rate[i] = maxpwr - opo;
		}
	} else { /* 5GHz */
		lpphy->tx_isolation_low_band = sprom->tri5gl;
		lpphy->tx_isolation_med_band = sprom->tri5g;
		lpphy->tx_isolation_hi_band = sprom->tri5gh;
		lpphy->bx_arch = sprom->bxa5g;
		lpphy->rx_pwr_offset = sprom->rxpo5g;
		lpphy->rssi_vf = sprom->rssismf5g;
		lpphy->rssi_vc = sprom->rssismc5g;
		lpphy->rssi_gs = sprom->rssisav5g;
		lpphy->txpa[0] = sprom->pa1b0;
		lpphy->txpa[1] = sprom->pa1b1;
		lpphy->txpa[2] = sprom->pa1b2;
		lpphy->txpal[0] = sprom->pa1lob0;
		lpphy->txpal[1] = sprom->pa1lob1;
		lpphy->txpal[2] = sprom->pa1lob2;
		lpphy->txpah[0] = sprom->pa1hib0;
		lpphy->txpah[1] = sprom->pa1hib1;
		lpphy->txpah[2] = sprom->pa1hib2;
		maxpwr = sprom->maxpwr_al;
		ofdmpo = sprom->ofdm5glpo;
		lpphy->max_tx_pwr_low_band = maxpwr;
		for (i = 4; i < 12; i++) {
			lpphy->tx_max_ratel[i] = maxpwr - (ofdmpo & 0xF) * 2;
			ofdmpo >>= 4;
		}
		maxpwr = sprom->maxpwr_a;
		ofdmpo = sprom->ofdm5gpo;
		lpphy->max_tx_pwr_med_band = maxpwr;
		for (i = 4; i < 12; i++) {
			lpphy->tx_max_rate[i] = maxpwr - (ofdmpo & 0xF) * 2;
			ofdmpo >>= 4;
		}
		maxpwr = sprom->maxpwr_ah;
		ofdmpo = sprom->ofdm5ghpo;
		lpphy->max_tx_pwr_hi_band = maxpwr;
		for (i = 4; i < 12; i++) {
			lpphy->tx_max_rateh[i] = maxpwr - (ofdmpo & 0xF) * 2;
			ofdmpo >>= 4;
		}
	}
}

static void lpphy_adjust_gain_table(struct b43_wldev *dev, u32 freq)
{
	struct b43_phy_lp *lpphy = dev->phy.lp;
	u16 temp[3];
	u16 isolation;

	B43_WARN_ON(dev->phy.rev >= 2);

	if (b43_current_band(dev->wl) == NL80211_BAND_2GHZ)
		isolation = lpphy->tx_isolation_med_band;
	else if (freq <= 5320)
		isolation = lpphy->tx_isolation_low_band;
	else if (freq <= 5700)
		isolation = lpphy->tx_isolation_med_band;
	else
		isolation = lpphy->tx_isolation_hi_band;

	temp[0] = ((isolation - 26) / 12) << 12;
	temp[1] = temp[0] + 0x1000;
	temp[2] = temp[0] + 0x2000;

	b43_lptab_write_bulk(dev, B43_LPTAB16(13, 0), 3, temp);
	b43_lptab_write_bulk(dev, B43_LPTAB16(12, 0), 3, temp);
}

static void lpphy_table_init(struct b43_wldev *dev)
{
	u32 freq = channel2freq_lp(b43_lpphy_op_get_default_chan(dev));

	if (dev->phy.rev < 2)
		lpphy_rev0_1_table_init(dev);
	else
		lpphy_rev2plus_table_init(dev);

	lpphy_init_tx_gain_table(dev);

	if (dev->phy.rev < 2)
		lpphy_adjust_gain_table(dev, freq);
}

static void lpphy_baseband_rev0_1_init(struct b43_wldev *dev)
{
	struct ssb_bus *bus = dev->dev->sdev->bus;
	struct ssb_sprom *sprom = dev->dev->bus_sprom;
	struct b43_phy_lp *lpphy = dev->phy.lp;
	u16 tmp, tmp2;

	b43_phy_mask(dev, B43_LPPHY_AFE_DAC_CTL, 0xF7FF);
	b43_phy_write(dev, B43_LPPHY_AFE_CTL, 0);
	b43_phy_write(dev, B43_LPPHY_AFE_CTL_OVR, 0);
	b43_phy_write(dev, B43_LPPHY_RF_OVERRIDE_0, 0);
	b43_phy_write(dev, B43_LPPHY_RF_OVERRIDE_2, 0);
	b43_phy_set(dev, B43_LPPHY_AFE_DAC_CTL, 0x0004);
	b43_phy_maskset(dev, B43_LPPHY_OFDMSYNCTHRESH0, 0xFF00, 0x0078);
	b43_phy_maskset(dev, B43_LPPHY_CLIPCTRTHRESH, 0x83FF, 0x5800);
	b43_phy_write(dev, B43_LPPHY_ADC_COMPENSATION_CTL, 0x0016);
	b43_phy_maskset(dev, B43_LPPHY_AFE_ADC_CTL_0, 0xFFF8, 0x0004);
	b43_phy_maskset(dev, B43_LPPHY_VERYLOWGAINDB, 0x00FF, 0x5400);
	b43_phy_maskset(dev, B43_LPPHY_HIGAINDB, 0x00FF, 0x2400);
	b43_phy_maskset(dev, B43_LPPHY_LOWGAINDB, 0x00FF, 0x2100);
	b43_phy_maskset(dev, B43_LPPHY_VERYLOWGAINDB, 0xFF00, 0x0006);
	b43_phy_mask(dev, B43_LPPHY_RX_RADIO_CTL, 0xFFFE);
	b43_phy_maskset(dev, B43_LPPHY_CLIPCTRTHRESH, 0xFFE0, 0x0005);
	b43_phy_maskset(dev, B43_LPPHY_CLIPCTRTHRESH, 0xFC1F, 0x0180);
	b43_phy_maskset(dev, B43_LPPHY_CLIPCTRTHRESH, 0x83FF, 0x3C00);
	b43_phy_maskset(dev, B43_LPPHY_GAINDIRECTMISMATCH, 0xFFF0, 0x0005);
	b43_phy_maskset(dev, B43_LPPHY_GAIN_MISMATCH_LIMIT, 0xFFC0, 0x001A);
	b43_phy_maskset(dev, B43_LPPHY_CRS_ED_THRESH, 0xFF00, 0x00B3);
	b43_phy_maskset(dev, B43_LPPHY_CRS_ED_THRESH, 0x00FF, 0xAD00);
	b43_phy_maskset(dev, B43_LPPHY_INPUT_PWRDB,
			0xFF00, lpphy->rx_pwr_offset);
	if ((sprom->boardflags_lo & B43_BFL_FEM) &&
	   ((b43_current_band(dev->wl) == NL80211_BAND_5GHZ) ||
	   (sprom->boardflags_hi & B43_BFH_PAREF))) {
		ssb_pmu_set_ldo_voltage(&bus->chipco, LDO_PAREF, 0x28);
		ssb_pmu_set_ldo_paref(&bus->chipco, true);
		if (dev->phy.rev == 0) {
			b43_phy_maskset(dev, B43_LPPHY_LP_RF_SIGNAL_LUT,
					0xFFCF, 0x0010);
		}
		b43_lptab_write(dev, B43_LPTAB16(11, 7), 60);
	} else {
		ssb_pmu_set_ldo_paref(&bus->chipco, false);
		b43_phy_maskset(dev, B43_LPPHY_LP_RF_SIGNAL_LUT,
				0xFFCF, 0x0020);
		b43_lptab_write(dev, B43_LPTAB16(11, 7), 100);
	}
	tmp = lpphy->rssi_vf | lpphy->rssi_vc << 4 | 0xA000;
	b43_phy_write(dev, B43_LPPHY_AFE_RSSI_CTL_0, tmp);
	if (sprom->boardflags_hi & B43_BFH_RSSIINV)
		b43_phy_maskset(dev, B43_LPPHY_AFE_RSSI_CTL_1, 0xF000, 0x0AAA);
	else
		b43_phy_maskset(dev, B43_LPPHY_AFE_RSSI_CTL_1, 0xF000, 0x02AA);
	b43_lptab_write(dev, B43_LPTAB16(11, 1), 24);
	b43_phy_maskset(dev, B43_LPPHY_RX_RADIO_CTL,
			0xFFF9, (lpphy->bx_arch << 1));
	if (dev->phy.rev == 1 &&
	   (sprom->boardflags_hi & B43_BFH_FEM_BT)) {
		b43_phy_maskset(dev, B43_LPPHY_TR_LOOKUP_1, 0xFFC0, 0x000A);
		b43_phy_maskset(dev, B43_LPPHY_TR_LOOKUP_1, 0x3F00, 0x0900);
		b43_phy_maskset(dev, B43_LPPHY_TR_LOOKUP_2, 0xFFC0, 0x000A);
		b43_phy_maskset(dev, B43_LPPHY_TR_LOOKUP_2, 0xC0FF, 0x0B00);
		b43_phy_maskset(dev, B43_LPPHY_TR_LOOKUP_3, 0xFFC0, 0x000A);
		b43_phy_maskset(dev, B43_LPPHY_TR_LOOKUP_3, 0xC0FF, 0x0400);
		b43_phy_maskset(dev, B43_LPPHY_TR_LOOKUP_4, 0xFFC0, 0x000A);
		b43_phy_maskset(dev, B43_LPPHY_TR_LOOKUP_4, 0xC0FF, 0x0B00);
		b43_phy_maskset(dev, B43_LPPHY_TR_LOOKUP_5, 0xFFC0, 0x000A);
		b43_phy_maskset(dev, B43_LPPHY_TR_LOOKUP_5, 0xC0FF, 0x0900);
		b43_phy_maskset(dev, B43_LPPHY_TR_LOOKUP_6, 0xFFC0, 0x000A);
		b43_phy_maskset(dev, B43_LPPHY_TR_LOOKUP_6, 0xC0FF, 0x0B00);
		b43_phy_maskset(dev, B43_LPPHY_TR_LOOKUP_7, 0xFFC0, 0x000A);
		b43_phy_maskset(dev, B43_LPPHY_TR_LOOKUP_7, 0xC0FF, 0x0900);
		b43_phy_maskset(dev, B43_LPPHY_TR_LOOKUP_8, 0xFFC0, 0x000A);
		b43_phy_maskset(dev, B43_LPPHY_TR_LOOKUP_8, 0xC0FF, 0x0B00);
	} else if (b43_current_band(dev->wl) == NL80211_BAND_5GHZ ||
		   (dev->dev->board_type == SSB_BOARD_BU4312) ||
		   (dev->phy.rev == 0 && (sprom->boardflags_lo & B43_BFL_FEM))) {
		b43_phy_maskset(dev, B43_LPPHY_TR_LOOKUP_1, 0xFFC0, 0x0001);
		b43_phy_maskset(dev, B43_LPPHY_TR_LOOKUP_1, 0xC0FF, 0x0400);
		b43_phy_maskset(dev, B43_LPPHY_TR_LOOKUP_2, 0xFFC0, 0x0001);
		b43_phy_maskset(dev, B43_LPPHY_TR_LOOKUP_2, 0xC0FF, 0x0500);
		b43_phy_maskset(dev, B43_LPPHY_TR_LOOKUP_3, 0xFFC0, 0x0002);
		b43_phy_maskset(dev, B43_LPPHY_TR_LOOKUP_3, 0xC0FF, 0x0800);
		b43_phy_maskset(dev, B43_LPPHY_TR_LOOKUP_4, 0xFFC0, 0x0002);
		b43_phy_maskset(dev, B43_LPPHY_TR_LOOKUP_4, 0xC0FF, 0x0A00);
	} else if (dev->phy.rev == 1 ||
		  (sprom->boardflags_lo & B43_BFL_FEM)) {
		b43_phy_maskset(dev, B43_LPPHY_TR_LOOKUP_1, 0xFFC0, 0x0004);
		b43_phy_maskset(dev, B43_LPPHY_TR_LOOKUP_1, 0xC0FF, 0x0800);
		b43_phy_maskset(dev, B43_LPPHY_TR_LOOKUP_2, 0xFFC0, 0x0004);
		b43_phy_maskset(dev, B43_LPPHY_TR_LOOKUP_2, 0xC0FF, 0x0C00);
		b43_phy_maskset(dev, B43_LPPHY_TR_LOOKUP_3, 0xFFC0, 0x0002);
		b43_phy_maskset(dev, B43_LPPHY_TR_LOOKUP_3, 0xC0FF, 0x0100);
		b43_phy_maskset(dev, B43_LPPHY_TR_LOOKUP_4, 0xFFC0, 0x0002);
		b43_phy_maskset(dev, B43_LPPHY_TR_LOOKUP_4, 0xC0FF, 0x0300);
	} else {
		b43_phy_maskset(dev, B43_LPPHY_TR_LOOKUP_1, 0xFFC0, 0x000A);
		b43_phy_maskset(dev, B43_LPPHY_TR_LOOKUP_1, 0xC0FF, 0x0900);
		b43_phy_maskset(dev, B43_LPPHY_TR_LOOKUP_2, 0xFFC0, 0x000A);
		b43_phy_maskset(dev, B43_LPPHY_TR_LOOKUP_2, 0xC0FF, 0x0B00);
		b43_phy_maskset(dev, B43_LPPHY_TR_LOOKUP_3, 0xFFC0, 0x0006);
		b43_phy_maskset(dev, B43_LPPHY_TR_LOOKUP_3, 0xC0FF, 0x0500);
		b43_phy_maskset(dev, B43_LPPHY_TR_LOOKUP_4, 0xFFC0, 0x0006);
		b43_phy_maskset(dev, B43_LPPHY_TR_LOOKUP_4, 0xC0FF, 0x0700);
	}
	if (dev->phy.rev == 1 && (sprom->boardflags_hi & B43_BFH_PAREF)) {
		b43_phy_copy(dev, B43_LPPHY_TR_LOOKUP_5, B43_LPPHY_TR_LOOKUP_1);
		b43_phy_copy(dev, B43_LPPHY_TR_LOOKUP_6, B43_LPPHY_TR_LOOKUP_2);
		b43_phy_copy(dev, B43_LPPHY_TR_LOOKUP_7, B43_LPPHY_TR_LOOKUP_3);
		b43_phy_copy(dev, B43_LPPHY_TR_LOOKUP_8, B43_LPPHY_TR_LOOKUP_4);
	}
	if ((sprom->boardflags_hi & B43_BFH_FEM_BT) &&
	    (dev->dev->chip_id == 0x5354) &&
	    (dev->dev->chip_pkg == SSB_CHIPPACK_BCM4712S)) {
		b43_phy_set(dev, B43_LPPHY_CRSGAIN_CTL, 0x0006);
		b43_phy_write(dev, B43_LPPHY_GPIO_SELECT, 0x0005);
		b43_phy_write(dev, B43_LPPHY_GPIO_OUTEN, 0xFFFF);
		//FIXME the Broadcom driver caches & delays this HF write!
		b43_hf_write(dev, b43_hf_read(dev) | B43_HF_PR45960W);
	}
	if (b43_current_band(dev->wl) == NL80211_BAND_2GHZ) {
		b43_phy_set(dev, B43_LPPHY_LP_PHY_CTL, 0x8000);
		b43_phy_set(dev, B43_LPPHY_CRSGAIN_CTL, 0x0040);
		b43_phy_maskset(dev, B43_LPPHY_MINPWR_LEVEL, 0x00FF, 0xA400);
		b43_phy_maskset(dev, B43_LPPHY_CRSGAIN_CTL, 0xF0FF, 0x0B00);
		b43_phy_maskset(dev, B43_LPPHY_SYNCPEAKCNT, 0xFFF8, 0x0007);
		b43_phy_maskset(dev, B43_LPPHY_DSSS_CONFIRM_CNT, 0xFFF8, 0x0003);
		b43_phy_maskset(dev, B43_LPPHY_DSSS_CONFIRM_CNT, 0xFFC7, 0x0020);
		b43_phy_mask(dev, B43_LPPHY_IDLEAFTERPKTRXTO, 0x00FF);
	} else { /* 5GHz */
		b43_phy_mask(dev, B43_LPPHY_LP_PHY_CTL, 0x7FFF);
		b43_phy_mask(dev, B43_LPPHY_CRSGAIN_CTL, 0xFFBF);
	}
	if (dev->phy.rev == 1) {
		tmp = b43_phy_read(dev, B43_LPPHY_CLIPCTRTHRESH);
		tmp2 = (tmp & 0x03E0) >> 5;
		tmp2 |= tmp2 << 5;
		b43_phy_write(dev, B43_LPPHY_4C3, tmp2);
		tmp = b43_phy_read(dev, B43_LPPHY_GAINDIRECTMISMATCH);
		tmp2 = (tmp & 0x1F00) >> 8;
		tmp2 |= tmp2 << 5;
		b43_phy_write(dev, B43_LPPHY_4C4, tmp2);
		tmp = b43_phy_read(dev, B43_LPPHY_VERYLOWGAINDB);
		tmp2 = tmp & 0x00FF;
		tmp2 |= tmp << 8;
		b43_phy_write(dev, B43_LPPHY_4C5, tmp2);
	}
}

static void lpphy_save_dig_flt_state(struct b43_wldev *dev)
{
	static const u16 addr[] = {
		B43_PHY_OFDM(0xC1),
		B43_PHY_OFDM(0xC2),
		B43_PHY_OFDM(0xC3),
		B43_PHY_OFDM(0xC4),
		B43_PHY_OFDM(0xC5),
		B43_PHY_OFDM(0xC6),
		B43_PHY_OFDM(0xC7),
		B43_PHY_OFDM(0xC8),
		B43_PHY_OFDM(0xCF),
	};

	static const u16 coefs[] = {
		0xDE5E, 0xE832, 0xE331, 0x4D26,
		0x0026, 0x1420, 0x0020, 0xFE08,
		0x0008,
	};

	struct b43_phy_lp *lpphy = dev->phy.lp;
	int i;

	for (i = 0; i < ARRAY_SIZE(addr); i++) {
		lpphy->dig_flt_state[i] = b43_phy_read(dev, addr[i]);
		b43_phy_write(dev, addr[i], coefs[i]);
	}
}

static void lpphy_restore_dig_flt_state(struct b43_wldev *dev)
{
	static const u16 addr[] = {
		B43_PHY_OFDM(0xC1),
		B43_PHY_OFDM(0xC2),
		B43_PHY_OFDM(0xC3),
		B43_PHY_OFDM(0xC4),
		B43_PHY_OFDM(0xC5),
		B43_PHY_OFDM(0xC6),
		B43_PHY_OFDM(0xC7),
		B43_PHY_OFDM(0xC8),
		B43_PHY_OFDM(0xCF),
	};

	struct b43_phy_lp *lpphy = dev->phy.lp;
	int i;

	for (i = 0; i < ARRAY_SIZE(addr); i++)
		b43_phy_write(dev, addr[i], lpphy->dig_flt_state[i]);
}

static void lpphy_baseband_rev2plus_init(struct b43_wldev *dev)
{
	struct b43_phy_lp *lpphy = dev->phy.lp;

	b43_phy_write(dev, B43_LPPHY_AFE_DAC_CTL, 0x50);
	b43_phy_write(dev, B43_LPPHY_AFE_CTL, 0x8800);
	b43_phy_write(dev, B43_LPPHY_AFE_CTL_OVR, 0);
	b43_phy_write(dev, B43_LPPHY_AFE_CTL_OVRVAL, 0);
	b43_phy_write(dev, B43_LPPHY_RF_OVERRIDE_0, 0);
	b43_phy_write(dev, B43_LPPHY_RF_OVERRIDE_2, 0);
	b43_phy_write(dev, B43_PHY_OFDM(0xF9), 0);
	b43_phy_write(dev, B43_LPPHY_TR_LOOKUP_1, 0);
	b43_phy_set(dev, B43_LPPHY_ADC_COMPENSATION_CTL, 0x10);
	b43_phy_maskset(dev, B43_LPPHY_OFDMSYNCTHRESH0, 0xFF00, 0xB4);
	b43_phy_maskset(dev, B43_LPPHY_DCOFFSETTRANSIENT, 0xF8FF, 0x200);
	b43_phy_maskset(dev, B43_LPPHY_DCOFFSETTRANSIENT, 0xFF00, 0x7F);
	b43_phy_maskset(dev, B43_LPPHY_GAINDIRECTMISMATCH, 0xFF0F, 0x40);
	b43_phy_maskset(dev, B43_LPPHY_PREAMBLECONFIRMTO, 0xFF00, 0x2);
	b43_phy_mask(dev, B43_LPPHY_CRSGAIN_CTL, ~0x4000);
	b43_phy_mask(dev, B43_LPPHY_CRSGAIN_CTL, ~0x2000);
	b43_phy_set(dev, B43_PHY_OFDM(0x10A), 0x1);
	if (dev->dev->board_rev >= 0x18) {
		b43_lptab_write(dev, B43_LPTAB32(17, 65), 0xEC);
		b43_phy_maskset(dev, B43_PHY_OFDM(0x10A), 0xFF01, 0x14);
	} else {
		b43_phy_maskset(dev, B43_PHY_OFDM(0x10A), 0xFF01, 0x10);
	}
	b43_phy_maskset(dev, B43_PHY_OFDM(0xDF), 0xFF00, 0xF4);
	b43_phy_maskset(dev, B43_PHY_OFDM(0xDF), 0x00FF, 0xF100);
	b43_phy_write(dev, B43_LPPHY_CLIPTHRESH, 0x48);
	b43_phy_maskset(dev, B43_LPPHY_HIGAINDB, 0xFF00, 0x46);
	b43_phy_maskset(dev, B43_PHY_OFDM(0xE4), 0xFF00, 0x10);
	b43_phy_maskset(dev, B43_LPPHY_PWR_THRESH1, 0xFFF0, 0x9);
	b43_phy_mask(dev, B43_LPPHY_GAINDIRECTMISMATCH, ~0xF);
	b43_phy_maskset(dev, B43_LPPHY_VERYLOWGAINDB, 0x00FF, 0x5500);
	b43_phy_maskset(dev, B43_LPPHY_CLIPCTRTHRESH, 0xFC1F, 0xA0);
	b43_phy_maskset(dev, B43_LPPHY_GAINDIRECTMISMATCH, 0xE0FF, 0x300);
	b43_phy_maskset(dev, B43_LPPHY_HIGAINDB, 0x00FF, 0x2A00);
	if ((dev->dev->chip_id == 0x4325) && (dev->dev->chip_rev == 0)) {
		b43_phy_maskset(dev, B43_LPPHY_LOWGAINDB, 0x00FF, 0x2100);
		b43_phy_maskset(dev, B43_LPPHY_VERYLOWGAINDB, 0xFF00, 0xA);
	} else {
		b43_phy_maskset(dev, B43_LPPHY_LOWGAINDB, 0x00FF, 0x1E00);
		b43_phy_maskset(dev, B43_LPPHY_VERYLOWGAINDB, 0xFF00, 0xD);
	}
	b43_phy_maskset(dev, B43_PHY_OFDM(0xFE), 0xFFE0, 0x1F);
	b43_phy_maskset(dev, B43_PHY_OFDM(0xFF), 0xFFE0, 0xC);
	b43_phy_maskset(dev, B43_PHY_OFDM(0x100), 0xFF00, 0x19);
	b43_phy_maskset(dev, B43_PHY_OFDM(0xFF), 0x03FF, 0x3C00);
	b43_phy_maskset(dev, B43_PHY_OFDM(0xFE), 0xFC1F, 0x3E0);
	b43_phy_maskset(dev, B43_PHY_OFDM(0xFF), 0xFFE0, 0xC);
	b43_phy_maskset(dev, B43_PHY_OFDM(0x100), 0x00FF, 0x1900);
	b43_phy_maskset(dev, B43_LPPHY_CLIPCTRTHRESH, 0x83FF, 0x5800);
	b43_phy_maskset(dev, B43_LPPHY_CLIPCTRTHRESH, 0xFFE0, 0x12);
	b43_phy_maskset(dev, B43_LPPHY_GAINMISMATCH, 0x0FFF, 0x9000);

	if ((dev->dev->chip_id == 0x4325) && (dev->dev->chip_rev == 0)) {
		b43_lptab_write(dev, B43_LPTAB16(0x08, 0x14), 0);
		b43_lptab_write(dev, B43_LPTAB16(0x08, 0x12), 0x40);
	}

	if (b43_current_band(dev->wl) == NL80211_BAND_2GHZ) {
		b43_phy_set(dev, B43_LPPHY_CRSGAIN_CTL, 0x40);
		b43_phy_maskset(dev, B43_LPPHY_CRSGAIN_CTL, 0xF0FF, 0xB00);
		b43_phy_maskset(dev, B43_LPPHY_SYNCPEAKCNT, 0xFFF8, 0x6);
		b43_phy_maskset(dev, B43_LPPHY_MINPWR_LEVEL, 0x00FF, 0x9D00);
		b43_phy_maskset(dev, B43_LPPHY_MINPWR_LEVEL, 0xFF00, 0xA1);
		b43_phy_mask(dev, B43_LPPHY_IDLEAFTERPKTRXTO, 0x00FF);
	} else /* 5GHz */
		b43_phy_mask(dev, B43_LPPHY_CRSGAIN_CTL, ~0x40);

	b43_phy_maskset(dev, B43_LPPHY_CRS_ED_THRESH, 0xFF00, 0xB3);
	b43_phy_maskset(dev, B43_LPPHY_CRS_ED_THRESH, 0x00FF, 0xAD00);
	b43_phy_maskset(dev, B43_LPPHY_INPUT_PWRDB, 0xFF00, lpphy->rx_pwr_offset);
	b43_phy_set(dev, B43_LPPHY_RESET_CTL, 0x44);
	b43_phy_write(dev, B43_LPPHY_RESET_CTL, 0x80);
	b43_phy_write(dev, B43_LPPHY_AFE_RSSI_CTL_0, 0xA954);
	b43_phy_write(dev, B43_LPPHY_AFE_RSSI_CTL_1,
		      0x2000 | ((u16)lpphy->rssi_gs << 10) |
		      ((u16)lpphy->rssi_vc << 4) | lpphy->rssi_vf);

	if ((dev->dev->chip_id == 0x4325) && (dev->dev->chip_rev == 0)) {
		b43_phy_set(dev, B43_LPPHY_AFE_ADC_CTL_0, 0x1C);
		b43_phy_maskset(dev, B43_LPPHY_AFE_CTL, 0x00FF, 0x8800);
		b43_phy_maskset(dev, B43_LPPHY_AFE_ADC_CTL_1, 0xFC3C, 0x0400);
	}

	lpphy_save_dig_flt_state(dev);
}

static void lpphy_baseband_init(struct b43_wldev *dev)
{
	lpphy_table_init(dev);
	if (dev->phy.rev >= 2)
		lpphy_baseband_rev2plus_init(dev);
	else
		lpphy_baseband_rev0_1_init(dev);
}

struct b2062_freqdata {
	u16 freq;
	u8 data[6];
};

/* Initialize the 2062 radio. */
static void lpphy_2062_init(struct b43_wldev *dev)
{
	struct b43_phy_lp *lpphy = dev->phy.lp;
	struct ssb_bus *bus = dev->dev->sdev->bus;
	u32 crystalfreq, tmp, ref;
	unsigned int i;
	const struct b2062_freqdata *fd = NULL;

	static const struct b2062_freqdata freqdata_tab[] = {
		{ .freq = 12000, .data[0] =  6, .data[1] =  6, .data[2] =  6,
				 .data[3] =  6, .data[4] = 10, .data[5] =  6, },
		{ .freq = 13000, .data[0] =  4, .data[1] =  4, .data[2] =  4,
				 .data[3] =  4, .data[4] = 11, .data[5] =  7, },
		{ .freq = 14400, .data[0] =  3, .data[1] =  3, .data[2] =  3,
				 .data[3] =  3, .data[4] = 12, .data[5] =  7, },
		{ .freq = 16200, .data[0] =  3, .data[1] =  3, .data[2] =  3,
				 .data[3] =  3, .data[4] = 13, .data[5] =  8, },
		{ .freq = 18000, .data[0] =  2, .data[1] =  2, .data[2] =  2,
				 .data[3] =  2, .data[4] = 14, .data[5] =  8, },
		{ .freq = 19200, .data[0] =  1, .data[1] =  1, .data[2] =  1,
				 .data[3] =  1, .data[4] = 14, .data[5] =  9, },
	};

	b2062_upload_init_table(dev);

	b43_radio_write(dev, B2062_N_TX_CTL3, 0);
	b43_radio_write(dev, B2062_N_TX_CTL4, 0);
	b43_radio_write(dev, B2062_N_TX_CTL5, 0);
	b43_radio_write(dev, B2062_N_TX_CTL6, 0);
	b43_radio_write(dev, B2062_N_PDN_CTL0, 0x40);
	b43_radio_write(dev, B2062_N_PDN_CTL0, 0);
	b43_radio_write(dev, B2062_N_CALIB_TS, 0x10);
	b43_radio_write(dev, B2062_N_CALIB_TS, 0);
	if (dev->phy.rev > 0) {
		b43_radio_write(dev, B2062_S_BG_CTL1,
			(b43_radio_read(dev, B2062_N_COMM2) >> 1) | 0x80);
	}
	if (b43_current_band(dev->wl) == NL80211_BAND_2GHZ)
		b43_radio_set(dev, B2062_N_TSSI_CTL0, 0x1);
	else
		b43_radio_mask(dev, B2062_N_TSSI_CTL0, ~0x1);

	/* Get the crystal freq, in Hz. */
	crystalfreq = bus->chipco.pmu.crystalfreq * 1000;

	B43_WARN_ON(!(bus->chipco.capabilities & SSB_CHIPCO_CAP_PMU));
	B43_WARN_ON(crystalfreq == 0);

	if (crystalfreq <= 30000000) {
		lpphy->pdiv = 1;
		b43_radio_mask(dev, B2062_S_RFPLL_CTL1, 0xFFFB);
	} else {
		lpphy->pdiv = 2;
		b43_radio_set(dev, B2062_S_RFPLL_CTL1, 0x4);
	}

	tmp = (((800000000 * lpphy->pdiv + crystalfreq) /
	      (2 * crystalfreq)) - 8) & 0xFF;
	b43_radio_write(dev, B2062_S_RFPLL_CTL7, tmp);

	tmp = (((100 * crystalfreq + 16000000 * lpphy->pdiv) /
	      (32000000 * lpphy->pdiv)) - 1) & 0xFF;
	b43_radio_write(dev, B2062_S_RFPLL_CTL18, tmp);

	tmp = (((2 * crystalfreq + 1000000 * lpphy->pdiv) /
	      (2000000 * lpphy->pdiv)) - 1) & 0xFF;
	b43_radio_write(dev, B2062_S_RFPLL_CTL19, tmp);

	ref = (1000 * lpphy->pdiv + 2 * crystalfreq) / (2000 * lpphy->pdiv);
	ref &= 0xFFFF;
	for (i = 0; i < ARRAY_SIZE(freqdata_tab); i++) {
		if (ref < freqdata_tab[i].freq) {
			fd = &freqdata_tab[i];
			break;
		}
	}
	if (!fd)
		fd = &freqdata_tab[ARRAY_SIZE(freqdata_tab) - 1];
	b43dbg(dev->wl, "b2062: Using crystal tab entry %u kHz.\n",
	       fd->freq); /* FIXME: Keep this printk until the code is fully debugged. */

	b43_radio_write(dev, B2062_S_RFPLL_CTL8,
			((u16)(fd->data[1]) << 4) | fd->data[0]);
	b43_radio_write(dev, B2062_S_RFPLL_CTL9,
			((u16)(fd->data[3]) << 4) | fd->data[2]);
	b43_radio_write(dev, B2062_S_RFPLL_CTL10, fd->data[4]);
	b43_radio_write(dev, B2062_S_RFPLL_CTL11, fd->data[5]);
}

/* Initialize the 2063 radio. */
static void lpphy_2063_init(struct b43_wldev *dev)
{
	b2063_upload_init_table(dev);
	b43_radio_write(dev, B2063_LOGEN_SP5, 0);
	b43_radio_set(dev, B2063_COMM8, 0x38);
	b43_radio_write(dev, B2063_REG_SP1, 0x56);
	b43_radio_mask(dev, B2063_RX_BB_CTL2, ~0x2);
	b43_radio_write(dev, B2063_PA_SP7, 0);
	b43_radio_write(dev, B2063_TX_RF_SP6, 0x20);
	b43_radio_write(dev, B2063_TX_RF_SP9, 0x40);
	if (dev->phy.rev == 2) {
		b43_radio_write(dev, B2063_PA_SP3, 0xa0);
		b43_radio_write(dev, B2063_PA_SP4, 0xa0);
		b43_radio_write(dev, B2063_PA_SP2, 0x18);
	} else {
		b43_radio_write(dev, B2063_PA_SP3, 0x20);
		b43_radio_write(dev, B2063_PA_SP2, 0x20);
	}
}

struct lpphy_stx_table_entry {
	u16 phy_offset;
	u16 phy_shift;
	u16 rf_addr;
	u16 rf_shift;
	u16 mask;
};

static const struct lpphy_stx_table_entry lpphy_stx_table[] = {
	{ .phy_offset = 2, .phy_shift = 6, .rf_addr = 0x3d, .rf_shift = 3, .mask = 0x01, },
	{ .phy_offset = 1, .phy_shift = 12, .rf_addr = 0x4c, .rf_shift = 1, .mask = 0x01, },
	{ .phy_offset = 1, .phy_shift = 8, .rf_addr = 0x50, .rf_shift = 0, .mask = 0x7f, },
	{ .phy_offset = 0, .phy_shift = 8, .rf_addr = 0x44, .rf_shift = 0, .mask = 0xff, },
	{ .phy_offset = 1, .phy_shift = 0, .rf_addr = 0x4a, .rf_shift = 0, .mask = 0xff, },
	{ .phy_offset = 0, .phy_shift = 4, .rf_addr = 0x4d, .rf_shift = 0, .mask = 0xff, },
	{ .phy_offset = 1, .phy_shift = 4, .rf_addr = 0x4e, .rf_shift = 0, .mask = 0xff, },
	{ .phy_offset = 0, .phy_shift = 12, .rf_addr = 0x4f, .rf_shift = 0, .mask = 0x0f, },
	{ .phy_offset = 1, .phy_shift = 0, .rf_addr = 0x4f, .rf_shift = 4, .mask = 0x0f, },
	{ .phy_offset = 3, .phy_shift = 0, .rf_addr = 0x49, .rf_shift = 0, .mask = 0x0f, },
	{ .phy_offset = 4, .phy_shift = 3, .rf_addr = 0x46, .rf_shift = 4, .mask = 0x07, },
	{ .phy_offset = 3, .phy_shift = 15, .rf_addr = 0x46, .rf_shift = 0, .mask = 0x01, },
	{ .phy_offset = 4, .phy_shift = 0, .rf_addr = 0x46, .rf_shift = 1, .mask = 0x07, },
	{ .phy_offset = 3, .phy_shift = 8, .rf_addr = 0x48, .rf_shift = 4, .mask = 0x07, },
	{ .phy_offset = 3, .phy_shift = 11, .rf_addr = 0x48, .rf_shift = 0, .mask = 0x0f, },
	{ .phy_offset = 3, .phy_shift = 4, .rf_addr = 0x49, .rf_shift = 4, .mask = 0x0f, },
	{ .phy_offset = 2, .phy_shift = 15, .rf_addr = 0x45, .rf_shift = 0, .mask = 0x01, },
	{ .phy_offset = 5, .phy_shift = 13, .rf_addr = 0x52, .rf_shift = 4, .mask = 0x07, },
	{ .phy_offset = 6, .phy_shift = 0, .rf_addr = 0x52, .rf_shift = 7, .mask = 0x01, },
	{ .phy_offset = 5, .phy_shift = 3, .rf_addr = 0x41, .rf_shift = 5, .mask = 0x07, },
	{ .phy_offset = 5, .phy_shift = 6, .rf_addr = 0x41, .rf_shift = 0, .mask = 0x0f, },
	{ .phy_offset = 5, .phy_shift = 10, .rf_addr = 0x42, .rf_shift = 5, .mask = 0x07, },
	{ .phy_offset = 4, .phy_shift = 15, .rf_addr = 0x42, .rf_shift = 0, .mask = 0x01, },
	{ .phy_offset = 5, .phy_shift = 0, .rf_addr = 0x42, .rf_shift = 1, .mask = 0x07, },
	{ .phy_offset = 4, .phy_shift = 11, .rf_addr = 0x43, .rf_shift = 4, .mask = 0x0f, },
	{ .phy_offset = 4, .phy_shift = 7, .rf_addr = 0x43, .rf_shift = 0, .mask = 0x0f, },
	{ .phy_offset = 4, .phy_shift = 6, .rf_addr = 0x45, .rf_shift = 1, .mask = 0x01, },
	{ .phy_offset = 2, .phy_shift = 7, .rf_addr = 0x40, .rf_shift = 4, .mask = 0x0f, },
	{ .phy_offset = 2, .phy_shift = 11, .rf_addr = 0x40, .rf_shift = 0, .mask = 0x0f, },
};

static void lpphy_sync_stx(struct b43_wldev *dev)
{
	const struct lpphy_stx_table_entry *e;
	unsigned int i;
	u16 tmp;

	for (i = 0; i < ARRAY_SIZE(lpphy_stx_table); i++) {
		e = &lpphy_stx_table[i];
		tmp = b43_radio_read(dev, e->rf_addr);
		tmp >>= e->rf_shift;
		tmp <<= e->phy_shift;
		b43_phy_maskset(dev, B43_PHY_OFDM(0xF2 + e->phy_offset),
				~(e->mask << e->phy_shift), tmp);
	}
}

static void lpphy_radio_init(struct b43_wldev *dev)
{
	/* The radio is attached through the 4wire bus. */
	b43_phy_set(dev, B43_LPPHY_FOURWIRE_CTL, 0x2);
	udelay(1);
	b43_phy_mask(dev, B43_LPPHY_FOURWIRE_CTL, 0xFFFD);
	udelay(1);

	if (dev->phy.radio_ver == 0x2062) {
		lpphy_2062_init(dev);
	} else {
		lpphy_2063_init(dev);
		lpphy_sync_stx(dev);
		b43_phy_write(dev, B43_PHY_OFDM(0xF0), 0x5F80);
		b43_phy_write(dev, B43_PHY_OFDM(0xF1), 0);
		if (dev->dev->chip_id == 0x4325) {
			// TODO SSB PMU recalibration
		}
	}
}

struct lpphy_iq_est { u32 iq_prod, i_pwr, q_pwr; };

static void lpphy_set_rc_cap(struct b43_wldev *dev)
{
	struct b43_phy_lp *lpphy = dev->phy.lp;

	u8 rc_cap = (lpphy->rc_cap & 0x1F) >> 1;

	if (dev->phy.rev == 1) //FIXME check channel 14!
		rc_cap = min_t(u8, rc_cap + 5, 15);

	b43_radio_write(dev, B2062_N_RXBB_CALIB2,
			max_t(u8, lpphy->rc_cap - 4, 0x80));
	b43_radio_write(dev, B2062_N_TX_CTL_A, rc_cap | 0x80);
	b43_radio_write(dev, B2062_S_RXG_CNT16,
			((lpphy->rc_cap & 0x1F) >> 2) | 0x80);
}

static u8 lpphy_get_bb_mult(struct b43_wldev *dev)
{
	return (b43_lptab_read(dev, B43_LPTAB16(0, 87)) & 0xFF00) >> 8;
}

static void lpphy_set_bb_mult(struct b43_wldev *dev, u8 bb_mult)
{
	b43_lptab_write(dev, B43_LPTAB16(0, 87), (u16)bb_mult << 8);
}

static void lpphy_set_deaf(struct b43_wldev *dev, bool user)
{
	struct b43_phy_lp *lpphy = dev->phy.lp;

	if (user)
		lpphy->crs_usr_disable = true;
	else
		lpphy->crs_sys_disable = true;
	b43_phy_maskset(dev, B43_LPPHY_CRSGAIN_CTL, 0xFF1F, 0x80);
}

static void lpphy_clear_deaf(struct b43_wldev *dev, bool user)
{
	struct b43_phy_lp *lpphy = dev->phy.lp;

	if (user)
		lpphy->crs_usr_disable = false;
	else
		lpphy->crs_sys_disable = false;

	if (!lpphy->crs_usr_disable && !lpphy->crs_sys_disable) {
		if (b43_current_band(dev->wl) == NL80211_BAND_2GHZ)
			b43_phy_maskset(dev, B43_LPPHY_CRSGAIN_CTL,
					0xFF1F, 0x60);
		else
			b43_phy_maskset(dev, B43_LPPHY_CRSGAIN_CTL,
					0xFF1F, 0x20);
	}
}

static void lpphy_set_trsw_over(struct b43_wldev *dev, bool tx, bool rx)
{
	u16 trsw = (tx << 1) | rx;
	b43_phy_maskset(dev, B43_LPPHY_RF_OVERRIDE_VAL_0, 0xFFFC, trsw);
	b43_phy_set(dev, B43_LPPHY_RF_OVERRIDE_0, 0x3);
}

static void lpphy_disable_crs(struct b43_wldev *dev, bool user)
{
	lpphy_set_deaf(dev, user);
	lpphy_set_trsw_over(dev, false, true);
	b43_phy_mask(dev, B43_LPPHY_RF_OVERRIDE_VAL_0, 0xFFFB);
	b43_phy_set(dev, B43_LPPHY_RF_OVERRIDE_0, 0x4);
	b43_phy_mask(dev, B43_LPPHY_RF_OVERRIDE_VAL_0, 0xFFF7);
	b43_phy_set(dev, B43_LPPHY_RF_OVERRIDE_0, 0x8);
	b43_phy_set(dev, B43_LPPHY_RF_OVERRIDE_VAL_0, 0x10);
	b43_phy_set(dev, B43_LPPHY_RF_OVERRIDE_0, 0x10);
	b43_phy_mask(dev, B43_LPPHY_RF_OVERRIDE_VAL_0, 0xFFDF);
	b43_phy_set(dev, B43_LPPHY_RF_OVERRIDE_0, 0x20);
	b43_phy_mask(dev, B43_LPPHY_RF_OVERRIDE_VAL_0, 0xFFBF);
	b43_phy_set(dev, B43_LPPHY_RF_OVERRIDE_0, 0x40);
	b43_phy_set(dev, B43_LPPHY_RF_OVERRIDE_2_VAL, 0x7);
	b43_phy_set(dev, B43_LPPHY_RF_OVERRIDE_2_VAL, 0x38);
	b43_phy_mask(dev, B43_LPPHY_RF_OVERRIDE_2_VAL, 0xFF3F);
	b43_phy_set(dev, B43_LPPHY_RF_OVERRIDE_2_VAL, 0x100);
	b43_phy_mask(dev, B43_LPPHY_RF_OVERRIDE_2_VAL, 0xFDFF);
	b43_phy_write(dev, B43_LPPHY_PS_CTL_OVERRIDE_VAL0, 0);
	b43_phy_write(dev, B43_LPPHY_PS_CTL_OVERRIDE_VAL1, 1);
	b43_phy_write(dev, B43_LPPHY_PS_CTL_OVERRIDE_VAL2, 0x20);
	b43_phy_mask(dev, B43_LPPHY_RF_OVERRIDE_2_VAL, 0xFBFF);
	b43_phy_mask(dev, B43_LPPHY_RF_OVERRIDE_2_VAL, 0xF7FF);
	b43_phy_write(dev, B43_LPPHY_TX_GAIN_CTL_OVERRIDE_VAL, 0);
	b43_phy_write(dev, B43_LPPHY_RX_GAIN_CTL_OVERRIDE_VAL, 0x45AF);
	b43_phy_write(dev, B43_LPPHY_RF_OVERRIDE_2, 0x3FF);
}

static void lpphy_restore_crs(struct b43_wldev *dev, bool user)
{
	lpphy_clear_deaf(dev, user);
	b43_phy_mask(dev, B43_LPPHY_RF_OVERRIDE_0, 0xFF80);
	b43_phy_mask(dev, B43_LPPHY_RF_OVERRIDE_2, 0xFC00);
}

struct lpphy_tx_gains { u16 gm, pga, pad, dac; };

static void lpphy_disable_rx_gain_override(struct b43_wldev *dev)
{
	b43_phy_mask(dev, B43_LPPHY_RF_OVERRIDE_0, 0xFFFE);
	b43_phy_mask(dev, B43_LPPHY_RF_OVERRIDE_0, 0xFFEF);
	b43_phy_mask(dev, B43_LPPHY_RF_OVERRIDE_0, 0xFFBF);
	if (dev->phy.rev >= 2) {
		b43_phy_mask(dev, B43_LPPHY_RF_OVERRIDE_2, 0xFEFF);
		if (b43_current_band(dev->wl) == NL80211_BAND_2GHZ) {
			b43_phy_mask(dev, B43_LPPHY_RF_OVERRIDE_2, 0xFBFF);
			b43_phy_mask(dev, B43_PHY_OFDM(0xE5), 0xFFF7);
		}
	} else {
		b43_phy_mask(dev, B43_LPPHY_RF_OVERRIDE_2, 0xFDFF);
	}
}

static void lpphy_enable_rx_gain_override(struct b43_wldev *dev)
{
	b43_phy_set(dev, B43_LPPHY_RF_OVERRIDE_0, 0x1);
	b43_phy_set(dev, B43_LPPHY_RF_OVERRIDE_0, 0x10);
	b43_phy_set(dev, B43_LPPHY_RF_OVERRIDE_0, 0x40);
	if (dev->phy.rev >= 2) {
		b43_phy_set(dev, B43_LPPHY_RF_OVERRIDE_2, 0x100);
		if (b43_current_band(dev->wl) == NL80211_BAND_2GHZ) {
			b43_phy_set(dev, B43_LPPHY_RF_OVERRIDE_2, 0x400);
			b43_phy_set(dev, B43_PHY_OFDM(0xE5), 0x8);
		}
	} else {
		b43_phy_set(dev, B43_LPPHY_RF_OVERRIDE_2, 0x200);
	}
}

static void lpphy_disable_tx_gain_override(struct b43_wldev *dev)
{
	if (dev->phy.rev < 2)
		b43_phy_mask(dev, B43_LPPHY_RF_OVERRIDE_2, 0xFEFF);
	else {
		b43_phy_mask(dev, B43_LPPHY_RF_OVERRIDE_2, 0xFF7F);
		b43_phy_mask(dev, B43_LPPHY_RF_OVERRIDE_2, 0xBFFF);
	}
	b43_phy_mask(dev, B43_LPPHY_AFE_CTL_OVR, 0xFFBF);
}

static void lpphy_enable_tx_gain_override(struct b43_wldev *dev)
{
	if (dev->phy.rev < 2)
		b43_phy_set(dev, B43_LPPHY_RF_OVERRIDE_2, 0x100);
	else {
		b43_phy_set(dev, B43_LPPHY_RF_OVERRIDE_2, 0x80);
		b43_phy_set(dev, B43_LPPHY_RF_OVERRIDE_2, 0x4000);
	}
	b43_phy_set(dev, B43_LPPHY_AFE_CTL_OVR, 0x40);
}

static struct lpphy_tx_gains lpphy_get_tx_gains(struct b43_wldev *dev)
{
	struct lpphy_tx_gains gains;
	u16 tmp;

	gains.dac = (b43_phy_read(dev, B43_LPPHY_AFE_DAC_CTL) & 0x380) >> 7;
	if (dev->phy.rev < 2) {
		tmp = b43_phy_read(dev,
				   B43_LPPHY_TX_GAIN_CTL_OVERRIDE_VAL) & 0x7FF;
		gains.gm = tmp & 0x0007;
		gains.pga = (tmp & 0x0078) >> 3;
		gains.pad = (tmp & 0x780) >> 7;
	} else {
		tmp = b43_phy_read(dev, B43_LPPHY_TX_GAIN_CTL_OVERRIDE_VAL);
		gains.pad = b43_phy_read(dev, B43_PHY_OFDM(0xFB)) & 0xFF;
		gains.gm = tmp & 0xFF;
		gains.pga = (tmp >> 8) & 0xFF;
	}

	return gains;
}

static void lpphy_set_dac_gain(struct b43_wldev *dev, u16 dac)
{
	u16 ctl = b43_phy_read(dev, B43_LPPHY_AFE_DAC_CTL) & 0xC7F;
	ctl |= dac << 7;
	b43_phy_maskset(dev, B43_LPPHY_AFE_DAC_CTL, 0xF000, ctl);
}

static u16 lpphy_get_pa_gain(struct b43_wldev *dev)
{
	return b43_phy_read(dev, B43_PHY_OFDM(0xFB)) & 0x7F;
}

static void lpphy_set_pa_gain(struct b43_wldev *dev, u16 gain)
{
	b43_phy_maskset(dev, B43_PHY_OFDM(0xFB), 0xE03F, gain << 6);
	b43_phy_maskset(dev, B43_PHY_OFDM(0xFD), 0x80FF, gain << 8);
}

static void lpphy_set_tx_gains(struct b43_wldev *dev,
			       struct lpphy_tx_gains gains)
{
	u16 rf_gain, pa_gain;

	if (dev->phy.rev < 2) {
		rf_gain = (gains.pad << 7) | (gains.pga << 3) | gains.gm;
		b43_phy_maskset(dev, B43_LPPHY_TX_GAIN_CTL_OVERRIDE_VAL,
				0xF800, rf_gain);
	} else {
		pa_gain = lpphy_get_pa_gain(dev);
		b43_phy_write(dev, B43_LPPHY_TX_GAIN_CTL_OVERRIDE_VAL,
			      (gains.pga << 8) | gains.gm);
		/*
		 * SPEC FIXME The spec calls for (pa_gain << 8) here, but that
		 * conflicts with the spec for set_pa_gain! Vendor driver bug?
		 */
		b43_phy_maskset(dev, B43_PHY_OFDM(0xFB),
				0x8000, gains.pad | (pa_gain << 6));
		b43_phy_write(dev, B43_PHY_OFDM(0xFC),
			      (gains.pga << 8) | gains.gm);
		b43_phy_maskset(dev, B43_PHY_OFDM(0xFD),
				0x8000, gains.pad | (pa_gain << 8));
	}
	lpphy_set_dac_gain(dev, gains.dac);
	lpphy_enable_tx_gain_override(dev);
}

static void lpphy_rev0_1_set_rx_gain(struct b43_wldev *dev, u32 gain)
{
	u16 trsw = gain & 0x1;
	u16 lna = (gain & 0xFFFC) | ((gain & 0xC) >> 2);
	u16 ext_lna = (gain & 2) >> 1;

	b43_phy_maskset(dev, B43_LPPHY_RF_OVERRIDE_VAL_0, 0xFFFE, trsw);
	b43_phy_maskset(dev, B43_LPPHY_RF_OVERRIDE_2_VAL,
			0xFBFF, ext_lna << 10);
	b43_phy_maskset(dev, B43_LPPHY_RF_OVERRIDE_2_VAL,
			0xF7FF, ext_lna << 11);
	b43_phy_write(dev, B43_LPPHY_RX_GAIN_CTL_OVERRIDE_VAL, lna);
}

static void lpphy_rev2plus_set_rx_gain(struct b43_wldev *dev, u32 gain)
{
	u16 low_gain = gain & 0xFFFF;
	u16 high_gain = (gain >> 16) & 0xF;
	u16 ext_lna = (gain >> 21) & 0x1;
	u16 trsw = ~(gain >> 20) & 0x1;
	u16 tmp;

	b43_phy_maskset(dev, B43_LPPHY_RF_OVERRIDE_VAL_0, 0xFFFE, trsw);
	b43_phy_maskset(dev, B43_LPPHY_RF_OVERRIDE_2_VAL,
			0xFDFF, ext_lna << 9);
	b43_phy_maskset(dev, B43_LPPHY_RF_OVERRIDE_2_VAL,
			0xFBFF, ext_lna << 10);
	b43_phy_write(dev, B43_LPPHY_RX_GAIN_CTL_OVERRIDE_VAL, low_gain);
	b43_phy_maskset(dev, B43_LPPHY_AFE_DDFS, 0xFFF0, high_gain);
	if (b43_current_band(dev->wl) == NL80211_BAND_2GHZ) {
		tmp = (gain >> 2) & 0x3;
		b43_phy_maskset(dev, B43_LPPHY_RF_OVERRIDE_2_VAL,
				0xE7FF, tmp<<11);
		b43_phy_maskset(dev, B43_PHY_OFDM(0xE6), 0xFFE7, tmp << 3);
	}
}

static void lpphy_set_rx_gain(struct b43_wldev *dev, u32 gain)
{
	if (dev->phy.rev < 2)
		lpphy_rev0_1_set_rx_gain(dev, gain);
	else
		lpphy_rev2plus_set_rx_gain(dev, gain);
	lpphy_enable_rx_gain_override(dev);
}

static void lpphy_set_rx_gain_by_index(struct b43_wldev *dev, u16 idx)
{
	u32 gain = b43_lptab_read(dev, B43_LPTAB16(12, idx));
	lpphy_set_rx_gain(dev, gain);
}

static void lpphy_stop_ddfs(struct b43_wldev *dev)
{
	b43_phy_mask(dev, B43_LPPHY_AFE_DDFS, 0xFFFD);
	b43_phy_mask(dev, B43_LPPHY_LP_PHY_CTL, 0xFFDF);
}

static void lpphy_run_ddfs(struct b43_wldev *dev, int i_on, int q_on,
			   int incr1, int incr2, int scale_idx)
{
	lpphy_stop_ddfs(dev);
	b43_phy_mask(dev, B43_LPPHY_AFE_DDFS_POINTER_INIT, 0xFF80);
	b43_phy_mask(dev, B43_LPPHY_AFE_DDFS_POINTER_INIT, 0x80FF);
	b43_phy_maskset(dev, B43_LPPHY_AFE_DDFS_INCR_INIT, 0xFF80, incr1);
	b43_phy_maskset(dev, B43_LPPHY_AFE_DDFS_INCR_INIT, 0x80FF, incr2 << 8);
	b43_phy_maskset(dev, B43_LPPHY_AFE_DDFS, 0xFFF7, i_on << 3);
	b43_phy_maskset(dev, B43_LPPHY_AFE_DDFS, 0xFFEF, q_on << 4);
	b43_phy_maskset(dev, B43_LPPHY_AFE_DDFS, 0xFF9F, scale_idx << 5);
	b43_phy_mask(dev, B43_LPPHY_AFE_DDFS, 0xFFFB);
	b43_phy_set(dev, B43_LPPHY_AFE_DDFS, 0x2);
	b43_phy_set(dev, B43_LPPHY_LP_PHY_CTL, 0x20);
}

static bool lpphy_rx_iq_est(struct b43_wldev *dev, u16 samples, u8 time,
			   struct lpphy_iq_est *iq_est)
{
	int i;

	b43_phy_mask(dev, B43_LPPHY_CRSGAIN_CTL, 0xFFF7);
	b43_phy_write(dev, B43_LPPHY_IQ_NUM_SMPLS_ADDR, samples);
	b43_phy_maskset(dev, B43_LPPHY_IQ_ENABLE_WAIT_TIME_ADDR, 0xFF00, time);
	b43_phy_mask(dev, B43_LPPHY_IQ_ENABLE_WAIT_TIME_ADDR, 0xFEFF);
	b43_phy_set(dev, B43_LPPHY_IQ_ENABLE_WAIT_TIME_ADDR, 0x200);

	for (i = 0; i < 500; i++) {
		if (!(b43_phy_read(dev,
				B43_LPPHY_IQ_ENABLE_WAIT_TIME_ADDR) & 0x200))
			break;
		msleep(1);
	}

	if ((b43_phy_read(dev, B43_LPPHY_IQ_ENABLE_WAIT_TIME_ADDR) & 0x200)) {
		b43_phy_set(dev, B43_LPPHY_CRSGAIN_CTL, 0x8);
		return false;
	}

	iq_est->iq_prod = b43_phy_read(dev, B43_LPPHY_IQ_ACC_HI_ADDR);
	iq_est->iq_prod <<= 16;
	iq_est->iq_prod |= b43_phy_read(dev, B43_LPPHY_IQ_ACC_LO_ADDR);

	iq_est->i_pwr = b43_phy_read(dev, B43_LPPHY_IQ_I_PWR_ACC_HI_ADDR);
	iq_est->i_pwr <<= 16;
	iq_est->i_pwr |= b43_phy_read(dev, B43_LPPHY_IQ_I_PWR_ACC_LO_ADDR);

	iq_est->q_pwr = b43_phy_read(dev, B43_LPPHY_IQ_Q_PWR_ACC_HI_ADDR);
	iq_est->q_pwr <<= 16;
	iq_est->q_pwr |= b43_phy_read(dev, B43_LPPHY_IQ_Q_PWR_ACC_LO_ADDR);

	b43_phy_set(dev, B43_LPPHY_CRSGAIN_CTL, 0x8);
	return true;
}

static int lpphy_loopback(struct b43_wldev *dev)
{
	struct lpphy_iq_est iq_est;
	int i, index = -1;
	u32 tmp;

	memset(&iq_est, 0, sizeof(iq_est));

	lpphy_set_trsw_over(dev, true, true);
	b43_phy_set(dev, B43_LPPHY_AFE_CTL_OVR, 1);
	b43_phy_mask(dev, B43_LPPHY_AFE_CTL_OVRVAL, 0xFFFE);
	b43_phy_set(dev, B43_LPPHY_RF_OVERRIDE_0, 0x800);
	b43_phy_set(dev, B43_LPPHY_RF_OVERRIDE_VAL_0, 0x800);
	b43_phy_set(dev, B43_LPPHY_RF_OVERRIDE_0, 0x8);
	b43_phy_set(dev, B43_LPPHY_RF_OVERRIDE_VAL_0, 0x8);
	b43_radio_write(dev, B2062_N_TX_CTL_A, 0x80);
	b43_phy_set(dev, B43_LPPHY_RF_OVERRIDE_0, 0x80);
	b43_phy_set(dev, B43_LPPHY_RF_OVERRIDE_VAL_0, 0x80);
	for (i = 0; i < 32; i++) {
		lpphy_set_rx_gain_by_index(dev, i);
		lpphy_run_ddfs(dev, 1, 1, 5, 5, 0);
		if (!(lpphy_rx_iq_est(dev, 1000, 32, &iq_est)))
			continue;
		tmp = (iq_est.i_pwr + iq_est.q_pwr) / 1000;
		if ((tmp > 4000) && (tmp < 10000)) {
			index = i;
			break;
		}
	}
	lpphy_stop_ddfs(dev);
	return index;
}

/* Fixed-point division algorithm using only integer math. */
static u32 lpphy_qdiv_roundup(u32 dividend, u32 divisor, u8 precision)
{
	u32 quotient, remainder;

	if (divisor == 0)
		return 0;

	quotient = dividend / divisor;
	remainder = dividend % divisor;

	while (precision > 0) {
		quotient <<= 1;
		if (remainder << 1 >= divisor) {
			quotient++;
			remainder = (remainder << 1) - divisor;
		}
		precision--;
	}

	if (remainder << 1 >= divisor)
		quotient++;

	return quotient;
}

/* Read the TX power control mode from hardware. */
static void lpphy_read_tx_pctl_mode_from_hardware(struct b43_wldev *dev)
{
	struct b43_phy_lp *lpphy = dev->phy.lp;
	u16 ctl;

	ctl = b43_phy_read(dev, B43_LPPHY_TX_PWR_CTL_CMD);
	switch (ctl & B43_LPPHY_TX_PWR_CTL_CMD_MODE) {
	case B43_LPPHY_TX_PWR_CTL_CMD_MODE_OFF:
		lpphy->txpctl_mode = B43_LPPHY_TXPCTL_OFF;
		break;
	case B43_LPPHY_TX_PWR_CTL_CMD_MODE_SW:
		lpphy->txpctl_mode = B43_LPPHY_TXPCTL_SW;
		break;
	case B43_LPPHY_TX_PWR_CTL_CMD_MODE_HW:
		lpphy->txpctl_mode = B43_LPPHY_TXPCTL_HW;
		break;
	default:
		lpphy->txpctl_mode = B43_LPPHY_TXPCTL_UNKNOWN;
		B43_WARN_ON(1);
		break;
	}
}

/* Set the TX power control mode in hardware. */
static void lpphy_write_tx_pctl_mode_to_hardware(struct b43_wldev *dev)
{
	struct b43_phy_lp *lpphy = dev->phy.lp;
	u16 ctl;

	switch (lpphy->txpctl_mode) {
	case B43_LPPHY_TXPCTL_OFF:
		ctl = B43_LPPHY_TX_PWR_CTL_CMD_MODE_OFF;
		break;
	case B43_LPPHY_TXPCTL_HW:
		ctl = B43_LPPHY_TX_PWR_CTL_CMD_MODE_HW;
		break;
	case B43_LPPHY_TXPCTL_SW:
		ctl = B43_LPPHY_TX_PWR_CTL_CMD_MODE_SW;
		break;
	default:
		ctl = 0;
		B43_WARN_ON(1);
	}
	b43_phy_maskset(dev, B43_LPPHY_TX_PWR_CTL_CMD,
			~B43_LPPHY_TX_PWR_CTL_CMD_MODE & 0xFFFF, ctl);
}

static void lpphy_set_tx_power_control(struct b43_wldev *dev,
				       enum b43_lpphy_txpctl_mode mode)
{
	struct b43_phy_lp *lpphy = dev->phy.lp;
	enum b43_lpphy_txpctl_mode oldmode;

	lpphy_read_tx_pctl_mode_from_hardware(dev);
	oldmode = lpphy->txpctl_mode;
	if (oldmode == mode)
		return;
	lpphy->txpctl_mode = mode;

	if (oldmode == B43_LPPHY_TXPCTL_HW) {
		//TODO Update TX Power NPT
		//TODO Clear all TX Power offsets
	} else {
		if (mode == B43_LPPHY_TXPCTL_HW) {
			//TODO Recalculate target TX power
			b43_phy_maskset(dev, B43_LPPHY_TX_PWR_CTL_CMD,
					0xFF80, lpphy->tssi_idx);
			b43_phy_maskset(dev, B43_LPPHY_TX_PWR_CTL_NNUM,
					0x8FFF, ((u16)lpphy->tssi_npt << 16));
			//TODO Set "TSSI Transmit Count" variable to total transmitted frame count
			lpphy_disable_tx_gain_override(dev);
			lpphy->tx_pwr_idx_over = -1;
		}
	}
	if (dev->phy.rev >= 2) {
		if (mode == B43_LPPHY_TXPCTL_HW)
			b43_phy_set(dev, B43_PHY_OFDM(0xD0), 0x2);
		else
			b43_phy_mask(dev, B43_PHY_OFDM(0xD0), 0xFFFD);
	}
	lpphy_write_tx_pctl_mode_to_hardware(dev);
}

static int b43_lpphy_op_switch_channel(struct b43_wldev *dev,
				       unsigned int new_channel);

static void lpphy_rev0_1_rc_calib(struct b43_wldev *dev)
{
	struct b43_phy_lp *lpphy = dev->phy.lp;
	struct lpphy_iq_est iq_est;
	struct lpphy_tx_gains tx_gains;
	static const u32 ideal_pwr_table[21] = {
		0x10000, 0x10557, 0x10e2d, 0x113e0, 0x10f22, 0x0ff64,
		0x0eda2, 0x0e5d4, 0x0efd1, 0x0fbe8, 0x0b7b8, 0x04b35,
		0x01a5e, 0x00a0b, 0x00444, 0x001fd, 0x000ff, 0x00088,
		0x0004c, 0x0002c, 0x0001a,
	};
	bool old_txg_ovr;
	u8 old_bbmult;
	u16 old_rf_ovr, old_rf_ovrval, old_afe_ovr, old_afe_ovrval,
	    old_rf2_ovr, old_rf2_ovrval, old_phy_ctl;
	enum b43_lpphy_txpctl_mode old_txpctl;
	u32 normal_pwr, ideal_pwr, mean_sq_pwr, tmp = 0, mean_sq_pwr_min = 0;
	int loopback, i, j, inner_sum, err;

	memset(&iq_est, 0, sizeof(iq_est));

	err = b43_lpphy_op_switch_channel(dev, 7);
	if (err) {
		b43dbg(dev->wl,
		       "RC calib: Failed to switch to channel 7, error = %d\n",
		       err);
	}
	old_txg_ovr = !!(b43_phy_read(dev, B43_LPPHY_AFE_CTL_OVR) & 0x40);
	old_bbmult = lpphy_get_bb_mult(dev);
	if (old_txg_ovr)
		tx_gains = lpphy_get_tx_gains(dev);
	old_rf_ovr = b43_phy_read(dev, B43_LPPHY_RF_OVERRIDE_0);
	old_rf_ovrval = b43_phy_read(dev, B43_LPPHY_RF_OVERRIDE_VAL_0);
	old_afe_ovr = b43_phy_read(dev, B43_LPPHY_AFE_CTL_OVR);
	old_afe_ovrval = b43_phy_read(dev, B43_LPPHY_AFE_CTL_OVRVAL);
	old_rf2_ovr = b43_phy_read(dev, B43_LPPHY_RF_OVERRIDE_2);
	old_rf2_ovrval = b43_phy_read(dev, B43_LPPHY_RF_OVERRIDE_2_VAL);
	old_phy_ctl = b43_phy_read(dev, B43_LPPHY_LP_PHY_CTL);
	lpphy_read_tx_pctl_mode_from_hardware(dev);
	old_txpctl = lpphy->txpctl_mode;

	lpphy_set_tx_power_control(dev, B43_LPPHY_TXPCTL_OFF);
	lpphy_disable_crs(dev, true);
	loopback = lpphy_loopback(dev);
	if (loopback == -1)
		goto finish;
	lpphy_set_rx_gain_by_index(dev, loopback);
	b43_phy_maskset(dev, B43_LPPHY_LP_PHY_CTL, 0xFFBF, 0x40);
	b43_phy_maskset(dev, B43_LPPHY_RF_OVERRIDE_2_VAL, 0xFFF8, 0x1);
	b43_phy_maskset(dev, B43_LPPHY_RF_OVERRIDE_2_VAL, 0xFFC7, 0x8);
	b43_phy_maskset(dev, B43_LPPHY_RF_OVERRIDE_2_VAL, 0xFF3F, 0xC0);
	for (i = 128; i <= 159; i++) {
		b43_radio_write(dev, B2062_N_RXBB_CALIB2, i);
		inner_sum = 0;
		for (j = 5; j <= 25; j++) {
			lpphy_run_ddfs(dev, 1, 1, j, j, 0);
			if (!(lpphy_rx_iq_est(dev, 1000, 32, &iq_est)))
				goto finish;
			mean_sq_pwr = iq_est.i_pwr + iq_est.q_pwr;
			if (j == 5)
				tmp = mean_sq_pwr;
			ideal_pwr = ((ideal_pwr_table[j-5] >> 3) + 1) >> 1;
			normal_pwr = lpphy_qdiv_roundup(mean_sq_pwr, tmp, 12);
			mean_sq_pwr = ideal_pwr - normal_pwr;
			mean_sq_pwr *= mean_sq_pwr;
			inner_sum += mean_sq_pwr;
			if ((i == 128) || (inner_sum < mean_sq_pwr_min)) {
				lpphy->rc_cap = i;
				mean_sq_pwr_min = inner_sum;
			}
		}
	}
	lpphy_stop_ddfs(dev);

finish:
	lpphy_restore_crs(dev, true);
	b43_phy_write(dev, B43_LPPHY_RF_OVERRIDE_VAL_0, old_rf_ovrval);
	b43_phy_write(dev, B43_LPPHY_RF_OVERRIDE_0, old_rf_ovr);
	b43_phy_write(dev, B43_LPPHY_AFE_CTL_OVRVAL, old_afe_ovrval);
	b43_phy_write(dev, B43_LPPHY_AFE_CTL_OVR, old_afe_ovr);
	b43_phy_write(dev, B43_LPPHY_RF_OVERRIDE_2_VAL, old_rf2_ovrval);
	b43_phy_write(dev, B43_LPPHY_RF_OVERRIDE_2, old_rf2_ovr);
	b43_phy_write(dev, B43_LPPHY_LP_PHY_CTL, old_phy_ctl);

	lpphy_set_bb_mult(dev, old_bbmult);
	if (old_txg_ovr) {
		/*
		 * SPEC FIXME: The specs say "get_tx_gains" here, which is
		 * illogical. According to lwfinger, vendor driver v4.150.10.5
		 * has a Set here, while v4.174.64.19 has a Get - regression in
		 * the vendor driver? This should be tested this once the code
		 * is testable.
		 */
		lpphy_set_tx_gains(dev, tx_gains);
	}
	lpphy_set_tx_power_control(dev, old_txpctl);
	if (lpphy->rc_cap)
		lpphy_set_rc_cap(dev);
}

static void lpphy_rev2plus_rc_calib(struct b43_wldev *dev)
{
	struct ssb_bus *bus = dev->dev->sdev->bus;
	u32 crystal_freq = bus->chipco.pmu.crystalfreq * 1000;
	u8 tmp = b43_radio_read(dev, B2063_RX_BB_SP8) & 0xFF;
	int i;

	b43_radio_write(dev, B2063_RX_BB_SP8, 0x0);
	b43_radio_write(dev, B2063_RC_CALIB_CTL1, 0x7E);
	b43_radio_mask(dev, B2063_PLL_SP1, 0xF7);
	b43_radio_write(dev, B2063_RC_CALIB_CTL1, 0x7C);
	b43_radio_write(dev, B2063_RC_CALIB_CTL2, 0x15);
	b43_radio_write(dev, B2063_RC_CALIB_CTL3, 0x70);
	b43_radio_write(dev, B2063_RC_CALIB_CTL4, 0x52);
	b43_radio_write(dev, B2063_RC_CALIB_CTL5, 0x1);
	b43_radio_write(dev, B2063_RC_CALIB_CTL1, 0x7D);

	for (i = 0; i < 10000; i++) {
		if (b43_radio_read(dev, B2063_RC_CALIB_CTL6) & 0x2)
			break;
		msleep(1);
	}

	if (!(b43_radio_read(dev, B2063_RC_CALIB_CTL6) & 0x2))
		b43_radio_write(dev, B2063_RX_BB_SP8, tmp);

	tmp = b43_radio_read(dev, B2063_TX_BB_SP3) & 0xFF;

	b43_radio_write(dev, B2063_TX_BB_SP3, 0x0);
	b43_radio_write(dev, B2063_RC_CALIB_CTL1, 0x7E);
	b43_radio_write(dev, B2063_RC_CALIB_CTL1, 0x7C);
	b43_radio_write(dev, B2063_RC_CALIB_CTL2, 0x55);
	b43_radio_write(dev, B2063_RC_CALIB_CTL3, 0x76);

	if (crystal_freq == 24000000) {
		b43_radio_write(dev, B2063_RC_CALIB_CTL4, 0xFC);
		b43_radio_write(dev, B2063_RC_CALIB_CTL5, 0x0);
	} else {
		b43_radio_write(dev, B2063_RC_CALIB_CTL4, 0x13);
		b43_radio_write(dev, B2063_RC_CALIB_CTL5, 0x1);
	}

	b43_radio_write(dev, B2063_PA_SP7, 0x7D);

	for (i = 0; i < 10000; i++) {
		if (b43_radio_read(dev, B2063_RC_CALIB_CTL6) & 0x2)
			break;
		msleep(1);
	}

	if (!(b43_radio_read(dev, B2063_RC_CALIB_CTL6) & 0x2))
		b43_radio_write(dev, B2063_TX_BB_SP3, tmp);

	b43_radio_write(dev, B2063_RC_CALIB_CTL1, 0x7E);
}

static void lpphy_calibrate_rc(struct b43_wldev *dev)
{
	struct b43_phy_lp *lpphy = dev->phy.lp;

	if (dev->phy.rev >= 2) {
		lpphy_rev2plus_rc_calib(dev);
	} else if (!lpphy->rc_cap) {
		if (b43_current_band(dev->wl) == NL80211_BAND_2GHZ)
			lpphy_rev0_1_rc_calib(dev);
	} else {
		lpphy_set_rc_cap(dev);
	}
}

static void b43_lpphy_op_set_rx_antenna(struct b43_wldev *dev, int antenna)
{
	if (dev->phy.rev >= 2)
		return; // rev2+ doesn't support antenna diversity

	if (B43_WARN_ON(antenna > B43_ANTENNA_AUTO1))
		return;

	b43_hf_write(dev, b43_hf_read(dev) & ~B43_HF_ANTDIVHELP);

	b43_phy_maskset(dev, B43_LPPHY_CRSGAIN_CTL, 0xFFFD, antenna & 0x2);
	b43_phy_maskset(dev, B43_LPPHY_CRSGAIN_CTL, 0xFFFE, antenna & 0x1);

	b43_hf_write(dev, b43_hf_read(dev) | B43_HF_ANTDIVHELP);

	dev->phy.lp->antenna = antenna;
}

static void lpphy_set_tx_iqcc(struct b43_wldev *dev, u16 a, u16 b)
{
	u16 tmp[2];

	tmp[0] = a;
	tmp[1] = b;
	b43_lptab_write_bulk(dev, B43_LPTAB16(0, 80), 2, tmp);
}

static void lpphy_set_tx_power_by_index(struct b43_wldev *dev, u8 index)
{
	struct b43_phy_lp *lpphy = dev->phy.lp;
	struct lpphy_tx_gains gains;
	u32 iq_comp, tx_gain, coeff, rf_power;

	lpphy->tx_pwr_idx_over = index;
	lpphy_read_tx_pctl_mode_from_hardware(dev);
	if (lpphy->txpctl_mode != B43_LPPHY_TXPCTL_OFF)
		lpphy_set_tx_power_control(dev, B43_LPPHY_TXPCTL_SW);
	if (dev->phy.rev >= 2) {
		iq_comp = b43_lptab_read(dev, B43_LPTAB32(7, index + 320));
		tx_gain = b43_lptab_read(dev, B43_LPTAB32(7, index + 192));
		gains.pad = (tx_gain >> 16) & 0xFF;
		gains.gm = tx_gain & 0xFF;
		gains.pga = (tx_gain >> 8) & 0xFF;
		gains.dac = (iq_comp >> 28) & 0xFF;
		lpphy_set_tx_gains(dev, gains);
	} else {
		iq_comp = b43_lptab_read(dev, B43_LPTAB32(10, index + 320));
		tx_gain = b43_lptab_read(dev, B43_LPTAB32(10, index + 192));
		b43_phy_maskset(dev, B43_LPPHY_TX_GAIN_CTL_OVERRIDE_VAL,
				0xF800, (tx_gain >> 4) & 0x7FFF);
		lpphy_set_dac_gain(dev, tx_gain & 0x7);
		lpphy_set_pa_gain(dev, (tx_gain >> 24) & 0x7F);
	}
	lpphy_set_bb_mult(dev, (iq_comp >> 20) & 0xFF);
	lpphy_set_tx_iqcc(dev, (iq_comp >> 10) & 0x3FF, iq_comp & 0x3FF);
	if (dev->phy.rev >= 2) {
		coeff = b43_lptab_read(dev, B43_LPTAB32(7, index + 448));
	} else {
		coeff = b43_lptab_read(dev, B43_LPTAB32(10, index + 448));
	}
	b43_lptab_write(dev, B43_LPTAB16(0, 85), coeff & 0xFFFF);
	if (dev->phy.rev >= 2) {
		rf_power = b43_lptab_read(dev, B43_LPTAB32(7, index + 576));
		b43_phy_maskset(dev, B43_LPPHY_RF_PWR_OVERRIDE, 0xFF00,
				rf_power & 0xFFFF);//SPEC FIXME mask & set != 0
	}
	lpphy_enable_tx_gain_override(dev);
}

static void lpphy_btcoex_override(struct b43_wldev *dev)
{
	b43_write16(dev, B43_MMIO_BTCOEX_CTL, 0x3);
	b43_write16(dev, B43_MMIO_BTCOEX_TXCTL, 0xFF);
}

static void b43_lpphy_op_software_rfkill(struct b43_wldev *dev,
					 bool blocked)
{
	//TODO check MAC control register
	if (blocked) {
		if (dev->phy.rev >= 2) {
			b43_phy_mask(dev, B43_LPPHY_RF_OVERRIDE_VAL_0, 0x83FF);
			b43_phy_set(dev, B43_LPPHY_RF_OVERRIDE_0, 0x1F00);
			b43_phy_mask(dev, B43_LPPHY_AFE_DDFS, 0x80FF);
			b43_phy_mask(dev, B43_LPPHY_RF_OVERRIDE_2_VAL, 0xDFFF);
			b43_phy_set(dev, B43_LPPHY_RF_OVERRIDE_2, 0x0808);
		} else {
			b43_phy_mask(dev, B43_LPPHY_RF_OVERRIDE_VAL_0, 0xE0FF);
			b43_phy_set(dev, B43_LPPHY_RF_OVERRIDE_0, 0x1F00);
			b43_phy_mask(dev, B43_LPPHY_RF_OVERRIDE_2_VAL, 0xFCFF);
			b43_phy_set(dev, B43_LPPHY_RF_OVERRIDE_2, 0x0018);
		}
	} else {
		b43_phy_mask(dev, B43_LPPHY_RF_OVERRIDE_0, 0xE0FF);
		if (dev->phy.rev >= 2)
			b43_phy_mask(dev, B43_LPPHY_RF_OVERRIDE_2, 0xF7F7);
		else
			b43_phy_mask(dev, B43_LPPHY_RF_OVERRIDE_2, 0xFFE7);
	}
}

/* This was previously called lpphy_japan_filter */
static void lpphy_set_analog_filter(struct b43_wldev *dev, int channel)
{
	struct b43_phy_lp *lpphy = dev->phy.lp;
	u16 tmp = (channel == 14); //SPEC FIXME check japanwidefilter!

	if (dev->phy.rev < 2) { //SPEC FIXME Isn't this rev0/1-specific?
		b43_phy_maskset(dev, B43_LPPHY_LP_PHY_CTL, 0xFCFF, tmp << 9);
		if ((dev->phy.rev == 1) && (lpphy->rc_cap))
			lpphy_set_rc_cap(dev);
	} else {
		b43_radio_write(dev, B2063_TX_BB_SP3, 0x3F);
	}
}

static void lpphy_set_tssi_mux(struct b43_wldev *dev, enum tssi_mux_mode mode)
{
	if (mode != TSSI_MUX_EXT) {
		b43_radio_set(dev, B2063_PA_SP1, 0x2);
		b43_phy_set(dev, B43_PHY_OFDM(0xF3), 0x1000);
		b43_radio_write(dev, B2063_PA_CTL10, 0x51);
		if (mode == TSSI_MUX_POSTPA) {
			b43_radio_mask(dev, B2063_PA_SP1, 0xFFFE);
			b43_phy_mask(dev, B43_LPPHY_AFE_CTL_OVRVAL, 0xFFC7);
		} else {
			b43_radio_maskset(dev, B2063_PA_SP1, 0xFFFE, 0x1);
			b43_phy_maskset(dev, B43_LPPHY_AFE_CTL_OVRVAL,
					0xFFC7, 0x20);
		}
	} else {
		B43_WARN_ON(1);
	}
}

static void lpphy_tx_pctl_init_hw(struct b43_wldev *dev)
{
	u16 tmp;
	int i;

	//SPEC TODO Call LP PHY Clear TX Power offsets
	for (i = 0; i < 64; i++) {
		if (dev->phy.rev >= 2)
			b43_lptab_write(dev, B43_LPTAB32(7, i + 1), i);
		else
			b43_lptab_write(dev, B43_LPTAB32(10, i + 1), i);
	}

	b43_phy_maskset(dev, B43_LPPHY_TX_PWR_CTL_NNUM, 0xFF00, 0xFF);
	b43_phy_maskset(dev, B43_LPPHY_TX_PWR_CTL_NNUM, 0x8FFF, 0x5000);
	b43_phy_maskset(dev, B43_LPPHY_TX_PWR_CTL_IDLETSSI, 0xFFC0, 0x1F);
	if (dev->phy.rev < 2) {
		b43_phy_mask(dev, B43_LPPHY_LP_PHY_CTL, 0xEFFF);
		b43_phy_maskset(dev, B43_LPPHY_LP_PHY_CTL, 0xDFFF, 0x2000);
	} else {
		b43_phy_mask(dev, B43_PHY_OFDM(0x103), 0xFFFE);
		b43_phy_maskset(dev, B43_PHY_OFDM(0x103), 0xFFFB, 0x4);
		b43_phy_maskset(dev, B43_PHY_OFDM(0x103), 0xFFEF, 0x10);
		b43_radio_maskset(dev, B2063_IQ_CALIB_CTL2, 0xF3, 0x1);
		lpphy_set_tssi_mux(dev, TSSI_MUX_POSTPA);
	}
	b43_phy_maskset(dev, B43_LPPHY_TX_PWR_CTL_IDLETSSI, 0x7FFF, 0x8000);
	b43_phy_mask(dev, B43_LPPHY_TX_PWR_CTL_DELTAPWR_LIMIT, 0xFF);
	b43_phy_write(dev, B43_LPPHY_TX_PWR_CTL_DELTAPWR_LIMIT, 0xA);
	b43_phy_maskset(dev, B43_LPPHY_TX_PWR_CTL_CMD,
			~B43_LPPHY_TX_PWR_CTL_CMD_MODE & 0xFFFF,
			B43_LPPHY_TX_PWR_CTL_CMD_MODE_OFF);
	b43_phy_mask(dev, B43_LPPHY_TX_PWR_CTL_NNUM, 0xF8FF);
	b43_phy_maskset(dev, B43_LPPHY_TX_PWR_CTL_CMD,
			~B43_LPPHY_TX_PWR_CTL_CMD_MODE & 0xFFFF,
			B43_LPPHY_TX_PWR_CTL_CMD_MODE_SW);

	if (dev->phy.rev < 2) {
		b43_phy_maskset(dev, B43_LPPHY_RF_OVERRIDE_0, 0xEFFF, 0x1000);
		b43_phy_mask(dev, B43_LPPHY_RF_OVERRIDE_VAL_0, 0xEFFF);
	} else {
		lpphy_set_tx_power_by_index(dev, 0x7F);
	}

	b43_dummy_transmission(dev, true, true);

	tmp = b43_phy_read(dev, B43_LPPHY_TX_PWR_CTL_STAT);
	if (tmp & 0x8000) {
		b43_phy_maskset(dev, B43_LPPHY_TX_PWR_CTL_IDLETSSI,
				0xFFC0, (tmp & 0xFF) - 32);
	}

	b43_phy_mask(dev, B43_LPPHY_RF_OVERRIDE_0, 0xEFFF);

	// (SPEC?) TODO Set "Target TX frequency" variable to 0
	// SPEC FIXME "Set BB Multiplier to 0xE000" impossible - bb_mult is u8!
}

static void lpphy_tx_pctl_init_sw(struct b43_wldev *dev)
{
	struct lpphy_tx_gains gains;

	if (b43_current_band(dev->wl) == NL80211_BAND_2GHZ) {
		gains.gm = 4;
		gains.pad = 12;
		gains.pga = 12;
		gains.dac = 0;
	} else {
		gains.gm = 7;
		gains.pad = 14;
		gains.pga = 15;
		gains.dac = 0;
	}
	lpphy_set_tx_gains(dev, gains);
	lpphy_set_bb_mult(dev, 150);
}

/* Initialize TX power control */
static void lpphy_tx_pctl_init(struct b43_wldev *dev)
{
	if (0/*FIXME HWPCTL capable */) {
		lpphy_tx_pctl_init_hw(dev);
	} else { /* This device is only software TX power control capable. */
		lpphy_tx_pctl_init_sw(dev);
	}
}

static void lpphy_pr41573_workaround(struct b43_wldev *dev)
{
	struct b43_phy_lp *lpphy = dev->phy.lp;
	u32 *saved_tab;
	const unsigned int saved_tab_size = 256;
	enum b43_lpphy_txpctl_mode txpctl_mode;
	s8 tx_pwr_idx_over;
	u16 tssi_npt, tssi_idx;

	saved_tab = kcalloc(saved_tab_size, sizeof(saved_tab[0]), GFP_KERNEL);
	if (!saved_tab) {
		b43err(dev->wl, "PR41573 failed. Out of memory!\n");
		return;
	}

	lpphy_read_tx_pctl_mode_from_hardware(dev);
	txpctl_mode = lpphy->txpctl_mode;
	tx_pwr_idx_over = lpphy->tx_pwr_idx_over;
	tssi_npt = lpphy->tssi_npt;
	tssi_idx = lpphy->tssi_idx;

	if (dev->phy.rev < 2) {
		b43_lptab_read_bulk(dev, B43_LPTAB32(10, 0x140),
				    saved_tab_size, saved_tab);
	} else {
		b43_lptab_read_bulk(dev, B43_LPTAB32(7, 0x140),
				    saved_tab_size, saved_tab);
	}
	//FIXME PHY reset
	lpphy_table_init(dev); //FIXME is table init needed?
	lpphy_baseband_init(dev);
	lpphy_tx_pctl_init(dev);
	b43_lpphy_op_software_rfkill(dev, false);
	lpphy_set_tx_power_control(dev, B43_LPPHY_TXPCTL_OFF);
	if (dev->phy.rev < 2) {
		b43_lptab_write_bulk(dev, B43_LPTAB32(10, 0x140),
				     saved_tab_size, saved_tab);
	} else {
		b43_lptab_write_bulk(dev, B43_LPTAB32(7, 0x140),
				     saved_tab_size, saved_tab);
	}
	b43_write16(dev, B43_MMIO_CHANNEL, lpphy->channel);
	lpphy->tssi_npt = tssi_npt;
	lpphy->tssi_idx = tssi_idx;
	lpphy_set_analog_filter(dev, lpphy->channel);
	if (tx_pwr_idx_over != -1)
		lpphy_set_tx_power_by_index(dev, tx_pwr_idx_over);
	if (lpphy->rc_cap)
		lpphy_set_rc_cap(dev);
	b43_lpphy_op_set_rx_antenna(dev, lpphy->antenna);
	lpphy_set_tx_power_control(dev, txpctl_mode);
	kfree(saved_tab);
}

struct lpphy_rx_iq_comp { u8 chan; s8 c1, c0; };

static const struct lpphy_rx_iq_comp lpphy_5354_iq_table[] = {
	{ .chan = 1, .c1 = -66, .c0 = 15, },
	{ .chan = 2, .c1 = -66, .c0 = 15, },
	{ .chan = 3, .c1 = -66, .c0 = 15, },
	{ .chan = 4, .c1 = -66, .c0 = 15, },
	{ .chan = 5, .c1 = -66, .c0 = 15, },
	{ .chan = 6, .c1 = -66, .c0 = 15, },
	{ .chan = 7, .c1 = -66, .c0 = 14, },
	{ .chan = 8, .c1 = -66, .c0 = 14, },
	{ .chan = 9, .c1 = -66, .c0 = 14, },
	{ .chan = 10, .c1 = -66, .c0 = 14, },
	{ .chan = 11, .c1 = -66, .c0 = 14, },
	{ .chan = 12, .c1 = -66, .c0 = 13, },
	{ .chan = 13, .c1 = -66, .c0 = 13, },
	{ .chan = 14, .c1 = -66, .c0 = 13, },
};

static const struct lpphy_rx_iq_comp lpphy_rev0_1_iq_table[] = {
	{ .chan = 1, .c1 = -64, .c0 = 13, },
	{ .chan = 2, .c1 = -64, .c0 = 13, },
	{ .chan = 3, .c1 = -64, .c0 = 13, },
	{ .chan = 4, .c1 = -64, .c0 = 13, },
	{ .chan = 5, .c1 = -64, .c0 = 12, },
	{ .chan = 6, .c1 = -64, .c0 = 12, },
	{ .chan = 7, .c1 = -64, .c0 = 12, },
	{ .chan = 8, .c1 = -64, .c0 = 12, },
	{ .chan = 9, .c1 = -64, .c0 = 12, },
	{ .chan = 10, .c1 = -64, .c0 = 11, },
	{ .chan = 11, .c1 = -64, .c0 = 11, },
	{ .chan = 12, .c1 = -64, .c0 = 11, },
	{ .chan = 13, .c1 = -64, .c0 = 11, },
	{ .chan = 14, .c1 = -64, .c0 = 10, },
	{ .chan = 34, .c1 = -62, .c0 = 24, },
	{ .chan = 38, .c1 = -62, .c0 = 24, },
	{ .chan = 42, .c1 = -62, .c0 = 24, },
	{ .chan = 46, .c1 = -62, .c0 = 23, },
	{ .chan = 36, .c1 = -62, .c0 = 24, },
	{ .chan = 40, .c1 = -62, .c0 = 24, },
	{ .chan = 44, .c1 = -62, .c0 = 23, },
	{ .chan = 48, .c1 = -62, .c0 = 23, },
	{ .chan = 52, .c1 = -62, .c0 = 23, },
	{ .chan = 56, .c1 = -62, .c0 = 22, },
	{ .chan = 60, .c1 = -62, .c0 = 22, },
	{ .chan = 64, .c1 = -62, .c0 = 22, },
	{ .chan = 100, .c1 = -62, .c0 = 16, },
	{ .chan = 104, .c1 = -62, .c0 = 16, },
	{ .chan = 108, .c1 = -62, .c0 = 15, },
	{ .chan = 112, .c1 = -62, .c0 = 14, },
	{ .chan = 116, .c1 = -62, .c0 = 14, },
	{ .chan = 120, .c1 = -62, .c0 = 13, },
	{ .chan = 124, .c1 = -62, .c0 = 12, },
	{ .chan = 128, .c1 = -62, .c0 = 12, },
	{ .chan = 132, .c1 = -62, .c0 = 12, },
	{ .chan = 136, .c1 = -62, .c0 = 11, },
	{ .chan = 140, .c1 = -62, .c0 = 10, },
	{ .chan = 149, .c1 = -61, .c0 = 9, },
	{ .chan = 153, .c1 = -61, .c0 = 9, },
	{ .chan = 157, .c1 = -61, .c0 = 9, },
	{ .chan = 161, .c1 = -61, .c0 = 8, },
	{ .chan = 165, .c1 = -61, .c0 = 8, },
	{ .chan = 184, .c1 = -62, .c0 = 25, },
	{ .chan = 188, .c1 = -62, .c0 = 25, },
	{ .chan = 192, .c1 = -62, .c0 = 25, },
	{ .chan = 196, .c1 = -62, .c0 = 25, },
	{ .chan = 200, .c1 = -62, .c0 = 25, },
	{ .chan = 204, .c1 = -62, .c0 = 25, },
	{ .chan = 208, .c1 = -62, .c0 = 25, },
	{ .chan = 212, .c1 = -62, .c0 = 25, },
	{ .chan = 216, .c1 = -62, .c0 = 26, },
};

static const struct lpphy_rx_iq_comp lpphy_rev2plus_iq_comp = {
	.chan = 0,
	.c1 = -64,
	.c0 = 0,
};

static int lpphy_calc_rx_iq_comp(struct b43_wldev *dev, u16 samples)
{
	struct lpphy_iq_est iq_est;
	u16 c0, c1;
	int prod, ipwr, qpwr, prod_msb, q_msb, tmp1, tmp2, tmp3, tmp4, ret;

	c1 = b43_phy_read(dev, B43_LPPHY_RX_COMP_COEFF_S);
	c0 = c1 >> 8;
	c1 |= 0xFF;

	b43_phy_maskset(dev, B43_LPPHY_RX_COMP_COEFF_S, 0xFF00, 0x00C0);
	b43_phy_mask(dev, B43_LPPHY_RX_COMP_COEFF_S, 0x00FF);

	ret = lpphy_rx_iq_est(dev, samples, 32, &iq_est);
	if (!ret)
		goto out;

	prod = iq_est.iq_prod;
	ipwr = iq_est.i_pwr;
	qpwr = iq_est.q_pwr;

	if (ipwr + qpwr < 2) {
		ret = 0;
		goto out;
	}

	prod_msb = fls(abs(prod));
	q_msb = fls(abs(qpwr));
	tmp1 = prod_msb - 20;

	if (tmp1 >= 0) {
		tmp3 = ((prod << (30 - prod_msb)) + (ipwr >> (1 + tmp1))) /
			(ipwr >> tmp1);
	} else {
		tmp3 = ((prod << (30 - prod_msb)) + (ipwr << (-1 - tmp1))) /
			(ipwr << -tmp1);
	}

	tmp2 = q_msb - 11;

	if (tmp2 >= 0)
		tmp4 = (qpwr << (31 - q_msb)) / (ipwr >> tmp2);
	else
		tmp4 = (qpwr << (31 - q_msb)) / (ipwr << -tmp2);

	tmp4 -= tmp3 * tmp3;
	tmp4 = -int_sqrt(tmp4);

	c0 = tmp3 >> 3;
	c1 = tmp4 >> 4;

out:
	b43_phy_maskset(dev, B43_LPPHY_RX_COMP_COEFF_S, 0xFF00, c1);
	b43_phy_maskset(dev, B43_LPPHY_RX_COMP_COEFF_S, 0x00FF, c0 << 8);
	return ret;
}

static void lpphy_run_samples(struct b43_wldev *dev, u16 samples, u16 loops,
			      u16 wait)
{
	b43_phy_maskset(dev, B43_LPPHY_SMPL_PLAY_BUFFER_CTL,
			0xFFC0, samples - 1);
	if (loops != 0xFFFF)
		loops--;
	b43_phy_maskset(dev, B43_LPPHY_SMPL_PLAY_COUNT, 0xF000, loops);
	b43_phy_maskset(dev, B43_LPPHY_SMPL_PLAY_BUFFER_CTL, 0x3F, wait << 6);
	b43_phy_set(dev, B43_LPPHY_A_PHY_CTL_ADDR, 0x1);
}

//SPEC FIXME what does a negative freq mean?
static void lpphy_start_tx_tone(struct b43_wldev *dev, s32 freq, u16 max)
{
	struct b43_phy_lp *lpphy = dev->phy.lp;
	u16 buf[64];
	int i, samples = 0, theta = 0;
	int rotation = (((36 * freq) / 20) << 16) / 100;
	struct cordic_iq sample;

	lpphy->tx_tone_freq = freq;

	if (freq) {
		/* Find i for which abs(freq) integrally divides 20000 * i */
		for (i = 1; samples * abs(freq) != 20000 * i; i++) {
			samples = (20000 * i) / abs(freq);
			if(B43_WARN_ON(samples > 63))
				return;
		}
	} else {
		samples = 2;
	}

	for (i = 0; i < samples; i++) {
		sample = cordic_calc_iq(CORDIC_FIXED(theta));
		theta += rotation;
		buf[i] = CORDIC_FLOAT((sample.i * max) & 0xFF) << 8;
		buf[i] |= CORDIC_FLOAT((sample.q * max) & 0xFF);
	}

	b43_lptab_write_bulk(dev, B43_LPTAB16(5, 0), samples, buf);

	lpphy_run_samples(dev, samples, 0xFFFF, 0);
}

static void lpphy_stop_tx_tone(struct b43_wldev *dev)
{
	struct b43_phy_lp *lpphy = dev->phy.lp;
	int i;

	lpphy->tx_tone_freq = 0;

	b43_phy_mask(dev, B43_LPPHY_SMPL_PLAY_COUNT, 0xF000);
	for (i = 0; i < 31; i++) {
		if (!(b43_phy_read(dev, B43_LPPHY_A_PHY_CTL_ADDR) & 0x1))
			break;
		udelay(100);
	}
}


static void lpphy_papd_cal_txpwr(struct b43_wldev *dev)
{
	struct b43_phy_lp *lpphy = dev->phy.lp;
	struct lpphy_tx_gains oldgains;
	int old_txpctl, old_afe_ovr, old_rf, old_bbmult;

	lpphy_read_tx_pctl_mode_from_hardware(dev);
	old_txpctl = lpphy->txpctl_mode;
	old_afe_ovr = b43_phy_read(dev, B43_LPPHY_AFE_CTL_OVR) & 0x40;
	if (old_afe_ovr)
		oldgains = lpphy_get_tx_gains(dev);
	old_rf = b43_phy_read(dev, B43_LPPHY_RF_PWR_OVERRIDE) & 0xFF;
	old_bbmult = lpphy_get_bb_mult(dev);

	lpphy_set_tx_power_control(dev, B43_LPPHY_TXPCTL_OFF);

<<<<<<< HEAD
	if (dev->dev->chip_id == 0x4325 && dev->dev->chip_rev == 0)
		lpphy_papd_cal(dev, oldgains, 0, 1, 30);
	else
		lpphy_papd_cal(dev, oldgains, 0, 1, 65);

=======
>>>>>>> f7688b48
	if (old_afe_ovr)
		lpphy_set_tx_gains(dev, oldgains);
	lpphy_set_bb_mult(dev, old_bbmult);
	lpphy_set_tx_power_control(dev, old_txpctl);
	b43_phy_maskset(dev, B43_LPPHY_RF_PWR_OVERRIDE, 0xFF00, old_rf);
}

static int lpphy_rx_iq_cal(struct b43_wldev *dev, bool noise, bool tx,
			    bool rx, bool pa, struct lpphy_tx_gains *gains)
{
	struct b43_phy_lp *lpphy = dev->phy.lp;
	const struct lpphy_rx_iq_comp *iqcomp = NULL;
	struct lpphy_tx_gains nogains, oldgains;
	u16 tmp;
	int i, ret;

	memset(&nogains, 0, sizeof(nogains));
	memset(&oldgains, 0, sizeof(oldgains));

	if (dev->dev->chip_id == 0x5354) {
		for (i = 0; i < ARRAY_SIZE(lpphy_5354_iq_table); i++) {
			if (lpphy_5354_iq_table[i].chan == lpphy->channel) {
				iqcomp = &lpphy_5354_iq_table[i];
			}
		}
	} else if (dev->phy.rev >= 2) {
		iqcomp = &lpphy_rev2plus_iq_comp;
	} else {
		for (i = 0; i < ARRAY_SIZE(lpphy_rev0_1_iq_table); i++) {
			if (lpphy_rev0_1_iq_table[i].chan == lpphy->channel) {
				iqcomp = &lpphy_rev0_1_iq_table[i];
			}
		}
	}

	if (B43_WARN_ON(!iqcomp))
		return 0;

	b43_phy_maskset(dev, B43_LPPHY_RX_COMP_COEFF_S, 0xFF00, iqcomp->c1);
	b43_phy_maskset(dev, B43_LPPHY_RX_COMP_COEFF_S,
			0x00FF, iqcomp->c0 << 8);

	if (noise) {
		tx = true;
		rx = false;
		pa = false;
	}

	lpphy_set_trsw_over(dev, tx, rx);

	if (b43_current_band(dev->wl) == NL80211_BAND_2GHZ) {
		b43_phy_set(dev, B43_LPPHY_RF_OVERRIDE_0, 0x8);
		b43_phy_maskset(dev, B43_LPPHY_RF_OVERRIDE_VAL_0,
				0xFFF7, pa << 3);
	} else {
		b43_phy_set(dev, B43_LPPHY_RF_OVERRIDE_0, 0x20);
		b43_phy_maskset(dev, B43_LPPHY_RF_OVERRIDE_VAL_0,
				0xFFDF, pa << 5);
	}

	tmp = b43_phy_read(dev, B43_LPPHY_AFE_CTL_OVR) & 0x40;

	if (noise)
		lpphy_set_rx_gain(dev, 0x2D5D);
	else {
		if (tmp)
			oldgains = lpphy_get_tx_gains(dev);
		if (!gains)
			gains = &nogains;
		lpphy_set_tx_gains(dev, *gains);
	}

	b43_phy_mask(dev, B43_LPPHY_AFE_CTL_OVR, 0xFFFE);
	b43_phy_mask(dev, B43_LPPHY_AFE_CTL_OVRVAL, 0xFFFE);
	b43_phy_set(dev, B43_LPPHY_RF_OVERRIDE_0, 0x800);
	b43_phy_set(dev, B43_LPPHY_RF_OVERRIDE_VAL_0, 0x800);
	lpphy_set_deaf(dev, false);
	if (noise)
		ret = lpphy_calc_rx_iq_comp(dev, 0xFFF0);
	else {
		lpphy_start_tx_tone(dev, 4000, 100);
		ret = lpphy_calc_rx_iq_comp(dev, 0x4000);
		lpphy_stop_tx_tone(dev);
	}
	lpphy_clear_deaf(dev, false);
	b43_phy_mask(dev, B43_LPPHY_RF_OVERRIDE_0, 0xFFFC);
	b43_phy_mask(dev, B43_LPPHY_RF_OVERRIDE_0, 0xFFF7);
	b43_phy_mask(dev, B43_LPPHY_RF_OVERRIDE_0, 0xFFDF);
	if (!noise) {
		if (tmp)
			lpphy_set_tx_gains(dev, oldgains);
		else
			lpphy_disable_tx_gain_override(dev);
	}
	lpphy_disable_rx_gain_override(dev);
	b43_phy_mask(dev, B43_LPPHY_AFE_CTL_OVR, 0xFFFE);
	b43_phy_mask(dev, B43_LPPHY_AFE_CTL_OVRVAL, 0xF7FF);
	return ret;
}

static void lpphy_calibration(struct b43_wldev *dev)
{
	struct b43_phy_lp *lpphy = dev->phy.lp;
	enum b43_lpphy_txpctl_mode saved_pctl_mode;
	bool full_cal = false;

	if (lpphy->full_calib_chan != lpphy->channel) {
		full_cal = true;
		lpphy->full_calib_chan = lpphy->channel;
	}

	b43_mac_suspend(dev);

	lpphy_btcoex_override(dev);
	if (dev->phy.rev >= 2)
		lpphy_save_dig_flt_state(dev);
	lpphy_read_tx_pctl_mode_from_hardware(dev);
	saved_pctl_mode = lpphy->txpctl_mode;
	lpphy_set_tx_power_control(dev, B43_LPPHY_TXPCTL_OFF);
	//TODO Perform transmit power table I/Q LO calibration
	if ((dev->phy.rev == 0) && (saved_pctl_mode != B43_LPPHY_TXPCTL_OFF))
		lpphy_pr41573_workaround(dev);
	if ((dev->phy.rev >= 2) && full_cal) {
		lpphy_papd_cal_txpwr(dev);
	}
	lpphy_set_tx_power_control(dev, saved_pctl_mode);
	if (dev->phy.rev >= 2)
		lpphy_restore_dig_flt_state(dev);
	lpphy_rx_iq_cal(dev, true, true, false, false, NULL);

	b43_mac_enable(dev);
}

static void b43_lpphy_op_maskset(struct b43_wldev *dev, u16 reg, u16 mask,
				 u16 set)
{
	b43_write16f(dev, B43_MMIO_PHY_CONTROL, reg);
	b43_write16(dev, B43_MMIO_PHY_DATA,
		    (b43_read16(dev, B43_MMIO_PHY_DATA) & mask) | set);
}

static u16 b43_lpphy_op_radio_read(struct b43_wldev *dev, u16 reg)
{
	/* Register 1 is a 32-bit register. */
	B43_WARN_ON(reg == 1);
	/* LP-PHY needs a special bit set for read access */
	if (dev->phy.rev < 2) {
		if (reg != 0x4001)
			reg |= 0x100;
	} else
		reg |= 0x200;

	b43_write16f(dev, B43_MMIO_RADIO_CONTROL, reg);
	return b43_read16(dev, B43_MMIO_RADIO_DATA_LOW);
}

static void b43_lpphy_op_radio_write(struct b43_wldev *dev, u16 reg, u16 value)
{
	/* Register 1 is a 32-bit register. */
	B43_WARN_ON(reg == 1);

	b43_write16f(dev, B43_MMIO_RADIO_CONTROL, reg);
	b43_write16(dev, B43_MMIO_RADIO_DATA_LOW, value);
}

struct b206x_channel {
	u8 channel;
	u16 freq;
	u8 data[12];
};

static const struct b206x_channel b2062_chantbl[] = {
	{ .channel = 1, .freq = 2412, .data[0] = 0xFF, .data[1] = 0xFF,
	  .data[2] = 0xB5, .data[3] = 0x1B, .data[4] = 0x24, .data[5] = 0x32,
	  .data[6] = 0x32, .data[7] = 0x88, .data[8] = 0x88, },
	{ .channel = 2, .freq = 2417, .data[0] = 0xFF, .data[1] = 0xFF,
	  .data[2] = 0xB5, .data[3] = 0x1B, .data[4] = 0x24, .data[5] = 0x32,
	  .data[6] = 0x32, .data[7] = 0x88, .data[8] = 0x88, },
	{ .channel = 3, .freq = 2422, .data[0] = 0xFF, .data[1] = 0xFF,
	  .data[2] = 0xB5, .data[3] = 0x1B, .data[4] = 0x24, .data[5] = 0x32,
	  .data[6] = 0x32, .data[7] = 0x88, .data[8] = 0x88, },
	{ .channel = 4, .freq = 2427, .data[0] = 0xFF, .data[1] = 0xFF,
	  .data[2] = 0xB5, .data[3] = 0x1B, .data[4] = 0x24, .data[5] = 0x32,
	  .data[6] = 0x32, .data[7] = 0x88, .data[8] = 0x88, },
	{ .channel = 5, .freq = 2432, .data[0] = 0xFF, .data[1] = 0xFF,
	  .data[2] = 0xB5, .data[3] = 0x1B, .data[4] = 0x24, .data[5] = 0x32,
	  .data[6] = 0x32, .data[7] = 0x88, .data[8] = 0x88, },
	{ .channel = 6, .freq = 2437, .data[0] = 0xFF, .data[1] = 0xFF,
	  .data[2] = 0xB5, .data[3] = 0x1B, .data[4] = 0x24, .data[5] = 0x32,
	  .data[6] = 0x32, .data[7] = 0x88, .data[8] = 0x88, },
	{ .channel = 7, .freq = 2442, .data[0] = 0xFF, .data[1] = 0xFF,
	  .data[2] = 0xB5, .data[3] = 0x1B, .data[4] = 0x24, .data[5] = 0x32,
	  .data[6] = 0x32, .data[7] = 0x88, .data[8] = 0x88, },
	{ .channel = 8, .freq = 2447, .data[0] = 0xFF, .data[1] = 0xFF,
	  .data[2] = 0xB5, .data[3] = 0x1B, .data[4] = 0x24, .data[5] = 0x32,
	  .data[6] = 0x32, .data[7] = 0x88, .data[8] = 0x88, },
	{ .channel = 9, .freq = 2452, .data[0] = 0xFF, .data[1] = 0xFF,
	  .data[2] = 0xB5, .data[3] = 0x1B, .data[4] = 0x24, .data[5] = 0x32,
	  .data[6] = 0x32, .data[7] = 0x88, .data[8] = 0x88, },
	{ .channel = 10, .freq = 2457, .data[0] = 0xFF, .data[1] = 0xFF,
	  .data[2] = 0xB5, .data[3] = 0x1B, .data[4] = 0x24, .data[5] = 0x32,
	  .data[6] = 0x32, .data[7] = 0x88, .data[8] = 0x88, },
	{ .channel = 11, .freq = 2462, .data[0] = 0xFF, .data[1] = 0xFF,
	  .data[2] = 0xB5, .data[3] = 0x1B, .data[4] = 0x24, .data[5] = 0x32,
	  .data[6] = 0x32, .data[7] = 0x88, .data[8] = 0x88, },
	{ .channel = 12, .freq = 2467, .data[0] = 0xFF, .data[1] = 0xFF,
	  .data[2] = 0xB5, .data[3] = 0x1B, .data[4] = 0x24, .data[5] = 0x32,
	  .data[6] = 0x32, .data[7] = 0x88, .data[8] = 0x88, },
	{ .channel = 13, .freq = 2472, .data[0] = 0xFF, .data[1] = 0xFF,
	  .data[2] = 0xB5, .data[3] = 0x1B, .data[4] = 0x24, .data[5] = 0x32,
	  .data[6] = 0x32, .data[7] = 0x88, .data[8] = 0x88, },
	{ .channel = 14, .freq = 2484, .data[0] = 0xFF, .data[1] = 0xFF,
	  .data[2] = 0xB5, .data[3] = 0x1B, .data[4] = 0x24, .data[5] = 0x32,
	  .data[6] = 0x32, .data[7] = 0x88, .data[8] = 0x88, },
	{ .channel = 34, .freq = 5170, .data[0] = 0x00, .data[1] = 0x22,
	  .data[2] = 0x20, .data[3] = 0x84, .data[4] = 0x3C, .data[5] = 0x77,
	  .data[6] = 0x35, .data[7] = 0xFF, .data[8] = 0x88, },
	{ .channel = 38, .freq = 5190, .data[0] = 0x00, .data[1] = 0x11,
	  .data[2] = 0x10, .data[3] = 0x83, .data[4] = 0x3C, .data[5] = 0x77,
	  .data[6] = 0x35, .data[7] = 0xFF, .data[8] = 0x88, },
	{ .channel = 42, .freq = 5210, .data[0] = 0x00, .data[1] = 0x11,
	  .data[2] = 0x10, .data[3] = 0x83, .data[4] = 0x3C, .data[5] = 0x77,
	  .data[6] = 0x35, .data[7] = 0xFF, .data[8] = 0x88, },
	{ .channel = 46, .freq = 5230, .data[0] = 0x00, .data[1] = 0x00,
	  .data[2] = 0x00, .data[3] = 0x83, .data[4] = 0x3C, .data[5] = 0x77,
	  .data[6] = 0x35, .data[7] = 0xFF, .data[8] = 0x88, },
	{ .channel = 36, .freq = 5180, .data[0] = 0x00, .data[1] = 0x11,
	  .data[2] = 0x20, .data[3] = 0x83, .data[4] = 0x3C, .data[5] = 0x77,
	  .data[6] = 0x35, .data[7] = 0xFF, .data[8] = 0x88, },
	{ .channel = 40, .freq = 5200, .data[0] = 0x00, .data[1] = 0x11,
	  .data[2] = 0x10, .data[3] = 0x84, .data[4] = 0x3C, .data[5] = 0x77,
	  .data[6] = 0x35, .data[7] = 0xFF, .data[8] = 0x88, },
	{ .channel = 44, .freq = 5220, .data[0] = 0x00, .data[1] = 0x11,
	  .data[2] = 0x00, .data[3] = 0x83, .data[4] = 0x3C, .data[5] = 0x77,
	  .data[6] = 0x35, .data[7] = 0xFF, .data[8] = 0x88, },
	{ .channel = 48, .freq = 5240, .data[0] = 0x00, .data[1] = 0x00,
	  .data[2] = 0x00, .data[3] = 0x83, .data[4] = 0x3C, .data[5] = 0x77,
	  .data[6] = 0x35, .data[7] = 0xFF, .data[8] = 0x88, },
	{ .channel = 52, .freq = 5260, .data[0] = 0x00, .data[1] = 0x00,
	  .data[2] = 0x00, .data[3] = 0x83, .data[4] = 0x3C, .data[5] = 0x77,
	  .data[6] = 0x35, .data[7] = 0xFF, .data[8] = 0x88, },
	{ .channel = 56, .freq = 5280, .data[0] = 0x00, .data[1] = 0x00,
	  .data[2] = 0x00, .data[3] = 0x83, .data[4] = 0x3C, .data[5] = 0x77,
	  .data[6] = 0x35, .data[7] = 0xFF, .data[8] = 0x88, },
	{ .channel = 60, .freq = 5300, .data[0] = 0x00, .data[1] = 0x00,
	  .data[2] = 0x00, .data[3] = 0x63, .data[4] = 0x3C, .data[5] = 0x77,
	  .data[6] = 0x35, .data[7] = 0xFF, .data[8] = 0x88, },
	{ .channel = 64, .freq = 5320, .data[0] = 0x00, .data[1] = 0x00,
	  .data[2] = 0x00, .data[3] = 0x62, .data[4] = 0x3C, .data[5] = 0x77,
	  .data[6] = 0x35, .data[7] = 0xFF, .data[8] = 0x88, },
	{ .channel = 100, .freq = 5500, .data[0] = 0x00, .data[1] = 0x00,
	  .data[2] = 0x00, .data[3] = 0x30, .data[4] = 0x3C, .data[5] = 0x77,
	  .data[6] = 0x37, .data[7] = 0xFF, .data[8] = 0x88, },
	{ .channel = 104, .freq = 5520, .data[0] = 0x00, .data[1] = 0x00,
	  .data[2] = 0x00, .data[3] = 0x20, .data[4] = 0x3C, .data[5] = 0x77,
	  .data[6] = 0x37, .data[7] = 0xFF, .data[8] = 0x88, },
	{ .channel = 108, .freq = 5540, .data[0] = 0x00, .data[1] = 0x00,
	  .data[2] = 0x00, .data[3] = 0x20, .data[4] = 0x3C, .data[5] = 0x77,
	  .data[6] = 0x37, .data[7] = 0xFF, .data[8] = 0x88, },
	{ .channel = 112, .freq = 5560, .data[0] = 0x00, .data[1] = 0x00,
	  .data[2] = 0x00, .data[3] = 0x20, .data[4] = 0x3C, .data[5] = 0x77,
	  .data[6] = 0x37, .data[7] = 0xFF, .data[8] = 0x88, },
	{ .channel = 116, .freq = 5580, .data[0] = 0x00, .data[1] = 0x00,
	  .data[2] = 0x00, .data[3] = 0x10, .data[4] = 0x3C, .data[5] = 0x77,
	  .data[6] = 0x37, .data[7] = 0xFF, .data[8] = 0x88, },
	{ .channel = 120, .freq = 5600, .data[0] = 0x00, .data[1] = 0x00,
	  .data[2] = 0x00, .data[3] = 0x00, .data[4] = 0x3C, .data[5] = 0x77,
	  .data[6] = 0x37, .data[7] = 0xFF, .data[8] = 0x88, },
	{ .channel = 124, .freq = 5620, .data[0] = 0x00, .data[1] = 0x00,
	  .data[2] = 0x00, .data[3] = 0x00, .data[4] = 0x3C, .data[5] = 0x77,
	  .data[6] = 0x37, .data[7] = 0xFF, .data[8] = 0x88, },
	{ .channel = 128, .freq = 5640, .data[0] = 0x00, .data[1] = 0x00,
	  .data[2] = 0x00, .data[3] = 0x00, .data[4] = 0x3C, .data[5] = 0x77,
	  .data[6] = 0x37, .data[7] = 0xFF, .data[8] = 0x88, },
	{ .channel = 132, .freq = 5660, .data[0] = 0x00, .data[1] = 0x00,
	  .data[2] = 0x00, .data[3] = 0x00, .data[4] = 0x3C, .data[5] = 0x77,
	  .data[6] = 0x37, .data[7] = 0xFF, .data[8] = 0x88, },
	{ .channel = 136, .freq = 5680, .data[0] = 0x00, .data[1] = 0x00,
	  .data[2] = 0x00, .data[3] = 0x00, .data[4] = 0x3C, .data[5] = 0x77,
	  .data[6] = 0x37, .data[7] = 0xFF, .data[8] = 0x88, },
	{ .channel = 140, .freq = 5700, .data[0] = 0x00, .data[1] = 0x00,
	  .data[2] = 0x00, .data[3] = 0x00, .data[4] = 0x3C, .data[5] = 0x77,
	  .data[6] = 0x37, .data[7] = 0xFF, .data[8] = 0x88, },
	{ .channel = 149, .freq = 5745, .data[0] = 0x00, .data[1] = 0x00,
	  .data[2] = 0x00, .data[3] = 0x00, .data[4] = 0x3C, .data[5] = 0x77,
	  .data[6] = 0x37, .data[7] = 0xFF, .data[8] = 0x88, },
	{ .channel = 153, .freq = 5765, .data[0] = 0x00, .data[1] = 0x00,
	  .data[2] = 0x00, .data[3] = 0x00, .data[4] = 0x3C, .data[5] = 0x77,
	  .data[6] = 0x37, .data[7] = 0xFF, .data[8] = 0x88, },
	{ .channel = 157, .freq = 5785, .data[0] = 0x00, .data[1] = 0x00,
	  .data[2] = 0x00, .data[3] = 0x00, .data[4] = 0x3C, .data[5] = 0x77,
	  .data[6] = 0x37, .data[7] = 0xFF, .data[8] = 0x88, },
	{ .channel = 161, .freq = 5805, .data[0] = 0x00, .data[1] = 0x00,
	  .data[2] = 0x00, .data[3] = 0x00, .data[4] = 0x3C, .data[5] = 0x77,
	  .data[6] = 0x37, .data[7] = 0xFF, .data[8] = 0x88, },
	{ .channel = 165, .freq = 5825, .data[0] = 0x00, .data[1] = 0x00,
	  .data[2] = 0x00, .data[3] = 0x00, .data[4] = 0x3C, .data[5] = 0x77,
	  .data[6] = 0x37, .data[7] = 0xFF, .data[8] = 0x88, },
	{ .channel = 184, .freq = 4920, .data[0] = 0x55, .data[1] = 0x77,
	  .data[2] = 0x90, .data[3] = 0xF7, .data[4] = 0x3C, .data[5] = 0x77,
	  .data[6] = 0x35, .data[7] = 0xFF, .data[8] = 0xFF, },
	{ .channel = 188, .freq = 4940, .data[0] = 0x44, .data[1] = 0x77,
	  .data[2] = 0x80, .data[3] = 0xE7, .data[4] = 0x3C, .data[5] = 0x77,
	  .data[6] = 0x35, .data[7] = 0xFF, .data[8] = 0xFF, },
	{ .channel = 192, .freq = 4960, .data[0] = 0x44, .data[1] = 0x66,
	  .data[2] = 0x80, .data[3] = 0xE7, .data[4] = 0x3C, .data[5] = 0x77,
	  .data[6] = 0x35, .data[7] = 0xFF, .data[8] = 0xFF, },
	{ .channel = 196, .freq = 4980, .data[0] = 0x33, .data[1] = 0x66,
	  .data[2] = 0x70, .data[3] = 0xC7, .data[4] = 0x3C, .data[5] = 0x77,
	  .data[6] = 0x35, .data[7] = 0xFF, .data[8] = 0xFF, },
	{ .channel = 200, .freq = 5000, .data[0] = 0x22, .data[1] = 0x55,
	  .data[2] = 0x60, .data[3] = 0xD7, .data[4] = 0x3C, .data[5] = 0x77,
	  .data[6] = 0x35, .data[7] = 0xFF, .data[8] = 0xFF, },
	{ .channel = 204, .freq = 5020, .data[0] = 0x22, .data[1] = 0x55,
	  .data[2] = 0x60, .data[3] = 0xC7, .data[4] = 0x3C, .data[5] = 0x77,
	  .data[6] = 0x35, .data[7] = 0xFF, .data[8] = 0xFF, },
	{ .channel = 208, .freq = 5040, .data[0] = 0x22, .data[1] = 0x44,
	  .data[2] = 0x50, .data[3] = 0xC7, .data[4] = 0x3C, .data[5] = 0x77,
	  .data[6] = 0x35, .data[7] = 0xFF, .data[8] = 0xFF, },
	{ .channel = 212, .freq = 5060, .data[0] = 0x11, .data[1] = 0x44,
	  .data[2] = 0x50, .data[3] = 0xA5, .data[4] = 0x3C, .data[5] = 0x77,
	  .data[6] = 0x35, .data[7] = 0xFF, .data[8] = 0x88, },
	{ .channel = 216, .freq = 5080, .data[0] = 0x00, .data[1] = 0x44,
	  .data[2] = 0x40, .data[3] = 0xB6, .data[4] = 0x3C, .data[5] = 0x77,
	  .data[6] = 0x35, .data[7] = 0xFF, .data[8] = 0x88, },
};

static const struct b206x_channel b2063_chantbl[] = {
	{ .channel = 1, .freq = 2412, .data[0] = 0x6F, .data[1] = 0x3C,
	  .data[2] = 0x3C, .data[3] = 0x04, .data[4] = 0x05, .data[5] = 0x05,
	  .data[6] = 0x05, .data[7] = 0x05, .data[8] = 0x77, .data[9] = 0x80,
	  .data[10] = 0x80, .data[11] = 0x70, },
	{ .channel = 2, .freq = 2417, .data[0] = 0x6F, .data[1] = 0x3C,
	  .data[2] = 0x3C, .data[3] = 0x04, .data[4] = 0x05, .data[5] = 0x05,
	  .data[6] = 0x05, .data[7] = 0x05, .data[8] = 0x77, .data[9] = 0x80,
	  .data[10] = 0x80, .data[11] = 0x70, },
	{ .channel = 3, .freq = 2422, .data[0] = 0x6F, .data[1] = 0x3C,
	  .data[2] = 0x3C, .data[3] = 0x04, .data[4] = 0x05, .data[5] = 0x05,
	  .data[6] = 0x05, .data[7] = 0x05, .data[8] = 0x77, .data[9] = 0x80,
	  .data[10] = 0x80, .data[11] = 0x70, },
	{ .channel = 4, .freq = 2427, .data[0] = 0x6F, .data[1] = 0x2C,
	  .data[2] = 0x2C, .data[3] = 0x04, .data[4] = 0x05, .data[5] = 0x05,
	  .data[6] = 0x05, .data[7] = 0x05, .data[8] = 0x77, .data[9] = 0x80,
	  .data[10] = 0x80, .data[11] = 0x70, },
	{ .channel = 5, .freq = 2432, .data[0] = 0x6F, .data[1] = 0x2C,
	  .data[2] = 0x2C, .data[3] = 0x04, .data[4] = 0x05, .data[5] = 0x05,
	  .data[6] = 0x05, .data[7] = 0x05, .data[8] = 0x77, .data[9] = 0x80,
	  .data[10] = 0x80, .data[11] = 0x70, },
	{ .channel = 6, .freq = 2437, .data[0] = 0x6F, .data[1] = 0x2C,
	  .data[2] = 0x2C, .data[3] = 0x04, .data[4] = 0x05, .data[5] = 0x05,
	  .data[6] = 0x05, .data[7] = 0x05, .data[8] = 0x77, .data[9] = 0x80,
	  .data[10] = 0x80, .data[11] = 0x70, },
	{ .channel = 7, .freq = 2442, .data[0] = 0x6F, .data[1] = 0x2C,
	  .data[2] = 0x2C, .data[3] = 0x04, .data[4] = 0x05, .data[5] = 0x05,
	  .data[6] = 0x05, .data[7] = 0x05, .data[8] = 0x77, .data[9] = 0x80,
	  .data[10] = 0x80, .data[11] = 0x70, },
	{ .channel = 8, .freq = 2447, .data[0] = 0x6F, .data[1] = 0x2C,
	  .data[2] = 0x2C, .data[3] = 0x04, .data[4] = 0x05, .data[5] = 0x05,
	  .data[6] = 0x05, .data[7] = 0x05, .data[8] = 0x77, .data[9] = 0x80,
	  .data[10] = 0x80, .data[11] = 0x70, },
	{ .channel = 9, .freq = 2452, .data[0] = 0x6F, .data[1] = 0x1C,
	  .data[2] = 0x1C, .data[3] = 0x04, .data[4] = 0x05, .data[5] = 0x05,
	  .data[6] = 0x05, .data[7] = 0x05, .data[8] = 0x77, .data[9] = 0x80,
	  .data[10] = 0x80, .data[11] = 0x70, },
	{ .channel = 10, .freq = 2457, .data[0] = 0x6F, .data[1] = 0x1C,
	  .data[2] = 0x1C, .data[3] = 0x04, .data[4] = 0x05, .data[5] = 0x05,
	  .data[6] = 0x05, .data[7] = 0x05, .data[8] = 0x77, .data[9] = 0x80,
	  .data[10] = 0x80, .data[11] = 0x70, },
	{ .channel = 11, .freq = 2462, .data[0] = 0x6E, .data[1] = 0x1C,
	  .data[2] = 0x1C, .data[3] = 0x04, .data[4] = 0x05, .data[5] = 0x05,
	  .data[6] = 0x05, .data[7] = 0x05, .data[8] = 0x77, .data[9] = 0x80,
	  .data[10] = 0x80, .data[11] = 0x70, },
	{ .channel = 12, .freq = 2467, .data[0] = 0x6E, .data[1] = 0x1C,
	  .data[2] = 0x1C, .data[3] = 0x04, .data[4] = 0x05, .data[5] = 0x05,
	  .data[6] = 0x05, .data[7] = 0x05, .data[8] = 0x77, .data[9] = 0x80,
	  .data[10] = 0x80, .data[11] = 0x70, },
	{ .channel = 13, .freq = 2472, .data[0] = 0x6E, .data[1] = 0x1C,
	  .data[2] = 0x1C, .data[3] = 0x04, .data[4] = 0x05, .data[5] = 0x05,
	  .data[6] = 0x05, .data[7] = 0x05, .data[8] = 0x77, .data[9] = 0x80,
	  .data[10] = 0x80, .data[11] = 0x70, },
	{ .channel = 14, .freq = 2484, .data[0] = 0x6E, .data[1] = 0x0C,
	  .data[2] = 0x0C, .data[3] = 0x04, .data[4] = 0x05, .data[5] = 0x05,
	  .data[6] = 0x05, .data[7] = 0x05, .data[8] = 0x77, .data[9] = 0x80,
	  .data[10] = 0x80, .data[11] = 0x70, },
	{ .channel = 34, .freq = 5170, .data[0] = 0x6A, .data[1] = 0x0C,
	  .data[2] = 0x0C, .data[3] = 0x00, .data[4] = 0x02, .data[5] = 0x05,
	  .data[6] = 0x0D, .data[7] = 0x0D, .data[8] = 0x77, .data[9] = 0x80,
	  .data[10] = 0x20, .data[11] = 0x00, },
	{ .channel = 36, .freq = 5180, .data[0] = 0x6A, .data[1] = 0x0C,
	  .data[2] = 0x0C, .data[3] = 0x00, .data[4] = 0x01, .data[5] = 0x05,
	  .data[6] = 0x0D, .data[7] = 0x0C, .data[8] = 0x77, .data[9] = 0x80,
	  .data[10] = 0x20, .data[11] = 0x00, },
	{ .channel = 38, .freq = 5190, .data[0] = 0x6A, .data[1] = 0x0C,
	  .data[2] = 0x0C, .data[3] = 0x00, .data[4] = 0x01, .data[5] = 0x04,
	  .data[6] = 0x0C, .data[7] = 0x0C, .data[8] = 0x77, .data[9] = 0x80,
	  .data[10] = 0x20, .data[11] = 0x00, },
	{ .channel = 40, .freq = 5200, .data[0] = 0x69, .data[1] = 0x0C,
	  .data[2] = 0x0C, .data[3] = 0x00, .data[4] = 0x01, .data[5] = 0x04,
	  .data[6] = 0x0C, .data[7] = 0x0C, .data[8] = 0x77, .data[9] = 0x70,
	  .data[10] = 0x20, .data[11] = 0x00, },
	{ .channel = 42, .freq = 5210, .data[0] = 0x69, .data[1] = 0x0C,
	  .data[2] = 0x0C, .data[3] = 0x00, .data[4] = 0x01, .data[5] = 0x04,
	  .data[6] = 0x0B, .data[7] = 0x0C, .data[8] = 0x77, .data[9] = 0x70,
	  .data[10] = 0x20, .data[11] = 0x00, },
	{ .channel = 44, .freq = 5220, .data[0] = 0x69, .data[1] = 0x0C,
	  .data[2] = 0x0C, .data[3] = 0x00, .data[4] = 0x00, .data[5] = 0x04,
	  .data[6] = 0x0B, .data[7] = 0x0B, .data[8] = 0x77, .data[9] = 0x60,
	  .data[10] = 0x20, .data[11] = 0x00, },
	{ .channel = 46, .freq = 5230, .data[0] = 0x69, .data[1] = 0x0C,
	  .data[2] = 0x0C, .data[3] = 0x00, .data[4] = 0x00, .data[5] = 0x03,
	  .data[6] = 0x0A, .data[7] = 0x0B, .data[8] = 0x77, .data[9] = 0x60,
	  .data[10] = 0x20, .data[11] = 0x00, },
	{ .channel = 48, .freq = 5240, .data[0] = 0x69, .data[1] = 0x0C,
	  .data[2] = 0x0C, .data[3] = 0x00, .data[4] = 0x00, .data[5] = 0x03,
	  .data[6] = 0x0A, .data[7] = 0x0A, .data[8] = 0x77, .data[9] = 0x60,
	  .data[10] = 0x20, .data[11] = 0x00, },
	{ .channel = 52, .freq = 5260, .data[0] = 0x68, .data[1] = 0x0C,
	  .data[2] = 0x0C, .data[3] = 0x00, .data[4] = 0x00, .data[5] = 0x02,
	  .data[6] = 0x09, .data[7] = 0x09, .data[8] = 0x77, .data[9] = 0x60,
	  .data[10] = 0x20, .data[11] = 0x00, },
	{ .channel = 56, .freq = 5280, .data[0] = 0x68, .data[1] = 0x0C,
	  .data[2] = 0x0C, .data[3] = 0x00, .data[4] = 0x00, .data[5] = 0x01,
	  .data[6] = 0x08, .data[7] = 0x08, .data[8] = 0x77, .data[9] = 0x50,
	  .data[10] = 0x10, .data[11] = 0x00, },
	{ .channel = 60, .freq = 5300, .data[0] = 0x68, .data[1] = 0x0C,
	  .data[2] = 0x0C, .data[3] = 0x00, .data[4] = 0x00, .data[5] = 0x01,
	  .data[6] = 0x08, .data[7] = 0x08, .data[8] = 0x77, .data[9] = 0x50,
	  .data[10] = 0x10, .data[11] = 0x00, },
	{ .channel = 64, .freq = 5320, .data[0] = 0x67, .data[1] = 0x0C,
	  .data[2] = 0x0C, .data[3] = 0x00, .data[4] = 0x00, .data[5] = 0x00,
	  .data[6] = 0x08, .data[7] = 0x08, .data[8] = 0x77, .data[9] = 0x50,
	  .data[10] = 0x10, .data[11] = 0x00, },
	{ .channel = 100, .freq = 5500, .data[0] = 0x64, .data[1] = 0x0C,
	  .data[2] = 0x0C, .data[3] = 0x00, .data[4] = 0x00, .data[5] = 0x00,
	  .data[6] = 0x02, .data[7] = 0x01, .data[8] = 0x77, .data[9] = 0x20,
	  .data[10] = 0x00, .data[11] = 0x00, },
	{ .channel = 104, .freq = 5520, .data[0] = 0x64, .data[1] = 0x0C,
	  .data[2] = 0x0C, .data[3] = 0x00, .data[4] = 0x00, .data[5] = 0x00,
	  .data[6] = 0x01, .data[7] = 0x01, .data[8] = 0x77, .data[9] = 0x20,
	  .data[10] = 0x00, .data[11] = 0x00, },
	{ .channel = 108, .freq = 5540, .data[0] = 0x63, .data[1] = 0x0C,
	  .data[2] = 0x0C, .data[3] = 0x00, .data[4] = 0x00, .data[5] = 0x00,
	  .data[6] = 0x01, .data[7] = 0x00, .data[8] = 0x77, .data[9] = 0x10,
	  .data[10] = 0x00, .data[11] = 0x00, },
	{ .channel = 112, .freq = 5560, .data[0] = 0x63, .data[1] = 0x0C,
	  .data[2] = 0x0C, .data[3] = 0x00, .data[4] = 0x00, .data[5] = 0x00,
	  .data[6] = 0x00, .data[7] = 0x00, .data[8] = 0x77, .data[9] = 0x10,
	  .data[10] = 0x00, .data[11] = 0x00, },
	{ .channel = 116, .freq = 5580, .data[0] = 0x62, .data[1] = 0x0C,
	  .data[2] = 0x0C, .data[3] = 0x00, .data[4] = 0x00, .data[5] = 0x00,
	  .data[6] = 0x00, .data[7] = 0x00, .data[8] = 0x77, .data[9] = 0x10,
	  .data[10] = 0x00, .data[11] = 0x00, },
	{ .channel = 120, .freq = 5600, .data[0] = 0x62, .data[1] = 0x0C,
	  .data[2] = 0x0C, .data[3] = 0x00, .data[4] = 0x00, .data[5] = 0x00,
	  .data[6] = 0x00, .data[7] = 0x00, .data[8] = 0x77, .data[9] = 0x00,
	  .data[10] = 0x00, .data[11] = 0x00, },
	{ .channel = 124, .freq = 5620, .data[0] = 0x62, .data[1] = 0x0C,
	  .data[2] = 0x0C, .data[3] = 0x00, .data[4] = 0x00, .data[5] = 0x00,
	  .data[6] = 0x00, .data[7] = 0x00, .data[8] = 0x77, .data[9] = 0x00,
	  .data[10] = 0x00, .data[11] = 0x00, },
	{ .channel = 128, .freq = 5640, .data[0] = 0x61, .data[1] = 0x0C,
	  .data[2] = 0x0C, .data[3] = 0x00, .data[4] = 0x00, .data[5] = 0x00,
	  .data[6] = 0x00, .data[7] = 0x00, .data[8] = 0x77, .data[9] = 0x00,
	  .data[10] = 0x00, .data[11] = 0x00, },
	{ .channel = 132, .freq = 5660, .data[0] = 0x61, .data[1] = 0x0C,
	  .data[2] = 0x0C, .data[3] = 0x00, .data[4] = 0x00, .data[5] = 0x00,
	  .data[6] = 0x00, .data[7] = 0x00, .data[8] = 0x77, .data[9] = 0x00,
	  .data[10] = 0x00, .data[11] = 0x00, },
	{ .channel = 136, .freq = 5680, .data[0] = 0x61, .data[1] = 0x0C,
	  .data[2] = 0x0C, .data[3] = 0x00, .data[4] = 0x00, .data[5] = 0x00,
	  .data[6] = 0x00, .data[7] = 0x00, .data[8] = 0x77, .data[9] = 0x00,
	  .data[10] = 0x00, .data[11] = 0x00, },
	{ .channel = 140, .freq = 5700, .data[0] = 0x60, .data[1] = 0x0C,
	  .data[2] = 0x0C, .data[3] = 0x00, .data[4] = 0x00, .data[5] = 0x00,
	  .data[6] = 0x00, .data[7] = 0x00, .data[8] = 0x77, .data[9] = 0x00,
	  .data[10] = 0x00, .data[11] = 0x00, },
	{ .channel = 149, .freq = 5745, .data[0] = 0x60, .data[1] = 0x0C,
	  .data[2] = 0x0C, .data[3] = 0x00, .data[4] = 0x00, .data[5] = 0x00,
	  .data[6] = 0x00, .data[7] = 0x00, .data[8] = 0x77, .data[9] = 0x00,
	  .data[10] = 0x00, .data[11] = 0x00, },
	{ .channel = 153, .freq = 5765, .data[0] = 0x60, .data[1] = 0x0C,
	  .data[2] = 0x0C, .data[3] = 0x00, .data[4] = 0x00, .data[5] = 0x00,
	  .data[6] = 0x00, .data[7] = 0x00, .data[8] = 0x77, .data[9] = 0x00,
	  .data[10] = 0x00, .data[11] = 0x00, },
	{ .channel = 157, .freq = 5785, .data[0] = 0x60, .data[1] = 0x0C,
	  .data[2] = 0x0C, .data[3] = 0x00, .data[4] = 0x00, .data[5] = 0x00,
	  .data[6] = 0x00, .data[7] = 0x00, .data[8] = 0x77, .data[9] = 0x00,
	  .data[10] = 0x00, .data[11] = 0x00, },
	{ .channel = 161, .freq = 5805, .data[0] = 0x60, .data[1] = 0x0C,
	  .data[2] = 0x0C, .data[3] = 0x00, .data[4] = 0x00, .data[5] = 0x00,
	  .data[6] = 0x00, .data[7] = 0x00, .data[8] = 0x77, .data[9] = 0x00,
	  .data[10] = 0x00, .data[11] = 0x00, },
	{ .channel = 165, .freq = 5825, .data[0] = 0x60, .data[1] = 0x0C,
	  .data[2] = 0x0C, .data[3] = 0x00, .data[4] = 0x00, .data[5] = 0x00,
	  .data[6] = 0x00, .data[7] = 0x00, .data[8] = 0x77, .data[9] = 0x00,
	  .data[10] = 0x00, .data[11] = 0x00, },
	{ .channel = 184, .freq = 4920, .data[0] = 0x6E, .data[1] = 0x0C,
	  .data[2] = 0x0C, .data[3] = 0x00, .data[4] = 0x09, .data[5] = 0x0E,
	  .data[6] = 0x0F, .data[7] = 0x0F, .data[8] = 0x77, .data[9] = 0xC0,
	  .data[10] = 0x50, .data[11] = 0x00, },
	{ .channel = 188, .freq = 4940, .data[0] = 0x6E, .data[1] = 0x0C,
	  .data[2] = 0x0C, .data[3] = 0x00, .data[4] = 0x09, .data[5] = 0x0D,
	  .data[6] = 0x0F, .data[7] = 0x0F, .data[8] = 0x77, .data[9] = 0xB0,
	  .data[10] = 0x50, .data[11] = 0x00, },
	{ .channel = 192, .freq = 4960, .data[0] = 0x6E, .data[1] = 0x0C,
	  .data[2] = 0x0C, .data[3] = 0x00, .data[4] = 0x08, .data[5] = 0x0C,
	  .data[6] = 0x0F, .data[7] = 0x0F, .data[8] = 0x77, .data[9] = 0xB0,
	  .data[10] = 0x50, .data[11] = 0x00, },
	{ .channel = 196, .freq = 4980, .data[0] = 0x6D, .data[1] = 0x0C,
	  .data[2] = 0x0C, .data[3] = 0x00, .data[4] = 0x08, .data[5] = 0x0C,
	  .data[6] = 0x0F, .data[7] = 0x0F, .data[8] = 0x77, .data[9] = 0xA0,
	  .data[10] = 0x40, .data[11] = 0x00, },
	{ .channel = 200, .freq = 5000, .data[0] = 0x6D, .data[1] = 0x0C,
	  .data[2] = 0x0C, .data[3] = 0x00, .data[4] = 0x08, .data[5] = 0x0B,
	  .data[6] = 0x0F, .data[7] = 0x0F, .data[8] = 0x77, .data[9] = 0xA0,
	  .data[10] = 0x40, .data[11] = 0x00, },
	{ .channel = 204, .freq = 5020, .data[0] = 0x6D, .data[1] = 0x0C,
	  .data[2] = 0x0C, .data[3] = 0x00, .data[4] = 0x08, .data[5] = 0x0A,
	  .data[6] = 0x0F, .data[7] = 0x0F, .data[8] = 0x77, .data[9] = 0xA0,
	  .data[10] = 0x40, .data[11] = 0x00, },
	{ .channel = 208, .freq = 5040, .data[0] = 0x6C, .data[1] = 0x0C,
	  .data[2] = 0x0C, .data[3] = 0x00, .data[4] = 0x07, .data[5] = 0x09,
	  .data[6] = 0x0F, .data[7] = 0x0F, .data[8] = 0x77, .data[9] = 0x90,
	  .data[10] = 0x40, .data[11] = 0x00, },
	{ .channel = 212, .freq = 5060, .data[0] = 0x6C, .data[1] = 0x0C,
	  .data[2] = 0x0C, .data[3] = 0x00, .data[4] = 0x06, .data[5] = 0x08,
	  .data[6] = 0x0F, .data[7] = 0x0F, .data[8] = 0x77, .data[9] = 0x90,
	  .data[10] = 0x40, .data[11] = 0x00, },
	{ .channel = 216, .freq = 5080, .data[0] = 0x6C, .data[1] = 0x0C,
	  .data[2] = 0x0C, .data[3] = 0x00, .data[4] = 0x05, .data[5] = 0x08,
	  .data[6] = 0x0F, .data[7] = 0x0F, .data[8] = 0x77, .data[9] = 0x90,
	  .data[10] = 0x40, .data[11] = 0x00, },
};

static void lpphy_b2062_reset_pll_bias(struct b43_wldev *dev)
{
	b43_radio_write(dev, B2062_S_RFPLL_CTL2, 0xFF);
	udelay(20);
	if (dev->dev->chip_id == 0x5354) {
		b43_radio_write(dev, B2062_N_COMM1, 4);
		b43_radio_write(dev, B2062_S_RFPLL_CTL2, 4);
	} else {
		b43_radio_write(dev, B2062_S_RFPLL_CTL2, 0);
	}
	udelay(5);
}

static void lpphy_b2062_vco_calib(struct b43_wldev *dev)
{
	b43_radio_write(dev, B2062_S_RFPLL_CTL21, 0x42);
	b43_radio_write(dev, B2062_S_RFPLL_CTL21, 0x62);
	udelay(200);
}

static int lpphy_b2062_tune(struct b43_wldev *dev,
			    unsigned int channel)
{
	struct b43_phy_lp *lpphy = dev->phy.lp;
	struct ssb_bus *bus = dev->dev->sdev->bus;
	const struct b206x_channel *chandata = NULL;
	u32 crystal_freq = bus->chipco.pmu.crystalfreq * 1000;
	u32 tmp1, tmp2, tmp3, tmp4, tmp5, tmp6, tmp7, tmp8, tmp9;
	int i, err = 0;

	for (i = 0; i < ARRAY_SIZE(b2062_chantbl); i++) {
		if (b2062_chantbl[i].channel == channel) {
			chandata = &b2062_chantbl[i];
			break;
		}
	}

	if (B43_WARN_ON(!chandata))
		return -EINVAL;

	b43_radio_set(dev, B2062_S_RFPLL_CTL14, 0x04);
	b43_radio_write(dev, B2062_N_LGENA_TUNE0, chandata->data[0]);
	b43_radio_write(dev, B2062_N_LGENA_TUNE2, chandata->data[1]);
	b43_radio_write(dev, B2062_N_LGENA_TUNE3, chandata->data[2]);
	b43_radio_write(dev, B2062_N_TX_TUNE, chandata->data[3]);
	b43_radio_write(dev, B2062_S_LGENG_CTL1, chandata->data[4]);
	b43_radio_write(dev, B2062_N_LGENA_CTL5, chandata->data[5]);
	b43_radio_write(dev, B2062_N_LGENA_CTL6, chandata->data[6]);
	b43_radio_write(dev, B2062_N_TX_PGA, chandata->data[7]);
	b43_radio_write(dev, B2062_N_TX_PAD, chandata->data[8]);

	tmp1 = crystal_freq / 1000;
	tmp2 = lpphy->pdiv * 1000;
	b43_radio_write(dev, B2062_S_RFPLL_CTL33, 0xCC);
	b43_radio_write(dev, B2062_S_RFPLL_CTL34, 0x07);
	lpphy_b2062_reset_pll_bias(dev);
	tmp3 = tmp2 * channel2freq_lp(channel);
	if (channel2freq_lp(channel) < 4000)
		tmp3 *= 2;
	tmp4 = 48 * tmp1;
	tmp6 = tmp3 / tmp4;
	tmp7 = tmp3 % tmp4;
	b43_radio_write(dev, B2062_S_RFPLL_CTL26, tmp6);
	tmp5 = tmp7 * 0x100;
	tmp6 = tmp5 / tmp4;
	tmp7 = tmp5 % tmp4;
	b43_radio_write(dev, B2062_S_RFPLL_CTL27, tmp6);
	tmp5 = tmp7 * 0x100;
	tmp6 = tmp5 / tmp4;
	tmp7 = tmp5 % tmp4;
	b43_radio_write(dev, B2062_S_RFPLL_CTL28, tmp6);
	tmp5 = tmp7 * 0x100;
	tmp6 = tmp5 / tmp4;
	tmp7 = tmp5 % tmp4;
	b43_radio_write(dev, B2062_S_RFPLL_CTL29, tmp6 + ((2 * tmp7) / tmp4));
	tmp8 = b43_radio_read(dev, B2062_S_RFPLL_CTL19);
	tmp9 = ((2 * tmp3 * (tmp8 + 1)) + (3 * tmp1)) / (6 * tmp1);
	b43_radio_write(dev, B2062_S_RFPLL_CTL23, (tmp9 >> 8) + 16);
	b43_radio_write(dev, B2062_S_RFPLL_CTL24, tmp9 & 0xFF);

	lpphy_b2062_vco_calib(dev);
	if (b43_radio_read(dev, B2062_S_RFPLL_CTL3) & 0x10) {
		b43_radio_write(dev, B2062_S_RFPLL_CTL33, 0xFC);
		b43_radio_write(dev, B2062_S_RFPLL_CTL34, 0);
		lpphy_b2062_reset_pll_bias(dev);
		lpphy_b2062_vco_calib(dev);
		if (b43_radio_read(dev, B2062_S_RFPLL_CTL3) & 0x10)
			err = -EIO;
	}

	b43_radio_mask(dev, B2062_S_RFPLL_CTL14, ~0x04);
	return err;
}

static void lpphy_b2063_vco_calib(struct b43_wldev *dev)
{
	u16 tmp;

	b43_radio_mask(dev, B2063_PLL_SP1, ~0x40);
	tmp = b43_radio_read(dev, B2063_PLL_JTAG_CALNRST) & 0xF8;
	b43_radio_write(dev, B2063_PLL_JTAG_CALNRST, tmp);
	udelay(1);
	b43_radio_write(dev, B2063_PLL_JTAG_CALNRST, tmp | 0x4);
	udelay(1);
	b43_radio_write(dev, B2063_PLL_JTAG_CALNRST, tmp | 0x6);
	udelay(1);
	b43_radio_write(dev, B2063_PLL_JTAG_CALNRST, tmp | 0x7);
	udelay(300);
	b43_radio_set(dev, B2063_PLL_SP1, 0x40);
}

static int lpphy_b2063_tune(struct b43_wldev *dev,
			    unsigned int channel)
{
	struct ssb_bus *bus = dev->dev->sdev->bus;

	static const struct b206x_channel *chandata = NULL;
	u32 crystal_freq = bus->chipco.pmu.crystalfreq * 1000;
	u32 freqref, vco_freq, val1, val2, val3, timeout, timeoutref, count;
	u16 old_comm15, scale;
	u32 tmp1, tmp2, tmp3, tmp4, tmp5, tmp6;
	int i, div = (crystal_freq <= 26000000 ? 1 : 2);

	for (i = 0; i < ARRAY_SIZE(b2063_chantbl); i++) {
		if (b2063_chantbl[i].channel == channel) {
			chandata = &b2063_chantbl[i];
			break;
		}
	}

	if (B43_WARN_ON(!chandata))
		return -EINVAL;

	b43_radio_write(dev, B2063_LOGEN_VCOBUF1, chandata->data[0]);
	b43_radio_write(dev, B2063_LOGEN_MIXER2, chandata->data[1]);
	b43_radio_write(dev, B2063_LOGEN_BUF2, chandata->data[2]);
	b43_radio_write(dev, B2063_LOGEN_RCCR1, chandata->data[3]);
	b43_radio_write(dev, B2063_A_RX_1ST3, chandata->data[4]);
	b43_radio_write(dev, B2063_A_RX_2ND1, chandata->data[5]);
	b43_radio_write(dev, B2063_A_RX_2ND4, chandata->data[6]);
	b43_radio_write(dev, B2063_A_RX_2ND7, chandata->data[7]);
	b43_radio_write(dev, B2063_A_RX_PS6, chandata->data[8]);
	b43_radio_write(dev, B2063_TX_RF_CTL2, chandata->data[9]);
	b43_radio_write(dev, B2063_TX_RF_CTL5, chandata->data[10]);
	b43_radio_write(dev, B2063_PA_CTL11, chandata->data[11]);

	old_comm15 = b43_radio_read(dev, B2063_COMM15);
	b43_radio_set(dev, B2063_COMM15, 0x1E);

	if (chandata->freq > 4000) /* spec says 2484, but 4000 is safer */
		vco_freq = chandata->freq << 1;
	else
		vco_freq = chandata->freq << 2;

	freqref = crystal_freq * 3;
	val1 = lpphy_qdiv_roundup(crystal_freq, 1000000, 16);
	val2 = lpphy_qdiv_roundup(crystal_freq, 1000000 * div, 16);
	val3 = lpphy_qdiv_roundup(vco_freq, 3, 16);
	timeout = ((((8 * crystal_freq) / (div * 5000000)) + 1) >> 1) - 1;
	b43_radio_write(dev, B2063_PLL_JTAG_PLL_VCO_CALIB3, 0x2);
	b43_radio_maskset(dev, B2063_PLL_JTAG_PLL_VCO_CALIB6,
			  0xFFF8, timeout >> 2);
	b43_radio_maskset(dev, B2063_PLL_JTAG_PLL_VCO_CALIB7,
			  0xFF9F,timeout << 5);

	timeoutref = ((((8 * crystal_freq) / (div * (timeout + 1))) +
						999999) / 1000000) + 1;
	b43_radio_write(dev, B2063_PLL_JTAG_PLL_VCO_CALIB5, timeoutref);

	count = lpphy_qdiv_roundup(val3, val2 + 16, 16);
	count *= (timeout + 1) * (timeoutref + 1);
	count--;
	b43_radio_maskset(dev, B2063_PLL_JTAG_PLL_VCO_CALIB7,
						0xF0, count >> 8);
	b43_radio_write(dev, B2063_PLL_JTAG_PLL_VCO_CALIB8, count & 0xFF);

	tmp1 = ((val3 * 62500) / freqref) << 4;
	tmp2 = ((val3 * 62500) % freqref) << 4;
	while (tmp2 >= freqref) {
		tmp1++;
		tmp2 -= freqref;
	}
	b43_radio_maskset(dev, B2063_PLL_JTAG_PLL_SG1, 0xFFE0, tmp1 >> 4);
	b43_radio_maskset(dev, B2063_PLL_JTAG_PLL_SG2, 0xFE0F, tmp1 << 4);
	b43_radio_maskset(dev, B2063_PLL_JTAG_PLL_SG2, 0xFFF0, tmp1 >> 16);
	b43_radio_write(dev, B2063_PLL_JTAG_PLL_SG3, (tmp2 >> 8) & 0xFF);
	b43_radio_write(dev, B2063_PLL_JTAG_PLL_SG4, tmp2 & 0xFF);

	b43_radio_write(dev, B2063_PLL_JTAG_PLL_LF1, 0xB9);
	b43_radio_write(dev, B2063_PLL_JTAG_PLL_LF2, 0x88);
	b43_radio_write(dev, B2063_PLL_JTAG_PLL_LF3, 0x28);
	b43_radio_write(dev, B2063_PLL_JTAG_PLL_LF4, 0x63);

	tmp3 = ((41 * (val3 - 3000)) /1200) + 27;
	tmp4 = lpphy_qdiv_roundup(132000 * tmp1, 8451, 16);

	if ((tmp4 + tmp3 - 1) / tmp3 > 60) {
		scale = 1;
		tmp5 = ((tmp4 + tmp3) / (tmp3 << 1)) - 8;
	} else {
		scale = 0;
		tmp5 = ((tmp4 + (tmp3 >> 1)) / tmp3) - 8;
	}
	b43_radio_maskset(dev, B2063_PLL_JTAG_PLL_CP2, 0xFFC0, tmp5);
	b43_radio_maskset(dev, B2063_PLL_JTAG_PLL_CP2, 0xFFBF, scale << 6);

	tmp6 = lpphy_qdiv_roundup(100 * val1, val3, 16);
	tmp6 *= (tmp5 * 8) * (scale + 1);
	if (tmp6 > 150)
		tmp6 = 0;

	b43_radio_maskset(dev, B2063_PLL_JTAG_PLL_CP3, 0xFFE0, tmp6);
	b43_radio_maskset(dev, B2063_PLL_JTAG_PLL_CP3, 0xFFDF, scale << 5);

	b43_radio_maskset(dev, B2063_PLL_JTAG_PLL_XTAL_12, 0xFFFB, 0x4);
	if (crystal_freq > 26000000)
		b43_radio_set(dev, B2063_PLL_JTAG_PLL_XTAL_12, 0x2);
	else
		b43_radio_mask(dev, B2063_PLL_JTAG_PLL_XTAL_12, 0xFD);

	if (val1 == 45)
		b43_radio_set(dev, B2063_PLL_JTAG_PLL_VCO1, 0x2);
	else
		b43_radio_mask(dev, B2063_PLL_JTAG_PLL_VCO1, 0xFD);

	b43_radio_set(dev, B2063_PLL_SP2, 0x3);
	udelay(1);
	b43_radio_mask(dev, B2063_PLL_SP2, 0xFFFC);
	lpphy_b2063_vco_calib(dev);
	b43_radio_write(dev, B2063_COMM15, old_comm15);

	return 0;
}

static int b43_lpphy_op_switch_channel(struct b43_wldev *dev,
				       unsigned int new_channel)
{
	struct b43_phy_lp *lpphy = dev->phy.lp;
	int err;

	if (dev->phy.radio_ver == 0x2063) {
		err = lpphy_b2063_tune(dev, new_channel);
		if (err)
			return err;
	} else {
		err = lpphy_b2062_tune(dev, new_channel);
		if (err)
			return err;
		lpphy_set_analog_filter(dev, new_channel);
		lpphy_adjust_gain_table(dev, channel2freq_lp(new_channel));
	}

	lpphy->channel = new_channel;
	b43_write16(dev, B43_MMIO_CHANNEL, new_channel);

	return 0;
}

static int b43_lpphy_op_init(struct b43_wldev *dev)
{
	int err;

	if (dev->dev->bus_type != B43_BUS_SSB) {
		b43err(dev->wl, "LP-PHY is supported only on SSB!\n");
		return -EOPNOTSUPP;
	}

	lpphy_read_band_sprom(dev); //FIXME should this be in prepare_structs?
	lpphy_baseband_init(dev);
	lpphy_radio_init(dev);
	lpphy_calibrate_rc(dev);
	err = b43_lpphy_op_switch_channel(dev, 7);
	if (err) {
		b43dbg(dev->wl, "Switch to channel 7 failed, error = %d.\n",
		       err);
	}
	lpphy_tx_pctl_init(dev);
	lpphy_calibration(dev);
	//TODO ACI init

	return 0;
}

static void b43_lpphy_op_adjust_txpower(struct b43_wldev *dev)
{
	//TODO
}

static enum b43_txpwr_result b43_lpphy_op_recalc_txpower(struct b43_wldev *dev,
							 bool ignore_tssi)
{
	//TODO
	return B43_TXPWR_RES_DONE;
}

static void b43_lpphy_op_switch_analog(struct b43_wldev *dev, bool on)
{
       if (on) {
               b43_phy_mask(dev, B43_LPPHY_AFE_CTL_OVR, 0xfff8);
       } else {
               b43_phy_set(dev, B43_LPPHY_AFE_CTL_OVRVAL, 0x0007);
               b43_phy_set(dev, B43_LPPHY_AFE_CTL_OVR, 0x0007);
       }
}

static void b43_lpphy_op_pwork_15sec(struct b43_wldev *dev)
{
	//TODO
}

const struct b43_phy_operations b43_phyops_lp = {
	.allocate		= b43_lpphy_op_allocate,
	.free			= b43_lpphy_op_free,
	.prepare_structs	= b43_lpphy_op_prepare_structs,
	.init			= b43_lpphy_op_init,
	.phy_maskset		= b43_lpphy_op_maskset,
	.radio_read		= b43_lpphy_op_radio_read,
	.radio_write		= b43_lpphy_op_radio_write,
	.software_rfkill	= b43_lpphy_op_software_rfkill,
	.switch_analog		= b43_lpphy_op_switch_analog,
	.switch_channel		= b43_lpphy_op_switch_channel,
	.get_default_chan	= b43_lpphy_op_get_default_chan,
	.set_rx_antenna		= b43_lpphy_op_set_rx_antenna,
	.recalc_txpower		= b43_lpphy_op_recalc_txpower,
	.adjust_txpower		= b43_lpphy_op_adjust_txpower,
	.pwork_15sec		= b43_lpphy_op_pwork_15sec,
	.pwork_60sec		= lpphy_calibration,
};<|MERGE_RESOLUTION|>--- conflicted
+++ resolved
@@ -1829,14 +1829,6 @@
 
 	lpphy_set_tx_power_control(dev, B43_LPPHY_TXPCTL_OFF);
 
-<<<<<<< HEAD
-	if (dev->dev->chip_id == 0x4325 && dev->dev->chip_rev == 0)
-		lpphy_papd_cal(dev, oldgains, 0, 1, 30);
-	else
-		lpphy_papd_cal(dev, oldgains, 0, 1, 65);
-
-=======
->>>>>>> f7688b48
 	if (old_afe_ovr)
 		lpphy_set_tx_gains(dev, oldgains);
 	lpphy_set_bb_mult(dev, old_bbmult);
