// SPDX-License-Identifier: ISC
/*
 * Copyright (C) 2016 Felix Fietkau <nbd@nbd.name>
 */
#include <linux/of.h>
#include <linux/of_net.h>
#include <linux/mtd/mtd.h>
#include <linux/mtd/partitions.h>
#include <linux/nvmem-consumer.h>
#include <linux/etherdevice.h>
#include "mt76.h"

static int mt76_get_of_eeprom_data(struct mt76_dev *dev, void *eep, int len)
{
	struct device_node *np = dev->dev->of_node;
	const void *data;
	int size;

	data = of_get_property(np, "mediatek,eeprom-data", &size);
	if (!data)
		return -ENOENT;

	if (size > len)
		return -EINVAL;

	memcpy(eep, data, size);

	return 0;
}

int mt76_get_of_data_from_mtd(struct mt76_dev *dev, void *eep, int offset, int len)
{
#ifdef CONFIG_MTD
	struct device_node *np = dev->dev->of_node;
	struct mtd_info *mtd;
	const __be32 *list;
	const char *part;
	phandle phandle;
	size_t retlen;
	int size;
	int ret;

	list = of_get_property(np, "mediatek,mtd-eeprom", &size);
	if (!list)
		return -ENOENT;

	phandle = be32_to_cpup(list++);
	if (!phandle)
		return -ENOENT;

	np = of_find_node_by_phandle(phandle);
	if (!np)
		return -EINVAL;

	part = of_get_property(np, "label", NULL);
	if (!part)
		part = np->name;

	mtd = get_mtd_device_nm(part);
	if (IS_ERR(mtd)) {
		ret =  PTR_ERR(mtd);
		goto out_put_node;
	}

	if (size <= sizeof(*list)) {
		ret = -EINVAL;
		goto out_put_node;
	}

	offset += be32_to_cpup(list);
	ret = mtd_read(mtd, offset, len, &retlen, eep);
	put_mtd_device(mtd);
	if (mtd_is_bitflip(ret))
		ret = 0;
	if (ret) {
		dev_err(dev->dev, "reading EEPROM from mtd %s failed: %i\n",
			part, ret);
		goto out_put_node;
	}

	if (retlen < len) {
		ret = -EINVAL;
		goto out_put_node;
	}

	if (of_property_read_bool(dev->dev->of_node, "big-endian")) {
		u8 *data = (u8 *)eep;
		int i;

		/* convert eeprom data in Little Endian */
		for (i = 0; i < round_down(len, 2); i += 2)
			put_unaligned_le16(get_unaligned_be16(&data[i]),
					   &data[i]);
	}

#ifdef CONFIG_NL80211_TESTMODE
	dev->test_mtd.name = devm_kstrdup(dev->dev, part, GFP_KERNEL);
	dev->test_mtd.offset = offset;
#endif

out_put_node:
	of_node_put(np);
	return ret;
#else
	return -ENOENT;
#endif
}
EXPORT_SYMBOL_GPL(mt76_get_of_data_from_mtd);

<<<<<<< HEAD
static int mt76_get_of_eeprom_from_nvmem(struct mt76_dev *dev, void *eep, int len)
=======
int mt76_get_of_data_from_nvmem(struct mt76_dev *dev, void *eep,
				const char *cell_name, int len)
>>>>>>> 03a22b59
{
	struct device_node *np = dev->dev->of_node;
	struct nvmem_cell *cell;
	const void *data;
	size_t retlen;
	int ret = 0;

	cell = of_nvmem_cell_get(np, cell_name);
	if (IS_ERR(cell))
		return PTR_ERR(cell);

	data = nvmem_cell_read(cell, &retlen);
	nvmem_cell_put(cell);

	if (IS_ERR(data))
		return PTR_ERR(data);

	if (retlen < len) {
		ret = -EINVAL;
		goto exit;
	}

	memcpy(eep, data, len);

exit:
	kfree(data);

	return ret;
}
EXPORT_SYMBOL_GPL(mt76_get_of_data_from_nvmem);

static int mt76_get_of_eeprom(struct mt76_dev *dev, void *eep, int len)
{
	struct device_node *np = dev->dev->of_node;
	int ret;

	if (!np)
		return -ENOENT;

	ret = mt76_get_of_eeprom_data(dev, eep, len);
	if (!ret)
		return 0;

	ret = mt76_get_of_data_from_mtd(dev, eep, 0, len);
	if (!ret)
		return 0;

<<<<<<< HEAD
	return mt76_get_of_eeprom_from_nvmem(dev, eep, len);
=======
	return mt76_get_of_data_from_nvmem(dev, eep, "eeprom", len);
>>>>>>> 03a22b59
}

void
mt76_eeprom_override(struct mt76_phy *phy)
{
	struct mt76_dev *dev = phy->dev;
	struct device_node *np = dev->dev->of_node;

	of_get_mac_address(np, phy->macaddr);

	if (!is_valid_ether_addr(phy->macaddr)) {
		eth_random_addr(phy->macaddr);
		dev_info(dev->dev,
			 "Invalid MAC address, using random address %pM\n",
			 phy->macaddr);
	}
}
EXPORT_SYMBOL_GPL(mt76_eeprom_override);

static bool mt76_string_prop_find(struct property *prop, const char *str)
{
	const char *cp = NULL;

	if (!prop || !str || !str[0])
		return false;

	while ((cp = of_prop_next_string(prop, cp)) != NULL)
		if (!strcasecmp(cp, str))
			return true;

	return false;
}

struct device_node *
mt76_find_power_limits_node(struct mt76_dev *dev)
{
	struct device_node *np = dev->dev->of_node;
	const char *const region_names[] = {
		[NL80211_DFS_UNSET] = "ww",
		[NL80211_DFS_ETSI] = "etsi",
		[NL80211_DFS_FCC] = "fcc",
		[NL80211_DFS_JP] = "jp",
	};
	struct device_node *cur, *fallback = NULL;
	const char *region_name = NULL;

	if (dev->region < ARRAY_SIZE(region_names))
		region_name = region_names[dev->region];

	np = of_get_child_by_name(np, "power-limits");
	if (!np)
		return NULL;

	for_each_child_of_node(np, cur) {
		struct property *country = of_find_property(cur, "country", NULL);
		struct property *regd = of_find_property(cur, "regdomain", NULL);

		if (!country && !regd) {
			fallback = cur;
			continue;
		}

		if (mt76_string_prop_find(country, dev->alpha2) ||
		    mt76_string_prop_find(regd, region_name)) {
			of_node_put(np);
			return cur;
		}
	}

	of_node_put(np);
	return fallback;
}
EXPORT_SYMBOL_GPL(mt76_find_power_limits_node);

static const __be32 *
mt76_get_of_array(struct device_node *np, char *name, size_t *len, int min)
{
	struct property *prop = of_find_property(np, name, NULL);

	if (!prop || !prop->value || prop->length < min * 4)
		return NULL;

	*len = prop->length;

	return prop->value;
}

struct device_node *
mt76_find_channel_node(struct device_node *np, struct ieee80211_channel *chan)
{
	struct device_node *cur;
	const __be32 *val;
	size_t len;

	for_each_child_of_node(np, cur) {
		val = mt76_get_of_array(cur, "channels", &len, 2);
		if (!val)
			continue;

		while (len >= 2 * sizeof(*val)) {
			if (chan->hw_value >= be32_to_cpu(val[0]) &&
			    chan->hw_value <= be32_to_cpu(val[1]))
				return cur;

			val += 2;
			len -= 2 * sizeof(*val);
		}
	}

	return NULL;
}
EXPORT_SYMBOL_GPL(mt76_find_channel_node);


static s8
mt76_get_txs_delta(struct device_node *np, u8 nss)
{
	const __be32 *val;
	size_t len;

	val = mt76_get_of_array(np, "txs-delta", &len, nss);
	if (!val)
		return 0;

	return be32_to_cpu(val[nss - 1]);
}

static void
mt76_apply_array_limit(s8 *pwr, size_t pwr_len, const __be32 *data,
		       s8 target_power, s8 nss_delta, s8 *max_power)
{
	int i;

	if (!data)
		return;

	for (i = 0; i < pwr_len; i++) {
		pwr[i] = min_t(s8, target_power,
			       be32_to_cpu(data[i]) + nss_delta);
		*max_power = max(*max_power, pwr[i]);
	}
}

static void
mt76_apply_multi_array_limit(s8 *pwr, size_t pwr_len, s8 pwr_num,
			     const __be32 *data, size_t len, s8 target_power,
			     s8 nss_delta, s8 *max_power)
{
	int i, cur;

	if (!data)
		return;

	len /= 4;
	cur = be32_to_cpu(data[0]);
	for (i = 0; i < pwr_num; i++) {
		if (len < pwr_len + 1)
			break;

		mt76_apply_array_limit(pwr + pwr_len * i, pwr_len, data + 1,
				       target_power, nss_delta, max_power);
		if (--cur > 0)
			continue;

		data += pwr_len + 1;
		len -= pwr_len + 1;
		if (!len)
			break;

		cur = be32_to_cpu(data[0]);
	}
}

s8 mt76_get_rate_power_limits(struct mt76_phy *phy,
			      struct ieee80211_channel *chan,
			      struct mt76_power_limits *dest,
			      s8 target_power)
{
	struct mt76_dev *dev = phy->dev;
	struct device_node *np;
	const __be32 *val;
	char name[16];
	u32 mcs_rates = dev->drv->mcs_rates;
	u32 ru_rates = ARRAY_SIZE(dest->ru[0]);
	char band;
	size_t len;
	s8 max_power = 0;
	s8 txs_delta;

	if (!mcs_rates)
		mcs_rates = 10;

	memset(dest, target_power, sizeof(*dest));

	if (!IS_ENABLED(CONFIG_OF))
		return target_power;

	np = mt76_find_power_limits_node(dev);
	if (!np)
		return target_power;

	switch (chan->band) {
	case NL80211_BAND_2GHZ:
		band = '2';
		break;
	case NL80211_BAND_5GHZ:
		band = '5';
		break;
	case NL80211_BAND_6GHZ:
		band = '6';
		break;
	default:
		return target_power;
	}

	snprintf(name, sizeof(name), "txpower-%cg", band);
	np = of_get_child_by_name(np, name);
	if (!np)
		return target_power;

	np = mt76_find_channel_node(np, chan);
	if (!np)
		return target_power;

	txs_delta = mt76_get_txs_delta(np, hweight16(phy->chainmask));

	val = mt76_get_of_array(np, "rates-cck", &len, ARRAY_SIZE(dest->cck));
	mt76_apply_array_limit(dest->cck, ARRAY_SIZE(dest->cck), val,
			       target_power, txs_delta, &max_power);

	val = mt76_get_of_array(np, "rates-ofdm",
				&len, ARRAY_SIZE(dest->ofdm));
	mt76_apply_array_limit(dest->ofdm, ARRAY_SIZE(dest->ofdm), val,
			       target_power, txs_delta, &max_power);

	val = mt76_get_of_array(np, "rates-mcs", &len, mcs_rates + 1);
	mt76_apply_multi_array_limit(dest->mcs[0], ARRAY_SIZE(dest->mcs[0]),
				     ARRAY_SIZE(dest->mcs), val, len,
				     target_power, txs_delta, &max_power);

	val = mt76_get_of_array(np, "rates-ru", &len, ru_rates + 1);
	mt76_apply_multi_array_limit(dest->ru[0], ARRAY_SIZE(dest->ru[0]),
				     ARRAY_SIZE(dest->ru), val, len,
				     target_power, txs_delta, &max_power);

	return max_power;
}
EXPORT_SYMBOL_GPL(mt76_get_rate_power_limits);

int
mt76_eeprom_init(struct mt76_dev *dev, int len)
{
	dev->eeprom.size = len;
	dev->eeprom.data = devm_kzalloc(dev->dev, len, GFP_KERNEL);
	if (!dev->eeprom.data)
		return -ENOMEM;

	return !mt76_get_of_eeprom(dev, dev->eeprom.data, len);
}
EXPORT_SYMBOL_GPL(mt76_eeprom_init);<|MERGE_RESOLUTION|>--- conflicted
+++ resolved
@@ -107,12 +107,8 @@
 }
 EXPORT_SYMBOL_GPL(mt76_get_of_data_from_mtd);
 
-<<<<<<< HEAD
-static int mt76_get_of_eeprom_from_nvmem(struct mt76_dev *dev, void *eep, int len)
-=======
 int mt76_get_of_data_from_nvmem(struct mt76_dev *dev, void *eep,
 				const char *cell_name, int len)
->>>>>>> 03a22b59
 {
 	struct device_node *np = dev->dev->of_node;
 	struct nvmem_cell *cell;
@@ -160,11 +156,7 @@
 	if (!ret)
 		return 0;
 
-<<<<<<< HEAD
-	return mt76_get_of_eeprom_from_nvmem(dev, eep, len);
-=======
 	return mt76_get_of_data_from_nvmem(dev, eep, "eeprom", len);
->>>>>>> 03a22b59
 }
 
 void
