--- conflicted
+++ resolved
@@ -251,11 +251,8 @@
 	u16 head;
 	u16 size;
 	u16 nframes;
-<<<<<<< HEAD
-=======
 
 	u8 num;
->>>>>>> d1988041
 
 	u8 started:1, stopped:1, timer_pending:1;
 
