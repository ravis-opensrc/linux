// SPDX-License-Identifier: ISC
/* Copyright (C) 2020 MediaTek Inc. */

#include <linux/devcoredump.h>
#include <linux/etherdevice.h>
#include <linux/timekeeping.h>
#include "mt7921.h"
#include "../dma.h"
#include "mac.h"
#include "mcu.h"

static struct mt76_wcid *mt7921_rx_get_wcid(struct mt7921_dev *dev,
					    u16 idx, bool unicast)
{
	struct mt7921_sta *sta;
	struct mt76_wcid *wcid;

	if (idx >= ARRAY_SIZE(dev->mt76.wcid))
		return NULL;

	wcid = rcu_dereference(dev->mt76.wcid[idx]);
	if (unicast || !wcid)
		return wcid;

	if (!wcid->sta)
		return NULL;

	sta = container_of(wcid, struct mt7921_sta, wcid);
	if (!sta->vif)
		return NULL;

	return &sta->vif->sta.wcid;
}

void mt7921_sta_ps(struct mt76_dev *mdev, struct ieee80211_sta *sta, bool ps)
{
}
EXPORT_SYMBOL_GPL(mt7921_sta_ps);

bool mt7921_mac_wtbl_update(struct mt7921_dev *dev, int idx, u32 mask)
{
	mt76_rmw(dev, MT_WTBL_UPDATE, MT_WTBL_UPDATE_WLAN_IDX,
		 FIELD_PREP(MT_WTBL_UPDATE_WLAN_IDX, idx) | mask);

	return mt76_poll(dev, MT_WTBL_UPDATE, MT_WTBL_UPDATE_BUSY,
			 0, 5000);
}

void mt7921_mac_sta_poll(struct mt7921_dev *dev)
{
	static const u8 ac_to_tid[] = {
		[IEEE80211_AC_BE] = 0,
		[IEEE80211_AC_BK] = 1,
		[IEEE80211_AC_VI] = 4,
		[IEEE80211_AC_VO] = 6
	};
	struct ieee80211_sta *sta;
	struct mt7921_sta *msta;
	u32 tx_time[IEEE80211_NUM_ACS], rx_time[IEEE80211_NUM_ACS];
	LIST_HEAD(sta_poll_list);
	struct rate_info *rate;
	int i;

	spin_lock_bh(&dev->sta_poll_lock);
	list_splice_init(&dev->sta_poll_list, &sta_poll_list);
	spin_unlock_bh(&dev->sta_poll_lock);

	while (true) {
		bool clear = false;
		u32 addr, val;
		u16 idx;
		u8 bw;

		spin_lock_bh(&dev->sta_poll_lock);
		if (list_empty(&sta_poll_list)) {
			spin_unlock_bh(&dev->sta_poll_lock);
			break;
		}
		msta = list_first_entry(&sta_poll_list,
					struct mt7921_sta, poll_list);
		list_del_init(&msta->poll_list);
		spin_unlock_bh(&dev->sta_poll_lock);

		idx = msta->wcid.idx;
		addr = mt7921_mac_wtbl_lmac_addr(idx, MT_WTBL_AC0_CTT_OFFSET);

		for (i = 0; i < IEEE80211_NUM_ACS; i++) {
			u32 tx_last = msta->airtime_ac[i];
			u32 rx_last = msta->airtime_ac[i + 4];

			msta->airtime_ac[i] = mt76_rr(dev, addr);
			msta->airtime_ac[i + 4] = mt76_rr(dev, addr + 4);

			tx_time[i] = msta->airtime_ac[i] - tx_last;
			rx_time[i] = msta->airtime_ac[i + 4] - rx_last;

			if ((tx_last | rx_last) & BIT(30))
				clear = true;

			addr += 8;
		}

		if (clear) {
			mt7921_mac_wtbl_update(dev, idx,
					       MT_WTBL_UPDATE_ADM_COUNT_CLEAR);
			memset(msta->airtime_ac, 0, sizeof(msta->airtime_ac));
		}

		if (!msta->wcid.sta)
			continue;

		sta = container_of((void *)msta, struct ieee80211_sta,
				   drv_priv);
		for (i = 0; i < IEEE80211_NUM_ACS; i++) {
			u8 q = mt76_connac_lmac_mapping(i);
			u32 tx_cur = tx_time[q];
			u32 rx_cur = rx_time[q];
			u8 tid = ac_to_tid[i];

			if (!tx_cur && !rx_cur)
				continue;

			ieee80211_sta_register_airtime(sta, tid, tx_cur,
						       rx_cur);
		}

		/* We don't support reading GI info from txs packets.
		 * For accurate tx status reporting and AQL improvement,
		 * we need to make sure that flags match so polling GI
		 * from per-sta counters directly.
		 */
		rate = &msta->wcid.rate;
		addr = mt7921_mac_wtbl_lmac_addr(idx,
						 MT_WTBL_TXRX_CAP_RATE_OFFSET);
		val = mt76_rr(dev, addr);

		switch (rate->bw) {
		case RATE_INFO_BW_160:
			bw = IEEE80211_STA_RX_BW_160;
			break;
		case RATE_INFO_BW_80:
			bw = IEEE80211_STA_RX_BW_80;
			break;
		case RATE_INFO_BW_40:
			bw = IEEE80211_STA_RX_BW_40;
			break;
		default:
			bw = IEEE80211_STA_RX_BW_20;
			break;
		}

		if (rate->flags & RATE_INFO_FLAGS_HE_MCS) {
			u8 offs = MT_WTBL_TXRX_RATE_G2_HE + 2 * bw;

			rate->he_gi = (val & (0x3 << offs)) >> offs;
		} else if (rate->flags &
			   (RATE_INFO_FLAGS_VHT_MCS | RATE_INFO_FLAGS_MCS)) {
			if (val & BIT(MT_WTBL_TXRX_RATE_G2 + bw))
				rate->flags |= RATE_INFO_FLAGS_SHORT_GI;
			else
				rate->flags &= ~RATE_INFO_FLAGS_SHORT_GI;
		}
	}
}
EXPORT_SYMBOL_GPL(mt7921_mac_sta_poll);

static void
mt7921_get_status_freq_info(struct mt7921_dev *dev, struct mt76_phy *mphy,
			    struct mt76_rx_status *status, u8 chfreq)
{
	if (!test_bit(MT76_HW_SCANNING, &mphy->state) &&
	    !test_bit(MT76_HW_SCHED_SCANNING, &mphy->state) &&
	    !test_bit(MT76_STATE_ROC, &mphy->state)) {
		status->freq = mphy->chandef.chan->center_freq;
		status->band = mphy->chandef.chan->band;
		return;
	}

	if (chfreq > 180) {
		status->band = NL80211_BAND_6GHZ;
		chfreq = (chfreq - 181) * 4 + 1;
	} else if (chfreq > 14) {
		status->band = NL80211_BAND_5GHZ;
	} else {
		status->band = NL80211_BAND_2GHZ;
	}
	status->freq = ieee80211_channel_to_frequency(chfreq, status->band);
}

static void
mt7921_mac_rssi_iter(void *priv, u8 *mac, struct ieee80211_vif *vif)
{
	struct sk_buff *skb = priv;
	struct mt76_rx_status *status = (struct mt76_rx_status *)skb->cb;
	struct mt7921_vif *mvif = (struct mt7921_vif *)vif->drv_priv;
	struct ieee80211_hdr *hdr = mt76_skb_get_hdr(skb);

	if (status->signal > 0)
		return;

	if (!ether_addr_equal(vif->addr, hdr->addr1))
		return;

	ewma_rssi_add(&mvif->rssi, -status->signal);
}

static void
mt7921_mac_assoc_rssi(struct mt7921_dev *dev, struct sk_buff *skb)
{
	struct ieee80211_hdr *hdr = mt76_skb_get_hdr(skb);

	if (!ieee80211_is_assoc_resp(hdr->frame_control) &&
	    !ieee80211_is_auth(hdr->frame_control))
		return;

	ieee80211_iterate_active_interfaces_atomic(mt76_hw(dev),
		IEEE80211_IFACE_ITER_RESUME_ALL,
		mt7921_mac_rssi_iter, skb);
}

static int
mt7921_mac_fill_rx(struct mt7921_dev *dev, struct sk_buff *skb)
{
	u32 csum_mask = MT_RXD0_NORMAL_IP_SUM | MT_RXD0_NORMAL_UDP_TCP_SUM;
	struct mt76_rx_status *status = (struct mt76_rx_status *)skb->cb;
	bool hdr_trans, unicast, insert_ccmp_hdr = false;
	u8 chfreq, qos_ctl = 0, remove_pad, amsdu_info;
	u16 hdr_gap;
	__le32 *rxv = NULL, *rxd = (__le32 *)skb->data;
	struct mt76_phy *mphy = &dev->mt76.phy;
	struct mt7921_phy *phy = &dev->phy;
	struct ieee80211_supported_band *sband;
	u32 rxd0 = le32_to_cpu(rxd[0]);
	u32 rxd1 = le32_to_cpu(rxd[1]);
	u32 rxd2 = le32_to_cpu(rxd[2]);
	u32 rxd3 = le32_to_cpu(rxd[3]);
	u32 rxd4 = le32_to_cpu(rxd[4]);
	struct mt7921_sta *msta = NULL;
	u16 seq_ctrl = 0;
	__le16 fc = 0;
	u8 mode = 0;
	int i, idx;

	memset(status, 0, sizeof(*status));

	if (rxd1 & MT_RXD1_NORMAL_BAND_IDX)
		return -EINVAL;

	if (!test_bit(MT76_STATE_RUNNING, &mphy->state))
		return -EINVAL;

	if (rxd2 & MT_RXD2_NORMAL_AMSDU_ERR)
		return -EINVAL;

	hdr_trans = rxd2 & MT_RXD2_NORMAL_HDR_TRANS;
	if (hdr_trans && (rxd1 & MT_RXD1_NORMAL_CM))
		return -EINVAL;

	/* ICV error or CCMP/BIP/WPI MIC error */
	if (rxd1 & MT_RXD1_NORMAL_ICV_ERR)
		status->flag |= RX_FLAG_ONLY_MONITOR;

	chfreq = FIELD_GET(MT_RXD3_NORMAL_CH_FREQ, rxd3);
	unicast = FIELD_GET(MT_RXD3_NORMAL_ADDR_TYPE, rxd3) == MT_RXD3_NORMAL_U2M;
	idx = FIELD_GET(MT_RXD1_NORMAL_WLAN_IDX, rxd1);
	status->wcid = mt7921_rx_get_wcid(dev, idx, unicast);

	if (status->wcid) {
		msta = container_of(status->wcid, struct mt7921_sta, wcid);
		spin_lock_bh(&dev->sta_poll_lock);
		if (list_empty(&msta->poll_list))
			list_add_tail(&msta->poll_list, &dev->sta_poll_list);
		spin_unlock_bh(&dev->sta_poll_lock);
	}

	mt7921_get_status_freq_info(dev, mphy, status, chfreq);

	switch (status->band) {
	case NL80211_BAND_5GHZ:
		sband = &mphy->sband_5g.sband;
		break;
	case NL80211_BAND_6GHZ:
		sband = &mphy->sband_6g.sband;
		break;
	default:
		sband = &mphy->sband_2g.sband;
		break;
	}

	if (!sband->channels)
		return -EINVAL;

	if ((rxd0 & csum_mask) == csum_mask)
		skb->ip_summed = CHECKSUM_UNNECESSARY;

	if (rxd1 & MT_RXD1_NORMAL_FCS_ERR)
		status->flag |= RX_FLAG_FAILED_FCS_CRC;

	if (rxd1 & MT_RXD1_NORMAL_TKIP_MIC_ERR)
		status->flag |= RX_FLAG_MMIC_ERROR;

	if (FIELD_GET(MT_RXD1_NORMAL_SEC_MODE, rxd1) != 0 &&
	    !(rxd1 & (MT_RXD1_NORMAL_CLM | MT_RXD1_NORMAL_CM))) {
		status->flag |= RX_FLAG_DECRYPTED;
		status->flag |= RX_FLAG_IV_STRIPPED;
		status->flag |= RX_FLAG_MMIC_STRIPPED | RX_FLAG_MIC_STRIPPED;
	}

	remove_pad = FIELD_GET(MT_RXD2_NORMAL_HDR_OFFSET, rxd2);

	if (rxd2 & MT_RXD2_NORMAL_MAX_LEN_ERROR)
		return -EINVAL;

	rxd += 6;
	if (rxd1 & MT_RXD1_NORMAL_GROUP_4) {
		u32 v0 = le32_to_cpu(rxd[0]);
		u32 v2 = le32_to_cpu(rxd[2]);

		fc = cpu_to_le16(FIELD_GET(MT_RXD6_FRAME_CONTROL, v0));
		seq_ctrl = FIELD_GET(MT_RXD8_SEQ_CTRL, v2);
		qos_ctl = FIELD_GET(MT_RXD8_QOS_CTL, v2);

		rxd += 4;
		if ((u8 *)rxd - skb->data >= skb->len)
			return -EINVAL;
	}

	if (rxd1 & MT_RXD1_NORMAL_GROUP_1) {
		u8 *data = (u8 *)rxd;

		if (status->flag & RX_FLAG_DECRYPTED) {
			switch (FIELD_GET(MT_RXD1_NORMAL_SEC_MODE, rxd1)) {
			case MT_CIPHER_AES_CCMP:
			case MT_CIPHER_CCMP_CCX:
			case MT_CIPHER_CCMP_256:
				insert_ccmp_hdr =
					FIELD_GET(MT_RXD2_NORMAL_FRAG, rxd2);
				fallthrough;
			case MT_CIPHER_TKIP:
			case MT_CIPHER_TKIP_NO_MIC:
			case MT_CIPHER_GCMP:
			case MT_CIPHER_GCMP_256:
				status->iv[0] = data[5];
				status->iv[1] = data[4];
				status->iv[2] = data[3];
				status->iv[3] = data[2];
				status->iv[4] = data[1];
				status->iv[5] = data[0];
				break;
			default:
				break;
			}
		}
		rxd += 4;
		if ((u8 *)rxd - skb->data >= skb->len)
			return -EINVAL;
	}

	if (rxd1 & MT_RXD1_NORMAL_GROUP_2) {
		status->timestamp = le32_to_cpu(rxd[0]);
		status->flag |= RX_FLAG_MACTIME_START;

		if (!(rxd2 & MT_RXD2_NORMAL_NON_AMPDU)) {
			status->flag |= RX_FLAG_AMPDU_DETAILS;

			/* all subframes of an A-MPDU have the same timestamp */
			if (phy->rx_ampdu_ts != status->timestamp) {
				if (!++phy->ampdu_ref)
					phy->ampdu_ref++;
			}
			phy->rx_ampdu_ts = status->timestamp;

			status->ampdu_ref = phy->ampdu_ref;
		}

		rxd += 2;
		if ((u8 *)rxd - skb->data >= skb->len)
			return -EINVAL;
	}

	/* RXD Group 3 - P-RXV */
	if (rxd1 & MT_RXD1_NORMAL_GROUP_3) {
		u32 v0, v1;
		int ret;

		rxv = rxd;
		rxd += 2;
		if ((u8 *)rxd - skb->data >= skb->len)
			return -EINVAL;

		v0 = le32_to_cpu(rxv[0]);
		v1 = le32_to_cpu(rxv[1]);

		if (v0 & MT_PRXV_HT_AD_CODE)
			status->enc_flags |= RX_ENC_FLAG_LDPC;

		status->chains = mphy->antenna_mask;
		status->chain_signal[0] = to_rssi(MT_PRXV_RCPI0, v1);
		status->chain_signal[1] = to_rssi(MT_PRXV_RCPI1, v1);
		status->chain_signal[2] = to_rssi(MT_PRXV_RCPI2, v1);
		status->chain_signal[3] = to_rssi(MT_PRXV_RCPI3, v1);
		status->signal = -128;
		for (i = 0; i < hweight8(mphy->antenna_mask); i++) {
			if (!(status->chains & BIT(i)) ||
			    status->chain_signal[i] >= 0)
				continue;

			status->signal = max(status->signal,
					     status->chain_signal[i]);
		}

		ret = mt76_connac2_mac_fill_rx_rate(&dev->mt76, status, sband,
						    rxv, &mode);
		if (ret < 0)
			return ret;

		if (rxd1 & MT_RXD1_NORMAL_GROUP_5) {
			rxd += 18;
			if ((u8 *)rxd - skb->data >= skb->len)
				return -EINVAL;
		}
	}

	amsdu_info = FIELD_GET(MT_RXD4_NORMAL_PAYLOAD_FORMAT, rxd4);
	status->amsdu = !!amsdu_info;
	if (status->amsdu) {
		status->first_amsdu = amsdu_info == MT_RXD4_FIRST_AMSDU_FRAME;
		status->last_amsdu = amsdu_info == MT_RXD4_LAST_AMSDU_FRAME;
	}

	hdr_gap = (u8 *)rxd - skb->data + 2 * remove_pad;
	if (hdr_trans && ieee80211_has_morefrags(fc)) {
		struct ieee80211_vif *vif;
		int err;

		if (!msta || !msta->vif)
			return -EINVAL;

		vif = container_of((void *)msta->vif, struct ieee80211_vif,
				   drv_priv);
		err = mt76_connac2_reverse_frag0_hdr_trans(vif, skb, hdr_gap);
		if (err)
			return err;

		hdr_trans = false;
	} else {
		skb_pull(skb, hdr_gap);
		if (!hdr_trans && status->amsdu) {
			memmove(skb->data + 2, skb->data,
				ieee80211_get_hdrlen_from_skb(skb));
			skb_pull(skb, 2);
		}
	}

	if (!hdr_trans) {
		struct ieee80211_hdr *hdr;

		if (insert_ccmp_hdr) {
			u8 key_id = FIELD_GET(MT_RXD1_NORMAL_KEY_ID, rxd1);

			mt76_insert_ccmp_hdr(skb, key_id);
		}

		hdr = mt76_skb_get_hdr(skb);
		fc = hdr->frame_control;
		if (ieee80211_is_data_qos(fc)) {
			seq_ctrl = le16_to_cpu(hdr->seq_ctrl);
			qos_ctl = *ieee80211_get_qos_ctl(hdr);
		}
	} else {
		status->flag |= RX_FLAG_8023;
	}

	mt7921_mac_assoc_rssi(dev, skb);

	if (rxv && mode >= MT_PHY_TYPE_HE_SU && !(status->flag & RX_FLAG_8023))
		mt76_connac2_mac_decode_he_radiotap(&dev->mt76, skb, rxv, mode);

	if (!status->wcid || !ieee80211_is_data_qos(fc))
		return 0;

	status->aggr = unicast && !ieee80211_is_qos_nullfunc(fc);
	status->seqno = IEEE80211_SEQ_TO_SN(seq_ctrl);
	status->qos_ctl = qos_ctl;

	return 0;
}

void mt7921_tx_check_aggr(struct ieee80211_sta *sta, __le32 *txwi)
{
	struct mt7921_sta *msta;
	u16 fc, tid;
	u32 val;

	if (!sta || !(sta->deflink.ht_cap.ht_supported || sta->deflink.he_cap.has_he))
		return;

	tid = le32_get_bits(txwi[1], MT_TXD1_TID);
	if (tid >= 6) /* skip VO queue */
		return;

	val = le32_to_cpu(txwi[2]);
	fc = FIELD_GET(MT_TXD2_FRAME_TYPE, val) << 2 |
	     FIELD_GET(MT_TXD2_SUB_TYPE, val) << 4;
	if (unlikely(fc != (IEEE80211_FTYPE_DATA | IEEE80211_STYPE_QOS_DATA)))
		return;

	msta = (struct mt7921_sta *)sta->drv_priv;
	if (!test_and_set_bit(tid, &msta->ampdu_state))
		ieee80211_start_tx_ba_session(sta, tid, 0);
}
EXPORT_SYMBOL_GPL(mt7921_tx_check_aggr);

void mt7921_mac_add_txs(struct mt7921_dev *dev, void *data)
{
	struct mt7921_sta *msta = NULL;
	struct mt76_wcid *wcid;
	__le32 *txs_data = data;
	u16 wcidx;
	u8 pid;

	if (le32_get_bits(txs_data[0], MT_TXS0_TXS_FORMAT) > 1)
		return;

	wcidx = le32_get_bits(txs_data[2], MT_TXS2_WCID);
	pid = le32_get_bits(txs_data[3], MT_TXS3_PID);

	if (pid < MT_PACKET_ID_FIRST)
		return;

	if (wcidx >= MT7921_WTBL_SIZE)
		return;

	rcu_read_lock();

	wcid = rcu_dereference(dev->mt76.wcid[wcidx]);
	if (!wcid)
		goto out;

	msta = container_of(wcid, struct mt7921_sta, wcid);

	mt76_connac2_mac_add_txs_skb(&dev->mt76, wcid, pid, txs_data,
				     &msta->stats);
	if (!wcid->sta)
		goto out;

	spin_lock_bh(&dev->sta_poll_lock);
	if (list_empty(&msta->poll_list))
		list_add_tail(&msta->poll_list, &dev->sta_poll_list);
	spin_unlock_bh(&dev->sta_poll_lock);

out:
	rcu_read_unlock();
}
EXPORT_SYMBOL_GPL(mt7921_mac_add_txs);

void mt7921_queue_rx_skb(struct mt76_dev *mdev, enum mt76_rxq_id q,
			 struct sk_buff *skb)
{
	struct mt7921_dev *dev = container_of(mdev, struct mt7921_dev, mt76);
	__le32 *rxd = (__le32 *)skb->data;
	__le32 *end = (__le32 *)&skb->data[skb->len];
	enum rx_pkt_type type;
	u16 flag;

	type = le32_get_bits(rxd[0], MT_RXD0_PKT_TYPE);
	flag = le32_get_bits(rxd[0], MT_RXD0_PKT_FLAG);

	if (type == PKT_TYPE_RX_EVENT && flag == 0x1)
		type = PKT_TYPE_NORMAL_MCU;

	switch (type) {
	case PKT_TYPE_RX_EVENT:
		mt7921_mcu_rx_event(dev, skb);
		break;
	case PKT_TYPE_TXS:
		for (rxd += 2; rxd + 8 <= end; rxd += 8)
			mt7921_mac_add_txs(dev, rxd);
		dev_kfree_skb(skb);
		break;
	case PKT_TYPE_NORMAL_MCU:
	case PKT_TYPE_NORMAL:
		if (!mt7921_mac_fill_rx(dev, skb)) {
			mt76_rx(&dev->mt76, q, skb);
			return;
		}
		fallthrough;
	default:
		dev_kfree_skb(skb);
		break;
	}
}
EXPORT_SYMBOL_GPL(mt7921_queue_rx_skb);

void mt7921_mac_reset_counters(struct mt7921_phy *phy)
{
	struct mt7921_dev *dev = phy->dev;
	int i;

	for (i = 0; i < 4; i++) {
		mt76_rr(dev, MT_TX_AGG_CNT(0, i));
		mt76_rr(dev, MT_TX_AGG_CNT2(0, i));
	}

	dev->mt76.phy.survey_time = ktime_get_boottime();
	memset(&dev->mt76.aggr_stats[0], 0, sizeof(dev->mt76.aggr_stats) / 2);

	/* reset airtime counters */
	mt76_rr(dev, MT_MIB_SDR9(0));
	mt76_rr(dev, MT_MIB_SDR36(0));
	mt76_rr(dev, MT_MIB_SDR37(0));

	mt76_set(dev, MT_WF_RMAC_MIB_TIME0(0), MT_WF_RMAC_MIB_RXTIME_CLR);
	mt76_set(dev, MT_WF_RMAC_MIB_AIRTIME0(0), MT_WF_RMAC_MIB_RXTIME_CLR);
}

void mt7921_mac_set_timing(struct mt7921_phy *phy)
{
	s16 coverage_class = phy->coverage_class;
	struct mt7921_dev *dev = phy->dev;
	u32 val, reg_offset;
	u32 cck = FIELD_PREP(MT_TIMEOUT_VAL_PLCP, 231) |
		  FIELD_PREP(MT_TIMEOUT_VAL_CCA, 48);
	u32 ofdm = FIELD_PREP(MT_TIMEOUT_VAL_PLCP, 60) |
		   FIELD_PREP(MT_TIMEOUT_VAL_CCA, 28);
	bool is_2ghz = phy->mt76->chandef.chan->band == NL80211_BAND_2GHZ;
	int sifs = is_2ghz ? 10 : 16, offset;

	if (!test_bit(MT76_STATE_RUNNING, &phy->mt76->state))
		return;

	mt76_set(dev, MT_ARB_SCR(0),
		 MT_ARB_SCR_TX_DISABLE | MT_ARB_SCR_RX_DISABLE);
	udelay(1);

	offset = 3 * coverage_class;
	reg_offset = FIELD_PREP(MT_TIMEOUT_VAL_PLCP, offset) |
		     FIELD_PREP(MT_TIMEOUT_VAL_CCA, offset);

	mt76_wr(dev, MT_TMAC_CDTR(0), cck + reg_offset);
	mt76_wr(dev, MT_TMAC_ODTR(0), ofdm + reg_offset);
	mt76_wr(dev, MT_TMAC_ICR0(0),
		FIELD_PREP(MT_IFS_EIFS, 360) |
		FIELD_PREP(MT_IFS_RIFS, 2) |
		FIELD_PREP(MT_IFS_SIFS, sifs) |
		FIELD_PREP(MT_IFS_SLOT, phy->slottime));

	if (phy->slottime < 20 || !is_2ghz)
		val = MT7921_CFEND_RATE_DEFAULT;
	else
		val = MT7921_CFEND_RATE_11B;

	mt76_rmw_field(dev, MT_AGG_ACR0(0), MT_AGG_ACR_CFEND_RATE, val);
	mt76_clear(dev, MT_ARB_SCR(0),
		   MT_ARB_SCR_TX_DISABLE | MT_ARB_SCR_RX_DISABLE);
}

static u8
mt7921_phy_get_nf(struct mt7921_phy *phy, int idx)
{
	return 0;
}

static void
mt7921_phy_update_channel(struct mt76_phy *mphy, int idx)
{
	struct mt7921_dev *dev = container_of(mphy->dev, struct mt7921_dev, mt76);
	struct mt7921_phy *phy = (struct mt7921_phy *)mphy->priv;
	struct mt76_channel_state *state;
	u64 busy_time, tx_time, rx_time, obss_time;
	int nf;

	busy_time = mt76_get_field(dev, MT_MIB_SDR9(idx),
				   MT_MIB_SDR9_BUSY_MASK);
	tx_time = mt76_get_field(dev, MT_MIB_SDR36(idx),
				 MT_MIB_SDR36_TXTIME_MASK);
	rx_time = mt76_get_field(dev, MT_MIB_SDR37(idx),
				 MT_MIB_SDR37_RXTIME_MASK);
	obss_time = mt76_get_field(dev, MT_WF_RMAC_MIB_AIRTIME14(idx),
				   MT_MIB_OBSSTIME_MASK);

	nf = mt7921_phy_get_nf(phy, idx);
	if (!phy->noise)
		phy->noise = nf << 4;
	else if (nf)
		phy->noise += nf - (phy->noise >> 4);

	state = mphy->chan_state;
	state->cc_busy += busy_time;
	state->cc_tx += tx_time;
	state->cc_rx += rx_time + obss_time;
	state->cc_bss_rx += rx_time;
	state->noise = -(phy->noise >> 4);
}

void mt7921_update_channel(struct mt76_phy *mphy)
{
	struct mt7921_dev *dev = container_of(mphy->dev, struct mt7921_dev, mt76);

	if (mt76_connac_pm_wake(mphy, &dev->pm))
		return;

	mt7921_phy_update_channel(mphy, 0);
	/* reset obss airtime */
	mt76_set(dev, MT_WF_RMAC_MIB_TIME0(0), MT_WF_RMAC_MIB_RXTIME_CLR);

	mt76_connac_power_save_sched(mphy, &dev->pm);
}
EXPORT_SYMBOL_GPL(mt7921_update_channel);

static void
mt7921_vif_connect_iter(void *priv, u8 *mac,
			struct ieee80211_vif *vif)
{
	struct mt7921_vif *mvif = (struct mt7921_vif *)vif->drv_priv;
	struct mt7921_dev *dev = mvif->phy->dev;
	struct ieee80211_hw *hw = mt76_hw(dev);

	if (vif->type == NL80211_IFTYPE_STATION)
		ieee80211_disconnect(vif, true);

	mt76_connac_mcu_uni_add_dev(&dev->mphy, vif, &mvif->sta.wcid, true);
	mt7921_mcu_set_tx(dev, vif);

	if (vif->type == NL80211_IFTYPE_AP) {
		mt76_connac_mcu_uni_add_bss(dev->phy.mt76, vif, &mvif->sta.wcid,
					    true);
		mt7921_mcu_sta_update(dev, NULL, vif, true,
				      MT76_STA_INFO_STATE_NONE);
		mt7921_mcu_uni_add_beacon_offload(dev, hw, vif, true);
	}
}

/* system error recovery */
void mt7921_mac_reset_work(struct work_struct *work)
{
	struct mt7921_dev *dev = container_of(work, struct mt7921_dev,
					      reset_work);
	struct ieee80211_hw *hw = mt76_hw(dev);
	struct mt76_connac_pm *pm = &dev->pm;
	int i, ret;

	dev_dbg(dev->mt76.dev, "chip reset\n");
	dev->hw_full_reset = true;
	ieee80211_stop_queues(hw);

	cancel_delayed_work_sync(&dev->mphy.mac_work);
	cancel_delayed_work_sync(&pm->ps_work);
	cancel_work_sync(&pm->wake_work);

	for (i = 0; i < 10; i++) {
		mutex_lock(&dev->mt76.mutex);
		ret = mt7921_dev_reset(dev);
		mutex_unlock(&dev->mt76.mutex);

		if (!ret)
			break;
	}

	if (i == 10)
		dev_err(dev->mt76.dev, "chip reset failed\n");

	if (test_and_clear_bit(MT76_HW_SCANNING, &dev->mphy.state)) {
		struct cfg80211_scan_info info = {
			.aborted = true,
		};

		ieee80211_scan_completed(dev->mphy.hw, &info);
	}

	dev->hw_full_reset = false;
	pm->suspended = false;
	ieee80211_wake_queues(hw);
	ieee80211_iterate_active_interfaces(hw,
					    IEEE80211_IFACE_ITER_RESUME_ALL,
					    mt7921_vif_connect_iter, NULL);
	mt76_connac_power_save_sched(&dev->mt76.phy, pm);
}

void mt7921_reset(struct mt76_dev *mdev)
{
	struct mt7921_dev *dev = container_of(mdev, struct mt7921_dev, mt76);
	struct mt76_connac_pm *pm = &dev->pm;

	if (!dev->hw_init_done)
		return;

	if (dev->hw_full_reset)
		return;

	if (pm->suspended)
		return;

	queue_work(dev->mt76.wq, &dev->reset_work);
}
EXPORT_SYMBOL_GPL(mt7921_reset);

void mt7921_mac_update_mib_stats(struct mt7921_phy *phy)
{
	struct mt7921_dev *dev = phy->dev;
	struct mib_stats *mib = &phy->mib;
	int i, aggr0 = 0, aggr1;
	u32 val;

	mib->fcs_err_cnt += mt76_get_field(dev, MT_MIB_SDR3(0),
					   MT_MIB_SDR3_FCS_ERR_MASK);
	mib->ack_fail_cnt += mt76_get_field(dev, MT_MIB_MB_BSDR3(0),
					    MT_MIB_ACK_FAIL_COUNT_MASK);
	mib->ba_miss_cnt += mt76_get_field(dev, MT_MIB_MB_BSDR2(0),
					   MT_MIB_BA_FAIL_COUNT_MASK);
	mib->rts_cnt += mt76_get_field(dev, MT_MIB_MB_BSDR0(0),
				       MT_MIB_RTS_COUNT_MASK);
	mib->rts_retries_cnt += mt76_get_field(dev, MT_MIB_MB_BSDR1(0),
					       MT_MIB_RTS_FAIL_COUNT_MASK);

	mib->tx_ampdu_cnt += mt76_rr(dev, MT_MIB_SDR12(0));
	mib->tx_mpdu_attempts_cnt += mt76_rr(dev, MT_MIB_SDR14(0));
	mib->tx_mpdu_success_cnt += mt76_rr(dev, MT_MIB_SDR15(0));

	val = mt76_rr(dev, MT_MIB_SDR32(0));
	mib->tx_pkt_ebf_cnt += FIELD_GET(MT_MIB_SDR9_EBF_CNT_MASK, val);
	mib->tx_pkt_ibf_cnt += FIELD_GET(MT_MIB_SDR9_IBF_CNT_MASK, val);

	val = mt76_rr(dev, MT_ETBF_TX_APP_CNT(0));
	mib->tx_bf_ibf_ppdu_cnt += FIELD_GET(MT_ETBF_TX_IBF_CNT, val);
	mib->tx_bf_ebf_ppdu_cnt += FIELD_GET(MT_ETBF_TX_EBF_CNT, val);

	val = mt76_rr(dev, MT_ETBF_RX_FB_CNT(0));
	mib->tx_bf_rx_fb_all_cnt += FIELD_GET(MT_ETBF_RX_FB_ALL, val);
	mib->tx_bf_rx_fb_he_cnt += FIELD_GET(MT_ETBF_RX_FB_HE, val);
	mib->tx_bf_rx_fb_vht_cnt += FIELD_GET(MT_ETBF_RX_FB_VHT, val);
	mib->tx_bf_rx_fb_ht_cnt += FIELD_GET(MT_ETBF_RX_FB_HT, val);

	mib->rx_mpdu_cnt += mt76_rr(dev, MT_MIB_SDR5(0));
	mib->rx_ampdu_cnt += mt76_rr(dev, MT_MIB_SDR22(0));
	mib->rx_ampdu_bytes_cnt += mt76_rr(dev, MT_MIB_SDR23(0));
	mib->rx_ba_cnt += mt76_rr(dev, MT_MIB_SDR31(0));

	for (i = 0; i < ARRAY_SIZE(mib->tx_amsdu); i++) {
		val = mt76_rr(dev, MT_PLE_AMSDU_PACK_MSDU_CNT(i));
		mib->tx_amsdu[i] += val;
		mib->tx_amsdu_cnt += val;
	}

	for (i = 0, aggr1 = aggr0 + 4; i < 4; i++) {
		u32 val2;

		val = mt76_rr(dev, MT_TX_AGG_CNT(0, i));
		val2 = mt76_rr(dev, MT_TX_AGG_CNT2(0, i));

		dev->mt76.aggr_stats[aggr0++] += val & 0xffff;
		dev->mt76.aggr_stats[aggr0++] += val >> 16;
		dev->mt76.aggr_stats[aggr1++] += val2 & 0xffff;
		dev->mt76.aggr_stats[aggr1++] += val2 >> 16;
	}
}

void mt7921_mac_work(struct work_struct *work)
{
	struct mt7921_phy *phy;
	struct mt76_phy *mphy;

	mphy = (struct mt76_phy *)container_of(work, struct mt76_phy,
					       mac_work.work);
	phy = mphy->priv;

	mt7921_mutex_acquire(phy->dev);

	mt76_update_survey(mphy);
	if (++mphy->mac_work_count == 2) {
		mphy->mac_work_count = 0;

		mt7921_mac_update_mib_stats(phy);
	}

	mt7921_mutex_release(phy->dev);

	mt76_tx_status_check(mphy->dev, false);
	ieee80211_queue_delayed_work(phy->mt76->hw, &mphy->mac_work,
				     MT7921_WATCHDOG_TIME);
}

void mt7921_pm_wake_work(struct work_struct *work)
{
	struct mt7921_dev *dev;
	struct mt76_phy *mphy;

	dev = (struct mt7921_dev *)container_of(work, struct mt7921_dev,
						pm.wake_work);
	mphy = dev->phy.mt76;

	if (!mt7921_mcu_drv_pmctrl(dev)) {
		struct mt76_dev *mdev = &dev->mt76;
		int i;

		if (mt76_is_sdio(mdev)) {
			mt76_connac_pm_dequeue_skbs(mphy, &dev->pm);
			mt76_worker_schedule(&mdev->sdio.txrx_worker);
		} else {
			local_bh_disable();
			mt76_for_each_q_rx(mdev, i)
				napi_schedule(&mdev->napi[i]);
			local_bh_enable();
			mt76_connac_pm_dequeue_skbs(mphy, &dev->pm);
			mt76_connac_tx_cleanup(mdev);
		}
		if (test_bit(MT76_STATE_RUNNING, &mphy->state))
			ieee80211_queue_delayed_work(mphy->hw, &mphy->mac_work,
						     MT7921_WATCHDOG_TIME);
	}

	ieee80211_wake_queues(mphy->hw);
	wake_up(&dev->pm.wait);
}

void mt7921_pm_power_save_work(struct work_struct *work)
{
	struct mt7921_dev *dev;
	unsigned long delta;
	struct mt76_phy *mphy;

	dev = (struct mt7921_dev *)container_of(work, struct mt7921_dev,
						pm.ps_work.work);
	mphy = dev->phy.mt76;

	delta = dev->pm.idle_timeout;
	if (test_bit(MT76_HW_SCANNING, &mphy->state) ||
	    test_bit(MT76_HW_SCHED_SCANNING, &mphy->state) ||
	    dev->fw_assert)
		goto out;

	if (mutex_is_locked(&dev->mt76.mutex))
		/* if mt76 mutex is held we should not put the device
		 * to sleep since we are currently accessing device
		 * register map. We need to wait for the next power_save
		 * trigger.
		 */
		goto out;

	if (time_is_after_jiffies(dev->pm.last_activity + delta)) {
		delta = dev->pm.last_activity + delta - jiffies;
		goto out;
	}

	if (!mt7921_mcu_fw_pmctrl(dev)) {
		cancel_delayed_work_sync(&mphy->mac_work);
		return;
	}
out:
	queue_delayed_work(dev->mt76.wq, &dev->pm.ps_work, delta);
}

void mt7921_coredump_work(struct work_struct *work)
{
	struct mt7921_dev *dev;
	char *dump, *data;

	dev = (struct mt7921_dev *)container_of(work, struct mt7921_dev,
						coredump.work.work);

	if (time_is_after_jiffies(dev->coredump.last_activity +
				  4 * MT76_CONNAC_COREDUMP_TIMEOUT)) {
		queue_delayed_work(dev->mt76.wq, &dev->coredump.work,
				   MT76_CONNAC_COREDUMP_TIMEOUT);
		return;
	}

	dump = vzalloc(MT76_CONNAC_COREDUMP_SZ);
	data = dump;

	while (true) {
		struct sk_buff *skb;

		spin_lock_bh(&dev->mt76.lock);
		skb = __skb_dequeue(&dev->coredump.msg_list);
		spin_unlock_bh(&dev->mt76.lock);

		if (!skb)
			break;

		skb_pull(skb, sizeof(struct mt76_connac2_mcu_rxd));
		if (!dump || data + skb->len - dump > MT76_CONNAC_COREDUMP_SZ) {
			dev_kfree_skb(skb);
			continue;
		}

		memcpy(data, skb->data, skb->len);
		data += skb->len;

		dev_kfree_skb(skb);
	}

	if (dump)
		dev_coredumpv(dev->mt76.dev, dump, MT76_CONNAC_COREDUMP_SZ,
			      GFP_KERNEL);

	mt7921_reset(&dev->mt76);
}

/* usb_sdio */
static void
mt7921_usb_sdio_write_txwi(struct mt7921_dev *dev, struct mt76_wcid *wcid,
			   enum mt76_txq_id qid, struct ieee80211_sta *sta,
			   struct ieee80211_key_conf *key, int pid,
			   struct sk_buff *skb)
{
	__le32 *txwi = (__le32 *)(skb->data - MT_SDIO_TXD_SIZE);

	memset(txwi, 0, MT_SDIO_TXD_SIZE);
<<<<<<< HEAD
	mt76_connac2_mac_write_txwi(&dev->mt76, txwi, skb, wcid, key, pid, 0);
=======
	mt76_connac2_mac_write_txwi(&dev->mt76, txwi, skb, wcid, key, pid, qid, 0);
>>>>>>> e6f4ff3f
	skb_push(skb, MT_SDIO_TXD_SIZE);
}

int mt7921_usb_sdio_tx_prepare_skb(struct mt76_dev *mdev, void *txwi_ptr,
				   enum mt76_txq_id qid, struct mt76_wcid *wcid,
				   struct ieee80211_sta *sta,
				   struct mt76_tx_info *tx_info)
{
	struct mt7921_dev *dev = container_of(mdev, struct mt7921_dev, mt76);
	struct ieee80211_tx_info *info = IEEE80211_SKB_CB(tx_info->skb);
	struct ieee80211_key_conf *key = info->control.hw_key;
	struct sk_buff *skb = tx_info->skb;
	int err, pad, pktid, type;

	if (unlikely(tx_info->skb->len <= ETH_HLEN))
		return -EINVAL;

	if (!wcid)
		wcid = &dev->mt76.global_wcid;

	if (sta) {
		struct mt7921_sta *msta = (struct mt7921_sta *)sta->drv_priv;

		if (time_after(jiffies, msta->last_txs + HZ / 4)) {
			info->flags |= IEEE80211_TX_CTL_REQ_TX_STATUS;
			msta->last_txs = jiffies;
		}
	}

	pktid = mt76_tx_status_skb_add(&dev->mt76, wcid, skb);
	mt7921_usb_sdio_write_txwi(dev, wcid, qid, sta, key, pktid, skb);

	type = mt76_is_sdio(mdev) ? MT7921_SDIO_DATA : 0;
	mt7921_skb_add_usb_sdio_hdr(dev, skb, type);
	pad = round_up(skb->len, 4) - skb->len;
	if (mt76_is_usb(mdev))
		pad += 4;

	err = mt76_skb_adjust_pad(skb, pad);
	if (err)
		/* Release pktid in case of error. */
		idr_remove(&wcid->pktid, pktid);

	return err;
}
EXPORT_SYMBOL_GPL(mt7921_usb_sdio_tx_prepare_skb);

void mt7921_usb_sdio_tx_complete_skb(struct mt76_dev *mdev,
				     struct mt76_queue_entry *e)
{
	__le32 *txwi = (__le32 *)(e->skb->data + MT_SDIO_HDR_SIZE);
	unsigned int headroom = MT_SDIO_TXD_SIZE + MT_SDIO_HDR_SIZE;
	struct ieee80211_sta *sta;
	struct mt76_wcid *wcid;
	u16 idx;

	idx = le32_get_bits(txwi[1], MT_TXD1_WLAN_IDX);
	wcid = rcu_dereference(mdev->wcid[idx]);
	sta = wcid_to_sta(wcid);

	if (sta && likely(e->skb->protocol != cpu_to_be16(ETH_P_PAE)))
		mt7921_tx_check_aggr(sta, txwi);

	skb_pull(e->skb, headroom);
	mt76_tx_complete_skb(mdev, e->wcid, e->skb);
}
EXPORT_SYMBOL_GPL(mt7921_usb_sdio_tx_complete_skb);

bool mt7921_usb_sdio_tx_status_data(struct mt76_dev *mdev, u8 *update)
{
	struct mt7921_dev *dev = container_of(mdev, struct mt7921_dev, mt76);

	mt7921_mutex_acquire(dev);
	mt7921_mac_sta_poll(dev);
	mt7921_mutex_release(dev);

	return false;
}
EXPORT_SYMBOL_GPL(mt7921_usb_sdio_tx_status_data);

#if IS_ENABLED(CONFIG_IPV6)
void mt7921_set_ipv6_ns_work(struct work_struct *work)
{
	struct mt7921_dev *dev = container_of(work, struct mt7921_dev,
						ipv6_ns_work);
	struct sk_buff *skb;
	int ret = 0;

	do {
		skb = skb_dequeue(&dev->ipv6_ns_list);

		if (!skb)
			break;

		mt7921_mutex_acquire(dev);
		ret = mt76_mcu_skb_send_msg(&dev->mt76, skb,
					    MCU_UNI_CMD(OFFLOAD), true);
		mt7921_mutex_release(dev);

	} while (!ret);

	if (ret)
		skb_queue_purge(&dev->ipv6_ns_list);
}
#endif<|MERGE_RESOLUTION|>--- conflicted
+++ resolved
@@ -1007,11 +1007,7 @@
 	__le32 *txwi = (__le32 *)(skb->data - MT_SDIO_TXD_SIZE);
 
 	memset(txwi, 0, MT_SDIO_TXD_SIZE);
-<<<<<<< HEAD
-	mt76_connac2_mac_write_txwi(&dev->mt76, txwi, skb, wcid, key, pid, 0);
-=======
 	mt76_connac2_mac_write_txwi(&dev->mt76, txwi, skb, wcid, key, pid, qid, 0);
->>>>>>> e6f4ff3f
 	skb_push(skb, MT_SDIO_TXD_SIZE);
 }
 
