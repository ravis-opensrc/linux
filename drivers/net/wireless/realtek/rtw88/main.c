--- conflicted
+++ resolved
@@ -340,11 +340,8 @@
 	if (si->mac_id >= RTW_MAX_MAC_ID_NUM)
 		return -ENOSPC;
 
-<<<<<<< HEAD
-=======
 	if (vif->type == NL80211_IFTYPE_STATION && vif->cfg.assoc == 0)
 		rtwvif->mac_id = si->mac_id;
->>>>>>> 98817289
 	si->rtwdev = rtwdev;
 	si->sta = sta;
 	si->vif = vif;
