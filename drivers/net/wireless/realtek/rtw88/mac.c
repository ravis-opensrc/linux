// SPDX-License-Identifier: GPL-2.0 OR BSD-3-Clause
/* Copyright(c) 2018-2019  Realtek Corporation
 */

#include "main.h"
#include "mac.h"
#include "reg.h"
#include "fw.h"
#include "debug.h"
#include "sdio.h"

void rtw_set_channel_mac(struct rtw_dev *rtwdev, u8 channel, u8 bw,
			 u8 primary_ch_idx)
{
	u8 txsc40 = 0, txsc20 = 0;
	u32 value32;
	u8 value8;

	txsc20 = primary_ch_idx;
	if (bw == RTW_CHANNEL_WIDTH_80) {
		if (txsc20 == RTW_SC_20_UPPER || txsc20 == RTW_SC_20_UPMOST)
			txsc40 = RTW_SC_40_UPPER;
		else
			txsc40 = RTW_SC_40_LOWER;
	}
	rtw_write8(rtwdev, REG_DATA_SC,
		   BIT_TXSC_20M(txsc20) | BIT_TXSC_40M(txsc40));

	value32 = rtw_read32(rtwdev, REG_WMAC_TRXPTCL_CTL);
	value32 &= ~BIT_RFMOD;
	switch (bw) {
	case RTW_CHANNEL_WIDTH_80:
		value32 |= BIT_RFMOD_80M;
		break;
	case RTW_CHANNEL_WIDTH_40:
		value32 |= BIT_RFMOD_40M;
		break;
	case RTW_CHANNEL_WIDTH_20:
	default:
		break;
	}
	rtw_write32(rtwdev, REG_WMAC_TRXPTCL_CTL, value32);

	if (rtw_chip_wcpu_11n(rtwdev))
		return;

	value32 = rtw_read32(rtwdev, REG_AFE_CTRL1) & ~(BIT_MAC_CLK_SEL);
	value32 |= (MAC_CLK_HW_DEF_80M << BIT_SHIFT_MAC_CLK_SEL);
	rtw_write32(rtwdev, REG_AFE_CTRL1, value32);

	rtw_write8(rtwdev, REG_USTIME_TSF, MAC_CLK_SPEED);
	rtw_write8(rtwdev, REG_USTIME_EDCA, MAC_CLK_SPEED);

	value8 = rtw_read8(rtwdev, REG_CCK_CHECK);
	value8 = value8 & ~BIT_CHECK_CCK_EN;
	if (IS_CH_5G_BAND(channel))
		value8 |= BIT_CHECK_CCK_EN;
	rtw_write8(rtwdev, REG_CCK_CHECK, value8);
}
EXPORT_SYMBOL(rtw_set_channel_mac);

static int rtw_mac_pre_system_cfg(struct rtw_dev *rtwdev)
{
	unsigned int retry;
	u32 value32;
	u8 value8;

	rtw_write8(rtwdev, REG_RSV_CTRL, 0);

	if (rtw_chip_wcpu_11n(rtwdev)) {
		if (rtw_read32(rtwdev, REG_SYS_CFG1) & BIT_LDO)
			rtw_write8(rtwdev, REG_LDO_SWR_CTRL, LDO_SEL);
		else
			rtw_write8(rtwdev, REG_LDO_SWR_CTRL, SPS_SEL);
		return 0;
	}

	switch (rtw_hci_type(rtwdev)) {
	case RTW_HCI_TYPE_PCIE:
		rtw_write32_set(rtwdev, REG_HCI_OPT_CTRL, BIT_USB_SUS_DIS);
		break;
	case RTW_HCI_TYPE_SDIO:
		rtw_write8_clr(rtwdev, REG_SDIO_HSUS_CTRL, BIT_HCI_SUS_REQ);

		for (retry = 0; retry < RTW_PWR_POLLING_CNT; retry++) {
			if (rtw_read8(rtwdev, REG_SDIO_HSUS_CTRL) & BIT_HCI_RESUME_RDY)
				break;

			usleep_range(10, 50);
		}

		if (retry == RTW_PWR_POLLING_CNT) {
			rtw_err(rtwdev, "failed to poll REG_SDIO_HSUS_CTRL[1]");
			return -ETIMEDOUT;
		}

		if (rtw_sdio_is_sdio30_supported(rtwdev))
			rtw_write8_set(rtwdev, REG_HCI_OPT_CTRL + 2,
				       BIT_SDIO_PAD_E5 >> 16);
		else
			rtw_write8_clr(rtwdev, REG_HCI_OPT_CTRL + 2,
				       BIT_SDIO_PAD_E5 >> 16);
		break;
	case RTW_HCI_TYPE_USB:
		break;
	default:
		return -EINVAL;
	}

	/* config PIN Mux */
	value32 = rtw_read32(rtwdev, REG_PAD_CTRL1);
	value32 |= BIT_PAPE_WLBT_SEL | BIT_LNAON_WLBT_SEL;
	rtw_write32(rtwdev, REG_PAD_CTRL1, value32);

	value32 = rtw_read32(rtwdev, REG_LED_CFG);
	value32 &= ~(BIT_PAPE_SEL_EN | BIT_LNAON_SEL_EN);
	rtw_write32(rtwdev, REG_LED_CFG, value32);

	value32 = rtw_read32(rtwdev, REG_GPIO_MUXCFG);
	value32 |= BIT_WLRFE_4_5_EN;
	rtw_write32(rtwdev, REG_GPIO_MUXCFG, value32);

	/* disable BB/RF */
	value8 = rtw_read8(rtwdev, REG_SYS_FUNC_EN);
	value8 &= ~(BIT_FEN_BB_RSTB | BIT_FEN_BB_GLB_RST);
	rtw_write8(rtwdev, REG_SYS_FUNC_EN, value8);

	value8 = rtw_read8(rtwdev, REG_RF_CTRL);
	value8 &= ~(BIT_RF_SDM_RSTB | BIT_RF_RSTB | BIT_RF_EN);
	rtw_write8(rtwdev, REG_RF_CTRL, value8);

	value32 = rtw_read32(rtwdev, REG_WLRF1);
	value32 &= ~BIT_WLRF1_BBRF_EN;
	rtw_write32(rtwdev, REG_WLRF1, value32);

	return 0;
}

static bool do_pwr_poll_cmd(struct rtw_dev *rtwdev, u32 addr, u32 mask, u32 target)
{
	u32 val;

	target &= mask;

	return read_poll_timeout_atomic(rtw_read8, val, (val & mask) == target,
					50, 50 * RTW_PWR_POLLING_CNT, false,
					rtwdev, addr) == 0;
}

static int rtw_pwr_cmd_polling(struct rtw_dev *rtwdev,
			       const struct rtw_pwr_seq_cmd *cmd)
{
	u8 value;
	u32 offset;

	if (cmd->base == RTW_PWR_ADDR_SDIO)
		offset = cmd->offset | SDIO_LOCAL_OFFSET;
	else
		offset = cmd->offset;

	if (do_pwr_poll_cmd(rtwdev, offset, cmd->mask, cmd->value))
		return 0;

	if (rtw_hci_type(rtwdev) != RTW_HCI_TYPE_PCIE)
		goto err;

	/* if PCIE, toggle BIT_PFM_WOWL and try again */
	value = rtw_read8(rtwdev, REG_SYS_PW_CTRL);
	if (rtwdev->chip->id == RTW_CHIP_TYPE_8723D)
		rtw_write8(rtwdev, REG_SYS_PW_CTRL, value & ~BIT_PFM_WOWL);
	rtw_write8(rtwdev, REG_SYS_PW_CTRL, value | BIT_PFM_WOWL);
	rtw_write8(rtwdev, REG_SYS_PW_CTRL, value & ~BIT_PFM_WOWL);
	if (rtwdev->chip->id == RTW_CHIP_TYPE_8723D)
		rtw_write8(rtwdev, REG_SYS_PW_CTRL, value | BIT_PFM_WOWL);

	if (do_pwr_poll_cmd(rtwdev, offset, cmd->mask, cmd->value))
		return 0;

err:
	rtw_err(rtwdev, "failed to poll offset=0x%x mask=0x%x value=0x%x\n",
		offset, cmd->mask, cmd->value);
	return -EBUSY;
}

static int rtw_sub_pwr_seq_parser(struct rtw_dev *rtwdev, u8 intf_mask,
				  u8 cut_mask,
				  const struct rtw_pwr_seq_cmd *cmd)
{
	const struct rtw_pwr_seq_cmd *cur_cmd;
	u32 offset;
	u8 value;

	for (cur_cmd = cmd; cur_cmd->cmd != RTW_PWR_CMD_END; cur_cmd++) {
		if (!(cur_cmd->intf_mask & intf_mask) ||
		    !(cur_cmd->cut_mask & cut_mask))
			continue;

		switch (cur_cmd->cmd) {
		case RTW_PWR_CMD_WRITE:
			offset = cur_cmd->offset;

			if (cur_cmd->base == RTW_PWR_ADDR_SDIO)
				offset |= SDIO_LOCAL_OFFSET;

			value = rtw_read8(rtwdev, offset);
			value &= ~cur_cmd->mask;
			value |= (cur_cmd->value & cur_cmd->mask);
			rtw_write8(rtwdev, offset, value);
			break;
		case RTW_PWR_CMD_POLLING:
			if (rtw_pwr_cmd_polling(rtwdev, cur_cmd))
				return -EBUSY;
			break;
		case RTW_PWR_CMD_DELAY:
			if (cur_cmd->value == RTW_PWR_DELAY_US)
				udelay(cur_cmd->offset);
			else
				mdelay(cur_cmd->offset);
			break;
		case RTW_PWR_CMD_READ:
			break;
		default:
			return -EINVAL;
		}
	}

	return 0;
}

static int rtw_pwr_seq_parser(struct rtw_dev *rtwdev,
			      const struct rtw_pwr_seq_cmd **cmd_seq)
{
	u8 cut_mask;
	u8 intf_mask;
	u8 cut;
	u32 idx = 0;
	const struct rtw_pwr_seq_cmd *cmd;
	int ret;

	cut = rtwdev->hal.cut_version;
	cut_mask = cut_version_to_mask(cut);
	switch (rtw_hci_type(rtwdev)) {
	case RTW_HCI_TYPE_PCIE:
		intf_mask = RTW_PWR_INTF_PCI_MSK;
		break;
	case RTW_HCI_TYPE_USB:
		intf_mask = RTW_PWR_INTF_USB_MSK;
		break;
	case RTW_HCI_TYPE_SDIO:
		intf_mask = RTW_PWR_INTF_SDIO_MSK;
		break;
	default:
		return -EINVAL;
	}

	do {
		cmd = cmd_seq[idx];
		if (!cmd)
			break;

		ret = rtw_sub_pwr_seq_parser(rtwdev, intf_mask, cut_mask, cmd);
		if (ret)
			return ret;

		idx++;
	} while (1);

	return 0;
}

static int rtw_mac_power_switch(struct rtw_dev *rtwdev, bool pwr_on)
{
	const struct rtw_chip_info *chip = rtwdev->chip;
	const struct rtw_pwr_seq_cmd **pwr_seq;
	u32 imr = 0;
	u8 rpwm;
	bool cur_pwr;
	int ret;

	if (rtw_chip_wcpu_11ac(rtwdev)) {
		rpwm = rtw_read8(rtwdev, rtwdev->hci.rpwm_addr);

		/* Check FW still exist or not */
		if (rtw_read16(rtwdev, REG_MCUFW_CTRL) == 0xC078) {
			rpwm = (rpwm ^ BIT_RPWM_TOGGLE) & BIT_RPWM_TOGGLE;
			rtw_write8(rtwdev, rtwdev->hci.rpwm_addr, rpwm);
		}
	}

	if (rtw_read8(rtwdev, REG_CR) == 0xea)
		cur_pwr = false;
	else if (rtw_hci_type(rtwdev) == RTW_HCI_TYPE_USB &&
		 (rtw_read8(rtwdev, REG_SYS_STATUS1 + 1) & BIT(0)))
		cur_pwr = false;
	else
		cur_pwr = true;

	if (pwr_on == cur_pwr)
		return -EALREADY;

	if (rtw_hci_type(rtwdev) == RTW_HCI_TYPE_SDIO) {
		imr = rtw_read32(rtwdev, REG_SDIO_HIMR);
		rtw_write32(rtwdev, REG_SDIO_HIMR, 0);
	}

	if (!pwr_on)
		clear_bit(RTW_FLAG_POWERON, rtwdev->flags);

	pwr_seq = pwr_on ? chip->pwr_on_seq : chip->pwr_off_seq;
	ret = rtw_pwr_seq_parser(rtwdev, pwr_seq);
<<<<<<< HEAD
	if (ret)
		return ret;
=======
>>>>>>> 160f4124

	if (rtw_hci_type(rtwdev) == RTW_HCI_TYPE_SDIO)
		rtw_write32(rtwdev, REG_SDIO_HIMR, imr);

	if (!ret && pwr_on)
		set_bit(RTW_FLAG_POWERON, rtwdev->flags);

	return ret;
}

static int __rtw_mac_init_system_cfg(struct rtw_dev *rtwdev)
{
	u8 sys_func_en = rtwdev->chip->sys_func_en;
	u8 value8;
	u32 value, tmp;

	value = rtw_read32(rtwdev, REG_CPU_DMEM_CON);
	value |= BIT_WL_PLATFORM_RST | BIT_DDMA_EN;
	rtw_write32(rtwdev, REG_CPU_DMEM_CON, value);

	rtw_write8_set(rtwdev, REG_SYS_FUNC_EN + 1, sys_func_en);
	value8 = (rtw_read8(rtwdev, REG_CR_EXT + 3) & 0xF0) | 0x0C;
	rtw_write8(rtwdev, REG_CR_EXT + 3, value8);

	/* disable boot-from-flash for driver's DL FW */
	tmp = rtw_read32(rtwdev, REG_MCUFW_CTRL);
	if (tmp & BIT_BOOT_FSPI_EN) {
		rtw_write32(rtwdev, REG_MCUFW_CTRL, tmp & (~BIT_BOOT_FSPI_EN));
		value = rtw_read32(rtwdev, REG_GPIO_MUXCFG) & (~BIT_FSPI_EN);
		rtw_write32(rtwdev, REG_GPIO_MUXCFG, value);
	}

	return 0;
}

static int __rtw_mac_init_system_cfg_legacy(struct rtw_dev *rtwdev)
{
	rtw_write8(rtwdev, REG_CR, 0xff);
	mdelay(2);
	rtw_write8(rtwdev, REG_HWSEQ_CTRL, 0x7f);
	mdelay(2);

	rtw_write8_set(rtwdev, REG_SYS_CLKR, BIT_WAKEPAD_EN);
	rtw_write16_clr(rtwdev, REG_GPIO_MUXCFG, BIT_EN_SIC);

	rtw_write16(rtwdev, REG_CR, 0x2ff);

	return 0;
}

static int rtw_mac_init_system_cfg(struct rtw_dev *rtwdev)
{
	if (rtw_chip_wcpu_11n(rtwdev))
		return __rtw_mac_init_system_cfg_legacy(rtwdev);

	return __rtw_mac_init_system_cfg(rtwdev);
}

int rtw_mac_power_on(struct rtw_dev *rtwdev)
{
	int ret = 0;

	ret = rtw_mac_pre_system_cfg(rtwdev);
	if (ret)
		goto err;

	ret = rtw_mac_power_switch(rtwdev, true);
	if (ret == -EALREADY) {
		rtw_mac_power_switch(rtwdev, false);

		ret = rtw_mac_pre_system_cfg(rtwdev);
		if (ret)
			goto err;

		ret = rtw_mac_power_switch(rtwdev, true);
		if (ret)
			goto err;
	} else if (ret) {
		goto err;
	}

	ret = rtw_mac_init_system_cfg(rtwdev);
	if (ret)
		goto err;

	return 0;

err:
	rtw_err(rtwdev, "mac power on failed");
	return ret;
}

void rtw_mac_power_off(struct rtw_dev *rtwdev)
{
	rtw_mac_power_switch(rtwdev, false);
}

static bool check_firmware_size(const u8 *data, u32 size)
{
	const struct rtw_fw_hdr *fw_hdr = (const struct rtw_fw_hdr *)data;
	u32 dmem_size;
	u32 imem_size;
	u32 emem_size;
	u32 real_size;

	dmem_size = le32_to_cpu(fw_hdr->dmem_size);
	imem_size = le32_to_cpu(fw_hdr->imem_size);
	emem_size = (fw_hdr->mem_usage & BIT(4)) ?
		    le32_to_cpu(fw_hdr->emem_size) : 0;

	dmem_size += FW_HDR_CHKSUM_SIZE;
	imem_size += FW_HDR_CHKSUM_SIZE;
	emem_size += emem_size ? FW_HDR_CHKSUM_SIZE : 0;
	real_size = FW_HDR_SIZE + dmem_size + imem_size + emem_size;
	if (real_size != size)
		return false;

	return true;
}

static void wlan_cpu_enable(struct rtw_dev *rtwdev, bool enable)
{
	if (enable) {
		/* cpu io interface enable */
		rtw_write8_set(rtwdev, REG_RSV_CTRL + 1, BIT_WLMCU_IOIF);

		/* cpu enable */
		rtw_write8_set(rtwdev, REG_SYS_FUNC_EN + 1, BIT_FEN_CPUEN);
	} else {
		/* cpu io interface disable */
		rtw_write8_clr(rtwdev, REG_SYS_FUNC_EN + 1, BIT_FEN_CPUEN);

		/* cpu disable */
		rtw_write8_clr(rtwdev, REG_RSV_CTRL + 1, BIT_WLMCU_IOIF);
	}
}

#define DLFW_RESTORE_REG_NUM 6

static void download_firmware_reg_backup(struct rtw_dev *rtwdev,
					 struct rtw_backup_info *bckp)
{
	u8 tmp;
	u8 bckp_idx = 0;

	/* set HIQ to hi priority */
	bckp[bckp_idx].len = 1;
	bckp[bckp_idx].reg = REG_TXDMA_PQ_MAP + 1;
	bckp[bckp_idx].val = rtw_read8(rtwdev, REG_TXDMA_PQ_MAP + 1);
	bckp_idx++;
	tmp = RTW_DMA_MAPPING_HIGH << 6;
	rtw_write8(rtwdev, REG_TXDMA_PQ_MAP + 1, tmp);

	/* DLFW only use HIQ, map HIQ to hi priority */
	bckp[bckp_idx].len = 1;
	bckp[bckp_idx].reg = REG_CR;
	bckp[bckp_idx].val = rtw_read8(rtwdev, REG_CR);
	bckp_idx++;
	bckp[bckp_idx].len = 4;
	bckp[bckp_idx].reg = REG_H2CQ_CSR;
	bckp[bckp_idx].val = BIT_H2CQ_FULL;
	bckp_idx++;
	tmp = BIT_HCI_TXDMA_EN | BIT_TXDMA_EN;
	rtw_write8(rtwdev, REG_CR, tmp);
	rtw_write32(rtwdev, REG_H2CQ_CSR, BIT_H2CQ_FULL);

	/* Config hi priority queue and public priority queue page number */
	bckp[bckp_idx].len = 2;
	bckp[bckp_idx].reg = REG_FIFOPAGE_INFO_1;
	bckp[bckp_idx].val = rtw_read16(rtwdev, REG_FIFOPAGE_INFO_1);
	bckp_idx++;
	bckp[bckp_idx].len = 4;
	bckp[bckp_idx].reg = REG_RQPN_CTRL_2;
	bckp[bckp_idx].val = rtw_read32(rtwdev, REG_RQPN_CTRL_2) | BIT_LD_RQPN;
	bckp_idx++;
	rtw_write16(rtwdev, REG_FIFOPAGE_INFO_1, 0x200);
	rtw_write32(rtwdev, REG_RQPN_CTRL_2, bckp[bckp_idx - 1].val);

	if (rtw_hci_type(rtwdev) == RTW_HCI_TYPE_SDIO)
		rtw_read32(rtwdev, REG_SDIO_FREE_TXPG);

	/* Disable beacon related functions */
	tmp = rtw_read8(rtwdev, REG_BCN_CTRL);
	bckp[bckp_idx].len = 1;
	bckp[bckp_idx].reg = REG_BCN_CTRL;
	bckp[bckp_idx].val = tmp;
	bckp_idx++;
	tmp = (u8)((tmp & (~BIT_EN_BCN_FUNCTION)) | BIT_DIS_TSF_UDT);
	rtw_write8(rtwdev, REG_BCN_CTRL, tmp);

	WARN(bckp_idx != DLFW_RESTORE_REG_NUM, "wrong backup number\n");
}

static void download_firmware_reset_platform(struct rtw_dev *rtwdev)
{
	rtw_write8_clr(rtwdev, REG_CPU_DMEM_CON + 2, BIT_WL_PLATFORM_RST >> 16);
	rtw_write8_clr(rtwdev, REG_SYS_CLK_CTRL + 1, BIT_CPU_CLK_EN >> 8);
	rtw_write8_set(rtwdev, REG_CPU_DMEM_CON + 2, BIT_WL_PLATFORM_RST >> 16);
	rtw_write8_set(rtwdev, REG_SYS_CLK_CTRL + 1, BIT_CPU_CLK_EN >> 8);
}

static void download_firmware_reg_restore(struct rtw_dev *rtwdev,
					  struct rtw_backup_info *bckp,
					  u8 bckp_num)
{
	rtw_restore_reg(rtwdev, bckp, bckp_num);
}

#define TX_DESC_SIZE 48

static int send_firmware_pkt_rsvd_page(struct rtw_dev *rtwdev, u16 pg_addr,
				       const u8 *data, u32 size)
{
	u8 *buf;
	int ret;

	buf = kmemdup(data, size, GFP_KERNEL);
	if (!buf)
		return -ENOMEM;

	ret = rtw_fw_write_data_rsvd_page(rtwdev, pg_addr, buf, size);
	kfree(buf);
	return ret;
}

static int
send_firmware_pkt(struct rtw_dev *rtwdev, u16 pg_addr, const u8 *data, u32 size)
{
	int ret;

	if (rtw_hci_type(rtwdev) == RTW_HCI_TYPE_USB &&
	    !((size + TX_DESC_SIZE) & (512 - 1)))
		size += 1;

	ret = send_firmware_pkt_rsvd_page(rtwdev, pg_addr, data, size);
	if (ret)
		rtw_err(rtwdev, "failed to download rsvd page\n");

	return ret;
}

static int
iddma_enable(struct rtw_dev *rtwdev, u32 src, u32 dst, u32 ctrl)
{
	rtw_write32(rtwdev, REG_DDMA_CH0SA, src);
	rtw_write32(rtwdev, REG_DDMA_CH0DA, dst);
	rtw_write32(rtwdev, REG_DDMA_CH0CTRL, ctrl);

	if (!check_hw_ready(rtwdev, REG_DDMA_CH0CTRL, BIT_DDMACH0_OWN, 0))
		return -EBUSY;

	return 0;
}

static int iddma_download_firmware(struct rtw_dev *rtwdev, u32 src, u32 dst,
				   u32 len, u8 first)
{
	u32 ch0_ctrl = BIT_DDMACH0_CHKSUM_EN | BIT_DDMACH0_OWN;

	if (!check_hw_ready(rtwdev, REG_DDMA_CH0CTRL, BIT_DDMACH0_OWN, 0))
		return -EBUSY;

	ch0_ctrl |= len & BIT_MASK_DDMACH0_DLEN;
	if (!first)
		ch0_ctrl |= BIT_DDMACH0_CHKSUM_CONT;

	if (iddma_enable(rtwdev, src, dst, ch0_ctrl))
		return -EBUSY;

	return 0;
}

int rtw_ddma_to_fw_fifo(struct rtw_dev *rtwdev, u32 ocp_src, u32 size)
{
	u32 ch0_ctrl = BIT_DDMACH0_OWN | BIT_DDMACH0_DDMA_MODE;

	if (!check_hw_ready(rtwdev, REG_DDMA_CH0CTRL, BIT_DDMACH0_OWN, 0)) {
		rtw_dbg(rtwdev, RTW_DBG_FW, "busy to start ddma\n");
		return -EBUSY;
	}

	ch0_ctrl |= size & BIT_MASK_DDMACH0_DLEN;

	if (iddma_enable(rtwdev, ocp_src, OCPBASE_RXBUF_FW_88XX, ch0_ctrl)) {
		rtw_dbg(rtwdev, RTW_DBG_FW, "busy to complete ddma\n");
		return -EBUSY;
	}

	return 0;
}

static bool
check_fw_checksum(struct rtw_dev *rtwdev, u32 addr)
{
	u8 fw_ctrl;

	fw_ctrl = rtw_read8(rtwdev, REG_MCUFW_CTRL);

	if (rtw_read32(rtwdev, REG_DDMA_CH0CTRL) & BIT_DDMACH0_CHKSUM_STS) {
		if (addr < OCPBASE_DMEM_88XX) {
			fw_ctrl |= BIT_IMEM_DW_OK;
			fw_ctrl &= ~BIT_IMEM_CHKSUM_OK;
			rtw_write8(rtwdev, REG_MCUFW_CTRL, fw_ctrl);
		} else {
			fw_ctrl |= BIT_DMEM_DW_OK;
			fw_ctrl &= ~BIT_DMEM_CHKSUM_OK;
			rtw_write8(rtwdev, REG_MCUFW_CTRL, fw_ctrl);
		}

		rtw_err(rtwdev, "invalid fw checksum\n");

		return false;
	}

	if (addr < OCPBASE_DMEM_88XX) {
		fw_ctrl |= (BIT_IMEM_DW_OK | BIT_IMEM_CHKSUM_OK);
		rtw_write8(rtwdev, REG_MCUFW_CTRL, fw_ctrl);
	} else {
		fw_ctrl |= (BIT_DMEM_DW_OK | BIT_DMEM_CHKSUM_OK);
		rtw_write8(rtwdev, REG_MCUFW_CTRL, fw_ctrl);
	}

	return true;
}

static int
download_firmware_to_mem(struct rtw_dev *rtwdev, const u8 *data,
			 u32 src, u32 dst, u32 size)
{
	const struct rtw_chip_info *chip = rtwdev->chip;
	u32 desc_size = chip->tx_pkt_desc_sz;
	u8 first_part;
	u32 mem_offset;
	u32 residue_size;
	u32 pkt_size;
	u32 max_size = 0x1000;
	u32 val;
	int ret;

	mem_offset = 0;
	first_part = 1;
	residue_size = size;

	val = rtw_read32(rtwdev, REG_DDMA_CH0CTRL);
	val |= BIT_DDMACH0_RESET_CHKSUM_STS;
	rtw_write32(rtwdev, REG_DDMA_CH0CTRL, val);

	while (residue_size) {
		if (residue_size >= max_size)
			pkt_size = max_size;
		else
			pkt_size = residue_size;

		ret = send_firmware_pkt(rtwdev, (u16)(src >> 7),
					data + mem_offset, pkt_size);
		if (ret)
			return ret;

		ret = iddma_download_firmware(rtwdev, OCPBASE_TXBUF_88XX +
					      src + desc_size,
					      dst + mem_offset, pkt_size,
					      first_part);
		if (ret)
			return ret;

		first_part = 0;
		mem_offset += pkt_size;
		residue_size -= pkt_size;
	}

	if (!check_fw_checksum(rtwdev, dst))
		return -EINVAL;

	return 0;
}

static int
start_download_firmware(struct rtw_dev *rtwdev, const u8 *data, u32 size)
{
	const struct rtw_fw_hdr *fw_hdr = (const struct rtw_fw_hdr *)data;
	const u8 *cur_fw;
	u16 val;
	u32 imem_size;
	u32 dmem_size;
	u32 emem_size;
	u32 addr;
	int ret;

	dmem_size = le32_to_cpu(fw_hdr->dmem_size);
	imem_size = le32_to_cpu(fw_hdr->imem_size);
	emem_size = (fw_hdr->mem_usage & BIT(4)) ?
		    le32_to_cpu(fw_hdr->emem_size) : 0;
	dmem_size += FW_HDR_CHKSUM_SIZE;
	imem_size += FW_HDR_CHKSUM_SIZE;
	emem_size += emem_size ? FW_HDR_CHKSUM_SIZE : 0;

	val = (u16)(rtw_read16(rtwdev, REG_MCUFW_CTRL) & 0x3800);
	val |= BIT_MCUFWDL_EN;
	rtw_write16(rtwdev, REG_MCUFW_CTRL, val);

	cur_fw = data + FW_HDR_SIZE;
	addr = le32_to_cpu(fw_hdr->dmem_addr);
	addr &= ~BIT(31);
	ret = download_firmware_to_mem(rtwdev, cur_fw, 0, addr, dmem_size);
	if (ret)
		return ret;

	cur_fw = data + FW_HDR_SIZE + dmem_size;
	addr = le32_to_cpu(fw_hdr->imem_addr);
	addr &= ~BIT(31);
	ret = download_firmware_to_mem(rtwdev, cur_fw, 0, addr, imem_size);
	if (ret)
		return ret;

	if (emem_size) {
		cur_fw = data + FW_HDR_SIZE + dmem_size + imem_size;
		addr = le32_to_cpu(fw_hdr->emem_addr);
		addr &= ~BIT(31);
		ret = download_firmware_to_mem(rtwdev, cur_fw, 0, addr,
					       emem_size);
		if (ret)
			return ret;
	}

	return 0;
}

static int download_firmware_validate(struct rtw_dev *rtwdev)
{
	u32 fw_key;

	if (!check_hw_ready(rtwdev, REG_MCUFW_CTRL, FW_READY_MASK, FW_READY)) {
		fw_key = rtw_read32(rtwdev, REG_FW_DBG7) & FW_KEY_MASK;
		if (fw_key == ILLEGAL_KEY_GROUP)
			rtw_err(rtwdev, "invalid fw key\n");
		return -EINVAL;
	}

	return 0;
}

static void download_firmware_end_flow(struct rtw_dev *rtwdev)
{
	u16 fw_ctrl;

	rtw_write32(rtwdev, REG_TXDMA_STATUS, BTI_PAGE_OVF);

	/* Check IMEM & DMEM checksum is OK or not */
	fw_ctrl = rtw_read16(rtwdev, REG_MCUFW_CTRL);
	if ((fw_ctrl & BIT_CHECK_SUM_OK) != BIT_CHECK_SUM_OK)
		return;

	fw_ctrl = (fw_ctrl | BIT_FW_DW_RDY) & ~BIT_MCUFWDL_EN;
	rtw_write16(rtwdev, REG_MCUFW_CTRL, fw_ctrl);
}

static int __rtw_download_firmware(struct rtw_dev *rtwdev,
				   struct rtw_fw_state *fw)
{
	struct rtw_backup_info bckp[DLFW_RESTORE_REG_NUM];
	const u8 *data = fw->firmware->data;
	u32 size = fw->firmware->size;
	u32 ltecoex_bckp;
	int ret;

	if (!check_firmware_size(data, size))
		return -EINVAL;

	if (!ltecoex_read_reg(rtwdev, 0x38, &ltecoex_bckp))
		return -EBUSY;

	wlan_cpu_enable(rtwdev, false);

	download_firmware_reg_backup(rtwdev, bckp);
	download_firmware_reset_platform(rtwdev);

	ret = start_download_firmware(rtwdev, data, size);
	if (ret)
		goto dlfw_fail;

	download_firmware_reg_restore(rtwdev, bckp, DLFW_RESTORE_REG_NUM);

	download_firmware_end_flow(rtwdev);

	wlan_cpu_enable(rtwdev, true);

	if (!ltecoex_reg_write(rtwdev, 0x38, ltecoex_bckp))
		return -EBUSY;

	ret = download_firmware_validate(rtwdev);
	if (ret)
		goto dlfw_fail;

	/* reset desc and index */
	rtw_hci_setup(rtwdev);

	rtwdev->h2c.last_box_num = 0;
	rtwdev->h2c.seq = 0;

	set_bit(RTW_FLAG_FW_RUNNING, rtwdev->flags);

	return 0;

dlfw_fail:
	/* Disable FWDL_EN */
	rtw_write8_clr(rtwdev, REG_MCUFW_CTRL, BIT_MCUFWDL_EN);
	rtw_write8_set(rtwdev, REG_SYS_FUNC_EN + 1, BIT_FEN_CPUEN);

	return ret;
}

static void en_download_firmware_legacy(struct rtw_dev *rtwdev, bool en)
{
	int try;

	if (en) {
		wlan_cpu_enable(rtwdev, false);
		wlan_cpu_enable(rtwdev, true);

		rtw_write8_set(rtwdev, REG_MCUFW_CTRL, BIT_MCUFWDL_EN);

		for (try = 0; try < 10; try++) {
			if (rtw_read8(rtwdev, REG_MCUFW_CTRL) & BIT_MCUFWDL_EN)
				goto fwdl_ready;
			rtw_write8_set(rtwdev, REG_MCUFW_CTRL, BIT_MCUFWDL_EN);
			msleep(20);
		}
		rtw_err(rtwdev, "failed to check fw download ready\n");
fwdl_ready:
		rtw_write32_clr(rtwdev, REG_MCUFW_CTRL, BIT_ROM_DLEN);
	} else {
		rtw_write8_clr(rtwdev, REG_MCUFW_CTRL, BIT_MCUFWDL_EN);
	}
}

static void
write_firmware_page(struct rtw_dev *rtwdev, u32 page, const u8 *data, u32 size)
{
	u32 val32;
	u32 block_nr;
	u32 remain_size;
	u32 write_addr = FW_START_ADDR_LEGACY;
	const __le32 *ptr = (const __le32 *)data;
	u32 block;
	__le32 remain_data = 0;

	block_nr = size >> DLFW_BLK_SIZE_SHIFT_LEGACY;
	remain_size = size & (DLFW_BLK_SIZE_LEGACY - 1);

	val32 = rtw_read32(rtwdev, REG_MCUFW_CTRL);
	val32 &= ~BIT_ROM_PGE;
	val32 |= (page << BIT_SHIFT_ROM_PGE) & BIT_ROM_PGE;
	rtw_write32(rtwdev, REG_MCUFW_CTRL, val32);

	for (block = 0; block < block_nr; block++) {
		rtw_write32(rtwdev, write_addr, le32_to_cpu(*ptr));

		write_addr += DLFW_BLK_SIZE_LEGACY;
		ptr++;
	}

	if (remain_size) {
		memcpy(&remain_data, ptr, remain_size);
		rtw_write32(rtwdev, write_addr, le32_to_cpu(remain_data));
	}
}

static int
download_firmware_legacy(struct rtw_dev *rtwdev, const u8 *data, u32 size)
{
	u32 page;
	u32 total_page;
	u32 last_page_size;

	data += sizeof(struct rtw_fw_hdr_legacy);
	size -= sizeof(struct rtw_fw_hdr_legacy);

	total_page = size >> DLFW_PAGE_SIZE_SHIFT_LEGACY;
	last_page_size = size & (DLFW_PAGE_SIZE_LEGACY - 1);

	rtw_write8_set(rtwdev, REG_MCUFW_CTRL, BIT_FWDL_CHK_RPT);

	for (page = 0; page < total_page; page++) {
		write_firmware_page(rtwdev, page, data, DLFW_PAGE_SIZE_LEGACY);
		data += DLFW_PAGE_SIZE_LEGACY;
	}
	if (last_page_size)
		write_firmware_page(rtwdev, page, data, last_page_size);

	if (!check_hw_ready(rtwdev, REG_MCUFW_CTRL, BIT_FWDL_CHK_RPT, 1)) {
		rtw_err(rtwdev, "failed to check download firmware report\n");
		return -EINVAL;
	}

	return 0;
}

static int download_firmware_validate_legacy(struct rtw_dev *rtwdev)
{
	u32 val32;
	int try;

	val32 = rtw_read32(rtwdev, REG_MCUFW_CTRL);
	val32 |= BIT_MCUFWDL_RDY;
	val32 &= ~BIT_WINTINI_RDY;
	rtw_write32(rtwdev, REG_MCUFW_CTRL, val32);

	wlan_cpu_enable(rtwdev, false);
	wlan_cpu_enable(rtwdev, true);

	for (try = 0; try < 10; try++) {
		val32 = rtw_read32(rtwdev, REG_MCUFW_CTRL);
		if ((val32 & FW_READY_LEGACY) == FW_READY_LEGACY)
			return 0;
		msleep(20);
	}

	rtw_err(rtwdev, "failed to validate firmware\n");
	return -EINVAL;
}

static int __rtw_download_firmware_legacy(struct rtw_dev *rtwdev,
					  struct rtw_fw_state *fw)
{
	int ret = 0;

	en_download_firmware_legacy(rtwdev, true);
	ret = download_firmware_legacy(rtwdev, fw->firmware->data, fw->firmware->size);
	en_download_firmware_legacy(rtwdev, false);
	if (ret)
		goto out;

	ret = download_firmware_validate_legacy(rtwdev);
	if (ret)
		goto out;

	/* reset desc and index */
	rtw_hci_setup(rtwdev);

	rtwdev->h2c.last_box_num = 0;
	rtwdev->h2c.seq = 0;

	set_bit(RTW_FLAG_FW_RUNNING, rtwdev->flags);

out:
	return ret;
}

static
int _rtw_download_firmware(struct rtw_dev *rtwdev, struct rtw_fw_state *fw)
{
	if (rtw_chip_wcpu_11n(rtwdev))
		return __rtw_download_firmware_legacy(rtwdev, fw);

	return __rtw_download_firmware(rtwdev, fw);
}

int rtw_download_firmware(struct rtw_dev *rtwdev, struct rtw_fw_state *fw)
{
	int ret;

	ret = _rtw_download_firmware(rtwdev, fw);
	if (ret)
		return ret;

	if (rtw_hci_type(rtwdev) == RTW_HCI_TYPE_PCIE &&
	    rtwdev->chip->id == RTW_CHIP_TYPE_8821C)
		rtw_fw_set_recover_bt_device(rtwdev);

	return 0;
}

static u32 get_priority_queues(struct rtw_dev *rtwdev, u32 queues)
{
	const struct rtw_rqpn *rqpn = rtwdev->fifo.rqpn;
	u32 prio_queues = 0;

	if (queues & BIT(IEEE80211_AC_VO))
		prio_queues |= BIT(rqpn->dma_map_vo);
	if (queues & BIT(IEEE80211_AC_VI))
		prio_queues |= BIT(rqpn->dma_map_vi);
	if (queues & BIT(IEEE80211_AC_BE))
		prio_queues |= BIT(rqpn->dma_map_be);
	if (queues & BIT(IEEE80211_AC_BK))
		prio_queues |= BIT(rqpn->dma_map_bk);

	return prio_queues;
}

static void __rtw_mac_flush_prio_queue(struct rtw_dev *rtwdev,
				       u32 prio_queue, bool drop)
{
	const struct rtw_chip_info *chip = rtwdev->chip;
	const struct rtw_prioq_addr *addr;
	bool wsize;
	u16 avail_page, rsvd_page;
	int i;

	if (prio_queue >= RTW_DMA_MAPPING_MAX)
		return;

	addr = &chip->prioq_addrs->prio[prio_queue];
	wsize = chip->prioq_addrs->wsize;

	/* check if all of the reserved pages are available for 100 msecs */
	for (i = 0; i < 5; i++) {
		rsvd_page = wsize ? rtw_read16(rtwdev, addr->rsvd) :
				     rtw_read8(rtwdev, addr->rsvd);
		avail_page = wsize ? rtw_read16(rtwdev, addr->avail) :
				      rtw_read8(rtwdev, addr->avail);
		if (rsvd_page == avail_page)
			return;

		msleep(20);
	}

	/* priority queue is still not empty, throw a warning,
	 *
	 * Note that if we want to flush the tx queue when having a lot of
	 * traffic (ex, 100Mbps up), some of the packets could be dropped.
	 * And it requires like ~2secs to flush the full priority queue.
	 */
	if (!drop)
		rtw_warn(rtwdev, "timed out to flush queue %d\n", prio_queue);
}

static void rtw_mac_flush_prio_queues(struct rtw_dev *rtwdev,
				      u32 prio_queues, bool drop)
{
	u32 q;

	for (q = 0; q < RTW_DMA_MAPPING_MAX; q++)
		if (prio_queues & BIT(q))
			__rtw_mac_flush_prio_queue(rtwdev, q, drop);
}

void rtw_mac_flush_queues(struct rtw_dev *rtwdev, u32 queues, bool drop)
{
	u32 prio_queues = 0;

	/* If all of the hardware queues are requested to flush,
	 * or the priority queues are not mapped yet,
	 * flush all of the priority queues
	 */
	if (queues == BIT(rtwdev->hw->queues) - 1 || !rtwdev->fifo.rqpn)
		prio_queues = BIT(RTW_DMA_MAPPING_MAX) - 1;
	else
		prio_queues = get_priority_queues(rtwdev, queues);

	rtw_mac_flush_prio_queues(rtwdev, prio_queues, drop);
}

static int txdma_queue_mapping(struct rtw_dev *rtwdev)
{
	const struct rtw_chip_info *chip = rtwdev->chip;
	const struct rtw_rqpn *rqpn = NULL;
	u16 txdma_pq_map = 0;

	switch (rtw_hci_type(rtwdev)) {
	case RTW_HCI_TYPE_PCIE:
		rqpn = &chip->rqpn_table[1];
		break;
	case RTW_HCI_TYPE_USB:
		if (rtwdev->hci.bulkout_num == 2)
			rqpn = &chip->rqpn_table[2];
		else if (rtwdev->hci.bulkout_num == 3)
			rqpn = &chip->rqpn_table[3];
		else if (rtwdev->hci.bulkout_num == 4)
			rqpn = &chip->rqpn_table[4];
		else
			return -EINVAL;
		break;
	case RTW_HCI_TYPE_SDIO:
		rqpn = &chip->rqpn_table[0];
		break;
	default:
		return -EINVAL;
	}

	rtwdev->fifo.rqpn = rqpn;
	txdma_pq_map |= BIT_TXDMA_HIQ_MAP(rqpn->dma_map_hi);
	txdma_pq_map |= BIT_TXDMA_MGQ_MAP(rqpn->dma_map_mg);
	txdma_pq_map |= BIT_TXDMA_BKQ_MAP(rqpn->dma_map_bk);
	txdma_pq_map |= BIT_TXDMA_BEQ_MAP(rqpn->dma_map_be);
	txdma_pq_map |= BIT_TXDMA_VIQ_MAP(rqpn->dma_map_vi);
	txdma_pq_map |= BIT_TXDMA_VOQ_MAP(rqpn->dma_map_vo);
	rtw_write16(rtwdev, REG_TXDMA_PQ_MAP, txdma_pq_map);

	rtw_write8(rtwdev, REG_CR, 0);
	rtw_write8(rtwdev, REG_CR, MAC_TRX_ENABLE);
	if (rtw_chip_wcpu_11ac(rtwdev))
		rtw_write32(rtwdev, REG_H2CQ_CSR, BIT_H2CQ_FULL);

	if (rtw_hci_type(rtwdev) == RTW_HCI_TYPE_SDIO) {
		rtw_read32(rtwdev, REG_SDIO_FREE_TXPG);
		rtw_write32(rtwdev, REG_SDIO_TX_CTRL, 0);
	} else if (rtw_hci_type(rtwdev) == RTW_HCI_TYPE_USB) {
		rtw_write8_set(rtwdev, REG_TXDMA_PQ_MAP, BIT_RXDMA_ARBBW_EN);
	}

	return 0;
}

static int set_trx_fifo_info(struct rtw_dev *rtwdev)
{
	const struct rtw_chip_info *chip = rtwdev->chip;
	struct rtw_fifo_conf *fifo = &rtwdev->fifo;
	u16 cur_pg_addr;
	u8 csi_buf_pg_num = chip->csi_buf_pg_num;

	/* config rsvd page num */
	fifo->rsvd_drv_pg_num = chip->rsvd_drv_pg_num;
	fifo->txff_pg_num = chip->txff_size >> 7;
	if (rtw_chip_wcpu_11n(rtwdev))
		fifo->rsvd_pg_num = fifo->rsvd_drv_pg_num;
	else
		fifo->rsvd_pg_num = fifo->rsvd_drv_pg_num +
				   RSVD_PG_H2C_EXTRAINFO_NUM +
				   RSVD_PG_H2C_STATICINFO_NUM +
				   RSVD_PG_H2CQ_NUM +
				   RSVD_PG_CPU_INSTRUCTION_NUM +
				   RSVD_PG_FW_TXBUF_NUM +
				   csi_buf_pg_num;

	if (fifo->rsvd_pg_num > fifo->txff_pg_num)
		return -ENOMEM;

	fifo->acq_pg_num = fifo->txff_pg_num - fifo->rsvd_pg_num;
	fifo->rsvd_boundary = fifo->txff_pg_num - fifo->rsvd_pg_num;

	cur_pg_addr = fifo->txff_pg_num;
	if (rtw_chip_wcpu_11ac(rtwdev)) {
		cur_pg_addr -= csi_buf_pg_num;
		fifo->rsvd_csibuf_addr = cur_pg_addr;
		cur_pg_addr -= RSVD_PG_FW_TXBUF_NUM;
		fifo->rsvd_fw_txbuf_addr = cur_pg_addr;
		cur_pg_addr -= RSVD_PG_CPU_INSTRUCTION_NUM;
		fifo->rsvd_cpu_instr_addr = cur_pg_addr;
		cur_pg_addr -= RSVD_PG_H2CQ_NUM;
		fifo->rsvd_h2cq_addr = cur_pg_addr;
		cur_pg_addr -= RSVD_PG_H2C_STATICINFO_NUM;
		fifo->rsvd_h2c_sta_info_addr = cur_pg_addr;
		cur_pg_addr -= RSVD_PG_H2C_EXTRAINFO_NUM;
		fifo->rsvd_h2c_info_addr = cur_pg_addr;
	}
	cur_pg_addr -= fifo->rsvd_drv_pg_num;
	fifo->rsvd_drv_addr = cur_pg_addr;

	if (fifo->rsvd_boundary != fifo->rsvd_drv_addr) {
		rtw_err(rtwdev, "wrong rsvd driver address\n");
		return -EINVAL;
	}

	return 0;
}

static int __priority_queue_cfg(struct rtw_dev *rtwdev,
				const struct rtw_page_table *pg_tbl,
				u16 pubq_num)
{
	const struct rtw_chip_info *chip = rtwdev->chip;
	struct rtw_fifo_conf *fifo = &rtwdev->fifo;

	rtw_write16(rtwdev, REG_FIFOPAGE_INFO_1, pg_tbl->hq_num);
	rtw_write16(rtwdev, REG_FIFOPAGE_INFO_2, pg_tbl->lq_num);
	rtw_write16(rtwdev, REG_FIFOPAGE_INFO_3, pg_tbl->nq_num);
	rtw_write16(rtwdev, REG_FIFOPAGE_INFO_4, pg_tbl->exq_num);
	rtw_write16(rtwdev, REG_FIFOPAGE_INFO_5, pubq_num);
	rtw_write32_set(rtwdev, REG_RQPN_CTRL_2, BIT_LD_RQPN);

	rtw_write16(rtwdev, REG_FIFOPAGE_CTRL_2, fifo->rsvd_boundary);
	rtw_write8_set(rtwdev, REG_FWHW_TXQ_CTRL + 2, BIT_EN_WR_FREE_TAIL >> 16);

	rtw_write16(rtwdev, REG_BCNQ_BDNY_V1, fifo->rsvd_boundary);
	rtw_write16(rtwdev, REG_FIFOPAGE_CTRL_2 + 2, fifo->rsvd_boundary);
	rtw_write16(rtwdev, REG_BCNQ1_BDNY_V1, fifo->rsvd_boundary);
	rtw_write32(rtwdev, REG_RXFF_BNDY, chip->rxff_size - C2H_PKT_BUF - 1);
	rtw_write8_set(rtwdev, REG_AUTO_LLT_V1, BIT_AUTO_INIT_LLT_V1);

	if (!check_hw_ready(rtwdev, REG_AUTO_LLT_V1, BIT_AUTO_INIT_LLT_V1, 0))
		return -EBUSY;

	rtw_write8(rtwdev, REG_CR + 3, 0);

	return 0;
}

static int __priority_queue_cfg_legacy(struct rtw_dev *rtwdev,
				       const struct rtw_page_table *pg_tbl,
				       u16 pubq_num)
{
	const struct rtw_chip_info *chip = rtwdev->chip;
	struct rtw_fifo_conf *fifo = &rtwdev->fifo;
	u32 val32;

	val32 = BIT_RQPN_NE(pg_tbl->nq_num, pg_tbl->exq_num);
	rtw_write32(rtwdev, REG_RQPN_NPQ, val32);
	val32 = BIT_RQPN_HLP(pg_tbl->hq_num, pg_tbl->lq_num, pubq_num);
	rtw_write32(rtwdev, REG_RQPN, val32);

	rtw_write8(rtwdev, REG_TRXFF_BNDY, fifo->rsvd_boundary);
	rtw_write16(rtwdev, REG_TRXFF_BNDY + 2, chip->rxff_size - REPORT_BUF - 1);
	rtw_write8(rtwdev, REG_DWBCN0_CTRL + 1, fifo->rsvd_boundary);
	rtw_write8(rtwdev, REG_BCNQ_BDNY, fifo->rsvd_boundary);
	rtw_write8(rtwdev, REG_MGQ_BDNY, fifo->rsvd_boundary);
	rtw_write8(rtwdev, REG_WMAC_LBK_BF_HD, fifo->rsvd_boundary);

	rtw_write32_set(rtwdev, REG_AUTO_LLT, BIT_AUTO_INIT_LLT);

	if (!check_hw_ready(rtwdev, REG_AUTO_LLT, BIT_AUTO_INIT_LLT, 0))
		return -EBUSY;

	return 0;
}

static int priority_queue_cfg(struct rtw_dev *rtwdev)
{
	const struct rtw_chip_info *chip = rtwdev->chip;
	struct rtw_fifo_conf *fifo = &rtwdev->fifo;
	const struct rtw_page_table *pg_tbl = NULL;
	u16 pubq_num;
	int ret;

	ret = set_trx_fifo_info(rtwdev);
	if (ret)
		return ret;

	switch (rtw_hci_type(rtwdev)) {
	case RTW_HCI_TYPE_PCIE:
		pg_tbl = &chip->page_table[1];
		break;
	case RTW_HCI_TYPE_USB:
		if (rtwdev->hci.bulkout_num == 2)
			pg_tbl = &chip->page_table[2];
		else if (rtwdev->hci.bulkout_num == 3)
			pg_tbl = &chip->page_table[3];
		else if (rtwdev->hci.bulkout_num == 4)
			pg_tbl = &chip->page_table[4];
		else
			return -EINVAL;
		break;
	case RTW_HCI_TYPE_SDIO:
		pg_tbl = &chip->page_table[0];
		break;
	default:
		return -EINVAL;
	}

	pubq_num = fifo->acq_pg_num - pg_tbl->hq_num - pg_tbl->lq_num -
		   pg_tbl->nq_num - pg_tbl->exq_num - pg_tbl->gapq_num;
	if (rtw_chip_wcpu_11n(rtwdev))
		return __priority_queue_cfg_legacy(rtwdev, pg_tbl, pubq_num);
	else
		return __priority_queue_cfg(rtwdev, pg_tbl, pubq_num);
}

static int init_h2c(struct rtw_dev *rtwdev)
{
	struct rtw_fifo_conf *fifo = &rtwdev->fifo;
	u8 value8;
	u32 value32;
	u32 h2cq_addr;
	u32 h2cq_size;
	u32 h2cq_free;
	u32 wp, rp;

	if (rtw_chip_wcpu_11n(rtwdev))
		return 0;

	h2cq_addr = fifo->rsvd_h2cq_addr << TX_PAGE_SIZE_SHIFT;
	h2cq_size = RSVD_PG_H2CQ_NUM << TX_PAGE_SIZE_SHIFT;

	value32 = rtw_read32(rtwdev, REG_H2C_HEAD);
	value32 = (value32 & 0xFFFC0000) | h2cq_addr;
	rtw_write32(rtwdev, REG_H2C_HEAD, value32);

	value32 = rtw_read32(rtwdev, REG_H2C_READ_ADDR);
	value32 = (value32 & 0xFFFC0000) | h2cq_addr;
	rtw_write32(rtwdev, REG_H2C_READ_ADDR, value32);

	value32 = rtw_read32(rtwdev, REG_H2C_TAIL);
	value32 &= 0xFFFC0000;
	value32 |= (h2cq_addr + h2cq_size);
	rtw_write32(rtwdev, REG_H2C_TAIL, value32);

	value8 = rtw_read8(rtwdev, REG_H2C_INFO);
	value8 = (u8)((value8 & 0xFC) | 0x01);
	rtw_write8(rtwdev, REG_H2C_INFO, value8);

	value8 = rtw_read8(rtwdev, REG_H2C_INFO);
	value8 = (u8)((value8 & 0xFB) | 0x04);
	rtw_write8(rtwdev, REG_H2C_INFO, value8);

	value8 = rtw_read8(rtwdev, REG_TXDMA_OFFSET_CHK + 1);
	value8 = (u8)((value8 & 0x7f) | 0x80);
	rtw_write8(rtwdev, REG_TXDMA_OFFSET_CHK + 1, value8);

	wp = rtw_read32(rtwdev, REG_H2C_PKT_WRITEADDR) & 0x3FFFF;
	rp = rtw_read32(rtwdev, REG_H2C_PKT_READADDR) & 0x3FFFF;
	h2cq_free = wp >= rp ? h2cq_size - (wp - rp) : rp - wp;

	if (h2cq_size != h2cq_free) {
		rtw_err(rtwdev, "H2C queue mismatch\n");
		return -EINVAL;
	}

	return 0;
}

static int rtw_init_trx_cfg(struct rtw_dev *rtwdev)
{
	int ret;

	ret = txdma_queue_mapping(rtwdev);
	if (ret)
		return ret;

	ret = priority_queue_cfg(rtwdev);
	if (ret)
		return ret;

	ret = init_h2c(rtwdev);
	if (ret)
		return ret;

	return 0;
}

static int rtw_drv_info_cfg(struct rtw_dev *rtwdev)
{
	u8 value8;

	rtw_write8(rtwdev, REG_RX_DRVINFO_SZ, PHY_STATUS_SIZE);
	if (rtw_chip_wcpu_11ac(rtwdev)) {
		value8 = rtw_read8(rtwdev, REG_TRXFF_BNDY + 1);
		value8 &= 0xF0;
		/* For rxdesc len = 0 issue */
		value8 |= 0xF;
		rtw_write8(rtwdev, REG_TRXFF_BNDY + 1, value8);
	}
	rtw_write32_set(rtwdev, REG_RCR, BIT_APP_PHYSTS);
	rtw_write32_clr(rtwdev, REG_WMAC_OPTION_FUNCTION + 4, BIT(8) | BIT(9));

	return 0;
}

int rtw_mac_init(struct rtw_dev *rtwdev)
{
	const struct rtw_chip_info *chip = rtwdev->chip;
	int ret;

	ret = rtw_init_trx_cfg(rtwdev);
	if (ret)
		return ret;

	ret = chip->ops->mac_init(rtwdev);
	if (ret)
		return ret;

	ret = rtw_drv_info_cfg(rtwdev);
	if (ret)
		return ret;

	rtw_hci_interface_cfg(rtwdev);

	return 0;
}<|MERGE_RESOLUTION|>--- conflicted
+++ resolved
@@ -308,11 +308,6 @@
 
 	pwr_seq = pwr_on ? chip->pwr_on_seq : chip->pwr_off_seq;
 	ret = rtw_pwr_seq_parser(rtwdev, pwr_seq);
-<<<<<<< HEAD
-	if (ret)
-		return ret;
-=======
->>>>>>> 160f4124
 
 	if (rtw_hci_type(rtwdev) == RTW_HCI_TYPE_SDIO)
 		rtw_write32(rtwdev, REG_SDIO_HIMR, imr);
