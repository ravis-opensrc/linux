--- conflicted
+++ resolved
@@ -321,10 +321,7 @@
 	rsi_dbg(ERR_ZONE, "===> Interface DOWN <===\n");
 	mutex_lock(&common->mutex);
 	common->iface_down = true;
-<<<<<<< HEAD
-=======
 	wiphy_rfkill_stop_polling(hw->wiphy);
->>>>>>> 5307eca1
 
 	/* Block all rx frames */
 	rsi_send_rx_filter_frame(common, 0xffff);
@@ -1474,21 +1471,12 @@
 
 	if (common->num_supp_bands > 1) {
 		sband = wiphy->bands[NL80211_BAND_5GHZ];
-<<<<<<< HEAD
 
 		for (i = 0; i < sband->n_channels; i++) {
 			ch = &sband->channels[i];
 			if (ch->flags & IEEE80211_CHAN_DISABLED)
 				continue;
 
-=======
-
-		for (i = 0; i < sband->n_channels; i++) {
-			ch = &sband->channels[i];
-			if (ch->flags & IEEE80211_CHAN_DISABLED)
-				continue;
-
->>>>>>> 5307eca1
 			if (ch->flags & IEEE80211_CHAN_RADAR)
 				ch->flags |= IEEE80211_CHAN_NO_IR;
 		}
@@ -1500,8 +1488,6 @@
 	adapter->country[1] = request->alpha2[1];
 
 	mutex_unlock(&common->mutex);
-<<<<<<< HEAD
-=======
 }
 
 static void rsi_mac80211_rfkill_poll(struct ieee80211_hw *hw)
@@ -1515,7 +1501,6 @@
 	else
 		wiphy_rfkill_set_hw_state(hw->wiphy, false);
 	mutex_unlock(&common->mutex);
->>>>>>> 5307eca1
 }
 
 static const struct ieee80211_ops mac80211_ops = {
