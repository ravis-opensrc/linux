--- conflicted
+++ resolved
@@ -923,10 +923,7 @@
 		.supports_sta_ps = false,
 
 		.acpi_guid = NULL,
-<<<<<<< HEAD
-=======
 		.supports_dynamic_smps_6ghz = true,
->>>>>>> 7aa21fec
 
 		.iova_mask = 0,
 	},
@@ -1004,10 +1001,7 @@
 		.supports_sta_ps = true,
 
 		.acpi_guid = &wcn7850_uuid,
-<<<<<<< HEAD
-=======
 		.supports_dynamic_smps_6ghz = false,
->>>>>>> 7aa21fec
 
 		.iova_mask = ATH12K_PCIE_MAX_PAYLOAD_SIZE - 1,
 	},
@@ -1081,10 +1075,7 @@
 		.supports_sta_ps = false,
 
 		.acpi_guid = NULL,
-<<<<<<< HEAD
-=======
 		.supports_dynamic_smps_6ghz = true,
->>>>>>> 7aa21fec
 
 		.iova_mask = 0,
 	},
