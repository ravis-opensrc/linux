// SPDX-License-Identifier: BSD-3-Clause-Clear
/*
 * Copyright (c) 2018-2019 The Linux Foundation. All rights reserved.
 * Copyright (c) 2021-2023 Qualcomm Innovation Center, Inc. All rights reserved.
 */

#include <net/mac80211.h>
#include <linux/etherdevice.h>
#include <linux/bitfield.h>
#include <linux/inetdevice.h>
#include <net/if_inet6.h>
#include <net/ipv6.h>

#include "mac.h"
#include "core.h"
#include "debug.h"
#include "wmi.h"
#include "hw.h"
#include "dp_tx.h"
#include "dp_rx.h"
#include "testmode.h"
#include "peer.h"
#include "debugfs_sta.h"
#include "hif.h"
#include "wow.h"

#define CHAN2G(_channel, _freq, _flags) { \
	.band                   = NL80211_BAND_2GHZ, \
	.hw_value               = (_channel), \
	.center_freq            = (_freq), \
	.flags                  = (_flags), \
	.max_antenna_gain       = 0, \
	.max_power              = 30, \
}

#define CHAN5G(_channel, _freq, _flags) { \
	.band                   = NL80211_BAND_5GHZ, \
	.hw_value               = (_channel), \
	.center_freq            = (_freq), \
	.flags                  = (_flags), \
	.max_antenna_gain       = 0, \
	.max_power              = 30, \
}

#define CHAN6G(_channel, _freq, _flags) { \
	.band                   = NL80211_BAND_6GHZ, \
	.hw_value               = (_channel), \
	.center_freq            = (_freq), \
	.flags                  = (_flags), \
	.max_antenna_gain       = 0, \
	.max_power              = 30, \
}

static const struct ieee80211_channel ath11k_2ghz_channels[] = {
	CHAN2G(1, 2412, 0),
	CHAN2G(2, 2417, 0),
	CHAN2G(3, 2422, 0),
	CHAN2G(4, 2427, 0),
	CHAN2G(5, 2432, 0),
	CHAN2G(6, 2437, 0),
	CHAN2G(7, 2442, 0),
	CHAN2G(8, 2447, 0),
	CHAN2G(9, 2452, 0),
	CHAN2G(10, 2457, 0),
	CHAN2G(11, 2462, 0),
	CHAN2G(12, 2467, 0),
	CHAN2G(13, 2472, 0),
	CHAN2G(14, 2484, 0),
};

static const struct ieee80211_channel ath11k_5ghz_channels[] = {
	CHAN5G(36, 5180, 0),
	CHAN5G(40, 5200, 0),
	CHAN5G(44, 5220, 0),
	CHAN5G(48, 5240, 0),
	CHAN5G(52, 5260, 0),
	CHAN5G(56, 5280, 0),
	CHAN5G(60, 5300, 0),
	CHAN5G(64, 5320, 0),
	CHAN5G(100, 5500, 0),
	CHAN5G(104, 5520, 0),
	CHAN5G(108, 5540, 0),
	CHAN5G(112, 5560, 0),
	CHAN5G(116, 5580, 0),
	CHAN5G(120, 5600, 0),
	CHAN5G(124, 5620, 0),
	CHAN5G(128, 5640, 0),
	CHAN5G(132, 5660, 0),
	CHAN5G(136, 5680, 0),
	CHAN5G(140, 5700, 0),
	CHAN5G(144, 5720, 0),
	CHAN5G(149, 5745, 0),
	CHAN5G(153, 5765, 0),
	CHAN5G(157, 5785, 0),
	CHAN5G(161, 5805, 0),
	CHAN5G(165, 5825, 0),
	CHAN5G(169, 5845, 0),
	CHAN5G(173, 5865, 0),
	CHAN5G(177, 5885, 0),
};

static const struct ieee80211_channel ath11k_6ghz_channels[] = {
	CHAN6G(1, 5955, 0),
	CHAN6G(5, 5975, 0),
	CHAN6G(9, 5995, 0),
	CHAN6G(13, 6015, 0),
	CHAN6G(17, 6035, 0),
	CHAN6G(21, 6055, 0),
	CHAN6G(25, 6075, 0),
	CHAN6G(29, 6095, 0),
	CHAN6G(33, 6115, 0),
	CHAN6G(37, 6135, 0),
	CHAN6G(41, 6155, 0),
	CHAN6G(45, 6175, 0),
	CHAN6G(49, 6195, 0),
	CHAN6G(53, 6215, 0),
	CHAN6G(57, 6235, 0),
	CHAN6G(61, 6255, 0),
	CHAN6G(65, 6275, 0),
	CHAN6G(69, 6295, 0),
	CHAN6G(73, 6315, 0),
	CHAN6G(77, 6335, 0),
	CHAN6G(81, 6355, 0),
	CHAN6G(85, 6375, 0),
	CHAN6G(89, 6395, 0),
	CHAN6G(93, 6415, 0),
	CHAN6G(97, 6435, 0),
	CHAN6G(101, 6455, 0),
	CHAN6G(105, 6475, 0),
	CHAN6G(109, 6495, 0),
	CHAN6G(113, 6515, 0),
	CHAN6G(117, 6535, 0),
	CHAN6G(121, 6555, 0),
	CHAN6G(125, 6575, 0),
	CHAN6G(129, 6595, 0),
	CHAN6G(133, 6615, 0),
	CHAN6G(137, 6635, 0),
	CHAN6G(141, 6655, 0),
	CHAN6G(145, 6675, 0),
	CHAN6G(149, 6695, 0),
	CHAN6G(153, 6715, 0),
	CHAN6G(157, 6735, 0),
	CHAN6G(161, 6755, 0),
	CHAN6G(165, 6775, 0),
	CHAN6G(169, 6795, 0),
	CHAN6G(173, 6815, 0),
	CHAN6G(177, 6835, 0),
	CHAN6G(181, 6855, 0),
	CHAN6G(185, 6875, 0),
	CHAN6G(189, 6895, 0),
	CHAN6G(193, 6915, 0),
	CHAN6G(197, 6935, 0),
	CHAN6G(201, 6955, 0),
	CHAN6G(205, 6975, 0),
	CHAN6G(209, 6995, 0),
	CHAN6G(213, 7015, 0),
	CHAN6G(217, 7035, 0),
	CHAN6G(221, 7055, 0),
	CHAN6G(225, 7075, 0),
	CHAN6G(229, 7095, 0),
	CHAN6G(233, 7115, 0),

	/* new addition in IEEE Std 802.11ax-2021 */
	CHAN6G(2, 5935, 0),
};

static struct ieee80211_rate ath11k_legacy_rates[] = {
	{ .bitrate = 10,
	  .hw_value = ATH11K_HW_RATE_CCK_LP_1M },
	{ .bitrate = 20,
	  .hw_value = ATH11K_HW_RATE_CCK_LP_2M,
	  .hw_value_short = ATH11K_HW_RATE_CCK_SP_2M,
	  .flags = IEEE80211_RATE_SHORT_PREAMBLE },
	{ .bitrate = 55,
	  .hw_value = ATH11K_HW_RATE_CCK_LP_5_5M,
	  .hw_value_short = ATH11K_HW_RATE_CCK_SP_5_5M,
	  .flags = IEEE80211_RATE_SHORT_PREAMBLE },
	{ .bitrate = 110,
	  .hw_value = ATH11K_HW_RATE_CCK_LP_11M,
	  .hw_value_short = ATH11K_HW_RATE_CCK_SP_11M,
	  .flags = IEEE80211_RATE_SHORT_PREAMBLE },

	{ .bitrate = 60, .hw_value = ATH11K_HW_RATE_OFDM_6M },
	{ .bitrate = 90, .hw_value = ATH11K_HW_RATE_OFDM_9M },
	{ .bitrate = 120, .hw_value = ATH11K_HW_RATE_OFDM_12M },
	{ .bitrate = 180, .hw_value = ATH11K_HW_RATE_OFDM_18M },
	{ .bitrate = 240, .hw_value = ATH11K_HW_RATE_OFDM_24M },
	{ .bitrate = 360, .hw_value = ATH11K_HW_RATE_OFDM_36M },
	{ .bitrate = 480, .hw_value = ATH11K_HW_RATE_OFDM_48M },
	{ .bitrate = 540, .hw_value = ATH11K_HW_RATE_OFDM_54M },
};

static const int
ath11k_phymodes[NUM_NL80211_BANDS][ATH11K_CHAN_WIDTH_NUM] = {
	[NL80211_BAND_2GHZ] = {
			[NL80211_CHAN_WIDTH_5] = MODE_UNKNOWN,
			[NL80211_CHAN_WIDTH_10] = MODE_UNKNOWN,
			[NL80211_CHAN_WIDTH_20_NOHT] = MODE_11AX_HE20_2G,
			[NL80211_CHAN_WIDTH_20] = MODE_11AX_HE20_2G,
			[NL80211_CHAN_WIDTH_40] = MODE_11AX_HE40_2G,
			[NL80211_CHAN_WIDTH_80] = MODE_11AX_HE80_2G,
			[NL80211_CHAN_WIDTH_80P80] = MODE_UNKNOWN,
			[NL80211_CHAN_WIDTH_160] = MODE_UNKNOWN,
	},
	[NL80211_BAND_5GHZ] = {
			[NL80211_CHAN_WIDTH_5] = MODE_UNKNOWN,
			[NL80211_CHAN_WIDTH_10] = MODE_UNKNOWN,
			[NL80211_CHAN_WIDTH_20_NOHT] = MODE_11AX_HE20,
			[NL80211_CHAN_WIDTH_20] = MODE_11AX_HE20,
			[NL80211_CHAN_WIDTH_40] = MODE_11AX_HE40,
			[NL80211_CHAN_WIDTH_80] = MODE_11AX_HE80,
			[NL80211_CHAN_WIDTH_160] = MODE_11AX_HE160,
			[NL80211_CHAN_WIDTH_80P80] = MODE_11AX_HE80_80,
	},
	[NL80211_BAND_6GHZ] = {
			[NL80211_CHAN_WIDTH_5] = MODE_UNKNOWN,
			[NL80211_CHAN_WIDTH_10] = MODE_UNKNOWN,
			[NL80211_CHAN_WIDTH_20_NOHT] = MODE_11AX_HE20,
			[NL80211_CHAN_WIDTH_20] = MODE_11AX_HE20,
			[NL80211_CHAN_WIDTH_40] = MODE_11AX_HE40,
			[NL80211_CHAN_WIDTH_80] = MODE_11AX_HE80,
			[NL80211_CHAN_WIDTH_160] = MODE_11AX_HE160,
			[NL80211_CHAN_WIDTH_80P80] = MODE_11AX_HE80_80,
	},

};

const struct htt_rx_ring_tlv_filter ath11k_mac_mon_status_filter_default = {
	.rx_filter = HTT_RX_FILTER_TLV_FLAGS_MPDU_START |
		     HTT_RX_FILTER_TLV_FLAGS_PPDU_END |
		     HTT_RX_FILTER_TLV_FLAGS_PPDU_END_STATUS_DONE,
	.pkt_filter_flags0 = HTT_RX_FP_MGMT_FILTER_FLAGS0,
	.pkt_filter_flags1 = HTT_RX_FP_MGMT_FILTER_FLAGS1,
	.pkt_filter_flags2 = HTT_RX_FP_CTRL_FILTER_FLASG2,
	.pkt_filter_flags3 = HTT_RX_FP_DATA_FILTER_FLASG3 |
			     HTT_RX_FP_CTRL_FILTER_FLASG3
};

#define ATH11K_MAC_FIRST_OFDM_RATE_IDX 4
#define ath11k_g_rates ath11k_legacy_rates
#define ath11k_g_rates_size (ARRAY_SIZE(ath11k_legacy_rates))
#define ath11k_a_rates (ath11k_legacy_rates + 4)
#define ath11k_a_rates_size (ARRAY_SIZE(ath11k_legacy_rates) - 4)

#define ATH11K_MAC_SCAN_CMD_EVT_OVERHEAD		200 /* in msecs */

/* Overhead due to the processing of channel switch events from FW */
#define ATH11K_SCAN_CHANNEL_SWITCH_WMI_EVT_OVERHEAD	10 /* in msecs */

static const u32 ath11k_smps_map[] = {
	[WLAN_HT_CAP_SM_PS_STATIC] = WMI_PEER_SMPS_STATIC,
	[WLAN_HT_CAP_SM_PS_DYNAMIC] = WMI_PEER_SMPS_DYNAMIC,
	[WLAN_HT_CAP_SM_PS_INVALID] = WMI_PEER_SMPS_PS_NONE,
	[WLAN_HT_CAP_SM_PS_DISABLED] = WMI_PEER_SMPS_PS_NONE,
};

static int ath11k_start_vdev_delay(struct ieee80211_hw *hw,
				   struct ieee80211_vif *vif);

enum nl80211_he_ru_alloc ath11k_mac_phy_he_ru_to_nl80211_he_ru_alloc(u16 ru_phy)
{
	enum nl80211_he_ru_alloc ret;

	switch (ru_phy) {
	case RU_26:
		ret = NL80211_RATE_INFO_HE_RU_ALLOC_26;
		break;
	case RU_52:
		ret = NL80211_RATE_INFO_HE_RU_ALLOC_52;
		break;
	case RU_106:
		ret = NL80211_RATE_INFO_HE_RU_ALLOC_106;
		break;
	case RU_242:
		ret = NL80211_RATE_INFO_HE_RU_ALLOC_242;
		break;
	case RU_484:
		ret = NL80211_RATE_INFO_HE_RU_ALLOC_484;
		break;
	case RU_996:
		ret = NL80211_RATE_INFO_HE_RU_ALLOC_996;
		break;
	default:
		ret = NL80211_RATE_INFO_HE_RU_ALLOC_26;
		break;
	}

	return ret;
}

enum nl80211_he_ru_alloc ath11k_mac_he_ru_tones_to_nl80211_he_ru_alloc(u16 ru_tones)
{
	enum nl80211_he_ru_alloc ret;

	switch (ru_tones) {
	case 26:
		ret = NL80211_RATE_INFO_HE_RU_ALLOC_26;
		break;
	case 52:
		ret = NL80211_RATE_INFO_HE_RU_ALLOC_52;
		break;
	case 106:
		ret = NL80211_RATE_INFO_HE_RU_ALLOC_106;
		break;
	case 242:
		ret = NL80211_RATE_INFO_HE_RU_ALLOC_242;
		break;
	case 484:
		ret = NL80211_RATE_INFO_HE_RU_ALLOC_484;
		break;
	case 996:
		ret = NL80211_RATE_INFO_HE_RU_ALLOC_996;
		break;
	case (996 * 2):
		ret = NL80211_RATE_INFO_HE_RU_ALLOC_2x996;
		break;
	default:
		ret = NL80211_RATE_INFO_HE_RU_ALLOC_26;
		break;
	}

	return ret;
}

enum nl80211_he_gi ath11k_mac_he_gi_to_nl80211_he_gi(u8 sgi)
{
	enum nl80211_he_gi ret;

	switch (sgi) {
	case RX_MSDU_START_SGI_0_8_US:
		ret = NL80211_RATE_INFO_HE_GI_0_8;
		break;
	case RX_MSDU_START_SGI_1_6_US:
		ret = NL80211_RATE_INFO_HE_GI_1_6;
		break;
	case RX_MSDU_START_SGI_3_2_US:
		ret = NL80211_RATE_INFO_HE_GI_3_2;
		break;
	default:
		ret = NL80211_RATE_INFO_HE_GI_0_8;
		break;
	}

	return ret;
}

u8 ath11k_mac_bw_to_mac80211_bw(u8 bw)
{
	u8 ret = 0;

	switch (bw) {
	case ATH11K_BW_20:
		ret = RATE_INFO_BW_20;
		break;
	case ATH11K_BW_40:
		ret = RATE_INFO_BW_40;
		break;
	case ATH11K_BW_80:
		ret = RATE_INFO_BW_80;
		break;
	case ATH11K_BW_160:
		ret = RATE_INFO_BW_160;
		break;
	}

	return ret;
}

enum ath11k_supported_bw ath11k_mac_mac80211_bw_to_ath11k_bw(enum rate_info_bw bw)
{
	switch (bw) {
	case RATE_INFO_BW_20:
		return ATH11K_BW_20;
	case RATE_INFO_BW_40:
		return ATH11K_BW_40;
	case RATE_INFO_BW_80:
		return ATH11K_BW_80;
	case RATE_INFO_BW_160:
		return ATH11K_BW_160;
	default:
		return ATH11K_BW_20;
	}
}

int ath11k_mac_hw_ratecode_to_legacy_rate(u8 hw_rc, u8 preamble, u8 *rateidx,
					  u16 *rate)
{
	/* As default, it is OFDM rates */
	int i = ATH11K_MAC_FIRST_OFDM_RATE_IDX;
	int max_rates_idx = ath11k_g_rates_size;

	if (preamble == WMI_RATE_PREAMBLE_CCK) {
		hw_rc &= ~ATH11k_HW_RATECODE_CCK_SHORT_PREAM_MASK;
		i = 0;
		max_rates_idx = ATH11K_MAC_FIRST_OFDM_RATE_IDX;
	}

	while (i < max_rates_idx) {
		if (hw_rc == ath11k_legacy_rates[i].hw_value) {
			*rateidx = i;
			*rate = ath11k_legacy_rates[i].bitrate;
			return 0;
		}
		i++;
	}

	return -EINVAL;
}

static int get_num_chains(u32 mask)
{
	int num_chains = 0;

	while (mask) {
		if (mask & BIT(0))
			num_chains++;
		mask >>= 1;
	}

	return num_chains;
}

u8 ath11k_mac_bitrate_to_idx(const struct ieee80211_supported_band *sband,
			     u32 bitrate)
{
	int i;

	for (i = 0; i < sband->n_bitrates; i++)
		if (sband->bitrates[i].bitrate == bitrate)
			return i;

	return 0;
}

static u32
ath11k_mac_max_ht_nss(const u8 *ht_mcs_mask)
{
	int nss;

	for (nss = IEEE80211_HT_MCS_MASK_LEN - 1; nss >= 0; nss--)
		if (ht_mcs_mask[nss])
			return nss + 1;

	return 1;
}

static u32
ath11k_mac_max_vht_nss(const u16 *vht_mcs_mask)
{
	int nss;

	for (nss = NL80211_VHT_NSS_MAX - 1; nss >= 0; nss--)
		if (vht_mcs_mask[nss])
			return nss + 1;

	return 1;
}

static u32
ath11k_mac_max_he_nss(const u16 *he_mcs_mask)
{
	int nss;

	for (nss = NL80211_HE_NSS_MAX - 1; nss >= 0; nss--)
		if (he_mcs_mask[nss])
			return nss + 1;

	return 1;
}

static u8 ath11k_parse_mpdudensity(u8 mpdudensity)
{
/* 802.11n D2.0 defined values for "Minimum MPDU Start Spacing":
 *   0 for no restriction
 *   1 for 1/4 us
 *   2 for 1/2 us
 *   3 for 1 us
 *   4 for 2 us
 *   5 for 4 us
 *   6 for 8 us
 *   7 for 16 us
 */
	switch (mpdudensity) {
	case 0:
		return 0;
	case 1:
	case 2:
	case 3:
	/* Our lower layer calculations limit our precision to
	 * 1 microsecond
	 */
		return 1;
	case 4:
		return 2;
	case 5:
		return 4;
	case 6:
		return 8;
	case 7:
		return 16;
	default:
		return 0;
	}
}

static int ath11k_mac_vif_chan(struct ieee80211_vif *vif,
			       struct cfg80211_chan_def *def)
{
	struct ieee80211_chanctx_conf *conf;

	rcu_read_lock();
	conf = rcu_dereference(vif->bss_conf.chanctx_conf);
	if (!conf) {
		rcu_read_unlock();
		return -ENOENT;
	}

	*def = conf->def;
	rcu_read_unlock();

	return 0;
}

static bool ath11k_mac_bitrate_is_cck(int bitrate)
{
	switch (bitrate) {
	case 10:
	case 20:
	case 55:
	case 110:
		return true;
	}

	return false;
}

u8 ath11k_mac_hw_rate_to_idx(const struct ieee80211_supported_band *sband,
			     u8 hw_rate, bool cck)
{
	const struct ieee80211_rate *rate;
	int i;

	for (i = 0; i < sband->n_bitrates; i++) {
		rate = &sband->bitrates[i];

		if (ath11k_mac_bitrate_is_cck(rate->bitrate) != cck)
			continue;

		if (rate->hw_value == hw_rate)
			return i;
		else if (rate->flags & IEEE80211_RATE_SHORT_PREAMBLE &&
			 rate->hw_value_short == hw_rate)
			return i;
	}

	return 0;
}

static u8 ath11k_mac_bitrate_to_rate(int bitrate)
{
	return DIV_ROUND_UP(bitrate, 5) |
	       (ath11k_mac_bitrate_is_cck(bitrate) ? BIT(7) : 0);
}

static void ath11k_get_arvif_iter(void *data, u8 *mac,
				  struct ieee80211_vif *vif)
{
	struct ath11k_vif_iter *arvif_iter = data;
	struct ath11k_vif *arvif = ath11k_vif_to_arvif(vif);

	if (arvif->vdev_id == arvif_iter->vdev_id)
		arvif_iter->arvif = arvif;
}

struct ath11k_vif *ath11k_mac_get_arvif(struct ath11k *ar, u32 vdev_id)
{
	struct ath11k_vif_iter arvif_iter;
	u32 flags;

	memset(&arvif_iter, 0, sizeof(struct ath11k_vif_iter));
	arvif_iter.vdev_id = vdev_id;

	flags = IEEE80211_IFACE_ITER_RESUME_ALL;
	ieee80211_iterate_active_interfaces_atomic(ar->hw,
						   flags,
						   ath11k_get_arvif_iter,
						   &arvif_iter);
	if (!arvif_iter.arvif) {
		ath11k_warn(ar->ab, "No VIF found for vdev %d\n", vdev_id);
		return NULL;
	}

	return arvif_iter.arvif;
}

struct ath11k_vif *ath11k_mac_get_arvif_by_vdev_id(struct ath11k_base *ab,
						   u32 vdev_id)
{
	int i;
	struct ath11k_pdev *pdev;
	struct ath11k_vif *arvif;

	for (i = 0; i < ab->num_radios; i++) {
		pdev = rcu_dereference(ab->pdevs_active[i]);
		if (pdev && pdev->ar &&
		    (pdev->ar->allocated_vdev_map & (1LL << vdev_id))) {
			arvif = ath11k_mac_get_arvif(pdev->ar, vdev_id);
			if (arvif)
				return arvif;
		}
	}

	return NULL;
}

struct ath11k *ath11k_mac_get_ar_by_vdev_id(struct ath11k_base *ab, u32 vdev_id)
{
	int i;
	struct ath11k_pdev *pdev;

	for (i = 0; i < ab->num_radios; i++) {
		pdev = rcu_dereference(ab->pdevs_active[i]);
		if (pdev && pdev->ar) {
			if (pdev->ar->allocated_vdev_map & (1LL << vdev_id))
				return pdev->ar;
		}
	}

	return NULL;
}

struct ath11k *ath11k_mac_get_ar_by_pdev_id(struct ath11k_base *ab, u32 pdev_id)
{
	int i;
	struct ath11k_pdev *pdev;

	if (ab->hw_params.single_pdev_only) {
		pdev = rcu_dereference(ab->pdevs_active[0]);
		return pdev ? pdev->ar : NULL;
	}

	if (WARN_ON(pdev_id > ab->num_radios))
		return NULL;

	for (i = 0; i < ab->num_radios; i++) {
		if (ab->fw_mode == ATH11K_FIRMWARE_MODE_FTM)
			pdev = &ab->pdevs[i];
		else
			pdev = rcu_dereference(ab->pdevs_active[i]);

		if (pdev && pdev->pdev_id == pdev_id)
			return (pdev->ar ? pdev->ar : NULL);
	}

	return NULL;
}

struct ath11k_vif *ath11k_mac_get_vif_up(struct ath11k_base *ab)
{
	struct ath11k *ar;
	struct ath11k_pdev *pdev;
	struct ath11k_vif *arvif;
	int i;

	for (i = 0; i < ab->num_radios; i++) {
		pdev = &ab->pdevs[i];
		ar = pdev->ar;
		list_for_each_entry(arvif, &ar->arvifs, list) {
			if (arvif->is_up)
				return arvif;
		}
	}

	return NULL;
}

static bool ath11k_mac_band_match(enum nl80211_band band1, enum WMI_HOST_WLAN_BAND band2)
{
	return (((band1 == NL80211_BAND_2GHZ) && (band2 & WMI_HOST_WLAN_2G_CAP)) ||
		(((band1 == NL80211_BAND_5GHZ) || (band1 == NL80211_BAND_6GHZ)) &&
		   (band2 & WMI_HOST_WLAN_5G_CAP)));
}

u8 ath11k_mac_get_target_pdev_id_from_vif(struct ath11k_vif *arvif)
{
	struct ath11k *ar = arvif->ar;
	struct ath11k_base *ab = ar->ab;
	struct ieee80211_vif *vif = arvif->vif;
	struct cfg80211_chan_def def;
	enum nl80211_band band;
	u8 pdev_id = ab->target_pdev_ids[0].pdev_id;
	int i;

	if (WARN_ON(ath11k_mac_vif_chan(vif, &def)))
		return pdev_id;

	band = def.chan->band;

	for (i = 0; i < ab->target_pdev_count; i++) {
		if (ath11k_mac_band_match(band, ab->target_pdev_ids[i].supported_bands))
			return ab->target_pdev_ids[i].pdev_id;
	}

	return pdev_id;
}

u8 ath11k_mac_get_target_pdev_id(struct ath11k *ar)
{
	struct ath11k_vif *arvif;

	arvif = ath11k_mac_get_vif_up(ar->ab);

	if (arvif)
		return ath11k_mac_get_target_pdev_id_from_vif(arvif);
	else
		return ar->ab->target_pdev_ids[0].pdev_id;
}

static void ath11k_pdev_caps_update(struct ath11k *ar)
{
	struct ath11k_base *ab = ar->ab;

	ar->max_tx_power = ab->target_caps.hw_max_tx_power;

	/* FIXME Set min_tx_power to ab->target_caps.hw_min_tx_power.
	 * But since the received value in svcrdy is same as hw_max_tx_power,
	 * we can set ar->min_tx_power to 0 currently until
	 * this is fixed in firmware
	 */
	ar->min_tx_power = 0;

	ar->txpower_limit_2g = ar->max_tx_power;
	ar->txpower_limit_5g = ar->max_tx_power;
	ar->txpower_scale = WMI_HOST_TP_SCALE_MAX;
}

static int ath11k_mac_txpower_recalc(struct ath11k *ar)
{
	struct ath11k_pdev *pdev = ar->pdev;
	struct ath11k_vif *arvif;
	int ret, txpower = -1;
	u32 param;

	lockdep_assert_held(&ar->conf_mutex);

	list_for_each_entry(arvif, &ar->arvifs, list) {
		if (arvif->txpower <= 0)
			continue;

		if (txpower == -1)
			txpower = arvif->txpower;
		else
			txpower = min(txpower, arvif->txpower);
	}

	if (txpower == -1)
		return 0;

	/* txpwr is set as 2 units per dBm in FW*/
	txpower = min_t(u32, max_t(u32, ar->min_tx_power, txpower),
			ar->max_tx_power) * 2;

	ath11k_dbg(ar->ab, ATH11K_DBG_MAC, "txpower to set in hw %d\n",
		   txpower / 2);

	if ((pdev->cap.supported_bands & WMI_HOST_WLAN_2G_CAP) &&
	    ar->txpower_limit_2g != txpower) {
		param = WMI_PDEV_PARAM_TXPOWER_LIMIT2G;
		ret = ath11k_wmi_pdev_set_param(ar, param,
						txpower, ar->pdev->pdev_id);
		if (ret)
			goto fail;
		ar->txpower_limit_2g = txpower;
	}

	if ((pdev->cap.supported_bands & WMI_HOST_WLAN_5G_CAP) &&
	    ar->txpower_limit_5g != txpower) {
		param = WMI_PDEV_PARAM_TXPOWER_LIMIT5G;
		ret = ath11k_wmi_pdev_set_param(ar, param,
						txpower, ar->pdev->pdev_id);
		if (ret)
			goto fail;
		ar->txpower_limit_5g = txpower;
	}

	return 0;

fail:
	ath11k_warn(ar->ab, "failed to recalc txpower limit %d using pdev param %d: %d\n",
		    txpower / 2, param, ret);
	return ret;
}

static int ath11k_recalc_rtscts_prot(struct ath11k_vif *arvif)
{
	struct ath11k *ar = arvif->ar;
	u32 vdev_param, rts_cts = 0;
	int ret;

	lockdep_assert_held(&ar->conf_mutex);

	vdev_param = WMI_VDEV_PARAM_ENABLE_RTSCTS;

	/* Enable RTS/CTS protection for sw retries (when legacy stations
	 * are in BSS) or by default only for second rate series.
	 * TODO: Check if we need to enable CTS 2 Self in any case
	 */
	rts_cts = WMI_USE_RTS_CTS;

	if (arvif->num_legacy_stations > 0)
		rts_cts |= WMI_RTSCTS_ACROSS_SW_RETRIES << 4;
	else
		rts_cts |= WMI_RTSCTS_FOR_SECOND_RATESERIES << 4;

	/* Need not send duplicate param value to firmware */
	if (arvif->rtscts_prot_mode == rts_cts)
		return 0;

	arvif->rtscts_prot_mode = rts_cts;

	ath11k_dbg(ar->ab, ATH11K_DBG_MAC, "vdev %d recalc rts/cts prot %d\n",
		   arvif->vdev_id, rts_cts);

	ret =  ath11k_wmi_vdev_set_param_cmd(ar, arvif->vdev_id,
					     vdev_param, rts_cts);
	if (ret)
		ath11k_warn(ar->ab, "failed to recalculate rts/cts prot for vdev %d: %d\n",
			    arvif->vdev_id, ret);

	return ret;
}

static int ath11k_mac_set_kickout(struct ath11k_vif *arvif)
{
	struct ath11k *ar = arvif->ar;
	u32 param;
	int ret;

	ret = ath11k_wmi_pdev_set_param(ar, WMI_PDEV_PARAM_STA_KICKOUT_TH,
					ATH11K_KICKOUT_THRESHOLD,
					ar->pdev->pdev_id);
	if (ret) {
		ath11k_warn(ar->ab, "failed to set kickout threshold on vdev %i: %d\n",
			    arvif->vdev_id, ret);
		return ret;
	}

	param = WMI_VDEV_PARAM_AP_KEEPALIVE_MIN_IDLE_INACTIVE_TIME_SECS;
	ret = ath11k_wmi_vdev_set_param_cmd(ar, arvif->vdev_id, param,
					    ATH11K_KEEPALIVE_MIN_IDLE);
	if (ret) {
		ath11k_warn(ar->ab, "failed to set keepalive minimum idle time on vdev %i: %d\n",
			    arvif->vdev_id, ret);
		return ret;
	}

	param = WMI_VDEV_PARAM_AP_KEEPALIVE_MAX_IDLE_INACTIVE_TIME_SECS;
	ret = ath11k_wmi_vdev_set_param_cmd(ar, arvif->vdev_id, param,
					    ATH11K_KEEPALIVE_MAX_IDLE);
	if (ret) {
		ath11k_warn(ar->ab, "failed to set keepalive maximum idle time on vdev %i: %d\n",
			    arvif->vdev_id, ret);
		return ret;
	}

	param = WMI_VDEV_PARAM_AP_KEEPALIVE_MAX_UNRESPONSIVE_TIME_SECS;
	ret = ath11k_wmi_vdev_set_param_cmd(ar, arvif->vdev_id, param,
					    ATH11K_KEEPALIVE_MAX_UNRESPONSIVE);
	if (ret) {
		ath11k_warn(ar->ab, "failed to set keepalive maximum unresponsive time on vdev %i: %d\n",
			    arvif->vdev_id, ret);
		return ret;
	}

	return 0;
}

void ath11k_mac_peer_cleanup_all(struct ath11k *ar)
{
	struct ath11k_peer *peer, *tmp;
	struct ath11k_base *ab = ar->ab;

	lockdep_assert_held(&ar->conf_mutex);

	mutex_lock(&ab->tbl_mtx_lock);
	spin_lock_bh(&ab->base_lock);
	list_for_each_entry_safe(peer, tmp, &ab->peers, list) {
		ath11k_peer_rx_tid_cleanup(ar, peer);
		ath11k_peer_rhash_delete(ab, peer);
		list_del(&peer->list);
		kfree(peer);
	}
	spin_unlock_bh(&ab->base_lock);
	mutex_unlock(&ab->tbl_mtx_lock);

	ar->num_peers = 0;
	ar->num_stations = 0;
}

static inline int ath11k_mac_vdev_setup_sync(struct ath11k *ar)
{
	lockdep_assert_held(&ar->conf_mutex);

	if (test_bit(ATH11K_FLAG_CRASH_FLUSH, &ar->ab->dev_flags))
		return -ESHUTDOWN;

	if (!wait_for_completion_timeout(&ar->vdev_setup_done,
					 ATH11K_VDEV_SETUP_TIMEOUT_HZ))
		return -ETIMEDOUT;

	return ar->last_wmi_vdev_start_status ? -EINVAL : 0;
}

static void
ath11k_mac_get_any_chandef_iter(struct ieee80211_hw *hw,
				struct ieee80211_chanctx_conf *conf,
				void *data)
{
	struct cfg80211_chan_def **def = data;

	*def = &conf->def;
}

static int ath11k_mac_monitor_vdev_start(struct ath11k *ar, int vdev_id,
					 struct cfg80211_chan_def *chandef)
{
	struct ieee80211_channel *channel;
	struct wmi_vdev_start_req_arg arg = {};
	int ret;

	lockdep_assert_held(&ar->conf_mutex);

	channel = chandef->chan;

	arg.vdev_id = vdev_id;
	arg.channel.freq = channel->center_freq;
	arg.channel.band_center_freq1 = chandef->center_freq1;
	arg.channel.band_center_freq2 = chandef->center_freq2;

	arg.channel.mode = ath11k_phymodes[chandef->chan->band][chandef->width];
	arg.channel.chan_radar = !!(channel->flags & IEEE80211_CHAN_RADAR);

	arg.channel.min_power = 0;
	arg.channel.max_power = channel->max_power;
	arg.channel.max_reg_power = channel->max_reg_power;
	arg.channel.max_antenna_gain = channel->max_antenna_gain;

	arg.pref_tx_streams = ar->num_tx_chains;
	arg.pref_rx_streams = ar->num_rx_chains;

	arg.channel.passive = !!(chandef->chan->flags & IEEE80211_CHAN_NO_IR);

	reinit_completion(&ar->vdev_setup_done);
	reinit_completion(&ar->vdev_delete_done);

	ret = ath11k_wmi_vdev_start(ar, &arg, false);
	if (ret) {
		ath11k_warn(ar->ab, "failed to request monitor vdev %i start: %d\n",
			    vdev_id, ret);
		return ret;
	}

	ret = ath11k_mac_vdev_setup_sync(ar);
	if (ret) {
		ath11k_warn(ar->ab, "failed to synchronize setup for monitor vdev %i start: %d\n",
			    vdev_id, ret);
		return ret;
	}

	ret = ath11k_wmi_vdev_up(ar, vdev_id, 0, ar->mac_addr, NULL, 0, 0);
	if (ret) {
		ath11k_warn(ar->ab, "failed to put up monitor vdev %i: %d\n",
			    vdev_id, ret);
		goto vdev_stop;
	}

	ath11k_dbg(ar->ab, ATH11K_DBG_MAC, "monitor vdev %i started\n",
		   vdev_id);

	return 0;

vdev_stop:
	reinit_completion(&ar->vdev_setup_done);

	ret = ath11k_wmi_vdev_stop(ar, vdev_id);
	if (ret) {
		ath11k_warn(ar->ab, "failed to stop monitor vdev %i after start failure: %d\n",
			    vdev_id, ret);
		return ret;
	}

	ret = ath11k_mac_vdev_setup_sync(ar);
	if (ret) {
		ath11k_warn(ar->ab, "failed to synchronize setup for vdev %i stop: %d\n",
			    vdev_id, ret);
		return ret;
	}

	return -EIO;
}

static int ath11k_mac_monitor_vdev_stop(struct ath11k *ar)
{
	int ret;

	lockdep_assert_held(&ar->conf_mutex);

	reinit_completion(&ar->vdev_setup_done);

	ret = ath11k_wmi_vdev_stop(ar, ar->monitor_vdev_id);
	if (ret) {
		ath11k_warn(ar->ab, "failed to request monitor vdev %i stop: %d\n",
			    ar->monitor_vdev_id, ret);
		return ret;
	}

	ret = ath11k_mac_vdev_setup_sync(ar);
	if (ret) {
		ath11k_warn(ar->ab, "failed to synchronize monitor vdev %i stop: %d\n",
			    ar->monitor_vdev_id, ret);
		return ret;
	}

	ret = ath11k_wmi_vdev_down(ar, ar->monitor_vdev_id);
	if (ret) {
		ath11k_warn(ar->ab, "failed to put down monitor vdev %i: %d\n",
			    ar->monitor_vdev_id, ret);
		return ret;
	}

	ath11k_dbg(ar->ab, ATH11K_DBG_MAC, "monitor vdev %i stopped\n",
		   ar->monitor_vdev_id);

	return 0;
}

static int ath11k_mac_monitor_vdev_create(struct ath11k *ar)
{
	struct ath11k_pdev *pdev = ar->pdev;
	struct vdev_create_params param = {};
	int bit, ret;
	u8 tmp_addr[6] = {0};
	u16 nss;

	lockdep_assert_held(&ar->conf_mutex);

	if (test_bit(ATH11K_FLAG_MONITOR_VDEV_CREATED, &ar->monitor_flags))
		return 0;

	if (ar->ab->free_vdev_map == 0) {
		ath11k_warn(ar->ab, "failed to find free vdev id for monitor vdev\n");
		return -ENOMEM;
	}

	bit = __ffs64(ar->ab->free_vdev_map);

	ar->monitor_vdev_id = bit;

	param.if_id = ar->monitor_vdev_id;
	param.type = WMI_VDEV_TYPE_MONITOR;
	param.subtype = WMI_VDEV_SUBTYPE_NONE;
	param.pdev_id = pdev->pdev_id;

	if (pdev->cap.supported_bands & WMI_HOST_WLAN_2G_CAP) {
		param.chains[NL80211_BAND_2GHZ].tx = ar->num_tx_chains;
		param.chains[NL80211_BAND_2GHZ].rx = ar->num_rx_chains;
	}
	if (pdev->cap.supported_bands & WMI_HOST_WLAN_5G_CAP) {
		param.chains[NL80211_BAND_5GHZ].tx = ar->num_tx_chains;
		param.chains[NL80211_BAND_5GHZ].rx = ar->num_rx_chains;
	}

	ret = ath11k_wmi_vdev_create(ar, tmp_addr, &param);
	if (ret) {
		ath11k_warn(ar->ab, "failed to request monitor vdev %i creation: %d\n",
			    ar->monitor_vdev_id, ret);
		ar->monitor_vdev_id = -1;
		return ret;
	}

	nss = get_num_chains(ar->cfg_tx_chainmask) ? : 1;
	ret = ath11k_wmi_vdev_set_param_cmd(ar, ar->monitor_vdev_id,
					    WMI_VDEV_PARAM_NSS, nss);
	if (ret) {
		ath11k_warn(ar->ab, "failed to set vdev %d chainmask 0x%x, nss %d :%d\n",
			    ar->monitor_vdev_id, ar->cfg_tx_chainmask, nss, ret);
		goto err_vdev_del;
	}

	ret = ath11k_mac_txpower_recalc(ar);
	if (ret) {
		ath11k_warn(ar->ab, "failed to recalc txpower for monitor vdev %d: %d\n",
			    ar->monitor_vdev_id, ret);
		goto err_vdev_del;
	}

	ar->allocated_vdev_map |= 1LL << ar->monitor_vdev_id;
	ar->ab->free_vdev_map &= ~(1LL << ar->monitor_vdev_id);
	ar->num_created_vdevs++;
	set_bit(ATH11K_FLAG_MONITOR_VDEV_CREATED, &ar->monitor_flags);

	ath11k_dbg(ar->ab, ATH11K_DBG_MAC, "monitor vdev %d created\n",
		   ar->monitor_vdev_id);

	return 0;

err_vdev_del:
	ath11k_wmi_vdev_delete(ar, ar->monitor_vdev_id);
	ar->monitor_vdev_id = -1;
	return ret;
}

static int ath11k_mac_monitor_vdev_delete(struct ath11k *ar)
{
	int ret;
	unsigned long time_left;

	lockdep_assert_held(&ar->conf_mutex);

	if (!test_bit(ATH11K_FLAG_MONITOR_VDEV_CREATED, &ar->monitor_flags))
		return 0;

	reinit_completion(&ar->vdev_delete_done);

	ret = ath11k_wmi_vdev_delete(ar, ar->monitor_vdev_id);
	if (ret) {
		ath11k_warn(ar->ab, "failed to request wmi monitor vdev %i removal: %d\n",
			    ar->monitor_vdev_id, ret);
		return ret;
	}

	time_left = wait_for_completion_timeout(&ar->vdev_delete_done,
						ATH11K_VDEV_DELETE_TIMEOUT_HZ);
	if (time_left == 0) {
		ath11k_warn(ar->ab, "Timeout in receiving vdev delete response\n");
	} else {
		ath11k_dbg(ar->ab, ATH11K_DBG_MAC, "monitor vdev %d deleted\n",
			   ar->monitor_vdev_id);

		ar->allocated_vdev_map &= ~(1LL << ar->monitor_vdev_id);
		ar->ab->free_vdev_map |= 1LL << (ar->monitor_vdev_id);
		ar->num_created_vdevs--;
		ar->monitor_vdev_id = -1;
		clear_bit(ATH11K_FLAG_MONITOR_VDEV_CREATED, &ar->monitor_flags);
	}

	return ret;
}

static int ath11k_mac_monitor_start(struct ath11k *ar)
{
	struct cfg80211_chan_def *chandef = NULL;
	int ret;

	lockdep_assert_held(&ar->conf_mutex);

	if (test_bit(ATH11K_FLAG_MONITOR_STARTED, &ar->monitor_flags))
		return 0;

	ieee80211_iter_chan_contexts_atomic(ar->hw,
					    ath11k_mac_get_any_chandef_iter,
					    &chandef);
	if (!chandef)
		return 0;

	ret = ath11k_mac_monitor_vdev_start(ar, ar->monitor_vdev_id, chandef);
	if (ret) {
		ath11k_warn(ar->ab, "failed to start monitor vdev: %d\n", ret);
		ath11k_mac_monitor_vdev_delete(ar);
		return ret;
	}

	set_bit(ATH11K_FLAG_MONITOR_STARTED, &ar->monitor_flags);

	ar->num_started_vdevs++;
	ret = ath11k_dp_tx_htt_monitor_mode_ring_config(ar, false);
	if (ret) {
		ath11k_warn(ar->ab, "failed to configure htt monitor mode ring during start: %d",
			    ret);
		return ret;
	}

	ath11k_dbg(ar->ab, ATH11K_DBG_MAC, "monitor started\n");

	return 0;
}

static int ath11k_mac_monitor_stop(struct ath11k *ar)
{
	int ret;

	lockdep_assert_held(&ar->conf_mutex);

	if (!test_bit(ATH11K_FLAG_MONITOR_STARTED, &ar->monitor_flags))
		return 0;

	ret = ath11k_mac_monitor_vdev_stop(ar);
	if (ret) {
		ath11k_warn(ar->ab, "failed to stop monitor vdev: %d\n", ret);
		return ret;
	}

	clear_bit(ATH11K_FLAG_MONITOR_STARTED, &ar->monitor_flags);
	ar->num_started_vdevs--;

	ret = ath11k_dp_tx_htt_monitor_mode_ring_config(ar, true);
	if (ret) {
		ath11k_warn(ar->ab, "failed to configure htt monitor mode ring during stop: %d",
			    ret);
		return ret;
	}

	ath11k_dbg(ar->ab, ATH11K_DBG_MAC, "monitor stopped ret %d\n", ret);

	return 0;
}

static int ath11k_mac_vif_setup_ps(struct ath11k_vif *arvif)
{
	struct ath11k *ar = arvif->ar;
	struct ieee80211_vif *vif = arvif->vif;
	struct ieee80211_conf *conf = &ar->hw->conf;
	enum wmi_sta_powersave_param param;
	enum wmi_sta_ps_mode psmode;
	int ret;
	int timeout;
	bool enable_ps;

	lockdep_assert_held(&arvif->ar->conf_mutex);

	if (arvif->vif->type != NL80211_IFTYPE_STATION)
		return 0;

	enable_ps = arvif->ps;

	if (!arvif->is_started) {
		/* mac80211 can update vif powersave state while disconnected.
		 * Firmware doesn't behave nicely and consumes more power than
		 * necessary if PS is disabled on a non-started vdev. Hence
		 * force-enable PS for non-running vdevs.
		 */
		psmode = WMI_STA_PS_MODE_ENABLED;
	} else if (enable_ps) {
		psmode = WMI_STA_PS_MODE_ENABLED;
		param = WMI_STA_PS_PARAM_INACTIVITY_TIME;

		timeout = conf->dynamic_ps_timeout;
		if (timeout == 0) {
			/* firmware doesn't like 0 */
			timeout = ieee80211_tu_to_usec(vif->bss_conf.beacon_int) / 1000;
		}

		ret = ath11k_wmi_set_sta_ps_param(ar, arvif->vdev_id, param,
						  timeout);
		if (ret) {
			ath11k_warn(ar->ab, "failed to set inactivity time for vdev %d: %i\n",
				    arvif->vdev_id, ret);
			return ret;
		}
	} else {
		psmode = WMI_STA_PS_MODE_DISABLED;
	}

	ath11k_dbg(ar->ab, ATH11K_DBG_MAC, "vdev %d psmode %s\n",
		   arvif->vdev_id, psmode ? "enable" : "disable");

	ret = ath11k_wmi_pdev_set_ps_mode(ar, arvif->vdev_id, psmode);
	if (ret) {
		ath11k_warn(ar->ab, "failed to set sta power save mode %d for vdev %d: %d\n",
			    psmode, arvif->vdev_id, ret);
		return ret;
	}

	return 0;
}

static int ath11k_mac_config_ps(struct ath11k *ar)
{
	struct ath11k_vif *arvif;
	int ret = 0;

	lockdep_assert_held(&ar->conf_mutex);

	list_for_each_entry(arvif, &ar->arvifs, list) {
		ret = ath11k_mac_vif_setup_ps(arvif);
		if (ret) {
			ath11k_warn(ar->ab, "failed to setup powersave: %d\n", ret);
			break;
		}
	}

	return ret;
}

static int ath11k_mac_op_config(struct ieee80211_hw *hw, u32 changed)
{
	struct ath11k *ar = hw->priv;
	struct ieee80211_conf *conf = &hw->conf;
	int ret = 0;

	mutex_lock(&ar->conf_mutex);

	if (changed & IEEE80211_CONF_CHANGE_MONITOR) {
		if (conf->flags & IEEE80211_CONF_MONITOR) {
			set_bit(ATH11K_FLAG_MONITOR_CONF_ENABLED, &ar->monitor_flags);

			if (test_bit(ATH11K_FLAG_MONITOR_VDEV_CREATED,
				     &ar->monitor_flags))
				goto out;

			ret = ath11k_mac_monitor_vdev_create(ar);
			if (ret) {
				ath11k_warn(ar->ab, "failed to create monitor vdev: %d",
					    ret);
				goto out;
			}

			ret = ath11k_mac_monitor_start(ar);
			if (ret) {
				ath11k_warn(ar->ab, "failed to start monitor: %d",
					    ret);
				goto err_mon_del;
			}
		} else {
			clear_bit(ATH11K_FLAG_MONITOR_CONF_ENABLED, &ar->monitor_flags);

			if (!test_bit(ATH11K_FLAG_MONITOR_VDEV_CREATED,
				      &ar->monitor_flags))
				goto out;

			ret = ath11k_mac_monitor_stop(ar);
			if (ret) {
				ath11k_warn(ar->ab, "failed to stop monitor: %d",
					    ret);
				goto out;
			}

			ret = ath11k_mac_monitor_vdev_delete(ar);
			if (ret) {
				ath11k_warn(ar->ab, "failed to delete monitor vdev: %d",
					    ret);
				goto out;
			}
		}
	}

out:
	mutex_unlock(&ar->conf_mutex);
	return ret;

err_mon_del:
	ath11k_mac_monitor_vdev_delete(ar);
	mutex_unlock(&ar->conf_mutex);
	return ret;
}

static void ath11k_mac_setup_nontx_vif_rsnie(struct ath11k_vif *arvif,
					     bool tx_arvif_rsnie_present,
					     const u8 *profile, u8 profile_len)
{
	if (cfg80211_find_ie(WLAN_EID_RSN, profile, profile_len)) {
		arvif->rsnie_present = true;
	} else if (tx_arvif_rsnie_present) {
		int i;
		u8 nie_len;
		const u8 *nie = cfg80211_find_ext_ie(WLAN_EID_EXT_NON_INHERITANCE,
						     profile, profile_len);
		if (!nie)
			return;

		nie_len = nie[1];
		nie += 2;
		for (i = 0; i < nie_len; i++) {
			if (nie[i] == WLAN_EID_RSN) {
				arvif->rsnie_present = false;
				break;
			}
		}
	}
}

static bool ath11k_mac_set_nontx_vif_params(struct ath11k_vif *tx_arvif,
					    struct ath11k_vif *arvif,
					    struct sk_buff *bcn)
{
	struct ieee80211_mgmt *mgmt;
	const u8 *ies, *profile, *next_profile;
	int ies_len;

	ies = bcn->data + ieee80211_get_hdrlen_from_skb(bcn);
	mgmt = (struct ieee80211_mgmt *)bcn->data;
	ies += sizeof(mgmt->u.beacon);
	ies_len = skb_tail_pointer(bcn) - ies;

	ies = cfg80211_find_ie(WLAN_EID_MULTIPLE_BSSID, ies, ies_len);
	arvif->rsnie_present = tx_arvif->rsnie_present;

	while (ies) {
		u8 mbssid_len;

		ies_len -= (2 + ies[1]);
		mbssid_len = ies[1] - 1;
		profile = &ies[3];

		while (mbssid_len) {
			u8 profile_len;

			profile_len = profile[1];
			next_profile = profile + (2 + profile_len);
			mbssid_len -= (2 + profile_len);

			profile += 2;
			profile_len -= (2 + profile[1]);
			profile += (2 + profile[1]); /* nontx capabilities */
			profile_len -= (2 + profile[1]);
			profile += (2 + profile[1]); /* SSID */
			if (profile[2] == arvif->vif->bss_conf.bssid_index) {
				profile_len -= 5;
				profile = profile + 5;
				ath11k_mac_setup_nontx_vif_rsnie(arvif,
								 tx_arvif->rsnie_present,
								 profile,
								 profile_len);
				return true;
			}
			profile = next_profile;
		}
		ies = cfg80211_find_ie(WLAN_EID_MULTIPLE_BSSID, profile,
				       ies_len);
	}

	return false;
}

static void ath11k_mac_set_vif_params(struct ath11k_vif *arvif,
				      struct sk_buff *bcn)
{
	struct ieee80211_mgmt *mgmt;
	u8 *ies;

	ies = bcn->data + ieee80211_get_hdrlen_from_skb(bcn);
	mgmt = (struct ieee80211_mgmt *)bcn->data;
	ies += sizeof(mgmt->u.beacon);

	if (cfg80211_find_ie(WLAN_EID_RSN, ies, (skb_tail_pointer(bcn) - ies)))
		arvif->rsnie_present = true;
	else
		arvif->rsnie_present = false;

	if (cfg80211_find_vendor_ie(WLAN_OUI_MICROSOFT,
				    WLAN_OUI_TYPE_MICROSOFT_WPA,
				    ies, (skb_tail_pointer(bcn) - ies)))
		arvif->wpaie_present = true;
	else
		arvif->wpaie_present = false;
}

static int ath11k_mac_setup_bcn_tmpl_ema(struct ath11k_vif *arvif)
{
	struct ath11k_vif *tx_arvif;
	struct ieee80211_ema_beacons *beacons;
	int ret = 0;
	bool nontx_vif_params_set = false;
	u32 params = 0;
	u8 i = 0;

	tx_arvif = ath11k_vif_to_arvif(arvif->vif->mbssid_tx_vif);

	beacons = ieee80211_beacon_get_template_ema_list(tx_arvif->ar->hw,
							 tx_arvif->vif, 0);
	if (!beacons || !beacons->cnt) {
		ath11k_warn(arvif->ar->ab,
			    "failed to get ema beacon templates from mac80211\n");
		return -EPERM;
	}

	if (tx_arvif == arvif)
		ath11k_mac_set_vif_params(tx_arvif, beacons->bcn[0].skb);
	else
		arvif->wpaie_present = tx_arvif->wpaie_present;

	for (i = 0; i < beacons->cnt; i++) {
		if (tx_arvif != arvif && !nontx_vif_params_set)
			nontx_vif_params_set =
				ath11k_mac_set_nontx_vif_params(tx_arvif, arvif,
								beacons->bcn[i].skb);

		params = beacons->cnt;
		params |= (i << WMI_EMA_TMPL_IDX_SHIFT);
		params |= ((!i ? 1 : 0) << WMI_EMA_FIRST_TMPL_SHIFT);
		params |= ((i + 1 == beacons->cnt ? 1 : 0) << WMI_EMA_LAST_TMPL_SHIFT);

		ret = ath11k_wmi_bcn_tmpl(tx_arvif->ar, tx_arvif->vdev_id,
					  &beacons->bcn[i].offs,
					  beacons->bcn[i].skb, params);
		if (ret) {
			ath11k_warn(tx_arvif->ar->ab,
				    "failed to set ema beacon template id %i error %d\n",
				    i, ret);
			break;
		}
	}

	ieee80211_beacon_free_ema_list(beacons);

	if (tx_arvif != arvif && !nontx_vif_params_set)
		return -EINVAL; /* Profile not found in the beacons */

	return ret;
}

static int ath11k_mac_setup_bcn_tmpl_mbssid(struct ath11k_vif *arvif)
{
	struct ath11k *ar = arvif->ar;
	struct ath11k_base *ab = ar->ab;
	struct ath11k_vif *tx_arvif = arvif;
	struct ieee80211_hw *hw = ar->hw;
	struct ieee80211_vif *vif = arvif->vif;
	struct ieee80211_mutable_offsets offs = {};
	struct sk_buff *bcn;
	int ret;

	if (vif->mbssid_tx_vif) {
		tx_arvif = ath11k_vif_to_arvif(vif->mbssid_tx_vif);
		if (tx_arvif != arvif) {
			ar = tx_arvif->ar;
			ab = ar->ab;
			hw = ar->hw;
			vif = tx_arvif->vif;
		}
	}

	bcn = ieee80211_beacon_get_template(hw, vif, &offs, 0);
	if (!bcn) {
		ath11k_warn(ab, "failed to get beacon template from mac80211\n");
		return -EPERM;
	}

	if (tx_arvif == arvif)
		ath11k_mac_set_vif_params(tx_arvif, bcn);
	else if (!ath11k_mac_set_nontx_vif_params(tx_arvif, arvif, bcn))
		return -EINVAL;

	ret = ath11k_wmi_bcn_tmpl(ar, arvif->vdev_id, &offs, bcn, 0);
	kfree_skb(bcn);

	if (ret)
		ath11k_warn(ab, "failed to submit beacon template command: %d\n",
			    ret);

	return ret;
}

static int ath11k_mac_setup_bcn_tmpl(struct ath11k_vif *arvif)
{
	struct ieee80211_vif *vif = arvif->vif;

	if (arvif->vdev_type != WMI_VDEV_TYPE_AP)
		return 0;

	/* Target does not expect beacon templates for the already up
	 * non-transmitting interfaces, and results in a crash if sent.
	 */
	if (vif->mbssid_tx_vif &&
	    arvif != ath11k_vif_to_arvif(vif->mbssid_tx_vif) && arvif->is_up)
		return 0;

	if (vif->bss_conf.ema_ap && vif->mbssid_tx_vif)
		return ath11k_mac_setup_bcn_tmpl_ema(arvif);

	return ath11k_mac_setup_bcn_tmpl_mbssid(arvif);
}

void ath11k_mac_bcn_tx_event(struct ath11k_vif *arvif)
{
	struct ieee80211_vif *vif = arvif->vif;

	if (!vif->bss_conf.color_change_active && !arvif->bcca_zero_sent)
		return;

	if (vif->bss_conf.color_change_active &&
	    ieee80211_beacon_cntdwn_is_complete(vif)) {
		arvif->bcca_zero_sent = true;
		ieee80211_color_change_finish(vif);
		return;
	}

	arvif->bcca_zero_sent = false;

	if (vif->bss_conf.color_change_active)
		ieee80211_beacon_update_cntdwn(vif);
	ath11k_mac_setup_bcn_tmpl(arvif);
}

static void ath11k_control_beaconing(struct ath11k_vif *arvif,
				     struct ieee80211_bss_conf *info)
{
	struct ath11k *ar = arvif->ar;
	struct ath11k_vif *tx_arvif = NULL;
	int ret = 0;

	lockdep_assert_held(&arvif->ar->conf_mutex);

	if (!info->enable_beacon) {
		ret = ath11k_wmi_vdev_down(ar, arvif->vdev_id);
		if (ret)
			ath11k_warn(ar->ab, "failed to down vdev_id %i: %d\n",
				    arvif->vdev_id, ret);

		arvif->is_up = false;
		return;
	}

	/* Install the beacon template to the FW */
	ret = ath11k_mac_setup_bcn_tmpl(arvif);
	if (ret) {
		ath11k_warn(ar->ab, "failed to update bcn tmpl during vdev up: %d\n",
			    ret);
		return;
	}

	arvif->tx_seq_no = 0x1000;

	arvif->aid = 0;

	ether_addr_copy(arvif->bssid, info->bssid);

	if (arvif->vif->mbssid_tx_vif)
		tx_arvif = ath11k_vif_to_arvif(arvif->vif->mbssid_tx_vif);

	ret = ath11k_wmi_vdev_up(arvif->ar, arvif->vdev_id, arvif->aid,
				 arvif->bssid,
				 tx_arvif ? tx_arvif->bssid : NULL,
				 info->bssid_index,
				 1 << info->bssid_indicator);
	if (ret) {
		ath11k_warn(ar->ab, "failed to bring up vdev %d: %i\n",
			    arvif->vdev_id, ret);
		return;
	}

	arvif->is_up = true;

	ath11k_dbg(ar->ab, ATH11K_DBG_MAC, "vdev %d up\n", arvif->vdev_id);
}

static void ath11k_mac_handle_beacon_iter(void *data, u8 *mac,
					  struct ieee80211_vif *vif)
{
	struct sk_buff *skb = data;
	struct ieee80211_mgmt *mgmt = (void *)skb->data;
	struct ath11k_vif *arvif = ath11k_vif_to_arvif(vif);

	if (vif->type != NL80211_IFTYPE_STATION)
		return;

	if (!ether_addr_equal(mgmt->bssid, vif->bss_conf.bssid))
		return;

	cancel_delayed_work(&arvif->connection_loss_work);
}

void ath11k_mac_handle_beacon(struct ath11k *ar, struct sk_buff *skb)
{
	ieee80211_iterate_active_interfaces_atomic(ar->hw,
						   IEEE80211_IFACE_ITER_NORMAL,
						   ath11k_mac_handle_beacon_iter,
						   skb);
}

static void ath11k_mac_handle_beacon_miss_iter(void *data, u8 *mac,
					       struct ieee80211_vif *vif)
{
	u32 *vdev_id = data;
	struct ath11k_vif *arvif = ath11k_vif_to_arvif(vif);
	struct ath11k *ar = arvif->ar;
	struct ieee80211_hw *hw = ar->hw;

	if (arvif->vdev_id != *vdev_id)
		return;

	if (!arvif->is_up)
		return;

	ieee80211_beacon_loss(vif);

	/* Firmware doesn't report beacon loss events repeatedly. If AP probe
	 * (done by mac80211) succeeds but beacons do not resume then it
	 * doesn't make sense to continue operation. Queue connection loss work
	 * which can be cancelled when beacon is received.
	 */
	ieee80211_queue_delayed_work(hw, &arvif->connection_loss_work,
				     ATH11K_CONNECTION_LOSS_HZ);
}

void ath11k_mac_handle_beacon_miss(struct ath11k *ar, u32 vdev_id)
{
	ieee80211_iterate_active_interfaces_atomic(ar->hw,
						   IEEE80211_IFACE_ITER_NORMAL,
						   ath11k_mac_handle_beacon_miss_iter,
						   &vdev_id);
}

static void ath11k_mac_vif_sta_connection_loss_work(struct work_struct *work)
{
	struct ath11k_vif *arvif = container_of(work, struct ath11k_vif,
						connection_loss_work.work);
	struct ieee80211_vif *vif = arvif->vif;

	if (!arvif->is_up)
		return;

	ieee80211_connection_loss(vif);
}

static void ath11k_peer_assoc_h_basic(struct ath11k *ar,
				      struct ieee80211_vif *vif,
				      struct ieee80211_sta *sta,
				      struct peer_assoc_params *arg)
{
	struct ath11k_vif *arvif = ath11k_vif_to_arvif(vif);
	u32 aid;

	lockdep_assert_held(&ar->conf_mutex);

	if (vif->type == NL80211_IFTYPE_STATION)
		aid = vif->cfg.aid;
	else
		aid = sta->aid;

	ether_addr_copy(arg->peer_mac, sta->addr);
	arg->vdev_id = arvif->vdev_id;
	arg->peer_associd = aid;
	arg->auth_flag = true;
	/* TODO: STA WAR in ath10k for listen interval required? */
	arg->peer_listen_intval = ar->hw->conf.listen_interval;
	arg->peer_nss = 1;
	arg->peer_caps = vif->bss_conf.assoc_capability;
}

static void ath11k_peer_assoc_h_crypto(struct ath11k *ar,
				       struct ieee80211_vif *vif,
				       struct ieee80211_sta *sta,
				       struct peer_assoc_params *arg)
{
	struct ieee80211_bss_conf *info = &vif->bss_conf;
	struct cfg80211_chan_def def;
	struct cfg80211_bss *bss;
	struct ath11k_vif *arvif = ath11k_vif_to_arvif(vif);
	const u8 *rsnie = NULL;
	const u8 *wpaie = NULL;

	lockdep_assert_held(&ar->conf_mutex);

	if (WARN_ON(ath11k_mac_vif_chan(vif, &def)))
		return;

	bss = cfg80211_get_bss(ar->hw->wiphy, def.chan, info->bssid, NULL, 0,
			       IEEE80211_BSS_TYPE_ANY, IEEE80211_PRIVACY_ANY);

	if (arvif->rsnie_present || arvif->wpaie_present) {
		arg->need_ptk_4_way = true;
		if (arvif->wpaie_present)
			arg->need_gtk_2_way = true;
	} else if (bss) {
		const struct cfg80211_bss_ies *ies;

		rcu_read_lock();
		rsnie = ieee80211_bss_get_ie(bss, WLAN_EID_RSN);

		ies = rcu_dereference(bss->ies);

		wpaie = cfg80211_find_vendor_ie(WLAN_OUI_MICROSOFT,
						WLAN_OUI_TYPE_MICROSOFT_WPA,
						ies->data,
						ies->len);
		rcu_read_unlock();
		cfg80211_put_bss(ar->hw->wiphy, bss);
	}

	/* FIXME: base on RSN IE/WPA IE is a correct idea? */
	if (rsnie || wpaie) {
		ath11k_dbg(ar->ab, ATH11K_DBG_WMI,
			   "%s: rsn ie found\n", __func__);
		arg->need_ptk_4_way = true;
	}

	if (wpaie) {
		ath11k_dbg(ar->ab, ATH11K_DBG_WMI,
			   "%s: wpa ie found\n", __func__);
		arg->need_gtk_2_way = true;
	}

	if (sta->mfp) {
		/* TODO: Need to check if FW supports PMF? */
		arg->is_pmf_enabled = true;
	}

	/* TODO: safe_mode_enabled (bypass 4-way handshake) flag req? */
}

static void ath11k_peer_assoc_h_rates(struct ath11k *ar,
				      struct ieee80211_vif *vif,
				      struct ieee80211_sta *sta,
				      struct peer_assoc_params *arg)
{
	struct ath11k_vif *arvif = ath11k_vif_to_arvif(vif);
	struct wmi_rate_set_arg *rateset = &arg->peer_legacy_rates;
	struct cfg80211_chan_def def;
	const struct ieee80211_supported_band *sband;
	const struct ieee80211_rate *rates;
	enum nl80211_band band;
	u32 ratemask;
	u8 rate;
	int i;

	lockdep_assert_held(&ar->conf_mutex);

	if (WARN_ON(ath11k_mac_vif_chan(vif, &def)))
		return;

	band = def.chan->band;
	sband = ar->hw->wiphy->bands[band];
	ratemask = sta->deflink.supp_rates[band];
	ratemask &= arvif->bitrate_mask.control[band].legacy;
	rates = sband->bitrates;

	rateset->num_rates = 0;

	for (i = 0; i < 32; i++, ratemask >>= 1, rates++) {
		if (!(ratemask & 1))
			continue;

		rate = ath11k_mac_bitrate_to_rate(rates->bitrate);
		rateset->rates[rateset->num_rates] = rate;
		rateset->num_rates++;
	}
}

static bool
ath11k_peer_assoc_h_ht_masked(const u8 *ht_mcs_mask)
{
	int nss;

	for (nss = 0; nss < IEEE80211_HT_MCS_MASK_LEN; nss++)
		if (ht_mcs_mask[nss])
			return false;

	return true;
}

static bool
ath11k_peer_assoc_h_vht_masked(const u16 *vht_mcs_mask)
{
	int nss;

	for (nss = 0; nss < NL80211_VHT_NSS_MAX; nss++)
		if (vht_mcs_mask[nss])
			return false;

	return true;
}

static void ath11k_peer_assoc_h_ht(struct ath11k *ar,
				   struct ieee80211_vif *vif,
				   struct ieee80211_sta *sta,
				   struct peer_assoc_params *arg)
{
	const struct ieee80211_sta_ht_cap *ht_cap = &sta->deflink.ht_cap;
	struct ath11k_vif *arvif = ath11k_vif_to_arvif(vif);
	struct cfg80211_chan_def def;
	enum nl80211_band band;
	const u8 *ht_mcs_mask;
	int i, n;
	u8 max_nss;
	u32 stbc;

	lockdep_assert_held(&ar->conf_mutex);

	if (WARN_ON(ath11k_mac_vif_chan(vif, &def)))
		return;

	if (!ht_cap->ht_supported)
		return;

	band = def.chan->band;
	ht_mcs_mask = arvif->bitrate_mask.control[band].ht_mcs;

	if (ath11k_peer_assoc_h_ht_masked(ht_mcs_mask))
		return;

	arg->ht_flag = true;

	arg->peer_max_mpdu = (1 << (IEEE80211_HT_MAX_AMPDU_FACTOR +
				    ht_cap->ampdu_factor)) - 1;

	arg->peer_mpdu_density =
		ath11k_parse_mpdudensity(ht_cap->ampdu_density);

	arg->peer_ht_caps = ht_cap->cap;
	arg->peer_rate_caps |= WMI_HOST_RC_HT_FLAG;

	if (ht_cap->cap & IEEE80211_HT_CAP_LDPC_CODING)
		arg->ldpc_flag = true;

	if (sta->deflink.bandwidth >= IEEE80211_STA_RX_BW_40) {
		arg->bw_40 = true;
		arg->peer_rate_caps |= WMI_HOST_RC_CW40_FLAG;
	}

	/* As firmware handles this two flags (IEEE80211_HT_CAP_SGI_20
	 * and IEEE80211_HT_CAP_SGI_40) for enabling SGI, we reset
	 * both flags if guard interval is Default GI
	 */
	if (arvif->bitrate_mask.control[band].gi == NL80211_TXRATE_DEFAULT_GI)
		arg->peer_ht_caps &= ~(IEEE80211_HT_CAP_SGI_20 |
				IEEE80211_HT_CAP_SGI_40);

	if (arvif->bitrate_mask.control[band].gi != NL80211_TXRATE_FORCE_LGI) {
		if (ht_cap->cap & (IEEE80211_HT_CAP_SGI_20 |
		    IEEE80211_HT_CAP_SGI_40))
			arg->peer_rate_caps |= WMI_HOST_RC_SGI_FLAG;
	}

	if (ht_cap->cap & IEEE80211_HT_CAP_TX_STBC) {
		arg->peer_rate_caps |= WMI_HOST_RC_TX_STBC_FLAG;
		arg->stbc_flag = true;
	}

	if (ht_cap->cap & IEEE80211_HT_CAP_RX_STBC) {
		stbc = ht_cap->cap & IEEE80211_HT_CAP_RX_STBC;
		stbc = stbc >> IEEE80211_HT_CAP_RX_STBC_SHIFT;
		stbc = stbc << WMI_HOST_RC_RX_STBC_FLAG_S;
		arg->peer_rate_caps |= stbc;
		arg->stbc_flag = true;
	}

	if (ht_cap->mcs.rx_mask[1] && ht_cap->mcs.rx_mask[2])
		arg->peer_rate_caps |= WMI_HOST_RC_TS_FLAG;
	else if (ht_cap->mcs.rx_mask[1])
		arg->peer_rate_caps |= WMI_HOST_RC_DS_FLAG;

	for (i = 0, n = 0, max_nss = 0; i < IEEE80211_HT_MCS_MASK_LEN * 8; i++)
		if ((ht_cap->mcs.rx_mask[i / 8] & BIT(i % 8)) &&
		    (ht_mcs_mask[i / 8] & BIT(i % 8))) {
			max_nss = (i / 8) + 1;
			arg->peer_ht_rates.rates[n++] = i;
		}

	/* This is a workaround for HT-enabled STAs which break the spec
	 * and have no HT capabilities RX mask (no HT RX MCS map).
	 *
	 * As per spec, in section 20.3.5 Modulation and coding scheme (MCS),
	 * MCS 0 through 7 are mandatory in 20MHz with 800 ns GI at all STAs.
	 *
	 * Firmware asserts if such situation occurs.
	 */
	if (n == 0) {
		arg->peer_ht_rates.num_rates = 8;
		for (i = 0; i < arg->peer_ht_rates.num_rates; i++)
			arg->peer_ht_rates.rates[i] = i;
	} else {
		arg->peer_ht_rates.num_rates = n;
		arg->peer_nss = min(sta->deflink.rx_nss, max_nss);
	}

	ath11k_dbg(ar->ab, ATH11K_DBG_MAC, "ht peer %pM mcs cnt %d nss %d\n",
		   arg->peer_mac,
		   arg->peer_ht_rates.num_rates,
		   arg->peer_nss);
}

static int ath11k_mac_get_max_vht_mcs_map(u16 mcs_map, int nss)
{
	switch ((mcs_map >> (2 * nss)) & 0x3) {
	case IEEE80211_VHT_MCS_SUPPORT_0_7: return BIT(8) - 1;
	case IEEE80211_VHT_MCS_SUPPORT_0_8: return BIT(9) - 1;
	case IEEE80211_VHT_MCS_SUPPORT_0_9: return BIT(10) - 1;
	}
	return 0;
}

static u16
ath11k_peer_assoc_h_vht_limit(u16 tx_mcs_set,
			      const u16 vht_mcs_limit[NL80211_VHT_NSS_MAX])
{
	int idx_limit;
	int nss;
	u16 mcs_map;
	u16 mcs;

	for (nss = 0; nss < NL80211_VHT_NSS_MAX; nss++) {
		mcs_map = ath11k_mac_get_max_vht_mcs_map(tx_mcs_set, nss) &
			  vht_mcs_limit[nss];

		if (mcs_map)
			idx_limit = fls(mcs_map) - 1;
		else
			idx_limit = -1;

		switch (idx_limit) {
		case 0:
		case 1:
		case 2:
		case 3:
		case 4:
		case 5:
		case 6:
		case 7:
			mcs = IEEE80211_VHT_MCS_SUPPORT_0_7;
			break;
		case 8:
			mcs = IEEE80211_VHT_MCS_SUPPORT_0_8;
			break;
		case 9:
			mcs = IEEE80211_VHT_MCS_SUPPORT_0_9;
			break;
		default:
			WARN_ON(1);
			fallthrough;
		case -1:
			mcs = IEEE80211_VHT_MCS_NOT_SUPPORTED;
			break;
		}

		tx_mcs_set &= ~(0x3 << (nss * 2));
		tx_mcs_set |= mcs << (nss * 2);
	}

	return tx_mcs_set;
}

static u8 ath11k_get_nss_160mhz(struct ath11k *ar,
				u8 max_nss)
{
	u8 nss_ratio_info = ar->pdev->cap.nss_ratio_info;
	u8 max_sup_nss = 0;

	switch (nss_ratio_info) {
	case WMI_NSS_RATIO_1BY2_NSS:
		max_sup_nss = max_nss >> 1;
		break;
	case WMI_NSS_RATIO_3BY4_NSS:
		ath11k_warn(ar->ab, "WMI_NSS_RATIO_3BY4_NSS not supported\n");
		break;
	case WMI_NSS_RATIO_1_NSS:
		max_sup_nss = max_nss;
		break;
	case WMI_NSS_RATIO_2_NSS:
		ath11k_warn(ar->ab, "WMI_NSS_RATIO_2_NSS not supported\n");
		break;
	default:
		ath11k_warn(ar->ab, "invalid nss ratio received from firmware: %d\n",
			    nss_ratio_info);
		break;
	}

	return max_sup_nss;
}

static void ath11k_peer_assoc_h_vht(struct ath11k *ar,
				    struct ieee80211_vif *vif,
				    struct ieee80211_sta *sta,
				    struct peer_assoc_params *arg)
{
	const struct ieee80211_sta_vht_cap *vht_cap = &sta->deflink.vht_cap;
	struct ath11k_vif *arvif = ath11k_vif_to_arvif(vif);
	struct cfg80211_chan_def def;
	enum nl80211_band band;
	u16 *vht_mcs_mask;
	u8 ampdu_factor;
	u8 max_nss, vht_mcs;
	int i, vht_nss, nss_idx;
	bool user_rate_valid = true;
	u32 rx_nss, tx_nss, nss_160;

	if (WARN_ON(ath11k_mac_vif_chan(vif, &def)))
		return;

	if (!vht_cap->vht_supported)
		return;

	band = def.chan->band;
	vht_mcs_mask = arvif->bitrate_mask.control[band].vht_mcs;

	if (ath11k_peer_assoc_h_vht_masked(vht_mcs_mask))
		return;

	arg->vht_flag = true;

	/* TODO: similar flags required? */
	arg->vht_capable = true;

	if (def.chan->band == NL80211_BAND_2GHZ)
		arg->vht_ng_flag = true;

	arg->peer_vht_caps = vht_cap->cap;

	ampdu_factor = (vht_cap->cap &
			IEEE80211_VHT_CAP_MAX_A_MPDU_LENGTH_EXPONENT_MASK) >>
		       IEEE80211_VHT_CAP_MAX_A_MPDU_LENGTH_EXPONENT_SHIFT;

	/* Workaround: Some Netgear/Linksys 11ac APs set Rx A-MPDU factor to
	 * zero in VHT IE. Using it would result in degraded throughput.
	 * arg->peer_max_mpdu at this point contains HT max_mpdu so keep
	 * it if VHT max_mpdu is smaller.
	 */
	arg->peer_max_mpdu = max(arg->peer_max_mpdu,
				 (1U << (IEEE80211_HT_MAX_AMPDU_FACTOR +
					ampdu_factor)) - 1);

	if (sta->deflink.bandwidth == IEEE80211_STA_RX_BW_80)
		arg->bw_80 = true;

	if (sta->deflink.bandwidth == IEEE80211_STA_RX_BW_160)
		arg->bw_160 = true;

	vht_nss =  ath11k_mac_max_vht_nss(vht_mcs_mask);

	if (vht_nss > sta->deflink.rx_nss) {
		user_rate_valid = false;
		for (nss_idx = sta->deflink.rx_nss - 1; nss_idx >= 0; nss_idx--) {
			if (vht_mcs_mask[nss_idx]) {
				user_rate_valid = true;
				break;
			}
		}
	}

	if (!user_rate_valid) {
		ath11k_dbg(ar->ab, ATH11K_DBG_MAC, "setting vht range mcs value to peer supported nss %d for peer %pM\n",
			   sta->deflink.rx_nss, sta->addr);
		vht_mcs_mask[sta->deflink.rx_nss - 1] = vht_mcs_mask[vht_nss - 1];
	}

	/* Calculate peer NSS capability from VHT capabilities if STA
	 * supports VHT.
	 */
	for (i = 0, max_nss = 0; i < NL80211_VHT_NSS_MAX; i++) {
		vht_mcs = __le16_to_cpu(vht_cap->vht_mcs.rx_mcs_map) >>
			  (2 * i) & 3;

		if (vht_mcs != IEEE80211_VHT_MCS_NOT_SUPPORTED &&
		    vht_mcs_mask[i])
			max_nss = i + 1;
	}
	arg->peer_nss = min(sta->deflink.rx_nss, max_nss);
	arg->rx_max_rate = __le16_to_cpu(vht_cap->vht_mcs.rx_highest);
	arg->rx_mcs_set = __le16_to_cpu(vht_cap->vht_mcs.rx_mcs_map);
	arg->tx_max_rate = __le16_to_cpu(vht_cap->vht_mcs.tx_highest);
	arg->tx_mcs_set = ath11k_peer_assoc_h_vht_limit(
		__le16_to_cpu(vht_cap->vht_mcs.tx_mcs_map), vht_mcs_mask);

	/* In IPQ8074 platform, VHT mcs rate 10 and 11 is enabled by default.
	 * VHT mcs rate 10 and 11 is not suppoerted in 11ac standard.
	 * so explicitly disable the VHT MCS rate 10 and 11 in 11ac mode.
	 */
	arg->tx_mcs_set &= ~IEEE80211_VHT_MCS_SUPPORT_0_11_MASK;
	arg->tx_mcs_set |= IEEE80211_DISABLE_VHT_MCS_SUPPORT_0_11;

	if ((arg->tx_mcs_set & IEEE80211_VHT_MCS_NOT_SUPPORTED) ==
			IEEE80211_VHT_MCS_NOT_SUPPORTED)
		arg->peer_vht_caps &= ~IEEE80211_VHT_CAP_MU_BEAMFORMEE_CAPABLE;

	/* TODO:  Check */
	arg->tx_max_mcs_nss = 0xFF;

	if (arg->peer_phymode == MODE_11AC_VHT160 ||
	    arg->peer_phymode == MODE_11AC_VHT80_80) {
		tx_nss = ath11k_get_nss_160mhz(ar, max_nss);
		rx_nss = min(arg->peer_nss, tx_nss);
		arg->peer_bw_rxnss_override = ATH11K_BW_NSS_MAP_ENABLE;

		if (!rx_nss) {
			ath11k_warn(ar->ab, "invalid max_nss\n");
			return;
		}

		if (arg->peer_phymode == MODE_11AC_VHT160)
			nss_160 = FIELD_PREP(ATH11K_PEER_RX_NSS_160MHZ, rx_nss - 1);
		else
			nss_160 = FIELD_PREP(ATH11K_PEER_RX_NSS_80_80MHZ, rx_nss - 1);

		arg->peer_bw_rxnss_override |= nss_160;
	}

	ath11k_dbg(ar->ab, ATH11K_DBG_MAC,
		   "vht peer %pM max_mpdu %d flags 0x%x nss_override 0x%x\n",
		   sta->addr, arg->peer_max_mpdu, arg->peer_flags,
		   arg->peer_bw_rxnss_override);
}

static int ath11k_mac_get_max_he_mcs_map(u16 mcs_map, int nss)
{
	switch ((mcs_map >> (2 * nss)) & 0x3) {
	case IEEE80211_HE_MCS_SUPPORT_0_7: return BIT(8) - 1;
	case IEEE80211_HE_MCS_SUPPORT_0_9: return BIT(10) - 1;
	case IEEE80211_HE_MCS_SUPPORT_0_11: return BIT(12) - 1;
	}
	return 0;
}

static u16 ath11k_peer_assoc_h_he_limit(u16 tx_mcs_set,
					const u16 he_mcs_limit[NL80211_HE_NSS_MAX])
{
	int idx_limit;
	int nss;
	u16 mcs_map;
	u16 mcs;

	for (nss = 0; nss < NL80211_HE_NSS_MAX; nss++) {
		mcs_map = ath11k_mac_get_max_he_mcs_map(tx_mcs_set, nss) &
			he_mcs_limit[nss];

		if (mcs_map)
			idx_limit = fls(mcs_map) - 1;
		else
			idx_limit = -1;

		switch (idx_limit) {
		case 0 ... 7:
			mcs = IEEE80211_HE_MCS_SUPPORT_0_7;
			break;
		case 8:
		case 9:
			mcs = IEEE80211_HE_MCS_SUPPORT_0_9;
			break;
		case 10:
		case 11:
			mcs = IEEE80211_HE_MCS_SUPPORT_0_11;
			break;
		default:
			WARN_ON(1);
			fallthrough;
		case -1:
			mcs = IEEE80211_HE_MCS_NOT_SUPPORTED;
			break;
		}

		tx_mcs_set &= ~(0x3 << (nss * 2));
		tx_mcs_set |= mcs << (nss * 2);
	}

	return tx_mcs_set;
}

static bool
ath11k_peer_assoc_h_he_masked(const u16 *he_mcs_mask)
{
	int nss;

	for (nss = 0; nss < NL80211_HE_NSS_MAX; nss++)
		if (he_mcs_mask[nss])
			return false;

	return true;
}

static void ath11k_peer_assoc_h_he(struct ath11k *ar,
				   struct ieee80211_vif *vif,
				   struct ieee80211_sta *sta,
				   struct peer_assoc_params *arg)
{
	struct ath11k_vif *arvif = ath11k_vif_to_arvif(vif);
	struct cfg80211_chan_def def;
	const struct ieee80211_sta_he_cap *he_cap = &sta->deflink.he_cap;
	enum nl80211_band band;
	u16 he_mcs_mask[NL80211_HE_NSS_MAX];
	u8 max_nss, he_mcs;
	u16 he_tx_mcs = 0, v = 0;
	int i, he_nss, nss_idx;
	bool user_rate_valid = true;
	u32 rx_nss, tx_nss, nss_160;
	u8 ampdu_factor, rx_mcs_80, rx_mcs_160;
	u16 mcs_160_map, mcs_80_map;
	bool support_160;

	if (WARN_ON(ath11k_mac_vif_chan(vif, &def)))
		return;

	if (!he_cap->has_he)
		return;

	band = def.chan->band;
	memcpy(he_mcs_mask, arvif->bitrate_mask.control[band].he_mcs,
	       sizeof(he_mcs_mask));

	if (ath11k_peer_assoc_h_he_masked(he_mcs_mask))
		return;

	arg->he_flag = true;
	support_160 = !!(he_cap->he_cap_elem.phy_cap_info[0] &
		  IEEE80211_HE_PHY_CAP0_CHANNEL_WIDTH_SET_160MHZ_IN_5G);

	/* Supported HE-MCS and NSS Set of peer he_cap is intersection with self he_cp */
	mcs_160_map = le16_to_cpu(he_cap->he_mcs_nss_supp.rx_mcs_160);
	mcs_80_map = le16_to_cpu(he_cap->he_mcs_nss_supp.rx_mcs_80);

	if (support_160) {
		for (i = 7; i >= 0; i--) {
			u8 mcs_160 = (mcs_160_map >> (2 * i)) & 3;

			if (mcs_160 != IEEE80211_VHT_MCS_NOT_SUPPORTED) {
				rx_mcs_160 = i + 1;
				break;
			}
		}
	}

	for (i = 7; i >= 0; i--) {
		u8 mcs_80 = (mcs_80_map >> (2 * i)) & 3;

		if (mcs_80 != IEEE80211_VHT_MCS_NOT_SUPPORTED) {
			rx_mcs_80 = i + 1;
			break;
		}
	}

	if (support_160)
		max_nss = min(rx_mcs_80, rx_mcs_160);
	else
		max_nss = rx_mcs_80;

	arg->peer_nss = min(sta->deflink.rx_nss, max_nss);

	memcpy_and_pad(&arg->peer_he_cap_macinfo,
		       sizeof(arg->peer_he_cap_macinfo),
		       he_cap->he_cap_elem.mac_cap_info,
		       sizeof(he_cap->he_cap_elem.mac_cap_info),
		       0);
	memcpy_and_pad(&arg->peer_he_cap_phyinfo,
		       sizeof(arg->peer_he_cap_phyinfo),
		       he_cap->he_cap_elem.phy_cap_info,
		       sizeof(he_cap->he_cap_elem.phy_cap_info),
		       0);
	arg->peer_he_ops = vif->bss_conf.he_oper.params;

	/* the top most byte is used to indicate BSS color info */
	arg->peer_he_ops &= 0xffffff;

	/* As per section 26.6.1 11ax Draft5.0, if the Max AMPDU Exponent Extension
	 * in HE cap is zero, use the arg->peer_max_mpdu as calculated while parsing
	 * VHT caps(if VHT caps is present) or HT caps (if VHT caps is not present).
	 *
	 * For non-zero value of Max AMPDU Extponent Extension in HE MAC caps,
	 * if a HE STA sends VHT cap and HE cap IE in assoc request then, use
	 * MAX_AMPDU_LEN_FACTOR as 20 to calculate max_ampdu length.
	 * If a HE STA that does not send VHT cap, but HE and HT cap in assoc
	 * request, then use MAX_AMPDU_LEN_FACTOR as 16 to calculate max_ampdu
	 * length.
	 */
	ampdu_factor = u8_get_bits(he_cap->he_cap_elem.mac_cap_info[3],
				   IEEE80211_HE_MAC_CAP3_MAX_AMPDU_LEN_EXP_MASK);

	if (ampdu_factor) {
		if (sta->deflink.vht_cap.vht_supported)
			arg->peer_max_mpdu = (1 << (IEEE80211_HE_VHT_MAX_AMPDU_FACTOR +
						    ampdu_factor)) - 1;
		else if (sta->deflink.ht_cap.ht_supported)
			arg->peer_max_mpdu = (1 << (IEEE80211_HE_HT_MAX_AMPDU_FACTOR +
						    ampdu_factor)) - 1;
	}

	if (he_cap->he_cap_elem.phy_cap_info[6] &
	    IEEE80211_HE_PHY_CAP6_PPE_THRESHOLD_PRESENT) {
		int bit = 7;
		int nss, ru;

		arg->peer_ppet.numss_m1 = he_cap->ppe_thres[0] &
					  IEEE80211_PPE_THRES_NSS_MASK;
		arg->peer_ppet.ru_bit_mask =
			(he_cap->ppe_thres[0] &
			 IEEE80211_PPE_THRES_RU_INDEX_BITMASK_MASK) >>
			IEEE80211_PPE_THRES_RU_INDEX_BITMASK_POS;

		for (nss = 0; nss <= arg->peer_ppet.numss_m1; nss++) {
			for (ru = 0; ru < 4; ru++) {
				u32 val = 0;
				int i;

				if ((arg->peer_ppet.ru_bit_mask & BIT(ru)) == 0)
					continue;
				for (i = 0; i < 6; i++) {
					val >>= 1;
					val |= ((he_cap->ppe_thres[bit / 8] >>
						 (bit % 8)) & 0x1) << 5;
					bit++;
				}
				arg->peer_ppet.ppet16_ppet8_ru3_ru0[nss] |=
								val << (ru * 6);
			}
		}
	}

	if (he_cap->he_cap_elem.mac_cap_info[0] & IEEE80211_HE_MAC_CAP0_TWT_RES)
		arg->twt_responder = true;
	if (he_cap->he_cap_elem.mac_cap_info[0] & IEEE80211_HE_MAC_CAP0_TWT_REQ)
		arg->twt_requester = true;

	he_nss =  ath11k_mac_max_he_nss(he_mcs_mask);

	if (he_nss > sta->deflink.rx_nss) {
		user_rate_valid = false;
		for (nss_idx = sta->deflink.rx_nss - 1; nss_idx >= 0; nss_idx--) {
			if (he_mcs_mask[nss_idx]) {
				user_rate_valid = true;
				break;
			}
		}
	}

	if (!user_rate_valid) {
		ath11k_dbg(ar->ab, ATH11K_DBG_MAC, "setting he range mcs value to peer supported nss %d for peer %pM\n",
			   sta->deflink.rx_nss, sta->addr);
		he_mcs_mask[sta->deflink.rx_nss - 1] = he_mcs_mask[he_nss - 1];
	}

	switch (sta->deflink.bandwidth) {
	case IEEE80211_STA_RX_BW_160:
		if (he_cap->he_cap_elem.phy_cap_info[0] &
		    IEEE80211_HE_PHY_CAP0_CHANNEL_WIDTH_SET_80PLUS80_MHZ_IN_5G) {
			v = le16_to_cpu(he_cap->he_mcs_nss_supp.rx_mcs_80p80);
			v = ath11k_peer_assoc_h_he_limit(v, he_mcs_mask);
			arg->peer_he_rx_mcs_set[WMI_HECAP_TXRX_MCS_NSS_IDX_80_80] = v;

			v = le16_to_cpu(he_cap->he_mcs_nss_supp.tx_mcs_80p80);
			arg->peer_he_tx_mcs_set[WMI_HECAP_TXRX_MCS_NSS_IDX_80_80] = v;

			arg->peer_he_mcs_count++;
			he_tx_mcs = v;
		}
		v = le16_to_cpu(he_cap->he_mcs_nss_supp.rx_mcs_160);
		arg->peer_he_rx_mcs_set[WMI_HECAP_TXRX_MCS_NSS_IDX_160] = v;

		v = le16_to_cpu(he_cap->he_mcs_nss_supp.tx_mcs_160);
		v = ath11k_peer_assoc_h_he_limit(v, he_mcs_mask);
		arg->peer_he_tx_mcs_set[WMI_HECAP_TXRX_MCS_NSS_IDX_160] = v;

		arg->peer_he_mcs_count++;
		if (!he_tx_mcs)
			he_tx_mcs = v;
		fallthrough;

	default:
		v = le16_to_cpu(he_cap->he_mcs_nss_supp.rx_mcs_80);
		arg->peer_he_rx_mcs_set[WMI_HECAP_TXRX_MCS_NSS_IDX_80] = v;

		v = le16_to_cpu(he_cap->he_mcs_nss_supp.tx_mcs_80);
		v = ath11k_peer_assoc_h_he_limit(v, he_mcs_mask);
		arg->peer_he_tx_mcs_set[WMI_HECAP_TXRX_MCS_NSS_IDX_80] = v;

		arg->peer_he_mcs_count++;
		if (!he_tx_mcs)
			he_tx_mcs = v;
		break;
	}

	/* Calculate peer NSS capability from HE capabilities if STA
	 * supports HE.
	 */
	for (i = 0, max_nss = 0; i < NL80211_HE_NSS_MAX; i++) {
		he_mcs = he_tx_mcs >> (2 * i) & 3;

		/* In case of fixed rates, MCS Range in he_tx_mcs might have
		 * unsupported range, with he_mcs_mask set, so check either of them
		 * to find nss.
		 */
		if (he_mcs != IEEE80211_HE_MCS_NOT_SUPPORTED ||
		    he_mcs_mask[i])
			max_nss = i + 1;
	}
	arg->peer_nss = min(sta->deflink.rx_nss, max_nss);

	if (arg->peer_phymode == MODE_11AX_HE160 ||
	    arg->peer_phymode == MODE_11AX_HE80_80) {
		tx_nss = ath11k_get_nss_160mhz(ar, max_nss);
		rx_nss = min(arg->peer_nss, tx_nss);
		arg->peer_bw_rxnss_override = ATH11K_BW_NSS_MAP_ENABLE;

		if (!rx_nss) {
			ath11k_warn(ar->ab, "invalid max_nss\n");
			return;
		}

		if (arg->peer_phymode == MODE_11AX_HE160)
			nss_160 = FIELD_PREP(ATH11K_PEER_RX_NSS_160MHZ, rx_nss - 1);
		else
			nss_160 = FIELD_PREP(ATH11K_PEER_RX_NSS_80_80MHZ, rx_nss - 1);

		arg->peer_bw_rxnss_override |= nss_160;
	}

	ath11k_dbg(ar->ab, ATH11K_DBG_MAC,
		   "he peer %pM nss %d mcs cnt %d nss_override 0x%x\n",
		   sta->addr, arg->peer_nss,
		   arg->peer_he_mcs_count,
		   arg->peer_bw_rxnss_override);
}

static void ath11k_peer_assoc_h_he_6ghz(struct ath11k *ar,
					struct ieee80211_vif *vif,
					struct ieee80211_sta *sta,
					struct peer_assoc_params *arg)
{
	const struct ieee80211_sta_he_cap *he_cap = &sta->deflink.he_cap;
	struct cfg80211_chan_def def;
	enum nl80211_band band;
	u8  ampdu_factor;

	if (WARN_ON(ath11k_mac_vif_chan(vif, &def)))
		return;

	band = def.chan->band;

	if (!arg->he_flag || band != NL80211_BAND_6GHZ || !sta->deflink.he_6ghz_capa.capa)
		return;

	if (sta->deflink.bandwidth == IEEE80211_STA_RX_BW_40)
		arg->bw_40 = true;

	if (sta->deflink.bandwidth == IEEE80211_STA_RX_BW_80)
		arg->bw_80 = true;

	if (sta->deflink.bandwidth == IEEE80211_STA_RX_BW_160)
		arg->bw_160 = true;

	arg->peer_he_caps_6ghz = le16_to_cpu(sta->deflink.he_6ghz_capa.capa);
	arg->peer_mpdu_density =
		ath11k_parse_mpdudensity(FIELD_GET(IEEE80211_HE_6GHZ_CAP_MIN_MPDU_START,
						   arg->peer_he_caps_6ghz));

	/* From IEEE Std 802.11ax-2021 - Section 10.12.2: An HE STA shall be capable of
	 * receiving A-MPDU where the A-MPDU pre-EOF padding length is up to the value
	 * indicated by the Maximum A-MPDU Length Exponent Extension field in the HE
	 * Capabilities element and the Maximum A-MPDU Length Exponent field in HE 6 GHz
	 * Band Capabilities element in the 6 GHz band.
	 *
	 * Here, we are extracting the Max A-MPDU Exponent Extension from HE caps and
	 * factor is the Maximum A-MPDU Length Exponent from HE 6 GHZ Band capability.
	 */
	ampdu_factor = FIELD_GET(IEEE80211_HE_MAC_CAP3_MAX_AMPDU_LEN_EXP_MASK,
				 he_cap->he_cap_elem.mac_cap_info[3]) +
			FIELD_GET(IEEE80211_HE_6GHZ_CAP_MAX_AMPDU_LEN_EXP,
				  arg->peer_he_caps_6ghz);

	arg->peer_max_mpdu = (1u << (IEEE80211_HE_6GHZ_MAX_AMPDU_FACTOR +
				     ampdu_factor)) - 1;
}

static void ath11k_peer_assoc_h_smps(struct ieee80211_sta *sta,
				     struct peer_assoc_params *arg)
{
	const struct ieee80211_sta_ht_cap *ht_cap = &sta->deflink.ht_cap;
	int smps;

	if (!ht_cap->ht_supported && !sta->deflink.he_6ghz_capa.capa)
		return;

	if (ht_cap->ht_supported) {
		smps = ht_cap->cap & IEEE80211_HT_CAP_SM_PS;
		smps >>= IEEE80211_HT_CAP_SM_PS_SHIFT;
	} else {
		smps = le16_get_bits(sta->deflink.he_6ghz_capa.capa,
				     IEEE80211_HE_6GHZ_CAP_SM_PS);
	}

	switch (smps) {
	case WLAN_HT_CAP_SM_PS_STATIC:
		arg->static_mimops_flag = true;
		break;
	case WLAN_HT_CAP_SM_PS_DYNAMIC:
		arg->dynamic_mimops_flag = true;
		break;
	case WLAN_HT_CAP_SM_PS_DISABLED:
		arg->spatial_mux_flag = true;
		break;
	default:
		break;
	}
}

static void ath11k_peer_assoc_h_qos(struct ath11k *ar,
				    struct ieee80211_vif *vif,
				    struct ieee80211_sta *sta,
				    struct peer_assoc_params *arg)
{
	struct ath11k_vif *arvif = ath11k_vif_to_arvif(vif);

	switch (arvif->vdev_type) {
	case WMI_VDEV_TYPE_AP:
		if (sta->wme) {
			/* TODO: Check WME vs QoS */
			arg->is_wme_set = true;
			arg->qos_flag = true;
		}

		if (sta->wme && sta->uapsd_queues) {
			/* TODO: Check WME vs QoS */
			arg->is_wme_set = true;
			arg->apsd_flag = true;
			arg->peer_rate_caps |= WMI_HOST_RC_UAPSD_FLAG;
		}
		break;
	case WMI_VDEV_TYPE_STA:
		if (sta->wme) {
			arg->is_wme_set = true;
			arg->qos_flag = true;
		}
		break;
	default:
		break;
	}

	ath11k_dbg(ar->ab, ATH11K_DBG_MAC, "peer %pM qos %d\n",
		   sta->addr, arg->qos_flag);
}

static int ath11k_peer_assoc_qos_ap(struct ath11k *ar,
				    struct ath11k_vif *arvif,
				    struct ieee80211_sta *sta)
{
	struct ap_ps_params params;
	u32 max_sp;
	u32 uapsd;
	int ret;

	lockdep_assert_held(&ar->conf_mutex);

	params.vdev_id = arvif->vdev_id;

	ath11k_dbg(ar->ab, ATH11K_DBG_MAC, "uapsd_queues 0x%x max_sp %d\n",
		   sta->uapsd_queues, sta->max_sp);

	uapsd = 0;
	if (sta->uapsd_queues & IEEE80211_WMM_IE_STA_QOSINFO_AC_VO)
		uapsd |= WMI_AP_PS_UAPSD_AC3_DELIVERY_EN |
			 WMI_AP_PS_UAPSD_AC3_TRIGGER_EN;
	if (sta->uapsd_queues & IEEE80211_WMM_IE_STA_QOSINFO_AC_VI)
		uapsd |= WMI_AP_PS_UAPSD_AC2_DELIVERY_EN |
			 WMI_AP_PS_UAPSD_AC2_TRIGGER_EN;
	if (sta->uapsd_queues & IEEE80211_WMM_IE_STA_QOSINFO_AC_BK)
		uapsd |= WMI_AP_PS_UAPSD_AC1_DELIVERY_EN |
			 WMI_AP_PS_UAPSD_AC1_TRIGGER_EN;
	if (sta->uapsd_queues & IEEE80211_WMM_IE_STA_QOSINFO_AC_BE)
		uapsd |= WMI_AP_PS_UAPSD_AC0_DELIVERY_EN |
			 WMI_AP_PS_UAPSD_AC0_TRIGGER_EN;

	max_sp = 0;
	if (sta->max_sp < MAX_WMI_AP_PS_PEER_PARAM_MAX_SP)
		max_sp = sta->max_sp;

	params.param = WMI_AP_PS_PEER_PARAM_UAPSD;
	params.value = uapsd;
	ret = ath11k_wmi_send_set_ap_ps_param_cmd(ar, sta->addr, &params);
	if (ret)
		goto err;

	params.param = WMI_AP_PS_PEER_PARAM_MAX_SP;
	params.value = max_sp;
	ret = ath11k_wmi_send_set_ap_ps_param_cmd(ar, sta->addr, &params);
	if (ret)
		goto err;

	/* TODO revisit during testing */
	params.param = WMI_AP_PS_PEER_PARAM_SIFS_RESP_FRMTYPE;
	params.value = DISABLE_SIFS_RESPONSE_TRIGGER;
	ret = ath11k_wmi_send_set_ap_ps_param_cmd(ar, sta->addr, &params);
	if (ret)
		goto err;

	params.param = WMI_AP_PS_PEER_PARAM_SIFS_RESP_UAPSD;
	params.value = DISABLE_SIFS_RESPONSE_TRIGGER;
	ret = ath11k_wmi_send_set_ap_ps_param_cmd(ar, sta->addr, &params);
	if (ret)
		goto err;

	return 0;

err:
	ath11k_warn(ar->ab, "failed to set ap ps peer param %d for vdev %i: %d\n",
		    params.param, arvif->vdev_id, ret);
	return ret;
}

static bool ath11k_mac_sta_has_ofdm_only(struct ieee80211_sta *sta)
{
	return sta->deflink.supp_rates[NL80211_BAND_2GHZ] >>
	       ATH11K_MAC_FIRST_OFDM_RATE_IDX;
}

static enum wmi_phy_mode ath11k_mac_get_phymode_vht(struct ath11k *ar,
						    struct ieee80211_sta *sta)
{
	if (sta->deflink.bandwidth == IEEE80211_STA_RX_BW_160) {
		switch (sta->deflink.vht_cap.cap &
			IEEE80211_VHT_CAP_SUPP_CHAN_WIDTH_MASK) {
		case IEEE80211_VHT_CAP_SUPP_CHAN_WIDTH_160MHZ:
			return MODE_11AC_VHT160;
		case IEEE80211_VHT_CAP_SUPP_CHAN_WIDTH_160_80PLUS80MHZ:
			return MODE_11AC_VHT80_80;
		default:
			/* not sure if this is a valid case? */
			return MODE_11AC_VHT160;
		}
	}

	if (sta->deflink.bandwidth == IEEE80211_STA_RX_BW_80)
		return MODE_11AC_VHT80;

	if (sta->deflink.bandwidth == IEEE80211_STA_RX_BW_40)
		return MODE_11AC_VHT40;

	if (sta->deflink.bandwidth == IEEE80211_STA_RX_BW_20)
		return MODE_11AC_VHT20;

	return MODE_UNKNOWN;
}

static enum wmi_phy_mode ath11k_mac_get_phymode_he(struct ath11k *ar,
						   struct ieee80211_sta *sta)
{
	if (sta->deflink.bandwidth == IEEE80211_STA_RX_BW_160) {
		if (sta->deflink.he_cap.he_cap_elem.phy_cap_info[0] &
		     IEEE80211_HE_PHY_CAP0_CHANNEL_WIDTH_SET_160MHZ_IN_5G)
			return MODE_11AX_HE160;
		else if (sta->deflink.he_cap.he_cap_elem.phy_cap_info[0] &
			 IEEE80211_HE_PHY_CAP0_CHANNEL_WIDTH_SET_80PLUS80_MHZ_IN_5G)
			return MODE_11AX_HE80_80;
		/* not sure if this is a valid case? */
		return MODE_11AX_HE160;
	}

	if (sta->deflink.bandwidth == IEEE80211_STA_RX_BW_80)
		return MODE_11AX_HE80;

	if (sta->deflink.bandwidth == IEEE80211_STA_RX_BW_40)
		return MODE_11AX_HE40;

	if (sta->deflink.bandwidth == IEEE80211_STA_RX_BW_20)
		return MODE_11AX_HE20;

	return MODE_UNKNOWN;
}

static void ath11k_peer_assoc_h_phymode(struct ath11k *ar,
					struct ieee80211_vif *vif,
					struct ieee80211_sta *sta,
					struct peer_assoc_params *arg)
{
	struct ath11k_vif *arvif = ath11k_vif_to_arvif(vif);
	struct cfg80211_chan_def def;
	enum nl80211_band band;
	const u8 *ht_mcs_mask;
	const u16 *vht_mcs_mask;
	const u16 *he_mcs_mask;
	enum wmi_phy_mode phymode = MODE_UNKNOWN;

	if (WARN_ON(ath11k_mac_vif_chan(vif, &def)))
		return;

	band = def.chan->band;
	ht_mcs_mask = arvif->bitrate_mask.control[band].ht_mcs;
	vht_mcs_mask = arvif->bitrate_mask.control[band].vht_mcs;
	he_mcs_mask = arvif->bitrate_mask.control[band].he_mcs;

	switch (band) {
	case NL80211_BAND_2GHZ:
		if (sta->deflink.he_cap.has_he &&
		    !ath11k_peer_assoc_h_he_masked(he_mcs_mask)) {
			if (sta->deflink.bandwidth == IEEE80211_STA_RX_BW_80)
				phymode = MODE_11AX_HE80_2G;
			else if (sta->deflink.bandwidth == IEEE80211_STA_RX_BW_40)
				phymode = MODE_11AX_HE40_2G;
			else
				phymode = MODE_11AX_HE20_2G;
		} else if (sta->deflink.vht_cap.vht_supported &&
			   !ath11k_peer_assoc_h_vht_masked(vht_mcs_mask)) {
			if (sta->deflink.bandwidth == IEEE80211_STA_RX_BW_40)
				phymode = MODE_11AC_VHT40;
			else
				phymode = MODE_11AC_VHT20;
		} else if (sta->deflink.ht_cap.ht_supported &&
			   !ath11k_peer_assoc_h_ht_masked(ht_mcs_mask)) {
			if (sta->deflink.bandwidth == IEEE80211_STA_RX_BW_40)
				phymode = MODE_11NG_HT40;
			else
				phymode = MODE_11NG_HT20;
		} else if (ath11k_mac_sta_has_ofdm_only(sta)) {
			phymode = MODE_11G;
		} else {
			phymode = MODE_11B;
		}
		break;
	case NL80211_BAND_5GHZ:
	case NL80211_BAND_6GHZ:
		/* Check HE first */
		if (sta->deflink.he_cap.has_he &&
		    !ath11k_peer_assoc_h_he_masked(he_mcs_mask)) {
			phymode = ath11k_mac_get_phymode_he(ar, sta);
		} else if (sta->deflink.vht_cap.vht_supported &&
			   !ath11k_peer_assoc_h_vht_masked(vht_mcs_mask)) {
			phymode = ath11k_mac_get_phymode_vht(ar, sta);
		} else if (sta->deflink.ht_cap.ht_supported &&
			   !ath11k_peer_assoc_h_ht_masked(ht_mcs_mask)) {
			if (sta->deflink.bandwidth >= IEEE80211_STA_RX_BW_40)
				phymode = MODE_11NA_HT40;
			else
				phymode = MODE_11NA_HT20;
		} else {
			phymode = MODE_11A;
		}
		break;
	default:
		break;
	}

	ath11k_dbg(ar->ab, ATH11K_DBG_MAC, "peer %pM phymode %s\n",
		   sta->addr, ath11k_wmi_phymode_str(phymode));

	arg->peer_phymode = phymode;
	WARN_ON(phymode == MODE_UNKNOWN);
}

static void ath11k_peer_assoc_prepare(struct ath11k *ar,
				      struct ieee80211_vif *vif,
				      struct ieee80211_sta *sta,
				      struct peer_assoc_params *arg,
				      bool reassoc)
{
	struct ath11k_sta *arsta;

	lockdep_assert_held(&ar->conf_mutex);

	arsta = (struct ath11k_sta *)sta->drv_priv;

	memset(arg, 0, sizeof(*arg));

	reinit_completion(&ar->peer_assoc_done);

	arg->peer_new_assoc = !reassoc;
	ath11k_peer_assoc_h_basic(ar, vif, sta, arg);
	ath11k_peer_assoc_h_crypto(ar, vif, sta, arg);
	ath11k_peer_assoc_h_rates(ar, vif, sta, arg);
	ath11k_peer_assoc_h_phymode(ar, vif, sta, arg);
	ath11k_peer_assoc_h_ht(ar, vif, sta, arg);
	ath11k_peer_assoc_h_vht(ar, vif, sta, arg);
	ath11k_peer_assoc_h_he(ar, vif, sta, arg);
	ath11k_peer_assoc_h_he_6ghz(ar, vif, sta, arg);
	ath11k_peer_assoc_h_qos(ar, vif, sta, arg);
	ath11k_peer_assoc_h_smps(sta, arg);

	arsta->peer_nss = arg->peer_nss;

	/* TODO: amsdu_disable req? */
}

static int ath11k_setup_peer_smps(struct ath11k *ar, struct ath11k_vif *arvif,
				  const u8 *addr,
				  const struct ieee80211_sta_ht_cap *ht_cap,
				  u16 he_6ghz_capa)
{
	int smps;

	if (!ht_cap->ht_supported && !he_6ghz_capa)
		return 0;

	if (ht_cap->ht_supported) {
		smps = ht_cap->cap & IEEE80211_HT_CAP_SM_PS;
		smps >>= IEEE80211_HT_CAP_SM_PS_SHIFT;
	} else {
		smps = FIELD_GET(IEEE80211_HE_6GHZ_CAP_SM_PS, he_6ghz_capa);
	}

	if (smps >= ARRAY_SIZE(ath11k_smps_map))
		return -EINVAL;

	return ath11k_wmi_set_peer_param(ar, addr, arvif->vdev_id,
					 WMI_PEER_MIMO_PS_STATE,
					 ath11k_smps_map[smps]);
}

static bool ath11k_mac_set_he_txbf_conf(struct ath11k_vif *arvif)
{
	struct ath11k *ar = arvif->ar;
	u32 param, value;
	int ret;

	if (!arvif->vif->bss_conf.he_support)
		return true;

	param = WMI_VDEV_PARAM_SET_HEMU_MODE;
	value = 0;
	if (arvif->vif->bss_conf.he_su_beamformer) {
		value |= FIELD_PREP(HE_MODE_SU_TX_BFER, HE_SU_BFER_ENABLE);
		if (arvif->vif->bss_conf.he_mu_beamformer &&
		    arvif->vdev_type == WMI_VDEV_TYPE_AP)
			value |= FIELD_PREP(HE_MODE_MU_TX_BFER, HE_MU_BFER_ENABLE);
	}

	if (arvif->vif->type != NL80211_IFTYPE_MESH_POINT) {
		value |= FIELD_PREP(HE_MODE_DL_OFDMA, HE_DL_MUOFDMA_ENABLE) |
			 FIELD_PREP(HE_MODE_UL_OFDMA, HE_UL_MUOFDMA_ENABLE);

		if (arvif->vif->bss_conf.he_full_ul_mumimo)
			value |= FIELD_PREP(HE_MODE_UL_MUMIMO, HE_UL_MUMIMO_ENABLE);

		if (arvif->vif->bss_conf.he_su_beamformee)
			value |= FIELD_PREP(HE_MODE_SU_TX_BFEE, HE_SU_BFEE_ENABLE);
	}

	ret = ath11k_wmi_vdev_set_param_cmd(ar, arvif->vdev_id, param, value);
	if (ret) {
		ath11k_warn(ar->ab, "failed to set vdev %d HE MU mode: %d\n",
			    arvif->vdev_id, ret);
		return false;
	}

	param = WMI_VDEV_PARAM_SET_HE_SOUNDING_MODE;
	value =	FIELD_PREP(HE_VHT_SOUNDING_MODE, HE_VHT_SOUNDING_MODE_ENABLE) |
		FIELD_PREP(HE_TRIG_NONTRIG_SOUNDING_MODE,
			   HE_TRIG_NONTRIG_SOUNDING_MODE_ENABLE);
	ret = ath11k_wmi_vdev_set_param_cmd(ar, arvif->vdev_id,
					    param, value);
	if (ret) {
		ath11k_warn(ar->ab, "failed to set vdev %d sounding mode: %d\n",
			    arvif->vdev_id, ret);
		return false;
	}
	return true;
}

static bool ath11k_mac_vif_recalc_sta_he_txbf(struct ath11k *ar,
					      struct ieee80211_vif *vif,
					      struct ieee80211_sta_he_cap *he_cap)
{
	struct ath11k_vif *arvif = ath11k_vif_to_arvif(vif);
	struct ieee80211_he_cap_elem he_cap_elem = {0};
	struct ieee80211_sta_he_cap *cap_band = NULL;
	struct cfg80211_chan_def def;
	u32 param = WMI_VDEV_PARAM_SET_HEMU_MODE;
	u32 hemode = 0;
	int ret;

	if (!vif->bss_conf.he_support)
		return true;

	if (vif->type != NL80211_IFTYPE_STATION)
		return false;

	if (WARN_ON(ath11k_mac_vif_chan(vif, &def)))
		return false;

	if (def.chan->band == NL80211_BAND_2GHZ)
		cap_band = &ar->mac.iftype[NL80211_BAND_2GHZ][vif->type].he_cap;
	else
		cap_band = &ar->mac.iftype[NL80211_BAND_5GHZ][vif->type].he_cap;

	memcpy(&he_cap_elem, &cap_band->he_cap_elem, sizeof(he_cap_elem));

	if (HECAP_PHY_SUBFME_GET(he_cap_elem.phy_cap_info)) {
		if (HECAP_PHY_SUBFMR_GET(he_cap->he_cap_elem.phy_cap_info))
			hemode |= FIELD_PREP(HE_MODE_SU_TX_BFEE, HE_SU_BFEE_ENABLE);
		if (HECAP_PHY_MUBFMR_GET(he_cap->he_cap_elem.phy_cap_info))
			hemode |= FIELD_PREP(HE_MODE_MU_TX_BFEE, HE_MU_BFEE_ENABLE);
	}

	if (vif->type != NL80211_IFTYPE_MESH_POINT) {
		hemode |= FIELD_PREP(HE_MODE_DL_OFDMA, HE_DL_MUOFDMA_ENABLE) |
			  FIELD_PREP(HE_MODE_UL_OFDMA, HE_UL_MUOFDMA_ENABLE);

		if (HECAP_PHY_ULMUMIMO_GET(he_cap_elem.phy_cap_info))
			if (HECAP_PHY_ULMUMIMO_GET(he_cap->he_cap_elem.phy_cap_info))
				hemode |= FIELD_PREP(HE_MODE_UL_MUMIMO,
						     HE_UL_MUMIMO_ENABLE);

		if (FIELD_GET(HE_MODE_MU_TX_BFEE, hemode))
			hemode |= FIELD_PREP(HE_MODE_SU_TX_BFEE, HE_SU_BFEE_ENABLE);

		if (FIELD_GET(HE_MODE_MU_TX_BFER, hemode))
			hemode |= FIELD_PREP(HE_MODE_SU_TX_BFER, HE_SU_BFER_ENABLE);
	}

	ret = ath11k_wmi_vdev_set_param_cmd(ar, arvif->vdev_id, param, hemode);
	if (ret) {
		ath11k_warn(ar->ab, "failed to submit vdev param txbf 0x%x: %d\n",
			    hemode, ret);
		return false;
	}

	return true;
}

static void ath11k_bss_assoc(struct ieee80211_hw *hw,
			     struct ieee80211_vif *vif,
			     struct ieee80211_bss_conf *bss_conf)
{
	struct ath11k *ar = hw->priv;
	struct ath11k_vif *arvif = ath11k_vif_to_arvif(vif);
	struct peer_assoc_params peer_arg;
	struct ieee80211_sta *ap_sta;
	struct ath11k_peer *peer;
	bool is_auth = false;
	struct ieee80211_sta_he_cap  he_cap;
	int ret;

	lockdep_assert_held(&ar->conf_mutex);

	ath11k_dbg(ar->ab, ATH11K_DBG_MAC, "vdev %i assoc bssid %pM aid %d\n",
		   arvif->vdev_id, arvif->bssid, arvif->aid);

	rcu_read_lock();

	ap_sta = ieee80211_find_sta(vif, bss_conf->bssid);
	if (!ap_sta) {
		ath11k_warn(ar->ab, "failed to find station entry for bss %pM vdev %i\n",
			    bss_conf->bssid, arvif->vdev_id);
		rcu_read_unlock();
		return;
	}

	/* he_cap here is updated at assoc success for sta mode only */
	he_cap  = ap_sta->deflink.he_cap;

	ath11k_peer_assoc_prepare(ar, vif, ap_sta, &peer_arg, false);

	rcu_read_unlock();

	peer_arg.is_assoc = true;
	ret = ath11k_wmi_send_peer_assoc_cmd(ar, &peer_arg);
	if (ret) {
		ath11k_warn(ar->ab, "failed to run peer assoc for %pM vdev %i: %d\n",
			    bss_conf->bssid, arvif->vdev_id, ret);
		return;
	}

	if (!wait_for_completion_timeout(&ar->peer_assoc_done, 1 * HZ)) {
		ath11k_warn(ar->ab, "failed to get peer assoc conf event for %pM vdev %i\n",
			    bss_conf->bssid, arvif->vdev_id);
		return;
	}

	ret = ath11k_setup_peer_smps(ar, arvif, bss_conf->bssid,
				     &ap_sta->deflink.ht_cap,
				     le16_to_cpu(ap_sta->deflink.he_6ghz_capa.capa));
	if (ret) {
		ath11k_warn(ar->ab, "failed to setup peer SMPS for vdev %d: %d\n",
			    arvif->vdev_id, ret);
		return;
	}

	if (!ath11k_mac_vif_recalc_sta_he_txbf(ar, vif, &he_cap)) {
		ath11k_warn(ar->ab, "failed to recalc he txbf for vdev %i on bss %pM\n",
			    arvif->vdev_id, bss_conf->bssid);
		return;
	}

	WARN_ON(arvif->is_up);

	arvif->aid = vif->cfg.aid;
	ether_addr_copy(arvif->bssid, bss_conf->bssid);

	ret = ath11k_wmi_vdev_up(ar, arvif->vdev_id, arvif->aid, arvif->bssid,
				 NULL, 0, 0);
	if (ret) {
		ath11k_warn(ar->ab, "failed to set vdev %d up: %d\n",
			    arvif->vdev_id, ret);
		return;
	}

	arvif->is_up = true;
	arvif->rekey_data.enable_offload = false;

	ath11k_dbg(ar->ab, ATH11K_DBG_MAC,
		   "vdev %d up (associated) bssid %pM aid %d\n",
		   arvif->vdev_id, bss_conf->bssid, vif->cfg.aid);

	spin_lock_bh(&ar->ab->base_lock);

	peer = ath11k_peer_find(ar->ab, arvif->vdev_id, arvif->bssid);
	if (peer && peer->is_authorized)
		is_auth = true;

	spin_unlock_bh(&ar->ab->base_lock);

	if (is_auth) {
		ret = ath11k_wmi_set_peer_param(ar, arvif->bssid,
						arvif->vdev_id,
						WMI_PEER_AUTHORIZE,
						1);
		if (ret)
			ath11k_warn(ar->ab, "Unable to authorize BSS peer: %d\n", ret);
	}

	ret = ath11k_wmi_send_obss_spr_cmd(ar, arvif->vdev_id,
					   &bss_conf->he_obss_pd);
	if (ret)
		ath11k_warn(ar->ab, "failed to set vdev %i OBSS PD parameters: %d\n",
			    arvif->vdev_id, ret);

	ret = ath11k_wmi_vdev_set_param_cmd(ar, arvif->vdev_id,
					    WMI_VDEV_PARAM_DTIM_POLICY,
					    WMI_DTIM_POLICY_STICK);
	if (ret)
		ath11k_warn(ar->ab, "failed to set vdev %d dtim policy: %d\n",
			    arvif->vdev_id, ret);

	ath11k_mac_11d_scan_stop_all(ar->ab);
}

static void ath11k_bss_disassoc(struct ieee80211_hw *hw,
				struct ieee80211_vif *vif)
{
	struct ath11k *ar = hw->priv;
	struct ath11k_vif *arvif = ath11k_vif_to_arvif(vif);
	int ret;

	lockdep_assert_held(&ar->conf_mutex);

	ath11k_dbg(ar->ab, ATH11K_DBG_MAC, "vdev %i disassoc bssid %pM\n",
		   arvif->vdev_id, arvif->bssid);

	ret = ath11k_wmi_vdev_down(ar, arvif->vdev_id);
	if (ret)
		ath11k_warn(ar->ab, "failed to down vdev %i: %d\n",
			    arvif->vdev_id, ret);

	arvif->is_up = false;

	memset(&arvif->rekey_data, 0, sizeof(arvif->rekey_data));

	cancel_delayed_work_sync(&arvif->connection_loss_work);
}

static u32 ath11k_mac_get_rate_hw_value(int bitrate)
{
	u32 preamble;
	u16 hw_value;
	int rate;
	size_t i;

	if (ath11k_mac_bitrate_is_cck(bitrate))
		preamble = WMI_RATE_PREAMBLE_CCK;
	else
		preamble = WMI_RATE_PREAMBLE_OFDM;

	for (i = 0; i < ARRAY_SIZE(ath11k_legacy_rates); i++) {
		if (ath11k_legacy_rates[i].bitrate != bitrate)
			continue;

		hw_value = ath11k_legacy_rates[i].hw_value;
		rate = ATH11K_HW_RATE_CODE(hw_value, 0, preamble);

		return rate;
	}

	return -EINVAL;
}

static void ath11k_recalculate_mgmt_rate(struct ath11k *ar,
					 struct ieee80211_vif *vif,
					 struct cfg80211_chan_def *def)
{
	struct ath11k_vif *arvif = ath11k_vif_to_arvif(vif);
	const struct ieee80211_supported_band *sband;
	u8 basic_rate_idx;
	int hw_rate_code;
	u32 vdev_param;
	u16 bitrate;
	int ret;

	lockdep_assert_held(&ar->conf_mutex);

	sband = ar->hw->wiphy->bands[def->chan->band];
	basic_rate_idx = ffs(vif->bss_conf.basic_rates) - 1;
	bitrate = sband->bitrates[basic_rate_idx].bitrate;

	hw_rate_code = ath11k_mac_get_rate_hw_value(bitrate);
	if (hw_rate_code < 0) {
		ath11k_warn(ar->ab, "bitrate not supported %d\n", bitrate);
		return;
	}

	vdev_param = WMI_VDEV_PARAM_MGMT_RATE;
	ret = ath11k_wmi_vdev_set_param_cmd(ar, arvif->vdev_id, vdev_param,
					    hw_rate_code);
	if (ret)
		ath11k_warn(ar->ab, "failed to set mgmt tx rate %d\n", ret);

	/* For WCN6855, firmware will clear this param when vdev starts, hence
	 * cache it here so that we can reconfigure it once vdev starts.
	 */
	ar->hw_rate_code = hw_rate_code;

	vdev_param = WMI_VDEV_PARAM_BEACON_RATE;
	ret = ath11k_wmi_vdev_set_param_cmd(ar, arvif->vdev_id, vdev_param,
					    hw_rate_code);
	if (ret)
		ath11k_warn(ar->ab, "failed to set beacon tx rate %d\n", ret);
}

static int ath11k_mac_fils_discovery(struct ath11k_vif *arvif,
				     struct ieee80211_bss_conf *info)
{
	struct ath11k *ar = arvif->ar;
	struct sk_buff *tmpl;
	int ret;
	u32 interval;
	bool unsol_bcast_probe_resp_enabled = false;

	if (info->fils_discovery.max_interval) {
		interval = info->fils_discovery.max_interval;

		tmpl = ieee80211_get_fils_discovery_tmpl(ar->hw, arvif->vif);
		if (tmpl)
			ret = ath11k_wmi_fils_discovery_tmpl(ar, arvif->vdev_id,
							     tmpl);
	} else if (info->unsol_bcast_probe_resp_interval) {
		unsol_bcast_probe_resp_enabled = 1;
		interval = info->unsol_bcast_probe_resp_interval;

		tmpl = ieee80211_get_unsol_bcast_probe_resp_tmpl(ar->hw,
								 arvif->vif);
		if (tmpl)
			ret = ath11k_wmi_probe_resp_tmpl(ar, arvif->vdev_id,
							 tmpl);
	} else { /* Disable */
		return ath11k_wmi_fils_discovery(ar, arvif->vdev_id, 0, false);
	}

	if (!tmpl) {
		ath11k_warn(ar->ab,
			    "mac vdev %i failed to retrieve %s template\n",
			    arvif->vdev_id, (unsol_bcast_probe_resp_enabled ?
			    "unsolicited broadcast probe response" :
			    "FILS discovery"));
		return -EPERM;
	}
	kfree_skb(tmpl);

	if (!ret)
		ret = ath11k_wmi_fils_discovery(ar, arvif->vdev_id, interval,
						unsol_bcast_probe_resp_enabled);

	return ret;
}

static int ath11k_mac_config_obss_pd(struct ath11k *ar,
				     struct ieee80211_he_obss_pd *he_obss_pd)
{
	u32 bitmap[2], param_id, param_val, pdev_id;
	int ret;
	s8 non_srg_th = 0, srg_th = 0;

	pdev_id = ar->pdev->pdev_id;

	/* Set and enable SRG/non-SRG OBSS PD Threshold */
	param_id = WMI_PDEV_PARAM_SET_CMD_OBSS_PD_THRESHOLD;
	if (test_bit(ATH11K_FLAG_MONITOR_STARTED, &ar->monitor_flags)) {
		ret = ath11k_wmi_pdev_set_param(ar, param_id, 0, pdev_id);
		if (ret)
			ath11k_warn(ar->ab,
				    "failed to set obss_pd_threshold for pdev: %u\n",
				    pdev_id);
		return ret;
	}

	ath11k_dbg(ar->ab, ATH11K_DBG_MAC,
		   "obss pd sr_ctrl %x non_srg_thres %u srg_max %u\n",
		   he_obss_pd->sr_ctrl, he_obss_pd->non_srg_max_offset,
		   he_obss_pd->max_offset);

	param_val = 0;

	if (he_obss_pd->sr_ctrl &
	    IEEE80211_HE_SPR_NON_SRG_OBSS_PD_SR_DISALLOWED) {
		non_srg_th = ATH11K_OBSS_PD_MAX_THRESHOLD;
	} else {
		if (he_obss_pd->sr_ctrl & IEEE80211_HE_SPR_NON_SRG_OFFSET_PRESENT)
			non_srg_th = (ATH11K_OBSS_PD_MAX_THRESHOLD +
				      he_obss_pd->non_srg_max_offset);
		else
			non_srg_th = ATH11K_OBSS_PD_NON_SRG_MAX_THRESHOLD;

		param_val |= ATH11K_OBSS_PD_NON_SRG_EN;
	}

	if (he_obss_pd->sr_ctrl & IEEE80211_HE_SPR_SRG_INFORMATION_PRESENT) {
		srg_th = ATH11K_OBSS_PD_MAX_THRESHOLD + he_obss_pd->max_offset;
		param_val |= ATH11K_OBSS_PD_SRG_EN;
	}

	if (test_bit(WMI_TLV_SERVICE_SRG_SRP_SPATIAL_REUSE_SUPPORT,
		     ar->ab->wmi_ab.svc_map)) {
		param_val |= ATH11K_OBSS_PD_THRESHOLD_IN_DBM;
		param_val |= FIELD_PREP(GENMASK(15, 8), srg_th);
	} else {
		non_srg_th -= ATH11K_DEFAULT_NOISE_FLOOR;
		/* SRG not supported and threshold in dB */
		param_val &= ~(ATH11K_OBSS_PD_SRG_EN |
			       ATH11K_OBSS_PD_THRESHOLD_IN_DBM);
	}

	param_val |= (non_srg_th & GENMASK(7, 0));
	ret = ath11k_wmi_pdev_set_param(ar, param_id, param_val, pdev_id);
	if (ret) {
		ath11k_warn(ar->ab,
			    "failed to set obss_pd_threshold for pdev: %u\n",
			    pdev_id);
		return ret;
	}

	/* Enable OBSS PD for all access category */
	param_id  = WMI_PDEV_PARAM_SET_CMD_OBSS_PD_PER_AC;
	param_val = 0xf;
	ret = ath11k_wmi_pdev_set_param(ar, param_id, param_val, pdev_id);
	if (ret) {
		ath11k_warn(ar->ab,
			    "failed to set obss_pd_per_ac for pdev: %u\n",
			    pdev_id);
		return ret;
	}

	/* Set SR Prohibit */
	param_id  = WMI_PDEV_PARAM_ENABLE_SR_PROHIBIT;
	param_val = !!(he_obss_pd->sr_ctrl &
		       IEEE80211_HE_SPR_HESIGA_SR_VAL15_ALLOWED);
	ret = ath11k_wmi_pdev_set_param(ar, param_id, param_val, pdev_id);
	if (ret) {
		ath11k_warn(ar->ab, "failed to set sr_prohibit for pdev: %u\n",
			    pdev_id);
		return ret;
	}

	if (!test_bit(WMI_TLV_SERVICE_SRG_SRP_SPATIAL_REUSE_SUPPORT,
		      ar->ab->wmi_ab.svc_map))
		return 0;

	/* Set SRG BSS Color Bitmap */
	memcpy(bitmap, he_obss_pd->bss_color_bitmap, sizeof(bitmap));
	ret = ath11k_wmi_pdev_set_srg_bss_color_bitmap(ar, bitmap);
	if (ret) {
		ath11k_warn(ar->ab,
			    "failed to set bss_color_bitmap for pdev: %u\n",
			    pdev_id);
		return ret;
	}

	/* Set SRG Partial BSSID Bitmap */
	memcpy(bitmap, he_obss_pd->partial_bssid_bitmap, sizeof(bitmap));
	ret = ath11k_wmi_pdev_set_srg_patial_bssid_bitmap(ar, bitmap);
	if (ret) {
		ath11k_warn(ar->ab,
			    "failed to set partial_bssid_bitmap for pdev: %u\n",
			    pdev_id);
		return ret;
	}

	memset(bitmap, 0xff, sizeof(bitmap));

	/* Enable all BSS Colors for SRG */
	ret = ath11k_wmi_pdev_srg_obss_color_enable_bitmap(ar, bitmap);
	if (ret) {
		ath11k_warn(ar->ab,
			    "failed to set srg_color_en_bitmap pdev: %u\n",
			    pdev_id);
		return ret;
	}

	/* Enable all partial BSSID mask for SRG */
	ret = ath11k_wmi_pdev_srg_obss_bssid_enable_bitmap(ar, bitmap);
	if (ret) {
		ath11k_warn(ar->ab,
			    "failed to set srg_bssid_en_bitmap pdev: %u\n",
			    pdev_id);
		return ret;
	}

	/* Enable all BSS Colors for non-SRG */
	ret = ath11k_wmi_pdev_non_srg_obss_color_enable_bitmap(ar, bitmap);
	if (ret) {
		ath11k_warn(ar->ab,
			    "failed to set non_srg_color_en_bitmap pdev: %u\n",
			    pdev_id);
		return ret;
	}

	/* Enable all partial BSSID mask for non-SRG */
	ret = ath11k_wmi_pdev_non_srg_obss_bssid_enable_bitmap(ar, bitmap);
	if (ret) {
		ath11k_warn(ar->ab,
			    "failed to set non_srg_bssid_en_bitmap pdev: %u\n",
			    pdev_id);
		return ret;
	}

	return 0;
}

static void ath11k_mac_op_bss_info_changed(struct ieee80211_hw *hw,
					   struct ieee80211_vif *vif,
					   struct ieee80211_bss_conf *info,
					   u64 changed)
{
	struct ath11k *ar = hw->priv;
	struct ath11k_vif *arvif = ath11k_vif_to_arvif(vif);
	struct cfg80211_chan_def def;
	u32 param_id, param_value;
	enum nl80211_band band;
	u32 vdev_param;
	int mcast_rate;
	u32 preamble;
	u16 hw_value;
	u16 bitrate;
	int ret = 0;
	u8 rateidx;
	u32 rate, param;
	u32 ipv4_cnt;

	mutex_lock(&ar->conf_mutex);

	if (changed & BSS_CHANGED_BEACON_INT) {
		arvif->beacon_interval = info->beacon_int;

		param_id = WMI_VDEV_PARAM_BEACON_INTERVAL;
		ret = ath11k_wmi_vdev_set_param_cmd(ar, arvif->vdev_id,
						    param_id,
						    arvif->beacon_interval);
		if (ret)
			ath11k_warn(ar->ab, "Failed to set beacon interval for VDEV: %d\n",
				    arvif->vdev_id);
		else
			ath11k_dbg(ar->ab, ATH11K_DBG_MAC,
				   "Beacon interval: %d set for VDEV: %d\n",
				   arvif->beacon_interval, arvif->vdev_id);
	}

	if (changed & BSS_CHANGED_BEACON) {
		param_id = WMI_PDEV_PARAM_BEACON_TX_MODE;
		param_value = WMI_BEACON_STAGGERED_MODE;
		ret = ath11k_wmi_pdev_set_param(ar, param_id,
						param_value, ar->pdev->pdev_id);
		if (ret)
			ath11k_warn(ar->ab, "Failed to set beacon mode for VDEV: %d\n",
				    arvif->vdev_id);
		else
			ath11k_dbg(ar->ab, ATH11K_DBG_MAC,
				   "Set staggered beacon mode for VDEV: %d\n",
				   arvif->vdev_id);

		if (!arvif->do_not_send_tmpl || !arvif->bcca_zero_sent) {
			ret = ath11k_mac_setup_bcn_tmpl(arvif);
			if (ret)
				ath11k_warn(ar->ab, "failed to update bcn template: %d\n",
					    ret);
		}

		if (arvif->bcca_zero_sent)
			arvif->do_not_send_tmpl = true;
		else
			arvif->do_not_send_tmpl = false;

		if (vif->bss_conf.he_support) {
			ret = ath11k_wmi_vdev_set_param_cmd(ar, arvif->vdev_id,
							    WMI_VDEV_PARAM_BA_MODE,
							    WMI_BA_MODE_BUFFER_SIZE_256);
			if (ret)
				ath11k_warn(ar->ab,
					    "failed to set BA BUFFER SIZE 256 for vdev: %d\n",
					    arvif->vdev_id);
			else
				ath11k_dbg(ar->ab, ATH11K_DBG_MAC,
					   "Set BA BUFFER SIZE 256 for VDEV: %d\n",
					   arvif->vdev_id);
		}
	}

	if (changed & (BSS_CHANGED_BEACON_INFO | BSS_CHANGED_BEACON)) {
		arvif->dtim_period = info->dtim_period;

		param_id = WMI_VDEV_PARAM_DTIM_PERIOD;
		ret = ath11k_wmi_vdev_set_param_cmd(ar, arvif->vdev_id,
						    param_id,
						    arvif->dtim_period);

		if (ret)
			ath11k_warn(ar->ab, "Failed to set dtim period for VDEV %d: %i\n",
				    arvif->vdev_id, ret);
		else
			ath11k_dbg(ar->ab, ATH11K_DBG_MAC,
				   "DTIM period: %d set for VDEV: %d\n",
				   arvif->dtim_period, arvif->vdev_id);
	}

	if (changed & BSS_CHANGED_SSID &&
	    vif->type == NL80211_IFTYPE_AP) {
		arvif->u.ap.ssid_len = vif->cfg.ssid_len;
		if (vif->cfg.ssid_len)
			memcpy(arvif->u.ap.ssid, vif->cfg.ssid,
			       vif->cfg.ssid_len);
		arvif->u.ap.hidden_ssid = info->hidden_ssid;
	}

	if (changed & BSS_CHANGED_BSSID && !is_zero_ether_addr(info->bssid))
		ether_addr_copy(arvif->bssid, info->bssid);

	if (changed & BSS_CHANGED_BEACON_ENABLED) {
		if (info->enable_beacon)
			ath11k_mac_set_he_txbf_conf(arvif);
		ath11k_control_beaconing(arvif, info);

		if (arvif->is_up && vif->bss_conf.he_support &&
		    vif->bss_conf.he_oper.params) {
			param_id = WMI_VDEV_PARAM_HEOPS_0_31;
			param_value = vif->bss_conf.he_oper.params;
			ret = ath11k_wmi_vdev_set_param_cmd(ar, arvif->vdev_id,
							    param_id, param_value);
			ath11k_dbg(ar->ab, ATH11K_DBG_MAC,
				   "he oper param: %x set for VDEV: %d\n",
				   param_value, arvif->vdev_id);

			if (ret)
				ath11k_warn(ar->ab, "Failed to set he oper params %x for VDEV %d: %i\n",
					    param_value, arvif->vdev_id, ret);
		}
	}

	if (changed & BSS_CHANGED_ERP_CTS_PROT) {
		u32 cts_prot;

		cts_prot = !!(info->use_cts_prot);
		param_id = WMI_VDEV_PARAM_PROTECTION_MODE;

		if (arvif->is_started) {
			ret = ath11k_wmi_vdev_set_param_cmd(ar, arvif->vdev_id,
							    param_id, cts_prot);
			if (ret)
				ath11k_warn(ar->ab, "Failed to set CTS prot for VDEV: %d\n",
					    arvif->vdev_id);
			else
				ath11k_dbg(ar->ab, ATH11K_DBG_MAC, "Set CTS prot: %d for VDEV: %d\n",
					   cts_prot, arvif->vdev_id);
		} else {
			ath11k_dbg(ar->ab, ATH11K_DBG_MAC, "defer protection mode setup, vdev is not ready yet\n");
		}
	}

	if (changed & BSS_CHANGED_ERP_SLOT) {
		u32 slottime;

		if (info->use_short_slot)
			slottime = WMI_VDEV_SLOT_TIME_SHORT; /* 9us */

		else
			slottime = WMI_VDEV_SLOT_TIME_LONG; /* 20us */

		param_id = WMI_VDEV_PARAM_SLOT_TIME;
		ret = ath11k_wmi_vdev_set_param_cmd(ar, arvif->vdev_id,
						    param_id, slottime);
		if (ret)
			ath11k_warn(ar->ab, "Failed to set erp slot for VDEV: %d\n",
				    arvif->vdev_id);
		else
			ath11k_dbg(ar->ab, ATH11K_DBG_MAC,
				   "Set slottime: %d for VDEV: %d\n",
				   slottime, arvif->vdev_id);
	}

	if (changed & BSS_CHANGED_ERP_PREAMBLE) {
		u32 preamble;

		if (info->use_short_preamble)
			preamble = WMI_VDEV_PREAMBLE_SHORT;
		else
			preamble = WMI_VDEV_PREAMBLE_LONG;

		param_id = WMI_VDEV_PARAM_PREAMBLE;
		ret = ath11k_wmi_vdev_set_param_cmd(ar, arvif->vdev_id,
						    param_id, preamble);
		if (ret)
			ath11k_warn(ar->ab, "Failed to set preamble for VDEV: %d\n",
				    arvif->vdev_id);
		else
			ath11k_dbg(ar->ab, ATH11K_DBG_MAC,
				   "Set preamble: %d for VDEV: %d\n",
				   preamble, arvif->vdev_id);
	}

	if (changed & BSS_CHANGED_ASSOC) {
		if (vif->cfg.assoc)
			ath11k_bss_assoc(hw, vif, info);
		else
			ath11k_bss_disassoc(hw, vif);
	}

	if (changed & BSS_CHANGED_TXPOWER) {
		ath11k_dbg(ar->ab, ATH11K_DBG_MAC, "vdev_id %i txpower %d\n",
			   arvif->vdev_id, info->txpower);

		arvif->txpower = info->txpower;
		ath11k_mac_txpower_recalc(ar);
	}

	if (changed & BSS_CHANGED_PS &&
	    ar->ab->hw_params.supports_sta_ps) {
		arvif->ps = vif->cfg.ps;

		ret = ath11k_mac_config_ps(ar);
		if (ret)
			ath11k_warn(ar->ab, "failed to setup ps on vdev %i: %d\n",
				    arvif->vdev_id, ret);
	}

	if (changed & BSS_CHANGED_MCAST_RATE &&
	    !ath11k_mac_vif_chan(arvif->vif, &def)) {
		band = def.chan->band;
		mcast_rate = vif->bss_conf.mcast_rate[band];

		if (mcast_rate > 0)
			rateidx = mcast_rate - 1;
		else
			rateidx = ffs(vif->bss_conf.basic_rates) - 1;

		if (ar->pdev->cap.supported_bands & WMI_HOST_WLAN_5G_CAP)
			rateidx += ATH11K_MAC_FIRST_OFDM_RATE_IDX;

		bitrate = ath11k_legacy_rates[rateidx].bitrate;
		hw_value = ath11k_legacy_rates[rateidx].hw_value;

		if (ath11k_mac_bitrate_is_cck(bitrate))
			preamble = WMI_RATE_PREAMBLE_CCK;
		else
			preamble = WMI_RATE_PREAMBLE_OFDM;

		rate = ATH11K_HW_RATE_CODE(hw_value, 0, preamble);

		ath11k_dbg(ar->ab, ATH11K_DBG_MAC,
			   "vdev %d mcast_rate %x\n",
			   arvif->vdev_id, rate);

		vdev_param = WMI_VDEV_PARAM_MCAST_DATA_RATE;
		ret = ath11k_wmi_vdev_set_param_cmd(ar, arvif->vdev_id,
						    vdev_param, rate);
		if (ret)
			ath11k_warn(ar->ab,
				    "failed to set mcast rate on vdev %i: %d\n",
				    arvif->vdev_id,  ret);

		vdev_param = WMI_VDEV_PARAM_BCAST_DATA_RATE;
		ret = ath11k_wmi_vdev_set_param_cmd(ar, arvif->vdev_id,
						    vdev_param, rate);
		if (ret)
			ath11k_warn(ar->ab,
				    "failed to set bcast rate on vdev %i: %d\n",
				    arvif->vdev_id,  ret);
	}

	if (changed & BSS_CHANGED_BASIC_RATES &&
	    !ath11k_mac_vif_chan(arvif->vif, &def))
		ath11k_recalculate_mgmt_rate(ar, vif, &def);

	if (changed & BSS_CHANGED_TWT) {
		struct wmi_twt_enable_params twt_params = {0};

		if (info->twt_requester || info->twt_responder) {
			ath11k_wmi_fill_default_twt_params(&twt_params);
			ath11k_wmi_send_twt_enable_cmd(ar, ar->pdev->pdev_id,
						       &twt_params);
		} else {
			ath11k_wmi_send_twt_disable_cmd(ar, ar->pdev->pdev_id);
		}
	}

	if (changed & BSS_CHANGED_HE_OBSS_PD)
		ath11k_mac_config_obss_pd(ar, &info->he_obss_pd);

	if (changed & BSS_CHANGED_HE_BSS_COLOR) {
		if (vif->type == NL80211_IFTYPE_AP) {
			ret = ath11k_wmi_send_obss_color_collision_cfg_cmd(
				ar, arvif->vdev_id, info->he_bss_color.color,
				ATH11K_BSS_COLOR_COLLISION_DETECTION_AP_PERIOD_MS,
				info->he_bss_color.enabled);
			if (ret)
				ath11k_warn(ar->ab, "failed to set bss color collision on vdev %i: %d\n",
					    arvif->vdev_id,  ret);

			param_id = WMI_VDEV_PARAM_BSS_COLOR;
			if (info->he_bss_color.enabled)
				param_value = info->he_bss_color.color <<
						IEEE80211_HE_OPERATION_BSS_COLOR_OFFSET;
			else
				param_value = IEEE80211_HE_OPERATION_BSS_COLOR_DISABLED;

			ret = ath11k_wmi_vdev_set_param_cmd(ar, arvif->vdev_id,
							    param_id,
							    param_value);
			if (ret)
				ath11k_warn(ar->ab,
					    "failed to set bss color param on vdev %i: %d\n",
					    arvif->vdev_id,  ret);

			ath11k_dbg(ar->ab, ATH11K_DBG_MAC,
				   "bss color param 0x%x set on vdev %i\n",
				   param_value, arvif->vdev_id);
		} else if (vif->type == NL80211_IFTYPE_STATION) {
			ret = ath11k_wmi_send_bss_color_change_enable_cmd(ar,
									  arvif->vdev_id,
									  1);
			if (ret)
				ath11k_warn(ar->ab, "failed to enable bss color change on vdev %i: %d\n",
					    arvif->vdev_id,  ret);
			ret = ath11k_wmi_send_obss_color_collision_cfg_cmd(
				ar, arvif->vdev_id, 0,
				ATH11K_BSS_COLOR_COLLISION_DETECTION_STA_PERIOD_MS, 1);
			if (ret)
				ath11k_warn(ar->ab, "failed to set bss color collision on vdev %i: %d\n",
					    arvif->vdev_id,  ret);
		}
	}

	if (changed & BSS_CHANGED_FTM_RESPONDER &&
	    arvif->ftm_responder != info->ftm_responder &&
	    test_bit(WMI_TLV_SERVICE_RTT, ar->ab->wmi_ab.svc_map) &&
	    (vif->type == NL80211_IFTYPE_AP ||
	     vif->type == NL80211_IFTYPE_MESH_POINT)) {
		arvif->ftm_responder = info->ftm_responder;
		param = WMI_VDEV_PARAM_ENABLE_DISABLE_RTT_RESPONDER_ROLE;
		ret = ath11k_wmi_vdev_set_param_cmd(ar, arvif->vdev_id, param,
						    arvif->ftm_responder);
		if (ret)
			ath11k_warn(ar->ab, "Failed to set ftm responder %i: %d\n",
				    arvif->vdev_id, ret);
	}

	if (changed & BSS_CHANGED_FILS_DISCOVERY ||
	    changed & BSS_CHANGED_UNSOL_BCAST_PROBE_RESP)
		ath11k_mac_fils_discovery(arvif, info);

	if (changed & BSS_CHANGED_ARP_FILTER) {
		ipv4_cnt = min(vif->cfg.arp_addr_cnt, ATH11K_IPV4_MAX_COUNT);
		memcpy(arvif->arp_ns_offload.ipv4_addr,
		       vif->cfg.arp_addr_list,
		       ipv4_cnt * sizeof(u32));
		memcpy(arvif->arp_ns_offload.mac_addr, vif->addr, ETH_ALEN);
		arvif->arp_ns_offload.ipv4_count = ipv4_cnt;

		ath11k_dbg(ar->ab, ATH11K_DBG_MAC, "arp_addr_cnt %d vif->addr %pM, offload_addr %pI4\n",
			   vif->cfg.arp_addr_cnt,
			   vif->addr, arvif->arp_ns_offload.ipv4_addr);
	}

	mutex_unlock(&ar->conf_mutex);
}

void __ath11k_mac_scan_finish(struct ath11k *ar)
{
	lockdep_assert_held(&ar->data_lock);

	switch (ar->scan.state) {
	case ATH11K_SCAN_IDLE:
		break;
	case ATH11K_SCAN_RUNNING:
	case ATH11K_SCAN_ABORTING:
		if (ar->scan.is_roc && ar->scan.roc_notify)
			ieee80211_remain_on_channel_expired(ar->hw);
		fallthrough;
	case ATH11K_SCAN_STARTING:
		if (!ar->scan.is_roc) {
			struct cfg80211_scan_info info = {
				.aborted = ((ar->scan.state ==
					    ATH11K_SCAN_ABORTING) ||
					    (ar->scan.state ==
					    ATH11K_SCAN_STARTING)),
			};

			ieee80211_scan_completed(ar->hw, &info);
		}

		ar->scan.state = ATH11K_SCAN_IDLE;
		ar->scan_channel = NULL;
		ar->scan.roc_freq = 0;
		cancel_delayed_work(&ar->scan.timeout);
		complete_all(&ar->scan.completed);
		break;
	}
}

void ath11k_mac_scan_finish(struct ath11k *ar)
{
	spin_lock_bh(&ar->data_lock);
	__ath11k_mac_scan_finish(ar);
	spin_unlock_bh(&ar->data_lock);
}

static int ath11k_scan_stop(struct ath11k *ar)
{
	struct scan_cancel_param arg = {
		.req_type = WLAN_SCAN_CANCEL_SINGLE,
		.scan_id = ATH11K_SCAN_ID,
	};
	int ret;

	lockdep_assert_held(&ar->conf_mutex);

	/* TODO: Fill other STOP Params */
	arg.pdev_id = ar->pdev->pdev_id;

	ret = ath11k_wmi_send_scan_stop_cmd(ar, &arg);
	if (ret) {
		ath11k_warn(ar->ab, "failed to stop wmi scan: %d\n", ret);
		goto out;
	}

	ret = wait_for_completion_timeout(&ar->scan.completed, 3 * HZ);
	if (ret == 0) {
		ath11k_warn(ar->ab,
			    "failed to receive scan abort comple: timed out\n");
		ret = -ETIMEDOUT;
	} else if (ret > 0) {
		ret = 0;
	}

out:
	/* Scan state should be updated upon scan completion but in case
	 * firmware fails to deliver the event (for whatever reason) it is
	 * desired to clean up scan state anyway. Firmware may have just
	 * dropped the scan completion event delivery due to transport pipe
	 * being overflown with data and/or it can recover on its own before
	 * next scan request is submitted.
	 */
	spin_lock_bh(&ar->data_lock);
	if (ar->scan.state != ATH11K_SCAN_IDLE)
		__ath11k_mac_scan_finish(ar);
	spin_unlock_bh(&ar->data_lock);

	return ret;
}

static void ath11k_scan_abort(struct ath11k *ar)
{
	int ret;

	lockdep_assert_held(&ar->conf_mutex);

	spin_lock_bh(&ar->data_lock);

	switch (ar->scan.state) {
	case ATH11K_SCAN_IDLE:
		/* This can happen if timeout worker kicked in and called
		 * abortion while scan completion was being processed.
		 */
		break;
	case ATH11K_SCAN_STARTING:
	case ATH11K_SCAN_ABORTING:
		ath11k_warn(ar->ab, "refusing scan abortion due to invalid scan state: %d\n",
			    ar->scan.state);
		break;
	case ATH11K_SCAN_RUNNING:
		ar->scan.state = ATH11K_SCAN_ABORTING;
		spin_unlock_bh(&ar->data_lock);

		ret = ath11k_scan_stop(ar);
		if (ret)
			ath11k_warn(ar->ab, "failed to abort scan: %d\n", ret);

		spin_lock_bh(&ar->data_lock);
		break;
	}

	spin_unlock_bh(&ar->data_lock);
}

static void ath11k_scan_timeout_work(struct work_struct *work)
{
	struct ath11k *ar = container_of(work, struct ath11k,
					 scan.timeout.work);

	mutex_lock(&ar->conf_mutex);
	ath11k_scan_abort(ar);
	mutex_unlock(&ar->conf_mutex);
}

static int ath11k_start_scan(struct ath11k *ar,
			     struct scan_req_params *arg)
{
	int ret;
	unsigned long timeout = 1 * HZ;

	lockdep_assert_held(&ar->conf_mutex);

	if (ath11k_spectral_get_mode(ar) == ATH11K_SPECTRAL_BACKGROUND)
		ath11k_spectral_reset_buffer(ar);

	ret = ath11k_wmi_send_scan_start_cmd(ar, arg);
	if (ret)
		return ret;

	if (test_bit(WMI_TLV_SERVICE_11D_OFFLOAD, ar->ab->wmi_ab.svc_map)) {
		timeout = 5 * HZ;

		if (ar->supports_6ghz)
			timeout += 5 * HZ;
	}

	ret = wait_for_completion_timeout(&ar->scan.started, timeout);
	if (ret == 0) {
		ret = ath11k_scan_stop(ar);
		if (ret)
			ath11k_warn(ar->ab, "failed to stop scan: %d\n", ret);

		return -ETIMEDOUT;
	}

	/* If we failed to start the scan, return error code at
	 * this point.  This is probably due to some issue in the
	 * firmware, but no need to wedge the driver due to that...
	 */
	spin_lock_bh(&ar->data_lock);
	if (ar->scan.state == ATH11K_SCAN_IDLE) {
		spin_unlock_bh(&ar->data_lock);
		return -EINVAL;
	}
	spin_unlock_bh(&ar->data_lock);

	return 0;
}

static int ath11k_mac_op_hw_scan(struct ieee80211_hw *hw,
				 struct ieee80211_vif *vif,
				 struct ieee80211_scan_request *hw_req)
{
	struct ath11k *ar = hw->priv;
	struct ath11k_vif *arvif = ath11k_vif_to_arvif(vif);
	struct cfg80211_scan_request *req = &hw_req->req;
	struct scan_req_params *arg = NULL;
	int ret = 0;
	int i;
	u32 scan_timeout;

	/* Firmwares advertising the support of triggering 11D algorithm
	 * on the scan results of a regular scan expects driver to send
	 * WMI_11D_SCAN_START_CMDID before sending WMI_START_SCAN_CMDID.
	 * With this feature, separate 11D scan can be avoided since
	 * regdomain can be determined with the scan results of the
	 * regular scan.
	 */
	if (ar->state_11d == ATH11K_11D_PREPARING &&
	    test_bit(WMI_TLV_SERVICE_SUPPORT_11D_FOR_HOST_SCAN,
		     ar->ab->wmi_ab.svc_map))
		ath11k_mac_11d_scan_start(ar, arvif->vdev_id);

	mutex_lock(&ar->conf_mutex);

	spin_lock_bh(&ar->data_lock);
	switch (ar->scan.state) {
	case ATH11K_SCAN_IDLE:
		reinit_completion(&ar->scan.started);
		reinit_completion(&ar->scan.completed);
		ar->scan.state = ATH11K_SCAN_STARTING;
		ar->scan.is_roc = false;
		ar->scan.vdev_id = arvif->vdev_id;
		ret = 0;
		break;
	case ATH11K_SCAN_STARTING:
	case ATH11K_SCAN_RUNNING:
	case ATH11K_SCAN_ABORTING:
		ret = -EBUSY;
		break;
	}
	spin_unlock_bh(&ar->data_lock);

	if (ret)
		goto exit;

	arg = kzalloc(sizeof(*arg), GFP_KERNEL);

	if (!arg) {
		ret = -ENOMEM;
		goto exit;
	}

	ath11k_wmi_start_scan_init(ar, arg);
	arg->vdev_id = arvif->vdev_id;
	arg->scan_id = ATH11K_SCAN_ID;

	if (req->ie_len) {
		arg->extraie.ptr = kmemdup(req->ie, req->ie_len, GFP_KERNEL);
		if (!arg->extraie.ptr) {
			ret = -ENOMEM;
			goto exit;
		}
		arg->extraie.len = req->ie_len;
	}

	if (req->n_ssids) {
		arg->num_ssids = req->n_ssids;
		for (i = 0; i < arg->num_ssids; i++) {
			arg->ssid[i].length  = req->ssids[i].ssid_len;
			memcpy(&arg->ssid[i].ssid, req->ssids[i].ssid,
			       req->ssids[i].ssid_len);
		}
	} else {
		arg->scan_flags |= WMI_SCAN_FLAG_PASSIVE;
	}

	if (req->n_channels) {
		arg->num_chan = req->n_channels;
		arg->chan_list = kcalloc(arg->num_chan, sizeof(*arg->chan_list),
					 GFP_KERNEL);

		if (!arg->chan_list) {
			ret = -ENOMEM;
			goto exit;
		}

		for (i = 0; i < arg->num_chan; i++) {
			if (test_bit(WMI_TLV_SERVICE_SCAN_CONFIG_PER_CHANNEL,
				     ar->ab->wmi_ab.svc_map)) {
				arg->chan_list[i] =
					u32_encode_bits(req->channels[i]->center_freq,
							WMI_SCAN_CONFIG_PER_CHANNEL_MASK);

				/* If NL80211_SCAN_FLAG_COLOCATED_6GHZ is set in scan
				 * flags, then scan all PSC channels in 6 GHz band and
				 * those non-PSC channels where RNR IE is found during
				 * the legacy 2.4/5 GHz scan.
				 * If NL80211_SCAN_FLAG_COLOCATED_6GHZ is not set,
				 * then all channels in 6 GHz will be scanned.
				 */
				if (req->channels[i]->band == NL80211_BAND_6GHZ &&
				    req->flags & NL80211_SCAN_FLAG_COLOCATED_6GHZ &&
				    !cfg80211_channel_is_psc(req->channels[i]))
					arg->chan_list[i] |=
						WMI_SCAN_CH_FLAG_SCAN_ONLY_IF_RNR_FOUND;
			} else {
				arg->chan_list[i] = req->channels[i]->center_freq;
			}
		}
	}

	if (req->flags & NL80211_SCAN_FLAG_RANDOM_ADDR) {
		arg->scan_f_add_spoofed_mac_in_probe = 1;
		ether_addr_copy(arg->mac_addr.addr, req->mac_addr);
		ether_addr_copy(arg->mac_mask.addr, req->mac_addr_mask);
	}

	/* if duration is set, default dwell times will be overwritten */
	if (req->duration) {
		arg->dwell_time_active = req->duration;
		arg->dwell_time_active_2g = req->duration;
		arg->dwell_time_active_6g = req->duration;
		arg->dwell_time_passive = req->duration;
		arg->dwell_time_passive_6g = req->duration;
		arg->burst_duration = req->duration;

		scan_timeout = min_t(u32, arg->max_rest_time *
				(arg->num_chan - 1) + (req->duration +
				ATH11K_SCAN_CHANNEL_SWITCH_WMI_EVT_OVERHEAD) *
				arg->num_chan, arg->max_scan_time);
	} else {
		scan_timeout = arg->max_scan_time;
	}

	/* Add a margin to account for event/command processing */
	scan_timeout += ATH11K_MAC_SCAN_CMD_EVT_OVERHEAD;

	ret = ath11k_start_scan(ar, arg);
	if (ret) {
		ath11k_warn(ar->ab, "failed to start hw scan: %d\n", ret);
		spin_lock_bh(&ar->data_lock);
		ar->scan.state = ATH11K_SCAN_IDLE;
		spin_unlock_bh(&ar->data_lock);
	}

	ieee80211_queue_delayed_work(ar->hw, &ar->scan.timeout,
				     msecs_to_jiffies(scan_timeout));

exit:
	if (arg) {
		kfree(arg->chan_list);
		kfree(arg->extraie.ptr);
		kfree(arg);
	}

	mutex_unlock(&ar->conf_mutex);

	if (ar->state_11d == ATH11K_11D_PREPARING)
		ath11k_mac_11d_scan_start(ar, arvif->vdev_id);

	return ret;
}

static void ath11k_mac_op_cancel_hw_scan(struct ieee80211_hw *hw,
					 struct ieee80211_vif *vif)
{
	struct ath11k *ar = hw->priv;

	mutex_lock(&ar->conf_mutex);
	ath11k_scan_abort(ar);
	mutex_unlock(&ar->conf_mutex);

	cancel_delayed_work_sync(&ar->scan.timeout);
}

static int ath11k_install_key(struct ath11k_vif *arvif,
			      struct ieee80211_key_conf *key,
			      enum set_key_cmd cmd,
			      const u8 *macaddr, u32 flags)
{
	int ret;
	struct ath11k *ar = arvif->ar;
	struct wmi_vdev_install_key_arg arg = {
		.vdev_id = arvif->vdev_id,
		.key_idx = key->keyidx,
		.key_len = key->keylen,
		.key_data = key->key,
		.key_flags = flags,
		.macaddr = macaddr,
	};

	lockdep_assert_held(&arvif->ar->conf_mutex);

	reinit_completion(&ar->install_key_done);

	if (test_bit(ATH11K_FLAG_HW_CRYPTO_DISABLED, &ar->ab->dev_flags))
		return 0;

	if (cmd == DISABLE_KEY) {
		arg.key_cipher = WMI_CIPHER_NONE;
		arg.key_data = NULL;
		goto install;
	}

	switch (key->cipher) {
	case WLAN_CIPHER_SUITE_CCMP:
		arg.key_cipher = WMI_CIPHER_AES_CCM;
		/* TODO: Re-check if flag is valid */
		key->flags |= IEEE80211_KEY_FLAG_GENERATE_IV_MGMT;
		break;
	case WLAN_CIPHER_SUITE_TKIP:
		arg.key_cipher = WMI_CIPHER_TKIP;
		arg.key_txmic_len = 8;
		arg.key_rxmic_len = 8;
		break;
	case WLAN_CIPHER_SUITE_CCMP_256:
		arg.key_cipher = WMI_CIPHER_AES_CCM;
		break;
	case WLAN_CIPHER_SUITE_GCMP:
	case WLAN_CIPHER_SUITE_GCMP_256:
		arg.key_cipher = WMI_CIPHER_AES_GCM;
		break;
	default:
		ath11k_warn(ar->ab, "cipher %d is not supported\n", key->cipher);
		return -EOPNOTSUPP;
	}

	if (test_bit(ATH11K_FLAG_RAW_MODE, &ar->ab->dev_flags))
		key->flags |= IEEE80211_KEY_FLAG_GENERATE_IV |
			      IEEE80211_KEY_FLAG_RESERVE_TAILROOM;

install:
	ret = ath11k_wmi_vdev_install_key(arvif->ar, &arg);

	if (ret)
		return ret;

	if (!wait_for_completion_timeout(&ar->install_key_done, 1 * HZ))
		return -ETIMEDOUT;

	return ar->install_key_status ? -EINVAL : 0;
}

static int ath11k_clear_peer_keys(struct ath11k_vif *arvif,
				  const u8 *addr)
{
	struct ath11k *ar = arvif->ar;
	struct ath11k_base *ab = ar->ab;
	struct ath11k_peer *peer;
	int first_errno = 0;
	int ret;
	int i;
	u32 flags = 0;

	lockdep_assert_held(&ar->conf_mutex);

	spin_lock_bh(&ab->base_lock);
	peer = ath11k_peer_find(ab, arvif->vdev_id, addr);
	spin_unlock_bh(&ab->base_lock);

	if (!peer)
		return -ENOENT;

	for (i = 0; i < ARRAY_SIZE(peer->keys); i++) {
		if (!peer->keys[i])
			continue;

		/* key flags are not required to delete the key */
		ret = ath11k_install_key(arvif, peer->keys[i],
					 DISABLE_KEY, addr, flags);
		if (ret < 0 && first_errno == 0)
			first_errno = ret;

		if (ret < 0)
			ath11k_warn(ab, "failed to remove peer key %d: %d\n",
				    i, ret);

		spin_lock_bh(&ab->base_lock);
		peer->keys[i] = NULL;
		spin_unlock_bh(&ab->base_lock);
	}

	return first_errno;
}

static int ath11k_mac_op_set_key(struct ieee80211_hw *hw, enum set_key_cmd cmd,
				 struct ieee80211_vif *vif, struct ieee80211_sta *sta,
				 struct ieee80211_key_conf *key)
{
	struct ath11k *ar = hw->priv;
	struct ath11k_base *ab = ar->ab;
	struct ath11k_vif *arvif = ath11k_vif_to_arvif(vif);
	struct ath11k_peer *peer;
	struct ath11k_sta *arsta;
	const u8 *peer_addr;
	int ret = 0;
	u32 flags = 0;

	/* BIP needs to be done in software */
	if (key->cipher == WLAN_CIPHER_SUITE_AES_CMAC ||
	    key->cipher == WLAN_CIPHER_SUITE_BIP_GMAC_128 ||
	    key->cipher == WLAN_CIPHER_SUITE_BIP_GMAC_256 ||
	    key->cipher == WLAN_CIPHER_SUITE_BIP_CMAC_256)
		return 1;

	if (test_bit(ATH11K_FLAG_HW_CRYPTO_DISABLED, &ar->ab->dev_flags))
		return 1;

	if (key->keyidx > WMI_MAX_KEY_INDEX)
		return -ENOSPC;

	mutex_lock(&ar->conf_mutex);

	if (sta)
		peer_addr = sta->addr;
	else if (arvif->vdev_type == WMI_VDEV_TYPE_STA)
		peer_addr = vif->bss_conf.bssid;
	else
		peer_addr = vif->addr;

	key->hw_key_idx = key->keyidx;

	/* the peer should not disappear in mid-way (unless FW goes awry) since
	 * we already hold conf_mutex. we just make sure its there now.
	 */
	spin_lock_bh(&ab->base_lock);
	peer = ath11k_peer_find(ab, arvif->vdev_id, peer_addr);

	/* flush the fragments cache during key (re)install to
	 * ensure all frags in the new frag list belong to the same key.
	 */
	if (peer && sta && cmd == SET_KEY)
		ath11k_peer_frags_flush(ar, peer);
	spin_unlock_bh(&ab->base_lock);

	if (!peer) {
		if (cmd == SET_KEY) {
			ath11k_warn(ab, "cannot install key for non-existent peer %pM\n",
				    peer_addr);
			ret = -EOPNOTSUPP;
			goto exit;
		} else {
			/* if the peer doesn't exist there is no key to disable
			 * anymore
			 */
			goto exit;
		}
	}

	if (key->flags & IEEE80211_KEY_FLAG_PAIRWISE)
		flags |= WMI_KEY_PAIRWISE;
	else
		flags |= WMI_KEY_GROUP;

	ret = ath11k_install_key(arvif, key, cmd, peer_addr, flags);
	if (ret) {
		ath11k_warn(ab, "ath11k_install_key failed (%d)\n", ret);
		goto exit;
	}

	ret = ath11k_dp_peer_rx_pn_replay_config(arvif, peer_addr, cmd, key);
	if (ret) {
		ath11k_warn(ab, "failed to offload PN replay detection %d\n", ret);
		goto exit;
	}

	spin_lock_bh(&ab->base_lock);
	peer = ath11k_peer_find(ab, arvif->vdev_id, peer_addr);
	if (peer && cmd == SET_KEY) {
		peer->keys[key->keyidx] = key;
		if (key->flags & IEEE80211_KEY_FLAG_PAIRWISE) {
			peer->ucast_keyidx = key->keyidx;
			peer->sec_type = ath11k_dp_tx_get_encrypt_type(key->cipher);
		} else {
			peer->mcast_keyidx = key->keyidx;
			peer->sec_type_grp = ath11k_dp_tx_get_encrypt_type(key->cipher);
		}
	} else if (peer && cmd == DISABLE_KEY) {
		peer->keys[key->keyidx] = NULL;
		if (key->flags & IEEE80211_KEY_FLAG_PAIRWISE)
			peer->ucast_keyidx = 0;
		else
			peer->mcast_keyidx = 0;
	} else if (!peer)
		/* impossible unless FW goes crazy */
		ath11k_warn(ab, "peer %pM disappeared!\n", peer_addr);

	if (sta) {
		arsta = (struct ath11k_sta *)sta->drv_priv;

		switch (key->cipher) {
		case WLAN_CIPHER_SUITE_TKIP:
		case WLAN_CIPHER_SUITE_CCMP:
		case WLAN_CIPHER_SUITE_CCMP_256:
		case WLAN_CIPHER_SUITE_GCMP:
		case WLAN_CIPHER_SUITE_GCMP_256:
			if (cmd == SET_KEY)
				arsta->pn_type = HAL_PN_TYPE_WPA;
			else
				arsta->pn_type = HAL_PN_TYPE_NONE;
			break;
		default:
			arsta->pn_type = HAL_PN_TYPE_NONE;
			break;
		}
	}

	spin_unlock_bh(&ab->base_lock);

exit:
	mutex_unlock(&ar->conf_mutex);
	return ret;
}

static int
ath11k_mac_bitrate_mask_num_ht_rates(struct ath11k *ar,
				     enum nl80211_band band,
				     const struct cfg80211_bitrate_mask *mask)
{
	int num_rates = 0;
	int i;

	for (i = 0; i < ARRAY_SIZE(mask->control[band].ht_mcs); i++)
		num_rates += hweight8(mask->control[band].ht_mcs[i]);

	return num_rates;
}

static int
ath11k_mac_bitrate_mask_num_vht_rates(struct ath11k *ar,
				      enum nl80211_band band,
				      const struct cfg80211_bitrate_mask *mask)
{
	int num_rates = 0;
	int i;

	for (i = 0; i < ARRAY_SIZE(mask->control[band].vht_mcs); i++)
		num_rates += hweight16(mask->control[band].vht_mcs[i]);

	return num_rates;
}

static int
ath11k_mac_bitrate_mask_num_he_rates(struct ath11k *ar,
				     enum nl80211_band band,
				     const struct cfg80211_bitrate_mask *mask)
{
	int num_rates = 0;
	int i;

	for (i = 0; i < ARRAY_SIZE(mask->control[band].he_mcs); i++)
		num_rates += hweight16(mask->control[band].he_mcs[i]);

	return num_rates;
}

static int
ath11k_mac_set_peer_vht_fixed_rate(struct ath11k_vif *arvif,
				   struct ieee80211_sta *sta,
				   const struct cfg80211_bitrate_mask *mask,
				   enum nl80211_band band)
{
	struct ath11k *ar = arvif->ar;
	u8 vht_rate, nss;
	u32 rate_code;
	int ret, i;

	lockdep_assert_held(&ar->conf_mutex);

	nss = 0;

	for (i = 0; i < ARRAY_SIZE(mask->control[band].vht_mcs); i++) {
		if (hweight16(mask->control[band].vht_mcs[i]) == 1) {
			nss = i + 1;
			vht_rate = ffs(mask->control[band].vht_mcs[i]) - 1;
		}
	}

	if (!nss) {
		ath11k_warn(ar->ab, "No single VHT Fixed rate found to set for %pM",
			    sta->addr);
		return -EINVAL;
	}

	/* Avoid updating invalid nss as fixed rate*/
	if (nss > sta->deflink.rx_nss)
		return -EINVAL;

	ath11k_dbg(ar->ab, ATH11K_DBG_MAC,
		   "Setting Fixed VHT Rate for peer %pM. Device will not switch to any other selected rates",
		   sta->addr);

	rate_code = ATH11K_HW_RATE_CODE(vht_rate, nss - 1,
					WMI_RATE_PREAMBLE_VHT);
	ret = ath11k_wmi_set_peer_param(ar, sta->addr,
					arvif->vdev_id,
					WMI_PEER_PARAM_FIXED_RATE,
					rate_code);
	if (ret)
		ath11k_warn(ar->ab,
			    "failed to update STA %pM Fixed Rate %d: %d\n",
			     sta->addr, rate_code, ret);

	return ret;
}

static int
ath11k_mac_set_peer_he_fixed_rate(struct ath11k_vif *arvif,
				  struct ieee80211_sta *sta,
				  const struct cfg80211_bitrate_mask *mask,
				  enum nl80211_band band)
{
	struct ath11k *ar = arvif->ar;
	u8 he_rate, nss;
	u32 rate_code;
	int ret, i;

	lockdep_assert_held(&ar->conf_mutex);

	nss = 0;

	for (i = 0; i < ARRAY_SIZE(mask->control[band].he_mcs); i++) {
		if (hweight16(mask->control[band].he_mcs[i]) == 1) {
			nss = i + 1;
			he_rate = ffs(mask->control[band].he_mcs[i]) - 1;
		}
	}

	if (!nss) {
		ath11k_warn(ar->ab, "No single he fixed rate found to set for %pM",
			    sta->addr);
		return -EINVAL;
	}

	/* Avoid updating invalid nss as fixed rate */
	if (nss > sta->deflink.rx_nss)
		return -EINVAL;

	ath11k_dbg(ar->ab, ATH11K_DBG_MAC,
		   "setting fixed he rate for peer %pM, device will not switch to any other selected rates",
		   sta->addr);

	rate_code = ATH11K_HW_RATE_CODE(he_rate, nss - 1,
					WMI_RATE_PREAMBLE_HE);

	ret = ath11k_wmi_set_peer_param(ar, sta->addr,
					arvif->vdev_id,
					WMI_PEER_PARAM_FIXED_RATE,
					rate_code);
	if (ret)
		ath11k_warn(ar->ab,
			    "failed to update sta %pM fixed rate %d: %d\n",
			    sta->addr, rate_code, ret);

	return ret;
}

static int
ath11k_mac_set_peer_ht_fixed_rate(struct ath11k_vif *arvif,
				  struct ieee80211_sta *sta,
				  const struct cfg80211_bitrate_mask *mask,
				  enum nl80211_band band)
{
	struct ath11k *ar = arvif->ar;
	u8 ht_rate, nss = 0;
	u32 rate_code;
	int ret, i;

	lockdep_assert_held(&ar->conf_mutex);

	for (i = 0; i < ARRAY_SIZE(mask->control[band].ht_mcs); i++) {
		if (hweight8(mask->control[band].ht_mcs[i]) == 1) {
			nss = i + 1;
			ht_rate = ffs(mask->control[band].ht_mcs[i]) - 1;
		}
	}

	if (!nss) {
		ath11k_warn(ar->ab, "No single HT Fixed rate found to set for %pM",
			    sta->addr);
		return -EINVAL;
	}

	/* Avoid updating invalid nss as fixed rate*/
	if (nss > sta->deflink.rx_nss)
		return -EINVAL;

	ath11k_dbg(ar->ab, ATH11K_DBG_MAC,
		   "Setting Fixed HT Rate for peer %pM. Device will not switch to any other selected rates",
		   sta->addr);

	rate_code = ATH11K_HW_RATE_CODE(ht_rate, nss - 1,
					WMI_RATE_PREAMBLE_HT);
	ret = ath11k_wmi_set_peer_param(ar, sta->addr,
					arvif->vdev_id,
					WMI_PEER_PARAM_FIXED_RATE,
					rate_code);
	if (ret)
		ath11k_warn(ar->ab,
			    "failed to update STA %pM HT Fixed Rate %d: %d\n",
			    sta->addr, rate_code, ret);

	return ret;
}

static int ath11k_station_assoc(struct ath11k *ar,
				struct ieee80211_vif *vif,
				struct ieee80211_sta *sta,
				bool reassoc)
{
	struct ath11k_vif *arvif = ath11k_vif_to_arvif(vif);
	struct peer_assoc_params peer_arg;
	int ret = 0;
	struct cfg80211_chan_def def;
	enum nl80211_band band;
	struct cfg80211_bitrate_mask *mask;
	u8 num_ht_rates, num_vht_rates, num_he_rates;

	lockdep_assert_held(&ar->conf_mutex);

	if (WARN_ON(ath11k_mac_vif_chan(vif, &def)))
		return -EPERM;

	band = def.chan->band;
	mask = &arvif->bitrate_mask;

	ath11k_peer_assoc_prepare(ar, vif, sta, &peer_arg, reassoc);

	peer_arg.is_assoc = true;
	ret = ath11k_wmi_send_peer_assoc_cmd(ar, &peer_arg);
	if (ret) {
		ath11k_warn(ar->ab, "failed to run peer assoc for STA %pM vdev %i: %d\n",
			    sta->addr, arvif->vdev_id, ret);
		return ret;
	}

	if (!wait_for_completion_timeout(&ar->peer_assoc_done, 1 * HZ)) {
		ath11k_warn(ar->ab, "failed to get peer assoc conf event for %pM vdev %i\n",
			    sta->addr, arvif->vdev_id);
		return -ETIMEDOUT;
	}

	num_vht_rates = ath11k_mac_bitrate_mask_num_vht_rates(ar, band, mask);
	num_he_rates = ath11k_mac_bitrate_mask_num_he_rates(ar, band, mask);
	num_ht_rates = ath11k_mac_bitrate_mask_num_ht_rates(ar, band, mask);

	/* If single VHT/HE rate is configured (by set_bitrate_mask()),
	 * peer_assoc will disable VHT/HE. This is now enabled by a peer specific
	 * fixed param.
	 * Note that all other rates and NSS will be disabled for this peer.
	 */
	if (sta->deflink.vht_cap.vht_supported && num_vht_rates == 1) {
		ret = ath11k_mac_set_peer_vht_fixed_rate(arvif, sta, mask,
							 band);
		if (ret)
			return ret;
	} else if (sta->deflink.he_cap.has_he && num_he_rates == 1) {
		ret = ath11k_mac_set_peer_he_fixed_rate(arvif, sta, mask,
							band);
		if (ret)
			return ret;
	} else if (sta->deflink.ht_cap.ht_supported && num_ht_rates == 1) {
		ret = ath11k_mac_set_peer_ht_fixed_rate(arvif, sta, mask,
							band);
		if (ret)
			return ret;
	}

	/* Re-assoc is run only to update supported rates for given station. It
	 * doesn't make much sense to reconfigure the peer completely.
	 */
	if (reassoc)
		return 0;

	ret = ath11k_setup_peer_smps(ar, arvif, sta->addr,
				     &sta->deflink.ht_cap,
				     le16_to_cpu(sta->deflink.he_6ghz_capa.capa));
	if (ret) {
		ath11k_warn(ar->ab, "failed to setup peer SMPS for vdev %d: %d\n",
			    arvif->vdev_id, ret);
		return ret;
	}

	if (!sta->wme) {
		arvif->num_legacy_stations++;
		ret = ath11k_recalc_rtscts_prot(arvif);
		if (ret)
			return ret;
	}

	if (sta->wme && sta->uapsd_queues) {
		ret = ath11k_peer_assoc_qos_ap(ar, arvif, sta);
		if (ret) {
			ath11k_warn(ar->ab, "failed to set qos params for STA %pM for vdev %i: %d\n",
				    sta->addr, arvif->vdev_id, ret);
			return ret;
		}
	}

	return 0;
}

static int ath11k_station_disassoc(struct ath11k *ar,
				   struct ieee80211_vif *vif,
				   struct ieee80211_sta *sta)
{
	struct ath11k_vif *arvif = ath11k_vif_to_arvif(vif);
	int ret = 0;

	lockdep_assert_held(&ar->conf_mutex);

	if (!sta->wme) {
		arvif->num_legacy_stations--;
		ret = ath11k_recalc_rtscts_prot(arvif);
		if (ret)
			return ret;
	}

	ret = ath11k_clear_peer_keys(arvif, sta->addr);
	if (ret) {
		ath11k_warn(ar->ab, "failed to clear all peer keys for vdev %i: %d\n",
			    arvif->vdev_id, ret);
		return ret;
	}
	return 0;
}

static void ath11k_sta_rc_update_wk(struct work_struct *wk)
{
	struct ath11k *ar;
	struct ath11k_vif *arvif;
	struct ath11k_sta *arsta;
	struct ieee80211_sta *sta;
	struct cfg80211_chan_def def;
	enum nl80211_band band;
	const u8 *ht_mcs_mask;
	const u16 *vht_mcs_mask;
	const u16 *he_mcs_mask;
	u32 changed, bw, nss, smps, bw_prev;
<<<<<<< HEAD
	int err, num_vht_rates, num_he_rates;
=======
	int err, num_ht_rates, num_vht_rates, num_he_rates;
>>>>>>> 98817289
	const struct cfg80211_bitrate_mask *mask;
	struct peer_assoc_params peer_arg;
	enum wmi_phy_mode peer_phymode;

	arsta = container_of(wk, struct ath11k_sta, update_wk);
	sta = container_of((void *)arsta, struct ieee80211_sta, drv_priv);
	arvif = arsta->arvif;
	ar = arvif->ar;

	if (WARN_ON(ath11k_mac_vif_chan(arvif->vif, &def)))
		return;

	band = def.chan->band;
	ht_mcs_mask = arvif->bitrate_mask.control[band].ht_mcs;
	vht_mcs_mask = arvif->bitrate_mask.control[band].vht_mcs;
	he_mcs_mask = arvif->bitrate_mask.control[band].he_mcs;

	spin_lock_bh(&ar->data_lock);

	changed = arsta->changed;
	arsta->changed = 0;

	bw = arsta->bw;
	bw_prev = arsta->bw_prev;
	nss = arsta->nss;
	smps = arsta->smps;

	spin_unlock_bh(&ar->data_lock);

	mutex_lock(&ar->conf_mutex);

	nss = max_t(u32, 1, nss);
	nss = min(nss, max(max(ath11k_mac_max_ht_nss(ht_mcs_mask),
			       ath11k_mac_max_vht_nss(vht_mcs_mask)),
			   ath11k_mac_max_he_nss(he_mcs_mask)));

	if (changed & IEEE80211_RC_BW_CHANGED) {
		/* Get the peer phymode */
		ath11k_peer_assoc_h_phymode(ar, arvif->vif, sta, &peer_arg);
		peer_phymode = peer_arg.peer_phymode;

<<<<<<< HEAD
		ath11k_dbg(ar->ab, ATH11K_DBG_MAC, "mac update sta %pM peer bw %d phymode %d\n",
=======
		ath11k_dbg(ar->ab, ATH11K_DBG_MAC, "update sta %pM peer bw %d phymode %d\n",
>>>>>>> 98817289
			   sta->addr, bw, peer_phymode);

		if (bw > bw_prev) {
			/* BW is upgraded. In this case we send WMI_PEER_PHYMODE
			 * followed by WMI_PEER_CHWIDTH
			 */
<<<<<<< HEAD
			ath11k_dbg(ar->ab, ATH11K_DBG_MAC, "mac BW upgrade for sta %pM new BW %d, old BW %d\n",
=======
			ath11k_dbg(ar->ab, ATH11K_DBG_MAC, "BW upgrade for sta %pM new BW %d, old BW %d\n",
>>>>>>> 98817289
				   sta->addr, bw, bw_prev);

			err = ath11k_wmi_set_peer_param(ar, sta->addr, arvif->vdev_id,
							WMI_PEER_PHYMODE, peer_phymode);

			if (err) {
				ath11k_warn(ar->ab, "failed to update STA %pM peer phymode %d: %d\n",
					    sta->addr, peer_phymode, err);
				goto err_rc_bw_changed;
			}

			err = ath11k_wmi_set_peer_param(ar, sta->addr, arvif->vdev_id,
							WMI_PEER_CHWIDTH, bw);

			if (err)
				ath11k_warn(ar->ab, "failed to update STA %pM peer bw %d: %d\n",
					    sta->addr, bw, err);
		} else {
			/* BW is downgraded. In this case we send WMI_PEER_CHWIDTH
			 * followed by WMI_PEER_PHYMODE
			 */
<<<<<<< HEAD
			ath11k_dbg(ar->ab, ATH11K_DBG_MAC, "mac BW downgrade for sta %pM new BW %d,old BW %d\n",
=======
			ath11k_dbg(ar->ab, ATH11K_DBG_MAC, "BW downgrade for sta %pM new BW %d,old BW %d\n",
>>>>>>> 98817289
				   sta->addr, bw, bw_prev);

			err = ath11k_wmi_set_peer_param(ar, sta->addr, arvif->vdev_id,
							WMI_PEER_CHWIDTH, bw);

			if (err) {
				ath11k_warn(ar->ab, "failed to update STA %pM peer bw %d: %d\n",
					    sta->addr, bw, err);
				goto err_rc_bw_changed;
			}

			err = ath11k_wmi_set_peer_param(ar, sta->addr, arvif->vdev_id,
							WMI_PEER_PHYMODE, peer_phymode);

			if (err)
				ath11k_warn(ar->ab, "failed to update STA %pM peer phymode %d: %d\n",
					    sta->addr, peer_phymode, err);
		}
	}

	if (changed & IEEE80211_RC_NSS_CHANGED) {
		ath11k_dbg(ar->ab, ATH11K_DBG_MAC, "update sta %pM nss %d\n",
			   sta->addr, nss);

		err = ath11k_wmi_set_peer_param(ar, sta->addr, arvif->vdev_id,
						WMI_PEER_NSS, nss);
		if (err)
			ath11k_warn(ar->ab, "failed to update STA %pM nss %d: %d\n",
				    sta->addr, nss, err);
	}

	if (changed & IEEE80211_RC_SMPS_CHANGED) {
		ath11k_dbg(ar->ab, ATH11K_DBG_MAC, "update sta %pM smps %d\n",
			   sta->addr, smps);

		err = ath11k_wmi_set_peer_param(ar, sta->addr, arvif->vdev_id,
						WMI_PEER_MIMO_PS_STATE, smps);
		if (err)
			ath11k_warn(ar->ab, "failed to update STA %pM smps %d: %d\n",
				    sta->addr, smps, err);
	}

	if (changed & IEEE80211_RC_SUPP_RATES_CHANGED) {
		mask = &arvif->bitrate_mask;
		num_ht_rates = ath11k_mac_bitrate_mask_num_ht_rates(ar, band,
								    mask);
		num_vht_rates = ath11k_mac_bitrate_mask_num_vht_rates(ar, band,
								      mask);
		num_he_rates = ath11k_mac_bitrate_mask_num_he_rates(ar, band,
								    mask);

		/* Peer_assoc_prepare will reject vht rates in
		 * bitrate_mask if its not available in range format and
		 * sets vht tx_rateset as unsupported. So multiple VHT MCS
		 * setting(eg. MCS 4,5,6) per peer is not supported here.
		 * But, Single rate in VHT mask can be set as per-peer
		 * fixed rate. But even if any HT rates are configured in
		 * the bitrate mask, device will not switch to those rates
		 * when per-peer Fixed rate is set.
		 * TODO: Check RATEMASK_CMDID to support auto rates selection
		 * across HT/VHT and for multiple VHT MCS support.
		 */
		if (sta->deflink.vht_cap.vht_supported && num_vht_rates == 1) {
			ath11k_mac_set_peer_vht_fixed_rate(arvif, sta, mask,
							   band);
		} else if (sta->deflink.he_cap.has_he && num_he_rates == 1) {
			ath11k_mac_set_peer_he_fixed_rate(arvif, sta, mask,
							  band);
		} else if (sta->deflink.ht_cap.ht_supported && num_ht_rates == 1) {
			ath11k_mac_set_peer_ht_fixed_rate(arvif, sta, mask,
							  band);
		} else {
			/* If the peer is non-VHT/HE or no fixed VHT/HE rate
			 * is provided in the new bitrate mask we set the
			 * other rates using peer_assoc command. Also clear
			 * the peer fixed rate settings as it has higher proprity
			 * than peer assoc
			 */
			err = ath11k_wmi_set_peer_param(ar, sta->addr,
							arvif->vdev_id,
							WMI_PEER_PARAM_FIXED_RATE,
							WMI_FIXED_RATE_NONE);
			if (err)
				ath11k_warn(ar->ab,
					    "failed to disable peer fixed rate for sta %pM: %d\n",
					    sta->addr, err);

			ath11k_peer_assoc_prepare(ar, arvif->vif, sta,
						  &peer_arg, true);

			peer_arg.is_assoc = false;
			err = ath11k_wmi_send_peer_assoc_cmd(ar, &peer_arg);
			if (err)
				ath11k_warn(ar->ab, "failed to run peer assoc for STA %pM vdev %i: %d\n",
					    sta->addr, arvif->vdev_id, err);

			if (!wait_for_completion_timeout(&ar->peer_assoc_done, 1 * HZ))
				ath11k_warn(ar->ab, "failed to get peer assoc conf event for %pM vdev %i\n",
					    sta->addr, arvif->vdev_id);
		}
	}

err_rc_bw_changed:
	mutex_unlock(&ar->conf_mutex);
}

static void ath11k_sta_set_4addr_wk(struct work_struct *wk)
{
	struct ath11k *ar;
	struct ath11k_vif *arvif;
	struct ath11k_sta *arsta;
	struct ieee80211_sta *sta;
	int ret = 0;

	arsta = container_of(wk, struct ath11k_sta, set_4addr_wk);
	sta = container_of((void *)arsta, struct ieee80211_sta, drv_priv);
	arvif = arsta->arvif;
	ar = arvif->ar;

	ath11k_dbg(ar->ab, ATH11K_DBG_MAC,
		   "setting USE_4ADDR for peer %pM\n", sta->addr);

	ret = ath11k_wmi_set_peer_param(ar, sta->addr,
					arvif->vdev_id,
					WMI_PEER_USE_4ADDR, 1);

	if (ret)
		ath11k_warn(ar->ab, "failed to set peer %pM 4addr capability: %d\n",
			    sta->addr, ret);
}

static int ath11k_mac_inc_num_stations(struct ath11k_vif *arvif,
				       struct ieee80211_sta *sta)
{
	struct ath11k *ar = arvif->ar;

	lockdep_assert_held(&ar->conf_mutex);

	if (arvif->vdev_type == WMI_VDEV_TYPE_STA && !sta->tdls)
		return 0;

	if (ar->num_stations >= ar->max_num_stations)
		return -ENOBUFS;

	ar->num_stations++;

	return 0;
}

static void ath11k_mac_dec_num_stations(struct ath11k_vif *arvif,
					struct ieee80211_sta *sta)
{
	struct ath11k *ar = arvif->ar;

	lockdep_assert_held(&ar->conf_mutex);

	if (arvif->vdev_type == WMI_VDEV_TYPE_STA && !sta->tdls)
		return;

	ar->num_stations--;
}

static int ath11k_mac_station_add(struct ath11k *ar,
				  struct ieee80211_vif *vif,
				  struct ieee80211_sta *sta)
{
	struct ath11k_base *ab = ar->ab;
	struct ath11k_vif *arvif = ath11k_vif_to_arvif(vif);
	struct ath11k_sta *arsta = (struct ath11k_sta *)sta->drv_priv;
	struct peer_create_params peer_param;
	int ret;

	lockdep_assert_held(&ar->conf_mutex);

	ret = ath11k_mac_inc_num_stations(arvif, sta);
	if (ret) {
		ath11k_warn(ab, "refusing to associate station: too many connected already (%d)\n",
			    ar->max_num_stations);
		goto exit;
	}

	arsta->rx_stats = kzalloc(sizeof(*arsta->rx_stats), GFP_KERNEL);
	if (!arsta->rx_stats) {
		ret = -ENOMEM;
		goto dec_num_station;
	}

	peer_param.vdev_id = arvif->vdev_id;
	peer_param.peer_addr = sta->addr;
	peer_param.peer_type = WMI_PEER_TYPE_DEFAULT;

	ret = ath11k_peer_create(ar, arvif, sta, &peer_param);
	if (ret) {
		ath11k_warn(ab, "Failed to add peer: %pM for VDEV: %d\n",
			    sta->addr, arvif->vdev_id);
		goto free_rx_stats;
	}

	ath11k_dbg(ab, ATH11K_DBG_MAC, "Added peer: %pM for VDEV: %d\n",
		   sta->addr, arvif->vdev_id);

	if (ath11k_debugfs_is_extd_tx_stats_enabled(ar)) {
		arsta->tx_stats = kzalloc(sizeof(*arsta->tx_stats), GFP_KERNEL);
		if (!arsta->tx_stats) {
			ret = -ENOMEM;
			goto free_peer;
		}
	}

	if (ieee80211_vif_is_mesh(vif)) {
		ath11k_dbg(ab, ATH11K_DBG_MAC,
			   "setting USE_4ADDR for mesh STA %pM\n", sta->addr);
		ret = ath11k_wmi_set_peer_param(ar, sta->addr,
						arvif->vdev_id,
						WMI_PEER_USE_4ADDR, 1);
		if (ret) {
			ath11k_warn(ab, "failed to set mesh STA %pM 4addr capability: %d\n",
				    sta->addr, ret);
			goto free_tx_stats;
		}
	}

	ret = ath11k_dp_peer_setup(ar, arvif->vdev_id, sta->addr);
	if (ret) {
		ath11k_warn(ab, "failed to setup dp for peer %pM on vdev %i (%d)\n",
			    sta->addr, arvif->vdev_id, ret);
		goto free_tx_stats;
	}

	if (ab->hw_params.vdev_start_delay &&
	    !arvif->is_started &&
	    arvif->vdev_type != WMI_VDEV_TYPE_AP) {
		ret = ath11k_start_vdev_delay(ar->hw, vif);
		if (ret) {
			ath11k_warn(ab, "failed to delay vdev start: %d\n", ret);
			goto free_tx_stats;
		}
	}

	ewma_avg_rssi_init(&arsta->avg_rssi);
	return 0;

free_tx_stats:
	kfree(arsta->tx_stats);
	arsta->tx_stats = NULL;
free_peer:
	ath11k_peer_delete(ar, arvif->vdev_id, sta->addr);
free_rx_stats:
	kfree(arsta->rx_stats);
	arsta->rx_stats = NULL;
dec_num_station:
	ath11k_mac_dec_num_stations(arvif, sta);
exit:
	return ret;
}

static u32 ath11k_mac_ieee80211_sta_bw_to_wmi(struct ath11k *ar,
					      struct ieee80211_sta *sta)
{
	u32 bw = WMI_PEER_CHWIDTH_20MHZ;

	switch (sta->deflink.bandwidth) {
	case IEEE80211_STA_RX_BW_20:
		bw = WMI_PEER_CHWIDTH_20MHZ;
		break;
	case IEEE80211_STA_RX_BW_40:
		bw = WMI_PEER_CHWIDTH_40MHZ;
		break;
	case IEEE80211_STA_RX_BW_80:
		bw = WMI_PEER_CHWIDTH_80MHZ;
		break;
	case IEEE80211_STA_RX_BW_160:
		bw = WMI_PEER_CHWIDTH_160MHZ;
		break;
	default:
		ath11k_warn(ar->ab, "Invalid bandwidth %d for %pM\n",
			    sta->deflink.bandwidth, sta->addr);
		bw = WMI_PEER_CHWIDTH_20MHZ;
		break;
	}

	return bw;
}

static int ath11k_mac_op_sta_state(struct ieee80211_hw *hw,
				   struct ieee80211_vif *vif,
				   struct ieee80211_sta *sta,
				   enum ieee80211_sta_state old_state,
				   enum ieee80211_sta_state new_state)
{
	struct ath11k *ar = hw->priv;
	struct ath11k_vif *arvif = ath11k_vif_to_arvif(vif);
	struct ath11k_sta *arsta = (struct ath11k_sta *)sta->drv_priv;
	struct ath11k_peer *peer;
	int ret = 0;

	/* cancel must be done outside the mutex to avoid deadlock */
	if ((old_state == IEEE80211_STA_NONE &&
	     new_state == IEEE80211_STA_NOTEXIST)) {
		cancel_work_sync(&arsta->update_wk);
		cancel_work_sync(&arsta->set_4addr_wk);
	}

	mutex_lock(&ar->conf_mutex);

	if (old_state == IEEE80211_STA_NOTEXIST &&
	    new_state == IEEE80211_STA_NONE) {
		memset(arsta, 0, sizeof(*arsta));
		arsta->arvif = arvif;
		arsta->peer_ps_state = WMI_PEER_PS_STATE_DISABLED;
		INIT_WORK(&arsta->update_wk, ath11k_sta_rc_update_wk);
		INIT_WORK(&arsta->set_4addr_wk, ath11k_sta_set_4addr_wk);

		ret = ath11k_mac_station_add(ar, vif, sta);
		if (ret)
			ath11k_warn(ar->ab, "Failed to add station: %pM for VDEV: %d\n",
				    sta->addr, arvif->vdev_id);
	} else if ((old_state == IEEE80211_STA_NONE &&
		    new_state == IEEE80211_STA_NOTEXIST)) {
		bool skip_peer_delete = ar->ab->hw_params.vdev_start_delay &&
			vif->type == NL80211_IFTYPE_STATION;

		ath11k_dp_peer_cleanup(ar, arvif->vdev_id, sta->addr);

		if (!skip_peer_delete) {
			ret = ath11k_peer_delete(ar, arvif->vdev_id, sta->addr);
			if (ret)
				ath11k_warn(ar->ab,
					    "Failed to delete peer: %pM for VDEV: %d\n",
					    sta->addr, arvif->vdev_id);
			else
				ath11k_dbg(ar->ab,
					   ATH11K_DBG_MAC,
					   "Removed peer: %pM for VDEV: %d\n",
					   sta->addr, arvif->vdev_id);
		}

		ath11k_mac_dec_num_stations(arvif, sta);
		mutex_lock(&ar->ab->tbl_mtx_lock);
		spin_lock_bh(&ar->ab->base_lock);
		peer = ath11k_peer_find(ar->ab, arvif->vdev_id, sta->addr);
		if (skip_peer_delete && peer) {
			peer->sta = NULL;
		} else if (peer && peer->sta == sta) {
			ath11k_warn(ar->ab, "Found peer entry %pM n vdev %i after it was supposedly removed\n",
				    vif->addr, arvif->vdev_id);
			ath11k_peer_rhash_delete(ar->ab, peer);
			peer->sta = NULL;
			list_del(&peer->list);
			kfree(peer);
			ar->num_peers--;
		}
		spin_unlock_bh(&ar->ab->base_lock);
		mutex_unlock(&ar->ab->tbl_mtx_lock);

		kfree(arsta->tx_stats);
		arsta->tx_stats = NULL;

		kfree(arsta->rx_stats);
		arsta->rx_stats = NULL;
	} else if (old_state == IEEE80211_STA_AUTH &&
		   new_state == IEEE80211_STA_ASSOC &&
		   (vif->type == NL80211_IFTYPE_AP ||
		    vif->type == NL80211_IFTYPE_MESH_POINT ||
		    vif->type == NL80211_IFTYPE_ADHOC)) {
		ret = ath11k_station_assoc(ar, vif, sta, false);
		if (ret)
			ath11k_warn(ar->ab, "Failed to associate station: %pM\n",
				    sta->addr);

		spin_lock_bh(&ar->data_lock);
		/* Set arsta bw and prev bw */
		arsta->bw = ath11k_mac_ieee80211_sta_bw_to_wmi(ar, sta);
		arsta->bw_prev = arsta->bw;
		spin_unlock_bh(&ar->data_lock);
	} else if (old_state == IEEE80211_STA_ASSOC &&
		   new_state == IEEE80211_STA_AUTHORIZED) {
		spin_lock_bh(&ar->ab->base_lock);

		peer = ath11k_peer_find(ar->ab, arvif->vdev_id, sta->addr);
		if (peer)
			peer->is_authorized = true;

		spin_unlock_bh(&ar->ab->base_lock);

		if (vif->type == NL80211_IFTYPE_STATION && arvif->is_up) {
			ret = ath11k_wmi_set_peer_param(ar, sta->addr,
							arvif->vdev_id,
							WMI_PEER_AUTHORIZE,
							1);
			if (ret)
				ath11k_warn(ar->ab, "Unable to authorize peer %pM vdev %d: %d\n",
					    sta->addr, arvif->vdev_id, ret);
		}
	} else if (old_state == IEEE80211_STA_AUTHORIZED &&
		   new_state == IEEE80211_STA_ASSOC) {
		spin_lock_bh(&ar->ab->base_lock);

		peer = ath11k_peer_find(ar->ab, arvif->vdev_id, sta->addr);
		if (peer)
			peer->is_authorized = false;

		spin_unlock_bh(&ar->ab->base_lock);
	} else if (old_state == IEEE80211_STA_ASSOC &&
		   new_state == IEEE80211_STA_AUTH &&
		   (vif->type == NL80211_IFTYPE_AP ||
		    vif->type == NL80211_IFTYPE_MESH_POINT ||
		    vif->type == NL80211_IFTYPE_ADHOC)) {
		ret = ath11k_station_disassoc(ar, vif, sta);
		if (ret)
			ath11k_warn(ar->ab, "Failed to disassociate station: %pM\n",
				    sta->addr);
	}

	mutex_unlock(&ar->conf_mutex);
	return ret;
}

static int ath11k_mac_op_sta_set_txpwr(struct ieee80211_hw *hw,
				       struct ieee80211_vif *vif,
				       struct ieee80211_sta *sta)
{
	struct ath11k *ar = hw->priv;
	struct ath11k_vif *arvif = ath11k_vif_to_arvif(vif);
	int ret = 0;
	s16 txpwr;

	if (sta->deflink.txpwr.type == NL80211_TX_POWER_AUTOMATIC) {
		txpwr = 0;
	} else {
		txpwr = sta->deflink.txpwr.power;
		if (!txpwr)
			return -EINVAL;
	}

	if (txpwr > ATH11K_TX_POWER_MAX_VAL || txpwr < ATH11K_TX_POWER_MIN_VAL)
		return -EINVAL;

	mutex_lock(&ar->conf_mutex);

	ret = ath11k_wmi_set_peer_param(ar, sta->addr, arvif->vdev_id,
					WMI_PEER_USE_FIXED_PWR, txpwr);
	if (ret) {
		ath11k_warn(ar->ab, "failed to set tx power for station ret: %d\n",
			    ret);
		goto out;
	}

out:
	mutex_unlock(&ar->conf_mutex);
	return ret;
}

static void ath11k_mac_op_sta_set_4addr(struct ieee80211_hw *hw,
					struct ieee80211_vif *vif,
					struct ieee80211_sta *sta, bool enabled)
{
	struct ath11k *ar = hw->priv;
	struct ath11k_sta *arsta = (struct ath11k_sta *)sta->drv_priv;

	if (enabled && !arsta->use_4addr_set) {
		ieee80211_queue_work(ar->hw, &arsta->set_4addr_wk);
		arsta->use_4addr_set = true;
	}
}

static void ath11k_mac_op_sta_rc_update(struct ieee80211_hw *hw,
					struct ieee80211_vif *vif,
					struct ieee80211_sta *sta,
					u32 changed)
{
	struct ath11k *ar = hw->priv;
	struct ath11k_sta *arsta = (struct ath11k_sta *)sta->drv_priv;
	struct ath11k_vif *arvif = ath11k_vif_to_arvif(vif);
	struct ath11k_peer *peer;
	u32 bw, smps;

	spin_lock_bh(&ar->ab->base_lock);

	peer = ath11k_peer_find(ar->ab, arvif->vdev_id, sta->addr);
	if (!peer) {
		spin_unlock_bh(&ar->ab->base_lock);
		ath11k_warn(ar->ab, "mac sta rc update failed to find peer %pM on vdev %i\n",
			    sta->addr, arvif->vdev_id);
		return;
	}

	spin_unlock_bh(&ar->ab->base_lock);

	ath11k_dbg(ar->ab, ATH11K_DBG_MAC,
		   "sta rc update for %pM changed %08x bw %d nss %d smps %d\n",
		   sta->addr, changed, sta->deflink.bandwidth,
		   sta->deflink.rx_nss,
		   sta->deflink.smps_mode);

	spin_lock_bh(&ar->data_lock);

	if (changed & IEEE80211_RC_BW_CHANGED) {
		bw = ath11k_mac_ieee80211_sta_bw_to_wmi(ar, sta);
		arsta->bw_prev = arsta->bw;
		arsta->bw = bw;
	}

	if (changed & IEEE80211_RC_NSS_CHANGED)
		arsta->nss = sta->deflink.rx_nss;

	if (changed & IEEE80211_RC_SMPS_CHANGED) {
		smps = WMI_PEER_SMPS_PS_NONE;

		switch (sta->deflink.smps_mode) {
		case IEEE80211_SMPS_AUTOMATIC:
		case IEEE80211_SMPS_OFF:
			smps = WMI_PEER_SMPS_PS_NONE;
			break;
		case IEEE80211_SMPS_STATIC:
			smps = WMI_PEER_SMPS_STATIC;
			break;
		case IEEE80211_SMPS_DYNAMIC:
			smps = WMI_PEER_SMPS_DYNAMIC;
			break;
		default:
			ath11k_warn(ar->ab, "Invalid smps %d in sta rc update for %pM\n",
				    sta->deflink.smps_mode, sta->addr);
			smps = WMI_PEER_SMPS_PS_NONE;
			break;
		}

		arsta->smps = smps;
	}

	arsta->changed |= changed;

	spin_unlock_bh(&ar->data_lock);

	ieee80211_queue_work(hw, &arsta->update_wk);
}

static int ath11k_conf_tx_uapsd(struct ath11k *ar, struct ieee80211_vif *vif,
				u16 ac, bool enable)
{
	struct ath11k_vif *arvif = ath11k_vif_to_arvif(vif);
	u32 value = 0;
	int ret = 0;

	if (arvif->vdev_type != WMI_VDEV_TYPE_STA)
		return 0;

	switch (ac) {
	case IEEE80211_AC_VO:
		value = WMI_STA_PS_UAPSD_AC3_DELIVERY_EN |
			WMI_STA_PS_UAPSD_AC3_TRIGGER_EN;
		break;
	case IEEE80211_AC_VI:
		value = WMI_STA_PS_UAPSD_AC2_DELIVERY_EN |
			WMI_STA_PS_UAPSD_AC2_TRIGGER_EN;
		break;
	case IEEE80211_AC_BE:
		value = WMI_STA_PS_UAPSD_AC1_DELIVERY_EN |
			WMI_STA_PS_UAPSD_AC1_TRIGGER_EN;
		break;
	case IEEE80211_AC_BK:
		value = WMI_STA_PS_UAPSD_AC0_DELIVERY_EN |
			WMI_STA_PS_UAPSD_AC0_TRIGGER_EN;
		break;
	}

	if (enable)
		arvif->u.sta.uapsd |= value;
	else
		arvif->u.sta.uapsd &= ~value;

	ret = ath11k_wmi_set_sta_ps_param(ar, arvif->vdev_id,
					  WMI_STA_PS_PARAM_UAPSD,
					  arvif->u.sta.uapsd);
	if (ret) {
		ath11k_warn(ar->ab, "could not set uapsd params %d\n", ret);
		goto exit;
	}

	if (arvif->u.sta.uapsd)
		value = WMI_STA_PS_RX_WAKE_POLICY_POLL_UAPSD;
	else
		value = WMI_STA_PS_RX_WAKE_POLICY_WAKE;

	ret = ath11k_wmi_set_sta_ps_param(ar, arvif->vdev_id,
					  WMI_STA_PS_PARAM_RX_WAKE_POLICY,
					  value);
	if (ret)
		ath11k_warn(ar->ab, "could not set rx wake param %d\n", ret);

exit:
	return ret;
}

static int ath11k_mac_op_conf_tx(struct ieee80211_hw *hw,
				 struct ieee80211_vif *vif,
				 unsigned int link_id, u16 ac,
				 const struct ieee80211_tx_queue_params *params)
{
	struct ath11k *ar = hw->priv;
	struct ath11k_vif *arvif = ath11k_vif_to_arvif(vif);
	struct wmi_wmm_params_arg *p = NULL;
	int ret;

	mutex_lock(&ar->conf_mutex);

	switch (ac) {
	case IEEE80211_AC_VO:
		p = &arvif->wmm_params.ac_vo;
		break;
	case IEEE80211_AC_VI:
		p = &arvif->wmm_params.ac_vi;
		break;
	case IEEE80211_AC_BE:
		p = &arvif->wmm_params.ac_be;
		break;
	case IEEE80211_AC_BK:
		p = &arvif->wmm_params.ac_bk;
		break;
	}

	if (WARN_ON(!p)) {
		ret = -EINVAL;
		goto exit;
	}

	p->cwmin = params->cw_min;
	p->cwmax = params->cw_max;
	p->aifs = params->aifs;
	p->txop = params->txop;

	ret = ath11k_wmi_send_wmm_update_cmd_tlv(ar, arvif->vdev_id,
						 &arvif->wmm_params);
	if (ret) {
		ath11k_warn(ar->ab, "failed to set wmm params: %d\n", ret);
		goto exit;
	}

	ret = ath11k_conf_tx_uapsd(ar, vif, ac, params->uapsd);

	if (ret)
		ath11k_warn(ar->ab, "failed to set sta uapsd: %d\n", ret);

exit:
	mutex_unlock(&ar->conf_mutex);
	return ret;
}

static struct ieee80211_sta_ht_cap
ath11k_create_ht_cap(struct ath11k *ar, u32 ar_ht_cap, u32 rate_cap_rx_chainmask)
{
	int i;
	struct ieee80211_sta_ht_cap ht_cap = {0};
	u32 ar_vht_cap = ar->pdev->cap.vht_cap;

	if (!(ar_ht_cap & WMI_HT_CAP_ENABLED))
		return ht_cap;

	ht_cap.ht_supported = 1;
	ht_cap.ampdu_factor = IEEE80211_HT_MAX_AMPDU_64K;
	ht_cap.ampdu_density = IEEE80211_HT_MPDU_DENSITY_NONE;
	ht_cap.cap |= IEEE80211_HT_CAP_SUP_WIDTH_20_40;
	ht_cap.cap |= IEEE80211_HT_CAP_DSSSCCK40;
	ht_cap.cap |= WLAN_HT_CAP_SM_PS_STATIC << IEEE80211_HT_CAP_SM_PS_SHIFT;

	if (ar_ht_cap & WMI_HT_CAP_HT20_SGI)
		ht_cap.cap |= IEEE80211_HT_CAP_SGI_20;

	if (ar_ht_cap & WMI_HT_CAP_HT40_SGI)
		ht_cap.cap |= IEEE80211_HT_CAP_SGI_40;

	if (ar_ht_cap & WMI_HT_CAP_DYNAMIC_SMPS) {
		u32 smps;

		smps   = WLAN_HT_CAP_SM_PS_DYNAMIC;
		smps <<= IEEE80211_HT_CAP_SM_PS_SHIFT;

		ht_cap.cap |= smps;
	}

	if (ar_ht_cap & WMI_HT_CAP_TX_STBC)
		ht_cap.cap |= IEEE80211_HT_CAP_TX_STBC;

	if (ar_ht_cap & WMI_HT_CAP_RX_STBC) {
		u32 stbc;

		stbc   = ar_ht_cap;
		stbc  &= WMI_HT_CAP_RX_STBC;
		stbc >>= WMI_HT_CAP_RX_STBC_MASK_SHIFT;
		stbc <<= IEEE80211_HT_CAP_RX_STBC_SHIFT;
		stbc  &= IEEE80211_HT_CAP_RX_STBC;

		ht_cap.cap |= stbc;
	}

	if (ar_ht_cap & WMI_HT_CAP_RX_LDPC)
		ht_cap.cap |= IEEE80211_HT_CAP_LDPC_CODING;

	if (ar_ht_cap & WMI_HT_CAP_L_SIG_TXOP_PROT)
		ht_cap.cap |= IEEE80211_HT_CAP_LSIG_TXOP_PROT;

	if (ar_vht_cap & WMI_VHT_CAP_MAX_MPDU_LEN_MASK)
		ht_cap.cap |= IEEE80211_HT_CAP_MAX_AMSDU;

	for (i = 0; i < ar->num_rx_chains; i++) {
		if (rate_cap_rx_chainmask & BIT(i))
			ht_cap.mcs.rx_mask[i] = 0xFF;
	}

	ht_cap.mcs.tx_params |= IEEE80211_HT_MCS_TX_DEFINED;

	return ht_cap;
}

static int ath11k_mac_set_txbf_conf(struct ath11k_vif *arvif)
{
	u32 value = 0;
	struct ath11k *ar = arvif->ar;
	int nsts;
	int sound_dim;
	u32 vht_cap = ar->pdev->cap.vht_cap;
	u32 vdev_param = WMI_VDEV_PARAM_TXBF;

	if (vht_cap & (IEEE80211_VHT_CAP_SU_BEAMFORMEE_CAPABLE)) {
		nsts = vht_cap & IEEE80211_VHT_CAP_BEAMFORMEE_STS_MASK;
		nsts >>= IEEE80211_VHT_CAP_BEAMFORMEE_STS_SHIFT;
		if (nsts > (ar->num_rx_chains - 1))
			nsts = ar->num_rx_chains - 1;
		value |= SM(nsts, WMI_TXBF_STS_CAP_OFFSET);
	}

	if (vht_cap & (IEEE80211_VHT_CAP_SU_BEAMFORMER_CAPABLE)) {
		sound_dim = vht_cap &
			    IEEE80211_VHT_CAP_SOUNDING_DIMENSIONS_MASK;
		sound_dim >>= IEEE80211_VHT_CAP_SOUNDING_DIMENSIONS_SHIFT;
		if (sound_dim > (ar->num_tx_chains - 1))
			sound_dim = ar->num_tx_chains - 1;
		value |= SM(sound_dim, WMI_BF_SOUND_DIM_OFFSET);
	}

	if (!value)
		return 0;

	if (vht_cap & IEEE80211_VHT_CAP_SU_BEAMFORMER_CAPABLE) {
		value |= WMI_VDEV_PARAM_TXBF_SU_TX_BFER;

		if ((vht_cap & IEEE80211_VHT_CAP_MU_BEAMFORMER_CAPABLE) &&
		    arvif->vdev_type == WMI_VDEV_TYPE_AP)
			value |= WMI_VDEV_PARAM_TXBF_MU_TX_BFER;
	}

	/* TODO: SUBFEE not validated in HK, disable here until validated? */

	if (vht_cap & IEEE80211_VHT_CAP_SU_BEAMFORMEE_CAPABLE) {
		value |= WMI_VDEV_PARAM_TXBF_SU_TX_BFEE;

		if ((vht_cap & IEEE80211_VHT_CAP_MU_BEAMFORMEE_CAPABLE) &&
		    arvif->vdev_type == WMI_VDEV_TYPE_STA)
			value |= WMI_VDEV_PARAM_TXBF_MU_TX_BFEE;
	}

	return ath11k_wmi_vdev_set_param_cmd(ar, arvif->vdev_id,
					     vdev_param, value);
}

static void ath11k_set_vht_txbf_cap(struct ath11k *ar, u32 *vht_cap)
{
	bool subfer, subfee;
	int sound_dim = 0, nsts = 0;

	subfer = !!(*vht_cap & (IEEE80211_VHT_CAP_SU_BEAMFORMER_CAPABLE));
	subfee = !!(*vht_cap & (IEEE80211_VHT_CAP_SU_BEAMFORMEE_CAPABLE));

	if (ar->num_tx_chains < 2) {
		*vht_cap &= ~(IEEE80211_VHT_CAP_SU_BEAMFORMER_CAPABLE);
		subfer = false;
	}

	if (ar->num_rx_chains < 2) {
		*vht_cap &= ~(IEEE80211_VHT_CAP_SU_BEAMFORMEE_CAPABLE);
		subfee = false;
	}

	/* If SU Beaformer is not set, then disable MU Beamformer Capability */
	if (!subfer)
		*vht_cap &= ~(IEEE80211_VHT_CAP_MU_BEAMFORMER_CAPABLE);

	/* If SU Beaformee is not set, then disable MU Beamformee Capability */
	if (!subfee)
		*vht_cap &= ~(IEEE80211_VHT_CAP_MU_BEAMFORMEE_CAPABLE);

	sound_dim = (*vht_cap & IEEE80211_VHT_CAP_SOUNDING_DIMENSIONS_MASK);
	sound_dim >>= IEEE80211_VHT_CAP_SOUNDING_DIMENSIONS_SHIFT;
	*vht_cap &= ~IEEE80211_VHT_CAP_SOUNDING_DIMENSIONS_MASK;

	nsts = (*vht_cap & IEEE80211_VHT_CAP_BEAMFORMEE_STS_MASK);
	nsts >>= IEEE80211_VHT_CAP_BEAMFORMEE_STS_SHIFT;
	*vht_cap &= ~IEEE80211_VHT_CAP_BEAMFORMEE_STS_MASK;

	/* Enable Sounding Dimension Field only if SU BF is enabled */
	if (subfer) {
		if (sound_dim > (ar->num_tx_chains - 1))
			sound_dim = ar->num_tx_chains - 1;

		sound_dim <<= IEEE80211_VHT_CAP_SOUNDING_DIMENSIONS_SHIFT;
		sound_dim &=  IEEE80211_VHT_CAP_SOUNDING_DIMENSIONS_MASK;
		*vht_cap |= sound_dim;
	}

	/* Enable Beamformee STS Field only if SU BF is enabled */
	if (subfee) {
		if (nsts > (ar->num_rx_chains - 1))
			nsts = ar->num_rx_chains - 1;

		nsts <<= IEEE80211_VHT_CAP_BEAMFORMEE_STS_SHIFT;
		nsts &=  IEEE80211_VHT_CAP_BEAMFORMEE_STS_MASK;
		*vht_cap |= nsts;
	}
}

static struct ieee80211_sta_vht_cap
ath11k_create_vht_cap(struct ath11k *ar, u32 rate_cap_tx_chainmask,
		      u32 rate_cap_rx_chainmask)
{
	struct ieee80211_sta_vht_cap vht_cap = {0};
	u16 txmcs_map, rxmcs_map;
	int i;

	vht_cap.vht_supported = 1;
	vht_cap.cap = ar->pdev->cap.vht_cap;

	if (ar->pdev->cap.nss_ratio_enabled)
		vht_cap.vht_mcs.tx_highest |=
			cpu_to_le16(IEEE80211_VHT_EXT_NSS_BW_CAPABLE);

	ath11k_set_vht_txbf_cap(ar, &vht_cap.cap);

	rxmcs_map = 0;
	txmcs_map = 0;
	for (i = 0; i < 8; i++) {
		if (i < ar->num_tx_chains && rate_cap_tx_chainmask & BIT(i))
			txmcs_map |= IEEE80211_VHT_MCS_SUPPORT_0_9 << (i * 2);
		else
			txmcs_map |= IEEE80211_VHT_MCS_NOT_SUPPORTED << (i * 2);

		if (i < ar->num_rx_chains && rate_cap_rx_chainmask & BIT(i))
			rxmcs_map |= IEEE80211_VHT_MCS_SUPPORT_0_9 << (i * 2);
		else
			rxmcs_map |= IEEE80211_VHT_MCS_NOT_SUPPORTED << (i * 2);
	}

	if (rate_cap_tx_chainmask <= 1)
		vht_cap.cap &= ~IEEE80211_VHT_CAP_TXSTBC;

	vht_cap.vht_mcs.rx_mcs_map = cpu_to_le16(rxmcs_map);
	vht_cap.vht_mcs.tx_mcs_map = cpu_to_le16(txmcs_map);

	return vht_cap;
}

static void ath11k_mac_setup_ht_vht_cap(struct ath11k *ar,
					struct ath11k_pdev_cap *cap,
					u32 *ht_cap_info)
{
	struct ieee80211_supported_band *band;
	u32 rate_cap_tx_chainmask;
	u32 rate_cap_rx_chainmask;
	u32 ht_cap;

	rate_cap_tx_chainmask = ar->cfg_tx_chainmask >> cap->tx_chain_mask_shift;
	rate_cap_rx_chainmask = ar->cfg_rx_chainmask >> cap->rx_chain_mask_shift;

	if (cap->supported_bands & WMI_HOST_WLAN_2G_CAP) {
		band = &ar->mac.sbands[NL80211_BAND_2GHZ];
		ht_cap = cap->band[NL80211_BAND_2GHZ].ht_cap_info;
		if (ht_cap_info)
			*ht_cap_info = ht_cap;
		band->ht_cap = ath11k_create_ht_cap(ar, ht_cap,
						    rate_cap_rx_chainmask);
	}

	if (cap->supported_bands & WMI_HOST_WLAN_5G_CAP &&
	    (ar->ab->hw_params.single_pdev_only ||
	     !ar->supports_6ghz)) {
		band = &ar->mac.sbands[NL80211_BAND_5GHZ];
		ht_cap = cap->band[NL80211_BAND_5GHZ].ht_cap_info;
		if (ht_cap_info)
			*ht_cap_info = ht_cap;
		band->ht_cap = ath11k_create_ht_cap(ar, ht_cap,
						    rate_cap_rx_chainmask);
		band->vht_cap = ath11k_create_vht_cap(ar, rate_cap_tx_chainmask,
						      rate_cap_rx_chainmask);
	}
}

static int ath11k_check_chain_mask(struct ath11k *ar, u32 ant, bool is_tx_ant)
{
	/* TODO: Check the request chainmask against the supported
	 * chainmask table which is advertised in extented_service_ready event
	 */

	return 0;
}

static void ath11k_gen_ppe_thresh(struct ath11k_ppe_threshold *fw_ppet,
				  u8 *he_ppet)
{
	int nss, ru;
	u8 bit = 7;

	he_ppet[0] = fw_ppet->numss_m1 & IEEE80211_PPE_THRES_NSS_MASK;
	he_ppet[0] |= (fw_ppet->ru_bit_mask <<
		       IEEE80211_PPE_THRES_RU_INDEX_BITMASK_POS) &
		      IEEE80211_PPE_THRES_RU_INDEX_BITMASK_MASK;
	for (nss = 0; nss <= fw_ppet->numss_m1; nss++) {
		for (ru = 0; ru < 4; ru++) {
			u8 val;
			int i;

			if ((fw_ppet->ru_bit_mask & BIT(ru)) == 0)
				continue;
			val = (fw_ppet->ppet16_ppet8_ru3_ru0[nss] >> (ru * 6)) &
			       0x3f;
			val = ((val >> 3) & 0x7) | ((val & 0x7) << 3);
			for (i = 5; i >= 0; i--) {
				he_ppet[bit / 8] |=
					((val >> i) & 0x1) << ((bit % 8));
				bit++;
			}
		}
	}
}

static void
ath11k_mac_filter_he_cap_mesh(struct ieee80211_he_cap_elem *he_cap_elem)
{
	u8 m;

	m = IEEE80211_HE_MAC_CAP0_TWT_RES |
	    IEEE80211_HE_MAC_CAP0_TWT_REQ;
	he_cap_elem->mac_cap_info[0] &= ~m;

	m = IEEE80211_HE_MAC_CAP2_TRS |
	    IEEE80211_HE_MAC_CAP2_BCAST_TWT |
	    IEEE80211_HE_MAC_CAP2_MU_CASCADING;
	he_cap_elem->mac_cap_info[2] &= ~m;

	m = IEEE80211_HE_MAC_CAP3_FLEX_TWT_SCHED |
	    IEEE80211_HE_MAC_CAP2_BCAST_TWT |
	    IEEE80211_HE_MAC_CAP2_MU_CASCADING;
	he_cap_elem->mac_cap_info[3] &= ~m;

	m = IEEE80211_HE_MAC_CAP4_BSRP_BQRP_A_MPDU_AGG |
	    IEEE80211_HE_MAC_CAP4_BQR;
	he_cap_elem->mac_cap_info[4] &= ~m;

	m = IEEE80211_HE_MAC_CAP5_SUBCHAN_SELECTIVE_TRANSMISSION |
	    IEEE80211_HE_MAC_CAP5_UL_2x996_TONE_RU |
	    IEEE80211_HE_MAC_CAP5_PUNCTURED_SOUNDING |
	    IEEE80211_HE_MAC_CAP5_HT_VHT_TRIG_FRAME_RX;
	he_cap_elem->mac_cap_info[5] &= ~m;

	m = IEEE80211_HE_PHY_CAP2_UL_MU_FULL_MU_MIMO |
	    IEEE80211_HE_PHY_CAP2_UL_MU_PARTIAL_MU_MIMO;
	he_cap_elem->phy_cap_info[2] &= ~m;

	m = IEEE80211_HE_PHY_CAP3_RX_PARTIAL_BW_SU_IN_20MHZ_MU |
	    IEEE80211_HE_PHY_CAP3_DCM_MAX_CONST_TX_MASK |
	    IEEE80211_HE_PHY_CAP3_DCM_MAX_CONST_RX_MASK;
	he_cap_elem->phy_cap_info[3] &= ~m;

	m = IEEE80211_HE_PHY_CAP4_MU_BEAMFORMER;
	he_cap_elem->phy_cap_info[4] &= ~m;

	m = IEEE80211_HE_PHY_CAP5_NG16_MU_FEEDBACK;
	he_cap_elem->phy_cap_info[5] &= ~m;

	m = IEEE80211_HE_PHY_CAP6_CODEBOOK_SIZE_75_MU |
	    IEEE80211_HE_PHY_CAP6_TRIG_MU_BEAMFORMING_PARTIAL_BW_FB |
	    IEEE80211_HE_PHY_CAP6_TRIG_CQI_FB |
	    IEEE80211_HE_PHY_CAP6_PARTIAL_BANDWIDTH_DL_MUMIMO;
	he_cap_elem->phy_cap_info[6] &= ~m;

	m = IEEE80211_HE_PHY_CAP7_PSR_BASED_SR |
	    IEEE80211_HE_PHY_CAP7_POWER_BOOST_FACTOR_SUPP |
	    IEEE80211_HE_PHY_CAP7_STBC_TX_ABOVE_80MHZ |
	    IEEE80211_HE_PHY_CAP7_STBC_RX_ABOVE_80MHZ;
	he_cap_elem->phy_cap_info[7] &= ~m;

	m = IEEE80211_HE_PHY_CAP8_HE_ER_SU_PPDU_4XLTF_AND_08_US_GI |
	    IEEE80211_HE_PHY_CAP8_20MHZ_IN_40MHZ_HE_PPDU_IN_2G |
	    IEEE80211_HE_PHY_CAP8_20MHZ_IN_160MHZ_HE_PPDU |
	    IEEE80211_HE_PHY_CAP8_80MHZ_IN_160MHZ_HE_PPDU;
	he_cap_elem->phy_cap_info[8] &= ~m;

	m = IEEE80211_HE_PHY_CAP9_LONGER_THAN_16_SIGB_OFDM_SYM |
	    IEEE80211_HE_PHY_CAP9_NON_TRIGGERED_CQI_FEEDBACK |
	    IEEE80211_HE_PHY_CAP9_RX_1024_QAM_LESS_THAN_242_TONE_RU |
	    IEEE80211_HE_PHY_CAP9_TX_1024_QAM_LESS_THAN_242_TONE_RU |
	    IEEE80211_HE_PHY_CAP9_RX_FULL_BW_SU_USING_MU_WITH_COMP_SIGB |
	    IEEE80211_HE_PHY_CAP9_RX_FULL_BW_SU_USING_MU_WITH_NON_COMP_SIGB;
	he_cap_elem->phy_cap_info[9] &= ~m;
}

static __le16 ath11k_mac_setup_he_6ghz_cap(struct ath11k_pdev_cap *pcap,
					   struct ath11k_band_cap *bcap)
{
	u8 val;

	bcap->he_6ghz_capa = IEEE80211_HT_MPDU_DENSITY_NONE;
	if (bcap->ht_cap_info & WMI_HT_CAP_DYNAMIC_SMPS)
		bcap->he_6ghz_capa |=
			FIELD_PREP(IEEE80211_HE_6GHZ_CAP_SM_PS,
				   WLAN_HT_CAP_SM_PS_DYNAMIC);
	else
		bcap->he_6ghz_capa |=
			FIELD_PREP(IEEE80211_HE_6GHZ_CAP_SM_PS,
				   WLAN_HT_CAP_SM_PS_DISABLED);
	val = FIELD_GET(IEEE80211_VHT_CAP_MAX_A_MPDU_LENGTH_EXPONENT_MASK,
			pcap->vht_cap);
	bcap->he_6ghz_capa |=
		FIELD_PREP(IEEE80211_HE_6GHZ_CAP_MAX_AMPDU_LEN_EXP, val);
	val = FIELD_GET(IEEE80211_VHT_CAP_MAX_MPDU_MASK, pcap->vht_cap);
	bcap->he_6ghz_capa |=
		FIELD_PREP(IEEE80211_HE_6GHZ_CAP_MAX_MPDU_LEN, val);
	if (pcap->vht_cap & IEEE80211_VHT_CAP_RX_ANTENNA_PATTERN)
		bcap->he_6ghz_capa |= IEEE80211_HE_6GHZ_CAP_RX_ANTPAT_CONS;
	if (pcap->vht_cap & IEEE80211_VHT_CAP_TX_ANTENNA_PATTERN)
		bcap->he_6ghz_capa |= IEEE80211_HE_6GHZ_CAP_TX_ANTPAT_CONS;

	return cpu_to_le16(bcap->he_6ghz_capa);
}

static void ath11k_mac_set_hemcsmap(struct ath11k *ar,
				    struct ath11k_pdev_cap *cap,
				    struct ieee80211_sta_he_cap *he_cap,
				    int band)
{
	u16 txmcs_map, rxmcs_map;
	u32 i;

	rxmcs_map = 0;
	txmcs_map = 0;
	for (i = 0; i < 8; i++) {
		if (i < ar->num_tx_chains &&
		    (ar->cfg_tx_chainmask >> cap->tx_chain_mask_shift) & BIT(i))
			txmcs_map |= IEEE80211_HE_MCS_SUPPORT_0_11 << (i * 2);
		else
			txmcs_map |= IEEE80211_HE_MCS_NOT_SUPPORTED << (i * 2);

		if (i < ar->num_rx_chains &&
		    (ar->cfg_rx_chainmask >> cap->tx_chain_mask_shift) & BIT(i))
			rxmcs_map |= IEEE80211_HE_MCS_SUPPORT_0_11 << (i * 2);
		else
			rxmcs_map |= IEEE80211_HE_MCS_NOT_SUPPORTED << (i * 2);
	}
	he_cap->he_mcs_nss_supp.rx_mcs_80 =
		cpu_to_le16(rxmcs_map & 0xffff);
	he_cap->he_mcs_nss_supp.tx_mcs_80 =
		cpu_to_le16(txmcs_map & 0xffff);
	he_cap->he_mcs_nss_supp.rx_mcs_160 =
		cpu_to_le16(rxmcs_map & 0xffff);
	he_cap->he_mcs_nss_supp.tx_mcs_160 =
		cpu_to_le16(txmcs_map & 0xffff);
	he_cap->he_mcs_nss_supp.rx_mcs_80p80 =
		cpu_to_le16(rxmcs_map & 0xffff);
	he_cap->he_mcs_nss_supp.tx_mcs_80p80 =
		cpu_to_le16(txmcs_map & 0xffff);
}

static int ath11k_mac_copy_he_cap(struct ath11k *ar,
				  struct ath11k_pdev_cap *cap,
				  struct ieee80211_sband_iftype_data *data,
				  int band)
{
	int i, idx = 0;

	for (i = 0; i < NUM_NL80211_IFTYPES; i++) {
		struct ieee80211_sta_he_cap *he_cap = &data[idx].he_cap;
		struct ath11k_band_cap *band_cap = &cap->band[band];
		struct ieee80211_he_cap_elem *he_cap_elem =
				&he_cap->he_cap_elem;

		switch (i) {
		case NL80211_IFTYPE_STATION:
		case NL80211_IFTYPE_AP:
		case NL80211_IFTYPE_MESH_POINT:
			break;

		default:
			continue;
		}

		data[idx].types_mask = BIT(i);
		he_cap->has_he = true;
		memcpy(he_cap_elem->mac_cap_info, band_cap->he_cap_info,
		       sizeof(he_cap_elem->mac_cap_info));
		memcpy(he_cap_elem->phy_cap_info, band_cap->he_cap_phy_info,
		       sizeof(he_cap_elem->phy_cap_info));

		he_cap_elem->mac_cap_info[1] &=
			IEEE80211_HE_MAC_CAP1_TF_MAC_PAD_DUR_MASK;

		he_cap_elem->phy_cap_info[5] &=
			~IEEE80211_HE_PHY_CAP5_BEAMFORMEE_NUM_SND_DIM_UNDER_80MHZ_MASK;
		he_cap_elem->phy_cap_info[5] |= ar->num_tx_chains - 1;

		switch (i) {
		case NL80211_IFTYPE_AP:
			he_cap_elem->phy_cap_info[3] &=
				~IEEE80211_HE_PHY_CAP3_DCM_MAX_CONST_TX_MASK;
			he_cap_elem->phy_cap_info[9] |=
				IEEE80211_HE_PHY_CAP9_RX_1024_QAM_LESS_THAN_242_TONE_RU;
			break;
		case NL80211_IFTYPE_STATION:
			he_cap_elem->mac_cap_info[0] &=
				~IEEE80211_HE_MAC_CAP0_TWT_RES;
			he_cap_elem->mac_cap_info[0] |=
				IEEE80211_HE_MAC_CAP0_TWT_REQ;
			he_cap_elem->phy_cap_info[9] |=
				IEEE80211_HE_PHY_CAP9_TX_1024_QAM_LESS_THAN_242_TONE_RU;
			break;
		case NL80211_IFTYPE_MESH_POINT:
			ath11k_mac_filter_he_cap_mesh(he_cap_elem);
			break;
		}

		ath11k_mac_set_hemcsmap(ar, cap, he_cap, band);

		memset(he_cap->ppe_thres, 0, sizeof(he_cap->ppe_thres));
		if (he_cap_elem->phy_cap_info[6] &
		    IEEE80211_HE_PHY_CAP6_PPE_THRESHOLD_PRESENT)
			ath11k_gen_ppe_thresh(&band_cap->he_ppet,
					      he_cap->ppe_thres);

		if (band == NL80211_BAND_6GHZ) {
			data[idx].he_6ghz_capa.capa =
				ath11k_mac_setup_he_6ghz_cap(cap, band_cap);
		}
		idx++;
	}

	return idx;
}

static void ath11k_mac_setup_he_cap(struct ath11k *ar,
				    struct ath11k_pdev_cap *cap)
{
	struct ieee80211_supported_band *band;
	int count;

	if (cap->supported_bands & WMI_HOST_WLAN_2G_CAP) {
		count = ath11k_mac_copy_he_cap(ar, cap,
					       ar->mac.iftype[NL80211_BAND_2GHZ],
					       NL80211_BAND_2GHZ);
		band = &ar->mac.sbands[NL80211_BAND_2GHZ];
		band->iftype_data = ar->mac.iftype[NL80211_BAND_2GHZ];
		band->n_iftype_data = count;
	}

	if (cap->supported_bands & WMI_HOST_WLAN_5G_CAP) {
		count = ath11k_mac_copy_he_cap(ar, cap,
					       ar->mac.iftype[NL80211_BAND_5GHZ],
					       NL80211_BAND_5GHZ);
		band = &ar->mac.sbands[NL80211_BAND_5GHZ];
		band->iftype_data = ar->mac.iftype[NL80211_BAND_5GHZ];
		band->n_iftype_data = count;
	}

	if (cap->supported_bands & WMI_HOST_WLAN_5G_CAP &&
	    ar->supports_6ghz) {
		count = ath11k_mac_copy_he_cap(ar, cap,
					       ar->mac.iftype[NL80211_BAND_6GHZ],
					       NL80211_BAND_6GHZ);
		band = &ar->mac.sbands[NL80211_BAND_6GHZ];
		band->iftype_data = ar->mac.iftype[NL80211_BAND_6GHZ];
		band->n_iftype_data = count;
	}
}

static int __ath11k_set_antenna(struct ath11k *ar, u32 tx_ant, u32 rx_ant)
{
	int ret;

	lockdep_assert_held(&ar->conf_mutex);

	if (ath11k_check_chain_mask(ar, tx_ant, true))
		return -EINVAL;

	if (ath11k_check_chain_mask(ar, rx_ant, false))
		return -EINVAL;

	ar->cfg_tx_chainmask = tx_ant;
	ar->cfg_rx_chainmask = rx_ant;

	if (ar->state != ATH11K_STATE_ON &&
	    ar->state != ATH11K_STATE_RESTARTED)
		return 0;

	ret = ath11k_wmi_pdev_set_param(ar, WMI_PDEV_PARAM_TX_CHAIN_MASK,
					tx_ant, ar->pdev->pdev_id);
	if (ret) {
		ath11k_warn(ar->ab, "failed to set tx-chainmask: %d, req 0x%x\n",
			    ret, tx_ant);
		return ret;
	}

	ar->num_tx_chains = get_num_chains(tx_ant);

	ret = ath11k_wmi_pdev_set_param(ar, WMI_PDEV_PARAM_RX_CHAIN_MASK,
					rx_ant, ar->pdev->pdev_id);
	if (ret) {
		ath11k_warn(ar->ab, "failed to set rx-chainmask: %d, req 0x%x\n",
			    ret, rx_ant);
		return ret;
	}

	ar->num_rx_chains = get_num_chains(rx_ant);

	/* Reload HT/VHT/HE capability */
	ath11k_mac_setup_ht_vht_cap(ar, &ar->pdev->cap, NULL);
	ath11k_mac_setup_he_cap(ar, &ar->pdev->cap);

	return 0;
}

static void ath11k_mgmt_over_wmi_tx_drop(struct ath11k *ar, struct sk_buff *skb)
{
	int num_mgmt;

	ieee80211_free_txskb(ar->hw, skb);

	num_mgmt = atomic_dec_if_positive(&ar->num_pending_mgmt_tx);

	if (num_mgmt < 0)
		WARN_ON_ONCE(1);

	if (!num_mgmt)
		wake_up(&ar->txmgmt_empty_waitq);
}

static void ath11k_mac_tx_mgmt_free(struct ath11k *ar, int buf_id)
{
	struct sk_buff *msdu;
	struct ieee80211_tx_info *info;

	spin_lock_bh(&ar->txmgmt_idr_lock);
	msdu = idr_remove(&ar->txmgmt_idr, buf_id);
	spin_unlock_bh(&ar->txmgmt_idr_lock);

	if (!msdu)
		return;

	dma_unmap_single(ar->ab->dev, ATH11K_SKB_CB(msdu)->paddr, msdu->len,
			 DMA_TO_DEVICE);

	info = IEEE80211_SKB_CB(msdu);
	memset(&info->status, 0, sizeof(info->status));

	ath11k_mgmt_over_wmi_tx_drop(ar, msdu);
}

int ath11k_mac_tx_mgmt_pending_free(int buf_id, void *skb, void *ctx)
{
	struct ath11k *ar = ctx;

	ath11k_mac_tx_mgmt_free(ar, buf_id);

	return 0;
}

static int ath11k_mac_vif_txmgmt_idr_remove(int buf_id, void *skb, void *ctx)
{
	struct ieee80211_vif *vif = ctx;
	struct ath11k_skb_cb *skb_cb = ATH11K_SKB_CB((struct sk_buff *)skb);
	struct ath11k *ar = skb_cb->ar;

	if (skb_cb->vif == vif)
		ath11k_mac_tx_mgmt_free(ar, buf_id);

	return 0;
}

static int ath11k_mac_mgmt_tx_wmi(struct ath11k *ar, struct ath11k_vif *arvif,
				  struct sk_buff *skb)
{
	struct ath11k_base *ab = ar->ab;
	struct ieee80211_hdr *hdr = (struct ieee80211_hdr *)skb->data;
	struct ieee80211_tx_info *info;
	dma_addr_t paddr;
	int buf_id;
	int ret;

	ATH11K_SKB_CB(skb)->ar = ar;

	spin_lock_bh(&ar->txmgmt_idr_lock);
	buf_id = idr_alloc(&ar->txmgmt_idr, skb, 0,
			   ATH11K_TX_MGMT_NUM_PENDING_MAX, GFP_ATOMIC);
	spin_unlock_bh(&ar->txmgmt_idr_lock);

	ath11k_dbg(ar->ab, ATH11K_DBG_MAC,
		   "tx mgmt frame, buf id %d\n", buf_id);

	if (buf_id < 0)
		return -ENOSPC;

	info = IEEE80211_SKB_CB(skb);
	if (!(info->flags & IEEE80211_TX_CTL_HW_80211_ENCAP)) {
		if ((ieee80211_is_action(hdr->frame_control) ||
		     ieee80211_is_deauth(hdr->frame_control) ||
		     ieee80211_is_disassoc(hdr->frame_control)) &&
		     ieee80211_has_protected(hdr->frame_control)) {
			skb_put(skb, IEEE80211_CCMP_MIC_LEN);
		}
	}

	paddr = dma_map_single(ab->dev, skb->data, skb->len, DMA_TO_DEVICE);
	if (dma_mapping_error(ab->dev, paddr)) {
		ath11k_warn(ab, "failed to DMA map mgmt Tx buffer\n");
		ret = -EIO;
		goto err_free_idr;
	}

	ATH11K_SKB_CB(skb)->paddr = paddr;

	ret = ath11k_wmi_mgmt_send(ar, arvif->vdev_id, buf_id, skb);
	if (ret) {
		ath11k_warn(ar->ab, "failed to send mgmt frame: %d\n", ret);
		goto err_unmap_buf;
	}

	return 0;

err_unmap_buf:
	dma_unmap_single(ab->dev, ATH11K_SKB_CB(skb)->paddr,
			 skb->len, DMA_TO_DEVICE);
err_free_idr:
	spin_lock_bh(&ar->txmgmt_idr_lock);
	idr_remove(&ar->txmgmt_idr, buf_id);
	spin_unlock_bh(&ar->txmgmt_idr_lock);

	return ret;
}

static void ath11k_mgmt_over_wmi_tx_purge(struct ath11k *ar)
{
	struct sk_buff *skb;

	while ((skb = skb_dequeue(&ar->wmi_mgmt_tx_queue)) != NULL)
		ath11k_mgmt_over_wmi_tx_drop(ar, skb);
}

static void ath11k_mgmt_over_wmi_tx_work(struct work_struct *work)
{
	struct ath11k *ar = container_of(work, struct ath11k, wmi_mgmt_tx_work);
	struct ath11k_skb_cb *skb_cb;
	struct ath11k_vif *arvif;
	struct sk_buff *skb;
	int ret;

	while ((skb = skb_dequeue(&ar->wmi_mgmt_tx_queue)) != NULL) {
		skb_cb = ATH11K_SKB_CB(skb);
		if (!skb_cb->vif) {
			ath11k_warn(ar->ab, "no vif found for mgmt frame\n");
			ath11k_mgmt_over_wmi_tx_drop(ar, skb);
			continue;
		}

		arvif = ath11k_vif_to_arvif(skb_cb->vif);
		mutex_lock(&ar->conf_mutex);
		if (ar->allocated_vdev_map & (1LL << arvif->vdev_id)) {
			ret = ath11k_mac_mgmt_tx_wmi(ar, arvif, skb);
			if (ret) {
				ath11k_warn(ar->ab, "failed to tx mgmt frame, vdev_id %d :%d\n",
					    arvif->vdev_id, ret);
				ath11k_mgmt_over_wmi_tx_drop(ar, skb);
			} else {
				ath11k_dbg(ar->ab, ATH11K_DBG_MAC,
					   "tx mgmt frame, vdev_id %d\n",
					   arvif->vdev_id);
			}
		} else {
			ath11k_warn(ar->ab,
				    "dropping mgmt frame for vdev %d, is_started %d\n",
				    arvif->vdev_id,
				    arvif->is_started);
			ath11k_mgmt_over_wmi_tx_drop(ar, skb);
		}
		mutex_unlock(&ar->conf_mutex);
	}
}

static int ath11k_mac_mgmt_tx(struct ath11k *ar, struct sk_buff *skb,
			      bool is_prb_rsp)
{
	struct sk_buff_head *q = &ar->wmi_mgmt_tx_queue;

	if (test_bit(ATH11K_FLAG_CRASH_FLUSH, &ar->ab->dev_flags))
		return -ESHUTDOWN;

	/* Drop probe response packets when the pending management tx
	 * count has reached a certain threshold, so as to prioritize
	 * other mgmt packets like auth and assoc to be sent on time
	 * for establishing successful connections.
	 */
	if (is_prb_rsp &&
	    atomic_read(&ar->num_pending_mgmt_tx) > ATH11K_PRB_RSP_DROP_THRESHOLD) {
		ath11k_warn(ar->ab,
			    "dropping probe response as pending queue is almost full\n");
		return -ENOSPC;
	}

	if (skb_queue_len_lockless(q) >= ATH11K_TX_MGMT_NUM_PENDING_MAX) {
		ath11k_warn(ar->ab, "mgmt tx queue is full\n");
		return -ENOSPC;
	}

	skb_queue_tail(q, skb);
	atomic_inc(&ar->num_pending_mgmt_tx);
	queue_work(ar->ab->workqueue_aux, &ar->wmi_mgmt_tx_work);

	return 0;
}

static void ath11k_mac_op_tx(struct ieee80211_hw *hw,
			     struct ieee80211_tx_control *control,
			     struct sk_buff *skb)
{
	struct ath11k_skb_cb *skb_cb = ATH11K_SKB_CB(skb);
	struct ath11k *ar = hw->priv;
	struct ieee80211_tx_info *info = IEEE80211_SKB_CB(skb);
	struct ieee80211_vif *vif = info->control.vif;
	struct ath11k_vif *arvif = ath11k_vif_to_arvif(vif);
	struct ieee80211_hdr *hdr = (struct ieee80211_hdr *)skb->data;
	struct ieee80211_key_conf *key = info->control.hw_key;
	struct ath11k_sta *arsta = NULL;
	u32 info_flags = info->flags;
	bool is_prb_rsp;
	int ret;

	memset(skb_cb, 0, sizeof(*skb_cb));
	skb_cb->vif = vif;

	if (key) {
		skb_cb->cipher = key->cipher;
		skb_cb->flags |= ATH11K_SKB_CIPHER_SET;
	}

	if (info_flags & IEEE80211_TX_CTL_HW_80211_ENCAP) {
		skb_cb->flags |= ATH11K_SKB_HW_80211_ENCAP;
	} else if (ieee80211_is_mgmt(hdr->frame_control)) {
		is_prb_rsp = ieee80211_is_probe_resp(hdr->frame_control);
		ret = ath11k_mac_mgmt_tx(ar, skb, is_prb_rsp);
		if (ret) {
			ath11k_warn(ar->ab, "failed to queue management frame %d\n",
				    ret);
			ieee80211_free_txskb(ar->hw, skb);
		}
		return;
	}

	if (control->sta)
		arsta = (struct ath11k_sta *)control->sta->drv_priv;

	ret = ath11k_dp_tx(ar, arvif, arsta, skb);
	if (unlikely(ret)) {
		ath11k_warn(ar->ab, "failed to transmit frame %d\n", ret);
		ieee80211_free_txskb(ar->hw, skb);
	}
}

void ath11k_mac_drain_tx(struct ath11k *ar)
{
	/* make sure rcu-protected mac80211 tx path itself is drained */
	synchronize_net();

	cancel_work_sync(&ar->wmi_mgmt_tx_work);
	ath11k_mgmt_over_wmi_tx_purge(ar);
}

static int ath11k_mac_config_mon_status_default(struct ath11k *ar, bool enable)
{
	struct htt_rx_ring_tlv_filter tlv_filter = {0};
	struct ath11k_base *ab = ar->ab;
	int i, ret = 0;
	u32 ring_id;

	if (enable) {
		tlv_filter = ath11k_mac_mon_status_filter_default;
		if (ath11k_debugfs_rx_filter(ar))
			tlv_filter.rx_filter = ath11k_debugfs_rx_filter(ar);
	}

	for (i = 0; i < ab->hw_params.num_rxmda_per_pdev; i++) {
		ring_id = ar->dp.rx_mon_status_refill_ring[i].refill_buf_ring.ring_id;
		ret = ath11k_dp_tx_htt_rx_filter_setup(ar->ab, ring_id,
						       ar->dp.mac_id + i,
						       HAL_RXDMA_MONITOR_STATUS,
						       DP_RX_BUFFER_SIZE,
						       &tlv_filter);
	}

	if (enable && !ar->ab->hw_params.rxdma1_enable)
		mod_timer(&ar->ab->mon_reap_timer, jiffies +
			  msecs_to_jiffies(ATH11K_MON_TIMER_INTERVAL));

	return ret;
}

static void ath11k_mac_wait_reconfigure(struct ath11k_base *ab)
{
	int recovery_start_count;

	if (!ab->is_reset)
		return;

	recovery_start_count = atomic_inc_return(&ab->recovery_start_count);
	ath11k_dbg(ab, ATH11K_DBG_MAC, "recovery start count %d\n", recovery_start_count);

	if (recovery_start_count == ab->num_radios) {
		complete(&ab->recovery_start);
		ath11k_dbg(ab, ATH11K_DBG_MAC, "recovery started success\n");
	}

	ath11k_dbg(ab, ATH11K_DBG_MAC, "waiting reconfigure...\n");

	wait_for_completion_timeout(&ab->reconfigure_complete,
				    ATH11K_RECONFIGURE_TIMEOUT_HZ);
}

static int ath11k_mac_op_start(struct ieee80211_hw *hw)
{
	struct ath11k *ar = hw->priv;
	struct ath11k_base *ab = ar->ab;
	struct ath11k_pdev *pdev = ar->pdev;
	int ret;

	if (ath11k_ftm_mode) {
		ath11k_warn(ab, "mac operations not supported in factory test mode\n");
		return -EOPNOTSUPP;
	}

	ath11k_mac_drain_tx(ar);
	mutex_lock(&ar->conf_mutex);

	switch (ar->state) {
	case ATH11K_STATE_OFF:
		ar->state = ATH11K_STATE_ON;
		break;
	case ATH11K_STATE_RESTARTING:
		ar->state = ATH11K_STATE_RESTARTED;
		ath11k_mac_wait_reconfigure(ab);
		break;
	case ATH11K_STATE_RESTARTED:
	case ATH11K_STATE_WEDGED:
	case ATH11K_STATE_ON:
	case ATH11K_STATE_FTM:
		WARN_ON(1);
		ret = -EINVAL;
		goto err;
	}

	ret = ath11k_wmi_pdev_set_param(ar, WMI_PDEV_PARAM_PMF_QOS,
					1, pdev->pdev_id);

	if (ret) {
		ath11k_err(ar->ab, "failed to enable PMF QOS: (%d\n", ret);
		goto err;
	}

	ret = ath11k_wmi_pdev_set_param(ar, WMI_PDEV_PARAM_DYNAMIC_BW, 1,
					pdev->pdev_id);
	if (ret) {
		ath11k_err(ar->ab, "failed to enable dynamic bw: %d\n", ret);
		goto err;
	}

	if (test_bit(WMI_TLV_SERVICE_SPOOF_MAC_SUPPORT, ar->wmi->wmi_ab->svc_map)) {
		ret = ath11k_wmi_scan_prob_req_oui(ar, ar->mac_addr);
		if (ret) {
			ath11k_err(ab, "failed to set prob req oui: %i\n", ret);
			goto err;
		}
	}

	ret = ath11k_wmi_pdev_set_param(ar, WMI_PDEV_PARAM_ARP_AC_OVERRIDE,
					0, pdev->pdev_id);
	if (ret) {
		ath11k_err(ab, "failed to set ac override for ARP: %d\n",
			   ret);
		goto err;
	}

	ret = ath11k_wmi_send_dfs_phyerr_offload_enable_cmd(ar, pdev->pdev_id);
	if (ret) {
		ath11k_err(ab, "failed to offload radar detection: %d\n",
			   ret);
		goto err;
	}

	ret = ath11k_dp_tx_htt_h2t_ppdu_stats_req(ar,
						  HTT_PPDU_STATS_TAG_DEFAULT);
	if (ret) {
		ath11k_err(ab, "failed to req ppdu stats: %d\n", ret);
		goto err;
	}

	ret = ath11k_wmi_pdev_set_param(ar, WMI_PDEV_PARAM_MESH_MCAST_ENABLE,
					1, pdev->pdev_id);

	if (ret) {
		ath11k_err(ar->ab, "failed to enable MESH MCAST ENABLE: (%d\n", ret);
		goto err;
	}

	__ath11k_set_antenna(ar, ar->cfg_tx_chainmask, ar->cfg_rx_chainmask);

	/* TODO: Do we need to enable ANI? */

	ath11k_reg_update_chan_list(ar, false);

	ar->num_started_vdevs = 0;
	ar->num_created_vdevs = 0;
	ar->num_peers = 0;
	ar->allocated_vdev_map = 0;

	/* Configure monitor status ring with default rx_filter to get rx status
	 * such as rssi, rx_duration.
	 */
	ret = ath11k_mac_config_mon_status_default(ar, true);
	if (ret) {
		ath11k_err(ab, "failed to configure monitor status ring with default rx_filter: (%d)\n",
			   ret);
		goto err;
	}

	/* Configure the hash seed for hash based reo dest ring selection */
	ath11k_wmi_pdev_lro_cfg(ar, ar->pdev->pdev_id);

	/* allow device to enter IMPS */
	if (ab->hw_params.idle_ps) {
		ret = ath11k_wmi_pdev_set_param(ar, WMI_PDEV_PARAM_IDLE_PS_CONFIG,
						1, pdev->pdev_id);
		if (ret) {
			ath11k_err(ab, "failed to enable idle ps: %d\n", ret);
			goto err;
		}
	}

	mutex_unlock(&ar->conf_mutex);

	rcu_assign_pointer(ab->pdevs_active[ar->pdev_idx],
			   &ab->pdevs[ar->pdev_idx]);

	return 0;

err:
	ar->state = ATH11K_STATE_OFF;
	mutex_unlock(&ar->conf_mutex);

	return ret;
}

static void ath11k_mac_op_stop(struct ieee80211_hw *hw)
{
	struct ath11k *ar = hw->priv;
	struct htt_ppdu_stats_info *ppdu_stats, *tmp;
	int ret;

	ath11k_mac_drain_tx(ar);

	mutex_lock(&ar->conf_mutex);
	ret = ath11k_mac_config_mon_status_default(ar, false);
	if (ret)
		ath11k_err(ar->ab, "failed to clear rx_filter for monitor status ring: (%d)\n",
			   ret);

	clear_bit(ATH11K_CAC_RUNNING, &ar->dev_flags);
	ar->state = ATH11K_STATE_OFF;
	mutex_unlock(&ar->conf_mutex);

	cancel_delayed_work_sync(&ar->scan.timeout);
	cancel_work_sync(&ar->regd_update_work);
	cancel_work_sync(&ar->ab->update_11d_work);

	if (ar->state_11d == ATH11K_11D_PREPARING) {
		ar->state_11d = ATH11K_11D_IDLE;
		complete(&ar->completed_11d_scan);
	}

	spin_lock_bh(&ar->data_lock);
	list_for_each_entry_safe(ppdu_stats, tmp, &ar->ppdu_stats_info, list) {
		list_del(&ppdu_stats->list);
		kfree(ppdu_stats);
	}
	spin_unlock_bh(&ar->data_lock);

	rcu_assign_pointer(ar->ab->pdevs_active[ar->pdev_idx], NULL);

	synchronize_rcu();

	atomic_set(&ar->num_pending_mgmt_tx, 0);
}

static int ath11k_mac_setup_vdev_params_mbssid(struct ath11k_vif *arvif,
					       u32 *flags, u32 *tx_vdev_id)
{
	struct ath11k *ar = arvif->ar;
	struct ath11k_vif *tx_arvif;
	struct ieee80211_vif *tx_vif;

	*tx_vdev_id = 0;
	tx_vif = arvif->vif->mbssid_tx_vif;
	if (!tx_vif) {
		*flags = WMI_HOST_VDEV_FLAGS_NON_MBSSID_AP;
		return 0;
	}

	tx_arvif = ath11k_vif_to_arvif(tx_vif);

	if (arvif->vif->bss_conf.nontransmitted) {
		if (ar->hw->wiphy != ieee80211_vif_to_wdev(tx_vif)->wiphy)
			return -EINVAL;

		*flags = WMI_HOST_VDEV_FLAGS_NON_TRANSMIT_AP;
		*tx_vdev_id = ath11k_vif_to_arvif(tx_vif)->vdev_id;
	} else if (tx_arvif == arvif) {
		*flags = WMI_HOST_VDEV_FLAGS_TRANSMIT_AP;
	} else {
		return -EINVAL;
	}

	if (arvif->vif->bss_conf.ema_ap)
		*flags |= WMI_HOST_VDEV_FLAGS_EMA_MODE;

	return 0;
}

static int ath11k_mac_setup_vdev_create_params(struct ath11k_vif *arvif,
					       struct vdev_create_params *params)
{
	struct ath11k *ar = arvif->ar;
	struct ath11k_pdev *pdev = ar->pdev;
	int ret;

	params->if_id = arvif->vdev_id;
	params->type = arvif->vdev_type;
	params->subtype = arvif->vdev_subtype;
	params->pdev_id = pdev->pdev_id;
	params->mbssid_flags = 0;
	params->mbssid_tx_vdev_id = 0;

	if (!test_bit(WMI_TLV_SERVICE_MBSS_PARAM_IN_VDEV_START_SUPPORT,
		      ar->ab->wmi_ab.svc_map)) {
		ret = ath11k_mac_setup_vdev_params_mbssid(arvif,
							  &params->mbssid_flags,
							  &params->mbssid_tx_vdev_id);
		if (ret)
			return ret;
	}

	if (pdev->cap.supported_bands & WMI_HOST_WLAN_2G_CAP) {
		params->chains[NL80211_BAND_2GHZ].tx = ar->num_tx_chains;
		params->chains[NL80211_BAND_2GHZ].rx = ar->num_rx_chains;
	}
	if (pdev->cap.supported_bands & WMI_HOST_WLAN_5G_CAP) {
		params->chains[NL80211_BAND_5GHZ].tx = ar->num_tx_chains;
		params->chains[NL80211_BAND_5GHZ].rx = ar->num_rx_chains;
	}
	if (pdev->cap.supported_bands & WMI_HOST_WLAN_5G_CAP &&
	    ar->supports_6ghz) {
		params->chains[NL80211_BAND_6GHZ].tx = ar->num_tx_chains;
		params->chains[NL80211_BAND_6GHZ].rx = ar->num_rx_chains;
	}
	return 0;
}

static void ath11k_mac_op_update_vif_offload(struct ieee80211_hw *hw,
					     struct ieee80211_vif *vif)
{
	struct ath11k *ar = hw->priv;
	struct ath11k_base *ab = ar->ab;
	struct ath11k_vif *arvif = ath11k_vif_to_arvif(vif);
	u32 param_id, param_value;
	int ret;

	param_id = WMI_VDEV_PARAM_TX_ENCAP_TYPE;
	if (ath11k_frame_mode != ATH11K_HW_TXRX_ETHERNET ||
	    (vif->type != NL80211_IFTYPE_STATION &&
	     vif->type != NL80211_IFTYPE_AP))
		vif->offload_flags &= ~(IEEE80211_OFFLOAD_ENCAP_ENABLED |
					IEEE80211_OFFLOAD_DECAP_ENABLED);

	if (vif->offload_flags & IEEE80211_OFFLOAD_ENCAP_ENABLED)
		param_value = ATH11K_HW_TXRX_ETHERNET;
	else if (test_bit(ATH11K_FLAG_RAW_MODE, &ab->dev_flags))
		param_value = ATH11K_HW_TXRX_RAW;
	else
		param_value = ATH11K_HW_TXRX_NATIVE_WIFI;

	ret = ath11k_wmi_vdev_set_param_cmd(ar, arvif->vdev_id,
					    param_id, param_value);
	if (ret) {
		ath11k_warn(ab, "failed to set vdev %d tx encap mode: %d\n",
			    arvif->vdev_id, ret);
		vif->offload_flags &= ~IEEE80211_OFFLOAD_ENCAP_ENABLED;
	}

	param_id = WMI_VDEV_PARAM_RX_DECAP_TYPE;
	if (vif->offload_flags & IEEE80211_OFFLOAD_DECAP_ENABLED)
		param_value = ATH11K_HW_TXRX_ETHERNET;
	else if (test_bit(ATH11K_FLAG_RAW_MODE, &ab->dev_flags))
		param_value = ATH11K_HW_TXRX_RAW;
	else
		param_value = ATH11K_HW_TXRX_NATIVE_WIFI;

	ret = ath11k_wmi_vdev_set_param_cmd(ar, arvif->vdev_id,
					    param_id, param_value);
	if (ret) {
		ath11k_warn(ab, "failed to set vdev %d rx decap mode: %d\n",
			    arvif->vdev_id, ret);
		vif->offload_flags &= ~IEEE80211_OFFLOAD_DECAP_ENABLED;
	}
}

static bool ath11k_mac_vif_ap_active_any(struct ath11k_base *ab)
{
	struct ath11k *ar;
	struct ath11k_pdev *pdev;
	struct ath11k_vif *arvif;
	int i;

	for (i = 0; i < ab->num_radios; i++) {
		pdev = &ab->pdevs[i];
		ar = pdev->ar;
		list_for_each_entry(arvif, &ar->arvifs, list) {
			if (arvif->is_up && arvif->vdev_type == WMI_VDEV_TYPE_AP)
				return true;
		}
	}
	return false;
}

void ath11k_mac_11d_scan_start(struct ath11k *ar, u32 vdev_id)
{
	struct wmi_11d_scan_start_params param;
	int ret;

	mutex_lock(&ar->ab->vdev_id_11d_lock);

	ath11k_dbg(ar->ab, ATH11K_DBG_MAC, "vdev id for 11d scan %d\n",
		   ar->vdev_id_11d_scan);

	if (ar->regdom_set_by_user)
		goto fin;

	if (ar->vdev_id_11d_scan != ATH11K_11D_INVALID_VDEV_ID)
		goto fin;

	if (!test_bit(WMI_TLV_SERVICE_11D_OFFLOAD, ar->ab->wmi_ab.svc_map))
		goto fin;

	if (ath11k_mac_vif_ap_active_any(ar->ab))
		goto fin;

	param.vdev_id = vdev_id;
	param.start_interval_msec = 0;
	param.scan_period_msec = ATH11K_SCAN_11D_INTERVAL;

	ath11k_dbg(ar->ab, ATH11K_DBG_MAC, "start 11d scan\n");

	ret = ath11k_wmi_send_11d_scan_start_cmd(ar, &param);
	if (ret) {
		ath11k_warn(ar->ab, "failed to start 11d scan vdev %d ret: %d\n",
			    vdev_id, ret);
	} else {
		ar->vdev_id_11d_scan = vdev_id;
		if (ar->state_11d == ATH11K_11D_PREPARING)
			ar->state_11d = ATH11K_11D_RUNNING;
	}

fin:
	if (ar->state_11d == ATH11K_11D_PREPARING) {
		ar->state_11d = ATH11K_11D_IDLE;
		complete(&ar->completed_11d_scan);
	}

	mutex_unlock(&ar->ab->vdev_id_11d_lock);
}

void ath11k_mac_11d_scan_stop(struct ath11k *ar)
{
	int ret;
	u32 vdev_id;

	if (!test_bit(WMI_TLV_SERVICE_11D_OFFLOAD, ar->ab->wmi_ab.svc_map))
		return;

	ath11k_dbg(ar->ab, ATH11K_DBG_MAC, "stop 11d scan\n");

	mutex_lock(&ar->ab->vdev_id_11d_lock);

	ath11k_dbg(ar->ab, ATH11K_DBG_MAC, "stop 11d vdev id %d\n",
		   ar->vdev_id_11d_scan);

	if (ar->state_11d == ATH11K_11D_PREPARING) {
		ar->state_11d = ATH11K_11D_IDLE;
		complete(&ar->completed_11d_scan);
	}

	if (ar->vdev_id_11d_scan != ATH11K_11D_INVALID_VDEV_ID) {
		vdev_id = ar->vdev_id_11d_scan;

		ret = ath11k_wmi_send_11d_scan_stop_cmd(ar, vdev_id);
		if (ret) {
			ath11k_warn(ar->ab,
				    "failed to stopt 11d scan vdev %d ret: %d\n",
				    vdev_id, ret);
		} else {
			ar->vdev_id_11d_scan = ATH11K_11D_INVALID_VDEV_ID;
			ar->state_11d = ATH11K_11D_IDLE;
			complete(&ar->completed_11d_scan);
		}
	}
	mutex_unlock(&ar->ab->vdev_id_11d_lock);
}

void ath11k_mac_11d_scan_stop_all(struct ath11k_base *ab)
{
	struct ath11k *ar;
	struct ath11k_pdev *pdev;
	int i;

	ath11k_dbg(ab, ATH11K_DBG_MAC, "stop soc 11d scan\n");

	for (i = 0; i < ab->num_radios; i++) {
		pdev = &ab->pdevs[i];
		ar = pdev->ar;

		ath11k_mac_11d_scan_stop(ar);
	}
}

static int ath11k_mac_vdev_delete(struct ath11k *ar, struct ath11k_vif *arvif)
{
	unsigned long time_left;
	struct ieee80211_vif *vif = arvif->vif;
	int ret = 0;

	lockdep_assert_held(&ar->conf_mutex);

	reinit_completion(&ar->vdev_delete_done);

	ret = ath11k_wmi_vdev_delete(ar, arvif->vdev_id);
	if (ret) {
		ath11k_warn(ar->ab, "failed to delete WMI vdev %d: %d\n",
			    arvif->vdev_id, ret);
		return ret;
	}

	time_left = wait_for_completion_timeout(&ar->vdev_delete_done,
						ATH11K_VDEV_DELETE_TIMEOUT_HZ);
	if (time_left == 0) {
		ath11k_warn(ar->ab, "Timeout in receiving vdev delete response\n");
		return -ETIMEDOUT;
	}

	ar->ab->free_vdev_map |= 1LL << (arvif->vdev_id);
	ar->allocated_vdev_map &= ~(1LL << arvif->vdev_id);
	ar->num_created_vdevs--;

	ath11k_dbg(ar->ab, ATH11K_DBG_MAC, "vdev %pM deleted, vdev_id %d\n",
		   vif->addr, arvif->vdev_id);

	return ret;
}

static int ath11k_mac_op_add_interface(struct ieee80211_hw *hw,
				       struct ieee80211_vif *vif)
{
	struct ath11k *ar = hw->priv;
	struct ath11k_base *ab = ar->ab;
	struct ath11k_vif *arvif = ath11k_vif_to_arvif(vif);
	struct vdev_create_params vdev_param = {0};
	struct peer_create_params peer_param;
	u32 param_id, param_value;
	u16 nss;
	int i;
	int ret, fbret;
	int bit;

	vif->driver_flags |= IEEE80211_VIF_SUPPORTS_UAPSD;

	mutex_lock(&ar->conf_mutex);

	if (vif->type == NL80211_IFTYPE_AP &&
	    ar->num_peers > (ar->max_num_peers - 1)) {
		ath11k_warn(ab, "failed to create vdev due to insufficient peer entry resource in firmware\n");
		ret = -ENOBUFS;
		goto err;
	}

	if (ar->num_created_vdevs > (TARGET_NUM_VDEVS(ab) - 1)) {
		ath11k_warn(ab, "failed to create vdev %u, reached max vdev limit %d\n",
			    ar->num_created_vdevs, TARGET_NUM_VDEVS(ab));
		ret = -EBUSY;
		goto err;
	}

	/* In the case of hardware recovery, debugfs files are
	 * not deleted since ieee80211_ops.remove_interface() is
	 * not invoked. In such cases, try to delete the files.
	 * These will be re-created later.
	 */
	ath11k_debugfs_remove_interface(arvif);

	memset(arvif, 0, sizeof(*arvif));

	arvif->ar = ar;
	arvif->vif = vif;

	INIT_LIST_HEAD(&arvif->list);
	INIT_DELAYED_WORK(&arvif->connection_loss_work,
			  ath11k_mac_vif_sta_connection_loss_work);

	for (i = 0; i < ARRAY_SIZE(arvif->bitrate_mask.control); i++) {
		arvif->bitrate_mask.control[i].legacy = 0xffffffff;
		arvif->bitrate_mask.control[i].gi = NL80211_TXRATE_FORCE_SGI;
		memset(arvif->bitrate_mask.control[i].ht_mcs, 0xff,
		       sizeof(arvif->bitrate_mask.control[i].ht_mcs));
		memset(arvif->bitrate_mask.control[i].vht_mcs, 0xff,
		       sizeof(arvif->bitrate_mask.control[i].vht_mcs));
		memset(arvif->bitrate_mask.control[i].he_mcs, 0xff,
		       sizeof(arvif->bitrate_mask.control[i].he_mcs));
	}

	bit = __ffs64(ab->free_vdev_map);

	arvif->vdev_id = bit;
	arvif->vdev_subtype = WMI_VDEV_SUBTYPE_NONE;

	switch (vif->type) {
	case NL80211_IFTYPE_UNSPECIFIED:
	case NL80211_IFTYPE_STATION:
		arvif->vdev_type = WMI_VDEV_TYPE_STA;
		break;
	case NL80211_IFTYPE_MESH_POINT:
		arvif->vdev_subtype = WMI_VDEV_SUBTYPE_MESH_11S;
		fallthrough;
	case NL80211_IFTYPE_AP:
		arvif->vdev_type = WMI_VDEV_TYPE_AP;
		break;
	case NL80211_IFTYPE_MONITOR:
		arvif->vdev_type = WMI_VDEV_TYPE_MONITOR;
		ar->monitor_vdev_id = bit;
		break;
	default:
		WARN_ON(1);
		break;
	}

	ath11k_dbg(ar->ab, ATH11K_DBG_MAC, "add interface id %d type %d subtype %d map %llx\n",
		   arvif->vdev_id, arvif->vdev_type, arvif->vdev_subtype,
		   ab->free_vdev_map);

	vif->cab_queue = arvif->vdev_id % (ATH11K_HW_MAX_QUEUES - 1);
	for (i = 0; i < ARRAY_SIZE(vif->hw_queue); i++)
		vif->hw_queue[i] = i % (ATH11K_HW_MAX_QUEUES - 1);

	ret = ath11k_mac_setup_vdev_create_params(arvif, &vdev_param);
	if (ret) {
		ath11k_warn(ab, "failed to create vdev parameters %d: %d\n",
			    arvif->vdev_id, ret);
		goto err;
	}

	ret = ath11k_wmi_vdev_create(ar, vif->addr, &vdev_param);
	if (ret) {
		ath11k_warn(ab, "failed to create WMI vdev %d: %d\n",
			    arvif->vdev_id, ret);
		goto err;
	}

	ar->num_created_vdevs++;
	ath11k_dbg(ab, ATH11K_DBG_MAC, "vdev %pM created, vdev_id %d\n",
		   vif->addr, arvif->vdev_id);
	ar->allocated_vdev_map |= 1LL << arvif->vdev_id;
	ab->free_vdev_map &= ~(1LL << arvif->vdev_id);

	spin_lock_bh(&ar->data_lock);
	list_add(&arvif->list, &ar->arvifs);
	spin_unlock_bh(&ar->data_lock);

	ath11k_mac_op_update_vif_offload(hw, vif);

	nss = get_num_chains(ar->cfg_tx_chainmask) ? : 1;
	ret = ath11k_wmi_vdev_set_param_cmd(ar, arvif->vdev_id,
					    WMI_VDEV_PARAM_NSS, nss);
	if (ret) {
		ath11k_warn(ab, "failed to set vdev %d chainmask 0x%x, nss %d :%d\n",
			    arvif->vdev_id, ar->cfg_tx_chainmask, nss, ret);
		goto err_vdev_del;
	}

	switch (arvif->vdev_type) {
	case WMI_VDEV_TYPE_AP:
		peer_param.vdev_id = arvif->vdev_id;
		peer_param.peer_addr = vif->addr;
		peer_param.peer_type = WMI_PEER_TYPE_DEFAULT;
		ret = ath11k_peer_create(ar, arvif, NULL, &peer_param);
		if (ret) {
			ath11k_warn(ab, "failed to vdev %d create peer for AP: %d\n",
				    arvif->vdev_id, ret);
			goto err_vdev_del;
		}

		ret = ath11k_mac_set_kickout(arvif);
		if (ret) {
			ath11k_warn(ar->ab, "failed to set vdev %i kickout parameters: %d\n",
				    arvif->vdev_id, ret);
			goto err_peer_del;
		}

		ath11k_mac_11d_scan_stop_all(ar->ab);
		break;
	case WMI_VDEV_TYPE_STA:
		param_id = WMI_STA_PS_PARAM_RX_WAKE_POLICY;
		param_value = WMI_STA_PS_RX_WAKE_POLICY_WAKE;
		ret = ath11k_wmi_set_sta_ps_param(ar, arvif->vdev_id,
						  param_id, param_value);
		if (ret) {
			ath11k_warn(ar->ab, "failed to set vdev %d RX wake policy: %d\n",
				    arvif->vdev_id, ret);
			goto err_peer_del;
		}

		param_id = WMI_STA_PS_PARAM_TX_WAKE_THRESHOLD;
		param_value = WMI_STA_PS_TX_WAKE_THRESHOLD_ALWAYS;
		ret = ath11k_wmi_set_sta_ps_param(ar, arvif->vdev_id,
						  param_id, param_value);
		if (ret) {
			ath11k_warn(ar->ab, "failed to set vdev %d TX wake threshold: %d\n",
				    arvif->vdev_id, ret);
			goto err_peer_del;
		}

		param_id = WMI_STA_PS_PARAM_PSPOLL_COUNT;
		param_value = WMI_STA_PS_PSPOLL_COUNT_NO_MAX;
		ret = ath11k_wmi_set_sta_ps_param(ar, arvif->vdev_id,
						  param_id, param_value);
		if (ret) {
			ath11k_warn(ar->ab, "failed to set vdev %d pspoll count: %d\n",
				    arvif->vdev_id, ret);
			goto err_peer_del;
		}

		ret = ath11k_wmi_pdev_set_ps_mode(ar, arvif->vdev_id,
						  WMI_STA_PS_MODE_DISABLED);
		if (ret) {
			ath11k_warn(ar->ab, "failed to disable vdev %d ps mode: %d\n",
				    arvif->vdev_id, ret);
			goto err_peer_del;
		}

		if (test_bit(WMI_TLV_SERVICE_11D_OFFLOAD, ab->wmi_ab.svc_map)) {
			reinit_completion(&ar->completed_11d_scan);
			ar->state_11d = ATH11K_11D_PREPARING;
		}
		break;
	case WMI_VDEV_TYPE_MONITOR:
		set_bit(ATH11K_FLAG_MONITOR_VDEV_CREATED, &ar->monitor_flags);
		break;
	default:
		break;
	}

	arvif->txpower = vif->bss_conf.txpower;
	ret = ath11k_mac_txpower_recalc(ar);
	if (ret)
		goto err_peer_del;

	param_id = WMI_VDEV_PARAM_RTS_THRESHOLD;
	param_value = ar->hw->wiphy->rts_threshold;
	ret = ath11k_wmi_vdev_set_param_cmd(ar, arvif->vdev_id,
					    param_id, param_value);
	if (ret) {
		ath11k_warn(ar->ab, "failed to set rts threshold for vdev %d: %d\n",
			    arvif->vdev_id, ret);
	}

	ath11k_dp_vdev_tx_attach(ar, arvif);

	ath11k_debugfs_add_interface(arvif);

	if (vif->type != NL80211_IFTYPE_MONITOR &&
	    test_bit(ATH11K_FLAG_MONITOR_CONF_ENABLED, &ar->monitor_flags)) {
		ret = ath11k_mac_monitor_vdev_create(ar);
		if (ret)
			ath11k_warn(ar->ab, "failed to create monitor vdev during add interface: %d",
				    ret);
	}

	mutex_unlock(&ar->conf_mutex);

	return 0;

err_peer_del:
	if (arvif->vdev_type == WMI_VDEV_TYPE_AP) {
		fbret = ath11k_peer_delete(ar, arvif->vdev_id, vif->addr);
		if (fbret) {
			ath11k_warn(ar->ab, "fallback fail to delete peer addr %pM vdev_id %d ret %d\n",
				    vif->addr, arvif->vdev_id, fbret);
			goto err;
		}
	}

err_vdev_del:
	ath11k_mac_vdev_delete(ar, arvif);
	spin_lock_bh(&ar->data_lock);
	list_del(&arvif->list);
	spin_unlock_bh(&ar->data_lock);

err:
	mutex_unlock(&ar->conf_mutex);

	return ret;
}

static int ath11k_mac_vif_unref(int buf_id, void *skb, void *ctx)
{
	struct ieee80211_vif *vif = (struct ieee80211_vif *)ctx;
	struct ath11k_skb_cb *skb_cb = ATH11K_SKB_CB((struct sk_buff *)skb);

	if (skb_cb->vif == vif)
		skb_cb->vif = NULL;

	return 0;
}

static void ath11k_mac_op_remove_interface(struct ieee80211_hw *hw,
					   struct ieee80211_vif *vif)
{
	struct ath11k *ar = hw->priv;
	struct ath11k_vif *arvif = ath11k_vif_to_arvif(vif);
	struct ath11k_base *ab = ar->ab;
	int ret;
	int i;

	cancel_delayed_work_sync(&arvif->connection_loss_work);

	mutex_lock(&ar->conf_mutex);

	ath11k_dbg(ab, ATH11K_DBG_MAC, "remove interface (vdev %d)\n",
		   arvif->vdev_id);

	ret = ath11k_spectral_vif_stop(arvif);
	if (ret)
		ath11k_warn(ab, "failed to stop spectral for vdev %i: %d\n",
			    arvif->vdev_id, ret);

	if (arvif->vdev_type == WMI_VDEV_TYPE_STA)
		ath11k_mac_11d_scan_stop(ar);

	if (arvif->vdev_type == WMI_VDEV_TYPE_AP) {
		ret = ath11k_peer_delete(ar, arvif->vdev_id, vif->addr);
		if (ret)
			ath11k_warn(ab, "failed to submit AP self-peer removal on vdev %d: %d\n",
				    arvif->vdev_id, ret);
	}

	ret = ath11k_mac_vdev_delete(ar, arvif);
	if (ret) {
		ath11k_warn(ab, "failed to delete vdev %d: %d\n",
			    arvif->vdev_id, ret);
		goto err_vdev_del;
	}

	if (arvif->vdev_type == WMI_VDEV_TYPE_MONITOR) {
		clear_bit(ATH11K_FLAG_MONITOR_VDEV_CREATED, &ar->monitor_flags);
		ar->monitor_vdev_id = -1;
	} else if (test_bit(ATH11K_FLAG_MONITOR_VDEV_CREATED, &ar->monitor_flags) &&
		   !test_bit(ATH11K_FLAG_MONITOR_STARTED, &ar->monitor_flags)) {
		ret = ath11k_mac_monitor_vdev_delete(ar);
		if (ret)
			/* continue even if there's an error */
			ath11k_warn(ar->ab, "failed to delete vdev monitor during remove interface: %d",
				    ret);
	}

err_vdev_del:
	spin_lock_bh(&ar->data_lock);
	list_del(&arvif->list);
	spin_unlock_bh(&ar->data_lock);

	ath11k_peer_cleanup(ar, arvif->vdev_id);

	idr_for_each(&ar->txmgmt_idr,
		     ath11k_mac_vif_txmgmt_idr_remove, vif);

	for (i = 0; i < ab->hw_params.max_tx_ring; i++) {
		spin_lock_bh(&ab->dp.tx_ring[i].tx_idr_lock);
		idr_for_each(&ab->dp.tx_ring[i].txbuf_idr,
			     ath11k_mac_vif_unref, vif);
		spin_unlock_bh(&ab->dp.tx_ring[i].tx_idr_lock);
	}

	/* Recalc txpower for remaining vdev */
	ath11k_mac_txpower_recalc(ar);

	ath11k_debugfs_remove_interface(arvif);

	/* TODO: recal traffic pause state based on the available vdevs */

	mutex_unlock(&ar->conf_mutex);
}

/* FIXME: Has to be verified. */
#define SUPPORTED_FILTERS			\
	(FIF_ALLMULTI |				\
	FIF_CONTROL |				\
	FIF_PSPOLL |				\
	FIF_OTHER_BSS |				\
	FIF_BCN_PRBRESP_PROMISC |		\
	FIF_PROBE_REQ |				\
	FIF_FCSFAIL)

static void ath11k_mac_op_configure_filter(struct ieee80211_hw *hw,
					   unsigned int changed_flags,
					   unsigned int *total_flags,
					   u64 multicast)
{
	struct ath11k *ar = hw->priv;

	mutex_lock(&ar->conf_mutex);

	*total_flags &= SUPPORTED_FILTERS;
	ar->filter_flags = *total_flags;

	mutex_unlock(&ar->conf_mutex);
}

static int ath11k_mac_op_get_antenna(struct ieee80211_hw *hw, u32 *tx_ant, u32 *rx_ant)
{
	struct ath11k *ar = hw->priv;

	mutex_lock(&ar->conf_mutex);

	*tx_ant = ar->cfg_tx_chainmask;
	*rx_ant = ar->cfg_rx_chainmask;

	mutex_unlock(&ar->conf_mutex);

	return 0;
}

static int ath11k_mac_op_set_antenna(struct ieee80211_hw *hw, u32 tx_ant, u32 rx_ant)
{
	struct ath11k *ar = hw->priv;
	int ret;

	mutex_lock(&ar->conf_mutex);
	ret = __ath11k_set_antenna(ar, tx_ant, rx_ant);
	mutex_unlock(&ar->conf_mutex);

	return ret;
}

static int ath11k_mac_op_ampdu_action(struct ieee80211_hw *hw,
				      struct ieee80211_vif *vif,
				      struct ieee80211_ampdu_params *params)
{
	struct ath11k *ar = hw->priv;
	int ret = -EINVAL;

	mutex_lock(&ar->conf_mutex);

	switch (params->action) {
	case IEEE80211_AMPDU_RX_START:
		ret = ath11k_dp_rx_ampdu_start(ar, params);
		break;
	case IEEE80211_AMPDU_RX_STOP:
		ret = ath11k_dp_rx_ampdu_stop(ar, params);
		break;
	case IEEE80211_AMPDU_TX_START:
	case IEEE80211_AMPDU_TX_STOP_CONT:
	case IEEE80211_AMPDU_TX_STOP_FLUSH:
	case IEEE80211_AMPDU_TX_STOP_FLUSH_CONT:
	case IEEE80211_AMPDU_TX_OPERATIONAL:
		/* Tx A-MPDU aggregation offloaded to hw/fw so deny mac80211
		 * Tx aggregation requests.
		 */
		ret = -EOPNOTSUPP;
		break;
	}

	mutex_unlock(&ar->conf_mutex);

	return ret;
}

static int ath11k_mac_op_add_chanctx(struct ieee80211_hw *hw,
				     struct ieee80211_chanctx_conf *ctx)
{
	struct ath11k *ar = hw->priv;
	struct ath11k_base *ab = ar->ab;

	ath11k_dbg(ab, ATH11K_DBG_MAC,
		   "chanctx add freq %u width %d ptr %p\n",
		   ctx->def.chan->center_freq, ctx->def.width, ctx);

	mutex_lock(&ar->conf_mutex);

	spin_lock_bh(&ar->data_lock);
	/* TODO: In case of multiple channel context, populate rx_channel from
	 * Rx PPDU desc information.
	 */
	ar->rx_channel = ctx->def.chan;
	spin_unlock_bh(&ar->data_lock);

	mutex_unlock(&ar->conf_mutex);

	return 0;
}

static void ath11k_mac_op_remove_chanctx(struct ieee80211_hw *hw,
					 struct ieee80211_chanctx_conf *ctx)
{
	struct ath11k *ar = hw->priv;
	struct ath11k_base *ab = ar->ab;

	ath11k_dbg(ab, ATH11K_DBG_MAC,
		   "chanctx remove freq %u width %d ptr %p\n",
		   ctx->def.chan->center_freq, ctx->def.width, ctx);

	mutex_lock(&ar->conf_mutex);

	spin_lock_bh(&ar->data_lock);
	/* TODO: In case of there is one more channel context left, populate
	 * rx_channel with the channel of that remaining channel context.
	 */
	ar->rx_channel = NULL;
	spin_unlock_bh(&ar->data_lock);

	mutex_unlock(&ar->conf_mutex);
}

static int
ath11k_mac_vdev_start_restart(struct ath11k_vif *arvif,
			      struct ieee80211_chanctx_conf *ctx,
			      bool restart)
{
	struct ath11k *ar = arvif->ar;
	struct ath11k_base *ab = ar->ab;
	struct wmi_vdev_start_req_arg arg = {};
	const struct cfg80211_chan_def *chandef = &ctx->def;
	int ret = 0;

	lockdep_assert_held(&ar->conf_mutex);

	reinit_completion(&ar->vdev_setup_done);

	arg.vdev_id = arvif->vdev_id;
	arg.dtim_period = arvif->dtim_period;
	arg.bcn_intval = arvif->beacon_interval;

	arg.channel.freq = chandef->chan->center_freq;
	arg.channel.band_center_freq1 = chandef->center_freq1;
	arg.channel.band_center_freq2 = chandef->center_freq2;
	arg.channel.mode =
		ath11k_phymodes[chandef->chan->band][chandef->width];

	arg.channel.min_power = 0;
	arg.channel.max_power = chandef->chan->max_power;
	arg.channel.max_reg_power = chandef->chan->max_reg_power;
	arg.channel.max_antenna_gain = chandef->chan->max_antenna_gain;

	arg.pref_tx_streams = ar->num_tx_chains;
	arg.pref_rx_streams = ar->num_rx_chains;

	arg.mbssid_flags = 0;
	arg.mbssid_tx_vdev_id = 0;
	if (test_bit(WMI_TLV_SERVICE_MBSS_PARAM_IN_VDEV_START_SUPPORT,
		     ar->ab->wmi_ab.svc_map)) {
		ret = ath11k_mac_setup_vdev_params_mbssid(arvif,
							  &arg.mbssid_flags,
							  &arg.mbssid_tx_vdev_id);
		if (ret)
			return ret;
	}

	if (arvif->vdev_type == WMI_VDEV_TYPE_AP) {
		arg.ssid = arvif->u.ap.ssid;
		arg.ssid_len = arvif->u.ap.ssid_len;
		arg.hidden_ssid = arvif->u.ap.hidden_ssid;

		/* For now allow DFS for AP mode */
		arg.channel.chan_radar =
			!!(chandef->chan->flags & IEEE80211_CHAN_RADAR);

		arg.channel.freq2_radar = ctx->radar_enabled;

		arg.channel.passive = arg.channel.chan_radar;

		spin_lock_bh(&ab->base_lock);
		arg.regdomain = ar->ab->dfs_region;
		spin_unlock_bh(&ab->base_lock);
	}

	arg.channel.passive |= !!(chandef->chan->flags & IEEE80211_CHAN_NO_IR);

	ath11k_dbg(ab, ATH11K_DBG_MAC,
		   "vdev %d start center_freq %d phymode %s\n",
		   arg.vdev_id, arg.channel.freq,
		   ath11k_wmi_phymode_str(arg.channel.mode));

	ret = ath11k_wmi_vdev_start(ar, &arg, restart);
	if (ret) {
		ath11k_warn(ar->ab, "failed to %s WMI vdev %i\n",
			    restart ? "restart" : "start", arg.vdev_id);
		return ret;
	}

	ret = ath11k_mac_vdev_setup_sync(ar);
	if (ret) {
		ath11k_warn(ab, "failed to synchronize setup for vdev %i %s: %d\n",
			    arg.vdev_id, restart ? "restart" : "start", ret);
		return ret;
	}

	if (!restart)
		ar->num_started_vdevs++;

	ath11k_dbg(ab, ATH11K_DBG_MAC,  "vdev %pM started, vdev_id %d\n",
		   arvif->vif->addr, arvif->vdev_id);

	/* Enable CAC Flag in the driver by checking the channel DFS cac time,
	 * i.e dfs_cac_ms value which will be valid only for radar channels
	 * and state as NL80211_DFS_USABLE which indicates CAC needs to be
	 * done before channel usage. This flags is used to drop rx packets.
	 * during CAC.
	 */
	/* TODO Set the flag for other interface types as required */
	if (arvif->vdev_type == WMI_VDEV_TYPE_AP &&
	    chandef->chan->dfs_cac_ms &&
	    chandef->chan->dfs_state == NL80211_DFS_USABLE) {
		set_bit(ATH11K_CAC_RUNNING, &ar->dev_flags);
		ath11k_dbg(ab, ATH11K_DBG_MAC,
			   "CAC Started in chan_freq %d for vdev %d\n",
			   arg.channel.freq, arg.vdev_id);
	}

	ret = ath11k_mac_set_txbf_conf(arvif);
	if (ret)
		ath11k_warn(ab, "failed to set txbf conf for vdev %d: %d\n",
			    arvif->vdev_id, ret);

	return 0;
}

static int ath11k_mac_vdev_stop(struct ath11k_vif *arvif)
{
	struct ath11k *ar = arvif->ar;
	int ret;

	lockdep_assert_held(&ar->conf_mutex);

	reinit_completion(&ar->vdev_setup_done);

	ret = ath11k_wmi_vdev_stop(ar, arvif->vdev_id);
	if (ret) {
		ath11k_warn(ar->ab, "failed to stop WMI vdev %i: %d\n",
			    arvif->vdev_id, ret);
		goto err;
	}

	ret = ath11k_mac_vdev_setup_sync(ar);
	if (ret) {
		ath11k_warn(ar->ab, "failed to synchronize setup for vdev %i: %d\n",
			    arvif->vdev_id, ret);
		goto err;
	}

	WARN_ON(ar->num_started_vdevs == 0);

	ar->num_started_vdevs--;
	ath11k_dbg(ar->ab, ATH11K_DBG_MAC, "vdev %pM stopped, vdev_id %d\n",
		   arvif->vif->addr, arvif->vdev_id);

	if (test_bit(ATH11K_CAC_RUNNING, &ar->dev_flags)) {
		clear_bit(ATH11K_CAC_RUNNING, &ar->dev_flags);
		ath11k_dbg(ar->ab, ATH11K_DBG_MAC, "CAC Stopped for vdev %d\n",
			   arvif->vdev_id);
	}

	return 0;
err:
	return ret;
}

static int ath11k_mac_vdev_start(struct ath11k_vif *arvif,
				 struct ieee80211_chanctx_conf *ctx)
{
	return ath11k_mac_vdev_start_restart(arvif, ctx, false);
}

static int ath11k_mac_vdev_restart(struct ath11k_vif *arvif,
				   struct ieee80211_chanctx_conf *ctx)
{
	return ath11k_mac_vdev_start_restart(arvif, ctx, true);
}

struct ath11k_mac_change_chanctx_arg {
	struct ieee80211_chanctx_conf *ctx;
	struct ieee80211_vif_chanctx_switch *vifs;
	int n_vifs;
	int next_vif;
};

static void
ath11k_mac_change_chanctx_cnt_iter(void *data, u8 *mac,
				   struct ieee80211_vif *vif)
{
	struct ath11k_mac_change_chanctx_arg *arg = data;

	if (rcu_access_pointer(vif->bss_conf.chanctx_conf) != arg->ctx)
		return;

	arg->n_vifs++;
}

static void
ath11k_mac_change_chanctx_fill_iter(void *data, u8 *mac,
				    struct ieee80211_vif *vif)
{
	struct ath11k_mac_change_chanctx_arg *arg = data;
	struct ieee80211_chanctx_conf *ctx;

	ctx = rcu_access_pointer(vif->bss_conf.chanctx_conf);
	if (ctx != arg->ctx)
		return;

	if (WARN_ON(arg->next_vif == arg->n_vifs))
		return;

	arg->vifs[arg->next_vif].vif = vif;
	arg->vifs[arg->next_vif].old_ctx = ctx;
	arg->vifs[arg->next_vif].new_ctx = ctx;
	arg->next_vif++;
}

static void
ath11k_mac_update_vif_chan(struct ath11k *ar,
			   struct ieee80211_vif_chanctx_switch *vifs,
			   int n_vifs)
{
	struct ath11k_base *ab = ar->ab;
	struct ath11k_vif *arvif, *tx_arvif = NULL;
	struct ieee80211_vif *mbssid_tx_vif;
	int ret;
	int i;
	bool monitor_vif = false;

	lockdep_assert_held(&ar->conf_mutex);

	/* Associated channel resources of all relevant vdevs
	 * should be available for the channel switch now.
	 */

	/* TODO: Update ar->rx_channel */

	for (i = 0; i < n_vifs; i++) {
		arvif = ath11k_vif_to_arvif(vifs[i].vif);

		if (WARN_ON(!arvif->is_started))
			continue;

		/* change_chanctx can be called even before vdev_up from
		 * ieee80211_start_ap->ieee80211_vif_use_channel->
		 * ieee80211_recalc_radar_chanctx.
		 *
		 * Firmware expect vdev_restart only if vdev is up.
		 * If vdev is down then it expect vdev_stop->vdev_start.
		 */
		if (arvif->is_up) {
			ret = ath11k_mac_vdev_restart(arvif, vifs[i].new_ctx);
			if (ret) {
				ath11k_warn(ab, "failed to restart vdev %d: %d\n",
					    arvif->vdev_id, ret);
				continue;
			}
		} else {
			ret = ath11k_mac_vdev_stop(arvif);
			if (ret) {
				ath11k_warn(ab, "failed to stop vdev %d: %d\n",
					    arvif->vdev_id, ret);
				continue;
			}

			ret = ath11k_mac_vdev_start(arvif, vifs[i].new_ctx);
			if (ret)
				ath11k_warn(ab, "failed to start vdev %d: %d\n",
					    arvif->vdev_id, ret);

			continue;
		}

		ret = ath11k_mac_setup_bcn_tmpl(arvif);
		if (ret)
			ath11k_warn(ab, "failed to update bcn tmpl during csa: %d\n",
				    ret);

		mbssid_tx_vif = arvif->vif->mbssid_tx_vif;
		if (mbssid_tx_vif)
			tx_arvif = ath11k_vif_to_arvif(mbssid_tx_vif);

		ret = ath11k_wmi_vdev_up(arvif->ar, arvif->vdev_id, arvif->aid,
					 arvif->bssid,
					 tx_arvif ? tx_arvif->bssid : NULL,
					 arvif->vif->bss_conf.bssid_index,
					 1 << arvif->vif->bss_conf.bssid_indicator);
		if (ret) {
			ath11k_warn(ab, "failed to bring vdev up %d: %d\n",
				    arvif->vdev_id, ret);
			continue;
		}
	}

	/* Restart the internal monitor vdev on new channel */
	if (!monitor_vif &&
	    test_bit(ATH11K_FLAG_MONITOR_VDEV_CREATED, &ar->monitor_flags)) {
		ret = ath11k_mac_monitor_stop(ar);
		if (ret) {
			ath11k_warn(ar->ab, "failed to stop monitor during vif channel update: %d",
				    ret);
			return;
		}

		ret = ath11k_mac_monitor_start(ar);
		if (ret) {
			ath11k_warn(ar->ab, "failed to start monitor during vif channel update: %d",
				    ret);
			return;
		}
	}
}

static void
ath11k_mac_update_active_vif_chan(struct ath11k *ar,
				  struct ieee80211_chanctx_conf *ctx)
{
	struct ath11k_mac_change_chanctx_arg arg = { .ctx = ctx };

	lockdep_assert_held(&ar->conf_mutex);

	ieee80211_iterate_active_interfaces_atomic(ar->hw,
						   IEEE80211_IFACE_ITER_NORMAL,
						   ath11k_mac_change_chanctx_cnt_iter,
						   &arg);
	if (arg.n_vifs == 0)
		return;

	arg.vifs = kcalloc(arg.n_vifs, sizeof(arg.vifs[0]), GFP_KERNEL);
	if (!arg.vifs)
		return;

	ieee80211_iterate_active_interfaces_atomic(ar->hw,
						   IEEE80211_IFACE_ITER_NORMAL,
						   ath11k_mac_change_chanctx_fill_iter,
						   &arg);

	ath11k_mac_update_vif_chan(ar, arg.vifs, arg.n_vifs);

	kfree(arg.vifs);
}

static void ath11k_mac_op_change_chanctx(struct ieee80211_hw *hw,
					 struct ieee80211_chanctx_conf *ctx,
					 u32 changed)
{
	struct ath11k *ar = hw->priv;
	struct ath11k_base *ab = ar->ab;

	mutex_lock(&ar->conf_mutex);

	ath11k_dbg(ab, ATH11K_DBG_MAC,
		   "chanctx change freq %u width %d ptr %p changed %x\n",
		   ctx->def.chan->center_freq, ctx->def.width, ctx, changed);

	/* This shouldn't really happen because channel switching should use
	 * switch_vif_chanctx().
	 */
	if (WARN_ON(changed & IEEE80211_CHANCTX_CHANGE_CHANNEL))
		goto unlock;

	if (changed & IEEE80211_CHANCTX_CHANGE_WIDTH ||
	    changed & IEEE80211_CHANCTX_CHANGE_RADAR)
		ath11k_mac_update_active_vif_chan(ar, ctx);

	/* TODO: Recalc radar detection */

unlock:
	mutex_unlock(&ar->conf_mutex);
}

static int ath11k_start_vdev_delay(struct ieee80211_hw *hw,
				   struct ieee80211_vif *vif)
{
	struct ath11k *ar = hw->priv;
	struct ath11k_base *ab = ar->ab;
	struct ath11k_vif *arvif = ath11k_vif_to_arvif(vif);
	int ret;

	if (WARN_ON(arvif->is_started))
		return -EBUSY;

	ret = ath11k_mac_vdev_start(arvif, &arvif->chanctx);
	if (ret) {
		ath11k_warn(ab, "failed to start vdev %i addr %pM on freq %d: %d\n",
			    arvif->vdev_id, vif->addr,
			    arvif->chanctx.def.chan->center_freq, ret);
		return ret;
	}

	/* Reconfigure hardware rate code since it is cleared by firmware.
	 */
	if (ar->hw_rate_code > 0) {
		u32 vdev_param = WMI_VDEV_PARAM_MGMT_RATE;

		ret = ath11k_wmi_vdev_set_param_cmd(ar, arvif->vdev_id, vdev_param,
						    ar->hw_rate_code);
		if (ret) {
			ath11k_warn(ar->ab, "failed to set mgmt tx rate %d\n", ret);
			return ret;
		}
	}

	if (arvif->vdev_type == WMI_VDEV_TYPE_MONITOR) {
		ret = ath11k_wmi_vdev_up(ar, arvif->vdev_id, 0, ar->mac_addr,
					 NULL, 0, 0);
		if (ret) {
			ath11k_warn(ab, "failed put monitor up: %d\n", ret);
			return ret;
		}
	}

	arvif->is_started = true;

	/* TODO: Setup ps and cts/rts protection */
	return 0;
}

static int
ath11k_mac_op_assign_vif_chanctx(struct ieee80211_hw *hw,
				 struct ieee80211_vif *vif,
				 struct ieee80211_bss_conf *link_conf,
				 struct ieee80211_chanctx_conf *ctx)
{
	struct ath11k *ar = hw->priv;
	struct ath11k_base *ab = ar->ab;
	struct ath11k_vif *arvif = ath11k_vif_to_arvif(vif);
	int ret;
	struct peer_create_params param;

	mutex_lock(&ar->conf_mutex);

	ath11k_dbg(ab, ATH11K_DBG_MAC,
		   "chanctx assign ptr %p vdev_id %i\n",
		   ctx, arvif->vdev_id);

	/* for QCA6390 bss peer must be created before vdev_start */
	if (ab->hw_params.vdev_start_delay &&
	    arvif->vdev_type != WMI_VDEV_TYPE_AP &&
	    arvif->vdev_type != WMI_VDEV_TYPE_MONITOR &&
	    !ath11k_peer_find_by_vdev_id(ab, arvif->vdev_id)) {
		memcpy(&arvif->chanctx, ctx, sizeof(*ctx));
		ret = 0;
		goto out;
	}

	if (WARN_ON(arvif->is_started)) {
		ret = -EBUSY;
		goto out;
	}

	if (ab->hw_params.vdev_start_delay &&
	    arvif->vdev_type != WMI_VDEV_TYPE_AP &&
	    arvif->vdev_type != WMI_VDEV_TYPE_MONITOR) {
		param.vdev_id = arvif->vdev_id;
		param.peer_type = WMI_PEER_TYPE_DEFAULT;
		param.peer_addr = ar->mac_addr;

		ret = ath11k_peer_create(ar, arvif, NULL, &param);
		if (ret) {
			ath11k_warn(ab, "failed to create peer after vdev start delay: %d",
				    ret);
			goto out;
		}
	}

	if (arvif->vdev_type == WMI_VDEV_TYPE_MONITOR) {
		ret = ath11k_mac_monitor_start(ar);
		if (ret) {
			ath11k_warn(ar->ab, "failed to start monitor during vif channel context assignment: %d",
				    ret);
			goto out;
		}

		arvif->is_started = true;
		goto out;
	}

	ret = ath11k_mac_vdev_start(arvif, ctx);
	if (ret) {
		ath11k_warn(ab, "failed to start vdev %i addr %pM on freq %d: %d\n",
			    arvif->vdev_id, vif->addr,
			    ctx->def.chan->center_freq, ret);
		goto out;
	}

	arvif->is_started = true;

	if (arvif->vdev_type != WMI_VDEV_TYPE_MONITOR &&
	    test_bit(ATH11K_FLAG_MONITOR_VDEV_CREATED, &ar->monitor_flags)) {
		ret = ath11k_mac_monitor_start(ar);
		if (ret) {
			ath11k_warn(ar->ab, "failed to start monitor during vif channel context assignment: %d",
				    ret);
			goto out;
		}
	}

	/* TODO: Setup ps and cts/rts protection */

	ret = 0;

out:
	mutex_unlock(&ar->conf_mutex);

	return ret;
}

static void
ath11k_mac_op_unassign_vif_chanctx(struct ieee80211_hw *hw,
				   struct ieee80211_vif *vif,
				   struct ieee80211_bss_conf *link_conf,
				   struct ieee80211_chanctx_conf *ctx)
{
	struct ath11k *ar = hw->priv;
	struct ath11k_base *ab = ar->ab;
	struct ath11k_vif *arvif = ath11k_vif_to_arvif(vif);
	struct ath11k_peer *peer;
	int ret;

	mutex_lock(&ar->conf_mutex);

	ath11k_dbg(ab, ATH11K_DBG_MAC,
		   "chanctx unassign ptr %p vdev_id %i\n",
		   ctx, arvif->vdev_id);

	WARN_ON(!arvif->is_started);

	if (ab->hw_params.vdev_start_delay &&
	    arvif->vdev_type == WMI_VDEV_TYPE_MONITOR) {
		spin_lock_bh(&ab->base_lock);
		peer = ath11k_peer_find_by_addr(ab, ar->mac_addr);
		spin_unlock_bh(&ab->base_lock);
		if (peer)
			ath11k_peer_delete(ar, arvif->vdev_id, ar->mac_addr);
	}

	if (arvif->vdev_type == WMI_VDEV_TYPE_MONITOR) {
		ret = ath11k_mac_monitor_stop(ar);
		if (ret) {
			ath11k_warn(ar->ab, "failed to stop monitor during vif channel context unassignment: %d",
				    ret);
			mutex_unlock(&ar->conf_mutex);
			return;
		}

		arvif->is_started = false;
		mutex_unlock(&ar->conf_mutex);
		return;
	}

	ret = ath11k_mac_vdev_stop(arvif);
	if (ret)
		ath11k_warn(ab, "failed to stop vdev %i: %d\n",
			    arvif->vdev_id, ret);

	arvif->is_started = false;

	if (ab->hw_params.vdev_start_delay &&
	    arvif->vdev_type == WMI_VDEV_TYPE_STA) {
		ret = ath11k_peer_delete(ar, arvif->vdev_id, arvif->bssid);
		if (ret)
			ath11k_warn(ar->ab,
				    "failed to delete peer %pM for vdev %d: %d\n",
				    arvif->bssid, arvif->vdev_id, ret);
		else
			ath11k_dbg(ar->ab, ATH11K_DBG_MAC,
				   "removed peer %pM  vdev %d after vdev stop\n",
				   arvif->bssid, arvif->vdev_id);
	}

	if (ab->hw_params.vdev_start_delay &&
	    arvif->vdev_type == WMI_VDEV_TYPE_MONITOR)
		ath11k_wmi_vdev_down(ar, arvif->vdev_id);

	if (arvif->vdev_type != WMI_VDEV_TYPE_MONITOR &&
	    ar->num_started_vdevs == 1 &&
	    test_bit(ATH11K_FLAG_MONITOR_VDEV_CREATED, &ar->monitor_flags)) {
		ret = ath11k_mac_monitor_stop(ar);
		if (ret)
			/* continue even if there's an error */
			ath11k_warn(ar->ab, "failed to stop monitor during vif channel context unassignment: %d",
				    ret);
	}

	if (arvif->vdev_type == WMI_VDEV_TYPE_STA)
		ath11k_mac_11d_scan_start(ar, arvif->vdev_id);

	mutex_unlock(&ar->conf_mutex);
}

static int
ath11k_mac_op_switch_vif_chanctx(struct ieee80211_hw *hw,
				 struct ieee80211_vif_chanctx_switch *vifs,
				 int n_vifs,
				 enum ieee80211_chanctx_switch_mode mode)
{
	struct ath11k *ar = hw->priv;

	mutex_lock(&ar->conf_mutex);

	ath11k_dbg(ar->ab, ATH11K_DBG_MAC,
		   "chanctx switch n_vifs %d mode %d\n",
		   n_vifs, mode);
	ath11k_mac_update_vif_chan(ar, vifs, n_vifs);

	mutex_unlock(&ar->conf_mutex);

	return 0;
}

static int
ath11k_set_vdev_param_to_all_vifs(struct ath11k *ar, int param, u32 value)
{
	struct ath11k_vif *arvif;
	int ret = 0;

	mutex_lock(&ar->conf_mutex);
	list_for_each_entry(arvif, &ar->arvifs, list) {
		ath11k_dbg(ar->ab, ATH11K_DBG_MAC, "setting mac vdev %d param %d value %d\n",
			   param, arvif->vdev_id, value);

		ret = ath11k_wmi_vdev_set_param_cmd(ar, arvif->vdev_id,
						    param, value);
		if (ret) {
			ath11k_warn(ar->ab, "failed to set param %d for vdev %d: %d\n",
				    param, arvif->vdev_id, ret);
			break;
		}
	}
	mutex_unlock(&ar->conf_mutex);
	return ret;
}

/* mac80211 stores device specific RTS/Fragmentation threshold value,
 * this is set interface specific to firmware from ath11k driver
 */
static int ath11k_mac_op_set_rts_threshold(struct ieee80211_hw *hw, u32 value)
{
	struct ath11k *ar = hw->priv;
	int param_id = WMI_VDEV_PARAM_RTS_THRESHOLD;

	return ath11k_set_vdev_param_to_all_vifs(ar, param_id, value);
}

static int ath11k_mac_op_set_frag_threshold(struct ieee80211_hw *hw, u32 value)
{
	/* Even though there's a WMI vdev param for fragmentation threshold no
	 * known firmware actually implements it. Moreover it is not possible to
	 * rely frame fragmentation to mac80211 because firmware clears the
	 * "more fragments" bit in frame control making it impossible for remote
	 * devices to reassemble frames.
	 *
	 * Hence implement a dummy callback just to say fragmentation isn't
	 * supported. This effectively prevents mac80211 from doing frame
	 * fragmentation in software.
	 */
	return -EOPNOTSUPP;
}

static int ath11k_mac_flush_tx_complete(struct ath11k *ar)
{
	long time_left;
	int ret = 0;

	time_left = wait_event_timeout(ar->dp.tx_empty_waitq,
				       (atomic_read(&ar->dp.num_tx_pending) == 0),
				       ATH11K_FLUSH_TIMEOUT);
	if (time_left == 0) {
		ath11k_warn(ar->ab, "failed to flush transmit queue, data pkts pending %d\n",
			    atomic_read(&ar->dp.num_tx_pending));
		ret = -ETIMEDOUT;
	}

	time_left = wait_event_timeout(ar->txmgmt_empty_waitq,
				       (atomic_read(&ar->num_pending_mgmt_tx) == 0),
				       ATH11K_FLUSH_TIMEOUT);
	if (time_left == 0) {
		ath11k_warn(ar->ab, "failed to flush mgmt transmit queue, mgmt pkts pending %d\n",
			    atomic_read(&ar->num_pending_mgmt_tx));
		ret = -ETIMEDOUT;
	}

	return ret;
}

int ath11k_mac_wait_tx_complete(struct ath11k *ar)
{
	ath11k_mac_drain_tx(ar);
	return ath11k_mac_flush_tx_complete(ar);
}

static void ath11k_mac_op_flush(struct ieee80211_hw *hw, struct ieee80211_vif *vif,
				u32 queues, bool drop)
{
	struct ath11k *ar = hw->priv;

	if (drop)
		return;

	ath11k_mac_flush_tx_complete(ar);
}

static bool
ath11k_mac_has_single_legacy_rate(struct ath11k *ar,
				  enum nl80211_band band,
				  const struct cfg80211_bitrate_mask *mask)
{
	int num_rates = 0;

	num_rates = hweight32(mask->control[band].legacy);

	if (ath11k_mac_bitrate_mask_num_ht_rates(ar, band, mask))
		return false;

	if (ath11k_mac_bitrate_mask_num_vht_rates(ar, band, mask))
		return false;

	if (ath11k_mac_bitrate_mask_num_he_rates(ar, band, mask))
		return false;

	return num_rates == 1;
}

static __le16
ath11k_mac_get_tx_mcs_map(const struct ieee80211_sta_he_cap *he_cap)
{
	if (he_cap->he_cap_elem.phy_cap_info[0] &
	    IEEE80211_HE_PHY_CAP0_CHANNEL_WIDTH_SET_80PLUS80_MHZ_IN_5G)
		return he_cap->he_mcs_nss_supp.tx_mcs_80p80;

	if (he_cap->he_cap_elem.phy_cap_info[0] &
	    IEEE80211_HE_PHY_CAP0_CHANNEL_WIDTH_SET_160MHZ_IN_5G)
		return he_cap->he_mcs_nss_supp.tx_mcs_160;

	return he_cap->he_mcs_nss_supp.tx_mcs_80;
}

static bool
ath11k_mac_bitrate_mask_get_single_nss(struct ath11k *ar,
				       enum nl80211_band band,
				       const struct cfg80211_bitrate_mask *mask,
				       int *nss)
{
	struct ieee80211_supported_band *sband = &ar->mac.sbands[band];
	u16 vht_mcs_map = le16_to_cpu(sband->vht_cap.vht_mcs.tx_mcs_map);
	u16 he_mcs_map = 0;
	u8 ht_nss_mask = 0;
	u8 vht_nss_mask = 0;
	u8 he_nss_mask = 0;
	int i;

	/* No need to consider legacy here. Basic rates are always present
	 * in bitrate mask
	 */

	for (i = 0; i < ARRAY_SIZE(mask->control[band].ht_mcs); i++) {
		if (mask->control[band].ht_mcs[i] == 0)
			continue;
		else if (mask->control[band].ht_mcs[i] ==
			 sband->ht_cap.mcs.rx_mask[i])
			ht_nss_mask |= BIT(i);
		else
			return false;
	}

	for (i = 0; i < ARRAY_SIZE(mask->control[band].vht_mcs); i++) {
		if (mask->control[band].vht_mcs[i] == 0)
			continue;
		else if (mask->control[band].vht_mcs[i] ==
			 ath11k_mac_get_max_vht_mcs_map(vht_mcs_map, i))
			vht_nss_mask |= BIT(i);
		else
			return false;
	}

	he_mcs_map = le16_to_cpu(ath11k_mac_get_tx_mcs_map(&sband->iftype_data->he_cap));

	for (i = 0; i < ARRAY_SIZE(mask->control[band].he_mcs); i++) {
		if (mask->control[band].he_mcs[i] == 0)
			continue;

		if (mask->control[band].he_mcs[i] ==
		    ath11k_mac_get_max_he_mcs_map(he_mcs_map, i))
			he_nss_mask |= BIT(i);
		else
			return false;
	}

	if (ht_nss_mask != vht_nss_mask || ht_nss_mask != he_nss_mask)
		return false;

	if (ht_nss_mask == 0)
		return false;

	if (BIT(fls(ht_nss_mask)) - 1 != ht_nss_mask)
		return false;

	*nss = fls(ht_nss_mask);

	return true;
}

static int
ath11k_mac_get_single_legacy_rate(struct ath11k *ar,
				  enum nl80211_band band,
				  const struct cfg80211_bitrate_mask *mask,
				  u32 *rate, u8 *nss)
{
	int rate_idx;
	u16 bitrate;
	u8 preamble;
	u8 hw_rate;

	if (hweight32(mask->control[band].legacy) != 1)
		return -EINVAL;

	rate_idx = ffs(mask->control[band].legacy) - 1;

	if (band == NL80211_BAND_5GHZ || band == NL80211_BAND_6GHZ)
		rate_idx += ATH11K_MAC_FIRST_OFDM_RATE_IDX;

	hw_rate = ath11k_legacy_rates[rate_idx].hw_value;
	bitrate = ath11k_legacy_rates[rate_idx].bitrate;

	if (ath11k_mac_bitrate_is_cck(bitrate))
		preamble = WMI_RATE_PREAMBLE_CCK;
	else
		preamble = WMI_RATE_PREAMBLE_OFDM;

	*nss = 1;
	*rate = ATH11K_HW_RATE_CODE(hw_rate, 0, preamble);

	return 0;
}

static int
ath11k_mac_set_fixed_rate_gi_ltf(struct ath11k_vif *arvif, u8 he_gi, u8 he_ltf)
{
	struct ath11k *ar = arvif->ar;
	int ret;

	/* 0.8 = 0, 1.6 = 2 and 3.2 = 3. */
	if (he_gi && he_gi != 0xFF)
		he_gi += 1;

	ret = ath11k_wmi_vdev_set_param_cmd(ar, arvif->vdev_id,
					    WMI_VDEV_PARAM_SGI, he_gi);
	if (ret) {
		ath11k_warn(ar->ab, "failed to set he gi %d: %d\n",
			    he_gi, ret);
		return ret;
	}
	/* start from 1 */
	if (he_ltf != 0xFF)
		he_ltf += 1;

	ret = ath11k_wmi_vdev_set_param_cmd(ar, arvif->vdev_id,
					    WMI_VDEV_PARAM_HE_LTF, he_ltf);
	if (ret) {
		ath11k_warn(ar->ab, "failed to set he ltf %d: %d\n",
			    he_ltf, ret);
		return ret;
	}

	return 0;
}

static int
ath11k_mac_set_auto_rate_gi_ltf(struct ath11k_vif *arvif, u16 he_gi, u8 he_ltf)
{
	struct ath11k *ar = arvif->ar;
	int ret;
	u32 he_ar_gi_ltf;

	if (he_gi != 0xFF) {
		switch (he_gi) {
		case NL80211_RATE_INFO_HE_GI_0_8:
			he_gi = WMI_AUTORATE_800NS_GI;
			break;
		case NL80211_RATE_INFO_HE_GI_1_6:
			he_gi = WMI_AUTORATE_1600NS_GI;
			break;
		case NL80211_RATE_INFO_HE_GI_3_2:
			he_gi = WMI_AUTORATE_3200NS_GI;
			break;
		default:
			ath11k_warn(ar->ab, "invalid he gi: %d\n", he_gi);
			return -EINVAL;
		}
	}

	if (he_ltf != 0xFF) {
		switch (he_ltf) {
		case NL80211_RATE_INFO_HE_1XLTF:
			he_ltf = WMI_HE_AUTORATE_LTF_1X;
			break;
		case NL80211_RATE_INFO_HE_2XLTF:
			he_ltf = WMI_HE_AUTORATE_LTF_2X;
			break;
		case NL80211_RATE_INFO_HE_4XLTF:
			he_ltf = WMI_HE_AUTORATE_LTF_4X;
			break;
		default:
			ath11k_warn(ar->ab, "invalid he ltf: %d\n", he_ltf);
			return -EINVAL;
		}
	}

	he_ar_gi_ltf = he_gi | he_ltf;
	ret = ath11k_wmi_vdev_set_param_cmd(ar, arvif->vdev_id,
					    WMI_VDEV_PARAM_AUTORATE_MISC_CFG,
					    he_ar_gi_ltf);
	if (ret) {
		ath11k_warn(ar->ab,
			    "failed to set he autorate gi %u ltf %u: %d\n",
			    he_gi, he_ltf, ret);
		return ret;
	}

	return 0;
}

static int ath11k_mac_set_rate_params(struct ath11k_vif *arvif,
				      u32 rate, u8 nss, u8 sgi, u8 ldpc,
				      u8 he_gi, u8 he_ltf, bool he_fixed_rate)
{
	struct ath11k *ar = arvif->ar;
	u32 vdev_param;
	int ret;

	lockdep_assert_held(&ar->conf_mutex);

	ath11k_dbg(ar->ab, ATH11K_DBG_MAC,
		   "set rate params vdev %i rate 0x%02x nss 0x%02x sgi 0x%02x ldpc 0x%02x he_gi 0x%02x he_ltf 0x%02x he_fixed_rate %d\n",
		   arvif->vdev_id, rate, nss, sgi, ldpc, he_gi,
		   he_ltf, he_fixed_rate);

	if (!arvif->vif->bss_conf.he_support) {
		vdev_param = WMI_VDEV_PARAM_FIXED_RATE;
		ret = ath11k_wmi_vdev_set_param_cmd(ar, arvif->vdev_id,
						    vdev_param, rate);
		if (ret) {
			ath11k_warn(ar->ab, "failed to set fixed rate param 0x%02x: %d\n",
				    rate, ret);
			return ret;
		}
	}

	vdev_param = WMI_VDEV_PARAM_NSS;
	ret = ath11k_wmi_vdev_set_param_cmd(ar, arvif->vdev_id,
					    vdev_param, nss);
	if (ret) {
		ath11k_warn(ar->ab, "failed to set nss param %d: %d\n",
			    nss, ret);
		return ret;
	}

	vdev_param = WMI_VDEV_PARAM_LDPC;
	ret = ath11k_wmi_vdev_set_param_cmd(ar, arvif->vdev_id,
					    vdev_param, ldpc);
	if (ret) {
		ath11k_warn(ar->ab, "failed to set ldpc param %d: %d\n",
			    ldpc, ret);
		return ret;
	}

	if (arvif->vif->bss_conf.he_support) {
		if (he_fixed_rate) {
			ret = ath11k_mac_set_fixed_rate_gi_ltf(arvif, he_gi,
							       he_ltf);
			if (ret) {
				ath11k_warn(ar->ab, "failed to set fixed rate gi ltf: %d\n",
					    ret);
				return ret;
			}
		} else {
			ret = ath11k_mac_set_auto_rate_gi_ltf(arvif, he_gi,
							      he_ltf);
			if (ret) {
				ath11k_warn(ar->ab, "failed to set auto rate gi ltf: %d\n",
					    ret);
				return ret;
			}
		}
	} else {
		vdev_param = WMI_VDEV_PARAM_SGI;
		ret = ath11k_wmi_vdev_set_param_cmd(ar, arvif->vdev_id,
						    vdev_param, sgi);
		if (ret) {
			ath11k_warn(ar->ab, "failed to set sgi param %d: %d\n",
				    sgi, ret);
			return ret;
		}
	}

	return 0;
}

static bool
ath11k_mac_vht_mcs_range_present(struct ath11k *ar,
				 enum nl80211_band band,
				 const struct cfg80211_bitrate_mask *mask)
{
	int i;
	u16 vht_mcs;

	for (i = 0; i < NL80211_VHT_NSS_MAX; i++) {
		vht_mcs = mask->control[band].vht_mcs[i];

		switch (vht_mcs) {
		case 0:
		case BIT(8) - 1:
		case BIT(9) - 1:
		case BIT(10) - 1:
			break;
		default:
			return false;
		}
	}

	return true;
}

static bool
ath11k_mac_he_mcs_range_present(struct ath11k *ar,
				enum nl80211_band band,
				const struct cfg80211_bitrate_mask *mask)
{
	int i;
	u16 he_mcs;

	for (i = 0; i < NL80211_HE_NSS_MAX; i++) {
		he_mcs = mask->control[band].he_mcs[i];

		switch (he_mcs) {
		case 0:
		case BIT(8) - 1:
		case BIT(10) - 1:
		case BIT(12) - 1:
			break;
		default:
			return false;
		}
	}

	return true;
}

static void ath11k_mac_set_bitrate_mask_iter(void *data,
					     struct ieee80211_sta *sta)
{
	struct ath11k_vif *arvif = data;
	struct ath11k_sta *arsta = (struct ath11k_sta *)sta->drv_priv;
	struct ath11k *ar = arvif->ar;

	spin_lock_bh(&ar->data_lock);
	arsta->changed |= IEEE80211_RC_SUPP_RATES_CHANGED;
	spin_unlock_bh(&ar->data_lock);

	ieee80211_queue_work(ar->hw, &arsta->update_wk);
}

static void ath11k_mac_disable_peer_fixed_rate(void *data,
					       struct ieee80211_sta *sta)
{
	struct ath11k_vif *arvif = data;
	struct ath11k *ar = arvif->ar;
	int ret;

	ret = ath11k_wmi_set_peer_param(ar, sta->addr,
					arvif->vdev_id,
					WMI_PEER_PARAM_FIXED_RATE,
					WMI_FIXED_RATE_NONE);
	if (ret)
		ath11k_warn(ar->ab,
			    "failed to disable peer fixed rate for STA %pM ret %d\n",
			    sta->addr, ret);
}

static bool
ath11k_mac_validate_vht_he_fixed_rate_settings(struct ath11k *ar, enum nl80211_band band,
					       const struct cfg80211_bitrate_mask *mask)
{
	bool he_fixed_rate = false, vht_fixed_rate = false;
	struct ath11k_peer *peer;
	const u16 *vht_mcs_mask, *he_mcs_mask;
	struct ieee80211_link_sta *deflink;
	u8 vht_nss, he_nss;
	bool ret = true;

	vht_mcs_mask = mask->control[band].vht_mcs;
	he_mcs_mask = mask->control[band].he_mcs;

	if (ath11k_mac_bitrate_mask_num_vht_rates(ar, band, mask) == 1)
		vht_fixed_rate = true;

	if (ath11k_mac_bitrate_mask_num_he_rates(ar, band, mask) == 1)
		he_fixed_rate = true;

	if (!vht_fixed_rate && !he_fixed_rate)
		return true;

	vht_nss = ath11k_mac_max_vht_nss(vht_mcs_mask);
	he_nss =  ath11k_mac_max_he_nss(he_mcs_mask);

	rcu_read_lock();
	spin_lock_bh(&ar->ab->base_lock);
	list_for_each_entry(peer, &ar->ab->peers, list) {
		if (peer->sta) {
			deflink = &peer->sta->deflink;

			if (vht_fixed_rate && (!deflink->vht_cap.vht_supported ||
					       deflink->rx_nss < vht_nss)) {
				ret = false;
				goto out;
			}

			if (he_fixed_rate && (!deflink->he_cap.has_he ||
					      deflink->rx_nss < he_nss)) {
				ret = false;
				goto out;
			}
		}
	}

out:
	spin_unlock_bh(&ar->ab->base_lock);
	rcu_read_unlock();
	return ret;
}

static int
ath11k_mac_op_set_bitrate_mask(struct ieee80211_hw *hw,
			       struct ieee80211_vif *vif,
			       const struct cfg80211_bitrate_mask *mask)
{
	struct ath11k_vif *arvif = ath11k_vif_to_arvif(vif);
	struct cfg80211_chan_def def;
	struct ath11k_pdev_cap *cap;
	struct ath11k *ar = arvif->ar;
	enum nl80211_band band;
	const u8 *ht_mcs_mask;
	const u16 *vht_mcs_mask;
	const u16 *he_mcs_mask;
	u8 he_ltf = 0;
	u8 he_gi = 0;
	u32 rate;
	u8 nss;
	u8 sgi;
	u8 ldpc;
	int single_nss;
	int ret;
	int num_rates;
	bool he_fixed_rate = false;

	if (ath11k_mac_vif_chan(vif, &def))
		return -EPERM;

	band = def.chan->band;
	cap = &ar->pdev->cap;
	ht_mcs_mask = mask->control[band].ht_mcs;
	vht_mcs_mask = mask->control[band].vht_mcs;
	he_mcs_mask = mask->control[band].he_mcs;
	ldpc = !!(cap->band[band].ht_cap_info & WMI_HT_CAP_TX_LDPC);

	sgi = mask->control[band].gi;
	if (sgi == NL80211_TXRATE_FORCE_LGI)
		return -EINVAL;

	he_gi = mask->control[band].he_gi;
	he_ltf = mask->control[band].he_ltf;

	/* mac80211 doesn't support sending a fixed HT/VHT MCS alone, rather it
	 * requires passing at least one of used basic rates along with them.
	 * Fixed rate setting across different preambles(legacy, HT, VHT) is
	 * not supported by the FW. Hence use of FIXED_RATE vdev param is not
	 * suitable for setting single HT/VHT rates.
	 * But, there could be a single basic rate passed from userspace which
	 * can be done through the FIXED_RATE param.
	 */
	if (ath11k_mac_has_single_legacy_rate(ar, band, mask)) {
		ret = ath11k_mac_get_single_legacy_rate(ar, band, mask, &rate,
							&nss);
		if (ret) {
			ath11k_warn(ar->ab, "failed to get single legacy rate for vdev %i: %d\n",
				    arvif->vdev_id, ret);
			return ret;
		}
		ieee80211_iterate_stations_atomic(ar->hw,
						  ath11k_mac_disable_peer_fixed_rate,
						  arvif);
	} else if (ath11k_mac_bitrate_mask_get_single_nss(ar, band, mask,
							  &single_nss)) {
		rate = WMI_FIXED_RATE_NONE;
		nss = single_nss;
		mutex_lock(&ar->conf_mutex);
		arvif->bitrate_mask = *mask;
		ieee80211_iterate_stations_atomic(ar->hw,
						  ath11k_mac_set_bitrate_mask_iter,
						  arvif);
		mutex_unlock(&ar->conf_mutex);
	} else {
		rate = WMI_FIXED_RATE_NONE;

		if (!ath11k_mac_validate_vht_he_fixed_rate_settings(ar, band, mask))
			ath11k_warn(ar->ab,
				    "could not update fixed rate settings to all peers due to mcs/nss incompatibility\n");
		nss = min_t(u32, ar->num_tx_chains,
			    max(max(ath11k_mac_max_ht_nss(ht_mcs_mask),
				    ath11k_mac_max_vht_nss(vht_mcs_mask)),
				ath11k_mac_max_he_nss(he_mcs_mask)));

		/* If multiple rates across different preambles are given
		 * we can reconfigure this info with all peers using PEER_ASSOC
		 * command with the below exception cases.
		 * - Single VHT Rate : peer_assoc command accommodates only MCS
		 * range values i.e 0-7, 0-8, 0-9 for VHT. Though mac80211
		 * mandates passing basic rates along with HT/VHT rates, FW
		 * doesn't allow switching from VHT to Legacy. Hence instead of
		 * setting legacy and VHT rates using RATEMASK_CMD vdev cmd,
		 * we could set this VHT rate as peer fixed rate param, which
		 * will override FIXED rate and FW rate control algorithm.
		 * If single VHT rate is passed along with HT rates, we select
		 * the VHT rate as fixed rate for vht peers.
		 * - Multiple VHT Rates : When Multiple VHT rates are given,this
		 * can be set using RATEMASK CMD which uses FW rate-ctl alg.
		 * TODO: Setting multiple VHT MCS and replacing peer_assoc with
		 * RATEMASK_CMDID can cover all use cases of setting rates
		 * across multiple preambles and rates within same type.
		 * But requires more validation of the command at this point.
		 */

		num_rates = ath11k_mac_bitrate_mask_num_vht_rates(ar, band,
								  mask);

		if (!ath11k_mac_vht_mcs_range_present(ar, band, mask) &&
		    num_rates > 1) {
			/* TODO: Handle multiple VHT MCS values setting using
			 * RATEMASK CMD
			 */
			ath11k_warn(ar->ab,
				    "setting %d mcs values in bitrate mask not supported\n",
				num_rates);
			return -EINVAL;
		}

		num_rates = ath11k_mac_bitrate_mask_num_he_rates(ar, band,
								 mask);
		if (num_rates == 1)
			he_fixed_rate = true;

		if (!ath11k_mac_he_mcs_range_present(ar, band, mask) &&
		    num_rates > 1) {
			ath11k_warn(ar->ab,
				    "Setting more than one HE MCS Value in bitrate mask not supported\n");
			return -EINVAL;
		}

		mutex_lock(&ar->conf_mutex);
		ieee80211_iterate_stations_atomic(ar->hw,
						  ath11k_mac_disable_peer_fixed_rate,
						  arvif);

		arvif->bitrate_mask = *mask;
		ieee80211_iterate_stations_atomic(ar->hw,
						  ath11k_mac_set_bitrate_mask_iter,
						  arvif);

		mutex_unlock(&ar->conf_mutex);
	}

	mutex_lock(&ar->conf_mutex);

	ret = ath11k_mac_set_rate_params(arvif, rate, nss, sgi, ldpc, he_gi,
					 he_ltf, he_fixed_rate);
	if (ret) {
		ath11k_warn(ar->ab, "failed to set rate params on vdev %i: %d\n",
			    arvif->vdev_id, ret);
	}

	mutex_unlock(&ar->conf_mutex);

	return ret;
}

static void
ath11k_mac_op_reconfig_complete(struct ieee80211_hw *hw,
				enum ieee80211_reconfig_type reconfig_type)
{
	struct ath11k *ar = hw->priv;
	struct ath11k_base *ab = ar->ab;
	int recovery_count;
	struct ath11k_vif *arvif;

	if (reconfig_type != IEEE80211_RECONFIG_TYPE_RESTART)
		return;

	mutex_lock(&ar->conf_mutex);

	if (ar->state == ATH11K_STATE_RESTARTED) {
		ath11k_warn(ar->ab, "pdev %d successfully recovered\n",
			    ar->pdev->pdev_id);
		ar->state = ATH11K_STATE_ON;
		ieee80211_wake_queues(ar->hw);

		if (ar->ab->hw_params.current_cc_support &&
		    ar->alpha2[0] != 0 && ar->alpha2[1] != 0) {
			struct wmi_set_current_country_params set_current_param = {};

			memcpy(&set_current_param.alpha2, ar->alpha2, 2);
			ath11k_wmi_send_set_current_country_cmd(ar, &set_current_param);
		}

		if (ab->is_reset) {
			recovery_count = atomic_inc_return(&ab->recovery_count);
			ath11k_dbg(ab, ATH11K_DBG_BOOT,
				   "recovery count %d\n", recovery_count);
			/* When there are multiple radios in an SOC,
			 * the recovery has to be done for each radio
			 */
			if (recovery_count == ab->num_radios) {
				atomic_dec(&ab->reset_count);
				complete(&ab->reset_complete);
				ab->is_reset = false;
				atomic_set(&ab->fail_cont_count, 0);
				ath11k_dbg(ab, ATH11K_DBG_BOOT, "reset success\n");
			}
		}
		if (ar->ab->hw_params.support_fw_mac_sequence) {
			list_for_each_entry(arvif, &ar->arvifs, list) {
				if (arvif->is_up && arvif->vdev_type == WMI_VDEV_TYPE_STA)
					ieee80211_hw_restart_disconnect(arvif->vif);
			}
		}
	}

	mutex_unlock(&ar->conf_mutex);
}

static void
ath11k_mac_update_bss_chan_survey(struct ath11k *ar,
				  struct ieee80211_channel *channel)
{
	int ret;
	enum wmi_bss_chan_info_req_type type = WMI_BSS_SURVEY_REQ_TYPE_READ;

	lockdep_assert_held(&ar->conf_mutex);

	if (!test_bit(WMI_TLV_SERVICE_BSS_CHANNEL_INFO_64, ar->ab->wmi_ab.svc_map) ||
	    ar->rx_channel != channel)
		return;

	if (ar->scan.state != ATH11K_SCAN_IDLE) {
		ath11k_dbg(ar->ab, ATH11K_DBG_MAC,
			   "ignoring bss chan info req while scanning..\n");
		return;
	}

	reinit_completion(&ar->bss_survey_done);

	ret = ath11k_wmi_pdev_bss_chan_info_request(ar, type);
	if (ret) {
		ath11k_warn(ar->ab, "failed to send pdev bss chan info request\n");
		return;
	}

	ret = wait_for_completion_timeout(&ar->bss_survey_done, 3 * HZ);
	if (ret == 0)
		ath11k_warn(ar->ab, "bss channel survey timed out\n");
}

static int ath11k_mac_op_get_survey(struct ieee80211_hw *hw, int idx,
				    struct survey_info *survey)
{
	struct ath11k *ar = hw->priv;
	struct ieee80211_supported_band *sband;
	struct survey_info *ar_survey;
	int ret = 0;

	if (idx >= ATH11K_NUM_CHANS)
		return -ENOENT;

	ar_survey = &ar->survey[idx];

	mutex_lock(&ar->conf_mutex);

	sband = hw->wiphy->bands[NL80211_BAND_2GHZ];
	if (sband && idx >= sband->n_channels) {
		idx -= sband->n_channels;
		sband = NULL;
	}

	if (!sband)
		sband = hw->wiphy->bands[NL80211_BAND_5GHZ];
	if (sband && idx >= sband->n_channels) {
		idx -= sband->n_channels;
		sband = NULL;
	}

	if (!sband)
		sband = hw->wiphy->bands[NL80211_BAND_6GHZ];
	if (!sband || idx >= sband->n_channels) {
		ret = -ENOENT;
		goto exit;
	}

	ath11k_mac_update_bss_chan_survey(ar, &sband->channels[idx]);

	spin_lock_bh(&ar->data_lock);
	memcpy(survey, ar_survey, sizeof(*survey));
	spin_unlock_bh(&ar->data_lock);

	survey->channel = &sband->channels[idx];

	if (ar->rx_channel == survey->channel)
		survey->filled |= SURVEY_INFO_IN_USE;

exit:
	mutex_unlock(&ar->conf_mutex);
	return ret;
}

static void ath11k_mac_put_chain_rssi(struct station_info *sinfo,
				      struct ath11k_sta *arsta,
				      char *pre,
				      bool clear)
{
	struct ath11k *ar = arsta->arvif->ar;
	int i;
	s8 rssi;

	for (i = 0; i < ARRAY_SIZE(sinfo->chain_signal); i++) {
		sinfo->chains &= ~BIT(i);
		rssi = arsta->chain_signal[i];
		if (clear)
			arsta->chain_signal[i] = ATH11K_INVALID_RSSI_FULL;

		ath11k_dbg(ar->ab, ATH11K_DBG_MAC,
			   "sta statistics %s rssi[%d] %d\n", pre, i, rssi);

		if (rssi != ATH11K_DEFAULT_NOISE_FLOOR &&
		    rssi != ATH11K_INVALID_RSSI_FULL &&
		    rssi != ATH11K_INVALID_RSSI_EMPTY &&
		    rssi != 0) {
			sinfo->chain_signal[i] = rssi;
			sinfo->chains |= BIT(i);
			sinfo->filled |= BIT_ULL(NL80211_STA_INFO_CHAIN_SIGNAL);
		}
	}
}

static void ath11k_mac_op_sta_statistics(struct ieee80211_hw *hw,
					 struct ieee80211_vif *vif,
					 struct ieee80211_sta *sta,
					 struct station_info *sinfo)
{
	struct ath11k_sta *arsta = (struct ath11k_sta *)sta->drv_priv;
	struct ath11k *ar = arsta->arvif->ar;
	s8 signal;
	bool db2dbm = test_bit(WMI_TLV_SERVICE_HW_DB2DBM_CONVERSION_SUPPORT,
			       ar->ab->wmi_ab.svc_map);

	sinfo->rx_duration = arsta->rx_duration;
	sinfo->filled |= BIT_ULL(NL80211_STA_INFO_RX_DURATION);

	sinfo->tx_duration = arsta->tx_duration;
	sinfo->filled |= BIT_ULL(NL80211_STA_INFO_TX_DURATION);

	if (arsta->txrate.legacy || arsta->txrate.nss) {
		if (arsta->txrate.legacy) {
			sinfo->txrate.legacy = arsta->txrate.legacy;
		} else {
			sinfo->txrate.mcs = arsta->txrate.mcs;
			sinfo->txrate.nss = arsta->txrate.nss;
			sinfo->txrate.bw = arsta->txrate.bw;
			sinfo->txrate.he_gi = arsta->txrate.he_gi;
			sinfo->txrate.he_dcm = arsta->txrate.he_dcm;
			sinfo->txrate.he_ru_alloc = arsta->txrate.he_ru_alloc;
		}
		sinfo->txrate.flags = arsta->txrate.flags;
		sinfo->filled |= BIT_ULL(NL80211_STA_INFO_TX_BITRATE);
	}

	ath11k_mac_put_chain_rssi(sinfo, arsta, "ppdu", false);

	if (!(sinfo->filled & BIT_ULL(NL80211_STA_INFO_CHAIN_SIGNAL)) &&
	    arsta->arvif->vdev_type == WMI_VDEV_TYPE_STA &&
	    ar->ab->hw_params.supports_rssi_stats &&
	    !ath11k_debugfs_get_fw_stats(ar, ar->pdev->pdev_id, 0,
					 WMI_REQUEST_RSSI_PER_CHAIN_STAT)) {
		ath11k_mac_put_chain_rssi(sinfo, arsta, "fw stats", true);
	}

	signal = arsta->rssi_comb;
	if (!signal &&
	    arsta->arvif->vdev_type == WMI_VDEV_TYPE_STA &&
	    ar->ab->hw_params.supports_rssi_stats &&
	    !(ath11k_debugfs_get_fw_stats(ar, ar->pdev->pdev_id, 0,
					WMI_REQUEST_VDEV_STAT)))
		signal = arsta->rssi_beacon;

	ath11k_dbg(ar->ab, ATH11K_DBG_MAC,
		   "sta statistics db2dbm %u rssi comb %d rssi beacon %d\n",
		   db2dbm, arsta->rssi_comb, arsta->rssi_beacon);

	if (signal) {
		sinfo->signal = db2dbm ? signal : signal + ATH11K_DEFAULT_NOISE_FLOOR;
		sinfo->filled |= BIT_ULL(NL80211_STA_INFO_SIGNAL);
	}

	sinfo->signal_avg = ewma_avg_rssi_read(&arsta->avg_rssi) +
		ATH11K_DEFAULT_NOISE_FLOOR;
	sinfo->filled |= BIT_ULL(NL80211_STA_INFO_SIGNAL_AVG);
}

#if IS_ENABLED(CONFIG_IPV6)
static void ath11k_generate_ns_mc_addr(struct ath11k *ar,
				       struct ath11k_arp_ns_offload *offload)
{
	int i;

	for (i = 0; i < offload->ipv6_count; i++) {
		offload->self_ipv6_addr[i][0] = 0xff;
		offload->self_ipv6_addr[i][1] = 0x02;
		offload->self_ipv6_addr[i][11] = 0x01;
		offload->self_ipv6_addr[i][12] = 0xff;
		offload->self_ipv6_addr[i][13] =
					offload->ipv6_addr[i][13];
		offload->self_ipv6_addr[i][14] =
					offload->ipv6_addr[i][14];
		offload->self_ipv6_addr[i][15] =
					offload->ipv6_addr[i][15];
		ath11k_dbg(ar->ab, ATH11K_DBG_MAC, "NS solicited addr %pI6\n",
			   offload->self_ipv6_addr[i]);
	}
}

static void ath11k_mac_op_ipv6_changed(struct ieee80211_hw *hw,
				       struct ieee80211_vif *vif,
				       struct inet6_dev *idev)
{
	struct ath11k *ar = hw->priv;
	struct ath11k_arp_ns_offload *offload;
	struct ath11k_vif *arvif = ath11k_vif_to_arvif(vif);
	struct inet6_ifaddr *ifa6;
	struct ifacaddr6 *ifaca6;
	struct list_head *p;
	u32 count, scope;

	ath11k_dbg(ar->ab, ATH11K_DBG_MAC, "op ipv6 changed\n");

	offload = &arvif->arp_ns_offload;
	count = 0;

	read_lock_bh(&idev->lock);

	memset(offload->ipv6_addr, 0, sizeof(offload->ipv6_addr));
	memset(offload->self_ipv6_addr, 0, sizeof(offload->self_ipv6_addr));
	memcpy(offload->mac_addr, vif->addr, ETH_ALEN);

	/* get unicast address */
	list_for_each(p, &idev->addr_list) {
		if (count >= ATH11K_IPV6_MAX_COUNT)
			goto generate;

		ifa6 = list_entry(p, struct inet6_ifaddr, if_list);
		if (ifa6->flags & IFA_F_DADFAILED)
			continue;
		scope = ipv6_addr_src_scope(&ifa6->addr);
		if (scope == IPV6_ADDR_SCOPE_LINKLOCAL ||
		    scope == IPV6_ADDR_SCOPE_GLOBAL) {
			memcpy(offload->ipv6_addr[count], &ifa6->addr.s6_addr,
			       sizeof(ifa6->addr.s6_addr));
			offload->ipv6_type[count] = ATH11K_IPV6_UC_TYPE;
			ath11k_dbg(ar->ab, ATH11K_DBG_MAC, "count %d ipv6 uc %pI6 scope %d\n",
				   count, offload->ipv6_addr[count],
				   scope);
			count++;
		} else {
			ath11k_warn(ar->ab, "Unsupported ipv6 scope: %d\n", scope);
		}
	}

	/* get anycast address */
	for (ifaca6 = idev->ac_list; ifaca6; ifaca6 = ifaca6->aca_next) {
		if (count >= ATH11K_IPV6_MAX_COUNT)
			goto generate;

		scope = ipv6_addr_src_scope(&ifaca6->aca_addr);
		if (scope == IPV6_ADDR_SCOPE_LINKLOCAL ||
		    scope == IPV6_ADDR_SCOPE_GLOBAL) {
			memcpy(offload->ipv6_addr[count], &ifaca6->aca_addr,
			       sizeof(ifaca6->aca_addr));
			offload->ipv6_type[count] = ATH11K_IPV6_AC_TYPE;
			ath11k_dbg(ar->ab, ATH11K_DBG_MAC, "count %d ipv6 ac %pI6 scope %d\n",
				   count, offload->ipv6_addr[count],
				   scope);
			count++;
		} else {
			ath11k_warn(ar->ab, "Unsupported ipv scope: %d\n", scope);
		}
	}

generate:
	offload->ipv6_count = count;
	read_unlock_bh(&idev->lock);

	/* generate ns multicast address */
	ath11k_generate_ns_mc_addr(ar, offload);
}
#endif

static void ath11k_mac_op_set_rekey_data(struct ieee80211_hw *hw,
					 struct ieee80211_vif *vif,
					 struct cfg80211_gtk_rekey_data *data)
{
	struct ath11k *ar = hw->priv;
	struct ath11k_vif *arvif = ath11k_vif_to_arvif(vif);
	struct ath11k_rekey_data *rekey_data = &arvif->rekey_data;

	ath11k_dbg(ar->ab, ATH11K_DBG_MAC, "set rekey data vdev %d\n",
		   arvif->vdev_id);

	mutex_lock(&ar->conf_mutex);

	memcpy(rekey_data->kck, data->kck, NL80211_KCK_LEN);
	memcpy(rekey_data->kek, data->kek, NL80211_KEK_LEN);

	/* The supplicant works on big-endian, the firmware expects it on
	 * little endian.
	 */
	rekey_data->replay_ctr = get_unaligned_be64(data->replay_ctr);

	arvif->rekey_data.enable_offload = true;

	ath11k_dbg_dump(ar->ab, ATH11K_DBG_MAC, "kck", NULL,
			rekey_data->kck, NL80211_KCK_LEN);
	ath11k_dbg_dump(ar->ab, ATH11K_DBG_MAC, "kek", NULL,
			rekey_data->kck, NL80211_KEK_LEN);
	ath11k_dbg_dump(ar->ab, ATH11K_DBG_MAC, "replay ctr", NULL,
			&rekey_data->replay_ctr, sizeof(rekey_data->replay_ctr));

	mutex_unlock(&ar->conf_mutex);
}

static int ath11k_mac_op_set_bios_sar_specs(struct ieee80211_hw *hw,
					    const struct cfg80211_sar_specs *sar)
{
	struct ath11k *ar = hw->priv;
	const struct cfg80211_sar_sub_specs *sspec;
	int ret, index;
	u8 *sar_tbl;
	u32 i;

	if (!sar || sar->type != NL80211_SAR_TYPE_POWER ||
	    sar->num_sub_specs == 0)
		return -EINVAL;

	mutex_lock(&ar->conf_mutex);

	if (!test_bit(WMI_TLV_SERVICE_BIOS_SAR_SUPPORT, ar->ab->wmi_ab.svc_map) ||
	    !ar->ab->hw_params.bios_sar_capa) {
		ret = -EOPNOTSUPP;
		goto exit;
	}

	ret = ath11k_wmi_pdev_set_bios_geo_table_param(ar);
	if (ret) {
		ath11k_warn(ar->ab, "failed to set geo table: %d\n", ret);
		goto exit;
	}

	sar_tbl = kzalloc(BIOS_SAR_TABLE_LEN, GFP_KERNEL);
	if (!sar_tbl) {
		ret = -ENOMEM;
		goto exit;
	}

	sspec = sar->sub_specs;
	for (i = 0; i < sar->num_sub_specs; i++) {
		if (sspec->freq_range_index >= (BIOS_SAR_TABLE_LEN >> 1)) {
			ath11k_warn(ar->ab, "Ignore bad frequency index %u, max allowed %u\n",
				    sspec->freq_range_index, BIOS_SAR_TABLE_LEN >> 1);
			continue;
		}

		/* chain0 and chain1 share same power setting */
		sar_tbl[sspec->freq_range_index] = sspec->power;
		index = sspec->freq_range_index + (BIOS_SAR_TABLE_LEN >> 1);
		sar_tbl[index] = sspec->power;
		ath11k_dbg(ar->ab, ATH11K_DBG_MAC, "sar tbl[%d] = %d\n",
			   sspec->freq_range_index, sar_tbl[sspec->freq_range_index]);
		sspec++;
	}

	ret = ath11k_wmi_pdev_set_bios_sar_table_param(ar, sar_tbl);
	if (ret)
		ath11k_warn(ar->ab, "failed to set sar power: %d", ret);

	kfree(sar_tbl);
exit:
	mutex_unlock(&ar->conf_mutex);

	return ret;
}

static int ath11k_mac_op_cancel_remain_on_channel(struct ieee80211_hw *hw,
						  struct ieee80211_vif *vif)
{
	struct ath11k *ar = hw->priv;

	mutex_lock(&ar->conf_mutex);

	spin_lock_bh(&ar->data_lock);
	ar->scan.roc_notify = false;
	spin_unlock_bh(&ar->data_lock);

	ath11k_scan_abort(ar);

	mutex_unlock(&ar->conf_mutex);

	cancel_delayed_work_sync(&ar->scan.timeout);

	return 0;
}

static int ath11k_mac_op_remain_on_channel(struct ieee80211_hw *hw,
					   struct ieee80211_vif *vif,
					   struct ieee80211_channel *chan,
					   int duration,
					   enum ieee80211_roc_type type)
{
	struct ath11k *ar = hw->priv;
	struct ath11k_vif *arvif = ath11k_vif_to_arvif(vif);
	struct scan_req_params arg;
	int ret;
	u32 scan_time_msec;

	mutex_lock(&ar->conf_mutex);

	spin_lock_bh(&ar->data_lock);
	switch (ar->scan.state) {
	case ATH11K_SCAN_IDLE:
		reinit_completion(&ar->scan.started);
		reinit_completion(&ar->scan.completed);
		reinit_completion(&ar->scan.on_channel);
		ar->scan.state = ATH11K_SCAN_STARTING;
		ar->scan.is_roc = true;
		ar->scan.vdev_id = arvif->vdev_id;
		ar->scan.roc_freq = chan->center_freq;
		ar->scan.roc_notify = true;
		ret = 0;
		break;
	case ATH11K_SCAN_STARTING:
	case ATH11K_SCAN_RUNNING:
	case ATH11K_SCAN_ABORTING:
		ret = -EBUSY;
		break;
	}
	spin_unlock_bh(&ar->data_lock);

	if (ret)
		goto exit;

	scan_time_msec = ar->hw->wiphy->max_remain_on_channel_duration * 2;

	memset(&arg, 0, sizeof(arg));
	ath11k_wmi_start_scan_init(ar, &arg);
	arg.num_chan = 1;
	arg.chan_list = kcalloc(arg.num_chan, sizeof(*arg.chan_list),
				GFP_KERNEL);
	if (!arg.chan_list) {
		ret = -ENOMEM;
		goto exit;
	}

	arg.vdev_id = arvif->vdev_id;
	arg.scan_id = ATH11K_SCAN_ID;
	arg.chan_list[0] = chan->center_freq;
	arg.dwell_time_active = scan_time_msec;
	arg.dwell_time_passive = scan_time_msec;
	arg.max_scan_time = scan_time_msec;
	arg.scan_flags |= WMI_SCAN_FLAG_PASSIVE;
	arg.scan_flags |= WMI_SCAN_FILTER_PROBE_REQ;
	arg.burst_duration = duration;

	ret = ath11k_start_scan(ar, &arg);
	if (ret) {
		ath11k_warn(ar->ab, "failed to start roc scan: %d\n", ret);

		spin_lock_bh(&ar->data_lock);
		ar->scan.state = ATH11K_SCAN_IDLE;
		spin_unlock_bh(&ar->data_lock);
		goto free_chan_list;
	}

	ret = wait_for_completion_timeout(&ar->scan.on_channel, 3 * HZ);
	if (ret == 0) {
		ath11k_warn(ar->ab, "failed to switch to channel for roc scan\n");
		ret = ath11k_scan_stop(ar);
		if (ret)
			ath11k_warn(ar->ab, "failed to stop scan: %d\n", ret);
		ret = -ETIMEDOUT;
		goto free_chan_list;
	}

	ieee80211_queue_delayed_work(ar->hw, &ar->scan.timeout,
				     msecs_to_jiffies(duration));

	ret = 0;

free_chan_list:
	kfree(arg.chan_list);
exit:
	mutex_unlock(&ar->conf_mutex);
	return ret;
}

static int ath11k_fw_stats_request(struct ath11k *ar,
				   struct stats_request_params *req_param)
{
	struct ath11k_base *ab = ar->ab;
	unsigned long time_left;
	int ret;

	lockdep_assert_held(&ar->conf_mutex);

	spin_lock_bh(&ar->data_lock);
	ar->fw_stats_done = false;
	ath11k_fw_stats_pdevs_free(&ar->fw_stats.pdevs);
	spin_unlock_bh(&ar->data_lock);

	reinit_completion(&ar->fw_stats_complete);

	ret = ath11k_wmi_send_stats_request_cmd(ar, req_param);
	if (ret) {
		ath11k_warn(ab, "could not request fw stats (%d)\n",
			    ret);
		return ret;
	}

	time_left = wait_for_completion_timeout(&ar->fw_stats_complete,
						1 * HZ);

	if (!time_left)
		return -ETIMEDOUT;

	return 0;
}

static int ath11k_mac_op_get_txpower(struct ieee80211_hw *hw,
				     struct ieee80211_vif *vif,
				     int *dbm)
{
	struct ath11k *ar = hw->priv;
	struct ath11k_base *ab = ar->ab;
	struct stats_request_params req_param = {0};
	struct ath11k_fw_stats_pdev *pdev;
	int ret;

	/* Final Tx power is minimum of Target Power, CTL power, Regulatory
	 * Power, PSD EIRP Power. We just know the Regulatory power from the
	 * regulatory rules obtained. FW knows all these power and sets the min
	 * of these. Hence, we request the FW pdev stats in which FW reports
	 * the minimum of all vdev's channel Tx power.
	 */
	mutex_lock(&ar->conf_mutex);

	if (ar->state != ATH11K_STATE_ON)
		goto err_fallback;

	/* Firmware doesn't provide Tx power during CAC hence no need to fetch
	 * the stats.
	 */
	if (test_bit(ATH11K_CAC_RUNNING, &ar->dev_flags)) {
		mutex_unlock(&ar->conf_mutex);
		return -EAGAIN;
	}

	req_param.pdev_id = ar->pdev->pdev_id;
	req_param.stats_id = WMI_REQUEST_PDEV_STAT;

	ret = ath11k_fw_stats_request(ar, &req_param);
	if (ret) {
		ath11k_warn(ab, "failed to request fw pdev stats: %d\n", ret);
		goto err_fallback;
	}

	spin_lock_bh(&ar->data_lock);
	pdev = list_first_entry_or_null(&ar->fw_stats.pdevs,
					struct ath11k_fw_stats_pdev, list);
	if (!pdev) {
		spin_unlock_bh(&ar->data_lock);
		goto err_fallback;
	}

	/* tx power is set as 2 units per dBm in FW. */
	*dbm = pdev->chan_tx_power / 2;

	spin_unlock_bh(&ar->data_lock);
	mutex_unlock(&ar->conf_mutex);

	ath11k_dbg(ar->ab, ATH11K_DBG_MAC, "txpower from firmware %d, reported %d dBm\n",
		   pdev->chan_tx_power, *dbm);
	return 0;

err_fallback:
	mutex_unlock(&ar->conf_mutex);
	/* We didn't get txpower from FW. Hence, relying on vif->bss_conf.txpower */
	*dbm = vif->bss_conf.txpower;
	ath11k_dbg(ar->ab, ATH11K_DBG_MAC, "txpower from firmware NaN, reported %d dBm\n",
		   *dbm);
	return 0;
}

static const struct ieee80211_ops ath11k_ops = {
	.tx				= ath11k_mac_op_tx,
	.wake_tx_queue			= ieee80211_handle_wake_tx_queue,
	.start                          = ath11k_mac_op_start,
	.stop                           = ath11k_mac_op_stop,
	.reconfig_complete              = ath11k_mac_op_reconfig_complete,
	.add_interface                  = ath11k_mac_op_add_interface,
	.remove_interface		= ath11k_mac_op_remove_interface,
	.update_vif_offload		= ath11k_mac_op_update_vif_offload,
	.config                         = ath11k_mac_op_config,
	.bss_info_changed               = ath11k_mac_op_bss_info_changed,
	.configure_filter		= ath11k_mac_op_configure_filter,
	.hw_scan                        = ath11k_mac_op_hw_scan,
	.cancel_hw_scan                 = ath11k_mac_op_cancel_hw_scan,
	.set_key                        = ath11k_mac_op_set_key,
	.set_rekey_data	                = ath11k_mac_op_set_rekey_data,
	.sta_state                      = ath11k_mac_op_sta_state,
	.sta_set_4addr                  = ath11k_mac_op_sta_set_4addr,
	.sta_set_txpwr			= ath11k_mac_op_sta_set_txpwr,
	.sta_rc_update			= ath11k_mac_op_sta_rc_update,
	.conf_tx                        = ath11k_mac_op_conf_tx,
	.set_antenna			= ath11k_mac_op_set_antenna,
	.get_antenna			= ath11k_mac_op_get_antenna,
	.ampdu_action			= ath11k_mac_op_ampdu_action,
	.add_chanctx			= ath11k_mac_op_add_chanctx,
	.remove_chanctx			= ath11k_mac_op_remove_chanctx,
	.change_chanctx			= ath11k_mac_op_change_chanctx,
	.assign_vif_chanctx		= ath11k_mac_op_assign_vif_chanctx,
	.unassign_vif_chanctx		= ath11k_mac_op_unassign_vif_chanctx,
	.switch_vif_chanctx		= ath11k_mac_op_switch_vif_chanctx,
	.set_rts_threshold		= ath11k_mac_op_set_rts_threshold,
	.set_frag_threshold		= ath11k_mac_op_set_frag_threshold,
	.set_bitrate_mask		= ath11k_mac_op_set_bitrate_mask,
	.get_survey			= ath11k_mac_op_get_survey,
	.flush				= ath11k_mac_op_flush,
	.sta_statistics			= ath11k_mac_op_sta_statistics,
	CFG80211_TESTMODE_CMD(ath11k_tm_cmd)

#ifdef CONFIG_PM
	.suspend			= ath11k_wow_op_suspend,
	.resume				= ath11k_wow_op_resume,
	.set_wakeup			= ath11k_wow_op_set_wakeup,
#endif

#ifdef CONFIG_ATH11K_DEBUGFS
	.sta_add_debugfs		= ath11k_debugfs_sta_op_add,
#endif

#if IS_ENABLED(CONFIG_IPV6)
	.ipv6_addr_change = ath11k_mac_op_ipv6_changed,
#endif
	.get_txpower                    = ath11k_mac_op_get_txpower,

	.set_sar_specs			= ath11k_mac_op_set_bios_sar_specs,
	.remain_on_channel		= ath11k_mac_op_remain_on_channel,
	.cancel_remain_on_channel	= ath11k_mac_op_cancel_remain_on_channel,
};

static void ath11k_mac_update_ch_list(struct ath11k *ar,
				      struct ieee80211_supported_band *band,
				      u32 freq_low, u32 freq_high)
{
	int i;

	if (!(freq_low && freq_high))
		return;

	for (i = 0; i < band->n_channels; i++) {
		if (band->channels[i].center_freq < freq_low ||
		    band->channels[i].center_freq > freq_high)
			band->channels[i].flags |= IEEE80211_CHAN_DISABLED;
	}
}

static u32 ath11k_get_phy_id(struct ath11k *ar, u32 band)
{
	struct ath11k_pdev *pdev = ar->pdev;
	struct ath11k_pdev_cap *pdev_cap = &pdev->cap;

	if (band == WMI_HOST_WLAN_2G_CAP)
		return pdev_cap->band[NL80211_BAND_2GHZ].phy_id;

	if (band == WMI_HOST_WLAN_5G_CAP)
		return pdev_cap->band[NL80211_BAND_5GHZ].phy_id;

	ath11k_warn(ar->ab, "unsupported phy cap:%d\n", band);

	return 0;
}

static int ath11k_mac_setup_channels_rates(struct ath11k *ar,
					   u32 supported_bands)
{
	struct ieee80211_supported_band *band;
	struct ath11k_hal_reg_capabilities_ext *reg_cap, *temp_reg_cap;
	void *channels;
	u32 phy_id;

	BUILD_BUG_ON((ARRAY_SIZE(ath11k_2ghz_channels) +
		      ARRAY_SIZE(ath11k_5ghz_channels) +
		      ARRAY_SIZE(ath11k_6ghz_channels)) !=
		     ATH11K_NUM_CHANS);

	reg_cap = &ar->ab->hal_reg_cap[ar->pdev_idx];
	temp_reg_cap = reg_cap;

	if (supported_bands & WMI_HOST_WLAN_2G_CAP) {
		channels = kmemdup(ath11k_2ghz_channels,
				   sizeof(ath11k_2ghz_channels),
				   GFP_KERNEL);
		if (!channels)
			return -ENOMEM;

		band = &ar->mac.sbands[NL80211_BAND_2GHZ];
		band->band = NL80211_BAND_2GHZ;
		band->n_channels = ARRAY_SIZE(ath11k_2ghz_channels);
		band->channels = channels;
		band->n_bitrates = ath11k_g_rates_size;
		band->bitrates = ath11k_g_rates;
		ar->hw->wiphy->bands[NL80211_BAND_2GHZ] = band;

		if (ar->ab->hw_params.single_pdev_only) {
			phy_id = ath11k_get_phy_id(ar, WMI_HOST_WLAN_2G_CAP);
			temp_reg_cap = &ar->ab->hal_reg_cap[phy_id];
		}
		ath11k_mac_update_ch_list(ar, band,
					  temp_reg_cap->low_2ghz_chan,
					  temp_reg_cap->high_2ghz_chan);
	}

	if (supported_bands & WMI_HOST_WLAN_5G_CAP) {
		if (reg_cap->high_5ghz_chan >= ATH11K_MIN_6G_FREQ) {
			channels = kmemdup(ath11k_6ghz_channels,
					   sizeof(ath11k_6ghz_channels), GFP_KERNEL);
			if (!channels) {
				kfree(ar->mac.sbands[NL80211_BAND_2GHZ].channels);
				return -ENOMEM;
			}

			ar->supports_6ghz = true;
			band = &ar->mac.sbands[NL80211_BAND_6GHZ];
			band->band = NL80211_BAND_6GHZ;
			band->n_channels = ARRAY_SIZE(ath11k_6ghz_channels);
			band->channels = channels;
			band->n_bitrates = ath11k_a_rates_size;
			band->bitrates = ath11k_a_rates;
			ar->hw->wiphy->bands[NL80211_BAND_6GHZ] = band;

			if (ar->ab->hw_params.single_pdev_only) {
				phy_id = ath11k_get_phy_id(ar, WMI_HOST_WLAN_5G_CAP);
				temp_reg_cap = &ar->ab->hal_reg_cap[phy_id];
			}

			ath11k_mac_update_ch_list(ar, band,
						  temp_reg_cap->low_5ghz_chan,
						  temp_reg_cap->high_5ghz_chan);
		}

		if (reg_cap->low_5ghz_chan < ATH11K_MIN_6G_FREQ) {
			channels = kmemdup(ath11k_5ghz_channels,
					   sizeof(ath11k_5ghz_channels),
					   GFP_KERNEL);
			if (!channels) {
				kfree(ar->mac.sbands[NL80211_BAND_2GHZ].channels);
				kfree(ar->mac.sbands[NL80211_BAND_6GHZ].channels);
				return -ENOMEM;
			}

			band = &ar->mac.sbands[NL80211_BAND_5GHZ];
			band->band = NL80211_BAND_5GHZ;
			band->n_channels = ARRAY_SIZE(ath11k_5ghz_channels);
			band->channels = channels;
			band->n_bitrates = ath11k_a_rates_size;
			band->bitrates = ath11k_a_rates;
			ar->hw->wiphy->bands[NL80211_BAND_5GHZ] = band;

			if (ar->ab->hw_params.single_pdev_only) {
				phy_id = ath11k_get_phy_id(ar, WMI_HOST_WLAN_5G_CAP);
				temp_reg_cap = &ar->ab->hal_reg_cap[phy_id];
			}

			ath11k_mac_update_ch_list(ar, band,
						  temp_reg_cap->low_5ghz_chan,
						  temp_reg_cap->high_5ghz_chan);
		}
	}

	return 0;
}

static int ath11k_mac_setup_iface_combinations(struct ath11k *ar)
{
	struct ath11k_base *ab = ar->ab;
	struct ieee80211_iface_combination *combinations;
	struct ieee80211_iface_limit *limits;
	int n_limits;

	combinations = kzalloc(sizeof(*combinations), GFP_KERNEL);
	if (!combinations)
		return -ENOMEM;

	n_limits = 2;

	limits = kcalloc(n_limits, sizeof(*limits), GFP_KERNEL);
	if (!limits) {
		kfree(combinations);
		return -ENOMEM;
	}

	limits[0].max = 1;
	limits[0].types |= BIT(NL80211_IFTYPE_STATION);

	limits[1].max = 16;
	limits[1].types |= BIT(NL80211_IFTYPE_AP);

	if (IS_ENABLED(CONFIG_MAC80211_MESH) &&
	    ab->hw_params.interface_modes & BIT(NL80211_IFTYPE_MESH_POINT))
		limits[1].types |= BIT(NL80211_IFTYPE_MESH_POINT);

	combinations[0].limits = limits;
	combinations[0].n_limits = n_limits;
	combinations[0].max_interfaces = 16;
	combinations[0].num_different_channels = 1;
	combinations[0].beacon_int_infra_match = true;
	combinations[0].beacon_int_min_gcd = 100;
	combinations[0].radar_detect_widths = BIT(NL80211_CHAN_WIDTH_20_NOHT) |
						BIT(NL80211_CHAN_WIDTH_20) |
						BIT(NL80211_CHAN_WIDTH_40) |
						BIT(NL80211_CHAN_WIDTH_80) |
						BIT(NL80211_CHAN_WIDTH_80P80) |
						BIT(NL80211_CHAN_WIDTH_160);

	ar->hw->wiphy->iface_combinations = combinations;
	ar->hw->wiphy->n_iface_combinations = 1;

	return 0;
}

static const u8 ath11k_if_types_ext_capa[] = {
	[0] = WLAN_EXT_CAPA1_EXT_CHANNEL_SWITCHING,
	[2] = WLAN_EXT_CAPA3_MULTI_BSSID_SUPPORT,
	[7] = WLAN_EXT_CAPA8_OPMODE_NOTIF,
};

static const u8 ath11k_if_types_ext_capa_sta[] = {
	[0] = WLAN_EXT_CAPA1_EXT_CHANNEL_SWITCHING,
	[2] = WLAN_EXT_CAPA3_MULTI_BSSID_SUPPORT,
	[7] = WLAN_EXT_CAPA8_OPMODE_NOTIF,
	[9] = WLAN_EXT_CAPA10_TWT_REQUESTER_SUPPORT,
};

static const u8 ath11k_if_types_ext_capa_ap[] = {
	[0] = WLAN_EXT_CAPA1_EXT_CHANNEL_SWITCHING,
	[2] = WLAN_EXT_CAPA3_MULTI_BSSID_SUPPORT,
	[7] = WLAN_EXT_CAPA8_OPMODE_NOTIF,
	[9] = WLAN_EXT_CAPA10_TWT_RESPONDER_SUPPORT,
	[10] = WLAN_EXT_CAPA11_EMA_SUPPORT,
};

static const struct wiphy_iftype_ext_capab ath11k_iftypes_ext_capa[] = {
	{
		.extended_capabilities = ath11k_if_types_ext_capa,
		.extended_capabilities_mask = ath11k_if_types_ext_capa,
		.extended_capabilities_len = sizeof(ath11k_if_types_ext_capa),
	}, {
		.iftype = NL80211_IFTYPE_STATION,
		.extended_capabilities = ath11k_if_types_ext_capa_sta,
		.extended_capabilities_mask = ath11k_if_types_ext_capa_sta,
		.extended_capabilities_len =
				sizeof(ath11k_if_types_ext_capa_sta),
	}, {
		.iftype = NL80211_IFTYPE_AP,
		.extended_capabilities = ath11k_if_types_ext_capa_ap,
		.extended_capabilities_mask = ath11k_if_types_ext_capa_ap,
		.extended_capabilities_len =
				sizeof(ath11k_if_types_ext_capa_ap),
	},
};

static void __ath11k_mac_unregister(struct ath11k *ar)
{
	cancel_work_sync(&ar->regd_update_work);

	ieee80211_unregister_hw(ar->hw);

	idr_for_each(&ar->txmgmt_idr, ath11k_mac_tx_mgmt_pending_free, ar);
	idr_destroy(&ar->txmgmt_idr);

	kfree(ar->mac.sbands[NL80211_BAND_2GHZ].channels);
	kfree(ar->mac.sbands[NL80211_BAND_5GHZ].channels);
	kfree(ar->mac.sbands[NL80211_BAND_6GHZ].channels);

	kfree(ar->hw->wiphy->iface_combinations[0].limits);
	kfree(ar->hw->wiphy->iface_combinations);

	SET_IEEE80211_DEV(ar->hw, NULL);
}

void ath11k_mac_unregister(struct ath11k_base *ab)
{
	struct ath11k *ar;
	struct ath11k_pdev *pdev;
	int i;

	for (i = 0; i < ab->num_radios; i++) {
		pdev = &ab->pdevs[i];
		ar = pdev->ar;
		if (!ar)
			continue;

		__ath11k_mac_unregister(ar);
	}

	ath11k_peer_rhash_tbl_destroy(ab);
}

static int __ath11k_mac_register(struct ath11k *ar)
{
	struct ath11k_base *ab = ar->ab;
	struct ath11k_pdev_cap *cap = &ar->pdev->cap;
	static const u32 cipher_suites[] = {
		WLAN_CIPHER_SUITE_TKIP,
		WLAN_CIPHER_SUITE_CCMP,
		WLAN_CIPHER_SUITE_AES_CMAC,
		WLAN_CIPHER_SUITE_BIP_CMAC_256,
		WLAN_CIPHER_SUITE_BIP_GMAC_128,
		WLAN_CIPHER_SUITE_BIP_GMAC_256,
		WLAN_CIPHER_SUITE_GCMP,
		WLAN_CIPHER_SUITE_GCMP_256,
		WLAN_CIPHER_SUITE_CCMP_256,
	};
	int ret;
	u32 ht_cap = 0;

	ath11k_pdev_caps_update(ar);

	SET_IEEE80211_PERM_ADDR(ar->hw, ar->mac_addr);

	SET_IEEE80211_DEV(ar->hw, ab->dev);

	ret = ath11k_mac_setup_channels_rates(ar,
					      cap->supported_bands);
	if (ret)
		goto err;

	ath11k_mac_setup_ht_vht_cap(ar, cap, &ht_cap);
	ath11k_mac_setup_he_cap(ar, cap);

	ret = ath11k_mac_setup_iface_combinations(ar);
	if (ret) {
		ath11k_err(ar->ab, "failed to setup interface combinations: %d\n", ret);
		goto err_free_channels;
	}

	ar->hw->wiphy->available_antennas_rx = cap->rx_chain_mask;
	ar->hw->wiphy->available_antennas_tx = cap->tx_chain_mask;

	ar->hw->wiphy->interface_modes = ab->hw_params.interface_modes;

	if (ab->hw_params.single_pdev_only && ar->supports_6ghz)
		ieee80211_hw_set(ar->hw, SINGLE_SCAN_ON_ALL_BANDS);

	if (ab->hw_params.supports_multi_bssid) {
		ieee80211_hw_set(ar->hw, SUPPORTS_MULTI_BSSID);
		ieee80211_hw_set(ar->hw, SUPPORTS_ONLY_HE_MULTI_BSSID);
	}

	ieee80211_hw_set(ar->hw, SIGNAL_DBM);
	ieee80211_hw_set(ar->hw, SUPPORTS_PS);
	ieee80211_hw_set(ar->hw, SUPPORTS_DYNAMIC_PS);
	ieee80211_hw_set(ar->hw, MFP_CAPABLE);
	ieee80211_hw_set(ar->hw, REPORTS_TX_ACK_STATUS);
	ieee80211_hw_set(ar->hw, HAS_RATE_CONTROL);
	ieee80211_hw_set(ar->hw, AP_LINK_PS);
	ieee80211_hw_set(ar->hw, SPECTRUM_MGMT);
	ieee80211_hw_set(ar->hw, CONNECTION_MONITOR);
	ieee80211_hw_set(ar->hw, SUPPORTS_PER_STA_GTK);
	ieee80211_hw_set(ar->hw, WANT_MONITOR_VIF);
	ieee80211_hw_set(ar->hw, CHANCTX_STA_CSA);
	ieee80211_hw_set(ar->hw, QUEUE_CONTROL);
	ieee80211_hw_set(ar->hw, SUPPORTS_TX_FRAG);
	ieee80211_hw_set(ar->hw, REPORTS_LOW_ACK);

	if (ath11k_frame_mode == ATH11K_HW_TXRX_ETHERNET) {
		ieee80211_hw_set(ar->hw, SUPPORTS_TX_ENCAP_OFFLOAD);
		ieee80211_hw_set(ar->hw, SUPPORTS_RX_DECAP_OFFLOAD);
	}

	if (cap->nss_ratio_enabled)
		ieee80211_hw_set(ar->hw, SUPPORTS_VHT_EXT_NSS_BW);

	if ((ht_cap & WMI_HT_CAP_ENABLED) || ar->supports_6ghz) {
		ieee80211_hw_set(ar->hw, AMPDU_AGGREGATION);
		ieee80211_hw_set(ar->hw, TX_AMPDU_SETUP_IN_HW);
		ieee80211_hw_set(ar->hw, SUPPORTS_REORDERING_BUFFER);
		ieee80211_hw_set(ar->hw, SUPPORTS_AMSDU_IN_AMPDU);
		ieee80211_hw_set(ar->hw, USES_RSS);
	}

	ar->hw->wiphy->features |= NL80211_FEATURE_STATIC_SMPS;
	ar->hw->wiphy->flags |= WIPHY_FLAG_IBSS_RSN;

	/* TODO: Check if HT capability advertised from firmware is different
	 * for each band for a dual band capable radio. It will be tricky to
	 * handle it when the ht capability different for each band.
	 */
	if (ht_cap & WMI_HT_CAP_DYNAMIC_SMPS ||
	    (ar->supports_6ghz && ab->hw_params.supports_dynamic_smps_6ghz))
		ar->hw->wiphy->features |= NL80211_FEATURE_DYNAMIC_SMPS;

	ar->hw->wiphy->max_scan_ssids = WLAN_SCAN_PARAMS_MAX_SSID;
	ar->hw->wiphy->max_scan_ie_len = WLAN_SCAN_PARAMS_MAX_IE_LEN;

	ar->hw->max_listen_interval = ATH11K_MAX_HW_LISTEN_INTERVAL;

	ar->hw->wiphy->flags |= WIPHY_FLAG_HAS_REMAIN_ON_CHANNEL;
	ar->hw->wiphy->flags |= WIPHY_FLAG_HAS_CHANNEL_SWITCH;
	ar->hw->wiphy->max_remain_on_channel_duration = 5000;

	ar->hw->wiphy->flags |= WIPHY_FLAG_AP_UAPSD;
	ar->hw->wiphy->features |= NL80211_FEATURE_AP_MODE_CHAN_WIDTH_CHANGE |
				   NL80211_FEATURE_AP_SCAN;

	ar->max_num_stations = TARGET_NUM_STATIONS(ab);
	ar->max_num_peers = TARGET_NUM_PEERS_PDEV(ab);

	ar->hw->wiphy->max_ap_assoc_sta = ar->max_num_stations;

	if (test_bit(WMI_TLV_SERVICE_SPOOF_MAC_SUPPORT, ar->wmi->wmi_ab->svc_map)) {
		ar->hw->wiphy->features |=
			NL80211_FEATURE_SCAN_RANDOM_MAC_ADDR;
	}

	if (test_bit(WMI_TLV_SERVICE_NLO, ar->wmi->wmi_ab->svc_map)) {
		ar->hw->wiphy->max_sched_scan_ssids = WMI_PNO_MAX_SUPP_NETWORKS;
		ar->hw->wiphy->max_match_sets = WMI_PNO_MAX_SUPP_NETWORKS;
		ar->hw->wiphy->max_sched_scan_ie_len = WMI_PNO_MAX_IE_LENGTH;
		ar->hw->wiphy->max_sched_scan_plans = WMI_PNO_MAX_SCHED_SCAN_PLANS;
		ar->hw->wiphy->max_sched_scan_plan_interval =
			WMI_PNO_MAX_SCHED_SCAN_PLAN_INT;
		ar->hw->wiphy->max_sched_scan_plan_iterations =
			WMI_PNO_MAX_SCHED_SCAN_PLAN_ITRNS;
		ar->hw->wiphy->features |= NL80211_FEATURE_ND_RANDOM_MAC_ADDR;
	}

	ret = ath11k_wow_init(ar);
	if (ret) {
		ath11k_warn(ar->ab, "failed to init wow: %d\n", ret);
		goto err_free_if_combs;
	}

	if (test_bit(WMI_TLV_SERVICE_TX_DATA_MGMT_ACK_RSSI,
		     ar->ab->wmi_ab.svc_map))
		wiphy_ext_feature_set(ar->hw->wiphy,
				      NL80211_EXT_FEATURE_ACK_SIGNAL_SUPPORT);

	ar->hw->queues = ATH11K_HW_MAX_QUEUES;
	ar->hw->wiphy->tx_queue_len = ATH11K_QUEUE_LEN;
	ar->hw->offchannel_tx_hw_queue = ATH11K_HW_MAX_QUEUES - 1;
	ar->hw->max_rx_aggregation_subframes = IEEE80211_MAX_AMPDU_BUF_HE;

	ar->hw->vif_data_size = sizeof(struct ath11k_vif);
	ar->hw->sta_data_size = sizeof(struct ath11k_sta);

	wiphy_ext_feature_set(ar->hw->wiphy, NL80211_EXT_FEATURE_CQM_RSSI_LIST);
	wiphy_ext_feature_set(ar->hw->wiphy, NL80211_EXT_FEATURE_STA_TX_PWR);
	if (test_bit(WMI_TLV_SERVICE_BSS_COLOR_OFFLOAD,
		     ar->ab->wmi_ab.svc_map)) {
		wiphy_ext_feature_set(ar->hw->wiphy,
				      NL80211_EXT_FEATURE_BSS_COLOR);
		ieee80211_hw_set(ar->hw, DETECTS_COLOR_COLLISION);
	}

	ar->hw->wiphy->cipher_suites = cipher_suites;
	ar->hw->wiphy->n_cipher_suites = ARRAY_SIZE(cipher_suites);

	ar->hw->wiphy->iftype_ext_capab = ath11k_iftypes_ext_capa;
	ar->hw->wiphy->num_iftype_ext_capab =
		ARRAY_SIZE(ath11k_iftypes_ext_capa);

	if (ar->supports_6ghz) {
		wiphy_ext_feature_set(ar->hw->wiphy,
				      NL80211_EXT_FEATURE_FILS_DISCOVERY);
		wiphy_ext_feature_set(ar->hw->wiphy,
				      NL80211_EXT_FEATURE_UNSOL_BCAST_PROBE_RESP);
	}

	wiphy_ext_feature_set(ar->hw->wiphy,
			      NL80211_EXT_FEATURE_SET_SCAN_DWELL);

	if (test_bit(WMI_TLV_SERVICE_RTT, ar->ab->wmi_ab.svc_map))
		wiphy_ext_feature_set(ar->hw->wiphy,
				      NL80211_EXT_FEATURE_ENABLE_FTM_RESPONDER);

	ar->hw->wiphy->mbssid_max_interfaces = TARGET_NUM_VDEVS(ab);
	ar->hw->wiphy->ema_max_profile_periodicity = TARGET_EMA_MAX_PROFILE_PERIOD;

	ath11k_reg_init(ar);

	if (!test_bit(ATH11K_FLAG_RAW_MODE, &ab->dev_flags)) {
		ar->hw->netdev_features = NETIF_F_HW_CSUM;
		ieee80211_hw_set(ar->hw, SW_CRYPTO_CONTROL);
		ieee80211_hw_set(ar->hw, SUPPORT_FAST_XMIT);
	}

	if (test_bit(WMI_TLV_SERVICE_BIOS_SAR_SUPPORT, ar->ab->wmi_ab.svc_map) &&
	    ab->hw_params.bios_sar_capa)
		ar->hw->wiphy->sar_capa = ab->hw_params.bios_sar_capa;

	ret = ieee80211_register_hw(ar->hw);
	if (ret) {
		ath11k_err(ar->ab, "ieee80211 registration failed: %d\n", ret);
		goto err_free_if_combs;
	}

	if (!ab->hw_params.supports_monitor)
		/* There's a race between calling ieee80211_register_hw()
		 * and here where the monitor mode is enabled for a little
		 * while. But that time is so short and in practise it make
		 * a difference in real life.
		 */
		ar->hw->wiphy->interface_modes &= ~BIT(NL80211_IFTYPE_MONITOR);

	/* Apply the regd received during initialization */
	ret = ath11k_regd_update(ar);
	if (ret) {
		ath11k_err(ar->ab, "ath11k regd update failed: %d\n", ret);
		goto err_unregister_hw;
	}

	if (ab->hw_params.current_cc_support && ab->new_alpha2[0]) {
		struct wmi_set_current_country_params set_current_param = {};

		memcpy(&set_current_param.alpha2, ab->new_alpha2, 2);
		memcpy(&ar->alpha2, ab->new_alpha2, 2);
		ret = ath11k_wmi_send_set_current_country_cmd(ar, &set_current_param);
		if (ret)
			ath11k_warn(ar->ab,
				    "failed set cc code for mac register: %d\n", ret);
	}

	ret = ath11k_debugfs_register(ar);
	if (ret) {
		ath11k_err(ar->ab, "debugfs registration failed: %d\n", ret);
		goto err_unregister_hw;
	}

	return 0;

err_unregister_hw:
	ieee80211_unregister_hw(ar->hw);

err_free_if_combs:
	kfree(ar->hw->wiphy->iface_combinations[0].limits);
	kfree(ar->hw->wiphy->iface_combinations);

err_free_channels:
	kfree(ar->mac.sbands[NL80211_BAND_2GHZ].channels);
	kfree(ar->mac.sbands[NL80211_BAND_5GHZ].channels);
	kfree(ar->mac.sbands[NL80211_BAND_6GHZ].channels);

err:
	SET_IEEE80211_DEV(ar->hw, NULL);
	return ret;
}

int ath11k_mac_register(struct ath11k_base *ab)
{
	struct ath11k *ar;
	struct ath11k_pdev *pdev;
	int i;
	int ret;
	u8 mac_addr[ETH_ALEN] = {0};

	if (test_bit(ATH11K_FLAG_REGISTERED, &ab->dev_flags))
		return 0;

	/* Initialize channel counters frequency value in hertz */
	ab->cc_freq_hz = IPQ8074_CC_FREQ_HERTZ;
	ab->free_vdev_map = (1LL << (ab->num_radios * TARGET_NUM_VDEVS(ab))) - 1;

	ret = ath11k_peer_rhash_tbl_init(ab);
	if (ret)
		return ret;

	device_get_mac_address(ab->dev, mac_addr);

	for (i = 0; i < ab->num_radios; i++) {
		pdev = &ab->pdevs[i];
		ar = pdev->ar;
		if (ab->pdevs_macaddr_valid) {
			ether_addr_copy(ar->mac_addr, pdev->mac_addr);
		} else {
			if (is_zero_ether_addr(mac_addr))
				ether_addr_copy(ar->mac_addr, ab->mac_addr);
			else
				ether_addr_copy(ar->mac_addr, mac_addr);
			ar->mac_addr[4] += i;
		}

		idr_init(&ar->txmgmt_idr);
		spin_lock_init(&ar->txmgmt_idr_lock);

		ret = __ath11k_mac_register(ar);
		if (ret)
			goto err_cleanup;

		init_waitqueue_head(&ar->txmgmt_empty_waitq);
	}

	return 0;

err_cleanup:
	for (i = i - 1; i >= 0; i--) {
		pdev = &ab->pdevs[i];
		ar = pdev->ar;
		__ath11k_mac_unregister(ar);
	}

	ath11k_peer_rhash_tbl_destroy(ab);

	return ret;
}

int ath11k_mac_allocate(struct ath11k_base *ab)
{
	struct ieee80211_hw *hw;
	struct ath11k *ar;
	struct ath11k_pdev *pdev;
	int ret;
	int i;

	if (test_bit(ATH11K_FLAG_REGISTERED, &ab->dev_flags))
		return 0;

	for (i = 0; i < ab->num_radios; i++) {
		pdev = &ab->pdevs[i];
		hw = ieee80211_alloc_hw(sizeof(struct ath11k), &ath11k_ops);
		if (!hw) {
			ath11k_warn(ab, "failed to allocate mac80211 hw device\n");
			ret = -ENOMEM;
			goto err_free_mac;
		}

		ar = hw->priv;
		ar->hw = hw;
		ar->ab = ab;
		ar->pdev = pdev;
		ar->pdev_idx = i;
		ar->lmac_id = ath11k_hw_get_mac_from_pdev_id(&ab->hw_params, i);

		ar->wmi = &ab->wmi_ab.wmi[i];
		/* FIXME wmi[0] is already initialized during attach,
		 * Should we do this again?
		 */
		ath11k_wmi_pdev_attach(ab, i);

		ar->cfg_tx_chainmask = pdev->cap.tx_chain_mask;
		ar->cfg_rx_chainmask = pdev->cap.rx_chain_mask;
		ar->num_tx_chains = get_num_chains(pdev->cap.tx_chain_mask);
		ar->num_rx_chains = get_num_chains(pdev->cap.rx_chain_mask);

		pdev->ar = ar;
		spin_lock_init(&ar->data_lock);
		INIT_LIST_HEAD(&ar->arvifs);
		INIT_LIST_HEAD(&ar->ppdu_stats_info);
		mutex_init(&ar->conf_mutex);
		init_completion(&ar->vdev_setup_done);
		init_completion(&ar->vdev_delete_done);
		init_completion(&ar->peer_assoc_done);
		init_completion(&ar->peer_delete_done);
		init_completion(&ar->install_key_done);
		init_completion(&ar->bss_survey_done);
		init_completion(&ar->scan.started);
		init_completion(&ar->scan.completed);
		init_completion(&ar->scan.on_channel);
		init_completion(&ar->thermal.wmi_sync);

		INIT_DELAYED_WORK(&ar->scan.timeout, ath11k_scan_timeout_work);
		INIT_WORK(&ar->regd_update_work, ath11k_regd_update_work);

		INIT_WORK(&ar->wmi_mgmt_tx_work, ath11k_mgmt_over_wmi_tx_work);
		skb_queue_head_init(&ar->wmi_mgmt_tx_queue);

		clear_bit(ATH11K_FLAG_MONITOR_STARTED, &ar->monitor_flags);

		ar->monitor_vdev_id = -1;
		clear_bit(ATH11K_FLAG_MONITOR_VDEV_CREATED, &ar->monitor_flags);
		ar->vdev_id_11d_scan = ATH11K_11D_INVALID_VDEV_ID;
		init_completion(&ar->completed_11d_scan);

		ath11k_fw_stats_init(ar);
	}

	return 0;

err_free_mac:
	ath11k_mac_destroy(ab);

	return ret;
}

void ath11k_mac_destroy(struct ath11k_base *ab)
{
	struct ath11k *ar;
	struct ath11k_pdev *pdev;
	int i;

	for (i = 0; i < ab->num_radios; i++) {
		pdev = &ab->pdevs[i];
		ar = pdev->ar;
		if (!ar)
			continue;

		ath11k_fw_stats_free(&ar->fw_stats);
		ieee80211_free_hw(ar->hw);
		pdev->ar = NULL;
	}
}

int ath11k_mac_vif_set_keepalive(struct ath11k_vif *arvif,
				 enum wmi_sta_keepalive_method method,
				 u32 interval)
{
	struct ath11k *ar = arvif->ar;
	struct wmi_sta_keepalive_arg arg = {};
	int ret;

	lockdep_assert_held(&ar->conf_mutex);

	if (arvif->vdev_type != WMI_VDEV_TYPE_STA)
		return 0;

	if (!test_bit(WMI_TLV_SERVICE_STA_KEEP_ALIVE, ar->ab->wmi_ab.svc_map))
		return 0;

	arg.vdev_id = arvif->vdev_id;
	arg.enabled = 1;
	arg.method = method;
	arg.interval = interval;

	ret = ath11k_wmi_sta_keepalive(ar, &arg);
	if (ret) {
		ath11k_warn(ar->ab, "failed to set keepalive on vdev %i: %d\n",
			    arvif->vdev_id, ret);
		return ret;
	}

	return 0;
}<|MERGE_RESOLUTION|>--- conflicted
+++ resolved
@@ -4665,11 +4665,7 @@
 	const u16 *vht_mcs_mask;
 	const u16 *he_mcs_mask;
 	u32 changed, bw, nss, smps, bw_prev;
-<<<<<<< HEAD
-	int err, num_vht_rates, num_he_rates;
-=======
 	int err, num_ht_rates, num_vht_rates, num_he_rates;
->>>>>>> 98817289
 	const struct cfg80211_bitrate_mask *mask;
 	struct peer_assoc_params peer_arg;
 	enum wmi_phy_mode peer_phymode;
@@ -4711,22 +4707,14 @@
 		ath11k_peer_assoc_h_phymode(ar, arvif->vif, sta, &peer_arg);
 		peer_phymode = peer_arg.peer_phymode;
 
-<<<<<<< HEAD
-		ath11k_dbg(ar->ab, ATH11K_DBG_MAC, "mac update sta %pM peer bw %d phymode %d\n",
-=======
 		ath11k_dbg(ar->ab, ATH11K_DBG_MAC, "update sta %pM peer bw %d phymode %d\n",
->>>>>>> 98817289
 			   sta->addr, bw, peer_phymode);
 
 		if (bw > bw_prev) {
 			/* BW is upgraded. In this case we send WMI_PEER_PHYMODE
 			 * followed by WMI_PEER_CHWIDTH
 			 */
-<<<<<<< HEAD
-			ath11k_dbg(ar->ab, ATH11K_DBG_MAC, "mac BW upgrade for sta %pM new BW %d, old BW %d\n",
-=======
 			ath11k_dbg(ar->ab, ATH11K_DBG_MAC, "BW upgrade for sta %pM new BW %d, old BW %d\n",
->>>>>>> 98817289
 				   sta->addr, bw, bw_prev);
 
 			err = ath11k_wmi_set_peer_param(ar, sta->addr, arvif->vdev_id,
@@ -4748,11 +4736,7 @@
 			/* BW is downgraded. In this case we send WMI_PEER_CHWIDTH
 			 * followed by WMI_PEER_PHYMODE
 			 */
-<<<<<<< HEAD
-			ath11k_dbg(ar->ab, ATH11K_DBG_MAC, "mac BW downgrade for sta %pM new BW %d,old BW %d\n",
-=======
 			ath11k_dbg(ar->ab, ATH11K_DBG_MAC, "BW downgrade for sta %pM new BW %d,old BW %d\n",
->>>>>>> 98817289
 				   sta->addr, bw, bw_prev);
 
 			err = ath11k_wmi_set_peer_param(ar, sta->addr, arvif->vdev_id,
