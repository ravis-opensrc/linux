/*
 * Copyright (c) 2014, Lorenzo Bianconi <lorenzo.bianconi83@gmail.com>
 *
 * Permission to use, copy, modify, and/or distribute this software for any
 * purpose with or without fee is hereby granted, provided that the above
 * copyright notice and this permission notice appear in all copies.
 *
 * THE SOFTWARE IS PROVIDED "AS IS" AND THE AUTHOR DISCLAIMS ALL WARRANTIES
 * WITH REGARD TO THIS SOFTWARE INCLUDING ALL IMPLIED WARRANTIES OF
 * MERCHANTABILITY AND FITNESS. IN NO EVENT SHALL THE AUTHOR BE LIABLE FOR
 * ANY SPECIAL, DIRECT, INDIRECT, OR CONSEQUENTIAL DAMAGES OR ANY DAMAGES
 * WHATSOEVER RESULTING FROM LOSS OF USE, DATA OR PROFITS, WHETHER IN AN
 * ACTION OF CONTRACT, NEGLIGENCE OR OTHER TORTIOUS ACTION, ARISING OUT OF
 * OR IN CONNECTION WITH THE USE OR PERFORMANCE OF THIS SOFTWARE.
 */

#include "ath9k.h"
#include "hw.h"
#include "dynack.h"

#define COMPUTE_TO		(5 * HZ)
#define LATEACK_DELAY		(10 * HZ)
#define EWMA_LEVEL		96
#define EWMA_DIV		128

/**
 * ath_dynack_get_max_to - set max timeout according to channel width
 * @ah: ath hw
 *
 */
static u32 ath_dynack_get_max_to(struct ath_hw *ah)
{
	const struct ath9k_channel *chan = ah->curchan;

	if (!chan)
		return 300;

	if (IS_CHAN_HT40(chan))
		return 300;
	if (IS_CHAN_HALF_RATE(chan))
		return 750;
	if (IS_CHAN_QUARTER_RATE(chan))
		return 1500;
	return 600;
}

/**
 * ath_dynack_ewma - EWMA (Exponentially Weighted Moving Average) calculation
 *
 */
static inline int ath_dynack_ewma(int old, int new)
{
	if (old > 0)
		return (new * (EWMA_DIV - EWMA_LEVEL) +
			old * EWMA_LEVEL) / EWMA_DIV;
	else
		return new;
}

/**
 * ath_dynack_get_sifs - get sifs time based on phy used
 * @ah: ath hw
 * @phy: phy used
 *
 */
static inline u32 ath_dynack_get_sifs(struct ath_hw *ah, int phy)
{
	u32 sifs = CCK_SIFS_TIME;

	if (phy == WLAN_RC_PHY_OFDM) {
		if (IS_CHAN_QUARTER_RATE(ah->curchan))
			sifs = OFDM_SIFS_TIME_QUARTER;
		else if (IS_CHAN_HALF_RATE(ah->curchan))
			sifs = OFDM_SIFS_TIME_HALF;
		else
			sifs = OFDM_SIFS_TIME;
	}
	return sifs;
}

/**
 * ath_dynack_bssidmask - filter out ACK frames based on BSSID mask
 * @ah: ath hw
 * @mac: receiver address
 */
static inline bool ath_dynack_bssidmask(struct ath_hw *ah, const u8 *mac)
{
	int i;
	struct ath_common *common = ath9k_hw_common(ah);

	for (i = 0; i < ETH_ALEN; i++) {
		if ((common->macaddr[i] & common->bssidmask[i]) !=
		    (mac[i] & common->bssidmask[i]))
			return false;
	}

	return true;
}

/**
 * ath_dynack_set_timeout - configure timeouts/slottime registers
 * @ah: ath hw
 * @to: timeout value
 *
 */
static void ath_dynack_set_timeout(struct ath_hw *ah, int to)
{
	struct ath_common *common = ath9k_hw_common(ah);
	int slottime = (to - 3) / 2;

	ath_dbg(common, DYNACK, "ACK timeout %u slottime %u\n",
		to, slottime);
	ath9k_hw_setslottime(ah, slottime);
	ath9k_hw_set_ack_timeout(ah, to);
	ath9k_hw_set_cts_timeout(ah, to);
}

/**
 * ath_dynack_compute_ackto - compute ACK timeout as the maximum STA timeout
 * @ah: ath hw
 *
 * should be called while holding qlock
 */
static void ath_dynack_compute_ackto(struct ath_hw *ah)
{
<<<<<<< HEAD
	struct ath_common *common = ath9k_hw_common(ah);
=======
>>>>>>> f7688b48
	struct ath_dynack *da = &ah->dynack;
	struct ath_node *an;
	int to = 0;

	list_for_each_entry(an, &da->nodes, list)
		if (an->ackto > to)
			to = an->ackto;

	if (to && da->ackto != to) {
		ath_dynack_set_timeout(ah, to);
		da->ackto = to;
	}
}

/**
 * ath_dynack_compute_to - compute STA ACK timeout
 * @ah: ath hw
 *
 * should be called while holding qlock
 */
static void ath_dynack_compute_to(struct ath_hw *ah)
{
	struct ath_dynack *da = &ah->dynack;
	u32 ackto, ack_ts, max_to;
	struct ieee80211_sta *sta;
	struct ts_info *st_ts;
	struct ath_node *an;
	u8 *dst, *src;

	rcu_read_lock();

	max_to = ath_dynack_get_max_to(ah);
	while (da->st_rbf.h_rb != da->st_rbf.t_rb &&
	       da->ack_rbf.h_rb != da->ack_rbf.t_rb) {
		ack_ts = da->ack_rbf.tstamp[da->ack_rbf.h_rb];
		st_ts = &da->st_rbf.ts[da->st_rbf.h_rb];
		dst = da->st_rbf.addr[da->st_rbf.h_rb].h_dest;
		src = da->st_rbf.addr[da->st_rbf.h_rb].h_src;

		ath_dbg(ath9k_hw_common(ah), DYNACK,
			"ack_ts %u st_ts %u st_dur %u [%u-%u]\n",
			ack_ts, st_ts->tstamp, st_ts->dur,
			da->ack_rbf.h_rb, da->st_rbf.h_rb);

		if (ack_ts > st_ts->tstamp + st_ts->dur) {
			ackto = ack_ts - st_ts->tstamp - st_ts->dur;

			if (ackto < max_to) {
				sta = ieee80211_find_sta_by_ifaddr(ah->hw, dst,
								   src);
				if (sta) {
					an = (struct ath_node *)sta->drv_priv;
					an->ackto = ath_dynack_ewma(an->ackto,
								    ackto);
					ath_dbg(ath9k_hw_common(ah), DYNACK,
						"%pM to %d [%u]\n", dst,
						an->ackto, ackto);
					if (time_is_before_jiffies(da->lto)) {
						ath_dynack_compute_ackto(ah);
						da->lto = jiffies + COMPUTE_TO;
					}
				}
				INCR(da->ack_rbf.h_rb, ATH_DYN_BUF);
			}
			INCR(da->st_rbf.h_rb, ATH_DYN_BUF);
		} else {
			INCR(da->ack_rbf.h_rb, ATH_DYN_BUF);
		}
	}

	rcu_read_unlock();
}

/**
 * ath_dynack_sample_tx_ts - status timestamp sampling method
 * @ah: ath hw
 * @skb: socket buffer
 * @ts: tx status info
 * @sta: station pointer
 *
 */
void ath_dynack_sample_tx_ts(struct ath_hw *ah, struct sk_buff *skb,
			     struct ath_tx_status *ts,
			     struct ieee80211_sta *sta)
{
	struct ieee80211_hdr *hdr;
	struct ath_dynack *da = &ah->dynack;
	struct ath_common *common = ath9k_hw_common(ah);
	struct ieee80211_tx_info *info = IEEE80211_SKB_CB(skb);
	u32 dur = ts->duration;
	u8 ridx;

	if (!da->enabled || (info->flags & IEEE80211_TX_CTL_NO_ACK))
		return;

	spin_lock_bh(&da->qlock);

	hdr = (struct ieee80211_hdr *)skb->data;

	/* late ACK */
	if (ts->ts_status & ATH9K_TXERR_XRETRY) {
		if (ieee80211_is_assoc_req(hdr->frame_control) ||
		    ieee80211_is_assoc_resp(hdr->frame_control) ||
		    ieee80211_is_auth(hdr->frame_control)) {
<<<<<<< HEAD
			ath_dbg(common, DYNACK, "late ack\n");

			ath9k_hw_setslottime(ah, (LATEACK_TO - 3) / 2);
			ath9k_hw_set_ack_timeout(ah, LATEACK_TO);
			ath9k_hw_set_cts_timeout(ah, LATEACK_TO);
=======
			u32 max_to = ath_dynack_get_max_to(ah);

			ath_dbg(common, DYNACK, "late ack\n");
			ath_dynack_set_timeout(ah, max_to);
>>>>>>> f7688b48
			if (sta) {
				struct ath_node *an;

				an = (struct ath_node *)sta->drv_priv;
				an->ackto = -1;
			}
			da->lto = jiffies + LATEACK_DELAY;
		}

		spin_unlock_bh(&da->qlock);
		return;
	}

	ridx = ts->ts_rateindex;

	da->st_rbf.ts[da->st_rbf.t_rb].tstamp = ts->ts_tstamp;
	ether_addr_copy(da->st_rbf.addr[da->st_rbf.t_rb].h_dest, hdr->addr1);
	ether_addr_copy(da->st_rbf.addr[da->st_rbf.t_rb].h_src, hdr->addr2);

	if (!(info->status.rates[ridx].flags & IEEE80211_TX_RC_MCS)) {
		const struct ieee80211_rate *rate;
		struct ieee80211_tx_rate *rates = info->status.rates;
		u32 phy;

		rate = &common->sbands[info->band].bitrates[rates[ridx].idx];
		if (info->band == NL80211_BAND_2GHZ &&
		    !(rate->flags & IEEE80211_RATE_ERP_G))
			phy = WLAN_RC_PHY_CCK;
		else
			phy = WLAN_RC_PHY_OFDM;

		dur -= ath_dynack_get_sifs(ah, phy);
	}
	da->st_rbf.ts[da->st_rbf.t_rb].dur = dur;

	INCR(da->st_rbf.t_rb, ATH_DYN_BUF);
	if (da->st_rbf.t_rb == da->st_rbf.h_rb)
		INCR(da->st_rbf.h_rb, ATH_DYN_BUF);

	ath_dbg(common, DYNACK, "{%pM} tx sample %u [dur %u][h %u-t %u]\n",
		hdr->addr1, ts->ts_tstamp, dur, da->st_rbf.h_rb,
		da->st_rbf.t_rb);

	ath_dynack_compute_to(ah);

	spin_unlock_bh(&da->qlock);
}
EXPORT_SYMBOL(ath_dynack_sample_tx_ts);

/**
 * ath_dynack_sample_ack_ts - ACK timestamp sampling method
 * @ah: ath hw
 * @skb: socket buffer
 * @ts: rx timestamp
 *
 */
void ath_dynack_sample_ack_ts(struct ath_hw *ah, struct sk_buff *skb,
			      u32 ts)
{
	struct ath_dynack *da = &ah->dynack;
	struct ath_common *common = ath9k_hw_common(ah);
	struct ieee80211_hdr *hdr = (struct ieee80211_hdr *)skb->data;

	if (!da->enabled || !ath_dynack_bssidmask(ah, hdr->addr1))
		return;

	spin_lock_bh(&da->qlock);
	da->ack_rbf.tstamp[da->ack_rbf.t_rb] = ts;

	INCR(da->ack_rbf.t_rb, ATH_DYN_BUF);
	if (da->ack_rbf.t_rb == da->ack_rbf.h_rb)
		INCR(da->ack_rbf.h_rb, ATH_DYN_BUF);

	ath_dbg(common, DYNACK, "rx sample %u [h %u-t %u]\n",
		ts, da->ack_rbf.h_rb, da->ack_rbf.t_rb);

	ath_dynack_compute_to(ah);

	spin_unlock_bh(&da->qlock);
}
EXPORT_SYMBOL(ath_dynack_sample_ack_ts);

/**
 * ath_dynack_node_init - init ath_node related info
 * @ah: ath hw
 * @an: ath node
 *
 */
void ath_dynack_node_init(struct ath_hw *ah, struct ath_node *an)
{
	struct ath_dynack *da = &ah->dynack;

	an->ackto = da->ackto;

	spin_lock_bh(&da->qlock);
	list_add_tail(&an->list, &da->nodes);
	spin_unlock_bh(&da->qlock);
}
EXPORT_SYMBOL(ath_dynack_node_init);

/**
 * ath_dynack_node_deinit - deinit ath_node related info
 * @ah: ath hw
 * @an: ath node
 *
 */
void ath_dynack_node_deinit(struct ath_hw *ah, struct ath_node *an)
{
	struct ath_dynack *da = &ah->dynack;

	spin_lock_bh(&da->qlock);
	list_del(&an->list);
	spin_unlock_bh(&da->qlock);
}
EXPORT_SYMBOL(ath_dynack_node_deinit);

/**
 * ath_dynack_reset - reset dynack processing
 * @ah: ath hw
 *
 */
void ath_dynack_reset(struct ath_hw *ah)
{
	struct ath_dynack *da = &ah->dynack;
	struct ath_node *an;

	spin_lock_bh(&da->qlock);

	da->lto = jiffies + COMPUTE_TO;

	da->st_rbf.t_rb = 0;
	da->st_rbf.h_rb = 0;
	da->ack_rbf.t_rb = 0;
	da->ack_rbf.h_rb = 0;

	da->ackto = ath_dynack_get_max_to(ah);
	list_for_each_entry(an, &da->nodes, list)
		an->ackto = da->ackto;

	/* init acktimeout */
	ath_dynack_set_timeout(ah, da->ackto);

	spin_unlock_bh(&da->qlock);
}
EXPORT_SYMBOL(ath_dynack_reset);

/**
 * ath_dynack_init - init dynack data structure
 * @ah: ath hw
 *
 */
void ath_dynack_init(struct ath_hw *ah)
{
	struct ath_dynack *da = &ah->dynack;

	memset(da, 0, sizeof(struct ath_dynack));

	spin_lock_init(&da->qlock);
	INIT_LIST_HEAD(&da->nodes);
	/* ackto = slottime + sifs + air delay */
	da->ackto = 9 + 16 + 64;

	ah->hw->wiphy->features |= NL80211_FEATURE_ACKTO_ESTIMATION;
}<|MERGE_RESOLUTION|>--- conflicted
+++ resolved
@@ -123,10 +123,6 @@
  */
 static void ath_dynack_compute_ackto(struct ath_hw *ah)
 {
-<<<<<<< HEAD
-	struct ath_common *common = ath9k_hw_common(ah);
-=======
->>>>>>> f7688b48
 	struct ath_dynack *da = &ah->dynack;
 	struct ath_node *an;
 	int to = 0;
@@ -231,18 +227,10 @@
 		if (ieee80211_is_assoc_req(hdr->frame_control) ||
 		    ieee80211_is_assoc_resp(hdr->frame_control) ||
 		    ieee80211_is_auth(hdr->frame_control)) {
-<<<<<<< HEAD
-			ath_dbg(common, DYNACK, "late ack\n");
-
-			ath9k_hw_setslottime(ah, (LATEACK_TO - 3) / 2);
-			ath9k_hw_set_ack_timeout(ah, LATEACK_TO);
-			ath9k_hw_set_cts_timeout(ah, LATEACK_TO);
-=======
 			u32 max_to = ath_dynack_get_max_to(ah);
 
 			ath_dbg(common, DYNACK, "late ack\n");
 			ath_dynack_set_timeout(ah, max_to);
->>>>>>> f7688b48
 			if (sta) {
 				struct ath_node *an;
 
