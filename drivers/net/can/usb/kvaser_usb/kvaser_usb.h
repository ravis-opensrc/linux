/* SPDX-License-Identifier: GPL-2.0 */
/* Parts of this driver are based on the following:
 *  - Kvaser linux leaf driver (version 4.78)
 *  - CAN driver for esd CAN-USB/2
 *  - Kvaser linux usbcanII driver (version 5.3)
 *  - Kvaser linux mhydra driver (version 5.24)
 *
 * Copyright (C) 2002-2018 KVASER AB, Sweden. All rights reserved.
 * Copyright (C) 2010 Matthias Fuchs <matthias.fuchs@esd.eu>, esd gmbh
 * Copyright (C) 2012 Olivier Sobrie <olivier@sobrie.be>
 * Copyright (C) 2015 Valeo S.A.
 */

#ifndef KVASER_USB_H
#define KVASER_USB_H

/* Kvaser USB CAN dongles are divided into three major platforms:
 * - Hydra: Running firmware labeled as 'mhydra'
 * - Leaf: Based on Renesas M32C or Freescale i.MX28, running firmware labeled
 *         as 'filo'
 * - UsbcanII: Based on Renesas M16C, running firmware labeled as 'helios'
 */

#include <linux/completion.h>
#include <linux/spinlock.h>
#include <linux/types.h>
#include <linux/usb.h>

#include <linux/can.h>
#include <linux/can/dev.h>

#define KVASER_USB_MAX_RX_URBS			4
#define KVASER_USB_MAX_TX_URBS			128
#define KVASER_USB_TIMEOUT			1000 /* msecs */
#define KVASER_USB_RX_BUFFER_SIZE		3072
#define KVASER_USB_MAX_NET_DEVICES		5

/* Kvaser USB device quirks */
#define KVASER_USB_QUIRK_HAS_SILENT_MODE	BIT(0)
#define KVASER_USB_QUIRK_HAS_TXRX_ERRORS	BIT(1)
#define KVASER_USB_QUIRK_IGNORE_CLK_FREQ	BIT(2)
<<<<<<< HEAD
=======
#define KVASER_USB_QUIRK_HAS_HARDWARE_TIMESTAMP	BIT(3)
>>>>>>> d60c95ef

/* Device capabilities */
#define KVASER_USB_CAP_BERR_CAP			0x01
#define KVASER_USB_CAP_EXT_CAP			0x02
#define KVASER_USB_HYDRA_CAP_EXT_CMD		0x04

struct kvaser_usb_dev_cfg;

enum kvaser_usb_leaf_family {
	KVASER_LEAF,
	KVASER_USBCAN,
};

#define KVASER_USB_HYDRA_MAX_CMD_LEN		128
struct kvaser_usb_dev_card_data_hydra {
	u8 channel_to_he[KVASER_USB_MAX_NET_DEVICES];
	u8 sysdbg_he;
	spinlock_t transid_lock; /* lock for transid */
	u16 transid;
	/* lock for usb_rx_leftover and usb_rx_leftover_len */
	spinlock_t usb_rx_leftover_lock;
	u8 usb_rx_leftover[KVASER_USB_HYDRA_MAX_CMD_LEN];
	u8 usb_rx_leftover_len;
};
struct kvaser_usb_dev_card_data {
	u32 ctrlmode_supported;
	u32 capabilities;
	struct kvaser_usb_dev_card_data_hydra hydra;
};

/* Context for an outstanding, not yet ACKed, transmission */
struct kvaser_usb_tx_urb_context {
	struct kvaser_usb_net_priv *priv;
	u32 echo_index;
};

struct kvaser_usb_busparams {
	__le32 bitrate;
	u8 tseg1;
	u8 tseg2;
	u8 sjw;
	u8 nsamples;
} __packed;

struct kvaser_usb {
	struct usb_device *udev;
	struct usb_interface *intf;
	struct kvaser_usb_net_priv *nets[KVASER_USB_MAX_NET_DEVICES];
	const struct kvaser_usb_driver_info *driver_info;
	const struct kvaser_usb_dev_cfg *cfg;

	struct usb_endpoint_descriptor *bulk_in, *bulk_out;
	struct usb_anchor rx_submitted;

	/* @max_tx_urbs: Firmware-reported maximum number of outstanding,
	 * not yet ACKed, transmissions on this device. This value is
	 * also used as a sentinel for marking free tx contexts.
	 */
	u32 fw_version;
	unsigned int nchannels;
	unsigned int max_tx_urbs;
	struct kvaser_usb_dev_card_data card_data;

	bool rxinitdone;
	void *rxbuf[KVASER_USB_MAX_RX_URBS];
	dma_addr_t rxbuf_dma[KVASER_USB_MAX_RX_URBS];
};

struct kvaser_usb_net_priv {
	struct can_priv can;
	struct can_berr_counter bec;

	/* subdriver-specific data */
	void *sub_priv;

	struct kvaser_usb *dev;
	struct net_device *netdev;
	int channel;

	struct completion start_comp, stop_comp, flush_comp,
			  get_busparams_comp;
	struct usb_anchor tx_submitted;

	struct kvaser_usb_busparams busparams_nominal, busparams_data;

	spinlock_t tx_contexts_lock; /* lock for active_tx_contexts */
	int active_tx_contexts;
	struct kvaser_usb_tx_urb_context tx_contexts[];
};

/**
 * struct kvaser_usb_dev_ops - Device specific functions
 * @dev_set_mode:		used for can.do_set_mode
 * @dev_set_bittiming:		used for can.do_set_bittiming
 * @dev_get_busparams:		readback arbitration busparams
 * @dev_set_data_bittiming:	used for can.do_set_data_bittiming
 * @dev_get_data_busparams:	readback data busparams
 * @dev_get_berr_counter:	used for can.do_get_berr_counter
 *
 * @dev_setup_endpoints:	setup USB in and out endpoints
 * @dev_init_card:		initialize card
 * @dev_init_channel:		initialize channel
 * @dev_remove_channel:		uninitialize channel
 * @dev_get_software_info:	get software info
 * @dev_get_software_details:	get software details
 * @dev_get_card_info:		get card info
 * @dev_get_capabilities:	discover device capabilities
 *
 * @dev_set_opt_mode:		set ctrlmod
 * @dev_start_chip:		start the CAN controller
 * @dev_stop_chip:		stop the CAN controller
 * @dev_reset_chip:		reset the CAN controller
 * @dev_flush_queue:		flush outstanding CAN messages
 * @dev_read_bulk_callback:	handle incoming commands
 * @dev_frame_to_cmd:		translate struct can_frame into device command
 */
struct kvaser_usb_dev_ops {
	int (*dev_set_mode)(struct net_device *netdev, enum can_mode mode);
	int (*dev_set_bittiming)(const struct net_device *netdev,
				 const struct kvaser_usb_busparams *busparams);
	int (*dev_get_busparams)(struct kvaser_usb_net_priv *priv);
	int (*dev_set_data_bittiming)(const struct net_device *netdev,
				      const struct kvaser_usb_busparams *busparams);
	int (*dev_get_data_busparams)(struct kvaser_usb_net_priv *priv);
	int (*dev_get_berr_counter)(const struct net_device *netdev,
				    struct can_berr_counter *bec);
	int (*dev_setup_endpoints)(struct kvaser_usb *dev);
	int (*dev_init_card)(struct kvaser_usb *dev);
	int (*dev_init_channel)(struct kvaser_usb_net_priv *priv);
	void (*dev_remove_channel)(struct kvaser_usb_net_priv *priv);
	int (*dev_get_software_info)(struct kvaser_usb *dev);
	int (*dev_get_software_details)(struct kvaser_usb *dev);
	int (*dev_get_card_info)(struct kvaser_usb *dev);
	int (*dev_get_capabilities)(struct kvaser_usb *dev);
	int (*dev_set_opt_mode)(const struct kvaser_usb_net_priv *priv);
	int (*dev_start_chip)(struct kvaser_usb_net_priv *priv);
	int (*dev_stop_chip)(struct kvaser_usb_net_priv *priv);
	int (*dev_reset_chip)(struct kvaser_usb *dev, int channel);
	int (*dev_flush_queue)(struct kvaser_usb_net_priv *priv);
	void (*dev_read_bulk_callback)(struct kvaser_usb *dev, void *buf,
				       int len);
	void *(*dev_frame_to_cmd)(const struct kvaser_usb_net_priv *priv,
				  const struct sk_buff *skb, int *cmd_len,
				  u16 transid);
};

struct kvaser_usb_driver_info {
	u32 quirks;
	enum kvaser_usb_leaf_family family;
	const struct kvaser_usb_dev_ops *ops;
};

struct kvaser_usb_driver_info {
	u32 quirks;
	enum kvaser_usb_leaf_family family;
	const struct kvaser_usb_dev_ops *ops;
};

struct kvaser_usb_dev_cfg {
	const struct can_clock clock;
	const unsigned int timestamp_freq;
	const struct can_bittiming_const * const bittiming_const;
	const struct can_bittiming_const * const data_bittiming_const;
};

extern const struct kvaser_usb_dev_ops kvaser_usb_hydra_dev_ops;
extern const struct kvaser_usb_dev_ops kvaser_usb_leaf_dev_ops;

void kvaser_usb_unlink_tx_urbs(struct kvaser_usb_net_priv *priv);

int kvaser_usb_recv_cmd(const struct kvaser_usb *dev, void *cmd, int len,
			int *actual_len);

int kvaser_usb_send_cmd(const struct kvaser_usb *dev, void *cmd, int len);

int kvaser_usb_send_cmd_async(struct kvaser_usb_net_priv *priv, void *cmd,
			      int len);

int kvaser_usb_can_rx_over_error(struct net_device *netdev);

extern const struct can_bittiming_const kvaser_usb_flexc_bittiming_const;

#endif /* KVASER_USB_H */<|MERGE_RESOLUTION|>--- conflicted
+++ resolved
@@ -39,10 +39,7 @@
 #define KVASER_USB_QUIRK_HAS_SILENT_MODE	BIT(0)
 #define KVASER_USB_QUIRK_HAS_TXRX_ERRORS	BIT(1)
 #define KVASER_USB_QUIRK_IGNORE_CLK_FREQ	BIT(2)
-<<<<<<< HEAD
-=======
 #define KVASER_USB_QUIRK_HAS_HARDWARE_TIMESTAMP	BIT(3)
->>>>>>> d60c95ef
 
 /* Device capabilities */
 #define KVASER_USB_CAP_BERR_CAP			0x01
@@ -195,12 +192,6 @@
 	const struct kvaser_usb_dev_ops *ops;
 };
 
-struct kvaser_usb_driver_info {
-	u32 quirks;
-	enum kvaser_usb_leaf_family family;
-	const struct kvaser_usb_dev_ops *ops;
-};
-
 struct kvaser_usb_dev_cfg {
 	const struct can_clock clock;
 	const unsigned int timestamp_freq;
