// SPDX-License-Identifier: GPL-2.0
// CAN bus driver for Bosch M_CAN controller
// Copyright (C) 2014 Freescale Semiconductor, Inc.
//      Dong Aisheng <b29396@freescale.com>
// Copyright (C) 2018-19 Texas Instruments Incorporated - http://www.ti.com/

/* Bosch M_CAN user manual can be obtained from:
 * https://github.com/linux-can/can-doc/tree/master/m_can
 */

#include <linux/bitfield.h>
#include <linux/can/dev.h>
#include <linux/ethtool.h>
#include <linux/hrtimer.h>
#include <linux/interrupt.h>
#include <linux/io.h>
#include <linux/iopoll.h>
#include <linux/kernel.h>
#include <linux/module.h>
#include <linux/netdevice.h>
#include <linux/of.h>
#include <linux/phy/phy.h>
#include <linux/pinctrl/consumer.h>
#include <linux/platform_device.h>
#include <linux/pm_runtime.h>

#include "m_can.h"

/* registers definition */
enum m_can_reg {
	M_CAN_CREL	= 0x0,
	M_CAN_ENDN	= 0x4,
	M_CAN_CUST	= 0x8,
	M_CAN_DBTP	= 0xc,
	M_CAN_TEST	= 0x10,
	M_CAN_RWD	= 0x14,
	M_CAN_CCCR	= 0x18,
	M_CAN_NBTP	= 0x1c,
	M_CAN_TSCC	= 0x20,
	M_CAN_TSCV	= 0x24,
	M_CAN_TOCC	= 0x28,
	M_CAN_TOCV	= 0x2c,
	M_CAN_ECR	= 0x40,
	M_CAN_PSR	= 0x44,
	/* TDCR Register only available for version >=3.1.x */
	M_CAN_TDCR	= 0x48,
	M_CAN_IR	= 0x50,
	M_CAN_IE	= 0x54,
	M_CAN_ILS	= 0x58,
	M_CAN_ILE	= 0x5c,
	M_CAN_GFC	= 0x80,
	M_CAN_SIDFC	= 0x84,
	M_CAN_XIDFC	= 0x88,
	M_CAN_XIDAM	= 0x90,
	M_CAN_HPMS	= 0x94,
	M_CAN_NDAT1	= 0x98,
	M_CAN_NDAT2	= 0x9c,
	M_CAN_RXF0C	= 0xa0,
	M_CAN_RXF0S	= 0xa4,
	M_CAN_RXF0A	= 0xa8,
	M_CAN_RXBC	= 0xac,
	M_CAN_RXF1C	= 0xb0,
	M_CAN_RXF1S	= 0xb4,
	M_CAN_RXF1A	= 0xb8,
	M_CAN_RXESC	= 0xbc,
	M_CAN_TXBC	= 0xc0,
	M_CAN_TXFQS	= 0xc4,
	M_CAN_TXESC	= 0xc8,
	M_CAN_TXBRP	= 0xcc,
	M_CAN_TXBAR	= 0xd0,
	M_CAN_TXBCR	= 0xd4,
	M_CAN_TXBTO	= 0xd8,
	M_CAN_TXBCF	= 0xdc,
	M_CAN_TXBTIE	= 0xe0,
	M_CAN_TXBCIE	= 0xe4,
	M_CAN_TXEFC	= 0xf0,
	M_CAN_TXEFS	= 0xf4,
	M_CAN_TXEFA	= 0xf8,
};

/* message ram configuration data length */
#define MRAM_CFG_LEN	8

/* Core Release Register (CREL) */
#define CREL_REL_MASK		GENMASK(31, 28)
#define CREL_STEP_MASK		GENMASK(27, 24)
#define CREL_SUBSTEP_MASK	GENMASK(23, 20)

/* Data Bit Timing & Prescaler Register (DBTP) */
#define DBTP_TDC		BIT(23)
#define DBTP_DBRP_MASK		GENMASK(20, 16)
#define DBTP_DTSEG1_MASK	GENMASK(12, 8)
#define DBTP_DTSEG2_MASK	GENMASK(7, 4)
#define DBTP_DSJW_MASK		GENMASK(3, 0)

/* Transmitter Delay Compensation Register (TDCR) */
#define TDCR_TDCO_MASK		GENMASK(14, 8)
#define TDCR_TDCF_MASK		GENMASK(6, 0)

/* Test Register (TEST) */
#define TEST_LBCK		BIT(4)

/* CC Control Register (CCCR) */
#define CCCR_TXP		BIT(14)
#define CCCR_TEST		BIT(7)
#define CCCR_DAR		BIT(6)
#define CCCR_MON		BIT(5)
#define CCCR_CSR		BIT(4)
#define CCCR_CSA		BIT(3)
#define CCCR_ASM		BIT(2)
#define CCCR_CCE		BIT(1)
#define CCCR_INIT		BIT(0)
/* for version 3.0.x */
#define CCCR_CMR_MASK		GENMASK(11, 10)
#define CCCR_CMR_CANFD		0x1
#define CCCR_CMR_CANFD_BRS	0x2
#define CCCR_CMR_CAN		0x3
#define CCCR_CME_MASK		GENMASK(9, 8)
#define CCCR_CME_CAN		0
#define CCCR_CME_CANFD		0x1
#define CCCR_CME_CANFD_BRS	0x2
/* for version >=3.1.x */
#define CCCR_EFBI		BIT(13)
#define CCCR_PXHD		BIT(12)
#define CCCR_BRSE		BIT(9)
#define CCCR_FDOE		BIT(8)
/* for version >=3.2.x */
#define CCCR_NISO		BIT(15)
/* for version >=3.3.x */
#define CCCR_WMM		BIT(11)
#define CCCR_UTSU		BIT(10)

/* Nominal Bit Timing & Prescaler Register (NBTP) */
#define NBTP_NSJW_MASK		GENMASK(31, 25)
#define NBTP_NBRP_MASK		GENMASK(24, 16)
#define NBTP_NTSEG1_MASK	GENMASK(15, 8)
#define NBTP_NTSEG2_MASK	GENMASK(6, 0)

/* Timestamp Counter Configuration Register (TSCC) */
#define TSCC_TCP_MASK		GENMASK(19, 16)
#define TSCC_TSS_MASK		GENMASK(1, 0)
#define TSCC_TSS_DISABLE	0x0
#define TSCC_TSS_INTERNAL	0x1
#define TSCC_TSS_EXTERNAL	0x2

/* Timestamp Counter Value Register (TSCV) */
#define TSCV_TSC_MASK		GENMASK(15, 0)

/* Error Counter Register (ECR) */
#define ECR_RP			BIT(15)
#define ECR_REC_MASK		GENMASK(14, 8)
#define ECR_TEC_MASK		GENMASK(7, 0)

/* Protocol Status Register (PSR) */
#define PSR_BO		BIT(7)
#define PSR_EW		BIT(6)
#define PSR_EP		BIT(5)
#define PSR_LEC_MASK	GENMASK(2, 0)
#define PSR_DLEC_MASK	GENMASK(10, 8)

/* Interrupt Register (IR) */
#define IR_ALL_INT	0xffffffff

/* Renamed bits for versions > 3.1.x */
#define IR_ARA		BIT(29)
#define IR_PED		BIT(28)
#define IR_PEA		BIT(27)

/* Bits for version 3.0.x */
#define IR_STE		BIT(31)
#define IR_FOE		BIT(30)
#define IR_ACKE		BIT(29)
#define IR_BE		BIT(28)
#define IR_CRCE		BIT(27)
#define IR_WDI		BIT(26)
#define IR_BO		BIT(25)
#define IR_EW		BIT(24)
#define IR_EP		BIT(23)
#define IR_ELO		BIT(22)
#define IR_BEU		BIT(21)
#define IR_BEC		BIT(20)
#define IR_DRX		BIT(19)
#define IR_TOO		BIT(18)
#define IR_MRAF		BIT(17)
#define IR_TSW		BIT(16)
#define IR_TEFL		BIT(15)
#define IR_TEFF		BIT(14)
#define IR_TEFW		BIT(13)
#define IR_TEFN		BIT(12)
#define IR_TFE		BIT(11)
#define IR_TCF		BIT(10)
#define IR_TC		BIT(9)
#define IR_HPM		BIT(8)
#define IR_RF1L		BIT(7)
#define IR_RF1F		BIT(6)
#define IR_RF1W		BIT(5)
#define IR_RF1N		BIT(4)
#define IR_RF0L		BIT(3)
#define IR_RF0F		BIT(2)
#define IR_RF0W		BIT(1)
#define IR_RF0N		BIT(0)
#define IR_ERR_STATE	(IR_BO | IR_EW | IR_EP)

/* Interrupts for version 3.0.x */
#define IR_ERR_LEC_30X	(IR_STE	| IR_FOE | IR_ACKE | IR_BE | IR_CRCE)
#define IR_ERR_BUS_30X	(IR_ERR_LEC_30X | IR_WDI | IR_BEU | IR_BEC | \
			 IR_TOO | IR_MRAF | IR_TSW | IR_TEFL | IR_RF1L | \
			 IR_RF0L)
#define IR_ERR_ALL_30X	(IR_ERR_STATE | IR_ERR_BUS_30X)

/* Interrupts for version >= 3.1.x */
#define IR_ERR_LEC_31X	(IR_PED | IR_PEA)
#define IR_ERR_BUS_31X	(IR_ERR_LEC_31X | IR_WDI | IR_BEU | IR_BEC | \
			 IR_TOO | IR_MRAF | IR_TSW | IR_TEFL | IR_RF1L | \
			 IR_RF0L)
#define IR_ERR_ALL_31X	(IR_ERR_STATE | IR_ERR_BUS_31X)

/* Interrupt Line Select (ILS) */
#define ILS_ALL_INT0	0x0
#define ILS_ALL_INT1	0xFFFFFFFF

/* Interrupt Line Enable (ILE) */
#define ILE_EINT1	BIT(1)
#define ILE_EINT0	BIT(0)

/* Rx FIFO 0/1 Configuration (RXF0C/RXF1C) */
#define RXFC_FWM_MASK	GENMASK(30, 24)
#define RXFC_FS_MASK	GENMASK(22, 16)

/* Rx FIFO 0/1 Status (RXF0S/RXF1S) */
#define RXFS_RFL	BIT(25)
#define RXFS_FF		BIT(24)
#define RXFS_FPI_MASK	GENMASK(21, 16)
#define RXFS_FGI_MASK	GENMASK(13, 8)
#define RXFS_FFL_MASK	GENMASK(6, 0)

/* Rx Buffer / FIFO Element Size Configuration (RXESC) */
#define RXESC_RBDS_MASK		GENMASK(10, 8)
#define RXESC_F1DS_MASK		GENMASK(6, 4)
#define RXESC_F0DS_MASK		GENMASK(2, 0)
#define RXESC_64B		0x7

/* Tx Buffer Configuration (TXBC) */
#define TXBC_TFQS_MASK		GENMASK(29, 24)
#define TXBC_NDTB_MASK		GENMASK(21, 16)

/* Tx FIFO/Queue Status (TXFQS) */
#define TXFQS_TFQF		BIT(21)
#define TXFQS_TFQPI_MASK	GENMASK(20, 16)
#define TXFQS_TFGI_MASK		GENMASK(12, 8)
#define TXFQS_TFFL_MASK		GENMASK(5, 0)

/* Tx Buffer Element Size Configuration (TXESC) */
#define TXESC_TBDS_MASK		GENMASK(2, 0)
#define TXESC_TBDS_64B		0x7

/* Tx Event FIFO Configuration (TXEFC) */
#define TXEFC_EFWM_MASK		GENMASK(29, 24)
#define TXEFC_EFS_MASK		GENMASK(21, 16)

/* Tx Event FIFO Status (TXEFS) */
#define TXEFS_TEFL		BIT(25)
#define TXEFS_EFF		BIT(24)
#define TXEFS_EFGI_MASK		GENMASK(12, 8)
#define TXEFS_EFFL_MASK		GENMASK(5, 0)

/* Tx Event FIFO Acknowledge (TXEFA) */
#define TXEFA_EFAI_MASK		GENMASK(4, 0)

/* Message RAM Configuration (in bytes) */
#define SIDF_ELEMENT_SIZE	4
#define XIDF_ELEMENT_SIZE	8
#define RXF0_ELEMENT_SIZE	72
#define RXF1_ELEMENT_SIZE	72
#define RXB_ELEMENT_SIZE	72
#define TXE_ELEMENT_SIZE	8
#define TXB_ELEMENT_SIZE	72

/* Message RAM Elements */
#define M_CAN_FIFO_ID		0x0
#define M_CAN_FIFO_DLC		0x4
#define M_CAN_FIFO_DATA		0x8

/* Rx Buffer Element */
/* R0 */
#define RX_BUF_ESI		BIT(31)
#define RX_BUF_XTD		BIT(30)
#define RX_BUF_RTR		BIT(29)
/* R1 */
#define RX_BUF_ANMF		BIT(31)
#define RX_BUF_FDF		BIT(21)
#define RX_BUF_BRS		BIT(20)
#define RX_BUF_RXTS_MASK	GENMASK(15, 0)

/* Tx Buffer Element */
/* T0 */
#define TX_BUF_ESI		BIT(31)
#define TX_BUF_XTD		BIT(30)
#define TX_BUF_RTR		BIT(29)
/* T1 */
#define TX_BUF_EFC		BIT(23)
#define TX_BUF_FDF		BIT(21)
#define TX_BUF_BRS		BIT(20)
#define TX_BUF_MM_MASK		GENMASK(31, 24)
#define TX_BUF_DLC_MASK		GENMASK(19, 16)

/* Tx event FIFO Element */
/* E1 */
#define TX_EVENT_MM_MASK	GENMASK(31, 24)
#define TX_EVENT_TXTS_MASK	GENMASK(15, 0)

/* Hrtimer polling interval */
#define HRTIMER_POLL_INTERVAL_MS		1

/* The ID and DLC registers are adjacent in M_CAN FIFO memory,
 * and we can save a (potentially slow) bus round trip by combining
 * reads and writes to them.
 */
struct id_and_dlc {
	u32 id;
	u32 dlc;
};

struct m_can_fifo_element {
	u32 id;
	u32 dlc;
	u8 data[CANFD_MAX_DLEN];
};

static inline u32 m_can_read(struct m_can_classdev *cdev, enum m_can_reg reg)
{
	return cdev->ops->read_reg(cdev, reg);
}

static inline void m_can_write(struct m_can_classdev *cdev, enum m_can_reg reg,
			       u32 val)
{
	cdev->ops->write_reg(cdev, reg, val);
}

static int
m_can_fifo_read(struct m_can_classdev *cdev,
		u32 fgi, unsigned int offset, void *val, size_t val_count)
{
	u32 addr_offset = cdev->mcfg[MRAM_RXF0].off + fgi * RXF0_ELEMENT_SIZE +
		offset;

	if (val_count == 0)
		return 0;

	return cdev->ops->read_fifo(cdev, addr_offset, val, val_count);
}

static int
m_can_fifo_write(struct m_can_classdev *cdev,
		 u32 fpi, unsigned int offset, const void *val, size_t val_count)
{
	u32 addr_offset = cdev->mcfg[MRAM_TXB].off + fpi * TXB_ELEMENT_SIZE +
		offset;

	if (val_count == 0)
		return 0;

	return cdev->ops->write_fifo(cdev, addr_offset, val, val_count);
}

static inline int m_can_fifo_write_no_off(struct m_can_classdev *cdev,
					  u32 fpi, u32 val)
{
	return cdev->ops->write_fifo(cdev, fpi, &val, 1);
}

static int
m_can_txe_fifo_read(struct m_can_classdev *cdev, u32 fgi, u32 offset, u32 *val)
{
	u32 addr_offset = cdev->mcfg[MRAM_TXE].off + fgi * TXE_ELEMENT_SIZE +
		offset;

	return cdev->ops->read_fifo(cdev, addr_offset, val, 1);
}

static int m_can_cccr_update_bits(struct m_can_classdev *cdev, u32 mask, u32 val)
{
	u32 val_before = m_can_read(cdev, M_CAN_CCCR);
	u32 val_after = (val_before & ~mask) | val;
	size_t tries = 10;

	if (!(mask & CCCR_INIT) && !(val_before & CCCR_INIT)) {
		dev_err(cdev->dev,
			"refusing to configure device when in normal mode\n");
		return -EBUSY;
	}

	/* The chip should be in standby mode when changing the CCCR register,
	 * and some chips set the CSR and CSA bits when in standby. Furthermore,
	 * the CSR and CSA bits should be written as zeros, even when they read
	 * ones.
	 */
	val_after &= ~(CCCR_CSR | CCCR_CSA);

	while (tries--) {
		u32 val_read;

		/* Write the desired value in each try, as setting some bits in
		 * the CCCR register require other bits to be set first. E.g.
		 * setting the NISO bit requires setting the CCE bit first.
		 */
		m_can_write(cdev, M_CAN_CCCR, val_after);

		val_read = m_can_read(cdev, M_CAN_CCCR) & ~(CCCR_CSR | CCCR_CSA);

		if (val_read == val_after)
			return 0;

		usleep_range(1, 5);
	}

	return -ETIMEDOUT;
}

static int m_can_config_enable(struct m_can_classdev *cdev)
{
	int err;

	/* CCCR_INIT must be set in order to set CCCR_CCE, but access to
	 * configuration registers should only be enabled when in standby mode,
	 * where CCCR_INIT is always set.
	 */
	err = m_can_cccr_update_bits(cdev, CCCR_CCE, CCCR_CCE);
	if (err)
		netdev_err(cdev->net, "failed to enable configuration mode\n");

	return err;
}

static int m_can_config_disable(struct m_can_classdev *cdev)
{
	int err;

	/* Only clear CCCR_CCE, since CCCR_INIT cannot be cleared while in
	 * standby mode
	 */
	err = m_can_cccr_update_bits(cdev, CCCR_CCE, 0);
	if (err)
		netdev_err(cdev->net, "failed to disable configuration registers\n");

	return err;
}

static void m_can_interrupt_enable(struct m_can_classdev *cdev, u32 interrupts)
{
	if (cdev->active_interrupts == interrupts)
		return;
	cdev->ops->write_reg(cdev, M_CAN_IE, interrupts);
	cdev->active_interrupts = interrupts;
}

static void m_can_coalescing_disable(struct m_can_classdev *cdev)
{
	u32 new_interrupts = cdev->active_interrupts | IR_RF0N | IR_TEFN;

	if (!cdev->net->irq)
		return;

	hrtimer_cancel(&cdev->hrtimer);
	m_can_interrupt_enable(cdev, new_interrupts);
}

static inline void m_can_enable_all_interrupts(struct m_can_classdev *cdev)
{
	if (!cdev->net->irq) {
		dev_dbg(cdev->dev, "Start hrtimer\n");
		hrtimer_start(&cdev->hrtimer,
			      ms_to_ktime(HRTIMER_POLL_INTERVAL_MS),
			      HRTIMER_MODE_REL_PINNED);
	}

	/* Only interrupt line 0 is used in this driver */
	m_can_write(cdev, M_CAN_ILE, ILE_EINT0);
}

static inline void m_can_disable_all_interrupts(struct m_can_classdev *cdev)
{
	m_can_coalescing_disable(cdev);
	m_can_write(cdev, M_CAN_ILE, 0x0);

	if (!cdev->net->irq) {
		dev_dbg(cdev->dev, "Stop hrtimer\n");
		hrtimer_try_to_cancel(&cdev->hrtimer);
	}
}

/* Retrieve internal timestamp counter from TSCV.TSC, and shift it to 32-bit
 * width.
 */
static u32 m_can_get_timestamp(struct m_can_classdev *cdev)
{
	u32 tscv;
	u32 tsc;

	tscv = m_can_read(cdev, M_CAN_TSCV);
	tsc = FIELD_GET(TSCV_TSC_MASK, tscv);

	return (tsc << 16);
}

static void m_can_clean(struct net_device *net)
{
	struct m_can_classdev *cdev = netdev_priv(net);
	unsigned long irqflags;

	if (cdev->tx_ops) {
		for (int i = 0; i != cdev->tx_fifo_size; ++i) {
			if (!cdev->tx_ops[i].skb)
				continue;

			net->stats.tx_errors++;
			cdev->tx_ops[i].skb = NULL;
		}
	}

	for (int i = 0; i != cdev->can.echo_skb_max; ++i)
		can_free_echo_skb(cdev->net, i, NULL);

	netdev_reset_queue(cdev->net);

	spin_lock_irqsave(&cdev->tx_handling_spinlock, irqflags);
	cdev->tx_fifo_in_flight = 0;
	spin_unlock_irqrestore(&cdev->tx_handling_spinlock, irqflags);
}

/* For peripherals, pass skb to rx-offload, which will push skb from
 * napi. For non-peripherals, RX is done in napi already, so push
 * directly. timestamp is used to ensure good skb ordering in
 * rx-offload and is ignored for non-peripherals.
 */
static void m_can_receive_skb(struct m_can_classdev *cdev,
			      struct sk_buff *skb,
			      u32 timestamp)
{
	if (cdev->is_peripheral) {
		struct net_device_stats *stats = &cdev->net->stats;
		int err;

		err = can_rx_offload_queue_timestamp(&cdev->offload, skb,
						     timestamp);
		if (err)
			stats->rx_fifo_errors++;
	} else {
		netif_receive_skb(skb);
	}
}

static int m_can_read_fifo(struct net_device *dev, u32 fgi)
{
	struct net_device_stats *stats = &dev->stats;
	struct m_can_classdev *cdev = netdev_priv(dev);
	struct canfd_frame *cf;
	struct sk_buff *skb;
	struct id_and_dlc fifo_header;
	u32 timestamp = 0;
	int err;

	err = m_can_fifo_read(cdev, fgi, M_CAN_FIFO_ID, &fifo_header, 2);
	if (err)
		goto out_fail;

	if (fifo_header.dlc & RX_BUF_FDF)
		skb = alloc_canfd_skb(dev, &cf);
	else
		skb = alloc_can_skb(dev, (struct can_frame **)&cf);
	if (!skb) {
		stats->rx_dropped++;
		return 0;
	}

	if (fifo_header.dlc & RX_BUF_FDF)
		cf->len = can_fd_dlc2len((fifo_header.dlc >> 16) & 0x0F);
	else
		cf->len = can_cc_dlc2len((fifo_header.dlc >> 16) & 0x0F);

	if (fifo_header.id & RX_BUF_XTD)
		cf->can_id = (fifo_header.id & CAN_EFF_MASK) | CAN_EFF_FLAG;
	else
		cf->can_id = (fifo_header.id >> 18) & CAN_SFF_MASK;

	if (fifo_header.id & RX_BUF_ESI) {
		cf->flags |= CANFD_ESI;
		netdev_dbg(dev, "ESI Error\n");
	}

	if (!(fifo_header.dlc & RX_BUF_FDF) && (fifo_header.id & RX_BUF_RTR)) {
		cf->can_id |= CAN_RTR_FLAG;
	} else {
		if (fifo_header.dlc & RX_BUF_BRS)
			cf->flags |= CANFD_BRS;

		err = m_can_fifo_read(cdev, fgi, M_CAN_FIFO_DATA,
				      cf->data, DIV_ROUND_UP(cf->len, 4));
		if (err)
			goto out_free_skb;

		stats->rx_bytes += cf->len;
	}
	stats->rx_packets++;

	timestamp = FIELD_GET(RX_BUF_RXTS_MASK, fifo_header.dlc) << 16;

	m_can_receive_skb(cdev, skb, timestamp);

	return 0;

out_free_skb:
	kfree_skb(skb);
out_fail:
	netdev_err(dev, "FIFO read returned %d\n", err);
	return err;
}

static int m_can_do_rx_poll(struct net_device *dev, int quota)
{
	struct m_can_classdev *cdev = netdev_priv(dev);
	u32 pkts = 0;
	u32 rxfs;
	u32 rx_count;
	u32 fgi;
	int ack_fgi = -1;
	int i;
	int err = 0;

	rxfs = m_can_read(cdev, M_CAN_RXF0S);
	if (!(rxfs & RXFS_FFL_MASK)) {
		netdev_dbg(dev, "no messages in fifo0\n");
		return 0;
	}

	rx_count = FIELD_GET(RXFS_FFL_MASK, rxfs);
	fgi = FIELD_GET(RXFS_FGI_MASK, rxfs);

	for (i = 0; i < rx_count && quota > 0; ++i) {
		err = m_can_read_fifo(dev, fgi);
		if (err)
			break;

		quota--;
		pkts++;
		ack_fgi = fgi;
		fgi = (++fgi >= cdev->mcfg[MRAM_RXF0].num ? 0 : fgi);
	}

	if (ack_fgi != -1)
		m_can_write(cdev, M_CAN_RXF0A, ack_fgi);

	if (err)
		return err;

	return pkts;
}

static int m_can_handle_lost_msg(struct net_device *dev)
{
	struct m_can_classdev *cdev = netdev_priv(dev);
	struct net_device_stats *stats = &dev->stats;
	struct sk_buff *skb;
	struct can_frame *frame;
	u32 timestamp = 0;

	netdev_err(dev, "msg lost in rxf0\n");

	stats->rx_errors++;
	stats->rx_over_errors++;

	skb = alloc_can_err_skb(dev, &frame);
	if (unlikely(!skb))
		return 0;

	frame->can_id |= CAN_ERR_CRTL;
	frame->data[1] = CAN_ERR_CRTL_RX_OVERFLOW;

	if (cdev->is_peripheral)
		timestamp = m_can_get_timestamp(cdev);

	m_can_receive_skb(cdev, skb, timestamp);

	return 1;
}

static int m_can_handle_lec_err(struct net_device *dev,
				enum m_can_lec_type lec_type)
{
	struct m_can_classdev *cdev = netdev_priv(dev);
	struct net_device_stats *stats = &dev->stats;
	struct can_frame *cf;
	struct sk_buff *skb;
	u32 timestamp = 0;

	cdev->can.can_stats.bus_error++;
	stats->rx_errors++;

	/* propagate the error condition to the CAN stack */
	skb = alloc_can_err_skb(dev, &cf);
	if (unlikely(!skb))
		return 0;

	/* check for 'last error code' which tells us the
	 * type of the last error to occur on the CAN bus
	 */
	cf->can_id |= CAN_ERR_PROT | CAN_ERR_BUSERROR;

	switch (lec_type) {
	case LEC_STUFF_ERROR:
		netdev_dbg(dev, "stuff error\n");
		cf->data[2] |= CAN_ERR_PROT_STUFF;
		break;
	case LEC_FORM_ERROR:
		netdev_dbg(dev, "form error\n");
		cf->data[2] |= CAN_ERR_PROT_FORM;
		break;
	case LEC_ACK_ERROR:
		netdev_dbg(dev, "ack error\n");
		cf->data[3] = CAN_ERR_PROT_LOC_ACK;
		break;
	case LEC_BIT1_ERROR:
		netdev_dbg(dev, "bit1 error\n");
		cf->data[2] |= CAN_ERR_PROT_BIT1;
		break;
	case LEC_BIT0_ERROR:
		netdev_dbg(dev, "bit0 error\n");
		cf->data[2] |= CAN_ERR_PROT_BIT0;
		break;
	case LEC_CRC_ERROR:
		netdev_dbg(dev, "CRC error\n");
		cf->data[3] = CAN_ERR_PROT_LOC_CRC_SEQ;
		break;
	default:
		break;
	}

	if (cdev->is_peripheral)
		timestamp = m_can_get_timestamp(cdev);

	m_can_receive_skb(cdev, skb, timestamp);

	return 1;
}

static int __m_can_get_berr_counter(const struct net_device *dev,
				    struct can_berr_counter *bec)
{
	struct m_can_classdev *cdev = netdev_priv(dev);
	unsigned int ecr;

	ecr = m_can_read(cdev, M_CAN_ECR);
	bec->rxerr = FIELD_GET(ECR_REC_MASK, ecr);
	bec->txerr = FIELD_GET(ECR_TEC_MASK, ecr);

	return 0;
}

static int m_can_clk_start(struct m_can_classdev *cdev)
{
	if (cdev->pm_clock_support == 0)
		return 0;

	return pm_runtime_resume_and_get(cdev->dev);
}

static void m_can_clk_stop(struct m_can_classdev *cdev)
{
	if (cdev->pm_clock_support)
		pm_runtime_put_sync(cdev->dev);
}

static int m_can_get_berr_counter(const struct net_device *dev,
				  struct can_berr_counter *bec)
{
	struct m_can_classdev *cdev = netdev_priv(dev);
	int err;

	err = m_can_clk_start(cdev);
	if (err)
		return err;

	__m_can_get_berr_counter(dev, bec);

	m_can_clk_stop(cdev);

	return 0;
}

static int m_can_handle_state_change(struct net_device *dev,
				     enum can_state new_state)
{
	struct m_can_classdev *cdev = netdev_priv(dev);
	struct can_frame *cf;
	struct sk_buff *skb;
	struct can_berr_counter bec;
	unsigned int ecr;
	u32 timestamp = 0;

	switch (new_state) {
	case CAN_STATE_ERROR_WARNING:
		/* error warning state */
		cdev->can.can_stats.error_warning++;
		cdev->can.state = CAN_STATE_ERROR_WARNING;
		break;
	case CAN_STATE_ERROR_PASSIVE:
		/* error passive state */
		cdev->can.can_stats.error_passive++;
		cdev->can.state = CAN_STATE_ERROR_PASSIVE;
		break;
	case CAN_STATE_BUS_OFF:
		/* bus-off state */
		cdev->can.state = CAN_STATE_BUS_OFF;
		m_can_disable_all_interrupts(cdev);
		cdev->can.can_stats.bus_off++;
		can_bus_off(dev);
		break;
	default:
		break;
	}

	/* propagate the error condition to the CAN stack */
	skb = alloc_can_err_skb(dev, &cf);
	if (unlikely(!skb))
		return 0;

	__m_can_get_berr_counter(dev, &bec);

	switch (new_state) {
	case CAN_STATE_ERROR_WARNING:
		/* error warning state */
		cf->can_id |= CAN_ERR_CRTL | CAN_ERR_CNT;
		cf->data[1] = (bec.txerr > bec.rxerr) ?
			CAN_ERR_CRTL_TX_WARNING :
			CAN_ERR_CRTL_RX_WARNING;
		cf->data[6] = bec.txerr;
		cf->data[7] = bec.rxerr;
		break;
	case CAN_STATE_ERROR_PASSIVE:
		/* error passive state */
		cf->can_id |= CAN_ERR_CRTL | CAN_ERR_CNT;
		ecr = m_can_read(cdev, M_CAN_ECR);
		if (ecr & ECR_RP)
			cf->data[1] |= CAN_ERR_CRTL_RX_PASSIVE;
		if (bec.txerr > 127)
			cf->data[1] |= CAN_ERR_CRTL_TX_PASSIVE;
		cf->data[6] = bec.txerr;
		cf->data[7] = bec.rxerr;
		break;
	case CAN_STATE_BUS_OFF:
		/* bus-off state */
		cf->can_id |= CAN_ERR_BUSOFF;
		break;
	default:
		break;
	}

	if (cdev->is_peripheral)
		timestamp = m_can_get_timestamp(cdev);

	m_can_receive_skb(cdev, skb, timestamp);

	return 1;
}

static int m_can_handle_state_errors(struct net_device *dev, u32 psr)
{
	struct m_can_classdev *cdev = netdev_priv(dev);
	int work_done = 0;

	if (psr & PSR_EW && cdev->can.state != CAN_STATE_ERROR_WARNING) {
		netdev_dbg(dev, "entered error warning state\n");
		work_done += m_can_handle_state_change(dev,
						       CAN_STATE_ERROR_WARNING);
	}

	if (psr & PSR_EP && cdev->can.state != CAN_STATE_ERROR_PASSIVE) {
		netdev_dbg(dev, "entered error passive state\n");
		work_done += m_can_handle_state_change(dev,
						       CAN_STATE_ERROR_PASSIVE);
	}

	if (psr & PSR_BO && cdev->can.state != CAN_STATE_BUS_OFF) {
		netdev_dbg(dev, "entered error bus off state\n");
		work_done += m_can_handle_state_change(dev,
						       CAN_STATE_BUS_OFF);
	}

	return work_done;
}

static void m_can_handle_other_err(struct net_device *dev, u32 irqstatus)
{
	if (irqstatus & IR_WDI)
		netdev_err(dev, "Message RAM Watchdog event due to missing READY\n");
	if (irqstatus & IR_BEU)
		netdev_err(dev, "Bit Error Uncorrected\n");
	if (irqstatus & IR_BEC)
		netdev_err(dev, "Bit Error Corrected\n");
	if (irqstatus & IR_TOO)
		netdev_err(dev, "Timeout reached\n");
	if (irqstatus & IR_MRAF)
		netdev_err(dev, "Message RAM access failure occurred\n");
}

static inline bool is_lec_err(u8 lec)
{
	return lec != LEC_NO_ERROR && lec != LEC_NO_CHANGE;
}

static inline bool m_can_is_protocol_err(u32 irqstatus)
{
	return irqstatus & IR_ERR_LEC_31X;
}

static int m_can_handle_protocol_error(struct net_device *dev, u32 irqstatus)
{
	struct net_device_stats *stats = &dev->stats;
	struct m_can_classdev *cdev = netdev_priv(dev);
	struct can_frame *cf;
	struct sk_buff *skb;
	u32 timestamp = 0;

	/* propagate the error condition to the CAN stack */
	skb = alloc_can_err_skb(dev, &cf);

	/* update tx error stats since there is protocol error */
	stats->tx_errors++;

	/* update arbitration lost status */
	if (cdev->version >= 31 && (irqstatus & IR_PEA)) {
		netdev_dbg(dev, "Protocol error in Arbitration fail\n");
		cdev->can.can_stats.arbitration_lost++;
		if (skb) {
			cf->can_id |= CAN_ERR_LOSTARB;
			cf->data[0] |= CAN_ERR_LOSTARB_UNSPEC;
		}
	}

	if (unlikely(!skb)) {
		netdev_dbg(dev, "allocation of skb failed\n");
		return 0;
	}

	if (cdev->is_peripheral)
		timestamp = m_can_get_timestamp(cdev);

	m_can_receive_skb(cdev, skb, timestamp);

	return 1;
}

static int m_can_handle_bus_errors(struct net_device *dev, u32 irqstatus,
				   u32 psr)
{
	struct m_can_classdev *cdev = netdev_priv(dev);
	int work_done = 0;

	if (irqstatus & IR_RF0L)
		work_done += m_can_handle_lost_msg(dev);

	/* handle lec errors on the bus */
	if (cdev->can.ctrlmode & CAN_CTRLMODE_BERR_REPORTING) {
		u8 lec = FIELD_GET(PSR_LEC_MASK, psr);
		u8 dlec = FIELD_GET(PSR_DLEC_MASK, psr);

		if (is_lec_err(lec)) {
			netdev_dbg(dev, "Arbitration phase error detected\n");
			work_done += m_can_handle_lec_err(dev, lec);
		}

		if (is_lec_err(dlec)) {
			netdev_dbg(dev, "Data phase error detected\n");
			work_done += m_can_handle_lec_err(dev, dlec);
		}
	}

	/* handle protocol errors in arbitration phase */
	if ((cdev->can.ctrlmode & CAN_CTRLMODE_BERR_REPORTING) &&
	    m_can_is_protocol_err(irqstatus))
		work_done += m_can_handle_protocol_error(dev, irqstatus);

	/* other unproccessed error interrupts */
	m_can_handle_other_err(dev, irqstatus);

	return work_done;
}

static int m_can_rx_handler(struct net_device *dev, int quota, u32 irqstatus)
{
	struct m_can_classdev *cdev = netdev_priv(dev);
	int rx_work_or_err;
	int work_done = 0;

	if (!irqstatus)
		goto end;

	/* Errata workaround for issue "Needless activation of MRAF irq"
	 * During frame reception while the MCAN is in Error Passive state
	 * and the Receive Error Counter has the value MCAN_ECR.REC = 127,
	 * it may happen that MCAN_IR.MRAF is set although there was no
	 * Message RAM access failure.
	 * If MCAN_IR.MRAF is enabled, an interrupt to the Host CPU is generated
	 * The Message RAM Access Failure interrupt routine needs to check
	 * whether MCAN_ECR.RP = ’1’ and MCAN_ECR.REC = 127.
	 * In this case, reset MCAN_IR.MRAF. No further action is required.
	 */
	if (cdev->version <= 31 && irqstatus & IR_MRAF &&
	    m_can_read(cdev, M_CAN_ECR) & ECR_RP) {
		struct can_berr_counter bec;

		__m_can_get_berr_counter(dev, &bec);
		if (bec.rxerr == 127) {
			m_can_write(cdev, M_CAN_IR, IR_MRAF);
			irqstatus &= ~IR_MRAF;
		}
	}

	if (irqstatus & IR_ERR_STATE)
		work_done += m_can_handle_state_errors(dev,
						       m_can_read(cdev, M_CAN_PSR));

	if (irqstatus & IR_ERR_BUS_30X)
		work_done += m_can_handle_bus_errors(dev, irqstatus,
						     m_can_read(cdev, M_CAN_PSR));

	if (irqstatus & IR_RF0N) {
		rx_work_or_err = m_can_do_rx_poll(dev, (quota - work_done));
		if (rx_work_or_err < 0)
			return rx_work_or_err;

		work_done += rx_work_or_err;
	}
end:
	return work_done;
}

static int m_can_poll(struct napi_struct *napi, int quota)
{
	struct net_device *dev = napi->dev;
	struct m_can_classdev *cdev = netdev_priv(dev);
	int work_done;
	u32 irqstatus;

	irqstatus = cdev->irqstatus | m_can_read(cdev, M_CAN_IR);

	work_done = m_can_rx_handler(dev, quota, irqstatus);

	/* Don't re-enable interrupts if the driver had a fatal error
	 * (e.g., FIFO read failure).
	 */
	if (work_done >= 0 && work_done < quota) {
		napi_complete_done(napi, work_done);
		m_can_enable_all_interrupts(cdev);
	}

	return work_done;
}

/* Echo tx skb and update net stats. Peripherals use rx-offload for
 * echo. timestamp is used for peripherals to ensure correct ordering
 * by rx-offload, and is ignored for non-peripherals.
 */
static unsigned int m_can_tx_update_stats(struct m_can_classdev *cdev,
					  unsigned int msg_mark, u32 timestamp)
{
	struct net_device *dev = cdev->net;
	struct net_device_stats *stats = &dev->stats;
	unsigned int frame_len;

	if (cdev->is_peripheral)
		stats->tx_bytes +=
			can_rx_offload_get_echo_skb_queue_timestamp(&cdev->offload,
								    msg_mark,
								    timestamp,
								    &frame_len);
	else
		stats->tx_bytes += can_get_echo_skb(dev, msg_mark, &frame_len);

	stats->tx_packets++;

	return frame_len;
}

static void m_can_finish_tx(struct m_can_classdev *cdev, int transmitted,
			    unsigned int transmitted_frame_len)
{
	unsigned long irqflags;

	netdev_completed_queue(cdev->net, transmitted, transmitted_frame_len);

	spin_lock_irqsave(&cdev->tx_handling_spinlock, irqflags);
	if (cdev->tx_fifo_in_flight >= cdev->tx_fifo_size && transmitted > 0)
		netif_wake_queue(cdev->net);
	cdev->tx_fifo_in_flight -= transmitted;
	spin_unlock_irqrestore(&cdev->tx_handling_spinlock, irqflags);
}

static netdev_tx_t m_can_start_tx(struct m_can_classdev *cdev)
{
	unsigned long irqflags;
	int tx_fifo_in_flight;

	spin_lock_irqsave(&cdev->tx_handling_spinlock, irqflags);
	tx_fifo_in_flight = cdev->tx_fifo_in_flight + 1;
	if (tx_fifo_in_flight >= cdev->tx_fifo_size) {
		netif_stop_queue(cdev->net);
		if (tx_fifo_in_flight > cdev->tx_fifo_size) {
			netdev_err_once(cdev->net, "hard_xmit called while TX FIFO full\n");
			spin_unlock_irqrestore(&cdev->tx_handling_spinlock, irqflags);
			return NETDEV_TX_BUSY;
		}
	}
	cdev->tx_fifo_in_flight = tx_fifo_in_flight;
	spin_unlock_irqrestore(&cdev->tx_handling_spinlock, irqflags);

	return NETDEV_TX_OK;
}

static int m_can_echo_tx_event(struct net_device *dev)
{
	u32 txe_count = 0;
	u32 m_can_txefs;
	u32 fgi = 0;
	int ack_fgi = -1;
	int i = 0;
	int err = 0;
	unsigned int msg_mark;
	int processed = 0;
	unsigned int processed_frame_len = 0;

	struct m_can_classdev *cdev = netdev_priv(dev);

	/* read tx event fifo status */
	m_can_txefs = m_can_read(cdev, M_CAN_TXEFS);

	/* Get Tx Event fifo element count */
	txe_count = FIELD_GET(TXEFS_EFFL_MASK, m_can_txefs);
	fgi = FIELD_GET(TXEFS_EFGI_MASK, m_can_txefs);

	/* Get and process all sent elements */
	for (i = 0; i < txe_count; i++) {
		u32 txe, timestamp = 0;

		/* get message marker, timestamp */
		err = m_can_txe_fifo_read(cdev, fgi, 4, &txe);
		if (err) {
			netdev_err(dev, "TXE FIFO read returned %d\n", err);
			break;
		}

		msg_mark = FIELD_GET(TX_EVENT_MM_MASK, txe);
		timestamp = FIELD_GET(TX_EVENT_TXTS_MASK, txe) << 16;

		ack_fgi = fgi;
		fgi = (++fgi >= cdev->mcfg[MRAM_TXE].num ? 0 : fgi);

		/* update stats */
		processed_frame_len += m_can_tx_update_stats(cdev, msg_mark,
							     timestamp);

		++processed;
	}

	if (ack_fgi != -1)
		m_can_write(cdev, M_CAN_TXEFA, FIELD_PREP(TXEFA_EFAI_MASK,
							  ack_fgi));

	m_can_finish_tx(cdev, processed, processed_frame_len);

	return err;
}

static void m_can_coalescing_update(struct m_can_classdev *cdev, u32 ir)
{
	u32 new_interrupts = cdev->active_interrupts;
	bool enable_rx_timer = false;
	bool enable_tx_timer = false;

	if (!cdev->net->irq)
		return;

	if (cdev->rx_coalesce_usecs_irq > 0 && (ir & (IR_RF0N | IR_RF0W))) {
		enable_rx_timer = true;
		new_interrupts &= ~IR_RF0N;
	}
	if (cdev->tx_coalesce_usecs_irq > 0 && (ir & (IR_TEFN | IR_TEFW))) {
		enable_tx_timer = true;
		new_interrupts &= ~IR_TEFN;
	}
	if (!enable_rx_timer && !hrtimer_active(&cdev->hrtimer))
		new_interrupts |= IR_RF0N;
	if (!enable_tx_timer && !hrtimer_active(&cdev->hrtimer))
		new_interrupts |= IR_TEFN;

	m_can_interrupt_enable(cdev, new_interrupts);
	if (enable_rx_timer | enable_tx_timer)
		hrtimer_start(&cdev->hrtimer, cdev->irq_timer_wait,
			      HRTIMER_MODE_REL);
}

/* This interrupt handler is called either from the interrupt thread or a
 * hrtimer. This has implications like cancelling a timer won't be possible
 * blocking.
 */
static int m_can_interrupt_handler(struct m_can_classdev *cdev)
{
	struct net_device *dev = cdev->net;
	u32 ir;
	int ret;

	if (pm_runtime_suspended(cdev->dev))
		return IRQ_NONE;

	ir = m_can_read(cdev, M_CAN_IR);
	m_can_coalescing_update(cdev, ir);
	if (!ir)
		return IRQ_NONE;

	/* ACK all irqs */
	m_can_write(cdev, M_CAN_IR, ir);

	if (cdev->ops->clear_interrupts)
		cdev->ops->clear_interrupts(cdev);

	/* schedule NAPI in case of
	 * - rx IRQ
	 * - state change IRQ
	 * - bus error IRQ and bus error reporting
	 */
	if (ir & (IR_RF0N | IR_RF0W | IR_ERR_ALL_30X)) {
		cdev->irqstatus = ir;
		if (!cdev->is_peripheral) {
			m_can_disable_all_interrupts(cdev);
			napi_schedule(&cdev->napi);
		} else {
			ret = m_can_rx_handler(dev, NAPI_POLL_WEIGHT, ir);
			if (ret < 0)
				return ret;
		}
	}

	if (cdev->version == 30) {
		if (ir & IR_TC) {
			/* Transmission Complete Interrupt*/
			u32 timestamp = 0;
			unsigned int frame_len;

			if (cdev->is_peripheral)
				timestamp = m_can_get_timestamp(cdev);
			frame_len = m_can_tx_update_stats(cdev, 0, timestamp);
			m_can_finish_tx(cdev, 1, frame_len);
		}
	} else  {
		if (ir & (IR_TEFN | IR_TEFW)) {
			/* New TX FIFO Element arrived */
			ret = m_can_echo_tx_event(dev);
			if (ret != 0)
				return ret;
		}
	}

	if (cdev->is_peripheral)
		can_rx_offload_threaded_irq_finish(&cdev->offload);

	return IRQ_HANDLED;
}

static irqreturn_t m_can_isr(int irq, void *dev_id)
{
	struct net_device *dev = (struct net_device *)dev_id;
	struct m_can_classdev *cdev = netdev_priv(dev);
	int ret;

	ret =  m_can_interrupt_handler(cdev);
	if (ret < 0) {
		m_can_disable_all_interrupts(cdev);
		return IRQ_HANDLED;
	}

	return ret;
}

static enum hrtimer_restart m_can_coalescing_timer(struct hrtimer *timer)
{
	struct m_can_classdev *cdev = container_of(timer, struct m_can_classdev, hrtimer);

	if (cdev->can.state == CAN_STATE_BUS_OFF ||
	    cdev->can.state == CAN_STATE_STOPPED)
		return HRTIMER_NORESTART;

	irq_wake_thread(cdev->net->irq, cdev->net);

	return HRTIMER_NORESTART;
}

static const struct can_bittiming_const m_can_bittiming_const_30X = {
	.name = KBUILD_MODNAME,
	.tseg1_min = 2,		/* Time segment 1 = prop_seg + phase_seg1 */
	.tseg1_max = 64,
	.tseg2_min = 1,		/* Time segment 2 = phase_seg2 */
	.tseg2_max = 16,
	.sjw_max = 16,
	.brp_min = 1,
	.brp_max = 1024,
	.brp_inc = 1,
};

static const struct can_bittiming_const m_can_data_bittiming_const_30X = {
	.name = KBUILD_MODNAME,
	.tseg1_min = 2,		/* Time segment 1 = prop_seg + phase_seg1 */
	.tseg1_max = 16,
	.tseg2_min = 1,		/* Time segment 2 = phase_seg2 */
	.tseg2_max = 8,
	.sjw_max = 4,
	.brp_min = 1,
	.brp_max = 32,
	.brp_inc = 1,
};

static const struct can_bittiming_const m_can_bittiming_const_31X = {
	.name = KBUILD_MODNAME,
	.tseg1_min = 2,		/* Time segment 1 = prop_seg + phase_seg1 */
	.tseg1_max = 256,
	.tseg2_min = 2,		/* Time segment 2 = phase_seg2 */
	.tseg2_max = 128,
	.sjw_max = 128,
	.brp_min = 1,
	.brp_max = 512,
	.brp_inc = 1,
};

static const struct can_bittiming_const m_can_data_bittiming_const_31X = {
	.name = KBUILD_MODNAME,
	.tseg1_min = 1,		/* Time segment 1 = prop_seg + phase_seg1 */
	.tseg1_max = 32,
	.tseg2_min = 1,		/* Time segment 2 = phase_seg2 */
	.tseg2_max = 16,
	.sjw_max = 16,
	.brp_min = 1,
	.brp_max = 32,
	.brp_inc = 1,
};

static int m_can_set_bittiming(struct net_device *dev)
{
	struct m_can_classdev *cdev = netdev_priv(dev);
	const struct can_bittiming *bt = &cdev->can.bittiming;
	const struct can_bittiming *dbt = &cdev->can.data_bittiming;
	u16 brp, sjw, tseg1, tseg2;
	u32 reg_btp;

	brp = bt->brp - 1;
	sjw = bt->sjw - 1;
	tseg1 = bt->prop_seg + bt->phase_seg1 - 1;
	tseg2 = bt->phase_seg2 - 1;
	reg_btp = FIELD_PREP(NBTP_NBRP_MASK, brp) |
		  FIELD_PREP(NBTP_NSJW_MASK, sjw) |
		  FIELD_PREP(NBTP_NTSEG1_MASK, tseg1) |
		  FIELD_PREP(NBTP_NTSEG2_MASK, tseg2);
	m_can_write(cdev, M_CAN_NBTP, reg_btp);

	if (cdev->can.ctrlmode & CAN_CTRLMODE_FD) {
		reg_btp = 0;
		brp = dbt->brp - 1;
		sjw = dbt->sjw - 1;
		tseg1 = dbt->prop_seg + dbt->phase_seg1 - 1;
		tseg2 = dbt->phase_seg2 - 1;

		/* TDC is only needed for bitrates beyond 2.5 MBit/s.
		 * This is mentioned in the "Bit Time Requirements for CAN FD"
		 * paper presented at the International CAN Conference 2013
		 */
		if (dbt->bitrate > 2500000) {
			u32 tdco, ssp;

			/* Use the same value of secondary sampling point
			 * as the data sampling point
			 */
			ssp = dbt->sample_point;

			/* Equation based on Bosch's M_CAN User Manual's
			 * Transmitter Delay Compensation Section
			 */
			tdco = (cdev->can.clock.freq / 1000) *
				ssp / dbt->bitrate;

			/* Max valid TDCO value is 127 */
			if (tdco > 127) {
				netdev_warn(dev, "TDCO value of %u is beyond maximum. Using maximum possible value\n",
					    tdco);
				tdco = 127;
			}

			reg_btp |= DBTP_TDC;
			m_can_write(cdev, M_CAN_TDCR,
				    FIELD_PREP(TDCR_TDCO_MASK, tdco));
		}

		reg_btp |= FIELD_PREP(DBTP_DBRP_MASK, brp) |
			FIELD_PREP(DBTP_DSJW_MASK, sjw) |
			FIELD_PREP(DBTP_DTSEG1_MASK, tseg1) |
			FIELD_PREP(DBTP_DTSEG2_MASK, tseg2);

		m_can_write(cdev, M_CAN_DBTP, reg_btp);
	}

	return 0;
}

/* Configure M_CAN chip:
 * - set rx buffer/fifo element size
 * - configure rx fifo
 * - accept non-matching frame into fifo 0
 * - configure tx buffer
 *		- >= v3.1.x: TX FIFO is used
 * - configure mode
 * - setup bittiming
 * - configure timestamp generation
 */
static int m_can_chip_config(struct net_device *dev)
{
	struct m_can_classdev *cdev = netdev_priv(dev);
	u32 interrupts = IR_ALL_INT;
	u32 cccr, test;
	int err;

	err = m_can_init_ram(cdev);
	if (err) {
		dev_err(cdev->dev, "Message RAM configuration failed\n");
		return err;
	}

	/* Disable unused interrupts */
	interrupts &= ~(IR_ARA | IR_ELO | IR_DRX | IR_TEFF | IR_TFE | IR_TCF |
			IR_HPM | IR_RF1F | IR_RF1W | IR_RF1N | IR_RF0F);

	err = m_can_config_enable(cdev);
	if (err)
		return err;

	/* RX Buffer/FIFO Element Size 64 bytes data field */
	m_can_write(cdev, M_CAN_RXESC,
		    FIELD_PREP(RXESC_RBDS_MASK, RXESC_64B) |
		    FIELD_PREP(RXESC_F1DS_MASK, RXESC_64B) |
		    FIELD_PREP(RXESC_F0DS_MASK, RXESC_64B));

	/* Accept Non-matching Frames Into FIFO 0 */
	m_can_write(cdev, M_CAN_GFC, 0x0);

	if (cdev->version == 30) {
		/* only support one Tx Buffer currently */
		m_can_write(cdev, M_CAN_TXBC, FIELD_PREP(TXBC_NDTB_MASK, 1) |
			    cdev->mcfg[MRAM_TXB].off);
	} else {
		/* TX FIFO is used for newer IP Core versions */
		m_can_write(cdev, M_CAN_TXBC,
			    FIELD_PREP(TXBC_TFQS_MASK,
				       cdev->mcfg[MRAM_TXB].num) |
			    cdev->mcfg[MRAM_TXB].off);
	}

	/* support 64 bytes payload */
	m_can_write(cdev, M_CAN_TXESC,
		    FIELD_PREP(TXESC_TBDS_MASK, TXESC_TBDS_64B));

	/* TX Event FIFO */
	if (cdev->version == 30) {
		m_can_write(cdev, M_CAN_TXEFC,
			    FIELD_PREP(TXEFC_EFS_MASK, 1) |
			    cdev->mcfg[MRAM_TXE].off);
	} else {
		/* Full TX Event FIFO is used */
		m_can_write(cdev, M_CAN_TXEFC,
			    FIELD_PREP(TXEFC_EFWM_MASK,
				       cdev->tx_max_coalesced_frames_irq) |
			    FIELD_PREP(TXEFC_EFS_MASK,
				       cdev->mcfg[MRAM_TXE].num) |
			    cdev->mcfg[MRAM_TXE].off);
	}

	/* rx fifo configuration, blocking mode, fifo size 1 */
	m_can_write(cdev, M_CAN_RXF0C,
		    FIELD_PREP(RXFC_FWM_MASK, cdev->rx_max_coalesced_frames_irq) |
		    FIELD_PREP(RXFC_FS_MASK, cdev->mcfg[MRAM_RXF0].num) |
		    cdev->mcfg[MRAM_RXF0].off);

	m_can_write(cdev, M_CAN_RXF1C,
		    FIELD_PREP(RXFC_FS_MASK, cdev->mcfg[MRAM_RXF1].num) |
		    cdev->mcfg[MRAM_RXF1].off);

	cccr = m_can_read(cdev, M_CAN_CCCR);
	test = m_can_read(cdev, M_CAN_TEST);
	test &= ~TEST_LBCK;
	if (cdev->version == 30) {
		/* Version 3.0.x */

		cccr &= ~(CCCR_TEST | CCCR_MON | CCCR_DAR |
			  FIELD_PREP(CCCR_CMR_MASK, FIELD_MAX(CCCR_CMR_MASK)) |
			  FIELD_PREP(CCCR_CME_MASK, FIELD_MAX(CCCR_CME_MASK)));

		if (cdev->can.ctrlmode & CAN_CTRLMODE_FD)
			cccr |= FIELD_PREP(CCCR_CME_MASK, CCCR_CME_CANFD_BRS);

	} else {
		/* Version 3.1.x or 3.2.x */
		cccr &= ~(CCCR_TEST | CCCR_MON | CCCR_BRSE | CCCR_FDOE |
			  CCCR_NISO | CCCR_DAR);

		/* Only 3.2.x has NISO Bit implemented */
		if (cdev->can.ctrlmode & CAN_CTRLMODE_FD_NON_ISO)
			cccr |= CCCR_NISO;

		if (cdev->can.ctrlmode & CAN_CTRLMODE_FD)
			cccr |= (CCCR_BRSE | CCCR_FDOE);
	}

	/* Loopback Mode */
	if (cdev->can.ctrlmode & CAN_CTRLMODE_LOOPBACK) {
		cccr |= CCCR_TEST | CCCR_MON;
		test |= TEST_LBCK;
	}

	/* Enable Monitoring (all versions) */
	if (cdev->can.ctrlmode & CAN_CTRLMODE_LISTENONLY)
		cccr |= CCCR_MON;

	/* Disable Auto Retransmission (all versions) */
	if (cdev->can.ctrlmode & CAN_CTRLMODE_ONE_SHOT)
		cccr |= CCCR_DAR;

	/* Write config */
	m_can_write(cdev, M_CAN_CCCR, cccr);
	m_can_write(cdev, M_CAN_TEST, test);

	/* Enable interrupts */
	if (!(cdev->can.ctrlmode & CAN_CTRLMODE_BERR_REPORTING)) {
		if (cdev->version == 30)
			interrupts &= ~(IR_ERR_LEC_30X);
		else
			interrupts &= ~(IR_ERR_LEC_31X);
	}
	cdev->active_interrupts = 0;
	m_can_interrupt_enable(cdev, interrupts);

	/* route all interrupts to INT0 */
	m_can_write(cdev, M_CAN_ILS, ILS_ALL_INT0);

	/* set bittiming params */
	m_can_set_bittiming(dev);

	/* enable internal timestamp generation, with a prescaler of 16. The
	 * prescaler is applied to the nominal bit timing
	 */
	m_can_write(cdev, M_CAN_TSCC,
		    FIELD_PREP(TSCC_TCP_MASK, 0xf) |
		    FIELD_PREP(TSCC_TSS_MASK, TSCC_TSS_INTERNAL));

	err = m_can_config_disable(cdev);
	if (err)
		return err;

	if (cdev->ops->init)
		cdev->ops->init(cdev);

	return 0;
}

static int m_can_start(struct net_device *dev)
{
	struct m_can_classdev *cdev = netdev_priv(dev);
	int ret;

	/* basic m_can configuration */
	ret = m_can_chip_config(dev);
	if (ret)
		return ret;

	netdev_queue_set_dql_min_limit(netdev_get_tx_queue(cdev->net, 0),
				       cdev->tx_max_coalesced_frames);

	cdev->can.state = CAN_STATE_ERROR_ACTIVE;

	m_can_enable_all_interrupts(cdev);

	if (cdev->version > 30)
		cdev->tx_fifo_putidx = FIELD_GET(TXFQS_TFQPI_MASK,
						 m_can_read(cdev, M_CAN_TXFQS));

	ret = m_can_cccr_update_bits(cdev, CCCR_INIT, 0);
	if (ret)
		netdev_err(dev, "failed to enter normal mode\n");

	return ret;
}

static int m_can_set_mode(struct net_device *dev, enum can_mode mode)
{
	switch (mode) {
	case CAN_MODE_START:
		m_can_clean(dev);
		m_can_start(dev);
		netif_wake_queue(dev);
		break;
	default:
		return -EOPNOTSUPP;
	}

	return 0;
}

/* Checks core release number of M_CAN
 * returns 0 if an unsupported device is detected
 * else it returns the release and step coded as:
 * return value = 10 * <release> + 1 * <step>
 */
static int m_can_check_core_release(struct m_can_classdev *cdev)
{
	u32 crel_reg;
	u8 rel;
	u8 step;
	int res;

	/* Read Core Release Version and split into version number
	 * Example: Version 3.2.1 => rel = 3; step = 2; substep = 1;
	 */
	crel_reg = m_can_read(cdev, M_CAN_CREL);
	rel = (u8)FIELD_GET(CREL_REL_MASK, crel_reg);
	step = (u8)FIELD_GET(CREL_STEP_MASK, crel_reg);

	if (rel == 3) {
		/* M_CAN v3.x.y: create return value */
		res = 30 + step;
	} else {
		/* Unsupported M_CAN version */
		res = 0;
	}

	return res;
}

/* Selectable Non ISO support only in version 3.2.x
 * Return 1 if the bit is writable, 0 if it is not, or negative on error.
 */
static int m_can_niso_supported(struct m_can_classdev *cdev)
{
	int ret, niso;

	ret = m_can_config_enable(cdev);
	if (ret)
		return ret;

	/* First try to set the NISO bit. */
	niso = m_can_cccr_update_bits(cdev, CCCR_NISO, CCCR_NISO);

	/* Then clear the it again. */
	ret = m_can_cccr_update_bits(cdev, CCCR_NISO, 0);
	if (ret) {
		dev_err(cdev->dev, "failed to revert the NON-ISO bit in CCCR\n");
		return ret;
	}

	ret = m_can_config_disable(cdev);
	if (ret)
		return ret;

	return niso == 0;
}

static int m_can_dev_setup(struct m_can_classdev *cdev)
{
	struct net_device *dev = cdev->net;
	int m_can_version, err, niso;

	m_can_version = m_can_check_core_release(cdev);
	/* return if unsupported version */
	if (!m_can_version) {
		dev_err(cdev->dev, "Unsupported version number: %2d",
			m_can_version);
		return -EINVAL;
	}

	if (!cdev->is_peripheral)
		netif_napi_add(dev, &cdev->napi, m_can_poll);

	/* Shared properties of all M_CAN versions */
	cdev->version = m_can_version;
	cdev->can.do_set_mode = m_can_set_mode;
	cdev->can.do_get_berr_counter = m_can_get_berr_counter;

	/* Set M_CAN supported operations */
	cdev->can.ctrlmode_supported = CAN_CTRLMODE_LOOPBACK |
		CAN_CTRLMODE_LISTENONLY |
		CAN_CTRLMODE_BERR_REPORTING |
		CAN_CTRLMODE_FD |
		CAN_CTRLMODE_ONE_SHOT;

	/* Set properties depending on M_CAN version */
	switch (cdev->version) {
	case 30:
		/* CAN_CTRLMODE_FD_NON_ISO is fixed with M_CAN IP v3.0.x */
		err = can_set_static_ctrlmode(dev, CAN_CTRLMODE_FD_NON_ISO);
		if (err)
			return err;
		cdev->can.bittiming_const = &m_can_bittiming_const_30X;
		cdev->can.data_bittiming_const = &m_can_data_bittiming_const_30X;
		break;
	case 31:
		/* CAN_CTRLMODE_FD_NON_ISO is fixed with M_CAN IP v3.1.x */
		err = can_set_static_ctrlmode(dev, CAN_CTRLMODE_FD_NON_ISO);
		if (err)
			return err;
		cdev->can.bittiming_const = &m_can_bittiming_const_31X;
		cdev->can.data_bittiming_const = &m_can_data_bittiming_const_31X;
		break;
	case 32:
	case 33:
		/* Support both MCAN version v3.2.x and v3.3.0 */
		cdev->can.bittiming_const = &m_can_bittiming_const_31X;
		cdev->can.data_bittiming_const = &m_can_data_bittiming_const_31X;

		niso = m_can_niso_supported(cdev);
		if (niso < 0)
			return niso;
		if (niso)
			cdev->can.ctrlmode_supported |= CAN_CTRLMODE_FD_NON_ISO;
		break;
	default:
		dev_err(cdev->dev, "Unsupported version number: %2d",
			cdev->version);
		return -EINVAL;
	}

	/* Forcing standby mode should be redundant, as the chip should be in
	 * standby after a reset. Write the INIT bit anyways, should the chip
	 * be configured by previous stage.
	 */
	return m_can_cccr_update_bits(cdev, CCCR_INIT, CCCR_INIT);
}

static void m_can_stop(struct net_device *dev)
{
	struct m_can_classdev *cdev = netdev_priv(dev);
	int ret;

	/* disable all interrupts */
	m_can_disable_all_interrupts(cdev);

	/* Set init mode to disengage from the network */
	ret = m_can_cccr_update_bits(cdev, CCCR_INIT, CCCR_INIT);
	if (ret)
		netdev_err(dev, "failed to enter standby mode: %pe\n",
			   ERR_PTR(ret));

	/* set the state as STOPPED */
	cdev->can.state = CAN_STATE_STOPPED;
}

static int m_can_close(struct net_device *dev)
{
	struct m_can_classdev *cdev = netdev_priv(dev);

	netif_stop_queue(dev);

	m_can_stop(dev);
	free_irq(dev->irq, dev);

	m_can_clean(dev);

	if (cdev->is_peripheral) {
		destroy_workqueue(cdev->tx_wq);
		cdev->tx_wq = NULL;
		can_rx_offload_disable(&cdev->offload);
	} else {
		napi_disable(&cdev->napi);
	}

	close_candev(dev);

	m_can_clk_stop(cdev);
	phy_power_off(cdev->transceiver);

	return 0;
}

static netdev_tx_t m_can_tx_handler(struct m_can_classdev *cdev,
				    struct sk_buff *skb)
{
	struct canfd_frame *cf = (struct canfd_frame *)skb->data;
	u8 len_padded = DIV_ROUND_UP(cf->len, 4);
	struct m_can_fifo_element fifo_element;
	struct net_device *dev = cdev->net;
	u32 cccr, fdflags;
	int err;
	u32 putidx;
	unsigned int frame_len = can_skb_get_frame_len(skb);

	/* Generate ID field for TX buffer Element */
	/* Common to all supported M_CAN versions */
	if (cf->can_id & CAN_EFF_FLAG) {
		fifo_element.id = cf->can_id & CAN_EFF_MASK;
		fifo_element.id |= TX_BUF_XTD;
	} else {
		fifo_element.id = ((cf->can_id & CAN_SFF_MASK) << 18);
	}

	if (cf->can_id & CAN_RTR_FLAG)
		fifo_element.id |= TX_BUF_RTR;

	if (cdev->version == 30) {
		netif_stop_queue(dev);

		fifo_element.dlc = can_fd_len2dlc(cf->len) << 16;

		/* Write the frame ID, DLC, and payload to the FIFO element. */
		err = m_can_fifo_write(cdev, 0, M_CAN_FIFO_ID, &fifo_element, 2);
		if (err)
			goto out_fail;

		err = m_can_fifo_write(cdev, 0, M_CAN_FIFO_DATA,
				       cf->data, len_padded);
		if (err)
			goto out_fail;

		if (cdev->can.ctrlmode & CAN_CTRLMODE_FD) {
			cccr = m_can_read(cdev, M_CAN_CCCR);
			cccr &= ~CCCR_CMR_MASK;
			if (can_is_canfd_skb(skb)) {
				if (cf->flags & CANFD_BRS)
					cccr |= FIELD_PREP(CCCR_CMR_MASK,
							   CCCR_CMR_CANFD_BRS);
				else
					cccr |= FIELD_PREP(CCCR_CMR_MASK,
							   CCCR_CMR_CANFD);
			} else {
				cccr |= FIELD_PREP(CCCR_CMR_MASK, CCCR_CMR_CAN);
			}
			m_can_write(cdev, M_CAN_CCCR, cccr);
		}
		m_can_write(cdev, M_CAN_TXBTIE, 0x1);

		can_put_echo_skb(skb, dev, 0, frame_len);

		m_can_write(cdev, M_CAN_TXBAR, 0x1);
		/* End of xmit function for version 3.0.x */
	} else {
		/* Transmit routine for version >= v3.1.x */

		/* get put index for frame */
		putidx = cdev->tx_fifo_putidx;

		/* Construct DLC Field, with CAN-FD configuration.
		 * Use the put index of the fifo as the message marker,
		 * used in the TX interrupt for sending the correct echo frame.
		 */

		/* get CAN FD configuration of frame */
		fdflags = 0;
		if (can_is_canfd_skb(skb)) {
			fdflags |= TX_BUF_FDF;
			if (cf->flags & CANFD_BRS)
				fdflags |= TX_BUF_BRS;
		}

		fifo_element.dlc = FIELD_PREP(TX_BUF_MM_MASK, putidx) |
			FIELD_PREP(TX_BUF_DLC_MASK, can_fd_len2dlc(cf->len)) |
			fdflags | TX_BUF_EFC;

		memcpy_and_pad(fifo_element.data, CANFD_MAX_DLEN, &cf->data,
			       cf->len, 0);

		err = m_can_fifo_write(cdev, putidx, M_CAN_FIFO_ID,
				       &fifo_element, 2 + len_padded);
		if (err)
			goto out_fail;

		/* Push loopback echo.
		 * Will be looped back on TX interrupt based on message marker
		 */
		can_put_echo_skb(skb, dev, putidx, frame_len);

		if (cdev->is_peripheral) {
			/* Delay enabling TX FIFO element */
			cdev->tx_peripheral_submit |= BIT(putidx);
		} else {
			/* Enable TX FIFO element to start transfer  */
			m_can_write(cdev, M_CAN_TXBAR, BIT(putidx));
		}
		cdev->tx_fifo_putidx = (++cdev->tx_fifo_putidx >= cdev->can.echo_skb_max ?
					0 : cdev->tx_fifo_putidx);
	}

	return NETDEV_TX_OK;

out_fail:
	netdev_err(dev, "FIFO write returned %d\n", err);
	m_can_disable_all_interrupts(cdev);
	return NETDEV_TX_BUSY;
}

static void m_can_tx_submit(struct m_can_classdev *cdev)
{
	if (cdev->version == 30)
		return;
	if (!cdev->is_peripheral)
		return;

	m_can_write(cdev, M_CAN_TXBAR, cdev->tx_peripheral_submit);
	cdev->tx_peripheral_submit = 0;
}

static void m_can_tx_work_queue(struct work_struct *ws)
{
	struct m_can_tx_op *op = container_of(ws, struct m_can_tx_op, work);
	struct m_can_classdev *cdev = op->cdev;
	struct sk_buff *skb = op->skb;

	op->skb = NULL;
	m_can_tx_handler(cdev, skb);
	if (op->submit)
		m_can_tx_submit(cdev);
}

static void m_can_tx_queue_skb(struct m_can_classdev *cdev, struct sk_buff *skb,
			       bool submit)
{
	cdev->tx_ops[cdev->next_tx_op].skb = skb;
	cdev->tx_ops[cdev->next_tx_op].submit = submit;
	queue_work(cdev->tx_wq, &cdev->tx_ops[cdev->next_tx_op].work);

	++cdev->next_tx_op;
	if (cdev->next_tx_op >= cdev->tx_fifo_size)
		cdev->next_tx_op = 0;
}

static netdev_tx_t m_can_start_peripheral_xmit(struct m_can_classdev *cdev,
					       struct sk_buff *skb)
{
	bool submit;

	++cdev->nr_txs_without_submit;
	if (cdev->nr_txs_without_submit >= cdev->tx_max_coalesced_frames ||
	    !netdev_xmit_more()) {
		cdev->nr_txs_without_submit = 0;
		submit = true;
	} else {
		submit = false;
	}
	m_can_tx_queue_skb(cdev, skb, submit);

	return NETDEV_TX_OK;
}

static netdev_tx_t m_can_start_xmit(struct sk_buff *skb,
				    struct net_device *dev)
{
	struct m_can_classdev *cdev = netdev_priv(dev);
	unsigned int frame_len;
	netdev_tx_t ret;

	if (can_dev_dropped_skb(dev, skb))
		return NETDEV_TX_OK;

	frame_len = can_skb_get_frame_len(skb);

	if (cdev->can.state == CAN_STATE_BUS_OFF) {
		m_can_clean(cdev->net);
		return NETDEV_TX_OK;
	}

	ret = m_can_start_tx(cdev);
	if (ret != NETDEV_TX_OK)
		return ret;

	netdev_sent_queue(dev, frame_len);

	if (cdev->is_peripheral)
		ret = m_can_start_peripheral_xmit(cdev, skb);
	else
		ret = m_can_tx_handler(cdev, skb);

	if (ret != NETDEV_TX_OK)
		netdev_completed_queue(dev, 1, frame_len);

	return ret;
}

static enum hrtimer_restart hrtimer_callback(struct hrtimer *timer)
{
	struct m_can_classdev *cdev = container_of(timer, struct
						   m_can_classdev, hrtimer);
	int ret;

	if (cdev->can.state == CAN_STATE_BUS_OFF ||
	    cdev->can.state == CAN_STATE_STOPPED)
		return HRTIMER_NORESTART;
<<<<<<< HEAD

	ret = m_can_interrupt_handler(cdev);

=======

	ret = m_can_interrupt_handler(cdev);

>>>>>>> 7aa21fec
	/* On error or if napi is scheduled to read, stop the timer */
	if (ret < 0 || napi_is_scheduled(&cdev->napi))
		return HRTIMER_NORESTART;

	hrtimer_forward_now(timer, ms_to_ktime(HRTIMER_POLL_INTERVAL_MS));

	return HRTIMER_RESTART;
}

static int m_can_open(struct net_device *dev)
{
	struct m_can_classdev *cdev = netdev_priv(dev);
	int err;

	err = phy_power_on(cdev->transceiver);
	if (err)
		return err;

	err = m_can_clk_start(cdev);
	if (err)
		goto out_phy_power_off;

	/* open the can device */
	err = open_candev(dev);
	if (err) {
		netdev_err(dev, "failed to open can device\n");
		goto exit_disable_clks;
	}

	if (cdev->is_peripheral)
		can_rx_offload_enable(&cdev->offload);
	else
		napi_enable(&cdev->napi);

	/* register interrupt handler */
	if (cdev->is_peripheral) {
		cdev->tx_wq = alloc_ordered_workqueue("mcan_wq",
						      WQ_FREEZABLE | WQ_MEM_RECLAIM);
		if (!cdev->tx_wq) {
			err = -ENOMEM;
			goto out_wq_fail;
		}

		for (int i = 0; i != cdev->tx_fifo_size; ++i) {
			cdev->tx_ops[i].cdev = cdev;
			INIT_WORK(&cdev->tx_ops[i].work, m_can_tx_work_queue);
		}

		err = request_threaded_irq(dev->irq, NULL, m_can_isr,
					   IRQF_ONESHOT,
					   dev->name, dev);
	} else if (dev->irq) {
		err = request_irq(dev->irq, m_can_isr, IRQF_SHARED, dev->name,
				  dev);
	}

	if (err < 0) {
		netdev_err(dev, "failed to request interrupt\n");
		goto exit_irq_fail;
	}

	/* start the m_can controller */
	err = m_can_start(dev);
	if (err)
		goto exit_start_fail;

	netif_start_queue(dev);

	return 0;

exit_start_fail:
	if (cdev->is_peripheral || dev->irq)
		free_irq(dev->irq, dev);
exit_irq_fail:
	if (cdev->is_peripheral)
		destroy_workqueue(cdev->tx_wq);
out_wq_fail:
	if (cdev->is_peripheral)
		can_rx_offload_disable(&cdev->offload);
	else
		napi_disable(&cdev->napi);
	close_candev(dev);
exit_disable_clks:
	m_can_clk_stop(cdev);
out_phy_power_off:
	phy_power_off(cdev->transceiver);
	return err;
}

static const struct net_device_ops m_can_netdev_ops = {
	.ndo_open = m_can_open,
	.ndo_stop = m_can_close,
	.ndo_start_xmit = m_can_start_xmit,
	.ndo_change_mtu = can_change_mtu,
};

static int m_can_get_coalesce(struct net_device *dev,
			      struct ethtool_coalesce *ec,
			      struct kernel_ethtool_coalesce *kec,
			      struct netlink_ext_ack *ext_ack)
{
	struct m_can_classdev *cdev = netdev_priv(dev);

	ec->rx_max_coalesced_frames_irq = cdev->rx_max_coalesced_frames_irq;
	ec->rx_coalesce_usecs_irq = cdev->rx_coalesce_usecs_irq;
	ec->tx_max_coalesced_frames = cdev->tx_max_coalesced_frames;
	ec->tx_max_coalesced_frames_irq = cdev->tx_max_coalesced_frames_irq;
	ec->tx_coalesce_usecs_irq = cdev->tx_coalesce_usecs_irq;

	return 0;
}

static int m_can_set_coalesce(struct net_device *dev,
			      struct ethtool_coalesce *ec,
			      struct kernel_ethtool_coalesce *kec,
			      struct netlink_ext_ack *ext_ack)
{
	struct m_can_classdev *cdev = netdev_priv(dev);

	if (cdev->can.state != CAN_STATE_STOPPED) {
		netdev_err(dev, "Device is in use, please shut it down first\n");
		return -EBUSY;
	}

	if (ec->rx_max_coalesced_frames_irq > cdev->mcfg[MRAM_RXF0].num) {
		netdev_err(dev, "rx-frames-irq %u greater than the RX FIFO %u\n",
			   ec->rx_max_coalesced_frames_irq,
			   cdev->mcfg[MRAM_RXF0].num);
		return -EINVAL;
	}
	if ((ec->rx_max_coalesced_frames_irq == 0) != (ec->rx_coalesce_usecs_irq == 0)) {
		netdev_err(dev, "rx-frames-irq and rx-usecs-irq can only be set together\n");
		return -EINVAL;
	}
	if (ec->tx_max_coalesced_frames_irq > cdev->mcfg[MRAM_TXE].num) {
		netdev_err(dev, "tx-frames-irq %u greater than the TX event FIFO %u\n",
			   ec->tx_max_coalesced_frames_irq,
			   cdev->mcfg[MRAM_TXE].num);
		return -EINVAL;
	}
	if (ec->tx_max_coalesced_frames_irq > cdev->mcfg[MRAM_TXB].num) {
		netdev_err(dev, "tx-frames-irq %u greater than the TX FIFO %u\n",
			   ec->tx_max_coalesced_frames_irq,
			   cdev->mcfg[MRAM_TXB].num);
		return -EINVAL;
	}
	if ((ec->tx_max_coalesced_frames_irq == 0) != (ec->tx_coalesce_usecs_irq == 0)) {
		netdev_err(dev, "tx-frames-irq and tx-usecs-irq can only be set together\n");
		return -EINVAL;
	}
	if (ec->tx_max_coalesced_frames > cdev->mcfg[MRAM_TXE].num) {
		netdev_err(dev, "tx-frames %u greater than the TX event FIFO %u\n",
			   ec->tx_max_coalesced_frames,
			   cdev->mcfg[MRAM_TXE].num);
		return -EINVAL;
	}
	if (ec->tx_max_coalesced_frames > cdev->mcfg[MRAM_TXB].num) {
		netdev_err(dev, "tx-frames %u greater than the TX FIFO %u\n",
			   ec->tx_max_coalesced_frames,
			   cdev->mcfg[MRAM_TXB].num);
		return -EINVAL;
	}
	if (ec->rx_coalesce_usecs_irq != 0 && ec->tx_coalesce_usecs_irq != 0 &&
	    ec->rx_coalesce_usecs_irq != ec->tx_coalesce_usecs_irq) {
		netdev_err(dev, "rx-usecs-irq %u needs to be equal to tx-usecs-irq %u if both are enabled\n",
			   ec->rx_coalesce_usecs_irq,
			   ec->tx_coalesce_usecs_irq);
		return -EINVAL;
	}

	cdev->rx_max_coalesced_frames_irq = ec->rx_max_coalesced_frames_irq;
	cdev->rx_coalesce_usecs_irq = ec->rx_coalesce_usecs_irq;
	cdev->tx_max_coalesced_frames = ec->tx_max_coalesced_frames;
	cdev->tx_max_coalesced_frames_irq = ec->tx_max_coalesced_frames_irq;
	cdev->tx_coalesce_usecs_irq = ec->tx_coalesce_usecs_irq;

	if (cdev->rx_coalesce_usecs_irq)
		cdev->irq_timer_wait =
			ns_to_ktime(cdev->rx_coalesce_usecs_irq * NSEC_PER_USEC);
	else
		cdev->irq_timer_wait =
			ns_to_ktime(cdev->tx_coalesce_usecs_irq * NSEC_PER_USEC);

	return 0;
}

static const struct ethtool_ops m_can_ethtool_ops_coalescing = {
	.supported_coalesce_params = ETHTOOL_COALESCE_RX_USECS_IRQ |
		ETHTOOL_COALESCE_RX_MAX_FRAMES_IRQ |
		ETHTOOL_COALESCE_TX_USECS_IRQ |
		ETHTOOL_COALESCE_TX_MAX_FRAMES |
		ETHTOOL_COALESCE_TX_MAX_FRAMES_IRQ,
	.get_ts_info = ethtool_op_get_ts_info,
	.get_coalesce = m_can_get_coalesce,
	.set_coalesce = m_can_set_coalesce,
};

static const struct ethtool_ops m_can_ethtool_ops = {
	.get_ts_info = ethtool_op_get_ts_info,
};

static int register_m_can_dev(struct m_can_classdev *cdev)
{
	struct net_device *dev = cdev->net;

	dev->flags |= IFF_ECHO;	/* we support local echo */
	dev->netdev_ops = &m_can_netdev_ops;
	if (dev->irq && cdev->is_peripheral)
		dev->ethtool_ops = &m_can_ethtool_ops_coalescing;
	else
		dev->ethtool_ops = &m_can_ethtool_ops;

	return register_candev(dev);
}

int m_can_check_mram_cfg(struct m_can_classdev *cdev, u32 mram_max_size)
{
	u32 total_size;

	total_size = cdev->mcfg[MRAM_TXB].off - cdev->mcfg[MRAM_SIDF].off +
			cdev->mcfg[MRAM_TXB].num * TXB_ELEMENT_SIZE;
	if (total_size > mram_max_size) {
		dev_err(cdev->dev, "Total size of mram config(%u) exceeds mram(%u)\n",
			total_size, mram_max_size);
		return -EINVAL;
	}

	return 0;
}
EXPORT_SYMBOL_GPL(m_can_check_mram_cfg);

static void m_can_of_parse_mram(struct m_can_classdev *cdev,
				const u32 *mram_config_vals)
{
	cdev->mcfg[MRAM_SIDF].off = mram_config_vals[0];
	cdev->mcfg[MRAM_SIDF].num = mram_config_vals[1];
	cdev->mcfg[MRAM_XIDF].off = cdev->mcfg[MRAM_SIDF].off +
		cdev->mcfg[MRAM_SIDF].num * SIDF_ELEMENT_SIZE;
	cdev->mcfg[MRAM_XIDF].num = mram_config_vals[2];
	cdev->mcfg[MRAM_RXF0].off = cdev->mcfg[MRAM_XIDF].off +
		cdev->mcfg[MRAM_XIDF].num * XIDF_ELEMENT_SIZE;
	cdev->mcfg[MRAM_RXF0].num = mram_config_vals[3] &
		FIELD_MAX(RXFC_FS_MASK);
	cdev->mcfg[MRAM_RXF1].off = cdev->mcfg[MRAM_RXF0].off +
		cdev->mcfg[MRAM_RXF0].num * RXF0_ELEMENT_SIZE;
	cdev->mcfg[MRAM_RXF1].num = mram_config_vals[4] &
		FIELD_MAX(RXFC_FS_MASK);
	cdev->mcfg[MRAM_RXB].off = cdev->mcfg[MRAM_RXF1].off +
		cdev->mcfg[MRAM_RXF1].num * RXF1_ELEMENT_SIZE;
	cdev->mcfg[MRAM_RXB].num = mram_config_vals[5];
	cdev->mcfg[MRAM_TXE].off = cdev->mcfg[MRAM_RXB].off +
		cdev->mcfg[MRAM_RXB].num * RXB_ELEMENT_SIZE;
	cdev->mcfg[MRAM_TXE].num = mram_config_vals[6];
	cdev->mcfg[MRAM_TXB].off = cdev->mcfg[MRAM_TXE].off +
		cdev->mcfg[MRAM_TXE].num * TXE_ELEMENT_SIZE;
	cdev->mcfg[MRAM_TXB].num = mram_config_vals[7] &
		FIELD_MAX(TXBC_NDTB_MASK);

	dev_dbg(cdev->dev,
		"sidf 0x%x %d xidf 0x%x %d rxf0 0x%x %d rxf1 0x%x %d rxb 0x%x %d txe 0x%x %d txb 0x%x %d\n",
		cdev->mcfg[MRAM_SIDF].off, cdev->mcfg[MRAM_SIDF].num,
		cdev->mcfg[MRAM_XIDF].off, cdev->mcfg[MRAM_XIDF].num,
		cdev->mcfg[MRAM_RXF0].off, cdev->mcfg[MRAM_RXF0].num,
		cdev->mcfg[MRAM_RXF1].off, cdev->mcfg[MRAM_RXF1].num,
		cdev->mcfg[MRAM_RXB].off, cdev->mcfg[MRAM_RXB].num,
		cdev->mcfg[MRAM_TXE].off, cdev->mcfg[MRAM_TXE].num,
		cdev->mcfg[MRAM_TXB].off, cdev->mcfg[MRAM_TXB].num);
}

int m_can_init_ram(struct m_can_classdev *cdev)
{
	int end, i, start;
	int err = 0;

	/* initialize the entire Message RAM in use to avoid possible
	 * ECC/parity checksum errors when reading an uninitialized buffer
	 */
	start = cdev->mcfg[MRAM_SIDF].off;
	end = cdev->mcfg[MRAM_TXB].off +
		cdev->mcfg[MRAM_TXB].num * TXB_ELEMENT_SIZE;

	for (i = start; i < end; i += 4) {
		err = m_can_fifo_write_no_off(cdev, i, 0x0);
		if (err)
			break;
	}

	return err;
}
EXPORT_SYMBOL_GPL(m_can_init_ram);

int m_can_class_get_clocks(struct m_can_classdev *cdev)
{
	int ret = 0;

	cdev->hclk = devm_clk_get(cdev->dev, "hclk");
	cdev->cclk = devm_clk_get(cdev->dev, "cclk");

	if (IS_ERR(cdev->hclk) || IS_ERR(cdev->cclk)) {
		dev_err(cdev->dev, "no clock found\n");
		ret = -ENODEV;
	}

	return ret;
}
EXPORT_SYMBOL_GPL(m_can_class_get_clocks);

struct m_can_classdev *m_can_class_allocate_dev(struct device *dev,
						int sizeof_priv)
{
	struct m_can_classdev *class_dev = NULL;
	u32 mram_config_vals[MRAM_CFG_LEN];
	struct net_device *net_dev;
	u32 tx_fifo_size;
	int ret;

	ret = fwnode_property_read_u32_array(dev_fwnode(dev),
					     "bosch,mram-cfg",
					     mram_config_vals,
					     sizeof(mram_config_vals) / 4);
	if (ret) {
		dev_err(dev, "Could not get Message RAM configuration.");
		goto out;
	}

	/* Get TX FIFO size
	 * Defines the total amount of echo buffers for loopback
	 */
	tx_fifo_size = mram_config_vals[7];

	/* allocate the m_can device */
	net_dev = alloc_candev(sizeof_priv, tx_fifo_size);
	if (!net_dev) {
		dev_err(dev, "Failed to allocate CAN device");
		goto out;
	}

	class_dev = netdev_priv(net_dev);
	class_dev->net = net_dev;
	class_dev->dev = dev;
	SET_NETDEV_DEV(net_dev, dev);

	m_can_of_parse_mram(class_dev, mram_config_vals);
out:
	return class_dev;
}
EXPORT_SYMBOL_GPL(m_can_class_allocate_dev);

void m_can_class_free_dev(struct net_device *net)
{
	free_candev(net);
}
EXPORT_SYMBOL_GPL(m_can_class_free_dev);

int m_can_class_register(struct m_can_classdev *cdev)
{
	int ret;

	cdev->tx_fifo_size = max(1, min(cdev->mcfg[MRAM_TXB].num,
					cdev->mcfg[MRAM_TXE].num));
	if (cdev->is_peripheral) {
		cdev->tx_ops =
			devm_kzalloc(cdev->dev,
				     cdev->tx_fifo_size * sizeof(*cdev->tx_ops),
				     GFP_KERNEL);
		if (!cdev->tx_ops) {
			dev_err(cdev->dev, "Failed to allocate tx_ops for workqueue\n");
			return -ENOMEM;
		}
	}

	ret = m_can_clk_start(cdev);
	if (ret)
		return ret;

	if (cdev->is_peripheral) {
		ret = can_rx_offload_add_manual(cdev->net, &cdev->offload,
						NAPI_POLL_WEIGHT);
		if (ret)
			goto clk_disable;
	}

	if (!cdev->net->irq) {
		dev_dbg(cdev->dev, "Polling enabled, initialize hrtimer");
		hrtimer_init(&cdev->hrtimer, CLOCK_MONOTONIC,
			     HRTIMER_MODE_REL_PINNED);
		cdev->hrtimer.function = &hrtimer_callback;
	} else {
		hrtimer_init(&cdev->hrtimer, CLOCK_MONOTONIC, HRTIMER_MODE_REL);
		cdev->hrtimer.function = m_can_coalescing_timer;
	}

	ret = m_can_dev_setup(cdev);
	if (ret)
		goto rx_offload_del;

	ret = register_m_can_dev(cdev);
	if (ret) {
		dev_err(cdev->dev, "registering %s failed (err=%d)\n",
			cdev->net->name, ret);
		goto rx_offload_del;
	}

	of_can_transceiver(cdev->net);

	dev_info(cdev->dev, "%s device registered (irq=%d, version=%d)\n",
		 KBUILD_MODNAME, cdev->net->irq, cdev->version);

	/* Probe finished
	 * Stop clocks. They will be reactivated once the M_CAN device is opened
	 */
	m_can_clk_stop(cdev);

	return 0;

rx_offload_del:
	if (cdev->is_peripheral)
		can_rx_offload_del(&cdev->offload);
clk_disable:
	m_can_clk_stop(cdev);

	return ret;
}
EXPORT_SYMBOL_GPL(m_can_class_register);

void m_can_class_unregister(struct m_can_classdev *cdev)
{
	if (cdev->is_peripheral)
		can_rx_offload_del(&cdev->offload);
	unregister_candev(cdev->net);
}
EXPORT_SYMBOL_GPL(m_can_class_unregister);

int m_can_class_suspend(struct device *dev)
{
	struct m_can_classdev *cdev = dev_get_drvdata(dev);
	struct net_device *ndev = cdev->net;

	if (netif_running(ndev)) {
		netif_stop_queue(ndev);
		netif_device_detach(ndev);

		/* leave the chip running with rx interrupt enabled if it is
		 * used as a wake-up source. Coalescing needs to be reset then,
		 * the timer is cancelled here, interrupts are done in resume.
		 */
		if (cdev->pm_wake_source) {
			hrtimer_cancel(&cdev->hrtimer);
			m_can_write(cdev, M_CAN_IE, IR_RF0N);
		} else {
			m_can_stop(ndev);
		}

		m_can_clk_stop(cdev);
	}

	pinctrl_pm_select_sleep_state(dev);

	cdev->can.state = CAN_STATE_SLEEPING;

	return 0;
}
EXPORT_SYMBOL_GPL(m_can_class_suspend);

int m_can_class_resume(struct device *dev)
{
	struct m_can_classdev *cdev = dev_get_drvdata(dev);
	struct net_device *ndev = cdev->net;

	pinctrl_pm_select_default_state(dev);

	cdev->can.state = CAN_STATE_ERROR_ACTIVE;

	if (netif_running(ndev)) {
		int ret;

		ret = m_can_clk_start(cdev);
		if (ret)
			return ret;

		if (cdev->pm_wake_source) {
			/* Restore active interrupts but disable coalescing as
			 * we may have missed important waterlevel interrupts
			 * between suspend and resume. Timers are already
			 * stopped in suspend. Here we enable all interrupts
			 * again.
			 */
			cdev->active_interrupts |= IR_RF0N | IR_TEFN;
			m_can_write(cdev, M_CAN_IE, cdev->active_interrupts);
		} else {
			ret  = m_can_start(ndev);
			if (ret) {
				m_can_clk_stop(cdev);
				return ret;
			}
		}

		netif_device_attach(ndev);
		netif_start_queue(ndev);
	}

	return 0;
}
EXPORT_SYMBOL_GPL(m_can_class_resume);

MODULE_AUTHOR("Dong Aisheng <b29396@freescale.com>");
MODULE_AUTHOR("Dan Murphy <dmurphy@ti.com>");
MODULE_LICENSE("GPL v2");
MODULE_DESCRIPTION("CAN bus driver for Bosch M_CAN controller");<|MERGE_RESOLUTION|>--- conflicted
+++ resolved
@@ -1995,15 +1995,9 @@
 	if (cdev->can.state == CAN_STATE_BUS_OFF ||
 	    cdev->can.state == CAN_STATE_STOPPED)
 		return HRTIMER_NORESTART;
-<<<<<<< HEAD
 
 	ret = m_can_interrupt_handler(cdev);
 
-=======
-
-	ret = m_can_interrupt_handler(cdev);
-
->>>>>>> 7aa21fec
 	/* On error or if napi is scheduled to read, stop the timer */
 	if (ret < 0 || napi_is_scheduled(&cdev->napi))
 		return HRTIMER_NORESTART;
