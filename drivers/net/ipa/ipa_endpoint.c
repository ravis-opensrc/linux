--- conflicted
+++ resolved
@@ -137,29 +137,8 @@
 			return false;
 		}
 
-<<<<<<< HEAD
-		/* For an endpoint supporting receive aggregation, the
-		 * aggregation byte limit defines the point at which an
-		 * aggregation window will close.  It is programmed into the
-		 * IPA hardware as a number of KB.  We don't use "hard byte
-		 * limit" aggregation, so we need to supply enough space in
-		 * a receive buffer to hold a complete MTU plus normal skb
-		 * overhead *after* that aggregation byte limit has been
-		 * crossed.
-		 *
-		 * This check just ensures the receive buffer size doesn't
-		 * exceed what's representable in the aggregation limit field.
-		 */
-		if (data->endpoint.config.aggregation) {
-			limit += SZ_1K * aggr_byte_limit_max(ipa->version);
-			if (buffer_size - NET_SKB_PAD > limit) {
-				dev_err(dev, "RX buffer size too large for aggregated RX endpoint %u (%u > %u)\n",
-					data->endpoint_id,
-					buffer_size - NET_SKB_PAD, limit);
-=======
 		if (!data->endpoint.config.aggregation) {
 			bool result = true;
->>>>>>> bf44eed7
 
 			/* No aggregation; check for bogus aggregation data */
 			if (rx_config->aggr_time_limit) {
@@ -645,11 +624,7 @@
 	struct ipa *ipa = endpoint->ipa;
 	u32 val = 0;
 
-<<<<<<< HEAD
-	if (endpoint->data->qmap) {
-=======
 	if (endpoint->config.qmap) {
->>>>>>> bf44eed7
 		/* We have a header, so we must specify its endianness */
 		val |= HDR_ENDIANNESS_FMASK;	/* big endian */
 
@@ -800,11 +775,7 @@
 
 	if (endpoint->config.aggregation) {
 		if (!endpoint->toward_ipa) {
-<<<<<<< HEAD
-			const struct ipa_endpoint_rx_data *rx_data;
-=======
 			const struct ipa_endpoint_rx *rx_config;
->>>>>>> bf44eed7
 			u32 buffer_size;
 			bool close_eof;
 			u32 limit;
@@ -813,14 +784,9 @@
 			val |= u32_encode_bits(IPA_ENABLE_AGGR, AGGR_EN_FMASK);
 			val |= u32_encode_bits(IPA_GENERIC, AGGR_TYPE_FMASK);
 
-<<<<<<< HEAD
-			buffer_size = rx_data->buffer_size;
-			limit = ipa_aggr_size_kb(buffer_size - NET_SKB_PAD);
-=======
 			buffer_size = rx_config->buffer_size;
 			limit = ipa_aggr_size_kb(buffer_size - NET_SKB_PAD,
 						 rx_config->aggr_hard_limit);
->>>>>>> bf44eed7
 			val |= aggr_byte_limit_encoded(version, limit);
 
 			limit = rx_config->aggr_time_limit;
