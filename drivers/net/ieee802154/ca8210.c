--- conflicted
+++ resolved
@@ -1728,14 +1728,8 @@
 			"Link transmission unsuccessful, status = %d\n",
 			status
 		);
-<<<<<<< HEAD
-		if (status != MAC_TRANSACTION_OVERFLOW) {
-			dev_kfree_skb_any(priv->tx_skb);
-			ieee802154_wake_queue(priv->hw);
-=======
 		if (status != IEEE802154_TRANSACTION_OVERFLOW) {
 			ieee802154_xmit_error(priv->hw, priv->tx_skb, status);
->>>>>>> d60c95ef
 			return 0;
 		}
 	}
