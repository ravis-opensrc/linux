// SPDX-License-Identifier: GPL-2.0-or-later
/* A network driver using virtio.
 *
 * Copyright 2007 Rusty Russell <rusty@rustcorp.com.au> IBM Corporation
 */
//#define DEBUG
#include <linux/netdevice.h>
#include <linux/etherdevice.h>
#include <linux/ethtool.h>
#include <linux/module.h>
#include <linux/virtio.h>
#include <linux/virtio_net.h>
#include <linux/bpf.h>
#include <linux/bpf_trace.h>
#include <linux/scatterlist.h>
#include <linux/if_vlan.h>
#include <linux/slab.h>
#include <linux/cpu.h>
#include <linux/average.h>
#include <linux/filter.h>
#include <linux/kernel.h>
#include <net/route.h>
#include <net/xdp.h>
#include <net/net_failover.h>
#include <net/netdev_rx_queue.h>

static int napi_weight = NAPI_POLL_WEIGHT;
module_param(napi_weight, int, 0444);

static bool csum = true, gso = true, napi_tx = true;
module_param(csum, bool, 0444);
module_param(gso, bool, 0444);
module_param(napi_tx, bool, 0644);

/* FIXME: MTU in config. */
#define GOOD_PACKET_LEN (ETH_HLEN + VLAN_HLEN + ETH_DATA_LEN)
#define GOOD_COPY_LEN	128

#define VIRTNET_RX_PAD (NET_IP_ALIGN + NET_SKB_PAD)

/* Amount of XDP headroom to prepend to packets for use by xdp_adjust_head */
#define VIRTIO_XDP_HEADROOM 256

/* Separating two types of XDP xmit */
#define VIRTIO_XDP_TX		BIT(0)
#define VIRTIO_XDP_REDIR	BIT(1)

#define VIRTIO_XDP_FLAG	BIT(0)

/* RX packet size EWMA. The average packet size is used to determine the packet
 * buffer size when refilling RX rings. As the entire RX ring may be refilled
 * at once, the weight is chosen so that the EWMA will be insensitive to short-
 * term, transient changes in packet size.
 */
DECLARE_EWMA(pkt_len, 0, 64)

#define VIRTNET_DRIVER_VERSION "1.0.0"

static const unsigned long guest_offloads[] = {
	VIRTIO_NET_F_GUEST_TSO4,
	VIRTIO_NET_F_GUEST_TSO6,
	VIRTIO_NET_F_GUEST_ECN,
	VIRTIO_NET_F_GUEST_UFO,
	VIRTIO_NET_F_GUEST_CSUM,
	VIRTIO_NET_F_GUEST_USO4,
	VIRTIO_NET_F_GUEST_USO6,
	VIRTIO_NET_F_GUEST_HDRLEN
};

#define GUEST_OFFLOAD_GRO_HW_MASK ((1ULL << VIRTIO_NET_F_GUEST_TSO4) | \
				(1ULL << VIRTIO_NET_F_GUEST_TSO6) | \
				(1ULL << VIRTIO_NET_F_GUEST_ECN)  | \
				(1ULL << VIRTIO_NET_F_GUEST_UFO)  | \
				(1ULL << VIRTIO_NET_F_GUEST_USO4) | \
				(1ULL << VIRTIO_NET_F_GUEST_USO6))

struct virtnet_stat_desc {
	char desc[ETH_GSTRING_LEN];
	size_t offset;
};

struct virtnet_sq_stats {
	struct u64_stats_sync syncp;
	u64_stats_t packets;
	u64_stats_t bytes;
	u64_stats_t xdp_tx;
	u64_stats_t xdp_tx_drops;
	u64_stats_t kicks;
	u64_stats_t tx_timeouts;
};

struct virtnet_rq_stats {
	struct u64_stats_sync syncp;
	u64_stats_t packets;
	u64_stats_t bytes;
	u64_stats_t drops;
	u64_stats_t xdp_packets;
	u64_stats_t xdp_tx;
	u64_stats_t xdp_redirects;
	u64_stats_t xdp_drops;
	u64_stats_t kicks;
};

#define VIRTNET_SQ_STAT(m)	offsetof(struct virtnet_sq_stats, m)
#define VIRTNET_RQ_STAT(m)	offsetof(struct virtnet_rq_stats, m)

static const struct virtnet_stat_desc virtnet_sq_stats_desc[] = {
	{ "packets",		VIRTNET_SQ_STAT(packets) },
	{ "bytes",		VIRTNET_SQ_STAT(bytes) },
	{ "xdp_tx",		VIRTNET_SQ_STAT(xdp_tx) },
	{ "xdp_tx_drops",	VIRTNET_SQ_STAT(xdp_tx_drops) },
	{ "kicks",		VIRTNET_SQ_STAT(kicks) },
	{ "tx_timeouts",	VIRTNET_SQ_STAT(tx_timeouts) },
};

static const struct virtnet_stat_desc virtnet_rq_stats_desc[] = {
	{ "packets",		VIRTNET_RQ_STAT(packets) },
	{ "bytes",		VIRTNET_RQ_STAT(bytes) },
	{ "drops",		VIRTNET_RQ_STAT(drops) },
	{ "xdp_packets",	VIRTNET_RQ_STAT(xdp_packets) },
	{ "xdp_tx",		VIRTNET_RQ_STAT(xdp_tx) },
	{ "xdp_redirects",	VIRTNET_RQ_STAT(xdp_redirects) },
	{ "xdp_drops",		VIRTNET_RQ_STAT(xdp_drops) },
	{ "kicks",		VIRTNET_RQ_STAT(kicks) },
};

#define VIRTNET_SQ_STATS_LEN	ARRAY_SIZE(virtnet_sq_stats_desc)
#define VIRTNET_RQ_STATS_LEN	ARRAY_SIZE(virtnet_rq_stats_desc)

struct virtnet_interrupt_coalesce {
	u32 max_packets;
	u32 max_usecs;
};

/* The dma information of pages allocated at a time. */
struct virtnet_rq_dma {
	dma_addr_t addr;
	u32 ref;
	u16 len;
	u16 need_sync;
};

/* Internal representation of a send virtqueue */
struct send_queue {
	/* Virtqueue associated with this send _queue */
	struct virtqueue *vq;

	/* TX: fragments + linear part + virtio header */
	struct scatterlist sg[MAX_SKB_FRAGS + 2];

	/* Name of the send queue: output.$index */
	char name[16];

	struct virtnet_sq_stats stats;

	struct virtnet_interrupt_coalesce intr_coal;

	struct napi_struct napi;

	/* Record whether sq is in reset state. */
	bool reset;
};

/* Internal representation of a receive virtqueue */
struct receive_queue {
	/* Virtqueue associated with this receive_queue */
	struct virtqueue *vq;

	struct napi_struct napi;

	struct bpf_prog __rcu *xdp_prog;

	struct virtnet_rq_stats stats;

	struct virtnet_interrupt_coalesce intr_coal;

	/* Chain pages by the private ptr. */
	struct page *pages;

	/* Average packet length for mergeable receive buffers. */
	struct ewma_pkt_len mrg_avg_pkt_len;

	/* Page frag for packet buffer allocation. */
	struct page_frag alloc_frag;

	/* RX: fragments + linear part + virtio header */
	struct scatterlist sg[MAX_SKB_FRAGS + 2];

	/* Min single buffer size for mergeable buffers case. */
	unsigned int min_buf_len;

	/* Name of this receive queue: input.$index */
	char name[16];

	struct xdp_rxq_info xdp_rxq;

	/* Record the last dma info to free after new pages is allocated. */
	struct virtnet_rq_dma *last_dma;

	/* Do dma by self */
	bool do_dma;
};

/* This structure can contain rss message with maximum settings for indirection table and keysize
 * Note, that default structure that describes RSS configuration virtio_net_rss_config
 * contains same info but can't handle table values.
 * In any case, structure would be passed to virtio hw through sg_buf split by parts
 * because table sizes may be differ according to the device configuration.
 */
#define VIRTIO_NET_RSS_MAX_KEY_SIZE     40
#define VIRTIO_NET_RSS_MAX_TABLE_LEN    128
struct virtio_net_ctrl_rss {
	u32 hash_types;
	u16 indirection_table_mask;
	u16 unclassified_queue;
	u16 indirection_table[VIRTIO_NET_RSS_MAX_TABLE_LEN];
	u16 max_tx_vq;
	u8 hash_key_length;
	u8 key[VIRTIO_NET_RSS_MAX_KEY_SIZE];
};

/* Control VQ buffers: protected by the rtnl lock */
struct control_buf {
	struct virtio_net_ctrl_hdr hdr;
	virtio_net_ctrl_ack status;
	struct virtio_net_ctrl_mq mq;
	u8 promisc;
	u8 allmulti;
	__virtio16 vid;
	__virtio64 offloads;
	struct virtio_net_ctrl_rss rss;
	struct virtio_net_ctrl_coal_tx coal_tx;
	struct virtio_net_ctrl_coal_rx coal_rx;
	struct virtio_net_ctrl_coal_vq coal_vq;
};

struct virtnet_info {
	struct virtio_device *vdev;
	struct virtqueue *cvq;
	struct net_device *dev;
	struct send_queue *sq;
	struct receive_queue *rq;
	unsigned int status;

	/* Max # of queue pairs supported by the device */
	u16 max_queue_pairs;

	/* # of queue pairs currently used by the driver */
	u16 curr_queue_pairs;

	/* # of XDP queue pairs currently used by the driver */
	u16 xdp_queue_pairs;

	/* xdp_queue_pairs may be 0, when xdp is already loaded. So add this. */
	bool xdp_enabled;

	/* I like... big packets and I cannot lie! */
	bool big_packets;

	/* number of sg entries allocated for big packets */
	unsigned int big_packets_num_skbfrags;

	/* Host will merge rx buffers for big packets (shake it! shake it!) */
	bool mergeable_rx_bufs;

	/* Host supports rss and/or hash report */
	bool has_rss;
	bool has_rss_hash_report;
	u8 rss_key_size;
	u16 rss_indir_table_size;
	u32 rss_hash_types_supported;
	u32 rss_hash_types_saved;

	/* Has control virtqueue */
	bool has_cvq;

	/* Host can handle any s/g split between our header and packet data */
	bool any_header_sg;

	/* Packet virtio header size */
	u8 hdr_len;

	/* Work struct for delayed refilling if we run low on memory. */
	struct delayed_work refill;

	/* Is delayed refill enabled? */
	bool refill_enabled;

	/* The lock to synchronize the access to refill_enabled */
	spinlock_t refill_lock;

	/* Work struct for config space updates */
	struct work_struct config_work;

	/* Does the affinity hint is set for virtqueues? */
	bool affinity_hint_set;

	/* CPU hotplug instances for online & dead */
	struct hlist_node node;
	struct hlist_node node_dead;

	struct control_buf *ctrl;

	/* Ethtool settings */
	u8 duplex;
	u32 speed;

	/* Interrupt coalescing settings */
	struct virtnet_interrupt_coalesce intr_coal_tx;
	struct virtnet_interrupt_coalesce intr_coal_rx;

	unsigned long guest_offloads;
	unsigned long guest_offloads_capable;

	/* failover when STANDBY feature enabled */
	struct failover *failover;
};

struct padded_vnet_hdr {
	struct virtio_net_hdr_v1_hash hdr;
	/*
	 * hdr is in a separate sg buffer, and data sg buffer shares same page
	 * with this header sg. This padding makes next sg 16 byte aligned
	 * after the header.
	 */
	char padding[12];
};

struct virtio_net_common_hdr {
	union {
		struct virtio_net_hdr hdr;
		struct virtio_net_hdr_mrg_rxbuf	mrg_hdr;
		struct virtio_net_hdr_v1_hash hash_v1_hdr;
	};
};

static void virtnet_rq_free_unused_buf(struct virtqueue *vq, void *buf);
static void virtnet_sq_free_unused_buf(struct virtqueue *vq, void *buf);

static bool is_xdp_frame(void *ptr)
{
	return (unsigned long)ptr & VIRTIO_XDP_FLAG;
}

static void *xdp_to_ptr(struct xdp_frame *ptr)
{
	return (void *)((unsigned long)ptr | VIRTIO_XDP_FLAG);
}

static struct xdp_frame *ptr_to_xdp(void *ptr)
{
	return (struct xdp_frame *)((unsigned long)ptr & ~VIRTIO_XDP_FLAG);
}

/* Converting between virtqueue no. and kernel tx/rx queue no.
 * 0:rx0 1:tx0 2:rx1 3:tx1 ... 2N:rxN 2N+1:txN 2N+2:cvq
 */
static int vq2txq(struct virtqueue *vq)
{
	return (vq->index - 1) / 2;
}

static int txq2vq(int txq)
{
	return txq * 2 + 1;
}

static int vq2rxq(struct virtqueue *vq)
{
	return vq->index / 2;
}

static int rxq2vq(int rxq)
{
	return rxq * 2;
}

static inline struct virtio_net_common_hdr *
skb_vnet_common_hdr(struct sk_buff *skb)
{
	return (struct virtio_net_common_hdr *)skb->cb;
}

/*
 * private is used to chain pages for big packets, put the whole
 * most recent used list in the beginning for reuse
 */
static void give_pages(struct receive_queue *rq, struct page *page)
{
	struct page *end;

	/* Find end of list, sew whole thing into vi->rq.pages. */
	for (end = page; end->private; end = (struct page *)end->private);
	end->private = (unsigned long)rq->pages;
	rq->pages = page;
}

static struct page *get_a_page(struct receive_queue *rq, gfp_t gfp_mask)
{
	struct page *p = rq->pages;

	if (p) {
		rq->pages = (struct page *)p->private;
		/* clear private here, it is used to chain pages */
		p->private = 0;
	} else
		p = alloc_page(gfp_mask);
	return p;
}

static void enable_delayed_refill(struct virtnet_info *vi)
{
	spin_lock_bh(&vi->refill_lock);
	vi->refill_enabled = true;
	spin_unlock_bh(&vi->refill_lock);
}

static void disable_delayed_refill(struct virtnet_info *vi)
{
	spin_lock_bh(&vi->refill_lock);
	vi->refill_enabled = false;
	spin_unlock_bh(&vi->refill_lock);
}

static void virtqueue_napi_schedule(struct napi_struct *napi,
				    struct virtqueue *vq)
{
	if (napi_schedule_prep(napi)) {
		virtqueue_disable_cb(vq);
		__napi_schedule(napi);
	}
}

static void virtqueue_napi_complete(struct napi_struct *napi,
				    struct virtqueue *vq, int processed)
{
	int opaque;

	opaque = virtqueue_enable_cb_prepare(vq);
	if (napi_complete_done(napi, processed)) {
		if (unlikely(virtqueue_poll(vq, opaque)))
			virtqueue_napi_schedule(napi, vq);
	} else {
		virtqueue_disable_cb(vq);
	}
}

static void skb_xmit_done(struct virtqueue *vq)
{
	struct virtnet_info *vi = vq->vdev->priv;
	struct napi_struct *napi = &vi->sq[vq2txq(vq)].napi;

	/* Suppress further interrupts. */
	virtqueue_disable_cb(vq);

	if (napi->weight)
		virtqueue_napi_schedule(napi, vq);
	else
		/* We were probably waiting for more output buffers. */
		netif_wake_subqueue(vi->dev, vq2txq(vq));
}

#define MRG_CTX_HEADER_SHIFT 22
static void *mergeable_len_to_ctx(unsigned int truesize,
				  unsigned int headroom)
{
	return (void *)(unsigned long)((headroom << MRG_CTX_HEADER_SHIFT) | truesize);
}

static unsigned int mergeable_ctx_to_headroom(void *mrg_ctx)
{
	return (unsigned long)mrg_ctx >> MRG_CTX_HEADER_SHIFT;
}

static unsigned int mergeable_ctx_to_truesize(void *mrg_ctx)
{
	return (unsigned long)mrg_ctx & ((1 << MRG_CTX_HEADER_SHIFT) - 1);
}

static struct sk_buff *virtnet_build_skb(void *buf, unsigned int buflen,
					 unsigned int headroom,
					 unsigned int len)
{
	struct sk_buff *skb;

	skb = build_skb(buf, buflen);
	if (unlikely(!skb))
		return NULL;

	skb_reserve(skb, headroom);
	skb_put(skb, len);

	return skb;
}

/* Called from bottom half context */
static struct sk_buff *page_to_skb(struct virtnet_info *vi,
				   struct receive_queue *rq,
				   struct page *page, unsigned int offset,
				   unsigned int len, unsigned int truesize,
				   unsigned int headroom)
{
	struct sk_buff *skb;
	struct virtio_net_common_hdr *hdr;
	unsigned int copy, hdr_len, hdr_padded_len;
	struct page *page_to_free = NULL;
	int tailroom, shinfo_size;
	char *p, *hdr_p, *buf;

	p = page_address(page) + offset;
	hdr_p = p;

	hdr_len = vi->hdr_len;
	if (vi->mergeable_rx_bufs)
		hdr_padded_len = hdr_len;
	else
		hdr_padded_len = sizeof(struct padded_vnet_hdr);

	buf = p - headroom;
	len -= hdr_len;
	offset += hdr_padded_len;
	p += hdr_padded_len;
	tailroom = truesize - headroom  - hdr_padded_len - len;

	shinfo_size = SKB_DATA_ALIGN(sizeof(struct skb_shared_info));

	/* copy small packet so we can reuse these pages */
	if (!NET_IP_ALIGN && len > GOOD_COPY_LEN && tailroom >= shinfo_size) {
		skb = virtnet_build_skb(buf, truesize, p - buf, len);
		if (unlikely(!skb))
			return NULL;

		page = (struct page *)page->private;
		if (page)
			give_pages(rq, page);
		goto ok;
	}

	/* copy small packet so we can reuse these pages for small data */
	skb = napi_alloc_skb(&rq->napi, GOOD_COPY_LEN);
	if (unlikely(!skb))
		return NULL;

	/* Copy all frame if it fits skb->head, otherwise
	 * we let virtio_net_hdr_to_skb() and GRO pull headers as needed.
	 */
	if (len <= skb_tailroom(skb))
		copy = len;
	else
		copy = ETH_HLEN;
	skb_put_data(skb, p, copy);

	len -= copy;
	offset += copy;

	if (vi->mergeable_rx_bufs) {
		if (len)
			skb_add_rx_frag(skb, 0, page, offset, len, truesize);
		else
			page_to_free = page;
		goto ok;
	}

	/*
	 * Verify that we can indeed put this data into a skb.
	 * This is here to handle cases when the device erroneously
	 * tries to receive more than is possible. This is usually
	 * the case of a broken device.
	 */
	if (unlikely(len > MAX_SKB_FRAGS * PAGE_SIZE)) {
		net_dbg_ratelimited("%s: too much data\n", skb->dev->name);
		dev_kfree_skb(skb);
		return NULL;
	}
	BUG_ON(offset >= PAGE_SIZE);
	while (len) {
		unsigned int frag_size = min((unsigned)PAGE_SIZE - offset, len);
		skb_add_rx_frag(skb, skb_shinfo(skb)->nr_frags, page, offset,
				frag_size, truesize);
		len -= frag_size;
		page = (struct page *)page->private;
		offset = 0;
	}

	if (page)
		give_pages(rq, page);

ok:
	hdr = skb_vnet_common_hdr(skb);
	memcpy(hdr, hdr_p, hdr_len);
	if (page_to_free)
		put_page(page_to_free);

	return skb;
}

static void virtnet_rq_unmap(struct receive_queue *rq, void *buf, u32 len)
{
	struct page *page = virt_to_head_page(buf);
	struct virtnet_rq_dma *dma;
	void *head;
	int offset;

	head = page_address(page);

	dma = head;

	--dma->ref;

	if (dma->need_sync && len) {
		offset = buf - (head + sizeof(*dma));

		virtqueue_dma_sync_single_range_for_cpu(rq->vq, dma->addr,
							offset, len,
							DMA_FROM_DEVICE);
	}

	if (dma->ref)
		return;

	virtqueue_dma_unmap_single_attrs(rq->vq, dma->addr, dma->len,
					 DMA_FROM_DEVICE, DMA_ATTR_SKIP_CPU_SYNC);
	put_page(page);
}

static void *virtnet_rq_get_buf(struct receive_queue *rq, u32 *len, void **ctx)
{
	void *buf;

	buf = virtqueue_get_buf_ctx(rq->vq, len, ctx);
	if (buf && rq->do_dma)
		virtnet_rq_unmap(rq, buf, *len);

	return buf;
}

static void *virtnet_rq_detach_unused_buf(struct receive_queue *rq)
{
	void *buf;

	buf = virtqueue_detach_unused_buf(rq->vq);
	if (buf && rq->do_dma)
		virtnet_rq_unmap(rq, buf, 0);

	return buf;
}

static void virtnet_rq_init_one_sg(struct receive_queue *rq, void *buf, u32 len)
{
	struct virtnet_rq_dma *dma;
	dma_addr_t addr;
	u32 offset;
	void *head;

	if (!rq->do_dma) {
		sg_init_one(rq->sg, buf, len);
		return;
	}

	head = page_address(rq->alloc_frag.page);

	offset = buf - head;

	dma = head;

	addr = dma->addr - sizeof(*dma) + offset;

	sg_init_table(rq->sg, 1);
	rq->sg[0].dma_address = addr;
	rq->sg[0].length = len;
}

static void *virtnet_rq_alloc(struct receive_queue *rq, u32 size, gfp_t gfp)
{
	struct page_frag *alloc_frag = &rq->alloc_frag;
	struct virtnet_rq_dma *dma;
	void *buf, *head;
	dma_addr_t addr;

	if (unlikely(!skb_page_frag_refill(size, alloc_frag, gfp)))
		return NULL;

	head = page_address(alloc_frag->page);

	if (rq->do_dma) {
		dma = head;

		/* new pages */
		if (!alloc_frag->offset) {
			if (rq->last_dma) {
				/* Now, the new page is allocated, the last dma
				 * will not be used. So the dma can be unmapped
				 * if the ref is 0.
				 */
				virtnet_rq_unmap(rq, rq->last_dma, 0);
				rq->last_dma = NULL;
			}

			dma->len = alloc_frag->size - sizeof(*dma);

			addr = virtqueue_dma_map_single_attrs(rq->vq, dma + 1,
							      dma->len, DMA_FROM_DEVICE, 0);
			if (virtqueue_dma_mapping_error(rq->vq, addr))
				return NULL;

			dma->addr = addr;
			dma->need_sync = virtqueue_dma_need_sync(rq->vq, addr);

			/* Add a reference to dma to prevent the entire dma from
			 * being released during error handling. This reference
			 * will be freed after the pages are no longer used.
			 */
			get_page(alloc_frag->page);
			dma->ref = 1;
			alloc_frag->offset = sizeof(*dma);

			rq->last_dma = dma;
		}

		++dma->ref;
	}

	buf = head + alloc_frag->offset;

	get_page(alloc_frag->page);
	alloc_frag->offset += size;

	return buf;
}

static void virtnet_rq_set_premapped(struct virtnet_info *vi)
{
	int i;

	/* disable for big mode */
	if (!vi->mergeable_rx_bufs && vi->big_packets)
		return;

	for (i = 0; i < vi->max_queue_pairs; i++) {
		if (virtqueue_set_dma_premapped(vi->rq[i].vq))
			continue;

		vi->rq[i].do_dma = true;
	}
}

static void free_old_xmit_skbs(struct send_queue *sq, bool in_napi)
{
	unsigned int len;
	unsigned int packets = 0;
	unsigned int bytes = 0;
	void *ptr;

	while ((ptr = virtqueue_get_buf(sq->vq, &len)) != NULL) {
		if (likely(!is_xdp_frame(ptr))) {
			struct sk_buff *skb = ptr;

			pr_debug("Sent skb %p\n", skb);

			bytes += skb->len;
			napi_consume_skb(skb, in_napi);
		} else {
			struct xdp_frame *frame = ptr_to_xdp(ptr);

			bytes += xdp_get_frame_len(frame);
			xdp_return_frame(frame);
		}
		packets++;
	}

	/* Avoid overhead when no packets have been processed
	 * happens when called speculatively from start_xmit.
	 */
	if (!packets)
		return;

	u64_stats_update_begin(&sq->stats.syncp);
	u64_stats_add(&sq->stats.bytes, bytes);
	u64_stats_add(&sq->stats.packets, packets);
	u64_stats_update_end(&sq->stats.syncp);
}

static bool is_xdp_raw_buffer_queue(struct virtnet_info *vi, int q)
{
	if (q < (vi->curr_queue_pairs - vi->xdp_queue_pairs))
		return false;
	else if (q < vi->curr_queue_pairs)
		return true;
	else
		return false;
}

static void check_sq_full_and_disable(struct virtnet_info *vi,
				      struct net_device *dev,
				      struct send_queue *sq)
{
	bool use_napi = sq->napi.weight;
	int qnum;

	qnum = sq - vi->sq;

	/* If running out of space, stop queue to avoid getting packets that we
	 * are then unable to transmit.
	 * An alternative would be to force queuing layer to requeue the skb by
	 * returning NETDEV_TX_BUSY. However, NETDEV_TX_BUSY should not be
	 * returned in a normal path of operation: it means that driver is not
	 * maintaining the TX queue stop/start state properly, and causes
	 * the stack to do a non-trivial amount of useless work.
	 * Since most packets only take 1 or 2 ring slots, stopping the queue
	 * early means 16 slots are typically wasted.
	 */
	if (sq->vq->num_free < 2+MAX_SKB_FRAGS) {
		netif_stop_subqueue(dev, qnum);
		if (use_napi) {
			if (unlikely(!virtqueue_enable_cb_delayed(sq->vq)))
				virtqueue_napi_schedule(&sq->napi, sq->vq);
		} else if (unlikely(!virtqueue_enable_cb_delayed(sq->vq))) {
			/* More just got used, free them then recheck. */
			free_old_xmit_skbs(sq, false);
			if (sq->vq->num_free >= 2+MAX_SKB_FRAGS) {
				netif_start_subqueue(dev, qnum);
				virtqueue_disable_cb(sq->vq);
			}
		}
	}
}

static int __virtnet_xdp_xmit_one(struct virtnet_info *vi,
				   struct send_queue *sq,
				   struct xdp_frame *xdpf)
{
	struct virtio_net_hdr_mrg_rxbuf *hdr;
	struct skb_shared_info *shinfo;
	u8 nr_frags = 0;
	int err, i;

	if (unlikely(xdpf->headroom < vi->hdr_len))
		return -EOVERFLOW;

	if (unlikely(xdp_frame_has_frags(xdpf))) {
		shinfo = xdp_get_shared_info_from_frame(xdpf);
		nr_frags = shinfo->nr_frags;
	}

	/* In wrapping function virtnet_xdp_xmit(), we need to free
	 * up the pending old buffers, where we need to calculate the
	 * position of skb_shared_info in xdp_get_frame_len() and
	 * xdp_return_frame(), which will involve to xdpf->data and
	 * xdpf->headroom. Therefore, we need to update the value of
	 * headroom synchronously here.
	 */
	xdpf->headroom -= vi->hdr_len;
	xdpf->data -= vi->hdr_len;
	/* Zero header and leave csum up to XDP layers */
	hdr = xdpf->data;
	memset(hdr, 0, vi->hdr_len);
	xdpf->len   += vi->hdr_len;

	sg_init_table(sq->sg, nr_frags + 1);
	sg_set_buf(sq->sg, xdpf->data, xdpf->len);
	for (i = 0; i < nr_frags; i++) {
		skb_frag_t *frag = &shinfo->frags[i];

		sg_set_page(&sq->sg[i + 1], skb_frag_page(frag),
			    skb_frag_size(frag), skb_frag_off(frag));
	}

	err = virtqueue_add_outbuf(sq->vq, sq->sg, nr_frags + 1,
				   xdp_to_ptr(xdpf), GFP_ATOMIC);
	if (unlikely(err))
		return -ENOSPC; /* Caller handle free/refcnt */

	return 0;
}

/* when vi->curr_queue_pairs > nr_cpu_ids, the txq/sq is only used for xdp tx on
 * the current cpu, so it does not need to be locked.
 *
 * Here we use marco instead of inline functions because we have to deal with
 * three issues at the same time: 1. the choice of sq. 2. judge and execute the
 * lock/unlock of txq 3. make sparse happy. It is difficult for two inline
 * functions to perfectly solve these three problems at the same time.
 */
#define virtnet_xdp_get_sq(vi) ({                                       \
	int cpu = smp_processor_id();                                   \
	struct netdev_queue *txq;                                       \
	typeof(vi) v = (vi);                                            \
	unsigned int qp;                                                \
									\
	if (v->curr_queue_pairs > nr_cpu_ids) {                         \
		qp = v->curr_queue_pairs - v->xdp_queue_pairs;          \
		qp += cpu;                                              \
		txq = netdev_get_tx_queue(v->dev, qp);                  \
		__netif_tx_acquire(txq);                                \
	} else {                                                        \
		qp = cpu % v->curr_queue_pairs;                         \
		txq = netdev_get_tx_queue(v->dev, qp);                  \
		__netif_tx_lock(txq, cpu);                              \
	}                                                               \
	v->sq + qp;                                                     \
})

#define virtnet_xdp_put_sq(vi, q) {                                     \
	struct netdev_queue *txq;                                       \
	typeof(vi) v = (vi);                                            \
									\
	txq = netdev_get_tx_queue(v->dev, (q) - v->sq);                 \
	if (v->curr_queue_pairs > nr_cpu_ids)                           \
		__netif_tx_release(txq);                                \
	else                                                            \
		__netif_tx_unlock(txq);                                 \
}

static int virtnet_xdp_xmit(struct net_device *dev,
			    int n, struct xdp_frame **frames, u32 flags)
{
	struct virtnet_info *vi = netdev_priv(dev);
	struct receive_queue *rq = vi->rq;
	struct bpf_prog *xdp_prog;
	struct send_queue *sq;
	unsigned int len;
	int packets = 0;
	int bytes = 0;
	int nxmit = 0;
	int kicks = 0;
	void *ptr;
	int ret;
	int i;

	/* Only allow ndo_xdp_xmit if XDP is loaded on dev, as this
	 * indicate XDP resources have been successfully allocated.
	 */
	xdp_prog = rcu_access_pointer(rq->xdp_prog);
	if (!xdp_prog)
		return -ENXIO;

	sq = virtnet_xdp_get_sq(vi);

	if (unlikely(flags & ~XDP_XMIT_FLAGS_MASK)) {
		ret = -EINVAL;
		goto out;
	}

	/* Free up any pending old buffers before queueing new ones. */
	while ((ptr = virtqueue_get_buf(sq->vq, &len)) != NULL) {
		if (likely(is_xdp_frame(ptr))) {
			struct xdp_frame *frame = ptr_to_xdp(ptr);

			bytes += xdp_get_frame_len(frame);
			xdp_return_frame(frame);
		} else {
			struct sk_buff *skb = ptr;

			bytes += skb->len;
			napi_consume_skb(skb, false);
		}
		packets++;
	}

	for (i = 0; i < n; i++) {
		struct xdp_frame *xdpf = frames[i];

		if (__virtnet_xdp_xmit_one(vi, sq, xdpf))
			break;
		nxmit++;
	}
	ret = nxmit;

	if (!is_xdp_raw_buffer_queue(vi, sq - vi->sq))
		check_sq_full_and_disable(vi, dev, sq);

	if (flags & XDP_XMIT_FLUSH) {
		if (virtqueue_kick_prepare(sq->vq) && virtqueue_notify(sq->vq))
			kicks = 1;
	}
out:
	u64_stats_update_begin(&sq->stats.syncp);
	u64_stats_add(&sq->stats.bytes, bytes);
	u64_stats_add(&sq->stats.packets, packets);
	u64_stats_add(&sq->stats.xdp_tx, n);
	u64_stats_add(&sq->stats.xdp_tx_drops, n - nxmit);
	u64_stats_add(&sq->stats.kicks, kicks);
	u64_stats_update_end(&sq->stats.syncp);

	virtnet_xdp_put_sq(vi, sq);
	return ret;
}

static void put_xdp_frags(struct xdp_buff *xdp)
{
	struct skb_shared_info *shinfo;
	struct page *xdp_page;
	int i;

	if (xdp_buff_has_frags(xdp)) {
		shinfo = xdp_get_shared_info_from_buff(xdp);
		for (i = 0; i < shinfo->nr_frags; i++) {
			xdp_page = skb_frag_page(&shinfo->frags[i]);
			put_page(xdp_page);
		}
	}
}

static int virtnet_xdp_handler(struct bpf_prog *xdp_prog, struct xdp_buff *xdp,
			       struct net_device *dev,
			       unsigned int *xdp_xmit,
			       struct virtnet_rq_stats *stats)
{
	struct xdp_frame *xdpf;
	int err;
	u32 act;

	act = bpf_prog_run_xdp(xdp_prog, xdp);
	u64_stats_inc(&stats->xdp_packets);

	switch (act) {
	case XDP_PASS:
		return act;

	case XDP_TX:
		u64_stats_inc(&stats->xdp_tx);
		xdpf = xdp_convert_buff_to_frame(xdp);
		if (unlikely(!xdpf)) {
			netdev_dbg(dev, "convert buff to frame failed for xdp\n");
			return XDP_DROP;
		}

		err = virtnet_xdp_xmit(dev, 1, &xdpf, 0);
		if (unlikely(!err)) {
			xdp_return_frame_rx_napi(xdpf);
		} else if (unlikely(err < 0)) {
			trace_xdp_exception(dev, xdp_prog, act);
			return XDP_DROP;
		}
		*xdp_xmit |= VIRTIO_XDP_TX;
		return act;

	case XDP_REDIRECT:
		u64_stats_inc(&stats->xdp_redirects);
		err = xdp_do_redirect(dev, xdp, xdp_prog);
		if (err)
			return XDP_DROP;

		*xdp_xmit |= VIRTIO_XDP_REDIR;
		return act;

	default:
		bpf_warn_invalid_xdp_action(dev, xdp_prog, act);
		fallthrough;
	case XDP_ABORTED:
		trace_xdp_exception(dev, xdp_prog, act);
		fallthrough;
	case XDP_DROP:
		return XDP_DROP;
	}
}

static unsigned int virtnet_get_headroom(struct virtnet_info *vi)
{
	return vi->xdp_enabled ? VIRTIO_XDP_HEADROOM : 0;
}

/* We copy the packet for XDP in the following cases:
 *
 * 1) Packet is scattered across multiple rx buffers.
 * 2) Headroom space is insufficient.
 *
 * This is inefficient but it's a temporary condition that
 * we hit right after XDP is enabled and until queue is refilled
 * with large buffers with sufficient headroom - so it should affect
 * at most queue size packets.
 * Afterwards, the conditions to enable
 * XDP should preclude the underlying device from sending packets
 * across multiple buffers (num_buf > 1), and we make sure buffers
 * have enough headroom.
 */
static struct page *xdp_linearize_page(struct receive_queue *rq,
				       int *num_buf,
				       struct page *p,
				       int offset,
				       int page_off,
				       unsigned int *len)
{
	int tailroom = SKB_DATA_ALIGN(sizeof(struct skb_shared_info));
	struct page *page;

	if (page_off + *len + tailroom > PAGE_SIZE)
		return NULL;

	page = alloc_page(GFP_ATOMIC);
	if (!page)
		return NULL;

	memcpy(page_address(page) + page_off, page_address(p) + offset, *len);
	page_off += *len;

	while (--*num_buf) {
		unsigned int buflen;
		void *buf;
		int off;

		buf = virtnet_rq_get_buf(rq, &buflen, NULL);
		if (unlikely(!buf))
			goto err_buf;

		p = virt_to_head_page(buf);
		off = buf - page_address(p);

		/* guard against a misconfigured or uncooperative backend that
		 * is sending packet larger than the MTU.
		 */
		if ((page_off + buflen + tailroom) > PAGE_SIZE) {
			put_page(p);
			goto err_buf;
		}

		memcpy(page_address(page) + page_off,
		       page_address(p) + off, buflen);
		page_off += buflen;
		put_page(p);
	}

	/* Headroom does not contribute to packet length */
	*len = page_off - VIRTIO_XDP_HEADROOM;
	return page;
err_buf:
	__free_pages(page, 0);
	return NULL;
}

static struct sk_buff *receive_small_build_skb(struct virtnet_info *vi,
					       unsigned int xdp_headroom,
					       void *buf,
					       unsigned int len)
{
	unsigned int header_offset;
	unsigned int headroom;
	unsigned int buflen;
	struct sk_buff *skb;

	header_offset = VIRTNET_RX_PAD + xdp_headroom;
	headroom = vi->hdr_len + header_offset;
	buflen = SKB_DATA_ALIGN(GOOD_PACKET_LEN + headroom) +
		SKB_DATA_ALIGN(sizeof(struct skb_shared_info));

	skb = virtnet_build_skb(buf, buflen, headroom, len);
	if (unlikely(!skb))
		return NULL;

	buf += header_offset;
	memcpy(skb_vnet_common_hdr(skb), buf, vi->hdr_len);

	return skb;
}

static struct sk_buff *receive_small_xdp(struct net_device *dev,
					 struct virtnet_info *vi,
					 struct receive_queue *rq,
					 struct bpf_prog *xdp_prog,
					 void *buf,
					 unsigned int xdp_headroom,
					 unsigned int len,
					 unsigned int *xdp_xmit,
					 struct virtnet_rq_stats *stats)
{
	unsigned int header_offset = VIRTNET_RX_PAD + xdp_headroom;
	unsigned int headroom = vi->hdr_len + header_offset;
	struct virtio_net_hdr_mrg_rxbuf *hdr = buf + header_offset;
	struct page *page = virt_to_head_page(buf);
	struct page *xdp_page;
	unsigned int buflen;
	struct xdp_buff xdp;
	struct sk_buff *skb;
	unsigned int metasize = 0;
	u32 act;

	if (unlikely(hdr->hdr.gso_type))
		goto err_xdp;

	buflen = SKB_DATA_ALIGN(GOOD_PACKET_LEN + headroom) +
		SKB_DATA_ALIGN(sizeof(struct skb_shared_info));

	if (unlikely(xdp_headroom < virtnet_get_headroom(vi))) {
		int offset = buf - page_address(page) + header_offset;
		unsigned int tlen = len + vi->hdr_len;
		int num_buf = 1;

		xdp_headroom = virtnet_get_headroom(vi);
		header_offset = VIRTNET_RX_PAD + xdp_headroom;
		headroom = vi->hdr_len + header_offset;
		buflen = SKB_DATA_ALIGN(GOOD_PACKET_LEN + headroom) +
			SKB_DATA_ALIGN(sizeof(struct skb_shared_info));
		xdp_page = xdp_linearize_page(rq, &num_buf, page,
					      offset, header_offset,
					      &tlen);
		if (!xdp_page)
			goto err_xdp;

		buf = page_address(xdp_page);
		put_page(page);
		page = xdp_page;
	}

	xdp_init_buff(&xdp, buflen, &rq->xdp_rxq);
	xdp_prepare_buff(&xdp, buf + VIRTNET_RX_PAD + vi->hdr_len,
			 xdp_headroom, len, true);

	act = virtnet_xdp_handler(xdp_prog, &xdp, dev, xdp_xmit, stats);

	switch (act) {
	case XDP_PASS:
		/* Recalculate length in case bpf program changed it */
		len = xdp.data_end - xdp.data;
		metasize = xdp.data - xdp.data_meta;
		break;

	case XDP_TX:
	case XDP_REDIRECT:
		goto xdp_xmit;

	default:
		goto err_xdp;
	}

	skb = virtnet_build_skb(buf, buflen, xdp.data - buf, len);
	if (unlikely(!skb))
		goto err;

	if (metasize)
		skb_metadata_set(skb, metasize);

	return skb;

err_xdp:
	u64_stats_inc(&stats->xdp_drops);
err:
	u64_stats_inc(&stats->drops);
	put_page(page);
xdp_xmit:
	return NULL;
}

static struct sk_buff *receive_small(struct net_device *dev,
				     struct virtnet_info *vi,
				     struct receive_queue *rq,
				     void *buf, void *ctx,
				     unsigned int len,
				     unsigned int *xdp_xmit,
				     struct virtnet_rq_stats *stats)
{
	unsigned int xdp_headroom = (unsigned long)ctx;
	struct page *page = virt_to_head_page(buf);
	struct sk_buff *skb;

	len -= vi->hdr_len;
	u64_stats_add(&stats->bytes, len);

	if (unlikely(len > GOOD_PACKET_LEN)) {
		pr_debug("%s: rx error: len %u exceeds max size %d\n",
			 dev->name, len, GOOD_PACKET_LEN);
		dev->stats.rx_length_errors++;
		goto err;
	}

	if (unlikely(vi->xdp_enabled)) {
		struct bpf_prog *xdp_prog;

		rcu_read_lock();
		xdp_prog = rcu_dereference(rq->xdp_prog);
		if (xdp_prog) {
			skb = receive_small_xdp(dev, vi, rq, xdp_prog, buf,
						xdp_headroom, len, xdp_xmit,
						stats);
			rcu_read_unlock();
			return skb;
		}
		rcu_read_unlock();
	}

	skb = receive_small_build_skb(vi, xdp_headroom, buf, len);
	if (likely(skb))
		return skb;

err:
	u64_stats_inc(&stats->drops);
	put_page(page);
	return NULL;
}

static struct sk_buff *receive_big(struct net_device *dev,
				   struct virtnet_info *vi,
				   struct receive_queue *rq,
				   void *buf,
				   unsigned int len,
				   struct virtnet_rq_stats *stats)
{
	struct page *page = buf;
	struct sk_buff *skb =
		page_to_skb(vi, rq, page, 0, len, PAGE_SIZE, 0);

	u64_stats_add(&stats->bytes, len - vi->hdr_len);
	if (unlikely(!skb))
		goto err;

	return skb;

err:
	u64_stats_inc(&stats->drops);
	give_pages(rq, page);
	return NULL;
}

static void mergeable_buf_free(struct receive_queue *rq, int num_buf,
			       struct net_device *dev,
			       struct virtnet_rq_stats *stats)
{
	struct page *page;
	void *buf;
	int len;

	while (num_buf-- > 1) {
		buf = virtnet_rq_get_buf(rq, &len, NULL);
		if (unlikely(!buf)) {
			pr_debug("%s: rx error: %d buffers missing\n",
				 dev->name, num_buf);
			dev->stats.rx_length_errors++;
			break;
		}
		u64_stats_add(&stats->bytes, len);
		page = virt_to_head_page(buf);
		put_page(page);
	}
}

/* Why not use xdp_build_skb_from_frame() ?
 * XDP core assumes that xdp frags are PAGE_SIZE in length, while in
 * virtio-net there are 2 points that do not match its requirements:
 *  1. The size of the prefilled buffer is not fixed before xdp is set.
 *  2. xdp_build_skb_from_frame() does more checks that we don't need,
 *     like eth_type_trans() (which virtio-net does in receive_buf()).
 */
static struct sk_buff *build_skb_from_xdp_buff(struct net_device *dev,
					       struct virtnet_info *vi,
					       struct xdp_buff *xdp,
					       unsigned int xdp_frags_truesz)
{
	struct skb_shared_info *sinfo = xdp_get_shared_info_from_buff(xdp);
	unsigned int headroom, data_len;
	struct sk_buff *skb;
	int metasize;
	u8 nr_frags;

	if (unlikely(xdp->data_end > xdp_data_hard_end(xdp))) {
		pr_debug("Error building skb as missing reserved tailroom for xdp");
		return NULL;
	}

	if (unlikely(xdp_buff_has_frags(xdp)))
		nr_frags = sinfo->nr_frags;

	skb = build_skb(xdp->data_hard_start, xdp->frame_sz);
	if (unlikely(!skb))
		return NULL;

	headroom = xdp->data - xdp->data_hard_start;
	data_len = xdp->data_end - xdp->data;
	skb_reserve(skb, headroom);
	__skb_put(skb, data_len);

	metasize = xdp->data - xdp->data_meta;
	metasize = metasize > 0 ? metasize : 0;
	if (metasize)
		skb_metadata_set(skb, metasize);

	if (unlikely(xdp_buff_has_frags(xdp)))
		xdp_update_skb_shared_info(skb, nr_frags,
					   sinfo->xdp_frags_size,
					   xdp_frags_truesz,
					   xdp_buff_is_frag_pfmemalloc(xdp));

	return skb;
}

/* TODO: build xdp in big mode */
static int virtnet_build_xdp_buff_mrg(struct net_device *dev,
				      struct virtnet_info *vi,
				      struct receive_queue *rq,
				      struct xdp_buff *xdp,
				      void *buf,
				      unsigned int len,
				      unsigned int frame_sz,
				      int *num_buf,
				      unsigned int *xdp_frags_truesize,
				      struct virtnet_rq_stats *stats)
{
	struct virtio_net_hdr_mrg_rxbuf *hdr = buf;
	unsigned int headroom, tailroom, room;
	unsigned int truesize, cur_frag_size;
	struct skb_shared_info *shinfo;
	unsigned int xdp_frags_truesz = 0;
	struct page *page;
	skb_frag_t *frag;
	int offset;
	void *ctx;

	xdp_init_buff(xdp, frame_sz, &rq->xdp_rxq);
	xdp_prepare_buff(xdp, buf - VIRTIO_XDP_HEADROOM,
			 VIRTIO_XDP_HEADROOM + vi->hdr_len, len - vi->hdr_len, true);

	if (!*num_buf)
		return 0;

	if (*num_buf > 1) {
		/* If we want to build multi-buffer xdp, we need
		 * to specify that the flags of xdp_buff have the
		 * XDP_FLAGS_HAS_FRAG bit.
		 */
		if (!xdp_buff_has_frags(xdp))
			xdp_buff_set_frags_flag(xdp);

		shinfo = xdp_get_shared_info_from_buff(xdp);
		shinfo->nr_frags = 0;
		shinfo->xdp_frags_size = 0;
	}

	if (*num_buf > MAX_SKB_FRAGS + 1)
		return -EINVAL;

	while (--*num_buf > 0) {
		buf = virtnet_rq_get_buf(rq, &len, &ctx);
		if (unlikely(!buf)) {
			pr_debug("%s: rx error: %d buffers out of %d missing\n",
				 dev->name, *num_buf,
				 virtio16_to_cpu(vi->vdev, hdr->num_buffers));
			dev->stats.rx_length_errors++;
			goto err;
		}

		u64_stats_add(&stats->bytes, len);
		page = virt_to_head_page(buf);
		offset = buf - page_address(page);

		truesize = mergeable_ctx_to_truesize(ctx);
		headroom = mergeable_ctx_to_headroom(ctx);
		tailroom = headroom ? sizeof(struct skb_shared_info) : 0;
		room = SKB_DATA_ALIGN(headroom + tailroom);

		cur_frag_size = truesize;
		xdp_frags_truesz += cur_frag_size;
		if (unlikely(len > truesize - room || cur_frag_size > PAGE_SIZE)) {
			put_page(page);
			pr_debug("%s: rx error: len %u exceeds truesize %lu\n",
				 dev->name, len, (unsigned long)(truesize - room));
			dev->stats.rx_length_errors++;
			goto err;
		}

		frag = &shinfo->frags[shinfo->nr_frags++];
		skb_frag_fill_page_desc(frag, page, offset, len);
		if (page_is_pfmemalloc(page))
			xdp_buff_set_frag_pfmemalloc(xdp);

		shinfo->xdp_frags_size += len;
	}

	*xdp_frags_truesize = xdp_frags_truesz;
	return 0;

err:
	put_xdp_frags(xdp);
	return -EINVAL;
}

static void *mergeable_xdp_get_buf(struct virtnet_info *vi,
				   struct receive_queue *rq,
				   struct bpf_prog *xdp_prog,
				   void *ctx,
				   unsigned int *frame_sz,
				   int *num_buf,
				   struct page **page,
				   int offset,
				   unsigned int *len,
				   struct virtio_net_hdr_mrg_rxbuf *hdr)
{
	unsigned int truesize = mergeable_ctx_to_truesize(ctx);
	unsigned int headroom = mergeable_ctx_to_headroom(ctx);
	struct page *xdp_page;
	unsigned int xdp_room;

	/* Transient failure which in theory could occur if
	 * in-flight packets from before XDP was enabled reach
	 * the receive path after XDP is loaded.
	 */
	if (unlikely(hdr->hdr.gso_type))
		return NULL;

	/* Now XDP core assumes frag size is PAGE_SIZE, but buffers
	 * with headroom may add hole in truesize, which
	 * make their length exceed PAGE_SIZE. So we disabled the
	 * hole mechanism for xdp. See add_recvbuf_mergeable().
	 */
	*frame_sz = truesize;

	if (likely(headroom >= virtnet_get_headroom(vi) &&
		   (*num_buf == 1 || xdp_prog->aux->xdp_has_frags))) {
		return page_address(*page) + offset;
	}

	/* This happens when headroom is not enough because
	 * of the buffer was prefilled before XDP is set.
	 * This should only happen for the first several packets.
	 * In fact, vq reset can be used here to help us clean up
	 * the prefilled buffers, but many existing devices do not
	 * support it, and we don't want to bother users who are
	 * using xdp normally.
	 */
	if (!xdp_prog->aux->xdp_has_frags) {
		/* linearize data for XDP */
		xdp_page = xdp_linearize_page(rq, num_buf,
					      *page, offset,
					      VIRTIO_XDP_HEADROOM,
					      len);
		if (!xdp_page)
			return NULL;
	} else {
		xdp_room = SKB_DATA_ALIGN(VIRTIO_XDP_HEADROOM +
					  sizeof(struct skb_shared_info));
		if (*len + xdp_room > PAGE_SIZE)
			return NULL;

		xdp_page = alloc_page(GFP_ATOMIC);
		if (!xdp_page)
			return NULL;

		memcpy(page_address(xdp_page) + VIRTIO_XDP_HEADROOM,
		       page_address(*page) + offset, *len);
	}

	*frame_sz = PAGE_SIZE;

	put_page(*page);

	*page = xdp_page;

	return page_address(*page) + VIRTIO_XDP_HEADROOM;
}

static struct sk_buff *receive_mergeable_xdp(struct net_device *dev,
					     struct virtnet_info *vi,
					     struct receive_queue *rq,
					     struct bpf_prog *xdp_prog,
					     void *buf,
					     void *ctx,
					     unsigned int len,
					     unsigned int *xdp_xmit,
					     struct virtnet_rq_stats *stats)
{
	struct virtio_net_hdr_mrg_rxbuf *hdr = buf;
	int num_buf = virtio16_to_cpu(vi->vdev, hdr->num_buffers);
	struct page *page = virt_to_head_page(buf);
	int offset = buf - page_address(page);
	unsigned int xdp_frags_truesz = 0;
	struct sk_buff *head_skb;
	unsigned int frame_sz;
	struct xdp_buff xdp;
	void *data;
	u32 act;
	int err;

	data = mergeable_xdp_get_buf(vi, rq, xdp_prog, ctx, &frame_sz, &num_buf, &page,
				     offset, &len, hdr);
	if (unlikely(!data))
		goto err_xdp;

	err = virtnet_build_xdp_buff_mrg(dev, vi, rq, &xdp, data, len, frame_sz,
					 &num_buf, &xdp_frags_truesz, stats);
	if (unlikely(err))
		goto err_xdp;

	act = virtnet_xdp_handler(xdp_prog, &xdp, dev, xdp_xmit, stats);

	switch (act) {
	case XDP_PASS:
		head_skb = build_skb_from_xdp_buff(dev, vi, &xdp, xdp_frags_truesz);
		if (unlikely(!head_skb))
			break;
		return head_skb;

	case XDP_TX:
	case XDP_REDIRECT:
		return NULL;

	default:
		break;
	}

	put_xdp_frags(&xdp);

err_xdp:
	put_page(page);
	mergeable_buf_free(rq, num_buf, dev, stats);

	u64_stats_inc(&stats->xdp_drops);
	u64_stats_inc(&stats->drops);
	return NULL;
}

static struct sk_buff *receive_mergeable(struct net_device *dev,
					 struct virtnet_info *vi,
					 struct receive_queue *rq,
					 void *buf,
					 void *ctx,
					 unsigned int len,
					 unsigned int *xdp_xmit,
					 struct virtnet_rq_stats *stats)
{
	struct virtio_net_hdr_mrg_rxbuf *hdr = buf;
	int num_buf = virtio16_to_cpu(vi->vdev, hdr->num_buffers);
	struct page *page = virt_to_head_page(buf);
	int offset = buf - page_address(page);
	struct sk_buff *head_skb, *curr_skb;
	unsigned int truesize = mergeable_ctx_to_truesize(ctx);
	unsigned int headroom = mergeable_ctx_to_headroom(ctx);
	unsigned int tailroom = headroom ? sizeof(struct skb_shared_info) : 0;
	unsigned int room = SKB_DATA_ALIGN(headroom + tailroom);

	head_skb = NULL;
	u64_stats_add(&stats->bytes, len - vi->hdr_len);

	if (unlikely(len > truesize - room)) {
		pr_debug("%s: rx error: len %u exceeds truesize %lu\n",
			 dev->name, len, (unsigned long)(truesize - room));
		dev->stats.rx_length_errors++;
		goto err_skb;
	}

	if (unlikely(vi->xdp_enabled)) {
		struct bpf_prog *xdp_prog;

		rcu_read_lock();
		xdp_prog = rcu_dereference(rq->xdp_prog);
		if (xdp_prog) {
			head_skb = receive_mergeable_xdp(dev, vi, rq, xdp_prog, buf, ctx,
							 len, xdp_xmit, stats);
			rcu_read_unlock();
			return head_skb;
		}
		rcu_read_unlock();
	}

	head_skb = page_to_skb(vi, rq, page, offset, len, truesize, headroom);
	curr_skb = head_skb;

	if (unlikely(!curr_skb))
		goto err_skb;
	while (--num_buf) {
		int num_skb_frags;

		buf = virtnet_rq_get_buf(rq, &len, &ctx);
		if (unlikely(!buf)) {
			pr_debug("%s: rx error: %d buffers out of %d missing\n",
				 dev->name, num_buf,
				 virtio16_to_cpu(vi->vdev,
						 hdr->num_buffers));
			dev->stats.rx_length_errors++;
			goto err_buf;
		}

		u64_stats_add(&stats->bytes, len);
		page = virt_to_head_page(buf);

		truesize = mergeable_ctx_to_truesize(ctx);
		headroom = mergeable_ctx_to_headroom(ctx);
		tailroom = headroom ? sizeof(struct skb_shared_info) : 0;
		room = SKB_DATA_ALIGN(headroom + tailroom);
		if (unlikely(len > truesize - room)) {
			pr_debug("%s: rx error: len %u exceeds truesize %lu\n",
				 dev->name, len, (unsigned long)(truesize - room));
			dev->stats.rx_length_errors++;
			goto err_skb;
		}

		num_skb_frags = skb_shinfo(curr_skb)->nr_frags;
		if (unlikely(num_skb_frags == MAX_SKB_FRAGS)) {
			struct sk_buff *nskb = alloc_skb(0, GFP_ATOMIC);

			if (unlikely(!nskb))
				goto err_skb;
			if (curr_skb == head_skb)
				skb_shinfo(curr_skb)->frag_list = nskb;
			else
				curr_skb->next = nskb;
			curr_skb = nskb;
			head_skb->truesize += nskb->truesize;
			num_skb_frags = 0;
		}
		if (curr_skb != head_skb) {
			head_skb->data_len += len;
			head_skb->len += len;
			head_skb->truesize += truesize;
		}
		offset = buf - page_address(page);
		if (skb_can_coalesce(curr_skb, num_skb_frags, page, offset)) {
			put_page(page);
			skb_coalesce_rx_frag(curr_skb, num_skb_frags - 1,
					     len, truesize);
		} else {
			skb_add_rx_frag(curr_skb, num_skb_frags, page,
					offset, len, truesize);
		}
	}

	ewma_pkt_len_add(&rq->mrg_avg_pkt_len, head_skb->len);
	return head_skb;

err_skb:
	put_page(page);
	mergeable_buf_free(rq, num_buf, dev, stats);

err_buf:
	u64_stats_inc(&stats->drops);
	dev_kfree_skb(head_skb);
	return NULL;
}

static void virtio_skb_set_hash(const struct virtio_net_hdr_v1_hash *hdr_hash,
				struct sk_buff *skb)
{
	enum pkt_hash_types rss_hash_type;

	if (!hdr_hash || !skb)
		return;

	switch (__le16_to_cpu(hdr_hash->hash_report)) {
	case VIRTIO_NET_HASH_REPORT_TCPv4:
	case VIRTIO_NET_HASH_REPORT_UDPv4:
	case VIRTIO_NET_HASH_REPORT_TCPv6:
	case VIRTIO_NET_HASH_REPORT_UDPv6:
	case VIRTIO_NET_HASH_REPORT_TCPv6_EX:
	case VIRTIO_NET_HASH_REPORT_UDPv6_EX:
		rss_hash_type = PKT_HASH_TYPE_L4;
		break;
	case VIRTIO_NET_HASH_REPORT_IPv4:
	case VIRTIO_NET_HASH_REPORT_IPv6:
	case VIRTIO_NET_HASH_REPORT_IPv6_EX:
		rss_hash_type = PKT_HASH_TYPE_L3;
		break;
	case VIRTIO_NET_HASH_REPORT_NONE:
	default:
		rss_hash_type = PKT_HASH_TYPE_NONE;
	}
	skb_set_hash(skb, __le32_to_cpu(hdr_hash->hash_value), rss_hash_type);
}

static void receive_buf(struct virtnet_info *vi, struct receive_queue *rq,
			void *buf, unsigned int len, void **ctx,
			unsigned int *xdp_xmit,
			struct virtnet_rq_stats *stats)
{
	struct net_device *dev = vi->dev;
	struct sk_buff *skb;
	struct virtio_net_common_hdr *hdr;

	if (unlikely(len < vi->hdr_len + ETH_HLEN)) {
		pr_debug("%s: short packet %i\n", dev->name, len);
		dev->stats.rx_length_errors++;
		virtnet_rq_free_unused_buf(rq->vq, buf);
		return;
	}

	if (vi->mergeable_rx_bufs)
		skb = receive_mergeable(dev, vi, rq, buf, ctx, len, xdp_xmit,
					stats);
	else if (vi->big_packets)
		skb = receive_big(dev, vi, rq, buf, len, stats);
	else
		skb = receive_small(dev, vi, rq, buf, ctx, len, xdp_xmit, stats);

	if (unlikely(!skb))
		return;

	hdr = skb_vnet_common_hdr(skb);
	if (dev->features & NETIF_F_RXHASH && vi->has_rss_hash_report)
		virtio_skb_set_hash(&hdr->hash_v1_hdr, skb);

	if (hdr->hdr.flags & VIRTIO_NET_HDR_F_DATA_VALID)
		skb->ip_summed = CHECKSUM_UNNECESSARY;

	if (virtio_net_hdr_to_skb(skb, &hdr->hdr,
				  virtio_is_little_endian(vi->vdev))) {
		net_warn_ratelimited("%s: bad gso: type: %u, size: %u\n",
				     dev->name, hdr->hdr.gso_type,
				     hdr->hdr.gso_size);
		goto frame_err;
	}

	skb_record_rx_queue(skb, vq2rxq(rq->vq));
	skb->protocol = eth_type_trans(skb, dev);
	pr_debug("Receiving skb proto 0x%04x len %i type %i\n",
		 ntohs(skb->protocol), skb->len, skb->pkt_type);

	napi_gro_receive(&rq->napi, skb);
	return;

frame_err:
	dev->stats.rx_frame_errors++;
	dev_kfree_skb(skb);
}

/* Unlike mergeable buffers, all buffers are allocated to the
 * same size, except for the headroom. For this reason we do
 * not need to use  mergeable_len_to_ctx here - it is enough
 * to store the headroom as the context ignoring the truesize.
 */
static int add_recvbuf_small(struct virtnet_info *vi, struct receive_queue *rq,
			     gfp_t gfp)
{
	char *buf;
	unsigned int xdp_headroom = virtnet_get_headroom(vi);
	void *ctx = (void *)(unsigned long)xdp_headroom;
	int len = vi->hdr_len + VIRTNET_RX_PAD + GOOD_PACKET_LEN + xdp_headroom;
	int err;

	len = SKB_DATA_ALIGN(len) +
	      SKB_DATA_ALIGN(sizeof(struct skb_shared_info));

	buf = virtnet_rq_alloc(rq, len, gfp);
	if (unlikely(!buf))
		return -ENOMEM;

	virtnet_rq_init_one_sg(rq, buf + VIRTNET_RX_PAD + xdp_headroom,
			       vi->hdr_len + GOOD_PACKET_LEN);

	err = virtqueue_add_inbuf_ctx(rq->vq, rq->sg, 1, buf, ctx, gfp);
	if (err < 0) {
		if (rq->do_dma)
			virtnet_rq_unmap(rq, buf, 0);
		put_page(virt_to_head_page(buf));
	}

	return err;
}

static int add_recvbuf_big(struct virtnet_info *vi, struct receive_queue *rq,
			   gfp_t gfp)
{
	struct page *first, *list = NULL;
	char *p;
	int i, err, offset;

	sg_init_table(rq->sg, vi->big_packets_num_skbfrags + 2);

	/* page in rq->sg[vi->big_packets_num_skbfrags + 1] is list tail */
	for (i = vi->big_packets_num_skbfrags + 1; i > 1; --i) {
		first = get_a_page(rq, gfp);
		if (!first) {
			if (list)
				give_pages(rq, list);
			return -ENOMEM;
		}
		sg_set_buf(&rq->sg[i], page_address(first), PAGE_SIZE);

		/* chain new page in list head to match sg */
		first->private = (unsigned long)list;
		list = first;
	}

	first = get_a_page(rq, gfp);
	if (!first) {
		give_pages(rq, list);
		return -ENOMEM;
	}
	p = page_address(first);

	/* rq->sg[0], rq->sg[1] share the same page */
	/* a separated rq->sg[0] for header - required in case !any_header_sg */
	sg_set_buf(&rq->sg[0], p, vi->hdr_len);

	/* rq->sg[1] for data packet, from offset */
	offset = sizeof(struct padded_vnet_hdr);
	sg_set_buf(&rq->sg[1], p + offset, PAGE_SIZE - offset);

	/* chain first in list head */
	first->private = (unsigned long)list;
	err = virtqueue_add_inbuf(rq->vq, rq->sg, vi->big_packets_num_skbfrags + 2,
				  first, gfp);
	if (err < 0)
		give_pages(rq, first);

	return err;
}

static unsigned int get_mergeable_buf_len(struct receive_queue *rq,
					  struct ewma_pkt_len *avg_pkt_len,
					  unsigned int room)
{
	struct virtnet_info *vi = rq->vq->vdev->priv;
	const size_t hdr_len = vi->hdr_len;
	unsigned int len;

	if (room)
		return PAGE_SIZE - room;

	len = hdr_len +	clamp_t(unsigned int, ewma_pkt_len_read(avg_pkt_len),
				rq->min_buf_len, PAGE_SIZE - hdr_len);

	return ALIGN(len, L1_CACHE_BYTES);
}

static int add_recvbuf_mergeable(struct virtnet_info *vi,
				 struct receive_queue *rq, gfp_t gfp)
{
	struct page_frag *alloc_frag = &rq->alloc_frag;
	unsigned int headroom = virtnet_get_headroom(vi);
	unsigned int tailroom = headroom ? sizeof(struct skb_shared_info) : 0;
	unsigned int room = SKB_DATA_ALIGN(headroom + tailroom);
	unsigned int len, hole;
	void *ctx;
	char *buf;
	int err;

	/* Extra tailroom is needed to satisfy XDP's assumption. This
	 * means rx frags coalescing won't work, but consider we've
	 * disabled GSO for XDP, it won't be a big issue.
	 */
	len = get_mergeable_buf_len(rq, &rq->mrg_avg_pkt_len, room);

	buf = virtnet_rq_alloc(rq, len + room, gfp);
	if (unlikely(!buf))
		return -ENOMEM;

	buf += headroom; /* advance address leaving hole at front of pkt */
	hole = alloc_frag->size - alloc_frag->offset;
	if (hole < len + room) {
		/* To avoid internal fragmentation, if there is very likely not
		 * enough space for another buffer, add the remaining space to
		 * the current buffer.
		 * XDP core assumes that frame_size of xdp_buff and the length
		 * of the frag are PAGE_SIZE, so we disable the hole mechanism.
		 */
		if (!headroom)
			len += hole;
		alloc_frag->offset += hole;
	}

	virtnet_rq_init_one_sg(rq, buf, len);

	ctx = mergeable_len_to_ctx(len + room, headroom);
	err = virtqueue_add_inbuf_ctx(rq->vq, rq->sg, 1, buf, ctx, gfp);
	if (err < 0) {
		if (rq->do_dma)
			virtnet_rq_unmap(rq, buf, 0);
		put_page(virt_to_head_page(buf));
	}

	return err;
}

/*
 * Returns false if we couldn't fill entirely (OOM).
 *
 * Normally run in the receive path, but can also be run from ndo_open
 * before we're receiving packets, or from refill_work which is
 * careful to disable receiving (using napi_disable).
 */
static bool try_fill_recv(struct virtnet_info *vi, struct receive_queue *rq,
			  gfp_t gfp)
{
	int err;
	bool oom;

	do {
		if (vi->mergeable_rx_bufs)
			err = add_recvbuf_mergeable(vi, rq, gfp);
		else if (vi->big_packets)
			err = add_recvbuf_big(vi, rq, gfp);
		else
			err = add_recvbuf_small(vi, rq, gfp);

		oom = err == -ENOMEM;
		if (err)
			break;
	} while (rq->vq->num_free);
	if (virtqueue_kick_prepare(rq->vq) && virtqueue_notify(rq->vq)) {
		unsigned long flags;

		flags = u64_stats_update_begin_irqsave(&rq->stats.syncp);
		u64_stats_inc(&rq->stats.kicks);
		u64_stats_update_end_irqrestore(&rq->stats.syncp, flags);
	}

	return !oom;
}

static void skb_recv_done(struct virtqueue *rvq)
{
	struct virtnet_info *vi = rvq->vdev->priv;
	struct receive_queue *rq = &vi->rq[vq2rxq(rvq)];

	virtqueue_napi_schedule(&rq->napi, rvq);
}

static void virtnet_napi_enable(struct virtqueue *vq, struct napi_struct *napi)
{
	napi_enable(napi);

	/* If all buffers were filled by other side before we napi_enabled, we
	 * won't get another interrupt, so process any outstanding packets now.
	 * Call local_bh_enable after to trigger softIRQ processing.
	 */
	local_bh_disable();
	virtqueue_napi_schedule(napi, vq);
	local_bh_enable();
}

static void virtnet_napi_tx_enable(struct virtnet_info *vi,
				   struct virtqueue *vq,
				   struct napi_struct *napi)
{
	if (!napi->weight)
		return;

	/* Tx napi touches cachelines on the cpu handling tx interrupts. Only
	 * enable the feature if this is likely affine with the transmit path.
	 */
	if (!vi->affinity_hint_set) {
		napi->weight = 0;
		return;
	}

	return virtnet_napi_enable(vq, napi);
}

static void virtnet_napi_tx_disable(struct napi_struct *napi)
{
	if (napi->weight)
		napi_disable(napi);
}

static void refill_work(struct work_struct *work)
{
	struct virtnet_info *vi =
		container_of(work, struct virtnet_info, refill.work);
	bool still_empty;
	int i;

	for (i = 0; i < vi->curr_queue_pairs; i++) {
		struct receive_queue *rq = &vi->rq[i];

		napi_disable(&rq->napi);
		still_empty = !try_fill_recv(vi, rq, GFP_KERNEL);
		virtnet_napi_enable(rq->vq, &rq->napi);

		/* In theory, this can happen: if we don't get any buffers in
		 * we will *never* try to fill again.
		 */
		if (still_empty)
			schedule_delayed_work(&vi->refill, HZ/2);
	}
}

static int virtnet_receive(struct receive_queue *rq, int budget,
			   unsigned int *xdp_xmit)
{
	struct virtnet_info *vi = rq->vq->vdev->priv;
	struct virtnet_rq_stats stats = {};
	unsigned int len;
	int packets = 0;
	void *buf;
	int i;

	if (!vi->big_packets || vi->mergeable_rx_bufs) {
		void *ctx;

		while (packets < budget &&
<<<<<<< HEAD
		       (buf = virtqueue_get_buf_ctx(rq->vq, &len, &ctx))) {
=======
		       (buf = virtnet_rq_get_buf(rq, &len, &ctx))) {
>>>>>>> bd3a9e57
			receive_buf(vi, rq, buf, len, ctx, xdp_xmit, &stats);
			packets++;
		}
	} else {
		while (packets < budget &&
<<<<<<< HEAD
		       (buf = virtqueue_get_buf(rq->vq, &len)) != NULL) {
=======
		       (buf = virtnet_rq_get_buf(rq, &len, NULL)) != NULL) {
>>>>>>> bd3a9e57
			receive_buf(vi, rq, buf, len, NULL, xdp_xmit, &stats);
			packets++;
		}
	}

	if (rq->vq->num_free > min((unsigned int)budget, virtqueue_get_vring_size(rq->vq)) / 2) {
		if (!try_fill_recv(vi, rq, GFP_ATOMIC)) {
			spin_lock(&vi->refill_lock);
			if (vi->refill_enabled)
				schedule_delayed_work(&vi->refill, 0);
			spin_unlock(&vi->refill_lock);
		}
	}

	u64_stats_set(&stats.packets, packets);
	u64_stats_update_begin(&rq->stats.syncp);
	for (i = 0; i < VIRTNET_RQ_STATS_LEN; i++) {
		size_t offset = virtnet_rq_stats_desc[i].offset;
		u64_stats_t *item, *src;

		item = (u64_stats_t *)((u8 *)&rq->stats + offset);
		src = (u64_stats_t *)((u8 *)&stats + offset);
		u64_stats_add(item, u64_stats_read(src));
	}
	u64_stats_update_end(&rq->stats.syncp);

	return packets;
}

static void virtnet_poll_cleantx(struct receive_queue *rq)
{
	struct virtnet_info *vi = rq->vq->vdev->priv;
	unsigned int index = vq2rxq(rq->vq);
	struct send_queue *sq = &vi->sq[index];
	struct netdev_queue *txq = netdev_get_tx_queue(vi->dev, index);

	if (!sq->napi.weight || is_xdp_raw_buffer_queue(vi, index))
		return;

	if (__netif_tx_trylock(txq)) {
		if (sq->reset) {
			__netif_tx_unlock(txq);
			return;
		}

		do {
			virtqueue_disable_cb(sq->vq);
			free_old_xmit_skbs(sq, true);
		} while (unlikely(!virtqueue_enable_cb_delayed(sq->vq)));

		if (sq->vq->num_free >= 2 + MAX_SKB_FRAGS)
			netif_tx_wake_queue(txq);

		__netif_tx_unlock(txq);
	}
}

static int virtnet_poll(struct napi_struct *napi, int budget)
{
	struct receive_queue *rq =
		container_of(napi, struct receive_queue, napi);
	struct virtnet_info *vi = rq->vq->vdev->priv;
	struct send_queue *sq;
	unsigned int received;
	unsigned int xdp_xmit = 0;

	virtnet_poll_cleantx(rq);

	received = virtnet_receive(rq, budget, &xdp_xmit);

	if (xdp_xmit & VIRTIO_XDP_REDIR)
		xdp_do_flush();

	/* Out of packets? */
	if (received < budget)
		virtqueue_napi_complete(napi, rq->vq, received);

	if (xdp_xmit & VIRTIO_XDP_TX) {
		sq = virtnet_xdp_get_sq(vi);
		if (virtqueue_kick_prepare(sq->vq) && virtqueue_notify(sq->vq)) {
			u64_stats_update_begin(&sq->stats.syncp);
			u64_stats_inc(&sq->stats.kicks);
			u64_stats_update_end(&sq->stats.syncp);
		}
		virtnet_xdp_put_sq(vi, sq);
	}

	return received;
}

static void virtnet_disable_queue_pair(struct virtnet_info *vi, int qp_index)
{
	virtnet_napi_tx_disable(&vi->sq[qp_index].napi);
	napi_disable(&vi->rq[qp_index].napi);
	xdp_rxq_info_unreg(&vi->rq[qp_index].xdp_rxq);
}

static int virtnet_enable_queue_pair(struct virtnet_info *vi, int qp_index)
{
	struct net_device *dev = vi->dev;
	int err;

	err = xdp_rxq_info_reg(&vi->rq[qp_index].xdp_rxq, dev, qp_index,
			       vi->rq[qp_index].napi.napi_id);
	if (err < 0)
		return err;

	err = xdp_rxq_info_reg_mem_model(&vi->rq[qp_index].xdp_rxq,
					 MEM_TYPE_PAGE_SHARED, NULL);
	if (err < 0)
		goto err_xdp_reg_mem_model;

	virtnet_napi_enable(vi->rq[qp_index].vq, &vi->rq[qp_index].napi);
	virtnet_napi_tx_enable(vi, vi->sq[qp_index].vq, &vi->sq[qp_index].napi);

	return 0;

err_xdp_reg_mem_model:
	xdp_rxq_info_unreg(&vi->rq[qp_index].xdp_rxq);
	return err;
}

static int virtnet_open(struct net_device *dev)
{
	struct virtnet_info *vi = netdev_priv(dev);
	int i, err;

	enable_delayed_refill(vi);

	for (i = 0; i < vi->max_queue_pairs; i++) {
		if (i < vi->curr_queue_pairs)
			/* Make sure we have some buffers: if oom use wq. */
			if (!try_fill_recv(vi, &vi->rq[i], GFP_KERNEL))
				schedule_delayed_work(&vi->refill, 0);

		err = virtnet_enable_queue_pair(vi, i);
		if (err < 0)
			goto err_enable_qp;
	}

	return 0;

err_enable_qp:
	disable_delayed_refill(vi);
	cancel_delayed_work_sync(&vi->refill);

	for (i--; i >= 0; i--)
		virtnet_disable_queue_pair(vi, i);
	return err;
}

static int virtnet_poll_tx(struct napi_struct *napi, int budget)
{
	struct send_queue *sq = container_of(napi, struct send_queue, napi);
	struct virtnet_info *vi = sq->vq->vdev->priv;
	unsigned int index = vq2txq(sq->vq);
	struct netdev_queue *txq;
	int opaque;
	bool done;

	if (unlikely(is_xdp_raw_buffer_queue(vi, index))) {
		/* We don't need to enable cb for XDP */
		napi_complete_done(napi, 0);
		return 0;
	}

	txq = netdev_get_tx_queue(vi->dev, index);
	__netif_tx_lock(txq, raw_smp_processor_id());
	virtqueue_disable_cb(sq->vq);
	free_old_xmit_skbs(sq, true);

	if (sq->vq->num_free >= 2 + MAX_SKB_FRAGS)
		netif_tx_wake_queue(txq);

	opaque = virtqueue_enable_cb_prepare(sq->vq);

	done = napi_complete_done(napi, 0);

	if (!done)
		virtqueue_disable_cb(sq->vq);

	__netif_tx_unlock(txq);

	if (done) {
		if (unlikely(virtqueue_poll(sq->vq, opaque))) {
			if (napi_schedule_prep(napi)) {
				__netif_tx_lock(txq, raw_smp_processor_id());
				virtqueue_disable_cb(sq->vq);
				__netif_tx_unlock(txq);
				__napi_schedule(napi);
			}
		}
	}

	return 0;
}

static int xmit_skb(struct send_queue *sq, struct sk_buff *skb)
{
	struct virtio_net_hdr_mrg_rxbuf *hdr;
	const unsigned char *dest = ((struct ethhdr *)skb->data)->h_dest;
	struct virtnet_info *vi = sq->vq->vdev->priv;
	int num_sg;
	unsigned hdr_len = vi->hdr_len;
	bool can_push;

	pr_debug("%s: xmit %p %pM\n", vi->dev->name, skb, dest);

	can_push = vi->any_header_sg &&
		!((unsigned long)skb->data & (__alignof__(*hdr) - 1)) &&
		!skb_header_cloned(skb) && skb_headroom(skb) >= hdr_len;
	/* Even if we can, don't push here yet as this would skew
	 * csum_start offset below. */
	if (can_push)
		hdr = (struct virtio_net_hdr_mrg_rxbuf *)(skb->data - hdr_len);
	else
		hdr = &skb_vnet_common_hdr(skb)->mrg_hdr;

	if (virtio_net_hdr_from_skb(skb, &hdr->hdr,
				    virtio_is_little_endian(vi->vdev), false,
				    0))
		return -EPROTO;

	if (vi->mergeable_rx_bufs)
		hdr->num_buffers = 0;

	sg_init_table(sq->sg, skb_shinfo(skb)->nr_frags + (can_push ? 1 : 2));
	if (can_push) {
		__skb_push(skb, hdr_len);
		num_sg = skb_to_sgvec(skb, sq->sg, 0, skb->len);
		if (unlikely(num_sg < 0))
			return num_sg;
		/* Pull header back to avoid skew in tx bytes calculations. */
		__skb_pull(skb, hdr_len);
	} else {
		sg_set_buf(sq->sg, hdr, hdr_len);
		num_sg = skb_to_sgvec(skb, sq->sg + 1, 0, skb->len);
		if (unlikely(num_sg < 0))
			return num_sg;
		num_sg++;
	}
	return virtqueue_add_outbuf(sq->vq, sq->sg, num_sg, skb, GFP_ATOMIC);
}

static netdev_tx_t start_xmit(struct sk_buff *skb, struct net_device *dev)
{
	struct virtnet_info *vi = netdev_priv(dev);
	int qnum = skb_get_queue_mapping(skb);
	struct send_queue *sq = &vi->sq[qnum];
	int err;
	struct netdev_queue *txq = netdev_get_tx_queue(dev, qnum);
	bool kick = !netdev_xmit_more();
	bool use_napi = sq->napi.weight;

	/* Free up any pending old buffers before queueing new ones. */
	do {
		if (use_napi)
			virtqueue_disable_cb(sq->vq);

		free_old_xmit_skbs(sq, false);

	} while (use_napi && kick &&
	       unlikely(!virtqueue_enable_cb_delayed(sq->vq)));

	/* timestamp packet in software */
	skb_tx_timestamp(skb);

	/* Try to transmit */
	err = xmit_skb(sq, skb);

	/* This should not happen! */
	if (unlikely(err)) {
		dev->stats.tx_fifo_errors++;
		if (net_ratelimit())
			dev_warn(&dev->dev,
				 "Unexpected TXQ (%d) queue failure: %d\n",
				 qnum, err);
		dev->stats.tx_dropped++;
		dev_kfree_skb_any(skb);
		return NETDEV_TX_OK;
	}

	/* Don't wait up for transmitted skbs to be freed. */
	if (!use_napi) {
		skb_orphan(skb);
		nf_reset_ct(skb);
	}

	check_sq_full_and_disable(vi, dev, sq);

	if (kick || netif_xmit_stopped(txq)) {
		if (virtqueue_kick_prepare(sq->vq) && virtqueue_notify(sq->vq)) {
			u64_stats_update_begin(&sq->stats.syncp);
			u64_stats_inc(&sq->stats.kicks);
			u64_stats_update_end(&sq->stats.syncp);
		}
	}

	return NETDEV_TX_OK;
}

static int virtnet_rx_resize(struct virtnet_info *vi,
			     struct receive_queue *rq, u32 ring_num)
{
	bool running = netif_running(vi->dev);
	int err, qindex;

	qindex = rq - vi->rq;

	if (running)
		napi_disable(&rq->napi);

	err = virtqueue_resize(rq->vq, ring_num, virtnet_rq_free_unused_buf);
	if (err)
		netdev_err(vi->dev, "resize rx fail: rx queue index: %d err: %d\n", qindex, err);

	if (!try_fill_recv(vi, rq, GFP_KERNEL))
		schedule_delayed_work(&vi->refill, 0);

	if (running)
		virtnet_napi_enable(rq->vq, &rq->napi);
	return err;
}

static int virtnet_tx_resize(struct virtnet_info *vi,
			     struct send_queue *sq, u32 ring_num)
{
	bool running = netif_running(vi->dev);
	struct netdev_queue *txq;
	int err, qindex;

	qindex = sq - vi->sq;

	if (running)
		virtnet_napi_tx_disable(&sq->napi);

	txq = netdev_get_tx_queue(vi->dev, qindex);

	/* 1. wait all ximt complete
	 * 2. fix the race of netif_stop_subqueue() vs netif_start_subqueue()
	 */
	__netif_tx_lock_bh(txq);

	/* Prevent rx poll from accessing sq. */
	sq->reset = true;

	/* Prevent the upper layer from trying to send packets. */
	netif_stop_subqueue(vi->dev, qindex);

	__netif_tx_unlock_bh(txq);

	err = virtqueue_resize(sq->vq, ring_num, virtnet_sq_free_unused_buf);
	if (err)
		netdev_err(vi->dev, "resize tx fail: tx queue index: %d err: %d\n", qindex, err);

	__netif_tx_lock_bh(txq);
	sq->reset = false;
	netif_tx_wake_queue(txq);
	__netif_tx_unlock_bh(txq);

	if (running)
		virtnet_napi_tx_enable(vi, sq->vq, &sq->napi);
	return err;
}

/*
 * Send command via the control virtqueue and check status.  Commands
 * supported by the hypervisor, as indicated by feature bits, should
 * never fail unless improperly formatted.
 */
static bool virtnet_send_command(struct virtnet_info *vi, u8 class, u8 cmd,
				 struct scatterlist *out)
{
	struct scatterlist *sgs[4], hdr, stat;
	unsigned out_num = 0, tmp;
	int ret;

	/* Caller should know better */
	BUG_ON(!virtio_has_feature(vi->vdev, VIRTIO_NET_F_CTRL_VQ));

	vi->ctrl->status = ~0;
	vi->ctrl->hdr.class = class;
	vi->ctrl->hdr.cmd = cmd;
	/* Add header */
	sg_init_one(&hdr, &vi->ctrl->hdr, sizeof(vi->ctrl->hdr));
	sgs[out_num++] = &hdr;

	if (out)
		sgs[out_num++] = out;

	/* Add return status. */
	sg_init_one(&stat, &vi->ctrl->status, sizeof(vi->ctrl->status));
	sgs[out_num] = &stat;

	BUG_ON(out_num + 1 > ARRAY_SIZE(sgs));
	ret = virtqueue_add_sgs(vi->cvq, sgs, out_num, 1, vi, GFP_ATOMIC);
	if (ret < 0) {
		dev_warn(&vi->vdev->dev,
			 "Failed to add sgs for command vq: %d\n.", ret);
		return false;
	}

	if (unlikely(!virtqueue_kick(vi->cvq)))
		return vi->ctrl->status == VIRTIO_NET_OK;

	/* Spin for a response, the kick causes an ioport write, trapping
	 * into the hypervisor, so the request should be handled immediately.
	 */
	while (!virtqueue_get_buf(vi->cvq, &tmp) &&
	       !virtqueue_is_broken(vi->cvq))
		cpu_relax();

	return vi->ctrl->status == VIRTIO_NET_OK;
}

static int virtnet_set_mac_address(struct net_device *dev, void *p)
{
	struct virtnet_info *vi = netdev_priv(dev);
	struct virtio_device *vdev = vi->vdev;
	int ret;
	struct sockaddr *addr;
	struct scatterlist sg;

	if (virtio_has_feature(vi->vdev, VIRTIO_NET_F_STANDBY))
		return -EOPNOTSUPP;

	addr = kmemdup(p, sizeof(*addr), GFP_KERNEL);
	if (!addr)
		return -ENOMEM;

	ret = eth_prepare_mac_addr_change(dev, addr);
	if (ret)
		goto out;

	if (virtio_has_feature(vdev, VIRTIO_NET_F_CTRL_MAC_ADDR)) {
		sg_init_one(&sg, addr->sa_data, dev->addr_len);
		if (!virtnet_send_command(vi, VIRTIO_NET_CTRL_MAC,
					  VIRTIO_NET_CTRL_MAC_ADDR_SET, &sg)) {
			dev_warn(&vdev->dev,
				 "Failed to set mac address by vq command.\n");
			ret = -EINVAL;
			goto out;
		}
	} else if (virtio_has_feature(vdev, VIRTIO_NET_F_MAC) &&
		   !virtio_has_feature(vdev, VIRTIO_F_VERSION_1)) {
		unsigned int i;

		/* Naturally, this has an atomicity problem. */
		for (i = 0; i < dev->addr_len; i++)
			virtio_cwrite8(vdev,
				       offsetof(struct virtio_net_config, mac) +
				       i, addr->sa_data[i]);
	}

	eth_commit_mac_addr_change(dev, p);
	ret = 0;

out:
	kfree(addr);
	return ret;
}

static void virtnet_stats(struct net_device *dev,
			  struct rtnl_link_stats64 *tot)
{
	struct virtnet_info *vi = netdev_priv(dev);
	unsigned int start;
	int i;

	for (i = 0; i < vi->max_queue_pairs; i++) {
		u64 tpackets, tbytes, terrors, rpackets, rbytes, rdrops;
		struct receive_queue *rq = &vi->rq[i];
		struct send_queue *sq = &vi->sq[i];

		do {
			start = u64_stats_fetch_begin(&sq->stats.syncp);
			tpackets = u64_stats_read(&sq->stats.packets);
			tbytes   = u64_stats_read(&sq->stats.bytes);
			terrors  = u64_stats_read(&sq->stats.tx_timeouts);
		} while (u64_stats_fetch_retry(&sq->stats.syncp, start));

		do {
			start = u64_stats_fetch_begin(&rq->stats.syncp);
			rpackets = u64_stats_read(&rq->stats.packets);
			rbytes   = u64_stats_read(&rq->stats.bytes);
			rdrops   = u64_stats_read(&rq->stats.drops);
		} while (u64_stats_fetch_retry(&rq->stats.syncp, start));

		tot->rx_packets += rpackets;
		tot->tx_packets += tpackets;
		tot->rx_bytes   += rbytes;
		tot->tx_bytes   += tbytes;
		tot->rx_dropped += rdrops;
		tot->tx_errors  += terrors;
	}

	tot->tx_dropped = dev->stats.tx_dropped;
	tot->tx_fifo_errors = dev->stats.tx_fifo_errors;
	tot->rx_length_errors = dev->stats.rx_length_errors;
	tot->rx_frame_errors = dev->stats.rx_frame_errors;
}

static void virtnet_ack_link_announce(struct virtnet_info *vi)
{
	rtnl_lock();
	if (!virtnet_send_command(vi, VIRTIO_NET_CTRL_ANNOUNCE,
				  VIRTIO_NET_CTRL_ANNOUNCE_ACK, NULL))
		dev_warn(&vi->dev->dev, "Failed to ack link announce.\n");
	rtnl_unlock();
}

static int _virtnet_set_queues(struct virtnet_info *vi, u16 queue_pairs)
{
	struct scatterlist sg;
	struct net_device *dev = vi->dev;

	if (!vi->has_cvq || !virtio_has_feature(vi->vdev, VIRTIO_NET_F_MQ))
		return 0;

	vi->ctrl->mq.virtqueue_pairs = cpu_to_virtio16(vi->vdev, queue_pairs);
	sg_init_one(&sg, &vi->ctrl->mq, sizeof(vi->ctrl->mq));

	if (!virtnet_send_command(vi, VIRTIO_NET_CTRL_MQ,
				  VIRTIO_NET_CTRL_MQ_VQ_PAIRS_SET, &sg)) {
		dev_warn(&dev->dev, "Fail to set num of queue pairs to %d\n",
			 queue_pairs);
		return -EINVAL;
	} else {
		vi->curr_queue_pairs = queue_pairs;
		/* virtnet_open() will refill when device is going to up. */
		if (dev->flags & IFF_UP)
			schedule_delayed_work(&vi->refill, 0);
	}

	return 0;
}

static int virtnet_set_queues(struct virtnet_info *vi, u16 queue_pairs)
{
	int err;

	rtnl_lock();
	err = _virtnet_set_queues(vi, queue_pairs);
	rtnl_unlock();
	return err;
}

static int virtnet_close(struct net_device *dev)
{
	struct virtnet_info *vi = netdev_priv(dev);
	int i;

	/* Make sure NAPI doesn't schedule refill work */
	disable_delayed_refill(vi);
	/* Make sure refill_work doesn't re-enable napi! */
	cancel_delayed_work_sync(&vi->refill);

	for (i = 0; i < vi->max_queue_pairs; i++)
		virtnet_disable_queue_pair(vi, i);

	return 0;
}

static void virtnet_set_rx_mode(struct net_device *dev)
{
	struct virtnet_info *vi = netdev_priv(dev);
	struct scatterlist sg[2];
	struct virtio_net_ctrl_mac *mac_data;
	struct netdev_hw_addr *ha;
	int uc_count;
	int mc_count;
	void *buf;
	int i;

	/* We can't dynamically set ndo_set_rx_mode, so return gracefully */
	if (!virtio_has_feature(vi->vdev, VIRTIO_NET_F_CTRL_RX))
		return;

	vi->ctrl->promisc = ((dev->flags & IFF_PROMISC) != 0);
	vi->ctrl->allmulti = ((dev->flags & IFF_ALLMULTI) != 0);

	sg_init_one(sg, &vi->ctrl->promisc, sizeof(vi->ctrl->promisc));

	if (!virtnet_send_command(vi, VIRTIO_NET_CTRL_RX,
				  VIRTIO_NET_CTRL_RX_PROMISC, sg))
		dev_warn(&dev->dev, "Failed to %sable promisc mode.\n",
			 vi->ctrl->promisc ? "en" : "dis");

	sg_init_one(sg, &vi->ctrl->allmulti, sizeof(vi->ctrl->allmulti));

	if (!virtnet_send_command(vi, VIRTIO_NET_CTRL_RX,
				  VIRTIO_NET_CTRL_RX_ALLMULTI, sg))
		dev_warn(&dev->dev, "Failed to %sable allmulti mode.\n",
			 vi->ctrl->allmulti ? "en" : "dis");

	uc_count = netdev_uc_count(dev);
	mc_count = netdev_mc_count(dev);
	/* MAC filter - use one buffer for both lists */
	buf = kzalloc(((uc_count + mc_count) * ETH_ALEN) +
		      (2 * sizeof(mac_data->entries)), GFP_ATOMIC);
	mac_data = buf;
	if (!buf)
		return;

	sg_init_table(sg, 2);

	/* Store the unicast list and count in the front of the buffer */
	mac_data->entries = cpu_to_virtio32(vi->vdev, uc_count);
	i = 0;
	netdev_for_each_uc_addr(ha, dev)
		memcpy(&mac_data->macs[i++][0], ha->addr, ETH_ALEN);

	sg_set_buf(&sg[0], mac_data,
		   sizeof(mac_data->entries) + (uc_count * ETH_ALEN));

	/* multicast list and count fill the end */
	mac_data = (void *)&mac_data->macs[uc_count][0];

	mac_data->entries = cpu_to_virtio32(vi->vdev, mc_count);
	i = 0;
	netdev_for_each_mc_addr(ha, dev)
		memcpy(&mac_data->macs[i++][0], ha->addr, ETH_ALEN);

	sg_set_buf(&sg[1], mac_data,
		   sizeof(mac_data->entries) + (mc_count * ETH_ALEN));

	if (!virtnet_send_command(vi, VIRTIO_NET_CTRL_MAC,
				  VIRTIO_NET_CTRL_MAC_TABLE_SET, sg))
		dev_warn(&dev->dev, "Failed to set MAC filter table.\n");

	kfree(buf);
}

static int virtnet_vlan_rx_add_vid(struct net_device *dev,
				   __be16 proto, u16 vid)
{
	struct virtnet_info *vi = netdev_priv(dev);
	struct scatterlist sg;

	vi->ctrl->vid = cpu_to_virtio16(vi->vdev, vid);
	sg_init_one(&sg, &vi->ctrl->vid, sizeof(vi->ctrl->vid));

	if (!virtnet_send_command(vi, VIRTIO_NET_CTRL_VLAN,
				  VIRTIO_NET_CTRL_VLAN_ADD, &sg))
		dev_warn(&dev->dev, "Failed to add VLAN ID %d.\n", vid);
	return 0;
}

static int virtnet_vlan_rx_kill_vid(struct net_device *dev,
				    __be16 proto, u16 vid)
{
	struct virtnet_info *vi = netdev_priv(dev);
	struct scatterlist sg;

	vi->ctrl->vid = cpu_to_virtio16(vi->vdev, vid);
	sg_init_one(&sg, &vi->ctrl->vid, sizeof(vi->ctrl->vid));

	if (!virtnet_send_command(vi, VIRTIO_NET_CTRL_VLAN,
				  VIRTIO_NET_CTRL_VLAN_DEL, &sg))
		dev_warn(&dev->dev, "Failed to kill VLAN ID %d.\n", vid);
	return 0;
}

static void virtnet_clean_affinity(struct virtnet_info *vi)
{
	int i;

	if (vi->affinity_hint_set) {
		for (i = 0; i < vi->max_queue_pairs; i++) {
			virtqueue_set_affinity(vi->rq[i].vq, NULL);
			virtqueue_set_affinity(vi->sq[i].vq, NULL);
		}

		vi->affinity_hint_set = false;
	}
}

static void virtnet_set_affinity(struct virtnet_info *vi)
{
	cpumask_var_t mask;
	int stragglers;
	int group_size;
	int i, j, cpu;
	int num_cpu;
	int stride;

	if (!zalloc_cpumask_var(&mask, GFP_KERNEL)) {
		virtnet_clean_affinity(vi);
		return;
	}

	num_cpu = num_online_cpus();
	stride = max_t(int, num_cpu / vi->curr_queue_pairs, 1);
	stragglers = num_cpu >= vi->curr_queue_pairs ?
			num_cpu % vi->curr_queue_pairs :
			0;
	cpu = cpumask_first(cpu_online_mask);

	for (i = 0; i < vi->curr_queue_pairs; i++) {
		group_size = stride + (i < stragglers ? 1 : 0);

		for (j = 0; j < group_size; j++) {
			cpumask_set_cpu(cpu, mask);
			cpu = cpumask_next_wrap(cpu, cpu_online_mask,
						nr_cpu_ids, false);
		}
		virtqueue_set_affinity(vi->rq[i].vq, mask);
		virtqueue_set_affinity(vi->sq[i].vq, mask);
		__netif_set_xps_queue(vi->dev, cpumask_bits(mask), i, XPS_CPUS);
		cpumask_clear(mask);
	}

	vi->affinity_hint_set = true;
	free_cpumask_var(mask);
}

static int virtnet_cpu_online(unsigned int cpu, struct hlist_node *node)
{
	struct virtnet_info *vi = hlist_entry_safe(node, struct virtnet_info,
						   node);
	virtnet_set_affinity(vi);
	return 0;
}

static int virtnet_cpu_dead(unsigned int cpu, struct hlist_node *node)
{
	struct virtnet_info *vi = hlist_entry_safe(node, struct virtnet_info,
						   node_dead);
	virtnet_set_affinity(vi);
	return 0;
}

static int virtnet_cpu_down_prep(unsigned int cpu, struct hlist_node *node)
{
	struct virtnet_info *vi = hlist_entry_safe(node, struct virtnet_info,
						   node);

	virtnet_clean_affinity(vi);
	return 0;
}

static enum cpuhp_state virtionet_online;

static int virtnet_cpu_notif_add(struct virtnet_info *vi)
{
	int ret;

	ret = cpuhp_state_add_instance_nocalls(virtionet_online, &vi->node);
	if (ret)
		return ret;
	ret = cpuhp_state_add_instance_nocalls(CPUHP_VIRT_NET_DEAD,
					       &vi->node_dead);
	if (!ret)
		return ret;
	cpuhp_state_remove_instance_nocalls(virtionet_online, &vi->node);
	return ret;
}

static void virtnet_cpu_notif_remove(struct virtnet_info *vi)
{
	cpuhp_state_remove_instance_nocalls(virtionet_online, &vi->node);
	cpuhp_state_remove_instance_nocalls(CPUHP_VIRT_NET_DEAD,
					    &vi->node_dead);
}

static void virtnet_get_ringparam(struct net_device *dev,
				  struct ethtool_ringparam *ring,
				  struct kernel_ethtool_ringparam *kernel_ring,
				  struct netlink_ext_ack *extack)
{
	struct virtnet_info *vi = netdev_priv(dev);

	ring->rx_max_pending = vi->rq[0].vq->num_max;
	ring->tx_max_pending = vi->sq[0].vq->num_max;
	ring->rx_pending = virtqueue_get_vring_size(vi->rq[0].vq);
	ring->tx_pending = virtqueue_get_vring_size(vi->sq[0].vq);
}

static int virtnet_send_ctrl_coal_vq_cmd(struct virtnet_info *vi,
					 u16 vqn, u32 max_usecs, u32 max_packets);

static int virtnet_set_ringparam(struct net_device *dev,
				 struct ethtool_ringparam *ring,
				 struct kernel_ethtool_ringparam *kernel_ring,
				 struct netlink_ext_ack *extack)
{
	struct virtnet_info *vi = netdev_priv(dev);
	u32 rx_pending, tx_pending;
	struct receive_queue *rq;
	struct send_queue *sq;
	int i, err;

	if (ring->rx_mini_pending || ring->rx_jumbo_pending)
		return -EINVAL;

	rx_pending = virtqueue_get_vring_size(vi->rq[0].vq);
	tx_pending = virtqueue_get_vring_size(vi->sq[0].vq);

	if (ring->rx_pending == rx_pending &&
	    ring->tx_pending == tx_pending)
		return 0;

	if (ring->rx_pending > vi->rq[0].vq->num_max)
		return -EINVAL;

	if (ring->tx_pending > vi->sq[0].vq->num_max)
		return -EINVAL;

	for (i = 0; i < vi->max_queue_pairs; i++) {
		rq = vi->rq + i;
		sq = vi->sq + i;

		if (ring->tx_pending != tx_pending) {
			err = virtnet_tx_resize(vi, sq, ring->tx_pending);
			if (err)
				return err;

			/* Upon disabling and re-enabling a transmit virtqueue, the device must
			 * set the coalescing parameters of the virtqueue to those configured
			 * through the VIRTIO_NET_CTRL_NOTF_COAL_TX_SET command, or, if the driver
			 * did not set any TX coalescing parameters, to 0.
			 */
			err = virtnet_send_ctrl_coal_vq_cmd(vi, txq2vq(i),
							    vi->intr_coal_tx.max_usecs,
							    vi->intr_coal_tx.max_packets);
			if (err)
				return err;

			vi->sq[i].intr_coal.max_usecs = vi->intr_coal_tx.max_usecs;
			vi->sq[i].intr_coal.max_packets = vi->intr_coal_tx.max_packets;
		}

		if (ring->rx_pending != rx_pending) {
			err = virtnet_rx_resize(vi, rq, ring->rx_pending);
			if (err)
				return err;

			/* The reason is same as the transmit virtqueue reset */
			err = virtnet_send_ctrl_coal_vq_cmd(vi, rxq2vq(i),
							    vi->intr_coal_rx.max_usecs,
							    vi->intr_coal_rx.max_packets);
			if (err)
				return err;

			vi->rq[i].intr_coal.max_usecs = vi->intr_coal_rx.max_usecs;
			vi->rq[i].intr_coal.max_packets = vi->intr_coal_rx.max_packets;
		}
	}

	return 0;
}

static bool virtnet_commit_rss_command(struct virtnet_info *vi)
{
	struct net_device *dev = vi->dev;
	struct scatterlist sgs[4];
	unsigned int sg_buf_size;

	/* prepare sgs */
	sg_init_table(sgs, 4);

	sg_buf_size = offsetof(struct virtio_net_ctrl_rss, indirection_table);
	sg_set_buf(&sgs[0], &vi->ctrl->rss, sg_buf_size);

	sg_buf_size = sizeof(uint16_t) * (vi->ctrl->rss.indirection_table_mask + 1);
	sg_set_buf(&sgs[1], vi->ctrl->rss.indirection_table, sg_buf_size);

	sg_buf_size = offsetof(struct virtio_net_ctrl_rss, key)
			- offsetof(struct virtio_net_ctrl_rss, max_tx_vq);
	sg_set_buf(&sgs[2], &vi->ctrl->rss.max_tx_vq, sg_buf_size);

	sg_buf_size = vi->rss_key_size;
	sg_set_buf(&sgs[3], vi->ctrl->rss.key, sg_buf_size);

	if (!virtnet_send_command(vi, VIRTIO_NET_CTRL_MQ,
				  vi->has_rss ? VIRTIO_NET_CTRL_MQ_RSS_CONFIG
				  : VIRTIO_NET_CTRL_MQ_HASH_CONFIG, sgs)) {
		dev_warn(&dev->dev, "VIRTIONET issue with committing RSS sgs\n");
		return false;
	}
	return true;
}

static void virtnet_init_default_rss(struct virtnet_info *vi)
{
	u32 indir_val = 0;
	int i = 0;

	vi->ctrl->rss.hash_types = vi->rss_hash_types_supported;
	vi->rss_hash_types_saved = vi->rss_hash_types_supported;
	vi->ctrl->rss.indirection_table_mask = vi->rss_indir_table_size
						? vi->rss_indir_table_size - 1 : 0;
	vi->ctrl->rss.unclassified_queue = 0;

	for (; i < vi->rss_indir_table_size; ++i) {
		indir_val = ethtool_rxfh_indir_default(i, vi->curr_queue_pairs);
		vi->ctrl->rss.indirection_table[i] = indir_val;
	}

	vi->ctrl->rss.max_tx_vq = vi->has_rss ? vi->curr_queue_pairs : 0;
	vi->ctrl->rss.hash_key_length = vi->rss_key_size;

	netdev_rss_key_fill(vi->ctrl->rss.key, vi->rss_key_size);
}

static void virtnet_get_hashflow(const struct virtnet_info *vi, struct ethtool_rxnfc *info)
{
	info->data = 0;
	switch (info->flow_type) {
	case TCP_V4_FLOW:
		if (vi->rss_hash_types_saved & VIRTIO_NET_RSS_HASH_TYPE_TCPv4) {
			info->data = RXH_IP_SRC | RXH_IP_DST |
						 RXH_L4_B_0_1 | RXH_L4_B_2_3;
		} else if (vi->rss_hash_types_saved & VIRTIO_NET_RSS_HASH_TYPE_IPv4) {
			info->data = RXH_IP_SRC | RXH_IP_DST;
		}
		break;
	case TCP_V6_FLOW:
		if (vi->rss_hash_types_saved & VIRTIO_NET_RSS_HASH_TYPE_TCPv6) {
			info->data = RXH_IP_SRC | RXH_IP_DST |
						 RXH_L4_B_0_1 | RXH_L4_B_2_3;
		} else if (vi->rss_hash_types_saved & VIRTIO_NET_RSS_HASH_TYPE_IPv6) {
			info->data = RXH_IP_SRC | RXH_IP_DST;
		}
		break;
	case UDP_V4_FLOW:
		if (vi->rss_hash_types_saved & VIRTIO_NET_RSS_HASH_TYPE_UDPv4) {
			info->data = RXH_IP_SRC | RXH_IP_DST |
						 RXH_L4_B_0_1 | RXH_L4_B_2_3;
		} else if (vi->rss_hash_types_saved & VIRTIO_NET_RSS_HASH_TYPE_IPv4) {
			info->data = RXH_IP_SRC | RXH_IP_DST;
		}
		break;
	case UDP_V6_FLOW:
		if (vi->rss_hash_types_saved & VIRTIO_NET_RSS_HASH_TYPE_UDPv6) {
			info->data = RXH_IP_SRC | RXH_IP_DST |
						 RXH_L4_B_0_1 | RXH_L4_B_2_3;
		} else if (vi->rss_hash_types_saved & VIRTIO_NET_RSS_HASH_TYPE_IPv6) {
			info->data = RXH_IP_SRC | RXH_IP_DST;
		}
		break;
	case IPV4_FLOW:
		if (vi->rss_hash_types_saved & VIRTIO_NET_RSS_HASH_TYPE_IPv4)
			info->data = RXH_IP_SRC | RXH_IP_DST;

		break;
	case IPV6_FLOW:
		if (vi->rss_hash_types_saved & VIRTIO_NET_RSS_HASH_TYPE_IPv6)
			info->data = RXH_IP_SRC | RXH_IP_DST;

		break;
	default:
		info->data = 0;
		break;
	}
}

static bool virtnet_set_hashflow(struct virtnet_info *vi, struct ethtool_rxnfc *info)
{
	u32 new_hashtypes = vi->rss_hash_types_saved;
	bool is_disable = info->data & RXH_DISCARD;
	bool is_l4 = info->data == (RXH_IP_SRC | RXH_IP_DST | RXH_L4_B_0_1 | RXH_L4_B_2_3);

	/* supports only 'sd', 'sdfn' and 'r' */
	if (!((info->data == (RXH_IP_SRC | RXH_IP_DST)) | is_l4 | is_disable))
		return false;

	switch (info->flow_type) {
	case TCP_V4_FLOW:
		new_hashtypes &= ~(VIRTIO_NET_RSS_HASH_TYPE_IPv4 | VIRTIO_NET_RSS_HASH_TYPE_TCPv4);
		if (!is_disable)
			new_hashtypes |= VIRTIO_NET_RSS_HASH_TYPE_IPv4
				| (is_l4 ? VIRTIO_NET_RSS_HASH_TYPE_TCPv4 : 0);
		break;
	case UDP_V4_FLOW:
		new_hashtypes &= ~(VIRTIO_NET_RSS_HASH_TYPE_IPv4 | VIRTIO_NET_RSS_HASH_TYPE_UDPv4);
		if (!is_disable)
			new_hashtypes |= VIRTIO_NET_RSS_HASH_TYPE_IPv4
				| (is_l4 ? VIRTIO_NET_RSS_HASH_TYPE_UDPv4 : 0);
		break;
	case IPV4_FLOW:
		new_hashtypes &= ~VIRTIO_NET_RSS_HASH_TYPE_IPv4;
		if (!is_disable)
			new_hashtypes = VIRTIO_NET_RSS_HASH_TYPE_IPv4;
		break;
	case TCP_V6_FLOW:
		new_hashtypes &= ~(VIRTIO_NET_RSS_HASH_TYPE_IPv6 | VIRTIO_NET_RSS_HASH_TYPE_TCPv6);
		if (!is_disable)
			new_hashtypes |= VIRTIO_NET_RSS_HASH_TYPE_IPv6
				| (is_l4 ? VIRTIO_NET_RSS_HASH_TYPE_TCPv6 : 0);
		break;
	case UDP_V6_FLOW:
		new_hashtypes &= ~(VIRTIO_NET_RSS_HASH_TYPE_IPv6 | VIRTIO_NET_RSS_HASH_TYPE_UDPv6);
		if (!is_disable)
			new_hashtypes |= VIRTIO_NET_RSS_HASH_TYPE_IPv6
				| (is_l4 ? VIRTIO_NET_RSS_HASH_TYPE_UDPv6 : 0);
		break;
	case IPV6_FLOW:
		new_hashtypes &= ~VIRTIO_NET_RSS_HASH_TYPE_IPv6;
		if (!is_disable)
			new_hashtypes = VIRTIO_NET_RSS_HASH_TYPE_IPv6;
		break;
	default:
		/* unsupported flow */
		return false;
	}

	/* if unsupported hashtype was set */
	if (new_hashtypes != (new_hashtypes & vi->rss_hash_types_supported))
		return false;

	if (new_hashtypes != vi->rss_hash_types_saved) {
		vi->rss_hash_types_saved = new_hashtypes;
		vi->ctrl->rss.hash_types = vi->rss_hash_types_saved;
		if (vi->dev->features & NETIF_F_RXHASH)
			return virtnet_commit_rss_command(vi);
	}

	return true;
}

static void virtnet_get_drvinfo(struct net_device *dev,
				struct ethtool_drvinfo *info)
{
	struct virtnet_info *vi = netdev_priv(dev);
	struct virtio_device *vdev = vi->vdev;

	strscpy(info->driver, KBUILD_MODNAME, sizeof(info->driver));
	strscpy(info->version, VIRTNET_DRIVER_VERSION, sizeof(info->version));
	strscpy(info->bus_info, virtio_bus_name(vdev), sizeof(info->bus_info));

}

/* TODO: Eliminate OOO packets during switching */
static int virtnet_set_channels(struct net_device *dev,
				struct ethtool_channels *channels)
{
	struct virtnet_info *vi = netdev_priv(dev);
	u16 queue_pairs = channels->combined_count;
	int err;

	/* We don't support separate rx/tx channels.
	 * We don't allow setting 'other' channels.
	 */
	if (channels->rx_count || channels->tx_count || channels->other_count)
		return -EINVAL;

	if (queue_pairs > vi->max_queue_pairs || queue_pairs == 0)
		return -EINVAL;

	/* For now we don't support modifying channels while XDP is loaded
	 * also when XDP is loaded all RX queues have XDP programs so we only
	 * need to check a single RX queue.
	 */
	if (vi->rq[0].xdp_prog)
		return -EINVAL;

	cpus_read_lock();
	err = _virtnet_set_queues(vi, queue_pairs);
	if (err) {
		cpus_read_unlock();
		goto err;
	}
	virtnet_set_affinity(vi);
	cpus_read_unlock();

	netif_set_real_num_tx_queues(dev, queue_pairs);
	netif_set_real_num_rx_queues(dev, queue_pairs);
 err:
	return err;
}

static void virtnet_get_strings(struct net_device *dev, u32 stringset, u8 *data)
{
	struct virtnet_info *vi = netdev_priv(dev);
	unsigned int i, j;
	u8 *p = data;

	switch (stringset) {
	case ETH_SS_STATS:
		for (i = 0; i < vi->curr_queue_pairs; i++) {
			for (j = 0; j < VIRTNET_RQ_STATS_LEN; j++)
				ethtool_sprintf(&p, "rx_queue_%u_%s", i,
						virtnet_rq_stats_desc[j].desc);
		}

		for (i = 0; i < vi->curr_queue_pairs; i++) {
			for (j = 0; j < VIRTNET_SQ_STATS_LEN; j++)
				ethtool_sprintf(&p, "tx_queue_%u_%s", i,
						virtnet_sq_stats_desc[j].desc);
		}
		break;
	}
}

static int virtnet_get_sset_count(struct net_device *dev, int sset)
{
	struct virtnet_info *vi = netdev_priv(dev);

	switch (sset) {
	case ETH_SS_STATS:
		return vi->curr_queue_pairs * (VIRTNET_RQ_STATS_LEN +
					       VIRTNET_SQ_STATS_LEN);
	default:
		return -EOPNOTSUPP;
	}
}

static void virtnet_get_ethtool_stats(struct net_device *dev,
				      struct ethtool_stats *stats, u64 *data)
{
	struct virtnet_info *vi = netdev_priv(dev);
	unsigned int idx = 0, start, i, j;
	const u8 *stats_base;
	const u64_stats_t *p;
	size_t offset;

	for (i = 0; i < vi->curr_queue_pairs; i++) {
		struct receive_queue *rq = &vi->rq[i];

		stats_base = (const u8 *)&rq->stats;
		do {
			start = u64_stats_fetch_begin(&rq->stats.syncp);
			for (j = 0; j < VIRTNET_RQ_STATS_LEN; j++) {
				offset = virtnet_rq_stats_desc[j].offset;
				p = (const u64_stats_t *)(stats_base + offset);
				data[idx + j] = u64_stats_read(p);
			}
		} while (u64_stats_fetch_retry(&rq->stats.syncp, start));
		idx += VIRTNET_RQ_STATS_LEN;
	}

	for (i = 0; i < vi->curr_queue_pairs; i++) {
		struct send_queue *sq = &vi->sq[i];

		stats_base = (const u8 *)&sq->stats;
		do {
			start = u64_stats_fetch_begin(&sq->stats.syncp);
			for (j = 0; j < VIRTNET_SQ_STATS_LEN; j++) {
				offset = virtnet_sq_stats_desc[j].offset;
				p = (const u64_stats_t *)(stats_base + offset);
				data[idx + j] = u64_stats_read(p);
			}
		} while (u64_stats_fetch_retry(&sq->stats.syncp, start));
		idx += VIRTNET_SQ_STATS_LEN;
	}
}

static void virtnet_get_channels(struct net_device *dev,
				 struct ethtool_channels *channels)
{
	struct virtnet_info *vi = netdev_priv(dev);

	channels->combined_count = vi->curr_queue_pairs;
	channels->max_combined = vi->max_queue_pairs;
	channels->max_other = 0;
	channels->rx_count = 0;
	channels->tx_count = 0;
	channels->other_count = 0;
}

static int virtnet_set_link_ksettings(struct net_device *dev,
				      const struct ethtool_link_ksettings *cmd)
{
	struct virtnet_info *vi = netdev_priv(dev);

	return ethtool_virtdev_set_link_ksettings(dev, cmd,
						  &vi->speed, &vi->duplex);
}

static int virtnet_get_link_ksettings(struct net_device *dev,
				      struct ethtool_link_ksettings *cmd)
{
	struct virtnet_info *vi = netdev_priv(dev);

	cmd->base.speed = vi->speed;
	cmd->base.duplex = vi->duplex;
	cmd->base.port = PORT_OTHER;

	return 0;
}

static int virtnet_send_notf_coal_cmds(struct virtnet_info *vi,
				       struct ethtool_coalesce *ec)
{
	struct scatterlist sgs_tx, sgs_rx;
	int i;

	vi->ctrl->coal_tx.tx_usecs = cpu_to_le32(ec->tx_coalesce_usecs);
	vi->ctrl->coal_tx.tx_max_packets = cpu_to_le32(ec->tx_max_coalesced_frames);
	sg_init_one(&sgs_tx, &vi->ctrl->coal_tx, sizeof(vi->ctrl->coal_tx));

	if (!virtnet_send_command(vi, VIRTIO_NET_CTRL_NOTF_COAL,
				  VIRTIO_NET_CTRL_NOTF_COAL_TX_SET,
				  &sgs_tx))
		return -EINVAL;

	/* Save parameters */
	vi->intr_coal_tx.max_usecs = ec->tx_coalesce_usecs;
	vi->intr_coal_tx.max_packets = ec->tx_max_coalesced_frames;
	for (i = 0; i < vi->max_queue_pairs; i++) {
		vi->sq[i].intr_coal.max_usecs = ec->tx_coalesce_usecs;
		vi->sq[i].intr_coal.max_packets = ec->tx_max_coalesced_frames;
	}

	vi->ctrl->coal_rx.rx_usecs = cpu_to_le32(ec->rx_coalesce_usecs);
	vi->ctrl->coal_rx.rx_max_packets = cpu_to_le32(ec->rx_max_coalesced_frames);
	sg_init_one(&sgs_rx, &vi->ctrl->coal_rx, sizeof(vi->ctrl->coal_rx));

	if (!virtnet_send_command(vi, VIRTIO_NET_CTRL_NOTF_COAL,
				  VIRTIO_NET_CTRL_NOTF_COAL_RX_SET,
				  &sgs_rx))
		return -EINVAL;

	/* Save parameters */
	vi->intr_coal_rx.max_usecs = ec->rx_coalesce_usecs;
	vi->intr_coal_rx.max_packets = ec->rx_max_coalesced_frames;
	for (i = 0; i < vi->max_queue_pairs; i++) {
		vi->rq[i].intr_coal.max_usecs = ec->rx_coalesce_usecs;
		vi->rq[i].intr_coal.max_packets = ec->rx_max_coalesced_frames;
	}

	return 0;
}

static int virtnet_send_ctrl_coal_vq_cmd(struct virtnet_info *vi,
					 u16 vqn, u32 max_usecs, u32 max_packets)
{
	struct scatterlist sgs;

	vi->ctrl->coal_vq.vqn = cpu_to_le16(vqn);
	vi->ctrl->coal_vq.coal.max_usecs = cpu_to_le32(max_usecs);
	vi->ctrl->coal_vq.coal.max_packets = cpu_to_le32(max_packets);
	sg_init_one(&sgs, &vi->ctrl->coal_vq, sizeof(vi->ctrl->coal_vq));

	if (!virtnet_send_command(vi, VIRTIO_NET_CTRL_NOTF_COAL,
				  VIRTIO_NET_CTRL_NOTF_COAL_VQ_SET,
				  &sgs))
		return -EINVAL;

	return 0;
}

static int virtnet_send_notf_coal_vq_cmds(struct virtnet_info *vi,
					  struct ethtool_coalesce *ec,
					  u16 queue)
{
	int err;

	err = virtnet_send_ctrl_coal_vq_cmd(vi, rxq2vq(queue),
					    ec->rx_coalesce_usecs,
					    ec->rx_max_coalesced_frames);
	if (err)
		return err;

	vi->rq[queue].intr_coal.max_usecs = ec->rx_coalesce_usecs;
	vi->rq[queue].intr_coal.max_packets = ec->rx_max_coalesced_frames;

	err = virtnet_send_ctrl_coal_vq_cmd(vi, txq2vq(queue),
					    ec->tx_coalesce_usecs,
					    ec->tx_max_coalesced_frames);
	if (err)
		return err;

	vi->sq[queue].intr_coal.max_usecs = ec->tx_coalesce_usecs;
	vi->sq[queue].intr_coal.max_packets = ec->tx_max_coalesced_frames;

	return 0;
}

static int virtnet_coal_params_supported(struct ethtool_coalesce *ec)
{
	/* usecs coalescing is supported only if VIRTIO_NET_F_NOTF_COAL
	 * feature is negotiated.
	 */
	if (ec->rx_coalesce_usecs || ec->tx_coalesce_usecs)
		return -EOPNOTSUPP;

	if (ec->tx_max_coalesced_frames > 1 ||
	    ec->rx_max_coalesced_frames != 1)
		return -EINVAL;

	return 0;
}

static int virtnet_should_update_vq_weight(int dev_flags, int weight,
					   int vq_weight, bool *should_update)
{
	if (weight ^ vq_weight) {
		if (dev_flags & IFF_UP)
			return -EBUSY;
		*should_update = true;
	}

	return 0;
}

static int virtnet_set_coalesce(struct net_device *dev,
				struct ethtool_coalesce *ec,
				struct kernel_ethtool_coalesce *kernel_coal,
				struct netlink_ext_ack *extack)
{
	struct virtnet_info *vi = netdev_priv(dev);
	int ret, queue_number, napi_weight;
	bool update_napi = false;

	/* Can't change NAPI weight if the link is up */
	napi_weight = ec->tx_max_coalesced_frames ? NAPI_POLL_WEIGHT : 0;
	for (queue_number = 0; queue_number < vi->max_queue_pairs; queue_number++) {
		ret = virtnet_should_update_vq_weight(dev->flags, napi_weight,
						      vi->sq[queue_number].napi.weight,
						      &update_napi);
		if (ret)
			return ret;

		if (update_napi) {
			/* All queues that belong to [queue_number, vi->max_queue_pairs] will be
			 * updated for the sake of simplicity, which might not be necessary
			 */
			break;
		}
	}

	if (virtio_has_feature(vi->vdev, VIRTIO_NET_F_NOTF_COAL))
		ret = virtnet_send_notf_coal_cmds(vi, ec);
	else
		ret = virtnet_coal_params_supported(ec);

	if (ret)
		return ret;

	if (update_napi) {
		for (; queue_number < vi->max_queue_pairs; queue_number++)
			vi->sq[queue_number].napi.weight = napi_weight;
	}

	return ret;
}

static int virtnet_get_coalesce(struct net_device *dev,
				struct ethtool_coalesce *ec,
				struct kernel_ethtool_coalesce *kernel_coal,
				struct netlink_ext_ack *extack)
{
	struct virtnet_info *vi = netdev_priv(dev);

	if (virtio_has_feature(vi->vdev, VIRTIO_NET_F_NOTF_COAL)) {
		ec->rx_coalesce_usecs = vi->intr_coal_rx.max_usecs;
		ec->tx_coalesce_usecs = vi->intr_coal_tx.max_usecs;
		ec->tx_max_coalesced_frames = vi->intr_coal_tx.max_packets;
		ec->rx_max_coalesced_frames = vi->intr_coal_rx.max_packets;
	} else {
		ec->rx_max_coalesced_frames = 1;

		if (vi->sq[0].napi.weight)
			ec->tx_max_coalesced_frames = 1;
	}

	return 0;
}

static int virtnet_set_per_queue_coalesce(struct net_device *dev,
					  u32 queue,
					  struct ethtool_coalesce *ec)
{
	struct virtnet_info *vi = netdev_priv(dev);
	int ret, napi_weight;
	bool update_napi = false;

	if (queue >= vi->max_queue_pairs)
		return -EINVAL;

	/* Can't change NAPI weight if the link is up */
	napi_weight = ec->tx_max_coalesced_frames ? NAPI_POLL_WEIGHT : 0;
	ret = virtnet_should_update_vq_weight(dev->flags, napi_weight,
					      vi->sq[queue].napi.weight,
					      &update_napi);
	if (ret)
		return ret;

	if (virtio_has_feature(vi->vdev, VIRTIO_NET_F_VQ_NOTF_COAL))
		ret = virtnet_send_notf_coal_vq_cmds(vi, ec, queue);
	else
		ret = virtnet_coal_params_supported(ec);

	if (ret)
		return ret;

	if (update_napi)
		vi->sq[queue].napi.weight = napi_weight;

	return 0;
}

static int virtnet_get_per_queue_coalesce(struct net_device *dev,
					  u32 queue,
					  struct ethtool_coalesce *ec)
{
	struct virtnet_info *vi = netdev_priv(dev);

	if (queue >= vi->max_queue_pairs)
		return -EINVAL;

	if (virtio_has_feature(vi->vdev, VIRTIO_NET_F_VQ_NOTF_COAL)) {
		ec->rx_coalesce_usecs = vi->rq[queue].intr_coal.max_usecs;
		ec->tx_coalesce_usecs = vi->sq[queue].intr_coal.max_usecs;
		ec->tx_max_coalesced_frames = vi->sq[queue].intr_coal.max_packets;
		ec->rx_max_coalesced_frames = vi->rq[queue].intr_coal.max_packets;
	} else {
		ec->rx_max_coalesced_frames = 1;

		if (vi->sq[queue].napi.weight)
			ec->tx_max_coalesced_frames = 1;
	}

	return 0;
}

static void virtnet_init_settings(struct net_device *dev)
{
	struct virtnet_info *vi = netdev_priv(dev);

	vi->speed = SPEED_UNKNOWN;
	vi->duplex = DUPLEX_UNKNOWN;
}

static void virtnet_update_settings(struct virtnet_info *vi)
{
	u32 speed;
	u8 duplex;

	if (!virtio_has_feature(vi->vdev, VIRTIO_NET_F_SPEED_DUPLEX))
		return;

	virtio_cread_le(vi->vdev, struct virtio_net_config, speed, &speed);

	if (ethtool_validate_speed(speed))
		vi->speed = speed;

	virtio_cread_le(vi->vdev, struct virtio_net_config, duplex, &duplex);

	if (ethtool_validate_duplex(duplex))
		vi->duplex = duplex;
}

static u32 virtnet_get_rxfh_key_size(struct net_device *dev)
{
	return ((struct virtnet_info *)netdev_priv(dev))->rss_key_size;
}

static u32 virtnet_get_rxfh_indir_size(struct net_device *dev)
{
	return ((struct virtnet_info *)netdev_priv(dev))->rss_indir_table_size;
}

static int virtnet_get_rxfh(struct net_device *dev, u32 *indir, u8 *key, u8 *hfunc)
{
	struct virtnet_info *vi = netdev_priv(dev);
	int i;

	if (indir) {
		for (i = 0; i < vi->rss_indir_table_size; ++i)
			indir[i] = vi->ctrl->rss.indirection_table[i];
	}

	if (key)
		memcpy(key, vi->ctrl->rss.key, vi->rss_key_size);

	if (hfunc)
		*hfunc = ETH_RSS_HASH_TOP;

	return 0;
}

static int virtnet_set_rxfh(struct net_device *dev, const u32 *indir, const u8 *key, const u8 hfunc)
{
	struct virtnet_info *vi = netdev_priv(dev);
	int i;

	if (hfunc != ETH_RSS_HASH_NO_CHANGE && hfunc != ETH_RSS_HASH_TOP)
		return -EOPNOTSUPP;

	if (indir) {
		for (i = 0; i < vi->rss_indir_table_size; ++i)
			vi->ctrl->rss.indirection_table[i] = indir[i];
	}
	if (key)
		memcpy(vi->ctrl->rss.key, key, vi->rss_key_size);

	virtnet_commit_rss_command(vi);

	return 0;
}

static int virtnet_get_rxnfc(struct net_device *dev, struct ethtool_rxnfc *info, u32 *rule_locs)
{
	struct virtnet_info *vi = netdev_priv(dev);
	int rc = 0;

	switch (info->cmd) {
	case ETHTOOL_GRXRINGS:
		info->data = vi->curr_queue_pairs;
		break;
	case ETHTOOL_GRXFH:
		virtnet_get_hashflow(vi, info);
		break;
	default:
		rc = -EOPNOTSUPP;
	}

	return rc;
}

static int virtnet_set_rxnfc(struct net_device *dev, struct ethtool_rxnfc *info)
{
	struct virtnet_info *vi = netdev_priv(dev);
	int rc = 0;

	switch (info->cmd) {
	case ETHTOOL_SRXFH:
		if (!virtnet_set_hashflow(vi, info))
			rc = -EINVAL;

		break;
	default:
		rc = -EOPNOTSUPP;
	}

	return rc;
}

static const struct ethtool_ops virtnet_ethtool_ops = {
	.supported_coalesce_params = ETHTOOL_COALESCE_MAX_FRAMES |
		ETHTOOL_COALESCE_USECS,
	.get_drvinfo = virtnet_get_drvinfo,
	.get_link = ethtool_op_get_link,
	.get_ringparam = virtnet_get_ringparam,
	.set_ringparam = virtnet_set_ringparam,
	.get_strings = virtnet_get_strings,
	.get_sset_count = virtnet_get_sset_count,
	.get_ethtool_stats = virtnet_get_ethtool_stats,
	.set_channels = virtnet_set_channels,
	.get_channels = virtnet_get_channels,
	.get_ts_info = ethtool_op_get_ts_info,
	.get_link_ksettings = virtnet_get_link_ksettings,
	.set_link_ksettings = virtnet_set_link_ksettings,
	.set_coalesce = virtnet_set_coalesce,
	.get_coalesce = virtnet_get_coalesce,
	.set_per_queue_coalesce = virtnet_set_per_queue_coalesce,
	.get_per_queue_coalesce = virtnet_get_per_queue_coalesce,
	.get_rxfh_key_size = virtnet_get_rxfh_key_size,
	.get_rxfh_indir_size = virtnet_get_rxfh_indir_size,
	.get_rxfh = virtnet_get_rxfh,
	.set_rxfh = virtnet_set_rxfh,
	.get_rxnfc = virtnet_get_rxnfc,
	.set_rxnfc = virtnet_set_rxnfc,
};

static void virtnet_freeze_down(struct virtio_device *vdev)
{
	struct virtnet_info *vi = vdev->priv;

	/* Make sure no work handler is accessing the device */
	flush_work(&vi->config_work);

	netif_tx_lock_bh(vi->dev);
	netif_device_detach(vi->dev);
	netif_tx_unlock_bh(vi->dev);
	if (netif_running(vi->dev))
		virtnet_close(vi->dev);
}

static int init_vqs(struct virtnet_info *vi);

static int virtnet_restore_up(struct virtio_device *vdev)
{
	struct virtnet_info *vi = vdev->priv;
	int err;

	err = init_vqs(vi);
	if (err)
		return err;

	virtio_device_ready(vdev);

	enable_delayed_refill(vi);

	if (netif_running(vi->dev)) {
		err = virtnet_open(vi->dev);
		if (err)
			return err;
	}

	netif_tx_lock_bh(vi->dev);
	netif_device_attach(vi->dev);
	netif_tx_unlock_bh(vi->dev);
	return err;
}

static int virtnet_set_guest_offloads(struct virtnet_info *vi, u64 offloads)
{
	struct scatterlist sg;
	vi->ctrl->offloads = cpu_to_virtio64(vi->vdev, offloads);

	sg_init_one(&sg, &vi->ctrl->offloads, sizeof(vi->ctrl->offloads));

	if (!virtnet_send_command(vi, VIRTIO_NET_CTRL_GUEST_OFFLOADS,
				  VIRTIO_NET_CTRL_GUEST_OFFLOADS_SET, &sg)) {
		dev_warn(&vi->dev->dev, "Fail to set guest offload.\n");
		return -EINVAL;
	}

	return 0;
}

static int virtnet_clear_guest_offloads(struct virtnet_info *vi)
{
	u64 offloads = 0;

	if (!vi->guest_offloads)
		return 0;

	return virtnet_set_guest_offloads(vi, offloads);
}

static int virtnet_restore_guest_offloads(struct virtnet_info *vi)
{
	u64 offloads = vi->guest_offloads;

	if (!vi->guest_offloads)
		return 0;

	return virtnet_set_guest_offloads(vi, offloads);
}

static int virtnet_xdp_set(struct net_device *dev, struct bpf_prog *prog,
			   struct netlink_ext_ack *extack)
{
	unsigned int room = SKB_DATA_ALIGN(VIRTIO_XDP_HEADROOM +
					   sizeof(struct skb_shared_info));
	unsigned int max_sz = PAGE_SIZE - room - ETH_HLEN;
	struct virtnet_info *vi = netdev_priv(dev);
	struct bpf_prog *old_prog;
	u16 xdp_qp = 0, curr_qp;
	int i, err;

	if (!virtio_has_feature(vi->vdev, VIRTIO_NET_F_CTRL_GUEST_OFFLOADS)
	    && (virtio_has_feature(vi->vdev, VIRTIO_NET_F_GUEST_TSO4) ||
	        virtio_has_feature(vi->vdev, VIRTIO_NET_F_GUEST_TSO6) ||
	        virtio_has_feature(vi->vdev, VIRTIO_NET_F_GUEST_ECN) ||
		virtio_has_feature(vi->vdev, VIRTIO_NET_F_GUEST_UFO) ||
		virtio_has_feature(vi->vdev, VIRTIO_NET_F_GUEST_CSUM) ||
		virtio_has_feature(vi->vdev, VIRTIO_NET_F_GUEST_USO4) ||
		virtio_has_feature(vi->vdev, VIRTIO_NET_F_GUEST_USO6))) {
		NL_SET_ERR_MSG_MOD(extack, "Can't set XDP while host is implementing GRO_HW/CSUM, disable GRO_HW/CSUM first");
		return -EOPNOTSUPP;
	}

	if (vi->mergeable_rx_bufs && !vi->any_header_sg) {
		NL_SET_ERR_MSG_MOD(extack, "XDP expects header/data in single page, any_header_sg required");
		return -EINVAL;
	}

	if (prog && !prog->aux->xdp_has_frags && dev->mtu > max_sz) {
		NL_SET_ERR_MSG_MOD(extack, "MTU too large to enable XDP without frags");
		netdev_warn(dev, "single-buffer XDP requires MTU less than %u\n", max_sz);
		return -EINVAL;
	}

	curr_qp = vi->curr_queue_pairs - vi->xdp_queue_pairs;
	if (prog)
		xdp_qp = nr_cpu_ids;

	/* XDP requires extra queues for XDP_TX */
	if (curr_qp + xdp_qp > vi->max_queue_pairs) {
		netdev_warn_once(dev, "XDP request %i queues but max is %i. XDP_TX and XDP_REDIRECT will operate in a slower locked tx mode.\n",
				 curr_qp + xdp_qp, vi->max_queue_pairs);
		xdp_qp = 0;
	}

	old_prog = rtnl_dereference(vi->rq[0].xdp_prog);
	if (!prog && !old_prog)
		return 0;

	if (prog)
		bpf_prog_add(prog, vi->max_queue_pairs - 1);

	/* Make sure NAPI is not using any XDP TX queues for RX. */
	if (netif_running(dev)) {
		for (i = 0; i < vi->max_queue_pairs; i++) {
			napi_disable(&vi->rq[i].napi);
			virtnet_napi_tx_disable(&vi->sq[i].napi);
		}
	}

	if (!prog) {
		for (i = 0; i < vi->max_queue_pairs; i++) {
			rcu_assign_pointer(vi->rq[i].xdp_prog, prog);
			if (i == 0)
				virtnet_restore_guest_offloads(vi);
		}
		synchronize_net();
	}

	err = _virtnet_set_queues(vi, curr_qp + xdp_qp);
	if (err)
		goto err;
	netif_set_real_num_rx_queues(dev, curr_qp + xdp_qp);
	vi->xdp_queue_pairs = xdp_qp;

	if (prog) {
		vi->xdp_enabled = true;
		for (i = 0; i < vi->max_queue_pairs; i++) {
			rcu_assign_pointer(vi->rq[i].xdp_prog, prog);
			if (i == 0 && !old_prog)
				virtnet_clear_guest_offloads(vi);
		}
		if (!old_prog)
			xdp_features_set_redirect_target(dev, true);
	} else {
		xdp_features_clear_redirect_target(dev);
		vi->xdp_enabled = false;
	}

	for (i = 0; i < vi->max_queue_pairs; i++) {
		if (old_prog)
			bpf_prog_put(old_prog);
		if (netif_running(dev)) {
			virtnet_napi_enable(vi->rq[i].vq, &vi->rq[i].napi);
			virtnet_napi_tx_enable(vi, vi->sq[i].vq,
					       &vi->sq[i].napi);
		}
	}

	return 0;

err:
	if (!prog) {
		virtnet_clear_guest_offloads(vi);
		for (i = 0; i < vi->max_queue_pairs; i++)
			rcu_assign_pointer(vi->rq[i].xdp_prog, old_prog);
	}

	if (netif_running(dev)) {
		for (i = 0; i < vi->max_queue_pairs; i++) {
			virtnet_napi_enable(vi->rq[i].vq, &vi->rq[i].napi);
			virtnet_napi_tx_enable(vi, vi->sq[i].vq,
					       &vi->sq[i].napi);
		}
	}
	if (prog)
		bpf_prog_sub(prog, vi->max_queue_pairs - 1);
	return err;
}

static int virtnet_xdp(struct net_device *dev, struct netdev_bpf *xdp)
{
	switch (xdp->command) {
	case XDP_SETUP_PROG:
		return virtnet_xdp_set(dev, xdp->prog, xdp->extack);
	default:
		return -EINVAL;
	}
}

static int virtnet_get_phys_port_name(struct net_device *dev, char *buf,
				      size_t len)
{
	struct virtnet_info *vi = netdev_priv(dev);
	int ret;

	if (!virtio_has_feature(vi->vdev, VIRTIO_NET_F_STANDBY))
		return -EOPNOTSUPP;

	ret = snprintf(buf, len, "sby");
	if (ret >= len)
		return -EOPNOTSUPP;

	return 0;
}

static int virtnet_set_features(struct net_device *dev,
				netdev_features_t features)
{
	struct virtnet_info *vi = netdev_priv(dev);
	u64 offloads;
	int err;

	if ((dev->features ^ features) & NETIF_F_GRO_HW) {
		if (vi->xdp_enabled)
			return -EBUSY;

		if (features & NETIF_F_GRO_HW)
			offloads = vi->guest_offloads_capable;
		else
			offloads = vi->guest_offloads_capable &
				   ~GUEST_OFFLOAD_GRO_HW_MASK;

		err = virtnet_set_guest_offloads(vi, offloads);
		if (err)
			return err;
		vi->guest_offloads = offloads;
	}

	if ((dev->features ^ features) & NETIF_F_RXHASH) {
		if (features & NETIF_F_RXHASH)
			vi->ctrl->rss.hash_types = vi->rss_hash_types_saved;
		else
			vi->ctrl->rss.hash_types = VIRTIO_NET_HASH_REPORT_NONE;

		if (!virtnet_commit_rss_command(vi))
			return -EINVAL;
	}

	return 0;
}

static void virtnet_tx_timeout(struct net_device *dev, unsigned int txqueue)
{
	struct virtnet_info *priv = netdev_priv(dev);
	struct send_queue *sq = &priv->sq[txqueue];
	struct netdev_queue *txq = netdev_get_tx_queue(dev, txqueue);

	u64_stats_update_begin(&sq->stats.syncp);
	u64_stats_inc(&sq->stats.tx_timeouts);
	u64_stats_update_end(&sq->stats.syncp);

	netdev_err(dev, "TX timeout on queue: %u, sq: %s, vq: 0x%x, name: %s, %u usecs ago\n",
		   txqueue, sq->name, sq->vq->index, sq->vq->name,
		   jiffies_to_usecs(jiffies - READ_ONCE(txq->trans_start)));
}

static const struct net_device_ops virtnet_netdev = {
	.ndo_open            = virtnet_open,
	.ndo_stop   	     = virtnet_close,
	.ndo_start_xmit      = start_xmit,
	.ndo_validate_addr   = eth_validate_addr,
	.ndo_set_mac_address = virtnet_set_mac_address,
	.ndo_set_rx_mode     = virtnet_set_rx_mode,
	.ndo_get_stats64     = virtnet_stats,
	.ndo_vlan_rx_add_vid = virtnet_vlan_rx_add_vid,
	.ndo_vlan_rx_kill_vid = virtnet_vlan_rx_kill_vid,
	.ndo_bpf		= virtnet_xdp,
	.ndo_xdp_xmit		= virtnet_xdp_xmit,
	.ndo_features_check	= passthru_features_check,
	.ndo_get_phys_port_name	= virtnet_get_phys_port_name,
	.ndo_set_features	= virtnet_set_features,
	.ndo_tx_timeout		= virtnet_tx_timeout,
};

static void virtnet_config_changed_work(struct work_struct *work)
{
	struct virtnet_info *vi =
		container_of(work, struct virtnet_info, config_work);
	u16 v;

	if (virtio_cread_feature(vi->vdev, VIRTIO_NET_F_STATUS,
				 struct virtio_net_config, status, &v) < 0)
		return;

	if (v & VIRTIO_NET_S_ANNOUNCE) {
		netdev_notify_peers(vi->dev);
		virtnet_ack_link_announce(vi);
	}

	/* Ignore unknown (future) status bits */
	v &= VIRTIO_NET_S_LINK_UP;

	if (vi->status == v)
		return;

	vi->status = v;

	if (vi->status & VIRTIO_NET_S_LINK_UP) {
		virtnet_update_settings(vi);
		netif_carrier_on(vi->dev);
		netif_tx_wake_all_queues(vi->dev);
	} else {
		netif_carrier_off(vi->dev);
		netif_tx_stop_all_queues(vi->dev);
	}
}

static void virtnet_config_changed(struct virtio_device *vdev)
{
	struct virtnet_info *vi = vdev->priv;

	schedule_work(&vi->config_work);
}

static void virtnet_free_queues(struct virtnet_info *vi)
{
	int i;

	for (i = 0; i < vi->max_queue_pairs; i++) {
		__netif_napi_del(&vi->rq[i].napi);
		__netif_napi_del(&vi->sq[i].napi);
	}

	/* We called __netif_napi_del(),
	 * we need to respect an RCU grace period before freeing vi->rq
	 */
	synchronize_net();

	kfree(vi->rq);
	kfree(vi->sq);
	kfree(vi->ctrl);
}

static void _free_receive_bufs(struct virtnet_info *vi)
{
	struct bpf_prog *old_prog;
	int i;

	for (i = 0; i < vi->max_queue_pairs; i++) {
		while (vi->rq[i].pages)
			__free_pages(get_a_page(&vi->rq[i], GFP_KERNEL), 0);

		old_prog = rtnl_dereference(vi->rq[i].xdp_prog);
		RCU_INIT_POINTER(vi->rq[i].xdp_prog, NULL);
		if (old_prog)
			bpf_prog_put(old_prog);
	}
}

static void free_receive_bufs(struct virtnet_info *vi)
{
	rtnl_lock();
	_free_receive_bufs(vi);
	rtnl_unlock();
}

static void free_receive_page_frags(struct virtnet_info *vi)
{
	int i;
	for (i = 0; i < vi->max_queue_pairs; i++)
		if (vi->rq[i].alloc_frag.page) {
			if (vi->rq[i].do_dma && vi->rq[i].last_dma)
				virtnet_rq_unmap(&vi->rq[i], vi->rq[i].last_dma, 0);
			put_page(vi->rq[i].alloc_frag.page);
		}
}

static void virtnet_sq_free_unused_buf(struct virtqueue *vq, void *buf)
{
	if (!is_xdp_frame(buf))
		dev_kfree_skb(buf);
	else
		xdp_return_frame(ptr_to_xdp(buf));
}

static void virtnet_rq_free_unused_buf(struct virtqueue *vq, void *buf)
{
	struct virtnet_info *vi = vq->vdev->priv;
	int i = vq2rxq(vq);

	if (vi->mergeable_rx_bufs)
		put_page(virt_to_head_page(buf));
	else if (vi->big_packets)
		give_pages(&vi->rq[i], buf);
	else
		put_page(virt_to_head_page(buf));
}

static void free_unused_bufs(struct virtnet_info *vi)
{
	void *buf;
	int i;

	for (i = 0; i < vi->max_queue_pairs; i++) {
		struct virtqueue *vq = vi->sq[i].vq;
		while ((buf = virtqueue_detach_unused_buf(vq)) != NULL)
			virtnet_sq_free_unused_buf(vq, buf);
		cond_resched();
	}

	for (i = 0; i < vi->max_queue_pairs; i++) {
		struct receive_queue *rq = &vi->rq[i];

		while ((buf = virtnet_rq_detach_unused_buf(rq)) != NULL)
			virtnet_rq_free_unused_buf(rq->vq, buf);
		cond_resched();
	}
}

static void virtnet_del_vqs(struct virtnet_info *vi)
{
	struct virtio_device *vdev = vi->vdev;

	virtnet_clean_affinity(vi);

	vdev->config->del_vqs(vdev);

	virtnet_free_queues(vi);
}

/* How large should a single buffer be so a queue full of these can fit at
 * least one full packet?
 * Logic below assumes the mergeable buffer header is used.
 */
static unsigned int mergeable_min_buf_len(struct virtnet_info *vi, struct virtqueue *vq)
{
	const unsigned int hdr_len = vi->hdr_len;
	unsigned int rq_size = virtqueue_get_vring_size(vq);
	unsigned int packet_len = vi->big_packets ? IP_MAX_MTU : vi->dev->max_mtu;
	unsigned int buf_len = hdr_len + ETH_HLEN + VLAN_HLEN + packet_len;
	unsigned int min_buf_len = DIV_ROUND_UP(buf_len, rq_size);

	return max(max(min_buf_len, hdr_len) - hdr_len,
		   (unsigned int)GOOD_PACKET_LEN);
}

static int virtnet_find_vqs(struct virtnet_info *vi)
{
	vq_callback_t **callbacks;
	struct virtqueue **vqs;
	int ret = -ENOMEM;
	int i, total_vqs;
	const char **names;
	bool *ctx;

	/* We expect 1 RX virtqueue followed by 1 TX virtqueue, followed by
	 * possible N-1 RX/TX queue pairs used in multiqueue mode, followed by
	 * possible control vq.
	 */
	total_vqs = vi->max_queue_pairs * 2 +
		    virtio_has_feature(vi->vdev, VIRTIO_NET_F_CTRL_VQ);

	/* Allocate space for find_vqs parameters */
	vqs = kcalloc(total_vqs, sizeof(*vqs), GFP_KERNEL);
	if (!vqs)
		goto err_vq;
	callbacks = kmalloc_array(total_vqs, sizeof(*callbacks), GFP_KERNEL);
	if (!callbacks)
		goto err_callback;
	names = kmalloc_array(total_vqs, sizeof(*names), GFP_KERNEL);
	if (!names)
		goto err_names;
	if (!vi->big_packets || vi->mergeable_rx_bufs) {
		ctx = kcalloc(total_vqs, sizeof(*ctx), GFP_KERNEL);
		if (!ctx)
			goto err_ctx;
	} else {
		ctx = NULL;
	}

	/* Parameters for control virtqueue, if any */
	if (vi->has_cvq) {
		callbacks[total_vqs - 1] = NULL;
		names[total_vqs - 1] = "control";
	}

	/* Allocate/initialize parameters for send/receive virtqueues */
	for (i = 0; i < vi->max_queue_pairs; i++) {
		callbacks[rxq2vq(i)] = skb_recv_done;
		callbacks[txq2vq(i)] = skb_xmit_done;
		sprintf(vi->rq[i].name, "input.%d", i);
		sprintf(vi->sq[i].name, "output.%d", i);
		names[rxq2vq(i)] = vi->rq[i].name;
		names[txq2vq(i)] = vi->sq[i].name;
		if (ctx)
			ctx[rxq2vq(i)] = true;
	}

	ret = virtio_find_vqs_ctx(vi->vdev, total_vqs, vqs, callbacks,
				  names, ctx, NULL);
	if (ret)
		goto err_find;

	if (vi->has_cvq) {
		vi->cvq = vqs[total_vqs - 1];
		if (virtio_has_feature(vi->vdev, VIRTIO_NET_F_CTRL_VLAN))
			vi->dev->features |= NETIF_F_HW_VLAN_CTAG_FILTER;
	}

	for (i = 0; i < vi->max_queue_pairs; i++) {
		vi->rq[i].vq = vqs[rxq2vq(i)];
		vi->rq[i].min_buf_len = mergeable_min_buf_len(vi, vi->rq[i].vq);
		vi->sq[i].vq = vqs[txq2vq(i)];
	}

	/* run here: ret == 0. */


err_find:
	kfree(ctx);
err_ctx:
	kfree(names);
err_names:
	kfree(callbacks);
err_callback:
	kfree(vqs);
err_vq:
	return ret;
}

static int virtnet_alloc_queues(struct virtnet_info *vi)
{
	int i;

	if (vi->has_cvq) {
		vi->ctrl = kzalloc(sizeof(*vi->ctrl), GFP_KERNEL);
		if (!vi->ctrl)
			goto err_ctrl;
	} else {
		vi->ctrl = NULL;
	}
	vi->sq = kcalloc(vi->max_queue_pairs, sizeof(*vi->sq), GFP_KERNEL);
	if (!vi->sq)
		goto err_sq;
	vi->rq = kcalloc(vi->max_queue_pairs, sizeof(*vi->rq), GFP_KERNEL);
	if (!vi->rq)
		goto err_rq;

	INIT_DELAYED_WORK(&vi->refill, refill_work);
	for (i = 0; i < vi->max_queue_pairs; i++) {
		vi->rq[i].pages = NULL;
		netif_napi_add_weight(vi->dev, &vi->rq[i].napi, virtnet_poll,
				      napi_weight);
		netif_napi_add_tx_weight(vi->dev, &vi->sq[i].napi,
					 virtnet_poll_tx,
					 napi_tx ? napi_weight : 0);

		sg_init_table(vi->rq[i].sg, ARRAY_SIZE(vi->rq[i].sg));
		ewma_pkt_len_init(&vi->rq[i].mrg_avg_pkt_len);
		sg_init_table(vi->sq[i].sg, ARRAY_SIZE(vi->sq[i].sg));

		u64_stats_init(&vi->rq[i].stats.syncp);
		u64_stats_init(&vi->sq[i].stats.syncp);
	}

	return 0;

err_rq:
	kfree(vi->sq);
err_sq:
	kfree(vi->ctrl);
err_ctrl:
	return -ENOMEM;
}

static int init_vqs(struct virtnet_info *vi)
{
	int ret;

	/* Allocate send & receive queues */
	ret = virtnet_alloc_queues(vi);
	if (ret)
		goto err;

	ret = virtnet_find_vqs(vi);
	if (ret)
		goto err_free;

	virtnet_rq_set_premapped(vi);

	cpus_read_lock();
	virtnet_set_affinity(vi);
	cpus_read_unlock();

	return 0;

err_free:
	virtnet_free_queues(vi);
err:
	return ret;
}

#ifdef CONFIG_SYSFS
static ssize_t mergeable_rx_buffer_size_show(struct netdev_rx_queue *queue,
		char *buf)
{
	struct virtnet_info *vi = netdev_priv(queue->dev);
	unsigned int queue_index = get_netdev_rx_queue_index(queue);
	unsigned int headroom = virtnet_get_headroom(vi);
	unsigned int tailroom = headroom ? sizeof(struct skb_shared_info) : 0;
	struct ewma_pkt_len *avg;

	BUG_ON(queue_index >= vi->max_queue_pairs);
	avg = &vi->rq[queue_index].mrg_avg_pkt_len;
	return sprintf(buf, "%u\n",
		       get_mergeable_buf_len(&vi->rq[queue_index], avg,
				       SKB_DATA_ALIGN(headroom + tailroom)));
}

static struct rx_queue_attribute mergeable_rx_buffer_size_attribute =
	__ATTR_RO(mergeable_rx_buffer_size);

static struct attribute *virtio_net_mrg_rx_attrs[] = {
	&mergeable_rx_buffer_size_attribute.attr,
	NULL
};

static const struct attribute_group virtio_net_mrg_rx_group = {
	.name = "virtio_net",
	.attrs = virtio_net_mrg_rx_attrs
};
#endif

static bool virtnet_fail_on_feature(struct virtio_device *vdev,
				    unsigned int fbit,
				    const char *fname, const char *dname)
{
	if (!virtio_has_feature(vdev, fbit))
		return false;

	dev_err(&vdev->dev, "device advertises feature %s but not %s",
		fname, dname);

	return true;
}

#define VIRTNET_FAIL_ON(vdev, fbit, dbit)			\
	virtnet_fail_on_feature(vdev, fbit, #fbit, dbit)

static bool virtnet_validate_features(struct virtio_device *vdev)
{
	if (!virtio_has_feature(vdev, VIRTIO_NET_F_CTRL_VQ) &&
	    (VIRTNET_FAIL_ON(vdev, VIRTIO_NET_F_CTRL_RX,
			     "VIRTIO_NET_F_CTRL_VQ") ||
	     VIRTNET_FAIL_ON(vdev, VIRTIO_NET_F_CTRL_VLAN,
			     "VIRTIO_NET_F_CTRL_VQ") ||
	     VIRTNET_FAIL_ON(vdev, VIRTIO_NET_F_GUEST_ANNOUNCE,
			     "VIRTIO_NET_F_CTRL_VQ") ||
	     VIRTNET_FAIL_ON(vdev, VIRTIO_NET_F_MQ, "VIRTIO_NET_F_CTRL_VQ") ||
	     VIRTNET_FAIL_ON(vdev, VIRTIO_NET_F_CTRL_MAC_ADDR,
			     "VIRTIO_NET_F_CTRL_VQ") ||
	     VIRTNET_FAIL_ON(vdev, VIRTIO_NET_F_RSS,
			     "VIRTIO_NET_F_CTRL_VQ") ||
	     VIRTNET_FAIL_ON(vdev, VIRTIO_NET_F_HASH_REPORT,
			     "VIRTIO_NET_F_CTRL_VQ") ||
	     VIRTNET_FAIL_ON(vdev, VIRTIO_NET_F_NOTF_COAL,
			     "VIRTIO_NET_F_CTRL_VQ") ||
	     VIRTNET_FAIL_ON(vdev, VIRTIO_NET_F_VQ_NOTF_COAL,
			     "VIRTIO_NET_F_CTRL_VQ"))) {
		return false;
	}

	return true;
}

#define MIN_MTU ETH_MIN_MTU
#define MAX_MTU ETH_MAX_MTU

static int virtnet_validate(struct virtio_device *vdev)
{
	if (!vdev->config->get) {
		dev_err(&vdev->dev, "%s failure: config access disabled\n",
			__func__);
		return -EINVAL;
	}

	if (!virtnet_validate_features(vdev))
		return -EINVAL;

	if (virtio_has_feature(vdev, VIRTIO_NET_F_MTU)) {
		int mtu = virtio_cread16(vdev,
					 offsetof(struct virtio_net_config,
						  mtu));
		if (mtu < MIN_MTU)
			__virtio_clear_bit(vdev, VIRTIO_NET_F_MTU);
	}

	if (virtio_has_feature(vdev, VIRTIO_NET_F_STANDBY) &&
	    !virtio_has_feature(vdev, VIRTIO_NET_F_MAC)) {
		dev_warn(&vdev->dev, "device advertises feature VIRTIO_NET_F_STANDBY but not VIRTIO_NET_F_MAC, disabling standby");
		__virtio_clear_bit(vdev, VIRTIO_NET_F_STANDBY);
	}

	return 0;
}

static bool virtnet_check_guest_gso(const struct virtnet_info *vi)
{
	return virtio_has_feature(vi->vdev, VIRTIO_NET_F_GUEST_TSO4) ||
		virtio_has_feature(vi->vdev, VIRTIO_NET_F_GUEST_TSO6) ||
		virtio_has_feature(vi->vdev, VIRTIO_NET_F_GUEST_ECN) ||
		virtio_has_feature(vi->vdev, VIRTIO_NET_F_GUEST_UFO) ||
		(virtio_has_feature(vi->vdev, VIRTIO_NET_F_GUEST_USO4) &&
		virtio_has_feature(vi->vdev, VIRTIO_NET_F_GUEST_USO6));
}

static void virtnet_set_big_packets(struct virtnet_info *vi, const int mtu)
{
	bool guest_gso = virtnet_check_guest_gso(vi);

	/* If device can receive ANY guest GSO packets, regardless of mtu,
	 * allocate packets of maximum size, otherwise limit it to only
	 * mtu size worth only.
	 */
	if (mtu > ETH_DATA_LEN || guest_gso) {
		vi->big_packets = true;
		vi->big_packets_num_skbfrags = guest_gso ? MAX_SKB_FRAGS : DIV_ROUND_UP(mtu, PAGE_SIZE);
	}
}

static int virtnet_probe(struct virtio_device *vdev)
{
	int i, err = -ENOMEM;
	struct net_device *dev;
	struct virtnet_info *vi;
	u16 max_queue_pairs;
	int mtu = 0;

	/* Find if host supports multiqueue/rss virtio_net device */
	max_queue_pairs = 1;
	if (virtio_has_feature(vdev, VIRTIO_NET_F_MQ) || virtio_has_feature(vdev, VIRTIO_NET_F_RSS))
		max_queue_pairs =
		     virtio_cread16(vdev, offsetof(struct virtio_net_config, max_virtqueue_pairs));

	/* We need at least 2 queue's */
	if (max_queue_pairs < VIRTIO_NET_CTRL_MQ_VQ_PAIRS_MIN ||
	    max_queue_pairs > VIRTIO_NET_CTRL_MQ_VQ_PAIRS_MAX ||
	    !virtio_has_feature(vdev, VIRTIO_NET_F_CTRL_VQ))
		max_queue_pairs = 1;

	/* Allocate ourselves a network device with room for our info */
	dev = alloc_etherdev_mq(sizeof(struct virtnet_info), max_queue_pairs);
	if (!dev)
		return -ENOMEM;

	/* Set up network device as normal. */
	dev->priv_flags |= IFF_UNICAST_FLT | IFF_LIVE_ADDR_CHANGE |
			   IFF_TX_SKB_NO_LINEAR;
	dev->netdev_ops = &virtnet_netdev;
	dev->features = NETIF_F_HIGHDMA;

	dev->ethtool_ops = &virtnet_ethtool_ops;
	SET_NETDEV_DEV(dev, &vdev->dev);

	/* Do we support "hardware" checksums? */
	if (virtio_has_feature(vdev, VIRTIO_NET_F_CSUM)) {
		/* This opens up the world of extra features. */
		dev->hw_features |= NETIF_F_HW_CSUM | NETIF_F_SG;
		if (csum)
			dev->features |= NETIF_F_HW_CSUM | NETIF_F_SG;

		if (virtio_has_feature(vdev, VIRTIO_NET_F_GSO)) {
			dev->hw_features |= NETIF_F_TSO
				| NETIF_F_TSO_ECN | NETIF_F_TSO6;
		}
		/* Individual feature bits: what can host handle? */
		if (virtio_has_feature(vdev, VIRTIO_NET_F_HOST_TSO4))
			dev->hw_features |= NETIF_F_TSO;
		if (virtio_has_feature(vdev, VIRTIO_NET_F_HOST_TSO6))
			dev->hw_features |= NETIF_F_TSO6;
		if (virtio_has_feature(vdev, VIRTIO_NET_F_HOST_ECN))
			dev->hw_features |= NETIF_F_TSO_ECN;
		if (virtio_has_feature(vdev, VIRTIO_NET_F_HOST_USO))
			dev->hw_features |= NETIF_F_GSO_UDP_L4;

		dev->features |= NETIF_F_GSO_ROBUST;

		if (gso)
			dev->features |= dev->hw_features & NETIF_F_ALL_TSO;
		/* (!csum && gso) case will be fixed by register_netdev() */
	}
	if (virtio_has_feature(vdev, VIRTIO_NET_F_GUEST_CSUM))
		dev->features |= NETIF_F_RXCSUM;
	if (virtio_has_feature(vdev, VIRTIO_NET_F_GUEST_TSO4) ||
	    virtio_has_feature(vdev, VIRTIO_NET_F_GUEST_TSO6))
		dev->features |= NETIF_F_GRO_HW;
	if (virtio_has_feature(vdev, VIRTIO_NET_F_CTRL_GUEST_OFFLOADS))
		dev->hw_features |= NETIF_F_GRO_HW;

	dev->vlan_features = dev->features;
	dev->xdp_features = NETDEV_XDP_ACT_BASIC | NETDEV_XDP_ACT_REDIRECT;

	/* MTU range: 68 - 65535 */
	dev->min_mtu = MIN_MTU;
	dev->max_mtu = MAX_MTU;

	/* Configuration may specify what MAC to use.  Otherwise random. */
	if (virtio_has_feature(vdev, VIRTIO_NET_F_MAC)) {
		u8 addr[ETH_ALEN];

		virtio_cread_bytes(vdev,
				   offsetof(struct virtio_net_config, mac),
				   addr, ETH_ALEN);
		eth_hw_addr_set(dev, addr);
	} else {
		eth_hw_addr_random(dev);
		dev_info(&vdev->dev, "Assigned random MAC address %pM\n",
			 dev->dev_addr);
	}

	/* Set up our device-specific information */
	vi = netdev_priv(dev);
	vi->dev = dev;
	vi->vdev = vdev;
	vdev->priv = vi;

	INIT_WORK(&vi->config_work, virtnet_config_changed_work);
	spin_lock_init(&vi->refill_lock);

	if (virtio_has_feature(vdev, VIRTIO_NET_F_MRG_RXBUF)) {
		vi->mergeable_rx_bufs = true;
		dev->xdp_features |= NETDEV_XDP_ACT_RX_SG;
	}

	if (virtio_has_feature(vi->vdev, VIRTIO_NET_F_NOTF_COAL)) {
		vi->intr_coal_rx.max_usecs = 0;
		vi->intr_coal_tx.max_usecs = 0;
		vi->intr_coal_tx.max_packets = 0;
		vi->intr_coal_rx.max_packets = 0;
	}

	if (virtio_has_feature(vdev, VIRTIO_NET_F_HASH_REPORT))
		vi->has_rss_hash_report = true;

	if (virtio_has_feature(vdev, VIRTIO_NET_F_RSS))
		vi->has_rss = true;

	if (vi->has_rss || vi->has_rss_hash_report) {
		vi->rss_indir_table_size =
			virtio_cread16(vdev, offsetof(struct virtio_net_config,
				rss_max_indirection_table_length));
		vi->rss_key_size =
			virtio_cread8(vdev, offsetof(struct virtio_net_config, rss_max_key_size));

		vi->rss_hash_types_supported =
		    virtio_cread32(vdev, offsetof(struct virtio_net_config, supported_hash_types));
		vi->rss_hash_types_supported &=
				~(VIRTIO_NET_RSS_HASH_TYPE_IP_EX |
				  VIRTIO_NET_RSS_HASH_TYPE_TCP_EX |
				  VIRTIO_NET_RSS_HASH_TYPE_UDP_EX);

		dev->hw_features |= NETIF_F_RXHASH;
	}

	if (vi->has_rss_hash_report)
		vi->hdr_len = sizeof(struct virtio_net_hdr_v1_hash);
	else if (virtio_has_feature(vdev, VIRTIO_NET_F_MRG_RXBUF) ||
		 virtio_has_feature(vdev, VIRTIO_F_VERSION_1))
		vi->hdr_len = sizeof(struct virtio_net_hdr_mrg_rxbuf);
	else
		vi->hdr_len = sizeof(struct virtio_net_hdr);

	if (virtio_has_feature(vdev, VIRTIO_F_ANY_LAYOUT) ||
	    virtio_has_feature(vdev, VIRTIO_F_VERSION_1))
		vi->any_header_sg = true;

	if (virtio_has_feature(vdev, VIRTIO_NET_F_CTRL_VQ))
		vi->has_cvq = true;

	if (virtio_has_feature(vdev, VIRTIO_NET_F_MTU)) {
		mtu = virtio_cread16(vdev,
				     offsetof(struct virtio_net_config,
					      mtu));
		if (mtu < dev->min_mtu) {
			/* Should never trigger: MTU was previously validated
			 * in virtnet_validate.
			 */
			dev_err(&vdev->dev,
				"device MTU appears to have changed it is now %d < %d",
				mtu, dev->min_mtu);
			err = -EINVAL;
			goto free;
		}

		dev->mtu = mtu;
		dev->max_mtu = mtu;
	}

	virtnet_set_big_packets(vi, mtu);

	if (vi->any_header_sg)
		dev->needed_headroom = vi->hdr_len;

	/* Enable multiqueue by default */
	if (num_online_cpus() >= max_queue_pairs)
		vi->curr_queue_pairs = max_queue_pairs;
	else
		vi->curr_queue_pairs = num_online_cpus();
	vi->max_queue_pairs = max_queue_pairs;

	/* Allocate/initialize the rx/tx queues, and invoke find_vqs */
	err = init_vqs(vi);
	if (err)
		goto free;

#ifdef CONFIG_SYSFS
	if (vi->mergeable_rx_bufs)
		dev->sysfs_rx_queue_group = &virtio_net_mrg_rx_group;
#endif
	netif_set_real_num_tx_queues(dev, vi->curr_queue_pairs);
	netif_set_real_num_rx_queues(dev, vi->curr_queue_pairs);

	virtnet_init_settings(dev);

	if (virtio_has_feature(vdev, VIRTIO_NET_F_STANDBY)) {
		vi->failover = net_failover_create(vi->dev);
		if (IS_ERR(vi->failover)) {
			err = PTR_ERR(vi->failover);
			goto free_vqs;
		}
	}

	if (vi->has_rss || vi->has_rss_hash_report)
		virtnet_init_default_rss(vi);

	/* serialize netdev register + virtio_device_ready() with ndo_open() */
	rtnl_lock();

	err = register_netdevice(dev);
	if (err) {
		pr_debug("virtio_net: registering device failed\n");
		rtnl_unlock();
		goto free_failover;
	}

	virtio_device_ready(vdev);

	_virtnet_set_queues(vi, vi->curr_queue_pairs);

	/* a random MAC address has been assigned, notify the device.
	 * We don't fail probe if VIRTIO_NET_F_CTRL_MAC_ADDR is not there
	 * because many devices work fine without getting MAC explicitly
	 */
	if (!virtio_has_feature(vdev, VIRTIO_NET_F_MAC) &&
	    virtio_has_feature(vi->vdev, VIRTIO_NET_F_CTRL_MAC_ADDR)) {
		struct scatterlist sg;

		sg_init_one(&sg, dev->dev_addr, dev->addr_len);
		if (!virtnet_send_command(vi, VIRTIO_NET_CTRL_MAC,
					  VIRTIO_NET_CTRL_MAC_ADDR_SET, &sg)) {
			pr_debug("virtio_net: setting MAC address failed\n");
			rtnl_unlock();
			err = -EINVAL;
			goto free_unregister_netdev;
		}
	}

	rtnl_unlock();

	err = virtnet_cpu_notif_add(vi);
	if (err) {
		pr_debug("virtio_net: registering cpu notifier failed\n");
		goto free_unregister_netdev;
	}

	/* Assume link up if device can't report link status,
	   otherwise get link status from config. */
	netif_carrier_off(dev);
	if (virtio_has_feature(vi->vdev, VIRTIO_NET_F_STATUS)) {
		schedule_work(&vi->config_work);
	} else {
		vi->status = VIRTIO_NET_S_LINK_UP;
		virtnet_update_settings(vi);
		netif_carrier_on(dev);
	}

	for (i = 0; i < ARRAY_SIZE(guest_offloads); i++)
		if (virtio_has_feature(vi->vdev, guest_offloads[i]))
			set_bit(guest_offloads[i], &vi->guest_offloads);
	vi->guest_offloads_capable = vi->guest_offloads;

	pr_debug("virtnet: registered device %s with %d RX and TX vq's\n",
		 dev->name, max_queue_pairs);

	return 0;

free_unregister_netdev:
	unregister_netdev(dev);
free_failover:
	net_failover_destroy(vi->failover);
free_vqs:
	virtio_reset_device(vdev);
	cancel_delayed_work_sync(&vi->refill);
	free_receive_page_frags(vi);
	virtnet_del_vqs(vi);
free:
	free_netdev(dev);
	return err;
}

static void remove_vq_common(struct virtnet_info *vi)
{
	virtio_reset_device(vi->vdev);

	/* Free unused buffers in both send and recv, if any. */
	free_unused_bufs(vi);

	free_receive_bufs(vi);

	free_receive_page_frags(vi);

	virtnet_del_vqs(vi);
}

static void virtnet_remove(struct virtio_device *vdev)
{
	struct virtnet_info *vi = vdev->priv;

	virtnet_cpu_notif_remove(vi);

	/* Make sure no work handler is accessing the device. */
	flush_work(&vi->config_work);

	unregister_netdev(vi->dev);

	net_failover_destroy(vi->failover);

	remove_vq_common(vi);

	free_netdev(vi->dev);
}

static __maybe_unused int virtnet_freeze(struct virtio_device *vdev)
{
	struct virtnet_info *vi = vdev->priv;

	virtnet_cpu_notif_remove(vi);
	virtnet_freeze_down(vdev);
	remove_vq_common(vi);

	return 0;
}

static __maybe_unused int virtnet_restore(struct virtio_device *vdev)
{
	struct virtnet_info *vi = vdev->priv;
	int err;

	err = virtnet_restore_up(vdev);
	if (err)
		return err;
	virtnet_set_queues(vi, vi->curr_queue_pairs);

	err = virtnet_cpu_notif_add(vi);
	if (err) {
		virtnet_freeze_down(vdev);
		remove_vq_common(vi);
		return err;
	}

	return 0;
}

static struct virtio_device_id id_table[] = {
	{ VIRTIO_ID_NET, VIRTIO_DEV_ANY_ID },
	{ 0 },
};

#define VIRTNET_FEATURES \
	VIRTIO_NET_F_CSUM, VIRTIO_NET_F_GUEST_CSUM, \
	VIRTIO_NET_F_MAC, \
	VIRTIO_NET_F_HOST_TSO4, VIRTIO_NET_F_HOST_UFO, VIRTIO_NET_F_HOST_TSO6, \
	VIRTIO_NET_F_HOST_ECN, VIRTIO_NET_F_GUEST_TSO4, VIRTIO_NET_F_GUEST_TSO6, \
	VIRTIO_NET_F_GUEST_ECN, VIRTIO_NET_F_GUEST_UFO, \
	VIRTIO_NET_F_HOST_USO, VIRTIO_NET_F_GUEST_USO4, VIRTIO_NET_F_GUEST_USO6, \
	VIRTIO_NET_F_MRG_RXBUF, VIRTIO_NET_F_STATUS, VIRTIO_NET_F_CTRL_VQ, \
	VIRTIO_NET_F_CTRL_RX, VIRTIO_NET_F_CTRL_VLAN, \
	VIRTIO_NET_F_GUEST_ANNOUNCE, VIRTIO_NET_F_MQ, \
	VIRTIO_NET_F_CTRL_MAC_ADDR, \
	VIRTIO_NET_F_MTU, VIRTIO_NET_F_CTRL_GUEST_OFFLOADS, \
	VIRTIO_NET_F_SPEED_DUPLEX, VIRTIO_NET_F_STANDBY, \
	VIRTIO_NET_F_RSS, VIRTIO_NET_F_HASH_REPORT, VIRTIO_NET_F_NOTF_COAL, \
	VIRTIO_NET_F_VQ_NOTF_COAL, \
	VIRTIO_NET_F_GUEST_HDRLEN

static unsigned int features[] = {
	VIRTNET_FEATURES,
};

static unsigned int features_legacy[] = {
	VIRTNET_FEATURES,
	VIRTIO_NET_F_GSO,
	VIRTIO_F_ANY_LAYOUT,
};

static struct virtio_driver virtio_net_driver = {
	.feature_table = features,
	.feature_table_size = ARRAY_SIZE(features),
	.feature_table_legacy = features_legacy,
	.feature_table_size_legacy = ARRAY_SIZE(features_legacy),
	.driver.name =	KBUILD_MODNAME,
	.driver.owner =	THIS_MODULE,
	.id_table =	id_table,
	.validate =	virtnet_validate,
	.probe =	virtnet_probe,
	.remove =	virtnet_remove,
	.config_changed = virtnet_config_changed,
#ifdef CONFIG_PM_SLEEP
	.freeze =	virtnet_freeze,
	.restore =	virtnet_restore,
#endif
};

static __init int virtio_net_driver_init(void)
{
	int ret;

	ret = cpuhp_setup_state_multi(CPUHP_AP_ONLINE_DYN, "virtio/net:online",
				      virtnet_cpu_online,
				      virtnet_cpu_down_prep);
	if (ret < 0)
		goto out;
	virtionet_online = ret;
	ret = cpuhp_setup_state_multi(CPUHP_VIRT_NET_DEAD, "virtio/net:dead",
				      NULL, virtnet_cpu_dead);
	if (ret)
		goto err_dead;
	ret = register_virtio_driver(&virtio_net_driver);
	if (ret)
		goto err_virtio;
	return 0;
err_virtio:
	cpuhp_remove_multi_state(CPUHP_VIRT_NET_DEAD);
err_dead:
	cpuhp_remove_multi_state(virtionet_online);
out:
	return ret;
}
module_init(virtio_net_driver_init);

static __exit void virtio_net_driver_exit(void)
{
	unregister_virtio_driver(&virtio_net_driver);
	cpuhp_remove_multi_state(CPUHP_VIRT_NET_DEAD);
	cpuhp_remove_multi_state(virtionet_online);
}
module_exit(virtio_net_driver_exit);

MODULE_DEVICE_TABLE(virtio, id_table);
MODULE_DESCRIPTION("Virtio network driver");
MODULE_LICENSE("GPL");<|MERGE_RESOLUTION|>--- conflicted
+++ resolved
@@ -2073,21 +2073,13 @@
 		void *ctx;
 
 		while (packets < budget &&
-<<<<<<< HEAD
-		       (buf = virtqueue_get_buf_ctx(rq->vq, &len, &ctx))) {
-=======
 		       (buf = virtnet_rq_get_buf(rq, &len, &ctx))) {
->>>>>>> bd3a9e57
 			receive_buf(vi, rq, buf, len, ctx, xdp_xmit, &stats);
 			packets++;
 		}
 	} else {
 		while (packets < budget &&
-<<<<<<< HEAD
-		       (buf = virtqueue_get_buf(rq->vq, &len)) != NULL) {
-=======
 		       (buf = virtnet_rq_get_buf(rq, &len, NULL)) != NULL) {
->>>>>>> bd3a9e57
 			receive_buf(vi, rq, buf, len, NULL, xdp_xmit, &stats);
 			packets++;
 		}
