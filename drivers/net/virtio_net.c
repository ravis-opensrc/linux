// SPDX-License-Identifier: GPL-2.0-or-later
/* A network driver using virtio.
 *
 * Copyright 2007 Rusty Russell <rusty@rustcorp.com.au> IBM Corporation
 */
//#define DEBUG
#include <linux/netdevice.h>
#include <linux/etherdevice.h>
#include <linux/ethtool.h>
#include <linux/module.h>
#include <linux/virtio.h>
#include <linux/virtio_net.h>
#include <linux/bpf.h>
#include <linux/bpf_trace.h>
#include <linux/scatterlist.h>
#include <linux/if_vlan.h>
#include <linux/slab.h>
#include <linux/cpu.h>
#include <linux/average.h>
#include <linux/filter.h>
#include <linux/kernel.h>
#include <net/route.h>
#include <net/xdp.h>
#include <net/net_failover.h>
#include <net/netdev_rx_queue.h>

static int napi_weight = NAPI_POLL_WEIGHT;
module_param(napi_weight, int, 0444);

static bool csum = true, gso = true, napi_tx = true;
module_param(csum, bool, 0444);
module_param(gso, bool, 0444);
module_param(napi_tx, bool, 0644);

/* FIXME: MTU in config. */
#define GOOD_PACKET_LEN (ETH_HLEN + VLAN_HLEN + ETH_DATA_LEN)
#define GOOD_COPY_LEN	128

#define VIRTNET_RX_PAD (NET_IP_ALIGN + NET_SKB_PAD)

/* Amount of XDP headroom to prepend to packets for use by xdp_adjust_head */
#define VIRTIO_XDP_HEADROOM 256

/* Separating two types of XDP xmit */
#define VIRTIO_XDP_TX		BIT(0)
#define VIRTIO_XDP_REDIR	BIT(1)

#define VIRTIO_XDP_FLAG	BIT(0)

/* RX packet size EWMA. The average packet size is used to determine the packet
 * buffer size when refilling RX rings. As the entire RX ring may be refilled
 * at once, the weight is chosen so that the EWMA will be insensitive to short-
 * term, transient changes in packet size.
 */
DECLARE_EWMA(pkt_len, 0, 64)

#define VIRTNET_DRIVER_VERSION "1.0.0"

static const unsigned long guest_offloads[] = {
	VIRTIO_NET_F_GUEST_TSO4,
	VIRTIO_NET_F_GUEST_TSO6,
	VIRTIO_NET_F_GUEST_ECN,
	VIRTIO_NET_F_GUEST_UFO,
	VIRTIO_NET_F_GUEST_CSUM,
	VIRTIO_NET_F_GUEST_USO4,
	VIRTIO_NET_F_GUEST_USO6,
	VIRTIO_NET_F_GUEST_HDRLEN
};

#define GUEST_OFFLOAD_GRO_HW_MASK ((1ULL << VIRTIO_NET_F_GUEST_TSO4) | \
				(1ULL << VIRTIO_NET_F_GUEST_TSO6) | \
				(1ULL << VIRTIO_NET_F_GUEST_ECN)  | \
				(1ULL << VIRTIO_NET_F_GUEST_UFO)  | \
				(1ULL << VIRTIO_NET_F_GUEST_USO4) | \
				(1ULL << VIRTIO_NET_F_GUEST_USO6))

struct virtnet_stat_desc {
	char desc[ETH_GSTRING_LEN];
	size_t offset;
};

struct virtnet_sq_stats {
	struct u64_stats_sync syncp;
	u64_stats_t packets;
	u64_stats_t bytes;
	u64_stats_t xdp_tx;
	u64_stats_t xdp_tx_drops;
	u64_stats_t kicks;
	u64_stats_t tx_timeouts;
};

struct virtnet_rq_stats {
	struct u64_stats_sync syncp;
	u64_stats_t packets;
	u64_stats_t bytes;
	u64_stats_t drops;
	u64_stats_t xdp_packets;
	u64_stats_t xdp_tx;
	u64_stats_t xdp_redirects;
	u64_stats_t xdp_drops;
	u64_stats_t kicks;
};

#define VIRTNET_SQ_STAT(m)	offsetof(struct virtnet_sq_stats, m)
#define VIRTNET_RQ_STAT(m)	offsetof(struct virtnet_rq_stats, m)

static const struct virtnet_stat_desc virtnet_sq_stats_desc[] = {
	{ "packets",		VIRTNET_SQ_STAT(packets) },
	{ "bytes",		VIRTNET_SQ_STAT(bytes) },
	{ "xdp_tx",		VIRTNET_SQ_STAT(xdp_tx) },
	{ "xdp_tx_drops",	VIRTNET_SQ_STAT(xdp_tx_drops) },
	{ "kicks",		VIRTNET_SQ_STAT(kicks) },
	{ "tx_timeouts",	VIRTNET_SQ_STAT(tx_timeouts) },
};

static const struct virtnet_stat_desc virtnet_rq_stats_desc[] = {
	{ "packets",		VIRTNET_RQ_STAT(packets) },
	{ "bytes",		VIRTNET_RQ_STAT(bytes) },
	{ "drops",		VIRTNET_RQ_STAT(drops) },
	{ "xdp_packets",	VIRTNET_RQ_STAT(xdp_packets) },
	{ "xdp_tx",		VIRTNET_RQ_STAT(xdp_tx) },
	{ "xdp_redirects",	VIRTNET_RQ_STAT(xdp_redirects) },
	{ "xdp_drops",		VIRTNET_RQ_STAT(xdp_drops) },
	{ "kicks",		VIRTNET_RQ_STAT(kicks) },
};

#define VIRTNET_SQ_STATS_LEN	ARRAY_SIZE(virtnet_sq_stats_desc)
#define VIRTNET_RQ_STATS_LEN	ARRAY_SIZE(virtnet_rq_stats_desc)

struct virtnet_interrupt_coalesce {
	u32 max_packets;
	u32 max_usecs;
};

/* The dma information of pages allocated at a time. */
struct virtnet_rq_dma {
	dma_addr_t addr;
	u32 ref;
	u16 len;
	u16 need_sync;
};

/* Internal representation of a send virtqueue */
struct send_queue {
	/* Virtqueue associated with this send _queue */
	struct virtqueue *vq;

	/* TX: fragments + linear part + virtio header */
	struct scatterlist sg[MAX_SKB_FRAGS + 2];

	/* Name of the send queue: output.$index */
	char name[16];

	struct virtnet_sq_stats stats;

	struct virtnet_interrupt_coalesce intr_coal;

	struct napi_struct napi;

	/* Record whether sq is in reset state. */
	bool reset;
};

/* Internal representation of a receive virtqueue */
struct receive_queue {
	/* Virtqueue associated with this receive_queue */
	struct virtqueue *vq;

	struct napi_struct napi;

	struct bpf_prog __rcu *xdp_prog;

	struct virtnet_rq_stats stats;

	struct virtnet_interrupt_coalesce intr_coal;

	/* Chain pages by the private ptr. */
	struct page *pages;

	/* Average packet length for mergeable receive buffers. */
	struct ewma_pkt_len mrg_avg_pkt_len;

	/* Page frag for packet buffer allocation. */
	struct page_frag alloc_frag;

	/* RX: fragments + linear part + virtio header */
	struct scatterlist sg[MAX_SKB_FRAGS + 2];

	/* Min single buffer size for mergeable buffers case. */
	unsigned int min_buf_len;

	/* Name of this receive queue: input.$index */
	char name[16];

	struct xdp_rxq_info xdp_rxq;

	/* Record the last dma info to free after new pages is allocated. */
	struct virtnet_rq_dma *last_dma;

	/* Do dma by self */
	bool do_dma;
};

/* This structure can contain rss message with maximum settings for indirection table and keysize
 * Note, that default structure that describes RSS configuration virtio_net_rss_config
 * contains same info but can't handle table values.
 * In any case, structure would be passed to virtio hw through sg_buf split by parts
 * because table sizes may be differ according to the device configuration.
 */
#define VIRTIO_NET_RSS_MAX_KEY_SIZE     40
#define VIRTIO_NET_RSS_MAX_TABLE_LEN    128
struct virtio_net_ctrl_rss {
	u32 hash_types;
	u16 indirection_table_mask;
	u16 unclassified_queue;
	u16 indirection_table[VIRTIO_NET_RSS_MAX_TABLE_LEN];
	u16 max_tx_vq;
	u8 hash_key_length;
	u8 key[VIRTIO_NET_RSS_MAX_KEY_SIZE];
};

/* Control VQ buffers: protected by the rtnl lock */
struct control_buf {
	struct virtio_net_ctrl_hdr hdr;
	virtio_net_ctrl_ack status;
	struct virtio_net_ctrl_mq mq;
	u8 promisc;
	u8 allmulti;
	__virtio16 vid;
	__virtio64 offloads;
	struct virtio_net_ctrl_rss rss;
	struct virtio_net_ctrl_coal_tx coal_tx;
	struct virtio_net_ctrl_coal_rx coal_rx;
<<<<<<< HEAD
=======
	struct virtio_net_ctrl_coal_vq coal_vq;
>>>>>>> 98817289
};

struct virtnet_info {
	struct virtio_device *vdev;
	struct virtqueue *cvq;
	struct net_device *dev;
	struct send_queue *sq;
	struct receive_queue *rq;
	unsigned int status;

	/* Max # of queue pairs supported by the device */
	u16 max_queue_pairs;

	/* # of queue pairs currently used by the driver */
	u16 curr_queue_pairs;

	/* # of XDP queue pairs currently used by the driver */
	u16 xdp_queue_pairs;

	/* xdp_queue_pairs may be 0, when xdp is already loaded. So add this. */
	bool xdp_enabled;

	/* I like... big packets and I cannot lie! */
	bool big_packets;

	/* number of sg entries allocated for big packets */
	unsigned int big_packets_num_skbfrags;

	/* Host will merge rx buffers for big packets (shake it! shake it!) */
	bool mergeable_rx_bufs;

	/* Host supports rss and/or hash report */
	bool has_rss;
	bool has_rss_hash_report;
	u8 rss_key_size;
	u16 rss_indir_table_size;
	u32 rss_hash_types_supported;
	u32 rss_hash_types_saved;

	/* Has control virtqueue */
	bool has_cvq;

	/* Host can handle any s/g split between our header and packet data */
	bool any_header_sg;

	/* Packet virtio header size */
	u8 hdr_len;

	/* Work struct for delayed refilling if we run low on memory. */
	struct delayed_work refill;

	/* Is delayed refill enabled? */
	bool refill_enabled;

	/* The lock to synchronize the access to refill_enabled */
	spinlock_t refill_lock;

	/* Work struct for config space updates */
	struct work_struct config_work;

	/* Does the affinity hint is set for virtqueues? */
	bool affinity_hint_set;

	/* CPU hotplug instances for online & dead */
	struct hlist_node node;
	struct hlist_node node_dead;

	struct control_buf *ctrl;

	/* Ethtool settings */
	u8 duplex;
	u32 speed;

	/* Interrupt coalescing settings */
	struct virtnet_interrupt_coalesce intr_coal_tx;
	struct virtnet_interrupt_coalesce intr_coal_rx;

	unsigned long guest_offloads;
	unsigned long guest_offloads_capable;

	/* failover when STANDBY feature enabled */
	struct failover *failover;
};

struct padded_vnet_hdr {
	struct virtio_net_hdr_v1_hash hdr;
	/*
	 * hdr is in a separate sg buffer, and data sg buffer shares same page
	 * with this header sg. This padding makes next sg 16 byte aligned
	 * after the header.
	 */
	char padding[12];
};

struct virtio_net_common_hdr {
	union {
		struct virtio_net_hdr hdr;
		struct virtio_net_hdr_mrg_rxbuf	mrg_hdr;
		struct virtio_net_hdr_v1_hash hash_v1_hdr;
	};
};

static void virtnet_sq_free_unused_buf(struct virtqueue *vq, void *buf);

static bool is_xdp_frame(void *ptr)
{
	return (unsigned long)ptr & VIRTIO_XDP_FLAG;
}

static void *xdp_to_ptr(struct xdp_frame *ptr)
{
	return (void *)((unsigned long)ptr | VIRTIO_XDP_FLAG);
}

static struct xdp_frame *ptr_to_xdp(void *ptr)
{
	return (struct xdp_frame *)((unsigned long)ptr & ~VIRTIO_XDP_FLAG);
}

/* Converting between virtqueue no. and kernel tx/rx queue no.
 * 0:rx0 1:tx0 2:rx1 3:tx1 ... 2N:rxN 2N+1:txN 2N+2:cvq
 */
static int vq2txq(struct virtqueue *vq)
{
	return (vq->index - 1) / 2;
}

static int txq2vq(int txq)
{
	return txq * 2 + 1;
}

static int vq2rxq(struct virtqueue *vq)
{
	return vq->index / 2;
}

static int rxq2vq(int rxq)
{
	return rxq * 2;
}

static inline struct virtio_net_common_hdr *
skb_vnet_common_hdr(struct sk_buff *skb)
{
	return (struct virtio_net_common_hdr *)skb->cb;
}

/*
 * private is used to chain pages for big packets, put the whole
 * most recent used list in the beginning for reuse
 */
static void give_pages(struct receive_queue *rq, struct page *page)
{
	struct page *end;

	/* Find end of list, sew whole thing into vi->rq.pages. */
	for (end = page; end->private; end = (struct page *)end->private);
	end->private = (unsigned long)rq->pages;
	rq->pages = page;
}

static struct page *get_a_page(struct receive_queue *rq, gfp_t gfp_mask)
{
	struct page *p = rq->pages;

	if (p) {
		rq->pages = (struct page *)p->private;
		/* clear private here, it is used to chain pages */
		p->private = 0;
	} else
		p = alloc_page(gfp_mask);
	return p;
}

static void virtnet_rq_free_buf(struct virtnet_info *vi,
				struct receive_queue *rq, void *buf)
{
	if (vi->mergeable_rx_bufs)
		put_page(virt_to_head_page(buf));
	else if (vi->big_packets)
		give_pages(rq, buf);
	else
		put_page(virt_to_head_page(buf));
}

static void enable_delayed_refill(struct virtnet_info *vi)
{
	spin_lock_bh(&vi->refill_lock);
	vi->refill_enabled = true;
	spin_unlock_bh(&vi->refill_lock);
}

static void disable_delayed_refill(struct virtnet_info *vi)
{
	spin_lock_bh(&vi->refill_lock);
	vi->refill_enabled = false;
	spin_unlock_bh(&vi->refill_lock);
}

static void virtqueue_napi_schedule(struct napi_struct *napi,
				    struct virtqueue *vq)
{
	if (napi_schedule_prep(napi)) {
		virtqueue_disable_cb(vq);
		__napi_schedule(napi);
	}
}

static void virtqueue_napi_complete(struct napi_struct *napi,
				    struct virtqueue *vq, int processed)
{
	int opaque;

	opaque = virtqueue_enable_cb_prepare(vq);
	if (napi_complete_done(napi, processed)) {
		if (unlikely(virtqueue_poll(vq, opaque)))
			virtqueue_napi_schedule(napi, vq);
	} else {
		virtqueue_disable_cb(vq);
	}
}

static void skb_xmit_done(struct virtqueue *vq)
{
	struct virtnet_info *vi = vq->vdev->priv;
	struct napi_struct *napi = &vi->sq[vq2txq(vq)].napi;

	/* Suppress further interrupts. */
	virtqueue_disable_cb(vq);

	if (napi->weight)
		virtqueue_napi_schedule(napi, vq);
	else
		/* We were probably waiting for more output buffers. */
		netif_wake_subqueue(vi->dev, vq2txq(vq));
}

#define MRG_CTX_HEADER_SHIFT 22
static void *mergeable_len_to_ctx(unsigned int truesize,
				  unsigned int headroom)
{
	return (void *)(unsigned long)((headroom << MRG_CTX_HEADER_SHIFT) | truesize);
}

static unsigned int mergeable_ctx_to_headroom(void *mrg_ctx)
{
	return (unsigned long)mrg_ctx >> MRG_CTX_HEADER_SHIFT;
}

static unsigned int mergeable_ctx_to_truesize(void *mrg_ctx)
{
	return (unsigned long)mrg_ctx & ((1 << MRG_CTX_HEADER_SHIFT) - 1);
}

static struct sk_buff *virtnet_build_skb(void *buf, unsigned int buflen,
					 unsigned int headroom,
					 unsigned int len)
{
	struct sk_buff *skb;

	skb = build_skb(buf, buflen);
	if (unlikely(!skb))
		return NULL;

	skb_reserve(skb, headroom);
	skb_put(skb, len);

	return skb;
}

/* Called from bottom half context */
static struct sk_buff *page_to_skb(struct virtnet_info *vi,
				   struct receive_queue *rq,
				   struct page *page, unsigned int offset,
				   unsigned int len, unsigned int truesize,
				   unsigned int headroom)
{
	struct sk_buff *skb;
	struct virtio_net_common_hdr *hdr;
	unsigned int copy, hdr_len, hdr_padded_len;
	struct page *page_to_free = NULL;
	int tailroom, shinfo_size;
	char *p, *hdr_p, *buf;

	p = page_address(page) + offset;
	hdr_p = p;

	hdr_len = vi->hdr_len;
	if (vi->mergeable_rx_bufs)
		hdr_padded_len = hdr_len;
	else
		hdr_padded_len = sizeof(struct padded_vnet_hdr);

	buf = p - headroom;
	len -= hdr_len;
	offset += hdr_padded_len;
	p += hdr_padded_len;
	tailroom = truesize - headroom  - hdr_padded_len - len;

	shinfo_size = SKB_DATA_ALIGN(sizeof(struct skb_shared_info));

	/* copy small packet so we can reuse these pages */
	if (!NET_IP_ALIGN && len > GOOD_COPY_LEN && tailroom >= shinfo_size) {
		skb = virtnet_build_skb(buf, truesize, p - buf, len);
		if (unlikely(!skb))
			return NULL;

		page = (struct page *)page->private;
		if (page)
			give_pages(rq, page);
		goto ok;
	}

	/* copy small packet so we can reuse these pages for small data */
	skb = napi_alloc_skb(&rq->napi, GOOD_COPY_LEN);
	if (unlikely(!skb))
		return NULL;

	/* Copy all frame if it fits skb->head, otherwise
	 * we let virtio_net_hdr_to_skb() and GRO pull headers as needed.
	 */
	if (len <= skb_tailroom(skb))
		copy = len;
	else
		copy = ETH_HLEN;
	skb_put_data(skb, p, copy);

	len -= copy;
	offset += copy;

	if (vi->mergeable_rx_bufs) {
		if (len)
			skb_add_rx_frag(skb, 0, page, offset, len, truesize);
		else
			page_to_free = page;
		goto ok;
	}

	/*
	 * Verify that we can indeed put this data into a skb.
	 * This is here to handle cases when the device erroneously
	 * tries to receive more than is possible. This is usually
	 * the case of a broken device.
	 */
	if (unlikely(len > MAX_SKB_FRAGS * PAGE_SIZE)) {
		net_dbg_ratelimited("%s: too much data\n", skb->dev->name);
		dev_kfree_skb(skb);
		return NULL;
	}
	BUG_ON(offset >= PAGE_SIZE);
	while (len) {
		unsigned int frag_size = min((unsigned)PAGE_SIZE - offset, len);
		skb_add_rx_frag(skb, skb_shinfo(skb)->nr_frags, page, offset,
				frag_size, truesize);
		len -= frag_size;
		page = (struct page *)page->private;
		offset = 0;
	}

	if (page)
		give_pages(rq, page);

ok:
	hdr = skb_vnet_common_hdr(skb);
	memcpy(hdr, hdr_p, hdr_len);
	if (page_to_free)
		put_page(page_to_free);

	return skb;
}

static void virtnet_rq_unmap(struct receive_queue *rq, void *buf, u32 len)
{
	struct page *page = virt_to_head_page(buf);
	struct virtnet_rq_dma *dma;
	void *head;
	int offset;

	head = page_address(page);

	dma = head;

	--dma->ref;

	if (dma->need_sync && len) {
		offset = buf - (head + sizeof(*dma));

		virtqueue_dma_sync_single_range_for_cpu(rq->vq, dma->addr,
							offset, len,
							DMA_FROM_DEVICE);
	}

	if (dma->ref)
		return;

	virtqueue_dma_unmap_single_attrs(rq->vq, dma->addr, dma->len,
					 DMA_FROM_DEVICE, DMA_ATTR_SKIP_CPU_SYNC);
	put_page(page);
}

static void *virtnet_rq_get_buf(struct receive_queue *rq, u32 *len, void **ctx)
{
	void *buf;

	buf = virtqueue_get_buf_ctx(rq->vq, len, ctx);
	if (buf && rq->do_dma)
		virtnet_rq_unmap(rq, buf, *len);

	return buf;
}

static void virtnet_rq_init_one_sg(struct receive_queue *rq, void *buf, u32 len)
{
	struct virtnet_rq_dma *dma;
	dma_addr_t addr;
	u32 offset;
	void *head;

	if (!rq->do_dma) {
		sg_init_one(rq->sg, buf, len);
		return;
	}

	head = page_address(rq->alloc_frag.page);

	offset = buf - head;

	dma = head;

	addr = dma->addr - sizeof(*dma) + offset;

	sg_init_table(rq->sg, 1);
	rq->sg[0].dma_address = addr;
	rq->sg[0].length = len;
}

static void *virtnet_rq_alloc(struct receive_queue *rq, u32 size, gfp_t gfp)
{
	struct page_frag *alloc_frag = &rq->alloc_frag;
	struct virtnet_rq_dma *dma;
	void *buf, *head;
	dma_addr_t addr;

	if (unlikely(!skb_page_frag_refill(size, alloc_frag, gfp)))
		return NULL;

	head = page_address(alloc_frag->page);

	if (rq->do_dma) {
		dma = head;

		/* new pages */
		if (!alloc_frag->offset) {
			if (rq->last_dma) {
				/* Now, the new page is allocated, the last dma
				 * will not be used. So the dma can be unmapped
				 * if the ref is 0.
				 */
				virtnet_rq_unmap(rq, rq->last_dma, 0);
				rq->last_dma = NULL;
			}

			dma->len = alloc_frag->size - sizeof(*dma);

			addr = virtqueue_dma_map_single_attrs(rq->vq, dma + 1,
							      dma->len, DMA_FROM_DEVICE, 0);
			if (virtqueue_dma_mapping_error(rq->vq, addr))
				return NULL;

			dma->addr = addr;
			dma->need_sync = virtqueue_dma_need_sync(rq->vq, addr);

			/* Add a reference to dma to prevent the entire dma from
			 * being released during error handling. This reference
			 * will be freed after the pages are no longer used.
			 */
			get_page(alloc_frag->page);
			dma->ref = 1;
			alloc_frag->offset = sizeof(*dma);

			rq->last_dma = dma;
		}

		++dma->ref;
	}

	buf = head + alloc_frag->offset;

	get_page(alloc_frag->page);
	alloc_frag->offset += size;

	return buf;
}

static void virtnet_rq_set_premapped(struct virtnet_info *vi)
{
	int i;

	/* disable for big mode */
	if (!vi->mergeable_rx_bufs && vi->big_packets)
		return;

	for (i = 0; i < vi->max_queue_pairs; i++) {
		if (virtqueue_set_dma_premapped(vi->rq[i].vq))
			continue;

		vi->rq[i].do_dma = true;
	}
}

static void virtnet_rq_unmap_free_buf(struct virtqueue *vq, void *buf)
{
	struct virtnet_info *vi = vq->vdev->priv;
	struct receive_queue *rq;
	int i = vq2rxq(vq);

	rq = &vi->rq[i];

	if (rq->do_dma)
		virtnet_rq_unmap(rq, buf, 0);

	virtnet_rq_free_buf(vi, rq, buf);
}

static void free_old_xmit_skbs(struct send_queue *sq, bool in_napi)
{
	unsigned int len;
	unsigned int packets = 0;
	unsigned int bytes = 0;
	void *ptr;

	while ((ptr = virtqueue_get_buf(sq->vq, &len)) != NULL) {
		if (likely(!is_xdp_frame(ptr))) {
			struct sk_buff *skb = ptr;

			pr_debug("Sent skb %p\n", skb);

			bytes += skb->len;
			napi_consume_skb(skb, in_napi);
		} else {
			struct xdp_frame *frame = ptr_to_xdp(ptr);

			bytes += xdp_get_frame_len(frame);
			xdp_return_frame(frame);
		}
		packets++;
	}

	/* Avoid overhead when no packets have been processed
	 * happens when called speculatively from start_xmit.
	 */
	if (!packets)
		return;

	u64_stats_update_begin(&sq->stats.syncp);
	u64_stats_add(&sq->stats.bytes, bytes);
	u64_stats_add(&sq->stats.packets, packets);
	u64_stats_update_end(&sq->stats.syncp);
}

static bool is_xdp_raw_buffer_queue(struct virtnet_info *vi, int q)
{
	if (q < (vi->curr_queue_pairs - vi->xdp_queue_pairs))
		return false;
	else if (q < vi->curr_queue_pairs)
		return true;
	else
		return false;
}

static void check_sq_full_and_disable(struct virtnet_info *vi,
				      struct net_device *dev,
				      struct send_queue *sq)
{
	bool use_napi = sq->napi.weight;
	int qnum;

	qnum = sq - vi->sq;

	/* If running out of space, stop queue to avoid getting packets that we
	 * are then unable to transmit.
	 * An alternative would be to force queuing layer to requeue the skb by
	 * returning NETDEV_TX_BUSY. However, NETDEV_TX_BUSY should not be
	 * returned in a normal path of operation: it means that driver is not
	 * maintaining the TX queue stop/start state properly, and causes
	 * the stack to do a non-trivial amount of useless work.
	 * Since most packets only take 1 or 2 ring slots, stopping the queue
	 * early means 16 slots are typically wasted.
	 */
	if (sq->vq->num_free < 2+MAX_SKB_FRAGS) {
		netif_stop_subqueue(dev, qnum);
		if (use_napi) {
			if (unlikely(!virtqueue_enable_cb_delayed(sq->vq)))
				virtqueue_napi_schedule(&sq->napi, sq->vq);
		} else if (unlikely(!virtqueue_enable_cb_delayed(sq->vq))) {
			/* More just got used, free them then recheck. */
			free_old_xmit_skbs(sq, false);
			if (sq->vq->num_free >= 2+MAX_SKB_FRAGS) {
				netif_start_subqueue(dev, qnum);
				virtqueue_disable_cb(sq->vq);
			}
		}
	}
}

static int __virtnet_xdp_xmit_one(struct virtnet_info *vi,
				   struct send_queue *sq,
				   struct xdp_frame *xdpf)
{
	struct virtio_net_hdr_mrg_rxbuf *hdr;
	struct skb_shared_info *shinfo;
	u8 nr_frags = 0;
	int err, i;

	if (unlikely(xdpf->headroom < vi->hdr_len))
		return -EOVERFLOW;

	if (unlikely(xdp_frame_has_frags(xdpf))) {
		shinfo = xdp_get_shared_info_from_frame(xdpf);
		nr_frags = shinfo->nr_frags;
	}

	/* In wrapping function virtnet_xdp_xmit(), we need to free
	 * up the pending old buffers, where we need to calculate the
	 * position of skb_shared_info in xdp_get_frame_len() and
	 * xdp_return_frame(), which will involve to xdpf->data and
	 * xdpf->headroom. Therefore, we need to update the value of
	 * headroom synchronously here.
	 */
	xdpf->headroom -= vi->hdr_len;
	xdpf->data -= vi->hdr_len;
	/* Zero header and leave csum up to XDP layers */
	hdr = xdpf->data;
	memset(hdr, 0, vi->hdr_len);
	xdpf->len   += vi->hdr_len;

	sg_init_table(sq->sg, nr_frags + 1);
	sg_set_buf(sq->sg, xdpf->data, xdpf->len);
	for (i = 0; i < nr_frags; i++) {
		skb_frag_t *frag = &shinfo->frags[i];

		sg_set_page(&sq->sg[i + 1], skb_frag_page(frag),
			    skb_frag_size(frag), skb_frag_off(frag));
	}

	err = virtqueue_add_outbuf(sq->vq, sq->sg, nr_frags + 1,
				   xdp_to_ptr(xdpf), GFP_ATOMIC);
	if (unlikely(err))
		return -ENOSPC; /* Caller handle free/refcnt */

	return 0;
}

/* when vi->curr_queue_pairs > nr_cpu_ids, the txq/sq is only used for xdp tx on
 * the current cpu, so it does not need to be locked.
 *
 * Here we use marco instead of inline functions because we have to deal with
 * three issues at the same time: 1. the choice of sq. 2. judge and execute the
 * lock/unlock of txq 3. make sparse happy. It is difficult for two inline
 * functions to perfectly solve these three problems at the same time.
 */
#define virtnet_xdp_get_sq(vi) ({                                       \
	int cpu = smp_processor_id();                                   \
	struct netdev_queue *txq;                                       \
	typeof(vi) v = (vi);                                            \
	unsigned int qp;                                                \
									\
	if (v->curr_queue_pairs > nr_cpu_ids) {                         \
		qp = v->curr_queue_pairs - v->xdp_queue_pairs;          \
		qp += cpu;                                              \
		txq = netdev_get_tx_queue(v->dev, qp);                  \
		__netif_tx_acquire(txq);                                \
	} else {                                                        \
		qp = cpu % v->curr_queue_pairs;                         \
		txq = netdev_get_tx_queue(v->dev, qp);                  \
		__netif_tx_lock(txq, cpu);                              \
	}                                                               \
	v->sq + qp;                                                     \
})

#define virtnet_xdp_put_sq(vi, q) {                                     \
	struct netdev_queue *txq;                                       \
	typeof(vi) v = (vi);                                            \
									\
	txq = netdev_get_tx_queue(v->dev, (q) - v->sq);                 \
	if (v->curr_queue_pairs > nr_cpu_ids)                           \
		__netif_tx_release(txq);                                \
	else                                                            \
		__netif_tx_unlock(txq);                                 \
}

static int virtnet_xdp_xmit(struct net_device *dev,
			    int n, struct xdp_frame **frames, u32 flags)
{
	struct virtnet_info *vi = netdev_priv(dev);
	struct receive_queue *rq = vi->rq;
	struct bpf_prog *xdp_prog;
	struct send_queue *sq;
	unsigned int len;
	int packets = 0;
	int bytes = 0;
	int nxmit = 0;
	int kicks = 0;
	void *ptr;
	int ret;
	int i;

	/* Only allow ndo_xdp_xmit if XDP is loaded on dev, as this
	 * indicate XDP resources have been successfully allocated.
	 */
	xdp_prog = rcu_access_pointer(rq->xdp_prog);
	if (!xdp_prog)
		return -ENXIO;

	sq = virtnet_xdp_get_sq(vi);

	if (unlikely(flags & ~XDP_XMIT_FLAGS_MASK)) {
		ret = -EINVAL;
		goto out;
	}

	/* Free up any pending old buffers before queueing new ones. */
	while ((ptr = virtqueue_get_buf(sq->vq, &len)) != NULL) {
		if (likely(is_xdp_frame(ptr))) {
			struct xdp_frame *frame = ptr_to_xdp(ptr);

			bytes += xdp_get_frame_len(frame);
			xdp_return_frame(frame);
		} else {
			struct sk_buff *skb = ptr;

			bytes += skb->len;
			napi_consume_skb(skb, false);
		}
		packets++;
	}

	for (i = 0; i < n; i++) {
		struct xdp_frame *xdpf = frames[i];

		if (__virtnet_xdp_xmit_one(vi, sq, xdpf))
			break;
		nxmit++;
	}
	ret = nxmit;

	if (!is_xdp_raw_buffer_queue(vi, sq - vi->sq))
		check_sq_full_and_disable(vi, dev, sq);

	if (flags & XDP_XMIT_FLUSH) {
		if (virtqueue_kick_prepare(sq->vq) && virtqueue_notify(sq->vq))
			kicks = 1;
	}
out:
	u64_stats_update_begin(&sq->stats.syncp);
	u64_stats_add(&sq->stats.bytes, bytes);
	u64_stats_add(&sq->stats.packets, packets);
	u64_stats_add(&sq->stats.xdp_tx, n);
	u64_stats_add(&sq->stats.xdp_tx_drops, n - nxmit);
	u64_stats_add(&sq->stats.kicks, kicks);
	u64_stats_update_end(&sq->stats.syncp);

	virtnet_xdp_put_sq(vi, sq);
	return ret;
}

static void put_xdp_frags(struct xdp_buff *xdp)
{
	struct skb_shared_info *shinfo;
	struct page *xdp_page;
	int i;

	if (xdp_buff_has_frags(xdp)) {
		shinfo = xdp_get_shared_info_from_buff(xdp);
		for (i = 0; i < shinfo->nr_frags; i++) {
			xdp_page = skb_frag_page(&shinfo->frags[i]);
			put_page(xdp_page);
		}
	}
}

static int virtnet_xdp_handler(struct bpf_prog *xdp_prog, struct xdp_buff *xdp,
			       struct net_device *dev,
			       unsigned int *xdp_xmit,
			       struct virtnet_rq_stats *stats)
{
	struct xdp_frame *xdpf;
	int err;
	u32 act;

	act = bpf_prog_run_xdp(xdp_prog, xdp);
	u64_stats_inc(&stats->xdp_packets);

	switch (act) {
	case XDP_PASS:
		return act;

	case XDP_TX:
		u64_stats_inc(&stats->xdp_tx);
		xdpf = xdp_convert_buff_to_frame(xdp);
		if (unlikely(!xdpf)) {
			netdev_dbg(dev, "convert buff to frame failed for xdp\n");
			return XDP_DROP;
		}

		err = virtnet_xdp_xmit(dev, 1, &xdpf, 0);
		if (unlikely(!err)) {
			xdp_return_frame_rx_napi(xdpf);
		} else if (unlikely(err < 0)) {
			trace_xdp_exception(dev, xdp_prog, act);
			return XDP_DROP;
		}
		*xdp_xmit |= VIRTIO_XDP_TX;
		return act;

	case XDP_REDIRECT:
		u64_stats_inc(&stats->xdp_redirects);
		err = xdp_do_redirect(dev, xdp, xdp_prog);
		if (err)
			return XDP_DROP;

		*xdp_xmit |= VIRTIO_XDP_REDIR;
		return act;

	default:
		bpf_warn_invalid_xdp_action(dev, xdp_prog, act);
		fallthrough;
	case XDP_ABORTED:
		trace_xdp_exception(dev, xdp_prog, act);
		fallthrough;
	case XDP_DROP:
		return XDP_DROP;
	}
}

static unsigned int virtnet_get_headroom(struct virtnet_info *vi)
{
	return vi->xdp_enabled ? VIRTIO_XDP_HEADROOM : 0;
}

/* We copy the packet for XDP in the following cases:
 *
 * 1) Packet is scattered across multiple rx buffers.
 * 2) Headroom space is insufficient.
 *
 * This is inefficient but it's a temporary condition that
 * we hit right after XDP is enabled and until queue is refilled
 * with large buffers with sufficient headroom - so it should affect
 * at most queue size packets.
 * Afterwards, the conditions to enable
 * XDP should preclude the underlying device from sending packets
 * across multiple buffers (num_buf > 1), and we make sure buffers
 * have enough headroom.
 */
static struct page *xdp_linearize_page(struct receive_queue *rq,
				       int *num_buf,
				       struct page *p,
				       int offset,
				       int page_off,
				       unsigned int *len)
{
	int tailroom = SKB_DATA_ALIGN(sizeof(struct skb_shared_info));
	struct page *page;

	if (page_off + *len + tailroom > PAGE_SIZE)
		return NULL;

	page = alloc_page(GFP_ATOMIC);
	if (!page)
		return NULL;

	memcpy(page_address(page) + page_off, page_address(p) + offset, *len);
	page_off += *len;

	while (--*num_buf) {
		unsigned int buflen;
		void *buf;
		int off;

		buf = virtnet_rq_get_buf(rq, &buflen, NULL);
		if (unlikely(!buf))
			goto err_buf;

		p = virt_to_head_page(buf);
		off = buf - page_address(p);

		/* guard against a misconfigured or uncooperative backend that
		 * is sending packet larger than the MTU.
		 */
		if ((page_off + buflen + tailroom) > PAGE_SIZE) {
			put_page(p);
			goto err_buf;
		}

		memcpy(page_address(page) + page_off,
		       page_address(p) + off, buflen);
		page_off += buflen;
		put_page(p);
	}

	/* Headroom does not contribute to packet length */
	*len = page_off - VIRTIO_XDP_HEADROOM;
	return page;
err_buf:
	__free_pages(page, 0);
	return NULL;
}

static struct sk_buff *receive_small_build_skb(struct virtnet_info *vi,
					       unsigned int xdp_headroom,
					       void *buf,
					       unsigned int len)
{
	unsigned int header_offset;
	unsigned int headroom;
	unsigned int buflen;
	struct sk_buff *skb;

	header_offset = VIRTNET_RX_PAD + xdp_headroom;
	headroom = vi->hdr_len + header_offset;
	buflen = SKB_DATA_ALIGN(GOOD_PACKET_LEN + headroom) +
		SKB_DATA_ALIGN(sizeof(struct skb_shared_info));

	skb = virtnet_build_skb(buf, buflen, headroom, len);
	if (unlikely(!skb))
		return NULL;

	buf += header_offset;
	memcpy(skb_vnet_common_hdr(skb), buf, vi->hdr_len);

	return skb;
}

static struct sk_buff *receive_small_xdp(struct net_device *dev,
					 struct virtnet_info *vi,
					 struct receive_queue *rq,
					 struct bpf_prog *xdp_prog,
					 void *buf,
					 unsigned int xdp_headroom,
					 unsigned int len,
					 unsigned int *xdp_xmit,
					 struct virtnet_rq_stats *stats)
{
	unsigned int header_offset = VIRTNET_RX_PAD + xdp_headroom;
	unsigned int headroom = vi->hdr_len + header_offset;
	struct virtio_net_hdr_mrg_rxbuf *hdr = buf + header_offset;
	struct page *page = virt_to_head_page(buf);
	struct page *xdp_page;
	unsigned int buflen;
	struct xdp_buff xdp;
	struct sk_buff *skb;
	unsigned int metasize = 0;
	u32 act;

	if (unlikely(hdr->hdr.gso_type))
		goto err_xdp;

	buflen = SKB_DATA_ALIGN(GOOD_PACKET_LEN + headroom) +
		SKB_DATA_ALIGN(sizeof(struct skb_shared_info));

	if (unlikely(xdp_headroom < virtnet_get_headroom(vi))) {
		int offset = buf - page_address(page) + header_offset;
		unsigned int tlen = len + vi->hdr_len;
		int num_buf = 1;

		xdp_headroom = virtnet_get_headroom(vi);
		header_offset = VIRTNET_RX_PAD + xdp_headroom;
		headroom = vi->hdr_len + header_offset;
		buflen = SKB_DATA_ALIGN(GOOD_PACKET_LEN + headroom) +
			SKB_DATA_ALIGN(sizeof(struct skb_shared_info));
		xdp_page = xdp_linearize_page(rq, &num_buf, page,
					      offset, header_offset,
					      &tlen);
		if (!xdp_page)
			goto err_xdp;

		buf = page_address(xdp_page);
		put_page(page);
		page = xdp_page;
	}

	xdp_init_buff(&xdp, buflen, &rq->xdp_rxq);
	xdp_prepare_buff(&xdp, buf + VIRTNET_RX_PAD + vi->hdr_len,
			 xdp_headroom, len, true);

	act = virtnet_xdp_handler(xdp_prog, &xdp, dev, xdp_xmit, stats);

	switch (act) {
	case XDP_PASS:
		/* Recalculate length in case bpf program changed it */
		len = xdp.data_end - xdp.data;
		metasize = xdp.data - xdp.data_meta;
		break;

	case XDP_TX:
	case XDP_REDIRECT:
		goto xdp_xmit;

	default:
		goto err_xdp;
	}

	skb = virtnet_build_skb(buf, buflen, xdp.data - buf, len);
	if (unlikely(!skb))
		goto err;

	if (metasize)
		skb_metadata_set(skb, metasize);

	return skb;

err_xdp:
	u64_stats_inc(&stats->xdp_drops);
err:
	u64_stats_inc(&stats->drops);
	put_page(page);
xdp_xmit:
	return NULL;
}

static struct sk_buff *receive_small(struct net_device *dev,
				     struct virtnet_info *vi,
				     struct receive_queue *rq,
				     void *buf, void *ctx,
				     unsigned int len,
				     unsigned int *xdp_xmit,
				     struct virtnet_rq_stats *stats)
{
	unsigned int xdp_headroom = (unsigned long)ctx;
	struct page *page = virt_to_head_page(buf);
	struct sk_buff *skb;

	len -= vi->hdr_len;
	u64_stats_add(&stats->bytes, len);

	if (unlikely(len > GOOD_PACKET_LEN)) {
		pr_debug("%s: rx error: len %u exceeds max size %d\n",
			 dev->name, len, GOOD_PACKET_LEN);
		DEV_STATS_INC(dev, rx_length_errors);
		goto err;
	}

	if (unlikely(vi->xdp_enabled)) {
		struct bpf_prog *xdp_prog;

		rcu_read_lock();
		xdp_prog = rcu_dereference(rq->xdp_prog);
		if (xdp_prog) {
			skb = receive_small_xdp(dev, vi, rq, xdp_prog, buf,
						xdp_headroom, len, xdp_xmit,
						stats);
			rcu_read_unlock();
			return skb;
		}
		rcu_read_unlock();
	}

	skb = receive_small_build_skb(vi, xdp_headroom, buf, len);
	if (likely(skb))
		return skb;

err:
	u64_stats_inc(&stats->drops);
	put_page(page);
	return NULL;
}

static struct sk_buff *receive_big(struct net_device *dev,
				   struct virtnet_info *vi,
				   struct receive_queue *rq,
				   void *buf,
				   unsigned int len,
				   struct virtnet_rq_stats *stats)
{
	struct page *page = buf;
	struct sk_buff *skb =
		page_to_skb(vi, rq, page, 0, len, PAGE_SIZE, 0);

	u64_stats_add(&stats->bytes, len - vi->hdr_len);
	if (unlikely(!skb))
		goto err;

	return skb;

err:
	u64_stats_inc(&stats->drops);
	give_pages(rq, page);
	return NULL;
}

static void mergeable_buf_free(struct receive_queue *rq, int num_buf,
			       struct net_device *dev,
			       struct virtnet_rq_stats *stats)
{
	struct page *page;
	void *buf;
	int len;

	while (num_buf-- > 1) {
		buf = virtnet_rq_get_buf(rq, &len, NULL);
		if (unlikely(!buf)) {
			pr_debug("%s: rx error: %d buffers missing\n",
				 dev->name, num_buf);
			DEV_STATS_INC(dev, rx_length_errors);
			break;
		}
		u64_stats_add(&stats->bytes, len);
		page = virt_to_head_page(buf);
		put_page(page);
	}
}

/* Why not use xdp_build_skb_from_frame() ?
 * XDP core assumes that xdp frags are PAGE_SIZE in length, while in
 * virtio-net there are 2 points that do not match its requirements:
 *  1. The size of the prefilled buffer is not fixed before xdp is set.
 *  2. xdp_build_skb_from_frame() does more checks that we don't need,
 *     like eth_type_trans() (which virtio-net does in receive_buf()).
 */
static struct sk_buff *build_skb_from_xdp_buff(struct net_device *dev,
					       struct virtnet_info *vi,
					       struct xdp_buff *xdp,
					       unsigned int xdp_frags_truesz)
{
	struct skb_shared_info *sinfo = xdp_get_shared_info_from_buff(xdp);
	unsigned int headroom, data_len;
	struct sk_buff *skb;
	int metasize;
	u8 nr_frags;

	if (unlikely(xdp->data_end > xdp_data_hard_end(xdp))) {
		pr_debug("Error building skb as missing reserved tailroom for xdp");
		return NULL;
	}

	if (unlikely(xdp_buff_has_frags(xdp)))
		nr_frags = sinfo->nr_frags;

	skb = build_skb(xdp->data_hard_start, xdp->frame_sz);
	if (unlikely(!skb))
		return NULL;

	headroom = xdp->data - xdp->data_hard_start;
	data_len = xdp->data_end - xdp->data;
	skb_reserve(skb, headroom);
	__skb_put(skb, data_len);

	metasize = xdp->data - xdp->data_meta;
	metasize = metasize > 0 ? metasize : 0;
	if (metasize)
		skb_metadata_set(skb, metasize);

	if (unlikely(xdp_buff_has_frags(xdp)))
		xdp_update_skb_shared_info(skb, nr_frags,
					   sinfo->xdp_frags_size,
					   xdp_frags_truesz,
					   xdp_buff_is_frag_pfmemalloc(xdp));

	return skb;
}

/* TODO: build xdp in big mode */
static int virtnet_build_xdp_buff_mrg(struct net_device *dev,
				      struct virtnet_info *vi,
				      struct receive_queue *rq,
				      struct xdp_buff *xdp,
				      void *buf,
				      unsigned int len,
				      unsigned int frame_sz,
				      int *num_buf,
				      unsigned int *xdp_frags_truesize,
				      struct virtnet_rq_stats *stats)
{
	struct virtio_net_hdr_mrg_rxbuf *hdr = buf;
	unsigned int headroom, tailroom, room;
	unsigned int truesize, cur_frag_size;
	struct skb_shared_info *shinfo;
	unsigned int xdp_frags_truesz = 0;
	struct page *page;
	skb_frag_t *frag;
	int offset;
	void *ctx;

	xdp_init_buff(xdp, frame_sz, &rq->xdp_rxq);
	xdp_prepare_buff(xdp, buf - VIRTIO_XDP_HEADROOM,
			 VIRTIO_XDP_HEADROOM + vi->hdr_len, len - vi->hdr_len, true);

	if (!*num_buf)
		return 0;

	if (*num_buf > 1) {
		/* If we want to build multi-buffer xdp, we need
		 * to specify that the flags of xdp_buff have the
		 * XDP_FLAGS_HAS_FRAG bit.
		 */
		if (!xdp_buff_has_frags(xdp))
			xdp_buff_set_frags_flag(xdp);

		shinfo = xdp_get_shared_info_from_buff(xdp);
		shinfo->nr_frags = 0;
		shinfo->xdp_frags_size = 0;
	}

	if (*num_buf > MAX_SKB_FRAGS + 1)
		return -EINVAL;

	while (--*num_buf > 0) {
		buf = virtnet_rq_get_buf(rq, &len, &ctx);
		if (unlikely(!buf)) {
			pr_debug("%s: rx error: %d buffers out of %d missing\n",
				 dev->name, *num_buf,
				 virtio16_to_cpu(vi->vdev, hdr->num_buffers));
			DEV_STATS_INC(dev, rx_length_errors);
			goto err;
		}

		u64_stats_add(&stats->bytes, len);
		page = virt_to_head_page(buf);
		offset = buf - page_address(page);

		truesize = mergeable_ctx_to_truesize(ctx);
		headroom = mergeable_ctx_to_headroom(ctx);
		tailroom = headroom ? sizeof(struct skb_shared_info) : 0;
		room = SKB_DATA_ALIGN(headroom + tailroom);

		cur_frag_size = truesize;
		xdp_frags_truesz += cur_frag_size;
		if (unlikely(len > truesize - room || cur_frag_size > PAGE_SIZE)) {
			put_page(page);
			pr_debug("%s: rx error: len %u exceeds truesize %lu\n",
				 dev->name, len, (unsigned long)(truesize - room));
			DEV_STATS_INC(dev, rx_length_errors);
			goto err;
		}

		frag = &shinfo->frags[shinfo->nr_frags++];
		skb_frag_fill_page_desc(frag, page, offset, len);
		if (page_is_pfmemalloc(page))
			xdp_buff_set_frag_pfmemalloc(xdp);

		shinfo->xdp_frags_size += len;
	}

	*xdp_frags_truesize = xdp_frags_truesz;
	return 0;

err:
	put_xdp_frags(xdp);
	return -EINVAL;
}

static void *mergeable_xdp_get_buf(struct virtnet_info *vi,
				   struct receive_queue *rq,
				   struct bpf_prog *xdp_prog,
				   void *ctx,
				   unsigned int *frame_sz,
				   int *num_buf,
				   struct page **page,
				   int offset,
				   unsigned int *len,
				   struct virtio_net_hdr_mrg_rxbuf *hdr)
{
	unsigned int truesize = mergeable_ctx_to_truesize(ctx);
	unsigned int headroom = mergeable_ctx_to_headroom(ctx);
	struct page *xdp_page;
	unsigned int xdp_room;

	/* Transient failure which in theory could occur if
	 * in-flight packets from before XDP was enabled reach
	 * the receive path after XDP is loaded.
	 */
	if (unlikely(hdr->hdr.gso_type))
		return NULL;

	/* Now XDP core assumes frag size is PAGE_SIZE, but buffers
	 * with headroom may add hole in truesize, which
	 * make their length exceed PAGE_SIZE. So we disabled the
	 * hole mechanism for xdp. See add_recvbuf_mergeable().
	 */
	*frame_sz = truesize;

	if (likely(headroom >= virtnet_get_headroom(vi) &&
		   (*num_buf == 1 || xdp_prog->aux->xdp_has_frags))) {
		return page_address(*page) + offset;
	}

	/* This happens when headroom is not enough because
	 * of the buffer was prefilled before XDP is set.
	 * This should only happen for the first several packets.
	 * In fact, vq reset can be used here to help us clean up
	 * the prefilled buffers, but many existing devices do not
	 * support it, and we don't want to bother users who are
	 * using xdp normally.
	 */
	if (!xdp_prog->aux->xdp_has_frags) {
		/* linearize data for XDP */
		xdp_page = xdp_linearize_page(rq, num_buf,
					      *page, offset,
					      VIRTIO_XDP_HEADROOM,
					      len);
		if (!xdp_page)
			return NULL;
	} else {
		xdp_room = SKB_DATA_ALIGN(VIRTIO_XDP_HEADROOM +
					  sizeof(struct skb_shared_info));
		if (*len + xdp_room > PAGE_SIZE)
			return NULL;

		xdp_page = alloc_page(GFP_ATOMIC);
		if (!xdp_page)
			return NULL;

		memcpy(page_address(xdp_page) + VIRTIO_XDP_HEADROOM,
		       page_address(*page) + offset, *len);
	}

	*frame_sz = PAGE_SIZE;

	put_page(*page);

	*page = xdp_page;

	return page_address(*page) + VIRTIO_XDP_HEADROOM;
}

static struct sk_buff *receive_mergeable_xdp(struct net_device *dev,
					     struct virtnet_info *vi,
					     struct receive_queue *rq,
					     struct bpf_prog *xdp_prog,
					     void *buf,
					     void *ctx,
					     unsigned int len,
					     unsigned int *xdp_xmit,
					     struct virtnet_rq_stats *stats)
{
	struct virtio_net_hdr_mrg_rxbuf *hdr = buf;
	int num_buf = virtio16_to_cpu(vi->vdev, hdr->num_buffers);
	struct page *page = virt_to_head_page(buf);
	int offset = buf - page_address(page);
	unsigned int xdp_frags_truesz = 0;
	struct sk_buff *head_skb;
	unsigned int frame_sz;
	struct xdp_buff xdp;
	void *data;
	u32 act;
	int err;

	data = mergeable_xdp_get_buf(vi, rq, xdp_prog, ctx, &frame_sz, &num_buf, &page,
				     offset, &len, hdr);
	if (unlikely(!data))
		goto err_xdp;

	err = virtnet_build_xdp_buff_mrg(dev, vi, rq, &xdp, data, len, frame_sz,
					 &num_buf, &xdp_frags_truesz, stats);
	if (unlikely(err))
		goto err_xdp;

	act = virtnet_xdp_handler(xdp_prog, &xdp, dev, xdp_xmit, stats);

	switch (act) {
	case XDP_PASS:
		head_skb = build_skb_from_xdp_buff(dev, vi, &xdp, xdp_frags_truesz);
		if (unlikely(!head_skb))
			break;
		return head_skb;

	case XDP_TX:
	case XDP_REDIRECT:
		return NULL;

	default:
		break;
	}

	put_xdp_frags(&xdp);

err_xdp:
	put_page(page);
	mergeable_buf_free(rq, num_buf, dev, stats);

	u64_stats_inc(&stats->xdp_drops);
	u64_stats_inc(&stats->drops);
	return NULL;
}

static struct sk_buff *receive_mergeable(struct net_device *dev,
					 struct virtnet_info *vi,
					 struct receive_queue *rq,
					 void *buf,
					 void *ctx,
					 unsigned int len,
					 unsigned int *xdp_xmit,
					 struct virtnet_rq_stats *stats)
{
	struct virtio_net_hdr_mrg_rxbuf *hdr = buf;
	int num_buf = virtio16_to_cpu(vi->vdev, hdr->num_buffers);
	struct page *page = virt_to_head_page(buf);
	int offset = buf - page_address(page);
	struct sk_buff *head_skb, *curr_skb;
	unsigned int truesize = mergeable_ctx_to_truesize(ctx);
	unsigned int headroom = mergeable_ctx_to_headroom(ctx);
	unsigned int tailroom = headroom ? sizeof(struct skb_shared_info) : 0;
	unsigned int room = SKB_DATA_ALIGN(headroom + tailroom);

	head_skb = NULL;
	u64_stats_add(&stats->bytes, len - vi->hdr_len);

	if (unlikely(len > truesize - room)) {
		pr_debug("%s: rx error: len %u exceeds truesize %lu\n",
			 dev->name, len, (unsigned long)(truesize - room));
		DEV_STATS_INC(dev, rx_length_errors);
		goto err_skb;
	}

	if (unlikely(vi->xdp_enabled)) {
		struct bpf_prog *xdp_prog;

		rcu_read_lock();
		xdp_prog = rcu_dereference(rq->xdp_prog);
		if (xdp_prog) {
			head_skb = receive_mergeable_xdp(dev, vi, rq, xdp_prog, buf, ctx,
							 len, xdp_xmit, stats);
			rcu_read_unlock();
			return head_skb;
		}
		rcu_read_unlock();
	}

	head_skb = page_to_skb(vi, rq, page, offset, len, truesize, headroom);
	curr_skb = head_skb;

	if (unlikely(!curr_skb))
		goto err_skb;
	while (--num_buf) {
		int num_skb_frags;

		buf = virtnet_rq_get_buf(rq, &len, &ctx);
		if (unlikely(!buf)) {
			pr_debug("%s: rx error: %d buffers out of %d missing\n",
				 dev->name, num_buf,
				 virtio16_to_cpu(vi->vdev,
						 hdr->num_buffers));
			DEV_STATS_INC(dev, rx_length_errors);
			goto err_buf;
		}

		u64_stats_add(&stats->bytes, len);
		page = virt_to_head_page(buf);

		truesize = mergeable_ctx_to_truesize(ctx);
		headroom = mergeable_ctx_to_headroom(ctx);
		tailroom = headroom ? sizeof(struct skb_shared_info) : 0;
		room = SKB_DATA_ALIGN(headroom + tailroom);
		if (unlikely(len > truesize - room)) {
			pr_debug("%s: rx error: len %u exceeds truesize %lu\n",
				 dev->name, len, (unsigned long)(truesize - room));
			DEV_STATS_INC(dev, rx_length_errors);
			goto err_skb;
		}

		num_skb_frags = skb_shinfo(curr_skb)->nr_frags;
		if (unlikely(num_skb_frags == MAX_SKB_FRAGS)) {
			struct sk_buff *nskb = alloc_skb(0, GFP_ATOMIC);

			if (unlikely(!nskb))
				goto err_skb;
			if (curr_skb == head_skb)
				skb_shinfo(curr_skb)->frag_list = nskb;
			else
				curr_skb->next = nskb;
			curr_skb = nskb;
			head_skb->truesize += nskb->truesize;
			num_skb_frags = 0;
		}
		if (curr_skb != head_skb) {
			head_skb->data_len += len;
			head_skb->len += len;
			head_skb->truesize += truesize;
		}
		offset = buf - page_address(page);
		if (skb_can_coalesce(curr_skb, num_skb_frags, page, offset)) {
			put_page(page);
			skb_coalesce_rx_frag(curr_skb, num_skb_frags - 1,
					     len, truesize);
		} else {
			skb_add_rx_frag(curr_skb, num_skb_frags, page,
					offset, len, truesize);
		}
	}

	ewma_pkt_len_add(&rq->mrg_avg_pkt_len, head_skb->len);
	return head_skb;

err_skb:
	put_page(page);
	mergeable_buf_free(rq, num_buf, dev, stats);

err_buf:
	u64_stats_inc(&stats->drops);
	dev_kfree_skb(head_skb);
	return NULL;
}

static void virtio_skb_set_hash(const struct virtio_net_hdr_v1_hash *hdr_hash,
				struct sk_buff *skb)
{
	enum pkt_hash_types rss_hash_type;

	if (!hdr_hash || !skb)
		return;

	switch (__le16_to_cpu(hdr_hash->hash_report)) {
	case VIRTIO_NET_HASH_REPORT_TCPv4:
	case VIRTIO_NET_HASH_REPORT_UDPv4:
	case VIRTIO_NET_HASH_REPORT_TCPv6:
	case VIRTIO_NET_HASH_REPORT_UDPv6:
	case VIRTIO_NET_HASH_REPORT_TCPv6_EX:
	case VIRTIO_NET_HASH_REPORT_UDPv6_EX:
		rss_hash_type = PKT_HASH_TYPE_L4;
		break;
	case VIRTIO_NET_HASH_REPORT_IPv4:
	case VIRTIO_NET_HASH_REPORT_IPv6:
	case VIRTIO_NET_HASH_REPORT_IPv6_EX:
		rss_hash_type = PKT_HASH_TYPE_L3;
		break;
	case VIRTIO_NET_HASH_REPORT_NONE:
	default:
		rss_hash_type = PKT_HASH_TYPE_NONE;
	}
	skb_set_hash(skb, __le32_to_cpu(hdr_hash->hash_value), rss_hash_type);
}

static void receive_buf(struct virtnet_info *vi, struct receive_queue *rq,
			void *buf, unsigned int len, void **ctx,
			unsigned int *xdp_xmit,
			struct virtnet_rq_stats *stats)
{
	struct net_device *dev = vi->dev;
	struct sk_buff *skb;
	struct virtio_net_common_hdr *hdr;

	if (unlikely(len < vi->hdr_len + ETH_HLEN)) {
		pr_debug("%s: short packet %i\n", dev->name, len);
		DEV_STATS_INC(dev, rx_length_errors);
		virtnet_rq_free_buf(vi, rq, buf);
		return;
	}

	if (vi->mergeable_rx_bufs)
		skb = receive_mergeable(dev, vi, rq, buf, ctx, len, xdp_xmit,
					stats);
	else if (vi->big_packets)
		skb = receive_big(dev, vi, rq, buf, len, stats);
	else
		skb = receive_small(dev, vi, rq, buf, ctx, len, xdp_xmit, stats);

	if (unlikely(!skb))
		return;

	hdr = skb_vnet_common_hdr(skb);
	if (dev->features & NETIF_F_RXHASH && vi->has_rss_hash_report)
		virtio_skb_set_hash(&hdr->hash_v1_hdr, skb);

	if (hdr->hdr.flags & VIRTIO_NET_HDR_F_DATA_VALID)
		skb->ip_summed = CHECKSUM_UNNECESSARY;

	if (virtio_net_hdr_to_skb(skb, &hdr->hdr,
				  virtio_is_little_endian(vi->vdev))) {
		net_warn_ratelimited("%s: bad gso: type: %u, size: %u\n",
				     dev->name, hdr->hdr.gso_type,
				     hdr->hdr.gso_size);
		goto frame_err;
	}

	skb_record_rx_queue(skb, vq2rxq(rq->vq));
	skb->protocol = eth_type_trans(skb, dev);
	pr_debug("Receiving skb proto 0x%04x len %i type %i\n",
		 ntohs(skb->protocol), skb->len, skb->pkt_type);

	napi_gro_receive(&rq->napi, skb);
	return;

frame_err:
	DEV_STATS_INC(dev, rx_frame_errors);
	dev_kfree_skb(skb);
}

/* Unlike mergeable buffers, all buffers are allocated to the
 * same size, except for the headroom. For this reason we do
 * not need to use  mergeable_len_to_ctx here - it is enough
 * to store the headroom as the context ignoring the truesize.
 */
static int add_recvbuf_small(struct virtnet_info *vi, struct receive_queue *rq,
			     gfp_t gfp)
{
	char *buf;
	unsigned int xdp_headroom = virtnet_get_headroom(vi);
	void *ctx = (void *)(unsigned long)xdp_headroom;
	int len = vi->hdr_len + VIRTNET_RX_PAD + GOOD_PACKET_LEN + xdp_headroom;
	int err;

	len = SKB_DATA_ALIGN(len) +
	      SKB_DATA_ALIGN(sizeof(struct skb_shared_info));

	buf = virtnet_rq_alloc(rq, len, gfp);
	if (unlikely(!buf))
		return -ENOMEM;

	virtnet_rq_init_one_sg(rq, buf + VIRTNET_RX_PAD + xdp_headroom,
			       vi->hdr_len + GOOD_PACKET_LEN);

	err = virtqueue_add_inbuf_ctx(rq->vq, rq->sg, 1, buf, ctx, gfp);
	if (err < 0) {
		if (rq->do_dma)
			virtnet_rq_unmap(rq, buf, 0);
		put_page(virt_to_head_page(buf));
	}

	return err;
}

static int add_recvbuf_big(struct virtnet_info *vi, struct receive_queue *rq,
			   gfp_t gfp)
{
	struct page *first, *list = NULL;
	char *p;
	int i, err, offset;

	sg_init_table(rq->sg, vi->big_packets_num_skbfrags + 2);

	/* page in rq->sg[vi->big_packets_num_skbfrags + 1] is list tail */
	for (i = vi->big_packets_num_skbfrags + 1; i > 1; --i) {
		first = get_a_page(rq, gfp);
		if (!first) {
			if (list)
				give_pages(rq, list);
			return -ENOMEM;
		}
		sg_set_buf(&rq->sg[i], page_address(first), PAGE_SIZE);

		/* chain new page in list head to match sg */
		first->private = (unsigned long)list;
		list = first;
	}

	first = get_a_page(rq, gfp);
	if (!first) {
		give_pages(rq, list);
		return -ENOMEM;
	}
	p = page_address(first);

	/* rq->sg[0], rq->sg[1] share the same page */
	/* a separated rq->sg[0] for header - required in case !any_header_sg */
	sg_set_buf(&rq->sg[0], p, vi->hdr_len);

	/* rq->sg[1] for data packet, from offset */
	offset = sizeof(struct padded_vnet_hdr);
	sg_set_buf(&rq->sg[1], p + offset, PAGE_SIZE - offset);

	/* chain first in list head */
	first->private = (unsigned long)list;
	err = virtqueue_add_inbuf(rq->vq, rq->sg, vi->big_packets_num_skbfrags + 2,
				  first, gfp);
	if (err < 0)
		give_pages(rq, first);

	return err;
}

static unsigned int get_mergeable_buf_len(struct receive_queue *rq,
					  struct ewma_pkt_len *avg_pkt_len,
					  unsigned int room)
{
	struct virtnet_info *vi = rq->vq->vdev->priv;
	const size_t hdr_len = vi->hdr_len;
	unsigned int len;

	if (room)
		return PAGE_SIZE - room;

	len = hdr_len +	clamp_t(unsigned int, ewma_pkt_len_read(avg_pkt_len),
				rq->min_buf_len, PAGE_SIZE - hdr_len);

	return ALIGN(len, L1_CACHE_BYTES);
}

static int add_recvbuf_mergeable(struct virtnet_info *vi,
				 struct receive_queue *rq, gfp_t gfp)
{
	struct page_frag *alloc_frag = &rq->alloc_frag;
	unsigned int headroom = virtnet_get_headroom(vi);
	unsigned int tailroom = headroom ? sizeof(struct skb_shared_info) : 0;
	unsigned int room = SKB_DATA_ALIGN(headroom + tailroom);
	unsigned int len, hole;
	void *ctx;
	char *buf;
	int err;

	/* Extra tailroom is needed to satisfy XDP's assumption. This
	 * means rx frags coalescing won't work, but consider we've
	 * disabled GSO for XDP, it won't be a big issue.
	 */
	len = get_mergeable_buf_len(rq, &rq->mrg_avg_pkt_len, room);

	buf = virtnet_rq_alloc(rq, len + room, gfp);
	if (unlikely(!buf))
		return -ENOMEM;

	buf += headroom; /* advance address leaving hole at front of pkt */
	hole = alloc_frag->size - alloc_frag->offset;
	if (hole < len + room) {
		/* To avoid internal fragmentation, if there is very likely not
		 * enough space for another buffer, add the remaining space to
		 * the current buffer.
		 * XDP core assumes that frame_size of xdp_buff and the length
		 * of the frag are PAGE_SIZE, so we disable the hole mechanism.
		 */
		if (!headroom)
			len += hole;
		alloc_frag->offset += hole;
	}

	virtnet_rq_init_one_sg(rq, buf, len);

	ctx = mergeable_len_to_ctx(len + room, headroom);
	err = virtqueue_add_inbuf_ctx(rq->vq, rq->sg, 1, buf, ctx, gfp);
	if (err < 0) {
		if (rq->do_dma)
			virtnet_rq_unmap(rq, buf, 0);
		put_page(virt_to_head_page(buf));
	}

	return err;
}

/*
 * Returns false if we couldn't fill entirely (OOM).
 *
 * Normally run in the receive path, but can also be run from ndo_open
 * before we're receiving packets, or from refill_work which is
 * careful to disable receiving (using napi_disable).
 */
static bool try_fill_recv(struct virtnet_info *vi, struct receive_queue *rq,
			  gfp_t gfp)
{
	int err;
	bool oom;

	do {
		if (vi->mergeable_rx_bufs)
			err = add_recvbuf_mergeable(vi, rq, gfp);
		else if (vi->big_packets)
			err = add_recvbuf_big(vi, rq, gfp);
		else
			err = add_recvbuf_small(vi, rq, gfp);

		oom = err == -ENOMEM;
		if (err)
			break;
	} while (rq->vq->num_free);
	if (virtqueue_kick_prepare(rq->vq) && virtqueue_notify(rq->vq)) {
		unsigned long flags;

		flags = u64_stats_update_begin_irqsave(&rq->stats.syncp);
		u64_stats_inc(&rq->stats.kicks);
		u64_stats_update_end_irqrestore(&rq->stats.syncp, flags);
	}

	return !oom;
}

static void skb_recv_done(struct virtqueue *rvq)
{
	struct virtnet_info *vi = rvq->vdev->priv;
	struct receive_queue *rq = &vi->rq[vq2rxq(rvq)];

	virtqueue_napi_schedule(&rq->napi, rvq);
}

static void virtnet_napi_enable(struct virtqueue *vq, struct napi_struct *napi)
{
	napi_enable(napi);

	/* If all buffers were filled by other side before we napi_enabled, we
	 * won't get another interrupt, so process any outstanding packets now.
	 * Call local_bh_enable after to trigger softIRQ processing.
	 */
	local_bh_disable();
	virtqueue_napi_schedule(napi, vq);
	local_bh_enable();
}

static void virtnet_napi_tx_enable(struct virtnet_info *vi,
				   struct virtqueue *vq,
				   struct napi_struct *napi)
{
	if (!napi->weight)
		return;

	/* Tx napi touches cachelines on the cpu handling tx interrupts. Only
	 * enable the feature if this is likely affine with the transmit path.
	 */
	if (!vi->affinity_hint_set) {
		napi->weight = 0;
		return;
	}

	return virtnet_napi_enable(vq, napi);
}

static void virtnet_napi_tx_disable(struct napi_struct *napi)
{
	if (napi->weight)
		napi_disable(napi);
}

static void refill_work(struct work_struct *work)
{
	struct virtnet_info *vi =
		container_of(work, struct virtnet_info, refill.work);
	bool still_empty;
	int i;

	for (i = 0; i < vi->curr_queue_pairs; i++) {
		struct receive_queue *rq = &vi->rq[i];

		napi_disable(&rq->napi);
		still_empty = !try_fill_recv(vi, rq, GFP_KERNEL);
		virtnet_napi_enable(rq->vq, &rq->napi);

		/* In theory, this can happen: if we don't get any buffers in
		 * we will *never* try to fill again.
		 */
		if (still_empty)
			schedule_delayed_work(&vi->refill, HZ/2);
	}
}

static int virtnet_receive(struct receive_queue *rq, int budget,
			   unsigned int *xdp_xmit)
{
	struct virtnet_info *vi = rq->vq->vdev->priv;
	struct virtnet_rq_stats stats = {};
	unsigned int len;
	int packets = 0;
	void *buf;
	int i;

	if (!vi->big_packets || vi->mergeable_rx_bufs) {
		void *ctx;

		while (packets < budget &&
		       (buf = virtnet_rq_get_buf(rq, &len, &ctx))) {
			receive_buf(vi, rq, buf, len, ctx, xdp_xmit, &stats);
			packets++;
		}
	} else {
		while (packets < budget &&
		       (buf = virtnet_rq_get_buf(rq, &len, NULL)) != NULL) {
			receive_buf(vi, rq, buf, len, NULL, xdp_xmit, &stats);
			packets++;
		}
	}

	if (rq->vq->num_free > min((unsigned int)budget, virtqueue_get_vring_size(rq->vq)) / 2) {
		if (!try_fill_recv(vi, rq, GFP_ATOMIC)) {
			spin_lock(&vi->refill_lock);
			if (vi->refill_enabled)
				schedule_delayed_work(&vi->refill, 0);
			spin_unlock(&vi->refill_lock);
		}
	}

	u64_stats_set(&stats.packets, packets);
	u64_stats_update_begin(&rq->stats.syncp);
	for (i = 0; i < VIRTNET_RQ_STATS_LEN; i++) {
		size_t offset = virtnet_rq_stats_desc[i].offset;
		u64_stats_t *item, *src;

		item = (u64_stats_t *)((u8 *)&rq->stats + offset);
		src = (u64_stats_t *)((u8 *)&stats + offset);
		u64_stats_add(item, u64_stats_read(src));
	}
	u64_stats_update_end(&rq->stats.syncp);

	return packets;
}

static void virtnet_poll_cleantx(struct receive_queue *rq)
{
	struct virtnet_info *vi = rq->vq->vdev->priv;
	unsigned int index = vq2rxq(rq->vq);
	struct send_queue *sq = &vi->sq[index];
	struct netdev_queue *txq = netdev_get_tx_queue(vi->dev, index);

	if (!sq->napi.weight || is_xdp_raw_buffer_queue(vi, index))
		return;

	if (__netif_tx_trylock(txq)) {
		if (sq->reset) {
			__netif_tx_unlock(txq);
			return;
		}

		do {
			virtqueue_disable_cb(sq->vq);
			free_old_xmit_skbs(sq, true);
		} while (unlikely(!virtqueue_enable_cb_delayed(sq->vq)));

		if (sq->vq->num_free >= 2 + MAX_SKB_FRAGS)
			netif_tx_wake_queue(txq);

		__netif_tx_unlock(txq);
	}
}

static int virtnet_poll(struct napi_struct *napi, int budget)
{
	struct receive_queue *rq =
		container_of(napi, struct receive_queue, napi);
	struct virtnet_info *vi = rq->vq->vdev->priv;
	struct send_queue *sq;
	unsigned int received;
	unsigned int xdp_xmit = 0;

	virtnet_poll_cleantx(rq);

	received = virtnet_receive(rq, budget, &xdp_xmit);

	if (xdp_xmit & VIRTIO_XDP_REDIR)
		xdp_do_flush();

	/* Out of packets? */
	if (received < budget)
		virtqueue_napi_complete(napi, rq->vq, received);

	if (xdp_xmit & VIRTIO_XDP_TX) {
		sq = virtnet_xdp_get_sq(vi);
		if (virtqueue_kick_prepare(sq->vq) && virtqueue_notify(sq->vq)) {
			u64_stats_update_begin(&sq->stats.syncp);
			u64_stats_inc(&sq->stats.kicks);
			u64_stats_update_end(&sq->stats.syncp);
		}
		virtnet_xdp_put_sq(vi, sq);
	}

	return received;
}

static void virtnet_disable_queue_pair(struct virtnet_info *vi, int qp_index)
{
	virtnet_napi_tx_disable(&vi->sq[qp_index].napi);
	napi_disable(&vi->rq[qp_index].napi);
	xdp_rxq_info_unreg(&vi->rq[qp_index].xdp_rxq);
}

static int virtnet_enable_queue_pair(struct virtnet_info *vi, int qp_index)
{
	struct net_device *dev = vi->dev;
	int err;

	err = xdp_rxq_info_reg(&vi->rq[qp_index].xdp_rxq, dev, qp_index,
			       vi->rq[qp_index].napi.napi_id);
	if (err < 0)
		return err;

	err = xdp_rxq_info_reg_mem_model(&vi->rq[qp_index].xdp_rxq,
					 MEM_TYPE_PAGE_SHARED, NULL);
	if (err < 0)
		goto err_xdp_reg_mem_model;

	virtnet_napi_enable(vi->rq[qp_index].vq, &vi->rq[qp_index].napi);
	virtnet_napi_tx_enable(vi, vi->sq[qp_index].vq, &vi->sq[qp_index].napi);

	return 0;

err_xdp_reg_mem_model:
	xdp_rxq_info_unreg(&vi->rq[qp_index].xdp_rxq);
	return err;
}

static int virtnet_open(struct net_device *dev)
{
	struct virtnet_info *vi = netdev_priv(dev);
	int i, err;

	enable_delayed_refill(vi);

	for (i = 0; i < vi->max_queue_pairs; i++) {
		if (i < vi->curr_queue_pairs)
			/* Make sure we have some buffers: if oom use wq. */
			if (!try_fill_recv(vi, &vi->rq[i], GFP_KERNEL))
				schedule_delayed_work(&vi->refill, 0);

		err = virtnet_enable_queue_pair(vi, i);
		if (err < 0)
			goto err_enable_qp;
	}

	return 0;

err_enable_qp:
	disable_delayed_refill(vi);
	cancel_delayed_work_sync(&vi->refill);

	for (i--; i >= 0; i--)
		virtnet_disable_queue_pair(vi, i);
	return err;
}

static int virtnet_poll_tx(struct napi_struct *napi, int budget)
{
	struct send_queue *sq = container_of(napi, struct send_queue, napi);
	struct virtnet_info *vi = sq->vq->vdev->priv;
	unsigned int index = vq2txq(sq->vq);
	struct netdev_queue *txq;
	int opaque;
	bool done;

	if (unlikely(is_xdp_raw_buffer_queue(vi, index))) {
		/* We don't need to enable cb for XDP */
		napi_complete_done(napi, 0);
		return 0;
	}

	txq = netdev_get_tx_queue(vi->dev, index);
	__netif_tx_lock(txq, raw_smp_processor_id());
	virtqueue_disable_cb(sq->vq);
	free_old_xmit_skbs(sq, true);

	if (sq->vq->num_free >= 2 + MAX_SKB_FRAGS)
		netif_tx_wake_queue(txq);

	opaque = virtqueue_enable_cb_prepare(sq->vq);

	done = napi_complete_done(napi, 0);

	if (!done)
		virtqueue_disable_cb(sq->vq);

	__netif_tx_unlock(txq);

	if (done) {
		if (unlikely(virtqueue_poll(sq->vq, opaque))) {
			if (napi_schedule_prep(napi)) {
				__netif_tx_lock(txq, raw_smp_processor_id());
				virtqueue_disable_cb(sq->vq);
				__netif_tx_unlock(txq);
				__napi_schedule(napi);
			}
		}
	}

	return 0;
}

static int xmit_skb(struct send_queue *sq, struct sk_buff *skb)
{
	struct virtio_net_hdr_mrg_rxbuf *hdr;
	const unsigned char *dest = ((struct ethhdr *)skb->data)->h_dest;
	struct virtnet_info *vi = sq->vq->vdev->priv;
	int num_sg;
	unsigned hdr_len = vi->hdr_len;
	bool can_push;

	pr_debug("%s: xmit %p %pM\n", vi->dev->name, skb, dest);

	can_push = vi->any_header_sg &&
		!((unsigned long)skb->data & (__alignof__(*hdr) - 1)) &&
		!skb_header_cloned(skb) && skb_headroom(skb) >= hdr_len;
	/* Even if we can, don't push here yet as this would skew
	 * csum_start offset below. */
	if (can_push)
		hdr = (struct virtio_net_hdr_mrg_rxbuf *)(skb->data - hdr_len);
	else
		hdr = &skb_vnet_common_hdr(skb)->mrg_hdr;

	if (virtio_net_hdr_from_skb(skb, &hdr->hdr,
				    virtio_is_little_endian(vi->vdev), false,
				    0))
		return -EPROTO;

	if (vi->mergeable_rx_bufs)
		hdr->num_buffers = 0;

	sg_init_table(sq->sg, skb_shinfo(skb)->nr_frags + (can_push ? 1 : 2));
	if (can_push) {
		__skb_push(skb, hdr_len);
		num_sg = skb_to_sgvec(skb, sq->sg, 0, skb->len);
		if (unlikely(num_sg < 0))
			return num_sg;
		/* Pull header back to avoid skew in tx bytes calculations. */
		__skb_pull(skb, hdr_len);
	} else {
		sg_set_buf(sq->sg, hdr, hdr_len);
		num_sg = skb_to_sgvec(skb, sq->sg + 1, 0, skb->len);
		if (unlikely(num_sg < 0))
			return num_sg;
		num_sg++;
	}
	return virtqueue_add_outbuf(sq->vq, sq->sg, num_sg, skb, GFP_ATOMIC);
}

static netdev_tx_t start_xmit(struct sk_buff *skb, struct net_device *dev)
{
	struct virtnet_info *vi = netdev_priv(dev);
	int qnum = skb_get_queue_mapping(skb);
	struct send_queue *sq = &vi->sq[qnum];
	int err;
	struct netdev_queue *txq = netdev_get_tx_queue(dev, qnum);
	bool kick = !netdev_xmit_more();
	bool use_napi = sq->napi.weight;

	/* Free up any pending old buffers before queueing new ones. */
	do {
		if (use_napi)
			virtqueue_disable_cb(sq->vq);

		free_old_xmit_skbs(sq, false);

	} while (use_napi && kick &&
	       unlikely(!virtqueue_enable_cb_delayed(sq->vq)));

	/* timestamp packet in software */
	skb_tx_timestamp(skb);

	/* Try to transmit */
	err = xmit_skb(sq, skb);

	/* This should not happen! */
	if (unlikely(err)) {
		DEV_STATS_INC(dev, tx_fifo_errors);
		if (net_ratelimit())
			dev_warn(&dev->dev,
				 "Unexpected TXQ (%d) queue failure: %d\n",
				 qnum, err);
		DEV_STATS_INC(dev, tx_dropped);
		dev_kfree_skb_any(skb);
		return NETDEV_TX_OK;
	}

	/* Don't wait up for transmitted skbs to be freed. */
	if (!use_napi) {
		skb_orphan(skb);
		nf_reset_ct(skb);
	}

<<<<<<< HEAD
	/* If running out of space, stop queue to avoid getting packets that we
	 * are then unable to transmit.
	 * An alternative would be to force queuing layer to requeue the skb by
	 * returning NETDEV_TX_BUSY. However, NETDEV_TX_BUSY should not be
	 * returned in a normal path of operation: it means that driver is not
	 * maintaining the TX queue stop/start state properly, and causes
	 * the stack to do a non-trivial amount of useless work.
	 * Since most packets only take 1 or 2 ring slots, stopping the queue
	 * early means 16 slots are typically wasted.
	 */
	if (sq->vq->num_free < 2+MAX_SKB_FRAGS) {
		netif_stop_subqueue(dev, qnum);
		if (use_napi) {
			if (unlikely(!virtqueue_enable_cb_delayed(sq->vq)))
				virtqueue_napi_schedule(&sq->napi, sq->vq);
		} else if (unlikely(!virtqueue_enable_cb_delayed(sq->vq))) {
			/* More just got used, free them then recheck. */
			free_old_xmit_skbs(sq, false);
			if (sq->vq->num_free >= 2+MAX_SKB_FRAGS) {
				netif_start_subqueue(dev, qnum);
				virtqueue_disable_cb(sq->vq);
			}
		}
	}
=======
	check_sq_full_and_disable(vi, dev, sq);
>>>>>>> 98817289

	if (kick || netif_xmit_stopped(txq)) {
		if (virtqueue_kick_prepare(sq->vq) && virtqueue_notify(sq->vq)) {
			u64_stats_update_begin(&sq->stats.syncp);
			u64_stats_inc(&sq->stats.kicks);
			u64_stats_update_end(&sq->stats.syncp);
		}
	}

	return NETDEV_TX_OK;
}

static int virtnet_rx_resize(struct virtnet_info *vi,
			     struct receive_queue *rq, u32 ring_num)
{
	bool running = netif_running(vi->dev);
	int err, qindex;

	qindex = rq - vi->rq;

	if (running)
		napi_disable(&rq->napi);

	err = virtqueue_resize(rq->vq, ring_num, virtnet_rq_unmap_free_buf);
	if (err)
		netdev_err(vi->dev, "resize rx fail: rx queue index: %d err: %d\n", qindex, err);

	if (!try_fill_recv(vi, rq, GFP_KERNEL))
		schedule_delayed_work(&vi->refill, 0);

	if (running)
		virtnet_napi_enable(rq->vq, &rq->napi);
	return err;
}

static int virtnet_tx_resize(struct virtnet_info *vi,
			     struct send_queue *sq, u32 ring_num)
{
	bool running = netif_running(vi->dev);
	struct netdev_queue *txq;
	int err, qindex;

	qindex = sq - vi->sq;

	if (running)
		virtnet_napi_tx_disable(&sq->napi);

	txq = netdev_get_tx_queue(vi->dev, qindex);

	/* 1. wait all ximt complete
	 * 2. fix the race of netif_stop_subqueue() vs netif_start_subqueue()
	 */
	__netif_tx_lock_bh(txq);

	/* Prevent rx poll from accessing sq. */
	sq->reset = true;

	/* Prevent the upper layer from trying to send packets. */
	netif_stop_subqueue(vi->dev, qindex);

	__netif_tx_unlock_bh(txq);

	err = virtqueue_resize(sq->vq, ring_num, virtnet_sq_free_unused_buf);
	if (err)
		netdev_err(vi->dev, "resize tx fail: tx queue index: %d err: %d\n", qindex, err);

	__netif_tx_lock_bh(txq);
	sq->reset = false;
	netif_tx_wake_queue(txq);
	__netif_tx_unlock_bh(txq);

	if (running)
		virtnet_napi_tx_enable(vi, sq->vq, &sq->napi);
	return err;
}

/*
 * Send command via the control virtqueue and check status.  Commands
 * supported by the hypervisor, as indicated by feature bits, should
 * never fail unless improperly formatted.
 */
static bool virtnet_send_command(struct virtnet_info *vi, u8 class, u8 cmd,
				 struct scatterlist *out)
{
	struct scatterlist *sgs[4], hdr, stat;
	unsigned out_num = 0, tmp;
	int ret;

	/* Caller should know better */
	BUG_ON(!virtio_has_feature(vi->vdev, VIRTIO_NET_F_CTRL_VQ));

	vi->ctrl->status = ~0;
	vi->ctrl->hdr.class = class;
	vi->ctrl->hdr.cmd = cmd;
	/* Add header */
	sg_init_one(&hdr, &vi->ctrl->hdr, sizeof(vi->ctrl->hdr));
	sgs[out_num++] = &hdr;

	if (out)
		sgs[out_num++] = out;

	/* Add return status. */
	sg_init_one(&stat, &vi->ctrl->status, sizeof(vi->ctrl->status));
	sgs[out_num] = &stat;

	BUG_ON(out_num + 1 > ARRAY_SIZE(sgs));
	ret = virtqueue_add_sgs(vi->cvq, sgs, out_num, 1, vi, GFP_ATOMIC);
	if (ret < 0) {
		dev_warn(&vi->vdev->dev,
			 "Failed to add sgs for command vq: %d\n.", ret);
		return false;
	}

	if (unlikely(!virtqueue_kick(vi->cvq)))
		return vi->ctrl->status == VIRTIO_NET_OK;

	/* Spin for a response, the kick causes an ioport write, trapping
	 * into the hypervisor, so the request should be handled immediately.
	 */
	while (!virtqueue_get_buf(vi->cvq, &tmp) &&
	       !virtqueue_is_broken(vi->cvq))
		cpu_relax();

	return vi->ctrl->status == VIRTIO_NET_OK;
}

static int virtnet_set_mac_address(struct net_device *dev, void *p)
{
	struct virtnet_info *vi = netdev_priv(dev);
	struct virtio_device *vdev = vi->vdev;
	int ret;
	struct sockaddr *addr;
	struct scatterlist sg;

	if (virtio_has_feature(vi->vdev, VIRTIO_NET_F_STANDBY))
		return -EOPNOTSUPP;

	addr = kmemdup(p, sizeof(*addr), GFP_KERNEL);
	if (!addr)
		return -ENOMEM;

	ret = eth_prepare_mac_addr_change(dev, addr);
	if (ret)
		goto out;

	if (virtio_has_feature(vdev, VIRTIO_NET_F_CTRL_MAC_ADDR)) {
		sg_init_one(&sg, addr->sa_data, dev->addr_len);
		if (!virtnet_send_command(vi, VIRTIO_NET_CTRL_MAC,
					  VIRTIO_NET_CTRL_MAC_ADDR_SET, &sg)) {
			dev_warn(&vdev->dev,
				 "Failed to set mac address by vq command.\n");
			ret = -EINVAL;
			goto out;
		}
	} else if (virtio_has_feature(vdev, VIRTIO_NET_F_MAC) &&
		   !virtio_has_feature(vdev, VIRTIO_F_VERSION_1)) {
		unsigned int i;

		/* Naturally, this has an atomicity problem. */
		for (i = 0; i < dev->addr_len; i++)
			virtio_cwrite8(vdev,
				       offsetof(struct virtio_net_config, mac) +
				       i, addr->sa_data[i]);
	}

	eth_commit_mac_addr_change(dev, p);
	ret = 0;

out:
	kfree(addr);
	return ret;
}

static void virtnet_stats(struct net_device *dev,
			  struct rtnl_link_stats64 *tot)
{
	struct virtnet_info *vi = netdev_priv(dev);
	unsigned int start;
	int i;

	for (i = 0; i < vi->max_queue_pairs; i++) {
		u64 tpackets, tbytes, terrors, rpackets, rbytes, rdrops;
		struct receive_queue *rq = &vi->rq[i];
		struct send_queue *sq = &vi->sq[i];

		do {
			start = u64_stats_fetch_begin(&sq->stats.syncp);
			tpackets = u64_stats_read(&sq->stats.packets);
			tbytes   = u64_stats_read(&sq->stats.bytes);
			terrors  = u64_stats_read(&sq->stats.tx_timeouts);
		} while (u64_stats_fetch_retry(&sq->stats.syncp, start));

		do {
			start = u64_stats_fetch_begin(&rq->stats.syncp);
			rpackets = u64_stats_read(&rq->stats.packets);
			rbytes   = u64_stats_read(&rq->stats.bytes);
			rdrops   = u64_stats_read(&rq->stats.drops);
		} while (u64_stats_fetch_retry(&rq->stats.syncp, start));

		tot->rx_packets += rpackets;
		tot->tx_packets += tpackets;
		tot->rx_bytes   += rbytes;
		tot->tx_bytes   += tbytes;
		tot->rx_dropped += rdrops;
		tot->tx_errors  += terrors;
	}

	tot->tx_dropped = DEV_STATS_READ(dev, tx_dropped);
	tot->tx_fifo_errors = DEV_STATS_READ(dev, tx_fifo_errors);
	tot->rx_length_errors = DEV_STATS_READ(dev, rx_length_errors);
	tot->rx_frame_errors = DEV_STATS_READ(dev, rx_frame_errors);
}

static void virtnet_ack_link_announce(struct virtnet_info *vi)
{
	rtnl_lock();
	if (!virtnet_send_command(vi, VIRTIO_NET_CTRL_ANNOUNCE,
				  VIRTIO_NET_CTRL_ANNOUNCE_ACK, NULL))
		dev_warn(&vi->dev->dev, "Failed to ack link announce.\n");
	rtnl_unlock();
}

static int _virtnet_set_queues(struct virtnet_info *vi, u16 queue_pairs)
{
	struct scatterlist sg;
	struct net_device *dev = vi->dev;

	if (!vi->has_cvq || !virtio_has_feature(vi->vdev, VIRTIO_NET_F_MQ))
		return 0;

	vi->ctrl->mq.virtqueue_pairs = cpu_to_virtio16(vi->vdev, queue_pairs);
	sg_init_one(&sg, &vi->ctrl->mq, sizeof(vi->ctrl->mq));

	if (!virtnet_send_command(vi, VIRTIO_NET_CTRL_MQ,
				  VIRTIO_NET_CTRL_MQ_VQ_PAIRS_SET, &sg)) {
		dev_warn(&dev->dev, "Fail to set num of queue pairs to %d\n",
			 queue_pairs);
		return -EINVAL;
	} else {
		vi->curr_queue_pairs = queue_pairs;
		/* virtnet_open() will refill when device is going to up. */
		if (dev->flags & IFF_UP)
			schedule_delayed_work(&vi->refill, 0);
	}

	return 0;
}

static int virtnet_set_queues(struct virtnet_info *vi, u16 queue_pairs)
{
	int err;

	rtnl_lock();
	err = _virtnet_set_queues(vi, queue_pairs);
	rtnl_unlock();
	return err;
}

static int virtnet_close(struct net_device *dev)
{
	struct virtnet_info *vi = netdev_priv(dev);
	int i;

	/* Make sure NAPI doesn't schedule refill work */
	disable_delayed_refill(vi);
	/* Make sure refill_work doesn't re-enable napi! */
	cancel_delayed_work_sync(&vi->refill);

	for (i = 0; i < vi->max_queue_pairs; i++)
		virtnet_disable_queue_pair(vi, i);

	return 0;
}

static void virtnet_set_rx_mode(struct net_device *dev)
{
	struct virtnet_info *vi = netdev_priv(dev);
	struct scatterlist sg[2];
	struct virtio_net_ctrl_mac *mac_data;
	struct netdev_hw_addr *ha;
	int uc_count;
	int mc_count;
	void *buf;
	int i;

	/* We can't dynamically set ndo_set_rx_mode, so return gracefully */
	if (!virtio_has_feature(vi->vdev, VIRTIO_NET_F_CTRL_RX))
		return;

	vi->ctrl->promisc = ((dev->flags & IFF_PROMISC) != 0);
	vi->ctrl->allmulti = ((dev->flags & IFF_ALLMULTI) != 0);

	sg_init_one(sg, &vi->ctrl->promisc, sizeof(vi->ctrl->promisc));

	if (!virtnet_send_command(vi, VIRTIO_NET_CTRL_RX,
				  VIRTIO_NET_CTRL_RX_PROMISC, sg))
		dev_warn(&dev->dev, "Failed to %sable promisc mode.\n",
			 vi->ctrl->promisc ? "en" : "dis");

	sg_init_one(sg, &vi->ctrl->allmulti, sizeof(vi->ctrl->allmulti));

	if (!virtnet_send_command(vi, VIRTIO_NET_CTRL_RX,
				  VIRTIO_NET_CTRL_RX_ALLMULTI, sg))
		dev_warn(&dev->dev, "Failed to %sable allmulti mode.\n",
			 vi->ctrl->allmulti ? "en" : "dis");

	uc_count = netdev_uc_count(dev);
	mc_count = netdev_mc_count(dev);
	/* MAC filter - use one buffer for both lists */
	buf = kzalloc(((uc_count + mc_count) * ETH_ALEN) +
		      (2 * sizeof(mac_data->entries)), GFP_ATOMIC);
	mac_data = buf;
	if (!buf)
		return;

	sg_init_table(sg, 2);

	/* Store the unicast list and count in the front of the buffer */
	mac_data->entries = cpu_to_virtio32(vi->vdev, uc_count);
	i = 0;
	netdev_for_each_uc_addr(ha, dev)
		memcpy(&mac_data->macs[i++][0], ha->addr, ETH_ALEN);

	sg_set_buf(&sg[0], mac_data,
		   sizeof(mac_data->entries) + (uc_count * ETH_ALEN));

	/* multicast list and count fill the end */
	mac_data = (void *)&mac_data->macs[uc_count][0];

	mac_data->entries = cpu_to_virtio32(vi->vdev, mc_count);
	i = 0;
	netdev_for_each_mc_addr(ha, dev)
		memcpy(&mac_data->macs[i++][0], ha->addr, ETH_ALEN);

	sg_set_buf(&sg[1], mac_data,
		   sizeof(mac_data->entries) + (mc_count * ETH_ALEN));

	if (!virtnet_send_command(vi, VIRTIO_NET_CTRL_MAC,
				  VIRTIO_NET_CTRL_MAC_TABLE_SET, sg))
		dev_warn(&dev->dev, "Failed to set MAC filter table.\n");

	kfree(buf);
}

static int virtnet_vlan_rx_add_vid(struct net_device *dev,
				   __be16 proto, u16 vid)
{
	struct virtnet_info *vi = netdev_priv(dev);
	struct scatterlist sg;

	vi->ctrl->vid = cpu_to_virtio16(vi->vdev, vid);
	sg_init_one(&sg, &vi->ctrl->vid, sizeof(vi->ctrl->vid));

	if (!virtnet_send_command(vi, VIRTIO_NET_CTRL_VLAN,
				  VIRTIO_NET_CTRL_VLAN_ADD, &sg))
		dev_warn(&dev->dev, "Failed to add VLAN ID %d.\n", vid);
	return 0;
}

static int virtnet_vlan_rx_kill_vid(struct net_device *dev,
				    __be16 proto, u16 vid)
{
	struct virtnet_info *vi = netdev_priv(dev);
	struct scatterlist sg;

	vi->ctrl->vid = cpu_to_virtio16(vi->vdev, vid);
	sg_init_one(&sg, &vi->ctrl->vid, sizeof(vi->ctrl->vid));

	if (!virtnet_send_command(vi, VIRTIO_NET_CTRL_VLAN,
				  VIRTIO_NET_CTRL_VLAN_DEL, &sg))
		dev_warn(&dev->dev, "Failed to kill VLAN ID %d.\n", vid);
	return 0;
}

static void virtnet_clean_affinity(struct virtnet_info *vi)
{
	int i;

	if (vi->affinity_hint_set) {
		for (i = 0; i < vi->max_queue_pairs; i++) {
			virtqueue_set_affinity(vi->rq[i].vq, NULL);
			virtqueue_set_affinity(vi->sq[i].vq, NULL);
		}

		vi->affinity_hint_set = false;
	}
}

static void virtnet_set_affinity(struct virtnet_info *vi)
{
	cpumask_var_t mask;
	int stragglers;
	int group_size;
	int i, j, cpu;
	int num_cpu;
	int stride;

	if (!zalloc_cpumask_var(&mask, GFP_KERNEL)) {
		virtnet_clean_affinity(vi);
		return;
	}

	num_cpu = num_online_cpus();
	stride = max_t(int, num_cpu / vi->curr_queue_pairs, 1);
	stragglers = num_cpu >= vi->curr_queue_pairs ?
			num_cpu % vi->curr_queue_pairs :
			0;
	cpu = cpumask_first(cpu_online_mask);

	for (i = 0; i < vi->curr_queue_pairs; i++) {
		group_size = stride + (i < stragglers ? 1 : 0);

		for (j = 0; j < group_size; j++) {
			cpumask_set_cpu(cpu, mask);
			cpu = cpumask_next_wrap(cpu, cpu_online_mask,
						nr_cpu_ids, false);
		}
		virtqueue_set_affinity(vi->rq[i].vq, mask);
		virtqueue_set_affinity(vi->sq[i].vq, mask);
		__netif_set_xps_queue(vi->dev, cpumask_bits(mask), i, XPS_CPUS);
		cpumask_clear(mask);
	}

	vi->affinity_hint_set = true;
	free_cpumask_var(mask);
}

static int virtnet_cpu_online(unsigned int cpu, struct hlist_node *node)
{
	struct virtnet_info *vi = hlist_entry_safe(node, struct virtnet_info,
						   node);
	virtnet_set_affinity(vi);
	return 0;
}

static int virtnet_cpu_dead(unsigned int cpu, struct hlist_node *node)
{
	struct virtnet_info *vi = hlist_entry_safe(node, struct virtnet_info,
						   node_dead);
	virtnet_set_affinity(vi);
	return 0;
}

static int virtnet_cpu_down_prep(unsigned int cpu, struct hlist_node *node)
{
	struct virtnet_info *vi = hlist_entry_safe(node, struct virtnet_info,
						   node);

	virtnet_clean_affinity(vi);
	return 0;
}

static enum cpuhp_state virtionet_online;

static int virtnet_cpu_notif_add(struct virtnet_info *vi)
{
	int ret;

	ret = cpuhp_state_add_instance_nocalls(virtionet_online, &vi->node);
	if (ret)
		return ret;
	ret = cpuhp_state_add_instance_nocalls(CPUHP_VIRT_NET_DEAD,
					       &vi->node_dead);
	if (!ret)
		return ret;
	cpuhp_state_remove_instance_nocalls(virtionet_online, &vi->node);
	return ret;
}

static void virtnet_cpu_notif_remove(struct virtnet_info *vi)
{
	cpuhp_state_remove_instance_nocalls(virtionet_online, &vi->node);
	cpuhp_state_remove_instance_nocalls(CPUHP_VIRT_NET_DEAD,
					    &vi->node_dead);
}

static void virtnet_get_ringparam(struct net_device *dev,
				  struct ethtool_ringparam *ring,
				  struct kernel_ethtool_ringparam *kernel_ring,
				  struct netlink_ext_ack *extack)
{
	struct virtnet_info *vi = netdev_priv(dev);

	ring->rx_max_pending = vi->rq[0].vq->num_max;
	ring->tx_max_pending = vi->sq[0].vq->num_max;
	ring->rx_pending = virtqueue_get_vring_size(vi->rq[0].vq);
	ring->tx_pending = virtqueue_get_vring_size(vi->sq[0].vq);
}

static int virtnet_send_ctrl_coal_vq_cmd(struct virtnet_info *vi,
					 u16 vqn, u32 max_usecs, u32 max_packets);

static int virtnet_set_ringparam(struct net_device *dev,
				 struct ethtool_ringparam *ring,
				 struct kernel_ethtool_ringparam *kernel_ring,
				 struct netlink_ext_ack *extack)
{
	struct virtnet_info *vi = netdev_priv(dev);
	u32 rx_pending, tx_pending;
	struct receive_queue *rq;
	struct send_queue *sq;
	int i, err;

	if (ring->rx_mini_pending || ring->rx_jumbo_pending)
		return -EINVAL;

	rx_pending = virtqueue_get_vring_size(vi->rq[0].vq);
	tx_pending = virtqueue_get_vring_size(vi->sq[0].vq);

	if (ring->rx_pending == rx_pending &&
	    ring->tx_pending == tx_pending)
		return 0;

	if (ring->rx_pending > vi->rq[0].vq->num_max)
		return -EINVAL;

	if (ring->tx_pending > vi->sq[0].vq->num_max)
		return -EINVAL;

	for (i = 0; i < vi->max_queue_pairs; i++) {
		rq = vi->rq + i;
		sq = vi->sq + i;

		if (ring->tx_pending != tx_pending) {
			err = virtnet_tx_resize(vi, sq, ring->tx_pending);
			if (err)
				return err;

			/* Upon disabling and re-enabling a transmit virtqueue, the device must
			 * set the coalescing parameters of the virtqueue to those configured
			 * through the VIRTIO_NET_CTRL_NOTF_COAL_TX_SET command, or, if the driver
			 * did not set any TX coalescing parameters, to 0.
			 */
			err = virtnet_send_ctrl_coal_vq_cmd(vi, txq2vq(i),
							    vi->intr_coal_tx.max_usecs,
							    vi->intr_coal_tx.max_packets);
			if (err)
				return err;

			vi->sq[i].intr_coal.max_usecs = vi->intr_coal_tx.max_usecs;
			vi->sq[i].intr_coal.max_packets = vi->intr_coal_tx.max_packets;
		}

		if (ring->rx_pending != rx_pending) {
			err = virtnet_rx_resize(vi, rq, ring->rx_pending);
			if (err)
				return err;

			/* The reason is same as the transmit virtqueue reset */
			err = virtnet_send_ctrl_coal_vq_cmd(vi, rxq2vq(i),
							    vi->intr_coal_rx.max_usecs,
							    vi->intr_coal_rx.max_packets);
			if (err)
				return err;

			vi->rq[i].intr_coal.max_usecs = vi->intr_coal_rx.max_usecs;
			vi->rq[i].intr_coal.max_packets = vi->intr_coal_rx.max_packets;
		}
	}

	return 0;
}

static bool virtnet_commit_rss_command(struct virtnet_info *vi)
{
	struct net_device *dev = vi->dev;
	struct scatterlist sgs[4];
	unsigned int sg_buf_size;

	/* prepare sgs */
	sg_init_table(sgs, 4);

	sg_buf_size = offsetof(struct virtio_net_ctrl_rss, indirection_table);
	sg_set_buf(&sgs[0], &vi->ctrl->rss, sg_buf_size);

	sg_buf_size = sizeof(uint16_t) * (vi->ctrl->rss.indirection_table_mask + 1);
	sg_set_buf(&sgs[1], vi->ctrl->rss.indirection_table, sg_buf_size);

	sg_buf_size = offsetof(struct virtio_net_ctrl_rss, key)
			- offsetof(struct virtio_net_ctrl_rss, max_tx_vq);
	sg_set_buf(&sgs[2], &vi->ctrl->rss.max_tx_vq, sg_buf_size);

	sg_buf_size = vi->rss_key_size;
	sg_set_buf(&sgs[3], vi->ctrl->rss.key, sg_buf_size);

	if (!virtnet_send_command(vi, VIRTIO_NET_CTRL_MQ,
				  vi->has_rss ? VIRTIO_NET_CTRL_MQ_RSS_CONFIG
				  : VIRTIO_NET_CTRL_MQ_HASH_CONFIG, sgs)) {
		dev_warn(&dev->dev, "VIRTIONET issue with committing RSS sgs\n");
		return false;
	}
	return true;
}

static void virtnet_init_default_rss(struct virtnet_info *vi)
{
	u32 indir_val = 0;
	int i = 0;

	vi->ctrl->rss.hash_types = vi->rss_hash_types_supported;
	vi->rss_hash_types_saved = vi->rss_hash_types_supported;
	vi->ctrl->rss.indirection_table_mask = vi->rss_indir_table_size
						? vi->rss_indir_table_size - 1 : 0;
	vi->ctrl->rss.unclassified_queue = 0;

	for (; i < vi->rss_indir_table_size; ++i) {
		indir_val = ethtool_rxfh_indir_default(i, vi->curr_queue_pairs);
		vi->ctrl->rss.indirection_table[i] = indir_val;
	}

	vi->ctrl->rss.max_tx_vq = vi->has_rss ? vi->curr_queue_pairs : 0;
	vi->ctrl->rss.hash_key_length = vi->rss_key_size;

	netdev_rss_key_fill(vi->ctrl->rss.key, vi->rss_key_size);
}

static void virtnet_get_hashflow(const struct virtnet_info *vi, struct ethtool_rxnfc *info)
{
	info->data = 0;
	switch (info->flow_type) {
	case TCP_V4_FLOW:
		if (vi->rss_hash_types_saved & VIRTIO_NET_RSS_HASH_TYPE_TCPv4) {
			info->data = RXH_IP_SRC | RXH_IP_DST |
						 RXH_L4_B_0_1 | RXH_L4_B_2_3;
		} else if (vi->rss_hash_types_saved & VIRTIO_NET_RSS_HASH_TYPE_IPv4) {
			info->data = RXH_IP_SRC | RXH_IP_DST;
		}
		break;
	case TCP_V6_FLOW:
		if (vi->rss_hash_types_saved & VIRTIO_NET_RSS_HASH_TYPE_TCPv6) {
			info->data = RXH_IP_SRC | RXH_IP_DST |
						 RXH_L4_B_0_1 | RXH_L4_B_2_3;
		} else if (vi->rss_hash_types_saved & VIRTIO_NET_RSS_HASH_TYPE_IPv6) {
			info->data = RXH_IP_SRC | RXH_IP_DST;
		}
		break;
	case UDP_V4_FLOW:
		if (vi->rss_hash_types_saved & VIRTIO_NET_RSS_HASH_TYPE_UDPv4) {
			info->data = RXH_IP_SRC | RXH_IP_DST |
						 RXH_L4_B_0_1 | RXH_L4_B_2_3;
		} else if (vi->rss_hash_types_saved & VIRTIO_NET_RSS_HASH_TYPE_IPv4) {
			info->data = RXH_IP_SRC | RXH_IP_DST;
		}
		break;
	case UDP_V6_FLOW:
		if (vi->rss_hash_types_saved & VIRTIO_NET_RSS_HASH_TYPE_UDPv6) {
			info->data = RXH_IP_SRC | RXH_IP_DST |
						 RXH_L4_B_0_1 | RXH_L4_B_2_3;
		} else if (vi->rss_hash_types_saved & VIRTIO_NET_RSS_HASH_TYPE_IPv6) {
			info->data = RXH_IP_SRC | RXH_IP_DST;
		}
		break;
	case IPV4_FLOW:
		if (vi->rss_hash_types_saved & VIRTIO_NET_RSS_HASH_TYPE_IPv4)
			info->data = RXH_IP_SRC | RXH_IP_DST;

		break;
	case IPV6_FLOW:
		if (vi->rss_hash_types_saved & VIRTIO_NET_RSS_HASH_TYPE_IPv6)
			info->data = RXH_IP_SRC | RXH_IP_DST;

		break;
	default:
		info->data = 0;
		break;
	}
}

static bool virtnet_set_hashflow(struct virtnet_info *vi, struct ethtool_rxnfc *info)
{
	u32 new_hashtypes = vi->rss_hash_types_saved;
	bool is_disable = info->data & RXH_DISCARD;
	bool is_l4 = info->data == (RXH_IP_SRC | RXH_IP_DST | RXH_L4_B_0_1 | RXH_L4_B_2_3);

	/* supports only 'sd', 'sdfn' and 'r' */
	if (!((info->data == (RXH_IP_SRC | RXH_IP_DST)) | is_l4 | is_disable))
		return false;

	switch (info->flow_type) {
	case TCP_V4_FLOW:
		new_hashtypes &= ~(VIRTIO_NET_RSS_HASH_TYPE_IPv4 | VIRTIO_NET_RSS_HASH_TYPE_TCPv4);
		if (!is_disable)
			new_hashtypes |= VIRTIO_NET_RSS_HASH_TYPE_IPv4
				| (is_l4 ? VIRTIO_NET_RSS_HASH_TYPE_TCPv4 : 0);
		break;
	case UDP_V4_FLOW:
		new_hashtypes &= ~(VIRTIO_NET_RSS_HASH_TYPE_IPv4 | VIRTIO_NET_RSS_HASH_TYPE_UDPv4);
		if (!is_disable)
			new_hashtypes |= VIRTIO_NET_RSS_HASH_TYPE_IPv4
				| (is_l4 ? VIRTIO_NET_RSS_HASH_TYPE_UDPv4 : 0);
		break;
	case IPV4_FLOW:
		new_hashtypes &= ~VIRTIO_NET_RSS_HASH_TYPE_IPv4;
		if (!is_disable)
			new_hashtypes = VIRTIO_NET_RSS_HASH_TYPE_IPv4;
		break;
	case TCP_V6_FLOW:
		new_hashtypes &= ~(VIRTIO_NET_RSS_HASH_TYPE_IPv6 | VIRTIO_NET_RSS_HASH_TYPE_TCPv6);
		if (!is_disable)
			new_hashtypes |= VIRTIO_NET_RSS_HASH_TYPE_IPv6
				| (is_l4 ? VIRTIO_NET_RSS_HASH_TYPE_TCPv6 : 0);
		break;
	case UDP_V6_FLOW:
		new_hashtypes &= ~(VIRTIO_NET_RSS_HASH_TYPE_IPv6 | VIRTIO_NET_RSS_HASH_TYPE_UDPv6);
		if (!is_disable)
			new_hashtypes |= VIRTIO_NET_RSS_HASH_TYPE_IPv6
				| (is_l4 ? VIRTIO_NET_RSS_HASH_TYPE_UDPv6 : 0);
		break;
	case IPV6_FLOW:
		new_hashtypes &= ~VIRTIO_NET_RSS_HASH_TYPE_IPv6;
		if (!is_disable)
			new_hashtypes = VIRTIO_NET_RSS_HASH_TYPE_IPv6;
		break;
	default:
		/* unsupported flow */
		return false;
	}

	/* if unsupported hashtype was set */
	if (new_hashtypes != (new_hashtypes & vi->rss_hash_types_supported))
		return false;

	if (new_hashtypes != vi->rss_hash_types_saved) {
		vi->rss_hash_types_saved = new_hashtypes;
		vi->ctrl->rss.hash_types = vi->rss_hash_types_saved;
		if (vi->dev->features & NETIF_F_RXHASH)
			return virtnet_commit_rss_command(vi);
	}

	return true;
}

static void virtnet_get_drvinfo(struct net_device *dev,
				struct ethtool_drvinfo *info)
{
	struct virtnet_info *vi = netdev_priv(dev);
	struct virtio_device *vdev = vi->vdev;

	strscpy(info->driver, KBUILD_MODNAME, sizeof(info->driver));
	strscpy(info->version, VIRTNET_DRIVER_VERSION, sizeof(info->version));
	strscpy(info->bus_info, virtio_bus_name(vdev), sizeof(info->bus_info));

}

/* TODO: Eliminate OOO packets during switching */
static int virtnet_set_channels(struct net_device *dev,
				struct ethtool_channels *channels)
{
	struct virtnet_info *vi = netdev_priv(dev);
	u16 queue_pairs = channels->combined_count;
	int err;

	/* We don't support separate rx/tx channels.
	 * We don't allow setting 'other' channels.
	 */
	if (channels->rx_count || channels->tx_count || channels->other_count)
		return -EINVAL;

	if (queue_pairs > vi->max_queue_pairs || queue_pairs == 0)
		return -EINVAL;

	/* For now we don't support modifying channels while XDP is loaded
	 * also when XDP is loaded all RX queues have XDP programs so we only
	 * need to check a single RX queue.
	 */
	if (vi->rq[0].xdp_prog)
		return -EINVAL;

	cpus_read_lock();
	err = _virtnet_set_queues(vi, queue_pairs);
	if (err) {
		cpus_read_unlock();
		goto err;
	}
	virtnet_set_affinity(vi);
	cpus_read_unlock();

	netif_set_real_num_tx_queues(dev, queue_pairs);
	netif_set_real_num_rx_queues(dev, queue_pairs);
 err:
	return err;
}

static void virtnet_get_strings(struct net_device *dev, u32 stringset, u8 *data)
{
	struct virtnet_info *vi = netdev_priv(dev);
	unsigned int i, j;
	u8 *p = data;

	switch (stringset) {
	case ETH_SS_STATS:
		for (i = 0; i < vi->curr_queue_pairs; i++) {
			for (j = 0; j < VIRTNET_RQ_STATS_LEN; j++)
				ethtool_sprintf(&p, "rx_queue_%u_%s", i,
						virtnet_rq_stats_desc[j].desc);
		}

		for (i = 0; i < vi->curr_queue_pairs; i++) {
			for (j = 0; j < VIRTNET_SQ_STATS_LEN; j++)
				ethtool_sprintf(&p, "tx_queue_%u_%s", i,
						virtnet_sq_stats_desc[j].desc);
		}
		break;
	}
}

static int virtnet_get_sset_count(struct net_device *dev, int sset)
{
	struct virtnet_info *vi = netdev_priv(dev);

	switch (sset) {
	case ETH_SS_STATS:
		return vi->curr_queue_pairs * (VIRTNET_RQ_STATS_LEN +
					       VIRTNET_SQ_STATS_LEN);
	default:
		return -EOPNOTSUPP;
	}
}

static void virtnet_get_ethtool_stats(struct net_device *dev,
				      struct ethtool_stats *stats, u64 *data)
{
	struct virtnet_info *vi = netdev_priv(dev);
	unsigned int idx = 0, start, i, j;
	const u8 *stats_base;
	const u64_stats_t *p;
	size_t offset;

	for (i = 0; i < vi->curr_queue_pairs; i++) {
		struct receive_queue *rq = &vi->rq[i];

		stats_base = (const u8 *)&rq->stats;
		do {
			start = u64_stats_fetch_begin(&rq->stats.syncp);
			for (j = 0; j < VIRTNET_RQ_STATS_LEN; j++) {
				offset = virtnet_rq_stats_desc[j].offset;
				p = (const u64_stats_t *)(stats_base + offset);
				data[idx + j] = u64_stats_read(p);
			}
		} while (u64_stats_fetch_retry(&rq->stats.syncp, start));
		idx += VIRTNET_RQ_STATS_LEN;
	}

	for (i = 0; i < vi->curr_queue_pairs; i++) {
		struct send_queue *sq = &vi->sq[i];

		stats_base = (const u8 *)&sq->stats;
		do {
			start = u64_stats_fetch_begin(&sq->stats.syncp);
			for (j = 0; j < VIRTNET_SQ_STATS_LEN; j++) {
				offset = virtnet_sq_stats_desc[j].offset;
				p = (const u64_stats_t *)(stats_base + offset);
				data[idx + j] = u64_stats_read(p);
			}
		} while (u64_stats_fetch_retry(&sq->stats.syncp, start));
		idx += VIRTNET_SQ_STATS_LEN;
	}
}

static void virtnet_get_channels(struct net_device *dev,
				 struct ethtool_channels *channels)
{
	struct virtnet_info *vi = netdev_priv(dev);

	channels->combined_count = vi->curr_queue_pairs;
	channels->max_combined = vi->max_queue_pairs;
	channels->max_other = 0;
	channels->rx_count = 0;
	channels->tx_count = 0;
	channels->other_count = 0;
}

static int virtnet_set_link_ksettings(struct net_device *dev,
				      const struct ethtool_link_ksettings *cmd)
{
	struct virtnet_info *vi = netdev_priv(dev);

	return ethtool_virtdev_set_link_ksettings(dev, cmd,
						  &vi->speed, &vi->duplex);
}

static int virtnet_get_link_ksettings(struct net_device *dev,
				      struct ethtool_link_ksettings *cmd)
{
	struct virtnet_info *vi = netdev_priv(dev);

	cmd->base.speed = vi->speed;
	cmd->base.duplex = vi->duplex;
	cmd->base.port = PORT_OTHER;

	return 0;
}

static int virtnet_send_notf_coal_cmds(struct virtnet_info *vi,
				       struct ethtool_coalesce *ec)
{
	struct scatterlist sgs_tx, sgs_rx;
<<<<<<< HEAD
=======
	int i;
>>>>>>> 98817289

	vi->ctrl->coal_tx.tx_usecs = cpu_to_le32(ec->tx_coalesce_usecs);
	vi->ctrl->coal_tx.tx_max_packets = cpu_to_le32(ec->tx_max_coalesced_frames);
	sg_init_one(&sgs_tx, &vi->ctrl->coal_tx, sizeof(vi->ctrl->coal_tx));

	if (!virtnet_send_command(vi, VIRTIO_NET_CTRL_NOTF_COAL,
				  VIRTIO_NET_CTRL_NOTF_COAL_TX_SET,
				  &sgs_tx))
		return -EINVAL;

	/* Save parameters */
	vi->intr_coal_tx.max_usecs = ec->tx_coalesce_usecs;
	vi->intr_coal_tx.max_packets = ec->tx_max_coalesced_frames;
	for (i = 0; i < vi->max_queue_pairs; i++) {
		vi->sq[i].intr_coal.max_usecs = ec->tx_coalesce_usecs;
		vi->sq[i].intr_coal.max_packets = ec->tx_max_coalesced_frames;
	}

	vi->ctrl->coal_rx.rx_usecs = cpu_to_le32(ec->rx_coalesce_usecs);
	vi->ctrl->coal_rx.rx_max_packets = cpu_to_le32(ec->rx_max_coalesced_frames);
	sg_init_one(&sgs_rx, &vi->ctrl->coal_rx, sizeof(vi->ctrl->coal_rx));

	if (!virtnet_send_command(vi, VIRTIO_NET_CTRL_NOTF_COAL,
				  VIRTIO_NET_CTRL_NOTF_COAL_RX_SET,
				  &sgs_rx))
		return -EINVAL;

	/* Save parameters */
	vi->intr_coal_rx.max_usecs = ec->rx_coalesce_usecs;
	vi->intr_coal_rx.max_packets = ec->rx_max_coalesced_frames;
	for (i = 0; i < vi->max_queue_pairs; i++) {
		vi->rq[i].intr_coal.max_usecs = ec->rx_coalesce_usecs;
		vi->rq[i].intr_coal.max_packets = ec->rx_max_coalesced_frames;
	}

	return 0;
}

static int virtnet_send_ctrl_coal_vq_cmd(struct virtnet_info *vi,
					 u16 vqn, u32 max_usecs, u32 max_packets)
{
	struct scatterlist sgs;

	vi->ctrl->coal_vq.vqn = cpu_to_le16(vqn);
	vi->ctrl->coal_vq.coal.max_usecs = cpu_to_le32(max_usecs);
	vi->ctrl->coal_vq.coal.max_packets = cpu_to_le32(max_packets);
	sg_init_one(&sgs, &vi->ctrl->coal_vq, sizeof(vi->ctrl->coal_vq));

	if (!virtnet_send_command(vi, VIRTIO_NET_CTRL_NOTF_COAL,
				  VIRTIO_NET_CTRL_NOTF_COAL_VQ_SET,
				  &sgs))
		return -EINVAL;

	return 0;
}

static int virtnet_send_notf_coal_vq_cmds(struct virtnet_info *vi,
					  struct ethtool_coalesce *ec,
					  u16 queue)
{
	int err;

	err = virtnet_send_ctrl_coal_vq_cmd(vi, rxq2vq(queue),
					    ec->rx_coalesce_usecs,
					    ec->rx_max_coalesced_frames);
	if (err)
		return err;

	vi->rq[queue].intr_coal.max_usecs = ec->rx_coalesce_usecs;
	vi->rq[queue].intr_coal.max_packets = ec->rx_max_coalesced_frames;

	err = virtnet_send_ctrl_coal_vq_cmd(vi, txq2vq(queue),
					    ec->tx_coalesce_usecs,
					    ec->tx_max_coalesced_frames);
	if (err)
		return err;

	vi->sq[queue].intr_coal.max_usecs = ec->tx_coalesce_usecs;
	vi->sq[queue].intr_coal.max_packets = ec->tx_max_coalesced_frames;

	return 0;
}

static int virtnet_coal_params_supported(struct ethtool_coalesce *ec)
{
	/* usecs coalescing is supported only if VIRTIO_NET_F_NOTF_COAL
	 * feature is negotiated.
	 */
	if (ec->rx_coalesce_usecs || ec->tx_coalesce_usecs)
		return -EOPNOTSUPP;

	if (ec->tx_max_coalesced_frames > 1 ||
	    ec->rx_max_coalesced_frames != 1)
		return -EINVAL;

	return 0;
}

static int virtnet_should_update_vq_weight(int dev_flags, int weight,
					   int vq_weight, bool *should_update)
{
	if (weight ^ vq_weight) {
		if (dev_flags & IFF_UP)
			return -EBUSY;
		*should_update = true;
	}

	return 0;
}

static int virtnet_set_coalesce(struct net_device *dev,
				struct ethtool_coalesce *ec,
				struct kernel_ethtool_coalesce *kernel_coal,
				struct netlink_ext_ack *extack)
{
	struct virtnet_info *vi = netdev_priv(dev);
	int ret, queue_number, napi_weight;
	bool update_napi = false;

	/* Can't change NAPI weight if the link is up */
	napi_weight = ec->tx_max_coalesced_frames ? NAPI_POLL_WEIGHT : 0;
	for (queue_number = 0; queue_number < vi->max_queue_pairs; queue_number++) {
		ret = virtnet_should_update_vq_weight(dev->flags, napi_weight,
						      vi->sq[queue_number].napi.weight,
						      &update_napi);
		if (ret)
			return ret;

		if (update_napi) {
			/* All queues that belong to [queue_number, vi->max_queue_pairs] will be
			 * updated for the sake of simplicity, which might not be necessary
			 */
			break;
		}
	}

	if (virtio_has_feature(vi->vdev, VIRTIO_NET_F_NOTF_COAL))
		ret = virtnet_send_notf_coal_cmds(vi, ec);
	else
		ret = virtnet_coal_params_supported(ec);

	if (ret)
		return ret;

	if (update_napi) {
		for (; queue_number < vi->max_queue_pairs; queue_number++)
			vi->sq[queue_number].napi.weight = napi_weight;
	}

	return ret;
}

static int virtnet_get_coalesce(struct net_device *dev,
				struct ethtool_coalesce *ec,
				struct kernel_ethtool_coalesce *kernel_coal,
				struct netlink_ext_ack *extack)
{
	struct virtnet_info *vi = netdev_priv(dev);

	if (virtio_has_feature(vi->vdev, VIRTIO_NET_F_NOTF_COAL)) {
		ec->rx_coalesce_usecs = vi->intr_coal_rx.max_usecs;
		ec->tx_coalesce_usecs = vi->intr_coal_tx.max_usecs;
		ec->tx_max_coalesced_frames = vi->intr_coal_tx.max_packets;
		ec->rx_max_coalesced_frames = vi->intr_coal_rx.max_packets;
	} else {
		ec->rx_max_coalesced_frames = 1;

		if (vi->sq[0].napi.weight)
			ec->tx_max_coalesced_frames = 1;
	}

	return 0;
}

static int virtnet_set_per_queue_coalesce(struct net_device *dev,
					  u32 queue,
					  struct ethtool_coalesce *ec)
{
	struct virtnet_info *vi = netdev_priv(dev);
	int ret, napi_weight;
	bool update_napi = false;

	if (queue >= vi->max_queue_pairs)
		return -EINVAL;

	/* Can't change NAPI weight if the link is up */
	napi_weight = ec->tx_max_coalesced_frames ? NAPI_POLL_WEIGHT : 0;
	ret = virtnet_should_update_vq_weight(dev->flags, napi_weight,
					      vi->sq[queue].napi.weight,
					      &update_napi);
	if (ret)
		return ret;

	if (virtio_has_feature(vi->vdev, VIRTIO_NET_F_VQ_NOTF_COAL))
		ret = virtnet_send_notf_coal_vq_cmds(vi, ec, queue);
	else
		ret = virtnet_coal_params_supported(ec);

	if (ret)
		return ret;

	if (update_napi)
		vi->sq[queue].napi.weight = napi_weight;

	return 0;
}

static int virtnet_get_per_queue_coalesce(struct net_device *dev,
					  u32 queue,
					  struct ethtool_coalesce *ec)
{
	struct virtnet_info *vi = netdev_priv(dev);

	if (queue >= vi->max_queue_pairs)
		return -EINVAL;

	if (virtio_has_feature(vi->vdev, VIRTIO_NET_F_VQ_NOTF_COAL)) {
		ec->rx_coalesce_usecs = vi->rq[queue].intr_coal.max_usecs;
		ec->tx_coalesce_usecs = vi->sq[queue].intr_coal.max_usecs;
		ec->tx_max_coalesced_frames = vi->sq[queue].intr_coal.max_packets;
		ec->rx_max_coalesced_frames = vi->rq[queue].intr_coal.max_packets;
	} else {
		ec->rx_max_coalesced_frames = 1;

		if (vi->sq[queue].napi.weight)
			ec->tx_max_coalesced_frames = 1;
	}

	return 0;
}

static void virtnet_init_settings(struct net_device *dev)
{
	struct virtnet_info *vi = netdev_priv(dev);

	vi->speed = SPEED_UNKNOWN;
	vi->duplex = DUPLEX_UNKNOWN;
}

static void virtnet_update_settings(struct virtnet_info *vi)
{
	u32 speed;
	u8 duplex;

	if (!virtio_has_feature(vi->vdev, VIRTIO_NET_F_SPEED_DUPLEX))
		return;

	virtio_cread_le(vi->vdev, struct virtio_net_config, speed, &speed);

	if (ethtool_validate_speed(speed))
		vi->speed = speed;

	virtio_cread_le(vi->vdev, struct virtio_net_config, duplex, &duplex);

	if (ethtool_validate_duplex(duplex))
		vi->duplex = duplex;
}

static u32 virtnet_get_rxfh_key_size(struct net_device *dev)
{
	return ((struct virtnet_info *)netdev_priv(dev))->rss_key_size;
}

static u32 virtnet_get_rxfh_indir_size(struct net_device *dev)
{
	return ((struct virtnet_info *)netdev_priv(dev))->rss_indir_table_size;
}

static int virtnet_get_rxfh(struct net_device *dev, u32 *indir, u8 *key, u8 *hfunc)
{
	struct virtnet_info *vi = netdev_priv(dev);
	int i;

	if (indir) {
		for (i = 0; i < vi->rss_indir_table_size; ++i)
			indir[i] = vi->ctrl->rss.indirection_table[i];
	}

	if (key)
		memcpy(key, vi->ctrl->rss.key, vi->rss_key_size);

	if (hfunc)
		*hfunc = ETH_RSS_HASH_TOP;

	return 0;
}

static int virtnet_set_rxfh(struct net_device *dev, const u32 *indir, const u8 *key, const u8 hfunc)
{
	struct virtnet_info *vi = netdev_priv(dev);
	int i;

	if (hfunc != ETH_RSS_HASH_NO_CHANGE && hfunc != ETH_RSS_HASH_TOP)
		return -EOPNOTSUPP;

	if (indir) {
		for (i = 0; i < vi->rss_indir_table_size; ++i)
			vi->ctrl->rss.indirection_table[i] = indir[i];
	}
	if (key)
		memcpy(vi->ctrl->rss.key, key, vi->rss_key_size);

	virtnet_commit_rss_command(vi);

	return 0;
}

static int virtnet_get_rxnfc(struct net_device *dev, struct ethtool_rxnfc *info, u32 *rule_locs)
{
	struct virtnet_info *vi = netdev_priv(dev);
	int rc = 0;

	switch (info->cmd) {
	case ETHTOOL_GRXRINGS:
		info->data = vi->curr_queue_pairs;
		break;
	case ETHTOOL_GRXFH:
		virtnet_get_hashflow(vi, info);
		break;
	default:
		rc = -EOPNOTSUPP;
	}

	return rc;
}

static int virtnet_set_rxnfc(struct net_device *dev, struct ethtool_rxnfc *info)
{
	struct virtnet_info *vi = netdev_priv(dev);
	int rc = 0;

	switch (info->cmd) {
	case ETHTOOL_SRXFH:
		if (!virtnet_set_hashflow(vi, info))
			rc = -EINVAL;

		break;
	default:
		rc = -EOPNOTSUPP;
	}

	return rc;
}

static const struct ethtool_ops virtnet_ethtool_ops = {
	.supported_coalesce_params = ETHTOOL_COALESCE_MAX_FRAMES |
		ETHTOOL_COALESCE_USECS,
	.get_drvinfo = virtnet_get_drvinfo,
	.get_link = ethtool_op_get_link,
	.get_ringparam = virtnet_get_ringparam,
	.set_ringparam = virtnet_set_ringparam,
	.get_strings = virtnet_get_strings,
	.get_sset_count = virtnet_get_sset_count,
	.get_ethtool_stats = virtnet_get_ethtool_stats,
	.set_channels = virtnet_set_channels,
	.get_channels = virtnet_get_channels,
	.get_ts_info = ethtool_op_get_ts_info,
	.get_link_ksettings = virtnet_get_link_ksettings,
	.set_link_ksettings = virtnet_set_link_ksettings,
	.set_coalesce = virtnet_set_coalesce,
	.get_coalesce = virtnet_get_coalesce,
	.set_per_queue_coalesce = virtnet_set_per_queue_coalesce,
	.get_per_queue_coalesce = virtnet_get_per_queue_coalesce,
	.get_rxfh_key_size = virtnet_get_rxfh_key_size,
	.get_rxfh_indir_size = virtnet_get_rxfh_indir_size,
	.get_rxfh = virtnet_get_rxfh,
	.set_rxfh = virtnet_set_rxfh,
	.get_rxnfc = virtnet_get_rxnfc,
	.set_rxnfc = virtnet_set_rxnfc,
};

static void virtnet_freeze_down(struct virtio_device *vdev)
{
	struct virtnet_info *vi = vdev->priv;

	/* Make sure no work handler is accessing the device */
	flush_work(&vi->config_work);

	netif_tx_lock_bh(vi->dev);
	netif_device_detach(vi->dev);
	netif_tx_unlock_bh(vi->dev);
	if (netif_running(vi->dev))
		virtnet_close(vi->dev);
}

static int init_vqs(struct virtnet_info *vi);

static int virtnet_restore_up(struct virtio_device *vdev)
{
	struct virtnet_info *vi = vdev->priv;
	int err;

	err = init_vqs(vi);
	if (err)
		return err;

	virtio_device_ready(vdev);

	enable_delayed_refill(vi);

	if (netif_running(vi->dev)) {
		err = virtnet_open(vi->dev);
		if (err)
			return err;
	}

	netif_tx_lock_bh(vi->dev);
	netif_device_attach(vi->dev);
	netif_tx_unlock_bh(vi->dev);
	return err;
}

static int virtnet_set_guest_offloads(struct virtnet_info *vi, u64 offloads)
{
	struct scatterlist sg;
	vi->ctrl->offloads = cpu_to_virtio64(vi->vdev, offloads);

	sg_init_one(&sg, &vi->ctrl->offloads, sizeof(vi->ctrl->offloads));

	if (!virtnet_send_command(vi, VIRTIO_NET_CTRL_GUEST_OFFLOADS,
				  VIRTIO_NET_CTRL_GUEST_OFFLOADS_SET, &sg)) {
		dev_warn(&vi->dev->dev, "Fail to set guest offload.\n");
		return -EINVAL;
	}

	return 0;
}

static int virtnet_clear_guest_offloads(struct virtnet_info *vi)
{
	u64 offloads = 0;

	if (!vi->guest_offloads)
		return 0;

	return virtnet_set_guest_offloads(vi, offloads);
}

static int virtnet_restore_guest_offloads(struct virtnet_info *vi)
{
	u64 offloads = vi->guest_offloads;

	if (!vi->guest_offloads)
		return 0;

	return virtnet_set_guest_offloads(vi, offloads);
}

static int virtnet_xdp_set(struct net_device *dev, struct bpf_prog *prog,
			   struct netlink_ext_ack *extack)
{
	unsigned int room = SKB_DATA_ALIGN(VIRTIO_XDP_HEADROOM +
					   sizeof(struct skb_shared_info));
	unsigned int max_sz = PAGE_SIZE - room - ETH_HLEN;
	struct virtnet_info *vi = netdev_priv(dev);
	struct bpf_prog *old_prog;
	u16 xdp_qp = 0, curr_qp;
	int i, err;

	if (!virtio_has_feature(vi->vdev, VIRTIO_NET_F_CTRL_GUEST_OFFLOADS)
	    && (virtio_has_feature(vi->vdev, VIRTIO_NET_F_GUEST_TSO4) ||
	        virtio_has_feature(vi->vdev, VIRTIO_NET_F_GUEST_TSO6) ||
	        virtio_has_feature(vi->vdev, VIRTIO_NET_F_GUEST_ECN) ||
		virtio_has_feature(vi->vdev, VIRTIO_NET_F_GUEST_UFO) ||
		virtio_has_feature(vi->vdev, VIRTIO_NET_F_GUEST_CSUM) ||
		virtio_has_feature(vi->vdev, VIRTIO_NET_F_GUEST_USO4) ||
		virtio_has_feature(vi->vdev, VIRTIO_NET_F_GUEST_USO6))) {
		NL_SET_ERR_MSG_MOD(extack, "Can't set XDP while host is implementing GRO_HW/CSUM, disable GRO_HW/CSUM first");
		return -EOPNOTSUPP;
	}

	if (vi->mergeable_rx_bufs && !vi->any_header_sg) {
		NL_SET_ERR_MSG_MOD(extack, "XDP expects header/data in single page, any_header_sg required");
		return -EINVAL;
	}

	if (prog && !prog->aux->xdp_has_frags && dev->mtu > max_sz) {
		NL_SET_ERR_MSG_MOD(extack, "MTU too large to enable XDP without frags");
		netdev_warn(dev, "single-buffer XDP requires MTU less than %u\n", max_sz);
		return -EINVAL;
	}

	curr_qp = vi->curr_queue_pairs - vi->xdp_queue_pairs;
	if (prog)
		xdp_qp = nr_cpu_ids;

	/* XDP requires extra queues for XDP_TX */
	if (curr_qp + xdp_qp > vi->max_queue_pairs) {
		netdev_warn_once(dev, "XDP request %i queues but max is %i. XDP_TX and XDP_REDIRECT will operate in a slower locked tx mode.\n",
				 curr_qp + xdp_qp, vi->max_queue_pairs);
		xdp_qp = 0;
	}

	old_prog = rtnl_dereference(vi->rq[0].xdp_prog);
	if (!prog && !old_prog)
		return 0;

	if (prog)
		bpf_prog_add(prog, vi->max_queue_pairs - 1);

	/* Make sure NAPI is not using any XDP TX queues for RX. */
	if (netif_running(dev)) {
		for (i = 0; i < vi->max_queue_pairs; i++) {
			napi_disable(&vi->rq[i].napi);
			virtnet_napi_tx_disable(&vi->sq[i].napi);
		}
	}

	if (!prog) {
		for (i = 0; i < vi->max_queue_pairs; i++) {
			rcu_assign_pointer(vi->rq[i].xdp_prog, prog);
			if (i == 0)
				virtnet_restore_guest_offloads(vi);
		}
		synchronize_net();
	}

	err = _virtnet_set_queues(vi, curr_qp + xdp_qp);
	if (err)
		goto err;
	netif_set_real_num_rx_queues(dev, curr_qp + xdp_qp);
	vi->xdp_queue_pairs = xdp_qp;

	if (prog) {
		vi->xdp_enabled = true;
		for (i = 0; i < vi->max_queue_pairs; i++) {
			rcu_assign_pointer(vi->rq[i].xdp_prog, prog);
			if (i == 0 && !old_prog)
				virtnet_clear_guest_offloads(vi);
		}
		if (!old_prog)
			xdp_features_set_redirect_target(dev, true);
	} else {
		xdp_features_clear_redirect_target(dev);
		vi->xdp_enabled = false;
	}

	for (i = 0; i < vi->max_queue_pairs; i++) {
		if (old_prog)
			bpf_prog_put(old_prog);
		if (netif_running(dev)) {
			virtnet_napi_enable(vi->rq[i].vq, &vi->rq[i].napi);
			virtnet_napi_tx_enable(vi, vi->sq[i].vq,
					       &vi->sq[i].napi);
		}
	}

	return 0;

err:
	if (!prog) {
		virtnet_clear_guest_offloads(vi);
		for (i = 0; i < vi->max_queue_pairs; i++)
			rcu_assign_pointer(vi->rq[i].xdp_prog, old_prog);
	}

	if (netif_running(dev)) {
		for (i = 0; i < vi->max_queue_pairs; i++) {
			virtnet_napi_enable(vi->rq[i].vq, &vi->rq[i].napi);
			virtnet_napi_tx_enable(vi, vi->sq[i].vq,
					       &vi->sq[i].napi);
		}
	}
	if (prog)
		bpf_prog_sub(prog, vi->max_queue_pairs - 1);
	return err;
}

static int virtnet_xdp(struct net_device *dev, struct netdev_bpf *xdp)
{
	switch (xdp->command) {
	case XDP_SETUP_PROG:
		return virtnet_xdp_set(dev, xdp->prog, xdp->extack);
	default:
		return -EINVAL;
	}
}

static int virtnet_get_phys_port_name(struct net_device *dev, char *buf,
				      size_t len)
{
	struct virtnet_info *vi = netdev_priv(dev);
	int ret;

	if (!virtio_has_feature(vi->vdev, VIRTIO_NET_F_STANDBY))
		return -EOPNOTSUPP;

	ret = snprintf(buf, len, "sby");
	if (ret >= len)
		return -EOPNOTSUPP;

	return 0;
}

static int virtnet_set_features(struct net_device *dev,
				netdev_features_t features)
{
	struct virtnet_info *vi = netdev_priv(dev);
	u64 offloads;
	int err;

	if ((dev->features ^ features) & NETIF_F_GRO_HW) {
		if (vi->xdp_enabled)
			return -EBUSY;

		if (features & NETIF_F_GRO_HW)
			offloads = vi->guest_offloads_capable;
		else
			offloads = vi->guest_offloads_capable &
				   ~GUEST_OFFLOAD_GRO_HW_MASK;

		err = virtnet_set_guest_offloads(vi, offloads);
		if (err)
			return err;
		vi->guest_offloads = offloads;
	}

	if ((dev->features ^ features) & NETIF_F_RXHASH) {
		if (features & NETIF_F_RXHASH)
			vi->ctrl->rss.hash_types = vi->rss_hash_types_saved;
		else
			vi->ctrl->rss.hash_types = VIRTIO_NET_HASH_REPORT_NONE;

		if (!virtnet_commit_rss_command(vi))
			return -EINVAL;
	}

	return 0;
}

static void virtnet_tx_timeout(struct net_device *dev, unsigned int txqueue)
{
	struct virtnet_info *priv = netdev_priv(dev);
	struct send_queue *sq = &priv->sq[txqueue];
	struct netdev_queue *txq = netdev_get_tx_queue(dev, txqueue);

	u64_stats_update_begin(&sq->stats.syncp);
	u64_stats_inc(&sq->stats.tx_timeouts);
	u64_stats_update_end(&sq->stats.syncp);

	netdev_err(dev, "TX timeout on queue: %u, sq: %s, vq: 0x%x, name: %s, %u usecs ago\n",
		   txqueue, sq->name, sq->vq->index, sq->vq->name,
		   jiffies_to_usecs(jiffies - READ_ONCE(txq->trans_start)));
}

static const struct net_device_ops virtnet_netdev = {
	.ndo_open            = virtnet_open,
	.ndo_stop   	     = virtnet_close,
	.ndo_start_xmit      = start_xmit,
	.ndo_validate_addr   = eth_validate_addr,
	.ndo_set_mac_address = virtnet_set_mac_address,
	.ndo_set_rx_mode     = virtnet_set_rx_mode,
	.ndo_get_stats64     = virtnet_stats,
	.ndo_vlan_rx_add_vid = virtnet_vlan_rx_add_vid,
	.ndo_vlan_rx_kill_vid = virtnet_vlan_rx_kill_vid,
	.ndo_bpf		= virtnet_xdp,
	.ndo_xdp_xmit		= virtnet_xdp_xmit,
	.ndo_features_check	= passthru_features_check,
	.ndo_get_phys_port_name	= virtnet_get_phys_port_name,
	.ndo_set_features	= virtnet_set_features,
	.ndo_tx_timeout		= virtnet_tx_timeout,
};

static void virtnet_config_changed_work(struct work_struct *work)
{
	struct virtnet_info *vi =
		container_of(work, struct virtnet_info, config_work);
	u16 v;

	if (virtio_cread_feature(vi->vdev, VIRTIO_NET_F_STATUS,
				 struct virtio_net_config, status, &v) < 0)
		return;

	if (v & VIRTIO_NET_S_ANNOUNCE) {
		netdev_notify_peers(vi->dev);
		virtnet_ack_link_announce(vi);
	}

	/* Ignore unknown (future) status bits */
	v &= VIRTIO_NET_S_LINK_UP;

	if (vi->status == v)
		return;

	vi->status = v;

	if (vi->status & VIRTIO_NET_S_LINK_UP) {
		virtnet_update_settings(vi);
		netif_carrier_on(vi->dev);
		netif_tx_wake_all_queues(vi->dev);
	} else {
		netif_carrier_off(vi->dev);
		netif_tx_stop_all_queues(vi->dev);
	}
}

static void virtnet_config_changed(struct virtio_device *vdev)
{
	struct virtnet_info *vi = vdev->priv;

	schedule_work(&vi->config_work);
}

static void virtnet_free_queues(struct virtnet_info *vi)
{
	int i;

	for (i = 0; i < vi->max_queue_pairs; i++) {
		__netif_napi_del(&vi->rq[i].napi);
		__netif_napi_del(&vi->sq[i].napi);
	}

	/* We called __netif_napi_del(),
	 * we need to respect an RCU grace period before freeing vi->rq
	 */
	synchronize_net();

	kfree(vi->rq);
	kfree(vi->sq);
	kfree(vi->ctrl);
}

static void _free_receive_bufs(struct virtnet_info *vi)
{
	struct bpf_prog *old_prog;
	int i;

	for (i = 0; i < vi->max_queue_pairs; i++) {
		while (vi->rq[i].pages)
			__free_pages(get_a_page(&vi->rq[i], GFP_KERNEL), 0);

		old_prog = rtnl_dereference(vi->rq[i].xdp_prog);
		RCU_INIT_POINTER(vi->rq[i].xdp_prog, NULL);
		if (old_prog)
			bpf_prog_put(old_prog);
	}
}

static void free_receive_bufs(struct virtnet_info *vi)
{
	rtnl_lock();
	_free_receive_bufs(vi);
	rtnl_unlock();
}

static void free_receive_page_frags(struct virtnet_info *vi)
{
	int i;
	for (i = 0; i < vi->max_queue_pairs; i++)
		if (vi->rq[i].alloc_frag.page) {
			if (vi->rq[i].do_dma && vi->rq[i].last_dma)
				virtnet_rq_unmap(&vi->rq[i], vi->rq[i].last_dma, 0);
			put_page(vi->rq[i].alloc_frag.page);
		}
}

static void virtnet_sq_free_unused_buf(struct virtqueue *vq, void *buf)
{
	if (!is_xdp_frame(buf))
		dev_kfree_skb(buf);
	else
		xdp_return_frame(ptr_to_xdp(buf));
}

static void free_unused_bufs(struct virtnet_info *vi)
{
	void *buf;
	int i;

	for (i = 0; i < vi->max_queue_pairs; i++) {
		struct virtqueue *vq = vi->sq[i].vq;
		while ((buf = virtqueue_detach_unused_buf(vq)) != NULL)
			virtnet_sq_free_unused_buf(vq, buf);
		cond_resched();
	}

	for (i = 0; i < vi->max_queue_pairs; i++) {
		struct virtqueue *vq = vi->rq[i].vq;

		while ((buf = virtqueue_detach_unused_buf(vq)) != NULL)
<<<<<<< HEAD
			virtnet_rq_free_unused_buf(vq, buf);
=======
			virtnet_rq_unmap_free_buf(vq, buf);
>>>>>>> 98817289
		cond_resched();
	}
}

static void virtnet_del_vqs(struct virtnet_info *vi)
{
	struct virtio_device *vdev = vi->vdev;

	virtnet_clean_affinity(vi);

	vdev->config->del_vqs(vdev);

	virtnet_free_queues(vi);
}

/* How large should a single buffer be so a queue full of these can fit at
 * least one full packet?
 * Logic below assumes the mergeable buffer header is used.
 */
static unsigned int mergeable_min_buf_len(struct virtnet_info *vi, struct virtqueue *vq)
{
	const unsigned int hdr_len = vi->hdr_len;
	unsigned int rq_size = virtqueue_get_vring_size(vq);
	unsigned int packet_len = vi->big_packets ? IP_MAX_MTU : vi->dev->max_mtu;
	unsigned int buf_len = hdr_len + ETH_HLEN + VLAN_HLEN + packet_len;
	unsigned int min_buf_len = DIV_ROUND_UP(buf_len, rq_size);

	return max(max(min_buf_len, hdr_len) - hdr_len,
		   (unsigned int)GOOD_PACKET_LEN);
}

static int virtnet_find_vqs(struct virtnet_info *vi)
{
	vq_callback_t **callbacks;
	struct virtqueue **vqs;
	int ret = -ENOMEM;
	int i, total_vqs;
	const char **names;
	bool *ctx;

	/* We expect 1 RX virtqueue followed by 1 TX virtqueue, followed by
	 * possible N-1 RX/TX queue pairs used in multiqueue mode, followed by
	 * possible control vq.
	 */
	total_vqs = vi->max_queue_pairs * 2 +
		    virtio_has_feature(vi->vdev, VIRTIO_NET_F_CTRL_VQ);

	/* Allocate space for find_vqs parameters */
	vqs = kcalloc(total_vqs, sizeof(*vqs), GFP_KERNEL);
	if (!vqs)
		goto err_vq;
	callbacks = kmalloc_array(total_vqs, sizeof(*callbacks), GFP_KERNEL);
	if (!callbacks)
		goto err_callback;
	names = kmalloc_array(total_vqs, sizeof(*names), GFP_KERNEL);
	if (!names)
		goto err_names;
	if (!vi->big_packets || vi->mergeable_rx_bufs) {
		ctx = kcalloc(total_vqs, sizeof(*ctx), GFP_KERNEL);
		if (!ctx)
			goto err_ctx;
	} else {
		ctx = NULL;
	}

	/* Parameters for control virtqueue, if any */
	if (vi->has_cvq) {
		callbacks[total_vqs - 1] = NULL;
		names[total_vqs - 1] = "control";
	}

	/* Allocate/initialize parameters for send/receive virtqueues */
	for (i = 0; i < vi->max_queue_pairs; i++) {
		callbacks[rxq2vq(i)] = skb_recv_done;
		callbacks[txq2vq(i)] = skb_xmit_done;
		sprintf(vi->rq[i].name, "input.%d", i);
		sprintf(vi->sq[i].name, "output.%d", i);
		names[rxq2vq(i)] = vi->rq[i].name;
		names[txq2vq(i)] = vi->sq[i].name;
		if (ctx)
			ctx[rxq2vq(i)] = true;
	}

	ret = virtio_find_vqs_ctx(vi->vdev, total_vqs, vqs, callbacks,
				  names, ctx, NULL);
	if (ret)
		goto err_find;

	if (vi->has_cvq) {
		vi->cvq = vqs[total_vqs - 1];
		if (virtio_has_feature(vi->vdev, VIRTIO_NET_F_CTRL_VLAN))
			vi->dev->features |= NETIF_F_HW_VLAN_CTAG_FILTER;
	}

	for (i = 0; i < vi->max_queue_pairs; i++) {
		vi->rq[i].vq = vqs[rxq2vq(i)];
		vi->rq[i].min_buf_len = mergeable_min_buf_len(vi, vi->rq[i].vq);
		vi->sq[i].vq = vqs[txq2vq(i)];
	}

	/* run here: ret == 0. */


err_find:
	kfree(ctx);
err_ctx:
	kfree(names);
err_names:
	kfree(callbacks);
err_callback:
	kfree(vqs);
err_vq:
	return ret;
}

static int virtnet_alloc_queues(struct virtnet_info *vi)
{
	int i;

	if (vi->has_cvq) {
		vi->ctrl = kzalloc(sizeof(*vi->ctrl), GFP_KERNEL);
		if (!vi->ctrl)
			goto err_ctrl;
	} else {
		vi->ctrl = NULL;
	}
	vi->sq = kcalloc(vi->max_queue_pairs, sizeof(*vi->sq), GFP_KERNEL);
	if (!vi->sq)
		goto err_sq;
	vi->rq = kcalloc(vi->max_queue_pairs, sizeof(*vi->rq), GFP_KERNEL);
	if (!vi->rq)
		goto err_rq;

	INIT_DELAYED_WORK(&vi->refill, refill_work);
	for (i = 0; i < vi->max_queue_pairs; i++) {
		vi->rq[i].pages = NULL;
		netif_napi_add_weight(vi->dev, &vi->rq[i].napi, virtnet_poll,
				      napi_weight);
		netif_napi_add_tx_weight(vi->dev, &vi->sq[i].napi,
					 virtnet_poll_tx,
					 napi_tx ? napi_weight : 0);

		sg_init_table(vi->rq[i].sg, ARRAY_SIZE(vi->rq[i].sg));
		ewma_pkt_len_init(&vi->rq[i].mrg_avg_pkt_len);
		sg_init_table(vi->sq[i].sg, ARRAY_SIZE(vi->sq[i].sg));

		u64_stats_init(&vi->rq[i].stats.syncp);
		u64_stats_init(&vi->sq[i].stats.syncp);
	}

	return 0;

err_rq:
	kfree(vi->sq);
err_sq:
	kfree(vi->ctrl);
err_ctrl:
	return -ENOMEM;
}

static int init_vqs(struct virtnet_info *vi)
{
	int ret;

	/* Allocate send & receive queues */
	ret = virtnet_alloc_queues(vi);
	if (ret)
		goto err;

	ret = virtnet_find_vqs(vi);
	if (ret)
		goto err_free;

	virtnet_rq_set_premapped(vi);

	cpus_read_lock();
	virtnet_set_affinity(vi);
	cpus_read_unlock();

	return 0;

err_free:
	virtnet_free_queues(vi);
err:
	return ret;
}

#ifdef CONFIG_SYSFS
static ssize_t mergeable_rx_buffer_size_show(struct netdev_rx_queue *queue,
		char *buf)
{
	struct virtnet_info *vi = netdev_priv(queue->dev);
	unsigned int queue_index = get_netdev_rx_queue_index(queue);
	unsigned int headroom = virtnet_get_headroom(vi);
	unsigned int tailroom = headroom ? sizeof(struct skb_shared_info) : 0;
	struct ewma_pkt_len *avg;

	BUG_ON(queue_index >= vi->max_queue_pairs);
	avg = &vi->rq[queue_index].mrg_avg_pkt_len;
	return sprintf(buf, "%u\n",
		       get_mergeable_buf_len(&vi->rq[queue_index], avg,
				       SKB_DATA_ALIGN(headroom + tailroom)));
}

static struct rx_queue_attribute mergeable_rx_buffer_size_attribute =
	__ATTR_RO(mergeable_rx_buffer_size);

static struct attribute *virtio_net_mrg_rx_attrs[] = {
	&mergeable_rx_buffer_size_attribute.attr,
	NULL
};

static const struct attribute_group virtio_net_mrg_rx_group = {
	.name = "virtio_net",
	.attrs = virtio_net_mrg_rx_attrs
};
#endif

static bool virtnet_fail_on_feature(struct virtio_device *vdev,
				    unsigned int fbit,
				    const char *fname, const char *dname)
{
	if (!virtio_has_feature(vdev, fbit))
		return false;

	dev_err(&vdev->dev, "device advertises feature %s but not %s",
		fname, dname);

	return true;
}

#define VIRTNET_FAIL_ON(vdev, fbit, dbit)			\
	virtnet_fail_on_feature(vdev, fbit, #fbit, dbit)

static bool virtnet_validate_features(struct virtio_device *vdev)
{
	if (!virtio_has_feature(vdev, VIRTIO_NET_F_CTRL_VQ) &&
	    (VIRTNET_FAIL_ON(vdev, VIRTIO_NET_F_CTRL_RX,
			     "VIRTIO_NET_F_CTRL_VQ") ||
	     VIRTNET_FAIL_ON(vdev, VIRTIO_NET_F_CTRL_VLAN,
			     "VIRTIO_NET_F_CTRL_VQ") ||
	     VIRTNET_FAIL_ON(vdev, VIRTIO_NET_F_GUEST_ANNOUNCE,
			     "VIRTIO_NET_F_CTRL_VQ") ||
	     VIRTNET_FAIL_ON(vdev, VIRTIO_NET_F_MQ, "VIRTIO_NET_F_CTRL_VQ") ||
	     VIRTNET_FAIL_ON(vdev, VIRTIO_NET_F_CTRL_MAC_ADDR,
			     "VIRTIO_NET_F_CTRL_VQ") ||
	     VIRTNET_FAIL_ON(vdev, VIRTIO_NET_F_RSS,
			     "VIRTIO_NET_F_CTRL_VQ") ||
	     VIRTNET_FAIL_ON(vdev, VIRTIO_NET_F_HASH_REPORT,
			     "VIRTIO_NET_F_CTRL_VQ") ||
	     VIRTNET_FAIL_ON(vdev, VIRTIO_NET_F_NOTF_COAL,
			     "VIRTIO_NET_F_CTRL_VQ") ||
	     VIRTNET_FAIL_ON(vdev, VIRTIO_NET_F_VQ_NOTF_COAL,
			     "VIRTIO_NET_F_CTRL_VQ"))) {
		return false;
	}

	return true;
}

#define MIN_MTU ETH_MIN_MTU
#define MAX_MTU ETH_MAX_MTU

static int virtnet_validate(struct virtio_device *vdev)
{
	if (!vdev->config->get) {
		dev_err(&vdev->dev, "%s failure: config access disabled\n",
			__func__);
		return -EINVAL;
	}

	if (!virtnet_validate_features(vdev))
		return -EINVAL;

	if (virtio_has_feature(vdev, VIRTIO_NET_F_MTU)) {
		int mtu = virtio_cread16(vdev,
					 offsetof(struct virtio_net_config,
						  mtu));
		if (mtu < MIN_MTU)
			__virtio_clear_bit(vdev, VIRTIO_NET_F_MTU);
	}

	if (virtio_has_feature(vdev, VIRTIO_NET_F_STANDBY) &&
	    !virtio_has_feature(vdev, VIRTIO_NET_F_MAC)) {
		dev_warn(&vdev->dev, "device advertises feature VIRTIO_NET_F_STANDBY but not VIRTIO_NET_F_MAC, disabling standby");
		__virtio_clear_bit(vdev, VIRTIO_NET_F_STANDBY);
	}

	return 0;
}

static bool virtnet_check_guest_gso(const struct virtnet_info *vi)
{
	return virtio_has_feature(vi->vdev, VIRTIO_NET_F_GUEST_TSO4) ||
		virtio_has_feature(vi->vdev, VIRTIO_NET_F_GUEST_TSO6) ||
		virtio_has_feature(vi->vdev, VIRTIO_NET_F_GUEST_ECN) ||
		virtio_has_feature(vi->vdev, VIRTIO_NET_F_GUEST_UFO) ||
		(virtio_has_feature(vi->vdev, VIRTIO_NET_F_GUEST_USO4) &&
		virtio_has_feature(vi->vdev, VIRTIO_NET_F_GUEST_USO6));
}

static void virtnet_set_big_packets(struct virtnet_info *vi, const int mtu)
{
	bool guest_gso = virtnet_check_guest_gso(vi);

	/* If device can receive ANY guest GSO packets, regardless of mtu,
	 * allocate packets of maximum size, otherwise limit it to only
	 * mtu size worth only.
	 */
	if (mtu > ETH_DATA_LEN || guest_gso) {
		vi->big_packets = true;
		vi->big_packets_num_skbfrags = guest_gso ? MAX_SKB_FRAGS : DIV_ROUND_UP(mtu, PAGE_SIZE);
	}
}

static int virtnet_probe(struct virtio_device *vdev)
{
	int i, err = -ENOMEM;
	struct net_device *dev;
	struct virtnet_info *vi;
	u16 max_queue_pairs;
	int mtu = 0;

	/* Find if host supports multiqueue/rss virtio_net device */
	max_queue_pairs = 1;
	if (virtio_has_feature(vdev, VIRTIO_NET_F_MQ) || virtio_has_feature(vdev, VIRTIO_NET_F_RSS))
		max_queue_pairs =
		     virtio_cread16(vdev, offsetof(struct virtio_net_config, max_virtqueue_pairs));

	/* We need at least 2 queue's */
	if (max_queue_pairs < VIRTIO_NET_CTRL_MQ_VQ_PAIRS_MIN ||
	    max_queue_pairs > VIRTIO_NET_CTRL_MQ_VQ_PAIRS_MAX ||
	    !virtio_has_feature(vdev, VIRTIO_NET_F_CTRL_VQ))
		max_queue_pairs = 1;

	/* Allocate ourselves a network device with room for our info */
	dev = alloc_etherdev_mq(sizeof(struct virtnet_info), max_queue_pairs);
	if (!dev)
		return -ENOMEM;

	/* Set up network device as normal. */
	dev->priv_flags |= IFF_UNICAST_FLT | IFF_LIVE_ADDR_CHANGE |
			   IFF_TX_SKB_NO_LINEAR;
	dev->netdev_ops = &virtnet_netdev;
	dev->features = NETIF_F_HIGHDMA;

	dev->ethtool_ops = &virtnet_ethtool_ops;
	SET_NETDEV_DEV(dev, &vdev->dev);

	/* Do we support "hardware" checksums? */
	if (virtio_has_feature(vdev, VIRTIO_NET_F_CSUM)) {
		/* This opens up the world of extra features. */
		dev->hw_features |= NETIF_F_HW_CSUM | NETIF_F_SG;
		if (csum)
			dev->features |= NETIF_F_HW_CSUM | NETIF_F_SG;

		if (virtio_has_feature(vdev, VIRTIO_NET_F_GSO)) {
			dev->hw_features |= NETIF_F_TSO
				| NETIF_F_TSO_ECN | NETIF_F_TSO6;
		}
		/* Individual feature bits: what can host handle? */
		if (virtio_has_feature(vdev, VIRTIO_NET_F_HOST_TSO4))
			dev->hw_features |= NETIF_F_TSO;
		if (virtio_has_feature(vdev, VIRTIO_NET_F_HOST_TSO6))
			dev->hw_features |= NETIF_F_TSO6;
		if (virtio_has_feature(vdev, VIRTIO_NET_F_HOST_ECN))
			dev->hw_features |= NETIF_F_TSO_ECN;
		if (virtio_has_feature(vdev, VIRTIO_NET_F_HOST_USO))
			dev->hw_features |= NETIF_F_GSO_UDP_L4;

		dev->features |= NETIF_F_GSO_ROBUST;

		if (gso)
			dev->features |= dev->hw_features & NETIF_F_ALL_TSO;
		/* (!csum && gso) case will be fixed by register_netdev() */
	}
	if (virtio_has_feature(vdev, VIRTIO_NET_F_GUEST_CSUM))
		dev->features |= NETIF_F_RXCSUM;
	if (virtio_has_feature(vdev, VIRTIO_NET_F_GUEST_TSO4) ||
	    virtio_has_feature(vdev, VIRTIO_NET_F_GUEST_TSO6))
		dev->features |= NETIF_F_GRO_HW;
	if (virtio_has_feature(vdev, VIRTIO_NET_F_CTRL_GUEST_OFFLOADS))
		dev->hw_features |= NETIF_F_GRO_HW;

	dev->vlan_features = dev->features;
	dev->xdp_features = NETDEV_XDP_ACT_BASIC | NETDEV_XDP_ACT_REDIRECT;

	/* MTU range: 68 - 65535 */
	dev->min_mtu = MIN_MTU;
	dev->max_mtu = MAX_MTU;

	/* Configuration may specify what MAC to use.  Otherwise random. */
	if (virtio_has_feature(vdev, VIRTIO_NET_F_MAC)) {
		u8 addr[ETH_ALEN];

		virtio_cread_bytes(vdev,
				   offsetof(struct virtio_net_config, mac),
				   addr, ETH_ALEN);
		eth_hw_addr_set(dev, addr);
	} else {
		eth_hw_addr_random(dev);
		dev_info(&vdev->dev, "Assigned random MAC address %pM\n",
			 dev->dev_addr);
	}

	/* Set up our device-specific information */
	vi = netdev_priv(dev);
	vi->dev = dev;
	vi->vdev = vdev;
	vdev->priv = vi;

	INIT_WORK(&vi->config_work, virtnet_config_changed_work);
	spin_lock_init(&vi->refill_lock);

	if (virtio_has_feature(vdev, VIRTIO_NET_F_MRG_RXBUF)) {
		vi->mergeable_rx_bufs = true;
		dev->xdp_features |= NETDEV_XDP_ACT_RX_SG;
	}

	if (virtio_has_feature(vi->vdev, VIRTIO_NET_F_NOTF_COAL)) {
		vi->intr_coal_rx.max_usecs = 0;
		vi->intr_coal_tx.max_usecs = 0;
		vi->intr_coal_tx.max_packets = 0;
		vi->intr_coal_rx.max_packets = 0;
	}

	if (virtio_has_feature(vdev, VIRTIO_NET_F_HASH_REPORT))
		vi->has_rss_hash_report = true;

	if (virtio_has_feature(vdev, VIRTIO_NET_F_RSS))
		vi->has_rss = true;

	if (vi->has_rss || vi->has_rss_hash_report) {
		vi->rss_indir_table_size =
			virtio_cread16(vdev, offsetof(struct virtio_net_config,
				rss_max_indirection_table_length));
		vi->rss_key_size =
			virtio_cread8(vdev, offsetof(struct virtio_net_config, rss_max_key_size));

		vi->rss_hash_types_supported =
		    virtio_cread32(vdev, offsetof(struct virtio_net_config, supported_hash_types));
		vi->rss_hash_types_supported &=
				~(VIRTIO_NET_RSS_HASH_TYPE_IP_EX |
				  VIRTIO_NET_RSS_HASH_TYPE_TCP_EX |
				  VIRTIO_NET_RSS_HASH_TYPE_UDP_EX);

		dev->hw_features |= NETIF_F_RXHASH;
	}

	if (vi->has_rss_hash_report)
		vi->hdr_len = sizeof(struct virtio_net_hdr_v1_hash);
	else if (virtio_has_feature(vdev, VIRTIO_NET_F_MRG_RXBUF) ||
		 virtio_has_feature(vdev, VIRTIO_F_VERSION_1))
		vi->hdr_len = sizeof(struct virtio_net_hdr_mrg_rxbuf);
	else
		vi->hdr_len = sizeof(struct virtio_net_hdr);

	if (virtio_has_feature(vdev, VIRTIO_F_ANY_LAYOUT) ||
	    virtio_has_feature(vdev, VIRTIO_F_VERSION_1))
		vi->any_header_sg = true;

	if (virtio_has_feature(vdev, VIRTIO_NET_F_CTRL_VQ))
		vi->has_cvq = true;

	if (virtio_has_feature(vdev, VIRTIO_NET_F_MTU)) {
		mtu = virtio_cread16(vdev,
				     offsetof(struct virtio_net_config,
					      mtu));
		if (mtu < dev->min_mtu) {
			/* Should never trigger: MTU was previously validated
			 * in virtnet_validate.
			 */
			dev_err(&vdev->dev,
				"device MTU appears to have changed it is now %d < %d",
				mtu, dev->min_mtu);
			err = -EINVAL;
			goto free;
		}

		dev->mtu = mtu;
		dev->max_mtu = mtu;
	}

	virtnet_set_big_packets(vi, mtu);

	if (vi->any_header_sg)
		dev->needed_headroom = vi->hdr_len;

	/* Enable multiqueue by default */
	if (num_online_cpus() >= max_queue_pairs)
		vi->curr_queue_pairs = max_queue_pairs;
	else
		vi->curr_queue_pairs = num_online_cpus();
	vi->max_queue_pairs = max_queue_pairs;

	/* Allocate/initialize the rx/tx queues, and invoke find_vqs */
	err = init_vqs(vi);
	if (err)
		goto free;

#ifdef CONFIG_SYSFS
	if (vi->mergeable_rx_bufs)
		dev->sysfs_rx_queue_group = &virtio_net_mrg_rx_group;
#endif
	netif_set_real_num_tx_queues(dev, vi->curr_queue_pairs);
	netif_set_real_num_rx_queues(dev, vi->curr_queue_pairs);

	virtnet_init_settings(dev);

	if (virtio_has_feature(vdev, VIRTIO_NET_F_STANDBY)) {
		vi->failover = net_failover_create(vi->dev);
		if (IS_ERR(vi->failover)) {
			err = PTR_ERR(vi->failover);
			goto free_vqs;
		}
	}

	if (vi->has_rss || vi->has_rss_hash_report)
		virtnet_init_default_rss(vi);

	/* serialize netdev register + virtio_device_ready() with ndo_open() */
	rtnl_lock();

	err = register_netdevice(dev);
	if (err) {
		pr_debug("virtio_net: registering device failed\n");
		rtnl_unlock();
		goto free_failover;
	}

	virtio_device_ready(vdev);

	_virtnet_set_queues(vi, vi->curr_queue_pairs);

	/* a random MAC address has been assigned, notify the device.
	 * We don't fail probe if VIRTIO_NET_F_CTRL_MAC_ADDR is not there
	 * because many devices work fine without getting MAC explicitly
	 */
	if (!virtio_has_feature(vdev, VIRTIO_NET_F_MAC) &&
	    virtio_has_feature(vi->vdev, VIRTIO_NET_F_CTRL_MAC_ADDR)) {
		struct scatterlist sg;

		sg_init_one(&sg, dev->dev_addr, dev->addr_len);
		if (!virtnet_send_command(vi, VIRTIO_NET_CTRL_MAC,
					  VIRTIO_NET_CTRL_MAC_ADDR_SET, &sg)) {
			pr_debug("virtio_net: setting MAC address failed\n");
			rtnl_unlock();
			err = -EINVAL;
			goto free_unregister_netdev;
		}
	}

	rtnl_unlock();

	err = virtnet_cpu_notif_add(vi);
	if (err) {
		pr_debug("virtio_net: registering cpu notifier failed\n");
		goto free_unregister_netdev;
	}

	/* Assume link up if device can't report link status,
	   otherwise get link status from config. */
	netif_carrier_off(dev);
	if (virtio_has_feature(vi->vdev, VIRTIO_NET_F_STATUS)) {
		schedule_work(&vi->config_work);
	} else {
		vi->status = VIRTIO_NET_S_LINK_UP;
		virtnet_update_settings(vi);
		netif_carrier_on(dev);
	}

	for (i = 0; i < ARRAY_SIZE(guest_offloads); i++)
		if (virtio_has_feature(vi->vdev, guest_offloads[i]))
			set_bit(guest_offloads[i], &vi->guest_offloads);
	vi->guest_offloads_capable = vi->guest_offloads;

	pr_debug("virtnet: registered device %s with %d RX and TX vq's\n",
		 dev->name, max_queue_pairs);

	return 0;

free_unregister_netdev:
	unregister_netdev(dev);
free_failover:
	net_failover_destroy(vi->failover);
free_vqs:
	virtio_reset_device(vdev);
	cancel_delayed_work_sync(&vi->refill);
	free_receive_page_frags(vi);
	virtnet_del_vqs(vi);
free:
	free_netdev(dev);
	return err;
}

static void remove_vq_common(struct virtnet_info *vi)
{
	virtio_reset_device(vi->vdev);

	/* Free unused buffers in both send and recv, if any. */
	free_unused_bufs(vi);

	free_receive_bufs(vi);

	free_receive_page_frags(vi);

	virtnet_del_vqs(vi);
}

static void virtnet_remove(struct virtio_device *vdev)
{
	struct virtnet_info *vi = vdev->priv;

	virtnet_cpu_notif_remove(vi);

	/* Make sure no work handler is accessing the device. */
	flush_work(&vi->config_work);

	unregister_netdev(vi->dev);

	net_failover_destroy(vi->failover);

	remove_vq_common(vi);

	free_netdev(vi->dev);
}

static __maybe_unused int virtnet_freeze(struct virtio_device *vdev)
{
	struct virtnet_info *vi = vdev->priv;

	virtnet_cpu_notif_remove(vi);
	virtnet_freeze_down(vdev);
	remove_vq_common(vi);

	return 0;
}

static __maybe_unused int virtnet_restore(struct virtio_device *vdev)
{
	struct virtnet_info *vi = vdev->priv;
	int err;

	err = virtnet_restore_up(vdev);
	if (err)
		return err;
	virtnet_set_queues(vi, vi->curr_queue_pairs);

	err = virtnet_cpu_notif_add(vi);
	if (err) {
		virtnet_freeze_down(vdev);
		remove_vq_common(vi);
		return err;
	}

	return 0;
}

static struct virtio_device_id id_table[] = {
	{ VIRTIO_ID_NET, VIRTIO_DEV_ANY_ID },
	{ 0 },
};

#define VIRTNET_FEATURES \
	VIRTIO_NET_F_CSUM, VIRTIO_NET_F_GUEST_CSUM, \
	VIRTIO_NET_F_MAC, \
	VIRTIO_NET_F_HOST_TSO4, VIRTIO_NET_F_HOST_UFO, VIRTIO_NET_F_HOST_TSO6, \
	VIRTIO_NET_F_HOST_ECN, VIRTIO_NET_F_GUEST_TSO4, VIRTIO_NET_F_GUEST_TSO6, \
	VIRTIO_NET_F_GUEST_ECN, VIRTIO_NET_F_GUEST_UFO, \
	VIRTIO_NET_F_HOST_USO, VIRTIO_NET_F_GUEST_USO4, VIRTIO_NET_F_GUEST_USO6, \
	VIRTIO_NET_F_MRG_RXBUF, VIRTIO_NET_F_STATUS, VIRTIO_NET_F_CTRL_VQ, \
	VIRTIO_NET_F_CTRL_RX, VIRTIO_NET_F_CTRL_VLAN, \
	VIRTIO_NET_F_GUEST_ANNOUNCE, VIRTIO_NET_F_MQ, \
	VIRTIO_NET_F_CTRL_MAC_ADDR, \
	VIRTIO_NET_F_MTU, VIRTIO_NET_F_CTRL_GUEST_OFFLOADS, \
	VIRTIO_NET_F_SPEED_DUPLEX, VIRTIO_NET_F_STANDBY, \
	VIRTIO_NET_F_RSS, VIRTIO_NET_F_HASH_REPORT, VIRTIO_NET_F_NOTF_COAL, \
	VIRTIO_NET_F_VQ_NOTF_COAL, \
	VIRTIO_NET_F_GUEST_HDRLEN

static unsigned int features[] = {
	VIRTNET_FEATURES,
};

static unsigned int features_legacy[] = {
	VIRTNET_FEATURES,
	VIRTIO_NET_F_GSO,
	VIRTIO_F_ANY_LAYOUT,
};

static struct virtio_driver virtio_net_driver = {
	.feature_table = features,
	.feature_table_size = ARRAY_SIZE(features),
	.feature_table_legacy = features_legacy,
	.feature_table_size_legacy = ARRAY_SIZE(features_legacy),
	.driver.name =	KBUILD_MODNAME,
	.driver.owner =	THIS_MODULE,
	.id_table =	id_table,
	.validate =	virtnet_validate,
	.probe =	virtnet_probe,
	.remove =	virtnet_remove,
	.config_changed = virtnet_config_changed,
#ifdef CONFIG_PM_SLEEP
	.freeze =	virtnet_freeze,
	.restore =	virtnet_restore,
#endif
};

static __init int virtio_net_driver_init(void)
{
	int ret;

	ret = cpuhp_setup_state_multi(CPUHP_AP_ONLINE_DYN, "virtio/net:online",
				      virtnet_cpu_online,
				      virtnet_cpu_down_prep);
	if (ret < 0)
		goto out;
	virtionet_online = ret;
	ret = cpuhp_setup_state_multi(CPUHP_VIRT_NET_DEAD, "virtio/net:dead",
				      NULL, virtnet_cpu_dead);
	if (ret)
		goto err_dead;
	ret = register_virtio_driver(&virtio_net_driver);
	if (ret)
		goto err_virtio;
	return 0;
err_virtio:
	cpuhp_remove_multi_state(CPUHP_VIRT_NET_DEAD);
err_dead:
	cpuhp_remove_multi_state(virtionet_online);
out:
	return ret;
}
module_init(virtio_net_driver_init);

static __exit void virtio_net_driver_exit(void)
{
	unregister_virtio_driver(&virtio_net_driver);
	cpuhp_remove_multi_state(CPUHP_VIRT_NET_DEAD);
	cpuhp_remove_multi_state(virtionet_online);
}
module_exit(virtio_net_driver_exit);

MODULE_DEVICE_TABLE(virtio, id_table);
MODULE_DESCRIPTION("Virtio network driver");
MODULE_LICENSE("GPL");<|MERGE_RESOLUTION|>--- conflicted
+++ resolved
@@ -231,10 +231,7 @@
 	struct virtio_net_ctrl_rss rss;
 	struct virtio_net_ctrl_coal_tx coal_tx;
 	struct virtio_net_ctrl_coal_rx coal_rx;
-<<<<<<< HEAD
-=======
 	struct virtio_net_ctrl_coal_vq coal_vq;
->>>>>>> 98817289
 };
 
 struct virtnet_info {
@@ -2384,34 +2381,7 @@
 		nf_reset_ct(skb);
 	}
 
-<<<<<<< HEAD
-	/* If running out of space, stop queue to avoid getting packets that we
-	 * are then unable to transmit.
-	 * An alternative would be to force queuing layer to requeue the skb by
-	 * returning NETDEV_TX_BUSY. However, NETDEV_TX_BUSY should not be
-	 * returned in a normal path of operation: it means that driver is not
-	 * maintaining the TX queue stop/start state properly, and causes
-	 * the stack to do a non-trivial amount of useless work.
-	 * Since most packets only take 1 or 2 ring slots, stopping the queue
-	 * early means 16 slots are typically wasted.
-	 */
-	if (sq->vq->num_free < 2+MAX_SKB_FRAGS) {
-		netif_stop_subqueue(dev, qnum);
-		if (use_napi) {
-			if (unlikely(!virtqueue_enable_cb_delayed(sq->vq)))
-				virtqueue_napi_schedule(&sq->napi, sq->vq);
-		} else if (unlikely(!virtqueue_enable_cb_delayed(sq->vq))) {
-			/* More just got used, free them then recheck. */
-			free_old_xmit_skbs(sq, false);
-			if (sq->vq->num_free >= 2+MAX_SKB_FRAGS) {
-				netif_start_subqueue(dev, qnum);
-				virtqueue_disable_cb(sq->vq);
-			}
-		}
-	}
-=======
 	check_sq_full_and_disable(vi, dev, sq);
->>>>>>> 98817289
 
 	if (kick || netif_xmit_stopped(txq)) {
 		if (virtqueue_kick_prepare(sq->vq) && virtqueue_notify(sq->vq)) {
@@ -3309,10 +3279,7 @@
 				       struct ethtool_coalesce *ec)
 {
 	struct scatterlist sgs_tx, sgs_rx;
-<<<<<<< HEAD
-=======
 	int i;
->>>>>>> 98817289
 
 	vi->ctrl->coal_tx.tx_usecs = cpu_to_le32(ec->tx_coalesce_usecs);
 	vi->ctrl->coal_tx.tx_max_packets = cpu_to_le32(ec->tx_max_coalesced_frames);
@@ -4093,11 +4060,7 @@
 		struct virtqueue *vq = vi->rq[i].vq;
 
 		while ((buf = virtqueue_detach_unused_buf(vq)) != NULL)
-<<<<<<< HEAD
-			virtnet_rq_free_unused_buf(vq, buf);
-=======
 			virtnet_rq_unmap_free_buf(vq, buf);
->>>>>>> 98817289
 		cond_resched();
 	}
 }
