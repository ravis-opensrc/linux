// SPDX-License-Identifier: GPL-2.0
/* sunhme.c: Sparc HME/BigMac 10/100baseT half/full duplex auto switching,
 *           auto carrier detecting ethernet driver.  Also known as the
 *           "Happy Meal Ethernet" found on SunSwift SBUS cards.
 *
 * Copyright (C) 1996, 1998, 1999, 2002, 2003,
 *		2006, 2008 David S. Miller (davem@davemloft.net)
 *
 * Changes :
 * 2000/11/11 Willy Tarreau <willy AT meta-x.org>
 *   - port to non-sparc architectures. Tested only on x86 and
 *     only currently works with QFE PCI cards.
 *   - ability to specify the MAC address at module load time by passing this
 *     argument : macaddr=0x00,0x10,0x20,0x30,0x40,0x50
 */

#include <linux/bitops.h>
#include <linux/crc32.h>
#include <linux/delay.h>
#include <linux/dma-mapping.h>
#include <linux/errno.h>
#include <linux/etherdevice.h>
#include <linux/ethtool.h>
#include <linux/fcntl.h>
#include <linux/in.h>
#include <linux/init.h>
#include <linux/interrupt.h>
#include <linux/io.h>
#include <linux/ioport.h>
#include <linux/kernel.h>
#include <linux/mii.h>
#include <linux/mm.h>
#include <linux/module.h>
#include <linux/netdevice.h>
#include <linux/of_device.h>
#include <linux/of.h>
#include <linux/pci.h>
#include <linux/random.h>
#include <linux/skbuff.h>
#include <linux/slab.h>
#include <linux/string.h>
#include <linux/types.h>
#include <linux/uaccess.h>

#include <asm/byteorder.h>
#include <asm/dma.h>
#include <asm/irq.h>

#ifdef CONFIG_SPARC
#include <asm/auxio.h>
#include <asm/idprom.h>
#include <asm/openprom.h>
#include <asm/oplib.h>
#include <asm/prom.h>
#endif

#include "sunhme.h"

#define DRV_NAME	"sunhme"

MODULE_AUTHOR("David S. Miller (davem@davemloft.net)");
MODULE_DESCRIPTION("Sun HappyMealEthernet(HME) 10/100baseT ethernet driver");
MODULE_LICENSE("GPL");

static int macaddr[6];

/* accept MAC address of the form macaddr=0x08,0x00,0x20,0x30,0x40,0x50 */
module_param_array(macaddr, int, NULL, 0);
MODULE_PARM_DESC(macaddr, "Happy Meal MAC address to set");

#ifdef CONFIG_SBUS
static struct quattro *qfe_sbus_list;
#endif

#ifdef CONFIG_PCI
static struct quattro *qfe_pci_list;
#endif

#define hme_debug(fmt, ...) pr_debug("%s: " fmt, __func__, ##__VA_ARGS__)
#define HMD hme_debug

/* "Auto Switch Debug" aka phy debug */
#if 1
#define ASD hme_debug
#else
#define ASD(...)
#endif

#if 0
struct hme_tx_logent {
	unsigned int tstamp;
	int tx_new, tx_old;
	unsigned int action;
#define TXLOG_ACTION_IRQ	0x01
#define TXLOG_ACTION_TXMIT	0x02
#define TXLOG_ACTION_TBUSY	0x04
#define TXLOG_ACTION_NBUFS	0x08
	unsigned int status;
};
#define TX_LOG_LEN	128
static struct hme_tx_logent tx_log[TX_LOG_LEN];
static int txlog_cur_entry;
static __inline__ void tx_add_log(struct happy_meal *hp, unsigned int a, unsigned int s)
{
	struct hme_tx_logent *tlp;
	unsigned long flags;

	local_irq_save(flags);
	tlp = &tx_log[txlog_cur_entry];
	tlp->tstamp = (unsigned int)jiffies;
	tlp->tx_new = hp->tx_new;
	tlp->tx_old = hp->tx_old;
	tlp->action = a;
	tlp->status = s;
	txlog_cur_entry = (txlog_cur_entry + 1) & (TX_LOG_LEN - 1);
	local_irq_restore(flags);
}
static __inline__ void tx_dump_log(void)
{
	int i, this;

	this = txlog_cur_entry;
	for (i = 0; i < TX_LOG_LEN; i++) {
		pr_err("TXLOG[%d]: j[%08x] tx[N(%d)O(%d)] action[%08x] stat[%08x]\n", i,
		       tx_log[this].tstamp,
		       tx_log[this].tx_new, tx_log[this].tx_old,
		       tx_log[this].action, tx_log[this].status);
		this = (this + 1) & (TX_LOG_LEN - 1);
	}
}
#else
#define tx_add_log(hp, a, s)
#define tx_dump_log()
#endif

#define DEFAULT_IPG0      16 /* For lance-mode only */
#define DEFAULT_IPG1       8 /* For all modes */
#define DEFAULT_IPG2       4 /* For all modes */
#define DEFAULT_JAMSIZE    4 /* Toe jam */

/* NOTE: In the descriptor writes one _must_ write the address
 *	 member _first_.  The card must not be allowed to see
 *	 the updated descriptor flags until the address is
 *	 correct.  I've added a write memory barrier between
 *	 the two stores so that I can sleep well at night... -DaveM
 */

#if defined(CONFIG_SBUS) && defined(CONFIG_PCI)
static void sbus_hme_write32(void __iomem *reg, u32 val)
{
	sbus_writel(val, reg);
}

static u32 sbus_hme_read32(void __iomem *reg)
{
	return sbus_readl(reg);
}

static void sbus_hme_write_rxd(struct happy_meal_rxd *rxd, u32 flags, u32 addr)
{
	rxd->rx_addr = (__force hme32)addr;
	dma_wmb();
	rxd->rx_flags = (__force hme32)flags;
}

static void sbus_hme_write_txd(struct happy_meal_txd *txd, u32 flags, u32 addr)
{
	txd->tx_addr = (__force hme32)addr;
	dma_wmb();
	txd->tx_flags = (__force hme32)flags;
}

static u32 sbus_hme_read_desc32(hme32 *p)
{
	return (__force u32)*p;
}

static void pci_hme_write32(void __iomem *reg, u32 val)
{
	writel(val, reg);
}

static u32 pci_hme_read32(void __iomem *reg)
{
	return readl(reg);
}

static void pci_hme_write_rxd(struct happy_meal_rxd *rxd, u32 flags, u32 addr)
{
	rxd->rx_addr = (__force hme32)cpu_to_le32(addr);
	dma_wmb();
	rxd->rx_flags = (__force hme32)cpu_to_le32(flags);
}

static void pci_hme_write_txd(struct happy_meal_txd *txd, u32 flags, u32 addr)
{
	txd->tx_addr = (__force hme32)cpu_to_le32(addr);
	dma_wmb();
	txd->tx_flags = (__force hme32)cpu_to_le32(flags);
}

static u32 pci_hme_read_desc32(hme32 *p)
{
	return le32_to_cpup((__le32 *)p);
}

#define hme_write32(__hp, __reg, __val) \
	((__hp)->write32((__reg), (__val)))
#define hme_read32(__hp, __reg) \
	((__hp)->read32(__reg))
#define hme_write_rxd(__hp, __rxd, __flags, __addr) \
	((__hp)->write_rxd((__rxd), (__flags), (__addr)))
#define hme_write_txd(__hp, __txd, __flags, __addr) \
	((__hp)->write_txd((__txd), (__flags), (__addr)))
#define hme_read_desc32(__hp, __p) \
	((__hp)->read_desc32(__p))
#else
#ifdef CONFIG_SBUS
/* SBUS only compilation */
#define hme_write32(__hp, __reg, __val) \
	sbus_writel((__val), (__reg))
#define hme_read32(__hp, __reg) \
	sbus_readl(__reg)
#define hme_write_rxd(__hp, __rxd, __flags, __addr) \
do {	(__rxd)->rx_addr = (__force hme32)(u32)(__addr); \
	dma_wmb(); \
	(__rxd)->rx_flags = (__force hme32)(u32)(__flags); \
} while(0)
#define hme_write_txd(__hp, __txd, __flags, __addr) \
do {	(__txd)->tx_addr = (__force hme32)(u32)(__addr); \
	dma_wmb(); \
	(__txd)->tx_flags = (__force hme32)(u32)(__flags); \
} while(0)
#define hme_read_desc32(__hp, __p)	((__force u32)(hme32)*(__p))
#else
/* PCI only compilation */
#define hme_write32(__hp, __reg, __val) \
	writel((__val), (__reg))
#define hme_read32(__hp, __reg) \
	readl(__reg)
#define hme_write_rxd(__hp, __rxd, __flags, __addr) \
do {	(__rxd)->rx_addr = (__force hme32)cpu_to_le32(__addr); \
	dma_wmb(); \
	(__rxd)->rx_flags = (__force hme32)cpu_to_le32(__flags); \
} while(0)
#define hme_write_txd(__hp, __txd, __flags, __addr) \
do {	(__txd)->tx_addr = (__force hme32)cpu_to_le32(__addr); \
	dma_wmb(); \
	(__txd)->tx_flags = (__force hme32)cpu_to_le32(__flags); \
} while(0)
static inline u32 hme_read_desc32(struct happy_meal *hp, hme32 *p)
{
	return le32_to_cpup((__le32 *)p);
}
#endif
#endif


/* Oh yes, the MIF BitBang is mighty fun to program.  BitBucket is more like it. */
static void BB_PUT_BIT(struct happy_meal *hp, void __iomem *tregs, int bit)
{
	hme_write32(hp, tregs + TCVR_BBDATA, bit);
	hme_write32(hp, tregs + TCVR_BBCLOCK, 0);
	hme_write32(hp, tregs + TCVR_BBCLOCK, 1);
}

#if 0
static u32 BB_GET_BIT(struct happy_meal *hp, void __iomem *tregs, int internal)
{
	u32 ret;

	hme_write32(hp, tregs + TCVR_BBCLOCK, 0);
	hme_write32(hp, tregs + TCVR_BBCLOCK, 1);
	ret = hme_read32(hp, tregs + TCVR_CFG);
	if (internal)
		ret &= TCV_CFG_MDIO0;
	else
		ret &= TCV_CFG_MDIO1;

	return ret;
}
#endif

static u32 BB_GET_BIT2(struct happy_meal *hp, void __iomem *tregs, int internal)
{
	u32 retval;

	hme_write32(hp, tregs + TCVR_BBCLOCK, 0);
	udelay(1);
	retval = hme_read32(hp, tregs + TCVR_CFG);
	if (internal)
		retval &= TCV_CFG_MDIO0;
	else
		retval &= TCV_CFG_MDIO1;
	hme_write32(hp, tregs + TCVR_BBCLOCK, 1);

	return retval;
}

#define TCVR_FAILURE      0x80000000     /* Impossible MIF read value */

static int happy_meal_bb_read(struct happy_meal *hp,
			      void __iomem *tregs, int reg)
{
	u32 tmp;
	int retval = 0;
	int i;

	/* Enable the MIF BitBang outputs. */
	hme_write32(hp, tregs + TCVR_BBOENAB, 1);

	/* Force BitBang into the idle state. */
	for (i = 0; i < 32; i++)
		BB_PUT_BIT(hp, tregs, 1);

	/* Give it the read sequence. */
	BB_PUT_BIT(hp, tregs, 0);
	BB_PUT_BIT(hp, tregs, 1);
	BB_PUT_BIT(hp, tregs, 1);
	BB_PUT_BIT(hp, tregs, 0);

	/* Give it the PHY address. */
	tmp = hp->paddr & 0xff;
	for (i = 4; i >= 0; i--)
		BB_PUT_BIT(hp, tregs, ((tmp >> i) & 1));

	/* Tell it what register we want to read. */
	tmp = (reg & 0xff);
	for (i = 4; i >= 0; i--)
		BB_PUT_BIT(hp, tregs, ((tmp >> i) & 1));

	/* Close down the MIF BitBang outputs. */
	hme_write32(hp, tregs + TCVR_BBOENAB, 0);

	/* Now read in the value. */
	(void) BB_GET_BIT2(hp, tregs, (hp->tcvr_type == internal));
	for (i = 15; i >= 0; i--)
		retval |= BB_GET_BIT2(hp, tregs, (hp->tcvr_type == internal));
	(void) BB_GET_BIT2(hp, tregs, (hp->tcvr_type == internal));
	(void) BB_GET_BIT2(hp, tregs, (hp->tcvr_type == internal));
	(void) BB_GET_BIT2(hp, tregs, (hp->tcvr_type == internal));
	ASD("reg=%d value=%x\n", reg, retval);
	return retval;
}

static void happy_meal_bb_write(struct happy_meal *hp,
				void __iomem *tregs, int reg,
				unsigned short value)
{
	u32 tmp;
	int i;

	ASD("reg=%d value=%x\n", reg, value);

	/* Enable the MIF BitBang outputs. */
	hme_write32(hp, tregs + TCVR_BBOENAB, 1);

	/* Force BitBang into the idle state. */
	for (i = 0; i < 32; i++)
		BB_PUT_BIT(hp, tregs, 1);

	/* Give it write sequence. */
	BB_PUT_BIT(hp, tregs, 0);
	BB_PUT_BIT(hp, tregs, 1);
	BB_PUT_BIT(hp, tregs, 0);
	BB_PUT_BIT(hp, tregs, 1);

	/* Give it the PHY address. */
	tmp = (hp->paddr & 0xff);
	for (i = 4; i >= 0; i--)
		BB_PUT_BIT(hp, tregs, ((tmp >> i) & 1));

	/* Tell it what register we will be writing. */
	tmp = (reg & 0xff);
	for (i = 4; i >= 0; i--)
		BB_PUT_BIT(hp, tregs, ((tmp >> i) & 1));

	/* Tell it to become ready for the bits. */
	BB_PUT_BIT(hp, tregs, 1);
	BB_PUT_BIT(hp, tregs, 0);

	for (i = 15; i >= 0; i--)
		BB_PUT_BIT(hp, tregs, ((value >> i) & 1));

	/* Close down the MIF BitBang outputs. */
	hme_write32(hp, tregs + TCVR_BBOENAB, 0);
}

#define TCVR_READ_TRIES   16

static int happy_meal_tcvr_read(struct happy_meal *hp,
				void __iomem *tregs, int reg)
{
	int tries = TCVR_READ_TRIES;
	int retval;

	if (hp->tcvr_type == none) {
		ASD("no transceiver, value=TCVR_FAILURE\n");
		return TCVR_FAILURE;
	}

	if (!(hp->happy_flags & HFLAG_FENABLE)) {
		ASD("doing bit bang\n");
		return happy_meal_bb_read(hp, tregs, reg);
	}

	hme_write32(hp, tregs + TCVR_FRAME,
		    (FRAME_READ | (hp->paddr << 23) | ((reg & 0xff) << 18)));
	while (!(hme_read32(hp, tregs + TCVR_FRAME) & 0x10000) && --tries)
		udelay(20);
	if (!tries) {
		netdev_err(hp->dev, "Aieee, transceiver MIF read bolixed\n");
		return TCVR_FAILURE;
	}
	retval = hme_read32(hp, tregs + TCVR_FRAME) & 0xffff;
	ASD("reg=0x%02x value=%04x\n", reg, retval);
	return retval;
}

#define TCVR_WRITE_TRIES  16

static void happy_meal_tcvr_write(struct happy_meal *hp,
				  void __iomem *tregs, int reg,
				  unsigned short value)
{
	int tries = TCVR_WRITE_TRIES;

	ASD("reg=0x%02x value=%04x\n", reg, value);

	/* Welcome to Sun Microsystems, can I take your order please? */
	if (!(hp->happy_flags & HFLAG_FENABLE)) {
		happy_meal_bb_write(hp, tregs, reg, value);
		return;
	}

	/* Would you like fries with that? */
	hme_write32(hp, tregs + TCVR_FRAME,
		    (FRAME_WRITE | (hp->paddr << 23) |
		     ((reg & 0xff) << 18) | (value & 0xffff)));
	while (!(hme_read32(hp, tregs + TCVR_FRAME) & 0x10000) && --tries)
		udelay(20);

	/* Anything else? */
	if (!tries)
		netdev_err(hp->dev, "Aieee, transceiver MIF write bolixed\n");

	/* Fifty-two cents is your change, have a nice day. */
}

/* Auto negotiation.  The scheme is very simple.  We have a timer routine
 * that keeps watching the auto negotiation process as it progresses.
 * The DP83840 is first told to start doing it's thing, we set up the time
 * and place the timer state machine in it's initial state.
 *
 * Here the timer peeks at the DP83840 status registers at each click to see
 * if the auto negotiation has completed, we assume here that the DP83840 PHY
 * will time out at some point and just tell us what (didn't) happen.  For
 * complete coverage we only allow so many of the ticks at this level to run,
 * when this has expired we print a warning message and try another strategy.
 * This "other" strategy is to force the interface into various speed/duplex
 * configurations and we stop when we see a link-up condition before the
 * maximum number of "peek" ticks have occurred.
 *
 * Once a valid link status has been detected we configure the BigMAC and
 * the rest of the Happy Meal to speak the most efficient protocol we could
 * get a clean link for.  The priority for link configurations, highest first
 * is:
 *                 100 Base-T Full Duplex
 *                 100 Base-T Half Duplex
 *                 10 Base-T Full Duplex
 *                 10 Base-T Half Duplex
 *
 * We start a new timer now, after a successful auto negotiation status has
 * been detected.  This timer just waits for the link-up bit to get set in
 * the BMCR of the DP83840.  When this occurs we print a kernel log message
 * describing the link type in use and the fact that it is up.
 *
 * If a fatal error of some sort is signalled and detected in the interrupt
 * service routine, and the chip is reset, or the link is ifconfig'd down
 * and then back up, this entire process repeats itself all over again.
 */
static int try_next_permutation(struct happy_meal *hp, void __iomem *tregs)
{
	hp->sw_bmcr = happy_meal_tcvr_read(hp, tregs, MII_BMCR);

	/* Downgrade from full to half duplex.  Only possible
	 * via ethtool.
	 */
	if (hp->sw_bmcr & BMCR_FULLDPLX) {
		hp->sw_bmcr &= ~(BMCR_FULLDPLX);
		happy_meal_tcvr_write(hp, tregs, MII_BMCR, hp->sw_bmcr);
		return 0;
	}

	/* Downgrade from 100 to 10. */
	if (hp->sw_bmcr & BMCR_SPEED100) {
		hp->sw_bmcr &= ~(BMCR_SPEED100);
		happy_meal_tcvr_write(hp, tregs, MII_BMCR, hp->sw_bmcr);
		return 0;
	}

	/* We've tried everything. */
	return -1;
}

static void display_link_mode(struct happy_meal *hp, void __iomem *tregs)
{
	hp->sw_lpa = happy_meal_tcvr_read(hp, tregs, MII_LPA);

	netdev_info(hp->dev,
		    "Link is up using %s transceiver at %dMb/s, %s Duplex.\n",
		    hp->tcvr_type == external ? "external" : "internal",
		    hp->sw_lpa & (LPA_100HALF | LPA_100FULL) ? 100 : 10,
		    hp->sw_lpa & (LPA_100FULL | LPA_10FULL) ? "Full" : "Half");
}

static void display_forced_link_mode(struct happy_meal *hp, void __iomem *tregs)
{
	hp->sw_bmcr = happy_meal_tcvr_read(hp, tregs, MII_BMCR);

	netdev_info(hp->dev,
		    "Link has been forced up using %s transceiver at %dMb/s, %s Duplex.\n",
		    hp->tcvr_type == external ? "external" : "internal",
		    hp->sw_bmcr & BMCR_SPEED100 ? 100 : 10,
		    hp->sw_bmcr & BMCR_FULLDPLX ? "Full" : "Half");
}

static int set_happy_link_modes(struct happy_meal *hp, void __iomem *tregs)
{
	int full;

	/* All we care about is making sure the bigmac tx_cfg has a
	 * proper duplex setting.
	 */
	if (hp->timer_state == arbwait) {
		hp->sw_lpa = happy_meal_tcvr_read(hp, tregs, MII_LPA);
		if (!(hp->sw_lpa & (LPA_10HALF | LPA_10FULL | LPA_100HALF | LPA_100FULL)))
			goto no_response;
		if (hp->sw_lpa & LPA_100FULL)
			full = 1;
		else if (hp->sw_lpa & LPA_100HALF)
			full = 0;
		else if (hp->sw_lpa & LPA_10FULL)
			full = 1;
		else
			full = 0;
	} else {
		/* Forcing a link mode. */
		hp->sw_bmcr = happy_meal_tcvr_read(hp, tregs, MII_BMCR);
		if (hp->sw_bmcr & BMCR_FULLDPLX)
			full = 1;
		else
			full = 0;
	}

	/* Before changing other bits in the tx_cfg register, and in
	 * general any of other the TX config registers too, you
	 * must:
	 * 1) Clear Enable
	 * 2) Poll with reads until that bit reads back as zero
	 * 3) Make TX configuration changes
	 * 4) Set Enable once more
	 */
	hme_write32(hp, hp->bigmacregs + BMAC_TXCFG,
		    hme_read32(hp, hp->bigmacregs + BMAC_TXCFG) &
		    ~(BIGMAC_TXCFG_ENABLE));
	while (hme_read32(hp, hp->bigmacregs + BMAC_TXCFG) & BIGMAC_TXCFG_ENABLE)
		barrier();
	if (full) {
		hp->happy_flags |= HFLAG_FULL;
		hme_write32(hp, hp->bigmacregs + BMAC_TXCFG,
			    hme_read32(hp, hp->bigmacregs + BMAC_TXCFG) |
			    BIGMAC_TXCFG_FULLDPLX);
	} else {
		hp->happy_flags &= ~(HFLAG_FULL);
		hme_write32(hp, hp->bigmacregs + BMAC_TXCFG,
			    hme_read32(hp, hp->bigmacregs + BMAC_TXCFG) &
			    ~(BIGMAC_TXCFG_FULLDPLX));
	}
	hme_write32(hp, hp->bigmacregs + BMAC_TXCFG,
		    hme_read32(hp, hp->bigmacregs + BMAC_TXCFG) |
		    BIGMAC_TXCFG_ENABLE);
	return 0;
no_response:
	return 1;
}

static int is_lucent_phy(struct happy_meal *hp)
{
	void __iomem *tregs = hp->tcvregs;
	unsigned short mr2, mr3;
	int ret = 0;

	mr2 = happy_meal_tcvr_read(hp, tregs, 2);
	mr3 = happy_meal_tcvr_read(hp, tregs, 3);
	if ((mr2 & 0xffff) == 0x0180 &&
	    ((mr3 & 0xffff) >> 10) == 0x1d)
		ret = 1;

	return ret;
}

/* hp->happy_lock must be held */
static void
happy_meal_begin_auto_negotiation(struct happy_meal *hp,
				  void __iomem *tregs,
				  const struct ethtool_link_ksettings *ep)
{
	int timeout;

	/* Read all of the registers we are interested in now. */
	hp->sw_bmsr      = happy_meal_tcvr_read(hp, tregs, MII_BMSR);
	hp->sw_bmcr      = happy_meal_tcvr_read(hp, tregs, MII_BMCR);
	hp->sw_physid1   = happy_meal_tcvr_read(hp, tregs, MII_PHYSID1);
	hp->sw_physid2   = happy_meal_tcvr_read(hp, tregs, MII_PHYSID2);

	/* XXX Check BMSR_ANEGCAPABLE, should not be necessary though. */

	hp->sw_advertise = happy_meal_tcvr_read(hp, tregs, MII_ADVERTISE);
	if (!ep || ep->base.autoneg == AUTONEG_ENABLE) {
		/* Advertise everything we can support. */
		if (hp->sw_bmsr & BMSR_10HALF)
			hp->sw_advertise |= (ADVERTISE_10HALF);
		else
			hp->sw_advertise &= ~(ADVERTISE_10HALF);

		if (hp->sw_bmsr & BMSR_10FULL)
			hp->sw_advertise |= (ADVERTISE_10FULL);
		else
			hp->sw_advertise &= ~(ADVERTISE_10FULL);
		if (hp->sw_bmsr & BMSR_100HALF)
			hp->sw_advertise |= (ADVERTISE_100HALF);
		else
			hp->sw_advertise &= ~(ADVERTISE_100HALF);
		if (hp->sw_bmsr & BMSR_100FULL)
			hp->sw_advertise |= (ADVERTISE_100FULL);
		else
			hp->sw_advertise &= ~(ADVERTISE_100FULL);
		happy_meal_tcvr_write(hp, tregs, MII_ADVERTISE, hp->sw_advertise);

		/* XXX Currently no Happy Meal cards I know off support 100BaseT4,
		 * XXX and this is because the DP83840 does not support it, changes
		 * XXX would need to be made to the tx/rx logic in the driver as well
		 * XXX so I completely skip checking for it in the BMSR for now.
		 */

		ASD("Advertising [ %s%s%s%s]\n",
		    hp->sw_advertise & ADVERTISE_10HALF ? "10H " : "",
		    hp->sw_advertise & ADVERTISE_10FULL ? "10F " : "",
		    hp->sw_advertise & ADVERTISE_100HALF ? "100H " : "",
		    hp->sw_advertise & ADVERTISE_100FULL ? "100F " : "");

		/* Enable Auto-Negotiation, this is usually on already... */
		hp->sw_bmcr |= BMCR_ANENABLE;
		happy_meal_tcvr_write(hp, tregs, MII_BMCR, hp->sw_bmcr);

		/* Restart it to make sure it is going. */
		hp->sw_bmcr |= BMCR_ANRESTART;
		happy_meal_tcvr_write(hp, tregs, MII_BMCR, hp->sw_bmcr);

		/* BMCR_ANRESTART self clears when the process has begun. */

		timeout = 64;  /* More than enough. */
		while (--timeout) {
			hp->sw_bmcr = happy_meal_tcvr_read(hp, tregs, MII_BMCR);
			if (!(hp->sw_bmcr & BMCR_ANRESTART))
				break; /* got it. */
			udelay(10);
		}
		if (!timeout) {
			netdev_err(hp->dev,
				   "Happy Meal would not start auto negotiation BMCR=0x%04x\n",
				   hp->sw_bmcr);
			netdev_notice(hp->dev,
				      "Performing force link detection.\n");
			goto force_link;
		} else {
			hp->timer_state = arbwait;
		}
	} else {
force_link:
		/* Force the link up, trying first a particular mode.
		 * Either we are here at the request of ethtool or
		 * because the Happy Meal would not start to autoneg.
		 */

		/* Disable auto-negotiation in BMCR, enable the duplex and
		 * speed setting, init the timer state machine, and fire it off.
		 */
		if (!ep || ep->base.autoneg == AUTONEG_ENABLE) {
			hp->sw_bmcr = BMCR_SPEED100;
		} else {
			if (ep->base.speed == SPEED_100)
				hp->sw_bmcr = BMCR_SPEED100;
			else
				hp->sw_bmcr = 0;
			if (ep->base.duplex == DUPLEX_FULL)
				hp->sw_bmcr |= BMCR_FULLDPLX;
		}
		happy_meal_tcvr_write(hp, tregs, MII_BMCR, hp->sw_bmcr);

		if (!is_lucent_phy(hp)) {
			/* OK, seems we need do disable the transceiver for the first
			 * tick to make sure we get an accurate link state at the
			 * second tick.
			 */
			hp->sw_csconfig = happy_meal_tcvr_read(hp, tregs,
							       DP83840_CSCONFIG);
			hp->sw_csconfig &= ~(CSCONFIG_TCVDISAB);
			happy_meal_tcvr_write(hp, tregs, DP83840_CSCONFIG,
					      hp->sw_csconfig);
		}
		hp->timer_state = ltrywait;
	}

	hp->timer_ticks = 0;
	hp->happy_timer.expires = jiffies + (12 * HZ)/10;  /* 1.2 sec. */
	add_timer(&hp->happy_timer);
}

static void happy_meal_timer(struct timer_list *t)
{
	struct happy_meal *hp = from_timer(hp, t, happy_timer);
	void __iomem *tregs = hp->tcvregs;
	int restart_timer = 0;

	spin_lock_irq(&hp->happy_lock);

	hp->timer_ticks++;
	switch(hp->timer_state) {
	case arbwait:
		/* Only allow for 5 ticks, thats 10 seconds and much too
		 * long to wait for arbitration to complete.
		 */
		if (hp->timer_ticks >= 10) {
			/* Enter force mode. */
	do_force_mode:
			hp->sw_bmcr = happy_meal_tcvr_read(hp, tregs, MII_BMCR);
			netdev_notice(hp->dev,
				      "Auto-Negotiation unsuccessful, trying force link mode\n");
			hp->sw_bmcr = BMCR_SPEED100;
			happy_meal_tcvr_write(hp, tregs, MII_BMCR, hp->sw_bmcr);

			if (!is_lucent_phy(hp)) {
				/* OK, seems we need do disable the transceiver for the first
				 * tick to make sure we get an accurate link state at the
				 * second tick.
				 */
				hp->sw_csconfig = happy_meal_tcvr_read(hp, tregs, DP83840_CSCONFIG);
				hp->sw_csconfig &= ~(CSCONFIG_TCVDISAB);
				happy_meal_tcvr_write(hp, tregs, DP83840_CSCONFIG, hp->sw_csconfig);
			}
			hp->timer_state = ltrywait;
			hp->timer_ticks = 0;
			restart_timer = 1;
		} else {
			/* Anything interesting happen? */
			hp->sw_bmsr = happy_meal_tcvr_read(hp, tregs, MII_BMSR);
			if (hp->sw_bmsr & BMSR_ANEGCOMPLETE) {
				int ret;

				/* Just what we've been waiting for... */
				ret = set_happy_link_modes(hp, tregs);
				if (ret) {
					/* Ooops, something bad happened, go to force
					 * mode.
					 *
					 * XXX Broken hubs which don't support 802.3u
					 * XXX auto-negotiation make this happen as well.
					 */
					goto do_force_mode;
				}

				/* Success, at least so far, advance our state engine. */
				hp->timer_state = lupwait;
				restart_timer = 1;
			} else {
				restart_timer = 1;
			}
		}
		break;

	case lupwait:
		/* Auto negotiation was successful and we are awaiting a
		 * link up status.  I have decided to let this timer run
		 * forever until some sort of error is signalled, reporting
		 * a message to the user at 10 second intervals.
		 */
		hp->sw_bmsr = happy_meal_tcvr_read(hp, tregs, MII_BMSR);
		if (hp->sw_bmsr & BMSR_LSTATUS) {
			/* Wheee, it's up, display the link mode in use and put
			 * the timer to sleep.
			 */
			display_link_mode(hp, tregs);
			hp->timer_state = asleep;
			restart_timer = 0;
		} else {
			if (hp->timer_ticks >= 10) {
				netdev_notice(hp->dev,
					      "Auto negotiation successful, link still not completely up.\n");
				hp->timer_ticks = 0;
				restart_timer = 1;
			} else {
				restart_timer = 1;
			}
		}
		break;

	case ltrywait:
		/* Making the timeout here too long can make it take
		 * annoyingly long to attempt all of the link mode
		 * permutations, but then again this is essentially
		 * error recovery code for the most part.
		 */
		hp->sw_bmsr = happy_meal_tcvr_read(hp, tregs, MII_BMSR);
		hp->sw_csconfig = happy_meal_tcvr_read(hp, tregs, DP83840_CSCONFIG);
		if (hp->timer_ticks == 1) {
			if (!is_lucent_phy(hp)) {
				/* Re-enable transceiver, we'll re-enable the transceiver next
				 * tick, then check link state on the following tick.
				 */
				hp->sw_csconfig |= CSCONFIG_TCVDISAB;
				happy_meal_tcvr_write(hp, tregs,
						      DP83840_CSCONFIG, hp->sw_csconfig);
			}
			restart_timer = 1;
			break;
		}
		if (hp->timer_ticks == 2) {
			if (!is_lucent_phy(hp)) {
				hp->sw_csconfig &= ~(CSCONFIG_TCVDISAB);
				happy_meal_tcvr_write(hp, tregs,
						      DP83840_CSCONFIG, hp->sw_csconfig);
			}
			restart_timer = 1;
			break;
		}
		if (hp->sw_bmsr & BMSR_LSTATUS) {
			/* Force mode selection success. */
			display_forced_link_mode(hp, tregs);
			set_happy_link_modes(hp, tregs); /* XXX error? then what? */
			hp->timer_state = asleep;
			restart_timer = 0;
		} else {
			if (hp->timer_ticks >= 4) { /* 6 seconds or so... */
				int ret;

				ret = try_next_permutation(hp, tregs);
				if (ret == -1) {
					/* Aieee, tried them all, reset the
					 * chip and try all over again.
					 */

					/* Let the user know... */
					netdev_notice(hp->dev,
						      "Link down, cable problem?\n");

					happy_meal_begin_auto_negotiation(hp, tregs, NULL);
					goto out;
				}
				if (!is_lucent_phy(hp)) {
					hp->sw_csconfig = happy_meal_tcvr_read(hp, tregs,
									       DP83840_CSCONFIG);
					hp->sw_csconfig |= CSCONFIG_TCVDISAB;
					happy_meal_tcvr_write(hp, tregs,
							      DP83840_CSCONFIG, hp->sw_csconfig);
				}
				hp->timer_ticks = 0;
				restart_timer = 1;
			} else {
				restart_timer = 1;
			}
		}
		break;

	case asleep:
	default:
		/* Can't happens.... */
		netdev_err(hp->dev,
			   "Aieee, link timer is asleep but we got one anyways!\n");
		restart_timer = 0;
		hp->timer_ticks = 0;
		hp->timer_state = asleep; /* foo on you */
		break;
	}

	if (restart_timer) {
		hp->happy_timer.expires = jiffies + ((12 * HZ)/10); /* 1.2 sec. */
		add_timer(&hp->happy_timer);
	}

out:
	spin_unlock_irq(&hp->happy_lock);
}

#define TX_RESET_TRIES     32
#define RX_RESET_TRIES     32

/* hp->happy_lock must be held */
static void happy_meal_tx_reset(struct happy_meal *hp, void __iomem *bregs)
{
	int tries = TX_RESET_TRIES;

	HMD("reset...\n");

	/* Would you like to try our SMCC Delux? */
	hme_write32(hp, bregs + BMAC_TXSWRESET, 0);
	while ((hme_read32(hp, bregs + BMAC_TXSWRESET) & 1) && --tries)
		udelay(20);

	/* Lettuce, tomato, buggy hardware (no extra charge)? */
	if (!tries)
		netdev_err(hp->dev, "Transceiver BigMac ATTACK!");

	/* Take care. */
	HMD("done\n");
}

/* hp->happy_lock must be held */
static void happy_meal_rx_reset(struct happy_meal *hp, void __iomem *bregs)
{
	int tries = RX_RESET_TRIES;

	HMD("reset...\n");

	/* We have a special on GNU/Viking hardware bugs today. */
	hme_write32(hp, bregs + BMAC_RXSWRESET, 0);
	while ((hme_read32(hp, bregs + BMAC_RXSWRESET) & 1) && --tries)
		udelay(20);

	/* Will that be all? */
	if (!tries)
		netdev_err(hp->dev, "Receiver BigMac ATTACK!\n");

	/* Don't forget your vik_1137125_wa.  Have a nice day. */
	HMD("done\n");
}

#define STOP_TRIES         16

/* hp->happy_lock must be held */
static void happy_meal_stop(struct happy_meal *hp, void __iomem *gregs)
{
	int tries = STOP_TRIES;

	HMD("reset...\n");

	/* We're consolidating our STB products, it's your lucky day. */
	hme_write32(hp, gregs + GREG_SWRESET, GREG_RESET_ALL);
	while (hme_read32(hp, gregs + GREG_SWRESET) && --tries)
		udelay(20);

	/* Come back next week when we are "Sun Microelectronics". */
	if (!tries)
		netdev_err(hp->dev, "Fry guys.\n");

	/* Remember: "Different name, same old buggy as shit hardware." */
	HMD("done\n");
}

/* hp->happy_lock must be held */
static void happy_meal_get_counters(struct happy_meal *hp, void __iomem *bregs)
{
	struct net_device_stats *stats = &hp->dev->stats;

	stats->rx_crc_errors += hme_read32(hp, bregs + BMAC_RCRCECTR);
	hme_write32(hp, bregs + BMAC_RCRCECTR, 0);

	stats->rx_frame_errors += hme_read32(hp, bregs + BMAC_UNALECTR);
	hme_write32(hp, bregs + BMAC_UNALECTR, 0);

	stats->rx_length_errors += hme_read32(hp, bregs + BMAC_GLECTR);
	hme_write32(hp, bregs + BMAC_GLECTR, 0);

	stats->tx_aborted_errors += hme_read32(hp, bregs + BMAC_EXCTR);

	stats->collisions +=
		(hme_read32(hp, bregs + BMAC_EXCTR) +
		 hme_read32(hp, bregs + BMAC_LTCTR));
	hme_write32(hp, bregs + BMAC_EXCTR, 0);
	hme_write32(hp, bregs + BMAC_LTCTR, 0);
}

/* Only Sun can take such nice parts and fuck up the programming interface
 * like this.  Good job guys...
 */
#define TCVR_RESET_TRIES       16 /* It should reset quickly        */
#define TCVR_UNISOLATE_TRIES   32 /* Dis-isolation can take longer. */

/* hp->happy_lock must be held */
static int happy_meal_tcvr_reset(struct happy_meal *hp, void __iomem *tregs)
{
	u32 tconfig;
	int result, tries = TCVR_RESET_TRIES;

	tconfig = hme_read32(hp, tregs + TCVR_CFG);
	ASD("tcfg=%08x\n", tconfig);
	if (hp->tcvr_type == external) {
		hme_write32(hp, tregs + TCVR_CFG, tconfig & ~(TCV_CFG_PSELECT));
		hp->tcvr_type = internal;
		hp->paddr = TCV_PADDR_ITX;
		happy_meal_tcvr_write(hp, tregs, MII_BMCR,
				      (BMCR_LOOPBACK|BMCR_PDOWN|BMCR_ISOLATE));
		result = happy_meal_tcvr_read(hp, tregs, MII_BMCR);
		if (result == TCVR_FAILURE) {
			ASD("phyread_fail\n");
			return -1;
		}
		ASD("external: ISOLATE, phyread_ok, PSELECT\n");
		hme_write32(hp, tregs + TCVR_CFG, tconfig | TCV_CFG_PSELECT);
		hp->tcvr_type = external;
		hp->paddr = TCV_PADDR_ETX;
	} else {
		if (tconfig & TCV_CFG_MDIO1) {
			hme_write32(hp, tregs + TCVR_CFG, (tconfig | TCV_CFG_PSELECT));
			happy_meal_tcvr_write(hp, tregs, MII_BMCR,
					      (BMCR_LOOPBACK|BMCR_PDOWN|BMCR_ISOLATE));
			result = happy_meal_tcvr_read(hp, tregs, MII_BMCR);
			if (result == TCVR_FAILURE) {
				ASD("phyread_fail>\n");
				return -1;
			}
			ASD("internal: PSELECT, ISOLATE, phyread_ok, ~PSELECT\n");
			hme_write32(hp, tregs + TCVR_CFG, (tconfig & ~(TCV_CFG_PSELECT)));
			hp->tcvr_type = internal;
			hp->paddr = TCV_PADDR_ITX;
		}
	}

	ASD("BMCR_RESET...\n");
	happy_meal_tcvr_write(hp, tregs, MII_BMCR, BMCR_RESET);

	while (--tries) {
		result = happy_meal_tcvr_read(hp, tregs, MII_BMCR);
		if (result == TCVR_FAILURE)
			return -1;
		hp->sw_bmcr = result;
		if (!(result & BMCR_RESET))
			break;
		udelay(20);
	}
	if (!tries) {
		ASD("BMCR RESET FAILED!\n");
		return -1;
	}
	ASD("RESET_OK\n");

	/* Get fresh copies of the PHY registers. */
	hp->sw_bmsr      = happy_meal_tcvr_read(hp, tregs, MII_BMSR);
	hp->sw_physid1   = happy_meal_tcvr_read(hp, tregs, MII_PHYSID1);
	hp->sw_physid2   = happy_meal_tcvr_read(hp, tregs, MII_PHYSID2);
	hp->sw_advertise = happy_meal_tcvr_read(hp, tregs, MII_ADVERTISE);

	ASD("UNISOLATE...\n");
	hp->sw_bmcr &= ~(BMCR_ISOLATE);
	happy_meal_tcvr_write(hp, tregs, MII_BMCR, hp->sw_bmcr);

	tries = TCVR_UNISOLATE_TRIES;
	while (--tries) {
		result = happy_meal_tcvr_read(hp, tregs, MII_BMCR);
		if (result == TCVR_FAILURE)
			return -1;
		if (!(result & BMCR_ISOLATE))
			break;
		udelay(20);
	}
	if (!tries) {
		ASD("UNISOLATE FAILED!\n");
		return -1;
	}
	ASD("SUCCESS and CSCONFIG_DFBYPASS\n");
	if (!is_lucent_phy(hp)) {
		result = happy_meal_tcvr_read(hp, tregs,
					      DP83840_CSCONFIG);
		happy_meal_tcvr_write(hp, tregs,
				      DP83840_CSCONFIG, (result | CSCONFIG_DFBYPASS));
	}
	return 0;
}

/* Figure out whether we have an internal or external transceiver.
 *
 * hp->happy_lock must be held
 */
static void happy_meal_transceiver_check(struct happy_meal *hp, void __iomem *tregs)
{
	unsigned long tconfig = hme_read32(hp, tregs + TCVR_CFG);
	u32 reread = hme_read32(hp, tregs + TCVR_CFG);

	ASD("tcfg=%08lx\n", tconfig);
	if (reread & TCV_CFG_MDIO1) {
		hme_write32(hp, tregs + TCVR_CFG, tconfig | TCV_CFG_PSELECT);
		hp->paddr = TCV_PADDR_ETX;
		hp->tcvr_type = external;
		ASD("not polling, external\n");
	} else {
		if (reread & TCV_CFG_MDIO0) {
			hme_write32(hp, tregs + TCVR_CFG,
				    tconfig & ~(TCV_CFG_PSELECT));
			hp->paddr = TCV_PADDR_ITX;
			hp->tcvr_type = internal;
			ASD("not polling, internal\n");
		} else {
			netdev_err(hp->dev,
				   "Transceiver and a coke please.");
			hp->tcvr_type = none; /* Grrr... */
			ASD("not polling, none\n");
		}
	}
}

/* The receive ring buffers are a bit tricky to get right.  Here goes...
 *
 * The buffers we dma into must be 64 byte aligned.  So we use a special
 * alloc_skb() routine for the happy meal to allocate 64 bytes more than
 * we really need.
 *
 * We use skb_reserve() to align the data block we get in the skb.  We
 * also program the etxregs->cfg register to use an offset of 2.  This
 * imperical constant plus the ethernet header size will always leave
 * us with a nicely aligned ip header once we pass things up to the
 * protocol layers.
 *
 * The numbers work out to:
 *
 *         Max ethernet frame size         1518
 *         Ethernet header size              14
 *         Happy Meal base offset             2
 *
 * Say a skb data area is at 0xf001b010, and its size alloced is
 * (ETH_FRAME_LEN + 64 + 2) = (1514 + 64 + 2) = 1580 bytes.
 *
 * First our alloc_skb() routine aligns the data base to a 64 byte
 * boundary.  We now have 0xf001b040 as our skb data address.  We
 * plug this into the receive descriptor address.
 *
 * Next, we skb_reserve() 2 bytes to account for the Happy Meal offset.
 * So now the data we will end up looking at starts at 0xf001b042.  When
 * the packet arrives, we will check out the size received and subtract
 * this from the skb->length.  Then we just pass the packet up to the
 * protocols as is, and allocate a new skb to replace this slot we have
 * just received from.
 *
 * The ethernet layer will strip the ether header from the front of the
 * skb we just sent to it, this leaves us with the ip header sitting
 * nicely aligned at 0xf001b050.  Also, for tcp and udp packets the
 * Happy Meal has even checksummed the tcp/udp data for us.  The 16
 * bit checksum is obtained from the low bits of the receive descriptor
 * flags, thus:
 *
 * 	skb->csum = rxd->rx_flags & 0xffff;
 * 	skb->ip_summed = CHECKSUM_COMPLETE;
 *
 * before sending off the skb to the protocols, and we are good as gold.
 */
static void happy_meal_clean_rings(struct happy_meal *hp)
{
	int i;

	for (i = 0; i < RX_RING_SIZE; i++) {
		if (hp->rx_skbs[i] != NULL) {
			struct sk_buff *skb = hp->rx_skbs[i];
			struct happy_meal_rxd *rxd;
			u32 dma_addr;

			rxd = &hp->happy_block->happy_meal_rxd[i];
			dma_addr = hme_read_desc32(hp, &rxd->rx_addr);
			dma_unmap_single(hp->dma_dev, dma_addr,
					 RX_BUF_ALLOC_SIZE, DMA_FROM_DEVICE);
			dev_kfree_skb_any(skb);
			hp->rx_skbs[i] = NULL;
		}
	}

	for (i = 0; i < TX_RING_SIZE; i++) {
		if (hp->tx_skbs[i] != NULL) {
			struct sk_buff *skb = hp->tx_skbs[i];
			struct happy_meal_txd *txd;
			u32 dma_addr;
			int frag;

			hp->tx_skbs[i] = NULL;

			for (frag = 0; frag <= skb_shinfo(skb)->nr_frags; frag++) {
				txd = &hp->happy_block->happy_meal_txd[i];
				dma_addr = hme_read_desc32(hp, &txd->tx_addr);
				if (!frag)
					dma_unmap_single(hp->dma_dev, dma_addr,
							 (hme_read_desc32(hp, &txd->tx_flags)
							  & TXFLAG_SIZE),
							 DMA_TO_DEVICE);
				else
					dma_unmap_page(hp->dma_dev, dma_addr,
							 (hme_read_desc32(hp, &txd->tx_flags)
							  & TXFLAG_SIZE),
							 DMA_TO_DEVICE);

				if (frag != skb_shinfo(skb)->nr_frags)
					i++;
			}

			dev_kfree_skb_any(skb);
		}
	}
}

/* hp->happy_lock must be held */
static void happy_meal_init_rings(struct happy_meal *hp)
{
	struct hmeal_init_block *hb = hp->happy_block;
	int i;

	HMD("counters to zero\n");
	hp->rx_new = hp->rx_old = hp->tx_new = hp->tx_old = 0;

	/* Free any skippy bufs left around in the rings. */
	happy_meal_clean_rings(hp);

	/* Now get new skippy bufs for the receive ring. */
	HMD("init rxring\n");
	for (i = 0; i < RX_RING_SIZE; i++) {
		struct sk_buff *skb;
		u32 mapping;

		skb = happy_meal_alloc_skb(RX_BUF_ALLOC_SIZE, GFP_ATOMIC);
		if (!skb) {
			hme_write_rxd(hp, &hb->happy_meal_rxd[i], 0, 0);
			continue;
		}
		hp->rx_skbs[i] = skb;

		/* Because we reserve afterwards. */
		skb_put(skb, (ETH_FRAME_LEN + RX_OFFSET + 4));
		mapping = dma_map_single(hp->dma_dev, skb->data, RX_BUF_ALLOC_SIZE,
					 DMA_FROM_DEVICE);
		if (dma_mapping_error(hp->dma_dev, mapping)) {
			dev_kfree_skb_any(skb);
			hme_write_rxd(hp, &hb->happy_meal_rxd[i], 0, 0);
			continue;
		}
		hme_write_rxd(hp, &hb->happy_meal_rxd[i],
			      (RXFLAG_OWN | ((RX_BUF_ALLOC_SIZE - RX_OFFSET) << 16)),
			      mapping);
		skb_reserve(skb, RX_OFFSET);
	}

	HMD("init txring\n");
	for (i = 0; i < TX_RING_SIZE; i++)
		hme_write_txd(hp, &hb->happy_meal_txd[i], 0, 0);

	HMD("done\n");
}

/* hp->happy_lock must be held */
static int happy_meal_init(struct happy_meal *hp)
{
	const unsigned char *e = &hp->dev->dev_addr[0];
	void __iomem *gregs        = hp->gregs;
	void __iomem *etxregs      = hp->etxregs;
	void __iomem *erxregs      = hp->erxregs;
	void __iomem *bregs        = hp->bigmacregs;
	void __iomem *tregs        = hp->tcvregs;
	const char *bursts = "64";
	u32 regtmp, rxcfg;

	/* If auto-negotiation timer is running, kill it. */
	del_timer(&hp->happy_timer);

	HMD("happy_flags[%08x]\n", hp->happy_flags);
	if (!(hp->happy_flags & HFLAG_INIT)) {
		HMD("set HFLAG_INIT\n");
		hp->happy_flags |= HFLAG_INIT;
		happy_meal_get_counters(hp, bregs);
	}

	/* Stop transmitter and receiver. */
	HMD("to happy_meal_stop\n");
	happy_meal_stop(hp, gregs);

	/* Alloc and reset the tx/rx descriptor chains. */
	HMD("to happy_meal_init_rings\n");
	happy_meal_init_rings(hp);

	/* See if we can enable the MIF frame on this card to speak to the DP83840. */
	if (hp->happy_flags & HFLAG_FENABLE) {
		HMD("use frame old[%08x]\n",
		    hme_read32(hp, tregs + TCVR_CFG));
		hme_write32(hp, tregs + TCVR_CFG,
			    hme_read32(hp, tregs + TCVR_CFG) & ~(TCV_CFG_BENABLE));
	} else {
		HMD("use bitbang old[%08x]\n",
		    hme_read32(hp, tregs + TCVR_CFG));
		hme_write32(hp, tregs + TCVR_CFG,
			    hme_read32(hp, tregs + TCVR_CFG) | TCV_CFG_BENABLE);
	}

	/* Check the state of the transceiver. */
	HMD("to happy_meal_transceiver_check\n");
	happy_meal_transceiver_check(hp, tregs);

	/* Put the Big Mac into a sane state. */
	switch(hp->tcvr_type) {
	case none:
		/* Cannot operate if we don't know the transceiver type! */
		HMD("AAIEEE no transceiver type, EAGAIN\n");
		return -EAGAIN;

	case internal:
		/* Using the MII buffers. */
		HMD("internal, using MII\n");
		hme_write32(hp, bregs + BMAC_XIFCFG, 0);
		break;

	case external:
		/* Not using the MII, disable it. */
		HMD("external, disable MII\n");
		hme_write32(hp, bregs + BMAC_XIFCFG, BIGMAC_XCFG_MIIDISAB);
		break;
	}

	if (happy_meal_tcvr_reset(hp, tregs))
		return -EAGAIN;

	/* Reset the Happy Meal Big Mac transceiver and the receiver. */
	HMD("tx/rx reset\n");
	happy_meal_tx_reset(hp, bregs);
	happy_meal_rx_reset(hp, bregs);

	/* Set jam size and inter-packet gaps to reasonable defaults. */
	hme_write32(hp, bregs + BMAC_JSIZE, DEFAULT_JAMSIZE);
	hme_write32(hp, bregs + BMAC_IGAP1, DEFAULT_IPG1);
	hme_write32(hp, bregs + BMAC_IGAP2, DEFAULT_IPG2);

	/* Load up the MAC address and random seed. */

	/* The docs recommend to use the 10LSB of our MAC here. */
	hme_write32(hp, bregs + BMAC_RSEED, ((e[5] | e[4]<<8)&0x3ff));

	hme_write32(hp, bregs + BMAC_MACADDR2, ((e[4] << 8) | e[5]));
	hme_write32(hp, bregs + BMAC_MACADDR1, ((e[2] << 8) | e[3]));
	hme_write32(hp, bregs + BMAC_MACADDR0, ((e[0] << 8) | e[1]));

	if ((hp->dev->flags & IFF_ALLMULTI) ||
	    (netdev_mc_count(hp->dev) > 64)) {
		hme_write32(hp, bregs + BMAC_HTABLE0, 0xffff);
		hme_write32(hp, bregs + BMAC_HTABLE1, 0xffff);
		hme_write32(hp, bregs + BMAC_HTABLE2, 0xffff);
		hme_write32(hp, bregs + BMAC_HTABLE3, 0xffff);
	} else if ((hp->dev->flags & IFF_PROMISC) == 0) {
		u16 hash_table[4];
		struct netdev_hw_addr *ha;
		u32 crc;

		memset(hash_table, 0, sizeof(hash_table));
		netdev_for_each_mc_addr(ha, hp->dev) {
			crc = ether_crc_le(6, ha->addr);
			crc >>= 26;
			hash_table[crc >> 4] |= 1 << (crc & 0xf);
		}
		hme_write32(hp, bregs + BMAC_HTABLE0, hash_table[0]);
		hme_write32(hp, bregs + BMAC_HTABLE1, hash_table[1]);
		hme_write32(hp, bregs + BMAC_HTABLE2, hash_table[2]);
		hme_write32(hp, bregs + BMAC_HTABLE3, hash_table[3]);
	} else {
		hme_write32(hp, bregs + BMAC_HTABLE3, 0);
		hme_write32(hp, bregs + BMAC_HTABLE2, 0);
		hme_write32(hp, bregs + BMAC_HTABLE1, 0);
		hme_write32(hp, bregs + BMAC_HTABLE0, 0);
	}

	/* Set the RX and TX ring ptrs. */
	HMD("ring ptrs rxr[%08x] txr[%08x]\n",
	    ((__u32)hp->hblock_dvma + hblock_offset(happy_meal_rxd, 0)),
	    ((__u32)hp->hblock_dvma + hblock_offset(happy_meal_txd, 0)));
	hme_write32(hp, erxregs + ERX_RING,
		    ((__u32)hp->hblock_dvma + hblock_offset(happy_meal_rxd, 0)));
	hme_write32(hp, etxregs + ETX_RING,
		    ((__u32)hp->hblock_dvma + hblock_offset(happy_meal_txd, 0)));

	/* Parity issues in the ERX unit of some HME revisions can cause some
	 * registers to not be written unless their parity is even.  Detect such
	 * lost writes and simply rewrite with a low bit set (which will be ignored
	 * since the rxring needs to be 2K aligned).
	 */
	if (hme_read32(hp, erxregs + ERX_RING) !=
	    ((__u32)hp->hblock_dvma + hblock_offset(happy_meal_rxd, 0)))
		hme_write32(hp, erxregs + ERX_RING,
			    ((__u32)hp->hblock_dvma + hblock_offset(happy_meal_rxd, 0))
			    | 0x4);

	/* Set the supported burst sizes. */
#ifndef CONFIG_SPARC
	/* It is always PCI and can handle 64byte bursts. */
	hme_write32(hp, gregs + GREG_CFG, GREG_CFG_BURST64);
#else
	if ((hp->happy_bursts & DMA_BURST64) &&
	    ((hp->happy_flags & HFLAG_PCI) != 0
#ifdef CONFIG_SBUS
	     || sbus_can_burst64()
#endif
	     || 0)) {
		u32 gcfg = GREG_CFG_BURST64;

		/* I have no idea if I should set the extended
		 * transfer mode bit for Cheerio, so for now I
		 * do not.  -DaveM
		 */
#ifdef CONFIG_SBUS
		if ((hp->happy_flags & HFLAG_PCI) == 0) {
			struct platform_device *op = hp->happy_dev;
			if (sbus_can_dma_64bit()) {
				sbus_set_sbus64(&op->dev,
						hp->happy_bursts);
				gcfg |= GREG_CFG_64BIT;
			}
		}
#endif

		bursts = "64";
		hme_write32(hp, gregs + GREG_CFG, gcfg);
	} else if (hp->happy_bursts & DMA_BURST32) {
		bursts = "32";
		hme_write32(hp, gregs + GREG_CFG, GREG_CFG_BURST32);
	} else if (hp->happy_bursts & DMA_BURST16) {
		bursts = "16";
		hme_write32(hp, gregs + GREG_CFG, GREG_CFG_BURST16);
	} else {
		bursts = "XXX";
		hme_write32(hp, gregs + GREG_CFG, 0);
	}
#endif /* CONFIG_SPARC */

	HMD("old[%08x] bursts<%s>\n",
	    hme_read32(hp, gregs + GREG_CFG), bursts);

	/* Turn off interrupts we do not want to hear. */
	hme_write32(hp, gregs + GREG_IMASK,
		    (GREG_IMASK_GOTFRAME | GREG_IMASK_RCNTEXP |
		     GREG_IMASK_SENTFRAME | GREG_IMASK_TXPERR));

	/* Set the transmit ring buffer size. */
	HMD("tx rsize=%d oreg[%08x]\n", (int)TX_RING_SIZE,
	    hme_read32(hp, etxregs + ETX_RSIZE));
	hme_write32(hp, etxregs + ETX_RSIZE, (TX_RING_SIZE >> ETX_RSIZE_SHIFT) - 1);

	/* Enable transmitter DVMA. */
	HMD("tx dma enable old[%08x]\n", hme_read32(hp, etxregs + ETX_CFG));
	hme_write32(hp, etxregs + ETX_CFG,
		    hme_read32(hp, etxregs + ETX_CFG) | ETX_CFG_DMAENABLE);

	/* This chip really rots, for the receiver sometimes when you
	 * write to its control registers not all the bits get there
	 * properly.  I cannot think of a sane way to provide complete
	 * coverage for this hardware bug yet.
	 */
	HMD("erx regs bug old[%08x]\n",
	    hme_read32(hp, erxregs + ERX_CFG));
	hme_write32(hp, erxregs + ERX_CFG, ERX_CFG_DEFAULT(RX_OFFSET));
	regtmp = hme_read32(hp, erxregs + ERX_CFG);
	hme_write32(hp, erxregs + ERX_CFG, ERX_CFG_DEFAULT(RX_OFFSET));
	if (hme_read32(hp, erxregs + ERX_CFG) != ERX_CFG_DEFAULT(RX_OFFSET)) {
		netdev_err(hp->dev,
			   "Eieee, rx config register gets greasy fries.\n");
		netdev_err(hp->dev,
			   "Trying to set %08x, reread gives %08x\n",
			   ERX_CFG_DEFAULT(RX_OFFSET), regtmp);
		/* XXX Should return failure here... */
	}

	/* Enable Big Mac hash table filter. */
	HMD("enable hash rx_cfg_old[%08x]\n",
	    hme_read32(hp, bregs + BMAC_RXCFG));
	rxcfg = BIGMAC_RXCFG_HENABLE | BIGMAC_RXCFG_REJME;
	if (hp->dev->flags & IFF_PROMISC)
		rxcfg |= BIGMAC_RXCFG_PMISC;
	hme_write32(hp, bregs + BMAC_RXCFG, rxcfg);

	/* Let the bits settle in the chip. */
	udelay(10);

	/* Ok, configure the Big Mac transmitter. */
	HMD("BIGMAC init\n");
	regtmp = 0;
	if (hp->happy_flags & HFLAG_FULL)
		regtmp |= BIGMAC_TXCFG_FULLDPLX;

	/* Don't turn on the "don't give up" bit for now.  It could cause hme
	 * to deadlock with the PHY if a Jabber occurs.
	 */
	hme_write32(hp, bregs + BMAC_TXCFG, regtmp /*| BIGMAC_TXCFG_DGIVEUP*/);

	/* Give up after 16 TX attempts. */
	hme_write32(hp, bregs + BMAC_ALIMIT, 16);

	/* Enable the output drivers no matter what. */
	regtmp = BIGMAC_XCFG_ODENABLE;

	/* If card can do lance mode, enable it. */
	if (hp->happy_flags & HFLAG_LANCE)
		regtmp |= (DEFAULT_IPG0 << 5) | BIGMAC_XCFG_LANCE;

	/* Disable the MII buffers if using external transceiver. */
	if (hp->tcvr_type == external)
		regtmp |= BIGMAC_XCFG_MIIDISAB;

	HMD("XIF config old[%08x]\n", hme_read32(hp, bregs + BMAC_XIFCFG));
	hme_write32(hp, bregs + BMAC_XIFCFG, regtmp);

	/* Start things up. */
	HMD("tx old[%08x] and rx [%08x] ON!\n",
	    hme_read32(hp, bregs + BMAC_TXCFG),
	    hme_read32(hp, bregs + BMAC_RXCFG));

	/* Set larger TX/RX size to allow for 802.1q */
	hme_write32(hp, bregs + BMAC_TXMAX, ETH_FRAME_LEN + 8);
	hme_write32(hp, bregs + BMAC_RXMAX, ETH_FRAME_LEN + 8);

	hme_write32(hp, bregs + BMAC_TXCFG,
		    hme_read32(hp, bregs + BMAC_TXCFG) | BIGMAC_TXCFG_ENABLE);
	hme_write32(hp, bregs + BMAC_RXCFG,
		    hme_read32(hp, bregs + BMAC_RXCFG) | BIGMAC_RXCFG_ENABLE);

	/* Get the autonegotiation started, and the watch timer ticking. */
	happy_meal_begin_auto_negotiation(hp, tregs, NULL);

	/* Success. */
	return 0;
}

/* hp->happy_lock must be held */
static void happy_meal_set_initial_advertisement(struct happy_meal *hp)
{
	void __iomem *tregs	= hp->tcvregs;
	void __iomem *bregs	= hp->bigmacregs;
	void __iomem *gregs	= hp->gregs;

	happy_meal_stop(hp, gregs);
	if (hp->happy_flags & HFLAG_FENABLE)
		hme_write32(hp, tregs + TCVR_CFG,
			    hme_read32(hp, tregs + TCVR_CFG) & ~(TCV_CFG_BENABLE));
	else
		hme_write32(hp, tregs + TCVR_CFG,
			    hme_read32(hp, tregs + TCVR_CFG) | TCV_CFG_BENABLE);
	happy_meal_transceiver_check(hp, tregs);
	switch(hp->tcvr_type) {
	case none:
		return;
	case internal:
		hme_write32(hp, bregs + BMAC_XIFCFG, 0);
		break;
	case external:
		hme_write32(hp, bregs + BMAC_XIFCFG, BIGMAC_XCFG_MIIDISAB);
		break;
	}
	if (happy_meal_tcvr_reset(hp, tregs))
		return;

	/* Latch PHY registers as of now. */
	hp->sw_bmsr      = happy_meal_tcvr_read(hp, tregs, MII_BMSR);
	hp->sw_advertise = happy_meal_tcvr_read(hp, tregs, MII_ADVERTISE);

	/* Advertise everything we can support. */
	if (hp->sw_bmsr & BMSR_10HALF)
		hp->sw_advertise |= (ADVERTISE_10HALF);
	else
		hp->sw_advertise &= ~(ADVERTISE_10HALF);

	if (hp->sw_bmsr & BMSR_10FULL)
		hp->sw_advertise |= (ADVERTISE_10FULL);
	else
		hp->sw_advertise &= ~(ADVERTISE_10FULL);
	if (hp->sw_bmsr & BMSR_100HALF)
		hp->sw_advertise |= (ADVERTISE_100HALF);
	else
		hp->sw_advertise &= ~(ADVERTISE_100HALF);
	if (hp->sw_bmsr & BMSR_100FULL)
		hp->sw_advertise |= (ADVERTISE_100FULL);
	else
		hp->sw_advertise &= ~(ADVERTISE_100FULL);

	/* Update the PHY advertisement register. */
	happy_meal_tcvr_write(hp, tregs, MII_ADVERTISE, hp->sw_advertise);
}

/* Once status is latched (by happy_meal_interrupt) it is cleared by
 * the hardware, so we cannot re-read it and get a correct value.
 *
 * hp->happy_lock must be held
 */
static int happy_meal_is_not_so_happy(struct happy_meal *hp, u32 status)
{
	int reset = 0;

	/* Only print messages for non-counter related interrupts. */
	if (status & (GREG_STAT_STSTERR | GREG_STAT_TFIFO_UND |
		      GREG_STAT_MAXPKTERR | GREG_STAT_RXERR |
		      GREG_STAT_RXPERR | GREG_STAT_RXTERR | GREG_STAT_EOPERR |
		      GREG_STAT_MIFIRQ | GREG_STAT_TXEACK | GREG_STAT_TXLERR |
		      GREG_STAT_TXPERR | GREG_STAT_TXTERR | GREG_STAT_SLVERR |
		      GREG_STAT_SLVPERR))
		netdev_err(hp->dev,
			   "Error interrupt for happy meal, status = %08x\n",
			   status);

	if (status & GREG_STAT_RFIFOVF) {
		/* Receive FIFO overflow is harmless and the hardware will take
		   care of it, just some packets are lost. Who cares. */
		netdev_dbg(hp->dev, "Happy Meal receive FIFO overflow.\n");
	}

	if (status & GREG_STAT_STSTERR) {
		/* BigMAC SQE link test failed. */
		netdev_err(hp->dev, "Happy Meal BigMAC SQE test failed.\n");
		reset = 1;
	}

	if (status & GREG_STAT_TFIFO_UND) {
		/* Transmit FIFO underrun, again DMA error likely. */
		netdev_err(hp->dev,
			   "Happy Meal transmitter FIFO underrun, DMA error.\n");
		reset = 1;
	}

	if (status & GREG_STAT_MAXPKTERR) {
		/* Driver error, tried to transmit something larger
		 * than ethernet max mtu.
		 */
		netdev_err(hp->dev, "Happy Meal MAX Packet size error.\n");
		reset = 1;
	}

	if (status & GREG_STAT_NORXD) {
		/* This is harmless, it just means the system is
		 * quite loaded and the incoming packet rate was
		 * faster than the interrupt handler could keep up
		 * with.
		 */
		netdev_info(hp->dev,
			    "Happy Meal out of receive descriptors, packet dropped.\n");
	}

	if (status & (GREG_STAT_RXERR|GREG_STAT_RXPERR|GREG_STAT_RXTERR)) {
		/* All sorts of DMA receive errors. */
		netdev_err(hp->dev, "Happy Meal rx DMA errors [ %s%s%s]\n",
			   status & GREG_STAT_RXERR ? "GenericError " : "",
			   status & GREG_STAT_RXPERR ? "ParityError " : "",
			   status & GREG_STAT_RXTERR ? "RxTagBotch " : "");
		reset = 1;
	}

	if (status & GREG_STAT_EOPERR) {
		/* Driver bug, didn't set EOP bit in tx descriptor given
		 * to the happy meal.
		 */
		netdev_err(hp->dev,
			   "EOP not set in happy meal transmit descriptor!\n");
		reset = 1;
	}

	if (status & GREG_STAT_MIFIRQ) {
		/* MIF signalled an interrupt, were we polling it? */
		netdev_err(hp->dev, "Happy Meal MIF interrupt.\n");
	}

	if (status &
	    (GREG_STAT_TXEACK|GREG_STAT_TXLERR|GREG_STAT_TXPERR|GREG_STAT_TXTERR)) {
		/* All sorts of transmit DMA errors. */
		netdev_err(hp->dev, "Happy Meal tx DMA errors [ %s%s%s%s]\n",
			   status & GREG_STAT_TXEACK ? "GenericError " : "",
			   status & GREG_STAT_TXLERR ? "LateError " : "",
			   status & GREG_STAT_TXPERR ? "ParityError " : "",
			   status & GREG_STAT_TXTERR ? "TagBotch " : "");
		reset = 1;
	}

	if (status & (GREG_STAT_SLVERR|GREG_STAT_SLVPERR)) {
		/* Bus or parity error when cpu accessed happy meal registers
		 * or it's internal FIFO's.  Should never see this.
		 */
		netdev_err(hp->dev,
			   "Happy Meal register access SBUS slave (%s) error.\n",
			   (status & GREG_STAT_SLVPERR) ? "parity" : "generic");
		reset = 1;
	}

	if (reset) {
		netdev_notice(hp->dev, "Resetting...\n");
		happy_meal_init(hp);
		return 1;
	}
	return 0;
}

/* hp->happy_lock must be held */
static void happy_meal_tx(struct happy_meal *hp)
{
	struct happy_meal_txd *txbase = &hp->happy_block->happy_meal_txd[0];
	struct happy_meal_txd *this;
	struct net_device *dev = hp->dev;
	int elem;

	elem = hp->tx_old;
	while (elem != hp->tx_new) {
		struct sk_buff *skb;
		u32 flags, dma_addr, dma_len;
		int frag;

		netdev_vdbg(hp->dev, "TX[%d]\n", elem);
		this = &txbase[elem];
		flags = hme_read_desc32(hp, &this->tx_flags);
		if (flags & TXFLAG_OWN)
			break;
		skb = hp->tx_skbs[elem];
		if (skb_shinfo(skb)->nr_frags) {
			int last;

			last = elem + skb_shinfo(skb)->nr_frags;
			last &= (TX_RING_SIZE - 1);
			flags = hme_read_desc32(hp, &txbase[last].tx_flags);
			if (flags & TXFLAG_OWN)
				break;
		}
		hp->tx_skbs[elem] = NULL;
		dev->stats.tx_bytes += skb->len;

		for (frag = 0; frag <= skb_shinfo(skb)->nr_frags; frag++) {
			dma_addr = hme_read_desc32(hp, &this->tx_addr);
			dma_len = hme_read_desc32(hp, &this->tx_flags);

			dma_len &= TXFLAG_SIZE;
			if (!frag)
				dma_unmap_single(hp->dma_dev, dma_addr, dma_len, DMA_TO_DEVICE);
			else
				dma_unmap_page(hp->dma_dev, dma_addr, dma_len, DMA_TO_DEVICE);

			elem = NEXT_TX(elem);
			this = &txbase[elem];
		}

		dev_consume_skb_irq(skb);
		dev->stats.tx_packets++;
	}
	hp->tx_old = elem;

	if (netif_queue_stopped(dev) &&
	    TX_BUFFS_AVAIL(hp) > (MAX_SKB_FRAGS + 1))
		netif_wake_queue(dev);
}

/* Originally I used to handle the allocation failure by just giving back just
 * that one ring buffer to the happy meal.  Problem is that usually when that
 * condition is triggered, the happy meal expects you to do something reasonable
 * with all of the packets it has DMA'd in.  So now I just drop the entire
 * ring when we cannot get a new skb and give them all back to the happy meal,
 * maybe things will be "happier" now.
 *
 * hp->happy_lock must be held
 */
static void happy_meal_rx(struct happy_meal *hp, struct net_device *dev)
{
	struct happy_meal_rxd *rxbase = &hp->happy_block->happy_meal_rxd[0];
	struct happy_meal_rxd *this;
	int elem = hp->rx_new, drops = 0;
	u32 flags;

	this = &rxbase[elem];
	while (!((flags = hme_read_desc32(hp, &this->rx_flags)) & RXFLAG_OWN)) {
		struct sk_buff *skb;
		int len = flags >> 16;
		u16 csum = flags & RXFLAG_CSUM;
		u32 dma_addr = hme_read_desc32(hp, &this->rx_addr);

		/* Check for errors. */
		if ((len < ETH_ZLEN) || (flags & RXFLAG_OVERFLOW)) {
			netdev_vdbg(dev, "RX[%d ERR(%08x)]", elem, flags);
			dev->stats.rx_errors++;
			if (len < ETH_ZLEN)
				dev->stats.rx_length_errors++;
			if (len & (RXFLAG_OVERFLOW >> 16)) {
				dev->stats.rx_over_errors++;
				dev->stats.rx_fifo_errors++;
			}

			/* Return it to the Happy meal. */
	drop_it:
			dev->stats.rx_dropped++;
			hme_write_rxd(hp, this,
				      (RXFLAG_OWN|((RX_BUF_ALLOC_SIZE-RX_OFFSET)<<16)),
				      dma_addr);
			goto next;
		}
		skb = hp->rx_skbs[elem];
		if (len > RX_COPY_THRESHOLD) {
			struct sk_buff *new_skb;
			u32 mapping;

			/* Now refill the entry, if we can. */
			new_skb = happy_meal_alloc_skb(RX_BUF_ALLOC_SIZE, GFP_ATOMIC);
			if (new_skb == NULL) {
				drops++;
				goto drop_it;
			}
			skb_put(new_skb, (ETH_FRAME_LEN + RX_OFFSET + 4));
			mapping = dma_map_single(hp->dma_dev, new_skb->data,
						 RX_BUF_ALLOC_SIZE,
						 DMA_FROM_DEVICE);
			if (unlikely(dma_mapping_error(hp->dma_dev, mapping))) {
				dev_kfree_skb_any(new_skb);
				drops++;
				goto drop_it;
			}

			dma_unmap_single(hp->dma_dev, dma_addr, RX_BUF_ALLOC_SIZE, DMA_FROM_DEVICE);
			hp->rx_skbs[elem] = new_skb;
			hme_write_rxd(hp, this,
				      (RXFLAG_OWN|((RX_BUF_ALLOC_SIZE-RX_OFFSET)<<16)),
				      mapping);
			skb_reserve(new_skb, RX_OFFSET);

			/* Trim the original skb for the netif. */
			skb_trim(skb, len);
		} else {
			struct sk_buff *copy_skb = netdev_alloc_skb(dev, len + 2);

			if (copy_skb == NULL) {
				drops++;
				goto drop_it;
			}

			skb_reserve(copy_skb, 2);
			skb_put(copy_skb, len);
			dma_sync_single_for_cpu(hp->dma_dev, dma_addr, len + 2, DMA_FROM_DEVICE);
			skb_copy_from_linear_data(skb, copy_skb->data, len);
			dma_sync_single_for_device(hp->dma_dev, dma_addr, len + 2, DMA_FROM_DEVICE);
			/* Reuse original ring buffer. */
			hme_write_rxd(hp, this,
				      (RXFLAG_OWN|((RX_BUF_ALLOC_SIZE-RX_OFFSET)<<16)),
				      dma_addr);

			skb = copy_skb;
		}

		/* This card is _fucking_ hot... */
		skb->csum = csum_unfold(~(__force __sum16)htons(csum));
		skb->ip_summed = CHECKSUM_COMPLETE;

		netdev_vdbg(dev, "RX[%d len=%d csum=%4x]", elem, len, csum);
		skb->protocol = eth_type_trans(skb, dev);
		netif_rx(skb);

		dev->stats.rx_packets++;
		dev->stats.rx_bytes += len;
	next:
		elem = NEXT_RX(elem);
		this = &rxbase[elem];
	}
	hp->rx_new = elem;
	if (drops)
		netdev_info(hp->dev, "Memory squeeze, deferring packet.\n");
}

static irqreturn_t happy_meal_interrupt(int irq, void *dev_id)
{
	struct net_device *dev = dev_id;
	struct happy_meal *hp  = netdev_priv(dev);
	u32 happy_status       = hme_read32(hp, hp->gregs + GREG_STAT);

	HMD("status=%08x\n", happy_status);
	if (!happy_status)
		return IRQ_NONE;

	spin_lock(&hp->happy_lock);

	if (happy_status & GREG_STAT_ERRORS) {
		if (happy_meal_is_not_so_happy(hp, /* un- */ happy_status))
			goto out;
	}

	if (happy_status & GREG_STAT_TXALL)
		happy_meal_tx(hp);

	if (happy_status & GREG_STAT_RXTOHOST)
		happy_meal_rx(hp, dev);

	HMD("done\n");
out:
	spin_unlock(&hp->happy_lock);

	return IRQ_HANDLED;
}

static int happy_meal_open(struct net_device *dev)
{
	struct happy_meal *hp = netdev_priv(dev);
	int res;

	res = request_irq(hp->irq, happy_meal_interrupt, IRQF_SHARED,
			  dev->name, dev);
	if (res) {
		netdev_err(dev, "Can't order irq %d to go.\n", hp->irq);
		return res;
	}

	HMD("to happy_meal_init\n");

	spin_lock_irq(&hp->happy_lock);
	res = happy_meal_init(hp);
	spin_unlock_irq(&hp->happy_lock);

	if (res)
		free_irq(hp->irq, dev);
	return res;
}

static int happy_meal_close(struct net_device *dev)
{
	struct happy_meal *hp = netdev_priv(dev);

	spin_lock_irq(&hp->happy_lock);
	happy_meal_stop(hp, hp->gregs);
	happy_meal_clean_rings(hp);

	/* If auto-negotiation timer is running, kill it. */
	del_timer(&hp->happy_timer);

	spin_unlock_irq(&hp->happy_lock);

	free_irq(hp->irq, dev);

	return 0;
}

static void happy_meal_tx_timeout(struct net_device *dev, unsigned int txqueue)
{
	struct happy_meal *hp = netdev_priv(dev);

	netdev_err(dev, "transmit timed out, resetting\n");
	tx_dump_log();
	netdev_err(dev, "Happy Status %08x TX[%08x:%08x]\n",
		   hme_read32(hp, hp->gregs + GREG_STAT),
		   hme_read32(hp, hp->etxregs + ETX_CFG),
		   hme_read32(hp, hp->bigmacregs + BMAC_TXCFG));

	spin_lock_irq(&hp->happy_lock);
	happy_meal_init(hp);
	spin_unlock_irq(&hp->happy_lock);

	netif_wake_queue(dev);
}

static void unmap_partial_tx_skb(struct happy_meal *hp, u32 first_mapping,
				 u32 first_len, u32 first_entry, u32 entry)
{
	struct happy_meal_txd *txbase = &hp->happy_block->happy_meal_txd[0];

	dma_unmap_single(hp->dma_dev, first_mapping, first_len, DMA_TO_DEVICE);

	first_entry = NEXT_TX(first_entry);
	while (first_entry != entry) {
		struct happy_meal_txd *this = &txbase[first_entry];
		u32 addr, len;

		addr = hme_read_desc32(hp, &this->tx_addr);
		len = hme_read_desc32(hp, &this->tx_flags);
		len &= TXFLAG_SIZE;
		dma_unmap_page(hp->dma_dev, addr, len, DMA_TO_DEVICE);
	}
}

static netdev_tx_t happy_meal_start_xmit(struct sk_buff *skb,
					 struct net_device *dev)
{
	struct happy_meal *hp = netdev_priv(dev);
	int entry;
	u32 tx_flags;

	tx_flags = TXFLAG_OWN;
	if (skb->ip_summed == CHECKSUM_PARTIAL) {
		const u32 csum_start_off = skb_checksum_start_offset(skb);
		const u32 csum_stuff_off = csum_start_off + skb->csum_offset;

		tx_flags = (TXFLAG_OWN | TXFLAG_CSENABLE |
			    ((csum_start_off << 14) & TXFLAG_CSBUFBEGIN) |
			    ((csum_stuff_off << 20) & TXFLAG_CSLOCATION));
	}

	spin_lock_irq(&hp->happy_lock);

	if (TX_BUFFS_AVAIL(hp) <= (skb_shinfo(skb)->nr_frags + 1)) {
		netif_stop_queue(dev);
		spin_unlock_irq(&hp->happy_lock);
		netdev_err(dev, "BUG! Tx Ring full when queue awake!\n");
		return NETDEV_TX_BUSY;
	}

	entry = hp->tx_new;
	netdev_vdbg(dev, "SX<l[%d]e[%d]>\n", skb->len, entry);
	hp->tx_skbs[entry] = skb;

	if (skb_shinfo(skb)->nr_frags == 0) {
		u32 mapping, len;

		len = skb->len;
		mapping = dma_map_single(hp->dma_dev, skb->data, len, DMA_TO_DEVICE);
		if (unlikely(dma_mapping_error(hp->dma_dev, mapping)))
			goto out_dma_error;
		tx_flags |= (TXFLAG_SOP | TXFLAG_EOP);
		hme_write_txd(hp, &hp->happy_block->happy_meal_txd[entry],
			      (tx_flags | (len & TXFLAG_SIZE)),
			      mapping);
		entry = NEXT_TX(entry);
	} else {
		u32 first_len, first_mapping;
		int frag, first_entry = entry;

		/* We must give this initial chunk to the device last.
		 * Otherwise we could race with the device.
		 */
		first_len = skb_headlen(skb);
		first_mapping = dma_map_single(hp->dma_dev, skb->data, first_len,
					       DMA_TO_DEVICE);
		if (unlikely(dma_mapping_error(hp->dma_dev, first_mapping)))
			goto out_dma_error;
		entry = NEXT_TX(entry);

		for (frag = 0; frag < skb_shinfo(skb)->nr_frags; frag++) {
			const skb_frag_t *this_frag = &skb_shinfo(skb)->frags[frag];
			u32 len, mapping, this_txflags;

			len = skb_frag_size(this_frag);
			mapping = skb_frag_dma_map(hp->dma_dev, this_frag,
						   0, len, DMA_TO_DEVICE);
			if (unlikely(dma_mapping_error(hp->dma_dev, mapping))) {
				unmap_partial_tx_skb(hp, first_mapping, first_len,
						     first_entry, entry);
				goto out_dma_error;
			}
			this_txflags = tx_flags;
			if (frag == skb_shinfo(skb)->nr_frags - 1)
				this_txflags |= TXFLAG_EOP;
			hme_write_txd(hp, &hp->happy_block->happy_meal_txd[entry],
				      (this_txflags | (len & TXFLAG_SIZE)),
				      mapping);
			entry = NEXT_TX(entry);
		}
		hme_write_txd(hp, &hp->happy_block->happy_meal_txd[first_entry],
			      (tx_flags | TXFLAG_SOP | (first_len & TXFLAG_SIZE)),
			      first_mapping);
	}

	hp->tx_new = entry;

	if (TX_BUFFS_AVAIL(hp) <= (MAX_SKB_FRAGS + 1))
		netif_stop_queue(dev);

	/* Get it going. */
	hme_write32(hp, hp->etxregs + ETX_PENDING, ETX_TP_DMAWAKEUP);

	spin_unlock_irq(&hp->happy_lock);

	tx_add_log(hp, TXLOG_ACTION_TXMIT, 0);
	return NETDEV_TX_OK;

out_dma_error:
	hp->tx_skbs[hp->tx_new] = NULL;
	spin_unlock_irq(&hp->happy_lock);

	dev_kfree_skb_any(skb);
	dev->stats.tx_dropped++;
	return NETDEV_TX_OK;
}

static struct net_device_stats *happy_meal_get_stats(struct net_device *dev)
{
	struct happy_meal *hp = netdev_priv(dev);

	spin_lock_irq(&hp->happy_lock);
	happy_meal_get_counters(hp, hp->bigmacregs);
	spin_unlock_irq(&hp->happy_lock);

	return &dev->stats;
}

static void happy_meal_set_multicast(struct net_device *dev)
{
	struct happy_meal *hp = netdev_priv(dev);
	void __iomem *bregs = hp->bigmacregs;
	struct netdev_hw_addr *ha;
	u32 crc;

	spin_lock_irq(&hp->happy_lock);

	if ((dev->flags & IFF_ALLMULTI) || (netdev_mc_count(dev) > 64)) {
		hme_write32(hp, bregs + BMAC_HTABLE0, 0xffff);
		hme_write32(hp, bregs + BMAC_HTABLE1, 0xffff);
		hme_write32(hp, bregs + BMAC_HTABLE2, 0xffff);
		hme_write32(hp, bregs + BMAC_HTABLE3, 0xffff);
	} else if (dev->flags & IFF_PROMISC) {
		hme_write32(hp, bregs + BMAC_RXCFG,
			    hme_read32(hp, bregs + BMAC_RXCFG) | BIGMAC_RXCFG_PMISC);
	} else {
		u16 hash_table[4];

		memset(hash_table, 0, sizeof(hash_table));
		netdev_for_each_mc_addr(ha, dev) {
			crc = ether_crc_le(6, ha->addr);
			crc >>= 26;
			hash_table[crc >> 4] |= 1 << (crc & 0xf);
		}
		hme_write32(hp, bregs + BMAC_HTABLE0, hash_table[0]);
		hme_write32(hp, bregs + BMAC_HTABLE1, hash_table[1]);
		hme_write32(hp, bregs + BMAC_HTABLE2, hash_table[2]);
		hme_write32(hp, bregs + BMAC_HTABLE3, hash_table[3]);
	}

	spin_unlock_irq(&hp->happy_lock);
}

/* Ethtool support... */
static int hme_get_link_ksettings(struct net_device *dev,
				  struct ethtool_link_ksettings *cmd)
{
	struct happy_meal *hp = netdev_priv(dev);
	u32 speed;
	u32 supported;

	supported =
		(SUPPORTED_10baseT_Half | SUPPORTED_10baseT_Full |
		 SUPPORTED_100baseT_Half | SUPPORTED_100baseT_Full |
		 SUPPORTED_Autoneg | SUPPORTED_TP | SUPPORTED_MII);

	/* XXX hardcoded stuff for now */
	cmd->base.port = PORT_TP; /* XXX no MII support */
	cmd->base.phy_address = 0; /* XXX fixed PHYAD */

	/* Record PHY settings. */
	spin_lock_irq(&hp->happy_lock);
	hp->sw_bmcr = happy_meal_tcvr_read(hp, hp->tcvregs, MII_BMCR);
	hp->sw_lpa = happy_meal_tcvr_read(hp, hp->tcvregs, MII_LPA);
	spin_unlock_irq(&hp->happy_lock);

	if (hp->sw_bmcr & BMCR_ANENABLE) {
		cmd->base.autoneg = AUTONEG_ENABLE;
		speed = ((hp->sw_lpa & (LPA_100HALF | LPA_100FULL)) ?
			 SPEED_100 : SPEED_10);
		if (speed == SPEED_100)
			cmd->base.duplex =
				(hp->sw_lpa & (LPA_100FULL)) ?
				DUPLEX_FULL : DUPLEX_HALF;
		else
			cmd->base.duplex =
				(hp->sw_lpa & (LPA_10FULL)) ?
				DUPLEX_FULL : DUPLEX_HALF;
	} else {
		cmd->base.autoneg = AUTONEG_DISABLE;
		speed = (hp->sw_bmcr & BMCR_SPEED100) ? SPEED_100 : SPEED_10;
		cmd->base.duplex =
			(hp->sw_bmcr & BMCR_FULLDPLX) ?
			DUPLEX_FULL : DUPLEX_HALF;
	}
	cmd->base.speed = speed;
	ethtool_convert_legacy_u32_to_link_mode(cmd->link_modes.supported,
						supported);

	return 0;
}

static int hme_set_link_ksettings(struct net_device *dev,
				  const struct ethtool_link_ksettings *cmd)
{
	struct happy_meal *hp = netdev_priv(dev);

	/* Verify the settings we care about. */
	if (cmd->base.autoneg != AUTONEG_ENABLE &&
	    cmd->base.autoneg != AUTONEG_DISABLE)
		return -EINVAL;
	if (cmd->base.autoneg == AUTONEG_DISABLE &&
	    ((cmd->base.speed != SPEED_100 &&
	      cmd->base.speed != SPEED_10) ||
	     (cmd->base.duplex != DUPLEX_HALF &&
	      cmd->base.duplex != DUPLEX_FULL)))
		return -EINVAL;

	/* Ok, do it to it. */
	spin_lock_irq(&hp->happy_lock);
	del_timer(&hp->happy_timer);
	happy_meal_begin_auto_negotiation(hp, hp->tcvregs, cmd);
	spin_unlock_irq(&hp->happy_lock);

	return 0;
}

static void hme_get_drvinfo(struct net_device *dev, struct ethtool_drvinfo *info)
{
	struct happy_meal *hp = netdev_priv(dev);

	strscpy(info->driver, DRV_NAME, sizeof(info->driver));
	if (hp->happy_flags & HFLAG_PCI) {
		struct pci_dev *pdev = hp->happy_dev;
		strscpy(info->bus_info, pci_name(pdev), sizeof(info->bus_info));
	}
#ifdef CONFIG_SBUS
	else {
		const struct linux_prom_registers *regs;
		struct platform_device *op = hp->happy_dev;
		regs = of_get_property(op->dev.of_node, "regs", NULL);
		if (regs)
			snprintf(info->bus_info, sizeof(info->bus_info),
				"SBUS:%d",
				regs->which_io);
	}
#endif
}

static u32 hme_get_link(struct net_device *dev)
{
	struct happy_meal *hp = netdev_priv(dev);

	spin_lock_irq(&hp->happy_lock);
	hp->sw_bmcr = happy_meal_tcvr_read(hp, hp->tcvregs, MII_BMCR);
	spin_unlock_irq(&hp->happy_lock);

	return hp->sw_bmsr & BMSR_LSTATUS;
}

static const struct ethtool_ops hme_ethtool_ops = {
	.get_drvinfo		= hme_get_drvinfo,
	.get_link		= hme_get_link,
	.get_link_ksettings	= hme_get_link_ksettings,
	.set_link_ksettings	= hme_set_link_ksettings,
};

#ifdef CONFIG_SBUS
/* Given a happy meal sbus device, find it's quattro parent.
 * If none exist, allocate and return a new one.
 *
 * Return NULL on failure.
 */
static struct quattro *quattro_sbus_find(struct platform_device *child)
{
	struct device *parent = child->dev.parent;
	struct platform_device *op;
	struct quattro *qp;

	op = to_platform_device(parent);
	qp = platform_get_drvdata(op);
	if (qp)
		return qp;

	qp = kzalloc(sizeof(*qp), GFP_KERNEL);
	if (!qp)
		return NULL;

	qp->quattro_dev = child;
	qp->next = qfe_sbus_list;
	qfe_sbus_list = qp;

	platform_set_drvdata(op, qp);
	return qp;
}
#endif /* CONFIG_SBUS */

#ifdef CONFIG_PCI
static struct quattro *quattro_pci_find(struct pci_dev *pdev)
{
	int i;
	struct pci_dev *bdev = pdev->bus->self;
	struct quattro *qp;

	if (!bdev)
		return ERR_PTR(-ENODEV);

	for (qp = qfe_pci_list; qp != NULL; qp = qp->next) {
		struct pci_dev *qpdev = qp->quattro_dev;

		if (qpdev == bdev)
			return qp;
	}

	qp = kmalloc(sizeof(struct quattro), GFP_KERNEL);
	if (!qp)
		return ERR_PTR(-ENOMEM);

	for (i = 0; i < 4; i++)
		qp->happy_meals[i] = NULL;

	qp->quattro_dev = bdev;
	qp->next = qfe_pci_list;
	qfe_pci_list = qp;

	/* No range tricks necessary on PCI. */
	qp->nranges = 0;
	return qp;
}
#endif /* CONFIG_PCI */

static const struct net_device_ops hme_netdev_ops = {
	.ndo_open		= happy_meal_open,
	.ndo_stop		= happy_meal_close,
	.ndo_start_xmit		= happy_meal_start_xmit,
	.ndo_tx_timeout		= happy_meal_tx_timeout,
	.ndo_get_stats		= happy_meal_get_stats,
	.ndo_set_rx_mode	= happy_meal_set_multicast,
	.ndo_set_mac_address 	= eth_mac_addr,
	.ndo_validate_addr	= eth_validate_addr,
};

#ifdef CONFIG_PCI
static int is_quattro_p(struct pci_dev *pdev)
{
	struct pci_dev *busdev = pdev->bus->self;
	struct pci_dev *this_pdev;
	int n_hmes;

	if (!busdev || busdev->vendor != PCI_VENDOR_ID_DEC ||
	    busdev->device != PCI_DEVICE_ID_DEC_21153)
		return 0;

	n_hmes = 0;
	list_for_each_entry(this_pdev, &pdev->bus->devices, bus_list) {
		if (this_pdev->vendor == PCI_VENDOR_ID_SUN &&
		    this_pdev->device == PCI_DEVICE_ID_SUN_HAPPYMEAL)
			n_hmes++;
	}

	if (n_hmes != 4)
		return 0;

	return 1;
}

/* Fetch MAC address from vital product data of PCI ROM. */
static int find_eth_addr_in_vpd(void __iomem *rom_base, int len, int index, unsigned char *dev_addr)
{
	int this_offset;

	for (this_offset = 0x20; this_offset < len; this_offset++) {
		void __iomem *p = rom_base + this_offset;

		if (readb(p + 0) != 0x90 ||
		    readb(p + 1) != 0x00 ||
		    readb(p + 2) != 0x09 ||
		    readb(p + 3) != 0x4e ||
		    readb(p + 4) != 0x41 ||
		    readb(p + 5) != 0x06)
			continue;

		this_offset += 6;
		p += 6;

		if (index == 0) {
			for (int i = 0; i < 6; i++)
				dev_addr[i] = readb(p + i);
			return 1;
		}
		index--;
	}
	return 0;
}

static void __maybe_unused get_hme_mac_nonsparc(struct pci_dev *pdev,
						unsigned char *dev_addr)
{
	void __iomem *p;
	size_t size;

	p = pci_map_rom(pdev, &size);
	if (p) {
		int index = 0;
		int found;

		if (is_quattro_p(pdev))
			index = PCI_SLOT(pdev->devfn);

		found = readb(p) == 0x55 &&
			readb(p + 1) == 0xaa &&
			find_eth_addr_in_vpd(p, (64 * 1024), index, dev_addr);
		pci_unmap_rom(pdev, p);
		if (found)
			return;
	}

	/* Sun MAC prefix then 3 random bytes. */
	dev_addr[0] = 0x08;
	dev_addr[1] = 0x00;
	dev_addr[2] = 0x20;
	get_random_bytes(&dev_addr[3], 3);
}
#endif

static void happy_meal_addr_init(struct happy_meal *hp,
				 struct device_node *dp, int qfe_slot)
{
	int i;

	for (i = 0; i < 6; i++) {
		if (macaddr[i] != 0)
			break;
	}

	if (i < 6) { /* a mac address was given */
		u8 addr[ETH_ALEN];

		for (i = 0; i < 6; i++)
			addr[i] = macaddr[i];
		eth_hw_addr_set(hp->dev, addr);
		macaddr[5]++;
	} else {
#ifdef CONFIG_SPARC
		const unsigned char *addr;
		int len;

		/* If user did not specify a MAC address specifically, use
		 * the Quattro local-mac-address property...
		 */
		if (qfe_slot != -1) {
			addr = of_get_property(dp, "local-mac-address", &len);
			if (addr && len == 6) {
				eth_hw_addr_set(hp->dev, addr);
				return;
			}
		}

		eth_hw_addr_set(hp->dev, idprom->id_ethaddr);
#else
		u8 addr[ETH_ALEN];

		get_hme_mac_nonsparc(hp->happy_dev, addr);
		eth_hw_addr_set(hp->dev, addr);
#endif
	}
}

static int happy_meal_common_probe(struct happy_meal *hp,
				   struct device_node *dp)
{
	struct net_device *dev = hp->dev;
	int err;

#ifdef CONFIG_SPARC
	hp->hm_revision = of_getintprop_default(dp, "hm-rev", hp->hm_revision);
#endif

	/* Now enable the feature flags we can. */
	if (hp->hm_revision == 0x20 || hp->hm_revision == 0x21)
		hp->happy_flags |= HFLAG_20_21;
	else if (hp->hm_revision != 0xa0)
		hp->happy_flags |= HFLAG_NOT_A0;

	hp->happy_block = dmam_alloc_coherent(hp->dma_dev, PAGE_SIZE,
					      &hp->hblock_dvma, GFP_KERNEL);
	if (!hp->happy_block)
		return -ENOMEM;

	/* Force check of the link first time we are brought up. */
	hp->linkcheck = 0;

	/* Force timer state to 'asleep' with count of zero. */
	hp->timer_state = asleep;
	hp->timer_ticks = 0;

	timer_setup(&hp->happy_timer, happy_meal_timer, 0);

	dev->netdev_ops = &hme_netdev_ops;
	dev->watchdog_timeo = 5 * HZ;
	dev->ethtool_ops = &hme_ethtool_ops;

	/* Happy Meal can do it all... */
	dev->hw_features = NETIF_F_SG | NETIF_F_HW_CSUM;
	dev->features |= dev->hw_features | NETIF_F_RXCSUM;


	/* Grrr, Happy Meal comes up by default not advertising
	 * full duplex 100baseT capabilities, fix this.
	 */
	spin_lock_irq(&hp->happy_lock);
	happy_meal_set_initial_advertisement(hp);
	spin_unlock_irq(&hp->happy_lock);

	err = devm_register_netdev(hp->dma_dev, dev);
	if (err)
		dev_err(hp->dma_dev, "Cannot register net device, aborting.\n");
	return err;
}

#ifdef CONFIG_SBUS
static int happy_meal_sbus_probe_one(struct platform_device *op, int is_qfe)
{
	struct device_node *dp = op->dev.of_node, *sbus_dp;
	struct quattro *qp = NULL;
	struct happy_meal *hp;
	struct net_device *dev;
	int qfe_slot = -1;
	int err;

	sbus_dp = op->dev.parent->of_node;

	/* We can match PCI devices too, do not accept those here. */
	if (!of_node_name_eq(sbus_dp, "sbus") && !of_node_name_eq(sbus_dp, "sbi"))
		return -ENODEV;

	if (is_qfe) {
		qp = quattro_sbus_find(op);
		if (qp == NULL)
			return -ENODEV;
		for (qfe_slot = 0; qfe_slot < 4; qfe_slot++)
			if (qp->happy_meals[qfe_slot] == NULL)
				break;
		if (qfe_slot == 4)
			return -ENODEV;
	}

	dev = devm_alloc_etherdev(&op->dev, sizeof(struct happy_meal));
	if (!dev)
		return -ENOMEM;
	SET_NETDEV_DEV(dev, &op->dev);

	hp = netdev_priv(dev);
	hp->dev = dev;
	hp->happy_dev = op;
	hp->dma_dev = &op->dev;
	happy_meal_addr_init(hp, dp, qfe_slot);

	spin_lock_init(&hp->happy_lock);

	if (qp != NULL) {
		hp->qfe_parent = qp;
		hp->qfe_ent = qfe_slot;
		qp->happy_meals[qfe_slot] = dev;
	}

	hp->gregs = devm_platform_ioremap_resource(op, 0);
	if (IS_ERR(hp->gregs)) {
		dev_err(&op->dev, "Cannot map global registers.\n");
		err = PTR_ERR(hp->gregs);
		goto err_out_clear_quattro;
	}

	hp->etxregs = devm_platform_ioremap_resource(op, 1);
	if (IS_ERR(hp->etxregs)) {
		dev_err(&op->dev, "Cannot map MAC TX registers.\n");
		err = PTR_ERR(hp->etxregs);
		goto err_out_clear_quattro;
	}

	hp->erxregs = devm_platform_ioremap_resource(op, 2);
	if (IS_ERR(hp->erxregs)) {
		dev_err(&op->dev, "Cannot map MAC RX registers.\n");
		err = PTR_ERR(hp->erxregs);
		goto err_out_clear_quattro;
	}

	hp->bigmacregs = devm_platform_ioremap_resource(op, 3);
	if (IS_ERR(hp->bigmacregs)) {
		dev_err(&op->dev, "Cannot map BIGMAC registers.\n");
		err = PTR_ERR(hp->bigmacregs);
		goto err_out_clear_quattro;
	}

	hp->tcvregs = devm_platform_ioremap_resource(op, 4);
	if (IS_ERR(hp->tcvregs)) {
		dev_err(&op->dev, "Cannot map TCVR registers.\n");
		err = PTR_ERR(hp->tcvregs);
		goto err_out_clear_quattro;
	}

	hp->hm_revision = 0xa0;

	if (qp != NULL)
		hp->happy_flags |= HFLAG_QUATTRO;

	hp->irq = op->archdata.irqs[0];

	/* Get the supported DVMA burst sizes from our Happy SBUS. */
	hp->happy_bursts = of_getintprop_default(sbus_dp,
						 "burst-sizes", 0x00);

#ifdef CONFIG_PCI
	/* Hook up SBUS register/descriptor accessors. */
	hp->read_desc32 = sbus_hme_read_desc32;
	hp->write_txd = sbus_hme_write_txd;
	hp->write_rxd = sbus_hme_write_rxd;
	hp->read32 = sbus_hme_read32;
	hp->write32 = sbus_hme_write32;
#endif

	err = happy_meal_common_probe(hp, dp);
	if (err)
		goto err_out_clear_quattro;

	platform_set_drvdata(op, hp);

	if (qfe_slot != -1)
		netdev_info(dev,
			    "Quattro HME slot %d (SBUS) 10/100baseT Ethernet %pM\n",
			    qfe_slot, dev->dev_addr);
	else
		netdev_info(dev, "HAPPY MEAL (SBUS) 10/100baseT Ethernet %pM\n",
			    dev->dev_addr);

	return 0;

err_out_clear_quattro:
	if (qp)
		qp->happy_meals[qfe_slot] = NULL;
	return err;
}
#endif

#ifdef CONFIG_PCI
static int happy_meal_pci_probe(struct pci_dev *pdev,
				const struct pci_device_id *ent)
{
	struct device_node *dp = NULL;
	struct quattro *qp = NULL;
	struct happy_meal *hp;
	struct net_device *dev;
	void __iomem *hpreg_base;
	struct resource *hpreg_res;
	char prom_name[64];
<<<<<<< HEAD
	u8 addr[ETH_ALEN];
=======
	int qfe_slot = -1;
>>>>>>> 160f4124
	int err = -ENODEV;

	/* Now make sure pci_dev cookie is there. */
#ifdef CONFIG_SPARC
	dp = pci_device_to_OF_node(pdev);
	snprintf(prom_name, sizeof(prom_name), "%pOFn", dp);
#else
	if (is_quattro_p(pdev))
		strcpy(prom_name, "SUNW,qfe");
	else
		strcpy(prom_name, "SUNW,hme");
#endif

	err = pcim_enable_device(pdev);
	if (err)
		return err;
	pci_set_master(pdev);

	if (!strcmp(prom_name, "SUNW,qfe") || !strcmp(prom_name, "qfe")) {
		qp = quattro_pci_find(pdev);
		if (IS_ERR(qp))
			return PTR_ERR(qp);

		for (qfe_slot = 0; qfe_slot < 4; qfe_slot++)
			if (!qp->happy_meals[qfe_slot])
				break;

		if (qfe_slot == 4)
			return -ENODEV;
	}

	dev = devm_alloc_etherdev(&pdev->dev, sizeof(struct happy_meal));
	if (!dev)
		return -ENOMEM;
	SET_NETDEV_DEV(dev, &pdev->dev);

	hp = netdev_priv(dev);
	hp->dev = dev;
	hp->happy_dev = pdev;
	hp->dma_dev = &pdev->dev;

	spin_lock_init(&hp->happy_lock);

	if (qp != NULL) {
		hp->qfe_parent = qp;
		hp->qfe_ent = qfe_slot;
		qp->happy_meals[qfe_slot] = dev;
	}

	err = -EINVAL;
	if ((pci_resource_flags(pdev, 0) & IORESOURCE_IO) != 0) {
		dev_err(&pdev->dev,
			"Cannot find proper PCI device base address.\n");
		goto err_out_clear_quattro;
	}

	hpreg_res = devm_request_mem_region(&pdev->dev,
					    pci_resource_start(pdev, 0),
					    pci_resource_len(pdev, 0),
					    DRV_NAME);
	if (!hpreg_res) {
		err = -EBUSY;
		dev_err(&pdev->dev, "Cannot obtain PCI resources, aborting.\n");
		goto err_out_clear_quattro;
	}

	hpreg_base = pcim_iomap(pdev, 0, 0x8000);
	if (!hpreg_base) {
		err = -ENOMEM;
		dev_err(&pdev->dev, "Unable to remap card memory.\n");
		goto err_out_clear_quattro;
	}

	happy_meal_addr_init(hp, dp, qfe_slot);

	/* Layout registers. */
	hp->gregs      = (hpreg_base + 0x0000UL);
	hp->etxregs    = (hpreg_base + 0x2000UL);
	hp->erxregs    = (hpreg_base + 0x4000UL);
	hp->bigmacregs = (hpreg_base + 0x6000UL);
	hp->tcvregs    = (hpreg_base + 0x7000UL);

	if (IS_ENABLED(CONFIG_SPARC))
		hp->hm_revision = 0xc0 | (pdev->revision & 0x0f);
	else
		hp->hm_revision = 0x20;

	if (qp != NULL)
		hp->happy_flags |= HFLAG_QUATTRO;

	/* And of course, indicate this is PCI. */
	hp->happy_flags |= HFLAG_PCI;

#ifdef CONFIG_SPARC
	/* Assume PCI happy meals can handle all burst sizes. */
	hp->happy_bursts = DMA_BURSTBITS;
#endif
	hp->irq = pdev->irq;

#ifdef CONFIG_SBUS
	/* Hook up PCI register/descriptor accessors. */
	hp->read_desc32 = pci_hme_read_desc32;
	hp->write_txd = pci_hme_write_txd;
	hp->write_rxd = pci_hme_write_rxd;
	hp->read32 = pci_hme_read32;
	hp->write32 = pci_hme_write32;
#endif

	err = happy_meal_common_probe(hp, dp);
	if (err)
		goto err_out_clear_quattro;

	pci_set_drvdata(pdev, hp);

	if (!qfe_slot) {
		struct pci_dev *qpdev = qp->quattro_dev;

		prom_name[0] = 0;
		if (!strncmp(dev->name, "eth", 3)) {
			int i = simple_strtoul(dev->name + 3, NULL, 10);
			sprintf(prom_name, "-%d", i + 3);
		}
		netdev_info(dev,
			    "%s: Quattro HME (PCI/CheerIO) 10/100baseT Ethernet bridge %04x.%04x\n",
			    prom_name, qpdev->vendor, qpdev->device);
	}

	if (qfe_slot != -1)
		netdev_info(dev,
			    "Quattro HME slot %d (PCI/CheerIO) 10/100baseT Ethernet %pM\n",
			    qfe_slot, dev->dev_addr);
	else
		netdev_info(dev,
			    "HAPPY MEAL (PCI/CheerIO) 10/100BaseT Ethernet %pM\n",
			    dev->dev_addr);

	return 0;

err_out_clear_quattro:
	if (qp != NULL)
		qp->happy_meals[qfe_slot] = NULL;
	return err;
}

static const struct pci_device_id happymeal_pci_ids[] = {
	{ PCI_DEVICE(PCI_VENDOR_ID_SUN, PCI_DEVICE_ID_SUN_HAPPYMEAL) },
	{ }			/* Terminating entry */
};

MODULE_DEVICE_TABLE(pci, happymeal_pci_ids);

static struct pci_driver hme_pci_driver = {
	.name		= "hme",
	.id_table	= happymeal_pci_ids,
	.probe		= happy_meal_pci_probe,
};

static int __init happy_meal_pci_init(void)
{
	return pci_register_driver(&hme_pci_driver);
}

static void happy_meal_pci_exit(void)
{
	pci_unregister_driver(&hme_pci_driver);

	while (qfe_pci_list) {
		struct quattro *qfe = qfe_pci_list;
		struct quattro *next = qfe->next;

		kfree(qfe);

		qfe_pci_list = next;
	}
}

#endif

#ifdef CONFIG_SBUS
static const struct of_device_id hme_sbus_match[];
static int hme_sbus_probe(struct platform_device *op)
{
	const struct of_device_id *match;
	struct device_node *dp = op->dev.of_node;
	const char *model = of_get_property(dp, "model", NULL);
	int is_qfe;

	match = of_match_device(hme_sbus_match, &op->dev);
	if (!match)
		return -EINVAL;
	is_qfe = (match->data != NULL);

	if (!is_qfe && model && !strcmp(model, "SUNW,sbus-qfe"))
		is_qfe = 1;

	return happy_meal_sbus_probe_one(op, is_qfe);
}

static const struct of_device_id hme_sbus_match[] = {
	{
		.name = "SUNW,hme",
	},
	{
		.name = "SUNW,qfe",
		.data = (void *) 1,
	},
	{
		.name = "qfe",
		.data = (void *) 1,
	},
	{},
};

MODULE_DEVICE_TABLE(of, hme_sbus_match);

static struct platform_driver hme_sbus_driver = {
	.driver = {
		.name = "hme",
		.of_match_table = hme_sbus_match,
	},
	.probe		= hme_sbus_probe,
};

static int __init happy_meal_sbus_init(void)
{
	return platform_driver_register(&hme_sbus_driver);
}

static void happy_meal_sbus_exit(void)
{
	platform_driver_unregister(&hme_sbus_driver);

	while (qfe_sbus_list) {
		struct quattro *qfe = qfe_sbus_list;
		struct quattro *next = qfe->next;

		kfree(qfe);

		qfe_sbus_list = next;
	}
}
#endif

static int __init happy_meal_probe(void)
{
	int err = 0;

#ifdef CONFIG_SBUS
	err = happy_meal_sbus_init();
#endif
#ifdef CONFIG_PCI
	if (!err) {
		err = happy_meal_pci_init();
#ifdef CONFIG_SBUS
		if (err)
			happy_meal_sbus_exit();
#endif
	}
#endif

	return err;
}


static void __exit happy_meal_exit(void)
{
#ifdef CONFIG_SBUS
	happy_meal_sbus_exit();
#endif
#ifdef CONFIG_PCI
	happy_meal_pci_exit();
#endif
}

module_init(happy_meal_probe);
module_exit(happy_meal_exit);<|MERGE_RESOLUTION|>--- conflicted
+++ resolved
@@ -2618,11 +2618,7 @@
 	void __iomem *hpreg_base;
 	struct resource *hpreg_res;
 	char prom_name[64];
-<<<<<<< HEAD
-	u8 addr[ETH_ALEN];
-=======
 	int qfe_slot = -1;
->>>>>>> 160f4124
 	int err = -ENODEV;
 
 	/* Now make sure pci_dev cookie is there. */
