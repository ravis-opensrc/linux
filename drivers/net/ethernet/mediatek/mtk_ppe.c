--- conflicted
+++ resolved
@@ -519,8 +519,6 @@
 		hwe->ib1 |= FIELD_PREP(MTK_FOE_IB1_STATE, MTK_FOE_STATE_INVALID);
 		dma_wmb();
 		mtk_ppe_cache_clear(ppe);
-<<<<<<< HEAD
-=======
 
 		if (ppe->accounting) {
 			struct mtk_foe_accounting *acct;
@@ -529,7 +527,6 @@
 			acct->packets = 0;
 			acct->bytes = 0;
 		}
->>>>>>> 98817289
 	}
 	entry->hash = 0xffff;
 
