--- conflicted
+++ resolved
@@ -2435,12 +2435,9 @@
 	if (tp->mac_version >= RTL_GIGA_MAC_VER_25)
 		RTL_W32(tp, RxConfig, RTL_R32(tp, RxConfig) |
 			AcceptBroadcast | AcceptMulticast | AcceptMyPhys);
-<<<<<<< HEAD
-=======
 
 	if (tp->mac_version >= RTL_GIGA_MAC_VER_40)
 		rtl_disable_rxdvgate(tp);
->>>>>>> d60c95ef
 }
 
 static void rtl_prepare_power_down(struct rtl8169_private *tp)
