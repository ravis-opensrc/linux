--- conflicted
+++ resolved
@@ -162,13 +162,8 @@
 	struct wx *wx = phylink_to_wx(config);
 	struct txgbe *txgbe = wx->priv;
 
-<<<<<<< HEAD
-	if (interface == PHY_INTERFACE_MODE_10GBASER)
+	if (wx->media_type != sp_media_copper)
 		return txgbe->pcs;
-=======
-	if (wx->media_type != sp_media_copper)
-		return &txgbe->xpcs->pcs;
->>>>>>> 66418447
 
 	return NULL;
 }
