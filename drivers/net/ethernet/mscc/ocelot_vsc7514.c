// SPDX-License-Identifier: (GPL-2.0 OR MIT)
/*
 * Microsemi Ocelot Switch driver
 *
 * Copyright (c) 2017 Microsemi Corporation
 */
#include <linux/dsa/ocelot.h>
#include <linux/interrupt.h>
#include <linux/module.h>
#include <linux/of_net.h>
#include <linux/netdevice.h>
#include <linux/phylink.h>
#include <linux/of_mdio.h>
#include <linux/of_platform.h>
#include <linux/mfd/syscon.h>
#include <linux/skbuff.h>
#include <net/switchdev.h>

#include <soc/mscc/ocelot_vcap.h>
#include <soc/mscc/ocelot_hsio.h>
#include "ocelot.h"

static const u32 ocelot_ana_regmap[] = {
	REG(ANA_ADVLEARN,				0x009000),
	REG(ANA_VLANMASK,				0x009004),
	REG(ANA_PORT_B_DOMAIN,				0x009008),
	REG(ANA_ANAGEFIL,				0x00900c),
	REG(ANA_ANEVENTS,				0x009010),
	REG(ANA_STORMLIMIT_BURST,			0x009014),
	REG(ANA_STORMLIMIT_CFG,				0x009018),
	REG(ANA_ISOLATED_PORTS,				0x009028),
	REG(ANA_COMMUNITY_PORTS,			0x00902c),
	REG(ANA_AUTOAGE,				0x009030),
	REG(ANA_MACTOPTIONS,				0x009034),
	REG(ANA_LEARNDISC,				0x009038),
	REG(ANA_AGENCTRL,				0x00903c),
	REG(ANA_MIRRORPORTS,				0x009040),
	REG(ANA_EMIRRORPORTS,				0x009044),
	REG(ANA_FLOODING,				0x009048),
	REG(ANA_FLOODING_IPMC,				0x00904c),
	REG(ANA_SFLOW_CFG,				0x009050),
	REG(ANA_PORT_MODE,				0x009080),
	REG(ANA_PGID_PGID,				0x008c00),
	REG(ANA_TABLES_ANMOVED,				0x008b30),
	REG(ANA_TABLES_MACHDATA,			0x008b34),
	REG(ANA_TABLES_MACLDATA,			0x008b38),
	REG(ANA_TABLES_MACACCESS,			0x008b3c),
	REG(ANA_TABLES_MACTINDX,			0x008b40),
	REG(ANA_TABLES_VLANACCESS,			0x008b44),
	REG(ANA_TABLES_VLANTIDX,			0x008b48),
	REG(ANA_TABLES_ISDXACCESS,			0x008b4c),
	REG(ANA_TABLES_ISDXTIDX,			0x008b50),
	REG(ANA_TABLES_ENTRYLIM,			0x008b00),
	REG(ANA_TABLES_PTP_ID_HIGH,			0x008b54),
	REG(ANA_TABLES_PTP_ID_LOW,			0x008b58),
	REG(ANA_MSTI_STATE,				0x008e00),
	REG(ANA_PORT_VLAN_CFG,				0x007000),
	REG(ANA_PORT_DROP_CFG,				0x007004),
	REG(ANA_PORT_QOS_CFG,				0x007008),
	REG(ANA_PORT_VCAP_CFG,				0x00700c),
	REG(ANA_PORT_VCAP_S1_KEY_CFG,			0x007010),
	REG(ANA_PORT_VCAP_S2_CFG,			0x00701c),
	REG(ANA_PORT_PCP_DEI_MAP,			0x007020),
	REG(ANA_PORT_CPU_FWD_CFG,			0x007060),
	REG(ANA_PORT_CPU_FWD_BPDU_CFG,			0x007064),
	REG(ANA_PORT_CPU_FWD_GARP_CFG,			0x007068),
	REG(ANA_PORT_CPU_FWD_CCM_CFG,			0x00706c),
	REG(ANA_PORT_PORT_CFG,				0x007070),
	REG(ANA_PORT_POL_CFG,				0x007074),
	REG(ANA_PORT_PTP_CFG,				0x007078),
	REG(ANA_PORT_PTP_DLY1_CFG,			0x00707c),
	REG(ANA_OAM_UPM_LM_CNT,				0x007c00),
	REG(ANA_PORT_PTP_DLY2_CFG,			0x007080),
	REG(ANA_PFC_PFC_CFG,				0x008800),
	REG(ANA_PFC_PFC_TIMER,				0x008804),
	REG(ANA_IPT_OAM_MEP_CFG,			0x008000),
	REG(ANA_IPT_IPT,				0x008004),
	REG(ANA_PPT_PPT,				0x008ac0),
	REG(ANA_FID_MAP_FID_MAP,			0x000000),
	REG(ANA_AGGR_CFG,				0x0090b4),
	REG(ANA_CPUQ_CFG,				0x0090b8),
	REG(ANA_CPUQ_CFG2,				0x0090bc),
	REG(ANA_CPUQ_8021_CFG,				0x0090c0),
	REG(ANA_DSCP_CFG,				0x009100),
	REG(ANA_DSCP_REWR_CFG,				0x009200),
	REG(ANA_VCAP_RNG_TYPE_CFG,			0x009240),
	REG(ANA_VCAP_RNG_VAL_CFG,			0x009260),
	REG(ANA_VRAP_CFG,				0x009280),
	REG(ANA_VRAP_HDR_DATA,				0x009284),
	REG(ANA_VRAP_HDR_MASK,				0x009288),
	REG(ANA_DISCARD_CFG,				0x00928c),
	REG(ANA_FID_CFG,				0x009290),
	REG(ANA_POL_PIR_CFG,				0x004000),
	REG(ANA_POL_CIR_CFG,				0x004004),
	REG(ANA_POL_MODE_CFG,				0x004008),
	REG(ANA_POL_PIR_STATE,				0x00400c),
	REG(ANA_POL_CIR_STATE,				0x004010),
	REG(ANA_POL_STATE,				0x004014),
	REG(ANA_POL_FLOWC,				0x008b80),
	REG(ANA_POL_HYST,				0x008bec),
	REG(ANA_POL_MISC_CFG,				0x008bf0),
};

static const u32 ocelot_qs_regmap[] = {
	REG(QS_XTR_GRP_CFG,				0x000000),
	REG(QS_XTR_RD,					0x000008),
	REG(QS_XTR_FRM_PRUNING,				0x000010),
	REG(QS_XTR_FLUSH,				0x000018),
	REG(QS_XTR_DATA_PRESENT,			0x00001c),
	REG(QS_XTR_CFG,					0x000020),
	REG(QS_INJ_GRP_CFG,				0x000024),
	REG(QS_INJ_WR,					0x00002c),
	REG(QS_INJ_CTRL,				0x000034),
	REG(QS_INJ_STATUS,				0x00003c),
	REG(QS_INJ_ERR,					0x000040),
	REG(QS_INH_DBG,					0x000048),
};

static const u32 ocelot_qsys_regmap[] = {
	REG(QSYS_PORT_MODE,				0x011200),
	REG(QSYS_SWITCH_PORT_MODE,			0x011234),
	REG(QSYS_STAT_CNT_CFG,				0x011264),
	REG(QSYS_EEE_CFG,				0x011268),
	REG(QSYS_EEE_THRES,				0x011294),
	REG(QSYS_IGR_NO_SHARING,			0x011298),
	REG(QSYS_EGR_NO_SHARING,			0x01129c),
	REG(QSYS_SW_STATUS,				0x0112a0),
	REG(QSYS_EXT_CPU_CFG,				0x0112d0),
	REG(QSYS_PAD_CFG,				0x0112d4),
	REG(QSYS_CPU_GROUP_MAP,				0x0112d8),
	REG(QSYS_QMAP,					0x0112dc),
	REG(QSYS_ISDX_SGRP,				0x011400),
	REG(QSYS_TIMED_FRAME_ENTRY,			0x014000),
	REG(QSYS_TFRM_MISC,				0x011310),
	REG(QSYS_TFRM_PORT_DLY,				0x011314),
	REG(QSYS_TFRM_TIMER_CFG_1,			0x011318),
	REG(QSYS_TFRM_TIMER_CFG_2,			0x01131c),
	REG(QSYS_TFRM_TIMER_CFG_3,			0x011320),
	REG(QSYS_TFRM_TIMER_CFG_4,			0x011324),
	REG(QSYS_TFRM_TIMER_CFG_5,			0x011328),
	REG(QSYS_TFRM_TIMER_CFG_6,			0x01132c),
	REG(QSYS_TFRM_TIMER_CFG_7,			0x011330),
	REG(QSYS_TFRM_TIMER_CFG_8,			0x011334),
	REG(QSYS_RED_PROFILE,				0x011338),
	REG(QSYS_RES_QOS_MODE,				0x011378),
	REG(QSYS_RES_CFG,				0x012000),
	REG(QSYS_RES_STAT,				0x012004),
	REG(QSYS_EGR_DROP_MODE,				0x01137c),
	REG(QSYS_EQ_CTRL,				0x011380),
	REG(QSYS_EVENTS_CORE,				0x011384),
	REG(QSYS_CIR_CFG,				0x000000),
	REG(QSYS_EIR_CFG,				0x000004),
	REG(QSYS_SE_CFG,				0x000008),
	REG(QSYS_SE_DWRR_CFG,				0x00000c),
	REG(QSYS_SE_CONNECT,				0x00003c),
	REG(QSYS_SE_DLB_SENSE,				0x000040),
	REG(QSYS_CIR_STATE,				0x000044),
	REG(QSYS_EIR_STATE,				0x000048),
	REG(QSYS_SE_STATE,				0x00004c),
	REG(QSYS_HSCH_MISC_CFG,				0x011388),
};

static const u32 ocelot_rew_regmap[] = {
	REG(REW_PORT_VLAN_CFG,				0x000000),
	REG(REW_TAG_CFG,				0x000004),
	REG(REW_PORT_CFG,				0x000008),
	REG(REW_DSCP_CFG,				0x00000c),
	REG(REW_PCP_DEI_QOS_MAP_CFG,			0x000010),
	REG(REW_PTP_CFG,				0x000050),
	REG(REW_PTP_DLY1_CFG,				0x000054),
	REG(REW_DSCP_REMAP_DP1_CFG,			0x000690),
	REG(REW_DSCP_REMAP_CFG,				0x000790),
	REG(REW_STAT_CFG,				0x000890),
	REG(REW_PPT,					0x000680),
};

static const u32 ocelot_sys_regmap[] = {
	REG(SYS_COUNT_RX_OCTETS,			0x000000),
	REG(SYS_COUNT_RX_UNICAST,			0x000004),
	REG(SYS_COUNT_RX_MULTICAST,			0x000008),
	REG(SYS_COUNT_RX_BROADCAST,			0x00000c),
	REG(SYS_COUNT_RX_SHORTS,			0x000010),
	REG(SYS_COUNT_RX_FRAGMENTS,			0x000014),
	REG(SYS_COUNT_RX_JABBERS,			0x000018),
	REG(SYS_COUNT_RX_CRC_ALIGN_ERRS,		0x00001c),
	REG(SYS_COUNT_RX_SYM_ERRS,			0x000020),
	REG(SYS_COUNT_RX_64,				0x000024),
	REG(SYS_COUNT_RX_65_127,			0x000028),
	REG(SYS_COUNT_RX_128_255,			0x00002c),
	REG(SYS_COUNT_RX_256_1023,			0x000030),
	REG(SYS_COUNT_RX_1024_1526,			0x000034),
	REG(SYS_COUNT_RX_1527_MAX,			0x000038),
	REG(SYS_COUNT_RX_PAUSE,				0x00003c),
	REG(SYS_COUNT_RX_CONTROL,			0x000040),
	REG(SYS_COUNT_RX_LONGS,				0x000044),
	REG(SYS_COUNT_RX_CLASSIFIED_DROPS,		0x000048),
	REG(SYS_COUNT_TX_OCTETS,			0x000100),
	REG(SYS_COUNT_TX_UNICAST,			0x000104),
	REG(SYS_COUNT_TX_MULTICAST,			0x000108),
	REG(SYS_COUNT_TX_BROADCAST,			0x00010c),
	REG(SYS_COUNT_TX_COLLISION,			0x000110),
	REG(SYS_COUNT_TX_DROPS,				0x000114),
	REG(SYS_COUNT_TX_PAUSE,				0x000118),
	REG(SYS_COUNT_TX_64,				0x00011c),
	REG(SYS_COUNT_TX_65_127,			0x000120),
	REG(SYS_COUNT_TX_128_511,			0x000124),
	REG(SYS_COUNT_TX_512_1023,			0x000128),
	REG(SYS_COUNT_TX_1024_1526,			0x00012c),
	REG(SYS_COUNT_TX_1527_MAX,			0x000130),
	REG(SYS_COUNT_TX_AGING,				0x000170),
	REG(SYS_RESET_CFG,				0x000508),
	REG(SYS_CMID,					0x00050c),
	REG(SYS_VLAN_ETYPE_CFG,				0x000510),
	REG(SYS_PORT_MODE,				0x000514),
	REG(SYS_FRONT_PORT_MODE,			0x000548),
	REG(SYS_FRM_AGING,				0x000574),
	REG(SYS_STAT_CFG,				0x000578),
	REG(SYS_SW_STATUS,				0x00057c),
	REG(SYS_MISC_CFG,				0x0005ac),
	REG(SYS_REW_MAC_HIGH_CFG,			0x0005b0),
	REG(SYS_REW_MAC_LOW_CFG,			0x0005dc),
	REG(SYS_CM_ADDR,				0x000500),
	REG(SYS_CM_DATA,				0x000504),
	REG(SYS_PAUSE_CFG,				0x000608),
	REG(SYS_PAUSE_TOT_CFG,				0x000638),
	REG(SYS_ATOP,					0x00063c),
	REG(SYS_ATOP_TOT_CFG,				0x00066c),
	REG(SYS_MAC_FC_CFG,				0x000670),
	REG(SYS_MMGT,					0x00069c),
	REG(SYS_MMGT_FAST,				0x0006a0),
	REG(SYS_EVENTS_DIF,				0x0006a4),
	REG(SYS_EVENTS_CORE,				0x0006b4),
	REG(SYS_CNT,					0x000000),
	REG(SYS_PTP_STATUS,				0x0006b8),
	REG(SYS_PTP_TXSTAMP,				0x0006bc),
	REG(SYS_PTP_NXT,				0x0006c0),
	REG(SYS_PTP_CFG,				0x0006c4),
};

static const u32 ocelot_vcap_regmap[] = {
	/* VCAP_CORE_CFG */
	REG(VCAP_CORE_UPDATE_CTRL,			0x000000),
	REG(VCAP_CORE_MV_CFG,				0x000004),
	/* VCAP_CORE_CACHE */
	REG(VCAP_CACHE_ENTRY_DAT,			0x000008),
	REG(VCAP_CACHE_MASK_DAT,			0x000108),
	REG(VCAP_CACHE_ACTION_DAT,			0x000208),
	REG(VCAP_CACHE_CNT_DAT,				0x000308),
	REG(VCAP_CACHE_TG_DAT,				0x000388),
	/* VCAP_CONST */
	REG(VCAP_CONST_VCAP_VER,			0x000398),
	REG(VCAP_CONST_ENTRY_WIDTH,			0x00039c),
	REG(VCAP_CONST_ENTRY_CNT,			0x0003a0),
	REG(VCAP_CONST_ENTRY_SWCNT,			0x0003a4),
	REG(VCAP_CONST_ENTRY_TG_WIDTH,			0x0003a8),
	REG(VCAP_CONST_ACTION_DEF_CNT,			0x0003ac),
	REG(VCAP_CONST_ACTION_WIDTH,			0x0003b0),
	REG(VCAP_CONST_CNT_WIDTH,			0x0003b4),
	REG(VCAP_CONST_CORE_CNT,			0x0003b8),
	REG(VCAP_CONST_IF_CNT,				0x0003bc),
};

static const u32 ocelot_ptp_regmap[] = {
	REG(PTP_PIN_CFG,				0x000000),
	REG(PTP_PIN_TOD_SEC_MSB,			0x000004),
	REG(PTP_PIN_TOD_SEC_LSB,			0x000008),
	REG(PTP_PIN_TOD_NSEC,				0x00000c),
	REG(PTP_PIN_WF_HIGH_PERIOD,			0x000014),
	REG(PTP_PIN_WF_LOW_PERIOD,			0x000018),
	REG(PTP_CFG_MISC,				0x0000a0),
	REG(PTP_CLK_CFG_ADJ_CFG,			0x0000a4),
	REG(PTP_CLK_CFG_ADJ_FREQ,			0x0000a8),
};

static const u32 ocelot_dev_gmii_regmap[] = {
	REG(DEV_CLOCK_CFG,				0x0),
	REG(DEV_PORT_MISC,				0x4),
	REG(DEV_EVENTS,					0x8),
	REG(DEV_EEE_CFG,				0xc),
	REG(DEV_RX_PATH_DELAY,				0x10),
	REG(DEV_TX_PATH_DELAY,				0x14),
	REG(DEV_PTP_PREDICT_CFG,			0x18),
	REG(DEV_MAC_ENA_CFG,				0x1c),
	REG(DEV_MAC_MODE_CFG,				0x20),
	REG(DEV_MAC_MAXLEN_CFG,				0x24),
	REG(DEV_MAC_TAGS_CFG,				0x28),
	REG(DEV_MAC_ADV_CHK_CFG,			0x2c),
	REG(DEV_MAC_IFG_CFG,				0x30),
	REG(DEV_MAC_HDX_CFG,				0x34),
	REG(DEV_MAC_DBG_CFG,				0x38),
	REG(DEV_MAC_FC_MAC_LOW_CFG,			0x3c),
	REG(DEV_MAC_FC_MAC_HIGH_CFG,			0x40),
	REG(DEV_MAC_STICKY,				0x44),
	REG(PCS1G_CFG,					0x48),
	REG(PCS1G_MODE_CFG,				0x4c),
	REG(PCS1G_SD_CFG,				0x50),
	REG(PCS1G_ANEG_CFG,				0x54),
	REG(PCS1G_ANEG_NP_CFG,				0x58),
	REG(PCS1G_LB_CFG,				0x5c),
	REG(PCS1G_DBG_CFG,				0x60),
	REG(PCS1G_CDET_CFG,				0x64),
	REG(PCS1G_ANEG_STATUS,				0x68),
	REG(PCS1G_ANEG_NP_STATUS,			0x6c),
	REG(PCS1G_LINK_STATUS,				0x70),
	REG(PCS1G_LINK_DOWN_CNT,			0x74),
	REG(PCS1G_STICKY,				0x78),
	REG(PCS1G_DEBUG_STATUS,				0x7c),
	REG(PCS1G_LPI_CFG,				0x80),
	REG(PCS1G_LPI_WAKE_ERROR_CNT,			0x84),
	REG(PCS1G_LPI_STATUS,				0x88),
	REG(PCS1G_TSTPAT_MODE_CFG,			0x8c),
	REG(PCS1G_TSTPAT_STATUS,			0x90),
	REG(DEV_PCS_FX100_CFG,				0x94),
	REG(DEV_PCS_FX100_STATUS,			0x98),
};

static const u32 *ocelot_regmap[TARGET_MAX] = {
	[ANA] = ocelot_ana_regmap,
	[QS] = ocelot_qs_regmap,
	[QSYS] = ocelot_qsys_regmap,
	[REW] = ocelot_rew_regmap,
	[SYS] = ocelot_sys_regmap,
	[S0] = ocelot_vcap_regmap,
	[S1] = ocelot_vcap_regmap,
	[S2] = ocelot_vcap_regmap,
	[PTP] = ocelot_ptp_regmap,
	[DEV_GMII] = ocelot_dev_gmii_regmap,
};

static const struct reg_field ocelot_regfields[REGFIELD_MAX] = {
	[ANA_ADVLEARN_VLAN_CHK] = REG_FIELD(ANA_ADVLEARN, 11, 11),
	[ANA_ADVLEARN_LEARN_MIRROR] = REG_FIELD(ANA_ADVLEARN, 0, 10),
	[ANA_ANEVENTS_MSTI_DROP] = REG_FIELD(ANA_ANEVENTS, 27, 27),
	[ANA_ANEVENTS_ACLKILL] = REG_FIELD(ANA_ANEVENTS, 26, 26),
	[ANA_ANEVENTS_ACLUSED] = REG_FIELD(ANA_ANEVENTS, 25, 25),
	[ANA_ANEVENTS_AUTOAGE] = REG_FIELD(ANA_ANEVENTS, 24, 24),
	[ANA_ANEVENTS_VS2TTL1] = REG_FIELD(ANA_ANEVENTS, 23, 23),
	[ANA_ANEVENTS_STORM_DROP] = REG_FIELD(ANA_ANEVENTS, 22, 22),
	[ANA_ANEVENTS_LEARN_DROP] = REG_FIELD(ANA_ANEVENTS, 21, 21),
	[ANA_ANEVENTS_AGED_ENTRY] = REG_FIELD(ANA_ANEVENTS, 20, 20),
	[ANA_ANEVENTS_CPU_LEARN_FAILED] = REG_FIELD(ANA_ANEVENTS, 19, 19),
	[ANA_ANEVENTS_AUTO_LEARN_FAILED] = REG_FIELD(ANA_ANEVENTS, 18, 18),
	[ANA_ANEVENTS_LEARN_REMOVE] = REG_FIELD(ANA_ANEVENTS, 17, 17),
	[ANA_ANEVENTS_AUTO_LEARNED] = REG_FIELD(ANA_ANEVENTS, 16, 16),
	[ANA_ANEVENTS_AUTO_MOVED] = REG_FIELD(ANA_ANEVENTS, 15, 15),
	[ANA_ANEVENTS_DROPPED] = REG_FIELD(ANA_ANEVENTS, 14, 14),
	[ANA_ANEVENTS_CLASSIFIED_DROP] = REG_FIELD(ANA_ANEVENTS, 13, 13),
	[ANA_ANEVENTS_CLASSIFIED_COPY] = REG_FIELD(ANA_ANEVENTS, 12, 12),
	[ANA_ANEVENTS_VLAN_DISCARD] = REG_FIELD(ANA_ANEVENTS, 11, 11),
	[ANA_ANEVENTS_FWD_DISCARD] = REG_FIELD(ANA_ANEVENTS, 10, 10),
	[ANA_ANEVENTS_MULTICAST_FLOOD] = REG_FIELD(ANA_ANEVENTS, 9, 9),
	[ANA_ANEVENTS_UNICAST_FLOOD] = REG_FIELD(ANA_ANEVENTS, 8, 8),
	[ANA_ANEVENTS_DEST_KNOWN] = REG_FIELD(ANA_ANEVENTS, 7, 7),
	[ANA_ANEVENTS_BUCKET3_MATCH] = REG_FIELD(ANA_ANEVENTS, 6, 6),
	[ANA_ANEVENTS_BUCKET2_MATCH] = REG_FIELD(ANA_ANEVENTS, 5, 5),
	[ANA_ANEVENTS_BUCKET1_MATCH] = REG_FIELD(ANA_ANEVENTS, 4, 4),
	[ANA_ANEVENTS_BUCKET0_MATCH] = REG_FIELD(ANA_ANEVENTS, 3, 3),
	[ANA_ANEVENTS_CPU_OPERATION] = REG_FIELD(ANA_ANEVENTS, 2, 2),
	[ANA_ANEVENTS_DMAC_LOOKUP] = REG_FIELD(ANA_ANEVENTS, 1, 1),
	[ANA_ANEVENTS_SMAC_LOOKUP] = REG_FIELD(ANA_ANEVENTS, 0, 0),
	[ANA_TABLES_MACACCESS_B_DOM] = REG_FIELD(ANA_TABLES_MACACCESS, 18, 18),
	[ANA_TABLES_MACTINDX_BUCKET] = REG_FIELD(ANA_TABLES_MACTINDX, 10, 11),
	[ANA_TABLES_MACTINDX_M_INDEX] = REG_FIELD(ANA_TABLES_MACTINDX, 0, 9),
	[QSYS_TIMED_FRAME_ENTRY_TFRM_VLD] = REG_FIELD(QSYS_TIMED_FRAME_ENTRY, 20, 20),
	[QSYS_TIMED_FRAME_ENTRY_TFRM_FP] = REG_FIELD(QSYS_TIMED_FRAME_ENTRY, 8, 19),
	[QSYS_TIMED_FRAME_ENTRY_TFRM_PORTNO] = REG_FIELD(QSYS_TIMED_FRAME_ENTRY, 4, 7),
	[QSYS_TIMED_FRAME_ENTRY_TFRM_TM_SEL] = REG_FIELD(QSYS_TIMED_FRAME_ENTRY, 1, 3),
	[QSYS_TIMED_FRAME_ENTRY_TFRM_TM_T] = REG_FIELD(QSYS_TIMED_FRAME_ENTRY, 0, 0),
	[SYS_RESET_CFG_CORE_ENA] = REG_FIELD(SYS_RESET_CFG, 2, 2),
	[SYS_RESET_CFG_MEM_ENA] = REG_FIELD(SYS_RESET_CFG, 1, 1),
	[SYS_RESET_CFG_MEM_INIT] = REG_FIELD(SYS_RESET_CFG, 0, 0),
	/* Replicated per number of ports (12), register size 4 per port */
	[QSYS_SWITCH_PORT_MODE_PORT_ENA] = REG_FIELD_ID(QSYS_SWITCH_PORT_MODE, 14, 14, 12, 4),
	[QSYS_SWITCH_PORT_MODE_SCH_NEXT_CFG] = REG_FIELD_ID(QSYS_SWITCH_PORT_MODE, 11, 13, 12, 4),
	[QSYS_SWITCH_PORT_MODE_YEL_RSRVD] = REG_FIELD_ID(QSYS_SWITCH_PORT_MODE, 10, 10, 12, 4),
	[QSYS_SWITCH_PORT_MODE_INGRESS_DROP_MODE] = REG_FIELD_ID(QSYS_SWITCH_PORT_MODE, 9, 9, 12, 4),
	[QSYS_SWITCH_PORT_MODE_TX_PFC_ENA] = REG_FIELD_ID(QSYS_SWITCH_PORT_MODE, 1, 8, 12, 4),
	[QSYS_SWITCH_PORT_MODE_TX_PFC_MODE] = REG_FIELD_ID(QSYS_SWITCH_PORT_MODE, 0, 0, 12, 4),
	[SYS_PORT_MODE_DATA_WO_TS] = REG_FIELD_ID(SYS_PORT_MODE, 5, 6, 12, 4),
	[SYS_PORT_MODE_INCL_INJ_HDR] = REG_FIELD_ID(SYS_PORT_MODE, 3, 4, 12, 4),
	[SYS_PORT_MODE_INCL_XTR_HDR] = REG_FIELD_ID(SYS_PORT_MODE, 1, 2, 12, 4),
	[SYS_PORT_MODE_INCL_HDR_ERR] = REG_FIELD_ID(SYS_PORT_MODE, 0, 0, 12, 4),
	[SYS_PAUSE_CFG_PAUSE_START] = REG_FIELD_ID(SYS_PAUSE_CFG, 10, 18, 12, 4),
	[SYS_PAUSE_CFG_PAUSE_STOP] = REG_FIELD_ID(SYS_PAUSE_CFG, 1, 9, 12, 4),
	[SYS_PAUSE_CFG_PAUSE_ENA] = REG_FIELD_ID(SYS_PAUSE_CFG, 0, 1, 12, 4),
};

static const struct ocelot_stat_layout ocelot_stats_layout[] = {
	{ .name = "rx_octets", .offset = 0x00, },
	{ .name = "rx_unicast", .offset = 0x01, },
	{ .name = "rx_multicast", .offset = 0x02, },
	{ .name = "rx_broadcast", .offset = 0x03, },
	{ .name = "rx_shorts", .offset = 0x04, },
	{ .name = "rx_fragments", .offset = 0x05, },
	{ .name = "rx_jabbers", .offset = 0x06, },
	{ .name = "rx_crc_align_errs", .offset = 0x07, },
	{ .name = "rx_sym_errs", .offset = 0x08, },
	{ .name = "rx_frames_below_65_octets", .offset = 0x09, },
	{ .name = "rx_frames_65_to_127_octets", .offset = 0x0A, },
	{ .name = "rx_frames_128_to_255_octets", .offset = 0x0B, },
	{ .name = "rx_frames_256_to_511_octets", .offset = 0x0C, },
	{ .name = "rx_frames_512_to_1023_octets", .offset = 0x0D, },
	{ .name = "rx_frames_1024_to_1526_octets", .offset = 0x0E, },
	{ .name = "rx_frames_over_1526_octets", .offset = 0x0F, },
	{ .name = "rx_pause", .offset = 0x10, },
	{ .name = "rx_control", .offset = 0x11, },
	{ .name = "rx_longs", .offset = 0x12, },
	{ .name = "rx_classified_drops", .offset = 0x13, },
	{ .name = "rx_red_prio_0", .offset = 0x14, },
	{ .name = "rx_red_prio_1", .offset = 0x15, },
	{ .name = "rx_red_prio_2", .offset = 0x16, },
	{ .name = "rx_red_prio_3", .offset = 0x17, },
	{ .name = "rx_red_prio_4", .offset = 0x18, },
	{ .name = "rx_red_prio_5", .offset = 0x19, },
	{ .name = "rx_red_prio_6", .offset = 0x1A, },
	{ .name = "rx_red_prio_7", .offset = 0x1B, },
	{ .name = "rx_yellow_prio_0", .offset = 0x1C, },
	{ .name = "rx_yellow_prio_1", .offset = 0x1D, },
	{ .name = "rx_yellow_prio_2", .offset = 0x1E, },
	{ .name = "rx_yellow_prio_3", .offset = 0x1F, },
	{ .name = "rx_yellow_prio_4", .offset = 0x20, },
	{ .name = "rx_yellow_prio_5", .offset = 0x21, },
	{ .name = "rx_yellow_prio_6", .offset = 0x22, },
	{ .name = "rx_yellow_prio_7", .offset = 0x23, },
	{ .name = "rx_green_prio_0", .offset = 0x24, },
	{ .name = "rx_green_prio_1", .offset = 0x25, },
	{ .name = "rx_green_prio_2", .offset = 0x26, },
	{ .name = "rx_green_prio_3", .offset = 0x27, },
	{ .name = "rx_green_prio_4", .offset = 0x28, },
	{ .name = "rx_green_prio_5", .offset = 0x29, },
	{ .name = "rx_green_prio_6", .offset = 0x2A, },
	{ .name = "rx_green_prio_7", .offset = 0x2B, },
	{ .name = "tx_octets", .offset = 0x40, },
	{ .name = "tx_unicast", .offset = 0x41, },
	{ .name = "tx_multicast", .offset = 0x42, },
	{ .name = "tx_broadcast", .offset = 0x43, },
	{ .name = "tx_collision", .offset = 0x44, },
	{ .name = "tx_drops", .offset = 0x45, },
	{ .name = "tx_pause", .offset = 0x46, },
	{ .name = "tx_frames_below_65_octets", .offset = 0x47, },
	{ .name = "tx_frames_65_to_127_octets", .offset = 0x48, },
	{ .name = "tx_frames_128_255_octets", .offset = 0x49, },
	{ .name = "tx_frames_256_511_octets", .offset = 0x4A, },
	{ .name = "tx_frames_512_1023_octets", .offset = 0x4B, },
	{ .name = "tx_frames_1024_1526_octets", .offset = 0x4C, },
	{ .name = "tx_frames_over_1526_octets", .offset = 0x4D, },
	{ .name = "tx_yellow_prio_0", .offset = 0x4E, },
	{ .name = "tx_yellow_prio_1", .offset = 0x4F, },
	{ .name = "tx_yellow_prio_2", .offset = 0x50, },
	{ .name = "tx_yellow_prio_3", .offset = 0x51, },
	{ .name = "tx_yellow_prio_4", .offset = 0x52, },
	{ .name = "tx_yellow_prio_5", .offset = 0x53, },
	{ .name = "tx_yellow_prio_6", .offset = 0x54, },
	{ .name = "tx_yellow_prio_7", .offset = 0x55, },
	{ .name = "tx_green_prio_0", .offset = 0x56, },
	{ .name = "tx_green_prio_1", .offset = 0x57, },
	{ .name = "tx_green_prio_2", .offset = 0x58, },
	{ .name = "tx_green_prio_3", .offset = 0x59, },
	{ .name = "tx_green_prio_4", .offset = 0x5A, },
	{ .name = "tx_green_prio_5", .offset = 0x5B, },
	{ .name = "tx_green_prio_6", .offset = 0x5C, },
	{ .name = "tx_green_prio_7", .offset = 0x5D, },
	{ .name = "tx_aged", .offset = 0x5E, },
	{ .name = "drop_local", .offset = 0x80, },
	{ .name = "drop_tail", .offset = 0x81, },
	{ .name = "drop_yellow_prio_0", .offset = 0x82, },
	{ .name = "drop_yellow_prio_1", .offset = 0x83, },
	{ .name = "drop_yellow_prio_2", .offset = 0x84, },
	{ .name = "drop_yellow_prio_3", .offset = 0x85, },
	{ .name = "drop_yellow_prio_4", .offset = 0x86, },
	{ .name = "drop_yellow_prio_5", .offset = 0x87, },
	{ .name = "drop_yellow_prio_6", .offset = 0x88, },
	{ .name = "drop_yellow_prio_7", .offset = 0x89, },
	{ .name = "drop_green_prio_0", .offset = 0x8A, },
	{ .name = "drop_green_prio_1", .offset = 0x8B, },
	{ .name = "drop_green_prio_2", .offset = 0x8C, },
	{ .name = "drop_green_prio_3", .offset = 0x8D, },
	{ .name = "drop_green_prio_4", .offset = 0x8E, },
	{ .name = "drop_green_prio_5", .offset = 0x8F, },
	{ .name = "drop_green_prio_6", .offset = 0x90, },
	{ .name = "drop_green_prio_7", .offset = 0x91, },
};

static void ocelot_pll5_init(struct ocelot *ocelot)
{
	/* Configure PLL5. This will need a proper CCF driver
	 * The values are coming from the VTSS API for Ocelot
	 */
	regmap_write(ocelot->targets[HSIO], HSIO_PLL5G_CFG4,
		     HSIO_PLL5G_CFG4_IB_CTRL(0x7600) |
		     HSIO_PLL5G_CFG4_IB_BIAS_CTRL(0x8));
	regmap_write(ocelot->targets[HSIO], HSIO_PLL5G_CFG0,
		     HSIO_PLL5G_CFG0_CORE_CLK_DIV(0x11) |
		     HSIO_PLL5G_CFG0_CPU_CLK_DIV(2) |
		     HSIO_PLL5G_CFG0_ENA_BIAS |
		     HSIO_PLL5G_CFG0_ENA_VCO_BUF |
		     HSIO_PLL5G_CFG0_ENA_CP1 |
		     HSIO_PLL5G_CFG0_SELCPI(2) |
		     HSIO_PLL5G_CFG0_LOOP_BW_RES(0xe) |
		     HSIO_PLL5G_CFG0_SELBGV820(4) |
		     HSIO_PLL5G_CFG0_DIV4 |
		     HSIO_PLL5G_CFG0_ENA_CLKTREE |
		     HSIO_PLL5G_CFG0_ENA_LANE);
	regmap_write(ocelot->targets[HSIO], HSIO_PLL5G_CFG2,
		     HSIO_PLL5G_CFG2_EN_RESET_FRQ_DET |
		     HSIO_PLL5G_CFG2_EN_RESET_OVERRUN |
		     HSIO_PLL5G_CFG2_GAIN_TEST(0x8) |
		     HSIO_PLL5G_CFG2_ENA_AMPCTRL |
		     HSIO_PLL5G_CFG2_PWD_AMPCTRL_N |
		     HSIO_PLL5G_CFG2_AMPC_SEL(0x10));
}

static int ocelot_chip_init(struct ocelot *ocelot, const struct ocelot_ops *ops)
{
	int ret;

	ocelot->map = ocelot_regmap;
	ocelot->stats_layout = ocelot_stats_layout;
	ocelot->num_stats = ARRAY_SIZE(ocelot_stats_layout);
	ocelot->num_mact_rows = 1024;
	ocelot->ops = ops;

	ret = ocelot_regfields_init(ocelot, ocelot_regfields);
	if (ret)
		return ret;

	ocelot_pll5_init(ocelot);

	eth_random_addr(ocelot->base_mac);
	ocelot->base_mac[5] &= 0xf0;

	return 0;
}

static irqreturn_t ocelot_xtr_irq_handler(int irq, void *arg)
{
	struct ocelot *ocelot = arg;
	int grp = 0, err;

	while (ocelot_read(ocelot, QS_XTR_DATA_PRESENT) & BIT(grp)) {
		struct sk_buff *skb;

		err = ocelot_xtr_poll_frame(ocelot, grp, &skb);
		if (err)
			goto out;

		skb->dev->stats.rx_bytes += skb->len;
		skb->dev->stats.rx_packets++;

		if (!skb_defer_rx_timestamp(skb))
			netif_rx(skb);
	}

out:
	if (err < 0)
		ocelot_drain_cpu_queue(ocelot, 0);

	return IRQ_HANDLED;
}

static irqreturn_t ocelot_ptp_rdy_irq_handler(int irq, void *arg)
{
	struct ocelot *ocelot = arg;

	ocelot_get_txtstamp(ocelot);

	return IRQ_HANDLED;
}

static const struct of_device_id mscc_ocelot_match[] = {
	{ .compatible = "mscc,vsc7514-switch" },
	{ }
};
MODULE_DEVICE_TABLE(of, mscc_ocelot_match);

static int ocelot_reset(struct ocelot *ocelot)
{
	int retries = 100;
	u32 val;

	regmap_field_write(ocelot->regfields[SYS_RESET_CFG_MEM_INIT], 1);
	regmap_field_write(ocelot->regfields[SYS_RESET_CFG_MEM_ENA], 1);

	do {
		msleep(1);
		regmap_field_read(ocelot->regfields[SYS_RESET_CFG_MEM_INIT],
				  &val);
	} while (val && --retries);

	if (!retries)
		return -ETIMEDOUT;

	regmap_field_write(ocelot->regfields[SYS_RESET_CFG_MEM_ENA], 1);
	regmap_field_write(ocelot->regfields[SYS_RESET_CFG_CORE_ENA], 1);

	return 0;
}

/* Watermark encode
 * Bit 8:   Unit; 0:1, 1:16
 * Bit 7-0: Value to be multiplied with unit
 */
static u16 ocelot_wm_enc(u16 value)
{
	WARN_ON(value >= 16 * BIT(8));

	if (value >= BIT(8))
		return BIT(8) | (value / 16);

	return value;
}

static u16 ocelot_wm_dec(u16 wm)
{
	if (wm & BIT(8))
		return (wm & GENMASK(7, 0)) * 16;

	return wm;
}

static void ocelot_wm_stat(u32 val, u32 *inuse, u32 *maxuse)
{
	*inuse = (val & GENMASK(23, 12)) >> 12;
	*maxuse = val & GENMASK(11, 0);
}

static const struct ocelot_ops ocelot_ops = {
	.reset			= ocelot_reset,
	.wm_enc			= ocelot_wm_enc,
	.wm_dec			= ocelot_wm_dec,
	.wm_stat		= ocelot_wm_stat,
	.port_to_netdev		= ocelot_port_to_netdev,
	.netdev_to_port		= ocelot_netdev_to_port,
};

static const struct vcap_field vsc7514_vcap_es0_keys[] = {
	[VCAP_ES0_EGR_PORT]			= {  0,  4},
	[VCAP_ES0_IGR_PORT]			= {  4,  4},
	[VCAP_ES0_RSV]				= {  8,  2},
	[VCAP_ES0_L2_MC]			= { 10,  1},
	[VCAP_ES0_L2_BC]			= { 11,  1},
	[VCAP_ES0_VID]				= { 12, 12},
	[VCAP_ES0_DP]				= { 24,  1},
	[VCAP_ES0_PCP]				= { 25,  3},
};

static const struct vcap_field vsc7514_vcap_es0_actions[] = {
	[VCAP_ES0_ACT_PUSH_OUTER_TAG]		= {  0,  2},
	[VCAP_ES0_ACT_PUSH_INNER_TAG]		= {  2,  1},
	[VCAP_ES0_ACT_TAG_A_TPID_SEL]		= {  3,  2},
	[VCAP_ES0_ACT_TAG_A_VID_SEL]		= {  5,  1},
	[VCAP_ES0_ACT_TAG_A_PCP_SEL]		= {  6,  2},
	[VCAP_ES0_ACT_TAG_A_DEI_SEL]		= {  8,  2},
	[VCAP_ES0_ACT_TAG_B_TPID_SEL]		= { 10,  2},
	[VCAP_ES0_ACT_TAG_B_VID_SEL]		= { 12,  1},
	[VCAP_ES0_ACT_TAG_B_PCP_SEL]		= { 13,  2},
	[VCAP_ES0_ACT_TAG_B_DEI_SEL]		= { 15,  2},
	[VCAP_ES0_ACT_VID_A_VAL]		= { 17, 12},
	[VCAP_ES0_ACT_PCP_A_VAL]		= { 29,  3},
	[VCAP_ES0_ACT_DEI_A_VAL]		= { 32,  1},
	[VCAP_ES0_ACT_VID_B_VAL]		= { 33, 12},
	[VCAP_ES0_ACT_PCP_B_VAL]		= { 45,  3},
	[VCAP_ES0_ACT_DEI_B_VAL]		= { 48,  1},
	[VCAP_ES0_ACT_RSV]			= { 49, 24},
	[VCAP_ES0_ACT_HIT_STICKY]		= { 73,  1},
};

static const struct vcap_field vsc7514_vcap_is1_keys[] = {
	[VCAP_IS1_HK_TYPE]			= {  0,   1},
	[VCAP_IS1_HK_LOOKUP]			= {  1,   2},
	[VCAP_IS1_HK_IGR_PORT_MASK]		= {  3,  12},
	[VCAP_IS1_HK_RSV]			= { 15,   9},
	[VCAP_IS1_HK_OAM_Y1731]			= { 24,   1},
	[VCAP_IS1_HK_L2_MC]			= { 25,   1},
	[VCAP_IS1_HK_L2_BC]			= { 26,   1},
	[VCAP_IS1_HK_IP_MC]			= { 27,   1},
	[VCAP_IS1_HK_VLAN_TAGGED]		= { 28,   1},
	[VCAP_IS1_HK_VLAN_DBL_TAGGED]		= { 29,   1},
	[VCAP_IS1_HK_TPID]			= { 30,   1},
	[VCAP_IS1_HK_VID]			= { 31,  12},
	[VCAP_IS1_HK_DEI]			= { 43,   1},
	[VCAP_IS1_HK_PCP]			= { 44,   3},
	/* Specific Fields for IS1 Half Key S1_NORMAL */
	[VCAP_IS1_HK_L2_SMAC]			= { 47,  48},
	[VCAP_IS1_HK_ETYPE_LEN]			= { 95,   1},
	[VCAP_IS1_HK_ETYPE]			= { 96,  16},
	[VCAP_IS1_HK_IP_SNAP]			= {112,   1},
	[VCAP_IS1_HK_IP4]			= {113,   1},
	/* Layer-3 Information */
	[VCAP_IS1_HK_L3_FRAGMENT]		= {114,   1},
	[VCAP_IS1_HK_L3_FRAG_OFS_GT0]		= {115,   1},
	[VCAP_IS1_HK_L3_OPTIONS]		= {116,   1},
	[VCAP_IS1_HK_L3_DSCP]			= {117,   6},
	[VCAP_IS1_HK_L3_IP4_SIP]		= {123,  32},
	/* Layer-4 Information */
	[VCAP_IS1_HK_TCP_UDP]			= {155,   1},
	[VCAP_IS1_HK_TCP]			= {156,   1},
	[VCAP_IS1_HK_L4_SPORT]			= {157,  16},
	[VCAP_IS1_HK_L4_RNG]			= {173,   8},
	/* Specific Fields for IS1 Half Key S1_5TUPLE_IP4 */
	[VCAP_IS1_HK_IP4_INNER_TPID]            = { 47,   1},
	[VCAP_IS1_HK_IP4_INNER_VID]		= { 48,  12},
	[VCAP_IS1_HK_IP4_INNER_DEI]		= { 60,   1},
	[VCAP_IS1_HK_IP4_INNER_PCP]		= { 61,   3},
	[VCAP_IS1_HK_IP4_IP4]			= { 64,   1},
	[VCAP_IS1_HK_IP4_L3_FRAGMENT]		= { 65,   1},
	[VCAP_IS1_HK_IP4_L3_FRAG_OFS_GT0]	= { 66,   1},
	[VCAP_IS1_HK_IP4_L3_OPTIONS]		= { 67,   1},
	[VCAP_IS1_HK_IP4_L3_DSCP]		= { 68,   6},
	[VCAP_IS1_HK_IP4_L3_IP4_DIP]		= { 74,  32},
	[VCAP_IS1_HK_IP4_L3_IP4_SIP]		= {106,  32},
	[VCAP_IS1_HK_IP4_L3_PROTO]		= {138,   8},
	[VCAP_IS1_HK_IP4_TCP_UDP]		= {146,   1},
	[VCAP_IS1_HK_IP4_TCP]			= {147,   1},
	[VCAP_IS1_HK_IP4_L4_RNG]		= {148,   8},
	[VCAP_IS1_HK_IP4_IP_PAYLOAD_S1_5TUPLE]	= {156,  32},
};

static const struct vcap_field vsc7514_vcap_is1_actions[] = {
	[VCAP_IS1_ACT_DSCP_ENA]			= {  0,  1},
	[VCAP_IS1_ACT_DSCP_VAL]			= {  1,  6},
	[VCAP_IS1_ACT_QOS_ENA]			= {  7,  1},
	[VCAP_IS1_ACT_QOS_VAL]			= {  8,  3},
	[VCAP_IS1_ACT_DP_ENA]			= { 11,  1},
	[VCAP_IS1_ACT_DP_VAL]			= { 12,  1},
	[VCAP_IS1_ACT_PAG_OVERRIDE_MASK]	= { 13,  8},
	[VCAP_IS1_ACT_PAG_VAL]			= { 21,  8},
	[VCAP_IS1_ACT_RSV]			= { 29,  9},
	/* The fields below are incorrectly shifted by 2 in the manual */
	[VCAP_IS1_ACT_VID_REPLACE_ENA]		= { 38,  1},
	[VCAP_IS1_ACT_VID_ADD_VAL]		= { 39, 12},
	[VCAP_IS1_ACT_FID_SEL]			= { 51,  2},
	[VCAP_IS1_ACT_FID_VAL]			= { 53, 13},
	[VCAP_IS1_ACT_PCP_DEI_ENA]		= { 66,  1},
	[VCAP_IS1_ACT_PCP_VAL]			= { 67,  3},
	[VCAP_IS1_ACT_DEI_VAL]			= { 70,  1},
	[VCAP_IS1_ACT_VLAN_POP_CNT_ENA]		= { 71,  1},
	[VCAP_IS1_ACT_VLAN_POP_CNT]		= { 72,  2},
	[VCAP_IS1_ACT_CUSTOM_ACE_TYPE_ENA]	= { 74,  4},
	[VCAP_IS1_ACT_HIT_STICKY]		= { 78,  1},
};

static const struct vcap_field vsc7514_vcap_is2_keys[] = {
	/* Common: 46 bits */
	[VCAP_IS2_TYPE]				= {  0,   4},
	[VCAP_IS2_HK_FIRST]			= {  4,   1},
	[VCAP_IS2_HK_PAG]			= {  5,   8},
	[VCAP_IS2_HK_IGR_PORT_MASK]		= { 13,  12},
	[VCAP_IS2_HK_RSV2]			= { 25,   1},
	[VCAP_IS2_HK_HOST_MATCH]		= { 26,   1},
	[VCAP_IS2_HK_L2_MC]			= { 27,   1},
	[VCAP_IS2_HK_L2_BC]			= { 28,   1},
	[VCAP_IS2_HK_VLAN_TAGGED]		= { 29,   1},
	[VCAP_IS2_HK_VID]			= { 30,  12},
	[VCAP_IS2_HK_DEI]			= { 42,   1},
	[VCAP_IS2_HK_PCP]			= { 43,   3},
	/* MAC_ETYPE / MAC_LLC / MAC_SNAP / OAM common */
	[VCAP_IS2_HK_L2_DMAC]			= { 46,  48},
	[VCAP_IS2_HK_L2_SMAC]			= { 94,  48},
	/* MAC_ETYPE (TYPE=000) */
	[VCAP_IS2_HK_MAC_ETYPE_ETYPE]		= {142,  16},
	[VCAP_IS2_HK_MAC_ETYPE_L2_PAYLOAD0]	= {158,  16},
	[VCAP_IS2_HK_MAC_ETYPE_L2_PAYLOAD1]	= {174,   8},
	[VCAP_IS2_HK_MAC_ETYPE_L2_PAYLOAD2]	= {182,   3},
	/* MAC_LLC (TYPE=001) */
	[VCAP_IS2_HK_MAC_LLC_L2_LLC]		= {142,  40},
	/* MAC_SNAP (TYPE=010) */
	[VCAP_IS2_HK_MAC_SNAP_L2_SNAP]		= {142,  40},
	/* MAC_ARP (TYPE=011) */
	[VCAP_IS2_HK_MAC_ARP_SMAC]		= { 46,  48},
	[VCAP_IS2_HK_MAC_ARP_ADDR_SPACE_OK]	= { 94,   1},
	[VCAP_IS2_HK_MAC_ARP_PROTO_SPACE_OK]	= { 95,   1},
	[VCAP_IS2_HK_MAC_ARP_LEN_OK]		= { 96,   1},
	[VCAP_IS2_HK_MAC_ARP_TARGET_MATCH]	= { 97,   1},
	[VCAP_IS2_HK_MAC_ARP_SENDER_MATCH]	= { 98,   1},
	[VCAP_IS2_HK_MAC_ARP_OPCODE_UNKNOWN]	= { 99,   1},
	[VCAP_IS2_HK_MAC_ARP_OPCODE]		= {100,   2},
	[VCAP_IS2_HK_MAC_ARP_L3_IP4_DIP]	= {102,  32},
	[VCAP_IS2_HK_MAC_ARP_L3_IP4_SIP]	= {134,  32},
	[VCAP_IS2_HK_MAC_ARP_DIP_EQ_SIP]	= {166,   1},
	/* IP4_TCP_UDP / IP4_OTHER common */
	[VCAP_IS2_HK_IP4]			= { 46,   1},
	[VCAP_IS2_HK_L3_FRAGMENT]		= { 47,   1},
	[VCAP_IS2_HK_L3_FRAG_OFS_GT0]		= { 48,   1},
	[VCAP_IS2_HK_L3_OPTIONS]		= { 49,   1},
	[VCAP_IS2_HK_IP4_L3_TTL_GT0]		= { 50,   1},
	[VCAP_IS2_HK_L3_TOS]			= { 51,   8},
	[VCAP_IS2_HK_L3_IP4_DIP]		= { 59,  32},
	[VCAP_IS2_HK_L3_IP4_SIP]		= { 91,  32},
	[VCAP_IS2_HK_DIP_EQ_SIP]		= {123,   1},
	/* IP4_TCP_UDP (TYPE=100) */
	[VCAP_IS2_HK_TCP]			= {124,   1},
	[VCAP_IS2_HK_L4_DPORT]			= {125,  16},
	[VCAP_IS2_HK_L4_SPORT]			= {141,  16},
	[VCAP_IS2_HK_L4_RNG]			= {157,   8},
	[VCAP_IS2_HK_L4_SPORT_EQ_DPORT]		= {165,   1},
	[VCAP_IS2_HK_L4_SEQUENCE_EQ0]		= {166,   1},
	[VCAP_IS2_HK_L4_FIN]			= {167,   1},
	[VCAP_IS2_HK_L4_SYN]			= {168,   1},
	[VCAP_IS2_HK_L4_RST]			= {169,   1},
	[VCAP_IS2_HK_L4_PSH]			= {170,   1},
	[VCAP_IS2_HK_L4_ACK]			= {171,   1},
	[VCAP_IS2_HK_L4_URG]			= {172,   1},
	[VCAP_IS2_HK_L4_1588_DOM]		= {173,   8},
	[VCAP_IS2_HK_L4_1588_VER]		= {181,   4},
	/* IP4_OTHER (TYPE=101) */
	[VCAP_IS2_HK_IP4_L3_PROTO]		= {124,   8},
	[VCAP_IS2_HK_L3_PAYLOAD]		= {132,  56},
	/* IP6_STD (TYPE=110) */
	[VCAP_IS2_HK_IP6_L3_TTL_GT0]		= { 46,   1},
	[VCAP_IS2_HK_L3_IP6_SIP]		= { 47, 128},
	[VCAP_IS2_HK_IP6_L3_PROTO]		= {175,   8},
	/* OAM (TYPE=111) */
	[VCAP_IS2_HK_OAM_MEL_FLAGS]		= {142,   7},
	[VCAP_IS2_HK_OAM_VER]			= {149,   5},
	[VCAP_IS2_HK_OAM_OPCODE]		= {154,   8},
	[VCAP_IS2_HK_OAM_FLAGS]			= {162,   8},
	[VCAP_IS2_HK_OAM_MEPID]			= {170,  16},
	[VCAP_IS2_HK_OAM_CCM_CNTS_EQ0]		= {186,   1},
	[VCAP_IS2_HK_OAM_IS_Y1731]		= {187,   1},
};

static const struct vcap_field vsc7514_vcap_is2_actions[] = {
	[VCAP_IS2_ACT_HIT_ME_ONCE]		= {  0,  1},
	[VCAP_IS2_ACT_CPU_COPY_ENA]		= {  1,  1},
	[VCAP_IS2_ACT_CPU_QU_NUM]		= {  2,  3},
	[VCAP_IS2_ACT_MASK_MODE]		= {  5,  2},
	[VCAP_IS2_ACT_MIRROR_ENA]		= {  7,  1},
	[VCAP_IS2_ACT_LRN_DIS]			= {  8,  1},
	[VCAP_IS2_ACT_POLICE_ENA]		= {  9,  1},
	[VCAP_IS2_ACT_POLICE_IDX]		= { 10,  9},
	[VCAP_IS2_ACT_POLICE_VCAP_ONLY]		= { 19,  1},
	[VCAP_IS2_ACT_PORT_MASK]		= { 20, 11},
	[VCAP_IS2_ACT_REW_OP]			= { 31,  9},
	[VCAP_IS2_ACT_SMAC_REPLACE_ENA]		= { 40,  1},
	[VCAP_IS2_ACT_RSV]			= { 41,  2},
	[VCAP_IS2_ACT_ACL_ID]			= { 43,  6},
	[VCAP_IS2_ACT_HIT_CNT]			= { 49, 32},
};

static struct vcap_props vsc7514_vcap_props[] = {
	[VCAP_ES0] = {
		.action_type_width = 0,
		.action_table = {
			[ES0_ACTION_TYPE_NORMAL] = {
				.width = 73, /* HIT_STICKY not included */
				.count = 1,
			},
		},
		.target = S0,
		.keys = vsc7514_vcap_es0_keys,
		.actions = vsc7514_vcap_es0_actions,
	},
	[VCAP_IS1] = {
		.action_type_width = 0,
		.action_table = {
			[IS1_ACTION_TYPE_NORMAL] = {
				.width = 78, /* HIT_STICKY not included */
				.count = 4,
			},
		},
		.target = S1,
		.keys = vsc7514_vcap_is1_keys,
		.actions = vsc7514_vcap_is1_actions,
	},
	[VCAP_IS2] = {
		.action_type_width = 1,
		.action_table = {
			[IS2_ACTION_TYPE_NORMAL] = {
				.width = 49,
				.count = 2
			},
			[IS2_ACTION_TYPE_SMAC_SIP] = {
				.width = 6,
				.count = 4
			},
		},
		.target = S2,
		.keys = vsc7514_vcap_is2_keys,
		.actions = vsc7514_vcap_is2_actions,
	},
};

static struct ptp_clock_info ocelot_ptp_clock_info = {
	.owner		= THIS_MODULE,
	.name		= "ocelot ptp",
	.max_adj	= 0x7fffffff,
	.n_alarm	= 0,
	.n_ext_ts	= 0,
	.n_per_out	= OCELOT_PTP_PINS_NUM,
	.n_pins		= OCELOT_PTP_PINS_NUM,
	.pps		= 0,
	.gettime64	= ocelot_ptp_gettime64,
	.settime64	= ocelot_ptp_settime64,
	.adjtime	= ocelot_ptp_adjtime,
	.adjfine	= ocelot_ptp_adjfine,
	.verify		= ocelot_ptp_verify,
	.enable		= ocelot_ptp_enable,
};

static void mscc_ocelot_teardown_devlink_ports(struct ocelot *ocelot)
{
	int port;

	for (port = 0; port < ocelot->num_phys_ports; port++)
		ocelot_port_devlink_teardown(ocelot, port);
}

static void mscc_ocelot_release_ports(struct ocelot *ocelot)
{
	int port;

	for (port = 0; port < ocelot->num_phys_ports; port++) {
		struct ocelot_port *ocelot_port;

		ocelot_port = ocelot->ports[port];
		if (!ocelot_port)
			continue;

		ocelot_deinit_port(ocelot, port);
		ocelot_release_port(ocelot_port);
	}
}

static int mscc_ocelot_init_ports(struct platform_device *pdev,
				  struct device_node *ports)
{
	struct ocelot *ocelot = platform_get_drvdata(pdev);
	u32 devlink_ports_registered = 0;
	struct device_node *portnp;
	int port, err;
	u32 reg;

	ocelot->ports = devm_kcalloc(ocelot->dev, ocelot->num_phys_ports,
				     sizeof(struct ocelot_port *), GFP_KERNEL);
	if (!ocelot->ports)
		return -ENOMEM;

	ocelot->devlink_ports = devm_kcalloc(ocelot->dev,
					     ocelot->num_phys_ports,
					     sizeof(*ocelot->devlink_ports),
					     GFP_KERNEL);
	if (!ocelot->devlink_ports)
		return -ENOMEM;

	for_each_available_child_of_node(ports, portnp) {
		struct ocelot_port_private *priv;
		struct ocelot_port *ocelot_port;
		struct devlink_port *dlp;
		struct regmap *target;
		struct resource *res;
		char res_name[8];

		if (of_property_read_u32(portnp, "reg", &reg))
			continue;

		port = reg;
		if (port < 0 || port >= ocelot->num_phys_ports) {
			dev_err(ocelot->dev,
				"invalid port number: %d >= %d\n", port,
				ocelot->num_phys_ports);
			continue;
		}

		snprintf(res_name, sizeof(res_name), "port%d", port);

		res = platform_get_resource_byname(pdev, IORESOURCE_MEM,
						   res_name);
		target = ocelot_regmap_init(ocelot, res);
		if (IS_ERR(target)) {
			err = PTR_ERR(target);
			of_node_put(portnp);
			goto out_teardown;
		}

		err = ocelot_port_devlink_init(ocelot, port,
					       DEVLINK_PORT_FLAVOUR_PHYSICAL);
		if (err) {
			of_node_put(portnp);
			goto out_teardown;
		}

		err = ocelot_probe_port(ocelot, port, target, portnp);
		if (err) {
			ocelot_port_devlink_teardown(ocelot, port);
			continue;
		}

		devlink_ports_registered |= BIT(port);

		ocelot_port = ocelot->ports[port];
		priv = container_of(ocelot_port, struct ocelot_port_private,
				    port);
		dlp = &ocelot->devlink_ports[port];
		devlink_port_type_eth_set(dlp, priv->dev);
	}

	/* Initialize unused devlink ports at the end */
	for (port = 0; port < ocelot->num_phys_ports; port++) {
		if (devlink_ports_registered & BIT(port))
			continue;

		err = ocelot_port_devlink_init(ocelot, port,
					       DEVLINK_PORT_FLAVOUR_UNUSED);
		if (err)
			goto out_teardown;

		devlink_ports_registered |= BIT(port);
	}

	return 0;

out_teardown:
	/* Unregister the network interfaces */
	mscc_ocelot_release_ports(ocelot);
	/* Tear down devlink ports for the registered network interfaces */
	for (port = 0; port < ocelot->num_phys_ports; port++) {
		if (devlink_ports_registered & BIT(port))
			ocelot_port_devlink_teardown(ocelot, port);
	}
	return err;
}

static int mscc_ocelot_probe(struct platform_device *pdev)
{
	struct device_node *np = pdev->dev.of_node;
	int err, irq_xtr, irq_ptp_rdy;
	struct device_node *ports;
	struct devlink *devlink;
	struct ocelot *ocelot;
	struct regmap *hsio;
	unsigned int i;

	struct {
		enum ocelot_target id;
		char *name;
		u8 optional:1;
	} io_target[] = {
		{ SYS, "sys" },
		{ REW, "rew" },
		{ QSYS, "qsys" },
		{ ANA, "ana" },
		{ QS, "qs" },
		{ S0, "s0" },
		{ S1, "s1" },
		{ S2, "s2" },
		{ PTP, "ptp", 1 },
	};

	if (!np && !pdev->dev.platform_data)
		return -ENODEV;

	devlink =
		devlink_alloc(&ocelot_devlink_ops, sizeof(*ocelot), &pdev->dev);
	if (!devlink)
		return -ENOMEM;

	ocelot = devlink_priv(devlink);
	ocelot->devlink = priv_to_devlink(ocelot);
	platform_set_drvdata(pdev, ocelot);
	ocelot->dev = &pdev->dev;

	for (i = 0; i < ARRAY_SIZE(io_target); i++) {
		struct regmap *target;
		struct resource *res;

		res = platform_get_resource_byname(pdev, IORESOURCE_MEM,
						   io_target[i].name);

		target = ocelot_regmap_init(ocelot, res);
		if (IS_ERR(target)) {
			if (io_target[i].optional) {
				ocelot->targets[io_target[i].id] = NULL;
				continue;
			}
			err = PTR_ERR(target);
			goto out_free_devlink;
		}

		ocelot->targets[io_target[i].id] = target;
	}

	hsio = syscon_regmap_lookup_by_compatible("mscc,ocelot-hsio");
	if (IS_ERR(hsio)) {
		dev_err(&pdev->dev, "missing hsio syscon\n");
		err = PTR_ERR(hsio);
		goto out_free_devlink;
	}

	ocelot->targets[HSIO] = hsio;

	err = ocelot_chip_init(ocelot, &ocelot_ops);
	if (err)
		goto out_free_devlink;

	irq_xtr = platform_get_irq_byname(pdev, "xtr");
	if (irq_xtr < 0) {
		err = irq_xtr;
		goto out_free_devlink;
	}

	err = devm_request_threaded_irq(&pdev->dev, irq_xtr, NULL,
					ocelot_xtr_irq_handler, IRQF_ONESHOT,
					"frame extraction", ocelot);
	if (err)
		goto out_free_devlink;

	irq_ptp_rdy = platform_get_irq_byname(pdev, "ptp_rdy");
	if (irq_ptp_rdy > 0 && ocelot->targets[PTP]) {
		err = devm_request_threaded_irq(&pdev->dev, irq_ptp_rdy, NULL,
						ocelot_ptp_rdy_irq_handler,
						IRQF_ONESHOT, "ptp ready",
						ocelot);
		if (err)
			goto out_free_devlink;

		/* Both the PTP interrupt and the PTP bank are available */
		ocelot->ptp = 1;
	}

	ports = of_get_child_by_name(np, "ethernet-ports");
	if (!ports) {
		dev_err(ocelot->dev, "no ethernet-ports child node found\n");
		err = -ENODEV;
		goto out_free_devlink;
	}

	ocelot->num_phys_ports = of_get_child_count(ports);
	ocelot->num_flooding_pgids = 1;

	ocelot->vcap = vsc7514_vcap_props;
	ocelot->npi = -1;

	err = ocelot_init(ocelot);
	if (err)
		goto out_put_ports;

	err = devlink_register(devlink);
	if (err)
		goto out_ocelot_deinit;

	err = mscc_ocelot_init_ports(pdev, ports);
	if (err)
<<<<<<< HEAD
		goto out_ocelot_deinit;
=======
		goto out_ocelot_devlink_unregister;

	err = ocelot_devlink_sb_register(ocelot);
	if (err)
		goto out_ocelot_release_ports;
>>>>>>> 3b17187f

	if (ocelot->ptp) {
		err = ocelot_init_timestamp(ocelot, &ocelot_ptp_clock_info);
		if (err) {
			dev_err(ocelot->dev,
				"Timestamp initialization failed\n");
			ocelot->ptp = 0;
		}
	}

	register_netdevice_notifier(&ocelot_netdevice_nb);
	register_switchdev_notifier(&ocelot_switchdev_nb);
	register_switchdev_blocking_notifier(&ocelot_switchdev_blocking_nb);

	of_node_put(ports);

	dev_info(&pdev->dev, "Ocelot switch probed\n");

	return 0;

<<<<<<< HEAD
=======
out_ocelot_release_ports:
	mscc_ocelot_release_ports(ocelot);
	mscc_ocelot_teardown_devlink_ports(ocelot);
out_ocelot_devlink_unregister:
	devlink_unregister(devlink);
>>>>>>> 3b17187f
out_ocelot_deinit:
	ocelot_deinit(ocelot);
out_put_ports:
	of_node_put(ports);
out_free_devlink:
	devlink_free(devlink);
	return err;
}

static int mscc_ocelot_remove(struct platform_device *pdev)
{
	struct ocelot *ocelot = platform_get_drvdata(pdev);

	ocelot_deinit_timestamp(ocelot);
	ocelot_devlink_sb_unregister(ocelot);
	mscc_ocelot_release_ports(ocelot);
	mscc_ocelot_teardown_devlink_ports(ocelot);
	devlink_unregister(ocelot->devlink);
	ocelot_deinit(ocelot);
	unregister_switchdev_blocking_notifier(&ocelot_switchdev_blocking_nb);
	unregister_switchdev_notifier(&ocelot_switchdev_nb);
	unregister_netdevice_notifier(&ocelot_netdevice_nb);
	devlink_free(ocelot->devlink);

	return 0;
}

static struct platform_driver mscc_ocelot_driver = {
	.probe = mscc_ocelot_probe,
	.remove = mscc_ocelot_remove,
	.driver = {
		.name = "ocelot-switch",
		.of_match_table = mscc_ocelot_match,
	},
};

module_platform_driver(mscc_ocelot_driver);

MODULE_DESCRIPTION("Microsemi Ocelot switch driver");
MODULE_AUTHOR("Alexandre Belloni <alexandre.belloni@bootlin.com>");
MODULE_LICENSE("Dual MIT/GPL");<|MERGE_RESOLUTION|>--- conflicted
+++ resolved
@@ -1141,15 +1141,11 @@
 
 	err = mscc_ocelot_init_ports(pdev, ports);
 	if (err)
-<<<<<<< HEAD
-		goto out_ocelot_deinit;
-=======
 		goto out_ocelot_devlink_unregister;
 
 	err = ocelot_devlink_sb_register(ocelot);
 	if (err)
 		goto out_ocelot_release_ports;
->>>>>>> 3b17187f
 
 	if (ocelot->ptp) {
 		err = ocelot_init_timestamp(ocelot, &ocelot_ptp_clock_info);
@@ -1170,14 +1166,11 @@
 
 	return 0;
 
-<<<<<<< HEAD
-=======
 out_ocelot_release_ports:
 	mscc_ocelot_release_ports(ocelot);
 	mscc_ocelot_teardown_devlink_ports(ocelot);
 out_ocelot_devlink_unregister:
 	devlink_unregister(devlink);
->>>>>>> 3b17187f
 out_ocelot_deinit:
 	ocelot_deinit(ocelot);
 out_put_ports:
