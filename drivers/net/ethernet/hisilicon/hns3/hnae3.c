// SPDX-License-Identifier: GPL-2.0+
// Copyright (c) 2016-2017 Hisilicon Limited.

#include <linux/list.h>
#include <linux/spinlock.h>

#include "hnae3.h"

static LIST_HEAD(hnae3_ae_algo_list);
static LIST_HEAD(hnae3_client_list);
static LIST_HEAD(hnae3_ae_dev_list);

/* we are keeping things simple and using single lock for all the
 * list. This is a non-critical code so other updations, if happen
 * in parallel, can wait.
 */
static DEFINE_MUTEX(hnae3_common_lock);

static bool hnae3_client_match(enum hnae3_client_type client_type)
{
	if (client_type == HNAE3_CLIENT_KNIC ||
	    client_type == HNAE3_CLIENT_ROCE)
		return true;

	return false;
}

void hnae3_set_client_init_flag(struct hnae3_client *client,
<<<<<<< HEAD
				struct hnae3_ae_dev *ae_dev, int inited)
=======
				struct hnae3_ae_dev *ae_dev,
				unsigned int inited)
>>>>>>> f7688b48
{
	if (!client || !ae_dev)
		return;

	switch (client->type) {
	case HNAE3_CLIENT_KNIC:
		hnae3_set_bit(ae_dev->flag, HNAE3_KNIC_CLIENT_INITED_B, inited);
		break;
	case HNAE3_CLIENT_ROCE:
		hnae3_set_bit(ae_dev->flag, HNAE3_ROCE_CLIENT_INITED_B, inited);
		break;
	default:
		break;
	}
}
EXPORT_SYMBOL(hnae3_set_client_init_flag);

static int hnae3_get_client_init_flag(struct hnae3_client *client,
				      struct hnae3_ae_dev *ae_dev)
{
	int inited = 0;

	switch (client->type) {
	case HNAE3_CLIENT_KNIC:
		inited = hnae3_get_bit(ae_dev->flag,
				       HNAE3_KNIC_CLIENT_INITED_B);
		break;
	case HNAE3_CLIENT_ROCE:
		inited = hnae3_get_bit(ae_dev->flag,
				       HNAE3_ROCE_CLIENT_INITED_B);
		break;
	default:
		break;
	}

	return inited;
}

static int hnae3_init_client_instance(struct hnae3_client *client,
				      struct hnae3_ae_dev *ae_dev)
{
	int ret;

	/* check if this client matches the type of ae_dev */
	if (!(hnae3_client_match(client->type) &&
	      hnae3_get_bit(ae_dev->flag, HNAE3_DEV_INITED_B))) {
		return 0;
	}

<<<<<<< HEAD
	/* now, (un-)instantiate client by calling lower layer */
	if (is_reg) {
		ret = ae_dev->ops->init_client_instance(client, ae_dev);
		if (ret)
			dev_err(&ae_dev->pdev->dev,
				"fail to instantiate client, ret = %d\n", ret);

		return ret;
	}
=======
	ret = ae_dev->ops->init_client_instance(client, ae_dev);
	if (ret)
		dev_err(&ae_dev->pdev->dev,
			"fail to instantiate client, ret = %d\n", ret);

	return ret;
}

static void hnae3_uninit_client_instance(struct hnae3_client *client,
					 struct hnae3_ae_dev *ae_dev)
{
	/* check if this client matches the type of ae_dev */
	if (!(hnae3_client_match(client->type) &&
	      hnae3_get_bit(ae_dev->flag, HNAE3_DEV_INITED_B)))
		return;
>>>>>>> f7688b48

	if (hnae3_get_client_init_flag(client, ae_dev)) {
		ae_dev->ops->uninit_client_instance(client, ae_dev);

		hnae3_set_client_init_flag(client, ae_dev, 0);
	}
}

int hnae3_register_client(struct hnae3_client *client)
{
	struct hnae3_client *client_tmp;
	struct hnae3_ae_dev *ae_dev;

	if (!client)
		return -ENODEV;

	mutex_lock(&hnae3_common_lock);
	/* one system should only have one client for every type */
	list_for_each_entry(client_tmp, &hnae3_client_list, node) {
		if (client_tmp->type == client->type)
			goto exit;
	}

	list_add_tail(&client->node, &hnae3_client_list);

	/* initialize the client on every matched port */
	list_for_each_entry(ae_dev, &hnae3_ae_dev_list, node) {
		/* if the client could not be initialized on current port, for
		 * any error reasons, move on to next available port
		 */
		int ret = hnae3_init_client_instance(client, ae_dev);
		if (ret)
			dev_err(&ae_dev->pdev->dev,
				"match and instantiation failed for port, ret = %d\n",
				ret);
	}

exit:
	mutex_unlock(&hnae3_common_lock);

	return 0;
}
EXPORT_SYMBOL(hnae3_register_client);

void hnae3_unregister_client(struct hnae3_client *client)
{
	struct hnae3_client *client_tmp;
	struct hnae3_ae_dev *ae_dev;
	bool existed = false;

	if (!client)
		return;

	mutex_lock(&hnae3_common_lock);

	list_for_each_entry(client_tmp, &hnae3_client_list, node) {
		if (client_tmp->type == client->type) {
			existed = true;
			break;
		}
	}

	if (!existed) {
		mutex_unlock(&hnae3_common_lock);
		pr_err("client %s does not exist!\n", client->name);
		return;
	}

	/* un-initialize the client on every matched port */
	list_for_each_entry(ae_dev, &hnae3_ae_dev_list, node) {
		hnae3_uninit_client_instance(client, ae_dev);
	}

	list_del(&client->node);
	mutex_unlock(&hnae3_common_lock);
}
EXPORT_SYMBOL(hnae3_unregister_client);

/* hnae3_register_ae_algo - register a AE algorithm to hnae3 framework
 * @ae_algo: AE algorithm
 * NOTE: the duplicated name will not be checked
 */
void hnae3_register_ae_algo(struct hnae3_ae_algo *ae_algo)
{
	const struct pci_device_id *id;
	struct hnae3_ae_dev *ae_dev;
	struct hnae3_client *client;
	int ret;

	if (!ae_algo)
		return;

	mutex_lock(&hnae3_common_lock);

	list_add_tail(&ae_algo->node, &hnae3_ae_algo_list);

	/* Check if this algo/ops matches the list of ae_devs */
	list_for_each_entry(ae_dev, &hnae3_ae_dev_list, node) {
		id = pci_match_id(ae_algo->pdev_id_table, ae_dev->pdev);
		if (!id)
			continue;

		if (!ae_algo->ops) {
			dev_err(&ae_dev->pdev->dev, "ae_algo ops are null\n");
			continue;
		}
		ae_dev->ops = ae_algo->ops;

		ret = ae_algo->ops->init_ae_dev(ae_dev);
		if (ret) {
			dev_err(&ae_dev->pdev->dev,
				"init ae_dev error, ret = %d\n", ret);
			continue;
		}

		/* ae_dev init should set flag */
		hnae3_set_bit(ae_dev->flag, HNAE3_DEV_INITED_B, 1);

		/* check the client list for the match with this ae_dev type and
		 * initialize the figure out client instance
		 */
		list_for_each_entry(client, &hnae3_client_list, node) {
			ret = hnae3_init_client_instance(client, ae_dev);
			if (ret)
				dev_err(&ae_dev->pdev->dev,
					"match and instantiation failed, ret = %d\n",
					ret);
		}
	}

	mutex_unlock(&hnae3_common_lock);
}
EXPORT_SYMBOL(hnae3_register_ae_algo);

/* hnae3_unregister_ae_algo - unregisters a AE algorithm
 * @ae_algo: the AE algorithm to unregister
 */
void hnae3_unregister_ae_algo(struct hnae3_ae_algo *ae_algo)
{
	const struct pci_device_id *id;
	struct hnae3_ae_dev *ae_dev;
	struct hnae3_client *client;

	if (!ae_algo)
		return;

	mutex_lock(&hnae3_common_lock);
	/* Check if there are matched ae_dev */
	list_for_each_entry(ae_dev, &hnae3_ae_dev_list, node) {
		if (!hnae3_get_bit(ae_dev->flag, HNAE3_DEV_INITED_B))
			continue;

		id = pci_match_id(ae_algo->pdev_id_table, ae_dev->pdev);
		if (!id)
			continue;

		/* check the client list for the match with this ae_dev type and
		 * un-initialize the figure out client instance
		 */
		list_for_each_entry(client, &hnae3_client_list, node)
			hnae3_uninit_client_instance(client, ae_dev);

		ae_algo->ops->uninit_ae_dev(ae_dev);
		hnae3_set_bit(ae_dev->flag, HNAE3_DEV_INITED_B, 0);
		ae_dev->ops = NULL;
	}

	list_del(&ae_algo->node);
	mutex_unlock(&hnae3_common_lock);
}
EXPORT_SYMBOL(hnae3_unregister_ae_algo);

/* hnae3_register_ae_dev - registers a AE device to hnae3 framework
 * @ae_dev: the AE device
 * NOTE: the duplicated name will not be checked
 */
int hnae3_register_ae_dev(struct hnae3_ae_dev *ae_dev)
{
	const struct pci_device_id *id;
	struct hnae3_ae_algo *ae_algo;
	struct hnae3_client *client;
	int ret;

	if (!ae_dev)
		return -ENODEV;

	mutex_lock(&hnae3_common_lock);

	list_add_tail(&ae_dev->node, &hnae3_ae_dev_list);

	/* Check if there are matched ae_algo */
	list_for_each_entry(ae_algo, &hnae3_ae_algo_list, node) {
		id = pci_match_id(ae_algo->pdev_id_table, ae_dev->pdev);
		if (!id)
			continue;

		if (!ae_algo->ops) {
			dev_err(&ae_dev->pdev->dev, "ae_algo ops are null\n");
			ret = -EOPNOTSUPP;
			goto out_err;
		}
		ae_dev->ops = ae_algo->ops;

		ret = ae_dev->ops->init_ae_dev(ae_dev);
		if (ret) {
			dev_err(&ae_dev->pdev->dev,
				"init ae_dev error, ret = %d\n", ret);
			goto out_err;
		}

		/* ae_dev init should set flag */
		hnae3_set_bit(ae_dev->flag, HNAE3_DEV_INITED_B, 1);
		break;
	}

	/* check the client list for the match with this ae_dev type and
	 * initialize the figure out client instance
	 */
	list_for_each_entry(client, &hnae3_client_list, node) {
		ret = hnae3_init_client_instance(client, ae_dev);
		if (ret)
			dev_err(&ae_dev->pdev->dev,
				"match and instantiation failed, ret = %d\n",
				ret);
	}

	mutex_unlock(&hnae3_common_lock);

	return 0;

out_err:
	list_del(&ae_dev->node);
	mutex_unlock(&hnae3_common_lock);

	return ret;
}
EXPORT_SYMBOL(hnae3_register_ae_dev);

/* hnae3_unregister_ae_dev - unregisters a AE device
 * @ae_dev: the AE device to unregister
 */
void hnae3_unregister_ae_dev(struct hnae3_ae_dev *ae_dev)
{
	const struct pci_device_id *id;
	struct hnae3_ae_algo *ae_algo;
	struct hnae3_client *client;

	if (!ae_dev)
		return;

	mutex_lock(&hnae3_common_lock);
	/* Check if there are matched ae_algo */
	list_for_each_entry(ae_algo, &hnae3_ae_algo_list, node) {
		if (!hnae3_get_bit(ae_dev->flag, HNAE3_DEV_INITED_B))
			continue;

		id = pci_match_id(ae_algo->pdev_id_table, ae_dev->pdev);
		if (!id)
			continue;

		list_for_each_entry(client, &hnae3_client_list, node)
			hnae3_uninit_client_instance(client, ae_dev);

		ae_algo->ops->uninit_ae_dev(ae_dev);
		hnae3_set_bit(ae_dev->flag, HNAE3_DEV_INITED_B, 0);
		ae_dev->ops = NULL;
	}

	list_del(&ae_dev->node);
	mutex_unlock(&hnae3_common_lock);
}
EXPORT_SYMBOL(hnae3_unregister_ae_dev);

MODULE_AUTHOR("Huawei Tech. Co., Ltd.");
MODULE_LICENSE("GPL");
MODULE_DESCRIPTION("HNAE3(Hisilicon Network Acceleration Engine) Framework");
MODULE_VERSION(HNAE3_MOD_VERSION);<|MERGE_RESOLUTION|>--- conflicted
+++ resolved
@@ -26,12 +26,8 @@
 }
 
 void hnae3_set_client_init_flag(struct hnae3_client *client,
-<<<<<<< HEAD
-				struct hnae3_ae_dev *ae_dev, int inited)
-=======
 				struct hnae3_ae_dev *ae_dev,
 				unsigned int inited)
->>>>>>> f7688b48
 {
 	if (!client || !ae_dev)
 		return;
@@ -81,17 +77,6 @@
 		return 0;
 	}
 
-<<<<<<< HEAD
-	/* now, (un-)instantiate client by calling lower layer */
-	if (is_reg) {
-		ret = ae_dev->ops->init_client_instance(client, ae_dev);
-		if (ret)
-			dev_err(&ae_dev->pdev->dev,
-				"fail to instantiate client, ret = %d\n", ret);
-
-		return ret;
-	}
-=======
 	ret = ae_dev->ops->init_client_instance(client, ae_dev);
 	if (ret)
 		dev_err(&ae_dev->pdev->dev,
@@ -107,7 +92,6 @@
 	if (!(hnae3_client_match(client->type) &&
 	      hnae3_get_bit(ae_dev->flag, HNAE3_DEV_INITED_B)))
 		return;
->>>>>>> f7688b48
 
 	if (hnae3_get_client_init_flag(client, ae_dev)) {
 		ae_dev->ops->uninit_client_instance(client, ae_dev);
