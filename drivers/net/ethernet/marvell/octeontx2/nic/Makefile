# SPDX-License-Identifier: GPL-2.0
#
# Makefile for Marvell's RVU Ethernet device drivers
#

obj-$(CONFIG_OCTEONTX2_PF) += rvu_nicpf.o otx2_ptp.o
obj-$(CONFIG_OCTEONTX2_VF) += rvu_nicvf.o otx2_ptp.o

rvu_nicpf-y := otx2_pf.o otx2_common.o otx2_txrx.o otx2_ethtool.o \
               otx2_flows.o otx2_tc.o cn10k.o otx2_dmac_flt.o \
<<<<<<< HEAD
               otx2_devlink.o qos_sq.o
=======
               otx2_devlink.o qos_sq.o qos.o
>>>>>>> 98817289
rvu_nicvf-y := otx2_vf.o otx2_devlink.o

rvu_nicpf-$(CONFIG_DCB) += otx2_dcbnl.o
rvu_nicvf-$(CONFIG_DCB) += otx2_dcbnl.o
rvu_nicpf-$(CONFIG_MACSEC) += cn10k_macsec.o

ccflags-y += -I$(srctree)/drivers/net/ethernet/marvell/octeontx2/af<|MERGE_RESOLUTION|>--- conflicted
+++ resolved
@@ -8,11 +8,7 @@
 
 rvu_nicpf-y := otx2_pf.o otx2_common.o otx2_txrx.o otx2_ethtool.o \
                otx2_flows.o otx2_tc.o cn10k.o otx2_dmac_flt.o \
-<<<<<<< HEAD
-               otx2_devlink.o qos_sq.o
-=======
                otx2_devlink.o qos_sq.o qos.o
->>>>>>> 98817289
 rvu_nicvf-y := otx2_vf.o otx2_devlink.o
 
 rvu_nicpf-$(CONFIG_DCB) += otx2_dcbnl.o
