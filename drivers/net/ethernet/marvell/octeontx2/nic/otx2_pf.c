// SPDX-License-Identifier: GPL-2.0
/* Marvell RVU Physical Function ethernet driver
 *
 * Copyright (C) 2020 Marvell.
 *
 */

#include <linux/module.h>
#include <linux/interrupt.h>
#include <linux/pci.h>
#include <linux/etherdevice.h>
#include <linux/of.h>
#include <linux/if_vlan.h>
#include <linux/iommu.h>
#include <net/ip.h>
#include <linux/bpf.h>
#include <linux/bpf_trace.h>
#include <linux/bitfield.h>

#include "otx2_reg.h"
#include "otx2_common.h"
#include "otx2_txrx.h"
#include "otx2_struct.h"
#include "otx2_ptp.h"
#include "cn10k.h"
#include "qos.h"
#include <rvu_trace.h>

#define DRV_NAME	"rvu_nicpf"
#define DRV_STRING	"Marvell RVU NIC Physical Function Driver"

/* Supported devices */
static const struct pci_device_id otx2_pf_id_table[] = {
	{ PCI_DEVICE(PCI_VENDOR_ID_CAVIUM, PCI_DEVID_OCTEONTX2_RVU_PF) },
	{ 0, }  /* end of table */
};

MODULE_AUTHOR("Sunil Goutham <sgoutham@marvell.com>");
MODULE_DESCRIPTION(DRV_STRING);
MODULE_LICENSE("GPL v2");
MODULE_DEVICE_TABLE(pci, otx2_pf_id_table);

static void otx2_vf_link_event_task(struct work_struct *work);

enum {
	TYPE_PFAF,
	TYPE_PFVF,
};

static int otx2_config_hw_tx_tstamp(struct otx2_nic *pfvf, bool enable);
static int otx2_config_hw_rx_tstamp(struct otx2_nic *pfvf, bool enable);

static int otx2_change_mtu(struct net_device *netdev, int new_mtu)
{
	struct otx2_nic *pf = netdev_priv(netdev);
	bool if_up = netif_running(netdev);
	int err = 0;

	if (pf->xdp_prog && new_mtu > MAX_XDP_MTU) {
		netdev_warn(netdev, "Jumbo frames not yet supported with XDP, current MTU %d.\n",
			    netdev->mtu);
		return -EINVAL;
	}
	if (if_up)
		otx2_stop(netdev);

	netdev_info(netdev, "Changing MTU from %d to %d\n",
		    netdev->mtu, new_mtu);
	netdev->mtu = new_mtu;

	if (if_up)
		err = otx2_open(netdev);

	return err;
}

static void otx2_disable_flr_me_intr(struct otx2_nic *pf)
{
	int irq, vfs = pf->total_vfs;

	/* Disable VFs ME interrupts */
	otx2_write64(pf, RVU_PF_VFME_INT_ENA_W1CX(0), INTR_MASK(vfs));
	irq = pci_irq_vector(pf->pdev, RVU_PF_INT_VEC_VFME0);
	free_irq(irq, pf);

	/* Disable VFs FLR interrupts */
	otx2_write64(pf, RVU_PF_VFFLR_INT_ENA_W1CX(0), INTR_MASK(vfs));
	irq = pci_irq_vector(pf->pdev, RVU_PF_INT_VEC_VFFLR0);
	free_irq(irq, pf);

	if (vfs <= 64)
		return;

	otx2_write64(pf, RVU_PF_VFME_INT_ENA_W1CX(1), INTR_MASK(vfs - 64));
	irq = pci_irq_vector(pf->pdev, RVU_PF_INT_VEC_VFME1);
	free_irq(irq, pf);

	otx2_write64(pf, RVU_PF_VFFLR_INT_ENA_W1CX(1), INTR_MASK(vfs - 64));
	irq = pci_irq_vector(pf->pdev, RVU_PF_INT_VEC_VFFLR1);
	free_irq(irq, pf);
}

static void otx2_flr_wq_destroy(struct otx2_nic *pf)
{
	if (!pf->flr_wq)
		return;
	destroy_workqueue(pf->flr_wq);
	pf->flr_wq = NULL;
	devm_kfree(pf->dev, pf->flr_wrk);
}

static void otx2_flr_handler(struct work_struct *work)
{
	struct flr_work *flrwork = container_of(work, struct flr_work, work);
	struct otx2_nic *pf = flrwork->pf;
	struct mbox *mbox = &pf->mbox;
	struct msg_req *req;
	int vf, reg = 0;

	vf = flrwork - pf->flr_wrk;

	mutex_lock(&mbox->lock);
	req = otx2_mbox_alloc_msg_vf_flr(mbox);
	if (!req) {
		mutex_unlock(&mbox->lock);
		return;
	}
	req->hdr.pcifunc &= RVU_PFVF_FUNC_MASK;
	req->hdr.pcifunc |= (vf + 1) & RVU_PFVF_FUNC_MASK;

	if (!otx2_sync_mbox_msg(&pf->mbox)) {
		if (vf >= 64) {
			reg = 1;
			vf = vf - 64;
		}
		/* clear transcation pending bit */
		otx2_write64(pf, RVU_PF_VFTRPENDX(reg), BIT_ULL(vf));
		otx2_write64(pf, RVU_PF_VFFLR_INT_ENA_W1SX(reg), BIT_ULL(vf));
	}

	mutex_unlock(&mbox->lock);
}

static irqreturn_t otx2_pf_flr_intr_handler(int irq, void *pf_irq)
{
	struct otx2_nic *pf = (struct otx2_nic *)pf_irq;
	int reg, dev, vf, start_vf, num_reg = 1;
	u64 intr;

	if (pf->total_vfs > 64)
		num_reg = 2;

	for (reg = 0; reg < num_reg; reg++) {
		intr = otx2_read64(pf, RVU_PF_VFFLR_INTX(reg));
		if (!intr)
			continue;
		start_vf = 64 * reg;
		for (vf = 0; vf < 64; vf++) {
			if (!(intr & BIT_ULL(vf)))
				continue;
			dev = vf + start_vf;
			queue_work(pf->flr_wq, &pf->flr_wrk[dev].work);
			/* Clear interrupt */
			otx2_write64(pf, RVU_PF_VFFLR_INTX(reg), BIT_ULL(vf));
			/* Disable the interrupt */
			otx2_write64(pf, RVU_PF_VFFLR_INT_ENA_W1CX(reg),
				     BIT_ULL(vf));
		}
	}
	return IRQ_HANDLED;
}

static irqreturn_t otx2_pf_me_intr_handler(int irq, void *pf_irq)
{
	struct otx2_nic *pf = (struct otx2_nic *)pf_irq;
	int vf, reg, num_reg = 1;
	u64 intr;

	if (pf->total_vfs > 64)
		num_reg = 2;

	for (reg = 0; reg < num_reg; reg++) {
		intr = otx2_read64(pf, RVU_PF_VFME_INTX(reg));
		if (!intr)
			continue;
		for (vf = 0; vf < 64; vf++) {
			if (!(intr & BIT_ULL(vf)))
				continue;
			/* clear trpend bit */
			otx2_write64(pf, RVU_PF_VFTRPENDX(reg), BIT_ULL(vf));
			/* clear interrupt */
			otx2_write64(pf, RVU_PF_VFME_INTX(reg), BIT_ULL(vf));
		}
	}
	return IRQ_HANDLED;
}

static int otx2_register_flr_me_intr(struct otx2_nic *pf, int numvfs)
{
	struct otx2_hw *hw = &pf->hw;
	char *irq_name;
	int ret;

	/* Register ME interrupt handler*/
	irq_name = &hw->irq_name[RVU_PF_INT_VEC_VFME0 * NAME_SIZE];
	snprintf(irq_name, NAME_SIZE, "RVUPF%d_ME0", rvu_get_pf(pf->pcifunc));
	ret = request_irq(pci_irq_vector(pf->pdev, RVU_PF_INT_VEC_VFME0),
			  otx2_pf_me_intr_handler, 0, irq_name, pf);
	if (ret) {
		dev_err(pf->dev,
			"RVUPF: IRQ registration failed for ME0\n");
	}

	/* Register FLR interrupt handler */
	irq_name = &hw->irq_name[RVU_PF_INT_VEC_VFFLR0 * NAME_SIZE];
	snprintf(irq_name, NAME_SIZE, "RVUPF%d_FLR0", rvu_get_pf(pf->pcifunc));
	ret = request_irq(pci_irq_vector(pf->pdev, RVU_PF_INT_VEC_VFFLR0),
			  otx2_pf_flr_intr_handler, 0, irq_name, pf);
	if (ret) {
		dev_err(pf->dev,
			"RVUPF: IRQ registration failed for FLR0\n");
		return ret;
	}

	if (numvfs > 64) {
		irq_name = &hw->irq_name[RVU_PF_INT_VEC_VFME1 * NAME_SIZE];
		snprintf(irq_name, NAME_SIZE, "RVUPF%d_ME1",
			 rvu_get_pf(pf->pcifunc));
		ret = request_irq(pci_irq_vector
				  (pf->pdev, RVU_PF_INT_VEC_VFME1),
				  otx2_pf_me_intr_handler, 0, irq_name, pf);
		if (ret) {
			dev_err(pf->dev,
				"RVUPF: IRQ registration failed for ME1\n");
		}
		irq_name = &hw->irq_name[RVU_PF_INT_VEC_VFFLR1 * NAME_SIZE];
		snprintf(irq_name, NAME_SIZE, "RVUPF%d_FLR1",
			 rvu_get_pf(pf->pcifunc));
		ret = request_irq(pci_irq_vector
				  (pf->pdev, RVU_PF_INT_VEC_VFFLR1),
				  otx2_pf_flr_intr_handler, 0, irq_name, pf);
		if (ret) {
			dev_err(pf->dev,
				"RVUPF: IRQ registration failed for FLR1\n");
			return ret;
		}
	}

	/* Enable ME interrupt for all VFs*/
	otx2_write64(pf, RVU_PF_VFME_INTX(0), INTR_MASK(numvfs));
	otx2_write64(pf, RVU_PF_VFME_INT_ENA_W1SX(0), INTR_MASK(numvfs));

	/* Enable FLR interrupt for all VFs*/
	otx2_write64(pf, RVU_PF_VFFLR_INTX(0), INTR_MASK(numvfs));
	otx2_write64(pf, RVU_PF_VFFLR_INT_ENA_W1SX(0), INTR_MASK(numvfs));

	if (numvfs > 64) {
		numvfs -= 64;

		otx2_write64(pf, RVU_PF_VFME_INTX(1), INTR_MASK(numvfs));
		otx2_write64(pf, RVU_PF_VFME_INT_ENA_W1SX(1),
			     INTR_MASK(numvfs));

		otx2_write64(pf, RVU_PF_VFFLR_INTX(1), INTR_MASK(numvfs));
		otx2_write64(pf, RVU_PF_VFFLR_INT_ENA_W1SX(1),
			     INTR_MASK(numvfs));
	}
	return 0;
}

static int otx2_pf_flr_init(struct otx2_nic *pf, int num_vfs)
{
	int vf;

	pf->flr_wq = alloc_ordered_workqueue("otx2_pf_flr_wq", WQ_HIGHPRI);
	if (!pf->flr_wq)
		return -ENOMEM;

	pf->flr_wrk = devm_kcalloc(pf->dev, num_vfs,
				   sizeof(struct flr_work), GFP_KERNEL);
	if (!pf->flr_wrk) {
		destroy_workqueue(pf->flr_wq);
		return -ENOMEM;
	}

	for (vf = 0; vf < num_vfs; vf++) {
		pf->flr_wrk[vf].pf = pf;
		INIT_WORK(&pf->flr_wrk[vf].work, otx2_flr_handler);
	}

	return 0;
}

static void otx2_queue_work(struct mbox *mw, struct workqueue_struct *mbox_wq,
			    int first, int mdevs, u64 intr, int type)
{
	struct otx2_mbox_dev *mdev;
	struct otx2_mbox *mbox;
	struct mbox_hdr *hdr;
	int i;

	for (i = first; i < mdevs; i++) {
		/* start from 0 */
		if (!(intr & BIT_ULL(i - first)))
			continue;

		mbox = &mw->mbox;
		mdev = &mbox->dev[i];
		if (type == TYPE_PFAF)
			otx2_sync_mbox_bbuf(mbox, i);
		hdr = mdev->mbase + mbox->rx_start;
		/* The hdr->num_msgs is set to zero immediately in the interrupt
		 * handler to  ensure that it holds a correct value next time
		 * when the interrupt handler is called.
		 * pf->mbox.num_msgs holds the data for use in pfaf_mbox_handler
		 * pf>mbox.up_num_msgs holds the data for use in
		 * pfaf_mbox_up_handler.
		 */
		if (hdr->num_msgs) {
			mw[i].num_msgs = hdr->num_msgs;
			hdr->num_msgs = 0;
			if (type == TYPE_PFAF)
				memset(mbox->hwbase + mbox->rx_start, 0,
				       ALIGN(sizeof(struct mbox_hdr),
					     sizeof(u64)));

			queue_work(mbox_wq, &mw[i].mbox_wrk);
		}

		mbox = &mw->mbox_up;
		mdev = &mbox->dev[i];
		if (type == TYPE_PFAF)
			otx2_sync_mbox_bbuf(mbox, i);
		hdr = mdev->mbase + mbox->rx_start;
		if (hdr->num_msgs) {
			mw[i].up_num_msgs = hdr->num_msgs;
			hdr->num_msgs = 0;
			if (type == TYPE_PFAF)
				memset(mbox->hwbase + mbox->rx_start, 0,
				       ALIGN(sizeof(struct mbox_hdr),
					     sizeof(u64)));

			queue_work(mbox_wq, &mw[i].mbox_up_wrk);
		}
	}
}

static void otx2_forward_msg_pfvf(struct otx2_mbox_dev *mdev,
				  struct otx2_mbox *pfvf_mbox, void *bbuf_base,
				  int devid)
{
	struct otx2_mbox_dev *src_mdev = mdev;
	int offset;

	/* Msgs are already copied, trigger VF's mbox irq */
	smp_wmb();

	offset = pfvf_mbox->trigger | (devid << pfvf_mbox->tr_shift);
	writeq(1, (void __iomem *)pfvf_mbox->reg_base + offset);

	/* Restore VF's mbox bounce buffer region address */
	src_mdev->mbase = bbuf_base;
}

static int otx2_forward_vf_mbox_msgs(struct otx2_nic *pf,
				     struct otx2_mbox *src_mbox,
				     int dir, int vf, int num_msgs)
{
	struct otx2_mbox_dev *src_mdev, *dst_mdev;
	struct mbox_hdr *mbox_hdr;
	struct mbox_hdr *req_hdr;
	struct mbox *dst_mbox;
	int dst_size, err;

	if (dir == MBOX_DIR_PFAF) {
		/* Set VF's mailbox memory as PF's bounce buffer memory, so
		 * that explicit copying of VF's msgs to PF=>AF mbox region
		 * and AF=>PF responses to VF's mbox region can be avoided.
		 */
		src_mdev = &src_mbox->dev[vf];
		mbox_hdr = src_mbox->hwbase +
				src_mbox->rx_start + (vf * MBOX_SIZE);

		dst_mbox = &pf->mbox;
		dst_size = dst_mbox->mbox.tx_size -
				ALIGN(sizeof(*mbox_hdr), MBOX_MSG_ALIGN);
		/* Check if msgs fit into destination area and has valid size */
		if (mbox_hdr->msg_size > dst_size || !mbox_hdr->msg_size)
			return -EINVAL;

		dst_mdev = &dst_mbox->mbox.dev[0];

		mutex_lock(&pf->mbox.lock);
		dst_mdev->mbase = src_mdev->mbase;
		dst_mdev->msg_size = mbox_hdr->msg_size;
		dst_mdev->num_msgs = num_msgs;
		err = otx2_sync_mbox_msg(dst_mbox);
		/* Error code -EIO indicate there is a communication failure
		 * to the AF. Rest of the error codes indicate that AF processed
		 * VF messages and set the error codes in response messages
		 * (if any) so simply forward responses to VF.
		 */
		if (err == -EIO) {
			dev_warn(pf->dev,
				 "AF not responding to VF%d messages\n", vf);
			/* restore PF mbase and exit */
			dst_mdev->mbase = pf->mbox.bbuf_base;
			mutex_unlock(&pf->mbox.lock);
			return err;
		}
		/* At this point, all the VF messages sent to AF are acked
		 * with proper responses and responses are copied to VF
		 * mailbox hence raise interrupt to VF.
		 */
		req_hdr = (struct mbox_hdr *)(dst_mdev->mbase +
					      dst_mbox->mbox.rx_start);
		req_hdr->num_msgs = num_msgs;

		otx2_forward_msg_pfvf(dst_mdev, &pf->mbox_pfvf[0].mbox,
				      pf->mbox.bbuf_base, vf);
		mutex_unlock(&pf->mbox.lock);
	} else if (dir == MBOX_DIR_PFVF_UP) {
		src_mdev = &src_mbox->dev[0];
		mbox_hdr = src_mbox->hwbase + src_mbox->rx_start;
		req_hdr = (struct mbox_hdr *)(src_mdev->mbase +
					      src_mbox->rx_start);
		req_hdr->num_msgs = num_msgs;

		dst_mbox = &pf->mbox_pfvf[0];
		dst_size = dst_mbox->mbox_up.tx_size -
				ALIGN(sizeof(*mbox_hdr), MBOX_MSG_ALIGN);
		/* Check if msgs fit into destination area */
		if (mbox_hdr->msg_size > dst_size)
			return -EINVAL;

		dst_mdev = &dst_mbox->mbox_up.dev[vf];
		dst_mdev->mbase = src_mdev->mbase;
		dst_mdev->msg_size = mbox_hdr->msg_size;
		dst_mdev->num_msgs = mbox_hdr->num_msgs;
		err = otx2_sync_mbox_up_msg(dst_mbox, vf);
		if (err) {
			dev_warn(pf->dev,
				 "VF%d is not responding to mailbox\n", vf);
			return err;
		}
	} else if (dir == MBOX_DIR_VFPF_UP) {
		req_hdr = (struct mbox_hdr *)(src_mbox->dev[0].mbase +
					      src_mbox->rx_start);
		req_hdr->num_msgs = num_msgs;
		otx2_forward_msg_pfvf(&pf->mbox_pfvf->mbox_up.dev[vf],
				      &pf->mbox.mbox_up,
				      pf->mbox_pfvf[vf].bbuf_base,
				      0);
	}

	return 0;
}

static void otx2_pfvf_mbox_handler(struct work_struct *work)
{
	struct mbox_msghdr *msg = NULL;
	int offset, vf_idx, id, err;
	struct otx2_mbox_dev *mdev;
	struct mbox_hdr *req_hdr;
	struct otx2_mbox *mbox;
	struct mbox *vf_mbox;
	struct otx2_nic *pf;

	vf_mbox = container_of(work, struct mbox, mbox_wrk);
	pf = vf_mbox->pfvf;
	vf_idx = vf_mbox - pf->mbox_pfvf;

	mbox = &pf->mbox_pfvf[0].mbox;
	mdev = &mbox->dev[vf_idx];
	req_hdr = (struct mbox_hdr *)(mdev->mbase + mbox->rx_start);

	offset = ALIGN(sizeof(*req_hdr), MBOX_MSG_ALIGN);

	for (id = 0; id < vf_mbox->num_msgs; id++) {
		msg = (struct mbox_msghdr *)(mdev->mbase + mbox->rx_start +
					     offset);

		if (msg->sig != OTX2_MBOX_REQ_SIG)
			goto inval_msg;

		/* Set VF's number in each of the msg */
		msg->pcifunc &= RVU_PFVF_FUNC_MASK;
		msg->pcifunc |= (vf_idx + 1) & RVU_PFVF_FUNC_MASK;
		offset = msg->next_msgoff;
	}
	err = otx2_forward_vf_mbox_msgs(pf, mbox, MBOX_DIR_PFAF, vf_idx,
					vf_mbox->num_msgs);
	if (err)
		goto inval_msg;
	return;

inval_msg:
	otx2_reply_invalid_msg(mbox, vf_idx, 0, msg->id);
	otx2_mbox_msg_send(mbox, vf_idx);
}

static void otx2_pfvf_mbox_up_handler(struct work_struct *work)
{
	struct mbox *vf_mbox = container_of(work, struct mbox, mbox_up_wrk);
	struct otx2_nic *pf = vf_mbox->pfvf;
	struct otx2_mbox_dev *mdev;
	int offset, id, vf_idx = 0;
	struct mbox_hdr *rsp_hdr;
	struct mbox_msghdr *msg;
	struct otx2_mbox *mbox;

	vf_idx = vf_mbox - pf->mbox_pfvf;
	mbox = &pf->mbox_pfvf[0].mbox_up;
	mdev = &mbox->dev[vf_idx];

	rsp_hdr = (struct mbox_hdr *)(mdev->mbase + mbox->rx_start);
	offset = mbox->rx_start + ALIGN(sizeof(*rsp_hdr), MBOX_MSG_ALIGN);

	for (id = 0; id < vf_mbox->up_num_msgs; id++) {
		msg = mdev->mbase + offset;

		if (msg->id >= MBOX_MSG_MAX) {
			dev_err(pf->dev,
				"Mbox msg with unknown ID 0x%x\n", msg->id);
			goto end;
		}

		if (msg->sig != OTX2_MBOX_RSP_SIG) {
			dev_err(pf->dev,
				"Mbox msg with wrong signature %x, ID 0x%x\n",
				msg->sig, msg->id);
			goto end;
		}

		switch (msg->id) {
		case MBOX_MSG_CGX_LINK_EVENT:
			break;
		default:
			if (msg->rc)
				dev_err(pf->dev,
					"Mbox msg response has err %d, ID 0x%x\n",
					msg->rc, msg->id);
			break;
		}

end:
		offset = mbox->rx_start + msg->next_msgoff;
		if (mdev->msgs_acked == (vf_mbox->up_num_msgs - 1))
			__otx2_mbox_reset(mbox, 0);
		mdev->msgs_acked++;
	}
}

static irqreturn_t otx2_pfvf_mbox_intr_handler(int irq, void *pf_irq)
{
	struct otx2_nic *pf = (struct otx2_nic *)(pf_irq);
	int vfs = pf->total_vfs;
	struct mbox *mbox;
	u64 intr;

	mbox = pf->mbox_pfvf;
	/* Handle VF interrupts */
	if (vfs > 64) {
		intr = otx2_read64(pf, RVU_PF_VFPF_MBOX_INTX(1));
		otx2_write64(pf, RVU_PF_VFPF_MBOX_INTX(1), intr);
		otx2_queue_work(mbox, pf->mbox_pfvf_wq, 64, vfs, intr,
				TYPE_PFVF);
		vfs -= 64;
	}

	intr = otx2_read64(pf, RVU_PF_VFPF_MBOX_INTX(0));
	otx2_write64(pf, RVU_PF_VFPF_MBOX_INTX(0), intr);

	otx2_queue_work(mbox, pf->mbox_pfvf_wq, 0, vfs, intr, TYPE_PFVF);

	trace_otx2_msg_interrupt(mbox->mbox.pdev, "VF(s) to PF", intr);

	return IRQ_HANDLED;
}

static int otx2_pfvf_mbox_init(struct otx2_nic *pf, int numvfs)
{
	void __iomem *hwbase;
	struct mbox *mbox;
	int err, vf;
	u64 base;

	if (!numvfs)
		return -EINVAL;

	pf->mbox_pfvf = devm_kcalloc(&pf->pdev->dev, numvfs,
				     sizeof(struct mbox), GFP_KERNEL);
	if (!pf->mbox_pfvf)
		return -ENOMEM;

	pf->mbox_pfvf_wq = alloc_ordered_workqueue("otx2_pfvf_mailbox",
						   WQ_HIGHPRI | WQ_MEM_RECLAIM);
	if (!pf->mbox_pfvf_wq)
		return -ENOMEM;

	/* On CN10K platform, PF <-> VF mailbox region follows after
	 * PF <-> AF mailbox region.
	 */
	if (test_bit(CN10K_MBOX, &pf->hw.cap_flag))
		base = pci_resource_start(pf->pdev, PCI_MBOX_BAR_NUM) +
		       MBOX_SIZE;
	else
		base = readq((void __iomem *)((u64)pf->reg_base +
					      RVU_PF_VF_BAR4_ADDR));

	hwbase = ioremap_wc(base, MBOX_SIZE * pf->total_vfs);
	if (!hwbase) {
		err = -ENOMEM;
		goto free_wq;
	}

	mbox = &pf->mbox_pfvf[0];
	err = otx2_mbox_init(&mbox->mbox, hwbase, pf->pdev, pf->reg_base,
			     MBOX_DIR_PFVF, numvfs);
	if (err)
		goto free_iomem;

	err = otx2_mbox_init(&mbox->mbox_up, hwbase, pf->pdev, pf->reg_base,
			     MBOX_DIR_PFVF_UP, numvfs);
	if (err)
		goto free_iomem;

	for (vf = 0; vf < numvfs; vf++) {
		mbox->pfvf = pf;
		INIT_WORK(&mbox->mbox_wrk, otx2_pfvf_mbox_handler);
		INIT_WORK(&mbox->mbox_up_wrk, otx2_pfvf_mbox_up_handler);
		mbox++;
	}

	return 0;

free_iomem:
	if (hwbase)
		iounmap(hwbase);
free_wq:
	destroy_workqueue(pf->mbox_pfvf_wq);
	return err;
}

static void otx2_pfvf_mbox_destroy(struct otx2_nic *pf)
{
	struct mbox *mbox = &pf->mbox_pfvf[0];

	if (!mbox)
		return;

	if (pf->mbox_pfvf_wq) {
		destroy_workqueue(pf->mbox_pfvf_wq);
		pf->mbox_pfvf_wq = NULL;
	}

	if (mbox->mbox.hwbase)
		iounmap(mbox->mbox.hwbase);

	otx2_mbox_destroy(&mbox->mbox);
}

static void otx2_enable_pfvf_mbox_intr(struct otx2_nic *pf, int numvfs)
{
	/* Clear PF <=> VF mailbox IRQ */
	otx2_write64(pf, RVU_PF_VFPF_MBOX_INTX(0), ~0ull);
	otx2_write64(pf, RVU_PF_VFPF_MBOX_INTX(1), ~0ull);

	/* Enable PF <=> VF mailbox IRQ */
	otx2_write64(pf, RVU_PF_VFPF_MBOX_INT_ENA_W1SX(0), INTR_MASK(numvfs));
	if (numvfs > 64) {
		numvfs -= 64;
		otx2_write64(pf, RVU_PF_VFPF_MBOX_INT_ENA_W1SX(1),
			     INTR_MASK(numvfs));
	}
}

static void otx2_disable_pfvf_mbox_intr(struct otx2_nic *pf, int numvfs)
{
	int vector;

	/* Disable PF <=> VF mailbox IRQ */
	otx2_write64(pf, RVU_PF_VFPF_MBOX_INT_ENA_W1CX(0), ~0ull);
	otx2_write64(pf, RVU_PF_VFPF_MBOX_INT_ENA_W1CX(1), ~0ull);

	otx2_write64(pf, RVU_PF_VFPF_MBOX_INTX(0), ~0ull);
	vector = pci_irq_vector(pf->pdev, RVU_PF_INT_VEC_VFPF_MBOX0);
	free_irq(vector, pf);

	if (numvfs > 64) {
		otx2_write64(pf, RVU_PF_VFPF_MBOX_INTX(1), ~0ull);
		vector = pci_irq_vector(pf->pdev, RVU_PF_INT_VEC_VFPF_MBOX1);
		free_irq(vector, pf);
	}
}

static int otx2_register_pfvf_mbox_intr(struct otx2_nic *pf, int numvfs)
{
	struct otx2_hw *hw = &pf->hw;
	char *irq_name;
	int err;

	/* Register MBOX0 interrupt handler */
	irq_name = &hw->irq_name[RVU_PF_INT_VEC_VFPF_MBOX0 * NAME_SIZE];
	if (pf->pcifunc)
		snprintf(irq_name, NAME_SIZE,
			 "RVUPF%d_VF Mbox0", rvu_get_pf(pf->pcifunc));
	else
		snprintf(irq_name, NAME_SIZE, "RVUPF_VF Mbox0");
	err = request_irq(pci_irq_vector(pf->pdev, RVU_PF_INT_VEC_VFPF_MBOX0),
			  otx2_pfvf_mbox_intr_handler, 0, irq_name, pf);
	if (err) {
		dev_err(pf->dev,
			"RVUPF: IRQ registration failed for PFVF mbox0 irq\n");
		return err;
	}

	if (numvfs > 64) {
		/* Register MBOX1 interrupt handler */
		irq_name = &hw->irq_name[RVU_PF_INT_VEC_VFPF_MBOX1 * NAME_SIZE];
		if (pf->pcifunc)
			snprintf(irq_name, NAME_SIZE,
				 "RVUPF%d_VF Mbox1", rvu_get_pf(pf->pcifunc));
		else
			snprintf(irq_name, NAME_SIZE, "RVUPF_VF Mbox1");
		err = request_irq(pci_irq_vector(pf->pdev,
						 RVU_PF_INT_VEC_VFPF_MBOX1),
						 otx2_pfvf_mbox_intr_handler,
						 0, irq_name, pf);
		if (err) {
			dev_err(pf->dev,
				"RVUPF: IRQ registration failed for PFVF mbox1 irq\n");
			return err;
		}
	}

	otx2_enable_pfvf_mbox_intr(pf, numvfs);

	return 0;
}

static void otx2_process_pfaf_mbox_msg(struct otx2_nic *pf,
				       struct mbox_msghdr *msg)
{
	int devid;

	if (msg->id >= MBOX_MSG_MAX) {
		dev_err(pf->dev,
			"Mbox msg with unknown ID 0x%x\n", msg->id);
		return;
	}

	if (msg->sig != OTX2_MBOX_RSP_SIG) {
		dev_err(pf->dev,
			"Mbox msg with wrong signature %x, ID 0x%x\n",
			 msg->sig, msg->id);
		return;
	}

	/* message response heading VF */
	devid = msg->pcifunc & RVU_PFVF_FUNC_MASK;
	if (devid) {
		struct otx2_vf_config *config = &pf->vf_configs[devid - 1];
		struct delayed_work *dwork;

		switch (msg->id) {
		case MBOX_MSG_NIX_LF_START_RX:
			config->intf_down = false;
			dwork = &config->link_event_work;
			schedule_delayed_work(dwork, msecs_to_jiffies(100));
			break;
		case MBOX_MSG_NIX_LF_STOP_RX:
			config->intf_down = true;
			break;
		}

		return;
	}

	switch (msg->id) {
	case MBOX_MSG_READY:
		pf->pcifunc = msg->pcifunc;
		break;
	case MBOX_MSG_MSIX_OFFSET:
		mbox_handler_msix_offset(pf, (struct msix_offset_rsp *)msg);
		break;
	case MBOX_MSG_NPA_LF_ALLOC:
		mbox_handler_npa_lf_alloc(pf, (struct npa_lf_alloc_rsp *)msg);
		break;
	case MBOX_MSG_NIX_LF_ALLOC:
		mbox_handler_nix_lf_alloc(pf, (struct nix_lf_alloc_rsp *)msg);
		break;
	case MBOX_MSG_NIX_BP_ENABLE:
		mbox_handler_nix_bp_enable(pf, (struct nix_bp_cfg_rsp *)msg);
		break;
	case MBOX_MSG_CGX_STATS:
		mbox_handler_cgx_stats(pf, (struct cgx_stats_rsp *)msg);
		break;
	case MBOX_MSG_CGX_FEC_STATS:
		mbox_handler_cgx_fec_stats(pf, (struct cgx_fec_stats_rsp *)msg);
		break;
	default:
		if (msg->rc)
			dev_err(pf->dev,
				"Mbox msg response has err %d, ID 0x%x\n",
				msg->rc, msg->id);
		break;
	}
}

static void otx2_pfaf_mbox_handler(struct work_struct *work)
{
	struct otx2_mbox_dev *mdev;
	struct mbox_hdr *rsp_hdr;
	struct mbox_msghdr *msg;
	struct otx2_mbox *mbox;
	struct mbox *af_mbox;
	struct otx2_nic *pf;
	int offset, id;

	af_mbox = container_of(work, struct mbox, mbox_wrk);
	mbox = &af_mbox->mbox;
	mdev = &mbox->dev[0];
	rsp_hdr = (struct mbox_hdr *)(mdev->mbase + mbox->rx_start);

	offset = mbox->rx_start + ALIGN(sizeof(*rsp_hdr), MBOX_MSG_ALIGN);
	pf = af_mbox->pfvf;

	for (id = 0; id < af_mbox->num_msgs; id++) {
		msg = (struct mbox_msghdr *)(mdev->mbase + offset);
		otx2_process_pfaf_mbox_msg(pf, msg);
		offset = mbox->rx_start + msg->next_msgoff;
		if (mdev->msgs_acked == (af_mbox->num_msgs - 1))
			__otx2_mbox_reset(mbox, 0);
		mdev->msgs_acked++;
	}

}

static void otx2_handle_link_event(struct otx2_nic *pf)
{
	struct cgx_link_user_info *linfo = &pf->linfo;
	struct net_device *netdev = pf->netdev;

	pr_info("%s NIC Link is %s %d Mbps %s duplex\n", netdev->name,
		linfo->link_up ? "UP" : "DOWN", linfo->speed,
		linfo->full_duplex ? "Full" : "Half");
	if (linfo->link_up) {
		netif_carrier_on(netdev);
		netif_tx_start_all_queues(netdev);
	} else {
		netif_tx_stop_all_queues(netdev);
		netif_carrier_off(netdev);
	}
}

int otx2_mbox_up_handler_mcs_intr_notify(struct otx2_nic *pf,
					 struct mcs_intr_info *event,
					 struct msg_rsp *rsp)
{
	cn10k_handle_mcs_event(pf, event);

	return 0;
}

int otx2_mbox_up_handler_cgx_link_event(struct otx2_nic *pf,
					struct cgx_link_info_msg *msg,
					struct msg_rsp *rsp)
{
	int i;

	/* Copy the link info sent by AF */
	pf->linfo = msg->link_info;

	/* notify VFs about link event */
	for (i = 0; i < pci_num_vf(pf->pdev); i++) {
		struct otx2_vf_config *config = &pf->vf_configs[i];
		struct delayed_work *dwork = &config->link_event_work;

		if (config->intf_down)
			continue;

		schedule_delayed_work(dwork, msecs_to_jiffies(100));
	}

	/* interface has not been fully configured yet */
	if (pf->flags & OTX2_FLAG_INTF_DOWN)
		return 0;

	otx2_handle_link_event(pf);
	return 0;
}

static int otx2_process_mbox_msg_up(struct otx2_nic *pf,
				    struct mbox_msghdr *req)
{
	/* Check if valid, if not reply with a invalid msg */
	if (req->sig != OTX2_MBOX_REQ_SIG) {
		otx2_reply_invalid_msg(&pf->mbox.mbox_up, 0, 0, req->id);
		return -ENODEV;
	}

	switch (req->id) {
#define M(_name, _id, _fn_name, _req_type, _rsp_type)			\
	case _id: {							\
		struct _rsp_type *rsp;					\
		int err;						\
									\
		rsp = (struct _rsp_type *)otx2_mbox_alloc_msg(		\
			&pf->mbox.mbox_up, 0,				\
			sizeof(struct _rsp_type));			\
		if (!rsp)						\
			return -ENOMEM;					\
									\
		rsp->hdr.id = _id;					\
		rsp->hdr.sig = OTX2_MBOX_RSP_SIG;			\
		rsp->hdr.pcifunc = 0;					\
		rsp->hdr.rc = 0;					\
									\
		err = otx2_mbox_up_handler_ ## _fn_name(		\
			pf, (struct _req_type *)req, rsp);		\
		return err;						\
	}
MBOX_UP_CGX_MESSAGES
MBOX_UP_MCS_MESSAGES
#undef M
		break;
	default:
		otx2_reply_invalid_msg(&pf->mbox.mbox_up, 0, 0, req->id);
		return -ENODEV;
	}
	return 0;
}

static void otx2_pfaf_mbox_up_handler(struct work_struct *work)
{
	struct mbox *af_mbox = container_of(work, struct mbox, mbox_up_wrk);
	struct otx2_mbox *mbox = &af_mbox->mbox_up;
	struct otx2_mbox_dev *mdev = &mbox->dev[0];
	struct otx2_nic *pf = af_mbox->pfvf;
	int offset, id, devid = 0;
	struct mbox_hdr *rsp_hdr;
	struct mbox_msghdr *msg;

	rsp_hdr = (struct mbox_hdr *)(mdev->mbase + mbox->rx_start);

	offset = mbox->rx_start + ALIGN(sizeof(*rsp_hdr), MBOX_MSG_ALIGN);

	for (id = 0; id < af_mbox->up_num_msgs; id++) {
		msg = (struct mbox_msghdr *)(mdev->mbase + offset);

		devid = msg->pcifunc & RVU_PFVF_FUNC_MASK;
		/* Skip processing VF's messages */
		if (!devid)
			otx2_process_mbox_msg_up(pf, msg);
		offset = mbox->rx_start + msg->next_msgoff;
	}
	if (devid) {
		otx2_forward_vf_mbox_msgs(pf, &pf->mbox.mbox_up,
					  MBOX_DIR_PFVF_UP, devid - 1,
					  af_mbox->up_num_msgs);
		return;
	}

	otx2_mbox_msg_send(mbox, 0);
}

static irqreturn_t otx2_pfaf_mbox_intr_handler(int irq, void *pf_irq)
{
	struct otx2_nic *pf = (struct otx2_nic *)pf_irq;
	struct mbox *mbox;

	/* Clear the IRQ */
	otx2_write64(pf, RVU_PF_INT, BIT_ULL(0));

	mbox = &pf->mbox;

	trace_otx2_msg_interrupt(mbox->mbox.pdev, "AF to PF", BIT_ULL(0));

	otx2_queue_work(mbox, pf->mbox_wq, 0, 1, 1, TYPE_PFAF);

	return IRQ_HANDLED;
}

static void otx2_disable_mbox_intr(struct otx2_nic *pf)
{
	int vector = pci_irq_vector(pf->pdev, RVU_PF_INT_VEC_AFPF_MBOX);

	/* Disable AF => PF mailbox IRQ */
	otx2_write64(pf, RVU_PF_INT_ENA_W1C, BIT_ULL(0));
	free_irq(vector, pf);
}

static int otx2_register_mbox_intr(struct otx2_nic *pf, bool probe_af)
{
	struct otx2_hw *hw = &pf->hw;
	struct msg_req *req;
	char *irq_name;
	int err;

	/* Register mailbox interrupt handler */
	irq_name = &hw->irq_name[RVU_PF_INT_VEC_AFPF_MBOX * NAME_SIZE];
	snprintf(irq_name, NAME_SIZE, "RVUPFAF Mbox");
	err = request_irq(pci_irq_vector(pf->pdev, RVU_PF_INT_VEC_AFPF_MBOX),
			  otx2_pfaf_mbox_intr_handler, 0, irq_name, pf);
	if (err) {
		dev_err(pf->dev,
			"RVUPF: IRQ registration failed for PFAF mbox irq\n");
		return err;
	}

	/* Enable mailbox interrupt for msgs coming from AF.
	 * First clear to avoid spurious interrupts, if any.
	 */
	otx2_write64(pf, RVU_PF_INT, BIT_ULL(0));
	otx2_write64(pf, RVU_PF_INT_ENA_W1S, BIT_ULL(0));

	if (!probe_af)
		return 0;

	/* Check mailbox communication with AF */
	req = otx2_mbox_alloc_msg_ready(&pf->mbox);
	if (!req) {
		otx2_disable_mbox_intr(pf);
		return -ENOMEM;
	}
	err = otx2_sync_mbox_msg(&pf->mbox);
	if (err) {
		dev_warn(pf->dev,
			 "AF not responding to mailbox, deferring probe\n");
		otx2_disable_mbox_intr(pf);
		return -EPROBE_DEFER;
	}

	return 0;
}

static void otx2_pfaf_mbox_destroy(struct otx2_nic *pf)
{
	struct mbox *mbox = &pf->mbox;

	if (pf->mbox_wq) {
		destroy_workqueue(pf->mbox_wq);
		pf->mbox_wq = NULL;
	}

	if (mbox->mbox.hwbase)
		iounmap((void __iomem *)mbox->mbox.hwbase);

	otx2_mbox_destroy(&mbox->mbox);
	otx2_mbox_destroy(&mbox->mbox_up);
}

static int otx2_pfaf_mbox_init(struct otx2_nic *pf)
{
	struct mbox *mbox = &pf->mbox;
	void __iomem *hwbase;
	int err;

	mbox->pfvf = pf;
	pf->mbox_wq = alloc_ordered_workqueue("otx2_pfaf_mailbox",
					      WQ_HIGHPRI | WQ_MEM_RECLAIM);
	if (!pf->mbox_wq)
		return -ENOMEM;

	/* Mailbox is a reserved memory (in RAM) region shared between
	 * admin function (i.e AF) and this PF, shouldn't be mapped as
	 * device memory to allow unaligned accesses.
	 */
	hwbase = ioremap_wc(pci_resource_start(pf->pdev, PCI_MBOX_BAR_NUM),
			    MBOX_SIZE);
	if (!hwbase) {
		dev_err(pf->dev, "Unable to map PFAF mailbox region\n");
		err = -ENOMEM;
		goto exit;
	}

	err = otx2_mbox_init(&mbox->mbox, hwbase, pf->pdev, pf->reg_base,
			     MBOX_DIR_PFAF, 1);
	if (err)
		goto exit;

	err = otx2_mbox_init(&mbox->mbox_up, hwbase, pf->pdev, pf->reg_base,
			     MBOX_DIR_PFAF_UP, 1);
	if (err)
		goto exit;

	err = otx2_mbox_bbuf_init(mbox, pf->pdev);
	if (err)
		goto exit;

	INIT_WORK(&mbox->mbox_wrk, otx2_pfaf_mbox_handler);
	INIT_WORK(&mbox->mbox_up_wrk, otx2_pfaf_mbox_up_handler);
	mutex_init(&mbox->lock);

	return 0;
exit:
	otx2_pfaf_mbox_destroy(pf);
	return err;
}

static int otx2_cgx_config_linkevents(struct otx2_nic *pf, bool enable)
{
	struct msg_req *msg;
	int err;

	mutex_lock(&pf->mbox.lock);
	if (enable)
		msg = otx2_mbox_alloc_msg_cgx_start_linkevents(&pf->mbox);
	else
		msg = otx2_mbox_alloc_msg_cgx_stop_linkevents(&pf->mbox);

	if (!msg) {
		mutex_unlock(&pf->mbox.lock);
		return -ENOMEM;
	}

	err = otx2_sync_mbox_msg(&pf->mbox);
	mutex_unlock(&pf->mbox.lock);
	return err;
}

static int otx2_cgx_config_loopback(struct otx2_nic *pf, bool enable)
{
	struct msg_req *msg;
	int err;

	if (enable && !bitmap_empty(pf->flow_cfg->dmacflt_bmap,
				    pf->flow_cfg->dmacflt_max_flows))
		netdev_warn(pf->netdev,
			    "CGX/RPM internal loopback might not work as DMAC filters are active\n");

	mutex_lock(&pf->mbox.lock);
	if (enable)
		msg = otx2_mbox_alloc_msg_cgx_intlbk_enable(&pf->mbox);
	else
		msg = otx2_mbox_alloc_msg_cgx_intlbk_disable(&pf->mbox);

	if (!msg) {
		mutex_unlock(&pf->mbox.lock);
		return -ENOMEM;
	}

	err = otx2_sync_mbox_msg(&pf->mbox);
	mutex_unlock(&pf->mbox.lock);
	return err;
}

int otx2_set_real_num_queues(struct net_device *netdev,
			     int tx_queues, int rx_queues)
{
	int err;

	err = netif_set_real_num_tx_queues(netdev, tx_queues);
	if (err) {
		netdev_err(netdev,
			   "Failed to set no of Tx queues: %d\n", tx_queues);
		return err;
	}

	err = netif_set_real_num_rx_queues(netdev, rx_queues);
	if (err)
		netdev_err(netdev,
			   "Failed to set no of Rx queues: %d\n", rx_queues);
	return err;
}
EXPORT_SYMBOL(otx2_set_real_num_queues);

static char *nix_sqoperr_e_str[NIX_SQOPERR_MAX] = {
	"NIX_SQOPERR_OOR",
	"NIX_SQOPERR_CTX_FAULT",
	"NIX_SQOPERR_CTX_POISON",
	"NIX_SQOPERR_DISABLED",
	"NIX_SQOPERR_SIZE_ERR",
	"NIX_SQOPERR_OFLOW",
	"NIX_SQOPERR_SQB_NULL",
	"NIX_SQOPERR_SQB_FAULT",
	"NIX_SQOPERR_SQE_SZ_ZERO",
};

static char *nix_mnqerr_e_str[NIX_MNQERR_MAX] = {
	"NIX_MNQERR_SQ_CTX_FAULT",
	"NIX_MNQERR_SQ_CTX_POISON",
	"NIX_MNQERR_SQB_FAULT",
	"NIX_MNQERR_SQB_POISON",
	"NIX_MNQERR_TOTAL_ERR",
	"NIX_MNQERR_LSO_ERR",
	"NIX_MNQERR_CQ_QUERY_ERR",
	"NIX_MNQERR_MAX_SQE_SIZE_ERR",
	"NIX_MNQERR_MAXLEN_ERR",
	"NIX_MNQERR_SQE_SIZEM1_ZERO",
};

static char *nix_snd_status_e_str[NIX_SND_STATUS_MAX] =  {
	"NIX_SND_STATUS_GOOD",
	"NIX_SND_STATUS_SQ_CTX_FAULT",
	"NIX_SND_STATUS_SQ_CTX_POISON",
	"NIX_SND_STATUS_SQB_FAULT",
	"NIX_SND_STATUS_SQB_POISON",
	"NIX_SND_STATUS_HDR_ERR",
	"NIX_SND_STATUS_EXT_ERR",
	"NIX_SND_STATUS_JUMP_FAULT",
	"NIX_SND_STATUS_JUMP_POISON",
	"NIX_SND_STATUS_CRC_ERR",
	"NIX_SND_STATUS_IMM_ERR",
	"NIX_SND_STATUS_SG_ERR",
	"NIX_SND_STATUS_MEM_ERR",
	"NIX_SND_STATUS_INVALID_SUBDC",
	"NIX_SND_STATUS_SUBDC_ORDER_ERR",
	"NIX_SND_STATUS_DATA_FAULT",
	"NIX_SND_STATUS_DATA_POISON",
	"NIX_SND_STATUS_NPC_DROP_ACTION",
	"NIX_SND_STATUS_LOCK_VIOL",
	"NIX_SND_STATUS_NPC_UCAST_CHAN_ERR",
	"NIX_SND_STATUS_NPC_MCAST_CHAN_ERR",
	"NIX_SND_STATUS_NPC_MCAST_ABORT",
	"NIX_SND_STATUS_NPC_VTAG_PTR_ERR",
	"NIX_SND_STATUS_NPC_VTAG_SIZE_ERR",
	"NIX_SND_STATUS_SEND_STATS_ERR",
};

static irqreturn_t otx2_q_intr_handler(int irq, void *data)
{
	struct otx2_nic *pf = data;
	struct otx2_snd_queue *sq;
	u64 val, *ptr;
	u64 qidx = 0;

	/* CQ */
	for (qidx = 0; qidx < pf->qset.cq_cnt; qidx++) {
		ptr = otx2_get_regaddr(pf, NIX_LF_CQ_OP_INT);
		val = otx2_atomic64_add((qidx << 44), ptr);

		otx2_write64(pf, NIX_LF_CQ_OP_INT, (qidx << 44) |
			     (val & NIX_CQERRINT_BITS));
		if (!(val & (NIX_CQERRINT_BITS | BIT_ULL(42))))
			continue;

		if (val & BIT_ULL(42)) {
			netdev_err(pf->netdev, "CQ%lld: error reading NIX_LF_CQ_OP_INT, NIX_LF_ERR_INT 0x%llx\n",
				   qidx, otx2_read64(pf, NIX_LF_ERR_INT));
		} else {
			if (val & BIT_ULL(NIX_CQERRINT_DOOR_ERR))
				netdev_err(pf->netdev, "CQ%lld: Doorbell error",
					   qidx);
			if (val & BIT_ULL(NIX_CQERRINT_CQE_FAULT))
				netdev_err(pf->netdev, "CQ%lld: Memory fault on CQE write to LLC/DRAM",
					   qidx);
		}

		schedule_work(&pf->reset_task);
	}

	/* SQ */
	for (qidx = 0; qidx < otx2_get_total_tx_queues(pf); qidx++) {
		u64 sq_op_err_dbg, mnq_err_dbg, snd_err_dbg;
		u8 sq_op_err_code, mnq_err_code, snd_err_code;

		sq = &pf->qset.sq[qidx];
		if (!sq->sqb_ptrs)
			continue;

		/* Below debug registers captures first errors corresponding to
		 * those registers. We don't have to check against SQ qid as
		 * these are fatal errors.
		 */

		ptr = otx2_get_regaddr(pf, NIX_LF_SQ_OP_INT);
		val = otx2_atomic64_add((qidx << 44), ptr);
		otx2_write64(pf, NIX_LF_SQ_OP_INT, (qidx << 44) |
			     (val & NIX_SQINT_BITS));

		if (val & BIT_ULL(42)) {
			netdev_err(pf->netdev, "SQ%lld: error reading NIX_LF_SQ_OP_INT, NIX_LF_ERR_INT 0x%llx\n",
				   qidx, otx2_read64(pf, NIX_LF_ERR_INT));
			goto done;
		}

		sq_op_err_dbg = otx2_read64(pf, NIX_LF_SQ_OP_ERR_DBG);
		if (!(sq_op_err_dbg & BIT(44)))
			goto chk_mnq_err_dbg;

		sq_op_err_code = FIELD_GET(GENMASK(7, 0), sq_op_err_dbg);
		netdev_err(pf->netdev, "SQ%lld: NIX_LF_SQ_OP_ERR_DBG(%llx)  err=%s\n",
			   qidx, sq_op_err_dbg, nix_sqoperr_e_str[sq_op_err_code]);

		otx2_write64(pf, NIX_LF_SQ_OP_ERR_DBG, BIT_ULL(44));

		if (sq_op_err_code == NIX_SQOPERR_SQB_NULL)
			goto chk_mnq_err_dbg;

		/* Err is not NIX_SQOPERR_SQB_NULL, call aq function to read SQ structure.
		 * TODO: But we are in irq context. How to call mbox functions which does sleep
		 */

chk_mnq_err_dbg:
		mnq_err_dbg = otx2_read64(pf, NIX_LF_MNQ_ERR_DBG);
		if (!(mnq_err_dbg & BIT(44)))
			goto chk_snd_err_dbg;

		mnq_err_code = FIELD_GET(GENMASK(7, 0), mnq_err_dbg);
		netdev_err(pf->netdev, "SQ%lld: NIX_LF_MNQ_ERR_DBG(%llx)  err=%s\n",
			   qidx, mnq_err_dbg,  nix_mnqerr_e_str[mnq_err_code]);
		otx2_write64(pf, NIX_LF_MNQ_ERR_DBG, BIT_ULL(44));

chk_snd_err_dbg:
		snd_err_dbg = otx2_read64(pf, NIX_LF_SEND_ERR_DBG);
		if (snd_err_dbg & BIT(44)) {
			snd_err_code = FIELD_GET(GENMASK(7, 0), snd_err_dbg);
			netdev_err(pf->netdev, "SQ%lld: NIX_LF_SND_ERR_DBG:0x%llx err=%s\n",
				   qidx, snd_err_dbg, nix_snd_status_e_str[snd_err_code]);
			otx2_write64(pf, NIX_LF_SEND_ERR_DBG, BIT_ULL(44));
		}

done:
		/* Print values and reset */
		if (val & BIT_ULL(NIX_SQINT_SQB_ALLOC_FAIL))
			netdev_err(pf->netdev, "SQ%lld: SQB allocation failed",
				   qidx);

		schedule_work(&pf->reset_task);
	}

	return IRQ_HANDLED;
}

static irqreturn_t otx2_cq_intr_handler(int irq, void *cq_irq)
{
	struct otx2_cq_poll *cq_poll = (struct otx2_cq_poll *)cq_irq;
	struct otx2_nic *pf = (struct otx2_nic *)cq_poll->dev;
	int qidx = cq_poll->cint_idx;

	/* Disable interrupts.
	 *
	 * Completion interrupts behave in a level-triggered interrupt
	 * fashion, and hence have to be cleared only after it is serviced.
	 */
	otx2_write64(pf, NIX_LF_CINTX_ENA_W1C(qidx), BIT_ULL(0));

	/* Schedule NAPI */
	pf->napi_events++;
	napi_schedule_irqoff(&cq_poll->napi);

	return IRQ_HANDLED;
}

static void otx2_disable_napi(struct otx2_nic *pf)
{
	struct otx2_qset *qset = &pf->qset;
	struct otx2_cq_poll *cq_poll;
	int qidx;

	for (qidx = 0; qidx < pf->hw.cint_cnt; qidx++) {
		cq_poll = &qset->napi[qidx];
		cancel_work_sync(&cq_poll->dim.work);
		napi_disable(&cq_poll->napi);
		netif_napi_del(&cq_poll->napi);
	}
}

static void otx2_free_cq_res(struct otx2_nic *pf)
{
	struct otx2_qset *qset = &pf->qset;
	struct otx2_cq_queue *cq;
	int qidx;

	/* Disable CQs */
	otx2_ctx_disable(&pf->mbox, NIX_AQ_CTYPE_CQ, false);
	for (qidx = 0; qidx < qset->cq_cnt; qidx++) {
		cq = &qset->cq[qidx];
		qmem_free(pf->dev, cq->cqe);
	}
}

static void otx2_free_sq_res(struct otx2_nic *pf)
{
	struct otx2_qset *qset = &pf->qset;
	struct otx2_snd_queue *sq;
	int qidx;

	/* Disable SQs */
	otx2_ctx_disable(&pf->mbox, NIX_AQ_CTYPE_SQ, false);
	/* Free SQB pointers */
	otx2_sq_free_sqbs(pf);
	for (qidx = 0; qidx < otx2_get_total_tx_queues(pf); qidx++) {
		sq = &qset->sq[qidx];
		/* Skip freeing Qos queues if they are not initialized */
		if (!sq->sqe)
			continue;
		qmem_free(pf->dev, sq->sqe);
		qmem_free(pf->dev, sq->tso_hdrs);
		kfree(sq->sg);
		kfree(sq->sqb_ptrs);
	}
}

static int otx2_get_rbuf_size(struct otx2_nic *pf, int mtu)
{
	int frame_size;
	int total_size;
	int rbuf_size;

	if (pf->hw.rbuf_len)
		return ALIGN(pf->hw.rbuf_len, OTX2_ALIGN) + OTX2_HEAD_ROOM;

	/* The data transferred by NIX to memory consists of actual packet
	 * plus additional data which has timestamp and/or EDSA/HIGIG2
	 * headers if interface is configured in corresponding modes.
	 * NIX transfers entire data using 6 segments/buffers and writes
	 * a CQE_RX descriptor with those segment addresses. First segment
	 * has additional data prepended to packet. Also software omits a
	 * headroom of 128 bytes in each segment. Hence the total size of
	 * memory needed to receive a packet with 'mtu' is:
	 * frame size =  mtu + additional data;
	 * memory = frame_size + headroom * 6;
	 * each receive buffer size = memory / 6;
	 */
	frame_size = mtu + OTX2_ETH_HLEN + OTX2_HW_TIMESTAMP_LEN;
	total_size = frame_size + OTX2_HEAD_ROOM * 6;
	rbuf_size = total_size / 6;

	return ALIGN(rbuf_size, 2048);
}

static int otx2_init_hw_resources(struct otx2_nic *pf)
{
	struct nix_lf_free_req *free_req;
	struct mbox *mbox = &pf->mbox;
	struct otx2_hw *hw = &pf->hw;
	struct msg_req *req;
	int err = 0, lvl;

	/* Set required NPA LF's pool counts
	 * Auras and Pools are used in a 1:1 mapping,
	 * so, aura count = pool count.
	 */
	hw->rqpool_cnt = hw->rx_queues;
	hw->sqpool_cnt = otx2_get_total_tx_queues(pf);
	hw->pool_cnt = hw->rqpool_cnt + hw->sqpool_cnt;

	/* Maximum hardware supported transmit length */
	pf->tx_max_pktlen = pf->netdev->max_mtu + OTX2_ETH_HLEN;

	pf->rbsize = otx2_get_rbuf_size(pf, pf->netdev->mtu);

	mutex_lock(&mbox->lock);
	/* NPA init */
	err = otx2_config_npa(pf);
	if (err)
		goto exit;

	/* NIX init */
	err = otx2_config_nix(pf);
	if (err)
		goto err_free_npa_lf;

	/* Enable backpressure for CGX mapped PF/VFs */
	if (!is_otx2_lbkvf(pf->pdev))
		otx2_nix_config_bp(pf, true);

	/* Init Auras and pools used by NIX RQ, for free buffer ptrs */
	err = otx2_rq_aura_pool_init(pf);
	if (err) {
		mutex_unlock(&mbox->lock);
		goto err_free_nix_lf;
	}
	/* Init Auras and pools used by NIX SQ, for queueing SQEs */
	err = otx2_sq_aura_pool_init(pf);
	if (err) {
		mutex_unlock(&mbox->lock);
		goto err_free_rq_ptrs;
	}

	err = otx2_txsch_alloc(pf);
	if (err) {
		mutex_unlock(&mbox->lock);
		goto err_free_sq_ptrs;
	}

#ifdef CONFIG_DCB
	if (pf->pfc_en) {
		err = otx2_pfc_txschq_alloc(pf);
		if (err) {
			mutex_unlock(&mbox->lock);
			goto err_free_sq_ptrs;
		}
	}
#endif

	err = otx2_config_nix_queues(pf);
	if (err) {
		mutex_unlock(&mbox->lock);
		goto err_free_txsch;
	}

	for (lvl = 0; lvl < NIX_TXSCH_LVL_CNT; lvl++) {
		err = otx2_txschq_config(pf, lvl, 0, false);
		if (err) {
			mutex_unlock(&mbox->lock);
			goto err_free_nix_queues;
		}
	}

#ifdef CONFIG_DCB
	if (pf->pfc_en) {
		err = otx2_pfc_txschq_config(pf);
		if (err) {
			mutex_unlock(&mbox->lock);
			goto err_free_nix_queues;
		}
	}
#endif

	mutex_unlock(&mbox->lock);
	return err;

err_free_nix_queues:
	otx2_free_sq_res(pf);
	otx2_free_cq_res(pf);
	otx2_ctx_disable(mbox, NIX_AQ_CTYPE_RQ, false);
err_free_txsch:
	otx2_txschq_stop(pf);
err_free_sq_ptrs:
	otx2_sq_free_sqbs(pf);
err_free_rq_ptrs:
	otx2_free_aura_ptr(pf, AURA_NIX_RQ);
	otx2_ctx_disable(mbox, NPA_AQ_CTYPE_POOL, true);
	otx2_ctx_disable(mbox, NPA_AQ_CTYPE_AURA, true);
	otx2_aura_pool_free(pf);
err_free_nix_lf:
	mutex_lock(&mbox->lock);
	free_req = otx2_mbox_alloc_msg_nix_lf_free(mbox);
	if (free_req) {
		free_req->flags = NIX_LF_DISABLE_FLOWS;
		if (otx2_sync_mbox_msg(mbox))
			dev_err(pf->dev, "%s failed to free nixlf\n", __func__);
	}
err_free_npa_lf:
	/* Reset NPA LF */
	req = otx2_mbox_alloc_msg_npa_lf_free(mbox);
	if (req) {
		if (otx2_sync_mbox_msg(mbox))
			dev_err(pf->dev, "%s failed to free npalf\n", __func__);
	}
exit:
	mutex_unlock(&mbox->lock);
	return err;
}

static void otx2_free_hw_resources(struct otx2_nic *pf)
{
	struct otx2_qset *qset = &pf->qset;
	struct nix_lf_free_req *free_req;
	struct mbox *mbox = &pf->mbox;
	struct otx2_cq_queue *cq;
	struct otx2_pool *pool;
	struct msg_req *req;
<<<<<<< HEAD
=======
	int pool_id;
>>>>>>> 238589d0
	int qidx;

	/* Ensure all SQE are processed */
	otx2_sqb_flush(pf);

	/* Stop transmission */
	otx2_txschq_stop(pf);

#ifdef CONFIG_DCB
	if (pf->pfc_en)
		otx2_pfc_txschq_stop(pf);
#endif

	otx2_clean_qos_queues(pf);

	mutex_lock(&mbox->lock);
	/* Disable backpressure */
	if (!(pf->pcifunc & RVU_PFVF_FUNC_MASK))
		otx2_nix_config_bp(pf, false);
	mutex_unlock(&mbox->lock);

	/* Disable RQs */
	otx2_ctx_disable(mbox, NIX_AQ_CTYPE_RQ, false);

	/*Dequeue all CQEs */
	for (qidx = 0; qidx < qset->cq_cnt; qidx++) {
		cq = &qset->cq[qidx];
		if (cq->cq_type == CQ_RX)
			otx2_cleanup_rx_cqes(pf, cq, qidx);
		else
			otx2_cleanup_tx_cqes(pf, cq);
	}

	otx2_free_sq_res(pf);

	/* Free RQ buffer pointers*/
	otx2_free_aura_ptr(pf, AURA_NIX_RQ);

	for (qidx = 0; qidx < pf->hw.rx_queues; qidx++) {
		pool_id = otx2_get_pool_idx(pf, AURA_NIX_RQ, qidx);
		pool = &pf->qset.pool[pool_id];
		page_pool_destroy(pool->page_pool);
		pool->page_pool = NULL;
	}

	otx2_free_cq_res(pf);

	/* Free all ingress bandwidth profiles allocated */
	cn10k_free_all_ipolicers(pf);

	mutex_lock(&mbox->lock);
	/* Reset NIX LF */
	free_req = otx2_mbox_alloc_msg_nix_lf_free(mbox);
	if (free_req) {
		free_req->flags = NIX_LF_DISABLE_FLOWS;
		if (!(pf->flags & OTX2_FLAG_PF_SHUTDOWN))
			free_req->flags |= NIX_LF_DONT_FREE_TX_VTAG;
		if (otx2_sync_mbox_msg(mbox))
			dev_err(pf->dev, "%s failed to free nixlf\n", __func__);
	}
	mutex_unlock(&mbox->lock);

	/* Disable NPA Pool and Aura hw context */
	otx2_ctx_disable(mbox, NPA_AQ_CTYPE_POOL, true);
	otx2_ctx_disable(mbox, NPA_AQ_CTYPE_AURA, true);
	otx2_aura_pool_free(pf);

	mutex_lock(&mbox->lock);
	/* Reset NPA LF */
	req = otx2_mbox_alloc_msg_npa_lf_free(mbox);
	if (req) {
		if (otx2_sync_mbox_msg(mbox))
			dev_err(pf->dev, "%s failed to free npalf\n", __func__);
	}
	mutex_unlock(&mbox->lock);
}

static void otx2_do_set_rx_mode(struct otx2_nic *pf)
{
	struct net_device *netdev = pf->netdev;
	struct nix_rx_mode *req;
	bool promisc = false;

	if (!(netdev->flags & IFF_UP))
		return;

	if ((netdev->flags & IFF_PROMISC) ||
	    (netdev_uc_count(netdev) > OTX2_MAX_UNICAST_FLOWS)) {
		promisc = true;
	}

	/* Write unicast address to mcam entries or del from mcam */
	if (!promisc && netdev->priv_flags & IFF_UNICAST_FLT)
		__dev_uc_sync(netdev, otx2_add_macfilter, otx2_del_macfilter);

	mutex_lock(&pf->mbox.lock);
	req = otx2_mbox_alloc_msg_nix_set_rx_mode(&pf->mbox);
	if (!req) {
		mutex_unlock(&pf->mbox.lock);
		return;
	}

	req->mode = NIX_RX_MODE_UCAST;

	if (promisc)
		req->mode |= NIX_RX_MODE_PROMISC;
	if (netdev->flags & (IFF_ALLMULTI | IFF_MULTICAST))
		req->mode |= NIX_RX_MODE_ALLMULTI;

	req->mode |= NIX_RX_MODE_USE_MCE;

	otx2_sync_mbox_msg(&pf->mbox);
	mutex_unlock(&pf->mbox.lock);
}

static void otx2_dim_work(struct work_struct *w)
{
	struct dim_cq_moder cur_moder;
	struct otx2_cq_poll *cq_poll;
	struct otx2_nic *pfvf;
	struct dim *dim;

	dim = container_of(w, struct dim, work);
	cur_moder = net_dim_get_rx_moderation(dim->mode, dim->profile_ix);
	cq_poll = container_of(dim, struct otx2_cq_poll, dim);
	pfvf = (struct otx2_nic *)cq_poll->dev;
	pfvf->hw.cq_time_wait = (cur_moder.usec > CQ_TIMER_THRESH_MAX) ?
		CQ_TIMER_THRESH_MAX : cur_moder.usec;
	pfvf->hw.cq_ecount_wait = (cur_moder.pkts > NAPI_POLL_WEIGHT) ?
		NAPI_POLL_WEIGHT : cur_moder.pkts;
	dim->state = DIM_START_MEASURE;
}

int otx2_open(struct net_device *netdev)
{
	struct otx2_nic *pf = netdev_priv(netdev);
	struct otx2_cq_poll *cq_poll = NULL;
	struct otx2_qset *qset = &pf->qset;
	int err = 0, qidx, vec;
	char *irq_name;

	netif_carrier_off(netdev);

	/* RQ and SQs are mapped to different CQs,
	 * so find out max CQ IRQs (i.e CINTs) needed.
	 */
	pf->hw.cint_cnt = max3(pf->hw.rx_queues, pf->hw.tx_queues,
			       pf->hw.tc_tx_queues);

	pf->qset.cq_cnt = pf->hw.rx_queues + otx2_get_total_tx_queues(pf);

	qset->napi = kcalloc(pf->hw.cint_cnt, sizeof(*cq_poll), GFP_KERNEL);
	if (!qset->napi)
		return -ENOMEM;

	/* CQ size of RQ */
	qset->rqe_cnt = qset->rqe_cnt ? qset->rqe_cnt : Q_COUNT(Q_SIZE_256);
	/* CQ size of SQ */
	qset->sqe_cnt = qset->sqe_cnt ? qset->sqe_cnt : Q_COUNT(Q_SIZE_4K);

	err = -ENOMEM;
	qset->cq = kcalloc(pf->qset.cq_cnt,
			   sizeof(struct otx2_cq_queue), GFP_KERNEL);
	if (!qset->cq)
		goto err_free_mem;

	qset->sq = kcalloc(otx2_get_total_tx_queues(pf),
			   sizeof(struct otx2_snd_queue), GFP_KERNEL);
	if (!qset->sq)
		goto err_free_mem;

	qset->rq = kcalloc(pf->hw.rx_queues,
			   sizeof(struct otx2_rcv_queue), GFP_KERNEL);
	if (!qset->rq)
		goto err_free_mem;

	err = otx2_init_hw_resources(pf);
	if (err)
		goto err_free_mem;

	/* Register NAPI handler */
	for (qidx = 0; qidx < pf->hw.cint_cnt; qidx++) {
		cq_poll = &qset->napi[qidx];
		cq_poll->cint_idx = qidx;
		/* RQ0 & SQ0 are mapped to CINT0 and so on..
		 * 'cq_ids[0]' points to RQ's CQ and
		 * 'cq_ids[1]' points to SQ's CQ and
		 * 'cq_ids[2]' points to XDP's CQ and
		 */
		cq_poll->cq_ids[CQ_RX] =
			(qidx <  pf->hw.rx_queues) ? qidx : CINT_INVALID_CQ;
		cq_poll->cq_ids[CQ_TX] = (qidx < pf->hw.tx_queues) ?
				      qidx + pf->hw.rx_queues : CINT_INVALID_CQ;
		if (pf->xdp_prog)
			cq_poll->cq_ids[CQ_XDP] = (qidx < pf->hw.xdp_queues) ?
						  (qidx + pf->hw.rx_queues +
						  pf->hw.tx_queues) :
						  CINT_INVALID_CQ;
		else
			cq_poll->cq_ids[CQ_XDP] = CINT_INVALID_CQ;

		cq_poll->cq_ids[CQ_QOS] = (qidx < pf->hw.tc_tx_queues) ?
					  (qidx + pf->hw.rx_queues +
					   pf->hw.non_qos_queues) :
					  CINT_INVALID_CQ;

		cq_poll->dev = (void *)pf;
		cq_poll->dim.mode = DIM_CQ_PERIOD_MODE_START_FROM_CQE;
		INIT_WORK(&cq_poll->dim.work, otx2_dim_work);
		netif_napi_add(netdev, &cq_poll->napi, otx2_napi_handler);
		napi_enable(&cq_poll->napi);
	}

	/* Set maximum frame size allowed in HW */
	err = otx2_hw_set_mtu(pf, netdev->mtu);
	if (err)
		goto err_disable_napi;

	/* Setup segmentation algorithms, if failed, clear offload capability */
	otx2_setup_segmentation(pf);

	/* Initialize RSS */
	err = otx2_rss_init(pf);
	if (err)
		goto err_disable_napi;

	/* Register Queue IRQ handlers */
	vec = pf->hw.nix_msixoff + NIX_LF_QINT_VEC_START;
	irq_name = &pf->hw.irq_name[vec * NAME_SIZE];

	snprintf(irq_name, NAME_SIZE, "%s-qerr", pf->netdev->name);

	err = request_irq(pci_irq_vector(pf->pdev, vec),
			  otx2_q_intr_handler, 0, irq_name, pf);
	if (err) {
		dev_err(pf->dev,
			"RVUPF%d: IRQ registration failed for QERR\n",
			rvu_get_pf(pf->pcifunc));
		goto err_disable_napi;
	}

	/* Enable QINT IRQ */
	otx2_write64(pf, NIX_LF_QINTX_ENA_W1S(0), BIT_ULL(0));

	/* Register CQ IRQ handlers */
	vec = pf->hw.nix_msixoff + NIX_LF_CINT_VEC_START;
	for (qidx = 0; qidx < pf->hw.cint_cnt; qidx++) {
		irq_name = &pf->hw.irq_name[vec * NAME_SIZE];

		snprintf(irq_name, NAME_SIZE, "%s-rxtx-%d", pf->netdev->name,
			 qidx);

		err = request_irq(pci_irq_vector(pf->pdev, vec),
				  otx2_cq_intr_handler, 0, irq_name,
				  &qset->napi[qidx]);
		if (err) {
			dev_err(pf->dev,
				"RVUPF%d: IRQ registration failed for CQ%d\n",
				rvu_get_pf(pf->pcifunc), qidx);
			goto err_free_cints;
		}
		vec++;

		otx2_config_irq_coalescing(pf, qidx);

		/* Enable CQ IRQ */
		otx2_write64(pf, NIX_LF_CINTX_INT(qidx), BIT_ULL(0));
		otx2_write64(pf, NIX_LF_CINTX_ENA_W1S(qidx), BIT_ULL(0));
	}

	otx2_set_cints_affinity(pf);

	if (pf->flags & OTX2_FLAG_RX_VLAN_SUPPORT)
		otx2_enable_rxvlan(pf, true);

	/* When reinitializing enable time stamping if it is enabled before */
	if (pf->flags & OTX2_FLAG_TX_TSTAMP_ENABLED) {
		pf->flags &= ~OTX2_FLAG_TX_TSTAMP_ENABLED;
		otx2_config_hw_tx_tstamp(pf, true);
	}
	if (pf->flags & OTX2_FLAG_RX_TSTAMP_ENABLED) {
		pf->flags &= ~OTX2_FLAG_RX_TSTAMP_ENABLED;
		otx2_config_hw_rx_tstamp(pf, true);
	}

	pf->flags &= ~OTX2_FLAG_INTF_DOWN;
	/* 'intf_down' may be checked on any cpu */
	smp_wmb();

	/* Enable QoS configuration before starting tx queues */
	otx2_qos_config_txschq(pf);

	/* we have already received link status notification */
	if (pf->linfo.link_up && !(pf->pcifunc & RVU_PFVF_FUNC_MASK))
		otx2_handle_link_event(pf);

	/* Install DMAC Filters */
	if (pf->flags & OTX2_FLAG_DMACFLTR_SUPPORT)
		otx2_dmacflt_reinstall_flows(pf);

	err = otx2_rxtx_enable(pf, true);
	/* If a mbox communication error happens at this point then interface
	 * will end up in a state such that it is in down state but hardware
	 * mcam entries are enabled to receive the packets. Hence disable the
	 * packet I/O.
	 */
	if (err == EIO)
		goto err_disable_rxtx;
	else if (err)
		goto err_tx_stop_queues;

	otx2_do_set_rx_mode(pf);

	return 0;

err_disable_rxtx:
	otx2_rxtx_enable(pf, false);
err_tx_stop_queues:
	netif_tx_stop_all_queues(netdev);
	netif_carrier_off(netdev);
	pf->flags |= OTX2_FLAG_INTF_DOWN;
err_free_cints:
	otx2_free_cints(pf, qidx);
	vec = pci_irq_vector(pf->pdev,
			     pf->hw.nix_msixoff + NIX_LF_QINT_VEC_START);
	otx2_write64(pf, NIX_LF_QINTX_ENA_W1C(0), BIT_ULL(0));
	free_irq(vec, pf);
err_disable_napi:
	otx2_disable_napi(pf);
	otx2_free_hw_resources(pf);
err_free_mem:
	kfree(qset->sq);
	kfree(qset->cq);
	kfree(qset->rq);
	kfree(qset->napi);
	return err;
}
EXPORT_SYMBOL(otx2_open);

int otx2_stop(struct net_device *netdev)
{
	struct otx2_nic *pf = netdev_priv(netdev);
	struct otx2_cq_poll *cq_poll = NULL;
	struct otx2_qset *qset = &pf->qset;
	struct otx2_rss_info *rss;
	int qidx, vec, wrk;

	/* If the DOWN flag is set resources are already freed */
	if (pf->flags & OTX2_FLAG_INTF_DOWN)
		return 0;

	netif_carrier_off(netdev);
	netif_tx_stop_all_queues(netdev);

	pf->flags |= OTX2_FLAG_INTF_DOWN;
	/* 'intf_down' may be checked on any cpu */
	smp_wmb();

	/* First stop packet Rx/Tx */
	otx2_rxtx_enable(pf, false);

	/* Clear RSS enable flag */
	rss = &pf->hw.rss_info;
	rss->enable = false;

	/* Cleanup Queue IRQ */
	vec = pci_irq_vector(pf->pdev,
			     pf->hw.nix_msixoff + NIX_LF_QINT_VEC_START);
	otx2_write64(pf, NIX_LF_QINTX_ENA_W1C(0), BIT_ULL(0));
	free_irq(vec, pf);

	/* Cleanup CQ NAPI and IRQ */
	vec = pf->hw.nix_msixoff + NIX_LF_CINT_VEC_START;
	for (qidx = 0; qidx < pf->hw.cint_cnt; qidx++) {
		/* Disable interrupt */
		otx2_write64(pf, NIX_LF_CINTX_ENA_W1C(qidx), BIT_ULL(0));

		synchronize_irq(pci_irq_vector(pf->pdev, vec));

		cq_poll = &qset->napi[qidx];
		napi_synchronize(&cq_poll->napi);
		vec++;
	}

	netif_tx_disable(netdev);

	otx2_free_hw_resources(pf);
	otx2_free_cints(pf, pf->hw.cint_cnt);
	otx2_disable_napi(pf);

	for (qidx = 0; qidx < netdev->num_tx_queues; qidx++)
		netdev_tx_reset_queue(netdev_get_tx_queue(netdev, qidx));

	for (wrk = 0; wrk < pf->qset.cq_cnt; wrk++)
		cancel_delayed_work_sync(&pf->refill_wrk[wrk].pool_refill_work);
	devm_kfree(pf->dev, pf->refill_wrk);

	kfree(qset->sq);
	kfree(qset->cq);
	kfree(qset->rq);
	kfree(qset->napi);
	/* Do not clear RQ/SQ ringsize settings */
	memset_startat(qset, 0, sqe_cnt);
	return 0;
}
EXPORT_SYMBOL(otx2_stop);

static netdev_tx_t otx2_xmit(struct sk_buff *skb, struct net_device *netdev)
{
	struct otx2_nic *pf = netdev_priv(netdev);
	int qidx = skb_get_queue_mapping(skb);
	struct otx2_snd_queue *sq;
	struct netdev_queue *txq;
	int sq_idx;

	/* XDP SQs are not mapped with TXQs
	 * advance qid to derive correct sq mapped with QOS
	 */
	sq_idx = (qidx >= pf->hw.tx_queues) ? (qidx + pf->hw.xdp_queues) : qidx;

	/* Check for minimum and maximum packet length */
	if (skb->len <= ETH_HLEN ||
	    (!skb_shinfo(skb)->gso_size && skb->len > pf->tx_max_pktlen)) {
		dev_kfree_skb(skb);
		return NETDEV_TX_OK;
	}

	sq = &pf->qset.sq[sq_idx];
	txq = netdev_get_tx_queue(netdev, qidx);

	if (!otx2_sq_append_skb(netdev, sq, skb, qidx)) {
		netif_tx_stop_queue(txq);

		/* Check again, incase SQBs got freed up */
		smp_mb();
		if (((sq->num_sqbs - *sq->aura_fc_addr) * sq->sqe_per_sqb)
							> sq->sqe_thresh)
			netif_tx_wake_queue(txq);

		return NETDEV_TX_BUSY;
	}

	return NETDEV_TX_OK;
}

static int otx2_qos_select_htb_queue(struct otx2_nic *pf, struct sk_buff *skb,
				     u16 htb_maj_id)
{
	u16 classid;

	if ((TC_H_MAJ(skb->priority) >> 16) == htb_maj_id)
		classid = TC_H_MIN(skb->priority);
	else
		classid = READ_ONCE(pf->qos.defcls);

	if (!classid)
		return 0;

	return otx2_get_txq_by_classid(pf, classid);
}

u16 otx2_select_queue(struct net_device *netdev, struct sk_buff *skb,
		      struct net_device *sb_dev)
{
	struct otx2_nic *pf = netdev_priv(netdev);
	bool qos_enabled;
#ifdef CONFIG_DCB
	u8 vlan_prio;
#endif
	int txq;

	qos_enabled = (netdev->real_num_tx_queues > pf->hw.tx_queues) ? true : false;
	if (unlikely(qos_enabled)) {
		/* This smp_load_acquire() pairs with smp_store_release() in
		 * otx2_qos_root_add() called from htb offload root creation
		 */
		u16 htb_maj_id = smp_load_acquire(&pf->qos.maj_id);

		if (unlikely(htb_maj_id)) {
			txq = otx2_qos_select_htb_queue(pf, skb, htb_maj_id);
			if (txq > 0)
				return txq;
			goto process_pfc;
		}
	}

process_pfc:
#ifdef CONFIG_DCB
	if (!skb_vlan_tag_present(skb))
		goto pick_tx;

	vlan_prio = skb->vlan_tci >> 13;
	if ((vlan_prio > pf->hw.tx_queues - 1) ||
	    !pf->pfc_alloc_status[vlan_prio])
		goto pick_tx;

	return vlan_prio;

pick_tx:
#endif
	txq = netdev_pick_tx(netdev, skb, NULL);
	if (unlikely(qos_enabled))
		return txq % pf->hw.tx_queues;

	return txq;
}
EXPORT_SYMBOL(otx2_select_queue);

static netdev_features_t otx2_fix_features(struct net_device *dev,
					   netdev_features_t features)
{
	if (features & NETIF_F_HW_VLAN_CTAG_RX)
		features |= NETIF_F_HW_VLAN_STAG_RX;
	else
		features &= ~NETIF_F_HW_VLAN_STAG_RX;

	return features;
}

static void otx2_set_rx_mode(struct net_device *netdev)
{
	struct otx2_nic *pf = netdev_priv(netdev);

	queue_work(pf->otx2_wq, &pf->rx_mode_work);
}

static void otx2_rx_mode_wrk_handler(struct work_struct *work)
{
	struct otx2_nic *pf = container_of(work, struct otx2_nic, rx_mode_work);

	otx2_do_set_rx_mode(pf);
}

static int otx2_set_features(struct net_device *netdev,
			     netdev_features_t features)
{
	netdev_features_t changed = features ^ netdev->features;
	struct otx2_nic *pf = netdev_priv(netdev);

	if ((changed & NETIF_F_LOOPBACK) && netif_running(netdev))
		return otx2_cgx_config_loopback(pf,
						features & NETIF_F_LOOPBACK);

	if ((changed & NETIF_F_HW_VLAN_CTAG_RX) && netif_running(netdev))
		return otx2_enable_rxvlan(pf,
					  features & NETIF_F_HW_VLAN_CTAG_RX);

	return otx2_handle_ntuple_tc_features(netdev, features);
}

static void otx2_reset_task(struct work_struct *work)
{
	struct otx2_nic *pf = container_of(work, struct otx2_nic, reset_task);

	if (!netif_running(pf->netdev))
		return;

	rtnl_lock();
	otx2_stop(pf->netdev);
	pf->reset_count++;
	otx2_open(pf->netdev);
	netif_trans_update(pf->netdev);
	rtnl_unlock();
}

static int otx2_config_hw_rx_tstamp(struct otx2_nic *pfvf, bool enable)
{
	struct msg_req *req;
	int err;

	if (pfvf->flags & OTX2_FLAG_RX_TSTAMP_ENABLED && enable)
		return 0;

	mutex_lock(&pfvf->mbox.lock);
	if (enable)
		req = otx2_mbox_alloc_msg_cgx_ptp_rx_enable(&pfvf->mbox);
	else
		req = otx2_mbox_alloc_msg_cgx_ptp_rx_disable(&pfvf->mbox);
	if (!req) {
		mutex_unlock(&pfvf->mbox.lock);
		return -ENOMEM;
	}

	err = otx2_sync_mbox_msg(&pfvf->mbox);
	if (err) {
		mutex_unlock(&pfvf->mbox.lock);
		return err;
	}

	mutex_unlock(&pfvf->mbox.lock);
	if (enable)
		pfvf->flags |= OTX2_FLAG_RX_TSTAMP_ENABLED;
	else
		pfvf->flags &= ~OTX2_FLAG_RX_TSTAMP_ENABLED;
	return 0;
}

static int otx2_config_hw_tx_tstamp(struct otx2_nic *pfvf, bool enable)
{
	struct msg_req *req;
	int err;

	if (pfvf->flags & OTX2_FLAG_TX_TSTAMP_ENABLED && enable)
		return 0;

	mutex_lock(&pfvf->mbox.lock);
	if (enable)
		req = otx2_mbox_alloc_msg_nix_lf_ptp_tx_enable(&pfvf->mbox);
	else
		req = otx2_mbox_alloc_msg_nix_lf_ptp_tx_disable(&pfvf->mbox);
	if (!req) {
		mutex_unlock(&pfvf->mbox.lock);
		return -ENOMEM;
	}

	err = otx2_sync_mbox_msg(&pfvf->mbox);
	if (err) {
		mutex_unlock(&pfvf->mbox.lock);
		return err;
	}

	mutex_unlock(&pfvf->mbox.lock);
	if (enable)
		pfvf->flags |= OTX2_FLAG_TX_TSTAMP_ENABLED;
	else
		pfvf->flags &= ~OTX2_FLAG_TX_TSTAMP_ENABLED;
	return 0;
}

int otx2_config_hwtstamp(struct net_device *netdev, struct ifreq *ifr)
{
	struct otx2_nic *pfvf = netdev_priv(netdev);
	struct hwtstamp_config config;

	if (!pfvf->ptp)
		return -ENODEV;

	if (copy_from_user(&config, ifr->ifr_data, sizeof(config)))
		return -EFAULT;

	switch (config.tx_type) {
	case HWTSTAMP_TX_OFF:
		if (pfvf->flags & OTX2_FLAG_PTP_ONESTEP_SYNC)
			pfvf->flags &= ~OTX2_FLAG_PTP_ONESTEP_SYNC;

		cancel_delayed_work(&pfvf->ptp->synctstamp_work);
		otx2_config_hw_tx_tstamp(pfvf, false);
		break;
	case HWTSTAMP_TX_ONESTEP_SYNC:
		if (!test_bit(CN10K_PTP_ONESTEP, &pfvf->hw.cap_flag))
			return -ERANGE;
		pfvf->flags |= OTX2_FLAG_PTP_ONESTEP_SYNC;
		schedule_delayed_work(&pfvf->ptp->synctstamp_work,
				      msecs_to_jiffies(500));
		fallthrough;
	case HWTSTAMP_TX_ON:
		otx2_config_hw_tx_tstamp(pfvf, true);
		break;
	default:
		return -ERANGE;
	}

	switch (config.rx_filter) {
	case HWTSTAMP_FILTER_NONE:
		otx2_config_hw_rx_tstamp(pfvf, false);
		break;
	case HWTSTAMP_FILTER_ALL:
	case HWTSTAMP_FILTER_SOME:
	case HWTSTAMP_FILTER_PTP_V1_L4_EVENT:
	case HWTSTAMP_FILTER_PTP_V1_L4_SYNC:
	case HWTSTAMP_FILTER_PTP_V1_L4_DELAY_REQ:
	case HWTSTAMP_FILTER_PTP_V2_L4_EVENT:
	case HWTSTAMP_FILTER_PTP_V2_L4_SYNC:
	case HWTSTAMP_FILTER_PTP_V2_L4_DELAY_REQ:
	case HWTSTAMP_FILTER_PTP_V2_L2_EVENT:
	case HWTSTAMP_FILTER_PTP_V2_L2_SYNC:
	case HWTSTAMP_FILTER_PTP_V2_L2_DELAY_REQ:
	case HWTSTAMP_FILTER_PTP_V2_EVENT:
	case HWTSTAMP_FILTER_PTP_V2_SYNC:
	case HWTSTAMP_FILTER_PTP_V2_DELAY_REQ:
		otx2_config_hw_rx_tstamp(pfvf, true);
		config.rx_filter = HWTSTAMP_FILTER_ALL;
		break;
	default:
		return -ERANGE;
	}

	memcpy(&pfvf->tstamp, &config, sizeof(config));

	return copy_to_user(ifr->ifr_data, &config,
			    sizeof(config)) ? -EFAULT : 0;
}
EXPORT_SYMBOL(otx2_config_hwtstamp);

int otx2_ioctl(struct net_device *netdev, struct ifreq *req, int cmd)
{
	struct otx2_nic *pfvf = netdev_priv(netdev);
	struct hwtstamp_config *cfg = &pfvf->tstamp;

	switch (cmd) {
	case SIOCSHWTSTAMP:
		return otx2_config_hwtstamp(netdev, req);
	case SIOCGHWTSTAMP:
		return copy_to_user(req->ifr_data, cfg,
				    sizeof(*cfg)) ? -EFAULT : 0;
	default:
		return -EOPNOTSUPP;
	}
}
EXPORT_SYMBOL(otx2_ioctl);

static int otx2_do_set_vf_mac(struct otx2_nic *pf, int vf, const u8 *mac)
{
	struct npc_install_flow_req *req;
	int err;

	mutex_lock(&pf->mbox.lock);
	req = otx2_mbox_alloc_msg_npc_install_flow(&pf->mbox);
	if (!req) {
		err = -ENOMEM;
		goto out;
	}

	ether_addr_copy(req->packet.dmac, mac);
	eth_broadcast_addr((u8 *)&req->mask.dmac);
	req->features = BIT_ULL(NPC_DMAC);
	req->channel = pf->hw.rx_chan_base;
	req->intf = NIX_INTF_RX;
	req->default_rule = 1;
	req->append = 1;
	req->vf = vf + 1;
	req->op = NIX_RX_ACTION_DEFAULT;

	err = otx2_sync_mbox_msg(&pf->mbox);
out:
	mutex_unlock(&pf->mbox.lock);
	return err;
}

static int otx2_set_vf_mac(struct net_device *netdev, int vf, u8 *mac)
{
	struct otx2_nic *pf = netdev_priv(netdev);
	struct pci_dev *pdev = pf->pdev;
	struct otx2_vf_config *config;
	int ret;

	if (!netif_running(netdev))
		return -EAGAIN;

	if (vf >= pf->total_vfs)
		return -EINVAL;

	if (!is_valid_ether_addr(mac))
		return -EINVAL;

	config = &pf->vf_configs[vf];
	ether_addr_copy(config->mac, mac);

	ret = otx2_do_set_vf_mac(pf, vf, mac);
	if (ret == 0)
		dev_info(&pdev->dev,
			 "Load/Reload VF driver\n");

	return ret;
}

static int otx2_do_set_vf_vlan(struct otx2_nic *pf, int vf, u16 vlan, u8 qos,
			       __be16 proto)
{
	struct otx2_flow_config *flow_cfg = pf->flow_cfg;
	struct nix_vtag_config_rsp *vtag_rsp;
	struct npc_delete_flow_req *del_req;
	struct nix_vtag_config *vtag_req;
	struct npc_install_flow_req *req;
	struct otx2_vf_config *config;
	int err = 0;
	u32 idx;

	config = &pf->vf_configs[vf];

	if (!vlan && !config->vlan)
		goto out;

	mutex_lock(&pf->mbox.lock);

	/* free old tx vtag entry */
	if (config->vlan) {
		vtag_req = otx2_mbox_alloc_msg_nix_vtag_cfg(&pf->mbox);
		if (!vtag_req) {
			err = -ENOMEM;
			goto out;
		}
		vtag_req->cfg_type = 0;
		vtag_req->tx.free_vtag0 = 1;
		vtag_req->tx.vtag0_idx = config->tx_vtag_idx;

		err = otx2_sync_mbox_msg(&pf->mbox);
		if (err)
			goto out;
	}

	if (!vlan && config->vlan) {
		/* rx */
		del_req = otx2_mbox_alloc_msg_npc_delete_flow(&pf->mbox);
		if (!del_req) {
			err = -ENOMEM;
			goto out;
		}
		idx = ((vf * OTX2_PER_VF_VLAN_FLOWS) + OTX2_VF_VLAN_RX_INDEX);
		del_req->entry =
			flow_cfg->def_ent[flow_cfg->vf_vlan_offset + idx];
		err = otx2_sync_mbox_msg(&pf->mbox);
		if (err)
			goto out;

		/* tx */
		del_req = otx2_mbox_alloc_msg_npc_delete_flow(&pf->mbox);
		if (!del_req) {
			err = -ENOMEM;
			goto out;
		}
		idx = ((vf * OTX2_PER_VF_VLAN_FLOWS) + OTX2_VF_VLAN_TX_INDEX);
		del_req->entry =
			flow_cfg->def_ent[flow_cfg->vf_vlan_offset + idx];
		err = otx2_sync_mbox_msg(&pf->mbox);

		goto out;
	}

	/* rx */
	req = otx2_mbox_alloc_msg_npc_install_flow(&pf->mbox);
	if (!req) {
		err = -ENOMEM;
		goto out;
	}

	idx = ((vf * OTX2_PER_VF_VLAN_FLOWS) + OTX2_VF_VLAN_RX_INDEX);
	req->entry = flow_cfg->def_ent[flow_cfg->vf_vlan_offset + idx];
	req->packet.vlan_tci = htons(vlan);
	req->mask.vlan_tci = htons(VLAN_VID_MASK);
	/* af fills the destination mac addr */
	eth_broadcast_addr((u8 *)&req->mask.dmac);
	req->features = BIT_ULL(NPC_OUTER_VID) | BIT_ULL(NPC_DMAC);
	req->channel = pf->hw.rx_chan_base;
	req->intf = NIX_INTF_RX;
	req->vf = vf + 1;
	req->op = NIX_RX_ACTION_DEFAULT;
	req->vtag0_valid = true;
	req->vtag0_type = NIX_AF_LFX_RX_VTAG_TYPE7;
	req->set_cntr = 1;

	err = otx2_sync_mbox_msg(&pf->mbox);
	if (err)
		goto out;

	/* tx */
	vtag_req = otx2_mbox_alloc_msg_nix_vtag_cfg(&pf->mbox);
	if (!vtag_req) {
		err = -ENOMEM;
		goto out;
	}

	/* configure tx vtag params */
	vtag_req->vtag_size = VTAGSIZE_T4;
	vtag_req->cfg_type = 0; /* tx vlan cfg */
	vtag_req->tx.cfg_vtag0 = 1;
	vtag_req->tx.vtag0 = ((u64)ntohs(proto) << 16) | vlan;

	err = otx2_sync_mbox_msg(&pf->mbox);
	if (err)
		goto out;

	vtag_rsp = (struct nix_vtag_config_rsp *)otx2_mbox_get_rsp
			(&pf->mbox.mbox, 0, &vtag_req->hdr);
	if (IS_ERR(vtag_rsp)) {
		err = PTR_ERR(vtag_rsp);
		goto out;
	}
	config->tx_vtag_idx = vtag_rsp->vtag0_idx;

	req = otx2_mbox_alloc_msg_npc_install_flow(&pf->mbox);
	if (!req) {
		err = -ENOMEM;
		goto out;
	}

	eth_zero_addr((u8 *)&req->mask.dmac);
	idx = ((vf * OTX2_PER_VF_VLAN_FLOWS) + OTX2_VF_VLAN_TX_INDEX);
	req->entry = flow_cfg->def_ent[flow_cfg->vf_vlan_offset + idx];
	req->features = BIT_ULL(NPC_DMAC);
	req->channel = pf->hw.tx_chan_base;
	req->intf = NIX_INTF_TX;
	req->vf = vf + 1;
	req->op = NIX_TX_ACTIONOP_UCAST_DEFAULT;
	req->vtag0_def = vtag_rsp->vtag0_idx;
	req->vtag0_op = VTAG_INSERT;
	req->set_cntr = 1;

	err = otx2_sync_mbox_msg(&pf->mbox);
out:
	config->vlan = vlan;
	mutex_unlock(&pf->mbox.lock);
	return err;
}

static int otx2_set_vf_vlan(struct net_device *netdev, int vf, u16 vlan, u8 qos,
			    __be16 proto)
{
	struct otx2_nic *pf = netdev_priv(netdev);
	struct pci_dev *pdev = pf->pdev;

	if (!netif_running(netdev))
		return -EAGAIN;

	if (vf >= pci_num_vf(pdev))
		return -EINVAL;

	/* qos is currently unsupported */
	if (vlan >= VLAN_N_VID || qos)
		return -EINVAL;

	if (proto != htons(ETH_P_8021Q))
		return -EPROTONOSUPPORT;

	if (!(pf->flags & OTX2_FLAG_VF_VLAN_SUPPORT))
		return -EOPNOTSUPP;

	return otx2_do_set_vf_vlan(pf, vf, vlan, qos, proto);
}

static int otx2_get_vf_config(struct net_device *netdev, int vf,
			      struct ifla_vf_info *ivi)
{
	struct otx2_nic *pf = netdev_priv(netdev);
	struct pci_dev *pdev = pf->pdev;
	struct otx2_vf_config *config;

	if (!netif_running(netdev))
		return -EAGAIN;

	if (vf >= pci_num_vf(pdev))
		return -EINVAL;

	config = &pf->vf_configs[vf];
	ivi->vf = vf;
	ether_addr_copy(ivi->mac, config->mac);
	ivi->vlan = config->vlan;
	ivi->trusted = config->trusted;

	return 0;
}

static int otx2_xdp_xmit_tx(struct otx2_nic *pf, struct xdp_frame *xdpf,
			    int qidx)
{
	struct page *page;
	u64 dma_addr;
	int err = 0;

	dma_addr = otx2_dma_map_page(pf, virt_to_page(xdpf->data),
				     offset_in_page(xdpf->data), xdpf->len,
				     DMA_TO_DEVICE);
	if (dma_mapping_error(pf->dev, dma_addr))
		return -ENOMEM;

	err = otx2_xdp_sq_append_pkt(pf, dma_addr, xdpf->len, qidx);
	if (!err) {
		otx2_dma_unmap_page(pf, dma_addr, xdpf->len, DMA_TO_DEVICE);
		page = virt_to_page(xdpf->data);
		put_page(page);
		return -ENOMEM;
	}
	return 0;
}

static int otx2_xdp_xmit(struct net_device *netdev, int n,
			 struct xdp_frame **frames, u32 flags)
{
	struct otx2_nic *pf = netdev_priv(netdev);
	int qidx = smp_processor_id();
	struct otx2_snd_queue *sq;
	int drops = 0, i;

	if (!netif_running(netdev))
		return -ENETDOWN;

	qidx += pf->hw.tx_queues;
	sq = pf->xdp_prog ? &pf->qset.sq[qidx] : NULL;

	/* Abort xmit if xdp queue is not */
	if (unlikely(!sq))
		return -ENXIO;

	if (unlikely(flags & ~XDP_XMIT_FLAGS_MASK))
		return -EINVAL;

	for (i = 0; i < n; i++) {
		struct xdp_frame *xdpf = frames[i];
		int err;

		err = otx2_xdp_xmit_tx(pf, xdpf, qidx);
		if (err)
			drops++;
	}
	return n - drops;
}

static int otx2_xdp_setup(struct otx2_nic *pf, struct bpf_prog *prog)
{
	struct net_device *dev = pf->netdev;
	bool if_up = netif_running(pf->netdev);
	struct bpf_prog *old_prog;

	if (prog && dev->mtu > MAX_XDP_MTU) {
		netdev_warn(dev, "Jumbo frames not yet supported with XDP\n");
		return -EOPNOTSUPP;
	}

	if (if_up)
		otx2_stop(pf->netdev);

	old_prog = xchg(&pf->xdp_prog, prog);

	if (old_prog)
		bpf_prog_put(old_prog);

	if (pf->xdp_prog)
		bpf_prog_add(pf->xdp_prog, pf->hw.rx_queues - 1);

	/* Network stack and XDP shared same rx queues.
	 * Use separate tx queues for XDP and network stack.
	 */
	if (pf->xdp_prog) {
		pf->hw.xdp_queues = pf->hw.rx_queues;
		xdp_features_set_redirect_target(dev, false);
	} else {
		pf->hw.xdp_queues = 0;
		xdp_features_clear_redirect_target(dev);
	}

	pf->hw.non_qos_queues += pf->hw.xdp_queues;

	if (if_up)
		otx2_open(pf->netdev);

	return 0;
}

static int otx2_xdp(struct net_device *netdev, struct netdev_bpf *xdp)
{
	struct otx2_nic *pf = netdev_priv(netdev);

	switch (xdp->command) {
	case XDP_SETUP_PROG:
		return otx2_xdp_setup(pf, xdp->prog);
	default:
		return -EINVAL;
	}
}

static int otx2_set_vf_permissions(struct otx2_nic *pf, int vf,
				   int req_perm)
{
	struct set_vf_perm *req;
	int rc;

	mutex_lock(&pf->mbox.lock);
	req = otx2_mbox_alloc_msg_set_vf_perm(&pf->mbox);
	if (!req) {
		rc = -ENOMEM;
		goto out;
	}

	/* Let AF reset VF permissions as sriov is disabled */
	if (req_perm == OTX2_RESET_VF_PERM) {
		req->flags |= RESET_VF_PERM;
	} else if (req_perm == OTX2_TRUSTED_VF) {
		if (pf->vf_configs[vf].trusted)
			req->flags |= VF_TRUSTED;
	}

	req->vf = vf;
	rc = otx2_sync_mbox_msg(&pf->mbox);
out:
	mutex_unlock(&pf->mbox.lock);
	return rc;
}

static int otx2_ndo_set_vf_trust(struct net_device *netdev, int vf,
				 bool enable)
{
	struct otx2_nic *pf = netdev_priv(netdev);
	struct pci_dev *pdev = pf->pdev;
	int rc;

	if (vf >= pci_num_vf(pdev))
		return -EINVAL;

	if (pf->vf_configs[vf].trusted == enable)
		return 0;

	pf->vf_configs[vf].trusted = enable;
	rc = otx2_set_vf_permissions(pf, vf, OTX2_TRUSTED_VF);

	if (rc)
		pf->vf_configs[vf].trusted = !enable;
	else
		netdev_info(pf->netdev, "VF %d is %strusted\n",
			    vf, enable ? "" : "not ");
	return rc;
}

static const struct net_device_ops otx2_netdev_ops = {
	.ndo_open		= otx2_open,
	.ndo_stop		= otx2_stop,
	.ndo_start_xmit		= otx2_xmit,
	.ndo_select_queue	= otx2_select_queue,
	.ndo_fix_features	= otx2_fix_features,
	.ndo_set_mac_address    = otx2_set_mac_address,
	.ndo_change_mtu		= otx2_change_mtu,
	.ndo_set_rx_mode	= otx2_set_rx_mode,
	.ndo_set_features	= otx2_set_features,
	.ndo_tx_timeout		= otx2_tx_timeout,
	.ndo_get_stats64	= otx2_get_stats64,
	.ndo_eth_ioctl		= otx2_ioctl,
	.ndo_set_vf_mac		= otx2_set_vf_mac,
	.ndo_set_vf_vlan	= otx2_set_vf_vlan,
	.ndo_get_vf_config	= otx2_get_vf_config,
	.ndo_bpf		= otx2_xdp,
	.ndo_xdp_xmit           = otx2_xdp_xmit,
	.ndo_setup_tc		= otx2_setup_tc,
	.ndo_set_vf_trust	= otx2_ndo_set_vf_trust,
};

static int otx2_wq_init(struct otx2_nic *pf)
{
	pf->otx2_wq = create_singlethread_workqueue("otx2_wq");
	if (!pf->otx2_wq)
		return -ENOMEM;

	INIT_WORK(&pf->rx_mode_work, otx2_rx_mode_wrk_handler);
	INIT_WORK(&pf->reset_task, otx2_reset_task);
	return 0;
}

static int otx2_check_pf_usable(struct otx2_nic *nic)
{
	u64 rev;

	rev = otx2_read64(nic, RVU_PF_BLOCK_ADDRX_DISC(BLKADDR_RVUM));
	rev = (rev >> 12) & 0xFF;
	/* Check if AF has setup revision for RVUM block,
	 * otherwise this driver probe should be deferred
	 * until AF driver comes up.
	 */
	if (!rev) {
		dev_warn(nic->dev,
			 "AF is not initialized, deferring probe\n");
		return -EPROBE_DEFER;
	}
	return 0;
}

static int otx2_realloc_msix_vectors(struct otx2_nic *pf)
{
	struct otx2_hw *hw = &pf->hw;
	int num_vec, err;

	/* NPA interrupts are inot registered, so alloc only
	 * upto NIX vector offset.
	 */
	num_vec = hw->nix_msixoff;
	num_vec += NIX_LF_CINT_VEC_START + hw->max_queues;

	otx2_disable_mbox_intr(pf);
	pci_free_irq_vectors(hw->pdev);
	err = pci_alloc_irq_vectors(hw->pdev, num_vec, num_vec, PCI_IRQ_MSIX);
	if (err < 0) {
		dev_err(pf->dev, "%s: Failed to realloc %d IRQ vectors\n",
			__func__, num_vec);
		return err;
	}

	return otx2_register_mbox_intr(pf, false);
}

static int otx2_sriov_vfcfg_init(struct otx2_nic *pf)
{
	int i;

	pf->vf_configs = devm_kcalloc(pf->dev, pf->total_vfs,
				      sizeof(struct otx2_vf_config),
				      GFP_KERNEL);
	if (!pf->vf_configs)
		return -ENOMEM;

	for (i = 0; i < pf->total_vfs; i++) {
		pf->vf_configs[i].pf = pf;
		pf->vf_configs[i].intf_down = true;
		pf->vf_configs[i].trusted = false;
		INIT_DELAYED_WORK(&pf->vf_configs[i].link_event_work,
				  otx2_vf_link_event_task);
	}

	return 0;
}

static void otx2_sriov_vfcfg_cleanup(struct otx2_nic *pf)
{
	int i;

	if (!pf->vf_configs)
		return;

	for (i = 0; i < pf->total_vfs; i++) {
		cancel_delayed_work_sync(&pf->vf_configs[i].link_event_work);
		otx2_set_vf_permissions(pf, i, OTX2_RESET_VF_PERM);
	}
}

static int otx2_probe(struct pci_dev *pdev, const struct pci_device_id *id)
{
	struct device *dev = &pdev->dev;
	int err, qcount, qos_txqs;
	struct net_device *netdev;
	struct otx2_nic *pf;
	struct otx2_hw *hw;
	int num_vec;

	err = pcim_enable_device(pdev);
	if (err) {
		dev_err(dev, "Failed to enable PCI device\n");
		return err;
	}

	err = pci_request_regions(pdev, DRV_NAME);
	if (err) {
		dev_err(dev, "PCI request regions failed 0x%x\n", err);
		return err;
	}

	err = dma_set_mask_and_coherent(dev, DMA_BIT_MASK(48));
	if (err) {
		dev_err(dev, "DMA mask config failed, abort\n");
		goto err_release_regions;
	}

	pci_set_master(pdev);

	/* Set number of queues */
	qcount = min_t(int, num_online_cpus(), OTX2_MAX_CQ_CNT);
	qos_txqs = min_t(int, qcount, OTX2_QOS_MAX_LEAF_NODES);

	netdev = alloc_etherdev_mqs(sizeof(*pf), qcount + qos_txqs, qcount);
	if (!netdev) {
		err = -ENOMEM;
		goto err_release_regions;
	}

	pci_set_drvdata(pdev, netdev);
	SET_NETDEV_DEV(netdev, &pdev->dev);
	pf = netdev_priv(netdev);
	pf->netdev = netdev;
	pf->pdev = pdev;
	pf->dev = dev;
	pf->total_vfs = pci_sriov_get_totalvfs(pdev);
	pf->flags |= OTX2_FLAG_INTF_DOWN;

	hw = &pf->hw;
	hw->pdev = pdev;
	hw->rx_queues = qcount;
	hw->tx_queues = qcount;
	hw->non_qos_queues = qcount;
	hw->max_queues = qcount;
	hw->rbuf_len = OTX2_DEFAULT_RBUF_LEN;
	/* Use CQE of 128 byte descriptor size by default */
	hw->xqe_size = 128;

	num_vec = pci_msix_vec_count(pdev);
	hw->irq_name = devm_kmalloc_array(&hw->pdev->dev, num_vec, NAME_SIZE,
					  GFP_KERNEL);
	if (!hw->irq_name) {
		err = -ENOMEM;
		goto err_free_netdev;
	}

	hw->affinity_mask = devm_kcalloc(&hw->pdev->dev, num_vec,
					 sizeof(cpumask_var_t), GFP_KERNEL);
	if (!hw->affinity_mask) {
		err = -ENOMEM;
		goto err_free_netdev;
	}

	/* Map CSRs */
	pf->reg_base = pcim_iomap(pdev, PCI_CFG_REG_BAR_NUM, 0);
	if (!pf->reg_base) {
		dev_err(dev, "Unable to map physical function CSRs, aborting\n");
		err = -ENOMEM;
		goto err_free_netdev;
	}

	err = otx2_check_pf_usable(pf);
	if (err)
		goto err_free_netdev;

	err = pci_alloc_irq_vectors(hw->pdev, RVU_PF_INT_VEC_CNT,
				    RVU_PF_INT_VEC_CNT, PCI_IRQ_MSIX);
	if (err < 0) {
		dev_err(dev, "%s: Failed to alloc %d IRQ vectors\n",
			__func__, num_vec);
		goto err_free_netdev;
	}

	otx2_setup_dev_hw_settings(pf);

	/* Init PF <=> AF mailbox stuff */
	err = otx2_pfaf_mbox_init(pf);
	if (err)
		goto err_free_irq_vectors;

	/* Register mailbox interrupt */
	err = otx2_register_mbox_intr(pf, true);
	if (err)
		goto err_mbox_destroy;

	/* Request AF to attach NPA and NIX LFs to this PF.
	 * NIX and NPA LFs are needed for this PF to function as a NIC.
	 */
	err = otx2_attach_npa_nix(pf);
	if (err)
		goto err_disable_mbox_intr;

	err = otx2_realloc_msix_vectors(pf);
	if (err)
		goto err_detach_rsrc;

	err = otx2_set_real_num_queues(netdev, hw->tx_queues, hw->rx_queues);
	if (err)
		goto err_detach_rsrc;

	err = cn10k_lmtst_init(pf);
	if (err)
		goto err_detach_rsrc;

	/* Assign default mac address */
	otx2_get_mac_from_af(netdev);

	/* Don't check for error.  Proceed without ptp */
	otx2_ptp_init(pf);

	/* NPA's pool is a stack to which SW frees buffer pointers via Aura.
	 * HW allocates buffer pointer from stack and uses it for DMA'ing
	 * ingress packet. In some scenarios HW can free back allocated buffer
	 * pointers to pool. This makes it impossible for SW to maintain a
	 * parallel list where physical addresses of buffer pointers (IOVAs)
	 * given to HW can be saved for later reference.
	 *
	 * So the only way to convert Rx packet's buffer address is to use
	 * IOMMU's iova_to_phys() handler which translates the address by
	 * walking through the translation tables.
	 */
	pf->iommu_domain = iommu_get_domain_for_dev(dev);

	netdev->hw_features = (NETIF_F_RXCSUM | NETIF_F_IP_CSUM |
			       NETIF_F_IPV6_CSUM | NETIF_F_RXHASH |
			       NETIF_F_SG | NETIF_F_TSO | NETIF_F_TSO6 |
			       NETIF_F_GSO_UDP_L4);
	netdev->features |= netdev->hw_features;

	err = otx2_mcam_flow_init(pf);
	if (err)
		goto err_ptp_destroy;

	err = cn10k_mcs_init(pf);
	if (err)
		goto err_del_mcam_entries;

	if (pf->flags & OTX2_FLAG_NTUPLE_SUPPORT)
		netdev->hw_features |= NETIF_F_NTUPLE;

	if (pf->flags & OTX2_FLAG_UCAST_FLTR_SUPPORT)
		netdev->priv_flags |= IFF_UNICAST_FLT;

	/* Support TSO on tag interface */
	netdev->vlan_features |= netdev->features;
	netdev->hw_features  |= NETIF_F_HW_VLAN_CTAG_TX |
				NETIF_F_HW_VLAN_STAG_TX;
	if (pf->flags & OTX2_FLAG_RX_VLAN_SUPPORT)
		netdev->hw_features |= NETIF_F_HW_VLAN_CTAG_RX |
				       NETIF_F_HW_VLAN_STAG_RX;
	netdev->features |= netdev->hw_features;

	/* HW supports tc offload but mutually exclusive with n-tuple filters */
	if (pf->flags & OTX2_FLAG_TC_FLOWER_SUPPORT)
		netdev->hw_features |= NETIF_F_HW_TC;

	netdev->hw_features |= NETIF_F_LOOPBACK | NETIF_F_RXALL;

	netif_set_tso_max_segs(netdev, OTX2_MAX_GSO_SEGS);
	netdev->watchdog_timeo = OTX2_TX_TIMEOUT;

	netdev->netdev_ops = &otx2_netdev_ops;
	netdev->xdp_features = NETDEV_XDP_ACT_BASIC | NETDEV_XDP_ACT_REDIRECT;

	netdev->min_mtu = OTX2_MIN_MTU;
	netdev->max_mtu = otx2_get_max_mtu(pf);

	err = register_netdev(netdev);
	if (err) {
		dev_err(dev, "Failed to register netdevice\n");
		goto err_mcs_free;
	}

	err = otx2_wq_init(pf);
	if (err)
		goto err_unreg_netdev;

	otx2_set_ethtool_ops(netdev);

	err = otx2_init_tc(pf);
	if (err)
		goto err_mcam_flow_del;

	err = otx2_register_dl(pf);
	if (err)
		goto err_mcam_flow_del;

	/* Initialize SR-IOV resources */
	err = otx2_sriov_vfcfg_init(pf);
	if (err)
		goto err_pf_sriov_init;

	/* Enable link notifications */
	otx2_cgx_config_linkevents(pf, true);

#ifdef CONFIG_DCB
	err = otx2_dcbnl_set_ops(netdev);
	if (err)
		goto err_pf_sriov_init;
#endif

	otx2_qos_init(pf, qos_txqs);

	return 0;

err_pf_sriov_init:
	otx2_shutdown_tc(pf);
err_mcam_flow_del:
	otx2_mcam_flow_del(pf);
err_unreg_netdev:
	unregister_netdev(netdev);
err_mcs_free:
	cn10k_mcs_free(pf);
err_del_mcam_entries:
	otx2_mcam_flow_del(pf);
err_ptp_destroy:
	otx2_ptp_destroy(pf);
err_detach_rsrc:
	if (pf->hw.lmt_info)
		free_percpu(pf->hw.lmt_info);
	if (test_bit(CN10K_LMTST, &pf->hw.cap_flag))
		qmem_free(pf->dev, pf->dync_lmt);
	otx2_detach_resources(&pf->mbox);
err_disable_mbox_intr:
	otx2_disable_mbox_intr(pf);
err_mbox_destroy:
	otx2_pfaf_mbox_destroy(pf);
err_free_irq_vectors:
	pci_free_irq_vectors(hw->pdev);
err_free_netdev:
	pci_set_drvdata(pdev, NULL);
	free_netdev(netdev);
err_release_regions:
	pci_release_regions(pdev);
	return err;
}

static void otx2_vf_link_event_task(struct work_struct *work)
{
	struct otx2_vf_config *config;
	struct cgx_link_info_msg *req;
	struct mbox_msghdr *msghdr;
	struct otx2_nic *pf;
	int vf_idx;

	config = container_of(work, struct otx2_vf_config,
			      link_event_work.work);
	vf_idx = config - config->pf->vf_configs;
	pf = config->pf;

	msghdr = otx2_mbox_alloc_msg_rsp(&pf->mbox_pfvf[0].mbox_up, vf_idx,
					 sizeof(*req), sizeof(struct msg_rsp));
	if (!msghdr) {
		dev_err(pf->dev, "Failed to create VF%d link event\n", vf_idx);
		return;
	}

	req = (struct cgx_link_info_msg *)msghdr;
	req->hdr.id = MBOX_MSG_CGX_LINK_EVENT;
	req->hdr.sig = OTX2_MBOX_REQ_SIG;
	memcpy(&req->link_info, &pf->linfo, sizeof(req->link_info));

	otx2_sync_mbox_up_msg(&pf->mbox_pfvf[0], vf_idx);
}

static int otx2_sriov_enable(struct pci_dev *pdev, int numvfs)
{
	struct net_device *netdev = pci_get_drvdata(pdev);
	struct otx2_nic *pf = netdev_priv(netdev);
	int ret;

	/* Init PF <=> VF mailbox stuff */
	ret = otx2_pfvf_mbox_init(pf, numvfs);
	if (ret)
		return ret;

	ret = otx2_register_pfvf_mbox_intr(pf, numvfs);
	if (ret)
		goto free_mbox;

	ret = otx2_pf_flr_init(pf, numvfs);
	if (ret)
		goto free_intr;

	ret = otx2_register_flr_me_intr(pf, numvfs);
	if (ret)
		goto free_flr;

	ret = pci_enable_sriov(pdev, numvfs);
	if (ret)
		goto free_flr_intr;

	return numvfs;
free_flr_intr:
	otx2_disable_flr_me_intr(pf);
free_flr:
	otx2_flr_wq_destroy(pf);
free_intr:
	otx2_disable_pfvf_mbox_intr(pf, numvfs);
free_mbox:
	otx2_pfvf_mbox_destroy(pf);
	return ret;
}

static int otx2_sriov_disable(struct pci_dev *pdev)
{
	struct net_device *netdev = pci_get_drvdata(pdev);
	struct otx2_nic *pf = netdev_priv(netdev);
	int numvfs = pci_num_vf(pdev);

	if (!numvfs)
		return 0;

	pci_disable_sriov(pdev);

	otx2_disable_flr_me_intr(pf);
	otx2_flr_wq_destroy(pf);
	otx2_disable_pfvf_mbox_intr(pf, numvfs);
	otx2_pfvf_mbox_destroy(pf);

	return 0;
}

static int otx2_sriov_configure(struct pci_dev *pdev, int numvfs)
{
	if (numvfs == 0)
		return otx2_sriov_disable(pdev);
	else
		return otx2_sriov_enable(pdev, numvfs);
}

static void otx2_remove(struct pci_dev *pdev)
{
	struct net_device *netdev = pci_get_drvdata(pdev);
	struct otx2_nic *pf;

	if (!netdev)
		return;

	pf = netdev_priv(netdev);

	pf->flags |= OTX2_FLAG_PF_SHUTDOWN;

	if (pf->flags & OTX2_FLAG_TX_TSTAMP_ENABLED)
		otx2_config_hw_tx_tstamp(pf, false);
	if (pf->flags & OTX2_FLAG_RX_TSTAMP_ENABLED)
		otx2_config_hw_rx_tstamp(pf, false);

	/* Disable 802.3x pause frames */
	if (pf->flags & OTX2_FLAG_RX_PAUSE_ENABLED ||
	    (pf->flags & OTX2_FLAG_TX_PAUSE_ENABLED)) {
		pf->flags &= ~OTX2_FLAG_RX_PAUSE_ENABLED;
		pf->flags &= ~OTX2_FLAG_TX_PAUSE_ENABLED;
		otx2_config_pause_frm(pf);
	}

#ifdef CONFIG_DCB
	/* Disable PFC config */
	if (pf->pfc_en) {
		pf->pfc_en = 0;
		otx2_config_priority_flow_ctrl(pf);
	}
#endif
	cancel_work_sync(&pf->reset_task);
	/* Disable link notifications */
	otx2_cgx_config_linkevents(pf, false);

	otx2_unregister_dl(pf);
	unregister_netdev(netdev);
	cn10k_mcs_free(pf);
	otx2_sriov_disable(pf->pdev);
	otx2_sriov_vfcfg_cleanup(pf);
	if (pf->otx2_wq)
		destroy_workqueue(pf->otx2_wq);

	otx2_ptp_destroy(pf);
	otx2_mcam_flow_del(pf);
	otx2_shutdown_tc(pf);
	otx2_shutdown_qos(pf);
	otx2_detach_resources(&pf->mbox);
	if (pf->hw.lmt_info)
		free_percpu(pf->hw.lmt_info);
	if (test_bit(CN10K_LMTST, &pf->hw.cap_flag))
		qmem_free(pf->dev, pf->dync_lmt);
	otx2_disable_mbox_intr(pf);
	otx2_pfaf_mbox_destroy(pf);
	pci_free_irq_vectors(pf->pdev);
	pci_set_drvdata(pdev, NULL);
	free_netdev(netdev);

	pci_release_regions(pdev);
}

static struct pci_driver otx2_pf_driver = {
	.name = DRV_NAME,
	.id_table = otx2_pf_id_table,
	.probe = otx2_probe,
	.shutdown = otx2_remove,
	.remove = otx2_remove,
	.sriov_configure = otx2_sriov_configure
};

static int __init otx2_rvupf_init_module(void)
{
	pr_info("%s: %s\n", DRV_NAME, DRV_STRING);

	return pci_register_driver(&otx2_pf_driver);
}

static void __exit otx2_rvupf_cleanup_module(void)
{
	pci_unregister_driver(&otx2_pf_driver);
}

module_init(otx2_rvupf_init_module);
module_exit(otx2_rvupf_cleanup_module);<|MERGE_RESOLUTION|>--- conflicted
+++ resolved
@@ -1555,10 +1555,7 @@
 	struct otx2_cq_queue *cq;
 	struct otx2_pool *pool;
 	struct msg_req *req;
-<<<<<<< HEAD
-=======
 	int pool_id;
->>>>>>> 238589d0
 	int qidx;
 
 	/* Ensure all SQE are processed */
