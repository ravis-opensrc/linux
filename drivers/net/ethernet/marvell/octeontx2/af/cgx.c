--- conflicted
+++ resolved
@@ -1225,11 +1225,7 @@
 	linfo->speed = cgx_speed_mbps[FIELD_GET(RESP_LINKSTAT_SPEED, lstat)];
 	linfo->an = FIELD_GET(RESP_LINKSTAT_AN, lstat);
 	linfo->fec = FIELD_GET(RESP_LINKSTAT_FEC, lstat);
-<<<<<<< HEAD
-	linfo->lmac_type_id = cgx_get_lmac_type(cgx, lmac_id);
-=======
 	linfo->lmac_type_id = FIELD_GET(RESP_LINKSTAT_LMAC_TYPE, lstat);
->>>>>>> 98817289
 
 	if (linfo->lmac_type_id >= LMAC_MODE_MAX) {
 		dev_err(&cgx->pdev->dev, "Unknown lmac_type_id %d reported by firmware on cgx port%d:%d",
@@ -1555,8 +1551,6 @@
 	return 0;
 }
 
-<<<<<<< HEAD
-=======
 int cgx_lmac_reset(void *cgxd, int lmac_id, u8 pf_req_flr)
 {
 	struct cgx *cgx = cgxd;
@@ -1574,7 +1568,6 @@
 	return 0;
 }
 
->>>>>>> 98817289
 static int cgx_configure_interrupt(struct cgx *cgx, struct lmac *lmac,
 				   int cnt, bool req_free)
 {
