--- conflicted
+++ resolved
@@ -1015,10 +1015,7 @@
 	spinlock_t lock;	/* lock interrupt registers' control */
 	struct clk *clk;
 
-<<<<<<< HEAD
-=======
 	bool etha_no_runtime_change;
->>>>>>> bd3a9e57
 	bool gwca_halt;
 };
 
