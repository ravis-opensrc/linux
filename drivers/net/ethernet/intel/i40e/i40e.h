--- conflicted
+++ resolved
@@ -868,10 +868,6 @@
 	u64 tx_busy;
 	u64 tx_linearize;
 	u64 tx_force_wb;
-<<<<<<< HEAD
-	u64 rx_buf_failed;
-	u64 rx_page_failed;
-=======
 	u64 tx_stopped;
 	u64 rx_buf_failed;
 	u64 rx_page_failed;
@@ -879,7 +875,6 @@
 	u64 rx_page_alloc;
 	u64 rx_page_waive;
 	u64 rx_page_busy;
->>>>>>> d60c95ef
 
 	/* These are containers of ring pointers, allocated at run-time */
 	struct i40e_ring **rx_rings;
