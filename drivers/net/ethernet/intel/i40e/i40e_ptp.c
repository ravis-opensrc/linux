// SPDX-License-Identifier: GPL-2.0
/* Copyright(c) 2013 - 2018 Intel Corporation. */

#include "i40e.h"
#include <linux/ptp_classify.h>
#include <linux/posix-clock.h>

/* The XL710 timesync is very much like Intel's 82599 design when it comes to
 * the fundamental clock design. However, the clock operations are much simpler
 * in the XL710 because the device supports a full 64 bits of nanoseconds.
 * Because the field is so wide, we can forgo the cycle counter and just
 * operate with the nanosecond field directly without fear of overflow.
 *
 * Much like the 82599, the update period is dependent upon the link speed:
 * At 40Gb, 25Gb, or no link, the period is 1.6ns.
 * At 10Gb or 5Gb link, the period is multiplied by 2. (3.2ns)
 * At 1Gb link, the period is multiplied by 20. (32ns)
 * 1588 functionality is not supported at 100Mbps.
 */
#define I40E_PTP_40GB_INCVAL		0x0199999999ULL
#define I40E_PTP_10GB_INCVAL_MULT	2
#define I40E_PTP_5GB_INCVAL_MULT	2
#define I40E_PTP_1GB_INCVAL_MULT	20
#define I40E_ISGN			0x80000000

#define I40E_PRTTSYN_CTL1_TSYNTYPE_V1  BIT(I40E_PRTTSYN_CTL1_TSYNTYPE_SHIFT)
#define I40E_PRTTSYN_CTL1_TSYNTYPE_V2  (2 << \
					I40E_PRTTSYN_CTL1_TSYNTYPE_SHIFT)
#define I40E_SUBDEV_ID_25G_PTP_PIN	0xB

enum i40e_ptp_pin {
	SDP3_2 = 0,
	SDP3_3,
	GPIO_4
};

enum i40e_can_set_pins_t {
	CANT_DO_PINS = -1,
	CAN_SET_PINS,
	CAN_DO_PINS
};

static struct ptp_pin_desc sdp_desc[] = {
	/* name     idx      func      chan */
	{"SDP3_2", SDP3_2, PTP_PF_NONE, 0},
	{"SDP3_3", SDP3_3, PTP_PF_NONE, 1},
	{"GPIO_4", GPIO_4, PTP_PF_NONE, 1},
};

enum i40e_ptp_gpio_pin_state {
	end = -2,
	invalid,
	off,
	in_A,
	in_B,
	out_A,
	out_B,
};

static const char * const i40e_ptp_gpio_pin_state2str[] = {
	"off", "in_A", "in_B", "out_A", "out_B"
};

enum i40e_ptp_led_pin_state {
	led_end = -2,
	low = 0,
	high,
};

struct i40e_ptp_pins_settings {
	enum i40e_ptp_gpio_pin_state sdp3_2;
	enum i40e_ptp_gpio_pin_state sdp3_3;
	enum i40e_ptp_gpio_pin_state gpio_4;
	enum i40e_ptp_led_pin_state led2_0;
	enum i40e_ptp_led_pin_state led2_1;
	enum i40e_ptp_led_pin_state led3_0;
	enum i40e_ptp_led_pin_state led3_1;
};

static const struct i40e_ptp_pins_settings
	i40e_ptp_pin_led_allowed_states[] = {
	{off,	off,	off,		high,	high,	high,	high},
	{off,	in_A,	off,		high,	high,	high,	low},
	{off,	out_A,	off,		high,	low,	high,	high},
	{off,	in_B,	off,		high,	high,	high,	low},
	{off,	out_B,	off,		high,	low,	high,	high},
	{in_A,	off,	off,		high,	high,	high,	low},
	{in_A,	in_B,	off,		high,	high,	high,	low},
	{in_A,	out_B,	off,		high,	low,	high,	high},
	{out_A,	off,	off,		high,	low,	high,	high},
	{out_A,	in_B,	off,		high,	low,	high,	high},
	{in_B,	off,	off,		high,	high,	high,	low},
	{in_B,	in_A,	off,		high,	high,	high,	low},
	{in_B,	out_A,	off,		high,	low,	high,	high},
	{out_B,	off,	off,		high,	low,	high,	high},
	{out_B,	in_A,	off,		high,	low,	high,	high},
	{off,	off,	in_A,		high,	high,	low,	high},
	{off,	out_A,	in_A,		high,	low,	low,	high},
	{off,	in_B,	in_A,		high,	high,	low,	low},
	{off,	out_B,	in_A,		high,	low,	low,	high},
	{out_A,	off,	in_A,		high,	low,	low,	high},
	{out_A,	in_B,	in_A,		high,	low,	low,	high},
	{in_B,	off,	in_A,		high,	high,	low,	low},
	{in_B,	out_A,	in_A,		high,	low,	low,	high},
	{out_B,	off,	in_A,		high,	low,	low,	high},
	{off,	off,	out_A,		low,	high,	high,	high},
	{off,	in_A,	out_A,		low,	high,	high,	low},
	{off,	in_B,	out_A,		low,	high,	high,	low},
	{off,	out_B,	out_A,		low,	low,	high,	high},
	{in_A,	off,	out_A,		low,	high,	high,	low},
	{in_A,	in_B,	out_A,		low,	high,	high,	low},
	{in_A,	out_B,	out_A,		low,	low,	high,	high},
	{in_B,	off,	out_A,		low,	high,	high,	low},
	{in_B,	in_A,	out_A,		low,	high,	high,	low},
	{out_B,	off,	out_A,		low,	low,	high,	high},
	{out_B,	in_A,	out_A,		low,	low,	high,	high},
	{off,	off,	in_B,		high,	high,	low,	high},
	{off,	in_A,	in_B,		high,	high,	low,	low},
	{off,	out_A,	in_B,		high,	low,	low,	high},
	{off,	out_B,	in_B,		high,	low,	low,	high},
	{in_A,	off,	in_B,		high,	high,	low,	low},
	{in_A,	out_B,	in_B,		high,	low,	low,	high},
	{out_A,	off,	in_B,		high,	low,	low,	high},
	{out_B,	off,	in_B,		high,	low,	low,	high},
	{out_B,	in_A,	in_B,		high,	low,	low,	high},
	{off,	off,	out_B,		low,	high,	high,	high},
	{off,	in_A,	out_B,		low,	high,	high,	low},
	{off,	out_A,	out_B,		low,	low,	high,	high},
	{off,	in_B,	out_B,		low,	high,	high,	low},
	{in_A,	off,	out_B,		low,	high,	high,	low},
	{in_A,	in_B,	out_B,		low,	high,	high,	low},
	{out_A,	off,	out_B,		low,	low,	high,	high},
	{out_A,	in_B,	out_B,		low,	low,	high,	high},
	{in_B,	off,	out_B,		low,	high,	high,	low},
	{in_B,	in_A,	out_B,		low,	high,	high,	low},
	{in_B,	out_A,	out_B,		low,	low,	high,	high},
	{end,	end,	end,	led_end, led_end, led_end, led_end}
};

static int i40e_ptp_set_pins(struct i40e_pf *pf,
			     struct i40e_ptp_pins_settings *pins);

/**
 * i40e_ptp_extts0_work - workqueue task function
 * @work: workqueue task structure
 *
 * Service for PTP external clock event
 **/
static void i40e_ptp_extts0_work(struct work_struct *work)
{
	struct i40e_pf *pf = container_of(work, struct i40e_pf,
					  ptp_extts0_work);
	struct i40e_hw *hw = &pf->hw;
	struct ptp_clock_event event;
	u32 hi, lo;

	/* Event time is captured by one of the two matched registers
	 *      PRTTSYN_EVNT_L: 32 LSB of sampled time event
	 *      PRTTSYN_EVNT_H: 32 MSB of sampled time event
	 * Event is defined in PRTTSYN_EVNT_0 register
	 */
	lo = rd32(hw, I40E_PRTTSYN_EVNT_L(0));
	hi = rd32(hw, I40E_PRTTSYN_EVNT_H(0));

	event.timestamp = (((u64)hi) << 32) | lo;

	event.type = PTP_CLOCK_EXTTS;
	event.index = hw->pf_id;

	/* fire event */
	ptp_clock_event(pf->ptp_clock, &event);
}

/**
 * i40e_is_ptp_pin_dev - check if device supports PTP pins
 * @hw: pointer to the hardware structure
 *
 * Return true if device supports PTP pins, false otherwise.
 **/
static bool i40e_is_ptp_pin_dev(struct i40e_hw *hw)
{
	return hw->device_id == I40E_DEV_ID_25G_SFP28 &&
	       hw->subsystem_device_id == I40E_SUBDEV_ID_25G_PTP_PIN;
}

/**
 * i40e_can_set_pins - check possibility of manipulating the pins
 * @pf: board private structure
 *
 * Check if all conditions are satisfied to manipulate PTP pins.
 * Return CAN_SET_PINS if pins can be set on a specific PF or
 * return CAN_DO_PINS if pins can be manipulated within a NIC or
 * return CANT_DO_PINS otherwise.
 **/
static enum i40e_can_set_pins_t i40e_can_set_pins(struct i40e_pf *pf)
{
	if (!i40e_is_ptp_pin_dev(&pf->hw)) {
		dev_warn(&pf->pdev->dev,
			 "PTP external clock not supported.\n");
		return CANT_DO_PINS;
	}

	if (!pf->ptp_pins) {
		dev_warn(&pf->pdev->dev,
			 "PTP PIN manipulation not allowed.\n");
		return CANT_DO_PINS;
	}

	if (pf->hw.pf_id) {
		dev_warn(&pf->pdev->dev,
			 "PTP PINs should be accessed via PF0.\n");
		return CAN_DO_PINS;
	}

	return CAN_SET_PINS;
}

/**
 * i40_ptp_reset_timing_events - Reset PTP timing events
 * @pf: Board private structure
 *
 * This function resets timing events for pf.
 **/
static void i40_ptp_reset_timing_events(struct i40e_pf *pf)
{
	u32 i;

	spin_lock_bh(&pf->ptp_rx_lock);
	for (i = 0; i <= I40E_PRTTSYN_RXTIME_L_MAX_INDEX; i++) {
		/* reading and automatically clearing timing events registers */
		rd32(&pf->hw, I40E_PRTTSYN_RXTIME_L(i));
		rd32(&pf->hw, I40E_PRTTSYN_RXTIME_H(i));
		pf->latch_events[i] = 0;
	}
	/* reading and automatically clearing timing events registers */
	rd32(&pf->hw, I40E_PRTTSYN_TXTIME_L);
	rd32(&pf->hw, I40E_PRTTSYN_TXTIME_H);

	pf->tx_hwtstamp_timeouts = 0;
	pf->tx_hwtstamp_skipped = 0;
	pf->rx_hwtstamp_cleared = 0;
	pf->latch_event_flags = 0;
	spin_unlock_bh(&pf->ptp_rx_lock);
}

/**
 * i40e_ptp_verify - check pins
 * @ptp: ptp clock
 * @pin: pin index
 * @func: assigned function
 * @chan: channel
 *
 * Check pins consistency.
 * Return 0 on success or error on failure.
 **/
static int i40e_ptp_verify(struct ptp_clock_info *ptp, unsigned int pin,
			   enum ptp_pin_function func, unsigned int chan)
{
	switch (func) {
	case PTP_PF_NONE:
	case PTP_PF_EXTTS:
	case PTP_PF_PEROUT:
		break;
	case PTP_PF_PHYSYNC:
		return -EOPNOTSUPP;
	}
	return 0;
}

/**
 * i40e_ptp_read - Read the PHC time from the device
 * @pf: Board private structure
 * @ts: timespec structure to hold the current time value
 * @sts: structure to hold the system time before and after reading the PHC
 *
 * This function reads the PRTTSYN_TIME registers and stores them in a
 * timespec. However, since the registers are 64 bits of nanoseconds, we must
 * convert the result to a timespec before we can return.
 **/
static void i40e_ptp_read(struct i40e_pf *pf, struct timespec64 *ts,
			  struct ptp_system_timestamp *sts)
{
	struct i40e_hw *hw = &pf->hw;
	u32 hi, lo;
	u64 ns;

	/* The timer latches on the lowest register read. */
	ptp_read_system_prets(sts);
	lo = rd32(hw, I40E_PRTTSYN_TIME_L);
	ptp_read_system_postts(sts);
	hi = rd32(hw, I40E_PRTTSYN_TIME_H);

	ns = (((u64)hi) << 32) | lo;

	*ts = ns_to_timespec64(ns);
}

/**
 * i40e_ptp_write - Write the PHC time to the device
 * @pf: Board private structure
 * @ts: timespec structure that holds the new time value
 *
 * This function writes the PRTTSYN_TIME registers with the user value. Since
 * we receive a timespec from the stack, we must convert that timespec into
 * nanoseconds before programming the registers.
 **/
static void i40e_ptp_write(struct i40e_pf *pf, const struct timespec64 *ts)
{
	struct i40e_hw *hw = &pf->hw;
	u64 ns = timespec64_to_ns(ts);

	/* The timer will not update until the high register is written, so
	 * write the low register first.
	 */
	wr32(hw, I40E_PRTTSYN_TIME_L, ns & 0xFFFFFFFF);
	wr32(hw, I40E_PRTTSYN_TIME_H, ns >> 32);
}

/**
 * i40e_ptp_convert_to_hwtstamp - Convert device clock to system time
 * @hwtstamps: Timestamp structure to update
 * @timestamp: Timestamp from the hardware
 *
 * We need to convert the NIC clock value into a hwtstamp which can be used by
 * the upper level timestamping functions. Since the timestamp is simply a 64-
 * bit nanosecond value, we can call ns_to_ktime directly to handle this.
 **/
static void i40e_ptp_convert_to_hwtstamp(struct skb_shared_hwtstamps *hwtstamps,
					 u64 timestamp)
{
	memset(hwtstamps, 0, sizeof(*hwtstamps));

	hwtstamps->hwtstamp = ns_to_ktime(timestamp);
}

/**
 * i40e_ptp_adjfine - Adjust the PHC frequency
 * @ptp: The PTP clock structure
 * @scaled_ppm: Scaled parts per million adjustment from base
 *
 * Adjust the frequency of the PHC by the indicated delta from the base
 * frequency.
 *
 * Scaled parts per million is ppm with a 16 bit binary fractional field.
 **/
static int i40e_ptp_adjfine(struct ptp_clock_info *ptp, long scaled_ppm)
{
	struct i40e_pf *pf = container_of(ptp, struct i40e_pf, ptp_caps);
	struct i40e_hw *hw = &pf->hw;
	u64 adj, base_adj;

	smp_mb(); /* Force any pending update before accessing. */
	base_adj = I40E_PTP_40GB_INCVAL * READ_ONCE(pf->ptp_adj_mult);

<<<<<<< HEAD
	if (neg_adj)
		adj = freq - diff;
	else
		adj = freq + diff;
=======
	adj = adjust_by_scaled_ppm(base_adj, scaled_ppm);
>>>>>>> 98817289

	wr32(hw, I40E_PRTTSYN_INC_L, adj & 0xFFFFFFFF);
	wr32(hw, I40E_PRTTSYN_INC_H, adj >> 32);

	return 0;
}

/**
 * i40e_ptp_set_1pps_signal_hw - configure 1PPS PTP signal for pins
 * @pf: the PF private data structure
 *
 * Configure 1PPS signal used for PTP pins
 **/
static void i40e_ptp_set_1pps_signal_hw(struct i40e_pf *pf)
{
	struct i40e_hw *hw = &pf->hw;
	struct timespec64 now;
	u64 ns;

	wr32(hw, I40E_PRTTSYN_AUX_0(1), 0);
	wr32(hw, I40E_PRTTSYN_AUX_1(1), I40E_PRTTSYN_AUX_1_INSTNT);
	wr32(hw, I40E_PRTTSYN_AUX_0(1), I40E_PRTTSYN_AUX_0_OUT_ENABLE);

	i40e_ptp_read(pf, &now, NULL);
	now.tv_sec += I40E_PTP_2_SEC_DELAY;
	now.tv_nsec = 0;
	ns = timespec64_to_ns(&now);

	/* I40E_PRTTSYN_TGT_L(1) */
	wr32(hw, I40E_PRTTSYN_TGT_L(1), ns & 0xFFFFFFFF);
	/* I40E_PRTTSYN_TGT_H(1) */
	wr32(hw, I40E_PRTTSYN_TGT_H(1), ns >> 32);
	wr32(hw, I40E_PRTTSYN_CLKO(1), I40E_PTP_HALF_SECOND);
	wr32(hw, I40E_PRTTSYN_AUX_1(1), I40E_PRTTSYN_AUX_1_INSTNT);
	wr32(hw, I40E_PRTTSYN_AUX_0(1),
	     I40E_PRTTSYN_AUX_0_OUT_ENABLE_CLK_MOD);
}

/**
 * i40e_ptp_adjtime - Adjust the PHC time
 * @ptp: The PTP clock structure
 * @delta: Offset in nanoseconds to adjust the PHC time by
 *
 * Adjust the current clock time by a delta specified in nanoseconds.
 **/
static int i40e_ptp_adjtime(struct ptp_clock_info *ptp, s64 delta)
{
	struct i40e_pf *pf = container_of(ptp, struct i40e_pf, ptp_caps);
	struct i40e_hw *hw = &pf->hw;

	mutex_lock(&pf->tmreg_lock);

	if (delta > -999999900LL && delta < 999999900LL) {
		int neg_adj = 0;
		u32 timadj;
		u64 tohw;

		if (delta < 0) {
			neg_adj = 1;
			tohw = -delta;
		} else {
			tohw = delta;
		}

		timadj = tohw & 0x3FFFFFFF;
		if (neg_adj)
			timadj |= I40E_ISGN;
		wr32(hw, I40E_PRTTSYN_ADJ, timadj);
	} else {
		struct timespec64 then, now;

		then = ns_to_timespec64(delta);
		i40e_ptp_read(pf, &now, NULL);
		now = timespec64_add(now, then);
		i40e_ptp_write(pf, (const struct timespec64 *)&now);
		i40e_ptp_set_1pps_signal_hw(pf);
	}

	mutex_unlock(&pf->tmreg_lock);

	return 0;
}

/**
 * i40e_ptp_gettimex - Get the time of the PHC
 * @ptp: The PTP clock structure
 * @ts: timespec structure to hold the current time value
 * @sts: structure to hold the system time before and after reading the PHC
 *
 * Read the device clock and return the correct value on ns, after converting it
 * into a timespec struct.
 **/
static int i40e_ptp_gettimex(struct ptp_clock_info *ptp, struct timespec64 *ts,
			     struct ptp_system_timestamp *sts)
{
	struct i40e_pf *pf = container_of(ptp, struct i40e_pf, ptp_caps);

	mutex_lock(&pf->tmreg_lock);
	i40e_ptp_read(pf, ts, sts);
	mutex_unlock(&pf->tmreg_lock);

	return 0;
}

/**
 * i40e_ptp_settime - Set the time of the PHC
 * @ptp: The PTP clock structure
 * @ts: timespec64 structure that holds the new time value
 *
 * Set the device clock to the user input value. The conversion from timespec
 * to ns happens in the write function.
 **/
static int i40e_ptp_settime(struct ptp_clock_info *ptp,
			    const struct timespec64 *ts)
{
	struct i40e_pf *pf = container_of(ptp, struct i40e_pf, ptp_caps);

	mutex_lock(&pf->tmreg_lock);
	i40e_ptp_write(pf, ts);
	mutex_unlock(&pf->tmreg_lock);

	return 0;
}

/**
 * i40e_pps_configure - configure PPS events
 * @ptp: ptp clock
 * @rq: clock request
 * @on: status
 *
 * Configure PPS events for external clock source.
 * Return 0 on success or error on failure.
 **/
static int i40e_pps_configure(struct ptp_clock_info *ptp,
			      struct ptp_clock_request *rq,
			      int on)
{
	struct i40e_pf *pf = container_of(ptp, struct i40e_pf, ptp_caps);

	if (!!on)
		i40e_ptp_set_1pps_signal_hw(pf);

	return 0;
}

/**
 * i40e_pin_state - determine PIN state
 * @index: PIN index
 * @func: function assigned to PIN
 *
 * Determine PIN state based on PIN index and function assigned.
 * Return PIN state.
 **/
static enum i40e_ptp_gpio_pin_state i40e_pin_state(int index, int func)
{
	enum i40e_ptp_gpio_pin_state state = off;

	if (index == 0 && func == PTP_PF_EXTTS)
		state = in_A;
	if (index == 1 && func == PTP_PF_EXTTS)
		state = in_B;
	if (index == 0 && func == PTP_PF_PEROUT)
		state = out_A;
	if (index == 1 && func == PTP_PF_PEROUT)
		state = out_B;

	return state;
}

/**
 * i40e_ptp_enable_pin - enable PINs.
 * @pf: private board structure
 * @chan: channel
 * @func: PIN function
 * @on: state
 *
 * Enable PTP pins for external clock source.
 * Return 0 on success or error code on failure.
 **/
static int i40e_ptp_enable_pin(struct i40e_pf *pf, unsigned int chan,
			       enum ptp_pin_function func, int on)
{
	enum i40e_ptp_gpio_pin_state *pin = NULL;
	struct i40e_ptp_pins_settings pins;
	int pin_index;

	/* Use PF0 to set pins. Return success for user space tools */
	if (pf->hw.pf_id)
		return 0;

	/* Preserve previous state of pins that we don't touch */
	pins.sdp3_2 = pf->ptp_pins->sdp3_2;
	pins.sdp3_3 = pf->ptp_pins->sdp3_3;
	pins.gpio_4 = pf->ptp_pins->gpio_4;

	/* To turn on the pin - find the corresponding one based on
	 * the given index. To to turn the function off - find
	 * which pin had it assigned. Don't use ptp_find_pin here
	 * because it tries to lock the pincfg_mux which is locked by
	 * ptp_pin_store() that calls here.
	 */
	if (on) {
		pin_index = ptp_find_pin(pf->ptp_clock, func, chan);
		if (pin_index < 0)
			return -EBUSY;

		switch (pin_index) {
		case SDP3_2:
			pin = &pins.sdp3_2;
			break;
		case SDP3_3:
			pin = &pins.sdp3_3;
			break;
		case GPIO_4:
			pin = &pins.gpio_4;
			break;
		default:
			return -EINVAL;
		}

		*pin = i40e_pin_state(chan, func);
	} else {
		pins.sdp3_2 = off;
		pins.sdp3_3 = off;
		pins.gpio_4 = off;
	}

	return i40e_ptp_set_pins(pf, &pins) ? -EINVAL : 0;
}

/**
 * i40e_ptp_feature_enable - Enable external clock pins
 * @ptp: The PTP clock structure
 * @rq: The PTP clock request structure
 * @on: To turn feature on/off
 *
 * Setting on/off PTP PPS feature for pin.
 **/
static int i40e_ptp_feature_enable(struct ptp_clock_info *ptp,
				   struct ptp_clock_request *rq,
				   int on)
{
	struct i40e_pf *pf = container_of(ptp, struct i40e_pf, ptp_caps);

	enum ptp_pin_function func;
	unsigned int chan;

	/* TODO: Implement flags handling for EXTTS and PEROUT */
	switch (rq->type) {
	case PTP_CLK_REQ_EXTTS:
		func = PTP_PF_EXTTS;
		chan = rq->extts.index;
		break;
	case PTP_CLK_REQ_PEROUT:
		func = PTP_PF_PEROUT;
		chan = rq->perout.index;
		break;
	case PTP_CLK_REQ_PPS:
		return i40e_pps_configure(ptp, rq, on);
	default:
		return -EOPNOTSUPP;
	}

	return i40e_ptp_enable_pin(pf, chan, func, on);
}

/**
 * i40e_ptp_get_rx_events - Read I40E_PRTTSYN_STAT_1 and latch events
 * @pf: the PF data structure
 *
 * This function reads I40E_PRTTSYN_STAT_1 and updates the corresponding timers
 * for noticed latch events. This allows the driver to keep track of the first
 * time a latch event was noticed which will be used to help clear out Rx
 * timestamps for packets that got dropped or lost.
 *
 * This function will return the current value of I40E_PRTTSYN_STAT_1 and is
 * expected to be called only while under the ptp_rx_lock.
 **/
static u32 i40e_ptp_get_rx_events(struct i40e_pf *pf)
{
	struct i40e_hw *hw = &pf->hw;
	u32 prttsyn_stat, new_latch_events;
	int  i;

	prttsyn_stat = rd32(hw, I40E_PRTTSYN_STAT_1);
	new_latch_events = prttsyn_stat & ~pf->latch_event_flags;

	/* Update the jiffies time for any newly latched timestamp. This
	 * ensures that we store the time that we first discovered a timestamp
	 * was latched by the hardware. The service task will later determine
	 * if we should free the latch and drop that timestamp should too much
	 * time pass. This flow ensures that we only update jiffies for new
	 * events latched since the last time we checked, and not all events
	 * currently latched, so that the service task accounting remains
	 * accurate.
	 */
	for (i = 0; i < 4; i++) {
		if (new_latch_events & BIT(i))
			pf->latch_events[i] = jiffies;
	}

	/* Finally, we store the current status of the Rx timestamp latches */
	pf->latch_event_flags = prttsyn_stat;

	return prttsyn_stat;
}

/**
 * i40e_ptp_rx_hang - Detect error case when Rx timestamp registers are hung
 * @pf: The PF private data structure
 *
 * This watchdog task is scheduled to detect error case where hardware has
 * dropped an Rx packet that was timestamped when the ring is full. The
 * particular error is rare but leaves the device in a state unable to timestamp
 * any future packets.
 **/
void i40e_ptp_rx_hang(struct i40e_pf *pf)
{
	struct i40e_hw *hw = &pf->hw;
	unsigned int i, cleared = 0;

	/* Since we cannot turn off the Rx timestamp logic if the device is
	 * configured for Tx timestamping, we check if Rx timestamping is
	 * configured. We don't want to spuriously warn about Rx timestamp
	 * hangs if we don't care about the timestamps.
	 */
	if (!(pf->flags & I40E_FLAG_PTP) || !pf->ptp_rx)
		return;

	spin_lock_bh(&pf->ptp_rx_lock);

	/* Update current latch times for Rx events */
	i40e_ptp_get_rx_events(pf);

	/* Check all the currently latched Rx events and see whether they have
	 * been latched for over a second. It is assumed that any timestamp
	 * should have been cleared within this time, or else it was captured
	 * for a dropped frame that the driver never received. Thus, we will
	 * clear any timestamp that has been latched for over 1 second.
	 */
	for (i = 0; i < 4; i++) {
		if ((pf->latch_event_flags & BIT(i)) &&
		    time_is_before_jiffies(pf->latch_events[i] + HZ)) {
			rd32(hw, I40E_PRTTSYN_RXTIME_H(i));
			pf->latch_event_flags &= ~BIT(i);
			cleared++;
		}
	}

	spin_unlock_bh(&pf->ptp_rx_lock);

	/* Log a warning if more than 2 timestamps got dropped in the same
	 * check. We don't want to warn about all drops because it can occur
	 * in normal scenarios such as PTP frames on multicast addresses we
	 * aren't listening to. However, administrator should know if this is
	 * the reason packets aren't receiving timestamps.
	 */
	if (cleared > 2)
		dev_dbg(&pf->pdev->dev,
			"Dropped %d missed RXTIME timestamp events\n",
			cleared);

	/* Finally, update the rx_hwtstamp_cleared counter */
	pf->rx_hwtstamp_cleared += cleared;
}

/**
 * i40e_ptp_tx_hang - Detect error case when Tx timestamp register is hung
 * @pf: The PF private data structure
 *
 * This watchdog task is run periodically to make sure that we clear the Tx
 * timestamp logic if we don't obtain a timestamp in a reasonable amount of
 * time. It is unexpected in the normal case but if it occurs it results in
 * permanently preventing timestamps of future packets.
 **/
void i40e_ptp_tx_hang(struct i40e_pf *pf)
{
	struct sk_buff *skb;

	if (!(pf->flags & I40E_FLAG_PTP) || !pf->ptp_tx)
		return;

	/* Nothing to do if we're not already waiting for a timestamp */
	if (!test_bit(__I40E_PTP_TX_IN_PROGRESS, pf->state))
		return;

	/* We already have a handler routine which is run when we are notified
	 * of a Tx timestamp in the hardware. If we don't get an interrupt
	 * within a second it is reasonable to assume that we never will.
	 */
	if (time_is_before_jiffies(pf->ptp_tx_start + HZ)) {
		skb = pf->ptp_tx_skb;
		pf->ptp_tx_skb = NULL;
		clear_bit_unlock(__I40E_PTP_TX_IN_PROGRESS, pf->state);

		/* Free the skb after we clear the bitlock */
		dev_kfree_skb_any(skb);
		pf->tx_hwtstamp_timeouts++;
	}
}

/**
 * i40e_ptp_tx_hwtstamp - Utility function which returns the Tx timestamp
 * @pf: Board private structure
 *
 * Read the value of the Tx timestamp from the registers, convert it into a
 * value consumable by the stack, and store that result into the shhwtstamps
 * struct before returning it up the stack.
 **/
void i40e_ptp_tx_hwtstamp(struct i40e_pf *pf)
{
	struct skb_shared_hwtstamps shhwtstamps;
	struct sk_buff *skb = pf->ptp_tx_skb;
	struct i40e_hw *hw = &pf->hw;
	u32 hi, lo;
	u64 ns;

	if (!(pf->flags & I40E_FLAG_PTP) || !pf->ptp_tx)
		return;

	/* don't attempt to timestamp if we don't have an skb */
	if (!pf->ptp_tx_skb)
		return;

	lo = rd32(hw, I40E_PRTTSYN_TXTIME_L);
	hi = rd32(hw, I40E_PRTTSYN_TXTIME_H);

	ns = (((u64)hi) << 32) | lo;
	i40e_ptp_convert_to_hwtstamp(&shhwtstamps, ns);

	/* Clear the bit lock as soon as possible after reading the register,
	 * and prior to notifying the stack via skb_tstamp_tx(). Otherwise
	 * applications might wake up and attempt to request another transmit
	 * timestamp prior to the bit lock being cleared.
	 */
	pf->ptp_tx_skb = NULL;
	clear_bit_unlock(__I40E_PTP_TX_IN_PROGRESS, pf->state);

	/* Notify the stack and free the skb after we've unlocked */
	skb_tstamp_tx(skb, &shhwtstamps);
	dev_kfree_skb_any(skb);
}

/**
 * i40e_ptp_rx_hwtstamp - Utility function which checks for an Rx timestamp
 * @pf: Board private structure
 * @skb: Particular skb to send timestamp with
 * @index: Index into the receive timestamp registers for the timestamp
 *
 * The XL710 receives a notification in the receive descriptor with an offset
 * into the set of RXTIME registers where the timestamp is for that skb. This
 * function goes and fetches the receive timestamp from that offset, if a valid
 * one exists. The RXTIME registers are in ns, so we must convert the result
 * first.
 **/
void i40e_ptp_rx_hwtstamp(struct i40e_pf *pf, struct sk_buff *skb, u8 index)
{
	u32 prttsyn_stat, hi, lo;
	struct i40e_hw *hw;
	u64 ns;

	/* Since we cannot turn off the Rx timestamp logic if the device is
	 * doing Tx timestamping, check if Rx timestamping is configured.
	 */
	if (!(pf->flags & I40E_FLAG_PTP) || !pf->ptp_rx)
		return;

	hw = &pf->hw;

	spin_lock_bh(&pf->ptp_rx_lock);

	/* Get current Rx events and update latch times */
	prttsyn_stat = i40e_ptp_get_rx_events(pf);

	/* TODO: Should we warn about missing Rx timestamp event? */
	if (!(prttsyn_stat & BIT(index))) {
		spin_unlock_bh(&pf->ptp_rx_lock);
		return;
	}

	/* Clear the latched event since we're about to read its register */
	pf->latch_event_flags &= ~BIT(index);

	lo = rd32(hw, I40E_PRTTSYN_RXTIME_L(index));
	hi = rd32(hw, I40E_PRTTSYN_RXTIME_H(index));

	spin_unlock_bh(&pf->ptp_rx_lock);

	ns = (((u64)hi) << 32) | lo;

	i40e_ptp_convert_to_hwtstamp(skb_hwtstamps(skb), ns);
}

/**
 * i40e_ptp_set_increment - Utility function to update clock increment rate
 * @pf: Board private structure
 *
 * During a link change, the DMA frequency that drives the 1588 logic will
 * change. In order to keep the PRTTSYN_TIME registers in units of nanoseconds,
 * we must update the increment value per clock tick.
 **/
void i40e_ptp_set_increment(struct i40e_pf *pf)
{
	struct i40e_link_status *hw_link_info;
	struct i40e_hw *hw = &pf->hw;
	u64 incval;
	u32 mult;

	hw_link_info = &hw->phy.link_info;

	i40e_aq_get_link_info(&pf->hw, true, NULL, NULL);

	switch (hw_link_info->link_speed) {
	case I40E_LINK_SPEED_10GB:
		mult = I40E_PTP_10GB_INCVAL_MULT;
		break;
	case I40E_LINK_SPEED_5GB:
		mult = I40E_PTP_5GB_INCVAL_MULT;
		break;
	case I40E_LINK_SPEED_1GB:
		mult = I40E_PTP_1GB_INCVAL_MULT;
		break;
	case I40E_LINK_SPEED_100MB:
	{
		static int warn_once;

		if (!warn_once) {
			dev_warn(&pf->pdev->dev,
				 "1588 functionality is not supported at 100 Mbps. Stopping the PHC.\n");
			warn_once++;
		}
		mult = 0;
		break;
	}
	case I40E_LINK_SPEED_40GB:
	default:
		mult = 1;
		break;
	}

	/* The increment value is calculated by taking the base 40GbE incvalue
	 * and multiplying it by a factor based on the link speed.
	 */
	incval = I40E_PTP_40GB_INCVAL * mult;

	/* Write the new increment value into the increment register. The
	 * hardware will not update the clock until both registers have been
	 * written.
	 */
	wr32(hw, I40E_PRTTSYN_INC_L, incval & 0xFFFFFFFF);
	wr32(hw, I40E_PRTTSYN_INC_H, incval >> 32);

	/* Update the base adjustement value. */
	WRITE_ONCE(pf->ptp_adj_mult, mult);
	smp_mb(); /* Force the above update. */
}

/**
 * i40e_ptp_get_ts_config - ioctl interface to read the HW timestamping
 * @pf: Board private structure
 * @ifr: ioctl data
 *
 * Obtain the current hardware timestamping settigs as requested. To do this,
 * keep a shadow copy of the timestamp settings rather than attempting to
 * deconstruct it from the registers.
 **/
int i40e_ptp_get_ts_config(struct i40e_pf *pf, struct ifreq *ifr)
{
	struct hwtstamp_config *config = &pf->tstamp_config;

	if (!(pf->flags & I40E_FLAG_PTP))
		return -EOPNOTSUPP;

	return copy_to_user(ifr->ifr_data, config, sizeof(*config)) ?
		-EFAULT : 0;
}

/**
 * i40e_ptp_free_pins - free memory used by PTP pins
 * @pf: Board private structure
 *
 * Release memory allocated for PTP pins.
 **/
static void i40e_ptp_free_pins(struct i40e_pf *pf)
{
	if (i40e_is_ptp_pin_dev(&pf->hw)) {
		kfree(pf->ptp_pins);
		kfree(pf->ptp_caps.pin_config);
		pf->ptp_pins = NULL;
	}
}

/**
 * i40e_ptp_set_pin_hw - Set HW GPIO pin
 * @hw: pointer to the hardware structure
 * @pin: pin index
 * @state: pin state
 *
 * Set status of GPIO pin for external clock handling.
 **/
static void i40e_ptp_set_pin_hw(struct i40e_hw *hw,
				unsigned int pin,
				enum i40e_ptp_gpio_pin_state state)
{
	switch (state) {
	case off:
		wr32(hw, I40E_GLGEN_GPIO_CTL(pin), 0);
		break;
	case in_A:
		wr32(hw, I40E_GLGEN_GPIO_CTL(pin),
		     I40E_GLGEN_GPIO_CTL_PORT_0_IN_TIMESYNC_0);
		break;
	case in_B:
		wr32(hw, I40E_GLGEN_GPIO_CTL(pin),
		     I40E_GLGEN_GPIO_CTL_PORT_1_IN_TIMESYNC_0);
		break;
	case out_A:
		wr32(hw, I40E_GLGEN_GPIO_CTL(pin),
		     I40E_GLGEN_GPIO_CTL_PORT_0_OUT_TIMESYNC_1);
		break;
	case out_B:
		wr32(hw, I40E_GLGEN_GPIO_CTL(pin),
		     I40E_GLGEN_GPIO_CTL_PORT_1_OUT_TIMESYNC_1);
		break;
	default:
		break;
	}
}

/**
 * i40e_ptp_set_led_hw - Set HW GPIO led
 * @hw: pointer to the hardware structure
 * @led: led index
 * @state: led state
 *
 * Set status of GPIO led for external clock handling.
 **/
static void i40e_ptp_set_led_hw(struct i40e_hw *hw,
				unsigned int led,
				enum i40e_ptp_led_pin_state state)
{
	switch (state) {
	case low:
		wr32(hw, I40E_GLGEN_GPIO_SET,
		     I40E_GLGEN_GPIO_SET_DRV_SDP_DATA | led);
		break;
	case high:
		wr32(hw, I40E_GLGEN_GPIO_SET,
		     I40E_GLGEN_GPIO_SET_DRV_SDP_DATA |
		     I40E_GLGEN_GPIO_SET_SDP_DATA_HI | led);
		break;
	default:
		break;
	}
}

/**
 * i40e_ptp_init_leds_hw - init LEDs
 * @hw: pointer to a hardware structure
 *
 * Set initial state of LEDs
 **/
static void i40e_ptp_init_leds_hw(struct i40e_hw *hw)
{
	wr32(hw, I40E_GLGEN_GPIO_CTL(I40E_LED2_0),
	     I40E_GLGEN_GPIO_CTL_LED_INIT);
	wr32(hw, I40E_GLGEN_GPIO_CTL(I40E_LED2_1),
	     I40E_GLGEN_GPIO_CTL_LED_INIT);
	wr32(hw, I40E_GLGEN_GPIO_CTL(I40E_LED3_0),
	     I40E_GLGEN_GPIO_CTL_LED_INIT);
	wr32(hw, I40E_GLGEN_GPIO_CTL(I40E_LED3_1),
	     I40E_GLGEN_GPIO_CTL_LED_INIT);
}

/**
 * i40e_ptp_set_pins_hw - Set HW GPIO pins
 * @pf: Board private structure
 *
 * This function sets GPIO pins for PTP
 **/
static void i40e_ptp_set_pins_hw(struct i40e_pf *pf)
{
	const struct i40e_ptp_pins_settings *pins = pf->ptp_pins;
	struct i40e_hw *hw = &pf->hw;

	/* pin must be disabled before it may be used */
	i40e_ptp_set_pin_hw(hw, I40E_SDP3_2, off);
	i40e_ptp_set_pin_hw(hw, I40E_SDP3_3, off);
	i40e_ptp_set_pin_hw(hw, I40E_GPIO_4, off);

	i40e_ptp_set_pin_hw(hw, I40E_SDP3_2, pins->sdp3_2);
	i40e_ptp_set_pin_hw(hw, I40E_SDP3_3, pins->sdp3_3);
	i40e_ptp_set_pin_hw(hw, I40E_GPIO_4, pins->gpio_4);

	i40e_ptp_set_led_hw(hw, I40E_LED2_0, pins->led2_0);
	i40e_ptp_set_led_hw(hw, I40E_LED2_1, pins->led2_1);
	i40e_ptp_set_led_hw(hw, I40E_LED3_0, pins->led3_0);
	i40e_ptp_set_led_hw(hw, I40E_LED3_1, pins->led3_1);

	dev_info(&pf->pdev->dev,
		 "PTP configuration set to: SDP3_2: %s,  SDP3_3: %s,  GPIO_4: %s.\n",
		 i40e_ptp_gpio_pin_state2str[pins->sdp3_2],
		 i40e_ptp_gpio_pin_state2str[pins->sdp3_3],
		 i40e_ptp_gpio_pin_state2str[pins->gpio_4]);
}

/**
 * i40e_ptp_set_pins - set PTP pins in HW
 * @pf: Board private structure
 * @pins: PTP pins to be applied
 *
 * Validate and set PTP pins in HW for specific PF.
 * Return 0 on success or negative value on error.
 **/
static int i40e_ptp_set_pins(struct i40e_pf *pf,
			     struct i40e_ptp_pins_settings *pins)
{
	enum i40e_can_set_pins_t pin_caps = i40e_can_set_pins(pf);
	int i = 0;

	if (pin_caps == CANT_DO_PINS)
		return -EOPNOTSUPP;
	else if (pin_caps == CAN_DO_PINS)
		return 0;

	if (pins->sdp3_2 == invalid)
		pins->sdp3_2 = pf->ptp_pins->sdp3_2;
	if (pins->sdp3_3 == invalid)
		pins->sdp3_3 = pf->ptp_pins->sdp3_3;
	if (pins->gpio_4 == invalid)
		pins->gpio_4 = pf->ptp_pins->gpio_4;
	while (i40e_ptp_pin_led_allowed_states[i].sdp3_2 != end) {
		if (pins->sdp3_2 == i40e_ptp_pin_led_allowed_states[i].sdp3_2 &&
		    pins->sdp3_3 == i40e_ptp_pin_led_allowed_states[i].sdp3_3 &&
		    pins->gpio_4 == i40e_ptp_pin_led_allowed_states[i].gpio_4) {
			pins->led2_0 =
				i40e_ptp_pin_led_allowed_states[i].led2_0;
			pins->led2_1 =
				i40e_ptp_pin_led_allowed_states[i].led2_1;
			pins->led3_0 =
				i40e_ptp_pin_led_allowed_states[i].led3_0;
			pins->led3_1 =
				i40e_ptp_pin_led_allowed_states[i].led3_1;
			break;
		}
		i++;
	}
	if (i40e_ptp_pin_led_allowed_states[i].sdp3_2 == end) {
		dev_warn(&pf->pdev->dev,
			 "Unsupported PTP pin configuration: SDP3_2: %s,  SDP3_3: %s,  GPIO_4: %s.\n",
			 i40e_ptp_gpio_pin_state2str[pins->sdp3_2],
			 i40e_ptp_gpio_pin_state2str[pins->sdp3_3],
			 i40e_ptp_gpio_pin_state2str[pins->gpio_4]);

		return -EPERM;
	}
	memcpy(pf->ptp_pins, pins, sizeof(*pins));
	i40e_ptp_set_pins_hw(pf);
	i40_ptp_reset_timing_events(pf);

	return 0;
}

/**
 * i40e_ptp_alloc_pins - allocate PTP pins structure
 * @pf: Board private structure
 *
 * allocate PTP pins structure
 **/
int i40e_ptp_alloc_pins(struct i40e_pf *pf)
{
	if (!i40e_is_ptp_pin_dev(&pf->hw))
		return 0;

	pf->ptp_pins =
		kzalloc(sizeof(struct i40e_ptp_pins_settings), GFP_KERNEL);

	if (!pf->ptp_pins) {
		dev_warn(&pf->pdev->dev, "Cannot allocate memory for PTP pins structure.\n");
		return -ENOMEM;
	}

	pf->ptp_pins->sdp3_2 = off;
	pf->ptp_pins->sdp3_3 = off;
	pf->ptp_pins->gpio_4 = off;
	pf->ptp_pins->led2_0 = high;
	pf->ptp_pins->led2_1 = high;
	pf->ptp_pins->led3_0 = high;
	pf->ptp_pins->led3_1 = high;

	/* Use PF0 to set pins in HW. Return success for user space tools */
	if (pf->hw.pf_id)
		return 0;

	i40e_ptp_init_leds_hw(&pf->hw);
	i40e_ptp_set_pins_hw(pf);

	return 0;
}

/**
 * i40e_ptp_set_timestamp_mode - setup hardware for requested timestamp mode
 * @pf: Board private structure
 * @config: hwtstamp settings requested or saved
 *
 * Control hardware registers to enter the specific mode requested by the
 * user. Also used during reset path to ensure that timestamp settings are
 * maintained.
 *
 * Note: modifies config in place, and may update the requested mode to be
 * more broad if the specific filter is not directly supported.
 **/
static int i40e_ptp_set_timestamp_mode(struct i40e_pf *pf,
				       struct hwtstamp_config *config)
{
	struct i40e_hw *hw = &pf->hw;
	u32 tsyntype, regval;

	/* Selects external trigger to cause event */
	regval = rd32(hw, I40E_PRTTSYN_AUX_0(0));
	/* Bit 17:16 is EVNTLVL, 01B rising edge */
	regval &= 0;
	regval |= (1 << I40E_PRTTSYN_AUX_0_EVNTLVL_SHIFT);
	/* regval: 0001 0000 0000 0000 0000 */
	wr32(hw, I40E_PRTTSYN_AUX_0(0), regval);

	/* Enabel interrupts */
	regval = rd32(hw, I40E_PRTTSYN_CTL0);
	regval |= 1 << I40E_PRTTSYN_CTL0_EVENT_INT_ENA_SHIFT;
	wr32(hw, I40E_PRTTSYN_CTL0, regval);

	INIT_WORK(&pf->ptp_extts0_work, i40e_ptp_extts0_work);

	switch (config->tx_type) {
	case HWTSTAMP_TX_OFF:
		pf->ptp_tx = false;
		break;
	case HWTSTAMP_TX_ON:
		pf->ptp_tx = true;
		break;
	default:
		return -ERANGE;
	}

	switch (config->rx_filter) {
	case HWTSTAMP_FILTER_NONE:
		pf->ptp_rx = false;
		/* We set the type to V1, but do not enable UDP packet
		 * recognition. In this way, we should be as close to
		 * disabling PTP Rx timestamps as possible since V1 packets
		 * are always UDP, since L2 packets are a V2 feature.
		 */
		tsyntype = I40E_PRTTSYN_CTL1_TSYNTYPE_V1;
		break;
	case HWTSTAMP_FILTER_PTP_V1_L4_SYNC:
	case HWTSTAMP_FILTER_PTP_V1_L4_DELAY_REQ:
	case HWTSTAMP_FILTER_PTP_V1_L4_EVENT:
		if (!(pf->hw_features & I40E_HW_PTP_L4_CAPABLE))
			return -ERANGE;
		pf->ptp_rx = true;
		tsyntype = I40E_PRTTSYN_CTL1_V1MESSTYPE0_MASK |
			   I40E_PRTTSYN_CTL1_TSYNTYPE_V1 |
			   I40E_PRTTSYN_CTL1_UDP_ENA_MASK;
		config->rx_filter = HWTSTAMP_FILTER_PTP_V1_L4_EVENT;
		break;
	case HWTSTAMP_FILTER_PTP_V2_EVENT:
	case HWTSTAMP_FILTER_PTP_V2_L4_EVENT:
	case HWTSTAMP_FILTER_PTP_V2_SYNC:
	case HWTSTAMP_FILTER_PTP_V2_L4_SYNC:
	case HWTSTAMP_FILTER_PTP_V2_DELAY_REQ:
	case HWTSTAMP_FILTER_PTP_V2_L4_DELAY_REQ:
		if (!(pf->hw_features & I40E_HW_PTP_L4_CAPABLE))
			return -ERANGE;
		fallthrough;
	case HWTSTAMP_FILTER_PTP_V2_L2_EVENT:
	case HWTSTAMP_FILTER_PTP_V2_L2_SYNC:
	case HWTSTAMP_FILTER_PTP_V2_L2_DELAY_REQ:
		pf->ptp_rx = true;
		tsyntype = I40E_PRTTSYN_CTL1_V2MESSTYPE0_MASK |
			   I40E_PRTTSYN_CTL1_TSYNTYPE_V2;
		if (pf->hw_features & I40E_HW_PTP_L4_CAPABLE) {
			tsyntype |= I40E_PRTTSYN_CTL1_UDP_ENA_MASK;
			config->rx_filter = HWTSTAMP_FILTER_PTP_V2_EVENT;
		} else {
			config->rx_filter = HWTSTAMP_FILTER_PTP_V2_L2_EVENT;
		}
		break;
	case HWTSTAMP_FILTER_NTP_ALL:
	case HWTSTAMP_FILTER_ALL:
	default:
		return -ERANGE;
	}

	/* Clear out all 1588-related registers to clear and unlatch them. */
	spin_lock_bh(&pf->ptp_rx_lock);
	rd32(hw, I40E_PRTTSYN_STAT_0);
	rd32(hw, I40E_PRTTSYN_TXTIME_H);
	rd32(hw, I40E_PRTTSYN_RXTIME_H(0));
	rd32(hw, I40E_PRTTSYN_RXTIME_H(1));
	rd32(hw, I40E_PRTTSYN_RXTIME_H(2));
	rd32(hw, I40E_PRTTSYN_RXTIME_H(3));
	pf->latch_event_flags = 0;
	spin_unlock_bh(&pf->ptp_rx_lock);

	/* Enable/disable the Tx timestamp interrupt based on user input. */
	regval = rd32(hw, I40E_PRTTSYN_CTL0);
	if (pf->ptp_tx)
		regval |= I40E_PRTTSYN_CTL0_TXTIME_INT_ENA_MASK;
	else
		regval &= ~I40E_PRTTSYN_CTL0_TXTIME_INT_ENA_MASK;
	wr32(hw, I40E_PRTTSYN_CTL0, regval);

	regval = rd32(hw, I40E_PFINT_ICR0_ENA);
	if (pf->ptp_tx)
		regval |= I40E_PFINT_ICR0_ENA_TIMESYNC_MASK;
	else
		regval &= ~I40E_PFINT_ICR0_ENA_TIMESYNC_MASK;
	wr32(hw, I40E_PFINT_ICR0_ENA, regval);

	/* Although there is no simple on/off switch for Rx, we "disable" Rx
	 * timestamps by setting to V1 only mode and clear the UDP
	 * recognition. This ought to disable all PTP Rx timestamps as V1
	 * packets are always over UDP. Note that software is configured to
	 * ignore Rx timestamps via the pf->ptp_rx flag.
	 */
	regval = rd32(hw, I40E_PRTTSYN_CTL1);
	/* clear everything but the enable bit */
	regval &= I40E_PRTTSYN_CTL1_TSYNENA_MASK;
	/* now enable bits for desired Rx timestamps */
	regval |= tsyntype;
	wr32(hw, I40E_PRTTSYN_CTL1, regval);

	return 0;
}

/**
 * i40e_ptp_set_ts_config - ioctl interface to control the HW timestamping
 * @pf: Board private structure
 * @ifr: ioctl data
 *
 * Respond to the user filter requests and make the appropriate hardware
 * changes here. The XL710 cannot support splitting of the Tx/Rx timestamping
 * logic, so keep track in software of whether to indicate these timestamps
 * or not.
 *
 * It is permissible to "upgrade" the user request to a broader filter, as long
 * as the user receives the timestamps they care about and the user is notified
 * the filter has been broadened.
 **/
int i40e_ptp_set_ts_config(struct i40e_pf *pf, struct ifreq *ifr)
{
	struct hwtstamp_config config;
	int err;

	if (!(pf->flags & I40E_FLAG_PTP))
		return -EOPNOTSUPP;

	if (copy_from_user(&config, ifr->ifr_data, sizeof(config)))
		return -EFAULT;

	err = i40e_ptp_set_timestamp_mode(pf, &config);
	if (err)
		return err;

	/* save these settings for future reference */
	pf->tstamp_config = config;

	return copy_to_user(ifr->ifr_data, &config, sizeof(config)) ?
		-EFAULT : 0;
}

/**
 * i40e_init_pin_config - initialize pins.
 * @pf: private board structure
 *
 * Initialize pins for external clock source.
 * Return 0 on success or error code on failure.
 **/
static int i40e_init_pin_config(struct i40e_pf *pf)
{
	int i;

	pf->ptp_caps.n_pins = 3;
	pf->ptp_caps.n_ext_ts = 2;
	pf->ptp_caps.pps = 1;
	pf->ptp_caps.n_per_out = 2;

	pf->ptp_caps.pin_config = kcalloc(pf->ptp_caps.n_pins,
					  sizeof(*pf->ptp_caps.pin_config),
					  GFP_KERNEL);
	if (!pf->ptp_caps.pin_config)
		return -ENOMEM;

	for (i = 0; i < pf->ptp_caps.n_pins; i++) {
		snprintf(pf->ptp_caps.pin_config[i].name,
			 sizeof(pf->ptp_caps.pin_config[i].name),
			 "%s", sdp_desc[i].name);
		pf->ptp_caps.pin_config[i].index = sdp_desc[i].index;
		pf->ptp_caps.pin_config[i].func = PTP_PF_NONE;
		pf->ptp_caps.pin_config[i].chan = sdp_desc[i].chan;
	}

	pf->ptp_caps.verify = i40e_ptp_verify;
	pf->ptp_caps.enable = i40e_ptp_feature_enable;

	pf->ptp_caps.pps = 1;

	return 0;
}

/**
 * i40e_ptp_create_clock - Create PTP clock device for userspace
 * @pf: Board private structure
 *
 * This function creates a new PTP clock device. It only creates one if we
 * don't already have one, so it is safe to call. Will return error if it
 * can't create one, but success if we already have a device. Should be used
 * by i40e_ptp_init to create clock initially, and prevent global resets from
 * creating new clock devices.
 **/
static long i40e_ptp_create_clock(struct i40e_pf *pf)
{
	/* no need to create a clock device if we already have one */
	if (!IS_ERR_OR_NULL(pf->ptp_clock))
		return 0;

	strscpy(pf->ptp_caps.name, i40e_driver_name,
		sizeof(pf->ptp_caps.name) - 1);
	pf->ptp_caps.owner = THIS_MODULE;
	pf->ptp_caps.max_adj = 999999999;
	pf->ptp_caps.adjfine = i40e_ptp_adjfine;
	pf->ptp_caps.adjtime = i40e_ptp_adjtime;
	pf->ptp_caps.gettimex64 = i40e_ptp_gettimex;
	pf->ptp_caps.settime64 = i40e_ptp_settime;
	if (i40e_is_ptp_pin_dev(&pf->hw)) {
		int err = i40e_init_pin_config(pf);

		if (err)
			return err;
	}

	/* Attempt to register the clock before enabling the hardware. */
	pf->ptp_clock = ptp_clock_register(&pf->ptp_caps, &pf->pdev->dev);
	if (IS_ERR(pf->ptp_clock))
		return PTR_ERR(pf->ptp_clock);

	/* clear the hwtstamp settings here during clock create, instead of
	 * during regular init, so that we can maintain settings across a
	 * reset or suspend.
	 */
	pf->tstamp_config.rx_filter = HWTSTAMP_FILTER_NONE;
	pf->tstamp_config.tx_type = HWTSTAMP_TX_OFF;

	/* Set the previous "reset" time to the current Kernel clock time */
	ktime_get_real_ts64(&pf->ptp_prev_hw_time);
	pf->ptp_reset_start = ktime_get();

	return 0;
}

/**
 * i40e_ptp_save_hw_time - Save the current PTP time as ptp_prev_hw_time
 * @pf: Board private structure
 *
 * Read the current PTP time and save it into pf->ptp_prev_hw_time. This should
 * be called at the end of preparing to reset, just before hardware reset
 * occurs, in order to preserve the PTP time as close as possible across
 * resets.
 */
void i40e_ptp_save_hw_time(struct i40e_pf *pf)
{
	/* don't try to access the PTP clock if it's not enabled */
	if (!(pf->flags & I40E_FLAG_PTP))
		return;

	i40e_ptp_gettimex(&pf->ptp_caps, &pf->ptp_prev_hw_time, NULL);
	/* Get a monotonic starting time for this reset */
	pf->ptp_reset_start = ktime_get();
}

/**
 * i40e_ptp_restore_hw_time - Restore the ptp_prev_hw_time + delta to PTP regs
 * @pf: Board private structure
 *
 * Restore the PTP hardware clock registers. We previously cached the PTP
 * hardware time as pf->ptp_prev_hw_time. To be as accurate as possible,
 * update this value based on the time delta since the time was saved, using
 * CLOCK_MONOTONIC (via ktime_get()) to calculate the time difference.
 *
 * This ensures that the hardware clock is restored to nearly what it should
 * have been if a reset had not occurred.
 */
void i40e_ptp_restore_hw_time(struct i40e_pf *pf)
{
	ktime_t delta = ktime_sub(ktime_get(), pf->ptp_reset_start);

	/* Update the previous HW time with the ktime delta */
	timespec64_add_ns(&pf->ptp_prev_hw_time, ktime_to_ns(delta));

	/* Restore the hardware clock registers */
	i40e_ptp_settime(&pf->ptp_caps, &pf->ptp_prev_hw_time);
}

/**
 * i40e_ptp_init - Initialize the 1588 support after device probe or reset
 * @pf: Board private structure
 *
 * This function sets device up for 1588 support. The first time it is run, it
 * will create a PHC clock device. It does not create a clock device if one
 * already exists. It also reconfigures the device after a reset.
 *
 * The first time a clock is created, i40e_ptp_create_clock will set
 * pf->ptp_prev_hw_time to the current system time. During resets, it is
 * expected that this timespec will be set to the last known PTP clock time,
 * in order to preserve the clock time as close as possible across a reset.
 **/
void i40e_ptp_init(struct i40e_pf *pf)
{
	struct net_device *netdev = pf->vsi[pf->lan_vsi]->netdev;
	struct i40e_hw *hw = &pf->hw;
	u32 pf_id;
	long err;

	/* Only one PF is assigned to control 1588 logic per port. Do not
	 * enable any support for PFs not assigned via PRTTSYN_CTL0.PF_ID
	 */
	pf_id = (rd32(hw, I40E_PRTTSYN_CTL0) & I40E_PRTTSYN_CTL0_PF_ID_MASK) >>
		I40E_PRTTSYN_CTL0_PF_ID_SHIFT;
	if (hw->pf_id != pf_id) {
		pf->flags &= ~I40E_FLAG_PTP;
		dev_info(&pf->pdev->dev, "%s: PTP not supported on %s\n",
			 __func__,
			 netdev->name);
		return;
	}

	mutex_init(&pf->tmreg_lock);
	spin_lock_init(&pf->ptp_rx_lock);

	/* ensure we have a clock device */
	err = i40e_ptp_create_clock(pf);
	if (err) {
		pf->ptp_clock = NULL;
		dev_err(&pf->pdev->dev, "%s: ptp_clock_register failed\n",
			__func__);
	} else if (pf->ptp_clock) {
		u32 regval;

		if (pf->hw.debug_mask & I40E_DEBUG_LAN)
			dev_info(&pf->pdev->dev, "PHC enabled\n");
		pf->flags |= I40E_FLAG_PTP;

		/* Ensure the clocks are running. */
		regval = rd32(hw, I40E_PRTTSYN_CTL0);
		regval |= I40E_PRTTSYN_CTL0_TSYNENA_MASK;
		wr32(hw, I40E_PRTTSYN_CTL0, regval);
		regval = rd32(hw, I40E_PRTTSYN_CTL1);
		regval |= I40E_PRTTSYN_CTL1_TSYNENA_MASK;
		wr32(hw, I40E_PRTTSYN_CTL1, regval);

		/* Set the increment value per clock tick. */
		i40e_ptp_set_increment(pf);

		/* reset timestamping mode */
		i40e_ptp_set_timestamp_mode(pf, &pf->tstamp_config);

		/* Restore the clock time based on last known value */
		i40e_ptp_restore_hw_time(pf);
	}

	i40e_ptp_set_1pps_signal_hw(pf);
}

/**
 * i40e_ptp_stop - Disable the driver/hardware support and unregister the PHC
 * @pf: Board private structure
 *
 * This function handles the cleanup work required from the initialization by
 * clearing out the important information and unregistering the PHC.
 **/
void i40e_ptp_stop(struct i40e_pf *pf)
{
	struct i40e_hw *hw = &pf->hw;
	u32 regval;

	pf->flags &= ~I40E_FLAG_PTP;
	pf->ptp_tx = false;
	pf->ptp_rx = false;

	if (pf->ptp_tx_skb) {
		struct sk_buff *skb = pf->ptp_tx_skb;

		pf->ptp_tx_skb = NULL;
		clear_bit_unlock(__I40E_PTP_TX_IN_PROGRESS, pf->state);
		dev_kfree_skb_any(skb);
	}

	if (pf->ptp_clock) {
		ptp_clock_unregister(pf->ptp_clock);
		pf->ptp_clock = NULL;
		dev_info(&pf->pdev->dev, "%s: removed PHC on %s\n", __func__,
			 pf->vsi[pf->lan_vsi]->netdev->name);
	}

	if (i40e_is_ptp_pin_dev(&pf->hw)) {
		i40e_ptp_set_pin_hw(hw, I40E_SDP3_2, off);
		i40e_ptp_set_pin_hw(hw, I40E_SDP3_3, off);
		i40e_ptp_set_pin_hw(hw, I40E_GPIO_4, off);
	}

	regval = rd32(hw, I40E_PRTTSYN_AUX_0(0));
	regval &= ~I40E_PRTTSYN_AUX_0_PTPFLAG_MASK;
	wr32(hw, I40E_PRTTSYN_AUX_0(0), regval);

	/* Disable interrupts */
	regval = rd32(hw, I40E_PRTTSYN_CTL0);
	regval &= ~I40E_PRTTSYN_CTL0_EVENT_INT_ENA_MASK;
	wr32(hw, I40E_PRTTSYN_CTL0, regval);

	i40e_ptp_free_pins(pf);
}<|MERGE_RESOLUTION|>--- conflicted
+++ resolved
@@ -352,14 +352,7 @@
 	smp_mb(); /* Force any pending update before accessing. */
 	base_adj = I40E_PTP_40GB_INCVAL * READ_ONCE(pf->ptp_adj_mult);
 
-<<<<<<< HEAD
-	if (neg_adj)
-		adj = freq - diff;
-	else
-		adj = freq + diff;
-=======
 	adj = adjust_by_scaled_ppm(base_adj, scaled_ppm);
->>>>>>> 98817289
 
 	wr32(hw, I40E_PRTTSYN_INC_L, adj & 0xFFFFFFFF);
 	wr32(hw, I40E_PRTTSYN_INC_H, adj >> 32);
