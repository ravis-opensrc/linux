--- conflicted
+++ resolved
@@ -6,11 +6,7 @@
 
 #include <linux/dim.h>
 
-<<<<<<< HEAD
-#include <net/page_pool/helpers.h>
-=======
 #include <net/libeth/cache.h>
->>>>>>> 7aa21fec
 #include <net/tcp.h>
 #include <net/netdev_queues.h>
 
@@ -297,18 +293,7 @@
 #define IDPF_TX_MAX_DESC_DATA_ALIGNED \
 	ALIGN_DOWN(IDPF_TX_MAX_DESC_DATA, IDPF_TX_MAX_READ_REQ_SIZE)
 
-<<<<<<< HEAD
-#define IDPF_RX_DMA_ATTR \
-	(DMA_ATTR_SKIP_CPU_SYNC | DMA_ATTR_WEAK_ORDERING)
-
-struct idpf_rx_buf {
-	struct page *page;
-	unsigned int page_offset;
-	u16 truesize;
-};
-=======
 #define idpf_rx_buf libeth_fqe
->>>>>>> 7aa21fec
 
 #define IDPF_RX_MAX_PTYPE_PROTO_IDS    32
 #define IDPF_RX_MAX_PTYPE_SZ	(sizeof(struct virtchnl2_ptype) + \
@@ -430,11 +415,6 @@
  * @vport: Vport back pointer
  * @num_rxq: Number of RX queues
  * @num_txq: Number of TX queues
-<<<<<<< HEAD
- * @num_complq: number of completion queues
- * @tx: Array of TX queues to service
- * @complq: array of completion queues
-=======
  * @num_bufq: Number of buffer queues
  * @num_complq: number of completion queues
  * @rx: Array of RX queues to service
@@ -444,7 +424,6 @@
  * @intr_reg: See struct idpf_intr_reg
  * @napi: napi handler
  * @total_events: Number of interrupts processed
->>>>>>> 7aa21fec
  * @tx_dim: Data for TX net_dim algorithm
  * @tx_itr_value: TX interrupt throttling rate
  * @tx_intr_mode: Dynamic ITR or not
@@ -462,12 +441,6 @@
 
 	u16 num_rxq;
 	u16 num_txq;
-<<<<<<< HEAD
-	u16 num_complq;
-	struct idpf_tx_queue **tx;
-	struct idpf_compl_queue **complq;
-
-=======
 	u16 num_bufq;
 	u16 num_complq;
 	struct idpf_rx_queue **rx;
@@ -482,30 +455,19 @@
 	struct napi_struct napi;
 	u16 total_events;
 
->>>>>>> 7aa21fec
 	struct dim tx_dim;
 	u16 tx_itr_value;
 	bool tx_intr_mode;
 	u32 tx_itr_idx;
 
-<<<<<<< HEAD
-	u16 num_rxq;
-	struct idpf_rx_queue **rx;
-=======
->>>>>>> 7aa21fec
 	struct dim rx_dim;
 	u16 rx_itr_value;
 	bool rx_intr_mode;
 	u32 rx_itr_idx;
 	__cacheline_group_end_aligned(read_write);
 
-<<<<<<< HEAD
-	u16 num_bufq;
-	struct idpf_buf_queue **bufq;
-=======
 	__cacheline_group_begin_aligned(cold);
 	u16 v_idx;
->>>>>>> 7aa21fec
 
 	cpumask_var_t affinity_mask;
 	__cacheline_group_end_aligned(cold);
@@ -571,11 +533,7 @@
  * @desc_ring: virtual descriptor ring address
  * @bufq_sets: Pointer to the array of buffer queues in splitq mode
  * @napi: NAPI instance corresponding to this queue (splitq)
-<<<<<<< HEAD
- * @rx_buf: See struct idpf_rx_buf
-=======
  * @rx_buf: See struct &libeth_fqe
->>>>>>> 7aa21fec
  * @pp: Page pool pointer in singleq mode
  * @netdev: &net_device corresponding to this queue
  * @tail: Tail offset. Used for both queue models single and split.
@@ -583,14 +541,6 @@
  * @idx: For RX queue, it is used to index to total RX queue across groups and
  *	 used for skb reporting.
  * @desc_count: Number of descriptors
-<<<<<<< HEAD
- * @next_to_use: Next descriptor to use
- * @next_to_clean: Next descriptor to clean
- * @next_to_alloc: RX buffer to allocate at
- * @rxdids: Supported RX descriptor ids
- * @rx_ptype_lkup: LUT of Rx ptypes
- * @skb: Pointer to the skb
-=======
  * @rxdids: Supported RX descriptor ids
  * @rx_ptype_lkup: LUT of Rx ptypes
  * @next_to_use: Next descriptor to use
@@ -598,7 +548,6 @@
  * @next_to_alloc: RX buffer to allocate at
  * @skb: Pointer to the skb
  * @truesize: data buffer truesize in singleq
->>>>>>> 7aa21fec
  * @stats_sync: See struct u64_stats_sync
  * @q_stats: See union idpf_rx_queue_stats
  * @q_id: Queue id
@@ -611,10 +560,7 @@
  * @rx_max_pkt_size: RX max packet size
  */
 struct idpf_rx_queue {
-<<<<<<< HEAD
-=======
 	__cacheline_group_begin_aligned(read_mostly);
->>>>>>> 7aa21fec
 	union {
 		union virtchnl2_rx_desc *rx;
 		struct virtchnl2_singleq_rx_buf_desc *single_buf;
@@ -627,11 +573,7 @@
 			struct napi_struct *napi;
 		};
 		struct {
-<<<<<<< HEAD
-			struct idpf_rx_buf *rx_buf;
-=======
 			struct libeth_fqe *rx_buf;
->>>>>>> 7aa21fec
 			struct page_pool *pp;
 		};
 	};
@@ -641,30 +583,16 @@
 	DECLARE_BITMAP(flags, __IDPF_Q_FLAGS_NBITS);
 	u16 idx;
 	u16 desc_count;
-<<<<<<< HEAD
-=======
 
 	u32 rxdids;
 	const struct libeth_rx_pt *rx_ptype_lkup;
 	__cacheline_group_end_aligned(read_mostly);
 
 	__cacheline_group_begin_aligned(read_write);
->>>>>>> 7aa21fec
 	u16 next_to_use;
 	u16 next_to_clean;
 	u16 next_to_alloc;
 
-<<<<<<< HEAD
-	u32 rxdids;
-
-	const struct idpf_rx_ptype_decoded *rx_ptype_lkup;
-	struct sk_buff *skb;
-
-	struct u64_stats_sync stats_sync;
-	struct idpf_rx_queue_stats q_stats;
-
-	/* Slowpath */
-=======
 	struct sk_buff *skb;
 	u32 truesize;
 
@@ -673,7 +601,6 @@
 	__cacheline_group_end_aligned(read_write);
 
 	__cacheline_group_begin_aligned(cold);
->>>>>>> 7aa21fec
 	u32 q_id;
 	u32 size;
 	dma_addr_t dma;
@@ -684,15 +611,11 @@
 	u16 rx_hbuf_size;
 	u16 rx_buf_size;
 	u16 rx_max_pkt_size;
-<<<<<<< HEAD
-} ____cacheline_aligned;
-=======
 	__cacheline_group_end_aligned(cold);
 };
 libeth_cacheline_set_assert(struct idpf_rx_queue, 64,
 			    80 + sizeof(struct u64_stats_sync),
 			    32);
->>>>>>> 7aa21fec
 
 /**
  * struct idpf_tx_queue - software structure representing a transmit queue
@@ -709,26 +632,7 @@
  * @idx: For TX queue, it is used as index to map between TX queue group and
  *	 hot path TX pointers stored in vport. Used in both singleq/splitq.
  * @desc_count: Number of descriptors
-<<<<<<< HEAD
- * @next_to_use: Next descriptor to use
- * @next_to_clean: Next descriptor to clean
- * @netdev: &net_device corresponding to this queue
- * @cleaned_bytes: Splitq only, TXQ only: When a TX completion is received on
- *		   the TX completion queue, it can be for any TXQ associated
- *		   with that completion queue. This means we can clean up to
- *		   N TXQs during a single call to clean the completion queue.
- *		   cleaned_bytes|pkts tracks the clean stats per TXQ during
- *		   that single call to clean the completion queue. By doing so,
- *		   we can update BQL with aggregate cleaned stats for each TXQ
- *		   only once at the end of the cleaning routine.
- * @clean_budget: singleq only, queue cleaning budget
- * @cleaned_pkts: Number of packets cleaned for the above said case
- * @tx_max_bufs: Max buffers that can be transmitted with scatter-gather
  * @tx_min_pkt_len: Min supported packet length
- * @compl_tag_bufid_m: Completion tag buffer id mask
-=======
- * @tx_min_pkt_len: Min supported packet length
->>>>>>> 7aa21fec
  * @compl_tag_gen_s: Completion tag generation bit
  *	The format of the completion tag will change based on the TXQ
  *	descriptor ring size so that we can maintain roughly the same level
@@ -767,10 +671,6 @@
  * @compl_tag_bufid_m: Completion tag buffer id mask
  * @compl_tag_cur_gen: Used to keep track of current completion tag generation
  * @compl_tag_gen_max: To determine when compl_tag_cur_gen should be reset
-<<<<<<< HEAD
- * @stash: Tx buffer stash for Flow-based scheduling mode
-=======
->>>>>>> 7aa21fec
  * @stats_sync: See struct u64_stats_sync
  * @q_stats: See union idpf_tx_queue_stats
  * @q_id: Queue id
@@ -779,10 +679,7 @@
  * @q_vector: Backreference to associated vector
  */
 struct idpf_tx_queue {
-<<<<<<< HEAD
-=======
 	__cacheline_group_begin_aligned(read_mostly);
->>>>>>> 7aa21fec
 	union {
 		struct idpf_base_tx_desc *base_tx;
 		struct idpf_base_tx_ctx_desc *base_ctx;
@@ -799,131 +696,6 @@
 	DECLARE_BITMAP(flags, __IDPF_Q_FLAGS_NBITS);
 	u16 idx;
 	u16 desc_count;
-<<<<<<< HEAD
-	u16 next_to_use;
-	u16 next_to_clean;
-
-	struct net_device *netdev;
-
-	union {
-		u32 cleaned_bytes;
-		u32 clean_budget;
-	};
-	u16 cleaned_pkts;
-
-	u16 tx_max_bufs;
-	u16 tx_min_pkt_len;
-
-	u16 compl_tag_bufid_m;
-	u16 compl_tag_gen_s;
-
-	u16 compl_tag_cur_gen;
-	u16 compl_tag_gen_max;
-
-	struct idpf_txq_stash *stash;
-
-	struct u64_stats_sync stats_sync;
-	struct idpf_tx_queue_stats q_stats;
-
-	/* Slowpath */
-	u32 q_id;
-	u32 size;
-	dma_addr_t dma;
-
-	struct idpf_q_vector *q_vector;
-} ____cacheline_aligned;
-
-/**
- * struct idpf_buf_queue - software structure representing a buffer queue
- * @split_buf: buffer descriptor array
- * @rx_buf: Struct with RX buffer related members
- * @rx_buf.buf: See struct idpf_rx_buf
- * @rx_buf.hdr_buf_pa: DMA handle
- * @rx_buf.hdr_buf_va: Virtual address
- * @pp: Page pool pointer
- * @tail: Tail offset
- * @flags: See enum idpf_queue_flags_t
- * @desc_count: Number of descriptors
- * @next_to_use: Next descriptor to use
- * @next_to_clean: Next descriptor to clean
- * @next_to_alloc: RX buffer to allocate at
- * @q_id: Queue id
- * @size: Length of descriptor ring in bytes
- * @dma: Physical address of ring
- * @q_vector: Backreference to associated vector
- * @rx_buffer_low_watermark: RX buffer low watermark
- * @rx_hbuf_size: Header buffer size
- * @rx_buf_size: Buffer size
- */
-struct idpf_buf_queue {
-	struct virtchnl2_splitq_rx_buf_desc *split_buf;
-	struct {
-		struct idpf_rx_buf *buf;
-		dma_addr_t hdr_buf_pa;
-		void *hdr_buf_va;
-	} rx_buf;
-	struct page_pool *pp;
-	void __iomem *tail;
-
-	DECLARE_BITMAP(flags, __IDPF_Q_FLAGS_NBITS);
-	u16 desc_count;
-	u16 next_to_use;
-	u16 next_to_clean;
-	u16 next_to_alloc;
-
-	/* Slowpath */
-	u32 q_id;
-	u32 size;
-	dma_addr_t dma;
-
-	struct idpf_q_vector *q_vector;
-
-	u16 rx_buffer_low_watermark;
-	u16 rx_hbuf_size;
-	u16 rx_buf_size;
-} ____cacheline_aligned;
-
-/**
- * struct idpf_compl_queue - software structure representing a completion queue
- * @comp: completion descriptor array
- * @txq_grp: See struct idpf_txq_group
- * @flags: See enum idpf_queue_flags_t
- * @desc_count: Number of descriptors
- * @next_to_use: Next descriptor to use. Relevant in both split & single txq
- *		 and bufq.
- * @next_to_clean: Next descriptor to clean
- * @netdev: &net_device corresponding to this queue
- * @clean_budget: queue cleaning budget
- * @num_completions: Only relevant for TX completion queue. It tracks the
- *		     number of completions received to compare against the
- *		     number of completions pending, as accumulated by the
- *		     TX queues.
- * @q_id: Queue id
- * @size: Length of descriptor ring in bytes
- * @dma: Physical address of ring
- * @q_vector: Backreference to associated vector
- */
-struct idpf_compl_queue {
-	struct idpf_splitq_tx_compl_desc *comp;
-	struct idpf_txq_group *txq_grp;
-
-	DECLARE_BITMAP(flags, __IDPF_Q_FLAGS_NBITS);
-	u16 desc_count;
-	u16 next_to_use;
-	u16 next_to_clean;
-
-	struct net_device *netdev;
-	u32 clean_budget;
-	u32 num_completions;
-
-	/* Slowpath */
-	u32 q_id;
-	u32 size;
-	dma_addr_t dma;
-
-	struct idpf_q_vector *q_vector;
-} ____cacheline_aligned;
-=======
 
 	u16 tx_min_pkt_len;
 	u16 compl_tag_gen_s;
@@ -1071,7 +843,6 @@
 	__cacheline_group_end_aligned(cold);
 };
 libeth_cacheline_set_assert(struct idpf_compl_queue, 40, 16, 24);
->>>>>>> 7aa21fec
 
 /**
  * struct idpf_sw_queue
@@ -1086,15 +857,6 @@
  * lockless buffer management system and are strictly software only constructs.
  */
 struct idpf_sw_queue {
-<<<<<<< HEAD
-	u32 *ring;
-
-	DECLARE_BITMAP(flags, __IDPF_Q_FLAGS_NBITS);
-	u16 desc_count;
-	u16 next_to_use;
-	u16 next_to_clean;
-} ____cacheline_aligned;
-=======
 	__cacheline_group_begin_aligned(read_mostly);
 	u32 *ring;
 
@@ -1110,7 +872,6 @@
 libeth_cacheline_group_assert(struct idpf_sw_queue, read_mostly, 24);
 libeth_cacheline_group_assert(struct idpf_sw_queue, read_write, 8);
 libeth_cacheline_struct_assert(struct idpf_sw_queue, 24, 8);
->>>>>>> 7aa21fec
 
 /**
  * struct idpf_rxq_set
@@ -1294,13 +1055,7 @@
 int idpf_rx_bufs_init_all(struct idpf_vport *vport);
 void idpf_rx_add_frag(struct idpf_rx_buf *rx_buf, struct sk_buff *skb,
 		      unsigned int size);
-<<<<<<< HEAD
-struct sk_buff *idpf_rx_construct_skb(const struct idpf_rx_queue *rxq,
-				      struct idpf_rx_buf *rx_buf,
-				      unsigned int size);
-=======
 struct sk_buff *idpf_rx_build_skb(const struct libeth_fqe *buf, u32 size);
->>>>>>> 7aa21fec
 void idpf_tx_buf_hw_update(struct idpf_tx_queue *tx_q, u32 val,
 			   bool xmit_more);
 unsigned int idpf_size_to_txd_count(unsigned int size);
