// SPDX-License-Identifier: GPL-2.0-only
/* Copyright (C) 2023 Intel Corporation */

#include <net/libeth/rx.h>

#include "idpf.h"
#include "idpf_virtchnl.h"

#define IDPF_VC_XN_MIN_TIMEOUT_MSEC	2000
#define IDPF_VC_XN_DEFAULT_TIMEOUT_MSEC	(60 * 1000)
#define IDPF_VC_XN_IDX_M		GENMASK(7, 0)
#define IDPF_VC_XN_SALT_M		GENMASK(15, 8)
#define IDPF_VC_XN_RING_LEN		U8_MAX

/**
 * enum idpf_vc_xn_state - Virtchnl transaction status
 * @IDPF_VC_XN_IDLE: not expecting a reply, ready to be used
 * @IDPF_VC_XN_WAITING: expecting a reply, not yet received
 * @IDPF_VC_XN_COMPLETED_SUCCESS: a reply was expected and received,
 *				  buffer updated
 * @IDPF_VC_XN_COMPLETED_FAILED: a reply was expected and received, but there
 *				 was an error, buffer not updated
 * @IDPF_VC_XN_SHUTDOWN: transaction object cannot be used, VC torn down
 * @IDPF_VC_XN_ASYNC: transaction sent asynchronously and doesn't have the
 *		      return context; a callback may be provided to handle
 *		      return
 */
enum idpf_vc_xn_state {
	IDPF_VC_XN_IDLE = 1,
	IDPF_VC_XN_WAITING,
	IDPF_VC_XN_COMPLETED_SUCCESS,
	IDPF_VC_XN_COMPLETED_FAILED,
	IDPF_VC_XN_SHUTDOWN,
	IDPF_VC_XN_ASYNC,
};

struct idpf_vc_xn;
/* Callback for asynchronous messages */
typedef int (*async_vc_cb) (struct idpf_adapter *, struct idpf_vc_xn *,
			    const struct idpf_ctlq_msg *);

/**
 * struct idpf_vc_xn - Data structure representing virtchnl transactions
 * @completed: virtchnl event loop uses that to signal when a reply is
 *	       available, uses kernel completion API
 * @state: virtchnl event loop stores the data below, protected by the
 *	   completion's lock.
 * @reply_sz: Original size of reply, may be > reply_buf.iov_len; it will be
 *	      truncated on its way to the receiver thread according to
 *	      reply_buf.iov_len.
 * @reply: Reference to the buffer(s) where the reply data should be written
 *	   to. May be 0-length (then NULL address permitted) if the reply data
 *	   should be ignored.
 * @async_handler: if sent asynchronously, a callback can be provided to handle
 *		   the reply when it's received
 * @vc_op: corresponding opcode sent with this transaction
 * @idx: index used as retrieval on reply receive, used for cookie
 * @salt: changed every message to make unique, used for cookie
 */
struct idpf_vc_xn {
	struct completion completed;
	enum idpf_vc_xn_state state;
	size_t reply_sz;
	struct kvec reply;
	async_vc_cb async_handler;
	u32 vc_op;
	u8 idx;
	u8 salt;
};

/**
 * struct idpf_vc_xn_params - Parameters for executing transaction
 * @send_buf: kvec for send buffer
 * @recv_buf: kvec for recv buffer, may be NULL, must then have zero length
 * @timeout_ms: timeout to wait for reply
 * @async: send message asynchronously, will not wait on completion
 * @async_handler: If sent asynchronously, optional callback handler. The user
 *		   must be careful when using async handlers as the memory for
 *		   the recv_buf _cannot_ be on stack if this is async.
 * @vc_op: virtchnl op to send
 */
struct idpf_vc_xn_params {
	struct kvec send_buf;
	struct kvec recv_buf;
	int timeout_ms;
	bool async;
	async_vc_cb async_handler;
	u32 vc_op;
};

/**
 * struct idpf_vc_xn_manager - Manager for tracking transactions
 * @ring: backing and lookup for transactions
 * @free_xn_bm: bitmap for free transactions
 * @xn_bm_lock: make bitmap access synchronous where necessary
 * @salt: used to make cookie unique every message
 */
struct idpf_vc_xn_manager {
	struct idpf_vc_xn ring[IDPF_VC_XN_RING_LEN];
	DECLARE_BITMAP(free_xn_bm, IDPF_VC_XN_RING_LEN);
	spinlock_t xn_bm_lock;
	u8 salt;
};

/**
 * idpf_vid_to_vport - Translate vport id to vport pointer
 * @adapter: private data struct
 * @v_id: vport id to translate
 *
 * Returns vport matching v_id, NULL if not found.
 */
static
struct idpf_vport *idpf_vid_to_vport(struct idpf_adapter *adapter, u32 v_id)
{
	u16 num_max_vports = idpf_get_max_vports(adapter);
	int i;

	for (i = 0; i < num_max_vports; i++)
		if (adapter->vport_ids[i] == v_id)
			return adapter->vports[i];

	return NULL;
}

/**
 * idpf_handle_event_link - Handle link event message
 * @adapter: private data struct
 * @v2e: virtchnl event message
 */
static void idpf_handle_event_link(struct idpf_adapter *adapter,
				   const struct virtchnl2_event *v2e)
{
	struct idpf_netdev_priv *np;
	struct idpf_vport *vport;

	vport = idpf_vid_to_vport(adapter, le32_to_cpu(v2e->vport_id));
	if (!vport) {
		dev_err_ratelimited(&adapter->pdev->dev, "Failed to find vport_id %d for link event\n",
				    v2e->vport_id);
		return;
	}
	np = netdev_priv(vport->netdev);

	vport->link_speed_mbps = le32_to_cpu(v2e->link_speed);

	if (vport->link_up == v2e->link_status)
		return;

	vport->link_up = v2e->link_status;

	if (np->state != __IDPF_VPORT_UP)
		return;

	if (vport->link_up) {
		netif_tx_start_all_queues(vport->netdev);
		netif_carrier_on(vport->netdev);
	} else {
		netif_tx_stop_all_queues(vport->netdev);
		netif_carrier_off(vport->netdev);
	}
}

/**
 * idpf_recv_event_msg - Receive virtchnl event message
 * @adapter: Driver specific private structure
 * @ctlq_msg: message to copy from
 *
 * Receive virtchnl event message
 */
static void idpf_recv_event_msg(struct idpf_adapter *adapter,
				struct idpf_ctlq_msg *ctlq_msg)
{
	int payload_size = ctlq_msg->ctx.indirect.payload->size;
	struct virtchnl2_event *v2e;
	u32 event;

	if (payload_size < sizeof(*v2e)) {
		dev_err_ratelimited(&adapter->pdev->dev, "Failed to receive valid payload for event msg (op %d len %d)\n",
				    ctlq_msg->cookie.mbx.chnl_opcode,
				    payload_size);
		return;
	}

	v2e = (struct virtchnl2_event *)ctlq_msg->ctx.indirect.payload->va;
	event = le32_to_cpu(v2e->event);

	switch (event) {
	case VIRTCHNL2_EVENT_LINK_CHANGE:
		idpf_handle_event_link(adapter, v2e);
		return;
	default:
		dev_err(&adapter->pdev->dev,
			"Unknown event %d from PF\n", event);
		break;
	}
}

/**
 * idpf_mb_clean - Reclaim the send mailbox queue entries
 * @adapter: Driver specific private structure
 *
 * Reclaim the send mailbox queue entries to be used to send further messages
 *
 * Returns 0 on success, negative on failure
 */
static int idpf_mb_clean(struct idpf_adapter *adapter)
{
	u16 i, num_q_msg = IDPF_DFLT_MBX_Q_LEN;
	struct idpf_ctlq_msg **q_msg;
	struct idpf_dma_mem *dma_mem;
	int err;

	q_msg = kcalloc(num_q_msg, sizeof(struct idpf_ctlq_msg *), GFP_ATOMIC);
	if (!q_msg)
		return -ENOMEM;

	err = idpf_ctlq_clean_sq(adapter->hw.asq, &num_q_msg, q_msg);
	if (err)
		goto err_kfree;

	for (i = 0; i < num_q_msg; i++) {
		if (!q_msg[i])
			continue;
		dma_mem = q_msg[i]->ctx.indirect.payload;
		if (dma_mem)
			dma_free_coherent(&adapter->pdev->dev, dma_mem->size,
					  dma_mem->va, dma_mem->pa);
		kfree(q_msg[i]);
		kfree(dma_mem);
	}

err_kfree:
	kfree(q_msg);

	return err;
}

/**
 * idpf_send_mb_msg - Send message over mailbox
 * @adapter: Driver specific private structure
 * @op: virtchnl opcode
 * @msg_size: size of the payload
 * @msg: pointer to buffer holding the payload
 * @cookie: unique SW generated cookie per message
 *
 * Will prepare the control queue message and initiates the send api
 *
 * Returns 0 on success, negative on failure
 */
int idpf_send_mb_msg(struct idpf_adapter *adapter, u32 op,
		     u16 msg_size, u8 *msg, u16 cookie)
{
	struct idpf_ctlq_msg *ctlq_msg;
	struct idpf_dma_mem *dma_mem;
	int err;

	/* If we are here and a reset is detected nothing much can be
	 * done. This thread should silently abort and expected to
	 * be corrected with a new run either by user or driver
	 * flows after reset
	 */
	if (idpf_is_reset_detected(adapter))
		return 0;

	err = idpf_mb_clean(adapter);
	if (err)
		return err;

	ctlq_msg = kzalloc(sizeof(*ctlq_msg), GFP_ATOMIC);
	if (!ctlq_msg)
		return -ENOMEM;

	dma_mem = kzalloc(sizeof(*dma_mem), GFP_ATOMIC);
	if (!dma_mem) {
		err = -ENOMEM;
		goto dma_mem_error;
	}

	ctlq_msg->opcode = idpf_mbq_opc_send_msg_to_cp;
	ctlq_msg->func_id = 0;
	ctlq_msg->data_len = msg_size;
	ctlq_msg->cookie.mbx.chnl_opcode = op;
	ctlq_msg->cookie.mbx.chnl_retval = 0;
	dma_mem->size = IDPF_CTLQ_MAX_BUF_LEN;
	dma_mem->va = dma_alloc_coherent(&adapter->pdev->dev, dma_mem->size,
					 &dma_mem->pa, GFP_ATOMIC);
	if (!dma_mem->va) {
		err = -ENOMEM;
		goto dma_alloc_error;
	}

	/* It's possible we're just sending an opcode but no buffer */
	if (msg && msg_size)
		memcpy(dma_mem->va, msg, msg_size);
	ctlq_msg->ctx.indirect.payload = dma_mem;
	ctlq_msg->ctx.sw_cookie.data = cookie;

	err = idpf_ctlq_send(&adapter->hw, adapter->hw.asq, 1, ctlq_msg);
	if (err)
		goto send_error;

	return 0;

send_error:
	dma_free_coherent(&adapter->pdev->dev, dma_mem->size, dma_mem->va,
			  dma_mem->pa);
dma_alloc_error:
	kfree(dma_mem);
dma_mem_error:
	kfree(ctlq_msg);

	return err;
}

/* API for virtchnl "transaction" support ("xn" for short).
 *
 * We are reusing the completion lock to serialize the accesses to the
 * transaction state for simplicity, but it could be its own separate synchro
 * as well. For now, this API is only used from within a workqueue context;
 * raw_spin_lock() is enough.
 */
/**
 * idpf_vc_xn_lock - Request exclusive access to vc transaction
 * @xn: struct idpf_vc_xn* to access
 */
#define idpf_vc_xn_lock(xn)			\
	raw_spin_lock(&(xn)->completed.wait.lock)

/**
 * idpf_vc_xn_unlock - Release exclusive access to vc transaction
 * @xn: struct idpf_vc_xn* to access
 */
#define idpf_vc_xn_unlock(xn)		\
	raw_spin_unlock(&(xn)->completed.wait.lock)

/**
 * idpf_vc_xn_release_bufs - Release reference to reply buffer(s) and
 * reset the transaction state.
 * @xn: struct idpf_vc_xn to update
 */
static void idpf_vc_xn_release_bufs(struct idpf_vc_xn *xn)
{
	xn->reply.iov_base = NULL;
	xn->reply.iov_len = 0;

	if (xn->state != IDPF_VC_XN_SHUTDOWN)
		xn->state = IDPF_VC_XN_IDLE;
}

/**
 * idpf_vc_xn_init - Initialize virtchnl transaction object
 * @vcxn_mngr: pointer to vc transaction manager struct
 */
static void idpf_vc_xn_init(struct idpf_vc_xn_manager *vcxn_mngr)
{
	int i;

	spin_lock_init(&vcxn_mngr->xn_bm_lock);

	for (i = 0; i < ARRAY_SIZE(vcxn_mngr->ring); i++) {
		struct idpf_vc_xn *xn = &vcxn_mngr->ring[i];

		xn->state = IDPF_VC_XN_IDLE;
		xn->idx = i;
		idpf_vc_xn_release_bufs(xn);
		init_completion(&xn->completed);
	}

	bitmap_fill(vcxn_mngr->free_xn_bm, IDPF_VC_XN_RING_LEN);
}

/**
 * idpf_vc_xn_shutdown - Uninitialize virtchnl transaction object
 * @vcxn_mngr: pointer to vc transaction manager struct
 *
 * All waiting threads will be woken-up and their transaction aborted. Further
 * operations on that object will fail.
 */
static void idpf_vc_xn_shutdown(struct idpf_vc_xn_manager *vcxn_mngr)
{
	int i;

	spin_lock_bh(&vcxn_mngr->xn_bm_lock);
	bitmap_zero(vcxn_mngr->free_xn_bm, IDPF_VC_XN_RING_LEN);
	spin_unlock_bh(&vcxn_mngr->xn_bm_lock);

	for (i = 0; i < ARRAY_SIZE(vcxn_mngr->ring); i++) {
		struct idpf_vc_xn *xn = &vcxn_mngr->ring[i];

		idpf_vc_xn_lock(xn);
		xn->state = IDPF_VC_XN_SHUTDOWN;
		idpf_vc_xn_release_bufs(xn);
		idpf_vc_xn_unlock(xn);
		complete_all(&xn->completed);
	}
}

/**
 * idpf_vc_xn_pop_free - Pop a free transaction from free list
 * @vcxn_mngr: transaction manager to pop from
 *
 * Returns NULL if no free transactions
 */
static
struct idpf_vc_xn *idpf_vc_xn_pop_free(struct idpf_vc_xn_manager *vcxn_mngr)
{
	struct idpf_vc_xn *xn = NULL;
	unsigned long free_idx;

	spin_lock_bh(&vcxn_mngr->xn_bm_lock);
	free_idx = find_first_bit(vcxn_mngr->free_xn_bm, IDPF_VC_XN_RING_LEN);
	if (free_idx == IDPF_VC_XN_RING_LEN)
		goto do_unlock;

	clear_bit(free_idx, vcxn_mngr->free_xn_bm);
	xn = &vcxn_mngr->ring[free_idx];
	xn->salt = vcxn_mngr->salt++;

do_unlock:
	spin_unlock_bh(&vcxn_mngr->xn_bm_lock);

	return xn;
}

/**
 * idpf_vc_xn_push_free - Push a free transaction to free list
 * @vcxn_mngr: transaction manager to push to
 * @xn: transaction to push
 */
static void idpf_vc_xn_push_free(struct idpf_vc_xn_manager *vcxn_mngr,
				 struct idpf_vc_xn *xn)
{
	idpf_vc_xn_release_bufs(xn);
	set_bit(xn->idx, vcxn_mngr->free_xn_bm);
}

/**
 * idpf_vc_xn_exec - Perform a send/recv virtchnl transaction
 * @adapter: driver specific private structure with vcxn_mngr
 * @params: parameters for this particular transaction including
 *   -vc_op: virtchannel operation to send
 *   -send_buf: kvec iov for send buf and len
 *   -recv_buf: kvec iov for recv buf and len (ignored if NULL)
 *   -timeout_ms: timeout waiting for a reply (milliseconds)
 *   -async: don't wait for message reply, will lose caller context
 *   -async_handler: callback to handle async replies
 *
 * @returns >= 0 for success, the size of the initial reply (may or may not be
 * >= @recv_buf.iov_len, but we never overflow @@recv_buf_iov_base). < 0 for
 * error.
 */
static ssize_t idpf_vc_xn_exec(struct idpf_adapter *adapter,
			       const struct idpf_vc_xn_params *params)
{
	const struct kvec *send_buf = &params->send_buf;
	struct idpf_vc_xn *xn;
	ssize_t retval;
	u16 cookie;

	xn = idpf_vc_xn_pop_free(adapter->vcxn_mngr);
	/* no free transactions available */
	if (!xn)
		return -ENOSPC;

	idpf_vc_xn_lock(xn);
	if (xn->state == IDPF_VC_XN_SHUTDOWN) {
		retval = -ENXIO;
		goto only_unlock;
	} else if (xn->state != IDPF_VC_XN_IDLE) {
		/* We're just going to clobber this transaction even though
		 * it's not IDLE. If we don't reuse it we could theoretically
		 * eventually leak all the free transactions and not be able to
		 * send any messages. At least this way we make an attempt to
		 * remain functional even though something really bad is
		 * happening that's corrupting what was supposed to be free
		 * transactions.
		 */
		WARN_ONCE(1, "There should only be idle transactions in free list (idx %d op %d)\n",
			  xn->idx, xn->vc_op);
	}

	xn->reply = params->recv_buf;
	xn->reply_sz = 0;
	xn->state = params->async ? IDPF_VC_XN_ASYNC : IDPF_VC_XN_WAITING;
	xn->vc_op = params->vc_op;
	xn->async_handler = params->async_handler;
	idpf_vc_xn_unlock(xn);

	if (!params->async)
		reinit_completion(&xn->completed);
	cookie = FIELD_PREP(IDPF_VC_XN_SALT_M, xn->salt) |
		 FIELD_PREP(IDPF_VC_XN_IDX_M, xn->idx);

	retval = idpf_send_mb_msg(adapter, params->vc_op,
				  send_buf->iov_len, send_buf->iov_base,
				  cookie);
	if (retval) {
		idpf_vc_xn_lock(xn);
		goto release_and_unlock;
	}

	if (params->async)
		return 0;

	wait_for_completion_timeout(&xn->completed,
				    msecs_to_jiffies(params->timeout_ms));

	/* No need to check the return value; we check the final state of the
	 * transaction below. It's possible the transaction actually gets more
	 * timeout than specified if we get preempted here but after
	 * wait_for_completion_timeout returns. This should be non-issue
	 * however.
	 */
	idpf_vc_xn_lock(xn);
	switch (xn->state) {
	case IDPF_VC_XN_SHUTDOWN:
		retval = -ENXIO;
		goto only_unlock;
	case IDPF_VC_XN_WAITING:
		dev_notice_ratelimited(&adapter->pdev->dev, "Transaction timed-out (op %d, %dms)\n",
				       params->vc_op, params->timeout_ms);
		retval = -ETIME;
		break;
	case IDPF_VC_XN_COMPLETED_SUCCESS:
		retval = xn->reply_sz;
		break;
	case IDPF_VC_XN_COMPLETED_FAILED:
		dev_notice_ratelimited(&adapter->pdev->dev, "Transaction failed (op %d)\n",
				       params->vc_op);
		retval = -EIO;
		break;
	default:
		/* Invalid state. */
		WARN_ON_ONCE(1);
		retval = -EIO;
		break;
	}

release_and_unlock:
	idpf_vc_xn_push_free(adapter->vcxn_mngr, xn);
	/* If we receive a VC reply after here, it will be dropped. */
only_unlock:
	idpf_vc_xn_unlock(xn);

	return retval;
}

/**
 * idpf_vc_xn_forward_async - Handle async reply receives
 * @adapter: private data struct
 * @xn: transaction to handle
 * @ctlq_msg: corresponding ctlq_msg
 *
 * For async sends we're going to lose the caller's context so, if an
 * async_handler was provided, it can deal with the reply, otherwise we'll just
 * check and report if there is an error.
 */
static int
idpf_vc_xn_forward_async(struct idpf_adapter *adapter, struct idpf_vc_xn *xn,
			 const struct idpf_ctlq_msg *ctlq_msg)
{
	int err = 0;

	if (ctlq_msg->cookie.mbx.chnl_opcode != xn->vc_op) {
		dev_err_ratelimited(&adapter->pdev->dev, "Async message opcode does not match transaction opcode (msg: %d) (xn: %d)\n",
				    ctlq_msg->cookie.mbx.chnl_opcode, xn->vc_op);
		xn->reply_sz = 0;
		err = -EINVAL;
		goto release_bufs;
	}

	if (xn->async_handler) {
		err = xn->async_handler(adapter, xn, ctlq_msg);
		goto release_bufs;
	}

	if (ctlq_msg->cookie.mbx.chnl_retval) {
		xn->reply_sz = 0;
		dev_err_ratelimited(&adapter->pdev->dev, "Async message failure (op %d)\n",
				    ctlq_msg->cookie.mbx.chnl_opcode);
		err = -EINVAL;
	}

release_bufs:
	idpf_vc_xn_push_free(adapter->vcxn_mngr, xn);

	return err;
}

/**
 * idpf_vc_xn_forward_reply - copy a reply back to receiving thread
 * @adapter: driver specific private structure with vcxn_mngr
 * @ctlq_msg: controlq message to send back to receiving thread
 */
static int
idpf_vc_xn_forward_reply(struct idpf_adapter *adapter,
			 const struct idpf_ctlq_msg *ctlq_msg)
{
	const void *payload = NULL;
	size_t payload_size = 0;
	struct idpf_vc_xn *xn;
	u16 msg_info;
	int err = 0;
	u16 xn_idx;
	u16 salt;

	msg_info = ctlq_msg->ctx.sw_cookie.data;
	xn_idx = FIELD_GET(IDPF_VC_XN_IDX_M, msg_info);
	if (xn_idx >= ARRAY_SIZE(adapter->vcxn_mngr->ring)) {
		dev_err_ratelimited(&adapter->pdev->dev, "Out of bounds cookie received: %02x\n",
				    xn_idx);
		return -EINVAL;
	}
	xn = &adapter->vcxn_mngr->ring[xn_idx];
	salt = FIELD_GET(IDPF_VC_XN_SALT_M, msg_info);
	if (xn->salt != salt) {
		dev_err_ratelimited(&adapter->pdev->dev, "Transaction salt does not match (%02x != %02x)\n",
				    xn->salt, salt);
		return -EINVAL;
	}

	idpf_vc_xn_lock(xn);
	switch (xn->state) {
	case IDPF_VC_XN_WAITING:
		/* success */
		break;
	case IDPF_VC_XN_IDLE:
		dev_err_ratelimited(&adapter->pdev->dev, "Unexpected or belated VC reply (op %d)\n",
				    ctlq_msg->cookie.mbx.chnl_opcode);
		err = -EINVAL;
		goto out_unlock;
	case IDPF_VC_XN_SHUTDOWN:
		/* ENXIO is a bit special here as the recv msg loop uses that
		 * know if it should stop trying to clean the ring if we lost
		 * the virtchnl. We need to stop playing with registers and
		 * yield.
		 */
		err = -ENXIO;
		goto out_unlock;
	case IDPF_VC_XN_ASYNC:
		err = idpf_vc_xn_forward_async(adapter, xn, ctlq_msg);
		idpf_vc_xn_unlock(xn);
		return err;
	default:
		dev_err_ratelimited(&adapter->pdev->dev, "Overwriting VC reply (op %d)\n",
				    ctlq_msg->cookie.mbx.chnl_opcode);
		err = -EBUSY;
		goto out_unlock;
	}

	if (ctlq_msg->cookie.mbx.chnl_opcode != xn->vc_op) {
		dev_err_ratelimited(&adapter->pdev->dev, "Message opcode does not match transaction opcode (msg: %d) (xn: %d)\n",
				    ctlq_msg->cookie.mbx.chnl_opcode, xn->vc_op);
		xn->reply_sz = 0;
		xn->state = IDPF_VC_XN_COMPLETED_FAILED;
		err = -EINVAL;
		goto out_unlock;
	}

	if (ctlq_msg->cookie.mbx.chnl_retval) {
		xn->reply_sz = 0;
		xn->state = IDPF_VC_XN_COMPLETED_FAILED;
		err = -EINVAL;
		goto out_unlock;
	}

	if (ctlq_msg->data_len) {
		payload = ctlq_msg->ctx.indirect.payload->va;
		payload_size = ctlq_msg->ctx.indirect.payload->size;
	}

	xn->reply_sz = payload_size;
	xn->state = IDPF_VC_XN_COMPLETED_SUCCESS;

	if (xn->reply.iov_base && xn->reply.iov_len && payload_size)
		memcpy(xn->reply.iov_base, payload,
		       min_t(size_t, xn->reply.iov_len, payload_size));

out_unlock:
	idpf_vc_xn_unlock(xn);
	/* we _cannot_ hold lock while calling complete */
	complete(&xn->completed);

	return err;
}

/**
 * idpf_recv_mb_msg - Receive message over mailbox
 * @adapter: Driver specific private structure
 *
 * Will receive control queue message and posts the receive buffer. Returns 0
 * on success and negative on failure.
 */
int idpf_recv_mb_msg(struct idpf_adapter *adapter)
{
	struct idpf_ctlq_msg ctlq_msg;
	struct idpf_dma_mem *dma_mem;
	int post_err, err;
	u16 num_recv;

	while (1) {
		/* This will get <= num_recv messages and output how many
		 * actually received on num_recv.
		 */
		num_recv = 1;
		err = idpf_ctlq_recv(adapter->hw.arq, &num_recv, &ctlq_msg);
		if (err || !num_recv)
			break;

		if (ctlq_msg.data_len) {
			dma_mem = ctlq_msg.ctx.indirect.payload;
		} else {
			dma_mem = NULL;
			num_recv = 0;
		}

		if (ctlq_msg.cookie.mbx.chnl_opcode == VIRTCHNL2_OP_EVENT)
			idpf_recv_event_msg(adapter, &ctlq_msg);
		else
			err = idpf_vc_xn_forward_reply(adapter, &ctlq_msg);

		post_err = idpf_ctlq_post_rx_buffs(&adapter->hw,
						   adapter->hw.arq,
						   &num_recv, &dma_mem);

		/* If post failed clear the only buffer we supplied */
		if (post_err) {
			if (dma_mem)
				dmam_free_coherent(&adapter->pdev->dev,
						   dma_mem->size, dma_mem->va,
						   dma_mem->pa);
			break;
		}

		/* virtchnl trying to shutdown, stop cleaning */
		if (err == -ENXIO)
			break;
	}

	return err;
}

/**
 * idpf_wait_for_marker_event - wait for software marker response
 * @vport: virtual port data structure
 *
 * Returns 0 success, negative on failure.
 **/
static int idpf_wait_for_marker_event(struct idpf_vport *vport)
{
	int event;
	int i;

	for (i = 0; i < vport->num_txq; i++)
		idpf_queue_set(SW_MARKER, vport->txqs[i]);

	event = wait_event_timeout(vport->sw_marker_wq,
				   test_and_clear_bit(IDPF_VPORT_SW_MARKER,
						      vport->flags),
				   msecs_to_jiffies(500));

	for (i = 0; i < vport->num_txq; i++)
		idpf_queue_clear(POLL_MODE, vport->txqs[i]);

	if (event)
		return 0;

	dev_warn(&vport->adapter->pdev->dev, "Failed to receive marker packets\n");

	return -ETIMEDOUT;
}

/**
 * idpf_send_ver_msg - send virtchnl version message
 * @adapter: Driver specific private structure
 *
 * Send virtchnl version message.  Returns 0 on success, negative on failure.
 */
static int idpf_send_ver_msg(struct idpf_adapter *adapter)
{
	struct idpf_vc_xn_params xn_params = {};
	struct virtchnl2_version_info vvi;
	ssize_t reply_sz;
	u32 major, minor;
	int err = 0;

	if (adapter->virt_ver_maj) {
		vvi.major = cpu_to_le32(adapter->virt_ver_maj);
		vvi.minor = cpu_to_le32(adapter->virt_ver_min);
	} else {
		vvi.major = cpu_to_le32(IDPF_VIRTCHNL_VERSION_MAJOR);
		vvi.minor = cpu_to_le32(IDPF_VIRTCHNL_VERSION_MINOR);
	}

	xn_params.vc_op = VIRTCHNL2_OP_VERSION;
	xn_params.send_buf.iov_base = &vvi;
	xn_params.send_buf.iov_len = sizeof(vvi);
	xn_params.recv_buf = xn_params.send_buf;
	xn_params.timeout_ms = IDPF_VC_XN_DEFAULT_TIMEOUT_MSEC;

	reply_sz = idpf_vc_xn_exec(adapter, &xn_params);
	if (reply_sz < 0)
		return reply_sz;
	if (reply_sz < sizeof(vvi))
		return -EIO;

	major = le32_to_cpu(vvi.major);
	minor = le32_to_cpu(vvi.minor);

	if (major > IDPF_VIRTCHNL_VERSION_MAJOR) {
		dev_warn(&adapter->pdev->dev, "Virtchnl major version greater than supported\n");
		return -EINVAL;
	}

	if (major == IDPF_VIRTCHNL_VERSION_MAJOR &&
	    minor > IDPF_VIRTCHNL_VERSION_MINOR)
		dev_warn(&adapter->pdev->dev, "Virtchnl minor version didn't match\n");

	/* If we have a mismatch, resend version to update receiver on what
	 * version we will use.
	 */
	if (!adapter->virt_ver_maj &&
	    major != IDPF_VIRTCHNL_VERSION_MAJOR &&
	    minor != IDPF_VIRTCHNL_VERSION_MINOR)
		err = -EAGAIN;

	adapter->virt_ver_maj = major;
	adapter->virt_ver_min = minor;

	return err;
}

/**
 * idpf_send_get_caps_msg - Send virtchnl get capabilities message
 * @adapter: Driver specific private structure
 *
 * Send virtchl get capabilities message. Returns 0 on success, negative on
 * failure.
 */
static int idpf_send_get_caps_msg(struct idpf_adapter *adapter)
{
	struct virtchnl2_get_capabilities caps = {};
	struct idpf_vc_xn_params xn_params = {};
	ssize_t reply_sz;

	caps.csum_caps =
		cpu_to_le32(VIRTCHNL2_CAP_TX_CSUM_L3_IPV4	|
			    VIRTCHNL2_CAP_TX_CSUM_L4_IPV4_TCP	|
			    VIRTCHNL2_CAP_TX_CSUM_L4_IPV4_UDP	|
			    VIRTCHNL2_CAP_TX_CSUM_L4_IPV4_SCTP	|
			    VIRTCHNL2_CAP_TX_CSUM_L4_IPV6_TCP	|
			    VIRTCHNL2_CAP_TX_CSUM_L4_IPV6_UDP	|
			    VIRTCHNL2_CAP_TX_CSUM_L4_IPV6_SCTP	|
			    VIRTCHNL2_CAP_RX_CSUM_L3_IPV4	|
			    VIRTCHNL2_CAP_RX_CSUM_L4_IPV4_TCP	|
			    VIRTCHNL2_CAP_RX_CSUM_L4_IPV4_UDP	|
			    VIRTCHNL2_CAP_RX_CSUM_L4_IPV4_SCTP	|
			    VIRTCHNL2_CAP_RX_CSUM_L4_IPV6_TCP	|
			    VIRTCHNL2_CAP_RX_CSUM_L4_IPV6_UDP	|
			    VIRTCHNL2_CAP_RX_CSUM_L4_IPV6_SCTP	|
			    VIRTCHNL2_CAP_TX_CSUM_L3_SINGLE_TUNNEL |
			    VIRTCHNL2_CAP_RX_CSUM_L3_SINGLE_TUNNEL |
			    VIRTCHNL2_CAP_TX_CSUM_L4_SINGLE_TUNNEL |
			    VIRTCHNL2_CAP_RX_CSUM_L4_SINGLE_TUNNEL |
			    VIRTCHNL2_CAP_RX_CSUM_GENERIC);

	caps.seg_caps =
		cpu_to_le32(VIRTCHNL2_CAP_SEG_IPV4_TCP		|
			    VIRTCHNL2_CAP_SEG_IPV4_UDP		|
			    VIRTCHNL2_CAP_SEG_IPV4_SCTP		|
			    VIRTCHNL2_CAP_SEG_IPV6_TCP		|
			    VIRTCHNL2_CAP_SEG_IPV6_UDP		|
			    VIRTCHNL2_CAP_SEG_IPV6_SCTP		|
			    VIRTCHNL2_CAP_SEG_TX_SINGLE_TUNNEL);

	caps.rss_caps =
		cpu_to_le64(VIRTCHNL2_CAP_RSS_IPV4_TCP		|
			    VIRTCHNL2_CAP_RSS_IPV4_UDP		|
			    VIRTCHNL2_CAP_RSS_IPV4_SCTP		|
			    VIRTCHNL2_CAP_RSS_IPV4_OTHER	|
			    VIRTCHNL2_CAP_RSS_IPV6_TCP		|
			    VIRTCHNL2_CAP_RSS_IPV6_UDP		|
			    VIRTCHNL2_CAP_RSS_IPV6_SCTP		|
			    VIRTCHNL2_CAP_RSS_IPV6_OTHER);

	caps.hsplit_caps =
		cpu_to_le32(VIRTCHNL2_CAP_RX_HSPLIT_AT_L4V4	|
			    VIRTCHNL2_CAP_RX_HSPLIT_AT_L4V6);

	caps.rsc_caps =
		cpu_to_le32(VIRTCHNL2_CAP_RSC_IPV4_TCP		|
			    VIRTCHNL2_CAP_RSC_IPV6_TCP);

	caps.other_caps =
		cpu_to_le64(VIRTCHNL2_CAP_SRIOV			|
			    VIRTCHNL2_CAP_MACFILTER		|
			    VIRTCHNL2_CAP_SPLITQ_QSCHED		|
			    VIRTCHNL2_CAP_PROMISC		|
			    VIRTCHNL2_CAP_LOOPBACK);

	xn_params.vc_op = VIRTCHNL2_OP_GET_CAPS;
	xn_params.send_buf.iov_base = &caps;
	xn_params.send_buf.iov_len = sizeof(caps);
	xn_params.recv_buf.iov_base = &adapter->caps;
	xn_params.recv_buf.iov_len = sizeof(adapter->caps);
	xn_params.timeout_ms = IDPF_VC_XN_DEFAULT_TIMEOUT_MSEC;

	reply_sz = idpf_vc_xn_exec(adapter, &xn_params);
	if (reply_sz < 0)
		return reply_sz;
	if (reply_sz < sizeof(adapter->caps))
		return -EIO;

	return 0;
}

/**
 * idpf_vport_alloc_max_qs - Allocate max queues for a vport
 * @adapter: Driver specific private structure
 * @max_q: vport max queue structure
 */
int idpf_vport_alloc_max_qs(struct idpf_adapter *adapter,
			    struct idpf_vport_max_q *max_q)
{
	struct idpf_avail_queue_info *avail_queues = &adapter->avail_queues;
	struct virtchnl2_get_capabilities *caps = &adapter->caps;
	u16 default_vports = idpf_get_default_vports(adapter);
	int max_rx_q, max_tx_q;

	mutex_lock(&adapter->queue_lock);

	max_rx_q = le16_to_cpu(caps->max_rx_q) / default_vports;
	max_tx_q = le16_to_cpu(caps->max_tx_q) / default_vports;
	if (adapter->num_alloc_vports < default_vports) {
		max_q->max_rxq = min_t(u16, max_rx_q, IDPF_MAX_Q);
		max_q->max_txq = min_t(u16, max_tx_q, IDPF_MAX_Q);
	} else {
		max_q->max_rxq = IDPF_MIN_Q;
		max_q->max_txq = IDPF_MIN_Q;
	}
	max_q->max_bufq = max_q->max_rxq * IDPF_MAX_BUFQS_PER_RXQ_GRP;
	max_q->max_complq = max_q->max_txq;

	if (avail_queues->avail_rxq < max_q->max_rxq ||
	    avail_queues->avail_txq < max_q->max_txq ||
	    avail_queues->avail_bufq < max_q->max_bufq ||
	    avail_queues->avail_complq < max_q->max_complq) {
		mutex_unlock(&adapter->queue_lock);

		return -EINVAL;
	}

	avail_queues->avail_rxq -= max_q->max_rxq;
	avail_queues->avail_txq -= max_q->max_txq;
	avail_queues->avail_bufq -= max_q->max_bufq;
	avail_queues->avail_complq -= max_q->max_complq;

	mutex_unlock(&adapter->queue_lock);

	return 0;
}

/**
 * idpf_vport_dealloc_max_qs - Deallocate max queues of a vport
 * @adapter: Driver specific private structure
 * @max_q: vport max queue structure
 */
void idpf_vport_dealloc_max_qs(struct idpf_adapter *adapter,
			       struct idpf_vport_max_q *max_q)
{
	struct idpf_avail_queue_info *avail_queues;

	mutex_lock(&adapter->queue_lock);
	avail_queues = &adapter->avail_queues;

	avail_queues->avail_rxq += max_q->max_rxq;
	avail_queues->avail_txq += max_q->max_txq;
	avail_queues->avail_bufq += max_q->max_bufq;
	avail_queues->avail_complq += max_q->max_complq;

	mutex_unlock(&adapter->queue_lock);
}

/**
 * idpf_init_avail_queues - Initialize available queues on the device
 * @adapter: Driver specific private structure
 */
static void idpf_init_avail_queues(struct idpf_adapter *adapter)
{
	struct idpf_avail_queue_info *avail_queues = &adapter->avail_queues;
	struct virtchnl2_get_capabilities *caps = &adapter->caps;

	avail_queues->avail_rxq = le16_to_cpu(caps->max_rx_q);
	avail_queues->avail_txq = le16_to_cpu(caps->max_tx_q);
	avail_queues->avail_bufq = le16_to_cpu(caps->max_rx_bufq);
	avail_queues->avail_complq = le16_to_cpu(caps->max_tx_complq);
}

/**
 * idpf_get_reg_intr_vecs - Get vector queue register offset
 * @vport: virtual port structure
 * @reg_vals: Register offsets to store in
 *
 * Returns number of registers that got populated
 */
int idpf_get_reg_intr_vecs(struct idpf_vport *vport,
			   struct idpf_vec_regs *reg_vals)
{
	struct virtchnl2_vector_chunks *chunks;
	struct idpf_vec_regs reg_val;
	u16 num_vchunks, num_vec;
	int num_regs = 0, i, j;

	chunks = &vport->adapter->req_vec_chunks->vchunks;
	num_vchunks = le16_to_cpu(chunks->num_vchunks);

	for (j = 0; j < num_vchunks; j++) {
		struct virtchnl2_vector_chunk *chunk;
		u32 dynctl_reg_spacing;
		u32 itrn_reg_spacing;

		chunk = &chunks->vchunks[j];
		num_vec = le16_to_cpu(chunk->num_vectors);
		reg_val.dyn_ctl_reg = le32_to_cpu(chunk->dynctl_reg_start);
		reg_val.itrn_reg = le32_to_cpu(chunk->itrn_reg_start);
		reg_val.itrn_index_spacing = le32_to_cpu(chunk->itrn_index_spacing);

		dynctl_reg_spacing = le32_to_cpu(chunk->dynctl_reg_spacing);
		itrn_reg_spacing = le32_to_cpu(chunk->itrn_reg_spacing);

		for (i = 0; i < num_vec; i++) {
			reg_vals[num_regs].dyn_ctl_reg = reg_val.dyn_ctl_reg;
			reg_vals[num_regs].itrn_reg = reg_val.itrn_reg;
			reg_vals[num_regs].itrn_index_spacing =
						reg_val.itrn_index_spacing;

			reg_val.dyn_ctl_reg += dynctl_reg_spacing;
			reg_val.itrn_reg += itrn_reg_spacing;
			num_regs++;
		}
	}

	return num_regs;
}

/**
 * idpf_vport_get_q_reg - Get the queue registers for the vport
 * @reg_vals: register values needing to be set
 * @num_regs: amount we expect to fill
 * @q_type: queue model
 * @chunks: queue regs received over mailbox
 *
 * This function parses the queue register offsets from the queue register
 * chunk information, with a specific queue type and stores it into the array
 * passed as an argument. It returns the actual number of queue registers that
 * are filled.
 */
static int idpf_vport_get_q_reg(u32 *reg_vals, int num_regs, u32 q_type,
				struct virtchnl2_queue_reg_chunks *chunks)
{
	u16 num_chunks = le16_to_cpu(chunks->num_chunks);
	int reg_filled = 0, i;
	u32 reg_val;

	while (num_chunks--) {
		struct virtchnl2_queue_reg_chunk *chunk;
		u16 num_q;

		chunk = &chunks->chunks[num_chunks];
		if (le32_to_cpu(chunk->type) != q_type)
			continue;

		num_q = le32_to_cpu(chunk->num_queues);
		reg_val = le64_to_cpu(chunk->qtail_reg_start);
		for (i = 0; i < num_q && reg_filled < num_regs ; i++) {
			reg_vals[reg_filled++] = reg_val;
			reg_val += le32_to_cpu(chunk->qtail_reg_spacing);
		}
	}

	return reg_filled;
}

/**
 * __idpf_queue_reg_init - initialize queue registers
 * @vport: virtual port structure
 * @reg_vals: registers we are initializing
 * @num_regs: how many registers there are in total
 * @q_type: queue model
 *
 * Return number of queues that are initialized
 */
static int __idpf_queue_reg_init(struct idpf_vport *vport, u32 *reg_vals,
				 int num_regs, u32 q_type)
{
	struct idpf_adapter *adapter = vport->adapter;
	int i, j, k = 0;

	switch (q_type) {
	case VIRTCHNL2_QUEUE_TYPE_TX:
		for (i = 0; i < vport->num_txq_grp; i++) {
			struct idpf_txq_group *tx_qgrp = &vport->txq_grps[i];

			for (j = 0; j < tx_qgrp->num_txq && k < num_regs; j++, k++)
				tx_qgrp->txqs[j]->tail =
					idpf_get_reg_addr(adapter, reg_vals[k]);
		}
		break;
	case VIRTCHNL2_QUEUE_TYPE_RX:
		for (i = 0; i < vport->num_rxq_grp; i++) {
			struct idpf_rxq_group *rx_qgrp = &vport->rxq_grps[i];
			u16 num_rxq = rx_qgrp->singleq.num_rxq;

			for (j = 0; j < num_rxq && k < num_regs; j++, k++) {
				struct idpf_rx_queue *q;

				q = rx_qgrp->singleq.rxqs[j];
				q->tail = idpf_get_reg_addr(adapter,
							    reg_vals[k]);
			}
		}
		break;
	case VIRTCHNL2_QUEUE_TYPE_RX_BUFFER:
		for (i = 0; i < vport->num_rxq_grp; i++) {
			struct idpf_rxq_group *rx_qgrp = &vport->rxq_grps[i];
			u8 num_bufqs = vport->num_bufqs_per_qgrp;

			for (j = 0; j < num_bufqs && k < num_regs; j++, k++) {
				struct idpf_buf_queue *q;

				q = &rx_qgrp->splitq.bufq_sets[j].bufq;
				q->tail = idpf_get_reg_addr(adapter,
							    reg_vals[k]);
			}
		}
		break;
	default:
		break;
	}

	return k;
}

/**
 * idpf_queue_reg_init - initialize queue registers
 * @vport: virtual port structure
 *
 * Return 0 on success, negative on failure
 */
int idpf_queue_reg_init(struct idpf_vport *vport)
{
	struct virtchnl2_create_vport *vport_params;
	struct virtchnl2_queue_reg_chunks *chunks;
	struct idpf_vport_config *vport_config;
	u16 vport_idx = vport->idx;
	int num_regs, ret = 0;
	u32 *reg_vals;

	/* We may never deal with more than 256 same type of queues */
	reg_vals = kzalloc(sizeof(void *) * IDPF_LARGE_MAX_Q, GFP_KERNEL);
	if (!reg_vals)
		return -ENOMEM;

	vport_config = vport->adapter->vport_config[vport_idx];
	if (vport_config->req_qs_chunks) {
		struct virtchnl2_add_queues *vc_aq =
		  (struct virtchnl2_add_queues *)vport_config->req_qs_chunks;
		chunks = &vc_aq->chunks;
	} else {
		vport_params = vport->adapter->vport_params_recvd[vport_idx];
		chunks = &vport_params->chunks;
	}

	/* Initialize Tx queue tail register address */
	num_regs = idpf_vport_get_q_reg(reg_vals, IDPF_LARGE_MAX_Q,
					VIRTCHNL2_QUEUE_TYPE_TX,
					chunks);
	if (num_regs < vport->num_txq) {
		ret = -EINVAL;
		goto free_reg_vals;
	}

	num_regs = __idpf_queue_reg_init(vport, reg_vals, num_regs,
					 VIRTCHNL2_QUEUE_TYPE_TX);
	if (num_regs < vport->num_txq) {
		ret = -EINVAL;
		goto free_reg_vals;
	}

	/* Initialize Rx/buffer queue tail register address based on Rx queue
	 * model
	 */
	if (idpf_is_queue_model_split(vport->rxq_model)) {
		num_regs = idpf_vport_get_q_reg(reg_vals, IDPF_LARGE_MAX_Q,
						VIRTCHNL2_QUEUE_TYPE_RX_BUFFER,
						chunks);
		if (num_regs < vport->num_bufq) {
			ret = -EINVAL;
			goto free_reg_vals;
		}

		num_regs = __idpf_queue_reg_init(vport, reg_vals, num_regs,
						 VIRTCHNL2_QUEUE_TYPE_RX_BUFFER);
		if (num_regs < vport->num_bufq) {
			ret = -EINVAL;
			goto free_reg_vals;
		}
	} else {
		num_regs = idpf_vport_get_q_reg(reg_vals, IDPF_LARGE_MAX_Q,
						VIRTCHNL2_QUEUE_TYPE_RX,
						chunks);
		if (num_regs < vport->num_rxq) {
			ret = -EINVAL;
			goto free_reg_vals;
		}

		num_regs = __idpf_queue_reg_init(vport, reg_vals, num_regs,
						 VIRTCHNL2_QUEUE_TYPE_RX);
		if (num_regs < vport->num_rxq) {
			ret = -EINVAL;
			goto free_reg_vals;
		}
	}

free_reg_vals:
	kfree(reg_vals);

	return ret;
}

/**
 * idpf_send_create_vport_msg - Send virtchnl create vport message
 * @adapter: Driver specific private structure
 * @max_q: vport max queue info
 *
 * send virtchnl creae vport message
 *
 * Returns 0 on success, negative on failure
 */
int idpf_send_create_vport_msg(struct idpf_adapter *adapter,
			       struct idpf_vport_max_q *max_q)
{
	struct virtchnl2_create_vport *vport_msg;
	struct idpf_vc_xn_params xn_params = {};
	u16 idx = adapter->next_vport;
	int err, buf_size;
	ssize_t reply_sz;

	buf_size = sizeof(struct virtchnl2_create_vport);
	if (!adapter->vport_params_reqd[idx]) {
		adapter->vport_params_reqd[idx] = kzalloc(buf_size,
							  GFP_KERNEL);
		if (!adapter->vport_params_reqd[idx])
			return -ENOMEM;
	}

	vport_msg = adapter->vport_params_reqd[idx];
	vport_msg->vport_type = cpu_to_le16(VIRTCHNL2_VPORT_TYPE_DEFAULT);
	vport_msg->vport_index = cpu_to_le16(idx);

	if (adapter->req_tx_splitq || !IS_ENABLED(CONFIG_IDPF_SINGLEQ))
		vport_msg->txq_model = cpu_to_le16(VIRTCHNL2_QUEUE_MODEL_SPLIT);
	else
		vport_msg->txq_model = cpu_to_le16(VIRTCHNL2_QUEUE_MODEL_SINGLE);

	if (adapter->req_rx_splitq || !IS_ENABLED(CONFIG_IDPF_SINGLEQ))
		vport_msg->rxq_model = cpu_to_le16(VIRTCHNL2_QUEUE_MODEL_SPLIT);
	else
		vport_msg->rxq_model = cpu_to_le16(VIRTCHNL2_QUEUE_MODEL_SINGLE);

	err = idpf_vport_calc_total_qs(adapter, idx, vport_msg, max_q);
	if (err) {
		dev_err(&adapter->pdev->dev, "Enough queues are not available");

		return err;
	}

	if (!adapter->vport_params_recvd[idx]) {
		adapter->vport_params_recvd[idx] = kzalloc(IDPF_CTLQ_MAX_BUF_LEN,
							   GFP_KERNEL);
		if (!adapter->vport_params_recvd[idx]) {
			err = -ENOMEM;
			goto free_vport_params;
		}
	}

	xn_params.vc_op = VIRTCHNL2_OP_CREATE_VPORT;
	xn_params.send_buf.iov_base = vport_msg;
	xn_params.send_buf.iov_len = buf_size;
	xn_params.recv_buf.iov_base = adapter->vport_params_recvd[idx];
	xn_params.recv_buf.iov_len = IDPF_CTLQ_MAX_BUF_LEN;
	xn_params.timeout_ms = IDPF_VC_XN_DEFAULT_TIMEOUT_MSEC;
	reply_sz = idpf_vc_xn_exec(adapter, &xn_params);
	if (reply_sz < 0) {
		err = reply_sz;
		goto free_vport_params;
	}
	if (reply_sz < IDPF_CTLQ_MAX_BUF_LEN) {
		err = -EIO;
		goto free_vport_params;
	}

	return 0;

free_vport_params:
	kfree(adapter->vport_params_recvd[idx]);
	adapter->vport_params_recvd[idx] = NULL;
	kfree(adapter->vport_params_reqd[idx]);
	adapter->vport_params_reqd[idx] = NULL;

	return err;
}

/**
 * idpf_check_supported_desc_ids - Verify we have required descriptor support
 * @vport: virtual port structure
 *
 * Return 0 on success, error on failure
 */
int idpf_check_supported_desc_ids(struct idpf_vport *vport)
{
	struct idpf_adapter *adapter = vport->adapter;
	struct virtchnl2_create_vport *vport_msg;
	u64 rx_desc_ids, tx_desc_ids;

	vport_msg = adapter->vport_params_recvd[vport->idx];

	if (!IS_ENABLED(CONFIG_IDPF_SINGLEQ) &&
	    (vport_msg->rxq_model == VIRTCHNL2_QUEUE_MODEL_SINGLE ||
	     vport_msg->txq_model == VIRTCHNL2_QUEUE_MODEL_SINGLE)) {
		pci_err(adapter->pdev, "singleq mode requested, but not compiled-in\n");
		return -EOPNOTSUPP;
	}

	rx_desc_ids = le64_to_cpu(vport_msg->rx_desc_ids);
	tx_desc_ids = le64_to_cpu(vport_msg->tx_desc_ids);

	if (idpf_is_queue_model_split(vport->rxq_model)) {
		if (!(rx_desc_ids & VIRTCHNL2_RXDID_2_FLEX_SPLITQ_M)) {
			dev_info(&adapter->pdev->dev, "Minimum RX descriptor support not provided, using the default\n");
			vport_msg->rx_desc_ids = cpu_to_le64(VIRTCHNL2_RXDID_2_FLEX_SPLITQ_M);
		}
	} else {
		if (!(rx_desc_ids & VIRTCHNL2_RXDID_2_FLEX_SQ_NIC_M))
			vport->base_rxd = true;
	}

	if (!idpf_is_queue_model_split(vport->txq_model))
		return 0;

	if ((tx_desc_ids & MIN_SUPPORT_TXDID) != MIN_SUPPORT_TXDID) {
		dev_info(&adapter->pdev->dev, "Minimum TX descriptor support not provided, using the default\n");
		vport_msg->tx_desc_ids = cpu_to_le64(MIN_SUPPORT_TXDID);
	}

	return 0;
}

/**
 * idpf_send_destroy_vport_msg - Send virtchnl destroy vport message
 * @vport: virtual port data structure
 *
 * Send virtchnl destroy vport message.  Returns 0 on success, negative on
 * failure.
 */
int idpf_send_destroy_vport_msg(struct idpf_vport *vport)
{
	struct idpf_vc_xn_params xn_params = {};
	struct virtchnl2_vport v_id;
	ssize_t reply_sz;

	v_id.vport_id = cpu_to_le32(vport->vport_id);

	xn_params.vc_op = VIRTCHNL2_OP_DESTROY_VPORT;
	xn_params.send_buf.iov_base = &v_id;
	xn_params.send_buf.iov_len = sizeof(v_id);
	xn_params.timeout_ms = IDPF_VC_XN_MIN_TIMEOUT_MSEC;
	reply_sz = idpf_vc_xn_exec(vport->adapter, &xn_params);

	return reply_sz < 0 ? reply_sz : 0;
}

/**
 * idpf_send_enable_vport_msg - Send virtchnl enable vport message
 * @vport: virtual port data structure
 *
 * Send enable vport virtchnl message.  Returns 0 on success, negative on
 * failure.
 */
int idpf_send_enable_vport_msg(struct idpf_vport *vport)
{
	struct idpf_vc_xn_params xn_params = {};
	struct virtchnl2_vport v_id;
	ssize_t reply_sz;

	v_id.vport_id = cpu_to_le32(vport->vport_id);

	xn_params.vc_op = VIRTCHNL2_OP_ENABLE_VPORT;
	xn_params.send_buf.iov_base = &v_id;
	xn_params.send_buf.iov_len = sizeof(v_id);
	xn_params.timeout_ms = IDPF_VC_XN_DEFAULT_TIMEOUT_MSEC;
	reply_sz = idpf_vc_xn_exec(vport->adapter, &xn_params);

	return reply_sz < 0 ? reply_sz : 0;
}

/**
 * idpf_send_disable_vport_msg - Send virtchnl disable vport message
 * @vport: virtual port data structure
 *
 * Send disable vport virtchnl message.  Returns 0 on success, negative on
 * failure.
 */
int idpf_send_disable_vport_msg(struct idpf_vport *vport)
{
	struct idpf_vc_xn_params xn_params = {};
	struct virtchnl2_vport v_id;
	ssize_t reply_sz;

	v_id.vport_id = cpu_to_le32(vport->vport_id);

	xn_params.vc_op = VIRTCHNL2_OP_DISABLE_VPORT;
	xn_params.send_buf.iov_base = &v_id;
	xn_params.send_buf.iov_len = sizeof(v_id);
	xn_params.timeout_ms = IDPF_VC_XN_MIN_TIMEOUT_MSEC;
	reply_sz = idpf_vc_xn_exec(vport->adapter, &xn_params);

	return reply_sz < 0 ? reply_sz : 0;
}

/**
 * idpf_send_config_tx_queues_msg - Send virtchnl config tx queues message
 * @vport: virtual port data structure
 *
 * Send config tx queues virtchnl message. Returns 0 on success, negative on
 * failure.
 */
static int idpf_send_config_tx_queues_msg(struct idpf_vport *vport)
{
	struct virtchnl2_config_tx_queues *ctq __free(kfree) = NULL;
	struct virtchnl2_txq_info *qi __free(kfree) = NULL;
	struct idpf_vc_xn_params xn_params = {};
	u32 config_sz, chunk_sz, buf_sz;
	int totqs, num_msgs, num_chunks;
	ssize_t reply_sz;
	int i, k = 0;

	totqs = vport->num_txq + vport->num_complq;
	qi = kcalloc(totqs, sizeof(struct virtchnl2_txq_info), GFP_KERNEL);
	if (!qi)
		return -ENOMEM;

	/* Populate the queue info buffer with all queue context info */
	for (i = 0; i < vport->num_txq_grp; i++) {
		struct idpf_txq_group *tx_qgrp = &vport->txq_grps[i];
		int j, sched_mode;

		for (j = 0; j < tx_qgrp->num_txq; j++, k++) {
			qi[k].queue_id =
				cpu_to_le32(tx_qgrp->txqs[j]->q_id);
			qi[k].model =
				cpu_to_le16(vport->txq_model);
			qi[k].type =
				cpu_to_le32(VIRTCHNL2_QUEUE_TYPE_TX);
			qi[k].ring_len =
				cpu_to_le16(tx_qgrp->txqs[j]->desc_count);
			qi[k].dma_ring_addr =
				cpu_to_le64(tx_qgrp->txqs[j]->dma);
			if (idpf_is_queue_model_split(vport->txq_model)) {
				struct idpf_tx_queue *q = tx_qgrp->txqs[j];

				qi[k].tx_compl_queue_id =
					cpu_to_le16(tx_qgrp->complq->q_id);
				qi[k].relative_queue_id = cpu_to_le16(j);

				if (idpf_queue_has(FLOW_SCH_EN, q))
					qi[k].sched_mode =
					cpu_to_le16(VIRTCHNL2_TXQ_SCHED_MODE_FLOW);
				else
					qi[k].sched_mode =
					cpu_to_le16(VIRTCHNL2_TXQ_SCHED_MODE_QUEUE);
			} else {
				qi[k].sched_mode =
					cpu_to_le16(VIRTCHNL2_TXQ_SCHED_MODE_QUEUE);
			}
		}

		if (!idpf_is_queue_model_split(vport->txq_model))
			continue;

		qi[k].queue_id = cpu_to_le32(tx_qgrp->complq->q_id);
		qi[k].model = cpu_to_le16(vport->txq_model);
		qi[k].type = cpu_to_le32(VIRTCHNL2_QUEUE_TYPE_TX_COMPLETION);
		qi[k].ring_len = cpu_to_le16(tx_qgrp->complq->desc_count);
		qi[k].dma_ring_addr = cpu_to_le64(tx_qgrp->complq->dma);

		if (idpf_queue_has(FLOW_SCH_EN, tx_qgrp->complq))
			sched_mode = VIRTCHNL2_TXQ_SCHED_MODE_FLOW;
		else
			sched_mode = VIRTCHNL2_TXQ_SCHED_MODE_QUEUE;
		qi[k].sched_mode = cpu_to_le16(sched_mode);

		k++;
	}

	/* Make sure accounting agrees */
	if (k != totqs)
		return -EINVAL;

	/* Chunk up the queue contexts into multiple messages to avoid
	 * sending a control queue message buffer that is too large
	 */
	config_sz = sizeof(struct virtchnl2_config_tx_queues);
	chunk_sz = sizeof(struct virtchnl2_txq_info);

	num_chunks = min_t(u32, IDPF_NUM_CHUNKS_PER_MSG(config_sz, chunk_sz),
			   totqs);
	num_msgs = DIV_ROUND_UP(totqs, num_chunks);

	buf_sz = struct_size(ctq, qinfo, num_chunks);
	ctq = kzalloc(buf_sz, GFP_KERNEL);
	if (!ctq)
		return -ENOMEM;

	xn_params.vc_op = VIRTCHNL2_OP_CONFIG_TX_QUEUES;
	xn_params.timeout_ms = IDPF_VC_XN_DEFAULT_TIMEOUT_MSEC;

	for (i = 0, k = 0; i < num_msgs; i++) {
		memset(ctq, 0, buf_sz);
		ctq->vport_id = cpu_to_le32(vport->vport_id);
		ctq->num_qinfo = cpu_to_le16(num_chunks);
		memcpy(ctq->qinfo, &qi[k], chunk_sz * num_chunks);

		xn_params.send_buf.iov_base = ctq;
		xn_params.send_buf.iov_len = buf_sz;
		reply_sz = idpf_vc_xn_exec(vport->adapter, &xn_params);
		if (reply_sz < 0)
			return reply_sz;

		k += num_chunks;
		totqs -= num_chunks;
		num_chunks = min(num_chunks, totqs);
		/* Recalculate buffer size */
		buf_sz = struct_size(ctq, qinfo, num_chunks);
	}

	return 0;
}

/**
 * idpf_send_config_rx_queues_msg - Send virtchnl config rx queues message
 * @vport: virtual port data structure
 *
 * Send config rx queues virtchnl message.  Returns 0 on success, negative on
 * failure.
 */
static int idpf_send_config_rx_queues_msg(struct idpf_vport *vport)
{
	struct virtchnl2_config_rx_queues *crq __free(kfree) = NULL;
	struct virtchnl2_rxq_info *qi __free(kfree) = NULL;
	struct idpf_vc_xn_params xn_params = {};
	u32 config_sz, chunk_sz, buf_sz;
	int totqs, num_msgs, num_chunks;
	ssize_t reply_sz;
	int i, k = 0;

	totqs = vport->num_rxq + vport->num_bufq;
	qi = kcalloc(totqs, sizeof(struct virtchnl2_rxq_info), GFP_KERNEL);
	if (!qi)
		return -ENOMEM;

	/* Populate the queue info buffer with all queue context info */
	for (i = 0; i < vport->num_rxq_grp; i++) {
		struct idpf_rxq_group *rx_qgrp = &vport->rxq_grps[i];
		u16 num_rxq;
		int j;

		if (!idpf_is_queue_model_split(vport->rxq_model))
			goto setup_rxqs;

		for (j = 0; j < vport->num_bufqs_per_qgrp; j++, k++) {
			struct idpf_buf_queue *bufq =
				&rx_qgrp->splitq.bufq_sets[j].bufq;

			qi[k].queue_id = cpu_to_le32(bufq->q_id);
			qi[k].model = cpu_to_le16(vport->rxq_model);
			qi[k].type =
				cpu_to_le32(VIRTCHNL2_QUEUE_TYPE_RX_BUFFER);
			qi[k].desc_ids = cpu_to_le64(VIRTCHNL2_RXDID_2_FLEX_SPLITQ_M);
			qi[k].ring_len = cpu_to_le16(bufq->desc_count);
			qi[k].dma_ring_addr = cpu_to_le64(bufq->dma);
			qi[k].data_buffer_size = cpu_to_le32(bufq->rx_buf_size);
			qi[k].buffer_notif_stride = IDPF_RX_BUF_STRIDE;
			qi[k].rx_buffer_low_watermark =
				cpu_to_le16(bufq->rx_buffer_low_watermark);
			if (idpf_is_feature_ena(vport, NETIF_F_GRO_HW))
				qi[k].qflags |= cpu_to_le16(VIRTCHNL2_RXQ_RSC);
		}

setup_rxqs:
		if (idpf_is_queue_model_split(vport->rxq_model))
			num_rxq = rx_qgrp->splitq.num_rxq_sets;
		else
			num_rxq = rx_qgrp->singleq.num_rxq;

		for (j = 0; j < num_rxq; j++, k++) {
<<<<<<< HEAD
=======
			const struct idpf_bufq_set *sets;
>>>>>>> 7aa21fec
			struct idpf_rx_queue *rxq;

			if (!idpf_is_queue_model_split(vport->rxq_model)) {
				rxq = rx_qgrp->singleq.rxqs[j];
				goto common_qi_fields;
			}

			rxq = &rx_qgrp->splitq.rxq_sets[j]->rxq;
<<<<<<< HEAD
			qi[k].rx_bufq1_id =
			  cpu_to_le16(rxq->bufq_sets[0].bufq.q_id);
			if (vport->num_bufqs_per_qgrp > IDPF_SINGLE_BUFQ_PER_RXQ_GRP) {
				qi[k].bufq2_ena = IDPF_BUFQ2_ENA;
				qi[k].rx_bufq2_id =
				  cpu_to_le16(rxq->bufq_sets[1].bufq.q_id);
=======
			sets = rxq->bufq_sets;

			/* In splitq mode, RXQ buffer size should be
			 * set to that of the first buffer queue
			 * associated with this RXQ.
			 */
			rxq->rx_buf_size = sets[0].bufq.rx_buf_size;

			qi[k].rx_bufq1_id = cpu_to_le16(sets[0].bufq.q_id);
			if (vport->num_bufqs_per_qgrp > IDPF_SINGLE_BUFQ_PER_RXQ_GRP) {
				qi[k].bufq2_ena = IDPF_BUFQ2_ENA;
				qi[k].rx_bufq2_id =
					cpu_to_le16(sets[1].bufq.q_id);
>>>>>>> 7aa21fec
			}
			qi[k].rx_buffer_low_watermark =
				cpu_to_le16(rxq->rx_buffer_low_watermark);
			if (idpf_is_feature_ena(vport, NETIF_F_GRO_HW))
				qi[k].qflags |= cpu_to_le16(VIRTCHNL2_RXQ_RSC);

<<<<<<< HEAD
common_qi_fields:
=======
			rxq->rx_hbuf_size = sets[0].bufq.rx_hbuf_size;

>>>>>>> 7aa21fec
			if (idpf_queue_has(HSPLIT_EN, rxq)) {
				qi[k].qflags |=
					cpu_to_le16(VIRTCHNL2_RXQ_HDR_SPLIT);
				qi[k].hdr_buffer_size =
					cpu_to_le16(rxq->rx_hbuf_size);
			}

common_qi_fields:
			qi[k].queue_id = cpu_to_le32(rxq->q_id);
			qi[k].model = cpu_to_le16(vport->rxq_model);
			qi[k].type = cpu_to_le32(VIRTCHNL2_QUEUE_TYPE_RX);
			qi[k].ring_len = cpu_to_le16(rxq->desc_count);
			qi[k].dma_ring_addr = cpu_to_le64(rxq->dma);
			qi[k].max_pkt_size = cpu_to_le32(rxq->rx_max_pkt_size);
			qi[k].data_buffer_size = cpu_to_le32(rxq->rx_buf_size);
			qi[k].qflags |=
				cpu_to_le16(VIRTCHNL2_RX_DESC_SIZE_32BYTE);
			qi[k].desc_ids = cpu_to_le64(rxq->rxdids);
		}
	}

	/* Make sure accounting agrees */
	if (k != totqs)
		return -EINVAL;

	/* Chunk up the queue contexts into multiple messages to avoid
	 * sending a control queue message buffer that is too large
	 */
	config_sz = sizeof(struct virtchnl2_config_rx_queues);
	chunk_sz = sizeof(struct virtchnl2_rxq_info);

	num_chunks = min_t(u32, IDPF_NUM_CHUNKS_PER_MSG(config_sz, chunk_sz),
			   totqs);
	num_msgs = DIV_ROUND_UP(totqs, num_chunks);

	buf_sz = struct_size(crq, qinfo, num_chunks);
	crq = kzalloc(buf_sz, GFP_KERNEL);
	if (!crq)
		return -ENOMEM;

	xn_params.vc_op = VIRTCHNL2_OP_CONFIG_RX_QUEUES;
	xn_params.timeout_ms = IDPF_VC_XN_DEFAULT_TIMEOUT_MSEC;

	for (i = 0, k = 0; i < num_msgs; i++) {
		memset(crq, 0, buf_sz);
		crq->vport_id = cpu_to_le32(vport->vport_id);
		crq->num_qinfo = cpu_to_le16(num_chunks);
		memcpy(crq->qinfo, &qi[k], chunk_sz * num_chunks);

		xn_params.send_buf.iov_base = crq;
		xn_params.send_buf.iov_len = buf_sz;
		reply_sz = idpf_vc_xn_exec(vport->adapter, &xn_params);
		if (reply_sz < 0)
			return reply_sz;

		k += num_chunks;
		totqs -= num_chunks;
		num_chunks = min(num_chunks, totqs);
		/* Recalculate buffer size */
		buf_sz = struct_size(crq, qinfo, num_chunks);
	}

	return 0;
}

/**
 * idpf_send_ena_dis_queues_msg - Send virtchnl enable or disable
 * queues message
 * @vport: virtual port data structure
 * @ena: if true enable, false disable
 *
 * Send enable or disable queues virtchnl message. Returns 0 on success,
 * negative on failure.
 */
static int idpf_send_ena_dis_queues_msg(struct idpf_vport *vport, bool ena)
{
	struct virtchnl2_del_ena_dis_queues *eq __free(kfree) = NULL;
	struct virtchnl2_queue_chunk *qc __free(kfree) = NULL;
	u32 num_msgs, num_chunks, num_txq, num_rxq, num_q;
	struct idpf_vc_xn_params xn_params = {};
	struct virtchnl2_queue_chunks *qcs;
	u32 config_sz, chunk_sz, buf_sz;
	ssize_t reply_sz;
	int i, j, k = 0;

	num_txq = vport->num_txq + vport->num_complq;
	num_rxq = vport->num_rxq + vport->num_bufq;
	num_q = num_txq + num_rxq;
	buf_sz = sizeof(struct virtchnl2_queue_chunk) * num_q;
	qc = kzalloc(buf_sz, GFP_KERNEL);
	if (!qc)
		return -ENOMEM;

	for (i = 0; i < vport->num_txq_grp; i++) {
		struct idpf_txq_group *tx_qgrp = &vport->txq_grps[i];

		for (j = 0; j < tx_qgrp->num_txq; j++, k++) {
			qc[k].type = cpu_to_le32(VIRTCHNL2_QUEUE_TYPE_TX);
			qc[k].start_queue_id = cpu_to_le32(tx_qgrp->txqs[j]->q_id);
			qc[k].num_queues = cpu_to_le32(IDPF_NUMQ_PER_CHUNK);
		}
	}
	if (vport->num_txq != k)
		return -EINVAL;

	if (!idpf_is_queue_model_split(vport->txq_model))
		goto setup_rx;

	for (i = 0; i < vport->num_txq_grp; i++, k++) {
		struct idpf_txq_group *tx_qgrp = &vport->txq_grps[i];

		qc[k].type = cpu_to_le32(VIRTCHNL2_QUEUE_TYPE_TX_COMPLETION);
		qc[k].start_queue_id = cpu_to_le32(tx_qgrp->complq->q_id);
		qc[k].num_queues = cpu_to_le32(IDPF_NUMQ_PER_CHUNK);
	}
	if (vport->num_complq != (k - vport->num_txq))
		return -EINVAL;

setup_rx:
	for (i = 0; i < vport->num_rxq_grp; i++) {
		struct idpf_rxq_group *rx_qgrp = &vport->rxq_grps[i];

		if (idpf_is_queue_model_split(vport->rxq_model))
			num_rxq = rx_qgrp->splitq.num_rxq_sets;
		else
			num_rxq = rx_qgrp->singleq.num_rxq;

		for (j = 0; j < num_rxq; j++, k++) {
			if (idpf_is_queue_model_split(vport->rxq_model)) {
				qc[k].start_queue_id =
				cpu_to_le32(rx_qgrp->splitq.rxq_sets[j]->rxq.q_id);
				qc[k].type =
				cpu_to_le32(VIRTCHNL2_QUEUE_TYPE_RX);
			} else {
				qc[k].start_queue_id =
				cpu_to_le32(rx_qgrp->singleq.rxqs[j]->q_id);
				qc[k].type =
				cpu_to_le32(VIRTCHNL2_QUEUE_TYPE_RX);
			}
			qc[k].num_queues = cpu_to_le32(IDPF_NUMQ_PER_CHUNK);
		}
	}
	if (vport->num_rxq != k - (vport->num_txq + vport->num_complq))
		return -EINVAL;

	if (!idpf_is_queue_model_split(vport->rxq_model))
		goto send_msg;

	for (i = 0; i < vport->num_rxq_grp; i++) {
		struct idpf_rxq_group *rx_qgrp = &vport->rxq_grps[i];

		for (j = 0; j < vport->num_bufqs_per_qgrp; j++, k++) {
			const struct idpf_buf_queue *q;

			q = &rx_qgrp->splitq.bufq_sets[j].bufq;
			qc[k].type =
				cpu_to_le32(VIRTCHNL2_QUEUE_TYPE_RX_BUFFER);
			qc[k].start_queue_id = cpu_to_le32(q->q_id);
			qc[k].num_queues = cpu_to_le32(IDPF_NUMQ_PER_CHUNK);
		}
	}
	if (vport->num_bufq != k - (vport->num_txq +
				    vport->num_complq +
				    vport->num_rxq))
		return -EINVAL;

send_msg:
	/* Chunk up the queue info into multiple messages */
	config_sz = sizeof(struct virtchnl2_del_ena_dis_queues);
	chunk_sz = sizeof(struct virtchnl2_queue_chunk);

	num_chunks = min_t(u32, IDPF_NUM_CHUNKS_PER_MSG(config_sz, chunk_sz),
			   num_q);
	num_msgs = DIV_ROUND_UP(num_q, num_chunks);

	buf_sz = struct_size(eq, chunks.chunks, num_chunks);
	eq = kzalloc(buf_sz, GFP_KERNEL);
	if (!eq)
		return -ENOMEM;

	if (ena) {
		xn_params.vc_op = VIRTCHNL2_OP_ENABLE_QUEUES;
		xn_params.timeout_ms = IDPF_VC_XN_DEFAULT_TIMEOUT_MSEC;
	} else {
		xn_params.vc_op = VIRTCHNL2_OP_DISABLE_QUEUES;
		xn_params.timeout_ms = IDPF_VC_XN_MIN_TIMEOUT_MSEC;
	}

	for (i = 0, k = 0; i < num_msgs; i++) {
		memset(eq, 0, buf_sz);
		eq->vport_id = cpu_to_le32(vport->vport_id);
		eq->chunks.num_chunks = cpu_to_le16(num_chunks);
		qcs = &eq->chunks;
		memcpy(qcs->chunks, &qc[k], chunk_sz * num_chunks);

		xn_params.send_buf.iov_base = eq;
		xn_params.send_buf.iov_len = buf_sz;
		reply_sz = idpf_vc_xn_exec(vport->adapter, &xn_params);
		if (reply_sz < 0)
			return reply_sz;

		k += num_chunks;
		num_q -= num_chunks;
		num_chunks = min(num_chunks, num_q);
		/* Recalculate buffer size */
		buf_sz = struct_size(eq, chunks.chunks, num_chunks);
	}

	return 0;
}

/**
 * idpf_send_map_unmap_queue_vector_msg - Send virtchnl map or unmap queue
 * vector message
 * @vport: virtual port data structure
 * @map: true for map and false for unmap
 *
 * Send map or unmap queue vector virtchnl message.  Returns 0 on success,
 * negative on failure.
 */
int idpf_send_map_unmap_queue_vector_msg(struct idpf_vport *vport, bool map)
{
	struct virtchnl2_queue_vector_maps *vqvm __free(kfree) = NULL;
	struct virtchnl2_queue_vector *vqv __free(kfree) = NULL;
	struct idpf_vc_xn_params xn_params = {};
	u32 config_sz, chunk_sz, buf_sz;
	u32 num_msgs, num_chunks, num_q;
	ssize_t reply_sz;
	int i, j, k = 0;

	num_q = vport->num_txq + vport->num_rxq;

	buf_sz = sizeof(struct virtchnl2_queue_vector) * num_q;
	vqv = kzalloc(buf_sz, GFP_KERNEL);
	if (!vqv)
		return -ENOMEM;

	for (i = 0; i < vport->num_txq_grp; i++) {
		struct idpf_txq_group *tx_qgrp = &vport->txq_grps[i];

		for (j = 0; j < tx_qgrp->num_txq; j++, k++) {
			vqv[k].queue_type =
				cpu_to_le32(VIRTCHNL2_QUEUE_TYPE_TX);
			vqv[k].queue_id = cpu_to_le32(tx_qgrp->txqs[j]->q_id);

			if (idpf_is_queue_model_split(vport->txq_model)) {
				vqv[k].vector_id =
				cpu_to_le16(tx_qgrp->complq->q_vector->v_idx);
				vqv[k].itr_idx =
				cpu_to_le32(tx_qgrp->complq->q_vector->tx_itr_idx);
			} else {
				vqv[k].vector_id =
				cpu_to_le16(tx_qgrp->txqs[j]->q_vector->v_idx);
				vqv[k].itr_idx =
				cpu_to_le32(tx_qgrp->txqs[j]->q_vector->tx_itr_idx);
			}
		}
	}

	if (vport->num_txq != k)
		return -EINVAL;

	for (i = 0; i < vport->num_rxq_grp; i++) {
		struct idpf_rxq_group *rx_qgrp = &vport->rxq_grps[i];
		u16 num_rxq;

		if (idpf_is_queue_model_split(vport->rxq_model))
			num_rxq = rx_qgrp->splitq.num_rxq_sets;
		else
			num_rxq = rx_qgrp->singleq.num_rxq;

		for (j = 0; j < num_rxq; j++, k++) {
			struct idpf_rx_queue *rxq;

			if (idpf_is_queue_model_split(vport->rxq_model))
				rxq = &rx_qgrp->splitq.rxq_sets[j]->rxq;
			else
				rxq = rx_qgrp->singleq.rxqs[j];

			vqv[k].queue_type =
				cpu_to_le32(VIRTCHNL2_QUEUE_TYPE_RX);
			vqv[k].queue_id = cpu_to_le32(rxq->q_id);
			vqv[k].vector_id = cpu_to_le16(rxq->q_vector->v_idx);
			vqv[k].itr_idx = cpu_to_le32(rxq->q_vector->rx_itr_idx);
		}
	}

	if (idpf_is_queue_model_split(vport->txq_model)) {
		if (vport->num_rxq != k - vport->num_complq)
			return -EINVAL;
	} else {
		if (vport->num_rxq != k - vport->num_txq)
			return -EINVAL;
	}

	/* Chunk up the vector info into multiple messages */
	config_sz = sizeof(struct virtchnl2_queue_vector_maps);
	chunk_sz = sizeof(struct virtchnl2_queue_vector);

	num_chunks = min_t(u32, IDPF_NUM_CHUNKS_PER_MSG(config_sz, chunk_sz),
			   num_q);
	num_msgs = DIV_ROUND_UP(num_q, num_chunks);

	buf_sz = struct_size(vqvm, qv_maps, num_chunks);
	vqvm = kzalloc(buf_sz, GFP_KERNEL);
	if (!vqvm)
		return -ENOMEM;

	if (map) {
		xn_params.vc_op = VIRTCHNL2_OP_MAP_QUEUE_VECTOR;
		xn_params.timeout_ms = IDPF_VC_XN_DEFAULT_TIMEOUT_MSEC;
	} else {
		xn_params.vc_op = VIRTCHNL2_OP_UNMAP_QUEUE_VECTOR;
		xn_params.timeout_ms = IDPF_VC_XN_MIN_TIMEOUT_MSEC;
	}

	for (i = 0, k = 0; i < num_msgs; i++) {
		memset(vqvm, 0, buf_sz);
		xn_params.send_buf.iov_base = vqvm;
		xn_params.send_buf.iov_len = buf_sz;
		vqvm->vport_id = cpu_to_le32(vport->vport_id);
		vqvm->num_qv_maps = cpu_to_le16(num_chunks);
		memcpy(vqvm->qv_maps, &vqv[k], chunk_sz * num_chunks);

		reply_sz = idpf_vc_xn_exec(vport->adapter, &xn_params);
		if (reply_sz < 0)
			return reply_sz;

		k += num_chunks;
		num_q -= num_chunks;
		num_chunks = min(num_chunks, num_q);
		/* Recalculate buffer size */
		buf_sz = struct_size(vqvm, qv_maps, num_chunks);
	}

	return 0;
}

/**
 * idpf_send_enable_queues_msg - send enable queues virtchnl message
 * @vport: Virtual port private data structure
 *
 * Will send enable queues virtchnl message.  Returns 0 on success, negative on
 * failure.
 */
int idpf_send_enable_queues_msg(struct idpf_vport *vport)
{
	return idpf_send_ena_dis_queues_msg(vport, true);
}

/**
 * idpf_send_disable_queues_msg - send disable queues virtchnl message
 * @vport: Virtual port private data structure
 *
 * Will send disable queues virtchnl message.  Returns 0 on success, negative
 * on failure.
 */
int idpf_send_disable_queues_msg(struct idpf_vport *vport)
{
	int err, i;

	err = idpf_send_ena_dis_queues_msg(vport, false);
	if (err)
		return err;

	/* switch to poll mode as interrupts will be disabled after disable
	 * queues virtchnl message is sent
	 */
	for (i = 0; i < vport->num_txq; i++)
		idpf_queue_set(POLL_MODE, vport->txqs[i]);

	/* schedule the napi to receive all the marker packets */
	local_bh_disable();
	for (i = 0; i < vport->num_q_vectors; i++)
		napi_schedule(&vport->q_vectors[i].napi);
	local_bh_enable();

	return idpf_wait_for_marker_event(vport);
}

/**
 * idpf_convert_reg_to_queue_chunks - Copy queue chunk information to the right
 * structure
 * @dchunks: Destination chunks to store data to
 * @schunks: Source chunks to copy data from
 * @num_chunks: number of chunks to copy
 */
static void idpf_convert_reg_to_queue_chunks(struct virtchnl2_queue_chunk *dchunks,
					     struct virtchnl2_queue_reg_chunk *schunks,
					     u16 num_chunks)
{
	u16 i;

	for (i = 0; i < num_chunks; i++) {
		dchunks[i].type = schunks[i].type;
		dchunks[i].start_queue_id = schunks[i].start_queue_id;
		dchunks[i].num_queues = schunks[i].num_queues;
	}
}

/**
 * idpf_send_delete_queues_msg - send delete queues virtchnl message
 * @vport: Virtual port private data structure
 *
 * Will send delete queues virtchnl message. Return 0 on success, negative on
 * failure.
 */
int idpf_send_delete_queues_msg(struct idpf_vport *vport)
{
	struct virtchnl2_del_ena_dis_queues *eq __free(kfree) = NULL;
	struct virtchnl2_create_vport *vport_params;
	struct virtchnl2_queue_reg_chunks *chunks;
	struct idpf_vc_xn_params xn_params = {};
	struct idpf_vport_config *vport_config;
	u16 vport_idx = vport->idx;
	ssize_t reply_sz;
	u16 num_chunks;
	int buf_size;

	vport_config = vport->adapter->vport_config[vport_idx];
	if (vport_config->req_qs_chunks) {
		chunks = &vport_config->req_qs_chunks->chunks;
	} else {
		vport_params = vport->adapter->vport_params_recvd[vport_idx];
		chunks = &vport_params->chunks;
	}

	num_chunks = le16_to_cpu(chunks->num_chunks);
	buf_size = struct_size(eq, chunks.chunks, num_chunks);

	eq = kzalloc(buf_size, GFP_KERNEL);
	if (!eq)
		return -ENOMEM;

	eq->vport_id = cpu_to_le32(vport->vport_id);
	eq->chunks.num_chunks = cpu_to_le16(num_chunks);

	idpf_convert_reg_to_queue_chunks(eq->chunks.chunks, chunks->chunks,
					 num_chunks);

	xn_params.vc_op = VIRTCHNL2_OP_DEL_QUEUES;
	xn_params.timeout_ms = IDPF_VC_XN_MIN_TIMEOUT_MSEC;
	xn_params.send_buf.iov_base = eq;
	xn_params.send_buf.iov_len = buf_size;
	reply_sz = idpf_vc_xn_exec(vport->adapter, &xn_params);

	return reply_sz < 0 ? reply_sz : 0;
}

/**
 * idpf_send_config_queues_msg - Send config queues virtchnl message
 * @vport: Virtual port private data structure
 *
 * Will send config queues virtchnl message. Returns 0 on success, negative on
 * failure.
 */
int idpf_send_config_queues_msg(struct idpf_vport *vport)
{
	int err;

	err = idpf_send_config_tx_queues_msg(vport);
	if (err)
		return err;

	return idpf_send_config_rx_queues_msg(vport);
}

/**
 * idpf_send_add_queues_msg - Send virtchnl add queues message
 * @vport: Virtual port private data structure
 * @num_tx_q: number of transmit queues
 * @num_complq: number of transmit completion queues
 * @num_rx_q: number of receive queues
 * @num_rx_bufq: number of receive buffer queues
 *
 * Returns 0 on success, negative on failure. vport _MUST_ be const here as
 * we should not change any fields within vport itself in this function.
 */
int idpf_send_add_queues_msg(const struct idpf_vport *vport, u16 num_tx_q,
			     u16 num_complq, u16 num_rx_q, u16 num_rx_bufq)
{
	struct virtchnl2_add_queues *vc_msg __free(kfree) = NULL;
	struct idpf_vc_xn_params xn_params = {};
	struct idpf_vport_config *vport_config;
	struct virtchnl2_add_queues aq = {};
	u16 vport_idx = vport->idx;
	ssize_t reply_sz;
	int size;

	vc_msg = kzalloc(IDPF_CTLQ_MAX_BUF_LEN, GFP_KERNEL);
	if (!vc_msg)
		return -ENOMEM;

	vport_config = vport->adapter->vport_config[vport_idx];
	kfree(vport_config->req_qs_chunks);
	vport_config->req_qs_chunks = NULL;

	aq.vport_id = cpu_to_le32(vport->vport_id);
	aq.num_tx_q = cpu_to_le16(num_tx_q);
	aq.num_tx_complq = cpu_to_le16(num_complq);
	aq.num_rx_q = cpu_to_le16(num_rx_q);
	aq.num_rx_bufq = cpu_to_le16(num_rx_bufq);

	xn_params.vc_op = VIRTCHNL2_OP_ADD_QUEUES;
	xn_params.timeout_ms = IDPF_VC_XN_DEFAULT_TIMEOUT_MSEC;
	xn_params.send_buf.iov_base = &aq;
	xn_params.send_buf.iov_len = sizeof(aq);
	xn_params.recv_buf.iov_base = vc_msg;
	xn_params.recv_buf.iov_len = IDPF_CTLQ_MAX_BUF_LEN;
	reply_sz = idpf_vc_xn_exec(vport->adapter, &xn_params);
	if (reply_sz < 0)
		return reply_sz;

	/* compare vc_msg num queues with vport num queues */
	if (le16_to_cpu(vc_msg->num_tx_q) != num_tx_q ||
	    le16_to_cpu(vc_msg->num_rx_q) != num_rx_q ||
	    le16_to_cpu(vc_msg->num_tx_complq) != num_complq ||
	    le16_to_cpu(vc_msg->num_rx_bufq) != num_rx_bufq)
		return -EINVAL;

	size = struct_size(vc_msg, chunks.chunks,
			   le16_to_cpu(vc_msg->chunks.num_chunks));
	if (reply_sz < size)
		return -EIO;

	vport_config->req_qs_chunks = kmemdup(vc_msg, size, GFP_KERNEL);
	if (!vport_config->req_qs_chunks)
		return -ENOMEM;

	return 0;
}

/**
 * idpf_send_alloc_vectors_msg - Send virtchnl alloc vectors message
 * @adapter: Driver specific private structure
 * @num_vectors: number of vectors to be allocated
 *
 * Returns 0 on success, negative on failure.
 */
int idpf_send_alloc_vectors_msg(struct idpf_adapter *adapter, u16 num_vectors)
{
	struct virtchnl2_alloc_vectors *rcvd_vec __free(kfree) = NULL;
	struct idpf_vc_xn_params xn_params = {};
	struct virtchnl2_alloc_vectors ac = {};
	ssize_t reply_sz;
	u16 num_vchunks;
	int size;

	ac.num_vectors = cpu_to_le16(num_vectors);

	rcvd_vec = kzalloc(IDPF_CTLQ_MAX_BUF_LEN, GFP_KERNEL);
	if (!rcvd_vec)
		return -ENOMEM;

	xn_params.vc_op = VIRTCHNL2_OP_ALLOC_VECTORS;
	xn_params.send_buf.iov_base = &ac;
	xn_params.send_buf.iov_len = sizeof(ac);
	xn_params.recv_buf.iov_base = rcvd_vec;
	xn_params.recv_buf.iov_len = IDPF_CTLQ_MAX_BUF_LEN;
	xn_params.timeout_ms = IDPF_VC_XN_DEFAULT_TIMEOUT_MSEC;
	reply_sz = idpf_vc_xn_exec(adapter, &xn_params);
	if (reply_sz < 0)
		return reply_sz;

	num_vchunks = le16_to_cpu(rcvd_vec->vchunks.num_vchunks);
	size = struct_size(rcvd_vec, vchunks.vchunks, num_vchunks);
	if (reply_sz < size)
		return -EIO;

	if (size > IDPF_CTLQ_MAX_BUF_LEN)
		return -EINVAL;

	kfree(adapter->req_vec_chunks);
	adapter->req_vec_chunks = kmemdup(rcvd_vec, size, GFP_KERNEL);
	if (!adapter->req_vec_chunks)
		return -ENOMEM;

	if (le16_to_cpu(adapter->req_vec_chunks->num_vectors) < num_vectors) {
		kfree(adapter->req_vec_chunks);
		adapter->req_vec_chunks = NULL;
		return -EINVAL;
	}

	return 0;
}

/**
 * idpf_send_dealloc_vectors_msg - Send virtchnl de allocate vectors message
 * @adapter: Driver specific private structure
 *
 * Returns 0 on success, negative on failure.
 */
int idpf_send_dealloc_vectors_msg(struct idpf_adapter *adapter)
{
	struct virtchnl2_alloc_vectors *ac = adapter->req_vec_chunks;
	struct virtchnl2_vector_chunks *vcs = &ac->vchunks;
	struct idpf_vc_xn_params xn_params = {};
	ssize_t reply_sz;
	int buf_size;

	buf_size = struct_size(vcs, vchunks, le16_to_cpu(vcs->num_vchunks));

	xn_params.vc_op = VIRTCHNL2_OP_DEALLOC_VECTORS;
	xn_params.send_buf.iov_base = vcs;
	xn_params.send_buf.iov_len = buf_size;
	xn_params.timeout_ms = IDPF_VC_XN_MIN_TIMEOUT_MSEC;
	reply_sz = idpf_vc_xn_exec(adapter, &xn_params);
	if (reply_sz < 0)
		return reply_sz;

	kfree(adapter->req_vec_chunks);
	adapter->req_vec_chunks = NULL;

	return 0;
}

/**
 * idpf_get_max_vfs - Get max number of vfs supported
 * @adapter: Driver specific private structure
 *
 * Returns max number of VFs
 */
static int idpf_get_max_vfs(struct idpf_adapter *adapter)
{
	return le16_to_cpu(adapter->caps.max_sriov_vfs);
}

/**
 * idpf_send_set_sriov_vfs_msg - Send virtchnl set sriov vfs message
 * @adapter: Driver specific private structure
 * @num_vfs: number of virtual functions to be created
 *
 * Returns 0 on success, negative on failure.
 */
int idpf_send_set_sriov_vfs_msg(struct idpf_adapter *adapter, u16 num_vfs)
{
	struct virtchnl2_sriov_vfs_info svi = {};
	struct idpf_vc_xn_params xn_params = {};
	ssize_t reply_sz;

	svi.num_vfs = cpu_to_le16(num_vfs);
	xn_params.vc_op = VIRTCHNL2_OP_SET_SRIOV_VFS;
	xn_params.timeout_ms = IDPF_VC_XN_DEFAULT_TIMEOUT_MSEC;
	xn_params.send_buf.iov_base = &svi;
	xn_params.send_buf.iov_len = sizeof(svi);
	reply_sz = idpf_vc_xn_exec(adapter, &xn_params);

	return reply_sz < 0 ? reply_sz : 0;
}

/**
 * idpf_send_get_stats_msg - Send virtchnl get statistics message
 * @vport: vport to get stats for
 *
 * Returns 0 on success, negative on failure.
 */
int idpf_send_get_stats_msg(struct idpf_vport *vport)
{
	struct idpf_netdev_priv *np = netdev_priv(vport->netdev);
	struct rtnl_link_stats64 *netstats = &np->netstats;
	struct virtchnl2_vport_stats stats_msg = {};
	struct idpf_vc_xn_params xn_params = {};
	ssize_t reply_sz;


	/* Don't send get_stats message if the link is down */
	if (np->state <= __IDPF_VPORT_DOWN)
		return 0;

	stats_msg.vport_id = cpu_to_le32(vport->vport_id);

	xn_params.vc_op = VIRTCHNL2_OP_GET_STATS;
	xn_params.send_buf.iov_base = &stats_msg;
	xn_params.send_buf.iov_len = sizeof(stats_msg);
	xn_params.recv_buf = xn_params.send_buf;
	xn_params.timeout_ms = IDPF_VC_XN_DEFAULT_TIMEOUT_MSEC;

	reply_sz = idpf_vc_xn_exec(vport->adapter, &xn_params);
	if (reply_sz < 0)
		return reply_sz;
	if (reply_sz < sizeof(stats_msg))
		return -EIO;

	spin_lock_bh(&np->stats_lock);

	netstats->rx_packets = le64_to_cpu(stats_msg.rx_unicast) +
			       le64_to_cpu(stats_msg.rx_multicast) +
			       le64_to_cpu(stats_msg.rx_broadcast);
	netstats->tx_packets = le64_to_cpu(stats_msg.tx_unicast) +
			       le64_to_cpu(stats_msg.tx_multicast) +
			       le64_to_cpu(stats_msg.tx_broadcast);
	netstats->rx_bytes = le64_to_cpu(stats_msg.rx_bytes);
	netstats->tx_bytes = le64_to_cpu(stats_msg.tx_bytes);
	netstats->rx_errors = le64_to_cpu(stats_msg.rx_errors);
	netstats->tx_errors = le64_to_cpu(stats_msg.tx_errors);
	netstats->rx_dropped = le64_to_cpu(stats_msg.rx_discards);
	netstats->tx_dropped = le64_to_cpu(stats_msg.tx_discards);

	vport->port_stats.vport_stats = stats_msg;

	spin_unlock_bh(&np->stats_lock);

	return 0;
}

/**
 * idpf_send_get_set_rss_lut_msg - Send virtchnl get or set rss lut message
 * @vport: virtual port data structure
 * @get: flag to set or get rss look up table
 *
 * Returns 0 on success, negative on failure.
 */
int idpf_send_get_set_rss_lut_msg(struct idpf_vport *vport, bool get)
{
	struct virtchnl2_rss_lut *recv_rl __free(kfree) = NULL;
	struct virtchnl2_rss_lut *rl __free(kfree) = NULL;
	struct idpf_vc_xn_params xn_params = {};
	struct idpf_rss_data *rss_data;
	int buf_size, lut_buf_size;
	ssize_t reply_sz;
	int i;

	rss_data =
		&vport->adapter->vport_config[vport->idx]->user_config.rss_data;
	buf_size = struct_size(rl, lut, rss_data->rss_lut_size);
	rl = kzalloc(buf_size, GFP_KERNEL);
	if (!rl)
		return -ENOMEM;

	rl->vport_id = cpu_to_le32(vport->vport_id);

	xn_params.timeout_ms = IDPF_VC_XN_DEFAULT_TIMEOUT_MSEC;
	xn_params.send_buf.iov_base = rl;
	xn_params.send_buf.iov_len = buf_size;

	if (get) {
		recv_rl = kzalloc(IDPF_CTLQ_MAX_BUF_LEN, GFP_KERNEL);
		if (!recv_rl)
			return -ENOMEM;
		xn_params.vc_op = VIRTCHNL2_OP_GET_RSS_LUT;
		xn_params.recv_buf.iov_base = recv_rl;
		xn_params.recv_buf.iov_len = IDPF_CTLQ_MAX_BUF_LEN;
	} else {
		rl->lut_entries = cpu_to_le16(rss_data->rss_lut_size);
		for (i = 0; i < rss_data->rss_lut_size; i++)
			rl->lut[i] = cpu_to_le32(rss_data->rss_lut[i]);

		xn_params.vc_op = VIRTCHNL2_OP_SET_RSS_LUT;
	}
	reply_sz = idpf_vc_xn_exec(vport->adapter, &xn_params);
	if (reply_sz < 0)
		return reply_sz;
	if (!get)
		return 0;
	if (reply_sz < sizeof(struct virtchnl2_rss_lut))
		return -EIO;

	lut_buf_size = le16_to_cpu(recv_rl->lut_entries) * sizeof(u32);
	if (reply_sz < lut_buf_size)
		return -EIO;

	/* size didn't change, we can reuse existing lut buf */
	if (rss_data->rss_lut_size == le16_to_cpu(recv_rl->lut_entries))
		goto do_memcpy;

	rss_data->rss_lut_size = le16_to_cpu(recv_rl->lut_entries);
	kfree(rss_data->rss_lut);

	rss_data->rss_lut = kzalloc(lut_buf_size, GFP_KERNEL);
	if (!rss_data->rss_lut) {
		rss_data->rss_lut_size = 0;
		return -ENOMEM;
	}

do_memcpy:
	memcpy(rss_data->rss_lut, recv_rl->lut, rss_data->rss_lut_size);

	return 0;
}

/**
 * idpf_send_get_set_rss_key_msg - Send virtchnl get or set rss key message
 * @vport: virtual port data structure
 * @get: flag to set or get rss look up table
 *
 * Returns 0 on success, negative on failure
 */
int idpf_send_get_set_rss_key_msg(struct idpf_vport *vport, bool get)
{
	struct virtchnl2_rss_key *recv_rk __free(kfree) = NULL;
	struct virtchnl2_rss_key *rk __free(kfree) = NULL;
	struct idpf_vc_xn_params xn_params = {};
	struct idpf_rss_data *rss_data;
	ssize_t reply_sz;
	int i, buf_size;
	u16 key_size;

	rss_data =
		&vport->adapter->vport_config[vport->idx]->user_config.rss_data;
	buf_size = struct_size(rk, key_flex, rss_data->rss_key_size);
	rk = kzalloc(buf_size, GFP_KERNEL);
	if (!rk)
		return -ENOMEM;

	rk->vport_id = cpu_to_le32(vport->vport_id);
	xn_params.send_buf.iov_base = rk;
	xn_params.send_buf.iov_len = buf_size;
	xn_params.timeout_ms = IDPF_VC_XN_DEFAULT_TIMEOUT_MSEC;
	if (get) {
		recv_rk = kzalloc(IDPF_CTLQ_MAX_BUF_LEN, GFP_KERNEL);
		if (!recv_rk)
			return -ENOMEM;

		xn_params.vc_op = VIRTCHNL2_OP_GET_RSS_KEY;
		xn_params.recv_buf.iov_base = recv_rk;
		xn_params.recv_buf.iov_len = IDPF_CTLQ_MAX_BUF_LEN;
	} else {
		rk->key_len = cpu_to_le16(rss_data->rss_key_size);
		for (i = 0; i < rss_data->rss_key_size; i++)
			rk->key_flex[i] = rss_data->rss_key[i];

		xn_params.vc_op = VIRTCHNL2_OP_SET_RSS_KEY;
	}

	reply_sz = idpf_vc_xn_exec(vport->adapter, &xn_params);
	if (reply_sz < 0)
		return reply_sz;
	if (!get)
		return 0;
	if (reply_sz < sizeof(struct virtchnl2_rss_key))
		return -EIO;

	key_size = min_t(u16, NETDEV_RSS_KEY_LEN,
			 le16_to_cpu(recv_rk->key_len));
	if (reply_sz < key_size)
		return -EIO;

	/* key len didn't change, reuse existing buf */
	if (rss_data->rss_key_size == key_size)
		goto do_memcpy;

	rss_data->rss_key_size = key_size;
	kfree(rss_data->rss_key);
	rss_data->rss_key = kzalloc(key_size, GFP_KERNEL);
	if (!rss_data->rss_key) {
		rss_data->rss_key_size = 0;
		return -ENOMEM;
	}

do_memcpy:
	memcpy(rss_data->rss_key, recv_rk->key_flex, rss_data->rss_key_size);

	return 0;
}

/**
 * idpf_fill_ptype_lookup - Fill L3 specific fields in ptype lookup table
 * @ptype: ptype lookup table
 * @pstate: state machine for ptype lookup table
 * @ipv4: ipv4 or ipv6
 * @frag: fragmentation allowed
 *
 */
static void idpf_fill_ptype_lookup(struct libeth_rx_pt *ptype,
				   struct idpf_ptype_state *pstate,
				   bool ipv4, bool frag)
{
	if (!pstate->outer_ip || !pstate->outer_frag) {
		pstate->outer_ip = true;

		if (ipv4)
			ptype->outer_ip = LIBETH_RX_PT_OUTER_IPV4;
		else
			ptype->outer_ip = LIBETH_RX_PT_OUTER_IPV6;

		if (frag) {
			ptype->outer_frag = LIBETH_RX_PT_FRAG;
			pstate->outer_frag = true;
		}
	} else {
		ptype->tunnel_type = LIBETH_RX_PT_TUNNEL_IP_IP;
		pstate->tunnel_state = IDPF_PTYPE_TUNNEL_IP;

		if (ipv4)
			ptype->tunnel_end_prot = LIBETH_RX_PT_TUNNEL_END_IPV4;
		else
			ptype->tunnel_end_prot = LIBETH_RX_PT_TUNNEL_END_IPV6;

		if (frag)
			ptype->tunnel_end_frag = LIBETH_RX_PT_FRAG;
	}
}

static void idpf_finalize_ptype_lookup(struct libeth_rx_pt *ptype)
{
	if (ptype->payload_layer == LIBETH_RX_PT_PAYLOAD_L2 &&
	    ptype->inner_prot)
		ptype->payload_layer = LIBETH_RX_PT_PAYLOAD_L4;
	else if (ptype->payload_layer == LIBETH_RX_PT_PAYLOAD_L2 &&
		 ptype->outer_ip)
		ptype->payload_layer = LIBETH_RX_PT_PAYLOAD_L3;
	else if (ptype->outer_ip == LIBETH_RX_PT_OUTER_L2)
		ptype->payload_layer = LIBETH_RX_PT_PAYLOAD_L2;
	else
		ptype->payload_layer = LIBETH_RX_PT_PAYLOAD_NONE;

	libeth_rx_pt_gen_hash_type(ptype);
}

/**
 * idpf_send_get_rx_ptype_msg - Send virtchnl for ptype info
 * @vport: virtual port data structure
 *
 * Returns 0 on success, negative on failure.
 */
int idpf_send_get_rx_ptype_msg(struct idpf_vport *vport)
{
	struct virtchnl2_get_ptype_info *get_ptype_info __free(kfree) = NULL;
	struct virtchnl2_get_ptype_info *ptype_info __free(kfree) = NULL;
	struct libeth_rx_pt *ptype_lkup __free(kfree) = NULL;
	int max_ptype, ptypes_recvd = 0, ptype_offset;
	struct idpf_adapter *adapter = vport->adapter;
	struct idpf_vc_xn_params xn_params = {};
	u16 next_ptype_id = 0;
	ssize_t reply_sz;
	int i, j, k;

	if (vport->rx_ptype_lkup)
		return 0;

	if (idpf_is_queue_model_split(vport->rxq_model))
		max_ptype = IDPF_RX_MAX_PTYPE;
	else
		max_ptype = IDPF_RX_MAX_BASE_PTYPE;

	ptype_lkup = kcalloc(max_ptype, sizeof(*ptype_lkup), GFP_KERNEL);
	if (!ptype_lkup)
		return -ENOMEM;

	get_ptype_info = kzalloc(sizeof(*get_ptype_info), GFP_KERNEL);
	if (!get_ptype_info)
		return -ENOMEM;

	ptype_info = kzalloc(IDPF_CTLQ_MAX_BUF_LEN, GFP_KERNEL);
	if (!ptype_info)
		return -ENOMEM;

	xn_params.vc_op = VIRTCHNL2_OP_GET_PTYPE_INFO;
	xn_params.send_buf.iov_base = get_ptype_info;
	xn_params.send_buf.iov_len = sizeof(*get_ptype_info);
	xn_params.recv_buf.iov_base = ptype_info;
	xn_params.recv_buf.iov_len = IDPF_CTLQ_MAX_BUF_LEN;
	xn_params.timeout_ms = IDPF_VC_XN_DEFAULT_TIMEOUT_MSEC;

	while (next_ptype_id < max_ptype) {
		get_ptype_info->start_ptype_id = cpu_to_le16(next_ptype_id);

		if ((next_ptype_id + IDPF_RX_MAX_PTYPES_PER_BUF) > max_ptype)
			get_ptype_info->num_ptypes =
				cpu_to_le16(max_ptype - next_ptype_id);
		else
			get_ptype_info->num_ptypes =
				cpu_to_le16(IDPF_RX_MAX_PTYPES_PER_BUF);

		reply_sz = idpf_vc_xn_exec(adapter, &xn_params);
		if (reply_sz < 0)
			return reply_sz;

		if (reply_sz < IDPF_CTLQ_MAX_BUF_LEN)
			return -EIO;

		ptypes_recvd += le16_to_cpu(ptype_info->num_ptypes);
		if (ptypes_recvd > max_ptype)
			return -EINVAL;

		next_ptype_id = le16_to_cpu(get_ptype_info->start_ptype_id) +
				le16_to_cpu(get_ptype_info->num_ptypes);

		ptype_offset = IDPF_RX_PTYPE_HDR_SZ;

		for (i = 0; i < le16_to_cpu(ptype_info->num_ptypes); i++) {
			struct idpf_ptype_state pstate = { };
			struct virtchnl2_ptype *ptype;
			u16 id;

			ptype = (struct virtchnl2_ptype *)
					((u8 *)ptype_info + ptype_offset);

			ptype_offset += IDPF_GET_PTYPE_SIZE(ptype);
			if (ptype_offset > IDPF_CTLQ_MAX_BUF_LEN)
				return -EINVAL;

			/* 0xFFFF indicates end of ptypes */
			if (le16_to_cpu(ptype->ptype_id_10) ==
							IDPF_INVALID_PTYPE_ID)
				goto out;

			if (idpf_is_queue_model_split(vport->rxq_model))
				k = le16_to_cpu(ptype->ptype_id_10);
			else
				k = ptype->ptype_id_8;

			for (j = 0; j < ptype->proto_id_count; j++) {
				id = le16_to_cpu(ptype->proto_id[j]);
				switch (id) {
				case VIRTCHNL2_PROTO_HDR_GRE:
					if (pstate.tunnel_state ==
							IDPF_PTYPE_TUNNEL_IP) {
						ptype_lkup[k].tunnel_type =
						LIBETH_RX_PT_TUNNEL_IP_GRENAT;
						pstate.tunnel_state |=
						IDPF_PTYPE_TUNNEL_IP_GRENAT;
					}
					break;
				case VIRTCHNL2_PROTO_HDR_MAC:
					ptype_lkup[k].outer_ip =
						LIBETH_RX_PT_OUTER_L2;
					if (pstate.tunnel_state ==
							IDPF_TUN_IP_GRE) {
						ptype_lkup[k].tunnel_type =
						LIBETH_RX_PT_TUNNEL_IP_GRENAT_MAC;
						pstate.tunnel_state |=
						IDPF_PTYPE_TUNNEL_IP_GRENAT_MAC;
					}
					break;
				case VIRTCHNL2_PROTO_HDR_IPV4:
					idpf_fill_ptype_lookup(&ptype_lkup[k],
							       &pstate, true,
							       false);
					break;
				case VIRTCHNL2_PROTO_HDR_IPV6:
					idpf_fill_ptype_lookup(&ptype_lkup[k],
							       &pstate, false,
							       false);
					break;
				case VIRTCHNL2_PROTO_HDR_IPV4_FRAG:
					idpf_fill_ptype_lookup(&ptype_lkup[k],
							       &pstate, true,
							       true);
					break;
				case VIRTCHNL2_PROTO_HDR_IPV6_FRAG:
					idpf_fill_ptype_lookup(&ptype_lkup[k],
							       &pstate, false,
							       true);
					break;
				case VIRTCHNL2_PROTO_HDR_UDP:
					ptype_lkup[k].inner_prot =
					LIBETH_RX_PT_INNER_UDP;
					break;
				case VIRTCHNL2_PROTO_HDR_TCP:
					ptype_lkup[k].inner_prot =
					LIBETH_RX_PT_INNER_TCP;
					break;
				case VIRTCHNL2_PROTO_HDR_SCTP:
					ptype_lkup[k].inner_prot =
					LIBETH_RX_PT_INNER_SCTP;
					break;
				case VIRTCHNL2_PROTO_HDR_ICMP:
					ptype_lkup[k].inner_prot =
					LIBETH_RX_PT_INNER_ICMP;
					break;
				case VIRTCHNL2_PROTO_HDR_PAY:
					ptype_lkup[k].payload_layer =
						LIBETH_RX_PT_PAYLOAD_L2;
					break;
				case VIRTCHNL2_PROTO_HDR_ICMPV6:
				case VIRTCHNL2_PROTO_HDR_IPV6_EH:
				case VIRTCHNL2_PROTO_HDR_PRE_MAC:
				case VIRTCHNL2_PROTO_HDR_POST_MAC:
				case VIRTCHNL2_PROTO_HDR_ETHERTYPE:
				case VIRTCHNL2_PROTO_HDR_SVLAN:
				case VIRTCHNL2_PROTO_HDR_CVLAN:
				case VIRTCHNL2_PROTO_HDR_MPLS:
				case VIRTCHNL2_PROTO_HDR_MMPLS:
				case VIRTCHNL2_PROTO_HDR_PTP:
				case VIRTCHNL2_PROTO_HDR_CTRL:
				case VIRTCHNL2_PROTO_HDR_LLDP:
				case VIRTCHNL2_PROTO_HDR_ARP:
				case VIRTCHNL2_PROTO_HDR_ECP:
				case VIRTCHNL2_PROTO_HDR_EAPOL:
				case VIRTCHNL2_PROTO_HDR_PPPOD:
				case VIRTCHNL2_PROTO_HDR_PPPOE:
				case VIRTCHNL2_PROTO_HDR_IGMP:
				case VIRTCHNL2_PROTO_HDR_AH:
				case VIRTCHNL2_PROTO_HDR_ESP:
				case VIRTCHNL2_PROTO_HDR_IKE:
				case VIRTCHNL2_PROTO_HDR_NATT_KEEP:
				case VIRTCHNL2_PROTO_HDR_L2TPV2:
				case VIRTCHNL2_PROTO_HDR_L2TPV2_CONTROL:
				case VIRTCHNL2_PROTO_HDR_L2TPV3:
				case VIRTCHNL2_PROTO_HDR_GTP:
				case VIRTCHNL2_PROTO_HDR_GTP_EH:
				case VIRTCHNL2_PROTO_HDR_GTPCV2:
				case VIRTCHNL2_PROTO_HDR_GTPC_TEID:
				case VIRTCHNL2_PROTO_HDR_GTPU:
				case VIRTCHNL2_PROTO_HDR_GTPU_UL:
				case VIRTCHNL2_PROTO_HDR_GTPU_DL:
				case VIRTCHNL2_PROTO_HDR_ECPRI:
				case VIRTCHNL2_PROTO_HDR_VRRP:
				case VIRTCHNL2_PROTO_HDR_OSPF:
				case VIRTCHNL2_PROTO_HDR_TUN:
				case VIRTCHNL2_PROTO_HDR_NVGRE:
				case VIRTCHNL2_PROTO_HDR_VXLAN:
				case VIRTCHNL2_PROTO_HDR_VXLAN_GPE:
				case VIRTCHNL2_PROTO_HDR_GENEVE:
				case VIRTCHNL2_PROTO_HDR_NSH:
				case VIRTCHNL2_PROTO_HDR_QUIC:
				case VIRTCHNL2_PROTO_HDR_PFCP:
				case VIRTCHNL2_PROTO_HDR_PFCP_NODE:
				case VIRTCHNL2_PROTO_HDR_PFCP_SESSION:
				case VIRTCHNL2_PROTO_HDR_RTP:
				case VIRTCHNL2_PROTO_HDR_NO_PROTO:
					break;
				default:
					break;
				}
			}

			idpf_finalize_ptype_lookup(&ptype_lkup[k]);
		}
	}

out:
	vport->rx_ptype_lkup = no_free_ptr(ptype_lkup);

	return 0;
}

/**
 * idpf_send_ena_dis_loopback_msg - Send virtchnl enable/disable loopback
 *				    message
 * @vport: virtual port data structure
 *
 * Returns 0 on success, negative on failure.
 */
int idpf_send_ena_dis_loopback_msg(struct idpf_vport *vport)
{
	struct idpf_vc_xn_params xn_params = {};
	struct virtchnl2_loopback loopback;
	ssize_t reply_sz;

	loopback.vport_id = cpu_to_le32(vport->vport_id);
	loopback.enable = idpf_is_feature_ena(vport, NETIF_F_LOOPBACK);

	xn_params.vc_op = VIRTCHNL2_OP_LOOPBACK;
	xn_params.timeout_ms = IDPF_VC_XN_DEFAULT_TIMEOUT_MSEC;
	xn_params.send_buf.iov_base = &loopback;
	xn_params.send_buf.iov_len = sizeof(loopback);
	reply_sz = idpf_vc_xn_exec(vport->adapter, &xn_params);

	return reply_sz < 0 ? reply_sz : 0;
}

/**
 * idpf_find_ctlq - Given a type and id, find ctlq info
 * @hw: hardware struct
 * @type: type of ctrlq to find
 * @id: ctlq id to find
 *
 * Returns pointer to found ctlq info struct, NULL otherwise.
 */
static struct idpf_ctlq_info *idpf_find_ctlq(struct idpf_hw *hw,
					     enum idpf_ctlq_type type, int id)
{
	struct idpf_ctlq_info *cq, *tmp;

	list_for_each_entry_safe(cq, tmp, &hw->cq_list_head, cq_list)
		if (cq->q_id == id && cq->cq_type == type)
			return cq;

	return NULL;
}

/**
 * idpf_init_dflt_mbx - Setup default mailbox parameters and make request
 * @adapter: adapter info struct
 *
 * Returns 0 on success, negative otherwise
 */
int idpf_init_dflt_mbx(struct idpf_adapter *adapter)
{
	struct idpf_ctlq_create_info ctlq_info[] = {
		{
			.type = IDPF_CTLQ_TYPE_MAILBOX_TX,
			.id = IDPF_DFLT_MBX_ID,
			.len = IDPF_DFLT_MBX_Q_LEN,
			.buf_size = IDPF_CTLQ_MAX_BUF_LEN
		},
		{
			.type = IDPF_CTLQ_TYPE_MAILBOX_RX,
			.id = IDPF_DFLT_MBX_ID,
			.len = IDPF_DFLT_MBX_Q_LEN,
			.buf_size = IDPF_CTLQ_MAX_BUF_LEN
		}
	};
	struct idpf_hw *hw = &adapter->hw;
	int err;

	adapter->dev_ops.reg_ops.ctlq_reg_init(ctlq_info);

	err = idpf_ctlq_init(hw, IDPF_NUM_DFLT_MBX_Q, ctlq_info);
	if (err)
		return err;

	hw->asq = idpf_find_ctlq(hw, IDPF_CTLQ_TYPE_MAILBOX_TX,
				 IDPF_DFLT_MBX_ID);
	hw->arq = idpf_find_ctlq(hw, IDPF_CTLQ_TYPE_MAILBOX_RX,
				 IDPF_DFLT_MBX_ID);

	if (!hw->asq || !hw->arq) {
		idpf_ctlq_deinit(hw);

		return -ENOENT;
	}

	adapter->state = __IDPF_VER_CHECK;

	return 0;
}

/**
 * idpf_deinit_dflt_mbx - Free up ctlqs setup
 * @adapter: Driver specific private data structure
 */
void idpf_deinit_dflt_mbx(struct idpf_adapter *adapter)
{
	if (adapter->hw.arq && adapter->hw.asq) {
		idpf_mb_clean(adapter);
		idpf_ctlq_deinit(&adapter->hw);
	}
	adapter->hw.arq = NULL;
	adapter->hw.asq = NULL;
}

/**
 * idpf_vport_params_buf_rel - Release memory for MailBox resources
 * @adapter: Driver specific private data structure
 *
 * Will release memory to hold the vport parameters received on MailBox
 */
static void idpf_vport_params_buf_rel(struct idpf_adapter *adapter)
{
	kfree(adapter->vport_params_recvd);
	adapter->vport_params_recvd = NULL;
	kfree(adapter->vport_params_reqd);
	adapter->vport_params_reqd = NULL;
	kfree(adapter->vport_ids);
	adapter->vport_ids = NULL;
}

/**
 * idpf_vport_params_buf_alloc - Allocate memory for MailBox resources
 * @adapter: Driver specific private data structure
 *
 * Will alloc memory to hold the vport parameters received on MailBox
 */
static int idpf_vport_params_buf_alloc(struct idpf_adapter *adapter)
{
	u16 num_max_vports = idpf_get_max_vports(adapter);

	adapter->vport_params_reqd = kcalloc(num_max_vports,
					     sizeof(*adapter->vport_params_reqd),
					     GFP_KERNEL);
	if (!adapter->vport_params_reqd)
		return -ENOMEM;

	adapter->vport_params_recvd = kcalloc(num_max_vports,
					      sizeof(*adapter->vport_params_recvd),
					      GFP_KERNEL);
	if (!adapter->vport_params_recvd)
		goto err_mem;

	adapter->vport_ids = kcalloc(num_max_vports, sizeof(u32), GFP_KERNEL);
	if (!adapter->vport_ids)
		goto err_mem;

	if (adapter->vport_config)
		return 0;

	adapter->vport_config = kcalloc(num_max_vports,
					sizeof(*adapter->vport_config),
					GFP_KERNEL);
	if (!adapter->vport_config)
		goto err_mem;

	return 0;

err_mem:
	idpf_vport_params_buf_rel(adapter);

	return -ENOMEM;
}

/**
 * idpf_vc_core_init - Initialize state machine and get driver specific
 * resources
 * @adapter: Driver specific private structure
 *
 * This function will initialize the state machine and request all necessary
 * resources required by the device driver. Once the state machine is
 * initialized, allocate memory to store vport specific information and also
 * requests required interrupts.
 *
 * Returns 0 on success, -EAGAIN function will get called again,
 * otherwise negative on failure.
 */
int idpf_vc_core_init(struct idpf_adapter *adapter)
{
	int task_delay = 30;
	u16 num_max_vports;
	int err = 0;

	if (!adapter->vcxn_mngr) {
		adapter->vcxn_mngr = kzalloc(sizeof(*adapter->vcxn_mngr), GFP_KERNEL);
		if (!adapter->vcxn_mngr) {
			err = -ENOMEM;
			goto init_failed;
		}
	}
	idpf_vc_xn_init(adapter->vcxn_mngr);

	while (adapter->state != __IDPF_INIT_SW) {
		switch (adapter->state) {
		case __IDPF_VER_CHECK:
			err = idpf_send_ver_msg(adapter);
			switch (err) {
			case 0:
				/* success, move state machine forward */
				adapter->state = __IDPF_GET_CAPS;
				fallthrough;
			case -EAGAIN:
				goto restart;
			default:
				/* Something bad happened, try again but only a
				 * few times.
				 */
				goto init_failed;
			}
		case __IDPF_GET_CAPS:
			err = idpf_send_get_caps_msg(adapter);
			if (err)
				goto init_failed;
			adapter->state = __IDPF_INIT_SW;
			break;
		default:
			dev_err(&adapter->pdev->dev, "Device is in bad state: %d\n",
				adapter->state);
			err = -EINVAL;
			goto init_failed;
		}
		break;
restart:
		/* Give enough time before proceeding further with
		 * state machine
		 */
		msleep(task_delay);
	}

	pci_sriov_set_totalvfs(adapter->pdev, idpf_get_max_vfs(adapter));
	num_max_vports = idpf_get_max_vports(adapter);
	adapter->max_vports = num_max_vports;
	adapter->vports = kcalloc(num_max_vports, sizeof(*adapter->vports),
				  GFP_KERNEL);
	if (!adapter->vports)
		return -ENOMEM;

	if (!adapter->netdevs) {
		adapter->netdevs = kcalloc(num_max_vports,
					   sizeof(struct net_device *),
					   GFP_KERNEL);
		if (!adapter->netdevs) {
			err = -ENOMEM;
			goto err_netdev_alloc;
		}
	}

	err = idpf_vport_params_buf_alloc(adapter);
	if (err) {
		dev_err(&adapter->pdev->dev, "Failed to alloc vport params buffer: %d\n",
			err);
		goto err_netdev_alloc;
	}

	/* Start the mailbox task before requesting vectors. This will ensure
	 * vector information response from mailbox is handled
	 */
	queue_delayed_work(adapter->mbx_wq, &adapter->mbx_task, 0);

	queue_delayed_work(adapter->serv_wq, &adapter->serv_task,
			   msecs_to_jiffies(5 * (adapter->pdev->devfn & 0x07)));

	err = idpf_intr_req(adapter);
	if (err) {
		dev_err(&adapter->pdev->dev, "failed to enable interrupt vectors: %d\n",
			err);
		goto err_intr_req;
	}

	idpf_init_avail_queues(adapter);

	/* Skew the delay for init tasks for each function based on fn number
	 * to prevent every function from making the same call simultaneously.
	 */
	queue_delayed_work(adapter->init_wq, &adapter->init_task,
			   msecs_to_jiffies(5 * (adapter->pdev->devfn & 0x07)));

	set_bit(IDPF_VC_CORE_INIT, adapter->flags);

	return 0;

err_intr_req:
	cancel_delayed_work_sync(&adapter->serv_task);
	cancel_delayed_work_sync(&adapter->mbx_task);
	idpf_vport_params_buf_rel(adapter);
err_netdev_alloc:
	kfree(adapter->vports);
	adapter->vports = NULL;
	return err;

init_failed:
	/* Don't retry if we're trying to go down, just bail. */
	if (test_bit(IDPF_REMOVE_IN_PROG, adapter->flags))
		return err;

	if (++adapter->mb_wait_count > IDPF_MB_MAX_ERR) {
		dev_err(&adapter->pdev->dev, "Failed to establish mailbox communications with hardware\n");

		return -EFAULT;
	}
	/* If it reached here, it is possible that mailbox queue initialization
	 * register writes might not have taken effect. Retry to initialize
	 * the mailbox again
	 */
	adapter->state = __IDPF_VER_CHECK;
	if (adapter->vcxn_mngr)
		idpf_vc_xn_shutdown(adapter->vcxn_mngr);
	idpf_deinit_dflt_mbx(adapter);
	set_bit(IDPF_HR_DRV_LOAD, adapter->flags);
	queue_delayed_work(adapter->vc_event_wq, &adapter->vc_event_task,
			   msecs_to_jiffies(task_delay));

	return -EAGAIN;
}

/**
 * idpf_vc_core_deinit - Device deinit routine
 * @adapter: Driver specific private structure
 *
 */
void idpf_vc_core_deinit(struct idpf_adapter *adapter)
{
	if (!test_bit(IDPF_VC_CORE_INIT, adapter->flags))
		return;

	idpf_vc_xn_shutdown(adapter->vcxn_mngr);
	idpf_deinit_task(adapter);
	idpf_intr_rel(adapter);

	cancel_delayed_work_sync(&adapter->serv_task);
	cancel_delayed_work_sync(&adapter->mbx_task);

	idpf_vport_params_buf_rel(adapter);

	kfree(adapter->vports);
	adapter->vports = NULL;

	clear_bit(IDPF_VC_CORE_INIT, adapter->flags);
}

/**
 * idpf_vport_alloc_vec_indexes - Get relative vector indexes
 * @vport: virtual port data struct
 *
 * This function requests the vector information required for the vport and
 * stores the vector indexes received from the 'global vector distribution'
 * in the vport's queue vectors array.
 *
 * Return 0 on success, error on failure
 */
int idpf_vport_alloc_vec_indexes(struct idpf_vport *vport)
{
	struct idpf_vector_info vec_info;
	int num_alloc_vecs;

	vec_info.num_curr_vecs = vport->num_q_vectors;
	vec_info.num_req_vecs = max(vport->num_txq, vport->num_rxq);
	vec_info.default_vport = vport->default_vport;
	vec_info.index = vport->idx;

	num_alloc_vecs = idpf_req_rel_vector_indexes(vport->adapter,
						     vport->q_vector_idxs,
						     &vec_info);
	if (num_alloc_vecs <= 0) {
		dev_err(&vport->adapter->pdev->dev, "Vector distribution failed: %d\n",
			num_alloc_vecs);
		return -EINVAL;
	}

	vport->num_q_vectors = num_alloc_vecs;

	return 0;
}

/**
 * idpf_vport_init - Initialize virtual port
 * @vport: virtual port to be initialized
 * @max_q: vport max queue info
 *
 * Will initialize vport with the info received through MB earlier
 */
void idpf_vport_init(struct idpf_vport *vport, struct idpf_vport_max_q *max_q)
{
	struct idpf_adapter *adapter = vport->adapter;
	struct virtchnl2_create_vport *vport_msg;
	struct idpf_vport_config *vport_config;
	u16 tx_itr[] = {2, 8, 64, 128, 256};
	u16 rx_itr[] = {2, 8, 32, 96, 128};
	struct idpf_rss_data *rss_data;
	u16 idx = vport->idx;

	vport_config = adapter->vport_config[idx];
	rss_data = &vport_config->user_config.rss_data;
	vport_msg = adapter->vport_params_recvd[idx];

	vport_config->max_q.max_txq = max_q->max_txq;
	vport_config->max_q.max_rxq = max_q->max_rxq;
	vport_config->max_q.max_complq = max_q->max_complq;
	vport_config->max_q.max_bufq = max_q->max_bufq;

	vport->txq_model = le16_to_cpu(vport_msg->txq_model);
	vport->rxq_model = le16_to_cpu(vport_msg->rxq_model);
	vport->vport_type = le16_to_cpu(vport_msg->vport_type);
	vport->vport_id = le32_to_cpu(vport_msg->vport_id);

	rss_data->rss_key_size = min_t(u16, NETDEV_RSS_KEY_LEN,
				       le16_to_cpu(vport_msg->rss_key_size));
	rss_data->rss_lut_size = le16_to_cpu(vport_msg->rss_lut_size);

	ether_addr_copy(vport->default_mac_addr, vport_msg->default_mac_addr);
	vport->max_mtu = le16_to_cpu(vport_msg->max_mtu) - LIBETH_RX_LL_LEN;

	/* Initialize Tx and Rx profiles for Dynamic Interrupt Moderation */
	memcpy(vport->rx_itr_profile, rx_itr, IDPF_DIM_PROFILE_SLOTS);
	memcpy(vport->tx_itr_profile, tx_itr, IDPF_DIM_PROFILE_SLOTS);

	idpf_vport_set_hsplit(vport, ETHTOOL_TCP_DATA_SPLIT_ENABLED);

	idpf_vport_init_num_qs(vport, vport_msg);
	idpf_vport_calc_num_q_desc(vport);
	idpf_vport_calc_num_q_groups(vport);
	idpf_vport_alloc_vec_indexes(vport);

	vport->crc_enable = adapter->crc_enable;
}

/**
 * idpf_get_vec_ids - Initialize vector id from Mailbox parameters
 * @adapter: adapter structure to get the mailbox vector id
 * @vecids: Array of vector ids
 * @num_vecids: number of vector ids
 * @chunks: vector ids received over mailbox
 *
 * Will initialize the mailbox vector id which is received from the
 * get capabilities and data queue vector ids with ids received as
 * mailbox parameters.
 * Returns number of ids filled
 */
int idpf_get_vec_ids(struct idpf_adapter *adapter,
		     u16 *vecids, int num_vecids,
		     struct virtchnl2_vector_chunks *chunks)
{
	u16 num_chunks = le16_to_cpu(chunks->num_vchunks);
	int num_vecid_filled = 0;
	int i, j;

	vecids[num_vecid_filled] = adapter->mb_vector.v_idx;
	num_vecid_filled++;

	for (j = 0; j < num_chunks; j++) {
		struct virtchnl2_vector_chunk *chunk;
		u16 start_vecid, num_vec;

		chunk = &chunks->vchunks[j];
		num_vec = le16_to_cpu(chunk->num_vectors);
		start_vecid = le16_to_cpu(chunk->start_vector_id);

		for (i = 0; i < num_vec; i++) {
			if ((num_vecid_filled + i) < num_vecids) {
				vecids[num_vecid_filled + i] = start_vecid;
				start_vecid++;
			} else {
				break;
			}
		}
		num_vecid_filled = num_vecid_filled + i;
	}

	return num_vecid_filled;
}

/**
 * idpf_vport_get_queue_ids - Initialize queue id from Mailbox parameters
 * @qids: Array of queue ids
 * @num_qids: number of queue ids
 * @q_type: queue model
 * @chunks: queue ids received over mailbox
 *
 * Will initialize all queue ids with ids received as mailbox parameters
 * Returns number of ids filled
 */
static int idpf_vport_get_queue_ids(u32 *qids, int num_qids, u16 q_type,
				    struct virtchnl2_queue_reg_chunks *chunks)
{
	u16 num_chunks = le16_to_cpu(chunks->num_chunks);
	u32 num_q_id_filled = 0, i;
	u32 start_q_id, num_q;

	while (num_chunks--) {
		struct virtchnl2_queue_reg_chunk *chunk;

		chunk = &chunks->chunks[num_chunks];
		if (le32_to_cpu(chunk->type) != q_type)
			continue;

		num_q = le32_to_cpu(chunk->num_queues);
		start_q_id = le32_to_cpu(chunk->start_queue_id);

		for (i = 0; i < num_q; i++) {
			if ((num_q_id_filled + i) < num_qids) {
				qids[num_q_id_filled + i] = start_q_id;
				start_q_id++;
			} else {
				break;
			}
		}
		num_q_id_filled = num_q_id_filled + i;
	}

	return num_q_id_filled;
}

/**
 * __idpf_vport_queue_ids_init - Initialize queue ids from Mailbox parameters
 * @vport: virtual port for which the queues ids are initialized
 * @qids: queue ids
 * @num_qids: number of queue ids
 * @q_type: type of queue
 *
 * Will initialize all queue ids with ids received as mailbox
 * parameters. Returns number of queue ids initialized.
 */
static int __idpf_vport_queue_ids_init(struct idpf_vport *vport,
				       const u32 *qids,
				       int num_qids,
				       u32 q_type)
{
	int i, j, k = 0;

	switch (q_type) {
	case VIRTCHNL2_QUEUE_TYPE_TX:
		for (i = 0; i < vport->num_txq_grp; i++) {
			struct idpf_txq_group *tx_qgrp = &vport->txq_grps[i];

			for (j = 0; j < tx_qgrp->num_txq && k < num_qids; j++, k++)
				tx_qgrp->txqs[j]->q_id = qids[k];
		}
		break;
	case VIRTCHNL2_QUEUE_TYPE_RX:
		for (i = 0; i < vport->num_rxq_grp; i++) {
			struct idpf_rxq_group *rx_qgrp = &vport->rxq_grps[i];
			u16 num_rxq;

			if (idpf_is_queue_model_split(vport->rxq_model))
				num_rxq = rx_qgrp->splitq.num_rxq_sets;
			else
				num_rxq = rx_qgrp->singleq.num_rxq;

			for (j = 0; j < num_rxq && k < num_qids; j++, k++) {
				struct idpf_rx_queue *q;

				if (idpf_is_queue_model_split(vport->rxq_model))
					q = &rx_qgrp->splitq.rxq_sets[j]->rxq;
				else
					q = rx_qgrp->singleq.rxqs[j];
				q->q_id = qids[k];
			}
		}
		break;
	case VIRTCHNL2_QUEUE_TYPE_TX_COMPLETION:
		for (i = 0; i < vport->num_txq_grp && k < num_qids; i++, k++) {
			struct idpf_txq_group *tx_qgrp = &vport->txq_grps[i];

			tx_qgrp->complq->q_id = qids[k];
		}
		break;
	case VIRTCHNL2_QUEUE_TYPE_RX_BUFFER:
		for (i = 0; i < vport->num_rxq_grp; i++) {
			struct idpf_rxq_group *rx_qgrp = &vport->rxq_grps[i];
			u8 num_bufqs = vport->num_bufqs_per_qgrp;

			for (j = 0; j < num_bufqs && k < num_qids; j++, k++) {
				struct idpf_buf_queue *q;

				q = &rx_qgrp->splitq.bufq_sets[j].bufq;
				q->q_id = qids[k];
			}
		}
		break;
	default:
		break;
	}

	return k;
}

/**
 * idpf_vport_queue_ids_init - Initialize queue ids from Mailbox parameters
 * @vport: virtual port for which the queues ids are initialized
 *
 * Will initialize all queue ids with ids received as mailbox parameters.
 * Returns 0 on success, negative if all the queues are not initialized.
 */
int idpf_vport_queue_ids_init(struct idpf_vport *vport)
{
	struct virtchnl2_create_vport *vport_params;
	struct virtchnl2_queue_reg_chunks *chunks;
	struct idpf_vport_config *vport_config;
	u16 vport_idx = vport->idx;
	int num_ids, err = 0;
	u16 q_type;
	u32 *qids;

	vport_config = vport->adapter->vport_config[vport_idx];
	if (vport_config->req_qs_chunks) {
		struct virtchnl2_add_queues *vc_aq =
			(struct virtchnl2_add_queues *)vport_config->req_qs_chunks;
		chunks = &vc_aq->chunks;
	} else {
		vport_params = vport->adapter->vport_params_recvd[vport_idx];
		chunks = &vport_params->chunks;
	}

	qids = kcalloc(IDPF_MAX_QIDS, sizeof(u32), GFP_KERNEL);
	if (!qids)
		return -ENOMEM;

	num_ids = idpf_vport_get_queue_ids(qids, IDPF_MAX_QIDS,
					   VIRTCHNL2_QUEUE_TYPE_TX,
					   chunks);
	if (num_ids < vport->num_txq) {
		err = -EINVAL;
		goto mem_rel;
	}
	num_ids = __idpf_vport_queue_ids_init(vport, qids, num_ids,
					      VIRTCHNL2_QUEUE_TYPE_TX);
	if (num_ids < vport->num_txq) {
		err = -EINVAL;
		goto mem_rel;
	}

	num_ids = idpf_vport_get_queue_ids(qids, IDPF_MAX_QIDS,
					   VIRTCHNL2_QUEUE_TYPE_RX,
					   chunks);
	if (num_ids < vport->num_rxq) {
		err = -EINVAL;
		goto mem_rel;
	}
	num_ids = __idpf_vport_queue_ids_init(vport, qids, num_ids,
					      VIRTCHNL2_QUEUE_TYPE_RX);
	if (num_ids < vport->num_rxq) {
		err = -EINVAL;
		goto mem_rel;
	}

	if (!idpf_is_queue_model_split(vport->txq_model))
		goto check_rxq;

	q_type = VIRTCHNL2_QUEUE_TYPE_TX_COMPLETION;
	num_ids = idpf_vport_get_queue_ids(qids, IDPF_MAX_QIDS, q_type, chunks);
	if (num_ids < vport->num_complq) {
		err = -EINVAL;
		goto mem_rel;
	}
	num_ids = __idpf_vport_queue_ids_init(vport, qids, num_ids, q_type);
	if (num_ids < vport->num_complq) {
		err = -EINVAL;
		goto mem_rel;
	}

check_rxq:
	if (!idpf_is_queue_model_split(vport->rxq_model))
		goto mem_rel;

	q_type = VIRTCHNL2_QUEUE_TYPE_RX_BUFFER;
	num_ids = idpf_vport_get_queue_ids(qids, IDPF_MAX_QIDS, q_type, chunks);
	if (num_ids < vport->num_bufq) {
		err = -EINVAL;
		goto mem_rel;
	}
	num_ids = __idpf_vport_queue_ids_init(vport, qids, num_ids, q_type);
	if (num_ids < vport->num_bufq)
		err = -EINVAL;

mem_rel:
	kfree(qids);

	return err;
}

/**
 * idpf_vport_adjust_qs - Adjust to new requested queues
 * @vport: virtual port data struct
 *
 * Renegotiate queues.  Returns 0 on success, negative on failure.
 */
int idpf_vport_adjust_qs(struct idpf_vport *vport)
{
	struct virtchnl2_create_vport vport_msg;
	int err;

	vport_msg.txq_model = cpu_to_le16(vport->txq_model);
	vport_msg.rxq_model = cpu_to_le16(vport->rxq_model);
	err = idpf_vport_calc_total_qs(vport->adapter, vport->idx, &vport_msg,
				       NULL);
	if (err)
		return err;

	idpf_vport_init_num_qs(vport, &vport_msg);
	idpf_vport_calc_num_q_groups(vport);

	return 0;
}

/**
 * idpf_is_capability_ena - Default implementation of capability checking
 * @adapter: Private data struct
 * @all: all or one flag
 * @field: caps field to check for flags
 * @flag: flag to check
 *
 * Return true if all capabilities are supported, false otherwise
 */
bool idpf_is_capability_ena(struct idpf_adapter *adapter, bool all,
			    enum idpf_cap_field field, u64 flag)
{
	u8 *caps = (u8 *)&adapter->caps;
	u32 *cap_field;

	if (!caps)
		return false;

	if (field == IDPF_BASE_CAPS)
		return false;

	cap_field = (u32 *)(caps + field);

	if (all)
		return (*cap_field & flag) == flag;
	else
		return !!(*cap_field & flag);
}

/**
 * idpf_get_vport_id: Get vport id
 * @vport: virtual port structure
 *
 * Return vport id from the adapter persistent data
 */
u32 idpf_get_vport_id(struct idpf_vport *vport)
{
	struct virtchnl2_create_vport *vport_msg;

	vport_msg = vport->adapter->vport_params_recvd[vport->idx];

	return le32_to_cpu(vport_msg->vport_id);
}

/**
 * idpf_mac_filter_async_handler - Async callback for mac filters
 * @adapter: private data struct
 * @xn: transaction for message
 * @ctlq_msg: received message
 *
 * In some scenarios driver can't sleep and wait for a reply (e.g.: stack is
 * holding rtnl_lock) when adding a new mac filter. It puts us in a difficult
 * situation to deal with errors returned on the reply. The best we can
 * ultimately do is remove it from our list of mac filters and report the
 * error.
 */
static int idpf_mac_filter_async_handler(struct idpf_adapter *adapter,
					 struct idpf_vc_xn *xn,
					 const struct idpf_ctlq_msg *ctlq_msg)
{
	struct virtchnl2_mac_addr_list *ma_list;
	struct idpf_vport_config *vport_config;
	struct virtchnl2_mac_addr *mac_addr;
	struct idpf_mac_filter *f, *tmp;
	struct list_head *ma_list_head;
	struct idpf_vport *vport;
	u16 num_entries;
	int i;

	/* if success we're done, we're only here if something bad happened */
	if (!ctlq_msg->cookie.mbx.chnl_retval)
		return 0;

	/* make sure at least struct is there */
	if (xn->reply_sz < sizeof(*ma_list))
		goto invalid_payload;

	ma_list = ctlq_msg->ctx.indirect.payload->va;
	mac_addr = ma_list->mac_addr_list;
	num_entries = le16_to_cpu(ma_list->num_mac_addr);
	/* we should have received a buffer at least this big */
	if (xn->reply_sz < struct_size(ma_list, mac_addr_list, num_entries))
		goto invalid_payload;

	vport = idpf_vid_to_vport(adapter, le32_to_cpu(ma_list->vport_id));
	if (!vport)
		goto invalid_payload;

	vport_config = adapter->vport_config[le32_to_cpu(ma_list->vport_id)];
	ma_list_head = &vport_config->user_config.mac_filter_list;

	/* We can't do much to reconcile bad filters at this point, however we
	 * should at least remove them from our list one way or the other so we
	 * have some idea what good filters we have.
	 */
	spin_lock_bh(&vport_config->mac_filter_list_lock);
	list_for_each_entry_safe(f, tmp, ma_list_head, list)
		for (i = 0; i < num_entries; i++)
			if (ether_addr_equal(mac_addr[i].addr, f->macaddr))
				list_del(&f->list);
	spin_unlock_bh(&vport_config->mac_filter_list_lock);
	dev_err_ratelimited(&adapter->pdev->dev, "Received error sending MAC filter request (op %d)\n",
			    xn->vc_op);

	return 0;

invalid_payload:
	dev_err_ratelimited(&adapter->pdev->dev, "Received invalid MAC filter payload (op %d) (len %zd)\n",
			    xn->vc_op, xn->reply_sz);

	return -EINVAL;
}

/**
 * idpf_add_del_mac_filters - Add/del mac filters
 * @vport: Virtual port data structure
 * @np: Netdev private structure
 * @add: Add or delete flag
 * @async: Don't wait for return message
 *
 * Returns 0 on success, error on failure.
 **/
int idpf_add_del_mac_filters(struct idpf_vport *vport,
			     struct idpf_netdev_priv *np,
			     bool add, bool async)
{
	struct virtchnl2_mac_addr_list *ma_list __free(kfree) = NULL;
	struct virtchnl2_mac_addr *mac_addr __free(kfree) = NULL;
	struct idpf_adapter *adapter = np->adapter;
	struct idpf_vc_xn_params xn_params = {};
	struct idpf_vport_config *vport_config;
	u32 num_msgs, total_filters = 0;
	struct idpf_mac_filter *f;
	ssize_t reply_sz;
	int i = 0, k;

	xn_params.vc_op = add ? VIRTCHNL2_OP_ADD_MAC_ADDR :
				VIRTCHNL2_OP_DEL_MAC_ADDR;
	xn_params.timeout_ms = IDPF_VC_XN_DEFAULT_TIMEOUT_MSEC;
	xn_params.async = async;
	xn_params.async_handler = idpf_mac_filter_async_handler;

	vport_config = adapter->vport_config[np->vport_idx];
	spin_lock_bh(&vport_config->mac_filter_list_lock);

	/* Find the number of newly added filters */
	list_for_each_entry(f, &vport_config->user_config.mac_filter_list,
			    list) {
		if (add && f->add)
			total_filters++;
		else if (!add && f->remove)
			total_filters++;
	}

	if (!total_filters) {
		spin_unlock_bh(&vport_config->mac_filter_list_lock);

		return 0;
	}

	/* Fill all the new filters into virtchannel message */
	mac_addr = kcalloc(total_filters, sizeof(struct virtchnl2_mac_addr),
			   GFP_ATOMIC);
	if (!mac_addr) {
		spin_unlock_bh(&vport_config->mac_filter_list_lock);

		return -ENOMEM;
	}

	list_for_each_entry(f, &vport_config->user_config.mac_filter_list,
			    list) {
		if (add && f->add) {
			ether_addr_copy(mac_addr[i].addr, f->macaddr);
			i++;
			f->add = false;
			if (i == total_filters)
				break;
		}
		if (!add && f->remove) {
			ether_addr_copy(mac_addr[i].addr, f->macaddr);
			i++;
			f->remove = false;
			if (i == total_filters)
				break;
		}
	}

	spin_unlock_bh(&vport_config->mac_filter_list_lock);

	/* Chunk up the filters into multiple messages to avoid
	 * sending a control queue message buffer that is too large
	 */
	num_msgs = DIV_ROUND_UP(total_filters, IDPF_NUM_FILTERS_PER_MSG);

	for (i = 0, k = 0; i < num_msgs; i++) {
		u32 entries_size, buf_size, num_entries;

		num_entries = min_t(u32, total_filters,
				    IDPF_NUM_FILTERS_PER_MSG);
		entries_size = sizeof(struct virtchnl2_mac_addr) * num_entries;
		buf_size = struct_size(ma_list, mac_addr_list, num_entries);

		if (!ma_list || num_entries != IDPF_NUM_FILTERS_PER_MSG) {
			kfree(ma_list);
			ma_list = kzalloc(buf_size, GFP_ATOMIC);
			if (!ma_list)
				return -ENOMEM;
		} else {
			memset(ma_list, 0, buf_size);
		}

		ma_list->vport_id = cpu_to_le32(np->vport_id);
		ma_list->num_mac_addr = cpu_to_le16(num_entries);
		memcpy(ma_list->mac_addr_list, &mac_addr[k], entries_size);

		xn_params.send_buf.iov_base = ma_list;
		xn_params.send_buf.iov_len = buf_size;
		reply_sz = idpf_vc_xn_exec(adapter, &xn_params);
		if (reply_sz < 0)
			return reply_sz;

		k += num_entries;
		total_filters -= num_entries;
	}

	return 0;
}

/**
 * idpf_set_promiscuous - set promiscuous and send message to mailbox
 * @adapter: Driver specific private structure
 * @config_data: Vport specific config data
 * @vport_id: Vport identifier
 *
 * Request to enable promiscuous mode for the vport. Message is sent
 * asynchronously and won't wait for response.  Returns 0 on success, negative
 * on failure;
 */
int idpf_set_promiscuous(struct idpf_adapter *adapter,
			 struct idpf_vport_user_config_data *config_data,
			 u32 vport_id)
{
	struct idpf_vc_xn_params xn_params = {};
	struct virtchnl2_promisc_info vpi;
	ssize_t reply_sz;
	u16 flags = 0;

	if (test_bit(__IDPF_PROMISC_UC, config_data->user_flags))
		flags |= VIRTCHNL2_UNICAST_PROMISC;
	if (test_bit(__IDPF_PROMISC_MC, config_data->user_flags))
		flags |= VIRTCHNL2_MULTICAST_PROMISC;

	vpi.vport_id = cpu_to_le32(vport_id);
	vpi.flags = cpu_to_le16(flags);

	xn_params.vc_op = VIRTCHNL2_OP_CONFIG_PROMISCUOUS_MODE;
	xn_params.timeout_ms = IDPF_VC_XN_DEFAULT_TIMEOUT_MSEC;
	xn_params.send_buf.iov_base = &vpi;
	xn_params.send_buf.iov_len = sizeof(vpi);
	/* setting promiscuous is only ever done asynchronously */
	xn_params.async = true;
	reply_sz = idpf_vc_xn_exec(adapter, &xn_params);

	return reply_sz < 0 ? reply_sz : 0;
}<|MERGE_RESOLUTION|>--- conflicted
+++ resolved
@@ -1604,10 +1604,7 @@
 			num_rxq = rx_qgrp->singleq.num_rxq;
 
 		for (j = 0; j < num_rxq; j++, k++) {
-<<<<<<< HEAD
-=======
 			const struct idpf_bufq_set *sets;
->>>>>>> 7aa21fec
 			struct idpf_rx_queue *rxq;
 
 			if (!idpf_is_queue_model_split(vport->rxq_model)) {
@@ -1616,14 +1613,6 @@
 			}
 
 			rxq = &rx_qgrp->splitq.rxq_sets[j]->rxq;
-<<<<<<< HEAD
-			qi[k].rx_bufq1_id =
-			  cpu_to_le16(rxq->bufq_sets[0].bufq.q_id);
-			if (vport->num_bufqs_per_qgrp > IDPF_SINGLE_BUFQ_PER_RXQ_GRP) {
-				qi[k].bufq2_ena = IDPF_BUFQ2_ENA;
-				qi[k].rx_bufq2_id =
-				  cpu_to_le16(rxq->bufq_sets[1].bufq.q_id);
-=======
 			sets = rxq->bufq_sets;
 
 			/* In splitq mode, RXQ buffer size should be
@@ -1637,19 +1626,14 @@
 				qi[k].bufq2_ena = IDPF_BUFQ2_ENA;
 				qi[k].rx_bufq2_id =
 					cpu_to_le16(sets[1].bufq.q_id);
->>>>>>> 7aa21fec
 			}
 			qi[k].rx_buffer_low_watermark =
 				cpu_to_le16(rxq->rx_buffer_low_watermark);
 			if (idpf_is_feature_ena(vport, NETIF_F_GRO_HW))
 				qi[k].qflags |= cpu_to_le16(VIRTCHNL2_RXQ_RSC);
 
-<<<<<<< HEAD
-common_qi_fields:
-=======
 			rxq->rx_hbuf_size = sets[0].bufq.rx_hbuf_size;
 
->>>>>>> 7aa21fec
 			if (idpf_queue_has(HSPLIT_EN, rxq)) {
 				qi[k].qflags |=
 					cpu_to_le16(VIRTCHNL2_RXQ_HDR_SPLIT);
