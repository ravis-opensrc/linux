--- conflicted
+++ resolved
@@ -1367,11 +1367,7 @@
 		if (task->opcode != opcode)
 			continue;
 
-<<<<<<< HEAD
-		task_ev = task->event;
-=======
 		task_ev = &task->event;
->>>>>>> 98817289
 		memcpy(&task_ev->desc, &event->desc, sizeof(event->desc));
 		task_ev->msg_len = event->msg_len;
 
@@ -3154,15 +3150,8 @@
 
 	if (oicr & PFINT_OICR_TSYN_TX_M) {
 		ena_mask &= ~PFINT_OICR_TSYN_TX_M;
-<<<<<<< HEAD
-		if (!hw->reset_ongoing) {
-			set_bit(ICE_MISC_THREAD_TX_TSTAMP, pf->misc_thread);
-			ret = IRQ_WAKE_THREAD;
-		}
-=======
 		if (!hw->reset_ongoing)
 			set_bit(ICE_MISC_THREAD_TX_TSTAMP, pf->misc_thread);
->>>>>>> 98817289
 	}
 
 	if (oicr & PFINT_OICR_TSYN_EVNT_M) {
@@ -3179,10 +3168,6 @@
 					       GLTSYN_STAT_EVENT2_M);
 
 			set_bit(ICE_MISC_THREAD_EXTTS_EVENT, pf->misc_thread);
-<<<<<<< HEAD
-			ret = IRQ_WAKE_THREAD;
-=======
->>>>>>> 98817289
 		}
 	}
 
@@ -3224,20 +3209,12 @@
 	if (ice_is_reset_in_progress(pf->state))
 		return IRQ_HANDLED;
 
-<<<<<<< HEAD
-=======
 	ice_service_task_schedule(pf);
 
->>>>>>> 98817289
 	if (test_and_clear_bit(ICE_MISC_THREAD_EXTTS_EVENT, pf->misc_thread))
 		ice_ptp_extts_event(pf);
 
 	if (test_and_clear_bit(ICE_MISC_THREAD_TX_TSTAMP, pf->misc_thread)) {
-<<<<<<< HEAD
-		while (!ice_ptp_process_ts(pf))
-			usleep_range(50, 100);
-	}
-=======
 		/* Process outstanding Tx timestamps. If there is more work,
 		 * re-arm the interrupt to trigger again.
 		 */
@@ -3248,7 +3225,6 @@
 	}
 
 	ice_irq_dynamic_ena(hw, NULL, NULL);
->>>>>>> 98817289
 
 	return IRQ_HANDLED;
 }
@@ -4005,11 +3981,7 @@
 	}
 
 	ice_vsi_close(vsi);
-<<<<<<< HEAD
-	ice_vsi_rebuild(vsi, false);
-=======
 	ice_vsi_rebuild(vsi, ICE_VSI_FLAG_NO_INIT);
->>>>>>> 98817289
 	ice_pf_dcb_recfg(pf, locked);
 	ice_vsi_open(vsi);
 done:
@@ -4435,7 +4407,617 @@
 	if (!netdev)
 		return -ENOMEM;
 
-<<<<<<< HEAD
+	set_bit(ICE_VSI_NETDEV_ALLOCD, vsi->state);
+	vsi->netdev = netdev;
+	np = netdev_priv(netdev);
+	np->vsi = vsi;
+
+	ice_set_netdev_features(netdev);
+	ice_set_ops(vsi);
+
+	if (vsi->type == ICE_VSI_PF) {
+		SET_NETDEV_DEV(netdev, ice_pf_to_dev(vsi->back));
+		ether_addr_copy(mac_addr, vsi->port_info->mac.perm_addr);
+		eth_hw_addr_set(netdev, mac_addr);
+	}
+
+	netdev->priv_flags |= IFF_UNICAST_FLT;
+
+	/* Setup netdev TC information */
+	ice_vsi_cfg_netdev_tc(vsi, vsi->tc_cfg.ena_tc);
+
+	netdev->max_mtu = ICE_MAX_MTU;
+
+	return 0;
+}
+
+static void ice_decfg_netdev(struct ice_vsi *vsi)
+{
+	clear_bit(ICE_VSI_NETDEV_ALLOCD, vsi->state);
+	free_netdev(vsi->netdev);
+	vsi->netdev = NULL;
+}
+
+static int ice_start_eth(struct ice_vsi *vsi)
+{
+	int err;
+
+	err = ice_init_mac_fltr(vsi->back);
+	if (err)
+		return err;
+
+	err = ice_vsi_open(vsi);
+	if (err)
+		ice_fltr_remove_all(vsi);
+
+	return err;
+}
+
+static void ice_stop_eth(struct ice_vsi *vsi)
+{
+	ice_fltr_remove_all(vsi);
+	ice_vsi_close(vsi);
+}
+
+static int ice_init_eth(struct ice_pf *pf)
+{
+	struct ice_vsi *vsi = ice_get_main_vsi(pf);
+	int err;
+
+	if (!vsi)
+		return -EINVAL;
+
+	/* init channel list */
+	INIT_LIST_HEAD(&vsi->ch_list);
+
+	err = ice_cfg_netdev(vsi);
+	if (err)
+		return err;
+	/* Setup DCB netlink interface */
+	ice_dcbnl_setup(vsi);
+
+	err = ice_init_mac_fltr(pf);
+	if (err)
+		goto err_init_mac_fltr;
+
+	err = ice_devlink_create_pf_port(pf);
+	if (err)
+		goto err_devlink_create_pf_port;
+
+	SET_NETDEV_DEVLINK_PORT(vsi->netdev, &pf->devlink_port);
+
+	err = ice_register_netdev(vsi);
+	if (err)
+		goto err_register_netdev;
+
+	err = ice_tc_indir_block_register(vsi);
+	if (err)
+		goto err_tc_indir_block_register;
+
+	ice_napi_add(vsi);
+
+	return 0;
+
+err_tc_indir_block_register:
+	ice_unregister_netdev(vsi);
+err_register_netdev:
+	ice_devlink_destroy_pf_port(pf);
+err_devlink_create_pf_port:
+err_init_mac_fltr:
+	ice_decfg_netdev(vsi);
+	return err;
+}
+
+static void ice_deinit_eth(struct ice_pf *pf)
+{
+	struct ice_vsi *vsi = ice_get_main_vsi(pf);
+
+	if (!vsi)
+		return;
+
+	ice_vsi_close(vsi);
+	ice_unregister_netdev(vsi);
+	ice_devlink_destroy_pf_port(pf);
+	ice_tc_indir_block_unregister(vsi);
+	ice_decfg_netdev(vsi);
+}
+
+/**
+ * ice_wait_for_fw - wait for full FW readiness
+ * @hw: pointer to the hardware structure
+ * @timeout: milliseconds that can elapse before timing out
+ */
+static int ice_wait_for_fw(struct ice_hw *hw, u32 timeout)
+{
+	int fw_loading;
+	u32 elapsed = 0;
+
+	while (elapsed <= timeout) {
+		fw_loading = rd32(hw, GL_MNG_FWSM) & GL_MNG_FWSM_FW_LOADING_M;
+
+		/* firmware was not yet loaded, we have to wait more */
+		if (fw_loading) {
+			elapsed += 100;
+			msleep(100);
+			continue;
+		}
+		return 0;
+	}
+
+	return -ETIMEDOUT;
+}
+
+static int ice_init_dev(struct ice_pf *pf)
+{
+	struct device *dev = ice_pf_to_dev(pf);
+	struct ice_hw *hw = &pf->hw;
+	int err;
+
+	err = ice_init_hw(hw);
+	if (err) {
+		dev_err(dev, "ice_init_hw failed: %d\n", err);
+		return err;
+	}
+
+	/* Some cards require longer initialization times
+	 * due to necessity of loading FW from an external source.
+	 * This can take even half a minute.
+	 */
+	if (ice_is_pf_c827(hw)) {
+		err = ice_wait_for_fw(hw, 30000);
+		if (err) {
+			dev_err(dev, "ice_wait_for_fw timed out");
+			return err;
+		}
+	}
+
+	ice_init_feature_support(pf);
+
+	ice_request_fw(pf);
+
+	/* if ice_request_fw fails, ICE_FLAG_ADV_FEATURES bit won't be
+	 * set in pf->state, which will cause ice_is_safe_mode to return
+	 * true
+	 */
+	if (ice_is_safe_mode(pf)) {
+		/* we already got function/device capabilities but these don't
+		 * reflect what the driver needs to do in safe mode. Instead of
+		 * adding conditional logic everywhere to ignore these
+		 * device/function capabilities, override them.
+		 */
+		ice_set_safe_mode_caps(hw);
+	}
+
+	err = ice_init_pf(pf);
+	if (err) {
+		dev_err(dev, "ice_init_pf failed: %d\n", err);
+		goto err_init_pf;
+	}
+
+	pf->hw.udp_tunnel_nic.set_port = ice_udp_tunnel_set_port;
+	pf->hw.udp_tunnel_nic.unset_port = ice_udp_tunnel_unset_port;
+	pf->hw.udp_tunnel_nic.flags = UDP_TUNNEL_NIC_INFO_MAY_SLEEP;
+	pf->hw.udp_tunnel_nic.shared = &pf->hw.udp_tunnel_shared;
+	if (pf->hw.tnl.valid_count[TNL_VXLAN]) {
+		pf->hw.udp_tunnel_nic.tables[0].n_entries =
+			pf->hw.tnl.valid_count[TNL_VXLAN];
+		pf->hw.udp_tunnel_nic.tables[0].tunnel_types =
+			UDP_TUNNEL_TYPE_VXLAN;
+	}
+	if (pf->hw.tnl.valid_count[TNL_GENEVE]) {
+		pf->hw.udp_tunnel_nic.tables[1].n_entries =
+			pf->hw.tnl.valid_count[TNL_GENEVE];
+		pf->hw.udp_tunnel_nic.tables[1].tunnel_types =
+			UDP_TUNNEL_TYPE_GENEVE;
+	}
+
+	err = ice_init_interrupt_scheme(pf);
+	if (err) {
+		dev_err(dev, "ice_init_interrupt_scheme failed: %d\n", err);
+		err = -EIO;
+		goto err_init_interrupt_scheme;
+	}
+
+	/* In case of MSIX we are going to setup the misc vector right here
+	 * to handle admin queue events etc. In case of legacy and MSI
+	 * the misc functionality and queue processing is combined in
+	 * the same vector and that gets setup at open.
+	 */
+	err = ice_req_irq_msix_misc(pf);
+	if (err) {
+		dev_err(dev, "setup of misc vector failed: %d\n", err);
+		goto err_req_irq_msix_misc;
+	}
+
+	return 0;
+
+err_req_irq_msix_misc:
+	ice_clear_interrupt_scheme(pf);
+err_init_interrupt_scheme:
+	ice_deinit_pf(pf);
+err_init_pf:
+	ice_deinit_hw(hw);
+	return err;
+}
+
+static void ice_deinit_dev(struct ice_pf *pf)
+{
+	ice_free_irq_msix_misc(pf);
+	ice_deinit_pf(pf);
+	ice_deinit_hw(&pf->hw);
+
+	/* Service task is already stopped, so call reset directly. */
+	ice_reset(&pf->hw, ICE_RESET_PFR);
+	pci_wait_for_pending_transaction(pf->pdev);
+	ice_clear_interrupt_scheme(pf);
+}
+
+static void ice_init_features(struct ice_pf *pf)
+{
+	struct device *dev = ice_pf_to_dev(pf);
+
+	if (ice_is_safe_mode(pf))
+		return;
+
+	/* initialize DDP driven features */
+	if (test_bit(ICE_FLAG_PTP_SUPPORTED, pf->flags))
+		ice_ptp_init(pf);
+
+	if (ice_is_feature_supported(pf, ICE_F_GNSS))
+		ice_gnss_init(pf);
+
+	/* Note: Flow director init failure is non-fatal to load */
+	if (ice_init_fdir(pf))
+		dev_err(dev, "could not initialize flow director\n");
+
+	/* Note: DCB init failure is non-fatal to load */
+	if (ice_init_pf_dcb(pf, false)) {
+		clear_bit(ICE_FLAG_DCB_CAPABLE, pf->flags);
+		clear_bit(ICE_FLAG_DCB_ENA, pf->flags);
+	} else {
+		ice_cfg_lldp_mib_change(&pf->hw, true);
+	}
+
+	if (ice_init_lag(pf))
+		dev_warn(dev, "Failed to init link aggregation support\n");
+}
+
+static void ice_deinit_features(struct ice_pf *pf)
+{
+	if (ice_is_safe_mode(pf))
+		return;
+
+	ice_deinit_lag(pf);
+	if (test_bit(ICE_FLAG_DCB_CAPABLE, pf->flags))
+		ice_cfg_lldp_mib_change(&pf->hw, false);
+	ice_deinit_fdir(pf);
+	if (ice_is_feature_supported(pf, ICE_F_GNSS))
+		ice_gnss_exit(pf);
+	if (test_bit(ICE_FLAG_PTP_SUPPORTED, pf->flags))
+		ice_ptp_release(pf);
+}
+
+static void ice_init_wakeup(struct ice_pf *pf)
+{
+	/* Save wakeup reason register for later use */
+	pf->wakeup_reason = rd32(&pf->hw, PFPM_WUS);
+
+	/* check for a power management event */
+	ice_print_wake_reason(pf);
+
+	/* clear wake status, all bits */
+	wr32(&pf->hw, PFPM_WUS, U32_MAX);
+
+	/* Disable WoL at init, wait for user to enable */
+	device_set_wakeup_enable(ice_pf_to_dev(pf), false);
+}
+
+static int ice_init_link(struct ice_pf *pf)
+{
+	struct device *dev = ice_pf_to_dev(pf);
+	int err;
+
+	err = ice_init_link_events(pf->hw.port_info);
+	if (err) {
+		dev_err(dev, "ice_init_link_events failed: %d\n", err);
+		return err;
+	}
+
+	/* not a fatal error if this fails */
+	err = ice_init_nvm_phy_type(pf->hw.port_info);
+	if (err)
+		dev_err(dev, "ice_init_nvm_phy_type failed: %d\n", err);
+
+	/* not a fatal error if this fails */
+	err = ice_update_link_info(pf->hw.port_info);
+	if (err)
+		dev_err(dev, "ice_update_link_info failed: %d\n", err);
+
+	ice_init_link_dflt_override(pf->hw.port_info);
+
+	ice_check_link_cfg_err(pf,
+			       pf->hw.port_info->phy.link_info.link_cfg_err);
+
+	/* if media available, initialize PHY settings */
+	if (pf->hw.port_info->phy.link_info.link_info &
+	    ICE_AQ_MEDIA_AVAILABLE) {
+		/* not a fatal error if this fails */
+		err = ice_init_phy_user_cfg(pf->hw.port_info);
+		if (err)
+			dev_err(dev, "ice_init_phy_user_cfg failed: %d\n", err);
+
+		if (!test_bit(ICE_FLAG_LINK_DOWN_ON_CLOSE_ENA, pf->flags)) {
+			struct ice_vsi *vsi = ice_get_main_vsi(pf);
+
+			if (vsi)
+				ice_configure_phy(vsi);
+		}
+	} else {
+		set_bit(ICE_FLAG_NO_MEDIA, pf->flags);
+	}
+
+	return err;
+}
+
+static int ice_init_pf_sw(struct ice_pf *pf)
+{
+	bool dvm = ice_is_dvm_ena(&pf->hw);
+	struct ice_vsi *vsi;
+	int err;
+
+	/* create switch struct for the switch element created by FW on boot */
+	pf->first_sw = kzalloc(sizeof(*pf->first_sw), GFP_KERNEL);
+	if (!pf->first_sw)
+		return -ENOMEM;
+
+	if (pf->hw.evb_veb)
+		pf->first_sw->bridge_mode = BRIDGE_MODE_VEB;
+	else
+		pf->first_sw->bridge_mode = BRIDGE_MODE_VEPA;
+
+	pf->first_sw->pf = pf;
+
+	/* record the sw_id available for later use */
+	pf->first_sw->sw_id = pf->hw.port_info->sw_id;
+
+	err = ice_aq_set_port_params(pf->hw.port_info, dvm, NULL);
+	if (err)
+		goto err_aq_set_port_params;
+
+	vsi = ice_pf_vsi_setup(pf, pf->hw.port_info);
+	if (!vsi) {
+		err = -ENOMEM;
+		goto err_pf_vsi_setup;
+	}
+
+	return 0;
+
+err_pf_vsi_setup:
+err_aq_set_port_params:
+	kfree(pf->first_sw);
+	return err;
+}
+
+static void ice_deinit_pf_sw(struct ice_pf *pf)
+{
+	struct ice_vsi *vsi = ice_get_main_vsi(pf);
+
+	if (!vsi)
+		return;
+
+	ice_vsi_release(vsi);
+	kfree(pf->first_sw);
+}
+
+static int ice_alloc_vsis(struct ice_pf *pf)
+{
+	struct device *dev = ice_pf_to_dev(pf);
+
+	pf->num_alloc_vsi = pf->hw.func_caps.guar_num_vsi;
+	if (!pf->num_alloc_vsi)
+		return -EIO;
+
+	if (pf->num_alloc_vsi > UDP_TUNNEL_NIC_MAX_SHARING_DEVICES) {
+		dev_warn(dev,
+			 "limiting the VSI count due to UDP tunnel limitation %d > %d\n",
+			 pf->num_alloc_vsi, UDP_TUNNEL_NIC_MAX_SHARING_DEVICES);
+		pf->num_alloc_vsi = UDP_TUNNEL_NIC_MAX_SHARING_DEVICES;
+	}
+
+	pf->vsi = devm_kcalloc(dev, pf->num_alloc_vsi, sizeof(*pf->vsi),
+			       GFP_KERNEL);
+	if (!pf->vsi)
+		return -ENOMEM;
+
+	pf->vsi_stats = devm_kcalloc(dev, pf->num_alloc_vsi,
+				     sizeof(*pf->vsi_stats), GFP_KERNEL);
+	if (!pf->vsi_stats) {
+		devm_kfree(dev, pf->vsi);
+		return -ENOMEM;
+	}
+
+	return 0;
+}
+
+static void ice_dealloc_vsis(struct ice_pf *pf)
+{
+	devm_kfree(ice_pf_to_dev(pf), pf->vsi_stats);
+	pf->vsi_stats = NULL;
+
+	pf->num_alloc_vsi = 0;
+	devm_kfree(ice_pf_to_dev(pf), pf->vsi);
+	pf->vsi = NULL;
+}
+
+static int ice_init_devlink(struct ice_pf *pf)
+{
+	int err;
+
+	err = ice_devlink_register_params(pf);
+	if (err)
+		return err;
+
+	ice_devlink_init_regions(pf);
+	ice_devlink_register(pf);
+
+	return 0;
+}
+
+static void ice_deinit_devlink(struct ice_pf *pf)
+{
+	ice_devlink_unregister(pf);
+	ice_devlink_destroy_regions(pf);
+	ice_devlink_unregister_params(pf);
+}
+
+static int ice_init(struct ice_pf *pf)
+{
+	int err;
+
+	err = ice_init_dev(pf);
+	if (err)
+		return err;
+
+	err = ice_alloc_vsis(pf);
+	if (err)
+		goto err_alloc_vsis;
+
+	err = ice_init_pf_sw(pf);
+	if (err)
+		goto err_init_pf_sw;
+
+	ice_init_wakeup(pf);
+
+	err = ice_init_link(pf);
+	if (err)
+		goto err_init_link;
+
+	err = ice_send_version(pf);
+	if (err)
+		goto err_init_link;
+
+	ice_verify_cacheline_size(pf);
+
+	if (ice_is_safe_mode(pf))
+		ice_set_safe_mode_vlan_cfg(pf);
+	else
+		/* print PCI link speed and width */
+		pcie_print_link_status(pf->pdev);
+
+	/* ready to go, so clear down state bit */
+	clear_bit(ICE_DOWN, pf->state);
+	clear_bit(ICE_SERVICE_DIS, pf->state);
+
+	/* since everything is good, start the service timer */
+	mod_timer(&pf->serv_tmr, round_jiffies(jiffies + pf->serv_tmr_period));
+
+	return 0;
+
+err_init_link:
+	ice_deinit_pf_sw(pf);
+err_init_pf_sw:
+	ice_dealloc_vsis(pf);
+err_alloc_vsis:
+	ice_deinit_dev(pf);
+	return err;
+}
+
+static void ice_deinit(struct ice_pf *pf)
+{
+	set_bit(ICE_SERVICE_DIS, pf->state);
+	set_bit(ICE_DOWN, pf->state);
+
+	ice_deinit_pf_sw(pf);
+	ice_dealloc_vsis(pf);
+	ice_deinit_dev(pf);
+}
+
+/**
+ * ice_load - load pf by init hw and starting VSI
+ * @pf: pointer to the pf instance
+ */
+int ice_load(struct ice_pf *pf)
+{
+	struct ice_vsi_cfg_params params = {};
+	struct ice_vsi *vsi;
+	int err;
+
+	err = ice_init_dev(pf);
+	if (err)
+		return err;
+
+	vsi = ice_get_main_vsi(pf);
+
+	params = ice_vsi_to_params(vsi);
+	params.flags = ICE_VSI_FLAG_INIT;
+
+	rtnl_lock();
+	err = ice_vsi_cfg(vsi, &params);
+	if (err)
+		goto err_vsi_cfg;
+
+	err = ice_start_eth(ice_get_main_vsi(pf));
+	if (err)
+		goto err_start_eth;
+	rtnl_unlock();
+
+	err = ice_init_rdma(pf);
+	if (err)
+		goto err_init_rdma;
+
+	ice_init_features(pf);
+	ice_service_task_restart(pf);
+
+	clear_bit(ICE_DOWN, pf->state);
+
+	return 0;
+
+err_init_rdma:
+	ice_vsi_close(ice_get_main_vsi(pf));
+	rtnl_lock();
+err_start_eth:
+	ice_vsi_decfg(ice_get_main_vsi(pf));
+err_vsi_cfg:
+	rtnl_unlock();
+	ice_deinit_dev(pf);
+	return err;
+}
+
+/**
+ * ice_unload - unload pf by stopping VSI and deinit hw
+ * @pf: pointer to the pf instance
+ */
+void ice_unload(struct ice_pf *pf)
+{
+	ice_deinit_features(pf);
+	ice_deinit_rdma(pf);
+	rtnl_lock();
+	ice_stop_eth(ice_get_main_vsi(pf));
+	ice_vsi_decfg(ice_get_main_vsi(pf));
+	rtnl_unlock();
+	ice_deinit_dev(pf);
+}
+
+/**
+ * ice_probe - Device initialization routine
+ * @pdev: PCI device information struct
+ * @ent: entry in ice_pci_tbl
+ *
+ * Returns 0 on success, negative on failure
+ */
+static int
+ice_probe(struct pci_dev *pdev, const struct pci_device_id __always_unused *ent)
+{
+	struct device *dev = &pdev->dev;
+	struct ice_pf *pf;
+	struct ice_hw *hw;
+	int err;
+
+	if (pdev->is_virtfn) {
+		dev_err(dev, "can't probe a virtual function\n");
+		return -EINVAL;
+	}
+
 	/* when under a kdump kernel initiate a reset before enabling the
 	 * device in order to clear out any pending DMA transactions. These
 	 * transactions can cause some systems to machine check when doing
@@ -4456,643 +5038,6 @@
 	err = pcim_enable_device(pdev);
 	if (err)
 		return err;
-=======
-	set_bit(ICE_VSI_NETDEV_ALLOCD, vsi->state);
-	vsi->netdev = netdev;
-	np = netdev_priv(netdev);
-	np->vsi = vsi;
->>>>>>> 98817289
-
-	ice_set_netdev_features(netdev);
-	ice_set_ops(vsi);
-
-	if (vsi->type == ICE_VSI_PF) {
-		SET_NETDEV_DEV(netdev, ice_pf_to_dev(vsi->back));
-		ether_addr_copy(mac_addr, vsi->port_info->mac.perm_addr);
-		eth_hw_addr_set(netdev, mac_addr);
-	}
-
-	netdev->priv_flags |= IFF_UNICAST_FLT;
-
-	/* Setup netdev TC information */
-	ice_vsi_cfg_netdev_tc(vsi, vsi->tc_cfg.ena_tc);
-
-	netdev->max_mtu = ICE_MAX_MTU;
-
-<<<<<<< HEAD
-	pci_set_master(pdev);
-=======
-	return 0;
-}
->>>>>>> 98817289
-
-static void ice_decfg_netdev(struct ice_vsi *vsi)
-{
-	clear_bit(ICE_VSI_NETDEV_ALLOCD, vsi->state);
-	free_netdev(vsi->netdev);
-	vsi->netdev = NULL;
-}
-
-static int ice_start_eth(struct ice_vsi *vsi)
-{
-	int err;
-
-	err = ice_init_mac_fltr(vsi->back);
-	if (err)
-		return err;
-
-	err = ice_vsi_open(vsi);
-	if (err)
-		ice_fltr_remove_all(vsi);
-
-	return err;
-}
-
-static void ice_stop_eth(struct ice_vsi *vsi)
-{
-	ice_fltr_remove_all(vsi);
-	ice_vsi_close(vsi);
-}
-
-static int ice_init_eth(struct ice_pf *pf)
-{
-	struct ice_vsi *vsi = ice_get_main_vsi(pf);
-	int err;
-
-	if (!vsi)
-		return -EINVAL;
-
-	/* init channel list */
-	INIT_LIST_HEAD(&vsi->ch_list);
-
-	err = ice_cfg_netdev(vsi);
-	if (err)
-		return err;
-	/* Setup DCB netlink interface */
-	ice_dcbnl_setup(vsi);
-
-	err = ice_init_mac_fltr(pf);
-	if (err)
-		goto err_init_mac_fltr;
-
-	err = ice_devlink_create_pf_port(pf);
-	if (err)
-		goto err_devlink_create_pf_port;
-
-	SET_NETDEV_DEVLINK_PORT(vsi->netdev, &pf->devlink_port);
-
-	err = ice_register_netdev(vsi);
-	if (err)
-		goto err_register_netdev;
-
-	err = ice_tc_indir_block_register(vsi);
-	if (err)
-		goto err_tc_indir_block_register;
-
-	ice_napi_add(vsi);
-
-	return 0;
-
-err_tc_indir_block_register:
-	ice_unregister_netdev(vsi);
-err_register_netdev:
-	ice_devlink_destroy_pf_port(pf);
-err_devlink_create_pf_port:
-err_init_mac_fltr:
-	ice_decfg_netdev(vsi);
-	return err;
-}
-
-static void ice_deinit_eth(struct ice_pf *pf)
-{
-	struct ice_vsi *vsi = ice_get_main_vsi(pf);
-
-	if (!vsi)
-		return;
-
-	ice_vsi_close(vsi);
-	ice_unregister_netdev(vsi);
-	ice_devlink_destroy_pf_port(pf);
-	ice_tc_indir_block_unregister(vsi);
-	ice_decfg_netdev(vsi);
-}
-
-/**
- * ice_wait_for_fw - wait for full FW readiness
- * @hw: pointer to the hardware structure
- * @timeout: milliseconds that can elapse before timing out
- */
-static int ice_wait_for_fw(struct ice_hw *hw, u32 timeout)
-{
-	int fw_loading;
-	u32 elapsed = 0;
-
-	while (elapsed <= timeout) {
-		fw_loading = rd32(hw, GL_MNG_FWSM) & GL_MNG_FWSM_FW_LOADING_M;
-
-		/* firmware was not yet loaded, we have to wait more */
-		if (fw_loading) {
-			elapsed += 100;
-			msleep(100);
-			continue;
-		}
-		return 0;
-	}
-
-	return -ETIMEDOUT;
-}
-
-static int ice_init_dev(struct ice_pf *pf)
-{
-	struct device *dev = ice_pf_to_dev(pf);
-	struct ice_hw *hw = &pf->hw;
-	int err;
-
-	err = ice_init_hw(hw);
-	if (err) {
-		dev_err(dev, "ice_init_hw failed: %d\n", err);
-		return err;
-	}
-
-	/* Some cards require longer initialization times
-	 * due to necessity of loading FW from an external source.
-	 * This can take even half a minute.
-	 */
-	if (ice_is_pf_c827(hw)) {
-		err = ice_wait_for_fw(hw, 30000);
-		if (err) {
-			dev_err(dev, "ice_wait_for_fw timed out");
-			return err;
-		}
-	}
-
-	ice_init_feature_support(pf);
-
-	ice_request_fw(pf);
-
-	/* if ice_request_fw fails, ICE_FLAG_ADV_FEATURES bit won't be
-	 * set in pf->state, which will cause ice_is_safe_mode to return
-	 * true
-	 */
-	if (ice_is_safe_mode(pf)) {
-		/* we already got function/device capabilities but these don't
-		 * reflect what the driver needs to do in safe mode. Instead of
-		 * adding conditional logic everywhere to ignore these
-		 * device/function capabilities, override them.
-		 */
-		ice_set_safe_mode_caps(hw);
-	}
-
-	err = ice_init_pf(pf);
-	if (err) {
-		dev_err(dev, "ice_init_pf failed: %d\n", err);
-		goto err_init_pf;
-	}
-
-	pf->hw.udp_tunnel_nic.set_port = ice_udp_tunnel_set_port;
-	pf->hw.udp_tunnel_nic.unset_port = ice_udp_tunnel_unset_port;
-	pf->hw.udp_tunnel_nic.flags = UDP_TUNNEL_NIC_INFO_MAY_SLEEP;
-	pf->hw.udp_tunnel_nic.shared = &pf->hw.udp_tunnel_shared;
-	if (pf->hw.tnl.valid_count[TNL_VXLAN]) {
-		pf->hw.udp_tunnel_nic.tables[0].n_entries =
-			pf->hw.tnl.valid_count[TNL_VXLAN];
-		pf->hw.udp_tunnel_nic.tables[0].tunnel_types =
-			UDP_TUNNEL_TYPE_VXLAN;
-	}
-	if (pf->hw.tnl.valid_count[TNL_GENEVE]) {
-		pf->hw.udp_tunnel_nic.tables[1].n_entries =
-			pf->hw.tnl.valid_count[TNL_GENEVE];
-		pf->hw.udp_tunnel_nic.tables[1].tunnel_types =
-			UDP_TUNNEL_TYPE_GENEVE;
-	}
-
-	err = ice_init_interrupt_scheme(pf);
-	if (err) {
-		dev_err(dev, "ice_init_interrupt_scheme failed: %d\n", err);
-		err = -EIO;
-		goto err_init_interrupt_scheme;
-	}
-
-	/* In case of MSIX we are going to setup the misc vector right here
-	 * to handle admin queue events etc. In case of legacy and MSI
-	 * the misc functionality and queue processing is combined in
-	 * the same vector and that gets setup at open.
-	 */
-	err = ice_req_irq_msix_misc(pf);
-	if (err) {
-		dev_err(dev, "setup of misc vector failed: %d\n", err);
-		goto err_req_irq_msix_misc;
-	}
-
-	return 0;
-
-err_req_irq_msix_misc:
-	ice_clear_interrupt_scheme(pf);
-err_init_interrupt_scheme:
-	ice_deinit_pf(pf);
-err_init_pf:
-	ice_deinit_hw(hw);
-	return err;
-}
-
-static void ice_deinit_dev(struct ice_pf *pf)
-{
-	ice_free_irq_msix_misc(pf);
-	ice_deinit_pf(pf);
-	ice_deinit_hw(&pf->hw);
-
-	/* Service task is already stopped, so call reset directly. */
-	ice_reset(&pf->hw, ICE_RESET_PFR);
-	pci_wait_for_pending_transaction(pf->pdev);
-	ice_clear_interrupt_scheme(pf);
-}
-
-static void ice_init_features(struct ice_pf *pf)
-{
-	struct device *dev = ice_pf_to_dev(pf);
-
-	if (ice_is_safe_mode(pf))
-		return;
-
-	/* initialize DDP driven features */
-	if (test_bit(ICE_FLAG_PTP_SUPPORTED, pf->flags))
-		ice_ptp_init(pf);
-
-	if (ice_is_feature_supported(pf, ICE_F_GNSS))
-		ice_gnss_init(pf);
-
-	/* Note: Flow director init failure is non-fatal to load */
-	if (ice_init_fdir(pf))
-		dev_err(dev, "could not initialize flow director\n");
-
-	/* Note: DCB init failure is non-fatal to load */
-	if (ice_init_pf_dcb(pf, false)) {
-		clear_bit(ICE_FLAG_DCB_CAPABLE, pf->flags);
-		clear_bit(ICE_FLAG_DCB_ENA, pf->flags);
-	} else {
-		ice_cfg_lldp_mib_change(&pf->hw, true);
-	}
-
-	if (ice_init_lag(pf))
-		dev_warn(dev, "Failed to init link aggregation support\n");
-}
-
-static void ice_deinit_features(struct ice_pf *pf)
-{
-	if (ice_is_safe_mode(pf))
-		return;
-
-	ice_deinit_lag(pf);
-	if (test_bit(ICE_FLAG_DCB_CAPABLE, pf->flags))
-		ice_cfg_lldp_mib_change(&pf->hw, false);
-	ice_deinit_fdir(pf);
-	if (ice_is_feature_supported(pf, ICE_F_GNSS))
-		ice_gnss_exit(pf);
-	if (test_bit(ICE_FLAG_PTP_SUPPORTED, pf->flags))
-		ice_ptp_release(pf);
-}
-
-static void ice_init_wakeup(struct ice_pf *pf)
-{
-	/* Save wakeup reason register for later use */
-	pf->wakeup_reason = rd32(&pf->hw, PFPM_WUS);
-
-	/* check for a power management event */
-	ice_print_wake_reason(pf);
-
-	/* clear wake status, all bits */
-	wr32(&pf->hw, PFPM_WUS, U32_MAX);
-
-	/* Disable WoL at init, wait for user to enable */
-	device_set_wakeup_enable(ice_pf_to_dev(pf), false);
-}
-
-static int ice_init_link(struct ice_pf *pf)
-{
-	struct device *dev = ice_pf_to_dev(pf);
-	int err;
-
-	err = ice_init_link_events(pf->hw.port_info);
-	if (err) {
-		dev_err(dev, "ice_init_link_events failed: %d\n", err);
-		return err;
-	}
-
-	/* not a fatal error if this fails */
-	err = ice_init_nvm_phy_type(pf->hw.port_info);
-	if (err)
-		dev_err(dev, "ice_init_nvm_phy_type failed: %d\n", err);
-
-	/* not a fatal error if this fails */
-	err = ice_update_link_info(pf->hw.port_info);
-	if (err)
-		dev_err(dev, "ice_update_link_info failed: %d\n", err);
-
-	ice_init_link_dflt_override(pf->hw.port_info);
-
-	ice_check_link_cfg_err(pf,
-			       pf->hw.port_info->phy.link_info.link_cfg_err);
-
-	/* if media available, initialize PHY settings */
-	if (pf->hw.port_info->phy.link_info.link_info &
-	    ICE_AQ_MEDIA_AVAILABLE) {
-		/* not a fatal error if this fails */
-		err = ice_init_phy_user_cfg(pf->hw.port_info);
-		if (err)
-			dev_err(dev, "ice_init_phy_user_cfg failed: %d\n", err);
-
-		if (!test_bit(ICE_FLAG_LINK_DOWN_ON_CLOSE_ENA, pf->flags)) {
-			struct ice_vsi *vsi = ice_get_main_vsi(pf);
-
-			if (vsi)
-				ice_configure_phy(vsi);
-		}
-	} else {
-		set_bit(ICE_FLAG_NO_MEDIA, pf->flags);
-	}
-
-	return err;
-}
-
-static int ice_init_pf_sw(struct ice_pf *pf)
-{
-	bool dvm = ice_is_dvm_ena(&pf->hw);
-	struct ice_vsi *vsi;
-	int err;
-
-	/* create switch struct for the switch element created by FW on boot */
-	pf->first_sw = kzalloc(sizeof(*pf->first_sw), GFP_KERNEL);
-	if (!pf->first_sw)
-		return -ENOMEM;
-
-	if (pf->hw.evb_veb)
-		pf->first_sw->bridge_mode = BRIDGE_MODE_VEB;
-	else
-		pf->first_sw->bridge_mode = BRIDGE_MODE_VEPA;
-
-	pf->first_sw->pf = pf;
-
-	/* record the sw_id available for later use */
-	pf->first_sw->sw_id = pf->hw.port_info->sw_id;
-
-	err = ice_aq_set_port_params(pf->hw.port_info, dvm, NULL);
-	if (err)
-		goto err_aq_set_port_params;
-
-	vsi = ice_pf_vsi_setup(pf, pf->hw.port_info);
-	if (!vsi) {
-		err = -ENOMEM;
-		goto err_pf_vsi_setup;
-	}
-
-	return 0;
-
-err_pf_vsi_setup:
-err_aq_set_port_params:
-	kfree(pf->first_sw);
-	return err;
-}
-
-static void ice_deinit_pf_sw(struct ice_pf *pf)
-{
-	struct ice_vsi *vsi = ice_get_main_vsi(pf);
-
-	if (!vsi)
-		return;
-
-	ice_vsi_release(vsi);
-	kfree(pf->first_sw);
-}
-
-static int ice_alloc_vsis(struct ice_pf *pf)
-{
-	struct device *dev = ice_pf_to_dev(pf);
-
-	pf->num_alloc_vsi = pf->hw.func_caps.guar_num_vsi;
-	if (!pf->num_alloc_vsi)
-		return -EIO;
-
-	if (pf->num_alloc_vsi > UDP_TUNNEL_NIC_MAX_SHARING_DEVICES) {
-		dev_warn(dev,
-			 "limiting the VSI count due to UDP tunnel limitation %d > %d\n",
-			 pf->num_alloc_vsi, UDP_TUNNEL_NIC_MAX_SHARING_DEVICES);
-		pf->num_alloc_vsi = UDP_TUNNEL_NIC_MAX_SHARING_DEVICES;
-	}
-
-	pf->vsi = devm_kcalloc(dev, pf->num_alloc_vsi, sizeof(*pf->vsi),
-			       GFP_KERNEL);
-	if (!pf->vsi)
-		return -ENOMEM;
-
-	pf->vsi_stats = devm_kcalloc(dev, pf->num_alloc_vsi,
-				     sizeof(*pf->vsi_stats), GFP_KERNEL);
-	if (!pf->vsi_stats) {
-		devm_kfree(dev, pf->vsi);
-		return -ENOMEM;
-	}
-
-	return 0;
-}
-
-static void ice_dealloc_vsis(struct ice_pf *pf)
-{
-	devm_kfree(ice_pf_to_dev(pf), pf->vsi_stats);
-	pf->vsi_stats = NULL;
-
-	pf->num_alloc_vsi = 0;
-	devm_kfree(ice_pf_to_dev(pf), pf->vsi);
-	pf->vsi = NULL;
-}
-
-static int ice_init_devlink(struct ice_pf *pf)
-{
-	int err;
-
-	err = ice_devlink_register_params(pf);
-	if (err)
-		return err;
-
-	ice_devlink_init_regions(pf);
-	ice_devlink_register(pf);
-
-	return 0;
-}
-
-static void ice_deinit_devlink(struct ice_pf *pf)
-{
-	ice_devlink_unregister(pf);
-	ice_devlink_destroy_regions(pf);
-	ice_devlink_unregister_params(pf);
-}
-
-static int ice_init(struct ice_pf *pf)
-{
-	int err;
-
-	err = ice_init_dev(pf);
-	if (err)
-		return err;
-
-	err = ice_alloc_vsis(pf);
-	if (err)
-		goto err_alloc_vsis;
-
-	err = ice_init_pf_sw(pf);
-	if (err)
-		goto err_init_pf_sw;
-
-	ice_init_wakeup(pf);
-
-	err = ice_init_link(pf);
-	if (err)
-		goto err_init_link;
-
-	err = ice_send_version(pf);
-	if (err)
-		goto err_init_link;
-
-	ice_verify_cacheline_size(pf);
-
-	if (ice_is_safe_mode(pf))
-		ice_set_safe_mode_vlan_cfg(pf);
-	else
-		/* print PCI link speed and width */
-		pcie_print_link_status(pf->pdev);
-
-	/* ready to go, so clear down state bit */
-	clear_bit(ICE_DOWN, pf->state);
-	clear_bit(ICE_SERVICE_DIS, pf->state);
-
-	/* since everything is good, start the service timer */
-	mod_timer(&pf->serv_tmr, round_jiffies(jiffies + pf->serv_tmr_period));
-
-	return 0;
-
-err_init_link:
-	ice_deinit_pf_sw(pf);
-err_init_pf_sw:
-	ice_dealloc_vsis(pf);
-err_alloc_vsis:
-	ice_deinit_dev(pf);
-	return err;
-}
-
-static void ice_deinit(struct ice_pf *pf)
-{
-	set_bit(ICE_SERVICE_DIS, pf->state);
-	set_bit(ICE_DOWN, pf->state);
-
-	ice_deinit_pf_sw(pf);
-	ice_dealloc_vsis(pf);
-	ice_deinit_dev(pf);
-}
-
-/**
- * ice_load - load pf by init hw and starting VSI
- * @pf: pointer to the pf instance
- */
-int ice_load(struct ice_pf *pf)
-{
-	struct ice_vsi_cfg_params params = {};
-	struct ice_vsi *vsi;
-	int err;
-
-	err = ice_init_dev(pf);
-	if (err)
-		return err;
-
-	vsi = ice_get_main_vsi(pf);
-
-	params = ice_vsi_to_params(vsi);
-	params.flags = ICE_VSI_FLAG_INIT;
-
-	rtnl_lock();
-	err = ice_vsi_cfg(vsi, &params);
-	if (err)
-		goto err_vsi_cfg;
-
-	err = ice_start_eth(ice_get_main_vsi(pf));
-	if (err)
-		goto err_start_eth;
-	rtnl_unlock();
-
-	err = ice_init_rdma(pf);
-	if (err)
-		goto err_init_rdma;
-
-	ice_init_features(pf);
-	ice_service_task_restart(pf);
-
-	clear_bit(ICE_DOWN, pf->state);
-
-	return 0;
-
-err_init_rdma:
-	ice_vsi_close(ice_get_main_vsi(pf));
-	rtnl_lock();
-err_start_eth:
-	ice_vsi_decfg(ice_get_main_vsi(pf));
-err_vsi_cfg:
-	rtnl_unlock();
-	ice_deinit_dev(pf);
-	return err;
-}
-
-/**
- * ice_unload - unload pf by stopping VSI and deinit hw
- * @pf: pointer to the pf instance
- */
-void ice_unload(struct ice_pf *pf)
-{
-	ice_deinit_features(pf);
-	ice_deinit_rdma(pf);
-	rtnl_lock();
-	ice_stop_eth(ice_get_main_vsi(pf));
-	ice_vsi_decfg(ice_get_main_vsi(pf));
-	rtnl_unlock();
-	ice_deinit_dev(pf);
-}
-
-/**
- * ice_probe - Device initialization routine
- * @pdev: PCI device information struct
- * @ent: entry in ice_pci_tbl
- *
- * Returns 0 on success, negative on failure
- */
-static int
-ice_probe(struct pci_dev *pdev, const struct pci_device_id __always_unused *ent)
-{
-	struct device *dev = &pdev->dev;
-	struct ice_pf *pf;
-	struct ice_hw *hw;
-	int err;
-
-	if (pdev->is_virtfn) {
-		dev_err(dev, "can't probe a virtual function\n");
-		return -EINVAL;
-	}
-
-	/* when under a kdump kernel initiate a reset before enabling the
-	 * device in order to clear out any pending DMA transactions. These
-	 * transactions can cause some systems to machine check when doing
-	 * the pcim_enable_device() below.
-	 */
-	if (is_kdump_kernel()) {
-		pci_save_state(pdev);
-		pci_clear_master(pdev);
-		err = pcie_flr(pdev);
-		if (err)
-			return err;
-		pci_restore_state(pdev);
-	}
-
-	/* this driver uses devres, see
-	 * Documentation/driver-api/driver-model/devres.rst
-	 */
-	err = pcim_enable_device(pdev);
-	if (err)
-		return err;
 
 	err = pcim_iomap_regions(pdev, BIT(ICE_BAR0), dev_driver_string(dev));
 	if (err) {
@@ -5164,31 +5109,6 @@
 
 	return 0;
 
-<<<<<<< HEAD
-err_init_aux_unroll:
-	pf->adev = NULL;
-	ida_free(&ice_aux_ida, pf->aux_idx);
-err_devlink_reg_param:
-	ice_devlink_unregister_params(pf);
-err_netdev_reg:
-err_send_version_unroll:
-	ice_vsi_release_all(pf);
-err_alloc_sw_unroll:
-	set_bit(ICE_SERVICE_DIS, pf->state);
-	set_bit(ICE_DOWN, pf->state);
-	devm_kfree(dev, pf->first_sw);
-err_msix_misc_unroll:
-	ice_free_irq_msix_misc(pf);
-err_init_interrupt_unroll:
-	ice_clear_interrupt_scheme(pf);
-err_init_vsi_unroll:
-	devm_kfree(dev, pf->vsi);
-err_init_pf_unroll:
-	ice_deinit_pf(pf);
-	ice_devlink_destroy_regions(pf);
-	ice_deinit_hw(hw);
-err_exit_unroll:
-=======
 err_init_devlink:
 	ice_deinit_rdma(pf);
 err_init_rdma:
@@ -5196,7 +5116,6 @@
 err_init_eth:
 	ice_deinit(pf);
 err_init:
->>>>>>> 98817289
 	pci_disable_device(pdev);
 	return err;
 }
@@ -5299,16 +5218,6 @@
 	ice_setup_mc_magic_wake(pf);
 	ice_set_wake(pf);
 
-<<<<<<< HEAD
-	/* Issue a PFR as part of the prescribed driver unload flow.  Do not
-	 * do it via ice_schedule_reset() since there is no need to rebuild
-	 * and the service task is already stopped.
-	 */
-	ice_reset(&pf->hw, ICE_RESET_PFR);
-	pci_wait_for_pending_transaction(pdev);
-	ice_clear_interrupt_scheme(pf);
-=======
->>>>>>> 98817289
 	pci_disable_device(pdev);
 }
 
