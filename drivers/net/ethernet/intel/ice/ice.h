/* SPDX-License-Identifier: GPL-2.0 */
/* Copyright (c) 2018, Intel Corporation. */

#ifndef _ICE_H_
#define _ICE_H_

#include <linux/types.h>
#include <linux/errno.h>
#include <linux/kernel.h>
#include <linux/module.h>
#include <linux/firmware.h>
#include <linux/netdevice.h>
#include <linux/compiler.h>
#include <linux/etherdevice.h>
#include <linux/skbuff.h>
#include <linux/cpumask.h>
#include <linux/rtnetlink.h>
#include <linux/if_vlan.h>
#include <linux/dma-mapping.h>
#include <linux/pci.h>
#include <linux/workqueue.h>
#include <linux/wait.h>
#include <linux/aer.h>
#include <linux/interrupt.h>
#include <linux/ethtool.h>
#include <linux/timer.h>
#include <linux/delay.h>
#include <linux/bitmap.h>
#include <linux/log2.h>
#include <linux/ip.h>
#include <linux/sctp.h>
#include <linux/ipv6.h>
#include <linux/pkt_sched.h>
#include <linux/if_bridge.h>
#include <linux/ctype.h>
#include <linux/bpf.h>
#include <linux/btf.h>
#include <linux/auxiliary_bus.h>
#include <linux/avf/virtchnl.h>
#include <linux/cpu_rmap.h>
#include <linux/dim.h>
#include <net/pkt_cls.h>
#include <net/tc_act/tc_mirred.h>
#include <net/tc_act/tc_gact.h>
#include <net/ip.h>
#include <net/devlink.h>
#include <net/ipv6.h>
#include <net/xdp_sock.h>
#include <net/xdp_sock_drv.h>
#include <net/geneve.h>
#include <net/gre.h>
#include <net/udp_tunnel.h>
#include <net/vxlan.h>
#include <net/gtp.h>
#include <linux/ppp_defs.h>
#include "ice_devids.h"
#include "ice_type.h"
#include "ice_txrx.h"
#include "ice_dcb.h"
#include "ice_switch.h"
#include "ice_common.h"
#include "ice_flow.h"
#include "ice_sched.h"
#include "ice_idc_int.h"
#include "ice_sriov.h"
#include "ice_vf_mbx.h"
#include "ice_ptp.h"
#include "ice_fdir.h"
#include "ice_xsk.h"
#include "ice_arfs.h"
#include "ice_repr.h"
#include "ice_eswitch.h"
#include "ice_lag.h"
#include "ice_vsi_vlan_ops.h"
#include "ice_gnss.h"

#define ICE_BAR0		0
#define ICE_REQ_DESC_MULTIPLE	32
#define ICE_MIN_NUM_DESC	64
#define ICE_MAX_NUM_DESC	8160
#define ICE_DFLT_MIN_RX_DESC	512
#define ICE_DFLT_NUM_TX_DESC	256
#define ICE_DFLT_NUM_RX_DESC	2048

#define ICE_DFLT_TRAFFIC_CLASS	BIT(0)
#define ICE_INT_NAME_STR_LEN	(IFNAMSIZ + 16)
#define ICE_AQ_LEN		192
#define ICE_MBXSQ_LEN		64
#define ICE_SBQ_LEN		64
#define ICE_MIN_LAN_TXRX_MSIX	1
#define ICE_MIN_LAN_OICR_MSIX	1
#define ICE_MIN_MSIX		(ICE_MIN_LAN_TXRX_MSIX + ICE_MIN_LAN_OICR_MSIX)
#define ICE_FDIR_MSIX		2
#define ICE_RDMA_NUM_AEQ_MSIX	4
#define ICE_MIN_RDMA_MSIX	2
#define ICE_ESWITCH_MSIX	1
#define ICE_NO_VSI		0xffff
#define ICE_VSI_MAP_CONTIG	0
#define ICE_VSI_MAP_SCATTER	1
#define ICE_MAX_SCATTER_TXQS	16
#define ICE_MAX_SCATTER_RXQS	16
#define ICE_Q_WAIT_RETRY_LIMIT	10
#define ICE_Q_WAIT_MAX_RETRY	(5 * ICE_Q_WAIT_RETRY_LIMIT)
#define ICE_MAX_LG_RSS_QS	256
#define ICE_RES_VALID_BIT	0x8000
#define ICE_RES_MISC_VEC_ID	(ICE_RES_VALID_BIT - 1)
#define ICE_RES_RDMA_VEC_ID	(ICE_RES_MISC_VEC_ID - 1)
/* All VF control VSIs share the same IRQ, so assign a unique ID for them */
#define ICE_RES_VF_CTRL_VEC_ID	(ICE_RES_RDMA_VEC_ID - 1)
#define ICE_INVAL_Q_INDEX	0xffff

#define ICE_MAX_RXQS_PER_TC		256	/* Used when setting VSI context per TC Rx queues */

#define ICE_CHNL_START_TC		1

#define ICE_MAX_RESET_WAIT		20

#define ICE_VSIQF_HKEY_ARRAY_SIZE	((VSIQF_HKEY_MAX_INDEX + 1) *	4)

#define ICE_DFLT_NETIF_M (NETIF_MSG_DRV | NETIF_MSG_PROBE | NETIF_MSG_LINK)

#define ICE_MAX_MTU	(ICE_AQ_SET_MAC_FRAME_SIZE_MAX - ICE_ETH_PKT_HDR_PAD)

#define ICE_UP_TABLE_TRANSLATE(val, i) \
		(((val) << ICE_AQ_VSI_UP_TABLE_UP##i##_S) & \
		  ICE_AQ_VSI_UP_TABLE_UP##i##_M)

#define ICE_TX_DESC(R, i) (&(((struct ice_tx_desc *)((R)->desc))[i]))
#define ICE_RX_DESC(R, i) (&(((union ice_32b_rx_flex_desc *)((R)->desc))[i]))
#define ICE_TX_CTX_DESC(R, i) (&(((struct ice_tx_ctx_desc *)((R)->desc))[i]))
#define ICE_TX_FDIRDESC(R, i) (&(((struct ice_fltr_desc *)((R)->desc))[i]))

/* Minimum BW limit is 500 Kbps for any scheduler node */
#define ICE_MIN_BW_LIMIT		500
/* User can specify BW in either Kbit/Mbit/Gbit and OS converts it in bytes.
 * use it to convert user specified BW limit into Kbps
 */
#define ICE_BW_KBPS_DIVISOR		125

/* Macro for each VSI in a PF */
#define ice_for_each_vsi(pf, i) \
	for ((i) = 0; (i) < (pf)->num_alloc_vsi; (i)++)

/* Macros for each Tx/Xdp/Rx ring in a VSI */
#define ice_for_each_txq(vsi, i) \
	for ((i) = 0; (i) < (vsi)->num_txq; (i)++)

#define ice_for_each_xdp_txq(vsi, i) \
	for ((i) = 0; (i) < (vsi)->num_xdp_txq; (i)++)

#define ice_for_each_rxq(vsi, i) \
	for ((i) = 0; (i) < (vsi)->num_rxq; (i)++)

/* Macros for each allocated Tx/Rx ring whether used or not in a VSI */
#define ice_for_each_alloc_txq(vsi, i) \
	for ((i) = 0; (i) < (vsi)->alloc_txq; (i)++)

#define ice_for_each_alloc_rxq(vsi, i) \
	for ((i) = 0; (i) < (vsi)->alloc_rxq; (i)++)

#define ice_for_each_q_vector(vsi, i) \
	for ((i) = 0; (i) < (vsi)->num_q_vectors; (i)++)

<<<<<<< HEAD
=======
#define ice_for_each_chnl_tc(i)	\
	for ((i) = ICE_CHNL_START_TC; (i) < ICE_CHNL_MAX_TC; (i)++)

>>>>>>> d60c95ef
#define ICE_UCAST_PROMISC_BITS (ICE_PROMISC_UCAST_TX | ICE_PROMISC_UCAST_RX)

#define ICE_UCAST_VLAN_PROMISC_BITS (ICE_PROMISC_UCAST_TX | \
				     ICE_PROMISC_UCAST_RX | \
				     ICE_PROMISC_VLAN_TX  | \
				     ICE_PROMISC_VLAN_RX)

#define ICE_MCAST_PROMISC_BITS (ICE_PROMISC_MCAST_TX | ICE_PROMISC_MCAST_RX)

#define ICE_MCAST_VLAN_PROMISC_BITS (ICE_PROMISC_MCAST_TX | \
				     ICE_PROMISC_MCAST_RX | \
				     ICE_PROMISC_VLAN_TX  | \
				     ICE_PROMISC_VLAN_RX)

#define ice_pf_to_dev(pf) (&((pf)->pdev->dev))

enum ice_feature {
	ICE_F_DSCP,
	ICE_F_PTP_EXTTS,
	ICE_F_SMA_CTRL,
	ICE_F_GNSS,
	ICE_F_MAX
};

DECLARE_STATIC_KEY_FALSE(ice_xdp_locking_key);

struct ice_channel {
	struct list_head list;
	u8 type;
	u16 sw_id;
	u16 base_q;
	u16 num_rxq;
	u16 num_txq;
	u16 vsi_num;
	u8 ena_tc;
	struct ice_aqc_vsi_props info;
	u64 max_tx_rate;
	u64 min_tx_rate;
	atomic_t num_sb_fltr;
	struct ice_vsi *ch_vsi;
};

struct ice_txq_meta {
	u32 q_teid;	/* Tx-scheduler element identifier */
	u16 q_id;	/* Entry in VSI's txq_map bitmap */
	u16 q_handle;	/* Relative index of Tx queue within TC */
	u16 vsi_idx;	/* VSI index that Tx queue belongs to */
	u8 tc;		/* TC number that Tx queue belongs to */
};

struct ice_tc_info {
	u16 qoffset;
	u16 qcount_tx;
	u16 qcount_rx;
	u8 netdev_tc;
};

struct ice_tc_cfg {
	u8 numtc; /* Total number of enabled TCs */
	u16 ena_tc; /* Tx map */
	struct ice_tc_info tc_info[ICE_MAX_TRAFFIC_CLASS];
};

struct ice_res_tracker {
	u16 num_entries;
	u16 end;
	u16 list[];
};

struct ice_qs_cfg {
	struct mutex *qs_mutex;  /* will be assigned to &pf->avail_q_mutex */
	unsigned long *pf_map;
	unsigned long pf_map_size;
	unsigned int q_count;
	unsigned int scatter_count;
	u16 *vsi_map;
	u16 vsi_map_offset;
	u8 mapping_mode;
};

struct ice_sw {
	struct ice_pf *pf;
	u16 sw_id;		/* switch ID for this switch */
	u16 bridge_mode;	/* VEB/VEPA/Port Virtualizer */
};

enum ice_pf_state {
	ICE_TESTING,
	ICE_DOWN,
	ICE_NEEDS_RESTART,
	ICE_PREPARED_FOR_RESET,	/* set by driver when prepared */
	ICE_RESET_OICR_RECV,		/* set by driver after rcv reset OICR */
	ICE_PFR_REQ,		/* set by driver */
	ICE_CORER_REQ,		/* set by driver */
	ICE_GLOBR_REQ,		/* set by driver */
	ICE_CORER_RECV,		/* set by OICR handler */
	ICE_GLOBR_RECV,		/* set by OICR handler */
	ICE_EMPR_RECV,		/* set by OICR handler */
	ICE_SUSPENDED,		/* set on module remove path */
	ICE_RESET_FAILED,		/* set by reset/rebuild */
	/* When checking for the PF to be in a nominal operating state, the
	 * bits that are grouped at the beginning of the list need to be
	 * checked. Bits occurring before ICE_STATE_NOMINAL_CHECK_BITS will
	 * be checked. If you need to add a bit into consideration for nominal
	 * operating state, it must be added before
	 * ICE_STATE_NOMINAL_CHECK_BITS. Do not move this entry's position
	 * without appropriate consideration.
	 */
	ICE_STATE_NOMINAL_CHECK_BITS,
	ICE_ADMINQ_EVENT_PENDING,
	ICE_MAILBOXQ_EVENT_PENDING,
	ICE_SIDEBANDQ_EVENT_PENDING,
	ICE_MDD_EVENT_PENDING,
	ICE_VFLR_EVENT_PENDING,
	ICE_FLTR_OVERFLOW_PROMISC,
	ICE_VF_DIS,
	ICE_CFG_BUSY,
	ICE_SERVICE_SCHED,
	ICE_SERVICE_DIS,
	ICE_FD_FLUSH_REQ,
	ICE_OICR_INTR_DIS,		/* Global OICR interrupt disabled */
	ICE_MDD_VF_PRINT_PENDING,	/* set when MDD event handle */
	ICE_VF_RESETS_DISABLED,	/* disable resets during ice_remove */
	ICE_LINK_DEFAULT_OVERRIDE_PENDING,
	ICE_PHY_INIT_COMPLETE,
	ICE_FD_VF_FLUSH_CTX,		/* set at FD Rx IRQ or timeout */
	ICE_AUX_ERR_PENDING,
	ICE_STATE_NBITS		/* must be last */
};

enum ice_vsi_state {
	ICE_VSI_DOWN,
	ICE_VSI_NEEDS_RESTART,
	ICE_VSI_NETDEV_ALLOCD,
	ICE_VSI_NETDEV_REGISTERED,
	ICE_VSI_UMAC_FLTR_CHANGED,
	ICE_VSI_MMAC_FLTR_CHANGED,
	ICE_VSI_PROMISC_CHANGED,
	ICE_VSI_STATE_NBITS		/* must be last */
};

/* struct that defines a VSI, associated with a dev */
struct ice_vsi {
	struct net_device *netdev;
	struct ice_sw *vsw;		 /* switch this VSI is on */
	struct ice_pf *back;		 /* back pointer to PF */
	struct ice_port_info *port_info; /* back pointer to port_info */
	struct ice_rx_ring **rx_rings;	 /* Rx ring array */
	struct ice_tx_ring **tx_rings;	 /* Tx ring array */
	struct ice_q_vector **q_vectors; /* q_vector array */

	irqreturn_t (*irq_handler)(int irq, void *data);

	u64 tx_linearize;
	DECLARE_BITMAP(state, ICE_VSI_STATE_NBITS);
	unsigned int current_netdev_flags;
	u32 tx_restart;
	u32 tx_busy;
	u32 rx_buf_failed;
	u32 rx_page_failed;
	u16 num_q_vectors;
	u16 base_vector;		/* IRQ base for OS reserved vectors */
	enum ice_vsi_type type;
	u16 vsi_num;			/* HW (absolute) index of this VSI */
	u16 idx;			/* software index in pf->vsi[] */

	struct ice_vf *vf;		/* VF associated with this VSI */

	u16 ethtype;			/* Ethernet protocol for pause frame */
	u16 num_gfltr;
	u16 num_bfltr;

	/* RSS config */
	u16 rss_table_size;	/* HW RSS table size */
	u16 rss_size;		/* Allocated RSS queues */
	u8 *rss_hkey_user;	/* User configured hash keys */
	u8 *rss_lut_user;	/* User configured lookup table entries */
	u8 rss_lut_type;	/* used to configure Get/Set RSS LUT AQ call */

	/* aRFS members only allocated for the PF VSI */
#define ICE_MAX_ARFS_LIST	1024
#define ICE_ARFS_LST_MASK	(ICE_MAX_ARFS_LIST - 1)
	struct hlist_head *arfs_fltr_list;
	struct ice_arfs_active_fltr_cntrs *arfs_fltr_cntrs;
	spinlock_t arfs_lock;	/* protects aRFS hash table and filter state */
	atomic_t *arfs_last_fltr_id;

	u16 max_frame;
	u16 rx_buf_len;

	struct ice_aqc_vsi_props info;	 /* VSI properties */

	/* VSI stats */
	struct rtnl_link_stats64 net_stats;
	struct ice_eth_stats eth_stats;
	struct ice_eth_stats eth_stats_prev;

	struct list_head tmp_sync_list;		/* MAC filters to be synced */
	struct list_head tmp_unsync_list;	/* MAC filters to be unsynced */

	u8 irqs_ready:1;
	u8 current_isup:1;		 /* Sync 'link up' logging */
	u8 stat_offsets_loaded:1;
	struct ice_vsi_vlan_ops inner_vlan_ops;
	struct ice_vsi_vlan_ops outer_vlan_ops;
	u16 num_vlan;

	/* queue information */
	u8 tx_mapping_mode;		 /* ICE_MAP_MODE_[CONTIG|SCATTER] */
	u8 rx_mapping_mode;		 /* ICE_MAP_MODE_[CONTIG|SCATTER] */
	u16 *txq_map;			 /* index in pf->avail_txqs */
	u16 *rxq_map;			 /* index in pf->avail_rxqs */
	u16 alloc_txq;			 /* Allocated Tx queues */
	u16 num_txq;			 /* Used Tx queues */
	u16 alloc_rxq;			 /* Allocated Rx queues */
	u16 num_rxq;			 /* Used Rx queues */
	u16 req_txq;			 /* User requested Tx queues */
	u16 req_rxq;			 /* User requested Rx queues */
	u16 num_rx_desc;
	u16 num_tx_desc;
	u16 qset_handle[ICE_MAX_TRAFFIC_CLASS];
	struct ice_tc_cfg tc_cfg;
	struct bpf_prog *xdp_prog;
	struct ice_tx_ring **xdp_rings;	 /* XDP ring array */
	unsigned long *af_xdp_zc_qps;	 /* tracks AF_XDP ZC enabled qps */
	u16 num_xdp_txq;		 /* Used XDP queues */
	u8 xdp_mapping_mode;		 /* ICE_MAP_MODE_[CONTIG|SCATTER] */

	struct net_device **target_netdevs;

	struct tc_mqprio_qopt_offload mqprio_qopt; /* queue parameters */

	/* Channel Specific Fields */
	struct ice_vsi *tc_map_vsi[ICE_CHNL_MAX_TC];
	u16 cnt_q_avail;
	u16 next_base_q;	/* next queue to be used for channel setup */
	struct list_head ch_list;
	u16 num_chnl_rxq;
	u16 num_chnl_txq;
	u16 ch_rss_size;
	u16 num_chnl_fltr;
	/* store away rss size info before configuring ADQ channels so that,
	 * it can be used after tc-qdisc delete, to get back RSS setting as
	 * they were before
	 */
	u16 orig_rss_size;
	/* this keeps tracks of all enabled TC with and without DCB
	 * and inclusive of ADQ, vsi->mqprio_opt keeps track of queue
	 * information
	 */
	u8 all_numtc;
	u16 all_enatc;

	/* store away TC info, to be used for rebuild logic */
	u8 old_numtc;
	u16 old_ena_tc;

	struct ice_channel *ch;

	/* setup back reference, to which aggregator node this VSI
	 * corresponds to
	 */
	struct ice_agg_node *agg_node;
} ____cacheline_internodealigned_in_smp;

/* struct that defines an interrupt vector */
struct ice_q_vector {
	struct ice_vsi *vsi;

	u16 v_idx;			/* index in the vsi->q_vector array. */
	u16 reg_idx;
	u8 num_ring_rx;			/* total number of Rx rings in vector */
	u8 num_ring_tx;			/* total number of Tx rings in vector */
	u8 wb_on_itr:1;			/* if true, WB on ITR is enabled */
	/* in usecs, need to use ice_intrl_to_usecs_reg() before writing this
	 * value to the device
	 */
	u8 intrl;

	struct napi_struct napi;

	struct ice_ring_container rx;
	struct ice_ring_container tx;

	cpumask_t affinity_mask;
	struct irq_affinity_notify affinity_notify;

	struct ice_channel *ch;

	char name[ICE_INT_NAME_STR_LEN];

	u16 total_events;	/* net_dim(): number of interrupts processed */
} ____cacheline_internodealigned_in_smp;

enum ice_pf_flags {
	ICE_FLAG_FLTR_SYNC,
	ICE_FLAG_RDMA_ENA,
	ICE_FLAG_RSS_ENA,
	ICE_FLAG_SRIOV_ENA,
	ICE_FLAG_SRIOV_CAPABLE,
	ICE_FLAG_DCB_CAPABLE,
	ICE_FLAG_DCB_ENA,
	ICE_FLAG_FD_ENA,
	ICE_FLAG_PTP_SUPPORTED,		/* PTP is supported by NVM */
	ICE_FLAG_PTP,			/* PTP is enabled by software */
	ICE_FLAG_ADV_FEATURES,
	ICE_FLAG_TC_MQPRIO,		/* support for Multi queue TC */
	ICE_FLAG_CLS_FLOWER,
	ICE_FLAG_LINK_DOWN_ON_CLOSE_ENA,
	ICE_FLAG_TOTAL_PORT_SHUTDOWN_ENA,
	ICE_FLAG_NO_MEDIA,
	ICE_FLAG_FW_LLDP_AGENT,
	ICE_FLAG_MOD_POWER_UNSUPPORTED,
	ICE_FLAG_PHY_FW_LOAD_FAILED,
	ICE_FLAG_ETHTOOL_CTXT,		/* set when ethtool holds RTNL lock */
	ICE_FLAG_LEGACY_RX,
	ICE_FLAG_VF_TRUE_PROMISC_ENA,
	ICE_FLAG_MDD_AUTO_RESET_VF,
	ICE_FLAG_VF_VLAN_PRUNING,
	ICE_FLAG_LINK_LENIENT_MODE_ENA,
	ICE_FLAG_PLUG_AUX_DEV,
	ICE_FLAG_MTU_CHANGED,
<<<<<<< HEAD
=======
	ICE_FLAG_GNSS,			/* GNSS successfully initialized */
>>>>>>> d60c95ef
	ICE_PF_FLAGS_NBITS		/* must be last */
};

struct ice_switchdev_info {
	struct ice_vsi *control_vsi;
	struct ice_vsi *uplink_vsi;
	bool is_running;
};

struct ice_agg_node {
	u32 agg_id;
#define ICE_MAX_VSIS_IN_AGG_NODE	64
	u32 num_vsis;
	u8 valid;
};

struct ice_pf {
	struct pci_dev *pdev;

	struct devlink_region *nvm_region;
	struct devlink_region *sram_region;
	struct devlink_region *devcaps_region;

	/* devlink port data */
	struct devlink_port devlink_port;

	/* OS reserved IRQ details */
	struct msix_entry *msix_entries;
	struct ice_res_tracker *irq_tracker;
	/* First MSIX vector used by SR-IOV VFs. Calculated by subtracting the
	 * number of MSIX vectors needed for all SR-IOV VFs from the number of
	 * MSIX vectors allowed on this PF.
	 */
	u16 sriov_base_vector;

	u16 ctrl_vsi_idx;		/* control VSI index in pf->vsi array */

	struct ice_vsi **vsi;		/* VSIs created by the driver */
	struct ice_sw *first_sw;	/* first switch created by firmware */
	u16 eswitch_mode;		/* current mode of eswitch */
	struct ice_vfs vfs;
	DECLARE_BITMAP(features, ICE_F_MAX);
	DECLARE_BITMAP(state, ICE_STATE_NBITS);
	DECLARE_BITMAP(flags, ICE_PF_FLAGS_NBITS);
	unsigned long *avail_txqs;	/* bitmap to track PF Tx queue usage */
	unsigned long *avail_rxqs;	/* bitmap to track PF Rx queue usage */
	unsigned long serv_tmr_period;
	unsigned long serv_tmr_prev;
	struct timer_list serv_tmr;
	struct work_struct serv_task;
	struct mutex avail_q_mutex;	/* protects access to avail_[rx|tx]qs */
	struct mutex sw_mutex;		/* lock for protecting VSI alloc flow */
	struct mutex tc_mutex;		/* lock to protect TC changes */
	struct mutex adev_mutex;	/* lock to protect aux device access */
	u32 msg_enable;
	struct ice_ptp ptp;
	struct tty_driver *ice_gnss_tty_driver;
	struct tty_port *gnss_tty_port[ICE_GNSS_TTY_MINOR_DEVICES];
	struct gnss_serial *gnss_serial[ICE_GNSS_TTY_MINOR_DEVICES];
	u16 num_rdma_msix;		/* Total MSIX vectors for RDMA driver */
	u16 rdma_base_vector;

	/* spinlock to protect the AdminQ wait list */
	spinlock_t aq_wait_lock;
	struct hlist_head aq_wait_list;
	wait_queue_head_t aq_wait_queue;
	bool fw_emp_reset_disabled;

	wait_queue_head_t reset_wait_queue;

	u32 hw_csum_rx_error;
	u32 oicr_err_reg;
	u16 oicr_idx;		/* Other interrupt cause MSIX vector index */
	u16 num_avail_sw_msix;	/* remaining MSIX SW vectors left unclaimed */
	u16 max_pf_txqs;	/* Total Tx queues PF wide */
	u16 max_pf_rxqs;	/* Total Rx queues PF wide */
	u16 num_lan_msix;	/* Total MSIX vectors for base driver */
	u16 num_lan_tx;		/* num LAN Tx queues setup */
	u16 num_lan_rx;		/* num LAN Rx queues setup */
	u16 next_vsi;		/* Next free slot in pf->vsi[] - 0-based! */
	u16 num_alloc_vsi;
	u16 corer_count;	/* Core reset count */
	u16 globr_count;	/* Global reset count */
	u16 empr_count;		/* EMP reset count */
	u16 pfr_count;		/* PF reset count */

	u8 wol_ena : 1;		/* software state of WoL */
	u32 wakeup_reason;	/* last wakeup reason */
	struct ice_hw_port_stats stats;
	struct ice_hw_port_stats stats_prev;
	struct ice_hw hw;
	u8 stat_prev_loaded:1; /* has previous stats been loaded */
	u8 rdma_mode;
	u16 dcbx_cap;
	u32 tx_timeout_count;
	unsigned long tx_timeout_last_recovery;
	u32 tx_timeout_recovery_level;
	char int_name[ICE_INT_NAME_STR_LEN];
	struct auxiliary_device *adev;
	int aux_idx;
	u32 sw_int_count;
	/* count of tc_flower filters specific to channel (aka where filter
	 * action is "hw_tc <tc_num>")
	 */
	u16 num_dmac_chnl_fltrs;
	struct hlist_head tc_flower_fltr_list;

	__le64 nvm_phy_type_lo; /* NVM PHY type low */
	__le64 nvm_phy_type_hi; /* NVM PHY type high */
	struct ice_link_default_override_tlv link_dflt_override;
	struct ice_lag *lag; /* Link Aggregation information */

	struct ice_switchdev_info switchdev;

#define ICE_INVALID_AGG_NODE_ID		0
#define ICE_PF_AGG_NODE_ID_START	1
#define ICE_MAX_PF_AGG_NODES		32
	struct ice_agg_node pf_agg_node[ICE_MAX_PF_AGG_NODES];
#define ICE_VF_AGG_NODE_ID_START	65
#define ICE_MAX_VF_AGG_NODES		32
	struct ice_agg_node vf_agg_node[ICE_MAX_VF_AGG_NODES];
};

struct ice_netdev_priv {
	struct ice_vsi *vsi;
	struct ice_repr *repr;
	/* indirect block callbacks on registered higher level devices
	 * (e.g. tunnel devices)
	 *
	 * tc_indr_block_cb_priv_list is used to look up indirect callback
	 * private data
	 */
	struct list_head tc_indr_block_priv_list;
};

/**
 * ice_vector_ch_enabled
 * @qv: pointer to q_vector, can be NULL
 *
 * This function returns true if vector is channel enabled otherwise false
 */
static inline bool ice_vector_ch_enabled(struct ice_q_vector *qv)
{
	return !!qv->ch; /* Enable it to run with TC */
}

/**
 * ice_irq_dynamic_ena - Enable default interrupt generation settings
 * @hw: pointer to HW struct
 * @vsi: pointer to VSI struct, can be NULL
 * @q_vector: pointer to q_vector, can be NULL
 */
static inline void
ice_irq_dynamic_ena(struct ice_hw *hw, struct ice_vsi *vsi,
		    struct ice_q_vector *q_vector)
{
	u32 vector = (vsi && q_vector) ? q_vector->reg_idx :
				((struct ice_pf *)hw->back)->oicr_idx;
	int itr = ICE_ITR_NONE;
	u32 val;

	/* clear the PBA here, as this function is meant to clean out all
	 * previous interrupts and enable the interrupt
	 */
	val = GLINT_DYN_CTL_INTENA_M | GLINT_DYN_CTL_CLEARPBA_M |
	      (itr << GLINT_DYN_CTL_ITR_INDX_S);
	if (vsi)
		if (test_bit(ICE_VSI_DOWN, vsi->state))
			return;
	wr32(hw, GLINT_DYN_CTL(vector), val);
}

/**
 * ice_netdev_to_pf - Retrieve the PF struct associated with a netdev
 * @netdev: pointer to the netdev struct
 */
static inline struct ice_pf *ice_netdev_to_pf(struct net_device *netdev)
{
	struct ice_netdev_priv *np = netdev_priv(netdev);

	return np->vsi->back;
}

static inline bool ice_is_xdp_ena_vsi(struct ice_vsi *vsi)
{
	return !!READ_ONCE(vsi->xdp_prog);
}

static inline void ice_set_ring_xdp(struct ice_tx_ring *ring)
{
	ring->flags |= ICE_TX_FLAGS_RING_XDP;
}

/**
 * ice_xsk_pool - get XSK buffer pool bound to a ring
 * @ring: Rx ring to use
 *
 * Returns a pointer to xsk_buff_pool structure if there is a buffer pool
 * present, NULL otherwise.
 */
static inline struct xsk_buff_pool *ice_xsk_pool(struct ice_rx_ring *ring)
{
	struct ice_vsi *vsi = ring->vsi;
	u16 qid = ring->q_index;

	if (!ice_is_xdp_ena_vsi(vsi) || !test_bit(qid, vsi->af_xdp_zc_qps))
		return NULL;

	return xsk_get_pool_from_qid(vsi->netdev, qid);
}

/**
 * ice_tx_xsk_pool - assign XSK buff pool to XDP ring
 * @vsi: pointer to VSI
 * @qid: index of a queue to look at XSK buff pool presence
 *
 * Sets XSK buff pool pointer on XDP ring.
 *
 * XDP ring is picked from Rx ring, whereas Rx ring is picked based on provided
 * queue id. Reason for doing so is that queue vectors might have assigned more
 * than one XDP ring, e.g. when user reduced the queue count on netdev; Rx ring
 * carries a pointer to one of these XDP rings for its own purposes, such as
 * handling XDP_TX action, therefore we can piggyback here on the
 * rx_ring->xdp_ring assignment that was done during XDP rings initialization.
 */
static inline void ice_tx_xsk_pool(struct ice_vsi *vsi, u16 qid)
{
	struct ice_tx_ring *ring;

	ring = vsi->rx_rings[qid]->xdp_ring;
	if (!ring)
		return;

	if (!ice_is_xdp_ena_vsi(vsi) || !test_bit(qid, vsi->af_xdp_zc_qps)) {
		ring->xsk_pool = NULL;
		return;
	}

	ring->xsk_pool = xsk_get_pool_from_qid(vsi->netdev, qid);
}

/**
 * ice_get_main_vsi - Get the PF VSI
 * @pf: PF instance
 *
 * returns pf->vsi[0], which by definition is the PF VSI
 */
static inline struct ice_vsi *ice_get_main_vsi(struct ice_pf *pf)
{
	if (pf->vsi)
		return pf->vsi[0];

	return NULL;
}

/**
 * ice_get_netdev_priv_vsi - return VSI associated with netdev priv.
 * @np: private netdev structure
 */
static inline struct ice_vsi *ice_get_netdev_priv_vsi(struct ice_netdev_priv *np)
{
	/* In case of port representor return source port VSI. */
	if (np->repr)
		return np->repr->src_vsi;
	else
		return np->vsi;
}

/**
 * ice_get_ctrl_vsi - Get the control VSI
 * @pf: PF instance
 */
static inline struct ice_vsi *ice_get_ctrl_vsi(struct ice_pf *pf)
{
	/* if pf->ctrl_vsi_idx is ICE_NO_VSI, control VSI was not set up */
	if (!pf->vsi || pf->ctrl_vsi_idx == ICE_NO_VSI)
		return NULL;

	return pf->vsi[pf->ctrl_vsi_idx];
}

/**
 * ice_find_vsi - Find the VSI from VSI ID
 * @pf: The PF pointer to search in
 * @vsi_num: The VSI ID to search for
 */
static inline struct ice_vsi *ice_find_vsi(struct ice_pf *pf, u16 vsi_num)
{
	int i;

	ice_for_each_vsi(pf, i)
		if (pf->vsi[i] && pf->vsi[i]->vsi_num == vsi_num)
			return  pf->vsi[i];
	return NULL;
}

/**
 * ice_is_switchdev_running - check if switchdev is configured
 * @pf: pointer to PF structure
 *
 * Returns true if eswitch mode is set to DEVLINK_ESWITCH_MODE_SWITCHDEV
 * and switchdev is configured, false otherwise.
 */
static inline bool ice_is_switchdev_running(struct ice_pf *pf)
{
	return pf->switchdev.is_running;
}

/**
 * ice_set_sriov_cap - enable SRIOV in PF flags
 * @pf: PF struct
 */
static inline void ice_set_sriov_cap(struct ice_pf *pf)
{
	if (pf->hw.func_caps.common_cap.sr_iov_1_1)
		set_bit(ICE_FLAG_SRIOV_CAPABLE, pf->flags);
}

/**
 * ice_clear_sriov_cap - disable SRIOV in PF flags
 * @pf: PF struct
 */
static inline void ice_clear_sriov_cap(struct ice_pf *pf)
{
	clear_bit(ICE_FLAG_SRIOV_CAPABLE, pf->flags);
}

#define ICE_FD_STAT_CTR_BLOCK_COUNT	256
#define ICE_FD_STAT_PF_IDX(base_idx) \
			((base_idx) * ICE_FD_STAT_CTR_BLOCK_COUNT)
#define ICE_FD_SB_STAT_IDX(base_idx) ICE_FD_STAT_PF_IDX(base_idx)
#define ICE_FD_STAT_CH			1
#define ICE_FD_CH_STAT_IDX(base_idx) \
			(ICE_FD_STAT_PF_IDX(base_idx) + ICE_FD_STAT_CH)

/**
 * ice_is_adq_active - any active ADQs
 * @pf: pointer to PF
 *
 * This function returns true if there are any ADQs configured (which is
 * determined by looking at VSI type (which should be VSI_PF), numtc, and
 * TC_MQPRIO flag) otherwise return false
 */
static inline bool ice_is_adq_active(struct ice_pf *pf)
{
	struct ice_vsi *vsi;

	vsi = ice_get_main_vsi(pf);
	if (!vsi)
		return false;

	/* is ADQ configured */
	if (vsi->tc_cfg.numtc > ICE_CHNL_START_TC &&
	    test_bit(ICE_FLAG_TC_MQPRIO, pf->flags))
		return true;

	return false;
}

bool netif_is_ice(struct net_device *dev);
int ice_vsi_setup_tx_rings(struct ice_vsi *vsi);
int ice_vsi_setup_rx_rings(struct ice_vsi *vsi);
int ice_vsi_open_ctrl(struct ice_vsi *vsi);
int ice_vsi_open(struct ice_vsi *vsi);
void ice_set_ethtool_ops(struct net_device *netdev);
void ice_set_ethtool_repr_ops(struct net_device *netdev);
void ice_set_ethtool_safe_mode_ops(struct net_device *netdev);
u16 ice_get_avail_txq_count(struct ice_pf *pf);
u16 ice_get_avail_rxq_count(struct ice_pf *pf);
int ice_vsi_recfg_qs(struct ice_vsi *vsi, int new_rx, int new_tx, bool locked);
void ice_update_vsi_stats(struct ice_vsi *vsi);
void ice_update_pf_stats(struct ice_pf *pf);
void
ice_fetch_u64_stats_per_ring(struct u64_stats_sync *syncp,
			     struct ice_q_stats stats, u64 *pkts, u64 *bytes);
int ice_up(struct ice_vsi *vsi);
int ice_down(struct ice_vsi *vsi);
int ice_down_up(struct ice_vsi *vsi);
int ice_vsi_cfg(struct ice_vsi *vsi);
struct ice_vsi *ice_lb_vsi_setup(struct ice_pf *pf, struct ice_port_info *pi);
int ice_vsi_determine_xdp_res(struct ice_vsi *vsi);
int ice_prepare_xdp_rings(struct ice_vsi *vsi, struct bpf_prog *prog);
int ice_destroy_xdp_rings(struct ice_vsi *vsi);
int
ice_xdp_xmit(struct net_device *dev, int n, struct xdp_frame **frames,
	     u32 flags);
int ice_set_rss_lut(struct ice_vsi *vsi, u8 *lut, u16 lut_size);
int ice_get_rss_lut(struct ice_vsi *vsi, u8 *lut, u16 lut_size);
int ice_set_rss_key(struct ice_vsi *vsi, u8 *seed);
int ice_get_rss_key(struct ice_vsi *vsi, u8 *seed);
void ice_fill_rss_lut(u8 *lut, u16 rss_table_size, u16 rss_size);
int ice_schedule_reset(struct ice_pf *pf, enum ice_reset_req reset);
void ice_print_link_msg(struct ice_vsi *vsi, bool isup);
int ice_plug_aux_dev(struct ice_pf *pf);
void ice_unplug_aux_dev(struct ice_pf *pf);
int ice_init_rdma(struct ice_pf *pf);
const char *ice_aq_str(enum ice_aq_err aq_err);
bool ice_is_wol_supported(struct ice_hw *hw);
void ice_fdir_del_all_fltrs(struct ice_vsi *vsi);
int
ice_fdir_write_fltr(struct ice_pf *pf, struct ice_fdir_fltr *input, bool add,
		    bool is_tun);
void ice_vsi_manage_fdir(struct ice_vsi *vsi, bool ena);
int ice_add_fdir_ethtool(struct ice_vsi *vsi, struct ethtool_rxnfc *cmd);
int ice_del_fdir_ethtool(struct ice_vsi *vsi, struct ethtool_rxnfc *cmd);
int ice_get_ethtool_fdir_entry(struct ice_hw *hw, struct ethtool_rxnfc *cmd);
int
ice_get_fdir_fltr_ids(struct ice_hw *hw, struct ethtool_rxnfc *cmd,
		      u32 *rule_locs);
void ice_fdir_rem_adq_chnl(struct ice_hw *hw, u16 vsi_idx);
void ice_fdir_release_flows(struct ice_hw *hw);
void ice_fdir_replay_flows(struct ice_hw *hw);
void ice_fdir_replay_fltrs(struct ice_pf *pf);
int ice_fdir_create_dflt_rules(struct ice_pf *pf);
int ice_aq_wait_for_event(struct ice_pf *pf, u16 opcode, unsigned long timeout,
			  struct ice_rq_event_info *event);
int ice_open(struct net_device *netdev);
int ice_open_internal(struct net_device *netdev);
int ice_stop(struct net_device *netdev);
void ice_service_task_schedule(struct ice_pf *pf);

/**
 * ice_set_rdma_cap - enable RDMA support
 * @pf: PF struct
 */
static inline void ice_set_rdma_cap(struct ice_pf *pf)
{
	if (pf->hw.func_caps.common_cap.rdma && pf->num_rdma_msix) {
		set_bit(ICE_FLAG_RDMA_ENA, pf->flags);
<<<<<<< HEAD
		set_bit(ICE_FLAG_AUX_ENA, pf->flags);
=======
>>>>>>> d60c95ef
		set_bit(ICE_FLAG_PLUG_AUX_DEV, pf->flags);
	}
}

/**
 * ice_clear_rdma_cap - disable RDMA support
 * @pf: PF struct
 */
static inline void ice_clear_rdma_cap(struct ice_pf *pf)
{
	/* We can directly unplug aux device here only if the flag bit
	 * ICE_FLAG_PLUG_AUX_DEV is not set because ice_unplug_aux_dev()
	 * could race with ice_plug_aux_dev() called from
	 * ice_service_task(). In this case we only clear that bit now and
	 * aux device will be unplugged later once ice_plug_aux_device()
	 * called from ice_service_task() finishes (see ice_service_task()).
	 */
	if (!test_and_clear_bit(ICE_FLAG_PLUG_AUX_DEV, pf->flags))
		ice_unplug_aux_dev(pf);

	clear_bit(ICE_FLAG_RDMA_ENA, pf->flags);
}
#endif /* _ICE_H_ */<|MERGE_RESOLUTION|>--- conflicted
+++ resolved
@@ -161,12 +161,9 @@
 #define ice_for_each_q_vector(vsi, i) \
 	for ((i) = 0; (i) < (vsi)->num_q_vectors; (i)++)
 
-<<<<<<< HEAD
-=======
 #define ice_for_each_chnl_tc(i)	\
 	for ((i) = ICE_CHNL_START_TC; (i) < ICE_CHNL_MAX_TC; (i)++)
 
->>>>>>> d60c95ef
 #define ICE_UCAST_PROMISC_BITS (ICE_PROMISC_UCAST_TX | ICE_PROMISC_UCAST_RX)
 
 #define ICE_UCAST_VLAN_PROMISC_BITS (ICE_PROMISC_UCAST_TX | \
@@ -489,10 +486,7 @@
 	ICE_FLAG_LINK_LENIENT_MODE_ENA,
 	ICE_FLAG_PLUG_AUX_DEV,
 	ICE_FLAG_MTU_CHANGED,
-<<<<<<< HEAD
-=======
 	ICE_FLAG_GNSS,			/* GNSS successfully initialized */
->>>>>>> d60c95ef
 	ICE_PF_FLAGS_NBITS		/* must be last */
 };
 
@@ -922,10 +916,6 @@
 {
 	if (pf->hw.func_caps.common_cap.rdma && pf->num_rdma_msix) {
 		set_bit(ICE_FLAG_RDMA_ENA, pf->flags);
-<<<<<<< HEAD
-		set_bit(ICE_FLAG_AUX_ENA, pf->flags);
-=======
->>>>>>> d60c95ef
 		set_bit(ICE_FLAG_PLUG_AUX_DEV, pf->flags);
 	}
 }
