// SPDX-License-Identifier: (GPL-2.0+ OR BSD-3-Clause)
/* Copyright 2019 NXP */

#include "enetc.h"

#include <net/pkt_sched.h>
#include <linux/math64.h>
#include <linux/refcount.h>
#include <net/pkt_cls.h>
#include <net/tc_act/tc_gate.h>

static u16 enetc_get_max_gcl_len(struct enetc_hw *hw)
{
	return enetc_rd(hw, ENETC_PTGCAPR) & ENETC_PTGCAPR_MAX_GCL_LEN_MASK;
}

void enetc_sched_speed_set(struct enetc_ndev_priv *priv, int speed)
{
	struct enetc_hw *hw = &priv->si->hw;
	u32 old_speed = priv->speed;
	u32 pspeed, tmp;

	if (speed == old_speed)
		return;

	switch (speed) {
	case SPEED_1000:
		pspeed = ENETC_PMR_PSPEED_1000M;
		break;
	case SPEED_2500:
		pspeed = ENETC_PMR_PSPEED_2500M;
		break;
	case SPEED_100:
		pspeed = ENETC_PMR_PSPEED_100M;
		break;
	case SPEED_10:
	default:
		pspeed = ENETC_PMR_PSPEED_10M;
	}

	priv->speed = speed;
	tmp = enetc_port_rd(hw, ENETC_PMR);
	enetc_port_wr(hw, ENETC_PMR, (tmp & ~ENETC_PMR_PSPEED_MASK) | pspeed);
}

static int enetc_setup_taprio(struct net_device *ndev,
			      struct tc_taprio_qopt_offload *admin_conf)
{
	struct enetc_ndev_priv *priv = netdev_priv(ndev);
	struct enetc_hw *hw = &priv->si->hw;
	struct enetc_cbd cbd = {.cmd = 0};
	struct tgs_gcl_conf *gcl_config;
	struct tgs_gcl_data *gcl_data;
	dma_addr_t dma;
	struct gce *gce;
	u16 data_size;
	u16 gcl_len;
	void *tmp;
	u32 tge;
	int err;
	int i;

	if (admin_conf->num_entries > enetc_get_max_gcl_len(hw))
		return -EINVAL;
	gcl_len = admin_conf->num_entries;

<<<<<<< HEAD
	tge = enetc_rd(hw, ENETC_QBV_PTGCR_OFFSET);
	if (!admin_conf->enable) {
		enetc_wr(hw, ENETC_QBV_PTGCR_OFFSET, tge & ~ENETC_QBV_TGE);
=======
	tge = enetc_rd(hw, ENETC_PTGCR);
	if (!admin_conf->enable) {
		enetc_wr(hw, ENETC_PTGCR, tge & ~ENETC_PTGCR_TGE);
		enetc_reset_ptcmsdur(hw);
>>>>>>> 2cb8e624

		priv->active_offloads &= ~ENETC_F_QBV;

		return 0;
	}

	if (admin_conf->cycle_time > U32_MAX ||
	    admin_conf->cycle_time_extension > U32_MAX)
		return -EINVAL;

	/* Configure the (administrative) gate control list using the
	 * control BD descriptor.
	 */
	gcl_config = &cbd.gcl_conf;

	data_size = struct_size(gcl_data, entry, gcl_len);
	tmp = enetc_cbd_alloc_data_mem(priv->si, &cbd, data_size,
				       &dma, (void *)&gcl_data);
	if (!tmp)
		return -ENOMEM;

	gce = (struct gce *)(gcl_data + 1);

	/* Set all gates open as default */
	gcl_config->atc = 0xff;
	gcl_config->acl_len = cpu_to_le16(gcl_len);

	gcl_data->btl = cpu_to_le32(lower_32_bits(admin_conf->base_time));
	gcl_data->bth = cpu_to_le32(upper_32_bits(admin_conf->base_time));
	gcl_data->ct = cpu_to_le32(admin_conf->cycle_time);
	gcl_data->cte = cpu_to_le32(admin_conf->cycle_time_extension);

	for (i = 0; i < gcl_len; i++) {
		struct tc_taprio_sched_entry *temp_entry;
		struct gce *temp_gce = gce + i;

		temp_entry = &admin_conf->entries[i];

		temp_gce->gate = (u8)temp_entry->gate_mask;
		temp_gce->period = cpu_to_le32(temp_entry->interval);
	}

	cbd.status_flags = 0;

	cbd.cls = BDCR_CMD_PORT_GCL;
	cbd.status_flags = 0;

<<<<<<< HEAD
	enetc_wr(hw, ENETC_QBV_PTGCR_OFFSET, tge | ENETC_QBV_TGE);

	err = enetc_send_cmd(priv->si, &cbd);
	if (err)
		enetc_wr(hw, ENETC_QBV_PTGCR_OFFSET, tge & ~ENETC_QBV_TGE);
=======
	enetc_wr(hw, ENETC_PTGCR, tge | ENETC_PTGCR_TGE);

	err = enetc_send_cmd(priv->si, &cbd);
	if (err)
		enetc_wr(hw, ENETC_PTGCR, tge & ~ENETC_PTGCR_TGE);
>>>>>>> 2cb8e624

	enetc_cbd_free_data_mem(priv->si, data_size, tmp, &dma);

	if (err)
		return err;

	enetc_set_ptcmsdur(hw, admin_conf->max_sdu);
	priv->active_offloads |= ENETC_F_QBV;

	return 0;
}

int enetc_setup_tc_taprio(struct net_device *ndev, void *type_data)
{
	struct tc_taprio_qopt_offload *taprio = type_data;
	struct enetc_ndev_priv *priv = netdev_priv(ndev);
	struct enetc_hw *hw = &priv->si->hw;
	struct enetc_bdr *tx_ring;
	int err;
	int i;

	/* TSD and Qbv are mutually exclusive in hardware */
	for (i = 0; i < priv->num_tx_rings; i++)
		if (priv->tx_ring[i]->tsd_enable)
			return -EBUSY;

	for (i = 0; i < priv->num_tx_rings; i++) {
		tx_ring = priv->tx_ring[i];
		tx_ring->prio = taprio->enable ? i : 0;
		enetc_set_bdr_prio(hw, tx_ring->index, tx_ring->prio);
	}

	err = enetc_setup_taprio(ndev, taprio);
	if (err) {
		for (i = 0; i < priv->num_tx_rings; i++) {
			tx_ring = priv->tx_ring[i];
			tx_ring->prio = taprio->enable ? 0 : i;
			enetc_set_bdr_prio(hw, tx_ring->index, tx_ring->prio);
		}
	}

	return err;
}

static u32 enetc_get_cbs_enable(struct enetc_hw *hw, u8 tc)
{
	return enetc_port_rd(hw, ENETC_PTCCBSR0(tc)) & ENETC_CBSE;
}

static u8 enetc_get_cbs_bw(struct enetc_hw *hw, u8 tc)
{
	return enetc_port_rd(hw, ENETC_PTCCBSR0(tc)) & ENETC_CBS_BW_MASK;
}

int enetc_setup_tc_cbs(struct net_device *ndev, void *type_data)
{
	struct enetc_ndev_priv *priv = netdev_priv(ndev);
	struct tc_cbs_qopt_offload *cbs = type_data;
	u32 port_transmit_rate = priv->speed;
	u8 tc_nums = netdev_get_num_tc(ndev);
	struct enetc_hw *hw = &priv->si->hw;
	u32 hi_credit_bit, hi_credit_reg;
	u32 max_interference_size;
	u32 port_frame_max_size;
	u8 tc = cbs->queue;
	u8 prio_top, prio_next;
	int bw_sum = 0;
	u8 bw;

	prio_top = netdev_get_prio_tc_map(ndev, tc_nums - 1);
	prio_next = netdev_get_prio_tc_map(ndev, tc_nums - 2);

	/* Support highest prio and second prio tc in cbs mode */
	if (tc != prio_top && tc != prio_next)
		return -EOPNOTSUPP;

	if (!cbs->enable) {
		/* Make sure the other TC that are numerically
		 * lower than this TC have been disabled.
		 */
		if (tc == prio_top &&
		    enetc_get_cbs_enable(hw, prio_next)) {
			dev_err(&ndev->dev,
				"Disable TC%d before disable TC%d\n",
				prio_next, tc);
			return -EINVAL;
		}

		enetc_port_wr(hw, ENETC_PTCCBSR1(tc), 0);
		enetc_port_wr(hw, ENETC_PTCCBSR0(tc), 0);

		return 0;
	}

	if (cbs->idleslope - cbs->sendslope != port_transmit_rate * 1000L ||
	    cbs->idleslope < 0 || cbs->sendslope > 0)
		return -EOPNOTSUPP;

	port_frame_max_size = ndev->mtu + VLAN_ETH_HLEN + ETH_FCS_LEN;

	bw = cbs->idleslope / (port_transmit_rate * 10UL);

	/* Make sure the other TC that are numerically
	 * higher than this TC have been enabled.
	 */
	if (tc == prio_next) {
		if (!enetc_get_cbs_enable(hw, prio_top)) {
			dev_err(&ndev->dev,
				"Enable TC%d first before enable TC%d\n",
				prio_top, prio_next);
			return -EINVAL;
		}
		bw_sum += enetc_get_cbs_bw(hw, prio_top);
	}

	if (bw_sum + bw >= 100) {
		dev_err(&ndev->dev,
			"The sum of all CBS Bandwidth can't exceed 100\n");
		return -EINVAL;
	}

	enetc_port_rd(hw, ENETC_PTCMSDUR(tc));

	/* For top prio TC, the max_interfrence_size is maxSizedFrame.
	 *
	 * For next prio TC, the max_interfrence_size is calculated as below:
	 *
	 *      max_interference_size = M0 + Ma + Ra * M0 / (R0 - Ra)
	 *
	 *	- RA: idleSlope for AVB Class A
	 *	- R0: port transmit rate
	 *	- M0: maximum sized frame for the port
	 *	- MA: maximum sized frame for AVB Class A
	 */

	if (tc == prio_top) {
		max_interference_size = port_frame_max_size * 8;
	} else {
		u32 m0, ma, r0, ra;

		m0 = port_frame_max_size * 8;
		ma = enetc_port_rd(hw, ENETC_PTCMSDUR(prio_top)) * 8;
		ra = enetc_get_cbs_bw(hw, prio_top) *
			port_transmit_rate * 10000ULL;
		r0 = port_transmit_rate * 1000000ULL;
		max_interference_size = m0 + ma +
			(u32)div_u64((u64)ra * m0, r0 - ra);
	}

	/* hiCredit bits calculate by:
	 *
	 * maxSizedFrame * (idleSlope/portTxRate)
	 */
	hi_credit_bit = max_interference_size * bw / 100;

	/* hiCredit bits to hiCredit register need to calculated as:
	 *
	 * (enetClockFrequency / portTransmitRate) * 100
	 */
	hi_credit_reg = (u32)div_u64((ENETC_CLK * 100ULL) * hi_credit_bit,
				     port_transmit_rate * 1000000ULL);

	enetc_port_wr(hw, ENETC_PTCCBSR1(tc), hi_credit_reg);

	/* Set bw register and enable this traffic class */
	enetc_port_wr(hw, ENETC_PTCCBSR0(tc), bw | ENETC_CBSE);

	return 0;
}

int enetc_setup_tc_txtime(struct net_device *ndev, void *type_data)
{
	struct enetc_ndev_priv *priv = netdev_priv(ndev);
	struct tc_etf_qopt_offload *qopt = type_data;
	u8 tc_nums = netdev_get_num_tc(ndev);
	struct enetc_hw *hw = &priv->si->hw;
	int tc;

	if (!tc_nums)
		return -EOPNOTSUPP;

	tc = qopt->queue;

	if (tc < 0 || tc >= priv->num_tx_rings)
		return -EINVAL;

	/* TSD and Qbv are mutually exclusive in hardware */
<<<<<<< HEAD
	if (enetc_rd(hw, ENETC_QBV_PTGCR_OFFSET) & ENETC_QBV_TGE)
=======
	if (enetc_rd(hw, ENETC_PTGCR) & ENETC_PTGCR_TGE)
>>>>>>> 2cb8e624
		return -EBUSY;

	priv->tx_ring[tc]->tsd_enable = qopt->enable;
	enetc_port_wr(hw, ENETC_PTCTSDR(tc), qopt->enable ? ENETC_TSDE : 0);

	return 0;
}

enum streamid_type {
	STREAMID_TYPE_RESERVED = 0,
	STREAMID_TYPE_NULL,
	STREAMID_TYPE_SMAC,
};

enum streamid_vlan_tagged {
	STREAMID_VLAN_RESERVED = 0,
	STREAMID_VLAN_TAGGED,
	STREAMID_VLAN_UNTAGGED,
	STREAMID_VLAN_ALL,
};

#define ENETC_PSFP_WILDCARD -1
#define HANDLE_OFFSET 100

enum forward_type {
	FILTER_ACTION_TYPE_PSFP = BIT(0),
	FILTER_ACTION_TYPE_ACL = BIT(1),
	FILTER_ACTION_TYPE_BOTH = GENMASK(1, 0),
};

/* This is for limit output type for input actions */
struct actions_fwd {
	u64 actions;
	u64 keys;	/* include the must needed keys */
	enum forward_type output;
};

struct psfp_streamfilter_counters {
	u64 matching_frames_count;
	u64 passing_frames_count;
	u64 not_passing_frames_count;
	u64 passing_sdu_count;
	u64 not_passing_sdu_count;
	u64 red_frames_count;
};

struct enetc_streamid {
	u32 index;
	union {
		u8 src_mac[6];
		u8 dst_mac[6];
	};
	u8 filtertype;
	u16 vid;
	u8 tagged;
	s32 handle;
};

struct enetc_psfp_filter {
	u32 index;
	s32 handle;
	s8 prio;
	u32 maxsdu;
	u32 gate_id;
	s32 meter_id;
	refcount_t refcount;
	struct hlist_node node;
};

struct enetc_psfp_gate {
	u32 index;
	s8 init_ipv;
	u64 basetime;
	u64 cycletime;
	u64 cycletimext;
	u32 num_entries;
	refcount_t refcount;
	struct hlist_node node;
	struct action_gate_entry entries[];
};

/* Only enable the green color frame now
 * Will add eir and ebs color blind, couple flag etc when
 * policing action add more offloading parameters
 */
struct enetc_psfp_meter {
	u32 index;
	u32 cir;
	u32 cbs;
	refcount_t refcount;
	struct hlist_node node;
};

#define ENETC_PSFP_FLAGS_FMI BIT(0)

struct enetc_stream_filter {
	struct enetc_streamid sid;
	u32 sfi_index;
	u32 sgi_index;
	u32 flags;
	u32 fmi_index;
	struct flow_stats stats;
	struct hlist_node node;
};

struct enetc_psfp {
	unsigned long dev_bitmap;
	unsigned long *psfp_sfi_bitmap;
	struct hlist_head stream_list;
	struct hlist_head psfp_filter_list;
	struct hlist_head psfp_gate_list;
	struct hlist_head psfp_meter_list;
	spinlock_t psfp_lock; /* spinlock for the struct enetc_psfp r/w */
};

static struct actions_fwd enetc_act_fwd[] = {
	{
		BIT(FLOW_ACTION_GATE),
		BIT(FLOW_DISSECTOR_KEY_ETH_ADDRS),
		FILTER_ACTION_TYPE_PSFP
	},
	{
		BIT(FLOW_ACTION_POLICE) |
		BIT(FLOW_ACTION_GATE),
		BIT(FLOW_DISSECTOR_KEY_ETH_ADDRS),
		FILTER_ACTION_TYPE_PSFP
	},
	/* example for ACL actions */
	{
		BIT(FLOW_ACTION_DROP),
		0,
		FILTER_ACTION_TYPE_ACL
	}
};

static struct enetc_psfp epsfp = {
	.dev_bitmap = 0,
	.psfp_sfi_bitmap = NULL,
};

static LIST_HEAD(enetc_block_cb_list);

/* Stream Identity Entry Set Descriptor */
static int enetc_streamid_hw_set(struct enetc_ndev_priv *priv,
				 struct enetc_streamid *sid,
				 u8 enable)
{
	struct enetc_cbd cbd = {.cmd = 0};
	struct streamid_data *si_data;
	struct streamid_conf *si_conf;
	dma_addr_t dma;
	u16 data_size;
	void *tmp;
	int port;
	int err;

	port = enetc_pf_to_port(priv->si->pdev);
	if (port < 0)
		return -EINVAL;

	if (sid->index >= priv->psfp_cap.max_streamid)
		return -EINVAL;

	if (sid->filtertype != STREAMID_TYPE_NULL &&
	    sid->filtertype != STREAMID_TYPE_SMAC)
		return -EOPNOTSUPP;

	/* Disable operation before enable */
	cbd.index = cpu_to_le16((u16)sid->index);
	cbd.cls = BDCR_CMD_STREAM_IDENTIFY;
	cbd.status_flags = 0;

	data_size = sizeof(struct streamid_data);
	tmp = enetc_cbd_alloc_data_mem(priv->si, &cbd, data_size,
				       &dma, (void *)&si_data);
	if (!tmp)
		return -ENOMEM;

	eth_broadcast_addr(si_data->dmac);
	si_data->vid_vidm_tg = (ENETC_CBDR_SID_VID_MASK
			       + ((0x3 << 14) | ENETC_CBDR_SID_VIDM));

	si_conf = &cbd.sid_set;
	/* Only one port supported for one entry, set itself */
	si_conf->iports = cpu_to_le32(1 << port);
	si_conf->id_type = 1;
	si_conf->oui[2] = 0x0;
	si_conf->oui[1] = 0x80;
	si_conf->oui[0] = 0xC2;

	err = enetc_send_cmd(priv->si, &cbd);
	if (err)
		goto out;

	if (!enable)
		goto out;

	/* Enable the entry overwrite again incase space flushed by hardware */
	cbd.status_flags = 0;

	si_conf->en = 0x80;
	si_conf->stream_handle = cpu_to_le32(sid->handle);
	si_conf->iports = cpu_to_le32(1 << port);
	si_conf->id_type = sid->filtertype;
	si_conf->oui[2] = 0x0;
	si_conf->oui[1] = 0x80;
	si_conf->oui[0] = 0xC2;

	memset(si_data, 0, data_size);

	/* VIDM default to be 1.
	 * VID Match. If set (b1) then the VID must match, otherwise
	 * any VID is considered a match. VIDM setting is only used
	 * when TG is set to b01.
	 */
	if (si_conf->id_type == STREAMID_TYPE_NULL) {
		ether_addr_copy(si_data->dmac, sid->dst_mac);
		si_data->vid_vidm_tg = (sid->vid & ENETC_CBDR_SID_VID_MASK) +
				       ((((u16)(sid->tagged) & 0x3) << 14)
				       | ENETC_CBDR_SID_VIDM);
	} else if (si_conf->id_type == STREAMID_TYPE_SMAC) {
		ether_addr_copy(si_data->smac, sid->src_mac);
		si_data->vid_vidm_tg = (sid->vid & ENETC_CBDR_SID_VID_MASK) +
				       ((((u16)(sid->tagged) & 0x3) << 14)
				       | ENETC_CBDR_SID_VIDM);
	}

	err = enetc_send_cmd(priv->si, &cbd);
out:
	enetc_cbd_free_data_mem(priv->si, data_size, tmp, &dma);

	return err;
}

/* Stream Filter Instance Set Descriptor */
static int enetc_streamfilter_hw_set(struct enetc_ndev_priv *priv,
				     struct enetc_psfp_filter *sfi,
				     u8 enable)
{
	struct enetc_cbd cbd = {.cmd = 0};
	struct sfi_conf *sfi_config;
	int port;

	port = enetc_pf_to_port(priv->si->pdev);
	if (port < 0)
		return -EINVAL;

	cbd.index = cpu_to_le16(sfi->index);
	cbd.cls = BDCR_CMD_STREAM_FILTER;
	cbd.status_flags = 0x80;
	cbd.length = cpu_to_le16(1);

	sfi_config = &cbd.sfi_conf;
	if (!enable)
		goto exit;

	sfi_config->en = 0x80;

	if (sfi->handle >= 0) {
		sfi_config->stream_handle =
			cpu_to_le32(sfi->handle);
		sfi_config->sthm |= 0x80;
	}

	sfi_config->sg_inst_table_index = cpu_to_le16(sfi->gate_id);
	sfi_config->input_ports = cpu_to_le32(1 << port);

	/* The priority value which may be matched against the
	 * frame’s priority value to determine a match for this entry.
	 */
	if (sfi->prio >= 0)
		sfi_config->multi |= (sfi->prio & 0x7) | 0x8;

	/* Filter Type. Identifies the contents of the MSDU/FM_INST_INDEX
	 * field as being either an MSDU value or an index into the Flow
	 * Meter Instance table.
	 */
	if (sfi->maxsdu) {
		sfi_config->msdu =
		cpu_to_le16(sfi->maxsdu);
		sfi_config->multi |= 0x40;
	}

	if (sfi->meter_id >= 0) {
		sfi_config->fm_inst_table_index = cpu_to_le16(sfi->meter_id);
		sfi_config->multi |= 0x80;
	}

exit:
	return enetc_send_cmd(priv->si, &cbd);
}

static int enetc_streamcounter_hw_get(struct enetc_ndev_priv *priv,
				      u32 index,
				      struct psfp_streamfilter_counters *cnt)
{
	struct enetc_cbd cbd = { .cmd = 2 };
	struct sfi_counter_data *data_buf;
	dma_addr_t dma;
	u16 data_size;
	void *tmp;
	int err;

	cbd.index = cpu_to_le16((u16)index);
	cbd.cmd = 2;
	cbd.cls = BDCR_CMD_STREAM_FILTER;
	cbd.status_flags = 0;

	data_size = sizeof(struct sfi_counter_data);

	tmp = enetc_cbd_alloc_data_mem(priv->si, &cbd, data_size,
				       &dma, (void *)&data_buf);
	if (!tmp)
		return -ENOMEM;

	err = enetc_send_cmd(priv->si, &cbd);
	if (err)
		goto exit;

	cnt->matching_frames_count = ((u64)data_buf->matchh << 32) +
				     data_buf->matchl;

	cnt->not_passing_sdu_count = ((u64)data_buf->msdu_droph << 32) +
				     data_buf->msdu_dropl;

	cnt->passing_sdu_count = cnt->matching_frames_count
				- cnt->not_passing_sdu_count;

	cnt->not_passing_frames_count =
				((u64)data_buf->stream_gate_droph << 32) +
				data_buf->stream_gate_dropl;

	cnt->passing_frames_count = cnt->matching_frames_count -
				    cnt->not_passing_sdu_count -
				    cnt->not_passing_frames_count;

	cnt->red_frames_count =	((u64)data_buf->flow_meter_droph << 32)	+
				data_buf->flow_meter_dropl;

exit:
	enetc_cbd_free_data_mem(priv->si, data_size, tmp, &dma);

	return err;
}

static u64 get_ptp_now(struct enetc_hw *hw)
{
	u64 now_lo, now_hi, now;

	now_lo = enetc_rd(hw, ENETC_SICTR0);
	now_hi = enetc_rd(hw, ENETC_SICTR1);
	now = now_lo | now_hi << 32;

	return now;
}

static int get_start_ns(u64 now, u64 cycle, u64 *start)
{
	u64 n;

	if (!cycle)
		return -EFAULT;

	n = div64_u64(now, cycle);

	*start = (n + 1) * cycle;

	return 0;
}

/* Stream Gate Instance Set Descriptor */
static int enetc_streamgate_hw_set(struct enetc_ndev_priv *priv,
				   struct enetc_psfp_gate *sgi,
				   u8 enable)
{
	struct enetc_cbd cbd = { .cmd = 0 };
	struct sgi_table *sgi_config;
	struct sgcl_conf *sgcl_config;
	struct sgcl_data *sgcl_data;
	struct sgce *sgce;
	dma_addr_t dma;
	u16 data_size;
	int err, i;
	void *tmp;
	u64 now;

	cbd.index = cpu_to_le16(sgi->index);
	cbd.cmd = 0;
	cbd.cls = BDCR_CMD_STREAM_GCL;
	cbd.status_flags = 0x80;

	/* disable */
	if (!enable)
		return enetc_send_cmd(priv->si, &cbd);

	if (!sgi->num_entries)
		return 0;

	if (sgi->num_entries > priv->psfp_cap.max_psfp_gatelist ||
	    !sgi->cycletime)
		return -EINVAL;

	/* enable */
	sgi_config = &cbd.sgi_table;

	/* Keep open before gate list start */
	sgi_config->ocgtst = 0x80;

	sgi_config->oipv = (sgi->init_ipv < 0) ?
				0x0 : ((sgi->init_ipv & 0x7) | 0x8);

	sgi_config->en = 0x80;

	/* Basic config */
	err = enetc_send_cmd(priv->si, &cbd);
	if (err)
		return -EINVAL;

	memset(&cbd, 0, sizeof(cbd));

	cbd.index = cpu_to_le16(sgi->index);
	cbd.cmd = 1;
	cbd.cls = BDCR_CMD_STREAM_GCL;
	cbd.status_flags = 0;

	sgcl_config = &cbd.sgcl_conf;

	sgcl_config->acl_len = (sgi->num_entries - 1) & 0x3;

	data_size = struct_size(sgcl_data, sgcl, sgi->num_entries);
	tmp = enetc_cbd_alloc_data_mem(priv->si, &cbd, data_size,
				       &dma, (void *)&sgcl_data);
	if (!tmp)
		return -ENOMEM;

	sgce = &sgcl_data->sgcl[0];

	sgcl_config->agtst = 0x80;

	sgcl_data->ct = sgi->cycletime;
	sgcl_data->cte = sgi->cycletimext;

	if (sgi->init_ipv >= 0)
		sgcl_config->aipv = (sgi->init_ipv & 0x7) | 0x8;

	for (i = 0; i < sgi->num_entries; i++) {
		struct action_gate_entry *from = &sgi->entries[i];
		struct sgce *to = &sgce[i];

		if (from->gate_state)
			to->multi |= 0x10;

		if (from->ipv >= 0)
			to->multi |= ((from->ipv & 0x7) << 5) | 0x08;

		if (from->maxoctets >= 0) {
			to->multi |= 0x01;
			to->msdu[0] = from->maxoctets & 0xFF;
			to->msdu[1] = (from->maxoctets >> 8) & 0xFF;
			to->msdu[2] = (from->maxoctets >> 16) & 0xFF;
		}

		to->interval = from->interval;
	}

	/* If basetime is less than now, calculate start time */
	now = get_ptp_now(&priv->si->hw);

	if (sgi->basetime < now) {
		u64 start;

		err = get_start_ns(now, sgi->cycletime, &start);
		if (err)
			goto exit;
		sgcl_data->btl = lower_32_bits(start);
		sgcl_data->bth = upper_32_bits(start);
	} else {
		u32 hi, lo;

		hi = upper_32_bits(sgi->basetime);
		lo = lower_32_bits(sgi->basetime);
		sgcl_data->bth = hi;
		sgcl_data->btl = lo;
	}

	err = enetc_send_cmd(priv->si, &cbd);

exit:
	enetc_cbd_free_data_mem(priv->si, data_size, tmp, &dma);
	return err;
}

static int enetc_flowmeter_hw_set(struct enetc_ndev_priv *priv,
				  struct enetc_psfp_meter *fmi,
				  u8 enable)
{
	struct enetc_cbd cbd = { .cmd = 0 };
	struct fmi_conf *fmi_config;
	u64 temp = 0;

	cbd.index = cpu_to_le16((u16)fmi->index);
	cbd.cls = BDCR_CMD_FLOW_METER;
	cbd.status_flags = 0x80;

	if (!enable)
		return enetc_send_cmd(priv->si, &cbd);

	fmi_config = &cbd.fmi_conf;
	fmi_config->en = 0x80;

	if (fmi->cir) {
		temp = (u64)8000 * fmi->cir;
		temp = div_u64(temp, 3725);
	}

	fmi_config->cir = cpu_to_le32((u32)temp);
	fmi_config->cbs = cpu_to_le32(fmi->cbs);

	/* Default for eir ebs disable */
	fmi_config->eir = 0;
	fmi_config->ebs = 0;

	/* Default:
	 * mark red disable
	 * drop on yellow disable
	 * color mode disable
	 * couple flag disable
	 */
	fmi_config->conf = 0;

	return enetc_send_cmd(priv->si, &cbd);
}

static struct enetc_stream_filter *enetc_get_stream_by_index(u32 index)
{
	struct enetc_stream_filter *f;

	hlist_for_each_entry(f, &epsfp.stream_list, node)
		if (f->sid.index == index)
			return f;

	return NULL;
}

static struct enetc_psfp_gate *enetc_get_gate_by_index(u32 index)
{
	struct enetc_psfp_gate *g;

	hlist_for_each_entry(g, &epsfp.psfp_gate_list, node)
		if (g->index == index)
			return g;

	return NULL;
}

static struct enetc_psfp_filter *enetc_get_filter_by_index(u32 index)
{
	struct enetc_psfp_filter *s;

	hlist_for_each_entry(s, &epsfp.psfp_filter_list, node)
		if (s->index == index)
			return s;

	return NULL;
}

static struct enetc_psfp_meter *enetc_get_meter_by_index(u32 index)
{
	struct enetc_psfp_meter *m;

	hlist_for_each_entry(m, &epsfp.psfp_meter_list, node)
		if (m->index == index)
			return m;

	return NULL;
}

static struct enetc_psfp_filter
	*enetc_psfp_check_sfi(struct enetc_psfp_filter *sfi)
{
	struct enetc_psfp_filter *s;

	hlist_for_each_entry(s, &epsfp.psfp_filter_list, node)
		if (s->gate_id == sfi->gate_id &&
		    s->prio == sfi->prio &&
		    s->maxsdu == sfi->maxsdu &&
		    s->meter_id == sfi->meter_id)
			return s;

	return NULL;
}

static int enetc_get_free_index(struct enetc_ndev_priv *priv)
{
	u32 max_size = priv->psfp_cap.max_psfp_filter;
	unsigned long index;

	index = find_first_zero_bit(epsfp.psfp_sfi_bitmap, max_size);
	if (index == max_size)
		return -1;

	return index;
}

static void stream_filter_unref(struct enetc_ndev_priv *priv, u32 index)
{
	struct enetc_psfp_filter *sfi;
	u8 z;

	sfi = enetc_get_filter_by_index(index);
	WARN_ON(!sfi);
	z = refcount_dec_and_test(&sfi->refcount);

	if (z) {
		enetc_streamfilter_hw_set(priv, sfi, false);
		hlist_del(&sfi->node);
		kfree(sfi);
		clear_bit(index, epsfp.psfp_sfi_bitmap);
	}
}

static void stream_gate_unref(struct enetc_ndev_priv *priv, u32 index)
{
	struct enetc_psfp_gate *sgi;
	u8 z;

	sgi = enetc_get_gate_by_index(index);
	WARN_ON(!sgi);
	z = refcount_dec_and_test(&sgi->refcount);
	if (z) {
		enetc_streamgate_hw_set(priv, sgi, false);
		hlist_del(&sgi->node);
		kfree(sgi);
	}
}

static void flow_meter_unref(struct enetc_ndev_priv *priv, u32 index)
{
	struct enetc_psfp_meter *fmi;
	u8 z;

	fmi = enetc_get_meter_by_index(index);
	WARN_ON(!fmi);
	z = refcount_dec_and_test(&fmi->refcount);
	if (z) {
		enetc_flowmeter_hw_set(priv, fmi, false);
		hlist_del(&fmi->node);
		kfree(fmi);
	}
}

static void remove_one_chain(struct enetc_ndev_priv *priv,
			     struct enetc_stream_filter *filter)
{
	if (filter->flags & ENETC_PSFP_FLAGS_FMI)
		flow_meter_unref(priv, filter->fmi_index);

	stream_gate_unref(priv, filter->sgi_index);
	stream_filter_unref(priv, filter->sfi_index);

	hlist_del(&filter->node);
	kfree(filter);
}

static int enetc_psfp_hw_set(struct enetc_ndev_priv *priv,
			     struct enetc_streamid *sid,
			     struct enetc_psfp_filter *sfi,
			     struct enetc_psfp_gate *sgi,
			     struct enetc_psfp_meter *fmi)
{
	int err;

	err = enetc_streamid_hw_set(priv, sid, true);
	if (err)
		return err;

	if (sfi) {
		err = enetc_streamfilter_hw_set(priv, sfi, true);
		if (err)
			goto revert_sid;
	}

	err = enetc_streamgate_hw_set(priv, sgi, true);
	if (err)
		goto revert_sfi;

	if (fmi) {
		err = enetc_flowmeter_hw_set(priv, fmi, true);
		if (err)
			goto revert_sgi;
	}

	return 0;

revert_sgi:
	enetc_streamgate_hw_set(priv, sgi, false);
revert_sfi:
	if (sfi)
		enetc_streamfilter_hw_set(priv, sfi, false);
revert_sid:
	enetc_streamid_hw_set(priv, sid, false);
	return err;
}

static struct actions_fwd *enetc_check_flow_actions(u64 acts,
						    unsigned int inputkeys)
{
	int i;

	for (i = 0; i < ARRAY_SIZE(enetc_act_fwd); i++)
		if (acts == enetc_act_fwd[i].actions &&
		    inputkeys & enetc_act_fwd[i].keys)
			return &enetc_act_fwd[i];

	return NULL;
}

static int enetc_psfp_policer_validate(const struct flow_action *action,
				       const struct flow_action_entry *act,
				       struct netlink_ext_ack *extack)
{
	if (act->police.exceed.act_id != FLOW_ACTION_DROP) {
		NL_SET_ERR_MSG_MOD(extack,
				   "Offload not supported when exceed action is not drop");
		return -EOPNOTSUPP;
	}

	if (act->police.notexceed.act_id != FLOW_ACTION_PIPE &&
	    act->police.notexceed.act_id != FLOW_ACTION_ACCEPT) {
		NL_SET_ERR_MSG_MOD(extack,
				   "Offload not supported when conform action is not pipe or ok");
		return -EOPNOTSUPP;
	}

	if (act->police.notexceed.act_id == FLOW_ACTION_ACCEPT &&
	    !flow_action_is_last_entry(action, act)) {
		NL_SET_ERR_MSG_MOD(extack,
				   "Offload not supported when conform action is ok, but action is not last");
		return -EOPNOTSUPP;
	}

	if (act->police.peakrate_bytes_ps ||
	    act->police.avrate || act->police.overhead) {
		NL_SET_ERR_MSG_MOD(extack,
				   "Offload not supported when peakrate/avrate/overhead is configured");
		return -EOPNOTSUPP;
	}

	if (act->police.rate_pkt_ps) {
		NL_SET_ERR_MSG_MOD(extack,
				   "QoS offload not support packets per second");
		return -EOPNOTSUPP;
	}

	return 0;
}

static int enetc_psfp_parse_clsflower(struct enetc_ndev_priv *priv,
				      struct flow_cls_offload *f)
{
	struct flow_action_entry *entryg = NULL, *entryp = NULL;
	struct flow_rule *rule = flow_cls_offload_flow_rule(f);
	struct netlink_ext_ack *extack = f->common.extack;
	struct enetc_stream_filter *filter, *old_filter;
	struct enetc_psfp_meter *fmi = NULL, *old_fmi;
	struct enetc_psfp_filter *sfi, *old_sfi;
	struct enetc_psfp_gate *sgi, *old_sgi;
	struct flow_action_entry *entry;
	struct action_gate_entry *e;
	u8 sfi_overwrite = 0;
	int entries_size;
	int i, err;

	if (f->common.chain_index >= priv->psfp_cap.max_streamid) {
		NL_SET_ERR_MSG_MOD(extack, "No Stream identify resource!");
		return -ENOSPC;
	}

	flow_action_for_each(i, entry, &rule->action)
		if (entry->id == FLOW_ACTION_GATE)
			entryg = entry;
		else if (entry->id == FLOW_ACTION_POLICE)
			entryp = entry;

	/* Not support without gate action */
	if (!entryg)
		return -EINVAL;

	filter = kzalloc(sizeof(*filter), GFP_KERNEL);
	if (!filter)
		return -ENOMEM;

	filter->sid.index = f->common.chain_index;

	if (flow_rule_match_key(rule, FLOW_DISSECTOR_KEY_ETH_ADDRS)) {
		struct flow_match_eth_addrs match;

		flow_rule_match_eth_addrs(rule, &match);

		if (!is_zero_ether_addr(match.mask->dst) &&
		    !is_zero_ether_addr(match.mask->src)) {
			NL_SET_ERR_MSG_MOD(extack,
					   "Cannot match on both source and destination MAC");
			err = -EINVAL;
			goto free_filter;
		}

		if (!is_zero_ether_addr(match.mask->dst)) {
			if (!is_broadcast_ether_addr(match.mask->dst)) {
				NL_SET_ERR_MSG_MOD(extack,
						   "Masked matching on destination MAC not supported");
				err = -EINVAL;
				goto free_filter;
			}
			ether_addr_copy(filter->sid.dst_mac, match.key->dst);
			filter->sid.filtertype = STREAMID_TYPE_NULL;
		}

		if (!is_zero_ether_addr(match.mask->src)) {
			if (!is_broadcast_ether_addr(match.mask->src)) {
				NL_SET_ERR_MSG_MOD(extack,
						   "Masked matching on source MAC not supported");
				err = -EINVAL;
				goto free_filter;
			}
			ether_addr_copy(filter->sid.src_mac, match.key->src);
			filter->sid.filtertype = STREAMID_TYPE_SMAC;
		}
	} else {
		NL_SET_ERR_MSG_MOD(extack, "Unsupported, must include ETH_ADDRS");
		err = -EINVAL;
		goto free_filter;
	}

	if (flow_rule_match_key(rule, FLOW_DISSECTOR_KEY_VLAN)) {
		struct flow_match_vlan match;

		flow_rule_match_vlan(rule, &match);
		if (match.mask->vlan_priority) {
			if (match.mask->vlan_priority !=
			    (VLAN_PRIO_MASK >> VLAN_PRIO_SHIFT)) {
				NL_SET_ERR_MSG_MOD(extack, "Only full mask is supported for VLAN priority");
				err = -EINVAL;
				goto free_filter;
			}
		}

		if (match.mask->vlan_id) {
			if (match.mask->vlan_id != VLAN_VID_MASK) {
				NL_SET_ERR_MSG_MOD(extack, "Only full mask is supported for VLAN id");
				err = -EINVAL;
				goto free_filter;
			}

			filter->sid.vid = match.key->vlan_id;
			if (!filter->sid.vid)
				filter->sid.tagged = STREAMID_VLAN_UNTAGGED;
			else
				filter->sid.tagged = STREAMID_VLAN_TAGGED;
		}
	} else {
		filter->sid.tagged = STREAMID_VLAN_ALL;
	}

	/* parsing gate action */
	if (entryg->hw_index >= priv->psfp_cap.max_psfp_gate) {
		NL_SET_ERR_MSG_MOD(extack, "No Stream Gate resource!");
		err = -ENOSPC;
		goto free_filter;
	}

	if (entryg->gate.num_entries >= priv->psfp_cap.max_psfp_gatelist) {
		NL_SET_ERR_MSG_MOD(extack, "No Stream Gate resource!");
		err = -ENOSPC;
		goto free_filter;
	}

	entries_size = struct_size(sgi, entries, entryg->gate.num_entries);
	sgi = kzalloc(entries_size, GFP_KERNEL);
	if (!sgi) {
		err = -ENOMEM;
		goto free_filter;
	}

	refcount_set(&sgi->refcount, 1);
	sgi->index = entryg->hw_index;
	sgi->init_ipv = entryg->gate.prio;
	sgi->basetime = entryg->gate.basetime;
	sgi->cycletime = entryg->gate.cycletime;
	sgi->num_entries = entryg->gate.num_entries;

	e = sgi->entries;
	for (i = 0; i < entryg->gate.num_entries; i++) {
		e[i].gate_state = entryg->gate.entries[i].gate_state;
		e[i].interval = entryg->gate.entries[i].interval;
		e[i].ipv = entryg->gate.entries[i].ipv;
		e[i].maxoctets = entryg->gate.entries[i].maxoctets;
	}

	filter->sgi_index = sgi->index;

	sfi = kzalloc(sizeof(*sfi), GFP_KERNEL);
	if (!sfi) {
		err = -ENOMEM;
		goto free_gate;
	}

	refcount_set(&sfi->refcount, 1);
	sfi->gate_id = sgi->index;
	sfi->meter_id = ENETC_PSFP_WILDCARD;

	/* Flow meter and max frame size */
	if (entryp) {
		err = enetc_psfp_policer_validate(&rule->action, entryp, extack);
		if (err)
			goto free_sfi;

		if (entryp->police.burst) {
			fmi = kzalloc(sizeof(*fmi), GFP_KERNEL);
			if (!fmi) {
				err = -ENOMEM;
				goto free_sfi;
			}
			refcount_set(&fmi->refcount, 1);
			fmi->cir = entryp->police.rate_bytes_ps;
			fmi->cbs = entryp->police.burst;
			fmi->index = entryp->hw_index;
			filter->flags |= ENETC_PSFP_FLAGS_FMI;
			filter->fmi_index = fmi->index;
			sfi->meter_id = fmi->index;
		}

		if (entryp->police.mtu)
			sfi->maxsdu = entryp->police.mtu;
	}

	/* prio ref the filter prio */
	if (f->common.prio && f->common.prio <= BIT(3))
		sfi->prio = f->common.prio - 1;
	else
		sfi->prio = ENETC_PSFP_WILDCARD;

	old_sfi = enetc_psfp_check_sfi(sfi);
	if (!old_sfi) {
		int index;

		index = enetc_get_free_index(priv);
		if (sfi->handle < 0) {
			NL_SET_ERR_MSG_MOD(extack, "No Stream Filter resource!");
			err = -ENOSPC;
			goto free_fmi;
		}

		sfi->index = index;
		sfi->handle = index + HANDLE_OFFSET;
		/* Update the stream filter handle also */
		filter->sid.handle = sfi->handle;
		filter->sfi_index = sfi->index;
		sfi_overwrite = 0;
	} else {
		filter->sfi_index = old_sfi->index;
		filter->sid.handle = old_sfi->handle;
		sfi_overwrite = 1;
	}

	err = enetc_psfp_hw_set(priv, &filter->sid,
				sfi_overwrite ? NULL : sfi, sgi, fmi);
	if (err)
		goto free_fmi;

	spin_lock(&epsfp.psfp_lock);
	if (filter->flags & ENETC_PSFP_FLAGS_FMI) {
		old_fmi = enetc_get_meter_by_index(filter->fmi_index);
		if (old_fmi) {
			fmi->refcount = old_fmi->refcount;
			refcount_set(&fmi->refcount,
				     refcount_read(&old_fmi->refcount) + 1);
			hlist_del(&old_fmi->node);
			kfree(old_fmi);
		}
		hlist_add_head(&fmi->node, &epsfp.psfp_meter_list);
	}

	/* Remove the old node if exist and update with a new node */
	old_sgi = enetc_get_gate_by_index(filter->sgi_index);
	if (old_sgi) {
		refcount_set(&sgi->refcount,
			     refcount_read(&old_sgi->refcount) + 1);
		hlist_del(&old_sgi->node);
		kfree(old_sgi);
	}

	hlist_add_head(&sgi->node, &epsfp.psfp_gate_list);

	if (!old_sfi) {
		hlist_add_head(&sfi->node, &epsfp.psfp_filter_list);
		set_bit(sfi->index, epsfp.psfp_sfi_bitmap);
	} else {
		kfree(sfi);
		refcount_inc(&old_sfi->refcount);
	}

	old_filter = enetc_get_stream_by_index(filter->sid.index);
	if (old_filter)
		remove_one_chain(priv, old_filter);

	filter->stats.lastused = jiffies;
	hlist_add_head(&filter->node, &epsfp.stream_list);

	spin_unlock(&epsfp.psfp_lock);

	return 0;

free_fmi:
	kfree(fmi);
free_sfi:
	kfree(sfi);
free_gate:
	kfree(sgi);
free_filter:
	kfree(filter);

	return err;
}

static int enetc_config_clsflower(struct enetc_ndev_priv *priv,
				  struct flow_cls_offload *cls_flower)
{
	struct flow_rule *rule = flow_cls_offload_flow_rule(cls_flower);
	struct netlink_ext_ack *extack = cls_flower->common.extack;
	struct flow_dissector *dissector = rule->match.dissector;
	struct flow_action *action = &rule->action;
	struct flow_action_entry *entry;
	struct actions_fwd *fwd;
	u64 actions = 0;
	int i, err;

	if (!flow_action_has_entries(action)) {
		NL_SET_ERR_MSG_MOD(extack, "At least one action is needed");
		return -EINVAL;
	}

	flow_action_for_each(i, entry, action)
		actions |= BIT(entry->id);

	fwd = enetc_check_flow_actions(actions, dissector->used_keys);
	if (!fwd) {
		NL_SET_ERR_MSG_MOD(extack, "Unsupported filter type!");
		return -EOPNOTSUPP;
	}

	if (fwd->output & FILTER_ACTION_TYPE_PSFP) {
		err = enetc_psfp_parse_clsflower(priv, cls_flower);
		if (err) {
			NL_SET_ERR_MSG_MOD(extack, "Invalid PSFP inputs");
			return err;
		}
	} else {
		NL_SET_ERR_MSG_MOD(extack, "Unsupported actions");
		return -EOPNOTSUPP;
	}

	return 0;
}

static int enetc_psfp_destroy_clsflower(struct enetc_ndev_priv *priv,
					struct flow_cls_offload *f)
{
	struct enetc_stream_filter *filter;
	struct netlink_ext_ack *extack = f->common.extack;
	int err;

	if (f->common.chain_index >= priv->psfp_cap.max_streamid) {
		NL_SET_ERR_MSG_MOD(extack, "No Stream identify resource!");
		return -ENOSPC;
	}

	filter = enetc_get_stream_by_index(f->common.chain_index);
	if (!filter)
		return -EINVAL;

	err = enetc_streamid_hw_set(priv, &filter->sid, false);
	if (err)
		return err;

	remove_one_chain(priv, filter);

	return 0;
}

static int enetc_destroy_clsflower(struct enetc_ndev_priv *priv,
				   struct flow_cls_offload *f)
{
	return enetc_psfp_destroy_clsflower(priv, f);
}

static int enetc_psfp_get_stats(struct enetc_ndev_priv *priv,
				struct flow_cls_offload *f)
{
	struct psfp_streamfilter_counters counters = {};
	struct enetc_stream_filter *filter;
	struct flow_stats stats = {};
	int err;

	filter = enetc_get_stream_by_index(f->common.chain_index);
	if (!filter)
		return -EINVAL;

	err = enetc_streamcounter_hw_get(priv, filter->sfi_index, &counters);
	if (err)
		return -EINVAL;

	spin_lock(&epsfp.psfp_lock);
	stats.pkts = counters.matching_frames_count +
		     counters.not_passing_sdu_count -
		     filter->stats.pkts;
	stats.drops = counters.not_passing_frames_count +
		      counters.not_passing_sdu_count +
		      counters.red_frames_count -
		      filter->stats.drops;
	stats.lastused = filter->stats.lastused;
	filter->stats.pkts += stats.pkts;
	filter->stats.drops += stats.drops;
	spin_unlock(&epsfp.psfp_lock);

	flow_stats_update(&f->stats, 0x0, stats.pkts, stats.drops,
			  stats.lastused, FLOW_ACTION_HW_STATS_DELAYED);

	return 0;
}

static int enetc_setup_tc_cls_flower(struct enetc_ndev_priv *priv,
				     struct flow_cls_offload *cls_flower)
{
	switch (cls_flower->command) {
	case FLOW_CLS_REPLACE:
		return enetc_config_clsflower(priv, cls_flower);
	case FLOW_CLS_DESTROY:
		return enetc_destroy_clsflower(priv, cls_flower);
	case FLOW_CLS_STATS:
		return enetc_psfp_get_stats(priv, cls_flower);
	default:
		return -EOPNOTSUPP;
	}
}

static inline void clean_psfp_sfi_bitmap(void)
{
	bitmap_free(epsfp.psfp_sfi_bitmap);
	epsfp.psfp_sfi_bitmap = NULL;
}

static void clean_stream_list(void)
{
	struct enetc_stream_filter *s;
	struct hlist_node *tmp;

	hlist_for_each_entry_safe(s, tmp, &epsfp.stream_list, node) {
		hlist_del(&s->node);
		kfree(s);
	}
}

static void clean_sfi_list(void)
{
	struct enetc_psfp_filter *sfi;
	struct hlist_node *tmp;

	hlist_for_each_entry_safe(sfi, tmp, &epsfp.psfp_filter_list, node) {
		hlist_del(&sfi->node);
		kfree(sfi);
	}
}

static void clean_sgi_list(void)
{
	struct enetc_psfp_gate *sgi;
	struct hlist_node *tmp;

	hlist_for_each_entry_safe(sgi, tmp, &epsfp.psfp_gate_list, node) {
		hlist_del(&sgi->node);
		kfree(sgi);
	}
}

static void clean_psfp_all(void)
{
	/* Disable all list nodes and free all memory */
	clean_sfi_list();
	clean_sgi_list();
	clean_stream_list();
	epsfp.dev_bitmap = 0;
	clean_psfp_sfi_bitmap();
}

int enetc_setup_tc_block_cb(enum tc_setup_type type, void *type_data,
			    void *cb_priv)
{
	struct net_device *ndev = cb_priv;

	if (!tc_can_offload(ndev))
		return -EOPNOTSUPP;

	switch (type) {
	case TC_SETUP_CLSFLOWER:
		return enetc_setup_tc_cls_flower(netdev_priv(ndev), type_data);
	default:
		return -EOPNOTSUPP;
	}
}

int enetc_set_psfp(struct net_device *ndev, bool en)
{
	struct enetc_ndev_priv *priv = netdev_priv(ndev);
	int err;

	if (en) {
		err = enetc_psfp_enable(priv);
		if (err)
			return err;

		priv->active_offloads |= ENETC_F_QCI;
		return 0;
	}

	err = enetc_psfp_disable(priv);
	if (err)
		return err;

	priv->active_offloads &= ~ENETC_F_QCI;

	return 0;
}

int enetc_psfp_init(struct enetc_ndev_priv *priv)
{
	if (epsfp.psfp_sfi_bitmap)
		return 0;

	epsfp.psfp_sfi_bitmap = bitmap_zalloc(priv->psfp_cap.max_psfp_filter,
					      GFP_KERNEL);
	if (!epsfp.psfp_sfi_bitmap)
		return -ENOMEM;

	spin_lock_init(&epsfp.psfp_lock);

	if (list_empty(&enetc_block_cb_list))
		epsfp.dev_bitmap = 0;

	return 0;
}

int enetc_psfp_clean(struct enetc_ndev_priv *priv)
{
	if (!list_empty(&enetc_block_cb_list))
		return -EBUSY;

	clean_psfp_all();

	return 0;
}

int enetc_setup_tc_psfp(struct net_device *ndev, void *type_data)
{
	struct enetc_ndev_priv *priv = netdev_priv(ndev);
	struct flow_block_offload *f = type_data;
	int port, err;

	err = flow_block_cb_setup_simple(f, &enetc_block_cb_list,
					 enetc_setup_tc_block_cb,
					 ndev, ndev, true);
	if (err)
		return err;

	switch (f->command) {
	case FLOW_BLOCK_BIND:
		port = enetc_pf_to_port(priv->si->pdev);
		if (port < 0)
			return -EINVAL;

		set_bit(port, &epsfp.dev_bitmap);
		break;
	case FLOW_BLOCK_UNBIND:
		port = enetc_pf_to_port(priv->si->pdev);
		if (port < 0)
			return -EINVAL;

		clear_bit(port, &epsfp.dev_bitmap);
		if (!epsfp.dev_bitmap)
			clean_psfp_all();
		break;
	}

	return 0;
}

int enetc_qos_query_caps(struct net_device *ndev, void *type_data)
{
	struct enetc_ndev_priv *priv = netdev_priv(ndev);
	struct tc_query_caps_base *base = type_data;
	struct enetc_si *si = priv->si;

	switch (base->type) {
	case TC_SETUP_QDISC_TAPRIO: {
		struct tc_taprio_caps *caps = base->caps;

		if (si->hw_features & ENETC_SI_F_QBV)
			caps->supports_queue_max_sdu = true;

		return 0;
	}
	default:
		return -EOPNOTSUPP;
	}
}<|MERGE_RESOLUTION|>--- conflicted
+++ resolved
@@ -64,16 +64,10 @@
 		return -EINVAL;
 	gcl_len = admin_conf->num_entries;
 
-<<<<<<< HEAD
-	tge = enetc_rd(hw, ENETC_QBV_PTGCR_OFFSET);
-	if (!admin_conf->enable) {
-		enetc_wr(hw, ENETC_QBV_PTGCR_OFFSET, tge & ~ENETC_QBV_TGE);
-=======
 	tge = enetc_rd(hw, ENETC_PTGCR);
 	if (!admin_conf->enable) {
 		enetc_wr(hw, ENETC_PTGCR, tge & ~ENETC_PTGCR_TGE);
 		enetc_reset_ptcmsdur(hw);
->>>>>>> 2cb8e624
 
 		priv->active_offloads &= ~ENETC_F_QBV;
 
@@ -121,19 +115,11 @@
 	cbd.cls = BDCR_CMD_PORT_GCL;
 	cbd.status_flags = 0;
 
-<<<<<<< HEAD
-	enetc_wr(hw, ENETC_QBV_PTGCR_OFFSET, tge | ENETC_QBV_TGE);
-
-	err = enetc_send_cmd(priv->si, &cbd);
-	if (err)
-		enetc_wr(hw, ENETC_QBV_PTGCR_OFFSET, tge & ~ENETC_QBV_TGE);
-=======
 	enetc_wr(hw, ENETC_PTGCR, tge | ENETC_PTGCR_TGE);
 
 	err = enetc_send_cmd(priv->si, &cbd);
 	if (err)
 		enetc_wr(hw, ENETC_PTGCR, tge & ~ENETC_PTGCR_TGE);
->>>>>>> 2cb8e624
 
 	enetc_cbd_free_data_mem(priv->si, data_size, tmp, &dma);
 
@@ -321,11 +307,7 @@
 		return -EINVAL;
 
 	/* TSD and Qbv are mutually exclusive in hardware */
-<<<<<<< HEAD
-	if (enetc_rd(hw, ENETC_QBV_PTGCR_OFFSET) & ENETC_QBV_TGE)
-=======
 	if (enetc_rd(hw, ENETC_PTGCR) & ENETC_PTGCR_TGE)
->>>>>>> 2cb8e624
 		return -EBUSY;
 
 	priv->tx_ring[tc]->tsd_enable = qopt->enable;
