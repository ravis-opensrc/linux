--- conflicted
+++ resolved
@@ -1987,12 +1987,6 @@
 	struct mlx5e_params new_params;
 
 	if (enable) {
-<<<<<<< HEAD
-		if (!mlx5e_check_fragmented_striding_rq_cap(mdev))
-			return -EOPNOTSUPP;
-		if (!mlx5e_striding_rq_possible(mdev, &priv->channels.params))
-			return -EINVAL;
-=======
 		/* Checking the regular RQ here; mlx5e_validate_xsk_param called
 		 * from mlx5e_open_xsk will check for each XSK queue, and
 		 * mlx5e_safe_switch_params will be reverted if any check fails.
@@ -2001,7 +1995,6 @@
 
 		if (err)
 			return err;
->>>>>>> d60c95ef
 	} else if (priv->channels.params.packet_merge.type != MLX5E_PACKET_MERGE_NONE) {
 		netdev_warn(netdev, "Can't set legacy RQ with HW-GRO/LRO, disable them first\n");
 		return -EINVAL;
