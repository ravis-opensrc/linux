--- conflicted
+++ resolved
@@ -149,8 +149,6 @@
 
 	mlx5_eswitch_disable_sriov(dev->priv.eswitch, clear_vf);
 
-<<<<<<< HEAD
-=======
 	/* There are a number of scenarios when SRIOV is being disabled:
 	 *     1. VFs or ECVFs had been created, and now set back to 0 (num_vf_change == true).
 	 *		- If EC SRIOV is enabled then this flow is happening on the
@@ -170,16 +168,11 @@
 	if (wait_for_ec_vf_pages && mlx5_wait_for_pages(dev, &dev->priv.page_counters[MLX5_EC_VF]))
 		mlx5_core_warn(dev, "timeout reclaiming EC VFs pages\n");
 
->>>>>>> 98817289
 	/* For ECPFs, skip waiting for host VF pages until ECPF is destroyed */
 	if (mlx5_core_is_ecpf(dev))
 		return;
 
-<<<<<<< HEAD
-	if (mlx5_wait_for_pages(dev, &dev->priv.page_counters[MLX5_VF]))
-=======
 	if (wait_for_vf_pages && mlx5_wait_for_pages(dev, &dev->priv.page_counters[MLX5_VF]))
->>>>>>> 98817289
 		mlx5_core_warn(dev, "timeout reclaiming VFs pages\n");
 }
 
