/*
 * Copyright (c) 2013-2015, Mellanox Technologies. All rights reserved.
 *
 * This software is available to you under a choice of one of two
 * licenses.  You may choose to be licensed under the terms of the GNU
 * General Public License (GPL) Version 2, available from the file
 * COPYING in the main directory of this source tree, or the
 * OpenIB.org BSD license below:
 *
 *     Redistribution and use in source and binary forms, with or
 *     without modification, are permitted provided that the following
 *     conditions are met:
 *
 *      - Redistributions of source code must retain the above
 *        copyright notice, this list of conditions and the following
 *        disclaimer.
 *
 *      - Redistributions in binary form must reproduce the above
 *        copyright notice, this list of conditions and the following
 *        disclaimer in the documentation and/or other materials
 *        provided with the distribution.
 *
 * THE SOFTWARE IS PROVIDED "AS IS", WITHOUT WARRANTY OF ANY KIND,
 * EXPRESS OR IMPLIED, INCLUDING BUT NOT LIMITED TO THE WARRANTIES OF
 * MERCHANTABILITY, FITNESS FOR A PARTICULAR PURPOSE AND
 * NONINFRINGEMENT. IN NO EVENT SHALL THE AUTHORS OR COPYRIGHT HOLDERS
 * BE LIABLE FOR ANY CLAIM, DAMAGES OR OTHER LIABILITY, WHETHER IN AN
 * ACTION OF CONTRACT, TORT OR OTHERWISE, ARISING FROM, OUT OF OR IN
 * CONNECTION WITH THE SOFTWARE OR THE USE OR OTHER DEALINGS IN THE
 * SOFTWARE.
 */

#include <linux/interrupt.h>
#include <linux/notifier.h>
#include <linux/module.h>
#include <linux/mlx5/driver.h>
#include <linux/mlx5/vport.h>
#include <linux/mlx5/eq.h>
#include <linux/mlx5/cmd.h>
#ifdef CONFIG_RFS_ACCEL
#include <linux/cpu_rmap.h>
#endif
#include "mlx5_core.h"
#include "lib/eq.h"
#include "fpga/core.h"
#include "eswitch.h"
#include "lib/clock.h"
#include "diag/fw_tracer.h"

enum {
	MLX5_EQE_OWNER_INIT_VAL	= 0x1,
};

enum {
	MLX5_EQ_STATE_ARMED		= 0x9,
	MLX5_EQ_STATE_FIRED		= 0xa,
	MLX5_EQ_STATE_ALWAYS_ARMED	= 0xb,
};

enum {
	MLX5_EQ_DOORBEL_OFFSET	= 0x40,
};

/* budget must be smaller than MLX5_NUM_SPARE_EQE to guarantee that we update
 * the ci before we polled all the entries in the EQ. MLX5_NUM_SPARE_EQE is
 * used to set the EQ size, budget must be smaller than the EQ size.
 */
enum {
	MLX5_EQ_POLLING_BUDGET	= 128,
};

static_assert(MLX5_EQ_POLLING_BUDGET <= MLX5_NUM_SPARE_EQE);

struct mlx5_eq_table {
	struct list_head        comp_eqs_list;
	struct mlx5_eq_async    pages_eq;
	struct mlx5_eq_async    cmd_eq;
	struct mlx5_eq_async    async_eq;

	struct atomic_notifier_head nh[MLX5_EVENT_TYPE_MAX];

	/* Since CQ DB is stored in async_eq */
	struct mlx5_nb          cq_err_nb;

	struct mutex            lock; /* sync async eqs creations */
	int			num_comp_eqs;
	struct mlx5_irq_table	*irq_table;
};

#define MLX5_ASYNC_EVENT_MASK ((1ull << MLX5_EVENT_TYPE_PATH_MIG)	    | \
			       (1ull << MLX5_EVENT_TYPE_COMM_EST)	    | \
			       (1ull << MLX5_EVENT_TYPE_SQ_DRAINED)	    | \
			       (1ull << MLX5_EVENT_TYPE_CQ_ERROR)	    | \
			       (1ull << MLX5_EVENT_TYPE_WQ_CATAS_ERROR)	    | \
			       (1ull << MLX5_EVENT_TYPE_PATH_MIG_FAILED)    | \
			       (1ull << MLX5_EVENT_TYPE_WQ_INVAL_REQ_ERROR) | \
			       (1ull << MLX5_EVENT_TYPE_WQ_ACCESS_ERROR)    | \
			       (1ull << MLX5_EVENT_TYPE_PORT_CHANGE)	    | \
			       (1ull << MLX5_EVENT_TYPE_SRQ_CATAS_ERROR)    | \
			       (1ull << MLX5_EVENT_TYPE_SRQ_LAST_WQE)	    | \
			       (1ull << MLX5_EVENT_TYPE_SRQ_RQ_LIMIT))

static int mlx5_cmd_destroy_eq(struct mlx5_core_dev *dev, u8 eqn)
{
	u32 out[MLX5_ST_SZ_DW(destroy_eq_out)] = {0};
	u32 in[MLX5_ST_SZ_DW(destroy_eq_in)]   = {0};

	MLX5_SET(destroy_eq_in, in, opcode, MLX5_CMD_OP_DESTROY_EQ);
	MLX5_SET(destroy_eq_in, in, eq_number, eqn);
	return mlx5_cmd_exec(dev, in, sizeof(in), out, sizeof(out));
}

/* caller must eventually call mlx5_cq_put on the returned cq */
static struct mlx5_core_cq *mlx5_eq_cq_get(struct mlx5_eq *eq, u32 cqn)
{
	struct mlx5_cq_table *table = &eq->cq_table;
	struct mlx5_core_cq *cq = NULL;

	rcu_read_lock();
	cq = radix_tree_lookup(&table->tree, cqn);
	if (likely(cq))
		mlx5_cq_hold(cq);
	rcu_read_unlock();

	return cq;
}

static int mlx5_eq_comp_int(struct notifier_block *nb,
			    __always_unused unsigned long action,
			    __always_unused void *data)
{
	struct mlx5_eq_comp *eq_comp =
		container_of(nb, struct mlx5_eq_comp, irq_nb);
	struct mlx5_eq *eq = &eq_comp->core;
	struct mlx5_eqe *eqe;
	int num_eqes = 0;
	u32 cqn = -1;

	eqe = next_eqe_sw(eq);
	if (!eqe)
		goto out;

	do {
		struct mlx5_core_cq *cq;

		/* Make sure we read EQ entry contents after we've
		 * checked the ownership bit.
		 */
		dma_rmb();
		/* Assume (eqe->type) is always MLX5_EVENT_TYPE_COMP */
		cqn = be32_to_cpu(eqe->data.comp.cqn) & 0xffffff;

		cq = mlx5_eq_cq_get(eq, cqn);
		if (likely(cq)) {
			++cq->arm_sn;
			cq->comp(cq, eqe);
			mlx5_cq_put(cq);
		} else {
			dev_dbg_ratelimited(eq->dev->device,
					    "Completion event for bogus CQ 0x%x\n", cqn);
		}

		++eq->cons_index;

	} while ((++num_eqes < MLX5_EQ_POLLING_BUDGET) && (eqe = next_eqe_sw(eq)));

out:
	eq_update_ci(eq, 1);

	if (cqn != -1)
		tasklet_schedule(&eq_comp->tasklet_ctx.task);

	return 0;
}

/* Some architectures don't latch interrupts when they are disabled, so using
 * mlx5_eq_poll_irq_disabled could end up losing interrupts while trying to
 * avoid losing them.  It is not recommended to use it, unless this is the last
 * resort.
 */
u32 mlx5_eq_poll_irq_disabled(struct mlx5_eq_comp *eq)
{
	u32 count_eqe;

	disable_irq(eq->core.irqn);
	count_eqe = eq->core.cons_index;
	mlx5_eq_comp_int(&eq->irq_nb, 0, NULL);
	count_eqe = eq->core.cons_index - count_eqe;
	enable_irq(eq->core.irqn);

	return count_eqe;
}

static int mlx5_eq_async_int(struct notifier_block *nb,
			     unsigned long action, void *data)
{
	struct mlx5_eq_async *eq_async =
		container_of(nb, struct mlx5_eq_async, irq_nb);
	struct mlx5_eq *eq = &eq_async->core;
	struct mlx5_eq_table *eqt;
	struct mlx5_core_dev *dev;
	struct mlx5_eqe *eqe;
	int num_eqes = 0;

	dev = eq->dev;
	eqt = dev->priv.eq_table;

	eqe = next_eqe_sw(eq);
	if (!eqe)
		goto out;

	do {
		/*
		 * Make sure we read EQ entry contents after we've
		 * checked the ownership bit.
		 */
		dma_rmb();

		atomic_notifier_call_chain(&eqt->nh[eqe->type], eqe->type, eqe);
		atomic_notifier_call_chain(&eqt->nh[MLX5_EVENT_TYPE_NOTIFY_ANY], eqe->type, eqe);

		++eq->cons_index;

	} while ((++num_eqes < MLX5_EQ_POLLING_BUDGET) && (eqe = next_eqe_sw(eq)));

out:
	eq_update_ci(eq, 1);

	return 0;
}

static void init_eq_buf(struct mlx5_eq *eq)
{
	struct mlx5_eqe *eqe;
	int i;

	for (i = 0; i < eq->nent; i++) {
		eqe = get_eqe(eq, i);
		eqe->owner = MLX5_EQE_OWNER_INIT_VAL;
	}
}

static int
create_map_eq(struct mlx5_core_dev *dev, struct mlx5_eq *eq,
	      struct mlx5_eq_param *param)
{
	struct mlx5_cq_table *cq_table = &eq->cq_table;
	u32 out[MLX5_ST_SZ_DW(create_eq_out)] = {0};
	struct mlx5_priv *priv = &dev->priv;
	u8 vecidx = param->irq_index;
	__be64 *pas;
	void *eqc;
	int inlen;
	u32 *in;
	int err;
	int i;

	/* Init CQ table */
	memset(cq_table, 0, sizeof(*cq_table));
	spin_lock_init(&cq_table->lock);
	INIT_RADIX_TREE(&cq_table->tree, GFP_ATOMIC);

	eq->nent = roundup_pow_of_two(param->nent + MLX5_NUM_SPARE_EQE);
	eq->cons_index = 0;
	err = mlx5_buf_alloc(dev, eq->nent * MLX5_EQE_SIZE, &eq->buf);
	if (err)
		return err;

	init_eq_buf(eq);

	inlen = MLX5_ST_SZ_BYTES(create_eq_in) +
		MLX5_FLD_SZ_BYTES(create_eq_in, pas[0]) * eq->buf.npages;

	in = kvzalloc(inlen, GFP_KERNEL);
	if (!in) {
		err = -ENOMEM;
		goto err_buf;
	}

	pas = (__be64 *)MLX5_ADDR_OF(create_eq_in, in, pas);
	mlx5_fill_page_array(&eq->buf, pas);

	MLX5_SET(create_eq_in, in, opcode, MLX5_CMD_OP_CREATE_EQ);
	if (!param->mask[0] && MLX5_CAP_GEN(dev, log_max_uctx))
		MLX5_SET(create_eq_in, in, uid, MLX5_SHARED_RESOURCE_UID);

	for (i = 0; i < 4; i++)
		MLX5_ARRAY_SET64(create_eq_in, in, event_bitmask, i,
				 param->mask[i]);

	eqc = MLX5_ADDR_OF(create_eq_in, in, eq_context_entry);
	MLX5_SET(eqc, eqc, log_eq_size, ilog2(eq->nent));
	MLX5_SET(eqc, eqc, uar_page, priv->uar->index);
	MLX5_SET(eqc, eqc, intr, vecidx);
	MLX5_SET(eqc, eqc, log_page_size,
		 eq->buf.page_shift - MLX5_ADAPTER_PAGE_SHIFT);

	err = mlx5_cmd_exec(dev, in, inlen, out, sizeof(out));
	if (err)
		goto err_in;

	eq->vecidx = vecidx;
	eq->eqn = MLX5_GET(create_eq_out, out, eq_number);
	eq->irqn = pci_irq_vector(dev->pdev, vecidx);
	eq->dev = dev;
	eq->doorbell = priv->uar->map + MLX5_EQ_DOORBEL_OFFSET;

	err = mlx5_debug_eq_add(dev, eq);
	if (err)
		goto err_eq;

	kvfree(in);
	return 0;

err_eq:
	mlx5_cmd_destroy_eq(dev, eq->eqn);

err_in:
	kvfree(in);

err_buf:
	mlx5_buf_free(dev, &eq->buf);
	return err;
}

/**
 * mlx5_eq_enable - Enable EQ for receiving EQEs
 * @dev : Device which owns the eq
 * @eq  : EQ to enable
 * @nb  : Notifier call block
 *
 * Must be called after EQ is created in device.
 *
 * @return: 0 if no error
 */
int mlx5_eq_enable(struct mlx5_core_dev *dev, struct mlx5_eq *eq,
		   struct notifier_block *nb)
{
	struct mlx5_eq_table *eq_table = dev->priv.eq_table;
	int err;

	err = mlx5_irq_attach_nb(eq_table->irq_table, eq->vecidx, nb);
	if (!err)
		eq_update_ci(eq, 1);

	return err;
}
EXPORT_SYMBOL(mlx5_eq_enable);

/**
 * mlx5_eq_disable - Disable EQ for receiving EQEs
 * @dev : Device which owns the eq
 * @eq  : EQ to disable
 * @nb  : Notifier call block
 *
 * Must be called before EQ is destroyed.
 */
void mlx5_eq_disable(struct mlx5_core_dev *dev, struct mlx5_eq *eq,
		     struct notifier_block *nb)
{
	struct mlx5_eq_table *eq_table = dev->priv.eq_table;

	mlx5_irq_detach_nb(eq_table->irq_table, eq->vecidx, nb);
}
EXPORT_SYMBOL(mlx5_eq_disable);

static int destroy_unmap_eq(struct mlx5_core_dev *dev, struct mlx5_eq *eq)
{
	int err;

	mlx5_debug_eq_remove(dev, eq);

	err = mlx5_cmd_destroy_eq(dev, eq->eqn);
	if (err)
		mlx5_core_warn(dev, "failed to destroy a previously created eq: eqn %d\n",
			       eq->eqn);
	synchronize_irq(eq->irqn);

	mlx5_buf_free(dev, &eq->buf);

	return err;
}

int mlx5_eq_add_cq(struct mlx5_eq *eq, struct mlx5_core_cq *cq)
{
	struct mlx5_cq_table *table = &eq->cq_table;
	int err;

	spin_lock(&table->lock);
	err = radix_tree_insert(&table->tree, cq->cqn, cq);
	spin_unlock(&table->lock);

	return err;
}

void mlx5_eq_del_cq(struct mlx5_eq *eq, struct mlx5_core_cq *cq)
{
	struct mlx5_cq_table *table = &eq->cq_table;
	struct mlx5_core_cq *tmp;

	spin_lock(&table->lock);
	tmp = radix_tree_delete(&table->tree, cq->cqn);
	spin_unlock(&table->lock);

	if (!tmp) {
		mlx5_core_dbg(eq->dev, "cq 0x%x not found in eq 0x%x tree\n",
			      eq->eqn, cq->cqn);
		return;
	}

	if (tmp != cq)
		mlx5_core_dbg(eq->dev, "corruption on cqn 0x%x in eq 0x%x\n",
			      eq->eqn, cq->cqn);
}

int mlx5_eq_table_init(struct mlx5_core_dev *dev)
{
	struct mlx5_eq_table *eq_table;
	int i;

	eq_table = kvzalloc(sizeof(*eq_table), GFP_KERNEL);
	if (!eq_table)
		return -ENOMEM;

	dev->priv.eq_table = eq_table;

	mlx5_eq_debugfs_init(dev);

	mutex_init(&eq_table->lock);
	for (i = 0; i < MLX5_EVENT_TYPE_MAX; i++)
		ATOMIC_INIT_NOTIFIER_HEAD(&eq_table->nh[i]);

	eq_table->irq_table = dev->priv.irq_table;
	return 0;
}

void mlx5_eq_table_cleanup(struct mlx5_core_dev *dev)
{
	mlx5_eq_debugfs_cleanup(dev);
	kvfree(dev->priv.eq_table);
}

/* Async EQs */

static int create_async_eq(struct mlx5_core_dev *dev,
			   struct mlx5_eq *eq, struct mlx5_eq_param *param)
{
	struct mlx5_eq_table *eq_table = dev->priv.eq_table;
	int err;

	mutex_lock(&eq_table->lock);
	/* Async EQs must share irq index 0 */
	if (param->irq_index != 0) {
		err = -EINVAL;
		goto unlock;
	}

	err = create_map_eq(dev, eq, param);
unlock:
	mutex_unlock(&eq_table->lock);
	return err;
}

static int destroy_async_eq(struct mlx5_core_dev *dev, struct mlx5_eq *eq)
{
	struct mlx5_eq_table *eq_table = dev->priv.eq_table;
	int err;

	mutex_lock(&eq_table->lock);
	err = destroy_unmap_eq(dev, eq);
	mutex_unlock(&eq_table->lock);
	return err;
}

static int cq_err_event_notifier(struct notifier_block *nb,
				 unsigned long type, void *data)
{
	struct mlx5_eq_table *eqt;
	struct mlx5_core_cq *cq;
	struct mlx5_eqe *eqe;
	struct mlx5_eq *eq;
	u32 cqn;

	/* type == MLX5_EVENT_TYPE_CQ_ERROR */

	eqt = mlx5_nb_cof(nb, struct mlx5_eq_table, cq_err_nb);
	eq  = &eqt->async_eq.core;
	eqe = data;

	cqn = be32_to_cpu(eqe->data.cq_err.cqn) & 0xffffff;
	mlx5_core_warn(eq->dev, "CQ error on CQN 0x%x, syndrome 0x%x\n",
		       cqn, eqe->data.cq_err.syndrome);

	cq = mlx5_eq_cq_get(eq, cqn);
	if (unlikely(!cq)) {
		mlx5_core_warn(eq->dev, "Async event for bogus CQ 0x%x\n", cqn);
		return NOTIFY_OK;
	}

	if (cq->event)
		cq->event(cq, type);

	mlx5_cq_put(cq);

	return NOTIFY_OK;
}

static void gather_user_async_events(struct mlx5_core_dev *dev, u64 mask[4])
{
	__be64 *user_unaffiliated_events;
	__be64 *user_affiliated_events;
	int i;

	user_affiliated_events =
		MLX5_CAP_DEV_EVENT(dev, user_affiliated_events);
	user_unaffiliated_events =
		MLX5_CAP_DEV_EVENT(dev, user_unaffiliated_events);

	for (i = 0; i < 4; i++)
		mask[i] |= be64_to_cpu(user_affiliated_events[i] |
				       user_unaffiliated_events[i]);
}

static void gather_async_events_mask(struct mlx5_core_dev *dev, u64 mask[4])
{
	u64 async_event_mask = MLX5_ASYNC_EVENT_MASK;

	if (MLX5_VPORT_MANAGER(dev))
		async_event_mask |= (1ull << MLX5_EVENT_TYPE_NIC_VPORT_CHANGE);

	if (MLX5_CAP_GEN(dev, general_notification_event))
		async_event_mask |= (1ull << MLX5_EVENT_TYPE_GENERAL_EVENT);

	if (MLX5_CAP_GEN(dev, port_module_event))
		async_event_mask |= (1ull << MLX5_EVENT_TYPE_PORT_MODULE_EVENT);
	else
		mlx5_core_dbg(dev, "port_module_event is not set\n");

	if (MLX5_PPS_CAP(dev))
		async_event_mask |= (1ull << MLX5_EVENT_TYPE_PPS_EVENT);

	if (MLX5_CAP_GEN(dev, fpga))
		async_event_mask |= (1ull << MLX5_EVENT_TYPE_FPGA_ERROR) |
				    (1ull << MLX5_EVENT_TYPE_FPGA_QP_ERROR);
	if (MLX5_CAP_GEN_MAX(dev, dct))
		async_event_mask |= (1ull << MLX5_EVENT_TYPE_DCT_DRAINED);

	if (MLX5_CAP_GEN(dev, temp_warn_event))
		async_event_mask |= (1ull << MLX5_EVENT_TYPE_TEMP_WARN_EVENT);

	if (MLX5_CAP_MCAM_REG(dev, tracer_registers))
		async_event_mask |= (1ull << MLX5_EVENT_TYPE_DEVICE_TRACER);

	if (MLX5_CAP_GEN(dev, max_num_of_monitor_counters))
		async_event_mask |= (1ull << MLX5_EVENT_TYPE_MONITOR_COUNTER);

	if (mlx5_eswitch_is_funcs_handler(dev))
		async_event_mask |=
			(1ull << MLX5_EVENT_TYPE_ESW_FUNCTIONS_CHANGED);

	mask[0] = async_event_mask;

	if (MLX5_CAP_GEN(dev, event_cap))
		gather_user_async_events(dev, mask);
}

static int
setup_async_eq(struct mlx5_core_dev *dev, struct mlx5_eq_async *eq,
	       struct mlx5_eq_param *param, const char *name)
{
	int err;

	eq->irq_nb.notifier_call = mlx5_eq_async_int;

	err = create_async_eq(dev, &eq->core, param);
	if (err) {
		mlx5_core_warn(dev, "failed to create %s EQ %d\n", name, err);
		return err;
	}
	err = mlx5_eq_enable(dev, &eq->core, &eq->irq_nb);
	if (err) {
		mlx5_core_warn(dev, "failed to enable %s EQ %d\n", name, err);
		destroy_async_eq(dev, &eq->core);
	}
	return err;
}

static void cleanup_async_eq(struct mlx5_core_dev *dev,
			     struct mlx5_eq_async *eq, const char *name)
{
	int err;

	mlx5_eq_disable(dev, &eq->core, &eq->irq_nb);
	err = destroy_async_eq(dev, &eq->core);
	if (err)
		mlx5_core_err(dev, "failed to destroy %s eq, err(%d)\n",
			      name, err);
}

static int create_async_eqs(struct mlx5_core_dev *dev)
{
	struct mlx5_eq_table *table = dev->priv.eq_table;
	struct mlx5_eq_param param = {};
	int err;

	MLX5_NB_INIT(&table->cq_err_nb, cq_err_event_notifier, CQ_ERROR);
	mlx5_eq_notifier_register(dev, &table->cq_err_nb);

	param = (struct mlx5_eq_param) {
		.irq_index = 0,
		.nent = MLX5_NUM_CMD_EQE,
		.mask[0] = 1ull << MLX5_EVENT_TYPE_CMD,
	};
<<<<<<< HEAD
=======
	mlx5_cmd_allowed_opcode(dev, MLX5_CMD_OP_CREATE_EQ);
>>>>>>> 04d5ce62
	err = setup_async_eq(dev, &table->cmd_eq, &param, "cmd");
	if (err)
		goto err1;

	mlx5_cmd_use_events(dev);
	mlx5_cmd_allowed_opcode(dev, CMD_ALLOWED_OPCODE_ALL);

	param = (struct mlx5_eq_param) {
		.irq_index = 0,
		.nent = MLX5_NUM_ASYNC_EQE,
	};

	gather_async_events_mask(dev, param.mask);
	err = setup_async_eq(dev, &table->async_eq, &param, "async");
	if (err)
		goto err2;

	param = (struct mlx5_eq_param) {
		.irq_index = 0,
		.nent = /* TODO: sriov max_vf + */ 1,
		.mask[0] = 1ull << MLX5_EVENT_TYPE_PAGE_REQUEST,
	};

	err = setup_async_eq(dev, &table->pages_eq, &param, "pages");
	if (err)
		goto err3;

	return 0;

err3:
	cleanup_async_eq(dev, &table->async_eq, "async");
err2:
	mlx5_cmd_use_polling(dev);
	cleanup_async_eq(dev, &table->cmd_eq, "cmd");
err1:
<<<<<<< HEAD
=======
	mlx5_cmd_allowed_opcode(dev, CMD_ALLOWED_OPCODE_ALL);
>>>>>>> 04d5ce62
	mlx5_eq_notifier_unregister(dev, &table->cq_err_nb);
	return err;
}

static void destroy_async_eqs(struct mlx5_core_dev *dev)
{
	struct mlx5_eq_table *table = dev->priv.eq_table;

	cleanup_async_eq(dev, &table->pages_eq, "pages");
	cleanup_async_eq(dev, &table->async_eq, "async");
	mlx5_cmd_use_polling(dev);
	cleanup_async_eq(dev, &table->cmd_eq, "cmd");
	mlx5_eq_notifier_unregister(dev, &table->cq_err_nb);
}

struct mlx5_eq *mlx5_get_async_eq(struct mlx5_core_dev *dev)
{
	return &dev->priv.eq_table->async_eq.core;
}

void mlx5_eq_synchronize_async_irq(struct mlx5_core_dev *dev)
{
	synchronize_irq(dev->priv.eq_table->async_eq.core.irqn);
}

void mlx5_eq_synchronize_cmd_irq(struct mlx5_core_dev *dev)
{
	synchronize_irq(dev->priv.eq_table->cmd_eq.core.irqn);
}

/* Generic EQ API for mlx5_core consumers
 * Needed For RDMA ODP EQ for now
 */
struct mlx5_eq *
mlx5_eq_create_generic(struct mlx5_core_dev *dev,
		       struct mlx5_eq_param *param)
{
	struct mlx5_eq *eq = kvzalloc(sizeof(*eq), GFP_KERNEL);
	int err;

	if (!eq)
		return ERR_PTR(-ENOMEM);

	err = create_async_eq(dev, eq, param);
	if (err) {
		kvfree(eq);
		eq = ERR_PTR(err);
	}

	return eq;
}
EXPORT_SYMBOL(mlx5_eq_create_generic);

int mlx5_eq_destroy_generic(struct mlx5_core_dev *dev, struct mlx5_eq *eq)
{
	int err;

	if (IS_ERR(eq))
		return -EINVAL;

	err = destroy_async_eq(dev, eq);
	if (err)
		goto out;

	kvfree(eq);
out:
	return err;
}
EXPORT_SYMBOL(mlx5_eq_destroy_generic);

struct mlx5_eqe *mlx5_eq_get_eqe(struct mlx5_eq *eq, u32 cc)
{
	u32 ci = eq->cons_index + cc;
	struct mlx5_eqe *eqe;

	eqe = get_eqe(eq, ci & (eq->nent - 1));
	eqe = ((eqe->owner & 1) ^ !!(ci & eq->nent)) ? NULL : eqe;
	/* Make sure we read EQ entry contents after we've
	 * checked the ownership bit.
	 */
	if (eqe)
		dma_rmb();

	return eqe;
}
EXPORT_SYMBOL(mlx5_eq_get_eqe);

void mlx5_eq_update_ci(struct mlx5_eq *eq, u32 cc, bool arm)
{
	__be32 __iomem *addr = eq->doorbell + (arm ? 0 : 2);
	u32 val;

	eq->cons_index += cc;
	val = (eq->cons_index & 0xffffff) | (eq->eqn << 24);

	__raw_writel((__force u32)cpu_to_be32(val), addr);
	/* We still want ordering, just not swabbing, so add a barrier */
	wmb();
}
EXPORT_SYMBOL(mlx5_eq_update_ci);

static void destroy_comp_eqs(struct mlx5_core_dev *dev)
{
	struct mlx5_eq_table *table = dev->priv.eq_table;
	struct mlx5_eq_comp *eq, *n;

	list_for_each_entry_safe(eq, n, &table->comp_eqs_list, list) {
		list_del(&eq->list);
		mlx5_eq_disable(dev, &eq->core, &eq->irq_nb);
		if (destroy_unmap_eq(dev, &eq->core))
			mlx5_core_warn(dev, "failed to destroy comp EQ 0x%x\n",
				       eq->core.eqn);
		tasklet_disable(&eq->tasklet_ctx.task);
		kfree(eq);
	}
}

static int create_comp_eqs(struct mlx5_core_dev *dev)
{
	struct mlx5_eq_table *table = dev->priv.eq_table;
	struct mlx5_eq_comp *eq;
	int ncomp_eqs;
	int nent;
	int err;
	int i;

	INIT_LIST_HEAD(&table->comp_eqs_list);
	ncomp_eqs = table->num_comp_eqs;
	nent = MLX5_COMP_EQ_SIZE;
	for (i = 0; i < ncomp_eqs; i++) {
		int vecidx = i + MLX5_IRQ_VEC_COMP_BASE;
		struct mlx5_eq_param param = {};

		eq = kzalloc(sizeof(*eq), GFP_KERNEL);
		if (!eq) {
			err = -ENOMEM;
			goto clean;
		}

		INIT_LIST_HEAD(&eq->tasklet_ctx.list);
		INIT_LIST_HEAD(&eq->tasklet_ctx.process_list);
		spin_lock_init(&eq->tasklet_ctx.lock);
		tasklet_init(&eq->tasklet_ctx.task, mlx5_cq_tasklet_cb,
			     (unsigned long)&eq->tasklet_ctx);

		eq->irq_nb.notifier_call = mlx5_eq_comp_int;
		param = (struct mlx5_eq_param) {
			.irq_index = vecidx,
			.nent = nent,
		};
		err = create_map_eq(dev, &eq->core, &param);
		if (err) {
			kfree(eq);
			goto clean;
		}
		err = mlx5_eq_enable(dev, &eq->core, &eq->irq_nb);
		if (err) {
			destroy_unmap_eq(dev, &eq->core);
			kfree(eq);
			goto clean;
		}

		mlx5_core_dbg(dev, "allocated completion EQN %d\n", eq->core.eqn);
		/* add tail, to keep the list ordered, for mlx5_vector2eqn to work */
		list_add_tail(&eq->list, &table->comp_eqs_list);
	}

	return 0;

clean:
	destroy_comp_eqs(dev);
	return err;
}

int mlx5_vector2eqn(struct mlx5_core_dev *dev, int vector, int *eqn,
		    unsigned int *irqn)
{
	struct mlx5_eq_table *table = dev->priv.eq_table;
	struct mlx5_eq_comp *eq, *n;
	int err = -ENOENT;
	int i = 0;

	list_for_each_entry_safe(eq, n, &table->comp_eqs_list, list) {
		if (i++ == vector) {
			*eqn = eq->core.eqn;
			*irqn = eq->core.irqn;
			err = 0;
			break;
		}
	}

	return err;
}
EXPORT_SYMBOL(mlx5_vector2eqn);

unsigned int mlx5_comp_vectors_count(struct mlx5_core_dev *dev)
{
	return dev->priv.eq_table->num_comp_eqs;
}
EXPORT_SYMBOL(mlx5_comp_vectors_count);

struct cpumask *
mlx5_comp_irq_get_affinity_mask(struct mlx5_core_dev *dev, int vector)
{
	int vecidx = vector + MLX5_IRQ_VEC_COMP_BASE;

	return mlx5_irq_get_affinity_mask(dev->priv.eq_table->irq_table,
					  vecidx);
}
EXPORT_SYMBOL(mlx5_comp_irq_get_affinity_mask);

#ifdef CONFIG_RFS_ACCEL
struct cpu_rmap *mlx5_eq_table_get_rmap(struct mlx5_core_dev *dev)
{
	return mlx5_irq_get_rmap(dev->priv.eq_table->irq_table);
}
#endif

struct mlx5_eq_comp *mlx5_eqn2comp_eq(struct mlx5_core_dev *dev, int eqn)
{
	struct mlx5_eq_table *table = dev->priv.eq_table;
	struct mlx5_eq_comp *eq;

	list_for_each_entry(eq, &table->comp_eqs_list, list) {
		if (eq->core.eqn == eqn)
			return eq;
	}

	return ERR_PTR(-ENOENT);
}

/* This function should only be called after mlx5_cmd_force_teardown_hca */
void mlx5_core_eq_free_irqs(struct mlx5_core_dev *dev)
{
	struct mlx5_eq_table *table = dev->priv.eq_table;

	mutex_lock(&table->lock); /* sync with create/destroy_async_eq */
	mlx5_irq_table_destroy(dev);
	mutex_unlock(&table->lock);
}

int mlx5_eq_table_create(struct mlx5_core_dev *dev)
{
	struct mlx5_eq_table *eq_table = dev->priv.eq_table;
	int err;

	eq_table->num_comp_eqs =
		mlx5_irq_get_num_comp(eq_table->irq_table);

	err = create_async_eqs(dev);
	if (err) {
		mlx5_core_err(dev, "Failed to create async EQs\n");
		goto err_async_eqs;
	}

	err = create_comp_eqs(dev);
	if (err) {
		mlx5_core_err(dev, "Failed to create completion EQs\n");
		goto err_comp_eqs;
	}

	return 0;
err_comp_eqs:
	destroy_async_eqs(dev);
err_async_eqs:
	return err;
}

void mlx5_eq_table_destroy(struct mlx5_core_dev *dev)
{
	destroy_comp_eqs(dev);
	destroy_async_eqs(dev);
}

int mlx5_eq_notifier_register(struct mlx5_core_dev *dev, struct mlx5_nb *nb)
{
	struct mlx5_eq_table *eqt = dev->priv.eq_table;

	return atomic_notifier_chain_register(&eqt->nh[nb->event_type], &nb->nb);
}
EXPORT_SYMBOL(mlx5_eq_notifier_register);

int mlx5_eq_notifier_unregister(struct mlx5_core_dev *dev, struct mlx5_nb *nb)
{
	struct mlx5_eq_table *eqt = dev->priv.eq_table;

	return atomic_notifier_chain_unregister(&eqt->nh[nb->event_type], &nb->nb);
}
EXPORT_SYMBOL(mlx5_eq_notifier_unregister);<|MERGE_RESOLUTION|>--- conflicted
+++ resolved
@@ -611,10 +611,7 @@
 		.nent = MLX5_NUM_CMD_EQE,
 		.mask[0] = 1ull << MLX5_EVENT_TYPE_CMD,
 	};
-<<<<<<< HEAD
-=======
 	mlx5_cmd_allowed_opcode(dev, MLX5_CMD_OP_CREATE_EQ);
->>>>>>> 04d5ce62
 	err = setup_async_eq(dev, &table->cmd_eq, &param, "cmd");
 	if (err)
 		goto err1;
@@ -650,10 +647,7 @@
 	mlx5_cmd_use_polling(dev);
 	cleanup_async_eq(dev, &table->cmd_eq, "cmd");
 err1:
-<<<<<<< HEAD
-=======
 	mlx5_cmd_allowed_opcode(dev, CMD_ALLOWED_OPCODE_ALL);
->>>>>>> 04d5ce62
 	mlx5_eq_notifier_unregister(dev, &table->cq_err_nb);
 	return err;
 }
