/*
 * Copyright (c) 2015-2016, Mellanox Technologies. All rights reserved.
 *
 * This software is available to you under a choice of one of two
 * licenses.  You may choose to be licensed under the terms of the GNU
 * General Public License (GPL) Version 2, available from the file
 * COPYING in the main directory of this source tree, or the
 * OpenIB.org BSD license below:
 *
 *     Redistribution and use in source and binary forms, with or
 *     without modification, are permitted provided that the following
 *     conditions are met:
 *
 *      - Redistributions of source code must retain the above
 *        copyright notice, this list of conditions and the following
 *        disclaimer.
 *
 *      - Redistributions in binary form must reproduce the above
 *        copyright notice, this list of conditions and the following
 *        disclaimer in the documentation and/or other materials
 *        provided with the distribution.
 *
 * THE SOFTWARE IS PROVIDED "AS IS", WITHOUT WARRANTY OF ANY KIND,
 * EXPRESS OR IMPLIED, INCLUDING BUT NOT LIMITED TO THE WARRANTIES OF
 * MERCHANTABILITY, FITNESS FOR A PARTICULAR PURPOSE AND
 * NONINFRINGEMENT. IN NO EVENT SHALL THE AUTHORS OR COPYRIGHT HOLDERS
 * BE LIABLE FOR ANY CLAIM, DAMAGES OR OTHER LIABILITY, WHETHER IN AN
 * ACTION OF CONTRACT, TORT OR OTHERWISE, ARISING FROM, OUT OF OR IN
 * CONNECTION WITH THE SOFTWARE OR THE USE OR OTHER DEALINGS IN THE
 * SOFTWARE.
 */

#include <linux/tcp.h>
#include <linux/if_vlan.h>
#include <net/geneve.h>
#include <net/dsfield.h>
#include "en.h"
#include "en/txrx.h"
#include "ipoib/ipoib.h"
#include "en_accel/en_accel.h"
#include "en_accel/ipsec_rxtx.h"
#include "en/ptp.h"

static void mlx5e_dma_unmap_wqe_err(struct mlx5e_txqsq *sq, u8 num_dma)
{
	int i;

	for (i = 0; i < num_dma; i++) {
		struct mlx5e_sq_dma *last_pushed_dma =
			mlx5e_dma_get(sq, --sq->dma_fifo_pc);

		mlx5e_tx_dma_unmap(sq->pdev, last_pushed_dma);
	}
}

#ifdef CONFIG_MLX5_CORE_EN_DCB
static inline int mlx5e_get_dscp_up(struct mlx5e_priv *priv, struct sk_buff *skb)
{
	int dscp_cp = 0;

	if (skb->protocol == htons(ETH_P_IP))
		dscp_cp = ipv4_get_dsfield(ip_hdr(skb)) >> 2;
	else if (skb->protocol == htons(ETH_P_IPV6))
		dscp_cp = ipv6_get_dsfield(ipv6_hdr(skb)) >> 2;

	return priv->dcbx_dp.dscp2prio[dscp_cp];
}
#endif

static u16 mlx5e_select_ptpsq(struct net_device *dev, struct sk_buff *skb)
{
	struct mlx5e_priv *priv = netdev_priv(dev);
	int up = 0;

	if (!netdev_get_num_tc(dev))
		goto return_txq;

#ifdef CONFIG_MLX5_CORE_EN_DCB
	if (priv->dcbx_dp.trust_state == MLX5_QPTS_TRUST_DSCP)
		up = mlx5e_get_dscp_up(priv, skb);
	else
#endif
		if (skb_vlan_tag_present(skb))
			up = skb_vlan_tag_get_prio(skb);

return_txq:
	return priv->port_ptp_tc2realtxq[up];
}

static int mlx5e_select_htb_queue(struct mlx5e_priv *priv, struct sk_buff *skb,
				  u16 htb_maj_id)
{
	u16 classid;

	if ((TC_H_MAJ(skb->priority) >> 16) == htb_maj_id)
		classid = TC_H_MIN(skb->priority);
	else
		classid = READ_ONCE(priv->htb.defcls);

	if (!classid)
		return 0;

	return mlx5e_get_txq_by_classid(priv, classid);
}

u16 mlx5e_select_queue(struct net_device *dev, struct sk_buff *skb,
		       struct net_device *sb_dev)
{
	struct mlx5e_priv *priv = netdev_priv(dev);
	int num_tc_x_num_ch;
	int txq_ix;
	int up = 0;
	int ch_ix;

	/* Sync with mlx5e_update_num_tc_x_num_ch - avoid refetching. */
	num_tc_x_num_ch = READ_ONCE(priv->num_tc_x_num_ch);
	if (unlikely(dev->real_num_tx_queues > num_tc_x_num_ch)) {
		struct mlx5e_ptp *ptp_channel;

		/* Order maj_id before defcls - pairs with mlx5e_htb_root_add. */
		u16 htb_maj_id = smp_load_acquire(&priv->htb.maj_id);

		if (unlikely(htb_maj_id)) {
			txq_ix = mlx5e_select_htb_queue(priv, skb, htb_maj_id);
			if (txq_ix > 0)
				return txq_ix;
		}

		ptp_channel = READ_ONCE(priv->channels.ptp);
		if (unlikely(ptp_channel &&
			     test_bit(MLX5E_PTP_STATE_TX, ptp_channel->state) &&
			     mlx5e_use_ptpsq(skb)))
			return mlx5e_select_ptpsq(dev, skb);

		txq_ix = netdev_pick_tx(dev, skb, NULL);
		/* Fix netdev_pick_tx() not to choose ptp_channel and HTB txqs.
		 * If they are selected, switch to regular queues.
		 * Driver to select these queues only at mlx5e_select_ptpsq()
		 * and mlx5e_select_htb_queue().
		 */
		if (unlikely(txq_ix >= num_tc_x_num_ch))
			txq_ix %= num_tc_x_num_ch;
	} else {
		txq_ix = netdev_pick_tx(dev, skb, NULL);
	}

	if (!netdev_get_num_tc(dev))
		return txq_ix;

#ifdef CONFIG_MLX5_CORE_EN_DCB
	if (priv->dcbx_dp.trust_state == MLX5_QPTS_TRUST_DSCP)
		up = mlx5e_get_dscp_up(priv, skb);
	else
#endif
		if (skb_vlan_tag_present(skb))
			up = skb_vlan_tag_get_prio(skb);

	/* Normalize any picked txq_ix to [0, num_channels),
	 * So we can return a txq_ix that matches the channel and
	 * packet UP.
	 */
	ch_ix = priv->txq2sq[txq_ix]->ch_ix;

	return priv->channel_tc2realtxq[ch_ix][up];
}

static inline int mlx5e_skb_l2_header_offset(struct sk_buff *skb)
{
#define MLX5E_MIN_INLINE (ETH_HLEN + VLAN_HLEN)

	return max(skb_network_offset(skb), MLX5E_MIN_INLINE);
}

static inline int mlx5e_skb_l3_header_offset(struct sk_buff *skb)
{
	if (skb_transport_header_was_set(skb))
		return skb_transport_offset(skb);
	else
		return mlx5e_skb_l2_header_offset(skb);
}

static inline u16 mlx5e_calc_min_inline(enum mlx5_inline_modes mode,
					struct sk_buff *skb)
{
	u16 hlen;

	switch (mode) {
	case MLX5_INLINE_MODE_NONE:
		return 0;
	case MLX5_INLINE_MODE_TCP_UDP:
		hlen = eth_get_headlen(skb->dev, skb->data, skb_headlen(skb));
		if (hlen == ETH_HLEN && !skb_vlan_tag_present(skb))
			hlen += VLAN_HLEN;
		break;
	case MLX5_INLINE_MODE_IP:
		hlen = mlx5e_skb_l3_header_offset(skb);
		break;
	case MLX5_INLINE_MODE_L2:
	default:
		hlen = mlx5e_skb_l2_header_offset(skb);
	}
	return min_t(u16, hlen, skb_headlen(skb));
}

static inline void mlx5e_insert_vlan(void *start, struct sk_buff *skb, u16 ihs)
{
	struct vlan_ethhdr *vhdr = (struct vlan_ethhdr *)start;
	int cpy1_sz = 2 * ETH_ALEN;
	int cpy2_sz = ihs - cpy1_sz;

	memcpy(vhdr, skb->data, cpy1_sz);
	vhdr->h_vlan_proto = skb->vlan_proto;
	vhdr->h_vlan_TCI = cpu_to_be16(skb_vlan_tag_get(skb));
	memcpy(&vhdr->h_vlan_encapsulated_proto, skb->data + cpy1_sz, cpy2_sz);
}

<<<<<<< HEAD
static void
ipsec_txwqe_build_eseg_csum(struct mlx5e_txqsq *sq, struct sk_buff *skb,
			    struct mlx5_wqe_eth_seg *eseg)
{
	struct xfrm_offload *xo = xfrm_offload(skb);

	eseg->cs_flags = MLX5_ETH_WQE_L3_CSUM;
	if (xo->inner_ipproto) {
		eseg->cs_flags |= MLX5_ETH_WQE_L4_INNER_CSUM | MLX5_ETH_WQE_L3_INNER_CSUM;
	} else if (likely(skb->ip_summed == CHECKSUM_PARTIAL)) {
		eseg->cs_flags |= MLX5_ETH_WQE_L4_CSUM;
		sq->stats->csum_partial_inner++;
	}
}

=======
>>>>>>> df0cc57e
static inline void
mlx5e_txwqe_build_eseg_csum(struct mlx5e_txqsq *sq, struct sk_buff *skb,
			    struct mlx5e_accel_tx_state *accel,
			    struct mlx5_wqe_eth_seg *eseg)
{
<<<<<<< HEAD
	if (unlikely(mlx5e_ipsec_eseg_meta(eseg))) {
		ipsec_txwqe_build_eseg_csum(sq, skb, eseg);
		return;
	}
=======
	if (unlikely(mlx5e_ipsec_txwqe_build_eseg_csum(sq, skb, eseg)))
		return;
>>>>>>> df0cc57e

	if (likely(skb->ip_summed == CHECKSUM_PARTIAL)) {
		eseg->cs_flags = MLX5_ETH_WQE_L3_CSUM;
		if (skb->encapsulation) {
			eseg->cs_flags |= MLX5_ETH_WQE_L3_INNER_CSUM |
					  MLX5_ETH_WQE_L4_INNER_CSUM;
			sq->stats->csum_partial_inner++;
		} else {
			eseg->cs_flags |= MLX5_ETH_WQE_L4_CSUM;
			sq->stats->csum_partial++;
		}
#ifdef CONFIG_MLX5_EN_TLS
	} else if (unlikely(accel && accel->tls.tls_tisn)) {
		eseg->cs_flags = MLX5_ETH_WQE_L3_CSUM | MLX5_ETH_WQE_L4_CSUM;
		sq->stats->csum_partial++;
#endif
	} else
		sq->stats->csum_none++;
}

static inline u16
mlx5e_tx_get_gso_ihs(struct mlx5e_txqsq *sq, struct sk_buff *skb)
{
	struct mlx5e_sq_stats *stats = sq->stats;
	u16 ihs;

	if (skb->encapsulation) {
		ihs = skb_inner_transport_offset(skb) + inner_tcp_hdrlen(skb);
		stats->tso_inner_packets++;
		stats->tso_inner_bytes += skb->len - ihs;
	} else {
		if (skb_shinfo(skb)->gso_type & SKB_GSO_UDP_L4)
			ihs = skb_transport_offset(skb) + sizeof(struct udphdr);
		else
			ihs = skb_transport_offset(skb) + tcp_hdrlen(skb);
		stats->tso_packets++;
		stats->tso_bytes += skb->len - ihs;
	}

	return ihs;
}

static inline int
mlx5e_txwqe_build_dsegs(struct mlx5e_txqsq *sq, struct sk_buff *skb,
			unsigned char *skb_data, u16 headlen,
			struct mlx5_wqe_data_seg *dseg)
{
	dma_addr_t dma_addr = 0;
	u8 num_dma          = 0;
	int i;

	if (headlen) {
		dma_addr = dma_map_single(sq->pdev, skb_data, headlen,
					  DMA_TO_DEVICE);
		if (unlikely(dma_mapping_error(sq->pdev, dma_addr)))
			goto dma_unmap_wqe_err;

		dseg->addr       = cpu_to_be64(dma_addr);
		dseg->lkey       = sq->mkey_be;
		dseg->byte_count = cpu_to_be32(headlen);

		mlx5e_dma_push(sq, dma_addr, headlen, MLX5E_DMA_MAP_SINGLE);
		num_dma++;
		dseg++;
	}

	for (i = 0; i < skb_shinfo(skb)->nr_frags; i++) {
		skb_frag_t *frag = &skb_shinfo(skb)->frags[i];
		int fsz = skb_frag_size(frag);

		dma_addr = skb_frag_dma_map(sq->pdev, frag, 0, fsz,
					    DMA_TO_DEVICE);
		if (unlikely(dma_mapping_error(sq->pdev, dma_addr)))
			goto dma_unmap_wqe_err;

		dseg->addr       = cpu_to_be64(dma_addr);
		dseg->lkey       = sq->mkey_be;
		dseg->byte_count = cpu_to_be32(fsz);

		mlx5e_dma_push(sq, dma_addr, fsz, MLX5E_DMA_MAP_PAGE);
		num_dma++;
		dseg++;
	}

	return num_dma;

dma_unmap_wqe_err:
	mlx5e_dma_unmap_wqe_err(sq, num_dma);
	return -ENOMEM;
}

struct mlx5e_tx_attr {
	u32 num_bytes;
	u16 headlen;
	u16 ihs;
	__be16 mss;
	u16 insz;
	u8 opcode;
};

struct mlx5e_tx_wqe_attr {
	u16 ds_cnt;
	u16 ds_cnt_inl;
	u16 ds_cnt_ids;
	u8 num_wqebbs;
};

static u8
mlx5e_tx_wqe_inline_mode(struct mlx5e_txqsq *sq, struct sk_buff *skb,
			 struct mlx5e_accel_tx_state *accel)
{
	u8 mode;

#ifdef CONFIG_MLX5_EN_TLS
	if (accel && accel->tls.tls_tisn)
		return MLX5_INLINE_MODE_TCP_UDP;
#endif

	mode = sq->min_inline_mode;

	if (skb_vlan_tag_present(skb) &&
	    test_bit(MLX5E_SQ_STATE_VLAN_NEED_L2_INLINE, &sq->state))
		mode = max_t(u8, MLX5_INLINE_MODE_L2, mode);

	return mode;
}

static void mlx5e_sq_xmit_prepare(struct mlx5e_txqsq *sq, struct sk_buff *skb,
				  struct mlx5e_accel_tx_state *accel,
				  struct mlx5e_tx_attr *attr)
{
	struct mlx5e_sq_stats *stats = sq->stats;

	if (skb_is_gso(skb)) {
		u16 ihs = mlx5e_tx_get_gso_ihs(sq, skb);

		*attr = (struct mlx5e_tx_attr) {
			.opcode    = MLX5_OPCODE_LSO,
			.mss       = cpu_to_be16(skb_shinfo(skb)->gso_size),
			.ihs       = ihs,
			.num_bytes = skb->len + (skb_shinfo(skb)->gso_segs - 1) * ihs,
			.headlen   = skb_headlen(skb) - ihs,
		};

		stats->packets += skb_shinfo(skb)->gso_segs;
	} else {
		u8 mode = mlx5e_tx_wqe_inline_mode(sq, skb, accel);
		u16 ihs = mlx5e_calc_min_inline(mode, skb);

		*attr = (struct mlx5e_tx_attr) {
			.opcode    = MLX5_OPCODE_SEND,
			.mss       = cpu_to_be16(0),
			.ihs       = ihs,
			.num_bytes = max_t(unsigned int, skb->len, ETH_ZLEN),
			.headlen   = skb_headlen(skb) - ihs,
		};

		stats->packets++;
	}

	attr->insz = mlx5e_accel_tx_ids_len(sq, accel);
	stats->bytes += attr->num_bytes;
}

static void mlx5e_sq_calc_wqe_attr(struct sk_buff *skb, const struct mlx5e_tx_attr *attr,
				   struct mlx5e_tx_wqe_attr *wqe_attr)
{
	u16 ds_cnt = MLX5E_TX_WQE_EMPTY_DS_COUNT;
	u16 ds_cnt_inl = 0;
	u16 ds_cnt_ids = 0;

	if (attr->insz)
		ds_cnt_ids = DIV_ROUND_UP(sizeof(struct mlx5_wqe_inline_seg) + attr->insz,
					  MLX5_SEND_WQE_DS);

	ds_cnt += !!attr->headlen + skb_shinfo(skb)->nr_frags + ds_cnt_ids;
	if (attr->ihs) {
		u16 inl = attr->ihs - INL_HDR_START_SZ;

		if (skb_vlan_tag_present(skb))
			inl += VLAN_HLEN;

		ds_cnt_inl = DIV_ROUND_UP(inl, MLX5_SEND_WQE_DS);
		ds_cnt += ds_cnt_inl;
	}

	*wqe_attr = (struct mlx5e_tx_wqe_attr) {
		.ds_cnt     = ds_cnt,
		.ds_cnt_inl = ds_cnt_inl,
		.ds_cnt_ids = ds_cnt_ids,
		.num_wqebbs = DIV_ROUND_UP(ds_cnt, MLX5_SEND_WQEBB_NUM_DS),
	};
}

static void mlx5e_tx_skb_update_hwts_flags(struct sk_buff *skb)
{
	if (unlikely(skb_shinfo(skb)->tx_flags & SKBTX_HW_TSTAMP))
		skb_shinfo(skb)->tx_flags |= SKBTX_IN_PROGRESS;
}

static void mlx5e_tx_check_stop(struct mlx5e_txqsq *sq)
{
	if (unlikely(!mlx5e_wqc_has_room_for(&sq->wq, sq->cc, sq->pc, sq->stop_room))) {
		netif_tx_stop_queue(sq->txq);
		sq->stats->stopped++;
	}
}

static inline void
mlx5e_txwqe_complete(struct mlx5e_txqsq *sq, struct sk_buff *skb,
		     const struct mlx5e_tx_attr *attr,
		     const struct mlx5e_tx_wqe_attr *wqe_attr, u8 num_dma,
		     struct mlx5e_tx_wqe_info *wi, struct mlx5_wqe_ctrl_seg *cseg,
		     bool xmit_more)
{
	struct mlx5_wq_cyc *wq = &sq->wq;
	bool send_doorbell;

	*wi = (struct mlx5e_tx_wqe_info) {
		.skb = skb,
		.num_bytes = attr->num_bytes,
		.num_dma = num_dma,
		.num_wqebbs = wqe_attr->num_wqebbs,
		.num_fifo_pkts = 0,
	};

	cseg->opmod_idx_opcode = cpu_to_be32((sq->pc << 8) | attr->opcode);
	cseg->qpn_ds           = cpu_to_be32((sq->sqn << 8) | wqe_attr->ds_cnt);

	mlx5e_tx_skb_update_hwts_flags(skb);

	sq->pc += wi->num_wqebbs;

	mlx5e_tx_check_stop(sq);

	if (unlikely(sq->ptpsq)) {
		mlx5e_skb_cb_hwtstamp_init(skb);
		mlx5e_skb_fifo_push(&sq->ptpsq->skb_fifo, skb);
		skb_get(skb);
	}

	send_doorbell = __netdev_tx_sent_queue(sq->txq, attr->num_bytes, xmit_more);
	if (send_doorbell)
		mlx5e_notify_hw(wq, sq->pc, sq->uar_map, cseg);
}

static void
mlx5e_sq_xmit_wqe(struct mlx5e_txqsq *sq, struct sk_buff *skb,
		  const struct mlx5e_tx_attr *attr, const struct mlx5e_tx_wqe_attr *wqe_attr,
		  struct mlx5e_tx_wqe *wqe, u16 pi, bool xmit_more)
{
	struct mlx5_wqe_ctrl_seg *cseg;
	struct mlx5_wqe_eth_seg  *eseg;
	struct mlx5_wqe_data_seg *dseg;
	struct mlx5e_tx_wqe_info *wi;

	struct mlx5e_sq_stats *stats = sq->stats;
	int num_dma;

	stats->xmit_more += xmit_more;

	/* fill wqe */
	wi   = &sq->db.wqe_info[pi];
	cseg = &wqe->ctrl;
	eseg = &wqe->eth;
	dseg =  wqe->data;

	eseg->mss = attr->mss;

	if (attr->ihs) {
		if (skb_vlan_tag_present(skb)) {
			eseg->inline_hdr.sz |= cpu_to_be16(attr->ihs + VLAN_HLEN);
			mlx5e_insert_vlan(eseg->inline_hdr.start, skb, attr->ihs);
			stats->added_vlan_packets++;
		} else {
			eseg->inline_hdr.sz |= cpu_to_be16(attr->ihs);
			memcpy(eseg->inline_hdr.start, skb->data, attr->ihs);
		}
		dseg += wqe_attr->ds_cnt_inl;
	} else if (skb_vlan_tag_present(skb)) {
		eseg->insert.type = cpu_to_be16(MLX5_ETH_WQE_INSERT_VLAN);
		if (skb->vlan_proto == cpu_to_be16(ETH_P_8021AD))
			eseg->insert.type |= cpu_to_be16(MLX5_ETH_WQE_SVLAN);
		eseg->insert.vlan_tci = cpu_to_be16(skb_vlan_tag_get(skb));
		stats->added_vlan_packets++;
	}

	dseg += wqe_attr->ds_cnt_ids;
	num_dma = mlx5e_txwqe_build_dsegs(sq, skb, skb->data + attr->ihs,
					  attr->headlen, dseg);
	if (unlikely(num_dma < 0))
		goto err_drop;

	mlx5e_txwqe_complete(sq, skb, attr, wqe_attr, num_dma, wi, cseg, xmit_more);

	return;

err_drop:
	stats->dropped++;
	dev_kfree_skb_any(skb);
}

static bool mlx5e_tx_skb_supports_mpwqe(struct sk_buff *skb, struct mlx5e_tx_attr *attr)
{
	return !skb_is_nonlinear(skb) && !skb_vlan_tag_present(skb) && !attr->ihs &&
	       !attr->insz;
}

static bool mlx5e_tx_mpwqe_same_eseg(struct mlx5e_txqsq *sq, struct mlx5_wqe_eth_seg *eseg)
{
	struct mlx5e_tx_mpwqe *session = &sq->mpwqe;

	/* Assumes the session is already running and has at least one packet. */
	return !memcmp(&session->wqe->eth, eseg, MLX5E_ACCEL_ESEG_LEN);
}

static void mlx5e_tx_mpwqe_session_start(struct mlx5e_txqsq *sq,
					 struct mlx5_wqe_eth_seg *eseg)
{
	struct mlx5e_tx_mpwqe *session = &sq->mpwqe;
	struct mlx5e_tx_wqe *wqe;
	u16 pi;

	pi = mlx5e_txqsq_get_next_pi(sq, MLX5E_TX_MPW_MAX_WQEBBS);
	wqe = MLX5E_TX_FETCH_WQE(sq, pi);
	net_prefetchw(wqe->data);

	*session = (struct mlx5e_tx_mpwqe) {
		.wqe = wqe,
		.bytes_count = 0,
		.ds_count = MLX5E_TX_WQE_EMPTY_DS_COUNT,
		.pkt_count = 0,
		.inline_on = 0,
	};

	memcpy(&session->wqe->eth, eseg, MLX5E_ACCEL_ESEG_LEN);

	sq->stats->mpwqe_blks++;
}

static bool mlx5e_tx_mpwqe_session_is_active(struct mlx5e_txqsq *sq)
{
	return sq->mpwqe.wqe;
}

static void mlx5e_tx_mpwqe_add_dseg(struct mlx5e_txqsq *sq, struct mlx5e_xmit_data *txd)
{
	struct mlx5e_tx_mpwqe *session = &sq->mpwqe;
	struct mlx5_wqe_data_seg *dseg;

	dseg = (struct mlx5_wqe_data_seg *)session->wqe + session->ds_count;

	session->pkt_count++;
	session->bytes_count += txd->len;

	dseg->addr = cpu_to_be64(txd->dma_addr);
	dseg->byte_count = cpu_to_be32(txd->len);
	dseg->lkey = sq->mkey_be;
	session->ds_count++;

	sq->stats->mpwqe_pkts++;
}

static struct mlx5_wqe_ctrl_seg *mlx5e_tx_mpwqe_session_complete(struct mlx5e_txqsq *sq)
{
	struct mlx5e_tx_mpwqe *session = &sq->mpwqe;
	u8 ds_count = session->ds_count;
	struct mlx5_wqe_ctrl_seg *cseg;
	struct mlx5e_tx_wqe_info *wi;
	u16 pi;

	cseg = &session->wqe->ctrl;
	cseg->opmod_idx_opcode = cpu_to_be32((sq->pc << 8) | MLX5_OPCODE_ENHANCED_MPSW);
	cseg->qpn_ds = cpu_to_be32((sq->sqn << 8) | ds_count);

	pi = mlx5_wq_cyc_ctr2ix(&sq->wq, sq->pc);
	wi = &sq->db.wqe_info[pi];
	*wi = (struct mlx5e_tx_wqe_info) {
		.skb = NULL,
		.num_bytes = session->bytes_count,
		.num_wqebbs = DIV_ROUND_UP(ds_count, MLX5_SEND_WQEBB_NUM_DS),
		.num_dma = session->pkt_count,
		.num_fifo_pkts = session->pkt_count,
	};

	sq->pc += wi->num_wqebbs;

	session->wqe = NULL;

	mlx5e_tx_check_stop(sq);

	return cseg;
}

static void
mlx5e_sq_xmit_mpwqe(struct mlx5e_txqsq *sq, struct sk_buff *skb,
		    struct mlx5_wqe_eth_seg *eseg, bool xmit_more)
{
	struct mlx5_wqe_ctrl_seg *cseg;
	struct mlx5e_xmit_data txd;

	if (!mlx5e_tx_mpwqe_session_is_active(sq)) {
		mlx5e_tx_mpwqe_session_start(sq, eseg);
	} else if (!mlx5e_tx_mpwqe_same_eseg(sq, eseg)) {
		mlx5e_tx_mpwqe_session_complete(sq);
		mlx5e_tx_mpwqe_session_start(sq, eseg);
	}

	sq->stats->xmit_more += xmit_more;

	txd.data = skb->data;
	txd.len = skb->len;

	txd.dma_addr = dma_map_single(sq->pdev, txd.data, txd.len, DMA_TO_DEVICE);
	if (unlikely(dma_mapping_error(sq->pdev, txd.dma_addr)))
		goto err_unmap;
	mlx5e_dma_push(sq, txd.dma_addr, txd.len, MLX5E_DMA_MAP_SINGLE);

	mlx5e_skb_fifo_push(&sq->db.skb_fifo, skb);

	mlx5e_tx_mpwqe_add_dseg(sq, &txd);

	mlx5e_tx_skb_update_hwts_flags(skb);

	if (unlikely(mlx5e_tx_mpwqe_is_full(&sq->mpwqe))) {
		/* Might stop the queue and affect the retval of __netdev_tx_sent_queue. */
		cseg = mlx5e_tx_mpwqe_session_complete(sq);

		if (__netdev_tx_sent_queue(sq->txq, txd.len, xmit_more))
			mlx5e_notify_hw(&sq->wq, sq->pc, sq->uar_map, cseg);
	} else if (__netdev_tx_sent_queue(sq->txq, txd.len, xmit_more)) {
		/* Might stop the queue, but we were asked to ring the doorbell anyway. */
		cseg = mlx5e_tx_mpwqe_session_complete(sq);

		mlx5e_notify_hw(&sq->wq, sq->pc, sq->uar_map, cseg);
	}

	return;

err_unmap:
	mlx5e_dma_unmap_wqe_err(sq, 1);
	sq->stats->dropped++;
	dev_kfree_skb_any(skb);
}

void mlx5e_tx_mpwqe_ensure_complete(struct mlx5e_txqsq *sq)
{
	/* Unlikely in non-MPWQE workloads; not important in MPWQE workloads. */
	if (unlikely(mlx5e_tx_mpwqe_session_is_active(sq)))
		mlx5e_tx_mpwqe_session_complete(sq);
}

static void mlx5e_txwqe_build_eseg(struct mlx5e_priv *priv, struct mlx5e_txqsq *sq,
				   struct sk_buff *skb, struct mlx5e_accel_tx_state *accel,
				   struct mlx5_wqe_eth_seg *eseg, u16 ihs)
{
	mlx5e_accel_tx_eseg(priv, skb, eseg, ihs);
	mlx5e_txwqe_build_eseg_csum(sq, skb, accel, eseg);
}

netdev_tx_t mlx5e_xmit(struct sk_buff *skb, struct net_device *dev)
{
	struct mlx5e_priv *priv = netdev_priv(dev);
	struct mlx5e_accel_tx_state accel = {};
	struct mlx5e_tx_wqe_attr wqe_attr;
	struct mlx5e_tx_attr attr;
	struct mlx5e_tx_wqe *wqe;
	struct mlx5e_txqsq *sq;
	u16 pi;

	sq = priv->txq2sq[skb_get_queue_mapping(skb)];
	if (unlikely(!sq)) {
		dev_kfree_skb_any(skb);
		return NETDEV_TX_OK;
	}

	/* May send SKBs and WQEs. */
	if (unlikely(!mlx5e_accel_tx_begin(dev, sq, skb, &accel)))
		return NETDEV_TX_OK;

	mlx5e_sq_xmit_prepare(sq, skb, &accel, &attr);

	if (test_bit(MLX5E_SQ_STATE_MPWQE, &sq->state)) {
		if (mlx5e_tx_skb_supports_mpwqe(skb, &attr)) {
			struct mlx5_wqe_eth_seg eseg = {};

			mlx5e_txwqe_build_eseg(priv, sq, skb, &accel, &eseg, attr.ihs);
			mlx5e_sq_xmit_mpwqe(sq, skb, &eseg, netdev_xmit_more());
			return NETDEV_TX_OK;
		}

		mlx5e_tx_mpwqe_ensure_complete(sq);
	}

	mlx5e_sq_calc_wqe_attr(skb, &attr, &wqe_attr);
	pi = mlx5e_txqsq_get_next_pi(sq, wqe_attr.num_wqebbs);
	wqe = MLX5E_TX_FETCH_WQE(sq, pi);

	/* May update the WQE, but may not post other WQEs. */
	mlx5e_accel_tx_finish(sq, wqe, &accel,
			      (struct mlx5_wqe_inline_seg *)(wqe->data + wqe_attr.ds_cnt_inl));
	mlx5e_txwqe_build_eseg(priv, sq, skb, &accel, &wqe->eth, attr.ihs);
	mlx5e_sq_xmit_wqe(sq, skb, &attr, &wqe_attr, wqe, pi, netdev_xmit_more());

	return NETDEV_TX_OK;
}

void mlx5e_sq_xmit_simple(struct mlx5e_txqsq *sq, struct sk_buff *skb, bool xmit_more)
{
	struct mlx5e_tx_wqe_attr wqe_attr;
	struct mlx5e_tx_attr attr;
	struct mlx5e_tx_wqe *wqe;
	u16 pi;

	mlx5e_sq_xmit_prepare(sq, skb, NULL, &attr);
	mlx5e_sq_calc_wqe_attr(skb, &attr, &wqe_attr);
	pi = mlx5e_txqsq_get_next_pi(sq, wqe_attr.num_wqebbs);
	wqe = MLX5E_TX_FETCH_WQE(sq, pi);
	mlx5e_txwqe_build_eseg_csum(sq, skb, NULL, &wqe->eth);
	mlx5e_sq_xmit_wqe(sq, skb, &attr, &wqe_attr, wqe, pi, xmit_more);
}

static void mlx5e_tx_wi_dma_unmap(struct mlx5e_txqsq *sq, struct mlx5e_tx_wqe_info *wi,
				  u32 *dma_fifo_cc)
{
	int i;

	for (i = 0; i < wi->num_dma; i++) {
		struct mlx5e_sq_dma *dma = mlx5e_dma_get(sq, (*dma_fifo_cc)++);

		mlx5e_tx_dma_unmap(sq->pdev, dma);
	}
}

static void mlx5e_consume_skb(struct mlx5e_txqsq *sq, struct sk_buff *skb,
			      struct mlx5_cqe64 *cqe, int napi_budget)
{
	if (unlikely(skb_shinfo(skb)->tx_flags & SKBTX_HW_TSTAMP)) {
		struct skb_shared_hwtstamps hwts = {};
		u64 ts = get_cqe_ts(cqe);

		hwts.hwtstamp = mlx5e_cqe_ts_to_ns(sq->ptp_cyc2time, sq->clock, ts);
		if (sq->ptpsq)
			mlx5e_skb_cb_hwtstamp_handler(skb, MLX5E_SKB_CB_CQE_HWTSTAMP,
						      hwts.hwtstamp, sq->ptpsq->cq_stats);
		else
			skb_tstamp_tx(skb, &hwts);
	}

	napi_consume_skb(skb, napi_budget);
}

static void mlx5e_tx_wi_consume_fifo_skbs(struct mlx5e_txqsq *sq, struct mlx5e_tx_wqe_info *wi,
					  struct mlx5_cqe64 *cqe, int napi_budget)
{
	int i;

	for (i = 0; i < wi->num_fifo_pkts; i++) {
		struct sk_buff *skb = mlx5e_skb_fifo_pop(&sq->db.skb_fifo);

		mlx5e_consume_skb(sq, skb, cqe, napi_budget);
	}
}

bool mlx5e_poll_tx_cq(struct mlx5e_cq *cq, int napi_budget)
{
	struct mlx5e_sq_stats *stats;
	struct mlx5e_txqsq *sq;
	struct mlx5_cqe64 *cqe;
	u32 dma_fifo_cc;
	u32 nbytes;
	u16 npkts;
	u16 sqcc;
	int i;

	sq = container_of(cq, struct mlx5e_txqsq, cq);

	if (unlikely(!test_bit(MLX5E_SQ_STATE_ENABLED, &sq->state)))
		return false;

	cqe = mlx5_cqwq_get_cqe(&cq->wq);
	if (!cqe)
		return false;

	stats = sq->stats;

	npkts = 0;
	nbytes = 0;

	/* sq->cc must be updated only after mlx5_cqwq_update_db_record(),
	 * otherwise a cq overrun may occur
	 */
	sqcc = sq->cc;

	/* avoid dirtying sq cache line every cqe */
	dma_fifo_cc = sq->dma_fifo_cc;

	i = 0;
	do {
		struct mlx5e_tx_wqe_info *wi;
		u16 wqe_counter;
		bool last_wqe;
		u16 ci;

		mlx5_cqwq_pop(&cq->wq);

		wqe_counter = be16_to_cpu(cqe->wqe_counter);

		do {
			last_wqe = (sqcc == wqe_counter);

			ci = mlx5_wq_cyc_ctr2ix(&sq->wq, sqcc);
			wi = &sq->db.wqe_info[ci];

			sqcc += wi->num_wqebbs;

			if (likely(wi->skb)) {
				mlx5e_tx_wi_dma_unmap(sq, wi, &dma_fifo_cc);
				mlx5e_consume_skb(sq, wi->skb, cqe, napi_budget);

				npkts++;
				nbytes += wi->num_bytes;
				continue;
			}

			if (unlikely(mlx5e_ktls_tx_try_handle_resync_dump_comp(sq, wi,
									       &dma_fifo_cc)))
				continue;

			if (wi->num_fifo_pkts) {
				mlx5e_tx_wi_dma_unmap(sq, wi, &dma_fifo_cc);
				mlx5e_tx_wi_consume_fifo_skbs(sq, wi, cqe, napi_budget);

				npkts += wi->num_fifo_pkts;
				nbytes += wi->num_bytes;
			}
		} while (!last_wqe);

		if (unlikely(get_cqe_opcode(cqe) == MLX5_CQE_REQ_ERR)) {
			if (!test_and_set_bit(MLX5E_SQ_STATE_RECOVERING,
					      &sq->state)) {
				mlx5e_dump_error_cqe(&sq->cq, sq->sqn,
						     (struct mlx5_err_cqe *)cqe);
				mlx5_wq_cyc_wqe_dump(&sq->wq, ci, wi->num_wqebbs);
				queue_work(cq->priv->wq, &sq->recover_work);
			}
			stats->cqe_err++;
		}

	} while ((++i < MLX5E_TX_CQ_POLL_BUDGET) && (cqe = mlx5_cqwq_get_cqe(&cq->wq)));

	stats->cqes += i;

	mlx5_cqwq_update_db_record(&cq->wq);

	/* ensure cq space is freed before enabling more cqes */
	wmb();

	sq->dma_fifo_cc = dma_fifo_cc;
	sq->cc = sqcc;

	netdev_tx_completed_queue(sq->txq, npkts, nbytes);

	if (netif_tx_queue_stopped(sq->txq) &&
	    mlx5e_wqc_has_room_for(&sq->wq, sq->cc, sq->pc, sq->stop_room) &&
	    !test_bit(MLX5E_SQ_STATE_RECOVERING, &sq->state)) {
		netif_tx_wake_queue(sq->txq);
		stats->wake++;
	}

	return (i == MLX5E_TX_CQ_POLL_BUDGET);
}

static void mlx5e_tx_wi_kfree_fifo_skbs(struct mlx5e_txqsq *sq, struct mlx5e_tx_wqe_info *wi)
{
	int i;

	for (i = 0; i < wi->num_fifo_pkts; i++)
		dev_kfree_skb_any(mlx5e_skb_fifo_pop(&sq->db.skb_fifo));
}

void mlx5e_free_txqsq_descs(struct mlx5e_txqsq *sq)
{
	struct mlx5e_tx_wqe_info *wi;
	u32 dma_fifo_cc, nbytes = 0;
	u16 ci, sqcc, npkts = 0;

	sqcc = sq->cc;
	dma_fifo_cc = sq->dma_fifo_cc;

	while (sqcc != sq->pc) {
		ci = mlx5_wq_cyc_ctr2ix(&sq->wq, sqcc);
		wi = &sq->db.wqe_info[ci];

		sqcc += wi->num_wqebbs;

		if (likely(wi->skb)) {
			mlx5e_tx_wi_dma_unmap(sq, wi, &dma_fifo_cc);
			dev_kfree_skb_any(wi->skb);

			npkts++;
			nbytes += wi->num_bytes;
			continue;
		}

		if (unlikely(mlx5e_ktls_tx_try_handle_resync_dump_comp(sq, wi, &dma_fifo_cc)))
			continue;

		if (wi->num_fifo_pkts) {
			mlx5e_tx_wi_dma_unmap(sq, wi, &dma_fifo_cc);
			mlx5e_tx_wi_kfree_fifo_skbs(sq, wi);

			npkts += wi->num_fifo_pkts;
			nbytes += wi->num_bytes;
		}
	}

	sq->dma_fifo_cc = dma_fifo_cc;
	sq->cc = sqcc;

	netdev_tx_completed_queue(sq->txq, npkts, nbytes);
}

#ifdef CONFIG_MLX5_CORE_IPOIB
static inline void
mlx5i_txwqe_build_datagram(struct mlx5_av *av, u32 dqpn, u32 dqkey,
			   struct mlx5_wqe_datagram_seg *dseg)
{
	memcpy(&dseg->av, av, sizeof(struct mlx5_av));
	dseg->av.dqp_dct = cpu_to_be32(dqpn | MLX5_EXTENDED_UD_AV);
	dseg->av.key.qkey.qkey = cpu_to_be32(dqkey);
}

static void mlx5i_sq_calc_wqe_attr(struct sk_buff *skb,
				   const struct mlx5e_tx_attr *attr,
				   struct mlx5e_tx_wqe_attr *wqe_attr)
{
	u16 ds_cnt = sizeof(struct mlx5i_tx_wqe) / MLX5_SEND_WQE_DS;
	u16 ds_cnt_inl = 0;

	ds_cnt += !!attr->headlen + skb_shinfo(skb)->nr_frags;

	if (attr->ihs) {
		u16 inl = attr->ihs - INL_HDR_START_SZ;

		ds_cnt_inl = DIV_ROUND_UP(inl, MLX5_SEND_WQE_DS);
		ds_cnt += ds_cnt_inl;
	}

	*wqe_attr = (struct mlx5e_tx_wqe_attr) {
		.ds_cnt     = ds_cnt,
		.ds_cnt_inl = ds_cnt_inl,
		.num_wqebbs = DIV_ROUND_UP(ds_cnt, MLX5_SEND_WQEBB_NUM_DS),
	};
}

void mlx5i_sq_xmit(struct mlx5e_txqsq *sq, struct sk_buff *skb,
		   struct mlx5_av *av, u32 dqpn, u32 dqkey, bool xmit_more)
{
	struct mlx5e_tx_wqe_attr wqe_attr;
	struct mlx5e_tx_attr attr;
	struct mlx5i_tx_wqe *wqe;

	struct mlx5_wqe_datagram_seg *datagram;
	struct mlx5_wqe_ctrl_seg *cseg;
	struct mlx5_wqe_eth_seg  *eseg;
	struct mlx5_wqe_data_seg *dseg;
	struct mlx5e_tx_wqe_info *wi;

	struct mlx5e_sq_stats *stats = sq->stats;
	int num_dma;
	u16 pi;

	mlx5e_sq_xmit_prepare(sq, skb, NULL, &attr);
	mlx5i_sq_calc_wqe_attr(skb, &attr, &wqe_attr);

	pi = mlx5e_txqsq_get_next_pi(sq, wqe_attr.num_wqebbs);
	wqe = MLX5I_SQ_FETCH_WQE(sq, pi);

	stats->xmit_more += xmit_more;

	/* fill wqe */
	wi       = &sq->db.wqe_info[pi];
	cseg     = &wqe->ctrl;
	datagram = &wqe->datagram;
	eseg     = &wqe->eth;
	dseg     =  wqe->data;

	mlx5i_txwqe_build_datagram(av, dqpn, dqkey, datagram);

	mlx5e_txwqe_build_eseg_csum(sq, skb, NULL, eseg);

	eseg->mss = attr.mss;

	if (attr.ihs) {
		memcpy(eseg->inline_hdr.start, skb->data, attr.ihs);
		eseg->inline_hdr.sz = cpu_to_be16(attr.ihs);
		dseg += wqe_attr.ds_cnt_inl;
	}

	num_dma = mlx5e_txwqe_build_dsegs(sq, skb, skb->data + attr.ihs,
					  attr.headlen, dseg);
	if (unlikely(num_dma < 0))
		goto err_drop;

	mlx5e_txwqe_complete(sq, skb, &attr, &wqe_attr, num_dma, wi, cseg, xmit_more);

	return;

err_drop:
	stats->dropped++;
	dev_kfree_skb_any(skb);
}
#endif<|MERGE_RESOLUTION|>--- conflicted
+++ resolved
@@ -214,38 +214,13 @@
 	memcpy(&vhdr->h_vlan_encapsulated_proto, skb->data + cpy1_sz, cpy2_sz);
 }
 
-<<<<<<< HEAD
-static void
-ipsec_txwqe_build_eseg_csum(struct mlx5e_txqsq *sq, struct sk_buff *skb,
-			    struct mlx5_wqe_eth_seg *eseg)
-{
-	struct xfrm_offload *xo = xfrm_offload(skb);
-
-	eseg->cs_flags = MLX5_ETH_WQE_L3_CSUM;
-	if (xo->inner_ipproto) {
-		eseg->cs_flags |= MLX5_ETH_WQE_L4_INNER_CSUM | MLX5_ETH_WQE_L3_INNER_CSUM;
-	} else if (likely(skb->ip_summed == CHECKSUM_PARTIAL)) {
-		eseg->cs_flags |= MLX5_ETH_WQE_L4_CSUM;
-		sq->stats->csum_partial_inner++;
-	}
-}
-
-=======
->>>>>>> df0cc57e
 static inline void
 mlx5e_txwqe_build_eseg_csum(struct mlx5e_txqsq *sq, struct sk_buff *skb,
 			    struct mlx5e_accel_tx_state *accel,
 			    struct mlx5_wqe_eth_seg *eseg)
 {
-<<<<<<< HEAD
-	if (unlikely(mlx5e_ipsec_eseg_meta(eseg))) {
-		ipsec_txwqe_build_eseg_csum(sq, skb, eseg);
-		return;
-	}
-=======
 	if (unlikely(mlx5e_ipsec_txwqe_build_eseg_csum(sq, skb, eseg)))
 		return;
->>>>>>> df0cc57e
 
 	if (likely(skb->ip_summed == CHECKSUM_PARTIAL)) {
 		eseg->cs_flags = MLX5_ETH_WQE_L3_CSUM;
