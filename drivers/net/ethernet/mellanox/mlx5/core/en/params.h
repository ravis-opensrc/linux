--- conflicted
+++ resolved
@@ -9,10 +9,7 @@
 struct mlx5e_xsk_param {
 	u16 headroom;
 	u16 chunk_size;
-<<<<<<< HEAD
-=======
 	bool unaligned;
->>>>>>> d60c95ef
 };
 
 struct mlx5e_cq_param {
