--- conflicted
+++ resolved
@@ -5,10 +5,7 @@
 #include "en/params.h"
 #include "en/txrx.h"
 #include "en/health.h"
-<<<<<<< HEAD
-=======
 #include <net/xdp_sock_drv.h>
->>>>>>> d60c95ef
 
 /* The limitation of 2048 can be altered, but shouldn't go beyond the minimal
  * stride size of striding RQ.
@@ -176,11 +173,6 @@
 	mlx5e_reporter_icosq_suspend_recovery(c);
 	set_bit(MLX5E_RQ_STATE_ENABLED, &c->xskrq.state);
 	mlx5e_reporter_icosq_resume_recovery(c);
-<<<<<<< HEAD
-
-	/* TX queue is created active. */
-=======
->>>>>>> d60c95ef
 
 	/* TX queue is created active. */
 }
