--- conflicted
+++ resolved
@@ -85,11 +85,7 @@
 	}
 
 	mlx5e_set_eseg_swp(skb, eseg, &swp_spec);
-<<<<<<< HEAD
-	if (skb_vlan_tag_present(skb) &&  ihs)
-=======
 	if (skb_vlan_tag_present(skb) && ihs)
->>>>>>> 3b17187f
 		mlx5e_eseg_swp_offsets_add_vlan(eseg);
 }
 
