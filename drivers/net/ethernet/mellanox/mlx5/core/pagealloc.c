/*
 * Copyright (c) 2013-2015, Mellanox Technologies. All rights reserved.
 *
 * This software is available to you under a choice of one of two
 * licenses.  You may choose to be licensed under the terms of the GNU
 * General Public License (GPL) Version 2, available from the file
 * COPYING in the main directory of this source tree, or the
 * OpenIB.org BSD license below:
 *
 *     Redistribution and use in source and binary forms, with or
 *     without modification, are permitted provided that the following
 *     conditions are met:
 *
 *      - Redistributions of source code must retain the above
 *        copyright notice, this list of conditions and the following
 *        disclaimer.
 *
 *      - Redistributions in binary form must reproduce the above
 *        copyright notice, this list of conditions and the following
 *        disclaimer in the documentation and/or other materials
 *        provided with the distribution.
 *
 * THE SOFTWARE IS PROVIDED "AS IS", WITHOUT WARRANTY OF ANY KIND,
 * EXPRESS OR IMPLIED, INCLUDING BUT NOT LIMITED TO THE WARRANTIES OF
 * MERCHANTABILITY, FITNESS FOR A PARTICULAR PURPOSE AND
 * NONINFRINGEMENT. IN NO EVENT SHALL THE AUTHORS OR COPYRIGHT HOLDERS
 * BE LIABLE FOR ANY CLAIM, DAMAGES OR OTHER LIABILITY, WHETHER IN AN
 * ACTION OF CONTRACT, TORT OR OTHERWISE, ARISING FROM, OUT OF OR IN
 * CONNECTION WITH THE SOFTWARE OR THE USE OR OTHER DEALINGS IN THE
 * SOFTWARE.
 */

#include <linux/highmem.h>
#include <linux/kernel.h>
#include <linux/delay.h>
#include <linux/mlx5/driver.h>
#include <linux/xarray.h>
#include "mlx5_core.h"
#include "lib/eq.h"
#include "lib/tout.h"

enum {
	MLX5_PAGES_CANT_GIVE	= 0,
	MLX5_PAGES_GIVE		= 1,
	MLX5_PAGES_TAKE		= 2
};

struct mlx5_pages_req {
	struct mlx5_core_dev *dev;
	u16	func_id;
	u8	ec_function;
	s32	npages;
	struct work_struct work;
	u8	release_all;
};

struct fw_page {
	struct rb_node		rb_node;
	u64			addr;
	struct page	       *page;
	u32			function;
	unsigned long		bitmask;
	struct list_head	list;
	unsigned int free_count;
};

enum {
	MLX5_MAX_RECLAIM_TIME_MILI	= 5000,
	MLX5_NUM_4K_IN_PAGE		= PAGE_SIZE / MLX5_ADAPTER_PAGE_SIZE,
};

static u32 get_function(u16 func_id, bool ec_function)
{
	return (u32)func_id | (ec_function << 16);
}

static u16 func_id_to_type(struct mlx5_core_dev *dev, u16 func_id, bool ec_function)
{
	if (!func_id)
		return mlx5_core_is_ecpf(dev) && !ec_function ? MLX5_HOST_PF : MLX5_PF;

<<<<<<< HEAD
	return func_id <= mlx5_core_max_vfs(dev) ?  MLX5_VF : MLX5_SF;
=======
	if (func_id <= max(mlx5_core_max_vfs(dev), mlx5_core_max_ec_vfs(dev))) {
		if (ec_function)
			return MLX5_EC_VF;
		else
			return MLX5_VF;
	}
	return MLX5_SF;
>>>>>>> 98817289
}

static u32 mlx5_get_ec_function(u32 function)
{
	return function >> 16;
}

static u32 mlx5_get_func_id(u32 function)
{
	return function & 0xffff;
}

static struct rb_root *page_root_per_function(struct mlx5_core_dev *dev, u32 function)
{
	struct rb_root *root;
	int err;

	root = xa_load(&dev->priv.page_root_xa, function);
	if (root)
		return root;

	root = kzalloc(sizeof(*root), GFP_KERNEL);
	if (!root)
		return ERR_PTR(-ENOMEM);

	err = xa_insert(&dev->priv.page_root_xa, function, root, GFP_KERNEL);
	if (err) {
		kfree(root);
		return ERR_PTR(err);
	}

	*root = RB_ROOT;

	return root;
}

static int insert_page(struct mlx5_core_dev *dev, u64 addr, struct page *page, u32 function)
{
	struct rb_node *parent = NULL;
	struct rb_root *root;
	struct rb_node **new;
	struct fw_page *nfp;
	struct fw_page *tfp;
	int i;

	root = page_root_per_function(dev, function);
	if (IS_ERR(root))
		return PTR_ERR(root);

	new = &root->rb_node;

	while (*new) {
		parent = *new;
		tfp = rb_entry(parent, struct fw_page, rb_node);
		if (tfp->addr < addr)
			new = &parent->rb_left;
		else if (tfp->addr > addr)
			new = &parent->rb_right;
		else
			return -EEXIST;
	}

	nfp = kzalloc(sizeof(*nfp), GFP_KERNEL);
	if (!nfp)
		return -ENOMEM;

	nfp->addr = addr;
	nfp->page = page;
	nfp->function = function;
	nfp->free_count = MLX5_NUM_4K_IN_PAGE;
	for (i = 0; i < MLX5_NUM_4K_IN_PAGE; i++)
		set_bit(i, &nfp->bitmask);

	rb_link_node(&nfp->rb_node, parent, new);
	rb_insert_color(&nfp->rb_node, root);
	list_add(&nfp->list, &dev->priv.free_list);

	return 0;
}

static struct fw_page *find_fw_page(struct mlx5_core_dev *dev, u64 addr,
				    u32 function)
{
	struct fw_page *result = NULL;
	struct rb_root *root;
	struct rb_node *tmp;
	struct fw_page *tfp;

	root = xa_load(&dev->priv.page_root_xa, function);
	if (WARN_ON_ONCE(!root))
		return NULL;

	tmp = root->rb_node;

	while (tmp) {
		tfp = rb_entry(tmp, struct fw_page, rb_node);
		if (tfp->addr < addr) {
			tmp = tmp->rb_left;
		} else if (tfp->addr > addr) {
			tmp = tmp->rb_right;
		} else {
			result = tfp;
			break;
		}
	}

	return result;
}

static int mlx5_cmd_query_pages(struct mlx5_core_dev *dev, u16 *func_id,
				s32 *npages, int boot)
{
	u32 out[MLX5_ST_SZ_DW(query_pages_out)] = {};
	u32 in[MLX5_ST_SZ_DW(query_pages_in)] = {};
	int err;

	MLX5_SET(query_pages_in, in, opcode, MLX5_CMD_OP_QUERY_PAGES);
	MLX5_SET(query_pages_in, in, op_mod, boot ?
		 MLX5_QUERY_PAGES_IN_OP_MOD_BOOT_PAGES :
		 MLX5_QUERY_PAGES_IN_OP_MOD_INIT_PAGES);
	MLX5_SET(query_pages_in, in, embedded_cpu_function, mlx5_core_is_ecpf(dev));

	err = mlx5_cmd_exec_inout(dev, query_pages, in, out);
	if (err)
		return err;

	*npages = MLX5_GET(query_pages_out, out, num_pages);
	*func_id = MLX5_GET(query_pages_out, out, function_id);

	return err;
}

static int alloc_4k(struct mlx5_core_dev *dev, u64 *addr, u32 function)
{
	struct fw_page *fp = NULL;
	struct fw_page *iter;
	unsigned n;

	list_for_each_entry(iter, &dev->priv.free_list, list) {
		if (iter->function != function)
			continue;
		fp = iter;
	}

	if (list_empty(&dev->priv.free_list) || !fp)
		return -ENOMEM;

	n = find_first_bit(&fp->bitmask, 8 * sizeof(fp->bitmask));
	if (n >= MLX5_NUM_4K_IN_PAGE) {
		mlx5_core_warn(dev, "alloc 4k bug: fw page = 0x%llx, n = %u, bitmask: %lu, max num of 4K pages: %d\n",
			       fp->addr, n, fp->bitmask,  MLX5_NUM_4K_IN_PAGE);
		return -ENOENT;
	}
	clear_bit(n, &fp->bitmask);
	fp->free_count--;
	if (!fp->free_count)
		list_del(&fp->list);

	*addr = fp->addr + n * MLX5_ADAPTER_PAGE_SIZE;

	return 0;
}

#define MLX5_U64_4K_PAGE_MASK ((~(u64)0U) << PAGE_SHIFT)

static void free_fwp(struct mlx5_core_dev *dev, struct fw_page *fwp,
		     bool in_free_list)
{
	struct rb_root *root;

	root = xa_load(&dev->priv.page_root_xa, fwp->function);
	if (WARN_ON_ONCE(!root))
		return;

	rb_erase(&fwp->rb_node, root);
	if (in_free_list)
		list_del(&fwp->list);
	dma_unmap_page(mlx5_core_dma_dev(dev), fwp->addr & MLX5_U64_4K_PAGE_MASK,
		       PAGE_SIZE, DMA_BIDIRECTIONAL);
	__free_page(fwp->page);
	kfree(fwp);
}

static void free_4k(struct mlx5_core_dev *dev, u64 addr, u32 function)
{
	struct fw_page *fwp;
	int n;

	fwp = find_fw_page(dev, addr & MLX5_U64_4K_PAGE_MASK, function);
	if (!fwp) {
		mlx5_core_warn_rl(dev, "page not found\n");
		return;
	}
	n = (addr & ~MLX5_U64_4K_PAGE_MASK) >> MLX5_ADAPTER_PAGE_SHIFT;
	fwp->free_count++;
	set_bit(n, &fwp->bitmask);
	if (fwp->free_count == MLX5_NUM_4K_IN_PAGE)
		free_fwp(dev, fwp, fwp->free_count != 1);
	else if (fwp->free_count == 1)
		list_add(&fwp->list, &dev->priv.free_list);
}

static int alloc_system_page(struct mlx5_core_dev *dev, u32 function)
{
	struct device *device = mlx5_core_dma_dev(dev);
	int nid = dev_to_node(device);
	struct page *page;
	u64 zero_addr = 1;
	u64 addr;
	int err;

	page = alloc_pages_node(nid, GFP_HIGHUSER, 0);
	if (!page) {
		mlx5_core_warn(dev, "failed to allocate page\n");
		return -ENOMEM;
	}
map:
	addr = dma_map_page(device, page, 0, PAGE_SIZE, DMA_BIDIRECTIONAL);
	if (dma_mapping_error(device, addr)) {
		mlx5_core_warn(dev, "failed dma mapping page\n");
		err = -ENOMEM;
		goto err_mapping;
	}

	/* Firmware doesn't support page with physical address 0 */
	if (addr == 0) {
		zero_addr = addr;
		goto map;
	}

	err = insert_page(dev, addr, page, function);
	if (err) {
		mlx5_core_err(dev, "failed to track allocated page\n");
		dma_unmap_page(device, addr, PAGE_SIZE, DMA_BIDIRECTIONAL);
	}

err_mapping:
	if (err)
		__free_page(page);

	if (zero_addr == 0)
		dma_unmap_page(device, zero_addr, PAGE_SIZE,
			       DMA_BIDIRECTIONAL);

	return err;
}

static void page_notify_fail(struct mlx5_core_dev *dev, u16 func_id,
			     bool ec_function)
{
	u32 in[MLX5_ST_SZ_DW(manage_pages_in)] = {};
	int err;

	MLX5_SET(manage_pages_in, in, opcode, MLX5_CMD_OP_MANAGE_PAGES);
	MLX5_SET(manage_pages_in, in, op_mod, MLX5_PAGES_CANT_GIVE);
	MLX5_SET(manage_pages_in, in, function_id, func_id);
	MLX5_SET(manage_pages_in, in, embedded_cpu_function, ec_function);

	err = mlx5_cmd_exec_in(dev, manage_pages, in);
	if (err)
		mlx5_core_warn(dev, "page notify failed func_id(%d) err(%d)\n",
			       func_id, err);
}

static int give_pages(struct mlx5_core_dev *dev, u16 func_id, int npages,
		      int event, bool ec_function)
{
	u32 function = get_function(func_id, ec_function);
	u32 out[MLX5_ST_SZ_DW(manage_pages_out)] = {0};
	int inlen = MLX5_ST_SZ_BYTES(manage_pages_in);
	int notify_fail = event;
	u16 func_type;
	u64 addr;
	int err;
	u32 *in;
	int i;

	inlen += npages * MLX5_FLD_SZ_BYTES(manage_pages_in, pas[0]);
	in = kvzalloc(inlen, GFP_KERNEL);
	if (!in) {
		err = -ENOMEM;
		mlx5_core_warn(dev, "vzalloc failed %d\n", inlen);
		goto out_free;
	}

	for (i = 0; i < npages; i++) {
retry:
		err = alloc_4k(dev, &addr, function);
		if (err) {
			if (err == -ENOMEM)
				err = alloc_system_page(dev, function);
			if (err) {
				dev->priv.fw_pages_alloc_failed += (npages - i);
				goto out_4k;
			}

			goto retry;
		}
		MLX5_ARRAY_SET64(manage_pages_in, in, pas, i, addr);
	}

	MLX5_SET(manage_pages_in, in, opcode, MLX5_CMD_OP_MANAGE_PAGES);
	MLX5_SET(manage_pages_in, in, op_mod, MLX5_PAGES_GIVE);
	MLX5_SET(manage_pages_in, in, function_id, func_id);
	MLX5_SET(manage_pages_in, in, input_num_entries, npages);
	MLX5_SET(manage_pages_in, in, embedded_cpu_function, ec_function);

	err = mlx5_cmd_do(dev, in, inlen, out, sizeof(out));
	if (err == -EREMOTEIO) {
		notify_fail = 0;
		/* if triggered by FW and failed by FW ignore */
		if (event) {
			err = 0;
			goto out_dropped;
		}
	}
	err = mlx5_cmd_check(dev, err, in, out);
	if (err) {
		mlx5_core_warn(dev, "func_id 0x%x, npages %d, err %d\n",
			       func_id, npages, err);
		goto out_dropped;
	}

	func_type = func_id_to_type(dev, func_id, ec_function);
	dev->priv.page_counters[func_type] += npages;
	dev->priv.fw_pages += npages;

	mlx5_core_dbg(dev, "npages %d, ec_function %d, func_id 0x%x, err %d\n",
		      npages, ec_function, func_id, err);

	kvfree(in);
	return 0;

out_dropped:
	dev->priv.give_pages_dropped += npages;
out_4k:
	for (i--; i >= 0; i--)
		free_4k(dev, MLX5_GET64(manage_pages_in, in, pas[i]), function);
out_free:
	kvfree(in);
	if (notify_fail)
		page_notify_fail(dev, func_id, ec_function);
	return err;
}

static void release_all_pages(struct mlx5_core_dev *dev, u16 func_id,
			      bool ec_function)
{
	u32 function = get_function(func_id, ec_function);
	struct rb_root *root;
	struct rb_node *p;
	int npages = 0;
	u16 func_type;

	root = xa_load(&dev->priv.page_root_xa, function);
	if (WARN_ON_ONCE(!root))
		return;

	p = rb_first(root);
	while (p) {
		struct fw_page *fwp = rb_entry(p, struct fw_page, rb_node);

		p = rb_next(p);
		npages += (MLX5_NUM_4K_IN_PAGE - fwp->free_count);
		free_fwp(dev, fwp, fwp->free_count);
	}

	func_type = func_id_to_type(dev, func_id, ec_function);
	dev->priv.page_counters[func_type] -= npages;
	dev->priv.fw_pages -= npages;

	mlx5_core_dbg(dev, "npages %d, ec_function %d, func_id 0x%x\n",
		      npages, ec_function, func_id);
}

static u32 fwp_fill_manage_pages_out(struct fw_page *fwp, u32 *out, u32 index,
				     u32 npages)
{
	u32 pages_set = 0;
	unsigned int n;

	for_each_clear_bit(n, &fwp->bitmask, MLX5_NUM_4K_IN_PAGE) {
		MLX5_ARRAY_SET64(manage_pages_out, out, pas, index + pages_set,
				 fwp->addr + (n * MLX5_ADAPTER_PAGE_SIZE));
		pages_set++;

		if (!--npages)
			break;
	}

	return pages_set;
}

static int reclaim_pages_cmd(struct mlx5_core_dev *dev,
			     u32 *in, int in_size, u32 *out, int out_size)
{
	struct rb_root *root;
	struct fw_page *fwp;
	struct rb_node *p;
	bool ec_function;
	u32 func_id;
	u32 npages;
	u32 i = 0;

	if (!mlx5_cmd_is_down(dev))
		return mlx5_cmd_do(dev, in, in_size, out, out_size);

	/* No hard feelings, we want our pages back! */
	npages = MLX5_GET(manage_pages_in, in, input_num_entries);
	func_id = MLX5_GET(manage_pages_in, in, function_id);
	ec_function = MLX5_GET(manage_pages_in, in, embedded_cpu_function);

	root = xa_load(&dev->priv.page_root_xa, get_function(func_id, ec_function));
	if (WARN_ON_ONCE(!root))
		return -EEXIST;

	p = rb_first(root);
	while (p && i < npages) {
		fwp = rb_entry(p, struct fw_page, rb_node);
		p = rb_next(p);

		i += fwp_fill_manage_pages_out(fwp, out, i, npages - i);
	}

	MLX5_SET(manage_pages_out, out, output_num_entries, i);
	return 0;
}

static int reclaim_pages(struct mlx5_core_dev *dev, u16 func_id, int npages,
			 int *nclaimed, bool event, bool ec_function)
{
	u32 function = get_function(func_id, ec_function);
	int outlen = MLX5_ST_SZ_BYTES(manage_pages_out);
	u32 in[MLX5_ST_SZ_DW(manage_pages_in)] = {};
	int num_claimed;
	u16 func_type;
	u32 *out;
	int err;
	int i;

	if (nclaimed)
		*nclaimed = 0;

	outlen += npages * MLX5_FLD_SZ_BYTES(manage_pages_out, pas[0]);
	out = kvzalloc(outlen, GFP_KERNEL);
	if (!out)
		return -ENOMEM;

	MLX5_SET(manage_pages_in, in, opcode, MLX5_CMD_OP_MANAGE_PAGES);
	MLX5_SET(manage_pages_in, in, op_mod, MLX5_PAGES_TAKE);
	MLX5_SET(manage_pages_in, in, function_id, func_id);
	MLX5_SET(manage_pages_in, in, input_num_entries, npages);
	MLX5_SET(manage_pages_in, in, embedded_cpu_function, ec_function);

	mlx5_core_dbg(dev, "func 0x%x, npages %d, outlen %d\n",
		      func_id, npages, outlen);
	err = reclaim_pages_cmd(dev, in, sizeof(in), out, outlen);
	if (err) {
		npages = MLX5_GET(manage_pages_in, in, input_num_entries);
		dev->priv.reclaim_pages_discard += npages;
	}
	/* if triggered by FW event and failed by FW then ignore */
	if (event && err == -EREMOTEIO) {
		err = 0;
		goto out_free;
	}

	err = mlx5_cmd_check(dev, err, in, out);
	if (err) {
		mlx5_core_err(dev, "failed reclaiming pages: err %d\n", err);
		goto out_free;
	}

	num_claimed = MLX5_GET(manage_pages_out, out, output_num_entries);
	if (num_claimed > npages) {
		mlx5_core_warn(dev, "fw returned %d, driver asked %d => corruption\n",
			       num_claimed, npages);
		err = -EINVAL;
		goto out_free;
	}

	for (i = 0; i < num_claimed; i++)
		free_4k(dev, MLX5_GET64(manage_pages_out, out, pas[i]), function);

	if (nclaimed)
		*nclaimed = num_claimed;

	func_type = func_id_to_type(dev, func_id, ec_function);
	dev->priv.page_counters[func_type] -= num_claimed;
	dev->priv.fw_pages -= num_claimed;

out_free:
	kvfree(out);
	return err;
}

static void pages_work_handler(struct work_struct *work)
{
	struct mlx5_pages_req *req = container_of(work, struct mlx5_pages_req, work);
	struct mlx5_core_dev *dev = req->dev;
	int err = 0;

	if (req->release_all)
		release_all_pages(dev, req->func_id, req->ec_function);
	else if (req->npages < 0)
		err = reclaim_pages(dev, req->func_id, -1 * req->npages, NULL,
				    true, req->ec_function);
	else if (req->npages > 0)
		err = give_pages(dev, req->func_id, req->npages, 1, req->ec_function);

	if (err)
		mlx5_core_warn(dev, "%s fail %d\n",
			       req->npages < 0 ? "reclaim" : "give", err);

	kfree(req);
}

enum {
	EC_FUNCTION_MASK = 0x8000,
	RELEASE_ALL_PAGES_MASK = 0x4000,
};

static int req_pages_handler(struct notifier_block *nb,
			     unsigned long type, void *data)
{
	struct mlx5_pages_req *req;
	struct mlx5_core_dev *dev;
	struct mlx5_priv *priv;
	struct mlx5_eqe *eqe;
	bool ec_function;
	bool release_all;
	u16 func_id;
	s32 npages;

	priv = mlx5_nb_cof(nb, struct mlx5_priv, pg_nb);
	dev  = container_of(priv, struct mlx5_core_dev, priv);
	eqe  = data;

	func_id = be16_to_cpu(eqe->data.req_pages.func_id);
	npages  = be32_to_cpu(eqe->data.req_pages.num_pages);
	ec_function = be16_to_cpu(eqe->data.req_pages.ec_function) & EC_FUNCTION_MASK;
	release_all = be16_to_cpu(eqe->data.req_pages.ec_function) &
		      RELEASE_ALL_PAGES_MASK;
	mlx5_core_dbg(dev, "page request for func 0x%x, npages %d, release_all %d\n",
		      func_id, npages, release_all);
	req = kzalloc(sizeof(*req), GFP_ATOMIC);
	if (!req) {
		mlx5_core_warn(dev, "failed to allocate pages request\n");
		return NOTIFY_DONE;
	}

	req->dev = dev;
	req->func_id = func_id;
	req->npages = npages;
	req->ec_function = ec_function;
	req->release_all = release_all;
	INIT_WORK(&req->work, pages_work_handler);
	queue_work(dev->priv.pg_wq, &req->work);
	return NOTIFY_OK;
}

int mlx5_satisfy_startup_pages(struct mlx5_core_dev *dev, int boot)
{
	u16 func_id;
	s32 npages;
	int err;

	err = mlx5_cmd_query_pages(dev, &func_id, &npages, boot);
	if (err)
		return err;

	mlx5_core_dbg(dev, "requested %d %s pages for func_id 0x%x\n",
		      npages, boot ? "boot" : "init", func_id);

	return give_pages(dev, func_id, npages, 0, mlx5_core_is_ecpf(dev));
}

enum {
	MLX5_BLKS_FOR_RECLAIM_PAGES = 12
};

static int optimal_reclaimed_pages(void)
{
	struct mlx5_cmd_prot_block *block;
	struct mlx5_cmd_layout *lay;
	int ret;

	ret = (sizeof(lay->out) + MLX5_BLKS_FOR_RECLAIM_PAGES * sizeof(block->data) -
	       MLX5_ST_SZ_BYTES(manage_pages_out)) /
	       MLX5_FLD_SZ_BYTES(manage_pages_out, pas[0]);

	return ret;
}

static int mlx5_reclaim_root_pages(struct mlx5_core_dev *dev,
				   struct rb_root *root, u32 function)
{
	u64 recl_pages_to_jiffies = msecs_to_jiffies(mlx5_tout_ms(dev, RECLAIM_PAGES));
	unsigned long end = jiffies + recl_pages_to_jiffies;

	while (!RB_EMPTY_ROOT(root)) {
		u32 ec_function = mlx5_get_ec_function(function);
		u32 function_id = mlx5_get_func_id(function);
		int nclaimed;
		int err;

		err = reclaim_pages(dev, function_id, optimal_reclaimed_pages(),
				    &nclaimed, false, ec_function);
		if (err) {
			mlx5_core_warn(dev, "reclaim_pages err (%d) func_id=0x%x ec_func=0x%x\n",
				       err, function_id, ec_function);
			return err;
		}

		if (nclaimed)
			end = jiffies + recl_pages_to_jiffies;

		if (time_after(jiffies, end)) {
			mlx5_core_warn(dev, "FW did not return all pages. giving up...\n");
			break;
		}
	}

	return 0;
}

int mlx5_reclaim_startup_pages(struct mlx5_core_dev *dev)
{
	struct rb_root *root;
	unsigned long id;
	void *entry;

	xa_for_each(&dev->priv.page_root_xa, id, entry) {
		root = entry;
		mlx5_reclaim_root_pages(dev, root, id);
		xa_erase(&dev->priv.page_root_xa, id);
		kfree(root);
	}

	WARN_ON(!xa_empty(&dev->priv.page_root_xa));

	WARN(dev->priv.fw_pages,
	     "FW pages counter is %d after reclaiming all pages\n",
	     dev->priv.fw_pages);
	WARN(dev->priv.page_counters[MLX5_VF],
	     "VFs FW pages counter is %d after reclaiming all pages\n",
	     dev->priv.page_counters[MLX5_VF]);
	WARN(dev->priv.page_counters[MLX5_HOST_PF],
	     "External host PF FW pages counter is %d after reclaiming all pages\n",
	     dev->priv.page_counters[MLX5_HOST_PF]);
<<<<<<< HEAD
=======
	WARN(dev->priv.page_counters[MLX5_EC_VF],
	     "EC VFs FW pages counter is %d after reclaiming all pages\n",
	     dev->priv.page_counters[MLX5_EC_VF]);
>>>>>>> 98817289

	return 0;
}

int mlx5_pagealloc_init(struct mlx5_core_dev *dev)
{
	INIT_LIST_HEAD(&dev->priv.free_list);
	dev->priv.pg_wq = create_singlethread_workqueue("mlx5_page_allocator");
	if (!dev->priv.pg_wq)
		return -ENOMEM;

	xa_init(&dev->priv.page_root_xa);
	mlx5_pages_debugfs_init(dev);

	return 0;
}

void mlx5_pagealloc_cleanup(struct mlx5_core_dev *dev)
{
	mlx5_pages_debugfs_cleanup(dev);
	xa_destroy(&dev->priv.page_root_xa);
	destroy_workqueue(dev->priv.pg_wq);
}

void mlx5_pagealloc_start(struct mlx5_core_dev *dev)
{
	MLX5_NB_INIT(&dev->priv.pg_nb, req_pages_handler, PAGE_REQUEST);
	mlx5_eq_notifier_register(dev, &dev->priv.pg_nb);
}

void mlx5_pagealloc_stop(struct mlx5_core_dev *dev)
{
	mlx5_eq_notifier_unregister(dev, &dev->priv.pg_nb);
	flush_workqueue(dev->priv.pg_wq);
}

int mlx5_wait_for_pages(struct mlx5_core_dev *dev, int *pages)
{
	u64 recl_vf_pages_to_jiffies = msecs_to_jiffies(mlx5_tout_ms(dev, RECLAIM_VFS_PAGES));
	unsigned long end = jiffies + recl_vf_pages_to_jiffies;
	int prev_pages = *pages;

	/* In case of internal error we will free the pages manually later */
	if (dev->state == MLX5_DEVICE_STATE_INTERNAL_ERROR) {
		mlx5_core_warn(dev, "Skipping wait for vf pages stage");
		return 0;
	}

	mlx5_core_dbg(dev, "Waiting for %d pages\n", prev_pages);
	while (*pages) {
		if (time_after(jiffies, end)) {
			mlx5_core_warn(dev, "aborting while there are %d pending pages\n", *pages);
			return -ETIMEDOUT;
		}
		if (*pages < prev_pages) {
			end = jiffies + recl_vf_pages_to_jiffies;
			prev_pages = *pages;
		}
		msleep(50);
	}

	mlx5_core_dbg(dev, "All pages received\n");
	return 0;
}<|MERGE_RESOLUTION|>--- conflicted
+++ resolved
@@ -79,9 +79,6 @@
 	if (!func_id)
 		return mlx5_core_is_ecpf(dev) && !ec_function ? MLX5_HOST_PF : MLX5_PF;
 
-<<<<<<< HEAD
-	return func_id <= mlx5_core_max_vfs(dev) ?  MLX5_VF : MLX5_SF;
-=======
 	if (func_id <= max(mlx5_core_max_vfs(dev), mlx5_core_max_ec_vfs(dev))) {
 		if (ec_function)
 			return MLX5_EC_VF;
@@ -89,7 +86,6 @@
 			return MLX5_VF;
 	}
 	return MLX5_SF;
->>>>>>> 98817289
 }
 
 static u32 mlx5_get_ec_function(u32 function)
@@ -740,12 +736,9 @@
 	WARN(dev->priv.page_counters[MLX5_HOST_PF],
 	     "External host PF FW pages counter is %d after reclaiming all pages\n",
 	     dev->priv.page_counters[MLX5_HOST_PF]);
-<<<<<<< HEAD
-=======
 	WARN(dev->priv.page_counters[MLX5_EC_VF],
 	     "EC VFs FW pages counter is %d after reclaiming all pages\n",
 	     dev->priv.page_counters[MLX5_EC_VF]);
->>>>>>> 98817289
 
 	return 0;
 }
