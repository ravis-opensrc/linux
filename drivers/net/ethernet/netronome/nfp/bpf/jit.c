--- conflicted
+++ resolved
@@ -1328,13 +1328,8 @@
 	const struct bpf_insn *insn = &meta->insn;
 	u8 dst = insn->dst_reg * 2;
 
-<<<<<<< HEAD
-	wrp_alu_imm(nfp_prog, insn->dst_reg * 2, alu_op, insn->imm);
-	wrp_immed(nfp_prog, reg_both(insn->dst_reg * 2 + 1), 0);
-=======
 	wrp_alu_imm(nfp_prog, dst, alu_op, insn->imm);
 	wrp_zext(nfp_prog, meta, dst);
->>>>>>> f7688b48
 
 	return 0;
 }
