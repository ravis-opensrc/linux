--- conflicted
+++ resolved
@@ -336,42 +336,6 @@
 	return mv88e6xxx_g1_vtu_vid_read(chip, entry);
 }
 
-<<<<<<< HEAD
-int mv88e6250_g1_vtu_getnext(struct mv88e6xxx_chip *chip,
-			     struct mv88e6xxx_vtu_entry *entry)
-{
-	u16 val;
-	int err;
-
-	err = mv88e6xxx_g1_vtu_getnext(chip, entry);
-	if (err)
-		return err;
-
-	if (entry->valid) {
-		err = mv88e6185_g1_vtu_data_read(chip, entry);
-		if (err)
-			return err;
-
-		err = mv88e6185_g1_stu_data_read(chip, entry);
-		if (err)
-			return err;
-
-		/* VTU DBNum[3:0] are located in VTU Operation 3:0
-		 * VTU DBNum[5:4] are located in VTU Operation 9:8
-		 */
-		err = mv88e6xxx_g1_read(chip, MV88E6XXX_G1_VTU_OP, &val);
-		if (err)
-			return err;
-
-		entry->fid = val & 0x000f;
-		entry->fid |= (val & 0x0300) >> 4;
-	}
-
-	return 0;
-}
-
-=======
->>>>>>> 3b17187f
 int mv88e6185_g1_vtu_getnext(struct mv88e6xxx_chip *chip,
 			     struct mv88e6xxx_vtu_entry *entry)
 {
