--- conflicted
+++ resolved
@@ -988,11 +988,7 @@
 
 out_put_node:
 	of_node_put(mdio);
-<<<<<<< HEAD
-	return err;
-=======
 	return ret;
->>>>>>> 1b4861e3
 }
 
 static int
