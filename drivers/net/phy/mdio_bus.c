// SPDX-License-Identifier: GPL-2.0+
/* MDIO Bus interface
 *
 * Author: Andy Fleming
 *
 * Copyright (c) 2004 Freescale Semiconductor, Inc.
 */

#define pr_fmt(fmt) KBUILD_MODNAME ": " fmt

#include <linux/delay.h>
#include <linux/device.h>
#include <linux/errno.h>
#include <linux/etherdevice.h>
#include <linux/ethtool.h>
#include <linux/gpio.h>
#include <linux/gpio/consumer.h>
#include <linux/init.h>
#include <linux/interrupt.h>
#include <linux/io.h>
#include <linux/kernel.h>
#include <linux/mii.h>
#include <linux/mm.h>
#include <linux/module.h>
#include <linux/netdevice.h>
#include <linux/of_device.h>
#include <linux/of_gpio.h>
#include <linux/of_mdio.h>
#include <linux/phy.h>
#include <linux/reset.h>
#include <linux/skbuff.h>
#include <linux/slab.h>
#include <linux/spinlock.h>
#include <linux/string.h>
#include <linux/uaccess.h>
#include <linux/unistd.h>

#define CREATE_TRACE_POINTS
#include <trace/events/mdio.h>

#include "mdio-boardinfo.h"

static int mdiobus_register_gpiod(struct mdio_device *mdiodev)
{
	/* Deassert the optional reset signal */
	mdiodev->reset_gpio = gpiod_get_optional(&mdiodev->dev,
						 "reset", GPIOD_OUT_LOW);
	if (IS_ERR(mdiodev->reset_gpio))
		return PTR_ERR(mdiodev->reset_gpio);

	if (mdiodev->reset_gpio)
		gpiod_set_consumer_name(mdiodev->reset_gpio, "PHY reset");

	return 0;
}

static int mdiobus_register_reset(struct mdio_device *mdiodev)
{
	struct reset_control *reset;

<<<<<<< HEAD
	if (mdiodev->dev.of_node)
		reset = of_reset_control_get_exclusive(mdiodev->dev.of_node,
						       "phy");
	if (IS_ERR(reset)) {
		if (PTR_ERR(reset) == -ENOENT || PTR_ERR(reset) == -ENOTSUPP)
			reset = NULL;
		else
			return PTR_ERR(reset);
	}
=======
	reset = reset_control_get_optional_exclusive(&mdiodev->dev, "phy");
	if (IS_ERR(reset))
		return PTR_ERR(reset);
>>>>>>> d1988041

	mdiodev->reset_ctrl = reset;

	return 0;
}

int mdiobus_register_device(struct mdio_device *mdiodev)
{
	int err;

	if (mdiodev->bus->mdio_map[mdiodev->addr])
		return -EBUSY;

	if (mdiodev->flags & MDIO_DEVICE_FLAG_PHY) {
		err = mdiobus_register_gpiod(mdiodev);
		if (err)
			return err;

		err = mdiobus_register_reset(mdiodev);
		if (err)
			return err;

		/* Assert the reset signal */
		mdio_device_reset(mdiodev, 1);
	}

	mdiodev->bus->mdio_map[mdiodev->addr] = mdiodev;

	return 0;
}
EXPORT_SYMBOL(mdiobus_register_device);

int mdiobus_unregister_device(struct mdio_device *mdiodev)
{
	if (mdiodev->bus->mdio_map[mdiodev->addr] != mdiodev)
		return -EINVAL;

	reset_control_put(mdiodev->reset_ctrl);

	mdiodev->bus->mdio_map[mdiodev->addr] = NULL;

	return 0;
}
EXPORT_SYMBOL(mdiobus_unregister_device);

struct phy_device *mdiobus_get_phy(struct mii_bus *bus, int addr)
{
	struct mdio_device *mdiodev = bus->mdio_map[addr];

	if (!mdiodev)
		return NULL;

	if (!(mdiodev->flags & MDIO_DEVICE_FLAG_PHY))
		return NULL;

	return container_of(mdiodev, struct phy_device, mdio);
}
EXPORT_SYMBOL(mdiobus_get_phy);

bool mdiobus_is_registered_device(struct mii_bus *bus, int addr)
{
	return bus->mdio_map[addr];
}
EXPORT_SYMBOL(mdiobus_is_registered_device);

/**
 * mdiobus_alloc_size - allocate a mii_bus structure
 * @size: extra amount of memory to allocate for private storage.
 * If non-zero, then bus->priv is points to that memory.
 *
 * Description: called by a bus driver to allocate an mii_bus
 * structure to fill in.
 */
struct mii_bus *mdiobus_alloc_size(size_t size)
{
	struct mii_bus *bus;
	size_t aligned_size = ALIGN(sizeof(*bus), NETDEV_ALIGN);
	size_t alloc_size;
	int i;

	/* If we alloc extra space, it should be aligned */
	if (size)
		alloc_size = aligned_size + size;
	else
		alloc_size = sizeof(*bus);

	bus = kzalloc(alloc_size, GFP_KERNEL);
	if (!bus)
		return NULL;

	bus->state = MDIOBUS_ALLOCATED;
	if (size)
		bus->priv = (void *)bus + aligned_size;

	/* Initialise the interrupts to polling and 64-bit seqcounts */
	for (i = 0; i < PHY_MAX_ADDR; i++) {
		bus->irq[i] = PHY_POLL;
		u64_stats_init(&bus->stats[i].syncp);
	}

	return bus;
}
EXPORT_SYMBOL(mdiobus_alloc_size);

/**
 * mdiobus_release - mii_bus device release callback
 * @d: the target struct device that contains the mii_bus
 *
 * Description: called when the last reference to an mii_bus is
 * dropped, to free the underlying memory.
 */
static void mdiobus_release(struct device *d)
{
	struct mii_bus *bus = to_mii_bus(d);
	BUG_ON(bus->state != MDIOBUS_RELEASED &&
	       /* for compatibility with error handling in drivers */
	       bus->state != MDIOBUS_ALLOCATED);
	kfree(bus);
}

struct mdio_bus_stat_attr {
	int addr;
	unsigned int field_offset;
};

static u64 mdio_bus_get_stat(struct mdio_bus_stats *s, unsigned int offset)
{
	const char *p = (const char *)s + offset;
	unsigned int start;
	u64 val = 0;

	do {
		start = u64_stats_fetch_begin(&s->syncp);
		val = u64_stats_read((const u64_stats_t *)p);
	} while (u64_stats_fetch_retry(&s->syncp, start));

	return val;
}

static u64 mdio_bus_get_global_stat(struct mii_bus *bus, unsigned int offset)
{
	unsigned int i;
	u64 val = 0;

	for (i = 0; i < PHY_MAX_ADDR; i++)
		val += mdio_bus_get_stat(&bus->stats[i], offset);

	return val;
}

static ssize_t mdio_bus_stat_field_show(struct device *dev,
					struct device_attribute *attr,
					char *buf)
{
	struct mii_bus *bus = to_mii_bus(dev);
	struct mdio_bus_stat_attr *sattr;
	struct dev_ext_attribute *eattr;
	u64 val;

	eattr = container_of(attr, struct dev_ext_attribute, attr);
	sattr = eattr->var;

	if (sattr->addr < 0)
		val = mdio_bus_get_global_stat(bus, sattr->field_offset);
	else
		val = mdio_bus_get_stat(&bus->stats[sattr->addr],
					sattr->field_offset);

	return sprintf(buf, "%llu\n", val);
}

static ssize_t mdio_bus_device_stat_field_show(struct device *dev,
					       struct device_attribute *attr,
					       char *buf)
{
	struct mdio_device *mdiodev = to_mdio_device(dev);
	struct mii_bus *bus = mdiodev->bus;
	struct mdio_bus_stat_attr *sattr;
	struct dev_ext_attribute *eattr;
	int addr = mdiodev->addr;
	u64 val;

	eattr = container_of(attr, struct dev_ext_attribute, attr);
	sattr = eattr->var;

	val = mdio_bus_get_stat(&bus->stats[addr], sattr->field_offset);

	return sprintf(buf, "%llu\n", val);
}

#define MDIO_BUS_STATS_ATTR_DECL(field, file)				\
static struct dev_ext_attribute dev_attr_mdio_bus_##field = {		\
	.attr = { .attr = { .name = file, .mode = 0444 },		\
		     .show = mdio_bus_stat_field_show,			\
	},								\
	.var = &((struct mdio_bus_stat_attr) {				\
		-1, offsetof(struct mdio_bus_stats, field)		\
	}),								\
};									\
static struct dev_ext_attribute dev_attr_mdio_bus_device_##field = {	\
	.attr = { .attr = { .name = file, .mode = 0444 },		\
		     .show = mdio_bus_device_stat_field_show,		\
	},								\
	.var = &((struct mdio_bus_stat_attr) {				\
		-1, offsetof(struct mdio_bus_stats, field)		\
	}),								\
};

#define MDIO_BUS_STATS_ATTR(field)					\
	MDIO_BUS_STATS_ATTR_DECL(field, __stringify(field))

MDIO_BUS_STATS_ATTR(transfers);
MDIO_BUS_STATS_ATTR(errors);
MDIO_BUS_STATS_ATTR(writes);
MDIO_BUS_STATS_ATTR(reads);

#define MDIO_BUS_STATS_ADDR_ATTR_DECL(field, addr, file)		\
static struct dev_ext_attribute dev_attr_mdio_bus_addr_##field##_##addr = { \
	.attr = { .attr = { .name = file, .mode = 0444 },		\
		     .show = mdio_bus_stat_field_show,			\
	},								\
	.var = &((struct mdio_bus_stat_attr) {				\
		addr, offsetof(struct mdio_bus_stats, field)		\
	}),								\
}

#define MDIO_BUS_STATS_ADDR_ATTR(field, addr)				\
	MDIO_BUS_STATS_ADDR_ATTR_DECL(field, addr,			\
				 __stringify(field) "_" __stringify(addr))

#define MDIO_BUS_STATS_ADDR_ATTR_GROUP_DECL(addr)			\
	MDIO_BUS_STATS_ADDR_ATTR(transfers, addr);			\
	MDIO_BUS_STATS_ADDR_ATTR(errors, addr);				\
	MDIO_BUS_STATS_ADDR_ATTR(writes, addr);				\
	MDIO_BUS_STATS_ADDR_ATTR(reads, addr)				\

MDIO_BUS_STATS_ADDR_ATTR_GROUP_DECL(0);
MDIO_BUS_STATS_ADDR_ATTR_GROUP_DECL(1);
MDIO_BUS_STATS_ADDR_ATTR_GROUP_DECL(2);
MDIO_BUS_STATS_ADDR_ATTR_GROUP_DECL(3);
MDIO_BUS_STATS_ADDR_ATTR_GROUP_DECL(4);
MDIO_BUS_STATS_ADDR_ATTR_GROUP_DECL(5);
MDIO_BUS_STATS_ADDR_ATTR_GROUP_DECL(6);
MDIO_BUS_STATS_ADDR_ATTR_GROUP_DECL(7);
MDIO_BUS_STATS_ADDR_ATTR_GROUP_DECL(8);
MDIO_BUS_STATS_ADDR_ATTR_GROUP_DECL(9);
MDIO_BUS_STATS_ADDR_ATTR_GROUP_DECL(10);
MDIO_BUS_STATS_ADDR_ATTR_GROUP_DECL(11);
MDIO_BUS_STATS_ADDR_ATTR_GROUP_DECL(12);
MDIO_BUS_STATS_ADDR_ATTR_GROUP_DECL(13);
MDIO_BUS_STATS_ADDR_ATTR_GROUP_DECL(14);
MDIO_BUS_STATS_ADDR_ATTR_GROUP_DECL(15);
MDIO_BUS_STATS_ADDR_ATTR_GROUP_DECL(16);
MDIO_BUS_STATS_ADDR_ATTR_GROUP_DECL(17);
MDIO_BUS_STATS_ADDR_ATTR_GROUP_DECL(18);
MDIO_BUS_STATS_ADDR_ATTR_GROUP_DECL(19);
MDIO_BUS_STATS_ADDR_ATTR_GROUP_DECL(20);
MDIO_BUS_STATS_ADDR_ATTR_GROUP_DECL(21);
MDIO_BUS_STATS_ADDR_ATTR_GROUP_DECL(22);
MDIO_BUS_STATS_ADDR_ATTR_GROUP_DECL(23);
MDIO_BUS_STATS_ADDR_ATTR_GROUP_DECL(24);
MDIO_BUS_STATS_ADDR_ATTR_GROUP_DECL(25);
MDIO_BUS_STATS_ADDR_ATTR_GROUP_DECL(26);
MDIO_BUS_STATS_ADDR_ATTR_GROUP_DECL(27);
MDIO_BUS_STATS_ADDR_ATTR_GROUP_DECL(28);
MDIO_BUS_STATS_ADDR_ATTR_GROUP_DECL(29);
MDIO_BUS_STATS_ADDR_ATTR_GROUP_DECL(30);
MDIO_BUS_STATS_ADDR_ATTR_GROUP_DECL(31);

#define MDIO_BUS_STATS_ADDR_ATTR_GROUP(addr)				\
	&dev_attr_mdio_bus_addr_transfers_##addr.attr.attr,		\
	&dev_attr_mdio_bus_addr_errors_##addr.attr.attr,		\
	&dev_attr_mdio_bus_addr_writes_##addr.attr.attr,		\
	&dev_attr_mdio_bus_addr_reads_##addr.attr.attr			\

static struct attribute *mdio_bus_statistics_attrs[] = {
	&dev_attr_mdio_bus_transfers.attr.attr,
	&dev_attr_mdio_bus_errors.attr.attr,
	&dev_attr_mdio_bus_writes.attr.attr,
	&dev_attr_mdio_bus_reads.attr.attr,
	MDIO_BUS_STATS_ADDR_ATTR_GROUP(0),
	MDIO_BUS_STATS_ADDR_ATTR_GROUP(1),
	MDIO_BUS_STATS_ADDR_ATTR_GROUP(2),
	MDIO_BUS_STATS_ADDR_ATTR_GROUP(3),
	MDIO_BUS_STATS_ADDR_ATTR_GROUP(4),
	MDIO_BUS_STATS_ADDR_ATTR_GROUP(5),
	MDIO_BUS_STATS_ADDR_ATTR_GROUP(6),
	MDIO_BUS_STATS_ADDR_ATTR_GROUP(7),
	MDIO_BUS_STATS_ADDR_ATTR_GROUP(8),
	MDIO_BUS_STATS_ADDR_ATTR_GROUP(9),
	MDIO_BUS_STATS_ADDR_ATTR_GROUP(10),
	MDIO_BUS_STATS_ADDR_ATTR_GROUP(11),
	MDIO_BUS_STATS_ADDR_ATTR_GROUP(12),
	MDIO_BUS_STATS_ADDR_ATTR_GROUP(13),
	MDIO_BUS_STATS_ADDR_ATTR_GROUP(14),
	MDIO_BUS_STATS_ADDR_ATTR_GROUP(15),
	MDIO_BUS_STATS_ADDR_ATTR_GROUP(16),
	MDIO_BUS_STATS_ADDR_ATTR_GROUP(17),
	MDIO_BUS_STATS_ADDR_ATTR_GROUP(18),
	MDIO_BUS_STATS_ADDR_ATTR_GROUP(19),
	MDIO_BUS_STATS_ADDR_ATTR_GROUP(20),
	MDIO_BUS_STATS_ADDR_ATTR_GROUP(21),
	MDIO_BUS_STATS_ADDR_ATTR_GROUP(22),
	MDIO_BUS_STATS_ADDR_ATTR_GROUP(23),
	MDIO_BUS_STATS_ADDR_ATTR_GROUP(24),
	MDIO_BUS_STATS_ADDR_ATTR_GROUP(25),
	MDIO_BUS_STATS_ADDR_ATTR_GROUP(26),
	MDIO_BUS_STATS_ADDR_ATTR_GROUP(27),
	MDIO_BUS_STATS_ADDR_ATTR_GROUP(28),
	MDIO_BUS_STATS_ADDR_ATTR_GROUP(29),
	MDIO_BUS_STATS_ADDR_ATTR_GROUP(30),
	MDIO_BUS_STATS_ADDR_ATTR_GROUP(31),
	NULL,
};

static const struct attribute_group mdio_bus_statistics_group = {
	.name	= "statistics",
	.attrs	= mdio_bus_statistics_attrs,
};

static const struct attribute_group *mdio_bus_groups[] = {
	&mdio_bus_statistics_group,
	NULL,
};

static struct class mdio_bus_class = {
	.name		= "mdio_bus",
	.dev_release	= mdiobus_release,
	.dev_groups	= mdio_bus_groups,
};

/**
 * mdio_find_bus - Given the name of a mdiobus, find the mii_bus.
 * @mdio_name: The name of a mdiobus.
 *
 * Returns a reference to the mii_bus, or NULL if none found.  The
 * embedded struct device will have its reference count incremented,
 * and this must be put_deviced'ed once the bus is finished with.
 */
struct mii_bus *mdio_find_bus(const char *mdio_name)
{
	struct device *d;

	d = class_find_device_by_name(&mdio_bus_class, mdio_name);
	return d ? to_mii_bus(d) : NULL;
}
EXPORT_SYMBOL(mdio_find_bus);

#if IS_ENABLED(CONFIG_OF_MDIO)
/**
 * of_mdio_find_bus - Given an mii_bus node, find the mii_bus.
 * @mdio_bus_np: Pointer to the mii_bus.
 *
 * Returns a reference to the mii_bus, or NULL if none found.  The
 * embedded struct device will have its reference count incremented,
 * and this must be put once the bus is finished with.
 *
 * Because the association of a device_node and mii_bus is made via
 * of_mdiobus_register(), the mii_bus cannot be found before it is
 * registered with of_mdiobus_register().
 *
 */
struct mii_bus *of_mdio_find_bus(struct device_node *mdio_bus_np)
{
	struct device *d;

	if (!mdio_bus_np)
		return NULL;

	d = class_find_device_by_of_node(&mdio_bus_class, mdio_bus_np);
	return d ? to_mii_bus(d) : NULL;
}
EXPORT_SYMBOL(of_mdio_find_bus);

/* Walk the list of subnodes of a mdio bus and look for a node that
 * matches the mdio device's address with its 'reg' property. If
 * found, set the of_node pointer for the mdio device. This allows
 * auto-probed phy devices to be supplied with information passed in
 * via DT.
 */
static void of_mdiobus_link_mdiodev(struct mii_bus *bus,
				    struct mdio_device *mdiodev)
{
	struct device *dev = &mdiodev->dev;
	struct device_node *child;

	if (dev->of_node || !bus->dev.of_node)
		return;

	for_each_available_child_of_node(bus->dev.of_node, child) {
		int addr;

		addr = of_mdio_parse_addr(dev, child);
		if (addr < 0)
			continue;

		if (addr == mdiodev->addr) {
			dev->of_node = child;
			dev->fwnode = of_fwnode_handle(child);
			return;
		}
	}
}
#else /* !IS_ENABLED(CONFIG_OF_MDIO) */
static inline void of_mdiobus_link_mdiodev(struct mii_bus *mdio,
					   struct mdio_device *mdiodev)
{
}
#endif

/**
 * mdiobus_create_device_from_board_info - create a full MDIO device given
 * a mdio_board_info structure
 * @bus: MDIO bus to create the devices on
 * @bi: mdio_board_info structure describing the devices
 *
 * Returns 0 on success or < 0 on error.
 */
static int mdiobus_create_device(struct mii_bus *bus,
				 struct mdio_board_info *bi)
{
	struct mdio_device *mdiodev;
	int ret = 0;

	mdiodev = mdio_device_create(bus, bi->mdio_addr);
	if (IS_ERR(mdiodev))
		return -ENODEV;

	strncpy(mdiodev->modalias, bi->modalias,
		sizeof(mdiodev->modalias));
	mdiodev->bus_match = mdio_device_bus_match;
	mdiodev->dev.platform_data = (void *)bi->platform_data;

	ret = mdio_device_register(mdiodev);
	if (ret)
		mdio_device_free(mdiodev);

	return ret;
}

/**
 * __mdiobus_register - bring up all the PHYs on a given bus and attach them to bus
 * @bus: target mii_bus
 * @owner: module containing bus accessor functions
 *
 * Description: Called by a bus driver to bring up all the PHYs
 *   on a given bus, and attach them to the bus. Drivers should use
 *   mdiobus_register() rather than __mdiobus_register() unless they
 *   need to pass a specific owner module. MDIO devices which are not
 *   PHYs will not be brought up by this function. They are expected to
 *   to be explicitly listed in DT and instantiated by of_mdiobus_register().
 *
 * Returns 0 on success or < 0 on error.
 */
int __mdiobus_register(struct mii_bus *bus, struct module *owner)
{
	struct mdio_device *mdiodev;
	int i, err;
	struct gpio_desc *gpiod;

	if (NULL == bus || NULL == bus->name ||
	    NULL == bus->read || NULL == bus->write)
		return -EINVAL;

	BUG_ON(bus->state != MDIOBUS_ALLOCATED &&
	       bus->state != MDIOBUS_UNREGISTERED);

	bus->owner = owner;
	bus->dev.parent = bus->parent;
	bus->dev.class = &mdio_bus_class;
	bus->dev.groups = NULL;
	dev_set_name(&bus->dev, "%s", bus->id);

	err = device_register(&bus->dev);
	if (err) {
		pr_err("mii_bus %s failed to register\n", bus->id);
		return -EINVAL;
	}

	mutex_init(&bus->mdio_lock);
	mutex_init(&bus->shared_lock);

	/* de-assert bus level PHY GPIO reset */
	gpiod = devm_gpiod_get_optional(&bus->dev, "reset", GPIOD_OUT_LOW);
	if (IS_ERR(gpiod)) {
		dev_err(&bus->dev, "mii_bus %s couldn't get reset GPIO\n",
			bus->id);
		device_del(&bus->dev);
		return PTR_ERR(gpiod);
	} else	if (gpiod) {
		bus->reset_gpiod = gpiod;

		gpiod_set_value_cansleep(gpiod, 1);
		fsleep(bus->reset_delay_us);
		gpiod_set_value_cansleep(gpiod, 0);
		if (bus->reset_post_delay_us > 0)
			fsleep(bus->reset_post_delay_us);
	}

	if (bus->reset) {
		err = bus->reset(bus);
		if (err)
			goto error_reset_gpiod;
	}

	for (i = 0; i < PHY_MAX_ADDR; i++) {
		if ((bus->phy_mask & (1 << i)) == 0) {
			struct phy_device *phydev;

			phydev = mdiobus_scan(bus, i);
			if (IS_ERR(phydev) && (PTR_ERR(phydev) != -ENODEV)) {
				err = PTR_ERR(phydev);
				goto error;
			}
		}
	}

	mdiobus_setup_mdiodev_from_board_info(bus, mdiobus_create_device);

	bus->state = MDIOBUS_REGISTERED;
	pr_info("%s: probed\n", bus->name);
	return 0;

error:
	while (--i >= 0) {
		mdiodev = bus->mdio_map[i];
		if (!mdiodev)
			continue;

		mdiodev->device_remove(mdiodev);
		mdiodev->device_free(mdiodev);
	}
error_reset_gpiod:
	/* Put PHYs in RESET to save power */
	if (bus->reset_gpiod)
		gpiod_set_value_cansleep(bus->reset_gpiod, 1);

	device_del(&bus->dev);
	return err;
}
EXPORT_SYMBOL(__mdiobus_register);

void mdiobus_unregister(struct mii_bus *bus)
{
	struct mdio_device *mdiodev;
	int i;

	BUG_ON(bus->state != MDIOBUS_REGISTERED);
	bus->state = MDIOBUS_UNREGISTERED;

	for (i = 0; i < PHY_MAX_ADDR; i++) {
		mdiodev = bus->mdio_map[i];
		if (!mdiodev)
			continue;

		if (mdiodev->reset_gpio)
			gpiod_put(mdiodev->reset_gpio);

		mdiodev->device_remove(mdiodev);
		mdiodev->device_free(mdiodev);
	}

	/* Put PHYs in RESET to save power */
	if (bus->reset_gpiod)
		gpiod_set_value_cansleep(bus->reset_gpiod, 1);

	device_del(&bus->dev);
}
EXPORT_SYMBOL(mdiobus_unregister);

/**
 * mdiobus_free - free a struct mii_bus
 * @bus: mii_bus to free
 *
 * This function releases the reference to the underlying device
 * object in the mii_bus.  If this is the last reference, the mii_bus
 * will be freed.
 */
void mdiobus_free(struct mii_bus *bus)
{
	/* For compatibility with error handling in drivers. */
	if (bus->state == MDIOBUS_ALLOCATED) {
		kfree(bus);
		return;
	}

	BUG_ON(bus->state != MDIOBUS_UNREGISTERED);
	bus->state = MDIOBUS_RELEASED;

	put_device(&bus->dev);
}
EXPORT_SYMBOL(mdiobus_free);

/**
 * mdiobus_scan - scan a bus for MDIO devices.
 * @bus: mii_bus to scan
 * @addr: address on bus to scan
 *
 * This function scans the MDIO bus, looking for devices which can be
 * identified using a vendor/product ID in registers 2 and 3. Not all
 * MDIO devices have such registers, but PHY devices typically
 * do. Hence this function assumes anything found is a PHY, or can be
 * treated as a PHY. Other MDIO devices, such as switches, will
 * probably not be found during the scan.
 */
struct phy_device *mdiobus_scan(struct mii_bus *bus, int addr)
{
	struct phy_device *phydev = ERR_PTR(-ENODEV);
	int err;

	switch (bus->probe_capabilities) {
	case MDIOBUS_NO_CAP:
	case MDIOBUS_C22:
		phydev = get_phy_device(bus, addr, false);
		break;
	case MDIOBUS_C45:
		phydev = get_phy_device(bus, addr, true);
		break;
	case MDIOBUS_C22_C45:
		phydev = get_phy_device(bus, addr, false);
		if (IS_ERR(phydev))
			phydev = get_phy_device(bus, addr, true);
		break;
	}

	if (IS_ERR(phydev))
		return phydev;

	/*
	 * For DT, see if the auto-probed phy has a correspoding child
	 * in the bus node, and set the of_node pointer in this case.
	 */
	of_mdiobus_link_mdiodev(bus, &phydev->mdio);

	err = phy_device_register(phydev);
	if (err) {
		phy_device_free(phydev);
		return ERR_PTR(-ENODEV);
	}

	return phydev;
}
EXPORT_SYMBOL(mdiobus_scan);

static void mdiobus_stats_acct(struct mdio_bus_stats *stats, bool op, int ret)
{
	preempt_disable();
	u64_stats_update_begin(&stats->syncp);

	u64_stats_inc(&stats->transfers);
	if (ret < 0) {
		u64_stats_inc(&stats->errors);
		goto out;
	}

	if (op)
		u64_stats_inc(&stats->reads);
	else
		u64_stats_inc(&stats->writes);
out:
	u64_stats_update_end(&stats->syncp);
	preempt_enable();
}

/**
 * __mdiobus_read - Unlocked version of the mdiobus_read function
 * @bus: the mii_bus struct
 * @addr: the phy address
 * @regnum: register number to read
 *
 * Read a MDIO bus register. Caller must hold the mdio bus lock.
 *
 * NOTE: MUST NOT be called from interrupt context.
 */
int __mdiobus_read(struct mii_bus *bus, int addr, u32 regnum)
{
	int retval;

	WARN_ON_ONCE(!mutex_is_locked(&bus->mdio_lock));

	retval = bus->read(bus, addr, regnum);

	trace_mdio_access(bus, 1, addr, regnum, retval, retval);
	mdiobus_stats_acct(&bus->stats[addr], true, retval);

	return retval;
}
EXPORT_SYMBOL(__mdiobus_read);

/**
 * __mdiobus_write - Unlocked version of the mdiobus_write function
 * @bus: the mii_bus struct
 * @addr: the phy address
 * @regnum: register number to write
 * @val: value to write to @regnum
 *
 * Write a MDIO bus register. Caller must hold the mdio bus lock.
 *
 * NOTE: MUST NOT be called from interrupt context.
 */
int __mdiobus_write(struct mii_bus *bus, int addr, u32 regnum, u16 val)
{
	int err;

	WARN_ON_ONCE(!mutex_is_locked(&bus->mdio_lock));

	err = bus->write(bus, addr, regnum, val);

	trace_mdio_access(bus, 0, addr, regnum, val, err);
	mdiobus_stats_acct(&bus->stats[addr], false, err);

	return err;
}
EXPORT_SYMBOL(__mdiobus_write);

/**
 * __mdiobus_modify_changed - Unlocked version of the mdiobus_modify function
 * @bus: the mii_bus struct
 * @addr: the phy address
 * @regnum: register number to modify
 * @mask: bit mask of bits to clear
 * @set: bit mask of bits to set
 *
 * Read, modify, and if any change, write the register value back to the
 * device. Any error returns a negative number.
 *
 * NOTE: MUST NOT be called from interrupt context.
 */
int __mdiobus_modify_changed(struct mii_bus *bus, int addr, u32 regnum,
			     u16 mask, u16 set)
{
	int new, ret;

	ret = __mdiobus_read(bus, addr, regnum);
	if (ret < 0)
		return ret;

	new = (ret & ~mask) | set;
	if (new == ret)
		return 0;

	ret = __mdiobus_write(bus, addr, regnum, new);

	return ret < 0 ? ret : 1;
}
EXPORT_SYMBOL_GPL(__mdiobus_modify_changed);

/**
 * mdiobus_read_nested - Nested version of the mdiobus_read function
 * @bus: the mii_bus struct
 * @addr: the phy address
 * @regnum: register number to read
 *
 * In case of nested MDIO bus access avoid lockdep false positives by
 * using mutex_lock_nested().
 *
 * NOTE: MUST NOT be called from interrupt context,
 * because the bus read/write functions may wait for an interrupt
 * to conclude the operation.
 */
int mdiobus_read_nested(struct mii_bus *bus, int addr, u32 regnum)
{
	int retval;

	mutex_lock_nested(&bus->mdio_lock, MDIO_MUTEX_NESTED);
	retval = __mdiobus_read(bus, addr, regnum);
	mutex_unlock(&bus->mdio_lock);

	return retval;
}
EXPORT_SYMBOL(mdiobus_read_nested);

/**
 * mdiobus_read - Convenience function for reading a given MII mgmt register
 * @bus: the mii_bus struct
 * @addr: the phy address
 * @regnum: register number to read
 *
 * NOTE: MUST NOT be called from interrupt context,
 * because the bus read/write functions may wait for an interrupt
 * to conclude the operation.
 */
int mdiobus_read(struct mii_bus *bus, int addr, u32 regnum)
{
	int retval;

	mutex_lock(&bus->mdio_lock);
	retval = __mdiobus_read(bus, addr, regnum);
	mutex_unlock(&bus->mdio_lock);

	return retval;
}
EXPORT_SYMBOL(mdiobus_read);

/**
 * mdiobus_write_nested - Nested version of the mdiobus_write function
 * @bus: the mii_bus struct
 * @addr: the phy address
 * @regnum: register number to write
 * @val: value to write to @regnum
 *
 * In case of nested MDIO bus access avoid lockdep false positives by
 * using mutex_lock_nested().
 *
 * NOTE: MUST NOT be called from interrupt context,
 * because the bus read/write functions may wait for an interrupt
 * to conclude the operation.
 */
int mdiobus_write_nested(struct mii_bus *bus, int addr, u32 regnum, u16 val)
{
	int err;

	mutex_lock_nested(&bus->mdio_lock, MDIO_MUTEX_NESTED);
	err = __mdiobus_write(bus, addr, regnum, val);
	mutex_unlock(&bus->mdio_lock);

	return err;
}
EXPORT_SYMBOL(mdiobus_write_nested);

/**
 * mdiobus_write - Convenience function for writing a given MII mgmt register
 * @bus: the mii_bus struct
 * @addr: the phy address
 * @regnum: register number to write
 * @val: value to write to @regnum
 *
 * NOTE: MUST NOT be called from interrupt context,
 * because the bus read/write functions may wait for an interrupt
 * to conclude the operation.
 */
int mdiobus_write(struct mii_bus *bus, int addr, u32 regnum, u16 val)
{
	int err;

	mutex_lock(&bus->mdio_lock);
	err = __mdiobus_write(bus, addr, regnum, val);
	mutex_unlock(&bus->mdio_lock);

	return err;
}
EXPORT_SYMBOL(mdiobus_write);

/**
 * mdiobus_modify - Convenience function for modifying a given mdio device
 *	register
 * @bus: the mii_bus struct
 * @addr: the phy address
 * @regnum: register number to write
 * @mask: bit mask of bits to clear
 * @set: bit mask of bits to set
 */
int mdiobus_modify(struct mii_bus *bus, int addr, u32 regnum, u16 mask, u16 set)
{
	int err;

	mutex_lock(&bus->mdio_lock);
	err = __mdiobus_modify_changed(bus, addr, regnum, mask, set);
	mutex_unlock(&bus->mdio_lock);

	return err < 0 ? err : 0;
}
EXPORT_SYMBOL_GPL(mdiobus_modify);

/**
 * mdio_bus_match - determine if given MDIO driver supports the given
 *		    MDIO device
 * @dev: target MDIO device
 * @drv: given MDIO driver
 *
 * Description: Given a MDIO device, and a MDIO driver, return 1 if
 *   the driver supports the device.  Otherwise, return 0. This may
 *   require calling the devices own match function, since different classes
 *   of MDIO devices have different match criteria.
 */
static int mdio_bus_match(struct device *dev, struct device_driver *drv)
{
	struct mdio_device *mdio = to_mdio_device(dev);

	if (of_driver_match_device(dev, drv))
		return 1;

	if (mdio->bus_match)
		return mdio->bus_match(dev, drv);

	return 0;
}

static int mdio_uevent(struct device *dev, struct kobj_uevent_env *env)
{
	int rc;

	/* Some devices have extra OF data and an OF-style MODALIAS */
	rc = of_device_uevent_modalias(dev, env);
	if (rc != -ENODEV)
		return rc;

	return 0;
}

static struct attribute *mdio_bus_device_statistics_attrs[] = {
	&dev_attr_mdio_bus_device_transfers.attr.attr,
	&dev_attr_mdio_bus_device_errors.attr.attr,
	&dev_attr_mdio_bus_device_writes.attr.attr,
	&dev_attr_mdio_bus_device_reads.attr.attr,
	NULL,
};

static const struct attribute_group mdio_bus_device_statistics_group = {
	.name	= "statistics",
	.attrs	= mdio_bus_device_statistics_attrs,
};

static const struct attribute_group *mdio_bus_dev_groups[] = {
	&mdio_bus_device_statistics_group,
	NULL,
};

struct bus_type mdio_bus_type = {
	.name		= "mdio_bus",
	.dev_groups	= mdio_bus_dev_groups,
	.match		= mdio_bus_match,
	.uevent		= mdio_uevent,
};
EXPORT_SYMBOL(mdio_bus_type);

int __init mdio_bus_init(void)
{
	int ret;

	ret = class_register(&mdio_bus_class);
	if (!ret) {
		ret = bus_register(&mdio_bus_type);
		if (ret)
			class_unregister(&mdio_bus_class);
	}

	return ret;
}
EXPORT_SYMBOL_GPL(mdio_bus_init);

#if IS_ENABLED(CONFIG_PHYLIB)
void mdio_bus_exit(void)
{
	class_unregister(&mdio_bus_class);
	bus_unregister(&mdio_bus_type);
}
EXPORT_SYMBOL_GPL(mdio_bus_exit);
#else
module_init(mdio_bus_init);
/* no module_exit, intentional */
MODULE_LICENSE("GPL");
MODULE_DESCRIPTION("MDIO bus/device layer");
#endif<|MERGE_RESOLUTION|>--- conflicted
+++ resolved
@@ -58,21 +58,9 @@
 {
 	struct reset_control *reset;
 
-<<<<<<< HEAD
-	if (mdiodev->dev.of_node)
-		reset = of_reset_control_get_exclusive(mdiodev->dev.of_node,
-						       "phy");
-	if (IS_ERR(reset)) {
-		if (PTR_ERR(reset) == -ENOENT || PTR_ERR(reset) == -ENOTSUPP)
-			reset = NULL;
-		else
-			return PTR_ERR(reset);
-	}
-=======
 	reset = reset_control_get_optional_exclusive(&mdiodev->dev, "phy");
 	if (IS_ERR(reset))
 		return PTR_ERR(reset);
->>>>>>> d1988041
 
 	mdiodev->reset_ctrl = reset;
 
