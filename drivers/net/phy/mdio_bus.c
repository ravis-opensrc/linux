// SPDX-License-Identifier: GPL-2.0+
/* MDIO Bus interface
 *
 * Author: Andy Fleming
 *
 * Copyright (c) 2004 Freescale Semiconductor, Inc.
 */

#define pr_fmt(fmt) KBUILD_MODNAME ": " fmt

#include <linux/delay.h>
#include <linux/device.h>
#include <linux/errno.h>
#include <linux/etherdevice.h>
#include <linux/ethtool.h>
#include <linux/gpio.h>
#include <linux/gpio/consumer.h>
#include <linux/init.h>
#include <linux/interrupt.h>
#include <linux/io.h>
#include <linux/kernel.h>
#include <linux/micrel_phy.h>
#include <linux/mii.h>
#include <linux/mm.h>
#include <linux/module.h>
#include <linux/netdevice.h>
#include <linux/of_device.h>
#include <linux/of_gpio.h>
#include <linux/of_mdio.h>
#include <linux/phy.h>
#include <linux/reset.h>
#include <linux/skbuff.h>
#include <linux/slab.h>
#include <linux/spinlock.h>
#include <linux/string.h>
#include <linux/uaccess.h>
#include <linux/unistd.h>

#define CREATE_TRACE_POINTS
#include <trace/events/mdio.h>

#include "mdio-boardinfo.h"

static int mdiobus_register_gpiod(struct mdio_device *mdiodev)
{
	/* Deassert the optional reset signal */
	mdiodev->reset_gpio = gpiod_get_optional(&mdiodev->dev,
						 "reset", GPIOD_OUT_LOW);
	if (IS_ERR(mdiodev->reset_gpio))
		return PTR_ERR(mdiodev->reset_gpio);

	if (mdiodev->reset_gpio)
		gpiod_set_consumer_name(mdiodev->reset_gpio, "PHY reset");

	return 0;
}

static int mdiobus_register_reset(struct mdio_device *mdiodev)
{
	struct reset_control *reset;

	reset = reset_control_get_optional_exclusive(&mdiodev->dev, "phy");
	if (IS_ERR(reset))
		return PTR_ERR(reset);

	mdiodev->reset_ctrl = reset;

	return 0;
}

int mdiobus_register_device(struct mdio_device *mdiodev)
{
	int err;

	if (mdiodev->bus->mdio_map[mdiodev->addr])
		return -EBUSY;

	if (mdiodev->flags & MDIO_DEVICE_FLAG_PHY) {
		err = mdiobus_register_gpiod(mdiodev);
		if (err)
			return err;

		err = mdiobus_register_reset(mdiodev);
		if (err)
			return err;

		/* Assert the reset signal */
		mdio_device_reset(mdiodev, 1);
	}

	mdiodev->bus->mdio_map[mdiodev->addr] = mdiodev;

	return 0;
}
EXPORT_SYMBOL(mdiobus_register_device);

int mdiobus_unregister_device(struct mdio_device *mdiodev)
{
	if (mdiodev->bus->mdio_map[mdiodev->addr] != mdiodev)
		return -EINVAL;

	reset_control_put(mdiodev->reset_ctrl);

	mdiodev->bus->mdio_map[mdiodev->addr] = NULL;

	return 0;
}
EXPORT_SYMBOL(mdiobus_unregister_device);

static struct mdio_device *mdiobus_find_device(struct mii_bus *bus, int addr)
{
	bool addr_valid = addr >= 0 && addr < ARRAY_SIZE(bus->mdio_map);

	if (WARN_ONCE(!addr_valid, "addr %d out of range\n", addr))
		return NULL;

	return bus->mdio_map[addr];
}

struct phy_device *mdiobus_get_phy(struct mii_bus *bus, int addr)
{
	struct mdio_device *mdiodev;
<<<<<<< HEAD

	if (addr < 0 || addr >= ARRAY_SIZE(bus->mdio_map))
		return NULL;

	mdiodev = bus->mdio_map[addr];
=======
>>>>>>> 98817289

	mdiodev = mdiobus_find_device(bus, addr);
	if (!mdiodev)
		return NULL;

	if (!(mdiodev->flags & MDIO_DEVICE_FLAG_PHY))
		return NULL;

	return container_of(mdiodev, struct phy_device, mdio);
}
EXPORT_SYMBOL(mdiobus_get_phy);

bool mdiobus_is_registered_device(struct mii_bus *bus, int addr)
{
	return mdiobus_find_device(bus, addr) != NULL;
}
EXPORT_SYMBOL(mdiobus_is_registered_device);

/**
 * mdiobus_alloc_size - allocate a mii_bus structure
 * @size: extra amount of memory to allocate for private storage.
 * If non-zero, then bus->priv is points to that memory.
 *
 * Description: called by a bus driver to allocate an mii_bus
 * structure to fill in.
 */
struct mii_bus *mdiobus_alloc_size(size_t size)
{
	struct mii_bus *bus;
	size_t aligned_size = ALIGN(sizeof(*bus), NETDEV_ALIGN);
	size_t alloc_size;
	int i;

	/* If we alloc extra space, it should be aligned */
	if (size)
		alloc_size = aligned_size + size;
	else
		alloc_size = sizeof(*bus);

	bus = kzalloc(alloc_size, GFP_KERNEL);
	if (!bus)
		return NULL;

	bus->state = MDIOBUS_ALLOCATED;
	if (size)
		bus->priv = (void *)bus + aligned_size;

	/* Initialise the interrupts to polling and 64-bit seqcounts */
	for (i = 0; i < PHY_MAX_ADDR; i++) {
		bus->irq[i] = PHY_POLL;
		u64_stats_init(&bus->stats[i].syncp);
	}

	return bus;
}
EXPORT_SYMBOL(mdiobus_alloc_size);

/**
 * mdiobus_release - mii_bus device release callback
 * @d: the target struct device that contains the mii_bus
 *
 * Description: called when the last reference to an mii_bus is
 * dropped, to free the underlying memory.
 */
static void mdiobus_release(struct device *d)
{
	struct mii_bus *bus = to_mii_bus(d);

	WARN(bus->state != MDIOBUS_RELEASED &&
	     /* for compatibility with error handling in drivers */
	     bus->state != MDIOBUS_ALLOCATED,
	     "%s: not in RELEASED or ALLOCATED state\n",
	     bus->id);
	kfree(bus);
}

struct mdio_bus_stat_attr {
	int addr;
	unsigned int field_offset;
};

static u64 mdio_bus_get_stat(struct mdio_bus_stats *s, unsigned int offset)
{
	const char *p = (const char *)s + offset;
	unsigned int start;
	u64 val = 0;

	do {
		start = u64_stats_fetch_begin(&s->syncp);
		val = u64_stats_read((const u64_stats_t *)p);
	} while (u64_stats_fetch_retry(&s->syncp, start));

	return val;
}

static u64 mdio_bus_get_global_stat(struct mii_bus *bus, unsigned int offset)
{
	unsigned int i;
	u64 val = 0;

	for (i = 0; i < PHY_MAX_ADDR; i++)
		val += mdio_bus_get_stat(&bus->stats[i], offset);

	return val;
}

static ssize_t mdio_bus_stat_field_show(struct device *dev,
					struct device_attribute *attr,
					char *buf)
{
	struct mii_bus *bus = to_mii_bus(dev);
	struct mdio_bus_stat_attr *sattr;
	struct dev_ext_attribute *eattr;
	u64 val;

	eattr = container_of(attr, struct dev_ext_attribute, attr);
	sattr = eattr->var;

	if (sattr->addr < 0)
		val = mdio_bus_get_global_stat(bus, sattr->field_offset);
	else
		val = mdio_bus_get_stat(&bus->stats[sattr->addr],
					sattr->field_offset);

	return sysfs_emit(buf, "%llu\n", val);
}

static ssize_t mdio_bus_device_stat_field_show(struct device *dev,
					       struct device_attribute *attr,
					       char *buf)
{
	struct mdio_device *mdiodev = to_mdio_device(dev);
	struct mii_bus *bus = mdiodev->bus;
	struct mdio_bus_stat_attr *sattr;
	struct dev_ext_attribute *eattr;
	int addr = mdiodev->addr;
	u64 val;

	eattr = container_of(attr, struct dev_ext_attribute, attr);
	sattr = eattr->var;

	val = mdio_bus_get_stat(&bus->stats[addr], sattr->field_offset);

	return sysfs_emit(buf, "%llu\n", val);
}

#define MDIO_BUS_STATS_ATTR_DECL(field, file)				\
static struct dev_ext_attribute dev_attr_mdio_bus_##field = {		\
	.attr = { .attr = { .name = file, .mode = 0444 },		\
		     .show = mdio_bus_stat_field_show,			\
	},								\
	.var = &((struct mdio_bus_stat_attr) {				\
		-1, offsetof(struct mdio_bus_stats, field)		\
	}),								\
};									\
static struct dev_ext_attribute dev_attr_mdio_bus_device_##field = {	\
	.attr = { .attr = { .name = file, .mode = 0444 },		\
		     .show = mdio_bus_device_stat_field_show,		\
	},								\
	.var = &((struct mdio_bus_stat_attr) {				\
		-1, offsetof(struct mdio_bus_stats, field)		\
	}),								\
};

#define MDIO_BUS_STATS_ATTR(field)					\
	MDIO_BUS_STATS_ATTR_DECL(field, __stringify(field))

MDIO_BUS_STATS_ATTR(transfers);
MDIO_BUS_STATS_ATTR(errors);
MDIO_BUS_STATS_ATTR(writes);
MDIO_BUS_STATS_ATTR(reads);

#define MDIO_BUS_STATS_ADDR_ATTR_DECL(field, addr, file)		\
static struct dev_ext_attribute dev_attr_mdio_bus_addr_##field##_##addr = { \
	.attr = { .attr = { .name = file, .mode = 0444 },		\
		     .show = mdio_bus_stat_field_show,			\
	},								\
	.var = &((struct mdio_bus_stat_attr) {				\
		addr, offsetof(struct mdio_bus_stats, field)		\
	}),								\
}

#define MDIO_BUS_STATS_ADDR_ATTR(field, addr)				\
	MDIO_BUS_STATS_ADDR_ATTR_DECL(field, addr,			\
				 __stringify(field) "_" __stringify(addr))

#define MDIO_BUS_STATS_ADDR_ATTR_GROUP_DECL(addr)			\
	MDIO_BUS_STATS_ADDR_ATTR(transfers, addr);			\
	MDIO_BUS_STATS_ADDR_ATTR(errors, addr);				\
	MDIO_BUS_STATS_ADDR_ATTR(writes, addr);				\
	MDIO_BUS_STATS_ADDR_ATTR(reads, addr)				\

MDIO_BUS_STATS_ADDR_ATTR_GROUP_DECL(0);
MDIO_BUS_STATS_ADDR_ATTR_GROUP_DECL(1);
MDIO_BUS_STATS_ADDR_ATTR_GROUP_DECL(2);
MDIO_BUS_STATS_ADDR_ATTR_GROUP_DECL(3);
MDIO_BUS_STATS_ADDR_ATTR_GROUP_DECL(4);
MDIO_BUS_STATS_ADDR_ATTR_GROUP_DECL(5);
MDIO_BUS_STATS_ADDR_ATTR_GROUP_DECL(6);
MDIO_BUS_STATS_ADDR_ATTR_GROUP_DECL(7);
MDIO_BUS_STATS_ADDR_ATTR_GROUP_DECL(8);
MDIO_BUS_STATS_ADDR_ATTR_GROUP_DECL(9);
MDIO_BUS_STATS_ADDR_ATTR_GROUP_DECL(10);
MDIO_BUS_STATS_ADDR_ATTR_GROUP_DECL(11);
MDIO_BUS_STATS_ADDR_ATTR_GROUP_DECL(12);
MDIO_BUS_STATS_ADDR_ATTR_GROUP_DECL(13);
MDIO_BUS_STATS_ADDR_ATTR_GROUP_DECL(14);
MDIO_BUS_STATS_ADDR_ATTR_GROUP_DECL(15);
MDIO_BUS_STATS_ADDR_ATTR_GROUP_DECL(16);
MDIO_BUS_STATS_ADDR_ATTR_GROUP_DECL(17);
MDIO_BUS_STATS_ADDR_ATTR_GROUP_DECL(18);
MDIO_BUS_STATS_ADDR_ATTR_GROUP_DECL(19);
MDIO_BUS_STATS_ADDR_ATTR_GROUP_DECL(20);
MDIO_BUS_STATS_ADDR_ATTR_GROUP_DECL(21);
MDIO_BUS_STATS_ADDR_ATTR_GROUP_DECL(22);
MDIO_BUS_STATS_ADDR_ATTR_GROUP_DECL(23);
MDIO_BUS_STATS_ADDR_ATTR_GROUP_DECL(24);
MDIO_BUS_STATS_ADDR_ATTR_GROUP_DECL(25);
MDIO_BUS_STATS_ADDR_ATTR_GROUP_DECL(26);
MDIO_BUS_STATS_ADDR_ATTR_GROUP_DECL(27);
MDIO_BUS_STATS_ADDR_ATTR_GROUP_DECL(28);
MDIO_BUS_STATS_ADDR_ATTR_GROUP_DECL(29);
MDIO_BUS_STATS_ADDR_ATTR_GROUP_DECL(30);
MDIO_BUS_STATS_ADDR_ATTR_GROUP_DECL(31);

#define MDIO_BUS_STATS_ADDR_ATTR_GROUP(addr)				\
	&dev_attr_mdio_bus_addr_transfers_##addr.attr.attr,		\
	&dev_attr_mdio_bus_addr_errors_##addr.attr.attr,		\
	&dev_attr_mdio_bus_addr_writes_##addr.attr.attr,		\
	&dev_attr_mdio_bus_addr_reads_##addr.attr.attr			\

static struct attribute *mdio_bus_statistics_attrs[] = {
	&dev_attr_mdio_bus_transfers.attr.attr,
	&dev_attr_mdio_bus_errors.attr.attr,
	&dev_attr_mdio_bus_writes.attr.attr,
	&dev_attr_mdio_bus_reads.attr.attr,
	MDIO_BUS_STATS_ADDR_ATTR_GROUP(0),
	MDIO_BUS_STATS_ADDR_ATTR_GROUP(1),
	MDIO_BUS_STATS_ADDR_ATTR_GROUP(2),
	MDIO_BUS_STATS_ADDR_ATTR_GROUP(3),
	MDIO_BUS_STATS_ADDR_ATTR_GROUP(4),
	MDIO_BUS_STATS_ADDR_ATTR_GROUP(5),
	MDIO_BUS_STATS_ADDR_ATTR_GROUP(6),
	MDIO_BUS_STATS_ADDR_ATTR_GROUP(7),
	MDIO_BUS_STATS_ADDR_ATTR_GROUP(8),
	MDIO_BUS_STATS_ADDR_ATTR_GROUP(9),
	MDIO_BUS_STATS_ADDR_ATTR_GROUP(10),
	MDIO_BUS_STATS_ADDR_ATTR_GROUP(11),
	MDIO_BUS_STATS_ADDR_ATTR_GROUP(12),
	MDIO_BUS_STATS_ADDR_ATTR_GROUP(13),
	MDIO_BUS_STATS_ADDR_ATTR_GROUP(14),
	MDIO_BUS_STATS_ADDR_ATTR_GROUP(15),
	MDIO_BUS_STATS_ADDR_ATTR_GROUP(16),
	MDIO_BUS_STATS_ADDR_ATTR_GROUP(17),
	MDIO_BUS_STATS_ADDR_ATTR_GROUP(18),
	MDIO_BUS_STATS_ADDR_ATTR_GROUP(19),
	MDIO_BUS_STATS_ADDR_ATTR_GROUP(20),
	MDIO_BUS_STATS_ADDR_ATTR_GROUP(21),
	MDIO_BUS_STATS_ADDR_ATTR_GROUP(22),
	MDIO_BUS_STATS_ADDR_ATTR_GROUP(23),
	MDIO_BUS_STATS_ADDR_ATTR_GROUP(24),
	MDIO_BUS_STATS_ADDR_ATTR_GROUP(25),
	MDIO_BUS_STATS_ADDR_ATTR_GROUP(26),
	MDIO_BUS_STATS_ADDR_ATTR_GROUP(27),
	MDIO_BUS_STATS_ADDR_ATTR_GROUP(28),
	MDIO_BUS_STATS_ADDR_ATTR_GROUP(29),
	MDIO_BUS_STATS_ADDR_ATTR_GROUP(30),
	MDIO_BUS_STATS_ADDR_ATTR_GROUP(31),
	NULL,
};

static const struct attribute_group mdio_bus_statistics_group = {
	.name	= "statistics",
	.attrs	= mdio_bus_statistics_attrs,
};

static const struct attribute_group *mdio_bus_groups[] = {
	&mdio_bus_statistics_group,
	NULL,
};

static struct class mdio_bus_class = {
	.name		= "mdio_bus",
	.dev_release	= mdiobus_release,
	.dev_groups	= mdio_bus_groups,
};

/**
 * mdio_find_bus - Given the name of a mdiobus, find the mii_bus.
 * @mdio_name: The name of a mdiobus.
 *
 * Returns a reference to the mii_bus, or NULL if none found.  The
 * embedded struct device will have its reference count incremented,
 * and this must be put_deviced'ed once the bus is finished with.
 */
struct mii_bus *mdio_find_bus(const char *mdio_name)
{
	struct device *d;

	d = class_find_device_by_name(&mdio_bus_class, mdio_name);
	return d ? to_mii_bus(d) : NULL;
}
EXPORT_SYMBOL(mdio_find_bus);

#if IS_ENABLED(CONFIG_OF_MDIO)
/**
 * of_mdio_find_bus - Given an mii_bus node, find the mii_bus.
 * @mdio_bus_np: Pointer to the mii_bus.
 *
 * Returns a reference to the mii_bus, or NULL if none found.  The
 * embedded struct device will have its reference count incremented,
 * and this must be put once the bus is finished with.
 *
 * Because the association of a device_node and mii_bus is made via
 * of_mdiobus_register(), the mii_bus cannot be found before it is
 * registered with of_mdiobus_register().
 *
 */
struct mii_bus *of_mdio_find_bus(struct device_node *mdio_bus_np)
{
	struct device *d;

	if (!mdio_bus_np)
		return NULL;

	d = class_find_device_by_of_node(&mdio_bus_class, mdio_bus_np);
	return d ? to_mii_bus(d) : NULL;
}
EXPORT_SYMBOL(of_mdio_find_bus);

/* Walk the list of subnodes of a mdio bus and look for a node that
 * matches the mdio device's address with its 'reg' property. If
 * found, set the of_node pointer for the mdio device. This allows
 * auto-probed phy devices to be supplied with information passed in
 * via DT.
 */
static void of_mdiobus_link_mdiodev(struct mii_bus *bus,
				    struct mdio_device *mdiodev)
{
	struct device *dev = &mdiodev->dev;
	struct device_node *child;

	if (dev->of_node || !bus->dev.of_node)
		return;

	for_each_available_child_of_node(bus->dev.of_node, child) {
		int addr;

		addr = of_mdio_parse_addr(dev, child);
		if (addr < 0)
			continue;

		if (addr == mdiodev->addr) {
			device_set_node(dev, of_fwnode_handle(child));
			/* The refcount on "child" is passed to the mdio
			 * device. Do _not_ use of_node_put(child) here.
			 */
			return;
		}
	}
}
#else /* !IS_ENABLED(CONFIG_OF_MDIO) */
static inline void of_mdiobus_link_mdiodev(struct mii_bus *mdio,
					   struct mdio_device *mdiodev)
{
}
#endif

/**
 * mdiobus_create_device - create a full MDIO device given
 * a mdio_board_info structure
 * @bus: MDIO bus to create the devices on
 * @bi: mdio_board_info structure describing the devices
 *
 * Returns 0 on success or < 0 on error.
 */
static int mdiobus_create_device(struct mii_bus *bus,
				 struct mdio_board_info *bi)
{
	struct mdio_device *mdiodev;
	int ret = 0;

	mdiodev = mdio_device_create(bus, bi->mdio_addr);
	if (IS_ERR(mdiodev))
		return -ENODEV;

	strncpy(mdiodev->modalias, bi->modalias,
		sizeof(mdiodev->modalias));
	mdiodev->bus_match = mdio_device_bus_match;
	mdiodev->dev.platform_data = (void *)bi->platform_data;

	ret = mdio_device_register(mdiodev);
	if (ret)
		mdio_device_free(mdiodev);

	return ret;
}

static struct phy_device *mdiobus_scan(struct mii_bus *bus, int addr, bool c45)
{
	struct phy_device *phydev = ERR_PTR(-ENODEV);
	int err;

	phydev = get_phy_device(bus, addr, c45);
	if (IS_ERR(phydev))
		return phydev;

	/* For DT, see if the auto-probed phy has a corresponding child
	 * in the bus node, and set the of_node pointer in this case.
	 */
	of_mdiobus_link_mdiodev(bus, &phydev->mdio);

	err = phy_device_register(phydev);
	if (err) {
		phy_device_free(phydev);
		return ERR_PTR(-ENODEV);
	}

	return phydev;
}

/**
 * mdiobus_scan_c22 - scan one address on a bus for C22 MDIO devices.
 * @bus: mii_bus to scan
 * @addr: address on bus to scan
 *
 * This function scans one address on the MDIO bus, looking for
 * devices which can be identified using a vendor/product ID in
 * registers 2 and 3. Not all MDIO devices have such registers, but
 * PHY devices typically do. Hence this function assumes anything
 * found is a PHY, or can be treated as a PHY. Other MDIO devices,
 * such as switches, will probably not be found during the scan.
 */
struct phy_device *mdiobus_scan_c22(struct mii_bus *bus, int addr)
{
	return mdiobus_scan(bus, addr, false);
}
EXPORT_SYMBOL(mdiobus_scan_c22);

/**
 * mdiobus_scan_c45 - scan one address on a bus for C45 MDIO devices.
 * @bus: mii_bus to scan
 * @addr: address on bus to scan
 *
 * This function scans one address on the MDIO bus, looking for
 * devices which can be identified using a vendor/product ID in
 * registers 2 and 3. Not all MDIO devices have such registers, but
 * PHY devices typically do. Hence this function assumes anything
 * found is a PHY, or can be treated as a PHY. Other MDIO devices,
 * such as switches, will probably not be found during the scan.
 */
static struct phy_device *mdiobus_scan_c45(struct mii_bus *bus, int addr)
{
	return mdiobus_scan(bus, addr, true);
}

static int mdiobus_scan_bus_c22(struct mii_bus *bus)
{
	int i;

	for (i = 0; i < PHY_MAX_ADDR; i++) {
		if ((bus->phy_mask & BIT(i)) == 0) {
			struct phy_device *phydev;

			phydev = mdiobus_scan_c22(bus, i);
			if (IS_ERR(phydev) && (PTR_ERR(phydev) != -ENODEV))
				return PTR_ERR(phydev);
		}
	}
	return 0;
}

static int mdiobus_scan_bus_c45(struct mii_bus *bus)
{
	int i;

	for (i = 0; i < PHY_MAX_ADDR; i++) {
		if ((bus->phy_mask & BIT(i)) == 0) {
			struct phy_device *phydev;

			/* Don't scan C45 if we already have a C22 device */
			if (bus->mdio_map[i])
				continue;

			phydev = mdiobus_scan_c45(bus, i);
			if (IS_ERR(phydev) && (PTR_ERR(phydev) != -ENODEV))
				return PTR_ERR(phydev);
		}
	}
	return 0;
}

/* There are some C22 PHYs which do bad things when where is a C45
 * transaction on the bus, like accepting a read themselves, and
 * stomping over the true devices reply, to performing a write to
 * themselves which was intended for another device. Now that C22
 * devices have been found, see if any of them are bad for C45, and if we
 * should skip the C45 scan.
 */
static bool mdiobus_prevent_c45_scan(struct mii_bus *bus)
{
	int i;

	for (i = 0; i < PHY_MAX_ADDR; i++) {
		struct phy_device *phydev;
		u32 oui;

		phydev = mdiobus_get_phy(bus, i);
		if (!phydev)
			continue;
		oui = phydev->phy_id >> 10;

		if (oui == MICREL_OUI)
			return true;
	}
	return false;
}

/**
 * __mdiobus_register - bring up all the PHYs on a given bus and attach them to bus
 * @bus: target mii_bus
 * @owner: module containing bus accessor functions
 *
 * Description: Called by a bus driver to bring up all the PHYs
 *   on a given bus, and attach them to the bus. Drivers should use
 *   mdiobus_register() rather than __mdiobus_register() unless they
 *   need to pass a specific owner module. MDIO devices which are not
 *   PHYs will not be brought up by this function. They are expected
 *   to be explicitly listed in DT and instantiated by of_mdiobus_register().
 *
 * Returns 0 on success or < 0 on error.
 */
int __mdiobus_register(struct mii_bus *bus, struct module *owner)
{
	struct mdio_device *mdiodev;
	struct gpio_desc *gpiod;
	bool prevent_c45_scan;
	int i, err;

	if (!bus || !bus->name)
		return -EINVAL;

	/* An access method always needs both read and write operations */
	if (!!bus->read != !!bus->write || !!bus->read_c45 != !!bus->write_c45)
		return -EINVAL;

	/* At least one method is mandatory */
	if (!bus->read && !bus->read_c45)
		return -EINVAL;

	if (bus->parent && bus->parent->of_node)
		bus->parent->of_node->fwnode.flags |=
					FWNODE_FLAG_NEEDS_CHILD_BOUND_ON_ADD;

	WARN(bus->state != MDIOBUS_ALLOCATED &&
	     bus->state != MDIOBUS_UNREGISTERED,
	     "%s: not in ALLOCATED or UNREGISTERED state\n", bus->id);

	bus->owner = owner;
	bus->dev.parent = bus->parent;
	bus->dev.class = &mdio_bus_class;
	bus->dev.groups = NULL;
	dev_set_name(&bus->dev, "%s", bus->id);

	/* We need to set state to MDIOBUS_UNREGISTERED to correctly release
	 * the device in mdiobus_free()
	 *
	 * State will be updated later in this function in case of success
	 */
	bus->state = MDIOBUS_UNREGISTERED;

	err = device_register(&bus->dev);
	if (err) {
		pr_err("mii_bus %s failed to register\n", bus->id);
		return -EINVAL;
	}

	mutex_init(&bus->mdio_lock);
	mutex_init(&bus->shared_lock);

	/* assert bus level PHY GPIO reset */
	gpiod = devm_gpiod_get_optional(&bus->dev, "reset", GPIOD_OUT_HIGH);
	if (IS_ERR(gpiod)) {
		err = dev_err_probe(&bus->dev, PTR_ERR(gpiod),
				    "mii_bus %s couldn't get reset GPIO\n",
				    bus->id);
		device_del(&bus->dev);
		return err;
	} else	if (gpiod) {
		bus->reset_gpiod = gpiod;
		fsleep(bus->reset_delay_us);
		gpiod_set_value_cansleep(gpiod, 0);
		if (bus->reset_post_delay_us > 0)
			fsleep(bus->reset_post_delay_us);
	}

	if (bus->reset) {
		err = bus->reset(bus);
		if (err)
			goto error_reset_gpiod;
	}

	if (bus->read) {
		err = mdiobus_scan_bus_c22(bus);
		if (err)
			goto error;
	}

	prevent_c45_scan = mdiobus_prevent_c45_scan(bus);

	if (!prevent_c45_scan && bus->read_c45) {
		err = mdiobus_scan_bus_c45(bus);
		if (err)
			goto error;
	}

	mdiobus_setup_mdiodev_from_board_info(bus, mdiobus_create_device);

	bus->state = MDIOBUS_REGISTERED;
	dev_dbg(&bus->dev, "probed\n");
	return 0;

error:
	for (i = 0; i < PHY_MAX_ADDR; i++) {
		mdiodev = bus->mdio_map[i];
		if (!mdiodev)
			continue;

		mdiodev->device_remove(mdiodev);
		mdiodev->device_free(mdiodev);
	}
error_reset_gpiod:
	/* Put PHYs in RESET to save power */
	if (bus->reset_gpiod)
		gpiod_set_value_cansleep(bus->reset_gpiod, 1);

	device_del(&bus->dev);
	return err;
}
EXPORT_SYMBOL(__mdiobus_register);

void mdiobus_unregister(struct mii_bus *bus)
{
	struct mdio_device *mdiodev;
	int i;

	if (WARN_ON_ONCE(bus->state != MDIOBUS_REGISTERED))
		return;
	bus->state = MDIOBUS_UNREGISTERED;

	for (i = 0; i < PHY_MAX_ADDR; i++) {
		mdiodev = bus->mdio_map[i];
		if (!mdiodev)
			continue;

		if (mdiodev->reset_gpio)
			gpiod_put(mdiodev->reset_gpio);

		mdiodev->device_remove(mdiodev);
		mdiodev->device_free(mdiodev);
	}

	/* Put PHYs in RESET to save power */
	if (bus->reset_gpiod)
		gpiod_set_value_cansleep(bus->reset_gpiod, 1);

	device_del(&bus->dev);
}
EXPORT_SYMBOL(mdiobus_unregister);

/**
 * mdiobus_free - free a struct mii_bus
 * @bus: mii_bus to free
 *
 * This function releases the reference to the underlying device
 * object in the mii_bus.  If this is the last reference, the mii_bus
 * will be freed.
 */
void mdiobus_free(struct mii_bus *bus)
{
	/* For compatibility with error handling in drivers. */
	if (bus->state == MDIOBUS_ALLOCATED) {
		kfree(bus);
		return;
	}

	WARN(bus->state != MDIOBUS_UNREGISTERED,
	     "%s: not in UNREGISTERED state\n", bus->id);
	bus->state = MDIOBUS_RELEASED;

	put_device(&bus->dev);
}
EXPORT_SYMBOL(mdiobus_free);

static void mdiobus_stats_acct(struct mdio_bus_stats *stats, bool op, int ret)
{
	preempt_disable();
	u64_stats_update_begin(&stats->syncp);

	u64_stats_inc(&stats->transfers);
	if (ret < 0) {
		u64_stats_inc(&stats->errors);
		goto out;
	}

	if (op)
		u64_stats_inc(&stats->reads);
	else
		u64_stats_inc(&stats->writes);
out:
	u64_stats_update_end(&stats->syncp);
	preempt_enable();
}

/**
 * __mdiobus_read - Unlocked version of the mdiobus_read function
 * @bus: the mii_bus struct
 * @addr: the phy address
 * @regnum: register number to read
 *
 * Read a MDIO bus register. Caller must hold the mdio bus lock.
 *
 * NOTE: MUST NOT be called from interrupt context.
 */
int __mdiobus_read(struct mii_bus *bus, int addr, u32 regnum)
{
	int retval;

	lockdep_assert_held_once(&bus->mdio_lock);

	if (bus->read)
		retval = bus->read(bus, addr, regnum);
	else
		retval = -EOPNOTSUPP;

	trace_mdio_access(bus, 1, addr, regnum, retval, retval);
	mdiobus_stats_acct(&bus->stats[addr], true, retval);

	return retval;
}
EXPORT_SYMBOL(__mdiobus_read);

/**
 * __mdiobus_write - Unlocked version of the mdiobus_write function
 * @bus: the mii_bus struct
 * @addr: the phy address
 * @regnum: register number to write
 * @val: value to write to @regnum
 *
 * Write a MDIO bus register. Caller must hold the mdio bus lock.
 *
 * NOTE: MUST NOT be called from interrupt context.
 */
int __mdiobus_write(struct mii_bus *bus, int addr, u32 regnum, u16 val)
{
	int err;

	lockdep_assert_held_once(&bus->mdio_lock);

	if (bus->write)
		err = bus->write(bus, addr, regnum, val);
	else
		err = -EOPNOTSUPP;

	trace_mdio_access(bus, 0, addr, regnum, val, err);
	mdiobus_stats_acct(&bus->stats[addr], false, err);

	return err;
}
EXPORT_SYMBOL(__mdiobus_write);

/**
 * __mdiobus_modify_changed - Unlocked version of the mdiobus_modify function
 * @bus: the mii_bus struct
 * @addr: the phy address
 * @regnum: register number to modify
 * @mask: bit mask of bits to clear
 * @set: bit mask of bits to set
 *
 * Read, modify, and if any change, write the register value back to the
 * device. Any error returns a negative number.
 *
 * NOTE: MUST NOT be called from interrupt context.
 */
int __mdiobus_modify_changed(struct mii_bus *bus, int addr, u32 regnum,
			     u16 mask, u16 set)
{
	int new, ret;

	ret = __mdiobus_read(bus, addr, regnum);
	if (ret < 0)
		return ret;

	new = (ret & ~mask) | set;
	if (new == ret)
		return 0;

	ret = __mdiobus_write(bus, addr, regnum, new);

	return ret < 0 ? ret : 1;
}
EXPORT_SYMBOL_GPL(__mdiobus_modify_changed);

/**
 * __mdiobus_c45_read - Unlocked version of the mdiobus_c45_read function
 * @bus: the mii_bus struct
 * @addr: the phy address
 * @devad: device address to read
 * @regnum: register number to read
 *
 * Read a MDIO bus register. Caller must hold the mdio bus lock.
 *
 * NOTE: MUST NOT be called from interrupt context.
 */
int __mdiobus_c45_read(struct mii_bus *bus, int addr, int devad, u32 regnum)
{
	int retval;

	lockdep_assert_held_once(&bus->mdio_lock);

	if (bus->read_c45)
		retval = bus->read_c45(bus, addr, devad, regnum);
	else
		retval = -EOPNOTSUPP;

	trace_mdio_access(bus, 1, addr, regnum, retval, retval);
	mdiobus_stats_acct(&bus->stats[addr], true, retval);

	return retval;
}
EXPORT_SYMBOL(__mdiobus_c45_read);

/**
 * __mdiobus_c45_write - Unlocked version of the mdiobus_write function
 * @bus: the mii_bus struct
 * @addr: the phy address
 * @devad: device address to read
 * @regnum: register number to write
 * @val: value to write to @regnum
 *
 * Write a MDIO bus register. Caller must hold the mdio bus lock.
 *
 * NOTE: MUST NOT be called from interrupt context.
 */
int __mdiobus_c45_write(struct mii_bus *bus, int addr, int devad, u32 regnum,
			u16 val)
{
	int err;

	lockdep_assert_held_once(&bus->mdio_lock);

	if (bus->write_c45)
		err = bus->write_c45(bus, addr, devad, regnum, val);
	else
		err = -EOPNOTSUPP;

	trace_mdio_access(bus, 0, addr, regnum, val, err);
	mdiobus_stats_acct(&bus->stats[addr], false, err);

	return err;
}
EXPORT_SYMBOL(__mdiobus_c45_write);

/**
 * __mdiobus_c45_modify_changed - Unlocked version of the mdiobus_modify function
 * @bus: the mii_bus struct
 * @addr: the phy address
 * @devad: device address to read
 * @regnum: register number to modify
 * @mask: bit mask of bits to clear
 * @set: bit mask of bits to set
 *
 * Read, modify, and if any change, write the register value back to the
 * device. Any error returns a negative number.
 *
 * NOTE: MUST NOT be called from interrupt context.
 */
static int __mdiobus_c45_modify_changed(struct mii_bus *bus, int addr,
					int devad, u32 regnum, u16 mask,
					u16 set)
{
	int new, ret;

	ret = __mdiobus_c45_read(bus, addr, devad, regnum);
	if (ret < 0)
		return ret;

	new = (ret & ~mask) | set;
	if (new == ret)
		return 0;

	ret = __mdiobus_c45_write(bus, addr, devad, regnum, new);

	return ret < 0 ? ret : 1;
}

/**
 * mdiobus_read_nested - Nested version of the mdiobus_read function
 * @bus: the mii_bus struct
 * @addr: the phy address
 * @regnum: register number to read
 *
 * In case of nested MDIO bus access avoid lockdep false positives by
 * using mutex_lock_nested().
 *
 * NOTE: MUST NOT be called from interrupt context,
 * because the bus read/write functions may wait for an interrupt
 * to conclude the operation.
 */
int mdiobus_read_nested(struct mii_bus *bus, int addr, u32 regnum)
{
	int retval;

	mutex_lock_nested(&bus->mdio_lock, MDIO_MUTEX_NESTED);
	retval = __mdiobus_read(bus, addr, regnum);
	mutex_unlock(&bus->mdio_lock);

	return retval;
}
EXPORT_SYMBOL(mdiobus_read_nested);

/**
 * mdiobus_read - Convenience function for reading a given MII mgmt register
 * @bus: the mii_bus struct
 * @addr: the phy address
 * @regnum: register number to read
 *
 * NOTE: MUST NOT be called from interrupt context,
 * because the bus read/write functions may wait for an interrupt
 * to conclude the operation.
 */
int mdiobus_read(struct mii_bus *bus, int addr, u32 regnum)
{
	int retval;

	mutex_lock(&bus->mdio_lock);
	retval = __mdiobus_read(bus, addr, regnum);
	mutex_unlock(&bus->mdio_lock);

	return retval;
}
EXPORT_SYMBOL(mdiobus_read);

/**
 * mdiobus_c45_read - Convenience function for reading a given MII mgmt register
 * @bus: the mii_bus struct
 * @addr: the phy address
 * @devad: device address to read
 * @regnum: register number to read
 *
 * NOTE: MUST NOT be called from interrupt context,
 * because the bus read/write functions may wait for an interrupt
 * to conclude the operation.
 */
int mdiobus_c45_read(struct mii_bus *bus, int addr, int devad, u32 regnum)
{
	int retval;

	mutex_lock(&bus->mdio_lock);
	retval = __mdiobus_c45_read(bus, addr, devad, regnum);
	mutex_unlock(&bus->mdio_lock);

	return retval;
}
EXPORT_SYMBOL(mdiobus_c45_read);

/**
 * mdiobus_c45_read_nested - Nested version of the mdiobus_c45_read function
 * @bus: the mii_bus struct
 * @addr: the phy address
 * @devad: device address to read
 * @regnum: register number to read
 *
 * In case of nested MDIO bus access avoid lockdep false positives by
 * using mutex_lock_nested().
 *
 * NOTE: MUST NOT be called from interrupt context,
 * because the bus read/write functions may wait for an interrupt
 * to conclude the operation.
 */
int mdiobus_c45_read_nested(struct mii_bus *bus, int addr, int devad,
			    u32 regnum)
{
	int retval;

	mutex_lock_nested(&bus->mdio_lock, MDIO_MUTEX_NESTED);
	retval = __mdiobus_c45_read(bus, addr, devad, regnum);
	mutex_unlock(&bus->mdio_lock);

	return retval;
}
EXPORT_SYMBOL(mdiobus_c45_read_nested);

/**
 * mdiobus_write_nested - Nested version of the mdiobus_write function
 * @bus: the mii_bus struct
 * @addr: the phy address
 * @regnum: register number to write
 * @val: value to write to @regnum
 *
 * In case of nested MDIO bus access avoid lockdep false positives by
 * using mutex_lock_nested().
 *
 * NOTE: MUST NOT be called from interrupt context,
 * because the bus read/write functions may wait for an interrupt
 * to conclude the operation.
 */
int mdiobus_write_nested(struct mii_bus *bus, int addr, u32 regnum, u16 val)
{
	int err;

	mutex_lock_nested(&bus->mdio_lock, MDIO_MUTEX_NESTED);
	err = __mdiobus_write(bus, addr, regnum, val);
	mutex_unlock(&bus->mdio_lock);

	return err;
}
EXPORT_SYMBOL(mdiobus_write_nested);

/**
 * mdiobus_write - Convenience function for writing a given MII mgmt register
 * @bus: the mii_bus struct
 * @addr: the phy address
 * @regnum: register number to write
 * @val: value to write to @regnum
 *
 * NOTE: MUST NOT be called from interrupt context,
 * because the bus read/write functions may wait for an interrupt
 * to conclude the operation.
 */
int mdiobus_write(struct mii_bus *bus, int addr, u32 regnum, u16 val)
{
	int err;

	mutex_lock(&bus->mdio_lock);
	err = __mdiobus_write(bus, addr, regnum, val);
	mutex_unlock(&bus->mdio_lock);

	return err;
}
EXPORT_SYMBOL(mdiobus_write);

/**
 * mdiobus_c45_write - Convenience function for writing a given MII mgmt register
 * @bus: the mii_bus struct
 * @addr: the phy address
 * @devad: device address to read
 * @regnum: register number to write
 * @val: value to write to @regnum
 *
 * NOTE: MUST NOT be called from interrupt context,
 * because the bus read/write functions may wait for an interrupt
 * to conclude the operation.
 */
int mdiobus_c45_write(struct mii_bus *bus, int addr, int devad, u32 regnum,
		      u16 val)
{
	int err;

	mutex_lock(&bus->mdio_lock);
	err = __mdiobus_c45_write(bus, addr, devad, regnum, val);
	mutex_unlock(&bus->mdio_lock);

	return err;
}
EXPORT_SYMBOL(mdiobus_c45_write);

/**
 * mdiobus_c45_write_nested - Nested version of the mdiobus_c45_write function
 * @bus: the mii_bus struct
 * @addr: the phy address
 * @devad: device address to read
 * @regnum: register number to write
 * @val: value to write to @regnum
 *
 * In case of nested MDIO bus access avoid lockdep false positives by
 * using mutex_lock_nested().
 *
 * NOTE: MUST NOT be called from interrupt context,
 * because the bus read/write functions may wait for an interrupt
 * to conclude the operation.
 */
int mdiobus_c45_write_nested(struct mii_bus *bus, int addr, int devad,
			     u32 regnum, u16 val)
{
	int err;

	mutex_lock_nested(&bus->mdio_lock, MDIO_MUTEX_NESTED);
	err = __mdiobus_c45_write(bus, addr, devad, regnum, val);
	mutex_unlock(&bus->mdio_lock);

	return err;
}
EXPORT_SYMBOL(mdiobus_c45_write_nested);

/*
 * __mdiobus_modify - Convenience function for modifying a given mdio device
 *	register
 * @bus: the mii_bus struct
 * @addr: the phy address
 * @regnum: register number to write
 * @mask: bit mask of bits to clear
 * @set: bit mask of bits to set
 */
int __mdiobus_modify(struct mii_bus *bus, int addr, u32 regnum, u16 mask,
		     u16 set)
{
	int err;

	err = __mdiobus_modify_changed(bus, addr, regnum, mask, set);

	return err < 0 ? err : 0;
}
EXPORT_SYMBOL_GPL(__mdiobus_modify);

/**
 * mdiobus_modify - Convenience function for modifying a given mdio device
 *	register
 * @bus: the mii_bus struct
 * @addr: the phy address
 * @regnum: register number to write
 * @mask: bit mask of bits to clear
 * @set: bit mask of bits to set
 */
int mdiobus_modify(struct mii_bus *bus, int addr, u32 regnum, u16 mask, u16 set)
{
	int err;

	mutex_lock(&bus->mdio_lock);
	err = __mdiobus_modify(bus, addr, regnum, mask, set);
	mutex_unlock(&bus->mdio_lock);

	return err;
}
EXPORT_SYMBOL_GPL(mdiobus_modify);

/**
 * mdiobus_c45_modify - Convenience function for modifying a given mdio device
 *	register
 * @bus: the mii_bus struct
 * @addr: the phy address
 * @devad: device address to read
 * @regnum: register number to write
 * @mask: bit mask of bits to clear
 * @set: bit mask of bits to set
 */
int mdiobus_c45_modify(struct mii_bus *bus, int addr, int devad, u32 regnum,
		       u16 mask, u16 set)
{
	int err;

	mutex_lock(&bus->mdio_lock);
	err = __mdiobus_c45_modify_changed(bus, addr, devad, regnum,
					   mask, set);
	mutex_unlock(&bus->mdio_lock);

	return err < 0 ? err : 0;
}
EXPORT_SYMBOL_GPL(mdiobus_c45_modify);

/**
 * mdiobus_modify_changed - Convenience function for modifying a given mdio
 *	device register and returning if it changed
 * @bus: the mii_bus struct
 * @addr: the phy address
 * @regnum: register number to write
 * @mask: bit mask of bits to clear
 * @set: bit mask of bits to set
 */
int mdiobus_modify_changed(struct mii_bus *bus, int addr, u32 regnum,
			   u16 mask, u16 set)
{
	int err;

	mutex_lock(&bus->mdio_lock);
	err = __mdiobus_modify_changed(bus, addr, regnum, mask, set);
	mutex_unlock(&bus->mdio_lock);

	return err;
}
EXPORT_SYMBOL_GPL(mdiobus_modify_changed);

/**
 * mdiobus_c45_modify_changed - Convenience function for modifying a given mdio
 *	device register and returning if it changed
 * @bus: the mii_bus struct
 * @addr: the phy address
 * @devad: device address to read
 * @regnum: register number to write
 * @mask: bit mask of bits to clear
 * @set: bit mask of bits to set
 */
int mdiobus_c45_modify_changed(struct mii_bus *bus, int addr, int devad,
			       u32 regnum, u16 mask, u16 set)
{
	int err;

	mutex_lock(&bus->mdio_lock);
	err = __mdiobus_c45_modify_changed(bus, addr, devad, regnum, mask, set);
	mutex_unlock(&bus->mdio_lock);

	return err;
}
EXPORT_SYMBOL_GPL(mdiobus_c45_modify_changed);

/**
 * mdio_bus_match - determine if given MDIO driver supports the given
 *		    MDIO device
 * @dev: target MDIO device
 * @drv: given MDIO driver
 *
 * Description: Given a MDIO device, and a MDIO driver, return 1 if
 *   the driver supports the device.  Otherwise, return 0. This may
 *   require calling the devices own match function, since different classes
 *   of MDIO devices have different match criteria.
 */
static int mdio_bus_match(struct device *dev, struct device_driver *drv)
{
	struct mdio_driver *mdiodrv = to_mdio_driver(drv);
	struct mdio_device *mdio = to_mdio_device(dev);

	/* Both the driver and device must type-match */
	if (!(mdiodrv->mdiodrv.flags & MDIO_DEVICE_IS_PHY) !=
	    !(mdio->flags & MDIO_DEVICE_FLAG_PHY))
		return 0;

	if (of_driver_match_device(dev, drv))
		return 1;

	if (mdio->bus_match)
		return mdio->bus_match(dev, drv);

	return 0;
}

static int mdio_uevent(const struct device *dev, struct kobj_uevent_env *env)
{
	int rc;

	/* Some devices have extra OF data and an OF-style MODALIAS */
	rc = of_device_uevent_modalias(dev, env);
	if (rc != -ENODEV)
		return rc;

	return 0;
}

static struct attribute *mdio_bus_device_statistics_attrs[] = {
	&dev_attr_mdio_bus_device_transfers.attr.attr,
	&dev_attr_mdio_bus_device_errors.attr.attr,
	&dev_attr_mdio_bus_device_writes.attr.attr,
	&dev_attr_mdio_bus_device_reads.attr.attr,
	NULL,
};

static const struct attribute_group mdio_bus_device_statistics_group = {
	.name	= "statistics",
	.attrs	= mdio_bus_device_statistics_attrs,
};

static const struct attribute_group *mdio_bus_dev_groups[] = {
	&mdio_bus_device_statistics_group,
	NULL,
};

struct bus_type mdio_bus_type = {
	.name		= "mdio_bus",
	.dev_groups	= mdio_bus_dev_groups,
	.match		= mdio_bus_match,
	.uevent		= mdio_uevent,
};
EXPORT_SYMBOL(mdio_bus_type);

int __init mdio_bus_init(void)
{
	int ret;

	ret = class_register(&mdio_bus_class);
	if (!ret) {
		ret = bus_register(&mdio_bus_type);
		if (ret)
			class_unregister(&mdio_bus_class);
	}

	return ret;
}

#if IS_ENABLED(CONFIG_PHYLIB)
void mdio_bus_exit(void)
{
	class_unregister(&mdio_bus_class);
	bus_unregister(&mdio_bus_type);
}
EXPORT_SYMBOL_GPL(mdio_bus_exit);
#else
module_init(mdio_bus_init);
/* no module_exit, intentional */
MODULE_LICENSE("GPL");
MODULE_DESCRIPTION("MDIO bus/device layer");
#endif<|MERGE_RESOLUTION|>--- conflicted
+++ resolved
@@ -120,14 +120,6 @@
 struct phy_device *mdiobus_get_phy(struct mii_bus *bus, int addr)
 {
 	struct mdio_device *mdiodev;
-<<<<<<< HEAD
-
-	if (addr < 0 || addr >= ARRAY_SIZE(bus->mdio_map))
-		return NULL;
-
-	mdiodev = bus->mdio_map[addr];
-=======
->>>>>>> 98817289
 
 	mdiodev = mdiobus_find_device(bus, addr);
 	if (!mdiodev)
