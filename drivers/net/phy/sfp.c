// SPDX-License-Identifier: GPL-2.0
#include <linux/acpi.h>
#include <linux/ctype.h>
#include <linux/debugfs.h>
#include <linux/delay.h>
#include <linux/gpio/consumer.h>
#include <linux/hwmon.h>
#include <linux/i2c.h>
#include <linux/interrupt.h>
#include <linux/jiffies.h>
#include <linux/mdio/mdio-i2c.h>
#include <linux/module.h>
#include <linux/mutex.h>
#include <linux/of.h>
#include <linux/phy.h>
#include <linux/platform_device.h>
#include <linux/rtnetlink.h>
#include <linux/slab.h>
#include <linux/workqueue.h>

#include "sfp.h"
#include "swphy.h"

enum {
	GPIO_MODDEF0,
	GPIO_LOS,
	GPIO_TX_FAULT,
	GPIO_TX_DISABLE,
	GPIO_RATE_SELECT,
	GPIO_MAX,

	SFP_F_PRESENT = BIT(GPIO_MODDEF0),
	SFP_F_LOS = BIT(GPIO_LOS),
	SFP_F_TX_FAULT = BIT(GPIO_TX_FAULT),
	SFP_F_TX_DISABLE = BIT(GPIO_TX_DISABLE),
	SFP_F_RATE_SELECT = BIT(GPIO_RATE_SELECT),

	SFP_E_INSERT = 0,
	SFP_E_REMOVE,
	SFP_E_DEV_ATTACH,
	SFP_E_DEV_DETACH,
	SFP_E_DEV_DOWN,
	SFP_E_DEV_UP,
	SFP_E_TX_FAULT,
	SFP_E_TX_CLEAR,
	SFP_E_LOS_HIGH,
	SFP_E_LOS_LOW,
	SFP_E_TIMEOUT,

	SFP_MOD_EMPTY = 0,
	SFP_MOD_ERROR,
	SFP_MOD_PROBE,
	SFP_MOD_WAITDEV,
	SFP_MOD_HPOWER,
	SFP_MOD_WAITPWR,
	SFP_MOD_PRESENT,

	SFP_DEV_DETACHED = 0,
	SFP_DEV_DOWN,
	SFP_DEV_UP,

	SFP_S_DOWN = 0,
	SFP_S_FAIL,
	SFP_S_WAIT,
	SFP_S_INIT,
	SFP_S_INIT_PHY,
	SFP_S_INIT_TX_FAULT,
	SFP_S_WAIT_LOS,
	SFP_S_LINK_UP,
	SFP_S_TX_FAULT,
	SFP_S_REINIT,
	SFP_S_TX_DISABLE,
};

static const char  * const mod_state_strings[] = {
	[SFP_MOD_EMPTY] = "empty",
	[SFP_MOD_ERROR] = "error",
	[SFP_MOD_PROBE] = "probe",
	[SFP_MOD_WAITDEV] = "waitdev",
	[SFP_MOD_HPOWER] = "hpower",
	[SFP_MOD_WAITPWR] = "waitpwr",
	[SFP_MOD_PRESENT] = "present",
};

static const char *mod_state_to_str(unsigned short mod_state)
{
	if (mod_state >= ARRAY_SIZE(mod_state_strings))
		return "Unknown module state";
	return mod_state_strings[mod_state];
}

static const char * const dev_state_strings[] = {
	[SFP_DEV_DETACHED] = "detached",
	[SFP_DEV_DOWN] = "down",
	[SFP_DEV_UP] = "up",
};

static const char *dev_state_to_str(unsigned short dev_state)
{
	if (dev_state >= ARRAY_SIZE(dev_state_strings))
		return "Unknown device state";
	return dev_state_strings[dev_state];
}

static const char * const event_strings[] = {
	[SFP_E_INSERT] = "insert",
	[SFP_E_REMOVE] = "remove",
	[SFP_E_DEV_ATTACH] = "dev_attach",
	[SFP_E_DEV_DETACH] = "dev_detach",
	[SFP_E_DEV_DOWN] = "dev_down",
	[SFP_E_DEV_UP] = "dev_up",
	[SFP_E_TX_FAULT] = "tx_fault",
	[SFP_E_TX_CLEAR] = "tx_clear",
	[SFP_E_LOS_HIGH] = "los_high",
	[SFP_E_LOS_LOW] = "los_low",
	[SFP_E_TIMEOUT] = "timeout",
};

static const char *event_to_str(unsigned short event)
{
	if (event >= ARRAY_SIZE(event_strings))
		return "Unknown event";
	return event_strings[event];
}

static const char * const sm_state_strings[] = {
	[SFP_S_DOWN] = "down",
	[SFP_S_FAIL] = "fail",
	[SFP_S_WAIT] = "wait",
	[SFP_S_INIT] = "init",
	[SFP_S_INIT_PHY] = "init_phy",
	[SFP_S_INIT_TX_FAULT] = "init_tx_fault",
	[SFP_S_WAIT_LOS] = "wait_los",
	[SFP_S_LINK_UP] = "link_up",
	[SFP_S_TX_FAULT] = "tx_fault",
	[SFP_S_REINIT] = "reinit",
	[SFP_S_TX_DISABLE] = "tx_disable",
};

static const char *sm_state_to_str(unsigned short sm_state)
{
	if (sm_state >= ARRAY_SIZE(sm_state_strings))
		return "Unknown state";
	return sm_state_strings[sm_state];
}

static const char *gpio_of_names[] = {
	"mod-def0",
	"los",
	"tx-fault",
	"tx-disable",
	"rate-select0",
};

static const enum gpiod_flags gpio_flags[] = {
	GPIOD_IN,
	GPIOD_IN,
	GPIOD_IN,
	GPIOD_ASIS,
	GPIOD_ASIS,
};

/* t_start_up (SFF-8431) or t_init (SFF-8472) is the time required for a
 * non-cooled module to initialise its laser safety circuitry. We wait
 * an initial T_WAIT period before we check the tx fault to give any PHY
 * on board (for a copper SFP) time to initialise.
 */
#define T_WAIT			msecs_to_jiffies(50)
#define T_WAIT_ROLLBALL		msecs_to_jiffies(25000)
#define T_START_UP		msecs_to_jiffies(300)
#define T_START_UP_BAD_GPON	msecs_to_jiffies(60000)

/* t_reset is the time required to assert the TX_DISABLE signal to reset
 * an indicated TX_FAULT.
 */
#define T_RESET_US		10
#define T_FAULT_RECOVER		msecs_to_jiffies(1000)

/* N_FAULT_INIT is the number of recovery attempts at module initialisation
 * time. If the TX_FAULT signal is not deasserted after this number of
 * attempts at clearing it, we decide that the module is faulty.
 * N_FAULT is the same but after the module has initialised.
 */
#define N_FAULT_INIT		5
#define N_FAULT			5

/* T_PHY_RETRY is the time interval between attempts to probe the PHY.
 * R_PHY_RETRY is the number of attempts.
 */
#define T_PHY_RETRY		msecs_to_jiffies(50)
#define R_PHY_RETRY		12

/* SFP module presence detection is poor: the three MOD DEF signals are
 * the same length on the PCB, which means it's possible for MOD DEF 0 to
 * connect before the I2C bus on MOD DEF 1/2.
 *
 * The SFF-8472 specifies t_serial ("Time from power on until module is
 * ready for data transmission over the two wire serial bus.") as 300ms.
 */
#define T_SERIAL		msecs_to_jiffies(300)
#define T_HPOWER_LEVEL		msecs_to_jiffies(300)
#define T_PROBE_RETRY_INIT	msecs_to_jiffies(100)
#define R_PROBE_RETRY_INIT	10
#define T_PROBE_RETRY_SLOW	msecs_to_jiffies(5000)
#define R_PROBE_RETRY_SLOW	12

/* SFP modules appear to always have their PHY configured for bus address
 * 0x56 (which with mdio-i2c, translates to a PHY address of 22).
 * RollBall SFPs access phy via SFP Enhanced Digital Diagnostic Interface
 * via address 0x51 (mdio-i2c will use RollBall protocol on this address).
 */
#define SFP_PHY_ADDR		22
#define SFP_PHY_ADDR_ROLLBALL	17

struct sff_data {
	unsigned int gpios;
	bool (*module_supported)(const struct sfp_eeprom_id *id);
};

struct sfp {
	struct device *dev;
	struct i2c_adapter *i2c;
	struct mii_bus *i2c_mii;
	struct sfp_bus *sfp_bus;
	enum mdio_i2c_proto mdio_protocol;
	struct phy_device *mod_phy;
	const struct sff_data *type;
	size_t i2c_block_size;
	u32 max_power_mW;

	unsigned int (*get_state)(struct sfp *);
	void (*set_state)(struct sfp *, unsigned int);
	int (*read)(struct sfp *, bool, u8, void *, size_t);
	int (*write)(struct sfp *, bool, u8, void *, size_t);

	struct gpio_desc *gpio[GPIO_MAX];
	int gpio_irq[GPIO_MAX];

	bool need_poll;

	struct mutex st_mutex;			/* Protects state */
	unsigned int state_hw_mask;
	unsigned int state_soft_mask;
	unsigned int state;
	struct delayed_work poll;
	struct delayed_work timeout;
	struct mutex sm_mutex;			/* Protects state machine */
	unsigned char sm_mod_state;
	unsigned char sm_mod_tries_init;
	unsigned char sm_mod_tries;
	unsigned char sm_dev_state;
	unsigned short sm_state;
	unsigned char sm_fault_retries;
	unsigned char sm_phy_retries;

	struct sfp_eeprom_id id;
	unsigned int module_power_mW;
	unsigned int module_t_start_up;
<<<<<<< HEAD
	bool tx_fault_ignore;
=======
	unsigned int module_t_wait;
	bool tx_fault_ignore;

	const struct sfp_quirk *quirk;
>>>>>>> d60c95ef

#if IS_ENABLED(CONFIG_HWMON)
	struct sfp_diag diag;
	struct delayed_work hwmon_probe;
	unsigned int hwmon_tries;
	struct device *hwmon_dev;
	char *hwmon_name;
#endif

#if IS_ENABLED(CONFIG_DEBUG_FS)
	struct dentry *debugfs_dir;
#endif
};

static bool sff_module_supported(const struct sfp_eeprom_id *id)
{
	return id->base.phys_id == SFF8024_ID_SFF_8472 &&
	       id->base.phys_ext_id == SFP_PHYS_EXT_ID_SFP;
}

static const struct sff_data sff_data = {
	.gpios = SFP_F_LOS | SFP_F_TX_FAULT | SFP_F_TX_DISABLE,
	.module_supported = sff_module_supported,
};

static bool sfp_module_supported(const struct sfp_eeprom_id *id)
{
	if (id->base.phys_id == SFF8024_ID_SFP &&
	    id->base.phys_ext_id == SFP_PHYS_EXT_ID_SFP)
		return true;

	/* SFP GPON module Ubiquiti U-Fiber Instant has in its EEPROM stored
	 * phys id SFF instead of SFP. Therefore mark this module explicitly
	 * as supported based on vendor name and pn match.
	 */
	if (id->base.phys_id == SFF8024_ID_SFF_8472 &&
	    id->base.phys_ext_id == SFP_PHYS_EXT_ID_SFP &&
	    !memcmp(id->base.vendor_name, "UBNT            ", 16) &&
	    !memcmp(id->base.vendor_pn, "UF-INSTANT      ", 16))
		return true;

	return false;
}

static const struct sff_data sfp_data = {
	.gpios = SFP_F_PRESENT | SFP_F_LOS | SFP_F_TX_FAULT |
		 SFP_F_TX_DISABLE | SFP_F_RATE_SELECT,
	.module_supported = sfp_module_supported,
};

static const struct of_device_id sfp_of_match[] = {
	{ .compatible = "sff,sff", .data = &sff_data, },
	{ .compatible = "sff,sfp", .data = &sfp_data, },
	{ },
};
MODULE_DEVICE_TABLE(of, sfp_of_match);

static void sfp_fixup_long_startup(struct sfp *sfp)
{
	sfp->module_t_start_up = T_START_UP_BAD_GPON;
}

static void sfp_fixup_ignore_tx_fault(struct sfp *sfp)
{
	sfp->tx_fault_ignore = true;
}

static void sfp_fixup_halny_gsfp(struct sfp *sfp)
{
	/* Ignore the TX_FAULT and LOS signals on this module.
	 * these are possibly used for other purposes on this
	 * module, e.g. a serial port.
	 */
	sfp->state_hw_mask &= ~(SFP_F_TX_FAULT | SFP_F_LOS);
}

static void sfp_fixup_rollball(struct sfp *sfp)
{
	sfp->mdio_protocol = MDIO_I2C_ROLLBALL;
	sfp->module_t_wait = T_WAIT_ROLLBALL;
}

static void sfp_fixup_rollball_cc(struct sfp *sfp)
{
	sfp_fixup_rollball(sfp);

	/* Some RollBall SFPs may have wrong (zero) extended compliance code
	 * burned in EEPROM. For PHY probing we need the correct one.
	 */
	sfp->id.base.extended_cc = SFF8024_ECC_10GBASE_T_SFI;
}

static void sfp_quirk_2500basex(const struct sfp_eeprom_id *id,
				unsigned long *modes,
				unsigned long *interfaces)
{
	linkmode_set_bit(ETHTOOL_LINK_MODE_2500baseX_Full_BIT, modes);
	__set_bit(PHY_INTERFACE_MODE_2500BASEX, interfaces);
}

static void sfp_quirk_ubnt_uf_instant(const struct sfp_eeprom_id *id,
				      unsigned long *modes,
				      unsigned long *interfaces)
{
	/* Ubiquiti U-Fiber Instant module claims that support all transceiver
	 * types including 10G Ethernet which is not truth. So clear all claimed
	 * modes and set only one mode which module supports: 1000baseX_Full.
	 */
	linkmode_zero(modes);
	linkmode_set_bit(ETHTOOL_LINK_MODE_1000baseX_Full_BIT, modes);
}

#define SFP_QUIRK(_v, _p, _m, _f) \
	{ .vendor = _v, .part = _p, .modes = _m, .fixup = _f, }
#define SFP_QUIRK_M(_v, _p, _m) SFP_QUIRK(_v, _p, _m, NULL)
#define SFP_QUIRK_F(_v, _p, _f) SFP_QUIRK(_v, _p, NULL, _f)

static const struct sfp_quirk sfp_quirks[] = {
	// Alcatel Lucent G-010S-P can operate at 2500base-X, but incorrectly
	// report 2500MBd NRZ in their EEPROM
	SFP_QUIRK_M("ALCATELLUCENT", "G010SP", sfp_quirk_2500basex),

	// Alcatel Lucent G-010S-A can operate at 2500base-X, but report 3.2GBd
	// NRZ in their EEPROM
	SFP_QUIRK("ALCATELLUCENT", "3FE46541AA", sfp_quirk_2500basex,
		  sfp_fixup_long_startup),

	SFP_QUIRK_F("HALNy", "HL-GSFP", sfp_fixup_halny_gsfp),

	// Huawei MA5671A can operate at 2500base-X, but report 1.2GBd NRZ in
	// their EEPROM
	SFP_QUIRK("HUAWEI", "MA5671A", sfp_quirk_2500basex,
		  sfp_fixup_ignore_tx_fault),

	// Lantech 8330-262D-E can operate at 2500base-X, but incorrectly report
	// 2500MBd NRZ in their EEPROM
	SFP_QUIRK_M("Lantech", "8330-262D-E", sfp_quirk_2500basex),

	SFP_QUIRK_M("UBNT", "UF-INSTANT", sfp_quirk_ubnt_uf_instant),

	SFP_QUIRK_F("OEM", "SFP-10G-T", sfp_fixup_rollball_cc),
	SFP_QUIRK_F("OEM", "RTSFP-10", sfp_fixup_rollball_cc),
	SFP_QUIRK_F("OEM", "RTSFP-10G", sfp_fixup_rollball_cc),
	SFP_QUIRK_F("Turris", "RTSFP-10", sfp_fixup_rollball),
	SFP_QUIRK_F("Turris", "RTSFP-10G", sfp_fixup_rollball),
};

static size_t sfp_strlen(const char *str, size_t maxlen)
{
	size_t size, i;

	/* Trailing characters should be filled with space chars, but
	 * some manufacturers can't read SFF-8472 and use NUL.
	 */
	for (i = 0, size = 0; i < maxlen; i++)
		if (str[i] != ' ' && str[i] != '\0')
			size = i + 1;

	return size;
}

static bool sfp_match(const char *qs, const char *str, size_t len)
{
	if (!qs)
		return true;
	if (strlen(qs) != len)
		return false;
	return !strncmp(qs, str, len);
}

static const struct sfp_quirk *sfp_lookup_quirk(const struct sfp_eeprom_id *id)
{
	const struct sfp_quirk *q;
	unsigned int i;
	size_t vs, ps;

	vs = sfp_strlen(id->base.vendor_name, ARRAY_SIZE(id->base.vendor_name));
	ps = sfp_strlen(id->base.vendor_pn, ARRAY_SIZE(id->base.vendor_pn));

	for (i = 0, q = sfp_quirks; i < ARRAY_SIZE(sfp_quirks); i++, q++)
		if (sfp_match(q->vendor, id->base.vendor_name, vs) &&
		    sfp_match(q->part, id->base.vendor_pn, ps))
			return q;

	return NULL;
}

static unsigned long poll_jiffies;

static unsigned int sfp_gpio_get_state(struct sfp *sfp)
{
	unsigned int i, state, v;

	for (i = state = 0; i < GPIO_MAX; i++) {
		if (gpio_flags[i] != GPIOD_IN || !sfp->gpio[i])
			continue;

		v = gpiod_get_value_cansleep(sfp->gpio[i]);
		if (v)
			state |= BIT(i);
	}

	return state;
}

static unsigned int sff_gpio_get_state(struct sfp *sfp)
{
	return sfp_gpio_get_state(sfp) | SFP_F_PRESENT;
}

static void sfp_gpio_set_state(struct sfp *sfp, unsigned int state)
{
	if (state & SFP_F_PRESENT) {
		/* If the module is present, drive the signals */
		if (sfp->gpio[GPIO_TX_DISABLE])
			gpiod_direction_output(sfp->gpio[GPIO_TX_DISABLE],
					       state & SFP_F_TX_DISABLE);
		if (state & SFP_F_RATE_SELECT)
			gpiod_direction_output(sfp->gpio[GPIO_RATE_SELECT],
					       state & SFP_F_RATE_SELECT);
	} else {
		/* Otherwise, let them float to the pull-ups */
		if (sfp->gpio[GPIO_TX_DISABLE])
			gpiod_direction_input(sfp->gpio[GPIO_TX_DISABLE]);
		if (state & SFP_F_RATE_SELECT)
			gpiod_direction_input(sfp->gpio[GPIO_RATE_SELECT]);
	}
}

static int sfp_i2c_read(struct sfp *sfp, bool a2, u8 dev_addr, void *buf,
			size_t len)
{
	struct i2c_msg msgs[2];
	u8 bus_addr = a2 ? 0x51 : 0x50;
	size_t block_size = sfp->i2c_block_size;
	size_t this_len;
	int ret;

	msgs[0].addr = bus_addr;
	msgs[0].flags = 0;
	msgs[0].len = 1;
	msgs[0].buf = &dev_addr;
	msgs[1].addr = bus_addr;
	msgs[1].flags = I2C_M_RD;
	msgs[1].len = len;
	msgs[1].buf = buf;

	while (len) {
		this_len = len;
		if (this_len > block_size)
			this_len = block_size;

		msgs[1].len = this_len;

		ret = i2c_transfer(sfp->i2c, msgs, ARRAY_SIZE(msgs));
		if (ret < 0)
			return ret;

		if (ret != ARRAY_SIZE(msgs))
			break;

		msgs[1].buf += this_len;
		dev_addr += this_len;
		len -= this_len;
	}

	return msgs[1].buf - (u8 *)buf;
}

static int sfp_i2c_write(struct sfp *sfp, bool a2, u8 dev_addr, void *buf,
	size_t len)
{
	struct i2c_msg msgs[1];
	u8 bus_addr = a2 ? 0x51 : 0x50;
	int ret;

	msgs[0].addr = bus_addr;
	msgs[0].flags = 0;
	msgs[0].len = 1 + len;
	msgs[0].buf = kmalloc(1 + len, GFP_KERNEL);
	if (!msgs[0].buf)
		return -ENOMEM;

	msgs[0].buf[0] = dev_addr;
	memcpy(&msgs[0].buf[1], buf, len);

	ret = i2c_transfer(sfp->i2c, msgs, ARRAY_SIZE(msgs));

	kfree(msgs[0].buf);

	if (ret < 0)
		return ret;

	return ret == ARRAY_SIZE(msgs) ? len : 0;
}

static int sfp_i2c_configure(struct sfp *sfp, struct i2c_adapter *i2c)
{
	if (!i2c_check_functionality(i2c, I2C_FUNC_I2C))
		return -EINVAL;

	sfp->i2c = i2c;
	sfp->read = sfp_i2c_read;
	sfp->write = sfp_i2c_write;

	return 0;
}

static int sfp_i2c_mdiobus_create(struct sfp *sfp)
{
	struct mii_bus *i2c_mii;
	int ret;

	i2c_mii = mdio_i2c_alloc(sfp->dev, sfp->i2c, sfp->mdio_protocol);
	if (IS_ERR(i2c_mii))
		return PTR_ERR(i2c_mii);

	i2c_mii->name = "SFP I2C Bus";
	i2c_mii->phy_mask = ~0;

	ret = mdiobus_register(i2c_mii);
	if (ret < 0) {
		mdiobus_free(i2c_mii);
		return ret;
	}

	sfp->i2c_mii = i2c_mii;

	return 0;
}

static void sfp_i2c_mdiobus_destroy(struct sfp *sfp)
{
	mdiobus_unregister(sfp->i2c_mii);
	sfp->i2c_mii = NULL;
}

/* Interface */
static int sfp_read(struct sfp *sfp, bool a2, u8 addr, void *buf, size_t len)
{
	return sfp->read(sfp, a2, addr, buf, len);
}

static int sfp_write(struct sfp *sfp, bool a2, u8 addr, void *buf, size_t len)
{
	return sfp->write(sfp, a2, addr, buf, len);
}

static unsigned int sfp_soft_get_state(struct sfp *sfp)
{
	unsigned int state = 0;
	u8 status;
	int ret;

	ret = sfp_read(sfp, true, SFP_STATUS, &status, sizeof(status));
	if (ret == sizeof(status)) {
		if (status & SFP_STATUS_RX_LOS)
			state |= SFP_F_LOS;
		if (status & SFP_STATUS_TX_FAULT)
			state |= SFP_F_TX_FAULT;
	} else {
		dev_err_ratelimited(sfp->dev,
				    "failed to read SFP soft status: %pe\n",
				    ERR_PTR(ret));
		/* Preserve the current state */
		state = sfp->state;
	}

	return state & sfp->state_soft_mask;
}

static void sfp_soft_set_state(struct sfp *sfp, unsigned int state)
{
	u8 status;

	if (sfp_read(sfp, true, SFP_STATUS, &status, sizeof(status)) ==
		     sizeof(status)) {
		if (state & SFP_F_TX_DISABLE)
			status |= SFP_STATUS_TX_DISABLE_FORCE;
		else
			status &= ~SFP_STATUS_TX_DISABLE_FORCE;

		sfp_write(sfp, true, SFP_STATUS, &status, sizeof(status));
	}
}

static void sfp_soft_start_poll(struct sfp *sfp)
{
	const struct sfp_eeprom_id *id = &sfp->id;
	unsigned int mask = 0;

	sfp->state_soft_mask = 0;
	if (id->ext.enhopts & SFP_ENHOPTS_SOFT_TX_DISABLE)
		mask |= SFP_F_TX_DISABLE;
	if (id->ext.enhopts & SFP_ENHOPTS_SOFT_TX_FAULT)
		mask |= SFP_F_TX_FAULT;
	if (id->ext.enhopts & SFP_ENHOPTS_SOFT_RX_LOS)
		mask |= SFP_F_LOS;

	// Poll the soft state for hardware pins we want to ignore
	sfp->state_soft_mask = ~sfp->state_hw_mask & mask;

	if (sfp->state_soft_mask & (SFP_F_LOS | SFP_F_TX_FAULT) &&
	    !sfp->need_poll)
		mod_delayed_work(system_wq, &sfp->poll, poll_jiffies);
}

static void sfp_soft_stop_poll(struct sfp *sfp)
{
	sfp->state_soft_mask = 0;
}

static unsigned int sfp_get_state(struct sfp *sfp)
{
	unsigned int soft = sfp->state_soft_mask & (SFP_F_LOS | SFP_F_TX_FAULT);
	unsigned int state;

	state = sfp->get_state(sfp) & sfp->state_hw_mask;
	if (state & SFP_F_PRESENT && soft)
		state |= sfp_soft_get_state(sfp);

	return state;
}

static void sfp_set_state(struct sfp *sfp, unsigned int state)
{
	sfp->set_state(sfp, state);

	if (state & SFP_F_PRESENT &&
	    sfp->state_soft_mask & SFP_F_TX_DISABLE)
		sfp_soft_set_state(sfp, state);
}

static unsigned int sfp_check(void *buf, size_t len)
{
	u8 *p, check;

	for (p = buf, check = 0; len; p++, len--)
		check += *p;

	return check;
}

/* hwmon */
#if IS_ENABLED(CONFIG_HWMON)
static umode_t sfp_hwmon_is_visible(const void *data,
				    enum hwmon_sensor_types type,
				    u32 attr, int channel)
{
	const struct sfp *sfp = data;

	switch (type) {
	case hwmon_temp:
		switch (attr) {
		case hwmon_temp_min_alarm:
		case hwmon_temp_max_alarm:
		case hwmon_temp_lcrit_alarm:
		case hwmon_temp_crit_alarm:
		case hwmon_temp_min:
		case hwmon_temp_max:
		case hwmon_temp_lcrit:
		case hwmon_temp_crit:
			if (!(sfp->id.ext.enhopts & SFP_ENHOPTS_ALARMWARN))
				return 0;
			fallthrough;
		case hwmon_temp_input:
		case hwmon_temp_label:
			return 0444;
		default:
			return 0;
		}
	case hwmon_in:
		switch (attr) {
		case hwmon_in_min_alarm:
		case hwmon_in_max_alarm:
		case hwmon_in_lcrit_alarm:
		case hwmon_in_crit_alarm:
		case hwmon_in_min:
		case hwmon_in_max:
		case hwmon_in_lcrit:
		case hwmon_in_crit:
			if (!(sfp->id.ext.enhopts & SFP_ENHOPTS_ALARMWARN))
				return 0;
			fallthrough;
		case hwmon_in_input:
		case hwmon_in_label:
			return 0444;
		default:
			return 0;
		}
	case hwmon_curr:
		switch (attr) {
		case hwmon_curr_min_alarm:
		case hwmon_curr_max_alarm:
		case hwmon_curr_lcrit_alarm:
		case hwmon_curr_crit_alarm:
		case hwmon_curr_min:
		case hwmon_curr_max:
		case hwmon_curr_lcrit:
		case hwmon_curr_crit:
			if (!(sfp->id.ext.enhopts & SFP_ENHOPTS_ALARMWARN))
				return 0;
			fallthrough;
		case hwmon_curr_input:
		case hwmon_curr_label:
			return 0444;
		default:
			return 0;
		}
	case hwmon_power:
		/* External calibration of receive power requires
		 * floating point arithmetic. Doing that in the kernel
		 * is not easy, so just skip it. If the module does
		 * not require external calibration, we can however
		 * show receiver power, since FP is then not needed.
		 */
		if (sfp->id.ext.diagmon & SFP_DIAGMON_EXT_CAL &&
		    channel == 1)
			return 0;
		switch (attr) {
		case hwmon_power_min_alarm:
		case hwmon_power_max_alarm:
		case hwmon_power_lcrit_alarm:
		case hwmon_power_crit_alarm:
		case hwmon_power_min:
		case hwmon_power_max:
		case hwmon_power_lcrit:
		case hwmon_power_crit:
			if (!(sfp->id.ext.enhopts & SFP_ENHOPTS_ALARMWARN))
				return 0;
			fallthrough;
		case hwmon_power_input:
		case hwmon_power_label:
			return 0444;
		default:
			return 0;
		}
	default:
		return 0;
	}
}

static int sfp_hwmon_read_sensor(struct sfp *sfp, int reg, long *value)
{
	__be16 val;
	int err;

	err = sfp_read(sfp, true, reg, &val, sizeof(val));
	if (err < 0)
		return err;

	*value = be16_to_cpu(val);

	return 0;
}

static void sfp_hwmon_to_rx_power(long *value)
{
	*value = DIV_ROUND_CLOSEST(*value, 10);
}

static void sfp_hwmon_calibrate(struct sfp *sfp, unsigned int slope, int offset,
				long *value)
{
	if (sfp->id.ext.diagmon & SFP_DIAGMON_EXT_CAL)
		*value = DIV_ROUND_CLOSEST(*value * slope, 256) + offset;
}

static void sfp_hwmon_calibrate_temp(struct sfp *sfp, long *value)
{
	sfp_hwmon_calibrate(sfp, be16_to_cpu(sfp->diag.cal_t_slope),
			    be16_to_cpu(sfp->diag.cal_t_offset), value);

	if (*value >= 0x8000)
		*value -= 0x10000;

	*value = DIV_ROUND_CLOSEST(*value * 1000, 256);
}

static void sfp_hwmon_calibrate_vcc(struct sfp *sfp, long *value)
{
	sfp_hwmon_calibrate(sfp, be16_to_cpu(sfp->diag.cal_v_slope),
			    be16_to_cpu(sfp->diag.cal_v_offset), value);

	*value = DIV_ROUND_CLOSEST(*value, 10);
}

static void sfp_hwmon_calibrate_bias(struct sfp *sfp, long *value)
{
	sfp_hwmon_calibrate(sfp, be16_to_cpu(sfp->diag.cal_txi_slope),
			    be16_to_cpu(sfp->diag.cal_txi_offset), value);

	*value = DIV_ROUND_CLOSEST(*value, 500);
}

static void sfp_hwmon_calibrate_tx_power(struct sfp *sfp, long *value)
{
	sfp_hwmon_calibrate(sfp, be16_to_cpu(sfp->diag.cal_txpwr_slope),
			    be16_to_cpu(sfp->diag.cal_txpwr_offset), value);

	*value = DIV_ROUND_CLOSEST(*value, 10);
}

static int sfp_hwmon_read_temp(struct sfp *sfp, int reg, long *value)
{
	int err;

	err = sfp_hwmon_read_sensor(sfp, reg, value);
	if (err < 0)
		return err;

	sfp_hwmon_calibrate_temp(sfp, value);

	return 0;
}

static int sfp_hwmon_read_vcc(struct sfp *sfp, int reg, long *value)
{
	int err;

	err = sfp_hwmon_read_sensor(sfp, reg, value);
	if (err < 0)
		return err;

	sfp_hwmon_calibrate_vcc(sfp, value);

	return 0;
}

static int sfp_hwmon_read_bias(struct sfp *sfp, int reg, long *value)
{
	int err;

	err = sfp_hwmon_read_sensor(sfp, reg, value);
	if (err < 0)
		return err;

	sfp_hwmon_calibrate_bias(sfp, value);

	return 0;
}

static int sfp_hwmon_read_tx_power(struct sfp *sfp, int reg, long *value)
{
	int err;

	err = sfp_hwmon_read_sensor(sfp, reg, value);
	if (err < 0)
		return err;

	sfp_hwmon_calibrate_tx_power(sfp, value);

	return 0;
}

static int sfp_hwmon_read_rx_power(struct sfp *sfp, int reg, long *value)
{
	int err;

	err = sfp_hwmon_read_sensor(sfp, reg, value);
	if (err < 0)
		return err;

	sfp_hwmon_to_rx_power(value);

	return 0;
}

static int sfp_hwmon_temp(struct sfp *sfp, u32 attr, long *value)
{
	u8 status;
	int err;

	switch (attr) {
	case hwmon_temp_input:
		return sfp_hwmon_read_temp(sfp, SFP_TEMP, value);

	case hwmon_temp_lcrit:
		*value = be16_to_cpu(sfp->diag.temp_low_alarm);
		sfp_hwmon_calibrate_temp(sfp, value);
		return 0;

	case hwmon_temp_min:
		*value = be16_to_cpu(sfp->diag.temp_low_warn);
		sfp_hwmon_calibrate_temp(sfp, value);
		return 0;
	case hwmon_temp_max:
		*value = be16_to_cpu(sfp->diag.temp_high_warn);
		sfp_hwmon_calibrate_temp(sfp, value);
		return 0;

	case hwmon_temp_crit:
		*value = be16_to_cpu(sfp->diag.temp_high_alarm);
		sfp_hwmon_calibrate_temp(sfp, value);
		return 0;

	case hwmon_temp_lcrit_alarm:
		err = sfp_read(sfp, true, SFP_ALARM0, &status, sizeof(status));
		if (err < 0)
			return err;

		*value = !!(status & SFP_ALARM0_TEMP_LOW);
		return 0;

	case hwmon_temp_min_alarm:
		err = sfp_read(sfp, true, SFP_WARN0, &status, sizeof(status));
		if (err < 0)
			return err;

		*value = !!(status & SFP_WARN0_TEMP_LOW);
		return 0;

	case hwmon_temp_max_alarm:
		err = sfp_read(sfp, true, SFP_WARN0, &status, sizeof(status));
		if (err < 0)
			return err;

		*value = !!(status & SFP_WARN0_TEMP_HIGH);
		return 0;

	case hwmon_temp_crit_alarm:
		err = sfp_read(sfp, true, SFP_ALARM0, &status, sizeof(status));
		if (err < 0)
			return err;

		*value = !!(status & SFP_ALARM0_TEMP_HIGH);
		return 0;
	default:
		return -EOPNOTSUPP;
	}

	return -EOPNOTSUPP;
}

static int sfp_hwmon_vcc(struct sfp *sfp, u32 attr, long *value)
{
	u8 status;
	int err;

	switch (attr) {
	case hwmon_in_input:
		return sfp_hwmon_read_vcc(sfp, SFP_VCC, value);

	case hwmon_in_lcrit:
		*value = be16_to_cpu(sfp->diag.volt_low_alarm);
		sfp_hwmon_calibrate_vcc(sfp, value);
		return 0;

	case hwmon_in_min:
		*value = be16_to_cpu(sfp->diag.volt_low_warn);
		sfp_hwmon_calibrate_vcc(sfp, value);
		return 0;

	case hwmon_in_max:
		*value = be16_to_cpu(sfp->diag.volt_high_warn);
		sfp_hwmon_calibrate_vcc(sfp, value);
		return 0;

	case hwmon_in_crit:
		*value = be16_to_cpu(sfp->diag.volt_high_alarm);
		sfp_hwmon_calibrate_vcc(sfp, value);
		return 0;

	case hwmon_in_lcrit_alarm:
		err = sfp_read(sfp, true, SFP_ALARM0, &status, sizeof(status));
		if (err < 0)
			return err;

		*value = !!(status & SFP_ALARM0_VCC_LOW);
		return 0;

	case hwmon_in_min_alarm:
		err = sfp_read(sfp, true, SFP_WARN0, &status, sizeof(status));
		if (err < 0)
			return err;

		*value = !!(status & SFP_WARN0_VCC_LOW);
		return 0;

	case hwmon_in_max_alarm:
		err = sfp_read(sfp, true, SFP_WARN0, &status, sizeof(status));
		if (err < 0)
			return err;

		*value = !!(status & SFP_WARN0_VCC_HIGH);
		return 0;

	case hwmon_in_crit_alarm:
		err = sfp_read(sfp, true, SFP_ALARM0, &status, sizeof(status));
		if (err < 0)
			return err;

		*value = !!(status & SFP_ALARM0_VCC_HIGH);
		return 0;
	default:
		return -EOPNOTSUPP;
	}

	return -EOPNOTSUPP;
}

static int sfp_hwmon_bias(struct sfp *sfp, u32 attr, long *value)
{
	u8 status;
	int err;

	switch (attr) {
	case hwmon_curr_input:
		return sfp_hwmon_read_bias(sfp, SFP_TX_BIAS, value);

	case hwmon_curr_lcrit:
		*value = be16_to_cpu(sfp->diag.bias_low_alarm);
		sfp_hwmon_calibrate_bias(sfp, value);
		return 0;

	case hwmon_curr_min:
		*value = be16_to_cpu(sfp->diag.bias_low_warn);
		sfp_hwmon_calibrate_bias(sfp, value);
		return 0;

	case hwmon_curr_max:
		*value = be16_to_cpu(sfp->diag.bias_high_warn);
		sfp_hwmon_calibrate_bias(sfp, value);
		return 0;

	case hwmon_curr_crit:
		*value = be16_to_cpu(sfp->diag.bias_high_alarm);
		sfp_hwmon_calibrate_bias(sfp, value);
		return 0;

	case hwmon_curr_lcrit_alarm:
		err = sfp_read(sfp, true, SFP_ALARM0, &status, sizeof(status));
		if (err < 0)
			return err;

		*value = !!(status & SFP_ALARM0_TX_BIAS_LOW);
		return 0;

	case hwmon_curr_min_alarm:
		err = sfp_read(sfp, true, SFP_WARN0, &status, sizeof(status));
		if (err < 0)
			return err;

		*value = !!(status & SFP_WARN0_TX_BIAS_LOW);
		return 0;

	case hwmon_curr_max_alarm:
		err = sfp_read(sfp, true, SFP_WARN0, &status, sizeof(status));
		if (err < 0)
			return err;

		*value = !!(status & SFP_WARN0_TX_BIAS_HIGH);
		return 0;

	case hwmon_curr_crit_alarm:
		err = sfp_read(sfp, true, SFP_ALARM0, &status, sizeof(status));
		if (err < 0)
			return err;

		*value = !!(status & SFP_ALARM0_TX_BIAS_HIGH);
		return 0;
	default:
		return -EOPNOTSUPP;
	}

	return -EOPNOTSUPP;
}

static int sfp_hwmon_tx_power(struct sfp *sfp, u32 attr, long *value)
{
	u8 status;
	int err;

	switch (attr) {
	case hwmon_power_input:
		return sfp_hwmon_read_tx_power(sfp, SFP_TX_POWER, value);

	case hwmon_power_lcrit:
		*value = be16_to_cpu(sfp->diag.txpwr_low_alarm);
		sfp_hwmon_calibrate_tx_power(sfp, value);
		return 0;

	case hwmon_power_min:
		*value = be16_to_cpu(sfp->diag.txpwr_low_warn);
		sfp_hwmon_calibrate_tx_power(sfp, value);
		return 0;

	case hwmon_power_max:
		*value = be16_to_cpu(sfp->diag.txpwr_high_warn);
		sfp_hwmon_calibrate_tx_power(sfp, value);
		return 0;

	case hwmon_power_crit:
		*value = be16_to_cpu(sfp->diag.txpwr_high_alarm);
		sfp_hwmon_calibrate_tx_power(sfp, value);
		return 0;

	case hwmon_power_lcrit_alarm:
		err = sfp_read(sfp, true, SFP_ALARM0, &status, sizeof(status));
		if (err < 0)
			return err;

		*value = !!(status & SFP_ALARM0_TXPWR_LOW);
		return 0;

	case hwmon_power_min_alarm:
		err = sfp_read(sfp, true, SFP_WARN0, &status, sizeof(status));
		if (err < 0)
			return err;

		*value = !!(status & SFP_WARN0_TXPWR_LOW);
		return 0;

	case hwmon_power_max_alarm:
		err = sfp_read(sfp, true, SFP_WARN0, &status, sizeof(status));
		if (err < 0)
			return err;

		*value = !!(status & SFP_WARN0_TXPWR_HIGH);
		return 0;

	case hwmon_power_crit_alarm:
		err = sfp_read(sfp, true, SFP_ALARM0, &status, sizeof(status));
		if (err < 0)
			return err;

		*value = !!(status & SFP_ALARM0_TXPWR_HIGH);
		return 0;
	default:
		return -EOPNOTSUPP;
	}

	return -EOPNOTSUPP;
}

static int sfp_hwmon_rx_power(struct sfp *sfp, u32 attr, long *value)
{
	u8 status;
	int err;

	switch (attr) {
	case hwmon_power_input:
		return sfp_hwmon_read_rx_power(sfp, SFP_RX_POWER, value);

	case hwmon_power_lcrit:
		*value = be16_to_cpu(sfp->diag.rxpwr_low_alarm);
		sfp_hwmon_to_rx_power(value);
		return 0;

	case hwmon_power_min:
		*value = be16_to_cpu(sfp->diag.rxpwr_low_warn);
		sfp_hwmon_to_rx_power(value);
		return 0;

	case hwmon_power_max:
		*value = be16_to_cpu(sfp->diag.rxpwr_high_warn);
		sfp_hwmon_to_rx_power(value);
		return 0;

	case hwmon_power_crit:
		*value = be16_to_cpu(sfp->diag.rxpwr_high_alarm);
		sfp_hwmon_to_rx_power(value);
		return 0;

	case hwmon_power_lcrit_alarm:
		err = sfp_read(sfp, true, SFP_ALARM1, &status, sizeof(status));
		if (err < 0)
			return err;

		*value = !!(status & SFP_ALARM1_RXPWR_LOW);
		return 0;

	case hwmon_power_min_alarm:
		err = sfp_read(sfp, true, SFP_WARN1, &status, sizeof(status));
		if (err < 0)
			return err;

		*value = !!(status & SFP_WARN1_RXPWR_LOW);
		return 0;

	case hwmon_power_max_alarm:
		err = sfp_read(sfp, true, SFP_WARN1, &status, sizeof(status));
		if (err < 0)
			return err;

		*value = !!(status & SFP_WARN1_RXPWR_HIGH);
		return 0;

	case hwmon_power_crit_alarm:
		err = sfp_read(sfp, true, SFP_ALARM1, &status, sizeof(status));
		if (err < 0)
			return err;

		*value = !!(status & SFP_ALARM1_RXPWR_HIGH);
		return 0;
	default:
		return -EOPNOTSUPP;
	}

	return -EOPNOTSUPP;
}

static int sfp_hwmon_read(struct device *dev, enum hwmon_sensor_types type,
			  u32 attr, int channel, long *value)
{
	struct sfp *sfp = dev_get_drvdata(dev);

	switch (type) {
	case hwmon_temp:
		return sfp_hwmon_temp(sfp, attr, value);
	case hwmon_in:
		return sfp_hwmon_vcc(sfp, attr, value);
	case hwmon_curr:
		return sfp_hwmon_bias(sfp, attr, value);
	case hwmon_power:
		switch (channel) {
		case 0:
			return sfp_hwmon_tx_power(sfp, attr, value);
		case 1:
			return sfp_hwmon_rx_power(sfp, attr, value);
		default:
			return -EOPNOTSUPP;
		}
	default:
		return -EOPNOTSUPP;
	}
}

static const char *const sfp_hwmon_power_labels[] = {
	"TX_power",
	"RX_power",
};

static int sfp_hwmon_read_string(struct device *dev,
				 enum hwmon_sensor_types type,
				 u32 attr, int channel, const char **str)
{
	switch (type) {
	case hwmon_curr:
		switch (attr) {
		case hwmon_curr_label:
			*str = "bias";
			return 0;
		default:
			return -EOPNOTSUPP;
		}
		break;
	case hwmon_temp:
		switch (attr) {
		case hwmon_temp_label:
			*str = "temperature";
			return 0;
		default:
			return -EOPNOTSUPP;
		}
		break;
	case hwmon_in:
		switch (attr) {
		case hwmon_in_label:
			*str = "VCC";
			return 0;
		default:
			return -EOPNOTSUPP;
		}
		break;
	case hwmon_power:
		switch (attr) {
		case hwmon_power_label:
			*str = sfp_hwmon_power_labels[channel];
			return 0;
		default:
			return -EOPNOTSUPP;
		}
		break;
	default:
		return -EOPNOTSUPP;
	}

	return -EOPNOTSUPP;
}

static const struct hwmon_ops sfp_hwmon_ops = {
	.is_visible = sfp_hwmon_is_visible,
	.read = sfp_hwmon_read,
	.read_string = sfp_hwmon_read_string,
};

static const struct hwmon_channel_info *sfp_hwmon_info[] = {
	HWMON_CHANNEL_INFO(chip,
			   HWMON_C_REGISTER_TZ),
	HWMON_CHANNEL_INFO(in,
			   HWMON_I_INPUT |
			   HWMON_I_MAX | HWMON_I_MIN |
			   HWMON_I_MAX_ALARM | HWMON_I_MIN_ALARM |
			   HWMON_I_CRIT | HWMON_I_LCRIT |
			   HWMON_I_CRIT_ALARM | HWMON_I_LCRIT_ALARM |
			   HWMON_I_LABEL),
	HWMON_CHANNEL_INFO(temp,
			   HWMON_T_INPUT |
			   HWMON_T_MAX | HWMON_T_MIN |
			   HWMON_T_MAX_ALARM | HWMON_T_MIN_ALARM |
			   HWMON_T_CRIT | HWMON_T_LCRIT |
			   HWMON_T_CRIT_ALARM | HWMON_T_LCRIT_ALARM |
			   HWMON_T_LABEL),
	HWMON_CHANNEL_INFO(curr,
			   HWMON_C_INPUT |
			   HWMON_C_MAX | HWMON_C_MIN |
			   HWMON_C_MAX_ALARM | HWMON_C_MIN_ALARM |
			   HWMON_C_CRIT | HWMON_C_LCRIT |
			   HWMON_C_CRIT_ALARM | HWMON_C_LCRIT_ALARM |
			   HWMON_C_LABEL),
	HWMON_CHANNEL_INFO(power,
			   /* Transmit power */
			   HWMON_P_INPUT |
			   HWMON_P_MAX | HWMON_P_MIN |
			   HWMON_P_MAX_ALARM | HWMON_P_MIN_ALARM |
			   HWMON_P_CRIT | HWMON_P_LCRIT |
			   HWMON_P_CRIT_ALARM | HWMON_P_LCRIT_ALARM |
			   HWMON_P_LABEL,
			   /* Receive power */
			   HWMON_P_INPUT |
			   HWMON_P_MAX | HWMON_P_MIN |
			   HWMON_P_MAX_ALARM | HWMON_P_MIN_ALARM |
			   HWMON_P_CRIT | HWMON_P_LCRIT |
			   HWMON_P_CRIT_ALARM | HWMON_P_LCRIT_ALARM |
			   HWMON_P_LABEL),
	NULL,
};

static const struct hwmon_chip_info sfp_hwmon_chip_info = {
	.ops = &sfp_hwmon_ops,
	.info = sfp_hwmon_info,
};

static void sfp_hwmon_probe(struct work_struct *work)
{
	struct sfp *sfp = container_of(work, struct sfp, hwmon_probe.work);
	int err;

	/* hwmon interface needs to access 16bit registers in atomic way to
	 * guarantee coherency of the diagnostic monitoring data. If it is not
	 * possible to guarantee coherency because EEPROM is broken in such way
	 * that does not support atomic 16bit read operation then we have to
	 * skip registration of hwmon device.
	 */
	if (sfp->i2c_block_size < 2) {
		dev_info(sfp->dev,
			 "skipping hwmon device registration due to broken EEPROM\n");
		dev_info(sfp->dev,
			 "diagnostic EEPROM area cannot be read atomically to guarantee data coherency\n");
		return;
	}

	err = sfp_read(sfp, true, 0, &sfp->diag, sizeof(sfp->diag));
	if (err < 0) {
		if (sfp->hwmon_tries--) {
			mod_delayed_work(system_wq, &sfp->hwmon_probe,
					 T_PROBE_RETRY_SLOW);
		} else {
			dev_warn(sfp->dev, "hwmon probe failed: %pe\n",
				 ERR_PTR(err));
		}
		return;
	}

	sfp->hwmon_name = hwmon_sanitize_name(dev_name(sfp->dev));
	if (IS_ERR(sfp->hwmon_name)) {
		dev_err(sfp->dev, "out of memory for hwmon name\n");
		return;
	}

	sfp->hwmon_dev = hwmon_device_register_with_info(sfp->dev,
							 sfp->hwmon_name, sfp,
							 &sfp_hwmon_chip_info,
							 NULL);
	if (IS_ERR(sfp->hwmon_dev))
		dev_err(sfp->dev, "failed to register hwmon device: %ld\n",
			PTR_ERR(sfp->hwmon_dev));
}

static int sfp_hwmon_insert(struct sfp *sfp)
{
	if (sfp->id.ext.sff8472_compliance == SFP_SFF8472_COMPLIANCE_NONE)
		return 0;

	if (!(sfp->id.ext.diagmon & SFP_DIAGMON_DDM))
		return 0;

	if (sfp->id.ext.diagmon & SFP_DIAGMON_ADDRMODE)
		/* This driver in general does not support address
		 * change.
		 */
		return 0;

	mod_delayed_work(system_wq, &sfp->hwmon_probe, 1);
	sfp->hwmon_tries = R_PROBE_RETRY_SLOW;

	return 0;
}

static void sfp_hwmon_remove(struct sfp *sfp)
{
	cancel_delayed_work_sync(&sfp->hwmon_probe);
	if (!IS_ERR_OR_NULL(sfp->hwmon_dev)) {
		hwmon_device_unregister(sfp->hwmon_dev);
		sfp->hwmon_dev = NULL;
		kfree(sfp->hwmon_name);
	}
}

static int sfp_hwmon_init(struct sfp *sfp)
{
	INIT_DELAYED_WORK(&sfp->hwmon_probe, sfp_hwmon_probe);

	return 0;
}

static void sfp_hwmon_exit(struct sfp *sfp)
{
	cancel_delayed_work_sync(&sfp->hwmon_probe);
}
#else
static int sfp_hwmon_insert(struct sfp *sfp)
{
	return 0;
}

static void sfp_hwmon_remove(struct sfp *sfp)
{
}

static int sfp_hwmon_init(struct sfp *sfp)
{
	return 0;
}

static void sfp_hwmon_exit(struct sfp *sfp)
{
}
#endif

/* Helpers */
static void sfp_module_tx_disable(struct sfp *sfp)
{
	dev_dbg(sfp->dev, "tx disable %u -> %u\n",
		sfp->state & SFP_F_TX_DISABLE ? 1 : 0, 1);
	sfp->state |= SFP_F_TX_DISABLE;
	sfp_set_state(sfp, sfp->state);
}

static void sfp_module_tx_enable(struct sfp *sfp)
{
	dev_dbg(sfp->dev, "tx disable %u -> %u\n",
		sfp->state & SFP_F_TX_DISABLE ? 1 : 0, 0);
	sfp->state &= ~SFP_F_TX_DISABLE;
	sfp_set_state(sfp, sfp->state);
}

#if IS_ENABLED(CONFIG_DEBUG_FS)
static int sfp_debug_state_show(struct seq_file *s, void *data)
{
	struct sfp *sfp = s->private;

	seq_printf(s, "Module state: %s\n",
		   mod_state_to_str(sfp->sm_mod_state));
	seq_printf(s, "Module probe attempts: %d %d\n",
		   R_PROBE_RETRY_INIT - sfp->sm_mod_tries_init,
		   R_PROBE_RETRY_SLOW - sfp->sm_mod_tries);
	seq_printf(s, "Device state: %s\n",
		   dev_state_to_str(sfp->sm_dev_state));
	seq_printf(s, "Main state: %s\n",
		   sm_state_to_str(sfp->sm_state));
	seq_printf(s, "Fault recovery remaining retries: %d\n",
		   sfp->sm_fault_retries);
	seq_printf(s, "PHY probe remaining retries: %d\n",
		   sfp->sm_phy_retries);
	seq_printf(s, "moddef0: %d\n", !!(sfp->state & SFP_F_PRESENT));
	seq_printf(s, "rx_los: %d\n", !!(sfp->state & SFP_F_LOS));
	seq_printf(s, "tx_fault: %d\n", !!(sfp->state & SFP_F_TX_FAULT));
	seq_printf(s, "tx_disable: %d\n", !!(sfp->state & SFP_F_TX_DISABLE));
	return 0;
}
DEFINE_SHOW_ATTRIBUTE(sfp_debug_state);

static void sfp_debugfs_init(struct sfp *sfp)
{
	sfp->debugfs_dir = debugfs_create_dir(dev_name(sfp->dev), NULL);

	debugfs_create_file("state", 0600, sfp->debugfs_dir, sfp,
			    &sfp_debug_state_fops);
}

static void sfp_debugfs_exit(struct sfp *sfp)
{
	debugfs_remove_recursive(sfp->debugfs_dir);
}
#else
static void sfp_debugfs_init(struct sfp *sfp)
{
}

static void sfp_debugfs_exit(struct sfp *sfp)
{
}
#endif

static void sfp_module_tx_fault_reset(struct sfp *sfp)
{
	unsigned int state = sfp->state;

	if (state & SFP_F_TX_DISABLE)
		return;

	sfp_set_state(sfp, state | SFP_F_TX_DISABLE);

	udelay(T_RESET_US);

	sfp_set_state(sfp, state);
}

/* SFP state machine */
static void sfp_sm_set_timer(struct sfp *sfp, unsigned int timeout)
{
	if (timeout)
		mod_delayed_work(system_power_efficient_wq, &sfp->timeout,
				 timeout);
	else
		cancel_delayed_work(&sfp->timeout);
}

static void sfp_sm_next(struct sfp *sfp, unsigned int state,
			unsigned int timeout)
{
	sfp->sm_state = state;
	sfp_sm_set_timer(sfp, timeout);
}

static void sfp_sm_mod_next(struct sfp *sfp, unsigned int state,
			    unsigned int timeout)
{
	sfp->sm_mod_state = state;
	sfp_sm_set_timer(sfp, timeout);
}

static void sfp_sm_phy_detach(struct sfp *sfp)
{
	sfp_remove_phy(sfp->sfp_bus);
	phy_device_remove(sfp->mod_phy);
	phy_device_free(sfp->mod_phy);
	sfp->mod_phy = NULL;
}

static int sfp_sm_probe_phy(struct sfp *sfp, int addr, bool is_c45)
{
	struct phy_device *phy;
	int err;

	phy = get_phy_device(sfp->i2c_mii, addr, is_c45);
	if (phy == ERR_PTR(-ENODEV))
		return PTR_ERR(phy);
	if (IS_ERR(phy)) {
		dev_err(sfp->dev, "mdiobus scan returned %pe\n", phy);
		return PTR_ERR(phy);
	}

	err = phy_device_register(phy);
	if (err) {
		phy_device_free(phy);
		dev_err(sfp->dev, "phy_device_register failed: %pe\n",
			ERR_PTR(err));
		return err;
	}

	err = sfp_add_phy(sfp->sfp_bus, phy);
	if (err) {
		phy_device_remove(phy);
		phy_device_free(phy);
		dev_err(sfp->dev, "sfp_add_phy failed: %pe\n", ERR_PTR(err));
		return err;
	}

	sfp->mod_phy = phy;

	return 0;
}

static void sfp_sm_link_up(struct sfp *sfp)
{
	sfp_link_up(sfp->sfp_bus);
	sfp_sm_next(sfp, SFP_S_LINK_UP, 0);
}

static void sfp_sm_link_down(struct sfp *sfp)
{
	sfp_link_down(sfp->sfp_bus);
}

static void sfp_sm_link_check_los(struct sfp *sfp)
{
	const __be16 los_inverted = cpu_to_be16(SFP_OPTIONS_LOS_INVERTED);
	const __be16 los_normal = cpu_to_be16(SFP_OPTIONS_LOS_NORMAL);
	__be16 los_options = sfp->id.ext.options & (los_inverted | los_normal);
	bool los = false;

	/* If neither SFP_OPTIONS_LOS_INVERTED nor SFP_OPTIONS_LOS_NORMAL
	 * are set, we assume that no LOS signal is available. If both are
	 * set, we assume LOS is not implemented (and is meaningless.)
	 */
	if (los_options == los_inverted)
		los = !(sfp->state & SFP_F_LOS);
	else if (los_options == los_normal)
		los = !!(sfp->state & SFP_F_LOS);

	if (los)
		sfp_sm_next(sfp, SFP_S_WAIT_LOS, 0);
	else
		sfp_sm_link_up(sfp);
}

static bool sfp_los_event_active(struct sfp *sfp, unsigned int event)
{
	const __be16 los_inverted = cpu_to_be16(SFP_OPTIONS_LOS_INVERTED);
	const __be16 los_normal = cpu_to_be16(SFP_OPTIONS_LOS_NORMAL);
	__be16 los_options = sfp->id.ext.options & (los_inverted | los_normal);

	return (los_options == los_inverted && event == SFP_E_LOS_LOW) ||
	       (los_options == los_normal && event == SFP_E_LOS_HIGH);
}

static bool sfp_los_event_inactive(struct sfp *sfp, unsigned int event)
{
	const __be16 los_inverted = cpu_to_be16(SFP_OPTIONS_LOS_INVERTED);
	const __be16 los_normal = cpu_to_be16(SFP_OPTIONS_LOS_NORMAL);
	__be16 los_options = sfp->id.ext.options & (los_inverted | los_normal);

	return (los_options == los_inverted && event == SFP_E_LOS_HIGH) ||
	       (los_options == los_normal && event == SFP_E_LOS_LOW);
}

static void sfp_sm_fault(struct sfp *sfp, unsigned int next_state, bool warn)
{
	if (sfp->sm_fault_retries && !--sfp->sm_fault_retries) {
		dev_err(sfp->dev,
			"module persistently indicates fault, disabling\n");
		sfp_sm_next(sfp, SFP_S_TX_DISABLE, 0);
	} else {
		if (warn)
			dev_err(sfp->dev, "module transmit fault indicated\n");

		sfp_sm_next(sfp, next_state, T_FAULT_RECOVER);
	}
}

static int sfp_sm_add_mdio_bus(struct sfp *sfp)
{
	if (sfp->mdio_protocol != MDIO_I2C_NONE)
		return sfp_i2c_mdiobus_create(sfp);

	return 0;
}

/* Probe a SFP for a PHY device if the module supports copper - the PHY
 * normally sits at I2C bus address 0x56, and may either be a clause 22
 * or clause 45 PHY.
 *
 * Clause 22 copper SFP modules normally operate in Cisco SGMII mode with
 * negotiation enabled, but some may be in 1000base-X - which is for the
 * PHY driver to determine.
 *
 * Clause 45 copper SFP+ modules (10G) appear to switch their interface
 * mode according to the negotiated line speed.
 */
static int sfp_sm_probe_for_phy(struct sfp *sfp)
{
	int err = 0;

	switch (sfp->mdio_protocol) {
	case MDIO_I2C_NONE:
		break;

	case MDIO_I2C_MARVELL_C22:
		err = sfp_sm_probe_phy(sfp, SFP_PHY_ADDR, false);
		break;

	case MDIO_I2C_C45:
		err = sfp_sm_probe_phy(sfp, SFP_PHY_ADDR, true);
		break;

	case MDIO_I2C_ROLLBALL:
		err = sfp_sm_probe_phy(sfp, SFP_PHY_ADDR_ROLLBALL, true);
		break;
	}

	return err;
}

static int sfp_module_parse_power(struct sfp *sfp)
{
	u32 power_mW = 1000;
	bool supports_a2;

	if (sfp->id.ext.options & cpu_to_be16(SFP_OPTIONS_POWER_DECL))
		power_mW = 1500;
	if (sfp->id.ext.options & cpu_to_be16(SFP_OPTIONS_HIGH_POWER_LEVEL))
		power_mW = 2000;

	supports_a2 = sfp->id.ext.sff8472_compliance !=
				SFP_SFF8472_COMPLIANCE_NONE ||
		      sfp->id.ext.diagmon & SFP_DIAGMON_DDM;

	if (power_mW > sfp->max_power_mW) {
		/* Module power specification exceeds the allowed maximum. */
		if (!supports_a2) {
			/* The module appears not to implement bus address
			 * 0xa2, so assume that the module powers up in the
			 * indicated mode.
			 */
			dev_err(sfp->dev,
				"Host does not support %u.%uW modules\n",
				power_mW / 1000, (power_mW / 100) % 10);
			return -EINVAL;
		} else {
			dev_warn(sfp->dev,
				 "Host does not support %u.%uW modules, module left in power mode 1\n",
				 power_mW / 1000, (power_mW / 100) % 10);
			return 0;
		}
	}

	if (power_mW <= 1000) {
		/* Modules below 1W do not require a power change sequence */
		sfp->module_power_mW = power_mW;
		return 0;
	}

	if (!supports_a2) {
		/* The module power level is below the host maximum and the
		 * module appears not to implement bus address 0xa2, so assume
		 * that the module powers up in the indicated mode.
		 */
		return 0;
	}

	/* If the module requires a higher power mode, but also requires
	 * an address change sequence, warn the user that the module may
	 * not be functional.
	 */
	if (sfp->id.ext.diagmon & SFP_DIAGMON_ADDRMODE) {
		dev_warn(sfp->dev,
			 "Address Change Sequence not supported but module requires %u.%uW, module may not be functional\n",
			 power_mW / 1000, (power_mW / 100) % 10);
		return 0;
	}

	sfp->module_power_mW = power_mW;

	return 0;
}

static int sfp_sm_mod_hpower(struct sfp *sfp, bool enable)
{
	u8 val;
	int err;

	err = sfp_read(sfp, true, SFP_EXT_STATUS, &val, sizeof(val));
	if (err != sizeof(val)) {
		dev_err(sfp->dev, "Failed to read EEPROM: %pe\n", ERR_PTR(err));
		return -EAGAIN;
	}

	/* DM7052 reports as a high power module, responds to reads (with
	 * all bytes 0xff) at 0x51 but does not accept writes.  In any case,
	 * if the bit is already set, we're already in high power mode.
	 */
	if (!!(val & BIT(0)) == enable)
		return 0;

	if (enable)
		val |= BIT(0);
	else
		val &= ~BIT(0);

	err = sfp_write(sfp, true, SFP_EXT_STATUS, &val, sizeof(val));
	if (err != sizeof(val)) {
		dev_err(sfp->dev, "Failed to write EEPROM: %pe\n",
			ERR_PTR(err));
		return -EAGAIN;
	}

	if (enable)
		dev_info(sfp->dev, "Module switched to %u.%uW power level\n",
			 sfp->module_power_mW / 1000,
			 (sfp->module_power_mW / 100) % 10);

	return 0;
}

/* GPON modules based on Realtek RTL8672 and RTL9601C chips (e.g. V-SOL
 * V2801F, CarlitoxxPro CPGOS03-0490, Ubiquiti U-Fiber Instant, ...) do
 * not support multibyte reads from the EEPROM. Each multi-byte read
 * operation returns just one byte of EEPROM followed by zeros. There is
 * no way to identify which modules are using Realtek RTL8672 and RTL9601C
 * chips. Moreover every OEM of V-SOL V2801F module puts its own vendor
 * name and vendor id into EEPROM, so there is even no way to detect if
 * module is V-SOL V2801F. Therefore check for those zeros in the read
 * data and then based on check switch to reading EEPROM to one byte
 * at a time.
 */
static bool sfp_id_needs_byte_io(struct sfp *sfp, void *buf, size_t len)
{
	size_t i, block_size = sfp->i2c_block_size;

	/* Already using byte IO */
	if (block_size == 1)
		return false;

	for (i = 1; i < len; i += block_size) {
		if (memchr_inv(buf + i, '\0', min(block_size - 1, len - i)))
			return false;
	}
	return true;
}

static int sfp_cotsworks_fixup_check(struct sfp *sfp, struct sfp_eeprom_id *id)
{
	u8 check;
	int err;

	if (id->base.phys_id != SFF8024_ID_SFF_8472 ||
	    id->base.phys_ext_id != SFP_PHYS_EXT_ID_SFP ||
	    id->base.connector != SFF8024_CONNECTOR_LC) {
		dev_warn(sfp->dev, "Rewriting fiber module EEPROM with corrected values\n");
		id->base.phys_id = SFF8024_ID_SFF_8472;
		id->base.phys_ext_id = SFP_PHYS_EXT_ID_SFP;
		id->base.connector = SFF8024_CONNECTOR_LC;
		err = sfp_write(sfp, false, SFP_PHYS_ID, &id->base, 3);
		if (err != 3) {
			dev_err(sfp->dev,
				"Failed to rewrite module EEPROM: %pe\n",
				ERR_PTR(err));
			return err;
		}

		/* Cotsworks modules have been found to require a delay between write operations. */
		mdelay(50);

		/* Update base structure checksum */
		check = sfp_check(&id->base, sizeof(id->base) - 1);
		err = sfp_write(sfp, false, SFP_CC_BASE, &check, 1);
		if (err != 1) {
			dev_err(sfp->dev,
				"Failed to update base structure checksum in fiber module EEPROM: %pe\n",
				ERR_PTR(err));
			return err;
		}
	}
	return 0;
}

static int sfp_sm_mod_probe(struct sfp *sfp, bool report)
{
	/* SFP module inserted - read I2C data */
	struct sfp_eeprom_id id;
	bool cotsworks_sfbg;
	bool cotsworks;
	u8 check;
	int ret;

	/* Some SFP modules and also some Linux I2C drivers do not like reads
	 * longer than 16 bytes, so read the EEPROM in chunks of 16 bytes at
	 * a time.
	 */
	sfp->i2c_block_size = 16;

	ret = sfp_read(sfp, false, 0, &id.base, sizeof(id.base));
	if (ret < 0) {
		if (report)
			dev_err(sfp->dev, "failed to read EEPROM: %pe\n",
				ERR_PTR(ret));
		return -EAGAIN;
	}

	if (ret != sizeof(id.base)) {
		dev_err(sfp->dev, "EEPROM short read: %pe\n", ERR_PTR(ret));
		return -EAGAIN;
	}

	/* Some SFP modules (e.g. Nokia 3FE46541AA) lock up if read from
	 * address 0x51 is just one byte at a time. Also SFF-8472 requires
	 * that EEPROM supports atomic 16bit read operation for diagnostic
	 * fields, so do not switch to one byte reading at a time unless it
	 * is really required and we have no other option.
	 */
	if (sfp_id_needs_byte_io(sfp, &id.base, sizeof(id.base))) {
		dev_info(sfp->dev,
			 "Detected broken RTL8672/RTL9601C emulated EEPROM\n");
		dev_info(sfp->dev,
			 "Switching to reading EEPROM to one byte at a time\n");
		sfp->i2c_block_size = 1;

		ret = sfp_read(sfp, false, 0, &id.base, sizeof(id.base));
		if (ret < 0) {
			if (report)
				dev_err(sfp->dev,
					"failed to read EEPROM: %pe\n",
					ERR_PTR(ret));
			return -EAGAIN;
		}

		if (ret != sizeof(id.base)) {
			dev_err(sfp->dev, "EEPROM short read: %pe\n",
				ERR_PTR(ret));
			return -EAGAIN;
		}
	}

	/* Cotsworks do not seem to update the checksums when they
	 * do the final programming with the final module part number,
	 * serial number and date code.
	 */
	cotsworks = !memcmp(id.base.vendor_name, "COTSWORKS       ", 16);
	cotsworks_sfbg = !memcmp(id.base.vendor_pn, "SFBG", 4);

	/* Cotsworks SFF module EEPROM do not always have valid phys_id,
	 * phys_ext_id, and connector bytes.  Rewrite SFF EEPROM bytes if
	 * Cotsworks PN matches and bytes are not correct.
	 */
	if (cotsworks && cotsworks_sfbg) {
		ret = sfp_cotsworks_fixup_check(sfp, &id);
		if (ret < 0)
			return ret;
	}

	/* Validate the checksum over the base structure */
	check = sfp_check(&id.base, sizeof(id.base) - 1);
	if (check != id.base.cc_base) {
		if (cotsworks) {
			dev_warn(sfp->dev,
				 "EEPROM base structure checksum failure (0x%02x != 0x%02x)\n",
				 check, id.base.cc_base);
		} else {
			dev_err(sfp->dev,
				"EEPROM base structure checksum failure: 0x%02x != 0x%02x\n",
				check, id.base.cc_base);
			print_hex_dump(KERN_ERR, "sfp EE: ", DUMP_PREFIX_OFFSET,
				       16, 1, &id, sizeof(id), true);
			return -EINVAL;
		}
	}

	ret = sfp_read(sfp, false, SFP_CC_BASE + 1, &id.ext, sizeof(id.ext));
	if (ret < 0) {
		if (report)
			dev_err(sfp->dev, "failed to read EEPROM: %pe\n",
				ERR_PTR(ret));
		return -EAGAIN;
	}

	if (ret != sizeof(id.ext)) {
		dev_err(sfp->dev, "EEPROM short read: %pe\n", ERR_PTR(ret));
		return -EAGAIN;
	}

	check = sfp_check(&id.ext, sizeof(id.ext) - 1);
	if (check != id.ext.cc_ext) {
		if (cotsworks) {
			dev_warn(sfp->dev,
				 "EEPROM extended structure checksum failure (0x%02x != 0x%02x)\n",
				 check, id.ext.cc_ext);
		} else {
			dev_err(sfp->dev,
				"EEPROM extended structure checksum failure: 0x%02x != 0x%02x\n",
				check, id.ext.cc_ext);
			print_hex_dump(KERN_ERR, "sfp EE: ", DUMP_PREFIX_OFFSET,
				       16, 1, &id, sizeof(id), true);
			memset(&id.ext, 0, sizeof(id.ext));
		}
	}

	sfp->id = id;

	dev_info(sfp->dev, "module %.*s %.*s rev %.*s sn %.*s dc %.*s\n",
		 (int)sizeof(id.base.vendor_name), id.base.vendor_name,
		 (int)sizeof(id.base.vendor_pn), id.base.vendor_pn,
		 (int)sizeof(id.base.vendor_rev), id.base.vendor_rev,
		 (int)sizeof(id.ext.vendor_sn), id.ext.vendor_sn,
		 (int)sizeof(id.ext.datecode), id.ext.datecode);

	/* Check whether we support this module */
	if (!sfp->type->module_supported(&id)) {
		dev_err(sfp->dev,
			"module is not supported - phys id 0x%02x 0x%02x\n",
			sfp->id.base.phys_id, sfp->id.base.phys_ext_id);
		return -EINVAL;
	}

	/* If the module requires address swap mode, warn about it */
	if (sfp->id.ext.diagmon & SFP_DIAGMON_ADDRMODE)
		dev_warn(sfp->dev,
			 "module address swap to access page 0xA2 is not supported.\n");

	/* Parse the module power requirement */
	ret = sfp_module_parse_power(sfp);
	if (ret < 0)
		return ret;

	/* Initialise state bits to use from hardware */
	sfp->state_hw_mask = SFP_F_PRESENT;
	if (sfp->gpio[GPIO_TX_DISABLE])
		sfp->state_hw_mask |= SFP_F_TX_DISABLE;
	if (sfp->gpio[GPIO_TX_FAULT])
		sfp->state_hw_mask |= SFP_F_TX_FAULT;
	if (sfp->gpio[GPIO_LOS])
		sfp->state_hw_mask |= SFP_F_LOS;

	sfp->module_t_start_up = T_START_UP;
	sfp->module_t_wait = T_WAIT;

	sfp->tx_fault_ignore = false;

	if (sfp->id.base.extended_cc == SFF8024_ECC_10GBASE_T_SFI ||
	    sfp->id.base.extended_cc == SFF8024_ECC_10GBASE_T_SR ||
	    sfp->id.base.extended_cc == SFF8024_ECC_5GBASE_T ||
	    sfp->id.base.extended_cc == SFF8024_ECC_2_5GBASE_T)
		sfp->mdio_protocol = MDIO_I2C_C45;
	else if (sfp->id.base.e1000_base_t)
		sfp->mdio_protocol = MDIO_I2C_MARVELL_C22;
	else
		sfp->mdio_protocol = MDIO_I2C_NONE;

	sfp->quirk = sfp_lookup_quirk(&id);
	if (sfp->quirk && sfp->quirk->fixup)
		sfp->quirk->fixup(sfp);

	if (!memcmp(id.base.vendor_name, "HUAWEI          ", 16) &&
	    !memcmp(id.base.vendor_pn, "MA5671A         ", 16))
		sfp->tx_fault_ignore = true;
	else
		sfp->tx_fault_ignore = false;

	return 0;
}

static void sfp_sm_mod_remove(struct sfp *sfp)
{
	if (sfp->sm_mod_state > SFP_MOD_WAITDEV)
		sfp_module_remove(sfp->sfp_bus);

	sfp_hwmon_remove(sfp);

	memset(&sfp->id, 0, sizeof(sfp->id));
	sfp->module_power_mW = 0;

	dev_info(sfp->dev, "module removed\n");
}

/* This state machine tracks the upstream's state */
static void sfp_sm_device(struct sfp *sfp, unsigned int event)
{
	switch (sfp->sm_dev_state) {
	default:
		if (event == SFP_E_DEV_ATTACH)
			sfp->sm_dev_state = SFP_DEV_DOWN;
		break;

	case SFP_DEV_DOWN:
		if (event == SFP_E_DEV_DETACH)
			sfp->sm_dev_state = SFP_DEV_DETACHED;
		else if (event == SFP_E_DEV_UP)
			sfp->sm_dev_state = SFP_DEV_UP;
		break;

	case SFP_DEV_UP:
		if (event == SFP_E_DEV_DETACH)
			sfp->sm_dev_state = SFP_DEV_DETACHED;
		else if (event == SFP_E_DEV_DOWN)
			sfp->sm_dev_state = SFP_DEV_DOWN;
		break;
	}
}

/* This state machine tracks the insert/remove state of the module, probes
 * the on-board EEPROM, and sets up the power level.
 */
static void sfp_sm_module(struct sfp *sfp, unsigned int event)
{
	int err;

	/* Handle remove event globally, it resets this state machine */
	if (event == SFP_E_REMOVE) {
		if (sfp->sm_mod_state > SFP_MOD_PROBE)
			sfp_sm_mod_remove(sfp);
		sfp_sm_mod_next(sfp, SFP_MOD_EMPTY, 0);
		return;
	}

	/* Handle device detach globally */
	if (sfp->sm_dev_state < SFP_DEV_DOWN &&
	    sfp->sm_mod_state > SFP_MOD_WAITDEV) {
		if (sfp->module_power_mW > 1000 &&
		    sfp->sm_mod_state > SFP_MOD_HPOWER)
			sfp_sm_mod_hpower(sfp, false);
		sfp_sm_mod_next(sfp, SFP_MOD_WAITDEV, 0);
		return;
	}

	switch (sfp->sm_mod_state) {
	default:
		if (event == SFP_E_INSERT) {
			sfp_sm_mod_next(sfp, SFP_MOD_PROBE, T_SERIAL);
			sfp->sm_mod_tries_init = R_PROBE_RETRY_INIT;
			sfp->sm_mod_tries = R_PROBE_RETRY_SLOW;
		}
		break;

	case SFP_MOD_PROBE:
		/* Wait for T_PROBE_INIT to time out */
		if (event != SFP_E_TIMEOUT)
			break;

		err = sfp_sm_mod_probe(sfp, sfp->sm_mod_tries == 1);
		if (err == -EAGAIN) {
			if (sfp->sm_mod_tries_init &&
			   --sfp->sm_mod_tries_init) {
				sfp_sm_set_timer(sfp, T_PROBE_RETRY_INIT);
				break;
			} else if (sfp->sm_mod_tries && --sfp->sm_mod_tries) {
				if (sfp->sm_mod_tries == R_PROBE_RETRY_SLOW - 1)
					dev_warn(sfp->dev,
						 "please wait, module slow to respond\n");
				sfp_sm_set_timer(sfp, T_PROBE_RETRY_SLOW);
				break;
			}
		}
		if (err < 0) {
			sfp_sm_mod_next(sfp, SFP_MOD_ERROR, 0);
			break;
		}

		err = sfp_hwmon_insert(sfp);
		if (err)
			dev_warn(sfp->dev, "hwmon probe failed: %pe\n",
				 ERR_PTR(err));

		sfp_sm_mod_next(sfp, SFP_MOD_WAITDEV, 0);
		fallthrough;
	case SFP_MOD_WAITDEV:
		/* Ensure that the device is attached before proceeding */
		if (sfp->sm_dev_state < SFP_DEV_DOWN)
			break;

		/* Report the module insertion to the upstream device */
		err = sfp_module_insert(sfp->sfp_bus, &sfp->id,
					sfp->quirk);
		if (err < 0) {
			sfp_sm_mod_next(sfp, SFP_MOD_ERROR, 0);
			break;
		}

		/* If this is a power level 1 module, we are done */
		if (sfp->module_power_mW <= 1000)
			goto insert;

		sfp_sm_mod_next(sfp, SFP_MOD_HPOWER, 0);
		fallthrough;
	case SFP_MOD_HPOWER:
		/* Enable high power mode */
		err = sfp_sm_mod_hpower(sfp, true);
		if (err < 0) {
			if (err != -EAGAIN) {
				sfp_module_remove(sfp->sfp_bus);
				sfp_sm_mod_next(sfp, SFP_MOD_ERROR, 0);
			} else {
				sfp_sm_set_timer(sfp, T_PROBE_RETRY_INIT);
			}
			break;
		}

		sfp_sm_mod_next(sfp, SFP_MOD_WAITPWR, T_HPOWER_LEVEL);
		break;

	case SFP_MOD_WAITPWR:
		/* Wait for T_HPOWER_LEVEL to time out */
		if (event != SFP_E_TIMEOUT)
			break;

	insert:
		sfp_sm_mod_next(sfp, SFP_MOD_PRESENT, 0);
		break;

	case SFP_MOD_PRESENT:
	case SFP_MOD_ERROR:
		break;
	}
}

static void sfp_sm_main(struct sfp *sfp, unsigned int event)
{
	unsigned long timeout;
	int ret;

	/* Some events are global */
	if (sfp->sm_state != SFP_S_DOWN &&
	    (sfp->sm_mod_state != SFP_MOD_PRESENT ||
	     sfp->sm_dev_state != SFP_DEV_UP)) {
		if (sfp->sm_state == SFP_S_LINK_UP &&
		    sfp->sm_dev_state == SFP_DEV_UP)
			sfp_sm_link_down(sfp);
		if (sfp->sm_state > SFP_S_INIT)
			sfp_module_stop(sfp->sfp_bus);
		if (sfp->mod_phy)
			sfp_sm_phy_detach(sfp);
		if (sfp->i2c_mii)
			sfp_i2c_mdiobus_destroy(sfp);
		sfp_module_tx_disable(sfp);
		sfp_soft_stop_poll(sfp);
		sfp_sm_next(sfp, SFP_S_DOWN, 0);
		return;
	}

	/* The main state machine */
	switch (sfp->sm_state) {
	case SFP_S_DOWN:
		if (sfp->sm_mod_state != SFP_MOD_PRESENT ||
		    sfp->sm_dev_state != SFP_DEV_UP)
			break;

		if (!(sfp->id.ext.diagmon & SFP_DIAGMON_ADDRMODE))
			sfp_soft_start_poll(sfp);

		sfp_module_tx_enable(sfp);

		/* Initialise the fault clearance retries */
		sfp->sm_fault_retries = N_FAULT_INIT;

		/* We need to check the TX_FAULT state, which is not defined
		 * while TX_DISABLE is asserted. The earliest we want to do
		 * anything (such as probe for a PHY) is 50ms (or more on
		 * specific modules).
		 */
		sfp_sm_next(sfp, SFP_S_WAIT, sfp->module_t_wait);
		break;

	case SFP_S_WAIT:
		if (event != SFP_E_TIMEOUT)
			break;

		if (sfp->state & SFP_F_TX_FAULT) {
			/* Wait up to t_init (SFF-8472) or t_start_up (SFF-8431)
			 * from the TX_DISABLE deassertion for the module to
			 * initialise, which is indicated by TX_FAULT
			 * deasserting.
			 */
			timeout = sfp->module_t_start_up;
			if (timeout > sfp->module_t_wait)
				timeout -= sfp->module_t_wait;
			else
				timeout = 1;

			sfp_sm_next(sfp, SFP_S_INIT, timeout);
		} else {
			/* TX_FAULT is not asserted, assume the module has
			 * finished initialising.
			 */
			goto init_done;
		}
		break;

	case SFP_S_INIT:
		if (event == SFP_E_TIMEOUT && sfp->state & SFP_F_TX_FAULT) {
			/* TX_FAULT is still asserted after t_init
			 * or t_start_up, so assume there is a fault.
			 */
			sfp_sm_fault(sfp, SFP_S_INIT_TX_FAULT,
				     sfp->sm_fault_retries == N_FAULT_INIT);
		} else if (event == SFP_E_TIMEOUT || event == SFP_E_TX_CLEAR) {
	init_done:
			/* Create mdiobus and start trying for PHY */
			ret = sfp_sm_add_mdio_bus(sfp);
			if (ret < 0) {
				sfp_sm_next(sfp, SFP_S_FAIL, 0);
				break;
			}
			sfp->sm_phy_retries = R_PHY_RETRY;
			goto phy_probe;
		}
		break;

	case SFP_S_INIT_PHY:
		if (event != SFP_E_TIMEOUT)
			break;
	phy_probe:
		/* TX_FAULT deasserted or we timed out with TX_FAULT
		 * clear.  Probe for the PHY and check the LOS state.
		 */
		ret = sfp_sm_probe_for_phy(sfp);
		if (ret == -ENODEV) {
			if (--sfp->sm_phy_retries) {
				sfp_sm_next(sfp, SFP_S_INIT_PHY, T_PHY_RETRY);
				break;
			} else {
				dev_info(sfp->dev, "no PHY detected\n");
			}
		} else if (ret) {
			sfp_sm_next(sfp, SFP_S_FAIL, 0);
			break;
		}
		if (sfp_module_start(sfp->sfp_bus)) {
			sfp_sm_next(sfp, SFP_S_FAIL, 0);
			break;
		}
		sfp_sm_link_check_los(sfp);

		/* Reset the fault retry count */
		sfp->sm_fault_retries = N_FAULT;
		break;

	case SFP_S_INIT_TX_FAULT:
		if (event == SFP_E_TIMEOUT) {
			sfp_module_tx_fault_reset(sfp);
			sfp_sm_next(sfp, SFP_S_INIT, sfp->module_t_start_up);
		}
		break;

	case SFP_S_WAIT_LOS:
		if (event == SFP_E_TX_FAULT)
			sfp_sm_fault(sfp, SFP_S_TX_FAULT, true);
		else if (sfp_los_event_inactive(sfp, event))
			sfp_sm_link_up(sfp);
		break;

	case SFP_S_LINK_UP:
		if (event == SFP_E_TX_FAULT) {
			sfp_sm_link_down(sfp);
			sfp_sm_fault(sfp, SFP_S_TX_FAULT, true);
		} else if (sfp_los_event_active(sfp, event)) {
			sfp_sm_link_down(sfp);
			sfp_sm_next(sfp, SFP_S_WAIT_LOS, 0);
		}
		break;

	case SFP_S_TX_FAULT:
		if (event == SFP_E_TIMEOUT) {
			sfp_module_tx_fault_reset(sfp);
			sfp_sm_next(sfp, SFP_S_REINIT, sfp->module_t_start_up);
		}
		break;

	case SFP_S_REINIT:
		if (event == SFP_E_TIMEOUT && sfp->state & SFP_F_TX_FAULT) {
			sfp_sm_fault(sfp, SFP_S_TX_FAULT, false);
		} else if (event == SFP_E_TIMEOUT || event == SFP_E_TX_CLEAR) {
			dev_info(sfp->dev, "module transmit fault recovered\n");
			sfp_sm_link_check_los(sfp);
		}
		break;

	case SFP_S_TX_DISABLE:
		break;
	}
}

static void sfp_sm_event(struct sfp *sfp, unsigned int event)
{
	mutex_lock(&sfp->sm_mutex);

	dev_dbg(sfp->dev, "SM: enter %s:%s:%s event %s\n",
		mod_state_to_str(sfp->sm_mod_state),
		dev_state_to_str(sfp->sm_dev_state),
		sm_state_to_str(sfp->sm_state),
		event_to_str(event));

	sfp_sm_device(sfp, event);
	sfp_sm_module(sfp, event);
	sfp_sm_main(sfp, event);

	dev_dbg(sfp->dev, "SM: exit %s:%s:%s\n",
		mod_state_to_str(sfp->sm_mod_state),
		dev_state_to_str(sfp->sm_dev_state),
		sm_state_to_str(sfp->sm_state));

	mutex_unlock(&sfp->sm_mutex);
}

static void sfp_attach(struct sfp *sfp)
{
	sfp_sm_event(sfp, SFP_E_DEV_ATTACH);
}

static void sfp_detach(struct sfp *sfp)
{
	sfp_sm_event(sfp, SFP_E_DEV_DETACH);
}

static void sfp_start(struct sfp *sfp)
{
	sfp_sm_event(sfp, SFP_E_DEV_UP);
}

static void sfp_stop(struct sfp *sfp)
{
	sfp_sm_event(sfp, SFP_E_DEV_DOWN);
}

static int sfp_module_info(struct sfp *sfp, struct ethtool_modinfo *modinfo)
{
	/* locking... and check module is present */

	if (sfp->id.ext.sff8472_compliance &&
	    !(sfp->id.ext.diagmon & SFP_DIAGMON_ADDRMODE)) {
		modinfo->type = ETH_MODULE_SFF_8472;
		modinfo->eeprom_len = ETH_MODULE_SFF_8472_LEN;
	} else {
		modinfo->type = ETH_MODULE_SFF_8079;
		modinfo->eeprom_len = ETH_MODULE_SFF_8079_LEN;
	}
	return 0;
}

static int sfp_module_eeprom(struct sfp *sfp, struct ethtool_eeprom *ee,
			     u8 *data)
{
	unsigned int first, last, len;
	int ret;

	if (ee->len == 0)
		return -EINVAL;

	first = ee->offset;
	last = ee->offset + ee->len;
	if (first < ETH_MODULE_SFF_8079_LEN) {
		len = min_t(unsigned int, last, ETH_MODULE_SFF_8079_LEN);
		len -= first;

		ret = sfp_read(sfp, false, first, data, len);
		if (ret < 0)
			return ret;

		first += len;
		data += len;
	}
	if (first < ETH_MODULE_SFF_8472_LEN && last > ETH_MODULE_SFF_8079_LEN) {
		len = min_t(unsigned int, last, ETH_MODULE_SFF_8472_LEN);
		len -= first;
		first -= ETH_MODULE_SFF_8079_LEN;

		ret = sfp_read(sfp, true, first, data, len);
		if (ret < 0)
			return ret;
	}
	return 0;
}

static int sfp_module_eeprom_by_page(struct sfp *sfp,
				     const struct ethtool_module_eeprom *page,
				     struct netlink_ext_ack *extack)
{
	if (page->bank) {
		NL_SET_ERR_MSG(extack, "Banks not supported");
		return -EOPNOTSUPP;
	}

	if (page->page) {
		NL_SET_ERR_MSG(extack, "Only page 0 supported");
		return -EOPNOTSUPP;
	}

	if (page->i2c_address != 0x50 &&
	    page->i2c_address != 0x51) {
		NL_SET_ERR_MSG(extack, "Only address 0x50 and 0x51 supported");
		return -EOPNOTSUPP;
	}

	return sfp_read(sfp, page->i2c_address == 0x51, page->offset,
			page->data, page->length);
};

static const struct sfp_socket_ops sfp_module_ops = {
	.attach = sfp_attach,
	.detach = sfp_detach,
	.start = sfp_start,
	.stop = sfp_stop,
	.module_info = sfp_module_info,
	.module_eeprom = sfp_module_eeprom,
	.module_eeprom_by_page = sfp_module_eeprom_by_page,
};

static void sfp_timeout(struct work_struct *work)
{
	struct sfp *sfp = container_of(work, struct sfp, timeout.work);

	rtnl_lock();
	sfp_sm_event(sfp, SFP_E_TIMEOUT);
	rtnl_unlock();
}

static void sfp_check_state(struct sfp *sfp)
{
	unsigned int state, i, changed;

	mutex_lock(&sfp->st_mutex);
	state = sfp_get_state(sfp);
	changed = state ^ sfp->state;
	if (sfp->tx_fault_ignore)
		changed &= SFP_F_PRESENT | SFP_F_LOS;
	else
		changed &= SFP_F_PRESENT | SFP_F_LOS | SFP_F_TX_FAULT;

	for (i = 0; i < GPIO_MAX; i++)
		if (changed & BIT(i))
			dev_dbg(sfp->dev, "%s %u -> %u\n", gpio_of_names[i],
				!!(sfp->state & BIT(i)), !!(state & BIT(i)));

	state |= sfp->state & (SFP_F_TX_DISABLE | SFP_F_RATE_SELECT);
	sfp->state = state;

	rtnl_lock();
	if (changed & SFP_F_PRESENT)
		sfp_sm_event(sfp, state & SFP_F_PRESENT ?
				SFP_E_INSERT : SFP_E_REMOVE);

	if (changed & SFP_F_TX_FAULT)
		sfp_sm_event(sfp, state & SFP_F_TX_FAULT ?
				SFP_E_TX_FAULT : SFP_E_TX_CLEAR);

	if (changed & SFP_F_LOS)
		sfp_sm_event(sfp, state & SFP_F_LOS ?
				SFP_E_LOS_HIGH : SFP_E_LOS_LOW);
	rtnl_unlock();
	mutex_unlock(&sfp->st_mutex);
}

static irqreturn_t sfp_irq(int irq, void *data)
{
	struct sfp *sfp = data;

	sfp_check_state(sfp);

	return IRQ_HANDLED;
}

static void sfp_poll(struct work_struct *work)
{
	struct sfp *sfp = container_of(work, struct sfp, poll.work);

	sfp_check_state(sfp);

	if (sfp->state_soft_mask & (SFP_F_LOS | SFP_F_TX_FAULT) ||
	    sfp->need_poll)
		mod_delayed_work(system_wq, &sfp->poll, poll_jiffies);
}

static struct sfp *sfp_alloc(struct device *dev)
{
	struct sfp *sfp;

	sfp = kzalloc(sizeof(*sfp), GFP_KERNEL);
	if (!sfp)
		return ERR_PTR(-ENOMEM);

	sfp->dev = dev;

	mutex_init(&sfp->sm_mutex);
	mutex_init(&sfp->st_mutex);
	INIT_DELAYED_WORK(&sfp->poll, sfp_poll);
	INIT_DELAYED_WORK(&sfp->timeout, sfp_timeout);

	sfp_hwmon_init(sfp);

	return sfp;
}

static void sfp_cleanup(void *data)
{
	struct sfp *sfp = data;

	sfp_hwmon_exit(sfp);

	cancel_delayed_work_sync(&sfp->poll);
	cancel_delayed_work_sync(&sfp->timeout);
	if (sfp->i2c_mii) {
		mdiobus_unregister(sfp->i2c_mii);
		mdiobus_free(sfp->i2c_mii);
	}
	if (sfp->i2c)
		i2c_put_adapter(sfp->i2c);
	kfree(sfp);
}

static int sfp_probe(struct platform_device *pdev)
{
	const struct sff_data *sff;
	struct i2c_adapter *i2c;
	char *sfp_irq_name;
	struct sfp *sfp;
	int err, i;

	sfp = sfp_alloc(&pdev->dev);
	if (IS_ERR(sfp))
		return PTR_ERR(sfp);

	platform_set_drvdata(pdev, sfp);

	err = devm_add_action_or_reset(sfp->dev, sfp_cleanup, sfp);
	if (err < 0)
		return err;

	sff = sfp->type = &sfp_data;

	if (pdev->dev.of_node) {
		struct device_node *node = pdev->dev.of_node;
		const struct of_device_id *id;
		struct device_node *np;

		id = of_match_node(sfp_of_match, node);
		if (WARN_ON(!id))
			return -EINVAL;

		sff = sfp->type = id->data;

		np = of_parse_phandle(node, "i2c-bus", 0);
		if (!np) {
			dev_err(sfp->dev, "missing 'i2c-bus' property\n");
			return -ENODEV;
		}

		i2c = of_find_i2c_adapter_by_node(np);
		of_node_put(np);
	} else if (has_acpi_companion(&pdev->dev)) {
		struct acpi_device *adev = ACPI_COMPANION(&pdev->dev);
		struct fwnode_handle *fw = acpi_fwnode_handle(adev);
		struct fwnode_reference_args args;
		struct acpi_handle *acpi_handle;
		int ret;

		ret = acpi_node_get_property_reference(fw, "i2c-bus", 0, &args);
		if (ret || !is_acpi_device_node(args.fwnode)) {
			dev_err(&pdev->dev, "missing 'i2c-bus' property\n");
			return -ENODEV;
		}

		acpi_handle = ACPI_HANDLE_FWNODE(args.fwnode);
		i2c = i2c_acpi_find_adapter_by_handle(acpi_handle);
	} else {
		return -EINVAL;
	}

	if (!i2c)
		return -EPROBE_DEFER;

	err = sfp_i2c_configure(sfp, i2c);
	if (err < 0) {
		i2c_put_adapter(i2c);
		return err;
	}

	for (i = 0; i < GPIO_MAX; i++)
		if (sff->gpios & BIT(i)) {
			sfp->gpio[i] = devm_gpiod_get_optional(sfp->dev,
					   gpio_of_names[i], gpio_flags[i]);
			if (IS_ERR(sfp->gpio[i]))
				return PTR_ERR(sfp->gpio[i]);
		}

	sfp->state_hw_mask = SFP_F_PRESENT;

	sfp->get_state = sfp_gpio_get_state;
	sfp->set_state = sfp_gpio_set_state;

	/* Modules that have no detect signal are always present */
	if (!(sfp->gpio[GPIO_MODDEF0]))
		sfp->get_state = sff_gpio_get_state;

	device_property_read_u32(&pdev->dev, "maximum-power-milliwatt",
				 &sfp->max_power_mW);
	if (!sfp->max_power_mW)
		sfp->max_power_mW = 1000;

	dev_info(sfp->dev, "Host maximum power %u.%uW\n",
		 sfp->max_power_mW / 1000, (sfp->max_power_mW / 100) % 10);

	/* Get the initial state, and always signal TX disable,
	 * since the network interface will not be up.
	 */
	sfp->state = sfp_get_state(sfp) | SFP_F_TX_DISABLE;

	if (sfp->gpio[GPIO_RATE_SELECT] &&
	    gpiod_get_value_cansleep(sfp->gpio[GPIO_RATE_SELECT]))
		sfp->state |= SFP_F_RATE_SELECT;
	sfp_set_state(sfp, sfp->state);
	sfp_module_tx_disable(sfp);
	if (sfp->state & SFP_F_PRESENT) {
		rtnl_lock();
		sfp_sm_event(sfp, SFP_E_INSERT);
		rtnl_unlock();
	}

	for (i = 0; i < GPIO_MAX; i++) {
		if (gpio_flags[i] != GPIOD_IN || !sfp->gpio[i])
			continue;

		sfp->gpio_irq[i] = gpiod_to_irq(sfp->gpio[i]);
		if (sfp->gpio_irq[i] < 0) {
			sfp->gpio_irq[i] = 0;
			sfp->need_poll = true;
			continue;
		}

		sfp_irq_name = devm_kasprintf(sfp->dev, GFP_KERNEL,
					      "%s-%s", dev_name(sfp->dev),
					      gpio_of_names[i]);

		if (!sfp_irq_name)
			return -ENOMEM;

		err = devm_request_threaded_irq(sfp->dev, sfp->gpio_irq[i],
						NULL, sfp_irq,
						IRQF_ONESHOT |
						IRQF_TRIGGER_RISING |
						IRQF_TRIGGER_FALLING,
						sfp_irq_name, sfp);
		if (err) {
			sfp->gpio_irq[i] = 0;
			sfp->need_poll = true;
		}
	}

	if (sfp->need_poll)
		mod_delayed_work(system_wq, &sfp->poll, poll_jiffies);

	/* We could have an issue in cases no Tx disable pin is available or
	 * wired as modules using a laser as their light source will continue to
	 * be active when the fiber is removed. This could be a safety issue and
	 * we should at least warn the user about that.
	 */
	if (!sfp->gpio[GPIO_TX_DISABLE])
		dev_warn(sfp->dev,
			 "No tx_disable pin: SFP modules will always be emitting.\n");

	sfp->sfp_bus = sfp_register_socket(sfp->dev, sfp, &sfp_module_ops);
	if (!sfp->sfp_bus)
		return -ENOMEM;

	sfp_debugfs_init(sfp);

	return 0;
}

static int sfp_remove(struct platform_device *pdev)
{
	struct sfp *sfp = platform_get_drvdata(pdev);

	sfp_debugfs_exit(sfp);
	sfp_unregister_socket(sfp->sfp_bus);

	rtnl_lock();
	sfp_sm_event(sfp, SFP_E_REMOVE);
	rtnl_unlock();

	return 0;
}

static void sfp_shutdown(struct platform_device *pdev)
{
	struct sfp *sfp = platform_get_drvdata(pdev);
	int i;

	for (i = 0; i < GPIO_MAX; i++) {
		if (!sfp->gpio_irq[i])
			continue;

		devm_free_irq(sfp->dev, sfp->gpio_irq[i], sfp);
	}

	cancel_delayed_work_sync(&sfp->poll);
	cancel_delayed_work_sync(&sfp->timeout);
}

static struct platform_driver sfp_driver = {
	.probe = sfp_probe,
	.remove = sfp_remove,
	.shutdown = sfp_shutdown,
	.driver = {
		.name = "sfp",
		.of_match_table = sfp_of_match,
	},
};

static int sfp_init(void)
{
	poll_jiffies = msecs_to_jiffies(100);

	return platform_driver_register(&sfp_driver);
}
module_init(sfp_init);

static void sfp_exit(void)
{
	platform_driver_unregister(&sfp_driver);
}
module_exit(sfp_exit);

MODULE_ALIAS("platform:sfp");
MODULE_AUTHOR("Russell King");
MODULE_LICENSE("GPL v2");<|MERGE_RESOLUTION|>--- conflicted
+++ resolved
@@ -256,14 +256,10 @@
 	struct sfp_eeprom_id id;
 	unsigned int module_power_mW;
 	unsigned int module_t_start_up;
-<<<<<<< HEAD
-	bool tx_fault_ignore;
-=======
 	unsigned int module_t_wait;
 	bool tx_fault_ignore;
 
 	const struct sfp_quirk *quirk;
->>>>>>> d60c95ef
 
 #if IS_ENABLED(CONFIG_HWMON)
 	struct sfp_diag diag;
@@ -2098,12 +2094,6 @@
 	if (sfp->quirk && sfp->quirk->fixup)
 		sfp->quirk->fixup(sfp);
 
-	if (!memcmp(id.base.vendor_name, "HUAWEI          ", 16) &&
-	    !memcmp(id.base.vendor_pn, "MA5671A         ", 16))
-		sfp->tx_fault_ignore = true;
-	else
-		sfp->tx_fault_ignore = false;
-
 	return 0;
 }
 
