// SPDX-License-Identifier: GPL-2.0
/*
 * NVM Express device driver
 * Copyright (c) 2011-2014, Intel Corporation.
 */

#include <linux/blkdev.h>
#include <linux/blk-mq.h>
#include <linux/compat.h>
#include <linux/delay.h>
#include <linux/errno.h>
#include <linux/hdreg.h>
#include <linux/kernel.h>
#include <linux/module.h>
#include <linux/backing-dev.h>
#include <linux/slab.h>
#include <linux/types.h>
#include <linux/pr.h>
#include <linux/ptrace.h>
#include <linux/nvme_ioctl.h>
#include <linux/pm_qos.h>
#include <asm/unaligned.h>

#include "nvme.h"
#include "fabrics.h"

#define CREATE_TRACE_POINTS
#include "trace.h"

#define NVME_MINORS		(1U << MINORBITS)

unsigned int admin_timeout = 60;
module_param(admin_timeout, uint, 0644);
MODULE_PARM_DESC(admin_timeout, "timeout in seconds for admin commands");
EXPORT_SYMBOL_GPL(admin_timeout);

unsigned int nvme_io_timeout = 30;
module_param_named(io_timeout, nvme_io_timeout, uint, 0644);
MODULE_PARM_DESC(io_timeout, "timeout in seconds for I/O");
EXPORT_SYMBOL_GPL(nvme_io_timeout);

static unsigned char shutdown_timeout = 5;
module_param(shutdown_timeout, byte, 0644);
MODULE_PARM_DESC(shutdown_timeout, "timeout in seconds for controller shutdown");

static u8 nvme_max_retries = 5;
module_param_named(max_retries, nvme_max_retries, byte, 0644);
MODULE_PARM_DESC(max_retries, "max number of retries a command may have");

static unsigned long default_ps_max_latency_us = 100000;
module_param(default_ps_max_latency_us, ulong, 0644);
MODULE_PARM_DESC(default_ps_max_latency_us,
		 "max power saving latency for new devices; use PM QOS to change per device");

static bool force_apst;
module_param(force_apst, bool, 0644);
MODULE_PARM_DESC(force_apst, "allow APST for newly enumerated devices even if quirked off");

static unsigned long apst_primary_timeout_ms = 100;
module_param(apst_primary_timeout_ms, ulong, 0644);
MODULE_PARM_DESC(apst_primary_timeout_ms,
	"primary APST timeout in ms");

static unsigned long apst_secondary_timeout_ms = 2000;
module_param(apst_secondary_timeout_ms, ulong, 0644);
MODULE_PARM_DESC(apst_secondary_timeout_ms,
	"secondary APST timeout in ms");

static unsigned long apst_primary_latency_tol_us = 15000;
module_param(apst_primary_latency_tol_us, ulong, 0644);
MODULE_PARM_DESC(apst_primary_latency_tol_us,
	"primary APST latency tolerance in us");

static unsigned long apst_secondary_latency_tol_us = 100000;
module_param(apst_secondary_latency_tol_us, ulong, 0644);
MODULE_PARM_DESC(apst_secondary_latency_tol_us,
	"secondary APST latency tolerance in us");

static bool streams;
module_param(streams, bool, 0644);
MODULE_PARM_DESC(streams, "turn on support for Streams write directives");

/*
 * nvme_wq - hosts nvme related works that are not reset or delete
 * nvme_reset_wq - hosts nvme reset works
 * nvme_delete_wq - hosts nvme delete works
 *
 * nvme_wq will host works such as scan, aen handling, fw activation,
 * keep-alive, periodic reconnects etc. nvme_reset_wq
 * runs reset works which also flush works hosted on nvme_wq for
 * serialization purposes. nvme_delete_wq host controller deletion
 * works which flush reset works for serialization.
 */
struct workqueue_struct *nvme_wq;
EXPORT_SYMBOL_GPL(nvme_wq);

struct workqueue_struct *nvme_reset_wq;
EXPORT_SYMBOL_GPL(nvme_reset_wq);

struct workqueue_struct *nvme_delete_wq;
EXPORT_SYMBOL_GPL(nvme_delete_wq);

static LIST_HEAD(nvme_subsystems);
static DEFINE_MUTEX(nvme_subsystems_lock);

static DEFINE_IDA(nvme_instance_ida);
static dev_t nvme_ctrl_base_chr_devt;
static struct class *nvme_class;
static struct class *nvme_subsys_class;

static DEFINE_IDA(nvme_ns_chr_minor_ida);
static dev_t nvme_ns_chr_devt;
static struct class *nvme_ns_chr_class;

static void nvme_put_subsystem(struct nvme_subsystem *subsys);
static void nvme_remove_invalid_namespaces(struct nvme_ctrl *ctrl,
					   unsigned nsid);
static void nvme_update_keep_alive(struct nvme_ctrl *ctrl,
				   struct nvme_command *cmd);

/*
 * Prepare a queue for teardown.
 *
 * This must forcibly unquiesce queues to avoid blocking dispatch, and only set
 * the capacity to 0 after that to avoid blocking dispatchers that may be
 * holding bd_butex.  This will end buffered writers dirtying pages that can't
 * be synced.
 */
static void nvme_set_queue_dying(struct nvme_ns *ns)
{
	if (test_and_set_bit(NVME_NS_DEAD, &ns->flags))
		return;

	blk_set_queue_dying(ns->queue);
	blk_mq_unquiesce_queue(ns->queue);

	set_capacity_and_notify(ns->disk, 0);
}

void nvme_queue_scan(struct nvme_ctrl *ctrl)
{
	/*
	 * Only new queue scan work when admin and IO queues are both alive
	 */
	if (ctrl->state == NVME_CTRL_LIVE && ctrl->tagset)
		queue_work(nvme_wq, &ctrl->scan_work);
}

/*
 * Use this function to proceed with scheduling reset_work for a controller
 * that had previously been set to the resetting state. This is intended for
 * code paths that can't be interrupted by other reset attempts. A hot removal
 * may prevent this from succeeding.
 */
int nvme_try_sched_reset(struct nvme_ctrl *ctrl)
{
	if (ctrl->state != NVME_CTRL_RESETTING)
		return -EBUSY;
	if (!queue_work(nvme_reset_wq, &ctrl->reset_work))
		return -EBUSY;
	return 0;
}
EXPORT_SYMBOL_GPL(nvme_try_sched_reset);

static void nvme_failfast_work(struct work_struct *work)
{
	struct nvme_ctrl *ctrl = container_of(to_delayed_work(work),
			struct nvme_ctrl, failfast_work);

	if (ctrl->state != NVME_CTRL_CONNECTING)
		return;

	set_bit(NVME_CTRL_FAILFAST_EXPIRED, &ctrl->flags);
	dev_info(ctrl->device, "failfast expired\n");
	nvme_kick_requeue_lists(ctrl);
}

static inline void nvme_start_failfast_work(struct nvme_ctrl *ctrl)
{
	if (!ctrl->opts || ctrl->opts->fast_io_fail_tmo == -1)
		return;

	schedule_delayed_work(&ctrl->failfast_work,
			      ctrl->opts->fast_io_fail_tmo * HZ);
}

static inline void nvme_stop_failfast_work(struct nvme_ctrl *ctrl)
{
	if (!ctrl->opts)
		return;

	cancel_delayed_work_sync(&ctrl->failfast_work);
	clear_bit(NVME_CTRL_FAILFAST_EXPIRED, &ctrl->flags);
}


int nvme_reset_ctrl(struct nvme_ctrl *ctrl)
{
	if (!nvme_change_ctrl_state(ctrl, NVME_CTRL_RESETTING))
		return -EBUSY;
	if (!queue_work(nvme_reset_wq, &ctrl->reset_work))
		return -EBUSY;
	return 0;
}
EXPORT_SYMBOL_GPL(nvme_reset_ctrl);

int nvme_reset_ctrl_sync(struct nvme_ctrl *ctrl)
{
	int ret;

	ret = nvme_reset_ctrl(ctrl);
	if (!ret) {
		flush_work(&ctrl->reset_work);
		if (ctrl->state != NVME_CTRL_LIVE)
			ret = -ENETRESET;
	}

	return ret;
}

static void nvme_do_delete_ctrl(struct nvme_ctrl *ctrl)
{
	dev_info(ctrl->device,
		 "Removing ctrl: NQN \"%s\"\n", ctrl->opts->subsysnqn);

	flush_work(&ctrl->reset_work);
	nvme_stop_ctrl(ctrl);
	nvme_remove_namespaces(ctrl);
	ctrl->ops->delete_ctrl(ctrl);
	nvme_uninit_ctrl(ctrl);
}

static void nvme_delete_ctrl_work(struct work_struct *work)
{
	struct nvme_ctrl *ctrl =
		container_of(work, struct nvme_ctrl, delete_work);

	nvme_do_delete_ctrl(ctrl);
}

int nvme_delete_ctrl(struct nvme_ctrl *ctrl)
{
	if (!nvme_change_ctrl_state(ctrl, NVME_CTRL_DELETING))
		return -EBUSY;
	if (!queue_work(nvme_delete_wq, &ctrl->delete_work))
		return -EBUSY;
	return 0;
}
EXPORT_SYMBOL_GPL(nvme_delete_ctrl);

static void nvme_delete_ctrl_sync(struct nvme_ctrl *ctrl)
{
	/*
	 * Keep a reference until nvme_do_delete_ctrl() complete,
	 * since ->delete_ctrl can free the controller.
	 */
	nvme_get_ctrl(ctrl);
	if (nvme_change_ctrl_state(ctrl, NVME_CTRL_DELETING))
		nvme_do_delete_ctrl(ctrl);
	nvme_put_ctrl(ctrl);
}

static blk_status_t nvme_error_status(u16 status)
{
	switch (status & 0x7ff) {
	case NVME_SC_SUCCESS:
		return BLK_STS_OK;
	case NVME_SC_CAP_EXCEEDED:
		return BLK_STS_NOSPC;
	case NVME_SC_LBA_RANGE:
	case NVME_SC_CMD_INTERRUPTED:
	case NVME_SC_NS_NOT_READY:
		return BLK_STS_TARGET;
	case NVME_SC_BAD_ATTRIBUTES:
	case NVME_SC_ONCS_NOT_SUPPORTED:
	case NVME_SC_INVALID_OPCODE:
	case NVME_SC_INVALID_FIELD:
	case NVME_SC_INVALID_NS:
		return BLK_STS_NOTSUPP;
	case NVME_SC_WRITE_FAULT:
	case NVME_SC_READ_ERROR:
	case NVME_SC_UNWRITTEN_BLOCK:
	case NVME_SC_ACCESS_DENIED:
	case NVME_SC_READ_ONLY:
	case NVME_SC_COMPARE_FAILED:
		return BLK_STS_MEDIUM;
	case NVME_SC_GUARD_CHECK:
	case NVME_SC_APPTAG_CHECK:
	case NVME_SC_REFTAG_CHECK:
	case NVME_SC_INVALID_PI:
		return BLK_STS_PROTECTION;
	case NVME_SC_RESERVATION_CONFLICT:
		return BLK_STS_NEXUS;
	case NVME_SC_HOST_PATH_ERROR:
		return BLK_STS_TRANSPORT;
	case NVME_SC_ZONE_TOO_MANY_ACTIVE:
		return BLK_STS_ZONE_ACTIVE_RESOURCE;
	case NVME_SC_ZONE_TOO_MANY_OPEN:
		return BLK_STS_ZONE_OPEN_RESOURCE;
	default:
		return BLK_STS_IOERR;
	}
}

static void nvme_retry_req(struct request *req)
{
	unsigned long delay = 0;
	u16 crd;

	/* The mask and shift result must be <= 3 */
	crd = (nvme_req(req)->status & NVME_SC_CRD) >> 11;
	if (crd)
		delay = nvme_req(req)->ctrl->crdt[crd - 1] * 100;

	nvme_req(req)->retries++;
	blk_mq_requeue_request(req, false);
	blk_mq_delay_kick_requeue_list(req->q, delay);
}

enum nvme_disposition {
	COMPLETE,
	RETRY,
	FAILOVER,
};

static inline enum nvme_disposition nvme_decide_disposition(struct request *req)
{
	if (likely(nvme_req(req)->status == 0))
		return COMPLETE;

	if (blk_noretry_request(req) ||
	    (nvme_req(req)->status & NVME_SC_DNR) ||
	    nvme_req(req)->retries >= nvme_max_retries)
		return COMPLETE;

	if (req->cmd_flags & REQ_NVME_MPATH) {
		if (nvme_is_path_error(nvme_req(req)->status) ||
		    blk_queue_dying(req->q))
			return FAILOVER;
	} else {
		if (blk_queue_dying(req->q))
			return COMPLETE;
	}

	return RETRY;
}

static inline void nvme_end_req(struct request *req)
{
	blk_status_t status = nvme_error_status(nvme_req(req)->status);

	if (IS_ENABLED(CONFIG_BLK_DEV_ZONED) &&
	    req_op(req) == REQ_OP_ZONE_APPEND)
		req->__sector = nvme_lba_to_sect(req->q->queuedata,
			le64_to_cpu(nvme_req(req)->result.u64));

	nvme_trace_bio_complete(req);
	blk_mq_end_request(req, status);
}

void nvme_complete_rq(struct request *req)
{
	trace_nvme_complete_rq(req);
	nvme_cleanup_cmd(req);

	if (nvme_req(req)->ctrl->kas)
		nvme_req(req)->ctrl->comp_seen = true;

	switch (nvme_decide_disposition(req)) {
	case COMPLETE:
		nvme_end_req(req);
		return;
	case RETRY:
		nvme_retry_req(req);
		return;
	case FAILOVER:
		nvme_failover_req(req);
		return;
	}
}
EXPORT_SYMBOL_GPL(nvme_complete_rq);

/*
 * Called to unwind from ->queue_rq on a failed command submission so that the
 * multipathing code gets called to potentially failover to another path.
 * The caller needs to unwind all transport specific resource allocations and
 * must return propagate the return value.
 */
blk_status_t nvme_host_path_error(struct request *req)
{
	nvme_req(req)->status = NVME_SC_HOST_PATH_ERROR;
	blk_mq_set_request_complete(req);
	nvme_complete_rq(req);
	return BLK_STS_OK;
}
EXPORT_SYMBOL_GPL(nvme_host_path_error);

bool nvme_cancel_request(struct request *req, void *data, bool reserved)
{
	dev_dbg_ratelimited(((struct nvme_ctrl *) data)->device,
				"Cancelling I/O %d", req->tag);

	/* don't abort one completed request */
	if (blk_mq_request_completed(req))
		return true;

	nvme_req(req)->status = NVME_SC_HOST_ABORTED_CMD;
	nvme_req(req)->flags |= NVME_REQ_CANCELLED;
	blk_mq_complete_request(req);
	return true;
}
EXPORT_SYMBOL_GPL(nvme_cancel_request);

void nvme_cancel_tagset(struct nvme_ctrl *ctrl)
{
	if (ctrl->tagset) {
		blk_mq_tagset_busy_iter(ctrl->tagset,
				nvme_cancel_request, ctrl);
		blk_mq_tagset_wait_completed_request(ctrl->tagset);
	}
}
EXPORT_SYMBOL_GPL(nvme_cancel_tagset);

void nvme_cancel_admin_tagset(struct nvme_ctrl *ctrl)
{
	if (ctrl->admin_tagset) {
		blk_mq_tagset_busy_iter(ctrl->admin_tagset,
				nvme_cancel_request, ctrl);
		blk_mq_tagset_wait_completed_request(ctrl->admin_tagset);
	}
}
EXPORT_SYMBOL_GPL(nvme_cancel_admin_tagset);

bool nvme_change_ctrl_state(struct nvme_ctrl *ctrl,
		enum nvme_ctrl_state new_state)
{
	enum nvme_ctrl_state old_state;
	unsigned long flags;
	bool changed = false;

	spin_lock_irqsave(&ctrl->lock, flags);

	old_state = ctrl->state;
	switch (new_state) {
	case NVME_CTRL_LIVE:
		switch (old_state) {
		case NVME_CTRL_NEW:
		case NVME_CTRL_RESETTING:
		case NVME_CTRL_CONNECTING:
			changed = true;
			fallthrough;
		default:
			break;
		}
		break;
	case NVME_CTRL_RESETTING:
		switch (old_state) {
		case NVME_CTRL_NEW:
		case NVME_CTRL_LIVE:
			changed = true;
			fallthrough;
		default:
			break;
		}
		break;
	case NVME_CTRL_CONNECTING:
		switch (old_state) {
		case NVME_CTRL_NEW:
		case NVME_CTRL_RESETTING:
			changed = true;
			fallthrough;
		default:
			break;
		}
		break;
	case NVME_CTRL_DELETING:
		switch (old_state) {
		case NVME_CTRL_LIVE:
		case NVME_CTRL_RESETTING:
		case NVME_CTRL_CONNECTING:
			changed = true;
			fallthrough;
		default:
			break;
		}
		break;
	case NVME_CTRL_DELETING_NOIO:
		switch (old_state) {
		case NVME_CTRL_DELETING:
		case NVME_CTRL_DEAD:
			changed = true;
			fallthrough;
		default:
			break;
		}
		break;
	case NVME_CTRL_DEAD:
		switch (old_state) {
		case NVME_CTRL_DELETING:
			changed = true;
			fallthrough;
		default:
			break;
		}
		break;
	default:
		break;
	}

	if (changed) {
		ctrl->state = new_state;
		wake_up_all(&ctrl->state_wq);
	}

	spin_unlock_irqrestore(&ctrl->lock, flags);
	if (!changed)
		return false;

	if (ctrl->state == NVME_CTRL_LIVE) {
		if (old_state == NVME_CTRL_CONNECTING)
			nvme_stop_failfast_work(ctrl);
		nvme_kick_requeue_lists(ctrl);
	} else if (ctrl->state == NVME_CTRL_CONNECTING &&
		old_state == NVME_CTRL_RESETTING) {
		nvme_start_failfast_work(ctrl);
	}
	return changed;
}
EXPORT_SYMBOL_GPL(nvme_change_ctrl_state);

/*
 * Returns true for sink states that can't ever transition back to live.
 */
static bool nvme_state_terminal(struct nvme_ctrl *ctrl)
{
	switch (ctrl->state) {
	case NVME_CTRL_NEW:
	case NVME_CTRL_LIVE:
	case NVME_CTRL_RESETTING:
	case NVME_CTRL_CONNECTING:
		return false;
	case NVME_CTRL_DELETING:
	case NVME_CTRL_DELETING_NOIO:
	case NVME_CTRL_DEAD:
		return true;
	default:
		WARN_ONCE(1, "Unhandled ctrl state:%d", ctrl->state);
		return true;
	}
}

/*
 * Waits for the controller state to be resetting, or returns false if it is
 * not possible to ever transition to that state.
 */
bool nvme_wait_reset(struct nvme_ctrl *ctrl)
{
	wait_event(ctrl->state_wq,
		   nvme_change_ctrl_state(ctrl, NVME_CTRL_RESETTING) ||
		   nvme_state_terminal(ctrl));
	return ctrl->state == NVME_CTRL_RESETTING;
}
EXPORT_SYMBOL_GPL(nvme_wait_reset);

static void nvme_free_ns_head(struct kref *ref)
{
	struct nvme_ns_head *head =
		container_of(ref, struct nvme_ns_head, ref);

	nvme_mpath_remove_disk(head);
	ida_simple_remove(&head->subsys->ns_ida, head->instance);
	cleanup_srcu_struct(&head->srcu);
	nvme_put_subsystem(head->subsys);
	kfree(head);
}

bool nvme_tryget_ns_head(struct nvme_ns_head *head)
{
	return kref_get_unless_zero(&head->ref);
}

void nvme_put_ns_head(struct nvme_ns_head *head)
{
	kref_put(&head->ref, nvme_free_ns_head);
}

static void nvme_free_ns(struct kref *kref)
{
	struct nvme_ns *ns = container_of(kref, struct nvme_ns, kref);

	put_disk(ns->disk);
	nvme_put_ns_head(ns->head);
	nvme_put_ctrl(ns->ctrl);
	kfree(ns);
}

static inline bool nvme_get_ns(struct nvme_ns *ns)
{
	return kref_get_unless_zero(&ns->kref);
}

void nvme_put_ns(struct nvme_ns *ns)
{
	kref_put(&ns->kref, nvme_free_ns);
}
EXPORT_SYMBOL_NS_GPL(nvme_put_ns, NVME_TARGET_PASSTHRU);

static inline void nvme_clear_nvme_request(struct request *req)
{
	nvme_req(req)->status = 0;
	nvme_req(req)->retries = 0;
	nvme_req(req)->flags = 0;
	req->rq_flags |= RQF_DONTPREP;
}

static inline unsigned int nvme_req_op(struct nvme_command *cmd)
{
	return nvme_is_write(cmd) ? REQ_OP_DRV_OUT : REQ_OP_DRV_IN;
}

static inline void nvme_init_request(struct request *req,
		struct nvme_command *cmd)
{
	if (req->q->queuedata)
		req->timeout = NVME_IO_TIMEOUT;
	else /* no queuedata implies admin queue */
		req->timeout = NVME_ADMIN_TIMEOUT;

	/* passthru commands should let the driver set the SGL flags */
	cmd->common.flags &= ~NVME_CMD_SGL_ALL;

	req->cmd_flags |= REQ_FAILFAST_DRIVER;
	if (req->mq_hctx->type == HCTX_TYPE_POLL)
		req->cmd_flags |= REQ_HIPRI;
	nvme_clear_nvme_request(req);
	memcpy(nvme_req(req)->cmd, cmd, sizeof(*cmd));
}

struct request *nvme_alloc_request(struct request_queue *q,
		struct nvme_command *cmd, blk_mq_req_flags_t flags)
{
	struct request *req;

	req = blk_mq_alloc_request(q, nvme_req_op(cmd), flags);
	if (!IS_ERR(req))
		nvme_init_request(req, cmd);
	return req;
}
EXPORT_SYMBOL_GPL(nvme_alloc_request);

static struct request *nvme_alloc_request_qid(struct request_queue *q,
		struct nvme_command *cmd, blk_mq_req_flags_t flags, int qid)
{
	struct request *req;

	req = blk_mq_alloc_request_hctx(q, nvme_req_op(cmd), flags,
			qid ? qid - 1 : 0);
	if (!IS_ERR(req))
		nvme_init_request(req, cmd);
	return req;
}

/*
 * For something we're not in a state to send to the device the default action
 * is to busy it and retry it after the controller state is recovered.  However,
 * if the controller is deleting or if anything is marked for failfast or
 * nvme multipath it is immediately failed.
 *
 * Note: commands used to initialize the controller will be marked for failfast.
 * Note: nvme cli/ioctl commands are marked for failfast.
 */
blk_status_t nvme_fail_nonready_command(struct nvme_ctrl *ctrl,
		struct request *rq)
{
	if (ctrl->state != NVME_CTRL_DELETING_NOIO &&
	    ctrl->state != NVME_CTRL_DEAD &&
	    !test_bit(NVME_CTRL_FAILFAST_EXPIRED, &ctrl->flags) &&
	    !blk_noretry_request(rq) && !(rq->cmd_flags & REQ_NVME_MPATH))
		return BLK_STS_RESOURCE;
	return nvme_host_path_error(rq);
}
EXPORT_SYMBOL_GPL(nvme_fail_nonready_command);

bool __nvme_check_ready(struct nvme_ctrl *ctrl, struct request *rq,
		bool queue_live)
{
	struct nvme_request *req = nvme_req(rq);

	/*
	 * currently we have a problem sending passthru commands
	 * on the admin_q if the controller is not LIVE because we can't
	 * make sure that they are going out after the admin connect,
	 * controller enable and/or other commands in the initialization
	 * sequence. until the controller will be LIVE, fail with
	 * BLK_STS_RESOURCE so that they will be rescheduled.
	 */
	if (rq->q == ctrl->admin_q && (req->flags & NVME_REQ_USERCMD))
		return false;

	if (ctrl->ops->flags & NVME_F_FABRICS) {
		/*
		 * Only allow commands on a live queue, except for the connect
		 * command, which is require to set the queue live in the
		 * appropinquate states.
		 */
		switch (ctrl->state) {
		case NVME_CTRL_CONNECTING:
			if (blk_rq_is_passthrough(rq) && nvme_is_fabrics(req->cmd) &&
			    req->cmd->fabrics.fctype == nvme_fabrics_type_connect)
				return true;
			break;
		default:
			break;
		case NVME_CTRL_DEAD:
			return false;
		}
	}

	return queue_live;
}
EXPORT_SYMBOL_GPL(__nvme_check_ready);

static int nvme_toggle_streams(struct nvme_ctrl *ctrl, bool enable)
{
	struct nvme_command c = { };

	c.directive.opcode = nvme_admin_directive_send;
	c.directive.nsid = cpu_to_le32(NVME_NSID_ALL);
	c.directive.doper = NVME_DIR_SND_ID_OP_ENABLE;
	c.directive.dtype = NVME_DIR_IDENTIFY;
	c.directive.tdtype = NVME_DIR_STREAMS;
	c.directive.endir = enable ? NVME_DIR_ENDIR : 0;

	return nvme_submit_sync_cmd(ctrl->admin_q, &c, NULL, 0);
}

static int nvme_disable_streams(struct nvme_ctrl *ctrl)
{
	return nvme_toggle_streams(ctrl, false);
}

static int nvme_enable_streams(struct nvme_ctrl *ctrl)
{
	return nvme_toggle_streams(ctrl, true);
}

static int nvme_get_stream_params(struct nvme_ctrl *ctrl,
				  struct streams_directive_params *s, u32 nsid)
{
	struct nvme_command c = { };

	memset(s, 0, sizeof(*s));

	c.directive.opcode = nvme_admin_directive_recv;
	c.directive.nsid = cpu_to_le32(nsid);
	c.directive.numd = cpu_to_le32(nvme_bytes_to_numd(sizeof(*s)));
	c.directive.doper = NVME_DIR_RCV_ST_OP_PARAM;
	c.directive.dtype = NVME_DIR_STREAMS;

	return nvme_submit_sync_cmd(ctrl->admin_q, &c, s, sizeof(*s));
}

static int nvme_configure_directives(struct nvme_ctrl *ctrl)
{
	struct streams_directive_params s;
	int ret;

	if (!(ctrl->oacs & NVME_CTRL_OACS_DIRECTIVES))
		return 0;
	if (!streams)
		return 0;

	ret = nvme_enable_streams(ctrl);
	if (ret)
		return ret;

	ret = nvme_get_stream_params(ctrl, &s, NVME_NSID_ALL);
	if (ret)
		goto out_disable_stream;

	ctrl->nssa = le16_to_cpu(s.nssa);
	if (ctrl->nssa < BLK_MAX_WRITE_HINTS - 1) {
		dev_info(ctrl->device, "too few streams (%u) available\n",
					ctrl->nssa);
		goto out_disable_stream;
	}

	ctrl->nr_streams = min_t(u16, ctrl->nssa, BLK_MAX_WRITE_HINTS - 1);
	dev_info(ctrl->device, "Using %u streams\n", ctrl->nr_streams);
	return 0;

out_disable_stream:
	nvme_disable_streams(ctrl);
	return ret;
}

/*
 * Check if 'req' has a write hint associated with it. If it does, assign
 * a valid namespace stream to the write.
 */
static void nvme_assign_write_stream(struct nvme_ctrl *ctrl,
				     struct request *req, u16 *control,
				     u32 *dsmgmt)
{
	enum rw_hint streamid = req->write_hint;

	if (streamid == WRITE_LIFE_NOT_SET || streamid == WRITE_LIFE_NONE)
		streamid = 0;
	else {
		streamid--;
		if (WARN_ON_ONCE(streamid > ctrl->nr_streams))
			return;

		*control |= NVME_RW_DTYPE_STREAMS;
		*dsmgmt |= streamid << 16;
	}

	if (streamid < ARRAY_SIZE(req->q->write_hints))
		req->q->write_hints[streamid] += blk_rq_bytes(req) >> 9;
}

static inline void nvme_setup_flush(struct nvme_ns *ns,
		struct nvme_command *cmnd)
{
	cmnd->common.opcode = nvme_cmd_flush;
	cmnd->common.nsid = cpu_to_le32(ns->head->ns_id);
}

static blk_status_t nvme_setup_discard(struct nvme_ns *ns, struct request *req,
		struct nvme_command *cmnd)
{
	unsigned short segments = blk_rq_nr_discard_segments(req), n = 0;
	struct nvme_dsm_range *range;
	struct bio *bio;

	/*
	 * Some devices do not consider the DSM 'Number of Ranges' field when
	 * determining how much data to DMA. Always allocate memory for maximum
	 * number of segments to prevent device reading beyond end of buffer.
	 */
	static const size_t alloc_size = sizeof(*range) * NVME_DSM_MAX_RANGES;

	range = kzalloc(alloc_size, GFP_ATOMIC | __GFP_NOWARN);
	if (!range) {
		/*
		 * If we fail allocation our range, fallback to the controller
		 * discard page. If that's also busy, it's safe to return
		 * busy, as we know we can make progress once that's freed.
		 */
		if (test_and_set_bit_lock(0, &ns->ctrl->discard_page_busy))
			return BLK_STS_RESOURCE;

		range = page_address(ns->ctrl->discard_page);
	}

	__rq_for_each_bio(bio, req) {
		u64 slba = nvme_sect_to_lba(ns, bio->bi_iter.bi_sector);
		u32 nlb = bio->bi_iter.bi_size >> ns->lba_shift;

		if (n < segments) {
			range[n].cattr = cpu_to_le32(0);
			range[n].nlb = cpu_to_le32(nlb);
			range[n].slba = cpu_to_le64(slba);
		}
		n++;
	}

	if (WARN_ON_ONCE(n != segments)) {
		if (virt_to_page(range) == ns->ctrl->discard_page)
			clear_bit_unlock(0, &ns->ctrl->discard_page_busy);
		else
			kfree(range);
		return BLK_STS_IOERR;
	}

	cmnd->dsm.opcode = nvme_cmd_dsm;
	cmnd->dsm.nsid = cpu_to_le32(ns->head->ns_id);
	cmnd->dsm.nr = cpu_to_le32(segments - 1);
	cmnd->dsm.attributes = cpu_to_le32(NVME_DSMGMT_AD);

	req->special_vec.bv_page = virt_to_page(range);
	req->special_vec.bv_offset = offset_in_page(range);
	req->special_vec.bv_len = alloc_size;
	req->rq_flags |= RQF_SPECIAL_PAYLOAD;

	return BLK_STS_OK;
}

static inline blk_status_t nvme_setup_write_zeroes(struct nvme_ns *ns,
		struct request *req, struct nvme_command *cmnd)
{
	if (ns->ctrl->quirks & NVME_QUIRK_DEALLOCATE_ZEROES)
		return nvme_setup_discard(ns, req, cmnd);

	cmnd->write_zeroes.opcode = nvme_cmd_write_zeroes;
	cmnd->write_zeroes.nsid = cpu_to_le32(ns->head->ns_id);
	cmnd->write_zeroes.slba =
		cpu_to_le64(nvme_sect_to_lba(ns, blk_rq_pos(req)));
	cmnd->write_zeroes.length =
		cpu_to_le16((blk_rq_bytes(req) >> ns->lba_shift) - 1);
	if (nvme_ns_has_pi(ns))
		cmnd->write_zeroes.control = cpu_to_le16(NVME_RW_PRINFO_PRACT);
	else
		cmnd->write_zeroes.control = 0;
	return BLK_STS_OK;
}

static inline blk_status_t nvme_setup_rw(struct nvme_ns *ns,
		struct request *req, struct nvme_command *cmnd,
		enum nvme_opcode op)
{
	struct nvme_ctrl *ctrl = ns->ctrl;
	u16 control = 0;
	u32 dsmgmt = 0;

	if (req->cmd_flags & REQ_FUA)
		control |= NVME_RW_FUA;
	if (req->cmd_flags & (REQ_FAILFAST_DEV | REQ_RAHEAD))
		control |= NVME_RW_LR;

	if (req->cmd_flags & REQ_RAHEAD)
		dsmgmt |= NVME_RW_DSM_FREQ_PREFETCH;

	cmnd->rw.opcode = op;
	cmnd->rw.nsid = cpu_to_le32(ns->head->ns_id);
	cmnd->rw.slba = cpu_to_le64(nvme_sect_to_lba(ns, blk_rq_pos(req)));
	cmnd->rw.length = cpu_to_le16((blk_rq_bytes(req) >> ns->lba_shift) - 1);

	if (req_op(req) == REQ_OP_WRITE && ctrl->nr_streams)
		nvme_assign_write_stream(ctrl, req, &control, &dsmgmt);

	if (ns->ms) {
		/*
		 * If formated with metadata, the block layer always provides a
		 * metadata buffer if CONFIG_BLK_DEV_INTEGRITY is enabled.  Else
		 * we enable the PRACT bit for protection information or set the
		 * namespace capacity to zero to prevent any I/O.
		 */
		if (!blk_integrity_rq(req)) {
			if (WARN_ON_ONCE(!nvme_ns_has_pi(ns)))
				return BLK_STS_NOTSUPP;
			control |= NVME_RW_PRINFO_PRACT;
		}

		switch (ns->pi_type) {
		case NVME_NS_DPS_PI_TYPE3:
			control |= NVME_RW_PRINFO_PRCHK_GUARD;
			break;
		case NVME_NS_DPS_PI_TYPE1:
		case NVME_NS_DPS_PI_TYPE2:
			control |= NVME_RW_PRINFO_PRCHK_GUARD |
					NVME_RW_PRINFO_PRCHK_REF;
			if (op == nvme_cmd_zone_append)
				control |= NVME_RW_APPEND_PIREMAP;
			cmnd->rw.reftag = cpu_to_le32(t10_pi_ref_tag(req));
			break;
		}
	}

	cmnd->rw.control = cpu_to_le16(control);
	cmnd->rw.dsmgmt = cpu_to_le32(dsmgmt);
	return 0;
}

void nvme_cleanup_cmd(struct request *req)
{
	if (req->rq_flags & RQF_SPECIAL_PAYLOAD) {
		struct nvme_ctrl *ctrl = nvme_req(req)->ctrl;

		if (req->special_vec.bv_page == ctrl->discard_page)
			clear_bit_unlock(0, &ctrl->discard_page_busy);
		else
			kfree(bvec_virt(&req->special_vec));
	}
}
EXPORT_SYMBOL_GPL(nvme_cleanup_cmd);

blk_status_t nvme_setup_cmd(struct nvme_ns *ns, struct request *req)
{
<<<<<<< HEAD
=======
	struct nvme_command *cmd = nvme_req(req)->cmd;
>>>>>>> 3b17187f
	struct nvme_ctrl *ctrl = nvme_req(req)->ctrl;
	blk_status_t ret = BLK_STS_OK;

	if (!(req->rq_flags & RQF_DONTPREP)) {
		nvme_clear_nvme_request(req);
		memset(cmd, 0, sizeof(*cmd));
	}

	switch (req_op(req)) {
	case REQ_OP_DRV_IN:
	case REQ_OP_DRV_OUT:
		/* these are setup prior to execution in nvme_init_request() */
		break;
	case REQ_OP_FLUSH:
		nvme_setup_flush(ns, cmd);
		break;
	case REQ_OP_ZONE_RESET_ALL:
	case REQ_OP_ZONE_RESET:
		ret = nvme_setup_zone_mgmt_send(ns, req, cmd, NVME_ZONE_RESET);
		break;
	case REQ_OP_ZONE_OPEN:
		ret = nvme_setup_zone_mgmt_send(ns, req, cmd, NVME_ZONE_OPEN);
		break;
	case REQ_OP_ZONE_CLOSE:
		ret = nvme_setup_zone_mgmt_send(ns, req, cmd, NVME_ZONE_CLOSE);
		break;
	case REQ_OP_ZONE_FINISH:
		ret = nvme_setup_zone_mgmt_send(ns, req, cmd, NVME_ZONE_FINISH);
		break;
	case REQ_OP_WRITE_ZEROES:
		ret = nvme_setup_write_zeroes(ns, req, cmd);
		break;
	case REQ_OP_DISCARD:
		ret = nvme_setup_discard(ns, req, cmd);
		break;
	case REQ_OP_READ:
		ret = nvme_setup_rw(ns, req, cmd, nvme_cmd_read);
		break;
	case REQ_OP_WRITE:
		ret = nvme_setup_rw(ns, req, cmd, nvme_cmd_write);
		break;
	case REQ_OP_ZONE_APPEND:
		ret = nvme_setup_rw(ns, req, cmd, nvme_cmd_zone_append);
		break;
	default:
		WARN_ON_ONCE(1);
		return BLK_STS_IOERR;
	}

	if (!(ctrl->quirks & NVME_QUIRK_SKIP_CID_GEN))
		nvme_req(req)->genctr++;
	cmd->common.command_id = nvme_cid(req);
	trace_nvme_setup_cmd(req, cmd);
	return ret;
}
EXPORT_SYMBOL_GPL(nvme_setup_cmd);

/*
 * Return values:
 * 0:  success
 * >0: nvme controller's cqe status response
 * <0: kernel error in lieu of controller response
 */
static int nvme_execute_rq(struct gendisk *disk, struct request *rq,
		bool at_head)
{
	blk_status_t status;

	status = blk_execute_rq(disk, rq, at_head);
	if (nvme_req(rq)->flags & NVME_REQ_CANCELLED)
		return -EINTR;
	if (nvme_req(rq)->status)
		return nvme_req(rq)->status;
	return blk_status_to_errno(status);
}

/*
 * Returns 0 on success.  If the result is negative, it's a Linux error code;
 * if the result is positive, it's an NVM Express status code
 */
int __nvme_submit_sync_cmd(struct request_queue *q, struct nvme_command *cmd,
		union nvme_result *result, void *buffer, unsigned bufflen,
		unsigned timeout, int qid, int at_head,
		blk_mq_req_flags_t flags)
{
	struct request *req;
	int ret;

	if (qid == NVME_QID_ANY)
		req = nvme_alloc_request(q, cmd, flags);
	else
		req = nvme_alloc_request_qid(q, cmd, flags, qid);
	if (IS_ERR(req))
		return PTR_ERR(req);

	if (timeout)
		req->timeout = timeout;

	if (buffer && bufflen) {
		ret = blk_rq_map_kern(q, req, buffer, bufflen, GFP_KERNEL);
		if (ret)
			goto out;
	}

	ret = nvme_execute_rq(NULL, req, at_head);
	if (result && ret >= 0)
		*result = nvme_req(req)->result;
 out:
	blk_mq_free_request(req);
	return ret;
}
EXPORT_SYMBOL_GPL(__nvme_submit_sync_cmd);

int nvme_submit_sync_cmd(struct request_queue *q, struct nvme_command *cmd,
		void *buffer, unsigned bufflen)
{
	return __nvme_submit_sync_cmd(q, cmd, NULL, buffer, bufflen, 0,
			NVME_QID_ANY, 0, 0);
}
EXPORT_SYMBOL_GPL(nvme_submit_sync_cmd);

static u32 nvme_known_admin_effects(u8 opcode)
{
	switch (opcode) {
	case nvme_admin_format_nvm:
		return NVME_CMD_EFFECTS_LBCC | NVME_CMD_EFFECTS_NCC |
			NVME_CMD_EFFECTS_CSE_MASK;
	case nvme_admin_sanitize_nvm:
		return NVME_CMD_EFFECTS_LBCC | NVME_CMD_EFFECTS_CSE_MASK;
	default:
		break;
	}
	return 0;
}

u32 nvme_command_effects(struct nvme_ctrl *ctrl, struct nvme_ns *ns, u8 opcode)
{
	u32 effects = 0;

	if (ns) {
		if (ns->head->effects)
			effects = le32_to_cpu(ns->head->effects->iocs[opcode]);
		if (effects & ~(NVME_CMD_EFFECTS_CSUPP | NVME_CMD_EFFECTS_LBCC))
			dev_warn_once(ctrl->device,
				"IO command:%02x has unhandled effects:%08x\n",
				opcode, effects);
		return 0;
	}

	if (ctrl->effects)
		effects = le32_to_cpu(ctrl->effects->acs[opcode]);
	effects |= nvme_known_admin_effects(opcode);

	return effects;
}
EXPORT_SYMBOL_NS_GPL(nvme_command_effects, NVME_TARGET_PASSTHRU);

static u32 nvme_passthru_start(struct nvme_ctrl *ctrl, struct nvme_ns *ns,
			       u8 opcode)
{
	u32 effects = nvme_command_effects(ctrl, ns, opcode);

	/*
	 * For simplicity, IO to all namespaces is quiesced even if the command
	 * effects say only one namespace is affected.
	 */
	if (effects & NVME_CMD_EFFECTS_CSE_MASK) {
		mutex_lock(&ctrl->scan_lock);
		mutex_lock(&ctrl->subsys->lock);
		nvme_mpath_start_freeze(ctrl->subsys);
		nvme_mpath_wait_freeze(ctrl->subsys);
		nvme_start_freeze(ctrl);
		nvme_wait_freeze(ctrl);
	}
	return effects;
}

static void nvme_passthru_end(struct nvme_ctrl *ctrl, u32 effects,
			      struct nvme_command *cmd, int status)
{
	if (effects & NVME_CMD_EFFECTS_CSE_MASK) {
		nvme_unfreeze(ctrl);
		nvme_mpath_unfreeze(ctrl->subsys);
		mutex_unlock(&ctrl->subsys->lock);
		nvme_remove_invalid_namespaces(ctrl, NVME_NSID_ALL);
		mutex_unlock(&ctrl->scan_lock);
	}
	if (effects & NVME_CMD_EFFECTS_CCC)
		nvme_init_ctrl_finish(ctrl);
	if (effects & (NVME_CMD_EFFECTS_NIC | NVME_CMD_EFFECTS_NCC)) {
		nvme_queue_scan(ctrl);
		flush_work(&ctrl->scan_work);
	}

	switch (cmd->common.opcode) {
	case nvme_admin_set_features:
		switch (le32_to_cpu(cmd->common.cdw10) & 0xFF) {
		case NVME_FEAT_KATO:
			/*
			 * Keep alive commands interval on the host should be
			 * updated when KATO is modified by Set Features
			 * commands.
			 */
			if (!status)
				nvme_update_keep_alive(ctrl, cmd);
			break;
		default:
			break;
		}
		break;
	default:
		break;
	}
}

int nvme_execute_passthru_rq(struct request *rq)
{
	struct nvme_command *cmd = nvme_req(rq)->cmd;
	struct nvme_ctrl *ctrl = nvme_req(rq)->ctrl;
	struct nvme_ns *ns = rq->q->queuedata;
	struct gendisk *disk = ns ? ns->disk : NULL;
	u32 effects;
	int  ret;

	effects = nvme_passthru_start(ctrl, ns, cmd->common.opcode);
	ret = nvme_execute_rq(disk, rq, false);
	if (effects) /* nothing to be done for zero cmd effects */
		nvme_passthru_end(ctrl, effects, cmd, ret);

	return ret;
}
EXPORT_SYMBOL_NS_GPL(nvme_execute_passthru_rq, NVME_TARGET_PASSTHRU);

/*
 * Recommended frequency for KATO commands per NVMe 1.4 section 7.12.1:
 * 
 *   The host should send Keep Alive commands at half of the Keep Alive Timeout
 *   accounting for transport roundtrip times [..].
 */
static void nvme_queue_keep_alive_work(struct nvme_ctrl *ctrl)
{
	queue_delayed_work(nvme_wq, &ctrl->ka_work, ctrl->kato * HZ / 2);
}

static void nvme_keep_alive_end_io(struct request *rq, blk_status_t status)
{
	struct nvme_ctrl *ctrl = rq->end_io_data;
	unsigned long flags;
	bool startka = false;

	blk_mq_free_request(rq);

	if (status) {
		dev_err(ctrl->device,
			"failed nvme_keep_alive_end_io error=%d\n",
				status);
		return;
	}

	ctrl->comp_seen = false;
	spin_lock_irqsave(&ctrl->lock, flags);
	if (ctrl->state == NVME_CTRL_LIVE ||
	    ctrl->state == NVME_CTRL_CONNECTING)
		startka = true;
	spin_unlock_irqrestore(&ctrl->lock, flags);
	if (startka)
		nvme_queue_keep_alive_work(ctrl);
}

static void nvme_keep_alive_work(struct work_struct *work)
{
	struct nvme_ctrl *ctrl = container_of(to_delayed_work(work),
			struct nvme_ctrl, ka_work);
	bool comp_seen = ctrl->comp_seen;
	struct request *rq;

	if ((ctrl->ctratt & NVME_CTRL_ATTR_TBKAS) && comp_seen) {
		dev_dbg(ctrl->device,
			"reschedule traffic based keep-alive timer\n");
		ctrl->comp_seen = false;
		nvme_queue_keep_alive_work(ctrl);
		return;
	}

	rq = nvme_alloc_request(ctrl->admin_q, &ctrl->ka_cmd,
				BLK_MQ_REQ_RESERVED | BLK_MQ_REQ_NOWAIT);
	if (IS_ERR(rq)) {
		/* allocation failure, reset the controller */
		dev_err(ctrl->device, "keep-alive failed: %ld\n", PTR_ERR(rq));
		nvme_reset_ctrl(ctrl);
		return;
	}

	rq->timeout = ctrl->kato * HZ;
	rq->end_io_data = ctrl;
	blk_execute_rq_nowait(NULL, rq, 0, nvme_keep_alive_end_io);
}

static void nvme_start_keep_alive(struct nvme_ctrl *ctrl)
{
	if (unlikely(ctrl->kato == 0))
		return;

	nvme_queue_keep_alive_work(ctrl);
}

void nvme_stop_keep_alive(struct nvme_ctrl *ctrl)
{
	if (unlikely(ctrl->kato == 0))
		return;

	cancel_delayed_work_sync(&ctrl->ka_work);
}
EXPORT_SYMBOL_GPL(nvme_stop_keep_alive);

static void nvme_update_keep_alive(struct nvme_ctrl *ctrl,
				   struct nvme_command *cmd)
{
	unsigned int new_kato =
		DIV_ROUND_UP(le32_to_cpu(cmd->common.cdw11), 1000);

	dev_info(ctrl->device,
		 "keep alive interval updated from %u ms to %u ms\n",
		 ctrl->kato * 1000 / 2, new_kato * 1000 / 2);

	nvme_stop_keep_alive(ctrl);
	ctrl->kato = new_kato;
	nvme_start_keep_alive(ctrl);
}

/*
 * In NVMe 1.0 the CNS field was just a binary controller or namespace
 * flag, thus sending any new CNS opcodes has a big chance of not working.
 * Qemu unfortunately had that bug after reporting a 1.1 version compliance
 * (but not for any later version).
 */
static bool nvme_ctrl_limited_cns(struct nvme_ctrl *ctrl)
{
	if (ctrl->quirks & NVME_QUIRK_IDENTIFY_CNS)
		return ctrl->vs < NVME_VS(1, 2, 0);
	return ctrl->vs < NVME_VS(1, 1, 0);
}

static int nvme_identify_ctrl(struct nvme_ctrl *dev, struct nvme_id_ctrl **id)
{
	struct nvme_command c = { };
	int error;

	/* gcc-4.4.4 (at least) has issues with initializers and anon unions */
	c.identify.opcode = nvme_admin_identify;
	c.identify.cns = NVME_ID_CNS_CTRL;

	*id = kmalloc(sizeof(struct nvme_id_ctrl), GFP_KERNEL);
	if (!*id)
		return -ENOMEM;

	error = nvme_submit_sync_cmd(dev->admin_q, &c, *id,
			sizeof(struct nvme_id_ctrl));
	if (error)
		kfree(*id);
	return error;
}

static int nvme_process_ns_desc(struct nvme_ctrl *ctrl, struct nvme_ns_ids *ids,
		struct nvme_ns_id_desc *cur, bool *csi_seen)
{
	const char *warn_str = "ctrl returned bogus length:";
	void *data = cur;

	switch (cur->nidt) {
	case NVME_NIDT_EUI64:
		if (cur->nidl != NVME_NIDT_EUI64_LEN) {
			dev_warn(ctrl->device, "%s %d for NVME_NIDT_EUI64\n",
				 warn_str, cur->nidl);
			return -1;
		}
		memcpy(ids->eui64, data + sizeof(*cur), NVME_NIDT_EUI64_LEN);
		return NVME_NIDT_EUI64_LEN;
	case NVME_NIDT_NGUID:
		if (cur->nidl != NVME_NIDT_NGUID_LEN) {
			dev_warn(ctrl->device, "%s %d for NVME_NIDT_NGUID\n",
				 warn_str, cur->nidl);
			return -1;
		}
		memcpy(ids->nguid, data + sizeof(*cur), NVME_NIDT_NGUID_LEN);
		return NVME_NIDT_NGUID_LEN;
	case NVME_NIDT_UUID:
		if (cur->nidl != NVME_NIDT_UUID_LEN) {
			dev_warn(ctrl->device, "%s %d for NVME_NIDT_UUID\n",
				 warn_str, cur->nidl);
			return -1;
		}
		uuid_copy(&ids->uuid, data + sizeof(*cur));
		return NVME_NIDT_UUID_LEN;
	case NVME_NIDT_CSI:
		if (cur->nidl != NVME_NIDT_CSI_LEN) {
			dev_warn(ctrl->device, "%s %d for NVME_NIDT_CSI\n",
				 warn_str, cur->nidl);
			return -1;
		}
		memcpy(&ids->csi, data + sizeof(*cur), NVME_NIDT_CSI_LEN);
		*csi_seen = true;
		return NVME_NIDT_CSI_LEN;
	default:
		/* Skip unknown types */
		return cur->nidl;
	}
}

static int nvme_identify_ns_descs(struct nvme_ctrl *ctrl, unsigned nsid,
		struct nvme_ns_ids *ids)
{
	struct nvme_command c = { };
	bool csi_seen = false;
	int status, pos, len;
	void *data;

	if (ctrl->vs < NVME_VS(1, 3, 0) && !nvme_multi_css(ctrl))
		return 0;
	if (ctrl->quirks & NVME_QUIRK_NO_NS_DESC_LIST)
		return 0;

	c.identify.opcode = nvme_admin_identify;
	c.identify.nsid = cpu_to_le32(nsid);
	c.identify.cns = NVME_ID_CNS_NS_DESC_LIST;

	data = kzalloc(NVME_IDENTIFY_DATA_SIZE, GFP_KERNEL);
	if (!data)
		return -ENOMEM;

	status = nvme_submit_sync_cmd(ctrl->admin_q, &c, data,
				      NVME_IDENTIFY_DATA_SIZE);
	if (status) {
		dev_warn(ctrl->device,
			"Identify Descriptors failed (nsid=%u, status=0x%x)\n",
			nsid, status);
		goto free_data;
	}

	for (pos = 0; pos < NVME_IDENTIFY_DATA_SIZE; pos += len) {
		struct nvme_ns_id_desc *cur = data + pos;

		if (cur->nidl == 0)
			break;

		len = nvme_process_ns_desc(ctrl, ids, cur, &csi_seen);
		if (len < 0)
			break;

		len += sizeof(*cur);
	}

	if (nvme_multi_css(ctrl) && !csi_seen) {
		dev_warn(ctrl->device, "Command set not reported for nsid:%d\n",
			 nsid);
		status = -EINVAL;
	}

free_data:
	kfree(data);
	return status;
}

static int nvme_identify_ns(struct nvme_ctrl *ctrl, unsigned nsid,
			struct nvme_ns_ids *ids, struct nvme_id_ns **id)
{
	struct nvme_command c = { };
	int error;

	/* gcc-4.4.4 (at least) has issues with initializers and anon unions */
	c.identify.opcode = nvme_admin_identify;
	c.identify.nsid = cpu_to_le32(nsid);
	c.identify.cns = NVME_ID_CNS_NS;

	*id = kmalloc(sizeof(**id), GFP_KERNEL);
	if (!*id)
		return -ENOMEM;

	error = nvme_submit_sync_cmd(ctrl->admin_q, &c, *id, sizeof(**id));
	if (error) {
		dev_warn(ctrl->device, "Identify namespace failed (%d)\n", error);
		goto out_free_id;
	}

	error = NVME_SC_INVALID_NS | NVME_SC_DNR;
	if ((*id)->ncap == 0) /* namespace not allocated or attached */
		goto out_free_id;

	if (ctrl->vs >= NVME_VS(1, 1, 0) &&
	    !memchr_inv(ids->eui64, 0, sizeof(ids->eui64)))
		memcpy(ids->eui64, (*id)->eui64, sizeof(ids->eui64));
	if (ctrl->vs >= NVME_VS(1, 2, 0) &&
	    !memchr_inv(ids->nguid, 0, sizeof(ids->nguid)))
		memcpy(ids->nguid, (*id)->nguid, sizeof(ids->nguid));

	return 0;

out_free_id:
	kfree(*id);
	return error;
}

static int nvme_features(struct nvme_ctrl *dev, u8 op, unsigned int fid,
		unsigned int dword11, void *buffer, size_t buflen, u32 *result)
{
	union nvme_result res = { 0 };
	struct nvme_command c = { };
	int ret;

	c.features.opcode = op;
	c.features.fid = cpu_to_le32(fid);
	c.features.dword11 = cpu_to_le32(dword11);

	ret = __nvme_submit_sync_cmd(dev->admin_q, &c, &res,
			buffer, buflen, 0, NVME_QID_ANY, 0, 0);
	if (ret >= 0 && result)
		*result = le32_to_cpu(res.u32);
	return ret;
}

int nvme_set_features(struct nvme_ctrl *dev, unsigned int fid,
		      unsigned int dword11, void *buffer, size_t buflen,
		      u32 *result)
{
	return nvme_features(dev, nvme_admin_set_features, fid, dword11, buffer,
			     buflen, result);
}
EXPORT_SYMBOL_GPL(nvme_set_features);

int nvme_get_features(struct nvme_ctrl *dev, unsigned int fid,
		      unsigned int dword11, void *buffer, size_t buflen,
		      u32 *result)
{
	return nvme_features(dev, nvme_admin_get_features, fid, dword11, buffer,
			     buflen, result);
}
EXPORT_SYMBOL_GPL(nvme_get_features);

int nvme_set_queue_count(struct nvme_ctrl *ctrl, int *count)
{
	u32 q_count = (*count - 1) | ((*count - 1) << 16);
	u32 result;
	int status, nr_io_queues;

	status = nvme_set_features(ctrl, NVME_FEAT_NUM_QUEUES, q_count, NULL, 0,
			&result);
	if (status < 0)
		return status;

	/*
	 * Degraded controllers might return an error when setting the queue
	 * count.  We still want to be able to bring them online and offer
	 * access to the admin queue, as that might be only way to fix them up.
	 */
	if (status > 0) {
		dev_err(ctrl->device, "Could not set queue count (%d)\n", status);
		*count = 0;
	} else {
		nr_io_queues = min(result & 0xffff, result >> 16) + 1;
		*count = min(*count, nr_io_queues);
	}

	return 0;
}
EXPORT_SYMBOL_GPL(nvme_set_queue_count);

#define NVME_AEN_SUPPORTED \
	(NVME_AEN_CFG_NS_ATTR | NVME_AEN_CFG_FW_ACT | \
	 NVME_AEN_CFG_ANA_CHANGE | NVME_AEN_CFG_DISC_CHANGE)

static void nvme_enable_aen(struct nvme_ctrl *ctrl)
{
	u32 result, supported_aens = ctrl->oaes & NVME_AEN_SUPPORTED;
	int status;

	if (!supported_aens)
		return;

	status = nvme_set_features(ctrl, NVME_FEAT_ASYNC_EVENT, supported_aens,
			NULL, 0, &result);
	if (status)
		dev_warn(ctrl->device, "Failed to configure AEN (cfg %x)\n",
			 supported_aens);

	queue_work(nvme_wq, &ctrl->async_event_work);
}

static int nvme_ns_open(struct nvme_ns *ns)
{

<<<<<<< HEAD
	if (copy_from_user(&io, uio, sizeof(io)))
		return -EFAULT;
	if (io.flags)
		return -EINVAL;

	switch (io.opcode) {
	case nvme_cmd_write:
	case nvme_cmd_read:
	case nvme_cmd_compare:
		break;
	default:
		return -EINVAL;
	}

	length = (io.nblocks + 1) << ns->lba_shift;

	if ((io.control & NVME_RW_PRINFO_PRACT) &&
	    ns->ms == sizeof(struct t10_pi_tuple)) {
		/*
		 * Protection information is stripped/inserted by the
		 * controller.
		 */
		if (nvme_to_user_ptr(io.metadata))
			return -EINVAL;
		meta_len = 0;
		metadata = NULL;
	} else {
		meta_len = (io.nblocks + 1) * ns->ms;
		metadata = nvme_to_user_ptr(io.metadata);
	}

	if (ns->features & NVME_NS_EXT_LBAS) {
		length += meta_len;
		meta_len = 0;
	} else if (meta_len) {
		if ((io.metadata & 3) || !io.metadata)
			return -EINVAL;
	}

	memset(&c, 0, sizeof(c));
	c.rw.opcode = io.opcode;
	c.rw.flags = io.flags;
	c.rw.nsid = cpu_to_le32(ns->head->ns_id);
	c.rw.slba = cpu_to_le64(io.slba);
	c.rw.length = cpu_to_le16(io.nblocks);
	c.rw.control = cpu_to_le16(io.control);
	c.rw.dsmgmt = cpu_to_le32(io.dsmgmt);
	c.rw.reftag = cpu_to_le32(io.reftag);
	c.rw.apptag = cpu_to_le16(io.apptag);
	c.rw.appmask = cpu_to_le16(io.appmask);

	return nvme_submit_user_cmd(ns->queue, &c,
			nvme_to_user_ptr(io.addr), length,
			metadata, meta_len, lower_32_bits(io.slba), NULL, 0);
}

static int nvme_user_cmd(struct nvme_ctrl *ctrl, struct nvme_ns *ns,
			struct nvme_passthru_cmd __user *ucmd)
{
	struct nvme_passthru_cmd cmd;
	struct nvme_command c;
	unsigned timeout = 0;
	u64 result;
	int status;

	if (!capable(CAP_SYS_ADMIN))
		return -EACCES;
	if (copy_from_user(&cmd, ucmd, sizeof(cmd)))
		return -EFAULT;
	if (cmd.flags)
		return -EINVAL;

	memset(&c, 0, sizeof(c));
	c.common.opcode = cmd.opcode;
	c.common.flags = cmd.flags;
	c.common.nsid = cpu_to_le32(cmd.nsid);
	c.common.cdw2[0] = cpu_to_le32(cmd.cdw2);
	c.common.cdw2[1] = cpu_to_le32(cmd.cdw3);
	c.common.cdw10 = cpu_to_le32(cmd.cdw10);
	c.common.cdw11 = cpu_to_le32(cmd.cdw11);
	c.common.cdw12 = cpu_to_le32(cmd.cdw12);
	c.common.cdw13 = cpu_to_le32(cmd.cdw13);
	c.common.cdw14 = cpu_to_le32(cmd.cdw14);
	c.common.cdw15 = cpu_to_le32(cmd.cdw15);

	if (cmd.timeout_ms)
		timeout = msecs_to_jiffies(cmd.timeout_ms);

	status = nvme_submit_user_cmd(ns ? ns->queue : ctrl->admin_q, &c,
			nvme_to_user_ptr(cmd.addr), cmd.data_len,
			nvme_to_user_ptr(cmd.metadata), cmd.metadata_len,
			0, &result, timeout);

	if (status >= 0) {
		if (put_user(result, &ucmd->result))
			return -EFAULT;
	}

	return status;
}

static int nvme_user_cmd64(struct nvme_ctrl *ctrl, struct nvme_ns *ns,
			struct nvme_passthru_cmd64 __user *ucmd)
{
	struct nvme_passthru_cmd64 cmd;
	struct nvme_command c;
	unsigned timeout = 0;
	int status;

	if (!capable(CAP_SYS_ADMIN))
		return -EACCES;
	if (copy_from_user(&cmd, ucmd, sizeof(cmd)))
		return -EFAULT;
	if (cmd.flags)
		return -EINVAL;

	memset(&c, 0, sizeof(c));
	c.common.opcode = cmd.opcode;
	c.common.flags = cmd.flags;
	c.common.nsid = cpu_to_le32(cmd.nsid);
	c.common.cdw2[0] = cpu_to_le32(cmd.cdw2);
	c.common.cdw2[1] = cpu_to_le32(cmd.cdw3);
	c.common.cdw10 = cpu_to_le32(cmd.cdw10);
	c.common.cdw11 = cpu_to_le32(cmd.cdw11);
	c.common.cdw12 = cpu_to_le32(cmd.cdw12);
	c.common.cdw13 = cpu_to_le32(cmd.cdw13);
	c.common.cdw14 = cpu_to_le32(cmd.cdw14);
	c.common.cdw15 = cpu_to_le32(cmd.cdw15);

	if (cmd.timeout_ms)
		timeout = msecs_to_jiffies(cmd.timeout_ms);

	status = nvme_submit_user_cmd(ns ? ns->queue : ctrl->admin_q, &c,
			nvme_to_user_ptr(cmd.addr), cmd.data_len,
			nvme_to_user_ptr(cmd.metadata), cmd.metadata_len,
			0, &cmd.result, timeout);

	if (status >= 0) {
		if (put_user(cmd.result, &ucmd->result))
			return -EFAULT;
	}

	return status;
}

/*
 * Issue ioctl requests on the first available path.  Note that unlike normal
 * block layer requests we will not retry failed request on another controller.
 */
struct nvme_ns *nvme_get_ns_from_disk(struct gendisk *disk,
		struct nvme_ns_head **head, int *srcu_idx)
{
#ifdef CONFIG_NVME_MULTIPATH
	if (disk->fops == &nvme_ns_head_ops) {
		struct nvme_ns *ns;

		*head = disk->private_data;
		*srcu_idx = srcu_read_lock(&(*head)->srcu);
		ns = nvme_find_path(*head);
		if (!ns)
			srcu_read_unlock(&(*head)->srcu, *srcu_idx);
		return ns;
	}
#endif
	*head = NULL;
	*srcu_idx = -1;
	return disk->private_data;
}

void nvme_put_ns_from_disk(struct nvme_ns_head *head, int idx)
{
	if (head)
		srcu_read_unlock(&head->srcu, idx);
}

static bool is_ctrl_ioctl(unsigned int cmd)
{
	if (cmd == NVME_IOCTL_ADMIN_CMD || cmd == NVME_IOCTL_ADMIN64_CMD)
		return true;
	if (is_sed_ioctl(cmd))
		return true;
	return false;
}

static int nvme_handle_ctrl_ioctl(struct nvme_ns *ns, unsigned int cmd,
				  void __user *argp,
				  struct nvme_ns_head *head,
				  int srcu_idx)
{
	struct nvme_ctrl *ctrl = ns->ctrl;
	int ret;

	nvme_get_ctrl(ns->ctrl);
	nvme_put_ns_from_disk(head, srcu_idx);

	switch (cmd) {
	case NVME_IOCTL_ADMIN_CMD:
		ret = nvme_user_cmd(ctrl, NULL, argp);
		break;
	case NVME_IOCTL_ADMIN64_CMD:
		ret = nvme_user_cmd64(ctrl, NULL, argp);
		break;
	default:
		ret = sed_ioctl(ctrl->opal_dev, cmd, argp);
		break;
	}
	nvme_put_ctrl(ctrl);
	return ret;
}

static int nvme_ioctl(struct block_device *bdev, fmode_t mode,
		unsigned int cmd, unsigned long arg)
{
	struct nvme_ns_head *head = NULL;
	void __user *argp = (void __user *)arg;
	struct nvme_ns *ns;
	int srcu_idx, ret;

	ns = nvme_get_ns_from_disk(bdev->bd_disk, &head, &srcu_idx);
	if (unlikely(!ns))
		return -EWOULDBLOCK;

	/*
	 * Handle ioctls that apply to the controller instead of the namespace
	 * seperately and drop the ns SRCU reference early.  This avoids a
	 * deadlock when deleting namespaces using the passthrough interface.
	 */
	if (is_ctrl_ioctl(cmd))
		return nvme_handle_ctrl_ioctl(ns, cmd, argp, head, srcu_idx);

	switch (cmd) {
	case NVME_IOCTL_ID:
		force_successful_syscall_return();
		ret = ns->head->ns_id;
		break;
	case NVME_IOCTL_IO_CMD:
		ret = nvme_user_cmd(ns->ctrl, ns, argp);
		break;
	case NVME_IOCTL_SUBMIT_IO:
		ret = nvme_submit_io(ns, argp);
		break;
	case NVME_IOCTL_IO64_CMD:
		ret = nvme_user_cmd64(ns->ctrl, ns, argp);
		break;
	default:
		if (ns->ndev)
			ret = nvme_nvm_ioctl(ns, cmd, arg);
		else
			ret = -ENOTTY;
	}

	nvme_put_ns_from_disk(head, srcu_idx);
	return ret;
}

#ifdef CONFIG_COMPAT
struct nvme_user_io32 {
	__u8	opcode;
	__u8	flags;
	__u16	control;
	__u16	nblocks;
	__u16	rsvd;
	__u64	metadata;
	__u64	addr;
	__u64	slba;
	__u32	dsmgmt;
	__u32	reftag;
	__u16	apptag;
	__u16	appmask;
} __attribute__((__packed__));

#define NVME_IOCTL_SUBMIT_IO32	_IOW('N', 0x42, struct nvme_user_io32)

static int nvme_compat_ioctl(struct block_device *bdev, fmode_t mode,
		unsigned int cmd, unsigned long arg)
{
	/*
	 * Corresponds to the difference of NVME_IOCTL_SUBMIT_IO
	 * between 32 bit programs and 64 bit kernel.
	 * The cause is that the results of sizeof(struct nvme_user_io),
	 * which is used to define NVME_IOCTL_SUBMIT_IO,
	 * are not same between 32 bit compiler and 64 bit compiler.
	 * NVME_IOCTL_SUBMIT_IO32 is for 64 bit kernel handling
	 * NVME_IOCTL_SUBMIT_IO issued from 32 bit programs.
	 * Other IOCTL numbers are same between 32 bit and 64 bit.
	 * So there is nothing to do regarding to other IOCTL numbers.
	 */
	if (cmd == NVME_IOCTL_SUBMIT_IO32)
		return nvme_ioctl(bdev, mode, NVME_IOCTL_SUBMIT_IO, arg);

	return nvme_ioctl(bdev, mode, cmd, arg);
}
#else
#define nvme_compat_ioctl	NULL
#endif /* CONFIG_COMPAT */

static int nvme_open(struct block_device *bdev, fmode_t mode)
{
	struct nvme_ns *ns = bdev->bd_disk->private_data;

#ifdef CONFIG_NVME_MULTIPATH
=======
>>>>>>> 3b17187f
	/* should never be called due to GENHD_FL_HIDDEN */
	if (WARN_ON_ONCE(nvme_ns_head_multipath(ns->head)))
		goto fail;
	if (!nvme_get_ns(ns))
		goto fail;
	if (!try_module_get(ns->ctrl->ops->module))
		goto fail_put_ns;

	return 0;

fail_put_ns:
	nvme_put_ns(ns);
fail:
	return -ENXIO;
}

static void nvme_ns_release(struct nvme_ns *ns)
{

	module_put(ns->ctrl->ops->module);
	nvme_put_ns(ns);
}

static int nvme_open(struct block_device *bdev, fmode_t mode)
{
	return nvme_ns_open(bdev->bd_disk->private_data);
}

static void nvme_release(struct gendisk *disk, fmode_t mode)
{
	nvme_ns_release(disk->private_data);
}

int nvme_getgeo(struct block_device *bdev, struct hd_geometry *geo)
{
	/* some standard values */
	geo->heads = 1 << 6;
	geo->sectors = 1 << 5;
	geo->cylinders = get_capacity(bdev->bd_disk) >> 11;
	return 0;
}

#ifdef CONFIG_BLK_DEV_INTEGRITY
static void nvme_init_integrity(struct gendisk *disk, u16 ms, u8 pi_type,
				u32 max_integrity_segments)
{
	struct blk_integrity integrity = { };

	switch (pi_type) {
	case NVME_NS_DPS_PI_TYPE3:
		integrity.profile = &t10_pi_type3_crc;
		integrity.tag_size = sizeof(u16) + sizeof(u32);
		integrity.flags |= BLK_INTEGRITY_DEVICE_CAPABLE;
		break;
	case NVME_NS_DPS_PI_TYPE1:
	case NVME_NS_DPS_PI_TYPE2:
		integrity.profile = &t10_pi_type1_crc;
		integrity.tag_size = sizeof(u16);
		integrity.flags |= BLK_INTEGRITY_DEVICE_CAPABLE;
		break;
	default:
		integrity.profile = NULL;
		break;
	}
	integrity.tuple_size = ms;
	blk_integrity_register(disk, &integrity);
	blk_queue_max_integrity_segments(disk->queue, max_integrity_segments);
}
#else
static void nvme_init_integrity(struct gendisk *disk, u16 ms, u8 pi_type,
				u32 max_integrity_segments)
{
}
#endif /* CONFIG_BLK_DEV_INTEGRITY */

static void nvme_config_discard(struct gendisk *disk, struct nvme_ns *ns)
{
	struct nvme_ctrl *ctrl = ns->ctrl;
	struct request_queue *queue = disk->queue;
	u32 size = queue_logical_block_size(queue);

	if (ctrl->max_discard_sectors == 0) {
		blk_queue_flag_clear(QUEUE_FLAG_DISCARD, queue);
		return;
	}

	if (ctrl->nr_streams && ns->sws && ns->sgs)
		size *= ns->sws * ns->sgs;

	BUILD_BUG_ON(PAGE_SIZE / sizeof(struct nvme_dsm_range) <
			NVME_DSM_MAX_RANGES);

	queue->limits.discard_alignment = 0;
	queue->limits.discard_granularity = size;

	/* If discard is already enabled, don't reset queue limits */
	if (blk_queue_flag_test_and_set(QUEUE_FLAG_DISCARD, queue))
		return;

	blk_queue_max_discard_sectors(queue, ctrl->max_discard_sectors);
	blk_queue_max_discard_segments(queue, ctrl->max_discard_segments);

	if (ctrl->quirks & NVME_QUIRK_DEALLOCATE_ZEROES)
		blk_queue_max_write_zeroes_sectors(queue, UINT_MAX);
}

<<<<<<< HEAD
/*
 * Even though NVMe spec explicitly states that MDTS is not applicable to the
 * write-zeroes, we are cautious and limit the size to the controllers
 * max_hw_sectors value, which is based on the MDTS field and possibly other
 * limiting factors.
 */
static void nvme_config_write_zeroes(struct request_queue *q,
		struct nvme_ctrl *ctrl)
{
	if ((ctrl->oncs & NVME_CTRL_ONCS_WRITE_ZEROES) &&
	    !(ctrl->quirks & NVME_QUIRK_DISABLE_WRITE_ZEROES))
		blk_queue_max_write_zeroes_sectors(q, ctrl->max_hw_sectors);
}

=======
>>>>>>> 3b17187f
static bool nvme_ns_ids_valid(struct nvme_ns_ids *ids)
{
	return !uuid_is_null(&ids->uuid) ||
		memchr_inv(ids->nguid, 0, sizeof(ids->nguid)) ||
		memchr_inv(ids->eui64, 0, sizeof(ids->eui64));
}

static bool nvme_ns_ids_equal(struct nvme_ns_ids *a, struct nvme_ns_ids *b)
{
	return uuid_equal(&a->uuid, &b->uuid) &&
		memcmp(&a->nguid, &b->nguid, sizeof(a->nguid)) == 0 &&
		memcmp(&a->eui64, &b->eui64, sizeof(a->eui64)) == 0 &&
		a->csi == b->csi;
}

static int nvme_setup_streams_ns(struct nvme_ctrl *ctrl, struct nvme_ns *ns,
				 u32 *phys_bs, u32 *io_opt)
{
	struct streams_directive_params s;
	int ret;

	if (!ctrl->nr_streams)
		return 0;

	ret = nvme_get_stream_params(ctrl, &s, ns->head->ns_id);
	if (ret)
		return ret;

	ns->sws = le32_to_cpu(s.sws);
	ns->sgs = le16_to_cpu(s.sgs);

	if (ns->sws) {
		*phys_bs = ns->sws * (1 << ns->lba_shift);
		if (ns->sgs)
			*io_opt = *phys_bs * ns->sgs;
	}

	return 0;
}

static int nvme_configure_metadata(struct nvme_ns *ns, struct nvme_id_ns *id)
{
	struct nvme_ctrl *ctrl = ns->ctrl;

	/*
	 * The PI implementation requires the metadata size to be equal to the
	 * t10 pi tuple size.
	 */
	ns->ms = le16_to_cpu(id->lbaf[id->flbas & NVME_NS_FLBAS_LBA_MASK].ms);
	if (ns->ms == sizeof(struct t10_pi_tuple))
		ns->pi_type = id->dps & NVME_NS_DPS_PI_MASK;
	else
		ns->pi_type = 0;

	ns->features &= ~(NVME_NS_METADATA_SUPPORTED | NVME_NS_EXT_LBAS);
	if (!ns->ms || !(ctrl->ops->flags & NVME_F_METADATA_SUPPORTED))
		return 0;
	if (ctrl->ops->flags & NVME_F_FABRICS) {
		/*
		 * The NVMe over Fabrics specification only supports metadata as
		 * part of the extended data LBA.  We rely on HCA/HBA support to
		 * remap the separate metadata buffer from the block layer.
		 */
		if (WARN_ON_ONCE(!(id->flbas & NVME_NS_FLBAS_META_EXT)))
			return -EINVAL;
		if (ctrl->max_integrity_segments)
			ns->features |=
				(NVME_NS_METADATA_SUPPORTED | NVME_NS_EXT_LBAS);
	} else {
		/*
		 * For PCIe controllers, we can't easily remap the separate
		 * metadata buffer from the block layer and thus require a
		 * separate metadata buffer for block layer metadata/PI support.
		 * We allow extended LBAs for the passthrough interface, though.
		 */
		if (id->flbas & NVME_NS_FLBAS_META_EXT)
			ns->features |= NVME_NS_EXT_LBAS;
		else
			ns->features |= NVME_NS_METADATA_SUPPORTED;
	}

	return 0;
}

static void nvme_set_queue_limits(struct nvme_ctrl *ctrl,
		struct request_queue *q)
{
	bool vwc = ctrl->vwc & NVME_CTRL_VWC_PRESENT;

	if (ctrl->max_hw_sectors) {
		u32 max_segments =
			(ctrl->max_hw_sectors / (NVME_CTRL_PAGE_SIZE >> 9)) + 1;

		max_segments = min_not_zero(max_segments, ctrl->max_segments);
		blk_queue_max_hw_sectors(q, ctrl->max_hw_sectors);
		blk_queue_max_segments(q, min_t(u32, max_segments, USHRT_MAX));
	}
	blk_queue_virt_boundary(q, NVME_CTRL_PAGE_SIZE - 1);
	blk_queue_dma_alignment(q, 7);
	blk_queue_write_cache(q, vwc, vwc);
}

static void nvme_update_disk_info(struct gendisk *disk,
		struct nvme_ns *ns, struct nvme_id_ns *id)
{
	sector_t capacity = nvme_lba_to_sect(ns, le64_to_cpu(id->nsze));
	unsigned short bs = 1 << ns->lba_shift;
	u32 atomic_bs, phys_bs, io_opt = 0;

	/*
	 * The block layer can't support LBA sizes larger than the page size
	 * yet, so catch this early and don't allow block I/O.
	 */
	if (ns->lba_shift > PAGE_SHIFT) {
		capacity = 0;
		bs = (1 << 9);
	}

	blk_integrity_unregister(disk);

	atomic_bs = phys_bs = bs;
	nvme_setup_streams_ns(ns->ctrl, ns, &phys_bs, &io_opt);
	if (id->nabo == 0) {
		/*
		 * Bit 1 indicates whether NAWUPF is defined for this namespace
		 * and whether it should be used instead of AWUPF. If NAWUPF ==
		 * 0 then AWUPF must be used instead.
		 */
		if (id->nsfeat & NVME_NS_FEAT_ATOMICS && id->nawupf)
			atomic_bs = (1 + le16_to_cpu(id->nawupf)) * bs;
		else
			atomic_bs = (1 + ns->ctrl->subsys->awupf) * bs;
	}

	if (id->nsfeat & NVME_NS_FEAT_IO_OPT) {
		/* NPWG = Namespace Preferred Write Granularity */
		phys_bs = bs * (1 + le16_to_cpu(id->npwg));
		/* NOWS = Namespace Optimal Write Size */
		io_opt = bs * (1 + le16_to_cpu(id->nows));
	}

	blk_queue_logical_block_size(disk->queue, bs);
	/*
	 * Linux filesystems assume writing a single physical block is
	 * an atomic operation. Hence limit the physical block size to the
	 * value of the Atomic Write Unit Power Fail parameter.
	 */
	blk_queue_physical_block_size(disk->queue, min(phys_bs, atomic_bs));
	blk_queue_io_min(disk->queue, phys_bs);
	blk_queue_io_opt(disk->queue, io_opt);

	/*
	 * Register a metadata profile for PI, or the plain non-integrity NVMe
	 * metadata masquerading as Type 0 if supported, otherwise reject block
	 * I/O to namespaces with metadata except when the namespace supports
	 * PI, as it can strip/insert in that case.
	 */
	if (ns->ms) {
		if (IS_ENABLED(CONFIG_BLK_DEV_INTEGRITY) &&
		    (ns->features & NVME_NS_METADATA_SUPPORTED))
			nvme_init_integrity(disk, ns->ms, ns->pi_type,
					    ns->ctrl->max_integrity_segments);
		else if (!nvme_ns_has_pi(ns))
			capacity = 0;
	}

	set_capacity_and_notify(disk, capacity);

	nvme_config_discard(disk, ns);
<<<<<<< HEAD
	nvme_config_write_zeroes(disk->queue, ns->ctrl);
=======
	blk_queue_max_write_zeroes_sectors(disk->queue,
					   ns->ctrl->max_zeroes_sectors);
>>>>>>> 3b17187f

	set_disk_ro(disk, (id->nsattr & NVME_NS_ATTR_RO) ||
		test_bit(NVME_NS_FORCE_RO, &ns->flags));
}

static inline bool nvme_first_scan(struct gendisk *disk)
{
	/* nvme_alloc_ns() scans the disk prior to adding it */
	return !disk_live(disk);
}

static void nvme_set_chunk_sectors(struct nvme_ns *ns, struct nvme_id_ns *id)
{
	struct nvme_ctrl *ctrl = ns->ctrl;
	u32 iob;

	if ((ctrl->quirks & NVME_QUIRK_STRIPE_SIZE) &&
	    is_power_of_2(ctrl->max_hw_sectors))
		iob = ctrl->max_hw_sectors;
	else
		iob = nvme_lba_to_sect(ns, le16_to_cpu(id->noiob));

	if (!iob)
		return;

	if (!is_power_of_2(iob)) {
		if (nvme_first_scan(ns->disk))
			pr_warn("%s: ignoring unaligned IO boundary:%u\n",
				ns->disk->disk_name, iob);
		return;
	}

	if (blk_queue_is_zoned(ns->disk->queue)) {
		if (nvme_first_scan(ns->disk))
			pr_warn("%s: ignoring zoned namespace IO boundary\n",
				ns->disk->disk_name);
		return;
	}

	blk_queue_chunk_sectors(ns->queue, iob);
}

static int nvme_update_ns_info(struct nvme_ns *ns, struct nvme_id_ns *id)
{
	unsigned lbaf = id->flbas & NVME_NS_FLBAS_LBA_MASK;
	int ret;

	blk_mq_freeze_queue(ns->disk->queue);
	ns->lba_shift = id->lbaf[lbaf].ds;
	nvme_set_queue_limits(ns->ctrl, ns->queue);

	ret = nvme_configure_metadata(ns, id);
	if (ret)
		goto out_unfreeze;
	nvme_set_chunk_sectors(ns, id);
	nvme_update_disk_info(ns->disk, ns, id);

	if (ns->head->ids.csi == NVME_CSI_ZNS) {
		ret = nvme_update_zone_info(ns, lbaf);
		if (ret)
			goto out_unfreeze;
	}

	set_bit(NVME_NS_READY, &ns->flags);
	blk_mq_unfreeze_queue(ns->disk->queue);

	if (blk_queue_is_zoned(ns->queue)) {
		ret = nvme_revalidate_zones(ns);
		if (ret && !nvme_first_scan(ns->disk))
			goto out;
	}

	if (nvme_ns_head_multipath(ns->head)) {
		blk_mq_freeze_queue(ns->head->disk->queue);
		nvme_update_disk_info(ns->head->disk, ns, id);
		nvme_mpath_revalidate_paths(ns);
		blk_stack_limits(&ns->head->disk->queue->limits,
				 &ns->queue->limits, 0);
		disk_update_readahead(ns->head->disk);
		blk_mq_unfreeze_queue(ns->head->disk->queue);
	}
	return 0;

out_unfreeze:
	blk_mq_unfreeze_queue(ns->disk->queue);
out:
	/*
	 * If probing fails due an unsupported feature, hide the block device,
	 * but still allow other access.
	 */
	if (ret == -ENODEV) {
		ns->disk->flags |= GENHD_FL_HIDDEN;
		ret = 0;
	}
	return ret;
}

static char nvme_pr_type(enum pr_type type)
{
	switch (type) {
	case PR_WRITE_EXCLUSIVE:
		return 1;
	case PR_EXCLUSIVE_ACCESS:
		return 2;
	case PR_WRITE_EXCLUSIVE_REG_ONLY:
		return 3;
	case PR_EXCLUSIVE_ACCESS_REG_ONLY:
		return 4;
	case PR_WRITE_EXCLUSIVE_ALL_REGS:
		return 5;
	case PR_EXCLUSIVE_ACCESS_ALL_REGS:
		return 6;
	default:
		return 0;
	}
};

static int nvme_send_ns_head_pr_command(struct block_device *bdev,
		struct nvme_command *c, u8 data[16])
{
	struct nvme_ns_head *head = bdev->bd_disk->private_data;
	int srcu_idx = srcu_read_lock(&head->srcu);
	struct nvme_ns *ns = nvme_find_path(head);
	int ret = -EWOULDBLOCK;

	if (ns) {
		c->common.nsid = cpu_to_le32(ns->head->ns_id);
		ret = nvme_submit_sync_cmd(ns->queue, c, data, 16);
	}
	srcu_read_unlock(&head->srcu, srcu_idx);
	return ret;
}
	
static int nvme_send_ns_pr_command(struct nvme_ns *ns, struct nvme_command *c,
		u8 data[16])
{
	c->common.nsid = cpu_to_le32(ns->head->ns_id);
	return nvme_submit_sync_cmd(ns->queue, c, data, 16);
}

static int nvme_pr_command(struct block_device *bdev, u32 cdw10,
				u64 key, u64 sa_key, u8 op)
{
	struct nvme_command c = { };
	u8 data[16] = { 0, };

	put_unaligned_le64(key, &data[0]);
	put_unaligned_le64(sa_key, &data[8]);

	c.common.opcode = op;
	c.common.cdw10 = cpu_to_le32(cdw10);

	if (IS_ENABLED(CONFIG_NVME_MULTIPATH) &&
	    bdev->bd_disk->fops == &nvme_ns_head_ops)
		return nvme_send_ns_head_pr_command(bdev, &c, data);
	return nvme_send_ns_pr_command(bdev->bd_disk->private_data, &c, data);
}

static int nvme_pr_register(struct block_device *bdev, u64 old,
		u64 new, unsigned flags)
{
	u32 cdw10;

	if (flags & ~PR_FL_IGNORE_KEY)
		return -EOPNOTSUPP;

	cdw10 = old ? 2 : 0;
	cdw10 |= (flags & PR_FL_IGNORE_KEY) ? 1 << 3 : 0;
	cdw10 |= (1 << 30) | (1 << 31); /* PTPL=1 */
	return nvme_pr_command(bdev, cdw10, old, new, nvme_cmd_resv_register);
}

static int nvme_pr_reserve(struct block_device *bdev, u64 key,
		enum pr_type type, unsigned flags)
{
	u32 cdw10;

	if (flags & ~PR_FL_IGNORE_KEY)
		return -EOPNOTSUPP;

	cdw10 = nvme_pr_type(type) << 8;
	cdw10 |= ((flags & PR_FL_IGNORE_KEY) ? 1 << 3 : 0);
	return nvme_pr_command(bdev, cdw10, key, 0, nvme_cmd_resv_acquire);
}

static int nvme_pr_preempt(struct block_device *bdev, u64 old, u64 new,
		enum pr_type type, bool abort)
{
	u32 cdw10 = nvme_pr_type(type) << 8 | (abort ? 2 : 1);

	return nvme_pr_command(bdev, cdw10, old, new, nvme_cmd_resv_acquire);
}

static int nvme_pr_clear(struct block_device *bdev, u64 key)
{
	u32 cdw10 = 1 | (key ? 1 << 3 : 0);

	return nvme_pr_command(bdev, cdw10, key, 0, nvme_cmd_resv_register);
}

static int nvme_pr_release(struct block_device *bdev, u64 key, enum pr_type type)
{
	u32 cdw10 = nvme_pr_type(type) << 8 | (key ? 1 << 3 : 0);

	return nvme_pr_command(bdev, cdw10, key, 0, nvme_cmd_resv_release);
}

const struct pr_ops nvme_pr_ops = {
	.pr_register	= nvme_pr_register,
	.pr_reserve	= nvme_pr_reserve,
	.pr_release	= nvme_pr_release,
	.pr_preempt	= nvme_pr_preempt,
	.pr_clear	= nvme_pr_clear,
};

#ifdef CONFIG_BLK_SED_OPAL
int nvme_sec_submit(void *data, u16 spsp, u8 secp, void *buffer, size_t len,
		bool send)
{
	struct nvme_ctrl *ctrl = data;
	struct nvme_command cmd = { };

	if (send)
		cmd.common.opcode = nvme_admin_security_send;
	else
		cmd.common.opcode = nvme_admin_security_recv;
	cmd.common.nsid = 0;
	cmd.common.cdw10 = cpu_to_le32(((u32)secp) << 24 | ((u32)spsp) << 8);
	cmd.common.cdw11 = cpu_to_le32(len);

	return __nvme_submit_sync_cmd(ctrl->admin_q, &cmd, NULL, buffer, len, 0,
			NVME_QID_ANY, 1, 0);
}
EXPORT_SYMBOL_GPL(nvme_sec_submit);
#endif /* CONFIG_BLK_SED_OPAL */

#ifdef CONFIG_BLK_DEV_ZONED
static int nvme_report_zones(struct gendisk *disk, sector_t sector,
		unsigned int nr_zones, report_zones_cb cb, void *data)
{
	return nvme_ns_report_zones(disk->private_data, sector, nr_zones, cb,
			data);
}
#else
#define nvme_report_zones	NULL
#endif /* CONFIG_BLK_DEV_ZONED */

static const struct block_device_operations nvme_bdev_ops = {
	.owner		= THIS_MODULE,
	.ioctl		= nvme_ioctl,
	.open		= nvme_open,
	.release	= nvme_release,
	.getgeo		= nvme_getgeo,
	.report_zones	= nvme_report_zones,
	.pr_ops		= &nvme_pr_ops,
};

static int nvme_wait_ready(struct nvme_ctrl *ctrl, u64 cap, bool enabled)
{
	unsigned long timeout =
		((NVME_CAP_TIMEOUT(cap) + 1) * HZ / 2) + jiffies;
	u32 csts, bit = enabled ? NVME_CSTS_RDY : 0;
	int ret;

	while ((ret = ctrl->ops->reg_read32(ctrl, NVME_REG_CSTS, &csts)) == 0) {
		if (csts == ~0)
			return -ENODEV;
		if ((csts & NVME_CSTS_RDY) == bit)
			break;

		usleep_range(1000, 2000);
		if (fatal_signal_pending(current))
			return -EINTR;
		if (time_after(jiffies, timeout)) {
			dev_err(ctrl->device,
				"Device not ready; aborting %s, CSTS=0x%x\n",
				enabled ? "initialisation" : "reset", csts);
			return -ENODEV;
		}
	}

	return ret;
}

/*
 * If the device has been passed off to us in an enabled state, just clear
 * the enabled bit.  The spec says we should set the 'shutdown notification
 * bits', but doing so may cause the device to complete commands to the
 * admin queue ... and we don't know what memory that might be pointing at!
 */
int nvme_disable_ctrl(struct nvme_ctrl *ctrl)
{
	int ret;

	ctrl->ctrl_config &= ~NVME_CC_SHN_MASK;
	ctrl->ctrl_config &= ~NVME_CC_ENABLE;

	ret = ctrl->ops->reg_write32(ctrl, NVME_REG_CC, ctrl->ctrl_config);
	if (ret)
		return ret;

	if (ctrl->quirks & NVME_QUIRK_DELAY_BEFORE_CHK_RDY)
		msleep(NVME_QUIRK_DELAY_AMOUNT);

	return nvme_wait_ready(ctrl, ctrl->cap, false);
}
EXPORT_SYMBOL_GPL(nvme_disable_ctrl);

int nvme_enable_ctrl(struct nvme_ctrl *ctrl)
{
	unsigned dev_page_min;
	int ret;

	ret = ctrl->ops->reg_read64(ctrl, NVME_REG_CAP, &ctrl->cap);
	if (ret) {
		dev_err(ctrl->device, "Reading CAP failed (%d)\n", ret);
		return ret;
	}
	dev_page_min = NVME_CAP_MPSMIN(ctrl->cap) + 12;

	if (NVME_CTRL_PAGE_SHIFT < dev_page_min) {
		dev_err(ctrl->device,
			"Minimum device page size %u too large for host (%u)\n",
			1 << dev_page_min, 1 << NVME_CTRL_PAGE_SHIFT);
		return -ENODEV;
	}

	if (NVME_CAP_CSS(ctrl->cap) & NVME_CAP_CSS_CSI)
		ctrl->ctrl_config = NVME_CC_CSS_CSI;
	else
		ctrl->ctrl_config = NVME_CC_CSS_NVM;
	ctrl->ctrl_config |= (NVME_CTRL_PAGE_SHIFT - 12) << NVME_CC_MPS_SHIFT;
	ctrl->ctrl_config |= NVME_CC_AMS_RR | NVME_CC_SHN_NONE;
	ctrl->ctrl_config |= NVME_CC_IOSQES | NVME_CC_IOCQES;
	ctrl->ctrl_config |= NVME_CC_ENABLE;

	ret = ctrl->ops->reg_write32(ctrl, NVME_REG_CC, ctrl->ctrl_config);
	if (ret)
		return ret;
	return nvme_wait_ready(ctrl, ctrl->cap, true);
}
EXPORT_SYMBOL_GPL(nvme_enable_ctrl);

int nvme_shutdown_ctrl(struct nvme_ctrl *ctrl)
{
	unsigned long timeout = jiffies + (ctrl->shutdown_timeout * HZ);
	u32 csts;
	int ret;

	ctrl->ctrl_config &= ~NVME_CC_SHN_MASK;
	ctrl->ctrl_config |= NVME_CC_SHN_NORMAL;

	ret = ctrl->ops->reg_write32(ctrl, NVME_REG_CC, ctrl->ctrl_config);
	if (ret)
		return ret;

	while ((ret = ctrl->ops->reg_read32(ctrl, NVME_REG_CSTS, &csts)) == 0) {
		if ((csts & NVME_CSTS_SHST_MASK) == NVME_CSTS_SHST_CMPLT)
			break;

		msleep(100);
		if (fatal_signal_pending(current))
			return -EINTR;
		if (time_after(jiffies, timeout)) {
			dev_err(ctrl->device,
				"Device shutdown incomplete; abort shutdown\n");
			return -ENODEV;
		}
	}

	return ret;
}
EXPORT_SYMBOL_GPL(nvme_shutdown_ctrl);

static int nvme_configure_timestamp(struct nvme_ctrl *ctrl)
{
	__le64 ts;
	int ret;

	if (!(ctrl->oncs & NVME_CTRL_ONCS_TIMESTAMP))
		return 0;

	ts = cpu_to_le64(ktime_to_ms(ktime_get_real()));
	ret = nvme_set_features(ctrl, NVME_FEAT_TIMESTAMP, 0, &ts, sizeof(ts),
			NULL);
	if (ret)
		dev_warn_once(ctrl->device,
			"could not set timestamp (%d)\n", ret);
	return ret;
}

static int nvme_configure_acre(struct nvme_ctrl *ctrl)
{
	struct nvme_feat_host_behavior *host;
	int ret;

	/* Don't bother enabling the feature if retry delay is not reported */
	if (!ctrl->crdt[0])
		return 0;

	host = kzalloc(sizeof(*host), GFP_KERNEL);
	if (!host)
		return 0;

	host->acre = NVME_ENABLE_ACRE;
	ret = nvme_set_features(ctrl, NVME_FEAT_HOST_BEHAVIOR, 0,
				host, sizeof(*host), NULL);
	kfree(host);
	return ret;
}

/*
 * The function checks whether the given total (exlat + enlat) latency of
 * a power state allows the latter to be used as an APST transition target.
 * It does so by comparing the latency to the primary and secondary latency
 * tolerances defined by module params. If there's a match, the corresponding
 * timeout value is returned and the matching tolerance index (1 or 2) is
 * reported.
 */
static bool nvme_apst_get_transition_time(u64 total_latency,
		u64 *transition_time, unsigned *last_index)
{
	if (total_latency <= apst_primary_latency_tol_us) {
		if (*last_index == 1)
			return false;
		*last_index = 1;
		*transition_time = apst_primary_timeout_ms;
		return true;
	}
	if (apst_secondary_timeout_ms &&
		total_latency <= apst_secondary_latency_tol_us) {
		if (*last_index <= 2)
			return false;
		*last_index = 2;
		*transition_time = apst_secondary_timeout_ms;
		return true;
	}
	return false;
}

/*
 * APST (Autonomous Power State Transition) lets us program a table of power
 * state transitions that the controller will perform automatically.
 *
 * Depending on module params, one of the two supported techniques will be used:
 *
 * - If the parameters provide explicit timeouts and tolerances, they will be
 *   used to build a table with up to 2 non-operational states to transition to.
 *   The default parameter values were selected based on the values used by
 *   Microsoft's and Intel's NVMe drivers. Yet, since we don't implement dynamic
 *   regeneration of the APST table in the event of switching between external
 *   and battery power, the timeouts and tolerances reflect a compromise
 *   between values used by Microsoft for AC and battery scenarios.
 * - If not, we'll configure the table with a simple heuristic: we are willing
 *   to spend at most 2% of the time transitioning between power states.
 *   Therefore, when running in any given state, we will enter the next
 *   lower-power non-operational state after waiting 50 * (enlat + exlat)
 *   microseconds, as long as that state's exit latency is under the requested
 *   maximum latency.
 *
 * We will not autonomously enter any non-operational state for which the total
 * latency exceeds ps_max_latency_us.
 *
 * Users can set ps_max_latency_us to zero to turn off APST.
 */
static int nvme_configure_apst(struct nvme_ctrl *ctrl)
{
	struct nvme_feat_auto_pst *table;
	unsigned apste = 0;
	u64 max_lat_us = 0;
	__le64 target = 0;
	int max_ps = -1;
	int state;
	int ret;
	unsigned last_lt_index = UINT_MAX;

	/*
	 * If APST isn't supported or if we haven't been initialized yet,
	 * then don't do anything.
	 */
	if (!ctrl->apsta)
		return 0;

	if (ctrl->npss > 31) {
		dev_warn(ctrl->device, "NPSS is invalid; not using APST\n");
		return 0;
	}

	table = kzalloc(sizeof(*table), GFP_KERNEL);
	if (!table)
		return 0;

	if (!ctrl->apst_enabled || ctrl->ps_max_latency_us == 0) {
		/* Turn off APST. */
		dev_dbg(ctrl->device, "APST disabled\n");
		goto done;
	}

	/*
	 * Walk through all states from lowest- to highest-power.
	 * According to the spec, lower-numbered states use more power.  NPSS,
	 * despite the name, is the index of the lowest-power state, not the
	 * number of states.
	 */
	for (state = (int)ctrl->npss; state >= 0; state--) {
		u64 total_latency_us, exit_latency_us, transition_ms;

		if (target)
			table->entries[state] = target;

		/*
		 * Don't allow transitions to the deepest state if it's quirked
		 * off.
		 */
		if (state == ctrl->npss &&
		    (ctrl->quirks & NVME_QUIRK_NO_DEEPEST_PS))
			continue;

		/*
		 * Is this state a useful non-operational state for higher-power
		 * states to autonomously transition to?
		 */
		if (!(ctrl->psd[state].flags & NVME_PS_FLAGS_NON_OP_STATE))
			continue;

		exit_latency_us = (u64)le32_to_cpu(ctrl->psd[state].exit_lat);
		if (exit_latency_us > ctrl->ps_max_latency_us)
			continue;

		total_latency_us = exit_latency_us +
			le32_to_cpu(ctrl->psd[state].entry_lat);

		/*
		 * This state is good. It can be used as the APST idle target
		 * for higher power states.
		 */
		if (apst_primary_timeout_ms && apst_primary_latency_tol_us) {
			if (!nvme_apst_get_transition_time(total_latency_us,
					&transition_ms, &last_lt_index))
				continue;
		} else {
			transition_ms = total_latency_us + 19;
			do_div(transition_ms, 20);
			if (transition_ms > (1 << 24) - 1)
				transition_ms = (1 << 24) - 1;
		}

		target = cpu_to_le64((state << 3) | (transition_ms << 8));
		if (max_ps == -1)
			max_ps = state;
		if (total_latency_us > max_lat_us)
			max_lat_us = total_latency_us;
	}

	if (max_ps == -1)
		dev_dbg(ctrl->device, "APST enabled but no non-operational states are available\n");
	else
		dev_dbg(ctrl->device, "APST enabled: max PS = %d, max round-trip latency = %lluus, table = %*phN\n",
			max_ps, max_lat_us, (int)sizeof(*table), table);
	apste = 1;

done:
	ret = nvme_set_features(ctrl, NVME_FEAT_AUTO_PST, apste,
				table, sizeof(*table), NULL);
	if (ret)
		dev_err(ctrl->device, "failed to set APST feature (%d)\n", ret);
	kfree(table);
	return ret;
}

static void nvme_set_latency_tolerance(struct device *dev, s32 val)
{
	struct nvme_ctrl *ctrl = dev_get_drvdata(dev);
	u64 latency;

	switch (val) {
	case PM_QOS_LATENCY_TOLERANCE_NO_CONSTRAINT:
	case PM_QOS_LATENCY_ANY:
		latency = U64_MAX;
		break;

	default:
		latency = val;
	}

	if (ctrl->ps_max_latency_us != latency) {
		ctrl->ps_max_latency_us = latency;
		if (ctrl->state == NVME_CTRL_LIVE)
			nvme_configure_apst(ctrl);
	}
}

struct nvme_core_quirk_entry {
	/*
	 * NVMe model and firmware strings are padded with spaces.  For
	 * simplicity, strings in the quirk table are padded with NULLs
	 * instead.
	 */
	u16 vid;
	const char *mn;
	const char *fr;
	unsigned long quirks;
};

static const struct nvme_core_quirk_entry core_quirks[] = {
	{
		/*
		 * This Toshiba device seems to die using any APST states.  See:
		 * https://bugs.launchpad.net/ubuntu/+source/linux/+bug/1678184/comments/11
		 */
		.vid = 0x1179,
		.mn = "THNSF5256GPUK TOSHIBA",
		.quirks = NVME_QUIRK_NO_APST,
	},
	{
		/*
		 * This LiteON CL1-3D*-Q11 firmware version has a race
		 * condition associated with actions related to suspend to idle
		 * LiteON has resolved the problem in future firmware
		 */
		.vid = 0x14a4,
		.fr = "22301111",
		.quirks = NVME_QUIRK_SIMPLE_SUSPEND,
	}
};

/* match is null-terminated but idstr is space-padded. */
static bool string_matches(const char *idstr, const char *match, size_t len)
{
	size_t matchlen;

	if (!match)
		return true;

	matchlen = strlen(match);
	WARN_ON_ONCE(matchlen > len);

	if (memcmp(idstr, match, matchlen))
		return false;

	for (; matchlen < len; matchlen++)
		if (idstr[matchlen] != ' ')
			return false;

	return true;
}

static bool quirk_matches(const struct nvme_id_ctrl *id,
			  const struct nvme_core_quirk_entry *q)
{
	return q->vid == le16_to_cpu(id->vid) &&
		string_matches(id->mn, q->mn, sizeof(id->mn)) &&
		string_matches(id->fr, q->fr, sizeof(id->fr));
}

static void nvme_init_subnqn(struct nvme_subsystem *subsys, struct nvme_ctrl *ctrl,
		struct nvme_id_ctrl *id)
{
	size_t nqnlen;
	int off;

	if(!(ctrl->quirks & NVME_QUIRK_IGNORE_DEV_SUBNQN)) {
		nqnlen = strnlen(id->subnqn, NVMF_NQN_SIZE);
		if (nqnlen > 0 && nqnlen < NVMF_NQN_SIZE) {
			strlcpy(subsys->subnqn, id->subnqn, NVMF_NQN_SIZE);
			return;
		}

		if (ctrl->vs >= NVME_VS(1, 2, 1))
			dev_warn(ctrl->device, "missing or invalid SUBNQN field.\n");
	}

	/* Generate a "fake" NQN per Figure 254 in NVMe 1.3 + ECN 001 */
	off = snprintf(subsys->subnqn, NVMF_NQN_SIZE,
			"nqn.2014.08.org.nvmexpress:%04x%04x",
			le16_to_cpu(id->vid), le16_to_cpu(id->ssvid));
	memcpy(subsys->subnqn + off, id->sn, sizeof(id->sn));
	off += sizeof(id->sn);
	memcpy(subsys->subnqn + off, id->mn, sizeof(id->mn));
	off += sizeof(id->mn);
	memset(subsys->subnqn + off, 0, sizeof(subsys->subnqn) - off);
}

static void nvme_release_subsystem(struct device *dev)
{
	struct nvme_subsystem *subsys =
		container_of(dev, struct nvme_subsystem, dev);

	if (subsys->instance >= 0)
		ida_simple_remove(&nvme_instance_ida, subsys->instance);
	kfree(subsys);
}

static void nvme_destroy_subsystem(struct kref *ref)
{
	struct nvme_subsystem *subsys =
			container_of(ref, struct nvme_subsystem, ref);

	mutex_lock(&nvme_subsystems_lock);
	list_del(&subsys->entry);
	mutex_unlock(&nvme_subsystems_lock);

	ida_destroy(&subsys->ns_ida);
	device_del(&subsys->dev);
	put_device(&subsys->dev);
}

static void nvme_put_subsystem(struct nvme_subsystem *subsys)
{
	kref_put(&subsys->ref, nvme_destroy_subsystem);
}

static struct nvme_subsystem *__nvme_find_get_subsystem(const char *subsysnqn)
{
	struct nvme_subsystem *subsys;

	lockdep_assert_held(&nvme_subsystems_lock);

	/*
	 * Fail matches for discovery subsystems. This results
	 * in each discovery controller bound to a unique subsystem.
	 * This avoids issues with validating controller values
	 * that can only be true when there is a single unique subsystem.
	 * There may be multiple and completely independent entities
	 * that provide discovery controllers.
	 */
	if (!strcmp(subsysnqn, NVME_DISC_SUBSYS_NAME))
		return NULL;

	list_for_each_entry(subsys, &nvme_subsystems, entry) {
		if (strcmp(subsys->subnqn, subsysnqn))
			continue;
		if (!kref_get_unless_zero(&subsys->ref))
			continue;
		return subsys;
	}

	return NULL;
}

#define SUBSYS_ATTR_RO(_name, _mode, _show)			\
	struct device_attribute subsys_attr_##_name = \
		__ATTR(_name, _mode, _show, NULL)

static ssize_t nvme_subsys_show_nqn(struct device *dev,
				    struct device_attribute *attr,
				    char *buf)
{
	struct nvme_subsystem *subsys =
		container_of(dev, struct nvme_subsystem, dev);

	return sysfs_emit(buf, "%s\n", subsys->subnqn);
}
static SUBSYS_ATTR_RO(subsysnqn, S_IRUGO, nvme_subsys_show_nqn);

#define nvme_subsys_show_str_function(field)				\
static ssize_t subsys_##field##_show(struct device *dev,		\
			    struct device_attribute *attr, char *buf)	\
{									\
	struct nvme_subsystem *subsys =					\
		container_of(dev, struct nvme_subsystem, dev);		\
	return sysfs_emit(buf, "%.*s\n",				\
			   (int)sizeof(subsys->field), subsys->field);	\
}									\
static SUBSYS_ATTR_RO(field, S_IRUGO, subsys_##field##_show);

nvme_subsys_show_str_function(model);
nvme_subsys_show_str_function(serial);
nvme_subsys_show_str_function(firmware_rev);

static struct attribute *nvme_subsys_attrs[] = {
	&subsys_attr_model.attr,
	&subsys_attr_serial.attr,
	&subsys_attr_firmware_rev.attr,
	&subsys_attr_subsysnqn.attr,
#ifdef CONFIG_NVME_MULTIPATH
	&subsys_attr_iopolicy.attr,
#endif
	NULL,
};

static const struct attribute_group nvme_subsys_attrs_group = {
	.attrs = nvme_subsys_attrs,
};

static const struct attribute_group *nvme_subsys_attrs_groups[] = {
	&nvme_subsys_attrs_group,
	NULL,
};

static inline bool nvme_discovery_ctrl(struct nvme_ctrl *ctrl)
{
	return ctrl->opts && ctrl->opts->discovery_nqn;
}

static bool nvme_validate_cntlid(struct nvme_subsystem *subsys,
		struct nvme_ctrl *ctrl, struct nvme_id_ctrl *id)
{
	struct nvme_ctrl *tmp;

	lockdep_assert_held(&nvme_subsystems_lock);

	list_for_each_entry(tmp, &subsys->ctrls, subsys_entry) {
		if (nvme_state_terminal(tmp))
			continue;

		if (tmp->cntlid == ctrl->cntlid) {
			dev_err(ctrl->device,
				"Duplicate cntlid %u with %s, rejecting\n",
				ctrl->cntlid, dev_name(tmp->device));
			return false;
		}

		if ((id->cmic & NVME_CTRL_CMIC_MULTI_CTRL) ||
		    nvme_discovery_ctrl(ctrl))
			continue;

		dev_err(ctrl->device,
			"Subsystem does not support multiple controllers\n");
		return false;
	}

	return true;
}

static int nvme_init_subsystem(struct nvme_ctrl *ctrl, struct nvme_id_ctrl *id)
{
	struct nvme_subsystem *subsys, *found;
	int ret;

	subsys = kzalloc(sizeof(*subsys), GFP_KERNEL);
	if (!subsys)
		return -ENOMEM;

	subsys->instance = -1;
	mutex_init(&subsys->lock);
	kref_init(&subsys->ref);
	INIT_LIST_HEAD(&subsys->ctrls);
	INIT_LIST_HEAD(&subsys->nsheads);
	nvme_init_subnqn(subsys, ctrl, id);
	memcpy(subsys->serial, id->sn, sizeof(subsys->serial));
	memcpy(subsys->model, id->mn, sizeof(subsys->model));
	memcpy(subsys->firmware_rev, id->fr, sizeof(subsys->firmware_rev));
	subsys->vendor_id = le16_to_cpu(id->vid);
	subsys->cmic = id->cmic;
	subsys->awupf = le16_to_cpu(id->awupf);
#ifdef CONFIG_NVME_MULTIPATH
	subsys->iopolicy = NVME_IOPOLICY_NUMA;
#endif

	subsys->dev.class = nvme_subsys_class;
	subsys->dev.release = nvme_release_subsystem;
	subsys->dev.groups = nvme_subsys_attrs_groups;
	dev_set_name(&subsys->dev, "nvme-subsys%d", ctrl->instance);
	device_initialize(&subsys->dev);

	mutex_lock(&nvme_subsystems_lock);
	found = __nvme_find_get_subsystem(subsys->subnqn);
	if (found) {
		put_device(&subsys->dev);
		subsys = found;

		if (!nvme_validate_cntlid(subsys, ctrl, id)) {
			ret = -EINVAL;
			goto out_put_subsystem;
		}
	} else {
		ret = device_add(&subsys->dev);
		if (ret) {
			dev_err(ctrl->device,
				"failed to register subsystem device.\n");
			put_device(&subsys->dev);
			goto out_unlock;
		}
		ida_init(&subsys->ns_ida);
		list_add_tail(&subsys->entry, &nvme_subsystems);
	}

	ret = sysfs_create_link(&subsys->dev.kobj, &ctrl->device->kobj,
				dev_name(ctrl->device));
	if (ret) {
		dev_err(ctrl->device,
			"failed to create sysfs link from subsystem.\n");
		goto out_put_subsystem;
	}

	if (!found)
		subsys->instance = ctrl->instance;
	ctrl->subsys = subsys;
	list_add_tail(&ctrl->subsys_entry, &subsys->ctrls);
	mutex_unlock(&nvme_subsystems_lock);
	return 0;

out_put_subsystem:
	nvme_put_subsystem(subsys);
out_unlock:
	mutex_unlock(&nvme_subsystems_lock);
	return ret;
}

int nvme_get_log(struct nvme_ctrl *ctrl, u32 nsid, u8 log_page, u8 lsp, u8 csi,
		void *log, size_t size, u64 offset)
{
	struct nvme_command c = { };
	u32 dwlen = nvme_bytes_to_numd(size);

	c.get_log_page.opcode = nvme_admin_get_log_page;
	c.get_log_page.nsid = cpu_to_le32(nsid);
	c.get_log_page.lid = log_page;
	c.get_log_page.lsp = lsp;
	c.get_log_page.numdl = cpu_to_le16(dwlen & ((1 << 16) - 1));
	c.get_log_page.numdu = cpu_to_le16(dwlen >> 16);
	c.get_log_page.lpol = cpu_to_le32(lower_32_bits(offset));
	c.get_log_page.lpou = cpu_to_le32(upper_32_bits(offset));
	c.get_log_page.csi = csi;

	return nvme_submit_sync_cmd(ctrl->admin_q, &c, log, size);
}

static int nvme_get_effects_log(struct nvme_ctrl *ctrl, u8 csi,
				struct nvme_effects_log **log)
{
	struct nvme_effects_log	*cel = xa_load(&ctrl->cels, csi);
	int ret;

	if (cel)
		goto out;

	cel = kzalloc(sizeof(*cel), GFP_KERNEL);
	if (!cel)
		return -ENOMEM;

	ret = nvme_get_log(ctrl, 0x00, NVME_LOG_CMD_EFFECTS, 0, csi,
			cel, sizeof(*cel), 0);
	if (ret) {
		kfree(cel);
		return ret;
	}

	xa_store(&ctrl->cels, csi, cel, GFP_KERNEL);
out:
	*log = cel;
	return 0;
}

static inline u32 nvme_mps_to_sectors(struct nvme_ctrl *ctrl, u32 units)
{
	u32 page_shift = NVME_CAP_MPSMIN(ctrl->cap) + 12, val;

	if (check_shl_overflow(1U, units + page_shift - 9, &val))
		return UINT_MAX;
	return val;
}

static int nvme_init_non_mdts_limits(struct nvme_ctrl *ctrl)
{
	struct nvme_command c = { };
	struct nvme_id_ctrl_nvm *id;
	int ret;

	if (ctrl->oncs & NVME_CTRL_ONCS_DSM) {
		ctrl->max_discard_sectors = UINT_MAX;
		ctrl->max_discard_segments = NVME_DSM_MAX_RANGES;
	} else {
		ctrl->max_discard_sectors = 0;
		ctrl->max_discard_segments = 0;
	}

	/*
	 * Even though NVMe spec explicitly states that MDTS is not applicable
	 * to the write-zeroes, we are cautious and limit the size to the
	 * controllers max_hw_sectors value, which is based on the MDTS field
	 * and possibly other limiting factors.
	 */
	if ((ctrl->oncs & NVME_CTRL_ONCS_WRITE_ZEROES) &&
	    !(ctrl->quirks & NVME_QUIRK_DISABLE_WRITE_ZEROES))
		ctrl->max_zeroes_sectors = ctrl->max_hw_sectors;
	else
		ctrl->max_zeroes_sectors = 0;

	if (nvme_ctrl_limited_cns(ctrl))
		return 0;

	id = kzalloc(sizeof(*id), GFP_KERNEL);
	if (!id)
		return 0;

	c.identify.opcode = nvme_admin_identify;
	c.identify.cns = NVME_ID_CNS_CS_CTRL;
	c.identify.csi = NVME_CSI_NVM;

	ret = nvme_submit_sync_cmd(ctrl->admin_q, &c, id, sizeof(*id));
	if (ret)
		goto free_data;

	if (id->dmrl)
		ctrl->max_discard_segments = id->dmrl;
	if (id->dmrsl)
		ctrl->max_discard_sectors = le32_to_cpu(id->dmrsl);
	if (id->wzsl)
		ctrl->max_zeroes_sectors = nvme_mps_to_sectors(ctrl, id->wzsl);

free_data:
	kfree(id);
	return ret;
}

static int nvme_init_identify(struct nvme_ctrl *ctrl)
{
	struct nvme_id_ctrl *id;
	u32 max_hw_sectors;
	bool prev_apst_enabled;
	int ret;

	ret = nvme_identify_ctrl(ctrl, &id);
	if (ret) {
		dev_err(ctrl->device, "Identify Controller failed (%d)\n", ret);
		return -EIO;
	}

	if (id->lpa & NVME_CTRL_LPA_CMD_EFFECTS_LOG) {
		ret = nvme_get_effects_log(ctrl, NVME_CSI_NVM, &ctrl->effects);
		if (ret < 0)
			goto out_free;
	}

	if (!(ctrl->ops->flags & NVME_F_FABRICS))
		ctrl->cntlid = le16_to_cpu(id->cntlid);

	if (!ctrl->identified) {
		unsigned int i;

		ret = nvme_init_subsystem(ctrl, id);
		if (ret)
			goto out_free;

		/*
		 * Check for quirks.  Quirk can depend on firmware version,
		 * so, in principle, the set of quirks present can change
		 * across a reset.  As a possible future enhancement, we
		 * could re-scan for quirks every time we reinitialize
		 * the device, but we'd have to make sure that the driver
		 * behaves intelligently if the quirks change.
		 */
		for (i = 0; i < ARRAY_SIZE(core_quirks); i++) {
			if (quirk_matches(id, &core_quirks[i]))
				ctrl->quirks |= core_quirks[i].quirks;
		}
	}

	if (force_apst && (ctrl->quirks & NVME_QUIRK_NO_DEEPEST_PS)) {
		dev_warn(ctrl->device, "forcibly allowing all power states due to nvme_core.force_apst -- use at your own risk\n");
		ctrl->quirks &= ~NVME_QUIRK_NO_DEEPEST_PS;
	}

	ctrl->crdt[0] = le16_to_cpu(id->crdt1);
	ctrl->crdt[1] = le16_to_cpu(id->crdt2);
	ctrl->crdt[2] = le16_to_cpu(id->crdt3);

	ctrl->oacs = le16_to_cpu(id->oacs);
	ctrl->oncs = le16_to_cpu(id->oncs);
	ctrl->mtfa = le16_to_cpu(id->mtfa);
	ctrl->oaes = le32_to_cpu(id->oaes);
	ctrl->wctemp = le16_to_cpu(id->wctemp);
	ctrl->cctemp = le16_to_cpu(id->cctemp);

	atomic_set(&ctrl->abort_limit, id->acl + 1);
	ctrl->vwc = id->vwc;
	if (id->mdts)
		max_hw_sectors = nvme_mps_to_sectors(ctrl, id->mdts);
	else
		max_hw_sectors = UINT_MAX;
	ctrl->max_hw_sectors =
		min_not_zero(ctrl->max_hw_sectors, max_hw_sectors);

	nvme_set_queue_limits(ctrl, ctrl->admin_q);
	ctrl->sgls = le32_to_cpu(id->sgls);
	ctrl->kas = le16_to_cpu(id->kas);
	ctrl->max_namespaces = le32_to_cpu(id->mnan);
	ctrl->ctratt = le32_to_cpu(id->ctratt);

	if (id->rtd3e) {
		/* us -> s */
		u32 transition_time = le32_to_cpu(id->rtd3e) / USEC_PER_SEC;

		ctrl->shutdown_timeout = clamp_t(unsigned int, transition_time,
						 shutdown_timeout, 60);

		if (ctrl->shutdown_timeout != shutdown_timeout)
			dev_info(ctrl->device,
				 "Shutdown timeout set to %u seconds\n",
				 ctrl->shutdown_timeout);
	} else
		ctrl->shutdown_timeout = shutdown_timeout;

	ctrl->npss = id->npss;
	ctrl->apsta = id->apsta;
	prev_apst_enabled = ctrl->apst_enabled;
	if (ctrl->quirks & NVME_QUIRK_NO_APST) {
		if (force_apst && id->apsta) {
			dev_warn(ctrl->device, "forcibly allowing APST due to nvme_core.force_apst -- use at your own risk\n");
			ctrl->apst_enabled = true;
		} else {
			ctrl->apst_enabled = false;
		}
	} else {
		ctrl->apst_enabled = id->apsta;
	}
	memcpy(ctrl->psd, id->psd, sizeof(ctrl->psd));

	if (ctrl->ops->flags & NVME_F_FABRICS) {
		ctrl->icdoff = le16_to_cpu(id->icdoff);
		ctrl->ioccsz = le32_to_cpu(id->ioccsz);
		ctrl->iorcsz = le32_to_cpu(id->iorcsz);
		ctrl->maxcmd = le16_to_cpu(id->maxcmd);

		/*
		 * In fabrics we need to verify the cntlid matches the
		 * admin connect
		 */
		if (ctrl->cntlid != le16_to_cpu(id->cntlid)) {
			dev_err(ctrl->device,
				"Mismatching cntlid: Connect %u vs Identify "
				"%u, rejecting\n",
				ctrl->cntlid, le16_to_cpu(id->cntlid));
			ret = -EINVAL;
			goto out_free;
		}

		if (!nvme_discovery_ctrl(ctrl) && !ctrl->kas) {
			dev_err(ctrl->device,
				"keep-alive support is mandatory for fabrics\n");
			ret = -EINVAL;
			goto out_free;
		}
	} else {
		ctrl->hmpre = le32_to_cpu(id->hmpre);
		ctrl->hmmin = le32_to_cpu(id->hmmin);
		ctrl->hmminds = le32_to_cpu(id->hmminds);
		ctrl->hmmaxd = le16_to_cpu(id->hmmaxd);
	}

	ret = nvme_mpath_init_identify(ctrl, id);
<<<<<<< HEAD
	kfree(id);

=======
>>>>>>> 3b17187f
	if (ret < 0)
		goto out_free;

	if (ctrl->apst_enabled && !prev_apst_enabled)
		dev_pm_qos_expose_latency_tolerance(ctrl->device);
	else if (!ctrl->apst_enabled && prev_apst_enabled)
		dev_pm_qos_hide_latency_tolerance(ctrl->device);

out_free:
	kfree(id);
	return ret;
}

/*
 * Initialize the cached copies of the Identify data and various controller
 * register in our nvme_ctrl structure.  This should be called as soon as
 * the admin queue is fully up and running.
 */
int nvme_init_ctrl_finish(struct nvme_ctrl *ctrl)
{
	int ret;

	ret = ctrl->ops->reg_read32(ctrl, NVME_REG_VS, &ctrl->vs);
	if (ret) {
		dev_err(ctrl->device, "Reading VS failed (%d)\n", ret);
		return ret;
	}

	ctrl->sqsize = min_t(u16, NVME_CAP_MQES(ctrl->cap), ctrl->sqsize);

	if (ctrl->vs >= NVME_VS(1, 1, 0))
		ctrl->subsystem = NVME_CAP_NSSRC(ctrl->cap);

	ret = nvme_init_identify(ctrl);
	if (ret)
		return ret;

	ret = nvme_init_non_mdts_limits(ctrl);
	if (ret < 0)
		return ret;

	ret = nvme_configure_apst(ctrl);
	if (ret < 0)
		return ret;

	ret = nvme_configure_timestamp(ctrl);
	if (ret < 0)
		return ret;

	ret = nvme_configure_directives(ctrl);
	if (ret < 0)
		return ret;

	ret = nvme_configure_acre(ctrl);
	if (ret < 0)
		return ret;

	if (!ctrl->identified && !nvme_discovery_ctrl(ctrl)) {
		ret = nvme_hwmon_init(ctrl);
		if (ret < 0)
			return ret;
	}

	ctrl->identified = true;

	return 0;
}
EXPORT_SYMBOL_GPL(nvme_init_ctrl_finish);

static int nvme_dev_open(struct inode *inode, struct file *file)
{
	struct nvme_ctrl *ctrl =
		container_of(inode->i_cdev, struct nvme_ctrl, cdev);

	switch (ctrl->state) {
	case NVME_CTRL_LIVE:
		break;
	default:
		return -EWOULDBLOCK;
	}

	nvme_get_ctrl(ctrl);
	if (!try_module_get(ctrl->ops->module)) {
		nvme_put_ctrl(ctrl);
		return -EINVAL;
	}

	file->private_data = ctrl;
	return 0;
}

static int nvme_dev_release(struct inode *inode, struct file *file)
{
	struct nvme_ctrl *ctrl =
		container_of(inode->i_cdev, struct nvme_ctrl, cdev);

	module_put(ctrl->ops->module);
	nvme_put_ctrl(ctrl);
	return 0;
}

static const struct file_operations nvme_dev_fops = {
	.owner		= THIS_MODULE,
	.open		= nvme_dev_open,
	.release	= nvme_dev_release,
	.unlocked_ioctl	= nvme_dev_ioctl,
	.compat_ioctl	= compat_ptr_ioctl,
};

static ssize_t nvme_sysfs_reset(struct device *dev,
				struct device_attribute *attr, const char *buf,
				size_t count)
{
	struct nvme_ctrl *ctrl = dev_get_drvdata(dev);
	int ret;

	ret = nvme_reset_ctrl_sync(ctrl);
	if (ret < 0)
		return ret;
	return count;
}
static DEVICE_ATTR(reset_controller, S_IWUSR, NULL, nvme_sysfs_reset);

static ssize_t nvme_sysfs_rescan(struct device *dev,
				struct device_attribute *attr, const char *buf,
				size_t count)
{
	struct nvme_ctrl *ctrl = dev_get_drvdata(dev);

	nvme_queue_scan(ctrl);
	return count;
}
static DEVICE_ATTR(rescan_controller, S_IWUSR, NULL, nvme_sysfs_rescan);

static inline struct nvme_ns_head *dev_to_ns_head(struct device *dev)
{
	struct gendisk *disk = dev_to_disk(dev);

	if (disk->fops == &nvme_bdev_ops)
		return nvme_get_ns_from_dev(dev)->head;
	else
		return disk->private_data;
}

static ssize_t wwid_show(struct device *dev, struct device_attribute *attr,
		char *buf)
{
	struct nvme_ns_head *head = dev_to_ns_head(dev);
	struct nvme_ns_ids *ids = &head->ids;
	struct nvme_subsystem *subsys = head->subsys;
	int serial_len = sizeof(subsys->serial);
	int model_len = sizeof(subsys->model);

	if (!uuid_is_null(&ids->uuid))
		return sysfs_emit(buf, "uuid.%pU\n", &ids->uuid);

	if (memchr_inv(ids->nguid, 0, sizeof(ids->nguid)))
		return sysfs_emit(buf, "eui.%16phN\n", ids->nguid);

	if (memchr_inv(ids->eui64, 0, sizeof(ids->eui64)))
		return sysfs_emit(buf, "eui.%8phN\n", ids->eui64);

	while (serial_len > 0 && (subsys->serial[serial_len - 1] == ' ' ||
				  subsys->serial[serial_len - 1] == '\0'))
		serial_len--;
	while (model_len > 0 && (subsys->model[model_len - 1] == ' ' ||
				 subsys->model[model_len - 1] == '\0'))
		model_len--;

	return sysfs_emit(buf, "nvme.%04x-%*phN-%*phN-%08x\n", subsys->vendor_id,
		serial_len, subsys->serial, model_len, subsys->model,
		head->ns_id);
}
static DEVICE_ATTR_RO(wwid);

static ssize_t nguid_show(struct device *dev, struct device_attribute *attr,
		char *buf)
{
	return sysfs_emit(buf, "%pU\n", dev_to_ns_head(dev)->ids.nguid);
}
static DEVICE_ATTR_RO(nguid);

static ssize_t uuid_show(struct device *dev, struct device_attribute *attr,
		char *buf)
{
	struct nvme_ns_ids *ids = &dev_to_ns_head(dev)->ids;

	/* For backward compatibility expose the NGUID to userspace if
	 * we have no UUID set
	 */
	if (uuid_is_null(&ids->uuid)) {
		printk_ratelimited(KERN_WARNING
				   "No UUID available providing old NGUID\n");
		return sysfs_emit(buf, "%pU\n", ids->nguid);
	}
	return sysfs_emit(buf, "%pU\n", &ids->uuid);
}
static DEVICE_ATTR_RO(uuid);

static ssize_t eui_show(struct device *dev, struct device_attribute *attr,
		char *buf)
{
	return sysfs_emit(buf, "%8ph\n", dev_to_ns_head(dev)->ids.eui64);
}
static DEVICE_ATTR_RO(eui);

static ssize_t nsid_show(struct device *dev, struct device_attribute *attr,
		char *buf)
{
	return sysfs_emit(buf, "%d\n", dev_to_ns_head(dev)->ns_id);
}
static DEVICE_ATTR_RO(nsid);

static struct attribute *nvme_ns_id_attrs[] = {
	&dev_attr_wwid.attr,
	&dev_attr_uuid.attr,
	&dev_attr_nguid.attr,
	&dev_attr_eui.attr,
	&dev_attr_nsid.attr,
#ifdef CONFIG_NVME_MULTIPATH
	&dev_attr_ana_grpid.attr,
	&dev_attr_ana_state.attr,
#endif
	NULL,
};

static umode_t nvme_ns_id_attrs_are_visible(struct kobject *kobj,
		struct attribute *a, int n)
{
	struct device *dev = container_of(kobj, struct device, kobj);
	struct nvme_ns_ids *ids = &dev_to_ns_head(dev)->ids;

	if (a == &dev_attr_uuid.attr) {
		if (uuid_is_null(&ids->uuid) &&
		    !memchr_inv(ids->nguid, 0, sizeof(ids->nguid)))
			return 0;
	}
	if (a == &dev_attr_nguid.attr) {
		if (!memchr_inv(ids->nguid, 0, sizeof(ids->nguid)))
			return 0;
	}
	if (a == &dev_attr_eui.attr) {
		if (!memchr_inv(ids->eui64, 0, sizeof(ids->eui64)))
			return 0;
	}
#ifdef CONFIG_NVME_MULTIPATH
	if (a == &dev_attr_ana_grpid.attr || a == &dev_attr_ana_state.attr) {
		if (dev_to_disk(dev)->fops != &nvme_bdev_ops) /* per-path attr */
			return 0;
		if (!nvme_ctrl_use_ana(nvme_get_ns_from_dev(dev)->ctrl))
			return 0;
	}
#endif
	return a->mode;
}

static const struct attribute_group nvme_ns_id_attr_group = {
	.attrs		= nvme_ns_id_attrs,
	.is_visible	= nvme_ns_id_attrs_are_visible,
};

const struct attribute_group *nvme_ns_id_attr_groups[] = {
	&nvme_ns_id_attr_group,
	NULL,
};

#define nvme_show_str_function(field)						\
static ssize_t  field##_show(struct device *dev,				\
			    struct device_attribute *attr, char *buf)		\
{										\
        struct nvme_ctrl *ctrl = dev_get_drvdata(dev);				\
        return sysfs_emit(buf, "%.*s\n",					\
		(int)sizeof(ctrl->subsys->field), ctrl->subsys->field);		\
}										\
static DEVICE_ATTR(field, S_IRUGO, field##_show, NULL);

nvme_show_str_function(model);
nvme_show_str_function(serial);
nvme_show_str_function(firmware_rev);

#define nvme_show_int_function(field)						\
static ssize_t  field##_show(struct device *dev,				\
			    struct device_attribute *attr, char *buf)		\
{										\
        struct nvme_ctrl *ctrl = dev_get_drvdata(dev);				\
        return sysfs_emit(buf, "%d\n", ctrl->field);				\
}										\
static DEVICE_ATTR(field, S_IRUGO, field##_show, NULL);

nvme_show_int_function(cntlid);
nvme_show_int_function(numa_node);
nvme_show_int_function(queue_count);
nvme_show_int_function(sqsize);
nvme_show_int_function(kato);

static ssize_t nvme_sysfs_delete(struct device *dev,
				struct device_attribute *attr, const char *buf,
				size_t count)
{
	struct nvme_ctrl *ctrl = dev_get_drvdata(dev);

	if (device_remove_file_self(dev, attr))
		nvme_delete_ctrl_sync(ctrl);
	return count;
}
static DEVICE_ATTR(delete_controller, S_IWUSR, NULL, nvme_sysfs_delete);

static ssize_t nvme_sysfs_show_transport(struct device *dev,
					 struct device_attribute *attr,
					 char *buf)
{
	struct nvme_ctrl *ctrl = dev_get_drvdata(dev);

	return sysfs_emit(buf, "%s\n", ctrl->ops->name);
}
static DEVICE_ATTR(transport, S_IRUGO, nvme_sysfs_show_transport, NULL);

static ssize_t nvme_sysfs_show_state(struct device *dev,
				     struct device_attribute *attr,
				     char *buf)
{
	struct nvme_ctrl *ctrl = dev_get_drvdata(dev);
	static const char *const state_name[] = {
		[NVME_CTRL_NEW]		= "new",
		[NVME_CTRL_LIVE]	= "live",
		[NVME_CTRL_RESETTING]	= "resetting",
		[NVME_CTRL_CONNECTING]	= "connecting",
		[NVME_CTRL_DELETING]	= "deleting",
		[NVME_CTRL_DELETING_NOIO]= "deleting (no IO)",
		[NVME_CTRL_DEAD]	= "dead",
	};

	if ((unsigned)ctrl->state < ARRAY_SIZE(state_name) &&
	    state_name[ctrl->state])
		return sysfs_emit(buf, "%s\n", state_name[ctrl->state]);

	return sysfs_emit(buf, "unknown state\n");
}

static DEVICE_ATTR(state, S_IRUGO, nvme_sysfs_show_state, NULL);

static ssize_t nvme_sysfs_show_subsysnqn(struct device *dev,
					 struct device_attribute *attr,
					 char *buf)
{
	struct nvme_ctrl *ctrl = dev_get_drvdata(dev);

	return sysfs_emit(buf, "%s\n", ctrl->subsys->subnqn);
}
static DEVICE_ATTR(subsysnqn, S_IRUGO, nvme_sysfs_show_subsysnqn, NULL);

static ssize_t nvme_sysfs_show_hostnqn(struct device *dev,
					struct device_attribute *attr,
					char *buf)
{
	struct nvme_ctrl *ctrl = dev_get_drvdata(dev);

	return sysfs_emit(buf, "%s\n", ctrl->opts->host->nqn);
}
static DEVICE_ATTR(hostnqn, S_IRUGO, nvme_sysfs_show_hostnqn, NULL);

static ssize_t nvme_sysfs_show_hostid(struct device *dev,
					struct device_attribute *attr,
					char *buf)
{
	struct nvme_ctrl *ctrl = dev_get_drvdata(dev);

	return sysfs_emit(buf, "%pU\n", &ctrl->opts->host->id);
}
static DEVICE_ATTR(hostid, S_IRUGO, nvme_sysfs_show_hostid, NULL);

static ssize_t nvme_sysfs_show_address(struct device *dev,
					 struct device_attribute *attr,
					 char *buf)
{
	struct nvme_ctrl *ctrl = dev_get_drvdata(dev);

	return ctrl->ops->get_address(ctrl, buf, PAGE_SIZE);
}
static DEVICE_ATTR(address, S_IRUGO, nvme_sysfs_show_address, NULL);

static ssize_t nvme_ctrl_loss_tmo_show(struct device *dev,
		struct device_attribute *attr, char *buf)
{
	struct nvme_ctrl *ctrl = dev_get_drvdata(dev);
	struct nvmf_ctrl_options *opts = ctrl->opts;

	if (ctrl->opts->max_reconnects == -1)
		return sysfs_emit(buf, "off\n");
	return sysfs_emit(buf, "%d\n",
			  opts->max_reconnects * opts->reconnect_delay);
}

static ssize_t nvme_ctrl_loss_tmo_store(struct device *dev,
		struct device_attribute *attr, const char *buf, size_t count)
{
	struct nvme_ctrl *ctrl = dev_get_drvdata(dev);
	struct nvmf_ctrl_options *opts = ctrl->opts;
	int ctrl_loss_tmo, err;

	err = kstrtoint(buf, 10, &ctrl_loss_tmo);
	if (err)
		return -EINVAL;

	if (ctrl_loss_tmo < 0)
		opts->max_reconnects = -1;
	else
		opts->max_reconnects = DIV_ROUND_UP(ctrl_loss_tmo,
						opts->reconnect_delay);
	return count;
}
static DEVICE_ATTR(ctrl_loss_tmo, S_IRUGO | S_IWUSR,
	nvme_ctrl_loss_tmo_show, nvme_ctrl_loss_tmo_store);

static ssize_t nvme_ctrl_reconnect_delay_show(struct device *dev,
		struct device_attribute *attr, char *buf)
{
	struct nvme_ctrl *ctrl = dev_get_drvdata(dev);

	if (ctrl->opts->reconnect_delay == -1)
		return sysfs_emit(buf, "off\n");
	return sysfs_emit(buf, "%d\n", ctrl->opts->reconnect_delay);
}

static ssize_t nvme_ctrl_reconnect_delay_store(struct device *dev,
		struct device_attribute *attr, const char *buf, size_t count)
{
	struct nvme_ctrl *ctrl = dev_get_drvdata(dev);
	unsigned int v;
	int err;

	err = kstrtou32(buf, 10, &v);
	if (err)
		return err;

	ctrl->opts->reconnect_delay = v;
	return count;
}
static DEVICE_ATTR(reconnect_delay, S_IRUGO | S_IWUSR,
	nvme_ctrl_reconnect_delay_show, nvme_ctrl_reconnect_delay_store);

static ssize_t nvme_ctrl_fast_io_fail_tmo_show(struct device *dev,
		struct device_attribute *attr, char *buf)
{
	struct nvme_ctrl *ctrl = dev_get_drvdata(dev);

	if (ctrl->opts->fast_io_fail_tmo == -1)
		return sysfs_emit(buf, "off\n");
	return sysfs_emit(buf, "%d\n", ctrl->opts->fast_io_fail_tmo);
}

static ssize_t nvme_ctrl_fast_io_fail_tmo_store(struct device *dev,
		struct device_attribute *attr, const char *buf, size_t count)
{
	struct nvme_ctrl *ctrl = dev_get_drvdata(dev);
	struct nvmf_ctrl_options *opts = ctrl->opts;
	int fast_io_fail_tmo, err;

	err = kstrtoint(buf, 10, &fast_io_fail_tmo);
	if (err)
		return -EINVAL;

	if (fast_io_fail_tmo < 0)
		opts->fast_io_fail_tmo = -1;
	else
		opts->fast_io_fail_tmo = fast_io_fail_tmo;
	return count;
}
static DEVICE_ATTR(fast_io_fail_tmo, S_IRUGO | S_IWUSR,
	nvme_ctrl_fast_io_fail_tmo_show, nvme_ctrl_fast_io_fail_tmo_store);

static struct attribute *nvme_dev_attrs[] = {
	&dev_attr_reset_controller.attr,
	&dev_attr_rescan_controller.attr,
	&dev_attr_model.attr,
	&dev_attr_serial.attr,
	&dev_attr_firmware_rev.attr,
	&dev_attr_cntlid.attr,
	&dev_attr_delete_controller.attr,
	&dev_attr_transport.attr,
	&dev_attr_subsysnqn.attr,
	&dev_attr_address.attr,
	&dev_attr_state.attr,
	&dev_attr_numa_node.attr,
	&dev_attr_queue_count.attr,
	&dev_attr_sqsize.attr,
	&dev_attr_hostnqn.attr,
	&dev_attr_hostid.attr,
	&dev_attr_ctrl_loss_tmo.attr,
	&dev_attr_reconnect_delay.attr,
	&dev_attr_fast_io_fail_tmo.attr,
	&dev_attr_kato.attr,
	NULL
};

static umode_t nvme_dev_attrs_are_visible(struct kobject *kobj,
		struct attribute *a, int n)
{
	struct device *dev = container_of(kobj, struct device, kobj);
	struct nvme_ctrl *ctrl = dev_get_drvdata(dev);

	if (a == &dev_attr_delete_controller.attr && !ctrl->ops->delete_ctrl)
		return 0;
	if (a == &dev_attr_address.attr && !ctrl->ops->get_address)
		return 0;
	if (a == &dev_attr_hostnqn.attr && !ctrl->opts)
		return 0;
	if (a == &dev_attr_hostid.attr && !ctrl->opts)
		return 0;
	if (a == &dev_attr_ctrl_loss_tmo.attr && !ctrl->opts)
		return 0;
	if (a == &dev_attr_reconnect_delay.attr && !ctrl->opts)
		return 0;
	if (a == &dev_attr_fast_io_fail_tmo.attr && !ctrl->opts)
		return 0;

	return a->mode;
}

static const struct attribute_group nvme_dev_attrs_group = {
	.attrs		= nvme_dev_attrs,
	.is_visible	= nvme_dev_attrs_are_visible,
};

static const struct attribute_group *nvme_dev_attr_groups[] = {
	&nvme_dev_attrs_group,
	NULL,
};

static struct nvme_ns_head *nvme_find_ns_head(struct nvme_subsystem *subsys,
		unsigned nsid)
{
	struct nvme_ns_head *h;

	lockdep_assert_held(&subsys->lock);

	list_for_each_entry(h, &subsys->nsheads, entry) {
		if (h->ns_id != nsid)
			continue;
		if (!list_empty(&h->list) && nvme_tryget_ns_head(h))
			return h;
	}

	return NULL;
}

static int __nvme_check_ids(struct nvme_subsystem *subsys,
		struct nvme_ns_head *new)
{
	struct nvme_ns_head *h;

	lockdep_assert_held(&subsys->lock);

	list_for_each_entry(h, &subsys->nsheads, entry) {
		if (nvme_ns_ids_valid(&new->ids) &&
		    nvme_ns_ids_equal(&new->ids, &h->ids))
			return -EINVAL;
	}

	return 0;
}

static void nvme_cdev_rel(struct device *dev)
{
	ida_simple_remove(&nvme_ns_chr_minor_ida, MINOR(dev->devt));
}

void nvme_cdev_del(struct cdev *cdev, struct device *cdev_device)
{
	cdev_device_del(cdev, cdev_device);
	put_device(cdev_device);
}

int nvme_cdev_add(struct cdev *cdev, struct device *cdev_device,
		const struct file_operations *fops, struct module *owner)
{
	int minor, ret;

	minor = ida_simple_get(&nvme_ns_chr_minor_ida, 0, 0, GFP_KERNEL);
	if (minor < 0)
		return minor;
	cdev_device->devt = MKDEV(MAJOR(nvme_ns_chr_devt), minor);
	cdev_device->class = nvme_ns_chr_class;
	cdev_device->release = nvme_cdev_rel;
	device_initialize(cdev_device);
	cdev_init(cdev, fops);
	cdev->owner = owner;
	ret = cdev_device_add(cdev, cdev_device);
	if (ret)
		put_device(cdev_device);

	return ret;
}

static int nvme_ns_chr_open(struct inode *inode, struct file *file)
{
	return nvme_ns_open(container_of(inode->i_cdev, struct nvme_ns, cdev));
}

static int nvme_ns_chr_release(struct inode *inode, struct file *file)
{
	nvme_ns_release(container_of(inode->i_cdev, struct nvme_ns, cdev));
	return 0;
}

static const struct file_operations nvme_ns_chr_fops = {
	.owner		= THIS_MODULE,
	.open		= nvme_ns_chr_open,
	.release	= nvme_ns_chr_release,
	.unlocked_ioctl	= nvme_ns_chr_ioctl,
	.compat_ioctl	= compat_ptr_ioctl,
};

static int nvme_add_ns_cdev(struct nvme_ns *ns)
{
	int ret;

	ns->cdev_device.parent = ns->ctrl->device;
	ret = dev_set_name(&ns->cdev_device, "ng%dn%d",
			   ns->ctrl->instance, ns->head->instance);
	if (ret)
		return ret;

	return nvme_cdev_add(&ns->cdev, &ns->cdev_device, &nvme_ns_chr_fops,
			     ns->ctrl->ops->module);
}

static struct nvme_ns_head *nvme_alloc_ns_head(struct nvme_ctrl *ctrl,
		unsigned nsid, struct nvme_ns_ids *ids)
{
	struct nvme_ns_head *head;
	size_t size = sizeof(*head);
	int ret = -ENOMEM;

#ifdef CONFIG_NVME_MULTIPATH
	size += num_possible_nodes() * sizeof(struct nvme_ns *);
#endif

	head = kzalloc(size, GFP_KERNEL);
	if (!head)
		goto out;
	ret = ida_simple_get(&ctrl->subsys->ns_ida, 1, 0, GFP_KERNEL);
	if (ret < 0)
		goto out_free_head;
	head->instance = ret;
	INIT_LIST_HEAD(&head->list);
	ret = init_srcu_struct(&head->srcu);
	if (ret)
		goto out_ida_remove;
	head->subsys = ctrl->subsys;
	head->ns_id = nsid;
	head->ids = *ids;
	kref_init(&head->ref);

	ret = __nvme_check_ids(ctrl->subsys, head);
	if (ret) {
		dev_err(ctrl->device,
			"duplicate IDs for nsid %d\n", nsid);
		goto out_cleanup_srcu;
	}

	if (head->ids.csi) {
		ret = nvme_get_effects_log(ctrl, head->ids.csi, &head->effects);
		if (ret)
			goto out_cleanup_srcu;
	} else
		head->effects = ctrl->effects;

	ret = nvme_mpath_alloc_disk(ctrl, head);
	if (ret)
		goto out_cleanup_srcu;

	list_add_tail(&head->entry, &ctrl->subsys->nsheads);

	kref_get(&ctrl->subsys->ref);

	return head;
out_cleanup_srcu:
	cleanup_srcu_struct(&head->srcu);
out_ida_remove:
	ida_simple_remove(&ctrl->subsys->ns_ida, head->instance);
out_free_head:
	kfree(head);
out:
	if (ret > 0)
		ret = blk_status_to_errno(nvme_error_status(ret));
	return ERR_PTR(ret);
}

static int nvme_init_ns_head(struct nvme_ns *ns, unsigned nsid,
		struct nvme_ns_ids *ids, bool is_shared)
{
	struct nvme_ctrl *ctrl = ns->ctrl;
	struct nvme_ns_head *head = NULL;
	int ret = 0;

	mutex_lock(&ctrl->subsys->lock);
	head = nvme_find_ns_head(ctrl->subsys, nsid);
	if (!head) {
		head = nvme_alloc_ns_head(ctrl, nsid, ids);
		if (IS_ERR(head)) {
			ret = PTR_ERR(head);
			goto out_unlock;
		}
		head->shared = is_shared;
	} else {
		ret = -EINVAL;
		if (!is_shared || !head->shared) {
			dev_err(ctrl->device,
				"Duplicate unshared namespace %d\n", nsid);
			goto out_put_ns_head;
		}
		if (!nvme_ns_ids_equal(&head->ids, ids)) {
			dev_err(ctrl->device,
				"IDs don't match for shared namespace %d\n",
					nsid);
			goto out_put_ns_head;
		}
	}

	list_add_tail_rcu(&ns->siblings, &head->list);
	ns->head = head;
	mutex_unlock(&ctrl->subsys->lock);
	return 0;

out_put_ns_head:
	nvme_put_ns_head(head);
out_unlock:
	mutex_unlock(&ctrl->subsys->lock);
	return ret;
}

struct nvme_ns *nvme_find_get_ns(struct nvme_ctrl *ctrl, unsigned nsid)
{
	struct nvme_ns *ns, *ret = NULL;

	down_read(&ctrl->namespaces_rwsem);
	list_for_each_entry(ns, &ctrl->namespaces, list) {
		if (ns->head->ns_id == nsid) {
			if (!nvme_get_ns(ns))
				continue;
			ret = ns;
			break;
		}
		if (ns->head->ns_id > nsid)
			break;
	}
	up_read(&ctrl->namespaces_rwsem);
	return ret;
}
EXPORT_SYMBOL_NS_GPL(nvme_find_get_ns, NVME_TARGET_PASSTHRU);

/*
 * Add the namespace to the controller list while keeping the list ordered.
 */
static void nvme_ns_add_to_ctrl_list(struct nvme_ns *ns)
{
	struct nvme_ns *tmp;

	list_for_each_entry_reverse(tmp, &ns->ctrl->namespaces, list) {
		if (tmp->head->ns_id < ns->head->ns_id) {
			list_add(&ns->list, &tmp->list);
			return;
		}
	}
	list_add(&ns->list, &ns->ctrl->namespaces);
}

static void nvme_alloc_ns(struct nvme_ctrl *ctrl, unsigned nsid,
		struct nvme_ns_ids *ids)
{
	struct nvme_ns *ns;
	struct gendisk *disk;
	struct nvme_id_ns *id;
	int node = ctrl->numa_node;

	if (nvme_identify_ns(ctrl, nsid, ids, &id))
		return;

	ns = kzalloc_node(sizeof(*ns), GFP_KERNEL, node);
	if (!ns)
		goto out_free_id;

	disk = blk_mq_alloc_disk(ctrl->tagset, ns);
	if (IS_ERR(disk))
		goto out_free_ns;
	disk->fops = &nvme_bdev_ops;
	disk->private_data = ns;

	ns->disk = disk;
	ns->queue = disk->queue;

	if (ctrl->opts && ctrl->opts->data_digest)
		blk_queue_flag_set(QUEUE_FLAG_STABLE_WRITES, ns->queue);

	blk_queue_flag_set(QUEUE_FLAG_NONROT, ns->queue);
	if (ctrl->ops->flags & NVME_F_PCI_P2PDMA)
		blk_queue_flag_set(QUEUE_FLAG_PCI_P2PDMA, ns->queue);

	ns->ctrl = ctrl;
	kref_init(&ns->kref);

	if (nvme_init_ns_head(ns, nsid, ids, id->nmic & NVME_NS_NMIC_SHARED))
		goto out_cleanup_disk;

	/*
	 * Without the multipath code enabled, multiple controller per
	 * subsystems are visible as devices and thus we cannot use the
	 * subsystem instance.
	 */
	if (!nvme_mpath_set_disk_name(ns, disk->disk_name, &disk->flags))
		sprintf(disk->disk_name, "nvme%dn%d", ctrl->instance,
			ns->head->instance);

	if (nvme_update_ns_info(ns, id))
		goto out_unlink_ns;

	down_write(&ctrl->namespaces_rwsem);
	nvme_ns_add_to_ctrl_list(ns);
	up_write(&ctrl->namespaces_rwsem);
	nvme_get_ctrl(ctrl);

	if (device_add_disk(ctrl->device, ns->disk, nvme_ns_id_attr_groups))
		goto out_cleanup_ns_from_list;

	if (!nvme_ns_head_multipath(ns->head))
		nvme_add_ns_cdev(ns);

	nvme_mpath_add_disk(ns, id);
	nvme_fault_inject_init(&ns->fault_inject, ns->disk->disk_name);
	kfree(id);

	return;

 out_cleanup_ns_from_list:
	nvme_put_ctrl(ctrl);
	down_write(&ctrl->namespaces_rwsem);
	list_del_init(&ns->list);
	up_write(&ctrl->namespaces_rwsem);
 out_unlink_ns:
	mutex_lock(&ctrl->subsys->lock);
	list_del_rcu(&ns->siblings);
	if (list_empty(&ns->head->list))
		list_del_init(&ns->head->entry);
	mutex_unlock(&ctrl->subsys->lock);
	nvme_put_ns_head(ns->head);
 out_cleanup_disk:
	blk_cleanup_disk(disk);
 out_free_ns:
	kfree(ns);
 out_free_id:
	kfree(id);
}

static void nvme_ns_remove(struct nvme_ns *ns)
{
	bool last_path = false;

	if (test_and_set_bit(NVME_NS_REMOVING, &ns->flags))
		return;

	clear_bit(NVME_NS_READY, &ns->flags);
	set_capacity(ns->disk, 0);
	nvme_fault_inject_fini(&ns->fault_inject);

	mutex_lock(&ns->ctrl->subsys->lock);
	list_del_rcu(&ns->siblings);
	if (list_empty(&ns->head->list)) {
		list_del_init(&ns->head->entry);
		last_path = true;
	}
	mutex_unlock(&ns->ctrl->subsys->lock);

	/* guarantee not available in head->list */
	synchronize_rcu();

	/* wait for concurrent submissions */
	if (nvme_mpath_clear_current_path(ns))
		synchronize_srcu(&ns->head->srcu);

	if (!nvme_ns_head_multipath(ns->head))
		nvme_cdev_del(&ns->cdev, &ns->cdev_device);
	del_gendisk(ns->disk);
	blk_cleanup_queue(ns->queue);

	down_write(&ns->ctrl->namespaces_rwsem);
	list_del_init(&ns->list);
	up_write(&ns->ctrl->namespaces_rwsem);

	if (last_path)
		nvme_mpath_shutdown_disk(ns->head);
	nvme_put_ns(ns);
}

static void nvme_ns_remove_by_nsid(struct nvme_ctrl *ctrl, u32 nsid)
{
	struct nvme_ns *ns = nvme_find_get_ns(ctrl, nsid);

	if (ns) {
		nvme_ns_remove(ns);
		nvme_put_ns(ns);
	}
}

static void nvme_validate_ns(struct nvme_ns *ns, struct nvme_ns_ids *ids)
{
	struct nvme_id_ns *id;
	int ret = NVME_SC_INVALID_NS | NVME_SC_DNR;

	if (test_bit(NVME_NS_DEAD, &ns->flags))
		goto out;

	ret = nvme_identify_ns(ns->ctrl, ns->head->ns_id, ids, &id);
	if (ret)
		goto out;

	ret = NVME_SC_INVALID_NS | NVME_SC_DNR;
	if (!nvme_ns_ids_equal(&ns->head->ids, ids)) {
		dev_err(ns->ctrl->device,
			"identifiers changed for nsid %d\n", ns->head->ns_id);
		goto out_free_id;
	}

	ret = nvme_update_ns_info(ns, id);

out_free_id:
	kfree(id);
out:
	/*
	 * Only remove the namespace if we got a fatal error back from the
	 * device, otherwise ignore the error and just move on.
	 *
	 * TODO: we should probably schedule a delayed retry here.
	 */
	if (ret > 0 && (ret & NVME_SC_DNR))
		nvme_ns_remove(ns);
}

static void nvme_validate_or_alloc_ns(struct nvme_ctrl *ctrl, unsigned nsid)
{
	struct nvme_ns_ids ids = { };
	struct nvme_ns *ns;

	if (nvme_identify_ns_descs(ctrl, nsid, &ids))
		return;

	ns = nvme_find_get_ns(ctrl, nsid);
	if (ns) {
		nvme_validate_ns(ns, &ids);
		nvme_put_ns(ns);
		return;
	}

	switch (ids.csi) {
	case NVME_CSI_NVM:
		nvme_alloc_ns(ctrl, nsid, &ids);
		break;
	case NVME_CSI_ZNS:
		if (!IS_ENABLED(CONFIG_BLK_DEV_ZONED)) {
			dev_warn(ctrl->device,
				"nsid %u not supported without CONFIG_BLK_DEV_ZONED\n",
				nsid);
			break;
		}
		if (!nvme_multi_css(ctrl)) {
			dev_warn(ctrl->device,
				"command set not reported for nsid: %d\n",
				nsid);
			break;
		}
		nvme_alloc_ns(ctrl, nsid, &ids);
		break;
	default:
		dev_warn(ctrl->device, "unknown csi %u for nsid %u\n",
			ids.csi, nsid);
		break;
	}
}

static void nvme_remove_invalid_namespaces(struct nvme_ctrl *ctrl,
					unsigned nsid)
{
	struct nvme_ns *ns, *next;
	LIST_HEAD(rm_list);

	down_write(&ctrl->namespaces_rwsem);
	list_for_each_entry_safe(ns, next, &ctrl->namespaces, list) {
		if (ns->head->ns_id > nsid || test_bit(NVME_NS_DEAD, &ns->flags))
			list_move_tail(&ns->list, &rm_list);
	}
	up_write(&ctrl->namespaces_rwsem);

	list_for_each_entry_safe(ns, next, &rm_list, list)
		nvme_ns_remove(ns);

}

static int nvme_scan_ns_list(struct nvme_ctrl *ctrl)
{
	const int nr_entries = NVME_IDENTIFY_DATA_SIZE / sizeof(__le32);
	__le32 *ns_list;
	u32 prev = 0;
	int ret = 0, i;

	if (nvme_ctrl_limited_cns(ctrl))
		return -EOPNOTSUPP;

	ns_list = kzalloc(NVME_IDENTIFY_DATA_SIZE, GFP_KERNEL);
	if (!ns_list)
		return -ENOMEM;

	for (;;) {
		struct nvme_command cmd = {
			.identify.opcode	= nvme_admin_identify,
			.identify.cns		= NVME_ID_CNS_NS_ACTIVE_LIST,
			.identify.nsid		= cpu_to_le32(prev),
		};

		ret = nvme_submit_sync_cmd(ctrl->admin_q, &cmd, ns_list,
					    NVME_IDENTIFY_DATA_SIZE);
		if (ret) {
			dev_warn(ctrl->device,
				"Identify NS List failed (status=0x%x)\n", ret);
			goto free;
		}

		for (i = 0; i < nr_entries; i++) {
			u32 nsid = le32_to_cpu(ns_list[i]);

			if (!nsid)	/* end of the list? */
				goto out;
			nvme_validate_or_alloc_ns(ctrl, nsid);
			while (++prev < nsid)
				nvme_ns_remove_by_nsid(ctrl, prev);
		}
	}
 out:
	nvme_remove_invalid_namespaces(ctrl, prev);
 free:
	kfree(ns_list);
	return ret;
}

static void nvme_scan_ns_sequential(struct nvme_ctrl *ctrl)
{
	struct nvme_id_ctrl *id;
	u32 nn, i;

	if (nvme_identify_ctrl(ctrl, &id))
		return;
	nn = le32_to_cpu(id->nn);
	kfree(id);

	for (i = 1; i <= nn; i++)
		nvme_validate_or_alloc_ns(ctrl, i);

	nvme_remove_invalid_namespaces(ctrl, nn);
}

static void nvme_clear_changed_ns_log(struct nvme_ctrl *ctrl)
{
	size_t log_size = NVME_MAX_CHANGED_NAMESPACES * sizeof(__le32);
	__le32 *log;
	int error;

	log = kzalloc(log_size, GFP_KERNEL);
	if (!log)
		return;

	/*
	 * We need to read the log to clear the AEN, but we don't want to rely
	 * on it for the changed namespace information as userspace could have
	 * raced with us in reading the log page, which could cause us to miss
	 * updates.
	 */
	error = nvme_get_log(ctrl, NVME_NSID_ALL, NVME_LOG_CHANGED_NS, 0,
			NVME_CSI_NVM, log, log_size, 0);
	if (error)
		dev_warn(ctrl->device,
			"reading changed ns log failed: %d\n", error);

	kfree(log);
}

static void nvme_scan_work(struct work_struct *work)
{
	struct nvme_ctrl *ctrl =
		container_of(work, struct nvme_ctrl, scan_work);

	/* No tagset on a live ctrl means IO queues could not created */
	if (ctrl->state != NVME_CTRL_LIVE || !ctrl->tagset)
		return;

	if (test_and_clear_bit(NVME_AER_NOTICE_NS_CHANGED, &ctrl->events)) {
		dev_info(ctrl->device, "rescanning namespaces.\n");
		nvme_clear_changed_ns_log(ctrl);
	}

	mutex_lock(&ctrl->scan_lock);
	if (nvme_scan_ns_list(ctrl) != 0)
		nvme_scan_ns_sequential(ctrl);
	mutex_unlock(&ctrl->scan_lock);
}

/*
 * This function iterates the namespace list unlocked to allow recovery from
 * controller failure. It is up to the caller to ensure the namespace list is
 * not modified by scan work while this function is executing.
 */
void nvme_remove_namespaces(struct nvme_ctrl *ctrl)
{
	struct nvme_ns *ns, *next;
	LIST_HEAD(ns_list);

	/*
	 * make sure to requeue I/O to all namespaces as these
	 * might result from the scan itself and must complete
	 * for the scan_work to make progress
	 */
	nvme_mpath_clear_ctrl_paths(ctrl);

	/* prevent racing with ns scanning */
	flush_work(&ctrl->scan_work);

	/*
	 * The dead states indicates the controller was not gracefully
	 * disconnected. In that case, we won't be able to flush any data while
	 * removing the namespaces' disks; fail all the queues now to avoid
	 * potentially having to clean up the failed sync later.
	 */
	if (ctrl->state == NVME_CTRL_DEAD)
		nvme_kill_queues(ctrl);

	/* this is a no-op when called from the controller reset handler */
	nvme_change_ctrl_state(ctrl, NVME_CTRL_DELETING_NOIO);

	down_write(&ctrl->namespaces_rwsem);
	list_splice_init(&ctrl->namespaces, &ns_list);
	up_write(&ctrl->namespaces_rwsem);

	list_for_each_entry_safe(ns, next, &ns_list, list)
		nvme_ns_remove(ns);
}
EXPORT_SYMBOL_GPL(nvme_remove_namespaces);

static int nvme_class_uevent(struct device *dev, struct kobj_uevent_env *env)
{
	struct nvme_ctrl *ctrl =
		container_of(dev, struct nvme_ctrl, ctrl_device);
	struct nvmf_ctrl_options *opts = ctrl->opts;
	int ret;

	ret = add_uevent_var(env, "NVME_TRTYPE=%s", ctrl->ops->name);
	if (ret)
		return ret;

	if (opts) {
		ret = add_uevent_var(env, "NVME_TRADDR=%s", opts->traddr);
		if (ret)
			return ret;

		ret = add_uevent_var(env, "NVME_TRSVCID=%s",
				opts->trsvcid ?: "none");
		if (ret)
			return ret;

		ret = add_uevent_var(env, "NVME_HOST_TRADDR=%s",
				opts->host_traddr ?: "none");
		if (ret)
			return ret;

		ret = add_uevent_var(env, "NVME_HOST_IFACE=%s",
				opts->host_iface ?: "none");
	}
	return ret;
}

static void nvme_aen_uevent(struct nvme_ctrl *ctrl)
{
	char *envp[2] = { NULL, NULL };
	u32 aen_result = ctrl->aen_result;

	ctrl->aen_result = 0;
	if (!aen_result)
		return;

	envp[0] = kasprintf(GFP_KERNEL, "NVME_AEN=%#08x", aen_result);
	if (!envp[0])
		return;
	kobject_uevent_env(&ctrl->device->kobj, KOBJ_CHANGE, envp);
	kfree(envp[0]);
}

static void nvme_async_event_work(struct work_struct *work)
{
	struct nvme_ctrl *ctrl =
		container_of(work, struct nvme_ctrl, async_event_work);

	nvme_aen_uevent(ctrl);
	ctrl->ops->submit_async_event(ctrl);
}

static bool nvme_ctrl_pp_status(struct nvme_ctrl *ctrl)
{

	u32 csts;

	if (ctrl->ops->reg_read32(ctrl, NVME_REG_CSTS, &csts))
		return false;

	if (csts == ~0)
		return false;

	return ((ctrl->ctrl_config & NVME_CC_ENABLE) && (csts & NVME_CSTS_PP));
}

static void nvme_get_fw_slot_info(struct nvme_ctrl *ctrl)
{
	struct nvme_fw_slot_info_log *log;

	log = kmalloc(sizeof(*log), GFP_KERNEL);
	if (!log)
		return;

	if (nvme_get_log(ctrl, NVME_NSID_ALL, NVME_LOG_FW_SLOT, 0, NVME_CSI_NVM,
			log, sizeof(*log), 0))
		dev_warn(ctrl->device, "Get FW SLOT INFO log error\n");
	kfree(log);
}

static void nvme_fw_act_work(struct work_struct *work)
{
	struct nvme_ctrl *ctrl = container_of(work,
				struct nvme_ctrl, fw_act_work);
	unsigned long fw_act_timeout;

	if (ctrl->mtfa)
		fw_act_timeout = jiffies +
				msecs_to_jiffies(ctrl->mtfa * 100);
	else
		fw_act_timeout = jiffies +
				msecs_to_jiffies(admin_timeout * 1000);

	nvme_stop_queues(ctrl);
	while (nvme_ctrl_pp_status(ctrl)) {
		if (time_after(jiffies, fw_act_timeout)) {
			dev_warn(ctrl->device,
				"Fw activation timeout, reset controller\n");
			nvme_try_sched_reset(ctrl);
			return;
		}
		msleep(100);
	}

	if (!nvme_change_ctrl_state(ctrl, NVME_CTRL_LIVE))
		return;

	nvme_start_queues(ctrl);
	/* read FW slot information to clear the AER */
	nvme_get_fw_slot_info(ctrl);
}

static void nvme_handle_aen_notice(struct nvme_ctrl *ctrl, u32 result)
{
	u32 aer_notice_type = (result & 0xff00) >> 8;

	trace_nvme_async_event(ctrl, aer_notice_type);

	switch (aer_notice_type) {
	case NVME_AER_NOTICE_NS_CHANGED:
		set_bit(NVME_AER_NOTICE_NS_CHANGED, &ctrl->events);
		nvme_queue_scan(ctrl);
		break;
	case NVME_AER_NOTICE_FW_ACT_STARTING:
		/*
		 * We are (ab)using the RESETTING state to prevent subsequent
		 * recovery actions from interfering with the controller's
		 * firmware activation.
		 */
		if (nvme_change_ctrl_state(ctrl, NVME_CTRL_RESETTING))
			queue_work(nvme_wq, &ctrl->fw_act_work);
		break;
#ifdef CONFIG_NVME_MULTIPATH
	case NVME_AER_NOTICE_ANA:
		if (!ctrl->ana_log_buf)
			break;
		queue_work(nvme_wq, &ctrl->ana_work);
		break;
#endif
	case NVME_AER_NOTICE_DISC_CHANGED:
		ctrl->aen_result = result;
		break;
	default:
		dev_warn(ctrl->device, "async event result %08x\n", result);
	}
}

void nvme_complete_async_event(struct nvme_ctrl *ctrl, __le16 status,
		volatile union nvme_result *res)
{
	u32 result = le32_to_cpu(res->u32);
	u32 aer_type = result & 0x07;

	if (le16_to_cpu(status) >> 1 != NVME_SC_SUCCESS)
		return;

	switch (aer_type) {
	case NVME_AER_NOTICE:
		nvme_handle_aen_notice(ctrl, result);
		break;
	case NVME_AER_ERROR:
	case NVME_AER_SMART:
	case NVME_AER_CSS:
	case NVME_AER_VS:
		trace_nvme_async_event(ctrl, aer_type);
		ctrl->aen_result = result;
		break;
	default:
		break;
	}
	queue_work(nvme_wq, &ctrl->async_event_work);
}
EXPORT_SYMBOL_GPL(nvme_complete_async_event);

void nvme_stop_ctrl(struct nvme_ctrl *ctrl)
{
	nvme_mpath_stop(ctrl);
	nvme_stop_keep_alive(ctrl);
	nvme_stop_failfast_work(ctrl);
	flush_work(&ctrl->async_event_work);
	cancel_work_sync(&ctrl->fw_act_work);
}
EXPORT_SYMBOL_GPL(nvme_stop_ctrl);

void nvme_start_ctrl(struct nvme_ctrl *ctrl)
{
	nvme_start_keep_alive(ctrl);

	nvme_enable_aen(ctrl);

	if (ctrl->queue_count > 1) {
		nvme_queue_scan(ctrl);
		nvme_start_queues(ctrl);
	}
}
EXPORT_SYMBOL_GPL(nvme_start_ctrl);

void nvme_uninit_ctrl(struct nvme_ctrl *ctrl)
{
	nvme_hwmon_exit(ctrl);
	nvme_fault_inject_fini(&ctrl->fault_inject);
	dev_pm_qos_hide_latency_tolerance(ctrl->device);
	cdev_device_del(&ctrl->cdev, ctrl->device);
	nvme_put_ctrl(ctrl);
}
EXPORT_SYMBOL_GPL(nvme_uninit_ctrl);

static void nvme_free_cels(struct nvme_ctrl *ctrl)
{
	struct nvme_effects_log	*cel;
	unsigned long i;

	xa_for_each(&ctrl->cels, i, cel) {
		xa_erase(&ctrl->cels, i);
		kfree(cel);
	}

	xa_destroy(&ctrl->cels);
}

static void nvme_free_ctrl(struct device *dev)
{
	struct nvme_ctrl *ctrl =
		container_of(dev, struct nvme_ctrl, ctrl_device);
	struct nvme_subsystem *subsys = ctrl->subsys;

	if (!subsys || ctrl->instance != subsys->instance)
		ida_simple_remove(&nvme_instance_ida, ctrl->instance);

	nvme_free_cels(ctrl);
	nvme_mpath_uninit(ctrl);
	__free_page(ctrl->discard_page);

	if (subsys) {
		mutex_lock(&nvme_subsystems_lock);
		list_del(&ctrl->subsys_entry);
		sysfs_remove_link(&subsys->dev.kobj, dev_name(ctrl->device));
		mutex_unlock(&nvme_subsystems_lock);
	}

	ctrl->ops->free_ctrl(ctrl);

	if (subsys)
		nvme_put_subsystem(subsys);
}

/*
 * Initialize a NVMe controller structures.  This needs to be called during
 * earliest initialization so that we have the initialized structured around
 * during probing.
 */
int nvme_init_ctrl(struct nvme_ctrl *ctrl, struct device *dev,
		const struct nvme_ctrl_ops *ops, unsigned long quirks)
{
	int ret;

	ctrl->state = NVME_CTRL_NEW;
	clear_bit(NVME_CTRL_FAILFAST_EXPIRED, &ctrl->flags);
	spin_lock_init(&ctrl->lock);
	mutex_init(&ctrl->scan_lock);
	INIT_LIST_HEAD(&ctrl->namespaces);
	xa_init(&ctrl->cels);
	init_rwsem(&ctrl->namespaces_rwsem);
	ctrl->dev = dev;
	ctrl->ops = ops;
	ctrl->quirks = quirks;
	ctrl->numa_node = NUMA_NO_NODE;
	INIT_WORK(&ctrl->scan_work, nvme_scan_work);
	INIT_WORK(&ctrl->async_event_work, nvme_async_event_work);
	INIT_WORK(&ctrl->fw_act_work, nvme_fw_act_work);
	INIT_WORK(&ctrl->delete_work, nvme_delete_ctrl_work);
	init_waitqueue_head(&ctrl->state_wq);

	INIT_DELAYED_WORK(&ctrl->ka_work, nvme_keep_alive_work);
	INIT_DELAYED_WORK(&ctrl->failfast_work, nvme_failfast_work);
	memset(&ctrl->ka_cmd, 0, sizeof(ctrl->ka_cmd));
	ctrl->ka_cmd.common.opcode = nvme_admin_keep_alive;

	BUILD_BUG_ON(NVME_DSM_MAX_RANGES * sizeof(struct nvme_dsm_range) >
			PAGE_SIZE);
	ctrl->discard_page = alloc_page(GFP_KERNEL);
	if (!ctrl->discard_page) {
		ret = -ENOMEM;
		goto out;
	}

	ret = ida_simple_get(&nvme_instance_ida, 0, 0, GFP_KERNEL);
	if (ret < 0)
		goto out;
	ctrl->instance = ret;

	device_initialize(&ctrl->ctrl_device);
	ctrl->device = &ctrl->ctrl_device;
	ctrl->device->devt = MKDEV(MAJOR(nvme_ctrl_base_chr_devt),
			ctrl->instance);
	ctrl->device->class = nvme_class;
	ctrl->device->parent = ctrl->dev;
	ctrl->device->groups = nvme_dev_attr_groups;
	ctrl->device->release = nvme_free_ctrl;
	dev_set_drvdata(ctrl->device, ctrl);
	ret = dev_set_name(ctrl->device, "nvme%d", ctrl->instance);
	if (ret)
		goto out_release_instance;

	nvme_get_ctrl(ctrl);
	cdev_init(&ctrl->cdev, &nvme_dev_fops);
	ctrl->cdev.owner = ops->module;
	ret = cdev_device_add(&ctrl->cdev, ctrl->device);
	if (ret)
		goto out_free_name;

	/*
	 * Initialize latency tolerance controls.  The sysfs files won't
	 * be visible to userspace unless the device actually supports APST.
	 */
	ctrl->device->power.set_latency_tolerance = nvme_set_latency_tolerance;
	dev_pm_qos_update_user_latency_tolerance(ctrl->device,
		min(default_ps_max_latency_us, (unsigned long)S32_MAX));

	nvme_fault_inject_init(&ctrl->fault_inject, dev_name(ctrl->device));
	nvme_mpath_init_ctrl(ctrl);

	return 0;
out_free_name:
	nvme_put_ctrl(ctrl);
	kfree_const(ctrl->device->kobj.name);
out_release_instance:
	ida_simple_remove(&nvme_instance_ida, ctrl->instance);
out:
	if (ctrl->discard_page)
		__free_page(ctrl->discard_page);
	return ret;
}
EXPORT_SYMBOL_GPL(nvme_init_ctrl);

/**
 * nvme_kill_queues(): Ends all namespace queues
 * @ctrl: the dead controller that needs to end
 *
 * Call this function when the driver determines it is unable to get the
 * controller in a state capable of servicing IO.
 */
void nvme_kill_queues(struct nvme_ctrl *ctrl)
{
	struct nvme_ns *ns;

	down_read(&ctrl->namespaces_rwsem);

	/* Forcibly unquiesce queues to avoid blocking dispatch */
	if (ctrl->admin_q && !blk_queue_dying(ctrl->admin_q))
		blk_mq_unquiesce_queue(ctrl->admin_q);

	list_for_each_entry(ns, &ctrl->namespaces, list)
		nvme_set_queue_dying(ns);

	up_read(&ctrl->namespaces_rwsem);
}
EXPORT_SYMBOL_GPL(nvme_kill_queues);

void nvme_unfreeze(struct nvme_ctrl *ctrl)
{
	struct nvme_ns *ns;

	down_read(&ctrl->namespaces_rwsem);
	list_for_each_entry(ns, &ctrl->namespaces, list)
		blk_mq_unfreeze_queue(ns->queue);
	up_read(&ctrl->namespaces_rwsem);
}
EXPORT_SYMBOL_GPL(nvme_unfreeze);

int nvme_wait_freeze_timeout(struct nvme_ctrl *ctrl, long timeout)
{
	struct nvme_ns *ns;

	down_read(&ctrl->namespaces_rwsem);
	list_for_each_entry(ns, &ctrl->namespaces, list) {
		timeout = blk_mq_freeze_queue_wait_timeout(ns->queue, timeout);
		if (timeout <= 0)
			break;
	}
	up_read(&ctrl->namespaces_rwsem);
	return timeout;
}
EXPORT_SYMBOL_GPL(nvme_wait_freeze_timeout);

void nvme_wait_freeze(struct nvme_ctrl *ctrl)
{
	struct nvme_ns *ns;

	down_read(&ctrl->namespaces_rwsem);
	list_for_each_entry(ns, &ctrl->namespaces, list)
		blk_mq_freeze_queue_wait(ns->queue);
	up_read(&ctrl->namespaces_rwsem);
}
EXPORT_SYMBOL_GPL(nvme_wait_freeze);

void nvme_start_freeze(struct nvme_ctrl *ctrl)
{
	struct nvme_ns *ns;

	down_read(&ctrl->namespaces_rwsem);
	list_for_each_entry(ns, &ctrl->namespaces, list)
		blk_freeze_queue_start(ns->queue);
	up_read(&ctrl->namespaces_rwsem);
}
EXPORT_SYMBOL_GPL(nvme_start_freeze);

void nvme_stop_queues(struct nvme_ctrl *ctrl)
{
	struct nvme_ns *ns;

	down_read(&ctrl->namespaces_rwsem);
	list_for_each_entry(ns, &ctrl->namespaces, list)
		blk_mq_quiesce_queue(ns->queue);
	up_read(&ctrl->namespaces_rwsem);
}
EXPORT_SYMBOL_GPL(nvme_stop_queues);

void nvme_start_queues(struct nvme_ctrl *ctrl)
{
	struct nvme_ns *ns;

	down_read(&ctrl->namespaces_rwsem);
	list_for_each_entry(ns, &ctrl->namespaces, list)
		blk_mq_unquiesce_queue(ns->queue);
	up_read(&ctrl->namespaces_rwsem);
}
EXPORT_SYMBOL_GPL(nvme_start_queues);

void nvme_sync_io_queues(struct nvme_ctrl *ctrl)
{
	struct nvme_ns *ns;

	down_read(&ctrl->namespaces_rwsem);
	list_for_each_entry(ns, &ctrl->namespaces, list)
		blk_sync_queue(ns->queue);
	up_read(&ctrl->namespaces_rwsem);
}
EXPORT_SYMBOL_GPL(nvme_sync_io_queues);

void nvme_sync_queues(struct nvme_ctrl *ctrl)
{
	nvme_sync_io_queues(ctrl);
	if (ctrl->admin_q)
		blk_sync_queue(ctrl->admin_q);
}
EXPORT_SYMBOL_GPL(nvme_sync_queues);

struct nvme_ctrl *nvme_ctrl_from_file(struct file *file)
{
	if (file->f_op != &nvme_dev_fops)
		return NULL;
	return file->private_data;
}
EXPORT_SYMBOL_NS_GPL(nvme_ctrl_from_file, NVME_TARGET_PASSTHRU);

/*
 * Check we didn't inadvertently grow the command structure sizes:
 */
static inline void _nvme_check_size(void)
{
	BUILD_BUG_ON(sizeof(struct nvme_common_command) != 64);
	BUILD_BUG_ON(sizeof(struct nvme_rw_command) != 64);
	BUILD_BUG_ON(sizeof(struct nvme_identify) != 64);
	BUILD_BUG_ON(sizeof(struct nvme_features) != 64);
	BUILD_BUG_ON(sizeof(struct nvme_download_firmware) != 64);
	BUILD_BUG_ON(sizeof(struct nvme_format_cmd) != 64);
	BUILD_BUG_ON(sizeof(struct nvme_dsm_cmd) != 64);
	BUILD_BUG_ON(sizeof(struct nvme_write_zeroes_cmd) != 64);
	BUILD_BUG_ON(sizeof(struct nvme_abort_cmd) != 64);
	BUILD_BUG_ON(sizeof(struct nvme_get_log_page_command) != 64);
	BUILD_BUG_ON(sizeof(struct nvme_command) != 64);
	BUILD_BUG_ON(sizeof(struct nvme_id_ctrl) != NVME_IDENTIFY_DATA_SIZE);
	BUILD_BUG_ON(sizeof(struct nvme_id_ns) != NVME_IDENTIFY_DATA_SIZE);
	BUILD_BUG_ON(sizeof(struct nvme_id_ns_zns) != NVME_IDENTIFY_DATA_SIZE);
	BUILD_BUG_ON(sizeof(struct nvme_id_ctrl_zns) != NVME_IDENTIFY_DATA_SIZE);
	BUILD_BUG_ON(sizeof(struct nvme_id_ctrl_nvm) != NVME_IDENTIFY_DATA_SIZE);
	BUILD_BUG_ON(sizeof(struct nvme_lba_range_type) != 64);
	BUILD_BUG_ON(sizeof(struct nvme_smart_log) != 512);
	BUILD_BUG_ON(sizeof(struct nvme_dbbuf) != 64);
	BUILD_BUG_ON(sizeof(struct nvme_directive_cmd) != 64);
}


static int __init nvme_core_init(void)
{
	int result = -ENOMEM;

	_nvme_check_size();

	nvme_wq = alloc_workqueue("nvme-wq",
			WQ_UNBOUND | WQ_MEM_RECLAIM | WQ_SYSFS, 0);
	if (!nvme_wq)
		goto out;

	nvme_reset_wq = alloc_workqueue("nvme-reset-wq",
			WQ_UNBOUND | WQ_MEM_RECLAIM | WQ_SYSFS, 0);
	if (!nvme_reset_wq)
		goto destroy_wq;

	nvme_delete_wq = alloc_workqueue("nvme-delete-wq",
			WQ_UNBOUND | WQ_MEM_RECLAIM | WQ_SYSFS, 0);
	if (!nvme_delete_wq)
		goto destroy_reset_wq;

	result = alloc_chrdev_region(&nvme_ctrl_base_chr_devt, 0,
			NVME_MINORS, "nvme");
	if (result < 0)
		goto destroy_delete_wq;

	nvme_class = class_create(THIS_MODULE, "nvme");
	if (IS_ERR(nvme_class)) {
		result = PTR_ERR(nvme_class);
		goto unregister_chrdev;
	}
	nvme_class->dev_uevent = nvme_class_uevent;

	nvme_subsys_class = class_create(THIS_MODULE, "nvme-subsystem");
	if (IS_ERR(nvme_subsys_class)) {
		result = PTR_ERR(nvme_subsys_class);
		goto destroy_class;
	}

	result = alloc_chrdev_region(&nvme_ns_chr_devt, 0, NVME_MINORS,
				     "nvme-generic");
	if (result < 0)
		goto destroy_subsys_class;

	nvme_ns_chr_class = class_create(THIS_MODULE, "nvme-generic");
	if (IS_ERR(nvme_ns_chr_class)) {
		result = PTR_ERR(nvme_ns_chr_class);
		goto unregister_generic_ns;
	}

	return 0;

unregister_generic_ns:
	unregister_chrdev_region(nvme_ns_chr_devt, NVME_MINORS);
destroy_subsys_class:
	class_destroy(nvme_subsys_class);
destroy_class:
	class_destroy(nvme_class);
unregister_chrdev:
	unregister_chrdev_region(nvme_ctrl_base_chr_devt, NVME_MINORS);
destroy_delete_wq:
	destroy_workqueue(nvme_delete_wq);
destroy_reset_wq:
	destroy_workqueue(nvme_reset_wq);
destroy_wq:
	destroy_workqueue(nvme_wq);
out:
	return result;
}

static void __exit nvme_core_exit(void)
{
	class_destroy(nvme_ns_chr_class);
	class_destroy(nvme_subsys_class);
	class_destroy(nvme_class);
	unregister_chrdev_region(nvme_ns_chr_devt, NVME_MINORS);
	unregister_chrdev_region(nvme_ctrl_base_chr_devt, NVME_MINORS);
	destroy_workqueue(nvme_delete_wq);
	destroy_workqueue(nvme_reset_wq);
	destroy_workqueue(nvme_wq);
	ida_destroy(&nvme_ns_chr_minor_ida);
	ida_destroy(&nvme_instance_ida);
}

MODULE_LICENSE("GPL");
MODULE_VERSION("1.0");
module_init(nvme_core_init);
module_exit(nvme_core_exit);<|MERGE_RESOLUTION|>--- conflicted
+++ resolved
@@ -977,10 +977,7 @@
 
 blk_status_t nvme_setup_cmd(struct nvme_ns *ns, struct request *req)
 {
-<<<<<<< HEAD
-=======
 	struct nvme_command *cmd = nvme_req(req)->cmd;
->>>>>>> 3b17187f
 	struct nvme_ctrl *ctrl = nvme_req(req)->ctrl;
 	blk_status_t ret = BLK_STS_OK;
 
@@ -1571,310 +1568,6 @@
 static int nvme_ns_open(struct nvme_ns *ns)
 {
 
-<<<<<<< HEAD
-	if (copy_from_user(&io, uio, sizeof(io)))
-		return -EFAULT;
-	if (io.flags)
-		return -EINVAL;
-
-	switch (io.opcode) {
-	case nvme_cmd_write:
-	case nvme_cmd_read:
-	case nvme_cmd_compare:
-		break;
-	default:
-		return -EINVAL;
-	}
-
-	length = (io.nblocks + 1) << ns->lba_shift;
-
-	if ((io.control & NVME_RW_PRINFO_PRACT) &&
-	    ns->ms == sizeof(struct t10_pi_tuple)) {
-		/*
-		 * Protection information is stripped/inserted by the
-		 * controller.
-		 */
-		if (nvme_to_user_ptr(io.metadata))
-			return -EINVAL;
-		meta_len = 0;
-		metadata = NULL;
-	} else {
-		meta_len = (io.nblocks + 1) * ns->ms;
-		metadata = nvme_to_user_ptr(io.metadata);
-	}
-
-	if (ns->features & NVME_NS_EXT_LBAS) {
-		length += meta_len;
-		meta_len = 0;
-	} else if (meta_len) {
-		if ((io.metadata & 3) || !io.metadata)
-			return -EINVAL;
-	}
-
-	memset(&c, 0, sizeof(c));
-	c.rw.opcode = io.opcode;
-	c.rw.flags = io.flags;
-	c.rw.nsid = cpu_to_le32(ns->head->ns_id);
-	c.rw.slba = cpu_to_le64(io.slba);
-	c.rw.length = cpu_to_le16(io.nblocks);
-	c.rw.control = cpu_to_le16(io.control);
-	c.rw.dsmgmt = cpu_to_le32(io.dsmgmt);
-	c.rw.reftag = cpu_to_le32(io.reftag);
-	c.rw.apptag = cpu_to_le16(io.apptag);
-	c.rw.appmask = cpu_to_le16(io.appmask);
-
-	return nvme_submit_user_cmd(ns->queue, &c,
-			nvme_to_user_ptr(io.addr), length,
-			metadata, meta_len, lower_32_bits(io.slba), NULL, 0);
-}
-
-static int nvme_user_cmd(struct nvme_ctrl *ctrl, struct nvme_ns *ns,
-			struct nvme_passthru_cmd __user *ucmd)
-{
-	struct nvme_passthru_cmd cmd;
-	struct nvme_command c;
-	unsigned timeout = 0;
-	u64 result;
-	int status;
-
-	if (!capable(CAP_SYS_ADMIN))
-		return -EACCES;
-	if (copy_from_user(&cmd, ucmd, sizeof(cmd)))
-		return -EFAULT;
-	if (cmd.flags)
-		return -EINVAL;
-
-	memset(&c, 0, sizeof(c));
-	c.common.opcode = cmd.opcode;
-	c.common.flags = cmd.flags;
-	c.common.nsid = cpu_to_le32(cmd.nsid);
-	c.common.cdw2[0] = cpu_to_le32(cmd.cdw2);
-	c.common.cdw2[1] = cpu_to_le32(cmd.cdw3);
-	c.common.cdw10 = cpu_to_le32(cmd.cdw10);
-	c.common.cdw11 = cpu_to_le32(cmd.cdw11);
-	c.common.cdw12 = cpu_to_le32(cmd.cdw12);
-	c.common.cdw13 = cpu_to_le32(cmd.cdw13);
-	c.common.cdw14 = cpu_to_le32(cmd.cdw14);
-	c.common.cdw15 = cpu_to_le32(cmd.cdw15);
-
-	if (cmd.timeout_ms)
-		timeout = msecs_to_jiffies(cmd.timeout_ms);
-
-	status = nvme_submit_user_cmd(ns ? ns->queue : ctrl->admin_q, &c,
-			nvme_to_user_ptr(cmd.addr), cmd.data_len,
-			nvme_to_user_ptr(cmd.metadata), cmd.metadata_len,
-			0, &result, timeout);
-
-	if (status >= 0) {
-		if (put_user(result, &ucmd->result))
-			return -EFAULT;
-	}
-
-	return status;
-}
-
-static int nvme_user_cmd64(struct nvme_ctrl *ctrl, struct nvme_ns *ns,
-			struct nvme_passthru_cmd64 __user *ucmd)
-{
-	struct nvme_passthru_cmd64 cmd;
-	struct nvme_command c;
-	unsigned timeout = 0;
-	int status;
-
-	if (!capable(CAP_SYS_ADMIN))
-		return -EACCES;
-	if (copy_from_user(&cmd, ucmd, sizeof(cmd)))
-		return -EFAULT;
-	if (cmd.flags)
-		return -EINVAL;
-
-	memset(&c, 0, sizeof(c));
-	c.common.opcode = cmd.opcode;
-	c.common.flags = cmd.flags;
-	c.common.nsid = cpu_to_le32(cmd.nsid);
-	c.common.cdw2[0] = cpu_to_le32(cmd.cdw2);
-	c.common.cdw2[1] = cpu_to_le32(cmd.cdw3);
-	c.common.cdw10 = cpu_to_le32(cmd.cdw10);
-	c.common.cdw11 = cpu_to_le32(cmd.cdw11);
-	c.common.cdw12 = cpu_to_le32(cmd.cdw12);
-	c.common.cdw13 = cpu_to_le32(cmd.cdw13);
-	c.common.cdw14 = cpu_to_le32(cmd.cdw14);
-	c.common.cdw15 = cpu_to_le32(cmd.cdw15);
-
-	if (cmd.timeout_ms)
-		timeout = msecs_to_jiffies(cmd.timeout_ms);
-
-	status = nvme_submit_user_cmd(ns ? ns->queue : ctrl->admin_q, &c,
-			nvme_to_user_ptr(cmd.addr), cmd.data_len,
-			nvme_to_user_ptr(cmd.metadata), cmd.metadata_len,
-			0, &cmd.result, timeout);
-
-	if (status >= 0) {
-		if (put_user(cmd.result, &ucmd->result))
-			return -EFAULT;
-	}
-
-	return status;
-}
-
-/*
- * Issue ioctl requests on the first available path.  Note that unlike normal
- * block layer requests we will not retry failed request on another controller.
- */
-struct nvme_ns *nvme_get_ns_from_disk(struct gendisk *disk,
-		struct nvme_ns_head **head, int *srcu_idx)
-{
-#ifdef CONFIG_NVME_MULTIPATH
-	if (disk->fops == &nvme_ns_head_ops) {
-		struct nvme_ns *ns;
-
-		*head = disk->private_data;
-		*srcu_idx = srcu_read_lock(&(*head)->srcu);
-		ns = nvme_find_path(*head);
-		if (!ns)
-			srcu_read_unlock(&(*head)->srcu, *srcu_idx);
-		return ns;
-	}
-#endif
-	*head = NULL;
-	*srcu_idx = -1;
-	return disk->private_data;
-}
-
-void nvme_put_ns_from_disk(struct nvme_ns_head *head, int idx)
-{
-	if (head)
-		srcu_read_unlock(&head->srcu, idx);
-}
-
-static bool is_ctrl_ioctl(unsigned int cmd)
-{
-	if (cmd == NVME_IOCTL_ADMIN_CMD || cmd == NVME_IOCTL_ADMIN64_CMD)
-		return true;
-	if (is_sed_ioctl(cmd))
-		return true;
-	return false;
-}
-
-static int nvme_handle_ctrl_ioctl(struct nvme_ns *ns, unsigned int cmd,
-				  void __user *argp,
-				  struct nvme_ns_head *head,
-				  int srcu_idx)
-{
-	struct nvme_ctrl *ctrl = ns->ctrl;
-	int ret;
-
-	nvme_get_ctrl(ns->ctrl);
-	nvme_put_ns_from_disk(head, srcu_idx);
-
-	switch (cmd) {
-	case NVME_IOCTL_ADMIN_CMD:
-		ret = nvme_user_cmd(ctrl, NULL, argp);
-		break;
-	case NVME_IOCTL_ADMIN64_CMD:
-		ret = nvme_user_cmd64(ctrl, NULL, argp);
-		break;
-	default:
-		ret = sed_ioctl(ctrl->opal_dev, cmd, argp);
-		break;
-	}
-	nvme_put_ctrl(ctrl);
-	return ret;
-}
-
-static int nvme_ioctl(struct block_device *bdev, fmode_t mode,
-		unsigned int cmd, unsigned long arg)
-{
-	struct nvme_ns_head *head = NULL;
-	void __user *argp = (void __user *)arg;
-	struct nvme_ns *ns;
-	int srcu_idx, ret;
-
-	ns = nvme_get_ns_from_disk(bdev->bd_disk, &head, &srcu_idx);
-	if (unlikely(!ns))
-		return -EWOULDBLOCK;
-
-	/*
-	 * Handle ioctls that apply to the controller instead of the namespace
-	 * seperately and drop the ns SRCU reference early.  This avoids a
-	 * deadlock when deleting namespaces using the passthrough interface.
-	 */
-	if (is_ctrl_ioctl(cmd))
-		return nvme_handle_ctrl_ioctl(ns, cmd, argp, head, srcu_idx);
-
-	switch (cmd) {
-	case NVME_IOCTL_ID:
-		force_successful_syscall_return();
-		ret = ns->head->ns_id;
-		break;
-	case NVME_IOCTL_IO_CMD:
-		ret = nvme_user_cmd(ns->ctrl, ns, argp);
-		break;
-	case NVME_IOCTL_SUBMIT_IO:
-		ret = nvme_submit_io(ns, argp);
-		break;
-	case NVME_IOCTL_IO64_CMD:
-		ret = nvme_user_cmd64(ns->ctrl, ns, argp);
-		break;
-	default:
-		if (ns->ndev)
-			ret = nvme_nvm_ioctl(ns, cmd, arg);
-		else
-			ret = -ENOTTY;
-	}
-
-	nvme_put_ns_from_disk(head, srcu_idx);
-	return ret;
-}
-
-#ifdef CONFIG_COMPAT
-struct nvme_user_io32 {
-	__u8	opcode;
-	__u8	flags;
-	__u16	control;
-	__u16	nblocks;
-	__u16	rsvd;
-	__u64	metadata;
-	__u64	addr;
-	__u64	slba;
-	__u32	dsmgmt;
-	__u32	reftag;
-	__u16	apptag;
-	__u16	appmask;
-} __attribute__((__packed__));
-
-#define NVME_IOCTL_SUBMIT_IO32	_IOW('N', 0x42, struct nvme_user_io32)
-
-static int nvme_compat_ioctl(struct block_device *bdev, fmode_t mode,
-		unsigned int cmd, unsigned long arg)
-{
-	/*
-	 * Corresponds to the difference of NVME_IOCTL_SUBMIT_IO
-	 * between 32 bit programs and 64 bit kernel.
-	 * The cause is that the results of sizeof(struct nvme_user_io),
-	 * which is used to define NVME_IOCTL_SUBMIT_IO,
-	 * are not same between 32 bit compiler and 64 bit compiler.
-	 * NVME_IOCTL_SUBMIT_IO32 is for 64 bit kernel handling
-	 * NVME_IOCTL_SUBMIT_IO issued from 32 bit programs.
-	 * Other IOCTL numbers are same between 32 bit and 64 bit.
-	 * So there is nothing to do regarding to other IOCTL numbers.
-	 */
-	if (cmd == NVME_IOCTL_SUBMIT_IO32)
-		return nvme_ioctl(bdev, mode, NVME_IOCTL_SUBMIT_IO, arg);
-
-	return nvme_ioctl(bdev, mode, cmd, arg);
-}
-#else
-#define nvme_compat_ioctl	NULL
-#endif /* CONFIG_COMPAT */
-
-static int nvme_open(struct block_device *bdev, fmode_t mode)
-{
-	struct nvme_ns *ns = bdev->bd_disk->private_data;
-
-#ifdef CONFIG_NVME_MULTIPATH
-=======
->>>>>>> 3b17187f
 	/* should never be called due to GENHD_FL_HIDDEN */
 	if (WARN_ON_ONCE(nvme_ns_head_multipath(ns->head)))
 		goto fail;
@@ -1981,23 +1674,6 @@
 		blk_queue_max_write_zeroes_sectors(queue, UINT_MAX);
 }
 
-<<<<<<< HEAD
-/*
- * Even though NVMe spec explicitly states that MDTS is not applicable to the
- * write-zeroes, we are cautious and limit the size to the controllers
- * max_hw_sectors value, which is based on the MDTS field and possibly other
- * limiting factors.
- */
-static void nvme_config_write_zeroes(struct request_queue *q,
-		struct nvme_ctrl *ctrl)
-{
-	if ((ctrl->oncs & NVME_CTRL_ONCS_WRITE_ZEROES) &&
-	    !(ctrl->quirks & NVME_QUIRK_DISABLE_WRITE_ZEROES))
-		blk_queue_max_write_zeroes_sectors(q, ctrl->max_hw_sectors);
-}
-
-=======
->>>>>>> 3b17187f
 static bool nvme_ns_ids_valid(struct nvme_ns_ids *ids)
 {
 	return !uuid_is_null(&ids->uuid) ||
@@ -2167,12 +1843,8 @@
 	set_capacity_and_notify(disk, capacity);
 
 	nvme_config_discard(disk, ns);
-<<<<<<< HEAD
-	nvme_config_write_zeroes(disk->queue, ns->ctrl);
-=======
 	blk_queue_max_write_zeroes_sectors(disk->queue,
 					   ns->ctrl->max_zeroes_sectors);
->>>>>>> 3b17187f
 
 	set_disk_ro(disk, (id->nsattr & NVME_NS_ATTR_RO) ||
 		test_bit(NVME_NS_FORCE_RO, &ns->flags));
@@ -3316,11 +2988,6 @@
 	}
 
 	ret = nvme_mpath_init_identify(ctrl, id);
-<<<<<<< HEAD
-	kfree(id);
-
-=======
->>>>>>> 3b17187f
 	if (ret < 0)
 		goto out_free;
 
