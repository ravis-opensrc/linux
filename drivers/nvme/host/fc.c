--- conflicted
+++ resolved
@@ -2920,13 +2920,8 @@
 
 	ret = nvme_alloc_io_tag_set(&ctrl->ctrl, &ctrl->tag_set,
 			&nvme_fc_mq_ops, 1,
-<<<<<<< HEAD
-			struct_size((struct nvme_fcp_op_w_sgl *)NULL, priv,
-				    ctrl->lport->ops->fcprqst_priv_sz));
-=======
 			struct_size_t(struct nvme_fcp_op_w_sgl, priv,
 				      ctrl->lport->ops->fcprqst_priv_sz));
->>>>>>> 98817289
 	if (ret)
 		return ret;
 
@@ -3553,13 +3548,8 @@
 
 	ret = nvme_alloc_admin_tag_set(&ctrl->ctrl, &ctrl->admin_tag_set,
 			&nvme_fc_admin_mq_ops,
-<<<<<<< HEAD
-			struct_size((struct nvme_fcp_op_w_sgl *)NULL, priv,
-				    ctrl->lport->ops->fcprqst_priv_sz));
-=======
 			struct_size_t(struct nvme_fcp_op_w_sgl, priv,
 				      ctrl->lport->ops->fcprqst_priv_sz));
->>>>>>> 98817289
 	if (ret)
 		goto fail_ctrl;
 
