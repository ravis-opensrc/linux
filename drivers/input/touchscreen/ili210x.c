--- conflicted
+++ resolved
@@ -595,11 +595,7 @@
 	 * once, copy them all into this buffer at the right locations, and then
 	 * do all operations on this linear buffer.
 	 */
-<<<<<<< HEAD
-	fw_buf = kvmalloc(SZ_64K, GFP_KERNEL);
-=======
 	u8* fw_buf __free(kvfree) = kvmalloc(SZ_64K, GFP_KERNEL);
->>>>>>> 7aa21fec
 	if (!fw_buf)
 		return ERR_PTR(-ENOMEM);
 
@@ -624,13 +620,7 @@
 	/* DF end address is the last address in the firmware blob */
 	*df_end = fw_addr + fw_len;
 
-<<<<<<< HEAD
-err_big:
-	kvfree(fw_buf);
-	return error;
-=======
 	return_ptr(fw_buf);
->>>>>>> 7aa21fec
 }
 
 /* Switch mode between Application and BootLoader */
@@ -839,14 +829,6 @@
 	return 0;
 }
 
-<<<<<<< HEAD
-exit:
-	ili210x_hardware_reset(priv->reset_gpio);
-	dev_dbg(dev, "Firmware update ended, error=%i\n", error);
-	enable_irq(client->irq);
-	kvfree(fwbuf);
-	return error;
-=======
 static ssize_t ili210x_firmware_update_store(struct device *dev,
 					     struct device_attribute *attr,
 					     const char *buf, size_t count)
@@ -891,7 +873,6 @@
 	}
 
 	return error ?: count;
->>>>>>> 7aa21fec
 }
 
 static DEVICE_ATTR(firmware_update, 0200, NULL, ili210x_firmware_update_store);
