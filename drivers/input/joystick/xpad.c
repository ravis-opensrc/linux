--- conflicted
+++ resolved
@@ -136,7 +136,6 @@
 	{ 0x044f, 0x0f07, "Thrustmaster, Inc. Controller", 0, XTYPE_XBOX },
 	{ 0x044f, 0x0f10, "Thrustmaster Modena GT Wheel", 0, XTYPE_XBOX },
 	{ 0x044f, 0xb326, "Thrustmaster Gamepad GP XID", 0, XTYPE_XBOX360 },
-	{ 0x03f0, 0x0495, "HyperX Clutch Gladiate", 0, XTYPE_XBOXONE },
 	{ 0x045e, 0x0202, "Microsoft X-Box pad v1 (US)", 0, XTYPE_XBOX },
 	{ 0x045e, 0x0285, "Microsoft X-Box pad (Japan)", 0, XTYPE_XBOX },
 	{ 0x045e, 0x0287, "Microsoft Xbox Controller S", 0, XTYPE_XBOX },
@@ -463,19 +462,11 @@
 	{ USB_INTERFACE_INFO('X', 'B', 0) },	/* Xbox USB-IF not-approved class */
 	XPAD_XBOX360_VENDOR(0x0079),		/* GPD Win 2 controller */
 	XPAD_XBOX360_VENDOR(0x03eb),		/* Wooting Keyboards (Legacy) */
-<<<<<<< HEAD
-	XPAD_XBOX360_VENDOR(0x044f),		/* Thrustmaster X-Box 360 controllers */
-	XPAD_XBOXONE_VENDOR(0x03f0),		/* HP HyperX Xbox One Controllers */
-	XPAD_XBOX360_VENDOR(0x045e),		/* Microsoft X-Box 360 controllers */
-	XPAD_XBOXONE_VENDOR(0x045e),		/* Microsoft X-Box One controllers */
-	XPAD_XBOX360_VENDOR(0x046d),		/* Logitech X-Box 360 style controllers */
-=======
 	XPAD_XBOXONE_VENDOR(0x03f0),		/* HP HyperX Xbox One controllers */
 	XPAD_XBOX360_VENDOR(0x044f),		/* Thrustmaster Xbox 360 controllers */
 	XPAD_XBOX360_VENDOR(0x045e),		/* Microsoft Xbox 360 controllers */
 	XPAD_XBOXONE_VENDOR(0x045e),		/* Microsoft Xbox One controllers */
 	XPAD_XBOX360_VENDOR(0x046d),		/* Logitech Xbox 360-style controllers */
->>>>>>> 98817289
 	XPAD_XBOX360_VENDOR(0x056e),		/* Elecom JC-U3613M */
 	XPAD_XBOX360_VENDOR(0x06a3),		/* Saitek P3600 */
 	XPAD_XBOX360_VENDOR(0x0738),		/* Mad Catz Xbox 360 controllers */
@@ -483,19 +474,11 @@
 	XPAD_XBOXONE_VENDOR(0x0738),		/* Mad Catz FightStick TE 2 */
 	XPAD_XBOX360_VENDOR(0x07ff),		/* Mad Catz Gamepad */
 	XPAD_XBOX360_VENDOR(0x0c12),		/* Zeroplus X-Box 360 controllers */
-<<<<<<< HEAD
-	XPAD_XBOX360_VENDOR(0x0e6f),		/* 0x0e6f X-Box 360 controllers */
-	XPAD_XBOXONE_VENDOR(0x0e6f),		/* 0x0e6f X-Box One controllers */
-	XPAD_XBOX360_VENDOR(0x0f0d),		/* Hori Controllers */
-	XPAD_XBOXONE_VENDOR(0x0f0d),		/* Hori Controllers */
-	XPAD_XBOX360_VENDOR(0x1038),		/* SteelSeries Controllers */
-=======
 	XPAD_XBOX360_VENDOR(0x0e6f),		/* 0x0e6f Xbox 360 controllers */
 	XPAD_XBOXONE_VENDOR(0x0e6f),		/* 0x0e6f Xbox One controllers */
 	XPAD_XBOX360_VENDOR(0x0f0d),		/* Hori controllers */
 	XPAD_XBOXONE_VENDOR(0x0f0d),		/* Hori controllers */
 	XPAD_XBOX360_VENDOR(0x1038),		/* SteelSeries controllers */
->>>>>>> 98817289
 	XPAD_XBOXONE_VENDOR(0x10f5),		/* Turtle Beach Controllers */
 	XPAD_XBOX360_VENDOR(0x11c9),		/* Nacon GC100XF */
 	XPAD_XBOX360_VENDOR(0x11ff),		/* PXN V900 */
