/*    -*- linux-c -*-

GTCO digitizer USB driver

TO CHECK:  Is pressure done right on report 5?

Copyright (C) 2006  GTCO CalComp

This program is free software; you can redistribute it and/or
modify it under the terms of the GNU General Public License
as published by the Free Software Foundation; version 2
of the License.

This program is distributed in the hope that it will be useful,
but WITHOUT ANY WARRANTY; without even the implied warranty of
MERCHANTABILITY or FITNESS FOR A PARTICULAR PURPOSE.  See the
GNU General Public License for more details.

You should have received a copy of the GNU General Public License
along with this program; if not, write to the Free Software
Foundation, Inc., 51 Franklin Street, Fifth Floor, Boston, MA  02110-1301, USA.

Permission to use, copy, modify, distribute, and sell this software and its
documentation for any purpose is hereby granted without fee, provided that
the above copyright notice appear in all copies and that both that
copyright notice and this permission notice appear in supporting
documentation, and that the name of GTCO-CalComp not be used in advertising
or publicity pertaining to distribution of the software without specific,
written prior permission. GTCO-CalComp makes no representations about the
suitability of this software for any purpose.  It is provided "as is"
without express or implied warranty.

GTCO-CALCOMP DISCLAIMS ALL WARRANTIES WITH REGARD TO THIS SOFTWARE,
INCLUDING ALL IMPLIED WARRANTIES OF MERCHANTABILITY AND FITNESS, IN NO
EVENT SHALL GTCO-CALCOMP BE LIABLE FOR ANY SPECIAL, INDIRECT OR
CONSEQUENTIAL DAMAGES OR ANY DAMAGES WHATSOEVER RESULTING FROM LOSS OF USE,
DATA OR PROFITS, WHETHER IN AN ACTION OF CONTRACT, NEGLIGENCE OR OTHER
TORTIOUS ACTIONS, ARISING OUT OF OR IN CONNECTION WITH THE USE OR
PERFORMANCE OF THIS SOFTWARE.

GTCO CalComp, Inc.
7125 Riverwood Drive
Columbia, MD 21046

Jeremy Roberson jroberson@gtcocalcomp.com
Scott Hill shill@gtcocalcomp.com
*/



/*#define DEBUG*/

#include <linux/kernel.h>
#include <linux/module.h>
#include <linux/errno.h>
#include <linux/slab.h>
#include <linux/input.h>
#include <linux/usb.h>
#include <linux/uaccess.h>
#include <asm/unaligned.h>
#include <asm/byteorder.h>
#include <linux/bitops.h>

#include <linux/usb/input.h>

/* Version with a Major number of 2 is for kernel inclusion only. */
#define  GTCO_VERSION   "2.00.0006"


/*   MACROS  */

#define VENDOR_ID_GTCO	      0x078C
#define PID_400               0x400
#define PID_401               0x401
#define PID_1000              0x1000
#define PID_1001              0x1001
#define PID_1002              0x1002

/* Max size of a single report */
#define REPORT_MAX_SIZE       10
#define MAX_COLLECTION_LEVELS  10


/* Bitmask whether pen is in range */
#define MASK_INRANGE 0x20
#define MASK_BUTTON  0x01F

#define  PATHLENGTH     64

/* DATA STRUCTURES */

/* Device table */
static const struct usb_device_id gtco_usbid_table[] = {
	{ USB_DEVICE(VENDOR_ID_GTCO, PID_400) },
	{ USB_DEVICE(VENDOR_ID_GTCO, PID_401) },
	{ USB_DEVICE(VENDOR_ID_GTCO, PID_1000) },
	{ USB_DEVICE(VENDOR_ID_GTCO, PID_1001) },
	{ USB_DEVICE(VENDOR_ID_GTCO, PID_1002) },
	{ }
};
MODULE_DEVICE_TABLE (usb, gtco_usbid_table);


/* Structure to hold all of our device specific stuff */
struct gtco {

	struct input_dev  *inputdevice; /* input device struct pointer  */
	struct usb_interface *intf;	/* the usb interface for this device */
	struct urb        *urbinfo;	 /* urb for incoming reports      */
	dma_addr_t        buf_dma;  /* dma addr of the data buffer*/
	unsigned char *   buffer;   /* databuffer for reports */

	char  usbpath[PATHLENGTH];
	int   openCount;

	/* Information pulled from Report Descriptor */
	u32  usage;
	u32  min_X;
	u32  max_X;
	u32  min_Y;
	u32  max_Y;
	s8   mintilt_X;
	s8   maxtilt_X;
	s8   mintilt_Y;
	s8   maxtilt_Y;
	u32  maxpressure;
	u32  minpressure;
};



/*   Code for parsing the HID REPORT DESCRIPTOR          */

/* From HID1.11 spec */
struct hid_descriptor
{
	struct usb_descriptor_header header;
	__le16   bcdHID;
	u8       bCountryCode;
	u8       bNumDescriptors;
	u8       bDescriptorType;
	__le16   wDescriptorLength;
} __attribute__ ((packed));


#define HID_DESCRIPTOR_SIZE   9
#define HID_DEVICE_TYPE       33
#define REPORT_DEVICE_TYPE    34


#define PREF_TAG(x)     ((x)>>4)
#define PREF_TYPE(x)    ((x>>2)&0x03)
#define PREF_SIZE(x)    ((x)&0x03)

#define TYPE_MAIN       0
#define TYPE_GLOBAL     1
#define TYPE_LOCAL      2
#define TYPE_RESERVED   3

#define TAG_MAIN_INPUT        0x8
#define TAG_MAIN_OUTPUT       0x9
#define TAG_MAIN_FEATURE      0xB
#define TAG_MAIN_COL_START    0xA
#define TAG_MAIN_COL_END      0xC

#define TAG_GLOB_USAGE        0
#define TAG_GLOB_LOG_MIN      1
#define TAG_GLOB_LOG_MAX      2
#define TAG_GLOB_PHYS_MIN     3
#define TAG_GLOB_PHYS_MAX     4
#define TAG_GLOB_UNIT_EXP     5
#define TAG_GLOB_UNIT         6
#define TAG_GLOB_REPORT_SZ    7
#define TAG_GLOB_REPORT_ID    8
#define TAG_GLOB_REPORT_CNT   9
#define TAG_GLOB_PUSH         10
#define TAG_GLOB_POP          11

#define TAG_GLOB_MAX          12

#define DIGITIZER_USAGE_TIP_PRESSURE   0x30
#define DIGITIZER_USAGE_TILT_X         0x3D
#define DIGITIZER_USAGE_TILT_Y         0x3E


/*
 *   This is an abbreviated parser for the HID Report Descriptor.  We
 *   know what devices we are talking to, so this is by no means meant
 *   to be generic.  We can make some safe assumptions:
 *
 *   - We know there are no LONG tags, all short
 *   - We know that we have no MAIN Feature and MAIN Output items
 *   - We know what the IRQ reports are supposed to look like.
 *
 *   The main purpose of this is to use the HID report desc to figure
 *   out the mins and maxs of the fields in the IRQ reports.  The IRQ
 *   reports for 400/401 change slightly if the max X is bigger than 64K.
 *
 */
static void parse_hid_report_descriptor(struct gtco *device, char * report,
					int length)
{
	struct device *ddev = &device->intf->dev;
	int   x, i = 0;

	/* Tag primitive vars */
	__u8   prefix;
	__u8   size;
	__u8   tag;
	__u8   type;
	__u8   data   = 0;
	__u16  data16 = 0;
	__u32  data32 = 0;

	/* For parsing logic */
	int   inputnum = 0;
	__u32 usage = 0;

	/* Global Values, indexed by TAG */
	__u32 globalval[TAG_GLOB_MAX];
	__u32 oldval[TAG_GLOB_MAX];

	/* Debug stuff */
	char  maintype = 'x';
	char  globtype[12];
	int   indent = 0;
	char  indentstr[MAX_COLLECTION_LEVELS + 1] = { 0 };

	dev_dbg(ddev, "======>>>>>>PARSE<<<<<<======\n");

	/* Walk  this report and pull out the info we need */
	while (i < length) {
		prefix = report[i++];

		/* Determine data size and save the data in the proper variable */
		size = (1U << PREF_SIZE(prefix)) >> 1;
		if (i + size > length) {
			dev_err(ddev,
				"Not enough data (need %d, have %d)\n",
				i + size, length);
			break;
		}

		switch (size) {
		case 1:
			data = report[i];
			break;
		case 2:
			data16 = get_unaligned_le16(&report[i]);
			break;
		case 4:
			data32 = get_unaligned_le32(&report[i]);
			break;
		}

		/* Skip size of data */
		i += size;

		/* What we do depends on the tag type */
		tag  = PREF_TAG(prefix);
		type = PREF_TYPE(prefix);
		switch (type) {
		case TYPE_MAIN:
			strcpy(globtype, "");
			switch (tag) {

			case TAG_MAIN_INPUT:
				/*
				 * The INPUT MAIN tag signifies this is
				 * information from a report.  We need to
				 * figure out what it is and store the
				 * min/max values
				 */

				maintype = 'I';
				if (data == 2)
					strcpy(globtype, "Variable");
				else if (data == 3)
					strcpy(globtype, "Var|Const");

				dev_dbg(ddev, "::::: Saving Report: %d input #%d Max: 0x%X(%d) Min:0x%X(%d) of %d bits\n",
					globalval[TAG_GLOB_REPORT_ID], inputnum,
					globalval[TAG_GLOB_LOG_MAX], globalval[TAG_GLOB_LOG_MAX],
					globalval[TAG_GLOB_LOG_MIN], globalval[TAG_GLOB_LOG_MIN],
					globalval[TAG_GLOB_REPORT_SZ] * globalval[TAG_GLOB_REPORT_CNT]);


				/*
				  We can assume that the first two input items
				  are always the X and Y coordinates.  After
				  that, we look for everything else by
				  local usage value
				 */
				switch (inputnum) {
				case 0:  /* X coord */
					dev_dbg(ddev, "GER: X Usage: 0x%x\n", usage);
					if (device->max_X == 0) {
						device->max_X = globalval[TAG_GLOB_LOG_MAX];
						device->min_X = globalval[TAG_GLOB_LOG_MIN];
					}
					break;

				case 1:  /* Y coord */
					dev_dbg(ddev, "GER: Y Usage: 0x%x\n", usage);
					if (device->max_Y == 0) {
						device->max_Y = globalval[TAG_GLOB_LOG_MAX];
						device->min_Y = globalval[TAG_GLOB_LOG_MIN];
					}
					break;

				default:
					/* Tilt X */
					if (usage == DIGITIZER_USAGE_TILT_X) {
						if (device->maxtilt_X == 0) {
							device->maxtilt_X = globalval[TAG_GLOB_LOG_MAX];
							device->mintilt_X = globalval[TAG_GLOB_LOG_MIN];
						}
					}

					/* Tilt Y */
					if (usage == DIGITIZER_USAGE_TILT_Y) {
						if (device->maxtilt_Y == 0) {
							device->maxtilt_Y = globalval[TAG_GLOB_LOG_MAX];
							device->mintilt_Y = globalval[TAG_GLOB_LOG_MIN];
						}
					}

					/* Pressure */
					if (usage == DIGITIZER_USAGE_TIP_PRESSURE) {
						if (device->maxpressure == 0) {
							device->maxpressure = globalval[TAG_GLOB_LOG_MAX];
							device->minpressure = globalval[TAG_GLOB_LOG_MIN];
						}
					}

					break;
				}

				inputnum++;
				break;

			case TAG_MAIN_OUTPUT:
				maintype = 'O';
				break;

			case TAG_MAIN_FEATURE:
				maintype = 'F';
				break;

			case TAG_MAIN_COL_START:
				maintype = 'S';

				if (indent == MAX_COLLECTION_LEVELS) {
					dev_err(ddev, "Collection level %d would exceed limit of %d\n",
						indent + 1,
						MAX_COLLECTION_LEVELS);
					break;
				}

				if (data == 0) {
					dev_dbg(ddev, "======>>>>>> Physical\n");
					strcpy(globtype, "Physical");
				} else
					dev_dbg(ddev, "======>>>>>>\n");

				/* Indent the debug output */
				indent++;
				for (x = 0; x < indent; x++)
					indentstr[x] = '-';
				indentstr[x] = 0;

				/* Save global tags */
				for (x = 0; x < TAG_GLOB_MAX; x++)
					oldval[x] = globalval[x];

				break;

			case TAG_MAIN_COL_END:
				maintype = 'E';

				if (indent == 0) {
					dev_err(ddev, "Collection level already at zero\n");
					break;
				}

				dev_dbg(ddev, "<<<<<<======\n");

				indent--;
				for (x = 0; x < indent; x++)
					indentstr[x] = '-';
				indentstr[x] = 0;

				/* Copy global tags back */
				for (x = 0; x < TAG_GLOB_MAX; x++)
					globalval[x] = oldval[x];

				break;
			}

			switch (size) {
			case 1:
				dev_dbg(ddev, "%sMAINTAG:(%d) %c SIZE: %d Data: %s 0x%x\n",
					indentstr, tag, maintype, size, globtype, data);
				break;

			case 2:
				dev_dbg(ddev, "%sMAINTAG:(%d) %c SIZE: %d Data: %s 0x%x\n",
					indentstr, tag, maintype, size, globtype, data16);
				break;

			case 4:
				dev_dbg(ddev, "%sMAINTAG:(%d) %c SIZE: %d Data: %s 0x%x\n",
					indentstr, tag, maintype, size, globtype, data32);
				break;
			}
			break;

		case TYPE_GLOBAL:
			switch (tag) {
			case TAG_GLOB_USAGE:
				/*
				 * First time we hit the global usage tag,
				 * it should tell us the type of device
				 */
				if (device->usage == 0)
					device->usage = data;

				strcpy(globtype, "USAGE");
				break;

			case TAG_GLOB_LOG_MIN:
				strcpy(globtype, "LOG_MIN");
				break;

			case TAG_GLOB_LOG_MAX:
				strcpy(globtype, "LOG_MAX");
				break;

			case TAG_GLOB_PHYS_MIN:
				strcpy(globtype, "PHYS_MIN");
				break;

			case TAG_GLOB_PHYS_MAX:
				strcpy(globtype, "PHYS_MAX");
				break;

			case TAG_GLOB_UNIT_EXP:
				strcpy(globtype, "EXP");
				break;

			case TAG_GLOB_UNIT:
				strcpy(globtype, "UNIT");
				break;

			case TAG_GLOB_REPORT_SZ:
				strcpy(globtype, "REPORT_SZ");
				break;

			case TAG_GLOB_REPORT_ID:
				strcpy(globtype, "REPORT_ID");
				/* New report, restart numbering */
				inputnum = 0;
				break;

			case TAG_GLOB_REPORT_CNT:
				strcpy(globtype, "REPORT_CNT");
				break;

			case TAG_GLOB_PUSH:
				strcpy(globtype, "PUSH");
				break;

			case TAG_GLOB_POP:
				strcpy(globtype, "POP");
				break;
			}

			/* Check to make sure we have a good tag number
			   so we don't overflow array */
			if (tag < TAG_GLOB_MAX) {
				switch (size) {
				case 1:
					dev_dbg(ddev, "%sGLOBALTAG:%s(%d) SIZE: %d Data: 0x%x\n",
						indentstr, globtype, tag, size, data);
					globalval[tag] = data;
					break;

				case 2:
					dev_dbg(ddev, "%sGLOBALTAG:%s(%d) SIZE: %d Data: 0x%x\n",
						indentstr, globtype, tag, size, data16);
					globalval[tag] = data16;
					break;

				case 4:
					dev_dbg(ddev, "%sGLOBALTAG:%s(%d) SIZE: %d Data: 0x%x\n",
						indentstr, globtype, tag, size, data32);
					globalval[tag] = data32;
					break;
				}
			} else {
				dev_dbg(ddev, "%sGLOBALTAG: ILLEGAL TAG:%d SIZE: %d\n",
					indentstr, tag, size);
			}
			break;

		case TYPE_LOCAL:
			switch (tag) {
			case TAG_GLOB_USAGE:
				strcpy(globtype, "USAGE");
				/* Always 1 byte */
				usage = data;
				break;

			case TAG_GLOB_LOG_MIN:
				strcpy(globtype, "MIN");
				break;

			case TAG_GLOB_LOG_MAX:
				strcpy(globtype, "MAX");
				break;

			default:
				strcpy(globtype, "UNKNOWN");
				break;
			}

			switch (size) {
			case 1:
				dev_dbg(ddev, "%sLOCALTAG:(%d) %s SIZE: %d Data: 0x%x\n",
					indentstr, tag, globtype, size, data);
				break;

			case 2:
				dev_dbg(ddev, "%sLOCALTAG:(%d) %s SIZE: %d Data: 0x%x\n",
					indentstr, tag, globtype, size, data16);
				break;

			case 4:
				dev_dbg(ddev, "%sLOCALTAG:(%d) %s SIZE: %d Data: 0x%x\n",
					indentstr, tag, globtype, size, data32);
				break;
			}

			break;
		}
	}
}

/*   INPUT DRIVER Routines                               */

/*
 * Called when opening the input device.  This will submit the URB to
 * the usb system so we start getting reports
 */
static int gtco_input_open(struct input_dev *inputdev)
{
	struct gtco *device = input_get_drvdata(inputdev);

	device->urbinfo->dev = interface_to_usbdev(device->intf);
	if (usb_submit_urb(device->urbinfo, GFP_KERNEL))
		return -EIO;

	return 0;
}

/*
 * Called when closing the input device.  This will unlink the URB
 */
static void gtco_input_close(struct input_dev *inputdev)
{
	struct gtco *device = input_get_drvdata(inputdev);

	usb_kill_urb(device->urbinfo);
}


/*
 *  Setup input device capabilities.  Tell the input system what this
 *  device is capable of generating.
 *
 *  This information is based on what is read from the HID report and
 *  placed in the struct gtco structure
 *
 */
static void gtco_setup_caps(struct input_dev *inputdev)
{
	struct gtco *device = input_get_drvdata(inputdev);

	/* Which events */
	inputdev->evbit[0] = BIT_MASK(EV_KEY) | BIT_MASK(EV_ABS) |
		BIT_MASK(EV_MSC);

	/* Misc event menu block */
	inputdev->mscbit[0] = BIT_MASK(MSC_SCAN) | BIT_MASK(MSC_SERIAL) |
		BIT_MASK(MSC_RAW);

	/* Absolute values based on HID report info */
	input_set_abs_params(inputdev, ABS_X, device->min_X, device->max_X,
			     0, 0);
	input_set_abs_params(inputdev, ABS_Y, device->min_Y, device->max_Y,
			     0, 0);

	/* Proximity */
	input_set_abs_params(inputdev, ABS_DISTANCE, 0, 1, 0, 0);

	/* Tilt & pressure */
	input_set_abs_params(inputdev, ABS_TILT_X, device->mintilt_X,
			     device->maxtilt_X, 0, 0);
	input_set_abs_params(inputdev, ABS_TILT_Y, device->mintilt_Y,
			     device->maxtilt_Y, 0, 0);
	input_set_abs_params(inputdev, ABS_PRESSURE, device->minpressure,
			     device->maxpressure, 0, 0);

	/* Transducer */
	input_set_abs_params(inputdev, ABS_MISC, 0, 0xFF, 0, 0);
}

/*   USB Routines  */

/*
 * URB callback routine.  Called when we get IRQ reports from the
 *  digitizer.
 *
 *  This bridges the USB and input device worlds.  It generates events
 *  on the input device based on the USB reports.
 */
static void gtco_urb_callback(struct urb *urbinfo)
{
	struct gtco *device = urbinfo->context;
	struct input_dev  *inputdev;
	int               rc;
	u32               val = 0;
	char              le_buffer[2];

	inputdev = device->inputdevice;

	/* Was callback OK? */
	if (urbinfo->status == -ECONNRESET ||
	    urbinfo->status == -ENOENT ||
	    urbinfo->status == -ESHUTDOWN) {

		/* Shutdown is occurring. Return and don't queue up any more */
		return;
	}

	if (urbinfo->status != 0) {
		/*
		 * Some unknown error.  Hopefully temporary. Just go and
		 * requeue an URB
		 */
		goto resubmit;
	}

	/*
	 * Good URB, now process
	 */

	/* PID dependent when we interpret the report */
	if (inputdev->id.product == PID_1000 ||
	    inputdev->id.product == PID_1001 ||
	    inputdev->id.product == PID_1002) {

		/*
		 * Switch on the report ID
		 * Conveniently, the reports have more information, the higher
		 * the report number.  We can just fall through the case
		 * statements if we start with the highest number report
		 */
		switch (device->buffer[0]) {
		case 5:
			/* Pressure is 9 bits */
			val = ((u16)(device->buffer[8]) << 1);
			val |= (u16)(device->buffer[7] >> 7);
			input_report_abs(inputdev, ABS_PRESSURE,
					 device->buffer[8]);

			/* Mask out the Y tilt value used for pressure */
			device->buffer[7] = (u8)((device->buffer[7]) & 0x7F);
			fallthrough;

		case 4:
			/* Tilt */
			input_report_abs(inputdev, ABS_TILT_X,
					 sign_extend32(device->buffer[6], 6));

			input_report_abs(inputdev, ABS_TILT_Y,
					 sign_extend32(device->buffer[7], 6));
			fallthrough;

		case 2:
		case 3:
			/* Convert buttons, only 5 bits possible */
			val = (device->buffer[5]) & MASK_BUTTON;

			/* We don't apply any meaning to the bitmask,
			   just report */
			input_event(inputdev, EV_MSC, MSC_SERIAL, val);
			fallthrough;

		case 1:
			/* All reports have X and Y coords in the same place */
			val = get_unaligned_le16(&device->buffer[1]);
			input_report_abs(inputdev, ABS_X, val);

			val = get_unaligned_le16(&device->buffer[3]);
			input_report_abs(inputdev, ABS_Y, val);

			/* Ditto for proximity bit */
			val = device->buffer[5] & MASK_INRANGE ? 1 : 0;
			input_report_abs(inputdev, ABS_DISTANCE, val);

			/* Report 1 is an exception to how we handle buttons */
			/* Buttons are an index, not a bitmask */
			if (device->buffer[0] == 1) {

				/*
				 * Convert buttons, 5 bit index
				 * Report value of index set as one,
				 * the rest as 0
				 */
				val = device->buffer[5] & MASK_BUTTON;
				dev_dbg(&device->intf->dev,
					"======>>>>>>REPORT 1: val 0x%X(%d)\n",
					val, val);

				/*
				 * We don't apply any meaning to the button
				 * index, just report it
				 */
				input_event(inputdev, EV_MSC, MSC_SERIAL, val);
			}
			break;

		case 7:
			/* Menu blocks */
			input_event(inputdev, EV_MSC, MSC_SCAN,
				    device->buffer[1]);
			break;
		}
	}

	/* Other pid class */
	if (inputdev->id.product == PID_400 ||
	    inputdev->id.product == PID_401) {

		/* Report 2 */
		if (device->buffer[0] == 2) {
			/* Menu blocks */
			input_event(inputdev, EV_MSC, MSC_SCAN, device->buffer[1]);
		}

		/*  Report 1 */
		if (device->buffer[0] == 1) {
			char buttonbyte;

			/*  IF X max > 64K, we still a bit from the y report */
			if (device->max_X > 0x10000) {

				val = (u16)(((u16)(device->buffer[2] << 8)) | (u8)device->buffer[1]);
				val |= (u32)(((u8)device->buffer[3] & 0x1) << 16);

				input_report_abs(inputdev, ABS_X, val);

				le_buffer[0]  = (u8)((u8)(device->buffer[3]) >> 1);
				le_buffer[0] |= (u8)((device->buffer[3] & 0x1) << 7);

				le_buffer[1]  = (u8)(device->buffer[4] >> 1);
				le_buffer[1] |= (u8)((device->buffer[5] & 0x1) << 7);

				val = get_unaligned_le16(le_buffer);
				input_report_abs(inputdev, ABS_Y, val);

				/*
				 * Shift the button byte right by one to
				 * make it look like the standard report
				 */
				buttonbyte = device->buffer[5] >> 1;
			} else {

				val = get_unaligned_le16(&device->buffer[1]);
				input_report_abs(inputdev, ABS_X, val);

				val = get_unaligned_le16(&device->buffer[3]);
				input_report_abs(inputdev, ABS_Y, val);

				buttonbyte = device->buffer[5];
			}

			/* BUTTONS and PROXIMITY */
			val = buttonbyte & MASK_INRANGE ? 1 : 0;
			input_report_abs(inputdev, ABS_DISTANCE, val);

			/* Convert buttons, only 4 bits possible */
			val = buttonbyte & 0x0F;
#ifdef USE_BUTTONS
			for (i = 0; i < 5; i++)
				input_report_key(inputdev, BTN_DIGI + i, val & (1 << i));
#else
			/* We don't apply any meaning to the bitmask, just report */
			input_event(inputdev, EV_MSC, MSC_SERIAL, val);
#endif

			/* TRANSDUCER */
			input_report_abs(inputdev, ABS_MISC, device->buffer[6]);
		}
	}

	/* Everybody gets report ID's */
	input_event(inputdev, EV_MSC, MSC_RAW,  device->buffer[0]);

	/* Sync it up */
	input_sync(inputdev);

 resubmit:
	rc = usb_submit_urb(urbinfo, GFP_ATOMIC);
	if (rc != 0)
		dev_err(&device->intf->dev,
			"usb_submit_urb failed rc=0x%x\n", rc);
}

/*
 *  The probe routine.  This is called when the kernel find the matching USB
 *   vendor/product.  We do the following:
 *
 *    - Allocate mem for a local structure to manage the device
 *    - Request a HID Report Descriptor from the device and parse it to
 *      find out the device parameters
 *    - Create an input device and assign it attributes
 *   - Allocate an URB so the device can talk to us when the input
 *      queue is open
 */
static int gtco_probe(struct usb_interface *usbinterface,
		      const struct usb_device_id *id)
{

	struct gtco             *gtco;
	struct input_dev        *input_dev;
	struct hid_descriptor   *hid_desc;
	char                    *report;
	int                     result = 0, retry;
	int			error;
	struct usb_endpoint_descriptor *endpoint;
	struct usb_device	*udev = interface_to_usbdev(usbinterface);

	/* Allocate memory for device structure */
	gtco = kzalloc(sizeof(struct gtco), GFP_KERNEL);
	input_dev = input_allocate_device();
	if (!gtco || !input_dev) {
		dev_err(&usbinterface->dev, "No more memory\n");
		error = -ENOMEM;
		goto err_free_devs;
	}

	/* Set pointer to the input device */
	gtco->inputdevice = input_dev;

	/* Save interface information */
	gtco->intf = usbinterface;

	/* Allocate some data for incoming reports */
	gtco->buffer = usb_alloc_coherent(udev, REPORT_MAX_SIZE,
					  GFP_KERNEL, &gtco->buf_dma);
	if (!gtco->buffer) {
		dev_err(&usbinterface->dev, "No more memory for us buffers\n");
		error = -ENOMEM;
		goto err_free_devs;
	}

	/* Allocate URB for reports */
	gtco->urbinfo = usb_alloc_urb(0, GFP_KERNEL);
	if (!gtco->urbinfo) {
		dev_err(&usbinterface->dev, "Failed to allocate URB\n");
		error = -ENOMEM;
		goto err_free_buf;
	}

	/* Sanity check that a device has an endpoint */
	if (usbinterface->cur_altsetting->desc.bNumEndpoints < 1) {
		dev_err(&usbinterface->dev,
			"Invalid number of endpoints\n");
		error = -EINVAL;
		goto err_free_urb;
	}

	endpoint = &usbinterface->cur_altsetting->endpoint[0].desc;

	/* Some debug */
	dev_dbg(&usbinterface->dev, "gtco # interfaces: %d\n", usbinterface->num_altsetting);
	dev_dbg(&usbinterface->dev, "num endpoints:     %d\n", usbinterface->cur_altsetting->desc.bNumEndpoints);
	dev_dbg(&usbinterface->dev, "interface class:   %d\n", usbinterface->cur_altsetting->desc.bInterfaceClass);
	dev_dbg(&usbinterface->dev, "endpoint: attribute:0x%x type:0x%x\n", endpoint->bmAttributes, endpoint->bDescriptorType);
	if (usb_endpoint_xfer_int(endpoint))
		dev_dbg(&usbinterface->dev, "endpoint: we have interrupt endpoint\n");

	dev_dbg(&usbinterface->dev, "interface extra len:%d\n",
		usbinterface->cur_altsetting->extralen);

	/*
	 * Find the HID descriptor so we can find out the size of the
	 * HID report descriptor
	 */
	if (usb_get_extra_descriptor(usbinterface->cur_altsetting,
				     HID_DEVICE_TYPE, &hid_desc) != 0) {
		dev_err(&usbinterface->dev,
			"Can't retrieve exta USB descriptor to get hid report descriptor length\n");
		error = -EIO;
		goto err_free_urb;
	}

	dev_dbg(&usbinterface->dev,
		"Extra descriptor success: type:%d  len:%d\n",
		hid_desc->bDescriptorType,  hid_desc->wDescriptorLength);

	report = kzalloc(le16_to_cpu(hid_desc->wDescriptorLength), GFP_KERNEL);
	if (!report) {
		dev_err(&usbinterface->dev, "No more memory for report\n");
		error = -ENOMEM;
		goto err_free_urb;
	}

	/* Couple of tries to get reply */
	for (retry = 0; retry < 3; retry++) {
		result = usb_control_msg(udev,
					 usb_rcvctrlpipe(udev, 0),
					 USB_REQ_GET_DESCRIPTOR,
					 USB_RECIP_INTERFACE | USB_DIR_IN,
					 REPORT_DEVICE_TYPE << 8,
					 0, /* interface */
					 report,
					 le16_to_cpu(hid_desc->wDescriptorLength),
					 5000); /* 5 secs */

		dev_dbg(&usbinterface->dev, "usb_control_msg result: %d\n", result);
		if (result == le16_to_cpu(hid_desc->wDescriptorLength)) {
			parse_hid_report_descriptor(gtco, report, result);
			break;
		}
	}

	kfree(report);

	/* If we didn't get the report, fail */
	if (result != le16_to_cpu(hid_desc->wDescriptorLength)) {
		dev_err(&usbinterface->dev,
			"Failed to get HID Report Descriptor of size: %d\n",
			hid_desc->wDescriptorLength);
		error = -EIO;
		goto err_free_urb;
	}

	/* Create a device file node */
	usb_make_path(udev, gtco->usbpath, sizeof(gtco->usbpath));
	strlcat(gtco->usbpath, "/input0", sizeof(gtco->usbpath));

	/* Set Input device functions */
	input_dev->open = gtco_input_open;
	input_dev->close = gtco_input_close;

	/* Set input device information */
	input_dev->name = "GTCO_CalComp";
	input_dev->phys = gtco->usbpath;

	input_set_drvdata(input_dev, gtco);

	/* Now set up all the input device capabilities */
	gtco_setup_caps(input_dev);

	/* Set input device required ID information */
	usb_to_input_id(udev, &input_dev->id);
	input_dev->dev.parent = &usbinterface->dev;

	/* Setup the URB, it will be posted later on open of input device */
<<<<<<< HEAD
	endpoint = &usbinterface->cur_altsetting->endpoint[0].desc;

=======
>>>>>>> d1988041
	usb_fill_int_urb(gtco->urbinfo,
			 udev,
			 usb_rcvintpipe(udev,
					endpoint->bEndpointAddress),
			 gtco->buffer,
			 REPORT_MAX_SIZE,
			 gtco_urb_callback,
			 gtco,
			 endpoint->bInterval);

	gtco->urbinfo->transfer_dma = gtco->buf_dma;
	gtco->urbinfo->transfer_flags |= URB_NO_TRANSFER_DMA_MAP;

	/* Save gtco pointer in USB interface gtco */
	usb_set_intfdata(usbinterface, gtco);

	/* All done, now register the input device */
	error = input_register_device(input_dev);
	if (error)
		goto err_free_urb;

	return 0;

 err_free_urb:
	usb_free_urb(gtco->urbinfo);
 err_free_buf:
	usb_free_coherent(udev, REPORT_MAX_SIZE,
			  gtco->buffer, gtco->buf_dma);
 err_free_devs:
	input_free_device(input_dev);
	kfree(gtco);
	return error;
}

/*
 *  This function is a standard USB function called when the USB device
 *  is disconnected.  We will get rid of the URV, de-register the input
 *  device, and free up allocated memory
 */
static void gtco_disconnect(struct usb_interface *interface)
{
	/* Grab private device ptr */
	struct gtco *gtco = usb_get_intfdata(interface);
	struct usb_device *udev = interface_to_usbdev(interface);

	/* Now reverse all the registration stuff */
	if (gtco) {
		input_unregister_device(gtco->inputdevice);
		usb_kill_urb(gtco->urbinfo);
		usb_free_urb(gtco->urbinfo);
		usb_free_coherent(udev, REPORT_MAX_SIZE,
				  gtco->buffer, gtco->buf_dma);
		kfree(gtco);
	}

	dev_info(&interface->dev, "gtco driver disconnected\n");
}

/*   STANDARD MODULE LOAD ROUTINES  */

static struct usb_driver gtco_driverinfo_table = {
	.name		= "gtco",
	.id_table	= gtco_usbid_table,
	.probe		= gtco_probe,
	.disconnect	= gtco_disconnect,
};

module_usb_driver(gtco_driverinfo_table);

MODULE_DESCRIPTION("GTCO digitizer USB driver");
MODULE_LICENSE("GPL");<|MERGE_RESOLUTION|>--- conflicted
+++ resolved
@@ -970,11 +970,6 @@
 	input_dev->dev.parent = &usbinterface->dev;
 
 	/* Setup the URB, it will be posted later on open of input device */
-<<<<<<< HEAD
-	endpoint = &usbinterface->cur_altsetting->endpoint[0].desc;
-
-=======
->>>>>>> d1988041
 	usb_fill_int_urb(gtco->urbinfo,
 			 udev,
 			 usb_rcvintpipe(udev,
