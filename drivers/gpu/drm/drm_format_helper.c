--- conflicted
+++ resolved
@@ -603,26 +603,17 @@
 EXPORT_SYMBOL(drm_fb_blit_toio);
 
 
-<<<<<<< HEAD
-static void drm_fb_gray8_to_mono_line(u8 *dst, const u8 *src, unsigned int pixels)
-{
-=======
 static void drm_fb_gray8_to_mono_line(void *dbuf, const void *sbuf, unsigned int pixels)
 {
 	u8 *dbuf8 = dbuf;
 	const u8 *sbuf8 = sbuf;
 
->>>>>>> bf44eed7
 	while (pixels) {
 		unsigned int i, bits = min(pixels, 8U);
 		u8 byte = 0;
 
 		for (i = 0; i < bits; i++, pixels--) {
-<<<<<<< HEAD
-			if (*src++ >= 128)
-=======
 			if (*sbuf8++ >= 128)
->>>>>>> bf44eed7
 				byte |= BIT(i);
 		}
 		*dbuf8++ = byte;
