--- conflicted
+++ resolved
@@ -3357,10 +3357,6 @@
 			     const u16 level)
 {
 	int ret;
-<<<<<<< HEAD
-	u8 dpcd_buf = DP_EDP_BACKLIGHT_CONTROL_MODE_DPCD;
-
-=======
 	u8 dpcd_buf;
 
 	if (bl->aux_set)
@@ -3368,7 +3364,6 @@
 	else
 		dpcd_buf = DP_EDP_BACKLIGHT_CONTROL_MODE_PWM;
 
->>>>>>> 77b5472d
 	if (bl->pwmgen_bit_count) {
 		ret = drm_dp_dpcd_writeb(aux, DP_EDP_PWMGEN_BIT_COUNT, bl->pwmgen_bit_count);
 		if (ret != 1)
