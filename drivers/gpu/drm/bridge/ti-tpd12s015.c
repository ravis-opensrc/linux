--- conflicted
+++ resolved
@@ -179,11 +179,7 @@
 	return 0;
 }
 
-<<<<<<< HEAD
-static int tpd12s015_remove(struct platform_device *pdev)
-=======
 static void tpd12s015_remove(struct platform_device *pdev)
->>>>>>> 03a22b59
 {
 	struct tpd12s015_device *tpd = platform_get_drvdata(pdev);
 
@@ -199,11 +195,7 @@
 
 static struct platform_driver tpd12s015_driver = {
 	.probe	= tpd12s015_probe,
-<<<<<<< HEAD
-	.remove = tpd12s015_remove,
-=======
 	.remove_new = tpd12s015_remove,
->>>>>>> 03a22b59
 	.driver	= {
 		.name	= "tpd12s015",
 		.of_match_table = tpd12s015_of_match,
