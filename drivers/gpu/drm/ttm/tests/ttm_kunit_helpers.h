/* SPDX-License-Identifier: GPL-2.0 AND MIT */
/*
 * Copyright © 2023 Intel Corporation
 */
#ifndef TTM_KUNIT_HELPERS_H
#define TTM_KUNIT_HELPERS_H

#include <drm/drm_drv.h>
#include <drm/ttm/ttm_device.h>
#include <drm/ttm/ttm_bo.h>
#include <drm/ttm/ttm_placement.h>

#include <drm/drm_kunit_helpers.h>
#include <kunit/test.h>

#define TTM_PL_MOCK1 (TTM_PL_PRIV + 1)
#define TTM_PL_MOCK2 (TTM_PL_PRIV + 2)

extern struct ttm_device_funcs ttm_dev_funcs;
extern struct ttm_device_funcs ttm_dev_funcs_bad_evict;

struct ttm_test_devices {
	struct drm_device *drm;
	struct device *dev;
	struct ttm_device *ttm_dev;
};

/* Building blocks for test-specific init functions */
int ttm_device_kunit_init(struct ttm_test_devices *priv,
			  struct ttm_device *ttm,
			  bool use_dma_alloc,
			  bool use_dma32);
int ttm_device_kunit_init_bad_evict(struct ttm_test_devices *priv,
				    struct ttm_device *ttm,
				    bool use_dma_alloc,
				    bool use_dma32);
struct ttm_buffer_object *ttm_bo_kunit_init(struct kunit *test,
					    struct ttm_test_devices *devs,
					    size_t size,
					    struct dma_resv *obj);
<<<<<<< HEAD
struct ttm_place *ttm_place_kunit_init(struct kunit *test,
				       uint32_t mem_type, uint32_t flags);
=======
struct ttm_place *ttm_place_kunit_init(struct kunit *test, u32 mem_type,
				       u32 flags);
void dummy_ttm_bo_destroy(struct ttm_buffer_object *bo);
>>>>>>> 7aa21fec

struct ttm_test_devices *ttm_test_devices_basic(struct kunit *test);
struct ttm_test_devices *ttm_test_devices_all(struct kunit *test);

void ttm_test_devices_put(struct kunit *test, struct ttm_test_devices *devs);

/* Generic init/fini for tests that only need DRM/TTM devices */
int ttm_test_devices_init(struct kunit *test);
int ttm_test_devices_all_init(struct kunit *test);
void ttm_test_devices_fini(struct kunit *test);

#endif // TTM_KUNIT_HELPERS_H<|MERGE_RESOLUTION|>--- conflicted
+++ resolved
@@ -38,14 +38,9 @@
 					    struct ttm_test_devices *devs,
 					    size_t size,
 					    struct dma_resv *obj);
-<<<<<<< HEAD
-struct ttm_place *ttm_place_kunit_init(struct kunit *test,
-				       uint32_t mem_type, uint32_t flags);
-=======
 struct ttm_place *ttm_place_kunit_init(struct kunit *test, u32 mem_type,
 				       u32 flags);
 void dummy_ttm_bo_destroy(struct ttm_buffer_object *bo);
->>>>>>> 7aa21fec
 
 struct ttm_test_devices *ttm_test_devices_basic(struct kunit *test);
 struct ttm_test_devices *ttm_test_devices_all(struct kunit *test);
