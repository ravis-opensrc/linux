--- conflicted
+++ resolved
@@ -520,11 +520,6 @@
 	engine->props.timeslice_duration_ms =
 		CONFIG_DRM_I915_TIMESLICE_DURATION;
 
-<<<<<<< HEAD
-	/* Override to uninterruptible for OpenCL workloads. */
-	if (GRAPHICS_VER(i915) == 12 && (engine->flags & I915_ENGINE_HAS_RCS_REG_STATE))
-		engine->props.preempt_timeout_ms = 0;
-=======
 	/*
 	 * Mid-thread pre-emption is not available in Gen12. Unfortunately,
 	 * some compute workloads run quite long threads. That means they get
@@ -533,7 +528,6 @@
 	 */
 	if (GRAPHICS_VER(i915) == 12 && (engine->flags & I915_ENGINE_HAS_RCS_REG_STATE))
 		engine->props.preempt_timeout_ms = CONFIG_DRM_I915_PREEMPT_TIMEOUT_COMPUTE;
->>>>>>> 98817289
 
 	/* Cap properties according to any system limits */
 #define CLAMP_PROP(field) \
