--- conflicted
+++ resolved
@@ -463,11 +463,8 @@
 		return "Blitter";
 	case GUC_COMPUTE_CLASS:
 		return "Compute";
-<<<<<<< HEAD
-=======
 	case GUC_GSC_OTHER_CLASS:
 		return "GSC-Other";
->>>>>>> 6ab3eda1
 	default:
 		break;
 	}
