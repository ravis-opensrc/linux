--- conflicted
+++ resolved
@@ -162,11 +162,6 @@
 
 static inline void init_sched_state(struct intel_context *ce)
 {
-<<<<<<< HEAD
-	/* Only should be called from guc_lrc_desc_pin() */
-	atomic_set(&ce->guc_sched_state_no_lock, 0);
-	ce->guc_state.sched_state &= SCHED_STATE_BLOCKED_MASK;
-=======
 	lockdep_assert_held(&ce->guc_state.lock);
 	ce->guc_state.sched_state &= SCHED_STATE_BLOCKED_MASK;
 }
@@ -180,7 +175,6 @@
 	 */
 	return !(ce->guc_state.sched_state &=
 		 ~(SCHED_STATE_BLOCKED_MASK | SCHED_STATE_REGISTERED));
->>>>>>> 92b4b594
 }
 
 static inline bool
@@ -1068,12 +1062,8 @@
 			}
 			intel_context_sched_disable_unpin(ce);
 			decr_outstanding_submission_g2h(guc);
-<<<<<<< HEAD
-			spin_lock_irqsave(&ce->guc_state.lock, flags);
-=======
 
 			spin_lock(&ce->guc_state.lock);
->>>>>>> 92b4b594
 			guc_blocked_fence_complete(ce);
 			spin_unlock(&ce->guc_state.lock);
 
@@ -1242,15 +1232,9 @@
 	unsigned long flags;
 
 	spin_lock_irqsave(&sched_engine->lock, flags);
-<<<<<<< HEAD
-	spin_lock(&ce->guc_active.lock);
-	list_for_each_entry_safe_reverse(rq, rn,
-					 &ce->guc_active.requests,
-=======
 	spin_lock(&ce->guc_state.lock);
 	list_for_each_entry_safe_reverse(rq, rn,
 					 &ce->guc_state.requests,
->>>>>>> 92b4b594
 					 sched.link) {
 		if (i915_request_completed(rq))
 			continue;
@@ -1279,15 +1263,11 @@
 	struct i915_request *rq;
 	unsigned long flags;
 	u32 head;
-<<<<<<< HEAD
-	bool skip = false;
-=======
 	int i, number_children = ce->parallel.number_children;
 	bool skip = false;
 	struct intel_context *parent = ce;
 
 	GEM_BUG_ON(intel_context_is_child(ce));
->>>>>>> 92b4b594
 
 	intel_context_get(ce);
 
@@ -1336,12 +1316,6 @@
 
 		__i915_request_reset(rq, local_stalled && stalled);
 out_replay:
-<<<<<<< HEAD
-	guc_reset_state(ce, head, stalled);
-	__unwind_incomplete_requests(ce);
-out_put:
-	intel_context_put(ce);
-=======
 		guc_reset_state(ce, head, local_stalled && stalled);
 next_context:
 		if (i != number_children)
@@ -1351,7 +1325,6 @@
 	__unwind_incomplete_requests(parent);
 out_put:
 	intel_context_put(parent);
->>>>>>> 92b4b594
 }
 
 void intel_guc_submission_reset(struct intel_guc *guc, bool stalled)
@@ -2029,11 +2002,7 @@
 		 * context whose guc_id was stolen.
 		 */
 		with_intel_runtime_pm(runtime_pm, wakeref)
-<<<<<<< HEAD
-			ret = deregister_context(ce, ce->guc_id);
-=======
 			ret = deregister_context(ce, ce->guc_id.id);
->>>>>>> 92b4b594
 		if (unlikely(ret == -ENODEV))
 			ret = 0;	/* Will get registered later */
 	} else {
@@ -2233,23 +2202,6 @@
 		!intel_context_is_pinned(ce);
 }
 
-#define SCHED_STATE_MULTI_BLOCKED_MASK \
-	(SCHED_STATE_BLOCKED_MASK & ~SCHED_STATE_BLOCKED)
-#define SCHED_STATE_NO_UNBLOCK \
-	(SCHED_STATE_MULTI_BLOCKED_MASK | \
-	 SCHED_STATE_PENDING_DISABLE | \
-	 SCHED_STATE_BANNED)
-
-static bool context_cant_unblock(struct intel_context *ce)
-{
-	lockdep_assert_held(&ce->guc_state.lock);
-
-	return (ce->guc_state.sched_state & SCHED_STATE_NO_UNBLOCK) ||
-		context_guc_id_invalid(ce) ||
-		!lrc_desc_registered(ce_to_guc(ce), ce->guc_id) ||
-		!intel_context_is_pinned(ce);
-}
-
 static void guc_context_unblock(struct intel_context *ce)
 {
 	struct intel_guc *guc = ce_to_guc(ce);
@@ -2307,12 +2259,8 @@
 		 */
 		flush_work(&ce_to_guc(ce)->ct.requests.worker);
 
-<<<<<<< HEAD
-		guc_context_unblock(ce);
-=======
 		guc_context_unblock(block_context);
 		intel_context_put(ce);
->>>>>>> 92b4b594
 	}
 }
 
@@ -2431,10 +2379,6 @@
 	GEM_BUG_ON(ce != __get_context(guc, ce->guc_id.id));
 	GEM_BUG_ON(context_enabled(ce));
 
-<<<<<<< HEAD
-	clr_context_registered(ce);
-	deregister_context(ce, ce->guc_id);
-=======
 	/* Seal race with Reset */
 	spin_lock_irqsave(&ce->guc_state.lock, flags);
 	disabled = submission_disabled(guc);
@@ -2451,7 +2395,6 @@
 	}
 
 	deregister_context(ce, ce->guc_id.id);
->>>>>>> 92b4b594
 }
 
 static void __guc_context_destroy(struct intel_context *ce)
@@ -3579,12 +3522,9 @@
 		return NULL;
 	}
 
-<<<<<<< HEAD
-=======
 	return ce;
 }
 
->>>>>>> 92b4b594
 int intel_guc_deregister_done_process_msg(struct intel_guc *guc,
 					  const u32 *msg,
 					  u32 len)
