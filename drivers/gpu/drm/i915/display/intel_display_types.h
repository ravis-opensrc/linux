--- conflicted
+++ resolved
@@ -1372,16 +1372,12 @@
 
 	bool enhanced_framing;
 
-<<<<<<< HEAD
-	/* Forward Error correction State */
-=======
 	/*
 	 * Forward Error Correction.
 	 *
 	 * Note: This will be false for 128b/132b, which will always have FEC
 	 * enabled automatically.
 	 */
->>>>>>> 7bbf3b67
 	bool fec_enable;
 
 	bool sdp_split_enable;
