--- conflicted
+++ resolved
@@ -1838,21 +1838,7 @@
 	intel_wakeref_t ddi_io_wakeref;
 	intel_wakeref_t aux_wakeref;
 
-<<<<<<< HEAD
-	struct mutex tc_lock;	/* protects the TypeC port mode */
-	intel_wakeref_t tc_lock_wakeref;
-	enum intel_display_power_domain tc_lock_power_domain;
-	struct delayed_work tc_disconnect_phy_work;
-	int tc_link_refcount;
-	bool tc_legacy_port:1;
-	char tc_port_name[8];
-	enum tc_port_mode tc_mode;
-	enum tc_port_mode tc_init_mode;
-	enum phy_fia tc_phy_fia;
-	u8 tc_phy_fia_idx;
-=======
 	struct intel_tc_port *tc;
->>>>>>> 98817289
 
 	/* protects num_hdcp_streams reference count, hdcp_port_data and hdcp_auth_status */
 	struct mutex hdcp_mutex;
