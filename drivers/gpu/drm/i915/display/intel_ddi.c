--- conflicted
+++ resolved
@@ -1152,41 +1152,18 @@
 {
 	struct drm_i915_private *dev_priv = to_i915(encoder->base.dev);
 	enum tc_port tc_port = intel_port_to_tc(dev_priv, encoder->port);
-<<<<<<< HEAD
-	const struct icl_mg_phy_ddi_buf_trans *ddi_translations;
-	u32 n_entries, val;
-	int ln, rate = 0;
-
-	if (enc_to_dig_port(encoder)->tc_mode == TC_PORT_TBT_ALT)
-		return;
-
-	if (type != INTEL_OUTPUT_HDMI) {
-		struct intel_dp *intel_dp = enc_to_intel_dp(encoder);
-=======
 	const struct intel_ddi_buf_trans *ddi_translations;
 	int n_entries, ln;
 	u32 val;
->>>>>>> 3b17187f
 
 	if (enc_to_dig_port(encoder)->tc_mode == TC_PORT_TBT_ALT)
 		return;
 
-<<<<<<< HEAD
-	ddi_translations = icl_get_mg_buf_trans(encoder, type, rate,
-						&n_entries);
-	if (level >= n_entries) {
-		drm_dbg_kms(&dev_priv->drm,
-			    "DDI translation not found for level %d. Using %d instead.",
-			    level, n_entries - 1);
-		level = n_entries - 1;
-	}
-=======
 	ddi_translations = encoder->get_buf_trans(encoder, crtc_state, &n_entries);
 	if (drm_WARN_ON_ONCE(&dev_priv->drm, !ddi_translations))
 		return;
 	if (drm_WARN_ON_ONCE(&dev_priv->drm, level >= n_entries))
 		level = n_entries - 1;
->>>>>>> 3b17187f
 
 	/* Set MG_TX_LINK_PARAMS cri_use_fs32 to 0. */
 	for (ln = 0; ln < 2; ln++) {
@@ -1312,24 +1289,9 @@
 {
 	struct drm_i915_private *dev_priv = to_i915(encoder->base.dev);
 	enum tc_port tc_port = intel_port_to_tc(dev_priv, encoder->port);
-<<<<<<< HEAD
-	const struct tgl_dkl_phy_ddi_buf_trans *ddi_translations;
-	u32 n_entries, val, ln, dpcnt_mask, dpcnt_val;
-	int rate = 0;
-
-	if (enc_to_dig_port(encoder)->tc_mode == TC_PORT_TBT_ALT)
-		return;
-
-	if (type != INTEL_OUTPUT_HDMI) {
-		struct intel_dp *intel_dp = enc_to_intel_dp(encoder);
-
-		rate = intel_dp->link_rate;
-	}
-=======
 	const struct intel_ddi_buf_trans *ddi_translations;
 	u32 val, dpcnt_mask, dpcnt_val;
 	int n_entries, ln;
->>>>>>> 3b17187f
 
 	if (enc_to_dig_port(encoder)->tc_mode == TC_PORT_TBT_ALT)
 		return;
@@ -2470,23 +2432,6 @@
 	intel_dsc_enable(encoder, crtc_state);
 }
 
-static void intel_ddi_power_up_lanes(struct intel_encoder *encoder,
-				     const struct intel_crtc_state *crtc_state)
-{
-	struct drm_i915_private *i915 = to_i915(encoder->base.dev);
-	struct intel_digital_port *dig_port = enc_to_dig_port(encoder);
-	enum phy phy = intel_port_to_phy(i915, encoder->port);
-
-	if (intel_phy_is_combo(i915, phy)) {
-		bool lane_reversal =
-			dig_port->saved_port_bits & DDI_BUF_PORT_REVERSAL;
-
-		intel_combo_phy_power_up_lanes(i915, phy, false,
-					       crtc_state->lane_count,
-					       lane_reversal);
-	}
-}
-
 static void tgl_ddi_pre_enable_dp(struct intel_atomic_state *state,
 				  struct intel_encoder *encoder,
 				  const struct intel_crtc_state *crtc_state,
@@ -2579,14 +2524,11 @@
 	 * the used lanes of the DDI.
 	 */
 	intel_ddi_power_up_lanes(encoder, crtc_state);
-<<<<<<< HEAD
-=======
 
 	/*
 	 * 7.g Program CoG/MSO configuration bits in DSS_CTL1 if selected.
 	 */
 	intel_ddi_mso_configure(crtc_state);
->>>>>>> 3b17187f
 
 	/*
 	 * 7.g Configure and enable DDI_BUF_CTL
@@ -2673,11 +2615,7 @@
 	else if (IS_GEMINILAKE(dev_priv) || IS_BROXTON(dev_priv))
 		bxt_ddi_vswing_sequence(encoder, crtc_state, level);
 	else
-<<<<<<< HEAD
-		intel_prepare_dp_ddi_buffers(encoder, crtc_state);
-=======
 		hsw_prepare_dp_ddi_buffers(encoder, crtc_state);
->>>>>>> 3b17187f
 
 	intel_ddi_power_up_lanes(encoder, crtc_state);
 
