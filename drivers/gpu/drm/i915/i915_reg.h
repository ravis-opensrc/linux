--- conflicted
+++ resolved
@@ -2306,100 +2306,6 @@
 #define   SDVO_PIPE_SEL_MASK_CHV		(3 << 24)
 #define   SDVO_PIPE_SEL_CHV(pipe)		((pipe) << 24)
 
-<<<<<<< HEAD
-
-/* DVO port control */
-#define _DVOA			0x61120
-#define DVOA			_MMIO(_DVOA)
-#define _DVOB			0x61140
-#define DVOB			_MMIO(_DVOB)
-#define _DVOC			0x61160
-#define DVOC			_MMIO(_DVOC)
-#define   DVO_ENABLE			(1 << 31)
-#define   DVO_PIPE_SEL_SHIFT		30
-#define   DVO_PIPE_SEL_MASK		(1 << 30)
-#define   DVO_PIPE_SEL(pipe)		((pipe) << 30)
-#define   DVO_PIPE_STALL_UNUSED		(0 << 28)
-#define   DVO_PIPE_STALL		(1 << 28)
-#define   DVO_PIPE_STALL_TV		(2 << 28)
-#define   DVO_PIPE_STALL_MASK		(3 << 28)
-#define   DVO_USE_VGA_SYNC		(1 << 15)
-#define   DVO_DATA_ORDER_I740		(0 << 14)
-#define   DVO_DATA_ORDER_FP		(1 << 14)
-#define   DVO_VSYNC_DISABLE		(1 << 11)
-#define   DVO_HSYNC_DISABLE		(1 << 10)
-#define   DVO_VSYNC_TRISTATE		(1 << 9)
-#define   DVO_HSYNC_TRISTATE		(1 << 8)
-#define   DVO_BORDER_ENABLE		(1 << 7)
-#define   DVO_DATA_ORDER_GBRG		(1 << 6)
-#define   DVO_DATA_ORDER_RGGB		(0 << 6)
-#define   DVO_DATA_ORDER_GBRG_ERRATA	(0 << 6)
-#define   DVO_DATA_ORDER_RGGB_ERRATA	(1 << 6)
-#define   DVO_VSYNC_ACTIVE_HIGH		(1 << 4)
-#define   DVO_HSYNC_ACTIVE_HIGH		(1 << 3)
-#define   DVO_BLANK_ACTIVE_HIGH		(1 << 2)
-#define   DVO_OUTPUT_CSTATE_PIXELS	(1 << 1)	/* SDG only */
-#define   DVO_OUTPUT_SOURCE_SIZE_PIXELS	(1 << 0)	/* SDG only */
-#define   DVO_PRESERVE_MASK		(0x7 << 24)
-#define DVOA_SRCDIM		_MMIO(0x61124)
-#define DVOB_SRCDIM		_MMIO(0x61144)
-#define DVOC_SRCDIM		_MMIO(0x61164)
-#define   DVO_SRCDIM_HORIZONTAL_SHIFT	12
-#define   DVO_SRCDIM_VERTICAL_SHIFT	0
-
-/* LVDS port control */
-#define LVDS			_MMIO(0x61180)
-/*
- * Enables the LVDS port.  This bit must be set before DPLLs are enabled, as
- * the DPLL semantics change when the LVDS is assigned to that pipe.
- */
-#define   LVDS_PORT_EN			REG_BIT(31)
-/* Selects pipe B for LVDS data.  Must be set on pre-965. */
-#define   LVDS_PIPE_SEL_MASK		REG_BIT(30)
-#define   LVDS_PIPE_SEL(pipe)		REG_FIELD_PREP(LVDS_PIPE_SEL_MASK, (pipe))
-#define   LVDS_PIPE_SEL_MASK_CPT	REG_GENMASK(30, 29)
-#define   LVDS_PIPE_SEL_CPT(pipe)	REG_FIELD_PREP(LVDS_PIPE_SEL_MASK_CPT, (pipe))
-/* LVDS dithering flag on 965/g4x platform */
-#define   LVDS_ENABLE_DITHER		REG_BIT(25)
-/* LVDS sync polarity flags. Set to invert (i.e. negative) */
-#define   LVDS_VSYNC_POLARITY		REG_BIT(21)
-#define   LVDS_HSYNC_POLARITY		REG_BIT(20)
-
-/* Enable border for unscaled (or aspect-scaled) display */
-#define   LVDS_BORDER_ENABLE		REG_BIT(15)
-/*
- * Enables the A0-A2 data pairs and CLKA, containing 18 bits of color data per
- * pixel.
- */
-#define   LVDS_A0A2_CLKA_POWER_MASK	REG_GENMASK(9, 8)
-#define   LVDS_A0A2_CLKA_POWER_DOWN	REG_FIELD_PREP(LVDS_A0A2_CLKA_POWER_MASK, 0)
-#define   LVDS_A0A2_CLKA_POWER_UP	REG_FIELD_PREP(LVDS_A0A2_CLKA_POWER_MASK, 3)
-/*
- * Controls the A3 data pair, which contains the additional LSBs for 24 bit
- * mode.  Only enabled if LVDS_A0A2_CLKA_POWER_UP also indicates it should be
- * on.
- */
-#define   LVDS_A3_POWER_MASK		REG_GENMASK(7, 6)
-#define   LVDS_A3_POWER_DOWN		REG_FIELD_PREP(LVDS_A3_POWER_MASK, 0)
-#define   LVDS_A3_POWER_UP		REG_FIELD_PREP(LVDS_A3_POWER_MASK, 3)
-/*
- * Controls the CLKB pair.  This should only be set when LVDS_B0B3_POWER_UP
- * is set.
- */
-#define   LVDS_CLKB_POWER_MASK		REG_GENMASK(5, 4)
-#define   LVDS_CLKB_POWER_DOWN		REG_FIELD_PREP(LVDS_CLKB_POWER_MASK, 0)
-#define   LVDS_CLKB_POWER_UP		REG_FIELD_PREP(LVDS_CLKB_POWER_MASK, 3)
-/*
- * Controls the B0-B3 data pairs.  This must be set to match the DPLL p2
- * setting for whether we are in dual-channel mode.  The B3 pair will
- * additionally only be powered up when LVDS_A3_POWER_UP is set.
- */
-#define   LVDS_B0B3_POWER_MASK		REG_GENMASK(3, 2)
-#define   LVDS_B0B3_POWER_DOWN		REG_FIELD_PREP(LVDS_B0B3_POWER_MASK, 0)
-#define   LVDS_B0B3_POWER_UP		REG_FIELD_PREP(LVDS_B0B3_POWER_MASK, 3)
-
-=======
->>>>>>> 98817289
 /* Video Data Island Packet control */
 #define VIDEO_DIP_DATA		_MMIO(0x61178)
 /* Read the description of VIDEO_DIP_DATA (before Haswell) or VIDEO_DIP_ECC
@@ -5326,133 +5232,6 @@
 #define  CNP_PWM_CGE_GATING_DISABLE (1 << 13)
 #define  PCH_LP_PARTITION_LEVEL_DISABLE  (1 << 12)
 
-<<<<<<< HEAD
-/* CPU: FDI_TX */
-#define _FDI_TXA_CTL            0x60100
-#define _FDI_TXB_CTL            0x61100
-#define FDI_TX_CTL(pipe)	_MMIO_PIPE(pipe, _FDI_TXA_CTL, _FDI_TXB_CTL)
-#define  FDI_TX_DISABLE         (0 << 31)
-#define  FDI_TX_ENABLE          (1 << 31)
-#define  FDI_LINK_TRAIN_PATTERN_1       (0 << 28)
-#define  FDI_LINK_TRAIN_PATTERN_2       (1 << 28)
-#define  FDI_LINK_TRAIN_PATTERN_IDLE    (2 << 28)
-#define  FDI_LINK_TRAIN_NONE            (3 << 28)
-#define  FDI_LINK_TRAIN_VOLTAGE_0_4V    (0 << 25)
-#define  FDI_LINK_TRAIN_VOLTAGE_0_6V    (1 << 25)
-#define  FDI_LINK_TRAIN_VOLTAGE_0_8V    (2 << 25)
-#define  FDI_LINK_TRAIN_VOLTAGE_1_2V    (3 << 25)
-#define  FDI_LINK_TRAIN_PRE_EMPHASIS_NONE (0 << 22)
-#define  FDI_LINK_TRAIN_PRE_EMPHASIS_1_5X (1 << 22)
-#define  FDI_LINK_TRAIN_PRE_EMPHASIS_2X   (2 << 22)
-#define  FDI_LINK_TRAIN_PRE_EMPHASIS_3X   (3 << 22)
-/* ILK always use 400mV 0dB for voltage swing and pre-emphasis level.
-   SNB has different settings. */
-/* SNB A-stepping */
-#define  FDI_LINK_TRAIN_400MV_0DB_SNB_A		(0x38 << 22)
-#define  FDI_LINK_TRAIN_400MV_6DB_SNB_A		(0x02 << 22)
-#define  FDI_LINK_TRAIN_600MV_3_5DB_SNB_A	(0x01 << 22)
-#define  FDI_LINK_TRAIN_800MV_0DB_SNB_A		(0x0 << 22)
-/* SNB B-stepping */
-#define  FDI_LINK_TRAIN_400MV_0DB_SNB_B		(0x0 << 22)
-#define  FDI_LINK_TRAIN_400MV_6DB_SNB_B		(0x3a << 22)
-#define  FDI_LINK_TRAIN_600MV_3_5DB_SNB_B	(0x39 << 22)
-#define  FDI_LINK_TRAIN_800MV_0DB_SNB_B		(0x38 << 22)
-#define  FDI_LINK_TRAIN_VOL_EMP_MASK		(0x3f << 22)
-#define  FDI_DP_PORT_WIDTH_SHIFT		19
-#define  FDI_DP_PORT_WIDTH_MASK			(7 << FDI_DP_PORT_WIDTH_SHIFT)
-#define  FDI_DP_PORT_WIDTH(width)           (((width) - 1) << FDI_DP_PORT_WIDTH_SHIFT)
-#define  FDI_TX_ENHANCE_FRAME_ENABLE    (1 << 18)
-/* Ironlake: hardwired to 1 */
-#define  FDI_TX_PLL_ENABLE              (1 << 14)
-
-/* Ivybridge has different bits for lolz */
-#define  FDI_LINK_TRAIN_PATTERN_1_IVB       (0 << 8)
-#define  FDI_LINK_TRAIN_PATTERN_2_IVB       (1 << 8)
-#define  FDI_LINK_TRAIN_PATTERN_IDLE_IVB    (2 << 8)
-#define  FDI_LINK_TRAIN_NONE_IVB            (3 << 8)
-
-/* both Tx and Rx */
-#define  FDI_COMPOSITE_SYNC		(1 << 11)
-#define  FDI_LINK_TRAIN_AUTO		(1 << 10)
-#define  FDI_SCRAMBLING_ENABLE          (0 << 7)
-#define  FDI_SCRAMBLING_DISABLE         (1 << 7)
-
-/* FDI_RX, FDI_X is hard-wired to Transcoder_X */
-#define _FDI_RXA_CTL             0xf000c
-#define _FDI_RXB_CTL             0xf100c
-#define FDI_RX_CTL(pipe)	_MMIO_PIPE(pipe, _FDI_RXA_CTL, _FDI_RXB_CTL)
-#define  FDI_RX_ENABLE          (1 << 31)
-/* train, dp width same as FDI_TX */
-#define  FDI_FS_ERRC_ENABLE		(1 << 27)
-#define  FDI_FE_ERRC_ENABLE		(1 << 26)
-#define  FDI_RX_POLARITY_REVERSED_LPT	(1 << 16)
-#define  FDI_8BPC                       (0 << 16)
-#define  FDI_10BPC                      (1 << 16)
-#define  FDI_6BPC                       (2 << 16)
-#define  FDI_12BPC                      (3 << 16)
-#define  FDI_RX_LINK_REVERSAL_OVERRIDE  (1 << 15)
-#define  FDI_DMI_LINK_REVERSE_MASK      (1 << 14)
-#define  FDI_RX_PLL_ENABLE              (1 << 13)
-#define  FDI_FS_ERR_CORRECT_ENABLE      (1 << 11)
-#define  FDI_FE_ERR_CORRECT_ENABLE      (1 << 10)
-#define  FDI_FS_ERR_REPORT_ENABLE       (1 << 9)
-#define  FDI_FE_ERR_REPORT_ENABLE       (1 << 8)
-#define  FDI_RX_ENHANCE_FRAME_ENABLE    (1 << 6)
-#define  FDI_PCDCLK	                (1 << 4)
-/* CPT */
-#define  FDI_AUTO_TRAINING			(1 << 10)
-#define  FDI_LINK_TRAIN_PATTERN_1_CPT		(0 << 8)
-#define  FDI_LINK_TRAIN_PATTERN_2_CPT		(1 << 8)
-#define  FDI_LINK_TRAIN_PATTERN_IDLE_CPT	(2 << 8)
-#define  FDI_LINK_TRAIN_NORMAL_CPT		(3 << 8)
-#define  FDI_LINK_TRAIN_PATTERN_MASK_CPT	(3 << 8)
-
-#define _FDI_RXA_MISC			0xf0010
-#define _FDI_RXB_MISC			0xf1010
-#define  FDI_RX_PWRDN_LANE1_MASK	(3 << 26)
-#define  FDI_RX_PWRDN_LANE1_VAL(x)	((x) << 26)
-#define  FDI_RX_PWRDN_LANE0_MASK	(3 << 24)
-#define  FDI_RX_PWRDN_LANE0_VAL(x)	((x) << 24)
-#define  FDI_RX_TP1_TO_TP2_48		(2 << 20)
-#define  FDI_RX_TP1_TO_TP2_64		(3 << 20)
-#define  FDI_RX_FDI_DELAY_90		(0x90 << 0)
-#define FDI_RX_MISC(pipe)	_MMIO_PIPE(pipe, _FDI_RXA_MISC, _FDI_RXB_MISC)
-
-#define _FDI_RXA_TUSIZE1        0xf0030
-#define _FDI_RXA_TUSIZE2        0xf0038
-#define _FDI_RXB_TUSIZE1        0xf1030
-#define _FDI_RXB_TUSIZE2        0xf1038
-#define FDI_RX_TUSIZE1(pipe)	_MMIO_PIPE(pipe, _FDI_RXA_TUSIZE1, _FDI_RXB_TUSIZE1)
-#define FDI_RX_TUSIZE2(pipe)	_MMIO_PIPE(pipe, _FDI_RXA_TUSIZE2, _FDI_RXB_TUSIZE2)
-
-/* FDI_RX interrupt register format */
-#define FDI_RX_INTER_LANE_ALIGN         (1 << 10)
-#define FDI_RX_SYMBOL_LOCK              (1 << 9) /* train 2 */
-#define FDI_RX_BIT_LOCK                 (1 << 8) /* train 1 */
-#define FDI_RX_TRAIN_PATTERN_2_FAIL     (1 << 7)
-#define FDI_RX_FS_CODE_ERR              (1 << 6)
-#define FDI_RX_FE_CODE_ERR              (1 << 5)
-#define FDI_RX_SYMBOL_ERR_RATE_ABOVE    (1 << 4)
-#define FDI_RX_HDCP_LINK_FAIL           (1 << 3)
-#define FDI_RX_PIXEL_FIFO_OVERFLOW      (1 << 2)
-#define FDI_RX_CROSS_CLOCK_OVERFLOW     (1 << 1)
-#define FDI_RX_SYMBOL_QUEUE_OVERFLOW    (1 << 0)
-
-#define _FDI_RXA_IIR            0xf0014
-#define _FDI_RXA_IMR            0xf0018
-#define _FDI_RXB_IIR            0xf1014
-#define _FDI_RXB_IMR            0xf1018
-#define FDI_RX_IIR(pipe)	_MMIO_PIPE(pipe, _FDI_RXA_IIR, _FDI_RXB_IIR)
-#define FDI_RX_IMR(pipe)	_MMIO_PIPE(pipe, _FDI_RXA_IMR, _FDI_RXB_IMR)
-
-#define FDI_PLL_CTL_1           _MMIO(0xfe000)
-#define FDI_PLL_CTL_2           _MMIO(0xfe004)
-
-#define PCH_LVDS	_MMIO(0xe1180)
-#define   LVDS_DETECTED	REG_BIT(1)
-
-=======
->>>>>>> 98817289
 #define _PCH_DP_B		0xe4100
 #define PCH_DP_B		_MMIO(_PCH_DP_B)
 #define _PCH_DPB_AUX_CH_CTL	0xe4110
