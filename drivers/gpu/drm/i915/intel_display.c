/*
 * Copyright © 2006-2007 Intel Corporation
 *
 * Permission is hereby granted, free of charge, to any person obtaining a
 * copy of this software and associated documentation files (the "Software"),
 * to deal in the Software without restriction, including without limitation
 * the rights to use, copy, modify, merge, publish, distribute, sublicense,
 * and/or sell copies of the Software, and to permit persons to whom the
 * Software is furnished to do so, subject to the following conditions:
 *
 * The above copyright notice and this permission notice (including the next
 * paragraph) shall be included in all copies or substantial portions of the
 * Software.
 *
 * THE SOFTWARE IS PROVIDED "AS IS", WITHOUT WARRANTY OF ANY KIND, EXPRESS OR
 * IMPLIED, INCLUDING BUT NOT LIMITED TO THE WARRANTIES OF MERCHANTABILITY,
 * FITNESS FOR A PARTICULAR PURPOSE AND NONINFRINGEMENT.  IN NO EVENT SHALL
 * THE AUTHORS OR COPYRIGHT HOLDERS BE LIABLE FOR ANY CLAIM, DAMAGES OR OTHER
 * LIABILITY, WHETHER IN AN ACTION OF CONTRACT, TORT OR OTHERWISE, ARISING
 * FROM, OUT OF OR IN CONNECTION WITH THE SOFTWARE OR THE USE OR OTHER
 * DEALINGS IN THE SOFTWARE.
 *
 * Authors:
 *	Eric Anholt <eric@anholt.net>
 */

#include <linux/dmi.h>
#include <linux/module.h>
#include <linux/input.h>
#include <linux/i2c.h>
#include <linux/kernel.h>
#include <linux/slab.h>
#include <linux/vgaarb.h>
#include <drm/drm_edid.h>
#include <drm/drmP.h>
#include "intel_drv.h"
#include "intel_frontbuffer.h"
#include <drm/i915_drm.h>
#include "i915_drv.h"
#include "i915_gem_clflush.h"
#include "intel_dsi.h"
#include "i915_trace.h"
#include <drm/drm_atomic.h>
#include <drm/drm_atomic_helper.h>
#include <drm/drm_dp_helper.h>
#include <drm/drm_crtc_helper.h>
#include <drm/drm_plane_helper.h>
#include <drm/drm_rect.h>
#include <linux/dma_remapping.h>
#include <linux/reservation.h>

static bool is_mmio_work(struct intel_flip_work *work)
{
	return work->mmio_work.func;
}

/* Primary plane formats for gen <= 3 */
static const uint32_t i8xx_primary_formats[] = {
	DRM_FORMAT_C8,
	DRM_FORMAT_RGB565,
	DRM_FORMAT_XRGB1555,
	DRM_FORMAT_XRGB8888,
};

/* Primary plane formats for gen >= 4 */
static const uint32_t i965_primary_formats[] = {
	DRM_FORMAT_C8,
	DRM_FORMAT_RGB565,
	DRM_FORMAT_XRGB8888,
	DRM_FORMAT_XBGR8888,
	DRM_FORMAT_XRGB2101010,
	DRM_FORMAT_XBGR2101010,
};

static const uint32_t skl_primary_formats[] = {
	DRM_FORMAT_C8,
	DRM_FORMAT_RGB565,
	DRM_FORMAT_XRGB8888,
	DRM_FORMAT_XBGR8888,
	DRM_FORMAT_ARGB8888,
	DRM_FORMAT_ABGR8888,
	DRM_FORMAT_XRGB2101010,
	DRM_FORMAT_XBGR2101010,
	DRM_FORMAT_YUYV,
	DRM_FORMAT_YVYU,
	DRM_FORMAT_UYVY,
	DRM_FORMAT_VYUY,
};

/* Cursor formats */
static const uint32_t intel_cursor_formats[] = {
	DRM_FORMAT_ARGB8888,
};

static void i9xx_crtc_clock_get(struct intel_crtc *crtc,
				struct intel_crtc_state *pipe_config);
static void ironlake_pch_clock_get(struct intel_crtc *crtc,
				   struct intel_crtc_state *pipe_config);

static int intel_framebuffer_init(struct intel_framebuffer *ifb,
				  struct drm_i915_gem_object *obj,
				  struct drm_mode_fb_cmd2 *mode_cmd);
static void i9xx_set_pipeconf(struct intel_crtc *intel_crtc);
static void intel_set_pipe_timings(struct intel_crtc *intel_crtc);
static void intel_set_pipe_src_size(struct intel_crtc *intel_crtc);
static void intel_cpu_transcoder_set_m_n(struct intel_crtc *crtc,
					 struct intel_link_m_n *m_n,
					 struct intel_link_m_n *m2_n2);
static void ironlake_set_pipeconf(struct drm_crtc *crtc);
static void haswell_set_pipeconf(struct drm_crtc *crtc);
static void haswell_set_pipemisc(struct drm_crtc *crtc);
static void vlv_prepare_pll(struct intel_crtc *crtc,
			    const struct intel_crtc_state *pipe_config);
static void chv_prepare_pll(struct intel_crtc *crtc,
			    const struct intel_crtc_state *pipe_config);
static void intel_begin_crtc_commit(struct drm_crtc *, struct drm_crtc_state *);
static void intel_finish_crtc_commit(struct drm_crtc *, struct drm_crtc_state *);
static void intel_crtc_init_scalers(struct intel_crtc *crtc,
				    struct intel_crtc_state *crtc_state);
static void skylake_pfit_enable(struct intel_crtc *crtc);
static void ironlake_pfit_disable(struct intel_crtc *crtc, bool force);
static void ironlake_pfit_enable(struct intel_crtc *crtc);
static void intel_modeset_setup_hw_state(struct drm_device *dev,
					 struct drm_modeset_acquire_ctx *ctx);
static void intel_pre_disable_primary_noatomic(struct drm_crtc *crtc);

struct intel_limit {
	struct {
		int min, max;
	} dot, vco, n, m, m1, m2, p, p1;

	struct {
		int dot_limit;
		int p2_slow, p2_fast;
	} p2;
};

/* returns HPLL frequency in kHz */
int vlv_get_hpll_vco(struct drm_i915_private *dev_priv)
{
	int hpll_freq, vco_freq[] = { 800, 1600, 2000, 2400 };

	/* Obtain SKU information */
	mutex_lock(&dev_priv->sb_lock);
	hpll_freq = vlv_cck_read(dev_priv, CCK_FUSE_REG) &
		CCK_FUSE_HPLL_FREQ_MASK;
	mutex_unlock(&dev_priv->sb_lock);

	return vco_freq[hpll_freq] * 1000;
}

int vlv_get_cck_clock(struct drm_i915_private *dev_priv,
		      const char *name, u32 reg, int ref_freq)
{
	u32 val;
	int divider;

	mutex_lock(&dev_priv->sb_lock);
	val = vlv_cck_read(dev_priv, reg);
	mutex_unlock(&dev_priv->sb_lock);

	divider = val & CCK_FREQUENCY_VALUES;

	WARN((val & CCK_FREQUENCY_STATUS) !=
	     (divider << CCK_FREQUENCY_STATUS_SHIFT),
	     "%s change in progress\n", name);

	return DIV_ROUND_CLOSEST(ref_freq << 1, divider + 1);
}

int vlv_get_cck_clock_hpll(struct drm_i915_private *dev_priv,
			   const char *name, u32 reg)
{
	if (dev_priv->hpll_freq == 0)
		dev_priv->hpll_freq = vlv_get_hpll_vco(dev_priv);

	return vlv_get_cck_clock(dev_priv, name, reg,
				 dev_priv->hpll_freq);
}

static void intel_update_czclk(struct drm_i915_private *dev_priv)
{
	if (!(IS_VALLEYVIEW(dev_priv) || IS_CHERRYVIEW(dev_priv)))
		return;

	dev_priv->czclk_freq = vlv_get_cck_clock_hpll(dev_priv, "czclk",
						      CCK_CZ_CLOCK_CONTROL);

	DRM_DEBUG_DRIVER("CZ clock rate: %d kHz\n", dev_priv->czclk_freq);
}

static inline u32 /* units of 100MHz */
intel_fdi_link_freq(struct drm_i915_private *dev_priv,
		    const struct intel_crtc_state *pipe_config)
{
	if (HAS_DDI(dev_priv))
		return pipe_config->port_clock; /* SPLL */
	else if (IS_GEN5(dev_priv))
		return ((I915_READ(FDI_PLL_BIOS_0) & FDI_PLL_FB_CLOCK_MASK) + 2) * 10000;
	else
		return 270000;
}

static const struct intel_limit intel_limits_i8xx_dac = {
	.dot = { .min = 25000, .max = 350000 },
	.vco = { .min = 908000, .max = 1512000 },
	.n = { .min = 2, .max = 16 },
	.m = { .min = 96, .max = 140 },
	.m1 = { .min = 18, .max = 26 },
	.m2 = { .min = 6, .max = 16 },
	.p = { .min = 4, .max = 128 },
	.p1 = { .min = 2, .max = 33 },
	.p2 = { .dot_limit = 165000,
		.p2_slow = 4, .p2_fast = 2 },
};

static const struct intel_limit intel_limits_i8xx_dvo = {
	.dot = { .min = 25000, .max = 350000 },
	.vco = { .min = 908000, .max = 1512000 },
	.n = { .min = 2, .max = 16 },
	.m = { .min = 96, .max = 140 },
	.m1 = { .min = 18, .max = 26 },
	.m2 = { .min = 6, .max = 16 },
	.p = { .min = 4, .max = 128 },
	.p1 = { .min = 2, .max = 33 },
	.p2 = { .dot_limit = 165000,
		.p2_slow = 4, .p2_fast = 4 },
};

static const struct intel_limit intel_limits_i8xx_lvds = {
	.dot = { .min = 25000, .max = 350000 },
	.vco = { .min = 908000, .max = 1512000 },
	.n = { .min = 2, .max = 16 },
	.m = { .min = 96, .max = 140 },
	.m1 = { .min = 18, .max = 26 },
	.m2 = { .min = 6, .max = 16 },
	.p = { .min = 4, .max = 128 },
	.p1 = { .min = 1, .max = 6 },
	.p2 = { .dot_limit = 165000,
		.p2_slow = 14, .p2_fast = 7 },
};

static const struct intel_limit intel_limits_i9xx_sdvo = {
	.dot = { .min = 20000, .max = 400000 },
	.vco = { .min = 1400000, .max = 2800000 },
	.n = { .min = 1, .max = 6 },
	.m = { .min = 70, .max = 120 },
	.m1 = { .min = 8, .max = 18 },
	.m2 = { .min = 3, .max = 7 },
	.p = { .min = 5, .max = 80 },
	.p1 = { .min = 1, .max = 8 },
	.p2 = { .dot_limit = 200000,
		.p2_slow = 10, .p2_fast = 5 },
};

static const struct intel_limit intel_limits_i9xx_lvds = {
	.dot = { .min = 20000, .max = 400000 },
	.vco = { .min = 1400000, .max = 2800000 },
	.n = { .min = 1, .max = 6 },
	.m = { .min = 70, .max = 120 },
	.m1 = { .min = 8, .max = 18 },
	.m2 = { .min = 3, .max = 7 },
	.p = { .min = 7, .max = 98 },
	.p1 = { .min = 1, .max = 8 },
	.p2 = { .dot_limit = 112000,
		.p2_slow = 14, .p2_fast = 7 },
};


static const struct intel_limit intel_limits_g4x_sdvo = {
	.dot = { .min = 25000, .max = 270000 },
	.vco = { .min = 1750000, .max = 3500000},
	.n = { .min = 1, .max = 4 },
	.m = { .min = 104, .max = 138 },
	.m1 = { .min = 17, .max = 23 },
	.m2 = { .min = 5, .max = 11 },
	.p = { .min = 10, .max = 30 },
	.p1 = { .min = 1, .max = 3},
	.p2 = { .dot_limit = 270000,
		.p2_slow = 10,
		.p2_fast = 10
	},
};

static const struct intel_limit intel_limits_g4x_hdmi = {
	.dot = { .min = 22000, .max = 400000 },
	.vco = { .min = 1750000, .max = 3500000},
	.n = { .min = 1, .max = 4 },
	.m = { .min = 104, .max = 138 },
	.m1 = { .min = 16, .max = 23 },
	.m2 = { .min = 5, .max = 11 },
	.p = { .min = 5, .max = 80 },
	.p1 = { .min = 1, .max = 8},
	.p2 = { .dot_limit = 165000,
		.p2_slow = 10, .p2_fast = 5 },
};

static const struct intel_limit intel_limits_g4x_single_channel_lvds = {
	.dot = { .min = 20000, .max = 115000 },
	.vco = { .min = 1750000, .max = 3500000 },
	.n = { .min = 1, .max = 3 },
	.m = { .min = 104, .max = 138 },
	.m1 = { .min = 17, .max = 23 },
	.m2 = { .min = 5, .max = 11 },
	.p = { .min = 28, .max = 112 },
	.p1 = { .min = 2, .max = 8 },
	.p2 = { .dot_limit = 0,
		.p2_slow = 14, .p2_fast = 14
	},
};

static const struct intel_limit intel_limits_g4x_dual_channel_lvds = {
	.dot = { .min = 80000, .max = 224000 },
	.vco = { .min = 1750000, .max = 3500000 },
	.n = { .min = 1, .max = 3 },
	.m = { .min = 104, .max = 138 },
	.m1 = { .min = 17, .max = 23 },
	.m2 = { .min = 5, .max = 11 },
	.p = { .min = 14, .max = 42 },
	.p1 = { .min = 2, .max = 6 },
	.p2 = { .dot_limit = 0,
		.p2_slow = 7, .p2_fast = 7
	},
};

static const struct intel_limit intel_limits_pineview_sdvo = {
	.dot = { .min = 20000, .max = 400000},
	.vco = { .min = 1700000, .max = 3500000 },
	/* Pineview's Ncounter is a ring counter */
	.n = { .min = 3, .max = 6 },
	.m = { .min = 2, .max = 256 },
	/* Pineview only has one combined m divider, which we treat as m2. */
	.m1 = { .min = 0, .max = 0 },
	.m2 = { .min = 0, .max = 254 },
	.p = { .min = 5, .max = 80 },
	.p1 = { .min = 1, .max = 8 },
	.p2 = { .dot_limit = 200000,
		.p2_slow = 10, .p2_fast = 5 },
};

static const struct intel_limit intel_limits_pineview_lvds = {
	.dot = { .min = 20000, .max = 400000 },
	.vco = { .min = 1700000, .max = 3500000 },
	.n = { .min = 3, .max = 6 },
	.m = { .min = 2, .max = 256 },
	.m1 = { .min = 0, .max = 0 },
	.m2 = { .min = 0, .max = 254 },
	.p = { .min = 7, .max = 112 },
	.p1 = { .min = 1, .max = 8 },
	.p2 = { .dot_limit = 112000,
		.p2_slow = 14, .p2_fast = 14 },
};

/* Ironlake / Sandybridge
 *
 * We calculate clock using (register_value + 2) for N/M1/M2, so here
 * the range value for them is (actual_value - 2).
 */
static const struct intel_limit intel_limits_ironlake_dac = {
	.dot = { .min = 25000, .max = 350000 },
	.vco = { .min = 1760000, .max = 3510000 },
	.n = { .min = 1, .max = 5 },
	.m = { .min = 79, .max = 127 },
	.m1 = { .min = 12, .max = 22 },
	.m2 = { .min = 5, .max = 9 },
	.p = { .min = 5, .max = 80 },
	.p1 = { .min = 1, .max = 8 },
	.p2 = { .dot_limit = 225000,
		.p2_slow = 10, .p2_fast = 5 },
};

static const struct intel_limit intel_limits_ironlake_single_lvds = {
	.dot = { .min = 25000, .max = 350000 },
	.vco = { .min = 1760000, .max = 3510000 },
	.n = { .min = 1, .max = 3 },
	.m = { .min = 79, .max = 118 },
	.m1 = { .min = 12, .max = 22 },
	.m2 = { .min = 5, .max = 9 },
	.p = { .min = 28, .max = 112 },
	.p1 = { .min = 2, .max = 8 },
	.p2 = { .dot_limit = 225000,
		.p2_slow = 14, .p2_fast = 14 },
};

static const struct intel_limit intel_limits_ironlake_dual_lvds = {
	.dot = { .min = 25000, .max = 350000 },
	.vco = { .min = 1760000, .max = 3510000 },
	.n = { .min = 1, .max = 3 },
	.m = { .min = 79, .max = 127 },
	.m1 = { .min = 12, .max = 22 },
	.m2 = { .min = 5, .max = 9 },
	.p = { .min = 14, .max = 56 },
	.p1 = { .min = 2, .max = 8 },
	.p2 = { .dot_limit = 225000,
		.p2_slow = 7, .p2_fast = 7 },
};

/* LVDS 100mhz refclk limits. */
static const struct intel_limit intel_limits_ironlake_single_lvds_100m = {
	.dot = { .min = 25000, .max = 350000 },
	.vco = { .min = 1760000, .max = 3510000 },
	.n = { .min = 1, .max = 2 },
	.m = { .min = 79, .max = 126 },
	.m1 = { .min = 12, .max = 22 },
	.m2 = { .min = 5, .max = 9 },
	.p = { .min = 28, .max = 112 },
	.p1 = { .min = 2, .max = 8 },
	.p2 = { .dot_limit = 225000,
		.p2_slow = 14, .p2_fast = 14 },
};

static const struct intel_limit intel_limits_ironlake_dual_lvds_100m = {
	.dot = { .min = 25000, .max = 350000 },
	.vco = { .min = 1760000, .max = 3510000 },
	.n = { .min = 1, .max = 3 },
	.m = { .min = 79, .max = 126 },
	.m1 = { .min = 12, .max = 22 },
	.m2 = { .min = 5, .max = 9 },
	.p = { .min = 14, .max = 42 },
	.p1 = { .min = 2, .max = 6 },
	.p2 = { .dot_limit = 225000,
		.p2_slow = 7, .p2_fast = 7 },
};

static const struct intel_limit intel_limits_vlv = {
	 /*
	  * These are the data rate limits (measured in fast clocks)
	  * since those are the strictest limits we have. The fast
	  * clock and actual rate limits are more relaxed, so checking
	  * them would make no difference.
	  */
	.dot = { .min = 25000 * 5, .max = 270000 * 5 },
	.vco = { .min = 4000000, .max = 6000000 },
	.n = { .min = 1, .max = 7 },
	.m1 = { .min = 2, .max = 3 },
	.m2 = { .min = 11, .max = 156 },
	.p1 = { .min = 2, .max = 3 },
	.p2 = { .p2_slow = 2, .p2_fast = 20 }, /* slow=min, fast=max */
};

static const struct intel_limit intel_limits_chv = {
	/*
	 * These are the data rate limits (measured in fast clocks)
	 * since those are the strictest limits we have.  The fast
	 * clock and actual rate limits are more relaxed, so checking
	 * them would make no difference.
	 */
	.dot = { .min = 25000 * 5, .max = 540000 * 5},
	.vco = { .min = 4800000, .max = 6480000 },
	.n = { .min = 1, .max = 1 },
	.m1 = { .min = 2, .max = 2 },
	.m2 = { .min = 24 << 22, .max = 175 << 22 },
	.p1 = { .min = 2, .max = 4 },
	.p2 = {	.p2_slow = 1, .p2_fast = 14 },
};

static const struct intel_limit intel_limits_bxt = {
	/* FIXME: find real dot limits */
	.dot = { .min = 0, .max = INT_MAX },
	.vco = { .min = 4800000, .max = 6700000 },
	.n = { .min = 1, .max = 1 },
	.m1 = { .min = 2, .max = 2 },
	/* FIXME: find real m2 limits */
	.m2 = { .min = 2 << 22, .max = 255 << 22 },
	.p1 = { .min = 2, .max = 4 },
	.p2 = { .p2_slow = 1, .p2_fast = 20 },
};

static bool
needs_modeset(struct drm_crtc_state *state)
{
	return drm_atomic_crtc_needs_modeset(state);
}

/*
 * Platform specific helpers to calculate the port PLL loopback- (clock.m),
 * and post-divider (clock.p) values, pre- (clock.vco) and post-divided fast
 * (clock.dot) clock rates. This fast dot clock is fed to the port's IO logic.
 * The helpers' return value is the rate of the clock that is fed to the
 * display engine's pipe which can be the above fast dot clock rate or a
 * divided-down version of it.
 */
/* m1 is reserved as 0 in Pineview, n is a ring counter */
static int pnv_calc_dpll_params(int refclk, struct dpll *clock)
{
	clock->m = clock->m2 + 2;
	clock->p = clock->p1 * clock->p2;
	if (WARN_ON(clock->n == 0 || clock->p == 0))
		return 0;
	clock->vco = DIV_ROUND_CLOSEST(refclk * clock->m, clock->n);
	clock->dot = DIV_ROUND_CLOSEST(clock->vco, clock->p);

	return clock->dot;
}

static uint32_t i9xx_dpll_compute_m(struct dpll *dpll)
{
	return 5 * (dpll->m1 + 2) + (dpll->m2 + 2);
}

static int i9xx_calc_dpll_params(int refclk, struct dpll *clock)
{
	clock->m = i9xx_dpll_compute_m(clock);
	clock->p = clock->p1 * clock->p2;
	if (WARN_ON(clock->n + 2 == 0 || clock->p == 0))
		return 0;
	clock->vco = DIV_ROUND_CLOSEST(refclk * clock->m, clock->n + 2);
	clock->dot = DIV_ROUND_CLOSEST(clock->vco, clock->p);

	return clock->dot;
}

static int vlv_calc_dpll_params(int refclk, struct dpll *clock)
{
	clock->m = clock->m1 * clock->m2;
	clock->p = clock->p1 * clock->p2;
	if (WARN_ON(clock->n == 0 || clock->p == 0))
		return 0;
	clock->vco = DIV_ROUND_CLOSEST(refclk * clock->m, clock->n);
	clock->dot = DIV_ROUND_CLOSEST(clock->vco, clock->p);

	return clock->dot / 5;
}

int chv_calc_dpll_params(int refclk, struct dpll *clock)
{
	clock->m = clock->m1 * clock->m2;
	clock->p = clock->p1 * clock->p2;
	if (WARN_ON(clock->n == 0 || clock->p == 0))
		return 0;
	clock->vco = DIV_ROUND_CLOSEST_ULL((uint64_t)refclk * clock->m,
			clock->n << 22);
	clock->dot = DIV_ROUND_CLOSEST(clock->vco, clock->p);

	return clock->dot / 5;
}

#define INTELPllInvalid(s)   do { /* DRM_DEBUG(s); */ return false; } while (0)
/**
 * Returns whether the given set of divisors are valid for a given refclk with
 * the given connectors.
 */

static bool intel_PLL_is_valid(struct drm_i915_private *dev_priv,
			       const struct intel_limit *limit,
			       const struct dpll *clock)
{
	if (clock->n   < limit->n.min   || limit->n.max   < clock->n)
		INTELPllInvalid("n out of range\n");
	if (clock->p1  < limit->p1.min  || limit->p1.max  < clock->p1)
		INTELPllInvalid("p1 out of range\n");
	if (clock->m2  < limit->m2.min  || limit->m2.max  < clock->m2)
		INTELPllInvalid("m2 out of range\n");
	if (clock->m1  < limit->m1.min  || limit->m1.max  < clock->m1)
		INTELPllInvalid("m1 out of range\n");

	if (!IS_PINEVIEW(dev_priv) && !IS_VALLEYVIEW(dev_priv) &&
	    !IS_CHERRYVIEW(dev_priv) && !IS_GEN9_LP(dev_priv))
		if (clock->m1 <= clock->m2)
			INTELPllInvalid("m1 <= m2\n");

	if (!IS_VALLEYVIEW(dev_priv) && !IS_CHERRYVIEW(dev_priv) &&
	    !IS_GEN9_LP(dev_priv)) {
		if (clock->p < limit->p.min || limit->p.max < clock->p)
			INTELPllInvalid("p out of range\n");
		if (clock->m < limit->m.min || limit->m.max < clock->m)
			INTELPllInvalid("m out of range\n");
	}

	if (clock->vco < limit->vco.min || limit->vco.max < clock->vco)
		INTELPllInvalid("vco out of range\n");
	/* XXX: We may need to be checking "Dot clock" depending on the multiplier,
	 * connector, etc., rather than just a single range.
	 */
	if (clock->dot < limit->dot.min || limit->dot.max < clock->dot)
		INTELPllInvalid("dot out of range\n");

	return true;
}

static int
i9xx_select_p2_div(const struct intel_limit *limit,
		   const struct intel_crtc_state *crtc_state,
		   int target)
{
	struct drm_device *dev = crtc_state->base.crtc->dev;

	if (intel_crtc_has_type(crtc_state, INTEL_OUTPUT_LVDS)) {
		/*
		 * For LVDS just rely on its current settings for dual-channel.
		 * We haven't figured out how to reliably set up different
		 * single/dual channel state, if we even can.
		 */
		if (intel_is_dual_link_lvds(dev))
			return limit->p2.p2_fast;
		else
			return limit->p2.p2_slow;
	} else {
		if (target < limit->p2.dot_limit)
			return limit->p2.p2_slow;
		else
			return limit->p2.p2_fast;
	}
}

/*
 * Returns a set of divisors for the desired target clock with the given
 * refclk, or FALSE.  The returned values represent the clock equation:
 * reflck * (5 * (m1 + 2) + (m2 + 2)) / (n + 2) / p1 / p2.
 *
 * Target and reference clocks are specified in kHz.
 *
 * If match_clock is provided, then best_clock P divider must match the P
 * divider from @match_clock used for LVDS downclocking.
 */
static bool
i9xx_find_best_dpll(const struct intel_limit *limit,
		    struct intel_crtc_state *crtc_state,
		    int target, int refclk, struct dpll *match_clock,
		    struct dpll *best_clock)
{
	struct drm_device *dev = crtc_state->base.crtc->dev;
	struct dpll clock;
	int err = target;

	memset(best_clock, 0, sizeof(*best_clock));

	clock.p2 = i9xx_select_p2_div(limit, crtc_state, target);

	for (clock.m1 = limit->m1.min; clock.m1 <= limit->m1.max;
	     clock.m1++) {
		for (clock.m2 = limit->m2.min;
		     clock.m2 <= limit->m2.max; clock.m2++) {
			if (clock.m2 >= clock.m1)
				break;
			for (clock.n = limit->n.min;
			     clock.n <= limit->n.max; clock.n++) {
				for (clock.p1 = limit->p1.min;
					clock.p1 <= limit->p1.max; clock.p1++) {
					int this_err;

					i9xx_calc_dpll_params(refclk, &clock);
					if (!intel_PLL_is_valid(to_i915(dev),
								limit,
								&clock))
						continue;
					if (match_clock &&
					    clock.p != match_clock->p)
						continue;

					this_err = abs(clock.dot - target);
					if (this_err < err) {
						*best_clock = clock;
						err = this_err;
					}
				}
			}
		}
	}

	return (err != target);
}

/*
 * Returns a set of divisors for the desired target clock with the given
 * refclk, or FALSE.  The returned values represent the clock equation:
 * reflck * (5 * (m1 + 2) + (m2 + 2)) / (n + 2) / p1 / p2.
 *
 * Target and reference clocks are specified in kHz.
 *
 * If match_clock is provided, then best_clock P divider must match the P
 * divider from @match_clock used for LVDS downclocking.
 */
static bool
pnv_find_best_dpll(const struct intel_limit *limit,
		   struct intel_crtc_state *crtc_state,
		   int target, int refclk, struct dpll *match_clock,
		   struct dpll *best_clock)
{
	struct drm_device *dev = crtc_state->base.crtc->dev;
	struct dpll clock;
	int err = target;

	memset(best_clock, 0, sizeof(*best_clock));

	clock.p2 = i9xx_select_p2_div(limit, crtc_state, target);

	for (clock.m1 = limit->m1.min; clock.m1 <= limit->m1.max;
	     clock.m1++) {
		for (clock.m2 = limit->m2.min;
		     clock.m2 <= limit->m2.max; clock.m2++) {
			for (clock.n = limit->n.min;
			     clock.n <= limit->n.max; clock.n++) {
				for (clock.p1 = limit->p1.min;
					clock.p1 <= limit->p1.max; clock.p1++) {
					int this_err;

					pnv_calc_dpll_params(refclk, &clock);
					if (!intel_PLL_is_valid(to_i915(dev),
								limit,
								&clock))
						continue;
					if (match_clock &&
					    clock.p != match_clock->p)
						continue;

					this_err = abs(clock.dot - target);
					if (this_err < err) {
						*best_clock = clock;
						err = this_err;
					}
				}
			}
		}
	}

	return (err != target);
}

/*
 * Returns a set of divisors for the desired target clock with the given
 * refclk, or FALSE.  The returned values represent the clock equation:
 * reflck * (5 * (m1 + 2) + (m2 + 2)) / (n + 2) / p1 / p2.
 *
 * Target and reference clocks are specified in kHz.
 *
 * If match_clock is provided, then best_clock P divider must match the P
 * divider from @match_clock used for LVDS downclocking.
 */
static bool
g4x_find_best_dpll(const struct intel_limit *limit,
		   struct intel_crtc_state *crtc_state,
		   int target, int refclk, struct dpll *match_clock,
		   struct dpll *best_clock)
{
	struct drm_device *dev = crtc_state->base.crtc->dev;
	struct dpll clock;
	int max_n;
	bool found = false;
	/* approximately equals target * 0.00585 */
	int err_most = (target >> 8) + (target >> 9);

	memset(best_clock, 0, sizeof(*best_clock));

	clock.p2 = i9xx_select_p2_div(limit, crtc_state, target);

	max_n = limit->n.max;
	/* based on hardware requirement, prefer smaller n to precision */
	for (clock.n = limit->n.min; clock.n <= max_n; clock.n++) {
		/* based on hardware requirement, prefere larger m1,m2 */
		for (clock.m1 = limit->m1.max;
		     clock.m1 >= limit->m1.min; clock.m1--) {
			for (clock.m2 = limit->m2.max;
			     clock.m2 >= limit->m2.min; clock.m2--) {
				for (clock.p1 = limit->p1.max;
				     clock.p1 >= limit->p1.min; clock.p1--) {
					int this_err;

					i9xx_calc_dpll_params(refclk, &clock);
					if (!intel_PLL_is_valid(to_i915(dev),
								limit,
								&clock))
						continue;

					this_err = abs(clock.dot - target);
					if (this_err < err_most) {
						*best_clock = clock;
						err_most = this_err;
						max_n = clock.n;
						found = true;
					}
				}
			}
		}
	}
	return found;
}

/*
 * Check if the calculated PLL configuration is more optimal compared to the
 * best configuration and error found so far. Return the calculated error.
 */
static bool vlv_PLL_is_optimal(struct drm_device *dev, int target_freq,
			       const struct dpll *calculated_clock,
			       const struct dpll *best_clock,
			       unsigned int best_error_ppm,
			       unsigned int *error_ppm)
{
	/*
	 * For CHV ignore the error and consider only the P value.
	 * Prefer a bigger P value based on HW requirements.
	 */
	if (IS_CHERRYVIEW(to_i915(dev))) {
		*error_ppm = 0;

		return calculated_clock->p > best_clock->p;
	}

	if (WARN_ON_ONCE(!target_freq))
		return false;

	*error_ppm = div_u64(1000000ULL *
				abs(target_freq - calculated_clock->dot),
			     target_freq);
	/*
	 * Prefer a better P value over a better (smaller) error if the error
	 * is small. Ensure this preference for future configurations too by
	 * setting the error to 0.
	 */
	if (*error_ppm < 100 && calculated_clock->p > best_clock->p) {
		*error_ppm = 0;

		return true;
	}

	return *error_ppm + 10 < best_error_ppm;
}

/*
 * Returns a set of divisors for the desired target clock with the given
 * refclk, or FALSE.  The returned values represent the clock equation:
 * reflck * (5 * (m1 + 2) + (m2 + 2)) / (n + 2) / p1 / p2.
 */
static bool
vlv_find_best_dpll(const struct intel_limit *limit,
		   struct intel_crtc_state *crtc_state,
		   int target, int refclk, struct dpll *match_clock,
		   struct dpll *best_clock)
{
	struct intel_crtc *crtc = to_intel_crtc(crtc_state->base.crtc);
	struct drm_device *dev = crtc->base.dev;
	struct dpll clock;
	unsigned int bestppm = 1000000;
	/* min update 19.2 MHz */
	int max_n = min(limit->n.max, refclk / 19200);
	bool found = false;

	target *= 5; /* fast clock */

	memset(best_clock, 0, sizeof(*best_clock));

	/* based on hardware requirement, prefer smaller n to precision */
	for (clock.n = limit->n.min; clock.n <= max_n; clock.n++) {
		for (clock.p1 = limit->p1.max; clock.p1 >= limit->p1.min; clock.p1--) {
			for (clock.p2 = limit->p2.p2_fast; clock.p2 >= limit->p2.p2_slow;
			     clock.p2 -= clock.p2 > 10 ? 2 : 1) {
				clock.p = clock.p1 * clock.p2;
				/* based on hardware requirement, prefer bigger m1,m2 values */
				for (clock.m1 = limit->m1.min; clock.m1 <= limit->m1.max; clock.m1++) {
					unsigned int ppm;

					clock.m2 = DIV_ROUND_CLOSEST(target * clock.p * clock.n,
								     refclk * clock.m1);

					vlv_calc_dpll_params(refclk, &clock);

					if (!intel_PLL_is_valid(to_i915(dev),
								limit,
								&clock))
						continue;

					if (!vlv_PLL_is_optimal(dev, target,
								&clock,
								best_clock,
								bestppm, &ppm))
						continue;

					*best_clock = clock;
					bestppm = ppm;
					found = true;
				}
			}
		}
	}

	return found;
}

/*
 * Returns a set of divisors for the desired target clock with the given
 * refclk, or FALSE.  The returned values represent the clock equation:
 * reflck * (5 * (m1 + 2) + (m2 + 2)) / (n + 2) / p1 / p2.
 */
static bool
chv_find_best_dpll(const struct intel_limit *limit,
		   struct intel_crtc_state *crtc_state,
		   int target, int refclk, struct dpll *match_clock,
		   struct dpll *best_clock)
{
	struct intel_crtc *crtc = to_intel_crtc(crtc_state->base.crtc);
	struct drm_device *dev = crtc->base.dev;
	unsigned int best_error_ppm;
	struct dpll clock;
	uint64_t m2;
	int found = false;

	memset(best_clock, 0, sizeof(*best_clock));
	best_error_ppm = 1000000;

	/*
	 * Based on hardware doc, the n always set to 1, and m1 always
	 * set to 2.  If requires to support 200Mhz refclk, we need to
	 * revisit this because n may not 1 anymore.
	 */
	clock.n = 1, clock.m1 = 2;
	target *= 5;	/* fast clock */

	for (clock.p1 = limit->p1.max; clock.p1 >= limit->p1.min; clock.p1--) {
		for (clock.p2 = limit->p2.p2_fast;
				clock.p2 >= limit->p2.p2_slow;
				clock.p2 -= clock.p2 > 10 ? 2 : 1) {
			unsigned int error_ppm;

			clock.p = clock.p1 * clock.p2;

			m2 = DIV_ROUND_CLOSEST_ULL(((uint64_t)target * clock.p *
					clock.n) << 22, refclk * clock.m1);

			if (m2 > INT_MAX/clock.m1)
				continue;

			clock.m2 = m2;

			chv_calc_dpll_params(refclk, &clock);

			if (!intel_PLL_is_valid(to_i915(dev), limit, &clock))
				continue;

			if (!vlv_PLL_is_optimal(dev, target, &clock, best_clock,
						best_error_ppm, &error_ppm))
				continue;

			*best_clock = clock;
			best_error_ppm = error_ppm;
			found = true;
		}
	}

	return found;
}

bool bxt_find_best_dpll(struct intel_crtc_state *crtc_state, int target_clock,
			struct dpll *best_clock)
{
	int refclk = 100000;
	const struct intel_limit *limit = &intel_limits_bxt;

	return chv_find_best_dpll(limit, crtc_state,
				  target_clock, refclk, NULL, best_clock);
}

bool intel_crtc_active(struct intel_crtc *crtc)
{
	/* Be paranoid as we can arrive here with only partial
	 * state retrieved from the hardware during setup.
	 *
	 * We can ditch the adjusted_mode.crtc_clock check as soon
	 * as Haswell has gained clock readout/fastboot support.
	 *
	 * We can ditch the crtc->primary->fb check as soon as we can
	 * properly reconstruct framebuffers.
	 *
	 * FIXME: The intel_crtc->active here should be switched to
	 * crtc->state->active once we have proper CRTC states wired up
	 * for atomic.
	 */
	return crtc->active && crtc->base.primary->state->fb &&
		crtc->config->base.adjusted_mode.crtc_clock;
}

enum transcoder intel_pipe_to_cpu_transcoder(struct drm_i915_private *dev_priv,
					     enum pipe pipe)
{
	struct intel_crtc *crtc = intel_get_crtc_for_pipe(dev_priv, pipe);

	return crtc->config->cpu_transcoder;
}

static bool pipe_dsl_stopped(struct drm_i915_private *dev_priv, enum pipe pipe)
{
	i915_reg_t reg = PIPEDSL(pipe);
	u32 line1, line2;
	u32 line_mask;

	if (IS_GEN2(dev_priv))
		line_mask = DSL_LINEMASK_GEN2;
	else
		line_mask = DSL_LINEMASK_GEN3;

	line1 = I915_READ(reg) & line_mask;
	msleep(5);
	line2 = I915_READ(reg) & line_mask;

	return line1 == line2;
}

/*
 * intel_wait_for_pipe_off - wait for pipe to turn off
 * @crtc: crtc whose pipe to wait for
 *
 * After disabling a pipe, we can't wait for vblank in the usual way,
 * spinning on the vblank interrupt status bit, since we won't actually
 * see an interrupt when the pipe is disabled.
 *
 * On Gen4 and above:
 *   wait for the pipe register state bit to turn off
 *
 * Otherwise:
 *   wait for the display line value to settle (it usually
 *   ends up stopping at the start of the next frame).
 *
 */
static void intel_wait_for_pipe_off(struct intel_crtc *crtc)
{
	struct drm_i915_private *dev_priv = to_i915(crtc->base.dev);
	enum transcoder cpu_transcoder = crtc->config->cpu_transcoder;
	enum pipe pipe = crtc->pipe;

	if (INTEL_GEN(dev_priv) >= 4) {
		i915_reg_t reg = PIPECONF(cpu_transcoder);

		/* Wait for the Pipe State to go off */
		if (intel_wait_for_register(dev_priv,
					    reg, I965_PIPECONF_ACTIVE, 0,
					    100))
			WARN(1, "pipe_off wait timed out\n");
	} else {
		/* Wait for the display line to settle */
		if (wait_for(pipe_dsl_stopped(dev_priv, pipe), 100))
			WARN(1, "pipe_off wait timed out\n");
	}
}

/* Only for pre-ILK configs */
void assert_pll(struct drm_i915_private *dev_priv,
		enum pipe pipe, bool state)
{
	u32 val;
	bool cur_state;

	val = I915_READ(DPLL(pipe));
	cur_state = !!(val & DPLL_VCO_ENABLE);
	I915_STATE_WARN(cur_state != state,
	     "PLL state assertion failure (expected %s, current %s)\n",
			onoff(state), onoff(cur_state));
}

/* XXX: the dsi pll is shared between MIPI DSI ports */
void assert_dsi_pll(struct drm_i915_private *dev_priv, bool state)
{
	u32 val;
	bool cur_state;

	mutex_lock(&dev_priv->sb_lock);
	val = vlv_cck_read(dev_priv, CCK_REG_DSI_PLL_CONTROL);
	mutex_unlock(&dev_priv->sb_lock);

	cur_state = val & DSI_PLL_VCO_EN;
	I915_STATE_WARN(cur_state != state,
	     "DSI PLL state assertion failure (expected %s, current %s)\n",
			onoff(state), onoff(cur_state));
}

static void assert_fdi_tx(struct drm_i915_private *dev_priv,
			  enum pipe pipe, bool state)
{
	bool cur_state;
	enum transcoder cpu_transcoder = intel_pipe_to_cpu_transcoder(dev_priv,
								      pipe);

	if (HAS_DDI(dev_priv)) {
		/* DDI does not have a specific FDI_TX register */
		u32 val = I915_READ(TRANS_DDI_FUNC_CTL(cpu_transcoder));
		cur_state = !!(val & TRANS_DDI_FUNC_ENABLE);
	} else {
		u32 val = I915_READ(FDI_TX_CTL(pipe));
		cur_state = !!(val & FDI_TX_ENABLE);
	}
	I915_STATE_WARN(cur_state != state,
	     "FDI TX state assertion failure (expected %s, current %s)\n",
			onoff(state), onoff(cur_state));
}
#define assert_fdi_tx_enabled(d, p) assert_fdi_tx(d, p, true)
#define assert_fdi_tx_disabled(d, p) assert_fdi_tx(d, p, false)

static void assert_fdi_rx(struct drm_i915_private *dev_priv,
			  enum pipe pipe, bool state)
{
	u32 val;
	bool cur_state;

	val = I915_READ(FDI_RX_CTL(pipe));
	cur_state = !!(val & FDI_RX_ENABLE);
	I915_STATE_WARN(cur_state != state,
	     "FDI RX state assertion failure (expected %s, current %s)\n",
			onoff(state), onoff(cur_state));
}
#define assert_fdi_rx_enabled(d, p) assert_fdi_rx(d, p, true)
#define assert_fdi_rx_disabled(d, p) assert_fdi_rx(d, p, false)

static void assert_fdi_tx_pll_enabled(struct drm_i915_private *dev_priv,
				      enum pipe pipe)
{
	u32 val;

	/* ILK FDI PLL is always enabled */
	if (IS_GEN5(dev_priv))
		return;

	/* On Haswell, DDI ports are responsible for the FDI PLL setup */
	if (HAS_DDI(dev_priv))
		return;

	val = I915_READ(FDI_TX_CTL(pipe));
	I915_STATE_WARN(!(val & FDI_TX_PLL_ENABLE), "FDI TX PLL assertion failure, should be active but is disabled\n");
}

void assert_fdi_rx_pll(struct drm_i915_private *dev_priv,
		       enum pipe pipe, bool state)
{
	u32 val;
	bool cur_state;

	val = I915_READ(FDI_RX_CTL(pipe));
	cur_state = !!(val & FDI_RX_PLL_ENABLE);
	I915_STATE_WARN(cur_state != state,
	     "FDI RX PLL assertion failure (expected %s, current %s)\n",
			onoff(state), onoff(cur_state));
}

void assert_panel_unlocked(struct drm_i915_private *dev_priv, enum pipe pipe)
{
	i915_reg_t pp_reg;
	u32 val;
	enum pipe panel_pipe = PIPE_A;
	bool locked = true;

	if (WARN_ON(HAS_DDI(dev_priv)))
		return;

	if (HAS_PCH_SPLIT(dev_priv)) {
		u32 port_sel;

		pp_reg = PP_CONTROL(0);
		port_sel = I915_READ(PP_ON_DELAYS(0)) & PANEL_PORT_SELECT_MASK;

		if (port_sel == PANEL_PORT_SELECT_LVDS &&
		    I915_READ(PCH_LVDS) & LVDS_PIPEB_SELECT)
			panel_pipe = PIPE_B;
		/* XXX: else fix for eDP */
	} else if (IS_VALLEYVIEW(dev_priv) || IS_CHERRYVIEW(dev_priv)) {
		/* presumably write lock depends on pipe, not port select */
		pp_reg = PP_CONTROL(pipe);
		panel_pipe = pipe;
	} else {
		pp_reg = PP_CONTROL(0);
		if (I915_READ(LVDS) & LVDS_PIPEB_SELECT)
			panel_pipe = PIPE_B;
	}

	val = I915_READ(pp_reg);
	if (!(val & PANEL_POWER_ON) ||
	    ((val & PANEL_UNLOCK_MASK) == PANEL_UNLOCK_REGS))
		locked = false;

	I915_STATE_WARN(panel_pipe == pipe && locked,
	     "panel assertion failure, pipe %c regs locked\n",
	     pipe_name(pipe));
}

static void assert_cursor(struct drm_i915_private *dev_priv,
			  enum pipe pipe, bool state)
{
	bool cur_state;

	if (IS_I845G(dev_priv) || IS_I865G(dev_priv))
		cur_state = I915_READ(CURCNTR(PIPE_A)) & CURSOR_ENABLE;
	else
		cur_state = I915_READ(CURCNTR(pipe)) & CURSOR_MODE;

	I915_STATE_WARN(cur_state != state,
	     "cursor on pipe %c assertion failure (expected %s, current %s)\n",
			pipe_name(pipe), onoff(state), onoff(cur_state));
}
#define assert_cursor_enabled(d, p) assert_cursor(d, p, true)
#define assert_cursor_disabled(d, p) assert_cursor(d, p, false)

void assert_pipe(struct drm_i915_private *dev_priv,
		 enum pipe pipe, bool state)
{
	bool cur_state;
	enum transcoder cpu_transcoder = intel_pipe_to_cpu_transcoder(dev_priv,
								      pipe);
	enum intel_display_power_domain power_domain;

	/* we keep both pipes enabled on 830 */
	if (IS_I830(dev_priv))
		state = true;

	power_domain = POWER_DOMAIN_TRANSCODER(cpu_transcoder);
	if (intel_display_power_get_if_enabled(dev_priv, power_domain)) {
		u32 val = I915_READ(PIPECONF(cpu_transcoder));
		cur_state = !!(val & PIPECONF_ENABLE);

		intel_display_power_put(dev_priv, power_domain);
	} else {
		cur_state = false;
	}

	I915_STATE_WARN(cur_state != state,
	     "pipe %c assertion failure (expected %s, current %s)\n",
			pipe_name(pipe), onoff(state), onoff(cur_state));
}

static void assert_plane(struct drm_i915_private *dev_priv,
			 enum plane plane, bool state)
{
	u32 val;
	bool cur_state;

	val = I915_READ(DSPCNTR(plane));
	cur_state = !!(val & DISPLAY_PLANE_ENABLE);
	I915_STATE_WARN(cur_state != state,
	     "plane %c assertion failure (expected %s, current %s)\n",
			plane_name(plane), onoff(state), onoff(cur_state));
}

#define assert_plane_enabled(d, p) assert_plane(d, p, true)
#define assert_plane_disabled(d, p) assert_plane(d, p, false)

static void assert_planes_disabled(struct drm_i915_private *dev_priv,
				   enum pipe pipe)
{
	int i;

	/* Primary planes are fixed to pipes on gen4+ */
	if (INTEL_GEN(dev_priv) >= 4) {
		u32 val = I915_READ(DSPCNTR(pipe));
		I915_STATE_WARN(val & DISPLAY_PLANE_ENABLE,
		     "plane %c assertion failure, should be disabled but not\n",
		     plane_name(pipe));
		return;
	}

	/* Need to check both planes against the pipe */
	for_each_pipe(dev_priv, i) {
		u32 val = I915_READ(DSPCNTR(i));
		enum pipe cur_pipe = (val & DISPPLANE_SEL_PIPE_MASK) >>
			DISPPLANE_SEL_PIPE_SHIFT;
		I915_STATE_WARN((val & DISPLAY_PLANE_ENABLE) && pipe == cur_pipe,
		     "plane %c assertion failure, should be off on pipe %c but is still active\n",
		     plane_name(i), pipe_name(pipe));
	}
}

static void assert_sprites_disabled(struct drm_i915_private *dev_priv,
				    enum pipe pipe)
{
	int sprite;

	if (INTEL_GEN(dev_priv) >= 9) {
		for_each_sprite(dev_priv, pipe, sprite) {
			u32 val = I915_READ(PLANE_CTL(pipe, sprite));
			I915_STATE_WARN(val & PLANE_CTL_ENABLE,
			     "plane %d assertion failure, should be off on pipe %c but is still active\n",
			     sprite, pipe_name(pipe));
		}
	} else if (IS_VALLEYVIEW(dev_priv) || IS_CHERRYVIEW(dev_priv)) {
		for_each_sprite(dev_priv, pipe, sprite) {
			u32 val = I915_READ(SPCNTR(pipe, PLANE_SPRITE0 + sprite));
			I915_STATE_WARN(val & SP_ENABLE,
			     "sprite %c assertion failure, should be off on pipe %c but is still active\n",
			     sprite_name(pipe, sprite), pipe_name(pipe));
		}
	} else if (INTEL_GEN(dev_priv) >= 7) {
		u32 val = I915_READ(SPRCTL(pipe));
		I915_STATE_WARN(val & SPRITE_ENABLE,
		     "sprite %c assertion failure, should be off on pipe %c but is still active\n",
		     plane_name(pipe), pipe_name(pipe));
	} else if (INTEL_GEN(dev_priv) >= 5 || IS_G4X(dev_priv)) {
		u32 val = I915_READ(DVSCNTR(pipe));
		I915_STATE_WARN(val & DVS_ENABLE,
		     "sprite %c assertion failure, should be off on pipe %c but is still active\n",
		     plane_name(pipe), pipe_name(pipe));
	}
}

static void assert_vblank_disabled(struct drm_crtc *crtc)
{
	if (I915_STATE_WARN_ON(drm_crtc_vblank_get(crtc) == 0))
		drm_crtc_vblank_put(crtc);
}

void assert_pch_transcoder_disabled(struct drm_i915_private *dev_priv,
				    enum pipe pipe)
{
	u32 val;
	bool enabled;

	val = I915_READ(PCH_TRANSCONF(pipe));
	enabled = !!(val & TRANS_ENABLE);
	I915_STATE_WARN(enabled,
	     "transcoder assertion failed, should be off on pipe %c but is still active\n",
	     pipe_name(pipe));
}

static bool dp_pipe_enabled(struct drm_i915_private *dev_priv,
			    enum pipe pipe, u32 port_sel, u32 val)
{
	if ((val & DP_PORT_EN) == 0)
		return false;

	if (HAS_PCH_CPT(dev_priv)) {
		u32 trans_dp_ctl = I915_READ(TRANS_DP_CTL(pipe));
		if ((trans_dp_ctl & TRANS_DP_PORT_SEL_MASK) != port_sel)
			return false;
	} else if (IS_CHERRYVIEW(dev_priv)) {
		if ((val & DP_PIPE_MASK_CHV) != DP_PIPE_SELECT_CHV(pipe))
			return false;
	} else {
		if ((val & DP_PIPE_MASK) != (pipe << 30))
			return false;
	}
	return true;
}

static bool hdmi_pipe_enabled(struct drm_i915_private *dev_priv,
			      enum pipe pipe, u32 val)
{
	if ((val & SDVO_ENABLE) == 0)
		return false;

	if (HAS_PCH_CPT(dev_priv)) {
		if ((val & SDVO_PIPE_SEL_MASK_CPT) != SDVO_PIPE_SEL_CPT(pipe))
			return false;
	} else if (IS_CHERRYVIEW(dev_priv)) {
		if ((val & SDVO_PIPE_SEL_MASK_CHV) != SDVO_PIPE_SEL_CHV(pipe))
			return false;
	} else {
		if ((val & SDVO_PIPE_SEL_MASK) != SDVO_PIPE_SEL(pipe))
			return false;
	}
	return true;
}

static bool lvds_pipe_enabled(struct drm_i915_private *dev_priv,
			      enum pipe pipe, u32 val)
{
	if ((val & LVDS_PORT_EN) == 0)
		return false;

	if (HAS_PCH_CPT(dev_priv)) {
		if ((val & PORT_TRANS_SEL_MASK) != PORT_TRANS_SEL_CPT(pipe))
			return false;
	} else {
		if ((val & LVDS_PIPE_MASK) != LVDS_PIPE(pipe))
			return false;
	}
	return true;
}

static bool adpa_pipe_enabled(struct drm_i915_private *dev_priv,
			      enum pipe pipe, u32 val)
{
	if ((val & ADPA_DAC_ENABLE) == 0)
		return false;
	if (HAS_PCH_CPT(dev_priv)) {
		if ((val & PORT_TRANS_SEL_MASK) != PORT_TRANS_SEL_CPT(pipe))
			return false;
	} else {
		if ((val & ADPA_PIPE_SELECT_MASK) != ADPA_PIPE_SELECT(pipe))
			return false;
	}
	return true;
}

static void assert_pch_dp_disabled(struct drm_i915_private *dev_priv,
				   enum pipe pipe, i915_reg_t reg,
				   u32 port_sel)
{
	u32 val = I915_READ(reg);
	I915_STATE_WARN(dp_pipe_enabled(dev_priv, pipe, port_sel, val),
	     "PCH DP (0x%08x) enabled on transcoder %c, should be disabled\n",
	     i915_mmio_reg_offset(reg), pipe_name(pipe));

	I915_STATE_WARN(HAS_PCH_IBX(dev_priv) && (val & DP_PORT_EN) == 0
	     && (val & DP_PIPEB_SELECT),
	     "IBX PCH dp port still using transcoder B\n");
}

static void assert_pch_hdmi_disabled(struct drm_i915_private *dev_priv,
				     enum pipe pipe, i915_reg_t reg)
{
	u32 val = I915_READ(reg);
	I915_STATE_WARN(hdmi_pipe_enabled(dev_priv, pipe, val),
	     "PCH HDMI (0x%08x) enabled on transcoder %c, should be disabled\n",
	     i915_mmio_reg_offset(reg), pipe_name(pipe));

	I915_STATE_WARN(HAS_PCH_IBX(dev_priv) && (val & SDVO_ENABLE) == 0
	     && (val & SDVO_PIPE_B_SELECT),
	     "IBX PCH hdmi port still using transcoder B\n");
}

static void assert_pch_ports_disabled(struct drm_i915_private *dev_priv,
				      enum pipe pipe)
{
	u32 val;

	assert_pch_dp_disabled(dev_priv, pipe, PCH_DP_B, TRANS_DP_PORT_SEL_B);
	assert_pch_dp_disabled(dev_priv, pipe, PCH_DP_C, TRANS_DP_PORT_SEL_C);
	assert_pch_dp_disabled(dev_priv, pipe, PCH_DP_D, TRANS_DP_PORT_SEL_D);

	val = I915_READ(PCH_ADPA);
	I915_STATE_WARN(adpa_pipe_enabled(dev_priv, pipe, val),
	     "PCH VGA enabled on transcoder %c, should be disabled\n",
	     pipe_name(pipe));

	val = I915_READ(PCH_LVDS);
	I915_STATE_WARN(lvds_pipe_enabled(dev_priv, pipe, val),
	     "PCH LVDS enabled on transcoder %c, should be disabled\n",
	     pipe_name(pipe));

	assert_pch_hdmi_disabled(dev_priv, pipe, PCH_HDMIB);
	assert_pch_hdmi_disabled(dev_priv, pipe, PCH_HDMIC);
	assert_pch_hdmi_disabled(dev_priv, pipe, PCH_HDMID);
}

static void _vlv_enable_pll(struct intel_crtc *crtc,
			    const struct intel_crtc_state *pipe_config)
{
	struct drm_i915_private *dev_priv = to_i915(crtc->base.dev);
	enum pipe pipe = crtc->pipe;

	I915_WRITE(DPLL(pipe), pipe_config->dpll_hw_state.dpll);
	POSTING_READ(DPLL(pipe));
	udelay(150);

	if (intel_wait_for_register(dev_priv,
				    DPLL(pipe),
				    DPLL_LOCK_VLV,
				    DPLL_LOCK_VLV,
				    1))
		DRM_ERROR("DPLL %d failed to lock\n", pipe);
}

static void vlv_enable_pll(struct intel_crtc *crtc,
			   const struct intel_crtc_state *pipe_config)
{
	struct drm_i915_private *dev_priv = to_i915(crtc->base.dev);
	enum pipe pipe = crtc->pipe;

	assert_pipe_disabled(dev_priv, pipe);

	/* PLL is protected by panel, make sure we can write it */
	assert_panel_unlocked(dev_priv, pipe);

	if (pipe_config->dpll_hw_state.dpll & DPLL_VCO_ENABLE)
		_vlv_enable_pll(crtc, pipe_config);

	I915_WRITE(DPLL_MD(pipe), pipe_config->dpll_hw_state.dpll_md);
	POSTING_READ(DPLL_MD(pipe));
}


static void _chv_enable_pll(struct intel_crtc *crtc,
			    const struct intel_crtc_state *pipe_config)
{
	struct drm_i915_private *dev_priv = to_i915(crtc->base.dev);
	enum pipe pipe = crtc->pipe;
	enum dpio_channel port = vlv_pipe_to_channel(pipe);
	u32 tmp;

	mutex_lock(&dev_priv->sb_lock);

	/* Enable back the 10bit clock to display controller */
	tmp = vlv_dpio_read(dev_priv, pipe, CHV_CMN_DW14(port));
	tmp |= DPIO_DCLKP_EN;
	vlv_dpio_write(dev_priv, pipe, CHV_CMN_DW14(port), tmp);

	mutex_unlock(&dev_priv->sb_lock);

	/*
	 * Need to wait > 100ns between dclkp clock enable bit and PLL enable.
	 */
	udelay(1);

	/* Enable PLL */
	I915_WRITE(DPLL(pipe), pipe_config->dpll_hw_state.dpll);

	/* Check PLL is locked */
	if (intel_wait_for_register(dev_priv,
				    DPLL(pipe), DPLL_LOCK_VLV, DPLL_LOCK_VLV,
				    1))
		DRM_ERROR("PLL %d failed to lock\n", pipe);
}

static void chv_enable_pll(struct intel_crtc *crtc,
			   const struct intel_crtc_state *pipe_config)
{
	struct drm_i915_private *dev_priv = to_i915(crtc->base.dev);
	enum pipe pipe = crtc->pipe;

	assert_pipe_disabled(dev_priv, pipe);

	/* PLL is protected by panel, make sure we can write it */
	assert_panel_unlocked(dev_priv, pipe);

	if (pipe_config->dpll_hw_state.dpll & DPLL_VCO_ENABLE)
		_chv_enable_pll(crtc, pipe_config);

	if (pipe != PIPE_A) {
		/*
		 * WaPixelRepeatModeFixForC0:chv
		 *
		 * DPLLCMD is AWOL. Use chicken bits to propagate
		 * the value from DPLLBMD to either pipe B or C.
		 */
		I915_WRITE(CBR4_VLV, pipe == PIPE_B ? CBR_DPLLBMD_PIPE_B : CBR_DPLLBMD_PIPE_C);
		I915_WRITE(DPLL_MD(PIPE_B), pipe_config->dpll_hw_state.dpll_md);
		I915_WRITE(CBR4_VLV, 0);
		dev_priv->chv_dpll_md[pipe] = pipe_config->dpll_hw_state.dpll_md;

		/*
		 * DPLLB VGA mode also seems to cause problems.
		 * We should always have it disabled.
		 */
		WARN_ON((I915_READ(DPLL(PIPE_B)) & DPLL_VGA_MODE_DIS) == 0);
	} else {
		I915_WRITE(DPLL_MD(pipe), pipe_config->dpll_hw_state.dpll_md);
		POSTING_READ(DPLL_MD(pipe));
	}
}

static int intel_num_dvo_pipes(struct drm_i915_private *dev_priv)
{
	struct intel_crtc *crtc;
	int count = 0;

	for_each_intel_crtc(&dev_priv->drm, crtc) {
		count += crtc->base.state->active &&
			intel_crtc_has_type(crtc->config, INTEL_OUTPUT_DVO);
	}

	return count;
}

static void i9xx_enable_pll(struct intel_crtc *crtc)
{
	struct drm_i915_private *dev_priv = to_i915(crtc->base.dev);
	i915_reg_t reg = DPLL(crtc->pipe);
	u32 dpll = crtc->config->dpll_hw_state.dpll;
	int i;

	assert_pipe_disabled(dev_priv, crtc->pipe);

	/* PLL is protected by panel, make sure we can write it */
	if (IS_MOBILE(dev_priv) && !IS_I830(dev_priv))
		assert_panel_unlocked(dev_priv, crtc->pipe);

	/* Enable DVO 2x clock on both PLLs if necessary */
	if (IS_I830(dev_priv) && intel_num_dvo_pipes(dev_priv) > 0) {
		/*
		 * It appears to be important that we don't enable this
		 * for the current pipe before otherwise configuring the
		 * PLL. No idea how this should be handled if multiple
		 * DVO outputs are enabled simultaneosly.
		 */
		dpll |= DPLL_DVO_2X_MODE;
		I915_WRITE(DPLL(!crtc->pipe),
			   I915_READ(DPLL(!crtc->pipe)) | DPLL_DVO_2X_MODE);
	}

	/*
	 * Apparently we need to have VGA mode enabled prior to changing
	 * the P1/P2 dividers. Otherwise the DPLL will keep using the old
	 * dividers, even though the register value does change.
	 */
	I915_WRITE(reg, 0);

	I915_WRITE(reg, dpll);

	/* Wait for the clocks to stabilize. */
	POSTING_READ(reg);
	udelay(150);

	if (INTEL_GEN(dev_priv) >= 4) {
		I915_WRITE(DPLL_MD(crtc->pipe),
			   crtc->config->dpll_hw_state.dpll_md);
	} else {
		/* The pixel multiplier can only be updated once the
		 * DPLL is enabled and the clocks are stable.
		 *
		 * So write it again.
		 */
		I915_WRITE(reg, dpll);
	}

	/* We do this three times for luck */
	for (i = 0; i < 3; i++) {
		I915_WRITE(reg, dpll);
		POSTING_READ(reg);
		udelay(150); /* wait for warmup */
	}
}

/**
 * i9xx_disable_pll - disable a PLL
 * @dev_priv: i915 private structure
 * @pipe: pipe PLL to disable
 *
 * Disable the PLL for @pipe, making sure the pipe is off first.
 *
 * Note!  This is for pre-ILK only.
 */
static void i9xx_disable_pll(struct intel_crtc *crtc)
{
	struct drm_i915_private *dev_priv = to_i915(crtc->base.dev);
	enum pipe pipe = crtc->pipe;

	/* Disable DVO 2x clock on both PLLs if necessary */
	if (IS_I830(dev_priv) &&
	    intel_crtc_has_type(crtc->config, INTEL_OUTPUT_DVO) &&
	    !intel_num_dvo_pipes(dev_priv)) {
		I915_WRITE(DPLL(PIPE_B),
			   I915_READ(DPLL(PIPE_B)) & ~DPLL_DVO_2X_MODE);
		I915_WRITE(DPLL(PIPE_A),
			   I915_READ(DPLL(PIPE_A)) & ~DPLL_DVO_2X_MODE);
	}

	/* Don't disable pipe or pipe PLLs if needed */
	if (IS_I830(dev_priv))
		return;

	/* Make sure the pipe isn't still relying on us */
	assert_pipe_disabled(dev_priv, pipe);

	I915_WRITE(DPLL(pipe), DPLL_VGA_MODE_DIS);
	POSTING_READ(DPLL(pipe));
}

static void vlv_disable_pll(struct drm_i915_private *dev_priv, enum pipe pipe)
{
	u32 val;

	/* Make sure the pipe isn't still relying on us */
	assert_pipe_disabled(dev_priv, pipe);

	val = DPLL_INTEGRATED_REF_CLK_VLV |
		DPLL_REF_CLK_ENABLE_VLV | DPLL_VGA_MODE_DIS;
	if (pipe != PIPE_A)
		val |= DPLL_INTEGRATED_CRI_CLK_VLV;

	I915_WRITE(DPLL(pipe), val);
	POSTING_READ(DPLL(pipe));
}

static void chv_disable_pll(struct drm_i915_private *dev_priv, enum pipe pipe)
{
	enum dpio_channel port = vlv_pipe_to_channel(pipe);
	u32 val;

	/* Make sure the pipe isn't still relying on us */
	assert_pipe_disabled(dev_priv, pipe);

	val = DPLL_SSC_REF_CLK_CHV |
		DPLL_REF_CLK_ENABLE_VLV | DPLL_VGA_MODE_DIS;
	if (pipe != PIPE_A)
		val |= DPLL_INTEGRATED_CRI_CLK_VLV;

	I915_WRITE(DPLL(pipe), val);
	POSTING_READ(DPLL(pipe));

	mutex_lock(&dev_priv->sb_lock);

	/* Disable 10bit clock to display controller */
	val = vlv_dpio_read(dev_priv, pipe, CHV_CMN_DW14(port));
	val &= ~DPIO_DCLKP_EN;
	vlv_dpio_write(dev_priv, pipe, CHV_CMN_DW14(port), val);

	mutex_unlock(&dev_priv->sb_lock);
}

void vlv_wait_port_ready(struct drm_i915_private *dev_priv,
			 struct intel_digital_port *dport,
			 unsigned int expected_mask)
{
	u32 port_mask;
	i915_reg_t dpll_reg;

	switch (dport->port) {
	case PORT_B:
		port_mask = DPLL_PORTB_READY_MASK;
		dpll_reg = DPLL(0);
		break;
	case PORT_C:
		port_mask = DPLL_PORTC_READY_MASK;
		dpll_reg = DPLL(0);
		expected_mask <<= 4;
		break;
	case PORT_D:
		port_mask = DPLL_PORTD_READY_MASK;
		dpll_reg = DPIO_PHY_STATUS;
		break;
	default:
		BUG();
	}

	if (intel_wait_for_register(dev_priv,
				    dpll_reg, port_mask, expected_mask,
				    1000))
		WARN(1, "timed out waiting for port %c ready: got 0x%x, expected 0x%x\n",
		     port_name(dport->port), I915_READ(dpll_reg) & port_mask, expected_mask);
}

static void ironlake_enable_pch_transcoder(struct drm_i915_private *dev_priv,
					   enum pipe pipe)
{
	struct intel_crtc *intel_crtc = intel_get_crtc_for_pipe(dev_priv,
								pipe);
	i915_reg_t reg;
	uint32_t val, pipeconf_val;

	/* Make sure PCH DPLL is enabled */
	assert_shared_dpll_enabled(dev_priv, intel_crtc->config->shared_dpll);

	/* FDI must be feeding us bits for PCH ports */
	assert_fdi_tx_enabled(dev_priv, pipe);
	assert_fdi_rx_enabled(dev_priv, pipe);

	if (HAS_PCH_CPT(dev_priv)) {
		/* Workaround: Set the timing override bit before enabling the
		 * pch transcoder. */
		reg = TRANS_CHICKEN2(pipe);
		val = I915_READ(reg);
		val |= TRANS_CHICKEN2_TIMING_OVERRIDE;
		I915_WRITE(reg, val);
	}

	reg = PCH_TRANSCONF(pipe);
	val = I915_READ(reg);
	pipeconf_val = I915_READ(PIPECONF(pipe));

	if (HAS_PCH_IBX(dev_priv)) {
		/*
		 * Make the BPC in transcoder be consistent with
		 * that in pipeconf reg. For HDMI we must use 8bpc
		 * here for both 8bpc and 12bpc.
		 */
		val &= ~PIPECONF_BPC_MASK;
		if (intel_crtc_has_type(intel_crtc->config, INTEL_OUTPUT_HDMI))
			val |= PIPECONF_8BPC;
		else
			val |= pipeconf_val & PIPECONF_BPC_MASK;
	}

	val &= ~TRANS_INTERLACE_MASK;
	if ((pipeconf_val & PIPECONF_INTERLACE_MASK) == PIPECONF_INTERLACED_ILK)
		if (HAS_PCH_IBX(dev_priv) &&
		    intel_crtc_has_type(intel_crtc->config, INTEL_OUTPUT_SDVO))
			val |= TRANS_LEGACY_INTERLACED_ILK;
		else
			val |= TRANS_INTERLACED;
	else
		val |= TRANS_PROGRESSIVE;

	I915_WRITE(reg, val | TRANS_ENABLE);
	if (intel_wait_for_register(dev_priv,
				    reg, TRANS_STATE_ENABLE, TRANS_STATE_ENABLE,
				    100))
		DRM_ERROR("failed to enable transcoder %c\n", pipe_name(pipe));
}

static void lpt_enable_pch_transcoder(struct drm_i915_private *dev_priv,
				      enum transcoder cpu_transcoder)
{
	u32 val, pipeconf_val;

	/* FDI must be feeding us bits for PCH ports */
	assert_fdi_tx_enabled(dev_priv, (enum pipe) cpu_transcoder);
	assert_fdi_rx_enabled(dev_priv, TRANSCODER_A);

	/* Workaround: set timing override bit. */
	val = I915_READ(TRANS_CHICKEN2(PIPE_A));
	val |= TRANS_CHICKEN2_TIMING_OVERRIDE;
	I915_WRITE(TRANS_CHICKEN2(PIPE_A), val);

	val = TRANS_ENABLE;
	pipeconf_val = I915_READ(PIPECONF(cpu_transcoder));

	if ((pipeconf_val & PIPECONF_INTERLACE_MASK_HSW) ==
	    PIPECONF_INTERLACED_ILK)
		val |= TRANS_INTERLACED;
	else
		val |= TRANS_PROGRESSIVE;

	I915_WRITE(LPT_TRANSCONF, val);
	if (intel_wait_for_register(dev_priv,
				    LPT_TRANSCONF,
				    TRANS_STATE_ENABLE,
				    TRANS_STATE_ENABLE,
				    100))
		DRM_ERROR("Failed to enable PCH transcoder\n");
}

static void ironlake_disable_pch_transcoder(struct drm_i915_private *dev_priv,
					    enum pipe pipe)
{
	i915_reg_t reg;
	uint32_t val;

	/* FDI relies on the transcoder */
	assert_fdi_tx_disabled(dev_priv, pipe);
	assert_fdi_rx_disabled(dev_priv, pipe);

	/* Ports must be off as well */
	assert_pch_ports_disabled(dev_priv, pipe);

	reg = PCH_TRANSCONF(pipe);
	val = I915_READ(reg);
	val &= ~TRANS_ENABLE;
	I915_WRITE(reg, val);
	/* wait for PCH transcoder off, transcoder state */
	if (intel_wait_for_register(dev_priv,
				    reg, TRANS_STATE_ENABLE, 0,
				    50))
		DRM_ERROR("failed to disable transcoder %c\n", pipe_name(pipe));

	if (HAS_PCH_CPT(dev_priv)) {
		/* Workaround: Clear the timing override chicken bit again. */
		reg = TRANS_CHICKEN2(pipe);
		val = I915_READ(reg);
		val &= ~TRANS_CHICKEN2_TIMING_OVERRIDE;
		I915_WRITE(reg, val);
	}
}

void lpt_disable_pch_transcoder(struct drm_i915_private *dev_priv)
{
	u32 val;

	val = I915_READ(LPT_TRANSCONF);
	val &= ~TRANS_ENABLE;
	I915_WRITE(LPT_TRANSCONF, val);
	/* wait for PCH transcoder off, transcoder state */
	if (intel_wait_for_register(dev_priv,
				    LPT_TRANSCONF, TRANS_STATE_ENABLE, 0,
				    50))
		DRM_ERROR("Failed to disable PCH transcoder\n");

	/* Workaround: clear timing override bit. */
	val = I915_READ(TRANS_CHICKEN2(PIPE_A));
	val &= ~TRANS_CHICKEN2_TIMING_OVERRIDE;
	I915_WRITE(TRANS_CHICKEN2(PIPE_A), val);
}

enum transcoder intel_crtc_pch_transcoder(struct intel_crtc *crtc)
{
	struct drm_i915_private *dev_priv = to_i915(crtc->base.dev);

	WARN_ON(!crtc->config->has_pch_encoder);

	if (HAS_PCH_LPT(dev_priv))
		return TRANSCODER_A;
	else
		return (enum transcoder) crtc->pipe;
}

/**
 * intel_enable_pipe - enable a pipe, asserting requirements
 * @crtc: crtc responsible for the pipe
 *
 * Enable @crtc's pipe, making sure that various hardware specific requirements
 * are met, if applicable, e.g. PLL enabled, LVDS pairs enabled, etc.
 */
static void intel_enable_pipe(struct intel_crtc *crtc)
{
	struct drm_device *dev = crtc->base.dev;
	struct drm_i915_private *dev_priv = to_i915(dev);
	enum pipe pipe = crtc->pipe;
	enum transcoder cpu_transcoder = crtc->config->cpu_transcoder;
	i915_reg_t reg;
	u32 val;

	DRM_DEBUG_KMS("enabling pipe %c\n", pipe_name(pipe));

	assert_planes_disabled(dev_priv, pipe);
	assert_cursor_disabled(dev_priv, pipe);
	assert_sprites_disabled(dev_priv, pipe);

	/*
	 * A pipe without a PLL won't actually be able to drive bits from
	 * a plane.  On ILK+ the pipe PLLs are integrated, so we don't
	 * need the check.
	 */
	if (HAS_GMCH_DISPLAY(dev_priv)) {
		if (intel_crtc_has_type(crtc->config, INTEL_OUTPUT_DSI))
			assert_dsi_pll_enabled(dev_priv);
		else
			assert_pll_enabled(dev_priv, pipe);
	} else {
		if (crtc->config->has_pch_encoder) {
			/* if driving the PCH, we need FDI enabled */
			assert_fdi_rx_pll_enabled(dev_priv,
						  (enum pipe) intel_crtc_pch_transcoder(crtc));
			assert_fdi_tx_pll_enabled(dev_priv,
						  (enum pipe) cpu_transcoder);
		}
		/* FIXME: assert CPU port conditions for SNB+ */
	}

	reg = PIPECONF(cpu_transcoder);
	val = I915_READ(reg);
	if (val & PIPECONF_ENABLE) {
		/* we keep both pipes enabled on 830 */
		WARN_ON(!IS_I830(dev_priv));
		return;
	}

	I915_WRITE(reg, val | PIPECONF_ENABLE);
	POSTING_READ(reg);

	/*
	 * Until the pipe starts DSL will read as 0, which would cause
	 * an apparent vblank timestamp jump, which messes up also the
	 * frame count when it's derived from the timestamps. So let's
	 * wait for the pipe to start properly before we call
	 * drm_crtc_vblank_on()
	 */
	if (dev->max_vblank_count == 0 &&
	    wait_for(intel_get_crtc_scanline(crtc) != crtc->scanline_offset, 50))
		DRM_ERROR("pipe %c didn't start\n", pipe_name(pipe));
}

/**
 * intel_disable_pipe - disable a pipe, asserting requirements
 * @crtc: crtc whose pipes is to be disabled
 *
 * Disable the pipe of @crtc, making sure that various hardware
 * specific requirements are met, if applicable, e.g. plane
 * disabled, panel fitter off, etc.
 *
 * Will wait until the pipe has shut down before returning.
 */
static void intel_disable_pipe(struct intel_crtc *crtc)
{
	struct drm_i915_private *dev_priv = to_i915(crtc->base.dev);
	enum transcoder cpu_transcoder = crtc->config->cpu_transcoder;
	enum pipe pipe = crtc->pipe;
	i915_reg_t reg;
	u32 val;

	DRM_DEBUG_KMS("disabling pipe %c\n", pipe_name(pipe));

	/*
	 * Make sure planes won't keep trying to pump pixels to us,
	 * or we might hang the display.
	 */
	assert_planes_disabled(dev_priv, pipe);
	assert_cursor_disabled(dev_priv, pipe);
	assert_sprites_disabled(dev_priv, pipe);

	reg = PIPECONF(cpu_transcoder);
	val = I915_READ(reg);
	if ((val & PIPECONF_ENABLE) == 0)
		return;

	/*
	 * Double wide has implications for planes
	 * so best keep it disabled when not needed.
	 */
	if (crtc->config->double_wide)
		val &= ~PIPECONF_DOUBLE_WIDE;

	/* Don't disable pipe or pipe PLLs if needed */
	if (!IS_I830(dev_priv))
		val &= ~PIPECONF_ENABLE;

	I915_WRITE(reg, val);
	if ((val & PIPECONF_ENABLE) == 0)
		intel_wait_for_pipe_off(crtc);
}

static unsigned int intel_tile_size(const struct drm_i915_private *dev_priv)
{
	return IS_GEN2(dev_priv) ? 2048 : 4096;
}

static unsigned int
intel_tile_width_bytes(const struct drm_framebuffer *fb, int plane)
{
	struct drm_i915_private *dev_priv = to_i915(fb->dev);
	unsigned int cpp = fb->format->cpp[plane];

	switch (fb->modifier) {
	case DRM_FORMAT_MOD_LINEAR:
		return cpp;
	case I915_FORMAT_MOD_X_TILED:
		if (IS_GEN2(dev_priv))
			return 128;
		else
			return 512;
	case I915_FORMAT_MOD_Y_TILED:
		if (IS_GEN2(dev_priv) || HAS_128_BYTE_Y_TILING(dev_priv))
			return 128;
		else
			return 512;
	case I915_FORMAT_MOD_Yf_TILED:
		switch (cpp) {
		case 1:
			return 64;
		case 2:
		case 4:
			return 128;
		case 8:
		case 16:
			return 256;
		default:
			MISSING_CASE(cpp);
			return cpp;
		}
		break;
	default:
		MISSING_CASE(fb->modifier);
		return cpp;
	}
}

static unsigned int
intel_tile_height(const struct drm_framebuffer *fb, int plane)
{
	if (fb->modifier == DRM_FORMAT_MOD_LINEAR)
		return 1;
	else
		return intel_tile_size(to_i915(fb->dev)) /
			intel_tile_width_bytes(fb, plane);
}

/* Return the tile dimensions in pixel units */
static void intel_tile_dims(const struct drm_framebuffer *fb, int plane,
			    unsigned int *tile_width,
			    unsigned int *tile_height)
{
	unsigned int tile_width_bytes = intel_tile_width_bytes(fb, plane);
	unsigned int cpp = fb->format->cpp[plane];

	*tile_width = tile_width_bytes / cpp;
	*tile_height = intel_tile_size(to_i915(fb->dev)) / tile_width_bytes;
}

unsigned int
intel_fb_align_height(const struct drm_framebuffer *fb,
		      int plane, unsigned int height)
{
	unsigned int tile_height = intel_tile_height(fb, plane);

	return ALIGN(height, tile_height);
}

unsigned int intel_rotation_info_size(const struct intel_rotation_info *rot_info)
{
	unsigned int size = 0;
	int i;

	for (i = 0 ; i < ARRAY_SIZE(rot_info->plane); i++)
		size += rot_info->plane[i].width * rot_info->plane[i].height;

	return size;
}

static void
intel_fill_fb_ggtt_view(struct i915_ggtt_view *view,
			const struct drm_framebuffer *fb,
			unsigned int rotation)
{
	view->type = I915_GGTT_VIEW_NORMAL;
	if (drm_rotation_90_or_270(rotation)) {
		view->type = I915_GGTT_VIEW_ROTATED;
		view->rotated = to_intel_framebuffer(fb)->rot_info;
	}
}

static unsigned int intel_cursor_alignment(const struct drm_i915_private *dev_priv)
{
	if (IS_I830(dev_priv))
		return 16 * 1024;
	else if (IS_I85X(dev_priv))
		return 256;
	else if (IS_I845G(dev_priv) || IS_I865G(dev_priv))
		return 32;
	else
		return 4 * 1024;
}

static unsigned int intel_linear_alignment(const struct drm_i915_private *dev_priv)
{
	if (INTEL_INFO(dev_priv)->gen >= 9)
		return 256 * 1024;
	else if (IS_I965G(dev_priv) || IS_I965GM(dev_priv) ||
		 IS_VALLEYVIEW(dev_priv) || IS_CHERRYVIEW(dev_priv))
		return 128 * 1024;
	else if (INTEL_INFO(dev_priv)->gen >= 4)
		return 4 * 1024;
	else
		return 0;
}

static unsigned int intel_surf_alignment(const struct drm_framebuffer *fb,
					 int plane)
{
	struct drm_i915_private *dev_priv = to_i915(fb->dev);

	/* AUX_DIST needs only 4K alignment */
	if (fb->format->format == DRM_FORMAT_NV12 && plane == 1)
		return 4096;

	switch (fb->modifier) {
	case DRM_FORMAT_MOD_LINEAR:
		return intel_linear_alignment(dev_priv);
	case I915_FORMAT_MOD_X_TILED:
		if (INTEL_GEN(dev_priv) >= 9)
			return 256 * 1024;
		return 0;
	case I915_FORMAT_MOD_Y_TILED:
	case I915_FORMAT_MOD_Yf_TILED:
		return 1 * 1024 * 1024;
	default:
		MISSING_CASE(fb->modifier);
		return 0;
	}
}

struct i915_vma *
intel_pin_and_fence_fb_obj(struct drm_framebuffer *fb, unsigned int rotation)
{
	struct drm_device *dev = fb->dev;
	struct drm_i915_private *dev_priv = to_i915(dev);
	struct drm_i915_gem_object *obj = intel_fb_obj(fb);
	struct i915_ggtt_view view;
	struct i915_vma *vma;
	u32 alignment;

	WARN_ON(!mutex_is_locked(&dev->struct_mutex));

	alignment = intel_surf_alignment(fb, 0);

	intel_fill_fb_ggtt_view(&view, fb, rotation);

	/* Note that the w/a also requires 64 PTE of padding following the
	 * bo. We currently fill all unused PTE with the shadow page and so
	 * we should always have valid PTE following the scanout preventing
	 * the VT-d warning.
	 */
	if (intel_scanout_needs_vtd_wa(dev_priv) && alignment < 256 * 1024)
		alignment = 256 * 1024;

	/*
	 * Global gtt pte registers are special registers which actually forward
	 * writes to a chunk of system memory. Which means that there is no risk
	 * that the register values disappear as soon as we call
	 * intel_runtime_pm_put(), so it is correct to wrap only the
	 * pin/unpin/fence and not more.
	 */
	intel_runtime_pm_get(dev_priv);

	vma = i915_gem_object_pin_to_display_plane(obj, alignment, &view);
	if (IS_ERR(vma))
		goto err;

	if (i915_vma_is_map_and_fenceable(vma)) {
		/* Install a fence for tiled scan-out. Pre-i965 always needs a
		 * fence, whereas 965+ only requires a fence if using
		 * framebuffer compression.  For simplicity, we always, when
		 * possible, install a fence as the cost is not that onerous.
		 *
		 * If we fail to fence the tiled scanout, then either the
		 * modeset will reject the change (which is highly unlikely as
		 * the affected systems, all but one, do not have unmappable
		 * space) or we will not be able to enable full powersaving
		 * techniques (also likely not to apply due to various limits
		 * FBC and the like impose on the size of the buffer, which
		 * presumably we violated anyway with this unmappable buffer).
		 * Anyway, it is presumably better to stumble onwards with
		 * something and try to run the system in a "less than optimal"
		 * mode that matches the user configuration.
		 */
		if (i915_vma_get_fence(vma) == 0)
			i915_vma_pin_fence(vma);
	}

	i915_vma_get(vma);
err:
	intel_runtime_pm_put(dev_priv);
	return vma;
}

void intel_unpin_fb_vma(struct i915_vma *vma)
{
	lockdep_assert_held(&vma->vm->i915->drm.struct_mutex);

	i915_vma_unpin_fence(vma);
	i915_gem_object_unpin_from_display_plane(vma);
	i915_vma_put(vma);
}

static int intel_fb_pitch(const struct drm_framebuffer *fb, int plane,
			  unsigned int rotation)
{
	if (drm_rotation_90_or_270(rotation))
		return to_intel_framebuffer(fb)->rotated[plane].pitch;
	else
		return fb->pitches[plane];
}

/*
 * Convert the x/y offsets into a linear offset.
 * Only valid with 0/180 degree rotation, which is fine since linear
 * offset is only used with linear buffers on pre-hsw and tiled buffers
 * with gen2/3, and 90/270 degree rotations isn't supported on any of them.
 */
u32 intel_fb_xy_to_linear(int x, int y,
			  const struct intel_plane_state *state,
			  int plane)
{
	const struct drm_framebuffer *fb = state->base.fb;
	unsigned int cpp = fb->format->cpp[plane];
	unsigned int pitch = fb->pitches[plane];

	return y * pitch + x * cpp;
}

/*
 * Add the x/y offsets derived from fb->offsets[] to the user
 * specified plane src x/y offsets. The resulting x/y offsets
 * specify the start of scanout from the beginning of the gtt mapping.
 */
void intel_add_fb_offsets(int *x, int *y,
			  const struct intel_plane_state *state,
			  int plane)

{
	const struct intel_framebuffer *intel_fb = to_intel_framebuffer(state->base.fb);
	unsigned int rotation = state->base.rotation;

	if (drm_rotation_90_or_270(rotation)) {
		*x += intel_fb->rotated[plane].x;
		*y += intel_fb->rotated[plane].y;
	} else {
		*x += intel_fb->normal[plane].x;
		*y += intel_fb->normal[plane].y;
	}
}

/*
 * Input tile dimensions and pitch must already be
 * rotated to match x and y, and in pixel units.
 */
static u32 _intel_adjust_tile_offset(int *x, int *y,
				     unsigned int tile_width,
				     unsigned int tile_height,
				     unsigned int tile_size,
				     unsigned int pitch_tiles,
				     u32 old_offset,
				     u32 new_offset)
{
	unsigned int pitch_pixels = pitch_tiles * tile_width;
	unsigned int tiles;

	WARN_ON(old_offset & (tile_size - 1));
	WARN_ON(new_offset & (tile_size - 1));
	WARN_ON(new_offset > old_offset);

	tiles = (old_offset - new_offset) / tile_size;

	*y += tiles / pitch_tiles * tile_height;
	*x += tiles % pitch_tiles * tile_width;

	/* minimize x in case it got needlessly big */
	*y += *x / pitch_pixels * tile_height;
	*x %= pitch_pixels;

	return new_offset;
}

/*
 * Adjust the tile offset by moving the difference into
 * the x/y offsets.
 */
static u32 intel_adjust_tile_offset(int *x, int *y,
				    const struct intel_plane_state *state, int plane,
				    u32 old_offset, u32 new_offset)
{
	const struct drm_i915_private *dev_priv = to_i915(state->base.plane->dev);
	const struct drm_framebuffer *fb = state->base.fb;
	unsigned int cpp = fb->format->cpp[plane];
	unsigned int rotation = state->base.rotation;
	unsigned int pitch = intel_fb_pitch(fb, plane, rotation);

	WARN_ON(new_offset > old_offset);

	if (fb->modifier != DRM_FORMAT_MOD_LINEAR) {
		unsigned int tile_size, tile_width, tile_height;
		unsigned int pitch_tiles;

		tile_size = intel_tile_size(dev_priv);
		intel_tile_dims(fb, plane, &tile_width, &tile_height);

		if (drm_rotation_90_or_270(rotation)) {
			pitch_tiles = pitch / tile_height;
			swap(tile_width, tile_height);
		} else {
			pitch_tiles = pitch / (tile_width * cpp);
		}

		_intel_adjust_tile_offset(x, y, tile_width, tile_height,
					  tile_size, pitch_tiles,
					  old_offset, new_offset);
	} else {
		old_offset += *y * pitch + *x * cpp;

		*y = (old_offset - new_offset) / pitch;
		*x = ((old_offset - new_offset) - *y * pitch) / cpp;
	}

	return new_offset;
}

/*
 * Computes the linear offset to the base tile and adjusts
 * x, y. bytes per pixel is assumed to be a power-of-two.
 *
 * In the 90/270 rotated case, x and y are assumed
 * to be already rotated to match the rotated GTT view, and
 * pitch is the tile_height aligned framebuffer height.
 *
 * This function is used when computing the derived information
 * under intel_framebuffer, so using any of that information
 * here is not allowed. Anything under drm_framebuffer can be
 * used. This is why the user has to pass in the pitch since it
 * is specified in the rotated orientation.
 */
static u32 _intel_compute_tile_offset(const struct drm_i915_private *dev_priv,
				      int *x, int *y,
				      const struct drm_framebuffer *fb, int plane,
				      unsigned int pitch,
				      unsigned int rotation,
				      u32 alignment)
{
	uint64_t fb_modifier = fb->modifier;
	unsigned int cpp = fb->format->cpp[plane];
	u32 offset, offset_aligned;

	if (alignment)
		alignment--;

	if (fb_modifier != DRM_FORMAT_MOD_LINEAR) {
		unsigned int tile_size, tile_width, tile_height;
		unsigned int tile_rows, tiles, pitch_tiles;

		tile_size = intel_tile_size(dev_priv);
		intel_tile_dims(fb, plane, &tile_width, &tile_height);

		if (drm_rotation_90_or_270(rotation)) {
			pitch_tiles = pitch / tile_height;
			swap(tile_width, tile_height);
		} else {
			pitch_tiles = pitch / (tile_width * cpp);
		}

		tile_rows = *y / tile_height;
		*y %= tile_height;

		tiles = *x / tile_width;
		*x %= tile_width;

		offset = (tile_rows * pitch_tiles + tiles) * tile_size;
		offset_aligned = offset & ~alignment;

		_intel_adjust_tile_offset(x, y, tile_width, tile_height,
					  tile_size, pitch_tiles,
					  offset, offset_aligned);
	} else {
		offset = *y * pitch + *x * cpp;
		offset_aligned = offset & ~alignment;

		*y = (offset & alignment) / pitch;
		*x = ((offset & alignment) - *y * pitch) / cpp;
	}

	return offset_aligned;
}

u32 intel_compute_tile_offset(int *x, int *y,
			      const struct intel_plane_state *state,
			      int plane)
{
	struct intel_plane *intel_plane = to_intel_plane(state->base.plane);
	struct drm_i915_private *dev_priv = to_i915(intel_plane->base.dev);
	const struct drm_framebuffer *fb = state->base.fb;
	unsigned int rotation = state->base.rotation;
	int pitch = intel_fb_pitch(fb, plane, rotation);
	u32 alignment;

	if (intel_plane->id == PLANE_CURSOR)
		alignment = intel_cursor_alignment(dev_priv);
	else
		alignment = intel_surf_alignment(fb, plane);

	return _intel_compute_tile_offset(dev_priv, x, y, fb, plane, pitch,
					  rotation, alignment);
}

/* Convert the fb->offset[] linear offset into x/y offsets */
static void intel_fb_offset_to_xy(int *x, int *y,
				  const struct drm_framebuffer *fb, int plane)
{
	unsigned int cpp = fb->format->cpp[plane];
	unsigned int pitch = fb->pitches[plane];
	u32 linear_offset = fb->offsets[plane];

	*y = linear_offset / pitch;
	*x = linear_offset % pitch / cpp;
}

static unsigned int intel_fb_modifier_to_tiling(uint64_t fb_modifier)
{
	switch (fb_modifier) {
	case I915_FORMAT_MOD_X_TILED:
		return I915_TILING_X;
	case I915_FORMAT_MOD_Y_TILED:
		return I915_TILING_Y;
	default:
		return I915_TILING_NONE;
	}
}

static int
intel_fill_fb_info(struct drm_i915_private *dev_priv,
		   struct drm_framebuffer *fb)
{
	struct intel_framebuffer *intel_fb = to_intel_framebuffer(fb);
	struct intel_rotation_info *rot_info = &intel_fb->rot_info;
	u32 gtt_offset_rotated = 0;
	unsigned int max_size = 0;
	int i, num_planes = fb->format->num_planes;
	unsigned int tile_size = intel_tile_size(dev_priv);

	for (i = 0; i < num_planes; i++) {
		unsigned int width, height;
		unsigned int cpp, size;
		u32 offset;
		int x, y;

		cpp = fb->format->cpp[i];
		width = drm_framebuffer_plane_width(fb->width, fb, i);
		height = drm_framebuffer_plane_height(fb->height, fb, i);

		intel_fb_offset_to_xy(&x, &y, fb, i);

		/*
		 * The fence (if used) is aligned to the start of the object
		 * so having the framebuffer wrap around across the edge of the
		 * fenced region doesn't really work. We have no API to configure
		 * the fence start offset within the object (nor could we probably
		 * on gen2/3). So it's just easier if we just require that the
		 * fb layout agrees with the fence layout. We already check that the
		 * fb stride matches the fence stride elsewhere.
		 */
		if (i915_gem_object_is_tiled(intel_fb->obj) &&
		    (x + width) * cpp > fb->pitches[i]) {
			DRM_DEBUG_KMS("bad fb plane %d offset: 0x%x\n",
				      i, fb->offsets[i]);
			return -EINVAL;
		}

		/*
		 * First pixel of the framebuffer from
		 * the start of the normal gtt mapping.
		 */
		intel_fb->normal[i].x = x;
		intel_fb->normal[i].y = y;

		offset = _intel_compute_tile_offset(dev_priv, &x, &y,
						    fb, i, fb->pitches[i],
						    DRM_MODE_ROTATE_0, tile_size);
		offset /= tile_size;

		if (fb->modifier != DRM_FORMAT_MOD_LINEAR) {
			unsigned int tile_width, tile_height;
			unsigned int pitch_tiles;
			struct drm_rect r;

			intel_tile_dims(fb, i, &tile_width, &tile_height);

			rot_info->plane[i].offset = offset;
			rot_info->plane[i].stride = DIV_ROUND_UP(fb->pitches[i], tile_width * cpp);
			rot_info->plane[i].width = DIV_ROUND_UP(x + width, tile_width);
			rot_info->plane[i].height = DIV_ROUND_UP(y + height, tile_height);

			intel_fb->rotated[i].pitch =
				rot_info->plane[i].height * tile_height;

			/* how many tiles does this plane need */
			size = rot_info->plane[i].stride * rot_info->plane[i].height;
			/*
			 * If the plane isn't horizontally tile aligned,
			 * we need one more tile.
			 */
			if (x != 0)
				size++;

			/* rotate the x/y offsets to match the GTT view */
			r.x1 = x;
			r.y1 = y;
			r.x2 = x + width;
			r.y2 = y + height;
			drm_rect_rotate(&r,
					rot_info->plane[i].width * tile_width,
					rot_info->plane[i].height * tile_height,
					DRM_MODE_ROTATE_270);
			x = r.x1;
			y = r.y1;

			/* rotate the tile dimensions to match the GTT view */
			pitch_tiles = intel_fb->rotated[i].pitch / tile_height;
			swap(tile_width, tile_height);

			/*
			 * We only keep the x/y offsets, so push all of the
			 * gtt offset into the x/y offsets.
			 */
			_intel_adjust_tile_offset(&x, &y,
						  tile_width, tile_height,
						  tile_size, pitch_tiles,
						  gtt_offset_rotated * tile_size, 0);

			gtt_offset_rotated += rot_info->plane[i].width * rot_info->plane[i].height;

			/*
			 * First pixel of the framebuffer from
			 * the start of the rotated gtt mapping.
			 */
			intel_fb->rotated[i].x = x;
			intel_fb->rotated[i].y = y;
		} else {
			size = DIV_ROUND_UP((y + height) * fb->pitches[i] +
					    x * cpp, tile_size);
		}

		/* how many tiles in total needed in the bo */
		max_size = max(max_size, offset + size);
	}

	if (max_size * tile_size > intel_fb->obj->base.size) {
		DRM_DEBUG_KMS("fb too big for bo (need %u bytes, have %zu bytes)\n",
			      max_size * tile_size, intel_fb->obj->base.size);
		return -EINVAL;
	}

	return 0;
}

static int i9xx_format_to_fourcc(int format)
{
	switch (format) {
	case DISPPLANE_8BPP:
		return DRM_FORMAT_C8;
	case DISPPLANE_BGRX555:
		return DRM_FORMAT_XRGB1555;
	case DISPPLANE_BGRX565:
		return DRM_FORMAT_RGB565;
	default:
	case DISPPLANE_BGRX888:
		return DRM_FORMAT_XRGB8888;
	case DISPPLANE_RGBX888:
		return DRM_FORMAT_XBGR8888;
	case DISPPLANE_BGRX101010:
		return DRM_FORMAT_XRGB2101010;
	case DISPPLANE_RGBX101010:
		return DRM_FORMAT_XBGR2101010;
	}
}

static int skl_format_to_fourcc(int format, bool rgb_order, bool alpha)
{
	switch (format) {
	case PLANE_CTL_FORMAT_RGB_565:
		return DRM_FORMAT_RGB565;
	default:
	case PLANE_CTL_FORMAT_XRGB_8888:
		if (rgb_order) {
			if (alpha)
				return DRM_FORMAT_ABGR8888;
			else
				return DRM_FORMAT_XBGR8888;
		} else {
			if (alpha)
				return DRM_FORMAT_ARGB8888;
			else
				return DRM_FORMAT_XRGB8888;
		}
	case PLANE_CTL_FORMAT_XRGB_2101010:
		if (rgb_order)
			return DRM_FORMAT_XBGR2101010;
		else
			return DRM_FORMAT_XRGB2101010;
	}
}

static bool
intel_alloc_initial_plane_obj(struct intel_crtc *crtc,
			      struct intel_initial_plane_config *plane_config)
{
	struct drm_device *dev = crtc->base.dev;
	struct drm_i915_private *dev_priv = to_i915(dev);
	struct i915_ggtt *ggtt = &dev_priv->ggtt;
	struct drm_i915_gem_object *obj = NULL;
	struct drm_mode_fb_cmd2 mode_cmd = { 0 };
	struct drm_framebuffer *fb = &plane_config->fb->base;
	u32 base_aligned = round_down(plane_config->base, PAGE_SIZE);
	u32 size_aligned = round_up(plane_config->base + plane_config->size,
				    PAGE_SIZE);

	size_aligned -= base_aligned;

	if (plane_config->size == 0)
		return false;

	/* If the FB is too big, just don't use it since fbdev is not very
	 * important and we should probably use that space with FBC or other
	 * features. */
	if (size_aligned * 2 > ggtt->stolen_usable_size)
		return false;

	mutex_lock(&dev->struct_mutex);
	obj = i915_gem_object_create_stolen_for_preallocated(dev_priv,
							     base_aligned,
							     base_aligned,
							     size_aligned);
	mutex_unlock(&dev->struct_mutex);
	if (!obj)
		return false;

	if (plane_config->tiling == I915_TILING_X)
		obj->tiling_and_stride = fb->pitches[0] | I915_TILING_X;

	mode_cmd.pixel_format = fb->format->format;
	mode_cmd.width = fb->width;
	mode_cmd.height = fb->height;
	mode_cmd.pitches[0] = fb->pitches[0];
	mode_cmd.modifier[0] = fb->modifier;
	mode_cmd.flags = DRM_MODE_FB_MODIFIERS;

	if (intel_framebuffer_init(to_intel_framebuffer(fb), obj, &mode_cmd)) {
		DRM_DEBUG_KMS("intel fb init failed\n");
		goto out_unref_obj;
	}


	DRM_DEBUG_KMS("initial plane fb obj %p\n", obj);
	return true;

out_unref_obj:
	i915_gem_object_put(obj);
	return false;
}

/* Update plane->state->fb to match plane->fb after driver-internal updates */
static void
update_state_fb(struct drm_plane *plane)
{
	if (plane->fb == plane->state->fb)
		return;

	if (plane->state->fb)
		drm_framebuffer_unreference(plane->state->fb);
	plane->state->fb = plane->fb;
	if (plane->state->fb)
		drm_framebuffer_reference(plane->state->fb);
}

static void
intel_set_plane_visible(struct intel_crtc_state *crtc_state,
			struct intel_plane_state *plane_state,
			bool visible)
{
	struct intel_plane *plane = to_intel_plane(plane_state->base.plane);

	plane_state->base.visible = visible;

	/* FIXME pre-g4x don't work like this */
	if (visible) {
		crtc_state->base.plane_mask |= BIT(drm_plane_index(&plane->base));
		crtc_state->active_planes |= BIT(plane->id);
	} else {
		crtc_state->base.plane_mask &= ~BIT(drm_plane_index(&plane->base));
		crtc_state->active_planes &= ~BIT(plane->id);
	}

	DRM_DEBUG_KMS("%s active planes 0x%x\n",
		      crtc_state->base.crtc->name,
		      crtc_state->active_planes);
}

static void
intel_find_initial_plane_obj(struct intel_crtc *intel_crtc,
			     struct intel_initial_plane_config *plane_config)
{
	struct drm_device *dev = intel_crtc->base.dev;
	struct drm_i915_private *dev_priv = to_i915(dev);
	struct drm_crtc *c;
	struct drm_i915_gem_object *obj;
	struct drm_plane *primary = intel_crtc->base.primary;
	struct drm_plane_state *plane_state = primary->state;
	struct drm_crtc_state *crtc_state = intel_crtc->base.state;
	struct intel_plane *intel_plane = to_intel_plane(primary);
	struct intel_plane_state *intel_state =
		to_intel_plane_state(plane_state);
	struct drm_framebuffer *fb;

	if (!plane_config->fb)
		return;

	if (intel_alloc_initial_plane_obj(intel_crtc, plane_config)) {
		fb = &plane_config->fb->base;
		goto valid_fb;
	}

	kfree(plane_config->fb);

	/*
	 * Failed to alloc the obj, check to see if we should share
	 * an fb with another CRTC instead
	 */
	for_each_crtc(dev, c) {
		struct intel_plane_state *state;

		if (c == &intel_crtc->base)
			continue;

		if (!to_intel_crtc(c)->active)
			continue;

		state = to_intel_plane_state(c->primary->state);
		if (!state->vma)
			continue;

		if (intel_plane_ggtt_offset(state) == plane_config->base) {
			fb = c->primary->fb;
			drm_framebuffer_reference(fb);
			goto valid_fb;
		}
	}

	/*
	 * We've failed to reconstruct the BIOS FB.  Current display state
	 * indicates that the primary plane is visible, but has a NULL FB,
	 * which will lead to problems later if we don't fix it up.  The
	 * simplest solution is to just disable the primary plane now and
	 * pretend the BIOS never had it enabled.
	 */
	intel_set_plane_visible(to_intel_crtc_state(crtc_state),
				to_intel_plane_state(plane_state),
				false);
	intel_pre_disable_primary_noatomic(&intel_crtc->base);
	trace_intel_disable_plane(primary, intel_crtc);
	intel_plane->disable_plane(intel_plane, intel_crtc);

	return;

valid_fb:
	mutex_lock(&dev->struct_mutex);
	intel_state->vma =
		intel_pin_and_fence_fb_obj(fb, primary->state->rotation);
	mutex_unlock(&dev->struct_mutex);
	if (IS_ERR(intel_state->vma)) {
		DRM_ERROR("failed to pin boot fb on pipe %d: %li\n",
			  intel_crtc->pipe, PTR_ERR(intel_state->vma));

		intel_state->vma = NULL;
		drm_framebuffer_unreference(fb);
		return;
	}

	plane_state->src_x = 0;
	plane_state->src_y = 0;
	plane_state->src_w = fb->width << 16;
	plane_state->src_h = fb->height << 16;

	plane_state->crtc_x = 0;
	plane_state->crtc_y = 0;
	plane_state->crtc_w = fb->width;
	plane_state->crtc_h = fb->height;

	intel_state->base.src = drm_plane_state_src(plane_state);
	intel_state->base.dst = drm_plane_state_dest(plane_state);

	obj = intel_fb_obj(fb);
	if (i915_gem_object_is_tiled(obj))
		dev_priv->preserve_bios_swizzle = true;

	drm_framebuffer_reference(fb);
	primary->fb = primary->state->fb = fb;
	primary->crtc = primary->state->crtc = &intel_crtc->base;

	intel_set_plane_visible(to_intel_crtc_state(crtc_state),
				to_intel_plane_state(plane_state),
				true);

	atomic_or(to_intel_plane(primary)->frontbuffer_bit,
		  &obj->frontbuffer_bits);
}

static int skl_max_plane_width(const struct drm_framebuffer *fb, int plane,
			       unsigned int rotation)
{
	int cpp = fb->format->cpp[plane];

	switch (fb->modifier) {
	case DRM_FORMAT_MOD_LINEAR:
	case I915_FORMAT_MOD_X_TILED:
		switch (cpp) {
		case 8:
			return 4096;
		case 4:
		case 2:
		case 1:
			return 8192;
		default:
			MISSING_CASE(cpp);
			break;
		}
		break;
	case I915_FORMAT_MOD_Y_TILED:
	case I915_FORMAT_MOD_Yf_TILED:
		switch (cpp) {
		case 8:
			return 2048;
		case 4:
			return 4096;
		case 2:
		case 1:
			return 8192;
		default:
			MISSING_CASE(cpp);
			break;
		}
		break;
	default:
		MISSING_CASE(fb->modifier);
	}

	return 2048;
}

static int skl_check_main_surface(struct intel_plane_state *plane_state)
{
	const struct drm_framebuffer *fb = plane_state->base.fb;
	unsigned int rotation = plane_state->base.rotation;
	int x = plane_state->base.src.x1 >> 16;
	int y = plane_state->base.src.y1 >> 16;
	int w = drm_rect_width(&plane_state->base.src) >> 16;
	int h = drm_rect_height(&plane_state->base.src) >> 16;
	int max_width = skl_max_plane_width(fb, 0, rotation);
	int max_height = 4096;
	u32 alignment, offset, aux_offset = plane_state->aux.offset;

	if (w > max_width || h > max_height) {
		DRM_DEBUG_KMS("requested Y/RGB source size %dx%d too big (limit %dx%d)\n",
			      w, h, max_width, max_height);
		return -EINVAL;
	}

	intel_add_fb_offsets(&x, &y, plane_state, 0);
	offset = intel_compute_tile_offset(&x, &y, plane_state, 0);
	alignment = intel_surf_alignment(fb, 0);

	/*
	 * AUX surface offset is specified as the distance from the
	 * main surface offset, and it must be non-negative. Make
	 * sure that is what we will get.
	 */
	if (offset > aux_offset)
		offset = intel_adjust_tile_offset(&x, &y, plane_state, 0,
						  offset, aux_offset & ~(alignment - 1));

	/*
	 * When using an X-tiled surface, the plane blows up
	 * if the x offset + width exceed the stride.
	 *
	 * TODO: linear and Y-tiled seem fine, Yf untested,
	 */
	if (fb->modifier == I915_FORMAT_MOD_X_TILED) {
		int cpp = fb->format->cpp[0];

		while ((x + w) * cpp > fb->pitches[0]) {
			if (offset == 0) {
				DRM_DEBUG_KMS("Unable to find suitable display surface offset\n");
				return -EINVAL;
			}

			offset = intel_adjust_tile_offset(&x, &y, plane_state, 0,
							  offset, offset - alignment);
		}
	}

	plane_state->main.offset = offset;
	plane_state->main.x = x;
	plane_state->main.y = y;

	return 0;
}

static int skl_check_nv12_aux_surface(struct intel_plane_state *plane_state)
{
	const struct drm_framebuffer *fb = plane_state->base.fb;
	unsigned int rotation = plane_state->base.rotation;
	int max_width = skl_max_plane_width(fb, 1, rotation);
	int max_height = 4096;
	int x = plane_state->base.src.x1 >> 17;
	int y = plane_state->base.src.y1 >> 17;
	int w = drm_rect_width(&plane_state->base.src) >> 17;
	int h = drm_rect_height(&plane_state->base.src) >> 17;
	u32 offset;

	intel_add_fb_offsets(&x, &y, plane_state, 1);
	offset = intel_compute_tile_offset(&x, &y, plane_state, 1);

	/* FIXME not quite sure how/if these apply to the chroma plane */
	if (w > max_width || h > max_height) {
		DRM_DEBUG_KMS("CbCr source size %dx%d too big (limit %dx%d)\n",
			      w, h, max_width, max_height);
		return -EINVAL;
	}

	plane_state->aux.offset = offset;
	plane_state->aux.x = x;
	plane_state->aux.y = y;

	return 0;
}

int skl_check_plane_surface(struct intel_plane_state *plane_state)
{
	const struct drm_framebuffer *fb = plane_state->base.fb;
	unsigned int rotation = plane_state->base.rotation;
	int ret;

	if (!plane_state->base.visible)
		return 0;

	/* Rotate src coordinates to match rotated GTT view */
	if (drm_rotation_90_or_270(rotation))
		drm_rect_rotate(&plane_state->base.src,
				fb->width << 16, fb->height << 16,
				DRM_MODE_ROTATE_270);

	/*
	 * Handle the AUX surface first since
	 * the main surface setup depends on it.
	 */
	if (fb->format->format == DRM_FORMAT_NV12) {
		ret = skl_check_nv12_aux_surface(plane_state);
		if (ret)
			return ret;
	} else {
		plane_state->aux.offset = ~0xfff;
		plane_state->aux.x = 0;
		plane_state->aux.y = 0;
	}

	ret = skl_check_main_surface(plane_state);
	if (ret)
		return ret;

	return 0;
}

static u32 i9xx_plane_ctl(const struct intel_crtc_state *crtc_state,
			  const struct intel_plane_state *plane_state)
{
	struct drm_i915_private *dev_priv =
		to_i915(plane_state->base.plane->dev);
	struct intel_crtc *crtc = to_intel_crtc(crtc_state->base.crtc);
	const struct drm_framebuffer *fb = plane_state->base.fb;
	unsigned int rotation = plane_state->base.rotation;
	u32 dspcntr;

	dspcntr = DISPLAY_PLANE_ENABLE | DISPPLANE_GAMMA_ENABLE;

	if (IS_G4X(dev_priv) || IS_GEN5(dev_priv) ||
	    IS_GEN6(dev_priv) || IS_IVYBRIDGE(dev_priv))
		dspcntr |= DISPPLANE_TRICKLE_FEED_DISABLE;

	if (IS_HASWELL(dev_priv) || IS_BROADWELL(dev_priv))
		dspcntr |= DISPPLANE_PIPE_CSC_ENABLE;

	if (INTEL_GEN(dev_priv) < 4)
		dspcntr |= DISPPLANE_SEL_PIPE(crtc->pipe);

	switch (fb->format->format) {
	case DRM_FORMAT_C8:
		dspcntr |= DISPPLANE_8BPP;
		break;
	case DRM_FORMAT_XRGB1555:
		dspcntr |= DISPPLANE_BGRX555;
		break;
	case DRM_FORMAT_RGB565:
		dspcntr |= DISPPLANE_BGRX565;
		break;
	case DRM_FORMAT_XRGB8888:
		dspcntr |= DISPPLANE_BGRX888;
		break;
	case DRM_FORMAT_XBGR8888:
		dspcntr |= DISPPLANE_RGBX888;
		break;
	case DRM_FORMAT_XRGB2101010:
		dspcntr |= DISPPLANE_BGRX101010;
		break;
	case DRM_FORMAT_XBGR2101010:
		dspcntr |= DISPPLANE_RGBX101010;
		break;
	default:
		MISSING_CASE(fb->format->format);
		return 0;
	}

	if (INTEL_GEN(dev_priv) >= 4 &&
	    fb->modifier == I915_FORMAT_MOD_X_TILED)
		dspcntr |= DISPPLANE_TILED;

	if (rotation & DRM_MODE_ROTATE_180)
		dspcntr |= DISPPLANE_ROTATE_180;

	if (rotation & DRM_MODE_REFLECT_X)
		dspcntr |= DISPPLANE_MIRROR;

	return dspcntr;
}

int i9xx_check_plane_surface(struct intel_plane_state *plane_state)
{
	struct drm_i915_private *dev_priv =
		to_i915(plane_state->base.plane->dev);
	int src_x = plane_state->base.src.x1 >> 16;
	int src_y = plane_state->base.src.y1 >> 16;
	u32 offset;

	intel_add_fb_offsets(&src_x, &src_y, plane_state, 0);

	if (INTEL_GEN(dev_priv) >= 4)
		offset = intel_compute_tile_offset(&src_x, &src_y,
						   plane_state, 0);
	else
		offset = 0;

	/* HSW/BDW do this automagically in hardware */
	if (!IS_HASWELL(dev_priv) && !IS_BROADWELL(dev_priv)) {
		unsigned int rotation = plane_state->base.rotation;
		int src_w = drm_rect_width(&plane_state->base.src) >> 16;
		int src_h = drm_rect_height(&plane_state->base.src) >> 16;

		if (rotation & DRM_MODE_ROTATE_180) {
			src_x += src_w - 1;
			src_y += src_h - 1;
		} else if (rotation & DRM_MODE_REFLECT_X) {
			src_x += src_w - 1;
		}
	}

	plane_state->main.offset = offset;
	plane_state->main.x = src_x;
	plane_state->main.y = src_y;

	return 0;
}

static void i9xx_update_primary_plane(struct intel_plane *primary,
				      const struct intel_crtc_state *crtc_state,
				      const struct intel_plane_state *plane_state)
{
	struct drm_i915_private *dev_priv = to_i915(primary->base.dev);
	struct intel_crtc *crtc = to_intel_crtc(crtc_state->base.crtc);
	const struct drm_framebuffer *fb = plane_state->base.fb;
	enum plane plane = primary->plane;
	u32 linear_offset;
	u32 dspcntr = plane_state->ctl;
	i915_reg_t reg = DSPCNTR(plane);
	int x = plane_state->main.x;
	int y = plane_state->main.y;
	unsigned long irqflags;

	linear_offset = intel_fb_xy_to_linear(x, y, plane_state, 0);

	if (INTEL_GEN(dev_priv) >= 4)
		crtc->dspaddr_offset = plane_state->main.offset;
	else
		crtc->dspaddr_offset = linear_offset;

	crtc->adjusted_x = x;
	crtc->adjusted_y = y;

	spin_lock_irqsave(&dev_priv->uncore.lock, irqflags);

	if (INTEL_GEN(dev_priv) < 4) {
		/* pipesrc and dspsize control the size that is scaled from,
		 * which should always be the user's requested size.
		 */
		I915_WRITE_FW(DSPSIZE(plane),
			      ((crtc_state->pipe_src_h - 1) << 16) |
			      (crtc_state->pipe_src_w - 1));
		I915_WRITE_FW(DSPPOS(plane), 0);
	} else if (IS_CHERRYVIEW(dev_priv) && plane == PLANE_B) {
		I915_WRITE_FW(PRIMSIZE(plane),
			      ((crtc_state->pipe_src_h - 1) << 16) |
			      (crtc_state->pipe_src_w - 1));
		I915_WRITE_FW(PRIMPOS(plane), 0);
		I915_WRITE_FW(PRIMCNSTALPHA(plane), 0);
	}

	I915_WRITE_FW(reg, dspcntr);

	I915_WRITE_FW(DSPSTRIDE(plane), fb->pitches[0]);
	if (IS_HASWELL(dev_priv) || IS_BROADWELL(dev_priv)) {
		I915_WRITE_FW(DSPSURF(plane),
			      intel_plane_ggtt_offset(plane_state) +
			      crtc->dspaddr_offset);
		I915_WRITE_FW(DSPOFFSET(plane), (y << 16) | x);
	} else if (INTEL_GEN(dev_priv) >= 4) {
		I915_WRITE_FW(DSPSURF(plane),
			      intel_plane_ggtt_offset(plane_state) +
			      crtc->dspaddr_offset);
		I915_WRITE_FW(DSPTILEOFF(plane), (y << 16) | x);
		I915_WRITE_FW(DSPLINOFF(plane), linear_offset);
	} else {
		I915_WRITE_FW(DSPADDR(plane),
			      intel_plane_ggtt_offset(plane_state) +
			      crtc->dspaddr_offset);
	}
	POSTING_READ_FW(reg);

	spin_unlock_irqrestore(&dev_priv->uncore.lock, irqflags);
}

static void i9xx_disable_primary_plane(struct intel_plane *primary,
				       struct intel_crtc *crtc)
{
	struct drm_i915_private *dev_priv = to_i915(primary->base.dev);
	enum plane plane = primary->plane;
	unsigned long irqflags;

	spin_lock_irqsave(&dev_priv->uncore.lock, irqflags);

	I915_WRITE_FW(DSPCNTR(plane), 0);
	if (INTEL_INFO(dev_priv)->gen >= 4)
		I915_WRITE_FW(DSPSURF(plane), 0);
	else
		I915_WRITE_FW(DSPADDR(plane), 0);
	POSTING_READ_FW(DSPCNTR(plane));

	spin_unlock_irqrestore(&dev_priv->uncore.lock, irqflags);
}

static u32
intel_fb_stride_alignment(const struct drm_framebuffer *fb, int plane)
{
	if (fb->modifier == DRM_FORMAT_MOD_LINEAR)
		return 64;
	else
		return intel_tile_width_bytes(fb, plane);
}

static void skl_detach_scaler(struct intel_crtc *intel_crtc, int id)
{
	struct drm_device *dev = intel_crtc->base.dev;
	struct drm_i915_private *dev_priv = to_i915(dev);

	I915_WRITE(SKL_PS_CTRL(intel_crtc->pipe, id), 0);
	I915_WRITE(SKL_PS_WIN_POS(intel_crtc->pipe, id), 0);
	I915_WRITE(SKL_PS_WIN_SZ(intel_crtc->pipe, id), 0);
}

/*
 * This function detaches (aka. unbinds) unused scalers in hardware
 */
static void skl_detach_scalers(struct intel_crtc *intel_crtc)
{
	struct intel_crtc_scaler_state *scaler_state;
	int i;

	scaler_state = &intel_crtc->config->scaler_state;

	/* loop through and disable scalers that aren't in use */
	for (i = 0; i < intel_crtc->num_scalers; i++) {
		if (!scaler_state->scalers[i].in_use)
			skl_detach_scaler(intel_crtc, i);
	}
}

u32 skl_plane_stride(const struct drm_framebuffer *fb, int plane,
		     unsigned int rotation)
{
	u32 stride;

	if (plane >= fb->format->num_planes)
		return 0;

	stride = intel_fb_pitch(fb, plane, rotation);

	/*
	 * The stride is either expressed as a multiple of 64 bytes chunks for
	 * linear buffers or in number of tiles for tiled buffers.
	 */
	if (drm_rotation_90_or_270(rotation))
		stride /= intel_tile_height(fb, plane);
	else
		stride /= intel_fb_stride_alignment(fb, plane);

	return stride;
}

static u32 skl_plane_ctl_format(uint32_t pixel_format)
{
	switch (pixel_format) {
	case DRM_FORMAT_C8:
		return PLANE_CTL_FORMAT_INDEXED;
	case DRM_FORMAT_RGB565:
		return PLANE_CTL_FORMAT_RGB_565;
	case DRM_FORMAT_XBGR8888:
		return PLANE_CTL_FORMAT_XRGB_8888 | PLANE_CTL_ORDER_RGBX;
	case DRM_FORMAT_XRGB8888:
		return PLANE_CTL_FORMAT_XRGB_8888;
	/*
	 * XXX: For ARBG/ABGR formats we default to expecting scanout buffers
	 * to be already pre-multiplied. We need to add a knob (or a different
	 * DRM_FORMAT) for user-space to configure that.
	 */
	case DRM_FORMAT_ABGR8888:
		return PLANE_CTL_FORMAT_XRGB_8888 | PLANE_CTL_ORDER_RGBX |
			PLANE_CTL_ALPHA_SW_PREMULTIPLY;
	case DRM_FORMAT_ARGB8888:
		return PLANE_CTL_FORMAT_XRGB_8888 |
			PLANE_CTL_ALPHA_SW_PREMULTIPLY;
	case DRM_FORMAT_XRGB2101010:
		return PLANE_CTL_FORMAT_XRGB_2101010;
	case DRM_FORMAT_XBGR2101010:
		return PLANE_CTL_ORDER_RGBX | PLANE_CTL_FORMAT_XRGB_2101010;
	case DRM_FORMAT_YUYV:
		return PLANE_CTL_FORMAT_YUV422 | PLANE_CTL_YUV422_YUYV;
	case DRM_FORMAT_YVYU:
		return PLANE_CTL_FORMAT_YUV422 | PLANE_CTL_YUV422_YVYU;
	case DRM_FORMAT_UYVY:
		return PLANE_CTL_FORMAT_YUV422 | PLANE_CTL_YUV422_UYVY;
	case DRM_FORMAT_VYUY:
		return PLANE_CTL_FORMAT_YUV422 | PLANE_CTL_YUV422_VYUY;
	default:
		MISSING_CASE(pixel_format);
	}

	return 0;
}

static u32 skl_plane_ctl_tiling(uint64_t fb_modifier)
{
	switch (fb_modifier) {
	case DRM_FORMAT_MOD_LINEAR:
		break;
	case I915_FORMAT_MOD_X_TILED:
		return PLANE_CTL_TILED_X;
	case I915_FORMAT_MOD_Y_TILED:
		return PLANE_CTL_TILED_Y;
	case I915_FORMAT_MOD_Yf_TILED:
		return PLANE_CTL_TILED_YF;
	default:
		MISSING_CASE(fb_modifier);
	}

	return 0;
}

static u32 skl_plane_ctl_rotation(unsigned int rotation)
{
	switch (rotation) {
	case DRM_MODE_ROTATE_0:
		break;
	/*
	 * DRM_MODE_ROTATE_ is counter clockwise to stay compatible with Xrandr
	 * while i915 HW rotation is clockwise, thats why this swapping.
	 */
	case DRM_MODE_ROTATE_90:
		return PLANE_CTL_ROTATE_270;
	case DRM_MODE_ROTATE_180:
		return PLANE_CTL_ROTATE_180;
	case DRM_MODE_ROTATE_270:
		return PLANE_CTL_ROTATE_90;
	default:
		MISSING_CASE(rotation);
	}

	return 0;
}

u32 skl_plane_ctl(const struct intel_crtc_state *crtc_state,
		  const struct intel_plane_state *plane_state)
{
	struct drm_i915_private *dev_priv =
		to_i915(plane_state->base.plane->dev);
	const struct drm_framebuffer *fb = plane_state->base.fb;
	unsigned int rotation = plane_state->base.rotation;
	const struct drm_intel_sprite_colorkey *key = &plane_state->ckey;
	u32 plane_ctl;

	plane_ctl = PLANE_CTL_ENABLE;

	if (!IS_GEMINILAKE(dev_priv)) {
		plane_ctl |=
			PLANE_CTL_PIPE_GAMMA_ENABLE |
			PLANE_CTL_PIPE_CSC_ENABLE |
			PLANE_CTL_PLANE_GAMMA_DISABLE;
	}

	plane_ctl |= skl_plane_ctl_format(fb->format->format);
	plane_ctl |= skl_plane_ctl_tiling(fb->modifier);
	plane_ctl |= skl_plane_ctl_rotation(rotation);

	if (key->flags & I915_SET_COLORKEY_DESTINATION)
		plane_ctl |= PLANE_CTL_KEY_ENABLE_DESTINATION;
	else if (key->flags & I915_SET_COLORKEY_SOURCE)
		plane_ctl |= PLANE_CTL_KEY_ENABLE_SOURCE;

	return plane_ctl;
}

static void skylake_update_primary_plane(struct intel_plane *plane,
					 const struct intel_crtc_state *crtc_state,
					 const struct intel_plane_state *plane_state)
{
	struct drm_i915_private *dev_priv = to_i915(plane->base.dev);
	struct intel_crtc *crtc = to_intel_crtc(crtc_state->base.crtc);
	const struct drm_framebuffer *fb = plane_state->base.fb;
	enum plane_id plane_id = plane->id;
	enum pipe pipe = plane->pipe;
	u32 plane_ctl = plane_state->ctl;
	unsigned int rotation = plane_state->base.rotation;
	u32 stride = skl_plane_stride(fb, 0, rotation);
	u32 surf_addr = plane_state->main.offset;
	int scaler_id = plane_state->scaler_id;
	int src_x = plane_state->main.x;
	int src_y = plane_state->main.y;
	int src_w = drm_rect_width(&plane_state->base.src) >> 16;
	int src_h = drm_rect_height(&plane_state->base.src) >> 16;
	int dst_x = plane_state->base.dst.x1;
	int dst_y = plane_state->base.dst.y1;
	int dst_w = drm_rect_width(&plane_state->base.dst);
	int dst_h = drm_rect_height(&plane_state->base.dst);
	unsigned long irqflags;

	/* Sizes are 0 based */
	src_w--;
	src_h--;
	dst_w--;
	dst_h--;

	crtc->dspaddr_offset = surf_addr;

	crtc->adjusted_x = src_x;
	crtc->adjusted_y = src_y;

	spin_lock_irqsave(&dev_priv->uncore.lock, irqflags);

	if (IS_GEMINILAKE(dev_priv)) {
		I915_WRITE_FW(PLANE_COLOR_CTL(pipe, plane_id),
			      PLANE_COLOR_PIPE_GAMMA_ENABLE |
			      PLANE_COLOR_PIPE_CSC_ENABLE |
			      PLANE_COLOR_PLANE_GAMMA_DISABLE);
	}

	I915_WRITE_FW(PLANE_CTL(pipe, plane_id), plane_ctl);
	I915_WRITE_FW(PLANE_OFFSET(pipe, plane_id), (src_y << 16) | src_x);
	I915_WRITE_FW(PLANE_STRIDE(pipe, plane_id), stride);
	I915_WRITE_FW(PLANE_SIZE(pipe, plane_id), (src_h << 16) | src_w);

	if (scaler_id >= 0) {
		uint32_t ps_ctrl = 0;

		WARN_ON(!dst_w || !dst_h);
		ps_ctrl = PS_SCALER_EN | PS_PLANE_SEL(plane_id) |
			crtc_state->scaler_state.scalers[scaler_id].mode;
		I915_WRITE_FW(SKL_PS_CTRL(pipe, scaler_id), ps_ctrl);
		I915_WRITE_FW(SKL_PS_PWR_GATE(pipe, scaler_id), 0);
		I915_WRITE_FW(SKL_PS_WIN_POS(pipe, scaler_id), (dst_x << 16) | dst_y);
		I915_WRITE_FW(SKL_PS_WIN_SZ(pipe, scaler_id), (dst_w << 16) | dst_h);
		I915_WRITE_FW(PLANE_POS(pipe, plane_id), 0);
	} else {
		I915_WRITE_FW(PLANE_POS(pipe, plane_id), (dst_y << 16) | dst_x);
	}

	I915_WRITE_FW(PLANE_SURF(pipe, plane_id),
		      intel_plane_ggtt_offset(plane_state) + surf_addr);

	POSTING_READ_FW(PLANE_SURF(pipe, plane_id));

	spin_unlock_irqrestore(&dev_priv->uncore.lock, irqflags);
}

static void skylake_disable_primary_plane(struct intel_plane *primary,
					  struct intel_crtc *crtc)
{
	struct drm_i915_private *dev_priv = to_i915(primary->base.dev);
	enum plane_id plane_id = primary->id;
	enum pipe pipe = primary->pipe;
	unsigned long irqflags;

	spin_lock_irqsave(&dev_priv->uncore.lock, irqflags);

	I915_WRITE_FW(PLANE_CTL(pipe, plane_id), 0);
	I915_WRITE_FW(PLANE_SURF(pipe, plane_id), 0);
	POSTING_READ_FW(PLANE_SURF(pipe, plane_id));

	spin_unlock_irqrestore(&dev_priv->uncore.lock, irqflags);
}

static void intel_complete_page_flips(struct drm_i915_private *dev_priv)
{
	struct intel_crtc *crtc;

	for_each_intel_crtc(&dev_priv->drm, crtc)
		intel_finish_page_flip_cs(dev_priv, crtc->pipe);
}

static int
__intel_display_resume(struct drm_device *dev,
		       struct drm_atomic_state *state,
		       struct drm_modeset_acquire_ctx *ctx)
{
	struct drm_crtc_state *crtc_state;
	struct drm_crtc *crtc;
	int i, ret;

	intel_modeset_setup_hw_state(dev, ctx);
	i915_redisable_vga(to_i915(dev));

	if (!state)
		return 0;

	/*
	 * We've duplicated the state, pointers to the old state are invalid.
	 *
	 * Don't attempt to use the old state until we commit the duplicated state.
	 */
	for_each_new_crtc_in_state(state, crtc, crtc_state, i) {
		/*
		 * Force recalculation even if we restore
		 * current state. With fast modeset this may not result
		 * in a modeset when the state is compatible.
		 */
		crtc_state->mode_changed = true;
	}

	/* ignore any reset values/BIOS leftovers in the WM registers */
	if (!HAS_GMCH_DISPLAY(to_i915(dev)))
		to_intel_atomic_state(state)->skip_intermediate_wm = true;

	ret = drm_atomic_helper_commit_duplicated_state(state, ctx);

	WARN_ON(ret == -EDEADLK);
	return ret;
}

static bool gpu_reset_clobbers_display(struct drm_i915_private *dev_priv)
{
	return intel_has_gpu_reset(dev_priv) &&
		INTEL_GEN(dev_priv) < 5 && !IS_G4X(dev_priv);
}

void intel_prepare_reset(struct drm_i915_private *dev_priv)
{
	struct drm_device *dev = &dev_priv->drm;
	struct drm_modeset_acquire_ctx *ctx = &dev_priv->reset_ctx;
	struct drm_atomic_state *state;
	int ret;


	/* reset doesn't touch the display */
	if (!i915.force_reset_modeset_test &&
	    !gpu_reset_clobbers_display(dev_priv))
		return;

<<<<<<< HEAD
=======
	/* We have a modeset vs reset deadlock, defensively unbreak it.
	 *
	 * FIXME: We can do a _lot_ better, this is just a first iteration.
	 */
	i915_gem_set_wedged(dev_priv);
	DRM_DEBUG_DRIVER("Wedging GPU to avoid deadlocks with pending modeset updates\n");

>>>>>>> f5fd4a67
	/*
	 * Need mode_config.mutex so that we don't
	 * trample ongoing ->detect() and whatnot.
	 */
	mutex_lock(&dev->mode_config.mutex);
	drm_modeset_acquire_init(ctx, 0);
	while (1) {
		ret = drm_modeset_lock_all_ctx(dev, ctx);
		if (ret != -EDEADLK)
			break;

		drm_modeset_backoff(ctx);
	}
	/*
	 * Disabling the crtcs gracefully seems nicer. Also the
	 * g33 docs say we should at least disable all the planes.
	 */
	state = drm_atomic_helper_duplicate_state(dev, ctx);
	if (IS_ERR(state)) {
		ret = PTR_ERR(state);
		DRM_ERROR("Duplicating state failed with %i\n", ret);
		return;
	}

	ret = drm_atomic_helper_disable_all(dev, ctx);
	if (ret) {
		DRM_ERROR("Suspending crtc's failed with %i\n", ret);
		drm_atomic_state_put(state);
		return;
	}

	dev_priv->modeset_restore_state = state;
	state->acquire_ctx = ctx;
}

void intel_finish_reset(struct drm_i915_private *dev_priv)
{
	struct drm_device *dev = &dev_priv->drm;
	struct drm_modeset_acquire_ctx *ctx = &dev_priv->reset_ctx;
	struct drm_atomic_state *state = dev_priv->modeset_restore_state;
	int ret;

	/* reset doesn't touch the display */
	if (!i915.force_reset_modeset_test &&
	    !gpu_reset_clobbers_display(dev_priv))
		return;

	if (!state)
		goto unlock;

	/*
	 * Flips in the rings will be nuked by the reset,
	 * so complete all pending flips so that user space
	 * will get its events and not get stuck.
	 */
	intel_complete_page_flips(dev_priv);

	dev_priv->modeset_restore_state = NULL;

	/* reset doesn't touch the display */
	if (!gpu_reset_clobbers_display(dev_priv)) {
		/* for testing only restore the display */
		ret = __intel_display_resume(dev, state, ctx);
			if (ret)
				DRM_ERROR("Restoring old state failed with %i\n", ret);
	} else {
		/*
		 * The display has been reset as well,
		 * so need a full re-initialization.
		 */
		intel_runtime_pm_disable_interrupts(dev_priv);
		intel_runtime_pm_enable_interrupts(dev_priv);

		intel_pps_unlock_regs_wa(dev_priv);
		intel_modeset_init_hw(dev);

		spin_lock_irq(&dev_priv->irq_lock);
		if (dev_priv->display.hpd_irq_setup)
			dev_priv->display.hpd_irq_setup(dev_priv);
		spin_unlock_irq(&dev_priv->irq_lock);

		ret = __intel_display_resume(dev, state, ctx);
		if (ret)
			DRM_ERROR("Restoring old state failed with %i\n", ret);

		intel_hpd_init(dev_priv);
	}

	drm_atomic_state_put(state);
unlock:
	drm_modeset_drop_locks(ctx);
	drm_modeset_acquire_fini(ctx);
	mutex_unlock(&dev->mode_config.mutex);
}

static bool abort_flip_on_reset(struct intel_crtc *crtc)
{
	struct i915_gpu_error *error = &to_i915(crtc->base.dev)->gpu_error;

	if (i915_reset_backoff(error))
		return true;

	if (crtc->reset_count != i915_reset_count(error))
		return true;

	return false;
}

static bool intel_crtc_has_pending_flip(struct drm_crtc *crtc)
{
	struct drm_device *dev = crtc->dev;
	struct intel_crtc *intel_crtc = to_intel_crtc(crtc);
	bool pending;

	if (abort_flip_on_reset(intel_crtc))
		return false;

	spin_lock_irq(&dev->event_lock);
	pending = to_intel_crtc(crtc)->flip_work != NULL;
	spin_unlock_irq(&dev->event_lock);

	return pending;
}

static void intel_update_pipe_config(struct intel_crtc *crtc,
				     struct intel_crtc_state *old_crtc_state)
{
	struct drm_i915_private *dev_priv = to_i915(crtc->base.dev);
	struct intel_crtc_state *pipe_config =
		to_intel_crtc_state(crtc->base.state);

	/* drm_atomic_helper_update_legacy_modeset_state might not be called. */
	crtc->base.mode = crtc->base.state->mode;

	/*
	 * Update pipe size and adjust fitter if needed: the reason for this is
	 * that in compute_mode_changes we check the native mode (not the pfit
	 * mode) to see if we can flip rather than do a full mode set. In the
	 * fastboot case, we'll flip, but if we don't update the pipesrc and
	 * pfit state, we'll end up with a big fb scanned out into the wrong
	 * sized surface.
	 */

	I915_WRITE(PIPESRC(crtc->pipe),
		   ((pipe_config->pipe_src_w - 1) << 16) |
		   (pipe_config->pipe_src_h - 1));

	/* on skylake this is done by detaching scalers */
	if (INTEL_GEN(dev_priv) >= 9) {
		skl_detach_scalers(crtc);

		if (pipe_config->pch_pfit.enabled)
			skylake_pfit_enable(crtc);
	} else if (HAS_PCH_SPLIT(dev_priv)) {
		if (pipe_config->pch_pfit.enabled)
			ironlake_pfit_enable(crtc);
		else if (old_crtc_state->pch_pfit.enabled)
			ironlake_pfit_disable(crtc, true);
	}
}

static void intel_fdi_normal_train(struct intel_crtc *crtc)
{
	struct drm_device *dev = crtc->base.dev;
	struct drm_i915_private *dev_priv = to_i915(dev);
	int pipe = crtc->pipe;
	i915_reg_t reg;
	u32 temp;

	/* enable normal train */
	reg = FDI_TX_CTL(pipe);
	temp = I915_READ(reg);
	if (IS_IVYBRIDGE(dev_priv)) {
		temp &= ~FDI_LINK_TRAIN_NONE_IVB;
		temp |= FDI_LINK_TRAIN_NONE_IVB | FDI_TX_ENHANCE_FRAME_ENABLE;
	} else {
		temp &= ~FDI_LINK_TRAIN_NONE;
		temp |= FDI_LINK_TRAIN_NONE | FDI_TX_ENHANCE_FRAME_ENABLE;
	}
	I915_WRITE(reg, temp);

	reg = FDI_RX_CTL(pipe);
	temp = I915_READ(reg);
	if (HAS_PCH_CPT(dev_priv)) {
		temp &= ~FDI_LINK_TRAIN_PATTERN_MASK_CPT;
		temp |= FDI_LINK_TRAIN_NORMAL_CPT;
	} else {
		temp &= ~FDI_LINK_TRAIN_NONE;
		temp |= FDI_LINK_TRAIN_NONE;
	}
	I915_WRITE(reg, temp | FDI_RX_ENHANCE_FRAME_ENABLE);

	/* wait one idle pattern time */
	POSTING_READ(reg);
	udelay(1000);

	/* IVB wants error correction enabled */
	if (IS_IVYBRIDGE(dev_priv))
		I915_WRITE(reg, I915_READ(reg) | FDI_FS_ERRC_ENABLE |
			   FDI_FE_ERRC_ENABLE);
}

/* The FDI link training functions for ILK/Ibexpeak. */
static void ironlake_fdi_link_train(struct intel_crtc *crtc,
				    const struct intel_crtc_state *crtc_state)
{
	struct drm_device *dev = crtc->base.dev;
	struct drm_i915_private *dev_priv = to_i915(dev);
	int pipe = crtc->pipe;
	i915_reg_t reg;
	u32 temp, tries;

	/* FDI needs bits from pipe first */
	assert_pipe_enabled(dev_priv, pipe);

	/* Train 1: umask FDI RX Interrupt symbol_lock and bit_lock bit
	   for train result */
	reg = FDI_RX_IMR(pipe);
	temp = I915_READ(reg);
	temp &= ~FDI_RX_SYMBOL_LOCK;
	temp &= ~FDI_RX_BIT_LOCK;
	I915_WRITE(reg, temp);
	I915_READ(reg);
	udelay(150);

	/* enable CPU FDI TX and PCH FDI RX */
	reg = FDI_TX_CTL(pipe);
	temp = I915_READ(reg);
	temp &= ~FDI_DP_PORT_WIDTH_MASK;
	temp |= FDI_DP_PORT_WIDTH(crtc_state->fdi_lanes);
	temp &= ~FDI_LINK_TRAIN_NONE;
	temp |= FDI_LINK_TRAIN_PATTERN_1;
	I915_WRITE(reg, temp | FDI_TX_ENABLE);

	reg = FDI_RX_CTL(pipe);
	temp = I915_READ(reg);
	temp &= ~FDI_LINK_TRAIN_NONE;
	temp |= FDI_LINK_TRAIN_PATTERN_1;
	I915_WRITE(reg, temp | FDI_RX_ENABLE);

	POSTING_READ(reg);
	udelay(150);

	/* Ironlake workaround, enable clock pointer after FDI enable*/
	I915_WRITE(FDI_RX_CHICKEN(pipe), FDI_RX_PHASE_SYNC_POINTER_OVR);
	I915_WRITE(FDI_RX_CHICKEN(pipe), FDI_RX_PHASE_SYNC_POINTER_OVR |
		   FDI_RX_PHASE_SYNC_POINTER_EN);

	reg = FDI_RX_IIR(pipe);
	for (tries = 0; tries < 5; tries++) {
		temp = I915_READ(reg);
		DRM_DEBUG_KMS("FDI_RX_IIR 0x%x\n", temp);

		if ((temp & FDI_RX_BIT_LOCK)) {
			DRM_DEBUG_KMS("FDI train 1 done.\n");
			I915_WRITE(reg, temp | FDI_RX_BIT_LOCK);
			break;
		}
	}
	if (tries == 5)
		DRM_ERROR("FDI train 1 fail!\n");

	/* Train 2 */
	reg = FDI_TX_CTL(pipe);
	temp = I915_READ(reg);
	temp &= ~FDI_LINK_TRAIN_NONE;
	temp |= FDI_LINK_TRAIN_PATTERN_2;
	I915_WRITE(reg, temp);

	reg = FDI_RX_CTL(pipe);
	temp = I915_READ(reg);
	temp &= ~FDI_LINK_TRAIN_NONE;
	temp |= FDI_LINK_TRAIN_PATTERN_2;
	I915_WRITE(reg, temp);

	POSTING_READ(reg);
	udelay(150);

	reg = FDI_RX_IIR(pipe);
	for (tries = 0; tries < 5; tries++) {
		temp = I915_READ(reg);
		DRM_DEBUG_KMS("FDI_RX_IIR 0x%x\n", temp);

		if (temp & FDI_RX_SYMBOL_LOCK) {
			I915_WRITE(reg, temp | FDI_RX_SYMBOL_LOCK);
			DRM_DEBUG_KMS("FDI train 2 done.\n");
			break;
		}
	}
	if (tries == 5)
		DRM_ERROR("FDI train 2 fail!\n");

	DRM_DEBUG_KMS("FDI train done\n");

}

static const int snb_b_fdi_train_param[] = {
	FDI_LINK_TRAIN_400MV_0DB_SNB_B,
	FDI_LINK_TRAIN_400MV_6DB_SNB_B,
	FDI_LINK_TRAIN_600MV_3_5DB_SNB_B,
	FDI_LINK_TRAIN_800MV_0DB_SNB_B,
};

/* The FDI link training functions for SNB/Cougarpoint. */
static void gen6_fdi_link_train(struct intel_crtc *crtc,
				const struct intel_crtc_state *crtc_state)
{
	struct drm_device *dev = crtc->base.dev;
	struct drm_i915_private *dev_priv = to_i915(dev);
	int pipe = crtc->pipe;
	i915_reg_t reg;
	u32 temp, i, retry;

	/* Train 1: umask FDI RX Interrupt symbol_lock and bit_lock bit
	   for train result */
	reg = FDI_RX_IMR(pipe);
	temp = I915_READ(reg);
	temp &= ~FDI_RX_SYMBOL_LOCK;
	temp &= ~FDI_RX_BIT_LOCK;
	I915_WRITE(reg, temp);

	POSTING_READ(reg);
	udelay(150);

	/* enable CPU FDI TX and PCH FDI RX */
	reg = FDI_TX_CTL(pipe);
	temp = I915_READ(reg);
	temp &= ~FDI_DP_PORT_WIDTH_MASK;
	temp |= FDI_DP_PORT_WIDTH(crtc_state->fdi_lanes);
	temp &= ~FDI_LINK_TRAIN_NONE;
	temp |= FDI_LINK_TRAIN_PATTERN_1;
	temp &= ~FDI_LINK_TRAIN_VOL_EMP_MASK;
	/* SNB-B */
	temp |= FDI_LINK_TRAIN_400MV_0DB_SNB_B;
	I915_WRITE(reg, temp | FDI_TX_ENABLE);

	I915_WRITE(FDI_RX_MISC(pipe),
		   FDI_RX_TP1_TO_TP2_48 | FDI_RX_FDI_DELAY_90);

	reg = FDI_RX_CTL(pipe);
	temp = I915_READ(reg);
	if (HAS_PCH_CPT(dev_priv)) {
		temp &= ~FDI_LINK_TRAIN_PATTERN_MASK_CPT;
		temp |= FDI_LINK_TRAIN_PATTERN_1_CPT;
	} else {
		temp &= ~FDI_LINK_TRAIN_NONE;
		temp |= FDI_LINK_TRAIN_PATTERN_1;
	}
	I915_WRITE(reg, temp | FDI_RX_ENABLE);

	POSTING_READ(reg);
	udelay(150);

	for (i = 0; i < 4; i++) {
		reg = FDI_TX_CTL(pipe);
		temp = I915_READ(reg);
		temp &= ~FDI_LINK_TRAIN_VOL_EMP_MASK;
		temp |= snb_b_fdi_train_param[i];
		I915_WRITE(reg, temp);

		POSTING_READ(reg);
		udelay(500);

		for (retry = 0; retry < 5; retry++) {
			reg = FDI_RX_IIR(pipe);
			temp = I915_READ(reg);
			DRM_DEBUG_KMS("FDI_RX_IIR 0x%x\n", temp);
			if (temp & FDI_RX_BIT_LOCK) {
				I915_WRITE(reg, temp | FDI_RX_BIT_LOCK);
				DRM_DEBUG_KMS("FDI train 1 done.\n");
				break;
			}
			udelay(50);
		}
		if (retry < 5)
			break;
	}
	if (i == 4)
		DRM_ERROR("FDI train 1 fail!\n");

	/* Train 2 */
	reg = FDI_TX_CTL(pipe);
	temp = I915_READ(reg);
	temp &= ~FDI_LINK_TRAIN_NONE;
	temp |= FDI_LINK_TRAIN_PATTERN_2;
	if (IS_GEN6(dev_priv)) {
		temp &= ~FDI_LINK_TRAIN_VOL_EMP_MASK;
		/* SNB-B */
		temp |= FDI_LINK_TRAIN_400MV_0DB_SNB_B;
	}
	I915_WRITE(reg, temp);

	reg = FDI_RX_CTL(pipe);
	temp = I915_READ(reg);
	if (HAS_PCH_CPT(dev_priv)) {
		temp &= ~FDI_LINK_TRAIN_PATTERN_MASK_CPT;
		temp |= FDI_LINK_TRAIN_PATTERN_2_CPT;
	} else {
		temp &= ~FDI_LINK_TRAIN_NONE;
		temp |= FDI_LINK_TRAIN_PATTERN_2;
	}
	I915_WRITE(reg, temp);

	POSTING_READ(reg);
	udelay(150);

	for (i = 0; i < 4; i++) {
		reg = FDI_TX_CTL(pipe);
		temp = I915_READ(reg);
		temp &= ~FDI_LINK_TRAIN_VOL_EMP_MASK;
		temp |= snb_b_fdi_train_param[i];
		I915_WRITE(reg, temp);

		POSTING_READ(reg);
		udelay(500);

		for (retry = 0; retry < 5; retry++) {
			reg = FDI_RX_IIR(pipe);
			temp = I915_READ(reg);
			DRM_DEBUG_KMS("FDI_RX_IIR 0x%x\n", temp);
			if (temp & FDI_RX_SYMBOL_LOCK) {
				I915_WRITE(reg, temp | FDI_RX_SYMBOL_LOCK);
				DRM_DEBUG_KMS("FDI train 2 done.\n");
				break;
			}
			udelay(50);
		}
		if (retry < 5)
			break;
	}
	if (i == 4)
		DRM_ERROR("FDI train 2 fail!\n");

	DRM_DEBUG_KMS("FDI train done.\n");
}

/* Manual link training for Ivy Bridge A0 parts */
static void ivb_manual_fdi_link_train(struct intel_crtc *crtc,
				      const struct intel_crtc_state *crtc_state)
{
	struct drm_device *dev = crtc->base.dev;
	struct drm_i915_private *dev_priv = to_i915(dev);
	int pipe = crtc->pipe;
	i915_reg_t reg;
	u32 temp, i, j;

	/* Train 1: umask FDI RX Interrupt symbol_lock and bit_lock bit
	   for train result */
	reg = FDI_RX_IMR(pipe);
	temp = I915_READ(reg);
	temp &= ~FDI_RX_SYMBOL_LOCK;
	temp &= ~FDI_RX_BIT_LOCK;
	I915_WRITE(reg, temp);

	POSTING_READ(reg);
	udelay(150);

	DRM_DEBUG_KMS("FDI_RX_IIR before link train 0x%x\n",
		      I915_READ(FDI_RX_IIR(pipe)));

	/* Try each vswing and preemphasis setting twice before moving on */
	for (j = 0; j < ARRAY_SIZE(snb_b_fdi_train_param) * 2; j++) {
		/* disable first in case we need to retry */
		reg = FDI_TX_CTL(pipe);
		temp = I915_READ(reg);
		temp &= ~(FDI_LINK_TRAIN_AUTO | FDI_LINK_TRAIN_NONE_IVB);
		temp &= ~FDI_TX_ENABLE;
		I915_WRITE(reg, temp);

		reg = FDI_RX_CTL(pipe);
		temp = I915_READ(reg);
		temp &= ~FDI_LINK_TRAIN_AUTO;
		temp &= ~FDI_LINK_TRAIN_PATTERN_MASK_CPT;
		temp &= ~FDI_RX_ENABLE;
		I915_WRITE(reg, temp);

		/* enable CPU FDI TX and PCH FDI RX */
		reg = FDI_TX_CTL(pipe);
		temp = I915_READ(reg);
		temp &= ~FDI_DP_PORT_WIDTH_MASK;
		temp |= FDI_DP_PORT_WIDTH(crtc_state->fdi_lanes);
		temp |= FDI_LINK_TRAIN_PATTERN_1_IVB;
		temp &= ~FDI_LINK_TRAIN_VOL_EMP_MASK;
		temp |= snb_b_fdi_train_param[j/2];
		temp |= FDI_COMPOSITE_SYNC;
		I915_WRITE(reg, temp | FDI_TX_ENABLE);

		I915_WRITE(FDI_RX_MISC(pipe),
			   FDI_RX_TP1_TO_TP2_48 | FDI_RX_FDI_DELAY_90);

		reg = FDI_RX_CTL(pipe);
		temp = I915_READ(reg);
		temp |= FDI_LINK_TRAIN_PATTERN_1_CPT;
		temp |= FDI_COMPOSITE_SYNC;
		I915_WRITE(reg, temp | FDI_RX_ENABLE);

		POSTING_READ(reg);
		udelay(1); /* should be 0.5us */

		for (i = 0; i < 4; i++) {
			reg = FDI_RX_IIR(pipe);
			temp = I915_READ(reg);
			DRM_DEBUG_KMS("FDI_RX_IIR 0x%x\n", temp);

			if (temp & FDI_RX_BIT_LOCK ||
			    (I915_READ(reg) & FDI_RX_BIT_LOCK)) {
				I915_WRITE(reg, temp | FDI_RX_BIT_LOCK);
				DRM_DEBUG_KMS("FDI train 1 done, level %i.\n",
					      i);
				break;
			}
			udelay(1); /* should be 0.5us */
		}
		if (i == 4) {
			DRM_DEBUG_KMS("FDI train 1 fail on vswing %d\n", j / 2);
			continue;
		}

		/* Train 2 */
		reg = FDI_TX_CTL(pipe);
		temp = I915_READ(reg);
		temp &= ~FDI_LINK_TRAIN_NONE_IVB;
		temp |= FDI_LINK_TRAIN_PATTERN_2_IVB;
		I915_WRITE(reg, temp);

		reg = FDI_RX_CTL(pipe);
		temp = I915_READ(reg);
		temp &= ~FDI_LINK_TRAIN_PATTERN_MASK_CPT;
		temp |= FDI_LINK_TRAIN_PATTERN_2_CPT;
		I915_WRITE(reg, temp);

		POSTING_READ(reg);
		udelay(2); /* should be 1.5us */

		for (i = 0; i < 4; i++) {
			reg = FDI_RX_IIR(pipe);
			temp = I915_READ(reg);
			DRM_DEBUG_KMS("FDI_RX_IIR 0x%x\n", temp);

			if (temp & FDI_RX_SYMBOL_LOCK ||
			    (I915_READ(reg) & FDI_RX_SYMBOL_LOCK)) {
				I915_WRITE(reg, temp | FDI_RX_SYMBOL_LOCK);
				DRM_DEBUG_KMS("FDI train 2 done, level %i.\n",
					      i);
				goto train_done;
			}
			udelay(2); /* should be 1.5us */
		}
		if (i == 4)
			DRM_DEBUG_KMS("FDI train 2 fail on vswing %d\n", j / 2);
	}

train_done:
	DRM_DEBUG_KMS("FDI train done.\n");
}

static void ironlake_fdi_pll_enable(struct intel_crtc *intel_crtc)
{
	struct drm_device *dev = intel_crtc->base.dev;
	struct drm_i915_private *dev_priv = to_i915(dev);
	int pipe = intel_crtc->pipe;
	i915_reg_t reg;
	u32 temp;

	/* enable PCH FDI RX PLL, wait warmup plus DMI latency */
	reg = FDI_RX_CTL(pipe);
	temp = I915_READ(reg);
	temp &= ~(FDI_DP_PORT_WIDTH_MASK | (0x7 << 16));
	temp |= FDI_DP_PORT_WIDTH(intel_crtc->config->fdi_lanes);
	temp |= (I915_READ(PIPECONF(pipe)) & PIPECONF_BPC_MASK) << 11;
	I915_WRITE(reg, temp | FDI_RX_PLL_ENABLE);

	POSTING_READ(reg);
	udelay(200);

	/* Switch from Rawclk to PCDclk */
	temp = I915_READ(reg);
	I915_WRITE(reg, temp | FDI_PCDCLK);

	POSTING_READ(reg);
	udelay(200);

	/* Enable CPU FDI TX PLL, always on for Ironlake */
	reg = FDI_TX_CTL(pipe);
	temp = I915_READ(reg);
	if ((temp & FDI_TX_PLL_ENABLE) == 0) {
		I915_WRITE(reg, temp | FDI_TX_PLL_ENABLE);

		POSTING_READ(reg);
		udelay(100);
	}
}

static void ironlake_fdi_pll_disable(struct intel_crtc *intel_crtc)
{
	struct drm_device *dev = intel_crtc->base.dev;
	struct drm_i915_private *dev_priv = to_i915(dev);
	int pipe = intel_crtc->pipe;
	i915_reg_t reg;
	u32 temp;

	/* Switch from PCDclk to Rawclk */
	reg = FDI_RX_CTL(pipe);
	temp = I915_READ(reg);
	I915_WRITE(reg, temp & ~FDI_PCDCLK);

	/* Disable CPU FDI TX PLL */
	reg = FDI_TX_CTL(pipe);
	temp = I915_READ(reg);
	I915_WRITE(reg, temp & ~FDI_TX_PLL_ENABLE);

	POSTING_READ(reg);
	udelay(100);

	reg = FDI_RX_CTL(pipe);
	temp = I915_READ(reg);
	I915_WRITE(reg, temp & ~FDI_RX_PLL_ENABLE);

	/* Wait for the clocks to turn off. */
	POSTING_READ(reg);
	udelay(100);
}

static void ironlake_fdi_disable(struct drm_crtc *crtc)
{
	struct drm_device *dev = crtc->dev;
	struct drm_i915_private *dev_priv = to_i915(dev);
	struct intel_crtc *intel_crtc = to_intel_crtc(crtc);
	int pipe = intel_crtc->pipe;
	i915_reg_t reg;
	u32 temp;

	/* disable CPU FDI tx and PCH FDI rx */
	reg = FDI_TX_CTL(pipe);
	temp = I915_READ(reg);
	I915_WRITE(reg, temp & ~FDI_TX_ENABLE);
	POSTING_READ(reg);

	reg = FDI_RX_CTL(pipe);
	temp = I915_READ(reg);
	temp &= ~(0x7 << 16);
	temp |= (I915_READ(PIPECONF(pipe)) & PIPECONF_BPC_MASK) << 11;
	I915_WRITE(reg, temp & ~FDI_RX_ENABLE);

	POSTING_READ(reg);
	udelay(100);

	/* Ironlake workaround, disable clock pointer after downing FDI */
	if (HAS_PCH_IBX(dev_priv))
		I915_WRITE(FDI_RX_CHICKEN(pipe), FDI_RX_PHASE_SYNC_POINTER_OVR);

	/* still set train pattern 1 */
	reg = FDI_TX_CTL(pipe);
	temp = I915_READ(reg);
	temp &= ~FDI_LINK_TRAIN_NONE;
	temp |= FDI_LINK_TRAIN_PATTERN_1;
	I915_WRITE(reg, temp);

	reg = FDI_RX_CTL(pipe);
	temp = I915_READ(reg);
	if (HAS_PCH_CPT(dev_priv)) {
		temp &= ~FDI_LINK_TRAIN_PATTERN_MASK_CPT;
		temp |= FDI_LINK_TRAIN_PATTERN_1_CPT;
	} else {
		temp &= ~FDI_LINK_TRAIN_NONE;
		temp |= FDI_LINK_TRAIN_PATTERN_1;
	}
	/* BPC in FDI rx is consistent with that in PIPECONF */
	temp &= ~(0x07 << 16);
	temp |= (I915_READ(PIPECONF(pipe)) & PIPECONF_BPC_MASK) << 11;
	I915_WRITE(reg, temp);

	POSTING_READ(reg);
	udelay(100);
}

bool intel_has_pending_fb_unpin(struct drm_i915_private *dev_priv)
{
	struct intel_crtc *crtc;

	/* Note that we don't need to be called with mode_config.lock here
	 * as our list of CRTC objects is static for the lifetime of the
	 * device and so cannot disappear as we iterate. Similarly, we can
	 * happily treat the predicates as racy, atomic checks as userspace
	 * cannot claim and pin a new fb without at least acquring the
	 * struct_mutex and so serialising with us.
	 */
	for_each_intel_crtc(&dev_priv->drm, crtc) {
		if (atomic_read(&crtc->unpin_work_count) == 0)
			continue;

		if (crtc->flip_work)
			intel_wait_for_vblank(dev_priv, crtc->pipe);

		return true;
	}

	return false;
}

static void page_flip_completed(struct intel_crtc *intel_crtc)
{
	struct drm_i915_private *dev_priv = to_i915(intel_crtc->base.dev);
	struct intel_flip_work *work = intel_crtc->flip_work;

	intel_crtc->flip_work = NULL;

	if (work->event)
		drm_crtc_send_vblank_event(&intel_crtc->base, work->event);

	drm_crtc_vblank_put(&intel_crtc->base);

	wake_up_all(&dev_priv->pending_flip_queue);
	trace_i915_flip_complete(intel_crtc->plane,
				 work->pending_flip_obj);

	queue_work(dev_priv->wq, &work->unpin_work);
}

static int intel_crtc_wait_for_pending_flips(struct drm_crtc *crtc)
{
	struct drm_device *dev = crtc->dev;
	struct drm_i915_private *dev_priv = to_i915(dev);
	long ret;

	WARN_ON(waitqueue_active(&dev_priv->pending_flip_queue));

	ret = wait_event_interruptible_timeout(
					dev_priv->pending_flip_queue,
					!intel_crtc_has_pending_flip(crtc),
					60*HZ);

	if (ret < 0)
		return ret;

	if (ret == 0) {
		struct intel_crtc *intel_crtc = to_intel_crtc(crtc);
		struct intel_flip_work *work;

		spin_lock_irq(&dev->event_lock);
		work = intel_crtc->flip_work;
		if (work && !is_mmio_work(work)) {
			WARN_ONCE(1, "Removing stuck page flip\n");
			page_flip_completed(intel_crtc);
		}
		spin_unlock_irq(&dev->event_lock);
	}

	return 0;
}

void lpt_disable_iclkip(struct drm_i915_private *dev_priv)
{
	u32 temp;

	I915_WRITE(PIXCLK_GATE, PIXCLK_GATE_GATE);

	mutex_lock(&dev_priv->sb_lock);

	temp = intel_sbi_read(dev_priv, SBI_SSCCTL6, SBI_ICLK);
	temp |= SBI_SSCCTL_DISABLE;
	intel_sbi_write(dev_priv, SBI_SSCCTL6, temp, SBI_ICLK);

	mutex_unlock(&dev_priv->sb_lock);
}

/* Program iCLKIP clock to the desired frequency */
static void lpt_program_iclkip(struct intel_crtc *crtc)
{
	struct drm_i915_private *dev_priv = to_i915(crtc->base.dev);
	int clock = crtc->config->base.adjusted_mode.crtc_clock;
	u32 divsel, phaseinc, auxdiv, phasedir = 0;
	u32 temp;

	lpt_disable_iclkip(dev_priv);

	/* The iCLK virtual clock root frequency is in MHz,
	 * but the adjusted_mode->crtc_clock in in KHz. To get the
	 * divisors, it is necessary to divide one by another, so we
	 * convert the virtual clock precision to KHz here for higher
	 * precision.
	 */
	for (auxdiv = 0; auxdiv < 2; auxdiv++) {
		u32 iclk_virtual_root_freq = 172800 * 1000;
		u32 iclk_pi_range = 64;
		u32 desired_divisor;

		desired_divisor = DIV_ROUND_CLOSEST(iclk_virtual_root_freq,
						    clock << auxdiv);
		divsel = (desired_divisor / iclk_pi_range) - 2;
		phaseinc = desired_divisor % iclk_pi_range;

		/*
		 * Near 20MHz is a corner case which is
		 * out of range for the 7-bit divisor
		 */
		if (divsel <= 0x7f)
			break;
	}

	/* This should not happen with any sane values */
	WARN_ON(SBI_SSCDIVINTPHASE_DIVSEL(divsel) &
		~SBI_SSCDIVINTPHASE_DIVSEL_MASK);
	WARN_ON(SBI_SSCDIVINTPHASE_DIR(phasedir) &
		~SBI_SSCDIVINTPHASE_INCVAL_MASK);

	DRM_DEBUG_KMS("iCLKIP clock: found settings for %dKHz refresh rate: auxdiv=%x, divsel=%x, phasedir=%x, phaseinc=%x\n",
			clock,
			auxdiv,
			divsel,
			phasedir,
			phaseinc);

	mutex_lock(&dev_priv->sb_lock);

	/* Program SSCDIVINTPHASE6 */
	temp = intel_sbi_read(dev_priv, SBI_SSCDIVINTPHASE6, SBI_ICLK);
	temp &= ~SBI_SSCDIVINTPHASE_DIVSEL_MASK;
	temp |= SBI_SSCDIVINTPHASE_DIVSEL(divsel);
	temp &= ~SBI_SSCDIVINTPHASE_INCVAL_MASK;
	temp |= SBI_SSCDIVINTPHASE_INCVAL(phaseinc);
	temp |= SBI_SSCDIVINTPHASE_DIR(phasedir);
	temp |= SBI_SSCDIVINTPHASE_PROPAGATE;
	intel_sbi_write(dev_priv, SBI_SSCDIVINTPHASE6, temp, SBI_ICLK);

	/* Program SSCAUXDIV */
	temp = intel_sbi_read(dev_priv, SBI_SSCAUXDIV6, SBI_ICLK);
	temp &= ~SBI_SSCAUXDIV_FINALDIV2SEL(1);
	temp |= SBI_SSCAUXDIV_FINALDIV2SEL(auxdiv);
	intel_sbi_write(dev_priv, SBI_SSCAUXDIV6, temp, SBI_ICLK);

	/* Enable modulator and associated divider */
	temp = intel_sbi_read(dev_priv, SBI_SSCCTL6, SBI_ICLK);
	temp &= ~SBI_SSCCTL_DISABLE;
	intel_sbi_write(dev_priv, SBI_SSCCTL6, temp, SBI_ICLK);

	mutex_unlock(&dev_priv->sb_lock);

	/* Wait for initialization time */
	udelay(24);

	I915_WRITE(PIXCLK_GATE, PIXCLK_GATE_UNGATE);
}

int lpt_get_iclkip(struct drm_i915_private *dev_priv)
{
	u32 divsel, phaseinc, auxdiv;
	u32 iclk_virtual_root_freq = 172800 * 1000;
	u32 iclk_pi_range = 64;
	u32 desired_divisor;
	u32 temp;

	if ((I915_READ(PIXCLK_GATE) & PIXCLK_GATE_UNGATE) == 0)
		return 0;

	mutex_lock(&dev_priv->sb_lock);

	temp = intel_sbi_read(dev_priv, SBI_SSCCTL6, SBI_ICLK);
	if (temp & SBI_SSCCTL_DISABLE) {
		mutex_unlock(&dev_priv->sb_lock);
		return 0;
	}

	temp = intel_sbi_read(dev_priv, SBI_SSCDIVINTPHASE6, SBI_ICLK);
	divsel = (temp & SBI_SSCDIVINTPHASE_DIVSEL_MASK) >>
		SBI_SSCDIVINTPHASE_DIVSEL_SHIFT;
	phaseinc = (temp & SBI_SSCDIVINTPHASE_INCVAL_MASK) >>
		SBI_SSCDIVINTPHASE_INCVAL_SHIFT;

	temp = intel_sbi_read(dev_priv, SBI_SSCAUXDIV6, SBI_ICLK);
	auxdiv = (temp & SBI_SSCAUXDIV_FINALDIV2SEL_MASK) >>
		SBI_SSCAUXDIV_FINALDIV2SEL_SHIFT;

	mutex_unlock(&dev_priv->sb_lock);

	desired_divisor = (divsel + 2) * iclk_pi_range + phaseinc;

	return DIV_ROUND_CLOSEST(iclk_virtual_root_freq,
				 desired_divisor << auxdiv);
}

static void ironlake_pch_transcoder_set_timings(struct intel_crtc *crtc,
						enum pipe pch_transcoder)
{
	struct drm_device *dev = crtc->base.dev;
	struct drm_i915_private *dev_priv = to_i915(dev);
	enum transcoder cpu_transcoder = crtc->config->cpu_transcoder;

	I915_WRITE(PCH_TRANS_HTOTAL(pch_transcoder),
		   I915_READ(HTOTAL(cpu_transcoder)));
	I915_WRITE(PCH_TRANS_HBLANK(pch_transcoder),
		   I915_READ(HBLANK(cpu_transcoder)));
	I915_WRITE(PCH_TRANS_HSYNC(pch_transcoder),
		   I915_READ(HSYNC(cpu_transcoder)));

	I915_WRITE(PCH_TRANS_VTOTAL(pch_transcoder),
		   I915_READ(VTOTAL(cpu_transcoder)));
	I915_WRITE(PCH_TRANS_VBLANK(pch_transcoder),
		   I915_READ(VBLANK(cpu_transcoder)));
	I915_WRITE(PCH_TRANS_VSYNC(pch_transcoder),
		   I915_READ(VSYNC(cpu_transcoder)));
	I915_WRITE(PCH_TRANS_VSYNCSHIFT(pch_transcoder),
		   I915_READ(VSYNCSHIFT(cpu_transcoder)));
}

static void cpt_set_fdi_bc_bifurcation(struct drm_device *dev, bool enable)
{
	struct drm_i915_private *dev_priv = to_i915(dev);
	uint32_t temp;

	temp = I915_READ(SOUTH_CHICKEN1);
	if (!!(temp & FDI_BC_BIFURCATION_SELECT) == enable)
		return;

	WARN_ON(I915_READ(FDI_RX_CTL(PIPE_B)) & FDI_RX_ENABLE);
	WARN_ON(I915_READ(FDI_RX_CTL(PIPE_C)) & FDI_RX_ENABLE);

	temp &= ~FDI_BC_BIFURCATION_SELECT;
	if (enable)
		temp |= FDI_BC_BIFURCATION_SELECT;

	DRM_DEBUG_KMS("%sabling fdi C rx\n", enable ? "en" : "dis");
	I915_WRITE(SOUTH_CHICKEN1, temp);
	POSTING_READ(SOUTH_CHICKEN1);
}

static void ivybridge_update_fdi_bc_bifurcation(struct intel_crtc *intel_crtc)
{
	struct drm_device *dev = intel_crtc->base.dev;

	switch (intel_crtc->pipe) {
	case PIPE_A:
		break;
	case PIPE_B:
		if (intel_crtc->config->fdi_lanes > 2)
			cpt_set_fdi_bc_bifurcation(dev, false);
		else
			cpt_set_fdi_bc_bifurcation(dev, true);

		break;
	case PIPE_C:
		cpt_set_fdi_bc_bifurcation(dev, true);

		break;
	default:
		BUG();
	}
}

/* Return which DP Port should be selected for Transcoder DP control */
static enum port
intel_trans_dp_port_sel(struct intel_crtc *crtc)
{
	struct drm_device *dev = crtc->base.dev;
	struct intel_encoder *encoder;

	for_each_encoder_on_crtc(dev, &crtc->base, encoder) {
		if (encoder->type == INTEL_OUTPUT_DP ||
		    encoder->type == INTEL_OUTPUT_EDP)
			return enc_to_dig_port(&encoder->base)->port;
	}

	return -1;
}

/*
 * Enable PCH resources required for PCH ports:
 *   - PCH PLLs
 *   - FDI training & RX/TX
 *   - update transcoder timings
 *   - DP transcoding bits
 *   - transcoder
 */
static void ironlake_pch_enable(const struct intel_crtc_state *crtc_state)
{
	struct intel_crtc *crtc = to_intel_crtc(crtc_state->base.crtc);
	struct drm_device *dev = crtc->base.dev;
	struct drm_i915_private *dev_priv = to_i915(dev);
	int pipe = crtc->pipe;
	u32 temp;

	assert_pch_transcoder_disabled(dev_priv, pipe);

	if (IS_IVYBRIDGE(dev_priv))
		ivybridge_update_fdi_bc_bifurcation(crtc);

	/* Write the TU size bits before fdi link training, so that error
	 * detection works. */
	I915_WRITE(FDI_RX_TUSIZE1(pipe),
		   I915_READ(PIPE_DATA_M1(pipe)) & TU_SIZE_MASK);

	/* For PCH output, training FDI link */
	dev_priv->display.fdi_link_train(crtc, crtc_state);

	/* We need to program the right clock selection before writing the pixel
	 * mutliplier into the DPLL. */
	if (HAS_PCH_CPT(dev_priv)) {
		u32 sel;

		temp = I915_READ(PCH_DPLL_SEL);
		temp |= TRANS_DPLL_ENABLE(pipe);
		sel = TRANS_DPLLB_SEL(pipe);
		if (crtc_state->shared_dpll ==
		    intel_get_shared_dpll_by_id(dev_priv, DPLL_ID_PCH_PLL_B))
			temp |= sel;
		else
			temp &= ~sel;
		I915_WRITE(PCH_DPLL_SEL, temp);
	}

	/* XXX: pch pll's can be enabled any time before we enable the PCH
	 * transcoder, and we actually should do this to not upset any PCH
	 * transcoder that already use the clock when we share it.
	 *
	 * Note that enable_shared_dpll tries to do the right thing, but
	 * get_shared_dpll unconditionally resets the pll - we need that to have
	 * the right LVDS enable sequence. */
	intel_enable_shared_dpll(crtc);

	/* set transcoder timing, panel must allow it */
	assert_panel_unlocked(dev_priv, pipe);
	ironlake_pch_transcoder_set_timings(crtc, pipe);

	intel_fdi_normal_train(crtc);

	/* For PCH DP, enable TRANS_DP_CTL */
	if (HAS_PCH_CPT(dev_priv) &&
	    intel_crtc_has_dp_encoder(crtc_state)) {
		const struct drm_display_mode *adjusted_mode =
			&crtc_state->base.adjusted_mode;
		u32 bpc = (I915_READ(PIPECONF(pipe)) & PIPECONF_BPC_MASK) >> 5;
		i915_reg_t reg = TRANS_DP_CTL(pipe);
		temp = I915_READ(reg);
		temp &= ~(TRANS_DP_PORT_SEL_MASK |
			  TRANS_DP_SYNC_MASK |
			  TRANS_DP_BPC_MASK);
		temp |= TRANS_DP_OUTPUT_ENABLE;
		temp |= bpc << 9; /* same format but at 11:9 */

		if (adjusted_mode->flags & DRM_MODE_FLAG_PHSYNC)
			temp |= TRANS_DP_HSYNC_ACTIVE_HIGH;
		if (adjusted_mode->flags & DRM_MODE_FLAG_PVSYNC)
			temp |= TRANS_DP_VSYNC_ACTIVE_HIGH;

		switch (intel_trans_dp_port_sel(crtc)) {
		case PORT_B:
			temp |= TRANS_DP_PORT_SEL_B;
			break;
		case PORT_C:
			temp |= TRANS_DP_PORT_SEL_C;
			break;
		case PORT_D:
			temp |= TRANS_DP_PORT_SEL_D;
			break;
		default:
			BUG();
		}

		I915_WRITE(reg, temp);
	}

	ironlake_enable_pch_transcoder(dev_priv, pipe);
}

static void lpt_pch_enable(const struct intel_crtc_state *crtc_state)
{
	struct intel_crtc *crtc = to_intel_crtc(crtc_state->base.crtc);
	struct drm_i915_private *dev_priv = to_i915(crtc->base.dev);
	enum transcoder cpu_transcoder = crtc_state->cpu_transcoder;

	assert_pch_transcoder_disabled(dev_priv, TRANSCODER_A);

	lpt_program_iclkip(crtc);

	/* Set transcoder timing. */
	ironlake_pch_transcoder_set_timings(crtc, PIPE_A);

	lpt_enable_pch_transcoder(dev_priv, cpu_transcoder);
}

static void cpt_verify_modeset(struct drm_device *dev, int pipe)
{
	struct drm_i915_private *dev_priv = to_i915(dev);
	i915_reg_t dslreg = PIPEDSL(pipe);
	u32 temp;

	temp = I915_READ(dslreg);
	udelay(500);
	if (wait_for(I915_READ(dslreg) != temp, 5)) {
		if (wait_for(I915_READ(dslreg) != temp, 5))
			DRM_ERROR("mode set failed: pipe %c stuck\n", pipe_name(pipe));
	}
}

static int
skl_update_scaler(struct intel_crtc_state *crtc_state, bool force_detach,
		  unsigned int scaler_user, int *scaler_id,
		  int src_w, int src_h, int dst_w, int dst_h)
{
	struct intel_crtc_scaler_state *scaler_state =
		&crtc_state->scaler_state;
	struct intel_crtc *intel_crtc =
		to_intel_crtc(crtc_state->base.crtc);
	int need_scaling;

	/*
	 * Src coordinates are already rotated by 270 degrees for
	 * the 90/270 degree plane rotation cases (to match the
	 * GTT mapping), hence no need to account for rotation here.
	 */
	need_scaling = src_w != dst_w || src_h != dst_h;

	/*
	 * if plane is being disabled or scaler is no more required or force detach
	 *  - free scaler binded to this plane/crtc
	 *  - in order to do this, update crtc->scaler_usage
	 *
	 * Here scaler state in crtc_state is set free so that
	 * scaler can be assigned to other user. Actual register
	 * update to free the scaler is done in plane/panel-fit programming.
	 * For this purpose crtc/plane_state->scaler_id isn't reset here.
	 */
	if (force_detach || !need_scaling) {
		if (*scaler_id >= 0) {
			scaler_state->scaler_users &= ~(1 << scaler_user);
			scaler_state->scalers[*scaler_id].in_use = 0;

			DRM_DEBUG_KMS("scaler_user index %u.%u: "
				"Staged freeing scaler id %d scaler_users = 0x%x\n",
				intel_crtc->pipe, scaler_user, *scaler_id,
				scaler_state->scaler_users);
			*scaler_id = -1;
		}
		return 0;
	}

	/* range checks */
	if (src_w < SKL_MIN_SRC_W || src_h < SKL_MIN_SRC_H ||
		dst_w < SKL_MIN_DST_W || dst_h < SKL_MIN_DST_H ||

		src_w > SKL_MAX_SRC_W || src_h > SKL_MAX_SRC_H ||
		dst_w > SKL_MAX_DST_W || dst_h > SKL_MAX_DST_H) {
		DRM_DEBUG_KMS("scaler_user index %u.%u: src %ux%u dst %ux%u "
			"size is out of scaler range\n",
			intel_crtc->pipe, scaler_user, src_w, src_h, dst_w, dst_h);
		return -EINVAL;
	}

	/* mark this plane as a scaler user in crtc_state */
	scaler_state->scaler_users |= (1 << scaler_user);
	DRM_DEBUG_KMS("scaler_user index %u.%u: "
		"staged scaling request for %ux%u->%ux%u scaler_users = 0x%x\n",
		intel_crtc->pipe, scaler_user, src_w, src_h, dst_w, dst_h,
		scaler_state->scaler_users);

	return 0;
}

/**
 * skl_update_scaler_crtc - Stages update to scaler state for a given crtc.
 *
 * @state: crtc's scaler state
 *
 * Return
 *     0 - scaler_usage updated successfully
 *    error - requested scaling cannot be supported or other error condition
 */
int skl_update_scaler_crtc(struct intel_crtc_state *state)
{
	const struct drm_display_mode *adjusted_mode = &state->base.adjusted_mode;

	return skl_update_scaler(state, !state->base.active, SKL_CRTC_INDEX,
		&state->scaler_state.scaler_id,
		state->pipe_src_w, state->pipe_src_h,
		adjusted_mode->crtc_hdisplay, adjusted_mode->crtc_vdisplay);
}

/**
 * skl_update_scaler_plane - Stages update to scaler state for a given plane.
 *
 * @state: crtc's scaler state
 * @plane_state: atomic plane state to update
 *
 * Return
 *     0 - scaler_usage updated successfully
 *    error - requested scaling cannot be supported or other error condition
 */
static int skl_update_scaler_plane(struct intel_crtc_state *crtc_state,
				   struct intel_plane_state *plane_state)
{

	struct intel_plane *intel_plane =
		to_intel_plane(plane_state->base.plane);
	struct drm_framebuffer *fb = plane_state->base.fb;
	int ret;

	bool force_detach = !fb || !plane_state->base.visible;

	ret = skl_update_scaler(crtc_state, force_detach,
				drm_plane_index(&intel_plane->base),
				&plane_state->scaler_id,
				drm_rect_width(&plane_state->base.src) >> 16,
				drm_rect_height(&plane_state->base.src) >> 16,
				drm_rect_width(&plane_state->base.dst),
				drm_rect_height(&plane_state->base.dst));

	if (ret || plane_state->scaler_id < 0)
		return ret;

	/* check colorkey */
	if (plane_state->ckey.flags != I915_SET_COLORKEY_NONE) {
		DRM_DEBUG_KMS("[PLANE:%d:%s] scaling with color key not allowed",
			      intel_plane->base.base.id,
			      intel_plane->base.name);
		return -EINVAL;
	}

	/* Check src format */
	switch (fb->format->format) {
	case DRM_FORMAT_RGB565:
	case DRM_FORMAT_XBGR8888:
	case DRM_FORMAT_XRGB8888:
	case DRM_FORMAT_ABGR8888:
	case DRM_FORMAT_ARGB8888:
	case DRM_FORMAT_XRGB2101010:
	case DRM_FORMAT_XBGR2101010:
	case DRM_FORMAT_YUYV:
	case DRM_FORMAT_YVYU:
	case DRM_FORMAT_UYVY:
	case DRM_FORMAT_VYUY:
		break;
	default:
		DRM_DEBUG_KMS("[PLANE:%d:%s] FB:%d unsupported scaling format 0x%x\n",
			      intel_plane->base.base.id, intel_plane->base.name,
			      fb->base.id, fb->format->format);
		return -EINVAL;
	}

	return 0;
}

static void skylake_scaler_disable(struct intel_crtc *crtc)
{
	int i;

	for (i = 0; i < crtc->num_scalers; i++)
		skl_detach_scaler(crtc, i);
}

static void skylake_pfit_enable(struct intel_crtc *crtc)
{
	struct drm_device *dev = crtc->base.dev;
	struct drm_i915_private *dev_priv = to_i915(dev);
	int pipe = crtc->pipe;
	struct intel_crtc_scaler_state *scaler_state =
		&crtc->config->scaler_state;

	if (crtc->config->pch_pfit.enabled) {
		int id;

		if (WARN_ON(crtc->config->scaler_state.scaler_id < 0))
			return;

		id = scaler_state->scaler_id;
		I915_WRITE(SKL_PS_CTRL(pipe, id), PS_SCALER_EN |
			PS_FILTER_MEDIUM | scaler_state->scalers[id].mode);
		I915_WRITE(SKL_PS_WIN_POS(pipe, id), crtc->config->pch_pfit.pos);
		I915_WRITE(SKL_PS_WIN_SZ(pipe, id), crtc->config->pch_pfit.size);
	}
}

static void ironlake_pfit_enable(struct intel_crtc *crtc)
{
	struct drm_device *dev = crtc->base.dev;
	struct drm_i915_private *dev_priv = to_i915(dev);
	int pipe = crtc->pipe;

	if (crtc->config->pch_pfit.enabled) {
		/* Force use of hard-coded filter coefficients
		 * as some pre-programmed values are broken,
		 * e.g. x201.
		 */
		if (IS_IVYBRIDGE(dev_priv) || IS_HASWELL(dev_priv))
			I915_WRITE(PF_CTL(pipe), PF_ENABLE | PF_FILTER_MED_3x3 |
						 PF_PIPE_SEL_IVB(pipe));
		else
			I915_WRITE(PF_CTL(pipe), PF_ENABLE | PF_FILTER_MED_3x3);
		I915_WRITE(PF_WIN_POS(pipe), crtc->config->pch_pfit.pos);
		I915_WRITE(PF_WIN_SZ(pipe), crtc->config->pch_pfit.size);
	}
}

void hsw_enable_ips(struct intel_crtc *crtc)
{
	struct drm_device *dev = crtc->base.dev;
	struct drm_i915_private *dev_priv = to_i915(dev);

	if (!crtc->config->ips_enabled)
		return;

	/*
	 * We can only enable IPS after we enable a plane and wait for a vblank
	 * This function is called from post_plane_update, which is run after
	 * a vblank wait.
	 */

	assert_plane_enabled(dev_priv, crtc->plane);
	if (IS_BROADWELL(dev_priv)) {
		mutex_lock(&dev_priv->rps.hw_lock);
		WARN_ON(sandybridge_pcode_write(dev_priv, DISPLAY_IPS_CONTROL, 0xc0000000));
		mutex_unlock(&dev_priv->rps.hw_lock);
		/* Quoting Art Runyan: "its not safe to expect any particular
		 * value in IPS_CTL bit 31 after enabling IPS through the
		 * mailbox." Moreover, the mailbox may return a bogus state,
		 * so we need to just enable it and continue on.
		 */
	} else {
		I915_WRITE(IPS_CTL, IPS_ENABLE);
		/* The bit only becomes 1 in the next vblank, so this wait here
		 * is essentially intel_wait_for_vblank. If we don't have this
		 * and don't wait for vblanks until the end of crtc_enable, then
		 * the HW state readout code will complain that the expected
		 * IPS_CTL value is not the one we read. */
		if (intel_wait_for_register(dev_priv,
					    IPS_CTL, IPS_ENABLE, IPS_ENABLE,
					    50))
			DRM_ERROR("Timed out waiting for IPS enable\n");
	}
}

void hsw_disable_ips(struct intel_crtc *crtc)
{
	struct drm_device *dev = crtc->base.dev;
	struct drm_i915_private *dev_priv = to_i915(dev);

	if (!crtc->config->ips_enabled)
		return;

	assert_plane_enabled(dev_priv, crtc->plane);
	if (IS_BROADWELL(dev_priv)) {
		mutex_lock(&dev_priv->rps.hw_lock);
		WARN_ON(sandybridge_pcode_write(dev_priv, DISPLAY_IPS_CONTROL, 0));
		mutex_unlock(&dev_priv->rps.hw_lock);
		/* wait for pcode to finish disabling IPS, which may take up to 42ms */
		if (intel_wait_for_register(dev_priv,
					    IPS_CTL, IPS_ENABLE, 0,
					    42))
			DRM_ERROR("Timed out waiting for IPS disable\n");
	} else {
		I915_WRITE(IPS_CTL, 0);
		POSTING_READ(IPS_CTL);
	}

	/* We need to wait for a vblank before we can disable the plane. */
	intel_wait_for_vblank(dev_priv, crtc->pipe);
}

static void intel_crtc_dpms_overlay_disable(struct intel_crtc *intel_crtc)
{
	if (intel_crtc->overlay) {
		struct drm_device *dev = intel_crtc->base.dev;

		mutex_lock(&dev->struct_mutex);
		(void) intel_overlay_switch_off(intel_crtc->overlay);
		mutex_unlock(&dev->struct_mutex);
	}

	/* Let userspace switch the overlay on again. In most cases userspace
	 * has to recompute where to put it anyway.
	 */
}

/**
 * intel_post_enable_primary - Perform operations after enabling primary plane
 * @crtc: the CRTC whose primary plane was just enabled
 *
 * Performs potentially sleeping operations that must be done after the primary
 * plane is enabled, such as updating FBC and IPS.  Note that this may be
 * called due to an explicit primary plane update, or due to an implicit
 * re-enable that is caused when a sprite plane is updated to no longer
 * completely hide the primary plane.
 */
static void
intel_post_enable_primary(struct drm_crtc *crtc)
{
	struct drm_device *dev = crtc->dev;
	struct drm_i915_private *dev_priv = to_i915(dev);
	struct intel_crtc *intel_crtc = to_intel_crtc(crtc);
	int pipe = intel_crtc->pipe;

	/*
	 * FIXME IPS should be fine as long as one plane is
	 * enabled, but in practice it seems to have problems
	 * when going from primary only to sprite only and vice
	 * versa.
	 */
	hsw_enable_ips(intel_crtc);

	/*
	 * Gen2 reports pipe underruns whenever all planes are disabled.
	 * So don't enable underrun reporting before at least some planes
	 * are enabled.
	 * FIXME: Need to fix the logic to work when we turn off all planes
	 * but leave the pipe running.
	 */
	if (IS_GEN2(dev_priv))
		intel_set_cpu_fifo_underrun_reporting(dev_priv, pipe, true);

	/* Underruns don't always raise interrupts, so check manually. */
	intel_check_cpu_fifo_underruns(dev_priv);
	intel_check_pch_fifo_underruns(dev_priv);
}

/* FIXME move all this to pre_plane_update() with proper state tracking */
static void
intel_pre_disable_primary(struct drm_crtc *crtc)
{
	struct drm_device *dev = crtc->dev;
	struct drm_i915_private *dev_priv = to_i915(dev);
	struct intel_crtc *intel_crtc = to_intel_crtc(crtc);
	int pipe = intel_crtc->pipe;

	/*
	 * Gen2 reports pipe underruns whenever all planes are disabled.
	 * So diasble underrun reporting before all the planes get disabled.
	 * FIXME: Need to fix the logic to work when we turn off all planes
	 * but leave the pipe running.
	 */
	if (IS_GEN2(dev_priv))
		intel_set_cpu_fifo_underrun_reporting(dev_priv, pipe, false);

	/*
	 * FIXME IPS should be fine as long as one plane is
	 * enabled, but in practice it seems to have problems
	 * when going from primary only to sprite only and vice
	 * versa.
	 */
	hsw_disable_ips(intel_crtc);
}

/* FIXME get rid of this and use pre_plane_update */
static void
intel_pre_disable_primary_noatomic(struct drm_crtc *crtc)
{
	struct drm_device *dev = crtc->dev;
	struct drm_i915_private *dev_priv = to_i915(dev);
	struct intel_crtc *intel_crtc = to_intel_crtc(crtc);
	int pipe = intel_crtc->pipe;

	intel_pre_disable_primary(crtc);

	/*
	 * Vblank time updates from the shadow to live plane control register
	 * are blocked if the memory self-refresh mode is active at that
	 * moment. So to make sure the plane gets truly disabled, disable
	 * first the self-refresh mode. The self-refresh enable bit in turn
	 * will be checked/applied by the HW only at the next frame start
	 * event which is after the vblank start event, so we need to have a
	 * wait-for-vblank between disabling the plane and the pipe.
	 */
	if (HAS_GMCH_DISPLAY(dev_priv) &&
	    intel_set_memory_cxsr(dev_priv, false))
		intel_wait_for_vblank(dev_priv, pipe);
}

static void intel_post_plane_update(struct intel_crtc_state *old_crtc_state)
{
	struct intel_crtc *crtc = to_intel_crtc(old_crtc_state->base.crtc);
	struct drm_atomic_state *old_state = old_crtc_state->base.state;
	struct intel_crtc_state *pipe_config =
		to_intel_crtc_state(crtc->base.state);
	struct drm_plane *primary = crtc->base.primary;
	struct drm_plane_state *old_pri_state =
		drm_atomic_get_existing_plane_state(old_state, primary);

	intel_frontbuffer_flip(to_i915(crtc->base.dev), pipe_config->fb_bits);

	if (pipe_config->update_wm_post && pipe_config->base.active)
		intel_update_watermarks(crtc);

	if (old_pri_state) {
		struct intel_plane_state *primary_state =
			to_intel_plane_state(primary->state);
		struct intel_plane_state *old_primary_state =
			to_intel_plane_state(old_pri_state);

		intel_fbc_post_update(crtc);

		if (primary_state->base.visible &&
		    (needs_modeset(&pipe_config->base) ||
		     !old_primary_state->base.visible))
			intel_post_enable_primary(&crtc->base);
	}
}

static void intel_pre_plane_update(struct intel_crtc_state *old_crtc_state,
				   struct intel_crtc_state *pipe_config)
{
	struct intel_crtc *crtc = to_intel_crtc(old_crtc_state->base.crtc);
	struct drm_device *dev = crtc->base.dev;
	struct drm_i915_private *dev_priv = to_i915(dev);
	struct drm_atomic_state *old_state = old_crtc_state->base.state;
	struct drm_plane *primary = crtc->base.primary;
	struct drm_plane_state *old_pri_state =
		drm_atomic_get_existing_plane_state(old_state, primary);
	bool modeset = needs_modeset(&pipe_config->base);
	struct intel_atomic_state *old_intel_state =
		to_intel_atomic_state(old_state);

	if (old_pri_state) {
		struct intel_plane_state *primary_state =
			to_intel_plane_state(primary->state);
		struct intel_plane_state *old_primary_state =
			to_intel_plane_state(old_pri_state);

		intel_fbc_pre_update(crtc, pipe_config, primary_state);

		if (old_primary_state->base.visible &&
		    (modeset || !primary_state->base.visible))
			intel_pre_disable_primary(&crtc->base);
	}

	/*
	 * Vblank time updates from the shadow to live plane control register
	 * are blocked if the memory self-refresh mode is active at that
	 * moment. So to make sure the plane gets truly disabled, disable
	 * first the self-refresh mode. The self-refresh enable bit in turn
	 * will be checked/applied by the HW only at the next frame start
	 * event which is after the vblank start event, so we need to have a
	 * wait-for-vblank between disabling the plane and the pipe.
	 */
	if (HAS_GMCH_DISPLAY(dev_priv) && old_crtc_state->base.active &&
	    pipe_config->disable_cxsr && intel_set_memory_cxsr(dev_priv, false))
		intel_wait_for_vblank(dev_priv, crtc->pipe);

	/*
	 * IVB workaround: must disable low power watermarks for at least
	 * one frame before enabling scaling.  LP watermarks can be re-enabled
	 * when scaling is disabled.
	 *
	 * WaCxSRDisabledForSpriteScaling:ivb
	 */
	if (pipe_config->disable_lp_wm && ilk_disable_lp_wm(dev))
		intel_wait_for_vblank(dev_priv, crtc->pipe);

	/*
	 * If we're doing a modeset, we're done.  No need to do any pre-vblank
	 * watermark programming here.
	 */
	if (needs_modeset(&pipe_config->base))
		return;

	/*
	 * For platforms that support atomic watermarks, program the
	 * 'intermediate' watermarks immediately.  On pre-gen9 platforms, these
	 * will be the intermediate values that are safe for both pre- and
	 * post- vblank; when vblank happens, the 'active' values will be set
	 * to the final 'target' values and we'll do this again to get the
	 * optimal watermarks.  For gen9+ platforms, the values we program here
	 * will be the final target values which will get automatically latched
	 * at vblank time; no further programming will be necessary.
	 *
	 * If a platform hasn't been transitioned to atomic watermarks yet,
	 * we'll continue to update watermarks the old way, if flags tell
	 * us to.
	 */
	if (dev_priv->display.initial_watermarks != NULL)
		dev_priv->display.initial_watermarks(old_intel_state,
						     pipe_config);
	else if (pipe_config->update_wm_pre)
		intel_update_watermarks(crtc);
}

static void intel_crtc_disable_planes(struct drm_crtc *crtc, unsigned plane_mask)
{
	struct drm_device *dev = crtc->dev;
	struct intel_crtc *intel_crtc = to_intel_crtc(crtc);
	struct drm_plane *p;
	int pipe = intel_crtc->pipe;

	intel_crtc_dpms_overlay_disable(intel_crtc);

	drm_for_each_plane_mask(p, dev, plane_mask)
		to_intel_plane(p)->disable_plane(to_intel_plane(p), intel_crtc);

	/*
	 * FIXME: Once we grow proper nuclear flip support out of this we need
	 * to compute the mask of flip planes precisely. For the time being
	 * consider this a flip to a NULL plane.
	 */
	intel_frontbuffer_flip(to_i915(dev), INTEL_FRONTBUFFER_ALL_MASK(pipe));
}

static void intel_encoders_pre_pll_enable(struct drm_crtc *crtc,
					  struct intel_crtc_state *crtc_state,
					  struct drm_atomic_state *old_state)
{
	struct drm_connector_state *conn_state;
	struct drm_connector *conn;
	int i;

	for_each_new_connector_in_state(old_state, conn, conn_state, i) {
		struct intel_encoder *encoder =
			to_intel_encoder(conn_state->best_encoder);

		if (conn_state->crtc != crtc)
			continue;

		if (encoder->pre_pll_enable)
			encoder->pre_pll_enable(encoder, crtc_state, conn_state);
	}
}

static void intel_encoders_pre_enable(struct drm_crtc *crtc,
				      struct intel_crtc_state *crtc_state,
				      struct drm_atomic_state *old_state)
{
	struct drm_connector_state *conn_state;
	struct drm_connector *conn;
	int i;

	for_each_new_connector_in_state(old_state, conn, conn_state, i) {
		struct intel_encoder *encoder =
			to_intel_encoder(conn_state->best_encoder);

		if (conn_state->crtc != crtc)
			continue;

		if (encoder->pre_enable)
			encoder->pre_enable(encoder, crtc_state, conn_state);
	}
}

static void intel_encoders_enable(struct drm_crtc *crtc,
				  struct intel_crtc_state *crtc_state,
				  struct drm_atomic_state *old_state)
{
	struct drm_connector_state *conn_state;
	struct drm_connector *conn;
	int i;

	for_each_new_connector_in_state(old_state, conn, conn_state, i) {
		struct intel_encoder *encoder =
			to_intel_encoder(conn_state->best_encoder);

		if (conn_state->crtc != crtc)
			continue;

		encoder->enable(encoder, crtc_state, conn_state);
		intel_opregion_notify_encoder(encoder, true);
	}
}

static void intel_encoders_disable(struct drm_crtc *crtc,
				   struct intel_crtc_state *old_crtc_state,
				   struct drm_atomic_state *old_state)
{
	struct drm_connector_state *old_conn_state;
	struct drm_connector *conn;
	int i;

	for_each_old_connector_in_state(old_state, conn, old_conn_state, i) {
		struct intel_encoder *encoder =
			to_intel_encoder(old_conn_state->best_encoder);

		if (old_conn_state->crtc != crtc)
			continue;

		intel_opregion_notify_encoder(encoder, false);
		encoder->disable(encoder, old_crtc_state, old_conn_state);
	}
}

static void intel_encoders_post_disable(struct drm_crtc *crtc,
					struct intel_crtc_state *old_crtc_state,
					struct drm_atomic_state *old_state)
{
	struct drm_connector_state *old_conn_state;
	struct drm_connector *conn;
	int i;

	for_each_old_connector_in_state(old_state, conn, old_conn_state, i) {
		struct intel_encoder *encoder =
			to_intel_encoder(old_conn_state->best_encoder);

		if (old_conn_state->crtc != crtc)
			continue;

		if (encoder->post_disable)
			encoder->post_disable(encoder, old_crtc_state, old_conn_state);
	}
}

static void intel_encoders_post_pll_disable(struct drm_crtc *crtc,
					    struct intel_crtc_state *old_crtc_state,
					    struct drm_atomic_state *old_state)
{
	struct drm_connector_state *old_conn_state;
	struct drm_connector *conn;
	int i;

	for_each_old_connector_in_state(old_state, conn, old_conn_state, i) {
		struct intel_encoder *encoder =
			to_intel_encoder(old_conn_state->best_encoder);

		if (old_conn_state->crtc != crtc)
			continue;

		if (encoder->post_pll_disable)
			encoder->post_pll_disable(encoder, old_crtc_state, old_conn_state);
	}
}

static void ironlake_crtc_enable(struct intel_crtc_state *pipe_config,
				 struct drm_atomic_state *old_state)
{
	struct drm_crtc *crtc = pipe_config->base.crtc;
	struct drm_device *dev = crtc->dev;
	struct drm_i915_private *dev_priv = to_i915(dev);
	struct intel_crtc *intel_crtc = to_intel_crtc(crtc);
	int pipe = intel_crtc->pipe;
	struct intel_atomic_state *old_intel_state =
		to_intel_atomic_state(old_state);

	if (WARN_ON(intel_crtc->active))
		return;

	/*
	 * Sometimes spurious CPU pipe underruns happen during FDI
	 * training, at least with VGA+HDMI cloning. Suppress them.
	 *
	 * On ILK we get an occasional spurious CPU pipe underruns
	 * between eDP port A enable and vdd enable. Also PCH port
	 * enable seems to result in the occasional CPU pipe underrun.
	 *
	 * Spurious PCH underruns also occur during PCH enabling.
	 */
	if (intel_crtc->config->has_pch_encoder || IS_GEN5(dev_priv))
		intel_set_cpu_fifo_underrun_reporting(dev_priv, pipe, false);
	if (intel_crtc->config->has_pch_encoder)
		intel_set_pch_fifo_underrun_reporting(dev_priv, pipe, false);

	if (intel_crtc->config->has_pch_encoder)
		intel_prepare_shared_dpll(intel_crtc);

	if (intel_crtc_has_dp_encoder(intel_crtc->config))
		intel_dp_set_m_n(intel_crtc, M1_N1);

	intel_set_pipe_timings(intel_crtc);
	intel_set_pipe_src_size(intel_crtc);

	if (intel_crtc->config->has_pch_encoder) {
		intel_cpu_transcoder_set_m_n(intel_crtc,
				     &intel_crtc->config->fdi_m_n, NULL);
	}

	ironlake_set_pipeconf(crtc);

	intel_crtc->active = true;

	intel_encoders_pre_enable(crtc, pipe_config, old_state);

	if (intel_crtc->config->has_pch_encoder) {
		/* Note: FDI PLL enabling _must_ be done before we enable the
		 * cpu pipes, hence this is separate from all the other fdi/pch
		 * enabling. */
		ironlake_fdi_pll_enable(intel_crtc);
	} else {
		assert_fdi_tx_disabled(dev_priv, pipe);
		assert_fdi_rx_disabled(dev_priv, pipe);
	}

	ironlake_pfit_enable(intel_crtc);

	/*
	 * On ILK+ LUT must be loaded before the pipe is running but with
	 * clocks enabled
	 */
	intel_color_load_luts(&pipe_config->base);

	if (dev_priv->display.initial_watermarks != NULL)
		dev_priv->display.initial_watermarks(old_intel_state, intel_crtc->config);
	intel_enable_pipe(intel_crtc);

	if (intel_crtc->config->has_pch_encoder)
		ironlake_pch_enable(pipe_config);

	assert_vblank_disabled(crtc);
	drm_crtc_vblank_on(crtc);

	intel_encoders_enable(crtc, pipe_config, old_state);

	if (HAS_PCH_CPT(dev_priv))
		cpt_verify_modeset(dev, intel_crtc->pipe);

	/* Must wait for vblank to avoid spurious PCH FIFO underruns */
	if (intel_crtc->config->has_pch_encoder)
		intel_wait_for_vblank(dev_priv, pipe);
	intel_set_cpu_fifo_underrun_reporting(dev_priv, pipe, true);
	intel_set_pch_fifo_underrun_reporting(dev_priv, pipe, true);
}

/* IPS only exists on ULT machines and is tied to pipe A. */
static bool hsw_crtc_supports_ips(struct intel_crtc *crtc)
{
	return HAS_IPS(to_i915(crtc->base.dev)) && crtc->pipe == PIPE_A;
}

static void haswell_crtc_enable(struct intel_crtc_state *pipe_config,
				struct drm_atomic_state *old_state)
{
	struct drm_crtc *crtc = pipe_config->base.crtc;
	struct drm_i915_private *dev_priv = to_i915(crtc->dev);
	struct intel_crtc *intel_crtc = to_intel_crtc(crtc);
	int pipe = intel_crtc->pipe, hsw_workaround_pipe;
	enum transcoder cpu_transcoder = intel_crtc->config->cpu_transcoder;
	struct intel_atomic_state *old_intel_state =
		to_intel_atomic_state(old_state);

	if (WARN_ON(intel_crtc->active))
		return;

	if (intel_crtc->config->has_pch_encoder)
		intel_set_pch_fifo_underrun_reporting(dev_priv, TRANSCODER_A,
						      false);

	intel_encoders_pre_pll_enable(crtc, pipe_config, old_state);

	if (intel_crtc->config->shared_dpll)
		intel_enable_shared_dpll(intel_crtc);

	if (intel_crtc_has_dp_encoder(intel_crtc->config))
		intel_dp_set_m_n(intel_crtc, M1_N1);

	if (!transcoder_is_dsi(cpu_transcoder))
		intel_set_pipe_timings(intel_crtc);

	intel_set_pipe_src_size(intel_crtc);

	if (cpu_transcoder != TRANSCODER_EDP &&
	    !transcoder_is_dsi(cpu_transcoder)) {
		I915_WRITE(PIPE_MULT(cpu_transcoder),
			   intel_crtc->config->pixel_multiplier - 1);
	}

	if (intel_crtc->config->has_pch_encoder) {
		intel_cpu_transcoder_set_m_n(intel_crtc,
				     &intel_crtc->config->fdi_m_n, NULL);
	}

	if (!transcoder_is_dsi(cpu_transcoder))
		haswell_set_pipeconf(crtc);

	haswell_set_pipemisc(crtc);

	intel_color_set_csc(&pipe_config->base);

	intel_crtc->active = true;

	if (intel_crtc->config->has_pch_encoder)
		intel_set_cpu_fifo_underrun_reporting(dev_priv, pipe, false);
	else
		intel_set_cpu_fifo_underrun_reporting(dev_priv, pipe, true);

	intel_encoders_pre_enable(crtc, pipe_config, old_state);

	if (intel_crtc->config->has_pch_encoder)
		dev_priv->display.fdi_link_train(intel_crtc, pipe_config);

	if (!transcoder_is_dsi(cpu_transcoder))
		intel_ddi_enable_pipe_clock(pipe_config);

	if (INTEL_GEN(dev_priv) >= 9)
		skylake_pfit_enable(intel_crtc);
	else
		ironlake_pfit_enable(intel_crtc);

	/*
	 * On ILK+ LUT must be loaded before the pipe is running but with
	 * clocks enabled
	 */
	intel_color_load_luts(&pipe_config->base);

	intel_ddi_set_pipe_settings(pipe_config);
	if (!transcoder_is_dsi(cpu_transcoder))
		intel_ddi_enable_transcoder_func(pipe_config);

	if (dev_priv->display.initial_watermarks != NULL)
		dev_priv->display.initial_watermarks(old_intel_state, pipe_config);

	/* XXX: Do the pipe assertions at the right place for BXT DSI. */
	if (!transcoder_is_dsi(cpu_transcoder))
		intel_enable_pipe(intel_crtc);

	if (intel_crtc->config->has_pch_encoder)
		lpt_pch_enable(pipe_config);

	if (intel_crtc_has_type(intel_crtc->config, INTEL_OUTPUT_DP_MST))
		intel_ddi_set_vc_payload_alloc(pipe_config, true);

	assert_vblank_disabled(crtc);
	drm_crtc_vblank_on(crtc);

	intel_encoders_enable(crtc, pipe_config, old_state);

	if (intel_crtc->config->has_pch_encoder) {
		intel_wait_for_vblank(dev_priv, pipe);
		intel_wait_for_vblank(dev_priv, pipe);
		intel_set_cpu_fifo_underrun_reporting(dev_priv, pipe, true);
		intel_set_pch_fifo_underrun_reporting(dev_priv, TRANSCODER_A,
						      true);
	}

	/* If we change the relative order between pipe/planes enabling, we need
	 * to change the workaround. */
	hsw_workaround_pipe = pipe_config->hsw_workaround_pipe;
	if (IS_HASWELL(dev_priv) && hsw_workaround_pipe != INVALID_PIPE) {
		intel_wait_for_vblank(dev_priv, hsw_workaround_pipe);
		intel_wait_for_vblank(dev_priv, hsw_workaround_pipe);
	}
}

static void ironlake_pfit_disable(struct intel_crtc *crtc, bool force)
{
	struct drm_device *dev = crtc->base.dev;
	struct drm_i915_private *dev_priv = to_i915(dev);
	int pipe = crtc->pipe;

	/* To avoid upsetting the power well on haswell only disable the pfit if
	 * it's in use. The hw state code will make sure we get this right. */
	if (force || crtc->config->pch_pfit.enabled) {
		I915_WRITE(PF_CTL(pipe), 0);
		I915_WRITE(PF_WIN_POS(pipe), 0);
		I915_WRITE(PF_WIN_SZ(pipe), 0);
	}
}

static void ironlake_crtc_disable(struct intel_crtc_state *old_crtc_state,
				  struct drm_atomic_state *old_state)
{
	struct drm_crtc *crtc = old_crtc_state->base.crtc;
	struct drm_device *dev = crtc->dev;
	struct drm_i915_private *dev_priv = to_i915(dev);
	struct intel_crtc *intel_crtc = to_intel_crtc(crtc);
	int pipe = intel_crtc->pipe;

	/*
	 * Sometimes spurious CPU pipe underruns happen when the
	 * pipe is already disabled, but FDI RX/TX is still enabled.
	 * Happens at least with VGA+HDMI cloning. Suppress them.
	 */
	if (intel_crtc->config->has_pch_encoder) {
		intel_set_cpu_fifo_underrun_reporting(dev_priv, pipe, false);
		intel_set_pch_fifo_underrun_reporting(dev_priv, pipe, false);
	}

	intel_encoders_disable(crtc, old_crtc_state, old_state);

	drm_crtc_vblank_off(crtc);
	assert_vblank_disabled(crtc);

	intel_disable_pipe(intel_crtc);

	ironlake_pfit_disable(intel_crtc, false);

	if (intel_crtc->config->has_pch_encoder)
		ironlake_fdi_disable(crtc);

	intel_encoders_post_disable(crtc, old_crtc_state, old_state);

	if (intel_crtc->config->has_pch_encoder) {
		ironlake_disable_pch_transcoder(dev_priv, pipe);

		if (HAS_PCH_CPT(dev_priv)) {
			i915_reg_t reg;
			u32 temp;

			/* disable TRANS_DP_CTL */
			reg = TRANS_DP_CTL(pipe);
			temp = I915_READ(reg);
			temp &= ~(TRANS_DP_OUTPUT_ENABLE |
				  TRANS_DP_PORT_SEL_MASK);
			temp |= TRANS_DP_PORT_SEL_NONE;
			I915_WRITE(reg, temp);

			/* disable DPLL_SEL */
			temp = I915_READ(PCH_DPLL_SEL);
			temp &= ~(TRANS_DPLL_ENABLE(pipe) | TRANS_DPLLB_SEL(pipe));
			I915_WRITE(PCH_DPLL_SEL, temp);
		}

		ironlake_fdi_pll_disable(intel_crtc);
	}

	intel_set_cpu_fifo_underrun_reporting(dev_priv, pipe, true);
	intel_set_pch_fifo_underrun_reporting(dev_priv, pipe, true);
}

static void haswell_crtc_disable(struct intel_crtc_state *old_crtc_state,
				 struct drm_atomic_state *old_state)
{
	struct drm_crtc *crtc = old_crtc_state->base.crtc;
	struct drm_i915_private *dev_priv = to_i915(crtc->dev);
	struct intel_crtc *intel_crtc = to_intel_crtc(crtc);
	enum transcoder cpu_transcoder = intel_crtc->config->cpu_transcoder;

	if (intel_crtc->config->has_pch_encoder)
		intel_set_pch_fifo_underrun_reporting(dev_priv, TRANSCODER_A,
						      false);

	intel_encoders_disable(crtc, old_crtc_state, old_state);

	drm_crtc_vblank_off(crtc);
	assert_vblank_disabled(crtc);

	/* XXX: Do the pipe assertions at the right place for BXT DSI. */
	if (!transcoder_is_dsi(cpu_transcoder))
		intel_disable_pipe(intel_crtc);

	if (intel_crtc_has_type(intel_crtc->config, INTEL_OUTPUT_DP_MST))
		intel_ddi_set_vc_payload_alloc(intel_crtc->config, false);

	if (!transcoder_is_dsi(cpu_transcoder))
		intel_ddi_disable_transcoder_func(dev_priv, cpu_transcoder);

	if (INTEL_GEN(dev_priv) >= 9)
		skylake_scaler_disable(intel_crtc);
	else
		ironlake_pfit_disable(intel_crtc, false);

	if (!transcoder_is_dsi(cpu_transcoder))
		intel_ddi_disable_pipe_clock(intel_crtc->config);

	intel_encoders_post_disable(crtc, old_crtc_state, old_state);

	if (old_crtc_state->has_pch_encoder)
		intel_set_pch_fifo_underrun_reporting(dev_priv, TRANSCODER_A,
						      true);
}

static void i9xx_pfit_enable(struct intel_crtc *crtc)
{
	struct drm_device *dev = crtc->base.dev;
	struct drm_i915_private *dev_priv = to_i915(dev);
	struct intel_crtc_state *pipe_config = crtc->config;

	if (!pipe_config->gmch_pfit.control)
		return;

	/*
	 * The panel fitter should only be adjusted whilst the pipe is disabled,
	 * according to register description and PRM.
	 */
	WARN_ON(I915_READ(PFIT_CONTROL) & PFIT_ENABLE);
	assert_pipe_disabled(dev_priv, crtc->pipe);

	I915_WRITE(PFIT_PGM_RATIOS, pipe_config->gmch_pfit.pgm_ratios);
	I915_WRITE(PFIT_CONTROL, pipe_config->gmch_pfit.control);

	/* Border color in case we don't scale up to the full screen. Black by
	 * default, change to something else for debugging. */
	I915_WRITE(BCLRPAT(crtc->pipe), 0);
}

enum intel_display_power_domain intel_port_to_power_domain(enum port port)
{
	switch (port) {
	case PORT_A:
		return POWER_DOMAIN_PORT_DDI_A_LANES;
	case PORT_B:
		return POWER_DOMAIN_PORT_DDI_B_LANES;
	case PORT_C:
		return POWER_DOMAIN_PORT_DDI_C_LANES;
	case PORT_D:
		return POWER_DOMAIN_PORT_DDI_D_LANES;
	case PORT_E:
		return POWER_DOMAIN_PORT_DDI_E_LANES;
	default:
		MISSING_CASE(port);
		return POWER_DOMAIN_PORT_OTHER;
	}
}

static u64 get_crtc_power_domains(struct drm_crtc *crtc,
				  struct intel_crtc_state *crtc_state)
{
	struct drm_device *dev = crtc->dev;
	struct drm_i915_private *dev_priv = to_i915(dev);
	struct drm_encoder *encoder;
	struct intel_crtc *intel_crtc = to_intel_crtc(crtc);
	enum pipe pipe = intel_crtc->pipe;
	u64 mask;
	enum transcoder transcoder = crtc_state->cpu_transcoder;

	if (!crtc_state->base.active)
		return 0;

	mask = BIT(POWER_DOMAIN_PIPE(pipe));
	mask |= BIT(POWER_DOMAIN_TRANSCODER(transcoder));
	if (crtc_state->pch_pfit.enabled ||
	    crtc_state->pch_pfit.force_thru)
		mask |= BIT_ULL(POWER_DOMAIN_PIPE_PANEL_FITTER(pipe));

	drm_for_each_encoder_mask(encoder, dev, crtc_state->base.encoder_mask) {
		struct intel_encoder *intel_encoder = to_intel_encoder(encoder);

		mask |= BIT_ULL(intel_encoder->power_domain);
	}

	if (HAS_DDI(dev_priv) && crtc_state->has_audio)
		mask |= BIT(POWER_DOMAIN_AUDIO);

	if (crtc_state->shared_dpll)
		mask |= BIT_ULL(POWER_DOMAIN_PLLS);

	return mask;
}

static u64
modeset_get_crtc_power_domains(struct drm_crtc *crtc,
			       struct intel_crtc_state *crtc_state)
{
	struct drm_i915_private *dev_priv = to_i915(crtc->dev);
	struct intel_crtc *intel_crtc = to_intel_crtc(crtc);
	enum intel_display_power_domain domain;
	u64 domains, new_domains, old_domains;

	old_domains = intel_crtc->enabled_power_domains;
	intel_crtc->enabled_power_domains = new_domains =
		get_crtc_power_domains(crtc, crtc_state);

	domains = new_domains & ~old_domains;

	for_each_power_domain(domain, domains)
		intel_display_power_get(dev_priv, domain);

	return old_domains & ~new_domains;
}

static void modeset_put_power_domains(struct drm_i915_private *dev_priv,
				      u64 domains)
{
	enum intel_display_power_domain domain;

	for_each_power_domain(domain, domains)
		intel_display_power_put(dev_priv, domain);
}

static void valleyview_crtc_enable(struct intel_crtc_state *pipe_config,
				   struct drm_atomic_state *old_state)
{
	struct intel_atomic_state *old_intel_state =
		to_intel_atomic_state(old_state);
	struct drm_crtc *crtc = pipe_config->base.crtc;
	struct drm_device *dev = crtc->dev;
	struct drm_i915_private *dev_priv = to_i915(dev);
	struct intel_crtc *intel_crtc = to_intel_crtc(crtc);
	int pipe = intel_crtc->pipe;

	if (WARN_ON(intel_crtc->active))
		return;

	if (intel_crtc_has_dp_encoder(intel_crtc->config))
		intel_dp_set_m_n(intel_crtc, M1_N1);

	intel_set_pipe_timings(intel_crtc);
	intel_set_pipe_src_size(intel_crtc);

	if (IS_CHERRYVIEW(dev_priv) && pipe == PIPE_B) {
		struct drm_i915_private *dev_priv = to_i915(dev);

		I915_WRITE(CHV_BLEND(pipe), CHV_BLEND_LEGACY);
		I915_WRITE(CHV_CANVAS(pipe), 0);
	}

	i9xx_set_pipeconf(intel_crtc);

	intel_crtc->active = true;

	intel_set_cpu_fifo_underrun_reporting(dev_priv, pipe, true);

	intel_encoders_pre_pll_enable(crtc, pipe_config, old_state);

	if (IS_CHERRYVIEW(dev_priv)) {
		chv_prepare_pll(intel_crtc, intel_crtc->config);
		chv_enable_pll(intel_crtc, intel_crtc->config);
	} else {
		vlv_prepare_pll(intel_crtc, intel_crtc->config);
		vlv_enable_pll(intel_crtc, intel_crtc->config);
	}

	intel_encoders_pre_enable(crtc, pipe_config, old_state);

	i9xx_pfit_enable(intel_crtc);

	intel_color_load_luts(&pipe_config->base);

	dev_priv->display.initial_watermarks(old_intel_state,
					     pipe_config);
	intel_enable_pipe(intel_crtc);

	assert_vblank_disabled(crtc);
	drm_crtc_vblank_on(crtc);

	intel_encoders_enable(crtc, pipe_config, old_state);
}

static void i9xx_set_pll_dividers(struct intel_crtc *crtc)
{
	struct drm_device *dev = crtc->base.dev;
	struct drm_i915_private *dev_priv = to_i915(dev);

	I915_WRITE(FP0(crtc->pipe), crtc->config->dpll_hw_state.fp0);
	I915_WRITE(FP1(crtc->pipe), crtc->config->dpll_hw_state.fp1);
}

static void i9xx_crtc_enable(struct intel_crtc_state *pipe_config,
			     struct drm_atomic_state *old_state)
{
	struct intel_atomic_state *old_intel_state =
		to_intel_atomic_state(old_state);
	struct drm_crtc *crtc = pipe_config->base.crtc;
	struct drm_device *dev = crtc->dev;
	struct drm_i915_private *dev_priv = to_i915(dev);
	struct intel_crtc *intel_crtc = to_intel_crtc(crtc);
	enum pipe pipe = intel_crtc->pipe;

	if (WARN_ON(intel_crtc->active))
		return;

	i9xx_set_pll_dividers(intel_crtc);

	if (intel_crtc_has_dp_encoder(intel_crtc->config))
		intel_dp_set_m_n(intel_crtc, M1_N1);

	intel_set_pipe_timings(intel_crtc);
	intel_set_pipe_src_size(intel_crtc);

	i9xx_set_pipeconf(intel_crtc);

	intel_crtc->active = true;

	if (!IS_GEN2(dev_priv))
		intel_set_cpu_fifo_underrun_reporting(dev_priv, pipe, true);

	intel_encoders_pre_enable(crtc, pipe_config, old_state);

	i9xx_enable_pll(intel_crtc);

	i9xx_pfit_enable(intel_crtc);

	intel_color_load_luts(&pipe_config->base);

	if (dev_priv->display.initial_watermarks != NULL)
		dev_priv->display.initial_watermarks(old_intel_state,
						     intel_crtc->config);
	else
		intel_update_watermarks(intel_crtc);
	intel_enable_pipe(intel_crtc);

	assert_vblank_disabled(crtc);
	drm_crtc_vblank_on(crtc);

	intel_encoders_enable(crtc, pipe_config, old_state);
}

static void i9xx_pfit_disable(struct intel_crtc *crtc)
{
	struct drm_device *dev = crtc->base.dev;
	struct drm_i915_private *dev_priv = to_i915(dev);

	if (!crtc->config->gmch_pfit.control)
		return;

	assert_pipe_disabled(dev_priv, crtc->pipe);

	DRM_DEBUG_DRIVER("disabling pfit, current: 0x%08x\n",
			 I915_READ(PFIT_CONTROL));
	I915_WRITE(PFIT_CONTROL, 0);
}

static void i9xx_crtc_disable(struct intel_crtc_state *old_crtc_state,
			      struct drm_atomic_state *old_state)
{
	struct drm_crtc *crtc = old_crtc_state->base.crtc;
	struct drm_device *dev = crtc->dev;
	struct drm_i915_private *dev_priv = to_i915(dev);
	struct intel_crtc *intel_crtc = to_intel_crtc(crtc);
	int pipe = intel_crtc->pipe;

	/*
	 * On gen2 planes are double buffered but the pipe isn't, so we must
	 * wait for planes to fully turn off before disabling the pipe.
	 */
	if (IS_GEN2(dev_priv))
		intel_wait_for_vblank(dev_priv, pipe);

	intel_encoders_disable(crtc, old_crtc_state, old_state);

	drm_crtc_vblank_off(crtc);
	assert_vblank_disabled(crtc);

	intel_disable_pipe(intel_crtc);

	i9xx_pfit_disable(intel_crtc);

	intel_encoders_post_disable(crtc, old_crtc_state, old_state);

	if (!intel_crtc_has_type(intel_crtc->config, INTEL_OUTPUT_DSI)) {
		if (IS_CHERRYVIEW(dev_priv))
			chv_disable_pll(dev_priv, pipe);
		else if (IS_VALLEYVIEW(dev_priv))
			vlv_disable_pll(dev_priv, pipe);
		else
			i9xx_disable_pll(intel_crtc);
	}

	intel_encoders_post_pll_disable(crtc, old_crtc_state, old_state);

	if (!IS_GEN2(dev_priv))
		intel_set_cpu_fifo_underrun_reporting(dev_priv, pipe, false);

	if (!dev_priv->display.initial_watermarks)
		intel_update_watermarks(intel_crtc);

	/* clock the pipe down to 640x480@60 to potentially save power */
	if (IS_I830(dev_priv))
		i830_enable_pipe(dev_priv, pipe);
}

static void intel_crtc_disable_noatomic(struct drm_crtc *crtc,
					struct drm_modeset_acquire_ctx *ctx)
{
	struct intel_encoder *encoder;
	struct intel_crtc *intel_crtc = to_intel_crtc(crtc);
	struct drm_i915_private *dev_priv = to_i915(crtc->dev);
	enum intel_display_power_domain domain;
	u64 domains;
	struct drm_atomic_state *state;
	struct intel_crtc_state *crtc_state;
	int ret;

	if (!intel_crtc->active)
		return;

	if (crtc->primary->state->visible) {
		WARN_ON(intel_crtc->flip_work);

		intel_pre_disable_primary_noatomic(crtc);

		intel_crtc_disable_planes(crtc, 1 << drm_plane_index(crtc->primary));
		crtc->primary->state->visible = false;
	}

	state = drm_atomic_state_alloc(crtc->dev);
	if (!state) {
		DRM_DEBUG_KMS("failed to disable [CRTC:%d:%s], out of memory",
			      crtc->base.id, crtc->name);
		return;
	}

	state->acquire_ctx = ctx;

	/* Everything's already locked, -EDEADLK can't happen. */
	crtc_state = intel_atomic_get_crtc_state(state, intel_crtc);
	ret = drm_atomic_add_affected_connectors(state, crtc);

	WARN_ON(IS_ERR(crtc_state) || ret);

	dev_priv->display.crtc_disable(crtc_state, state);

	drm_atomic_state_put(state);

	DRM_DEBUG_KMS("[CRTC:%d:%s] hw state adjusted, was enabled, now disabled\n",
		      crtc->base.id, crtc->name);

	WARN_ON(drm_atomic_set_mode_for_crtc(crtc->state, NULL) < 0);
	crtc->state->active = false;
	intel_crtc->active = false;
	crtc->enabled = false;
	crtc->state->connector_mask = 0;
	crtc->state->encoder_mask = 0;

	for_each_encoder_on_crtc(crtc->dev, crtc, encoder)
		encoder->base.crtc = NULL;

	intel_fbc_disable(intel_crtc);
	intel_update_watermarks(intel_crtc);
	intel_disable_shared_dpll(intel_crtc);

	domains = intel_crtc->enabled_power_domains;
	for_each_power_domain(domain, domains)
		intel_display_power_put(dev_priv, domain);
	intel_crtc->enabled_power_domains = 0;

	dev_priv->active_crtcs &= ~(1 << intel_crtc->pipe);
	dev_priv->min_pixclk[intel_crtc->pipe] = 0;
}

/*
 * turn all crtc's off, but do not adjust state
 * This has to be paired with a call to intel_modeset_setup_hw_state.
 */
int intel_display_suspend(struct drm_device *dev)
{
	struct drm_i915_private *dev_priv = to_i915(dev);
	struct drm_atomic_state *state;
	int ret;

	state = drm_atomic_helper_suspend(dev);
	ret = PTR_ERR_OR_ZERO(state);
	if (ret)
		DRM_ERROR("Suspending crtc's failed with %i\n", ret);
	else
		dev_priv->modeset_restore_state = state;
	return ret;
}

void intel_encoder_destroy(struct drm_encoder *encoder)
{
	struct intel_encoder *intel_encoder = to_intel_encoder(encoder);

	drm_encoder_cleanup(encoder);
	kfree(intel_encoder);
}

/* Cross check the actual hw state with our own modeset state tracking (and it's
 * internal consistency). */
static void intel_connector_verify_state(struct drm_crtc_state *crtc_state,
					 struct drm_connector_state *conn_state)
{
	struct intel_connector *connector = to_intel_connector(conn_state->connector);

	DRM_DEBUG_KMS("[CONNECTOR:%d:%s]\n",
		      connector->base.base.id,
		      connector->base.name);

	if (connector->get_hw_state(connector)) {
		struct intel_encoder *encoder = connector->encoder;

		I915_STATE_WARN(!crtc_state,
			 "connector enabled without attached crtc\n");

		if (!crtc_state)
			return;

		I915_STATE_WARN(!crtc_state->active,
		      "connector is active, but attached crtc isn't\n");

		if (!encoder || encoder->type == INTEL_OUTPUT_DP_MST)
			return;

		I915_STATE_WARN(conn_state->best_encoder != &encoder->base,
			"atomic encoder doesn't match attached encoder\n");

		I915_STATE_WARN(conn_state->crtc != encoder->base.crtc,
			"attached encoder crtc differs from connector crtc\n");
	} else {
		I915_STATE_WARN(crtc_state && crtc_state->active,
			"attached crtc is active, but connector isn't\n");
		I915_STATE_WARN(!crtc_state && conn_state->best_encoder,
			"best encoder set without crtc!\n");
	}
}

int intel_connector_init(struct intel_connector *connector)
{
	struct intel_digital_connector_state *conn_state;

	/*
	 * Allocate enough memory to hold intel_digital_connector_state,
	 * This might be a few bytes too many, but for connectors that don't
	 * need it we'll free the state and allocate a smaller one on the first
	 * succesful commit anyway.
	 */
	conn_state = kzalloc(sizeof(*conn_state), GFP_KERNEL);
	if (!conn_state)
		return -ENOMEM;

	__drm_atomic_helper_connector_reset(&connector->base,
					    &conn_state->base);

	return 0;
}

struct intel_connector *intel_connector_alloc(void)
{
	struct intel_connector *connector;

	connector = kzalloc(sizeof *connector, GFP_KERNEL);
	if (!connector)
		return NULL;

	if (intel_connector_init(connector) < 0) {
		kfree(connector);
		return NULL;
	}

	return connector;
}

/* Simple connector->get_hw_state implementation for encoders that support only
 * one connector and no cloning and hence the encoder state determines the state
 * of the connector. */
bool intel_connector_get_hw_state(struct intel_connector *connector)
{
	enum pipe pipe = 0;
	struct intel_encoder *encoder = connector->encoder;

	return encoder->get_hw_state(encoder, &pipe);
}

static int pipe_required_fdi_lanes(struct intel_crtc_state *crtc_state)
{
	if (crtc_state->base.enable && crtc_state->has_pch_encoder)
		return crtc_state->fdi_lanes;

	return 0;
}

static int ironlake_check_fdi_lanes(struct drm_device *dev, enum pipe pipe,
				     struct intel_crtc_state *pipe_config)
{
	struct drm_i915_private *dev_priv = to_i915(dev);
	struct drm_atomic_state *state = pipe_config->base.state;
	struct intel_crtc *other_crtc;
	struct intel_crtc_state *other_crtc_state;

	DRM_DEBUG_KMS("checking fdi config on pipe %c, lanes %i\n",
		      pipe_name(pipe), pipe_config->fdi_lanes);
	if (pipe_config->fdi_lanes > 4) {
		DRM_DEBUG_KMS("invalid fdi lane config on pipe %c: %i lanes\n",
			      pipe_name(pipe), pipe_config->fdi_lanes);
		return -EINVAL;
	}

	if (IS_HASWELL(dev_priv) || IS_BROADWELL(dev_priv)) {
		if (pipe_config->fdi_lanes > 2) {
			DRM_DEBUG_KMS("only 2 lanes on haswell, required: %i lanes\n",
				      pipe_config->fdi_lanes);
			return -EINVAL;
		} else {
			return 0;
		}
	}

	if (INTEL_INFO(dev_priv)->num_pipes == 2)
		return 0;

	/* Ivybridge 3 pipe is really complicated */
	switch (pipe) {
	case PIPE_A:
		return 0;
	case PIPE_B:
		if (pipe_config->fdi_lanes <= 2)
			return 0;

		other_crtc = intel_get_crtc_for_pipe(dev_priv, PIPE_C);
		other_crtc_state =
			intel_atomic_get_crtc_state(state, other_crtc);
		if (IS_ERR(other_crtc_state))
			return PTR_ERR(other_crtc_state);

		if (pipe_required_fdi_lanes(other_crtc_state) > 0) {
			DRM_DEBUG_KMS("invalid shared fdi lane config on pipe %c: %i lanes\n",
				      pipe_name(pipe), pipe_config->fdi_lanes);
			return -EINVAL;
		}
		return 0;
	case PIPE_C:
		if (pipe_config->fdi_lanes > 2) {
			DRM_DEBUG_KMS("only 2 lanes on pipe %c: required %i lanes\n",
				      pipe_name(pipe), pipe_config->fdi_lanes);
			return -EINVAL;
		}

		other_crtc = intel_get_crtc_for_pipe(dev_priv, PIPE_B);
		other_crtc_state =
			intel_atomic_get_crtc_state(state, other_crtc);
		if (IS_ERR(other_crtc_state))
			return PTR_ERR(other_crtc_state);

		if (pipe_required_fdi_lanes(other_crtc_state) > 2) {
			DRM_DEBUG_KMS("fdi link B uses too many lanes to enable link C\n");
			return -EINVAL;
		}
		return 0;
	default:
		BUG();
	}
}

#define RETRY 1
static int ironlake_fdi_compute_config(struct intel_crtc *intel_crtc,
				       struct intel_crtc_state *pipe_config)
{
	struct drm_device *dev = intel_crtc->base.dev;
	const struct drm_display_mode *adjusted_mode = &pipe_config->base.adjusted_mode;
	int lane, link_bw, fdi_dotclock, ret;
	bool needs_recompute = false;

retry:
	/* FDI is a binary signal running at ~2.7GHz, encoding
	 * each output octet as 10 bits. The actual frequency
	 * is stored as a divider into a 100MHz clock, and the
	 * mode pixel clock is stored in units of 1KHz.
	 * Hence the bw of each lane in terms of the mode signal
	 * is:
	 */
	link_bw = intel_fdi_link_freq(to_i915(dev), pipe_config);

	fdi_dotclock = adjusted_mode->crtc_clock;

	lane = ironlake_get_lanes_required(fdi_dotclock, link_bw,
					   pipe_config->pipe_bpp);

	pipe_config->fdi_lanes = lane;

	intel_link_compute_m_n(pipe_config->pipe_bpp, lane, fdi_dotclock,
			       link_bw, &pipe_config->fdi_m_n, false);

	ret = ironlake_check_fdi_lanes(dev, intel_crtc->pipe, pipe_config);
	if (ret == -EINVAL && pipe_config->pipe_bpp > 6*3) {
		pipe_config->pipe_bpp -= 2*3;
		DRM_DEBUG_KMS("fdi link bw constraint, reducing pipe bpp to %i\n",
			      pipe_config->pipe_bpp);
		needs_recompute = true;
		pipe_config->bw_constrained = true;

		goto retry;
	}

	if (needs_recompute)
		return RETRY;

	return ret;
}

static bool pipe_config_supports_ips(struct drm_i915_private *dev_priv,
				     struct intel_crtc_state *pipe_config)
{
	if (pipe_config->pipe_bpp > 24)
		return false;

	/* HSW can handle pixel rate up to cdclk? */
	if (IS_HASWELL(dev_priv))
		return true;

	/*
	 * We compare against max which means we must take
	 * the increased cdclk requirement into account when
	 * calculating the new cdclk.
	 *
	 * Should measure whether using a lower cdclk w/o IPS
	 */
	return pipe_config->pixel_rate <=
		dev_priv->max_cdclk_freq * 95 / 100;
}

static void hsw_compute_ips_config(struct intel_crtc *crtc,
				   struct intel_crtc_state *pipe_config)
{
	struct drm_device *dev = crtc->base.dev;
	struct drm_i915_private *dev_priv = to_i915(dev);

	pipe_config->ips_enabled = i915.enable_ips &&
		hsw_crtc_supports_ips(crtc) &&
		pipe_config_supports_ips(dev_priv, pipe_config);
}

static bool intel_crtc_supports_double_wide(const struct intel_crtc *crtc)
{
	const struct drm_i915_private *dev_priv = to_i915(crtc->base.dev);

	/* GDG double wide on either pipe, otherwise pipe A only */
	return INTEL_INFO(dev_priv)->gen < 4 &&
		(crtc->pipe == PIPE_A || IS_I915G(dev_priv));
}

static uint32_t ilk_pipe_pixel_rate(const struct intel_crtc_state *pipe_config)
{
	uint32_t pixel_rate;

	pixel_rate = pipe_config->base.adjusted_mode.crtc_clock;

	/*
	 * We only use IF-ID interlacing. If we ever use
	 * PF-ID we'll need to adjust the pixel_rate here.
	 */

	if (pipe_config->pch_pfit.enabled) {
		uint64_t pipe_w, pipe_h, pfit_w, pfit_h;
		uint32_t pfit_size = pipe_config->pch_pfit.size;

		pipe_w = pipe_config->pipe_src_w;
		pipe_h = pipe_config->pipe_src_h;

		pfit_w = (pfit_size >> 16) & 0xFFFF;
		pfit_h = pfit_size & 0xFFFF;
		if (pipe_w < pfit_w)
			pipe_w = pfit_w;
		if (pipe_h < pfit_h)
			pipe_h = pfit_h;

		if (WARN_ON(!pfit_w || !pfit_h))
			return pixel_rate;

		pixel_rate = div_u64((uint64_t) pixel_rate * pipe_w * pipe_h,
				     pfit_w * pfit_h);
	}

	return pixel_rate;
}

static void intel_crtc_compute_pixel_rate(struct intel_crtc_state *crtc_state)
{
	struct drm_i915_private *dev_priv = to_i915(crtc_state->base.crtc->dev);

	if (HAS_GMCH_DISPLAY(dev_priv))
		/* FIXME calculate proper pipe pixel rate for GMCH pfit */
		crtc_state->pixel_rate =
			crtc_state->base.adjusted_mode.crtc_clock;
	else
		crtc_state->pixel_rate =
			ilk_pipe_pixel_rate(crtc_state);
}

static int intel_crtc_compute_config(struct intel_crtc *crtc,
				     struct intel_crtc_state *pipe_config)
{
	struct drm_device *dev = crtc->base.dev;
	struct drm_i915_private *dev_priv = to_i915(dev);
	const struct drm_display_mode *adjusted_mode = &pipe_config->base.adjusted_mode;
	int clock_limit = dev_priv->max_dotclk_freq;

	if (INTEL_GEN(dev_priv) < 4) {
		clock_limit = dev_priv->max_cdclk_freq * 9 / 10;

		/*
		 * Enable double wide mode when the dot clock
		 * is > 90% of the (display) core speed.
		 */
		if (intel_crtc_supports_double_wide(crtc) &&
		    adjusted_mode->crtc_clock > clock_limit) {
			clock_limit = dev_priv->max_dotclk_freq;
			pipe_config->double_wide = true;
		}
	}

	if (adjusted_mode->crtc_clock > clock_limit) {
		DRM_DEBUG_KMS("requested pixel clock (%d kHz) too high (max: %d kHz, double wide: %s)\n",
			      adjusted_mode->crtc_clock, clock_limit,
			      yesno(pipe_config->double_wide));
		return -EINVAL;
	}

	/*
	 * Pipe horizontal size must be even in:
	 * - DVO ganged mode
	 * - LVDS dual channel mode
	 * - Double wide pipe
	 */
	if ((intel_crtc_has_type(pipe_config, INTEL_OUTPUT_LVDS) &&
	     intel_is_dual_link_lvds(dev)) || pipe_config->double_wide)
		pipe_config->pipe_src_w &= ~1;

	/* Cantiga+ cannot handle modes with a hsync front porch of 0.
	 * WaPruneModeWithIncorrectHsyncOffset:ctg,elk,ilk,snb,ivb,vlv,hsw.
	 */
	if ((INTEL_GEN(dev_priv) > 4 || IS_G4X(dev_priv)) &&
		adjusted_mode->crtc_hsync_start == adjusted_mode->crtc_hdisplay)
		return -EINVAL;

	intel_crtc_compute_pixel_rate(pipe_config);

	if (HAS_IPS(dev_priv))
		hsw_compute_ips_config(crtc, pipe_config);

	if (pipe_config->has_pch_encoder)
		return ironlake_fdi_compute_config(crtc, pipe_config);

	return 0;
}

static void
intel_reduce_m_n_ratio(uint32_t *num, uint32_t *den)
{
	while (*num > DATA_LINK_M_N_MASK ||
	       *den > DATA_LINK_M_N_MASK) {
		*num >>= 1;
		*den >>= 1;
	}
}

static void compute_m_n(unsigned int m, unsigned int n,
			uint32_t *ret_m, uint32_t *ret_n,
			bool reduce_m_n)
{
	/*
	 * Reduce M/N as much as possible without loss in precision. Several DP
	 * dongles in particular seem to be fussy about too large *link* M/N
	 * values. The passed in values are more likely to have the least
	 * significant bits zero than M after rounding below, so do this first.
	 */
	if (reduce_m_n) {
		while ((m & 1) == 0 && (n & 1) == 0) {
			m >>= 1;
			n >>= 1;
		}
	}

	*ret_n = min_t(unsigned int, roundup_pow_of_two(n), DATA_LINK_N_MAX);
	*ret_m = div_u64((uint64_t) m * *ret_n, n);
	intel_reduce_m_n_ratio(ret_m, ret_n);
}

void
intel_link_compute_m_n(int bits_per_pixel, int nlanes,
		       int pixel_clock, int link_clock,
		       struct intel_link_m_n *m_n,
		       bool reduce_m_n)
{
	m_n->tu = 64;

	compute_m_n(bits_per_pixel * pixel_clock,
		    link_clock * nlanes * 8,
		    &m_n->gmch_m, &m_n->gmch_n,
		    reduce_m_n);

	compute_m_n(pixel_clock, link_clock,
		    &m_n->link_m, &m_n->link_n,
		    reduce_m_n);
}

static inline bool intel_panel_use_ssc(struct drm_i915_private *dev_priv)
{
	if (i915.panel_use_ssc >= 0)
		return i915.panel_use_ssc != 0;
	return dev_priv->vbt.lvds_use_ssc
		&& !(dev_priv->quirks & QUIRK_LVDS_SSC_DISABLE);
}

static uint32_t pnv_dpll_compute_fp(struct dpll *dpll)
{
	return (1 << dpll->n) << 16 | dpll->m2;
}

static uint32_t i9xx_dpll_compute_fp(struct dpll *dpll)
{
	return dpll->n << 16 | dpll->m1 << 8 | dpll->m2;
}

static void i9xx_update_pll_dividers(struct intel_crtc *crtc,
				     struct intel_crtc_state *crtc_state,
				     struct dpll *reduced_clock)
{
	struct drm_i915_private *dev_priv = to_i915(crtc->base.dev);
	u32 fp, fp2 = 0;

	if (IS_PINEVIEW(dev_priv)) {
		fp = pnv_dpll_compute_fp(&crtc_state->dpll);
		if (reduced_clock)
			fp2 = pnv_dpll_compute_fp(reduced_clock);
	} else {
		fp = i9xx_dpll_compute_fp(&crtc_state->dpll);
		if (reduced_clock)
			fp2 = i9xx_dpll_compute_fp(reduced_clock);
	}

	crtc_state->dpll_hw_state.fp0 = fp;

	crtc->lowfreq_avail = false;
	if (intel_crtc_has_type(crtc_state, INTEL_OUTPUT_LVDS) &&
	    reduced_clock) {
		crtc_state->dpll_hw_state.fp1 = fp2;
		crtc->lowfreq_avail = true;
	} else {
		crtc_state->dpll_hw_state.fp1 = fp;
	}
}

static void vlv_pllb_recal_opamp(struct drm_i915_private *dev_priv, enum pipe
		pipe)
{
	u32 reg_val;

	/*
	 * PLLB opamp always calibrates to max value of 0x3f, force enable it
	 * and set it to a reasonable value instead.
	 */
	reg_val = vlv_dpio_read(dev_priv, pipe, VLV_PLL_DW9(1));
	reg_val &= 0xffffff00;
	reg_val |= 0x00000030;
	vlv_dpio_write(dev_priv, pipe, VLV_PLL_DW9(1), reg_val);

	reg_val = vlv_dpio_read(dev_priv, pipe, VLV_REF_DW13);
	reg_val &= 0x00ffffff;
	reg_val |= 0x8c000000;
	vlv_dpio_write(dev_priv, pipe, VLV_REF_DW13, reg_val);

	reg_val = vlv_dpio_read(dev_priv, pipe, VLV_PLL_DW9(1));
	reg_val &= 0xffffff00;
	vlv_dpio_write(dev_priv, pipe, VLV_PLL_DW9(1), reg_val);

	reg_val = vlv_dpio_read(dev_priv, pipe, VLV_REF_DW13);
	reg_val &= 0x00ffffff;
	reg_val |= 0xb0000000;
	vlv_dpio_write(dev_priv, pipe, VLV_REF_DW13, reg_val);
}

static void intel_pch_transcoder_set_m_n(struct intel_crtc *crtc,
					 struct intel_link_m_n *m_n)
{
	struct drm_device *dev = crtc->base.dev;
	struct drm_i915_private *dev_priv = to_i915(dev);
	int pipe = crtc->pipe;

	I915_WRITE(PCH_TRANS_DATA_M1(pipe), TU_SIZE(m_n->tu) | m_n->gmch_m);
	I915_WRITE(PCH_TRANS_DATA_N1(pipe), m_n->gmch_n);
	I915_WRITE(PCH_TRANS_LINK_M1(pipe), m_n->link_m);
	I915_WRITE(PCH_TRANS_LINK_N1(pipe), m_n->link_n);
}

static void intel_cpu_transcoder_set_m_n(struct intel_crtc *crtc,
					 struct intel_link_m_n *m_n,
					 struct intel_link_m_n *m2_n2)
{
	struct drm_i915_private *dev_priv = to_i915(crtc->base.dev);
	int pipe = crtc->pipe;
	enum transcoder transcoder = crtc->config->cpu_transcoder;

	if (INTEL_GEN(dev_priv) >= 5) {
		I915_WRITE(PIPE_DATA_M1(transcoder), TU_SIZE(m_n->tu) | m_n->gmch_m);
		I915_WRITE(PIPE_DATA_N1(transcoder), m_n->gmch_n);
		I915_WRITE(PIPE_LINK_M1(transcoder), m_n->link_m);
		I915_WRITE(PIPE_LINK_N1(transcoder), m_n->link_n);
		/* M2_N2 registers to be set only for gen < 8 (M2_N2 available
		 * for gen < 8) and if DRRS is supported (to make sure the
		 * registers are not unnecessarily accessed).
		 */
		if (m2_n2 && (IS_CHERRYVIEW(dev_priv) ||
		    INTEL_GEN(dev_priv) < 8) && crtc->config->has_drrs) {
			I915_WRITE(PIPE_DATA_M2(transcoder),
					TU_SIZE(m2_n2->tu) | m2_n2->gmch_m);
			I915_WRITE(PIPE_DATA_N2(transcoder), m2_n2->gmch_n);
			I915_WRITE(PIPE_LINK_M2(transcoder), m2_n2->link_m);
			I915_WRITE(PIPE_LINK_N2(transcoder), m2_n2->link_n);
		}
	} else {
		I915_WRITE(PIPE_DATA_M_G4X(pipe), TU_SIZE(m_n->tu) | m_n->gmch_m);
		I915_WRITE(PIPE_DATA_N_G4X(pipe), m_n->gmch_n);
		I915_WRITE(PIPE_LINK_M_G4X(pipe), m_n->link_m);
		I915_WRITE(PIPE_LINK_N_G4X(pipe), m_n->link_n);
	}
}

void intel_dp_set_m_n(struct intel_crtc *crtc, enum link_m_n_set m_n)
{
	struct intel_link_m_n *dp_m_n, *dp_m2_n2 = NULL;

	if (m_n == M1_N1) {
		dp_m_n = &crtc->config->dp_m_n;
		dp_m2_n2 = &crtc->config->dp_m2_n2;
	} else if (m_n == M2_N2) {

		/*
		 * M2_N2 registers are not supported. Hence m2_n2 divider value
		 * needs to be programmed into M1_N1.
		 */
		dp_m_n = &crtc->config->dp_m2_n2;
	} else {
		DRM_ERROR("Unsupported divider value\n");
		return;
	}

	if (crtc->config->has_pch_encoder)
		intel_pch_transcoder_set_m_n(crtc, &crtc->config->dp_m_n);
	else
		intel_cpu_transcoder_set_m_n(crtc, dp_m_n, dp_m2_n2);
}

static void vlv_compute_dpll(struct intel_crtc *crtc,
			     struct intel_crtc_state *pipe_config)
{
	pipe_config->dpll_hw_state.dpll = DPLL_INTEGRATED_REF_CLK_VLV |
		DPLL_REF_CLK_ENABLE_VLV | DPLL_VGA_MODE_DIS;
	if (crtc->pipe != PIPE_A)
		pipe_config->dpll_hw_state.dpll |= DPLL_INTEGRATED_CRI_CLK_VLV;

	/* DPLL not used with DSI, but still need the rest set up */
	if (!intel_crtc_has_type(pipe_config, INTEL_OUTPUT_DSI))
		pipe_config->dpll_hw_state.dpll |= DPLL_VCO_ENABLE |
			DPLL_EXT_BUFFER_ENABLE_VLV;

	pipe_config->dpll_hw_state.dpll_md =
		(pipe_config->pixel_multiplier - 1) << DPLL_MD_UDI_MULTIPLIER_SHIFT;
}

static void chv_compute_dpll(struct intel_crtc *crtc,
			     struct intel_crtc_state *pipe_config)
{
	pipe_config->dpll_hw_state.dpll = DPLL_SSC_REF_CLK_CHV |
		DPLL_REF_CLK_ENABLE_VLV | DPLL_VGA_MODE_DIS;
	if (crtc->pipe != PIPE_A)
		pipe_config->dpll_hw_state.dpll |= DPLL_INTEGRATED_CRI_CLK_VLV;

	/* DPLL not used with DSI, but still need the rest set up */
	if (!intel_crtc_has_type(pipe_config, INTEL_OUTPUT_DSI))
		pipe_config->dpll_hw_state.dpll |= DPLL_VCO_ENABLE;

	pipe_config->dpll_hw_state.dpll_md =
		(pipe_config->pixel_multiplier - 1) << DPLL_MD_UDI_MULTIPLIER_SHIFT;
}

static void vlv_prepare_pll(struct intel_crtc *crtc,
			    const struct intel_crtc_state *pipe_config)
{
	struct drm_device *dev = crtc->base.dev;
	struct drm_i915_private *dev_priv = to_i915(dev);
	enum pipe pipe = crtc->pipe;
	u32 mdiv;
	u32 bestn, bestm1, bestm2, bestp1, bestp2;
	u32 coreclk, reg_val;

	/* Enable Refclk */
	I915_WRITE(DPLL(pipe),
		   pipe_config->dpll_hw_state.dpll &
		   ~(DPLL_VCO_ENABLE | DPLL_EXT_BUFFER_ENABLE_VLV));

	/* No need to actually set up the DPLL with DSI */
	if ((pipe_config->dpll_hw_state.dpll & DPLL_VCO_ENABLE) == 0)
		return;

	mutex_lock(&dev_priv->sb_lock);

	bestn = pipe_config->dpll.n;
	bestm1 = pipe_config->dpll.m1;
	bestm2 = pipe_config->dpll.m2;
	bestp1 = pipe_config->dpll.p1;
	bestp2 = pipe_config->dpll.p2;

	/* See eDP HDMI DPIO driver vbios notes doc */

	/* PLL B needs special handling */
	if (pipe == PIPE_B)
		vlv_pllb_recal_opamp(dev_priv, pipe);

	/* Set up Tx target for periodic Rcomp update */
	vlv_dpio_write(dev_priv, pipe, VLV_PLL_DW9_BCAST, 0x0100000f);

	/* Disable target IRef on PLL */
	reg_val = vlv_dpio_read(dev_priv, pipe, VLV_PLL_DW8(pipe));
	reg_val &= 0x00ffffff;
	vlv_dpio_write(dev_priv, pipe, VLV_PLL_DW8(pipe), reg_val);

	/* Disable fast lock */
	vlv_dpio_write(dev_priv, pipe, VLV_CMN_DW0, 0x610);

	/* Set idtafcrecal before PLL is enabled */
	mdiv = ((bestm1 << DPIO_M1DIV_SHIFT) | (bestm2 & DPIO_M2DIV_MASK));
	mdiv |= ((bestp1 << DPIO_P1_SHIFT) | (bestp2 << DPIO_P2_SHIFT));
	mdiv |= ((bestn << DPIO_N_SHIFT));
	mdiv |= (1 << DPIO_K_SHIFT);

	/*
	 * Post divider depends on pixel clock rate, DAC vs digital (and LVDS,
	 * but we don't support that).
	 * Note: don't use the DAC post divider as it seems unstable.
	 */
	mdiv |= (DPIO_POST_DIV_HDMIDP << DPIO_POST_DIV_SHIFT);
	vlv_dpio_write(dev_priv, pipe, VLV_PLL_DW3(pipe), mdiv);

	mdiv |= DPIO_ENABLE_CALIBRATION;
	vlv_dpio_write(dev_priv, pipe, VLV_PLL_DW3(pipe), mdiv);

	/* Set HBR and RBR LPF coefficients */
	if (pipe_config->port_clock == 162000 ||
	    intel_crtc_has_type(crtc->config, INTEL_OUTPUT_ANALOG) ||
	    intel_crtc_has_type(crtc->config, INTEL_OUTPUT_HDMI))
		vlv_dpio_write(dev_priv, pipe, VLV_PLL_DW10(pipe),
				 0x009f0003);
	else
		vlv_dpio_write(dev_priv, pipe, VLV_PLL_DW10(pipe),
				 0x00d0000f);

	if (intel_crtc_has_dp_encoder(pipe_config)) {
		/* Use SSC source */
		if (pipe == PIPE_A)
			vlv_dpio_write(dev_priv, pipe, VLV_PLL_DW5(pipe),
					 0x0df40000);
		else
			vlv_dpio_write(dev_priv, pipe, VLV_PLL_DW5(pipe),
					 0x0df70000);
	} else { /* HDMI or VGA */
		/* Use bend source */
		if (pipe == PIPE_A)
			vlv_dpio_write(dev_priv, pipe, VLV_PLL_DW5(pipe),
					 0x0df70000);
		else
			vlv_dpio_write(dev_priv, pipe, VLV_PLL_DW5(pipe),
					 0x0df40000);
	}

	coreclk = vlv_dpio_read(dev_priv, pipe, VLV_PLL_DW7(pipe));
	coreclk = (coreclk & 0x0000ff00) | 0x01c00000;
	if (intel_crtc_has_dp_encoder(crtc->config))
		coreclk |= 0x01000000;
	vlv_dpio_write(dev_priv, pipe, VLV_PLL_DW7(pipe), coreclk);

	vlv_dpio_write(dev_priv, pipe, VLV_PLL_DW11(pipe), 0x87871000);
	mutex_unlock(&dev_priv->sb_lock);
}

static void chv_prepare_pll(struct intel_crtc *crtc,
			    const struct intel_crtc_state *pipe_config)
{
	struct drm_device *dev = crtc->base.dev;
	struct drm_i915_private *dev_priv = to_i915(dev);
	enum pipe pipe = crtc->pipe;
	enum dpio_channel port = vlv_pipe_to_channel(pipe);
	u32 loopfilter, tribuf_calcntr;
	u32 bestn, bestm1, bestm2, bestp1, bestp2, bestm2_frac;
	u32 dpio_val;
	int vco;

	/* Enable Refclk and SSC */
	I915_WRITE(DPLL(pipe),
		   pipe_config->dpll_hw_state.dpll & ~DPLL_VCO_ENABLE);

	/* No need to actually set up the DPLL with DSI */
	if ((pipe_config->dpll_hw_state.dpll & DPLL_VCO_ENABLE) == 0)
		return;

	bestn = pipe_config->dpll.n;
	bestm2_frac = pipe_config->dpll.m2 & 0x3fffff;
	bestm1 = pipe_config->dpll.m1;
	bestm2 = pipe_config->dpll.m2 >> 22;
	bestp1 = pipe_config->dpll.p1;
	bestp2 = pipe_config->dpll.p2;
	vco = pipe_config->dpll.vco;
	dpio_val = 0;
	loopfilter = 0;

	mutex_lock(&dev_priv->sb_lock);

	/* p1 and p2 divider */
	vlv_dpio_write(dev_priv, pipe, CHV_CMN_DW13(port),
			5 << DPIO_CHV_S1_DIV_SHIFT |
			bestp1 << DPIO_CHV_P1_DIV_SHIFT |
			bestp2 << DPIO_CHV_P2_DIV_SHIFT |
			1 << DPIO_CHV_K_DIV_SHIFT);

	/* Feedback post-divider - m2 */
	vlv_dpio_write(dev_priv, pipe, CHV_PLL_DW0(port), bestm2);

	/* Feedback refclk divider - n and m1 */
	vlv_dpio_write(dev_priv, pipe, CHV_PLL_DW1(port),
			DPIO_CHV_M1_DIV_BY_2 |
			1 << DPIO_CHV_N_DIV_SHIFT);

	/* M2 fraction division */
	vlv_dpio_write(dev_priv, pipe, CHV_PLL_DW2(port), bestm2_frac);

	/* M2 fraction division enable */
	dpio_val = vlv_dpio_read(dev_priv, pipe, CHV_PLL_DW3(port));
	dpio_val &= ~(DPIO_CHV_FEEDFWD_GAIN_MASK | DPIO_CHV_FRAC_DIV_EN);
	dpio_val |= (2 << DPIO_CHV_FEEDFWD_GAIN_SHIFT);
	if (bestm2_frac)
		dpio_val |= DPIO_CHV_FRAC_DIV_EN;
	vlv_dpio_write(dev_priv, pipe, CHV_PLL_DW3(port), dpio_val);

	/* Program digital lock detect threshold */
	dpio_val = vlv_dpio_read(dev_priv, pipe, CHV_PLL_DW9(port));
	dpio_val &= ~(DPIO_CHV_INT_LOCK_THRESHOLD_MASK |
					DPIO_CHV_INT_LOCK_THRESHOLD_SEL_COARSE);
	dpio_val |= (0x5 << DPIO_CHV_INT_LOCK_THRESHOLD_SHIFT);
	if (!bestm2_frac)
		dpio_val |= DPIO_CHV_INT_LOCK_THRESHOLD_SEL_COARSE;
	vlv_dpio_write(dev_priv, pipe, CHV_PLL_DW9(port), dpio_val);

	/* Loop filter */
	if (vco == 5400000) {
		loopfilter |= (0x3 << DPIO_CHV_PROP_COEFF_SHIFT);
		loopfilter |= (0x8 << DPIO_CHV_INT_COEFF_SHIFT);
		loopfilter |= (0x1 << DPIO_CHV_GAIN_CTRL_SHIFT);
		tribuf_calcntr = 0x9;
	} else if (vco <= 6200000) {
		loopfilter |= (0x5 << DPIO_CHV_PROP_COEFF_SHIFT);
		loopfilter |= (0xB << DPIO_CHV_INT_COEFF_SHIFT);
		loopfilter |= (0x3 << DPIO_CHV_GAIN_CTRL_SHIFT);
		tribuf_calcntr = 0x9;
	} else if (vco <= 6480000) {
		loopfilter |= (0x4 << DPIO_CHV_PROP_COEFF_SHIFT);
		loopfilter |= (0x9 << DPIO_CHV_INT_COEFF_SHIFT);
		loopfilter |= (0x3 << DPIO_CHV_GAIN_CTRL_SHIFT);
		tribuf_calcntr = 0x8;
	} else {
		/* Not supported. Apply the same limits as in the max case */
		loopfilter |= (0x4 << DPIO_CHV_PROP_COEFF_SHIFT);
		loopfilter |= (0x9 << DPIO_CHV_INT_COEFF_SHIFT);
		loopfilter |= (0x3 << DPIO_CHV_GAIN_CTRL_SHIFT);
		tribuf_calcntr = 0;
	}
	vlv_dpio_write(dev_priv, pipe, CHV_PLL_DW6(port), loopfilter);

	dpio_val = vlv_dpio_read(dev_priv, pipe, CHV_PLL_DW8(port));
	dpio_val &= ~DPIO_CHV_TDC_TARGET_CNT_MASK;
	dpio_val |= (tribuf_calcntr << DPIO_CHV_TDC_TARGET_CNT_SHIFT);
	vlv_dpio_write(dev_priv, pipe, CHV_PLL_DW8(port), dpio_val);

	/* AFC Recal */
	vlv_dpio_write(dev_priv, pipe, CHV_CMN_DW14(port),
			vlv_dpio_read(dev_priv, pipe, CHV_CMN_DW14(port)) |
			DPIO_AFC_RECAL);

	mutex_unlock(&dev_priv->sb_lock);
}

/**
 * vlv_force_pll_on - forcibly enable just the PLL
 * @dev_priv: i915 private structure
 * @pipe: pipe PLL to enable
 * @dpll: PLL configuration
 *
 * Enable the PLL for @pipe using the supplied @dpll config. To be used
 * in cases where we need the PLL enabled even when @pipe is not going to
 * be enabled.
 */
int vlv_force_pll_on(struct drm_i915_private *dev_priv, enum pipe pipe,
		     const struct dpll *dpll)
{
	struct intel_crtc *crtc = intel_get_crtc_for_pipe(dev_priv, pipe);
	struct intel_crtc_state *pipe_config;

	pipe_config = kzalloc(sizeof(*pipe_config), GFP_KERNEL);
	if (!pipe_config)
		return -ENOMEM;

	pipe_config->base.crtc = &crtc->base;
	pipe_config->pixel_multiplier = 1;
	pipe_config->dpll = *dpll;

	if (IS_CHERRYVIEW(dev_priv)) {
		chv_compute_dpll(crtc, pipe_config);
		chv_prepare_pll(crtc, pipe_config);
		chv_enable_pll(crtc, pipe_config);
	} else {
		vlv_compute_dpll(crtc, pipe_config);
		vlv_prepare_pll(crtc, pipe_config);
		vlv_enable_pll(crtc, pipe_config);
	}

	kfree(pipe_config);

	return 0;
}

/**
 * vlv_force_pll_off - forcibly disable just the PLL
 * @dev_priv: i915 private structure
 * @pipe: pipe PLL to disable
 *
 * Disable the PLL for @pipe. To be used in cases where we need
 * the PLL enabled even when @pipe is not going to be enabled.
 */
void vlv_force_pll_off(struct drm_i915_private *dev_priv, enum pipe pipe)
{
	if (IS_CHERRYVIEW(dev_priv))
		chv_disable_pll(dev_priv, pipe);
	else
		vlv_disable_pll(dev_priv, pipe);
}

static void i9xx_compute_dpll(struct intel_crtc *crtc,
			      struct intel_crtc_state *crtc_state,
			      struct dpll *reduced_clock)
{
	struct drm_i915_private *dev_priv = to_i915(crtc->base.dev);
	u32 dpll;
	struct dpll *clock = &crtc_state->dpll;

	i9xx_update_pll_dividers(crtc, crtc_state, reduced_clock);

	dpll = DPLL_VGA_MODE_DIS;

	if (intel_crtc_has_type(crtc_state, INTEL_OUTPUT_LVDS))
		dpll |= DPLLB_MODE_LVDS;
	else
		dpll |= DPLLB_MODE_DAC_SERIAL;

	if (IS_I945G(dev_priv) || IS_I945GM(dev_priv) ||
	    IS_G33(dev_priv) || IS_PINEVIEW(dev_priv)) {
		dpll |= (crtc_state->pixel_multiplier - 1)
			<< SDVO_MULTIPLIER_SHIFT_HIRES;
	}

	if (intel_crtc_has_type(crtc_state, INTEL_OUTPUT_SDVO) ||
	    intel_crtc_has_type(crtc_state, INTEL_OUTPUT_HDMI))
		dpll |= DPLL_SDVO_HIGH_SPEED;

	if (intel_crtc_has_dp_encoder(crtc_state))
		dpll |= DPLL_SDVO_HIGH_SPEED;

	/* compute bitmask from p1 value */
	if (IS_PINEVIEW(dev_priv))
		dpll |= (1 << (clock->p1 - 1)) << DPLL_FPA01_P1_POST_DIV_SHIFT_PINEVIEW;
	else {
		dpll |= (1 << (clock->p1 - 1)) << DPLL_FPA01_P1_POST_DIV_SHIFT;
		if (IS_G4X(dev_priv) && reduced_clock)
			dpll |= (1 << (reduced_clock->p1 - 1)) << DPLL_FPA1_P1_POST_DIV_SHIFT;
	}
	switch (clock->p2) {
	case 5:
		dpll |= DPLL_DAC_SERIAL_P2_CLOCK_DIV_5;
		break;
	case 7:
		dpll |= DPLLB_LVDS_P2_CLOCK_DIV_7;
		break;
	case 10:
		dpll |= DPLL_DAC_SERIAL_P2_CLOCK_DIV_10;
		break;
	case 14:
		dpll |= DPLLB_LVDS_P2_CLOCK_DIV_14;
		break;
	}
	if (INTEL_GEN(dev_priv) >= 4)
		dpll |= (6 << PLL_LOAD_PULSE_PHASE_SHIFT);

	if (crtc_state->sdvo_tv_clock)
		dpll |= PLL_REF_INPUT_TVCLKINBC;
	else if (intel_crtc_has_type(crtc_state, INTEL_OUTPUT_LVDS) &&
		 intel_panel_use_ssc(dev_priv))
		dpll |= PLLB_REF_INPUT_SPREADSPECTRUMIN;
	else
		dpll |= PLL_REF_INPUT_DREFCLK;

	dpll |= DPLL_VCO_ENABLE;
	crtc_state->dpll_hw_state.dpll = dpll;

	if (INTEL_GEN(dev_priv) >= 4) {
		u32 dpll_md = (crtc_state->pixel_multiplier - 1)
			<< DPLL_MD_UDI_MULTIPLIER_SHIFT;
		crtc_state->dpll_hw_state.dpll_md = dpll_md;
	}
}

static void i8xx_compute_dpll(struct intel_crtc *crtc,
			      struct intel_crtc_state *crtc_state,
			      struct dpll *reduced_clock)
{
	struct drm_device *dev = crtc->base.dev;
	struct drm_i915_private *dev_priv = to_i915(dev);
	u32 dpll;
	struct dpll *clock = &crtc_state->dpll;

	i9xx_update_pll_dividers(crtc, crtc_state, reduced_clock);

	dpll = DPLL_VGA_MODE_DIS;

	if (intel_crtc_has_type(crtc_state, INTEL_OUTPUT_LVDS)) {
		dpll |= (1 << (clock->p1 - 1)) << DPLL_FPA01_P1_POST_DIV_SHIFT;
	} else {
		if (clock->p1 == 2)
			dpll |= PLL_P1_DIVIDE_BY_TWO;
		else
			dpll |= (clock->p1 - 2) << DPLL_FPA01_P1_POST_DIV_SHIFT;
		if (clock->p2 == 4)
			dpll |= PLL_P2_DIVIDE_BY_4;
	}

	if (!IS_I830(dev_priv) &&
	    intel_crtc_has_type(crtc_state, INTEL_OUTPUT_DVO))
		dpll |= DPLL_DVO_2X_MODE;

	if (intel_crtc_has_type(crtc_state, INTEL_OUTPUT_LVDS) &&
	    intel_panel_use_ssc(dev_priv))
		dpll |= PLLB_REF_INPUT_SPREADSPECTRUMIN;
	else
		dpll |= PLL_REF_INPUT_DREFCLK;

	dpll |= DPLL_VCO_ENABLE;
	crtc_state->dpll_hw_state.dpll = dpll;
}

static void intel_set_pipe_timings(struct intel_crtc *intel_crtc)
{
	struct drm_i915_private *dev_priv = to_i915(intel_crtc->base.dev);
	enum pipe pipe = intel_crtc->pipe;
	enum transcoder cpu_transcoder = intel_crtc->config->cpu_transcoder;
	const struct drm_display_mode *adjusted_mode = &intel_crtc->config->base.adjusted_mode;
	uint32_t crtc_vtotal, crtc_vblank_end;
	int vsyncshift = 0;

	/* We need to be careful not to changed the adjusted mode, for otherwise
	 * the hw state checker will get angry at the mismatch. */
	crtc_vtotal = adjusted_mode->crtc_vtotal;
	crtc_vblank_end = adjusted_mode->crtc_vblank_end;

	if (adjusted_mode->flags & DRM_MODE_FLAG_INTERLACE) {
		/* the chip adds 2 halflines automatically */
		crtc_vtotal -= 1;
		crtc_vblank_end -= 1;

		if (intel_crtc_has_type(intel_crtc->config, INTEL_OUTPUT_SDVO))
			vsyncshift = (adjusted_mode->crtc_htotal - 1) / 2;
		else
			vsyncshift = adjusted_mode->crtc_hsync_start -
				adjusted_mode->crtc_htotal / 2;
		if (vsyncshift < 0)
			vsyncshift += adjusted_mode->crtc_htotal;
	}

	if (INTEL_GEN(dev_priv) > 3)
		I915_WRITE(VSYNCSHIFT(cpu_transcoder), vsyncshift);

	I915_WRITE(HTOTAL(cpu_transcoder),
		   (adjusted_mode->crtc_hdisplay - 1) |
		   ((adjusted_mode->crtc_htotal - 1) << 16));
	I915_WRITE(HBLANK(cpu_transcoder),
		   (adjusted_mode->crtc_hblank_start - 1) |
		   ((adjusted_mode->crtc_hblank_end - 1) << 16));
	I915_WRITE(HSYNC(cpu_transcoder),
		   (adjusted_mode->crtc_hsync_start - 1) |
		   ((adjusted_mode->crtc_hsync_end - 1) << 16));

	I915_WRITE(VTOTAL(cpu_transcoder),
		   (adjusted_mode->crtc_vdisplay - 1) |
		   ((crtc_vtotal - 1) << 16));
	I915_WRITE(VBLANK(cpu_transcoder),
		   (adjusted_mode->crtc_vblank_start - 1) |
		   ((crtc_vblank_end - 1) << 16));
	I915_WRITE(VSYNC(cpu_transcoder),
		   (adjusted_mode->crtc_vsync_start - 1) |
		   ((adjusted_mode->crtc_vsync_end - 1) << 16));

	/* Workaround: when the EDP input selection is B, the VTOTAL_B must be
	 * programmed with the VTOTAL_EDP value. Same for VTOTAL_C. This is
	 * documented on the DDI_FUNC_CTL register description, EDP Input Select
	 * bits. */
	if (IS_HASWELL(dev_priv) && cpu_transcoder == TRANSCODER_EDP &&
	    (pipe == PIPE_B || pipe == PIPE_C))
		I915_WRITE(VTOTAL(pipe), I915_READ(VTOTAL(cpu_transcoder)));

}

static void intel_set_pipe_src_size(struct intel_crtc *intel_crtc)
{
	struct drm_device *dev = intel_crtc->base.dev;
	struct drm_i915_private *dev_priv = to_i915(dev);
	enum pipe pipe = intel_crtc->pipe;

	/* pipesrc controls the size that is scaled from, which should
	 * always be the user's requested size.
	 */
	I915_WRITE(PIPESRC(pipe),
		   ((intel_crtc->config->pipe_src_w - 1) << 16) |
		   (intel_crtc->config->pipe_src_h - 1));
}

static void intel_get_pipe_timings(struct intel_crtc *crtc,
				   struct intel_crtc_state *pipe_config)
{
	struct drm_device *dev = crtc->base.dev;
	struct drm_i915_private *dev_priv = to_i915(dev);
	enum transcoder cpu_transcoder = pipe_config->cpu_transcoder;
	uint32_t tmp;

	tmp = I915_READ(HTOTAL(cpu_transcoder));
	pipe_config->base.adjusted_mode.crtc_hdisplay = (tmp & 0xffff) + 1;
	pipe_config->base.adjusted_mode.crtc_htotal = ((tmp >> 16) & 0xffff) + 1;
	tmp = I915_READ(HBLANK(cpu_transcoder));
	pipe_config->base.adjusted_mode.crtc_hblank_start = (tmp & 0xffff) + 1;
	pipe_config->base.adjusted_mode.crtc_hblank_end = ((tmp >> 16) & 0xffff) + 1;
	tmp = I915_READ(HSYNC(cpu_transcoder));
	pipe_config->base.adjusted_mode.crtc_hsync_start = (tmp & 0xffff) + 1;
	pipe_config->base.adjusted_mode.crtc_hsync_end = ((tmp >> 16) & 0xffff) + 1;

	tmp = I915_READ(VTOTAL(cpu_transcoder));
	pipe_config->base.adjusted_mode.crtc_vdisplay = (tmp & 0xffff) + 1;
	pipe_config->base.adjusted_mode.crtc_vtotal = ((tmp >> 16) & 0xffff) + 1;
	tmp = I915_READ(VBLANK(cpu_transcoder));
	pipe_config->base.adjusted_mode.crtc_vblank_start = (tmp & 0xffff) + 1;
	pipe_config->base.adjusted_mode.crtc_vblank_end = ((tmp >> 16) & 0xffff) + 1;
	tmp = I915_READ(VSYNC(cpu_transcoder));
	pipe_config->base.adjusted_mode.crtc_vsync_start = (tmp & 0xffff) + 1;
	pipe_config->base.adjusted_mode.crtc_vsync_end = ((tmp >> 16) & 0xffff) + 1;

	if (I915_READ(PIPECONF(cpu_transcoder)) & PIPECONF_INTERLACE_MASK) {
		pipe_config->base.adjusted_mode.flags |= DRM_MODE_FLAG_INTERLACE;
		pipe_config->base.adjusted_mode.crtc_vtotal += 1;
		pipe_config->base.adjusted_mode.crtc_vblank_end += 1;
	}
}

static void intel_get_pipe_src_size(struct intel_crtc *crtc,
				    struct intel_crtc_state *pipe_config)
{
	struct drm_device *dev = crtc->base.dev;
	struct drm_i915_private *dev_priv = to_i915(dev);
	u32 tmp;

	tmp = I915_READ(PIPESRC(crtc->pipe));
	pipe_config->pipe_src_h = (tmp & 0xffff) + 1;
	pipe_config->pipe_src_w = ((tmp >> 16) & 0xffff) + 1;

	pipe_config->base.mode.vdisplay = pipe_config->pipe_src_h;
	pipe_config->base.mode.hdisplay = pipe_config->pipe_src_w;
}

void intel_mode_from_pipe_config(struct drm_display_mode *mode,
				 struct intel_crtc_state *pipe_config)
{
	mode->hdisplay = pipe_config->base.adjusted_mode.crtc_hdisplay;
	mode->htotal = pipe_config->base.adjusted_mode.crtc_htotal;
	mode->hsync_start = pipe_config->base.adjusted_mode.crtc_hsync_start;
	mode->hsync_end = pipe_config->base.adjusted_mode.crtc_hsync_end;

	mode->vdisplay = pipe_config->base.adjusted_mode.crtc_vdisplay;
	mode->vtotal = pipe_config->base.adjusted_mode.crtc_vtotal;
	mode->vsync_start = pipe_config->base.adjusted_mode.crtc_vsync_start;
	mode->vsync_end = pipe_config->base.adjusted_mode.crtc_vsync_end;

	mode->flags = pipe_config->base.adjusted_mode.flags;
	mode->type = DRM_MODE_TYPE_DRIVER;

	mode->clock = pipe_config->base.adjusted_mode.crtc_clock;

	mode->hsync = drm_mode_hsync(mode);
	mode->vrefresh = drm_mode_vrefresh(mode);
	drm_mode_set_name(mode);
}

static void i9xx_set_pipeconf(struct intel_crtc *intel_crtc)
{
	struct drm_i915_private *dev_priv = to_i915(intel_crtc->base.dev);
	uint32_t pipeconf;

	pipeconf = 0;

	/* we keep both pipes enabled on 830 */
	if (IS_I830(dev_priv))
		pipeconf |= I915_READ(PIPECONF(intel_crtc->pipe)) & PIPECONF_ENABLE;

	if (intel_crtc->config->double_wide)
		pipeconf |= PIPECONF_DOUBLE_WIDE;

	/* only g4x and later have fancy bpc/dither controls */
	if (IS_G4X(dev_priv) || IS_VALLEYVIEW(dev_priv) ||
	    IS_CHERRYVIEW(dev_priv)) {
		/* Bspec claims that we can't use dithering for 30bpp pipes. */
		if (intel_crtc->config->dither && intel_crtc->config->pipe_bpp != 30)
			pipeconf |= PIPECONF_DITHER_EN |
				    PIPECONF_DITHER_TYPE_SP;

		switch (intel_crtc->config->pipe_bpp) {
		case 18:
			pipeconf |= PIPECONF_6BPC;
			break;
		case 24:
			pipeconf |= PIPECONF_8BPC;
			break;
		case 30:
			pipeconf |= PIPECONF_10BPC;
			break;
		default:
			/* Case prevented by intel_choose_pipe_bpp_dither. */
			BUG();
		}
	}

	if (HAS_PIPE_CXSR(dev_priv)) {
		if (intel_crtc->lowfreq_avail) {
			DRM_DEBUG_KMS("enabling CxSR downclocking\n");
			pipeconf |= PIPECONF_CXSR_DOWNCLOCK;
		} else {
			DRM_DEBUG_KMS("disabling CxSR downclocking\n");
		}
	}

	if (intel_crtc->config->base.adjusted_mode.flags & DRM_MODE_FLAG_INTERLACE) {
		if (INTEL_GEN(dev_priv) < 4 ||
		    intel_crtc_has_type(intel_crtc->config, INTEL_OUTPUT_SDVO))
			pipeconf |= PIPECONF_INTERLACE_W_FIELD_INDICATION;
		else
			pipeconf |= PIPECONF_INTERLACE_W_SYNC_SHIFT;
	} else
		pipeconf |= PIPECONF_PROGRESSIVE;

	if ((IS_VALLEYVIEW(dev_priv) || IS_CHERRYVIEW(dev_priv)) &&
	     intel_crtc->config->limited_color_range)
		pipeconf |= PIPECONF_COLOR_RANGE_SELECT;

	I915_WRITE(PIPECONF(intel_crtc->pipe), pipeconf);
	POSTING_READ(PIPECONF(intel_crtc->pipe));
}

static int i8xx_crtc_compute_clock(struct intel_crtc *crtc,
				   struct intel_crtc_state *crtc_state)
{
	struct drm_device *dev = crtc->base.dev;
	struct drm_i915_private *dev_priv = to_i915(dev);
	const struct intel_limit *limit;
	int refclk = 48000;

	memset(&crtc_state->dpll_hw_state, 0,
	       sizeof(crtc_state->dpll_hw_state));

	if (intel_crtc_has_type(crtc_state, INTEL_OUTPUT_LVDS)) {
		if (intel_panel_use_ssc(dev_priv)) {
			refclk = dev_priv->vbt.lvds_ssc_freq;
			DRM_DEBUG_KMS("using SSC reference clock of %d kHz\n", refclk);
		}

		limit = &intel_limits_i8xx_lvds;
	} else if (intel_crtc_has_type(crtc_state, INTEL_OUTPUT_DVO)) {
		limit = &intel_limits_i8xx_dvo;
	} else {
		limit = &intel_limits_i8xx_dac;
	}

	if (!crtc_state->clock_set &&
	    !i9xx_find_best_dpll(limit, crtc_state, crtc_state->port_clock,
				 refclk, NULL, &crtc_state->dpll)) {
		DRM_ERROR("Couldn't find PLL settings for mode!\n");
		return -EINVAL;
	}

	i8xx_compute_dpll(crtc, crtc_state, NULL);

	return 0;
}

static int g4x_crtc_compute_clock(struct intel_crtc *crtc,
				  struct intel_crtc_state *crtc_state)
{
	struct drm_device *dev = crtc->base.dev;
	struct drm_i915_private *dev_priv = to_i915(dev);
	const struct intel_limit *limit;
	int refclk = 96000;

	memset(&crtc_state->dpll_hw_state, 0,
	       sizeof(crtc_state->dpll_hw_state));

	if (intel_crtc_has_type(crtc_state, INTEL_OUTPUT_LVDS)) {
		if (intel_panel_use_ssc(dev_priv)) {
			refclk = dev_priv->vbt.lvds_ssc_freq;
			DRM_DEBUG_KMS("using SSC reference clock of %d kHz\n", refclk);
		}

		if (intel_is_dual_link_lvds(dev))
			limit = &intel_limits_g4x_dual_channel_lvds;
		else
			limit = &intel_limits_g4x_single_channel_lvds;
	} else if (intel_crtc_has_type(crtc_state, INTEL_OUTPUT_HDMI) ||
		   intel_crtc_has_type(crtc_state, INTEL_OUTPUT_ANALOG)) {
		limit = &intel_limits_g4x_hdmi;
	} else if (intel_crtc_has_type(crtc_state, INTEL_OUTPUT_SDVO)) {
		limit = &intel_limits_g4x_sdvo;
	} else {
		/* The option is for other outputs */
		limit = &intel_limits_i9xx_sdvo;
	}

	if (!crtc_state->clock_set &&
	    !g4x_find_best_dpll(limit, crtc_state, crtc_state->port_clock,
				refclk, NULL, &crtc_state->dpll)) {
		DRM_ERROR("Couldn't find PLL settings for mode!\n");
		return -EINVAL;
	}

	i9xx_compute_dpll(crtc, crtc_state, NULL);

	return 0;
}

static int pnv_crtc_compute_clock(struct intel_crtc *crtc,
				  struct intel_crtc_state *crtc_state)
{
	struct drm_device *dev = crtc->base.dev;
	struct drm_i915_private *dev_priv = to_i915(dev);
	const struct intel_limit *limit;
	int refclk = 96000;

	memset(&crtc_state->dpll_hw_state, 0,
	       sizeof(crtc_state->dpll_hw_state));

	if (intel_crtc_has_type(crtc_state, INTEL_OUTPUT_LVDS)) {
		if (intel_panel_use_ssc(dev_priv)) {
			refclk = dev_priv->vbt.lvds_ssc_freq;
			DRM_DEBUG_KMS("using SSC reference clock of %d kHz\n", refclk);
		}

		limit = &intel_limits_pineview_lvds;
	} else {
		limit = &intel_limits_pineview_sdvo;
	}

	if (!crtc_state->clock_set &&
	    !pnv_find_best_dpll(limit, crtc_state, crtc_state->port_clock,
				refclk, NULL, &crtc_state->dpll)) {
		DRM_ERROR("Couldn't find PLL settings for mode!\n");
		return -EINVAL;
	}

	i9xx_compute_dpll(crtc, crtc_state, NULL);

	return 0;
}

static int i9xx_crtc_compute_clock(struct intel_crtc *crtc,
				   struct intel_crtc_state *crtc_state)
{
	struct drm_device *dev = crtc->base.dev;
	struct drm_i915_private *dev_priv = to_i915(dev);
	const struct intel_limit *limit;
	int refclk = 96000;

	memset(&crtc_state->dpll_hw_state, 0,
	       sizeof(crtc_state->dpll_hw_state));

	if (intel_crtc_has_type(crtc_state, INTEL_OUTPUT_LVDS)) {
		if (intel_panel_use_ssc(dev_priv)) {
			refclk = dev_priv->vbt.lvds_ssc_freq;
			DRM_DEBUG_KMS("using SSC reference clock of %d kHz\n", refclk);
		}

		limit = &intel_limits_i9xx_lvds;
	} else {
		limit = &intel_limits_i9xx_sdvo;
	}

	if (!crtc_state->clock_set &&
	    !i9xx_find_best_dpll(limit, crtc_state, crtc_state->port_clock,
				 refclk, NULL, &crtc_state->dpll)) {
		DRM_ERROR("Couldn't find PLL settings for mode!\n");
		return -EINVAL;
	}

	i9xx_compute_dpll(crtc, crtc_state, NULL);

	return 0;
}

static int chv_crtc_compute_clock(struct intel_crtc *crtc,
				  struct intel_crtc_state *crtc_state)
{
	int refclk = 100000;
	const struct intel_limit *limit = &intel_limits_chv;

	memset(&crtc_state->dpll_hw_state, 0,
	       sizeof(crtc_state->dpll_hw_state));

	if (!crtc_state->clock_set &&
	    !chv_find_best_dpll(limit, crtc_state, crtc_state->port_clock,
				refclk, NULL, &crtc_state->dpll)) {
		DRM_ERROR("Couldn't find PLL settings for mode!\n");
		return -EINVAL;
	}

	chv_compute_dpll(crtc, crtc_state);

	return 0;
}

static int vlv_crtc_compute_clock(struct intel_crtc *crtc,
				  struct intel_crtc_state *crtc_state)
{
	int refclk = 100000;
	const struct intel_limit *limit = &intel_limits_vlv;

	memset(&crtc_state->dpll_hw_state, 0,
	       sizeof(crtc_state->dpll_hw_state));

	if (!crtc_state->clock_set &&
	    !vlv_find_best_dpll(limit, crtc_state, crtc_state->port_clock,
				refclk, NULL, &crtc_state->dpll)) {
		DRM_ERROR("Couldn't find PLL settings for mode!\n");
		return -EINVAL;
	}

	vlv_compute_dpll(crtc, crtc_state);

	return 0;
}

static void i9xx_get_pfit_config(struct intel_crtc *crtc,
				 struct intel_crtc_state *pipe_config)
{
	struct drm_i915_private *dev_priv = to_i915(crtc->base.dev);
	uint32_t tmp;

	if (INTEL_GEN(dev_priv) <= 3 &&
	    (IS_I830(dev_priv) || !IS_MOBILE(dev_priv)))
		return;

	tmp = I915_READ(PFIT_CONTROL);
	if (!(tmp & PFIT_ENABLE))
		return;

	/* Check whether the pfit is attached to our pipe. */
	if (INTEL_GEN(dev_priv) < 4) {
		if (crtc->pipe != PIPE_B)
			return;
	} else {
		if ((tmp & PFIT_PIPE_MASK) != (crtc->pipe << PFIT_PIPE_SHIFT))
			return;
	}

	pipe_config->gmch_pfit.control = tmp;
	pipe_config->gmch_pfit.pgm_ratios = I915_READ(PFIT_PGM_RATIOS);
}

static void vlv_crtc_clock_get(struct intel_crtc *crtc,
			       struct intel_crtc_state *pipe_config)
{
	struct drm_device *dev = crtc->base.dev;
	struct drm_i915_private *dev_priv = to_i915(dev);
	int pipe = pipe_config->cpu_transcoder;
	struct dpll clock;
	u32 mdiv;
	int refclk = 100000;

	/* In case of DSI, DPLL will not be used */
	if ((pipe_config->dpll_hw_state.dpll & DPLL_VCO_ENABLE) == 0)
		return;

	mutex_lock(&dev_priv->sb_lock);
	mdiv = vlv_dpio_read(dev_priv, pipe, VLV_PLL_DW3(pipe));
	mutex_unlock(&dev_priv->sb_lock);

	clock.m1 = (mdiv >> DPIO_M1DIV_SHIFT) & 7;
	clock.m2 = mdiv & DPIO_M2DIV_MASK;
	clock.n = (mdiv >> DPIO_N_SHIFT) & 0xf;
	clock.p1 = (mdiv >> DPIO_P1_SHIFT) & 7;
	clock.p2 = (mdiv >> DPIO_P2_SHIFT) & 0x1f;

	pipe_config->port_clock = vlv_calc_dpll_params(refclk, &clock);
}

static void
i9xx_get_initial_plane_config(struct intel_crtc *crtc,
			      struct intel_initial_plane_config *plane_config)
{
	struct drm_device *dev = crtc->base.dev;
	struct drm_i915_private *dev_priv = to_i915(dev);
	u32 val, base, offset;
	int pipe = crtc->pipe, plane = crtc->plane;
	int fourcc, pixel_format;
	unsigned int aligned_height;
	struct drm_framebuffer *fb;
	struct intel_framebuffer *intel_fb;

	val = I915_READ(DSPCNTR(plane));
	if (!(val & DISPLAY_PLANE_ENABLE))
		return;

	intel_fb = kzalloc(sizeof(*intel_fb), GFP_KERNEL);
	if (!intel_fb) {
		DRM_DEBUG_KMS("failed to alloc fb\n");
		return;
	}

	fb = &intel_fb->base;

	fb->dev = dev;

	if (INTEL_GEN(dev_priv) >= 4) {
		if (val & DISPPLANE_TILED) {
			plane_config->tiling = I915_TILING_X;
			fb->modifier = I915_FORMAT_MOD_X_TILED;
		}
	}

	pixel_format = val & DISPPLANE_PIXFORMAT_MASK;
	fourcc = i9xx_format_to_fourcc(pixel_format);
	fb->format = drm_format_info(fourcc);

	if (INTEL_GEN(dev_priv) >= 4) {
		if (plane_config->tiling)
			offset = I915_READ(DSPTILEOFF(plane));
		else
			offset = I915_READ(DSPLINOFF(plane));
		base = I915_READ(DSPSURF(plane)) & 0xfffff000;
	} else {
		base = I915_READ(DSPADDR(plane));
	}
	plane_config->base = base;

	val = I915_READ(PIPESRC(pipe));
	fb->width = ((val >> 16) & 0xfff) + 1;
	fb->height = ((val >> 0) & 0xfff) + 1;

	val = I915_READ(DSPSTRIDE(pipe));
	fb->pitches[0] = val & 0xffffffc0;

	aligned_height = intel_fb_align_height(fb, 0, fb->height);

	plane_config->size = fb->pitches[0] * aligned_height;

	DRM_DEBUG_KMS("pipe/plane %c/%d with fb: size=%dx%d@%d, offset=%x, pitch %d, size 0x%x\n",
		      pipe_name(pipe), plane, fb->width, fb->height,
		      fb->format->cpp[0] * 8, base, fb->pitches[0],
		      plane_config->size);

	plane_config->fb = intel_fb;
}

static void chv_crtc_clock_get(struct intel_crtc *crtc,
			       struct intel_crtc_state *pipe_config)
{
	struct drm_device *dev = crtc->base.dev;
	struct drm_i915_private *dev_priv = to_i915(dev);
	int pipe = pipe_config->cpu_transcoder;
	enum dpio_channel port = vlv_pipe_to_channel(pipe);
	struct dpll clock;
	u32 cmn_dw13, pll_dw0, pll_dw1, pll_dw2, pll_dw3;
	int refclk = 100000;

	/* In case of DSI, DPLL will not be used */
	if ((pipe_config->dpll_hw_state.dpll & DPLL_VCO_ENABLE) == 0)
		return;

	mutex_lock(&dev_priv->sb_lock);
	cmn_dw13 = vlv_dpio_read(dev_priv, pipe, CHV_CMN_DW13(port));
	pll_dw0 = vlv_dpio_read(dev_priv, pipe, CHV_PLL_DW0(port));
	pll_dw1 = vlv_dpio_read(dev_priv, pipe, CHV_PLL_DW1(port));
	pll_dw2 = vlv_dpio_read(dev_priv, pipe, CHV_PLL_DW2(port));
	pll_dw3 = vlv_dpio_read(dev_priv, pipe, CHV_PLL_DW3(port));
	mutex_unlock(&dev_priv->sb_lock);

	clock.m1 = (pll_dw1 & 0x7) == DPIO_CHV_M1_DIV_BY_2 ? 2 : 0;
	clock.m2 = (pll_dw0 & 0xff) << 22;
	if (pll_dw3 & DPIO_CHV_FRAC_DIV_EN)
		clock.m2 |= pll_dw2 & 0x3fffff;
	clock.n = (pll_dw1 >> DPIO_CHV_N_DIV_SHIFT) & 0xf;
	clock.p1 = (cmn_dw13 >> DPIO_CHV_P1_DIV_SHIFT) & 0x7;
	clock.p2 = (cmn_dw13 >> DPIO_CHV_P2_DIV_SHIFT) & 0x1f;

	pipe_config->port_clock = chv_calc_dpll_params(refclk, &clock);
}

static bool i9xx_get_pipe_config(struct intel_crtc *crtc,
				 struct intel_crtc_state *pipe_config)
{
	struct drm_i915_private *dev_priv = to_i915(crtc->base.dev);
	enum intel_display_power_domain power_domain;
	uint32_t tmp;
	bool ret;

	power_domain = POWER_DOMAIN_PIPE(crtc->pipe);
	if (!intel_display_power_get_if_enabled(dev_priv, power_domain))
		return false;

	pipe_config->cpu_transcoder = (enum transcoder) crtc->pipe;
	pipe_config->shared_dpll = NULL;

	ret = false;

	tmp = I915_READ(PIPECONF(crtc->pipe));
	if (!(tmp & PIPECONF_ENABLE))
		goto out;

	if (IS_G4X(dev_priv) || IS_VALLEYVIEW(dev_priv) ||
	    IS_CHERRYVIEW(dev_priv)) {
		switch (tmp & PIPECONF_BPC_MASK) {
		case PIPECONF_6BPC:
			pipe_config->pipe_bpp = 18;
			break;
		case PIPECONF_8BPC:
			pipe_config->pipe_bpp = 24;
			break;
		case PIPECONF_10BPC:
			pipe_config->pipe_bpp = 30;
			break;
		default:
			break;
		}
	}

	if ((IS_VALLEYVIEW(dev_priv) || IS_CHERRYVIEW(dev_priv)) &&
	    (tmp & PIPECONF_COLOR_RANGE_SELECT))
		pipe_config->limited_color_range = true;

	if (INTEL_GEN(dev_priv) < 4)
		pipe_config->double_wide = tmp & PIPECONF_DOUBLE_WIDE;

	intel_get_pipe_timings(crtc, pipe_config);
	intel_get_pipe_src_size(crtc, pipe_config);

	i9xx_get_pfit_config(crtc, pipe_config);

	if (INTEL_GEN(dev_priv) >= 4) {
		/* No way to read it out on pipes B and C */
		if (IS_CHERRYVIEW(dev_priv) && crtc->pipe != PIPE_A)
			tmp = dev_priv->chv_dpll_md[crtc->pipe];
		else
			tmp = I915_READ(DPLL_MD(crtc->pipe));
		pipe_config->pixel_multiplier =
			((tmp & DPLL_MD_UDI_MULTIPLIER_MASK)
			 >> DPLL_MD_UDI_MULTIPLIER_SHIFT) + 1;
		pipe_config->dpll_hw_state.dpll_md = tmp;
	} else if (IS_I945G(dev_priv) || IS_I945GM(dev_priv) ||
		   IS_G33(dev_priv) || IS_PINEVIEW(dev_priv)) {
		tmp = I915_READ(DPLL(crtc->pipe));
		pipe_config->pixel_multiplier =
			((tmp & SDVO_MULTIPLIER_MASK)
			 >> SDVO_MULTIPLIER_SHIFT_HIRES) + 1;
	} else {
		/* Note that on i915G/GM the pixel multiplier is in the sdvo
		 * port and will be fixed up in the encoder->get_config
		 * function. */
		pipe_config->pixel_multiplier = 1;
	}
	pipe_config->dpll_hw_state.dpll = I915_READ(DPLL(crtc->pipe));
	if (!IS_VALLEYVIEW(dev_priv) && !IS_CHERRYVIEW(dev_priv)) {
		/*
		 * DPLL_DVO_2X_MODE must be enabled for both DPLLs
		 * on 830. Filter it out here so that we don't
		 * report errors due to that.
		 */
		if (IS_I830(dev_priv))
			pipe_config->dpll_hw_state.dpll &= ~DPLL_DVO_2X_MODE;

		pipe_config->dpll_hw_state.fp0 = I915_READ(FP0(crtc->pipe));
		pipe_config->dpll_hw_state.fp1 = I915_READ(FP1(crtc->pipe));
	} else {
		/* Mask out read-only status bits. */
		pipe_config->dpll_hw_state.dpll &= ~(DPLL_LOCK_VLV |
						     DPLL_PORTC_READY_MASK |
						     DPLL_PORTB_READY_MASK);
	}

	if (IS_CHERRYVIEW(dev_priv))
		chv_crtc_clock_get(crtc, pipe_config);
	else if (IS_VALLEYVIEW(dev_priv))
		vlv_crtc_clock_get(crtc, pipe_config);
	else
		i9xx_crtc_clock_get(crtc, pipe_config);

	/*
	 * Normally the dotclock is filled in by the encoder .get_config()
	 * but in case the pipe is enabled w/o any ports we need a sane
	 * default.
	 */
	pipe_config->base.adjusted_mode.crtc_clock =
		pipe_config->port_clock / pipe_config->pixel_multiplier;

	ret = true;

out:
	intel_display_power_put(dev_priv, power_domain);

	return ret;
}

static void ironlake_init_pch_refclk(struct drm_i915_private *dev_priv)
{
	struct intel_encoder *encoder;
	int i;
	u32 val, final;
	bool has_lvds = false;
	bool has_cpu_edp = false;
	bool has_panel = false;
	bool has_ck505 = false;
	bool can_ssc = false;
	bool using_ssc_source = false;

	/* We need to take the global config into account */
	for_each_intel_encoder(&dev_priv->drm, encoder) {
		switch (encoder->type) {
		case INTEL_OUTPUT_LVDS:
			has_panel = true;
			has_lvds = true;
			break;
		case INTEL_OUTPUT_EDP:
			has_panel = true;
			if (enc_to_dig_port(&encoder->base)->port == PORT_A)
				has_cpu_edp = true;
			break;
		default:
			break;
		}
	}

	if (HAS_PCH_IBX(dev_priv)) {
		has_ck505 = dev_priv->vbt.display_clock_mode;
		can_ssc = has_ck505;
	} else {
		has_ck505 = false;
		can_ssc = true;
	}

	/* Check if any DPLLs are using the SSC source */
	for (i = 0; i < dev_priv->num_shared_dpll; i++) {
		u32 temp = I915_READ(PCH_DPLL(i));

		if (!(temp & DPLL_VCO_ENABLE))
			continue;

		if ((temp & PLL_REF_INPUT_MASK) ==
		    PLLB_REF_INPUT_SPREADSPECTRUMIN) {
			using_ssc_source = true;
			break;
		}
	}

	DRM_DEBUG_KMS("has_panel %d has_lvds %d has_ck505 %d using_ssc_source %d\n",
		      has_panel, has_lvds, has_ck505, using_ssc_source);

	/* Ironlake: try to setup display ref clock before DPLL
	 * enabling. This is only under driver's control after
	 * PCH B stepping, previous chipset stepping should be
	 * ignoring this setting.
	 */
	val = I915_READ(PCH_DREF_CONTROL);

	/* As we must carefully and slowly disable/enable each source in turn,
	 * compute the final state we want first and check if we need to
	 * make any changes at all.
	 */
	final = val;
	final &= ~DREF_NONSPREAD_SOURCE_MASK;
	if (has_ck505)
		final |= DREF_NONSPREAD_CK505_ENABLE;
	else
		final |= DREF_NONSPREAD_SOURCE_ENABLE;

	final &= ~DREF_SSC_SOURCE_MASK;
	final &= ~DREF_CPU_SOURCE_OUTPUT_MASK;
	final &= ~DREF_SSC1_ENABLE;

	if (has_panel) {
		final |= DREF_SSC_SOURCE_ENABLE;

		if (intel_panel_use_ssc(dev_priv) && can_ssc)
			final |= DREF_SSC1_ENABLE;

		if (has_cpu_edp) {
			if (intel_panel_use_ssc(dev_priv) && can_ssc)
				final |= DREF_CPU_SOURCE_OUTPUT_DOWNSPREAD;
			else
				final |= DREF_CPU_SOURCE_OUTPUT_NONSPREAD;
		} else
			final |= DREF_CPU_SOURCE_OUTPUT_DISABLE;
	} else if (using_ssc_source) {
		final |= DREF_SSC_SOURCE_ENABLE;
		final |= DREF_SSC1_ENABLE;
	}

	if (final == val)
		return;

	/* Always enable nonspread source */
	val &= ~DREF_NONSPREAD_SOURCE_MASK;

	if (has_ck505)
		val |= DREF_NONSPREAD_CK505_ENABLE;
	else
		val |= DREF_NONSPREAD_SOURCE_ENABLE;

	if (has_panel) {
		val &= ~DREF_SSC_SOURCE_MASK;
		val |= DREF_SSC_SOURCE_ENABLE;

		/* SSC must be turned on before enabling the CPU output  */
		if (intel_panel_use_ssc(dev_priv) && can_ssc) {
			DRM_DEBUG_KMS("Using SSC on panel\n");
			val |= DREF_SSC1_ENABLE;
		} else
			val &= ~DREF_SSC1_ENABLE;

		/* Get SSC going before enabling the outputs */
		I915_WRITE(PCH_DREF_CONTROL, val);
		POSTING_READ(PCH_DREF_CONTROL);
		udelay(200);

		val &= ~DREF_CPU_SOURCE_OUTPUT_MASK;

		/* Enable CPU source on CPU attached eDP */
		if (has_cpu_edp) {
			if (intel_panel_use_ssc(dev_priv) && can_ssc) {
				DRM_DEBUG_KMS("Using SSC on eDP\n");
				val |= DREF_CPU_SOURCE_OUTPUT_DOWNSPREAD;
			} else
				val |= DREF_CPU_SOURCE_OUTPUT_NONSPREAD;
		} else
			val |= DREF_CPU_SOURCE_OUTPUT_DISABLE;

		I915_WRITE(PCH_DREF_CONTROL, val);
		POSTING_READ(PCH_DREF_CONTROL);
		udelay(200);
	} else {
		DRM_DEBUG_KMS("Disabling CPU source output\n");

		val &= ~DREF_CPU_SOURCE_OUTPUT_MASK;

		/* Turn off CPU output */
		val |= DREF_CPU_SOURCE_OUTPUT_DISABLE;

		I915_WRITE(PCH_DREF_CONTROL, val);
		POSTING_READ(PCH_DREF_CONTROL);
		udelay(200);

		if (!using_ssc_source) {
			DRM_DEBUG_KMS("Disabling SSC source\n");

			/* Turn off the SSC source */
			val &= ~DREF_SSC_SOURCE_MASK;
			val |= DREF_SSC_SOURCE_DISABLE;

			/* Turn off SSC1 */
			val &= ~DREF_SSC1_ENABLE;

			I915_WRITE(PCH_DREF_CONTROL, val);
			POSTING_READ(PCH_DREF_CONTROL);
			udelay(200);
		}
	}

	BUG_ON(val != final);
}

static void lpt_reset_fdi_mphy(struct drm_i915_private *dev_priv)
{
	uint32_t tmp;

	tmp = I915_READ(SOUTH_CHICKEN2);
	tmp |= FDI_MPHY_IOSFSB_RESET_CTL;
	I915_WRITE(SOUTH_CHICKEN2, tmp);

	if (wait_for_us(I915_READ(SOUTH_CHICKEN2) &
			FDI_MPHY_IOSFSB_RESET_STATUS, 100))
		DRM_ERROR("FDI mPHY reset assert timeout\n");

	tmp = I915_READ(SOUTH_CHICKEN2);
	tmp &= ~FDI_MPHY_IOSFSB_RESET_CTL;
	I915_WRITE(SOUTH_CHICKEN2, tmp);

	if (wait_for_us((I915_READ(SOUTH_CHICKEN2) &
			 FDI_MPHY_IOSFSB_RESET_STATUS) == 0, 100))
		DRM_ERROR("FDI mPHY reset de-assert timeout\n");
}

/* WaMPhyProgramming:hsw */
static void lpt_program_fdi_mphy(struct drm_i915_private *dev_priv)
{
	uint32_t tmp;

	tmp = intel_sbi_read(dev_priv, 0x8008, SBI_MPHY);
	tmp &= ~(0xFF << 24);
	tmp |= (0x12 << 24);
	intel_sbi_write(dev_priv, 0x8008, tmp, SBI_MPHY);

	tmp = intel_sbi_read(dev_priv, 0x2008, SBI_MPHY);
	tmp |= (1 << 11);
	intel_sbi_write(dev_priv, 0x2008, tmp, SBI_MPHY);

	tmp = intel_sbi_read(dev_priv, 0x2108, SBI_MPHY);
	tmp |= (1 << 11);
	intel_sbi_write(dev_priv, 0x2108, tmp, SBI_MPHY);

	tmp = intel_sbi_read(dev_priv, 0x206C, SBI_MPHY);
	tmp |= (1 << 24) | (1 << 21) | (1 << 18);
	intel_sbi_write(dev_priv, 0x206C, tmp, SBI_MPHY);

	tmp = intel_sbi_read(dev_priv, 0x216C, SBI_MPHY);
	tmp |= (1 << 24) | (1 << 21) | (1 << 18);
	intel_sbi_write(dev_priv, 0x216C, tmp, SBI_MPHY);

	tmp = intel_sbi_read(dev_priv, 0x2080, SBI_MPHY);
	tmp &= ~(7 << 13);
	tmp |= (5 << 13);
	intel_sbi_write(dev_priv, 0x2080, tmp, SBI_MPHY);

	tmp = intel_sbi_read(dev_priv, 0x2180, SBI_MPHY);
	tmp &= ~(7 << 13);
	tmp |= (5 << 13);
	intel_sbi_write(dev_priv, 0x2180, tmp, SBI_MPHY);

	tmp = intel_sbi_read(dev_priv, 0x208C, SBI_MPHY);
	tmp &= ~0xFF;
	tmp |= 0x1C;
	intel_sbi_write(dev_priv, 0x208C, tmp, SBI_MPHY);

	tmp = intel_sbi_read(dev_priv, 0x218C, SBI_MPHY);
	tmp &= ~0xFF;
	tmp |= 0x1C;
	intel_sbi_write(dev_priv, 0x218C, tmp, SBI_MPHY);

	tmp = intel_sbi_read(dev_priv, 0x2098, SBI_MPHY);
	tmp &= ~(0xFF << 16);
	tmp |= (0x1C << 16);
	intel_sbi_write(dev_priv, 0x2098, tmp, SBI_MPHY);

	tmp = intel_sbi_read(dev_priv, 0x2198, SBI_MPHY);
	tmp &= ~(0xFF << 16);
	tmp |= (0x1C << 16);
	intel_sbi_write(dev_priv, 0x2198, tmp, SBI_MPHY);

	tmp = intel_sbi_read(dev_priv, 0x20C4, SBI_MPHY);
	tmp |= (1 << 27);
	intel_sbi_write(dev_priv, 0x20C4, tmp, SBI_MPHY);

	tmp = intel_sbi_read(dev_priv, 0x21C4, SBI_MPHY);
	tmp |= (1 << 27);
	intel_sbi_write(dev_priv, 0x21C4, tmp, SBI_MPHY);

	tmp = intel_sbi_read(dev_priv, 0x20EC, SBI_MPHY);
	tmp &= ~(0xF << 28);
	tmp |= (4 << 28);
	intel_sbi_write(dev_priv, 0x20EC, tmp, SBI_MPHY);

	tmp = intel_sbi_read(dev_priv, 0x21EC, SBI_MPHY);
	tmp &= ~(0xF << 28);
	tmp |= (4 << 28);
	intel_sbi_write(dev_priv, 0x21EC, tmp, SBI_MPHY);
}

/* Implements 3 different sequences from BSpec chapter "Display iCLK
 * Programming" based on the parameters passed:
 * - Sequence to enable CLKOUT_DP
 * - Sequence to enable CLKOUT_DP without spread
 * - Sequence to enable CLKOUT_DP for FDI usage and configure PCH FDI I/O
 */
static void lpt_enable_clkout_dp(struct drm_i915_private *dev_priv,
				 bool with_spread, bool with_fdi)
{
	uint32_t reg, tmp;

	if (WARN(with_fdi && !with_spread, "FDI requires downspread\n"))
		with_spread = true;
	if (WARN(HAS_PCH_LPT_LP(dev_priv) &&
	    with_fdi, "LP PCH doesn't have FDI\n"))
		with_fdi = false;

	mutex_lock(&dev_priv->sb_lock);

	tmp = intel_sbi_read(dev_priv, SBI_SSCCTL, SBI_ICLK);
	tmp &= ~SBI_SSCCTL_DISABLE;
	tmp |= SBI_SSCCTL_PATHALT;
	intel_sbi_write(dev_priv, SBI_SSCCTL, tmp, SBI_ICLK);

	udelay(24);

	if (with_spread) {
		tmp = intel_sbi_read(dev_priv, SBI_SSCCTL, SBI_ICLK);
		tmp &= ~SBI_SSCCTL_PATHALT;
		intel_sbi_write(dev_priv, SBI_SSCCTL, tmp, SBI_ICLK);

		if (with_fdi) {
			lpt_reset_fdi_mphy(dev_priv);
			lpt_program_fdi_mphy(dev_priv);
		}
	}

	reg = HAS_PCH_LPT_LP(dev_priv) ? SBI_GEN0 : SBI_DBUFF0;
	tmp = intel_sbi_read(dev_priv, reg, SBI_ICLK);
	tmp |= SBI_GEN0_CFG_BUFFENABLE_DISABLE;
	intel_sbi_write(dev_priv, reg, tmp, SBI_ICLK);

	mutex_unlock(&dev_priv->sb_lock);
}

/* Sequence to disable CLKOUT_DP */
static void lpt_disable_clkout_dp(struct drm_i915_private *dev_priv)
{
	uint32_t reg, tmp;

	mutex_lock(&dev_priv->sb_lock);

	reg = HAS_PCH_LPT_LP(dev_priv) ? SBI_GEN0 : SBI_DBUFF0;
	tmp = intel_sbi_read(dev_priv, reg, SBI_ICLK);
	tmp &= ~SBI_GEN0_CFG_BUFFENABLE_DISABLE;
	intel_sbi_write(dev_priv, reg, tmp, SBI_ICLK);

	tmp = intel_sbi_read(dev_priv, SBI_SSCCTL, SBI_ICLK);
	if (!(tmp & SBI_SSCCTL_DISABLE)) {
		if (!(tmp & SBI_SSCCTL_PATHALT)) {
			tmp |= SBI_SSCCTL_PATHALT;
			intel_sbi_write(dev_priv, SBI_SSCCTL, tmp, SBI_ICLK);
			udelay(32);
		}
		tmp |= SBI_SSCCTL_DISABLE;
		intel_sbi_write(dev_priv, SBI_SSCCTL, tmp, SBI_ICLK);
	}

	mutex_unlock(&dev_priv->sb_lock);
}

#define BEND_IDX(steps) ((50 + (steps)) / 5)

static const uint16_t sscdivintphase[] = {
	[BEND_IDX( 50)] = 0x3B23,
	[BEND_IDX( 45)] = 0x3B23,
	[BEND_IDX( 40)] = 0x3C23,
	[BEND_IDX( 35)] = 0x3C23,
	[BEND_IDX( 30)] = 0x3D23,
	[BEND_IDX( 25)] = 0x3D23,
	[BEND_IDX( 20)] = 0x3E23,
	[BEND_IDX( 15)] = 0x3E23,
	[BEND_IDX( 10)] = 0x3F23,
	[BEND_IDX(  5)] = 0x3F23,
	[BEND_IDX(  0)] = 0x0025,
	[BEND_IDX( -5)] = 0x0025,
	[BEND_IDX(-10)] = 0x0125,
	[BEND_IDX(-15)] = 0x0125,
	[BEND_IDX(-20)] = 0x0225,
	[BEND_IDX(-25)] = 0x0225,
	[BEND_IDX(-30)] = 0x0325,
	[BEND_IDX(-35)] = 0x0325,
	[BEND_IDX(-40)] = 0x0425,
	[BEND_IDX(-45)] = 0x0425,
	[BEND_IDX(-50)] = 0x0525,
};

/*
 * Bend CLKOUT_DP
 * steps -50 to 50 inclusive, in steps of 5
 * < 0 slow down the clock, > 0 speed up the clock, 0 == no bend (135MHz)
 * change in clock period = -(steps / 10) * 5.787 ps
 */
static void lpt_bend_clkout_dp(struct drm_i915_private *dev_priv, int steps)
{
	uint32_t tmp;
	int idx = BEND_IDX(steps);

	if (WARN_ON(steps % 5 != 0))
		return;

	if (WARN_ON(idx >= ARRAY_SIZE(sscdivintphase)))
		return;

	mutex_lock(&dev_priv->sb_lock);

	if (steps % 10 != 0)
		tmp = 0xAAAAAAAB;
	else
		tmp = 0x00000000;
	intel_sbi_write(dev_priv, SBI_SSCDITHPHASE, tmp, SBI_ICLK);

	tmp = intel_sbi_read(dev_priv, SBI_SSCDIVINTPHASE, SBI_ICLK);
	tmp &= 0xffff0000;
	tmp |= sscdivintphase[idx];
	intel_sbi_write(dev_priv, SBI_SSCDIVINTPHASE, tmp, SBI_ICLK);

	mutex_unlock(&dev_priv->sb_lock);
}

#undef BEND_IDX

static void lpt_init_pch_refclk(struct drm_i915_private *dev_priv)
{
	struct intel_encoder *encoder;
	bool has_vga = false;

	for_each_intel_encoder(&dev_priv->drm, encoder) {
		switch (encoder->type) {
		case INTEL_OUTPUT_ANALOG:
			has_vga = true;
			break;
		default:
			break;
		}
	}

	if (has_vga) {
		lpt_bend_clkout_dp(dev_priv, 0);
		lpt_enable_clkout_dp(dev_priv, true, true);
	} else {
		lpt_disable_clkout_dp(dev_priv);
	}
}

/*
 * Initialize reference clocks when the driver loads
 */
void intel_init_pch_refclk(struct drm_i915_private *dev_priv)
{
	if (HAS_PCH_IBX(dev_priv) || HAS_PCH_CPT(dev_priv))
		ironlake_init_pch_refclk(dev_priv);
	else if (HAS_PCH_LPT(dev_priv))
		lpt_init_pch_refclk(dev_priv);
}

static void ironlake_set_pipeconf(struct drm_crtc *crtc)
{
	struct drm_i915_private *dev_priv = to_i915(crtc->dev);
	struct intel_crtc *intel_crtc = to_intel_crtc(crtc);
	int pipe = intel_crtc->pipe;
	uint32_t val;

	val = 0;

	switch (intel_crtc->config->pipe_bpp) {
	case 18:
		val |= PIPECONF_6BPC;
		break;
	case 24:
		val |= PIPECONF_8BPC;
		break;
	case 30:
		val |= PIPECONF_10BPC;
		break;
	case 36:
		val |= PIPECONF_12BPC;
		break;
	default:
		/* Case prevented by intel_choose_pipe_bpp_dither. */
		BUG();
	}

	if (intel_crtc->config->dither)
		val |= (PIPECONF_DITHER_EN | PIPECONF_DITHER_TYPE_SP);

	if (intel_crtc->config->base.adjusted_mode.flags & DRM_MODE_FLAG_INTERLACE)
		val |= PIPECONF_INTERLACED_ILK;
	else
		val |= PIPECONF_PROGRESSIVE;

	if (intel_crtc->config->limited_color_range)
		val |= PIPECONF_COLOR_RANGE_SELECT;

	I915_WRITE(PIPECONF(pipe), val);
	POSTING_READ(PIPECONF(pipe));
}

static void haswell_set_pipeconf(struct drm_crtc *crtc)
{
	struct drm_i915_private *dev_priv = to_i915(crtc->dev);
	struct intel_crtc *intel_crtc = to_intel_crtc(crtc);
	enum transcoder cpu_transcoder = intel_crtc->config->cpu_transcoder;
	u32 val = 0;

	if (IS_HASWELL(dev_priv) && intel_crtc->config->dither)
		val |= (PIPECONF_DITHER_EN | PIPECONF_DITHER_TYPE_SP);

	if (intel_crtc->config->base.adjusted_mode.flags & DRM_MODE_FLAG_INTERLACE)
		val |= PIPECONF_INTERLACED_ILK;
	else
		val |= PIPECONF_PROGRESSIVE;

	I915_WRITE(PIPECONF(cpu_transcoder), val);
	POSTING_READ(PIPECONF(cpu_transcoder));
}

static void haswell_set_pipemisc(struct drm_crtc *crtc)
{
	struct drm_i915_private *dev_priv = to_i915(crtc->dev);
	struct intel_crtc *intel_crtc = to_intel_crtc(crtc);

	if (IS_BROADWELL(dev_priv) || INTEL_INFO(dev_priv)->gen >= 9) {
		u32 val = 0;

		switch (intel_crtc->config->pipe_bpp) {
		case 18:
			val |= PIPEMISC_DITHER_6_BPC;
			break;
		case 24:
			val |= PIPEMISC_DITHER_8_BPC;
			break;
		case 30:
			val |= PIPEMISC_DITHER_10_BPC;
			break;
		case 36:
			val |= PIPEMISC_DITHER_12_BPC;
			break;
		default:
			/* Case prevented by pipe_config_set_bpp. */
			BUG();
		}

		if (intel_crtc->config->dither)
			val |= PIPEMISC_DITHER_ENABLE | PIPEMISC_DITHER_TYPE_SP;

		I915_WRITE(PIPEMISC(intel_crtc->pipe), val);
	}
}

int ironlake_get_lanes_required(int target_clock, int link_bw, int bpp)
{
	/*
	 * Account for spread spectrum to avoid
	 * oversubscribing the link. Max center spread
	 * is 2.5%; use 5% for safety's sake.
	 */
	u32 bps = target_clock * bpp * 21 / 20;
	return DIV_ROUND_UP(bps, link_bw * 8);
}

static bool ironlake_needs_fb_cb_tune(struct dpll *dpll, int factor)
{
	return i9xx_dpll_compute_m(dpll) < factor * dpll->n;
}

static void ironlake_compute_dpll(struct intel_crtc *intel_crtc,
				  struct intel_crtc_state *crtc_state,
				  struct dpll *reduced_clock)
{
	struct drm_crtc *crtc = &intel_crtc->base;
	struct drm_device *dev = crtc->dev;
	struct drm_i915_private *dev_priv = to_i915(dev);
	u32 dpll, fp, fp2;
	int factor;

	/* Enable autotuning of the PLL clock (if permissible) */
	factor = 21;
	if (intel_crtc_has_type(crtc_state, INTEL_OUTPUT_LVDS)) {
		if ((intel_panel_use_ssc(dev_priv) &&
		     dev_priv->vbt.lvds_ssc_freq == 100000) ||
		    (HAS_PCH_IBX(dev_priv) && intel_is_dual_link_lvds(dev)))
			factor = 25;
	} else if (crtc_state->sdvo_tv_clock)
		factor = 20;

	fp = i9xx_dpll_compute_fp(&crtc_state->dpll);

	if (ironlake_needs_fb_cb_tune(&crtc_state->dpll, factor))
		fp |= FP_CB_TUNE;

	if (reduced_clock) {
		fp2 = i9xx_dpll_compute_fp(reduced_clock);

		if (reduced_clock->m < factor * reduced_clock->n)
			fp2 |= FP_CB_TUNE;
	} else {
		fp2 = fp;
	}

	dpll = 0;

	if (intel_crtc_has_type(crtc_state, INTEL_OUTPUT_LVDS))
		dpll |= DPLLB_MODE_LVDS;
	else
		dpll |= DPLLB_MODE_DAC_SERIAL;

	dpll |= (crtc_state->pixel_multiplier - 1)
		<< PLL_REF_SDVO_HDMI_MULTIPLIER_SHIFT;

	if (intel_crtc_has_type(crtc_state, INTEL_OUTPUT_SDVO) ||
	    intel_crtc_has_type(crtc_state, INTEL_OUTPUT_HDMI))
		dpll |= DPLL_SDVO_HIGH_SPEED;

	if (intel_crtc_has_dp_encoder(crtc_state))
		dpll |= DPLL_SDVO_HIGH_SPEED;

	/*
	 * The high speed IO clock is only really required for
	 * SDVO/HDMI/DP, but we also enable it for CRT to make it
	 * possible to share the DPLL between CRT and HDMI. Enabling
	 * the clock needlessly does no real harm, except use up a
	 * bit of power potentially.
	 *
	 * We'll limit this to IVB with 3 pipes, since it has only two
	 * DPLLs and so DPLL sharing is the only way to get three pipes
	 * driving PCH ports at the same time. On SNB we could do this,
	 * and potentially avoid enabling the second DPLL, but it's not
	 * clear if it''s a win or loss power wise. No point in doing
	 * this on ILK at all since it has a fixed DPLL<->pipe mapping.
	 */
	if (INTEL_INFO(dev_priv)->num_pipes == 3 &&
	    intel_crtc_has_type(crtc_state, INTEL_OUTPUT_ANALOG))
		dpll |= DPLL_SDVO_HIGH_SPEED;

	/* compute bitmask from p1 value */
	dpll |= (1 << (crtc_state->dpll.p1 - 1)) << DPLL_FPA01_P1_POST_DIV_SHIFT;
	/* also FPA1 */
	dpll |= (1 << (crtc_state->dpll.p1 - 1)) << DPLL_FPA1_P1_POST_DIV_SHIFT;

	switch (crtc_state->dpll.p2) {
	case 5:
		dpll |= DPLL_DAC_SERIAL_P2_CLOCK_DIV_5;
		break;
	case 7:
		dpll |= DPLLB_LVDS_P2_CLOCK_DIV_7;
		break;
	case 10:
		dpll |= DPLL_DAC_SERIAL_P2_CLOCK_DIV_10;
		break;
	case 14:
		dpll |= DPLLB_LVDS_P2_CLOCK_DIV_14;
		break;
	}

	if (intel_crtc_has_type(crtc_state, INTEL_OUTPUT_LVDS) &&
	    intel_panel_use_ssc(dev_priv))
		dpll |= PLLB_REF_INPUT_SPREADSPECTRUMIN;
	else
		dpll |= PLL_REF_INPUT_DREFCLK;

	dpll |= DPLL_VCO_ENABLE;

	crtc_state->dpll_hw_state.dpll = dpll;
	crtc_state->dpll_hw_state.fp0 = fp;
	crtc_state->dpll_hw_state.fp1 = fp2;
}

static int ironlake_crtc_compute_clock(struct intel_crtc *crtc,
				       struct intel_crtc_state *crtc_state)
{
	struct drm_device *dev = crtc->base.dev;
	struct drm_i915_private *dev_priv = to_i915(dev);
	const struct intel_limit *limit;
	int refclk = 120000;

	memset(&crtc_state->dpll_hw_state, 0,
	       sizeof(crtc_state->dpll_hw_state));

	crtc->lowfreq_avail = false;

	/* CPU eDP is the only output that doesn't need a PCH PLL of its own. */
	if (!crtc_state->has_pch_encoder)
		return 0;

	if (intel_crtc_has_type(crtc_state, INTEL_OUTPUT_LVDS)) {
		if (intel_panel_use_ssc(dev_priv)) {
			DRM_DEBUG_KMS("using SSC reference clock of %d kHz\n",
				      dev_priv->vbt.lvds_ssc_freq);
			refclk = dev_priv->vbt.lvds_ssc_freq;
		}

		if (intel_is_dual_link_lvds(dev)) {
			if (refclk == 100000)
				limit = &intel_limits_ironlake_dual_lvds_100m;
			else
				limit = &intel_limits_ironlake_dual_lvds;
		} else {
			if (refclk == 100000)
				limit = &intel_limits_ironlake_single_lvds_100m;
			else
				limit = &intel_limits_ironlake_single_lvds;
		}
	} else {
		limit = &intel_limits_ironlake_dac;
	}

	if (!crtc_state->clock_set &&
	    !g4x_find_best_dpll(limit, crtc_state, crtc_state->port_clock,
				refclk, NULL, &crtc_state->dpll)) {
		DRM_ERROR("Couldn't find PLL settings for mode!\n");
		return -EINVAL;
	}

	ironlake_compute_dpll(crtc, crtc_state, NULL);

	if (!intel_get_shared_dpll(crtc, crtc_state, NULL)) {
		DRM_DEBUG_DRIVER("failed to find PLL for pipe %c\n",
				 pipe_name(crtc->pipe));
		return -EINVAL;
	}

	return 0;
}

static void intel_pch_transcoder_get_m_n(struct intel_crtc *crtc,
					 struct intel_link_m_n *m_n)
{
	struct drm_device *dev = crtc->base.dev;
	struct drm_i915_private *dev_priv = to_i915(dev);
	enum pipe pipe = crtc->pipe;

	m_n->link_m = I915_READ(PCH_TRANS_LINK_M1(pipe));
	m_n->link_n = I915_READ(PCH_TRANS_LINK_N1(pipe));
	m_n->gmch_m = I915_READ(PCH_TRANS_DATA_M1(pipe))
		& ~TU_SIZE_MASK;
	m_n->gmch_n = I915_READ(PCH_TRANS_DATA_N1(pipe));
	m_n->tu = ((I915_READ(PCH_TRANS_DATA_M1(pipe))
		    & TU_SIZE_MASK) >> TU_SIZE_SHIFT) + 1;
}

static void intel_cpu_transcoder_get_m_n(struct intel_crtc *crtc,
					 enum transcoder transcoder,
					 struct intel_link_m_n *m_n,
					 struct intel_link_m_n *m2_n2)
{
	struct drm_i915_private *dev_priv = to_i915(crtc->base.dev);
	enum pipe pipe = crtc->pipe;

	if (INTEL_GEN(dev_priv) >= 5) {
		m_n->link_m = I915_READ(PIPE_LINK_M1(transcoder));
		m_n->link_n = I915_READ(PIPE_LINK_N1(transcoder));
		m_n->gmch_m = I915_READ(PIPE_DATA_M1(transcoder))
			& ~TU_SIZE_MASK;
		m_n->gmch_n = I915_READ(PIPE_DATA_N1(transcoder));
		m_n->tu = ((I915_READ(PIPE_DATA_M1(transcoder))
			    & TU_SIZE_MASK) >> TU_SIZE_SHIFT) + 1;
		/* Read M2_N2 registers only for gen < 8 (M2_N2 available for
		 * gen < 8) and if DRRS is supported (to make sure the
		 * registers are not unnecessarily read).
		 */
		if (m2_n2 && INTEL_GEN(dev_priv) < 8 &&
			crtc->config->has_drrs) {
			m2_n2->link_m = I915_READ(PIPE_LINK_M2(transcoder));
			m2_n2->link_n =	I915_READ(PIPE_LINK_N2(transcoder));
			m2_n2->gmch_m =	I915_READ(PIPE_DATA_M2(transcoder))
					& ~TU_SIZE_MASK;
			m2_n2->gmch_n =	I915_READ(PIPE_DATA_N2(transcoder));
			m2_n2->tu = ((I915_READ(PIPE_DATA_M2(transcoder))
					& TU_SIZE_MASK) >> TU_SIZE_SHIFT) + 1;
		}
	} else {
		m_n->link_m = I915_READ(PIPE_LINK_M_G4X(pipe));
		m_n->link_n = I915_READ(PIPE_LINK_N_G4X(pipe));
		m_n->gmch_m = I915_READ(PIPE_DATA_M_G4X(pipe))
			& ~TU_SIZE_MASK;
		m_n->gmch_n = I915_READ(PIPE_DATA_N_G4X(pipe));
		m_n->tu = ((I915_READ(PIPE_DATA_M_G4X(pipe))
			    & TU_SIZE_MASK) >> TU_SIZE_SHIFT) + 1;
	}
}

void intel_dp_get_m_n(struct intel_crtc *crtc,
		      struct intel_crtc_state *pipe_config)
{
	if (pipe_config->has_pch_encoder)
		intel_pch_transcoder_get_m_n(crtc, &pipe_config->dp_m_n);
	else
		intel_cpu_transcoder_get_m_n(crtc, pipe_config->cpu_transcoder,
					     &pipe_config->dp_m_n,
					     &pipe_config->dp_m2_n2);
}

static void ironlake_get_fdi_m_n_config(struct intel_crtc *crtc,
					struct intel_crtc_state *pipe_config)
{
	intel_cpu_transcoder_get_m_n(crtc, pipe_config->cpu_transcoder,
				     &pipe_config->fdi_m_n, NULL);
}

static void skylake_get_pfit_config(struct intel_crtc *crtc,
				    struct intel_crtc_state *pipe_config)
{
	struct drm_device *dev = crtc->base.dev;
	struct drm_i915_private *dev_priv = to_i915(dev);
	struct intel_crtc_scaler_state *scaler_state = &pipe_config->scaler_state;
	uint32_t ps_ctrl = 0;
	int id = -1;
	int i;

	/* find scaler attached to this pipe */
	for (i = 0; i < crtc->num_scalers; i++) {
		ps_ctrl = I915_READ(SKL_PS_CTRL(crtc->pipe, i));
		if (ps_ctrl & PS_SCALER_EN && !(ps_ctrl & PS_PLANE_SEL_MASK)) {
			id = i;
			pipe_config->pch_pfit.enabled = true;
			pipe_config->pch_pfit.pos = I915_READ(SKL_PS_WIN_POS(crtc->pipe, i));
			pipe_config->pch_pfit.size = I915_READ(SKL_PS_WIN_SZ(crtc->pipe, i));
			break;
		}
	}

	scaler_state->scaler_id = id;
	if (id >= 0) {
		scaler_state->scaler_users |= (1 << SKL_CRTC_INDEX);
	} else {
		scaler_state->scaler_users &= ~(1 << SKL_CRTC_INDEX);
	}
}

static void
skylake_get_initial_plane_config(struct intel_crtc *crtc,
				 struct intel_initial_plane_config *plane_config)
{
	struct drm_device *dev = crtc->base.dev;
	struct drm_i915_private *dev_priv = to_i915(dev);
	u32 val, base, offset, stride_mult, tiling;
	int pipe = crtc->pipe;
	int fourcc, pixel_format;
	unsigned int aligned_height;
	struct drm_framebuffer *fb;
	struct intel_framebuffer *intel_fb;

	intel_fb = kzalloc(sizeof(*intel_fb), GFP_KERNEL);
	if (!intel_fb) {
		DRM_DEBUG_KMS("failed to alloc fb\n");
		return;
	}

	fb = &intel_fb->base;

	fb->dev = dev;

	val = I915_READ(PLANE_CTL(pipe, 0));
	if (!(val & PLANE_CTL_ENABLE))
		goto error;

	pixel_format = val & PLANE_CTL_FORMAT_MASK;
	fourcc = skl_format_to_fourcc(pixel_format,
				      val & PLANE_CTL_ORDER_RGBX,
				      val & PLANE_CTL_ALPHA_MASK);
	fb->format = drm_format_info(fourcc);

	tiling = val & PLANE_CTL_TILED_MASK;
	switch (tiling) {
	case PLANE_CTL_TILED_LINEAR:
		fb->modifier = DRM_FORMAT_MOD_LINEAR;
		break;
	case PLANE_CTL_TILED_X:
		plane_config->tiling = I915_TILING_X;
		fb->modifier = I915_FORMAT_MOD_X_TILED;
		break;
	case PLANE_CTL_TILED_Y:
		fb->modifier = I915_FORMAT_MOD_Y_TILED;
		break;
	case PLANE_CTL_TILED_YF:
		fb->modifier = I915_FORMAT_MOD_Yf_TILED;
		break;
	default:
		MISSING_CASE(tiling);
		goto error;
	}

	base = I915_READ(PLANE_SURF(pipe, 0)) & 0xfffff000;
	plane_config->base = base;

	offset = I915_READ(PLANE_OFFSET(pipe, 0));

	val = I915_READ(PLANE_SIZE(pipe, 0));
	fb->height = ((val >> 16) & 0xfff) + 1;
	fb->width = ((val >> 0) & 0x1fff) + 1;

	val = I915_READ(PLANE_STRIDE(pipe, 0));
	stride_mult = intel_fb_stride_alignment(fb, 0);
	fb->pitches[0] = (val & 0x3ff) * stride_mult;

	aligned_height = intel_fb_align_height(fb, 0, fb->height);

	plane_config->size = fb->pitches[0] * aligned_height;

	DRM_DEBUG_KMS("pipe %c with fb: size=%dx%d@%d, offset=%x, pitch %d, size 0x%x\n",
		      pipe_name(pipe), fb->width, fb->height,
		      fb->format->cpp[0] * 8, base, fb->pitches[0],
		      plane_config->size);

	plane_config->fb = intel_fb;
	return;

error:
	kfree(intel_fb);
}

static void ironlake_get_pfit_config(struct intel_crtc *crtc,
				     struct intel_crtc_state *pipe_config)
{
	struct drm_device *dev = crtc->base.dev;
	struct drm_i915_private *dev_priv = to_i915(dev);
	uint32_t tmp;

	tmp = I915_READ(PF_CTL(crtc->pipe));

	if (tmp & PF_ENABLE) {
		pipe_config->pch_pfit.enabled = true;
		pipe_config->pch_pfit.pos = I915_READ(PF_WIN_POS(crtc->pipe));
		pipe_config->pch_pfit.size = I915_READ(PF_WIN_SZ(crtc->pipe));

		/* We currently do not free assignements of panel fitters on
		 * ivb/hsw (since we don't use the higher upscaling modes which
		 * differentiates them) so just WARN about this case for now. */
		if (IS_GEN7(dev_priv)) {
			WARN_ON((tmp & PF_PIPE_SEL_MASK_IVB) !=
				PF_PIPE_SEL_IVB(crtc->pipe));
		}
	}
}

static void
ironlake_get_initial_plane_config(struct intel_crtc *crtc,
				  struct intel_initial_plane_config *plane_config)
{
	struct drm_device *dev = crtc->base.dev;
	struct drm_i915_private *dev_priv = to_i915(dev);
	u32 val, base, offset;
	int pipe = crtc->pipe;
	int fourcc, pixel_format;
	unsigned int aligned_height;
	struct drm_framebuffer *fb;
	struct intel_framebuffer *intel_fb;

	val = I915_READ(DSPCNTR(pipe));
	if (!(val & DISPLAY_PLANE_ENABLE))
		return;

	intel_fb = kzalloc(sizeof(*intel_fb), GFP_KERNEL);
	if (!intel_fb) {
		DRM_DEBUG_KMS("failed to alloc fb\n");
		return;
	}

	fb = &intel_fb->base;

	fb->dev = dev;

	if (INTEL_GEN(dev_priv) >= 4) {
		if (val & DISPPLANE_TILED) {
			plane_config->tiling = I915_TILING_X;
			fb->modifier = I915_FORMAT_MOD_X_TILED;
		}
	}

	pixel_format = val & DISPPLANE_PIXFORMAT_MASK;
	fourcc = i9xx_format_to_fourcc(pixel_format);
	fb->format = drm_format_info(fourcc);

	base = I915_READ(DSPSURF(pipe)) & 0xfffff000;
	if (IS_HASWELL(dev_priv) || IS_BROADWELL(dev_priv)) {
		offset = I915_READ(DSPOFFSET(pipe));
	} else {
		if (plane_config->tiling)
			offset = I915_READ(DSPTILEOFF(pipe));
		else
			offset = I915_READ(DSPLINOFF(pipe));
	}
	plane_config->base = base;

	val = I915_READ(PIPESRC(pipe));
	fb->width = ((val >> 16) & 0xfff) + 1;
	fb->height = ((val >> 0) & 0xfff) + 1;

	val = I915_READ(DSPSTRIDE(pipe));
	fb->pitches[0] = val & 0xffffffc0;

	aligned_height = intel_fb_align_height(fb, 0, fb->height);

	plane_config->size = fb->pitches[0] * aligned_height;

	DRM_DEBUG_KMS("pipe %c with fb: size=%dx%d@%d, offset=%x, pitch %d, size 0x%x\n",
		      pipe_name(pipe), fb->width, fb->height,
		      fb->format->cpp[0] * 8, base, fb->pitches[0],
		      plane_config->size);

	plane_config->fb = intel_fb;
}

static bool ironlake_get_pipe_config(struct intel_crtc *crtc,
				     struct intel_crtc_state *pipe_config)
{
	struct drm_device *dev = crtc->base.dev;
	struct drm_i915_private *dev_priv = to_i915(dev);
	enum intel_display_power_domain power_domain;
	uint32_t tmp;
	bool ret;

	power_domain = POWER_DOMAIN_PIPE(crtc->pipe);
	if (!intel_display_power_get_if_enabled(dev_priv, power_domain))
		return false;

	pipe_config->cpu_transcoder = (enum transcoder) crtc->pipe;
	pipe_config->shared_dpll = NULL;

	ret = false;
	tmp = I915_READ(PIPECONF(crtc->pipe));
	if (!(tmp & PIPECONF_ENABLE))
		goto out;

	switch (tmp & PIPECONF_BPC_MASK) {
	case PIPECONF_6BPC:
		pipe_config->pipe_bpp = 18;
		break;
	case PIPECONF_8BPC:
		pipe_config->pipe_bpp = 24;
		break;
	case PIPECONF_10BPC:
		pipe_config->pipe_bpp = 30;
		break;
	case PIPECONF_12BPC:
		pipe_config->pipe_bpp = 36;
		break;
	default:
		break;
	}

	if (tmp & PIPECONF_COLOR_RANGE_SELECT)
		pipe_config->limited_color_range = true;

	if (I915_READ(PCH_TRANSCONF(crtc->pipe)) & TRANS_ENABLE) {
		struct intel_shared_dpll *pll;
		enum intel_dpll_id pll_id;

		pipe_config->has_pch_encoder = true;

		tmp = I915_READ(FDI_RX_CTL(crtc->pipe));
		pipe_config->fdi_lanes = ((FDI_DP_PORT_WIDTH_MASK & tmp) >>
					  FDI_DP_PORT_WIDTH_SHIFT) + 1;

		ironlake_get_fdi_m_n_config(crtc, pipe_config);

		if (HAS_PCH_IBX(dev_priv)) {
			/*
			 * The pipe->pch transcoder and pch transcoder->pll
			 * mapping is fixed.
			 */
			pll_id = (enum intel_dpll_id) crtc->pipe;
		} else {
			tmp = I915_READ(PCH_DPLL_SEL);
			if (tmp & TRANS_DPLLB_SEL(crtc->pipe))
				pll_id = DPLL_ID_PCH_PLL_B;
			else
				pll_id= DPLL_ID_PCH_PLL_A;
		}

		pipe_config->shared_dpll =
			intel_get_shared_dpll_by_id(dev_priv, pll_id);
		pll = pipe_config->shared_dpll;

		WARN_ON(!pll->funcs.get_hw_state(dev_priv, pll,
						 &pipe_config->dpll_hw_state));

		tmp = pipe_config->dpll_hw_state.dpll;
		pipe_config->pixel_multiplier =
			((tmp & PLL_REF_SDVO_HDMI_MULTIPLIER_MASK)
			 >> PLL_REF_SDVO_HDMI_MULTIPLIER_SHIFT) + 1;

		ironlake_pch_clock_get(crtc, pipe_config);
	} else {
		pipe_config->pixel_multiplier = 1;
	}

	intel_get_pipe_timings(crtc, pipe_config);
	intel_get_pipe_src_size(crtc, pipe_config);

	ironlake_get_pfit_config(crtc, pipe_config);

	ret = true;

out:
	intel_display_power_put(dev_priv, power_domain);

	return ret;
}

static void assert_can_disable_lcpll(struct drm_i915_private *dev_priv)
{
	struct drm_device *dev = &dev_priv->drm;
	struct intel_crtc *crtc;

	for_each_intel_crtc(dev, crtc)
		I915_STATE_WARN(crtc->active, "CRTC for pipe %c enabled\n",
		     pipe_name(crtc->pipe));

	I915_STATE_WARN(I915_READ(HSW_PWR_WELL_DRIVER), "Power well on\n");
	I915_STATE_WARN(I915_READ(SPLL_CTL) & SPLL_PLL_ENABLE, "SPLL enabled\n");
	I915_STATE_WARN(I915_READ(WRPLL_CTL(0)) & WRPLL_PLL_ENABLE, "WRPLL1 enabled\n");
	I915_STATE_WARN(I915_READ(WRPLL_CTL(1)) & WRPLL_PLL_ENABLE, "WRPLL2 enabled\n");
	I915_STATE_WARN(I915_READ(PP_STATUS(0)) & PP_ON, "Panel power on\n");
	I915_STATE_WARN(I915_READ(BLC_PWM_CPU_CTL2) & BLM_PWM_ENABLE,
	     "CPU PWM1 enabled\n");
	if (IS_HASWELL(dev_priv))
		I915_STATE_WARN(I915_READ(HSW_BLC_PWM2_CTL) & BLM_PWM_ENABLE,
		     "CPU PWM2 enabled\n");
	I915_STATE_WARN(I915_READ(BLC_PWM_PCH_CTL1) & BLM_PCH_PWM_ENABLE,
	     "PCH PWM1 enabled\n");
	I915_STATE_WARN(I915_READ(UTIL_PIN_CTL) & UTIL_PIN_ENABLE,
	     "Utility pin enabled\n");
	I915_STATE_WARN(I915_READ(PCH_GTC_CTL) & PCH_GTC_ENABLE, "PCH GTC enabled\n");

	/*
	 * In theory we can still leave IRQs enabled, as long as only the HPD
	 * interrupts remain enabled. We used to check for that, but since it's
	 * gen-specific and since we only disable LCPLL after we fully disable
	 * the interrupts, the check below should be enough.
	 */
	I915_STATE_WARN(intel_irqs_enabled(dev_priv), "IRQs enabled\n");
}

static uint32_t hsw_read_dcomp(struct drm_i915_private *dev_priv)
{
	if (IS_HASWELL(dev_priv))
		return I915_READ(D_COMP_HSW);
	else
		return I915_READ(D_COMP_BDW);
}

static void hsw_write_dcomp(struct drm_i915_private *dev_priv, uint32_t val)
{
	if (IS_HASWELL(dev_priv)) {
		mutex_lock(&dev_priv->rps.hw_lock);
		if (sandybridge_pcode_write(dev_priv, GEN6_PCODE_WRITE_D_COMP,
					    val))
			DRM_DEBUG_KMS("Failed to write to D_COMP\n");
		mutex_unlock(&dev_priv->rps.hw_lock);
	} else {
		I915_WRITE(D_COMP_BDW, val);
		POSTING_READ(D_COMP_BDW);
	}
}

/*
 * This function implements pieces of two sequences from BSpec:
 * - Sequence for display software to disable LCPLL
 * - Sequence for display software to allow package C8+
 * The steps implemented here are just the steps that actually touch the LCPLL
 * register. Callers should take care of disabling all the display engine
 * functions, doing the mode unset, fixing interrupts, etc.
 */
static void hsw_disable_lcpll(struct drm_i915_private *dev_priv,
			      bool switch_to_fclk, bool allow_power_down)
{
	uint32_t val;

	assert_can_disable_lcpll(dev_priv);

	val = I915_READ(LCPLL_CTL);

	if (switch_to_fclk) {
		val |= LCPLL_CD_SOURCE_FCLK;
		I915_WRITE(LCPLL_CTL, val);

		if (wait_for_us(I915_READ(LCPLL_CTL) &
				LCPLL_CD_SOURCE_FCLK_DONE, 1))
			DRM_ERROR("Switching to FCLK failed\n");

		val = I915_READ(LCPLL_CTL);
	}

	val |= LCPLL_PLL_DISABLE;
	I915_WRITE(LCPLL_CTL, val);
	POSTING_READ(LCPLL_CTL);

	if (intel_wait_for_register(dev_priv, LCPLL_CTL, LCPLL_PLL_LOCK, 0, 1))
		DRM_ERROR("LCPLL still locked\n");

	val = hsw_read_dcomp(dev_priv);
	val |= D_COMP_COMP_DISABLE;
	hsw_write_dcomp(dev_priv, val);
	ndelay(100);

	if (wait_for((hsw_read_dcomp(dev_priv) & D_COMP_RCOMP_IN_PROGRESS) == 0,
		     1))
		DRM_ERROR("D_COMP RCOMP still in progress\n");

	if (allow_power_down) {
		val = I915_READ(LCPLL_CTL);
		val |= LCPLL_POWER_DOWN_ALLOW;
		I915_WRITE(LCPLL_CTL, val);
		POSTING_READ(LCPLL_CTL);
	}
}

/*
 * Fully restores LCPLL, disallowing power down and switching back to LCPLL
 * source.
 */
static void hsw_restore_lcpll(struct drm_i915_private *dev_priv)
{
	uint32_t val;

	val = I915_READ(LCPLL_CTL);

	if ((val & (LCPLL_PLL_LOCK | LCPLL_PLL_DISABLE | LCPLL_CD_SOURCE_FCLK |
		    LCPLL_POWER_DOWN_ALLOW)) == LCPLL_PLL_LOCK)
		return;

	/*
	 * Make sure we're not on PC8 state before disabling PC8, otherwise
	 * we'll hang the machine. To prevent PC8 state, just enable force_wake.
	 */
	intel_uncore_forcewake_get(dev_priv, FORCEWAKE_ALL);

	if (val & LCPLL_POWER_DOWN_ALLOW) {
		val &= ~LCPLL_POWER_DOWN_ALLOW;
		I915_WRITE(LCPLL_CTL, val);
		POSTING_READ(LCPLL_CTL);
	}

	val = hsw_read_dcomp(dev_priv);
	val |= D_COMP_COMP_FORCE;
	val &= ~D_COMP_COMP_DISABLE;
	hsw_write_dcomp(dev_priv, val);

	val = I915_READ(LCPLL_CTL);
	val &= ~LCPLL_PLL_DISABLE;
	I915_WRITE(LCPLL_CTL, val);

	if (intel_wait_for_register(dev_priv,
				    LCPLL_CTL, LCPLL_PLL_LOCK, LCPLL_PLL_LOCK,
				    5))
		DRM_ERROR("LCPLL not locked yet\n");

	if (val & LCPLL_CD_SOURCE_FCLK) {
		val = I915_READ(LCPLL_CTL);
		val &= ~LCPLL_CD_SOURCE_FCLK;
		I915_WRITE(LCPLL_CTL, val);

		if (wait_for_us((I915_READ(LCPLL_CTL) &
				 LCPLL_CD_SOURCE_FCLK_DONE) == 0, 1))
			DRM_ERROR("Switching back to LCPLL failed\n");
	}

	intel_uncore_forcewake_put(dev_priv, FORCEWAKE_ALL);
	intel_update_cdclk(dev_priv);
}

/*
 * Package states C8 and deeper are really deep PC states that can only be
 * reached when all the devices on the system allow it, so even if the graphics
 * device allows PC8+, it doesn't mean the system will actually get to these
 * states. Our driver only allows PC8+ when going into runtime PM.
 *
 * The requirements for PC8+ are that all the outputs are disabled, the power
 * well is disabled and most interrupts are disabled, and these are also
 * requirements for runtime PM. When these conditions are met, we manually do
 * the other conditions: disable the interrupts, clocks and switch LCPLL refclk
 * to Fclk. If we're in PC8+ and we get an non-hotplug interrupt, we can hard
 * hang the machine.
 *
 * When we really reach PC8 or deeper states (not just when we allow it) we lose
 * the state of some registers, so when we come back from PC8+ we need to
 * restore this state. We don't get into PC8+ if we're not in RC6, so we don't
 * need to take care of the registers kept by RC6. Notice that this happens even
 * if we don't put the device in PCI D3 state (which is what currently happens
 * because of the runtime PM support).
 *
 * For more, read "Display Sequences for Package C8" on the hardware
 * documentation.
 */
void hsw_enable_pc8(struct drm_i915_private *dev_priv)
{
	uint32_t val;

	DRM_DEBUG_KMS("Enabling package C8+\n");

	if (HAS_PCH_LPT_LP(dev_priv)) {
		val = I915_READ(SOUTH_DSPCLK_GATE_D);
		val &= ~PCH_LP_PARTITION_LEVEL_DISABLE;
		I915_WRITE(SOUTH_DSPCLK_GATE_D, val);
	}

	lpt_disable_clkout_dp(dev_priv);
	hsw_disable_lcpll(dev_priv, true, true);
}

void hsw_disable_pc8(struct drm_i915_private *dev_priv)
{
	uint32_t val;

	DRM_DEBUG_KMS("Disabling package C8+\n");

	hsw_restore_lcpll(dev_priv);
	lpt_init_pch_refclk(dev_priv);

	if (HAS_PCH_LPT_LP(dev_priv)) {
		val = I915_READ(SOUTH_DSPCLK_GATE_D);
		val |= PCH_LP_PARTITION_LEVEL_DISABLE;
		I915_WRITE(SOUTH_DSPCLK_GATE_D, val);
	}
}

static int haswell_crtc_compute_clock(struct intel_crtc *crtc,
				      struct intel_crtc_state *crtc_state)
{
	if (!intel_crtc_has_type(crtc_state, INTEL_OUTPUT_DSI)) {
		struct intel_encoder *encoder =
			intel_ddi_get_crtc_new_encoder(crtc_state);

		if (!intel_get_shared_dpll(crtc, crtc_state, encoder)) {
			DRM_DEBUG_DRIVER("failed to find PLL for pipe %c\n",
					 pipe_name(crtc->pipe));
			return -EINVAL;
		}
	}

	crtc->lowfreq_avail = false;

	return 0;
}

static void cannonlake_get_ddi_pll(struct drm_i915_private *dev_priv,
				   enum port port,
				   struct intel_crtc_state *pipe_config)
{
	enum intel_dpll_id id;
	u32 temp;

	temp = I915_READ(DPCLKA_CFGCR0) & DPCLKA_CFGCR0_DDI_CLK_SEL_MASK(port);
	id = temp >> (port * 2);

	if (WARN_ON(id < SKL_DPLL0 || id > SKL_DPLL2))
		return;

	pipe_config->shared_dpll = intel_get_shared_dpll_by_id(dev_priv, id);
}

static void bxt_get_ddi_pll(struct drm_i915_private *dev_priv,
				enum port port,
				struct intel_crtc_state *pipe_config)
{
	enum intel_dpll_id id;

	switch (port) {
	case PORT_A:
		id = DPLL_ID_SKL_DPLL0;
		break;
	case PORT_B:
		id = DPLL_ID_SKL_DPLL1;
		break;
	case PORT_C:
		id = DPLL_ID_SKL_DPLL2;
		break;
	default:
		DRM_ERROR("Incorrect port type\n");
		return;
	}

	pipe_config->shared_dpll = intel_get_shared_dpll_by_id(dev_priv, id);
}

static void skylake_get_ddi_pll(struct drm_i915_private *dev_priv,
				enum port port,
				struct intel_crtc_state *pipe_config)
{
	enum intel_dpll_id id;
	u32 temp;

	temp = I915_READ(DPLL_CTRL2) & DPLL_CTRL2_DDI_CLK_SEL_MASK(port);
	id = temp >> (port * 3 + 1);

	if (WARN_ON(id < SKL_DPLL0 || id > SKL_DPLL3))
		return;

	pipe_config->shared_dpll = intel_get_shared_dpll_by_id(dev_priv, id);
}

static void haswell_get_ddi_pll(struct drm_i915_private *dev_priv,
				enum port port,
				struct intel_crtc_state *pipe_config)
{
	enum intel_dpll_id id;
	uint32_t ddi_pll_sel = I915_READ(PORT_CLK_SEL(port));

	switch (ddi_pll_sel) {
	case PORT_CLK_SEL_WRPLL1:
		id = DPLL_ID_WRPLL1;
		break;
	case PORT_CLK_SEL_WRPLL2:
		id = DPLL_ID_WRPLL2;
		break;
	case PORT_CLK_SEL_SPLL:
		id = DPLL_ID_SPLL;
		break;
	case PORT_CLK_SEL_LCPLL_810:
		id = DPLL_ID_LCPLL_810;
		break;
	case PORT_CLK_SEL_LCPLL_1350:
		id = DPLL_ID_LCPLL_1350;
		break;
	case PORT_CLK_SEL_LCPLL_2700:
		id = DPLL_ID_LCPLL_2700;
		break;
	default:
		MISSING_CASE(ddi_pll_sel);
		/* fall through */
	case PORT_CLK_SEL_NONE:
		return;
	}

	pipe_config->shared_dpll = intel_get_shared_dpll_by_id(dev_priv, id);
}

static bool hsw_get_transcoder_state(struct intel_crtc *crtc,
				     struct intel_crtc_state *pipe_config,
				     u64 *power_domain_mask)
{
	struct drm_device *dev = crtc->base.dev;
	struct drm_i915_private *dev_priv = to_i915(dev);
	enum intel_display_power_domain power_domain;
	u32 tmp;

	/*
	 * The pipe->transcoder mapping is fixed with the exception of the eDP
	 * transcoder handled below.
	 */
	pipe_config->cpu_transcoder = (enum transcoder) crtc->pipe;

	/*
	 * XXX: Do intel_display_power_get_if_enabled before reading this (for
	 * consistency and less surprising code; it's in always on power).
	 */
	tmp = I915_READ(TRANS_DDI_FUNC_CTL(TRANSCODER_EDP));
	if (tmp & TRANS_DDI_FUNC_ENABLE) {
		enum pipe trans_edp_pipe;
		switch (tmp & TRANS_DDI_EDP_INPUT_MASK) {
		default:
			WARN(1, "unknown pipe linked to edp transcoder\n");
		case TRANS_DDI_EDP_INPUT_A_ONOFF:
		case TRANS_DDI_EDP_INPUT_A_ON:
			trans_edp_pipe = PIPE_A;
			break;
		case TRANS_DDI_EDP_INPUT_B_ONOFF:
			trans_edp_pipe = PIPE_B;
			break;
		case TRANS_DDI_EDP_INPUT_C_ONOFF:
			trans_edp_pipe = PIPE_C;
			break;
		}

		if (trans_edp_pipe == crtc->pipe)
			pipe_config->cpu_transcoder = TRANSCODER_EDP;
	}

	power_domain = POWER_DOMAIN_TRANSCODER(pipe_config->cpu_transcoder);
	if (!intel_display_power_get_if_enabled(dev_priv, power_domain))
		return false;
	*power_domain_mask |= BIT_ULL(power_domain);

	tmp = I915_READ(PIPECONF(pipe_config->cpu_transcoder));

	return tmp & PIPECONF_ENABLE;
}

static bool bxt_get_dsi_transcoder_state(struct intel_crtc *crtc,
					 struct intel_crtc_state *pipe_config,
					 u64 *power_domain_mask)
{
	struct drm_device *dev = crtc->base.dev;
	struct drm_i915_private *dev_priv = to_i915(dev);
	enum intel_display_power_domain power_domain;
	enum port port;
	enum transcoder cpu_transcoder;
	u32 tmp;

	for_each_port_masked(port, BIT(PORT_A) | BIT(PORT_C)) {
		if (port == PORT_A)
			cpu_transcoder = TRANSCODER_DSI_A;
		else
			cpu_transcoder = TRANSCODER_DSI_C;

		power_domain = POWER_DOMAIN_TRANSCODER(cpu_transcoder);
		if (!intel_display_power_get_if_enabled(dev_priv, power_domain))
			continue;
		*power_domain_mask |= BIT_ULL(power_domain);

		/*
		 * The PLL needs to be enabled with a valid divider
		 * configuration, otherwise accessing DSI registers will hang
		 * the machine. See BSpec North Display Engine
		 * registers/MIPI[BXT]. We can break out here early, since we
		 * need the same DSI PLL to be enabled for both DSI ports.
		 */
		if (!intel_dsi_pll_is_enabled(dev_priv))
			break;

		/* XXX: this works for video mode only */
		tmp = I915_READ(BXT_MIPI_PORT_CTRL(port));
		if (!(tmp & DPI_ENABLE))
			continue;

		tmp = I915_READ(MIPI_CTRL(port));
		if ((tmp & BXT_PIPE_SELECT_MASK) != BXT_PIPE_SELECT(crtc->pipe))
			continue;

		pipe_config->cpu_transcoder = cpu_transcoder;
		break;
	}

	return transcoder_is_dsi(pipe_config->cpu_transcoder);
}

static void haswell_get_ddi_port_state(struct intel_crtc *crtc,
				       struct intel_crtc_state *pipe_config)
{
	struct drm_i915_private *dev_priv = to_i915(crtc->base.dev);
	struct intel_shared_dpll *pll;
	enum port port;
	uint32_t tmp;

	tmp = I915_READ(TRANS_DDI_FUNC_CTL(pipe_config->cpu_transcoder));

	port = (tmp & TRANS_DDI_PORT_MASK) >> TRANS_DDI_PORT_SHIFT;

	if (IS_CANNONLAKE(dev_priv))
		cannonlake_get_ddi_pll(dev_priv, port, pipe_config);
	else if (IS_GEN9_BC(dev_priv))
		skylake_get_ddi_pll(dev_priv, port, pipe_config);
	else if (IS_GEN9_LP(dev_priv))
		bxt_get_ddi_pll(dev_priv, port, pipe_config);
	else
		haswell_get_ddi_pll(dev_priv, port, pipe_config);

	pll = pipe_config->shared_dpll;
	if (pll) {
		WARN_ON(!pll->funcs.get_hw_state(dev_priv, pll,
						 &pipe_config->dpll_hw_state));
	}

	/*
	 * Haswell has only FDI/PCH transcoder A. It is which is connected to
	 * DDI E. So just check whether this pipe is wired to DDI E and whether
	 * the PCH transcoder is on.
	 */
	if (INTEL_GEN(dev_priv) < 9 &&
	    (port == PORT_E) && I915_READ(LPT_TRANSCONF) & TRANS_ENABLE) {
		pipe_config->has_pch_encoder = true;

		tmp = I915_READ(FDI_RX_CTL(PIPE_A));
		pipe_config->fdi_lanes = ((FDI_DP_PORT_WIDTH_MASK & tmp) >>
					  FDI_DP_PORT_WIDTH_SHIFT) + 1;

		ironlake_get_fdi_m_n_config(crtc, pipe_config);
	}
}

static bool haswell_get_pipe_config(struct intel_crtc *crtc,
				    struct intel_crtc_state *pipe_config)
{
	struct drm_i915_private *dev_priv = to_i915(crtc->base.dev);
	enum intel_display_power_domain power_domain;
	u64 power_domain_mask;
	bool active;

	if (INTEL_GEN(dev_priv) >= 9) {
		intel_crtc_init_scalers(crtc, pipe_config);

		pipe_config->scaler_state.scaler_id = -1;
		pipe_config->scaler_state.scaler_users &= ~(1 << SKL_CRTC_INDEX);
	}

	power_domain = POWER_DOMAIN_PIPE(crtc->pipe);
	if (!intel_display_power_get_if_enabled(dev_priv, power_domain))
		return false;
	power_domain_mask = BIT_ULL(power_domain);

	pipe_config->shared_dpll = NULL;

	active = hsw_get_transcoder_state(crtc, pipe_config, &power_domain_mask);

	if (IS_GEN9_LP(dev_priv) &&
	    bxt_get_dsi_transcoder_state(crtc, pipe_config, &power_domain_mask)) {
		WARN_ON(active);
		active = true;
	}

	if (!active)
		goto out;

	if (!transcoder_is_dsi(pipe_config->cpu_transcoder)) {
		haswell_get_ddi_port_state(crtc, pipe_config);
		intel_get_pipe_timings(crtc, pipe_config);
	}

	intel_get_pipe_src_size(crtc, pipe_config);

	pipe_config->gamma_mode =
		I915_READ(GAMMA_MODE(crtc->pipe)) & GAMMA_MODE_MODE_MASK;

	power_domain = POWER_DOMAIN_PIPE_PANEL_FITTER(crtc->pipe);
	if (intel_display_power_get_if_enabled(dev_priv, power_domain)) {
		power_domain_mask |= BIT_ULL(power_domain);
		if (INTEL_GEN(dev_priv) >= 9)
			skylake_get_pfit_config(crtc, pipe_config);
		else
			ironlake_get_pfit_config(crtc, pipe_config);
	}

	if (IS_HASWELL(dev_priv))
		pipe_config->ips_enabled = hsw_crtc_supports_ips(crtc) &&
			(I915_READ(IPS_CTL) & IPS_ENABLE);

	if (pipe_config->cpu_transcoder != TRANSCODER_EDP &&
	    !transcoder_is_dsi(pipe_config->cpu_transcoder)) {
		pipe_config->pixel_multiplier =
			I915_READ(PIPE_MULT(pipe_config->cpu_transcoder)) + 1;
	} else {
		pipe_config->pixel_multiplier = 1;
	}

out:
	for_each_power_domain(power_domain, power_domain_mask)
		intel_display_power_put(dev_priv, power_domain);

	return active;
}

static u32 intel_cursor_base(const struct intel_plane_state *plane_state)
{
	struct drm_i915_private *dev_priv =
		to_i915(plane_state->base.plane->dev);
	const struct drm_framebuffer *fb = plane_state->base.fb;
	const struct drm_i915_gem_object *obj = intel_fb_obj(fb);
	u32 base;

	if (INTEL_INFO(dev_priv)->cursor_needs_physical)
		base = obj->phys_handle->busaddr;
	else
		base = intel_plane_ggtt_offset(plane_state);

	base += plane_state->main.offset;

	/* ILK+ do this automagically */
	if (HAS_GMCH_DISPLAY(dev_priv) &&
	    plane_state->base.rotation & DRM_MODE_ROTATE_180)
		base += (plane_state->base.crtc_h *
			 plane_state->base.crtc_w - 1) * fb->format->cpp[0];

	return base;
}

static u32 intel_cursor_position(const struct intel_plane_state *plane_state)
{
	int x = plane_state->base.crtc_x;
	int y = plane_state->base.crtc_y;
	u32 pos = 0;

	if (x < 0) {
		pos |= CURSOR_POS_SIGN << CURSOR_X_SHIFT;
		x = -x;
	}
	pos |= x << CURSOR_X_SHIFT;

	if (y < 0) {
		pos |= CURSOR_POS_SIGN << CURSOR_Y_SHIFT;
		y = -y;
	}
	pos |= y << CURSOR_Y_SHIFT;

	return pos;
}

static bool intel_cursor_size_ok(const struct intel_plane_state *plane_state)
{
	const struct drm_mode_config *config =
		&plane_state->base.plane->dev->mode_config;
	int width = plane_state->base.crtc_w;
	int height = plane_state->base.crtc_h;

	return width > 0 && width <= config->cursor_width &&
		height > 0 && height <= config->cursor_height;
}

static int intel_check_cursor(struct intel_crtc_state *crtc_state,
			      struct intel_plane_state *plane_state)
{
	const struct drm_framebuffer *fb = plane_state->base.fb;
	int src_x, src_y;
	u32 offset;
	int ret;

	ret = drm_plane_helper_check_state(&plane_state->base,
					   &plane_state->clip,
					   DRM_PLANE_HELPER_NO_SCALING,
					   DRM_PLANE_HELPER_NO_SCALING,
					   true, true);
	if (ret)
		return ret;

	if (!fb)
		return 0;

	if (fb->modifier != DRM_FORMAT_MOD_LINEAR) {
		DRM_DEBUG_KMS("cursor cannot be tiled\n");
		return -EINVAL;
	}

	src_x = plane_state->base.src_x >> 16;
	src_y = plane_state->base.src_y >> 16;

	intel_add_fb_offsets(&src_x, &src_y, plane_state, 0);
	offset = intel_compute_tile_offset(&src_x, &src_y, plane_state, 0);

	if (src_x != 0 || src_y != 0) {
		DRM_DEBUG_KMS("Arbitrary cursor panning not supported\n");
		return -EINVAL;
	}

	plane_state->main.offset = offset;

	return 0;
}

static u32 i845_cursor_ctl(const struct intel_crtc_state *crtc_state,
			   const struct intel_plane_state *plane_state)
{
	const struct drm_framebuffer *fb = plane_state->base.fb;

	return CURSOR_ENABLE |
		CURSOR_GAMMA_ENABLE |
		CURSOR_FORMAT_ARGB |
		CURSOR_STRIDE(fb->pitches[0]);
}

static bool i845_cursor_size_ok(const struct intel_plane_state *plane_state)
{
	int width = plane_state->base.crtc_w;

	/*
	 * 845g/865g are only limited by the width of their cursors,
	 * the height is arbitrary up to the precision of the register.
	 */
	return intel_cursor_size_ok(plane_state) && IS_ALIGNED(width, 64);
}

static int i845_check_cursor(struct intel_plane *plane,
			     struct intel_crtc_state *crtc_state,
			     struct intel_plane_state *plane_state)
{
	const struct drm_framebuffer *fb = plane_state->base.fb;
	int ret;

	ret = intel_check_cursor(crtc_state, plane_state);
	if (ret)
		return ret;

	/* if we want to turn off the cursor ignore width and height */
	if (!fb)
		return 0;

	/* Check for which cursor types we support */
	if (!i845_cursor_size_ok(plane_state)) {
		DRM_DEBUG("Cursor dimension %dx%d not supported\n",
			  plane_state->base.crtc_w,
			  plane_state->base.crtc_h);
		return -EINVAL;
	}

	switch (fb->pitches[0]) {
	case 256:
	case 512:
	case 1024:
	case 2048:
		break;
	default:
		DRM_DEBUG_KMS("Invalid cursor stride (%u)\n",
			      fb->pitches[0]);
		return -EINVAL;
	}

	plane_state->ctl = i845_cursor_ctl(crtc_state, plane_state);

	return 0;
}

static void i845_update_cursor(struct intel_plane *plane,
			       const struct intel_crtc_state *crtc_state,
			       const struct intel_plane_state *plane_state)
{
	struct drm_i915_private *dev_priv = to_i915(plane->base.dev);
	u32 cntl = 0, base = 0, pos = 0, size = 0;
	unsigned long irqflags;

	if (plane_state && plane_state->base.visible) {
		unsigned int width = plane_state->base.crtc_w;
		unsigned int height = plane_state->base.crtc_h;

		cntl = plane_state->ctl;
		size = (height << 12) | width;

		base = intel_cursor_base(plane_state);
		pos = intel_cursor_position(plane_state);
	}

	spin_lock_irqsave(&dev_priv->uncore.lock, irqflags);

	/* On these chipsets we can only modify the base/size/stride
	 * whilst the cursor is disabled.
	 */
	if (plane->cursor.base != base ||
	    plane->cursor.size != size ||
	    plane->cursor.cntl != cntl) {
		I915_WRITE_FW(CURCNTR(PIPE_A), 0);
		I915_WRITE_FW(CURBASE(PIPE_A), base);
		I915_WRITE_FW(CURSIZE, size);
		I915_WRITE_FW(CURPOS(PIPE_A), pos);
		I915_WRITE_FW(CURCNTR(PIPE_A), cntl);

		plane->cursor.base = base;
		plane->cursor.size = size;
		plane->cursor.cntl = cntl;
	} else {
		I915_WRITE_FW(CURPOS(PIPE_A), pos);
	}

	POSTING_READ_FW(CURCNTR(PIPE_A));

	spin_unlock_irqrestore(&dev_priv->uncore.lock, irqflags);
}

static void i845_disable_cursor(struct intel_plane *plane,
				struct intel_crtc *crtc)
{
	i845_update_cursor(plane, NULL, NULL);
}

static u32 i9xx_cursor_ctl(const struct intel_crtc_state *crtc_state,
			   const struct intel_plane_state *plane_state)
{
	struct drm_i915_private *dev_priv =
		to_i915(plane_state->base.plane->dev);
	struct intel_crtc *crtc = to_intel_crtc(crtc_state->base.crtc);
	u32 cntl;

	cntl = MCURSOR_GAMMA_ENABLE;

	if (HAS_DDI(dev_priv))
		cntl |= CURSOR_PIPE_CSC_ENABLE;

	cntl |= MCURSOR_PIPE_SELECT(crtc->pipe);

	switch (plane_state->base.crtc_w) {
	case 64:
		cntl |= CURSOR_MODE_64_ARGB_AX;
		break;
	case 128:
		cntl |= CURSOR_MODE_128_ARGB_AX;
		break;
	case 256:
		cntl |= CURSOR_MODE_256_ARGB_AX;
		break;
	default:
		MISSING_CASE(plane_state->base.crtc_w);
		return 0;
	}

	if (plane_state->base.rotation & DRM_MODE_ROTATE_180)
		cntl |= CURSOR_ROTATE_180;

	return cntl;
}

static bool i9xx_cursor_size_ok(const struct intel_plane_state *plane_state)
{
	struct drm_i915_private *dev_priv =
		to_i915(plane_state->base.plane->dev);
	int width = plane_state->base.crtc_w;
	int height = plane_state->base.crtc_h;

	if (!intel_cursor_size_ok(plane_state))
		return false;

	/* Cursor width is limited to a few power-of-two sizes */
	switch (width) {
	case 256:
	case 128:
	case 64:
		break;
	default:
		return false;
	}

	/*
	 * IVB+ have CUR_FBC_CTL which allows an arbitrary cursor
	 * height from 8 lines up to the cursor width, when the
	 * cursor is not rotated. Everything else requires square
	 * cursors.
	 */
	if (HAS_CUR_FBC(dev_priv) &&
	    plane_state->base.rotation & DRM_MODE_ROTATE_0) {
		if (height < 8 || height > width)
			return false;
	} else {
		if (height != width)
			return false;
	}

	return true;
}

static int i9xx_check_cursor(struct intel_plane *plane,
			     struct intel_crtc_state *crtc_state,
			     struct intel_plane_state *plane_state)
{
	struct drm_i915_private *dev_priv = to_i915(plane->base.dev);
	const struct drm_framebuffer *fb = plane_state->base.fb;
	enum pipe pipe = plane->pipe;
	int ret;

	ret = intel_check_cursor(crtc_state, plane_state);
	if (ret)
		return ret;

	/* if we want to turn off the cursor ignore width and height */
	if (!fb)
		return 0;

	/* Check for which cursor types we support */
	if (!i9xx_cursor_size_ok(plane_state)) {
		DRM_DEBUG("Cursor dimension %dx%d not supported\n",
			  plane_state->base.crtc_w,
			  plane_state->base.crtc_h);
		return -EINVAL;
	}

	if (fb->pitches[0] != plane_state->base.crtc_w * fb->format->cpp[0]) {
		DRM_DEBUG_KMS("Invalid cursor stride (%u) (cursor width %d)\n",
			      fb->pitches[0], plane_state->base.crtc_w);
		return -EINVAL;
	}

	/*
	 * There's something wrong with the cursor on CHV pipe C.
	 * If it straddles the left edge of the screen then
	 * moving it away from the edge or disabling it often
	 * results in a pipe underrun, and often that can lead to
	 * dead pipe (constant underrun reported, and it scans
	 * out just a solid color). To recover from that, the
	 * display power well must be turned off and on again.
	 * Refuse the put the cursor into that compromised position.
	 */
	if (IS_CHERRYVIEW(dev_priv) && pipe == PIPE_C &&
	    plane_state->base.visible && plane_state->base.crtc_x < 0) {
		DRM_DEBUG_KMS("CHV cursor C not allowed to straddle the left screen edge\n");
		return -EINVAL;
	}

	plane_state->ctl = i9xx_cursor_ctl(crtc_state, plane_state);

	return 0;
}

static void i9xx_update_cursor(struct intel_plane *plane,
			       const struct intel_crtc_state *crtc_state,
			       const struct intel_plane_state *plane_state)
{
	struct drm_i915_private *dev_priv = to_i915(plane->base.dev);
	enum pipe pipe = plane->pipe;
	u32 cntl = 0, base = 0, pos = 0, fbc_ctl = 0;
	unsigned long irqflags;

	if (plane_state && plane_state->base.visible) {
		cntl = plane_state->ctl;

		if (plane_state->base.crtc_h != plane_state->base.crtc_w)
			fbc_ctl = CUR_FBC_CTL_EN | (plane_state->base.crtc_h - 1);

		base = intel_cursor_base(plane_state);
		pos = intel_cursor_position(plane_state);
	}

	spin_lock_irqsave(&dev_priv->uncore.lock, irqflags);

	/*
	 * On some platforms writing CURCNTR first will also
	 * cause CURPOS to be armed by the CURBASE write.
	 * Without the CURCNTR write the CURPOS write would
	 * arm itself. Thus we always start the full update
	 * with a CURCNTR write.
	 *
	 * On other platforms CURPOS always requires the
	 * CURBASE write to arm the update. Additonally
	 * a write to any of the cursor register will cancel
	 * an already armed cursor update. Thus leaving out
	 * the CURBASE write after CURPOS could lead to a
	 * cursor that doesn't appear to move, or even change
	 * shape. Thus we always write CURBASE.
	 *
	 * CURCNTR and CUR_FBC_CTL are always
	 * armed by the CURBASE write only.
	 */
	if (plane->cursor.base != base ||
	    plane->cursor.size != fbc_ctl ||
	    plane->cursor.cntl != cntl) {
		I915_WRITE_FW(CURCNTR(pipe), cntl);
		if (HAS_CUR_FBC(dev_priv))
			I915_WRITE_FW(CUR_FBC_CTL(pipe), fbc_ctl);
		I915_WRITE_FW(CURPOS(pipe), pos);
		I915_WRITE_FW(CURBASE(pipe), base);

		plane->cursor.base = base;
		plane->cursor.size = fbc_ctl;
		plane->cursor.cntl = cntl;
	} else {
		I915_WRITE_FW(CURPOS(pipe), pos);
		I915_WRITE_FW(CURBASE(pipe), base);
	}

	POSTING_READ_FW(CURBASE(pipe));

	spin_unlock_irqrestore(&dev_priv->uncore.lock, irqflags);
}

static void i9xx_disable_cursor(struct intel_plane *plane,
				struct intel_crtc *crtc)
{
	i9xx_update_cursor(plane, NULL, NULL);
}


/* VESA 640x480x72Hz mode to set on the pipe */
static struct drm_display_mode load_detect_mode = {
	DRM_MODE("640x480", DRM_MODE_TYPE_DEFAULT, 31500, 640, 664,
		 704, 832, 0, 480, 489, 491, 520, 0, DRM_MODE_FLAG_NHSYNC | DRM_MODE_FLAG_NVSYNC),
};

struct drm_framebuffer *
intel_framebuffer_create(struct drm_i915_gem_object *obj,
			 struct drm_mode_fb_cmd2 *mode_cmd)
{
	struct intel_framebuffer *intel_fb;
	int ret;

	intel_fb = kzalloc(sizeof(*intel_fb), GFP_KERNEL);
	if (!intel_fb)
		return ERR_PTR(-ENOMEM);

	ret = intel_framebuffer_init(intel_fb, obj, mode_cmd);
	if (ret)
		goto err;

	return &intel_fb->base;

err:
	kfree(intel_fb);
	return ERR_PTR(ret);
}

static u32
intel_framebuffer_pitch_for_width(int width, int bpp)
{
	u32 pitch = DIV_ROUND_UP(width * bpp, 8);
	return ALIGN(pitch, 64);
}

static u32
intel_framebuffer_size_for_mode(struct drm_display_mode *mode, int bpp)
{
	u32 pitch = intel_framebuffer_pitch_for_width(mode->hdisplay, bpp);
	return PAGE_ALIGN(pitch * mode->vdisplay);
}

static struct drm_framebuffer *
intel_framebuffer_create_for_mode(struct drm_device *dev,
				  struct drm_display_mode *mode,
				  int depth, int bpp)
{
	struct drm_framebuffer *fb;
	struct drm_i915_gem_object *obj;
	struct drm_mode_fb_cmd2 mode_cmd = { 0 };

	obj = i915_gem_object_create(to_i915(dev),
				    intel_framebuffer_size_for_mode(mode, bpp));
	if (IS_ERR(obj))
		return ERR_CAST(obj);

	mode_cmd.width = mode->hdisplay;
	mode_cmd.height = mode->vdisplay;
	mode_cmd.pitches[0] = intel_framebuffer_pitch_for_width(mode_cmd.width,
								bpp);
	mode_cmd.pixel_format = drm_mode_legacy_fb_format(bpp, depth);

	fb = intel_framebuffer_create(obj, &mode_cmd);
	if (IS_ERR(fb))
		i915_gem_object_put(obj);

	return fb;
}

static struct drm_framebuffer *
mode_fits_in_fbdev(struct drm_device *dev,
		   struct drm_display_mode *mode)
{
#ifdef CONFIG_DRM_FBDEV_EMULATION
	struct drm_i915_private *dev_priv = to_i915(dev);
	struct drm_i915_gem_object *obj;
	struct drm_framebuffer *fb;

	if (!dev_priv->fbdev)
		return NULL;

	if (!dev_priv->fbdev->fb)
		return NULL;

	obj = dev_priv->fbdev->fb->obj;
	BUG_ON(!obj);

	fb = &dev_priv->fbdev->fb->base;
	if (fb->pitches[0] < intel_framebuffer_pitch_for_width(mode->hdisplay,
							       fb->format->cpp[0] * 8))
		return NULL;

	if (obj->base.size < mode->vdisplay * fb->pitches[0])
		return NULL;

	drm_framebuffer_reference(fb);
	return fb;
#else
	return NULL;
#endif
}

static int intel_modeset_setup_plane_state(struct drm_atomic_state *state,
					   struct drm_crtc *crtc,
					   struct drm_display_mode *mode,
					   struct drm_framebuffer *fb,
					   int x, int y)
{
	struct drm_plane_state *plane_state;
	int hdisplay, vdisplay;
	int ret;

	plane_state = drm_atomic_get_plane_state(state, crtc->primary);
	if (IS_ERR(plane_state))
		return PTR_ERR(plane_state);

	if (mode)
		drm_mode_get_hv_timing(mode, &hdisplay, &vdisplay);
	else
		hdisplay = vdisplay = 0;

	ret = drm_atomic_set_crtc_for_plane(plane_state, fb ? crtc : NULL);
	if (ret)
		return ret;
	drm_atomic_set_fb_for_plane(plane_state, fb);
	plane_state->crtc_x = 0;
	plane_state->crtc_y = 0;
	plane_state->crtc_w = hdisplay;
	plane_state->crtc_h = vdisplay;
	plane_state->src_x = x << 16;
	plane_state->src_y = y << 16;
	plane_state->src_w = hdisplay << 16;
	plane_state->src_h = vdisplay << 16;

	return 0;
}

int intel_get_load_detect_pipe(struct drm_connector *connector,
			       struct drm_display_mode *mode,
			       struct intel_load_detect_pipe *old,
			       struct drm_modeset_acquire_ctx *ctx)
{
	struct intel_crtc *intel_crtc;
	struct intel_encoder *intel_encoder =
		intel_attached_encoder(connector);
	struct drm_crtc *possible_crtc;
	struct drm_encoder *encoder = &intel_encoder->base;
	struct drm_crtc *crtc = NULL;
	struct drm_device *dev = encoder->dev;
	struct drm_i915_private *dev_priv = to_i915(dev);
	struct drm_framebuffer *fb;
	struct drm_mode_config *config = &dev->mode_config;
	struct drm_atomic_state *state = NULL, *restore_state = NULL;
	struct drm_connector_state *connector_state;
	struct intel_crtc_state *crtc_state;
	int ret, i = -1;

	DRM_DEBUG_KMS("[CONNECTOR:%d:%s], [ENCODER:%d:%s]\n",
		      connector->base.id, connector->name,
		      encoder->base.id, encoder->name);

	old->restore_state = NULL;

	WARN_ON(!drm_modeset_is_locked(&config->connection_mutex));

	/*
	 * Algorithm gets a little messy:
	 *
	 *   - if the connector already has an assigned crtc, use it (but make
	 *     sure it's on first)
	 *
	 *   - try to find the first unused crtc that can drive this connector,
	 *     and use that if we find one
	 */

	/* See if we already have a CRTC for this connector */
	if (connector->state->crtc) {
		crtc = connector->state->crtc;

		ret = drm_modeset_lock(&crtc->mutex, ctx);
		if (ret)
			goto fail;

		/* Make sure the crtc and connector are running */
		goto found;
	}

	/* Find an unused one (if possible) */
	for_each_crtc(dev, possible_crtc) {
		i++;
		if (!(encoder->possible_crtcs & (1 << i)))
			continue;

		ret = drm_modeset_lock(&possible_crtc->mutex, ctx);
		if (ret)
			goto fail;

		if (possible_crtc->state->enable) {
			drm_modeset_unlock(&possible_crtc->mutex);
			continue;
		}

		crtc = possible_crtc;
		break;
	}

	/*
	 * If we didn't find an unused CRTC, don't use any.
	 */
	if (!crtc) {
		DRM_DEBUG_KMS("no pipe available for load-detect\n");
		ret = -ENODEV;
		goto fail;
	}

found:
	intel_crtc = to_intel_crtc(crtc);

	ret = drm_modeset_lock(&crtc->primary->mutex, ctx);
	if (ret)
		goto fail;

	state = drm_atomic_state_alloc(dev);
	restore_state = drm_atomic_state_alloc(dev);
	if (!state || !restore_state) {
		ret = -ENOMEM;
		goto fail;
	}

	state->acquire_ctx = ctx;
	restore_state->acquire_ctx = ctx;

	connector_state = drm_atomic_get_connector_state(state, connector);
	if (IS_ERR(connector_state)) {
		ret = PTR_ERR(connector_state);
		goto fail;
	}

	ret = drm_atomic_set_crtc_for_connector(connector_state, crtc);
	if (ret)
		goto fail;

	crtc_state = intel_atomic_get_crtc_state(state, intel_crtc);
	if (IS_ERR(crtc_state)) {
		ret = PTR_ERR(crtc_state);
		goto fail;
	}

	crtc_state->base.active = crtc_state->base.enable = true;

	if (!mode)
		mode = &load_detect_mode;

	/* We need a framebuffer large enough to accommodate all accesses
	 * that the plane may generate whilst we perform load detection.
	 * We can not rely on the fbcon either being present (we get called
	 * during its initialisation to detect all boot displays, or it may
	 * not even exist) or that it is large enough to satisfy the
	 * requested mode.
	 */
	fb = mode_fits_in_fbdev(dev, mode);
	if (fb == NULL) {
		DRM_DEBUG_KMS("creating tmp fb for load-detection\n");
		fb = intel_framebuffer_create_for_mode(dev, mode, 24, 32);
	} else
		DRM_DEBUG_KMS("reusing fbdev for load-detection framebuffer\n");
	if (IS_ERR(fb)) {
		DRM_DEBUG_KMS("failed to allocate framebuffer for load-detection\n");
		ret = PTR_ERR(fb);
		goto fail;
	}

	ret = intel_modeset_setup_plane_state(state, crtc, mode, fb, 0, 0);
	if (ret)
		goto fail;

	drm_framebuffer_unreference(fb);

	ret = drm_atomic_set_mode_for_crtc(&crtc_state->base, mode);
	if (ret)
		goto fail;

	ret = PTR_ERR_OR_ZERO(drm_atomic_get_connector_state(restore_state, connector));
	if (!ret)
		ret = PTR_ERR_OR_ZERO(drm_atomic_get_crtc_state(restore_state, crtc));
	if (!ret)
		ret = PTR_ERR_OR_ZERO(drm_atomic_get_plane_state(restore_state, crtc->primary));
	if (ret) {
		DRM_DEBUG_KMS("Failed to create a copy of old state to restore: %i\n", ret);
		goto fail;
	}

	ret = drm_atomic_commit(state);
	if (ret) {
		DRM_DEBUG_KMS("failed to set mode on load-detect pipe\n");
		goto fail;
	}

	old->restore_state = restore_state;
	drm_atomic_state_put(state);

	/* let the connector get through one full cycle before testing */
	intel_wait_for_vblank(dev_priv, intel_crtc->pipe);
	return true;

fail:
	if (state) {
		drm_atomic_state_put(state);
		state = NULL;
	}
	if (restore_state) {
		drm_atomic_state_put(restore_state);
		restore_state = NULL;
	}

	if (ret == -EDEADLK)
		return ret;

	return false;
}

void intel_release_load_detect_pipe(struct drm_connector *connector,
				    struct intel_load_detect_pipe *old,
				    struct drm_modeset_acquire_ctx *ctx)
{
	struct intel_encoder *intel_encoder =
		intel_attached_encoder(connector);
	struct drm_encoder *encoder = &intel_encoder->base;
	struct drm_atomic_state *state = old->restore_state;
	int ret;

	DRM_DEBUG_KMS("[CONNECTOR:%d:%s], [ENCODER:%d:%s]\n",
		      connector->base.id, connector->name,
		      encoder->base.id, encoder->name);

	if (!state)
		return;

	ret = drm_atomic_helper_commit_duplicated_state(state, ctx);
	if (ret)
		DRM_DEBUG_KMS("Couldn't release load detect pipe: %i\n", ret);
	drm_atomic_state_put(state);
}

static int i9xx_pll_refclk(struct drm_device *dev,
			   const struct intel_crtc_state *pipe_config)
{
	struct drm_i915_private *dev_priv = to_i915(dev);
	u32 dpll = pipe_config->dpll_hw_state.dpll;

	if ((dpll & PLL_REF_INPUT_MASK) == PLLB_REF_INPUT_SPREADSPECTRUMIN)
		return dev_priv->vbt.lvds_ssc_freq;
	else if (HAS_PCH_SPLIT(dev_priv))
		return 120000;
	else if (!IS_GEN2(dev_priv))
		return 96000;
	else
		return 48000;
}

/* Returns the clock of the currently programmed mode of the given pipe. */
static void i9xx_crtc_clock_get(struct intel_crtc *crtc,
				struct intel_crtc_state *pipe_config)
{
	struct drm_device *dev = crtc->base.dev;
	struct drm_i915_private *dev_priv = to_i915(dev);
	int pipe = pipe_config->cpu_transcoder;
	u32 dpll = pipe_config->dpll_hw_state.dpll;
	u32 fp;
	struct dpll clock;
	int port_clock;
	int refclk = i9xx_pll_refclk(dev, pipe_config);

	if ((dpll & DISPLAY_RATE_SELECT_FPA1) == 0)
		fp = pipe_config->dpll_hw_state.fp0;
	else
		fp = pipe_config->dpll_hw_state.fp1;

	clock.m1 = (fp & FP_M1_DIV_MASK) >> FP_M1_DIV_SHIFT;
	if (IS_PINEVIEW(dev_priv)) {
		clock.n = ffs((fp & FP_N_PINEVIEW_DIV_MASK) >> FP_N_DIV_SHIFT) - 1;
		clock.m2 = (fp & FP_M2_PINEVIEW_DIV_MASK) >> FP_M2_DIV_SHIFT;
	} else {
		clock.n = (fp & FP_N_DIV_MASK) >> FP_N_DIV_SHIFT;
		clock.m2 = (fp & FP_M2_DIV_MASK) >> FP_M2_DIV_SHIFT;
	}

	if (!IS_GEN2(dev_priv)) {
		if (IS_PINEVIEW(dev_priv))
			clock.p1 = ffs((dpll & DPLL_FPA01_P1_POST_DIV_MASK_PINEVIEW) >>
				DPLL_FPA01_P1_POST_DIV_SHIFT_PINEVIEW);
		else
			clock.p1 = ffs((dpll & DPLL_FPA01_P1_POST_DIV_MASK) >>
			       DPLL_FPA01_P1_POST_DIV_SHIFT);

		switch (dpll & DPLL_MODE_MASK) {
		case DPLLB_MODE_DAC_SERIAL:
			clock.p2 = dpll & DPLL_DAC_SERIAL_P2_CLOCK_DIV_5 ?
				5 : 10;
			break;
		case DPLLB_MODE_LVDS:
			clock.p2 = dpll & DPLLB_LVDS_P2_CLOCK_DIV_7 ?
				7 : 14;
			break;
		default:
			DRM_DEBUG_KMS("Unknown DPLL mode %08x in programmed "
				  "mode\n", (int)(dpll & DPLL_MODE_MASK));
			return;
		}

		if (IS_PINEVIEW(dev_priv))
			port_clock = pnv_calc_dpll_params(refclk, &clock);
		else
			port_clock = i9xx_calc_dpll_params(refclk, &clock);
	} else {
		u32 lvds = IS_I830(dev_priv) ? 0 : I915_READ(LVDS);
		bool is_lvds = (pipe == 1) && (lvds & LVDS_PORT_EN);

		if (is_lvds) {
			clock.p1 = ffs((dpll & DPLL_FPA01_P1_POST_DIV_MASK_I830_LVDS) >>
				       DPLL_FPA01_P1_POST_DIV_SHIFT);

			if (lvds & LVDS_CLKB_POWER_UP)
				clock.p2 = 7;
			else
				clock.p2 = 14;
		} else {
			if (dpll & PLL_P1_DIVIDE_BY_TWO)
				clock.p1 = 2;
			else {
				clock.p1 = ((dpll & DPLL_FPA01_P1_POST_DIV_MASK_I830) >>
					    DPLL_FPA01_P1_POST_DIV_SHIFT) + 2;
			}
			if (dpll & PLL_P2_DIVIDE_BY_4)
				clock.p2 = 4;
			else
				clock.p2 = 2;
		}

		port_clock = i9xx_calc_dpll_params(refclk, &clock);
	}

	/*
	 * This value includes pixel_multiplier. We will use
	 * port_clock to compute adjusted_mode.crtc_clock in the
	 * encoder's get_config() function.
	 */
	pipe_config->port_clock = port_clock;
}

int intel_dotclock_calculate(int link_freq,
			     const struct intel_link_m_n *m_n)
{
	/*
	 * The calculation for the data clock is:
	 * pixel_clock = ((m/n)*(link_clock * nr_lanes))/bpp
	 * But we want to avoid losing precison if possible, so:
	 * pixel_clock = ((m * link_clock * nr_lanes)/(n*bpp))
	 *
	 * and the link clock is simpler:
	 * link_clock = (m * link_clock) / n
	 */

	if (!m_n->link_n)
		return 0;

	return div_u64((u64)m_n->link_m * link_freq, m_n->link_n);
}

static void ironlake_pch_clock_get(struct intel_crtc *crtc,
				   struct intel_crtc_state *pipe_config)
{
	struct drm_i915_private *dev_priv = to_i915(crtc->base.dev);

	/* read out port_clock from the DPLL */
	i9xx_crtc_clock_get(crtc, pipe_config);

	/*
	 * In case there is an active pipe without active ports,
	 * we may need some idea for the dotclock anyway.
	 * Calculate one based on the FDI configuration.
	 */
	pipe_config->base.adjusted_mode.crtc_clock =
		intel_dotclock_calculate(intel_fdi_link_freq(dev_priv, pipe_config),
					 &pipe_config->fdi_m_n);
}

/** Returns the currently programmed mode of the given pipe. */
struct drm_display_mode *intel_crtc_mode_get(struct drm_device *dev,
					     struct drm_crtc *crtc)
{
	struct drm_i915_private *dev_priv = to_i915(dev);
	struct intel_crtc *intel_crtc = to_intel_crtc(crtc);
	enum transcoder cpu_transcoder = intel_crtc->config->cpu_transcoder;
	struct drm_display_mode *mode;
	struct intel_crtc_state *pipe_config;
	int htot = I915_READ(HTOTAL(cpu_transcoder));
	int hsync = I915_READ(HSYNC(cpu_transcoder));
	int vtot = I915_READ(VTOTAL(cpu_transcoder));
	int vsync = I915_READ(VSYNC(cpu_transcoder));
	enum pipe pipe = intel_crtc->pipe;

	mode = kzalloc(sizeof(*mode), GFP_KERNEL);
	if (!mode)
		return NULL;

	pipe_config = kzalloc(sizeof(*pipe_config), GFP_KERNEL);
	if (!pipe_config) {
		kfree(mode);
		return NULL;
	}

	/*
	 * Construct a pipe_config sufficient for getting the clock info
	 * back out of crtc_clock_get.
	 *
	 * Note, if LVDS ever uses a non-1 pixel multiplier, we'll need
	 * to use a real value here instead.
	 */
	pipe_config->cpu_transcoder = (enum transcoder) pipe;
	pipe_config->pixel_multiplier = 1;
	pipe_config->dpll_hw_state.dpll = I915_READ(DPLL(pipe));
	pipe_config->dpll_hw_state.fp0 = I915_READ(FP0(pipe));
	pipe_config->dpll_hw_state.fp1 = I915_READ(FP1(pipe));
	i9xx_crtc_clock_get(intel_crtc, pipe_config);

	mode->clock = pipe_config->port_clock / pipe_config->pixel_multiplier;
	mode->hdisplay = (htot & 0xffff) + 1;
	mode->htotal = ((htot & 0xffff0000) >> 16) + 1;
	mode->hsync_start = (hsync & 0xffff) + 1;
	mode->hsync_end = ((hsync & 0xffff0000) >> 16) + 1;
	mode->vdisplay = (vtot & 0xffff) + 1;
	mode->vtotal = ((vtot & 0xffff0000) >> 16) + 1;
	mode->vsync_start = (vsync & 0xffff) + 1;
	mode->vsync_end = ((vsync & 0xffff0000) >> 16) + 1;

	drm_mode_set_name(mode);

	kfree(pipe_config);

	return mode;
}

static void intel_crtc_destroy(struct drm_crtc *crtc)
{
	struct intel_crtc *intel_crtc = to_intel_crtc(crtc);
	struct drm_device *dev = crtc->dev;
	struct intel_flip_work *work;

	spin_lock_irq(&dev->event_lock);
	work = intel_crtc->flip_work;
	intel_crtc->flip_work = NULL;
	spin_unlock_irq(&dev->event_lock);

	if (work) {
		cancel_work_sync(&work->mmio_work);
		cancel_work_sync(&work->unpin_work);
		kfree(work);
	}

	drm_crtc_cleanup(crtc);

	kfree(intel_crtc);
}

static void intel_unpin_work_fn(struct work_struct *__work)
{
	struct intel_flip_work *work =
		container_of(__work, struct intel_flip_work, unpin_work);
	struct intel_crtc *crtc = to_intel_crtc(work->crtc);
	struct drm_device *dev = crtc->base.dev;
	struct drm_plane *primary = crtc->base.primary;

	if (is_mmio_work(work))
		flush_work(&work->mmio_work);

	mutex_lock(&dev->struct_mutex);
	intel_unpin_fb_vma(work->old_vma);
	i915_gem_object_put(work->pending_flip_obj);
	mutex_unlock(&dev->struct_mutex);

	i915_gem_request_put(work->flip_queued_req);

	intel_frontbuffer_flip_complete(to_i915(dev),
					to_intel_plane(primary)->frontbuffer_bit);
	intel_fbc_post_update(crtc);
	drm_framebuffer_unreference(work->old_fb);

	BUG_ON(atomic_read(&crtc->unpin_work_count) == 0);
	atomic_dec(&crtc->unpin_work_count);

	kfree(work);
}

/* Is 'a' after or equal to 'b'? */
static bool g4x_flip_count_after_eq(u32 a, u32 b)
{
	return !((a - b) & 0x80000000);
}

static bool __pageflip_finished_cs(struct intel_crtc *crtc,
				   struct intel_flip_work *work)
{
	struct drm_device *dev = crtc->base.dev;
	struct drm_i915_private *dev_priv = to_i915(dev);

	if (abort_flip_on_reset(crtc))
		return true;

	/*
	 * The relevant registers doen't exist on pre-ctg.
	 * As the flip done interrupt doesn't trigger for mmio
	 * flips on gmch platforms, a flip count check isn't
	 * really needed there. But since ctg has the registers,
	 * include it in the check anyway.
	 */
	if (INTEL_GEN(dev_priv) < 5 && !IS_G4X(dev_priv))
		return true;

	/*
	 * BDW signals flip done immediately if the plane
	 * is disabled, even if the plane enable is already
	 * armed to occur at the next vblank :(
	 */

	/*
	 * A DSPSURFLIVE check isn't enough in case the mmio and CS flips
	 * used the same base address. In that case the mmio flip might
	 * have completed, but the CS hasn't even executed the flip yet.
	 *
	 * A flip count check isn't enough as the CS might have updated
	 * the base address just after start of vblank, but before we
	 * managed to process the interrupt. This means we'd complete the
	 * CS flip too soon.
	 *
	 * Combining both checks should get us a good enough result. It may
	 * still happen that the CS flip has been executed, but has not
	 * yet actually completed. But in case the base address is the same
	 * anyway, we don't really care.
	 */
	return (I915_READ(DSPSURFLIVE(crtc->plane)) & ~0xfff) ==
		crtc->flip_work->gtt_offset &&
		g4x_flip_count_after_eq(I915_READ(PIPE_FLIPCOUNT_G4X(crtc->pipe)),
				    crtc->flip_work->flip_count);
}

static bool
__pageflip_finished_mmio(struct intel_crtc *crtc,
			       struct intel_flip_work *work)
{
	/*
	 * MMIO work completes when vblank is different from
	 * flip_queued_vblank.
	 *
	 * Reset counter value doesn't matter, this is handled by
	 * i915_wait_request finishing early, so no need to handle
	 * reset here.
	 */
	return intel_crtc_get_vblank_counter(crtc) != work->flip_queued_vblank;
}


static bool pageflip_finished(struct intel_crtc *crtc,
			      struct intel_flip_work *work)
{
	if (!atomic_read(&work->pending))
		return false;

	smp_rmb();

	if (is_mmio_work(work))
		return __pageflip_finished_mmio(crtc, work);
	else
		return __pageflip_finished_cs(crtc, work);
}

void intel_finish_page_flip_cs(struct drm_i915_private *dev_priv, int pipe)
{
	struct drm_device *dev = &dev_priv->drm;
	struct intel_crtc *crtc = intel_get_crtc_for_pipe(dev_priv, pipe);
	struct intel_flip_work *work;
	unsigned long flags;

	/* Ignore early vblank irqs */
	if (!crtc)
		return;

	/*
	 * This is called both by irq handlers and the reset code (to complete
	 * lost pageflips) so needs the full irqsave spinlocks.
	 */
	spin_lock_irqsave(&dev->event_lock, flags);
	work = crtc->flip_work;

	if (work != NULL &&
	    !is_mmio_work(work) &&
	    pageflip_finished(crtc, work))
		page_flip_completed(crtc);

	spin_unlock_irqrestore(&dev->event_lock, flags);
}

void intel_finish_page_flip_mmio(struct drm_i915_private *dev_priv, int pipe)
{
	struct drm_device *dev = &dev_priv->drm;
	struct intel_crtc *crtc = intel_get_crtc_for_pipe(dev_priv, pipe);
	struct intel_flip_work *work;
	unsigned long flags;

	/* Ignore early vblank irqs */
	if (!crtc)
		return;

	/*
	 * This is called both by irq handlers and the reset code (to complete
	 * lost pageflips) so needs the full irqsave spinlocks.
	 */
	spin_lock_irqsave(&dev->event_lock, flags);
	work = crtc->flip_work;

	if (work != NULL &&
	    is_mmio_work(work) &&
	    pageflip_finished(crtc, work))
		page_flip_completed(crtc);

	spin_unlock_irqrestore(&dev->event_lock, flags);
}

static inline void intel_mark_page_flip_active(struct intel_crtc *crtc,
					       struct intel_flip_work *work)
{
	work->flip_queued_vblank = intel_crtc_get_vblank_counter(crtc);

	/* Ensure that the work item is consistent when activating it ... */
	smp_mb__before_atomic();
	atomic_set(&work->pending, 1);
}

static int intel_gen2_queue_flip(struct drm_device *dev,
				 struct drm_crtc *crtc,
				 struct drm_framebuffer *fb,
				 struct drm_i915_gem_object *obj,
				 struct drm_i915_gem_request *req,
				 uint32_t flags)
{
	struct intel_crtc *intel_crtc = to_intel_crtc(crtc);
	u32 flip_mask, *cs;

	cs = intel_ring_begin(req, 6);
	if (IS_ERR(cs))
		return PTR_ERR(cs);

	/* Can't queue multiple flips, so wait for the previous
	 * one to finish before executing the next.
	 */
	if (intel_crtc->plane)
		flip_mask = MI_WAIT_FOR_PLANE_B_FLIP;
	else
		flip_mask = MI_WAIT_FOR_PLANE_A_FLIP;
	*cs++ = MI_WAIT_FOR_EVENT | flip_mask;
	*cs++ = MI_NOOP;
	*cs++ = MI_DISPLAY_FLIP | MI_DISPLAY_FLIP_PLANE(intel_crtc->plane);
	*cs++ = fb->pitches[0];
	*cs++ = intel_crtc->flip_work->gtt_offset;
	*cs++ = 0; /* aux display base address, unused */

	return 0;
}

static int intel_gen3_queue_flip(struct drm_device *dev,
				 struct drm_crtc *crtc,
				 struct drm_framebuffer *fb,
				 struct drm_i915_gem_object *obj,
				 struct drm_i915_gem_request *req,
				 uint32_t flags)
{
	struct intel_crtc *intel_crtc = to_intel_crtc(crtc);
	u32 flip_mask, *cs;

	cs = intel_ring_begin(req, 6);
	if (IS_ERR(cs))
		return PTR_ERR(cs);

	if (intel_crtc->plane)
		flip_mask = MI_WAIT_FOR_PLANE_B_FLIP;
	else
		flip_mask = MI_WAIT_FOR_PLANE_A_FLIP;
	*cs++ = MI_WAIT_FOR_EVENT | flip_mask;
	*cs++ = MI_NOOP;
	*cs++ = MI_DISPLAY_FLIP_I915 | MI_DISPLAY_FLIP_PLANE(intel_crtc->plane);
	*cs++ = fb->pitches[0];
	*cs++ = intel_crtc->flip_work->gtt_offset;
	*cs++ = MI_NOOP;

	return 0;
}

static int intel_gen4_queue_flip(struct drm_device *dev,
				 struct drm_crtc *crtc,
				 struct drm_framebuffer *fb,
				 struct drm_i915_gem_object *obj,
				 struct drm_i915_gem_request *req,
				 uint32_t flags)
{
	struct drm_i915_private *dev_priv = to_i915(dev);
	struct intel_crtc *intel_crtc = to_intel_crtc(crtc);
	u32 pf, pipesrc, *cs;

	cs = intel_ring_begin(req, 4);
	if (IS_ERR(cs))
		return PTR_ERR(cs);

	/* i965+ uses the linear or tiled offsets from the
	 * Display Registers (which do not change across a page-flip)
	 * so we need only reprogram the base address.
	 */
	*cs++ = MI_DISPLAY_FLIP | MI_DISPLAY_FLIP_PLANE(intel_crtc->plane);
	*cs++ = fb->pitches[0];
	*cs++ = intel_crtc->flip_work->gtt_offset |
		intel_fb_modifier_to_tiling(fb->modifier);

	/* XXX Enabling the panel-fitter across page-flip is so far
	 * untested on non-native modes, so ignore it for now.
	 * pf = I915_READ(pipe == 0 ? PFA_CTL_1 : PFB_CTL_1) & PF_ENABLE;
	 */
	pf = 0;
	pipesrc = I915_READ(PIPESRC(intel_crtc->pipe)) & 0x0fff0fff;
	*cs++ = pf | pipesrc;

	return 0;
}

static int intel_gen6_queue_flip(struct drm_device *dev,
				 struct drm_crtc *crtc,
				 struct drm_framebuffer *fb,
				 struct drm_i915_gem_object *obj,
				 struct drm_i915_gem_request *req,
				 uint32_t flags)
{
	struct drm_i915_private *dev_priv = to_i915(dev);
	struct intel_crtc *intel_crtc = to_intel_crtc(crtc);
	u32 pf, pipesrc, *cs;

	cs = intel_ring_begin(req, 4);
	if (IS_ERR(cs))
		return PTR_ERR(cs);

	*cs++ = MI_DISPLAY_FLIP | MI_DISPLAY_FLIP_PLANE(intel_crtc->plane);
	*cs++ = fb->pitches[0] | intel_fb_modifier_to_tiling(fb->modifier);
	*cs++ = intel_crtc->flip_work->gtt_offset;

	/* Contrary to the suggestions in the documentation,
	 * "Enable Panel Fitter" does not seem to be required when page
	 * flipping with a non-native mode, and worse causes a normal
	 * modeset to fail.
	 * pf = I915_READ(PF_CTL(intel_crtc->pipe)) & PF_ENABLE;
	 */
	pf = 0;
	pipesrc = I915_READ(PIPESRC(intel_crtc->pipe)) & 0x0fff0fff;
	*cs++ = pf | pipesrc;

	return 0;
}

static int intel_gen7_queue_flip(struct drm_device *dev,
				 struct drm_crtc *crtc,
				 struct drm_framebuffer *fb,
				 struct drm_i915_gem_object *obj,
				 struct drm_i915_gem_request *req,
				 uint32_t flags)
{
	struct drm_i915_private *dev_priv = to_i915(dev);
	struct intel_crtc *intel_crtc = to_intel_crtc(crtc);
	u32 *cs, plane_bit = 0;
	int len, ret;

	switch (intel_crtc->plane) {
	case PLANE_A:
		plane_bit = MI_DISPLAY_FLIP_IVB_PLANE_A;
		break;
	case PLANE_B:
		plane_bit = MI_DISPLAY_FLIP_IVB_PLANE_B;
		break;
	case PLANE_C:
		plane_bit = MI_DISPLAY_FLIP_IVB_PLANE_C;
		break;
	default:
		WARN_ONCE(1, "unknown plane in flip command\n");
		return -ENODEV;
	}

	len = 4;
	if (req->engine->id == RCS) {
		len += 6;
		/*
		 * On Gen 8, SRM is now taking an extra dword to accommodate
		 * 48bits addresses, and we need a NOOP for the batch size to
		 * stay even.
		 */
		if (IS_GEN8(dev_priv))
			len += 2;
	}

	/*
	 * BSpec MI_DISPLAY_FLIP for IVB:
	 * "The full packet must be contained within the same cache line."
	 *
	 * Currently the LRI+SRM+MI_DISPLAY_FLIP all fit within the same
	 * cacheline, if we ever start emitting more commands before
	 * the MI_DISPLAY_FLIP we may need to first emit everything else,
	 * then do the cacheline alignment, and finally emit the
	 * MI_DISPLAY_FLIP.
	 */
	ret = intel_ring_cacheline_align(req);
	if (ret)
		return ret;

	cs = intel_ring_begin(req, len);
	if (IS_ERR(cs))
		return PTR_ERR(cs);

	/* Unmask the flip-done completion message. Note that the bspec says that
	 * we should do this for both the BCS and RCS, and that we must not unmask
	 * more than one flip event at any time (or ensure that one flip message
	 * can be sent by waiting for flip-done prior to queueing new flips).
	 * Experimentation says that BCS works despite DERRMR masking all
	 * flip-done completion events and that unmasking all planes at once
	 * for the RCS also doesn't appear to drop events. Setting the DERRMR
	 * to zero does lead to lockups within MI_DISPLAY_FLIP.
	 */
	if (req->engine->id == RCS) {
		*cs++ = MI_LOAD_REGISTER_IMM(1);
		*cs++ = i915_mmio_reg_offset(DERRMR);
		*cs++ = ~(DERRMR_PIPEA_PRI_FLIP_DONE |
			  DERRMR_PIPEB_PRI_FLIP_DONE |
			  DERRMR_PIPEC_PRI_FLIP_DONE);
		if (IS_GEN8(dev_priv))
			*cs++ = MI_STORE_REGISTER_MEM_GEN8 |
				MI_SRM_LRM_GLOBAL_GTT;
		else
			*cs++ = MI_STORE_REGISTER_MEM | MI_SRM_LRM_GLOBAL_GTT;
		*cs++ = i915_mmio_reg_offset(DERRMR);
		*cs++ = i915_ggtt_offset(req->engine->scratch) + 256;
		if (IS_GEN8(dev_priv)) {
			*cs++ = 0;
			*cs++ = MI_NOOP;
		}
	}

	*cs++ = MI_DISPLAY_FLIP_I915 | plane_bit;
	*cs++ = fb->pitches[0] | intel_fb_modifier_to_tiling(fb->modifier);
	*cs++ = intel_crtc->flip_work->gtt_offset;
	*cs++ = MI_NOOP;

	return 0;
}

static bool use_mmio_flip(struct intel_engine_cs *engine,
			  struct drm_i915_gem_object *obj)
{
	/*
	 * This is not being used for older platforms, because
	 * non-availability of flip done interrupt forces us to use
	 * CS flips. Older platforms derive flip done using some clever
	 * tricks involving the flip_pending status bits and vblank irqs.
	 * So using MMIO flips there would disrupt this mechanism.
	 */

	if (engine == NULL)
		return true;

	if (INTEL_GEN(engine->i915) < 5)
		return false;

	if (i915.use_mmio_flip < 0)
		return false;
	else if (i915.use_mmio_flip > 0)
		return true;
	else if (i915.enable_execlists)
		return true;

	return engine != i915_gem_object_last_write_engine(obj);
}

static void skl_do_mmio_flip(struct intel_crtc *intel_crtc,
			     unsigned int rotation,
			     struct intel_flip_work *work)
{
	struct drm_device *dev = intel_crtc->base.dev;
	struct drm_i915_private *dev_priv = to_i915(dev);
	struct drm_framebuffer *fb = intel_crtc->base.primary->fb;
	const enum pipe pipe = intel_crtc->pipe;
	u32 ctl, stride = skl_plane_stride(fb, 0, rotation);

	ctl = I915_READ(PLANE_CTL(pipe, 0));
	ctl &= ~PLANE_CTL_TILED_MASK;
	switch (fb->modifier) {
	case DRM_FORMAT_MOD_LINEAR:
		break;
	case I915_FORMAT_MOD_X_TILED:
		ctl |= PLANE_CTL_TILED_X;
		break;
	case I915_FORMAT_MOD_Y_TILED:
		ctl |= PLANE_CTL_TILED_Y;
		break;
	case I915_FORMAT_MOD_Yf_TILED:
		ctl |= PLANE_CTL_TILED_YF;
		break;
	default:
		MISSING_CASE(fb->modifier);
	}

	/*
	 * Both PLANE_CTL and PLANE_STRIDE are not updated on vblank but on
	 * PLANE_SURF updates, the update is then guaranteed to be atomic.
	 */
	I915_WRITE(PLANE_CTL(pipe, 0), ctl);
	I915_WRITE(PLANE_STRIDE(pipe, 0), stride);

	I915_WRITE(PLANE_SURF(pipe, 0), work->gtt_offset);
	POSTING_READ(PLANE_SURF(pipe, 0));
}

static void ilk_do_mmio_flip(struct intel_crtc *intel_crtc,
			     struct intel_flip_work *work)
{
	struct drm_device *dev = intel_crtc->base.dev;
	struct drm_i915_private *dev_priv = to_i915(dev);
	struct drm_framebuffer *fb = intel_crtc->base.primary->fb;
	i915_reg_t reg = DSPCNTR(intel_crtc->plane);
	u32 dspcntr;

	dspcntr = I915_READ(reg);

	if (fb->modifier == I915_FORMAT_MOD_X_TILED)
		dspcntr |= DISPPLANE_TILED;
	else
		dspcntr &= ~DISPPLANE_TILED;

	I915_WRITE(reg, dspcntr);

	I915_WRITE(DSPSURF(intel_crtc->plane), work->gtt_offset);
	POSTING_READ(DSPSURF(intel_crtc->plane));
}

static void intel_mmio_flip_work_func(struct work_struct *w)
{
	struct intel_flip_work *work =
		container_of(w, struct intel_flip_work, mmio_work);
	struct intel_crtc *crtc = to_intel_crtc(work->crtc);
	struct drm_i915_private *dev_priv = to_i915(crtc->base.dev);
	struct intel_framebuffer *intel_fb =
		to_intel_framebuffer(crtc->base.primary->fb);
	struct drm_i915_gem_object *obj = intel_fb->obj;

	WARN_ON(i915_gem_object_wait(obj, 0, MAX_SCHEDULE_TIMEOUT, NULL) < 0);

	intel_pipe_update_start(crtc);

	if (INTEL_GEN(dev_priv) >= 9)
		skl_do_mmio_flip(crtc, work->rotation, work);
	else
		/* use_mmio_flip() retricts MMIO flips to ilk+ */
		ilk_do_mmio_flip(crtc, work);

	intel_pipe_update_end(crtc, work);
}

static int intel_default_queue_flip(struct drm_device *dev,
				    struct drm_crtc *crtc,
				    struct drm_framebuffer *fb,
				    struct drm_i915_gem_object *obj,
				    struct drm_i915_gem_request *req,
				    uint32_t flags)
{
	return -ENODEV;
}

static bool __pageflip_stall_check_cs(struct drm_i915_private *dev_priv,
				      struct intel_crtc *intel_crtc,
				      struct intel_flip_work *work)
{
	u32 addr, vblank;

	if (!atomic_read(&work->pending))
		return false;

	smp_rmb();

	vblank = intel_crtc_get_vblank_counter(intel_crtc);
	if (work->flip_ready_vblank == 0) {
		if (work->flip_queued_req &&
		    !i915_gem_request_completed(work->flip_queued_req))
			return false;

		work->flip_ready_vblank = vblank;
	}

	if (vblank - work->flip_ready_vblank < 3)
		return false;

	/* Potential stall - if we see that the flip has happened,
	 * assume a missed interrupt. */
	if (INTEL_GEN(dev_priv) >= 4)
		addr = I915_HI_DISPBASE(I915_READ(DSPSURF(intel_crtc->plane)));
	else
		addr = I915_READ(DSPADDR(intel_crtc->plane));

	/* There is a potential issue here with a false positive after a flip
	 * to the same address. We could address this by checking for a
	 * non-incrementing frame counter.
	 */
	return addr == work->gtt_offset;
}

void intel_check_page_flip(struct drm_i915_private *dev_priv, int pipe)
{
	struct drm_device *dev = &dev_priv->drm;
	struct intel_crtc *crtc = intel_get_crtc_for_pipe(dev_priv, pipe);
	struct intel_flip_work *work;

	WARN_ON(!in_interrupt());

	if (crtc == NULL)
		return;

	spin_lock(&dev->event_lock);
	work = crtc->flip_work;

	if (work != NULL && !is_mmio_work(work) &&
	    __pageflip_stall_check_cs(dev_priv, crtc, work)) {
		WARN_ONCE(1,
			  "Kicking stuck page flip: queued at %d, now %d\n",
			work->flip_queued_vblank, intel_crtc_get_vblank_counter(crtc));
		page_flip_completed(crtc);
		work = NULL;
	}

	if (work != NULL && !is_mmio_work(work) &&
	    intel_crtc_get_vblank_counter(crtc) - work->flip_queued_vblank > 1)
		intel_queue_rps_boost_for_request(work->flip_queued_req);
	spin_unlock(&dev->event_lock);
}

__maybe_unused
static int intel_crtc_page_flip(struct drm_crtc *crtc,
				struct drm_framebuffer *fb,
				struct drm_pending_vblank_event *event,
				uint32_t page_flip_flags)
{
	struct drm_device *dev = crtc->dev;
	struct drm_i915_private *dev_priv = to_i915(dev);
	struct drm_framebuffer *old_fb = crtc->primary->fb;
	struct drm_i915_gem_object *obj = intel_fb_obj(fb);
	struct intel_crtc *intel_crtc = to_intel_crtc(crtc);
	struct drm_plane *primary = crtc->primary;
	enum pipe pipe = intel_crtc->pipe;
	struct intel_flip_work *work;
	struct intel_engine_cs *engine;
	bool mmio_flip;
	struct drm_i915_gem_request *request;
	struct i915_vma *vma;
	int ret;

	/*
	 * drm_mode_page_flip_ioctl() should already catch this, but double
	 * check to be safe.  In the future we may enable pageflipping from
	 * a disabled primary plane.
	 */
	if (WARN_ON(intel_fb_obj(old_fb) == NULL))
		return -EBUSY;

	/* Can't change pixel format via MI display flips. */
	if (fb->format != crtc->primary->fb->format)
		return -EINVAL;

	/*
	 * TILEOFF/LINOFF registers can't be changed via MI display flips.
	 * Note that pitch changes could also affect these register.
	 */
	if (INTEL_GEN(dev_priv) > 3 &&
	    (fb->offsets[0] != crtc->primary->fb->offsets[0] ||
	     fb->pitches[0] != crtc->primary->fb->pitches[0]))
		return -EINVAL;

	if (i915_terminally_wedged(&dev_priv->gpu_error))
		goto out_hang;

	work = kzalloc(sizeof(*work), GFP_KERNEL);
	if (work == NULL)
		return -ENOMEM;

	work->event = event;
	work->crtc = crtc;
	work->old_fb = old_fb;
	INIT_WORK(&work->unpin_work, intel_unpin_work_fn);

	ret = drm_crtc_vblank_get(crtc);
	if (ret)
		goto free_work;

	/* We borrow the event spin lock for protecting flip_work */
	spin_lock_irq(&dev->event_lock);
	if (intel_crtc->flip_work) {
		/* Before declaring the flip queue wedged, check if
		 * the hardware completed the operation behind our backs.
		 */
		if (pageflip_finished(intel_crtc, intel_crtc->flip_work)) {
			DRM_DEBUG_DRIVER("flip queue: previous flip completed, continuing\n");
			page_flip_completed(intel_crtc);
		} else {
			DRM_DEBUG_DRIVER("flip queue: crtc already busy\n");
			spin_unlock_irq(&dev->event_lock);

			drm_crtc_vblank_put(crtc);
			kfree(work);
			return -EBUSY;
		}
	}
	intel_crtc->flip_work = work;
	spin_unlock_irq(&dev->event_lock);

	if (atomic_read(&intel_crtc->unpin_work_count) >= 2)
		flush_workqueue(dev_priv->wq);

	/* Reference the objects for the scheduled work. */
	drm_framebuffer_reference(work->old_fb);

	crtc->primary->fb = fb;
	update_state_fb(crtc->primary);

	work->pending_flip_obj = i915_gem_object_get(obj);

	ret = i915_mutex_lock_interruptible(dev);
	if (ret)
		goto cleanup;

	intel_crtc->reset_count = i915_reset_count(&dev_priv->gpu_error);
	if (i915_reset_backoff_or_wedged(&dev_priv->gpu_error)) {
		ret = -EIO;
		goto unlock;
	}

	atomic_inc(&intel_crtc->unpin_work_count);

	if (INTEL_GEN(dev_priv) >= 5 || IS_G4X(dev_priv))
		work->flip_count = I915_READ(PIPE_FLIPCOUNT_G4X(pipe)) + 1;

	if (IS_VALLEYVIEW(dev_priv) || IS_CHERRYVIEW(dev_priv)) {
		engine = dev_priv->engine[BCS];
		if (fb->modifier != old_fb->modifier)
			/* vlv: DISPLAY_FLIP fails to change tiling */
			engine = NULL;
	} else if (IS_IVYBRIDGE(dev_priv) || IS_HASWELL(dev_priv)) {
		engine = dev_priv->engine[BCS];
	} else if (INTEL_GEN(dev_priv) >= 7) {
		engine = i915_gem_object_last_write_engine(obj);
		if (engine == NULL || engine->id != RCS)
			engine = dev_priv->engine[BCS];
	} else {
		engine = dev_priv->engine[RCS];
	}

	mmio_flip = use_mmio_flip(engine, obj);

	vma = intel_pin_and_fence_fb_obj(fb, primary->state->rotation);
	if (IS_ERR(vma)) {
		ret = PTR_ERR(vma);
		goto cleanup_pending;
	}

	work->old_vma = to_intel_plane_state(primary->state)->vma;
	to_intel_plane_state(primary->state)->vma = vma;

	work->gtt_offset = i915_ggtt_offset(vma) + intel_crtc->dspaddr_offset;
	work->rotation = crtc->primary->state->rotation;

	/*
	 * There's the potential that the next frame will not be compatible with
	 * FBC, so we want to call pre_update() before the actual page flip.
	 * The problem is that pre_update() caches some information about the fb
	 * object, so we want to do this only after the object is pinned. Let's
	 * be on the safe side and do this immediately before scheduling the
	 * flip.
	 */
	intel_fbc_pre_update(intel_crtc, intel_crtc->config,
			     to_intel_plane_state(primary->state));

	if (mmio_flip) {
		INIT_WORK(&work->mmio_work, intel_mmio_flip_work_func);
		queue_work(system_unbound_wq, &work->mmio_work);
	} else {
		request = i915_gem_request_alloc(engine,
						 dev_priv->kernel_context);
		if (IS_ERR(request)) {
			ret = PTR_ERR(request);
			goto cleanup_unpin;
		}

		ret = i915_gem_request_await_object(request, obj, false);
		if (ret)
			goto cleanup_request;

		ret = dev_priv->display.queue_flip(dev, crtc, fb, obj, request,
						   page_flip_flags);
		if (ret)
			goto cleanup_request;

		intel_mark_page_flip_active(intel_crtc, work);

		work->flip_queued_req = i915_gem_request_get(request);
		i915_add_request(request);
	}

	i915_gem_object_wait_priority(obj, 0, I915_PRIORITY_DISPLAY);
	i915_gem_track_fb(intel_fb_obj(old_fb), obj,
			  to_intel_plane(primary)->frontbuffer_bit);
	mutex_unlock(&dev->struct_mutex);

	intel_frontbuffer_flip_prepare(to_i915(dev),
				       to_intel_plane(primary)->frontbuffer_bit);

	trace_i915_flip_request(intel_crtc->plane, obj);

	return 0;

cleanup_request:
	i915_add_request(request);
cleanup_unpin:
	to_intel_plane_state(primary->state)->vma = work->old_vma;
	intel_unpin_fb_vma(vma);
cleanup_pending:
	atomic_dec(&intel_crtc->unpin_work_count);
unlock:
	mutex_unlock(&dev->struct_mutex);
cleanup:
	crtc->primary->fb = old_fb;
	update_state_fb(crtc->primary);

	i915_gem_object_put(obj);
	drm_framebuffer_unreference(work->old_fb);

	spin_lock_irq(&dev->event_lock);
	intel_crtc->flip_work = NULL;
	spin_unlock_irq(&dev->event_lock);

	drm_crtc_vblank_put(crtc);
free_work:
	kfree(work);

	if (ret == -EIO) {
		struct drm_atomic_state *state;
		struct drm_plane_state *plane_state;

out_hang:
		state = drm_atomic_state_alloc(dev);
		if (!state)
			return -ENOMEM;
		state->acquire_ctx = dev->mode_config.acquire_ctx;

retry:
		plane_state = drm_atomic_get_plane_state(state, primary);
		ret = PTR_ERR_OR_ZERO(plane_state);
		if (!ret) {
			drm_atomic_set_fb_for_plane(plane_state, fb);

			ret = drm_atomic_set_crtc_for_plane(plane_state, crtc);
			if (!ret)
				ret = drm_atomic_commit(state);
		}

		if (ret == -EDEADLK) {
			drm_modeset_backoff(state->acquire_ctx);
			drm_atomic_state_clear(state);
			goto retry;
		}

		drm_atomic_state_put(state);

		if (ret == 0 && event) {
			spin_lock_irq(&dev->event_lock);
			drm_crtc_send_vblank_event(crtc, event);
			spin_unlock_irq(&dev->event_lock);
		}
	}
	return ret;
}


/**
 * intel_wm_need_update - Check whether watermarks need updating
 * @plane: drm plane
 * @state: new plane state
 *
 * Check current plane state versus the new one to determine whether
 * watermarks need to be recalculated.
 *
 * Returns true or false.
 */
static bool intel_wm_need_update(struct drm_plane *plane,
				 struct drm_plane_state *state)
{
	struct intel_plane_state *new = to_intel_plane_state(state);
	struct intel_plane_state *cur = to_intel_plane_state(plane->state);

	/* Update watermarks on tiling or size changes. */
	if (new->base.visible != cur->base.visible)
		return true;

	if (!cur->base.fb || !new->base.fb)
		return false;

	if (cur->base.fb->modifier != new->base.fb->modifier ||
	    cur->base.rotation != new->base.rotation ||
	    drm_rect_width(&new->base.src) != drm_rect_width(&cur->base.src) ||
	    drm_rect_height(&new->base.src) != drm_rect_height(&cur->base.src) ||
	    drm_rect_width(&new->base.dst) != drm_rect_width(&cur->base.dst) ||
	    drm_rect_height(&new->base.dst) != drm_rect_height(&cur->base.dst))
		return true;

	return false;
}

static bool needs_scaling(struct intel_plane_state *state)
{
	int src_w = drm_rect_width(&state->base.src) >> 16;
	int src_h = drm_rect_height(&state->base.src) >> 16;
	int dst_w = drm_rect_width(&state->base.dst);
	int dst_h = drm_rect_height(&state->base.dst);

	return (src_w != dst_w || src_h != dst_h);
}

int intel_plane_atomic_calc_changes(struct drm_crtc_state *crtc_state,
				    struct drm_plane_state *plane_state)
{
	struct intel_crtc_state *pipe_config = to_intel_crtc_state(crtc_state);
	struct drm_crtc *crtc = crtc_state->crtc;
	struct intel_crtc *intel_crtc = to_intel_crtc(crtc);
	struct intel_plane *plane = to_intel_plane(plane_state->plane);
	struct drm_device *dev = crtc->dev;
	struct drm_i915_private *dev_priv = to_i915(dev);
	struct intel_plane_state *old_plane_state =
		to_intel_plane_state(plane->base.state);
	bool mode_changed = needs_modeset(crtc_state);
	bool was_crtc_enabled = crtc->state->active;
	bool is_crtc_enabled = crtc_state->active;
	bool turn_off, turn_on, visible, was_visible;
	struct drm_framebuffer *fb = plane_state->fb;
	int ret;

	if (INTEL_GEN(dev_priv) >= 9 && plane->id != PLANE_CURSOR) {
		ret = skl_update_scaler_plane(
			to_intel_crtc_state(crtc_state),
			to_intel_plane_state(plane_state));
		if (ret)
			return ret;
	}

	was_visible = old_plane_state->base.visible;
	visible = plane_state->visible;

	if (!was_crtc_enabled && WARN_ON(was_visible))
		was_visible = false;

	/*
	 * Visibility is calculated as if the crtc was on, but
	 * after scaler setup everything depends on it being off
	 * when the crtc isn't active.
	 *
	 * FIXME this is wrong for watermarks. Watermarks should also
	 * be computed as if the pipe would be active. Perhaps move
	 * per-plane wm computation to the .check_plane() hook, and
	 * only combine the results from all planes in the current place?
	 */
	if (!is_crtc_enabled) {
		plane_state->visible = visible = false;
		to_intel_crtc_state(crtc_state)->active_planes &= ~BIT(plane->id);
	}

	if (!was_visible && !visible)
		return 0;

	if (fb != old_plane_state->base.fb)
		pipe_config->fb_changed = true;

	turn_off = was_visible && (!visible || mode_changed);
	turn_on = visible && (!was_visible || mode_changed);

	DRM_DEBUG_ATOMIC("[CRTC:%d:%s] has [PLANE:%d:%s] with fb %i\n",
			 intel_crtc->base.base.id, intel_crtc->base.name,
			 plane->base.base.id, plane->base.name,
			 fb ? fb->base.id : -1);

	DRM_DEBUG_ATOMIC("[PLANE:%d:%s] visible %i -> %i, off %i, on %i, ms %i\n",
			 plane->base.base.id, plane->base.name,
			 was_visible, visible,
			 turn_off, turn_on, mode_changed);

	if (turn_on) {
		if (INTEL_GEN(dev_priv) < 5 && !IS_G4X(dev_priv))
			pipe_config->update_wm_pre = true;

		/* must disable cxsr around plane enable/disable */
		if (plane->id != PLANE_CURSOR)
			pipe_config->disable_cxsr = true;
	} else if (turn_off) {
		if (INTEL_GEN(dev_priv) < 5 && !IS_G4X(dev_priv))
			pipe_config->update_wm_post = true;

		/* must disable cxsr around plane enable/disable */
		if (plane->id != PLANE_CURSOR)
			pipe_config->disable_cxsr = true;
	} else if (intel_wm_need_update(&plane->base, plane_state)) {
		if (INTEL_GEN(dev_priv) < 5 && !IS_G4X(dev_priv)) {
			/* FIXME bollocks */
			pipe_config->update_wm_pre = true;
			pipe_config->update_wm_post = true;
		}
	}

	if (visible || was_visible)
		pipe_config->fb_bits |= plane->frontbuffer_bit;

	/*
	 * WaCxSRDisabledForSpriteScaling:ivb
	 *
	 * cstate->update_wm was already set above, so this flag will
	 * take effect when we commit and program watermarks.
	 */
	if (plane->id == PLANE_SPRITE0 && IS_IVYBRIDGE(dev_priv) &&
	    needs_scaling(to_intel_plane_state(plane_state)) &&
	    !needs_scaling(old_plane_state))
		pipe_config->disable_lp_wm = true;

	return 0;
}

static bool encoders_cloneable(const struct intel_encoder *a,
			       const struct intel_encoder *b)
{
	/* masks could be asymmetric, so check both ways */
	return a == b || (a->cloneable & (1 << b->type) &&
			  b->cloneable & (1 << a->type));
}

static bool check_single_encoder_cloning(struct drm_atomic_state *state,
					 struct intel_crtc *crtc,
					 struct intel_encoder *encoder)
{
	struct intel_encoder *source_encoder;
	struct drm_connector *connector;
	struct drm_connector_state *connector_state;
	int i;

	for_each_new_connector_in_state(state, connector, connector_state, i) {
		if (connector_state->crtc != &crtc->base)
			continue;

		source_encoder =
			to_intel_encoder(connector_state->best_encoder);
		if (!encoders_cloneable(encoder, source_encoder))
			return false;
	}

	return true;
}

static int intel_crtc_atomic_check(struct drm_crtc *crtc,
				   struct drm_crtc_state *crtc_state)
{
	struct drm_device *dev = crtc->dev;
	struct drm_i915_private *dev_priv = to_i915(dev);
	struct intel_crtc *intel_crtc = to_intel_crtc(crtc);
	struct intel_crtc_state *pipe_config =
		to_intel_crtc_state(crtc_state);
	struct drm_atomic_state *state = crtc_state->state;
	int ret;
	bool mode_changed = needs_modeset(crtc_state);

	if (mode_changed && !crtc_state->active)
		pipe_config->update_wm_post = true;

	if (mode_changed && crtc_state->enable &&
	    dev_priv->display.crtc_compute_clock &&
	    !WARN_ON(pipe_config->shared_dpll)) {
		ret = dev_priv->display.crtc_compute_clock(intel_crtc,
							   pipe_config);
		if (ret)
			return ret;
	}

	if (crtc_state->color_mgmt_changed) {
		ret = intel_color_check(crtc, crtc_state);
		if (ret)
			return ret;

		/*
		 * Changing color management on Intel hardware is
		 * handled as part of planes update.
		 */
		crtc_state->planes_changed = true;
	}

	ret = 0;
	if (dev_priv->display.compute_pipe_wm) {
		ret = dev_priv->display.compute_pipe_wm(pipe_config);
		if (ret) {
			DRM_DEBUG_KMS("Target pipe watermarks are invalid\n");
			return ret;
		}
	}

	if (dev_priv->display.compute_intermediate_wm &&
	    !to_intel_atomic_state(state)->skip_intermediate_wm) {
		if (WARN_ON(!dev_priv->display.compute_pipe_wm))
			return 0;

		/*
		 * Calculate 'intermediate' watermarks that satisfy both the
		 * old state and the new state.  We can program these
		 * immediately.
		 */
		ret = dev_priv->display.compute_intermediate_wm(dev,
								intel_crtc,
								pipe_config);
		if (ret) {
			DRM_DEBUG_KMS("No valid intermediate pipe watermarks are possible\n");
			return ret;
		}
	} else if (dev_priv->display.compute_intermediate_wm) {
		if (HAS_PCH_SPLIT(dev_priv) && INTEL_GEN(dev_priv) < 9)
			pipe_config->wm.ilk.intermediate = pipe_config->wm.ilk.optimal;
	}

	if (INTEL_GEN(dev_priv) >= 9) {
		if (mode_changed)
			ret = skl_update_scaler_crtc(pipe_config);

		if (!ret)
			ret = skl_check_pipe_max_pixel_rate(intel_crtc,
							    pipe_config);
		if (!ret)
			ret = intel_atomic_setup_scalers(dev_priv, intel_crtc,
							 pipe_config);
	}

	return ret;
}

static const struct drm_crtc_helper_funcs intel_helper_funcs = {
	.atomic_begin = intel_begin_crtc_commit,
	.atomic_flush = intel_finish_crtc_commit,
	.atomic_check = intel_crtc_atomic_check,
};

static void intel_modeset_update_connector_atomic_state(struct drm_device *dev)
{
	struct intel_connector *connector;
	struct drm_connector_list_iter conn_iter;

	drm_connector_list_iter_begin(dev, &conn_iter);
	for_each_intel_connector_iter(connector, &conn_iter) {
		if (connector->base.state->crtc)
			drm_connector_unreference(&connector->base);

		if (connector->base.encoder) {
			connector->base.state->best_encoder =
				connector->base.encoder;
			connector->base.state->crtc =
				connector->base.encoder->crtc;

			drm_connector_reference(&connector->base);
		} else {
			connector->base.state->best_encoder = NULL;
			connector->base.state->crtc = NULL;
		}
	}
	drm_connector_list_iter_end(&conn_iter);
}

static void
connected_sink_compute_bpp(struct intel_connector *connector,
			   struct intel_crtc_state *pipe_config)
{
	const struct drm_display_info *info = &connector->base.display_info;
	int bpp = pipe_config->pipe_bpp;

	DRM_DEBUG_KMS("[CONNECTOR:%d:%s] checking for sink bpp constrains\n",
		      connector->base.base.id,
		      connector->base.name);

	/* Don't use an invalid EDID bpc value */
	if (info->bpc != 0 && info->bpc * 3 < bpp) {
		DRM_DEBUG_KMS("clamping display bpp (was %d) to EDID reported max of %d\n",
			      bpp, info->bpc * 3);
		pipe_config->pipe_bpp = info->bpc * 3;
	}

	/* Clamp bpp to 8 on screens without EDID 1.4 */
	if (info->bpc == 0 && bpp > 24) {
		DRM_DEBUG_KMS("clamping display bpp (was %d) to default limit of 24\n",
			      bpp);
		pipe_config->pipe_bpp = 24;
	}
}

static int
compute_baseline_pipe_bpp(struct intel_crtc *crtc,
			  struct intel_crtc_state *pipe_config)
{
	struct drm_i915_private *dev_priv = to_i915(crtc->base.dev);
	struct drm_atomic_state *state;
	struct drm_connector *connector;
	struct drm_connector_state *connector_state;
	int bpp, i;

	if ((IS_G4X(dev_priv) || IS_VALLEYVIEW(dev_priv) ||
	    IS_CHERRYVIEW(dev_priv)))
		bpp = 10*3;
	else if (INTEL_GEN(dev_priv) >= 5)
		bpp = 12*3;
	else
		bpp = 8*3;


	pipe_config->pipe_bpp = bpp;

	state = pipe_config->base.state;

	/* Clamp display bpp to EDID value */
	for_each_new_connector_in_state(state, connector, connector_state, i) {
		if (connector_state->crtc != &crtc->base)
			continue;

		connected_sink_compute_bpp(to_intel_connector(connector),
					   pipe_config);
	}

	return bpp;
}

static void intel_dump_crtc_timings(const struct drm_display_mode *mode)
{
	DRM_DEBUG_KMS("crtc timings: %d %d %d %d %d %d %d %d %d, "
			"type: 0x%x flags: 0x%x\n",
		mode->crtc_clock,
		mode->crtc_hdisplay, mode->crtc_hsync_start,
		mode->crtc_hsync_end, mode->crtc_htotal,
		mode->crtc_vdisplay, mode->crtc_vsync_start,
		mode->crtc_vsync_end, mode->crtc_vtotal, mode->type, mode->flags);
}

static inline void
intel_dump_m_n_config(struct intel_crtc_state *pipe_config, char *id,
		      unsigned int lane_count, struct intel_link_m_n *m_n)
{
	DRM_DEBUG_KMS("%s: lanes: %i; gmch_m: %u, gmch_n: %u, link_m: %u, link_n: %u, tu: %u\n",
		      id, lane_count,
		      m_n->gmch_m, m_n->gmch_n,
		      m_n->link_m, m_n->link_n, m_n->tu);
}

static void intel_dump_pipe_config(struct intel_crtc *crtc,
				   struct intel_crtc_state *pipe_config,
				   const char *context)
{
	struct drm_device *dev = crtc->base.dev;
	struct drm_i915_private *dev_priv = to_i915(dev);
	struct drm_plane *plane;
	struct intel_plane *intel_plane;
	struct intel_plane_state *state;
	struct drm_framebuffer *fb;

	DRM_DEBUG_KMS("[CRTC:%d:%s]%s\n",
		      crtc->base.base.id, crtc->base.name, context);

	DRM_DEBUG_KMS("cpu_transcoder: %s, pipe bpp: %i, dithering: %i\n",
		      transcoder_name(pipe_config->cpu_transcoder),
		      pipe_config->pipe_bpp, pipe_config->dither);

	if (pipe_config->has_pch_encoder)
		intel_dump_m_n_config(pipe_config, "fdi",
				      pipe_config->fdi_lanes,
				      &pipe_config->fdi_m_n);

	if (intel_crtc_has_dp_encoder(pipe_config)) {
		intel_dump_m_n_config(pipe_config, "dp m_n",
				pipe_config->lane_count, &pipe_config->dp_m_n);
		if (pipe_config->has_drrs)
			intel_dump_m_n_config(pipe_config, "dp m2_n2",
					      pipe_config->lane_count,
					      &pipe_config->dp_m2_n2);
	}

	DRM_DEBUG_KMS("audio: %i, infoframes: %i\n",
		      pipe_config->has_audio, pipe_config->has_infoframe);

	DRM_DEBUG_KMS("requested mode:\n");
	drm_mode_debug_printmodeline(&pipe_config->base.mode);
	DRM_DEBUG_KMS("adjusted mode:\n");
	drm_mode_debug_printmodeline(&pipe_config->base.adjusted_mode);
	intel_dump_crtc_timings(&pipe_config->base.adjusted_mode);
	DRM_DEBUG_KMS("port clock: %d, pipe src size: %dx%d, pixel rate %d\n",
		      pipe_config->port_clock,
		      pipe_config->pipe_src_w, pipe_config->pipe_src_h,
		      pipe_config->pixel_rate);

	if (INTEL_GEN(dev_priv) >= 9)
		DRM_DEBUG_KMS("num_scalers: %d, scaler_users: 0x%x, scaler_id: %d\n",
			      crtc->num_scalers,
			      pipe_config->scaler_state.scaler_users,
		              pipe_config->scaler_state.scaler_id);

	if (HAS_GMCH_DISPLAY(dev_priv))
		DRM_DEBUG_KMS("gmch pfit: control: 0x%08x, ratios: 0x%08x, lvds border: 0x%08x\n",
			      pipe_config->gmch_pfit.control,
			      pipe_config->gmch_pfit.pgm_ratios,
			      pipe_config->gmch_pfit.lvds_border_bits);
	else
		DRM_DEBUG_KMS("pch pfit: pos: 0x%08x, size: 0x%08x, %s\n",
			      pipe_config->pch_pfit.pos,
			      pipe_config->pch_pfit.size,
		              enableddisabled(pipe_config->pch_pfit.enabled));

	DRM_DEBUG_KMS("ips: %i, double wide: %i\n",
		      pipe_config->ips_enabled, pipe_config->double_wide);

	intel_dpll_dump_hw_state(dev_priv, &pipe_config->dpll_hw_state);

	DRM_DEBUG_KMS("planes on this crtc\n");
	list_for_each_entry(plane, &dev->mode_config.plane_list, head) {
		struct drm_format_name_buf format_name;
		intel_plane = to_intel_plane(plane);
		if (intel_plane->pipe != crtc->pipe)
			continue;

		state = to_intel_plane_state(plane->state);
		fb = state->base.fb;
		if (!fb) {
			DRM_DEBUG_KMS("[PLANE:%d:%s] disabled, scaler_id = %d\n",
				      plane->base.id, plane->name, state->scaler_id);
			continue;
		}

		DRM_DEBUG_KMS("[PLANE:%d:%s] FB:%d, fb = %ux%u format = %s\n",
			      plane->base.id, plane->name,
			      fb->base.id, fb->width, fb->height,
			      drm_get_format_name(fb->format->format, &format_name));
		if (INTEL_GEN(dev_priv) >= 9)
			DRM_DEBUG_KMS("\tscaler:%d src %dx%d+%d+%d dst %dx%d+%d+%d\n",
				      state->scaler_id,
				      state->base.src.x1 >> 16,
				      state->base.src.y1 >> 16,
				      drm_rect_width(&state->base.src) >> 16,
				      drm_rect_height(&state->base.src) >> 16,
				      state->base.dst.x1, state->base.dst.y1,
				      drm_rect_width(&state->base.dst),
				      drm_rect_height(&state->base.dst));
	}
}

static bool check_digital_port_conflicts(struct drm_atomic_state *state)
{
	struct drm_device *dev = state->dev;
	struct drm_connector *connector;
	struct drm_connector_list_iter conn_iter;
	unsigned int used_ports = 0;
	unsigned int used_mst_ports = 0;

	/*
	 * Walk the connector list instead of the encoder
	 * list to detect the problem on ddi platforms
	 * where there's just one encoder per digital port.
	 */
	drm_connector_list_iter_begin(dev, &conn_iter);
	drm_for_each_connector_iter(connector, &conn_iter) {
		struct drm_connector_state *connector_state;
		struct intel_encoder *encoder;

		connector_state = drm_atomic_get_existing_connector_state(state, connector);
		if (!connector_state)
			connector_state = connector->state;

		if (!connector_state->best_encoder)
			continue;

		encoder = to_intel_encoder(connector_state->best_encoder);

		WARN_ON(!connector_state->crtc);

		switch (encoder->type) {
			unsigned int port_mask;
		case INTEL_OUTPUT_UNKNOWN:
			if (WARN_ON(!HAS_DDI(to_i915(dev))))
				break;
		case INTEL_OUTPUT_DP:
		case INTEL_OUTPUT_HDMI:
		case INTEL_OUTPUT_EDP:
			port_mask = 1 << enc_to_dig_port(&encoder->base)->port;

			/* the same port mustn't appear more than once */
			if (used_ports & port_mask)
				return false;

			used_ports |= port_mask;
			break;
		case INTEL_OUTPUT_DP_MST:
			used_mst_ports |=
				1 << enc_to_mst(&encoder->base)->primary->port;
			break;
		default:
			break;
		}
	}
	drm_connector_list_iter_end(&conn_iter);

	/* can't mix MST and SST/HDMI on the same port */
	if (used_ports & used_mst_ports)
		return false;

	return true;
}

static void
clear_intel_crtc_state(struct intel_crtc_state *crtc_state)
{
	struct drm_i915_private *dev_priv =
		to_i915(crtc_state->base.crtc->dev);
	struct intel_crtc_scaler_state scaler_state;
	struct intel_dpll_hw_state dpll_hw_state;
	struct intel_shared_dpll *shared_dpll;
	struct intel_crtc_wm_state wm_state;
	bool force_thru;

	/* FIXME: before the switch to atomic started, a new pipe_config was
	 * kzalloc'd. Code that depends on any field being zero should be
	 * fixed, so that the crtc_state can be safely duplicated. For now,
	 * only fields that are know to not cause problems are preserved. */

	scaler_state = crtc_state->scaler_state;
	shared_dpll = crtc_state->shared_dpll;
	dpll_hw_state = crtc_state->dpll_hw_state;
	force_thru = crtc_state->pch_pfit.force_thru;
	if (IS_G4X(dev_priv) ||
	    IS_VALLEYVIEW(dev_priv) || IS_CHERRYVIEW(dev_priv))
		wm_state = crtc_state->wm;

	/* Keep base drm_crtc_state intact, only clear our extended struct */
	BUILD_BUG_ON(offsetof(struct intel_crtc_state, base));
	memset(&crtc_state->base + 1, 0,
	       sizeof(*crtc_state) - sizeof(crtc_state->base));

	crtc_state->scaler_state = scaler_state;
	crtc_state->shared_dpll = shared_dpll;
	crtc_state->dpll_hw_state = dpll_hw_state;
	crtc_state->pch_pfit.force_thru = force_thru;
	if (IS_G4X(dev_priv) ||
	    IS_VALLEYVIEW(dev_priv) || IS_CHERRYVIEW(dev_priv))
		crtc_state->wm = wm_state;
}

static int
intel_modeset_pipe_config(struct drm_crtc *crtc,
			  struct intel_crtc_state *pipe_config)
{
	struct drm_atomic_state *state = pipe_config->base.state;
	struct intel_encoder *encoder;
	struct drm_connector *connector;
	struct drm_connector_state *connector_state;
	int base_bpp, ret = -EINVAL;
	int i;
	bool retry = true;

	clear_intel_crtc_state(pipe_config);

	pipe_config->cpu_transcoder =
		(enum transcoder) to_intel_crtc(crtc)->pipe;

	/*
	 * Sanitize sync polarity flags based on requested ones. If neither
	 * positive or negative polarity is requested, treat this as meaning
	 * negative polarity.
	 */
	if (!(pipe_config->base.adjusted_mode.flags &
	      (DRM_MODE_FLAG_PHSYNC | DRM_MODE_FLAG_NHSYNC)))
		pipe_config->base.adjusted_mode.flags |= DRM_MODE_FLAG_NHSYNC;

	if (!(pipe_config->base.adjusted_mode.flags &
	      (DRM_MODE_FLAG_PVSYNC | DRM_MODE_FLAG_NVSYNC)))
		pipe_config->base.adjusted_mode.flags |= DRM_MODE_FLAG_NVSYNC;

	base_bpp = compute_baseline_pipe_bpp(to_intel_crtc(crtc),
					     pipe_config);
	if (base_bpp < 0)
		goto fail;

	/*
	 * Determine the real pipe dimensions. Note that stereo modes can
	 * increase the actual pipe size due to the frame doubling and
	 * insertion of additional space for blanks between the frame. This
	 * is stored in the crtc timings. We use the requested mode to do this
	 * computation to clearly distinguish it from the adjusted mode, which
	 * can be changed by the connectors in the below retry loop.
	 */
	drm_mode_get_hv_timing(&pipe_config->base.mode,
			       &pipe_config->pipe_src_w,
			       &pipe_config->pipe_src_h);

	for_each_new_connector_in_state(state, connector, connector_state, i) {
		if (connector_state->crtc != crtc)
			continue;

		encoder = to_intel_encoder(connector_state->best_encoder);

		if (!check_single_encoder_cloning(state, to_intel_crtc(crtc), encoder)) {
			DRM_DEBUG_KMS("rejecting invalid cloning configuration\n");
			goto fail;
		}

		/*
		 * Determine output_types before calling the .compute_config()
		 * hooks so that the hooks can use this information safely.
		 */
		pipe_config->output_types |= 1 << encoder->type;
	}

encoder_retry:
	/* Ensure the port clock defaults are reset when retrying. */
	pipe_config->port_clock = 0;
	pipe_config->pixel_multiplier = 1;

	/* Fill in default crtc timings, allow encoders to overwrite them. */
	drm_mode_set_crtcinfo(&pipe_config->base.adjusted_mode,
			      CRTC_STEREO_DOUBLE);

	/* Pass our mode to the connectors and the CRTC to give them a chance to
	 * adjust it according to limitations or connector properties, and also
	 * a chance to reject the mode entirely.
	 */
	for_each_new_connector_in_state(state, connector, connector_state, i) {
		if (connector_state->crtc != crtc)
			continue;

		encoder = to_intel_encoder(connector_state->best_encoder);

		if (!(encoder->compute_config(encoder, pipe_config, connector_state))) {
			DRM_DEBUG_KMS("Encoder config failure\n");
			goto fail;
		}
	}

	/* Set default port clock if not overwritten by the encoder. Needs to be
	 * done afterwards in case the encoder adjusts the mode. */
	if (!pipe_config->port_clock)
		pipe_config->port_clock = pipe_config->base.adjusted_mode.crtc_clock
			* pipe_config->pixel_multiplier;

	ret = intel_crtc_compute_config(to_intel_crtc(crtc), pipe_config);
	if (ret < 0) {
		DRM_DEBUG_KMS("CRTC fixup failed\n");
		goto fail;
	}

	if (ret == RETRY) {
		if (WARN(!retry, "loop in pipe configuration computation\n")) {
			ret = -EINVAL;
			goto fail;
		}

		DRM_DEBUG_KMS("CRTC bw constrained, retrying\n");
		retry = false;
		goto encoder_retry;
	}

	/* Dithering seems to not pass-through bits correctly when it should, so
	 * only enable it on 6bpc panels and when its not a compliance
	 * test requesting 6bpc video pattern.
	 */
	pipe_config->dither = (pipe_config->pipe_bpp == 6*3) &&
		!pipe_config->dither_force_disable;
	DRM_DEBUG_KMS("hw max bpp: %i, pipe bpp: %i, dithering: %i\n",
		      base_bpp, pipe_config->pipe_bpp, pipe_config->dither);

fail:
	return ret;
}

static void
intel_modeset_update_crtc_state(struct drm_atomic_state *state)
{
	struct drm_crtc *crtc;
	struct drm_crtc_state *new_crtc_state;
	int i;

	/* Double check state. */
	for_each_new_crtc_in_state(state, crtc, new_crtc_state, i) {
		to_intel_crtc(crtc)->config = to_intel_crtc_state(new_crtc_state);

		/*
		 * Update legacy state to satisfy fbc code. This can
		 * be removed when fbc uses the atomic state.
		 */
		if (drm_atomic_get_existing_plane_state(state, crtc->primary)) {
			struct drm_plane_state *plane_state = crtc->primary->state;

			crtc->primary->fb = plane_state->fb;
			crtc->x = plane_state->src_x >> 16;
			crtc->y = plane_state->src_y >> 16;
		}
	}
}

static bool intel_fuzzy_clock_check(int clock1, int clock2)
{
	int diff;

	if (clock1 == clock2)
		return true;

	if (!clock1 || !clock2)
		return false;

	diff = abs(clock1 - clock2);

	if (((((diff + clock1 + clock2) * 100)) / (clock1 + clock2)) < 105)
		return true;

	return false;
}

static bool
intel_compare_m_n(unsigned int m, unsigned int n,
		  unsigned int m2, unsigned int n2,
		  bool exact)
{
	if (m == m2 && n == n2)
		return true;

	if (exact || !m || !n || !m2 || !n2)
		return false;

	BUILD_BUG_ON(DATA_LINK_M_N_MASK > INT_MAX);

	if (n > n2) {
		while (n > n2) {
			m2 <<= 1;
			n2 <<= 1;
		}
	} else if (n < n2) {
		while (n < n2) {
			m <<= 1;
			n <<= 1;
		}
	}

	if (n != n2)
		return false;

	return intel_fuzzy_clock_check(m, m2);
}

static bool
intel_compare_link_m_n(const struct intel_link_m_n *m_n,
		       struct intel_link_m_n *m2_n2,
		       bool adjust)
{
	if (m_n->tu == m2_n2->tu &&
	    intel_compare_m_n(m_n->gmch_m, m_n->gmch_n,
			      m2_n2->gmch_m, m2_n2->gmch_n, !adjust) &&
	    intel_compare_m_n(m_n->link_m, m_n->link_n,
			      m2_n2->link_m, m2_n2->link_n, !adjust)) {
		if (adjust)
			*m2_n2 = *m_n;

		return true;
	}

	return false;
}

static void __printf(3, 4)
pipe_config_err(bool adjust, const char *name, const char *format, ...)
{
	char *level;
	unsigned int category;
	struct va_format vaf;
	va_list args;

	if (adjust) {
		level = KERN_DEBUG;
		category = DRM_UT_KMS;
	} else {
		level = KERN_ERR;
		category = DRM_UT_NONE;
	}

	va_start(args, format);
	vaf.fmt = format;
	vaf.va = &args;

	drm_printk(level, category, "mismatch in %s %pV", name, &vaf);

	va_end(args);
}

static bool
intel_pipe_config_compare(struct drm_i915_private *dev_priv,
			  struct intel_crtc_state *current_config,
			  struct intel_crtc_state *pipe_config,
			  bool adjust)
{
	bool ret = true;

#define PIPE_CONF_CHECK_X(name)	\
	if (current_config->name != pipe_config->name) { \
		pipe_config_err(adjust, __stringify(name), \
			  "(expected 0x%08x, found 0x%08x)\n", \
			  current_config->name, \
			  pipe_config->name); \
		ret = false; \
	}

#define PIPE_CONF_CHECK_I(name)	\
	if (current_config->name != pipe_config->name) { \
		pipe_config_err(adjust, __stringify(name), \
			  "(expected %i, found %i)\n", \
			  current_config->name, \
			  pipe_config->name); \
		ret = false; \
	}

#define PIPE_CONF_CHECK_P(name)	\
	if (current_config->name != pipe_config->name) { \
		pipe_config_err(adjust, __stringify(name), \
			  "(expected %p, found %p)\n", \
			  current_config->name, \
			  pipe_config->name); \
		ret = false; \
	}

#define PIPE_CONF_CHECK_M_N(name) \
	if (!intel_compare_link_m_n(&current_config->name, \
				    &pipe_config->name,\
				    adjust)) { \
		pipe_config_err(adjust, __stringify(name), \
			  "(expected tu %i gmch %i/%i link %i/%i, " \
			  "found tu %i, gmch %i/%i link %i/%i)\n", \
			  current_config->name.tu, \
			  current_config->name.gmch_m, \
			  current_config->name.gmch_n, \
			  current_config->name.link_m, \
			  current_config->name.link_n, \
			  pipe_config->name.tu, \
			  pipe_config->name.gmch_m, \
			  pipe_config->name.gmch_n, \
			  pipe_config->name.link_m, \
			  pipe_config->name.link_n); \
		ret = false; \
	}

/* This is required for BDW+ where there is only one set of registers for
 * switching between high and low RR.
 * This macro can be used whenever a comparison has to be made between one
 * hw state and multiple sw state variables.
 */
#define PIPE_CONF_CHECK_M_N_ALT(name, alt_name) \
	if (!intel_compare_link_m_n(&current_config->name, \
				    &pipe_config->name, adjust) && \
	    !intel_compare_link_m_n(&current_config->alt_name, \
				    &pipe_config->name, adjust)) { \
		pipe_config_err(adjust, __stringify(name), \
			  "(expected tu %i gmch %i/%i link %i/%i, " \
			  "or tu %i gmch %i/%i link %i/%i, " \
			  "found tu %i, gmch %i/%i link %i/%i)\n", \
			  current_config->name.tu, \
			  current_config->name.gmch_m, \
			  current_config->name.gmch_n, \
			  current_config->name.link_m, \
			  current_config->name.link_n, \
			  current_config->alt_name.tu, \
			  current_config->alt_name.gmch_m, \
			  current_config->alt_name.gmch_n, \
			  current_config->alt_name.link_m, \
			  current_config->alt_name.link_n, \
			  pipe_config->name.tu, \
			  pipe_config->name.gmch_m, \
			  pipe_config->name.gmch_n, \
			  pipe_config->name.link_m, \
			  pipe_config->name.link_n); \
		ret = false; \
	}

#define PIPE_CONF_CHECK_FLAGS(name, mask)	\
	if ((current_config->name ^ pipe_config->name) & (mask)) { \
		pipe_config_err(adjust, __stringify(name), \
			  "(%x) (expected %i, found %i)\n", \
			  (mask), \
			  current_config->name & (mask), \
			  pipe_config->name & (mask)); \
		ret = false; \
	}

#define PIPE_CONF_CHECK_CLOCK_FUZZY(name) \
	if (!intel_fuzzy_clock_check(current_config->name, pipe_config->name)) { \
		pipe_config_err(adjust, __stringify(name), \
			  "(expected %i, found %i)\n", \
			  current_config->name, \
			  pipe_config->name); \
		ret = false; \
	}

#define PIPE_CONF_QUIRK(quirk)	\
	((current_config->quirks | pipe_config->quirks) & (quirk))

	PIPE_CONF_CHECK_I(cpu_transcoder);

	PIPE_CONF_CHECK_I(has_pch_encoder);
	PIPE_CONF_CHECK_I(fdi_lanes);
	PIPE_CONF_CHECK_M_N(fdi_m_n);

	PIPE_CONF_CHECK_I(lane_count);
	PIPE_CONF_CHECK_X(lane_lat_optim_mask);

	if (INTEL_GEN(dev_priv) < 8) {
		PIPE_CONF_CHECK_M_N(dp_m_n);

		if (current_config->has_drrs)
			PIPE_CONF_CHECK_M_N(dp_m2_n2);
	} else
		PIPE_CONF_CHECK_M_N_ALT(dp_m_n, dp_m2_n2);

	PIPE_CONF_CHECK_X(output_types);

	PIPE_CONF_CHECK_I(base.adjusted_mode.crtc_hdisplay);
	PIPE_CONF_CHECK_I(base.adjusted_mode.crtc_htotal);
	PIPE_CONF_CHECK_I(base.adjusted_mode.crtc_hblank_start);
	PIPE_CONF_CHECK_I(base.adjusted_mode.crtc_hblank_end);
	PIPE_CONF_CHECK_I(base.adjusted_mode.crtc_hsync_start);
	PIPE_CONF_CHECK_I(base.adjusted_mode.crtc_hsync_end);

	PIPE_CONF_CHECK_I(base.adjusted_mode.crtc_vdisplay);
	PIPE_CONF_CHECK_I(base.adjusted_mode.crtc_vtotal);
	PIPE_CONF_CHECK_I(base.adjusted_mode.crtc_vblank_start);
	PIPE_CONF_CHECK_I(base.adjusted_mode.crtc_vblank_end);
	PIPE_CONF_CHECK_I(base.adjusted_mode.crtc_vsync_start);
	PIPE_CONF_CHECK_I(base.adjusted_mode.crtc_vsync_end);

	PIPE_CONF_CHECK_I(pixel_multiplier);
	PIPE_CONF_CHECK_I(has_hdmi_sink);
	if ((INTEL_GEN(dev_priv) < 8 && !IS_HASWELL(dev_priv)) ||
	    IS_VALLEYVIEW(dev_priv) || IS_CHERRYVIEW(dev_priv))
		PIPE_CONF_CHECK_I(limited_color_range);

	PIPE_CONF_CHECK_I(hdmi_scrambling);
	PIPE_CONF_CHECK_I(hdmi_high_tmds_clock_ratio);
	PIPE_CONF_CHECK_I(has_infoframe);

	PIPE_CONF_CHECK_I(has_audio);

	PIPE_CONF_CHECK_FLAGS(base.adjusted_mode.flags,
			      DRM_MODE_FLAG_INTERLACE);

	if (!PIPE_CONF_QUIRK(PIPE_CONFIG_QUIRK_MODE_SYNC_FLAGS)) {
		PIPE_CONF_CHECK_FLAGS(base.adjusted_mode.flags,
				      DRM_MODE_FLAG_PHSYNC);
		PIPE_CONF_CHECK_FLAGS(base.adjusted_mode.flags,
				      DRM_MODE_FLAG_NHSYNC);
		PIPE_CONF_CHECK_FLAGS(base.adjusted_mode.flags,
				      DRM_MODE_FLAG_PVSYNC);
		PIPE_CONF_CHECK_FLAGS(base.adjusted_mode.flags,
				      DRM_MODE_FLAG_NVSYNC);
	}

	PIPE_CONF_CHECK_X(gmch_pfit.control);
	/* pfit ratios are autocomputed by the hw on gen4+ */
	if (INTEL_GEN(dev_priv) < 4)
		PIPE_CONF_CHECK_X(gmch_pfit.pgm_ratios);
	PIPE_CONF_CHECK_X(gmch_pfit.lvds_border_bits);

	if (!adjust) {
		PIPE_CONF_CHECK_I(pipe_src_w);
		PIPE_CONF_CHECK_I(pipe_src_h);

		PIPE_CONF_CHECK_I(pch_pfit.enabled);
		if (current_config->pch_pfit.enabled) {
			PIPE_CONF_CHECK_X(pch_pfit.pos);
			PIPE_CONF_CHECK_X(pch_pfit.size);
		}

		PIPE_CONF_CHECK_I(scaler_state.scaler_id);
		PIPE_CONF_CHECK_CLOCK_FUZZY(pixel_rate);
	}

	/* BDW+ don't expose a synchronous way to read the state */
	if (IS_HASWELL(dev_priv))
		PIPE_CONF_CHECK_I(ips_enabled);

	PIPE_CONF_CHECK_I(double_wide);

	PIPE_CONF_CHECK_P(shared_dpll);
	PIPE_CONF_CHECK_X(dpll_hw_state.dpll);
	PIPE_CONF_CHECK_X(dpll_hw_state.dpll_md);
	PIPE_CONF_CHECK_X(dpll_hw_state.fp0);
	PIPE_CONF_CHECK_X(dpll_hw_state.fp1);
	PIPE_CONF_CHECK_X(dpll_hw_state.wrpll);
	PIPE_CONF_CHECK_X(dpll_hw_state.spll);
	PIPE_CONF_CHECK_X(dpll_hw_state.ctrl1);
	PIPE_CONF_CHECK_X(dpll_hw_state.cfgcr1);
	PIPE_CONF_CHECK_X(dpll_hw_state.cfgcr2);

	PIPE_CONF_CHECK_X(dsi_pll.ctrl);
	PIPE_CONF_CHECK_X(dsi_pll.div);

	if (IS_G4X(dev_priv) || INTEL_GEN(dev_priv) >= 5)
		PIPE_CONF_CHECK_I(pipe_bpp);

	PIPE_CONF_CHECK_CLOCK_FUZZY(base.adjusted_mode.crtc_clock);
	PIPE_CONF_CHECK_CLOCK_FUZZY(port_clock);

#undef PIPE_CONF_CHECK_X
#undef PIPE_CONF_CHECK_I
#undef PIPE_CONF_CHECK_P
#undef PIPE_CONF_CHECK_FLAGS
#undef PIPE_CONF_CHECK_CLOCK_FUZZY
#undef PIPE_CONF_QUIRK

	return ret;
}

static void intel_pipe_config_sanity_check(struct drm_i915_private *dev_priv,
					   const struct intel_crtc_state *pipe_config)
{
	if (pipe_config->has_pch_encoder) {
		int fdi_dotclock = intel_dotclock_calculate(intel_fdi_link_freq(dev_priv, pipe_config),
							    &pipe_config->fdi_m_n);
		int dotclock = pipe_config->base.adjusted_mode.crtc_clock;

		/*
		 * FDI already provided one idea for the dotclock.
		 * Yell if the encoder disagrees.
		 */
		WARN(!intel_fuzzy_clock_check(fdi_dotclock, dotclock),
		     "FDI dotclock and encoder dotclock mismatch, fdi: %i, encoder: %i\n",
		     fdi_dotclock, dotclock);
	}
}

static void verify_wm_state(struct drm_crtc *crtc,
			    struct drm_crtc_state *new_state)
{
	struct drm_i915_private *dev_priv = to_i915(crtc->dev);
	struct skl_ddb_allocation hw_ddb, *sw_ddb;
	struct skl_pipe_wm hw_wm, *sw_wm;
	struct skl_plane_wm *hw_plane_wm, *sw_plane_wm;
	struct skl_ddb_entry *hw_ddb_entry, *sw_ddb_entry;
	struct intel_crtc *intel_crtc = to_intel_crtc(crtc);
	const enum pipe pipe = intel_crtc->pipe;
	int plane, level, max_level = ilk_wm_max_level(dev_priv);

	if (INTEL_GEN(dev_priv) < 9 || !new_state->active)
		return;

	skl_pipe_wm_get_hw_state(crtc, &hw_wm);
	sw_wm = &to_intel_crtc_state(new_state)->wm.skl.optimal;

	skl_ddb_get_hw_state(dev_priv, &hw_ddb);
	sw_ddb = &dev_priv->wm.skl_hw.ddb;

	/* planes */
	for_each_universal_plane(dev_priv, pipe, plane) {
		hw_plane_wm = &hw_wm.planes[plane];
		sw_plane_wm = &sw_wm->planes[plane];

		/* Watermarks */
		for (level = 0; level <= max_level; level++) {
			if (skl_wm_level_equals(&hw_plane_wm->wm[level],
						&sw_plane_wm->wm[level]))
				continue;

			DRM_ERROR("mismatch in WM pipe %c plane %d level %d (expected e=%d b=%u l=%u, got e=%d b=%u l=%u)\n",
				  pipe_name(pipe), plane + 1, level,
				  sw_plane_wm->wm[level].plane_en,
				  sw_plane_wm->wm[level].plane_res_b,
				  sw_plane_wm->wm[level].plane_res_l,
				  hw_plane_wm->wm[level].plane_en,
				  hw_plane_wm->wm[level].plane_res_b,
				  hw_plane_wm->wm[level].plane_res_l);
		}

		if (!skl_wm_level_equals(&hw_plane_wm->trans_wm,
					 &sw_plane_wm->trans_wm)) {
			DRM_ERROR("mismatch in trans WM pipe %c plane %d (expected e=%d b=%u l=%u, got e=%d b=%u l=%u)\n",
				  pipe_name(pipe), plane + 1,
				  sw_plane_wm->trans_wm.plane_en,
				  sw_plane_wm->trans_wm.plane_res_b,
				  sw_plane_wm->trans_wm.plane_res_l,
				  hw_plane_wm->trans_wm.plane_en,
				  hw_plane_wm->trans_wm.plane_res_b,
				  hw_plane_wm->trans_wm.plane_res_l);
		}

		/* DDB */
		hw_ddb_entry = &hw_ddb.plane[pipe][plane];
		sw_ddb_entry = &sw_ddb->plane[pipe][plane];

		if (!skl_ddb_entry_equal(hw_ddb_entry, sw_ddb_entry)) {
			DRM_ERROR("mismatch in DDB state pipe %c plane %d (expected (%u,%u), found (%u,%u))\n",
				  pipe_name(pipe), plane + 1,
				  sw_ddb_entry->start, sw_ddb_entry->end,
				  hw_ddb_entry->start, hw_ddb_entry->end);
		}
	}

	/*
	 * cursor
	 * If the cursor plane isn't active, we may not have updated it's ddb
	 * allocation. In that case since the ddb allocation will be updated
	 * once the plane becomes visible, we can skip this check
	 */
	if (1) {
		hw_plane_wm = &hw_wm.planes[PLANE_CURSOR];
		sw_plane_wm = &sw_wm->planes[PLANE_CURSOR];

		/* Watermarks */
		for (level = 0; level <= max_level; level++) {
			if (skl_wm_level_equals(&hw_plane_wm->wm[level],
						&sw_plane_wm->wm[level]))
				continue;

			DRM_ERROR("mismatch in WM pipe %c cursor level %d (expected e=%d b=%u l=%u, got e=%d b=%u l=%u)\n",
				  pipe_name(pipe), level,
				  sw_plane_wm->wm[level].plane_en,
				  sw_plane_wm->wm[level].plane_res_b,
				  sw_plane_wm->wm[level].plane_res_l,
				  hw_plane_wm->wm[level].plane_en,
				  hw_plane_wm->wm[level].plane_res_b,
				  hw_plane_wm->wm[level].plane_res_l);
		}

		if (!skl_wm_level_equals(&hw_plane_wm->trans_wm,
					 &sw_plane_wm->trans_wm)) {
			DRM_ERROR("mismatch in trans WM pipe %c cursor (expected e=%d b=%u l=%u, got e=%d b=%u l=%u)\n",
				  pipe_name(pipe),
				  sw_plane_wm->trans_wm.plane_en,
				  sw_plane_wm->trans_wm.plane_res_b,
				  sw_plane_wm->trans_wm.plane_res_l,
				  hw_plane_wm->trans_wm.plane_en,
				  hw_plane_wm->trans_wm.plane_res_b,
				  hw_plane_wm->trans_wm.plane_res_l);
		}

		/* DDB */
		hw_ddb_entry = &hw_ddb.plane[pipe][PLANE_CURSOR];
		sw_ddb_entry = &sw_ddb->plane[pipe][PLANE_CURSOR];

		if (!skl_ddb_entry_equal(hw_ddb_entry, sw_ddb_entry)) {
			DRM_ERROR("mismatch in DDB state pipe %c cursor (expected (%u,%u), found (%u,%u))\n",
				  pipe_name(pipe),
				  sw_ddb_entry->start, sw_ddb_entry->end,
				  hw_ddb_entry->start, hw_ddb_entry->end);
		}
	}
}

static void
verify_connector_state(struct drm_device *dev,
		       struct drm_atomic_state *state,
		       struct drm_crtc *crtc)
{
	struct drm_connector *connector;
	struct drm_connector_state *new_conn_state;
	int i;

	for_each_new_connector_in_state(state, connector, new_conn_state, i) {
		struct drm_encoder *encoder = connector->encoder;
		struct drm_crtc_state *crtc_state = NULL;

		if (new_conn_state->crtc != crtc)
			continue;

		if (crtc)
			crtc_state = drm_atomic_get_new_crtc_state(state, new_conn_state->crtc);

		intel_connector_verify_state(crtc_state, new_conn_state);

		I915_STATE_WARN(new_conn_state->best_encoder != encoder,
		     "connector's atomic encoder doesn't match legacy encoder\n");
	}
}

static void
verify_encoder_state(struct drm_device *dev, struct drm_atomic_state *state)
{
	struct intel_encoder *encoder;
	struct drm_connector *connector;
	struct drm_connector_state *old_conn_state, *new_conn_state;
	int i;

	for_each_intel_encoder(dev, encoder) {
		bool enabled = false, found = false;
		enum pipe pipe;

		DRM_DEBUG_KMS("[ENCODER:%d:%s]\n",
			      encoder->base.base.id,
			      encoder->base.name);

		for_each_oldnew_connector_in_state(state, connector, old_conn_state,
						   new_conn_state, i) {
			if (old_conn_state->best_encoder == &encoder->base)
				found = true;

			if (new_conn_state->best_encoder != &encoder->base)
				continue;
			found = enabled = true;

			I915_STATE_WARN(new_conn_state->crtc !=
					encoder->base.crtc,
			     "connector's crtc doesn't match encoder crtc\n");
		}

		if (!found)
			continue;

		I915_STATE_WARN(!!encoder->base.crtc != enabled,
		     "encoder's enabled state mismatch "
		     "(expected %i, found %i)\n",
		     !!encoder->base.crtc, enabled);

		if (!encoder->base.crtc) {
			bool active;

			active = encoder->get_hw_state(encoder, &pipe);
			I915_STATE_WARN(active,
			     "encoder detached but still enabled on pipe %c.\n",
			     pipe_name(pipe));
		}
	}
}

static void
verify_crtc_state(struct drm_crtc *crtc,
		  struct drm_crtc_state *old_crtc_state,
		  struct drm_crtc_state *new_crtc_state)
{
	struct drm_device *dev = crtc->dev;
	struct drm_i915_private *dev_priv = to_i915(dev);
	struct intel_encoder *encoder;
	struct intel_crtc *intel_crtc = to_intel_crtc(crtc);
	struct intel_crtc_state *pipe_config, *sw_config;
	struct drm_atomic_state *old_state;
	bool active;

	old_state = old_crtc_state->state;
	__drm_atomic_helper_crtc_destroy_state(old_crtc_state);
	pipe_config = to_intel_crtc_state(old_crtc_state);
	memset(pipe_config, 0, sizeof(*pipe_config));
	pipe_config->base.crtc = crtc;
	pipe_config->base.state = old_state;

	DRM_DEBUG_KMS("[CRTC:%d:%s]\n", crtc->base.id, crtc->name);

	active = dev_priv->display.get_pipe_config(intel_crtc, pipe_config);

	/* we keep both pipes enabled on 830 */
	if (IS_I830(dev_priv))
		active = new_crtc_state->active;

	I915_STATE_WARN(new_crtc_state->active != active,
	     "crtc active state doesn't match with hw state "
	     "(expected %i, found %i)\n", new_crtc_state->active, active);

	I915_STATE_WARN(intel_crtc->active != new_crtc_state->active,
	     "transitional active state does not match atomic hw state "
	     "(expected %i, found %i)\n", new_crtc_state->active, intel_crtc->active);

	for_each_encoder_on_crtc(dev, crtc, encoder) {
		enum pipe pipe;

		active = encoder->get_hw_state(encoder, &pipe);
		I915_STATE_WARN(active != new_crtc_state->active,
			"[ENCODER:%i] active %i with crtc active %i\n",
			encoder->base.base.id, active, new_crtc_state->active);

		I915_STATE_WARN(active && intel_crtc->pipe != pipe,
				"Encoder connected to wrong pipe %c\n",
				pipe_name(pipe));

		if (active) {
			pipe_config->output_types |= 1 << encoder->type;
			encoder->get_config(encoder, pipe_config);
		}
	}

	intel_crtc_compute_pixel_rate(pipe_config);

	if (!new_crtc_state->active)
		return;

	intel_pipe_config_sanity_check(dev_priv, pipe_config);

	sw_config = to_intel_crtc_state(new_crtc_state);
	if (!intel_pipe_config_compare(dev_priv, sw_config,
				       pipe_config, false)) {
		I915_STATE_WARN(1, "pipe state doesn't match!\n");
		intel_dump_pipe_config(intel_crtc, pipe_config,
				       "[hw state]");
		intel_dump_pipe_config(intel_crtc, sw_config,
				       "[sw state]");
	}
}

static void
verify_single_dpll_state(struct drm_i915_private *dev_priv,
			 struct intel_shared_dpll *pll,
			 struct drm_crtc *crtc,
			 struct drm_crtc_state *new_state)
{
	struct intel_dpll_hw_state dpll_hw_state;
	unsigned crtc_mask;
	bool active;

	memset(&dpll_hw_state, 0, sizeof(dpll_hw_state));

	DRM_DEBUG_KMS("%s\n", pll->name);

	active = pll->funcs.get_hw_state(dev_priv, pll, &dpll_hw_state);

	if (!(pll->flags & INTEL_DPLL_ALWAYS_ON)) {
		I915_STATE_WARN(!pll->on && pll->active_mask,
		     "pll in active use but not on in sw tracking\n");
		I915_STATE_WARN(pll->on && !pll->active_mask,
		     "pll is on but not used by any active crtc\n");
		I915_STATE_WARN(pll->on != active,
		     "pll on state mismatch (expected %i, found %i)\n",
		     pll->on, active);
	}

	if (!crtc) {
		I915_STATE_WARN(pll->active_mask & ~pll->state.crtc_mask,
				"more active pll users than references: %x vs %x\n",
				pll->active_mask, pll->state.crtc_mask);

		return;
	}

	crtc_mask = 1 << drm_crtc_index(crtc);

	if (new_state->active)
		I915_STATE_WARN(!(pll->active_mask & crtc_mask),
				"pll active mismatch (expected pipe %c in active mask 0x%02x)\n",
				pipe_name(drm_crtc_index(crtc)), pll->active_mask);
	else
		I915_STATE_WARN(pll->active_mask & crtc_mask,
				"pll active mismatch (didn't expect pipe %c in active mask 0x%02x)\n",
				pipe_name(drm_crtc_index(crtc)), pll->active_mask);

	I915_STATE_WARN(!(pll->state.crtc_mask & crtc_mask),
			"pll enabled crtcs mismatch (expected 0x%x in 0x%02x)\n",
			crtc_mask, pll->state.crtc_mask);

	I915_STATE_WARN(pll->on && memcmp(&pll->state.hw_state,
					  &dpll_hw_state,
					  sizeof(dpll_hw_state)),
			"pll hw state mismatch\n");
}

static void
verify_shared_dpll_state(struct drm_device *dev, struct drm_crtc *crtc,
			 struct drm_crtc_state *old_crtc_state,
			 struct drm_crtc_state *new_crtc_state)
{
	struct drm_i915_private *dev_priv = to_i915(dev);
	struct intel_crtc_state *old_state = to_intel_crtc_state(old_crtc_state);
	struct intel_crtc_state *new_state = to_intel_crtc_state(new_crtc_state);

	if (new_state->shared_dpll)
		verify_single_dpll_state(dev_priv, new_state->shared_dpll, crtc, new_crtc_state);

	if (old_state->shared_dpll &&
	    old_state->shared_dpll != new_state->shared_dpll) {
		unsigned crtc_mask = 1 << drm_crtc_index(crtc);
		struct intel_shared_dpll *pll = old_state->shared_dpll;

		I915_STATE_WARN(pll->active_mask & crtc_mask,
				"pll active mismatch (didn't expect pipe %c in active mask)\n",
				pipe_name(drm_crtc_index(crtc)));
		I915_STATE_WARN(pll->state.crtc_mask & crtc_mask,
				"pll enabled crtcs mismatch (found %x in enabled mask)\n",
				pipe_name(drm_crtc_index(crtc)));
	}
}

static void
intel_modeset_verify_crtc(struct drm_crtc *crtc,
			  struct drm_atomic_state *state,
			  struct drm_crtc_state *old_state,
			  struct drm_crtc_state *new_state)
{
	if (!needs_modeset(new_state) &&
	    !to_intel_crtc_state(new_state)->update_pipe)
		return;

	verify_wm_state(crtc, new_state);
	verify_connector_state(crtc->dev, state, crtc);
	verify_crtc_state(crtc, old_state, new_state);
	verify_shared_dpll_state(crtc->dev, crtc, old_state, new_state);
}

static void
verify_disabled_dpll_state(struct drm_device *dev)
{
	struct drm_i915_private *dev_priv = to_i915(dev);
	int i;

	for (i = 0; i < dev_priv->num_shared_dpll; i++)
		verify_single_dpll_state(dev_priv, &dev_priv->shared_dplls[i], NULL, NULL);
}

static void
intel_modeset_verify_disabled(struct drm_device *dev,
			      struct drm_atomic_state *state)
{
	verify_encoder_state(dev, state);
	verify_connector_state(dev, state, NULL);
	verify_disabled_dpll_state(dev);
}

static void update_scanline_offset(struct intel_crtc *crtc)
{
	struct drm_i915_private *dev_priv = to_i915(crtc->base.dev);

	/*
	 * The scanline counter increments at the leading edge of hsync.
	 *
	 * On most platforms it starts counting from vtotal-1 on the
	 * first active line. That means the scanline counter value is
	 * always one less than what we would expect. Ie. just after
	 * start of vblank, which also occurs at start of hsync (on the
	 * last active line), the scanline counter will read vblank_start-1.
	 *
	 * On gen2 the scanline counter starts counting from 1 instead
	 * of vtotal-1, so we have to subtract one (or rather add vtotal-1
	 * to keep the value positive), instead of adding one.
	 *
	 * On HSW+ the behaviour of the scanline counter depends on the output
	 * type. For DP ports it behaves like most other platforms, but on HDMI
	 * there's an extra 1 line difference. So we need to add two instead of
	 * one to the value.
	 *
	 * On VLV/CHV DSI the scanline counter would appear to increment
	 * approx. 1/3 of a scanline before start of vblank. Unfortunately
	 * that means we can't tell whether we're in vblank or not while
	 * we're on that particular line. We must still set scanline_offset
	 * to 1 so that the vblank timestamps come out correct when we query
	 * the scanline counter from within the vblank interrupt handler.
	 * However if queried just before the start of vblank we'll get an
	 * answer that's slightly in the future.
	 */
	if (IS_GEN2(dev_priv)) {
		const struct drm_display_mode *adjusted_mode = &crtc->config->base.adjusted_mode;
		int vtotal;

		vtotal = adjusted_mode->crtc_vtotal;
		if (adjusted_mode->flags & DRM_MODE_FLAG_INTERLACE)
			vtotal /= 2;

		crtc->scanline_offset = vtotal - 1;
	} else if (HAS_DDI(dev_priv) &&
		   intel_crtc_has_type(crtc->config, INTEL_OUTPUT_HDMI)) {
		crtc->scanline_offset = 2;
	} else
		crtc->scanline_offset = 1;
}

static void intel_modeset_clear_plls(struct drm_atomic_state *state)
{
	struct drm_device *dev = state->dev;
	struct drm_i915_private *dev_priv = to_i915(dev);
	struct drm_crtc *crtc;
	struct drm_crtc_state *old_crtc_state, *new_crtc_state;
	int i;

	if (!dev_priv->display.crtc_compute_clock)
		return;

	for_each_oldnew_crtc_in_state(state, crtc, old_crtc_state, new_crtc_state, i) {
		struct intel_crtc *intel_crtc = to_intel_crtc(crtc);
		struct intel_shared_dpll *old_dpll =
			to_intel_crtc_state(old_crtc_state)->shared_dpll;

		if (!needs_modeset(new_crtc_state))
			continue;

		to_intel_crtc_state(new_crtc_state)->shared_dpll = NULL;

		if (!old_dpll)
			continue;

		intel_release_shared_dpll(old_dpll, intel_crtc, state);
	}
}

/*
 * This implements the workaround described in the "notes" section of the mode
 * set sequence documentation. When going from no pipes or single pipe to
 * multiple pipes, and planes are enabled after the pipe, we need to wait at
 * least 2 vblanks on the first pipe before enabling planes on the second pipe.
 */
static int haswell_mode_set_planes_workaround(struct drm_atomic_state *state)
{
	struct drm_crtc_state *crtc_state;
	struct intel_crtc *intel_crtc;
	struct drm_crtc *crtc;
	struct intel_crtc_state *first_crtc_state = NULL;
	struct intel_crtc_state *other_crtc_state = NULL;
	enum pipe first_pipe = INVALID_PIPE, enabled_pipe = INVALID_PIPE;
	int i;

	/* look at all crtc's that are going to be enabled in during modeset */
	for_each_new_crtc_in_state(state, crtc, crtc_state, i) {
		intel_crtc = to_intel_crtc(crtc);

		if (!crtc_state->active || !needs_modeset(crtc_state))
			continue;

		if (first_crtc_state) {
			other_crtc_state = to_intel_crtc_state(crtc_state);
			break;
		} else {
			first_crtc_state = to_intel_crtc_state(crtc_state);
			first_pipe = intel_crtc->pipe;
		}
	}

	/* No workaround needed? */
	if (!first_crtc_state)
		return 0;

	/* w/a possibly needed, check how many crtc's are already enabled. */
	for_each_intel_crtc(state->dev, intel_crtc) {
		struct intel_crtc_state *pipe_config;

		pipe_config = intel_atomic_get_crtc_state(state, intel_crtc);
		if (IS_ERR(pipe_config))
			return PTR_ERR(pipe_config);

		pipe_config->hsw_workaround_pipe = INVALID_PIPE;

		if (!pipe_config->base.active ||
		    needs_modeset(&pipe_config->base))
			continue;

		/* 2 or more enabled crtcs means no need for w/a */
		if (enabled_pipe != INVALID_PIPE)
			return 0;

		enabled_pipe = intel_crtc->pipe;
	}

	if (enabled_pipe != INVALID_PIPE)
		first_crtc_state->hsw_workaround_pipe = enabled_pipe;
	else if (other_crtc_state)
		other_crtc_state->hsw_workaround_pipe = first_pipe;

	return 0;
}

static int intel_lock_all_pipes(struct drm_atomic_state *state)
{
	struct drm_crtc *crtc;

	/* Add all pipes to the state */
	for_each_crtc(state->dev, crtc) {
		struct drm_crtc_state *crtc_state;

		crtc_state = drm_atomic_get_crtc_state(state, crtc);
		if (IS_ERR(crtc_state))
			return PTR_ERR(crtc_state);
	}

	return 0;
}

static int intel_modeset_all_pipes(struct drm_atomic_state *state)
{
	struct drm_crtc *crtc;

	/*
	 * Add all pipes to the state, and force
	 * a modeset on all the active ones.
	 */
	for_each_crtc(state->dev, crtc) {
		struct drm_crtc_state *crtc_state;
		int ret;

		crtc_state = drm_atomic_get_crtc_state(state, crtc);
		if (IS_ERR(crtc_state))
			return PTR_ERR(crtc_state);

		if (!crtc_state->active || needs_modeset(crtc_state))
			continue;

		crtc_state->mode_changed = true;

		ret = drm_atomic_add_affected_connectors(state, crtc);
		if (ret)
			return ret;

		ret = drm_atomic_add_affected_planes(state, crtc);
		if (ret)
			return ret;
	}

	return 0;
}

static int intel_modeset_checks(struct drm_atomic_state *state)
{
	struct intel_atomic_state *intel_state = to_intel_atomic_state(state);
	struct drm_i915_private *dev_priv = to_i915(state->dev);
	struct drm_crtc *crtc;
	struct drm_crtc_state *old_crtc_state, *new_crtc_state;
	int ret = 0, i;

	if (!check_digital_port_conflicts(state)) {
		DRM_DEBUG_KMS("rejecting conflicting digital port configuration\n");
		return -EINVAL;
	}

	intel_state->modeset = true;
	intel_state->active_crtcs = dev_priv->active_crtcs;
	intel_state->cdclk.logical = dev_priv->cdclk.logical;
	intel_state->cdclk.actual = dev_priv->cdclk.actual;

	for_each_oldnew_crtc_in_state(state, crtc, old_crtc_state, new_crtc_state, i) {
		if (new_crtc_state->active)
			intel_state->active_crtcs |= 1 << i;
		else
			intel_state->active_crtcs &= ~(1 << i);

		if (old_crtc_state->active != new_crtc_state->active)
			intel_state->active_pipe_changes |= drm_crtc_mask(crtc);
	}

	/*
	 * See if the config requires any additional preparation, e.g.
	 * to adjust global state with pipes off.  We need to do this
	 * here so we can get the modeset_pipe updated config for the new
	 * mode set on this crtc.  For other crtcs we need to use the
	 * adjusted_mode bits in the crtc directly.
	 */
	if (dev_priv->display.modeset_calc_cdclk) {
		ret = dev_priv->display.modeset_calc_cdclk(state);
		if (ret < 0)
			return ret;

		/*
		 * Writes to dev_priv->cdclk.logical must protected by
		 * holding all the crtc locks, even if we don't end up
		 * touching the hardware
		 */
		if (!intel_cdclk_state_compare(&dev_priv->cdclk.logical,
					       &intel_state->cdclk.logical)) {
			ret = intel_lock_all_pipes(state);
			if (ret < 0)
				return ret;
		}

		/* All pipes must be switched off while we change the cdclk. */
		if (!intel_cdclk_state_compare(&dev_priv->cdclk.actual,
					       &intel_state->cdclk.actual)) {
			ret = intel_modeset_all_pipes(state);
			if (ret < 0)
				return ret;
		}

		DRM_DEBUG_KMS("New cdclk calculated to be logical %u kHz, actual %u kHz\n",
			      intel_state->cdclk.logical.cdclk,
			      intel_state->cdclk.actual.cdclk);
	} else {
		to_intel_atomic_state(state)->cdclk.logical = dev_priv->cdclk.logical;
	}

	intel_modeset_clear_plls(state);

	if (IS_HASWELL(dev_priv))
		return haswell_mode_set_planes_workaround(state);

	return 0;
}

/*
 * Handle calculation of various watermark data at the end of the atomic check
 * phase.  The code here should be run after the per-crtc and per-plane 'check'
 * handlers to ensure that all derived state has been updated.
 */
static int calc_watermark_data(struct drm_atomic_state *state)
{
	struct drm_device *dev = state->dev;
	struct drm_i915_private *dev_priv = to_i915(dev);

	/* Is there platform-specific watermark information to calculate? */
	if (dev_priv->display.compute_global_watermarks)
		return dev_priv->display.compute_global_watermarks(state);

	return 0;
}

/**
 * intel_atomic_check - validate state object
 * @dev: drm device
 * @state: state to validate
 */
static int intel_atomic_check(struct drm_device *dev,
			      struct drm_atomic_state *state)
{
	struct drm_i915_private *dev_priv = to_i915(dev);
	struct intel_atomic_state *intel_state = to_intel_atomic_state(state);
	struct drm_crtc *crtc;
	struct drm_crtc_state *old_crtc_state, *crtc_state;
	int ret, i;
	bool any_ms = false;

	ret = drm_atomic_helper_check_modeset(dev, state);
	if (ret)
		return ret;

	for_each_oldnew_crtc_in_state(state, crtc, old_crtc_state, crtc_state, i) {
		struct intel_crtc_state *pipe_config =
			to_intel_crtc_state(crtc_state);

		/* Catch I915_MODE_FLAG_INHERITED */
		if (crtc_state->mode.private_flags != old_crtc_state->mode.private_flags)
			crtc_state->mode_changed = true;

		if (!needs_modeset(crtc_state))
			continue;

		if (!crtc_state->enable) {
			any_ms = true;
			continue;
		}

		/* FIXME: For only active_changed we shouldn't need to do any
		 * state recomputation at all. */

		ret = drm_atomic_add_affected_connectors(state, crtc);
		if (ret)
			return ret;

		ret = intel_modeset_pipe_config(crtc, pipe_config);
		if (ret) {
			intel_dump_pipe_config(to_intel_crtc(crtc),
					       pipe_config, "[failed]");
			return ret;
		}

		if (i915.fastboot &&
		    intel_pipe_config_compare(dev_priv,
					to_intel_crtc_state(old_crtc_state),
					pipe_config, true)) {
			crtc_state->mode_changed = false;
			pipe_config->update_pipe = true;
		}

		if (needs_modeset(crtc_state))
			any_ms = true;

		ret = drm_atomic_add_affected_planes(state, crtc);
		if (ret)
			return ret;

		intel_dump_pipe_config(to_intel_crtc(crtc), pipe_config,
				       needs_modeset(crtc_state) ?
				       "[modeset]" : "[fastset]");
	}

	if (any_ms) {
		ret = intel_modeset_checks(state);

		if (ret)
			return ret;
	} else {
		intel_state->cdclk.logical = dev_priv->cdclk.logical;
	}

	ret = drm_atomic_helper_check_planes(dev, state);
	if (ret)
		return ret;

	intel_fbc_choose_crtc(dev_priv, state);
	return calc_watermark_data(state);
}

static int intel_atomic_prepare_commit(struct drm_device *dev,
				       struct drm_atomic_state *state)
{
	struct drm_i915_private *dev_priv = to_i915(dev);
	struct drm_crtc_state *crtc_state;
	struct drm_crtc *crtc;
	int i, ret;

	for_each_new_crtc_in_state(state, crtc, crtc_state, i) {
		if (state->legacy_cursor_update)
			continue;

		ret = intel_crtc_wait_for_pending_flips(crtc);
		if (ret)
			return ret;

		if (atomic_read(&to_intel_crtc(crtc)->unpin_work_count) >= 2)
			flush_workqueue(dev_priv->wq);
	}

	ret = mutex_lock_interruptible(&dev->struct_mutex);
	if (ret)
		return ret;

	ret = drm_atomic_helper_prepare_planes(dev, state);
	mutex_unlock(&dev->struct_mutex);

	return ret;
}

u32 intel_crtc_get_vblank_counter(struct intel_crtc *crtc)
{
	struct drm_device *dev = crtc->base.dev;

	if (!dev->max_vblank_count)
		return drm_accurate_vblank_count(&crtc->base);

	return dev->driver->get_vblank_counter(dev, crtc->pipe);
}

static void intel_atomic_wait_for_vblanks(struct drm_device *dev,
					  struct drm_i915_private *dev_priv,
					  unsigned crtc_mask)
{
	unsigned last_vblank_count[I915_MAX_PIPES];
	enum pipe pipe;
	int ret;

	if (!crtc_mask)
		return;

	for_each_pipe(dev_priv, pipe) {
		struct intel_crtc *crtc = intel_get_crtc_for_pipe(dev_priv,
								  pipe);

		if (!((1 << pipe) & crtc_mask))
			continue;

		ret = drm_crtc_vblank_get(&crtc->base);
		if (WARN_ON(ret != 0)) {
			crtc_mask &= ~(1 << pipe);
			continue;
		}

		last_vblank_count[pipe] = drm_crtc_vblank_count(&crtc->base);
	}

	for_each_pipe(dev_priv, pipe) {
		struct intel_crtc *crtc = intel_get_crtc_for_pipe(dev_priv,
								  pipe);
		long lret;

		if (!((1 << pipe) & crtc_mask))
			continue;

		lret = wait_event_timeout(dev->vblank[pipe].queue,
				last_vblank_count[pipe] !=
					drm_crtc_vblank_count(&crtc->base),
				msecs_to_jiffies(50));

		WARN(!lret, "pipe %c vblank wait timed out\n", pipe_name(pipe));

		drm_crtc_vblank_put(&crtc->base);
	}
}

static bool needs_vblank_wait(struct intel_crtc_state *crtc_state)
{
	/* fb updated, need to unpin old fb */
	if (crtc_state->fb_changed)
		return true;

	/* wm changes, need vblank before final wm's */
	if (crtc_state->update_wm_post)
		return true;

	if (crtc_state->wm.need_postvbl_update)
		return true;

	return false;
}

static void intel_update_crtc(struct drm_crtc *crtc,
			      struct drm_atomic_state *state,
			      struct drm_crtc_state *old_crtc_state,
			      struct drm_crtc_state *new_crtc_state,
			      unsigned int *crtc_vblank_mask)
{
	struct drm_device *dev = crtc->dev;
	struct drm_i915_private *dev_priv = to_i915(dev);
	struct intel_crtc *intel_crtc = to_intel_crtc(crtc);
	struct intel_crtc_state *pipe_config = to_intel_crtc_state(new_crtc_state);
	bool modeset = needs_modeset(new_crtc_state);

	if (modeset) {
		update_scanline_offset(intel_crtc);
		dev_priv->display.crtc_enable(pipe_config, state);
	} else {
		intel_pre_plane_update(to_intel_crtc_state(old_crtc_state),
				       pipe_config);
	}

	if (drm_atomic_get_existing_plane_state(state, crtc->primary)) {
		intel_fbc_enable(
		    intel_crtc, pipe_config,
		    to_intel_plane_state(crtc->primary->state));
	}

	drm_atomic_helper_commit_planes_on_crtc(old_crtc_state);

	if (needs_vblank_wait(pipe_config))
		*crtc_vblank_mask |= drm_crtc_mask(crtc);
}

static void intel_update_crtcs(struct drm_atomic_state *state,
			       unsigned int *crtc_vblank_mask)
{
	struct drm_crtc *crtc;
	struct drm_crtc_state *old_crtc_state, *new_crtc_state;
	int i;

	for_each_oldnew_crtc_in_state(state, crtc, old_crtc_state, new_crtc_state, i) {
		if (!new_crtc_state->active)
			continue;

		intel_update_crtc(crtc, state, old_crtc_state,
				  new_crtc_state, crtc_vblank_mask);
	}
}

static void skl_update_crtcs(struct drm_atomic_state *state,
			     unsigned int *crtc_vblank_mask)
{
	struct drm_i915_private *dev_priv = to_i915(state->dev);
	struct intel_atomic_state *intel_state = to_intel_atomic_state(state);
	struct drm_crtc *crtc;
	struct intel_crtc *intel_crtc;
	struct drm_crtc_state *old_crtc_state, *new_crtc_state;
	struct intel_crtc_state *cstate;
	unsigned int updated = 0;
	bool progress;
	enum pipe pipe;
	int i;

	const struct skl_ddb_entry *entries[I915_MAX_PIPES] = {};

	for_each_oldnew_crtc_in_state(state, crtc, old_crtc_state, new_crtc_state, i)
		/* ignore allocations for crtc's that have been turned off. */
		if (new_crtc_state->active)
			entries[i] = &to_intel_crtc_state(old_crtc_state)->wm.skl.ddb;

	/*
	 * Whenever the number of active pipes changes, we need to make sure we
	 * update the pipes in the right order so that their ddb allocations
	 * never overlap with eachother inbetween CRTC updates. Otherwise we'll
	 * cause pipe underruns and other bad stuff.
	 */
	do {
		progress = false;

		for_each_oldnew_crtc_in_state(state, crtc, old_crtc_state, new_crtc_state, i) {
			bool vbl_wait = false;
			unsigned int cmask = drm_crtc_mask(crtc);

			intel_crtc = to_intel_crtc(crtc);
			cstate = to_intel_crtc_state(crtc->state);
			pipe = intel_crtc->pipe;

			if (updated & cmask || !cstate->base.active)
				continue;

			if (skl_ddb_allocation_overlaps(entries, &cstate->wm.skl.ddb, i))
				continue;

			updated |= cmask;
			entries[i] = &cstate->wm.skl.ddb;

			/*
			 * If this is an already active pipe, it's DDB changed,
			 * and this isn't the last pipe that needs updating
			 * then we need to wait for a vblank to pass for the
			 * new ddb allocation to take effect.
			 */
			if (!skl_ddb_entry_equal(&cstate->wm.skl.ddb,
						 &to_intel_crtc_state(old_crtc_state)->wm.skl.ddb) &&
			    !new_crtc_state->active_changed &&
			    intel_state->wm_results.dirty_pipes != updated)
				vbl_wait = true;

			intel_update_crtc(crtc, state, old_crtc_state,
					  new_crtc_state, crtc_vblank_mask);

			if (vbl_wait)
				intel_wait_for_vblank(dev_priv, pipe);

			progress = true;
		}
	} while (progress);
}

static void intel_atomic_helper_free_state(struct drm_i915_private *dev_priv)
{
	struct intel_atomic_state *state, *next;
	struct llist_node *freed;

	freed = llist_del_all(&dev_priv->atomic_helper.free_list);
	llist_for_each_entry_safe(state, next, freed, freed)
		drm_atomic_state_put(&state->base);
}

static void intel_atomic_helper_free_state_worker(struct work_struct *work)
{
	struct drm_i915_private *dev_priv =
		container_of(work, typeof(*dev_priv), atomic_helper.free_work);

	intel_atomic_helper_free_state(dev_priv);
}

static void intel_atomic_commit_tail(struct drm_atomic_state *state)
{
	struct drm_device *dev = state->dev;
	struct intel_atomic_state *intel_state = to_intel_atomic_state(state);
	struct drm_i915_private *dev_priv = to_i915(dev);
	struct drm_crtc_state *old_crtc_state, *new_crtc_state;
	struct drm_crtc *crtc;
	struct intel_crtc_state *intel_cstate;
	bool hw_check = intel_state->modeset;
	u64 put_domains[I915_MAX_PIPES] = {};
	unsigned crtc_vblank_mask = 0;
	int i;

	drm_atomic_helper_wait_for_dependencies(state);

	if (intel_state->modeset)
		intel_display_power_get(dev_priv, POWER_DOMAIN_MODESET);

	for_each_oldnew_crtc_in_state(state, crtc, old_crtc_state, new_crtc_state, i) {
		struct intel_crtc *intel_crtc = to_intel_crtc(crtc);

		if (needs_modeset(new_crtc_state) ||
		    to_intel_crtc_state(new_crtc_state)->update_pipe) {
			hw_check = true;

			put_domains[to_intel_crtc(crtc)->pipe] =
				modeset_get_crtc_power_domains(crtc,
					to_intel_crtc_state(new_crtc_state));
		}

		if (!needs_modeset(new_crtc_state))
			continue;

		intel_pre_plane_update(to_intel_crtc_state(old_crtc_state),
				       to_intel_crtc_state(new_crtc_state));

		if (old_crtc_state->active) {
			intel_crtc_disable_planes(crtc, old_crtc_state->plane_mask);
			dev_priv->display.crtc_disable(to_intel_crtc_state(old_crtc_state), state);
			intel_crtc->active = false;
			intel_fbc_disable(intel_crtc);
			intel_disable_shared_dpll(intel_crtc);

			/*
			 * Underruns don't always raise
			 * interrupts, so check manually.
			 */
			intel_check_cpu_fifo_underruns(dev_priv);
			intel_check_pch_fifo_underruns(dev_priv);

			if (!crtc->state->active) {
				/*
				 * Make sure we don't call initial_watermarks
				 * for ILK-style watermark updates.
				 *
				 * No clue what this is supposed to achieve.
				 */
				if (INTEL_GEN(dev_priv) >= 9)
					dev_priv->display.initial_watermarks(intel_state,
									     to_intel_crtc_state(crtc->state));
			}
		}
	}

	/* Only after disabling all output pipelines that will be changed can we
	 * update the the output configuration. */
	intel_modeset_update_crtc_state(state);

	if (intel_state->modeset) {
		drm_atomic_helper_update_legacy_modeset_state(state->dev, state);

		intel_set_cdclk(dev_priv, &dev_priv->cdclk.actual);

		/*
		 * SKL workaround: bspec recommends we disable the SAGV when we
		 * have more then one pipe enabled
		 */
		if (!intel_can_enable_sagv(state))
			intel_disable_sagv(dev_priv);

		intel_modeset_verify_disabled(dev, state);
	}

	/* Complete the events for pipes that have now been disabled */
	for_each_new_crtc_in_state(state, crtc, new_crtc_state, i) {
		bool modeset = needs_modeset(new_crtc_state);

		/* Complete events for now disable pipes here. */
		if (modeset && !new_crtc_state->active && new_crtc_state->event) {
			spin_lock_irq(&dev->event_lock);
			drm_crtc_send_vblank_event(crtc, new_crtc_state->event);
			spin_unlock_irq(&dev->event_lock);

			new_crtc_state->event = NULL;
		}
	}

	/* Now enable the clocks, plane, pipe, and connectors that we set up. */
	dev_priv->display.update_crtcs(state, &crtc_vblank_mask);

	/* FIXME: We should call drm_atomic_helper_commit_hw_done() here
	 * already, but still need the state for the delayed optimization. To
	 * fix this:
	 * - wrap the optimization/post_plane_update stuff into a per-crtc work.
	 * - schedule that vblank worker _before_ calling hw_done
	 * - at the start of commit_tail, cancel it _synchrously
	 * - switch over to the vblank wait helper in the core after that since
	 *   we don't need out special handling any more.
	 */
	if (!state->legacy_cursor_update)
		intel_atomic_wait_for_vblanks(dev, dev_priv, crtc_vblank_mask);

	/*
	 * Now that the vblank has passed, we can go ahead and program the
	 * optimal watermarks on platforms that need two-step watermark
	 * programming.
	 *
	 * TODO: Move this (and other cleanup) to an async worker eventually.
	 */
	for_each_new_crtc_in_state(state, crtc, new_crtc_state, i) {
		intel_cstate = to_intel_crtc_state(new_crtc_state);

		if (dev_priv->display.optimize_watermarks)
			dev_priv->display.optimize_watermarks(intel_state,
							      intel_cstate);
	}

	for_each_oldnew_crtc_in_state(state, crtc, old_crtc_state, new_crtc_state, i) {
		intel_post_plane_update(to_intel_crtc_state(old_crtc_state));

		if (put_domains[i])
			modeset_put_power_domains(dev_priv, put_domains[i]);

		intel_modeset_verify_crtc(crtc, state, old_crtc_state, new_crtc_state);
	}

	if (intel_state->modeset && intel_can_enable_sagv(state))
		intel_enable_sagv(dev_priv);

	drm_atomic_helper_commit_hw_done(state);

	if (intel_state->modeset) {
		/* As one of the primary mmio accessors, KMS has a high
		 * likelihood of triggering bugs in unclaimed access. After we
		 * finish modesetting, see if an error has been flagged, and if
		 * so enable debugging for the next modeset - and hope we catch
		 * the culprit.
		 */
		intel_uncore_arm_unclaimed_mmio_detection(dev_priv);
		intel_display_power_put(dev_priv, POWER_DOMAIN_MODESET);
	}

	mutex_lock(&dev->struct_mutex);
	drm_atomic_helper_cleanup_planes(dev, state);
	mutex_unlock(&dev->struct_mutex);

	drm_atomic_helper_commit_cleanup_done(state);

	drm_atomic_state_put(state);

	intel_atomic_helper_free_state(dev_priv);
}

static void intel_atomic_commit_work(struct work_struct *work)
{
	struct drm_atomic_state *state =
		container_of(work, struct drm_atomic_state, commit_work);

	intel_atomic_commit_tail(state);
}

static int __i915_sw_fence_call
intel_atomic_commit_ready(struct i915_sw_fence *fence,
			  enum i915_sw_fence_notify notify)
{
	struct intel_atomic_state *state =
		container_of(fence, struct intel_atomic_state, commit_ready);

	switch (notify) {
	case FENCE_COMPLETE:
		if (state->base.commit_work.func)
			queue_work(system_unbound_wq, &state->base.commit_work);
		break;

	case FENCE_FREE:
		{
			struct intel_atomic_helper *helper =
				&to_i915(state->base.dev)->atomic_helper;

			if (llist_add(&state->freed, &helper->free_list))
				schedule_work(&helper->free_work);
			break;
		}
	}

	return NOTIFY_DONE;
}

static void intel_atomic_track_fbs(struct drm_atomic_state *state)
{
	struct drm_plane_state *old_plane_state, *new_plane_state;
	struct drm_plane *plane;
	int i;

	for_each_oldnew_plane_in_state(state, plane, old_plane_state, new_plane_state, i)
		i915_gem_track_fb(intel_fb_obj(old_plane_state->fb),
				  intel_fb_obj(new_plane_state->fb),
				  to_intel_plane(plane)->frontbuffer_bit);
}

/**
 * intel_atomic_commit - commit validated state object
 * @dev: DRM device
 * @state: the top-level driver state object
 * @nonblock: nonblocking commit
 *
 * This function commits a top-level state object that has been validated
 * with drm_atomic_helper_check().
 *
 * RETURNS
 * Zero for success or -errno.
 */
static int intel_atomic_commit(struct drm_device *dev,
			       struct drm_atomic_state *state,
			       bool nonblock)
{
	struct intel_atomic_state *intel_state = to_intel_atomic_state(state);
	struct drm_i915_private *dev_priv = to_i915(dev);
	int ret = 0;

	ret = drm_atomic_helper_setup_commit(state, nonblock);
	if (ret)
		return ret;

	drm_atomic_state_get(state);
	i915_sw_fence_init(&intel_state->commit_ready,
			   intel_atomic_commit_ready);

	ret = intel_atomic_prepare_commit(dev, state);
	if (ret) {
		DRM_DEBUG_ATOMIC("Preparing state failed with %i\n", ret);
		i915_sw_fence_commit(&intel_state->commit_ready);
		return ret;
	}

	/*
	 * The intel_legacy_cursor_update() fast path takes care
	 * of avoiding the vblank waits for simple cursor
	 * movement and flips. For cursor on/off and size changes,
	 * we want to perform the vblank waits so that watermark
	 * updates happen during the correct frames. Gen9+ have
	 * double buffered watermarks and so shouldn't need this.
	 *
	 * Do this after drm_atomic_helper_setup_commit() and
	 * intel_atomic_prepare_commit() because we still want
	 * to skip the flip and fb cleanup waits. Although that
	 * does risk yanking the mapping from under the display
	 * engine.
	 *
	 * FIXME doing watermarks and fb cleanup from a vblank worker
	 * (assuming we had any) would solve these problems.
	 */
	if (INTEL_GEN(dev_priv) < 9)
		state->legacy_cursor_update = false;

	drm_atomic_helper_swap_state(state, true);
	dev_priv->wm.distrust_bios_wm = false;
	intel_shared_dpll_swap_state(state);
	intel_atomic_track_fbs(state);

	if (intel_state->modeset) {
		memcpy(dev_priv->min_pixclk, intel_state->min_pixclk,
		       sizeof(intel_state->min_pixclk));
		dev_priv->active_crtcs = intel_state->active_crtcs;
		dev_priv->cdclk.logical = intel_state->cdclk.logical;
		dev_priv->cdclk.actual = intel_state->cdclk.actual;
	}

	drm_atomic_state_get(state);
	INIT_WORK(&state->commit_work,
		  nonblock ? intel_atomic_commit_work : NULL);

	i915_sw_fence_commit(&intel_state->commit_ready);
	if (!nonblock) {
		i915_sw_fence_wait(&intel_state->commit_ready);
		intel_atomic_commit_tail(state);
	}

	return 0;
}

static const struct drm_crtc_funcs intel_crtc_funcs = {
	.gamma_set = drm_atomic_helper_legacy_gamma_set,
	.set_config = drm_atomic_helper_set_config,
	.set_property = drm_atomic_helper_crtc_set_property,
	.destroy = intel_crtc_destroy,
	.page_flip = drm_atomic_helper_page_flip,
	.atomic_duplicate_state = intel_crtc_duplicate_state,
	.atomic_destroy_state = intel_crtc_destroy_state,
	.set_crc_source = intel_crtc_set_crc_source,
};

/**
 * intel_prepare_plane_fb - Prepare fb for usage on plane
 * @plane: drm plane to prepare for
 * @fb: framebuffer to prepare for presentation
 *
 * Prepares a framebuffer for usage on a display plane.  Generally this
 * involves pinning the underlying object and updating the frontbuffer tracking
 * bits.  Some older platforms need special physical address handling for
 * cursor planes.
 *
 * Must be called with struct_mutex held.
 *
 * Returns 0 on success, negative error code on failure.
 */
int
intel_prepare_plane_fb(struct drm_plane *plane,
		       struct drm_plane_state *new_state)
{
	struct intel_atomic_state *intel_state =
		to_intel_atomic_state(new_state->state);
	struct drm_i915_private *dev_priv = to_i915(plane->dev);
	struct drm_framebuffer *fb = new_state->fb;
	struct drm_i915_gem_object *obj = intel_fb_obj(fb);
	struct drm_i915_gem_object *old_obj = intel_fb_obj(plane->state->fb);
	int ret;

	if (obj) {
		if (plane->type == DRM_PLANE_TYPE_CURSOR &&
		    INTEL_INFO(dev_priv)->cursor_needs_physical) {
			const int align = intel_cursor_alignment(dev_priv);

			ret = i915_gem_object_attach_phys(obj, align);
			if (ret) {
				DRM_DEBUG_KMS("failed to attach phys object\n");
				return ret;
			}
		} else {
			struct i915_vma *vma;

			vma = intel_pin_and_fence_fb_obj(fb, new_state->rotation);
			if (IS_ERR(vma)) {
				DRM_DEBUG_KMS("failed to pin object\n");
				return PTR_ERR(vma);
			}

			to_intel_plane_state(new_state)->vma = vma;
		}
	}

	if (!obj && !old_obj)
		return 0;

	if (old_obj) {
		struct drm_crtc_state *crtc_state =
			drm_atomic_get_existing_crtc_state(new_state->state,
							   plane->state->crtc);

		/* Big Hammer, we also need to ensure that any pending
		 * MI_WAIT_FOR_EVENT inside a user batch buffer on the
		 * current scanout is retired before unpinning the old
		 * framebuffer. Note that we rely on userspace rendering
		 * into the buffer attached to the pipe they are waiting
		 * on. If not, userspace generates a GPU hang with IPEHR
		 * point to the MI_WAIT_FOR_EVENT.
		 *
		 * This should only fail upon a hung GPU, in which case we
		 * can safely continue.
		 */
		if (needs_modeset(crtc_state)) {
			ret = i915_sw_fence_await_reservation(&intel_state->commit_ready,
							      old_obj->resv, NULL,
							      false, 0,
							      GFP_KERNEL);
			if (ret < 0)
				return ret;
		}
	}

	if (new_state->fence) { /* explicit fencing */
		ret = i915_sw_fence_await_dma_fence(&intel_state->commit_ready,
						    new_state->fence,
						    I915_FENCE_TIMEOUT,
						    GFP_KERNEL);
		if (ret < 0)
			return ret;
	}

	if (!obj)
		return 0;

	if (!new_state->fence) { /* implicit fencing */
		ret = i915_sw_fence_await_reservation(&intel_state->commit_ready,
						      obj->resv, NULL,
						      false, I915_FENCE_TIMEOUT,
						      GFP_KERNEL);
		if (ret < 0)
			return ret;

		i915_gem_object_wait_priority(obj, 0, I915_PRIORITY_DISPLAY);
	}

	return 0;
}

/**
 * intel_cleanup_plane_fb - Cleans up an fb after plane use
 * @plane: drm plane to clean up for
 * @fb: old framebuffer that was on plane
 *
 * Cleans up a framebuffer that has just been removed from a plane.
 *
 * Must be called with struct_mutex held.
 */
void
intel_cleanup_plane_fb(struct drm_plane *plane,
		       struct drm_plane_state *old_state)
{
	struct i915_vma *vma;

	/* Should only be called after a successful intel_prepare_plane_fb()! */
	vma = fetch_and_zero(&to_intel_plane_state(old_state)->vma);
	if (vma)
		intel_unpin_fb_vma(vma);
}

int
skl_max_scale(struct intel_crtc *intel_crtc, struct intel_crtc_state *crtc_state)
{
	struct drm_i915_private *dev_priv;
	int max_scale;
	int crtc_clock, max_dotclk;

	if (!intel_crtc || !crtc_state->base.enable)
		return DRM_PLANE_HELPER_NO_SCALING;

	dev_priv = to_i915(intel_crtc->base.dev);

	crtc_clock = crtc_state->base.adjusted_mode.crtc_clock;
	max_dotclk = to_intel_atomic_state(crtc_state->base.state)->cdclk.logical.cdclk;

	if (IS_GEMINILAKE(dev_priv))
		max_dotclk *= 2;

	if (WARN_ON_ONCE(!crtc_clock || max_dotclk < crtc_clock))
		return DRM_PLANE_HELPER_NO_SCALING;

	/*
	 * skl max scale is lower of:
	 *    close to 3 but not 3, -1 is for that purpose
	 *            or
	 *    cdclk/crtc_clock
	 */
	max_scale = min((1 << 16) * 3 - 1,
			(1 << 8) * ((max_dotclk << 8) / crtc_clock));

	return max_scale;
}

static int
intel_check_primary_plane(struct intel_plane *plane,
			  struct intel_crtc_state *crtc_state,
			  struct intel_plane_state *state)
{
	struct drm_i915_private *dev_priv = to_i915(plane->base.dev);
	struct drm_crtc *crtc = state->base.crtc;
	int min_scale = DRM_PLANE_HELPER_NO_SCALING;
	int max_scale = DRM_PLANE_HELPER_NO_SCALING;
	bool can_position = false;
	int ret;

	if (INTEL_GEN(dev_priv) >= 9) {
		/* use scaler when colorkey is not required */
		if (state->ckey.flags == I915_SET_COLORKEY_NONE) {
			min_scale = 1;
			max_scale = skl_max_scale(to_intel_crtc(crtc), crtc_state);
		}
		can_position = true;
	}

	ret = drm_plane_helper_check_state(&state->base,
					   &state->clip,
					   min_scale, max_scale,
					   can_position, true);
	if (ret)
		return ret;

	if (!state->base.fb)
		return 0;

	if (INTEL_GEN(dev_priv) >= 9) {
		ret = skl_check_plane_surface(state);
		if (ret)
			return ret;

		state->ctl = skl_plane_ctl(crtc_state, state);
	} else {
		ret = i9xx_check_plane_surface(state);
		if (ret)
			return ret;

		state->ctl = i9xx_plane_ctl(crtc_state, state);
	}

	return 0;
}

static void intel_begin_crtc_commit(struct drm_crtc *crtc,
				    struct drm_crtc_state *old_crtc_state)
{
	struct drm_device *dev = crtc->dev;
	struct drm_i915_private *dev_priv = to_i915(dev);
	struct intel_crtc *intel_crtc = to_intel_crtc(crtc);
	struct intel_crtc_state *intel_cstate =
		to_intel_crtc_state(crtc->state);
	struct intel_crtc_state *old_intel_cstate =
		to_intel_crtc_state(old_crtc_state);
	struct intel_atomic_state *old_intel_state =
		to_intel_atomic_state(old_crtc_state->state);
	bool modeset = needs_modeset(crtc->state);

	if (!modeset &&
	    (intel_cstate->base.color_mgmt_changed ||
	     intel_cstate->update_pipe)) {
		intel_color_set_csc(crtc->state);
		intel_color_load_luts(crtc->state);
	}

	/* Perform vblank evasion around commit operation */
	intel_pipe_update_start(intel_crtc);

	if (modeset)
		goto out;

	if (intel_cstate->update_pipe)
		intel_update_pipe_config(intel_crtc, old_intel_cstate);
	else if (INTEL_GEN(dev_priv) >= 9)
		skl_detach_scalers(intel_crtc);

out:
	if (dev_priv->display.atomic_update_watermarks)
		dev_priv->display.atomic_update_watermarks(old_intel_state,
							   intel_cstate);
}

static void intel_finish_crtc_commit(struct drm_crtc *crtc,
				     struct drm_crtc_state *old_crtc_state)
{
	struct intel_crtc *intel_crtc = to_intel_crtc(crtc);

	intel_pipe_update_end(intel_crtc, NULL);
}

/**
 * intel_plane_destroy - destroy a plane
 * @plane: plane to destroy
 *
 * Common destruction function for all types of planes (primary, cursor,
 * sprite).
 */
void intel_plane_destroy(struct drm_plane *plane)
{
	drm_plane_cleanup(plane);
	kfree(to_intel_plane(plane));
}

const struct drm_plane_funcs intel_plane_funcs = {
	.update_plane = drm_atomic_helper_update_plane,
	.disable_plane = drm_atomic_helper_disable_plane,
	.destroy = intel_plane_destroy,
	.set_property = drm_atomic_helper_plane_set_property,
	.atomic_get_property = intel_plane_atomic_get_property,
	.atomic_set_property = intel_plane_atomic_set_property,
	.atomic_duplicate_state = intel_plane_duplicate_state,
	.atomic_destroy_state = intel_plane_destroy_state,
};

static int
intel_legacy_cursor_update(struct drm_plane *plane,
			   struct drm_crtc *crtc,
			   struct drm_framebuffer *fb,
			   int crtc_x, int crtc_y,
			   unsigned int crtc_w, unsigned int crtc_h,
			   uint32_t src_x, uint32_t src_y,
			   uint32_t src_w, uint32_t src_h,
			   struct drm_modeset_acquire_ctx *ctx)
{
	struct drm_i915_private *dev_priv = to_i915(crtc->dev);
	int ret;
	struct drm_plane_state *old_plane_state, *new_plane_state;
	struct intel_plane *intel_plane = to_intel_plane(plane);
	struct drm_framebuffer *old_fb;
	struct drm_crtc_state *crtc_state = crtc->state;
	struct i915_vma *old_vma;

	/*
	 * When crtc is inactive or there is a modeset pending,
	 * wait for it to complete in the slowpath
	 */
	if (!crtc_state->active || needs_modeset(crtc_state) ||
	    to_intel_crtc_state(crtc_state)->update_pipe)
		goto slow;

	old_plane_state = plane->state;

	/*
	 * If any parameters change that may affect watermarks,
	 * take the slowpath. Only changing fb or position should be
	 * in the fastpath.
	 */
	if (old_plane_state->crtc != crtc ||
	    old_plane_state->src_w != src_w ||
	    old_plane_state->src_h != src_h ||
	    old_plane_state->crtc_w != crtc_w ||
	    old_plane_state->crtc_h != crtc_h ||
	    !old_plane_state->fb != !fb)
		goto slow;

	new_plane_state = intel_plane_duplicate_state(plane);
	if (!new_plane_state)
		return -ENOMEM;

	drm_atomic_set_fb_for_plane(new_plane_state, fb);

	new_plane_state->src_x = src_x;
	new_plane_state->src_y = src_y;
	new_plane_state->src_w = src_w;
	new_plane_state->src_h = src_h;
	new_plane_state->crtc_x = crtc_x;
	new_plane_state->crtc_y = crtc_y;
	new_plane_state->crtc_w = crtc_w;
	new_plane_state->crtc_h = crtc_h;

	ret = intel_plane_atomic_check_with_state(to_intel_crtc_state(crtc->state),
						  to_intel_plane_state(new_plane_state));
	if (ret)
		goto out_free;

	ret = mutex_lock_interruptible(&dev_priv->drm.struct_mutex);
	if (ret)
		goto out_free;

	if (INTEL_INFO(dev_priv)->cursor_needs_physical) {
		int align = intel_cursor_alignment(dev_priv);

		ret = i915_gem_object_attach_phys(intel_fb_obj(fb), align);
		if (ret) {
			DRM_DEBUG_KMS("failed to attach phys object\n");
			goto out_unlock;
		}
	} else {
		struct i915_vma *vma;

		vma = intel_pin_and_fence_fb_obj(fb, new_plane_state->rotation);
		if (IS_ERR(vma)) {
			DRM_DEBUG_KMS("failed to pin object\n");

			ret = PTR_ERR(vma);
			goto out_unlock;
		}

		to_intel_plane_state(new_plane_state)->vma = vma;
	}

	old_fb = old_plane_state->fb;
	old_vma = to_intel_plane_state(old_plane_state)->vma;

	i915_gem_track_fb(intel_fb_obj(old_fb), intel_fb_obj(fb),
			  intel_plane->frontbuffer_bit);

	/* Swap plane state */
	new_plane_state->fence = old_plane_state->fence;
	*to_intel_plane_state(old_plane_state) = *to_intel_plane_state(new_plane_state);
	new_plane_state->fence = NULL;
	new_plane_state->fb = old_fb;
	to_intel_plane_state(new_plane_state)->vma = old_vma;

	if (plane->state->visible) {
		trace_intel_update_plane(plane, to_intel_crtc(crtc));
		intel_plane->update_plane(intel_plane,
					  to_intel_crtc_state(crtc->state),
					  to_intel_plane_state(plane->state));
	} else {
		trace_intel_disable_plane(plane, to_intel_crtc(crtc));
		intel_plane->disable_plane(intel_plane, to_intel_crtc(crtc));
	}

	intel_cleanup_plane_fb(plane, new_plane_state);

out_unlock:
	mutex_unlock(&dev_priv->drm.struct_mutex);
out_free:
	intel_plane_destroy_state(plane, new_plane_state);
	return ret;

slow:
	return drm_atomic_helper_update_plane(plane, crtc, fb,
					      crtc_x, crtc_y, crtc_w, crtc_h,
					      src_x, src_y, src_w, src_h, ctx);
}

static const struct drm_plane_funcs intel_cursor_plane_funcs = {
	.update_plane = intel_legacy_cursor_update,
	.disable_plane = drm_atomic_helper_disable_plane,
	.destroy = intel_plane_destroy,
	.set_property = drm_atomic_helper_plane_set_property,
	.atomic_get_property = intel_plane_atomic_get_property,
	.atomic_set_property = intel_plane_atomic_set_property,
	.atomic_duplicate_state = intel_plane_duplicate_state,
	.atomic_destroy_state = intel_plane_destroy_state,
};

static struct intel_plane *
intel_primary_plane_create(struct drm_i915_private *dev_priv, enum pipe pipe)
{
	struct intel_plane *primary = NULL;
	struct intel_plane_state *state = NULL;
	const uint32_t *intel_primary_formats;
	unsigned int supported_rotations;
	unsigned int num_formats;
	int ret;

	primary = kzalloc(sizeof(*primary), GFP_KERNEL);
	if (!primary) {
		ret = -ENOMEM;
		goto fail;
	}

	state = intel_create_plane_state(&primary->base);
	if (!state) {
		ret = -ENOMEM;
		goto fail;
	}

	primary->base.state = &state->base;

	primary->can_scale = false;
	primary->max_downscale = 1;
	if (INTEL_GEN(dev_priv) >= 9) {
		primary->can_scale = true;
		state->scaler_id = -1;
	}
	primary->pipe = pipe;
	/*
	 * On gen2/3 only plane A can do FBC, but the panel fitter and LVDS
	 * port is hooked to pipe B. Hence we want plane A feeding pipe B.
	 */
	if (HAS_FBC(dev_priv) && INTEL_GEN(dev_priv) < 4)
		primary->plane = (enum plane) !pipe;
	else
		primary->plane = (enum plane) pipe;
	primary->id = PLANE_PRIMARY;
	primary->frontbuffer_bit = INTEL_FRONTBUFFER_PRIMARY(pipe);
	primary->check_plane = intel_check_primary_plane;

	if (INTEL_GEN(dev_priv) >= 9) {
		intel_primary_formats = skl_primary_formats;
		num_formats = ARRAY_SIZE(skl_primary_formats);

		primary->update_plane = skylake_update_primary_plane;
		primary->disable_plane = skylake_disable_primary_plane;
	} else if (INTEL_GEN(dev_priv) >= 4) {
		intel_primary_formats = i965_primary_formats;
		num_formats = ARRAY_SIZE(i965_primary_formats);

		primary->update_plane = i9xx_update_primary_plane;
		primary->disable_plane = i9xx_disable_primary_plane;
	} else {
		intel_primary_formats = i8xx_primary_formats;
		num_formats = ARRAY_SIZE(i8xx_primary_formats);

		primary->update_plane = i9xx_update_primary_plane;
		primary->disable_plane = i9xx_disable_primary_plane;
	}

	if (INTEL_GEN(dev_priv) >= 9)
		ret = drm_universal_plane_init(&dev_priv->drm, &primary->base,
					       0, &intel_plane_funcs,
					       intel_primary_formats, num_formats,
					       DRM_PLANE_TYPE_PRIMARY,
					       "plane 1%c", pipe_name(pipe));
	else if (INTEL_GEN(dev_priv) >= 5 || IS_G4X(dev_priv))
		ret = drm_universal_plane_init(&dev_priv->drm, &primary->base,
					       0, &intel_plane_funcs,
					       intel_primary_formats, num_formats,
					       DRM_PLANE_TYPE_PRIMARY,
					       "primary %c", pipe_name(pipe));
	else
		ret = drm_universal_plane_init(&dev_priv->drm, &primary->base,
					       0, &intel_plane_funcs,
					       intel_primary_formats, num_formats,
					       DRM_PLANE_TYPE_PRIMARY,
					       "plane %c", plane_name(primary->plane));
	if (ret)
		goto fail;

	if (INTEL_GEN(dev_priv) >= 9) {
		supported_rotations =
			DRM_MODE_ROTATE_0 | DRM_MODE_ROTATE_90 |
			DRM_MODE_ROTATE_180 | DRM_MODE_ROTATE_270;
	} else if (IS_CHERRYVIEW(dev_priv) && pipe == PIPE_B) {
		supported_rotations =
			DRM_MODE_ROTATE_0 | DRM_MODE_ROTATE_180 |
			DRM_MODE_REFLECT_X;
	} else if (INTEL_GEN(dev_priv) >= 4) {
		supported_rotations =
			DRM_MODE_ROTATE_0 | DRM_MODE_ROTATE_180;
	} else {
		supported_rotations = DRM_MODE_ROTATE_0;
	}

	if (INTEL_GEN(dev_priv) >= 4)
		drm_plane_create_rotation_property(&primary->base,
						   DRM_MODE_ROTATE_0,
						   supported_rotations);

	drm_plane_helper_add(&primary->base, &intel_plane_helper_funcs);

	return primary;

fail:
	kfree(state);
	kfree(primary);

	return ERR_PTR(ret);
}

static struct intel_plane *
intel_cursor_plane_create(struct drm_i915_private *dev_priv,
			  enum pipe pipe)
{
	struct intel_plane *cursor = NULL;
	struct intel_plane_state *state = NULL;
	int ret;

	cursor = kzalloc(sizeof(*cursor), GFP_KERNEL);
	if (!cursor) {
		ret = -ENOMEM;
		goto fail;
	}

	state = intel_create_plane_state(&cursor->base);
	if (!state) {
		ret = -ENOMEM;
		goto fail;
	}

	cursor->base.state = &state->base;

	cursor->can_scale = false;
	cursor->max_downscale = 1;
	cursor->pipe = pipe;
	cursor->plane = pipe;
	cursor->id = PLANE_CURSOR;
	cursor->frontbuffer_bit = INTEL_FRONTBUFFER_CURSOR(pipe);

	if (IS_I845G(dev_priv) || IS_I865G(dev_priv)) {
		cursor->update_plane = i845_update_cursor;
		cursor->disable_plane = i845_disable_cursor;
		cursor->check_plane = i845_check_cursor;
	} else {
		cursor->update_plane = i9xx_update_cursor;
		cursor->disable_plane = i9xx_disable_cursor;
		cursor->check_plane = i9xx_check_cursor;
	}

	cursor->cursor.base = ~0;
	cursor->cursor.cntl = ~0;

	if (IS_I845G(dev_priv) || IS_I865G(dev_priv) || HAS_CUR_FBC(dev_priv))
		cursor->cursor.size = ~0;

	ret = drm_universal_plane_init(&dev_priv->drm, &cursor->base,
				       0, &intel_cursor_plane_funcs,
				       intel_cursor_formats,
				       ARRAY_SIZE(intel_cursor_formats),
				       DRM_PLANE_TYPE_CURSOR,
				       "cursor %c", pipe_name(pipe));
	if (ret)
		goto fail;

	if (INTEL_GEN(dev_priv) >= 4)
		drm_plane_create_rotation_property(&cursor->base,
						   DRM_MODE_ROTATE_0,
						   DRM_MODE_ROTATE_0 |
						   DRM_MODE_ROTATE_180);

	if (INTEL_GEN(dev_priv) >= 9)
		state->scaler_id = -1;

	drm_plane_helper_add(&cursor->base, &intel_plane_helper_funcs);

	return cursor;

fail:
	kfree(state);
	kfree(cursor);

	return ERR_PTR(ret);
}

static void intel_crtc_init_scalers(struct intel_crtc *crtc,
				    struct intel_crtc_state *crtc_state)
{
	struct intel_crtc_scaler_state *scaler_state =
		&crtc_state->scaler_state;
	struct drm_i915_private *dev_priv = to_i915(crtc->base.dev);
	int i;

	crtc->num_scalers = dev_priv->info.num_scalers[crtc->pipe];
	if (!crtc->num_scalers)
		return;

	for (i = 0; i < crtc->num_scalers; i++) {
		struct intel_scaler *scaler = &scaler_state->scalers[i];

		scaler->in_use = 0;
		scaler->mode = PS_SCALER_MODE_DYN;
	}

	scaler_state->scaler_id = -1;
}

static int intel_crtc_init(struct drm_i915_private *dev_priv, enum pipe pipe)
{
	struct intel_crtc *intel_crtc;
	struct intel_crtc_state *crtc_state = NULL;
	struct intel_plane *primary = NULL;
	struct intel_plane *cursor = NULL;
	int sprite, ret;

	intel_crtc = kzalloc(sizeof(*intel_crtc), GFP_KERNEL);
	if (!intel_crtc)
		return -ENOMEM;

	crtc_state = kzalloc(sizeof(*crtc_state), GFP_KERNEL);
	if (!crtc_state) {
		ret = -ENOMEM;
		goto fail;
	}
	intel_crtc->config = crtc_state;
	intel_crtc->base.state = &crtc_state->base;
	crtc_state->base.crtc = &intel_crtc->base;

	primary = intel_primary_plane_create(dev_priv, pipe);
	if (IS_ERR(primary)) {
		ret = PTR_ERR(primary);
		goto fail;
	}
	intel_crtc->plane_ids_mask |= BIT(primary->id);

	for_each_sprite(dev_priv, pipe, sprite) {
		struct intel_plane *plane;

		plane = intel_sprite_plane_create(dev_priv, pipe, sprite);
		if (IS_ERR(plane)) {
			ret = PTR_ERR(plane);
			goto fail;
		}
		intel_crtc->plane_ids_mask |= BIT(plane->id);
	}

	cursor = intel_cursor_plane_create(dev_priv, pipe);
	if (IS_ERR(cursor)) {
		ret = PTR_ERR(cursor);
		goto fail;
	}
	intel_crtc->plane_ids_mask |= BIT(cursor->id);

	ret = drm_crtc_init_with_planes(&dev_priv->drm, &intel_crtc->base,
					&primary->base, &cursor->base,
					&intel_crtc_funcs,
					"pipe %c", pipe_name(pipe));
	if (ret)
		goto fail;

	intel_crtc->pipe = pipe;
	intel_crtc->plane = primary->plane;

	/* initialize shared scalers */
	intel_crtc_init_scalers(intel_crtc, crtc_state);

	BUG_ON(pipe >= ARRAY_SIZE(dev_priv->plane_to_crtc_mapping) ||
	       dev_priv->plane_to_crtc_mapping[intel_crtc->plane] != NULL);
	dev_priv->plane_to_crtc_mapping[intel_crtc->plane] = intel_crtc;
	dev_priv->pipe_to_crtc_mapping[intel_crtc->pipe] = intel_crtc;

	drm_crtc_helper_add(&intel_crtc->base, &intel_helper_funcs);

	intel_color_init(&intel_crtc->base);

	WARN_ON(drm_crtc_index(&intel_crtc->base) != intel_crtc->pipe);

	return 0;

fail:
	/*
	 * drm_mode_config_cleanup() will free up any
	 * crtcs/planes already initialized.
	 */
	kfree(crtc_state);
	kfree(intel_crtc);

	return ret;
}

enum pipe intel_get_pipe_from_connector(struct intel_connector *connector)
{
	struct drm_device *dev = connector->base.dev;

	WARN_ON(!drm_modeset_is_locked(&dev->mode_config.connection_mutex));

	if (!connector->base.state->crtc)
		return INVALID_PIPE;

	return to_intel_crtc(connector->base.state->crtc)->pipe;
}

int intel_get_pipe_from_crtc_id(struct drm_device *dev, void *data,
				struct drm_file *file)
{
	struct drm_i915_get_pipe_from_crtc_id *pipe_from_crtc_id = data;
	struct drm_crtc *drmmode_crtc;
	struct intel_crtc *crtc;

	drmmode_crtc = drm_crtc_find(dev, pipe_from_crtc_id->crtc_id);
	if (!drmmode_crtc)
		return -ENOENT;

	crtc = to_intel_crtc(drmmode_crtc);
	pipe_from_crtc_id->pipe = crtc->pipe;

	return 0;
}

static int intel_encoder_clones(struct intel_encoder *encoder)
{
	struct drm_device *dev = encoder->base.dev;
	struct intel_encoder *source_encoder;
	int index_mask = 0;
	int entry = 0;

	for_each_intel_encoder(dev, source_encoder) {
		if (encoders_cloneable(encoder, source_encoder))
			index_mask |= (1 << entry);

		entry++;
	}

	return index_mask;
}

static bool has_edp_a(struct drm_i915_private *dev_priv)
{
	if (!IS_MOBILE(dev_priv))
		return false;

	if ((I915_READ(DP_A) & DP_DETECTED) == 0)
		return false;

	if (IS_GEN5(dev_priv) && (I915_READ(FUSE_STRAP) & ILK_eDP_A_DISABLE))
		return false;

	return true;
}

static bool intel_crt_present(struct drm_i915_private *dev_priv)
{
	if (INTEL_GEN(dev_priv) >= 9)
		return false;

	if (IS_HSW_ULT(dev_priv) || IS_BDW_ULT(dev_priv))
		return false;

	if (IS_CHERRYVIEW(dev_priv))
		return false;

	if (HAS_PCH_LPT_H(dev_priv) &&
	    I915_READ(SFUSE_STRAP) & SFUSE_STRAP_CRT_DISABLED)
		return false;

	/* DDI E can't be used if DDI A requires 4 lanes */
	if (HAS_DDI(dev_priv) && I915_READ(DDI_BUF_CTL(PORT_A)) & DDI_A_4_LANES)
		return false;

	if (!dev_priv->vbt.int_crt_support)
		return false;

	return true;
}

void intel_pps_unlock_regs_wa(struct drm_i915_private *dev_priv)
{
	int pps_num;
	int pps_idx;

	if (HAS_DDI(dev_priv))
		return;
	/*
	 * This w/a is needed at least on CPT/PPT, but to be sure apply it
	 * everywhere where registers can be write protected.
	 */
	if (IS_VALLEYVIEW(dev_priv) || IS_CHERRYVIEW(dev_priv))
		pps_num = 2;
	else
		pps_num = 1;

	for (pps_idx = 0; pps_idx < pps_num; pps_idx++) {
		u32 val = I915_READ(PP_CONTROL(pps_idx));

		val = (val & ~PANEL_UNLOCK_MASK) | PANEL_UNLOCK_REGS;
		I915_WRITE(PP_CONTROL(pps_idx), val);
	}
}

static void intel_pps_init(struct drm_i915_private *dev_priv)
{
	if (HAS_PCH_SPLIT(dev_priv) || IS_GEN9_LP(dev_priv))
		dev_priv->pps_mmio_base = PCH_PPS_BASE;
	else if (IS_VALLEYVIEW(dev_priv) || IS_CHERRYVIEW(dev_priv))
		dev_priv->pps_mmio_base = VLV_PPS_BASE;
	else
		dev_priv->pps_mmio_base = PPS_BASE;

	intel_pps_unlock_regs_wa(dev_priv);
}

static void intel_setup_outputs(struct drm_i915_private *dev_priv)
{
	struct intel_encoder *encoder;
	bool dpd_is_edp = false;

	intel_pps_init(dev_priv);

	/*
	 * intel_edp_init_connector() depends on this completing first, to
	 * prevent the registeration of both eDP and LVDS and the incorrect
	 * sharing of the PPS.
	 */
	intel_lvds_init(dev_priv);

	if (intel_crt_present(dev_priv))
		intel_crt_init(dev_priv);

	if (IS_GEN9_LP(dev_priv)) {
		/*
		 * FIXME: Broxton doesn't support port detection via the
		 * DDI_BUF_CTL_A or SFUSE_STRAP registers, find another way to
		 * detect the ports.
		 */
		intel_ddi_init(dev_priv, PORT_A);
		intel_ddi_init(dev_priv, PORT_B);
		intel_ddi_init(dev_priv, PORT_C);

		intel_dsi_init(dev_priv);
	} else if (HAS_DDI(dev_priv)) {
		int found;

		/*
		 * Haswell uses DDI functions to detect digital outputs.
		 * On SKL pre-D0 the strap isn't connected, so we assume
		 * it's there.
		 */
		found = I915_READ(DDI_BUF_CTL(PORT_A)) & DDI_INIT_DISPLAY_DETECTED;
		/* WaIgnoreDDIAStrap: skl */
		if (found || IS_GEN9_BC(dev_priv))
			intel_ddi_init(dev_priv, PORT_A);

		/* DDI B, C and D detection is indicated by the SFUSE_STRAP
		 * register */
		found = I915_READ(SFUSE_STRAP);

		if (found & SFUSE_STRAP_DDIB_DETECTED)
			intel_ddi_init(dev_priv, PORT_B);
		if (found & SFUSE_STRAP_DDIC_DETECTED)
			intel_ddi_init(dev_priv, PORT_C);
		if (found & SFUSE_STRAP_DDID_DETECTED)
			intel_ddi_init(dev_priv, PORT_D);
		/*
		 * On SKL we don't have a way to detect DDI-E so we rely on VBT.
		 */
		if (IS_GEN9_BC(dev_priv) &&
		    (dev_priv->vbt.ddi_port_info[PORT_E].supports_dp ||
		     dev_priv->vbt.ddi_port_info[PORT_E].supports_dvi ||
		     dev_priv->vbt.ddi_port_info[PORT_E].supports_hdmi))
			intel_ddi_init(dev_priv, PORT_E);

	} else if (HAS_PCH_SPLIT(dev_priv)) {
		int found;
		dpd_is_edp = intel_dp_is_edp(dev_priv, PORT_D);

		if (has_edp_a(dev_priv))
			intel_dp_init(dev_priv, DP_A, PORT_A);

		if (I915_READ(PCH_HDMIB) & SDVO_DETECTED) {
			/* PCH SDVOB multiplex with HDMIB */
			found = intel_sdvo_init(dev_priv, PCH_SDVOB, PORT_B);
			if (!found)
				intel_hdmi_init(dev_priv, PCH_HDMIB, PORT_B);
			if (!found && (I915_READ(PCH_DP_B) & DP_DETECTED))
				intel_dp_init(dev_priv, PCH_DP_B, PORT_B);
		}

		if (I915_READ(PCH_HDMIC) & SDVO_DETECTED)
			intel_hdmi_init(dev_priv, PCH_HDMIC, PORT_C);

		if (!dpd_is_edp && I915_READ(PCH_HDMID) & SDVO_DETECTED)
			intel_hdmi_init(dev_priv, PCH_HDMID, PORT_D);

		if (I915_READ(PCH_DP_C) & DP_DETECTED)
			intel_dp_init(dev_priv, PCH_DP_C, PORT_C);

		if (I915_READ(PCH_DP_D) & DP_DETECTED)
			intel_dp_init(dev_priv, PCH_DP_D, PORT_D);
	} else if (IS_VALLEYVIEW(dev_priv) || IS_CHERRYVIEW(dev_priv)) {
		bool has_edp, has_port;

		/*
		 * The DP_DETECTED bit is the latched state of the DDC
		 * SDA pin at boot. However since eDP doesn't require DDC
		 * (no way to plug in a DP->HDMI dongle) the DDC pins for
		 * eDP ports may have been muxed to an alternate function.
		 * Thus we can't rely on the DP_DETECTED bit alone to detect
		 * eDP ports. Consult the VBT as well as DP_DETECTED to
		 * detect eDP ports.
		 *
		 * Sadly the straps seem to be missing sometimes even for HDMI
		 * ports (eg. on Voyo V3 - CHT x7-Z8700), so check both strap
		 * and VBT for the presence of the port. Additionally we can't
		 * trust the port type the VBT declares as we've seen at least
		 * HDMI ports that the VBT claim are DP or eDP.
		 */
		has_edp = intel_dp_is_edp(dev_priv, PORT_B);
		has_port = intel_bios_is_port_present(dev_priv, PORT_B);
		if (I915_READ(VLV_DP_B) & DP_DETECTED || has_port)
			has_edp &= intel_dp_init(dev_priv, VLV_DP_B, PORT_B);
		if ((I915_READ(VLV_HDMIB) & SDVO_DETECTED || has_port) && !has_edp)
			intel_hdmi_init(dev_priv, VLV_HDMIB, PORT_B);

		has_edp = intel_dp_is_edp(dev_priv, PORT_C);
		has_port = intel_bios_is_port_present(dev_priv, PORT_C);
		if (I915_READ(VLV_DP_C) & DP_DETECTED || has_port)
			has_edp &= intel_dp_init(dev_priv, VLV_DP_C, PORT_C);
		if ((I915_READ(VLV_HDMIC) & SDVO_DETECTED || has_port) && !has_edp)
			intel_hdmi_init(dev_priv, VLV_HDMIC, PORT_C);

		if (IS_CHERRYVIEW(dev_priv)) {
			/*
			 * eDP not supported on port D,
			 * so no need to worry about it
			 */
			has_port = intel_bios_is_port_present(dev_priv, PORT_D);
			if (I915_READ(CHV_DP_D) & DP_DETECTED || has_port)
				intel_dp_init(dev_priv, CHV_DP_D, PORT_D);
			if (I915_READ(CHV_HDMID) & SDVO_DETECTED || has_port)
				intel_hdmi_init(dev_priv, CHV_HDMID, PORT_D);
		}

		intel_dsi_init(dev_priv);
	} else if (!IS_GEN2(dev_priv) && !IS_PINEVIEW(dev_priv)) {
		bool found = false;

		if (I915_READ(GEN3_SDVOB) & SDVO_DETECTED) {
			DRM_DEBUG_KMS("probing SDVOB\n");
			found = intel_sdvo_init(dev_priv, GEN3_SDVOB, PORT_B);
			if (!found && IS_G4X(dev_priv)) {
				DRM_DEBUG_KMS("probing HDMI on SDVOB\n");
				intel_hdmi_init(dev_priv, GEN4_HDMIB, PORT_B);
			}

			if (!found && IS_G4X(dev_priv))
				intel_dp_init(dev_priv, DP_B, PORT_B);
		}

		/* Before G4X SDVOC doesn't have its own detect register */

		if (I915_READ(GEN3_SDVOB) & SDVO_DETECTED) {
			DRM_DEBUG_KMS("probing SDVOC\n");
			found = intel_sdvo_init(dev_priv, GEN3_SDVOC, PORT_C);
		}

		if (!found && (I915_READ(GEN3_SDVOC) & SDVO_DETECTED)) {

			if (IS_G4X(dev_priv)) {
				DRM_DEBUG_KMS("probing HDMI on SDVOC\n");
				intel_hdmi_init(dev_priv, GEN4_HDMIC, PORT_C);
			}
			if (IS_G4X(dev_priv))
				intel_dp_init(dev_priv, DP_C, PORT_C);
		}

		if (IS_G4X(dev_priv) && (I915_READ(DP_D) & DP_DETECTED))
			intel_dp_init(dev_priv, DP_D, PORT_D);
	} else if (IS_GEN2(dev_priv))
		intel_dvo_init(dev_priv);

	if (SUPPORTS_TV(dev_priv))
		intel_tv_init(dev_priv);

	intel_psr_init(dev_priv);

	for_each_intel_encoder(&dev_priv->drm, encoder) {
		encoder->base.possible_crtcs = encoder->crtc_mask;
		encoder->base.possible_clones =
			intel_encoder_clones(encoder);
	}

	intel_init_pch_refclk(dev_priv);

	drm_helper_move_panel_connectors_to_head(&dev_priv->drm);
}

static void intel_user_framebuffer_destroy(struct drm_framebuffer *fb)
{
	struct intel_framebuffer *intel_fb = to_intel_framebuffer(fb);

	drm_framebuffer_cleanup(fb);

	i915_gem_object_lock(intel_fb->obj);
	WARN_ON(!intel_fb->obj->framebuffer_references--);
	i915_gem_object_unlock(intel_fb->obj);

	i915_gem_object_put(intel_fb->obj);

	kfree(intel_fb);
}

static int intel_user_framebuffer_create_handle(struct drm_framebuffer *fb,
						struct drm_file *file,
						unsigned int *handle)
{
	struct intel_framebuffer *intel_fb = to_intel_framebuffer(fb);
	struct drm_i915_gem_object *obj = intel_fb->obj;

	if (obj->userptr.mm) {
		DRM_DEBUG("attempting to use a userptr for a framebuffer, denied\n");
		return -EINVAL;
	}

	return drm_gem_handle_create(file, &obj->base, handle);
}

static int intel_user_framebuffer_dirty(struct drm_framebuffer *fb,
					struct drm_file *file,
					unsigned flags, unsigned color,
					struct drm_clip_rect *clips,
					unsigned num_clips)
{
	struct drm_i915_gem_object *obj = intel_fb_obj(fb);

	i915_gem_object_flush_if_display(obj);
	intel_fb_obj_flush(obj, ORIGIN_DIRTYFB);

	return 0;
}

static const struct drm_framebuffer_funcs intel_fb_funcs = {
	.destroy = intel_user_framebuffer_destroy,
	.create_handle = intel_user_framebuffer_create_handle,
	.dirty = intel_user_framebuffer_dirty,
};

static
u32 intel_fb_pitch_limit(struct drm_i915_private *dev_priv,
			 uint64_t fb_modifier, uint32_t pixel_format)
{
	u32 gen = INTEL_GEN(dev_priv);

	if (gen >= 9) {
		int cpp = drm_format_plane_cpp(pixel_format, 0);

		/* "The stride in bytes must not exceed the of the size of 8K
		 *  pixels and 32K bytes."
		 */
		return min(8192 * cpp, 32768);
	} else if (gen >= 5 && !HAS_GMCH_DISPLAY(dev_priv)) {
		return 32*1024;
	} else if (gen >= 4) {
		if (fb_modifier == I915_FORMAT_MOD_X_TILED)
			return 16*1024;
		else
			return 32*1024;
	} else if (gen >= 3) {
		if (fb_modifier == I915_FORMAT_MOD_X_TILED)
			return 8*1024;
		else
			return 16*1024;
	} else {
		/* XXX DSPC is limited to 4k tiled */
		return 8*1024;
	}
}

static int intel_framebuffer_init(struct intel_framebuffer *intel_fb,
				  struct drm_i915_gem_object *obj,
				  struct drm_mode_fb_cmd2 *mode_cmd)
{
	struct drm_i915_private *dev_priv = to_i915(obj->base.dev);
	struct drm_format_name_buf format_name;
	u32 pitch_limit, stride_alignment;
	unsigned int tiling, stride;
	int ret = -EINVAL;

	i915_gem_object_lock(obj);
	obj->framebuffer_references++;
	tiling = i915_gem_object_get_tiling(obj);
	stride = i915_gem_object_get_stride(obj);
	i915_gem_object_unlock(obj);

	if (mode_cmd->flags & DRM_MODE_FB_MODIFIERS) {
		/*
		 * If there's a fence, enforce that
		 * the fb modifier and tiling mode match.
		 */
		if (tiling != I915_TILING_NONE &&
		    tiling != intel_fb_modifier_to_tiling(mode_cmd->modifier[0])) {
			DRM_DEBUG_KMS("tiling_mode doesn't match fb modifier\n");
			goto err;
		}
	} else {
		if (tiling == I915_TILING_X) {
			mode_cmd->modifier[0] = I915_FORMAT_MOD_X_TILED;
		} else if (tiling == I915_TILING_Y) {
			DRM_DEBUG_KMS("No Y tiling for legacy addfb\n");
			goto err;
		}
	}

	/* Passed in modifier sanity checking. */
	switch (mode_cmd->modifier[0]) {
	case I915_FORMAT_MOD_Y_TILED:
	case I915_FORMAT_MOD_Yf_TILED:
		if (INTEL_GEN(dev_priv) < 9) {
			DRM_DEBUG_KMS("Unsupported tiling 0x%llx!\n",
				      mode_cmd->modifier[0]);
			goto err;
		}
	case DRM_FORMAT_MOD_LINEAR:
	case I915_FORMAT_MOD_X_TILED:
		break;
	default:
		DRM_DEBUG_KMS("Unsupported fb modifier 0x%llx!\n",
			      mode_cmd->modifier[0]);
		goto err;
	}

	/*
	 * gen2/3 display engine uses the fence if present,
	 * so the tiling mode must match the fb modifier exactly.
	 */
	if (INTEL_INFO(dev_priv)->gen < 4 &&
	    tiling != intel_fb_modifier_to_tiling(mode_cmd->modifier[0])) {
		DRM_DEBUG_KMS("tiling_mode must match fb modifier exactly on gen2/3\n");
		goto err;
	}

	pitch_limit = intel_fb_pitch_limit(dev_priv, mode_cmd->modifier[0],
					   mode_cmd->pixel_format);
	if (mode_cmd->pitches[0] > pitch_limit) {
		DRM_DEBUG_KMS("%s pitch (%u) must be at most %d\n",
			      mode_cmd->modifier[0] != DRM_FORMAT_MOD_LINEAR ?
			      "tiled" : "linear",
			      mode_cmd->pitches[0], pitch_limit);
		goto err;
	}

	/*
	 * If there's a fence, enforce that
	 * the fb pitch and fence stride match.
	 */
	if (tiling != I915_TILING_NONE && mode_cmd->pitches[0] != stride) {
		DRM_DEBUG_KMS("pitch (%d) must match tiling stride (%d)\n",
			      mode_cmd->pitches[0], stride);
		goto err;
	}

	/* Reject formats not supported by any plane early. */
	switch (mode_cmd->pixel_format) {
	case DRM_FORMAT_C8:
	case DRM_FORMAT_RGB565:
	case DRM_FORMAT_XRGB8888:
	case DRM_FORMAT_ARGB8888:
		break;
	case DRM_FORMAT_XRGB1555:
		if (INTEL_GEN(dev_priv) > 3) {
			DRM_DEBUG_KMS("unsupported pixel format: %s\n",
				      drm_get_format_name(mode_cmd->pixel_format, &format_name));
			goto err;
		}
		break;
	case DRM_FORMAT_ABGR8888:
		if (!IS_VALLEYVIEW(dev_priv) && !IS_CHERRYVIEW(dev_priv) &&
		    INTEL_GEN(dev_priv) < 9) {
			DRM_DEBUG_KMS("unsupported pixel format: %s\n",
				      drm_get_format_name(mode_cmd->pixel_format, &format_name));
			goto err;
		}
		break;
	case DRM_FORMAT_XBGR8888:
	case DRM_FORMAT_XRGB2101010:
	case DRM_FORMAT_XBGR2101010:
		if (INTEL_GEN(dev_priv) < 4) {
			DRM_DEBUG_KMS("unsupported pixel format: %s\n",
				      drm_get_format_name(mode_cmd->pixel_format, &format_name));
			goto err;
		}
		break;
	case DRM_FORMAT_ABGR2101010:
		if (!IS_VALLEYVIEW(dev_priv) && !IS_CHERRYVIEW(dev_priv)) {
			DRM_DEBUG_KMS("unsupported pixel format: %s\n",
				      drm_get_format_name(mode_cmd->pixel_format, &format_name));
			goto err;
		}
		break;
	case DRM_FORMAT_YUYV:
	case DRM_FORMAT_UYVY:
	case DRM_FORMAT_YVYU:
	case DRM_FORMAT_VYUY:
		if (INTEL_GEN(dev_priv) < 5 && !IS_G4X(dev_priv)) {
			DRM_DEBUG_KMS("unsupported pixel format: %s\n",
				      drm_get_format_name(mode_cmd->pixel_format, &format_name));
			goto err;
		}
		break;
	default:
		DRM_DEBUG_KMS("unsupported pixel format: %s\n",
			      drm_get_format_name(mode_cmd->pixel_format, &format_name));
		goto err;
	}

	/* FIXME need to adjust LINOFF/TILEOFF accordingly. */
	if (mode_cmd->offsets[0] != 0)
		goto err;

	drm_helper_mode_fill_fb_struct(&dev_priv->drm,
				       &intel_fb->base, mode_cmd);

	stride_alignment = intel_fb_stride_alignment(&intel_fb->base, 0);
	if (mode_cmd->pitches[0] & (stride_alignment - 1)) {
		DRM_DEBUG_KMS("pitch (%d) must be at least %u byte aligned\n",
			      mode_cmd->pitches[0], stride_alignment);
		goto err;
	}

	intel_fb->obj = obj;

	ret = intel_fill_fb_info(dev_priv, &intel_fb->base);
	if (ret)
		goto err;

	ret = drm_framebuffer_init(obj->base.dev,
				   &intel_fb->base,
				   &intel_fb_funcs);
	if (ret) {
		DRM_ERROR("framebuffer init failed %d\n", ret);
		goto err;
	}

	return 0;

err:
	i915_gem_object_lock(obj);
	obj->framebuffer_references--;
	i915_gem_object_unlock(obj);
	return ret;
}

static struct drm_framebuffer *
intel_user_framebuffer_create(struct drm_device *dev,
			      struct drm_file *filp,
			      const struct drm_mode_fb_cmd2 *user_mode_cmd)
{
	struct drm_framebuffer *fb;
	struct drm_i915_gem_object *obj;
	struct drm_mode_fb_cmd2 mode_cmd = *user_mode_cmd;

	obj = i915_gem_object_lookup(filp, mode_cmd.handles[0]);
	if (!obj)
		return ERR_PTR(-ENOENT);

	fb = intel_framebuffer_create(obj, &mode_cmd);
	if (IS_ERR(fb))
		i915_gem_object_put(obj);

	return fb;
}

static void intel_atomic_state_free(struct drm_atomic_state *state)
{
	struct intel_atomic_state *intel_state = to_intel_atomic_state(state);

	drm_atomic_state_default_release(state);

	i915_sw_fence_fini(&intel_state->commit_ready);

	kfree(state);
}

static const struct drm_mode_config_funcs intel_mode_funcs = {
	.fb_create = intel_user_framebuffer_create,
	.output_poll_changed = intel_fbdev_output_poll_changed,
	.atomic_check = intel_atomic_check,
	.atomic_commit = intel_atomic_commit,
	.atomic_state_alloc = intel_atomic_state_alloc,
	.atomic_state_clear = intel_atomic_state_clear,
	.atomic_state_free = intel_atomic_state_free,
};

/**
 * intel_init_display_hooks - initialize the display modesetting hooks
 * @dev_priv: device private
 */
void intel_init_display_hooks(struct drm_i915_private *dev_priv)
{
	intel_init_cdclk_hooks(dev_priv);

	if (INTEL_INFO(dev_priv)->gen >= 9) {
		dev_priv->display.get_pipe_config = haswell_get_pipe_config;
		dev_priv->display.get_initial_plane_config =
			skylake_get_initial_plane_config;
		dev_priv->display.crtc_compute_clock =
			haswell_crtc_compute_clock;
		dev_priv->display.crtc_enable = haswell_crtc_enable;
		dev_priv->display.crtc_disable = haswell_crtc_disable;
	} else if (HAS_DDI(dev_priv)) {
		dev_priv->display.get_pipe_config = haswell_get_pipe_config;
		dev_priv->display.get_initial_plane_config =
			ironlake_get_initial_plane_config;
		dev_priv->display.crtc_compute_clock =
			haswell_crtc_compute_clock;
		dev_priv->display.crtc_enable = haswell_crtc_enable;
		dev_priv->display.crtc_disable = haswell_crtc_disable;
	} else if (HAS_PCH_SPLIT(dev_priv)) {
		dev_priv->display.get_pipe_config = ironlake_get_pipe_config;
		dev_priv->display.get_initial_plane_config =
			ironlake_get_initial_plane_config;
		dev_priv->display.crtc_compute_clock =
			ironlake_crtc_compute_clock;
		dev_priv->display.crtc_enable = ironlake_crtc_enable;
		dev_priv->display.crtc_disable = ironlake_crtc_disable;
	} else if (IS_CHERRYVIEW(dev_priv)) {
		dev_priv->display.get_pipe_config = i9xx_get_pipe_config;
		dev_priv->display.get_initial_plane_config =
			i9xx_get_initial_plane_config;
		dev_priv->display.crtc_compute_clock = chv_crtc_compute_clock;
		dev_priv->display.crtc_enable = valleyview_crtc_enable;
		dev_priv->display.crtc_disable = i9xx_crtc_disable;
	} else if (IS_VALLEYVIEW(dev_priv)) {
		dev_priv->display.get_pipe_config = i9xx_get_pipe_config;
		dev_priv->display.get_initial_plane_config =
			i9xx_get_initial_plane_config;
		dev_priv->display.crtc_compute_clock = vlv_crtc_compute_clock;
		dev_priv->display.crtc_enable = valleyview_crtc_enable;
		dev_priv->display.crtc_disable = i9xx_crtc_disable;
	} else if (IS_G4X(dev_priv)) {
		dev_priv->display.get_pipe_config = i9xx_get_pipe_config;
		dev_priv->display.get_initial_plane_config =
			i9xx_get_initial_plane_config;
		dev_priv->display.crtc_compute_clock = g4x_crtc_compute_clock;
		dev_priv->display.crtc_enable = i9xx_crtc_enable;
		dev_priv->display.crtc_disable = i9xx_crtc_disable;
	} else if (IS_PINEVIEW(dev_priv)) {
		dev_priv->display.get_pipe_config = i9xx_get_pipe_config;
		dev_priv->display.get_initial_plane_config =
			i9xx_get_initial_plane_config;
		dev_priv->display.crtc_compute_clock = pnv_crtc_compute_clock;
		dev_priv->display.crtc_enable = i9xx_crtc_enable;
		dev_priv->display.crtc_disable = i9xx_crtc_disable;
	} else if (!IS_GEN2(dev_priv)) {
		dev_priv->display.get_pipe_config = i9xx_get_pipe_config;
		dev_priv->display.get_initial_plane_config =
			i9xx_get_initial_plane_config;
		dev_priv->display.crtc_compute_clock = i9xx_crtc_compute_clock;
		dev_priv->display.crtc_enable = i9xx_crtc_enable;
		dev_priv->display.crtc_disable = i9xx_crtc_disable;
	} else {
		dev_priv->display.get_pipe_config = i9xx_get_pipe_config;
		dev_priv->display.get_initial_plane_config =
			i9xx_get_initial_plane_config;
		dev_priv->display.crtc_compute_clock = i8xx_crtc_compute_clock;
		dev_priv->display.crtc_enable = i9xx_crtc_enable;
		dev_priv->display.crtc_disable = i9xx_crtc_disable;
	}

	if (IS_GEN5(dev_priv)) {
		dev_priv->display.fdi_link_train = ironlake_fdi_link_train;
	} else if (IS_GEN6(dev_priv)) {
		dev_priv->display.fdi_link_train = gen6_fdi_link_train;
	} else if (IS_IVYBRIDGE(dev_priv)) {
		/* FIXME: detect B0+ stepping and use auto training */
		dev_priv->display.fdi_link_train = ivb_manual_fdi_link_train;
	} else if (IS_HASWELL(dev_priv) || IS_BROADWELL(dev_priv)) {
		dev_priv->display.fdi_link_train = hsw_fdi_link_train;
	}

	if (dev_priv->info.gen >= 9)
		dev_priv->display.update_crtcs = skl_update_crtcs;
	else
		dev_priv->display.update_crtcs = intel_update_crtcs;

	switch (INTEL_INFO(dev_priv)->gen) {
	case 2:
		dev_priv->display.queue_flip = intel_gen2_queue_flip;
		break;

	case 3:
		dev_priv->display.queue_flip = intel_gen3_queue_flip;
		break;

	case 4:
	case 5:
		dev_priv->display.queue_flip = intel_gen4_queue_flip;
		break;

	case 6:
		dev_priv->display.queue_flip = intel_gen6_queue_flip;
		break;
	case 7:
	case 8: /* FIXME(BDW): Check that the gen8 RCS flip works. */
		dev_priv->display.queue_flip = intel_gen7_queue_flip;
		break;
	case 9:
		/* Drop through - unsupported since execlist only. */
	default:
		/* Default just returns -ENODEV to indicate unsupported */
		dev_priv->display.queue_flip = intel_default_queue_flip;
	}
}

/*
 * Some machines (Lenovo U160) do not work with SSC on LVDS for some reason
 */
static void quirk_ssc_force_disable(struct drm_device *dev)
{
	struct drm_i915_private *dev_priv = to_i915(dev);
	dev_priv->quirks |= QUIRK_LVDS_SSC_DISABLE;
	DRM_INFO("applying lvds SSC disable quirk\n");
}

/*
 * A machine (e.g. Acer Aspire 5734Z) may need to invert the panel backlight
 * brightness value
 */
static void quirk_invert_brightness(struct drm_device *dev)
{
	struct drm_i915_private *dev_priv = to_i915(dev);
	dev_priv->quirks |= QUIRK_INVERT_BRIGHTNESS;
	DRM_INFO("applying inverted panel brightness quirk\n");
}

/* Some VBT's incorrectly indicate no backlight is present */
static void quirk_backlight_present(struct drm_device *dev)
{
	struct drm_i915_private *dev_priv = to_i915(dev);
	dev_priv->quirks |= QUIRK_BACKLIGHT_PRESENT;
	DRM_INFO("applying backlight present quirk\n");
}

struct intel_quirk {
	int device;
	int subsystem_vendor;
	int subsystem_device;
	void (*hook)(struct drm_device *dev);
};

/* For systems that don't have a meaningful PCI subdevice/subvendor ID */
struct intel_dmi_quirk {
	void (*hook)(struct drm_device *dev);
	const struct dmi_system_id (*dmi_id_list)[];
};

static int intel_dmi_reverse_brightness(const struct dmi_system_id *id)
{
	DRM_INFO("Backlight polarity reversed on %s\n", id->ident);
	return 1;
}

static const struct intel_dmi_quirk intel_dmi_quirks[] = {
	{
		.dmi_id_list = &(const struct dmi_system_id[]) {
			{
				.callback = intel_dmi_reverse_brightness,
				.ident = "NCR Corporation",
				.matches = {DMI_MATCH(DMI_SYS_VENDOR, "NCR Corporation"),
					    DMI_MATCH(DMI_PRODUCT_NAME, ""),
				},
			},
			{ }  /* terminating entry */
		},
		.hook = quirk_invert_brightness,
	},
};

static struct intel_quirk intel_quirks[] = {
	/* Lenovo U160 cannot use SSC on LVDS */
	{ 0x0046, 0x17aa, 0x3920, quirk_ssc_force_disable },

	/* Sony Vaio Y cannot use SSC on LVDS */
	{ 0x0046, 0x104d, 0x9076, quirk_ssc_force_disable },

	/* Acer Aspire 5734Z must invert backlight brightness */
	{ 0x2a42, 0x1025, 0x0459, quirk_invert_brightness },

	/* Acer/eMachines G725 */
	{ 0x2a42, 0x1025, 0x0210, quirk_invert_brightness },

	/* Acer/eMachines e725 */
	{ 0x2a42, 0x1025, 0x0212, quirk_invert_brightness },

	/* Acer/Packard Bell NCL20 */
	{ 0x2a42, 0x1025, 0x034b, quirk_invert_brightness },

	/* Acer Aspire 4736Z */
	{ 0x2a42, 0x1025, 0x0260, quirk_invert_brightness },

	/* Acer Aspire 5336 */
	{ 0x2a42, 0x1025, 0x048a, quirk_invert_brightness },

	/* Acer C720 and C720P Chromebooks (Celeron 2955U) have backlights */
	{ 0x0a06, 0x1025, 0x0a11, quirk_backlight_present },

	/* Acer C720 Chromebook (Core i3 4005U) */
	{ 0x0a16, 0x1025, 0x0a11, quirk_backlight_present },

	/* Apple Macbook 2,1 (Core 2 T7400) */
	{ 0x27a2, 0x8086, 0x7270, quirk_backlight_present },

	/* Apple Macbook 4,1 */
	{ 0x2a02, 0x106b, 0x00a1, quirk_backlight_present },

	/* Toshiba CB35 Chromebook (Celeron 2955U) */
	{ 0x0a06, 0x1179, 0x0a88, quirk_backlight_present },

	/* HP Chromebook 14 (Celeron 2955U) */
	{ 0x0a06, 0x103c, 0x21ed, quirk_backlight_present },

	/* Dell Chromebook 11 */
	{ 0x0a06, 0x1028, 0x0a35, quirk_backlight_present },

	/* Dell Chromebook 11 (2015 version) */
	{ 0x0a16, 0x1028, 0x0a35, quirk_backlight_present },
};

static void intel_init_quirks(struct drm_device *dev)
{
	struct pci_dev *d = dev->pdev;
	int i;

	for (i = 0; i < ARRAY_SIZE(intel_quirks); i++) {
		struct intel_quirk *q = &intel_quirks[i];

		if (d->device == q->device &&
		    (d->subsystem_vendor == q->subsystem_vendor ||
		     q->subsystem_vendor == PCI_ANY_ID) &&
		    (d->subsystem_device == q->subsystem_device ||
		     q->subsystem_device == PCI_ANY_ID))
			q->hook(dev);
	}
	for (i = 0; i < ARRAY_SIZE(intel_dmi_quirks); i++) {
		if (dmi_check_system(*intel_dmi_quirks[i].dmi_id_list) != 0)
			intel_dmi_quirks[i].hook(dev);
	}
}

/* Disable the VGA plane that we never use */
static void i915_disable_vga(struct drm_i915_private *dev_priv)
{
	struct pci_dev *pdev = dev_priv->drm.pdev;
	u8 sr1;
	i915_reg_t vga_reg = i915_vgacntrl_reg(dev_priv);

	/* WaEnableVGAAccessThroughIOPort:ctg,elk,ilk,snb,ivb,vlv,hsw */
	vga_get_uninterruptible(pdev, VGA_RSRC_LEGACY_IO);
	outb(SR01, VGA_SR_INDEX);
	sr1 = inb(VGA_SR_DATA);
	outb(sr1 | 1<<5, VGA_SR_DATA);
	vga_put(pdev, VGA_RSRC_LEGACY_IO);
	udelay(300);

	I915_WRITE(vga_reg, VGA_DISP_DISABLE);
	POSTING_READ(vga_reg);
}

void intel_modeset_init_hw(struct drm_device *dev)
{
	struct drm_i915_private *dev_priv = to_i915(dev);

	intel_update_cdclk(dev_priv);
	dev_priv->cdclk.logical = dev_priv->cdclk.actual = dev_priv->cdclk.hw;

	intel_init_clock_gating(dev_priv);
}

/*
 * Calculate what we think the watermarks should be for the state we've read
 * out of the hardware and then immediately program those watermarks so that
 * we ensure the hardware settings match our internal state.
 *
 * We can calculate what we think WM's should be by creating a duplicate of the
 * current state (which was constructed during hardware readout) and running it
 * through the atomic check code to calculate new watermark values in the
 * state object.
 */
static void sanitize_watermarks(struct drm_device *dev)
{
	struct drm_i915_private *dev_priv = to_i915(dev);
	struct drm_atomic_state *state;
	struct intel_atomic_state *intel_state;
	struct drm_crtc *crtc;
	struct drm_crtc_state *cstate;
	struct drm_modeset_acquire_ctx ctx;
	int ret;
	int i;

	/* Only supported on platforms that use atomic watermark design */
	if (!dev_priv->display.optimize_watermarks)
		return;

	/*
	 * We need to hold connection_mutex before calling duplicate_state so
	 * that the connector loop is protected.
	 */
	drm_modeset_acquire_init(&ctx, 0);
retry:
	ret = drm_modeset_lock_all_ctx(dev, &ctx);
	if (ret == -EDEADLK) {
		drm_modeset_backoff(&ctx);
		goto retry;
	} else if (WARN_ON(ret)) {
		goto fail;
	}

	state = drm_atomic_helper_duplicate_state(dev, &ctx);
	if (WARN_ON(IS_ERR(state)))
		goto fail;

	intel_state = to_intel_atomic_state(state);

	/*
	 * Hardware readout is the only time we don't want to calculate
	 * intermediate watermarks (since we don't trust the current
	 * watermarks).
	 */
	if (!HAS_GMCH_DISPLAY(dev_priv))
		intel_state->skip_intermediate_wm = true;

	ret = intel_atomic_check(dev, state);
	if (ret) {
		/*
		 * If we fail here, it means that the hardware appears to be
		 * programmed in a way that shouldn't be possible, given our
		 * understanding of watermark requirements.  This might mean a
		 * mistake in the hardware readout code or a mistake in the
		 * watermark calculations for a given platform.  Raise a WARN
		 * so that this is noticeable.
		 *
		 * If this actually happens, we'll have to just leave the
		 * BIOS-programmed watermarks untouched and hope for the best.
		 */
		WARN(true, "Could not determine valid watermarks for inherited state\n");
		goto put_state;
	}

	/* Write calculated watermark values back */
	for_each_new_crtc_in_state(state, crtc, cstate, i) {
		struct intel_crtc_state *cs = to_intel_crtc_state(cstate);

		cs->wm.need_postvbl_update = true;
		dev_priv->display.optimize_watermarks(intel_state, cs);
	}

put_state:
	drm_atomic_state_put(state);
fail:
	drm_modeset_drop_locks(&ctx);
	drm_modeset_acquire_fini(&ctx);
}

int intel_modeset_init(struct drm_device *dev)
{
	struct drm_i915_private *dev_priv = to_i915(dev);
	struct i915_ggtt *ggtt = &dev_priv->ggtt;
	enum pipe pipe;
	struct intel_crtc *crtc;

	drm_mode_config_init(dev);

	dev->mode_config.min_width = 0;
	dev->mode_config.min_height = 0;

	dev->mode_config.preferred_depth = 24;
	dev->mode_config.prefer_shadow = 1;

	dev->mode_config.allow_fb_modifiers = true;

	dev->mode_config.funcs = &intel_mode_funcs;

	init_llist_head(&dev_priv->atomic_helper.free_list);
	INIT_WORK(&dev_priv->atomic_helper.free_work,
		  intel_atomic_helper_free_state_worker);

	intel_init_quirks(dev);

	intel_init_pm(dev_priv);

	if (INTEL_INFO(dev_priv)->num_pipes == 0)
		return 0;

	/*
	 * There may be no VBT; and if the BIOS enabled SSC we can
	 * just keep using it to avoid unnecessary flicker.  Whereas if the
	 * BIOS isn't using it, don't assume it will work even if the VBT
	 * indicates as much.
	 */
	if (HAS_PCH_IBX(dev_priv) || HAS_PCH_CPT(dev_priv)) {
		bool bios_lvds_use_ssc = !!(I915_READ(PCH_DREF_CONTROL) &
					    DREF_SSC1_ENABLE);

		if (dev_priv->vbt.lvds_use_ssc != bios_lvds_use_ssc) {
			DRM_DEBUG_KMS("SSC %sabled by BIOS, overriding VBT which says %sabled\n",
				     bios_lvds_use_ssc ? "en" : "dis",
				     dev_priv->vbt.lvds_use_ssc ? "en" : "dis");
			dev_priv->vbt.lvds_use_ssc = bios_lvds_use_ssc;
		}
	}

	if (IS_GEN2(dev_priv)) {
		dev->mode_config.max_width = 2048;
		dev->mode_config.max_height = 2048;
	} else if (IS_GEN3(dev_priv)) {
		dev->mode_config.max_width = 4096;
		dev->mode_config.max_height = 4096;
	} else {
		dev->mode_config.max_width = 8192;
		dev->mode_config.max_height = 8192;
	}

	if (IS_I845G(dev_priv) || IS_I865G(dev_priv)) {
		dev->mode_config.cursor_width = IS_I845G(dev_priv) ? 64 : 512;
		dev->mode_config.cursor_height = 1023;
	} else if (IS_GEN2(dev_priv)) {
		dev->mode_config.cursor_width = GEN2_CURSOR_WIDTH;
		dev->mode_config.cursor_height = GEN2_CURSOR_HEIGHT;
	} else {
		dev->mode_config.cursor_width = MAX_CURSOR_WIDTH;
		dev->mode_config.cursor_height = MAX_CURSOR_HEIGHT;
	}

	dev->mode_config.fb_base = ggtt->mappable_base;

	DRM_DEBUG_KMS("%d display pipe%s available.\n",
		      INTEL_INFO(dev_priv)->num_pipes,
		      INTEL_INFO(dev_priv)->num_pipes > 1 ? "s" : "");

	for_each_pipe(dev_priv, pipe) {
		int ret;

		ret = intel_crtc_init(dev_priv, pipe);
		if (ret) {
			drm_mode_config_cleanup(dev);
			return ret;
		}
	}

	intel_shared_dpll_init(dev);

	intel_update_czclk(dev_priv);
	intel_modeset_init_hw(dev);

	if (dev_priv->max_cdclk_freq == 0)
		intel_update_max_cdclk(dev_priv);

	/* Just disable it once at startup */
	i915_disable_vga(dev_priv);
	intel_setup_outputs(dev_priv);

	drm_modeset_lock_all(dev);
	intel_modeset_setup_hw_state(dev, dev->mode_config.acquire_ctx);
	drm_modeset_unlock_all(dev);

	for_each_intel_crtc(dev, crtc) {
		struct intel_initial_plane_config plane_config = {};

		if (!crtc->active)
			continue;

		/*
		 * Note that reserving the BIOS fb up front prevents us
		 * from stuffing other stolen allocations like the ring
		 * on top.  This prevents some ugliness at boot time, and
		 * can even allow for smooth boot transitions if the BIOS
		 * fb is large enough for the active pipe configuration.
		 */
		dev_priv->display.get_initial_plane_config(crtc,
							   &plane_config);

		/*
		 * If the fb is shared between multiple heads, we'll
		 * just get the first one.
		 */
		intel_find_initial_plane_obj(crtc, &plane_config);
	}

	/*
	 * Make sure hardware watermarks really match the state we read out.
	 * Note that we need to do this after reconstructing the BIOS fb's
	 * since the watermark calculation done here will use pstate->fb.
	 */
	if (!HAS_GMCH_DISPLAY(dev_priv))
		sanitize_watermarks(dev);

	return 0;
}

void i830_enable_pipe(struct drm_i915_private *dev_priv, enum pipe pipe)
{
	/* 640x480@60Hz, ~25175 kHz */
	struct dpll clock = {
		.m1 = 18,
		.m2 = 7,
		.p1 = 13,
		.p2 = 4,
		.n = 2,
	};
	u32 dpll, fp;
	int i;

	WARN_ON(i9xx_calc_dpll_params(48000, &clock) != 25154);

	DRM_DEBUG_KMS("enabling pipe %c due to force quirk (vco=%d dot=%d)\n",
		      pipe_name(pipe), clock.vco, clock.dot);

	fp = i9xx_dpll_compute_fp(&clock);
	dpll = (I915_READ(DPLL(pipe)) & DPLL_DVO_2X_MODE) |
		DPLL_VGA_MODE_DIS |
		((clock.p1 - 2) << DPLL_FPA01_P1_POST_DIV_SHIFT) |
		PLL_P2_DIVIDE_BY_4 |
		PLL_REF_INPUT_DREFCLK |
		DPLL_VCO_ENABLE;

	I915_WRITE(FP0(pipe), fp);
	I915_WRITE(FP1(pipe), fp);

	I915_WRITE(HTOTAL(pipe), (640 - 1) | ((800 - 1) << 16));
	I915_WRITE(HBLANK(pipe), (640 - 1) | ((800 - 1) << 16));
	I915_WRITE(HSYNC(pipe), (656 - 1) | ((752 - 1) << 16));
	I915_WRITE(VTOTAL(pipe), (480 - 1) | ((525 - 1) << 16));
	I915_WRITE(VBLANK(pipe), (480 - 1) | ((525 - 1) << 16));
	I915_WRITE(VSYNC(pipe), (490 - 1) | ((492 - 1) << 16));
	I915_WRITE(PIPESRC(pipe), ((640 - 1) << 16) | (480 - 1));

	/*
	 * Apparently we need to have VGA mode enabled prior to changing
	 * the P1/P2 dividers. Otherwise the DPLL will keep using the old
	 * dividers, even though the register value does change.
	 */
	I915_WRITE(DPLL(pipe), dpll & ~DPLL_VGA_MODE_DIS);
	I915_WRITE(DPLL(pipe), dpll);

	/* Wait for the clocks to stabilize. */
	POSTING_READ(DPLL(pipe));
	udelay(150);

	/* The pixel multiplier can only be updated once the
	 * DPLL is enabled and the clocks are stable.
	 *
	 * So write it again.
	 */
	I915_WRITE(DPLL(pipe), dpll);

	/* We do this three times for luck */
	for (i = 0; i < 3 ; i++) {
		I915_WRITE(DPLL(pipe), dpll);
		POSTING_READ(DPLL(pipe));
		udelay(150); /* wait for warmup */
	}

	I915_WRITE(PIPECONF(pipe), PIPECONF_ENABLE | PIPECONF_PROGRESSIVE);
	POSTING_READ(PIPECONF(pipe));
}

void i830_disable_pipe(struct drm_i915_private *dev_priv, enum pipe pipe)
{
	DRM_DEBUG_KMS("disabling pipe %c due to force quirk\n",
		      pipe_name(pipe));

	assert_plane_disabled(dev_priv, PLANE_A);
	assert_plane_disabled(dev_priv, PLANE_B);

	I915_WRITE(PIPECONF(pipe), 0);
	POSTING_READ(PIPECONF(pipe));

	if (wait_for(pipe_dsl_stopped(dev_priv, pipe), 100))
		DRM_ERROR("pipe %c off wait timed out\n", pipe_name(pipe));

	I915_WRITE(DPLL(pipe), DPLL_VGA_MODE_DIS);
	POSTING_READ(DPLL(pipe));
}

static bool
intel_check_plane_mapping(struct intel_crtc *crtc)
{
	struct drm_i915_private *dev_priv = to_i915(crtc->base.dev);
	u32 val;

	if (INTEL_INFO(dev_priv)->num_pipes == 1)
		return true;

	val = I915_READ(DSPCNTR(!crtc->plane));

	if ((val & DISPLAY_PLANE_ENABLE) &&
	    (!!(val & DISPPLANE_SEL_PIPE_MASK) == crtc->pipe))
		return false;

	return true;
}

static bool intel_crtc_has_encoders(struct intel_crtc *crtc)
{
	struct drm_device *dev = crtc->base.dev;
	struct intel_encoder *encoder;

	for_each_encoder_on_crtc(dev, &crtc->base, encoder)
		return true;

	return false;
}

static struct intel_connector *intel_encoder_find_connector(struct intel_encoder *encoder)
{
	struct drm_device *dev = encoder->base.dev;
	struct intel_connector *connector;

	for_each_connector_on_encoder(dev, &encoder->base, connector)
		return connector;

	return NULL;
}

static bool has_pch_trancoder(struct drm_i915_private *dev_priv,
			      enum transcoder pch_transcoder)
{
	return HAS_PCH_IBX(dev_priv) || HAS_PCH_CPT(dev_priv) ||
		(HAS_PCH_LPT_H(dev_priv) && pch_transcoder == TRANSCODER_A);
}

static void intel_sanitize_crtc(struct intel_crtc *crtc,
				struct drm_modeset_acquire_ctx *ctx)
{
	struct drm_device *dev = crtc->base.dev;
	struct drm_i915_private *dev_priv = to_i915(dev);
	enum transcoder cpu_transcoder = crtc->config->cpu_transcoder;

	/* Clear any frame start delays used for debugging left by the BIOS */
	if (!transcoder_is_dsi(cpu_transcoder)) {
		i915_reg_t reg = PIPECONF(cpu_transcoder);

		I915_WRITE(reg,
			   I915_READ(reg) & ~PIPECONF_FRAME_START_DELAY_MASK);
	}

	/* restore vblank interrupts to correct state */
	drm_crtc_vblank_reset(&crtc->base);
	if (crtc->active) {
		struct intel_plane *plane;

		drm_crtc_vblank_on(&crtc->base);

		/* Disable everything but the primary plane */
		for_each_intel_plane_on_crtc(dev, crtc, plane) {
			if (plane->base.type == DRM_PLANE_TYPE_PRIMARY)
				continue;

			trace_intel_disable_plane(&plane->base, crtc);
			plane->disable_plane(plane, crtc);
		}
	}

	/* We need to sanitize the plane -> pipe mapping first because this will
	 * disable the crtc (and hence change the state) if it is wrong. Note
	 * that gen4+ has a fixed plane -> pipe mapping.  */
	if (INTEL_GEN(dev_priv) < 4 && !intel_check_plane_mapping(crtc)) {
		bool plane;

		DRM_DEBUG_KMS("[CRTC:%d:%s] wrong plane connection detected!\n",
			      crtc->base.base.id, crtc->base.name);

		/* Pipe has the wrong plane attached and the plane is active.
		 * Temporarily change the plane mapping and disable everything
		 * ...  */
		plane = crtc->plane;
		crtc->base.primary->state->visible = true;
		crtc->plane = !plane;
		intel_crtc_disable_noatomic(&crtc->base, ctx);
		crtc->plane = plane;
	}

	/* Adjust the state of the output pipe according to whether we
	 * have active connectors/encoders. */
	if (crtc->active && !intel_crtc_has_encoders(crtc))
		intel_crtc_disable_noatomic(&crtc->base, ctx);

	if (crtc->active || HAS_GMCH_DISPLAY(dev_priv)) {
		/*
		 * We start out with underrun reporting disabled to avoid races.
		 * For correct bookkeeping mark this on active crtcs.
		 *
		 * Also on gmch platforms we dont have any hardware bits to
		 * disable the underrun reporting. Which means we need to start
		 * out with underrun reporting disabled also on inactive pipes,
		 * since otherwise we'll complain about the garbage we read when
		 * e.g. coming up after runtime pm.
		 *
		 * No protection against concurrent access is required - at
		 * worst a fifo underrun happens which also sets this to false.
		 */
		crtc->cpu_fifo_underrun_disabled = true;
		/*
		 * We track the PCH trancoder underrun reporting state
		 * within the crtc. With crtc for pipe A housing the underrun
		 * reporting state for PCH transcoder A, crtc for pipe B housing
		 * it for PCH transcoder B, etc. LPT-H has only PCH transcoder A,
		 * and marking underrun reporting as disabled for the non-existing
		 * PCH transcoders B and C would prevent enabling the south
		 * error interrupt (see cpt_can_enable_serr_int()).
		 */
		if (has_pch_trancoder(dev_priv, (enum transcoder)crtc->pipe))
			crtc->pch_fifo_underrun_disabled = true;
	}
}

static void intel_sanitize_encoder(struct intel_encoder *encoder)
{
	struct intel_connector *connector;

	/* We need to check both for a crtc link (meaning that the
	 * encoder is active and trying to read from a pipe) and the
	 * pipe itself being active. */
	bool has_active_crtc = encoder->base.crtc &&
		to_intel_crtc(encoder->base.crtc)->active;

	connector = intel_encoder_find_connector(encoder);
	if (connector && !has_active_crtc) {
		DRM_DEBUG_KMS("[ENCODER:%d:%s] has active connectors but no active pipe!\n",
			      encoder->base.base.id,
			      encoder->base.name);

		/* Connector is active, but has no active pipe. This is
		 * fallout from our resume register restoring. Disable
		 * the encoder manually again. */
		if (encoder->base.crtc) {
			struct drm_crtc_state *crtc_state = encoder->base.crtc->state;

			DRM_DEBUG_KMS("[ENCODER:%d:%s] manually disabled\n",
				      encoder->base.base.id,
				      encoder->base.name);
			encoder->disable(encoder, to_intel_crtc_state(crtc_state), connector->base.state);
			if (encoder->post_disable)
				encoder->post_disable(encoder, to_intel_crtc_state(crtc_state), connector->base.state);
		}
		encoder->base.crtc = NULL;

		/* Inconsistent output/port/pipe state happens presumably due to
		 * a bug in one of the get_hw_state functions. Or someplace else
		 * in our code, like the register restore mess on resume. Clamp
		 * things to off as a safer default. */

		connector->base.dpms = DRM_MODE_DPMS_OFF;
		connector->base.encoder = NULL;
	}
	/* Enabled encoders without active connectors will be fixed in
	 * the crtc fixup. */
}

void i915_redisable_vga_power_on(struct drm_i915_private *dev_priv)
{
	i915_reg_t vga_reg = i915_vgacntrl_reg(dev_priv);

	if (!(I915_READ(vga_reg) & VGA_DISP_DISABLE)) {
		DRM_DEBUG_KMS("Something enabled VGA plane, disabling it\n");
		i915_disable_vga(dev_priv);
	}
}

void i915_redisable_vga(struct drm_i915_private *dev_priv)
{
	/* This function can be called both from intel_modeset_setup_hw_state or
	 * at a very early point in our resume sequence, where the power well
	 * structures are not yet restored. Since this function is at a very
	 * paranoid "someone might have enabled VGA while we were not looking"
	 * level, just check if the power well is enabled instead of trying to
	 * follow the "don't touch the power well if we don't need it" policy
	 * the rest of the driver uses. */
	if (!intel_display_power_get_if_enabled(dev_priv, POWER_DOMAIN_VGA))
		return;

	i915_redisable_vga_power_on(dev_priv);

	intel_display_power_put(dev_priv, POWER_DOMAIN_VGA);
}

static bool primary_get_hw_state(struct intel_plane *plane)
{
	struct drm_i915_private *dev_priv = to_i915(plane->base.dev);

	return I915_READ(DSPCNTR(plane->plane)) & DISPLAY_PLANE_ENABLE;
}

/* FIXME read out full plane state for all planes */
static void readout_plane_state(struct intel_crtc *crtc)
{
	struct intel_plane *primary = to_intel_plane(crtc->base.primary);
	bool visible;

	visible = crtc->active && primary_get_hw_state(primary);

	intel_set_plane_visible(to_intel_crtc_state(crtc->base.state),
				to_intel_plane_state(primary->base.state),
				visible);
}

static void intel_modeset_readout_hw_state(struct drm_device *dev)
{
	struct drm_i915_private *dev_priv = to_i915(dev);
	enum pipe pipe;
	struct intel_crtc *crtc;
	struct intel_encoder *encoder;
	struct intel_connector *connector;
	struct drm_connector_list_iter conn_iter;
	int i;

	dev_priv->active_crtcs = 0;

	for_each_intel_crtc(dev, crtc) {
		struct intel_crtc_state *crtc_state =
			to_intel_crtc_state(crtc->base.state);

		__drm_atomic_helper_crtc_destroy_state(&crtc_state->base);
		memset(crtc_state, 0, sizeof(*crtc_state));
		crtc_state->base.crtc = &crtc->base;

		crtc_state->base.active = crtc_state->base.enable =
			dev_priv->display.get_pipe_config(crtc, crtc_state);

		crtc->base.enabled = crtc_state->base.enable;
		crtc->active = crtc_state->base.active;

		if (crtc_state->base.active)
			dev_priv->active_crtcs |= 1 << crtc->pipe;

		readout_plane_state(crtc);

		DRM_DEBUG_KMS("[CRTC:%d:%s] hw state readout: %s\n",
			      crtc->base.base.id, crtc->base.name,
			      enableddisabled(crtc_state->base.active));
	}

	for (i = 0; i < dev_priv->num_shared_dpll; i++) {
		struct intel_shared_dpll *pll = &dev_priv->shared_dplls[i];

		pll->on = pll->funcs.get_hw_state(dev_priv, pll,
						  &pll->state.hw_state);
		pll->state.crtc_mask = 0;
		for_each_intel_crtc(dev, crtc) {
			struct intel_crtc_state *crtc_state =
				to_intel_crtc_state(crtc->base.state);

			if (crtc_state->base.active &&
			    crtc_state->shared_dpll == pll)
				pll->state.crtc_mask |= 1 << crtc->pipe;
		}
		pll->active_mask = pll->state.crtc_mask;

		DRM_DEBUG_KMS("%s hw state readout: crtc_mask 0x%08x, on %i\n",
			      pll->name, pll->state.crtc_mask, pll->on);
	}

	for_each_intel_encoder(dev, encoder) {
		pipe = 0;

		if (encoder->get_hw_state(encoder, &pipe)) {
			struct intel_crtc_state *crtc_state;

			crtc = intel_get_crtc_for_pipe(dev_priv, pipe);
			crtc_state = to_intel_crtc_state(crtc->base.state);

			encoder->base.crtc = &crtc->base;
			crtc_state->output_types |= 1 << encoder->type;
			encoder->get_config(encoder, crtc_state);
		} else {
			encoder->base.crtc = NULL;
		}

		DRM_DEBUG_KMS("[ENCODER:%d:%s] hw state readout: %s, pipe %c\n",
			      encoder->base.base.id, encoder->base.name,
			      enableddisabled(encoder->base.crtc),
			      pipe_name(pipe));
	}

	drm_connector_list_iter_begin(dev, &conn_iter);
	for_each_intel_connector_iter(connector, &conn_iter) {
		if (connector->get_hw_state(connector)) {
			connector->base.dpms = DRM_MODE_DPMS_ON;

			encoder = connector->encoder;
			connector->base.encoder = &encoder->base;

			if (encoder->base.crtc &&
			    encoder->base.crtc->state->active) {
				/*
				 * This has to be done during hardware readout
				 * because anything calling .crtc_disable may
				 * rely on the connector_mask being accurate.
				 */
				encoder->base.crtc->state->connector_mask |=
					1 << drm_connector_index(&connector->base);
				encoder->base.crtc->state->encoder_mask |=
					1 << drm_encoder_index(&encoder->base);
			}

		} else {
			connector->base.dpms = DRM_MODE_DPMS_OFF;
			connector->base.encoder = NULL;
		}
		DRM_DEBUG_KMS("[CONNECTOR:%d:%s] hw state readout: %s\n",
			      connector->base.base.id, connector->base.name,
			      enableddisabled(connector->base.encoder));
	}
	drm_connector_list_iter_end(&conn_iter);

	for_each_intel_crtc(dev, crtc) {
		struct intel_crtc_state *crtc_state =
			to_intel_crtc_state(crtc->base.state);
		int pixclk = 0;

		memset(&crtc->base.mode, 0, sizeof(crtc->base.mode));
		if (crtc_state->base.active) {
			intel_mode_from_pipe_config(&crtc->base.mode, crtc_state);
			intel_mode_from_pipe_config(&crtc_state->base.adjusted_mode, crtc_state);
			WARN_ON(drm_atomic_set_mode_for_crtc(crtc->base.state, &crtc->base.mode));

			/*
			 * The initial mode needs to be set in order to keep
			 * the atomic core happy. It wants a valid mode if the
			 * crtc's enabled, so we do the above call.
			 *
			 * But we don't set all the derived state fully, hence
			 * set a flag to indicate that a full recalculation is
			 * needed on the next commit.
			 */
			crtc_state->base.mode.private_flags = I915_MODE_FLAG_INHERITED;

			intel_crtc_compute_pixel_rate(crtc_state);

			if (INTEL_GEN(dev_priv) >= 9 || IS_BROADWELL(dev_priv) ||
			    IS_VALLEYVIEW(dev_priv) || IS_CHERRYVIEW(dev_priv))
				pixclk = crtc_state->pixel_rate;
			else
				WARN_ON(dev_priv->display.modeset_calc_cdclk);

			/* pixel rate mustn't exceed 95% of cdclk with IPS on BDW */
			if (IS_BROADWELL(dev_priv) && crtc_state->ips_enabled)
				pixclk = DIV_ROUND_UP(pixclk * 100, 95);

			drm_calc_timestamping_constants(&crtc->base,
							&crtc_state->base.adjusted_mode);
			update_scanline_offset(crtc);
		}

		dev_priv->min_pixclk[crtc->pipe] = pixclk;

		intel_pipe_config_sanity_check(dev_priv, crtc_state);
	}
}

static void
get_encoder_power_domains(struct drm_i915_private *dev_priv)
{
	struct intel_encoder *encoder;

	for_each_intel_encoder(&dev_priv->drm, encoder) {
		u64 get_domains;
		enum intel_display_power_domain domain;

		if (!encoder->get_power_domains)
			continue;

		get_domains = encoder->get_power_domains(encoder);
		for_each_power_domain(domain, get_domains)
			intel_display_power_get(dev_priv, domain);
	}
}

/* Scan out the current hw modeset state,
 * and sanitizes it to the current state
 */
static void
intel_modeset_setup_hw_state(struct drm_device *dev,
			     struct drm_modeset_acquire_ctx *ctx)
{
	struct drm_i915_private *dev_priv = to_i915(dev);
	enum pipe pipe;
	struct intel_crtc *crtc;
	struct intel_encoder *encoder;
	int i;

	intel_modeset_readout_hw_state(dev);

	/* HW state is read out, now we need to sanitize this mess. */
	get_encoder_power_domains(dev_priv);

	for_each_intel_encoder(dev, encoder) {
		intel_sanitize_encoder(encoder);
	}

	for_each_pipe(dev_priv, pipe) {
		crtc = intel_get_crtc_for_pipe(dev_priv, pipe);

		intel_sanitize_crtc(crtc, ctx);
		intel_dump_pipe_config(crtc, crtc->config,
				       "[setup_hw_state]");
	}

	intel_modeset_update_connector_atomic_state(dev);

	for (i = 0; i < dev_priv->num_shared_dpll; i++) {
		struct intel_shared_dpll *pll = &dev_priv->shared_dplls[i];

		if (!pll->on || pll->active_mask)
			continue;

		DRM_DEBUG_KMS("%s enabled but not in use, disabling\n", pll->name);

		pll->funcs.disable(dev_priv, pll);
		pll->on = false;
	}

	if (IS_G4X(dev_priv)) {
		g4x_wm_get_hw_state(dev);
		g4x_wm_sanitize(dev_priv);
	} else if (IS_VALLEYVIEW(dev_priv) || IS_CHERRYVIEW(dev_priv)) {
		vlv_wm_get_hw_state(dev);
		vlv_wm_sanitize(dev_priv);
	} else if (IS_GEN9(dev_priv)) {
		skl_wm_get_hw_state(dev);
	} else if (HAS_PCH_SPLIT(dev_priv)) {
		ilk_wm_get_hw_state(dev);
	}

	for_each_intel_crtc(dev, crtc) {
		u64 put_domains;

		put_domains = modeset_get_crtc_power_domains(&crtc->base, crtc->config);
		if (WARN_ON(put_domains))
			modeset_put_power_domains(dev_priv, put_domains);
	}
	intel_display_set_init_power(dev_priv, false);

	intel_power_domains_verify_state(dev_priv);

	intel_fbc_init_pipe_state(dev_priv);
}

void intel_display_resume(struct drm_device *dev)
{
	struct drm_i915_private *dev_priv = to_i915(dev);
	struct drm_atomic_state *state = dev_priv->modeset_restore_state;
	struct drm_modeset_acquire_ctx ctx;
	int ret;

	dev_priv->modeset_restore_state = NULL;
	if (state)
		state->acquire_ctx = &ctx;

	drm_modeset_acquire_init(&ctx, 0);

	while (1) {
		ret = drm_modeset_lock_all_ctx(dev, &ctx);
		if (ret != -EDEADLK)
			break;

		drm_modeset_backoff(&ctx);
	}

	if (!ret)
		ret = __intel_display_resume(dev, state, &ctx);

	drm_modeset_drop_locks(&ctx);
	drm_modeset_acquire_fini(&ctx);

	if (ret)
		DRM_ERROR("Restoring old state failed with %i\n", ret);
	if (state)
		drm_atomic_state_put(state);
}

void intel_modeset_gem_init(struct drm_device *dev)
{
	struct drm_i915_private *dev_priv = to_i915(dev);

	intel_init_gt_powersave(dev_priv);

	intel_setup_overlay(dev_priv);
}

int intel_connector_register(struct drm_connector *connector)
{
	struct intel_connector *intel_connector = to_intel_connector(connector);
	int ret;

	ret = intel_backlight_device_register(intel_connector);
	if (ret)
		goto err;

	return 0;

err:
	return ret;
}

void intel_connector_unregister(struct drm_connector *connector)
{
	struct intel_connector *intel_connector = to_intel_connector(connector);

	intel_backlight_device_unregister(intel_connector);
	intel_panel_destroy_backlight(connector);
}

void intel_modeset_cleanup(struct drm_device *dev)
{
	struct drm_i915_private *dev_priv = to_i915(dev);

	flush_work(&dev_priv->atomic_helper.free_work);
	WARN_ON(!llist_empty(&dev_priv->atomic_helper.free_list));

	intel_disable_gt_powersave(dev_priv);

	/*
	 * Interrupts and polling as the first thing to avoid creating havoc.
	 * Too much stuff here (turning of connectors, ...) would
	 * experience fancy races otherwise.
	 */
	intel_irq_uninstall(dev_priv);

	/*
	 * Due to the hpd irq storm handling the hotplug work can re-arm the
	 * poll handlers. Hence disable polling after hpd handling is shut down.
	 */
	drm_kms_helper_poll_fini(dev);

	intel_unregister_dsm_handler();

	intel_fbc_global_disable(dev_priv);

	/* flush any delayed tasks or pending work */
	flush_scheduled_work();

	drm_mode_config_cleanup(dev);

	intel_cleanup_overlay(dev_priv);

	intel_cleanup_gt_powersave(dev_priv);

	intel_teardown_gmbus(dev_priv);
}

void intel_connector_attach_encoder(struct intel_connector *connector,
				    struct intel_encoder *encoder)
{
	connector->encoder = encoder;
	drm_mode_connector_attach_encoder(&connector->base,
					  &encoder->base);
}

/*
 * set vga decode state - true == enable VGA decode
 */
int intel_modeset_vga_set_state(struct drm_i915_private *dev_priv, bool state)
{
	unsigned reg = INTEL_GEN(dev_priv) >= 6 ? SNB_GMCH_CTRL : INTEL_GMCH_CTRL;
	u16 gmch_ctrl;

	if (pci_read_config_word(dev_priv->bridge_dev, reg, &gmch_ctrl)) {
		DRM_ERROR("failed to read control word\n");
		return -EIO;
	}

	if (!!(gmch_ctrl & INTEL_GMCH_VGA_DISABLE) == !state)
		return 0;

	if (state)
		gmch_ctrl &= ~INTEL_GMCH_VGA_DISABLE;
	else
		gmch_ctrl |= INTEL_GMCH_VGA_DISABLE;

	if (pci_write_config_word(dev_priv->bridge_dev, reg, gmch_ctrl)) {
		DRM_ERROR("failed to write control word\n");
		return -EIO;
	}

	return 0;
}

#if IS_ENABLED(CONFIG_DRM_I915_CAPTURE_ERROR)

struct intel_display_error_state {

	u32 power_well_driver;

	int num_transcoders;

	struct intel_cursor_error_state {
		u32 control;
		u32 position;
		u32 base;
		u32 size;
	} cursor[I915_MAX_PIPES];

	struct intel_pipe_error_state {
		bool power_domain_on;
		u32 source;
		u32 stat;
	} pipe[I915_MAX_PIPES];

	struct intel_plane_error_state {
		u32 control;
		u32 stride;
		u32 size;
		u32 pos;
		u32 addr;
		u32 surface;
		u32 tile_offset;
	} plane[I915_MAX_PIPES];

	struct intel_transcoder_error_state {
		bool power_domain_on;
		enum transcoder cpu_transcoder;

		u32 conf;

		u32 htotal;
		u32 hblank;
		u32 hsync;
		u32 vtotal;
		u32 vblank;
		u32 vsync;
	} transcoder[4];
};

struct intel_display_error_state *
intel_display_capture_error_state(struct drm_i915_private *dev_priv)
{
	struct intel_display_error_state *error;
	int transcoders[] = {
		TRANSCODER_A,
		TRANSCODER_B,
		TRANSCODER_C,
		TRANSCODER_EDP,
	};
	int i;

	if (INTEL_INFO(dev_priv)->num_pipes == 0)
		return NULL;

	error = kzalloc(sizeof(*error), GFP_ATOMIC);
	if (error == NULL)
		return NULL;

	if (IS_HASWELL(dev_priv) || IS_BROADWELL(dev_priv))
		error->power_well_driver = I915_READ(HSW_PWR_WELL_DRIVER);

	for_each_pipe(dev_priv, i) {
		error->pipe[i].power_domain_on =
			__intel_display_power_is_enabled(dev_priv,
							 POWER_DOMAIN_PIPE(i));
		if (!error->pipe[i].power_domain_on)
			continue;

		error->cursor[i].control = I915_READ(CURCNTR(i));
		error->cursor[i].position = I915_READ(CURPOS(i));
		error->cursor[i].base = I915_READ(CURBASE(i));

		error->plane[i].control = I915_READ(DSPCNTR(i));
		error->plane[i].stride = I915_READ(DSPSTRIDE(i));
		if (INTEL_GEN(dev_priv) <= 3) {
			error->plane[i].size = I915_READ(DSPSIZE(i));
			error->plane[i].pos = I915_READ(DSPPOS(i));
		}
		if (INTEL_GEN(dev_priv) <= 7 && !IS_HASWELL(dev_priv))
			error->plane[i].addr = I915_READ(DSPADDR(i));
		if (INTEL_GEN(dev_priv) >= 4) {
			error->plane[i].surface = I915_READ(DSPSURF(i));
			error->plane[i].tile_offset = I915_READ(DSPTILEOFF(i));
		}

		error->pipe[i].source = I915_READ(PIPESRC(i));

		if (HAS_GMCH_DISPLAY(dev_priv))
			error->pipe[i].stat = I915_READ(PIPESTAT(i));
	}

	/* Note: this does not include DSI transcoders. */
	error->num_transcoders = INTEL_INFO(dev_priv)->num_pipes;
	if (HAS_DDI(dev_priv))
		error->num_transcoders++; /* Account for eDP. */

	for (i = 0; i < error->num_transcoders; i++) {
		enum transcoder cpu_transcoder = transcoders[i];

		error->transcoder[i].power_domain_on =
			__intel_display_power_is_enabled(dev_priv,
				POWER_DOMAIN_TRANSCODER(cpu_transcoder));
		if (!error->transcoder[i].power_domain_on)
			continue;

		error->transcoder[i].cpu_transcoder = cpu_transcoder;

		error->transcoder[i].conf = I915_READ(PIPECONF(cpu_transcoder));
		error->transcoder[i].htotal = I915_READ(HTOTAL(cpu_transcoder));
		error->transcoder[i].hblank = I915_READ(HBLANK(cpu_transcoder));
		error->transcoder[i].hsync = I915_READ(HSYNC(cpu_transcoder));
		error->transcoder[i].vtotal = I915_READ(VTOTAL(cpu_transcoder));
		error->transcoder[i].vblank = I915_READ(VBLANK(cpu_transcoder));
		error->transcoder[i].vsync = I915_READ(VSYNC(cpu_transcoder));
	}

	return error;
}

#define err_printf(e, ...) i915_error_printf(e, __VA_ARGS__)

void
intel_display_print_error_state(struct drm_i915_error_state_buf *m,
				struct intel_display_error_state *error)
{
	struct drm_i915_private *dev_priv = m->i915;
	int i;

	if (!error)
		return;

	err_printf(m, "Num Pipes: %d\n", INTEL_INFO(dev_priv)->num_pipes);
	if (IS_HASWELL(dev_priv) || IS_BROADWELL(dev_priv))
		err_printf(m, "PWR_WELL_CTL2: %08x\n",
			   error->power_well_driver);
	for_each_pipe(dev_priv, i) {
		err_printf(m, "Pipe [%d]:\n", i);
		err_printf(m, "  Power: %s\n",
			   onoff(error->pipe[i].power_domain_on));
		err_printf(m, "  SRC: %08x\n", error->pipe[i].source);
		err_printf(m, "  STAT: %08x\n", error->pipe[i].stat);

		err_printf(m, "Plane [%d]:\n", i);
		err_printf(m, "  CNTR: %08x\n", error->plane[i].control);
		err_printf(m, "  STRIDE: %08x\n", error->plane[i].stride);
		if (INTEL_GEN(dev_priv) <= 3) {
			err_printf(m, "  SIZE: %08x\n", error->plane[i].size);
			err_printf(m, "  POS: %08x\n", error->plane[i].pos);
		}
		if (INTEL_GEN(dev_priv) <= 7 && !IS_HASWELL(dev_priv))
			err_printf(m, "  ADDR: %08x\n", error->plane[i].addr);
		if (INTEL_GEN(dev_priv) >= 4) {
			err_printf(m, "  SURF: %08x\n", error->plane[i].surface);
			err_printf(m, "  TILEOFF: %08x\n", error->plane[i].tile_offset);
		}

		err_printf(m, "Cursor [%d]:\n", i);
		err_printf(m, "  CNTR: %08x\n", error->cursor[i].control);
		err_printf(m, "  POS: %08x\n", error->cursor[i].position);
		err_printf(m, "  BASE: %08x\n", error->cursor[i].base);
	}

	for (i = 0; i < error->num_transcoders; i++) {
		err_printf(m, "CPU transcoder: %s\n",
			   transcoder_name(error->transcoder[i].cpu_transcoder));
		err_printf(m, "  Power: %s\n",
			   onoff(error->transcoder[i].power_domain_on));
		err_printf(m, "  CONF: %08x\n", error->transcoder[i].conf);
		err_printf(m, "  HTOTAL: %08x\n", error->transcoder[i].htotal);
		err_printf(m, "  HBLANK: %08x\n", error->transcoder[i].hblank);
		err_printf(m, "  HSYNC: %08x\n", error->transcoder[i].hsync);
		err_printf(m, "  VTOTAL: %08x\n", error->transcoder[i].vtotal);
		err_printf(m, "  VBLANK: %08x\n", error->transcoder[i].vblank);
		err_printf(m, "  VSYNC: %08x\n", error->transcoder[i].vsync);
	}
}

#endif<|MERGE_RESOLUTION|>--- conflicted
+++ resolved
@@ -3485,8 +3485,6 @@
 	    !gpu_reset_clobbers_display(dev_priv))
 		return;
 
-<<<<<<< HEAD
-=======
 	/* We have a modeset vs reset deadlock, defensively unbreak it.
 	 *
 	 * FIXME: We can do a _lot_ better, this is just a first iteration.
@@ -3494,7 +3492,6 @@
 	i915_gem_set_wedged(dev_priv);
 	DRM_DEBUG_DRIVER("Wedging GPU to avoid deadlocks with pending modeset updates\n");
 
->>>>>>> f5fd4a67
 	/*
 	 * Need mode_config.mutex so that we don't
 	 * trample ongoing ->detect() and whatnot.
