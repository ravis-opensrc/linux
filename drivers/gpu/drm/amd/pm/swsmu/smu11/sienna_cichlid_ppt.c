/*
 * Copyright 2019 Advanced Micro Devices, Inc.
 *
 * Permission is hereby granted, free of charge, to any person obtaining a
 * copy of this software and associated documentation files (the "Software"),
 * to deal in the Software without restriction, including without limitation
 * the rights to use, copy, modify, merge, publish, distribute, sublicense,
 * and/or sell copies of the Software, and to permit persons to whom the
 * Software is furnished to do so, subject to the following conditions:
 *
 * The above copyright notice and this permission notice shall be included in
 * all copies or substantial portions of the Software.
 *
 * THE SOFTWARE IS PROVIDED "AS IS", WITHOUT WARRANTY OF ANY KIND, EXPRESS OR
 * IMPLIED, INCLUDING BUT NOT LIMITED TO THE WARRANTIES OF MERCHANTABILITY,
 * FITNESS FOR A PARTICULAR PURPOSE AND NONINFRINGEMENT.  IN NO EVENT SHALL
 * THE COPYRIGHT HOLDER(S) OR AUTHOR(S) BE LIABLE FOR ANY CLAIM, DAMAGES OR
 * OTHER LIABILITY, WHETHER IN AN ACTION OF CONTRACT, TORT OR OTHERWISE,
 * ARISING FROM, OUT OF OR IN CONNECTION WITH THE SOFTWARE OR THE USE OR
 * OTHER DEALINGS IN THE SOFTWARE.
 *
 */

#define SWSMU_CODE_LAYER_L2

#include <linux/firmware.h>
#include <linux/pci.h>
#include <linux/i2c.h>
#include "amdgpu.h"
#include "amdgpu_dpm.h"
#include "amdgpu_smu.h"
#include "atomfirmware.h"
#include "amdgpu_atomfirmware.h"
#include "amdgpu_atombios.h"
#include "smu_v11_0.h"
#include "smu11_driver_if_sienna_cichlid.h"
#include "soc15_common.h"
#include "atom.h"
#include "sienna_cichlid_ppt.h"
#include "smu_v11_0_7_pptable.h"
#include "smu_v11_0_7_ppsmc.h"
#include "nbio/nbio_2_3_offset.h"
#include "nbio/nbio_2_3_sh_mask.h"
#include "thm/thm_11_0_2_offset.h"
#include "thm/thm_11_0_2_sh_mask.h"
#include "mp/mp_11_0_offset.h"
#include "mp/mp_11_0_sh_mask.h"

#include "asic_reg/mp/mp_11_0_sh_mask.h"
#include "amdgpu_ras.h"
#include "smu_cmn.h"

/*
 * DO NOT use these for err/warn/info/debug messages.
 * Use dev_err, dev_warn, dev_info and dev_dbg instead.
 * They are more MGPU friendly.
 */
#undef pr_err
#undef pr_warn
#undef pr_info
#undef pr_debug

#define FEATURE_MASK(feature) (1ULL << feature)
#define SMC_DPM_FEATURE ( \
	FEATURE_MASK(FEATURE_DPM_PREFETCHER_BIT) | \
	FEATURE_MASK(FEATURE_DPM_GFXCLK_BIT)     | \
	FEATURE_MASK(FEATURE_DPM_UCLK_BIT)	 | \
	FEATURE_MASK(FEATURE_DPM_LINK_BIT)       | \
	FEATURE_MASK(FEATURE_DPM_SOCCLK_BIT)     | \
	FEATURE_MASK(FEATURE_DPM_FCLK_BIT)	 | \
	FEATURE_MASK(FEATURE_DPM_DCEFCLK_BIT)	 | \
	FEATURE_MASK(FEATURE_DPM_MP0CLK_BIT))

#define SMU_11_0_7_GFX_BUSY_THRESHOLD 15

#define GET_PPTABLE_MEMBER(field, member) do {\
	if (smu->adev->ip_versions[MP1_HWIP][0] == IP_VERSION(11, 0, 13))\
		(*member) = (smu->smu_table.driver_pptable + offsetof(PPTable_beige_goby_t, field));\
	else\
		(*member) = (smu->smu_table.driver_pptable + offsetof(PPTable_t, field));\
} while(0)

/* STB FIFO depth is in 64bit units */
#define SIENNA_CICHLID_STB_DEPTH_UNIT_BYTES 8

/*
 * SMU support ECCTABLE since version 58.70.0,
 * use this to check whether ECCTABLE feature is supported.
 */
#define SUPPORT_ECCTABLE_SMU_VERSION 0x003a4600

static int get_table_size(struct smu_context *smu)
{
	if (smu->adev->ip_versions[MP1_HWIP][0] == IP_VERSION(11, 0, 13))
		return sizeof(PPTable_beige_goby_t);
	else
		return sizeof(PPTable_t);
}

static struct cmn2asic_msg_mapping sienna_cichlid_message_map[SMU_MSG_MAX_COUNT] = {
	MSG_MAP(TestMessage,			PPSMC_MSG_TestMessage,                 1),
	MSG_MAP(GetSmuVersion,			PPSMC_MSG_GetSmuVersion,               1),
	MSG_MAP(GetDriverIfVersion,		PPSMC_MSG_GetDriverIfVersion,          1),
	MSG_MAP(SetAllowedFeaturesMaskLow,	PPSMC_MSG_SetAllowedFeaturesMaskLow,   0),
	MSG_MAP(SetAllowedFeaturesMaskHigh,	PPSMC_MSG_SetAllowedFeaturesMaskHigh,  0),
	MSG_MAP(EnableAllSmuFeatures,		PPSMC_MSG_EnableAllSmuFeatures,        0),
	MSG_MAP(DisableAllSmuFeatures,		PPSMC_MSG_DisableAllSmuFeatures,       0),
	MSG_MAP(EnableSmuFeaturesLow,		PPSMC_MSG_EnableSmuFeaturesLow,        1),
	MSG_MAP(EnableSmuFeaturesHigh,		PPSMC_MSG_EnableSmuFeaturesHigh,       1),
	MSG_MAP(DisableSmuFeaturesLow,		PPSMC_MSG_DisableSmuFeaturesLow,       1),
	MSG_MAP(DisableSmuFeaturesHigh,		PPSMC_MSG_DisableSmuFeaturesHigh,      1),
	MSG_MAP(GetEnabledSmuFeaturesLow,       PPSMC_MSG_GetRunningSmuFeaturesLow,    1),
	MSG_MAP(GetEnabledSmuFeaturesHigh,	PPSMC_MSG_GetRunningSmuFeaturesHigh,   1),
	MSG_MAP(SetWorkloadMask,		PPSMC_MSG_SetWorkloadMask,             1),
	MSG_MAP(SetPptLimit,			PPSMC_MSG_SetPptLimit,                 0),
	MSG_MAP(SetDriverDramAddrHigh,		PPSMC_MSG_SetDriverDramAddrHigh,       1),
	MSG_MAP(SetDriverDramAddrLow,		PPSMC_MSG_SetDriverDramAddrLow,        1),
	MSG_MAP(SetToolsDramAddrHigh,		PPSMC_MSG_SetToolsDramAddrHigh,        0),
	MSG_MAP(SetToolsDramAddrLow,		PPSMC_MSG_SetToolsDramAddrLow,         0),
	MSG_MAP(TransferTableSmu2Dram,		PPSMC_MSG_TransferTableSmu2Dram,       1),
	MSG_MAP(TransferTableDram2Smu,		PPSMC_MSG_TransferTableDram2Smu,       0),
	MSG_MAP(UseDefaultPPTable,		PPSMC_MSG_UseDefaultPPTable,           0),
	MSG_MAP(RunDcBtc,			PPSMC_MSG_RunDcBtc,                    0),
	MSG_MAP(EnterBaco,			PPSMC_MSG_EnterBaco,                   0),
	MSG_MAP(SetSoftMinByFreq,		PPSMC_MSG_SetSoftMinByFreq,            1),
	MSG_MAP(SetSoftMaxByFreq,		PPSMC_MSG_SetSoftMaxByFreq,            1),
	MSG_MAP(SetHardMinByFreq,		PPSMC_MSG_SetHardMinByFreq,            1),
	MSG_MAP(SetHardMaxByFreq,		PPSMC_MSG_SetHardMaxByFreq,            0),
	MSG_MAP(GetMinDpmFreq,			PPSMC_MSG_GetMinDpmFreq,               1),
	MSG_MAP(GetMaxDpmFreq,			PPSMC_MSG_GetMaxDpmFreq,               1),
	MSG_MAP(GetDpmFreqByIndex,		PPSMC_MSG_GetDpmFreqByIndex,           1),
	MSG_MAP(SetGeminiMode,			PPSMC_MSG_SetGeminiMode,               0),
	MSG_MAP(SetGeminiApertureHigh,		PPSMC_MSG_SetGeminiApertureHigh,       0),
	MSG_MAP(SetGeminiApertureLow,		PPSMC_MSG_SetGeminiApertureLow,        0),
	MSG_MAP(OverridePcieParameters,		PPSMC_MSG_OverridePcieParameters,      0),
	MSG_MAP(ReenableAcDcInterrupt,		PPSMC_MSG_ReenableAcDcInterrupt,       0),
	MSG_MAP(NotifyPowerSource,		PPSMC_MSG_NotifyPowerSource,           0),
	MSG_MAP(SetUclkFastSwitch,		PPSMC_MSG_SetUclkFastSwitch,           0),
	MSG_MAP(SetVideoFps,			PPSMC_MSG_SetVideoFps,                 0),
	MSG_MAP(PrepareMp1ForUnload,		PPSMC_MSG_PrepareMp1ForUnload,         1),
	MSG_MAP(AllowGfxOff,			PPSMC_MSG_AllowGfxOff,                 0),
	MSG_MAP(DisallowGfxOff,			PPSMC_MSG_DisallowGfxOff,              0),
	MSG_MAP(GetPptLimit,			PPSMC_MSG_GetPptLimit,                 0),
	MSG_MAP(GetDcModeMaxDpmFreq,		PPSMC_MSG_GetDcModeMaxDpmFreq,         1),
	MSG_MAP(ExitBaco,			PPSMC_MSG_ExitBaco,                    0),
	MSG_MAP(PowerUpVcn,			PPSMC_MSG_PowerUpVcn,                  0),
	MSG_MAP(PowerDownVcn,			PPSMC_MSG_PowerDownVcn,                0),
	MSG_MAP(PowerUpJpeg,			PPSMC_MSG_PowerUpJpeg,                 0),
	MSG_MAP(PowerDownJpeg,			PPSMC_MSG_PowerDownJpeg,               0),
	MSG_MAP(BacoAudioD3PME,			PPSMC_MSG_BacoAudioD3PME,              0),
	MSG_MAP(ArmD3,				PPSMC_MSG_ArmD3,                       0),
	MSG_MAP(Mode1Reset,                     PPSMC_MSG_Mode1Reset,		       0),
	MSG_MAP(SetMGpuFanBoostLimitRpm,	PPSMC_MSG_SetMGpuFanBoostLimitRpm,     0),
	MSG_MAP(SetGpoFeaturePMask,		PPSMC_MSG_SetGpoFeaturePMask,          0),
	MSG_MAP(DisallowGpo,			PPSMC_MSG_DisallowGpo,                 0),
	MSG_MAP(Enable2ndUSB20Port,		PPSMC_MSG_Enable2ndUSB20Port,          0),
};

static struct cmn2asic_mapping sienna_cichlid_clk_map[SMU_CLK_COUNT] = {
	CLK_MAP(GFXCLK,		PPCLK_GFXCLK),
	CLK_MAP(SCLK,		PPCLK_GFXCLK),
	CLK_MAP(SOCCLK,		PPCLK_SOCCLK),
	CLK_MAP(FCLK,		PPCLK_FCLK),
	CLK_MAP(UCLK,		PPCLK_UCLK),
	CLK_MAP(MCLK,		PPCLK_UCLK),
	CLK_MAP(DCLK,		PPCLK_DCLK_0),
	CLK_MAP(DCLK1,		PPCLK_DCLK_1),
	CLK_MAP(VCLK,		PPCLK_VCLK_0),
	CLK_MAP(VCLK1,		PPCLK_VCLK_1),
	CLK_MAP(DCEFCLK,	PPCLK_DCEFCLK),
	CLK_MAP(DISPCLK,	PPCLK_DISPCLK),
	CLK_MAP(PIXCLK,		PPCLK_PIXCLK),
	CLK_MAP(PHYCLK,		PPCLK_PHYCLK),
};

static struct cmn2asic_mapping sienna_cichlid_feature_mask_map[SMU_FEATURE_COUNT] = {
	FEA_MAP(DPM_PREFETCHER),
	FEA_MAP(DPM_GFXCLK),
	FEA_MAP(DPM_GFX_GPO),
	FEA_MAP(DPM_UCLK),
	FEA_MAP(DPM_FCLK),
	FEA_MAP(DPM_SOCCLK),
	FEA_MAP(DPM_MP0CLK),
	FEA_MAP(DPM_LINK),
	FEA_MAP(DPM_DCEFCLK),
	FEA_MAP(DPM_XGMI),
	FEA_MAP(MEM_VDDCI_SCALING),
	FEA_MAP(MEM_MVDD_SCALING),
	FEA_MAP(DS_GFXCLK),
	FEA_MAP(DS_SOCCLK),
	FEA_MAP(DS_FCLK),
	FEA_MAP(DS_LCLK),
	FEA_MAP(DS_DCEFCLK),
	FEA_MAP(DS_UCLK),
	FEA_MAP(GFX_ULV),
	FEA_MAP(FW_DSTATE),
	FEA_MAP(GFXOFF),
	FEA_MAP(BACO),
	FEA_MAP(MM_DPM_PG),
	FEA_MAP(RSMU_SMN_CG),
	FEA_MAP(PPT),
	FEA_MAP(TDC),
	FEA_MAP(APCC_PLUS),
	FEA_MAP(GTHR),
	FEA_MAP(ACDC),
	FEA_MAP(VR0HOT),
	FEA_MAP(VR1HOT),
	FEA_MAP(FW_CTF),
	FEA_MAP(FAN_CONTROL),
	FEA_MAP(THERMAL),
	FEA_MAP(GFX_DCS),
	FEA_MAP(RM),
	FEA_MAP(LED_DISPLAY),
	FEA_MAP(GFX_SS),
	FEA_MAP(OUT_OF_BAND_MONITOR),
	FEA_MAP(TEMP_DEPENDENT_VMIN),
	FEA_MAP(MMHUB_PG),
	FEA_MAP(ATHUB_PG),
	FEA_MAP(APCC_DFLL),
};

static struct cmn2asic_mapping sienna_cichlid_table_map[SMU_TABLE_COUNT] = {
	TAB_MAP(PPTABLE),
	TAB_MAP(WATERMARKS),
	TAB_MAP(AVFS_PSM_DEBUG),
	TAB_MAP(AVFS_FUSE_OVERRIDE),
	TAB_MAP(PMSTATUSLOG),
	TAB_MAP(SMU_METRICS),
	TAB_MAP(DRIVER_SMU_CONFIG),
	TAB_MAP(ACTIVITY_MONITOR_COEFF),
	TAB_MAP(OVERDRIVE),
	TAB_MAP(I2C_COMMANDS),
	TAB_MAP(PACE),
	TAB_MAP(ECCINFO),
};

static struct cmn2asic_mapping sienna_cichlid_pwr_src_map[SMU_POWER_SOURCE_COUNT] = {
	PWR_MAP(AC),
	PWR_MAP(DC),
};

static struct cmn2asic_mapping sienna_cichlid_workload_map[PP_SMC_POWER_PROFILE_COUNT] = {
	WORKLOAD_MAP(PP_SMC_POWER_PROFILE_BOOTUP_DEFAULT,	WORKLOAD_PPLIB_DEFAULT_BIT),
	WORKLOAD_MAP(PP_SMC_POWER_PROFILE_FULLSCREEN3D,		WORKLOAD_PPLIB_FULL_SCREEN_3D_BIT),
	WORKLOAD_MAP(PP_SMC_POWER_PROFILE_POWERSAVING,		WORKLOAD_PPLIB_POWER_SAVING_BIT),
	WORKLOAD_MAP(PP_SMC_POWER_PROFILE_VIDEO,		WORKLOAD_PPLIB_VIDEO_BIT),
	WORKLOAD_MAP(PP_SMC_POWER_PROFILE_VR,			WORKLOAD_PPLIB_VR_BIT),
	WORKLOAD_MAP(PP_SMC_POWER_PROFILE_COMPUTE,		WORKLOAD_PPLIB_COMPUTE_BIT),
	WORKLOAD_MAP(PP_SMC_POWER_PROFILE_CUSTOM,		WORKLOAD_PPLIB_CUSTOM_BIT),
};

static const uint8_t sienna_cichlid_throttler_map[] = {
	[THROTTLER_TEMP_EDGE_BIT]	= (SMU_THROTTLER_TEMP_EDGE_BIT),
	[THROTTLER_TEMP_HOTSPOT_BIT]	= (SMU_THROTTLER_TEMP_HOTSPOT_BIT),
	[THROTTLER_TEMP_MEM_BIT]	= (SMU_THROTTLER_TEMP_MEM_BIT),
	[THROTTLER_TEMP_VR_GFX_BIT]	= (SMU_THROTTLER_TEMP_VR_GFX_BIT),
	[THROTTLER_TEMP_VR_MEM0_BIT]	= (SMU_THROTTLER_TEMP_VR_MEM0_BIT),
	[THROTTLER_TEMP_VR_MEM1_BIT]	= (SMU_THROTTLER_TEMP_VR_MEM1_BIT),
	[THROTTLER_TEMP_VR_SOC_BIT]	= (SMU_THROTTLER_TEMP_VR_SOC_BIT),
	[THROTTLER_TEMP_LIQUID0_BIT]	= (SMU_THROTTLER_TEMP_LIQUID0_BIT),
	[THROTTLER_TEMP_LIQUID1_BIT]	= (SMU_THROTTLER_TEMP_LIQUID1_BIT),
	[THROTTLER_TDC_GFX_BIT]		= (SMU_THROTTLER_TDC_GFX_BIT),
	[THROTTLER_TDC_SOC_BIT]		= (SMU_THROTTLER_TDC_SOC_BIT),
	[THROTTLER_PPT0_BIT]		= (SMU_THROTTLER_PPT0_BIT),
	[THROTTLER_PPT1_BIT]		= (SMU_THROTTLER_PPT1_BIT),
	[THROTTLER_PPT2_BIT]		= (SMU_THROTTLER_PPT2_BIT),
	[THROTTLER_PPT3_BIT]		= (SMU_THROTTLER_PPT3_BIT),
	[THROTTLER_FIT_BIT]		= (SMU_THROTTLER_FIT_BIT),
	[THROTTLER_PPM_BIT]		= (SMU_THROTTLER_PPM_BIT),
	[THROTTLER_APCC_BIT]		= (SMU_THROTTLER_APCC_BIT),
};

static int
sienna_cichlid_get_allowed_feature_mask(struct smu_context *smu,
				  uint32_t *feature_mask, uint32_t num)
{
	struct amdgpu_device *adev = smu->adev;

	if (num > 2)
		return -EINVAL;

	memset(feature_mask, 0, sizeof(uint32_t) * num);

	*(uint64_t *)feature_mask |= FEATURE_MASK(FEATURE_DPM_PREFETCHER_BIT)
				| FEATURE_MASK(FEATURE_DPM_FCLK_BIT)
				| FEATURE_MASK(FEATURE_DPM_MP0CLK_BIT)
				| FEATURE_MASK(FEATURE_DS_SOCCLK_BIT)
				| FEATURE_MASK(FEATURE_DS_DCEFCLK_BIT)
				| FEATURE_MASK(FEATURE_DS_FCLK_BIT)
				| FEATURE_MASK(FEATURE_DS_UCLK_BIT)
				| FEATURE_MASK(FEATURE_FW_DSTATE_BIT)
				| FEATURE_MASK(FEATURE_DF_CSTATE_BIT)
				| FEATURE_MASK(FEATURE_RSMU_SMN_CG_BIT)
				| FEATURE_MASK(FEATURE_GFX_SS_BIT)
				| FEATURE_MASK(FEATURE_VR0HOT_BIT)
				| FEATURE_MASK(FEATURE_PPT_BIT)
				| FEATURE_MASK(FEATURE_TDC_BIT)
				| FEATURE_MASK(FEATURE_BACO_BIT)
				| FEATURE_MASK(FEATURE_APCC_DFLL_BIT)
				| FEATURE_MASK(FEATURE_FW_CTF_BIT)
				| FEATURE_MASK(FEATURE_FAN_CONTROL_BIT)
				| FEATURE_MASK(FEATURE_THERMAL_BIT)
				| FEATURE_MASK(FEATURE_OUT_OF_BAND_MONITOR_BIT);

	if (adev->pm.pp_feature & PP_SCLK_DPM_MASK) {
		*(uint64_t *)feature_mask |= FEATURE_MASK(FEATURE_DPM_GFXCLK_BIT);
		*(uint64_t *)feature_mask |= FEATURE_MASK(FEATURE_DPM_GFX_GPO_BIT);
	}

	if ((adev->pm.pp_feature & PP_GFX_DCS_MASK) &&
	    (adev->ip_versions[MP1_HWIP][0] > IP_VERSION(11, 0, 7)) &&
	    !(adev->flags & AMD_IS_APU))
		*(uint64_t *)feature_mask |= FEATURE_MASK(FEATURE_GFX_DCS_BIT);

	if (adev->pm.pp_feature & PP_MCLK_DPM_MASK)
		*(uint64_t *)feature_mask |= FEATURE_MASK(FEATURE_DPM_UCLK_BIT)
					| FEATURE_MASK(FEATURE_MEM_VDDCI_SCALING_BIT)
					| FEATURE_MASK(FEATURE_MEM_MVDD_SCALING_BIT);

	if (adev->pm.pp_feature & PP_PCIE_DPM_MASK)
		*(uint64_t *)feature_mask |= FEATURE_MASK(FEATURE_DPM_LINK_BIT);

	if (adev->pm.pp_feature & PP_DCEFCLK_DPM_MASK)
		*(uint64_t *)feature_mask |= FEATURE_MASK(FEATURE_DPM_DCEFCLK_BIT);

	if (adev->pm.pp_feature & PP_SOCCLK_DPM_MASK)
		*(uint64_t *)feature_mask |= FEATURE_MASK(FEATURE_DPM_SOCCLK_BIT);

	if (adev->pm.pp_feature & PP_ULV_MASK)
		*(uint64_t *)feature_mask |= FEATURE_MASK(FEATURE_GFX_ULV_BIT);

	if (adev->pm.pp_feature & PP_SCLK_DEEP_SLEEP_MASK)
		*(uint64_t *)feature_mask |= FEATURE_MASK(FEATURE_DS_GFXCLK_BIT);

	if (adev->pm.pp_feature & PP_GFXOFF_MASK)
		*(uint64_t *)feature_mask |= FEATURE_MASK(FEATURE_GFXOFF_BIT);

	if (smu->adev->pg_flags & AMD_PG_SUPPORT_ATHUB)
		*(uint64_t *)feature_mask |= FEATURE_MASK(FEATURE_ATHUB_PG_BIT);

	if (smu->adev->pg_flags & AMD_PG_SUPPORT_MMHUB)
		*(uint64_t *)feature_mask |= FEATURE_MASK(FEATURE_MMHUB_PG_BIT);

	if (smu->adev->pg_flags & AMD_PG_SUPPORT_VCN ||
	    smu->adev->pg_flags & AMD_PG_SUPPORT_JPEG)
		*(uint64_t *)feature_mask |= FEATURE_MASK(FEATURE_MM_DPM_PG_BIT);

	if (smu->dc_controlled_by_gpio)
       *(uint64_t *)feature_mask |= FEATURE_MASK(FEATURE_ACDC_BIT);

	if (amdgpu_device_should_use_aspm(adev))
		*(uint64_t *)feature_mask |= FEATURE_MASK(FEATURE_DS_LCLK_BIT);

	return 0;
}

static void sienna_cichlid_check_bxco_support(struct smu_context *smu)
{
	struct smu_table_context *table_context = &smu->smu_table;
	struct smu_11_0_7_powerplay_table *powerplay_table =
		table_context->power_play_table;
	struct smu_baco_context *smu_baco = &smu->smu_baco;
	struct amdgpu_device *adev = smu->adev;
	uint32_t val;

	if (powerplay_table->platform_caps & SMU_11_0_7_PP_PLATFORM_CAP_BACO) {
		val = RREG32_SOC15(NBIO, 0, mmRCC_BIF_STRAP0);
		smu_baco->platform_support =
			(val & RCC_BIF_STRAP0__STRAP_PX_CAPABLE_MASK) ? true :
									false;
	}
}

static void sienna_cichlid_check_fan_support(struct smu_context *smu)
{
	struct smu_table_context *table_context = &smu->smu_table;
	PPTable_t *pptable = table_context->driver_pptable;
	uint64_t features = *(uint64_t *) pptable->FeaturesToRun;

	/* Fan control is not possible if PPTable has it disabled */
	smu->adev->pm.no_fan =
		!(features & (1ULL << FEATURE_FAN_CONTROL_BIT));
	if (smu->adev->pm.no_fan)
		dev_info_once(smu->adev->dev,
			      "PMFW based fan control disabled");
}

static int sienna_cichlid_check_powerplay_table(struct smu_context *smu)
{
	struct smu_table_context *table_context = &smu->smu_table;
	struct smu_11_0_7_powerplay_table *powerplay_table =
		table_context->power_play_table;

	if (powerplay_table->platform_caps & SMU_11_0_7_PP_PLATFORM_CAP_HARDWAREDC)
		smu->dc_controlled_by_gpio = true;

	sienna_cichlid_check_bxco_support(smu);
	sienna_cichlid_check_fan_support(smu);

	table_context->thermal_controller_type =
		powerplay_table->thermal_controller_type;

	/*
	 * Instead of having its own buffer space and get overdrive_table copied,
	 * smu->od_settings just points to the actual overdrive_table
	 */
	smu->od_settings = &powerplay_table->overdrive_table;

	return 0;
}

static int sienna_cichlid_append_powerplay_table(struct smu_context *smu)
{
	struct atom_smc_dpm_info_v4_9 *smc_dpm_table;
	int index, ret;
	I2cControllerConfig_t *table_member;

	index = get_index_into_master_table(atom_master_list_of_data_tables_v2_1,
					    smc_dpm_info);

	ret = amdgpu_atombios_get_data_table(smu->adev, index, NULL, NULL, NULL,
				      (uint8_t **)&smc_dpm_table);
	if (ret)
		return ret;
	GET_PPTABLE_MEMBER(I2cControllers, &table_member);
	memcpy(table_member, smc_dpm_table->I2cControllers,
			sizeof(*smc_dpm_table) - sizeof(smc_dpm_table->table_header));

	return 0;
}

static int sienna_cichlid_store_powerplay_table(struct smu_context *smu)
{
	struct smu_table_context *table_context = &smu->smu_table;
	struct smu_11_0_7_powerplay_table *powerplay_table =
		table_context->power_play_table;
	int table_size;

	table_size = get_table_size(smu);
	memcpy(table_context->driver_pptable, &powerplay_table->smc_pptable,
	       table_size);

	return 0;
}

static int sienna_cichlid_patch_pptable_quirk(struct smu_context *smu)
{
	struct amdgpu_device *adev = smu->adev;
	uint32_t *board_reserved;
	uint16_t *freq_table_gfx;
	uint32_t i;

	/* Fix some OEM SKU specific stability issues */
	GET_PPTABLE_MEMBER(BoardReserved, &board_reserved);
	if ((adev->pdev->device == 0x73DF) &&
	    (adev->pdev->revision == 0XC3) &&
	    (adev->pdev->subsystem_device == 0x16C2) &&
	    (adev->pdev->subsystem_vendor == 0x1043))
		board_reserved[0] = 1387;

	GET_PPTABLE_MEMBER(FreqTableGfx, &freq_table_gfx);
	if ((adev->pdev->device == 0x73DF) &&
	    (adev->pdev->revision == 0XC3) &&
	    ((adev->pdev->subsystem_device == 0x16C2) ||
	    (adev->pdev->subsystem_device == 0x133C)) &&
	    (adev->pdev->subsystem_vendor == 0x1043)) {
		for (i = 0; i < NUM_GFXCLK_DPM_LEVELS; i++) {
			if (freq_table_gfx[i] > 2500)
				freq_table_gfx[i] = 2500;
		}
	}

	return 0;
}

static int sienna_cichlid_setup_pptable(struct smu_context *smu)
{
	int ret = 0;

	ret = smu_v11_0_setup_pptable(smu);
	if (ret)
		return ret;

	ret = sienna_cichlid_store_powerplay_table(smu);
	if (ret)
		return ret;

	ret = sienna_cichlid_append_powerplay_table(smu);
	if (ret)
		return ret;

	ret = sienna_cichlid_check_powerplay_table(smu);
	if (ret)
		return ret;

	return sienna_cichlid_patch_pptable_quirk(smu);
}

static int sienna_cichlid_tables_init(struct smu_context *smu)
{
	struct smu_table_context *smu_table = &smu->smu_table;
	struct smu_table *tables = smu_table->tables;
	int table_size;

	table_size = get_table_size(smu);
	SMU_TABLE_INIT(tables, SMU_TABLE_PPTABLE, table_size,
			       PAGE_SIZE, AMDGPU_GEM_DOMAIN_VRAM);
	SMU_TABLE_INIT(tables, SMU_TABLE_WATERMARKS, sizeof(Watermarks_t),
		       PAGE_SIZE, AMDGPU_GEM_DOMAIN_VRAM);
	SMU_TABLE_INIT(tables, SMU_TABLE_SMU_METRICS, sizeof(SmuMetricsExternal_t),
		       PAGE_SIZE, AMDGPU_GEM_DOMAIN_VRAM);
	SMU_TABLE_INIT(tables, SMU_TABLE_I2C_COMMANDS, sizeof(SwI2cRequest_t),
		       PAGE_SIZE, AMDGPU_GEM_DOMAIN_VRAM);
	SMU_TABLE_INIT(tables, SMU_TABLE_OVERDRIVE, sizeof(OverDriveTable_t),
		       PAGE_SIZE, AMDGPU_GEM_DOMAIN_VRAM);
	SMU_TABLE_INIT(tables, SMU_TABLE_PMSTATUSLOG, SMU11_TOOL_SIZE,
		       PAGE_SIZE, AMDGPU_GEM_DOMAIN_VRAM);
	SMU_TABLE_INIT(tables, SMU_TABLE_ACTIVITY_MONITOR_COEFF,
		       sizeof(DpmActivityMonitorCoeffIntExternal_t), PAGE_SIZE,
	               AMDGPU_GEM_DOMAIN_VRAM);
	SMU_TABLE_INIT(tables, SMU_TABLE_ECCINFO, sizeof(EccInfoTable_t),
			PAGE_SIZE, AMDGPU_GEM_DOMAIN_VRAM);
	SMU_TABLE_INIT(tables, SMU_TABLE_DRIVER_SMU_CONFIG, sizeof(DriverSmuConfigExternal_t),
		       PAGE_SIZE, AMDGPU_GEM_DOMAIN_VRAM);

	smu_table->metrics_table = kzalloc(sizeof(SmuMetricsExternal_t), GFP_KERNEL);
	if (!smu_table->metrics_table)
		goto err0_out;
	smu_table->metrics_time = 0;

	smu_table->gpu_metrics_table_size = sizeof(struct gpu_metrics_v1_3);
	smu_table->gpu_metrics_table = kzalloc(smu_table->gpu_metrics_table_size, GFP_KERNEL);
	if (!smu_table->gpu_metrics_table)
		goto err1_out;

	smu_table->watermarks_table = kzalloc(sizeof(Watermarks_t), GFP_KERNEL);
	if (!smu_table->watermarks_table)
		goto err2_out;

	smu_table->ecc_table = kzalloc(tables[SMU_TABLE_ECCINFO].size, GFP_KERNEL);
	if (!smu_table->ecc_table)
		goto err3_out;

	smu_table->driver_smu_config_table =
		kzalloc(tables[SMU_TABLE_DRIVER_SMU_CONFIG].size, GFP_KERNEL);
	if (!smu_table->driver_smu_config_table)
		goto err4_out;

	return 0;

err4_out:
	kfree(smu_table->ecc_table);
err3_out:
	kfree(smu_table->watermarks_table);
err2_out:
	kfree(smu_table->gpu_metrics_table);
err1_out:
	kfree(smu_table->metrics_table);
err0_out:
	return -ENOMEM;
}

static uint32_t sienna_cichlid_get_throttler_status_locked(struct smu_context *smu)
{
	struct smu_table_context *smu_table= &smu->smu_table;
	SmuMetricsExternal_t *metrics_ext =
		(SmuMetricsExternal_t *)(smu_table->metrics_table);
	uint32_t throttler_status = 0;
	int i;

	if ((smu->adev->ip_versions[MP1_HWIP][0] == IP_VERSION(11, 0, 7)) &&
	     (smu->smc_fw_version >= 0x3A4900)) {
		for (i = 0; i < THROTTLER_COUNT; i++)
			throttler_status |=
				(metrics_ext->SmuMetrics_V3.ThrottlingPercentage[i] ? 1U << i : 0);
	} else if ((smu->adev->ip_versions[MP1_HWIP][0] == IP_VERSION(11, 0, 7)) &&
	     (smu->smc_fw_version >= 0x3A4300)) {
		for (i = 0; i < THROTTLER_COUNT; i++)
			throttler_status |=
				(metrics_ext->SmuMetrics_V2.ThrottlingPercentage[i] ? 1U << i : 0);
	} else {
		throttler_status = metrics_ext->SmuMetrics.ThrottlerStatus;
	}

	return throttler_status;
}

static int sienna_cichlid_get_power_limit(struct smu_context *smu,
					  uint32_t *current_power_limit,
					  uint32_t *default_power_limit,
					  uint32_t *max_power_limit)
{
	struct smu_11_0_7_powerplay_table *powerplay_table =
		(struct smu_11_0_7_powerplay_table *)smu->smu_table.power_play_table;
	uint32_t power_limit, od_percent;
	uint16_t *table_member;

	GET_PPTABLE_MEMBER(SocketPowerLimitAc, &table_member);

	if (smu_v11_0_get_current_power_limit(smu, &power_limit)) {
		power_limit =
			table_member[PPT_THROTTLER_PPT0];
	}

	if (current_power_limit)
		*current_power_limit = power_limit;
	if (default_power_limit)
		*default_power_limit = power_limit;

	if (max_power_limit) {
		if (smu->od_enabled) {
			od_percent =
				le32_to_cpu(powerplay_table->overdrive_table.max[
							SMU_11_0_7_ODSETTING_POWERPERCENTAGE]);

			dev_dbg(smu->adev->dev, "ODSETTING_POWERPERCENTAGE: %d (default: %d)\n",
					od_percent, power_limit);

			power_limit *= (100 + od_percent);
			power_limit /= 100;
		}
		*max_power_limit = power_limit;
	}

	return 0;
}

static void sienna_cichlid_get_smartshift_power_percentage(struct smu_context *smu,
					uint32_t *apu_percent,
					uint32_t *dgpu_percent)
{
	struct smu_table_context *smu_table = &smu->smu_table;
	SmuMetrics_V4_t *metrics_v4 =
		&(((SmuMetricsExternal_t *)(smu_table->metrics_table))->SmuMetrics_V4);
	uint16_t powerRatio = 0;
	uint16_t apu_power_limit = 0;
	uint16_t dgpu_power_limit = 0;
	uint32_t apu_boost = 0;
	uint32_t dgpu_boost = 0;
	uint32_t cur_power_limit;

	if (metrics_v4->ApuSTAPMSmartShiftLimit != 0) {
		sienna_cichlid_get_power_limit(smu, &cur_power_limit, NULL, NULL);
		apu_power_limit = metrics_v4->ApuSTAPMLimit;
		dgpu_power_limit = cur_power_limit;
		powerRatio = (((apu_power_limit +
						  dgpu_power_limit) * 100) /
						  metrics_v4->ApuSTAPMSmartShiftLimit);
		if (powerRatio > 100) {
			apu_power_limit = (apu_power_limit * 100) /
									 powerRatio;
			dgpu_power_limit = (dgpu_power_limit * 100) /
									  powerRatio;
		}
		if (metrics_v4->AverageApuSocketPower > apu_power_limit &&
			 apu_power_limit != 0) {
			apu_boost = ((metrics_v4->AverageApuSocketPower -
							apu_power_limit) * 100) /
							apu_power_limit;
			if (apu_boost > 100)
				apu_boost = 100;
		}

		if (metrics_v4->AverageSocketPower > dgpu_power_limit &&
			 dgpu_power_limit != 0) {
			dgpu_boost = ((metrics_v4->AverageSocketPower -
							 dgpu_power_limit) * 100) /
							 dgpu_power_limit;
			if (dgpu_boost > 100)
				dgpu_boost = 100;
		}

		if (dgpu_boost >= apu_boost)
			apu_boost = 0;
		else
			dgpu_boost = 0;
	}
	*apu_percent = apu_boost;
	*dgpu_percent = dgpu_boost;
}

static int sienna_cichlid_get_smu_metrics_data(struct smu_context *smu,
					       MetricsMember_t member,
					       uint32_t *value)
{
	struct smu_table_context *smu_table= &smu->smu_table;
	SmuMetrics_t *metrics =
		&(((SmuMetricsExternal_t *)(smu_table->metrics_table))->SmuMetrics);
	SmuMetrics_V2_t *metrics_v2 =
		&(((SmuMetricsExternal_t *)(smu_table->metrics_table))->SmuMetrics_V2);
	SmuMetrics_V3_t *metrics_v3 =
		&(((SmuMetricsExternal_t *)(smu_table->metrics_table))->SmuMetrics_V3);
	bool use_metrics_v2 = false;
	bool use_metrics_v3 = false;
	uint16_t average_gfx_activity;
	int ret = 0;
<<<<<<< HEAD
=======
	uint32_t apu_percent = 0;
	uint32_t dgpu_percent = 0;
>>>>>>> bf44eed7

	switch (smu->adev->ip_versions[MP1_HWIP][0]) {
	case IP_VERSION(11, 0, 7):
		if (smu->smc_fw_version >= 0x3A4900)
			use_metrics_v3 = true;
		else if (smu->smc_fw_version >= 0x3A4300)
			use_metrics_v2 = true;
		break;
	case IP_VERSION(11, 0, 11):
		if (smu->smc_fw_version >= 0x412D00)
			use_metrics_v2 = true;
		break;
	case IP_VERSION(11, 0, 12):
		if (smu->smc_fw_version >= 0x3B2300)
			use_metrics_v2 = true;
		break;
	case IP_VERSION(11, 0, 13):
		if (smu->smc_fw_version >= 0x491100)
			use_metrics_v2 = true;
		break;
	default:
		break;
	}

	ret = smu_cmn_get_metrics_table(smu,
					NULL,
					false);
	if (ret)
		return ret;

	switch (member) {
	case METRICS_CURR_GFXCLK:
		*value = use_metrics_v3 ? metrics_v3->CurrClock[PPCLK_GFXCLK] :
			use_metrics_v2 ? metrics_v2->CurrClock[PPCLK_GFXCLK] :
			metrics->CurrClock[PPCLK_GFXCLK];
		break;
	case METRICS_CURR_SOCCLK:
		*value = use_metrics_v3 ? metrics_v3->CurrClock[PPCLK_SOCCLK] :
			use_metrics_v2 ? metrics_v2->CurrClock[PPCLK_SOCCLK] :
			metrics->CurrClock[PPCLK_SOCCLK];
		break;
	case METRICS_CURR_UCLK:
		*value = use_metrics_v3 ? metrics_v3->CurrClock[PPCLK_UCLK] :
			use_metrics_v2 ? metrics_v2->CurrClock[PPCLK_UCLK] :
			metrics->CurrClock[PPCLK_UCLK];
		break;
	case METRICS_CURR_VCLK:
		*value = use_metrics_v3 ? metrics_v3->CurrClock[PPCLK_VCLK_0] :
			use_metrics_v2 ? metrics_v2->CurrClock[PPCLK_VCLK_0] :
			metrics->CurrClock[PPCLK_VCLK_0];
		break;
	case METRICS_CURR_VCLK1:
		*value = use_metrics_v3 ? metrics_v3->CurrClock[PPCLK_VCLK_1] :
			use_metrics_v2 ? metrics_v2->CurrClock[PPCLK_VCLK_1] :
			metrics->CurrClock[PPCLK_VCLK_1];
		break;
	case METRICS_CURR_DCLK:
		*value = use_metrics_v3 ? metrics_v3->CurrClock[PPCLK_DCLK_0] :
			use_metrics_v2 ? metrics_v2->CurrClock[PPCLK_DCLK_0] :
			metrics->CurrClock[PPCLK_DCLK_0];
		break;
	case METRICS_CURR_DCLK1:
		*value = use_metrics_v3 ? metrics_v3->CurrClock[PPCLK_DCLK_1] :
			use_metrics_v2 ? metrics_v2->CurrClock[PPCLK_DCLK_1] :
			metrics->CurrClock[PPCLK_DCLK_1];
		break;
	case METRICS_CURR_DCEFCLK:
		*value = use_metrics_v3 ? metrics_v3->CurrClock[PPCLK_DCEFCLK] :
			use_metrics_v2 ? metrics_v2->CurrClock[PPCLK_DCEFCLK] :
			metrics->CurrClock[PPCLK_DCEFCLK];
		break;
	case METRICS_CURR_FCLK:
		*value = use_metrics_v3 ? metrics_v3->CurrClock[PPCLK_FCLK] :
			use_metrics_v2 ? metrics_v2->CurrClock[PPCLK_FCLK] :
			metrics->CurrClock[PPCLK_FCLK];
		break;
	case METRICS_AVERAGE_GFXCLK:
		average_gfx_activity = use_metrics_v3 ? metrics_v3->AverageGfxActivity :
			use_metrics_v2 ? metrics_v2->AverageGfxActivity :
			metrics->AverageGfxActivity;
		if (average_gfx_activity <= SMU_11_0_7_GFX_BUSY_THRESHOLD)
			*value = use_metrics_v3 ? metrics_v3->AverageGfxclkFrequencyPostDs :
				use_metrics_v2 ? metrics_v2->AverageGfxclkFrequencyPostDs :
				metrics->AverageGfxclkFrequencyPostDs;
		else
			*value = use_metrics_v3 ? metrics_v3->AverageGfxclkFrequencyPreDs :
				use_metrics_v2 ? metrics_v2->AverageGfxclkFrequencyPreDs :
				metrics->AverageGfxclkFrequencyPreDs;
		break;
	case METRICS_AVERAGE_FCLK:
		*value = use_metrics_v3 ? metrics_v3->AverageFclkFrequencyPostDs :
			use_metrics_v2 ? metrics_v2->AverageFclkFrequencyPostDs :
			metrics->AverageFclkFrequencyPostDs;
		break;
	case METRICS_AVERAGE_UCLK:
		*value = use_metrics_v3 ? metrics_v3->AverageUclkFrequencyPostDs :
			use_metrics_v2 ? metrics_v2->AverageUclkFrequencyPostDs :
			metrics->AverageUclkFrequencyPostDs;
		break;
	case METRICS_AVERAGE_GFXACTIVITY:
		*value = use_metrics_v3 ? metrics_v3->AverageGfxActivity :
			use_metrics_v2 ? metrics_v2->AverageGfxActivity :
			metrics->AverageGfxActivity;
		break;
	case METRICS_AVERAGE_MEMACTIVITY:
		*value = use_metrics_v3 ? metrics_v3->AverageUclkActivity :
			use_metrics_v2 ? metrics_v2->AverageUclkActivity :
			metrics->AverageUclkActivity;
		break;
	case METRICS_AVERAGE_SOCKETPOWER:
		*value = use_metrics_v3 ? metrics_v3->AverageSocketPower << 8 :
			use_metrics_v2 ? metrics_v2->AverageSocketPower << 8 :
			metrics->AverageSocketPower << 8;
		break;
	case METRICS_TEMPERATURE_EDGE:
		*value = (use_metrics_v3 ? metrics_v3->TemperatureEdge :
			use_metrics_v2 ? metrics_v2->TemperatureEdge :
			metrics->TemperatureEdge) * SMU_TEMPERATURE_UNITS_PER_CENTIGRADES;
		break;
	case METRICS_TEMPERATURE_HOTSPOT:
		*value = (use_metrics_v3 ? metrics_v3->TemperatureHotspot :
			use_metrics_v2 ? metrics_v2->TemperatureHotspot :
			metrics->TemperatureHotspot) * SMU_TEMPERATURE_UNITS_PER_CENTIGRADES;
		break;
	case METRICS_TEMPERATURE_MEM:
		*value = (use_metrics_v3 ? metrics_v3->TemperatureMem :
			use_metrics_v2 ? metrics_v2->TemperatureMem :
			metrics->TemperatureMem) * SMU_TEMPERATURE_UNITS_PER_CENTIGRADES;
		break;
	case METRICS_TEMPERATURE_VRGFX:
		*value = (use_metrics_v3 ? metrics_v3->TemperatureVrGfx :
			use_metrics_v2 ? metrics_v2->TemperatureVrGfx :
			metrics->TemperatureVrGfx) * SMU_TEMPERATURE_UNITS_PER_CENTIGRADES;
		break;
	case METRICS_TEMPERATURE_VRSOC:
		*value = (use_metrics_v3 ? metrics_v3->TemperatureVrSoc :
			use_metrics_v2 ? metrics_v2->TemperatureVrSoc :
			metrics->TemperatureVrSoc) * SMU_TEMPERATURE_UNITS_PER_CENTIGRADES;
		break;
	case METRICS_THROTTLER_STATUS:
		*value = sienna_cichlid_get_throttler_status_locked(smu);
		break;
	case METRICS_CURR_FANSPEED:
		*value = use_metrics_v3 ? metrics_v3->CurrFanSpeed :
			use_metrics_v2 ? metrics_v2->CurrFanSpeed : metrics->CurrFanSpeed;
		break;
	case METRICS_UNIQUE_ID_UPPER32:
		/* Only supported in 0x3A5300+, metrics_v3 requires 0x3A4900+ */
		*value = use_metrics_v3 ? metrics_v3->PublicSerialNumUpper32 : 0;
		break;
	case METRICS_UNIQUE_ID_LOWER32:
		/* Only supported in 0x3A5300+, metrics_v3 requires 0x3A4900+ */
		*value = use_metrics_v3 ? metrics_v3->PublicSerialNumLower32 : 0;
		break;
	case METRICS_SS_APU_SHARE:
		sienna_cichlid_get_smartshift_power_percentage(smu, &apu_percent, &dgpu_percent);
		*value = apu_percent;
		break;
	case METRICS_SS_DGPU_SHARE:
		sienna_cichlid_get_smartshift_power_percentage(smu, &apu_percent, &dgpu_percent);
		*value = dgpu_percent;
		break;

	default:
		*value = UINT_MAX;
		break;
	}

	return ret;

}

static int sienna_cichlid_allocate_dpm_context(struct smu_context *smu)
{
	struct smu_dpm_context *smu_dpm = &smu->smu_dpm;

	smu_dpm->dpm_context = kzalloc(sizeof(struct smu_11_0_dpm_context),
				       GFP_KERNEL);
	if (!smu_dpm->dpm_context)
		return -ENOMEM;

	smu_dpm->dpm_context_size = sizeof(struct smu_11_0_dpm_context);

	return 0;
}

static void sienna_cichlid_stb_init(struct smu_context *smu);

static int sienna_cichlid_init_smc_tables(struct smu_context *smu)
{
	int ret = 0;

	ret = sienna_cichlid_tables_init(smu);
	if (ret)
		return ret;

	ret = sienna_cichlid_allocate_dpm_context(smu);
	if (ret)
		return ret;

	sienna_cichlid_stb_init(smu);

	return smu_v11_0_init_smc_tables(smu);
}

static int sienna_cichlid_set_default_dpm_table(struct smu_context *smu)
{
	struct smu_11_0_dpm_context *dpm_context = smu->smu_dpm.dpm_context;
	struct smu_11_0_dpm_table *dpm_table;
	struct amdgpu_device *adev = smu->adev;
	int i, ret = 0;
	DpmDescriptor_t *table_member;

	/* socclk dpm table setup */
	dpm_table = &dpm_context->dpm_tables.soc_table;
	GET_PPTABLE_MEMBER(DpmDescriptor, &table_member);
	if (smu_cmn_feature_is_enabled(smu, SMU_FEATURE_DPM_SOCCLK_BIT)) {
		ret = smu_v11_0_set_single_dpm_table(smu,
						     SMU_SOCCLK,
						     dpm_table);
		if (ret)
			return ret;
		dpm_table->is_fine_grained =
			!table_member[PPCLK_SOCCLK].SnapToDiscrete;
	} else {
		dpm_table->count = 1;
		dpm_table->dpm_levels[0].value = smu->smu_table.boot_values.socclk / 100;
		dpm_table->dpm_levels[0].enabled = true;
		dpm_table->min = dpm_table->dpm_levels[0].value;
		dpm_table->max = dpm_table->dpm_levels[0].value;
	}

	/* gfxclk dpm table setup */
	dpm_table = &dpm_context->dpm_tables.gfx_table;
	if (smu_cmn_feature_is_enabled(smu, SMU_FEATURE_DPM_GFXCLK_BIT)) {
		ret = smu_v11_0_set_single_dpm_table(smu,
						     SMU_GFXCLK,
						     dpm_table);
		if (ret)
			return ret;
		dpm_table->is_fine_grained =
			!table_member[PPCLK_GFXCLK].SnapToDiscrete;
	} else {
		dpm_table->count = 1;
		dpm_table->dpm_levels[0].value = smu->smu_table.boot_values.gfxclk / 100;
		dpm_table->dpm_levels[0].enabled = true;
		dpm_table->min = dpm_table->dpm_levels[0].value;
		dpm_table->max = dpm_table->dpm_levels[0].value;
	}

	/* uclk dpm table setup */
	dpm_table = &dpm_context->dpm_tables.uclk_table;
	if (smu_cmn_feature_is_enabled(smu, SMU_FEATURE_DPM_UCLK_BIT)) {
		ret = smu_v11_0_set_single_dpm_table(smu,
						     SMU_UCLK,
						     dpm_table);
		if (ret)
			return ret;
		dpm_table->is_fine_grained =
			!table_member[PPCLK_UCLK].SnapToDiscrete;
	} else {
		dpm_table->count = 1;
		dpm_table->dpm_levels[0].value = smu->smu_table.boot_values.uclk / 100;
		dpm_table->dpm_levels[0].enabled = true;
		dpm_table->min = dpm_table->dpm_levels[0].value;
		dpm_table->max = dpm_table->dpm_levels[0].value;
	}

	/* fclk dpm table setup */
	dpm_table = &dpm_context->dpm_tables.fclk_table;
	if (smu_cmn_feature_is_enabled(smu, SMU_FEATURE_DPM_FCLK_BIT)) {
		ret = smu_v11_0_set_single_dpm_table(smu,
						     SMU_FCLK,
						     dpm_table);
		if (ret)
			return ret;
		dpm_table->is_fine_grained =
			!table_member[PPCLK_FCLK].SnapToDiscrete;
	} else {
		dpm_table->count = 1;
		dpm_table->dpm_levels[0].value = smu->smu_table.boot_values.fclk / 100;
		dpm_table->dpm_levels[0].enabled = true;
		dpm_table->min = dpm_table->dpm_levels[0].value;
		dpm_table->max = dpm_table->dpm_levels[0].value;
	}

	/* vclk0/1 dpm table setup */
	for (i = 0; i < adev->vcn.num_vcn_inst; i++) {
		if (adev->vcn.harvest_config & (1 << i))
			continue;

		dpm_table = &dpm_context->dpm_tables.vclk_table;
		if (smu_cmn_feature_is_enabled(smu, SMU_FEATURE_MM_DPM_PG_BIT)) {
			ret = smu_v11_0_set_single_dpm_table(smu,
							     i ? SMU_VCLK1 : SMU_VCLK,
							     dpm_table);
			if (ret)
				return ret;
			dpm_table->is_fine_grained =
				!table_member[i ? PPCLK_VCLK_1 : PPCLK_VCLK_0].SnapToDiscrete;
		} else {
			dpm_table->count = 1;
			dpm_table->dpm_levels[0].value = smu->smu_table.boot_values.vclk / 100;
			dpm_table->dpm_levels[0].enabled = true;
			dpm_table->min = dpm_table->dpm_levels[0].value;
			dpm_table->max = dpm_table->dpm_levels[0].value;
		}
	}

	/* dclk0/1 dpm table setup */
	for (i = 0; i < adev->vcn.num_vcn_inst; i++) {
		if (adev->vcn.harvest_config & (1 << i))
			continue;
		dpm_table = &dpm_context->dpm_tables.dclk_table;
		if (smu_cmn_feature_is_enabled(smu, SMU_FEATURE_MM_DPM_PG_BIT)) {
			ret = smu_v11_0_set_single_dpm_table(smu,
							     i ? SMU_DCLK1 : SMU_DCLK,
							     dpm_table);
			if (ret)
				return ret;
			dpm_table->is_fine_grained =
				!table_member[i ? PPCLK_DCLK_1 : PPCLK_DCLK_0].SnapToDiscrete;
		} else {
			dpm_table->count = 1;
			dpm_table->dpm_levels[0].value = smu->smu_table.boot_values.dclk / 100;
			dpm_table->dpm_levels[0].enabled = true;
			dpm_table->min = dpm_table->dpm_levels[0].value;
			dpm_table->max = dpm_table->dpm_levels[0].value;
		}
	}

	/* dcefclk dpm table setup */
	dpm_table = &dpm_context->dpm_tables.dcef_table;
	if (smu_cmn_feature_is_enabled(smu, SMU_FEATURE_DPM_DCEFCLK_BIT)) {
		ret = smu_v11_0_set_single_dpm_table(smu,
						     SMU_DCEFCLK,
						     dpm_table);
		if (ret)
			return ret;
		dpm_table->is_fine_grained =
			!table_member[PPCLK_DCEFCLK].SnapToDiscrete;
	} else {
		dpm_table->count = 1;
		dpm_table->dpm_levels[0].value = smu->smu_table.boot_values.dcefclk / 100;
		dpm_table->dpm_levels[0].enabled = true;
		dpm_table->min = dpm_table->dpm_levels[0].value;
		dpm_table->max = dpm_table->dpm_levels[0].value;
	}

	/* pixelclk dpm table setup */
	dpm_table = &dpm_context->dpm_tables.pixel_table;
	if (smu_cmn_feature_is_enabled(smu, SMU_FEATURE_DPM_DCEFCLK_BIT)) {
		ret = smu_v11_0_set_single_dpm_table(smu,
						     SMU_PIXCLK,
						     dpm_table);
		if (ret)
			return ret;
		dpm_table->is_fine_grained =
			!table_member[PPCLK_PIXCLK].SnapToDiscrete;
	} else {
		dpm_table->count = 1;
		dpm_table->dpm_levels[0].value = smu->smu_table.boot_values.dcefclk / 100;
		dpm_table->dpm_levels[0].enabled = true;
		dpm_table->min = dpm_table->dpm_levels[0].value;
		dpm_table->max = dpm_table->dpm_levels[0].value;
	}

	/* displayclk dpm table setup */
	dpm_table = &dpm_context->dpm_tables.display_table;
	if (smu_cmn_feature_is_enabled(smu, SMU_FEATURE_DPM_DCEFCLK_BIT)) {
		ret = smu_v11_0_set_single_dpm_table(smu,
						     SMU_DISPCLK,
						     dpm_table);
		if (ret)
			return ret;
		dpm_table->is_fine_grained =
			!table_member[PPCLK_DISPCLK].SnapToDiscrete;
	} else {
		dpm_table->count = 1;
		dpm_table->dpm_levels[0].value = smu->smu_table.boot_values.dcefclk / 100;
		dpm_table->dpm_levels[0].enabled = true;
		dpm_table->min = dpm_table->dpm_levels[0].value;
		dpm_table->max = dpm_table->dpm_levels[0].value;
	}

	/* phyclk dpm table setup */
	dpm_table = &dpm_context->dpm_tables.phy_table;
	if (smu_cmn_feature_is_enabled(smu, SMU_FEATURE_DPM_DCEFCLK_BIT)) {
		ret = smu_v11_0_set_single_dpm_table(smu,
						     SMU_PHYCLK,
						     dpm_table);
		if (ret)
			return ret;
		dpm_table->is_fine_grained =
			!table_member[PPCLK_PHYCLK].SnapToDiscrete;
	} else {
		dpm_table->count = 1;
		dpm_table->dpm_levels[0].value = smu->smu_table.boot_values.dcefclk / 100;
		dpm_table->dpm_levels[0].enabled = true;
		dpm_table->min = dpm_table->dpm_levels[0].value;
		dpm_table->max = dpm_table->dpm_levels[0].value;
	}

	return 0;
}

static int sienna_cichlid_dpm_set_vcn_enable(struct smu_context *smu, bool enable)
{
	struct amdgpu_device *adev = smu->adev;
	int i, ret = 0;

	for (i = 0; i < adev->vcn.num_vcn_inst; i++) {
		if (adev->vcn.harvest_config & (1 << i))
			continue;
		/* vcn dpm on is a prerequisite for vcn power gate messages */
		if (smu_cmn_feature_is_enabled(smu, SMU_FEATURE_MM_DPM_PG_BIT)) {
			ret = smu_cmn_send_smc_msg_with_param(smu, enable ?
							      SMU_MSG_PowerUpVcn : SMU_MSG_PowerDownVcn,
							      0x10000 * i, NULL);
			if (ret)
				return ret;
		}
	}

	return ret;
}

static int sienna_cichlid_dpm_set_jpeg_enable(struct smu_context *smu, bool enable)
{
	int ret = 0;

	if (enable) {
		if (smu_cmn_feature_is_enabled(smu, SMU_FEATURE_MM_DPM_PG_BIT)) {
			ret = smu_cmn_send_smc_msg_with_param(smu, SMU_MSG_PowerUpJpeg, 0, NULL);
			if (ret)
				return ret;
		}
	} else {
		if (smu_cmn_feature_is_enabled(smu, SMU_FEATURE_MM_DPM_PG_BIT)) {
			ret = smu_cmn_send_smc_msg_with_param(smu, SMU_MSG_PowerDownJpeg, 0, NULL);
			if (ret)
				return ret;
		}
	}

	return ret;
}

static int sienna_cichlid_get_current_clk_freq_by_table(struct smu_context *smu,
				       enum smu_clk_type clk_type,
				       uint32_t *value)
{
	MetricsMember_t member_type;
	int clk_id = 0;

	clk_id = smu_cmn_to_asic_specific_index(smu,
						CMN2ASIC_MAPPING_CLK,
						clk_type);
	if (clk_id < 0)
		return clk_id;

	switch (clk_id) {
	case PPCLK_GFXCLK:
		member_type = METRICS_CURR_GFXCLK;
		break;
	case PPCLK_UCLK:
		member_type = METRICS_CURR_UCLK;
		break;
	case PPCLK_SOCCLK:
		member_type = METRICS_CURR_SOCCLK;
		break;
	case PPCLK_FCLK:
		member_type = METRICS_CURR_FCLK;
		break;
	case PPCLK_VCLK_0:
		member_type = METRICS_CURR_VCLK;
		break;
	case PPCLK_VCLK_1:
		member_type = METRICS_CURR_VCLK1;
		break;
	case PPCLK_DCLK_0:
		member_type = METRICS_CURR_DCLK;
		break;
	case PPCLK_DCLK_1:
		member_type = METRICS_CURR_DCLK1;
		break;
	case PPCLK_DCEFCLK:
		member_type = METRICS_CURR_DCEFCLK;
		break;
	default:
		return -EINVAL;
	}

	return sienna_cichlid_get_smu_metrics_data(smu,
						   member_type,
						   value);

}

static bool sienna_cichlid_is_support_fine_grained_dpm(struct smu_context *smu, enum smu_clk_type clk_type)
{
	DpmDescriptor_t *dpm_desc = NULL;
	DpmDescriptor_t *table_member;
	uint32_t clk_index = 0;

	GET_PPTABLE_MEMBER(DpmDescriptor, &table_member);
	clk_index = smu_cmn_to_asic_specific_index(smu,
						   CMN2ASIC_MAPPING_CLK,
						   clk_type);
	dpm_desc = &table_member[clk_index];

	/* 0 - Fine grained DPM, 1 - Discrete DPM */
	return dpm_desc->SnapToDiscrete == 0;
}

static bool sienna_cichlid_is_od_feature_supported(struct smu_11_0_7_overdrive_table *od_table,
						   enum SMU_11_0_7_ODFEATURE_CAP cap)
{
	return od_table->cap[cap];
}

static void sienna_cichlid_get_od_setting_range(struct smu_11_0_7_overdrive_table *od_table,
						enum SMU_11_0_7_ODSETTING_ID setting,
						uint32_t *min, uint32_t *max)
{
	if (min)
		*min = od_table->min[setting];
	if (max)
		*max = od_table->max[setting];
}

static int sienna_cichlid_print_clk_levels(struct smu_context *smu,
			enum smu_clk_type clk_type, char *buf)
{
	struct amdgpu_device *adev = smu->adev;
	struct smu_table_context *table_context = &smu->smu_table;
	struct smu_dpm_context *smu_dpm = &smu->smu_dpm;
	struct smu_11_0_dpm_context *dpm_context = smu_dpm->dpm_context;
	uint16_t *table_member;

	struct smu_11_0_7_overdrive_table *od_settings = smu->od_settings;
	OverDriveTable_t *od_table =
		(OverDriveTable_t *)table_context->overdrive_table;
	int i, size = 0, ret = 0;
	uint32_t cur_value = 0, value = 0, count = 0;
	uint32_t freq_values[3] = {0};
	uint32_t mark_index = 0;
	uint32_t gen_speed, lane_width;
	uint32_t min_value, max_value;
	uint32_t smu_version;

	smu_cmn_get_sysfs_buf(&buf, &size);

	switch (clk_type) {
	case SMU_GFXCLK:
	case SMU_SCLK:
	case SMU_SOCCLK:
	case SMU_MCLK:
	case SMU_UCLK:
	case SMU_FCLK:
	case SMU_VCLK:
	case SMU_VCLK1:
	case SMU_DCLK:
	case SMU_DCLK1:
	case SMU_DCEFCLK:
		ret = sienna_cichlid_get_current_clk_freq_by_table(smu, clk_type, &cur_value);
		if (ret)
			goto print_clk_out;

		ret = smu_v11_0_get_dpm_level_count(smu, clk_type, &count);
		if (ret)
			goto print_clk_out;

		if (!sienna_cichlid_is_support_fine_grained_dpm(smu, clk_type)) {
			for (i = 0; i < count; i++) {
				ret = smu_v11_0_get_dpm_freq_by_index(smu, clk_type, i, &value);
				if (ret)
					goto print_clk_out;

				size += sysfs_emit_at(buf, size, "%d: %uMhz %s\n", i, value,
						cur_value == value ? "*" : "");
			}
		} else {
			ret = smu_v11_0_get_dpm_freq_by_index(smu, clk_type, 0, &freq_values[0]);
			if (ret)
				goto print_clk_out;
			ret = smu_v11_0_get_dpm_freq_by_index(smu, clk_type, count - 1, &freq_values[2]);
			if (ret)
				goto print_clk_out;

			freq_values[1] = cur_value;
			mark_index = cur_value == freq_values[0] ? 0 :
				     cur_value == freq_values[2] ? 2 : 1;

			count = 3;
			if (mark_index != 1) {
				count = 2;
				freq_values[1] = freq_values[2];
			}

			for (i = 0; i < count; i++) {
				size += sysfs_emit_at(buf, size, "%d: %uMhz %s\n", i, freq_values[i],
						cur_value  == freq_values[i] ? "*" : "");
			}

		}
		break;
	case SMU_PCIE:
		gen_speed = smu_v11_0_get_current_pcie_link_speed_level(smu);
		lane_width = smu_v11_0_get_current_pcie_link_width_level(smu);
		GET_PPTABLE_MEMBER(LclkFreq, &table_member);
		for (i = 0; i < NUM_LINK_LEVELS; i++)
			size += sysfs_emit_at(buf, size, "%d: %s %s %dMhz %s\n", i,
					(dpm_context->dpm_tables.pcie_table.pcie_gen[i] == 0) ? "2.5GT/s," :
					(dpm_context->dpm_tables.pcie_table.pcie_gen[i] == 1) ? "5.0GT/s," :
					(dpm_context->dpm_tables.pcie_table.pcie_gen[i] == 2) ? "8.0GT/s," :
					(dpm_context->dpm_tables.pcie_table.pcie_gen[i] == 3) ? "16.0GT/s," : "",
					(dpm_context->dpm_tables.pcie_table.pcie_lane[i] == 1) ? "x1" :
					(dpm_context->dpm_tables.pcie_table.pcie_lane[i] == 2) ? "x2" :
					(dpm_context->dpm_tables.pcie_table.pcie_lane[i] == 3) ? "x4" :
					(dpm_context->dpm_tables.pcie_table.pcie_lane[i] == 4) ? "x8" :
					(dpm_context->dpm_tables.pcie_table.pcie_lane[i] == 5) ? "x12" :
					(dpm_context->dpm_tables.pcie_table.pcie_lane[i] == 6) ? "x16" : "",
					table_member[i],
					(gen_speed == dpm_context->dpm_tables.pcie_table.pcie_gen[i]) &&
					(lane_width == dpm_context->dpm_tables.pcie_table.pcie_lane[i]) ?
					"*" : "");
		break;
	case SMU_OD_SCLK:
		if (!smu->od_enabled || !od_table || !od_settings)
			break;

		if (!sienna_cichlid_is_od_feature_supported(od_settings, SMU_11_0_7_ODCAP_GFXCLK_LIMITS))
			break;

		size += sysfs_emit_at(buf, size, "OD_SCLK:\n");
		size += sysfs_emit_at(buf, size, "0: %uMhz\n1: %uMhz\n", od_table->GfxclkFmin, od_table->GfxclkFmax);
		break;

	case SMU_OD_MCLK:
		if (!smu->od_enabled || !od_table || !od_settings)
			break;

		if (!sienna_cichlid_is_od_feature_supported(od_settings, SMU_11_0_7_ODCAP_UCLK_LIMITS))
			break;

		size += sysfs_emit_at(buf, size, "OD_MCLK:\n");
		size += sysfs_emit_at(buf, size, "0: %uMhz\n1: %uMHz\n", od_table->UclkFmin, od_table->UclkFmax);
		break;

	case SMU_OD_VDDGFX_OFFSET:
		if (!smu->od_enabled || !od_table || !od_settings)
			break;

		/*
		 * OD GFX Voltage Offset functionality is supported only by 58.41.0
		 * and onwards SMU firmwares.
		 */
		smu_cmn_get_smc_version(smu, NULL, &smu_version);
		if ((adev->ip_versions[MP1_HWIP][0] == IP_VERSION(11, 0, 7)) &&
		     (smu_version < 0x003a2900))
			break;

		size += sysfs_emit_at(buf, size, "OD_VDDGFX_OFFSET:\n");
		size += sysfs_emit_at(buf, size, "%dmV\n", od_table->VddGfxOffset);
		break;

	case SMU_OD_RANGE:
		if (!smu->od_enabled || !od_table || !od_settings)
			break;

		size += sysfs_emit_at(buf, size, "%s:\n", "OD_RANGE");

		if (sienna_cichlid_is_od_feature_supported(od_settings, SMU_11_0_7_ODCAP_GFXCLK_LIMITS)) {
			sienna_cichlid_get_od_setting_range(od_settings, SMU_11_0_7_ODSETTING_GFXCLKFMIN,
							    &min_value, NULL);
			sienna_cichlid_get_od_setting_range(od_settings, SMU_11_0_7_ODSETTING_GFXCLKFMAX,
							    NULL, &max_value);
			size += sysfs_emit_at(buf, size, "SCLK: %7uMhz %10uMhz\n",
					min_value, max_value);
		}

		if (sienna_cichlid_is_od_feature_supported(od_settings, SMU_11_0_7_ODCAP_UCLK_LIMITS)) {
			sienna_cichlid_get_od_setting_range(od_settings, SMU_11_0_7_ODSETTING_UCLKFMIN,
							    &min_value, NULL);
			sienna_cichlid_get_od_setting_range(od_settings, SMU_11_0_7_ODSETTING_UCLKFMAX,
							    NULL, &max_value);
			size += sysfs_emit_at(buf, size, "MCLK: %7uMhz %10uMhz\n",
					min_value, max_value);
		}
		break;

	default:
		break;
	}

print_clk_out:
	return size;
}

static int sienna_cichlid_force_clk_levels(struct smu_context *smu,
				   enum smu_clk_type clk_type, uint32_t mask)
{
	int ret = 0;
	uint32_t soft_min_level = 0, soft_max_level = 0, min_freq = 0, max_freq = 0;

	soft_min_level = mask ? (ffs(mask) - 1) : 0;
	soft_max_level = mask ? (fls(mask) - 1) : 0;

	switch (clk_type) {
	case SMU_GFXCLK:
	case SMU_SCLK:
	case SMU_SOCCLK:
	case SMU_MCLK:
	case SMU_UCLK:
	case SMU_FCLK:
		/* There is only 2 levels for fine grained DPM */
		if (sienna_cichlid_is_support_fine_grained_dpm(smu, clk_type)) {
			soft_max_level = (soft_max_level >= 1 ? 1 : 0);
			soft_min_level = (soft_min_level >= 1 ? 1 : 0);
		}

		ret = smu_v11_0_get_dpm_freq_by_index(smu, clk_type, soft_min_level, &min_freq);
		if (ret)
			goto forec_level_out;

		ret = smu_v11_0_get_dpm_freq_by_index(smu, clk_type, soft_max_level, &max_freq);
		if (ret)
			goto forec_level_out;

		ret = smu_v11_0_set_soft_freq_limited_range(smu, clk_type, min_freq, max_freq);
		if (ret)
			goto forec_level_out;
		break;
	case SMU_DCEFCLK:
		dev_info(smu->adev->dev,"Setting DCEFCLK min/max dpm level is not supported!\n");
		break;
	default:
		break;
	}

forec_level_out:
	return 0;
}

static int sienna_cichlid_populate_umd_state_clk(struct smu_context *smu)
{
	struct smu_11_0_dpm_context *dpm_context =
				smu->smu_dpm.dpm_context;
	struct smu_11_0_dpm_table *gfx_table =
				&dpm_context->dpm_tables.gfx_table;
	struct smu_11_0_dpm_table *mem_table =
				&dpm_context->dpm_tables.uclk_table;
	struct smu_11_0_dpm_table *soc_table =
				&dpm_context->dpm_tables.soc_table;
	struct smu_umd_pstate_table *pstate_table =
				&smu->pstate_table;
	struct amdgpu_device *adev = smu->adev;

	pstate_table->gfxclk_pstate.min = gfx_table->min;
	pstate_table->gfxclk_pstate.peak = gfx_table->max;

	pstate_table->uclk_pstate.min = mem_table->min;
	pstate_table->uclk_pstate.peak = mem_table->max;

	pstate_table->socclk_pstate.min = soc_table->min;
	pstate_table->socclk_pstate.peak = soc_table->max;

	switch (adev->asic_type) {
	case CHIP_SIENNA_CICHLID:
	case CHIP_NAVY_FLOUNDER:
		pstate_table->gfxclk_pstate.standard = SIENNA_CICHLID_UMD_PSTATE_PROFILING_GFXCLK;
		pstate_table->uclk_pstate.standard = SIENNA_CICHLID_UMD_PSTATE_PROFILING_MEMCLK;
		pstate_table->socclk_pstate.standard = SIENNA_CICHLID_UMD_PSTATE_PROFILING_SOCCLK;
		break;
	case CHIP_DIMGREY_CAVEFISH:
		pstate_table->gfxclk_pstate.standard = DIMGREY_CAVEFISH_UMD_PSTATE_PROFILING_GFXCLK;
		pstate_table->uclk_pstate.standard = DIMGREY_CAVEFISH_UMD_PSTATE_PROFILING_MEMCLK;
		pstate_table->socclk_pstate.standard = DIMGREY_CAVEFISH_UMD_PSTATE_PROFILING_SOCCLK;
		break;
	case CHIP_BEIGE_GOBY:
		pstate_table->gfxclk_pstate.standard = BEIGE_GOBY_UMD_PSTATE_PROFILING_GFXCLK;
		pstate_table->uclk_pstate.standard = BEIGE_GOBY_UMD_PSTATE_PROFILING_MEMCLK;
		pstate_table->socclk_pstate.standard = BEIGE_GOBY_UMD_PSTATE_PROFILING_SOCCLK;
		break;
	default:
		break;
	}

	return 0;
}

static int sienna_cichlid_pre_display_config_changed(struct smu_context *smu)
{
	int ret = 0;
	uint32_t max_freq = 0;

	/* Sienna_Cichlid do not support to change display num currently */
	return 0;
#if 0
	ret = smu_cmn_send_smc_msg_with_param(smu, SMU_MSG_NumOfDisplays, 0, NULL);
	if (ret)
		return ret;
#endif

	if (smu_cmn_feature_is_enabled(smu, SMU_FEATURE_DPM_UCLK_BIT)) {
		ret = smu_v11_0_get_dpm_ultimate_freq(smu, SMU_UCLK, NULL, &max_freq);
		if (ret)
			return ret;
		ret = smu_v11_0_set_hard_freq_limited_range(smu, SMU_UCLK, 0, max_freq);
		if (ret)
			return ret;
	}

	return ret;
}

static int sienna_cichlid_display_config_changed(struct smu_context *smu)
{
	int ret = 0;

	if ((smu->watermarks_bitmap & WATERMARKS_EXIST) &&
	    smu_cmn_feature_is_enabled(smu, SMU_FEATURE_DPM_DCEFCLK_BIT) &&
	    smu_cmn_feature_is_enabled(smu, SMU_FEATURE_DPM_SOCCLK_BIT)) {
#if 0
		ret = smu_cmn_send_smc_msg_with_param(smu, SMU_MSG_NumOfDisplays,
						  smu->display_config->num_display,
						  NULL);
#endif
		if (ret)
			return ret;
	}

	return ret;
}

static bool sienna_cichlid_is_dpm_running(struct smu_context *smu)
{
	int ret = 0;
	uint64_t feature_enabled;

	ret = smu_cmn_get_enabled_mask(smu, &feature_enabled);
	if (ret)
		return false;

	return !!(feature_enabled & SMC_DPM_FEATURE);
}

static int sienna_cichlid_get_fan_speed_rpm(struct smu_context *smu,
					    uint32_t *speed)
{
	if (!speed)
		return -EINVAL;

	/*
	 * For Sienna_Cichlid and later, the fan speed(rpm) reported
	 * by pmfw is always trustable(even when the fan control feature
	 * disabled or 0 RPM kicked in).
	 */
	return sienna_cichlid_get_smu_metrics_data(smu,
						   METRICS_CURR_FANSPEED,
						   speed);
}

static int sienna_cichlid_get_fan_parameters(struct smu_context *smu)
{
	uint16_t *table_member;

	GET_PPTABLE_MEMBER(FanMaximumRpm, &table_member);
	smu->fan_max_rpm = *table_member;

	return 0;
}

static int sienna_cichlid_get_power_profile_mode(struct smu_context *smu, char *buf)
{
	DpmActivityMonitorCoeffIntExternal_t activity_monitor_external;
	DpmActivityMonitorCoeffInt_t *activity_monitor =
		&(activity_monitor_external.DpmActivityMonitorCoeffInt);
	uint32_t i, size = 0;
	int16_t workload_type = 0;
	static const char *title[] = {
			"PROFILE_INDEX(NAME)",
			"CLOCK_TYPE(NAME)",
			"FPS",
			"MinFreqType",
			"MinActiveFreqType",
			"MinActiveFreq",
			"BoosterFreqType",
			"BoosterFreq",
			"PD_Data_limit_c",
			"PD_Data_error_coeff",
			"PD_Data_error_rate_coeff"};
	int result = 0;

	if (!buf)
		return -EINVAL;

	size += sysfs_emit_at(buf, size, "%16s %s %s %s %s %s %s %s %s %s %s\n",
			title[0], title[1], title[2], title[3], title[4], title[5],
			title[6], title[7], title[8], title[9], title[10]);

	for (i = 0; i <= PP_SMC_POWER_PROFILE_CUSTOM; i++) {
		/* conv PP_SMC_POWER_PROFILE* to WORKLOAD_PPLIB_*_BIT */
		workload_type = smu_cmn_to_asic_specific_index(smu,
							       CMN2ASIC_MAPPING_WORKLOAD,
							       i);
		if (workload_type < 0)
			return -EINVAL;

		result = smu_cmn_update_table(smu,
					  SMU_TABLE_ACTIVITY_MONITOR_COEFF, workload_type,
					  (void *)(&activity_monitor_external), false);
		if (result) {
			dev_err(smu->adev->dev, "[%s] Failed to get activity monitor!", __func__);
			return result;
		}

		size += sysfs_emit_at(buf, size, "%2d %14s%s:\n",
			i, amdgpu_pp_profile_name[i], (i == smu->power_profile_mode) ? "*" : " ");

		size += sysfs_emit_at(buf, size, "%19s %d(%13s) %7d %7d %7d %7d %7d %7d %7d %7d %7d\n",
			" ",
			0,
			"GFXCLK",
			activity_monitor->Gfx_FPS,
			activity_monitor->Gfx_MinFreqStep,
			activity_monitor->Gfx_MinActiveFreqType,
			activity_monitor->Gfx_MinActiveFreq,
			activity_monitor->Gfx_BoosterFreqType,
			activity_monitor->Gfx_BoosterFreq,
			activity_monitor->Gfx_PD_Data_limit_c,
			activity_monitor->Gfx_PD_Data_error_coeff,
			activity_monitor->Gfx_PD_Data_error_rate_coeff);

		size += sysfs_emit_at(buf, size, "%19s %d(%13s) %7d %7d %7d %7d %7d %7d %7d %7d %7d\n",
			" ",
			1,
			"SOCCLK",
			activity_monitor->Fclk_FPS,
			activity_monitor->Fclk_MinFreqStep,
			activity_monitor->Fclk_MinActiveFreqType,
			activity_monitor->Fclk_MinActiveFreq,
			activity_monitor->Fclk_BoosterFreqType,
			activity_monitor->Fclk_BoosterFreq,
			activity_monitor->Fclk_PD_Data_limit_c,
			activity_monitor->Fclk_PD_Data_error_coeff,
			activity_monitor->Fclk_PD_Data_error_rate_coeff);

		size += sysfs_emit_at(buf, size, "%19s %d(%13s) %7d %7d %7d %7d %7d %7d %7d %7d %7d\n",
			" ",
			2,
			"MEMLK",
			activity_monitor->Mem_FPS,
			activity_monitor->Mem_MinFreqStep,
			activity_monitor->Mem_MinActiveFreqType,
			activity_monitor->Mem_MinActiveFreq,
			activity_monitor->Mem_BoosterFreqType,
			activity_monitor->Mem_BoosterFreq,
			activity_monitor->Mem_PD_Data_limit_c,
			activity_monitor->Mem_PD_Data_error_coeff,
			activity_monitor->Mem_PD_Data_error_rate_coeff);
	}

	return size;
}

static int sienna_cichlid_set_power_profile_mode(struct smu_context *smu, long *input, uint32_t size)
{

	DpmActivityMonitorCoeffIntExternal_t activity_monitor_external;
	DpmActivityMonitorCoeffInt_t *activity_monitor =
		&(activity_monitor_external.DpmActivityMonitorCoeffInt);
	int workload_type, ret = 0;

	smu->power_profile_mode = input[size];

	if (smu->power_profile_mode > PP_SMC_POWER_PROFILE_CUSTOM) {
		dev_err(smu->adev->dev, "Invalid power profile mode %d\n", smu->power_profile_mode);
		return -EINVAL;
	}

	if (smu->power_profile_mode == PP_SMC_POWER_PROFILE_CUSTOM) {

		ret = smu_cmn_update_table(smu,
				       SMU_TABLE_ACTIVITY_MONITOR_COEFF, WORKLOAD_PPLIB_CUSTOM_BIT,
				       (void *)(&activity_monitor_external), false);
		if (ret) {
			dev_err(smu->adev->dev, "[%s] Failed to get activity monitor!", __func__);
			return ret;
		}

		switch (input[0]) {
		case 0: /* Gfxclk */
			activity_monitor->Gfx_FPS = input[1];
			activity_monitor->Gfx_MinFreqStep = input[2];
			activity_monitor->Gfx_MinActiveFreqType = input[3];
			activity_monitor->Gfx_MinActiveFreq = input[4];
			activity_monitor->Gfx_BoosterFreqType = input[5];
			activity_monitor->Gfx_BoosterFreq = input[6];
			activity_monitor->Gfx_PD_Data_limit_c = input[7];
			activity_monitor->Gfx_PD_Data_error_coeff = input[8];
			activity_monitor->Gfx_PD_Data_error_rate_coeff = input[9];
			break;
		case 1: /* Socclk */
			activity_monitor->Fclk_FPS = input[1];
			activity_monitor->Fclk_MinFreqStep = input[2];
			activity_monitor->Fclk_MinActiveFreqType = input[3];
			activity_monitor->Fclk_MinActiveFreq = input[4];
			activity_monitor->Fclk_BoosterFreqType = input[5];
			activity_monitor->Fclk_BoosterFreq = input[6];
			activity_monitor->Fclk_PD_Data_limit_c = input[7];
			activity_monitor->Fclk_PD_Data_error_coeff = input[8];
			activity_monitor->Fclk_PD_Data_error_rate_coeff = input[9];
			break;
		case 2: /* Memlk */
			activity_monitor->Mem_FPS = input[1];
			activity_monitor->Mem_MinFreqStep = input[2];
			activity_monitor->Mem_MinActiveFreqType = input[3];
			activity_monitor->Mem_MinActiveFreq = input[4];
			activity_monitor->Mem_BoosterFreqType = input[5];
			activity_monitor->Mem_BoosterFreq = input[6];
			activity_monitor->Mem_PD_Data_limit_c = input[7];
			activity_monitor->Mem_PD_Data_error_coeff = input[8];
			activity_monitor->Mem_PD_Data_error_rate_coeff = input[9];
			break;
		}

		ret = smu_cmn_update_table(smu,
				       SMU_TABLE_ACTIVITY_MONITOR_COEFF, WORKLOAD_PPLIB_CUSTOM_BIT,
				       (void *)(&activity_monitor_external), true);
		if (ret) {
			dev_err(smu->adev->dev, "[%s] Failed to set activity monitor!", __func__);
			return ret;
		}
	}

	/* conv PP_SMC_POWER_PROFILE* to WORKLOAD_PPLIB_*_BIT */
	workload_type = smu_cmn_to_asic_specific_index(smu,
						       CMN2ASIC_MAPPING_WORKLOAD,
						       smu->power_profile_mode);
	if (workload_type < 0)
		return -EINVAL;
	smu_cmn_send_smc_msg_with_param(smu, SMU_MSG_SetWorkloadMask,
				    1 << workload_type, NULL);

	return ret;
}

static int sienna_cichlid_notify_smc_display_config(struct smu_context *smu)
{
	struct smu_clocks min_clocks = {0};
	struct pp_display_clock_request clock_req;
	int ret = 0;

	min_clocks.dcef_clock = smu->display_config->min_dcef_set_clk;
	min_clocks.dcef_clock_in_sr = smu->display_config->min_dcef_deep_sleep_set_clk;
	min_clocks.memory_clock = smu->display_config->min_mem_set_clock;

	if (smu_cmn_feature_is_enabled(smu, SMU_FEATURE_DPM_DCEFCLK_BIT)) {
		clock_req.clock_type = amd_pp_dcef_clock;
		clock_req.clock_freq_in_khz = min_clocks.dcef_clock * 10;

		ret = smu_v11_0_display_clock_voltage_request(smu, &clock_req);
		if (!ret) {
			if (smu_cmn_feature_is_enabled(smu, SMU_FEATURE_DS_DCEFCLK_BIT)) {
				ret = smu_cmn_send_smc_msg_with_param(smu,
								  SMU_MSG_SetMinDeepSleepDcefclk,
								  min_clocks.dcef_clock_in_sr/100,
								  NULL);
				if (ret) {
					dev_err(smu->adev->dev, "Attempt to set divider for DCEFCLK Failed!");
					return ret;
				}
			}
		} else {
			dev_info(smu->adev->dev, "Attempt to set Hard Min for DCEFCLK Failed!");
		}
	}

	if (smu_cmn_feature_is_enabled(smu, SMU_FEATURE_DPM_UCLK_BIT)) {
		ret = smu_v11_0_set_hard_freq_limited_range(smu, SMU_UCLK, min_clocks.memory_clock/100, 0);
		if (ret) {
			dev_err(smu->adev->dev, "[%s] Set hard min uclk failed!", __func__);
			return ret;
		}
	}

	return 0;
}

static int sienna_cichlid_set_watermarks_table(struct smu_context *smu,
					       struct pp_smu_wm_range_sets *clock_ranges)
{
	Watermarks_t *table = smu->smu_table.watermarks_table;
	int ret = 0;
	int i;

	if (clock_ranges) {
		if (clock_ranges->num_reader_wm_sets > NUM_WM_RANGES ||
		    clock_ranges->num_writer_wm_sets > NUM_WM_RANGES)
			return -EINVAL;

		for (i = 0; i < clock_ranges->num_reader_wm_sets; i++) {
			table->WatermarkRow[WM_DCEFCLK][i].MinClock =
				clock_ranges->reader_wm_sets[i].min_drain_clk_mhz;
			table->WatermarkRow[WM_DCEFCLK][i].MaxClock =
				clock_ranges->reader_wm_sets[i].max_drain_clk_mhz;
			table->WatermarkRow[WM_DCEFCLK][i].MinUclk =
				clock_ranges->reader_wm_sets[i].min_fill_clk_mhz;
			table->WatermarkRow[WM_DCEFCLK][i].MaxUclk =
				clock_ranges->reader_wm_sets[i].max_fill_clk_mhz;

			table->WatermarkRow[WM_DCEFCLK][i].WmSetting =
				clock_ranges->reader_wm_sets[i].wm_inst;
		}

		for (i = 0; i < clock_ranges->num_writer_wm_sets; i++) {
			table->WatermarkRow[WM_SOCCLK][i].MinClock =
				clock_ranges->writer_wm_sets[i].min_fill_clk_mhz;
			table->WatermarkRow[WM_SOCCLK][i].MaxClock =
				clock_ranges->writer_wm_sets[i].max_fill_clk_mhz;
			table->WatermarkRow[WM_SOCCLK][i].MinUclk =
				clock_ranges->writer_wm_sets[i].min_drain_clk_mhz;
			table->WatermarkRow[WM_SOCCLK][i].MaxUclk =
				clock_ranges->writer_wm_sets[i].max_drain_clk_mhz;

			table->WatermarkRow[WM_SOCCLK][i].WmSetting =
				clock_ranges->writer_wm_sets[i].wm_inst;
		}

		smu->watermarks_bitmap |= WATERMARKS_EXIST;
	}

	if ((smu->watermarks_bitmap & WATERMARKS_EXIST) &&
	     !(smu->watermarks_bitmap & WATERMARKS_LOADED)) {
		ret = smu_cmn_write_watermarks_table(smu);
		if (ret) {
			dev_err(smu->adev->dev, "Failed to update WMTABLE!");
			return ret;
		}
		smu->watermarks_bitmap |= WATERMARKS_LOADED;
	}

	return 0;
}

static int sienna_cichlid_read_sensor(struct smu_context *smu,
				 enum amd_pp_sensors sensor,
				 void *data, uint32_t *size)
{
	int ret = 0;
	uint16_t *temp;
	struct amdgpu_device *adev = smu->adev;

	if(!data || !size)
		return -EINVAL;

	switch (sensor) {
	case AMDGPU_PP_SENSOR_MAX_FAN_RPM:
		GET_PPTABLE_MEMBER(FanMaximumRpm, &temp);
		*(uint16_t *)data = *temp;
		*size = 4;
		break;
	case AMDGPU_PP_SENSOR_MEM_LOAD:
		ret = sienna_cichlid_get_smu_metrics_data(smu,
							  METRICS_AVERAGE_MEMACTIVITY,
							  (uint32_t *)data);
		*size = 4;
		break;
	case AMDGPU_PP_SENSOR_GPU_LOAD:
		ret = sienna_cichlid_get_smu_metrics_data(smu,
							  METRICS_AVERAGE_GFXACTIVITY,
							  (uint32_t *)data);
		*size = 4;
		break;
	case AMDGPU_PP_SENSOR_GPU_POWER:
		ret = sienna_cichlid_get_smu_metrics_data(smu,
							  METRICS_AVERAGE_SOCKETPOWER,
							  (uint32_t *)data);
		*size = 4;
		break;
	case AMDGPU_PP_SENSOR_HOTSPOT_TEMP:
		ret = sienna_cichlid_get_smu_metrics_data(smu,
							  METRICS_TEMPERATURE_HOTSPOT,
							  (uint32_t *)data);
		*size = 4;
		break;
	case AMDGPU_PP_SENSOR_EDGE_TEMP:
		ret = sienna_cichlid_get_smu_metrics_data(smu,
							  METRICS_TEMPERATURE_EDGE,
							  (uint32_t *)data);
		*size = 4;
		break;
	case AMDGPU_PP_SENSOR_MEM_TEMP:
		ret = sienna_cichlid_get_smu_metrics_data(smu,
							  METRICS_TEMPERATURE_MEM,
							  (uint32_t *)data);
		*size = 4;
		break;
	case AMDGPU_PP_SENSOR_GFX_MCLK:
		ret = sienna_cichlid_get_current_clk_freq_by_table(smu, SMU_UCLK, (uint32_t *)data);
		*(uint32_t *)data *= 100;
		*size = 4;
		break;
	case AMDGPU_PP_SENSOR_GFX_SCLK:
		ret = sienna_cichlid_get_current_clk_freq_by_table(smu, SMU_GFXCLK, (uint32_t *)data);
		*(uint32_t *)data *= 100;
		*size = 4;
		break;
	case AMDGPU_PP_SENSOR_VDDGFX:
		ret = smu_v11_0_get_gfx_vdd(smu, (uint32_t *)data);
		*size = 4;
		break;
	case AMDGPU_PP_SENSOR_SS_APU_SHARE:
		if (adev->ip_versions[MP1_HWIP][0] != IP_VERSION(11, 0, 7)) {
			ret = sienna_cichlid_get_smu_metrics_data(smu,
						METRICS_SS_APU_SHARE, (uint32_t *)data);
			*size = 4;
		} else {
			ret = -EOPNOTSUPP;
		}
		break;
	case AMDGPU_PP_SENSOR_SS_DGPU_SHARE:
		if (adev->ip_versions[MP1_HWIP][0] != IP_VERSION(11, 0, 7)) {
			ret = sienna_cichlid_get_smu_metrics_data(smu,
						METRICS_SS_DGPU_SHARE, (uint32_t *)data);
			*size = 4;
		} else {
			ret = -EOPNOTSUPP;
		}
		break;
	default:
		ret = -EOPNOTSUPP;
		break;
	}

	return ret;
}

static void sienna_cichlid_get_unique_id(struct smu_context *smu)
{
	struct amdgpu_device *adev = smu->adev;
	uint32_t upper32 = 0, lower32 = 0;

	/* Only supported as of version 0.58.83.0 and only on Sienna Cichlid */
	if (smu->smc_fw_version < 0x3A5300 ||
	    smu->adev->ip_versions[MP1_HWIP][0] != IP_VERSION(11, 0, 7))
		return;

	if (sienna_cichlid_get_smu_metrics_data(smu, METRICS_UNIQUE_ID_UPPER32, &upper32))
		goto out;
	if (sienna_cichlid_get_smu_metrics_data(smu, METRICS_UNIQUE_ID_LOWER32, &lower32))
		goto out;

out:

	adev->unique_id = ((uint64_t)upper32 << 32) | lower32;
	if (adev->serial[0] == '\0')
		sprintf(adev->serial, "%016llx", adev->unique_id);
}

static int sienna_cichlid_get_uclk_dpm_states(struct smu_context *smu, uint32_t *clocks_in_khz, uint32_t *num_states)
{
	uint32_t num_discrete_levels = 0;
	uint16_t *dpm_levels = NULL;
	uint16_t i = 0;
	struct smu_table_context *table_context = &smu->smu_table;
	DpmDescriptor_t *table_member1;
	uint16_t *table_member2;

	if (!clocks_in_khz || !num_states || !table_context->driver_pptable)
		return -EINVAL;

	GET_PPTABLE_MEMBER(DpmDescriptor, &table_member1);
	num_discrete_levels = table_member1[PPCLK_UCLK].NumDiscreteLevels;
	GET_PPTABLE_MEMBER(FreqTableUclk, &table_member2);
	dpm_levels = table_member2;

	if (num_discrete_levels == 0 || dpm_levels == NULL)
		return -EINVAL;

	*num_states = num_discrete_levels;
	for (i = 0; i < num_discrete_levels; i++) {
		/* convert to khz */
		*clocks_in_khz = (*dpm_levels) * 1000;
		clocks_in_khz++;
		dpm_levels++;
	}

	return 0;
}

static int sienna_cichlid_get_thermal_temperature_range(struct smu_context *smu,
						struct smu_temperature_range *range)
{
	struct smu_table_context *table_context = &smu->smu_table;
	struct smu_11_0_7_powerplay_table *powerplay_table =
				table_context->power_play_table;
	uint16_t *table_member;
	uint16_t temp_edge, temp_hotspot, temp_mem;

	if (!range)
		return -EINVAL;

	memcpy(range, &smu11_thermal_policy[0], sizeof(struct smu_temperature_range));

	GET_PPTABLE_MEMBER(TemperatureLimit, &table_member);
	temp_edge = table_member[TEMP_EDGE];
	temp_hotspot = table_member[TEMP_HOTSPOT];
	temp_mem = table_member[TEMP_MEM];

	range->max = temp_edge * SMU_TEMPERATURE_UNITS_PER_CENTIGRADES;
	range->edge_emergency_max = (temp_edge + CTF_OFFSET_EDGE) *
		SMU_TEMPERATURE_UNITS_PER_CENTIGRADES;
	range->hotspot_crit_max = temp_hotspot * SMU_TEMPERATURE_UNITS_PER_CENTIGRADES;
	range->hotspot_emergency_max = (temp_hotspot + CTF_OFFSET_HOTSPOT) *
		SMU_TEMPERATURE_UNITS_PER_CENTIGRADES;
	range->mem_crit_max = temp_mem * SMU_TEMPERATURE_UNITS_PER_CENTIGRADES;
	range->mem_emergency_max = (temp_mem + CTF_OFFSET_MEM)*
		SMU_TEMPERATURE_UNITS_PER_CENTIGRADES;

	range->software_shutdown_temp = powerplay_table->software_shutdown_temp;

	return 0;
}

static int sienna_cichlid_display_disable_memory_clock_switch(struct smu_context *smu,
						bool disable_memory_clock_switch)
{
	int ret = 0;
	struct smu_11_0_max_sustainable_clocks *max_sustainable_clocks =
		(struct smu_11_0_max_sustainable_clocks *)
			smu->smu_table.max_sustainable_clocks;
	uint32_t min_memory_clock = smu->hard_min_uclk_req_from_dal;
	uint32_t max_memory_clock = max_sustainable_clocks->uclock;

	if(smu->disable_uclk_switch == disable_memory_clock_switch)
		return 0;

	if(disable_memory_clock_switch)
		ret = smu_v11_0_set_hard_freq_limited_range(smu, SMU_UCLK, max_memory_clock, 0);
	else
		ret = smu_v11_0_set_hard_freq_limited_range(smu, SMU_UCLK, min_memory_clock, 0);

	if(!ret)
		smu->disable_uclk_switch = disable_memory_clock_switch;

	return ret;
}

static int sienna_cichlid_update_pcie_parameters(struct smu_context *smu,
					 uint32_t pcie_gen_cap,
					 uint32_t pcie_width_cap)
{
	struct smu_11_0_dpm_context *dpm_context = smu->smu_dpm.dpm_context;

	uint32_t smu_pcie_arg;
	uint8_t *table_member1, *table_member2;
	int ret, i;

	GET_PPTABLE_MEMBER(PcieGenSpeed, &table_member1);
	GET_PPTABLE_MEMBER(PcieLaneCount, &table_member2);

	/* lclk dpm table setup */
	for (i = 0; i < MAX_PCIE_CONF; i++) {
		dpm_context->dpm_tables.pcie_table.pcie_gen[i] = table_member1[i];
		dpm_context->dpm_tables.pcie_table.pcie_lane[i] = table_member2[i];
	}

	for (i = 0; i < NUM_LINK_LEVELS; i++) {
		smu_pcie_arg = (i << 16) |
			((table_member1[i] <= pcie_gen_cap) ?
			 (table_member1[i] << 8) :
			 (pcie_gen_cap << 8)) |
			((table_member2[i] <= pcie_width_cap) ?
			 table_member2[i] :
			 pcie_width_cap);

		ret = smu_cmn_send_smc_msg_with_param(smu,
				SMU_MSG_OverridePcieParameters,
				smu_pcie_arg,
				NULL);
		if (ret)
			return ret;

		if (table_member1[i] > pcie_gen_cap)
			dpm_context->dpm_tables.pcie_table.pcie_gen[i] = pcie_gen_cap;
		if (table_member2[i] > pcie_width_cap)
			dpm_context->dpm_tables.pcie_table.pcie_lane[i] = pcie_width_cap;
	}

	return 0;
}

static int sienna_cichlid_get_dpm_ultimate_freq(struct smu_context *smu,
				enum smu_clk_type clk_type,
				uint32_t *min, uint32_t *max)
{
	return smu_v11_0_get_dpm_ultimate_freq(smu, clk_type, min, max);
}

static void sienna_cichlid_dump_od_table(struct smu_context *smu,
					 OverDriveTable_t *od_table)
{
	struct amdgpu_device *adev = smu->adev;
	uint32_t smu_version;

	dev_dbg(smu->adev->dev, "OD: Gfxclk: (%d, %d)\n", od_table->GfxclkFmin,
							  od_table->GfxclkFmax);
	dev_dbg(smu->adev->dev, "OD: Uclk: (%d, %d)\n", od_table->UclkFmin,
							od_table->UclkFmax);

	smu_cmn_get_smc_version(smu, NULL, &smu_version);
	if (!((adev->ip_versions[MP1_HWIP][0] == IP_VERSION(11, 0, 7)) &&
	       (smu_version < 0x003a2900)))
		dev_dbg(smu->adev->dev, "OD: VddGfxOffset: %d\n", od_table->VddGfxOffset);
}

static int sienna_cichlid_set_default_od_settings(struct smu_context *smu)
{
	OverDriveTable_t *od_table =
		(OverDriveTable_t *)smu->smu_table.overdrive_table;
	OverDriveTable_t *boot_od_table =
		(OverDriveTable_t *)smu->smu_table.boot_overdrive_table;
	OverDriveTable_t *user_od_table =
		(OverDriveTable_t *)smu->smu_table.user_overdrive_table;
	int ret = 0;

	/*
	 * For S3/S4/Runpm resume, no need to setup those overdrive tables again as
	 *   - either they already have the default OD settings got during cold bootup
	 *   - or they have some user customized OD settings which cannot be overwritten
	 */
	if (smu->adev->in_suspend)
		return 0;

	ret = smu_cmn_update_table(smu, SMU_TABLE_OVERDRIVE,
				   0, (void *)boot_od_table, false);
	if (ret) {
		dev_err(smu->adev->dev, "Failed to get overdrive table!\n");
		return ret;
	}

	sienna_cichlid_dump_od_table(smu, boot_od_table);

	memcpy(od_table, boot_od_table, sizeof(OverDriveTable_t));
	memcpy(user_od_table, boot_od_table, sizeof(OverDriveTable_t));

	return 0;
}

static int sienna_cichlid_od_setting_check_range(struct smu_context *smu,
						 struct smu_11_0_7_overdrive_table *od_table,
						 enum SMU_11_0_7_ODSETTING_ID setting,
						 uint32_t value)
{
	if (value < od_table->min[setting]) {
		dev_warn(smu->adev->dev, "OD setting (%d, %d) is less than the minimum allowed (%d)\n",
					  setting, value, od_table->min[setting]);
		return -EINVAL;
	}
	if (value > od_table->max[setting]) {
		dev_warn(smu->adev->dev, "OD setting (%d, %d) is greater than the maximum allowed (%d)\n",
					  setting, value, od_table->max[setting]);
		return -EINVAL;
	}

	return 0;
}

static int sienna_cichlid_od_edit_dpm_table(struct smu_context *smu,
					    enum PP_OD_DPM_TABLE_COMMAND type,
					    long input[], uint32_t size)
{
	struct smu_table_context *table_context = &smu->smu_table;
	OverDriveTable_t *od_table =
		(OverDriveTable_t *)table_context->overdrive_table;
	struct smu_11_0_7_overdrive_table *od_settings =
		(struct smu_11_0_7_overdrive_table *)smu->od_settings;
	struct amdgpu_device *adev = smu->adev;
	enum SMU_11_0_7_ODSETTING_ID freq_setting;
	uint16_t *freq_ptr;
	int i, ret = 0;
	uint32_t smu_version;

	if (!smu->od_enabled) {
		dev_warn(smu->adev->dev, "OverDrive is not enabled!\n");
		return -EINVAL;
	}

	if (!smu->od_settings) {
		dev_err(smu->adev->dev, "OD board limits are not set!\n");
		return -ENOENT;
	}

	if (!(table_context->overdrive_table && table_context->boot_overdrive_table)) {
		dev_err(smu->adev->dev, "Overdrive table was not initialized!\n");
		return -EINVAL;
	}

	switch (type) {
	case PP_OD_EDIT_SCLK_VDDC_TABLE:
		if (!sienna_cichlid_is_od_feature_supported(od_settings,
							    SMU_11_0_7_ODCAP_GFXCLK_LIMITS)) {
			dev_warn(smu->adev->dev, "GFXCLK_LIMITS not supported!\n");
			return -ENOTSUPP;
		}

		for (i = 0; i < size; i += 2) {
			if (i + 2 > size) {
				dev_info(smu->adev->dev, "invalid number of input parameters %d\n", size);
				return -EINVAL;
			}

			switch (input[i]) {
			case 0:
				if (input[i + 1] > od_table->GfxclkFmax) {
					dev_info(smu->adev->dev, "GfxclkFmin (%ld) must be <= GfxclkFmax (%u)!\n",
						input[i + 1], od_table->GfxclkFmax);
					return -EINVAL;
				}

				freq_setting = SMU_11_0_7_ODSETTING_GFXCLKFMIN;
				freq_ptr = &od_table->GfxclkFmin;
				break;

			case 1:
				if (input[i + 1] < od_table->GfxclkFmin) {
					dev_info(smu->adev->dev, "GfxclkFmax (%ld) must be >= GfxclkFmin (%u)!\n",
						input[i + 1], od_table->GfxclkFmin);
					return -EINVAL;
				}

				freq_setting = SMU_11_0_7_ODSETTING_GFXCLKFMAX;
				freq_ptr = &od_table->GfxclkFmax;
				break;

			default:
				dev_info(smu->adev->dev, "Invalid SCLK_VDDC_TABLE index: %ld\n", input[i]);
				dev_info(smu->adev->dev, "Supported indices: [0:min,1:max]\n");
				return -EINVAL;
			}

			ret = sienna_cichlid_od_setting_check_range(smu, od_settings,
								    freq_setting, input[i + 1]);
			if (ret)
				return ret;

			*freq_ptr = (uint16_t)input[i + 1];
		}
		break;

	case PP_OD_EDIT_MCLK_VDDC_TABLE:
		if (!sienna_cichlid_is_od_feature_supported(od_settings, SMU_11_0_7_ODCAP_UCLK_LIMITS)) {
			dev_warn(smu->adev->dev, "UCLK_LIMITS not supported!\n");
			return -ENOTSUPP;
		}

		for (i = 0; i < size; i += 2) {
			if (i + 2 > size) {
				dev_info(smu->adev->dev, "invalid number of input parameters %d\n", size);
				return -EINVAL;
			}

			switch (input[i]) {
			case 0:
				if (input[i + 1] > od_table->UclkFmax) {
					dev_info(smu->adev->dev, "UclkFmin (%ld) must be <= UclkFmax (%u)!\n",
						input[i + 1], od_table->UclkFmax);
					return -EINVAL;
				}

				freq_setting = SMU_11_0_7_ODSETTING_UCLKFMIN;
				freq_ptr = &od_table->UclkFmin;
				break;

			case 1:
				if (input[i + 1] < od_table->UclkFmin) {
					dev_info(smu->adev->dev, "UclkFmax (%ld) must be >= UclkFmin (%u)!\n",
						input[i + 1], od_table->UclkFmin);
					return -EINVAL;
				}

				freq_setting = SMU_11_0_7_ODSETTING_UCLKFMAX;
				freq_ptr = &od_table->UclkFmax;
				break;

			default:
				dev_info(smu->adev->dev, "Invalid MCLK_VDDC_TABLE index: %ld\n", input[i]);
				dev_info(smu->adev->dev, "Supported indices: [0:min,1:max]\n");
				return -EINVAL;
			}

			ret = sienna_cichlid_od_setting_check_range(smu, od_settings,
								    freq_setting, input[i + 1]);
			if (ret)
				return ret;

			*freq_ptr = (uint16_t)input[i + 1];
		}
		break;

	case PP_OD_RESTORE_DEFAULT_TABLE:
		memcpy(table_context->overdrive_table,
				table_context->boot_overdrive_table,
				sizeof(OverDriveTable_t));
		fallthrough;

	case PP_OD_COMMIT_DPM_TABLE:
		if (memcmp(od_table, table_context->user_overdrive_table, sizeof(OverDriveTable_t))) {
			sienna_cichlid_dump_od_table(smu, od_table);
			ret = smu_cmn_update_table(smu, SMU_TABLE_OVERDRIVE, 0, (void *)od_table, true);
			if (ret) {
				dev_err(smu->adev->dev, "Failed to import overdrive table!\n");
				return ret;
			}
			memcpy(table_context->user_overdrive_table, od_table, sizeof(OverDriveTable_t));
			smu->user_dpm_profile.user_od = true;

			if (!memcmp(table_context->user_overdrive_table,
				    table_context->boot_overdrive_table,
				    sizeof(OverDriveTable_t)))
				smu->user_dpm_profile.user_od = false;
		}
		break;

	case PP_OD_EDIT_VDDGFX_OFFSET:
		if (size != 1) {
			dev_info(smu->adev->dev, "invalid number of parameters: %d\n", size);
			return -EINVAL;
		}

		/*
		 * OD GFX Voltage Offset functionality is supported only by 58.41.0
		 * and onwards SMU firmwares.
		 */
		smu_cmn_get_smc_version(smu, NULL, &smu_version);
		if ((adev->ip_versions[MP1_HWIP][0] == IP_VERSION(11, 0, 7)) &&
		     (smu_version < 0x003a2900)) {
			dev_err(smu->adev->dev, "OD GFX Voltage offset functionality is supported "
						"only by 58.41.0 and onwards SMU firmwares!\n");
			return -EOPNOTSUPP;
		}

		od_table->VddGfxOffset = (int16_t)input[0];

		sienna_cichlid_dump_od_table(smu, od_table);
		break;

	default:
		return -ENOSYS;
	}

	return ret;
}

static int sienna_cichlid_run_btc(struct smu_context *smu)
{
	int res;

	res = smu_cmn_send_smc_msg(smu, SMU_MSG_RunDcBtc, NULL);
	if (res)
		dev_err(smu->adev->dev, "RunDcBtc failed!\n");

	return res;
}

static int sienna_cichlid_baco_enter(struct smu_context *smu)
{
	struct amdgpu_device *adev = smu->adev;

	if (adev->in_runpm && smu_cmn_is_audio_func_enabled(adev))
		return smu_v11_0_baco_set_armd3_sequence(smu, BACO_SEQ_BACO);
	else
		return smu_v11_0_baco_enter(smu);
}

static int sienna_cichlid_baco_exit(struct smu_context *smu)
{
	struct amdgpu_device *adev = smu->adev;

	if (adev->in_runpm && smu_cmn_is_audio_func_enabled(adev)) {
		/* Wait for PMFW handling for the Dstate change */
		msleep(10);
		return smu_v11_0_baco_set_armd3_sequence(smu, BACO_SEQ_ULPS);
	} else {
		return smu_v11_0_baco_exit(smu);
	}
}

static bool sienna_cichlid_is_mode1_reset_supported(struct smu_context *smu)
{
	struct amdgpu_device *adev = smu->adev;
	uint32_t val;
	u32 smu_version;

	/**
	 * SRIOV env will not support SMU mode1 reset
	 * PM FW support mode1 reset from 58.26
	 */
	smu_cmn_get_smc_version(smu, NULL, &smu_version);
	if (amdgpu_sriov_vf(adev) || (smu_version < 0x003a1a00))
		return false;

	/**
	 * mode1 reset relies on PSP, so we should check if
	 * PSP is alive.
	 */
	val = RREG32_SOC15(MP0, 0, mmMP0_SMN_C2PMSG_81);
	return val != 0x0;
}

static void beige_goby_dump_pptable(struct smu_context *smu)
{
	struct smu_table_context *table_context = &smu->smu_table;
	PPTable_beige_goby_t *pptable = table_context->driver_pptable;
	int i;

	dev_info(smu->adev->dev, "Dumped PPTable:\n");

	dev_info(smu->adev->dev, "Version = 0x%08x\n", pptable->Version);
	dev_info(smu->adev->dev, "FeaturesToRun[0] = 0x%08x\n", pptable->FeaturesToRun[0]);
	dev_info(smu->adev->dev, "FeaturesToRun[1] = 0x%08x\n", pptable->FeaturesToRun[1]);

	for (i = 0; i < PPT_THROTTLER_COUNT; i++) {
		dev_info(smu->adev->dev, "SocketPowerLimitAc[%d] = 0x%x\n", i, pptable->SocketPowerLimitAc[i]);
		dev_info(smu->adev->dev, "SocketPowerLimitAcTau[%d] = 0x%x\n", i, pptable->SocketPowerLimitAcTau[i]);
		dev_info(smu->adev->dev, "SocketPowerLimitDc[%d] = 0x%x\n", i, pptable->SocketPowerLimitDc[i]);
		dev_info(smu->adev->dev, "SocketPowerLimitDcTau[%d] = 0x%x\n", i, pptable->SocketPowerLimitDcTau[i]);
	}

	for (i = 0; i < TDC_THROTTLER_COUNT; i++) {
		dev_info(smu->adev->dev, "TdcLimit[%d] = 0x%x\n", i, pptable->TdcLimit[i]);
		dev_info(smu->adev->dev, "TdcLimitTau[%d] = 0x%x\n", i, pptable->TdcLimitTau[i]);
	}

	for (i = 0; i < TEMP_COUNT; i++) {
		dev_info(smu->adev->dev, "TemperatureLimit[%d] = 0x%x\n", i, pptable->TemperatureLimit[i]);
	}

	dev_info(smu->adev->dev, "FitLimit = 0x%x\n", pptable->FitLimit);
	dev_info(smu->adev->dev, "TotalPowerConfig = 0x%x\n", pptable->TotalPowerConfig);
	dev_info(smu->adev->dev, "TotalPowerPadding[0] = 0x%x\n", pptable->TotalPowerPadding[0]);
	dev_info(smu->adev->dev, "TotalPowerPadding[1] = 0x%x\n", pptable->TotalPowerPadding[1]);
	dev_info(smu->adev->dev, "TotalPowerPadding[2] = 0x%x\n", pptable->TotalPowerPadding[2]);

	dev_info(smu->adev->dev, "ApccPlusResidencyLimit = 0x%x\n", pptable->ApccPlusResidencyLimit);
	for (i = 0; i < NUM_SMNCLK_DPM_LEVELS; i++) {
		dev_info(smu->adev->dev, "SmnclkDpmFreq[%d] = 0x%x\n", i, pptable->SmnclkDpmFreq[i]);
		dev_info(smu->adev->dev, "SmnclkDpmVoltage[%d] = 0x%x\n", i, pptable->SmnclkDpmVoltage[i]);
	}
	dev_info(smu->adev->dev, "ThrottlerControlMask = 0x%x\n", pptable->ThrottlerControlMask);

	dev_info(smu->adev->dev, "FwDStateMask = 0x%x\n", pptable->FwDStateMask);

	dev_info(smu->adev->dev, "UlvVoltageOffsetSoc = 0x%x\n", pptable->UlvVoltageOffsetSoc);
	dev_info(smu->adev->dev, "UlvVoltageOffsetGfx = 0x%x\n", pptable->UlvVoltageOffsetGfx);
	dev_info(smu->adev->dev, "MinVoltageUlvGfx = 0x%x\n", pptable->MinVoltageUlvGfx);
	dev_info(smu->adev->dev, "MinVoltageUlvSoc = 0x%x\n", pptable->MinVoltageUlvSoc);

	dev_info(smu->adev->dev, "SocLIVmin = 0x%x\n", pptable->SocLIVmin);

	dev_info(smu->adev->dev, "GceaLinkMgrIdleThreshold = 0x%x\n", pptable->GceaLinkMgrIdleThreshold);

	dev_info(smu->adev->dev, "MinVoltageGfx = 0x%x\n", pptable->MinVoltageGfx);
	dev_info(smu->adev->dev, "MinVoltageSoc = 0x%x\n", pptable->MinVoltageSoc);
	dev_info(smu->adev->dev, "MaxVoltageGfx = 0x%x\n", pptable->MaxVoltageGfx);
	dev_info(smu->adev->dev, "MaxVoltageSoc = 0x%x\n", pptable->MaxVoltageSoc);

	dev_info(smu->adev->dev, "LoadLineResistanceGfx = 0x%x\n", pptable->LoadLineResistanceGfx);
	dev_info(smu->adev->dev, "LoadLineResistanceSoc = 0x%x\n", pptable->LoadLineResistanceSoc);

	dev_info(smu->adev->dev, "VDDGFX_TVmin = 0x%x\n", pptable->VDDGFX_TVmin);
	dev_info(smu->adev->dev, "VDDSOC_TVmin = 0x%x\n", pptable->VDDSOC_TVmin);
	dev_info(smu->adev->dev, "VDDGFX_Vmin_HiTemp = 0x%x\n", pptable->VDDGFX_Vmin_HiTemp);
	dev_info(smu->adev->dev, "VDDGFX_Vmin_LoTemp = 0x%x\n", pptable->VDDGFX_Vmin_LoTemp);
	dev_info(smu->adev->dev, "VDDSOC_Vmin_HiTemp = 0x%x\n", pptable->VDDSOC_Vmin_HiTemp);
	dev_info(smu->adev->dev, "VDDSOC_Vmin_LoTemp = 0x%x\n", pptable->VDDSOC_Vmin_LoTemp);
	dev_info(smu->adev->dev, "VDDGFX_TVminHystersis = 0x%x\n", pptable->VDDGFX_TVminHystersis);
	dev_info(smu->adev->dev, "VDDSOC_TVminHystersis = 0x%x\n", pptable->VDDSOC_TVminHystersis);

	dev_info(smu->adev->dev, "[PPCLK_GFXCLK]\n"
			"  .VoltageMode          = 0x%02x\n"
			"  .SnapToDiscrete       = 0x%02x\n"
			"  .NumDiscreteLevels    = 0x%02x\n"
			"  .padding              = 0x%02x\n"
			"  .ConversionToAvfsClk{m = 0x%08x b = 0x%08x}\n"
			"  .SsCurve            {a = 0x%08x b = 0x%08x c = 0x%08x}\n"
			"  .SsFmin               = 0x%04x\n"
			"  .Padding_16           = 0x%04x\n",
			pptable->DpmDescriptor[PPCLK_GFXCLK].VoltageMode,
			pptable->DpmDescriptor[PPCLK_GFXCLK].SnapToDiscrete,
			pptable->DpmDescriptor[PPCLK_GFXCLK].NumDiscreteLevels,
			pptable->DpmDescriptor[PPCLK_GFXCLK].Padding,
			pptable->DpmDescriptor[PPCLK_GFXCLK].ConversionToAvfsClk.m,
			pptable->DpmDescriptor[PPCLK_GFXCLK].ConversionToAvfsClk.b,
			pptable->DpmDescriptor[PPCLK_GFXCLK].SsCurve.a,
			pptable->DpmDescriptor[PPCLK_GFXCLK].SsCurve.b,
			pptable->DpmDescriptor[PPCLK_GFXCLK].SsCurve.c,
			pptable->DpmDescriptor[PPCLK_GFXCLK].SsFmin,
			pptable->DpmDescriptor[PPCLK_GFXCLK].Padding16);

	dev_info(smu->adev->dev, "[PPCLK_SOCCLK]\n"
			"  .VoltageMode          = 0x%02x\n"
			"  .SnapToDiscrete       = 0x%02x\n"
			"  .NumDiscreteLevels    = 0x%02x\n"
			"  .padding              = 0x%02x\n"
			"  .ConversionToAvfsClk{m = 0x%08x b = 0x%08x}\n"
			"  .SsCurve            {a = 0x%08x b = 0x%08x c = 0x%08x}\n"
			"  .SsFmin               = 0x%04x\n"
			"  .Padding_16           = 0x%04x\n",
			pptable->DpmDescriptor[PPCLK_SOCCLK].VoltageMode,
			pptable->DpmDescriptor[PPCLK_SOCCLK].SnapToDiscrete,
			pptable->DpmDescriptor[PPCLK_SOCCLK].NumDiscreteLevels,
			pptable->DpmDescriptor[PPCLK_SOCCLK].Padding,
			pptable->DpmDescriptor[PPCLK_SOCCLK].ConversionToAvfsClk.m,
			pptable->DpmDescriptor[PPCLK_SOCCLK].ConversionToAvfsClk.b,
			pptable->DpmDescriptor[PPCLK_SOCCLK].SsCurve.a,
			pptable->DpmDescriptor[PPCLK_SOCCLK].SsCurve.b,
			pptable->DpmDescriptor[PPCLK_SOCCLK].SsCurve.c,
			pptable->DpmDescriptor[PPCLK_SOCCLK].SsFmin,
			pptable->DpmDescriptor[PPCLK_SOCCLK].Padding16);

	dev_info(smu->adev->dev, "[PPCLK_UCLK]\n"
			"  .VoltageMode          = 0x%02x\n"
			"  .SnapToDiscrete       = 0x%02x\n"
			"  .NumDiscreteLevels    = 0x%02x\n"
			"  .padding              = 0x%02x\n"
			"  .ConversionToAvfsClk{m = 0x%08x b = 0x%08x}\n"
			"  .SsCurve            {a = 0x%08x b = 0x%08x c = 0x%08x}\n"
			"  .SsFmin               = 0x%04x\n"
			"  .Padding_16           = 0x%04x\n",
			pptable->DpmDescriptor[PPCLK_UCLK].VoltageMode,
			pptable->DpmDescriptor[PPCLK_UCLK].SnapToDiscrete,
			pptable->DpmDescriptor[PPCLK_UCLK].NumDiscreteLevels,
			pptable->DpmDescriptor[PPCLK_UCLK].Padding,
			pptable->DpmDescriptor[PPCLK_UCLK].ConversionToAvfsClk.m,
			pptable->DpmDescriptor[PPCLK_UCLK].ConversionToAvfsClk.b,
			pptable->DpmDescriptor[PPCLK_UCLK].SsCurve.a,
			pptable->DpmDescriptor[PPCLK_UCLK].SsCurve.b,
			pptable->DpmDescriptor[PPCLK_UCLK].SsCurve.c,
			pptable->DpmDescriptor[PPCLK_UCLK].SsFmin,
			pptable->DpmDescriptor[PPCLK_UCLK].Padding16);

	dev_info(smu->adev->dev, "[PPCLK_FCLK]\n"
			"  .VoltageMode          = 0x%02x\n"
			"  .SnapToDiscrete       = 0x%02x\n"
			"  .NumDiscreteLevels    = 0x%02x\n"
			"  .padding              = 0x%02x\n"
			"  .ConversionToAvfsClk{m = 0x%08x b = 0x%08x}\n"
			"  .SsCurve            {a = 0x%08x b = 0x%08x c = 0x%08x}\n"
			"  .SsFmin               = 0x%04x\n"
			"  .Padding_16           = 0x%04x\n",
			pptable->DpmDescriptor[PPCLK_FCLK].VoltageMode,
			pptable->DpmDescriptor[PPCLK_FCLK].SnapToDiscrete,
			pptable->DpmDescriptor[PPCLK_FCLK].NumDiscreteLevels,
			pptable->DpmDescriptor[PPCLK_FCLK].Padding,
			pptable->DpmDescriptor[PPCLK_FCLK].ConversionToAvfsClk.m,
			pptable->DpmDescriptor[PPCLK_FCLK].ConversionToAvfsClk.b,
			pptable->DpmDescriptor[PPCLK_FCLK].SsCurve.a,
			pptable->DpmDescriptor[PPCLK_FCLK].SsCurve.b,
			pptable->DpmDescriptor[PPCLK_FCLK].SsCurve.c,
			pptable->DpmDescriptor[PPCLK_FCLK].SsFmin,
			pptable->DpmDescriptor[PPCLK_FCLK].Padding16);

	dev_info(smu->adev->dev, "[PPCLK_DCLK_0]\n"
			"  .VoltageMode          = 0x%02x\n"
			"  .SnapToDiscrete       = 0x%02x\n"
			"  .NumDiscreteLevels    = 0x%02x\n"
			"  .padding              = 0x%02x\n"
			"  .ConversionToAvfsClk{m = 0x%08x b = 0x%08x}\n"
			"  .SsCurve            {a = 0x%08x b = 0x%08x c = 0x%08x}\n"
			"  .SsFmin               = 0x%04x\n"
			"  .Padding_16           = 0x%04x\n",
			pptable->DpmDescriptor[PPCLK_DCLK_0].VoltageMode,
			pptable->DpmDescriptor[PPCLK_DCLK_0].SnapToDiscrete,
			pptable->DpmDescriptor[PPCLK_DCLK_0].NumDiscreteLevels,
			pptable->DpmDescriptor[PPCLK_DCLK_0].Padding,
			pptable->DpmDescriptor[PPCLK_DCLK_0].ConversionToAvfsClk.m,
			pptable->DpmDescriptor[PPCLK_DCLK_0].ConversionToAvfsClk.b,
			pptable->DpmDescriptor[PPCLK_DCLK_0].SsCurve.a,
			pptable->DpmDescriptor[PPCLK_DCLK_0].SsCurve.b,
			pptable->DpmDescriptor[PPCLK_DCLK_0].SsCurve.c,
			pptable->DpmDescriptor[PPCLK_DCLK_0].SsFmin,
			pptable->DpmDescriptor[PPCLK_DCLK_0].Padding16);

	dev_info(smu->adev->dev, "[PPCLK_VCLK_0]\n"
			"  .VoltageMode          = 0x%02x\n"
			"  .SnapToDiscrete       = 0x%02x\n"
			"  .NumDiscreteLevels    = 0x%02x\n"
			"  .padding              = 0x%02x\n"
			"  .ConversionToAvfsClk{m = 0x%08x b = 0x%08x}\n"
			"  .SsCurve            {a = 0x%08x b = 0x%08x c = 0x%08x}\n"
			"  .SsFmin               = 0x%04x\n"
			"  .Padding_16           = 0x%04x\n",
			pptable->DpmDescriptor[PPCLK_VCLK_0].VoltageMode,
			pptable->DpmDescriptor[PPCLK_VCLK_0].SnapToDiscrete,
			pptable->DpmDescriptor[PPCLK_VCLK_0].NumDiscreteLevels,
			pptable->DpmDescriptor[PPCLK_VCLK_0].Padding,
			pptable->DpmDescriptor[PPCLK_VCLK_0].ConversionToAvfsClk.m,
			pptable->DpmDescriptor[PPCLK_VCLK_0].ConversionToAvfsClk.b,
			pptable->DpmDescriptor[PPCLK_VCLK_0].SsCurve.a,
			pptable->DpmDescriptor[PPCLK_VCLK_0].SsCurve.b,
			pptable->DpmDescriptor[PPCLK_VCLK_0].SsCurve.c,
			pptable->DpmDescriptor[PPCLK_VCLK_0].SsFmin,
			pptable->DpmDescriptor[PPCLK_VCLK_0].Padding16);

	dev_info(smu->adev->dev, "[PPCLK_DCLK_1]\n"
			"  .VoltageMode          = 0x%02x\n"
			"  .SnapToDiscrete       = 0x%02x\n"
			"  .NumDiscreteLevels    = 0x%02x\n"
			"  .padding              = 0x%02x\n"
			"  .ConversionToAvfsClk{m = 0x%08x b = 0x%08x}\n"
			"  .SsCurve            {a = 0x%08x b = 0x%08x c = 0x%08x}\n"
			"  .SsFmin               = 0x%04x\n"
			"  .Padding_16           = 0x%04x\n",
			pptable->DpmDescriptor[PPCLK_DCLK_1].VoltageMode,
			pptable->DpmDescriptor[PPCLK_DCLK_1].SnapToDiscrete,
			pptable->DpmDescriptor[PPCLK_DCLK_1].NumDiscreteLevels,
			pptable->DpmDescriptor[PPCLK_DCLK_1].Padding,
			pptable->DpmDescriptor[PPCLK_DCLK_1].ConversionToAvfsClk.m,
			pptable->DpmDescriptor[PPCLK_DCLK_1].ConversionToAvfsClk.b,
			pptable->DpmDescriptor[PPCLK_DCLK_1].SsCurve.a,
			pptable->DpmDescriptor[PPCLK_DCLK_1].SsCurve.b,
			pptable->DpmDescriptor[PPCLK_DCLK_1].SsCurve.c,
			pptable->DpmDescriptor[PPCLK_DCLK_1].SsFmin,
			pptable->DpmDescriptor[PPCLK_DCLK_1].Padding16);

	dev_info(smu->adev->dev, "[PPCLK_VCLK_1]\n"
			"  .VoltageMode          = 0x%02x\n"
			"  .SnapToDiscrete       = 0x%02x\n"
			"  .NumDiscreteLevels    = 0x%02x\n"
			"  .padding              = 0x%02x\n"
			"  .ConversionToAvfsClk{m = 0x%08x b = 0x%08x}\n"
			"  .SsCurve            {a = 0x%08x b = 0x%08x c = 0x%08x}\n"
			"  .SsFmin               = 0x%04x\n"
			"  .Padding_16           = 0x%04x\n",
			pptable->DpmDescriptor[PPCLK_VCLK_1].VoltageMode,
			pptable->DpmDescriptor[PPCLK_VCLK_1].SnapToDiscrete,
			pptable->DpmDescriptor[PPCLK_VCLK_1].NumDiscreteLevels,
			pptable->DpmDescriptor[PPCLK_VCLK_1].Padding,
			pptable->DpmDescriptor[PPCLK_VCLK_1].ConversionToAvfsClk.m,
			pptable->DpmDescriptor[PPCLK_VCLK_1].ConversionToAvfsClk.b,
			pptable->DpmDescriptor[PPCLK_VCLK_1].SsCurve.a,
			pptable->DpmDescriptor[PPCLK_VCLK_1].SsCurve.b,
			pptable->DpmDescriptor[PPCLK_VCLK_1].SsCurve.c,
			pptable->DpmDescriptor[PPCLK_VCLK_1].SsFmin,
			pptable->DpmDescriptor[PPCLK_VCLK_1].Padding16);

	dev_info(smu->adev->dev, "FreqTableGfx\n");
	for (i = 0; i < NUM_GFXCLK_DPM_LEVELS; i++)
		dev_info(smu->adev->dev, "  .[%02d] = 0x%x\n", i, pptable->FreqTableGfx[i]);

	dev_info(smu->adev->dev, "FreqTableVclk\n");
	for (i = 0; i < NUM_VCLK_DPM_LEVELS; i++)
		dev_info(smu->adev->dev, "  .[%02d] = 0x%x\n", i, pptable->FreqTableVclk[i]);

	dev_info(smu->adev->dev, "FreqTableDclk\n");
	for (i = 0; i < NUM_DCLK_DPM_LEVELS; i++)
		dev_info(smu->adev->dev, "  .[%02d] = 0x%x\n", i, pptable->FreqTableDclk[i]);

	dev_info(smu->adev->dev, "FreqTableSocclk\n");
	for (i = 0; i < NUM_SOCCLK_DPM_LEVELS; i++)
		dev_info(smu->adev->dev, "  .[%02d] = 0x%x\n", i, pptable->FreqTableSocclk[i]);

	dev_info(smu->adev->dev, "FreqTableUclk\n");
	for (i = 0; i < NUM_UCLK_DPM_LEVELS; i++)
		dev_info(smu->adev->dev, "  .[%02d] = 0x%x\n", i, pptable->FreqTableUclk[i]);

	dev_info(smu->adev->dev, "FreqTableFclk\n");
	for (i = 0; i < NUM_FCLK_DPM_LEVELS; i++)
		dev_info(smu->adev->dev, "  .[%02d] = 0x%x\n", i, pptable->FreqTableFclk[i]);

	dev_info(smu->adev->dev, "DcModeMaxFreq\n");
	dev_info(smu->adev->dev, "  .PPCLK_GFXCLK = 0x%x\n", pptable->DcModeMaxFreq[PPCLK_GFXCLK]);
	dev_info(smu->adev->dev, "  .PPCLK_SOCCLK = 0x%x\n", pptable->DcModeMaxFreq[PPCLK_SOCCLK]);
	dev_info(smu->adev->dev, "  .PPCLK_UCLK   = 0x%x\n", pptable->DcModeMaxFreq[PPCLK_UCLK]);
	dev_info(smu->adev->dev, "  .PPCLK_FCLK   = 0x%x\n", pptable->DcModeMaxFreq[PPCLK_FCLK]);
	dev_info(smu->adev->dev, "  .PPCLK_DCLK_0 = 0x%x\n", pptable->DcModeMaxFreq[PPCLK_DCLK_0]);
	dev_info(smu->adev->dev, "  .PPCLK_VCLK_0 = 0x%x\n", pptable->DcModeMaxFreq[PPCLK_VCLK_0]);
	dev_info(smu->adev->dev, "  .PPCLK_DCLK_1 = 0x%x\n", pptable->DcModeMaxFreq[PPCLK_DCLK_1]);
	dev_info(smu->adev->dev, "  .PPCLK_VCLK_1 = 0x%x\n", pptable->DcModeMaxFreq[PPCLK_VCLK_1]);

	dev_info(smu->adev->dev, "FreqTableUclkDiv\n");
	for (i = 0; i < NUM_UCLK_DPM_LEVELS; i++)
		dev_info(smu->adev->dev, "  .[%d] = 0x%x\n", i, pptable->FreqTableUclkDiv[i]);

	dev_info(smu->adev->dev, "FclkBoostFreq = 0x%x\n", pptable->FclkBoostFreq);
	dev_info(smu->adev->dev, "FclkParamPadding = 0x%x\n", pptable->FclkParamPadding);

	dev_info(smu->adev->dev, "Mp0clkFreq\n");
	for (i = 0; i < NUM_MP0CLK_DPM_LEVELS; i++)
		dev_info(smu->adev->dev, "  .[%d] = 0x%x\n", i, pptable->Mp0clkFreq[i]);

	dev_info(smu->adev->dev, "Mp0DpmVoltage\n");
	for (i = 0; i < NUM_MP0CLK_DPM_LEVELS; i++)
		dev_info(smu->adev->dev, "  .[%d] = 0x%x\n", i, pptable->Mp0DpmVoltage[i]);

	dev_info(smu->adev->dev, "MemVddciVoltage\n");
	for (i = 0; i < NUM_UCLK_DPM_LEVELS; i++)
		dev_info(smu->adev->dev, "  .[%d] = 0x%x\n", i, pptable->MemVddciVoltage[i]);

	dev_info(smu->adev->dev, "MemMvddVoltage\n");
	for (i = 0; i < NUM_UCLK_DPM_LEVELS; i++)
		dev_info(smu->adev->dev, "  .[%d] = 0x%x\n", i, pptable->MemMvddVoltage[i]);

	dev_info(smu->adev->dev, "GfxclkFgfxoffEntry = 0x%x\n", pptable->GfxclkFgfxoffEntry);
	dev_info(smu->adev->dev, "GfxclkFinit = 0x%x\n", pptable->GfxclkFinit);
	dev_info(smu->adev->dev, "GfxclkFidle = 0x%x\n", pptable->GfxclkFidle);
	dev_info(smu->adev->dev, "GfxclkSource = 0x%x\n", pptable->GfxclkSource);
	dev_info(smu->adev->dev, "GfxclkPadding = 0x%x\n", pptable->GfxclkPadding);

	dev_info(smu->adev->dev, "GfxGpoSubFeatureMask = 0x%x\n", pptable->GfxGpoSubFeatureMask);

	dev_info(smu->adev->dev, "GfxGpoEnabledWorkPolicyMask = 0x%x\n", pptable->GfxGpoEnabledWorkPolicyMask);
	dev_info(smu->adev->dev, "GfxGpoDisabledWorkPolicyMask = 0x%x\n", pptable->GfxGpoDisabledWorkPolicyMask);
	dev_info(smu->adev->dev, "GfxGpoPadding[0] = 0x%x\n", pptable->GfxGpoPadding[0]);
	dev_info(smu->adev->dev, "GfxGpoVotingAllow = 0x%x\n", pptable->GfxGpoVotingAllow);
	dev_info(smu->adev->dev, "GfxGpoPadding32[0] = 0x%x\n", pptable->GfxGpoPadding32[0]);
	dev_info(smu->adev->dev, "GfxGpoPadding32[1] = 0x%x\n", pptable->GfxGpoPadding32[1]);
	dev_info(smu->adev->dev, "GfxGpoPadding32[2] = 0x%x\n", pptable->GfxGpoPadding32[2]);
	dev_info(smu->adev->dev, "GfxGpoPadding32[3] = 0x%x\n", pptable->GfxGpoPadding32[3]);
	dev_info(smu->adev->dev, "GfxDcsFopt = 0x%x\n", pptable->GfxDcsFopt);
	dev_info(smu->adev->dev, "GfxDcsFclkFopt = 0x%x\n", pptable->GfxDcsFclkFopt);
	dev_info(smu->adev->dev, "GfxDcsUclkFopt = 0x%x\n", pptable->GfxDcsUclkFopt);

	dev_info(smu->adev->dev, "DcsGfxOffVoltage = 0x%x\n", pptable->DcsGfxOffVoltage);
	dev_info(smu->adev->dev, "DcsMinGfxOffTime = 0x%x\n", pptable->DcsMinGfxOffTime);
	dev_info(smu->adev->dev, "DcsMaxGfxOffTime = 0x%x\n", pptable->DcsMaxGfxOffTime);
	dev_info(smu->adev->dev, "DcsMinCreditAccum = 0x%x\n", pptable->DcsMinCreditAccum);
	dev_info(smu->adev->dev, "DcsExitHysteresis = 0x%x\n", pptable->DcsExitHysteresis);
	dev_info(smu->adev->dev, "DcsTimeout = 0x%x\n", pptable->DcsTimeout);

	dev_info(smu->adev->dev, "DcsParamPadding[0] = 0x%x\n", pptable->DcsParamPadding[0]);
	dev_info(smu->adev->dev, "DcsParamPadding[1] = 0x%x\n", pptable->DcsParamPadding[1]);
	dev_info(smu->adev->dev, "DcsParamPadding[2] = 0x%x\n", pptable->DcsParamPadding[2]);
	dev_info(smu->adev->dev, "DcsParamPadding[3] = 0x%x\n", pptable->DcsParamPadding[3]);
	dev_info(smu->adev->dev, "DcsParamPadding[4] = 0x%x\n", pptable->DcsParamPadding[4]);

	dev_info(smu->adev->dev, "FlopsPerByteTable\n");
	for (i = 0; i < RLC_PACE_TABLE_NUM_LEVELS; i++)
		dev_info(smu->adev->dev, "  .[%d] = 0x%x\n", i, pptable->FlopsPerByteTable[i]);

	dev_info(smu->adev->dev, "LowestUclkReservedForUlv = 0x%x\n", pptable->LowestUclkReservedForUlv);
	dev_info(smu->adev->dev, "vddingMem[0] = 0x%x\n", pptable->PaddingMem[0]);
	dev_info(smu->adev->dev, "vddingMem[1] = 0x%x\n", pptable->PaddingMem[1]);
	dev_info(smu->adev->dev, "vddingMem[2] = 0x%x\n", pptable->PaddingMem[2]);

	dev_info(smu->adev->dev, "UclkDpmPstates\n");
	for (i = 0; i < NUM_UCLK_DPM_LEVELS; i++)
		dev_info(smu->adev->dev, "  .[%d] = 0x%x\n", i, pptable->UclkDpmPstates[i]);

	dev_info(smu->adev->dev, "UclkDpmSrcFreqRange\n");
	dev_info(smu->adev->dev, "  .Fmin = 0x%x\n",
		pptable->UclkDpmSrcFreqRange.Fmin);
	dev_info(smu->adev->dev, "  .Fmax = 0x%x\n",
		pptable->UclkDpmSrcFreqRange.Fmax);
	dev_info(smu->adev->dev, "UclkDpmTargFreqRange\n");
	dev_info(smu->adev->dev, "  .Fmin = 0x%x\n",
		pptable->UclkDpmTargFreqRange.Fmin);
	dev_info(smu->adev->dev, "  .Fmax = 0x%x\n",
		pptable->UclkDpmTargFreqRange.Fmax);
	dev_info(smu->adev->dev, "UclkDpmMidstepFreq = 0x%x\n", pptable->UclkDpmMidstepFreq);
	dev_info(smu->adev->dev, "UclkMidstepPadding = 0x%x\n", pptable->UclkMidstepPadding);

	dev_info(smu->adev->dev, "PcieGenSpeed\n");
	for (i = 0; i < NUM_LINK_LEVELS; i++)
		dev_info(smu->adev->dev, "  .[%d] = 0x%x\n", i, pptable->PcieGenSpeed[i]);

	dev_info(smu->adev->dev, "PcieLaneCount\n");
	for (i = 0; i < NUM_LINK_LEVELS; i++)
		dev_info(smu->adev->dev, "  .[%d] = 0x%x\n", i, pptable->PcieLaneCount[i]);

	dev_info(smu->adev->dev, "LclkFreq\n");
	for (i = 0; i < NUM_LINK_LEVELS; i++)
		dev_info(smu->adev->dev, "  .[%d] = 0x%x\n", i, pptable->LclkFreq[i]);

	dev_info(smu->adev->dev, "FanStopTemp = 0x%x\n", pptable->FanStopTemp);
	dev_info(smu->adev->dev, "FanStartTemp = 0x%x\n", pptable->FanStartTemp);

	dev_info(smu->adev->dev, "FanGain\n");
	for (i = 0; i < TEMP_COUNT; i++)
		dev_info(smu->adev->dev, "  .[%d] = 0x%x\n", i, pptable->FanGain[i]);

	dev_info(smu->adev->dev, "FanPwmMin = 0x%x\n", pptable->FanPwmMin);
	dev_info(smu->adev->dev, "FanAcousticLimitRpm = 0x%x\n", pptable->FanAcousticLimitRpm);
	dev_info(smu->adev->dev, "FanThrottlingRpm = 0x%x\n", pptable->FanThrottlingRpm);
	dev_info(smu->adev->dev, "FanMaximumRpm = 0x%x\n", pptable->FanMaximumRpm);
	dev_info(smu->adev->dev, "MGpuFanBoostLimitRpm = 0x%x\n", pptable->MGpuFanBoostLimitRpm);
	dev_info(smu->adev->dev, "FanTargetTemperature = 0x%x\n", pptable->FanTargetTemperature);
	dev_info(smu->adev->dev, "FanTargetGfxclk = 0x%x\n", pptable->FanTargetGfxclk);
	dev_info(smu->adev->dev, "FanPadding16 = 0x%x\n", pptable->FanPadding16);
	dev_info(smu->adev->dev, "FanTempInputSelect = 0x%x\n", pptable->FanTempInputSelect);
	dev_info(smu->adev->dev, "FanPadding = 0x%x\n", pptable->FanPadding);
	dev_info(smu->adev->dev, "FanZeroRpmEnable = 0x%x\n", pptable->FanZeroRpmEnable);
	dev_info(smu->adev->dev, "FanTachEdgePerRev = 0x%x\n", pptable->FanTachEdgePerRev);

	dev_info(smu->adev->dev, "FuzzyFan_ErrorSetDelta = 0x%x\n", pptable->FuzzyFan_ErrorSetDelta);
	dev_info(smu->adev->dev, "FuzzyFan_ErrorRateSetDelta = 0x%x\n", pptable->FuzzyFan_ErrorRateSetDelta);
	dev_info(smu->adev->dev, "FuzzyFan_PwmSetDelta = 0x%x\n", pptable->FuzzyFan_PwmSetDelta);
	dev_info(smu->adev->dev, "FuzzyFan_Reserved = 0x%x\n", pptable->FuzzyFan_Reserved);

	dev_info(smu->adev->dev, "OverrideAvfsGb[AVFS_VOLTAGE_GFX] = 0x%x\n", pptable->OverrideAvfsGb[AVFS_VOLTAGE_GFX]);
	dev_info(smu->adev->dev, "OverrideAvfsGb[AVFS_VOLTAGE_SOC] = 0x%x\n", pptable->OverrideAvfsGb[AVFS_VOLTAGE_SOC]);
	dev_info(smu->adev->dev, "dBtcGbGfxDfllModelSelect = 0x%x\n", pptable->dBtcGbGfxDfllModelSelect);
	dev_info(smu->adev->dev, "Padding8_Avfs = 0x%x\n", pptable->Padding8_Avfs);

	dev_info(smu->adev->dev, "qAvfsGb[AVFS_VOLTAGE_GFX]{a = 0x%x b = 0x%x c = 0x%x}\n",
			pptable->qAvfsGb[AVFS_VOLTAGE_GFX].a,
			pptable->qAvfsGb[AVFS_VOLTAGE_GFX].b,
			pptable->qAvfsGb[AVFS_VOLTAGE_GFX].c);
	dev_info(smu->adev->dev, "qAvfsGb[AVFS_VOLTAGE_SOC]{a = 0x%x b = 0x%x c = 0x%x}\n",
			pptable->qAvfsGb[AVFS_VOLTAGE_SOC].a,
			pptable->qAvfsGb[AVFS_VOLTAGE_SOC].b,
			pptable->qAvfsGb[AVFS_VOLTAGE_SOC].c);
	dev_info(smu->adev->dev, "dBtcGbGfxPll{a = 0x%x b = 0x%x c = 0x%x}\n",
			pptable->dBtcGbGfxPll.a,
			pptable->dBtcGbGfxPll.b,
			pptable->dBtcGbGfxPll.c);
	dev_info(smu->adev->dev, "dBtcGbGfxAfll{a = 0x%x b = 0x%x c = 0x%x}\n",
			pptable->dBtcGbGfxDfll.a,
			pptable->dBtcGbGfxDfll.b,
			pptable->dBtcGbGfxDfll.c);
	dev_info(smu->adev->dev, "dBtcGbSoc{a = 0x%x b = 0x%x c = 0x%x}\n",
			pptable->dBtcGbSoc.a,
			pptable->dBtcGbSoc.b,
			pptable->dBtcGbSoc.c);
	dev_info(smu->adev->dev, "qAgingGb[AVFS_VOLTAGE_GFX]{m = 0x%x b = 0x%x}\n",
			pptable->qAgingGb[AVFS_VOLTAGE_GFX].m,
			pptable->qAgingGb[AVFS_VOLTAGE_GFX].b);
	dev_info(smu->adev->dev, "qAgingGb[AVFS_VOLTAGE_SOC]{m = 0x%x b = 0x%x}\n",
			pptable->qAgingGb[AVFS_VOLTAGE_SOC].m,
			pptable->qAgingGb[AVFS_VOLTAGE_SOC].b);

	dev_info(smu->adev->dev, "PiecewiseLinearDroopIntGfxDfll\n");
	for (i = 0; i < NUM_PIECE_WISE_LINEAR_DROOP_MODEL_VF_POINTS; i++) {
		dev_info(smu->adev->dev, "		Fset[%d] = 0x%x\n",
			i, pptable->PiecewiseLinearDroopIntGfxDfll.Fset[i]);
		dev_info(smu->adev->dev, "		Vdroop[%d] = 0x%x\n",
			i, pptable->PiecewiseLinearDroopIntGfxDfll.Vdroop[i]);
	}

	dev_info(smu->adev->dev, "qStaticVoltageOffset[AVFS_VOLTAGE_GFX]{a = 0x%x b = 0x%x c = 0x%x}\n",
			pptable->qStaticVoltageOffset[AVFS_VOLTAGE_GFX].a,
			pptable->qStaticVoltageOffset[AVFS_VOLTAGE_GFX].b,
			pptable->qStaticVoltageOffset[AVFS_VOLTAGE_GFX].c);
	dev_info(smu->adev->dev, "qStaticVoltageOffset[AVFS_VOLTAGE_SOC]{a = 0x%x b = 0x%x c = 0x%x}\n",
			pptable->qStaticVoltageOffset[AVFS_VOLTAGE_SOC].a,
			pptable->qStaticVoltageOffset[AVFS_VOLTAGE_SOC].b,
			pptable->qStaticVoltageOffset[AVFS_VOLTAGE_SOC].c);

	dev_info(smu->adev->dev, "DcTol[AVFS_VOLTAGE_GFX] = 0x%x\n", pptable->DcTol[AVFS_VOLTAGE_GFX]);
	dev_info(smu->adev->dev, "DcTol[AVFS_VOLTAGE_SOC] = 0x%x\n", pptable->DcTol[AVFS_VOLTAGE_SOC]);

	dev_info(smu->adev->dev, "DcBtcEnabled[AVFS_VOLTAGE_GFX] = 0x%x\n", pptable->DcBtcEnabled[AVFS_VOLTAGE_GFX]);
	dev_info(smu->adev->dev, "DcBtcEnabled[AVFS_VOLTAGE_SOC] = 0x%x\n", pptable->DcBtcEnabled[AVFS_VOLTAGE_SOC]);
	dev_info(smu->adev->dev, "Padding8_GfxBtc[0] = 0x%x\n", pptable->Padding8_GfxBtc[0]);
	dev_info(smu->adev->dev, "Padding8_GfxBtc[1] = 0x%x\n", pptable->Padding8_GfxBtc[1]);

	dev_info(smu->adev->dev, "DcBtcMin[AVFS_VOLTAGE_GFX] = 0x%x\n", pptable->DcBtcMin[AVFS_VOLTAGE_GFX]);
	dev_info(smu->adev->dev, "DcBtcMin[AVFS_VOLTAGE_SOC] = 0x%x\n", pptable->DcBtcMin[AVFS_VOLTAGE_SOC]);
	dev_info(smu->adev->dev, "DcBtcMax[AVFS_VOLTAGE_GFX] = 0x%x\n", pptable->DcBtcMax[AVFS_VOLTAGE_GFX]);
	dev_info(smu->adev->dev, "DcBtcMax[AVFS_VOLTAGE_SOC] = 0x%x\n", pptable->DcBtcMax[AVFS_VOLTAGE_SOC]);

	dev_info(smu->adev->dev, "DcBtcGb[AVFS_VOLTAGE_GFX] = 0x%x\n", pptable->DcBtcGb[AVFS_VOLTAGE_GFX]);
	dev_info(smu->adev->dev, "DcBtcGb[AVFS_VOLTAGE_SOC] = 0x%x\n", pptable->DcBtcGb[AVFS_VOLTAGE_SOC]);

	dev_info(smu->adev->dev, "XgmiDpmPstates\n");
	for (i = 0; i < NUM_XGMI_LEVELS; i++)
		dev_info(smu->adev->dev, "  .[%d] = 0x%x\n", i, pptable->XgmiDpmPstates[i]);
	dev_info(smu->adev->dev, "XgmiDpmSpare[0] = 0x%02x\n", pptable->XgmiDpmSpare[0]);
	dev_info(smu->adev->dev, "XgmiDpmSpare[1] = 0x%02x\n", pptable->XgmiDpmSpare[1]);

	dev_info(smu->adev->dev, "DebugOverrides = 0x%x\n", pptable->DebugOverrides);
	dev_info(smu->adev->dev, "ReservedEquation0{a = 0x%x b = 0x%x c = 0x%x}\n",
			pptable->ReservedEquation0.a,
			pptable->ReservedEquation0.b,
			pptable->ReservedEquation0.c);
	dev_info(smu->adev->dev, "ReservedEquation1{a = 0x%x b = 0x%x c = 0x%x}\n",
			pptable->ReservedEquation1.a,
			pptable->ReservedEquation1.b,
			pptable->ReservedEquation1.c);
	dev_info(smu->adev->dev, "ReservedEquation2{a = 0x%x b = 0x%x c = 0x%x}\n",
			pptable->ReservedEquation2.a,
			pptable->ReservedEquation2.b,
			pptable->ReservedEquation2.c);
	dev_info(smu->adev->dev, "ReservedEquation3{a = 0x%x b = 0x%x c = 0x%x}\n",
			pptable->ReservedEquation3.a,
			pptable->ReservedEquation3.b,
			pptable->ReservedEquation3.c);

	dev_info(smu->adev->dev, "SkuReserved[0] = 0x%x\n", pptable->SkuReserved[0]);
	dev_info(smu->adev->dev, "SkuReserved[1] = 0x%x\n", pptable->SkuReserved[1]);
	dev_info(smu->adev->dev, "SkuReserved[2] = 0x%x\n", pptable->SkuReserved[2]);
	dev_info(smu->adev->dev, "SkuReserved[3] = 0x%x\n", pptable->SkuReserved[3]);
	dev_info(smu->adev->dev, "SkuReserved[4] = 0x%x\n", pptable->SkuReserved[4]);
	dev_info(smu->adev->dev, "SkuReserved[5] = 0x%x\n", pptable->SkuReserved[5]);
	dev_info(smu->adev->dev, "SkuReserved[6] = 0x%x\n", pptable->SkuReserved[6]);
	dev_info(smu->adev->dev, "SkuReserved[7] = 0x%x\n", pptable->SkuReserved[7]);

	dev_info(smu->adev->dev, "GamingClk[0] = 0x%x\n", pptable->GamingClk[0]);
	dev_info(smu->adev->dev, "GamingClk[1] = 0x%x\n", pptable->GamingClk[1]);
	dev_info(smu->adev->dev, "GamingClk[2] = 0x%x\n", pptable->GamingClk[2]);
	dev_info(smu->adev->dev, "GamingClk[3] = 0x%x\n", pptable->GamingClk[3]);
	dev_info(smu->adev->dev, "GamingClk[4] = 0x%x\n", pptable->GamingClk[4]);
	dev_info(smu->adev->dev, "GamingClk[5] = 0x%x\n", pptable->GamingClk[5]);

	for (i = 0; i < NUM_I2C_CONTROLLERS; i++) {
		dev_info(smu->adev->dev, "I2cControllers[%d]:\n", i);
		dev_info(smu->adev->dev, "                   .Enabled = 0x%x\n",
				pptable->I2cControllers[i].Enabled);
		dev_info(smu->adev->dev, "                   .Speed = 0x%x\n",
				pptable->I2cControllers[i].Speed);
		dev_info(smu->adev->dev, "                   .SlaveAddress = 0x%x\n",
				pptable->I2cControllers[i].SlaveAddress);
		dev_info(smu->adev->dev, "                   .ControllerPort = 0x%x\n",
				pptable->I2cControllers[i].ControllerPort);
		dev_info(smu->adev->dev, "                   .ControllerName = 0x%x\n",
				pptable->I2cControllers[i].ControllerName);
		dev_info(smu->adev->dev, "                   .ThermalThrottler = 0x%x\n",
				pptable->I2cControllers[i].ThermalThrotter);
		dev_info(smu->adev->dev, "                   .I2cProtocol = 0x%x\n",
				pptable->I2cControllers[i].I2cProtocol);
		dev_info(smu->adev->dev, "                   .PaddingConfig = 0x%x\n",
				pptable->I2cControllers[i].PaddingConfig);
	}

	dev_info(smu->adev->dev, "GpioScl = 0x%x\n", pptable->GpioScl);
	dev_info(smu->adev->dev, "GpioSda = 0x%x\n", pptable->GpioSda);
	dev_info(smu->adev->dev, "FchUsbPdSlaveAddr = 0x%x\n", pptable->FchUsbPdSlaveAddr);
	dev_info(smu->adev->dev, "I2cSpare[0] = 0x%x\n", pptable->I2cSpare[0]);

	dev_info(smu->adev->dev, "Board Parameters:\n");
	dev_info(smu->adev->dev, "VddGfxVrMapping = 0x%x\n", pptable->VddGfxVrMapping);
	dev_info(smu->adev->dev, "VddSocVrMapping = 0x%x\n", pptable->VddSocVrMapping);
	dev_info(smu->adev->dev, "VddMem0VrMapping = 0x%x\n", pptable->VddMem0VrMapping);
	dev_info(smu->adev->dev, "VddMem1VrMapping = 0x%x\n", pptable->VddMem1VrMapping);
	dev_info(smu->adev->dev, "GfxUlvPhaseSheddingMask = 0x%x\n", pptable->GfxUlvPhaseSheddingMask);
	dev_info(smu->adev->dev, "SocUlvPhaseSheddingMask = 0x%x\n", pptable->SocUlvPhaseSheddingMask);
	dev_info(smu->adev->dev, "VddciUlvPhaseSheddingMask = 0x%x\n", pptable->VddciUlvPhaseSheddingMask);
	dev_info(smu->adev->dev, "MvddUlvPhaseSheddingMask = 0x%x\n", pptable->MvddUlvPhaseSheddingMask);

	dev_info(smu->adev->dev, "GfxMaxCurrent = 0x%x\n", pptable->GfxMaxCurrent);
	dev_info(smu->adev->dev, "GfxOffset = 0x%x\n", pptable->GfxOffset);
	dev_info(smu->adev->dev, "Padding_TelemetryGfx = 0x%x\n", pptable->Padding_TelemetryGfx);

	dev_info(smu->adev->dev, "SocMaxCurrent = 0x%x\n", pptable->SocMaxCurrent);
	dev_info(smu->adev->dev, "SocOffset = 0x%x\n", pptable->SocOffset);
	dev_info(smu->adev->dev, "Padding_TelemetrySoc = 0x%x\n", pptable->Padding_TelemetrySoc);

	dev_info(smu->adev->dev, "Mem0MaxCurrent = 0x%x\n", pptable->Mem0MaxCurrent);
	dev_info(smu->adev->dev, "Mem0Offset = 0x%x\n", pptable->Mem0Offset);
	dev_info(smu->adev->dev, "Padding_TelemetryMem0 = 0x%x\n", pptable->Padding_TelemetryMem0);

	dev_info(smu->adev->dev, "Mem1MaxCurrent = 0x%x\n", pptable->Mem1MaxCurrent);
	dev_info(smu->adev->dev, "Mem1Offset = 0x%x\n", pptable->Mem1Offset);
	dev_info(smu->adev->dev, "Padding_TelemetryMem1 = 0x%x\n", pptable->Padding_TelemetryMem1);

	dev_info(smu->adev->dev, "MvddRatio = 0x%x\n", pptable->MvddRatio);

	dev_info(smu->adev->dev, "AcDcGpio = 0x%x\n", pptable->AcDcGpio);
	dev_info(smu->adev->dev, "AcDcPolarity = 0x%x\n", pptable->AcDcPolarity);
	dev_info(smu->adev->dev, "VR0HotGpio = 0x%x\n", pptable->VR0HotGpio);
	dev_info(smu->adev->dev, "VR0HotPolarity = 0x%x\n", pptable->VR0HotPolarity);
	dev_info(smu->adev->dev, "VR1HotGpio = 0x%x\n", pptable->VR1HotGpio);
	dev_info(smu->adev->dev, "VR1HotPolarity = 0x%x\n", pptable->VR1HotPolarity);
	dev_info(smu->adev->dev, "GthrGpio = 0x%x\n", pptable->GthrGpio);
	dev_info(smu->adev->dev, "GthrPolarity = 0x%x\n", pptable->GthrPolarity);
	dev_info(smu->adev->dev, "LedPin0 = 0x%x\n", pptable->LedPin0);
	dev_info(smu->adev->dev, "LedPin1 = 0x%x\n", pptable->LedPin1);
	dev_info(smu->adev->dev, "LedPin2 = 0x%x\n", pptable->LedPin2);
	dev_info(smu->adev->dev, "LedEnableMask = 0x%x\n", pptable->LedEnableMask);
	dev_info(smu->adev->dev, "LedPcie = 0x%x\n", pptable->LedPcie);
	dev_info(smu->adev->dev, "LedError = 0x%x\n", pptable->LedError);
	dev_info(smu->adev->dev, "LedSpare1[0] = 0x%x\n", pptable->LedSpare1[0]);
	dev_info(smu->adev->dev, "LedSpare1[1] = 0x%x\n", pptable->LedSpare1[1]);

	dev_info(smu->adev->dev, "PllGfxclkSpreadEnabled = 0x%x\n", pptable->PllGfxclkSpreadEnabled);
	dev_info(smu->adev->dev, "PllGfxclkSpreadPercent = 0x%x\n", pptable->PllGfxclkSpreadPercent);
	dev_info(smu->adev->dev, "PllGfxclkSpreadFreq = 0x%x\n",    pptable->PllGfxclkSpreadFreq);

	dev_info(smu->adev->dev, "DfllGfxclkSpreadEnabled = 0x%x\n", pptable->DfllGfxclkSpreadEnabled);
	dev_info(smu->adev->dev, "DfllGfxclkSpreadPercent = 0x%x\n", pptable->DfllGfxclkSpreadPercent);
	dev_info(smu->adev->dev, "DfllGfxclkSpreadFreq = 0x%x\n",    pptable->DfllGfxclkSpreadFreq);

	dev_info(smu->adev->dev, "UclkSpreadPadding = 0x%x\n", pptable->UclkSpreadPadding);
	dev_info(smu->adev->dev, "UclkSpreadFreq = 0x%x\n", pptable->UclkSpreadFreq);

	dev_info(smu->adev->dev, "FclkSpreadEnabled = 0x%x\n", pptable->FclkSpreadEnabled);
	dev_info(smu->adev->dev, "FclkSpreadPercent = 0x%x\n", pptable->FclkSpreadPercent);
	dev_info(smu->adev->dev, "FclkSpreadFreq = 0x%x\n", pptable->FclkSpreadFreq);

	dev_info(smu->adev->dev, "MemoryChannelEnabled = 0x%x\n", pptable->MemoryChannelEnabled);
	dev_info(smu->adev->dev, "DramBitWidth = 0x%x\n", pptable->DramBitWidth);
	dev_info(smu->adev->dev, "PaddingMem1[0] = 0x%x\n", pptable->PaddingMem1[0]);
	dev_info(smu->adev->dev, "PaddingMem1[1] = 0x%x\n", pptable->PaddingMem1[1]);
	dev_info(smu->adev->dev, "PaddingMem1[2] = 0x%x\n", pptable->PaddingMem1[2]);

	dev_info(smu->adev->dev, "TotalBoardPower = 0x%x\n", pptable->TotalBoardPower);
	dev_info(smu->adev->dev, "BoardPowerPadding = 0x%x\n", pptable->BoardPowerPadding);

	dev_info(smu->adev->dev, "XgmiLinkSpeed\n");
	for (i = 0; i < NUM_XGMI_PSTATE_LEVELS; i++)
		dev_info(smu->adev->dev, "  .[%d] = 0x%x\n", i, pptable->XgmiLinkSpeed[i]);
	dev_info(smu->adev->dev, "XgmiLinkWidth\n");
	for (i = 0; i < NUM_XGMI_PSTATE_LEVELS; i++)
		dev_info(smu->adev->dev, "  .[%d] = 0x%x\n", i, pptable->XgmiLinkWidth[i]);
	dev_info(smu->adev->dev, "XgmiFclkFreq\n");
	for (i = 0; i < NUM_XGMI_PSTATE_LEVELS; i++)
		dev_info(smu->adev->dev, "  .[%d] = 0x%x\n", i, pptable->XgmiFclkFreq[i]);
	dev_info(smu->adev->dev, "XgmiSocVoltage\n");
	for (i = 0; i < NUM_XGMI_PSTATE_LEVELS; i++)
		dev_info(smu->adev->dev, "  .[%d] = 0x%x\n", i, pptable->XgmiSocVoltage[i]);

	dev_info(smu->adev->dev, "HsrEnabled = 0x%x\n", pptable->HsrEnabled);
	dev_info(smu->adev->dev, "VddqOffEnabled = 0x%x\n", pptable->VddqOffEnabled);
	dev_info(smu->adev->dev, "PaddingUmcFlags[0] = 0x%x\n", pptable->PaddingUmcFlags[0]);
	dev_info(smu->adev->dev, "PaddingUmcFlags[1] = 0x%x\n", pptable->PaddingUmcFlags[1]);

	dev_info(smu->adev->dev, "BoardReserved[0] = 0x%x\n", pptable->BoardReserved[0]);
	dev_info(smu->adev->dev, "BoardReserved[1] = 0x%x\n", pptable->BoardReserved[1]);
	dev_info(smu->adev->dev, "BoardReserved[2] = 0x%x\n", pptable->BoardReserved[2]);
	dev_info(smu->adev->dev, "BoardReserved[3] = 0x%x\n", pptable->BoardReserved[3]);
	dev_info(smu->adev->dev, "BoardReserved[4] = 0x%x\n", pptable->BoardReserved[4]);
	dev_info(smu->adev->dev, "BoardReserved[5] = 0x%x\n", pptable->BoardReserved[5]);
	dev_info(smu->adev->dev, "BoardReserved[6] = 0x%x\n", pptable->BoardReserved[6]);
	dev_info(smu->adev->dev, "BoardReserved[7] = 0x%x\n", pptable->BoardReserved[7]);
	dev_info(smu->adev->dev, "BoardReserved[8] = 0x%x\n", pptable->BoardReserved[8]);
	dev_info(smu->adev->dev, "BoardReserved[9] = 0x%x\n", pptable->BoardReserved[9]);
	dev_info(smu->adev->dev, "BoardReserved[10] = 0x%x\n", pptable->BoardReserved[10]);

	dev_info(smu->adev->dev, "MmHubPadding[0] = 0x%x\n", pptable->MmHubPadding[0]);
	dev_info(smu->adev->dev, "MmHubPadding[1] = 0x%x\n", pptable->MmHubPadding[1]);
	dev_info(smu->adev->dev, "MmHubPadding[2] = 0x%x\n", pptable->MmHubPadding[2]);
	dev_info(smu->adev->dev, "MmHubPadding[3] = 0x%x\n", pptable->MmHubPadding[3]);
	dev_info(smu->adev->dev, "MmHubPadding[4] = 0x%x\n", pptable->MmHubPadding[4]);
	dev_info(smu->adev->dev, "MmHubPadding[5] = 0x%x\n", pptable->MmHubPadding[5]);
	dev_info(smu->adev->dev, "MmHubPadding[6] = 0x%x\n", pptable->MmHubPadding[6]);
	dev_info(smu->adev->dev, "MmHubPadding[7] = 0x%x\n", pptable->MmHubPadding[7]);
}

static void sienna_cichlid_dump_pptable(struct smu_context *smu)
{
	struct smu_table_context *table_context = &smu->smu_table;
	PPTable_t *pptable = table_context->driver_pptable;
	int i;

	if (smu->adev->ip_versions[MP1_HWIP][0] == IP_VERSION(11, 0, 13)) {
		beige_goby_dump_pptable(smu);
		return;
	}

	dev_info(smu->adev->dev, "Dumped PPTable:\n");

	dev_info(smu->adev->dev, "Version = 0x%08x\n", pptable->Version);
	dev_info(smu->adev->dev, "FeaturesToRun[0] = 0x%08x\n", pptable->FeaturesToRun[0]);
	dev_info(smu->adev->dev, "FeaturesToRun[1] = 0x%08x\n", pptable->FeaturesToRun[1]);

	for (i = 0; i < PPT_THROTTLER_COUNT; i++) {
		dev_info(smu->adev->dev, "SocketPowerLimitAc[%d] = 0x%x\n", i, pptable->SocketPowerLimitAc[i]);
		dev_info(smu->adev->dev, "SocketPowerLimitAcTau[%d] = 0x%x\n", i, pptable->SocketPowerLimitAcTau[i]);
		dev_info(smu->adev->dev, "SocketPowerLimitDc[%d] = 0x%x\n", i, pptable->SocketPowerLimitDc[i]);
		dev_info(smu->adev->dev, "SocketPowerLimitDcTau[%d] = 0x%x\n", i, pptable->SocketPowerLimitDcTau[i]);
	}

	for (i = 0; i < TDC_THROTTLER_COUNT; i++) {
		dev_info(smu->adev->dev, "TdcLimit[%d] = 0x%x\n", i, pptable->TdcLimit[i]);
		dev_info(smu->adev->dev, "TdcLimitTau[%d] = 0x%x\n", i, pptable->TdcLimitTau[i]);
	}

	for (i = 0; i < TEMP_COUNT; i++) {
		dev_info(smu->adev->dev, "TemperatureLimit[%d] = 0x%x\n", i, pptable->TemperatureLimit[i]);
	}

	dev_info(smu->adev->dev, "FitLimit = 0x%x\n", pptable->FitLimit);
	dev_info(smu->adev->dev, "TotalPowerConfig = 0x%x\n", pptable->TotalPowerConfig);
	dev_info(smu->adev->dev, "TotalPowerPadding[0] = 0x%x\n", pptable->TotalPowerPadding[0]);
	dev_info(smu->adev->dev, "TotalPowerPadding[1] = 0x%x\n", pptable->TotalPowerPadding[1]);
	dev_info(smu->adev->dev, "TotalPowerPadding[2] = 0x%x\n", pptable->TotalPowerPadding[2]);

	dev_info(smu->adev->dev, "ApccPlusResidencyLimit = 0x%x\n", pptable->ApccPlusResidencyLimit);
	for (i = 0; i < NUM_SMNCLK_DPM_LEVELS; i++) {
		dev_info(smu->adev->dev, "SmnclkDpmFreq[%d] = 0x%x\n", i, pptable->SmnclkDpmFreq[i]);
		dev_info(smu->adev->dev, "SmnclkDpmVoltage[%d] = 0x%x\n", i, pptable->SmnclkDpmVoltage[i]);
	}
	dev_info(smu->adev->dev, "ThrottlerControlMask = 0x%x\n", pptable->ThrottlerControlMask);

	dev_info(smu->adev->dev, "FwDStateMask = 0x%x\n", pptable->FwDStateMask);

	dev_info(smu->adev->dev, "UlvVoltageOffsetSoc = 0x%x\n", pptable->UlvVoltageOffsetSoc);
	dev_info(smu->adev->dev, "UlvVoltageOffsetGfx = 0x%x\n", pptable->UlvVoltageOffsetGfx);
	dev_info(smu->adev->dev, "MinVoltageUlvGfx = 0x%x\n", pptable->MinVoltageUlvGfx);
	dev_info(smu->adev->dev, "MinVoltageUlvSoc = 0x%x\n", pptable->MinVoltageUlvSoc);

	dev_info(smu->adev->dev, "SocLIVmin = 0x%x\n", pptable->SocLIVmin);
	dev_info(smu->adev->dev, "PaddingLIVmin = 0x%x\n", pptable->PaddingLIVmin);

	dev_info(smu->adev->dev, "GceaLinkMgrIdleThreshold = 0x%x\n", pptable->GceaLinkMgrIdleThreshold);
	dev_info(smu->adev->dev, "paddingRlcUlvParams[0] = 0x%x\n", pptable->paddingRlcUlvParams[0]);
	dev_info(smu->adev->dev, "paddingRlcUlvParams[1] = 0x%x\n", pptable->paddingRlcUlvParams[1]);
	dev_info(smu->adev->dev, "paddingRlcUlvParams[2] = 0x%x\n", pptable->paddingRlcUlvParams[2]);

	dev_info(smu->adev->dev, "MinVoltageGfx = 0x%x\n", pptable->MinVoltageGfx);
	dev_info(smu->adev->dev, "MinVoltageSoc = 0x%x\n", pptable->MinVoltageSoc);
	dev_info(smu->adev->dev, "MaxVoltageGfx = 0x%x\n", pptable->MaxVoltageGfx);
	dev_info(smu->adev->dev, "MaxVoltageSoc = 0x%x\n", pptable->MaxVoltageSoc);

	dev_info(smu->adev->dev, "LoadLineResistanceGfx = 0x%x\n", pptable->LoadLineResistanceGfx);
	dev_info(smu->adev->dev, "LoadLineResistanceSoc = 0x%x\n", pptable->LoadLineResistanceSoc);

	dev_info(smu->adev->dev, "VDDGFX_TVmin = 0x%x\n", pptable->VDDGFX_TVmin);
	dev_info(smu->adev->dev, "VDDSOC_TVmin = 0x%x\n", pptable->VDDSOC_TVmin);
	dev_info(smu->adev->dev, "VDDGFX_Vmin_HiTemp = 0x%x\n", pptable->VDDGFX_Vmin_HiTemp);
	dev_info(smu->adev->dev, "VDDGFX_Vmin_LoTemp = 0x%x\n", pptable->VDDGFX_Vmin_LoTemp);
	dev_info(smu->adev->dev, "VDDSOC_Vmin_HiTemp = 0x%x\n", pptable->VDDSOC_Vmin_HiTemp);
	dev_info(smu->adev->dev, "VDDSOC_Vmin_LoTemp = 0x%x\n", pptable->VDDSOC_Vmin_LoTemp);
	dev_info(smu->adev->dev, "VDDGFX_TVminHystersis = 0x%x\n", pptable->VDDGFX_TVminHystersis);
	dev_info(smu->adev->dev, "VDDSOC_TVminHystersis = 0x%x\n", pptable->VDDSOC_TVminHystersis);

	dev_info(smu->adev->dev, "[PPCLK_GFXCLK]\n"
			"  .VoltageMode          = 0x%02x\n"
			"  .SnapToDiscrete       = 0x%02x\n"
			"  .NumDiscreteLevels    = 0x%02x\n"
			"  .padding              = 0x%02x\n"
			"  .ConversionToAvfsClk{m = 0x%08x b = 0x%08x}\n"
			"  .SsCurve            {a = 0x%08x b = 0x%08x c = 0x%08x}\n"
			"  .SsFmin               = 0x%04x\n"
			"  .Padding_16           = 0x%04x\n",
			pptable->DpmDescriptor[PPCLK_GFXCLK].VoltageMode,
			pptable->DpmDescriptor[PPCLK_GFXCLK].SnapToDiscrete,
			pptable->DpmDescriptor[PPCLK_GFXCLK].NumDiscreteLevels,
			pptable->DpmDescriptor[PPCLK_GFXCLK].Padding,
			pptable->DpmDescriptor[PPCLK_GFXCLK].ConversionToAvfsClk.m,
			pptable->DpmDescriptor[PPCLK_GFXCLK].ConversionToAvfsClk.b,
			pptable->DpmDescriptor[PPCLK_GFXCLK].SsCurve.a,
			pptable->DpmDescriptor[PPCLK_GFXCLK].SsCurve.b,
			pptable->DpmDescriptor[PPCLK_GFXCLK].SsCurve.c,
			pptable->DpmDescriptor[PPCLK_GFXCLK].SsFmin,
			pptable->DpmDescriptor[PPCLK_GFXCLK].Padding16);

	dev_info(smu->adev->dev, "[PPCLK_SOCCLK]\n"
			"  .VoltageMode          = 0x%02x\n"
			"  .SnapToDiscrete       = 0x%02x\n"
			"  .NumDiscreteLevels    = 0x%02x\n"
			"  .padding              = 0x%02x\n"
			"  .ConversionToAvfsClk{m = 0x%08x b = 0x%08x}\n"
			"  .SsCurve            {a = 0x%08x b = 0x%08x c = 0x%08x}\n"
			"  .SsFmin               = 0x%04x\n"
			"  .Padding_16           = 0x%04x\n",
			pptable->DpmDescriptor[PPCLK_SOCCLK].VoltageMode,
			pptable->DpmDescriptor[PPCLK_SOCCLK].SnapToDiscrete,
			pptable->DpmDescriptor[PPCLK_SOCCLK].NumDiscreteLevels,
			pptable->DpmDescriptor[PPCLK_SOCCLK].Padding,
			pptable->DpmDescriptor[PPCLK_SOCCLK].ConversionToAvfsClk.m,
			pptable->DpmDescriptor[PPCLK_SOCCLK].ConversionToAvfsClk.b,
			pptable->DpmDescriptor[PPCLK_SOCCLK].SsCurve.a,
			pptable->DpmDescriptor[PPCLK_SOCCLK].SsCurve.b,
			pptable->DpmDescriptor[PPCLK_SOCCLK].SsCurve.c,
			pptable->DpmDescriptor[PPCLK_SOCCLK].SsFmin,
			pptable->DpmDescriptor[PPCLK_SOCCLK].Padding16);

	dev_info(smu->adev->dev, "[PPCLK_UCLK]\n"
			"  .VoltageMode          = 0x%02x\n"
			"  .SnapToDiscrete       = 0x%02x\n"
			"  .NumDiscreteLevels    = 0x%02x\n"
			"  .padding              = 0x%02x\n"
			"  .ConversionToAvfsClk{m = 0x%08x b = 0x%08x}\n"
			"  .SsCurve            {a = 0x%08x b = 0x%08x c = 0x%08x}\n"
			"  .SsFmin               = 0x%04x\n"
			"  .Padding_16           = 0x%04x\n",
			pptable->DpmDescriptor[PPCLK_UCLK].VoltageMode,
			pptable->DpmDescriptor[PPCLK_UCLK].SnapToDiscrete,
			pptable->DpmDescriptor[PPCLK_UCLK].NumDiscreteLevels,
			pptable->DpmDescriptor[PPCLK_UCLK].Padding,
			pptable->DpmDescriptor[PPCLK_UCLK].ConversionToAvfsClk.m,
			pptable->DpmDescriptor[PPCLK_UCLK].ConversionToAvfsClk.b,
			pptable->DpmDescriptor[PPCLK_UCLK].SsCurve.a,
			pptable->DpmDescriptor[PPCLK_UCLK].SsCurve.b,
			pptable->DpmDescriptor[PPCLK_UCLK].SsCurve.c,
			pptable->DpmDescriptor[PPCLK_UCLK].SsFmin,
			pptable->DpmDescriptor[PPCLK_UCLK].Padding16);

	dev_info(smu->adev->dev, "[PPCLK_FCLK]\n"
			"  .VoltageMode          = 0x%02x\n"
			"  .SnapToDiscrete       = 0x%02x\n"
			"  .NumDiscreteLevels    = 0x%02x\n"
			"  .padding              = 0x%02x\n"
			"  .ConversionToAvfsClk{m = 0x%08x b = 0x%08x}\n"
			"  .SsCurve            {a = 0x%08x b = 0x%08x c = 0x%08x}\n"
			"  .SsFmin               = 0x%04x\n"
			"  .Padding_16           = 0x%04x\n",
			pptable->DpmDescriptor[PPCLK_FCLK].VoltageMode,
			pptable->DpmDescriptor[PPCLK_FCLK].SnapToDiscrete,
			pptable->DpmDescriptor[PPCLK_FCLK].NumDiscreteLevels,
			pptable->DpmDescriptor[PPCLK_FCLK].Padding,
			pptable->DpmDescriptor[PPCLK_FCLK].ConversionToAvfsClk.m,
			pptable->DpmDescriptor[PPCLK_FCLK].ConversionToAvfsClk.b,
			pptable->DpmDescriptor[PPCLK_FCLK].SsCurve.a,
			pptable->DpmDescriptor[PPCLK_FCLK].SsCurve.b,
			pptable->DpmDescriptor[PPCLK_FCLK].SsCurve.c,
			pptable->DpmDescriptor[PPCLK_FCLK].SsFmin,
			pptable->DpmDescriptor[PPCLK_FCLK].Padding16);

	dev_info(smu->adev->dev, "[PPCLK_DCLK_0]\n"
			"  .VoltageMode          = 0x%02x\n"
			"  .SnapToDiscrete       = 0x%02x\n"
			"  .NumDiscreteLevels    = 0x%02x\n"
			"  .padding              = 0x%02x\n"
			"  .ConversionToAvfsClk{m = 0x%08x b = 0x%08x}\n"
			"  .SsCurve            {a = 0x%08x b = 0x%08x c = 0x%08x}\n"
			"  .SsFmin               = 0x%04x\n"
			"  .Padding_16           = 0x%04x\n",
			pptable->DpmDescriptor[PPCLK_DCLK_0].VoltageMode,
			pptable->DpmDescriptor[PPCLK_DCLK_0].SnapToDiscrete,
			pptable->DpmDescriptor[PPCLK_DCLK_0].NumDiscreteLevels,
			pptable->DpmDescriptor[PPCLK_DCLK_0].Padding,
			pptable->DpmDescriptor[PPCLK_DCLK_0].ConversionToAvfsClk.m,
			pptable->DpmDescriptor[PPCLK_DCLK_0].ConversionToAvfsClk.b,
			pptable->DpmDescriptor[PPCLK_DCLK_0].SsCurve.a,
			pptable->DpmDescriptor[PPCLK_DCLK_0].SsCurve.b,
			pptable->DpmDescriptor[PPCLK_DCLK_0].SsCurve.c,
			pptable->DpmDescriptor[PPCLK_DCLK_0].SsFmin,
			pptable->DpmDescriptor[PPCLK_DCLK_0].Padding16);

	dev_info(smu->adev->dev, "[PPCLK_VCLK_0]\n"
			"  .VoltageMode          = 0x%02x\n"
			"  .SnapToDiscrete       = 0x%02x\n"
			"  .NumDiscreteLevels    = 0x%02x\n"
			"  .padding              = 0x%02x\n"
			"  .ConversionToAvfsClk{m = 0x%08x b = 0x%08x}\n"
			"  .SsCurve            {a = 0x%08x b = 0x%08x c = 0x%08x}\n"
			"  .SsFmin               = 0x%04x\n"
			"  .Padding_16           = 0x%04x\n",
			pptable->DpmDescriptor[PPCLK_VCLK_0].VoltageMode,
			pptable->DpmDescriptor[PPCLK_VCLK_0].SnapToDiscrete,
			pptable->DpmDescriptor[PPCLK_VCLK_0].NumDiscreteLevels,
			pptable->DpmDescriptor[PPCLK_VCLK_0].Padding,
			pptable->DpmDescriptor[PPCLK_VCLK_0].ConversionToAvfsClk.m,
			pptable->DpmDescriptor[PPCLK_VCLK_0].ConversionToAvfsClk.b,
			pptable->DpmDescriptor[PPCLK_VCLK_0].SsCurve.a,
			pptable->DpmDescriptor[PPCLK_VCLK_0].SsCurve.b,
			pptable->DpmDescriptor[PPCLK_VCLK_0].SsCurve.c,
			pptable->DpmDescriptor[PPCLK_VCLK_0].SsFmin,
			pptable->DpmDescriptor[PPCLK_VCLK_0].Padding16);

	dev_info(smu->adev->dev, "[PPCLK_DCLK_1]\n"
			"  .VoltageMode          = 0x%02x\n"
			"  .SnapToDiscrete       = 0x%02x\n"
			"  .NumDiscreteLevels    = 0x%02x\n"
			"  .padding              = 0x%02x\n"
			"  .ConversionToAvfsClk{m = 0x%08x b = 0x%08x}\n"
			"  .SsCurve            {a = 0x%08x b = 0x%08x c = 0x%08x}\n"
			"  .SsFmin               = 0x%04x\n"
			"  .Padding_16           = 0x%04x\n",
			pptable->DpmDescriptor[PPCLK_DCLK_1].VoltageMode,
			pptable->DpmDescriptor[PPCLK_DCLK_1].SnapToDiscrete,
			pptable->DpmDescriptor[PPCLK_DCLK_1].NumDiscreteLevels,
			pptable->DpmDescriptor[PPCLK_DCLK_1].Padding,
			pptable->DpmDescriptor[PPCLK_DCLK_1].ConversionToAvfsClk.m,
			pptable->DpmDescriptor[PPCLK_DCLK_1].ConversionToAvfsClk.b,
			pptable->DpmDescriptor[PPCLK_DCLK_1].SsCurve.a,
			pptable->DpmDescriptor[PPCLK_DCLK_1].SsCurve.b,
			pptable->DpmDescriptor[PPCLK_DCLK_1].SsCurve.c,
			pptable->DpmDescriptor[PPCLK_DCLK_1].SsFmin,
			pptable->DpmDescriptor[PPCLK_DCLK_1].Padding16);

	dev_info(smu->adev->dev, "[PPCLK_VCLK_1]\n"
			"  .VoltageMode          = 0x%02x\n"
			"  .SnapToDiscrete       = 0x%02x\n"
			"  .NumDiscreteLevels    = 0x%02x\n"
			"  .padding              = 0x%02x\n"
			"  .ConversionToAvfsClk{m = 0x%08x b = 0x%08x}\n"
			"  .SsCurve            {a = 0x%08x b = 0x%08x c = 0x%08x}\n"
			"  .SsFmin               = 0x%04x\n"
			"  .Padding_16           = 0x%04x\n",
			pptable->DpmDescriptor[PPCLK_VCLK_1].VoltageMode,
			pptable->DpmDescriptor[PPCLK_VCLK_1].SnapToDiscrete,
			pptable->DpmDescriptor[PPCLK_VCLK_1].NumDiscreteLevels,
			pptable->DpmDescriptor[PPCLK_VCLK_1].Padding,
			pptable->DpmDescriptor[PPCLK_VCLK_1].ConversionToAvfsClk.m,
			pptable->DpmDescriptor[PPCLK_VCLK_1].ConversionToAvfsClk.b,
			pptable->DpmDescriptor[PPCLK_VCLK_1].SsCurve.a,
			pptable->DpmDescriptor[PPCLK_VCLK_1].SsCurve.b,
			pptable->DpmDescriptor[PPCLK_VCLK_1].SsCurve.c,
			pptable->DpmDescriptor[PPCLK_VCLK_1].SsFmin,
			pptable->DpmDescriptor[PPCLK_VCLK_1].Padding16);

	dev_info(smu->adev->dev, "FreqTableGfx\n");
	for (i = 0; i < NUM_GFXCLK_DPM_LEVELS; i++)
		dev_info(smu->adev->dev, "  .[%02d] = 0x%x\n", i, pptable->FreqTableGfx[i]);

	dev_info(smu->adev->dev, "FreqTableVclk\n");
	for (i = 0; i < NUM_VCLK_DPM_LEVELS; i++)
		dev_info(smu->adev->dev, "  .[%02d] = 0x%x\n", i, pptable->FreqTableVclk[i]);

	dev_info(smu->adev->dev, "FreqTableDclk\n");
	for (i = 0; i < NUM_DCLK_DPM_LEVELS; i++)
		dev_info(smu->adev->dev, "  .[%02d] = 0x%x\n", i, pptable->FreqTableDclk[i]);

	dev_info(smu->adev->dev, "FreqTableSocclk\n");
	for (i = 0; i < NUM_SOCCLK_DPM_LEVELS; i++)
		dev_info(smu->adev->dev, "  .[%02d] = 0x%x\n", i, pptable->FreqTableSocclk[i]);

	dev_info(smu->adev->dev, "FreqTableUclk\n");
	for (i = 0; i < NUM_UCLK_DPM_LEVELS; i++)
		dev_info(smu->adev->dev, "  .[%02d] = 0x%x\n", i, pptable->FreqTableUclk[i]);

	dev_info(smu->adev->dev, "FreqTableFclk\n");
	for (i = 0; i < NUM_FCLK_DPM_LEVELS; i++)
		dev_info(smu->adev->dev, "  .[%02d] = 0x%x\n", i, pptable->FreqTableFclk[i]);

	dev_info(smu->adev->dev, "DcModeMaxFreq\n");
	dev_info(smu->adev->dev, "  .PPCLK_GFXCLK = 0x%x\n", pptable->DcModeMaxFreq[PPCLK_GFXCLK]);
	dev_info(smu->adev->dev, "  .PPCLK_SOCCLK = 0x%x\n", pptable->DcModeMaxFreq[PPCLK_SOCCLK]);
	dev_info(smu->adev->dev, "  .PPCLK_UCLK   = 0x%x\n", pptable->DcModeMaxFreq[PPCLK_UCLK]);
	dev_info(smu->adev->dev, "  .PPCLK_FCLK   = 0x%x\n", pptable->DcModeMaxFreq[PPCLK_FCLK]);
	dev_info(smu->adev->dev, "  .PPCLK_DCLK_0 = 0x%x\n", pptable->DcModeMaxFreq[PPCLK_DCLK_0]);
	dev_info(smu->adev->dev, "  .PPCLK_VCLK_0 = 0x%x\n", pptable->DcModeMaxFreq[PPCLK_VCLK_0]);
	dev_info(smu->adev->dev, "  .PPCLK_DCLK_1 = 0x%x\n", pptable->DcModeMaxFreq[PPCLK_DCLK_1]);
	dev_info(smu->adev->dev, "  .PPCLK_VCLK_1 = 0x%x\n", pptable->DcModeMaxFreq[PPCLK_VCLK_1]);

	dev_info(smu->adev->dev, "FreqTableUclkDiv\n");
	for (i = 0; i < NUM_UCLK_DPM_LEVELS; i++)
		dev_info(smu->adev->dev, "  .[%d] = 0x%x\n", i, pptable->FreqTableUclkDiv[i]);

	dev_info(smu->adev->dev, "FclkBoostFreq = 0x%x\n", pptable->FclkBoostFreq);
	dev_info(smu->adev->dev, "FclkParamPadding = 0x%x\n", pptable->FclkParamPadding);

	dev_info(smu->adev->dev, "Mp0clkFreq\n");
	for (i = 0; i < NUM_MP0CLK_DPM_LEVELS; i++)
		dev_info(smu->adev->dev, "  .[%d] = 0x%x\n", i, pptable->Mp0clkFreq[i]);

	dev_info(smu->adev->dev, "Mp0DpmVoltage\n");
	for (i = 0; i < NUM_MP0CLK_DPM_LEVELS; i++)
		dev_info(smu->adev->dev, "  .[%d] = 0x%x\n", i, pptable->Mp0DpmVoltage[i]);

	dev_info(smu->adev->dev, "MemVddciVoltage\n");
	for (i = 0; i < NUM_UCLK_DPM_LEVELS; i++)
		dev_info(smu->adev->dev, "  .[%d] = 0x%x\n", i, pptable->MemVddciVoltage[i]);

	dev_info(smu->adev->dev, "MemMvddVoltage\n");
	for (i = 0; i < NUM_UCLK_DPM_LEVELS; i++)
		dev_info(smu->adev->dev, "  .[%d] = 0x%x\n", i, pptable->MemMvddVoltage[i]);

	dev_info(smu->adev->dev, "GfxclkFgfxoffEntry = 0x%x\n", pptable->GfxclkFgfxoffEntry);
	dev_info(smu->adev->dev, "GfxclkFinit = 0x%x\n", pptable->GfxclkFinit);
	dev_info(smu->adev->dev, "GfxclkFidle = 0x%x\n", pptable->GfxclkFidle);
	dev_info(smu->adev->dev, "GfxclkSource = 0x%x\n", pptable->GfxclkSource);
	dev_info(smu->adev->dev, "GfxclkPadding = 0x%x\n", pptable->GfxclkPadding);

	dev_info(smu->adev->dev, "GfxGpoSubFeatureMask = 0x%x\n", pptable->GfxGpoSubFeatureMask);

	dev_info(smu->adev->dev, "GfxGpoEnabledWorkPolicyMask = 0x%x\n", pptable->GfxGpoEnabledWorkPolicyMask);
	dev_info(smu->adev->dev, "GfxGpoDisabledWorkPolicyMask = 0x%x\n", pptable->GfxGpoDisabledWorkPolicyMask);
	dev_info(smu->adev->dev, "GfxGpoPadding[0] = 0x%x\n", pptable->GfxGpoPadding[0]);
	dev_info(smu->adev->dev, "GfxGpoVotingAllow = 0x%x\n", pptable->GfxGpoVotingAllow);
	dev_info(smu->adev->dev, "GfxGpoPadding32[0] = 0x%x\n", pptable->GfxGpoPadding32[0]);
	dev_info(smu->adev->dev, "GfxGpoPadding32[1] = 0x%x\n", pptable->GfxGpoPadding32[1]);
	dev_info(smu->adev->dev, "GfxGpoPadding32[2] = 0x%x\n", pptable->GfxGpoPadding32[2]);
	dev_info(smu->adev->dev, "GfxGpoPadding32[3] = 0x%x\n", pptable->GfxGpoPadding32[3]);
	dev_info(smu->adev->dev, "GfxDcsFopt = 0x%x\n", pptable->GfxDcsFopt);
	dev_info(smu->adev->dev, "GfxDcsFclkFopt = 0x%x\n", pptable->GfxDcsFclkFopt);
	dev_info(smu->adev->dev, "GfxDcsUclkFopt = 0x%x\n", pptable->GfxDcsUclkFopt);

	dev_info(smu->adev->dev, "DcsGfxOffVoltage = 0x%x\n", pptable->DcsGfxOffVoltage);
	dev_info(smu->adev->dev, "DcsMinGfxOffTime = 0x%x\n", pptable->DcsMinGfxOffTime);
	dev_info(smu->adev->dev, "DcsMaxGfxOffTime = 0x%x\n", pptable->DcsMaxGfxOffTime);
	dev_info(smu->adev->dev, "DcsMinCreditAccum = 0x%x\n", pptable->DcsMinCreditAccum);
	dev_info(smu->adev->dev, "DcsExitHysteresis = 0x%x\n", pptable->DcsExitHysteresis);
	dev_info(smu->adev->dev, "DcsTimeout = 0x%x\n", pptable->DcsTimeout);

	dev_info(smu->adev->dev, "DcsParamPadding[0] = 0x%x\n", pptable->DcsParamPadding[0]);
	dev_info(smu->adev->dev, "DcsParamPadding[1] = 0x%x\n", pptable->DcsParamPadding[1]);
	dev_info(smu->adev->dev, "DcsParamPadding[2] = 0x%x\n", pptable->DcsParamPadding[2]);
	dev_info(smu->adev->dev, "DcsParamPadding[3] = 0x%x\n", pptable->DcsParamPadding[3]);
	dev_info(smu->adev->dev, "DcsParamPadding[4] = 0x%x\n", pptable->DcsParamPadding[4]);

	dev_info(smu->adev->dev, "FlopsPerByteTable\n");
	for (i = 0; i < RLC_PACE_TABLE_NUM_LEVELS; i++)
		dev_info(smu->adev->dev, "  .[%d] = 0x%x\n", i, pptable->FlopsPerByteTable[i]);

	dev_info(smu->adev->dev, "LowestUclkReservedForUlv = 0x%x\n", pptable->LowestUclkReservedForUlv);
	dev_info(smu->adev->dev, "vddingMem[0] = 0x%x\n", pptable->PaddingMem[0]);
	dev_info(smu->adev->dev, "vddingMem[1] = 0x%x\n", pptable->PaddingMem[1]);
	dev_info(smu->adev->dev, "vddingMem[2] = 0x%x\n", pptable->PaddingMem[2]);

	dev_info(smu->adev->dev, "UclkDpmPstates\n");
	for (i = 0; i < NUM_UCLK_DPM_LEVELS; i++)
		dev_info(smu->adev->dev, "  .[%d] = 0x%x\n", i, pptable->UclkDpmPstates[i]);

	dev_info(smu->adev->dev, "UclkDpmSrcFreqRange\n");
	dev_info(smu->adev->dev, "  .Fmin = 0x%x\n",
		pptable->UclkDpmSrcFreqRange.Fmin);
	dev_info(smu->adev->dev, "  .Fmax = 0x%x\n",
		pptable->UclkDpmSrcFreqRange.Fmax);
	dev_info(smu->adev->dev, "UclkDpmTargFreqRange\n");
	dev_info(smu->adev->dev, "  .Fmin = 0x%x\n",
		pptable->UclkDpmTargFreqRange.Fmin);
	dev_info(smu->adev->dev, "  .Fmax = 0x%x\n",
		pptable->UclkDpmTargFreqRange.Fmax);
	dev_info(smu->adev->dev, "UclkDpmMidstepFreq = 0x%x\n", pptable->UclkDpmMidstepFreq);
	dev_info(smu->adev->dev, "UclkMidstepPadding = 0x%x\n", pptable->UclkMidstepPadding);

	dev_info(smu->adev->dev, "PcieGenSpeed\n");
	for (i = 0; i < NUM_LINK_LEVELS; i++)
		dev_info(smu->adev->dev, "  .[%d] = 0x%x\n", i, pptable->PcieGenSpeed[i]);

	dev_info(smu->adev->dev, "PcieLaneCount\n");
	for (i = 0; i < NUM_LINK_LEVELS; i++)
		dev_info(smu->adev->dev, "  .[%d] = 0x%x\n", i, pptable->PcieLaneCount[i]);

	dev_info(smu->adev->dev, "LclkFreq\n");
	for (i = 0; i < NUM_LINK_LEVELS; i++)
		dev_info(smu->adev->dev, "  .[%d] = 0x%x\n", i, pptable->LclkFreq[i]);

	dev_info(smu->adev->dev, "FanStopTemp = 0x%x\n", pptable->FanStopTemp);
	dev_info(smu->adev->dev, "FanStartTemp = 0x%x\n", pptable->FanStartTemp);

	dev_info(smu->adev->dev, "FanGain\n");
	for (i = 0; i < TEMP_COUNT; i++)
		dev_info(smu->adev->dev, "  .[%d] = 0x%x\n", i, pptable->FanGain[i]);

	dev_info(smu->adev->dev, "FanPwmMin = 0x%x\n", pptable->FanPwmMin);
	dev_info(smu->adev->dev, "FanAcousticLimitRpm = 0x%x\n", pptable->FanAcousticLimitRpm);
	dev_info(smu->adev->dev, "FanThrottlingRpm = 0x%x\n", pptable->FanThrottlingRpm);
	dev_info(smu->adev->dev, "FanMaximumRpm = 0x%x\n", pptable->FanMaximumRpm);
	dev_info(smu->adev->dev, "MGpuFanBoostLimitRpm = 0x%x\n", pptable->MGpuFanBoostLimitRpm);
	dev_info(smu->adev->dev, "FanTargetTemperature = 0x%x\n", pptable->FanTargetTemperature);
	dev_info(smu->adev->dev, "FanTargetGfxclk = 0x%x\n", pptable->FanTargetGfxclk);
	dev_info(smu->adev->dev, "FanPadding16 = 0x%x\n", pptable->FanPadding16);
	dev_info(smu->adev->dev, "FanTempInputSelect = 0x%x\n", pptable->FanTempInputSelect);
	dev_info(smu->adev->dev, "FanPadding = 0x%x\n", pptable->FanPadding);
	dev_info(smu->adev->dev, "FanZeroRpmEnable = 0x%x\n", pptable->FanZeroRpmEnable);
	dev_info(smu->adev->dev, "FanTachEdgePerRev = 0x%x\n", pptable->FanTachEdgePerRev);

	dev_info(smu->adev->dev, "FuzzyFan_ErrorSetDelta = 0x%x\n", pptable->FuzzyFan_ErrorSetDelta);
	dev_info(smu->adev->dev, "FuzzyFan_ErrorRateSetDelta = 0x%x\n", pptable->FuzzyFan_ErrorRateSetDelta);
	dev_info(smu->adev->dev, "FuzzyFan_PwmSetDelta = 0x%x\n", pptable->FuzzyFan_PwmSetDelta);
	dev_info(smu->adev->dev, "FuzzyFan_Reserved = 0x%x\n", pptable->FuzzyFan_Reserved);

	dev_info(smu->adev->dev, "OverrideAvfsGb[AVFS_VOLTAGE_GFX] = 0x%x\n", pptable->OverrideAvfsGb[AVFS_VOLTAGE_GFX]);
	dev_info(smu->adev->dev, "OverrideAvfsGb[AVFS_VOLTAGE_SOC] = 0x%x\n", pptable->OverrideAvfsGb[AVFS_VOLTAGE_SOC]);
	dev_info(smu->adev->dev, "dBtcGbGfxDfllModelSelect = 0x%x\n", pptable->dBtcGbGfxDfllModelSelect);
	dev_info(smu->adev->dev, "Padding8_Avfs = 0x%x\n", pptable->Padding8_Avfs);

	dev_info(smu->adev->dev, "qAvfsGb[AVFS_VOLTAGE_GFX]{a = 0x%x b = 0x%x c = 0x%x}\n",
			pptable->qAvfsGb[AVFS_VOLTAGE_GFX].a,
			pptable->qAvfsGb[AVFS_VOLTAGE_GFX].b,
			pptable->qAvfsGb[AVFS_VOLTAGE_GFX].c);
	dev_info(smu->adev->dev, "qAvfsGb[AVFS_VOLTAGE_SOC]{a = 0x%x b = 0x%x c = 0x%x}\n",
			pptable->qAvfsGb[AVFS_VOLTAGE_SOC].a,
			pptable->qAvfsGb[AVFS_VOLTAGE_SOC].b,
			pptable->qAvfsGb[AVFS_VOLTAGE_SOC].c);
	dev_info(smu->adev->dev, "dBtcGbGfxPll{a = 0x%x b = 0x%x c = 0x%x}\n",
			pptable->dBtcGbGfxPll.a,
			pptable->dBtcGbGfxPll.b,
			pptable->dBtcGbGfxPll.c);
	dev_info(smu->adev->dev, "dBtcGbGfxAfll{a = 0x%x b = 0x%x c = 0x%x}\n",
			pptable->dBtcGbGfxDfll.a,
			pptable->dBtcGbGfxDfll.b,
			pptable->dBtcGbGfxDfll.c);
	dev_info(smu->adev->dev, "dBtcGbSoc{a = 0x%x b = 0x%x c = 0x%x}\n",
			pptable->dBtcGbSoc.a,
			pptable->dBtcGbSoc.b,
			pptable->dBtcGbSoc.c);
	dev_info(smu->adev->dev, "qAgingGb[AVFS_VOLTAGE_GFX]{m = 0x%x b = 0x%x}\n",
			pptable->qAgingGb[AVFS_VOLTAGE_GFX].m,
			pptable->qAgingGb[AVFS_VOLTAGE_GFX].b);
	dev_info(smu->adev->dev, "qAgingGb[AVFS_VOLTAGE_SOC]{m = 0x%x b = 0x%x}\n",
			pptable->qAgingGb[AVFS_VOLTAGE_SOC].m,
			pptable->qAgingGb[AVFS_VOLTAGE_SOC].b);

	dev_info(smu->adev->dev, "PiecewiseLinearDroopIntGfxDfll\n");
	for (i = 0; i < NUM_PIECE_WISE_LINEAR_DROOP_MODEL_VF_POINTS; i++) {
		dev_info(smu->adev->dev, "		Fset[%d] = 0x%x\n",
			i, pptable->PiecewiseLinearDroopIntGfxDfll.Fset[i]);
		dev_info(smu->adev->dev, "		Vdroop[%d] = 0x%x\n",
			i, pptable->PiecewiseLinearDroopIntGfxDfll.Vdroop[i]);
	}

	dev_info(smu->adev->dev, "qStaticVoltageOffset[AVFS_VOLTAGE_GFX]{a = 0x%x b = 0x%x c = 0x%x}\n",
			pptable->qStaticVoltageOffset[AVFS_VOLTAGE_GFX].a,
			pptable->qStaticVoltageOffset[AVFS_VOLTAGE_GFX].b,
			pptable->qStaticVoltageOffset[AVFS_VOLTAGE_GFX].c);
	dev_info(smu->adev->dev, "qStaticVoltageOffset[AVFS_VOLTAGE_SOC]{a = 0x%x b = 0x%x c = 0x%x}\n",
			pptable->qStaticVoltageOffset[AVFS_VOLTAGE_SOC].a,
			pptable->qStaticVoltageOffset[AVFS_VOLTAGE_SOC].b,
			pptable->qStaticVoltageOffset[AVFS_VOLTAGE_SOC].c);

	dev_info(smu->adev->dev, "DcTol[AVFS_VOLTAGE_GFX] = 0x%x\n", pptable->DcTol[AVFS_VOLTAGE_GFX]);
	dev_info(smu->adev->dev, "DcTol[AVFS_VOLTAGE_SOC] = 0x%x\n", pptable->DcTol[AVFS_VOLTAGE_SOC]);

	dev_info(smu->adev->dev, "DcBtcEnabled[AVFS_VOLTAGE_GFX] = 0x%x\n", pptable->DcBtcEnabled[AVFS_VOLTAGE_GFX]);
	dev_info(smu->adev->dev, "DcBtcEnabled[AVFS_VOLTAGE_SOC] = 0x%x\n", pptable->DcBtcEnabled[AVFS_VOLTAGE_SOC]);
	dev_info(smu->adev->dev, "Padding8_GfxBtc[0] = 0x%x\n", pptable->Padding8_GfxBtc[0]);
	dev_info(smu->adev->dev, "Padding8_GfxBtc[1] = 0x%x\n", pptable->Padding8_GfxBtc[1]);

	dev_info(smu->adev->dev, "DcBtcMin[AVFS_VOLTAGE_GFX] = 0x%x\n", pptable->DcBtcMin[AVFS_VOLTAGE_GFX]);
	dev_info(smu->adev->dev, "DcBtcMin[AVFS_VOLTAGE_SOC] = 0x%x\n", pptable->DcBtcMin[AVFS_VOLTAGE_SOC]);
	dev_info(smu->adev->dev, "DcBtcMax[AVFS_VOLTAGE_GFX] = 0x%x\n", pptable->DcBtcMax[AVFS_VOLTAGE_GFX]);
	dev_info(smu->adev->dev, "DcBtcMax[AVFS_VOLTAGE_SOC] = 0x%x\n", pptable->DcBtcMax[AVFS_VOLTAGE_SOC]);

	dev_info(smu->adev->dev, "DcBtcGb[AVFS_VOLTAGE_GFX] = 0x%x\n", pptable->DcBtcGb[AVFS_VOLTAGE_GFX]);
	dev_info(smu->adev->dev, "DcBtcGb[AVFS_VOLTAGE_SOC] = 0x%x\n", pptable->DcBtcGb[AVFS_VOLTAGE_SOC]);

	dev_info(smu->adev->dev, "XgmiDpmPstates\n");
	for (i = 0; i < NUM_XGMI_LEVELS; i++)
		dev_info(smu->adev->dev, "  .[%d] = 0x%x\n", i, pptable->XgmiDpmPstates[i]);
	dev_info(smu->adev->dev, "XgmiDpmSpare[0] = 0x%02x\n", pptable->XgmiDpmSpare[0]);
	dev_info(smu->adev->dev, "XgmiDpmSpare[1] = 0x%02x\n", pptable->XgmiDpmSpare[1]);

	dev_info(smu->adev->dev, "DebugOverrides = 0x%x\n", pptable->DebugOverrides);
	dev_info(smu->adev->dev, "ReservedEquation0{a = 0x%x b = 0x%x c = 0x%x}\n",
			pptable->ReservedEquation0.a,
			pptable->ReservedEquation0.b,
			pptable->ReservedEquation0.c);
	dev_info(smu->adev->dev, "ReservedEquation1{a = 0x%x b = 0x%x c = 0x%x}\n",
			pptable->ReservedEquation1.a,
			pptable->ReservedEquation1.b,
			pptable->ReservedEquation1.c);
	dev_info(smu->adev->dev, "ReservedEquation2{a = 0x%x b = 0x%x c = 0x%x}\n",
			pptable->ReservedEquation2.a,
			pptable->ReservedEquation2.b,
			pptable->ReservedEquation2.c);
	dev_info(smu->adev->dev, "ReservedEquation3{a = 0x%x b = 0x%x c = 0x%x}\n",
			pptable->ReservedEquation3.a,
			pptable->ReservedEquation3.b,
			pptable->ReservedEquation3.c);

	dev_info(smu->adev->dev, "SkuReserved[0] = 0x%x\n", pptable->SkuReserved[0]);
	dev_info(smu->adev->dev, "SkuReserved[1] = 0x%x\n", pptable->SkuReserved[1]);
	dev_info(smu->adev->dev, "SkuReserved[2] = 0x%x\n", pptable->SkuReserved[2]);
	dev_info(smu->adev->dev, "SkuReserved[3] = 0x%x\n", pptable->SkuReserved[3]);
	dev_info(smu->adev->dev, "SkuReserved[4] = 0x%x\n", pptable->SkuReserved[4]);
	dev_info(smu->adev->dev, "SkuReserved[5] = 0x%x\n", pptable->SkuReserved[5]);
	dev_info(smu->adev->dev, "SkuReserved[6] = 0x%x\n", pptable->SkuReserved[6]);
	dev_info(smu->adev->dev, "SkuReserved[7] = 0x%x\n", pptable->SkuReserved[7]);

	dev_info(smu->adev->dev, "GamingClk[0] = 0x%x\n", pptable->GamingClk[0]);
	dev_info(smu->adev->dev, "GamingClk[1] = 0x%x\n", pptable->GamingClk[1]);
	dev_info(smu->adev->dev, "GamingClk[2] = 0x%x\n", pptable->GamingClk[2]);
	dev_info(smu->adev->dev, "GamingClk[3] = 0x%x\n", pptable->GamingClk[3]);
	dev_info(smu->adev->dev, "GamingClk[4] = 0x%x\n", pptable->GamingClk[4]);
	dev_info(smu->adev->dev, "GamingClk[5] = 0x%x\n", pptable->GamingClk[5]);

	for (i = 0; i < NUM_I2C_CONTROLLERS; i++) {
		dev_info(smu->adev->dev, "I2cControllers[%d]:\n", i);
		dev_info(smu->adev->dev, "                   .Enabled = 0x%x\n",
				pptable->I2cControllers[i].Enabled);
		dev_info(smu->adev->dev, "                   .Speed = 0x%x\n",
				pptable->I2cControllers[i].Speed);
		dev_info(smu->adev->dev, "                   .SlaveAddress = 0x%x\n",
				pptable->I2cControllers[i].SlaveAddress);
		dev_info(smu->adev->dev, "                   .ControllerPort = 0x%x\n",
				pptable->I2cControllers[i].ControllerPort);
		dev_info(smu->adev->dev, "                   .ControllerName = 0x%x\n",
				pptable->I2cControllers[i].ControllerName);
		dev_info(smu->adev->dev, "                   .ThermalThrottler = 0x%x\n",
				pptable->I2cControllers[i].ThermalThrotter);
		dev_info(smu->adev->dev, "                   .I2cProtocol = 0x%x\n",
				pptable->I2cControllers[i].I2cProtocol);
		dev_info(smu->adev->dev, "                   .PaddingConfig = 0x%x\n",
				pptable->I2cControllers[i].PaddingConfig);
	}

	dev_info(smu->adev->dev, "GpioScl = 0x%x\n", pptable->GpioScl);
	dev_info(smu->adev->dev, "GpioSda = 0x%x\n", pptable->GpioSda);
	dev_info(smu->adev->dev, "FchUsbPdSlaveAddr = 0x%x\n", pptable->FchUsbPdSlaveAddr);
	dev_info(smu->adev->dev, "I2cSpare[0] = 0x%x\n", pptable->I2cSpare[0]);

	dev_info(smu->adev->dev, "Board Parameters:\n");
	dev_info(smu->adev->dev, "VddGfxVrMapping = 0x%x\n", pptable->VddGfxVrMapping);
	dev_info(smu->adev->dev, "VddSocVrMapping = 0x%x\n", pptable->VddSocVrMapping);
	dev_info(smu->adev->dev, "VddMem0VrMapping = 0x%x\n", pptable->VddMem0VrMapping);
	dev_info(smu->adev->dev, "VddMem1VrMapping = 0x%x\n", pptable->VddMem1VrMapping);
	dev_info(smu->adev->dev, "GfxUlvPhaseSheddingMask = 0x%x\n", pptable->GfxUlvPhaseSheddingMask);
	dev_info(smu->adev->dev, "SocUlvPhaseSheddingMask = 0x%x\n", pptable->SocUlvPhaseSheddingMask);
	dev_info(smu->adev->dev, "VddciUlvPhaseSheddingMask = 0x%x\n", pptable->VddciUlvPhaseSheddingMask);
	dev_info(smu->adev->dev, "MvddUlvPhaseSheddingMask = 0x%x\n", pptable->MvddUlvPhaseSheddingMask);

	dev_info(smu->adev->dev, "GfxMaxCurrent = 0x%x\n", pptable->GfxMaxCurrent);
	dev_info(smu->adev->dev, "GfxOffset = 0x%x\n", pptable->GfxOffset);
	dev_info(smu->adev->dev, "Padding_TelemetryGfx = 0x%x\n", pptable->Padding_TelemetryGfx);

	dev_info(smu->adev->dev, "SocMaxCurrent = 0x%x\n", pptable->SocMaxCurrent);
	dev_info(smu->adev->dev, "SocOffset = 0x%x\n", pptable->SocOffset);
	dev_info(smu->adev->dev, "Padding_TelemetrySoc = 0x%x\n", pptable->Padding_TelemetrySoc);

	dev_info(smu->adev->dev, "Mem0MaxCurrent = 0x%x\n", pptable->Mem0MaxCurrent);
	dev_info(smu->adev->dev, "Mem0Offset = 0x%x\n", pptable->Mem0Offset);
	dev_info(smu->adev->dev, "Padding_TelemetryMem0 = 0x%x\n", pptable->Padding_TelemetryMem0);

	dev_info(smu->adev->dev, "Mem1MaxCurrent = 0x%x\n", pptable->Mem1MaxCurrent);
	dev_info(smu->adev->dev, "Mem1Offset = 0x%x\n", pptable->Mem1Offset);
	dev_info(smu->adev->dev, "Padding_TelemetryMem1 = 0x%x\n", pptable->Padding_TelemetryMem1);

	dev_info(smu->adev->dev, "MvddRatio = 0x%x\n", pptable->MvddRatio);

	dev_info(smu->adev->dev, "AcDcGpio = 0x%x\n", pptable->AcDcGpio);
	dev_info(smu->adev->dev, "AcDcPolarity = 0x%x\n", pptable->AcDcPolarity);
	dev_info(smu->adev->dev, "VR0HotGpio = 0x%x\n", pptable->VR0HotGpio);
	dev_info(smu->adev->dev, "VR0HotPolarity = 0x%x\n", pptable->VR0HotPolarity);
	dev_info(smu->adev->dev, "VR1HotGpio = 0x%x\n", pptable->VR1HotGpio);
	dev_info(smu->adev->dev, "VR1HotPolarity = 0x%x\n", pptable->VR1HotPolarity);
	dev_info(smu->adev->dev, "GthrGpio = 0x%x\n", pptable->GthrGpio);
	dev_info(smu->adev->dev, "GthrPolarity = 0x%x\n", pptable->GthrPolarity);
	dev_info(smu->adev->dev, "LedPin0 = 0x%x\n", pptable->LedPin0);
	dev_info(smu->adev->dev, "LedPin1 = 0x%x\n", pptable->LedPin1);
	dev_info(smu->adev->dev, "LedPin2 = 0x%x\n", pptable->LedPin2);
	dev_info(smu->adev->dev, "LedEnableMask = 0x%x\n", pptable->LedEnableMask);
	dev_info(smu->adev->dev, "LedPcie = 0x%x\n", pptable->LedPcie);
	dev_info(smu->adev->dev, "LedError = 0x%x\n", pptable->LedError);
	dev_info(smu->adev->dev, "LedSpare1[0] = 0x%x\n", pptable->LedSpare1[0]);
	dev_info(smu->adev->dev, "LedSpare1[1] = 0x%x\n", pptable->LedSpare1[1]);

	dev_info(smu->adev->dev, "PllGfxclkSpreadEnabled = 0x%x\n", pptable->PllGfxclkSpreadEnabled);
	dev_info(smu->adev->dev, "PllGfxclkSpreadPercent = 0x%x\n", pptable->PllGfxclkSpreadPercent);
	dev_info(smu->adev->dev, "PllGfxclkSpreadFreq = 0x%x\n",    pptable->PllGfxclkSpreadFreq);

	dev_info(smu->adev->dev, "DfllGfxclkSpreadEnabled = 0x%x\n", pptable->DfllGfxclkSpreadEnabled);
	dev_info(smu->adev->dev, "DfllGfxclkSpreadPercent = 0x%x\n", pptable->DfllGfxclkSpreadPercent);
	dev_info(smu->adev->dev, "DfllGfxclkSpreadFreq = 0x%x\n",    pptable->DfllGfxclkSpreadFreq);

	dev_info(smu->adev->dev, "UclkSpreadPadding = 0x%x\n", pptable->UclkSpreadPadding);
	dev_info(smu->adev->dev, "UclkSpreadFreq = 0x%x\n", pptable->UclkSpreadFreq);

	dev_info(smu->adev->dev, "FclkSpreadEnabled = 0x%x\n", pptable->FclkSpreadEnabled);
	dev_info(smu->adev->dev, "FclkSpreadPercent = 0x%x\n", pptable->FclkSpreadPercent);
	dev_info(smu->adev->dev, "FclkSpreadFreq = 0x%x\n", pptable->FclkSpreadFreq);

	dev_info(smu->adev->dev, "MemoryChannelEnabled = 0x%x\n", pptable->MemoryChannelEnabled);
	dev_info(smu->adev->dev, "DramBitWidth = 0x%x\n", pptable->DramBitWidth);
	dev_info(smu->adev->dev, "PaddingMem1[0] = 0x%x\n", pptable->PaddingMem1[0]);
	dev_info(smu->adev->dev, "PaddingMem1[1] = 0x%x\n", pptable->PaddingMem1[1]);
	dev_info(smu->adev->dev, "PaddingMem1[2] = 0x%x\n", pptable->PaddingMem1[2]);

	dev_info(smu->adev->dev, "TotalBoardPower = 0x%x\n", pptable->TotalBoardPower);
	dev_info(smu->adev->dev, "BoardPowerPadding = 0x%x\n", pptable->BoardPowerPadding);

	dev_info(smu->adev->dev, "XgmiLinkSpeed\n");
	for (i = 0; i < NUM_XGMI_PSTATE_LEVELS; i++)
		dev_info(smu->adev->dev, "  .[%d] = 0x%x\n", i, pptable->XgmiLinkSpeed[i]);
	dev_info(smu->adev->dev, "XgmiLinkWidth\n");
	for (i = 0; i < NUM_XGMI_PSTATE_LEVELS; i++)
		dev_info(smu->adev->dev, "  .[%d] = 0x%x\n", i, pptable->XgmiLinkWidth[i]);
	dev_info(smu->adev->dev, "XgmiFclkFreq\n");
	for (i = 0; i < NUM_XGMI_PSTATE_LEVELS; i++)
		dev_info(smu->adev->dev, "  .[%d] = 0x%x\n", i, pptable->XgmiFclkFreq[i]);
	dev_info(smu->adev->dev, "XgmiSocVoltage\n");
	for (i = 0; i < NUM_XGMI_PSTATE_LEVELS; i++)
		dev_info(smu->adev->dev, "  .[%d] = 0x%x\n", i, pptable->XgmiSocVoltage[i]);

	dev_info(smu->adev->dev, "HsrEnabled = 0x%x\n", pptable->HsrEnabled);
	dev_info(smu->adev->dev, "VddqOffEnabled = 0x%x\n", pptable->VddqOffEnabled);
	dev_info(smu->adev->dev, "PaddingUmcFlags[0] = 0x%x\n", pptable->PaddingUmcFlags[0]);
	dev_info(smu->adev->dev, "PaddingUmcFlags[1] = 0x%x\n", pptable->PaddingUmcFlags[1]);

	dev_info(smu->adev->dev, "BoardReserved[0] = 0x%x\n", pptable->BoardReserved[0]);
	dev_info(smu->adev->dev, "BoardReserved[1] = 0x%x\n", pptable->BoardReserved[1]);
	dev_info(smu->adev->dev, "BoardReserved[2] = 0x%x\n", pptable->BoardReserved[2]);
	dev_info(smu->adev->dev, "BoardReserved[3] = 0x%x\n", pptable->BoardReserved[3]);
	dev_info(smu->adev->dev, "BoardReserved[4] = 0x%x\n", pptable->BoardReserved[4]);
	dev_info(smu->adev->dev, "BoardReserved[5] = 0x%x\n", pptable->BoardReserved[5]);
	dev_info(smu->adev->dev, "BoardReserved[6] = 0x%x\n", pptable->BoardReserved[6]);
	dev_info(smu->adev->dev, "BoardReserved[7] = 0x%x\n", pptable->BoardReserved[7]);
	dev_info(smu->adev->dev, "BoardReserved[8] = 0x%x\n", pptable->BoardReserved[8]);
	dev_info(smu->adev->dev, "BoardReserved[9] = 0x%x\n", pptable->BoardReserved[9]);
	dev_info(smu->adev->dev, "BoardReserved[10] = 0x%x\n", pptable->BoardReserved[10]);

	dev_info(smu->adev->dev, "MmHubPadding[0] = 0x%x\n", pptable->MmHubPadding[0]);
	dev_info(smu->adev->dev, "MmHubPadding[1] = 0x%x\n", pptable->MmHubPadding[1]);
	dev_info(smu->adev->dev, "MmHubPadding[2] = 0x%x\n", pptable->MmHubPadding[2]);
	dev_info(smu->adev->dev, "MmHubPadding[3] = 0x%x\n", pptable->MmHubPadding[3]);
	dev_info(smu->adev->dev, "MmHubPadding[4] = 0x%x\n", pptable->MmHubPadding[4]);
	dev_info(smu->adev->dev, "MmHubPadding[5] = 0x%x\n", pptable->MmHubPadding[5]);
	dev_info(smu->adev->dev, "MmHubPadding[6] = 0x%x\n", pptable->MmHubPadding[6]);
	dev_info(smu->adev->dev, "MmHubPadding[7] = 0x%x\n", pptable->MmHubPadding[7]);
}

static int sienna_cichlid_i2c_xfer(struct i2c_adapter *i2c_adap,
				   struct i2c_msg *msg, int num_msgs)
{
	struct amdgpu_smu_i2c_bus *smu_i2c = i2c_get_adapdata(i2c_adap);
	struct amdgpu_device *adev = smu_i2c->adev;
	struct smu_context *smu = adev->powerplay.pp_handle;
	struct smu_table_context *smu_table = &smu->smu_table;
	struct smu_table *table = &smu_table->driver_table;
	SwI2cRequest_t *req, *res = (SwI2cRequest_t *)table->cpu_addr;
	int i, j, r, c;
	u16 dir;

	if (!adev->pm.dpm_enabled)
		return -EBUSY;

	req = kzalloc(sizeof(*req), GFP_KERNEL);
	if (!req)
		return -ENOMEM;

	req->I2CcontrollerPort = smu_i2c->port;
	req->I2CSpeed = I2C_SPEED_FAST_400K;
	req->SlaveAddress = msg[0].addr << 1; /* wants an 8-bit address */
	dir = msg[0].flags & I2C_M_RD;

	for (c = i = 0; i < num_msgs; i++) {
		for (j = 0; j < msg[i].len; j++, c++) {
			SwI2cCmd_t *cmd = &req->SwI2cCmds[c];

			if (!(msg[i].flags & I2C_M_RD)) {
				/* write */
				cmd->CmdConfig |= CMDCONFIG_READWRITE_MASK;
				cmd->ReadWriteData = msg[i].buf[j];
			}

			if ((dir ^ msg[i].flags) & I2C_M_RD) {
				/* The direction changes.
				 */
				dir = msg[i].flags & I2C_M_RD;
				cmd->CmdConfig |= CMDCONFIG_RESTART_MASK;
			}

			req->NumCmds++;

			/*
			 * Insert STOP if we are at the last byte of either last
			 * message for the transaction or the client explicitly
			 * requires a STOP at this particular message.
			 */
			if ((j == msg[i].len - 1) &&
			    ((i == num_msgs - 1) || (msg[i].flags & I2C_M_STOP))) {
				cmd->CmdConfig &= ~CMDCONFIG_RESTART_MASK;
				cmd->CmdConfig |= CMDCONFIG_STOP_MASK;
			}
		}
	}
	mutex_lock(&adev->pm.mutex);
	r = smu_cmn_update_table(smu, SMU_TABLE_I2C_COMMANDS, 0, req, true);
	mutex_unlock(&adev->pm.mutex);
	if (r)
		goto fail;

	for (c = i = 0; i < num_msgs; i++) {
		if (!(msg[i].flags & I2C_M_RD)) {
			c += msg[i].len;
			continue;
		}
		for (j = 0; j < msg[i].len; j++, c++) {
			SwI2cCmd_t *cmd = &res->SwI2cCmds[c];

			msg[i].buf[j] = cmd->ReadWriteData;
		}
	}
	r = num_msgs;
fail:
	kfree(req);
	return r;
}

static u32 sienna_cichlid_i2c_func(struct i2c_adapter *adap)
{
	return I2C_FUNC_I2C | I2C_FUNC_SMBUS_EMUL;
}


static const struct i2c_algorithm sienna_cichlid_i2c_algo = {
	.master_xfer = sienna_cichlid_i2c_xfer,
	.functionality = sienna_cichlid_i2c_func,
};

static const struct i2c_adapter_quirks sienna_cichlid_i2c_control_quirks = {
	.flags = I2C_AQ_COMB | I2C_AQ_COMB_SAME_ADDR | I2C_AQ_NO_ZERO_LEN,
	.max_read_len  = MAX_SW_I2C_COMMANDS,
	.max_write_len = MAX_SW_I2C_COMMANDS,
	.max_comb_1st_msg_len = 2,
	.max_comb_2nd_msg_len = MAX_SW_I2C_COMMANDS - 2,
};

static int sienna_cichlid_i2c_control_init(struct smu_context *smu)
{
	struct amdgpu_device *adev = smu->adev;
	int res, i;

	for (i = 0; i < MAX_SMU_I2C_BUSES; i++) {
		struct amdgpu_smu_i2c_bus *smu_i2c = &adev->pm.smu_i2c[i];
		struct i2c_adapter *control = &smu_i2c->adapter;

		smu_i2c->adev = adev;
		smu_i2c->port = i;
		mutex_init(&smu_i2c->mutex);
		control->owner = THIS_MODULE;
		control->class = I2C_CLASS_HWMON;
		control->dev.parent = &adev->pdev->dev;
		control->algo = &sienna_cichlid_i2c_algo;
		snprintf(control->name, sizeof(control->name), "AMDGPU SMU %d", i);
		control->quirks = &sienna_cichlid_i2c_control_quirks;
		i2c_set_adapdata(control, smu_i2c);

		res = i2c_add_adapter(control);
		if (res) {
			DRM_ERROR("Failed to register hw i2c, err: %d\n", res);
			goto Out_err;
		}
	}
	/* assign the buses used for the FRU EEPROM and RAS EEPROM */
	/* XXX ideally this would be something in a vbios data table */
	adev->pm.ras_eeprom_i2c_bus = &adev->pm.smu_i2c[1].adapter;
	adev->pm.fru_eeprom_i2c_bus = &adev->pm.smu_i2c[0].adapter;

	return 0;
Out_err:
	for ( ; i >= 0; i--) {
		struct amdgpu_smu_i2c_bus *smu_i2c = &adev->pm.smu_i2c[i];
		struct i2c_adapter *control = &smu_i2c->adapter;

		i2c_del_adapter(control);
	}
	return res;
}

static void sienna_cichlid_i2c_control_fini(struct smu_context *smu)
{
	struct amdgpu_device *adev = smu->adev;
	int i;

	for (i = 0; i < MAX_SMU_I2C_BUSES; i++) {
		struct amdgpu_smu_i2c_bus *smu_i2c = &adev->pm.smu_i2c[i];
		struct i2c_adapter *control = &smu_i2c->adapter;

		i2c_del_adapter(control);
	}
	adev->pm.ras_eeprom_i2c_bus = NULL;
	adev->pm.fru_eeprom_i2c_bus = NULL;
}

static ssize_t sienna_cichlid_get_gpu_metrics(struct smu_context *smu,
					      void **table)
{
	struct smu_table_context *smu_table = &smu->smu_table;
	struct gpu_metrics_v1_3 *gpu_metrics =
		(struct gpu_metrics_v1_3 *)smu_table->gpu_metrics_table;
	SmuMetricsExternal_t metrics_external;
	SmuMetrics_t *metrics =
		&(metrics_external.SmuMetrics);
	SmuMetrics_V2_t *metrics_v2 =
		&(metrics_external.SmuMetrics_V2);
	SmuMetrics_V3_t *metrics_v3 =
		&(metrics_external.SmuMetrics_V3);
	struct amdgpu_device *adev = smu->adev;
	bool use_metrics_v2 = false;
	bool use_metrics_v3 = false;
	uint16_t average_gfx_activity;
	int ret = 0;

	switch (smu->adev->ip_versions[MP1_HWIP][0]) {
	case IP_VERSION(11, 0, 7):
		if (smu->smc_fw_version >= 0x3A4900)
			use_metrics_v3 = true;
		else if (smu->smc_fw_version >= 0x3A4300)
			use_metrics_v2 = true;
		break;
	case IP_VERSION(11, 0, 11):
		if (smu->smc_fw_version >= 0x412D00)
			use_metrics_v2 = true;
		break;
	case IP_VERSION(11, 0, 12):
		if (smu->smc_fw_version >= 0x3B2300)
			use_metrics_v2 = true;
		break;
	case IP_VERSION(11, 0, 13):
		if (smu->smc_fw_version >= 0x491100)
			use_metrics_v2 = true;
		break;
	default:
		break;
	}

	ret = smu_cmn_get_metrics_table(smu,
					&metrics_external,
					true);
	if (ret)
		return ret;

	smu_cmn_init_soft_gpu_metrics(gpu_metrics, 1, 3);

	gpu_metrics->temperature_edge = use_metrics_v3 ? metrics_v3->TemperatureEdge :
		use_metrics_v2 ? metrics_v2->TemperatureEdge : metrics->TemperatureEdge;
	gpu_metrics->temperature_hotspot = use_metrics_v3 ? metrics_v3->TemperatureHotspot :
		use_metrics_v2 ? metrics_v2->TemperatureHotspot : metrics->TemperatureHotspot;
	gpu_metrics->temperature_mem = use_metrics_v3 ? metrics_v3->TemperatureMem :
		use_metrics_v2 ? metrics_v2->TemperatureMem : metrics->TemperatureMem;
	gpu_metrics->temperature_vrgfx = use_metrics_v3 ? metrics_v3->TemperatureVrGfx :
		use_metrics_v2 ? metrics_v2->TemperatureVrGfx : metrics->TemperatureVrGfx;
	gpu_metrics->temperature_vrsoc = use_metrics_v3 ? metrics_v3->TemperatureVrSoc :
		use_metrics_v2 ? metrics_v2->TemperatureVrSoc : metrics->TemperatureVrSoc;
	gpu_metrics->temperature_vrmem = use_metrics_v3 ? metrics_v3->TemperatureVrMem0 :
		use_metrics_v2 ? metrics_v2->TemperatureVrMem0 : metrics->TemperatureVrMem0;

	gpu_metrics->average_gfx_activity = use_metrics_v3 ? metrics_v3->AverageGfxActivity :
		use_metrics_v2 ? metrics_v2->AverageGfxActivity : metrics->AverageGfxActivity;
	gpu_metrics->average_umc_activity = use_metrics_v3 ? metrics_v3->AverageUclkActivity :
		use_metrics_v2 ? metrics_v2->AverageUclkActivity : metrics->AverageUclkActivity;
	gpu_metrics->average_mm_activity = use_metrics_v3 ?
		(metrics_v3->VcnUsagePercentage0 + metrics_v3->VcnUsagePercentage1) / 2 :
		use_metrics_v2 ? metrics_v2->VcnActivityPercentage : metrics->VcnActivityPercentage;

	gpu_metrics->average_socket_power = use_metrics_v3 ? metrics_v3->AverageSocketPower :
		use_metrics_v2 ? metrics_v2->AverageSocketPower : metrics->AverageSocketPower;
	gpu_metrics->energy_accumulator = use_metrics_v3 ? metrics_v3->EnergyAccumulator :
		use_metrics_v2 ? metrics_v2->EnergyAccumulator : metrics->EnergyAccumulator;

	if (metrics->CurrGfxVoltageOffset)
		gpu_metrics->voltage_gfx =
			(155000 - 625 * metrics->CurrGfxVoltageOffset) / 100;
	if (metrics->CurrMemVidOffset)
		gpu_metrics->voltage_mem =
			(155000 - 625 * metrics->CurrMemVidOffset) / 100;
	if (metrics->CurrSocVoltageOffset)
		gpu_metrics->voltage_soc =
			(155000 - 625 * metrics->CurrSocVoltageOffset) / 100;

	average_gfx_activity = use_metrics_v3 ? metrics_v3->AverageGfxActivity :
		use_metrics_v2 ? metrics_v2->AverageGfxActivity : metrics->AverageGfxActivity;
	if (average_gfx_activity <= SMU_11_0_7_GFX_BUSY_THRESHOLD)
		gpu_metrics->average_gfxclk_frequency =
			use_metrics_v3 ? metrics_v3->AverageGfxclkFrequencyPostDs :
			use_metrics_v2 ? metrics_v2->AverageGfxclkFrequencyPostDs :
			metrics->AverageGfxclkFrequencyPostDs;
	else
		gpu_metrics->average_gfxclk_frequency =
			use_metrics_v3 ? metrics_v3->AverageGfxclkFrequencyPreDs :
			use_metrics_v2 ? metrics_v2->AverageGfxclkFrequencyPreDs :
			metrics->AverageGfxclkFrequencyPreDs;

	gpu_metrics->average_uclk_frequency =
		use_metrics_v3 ? metrics_v3->AverageUclkFrequencyPostDs :
		use_metrics_v2 ? metrics_v2->AverageUclkFrequencyPostDs :
		metrics->AverageUclkFrequencyPostDs;
	gpu_metrics->average_vclk0_frequency = use_metrics_v3 ? metrics_v3->AverageVclk0Frequency :
		use_metrics_v2 ? metrics_v2->AverageVclk0Frequency : metrics->AverageVclk0Frequency;
	gpu_metrics->average_dclk0_frequency = use_metrics_v3 ? metrics_v3->AverageDclk0Frequency :
		use_metrics_v2 ? metrics_v2->AverageDclk0Frequency : metrics->AverageDclk0Frequency;
	gpu_metrics->average_vclk1_frequency = use_metrics_v3 ? metrics_v3->AverageVclk1Frequency :
		use_metrics_v2 ? metrics_v2->AverageVclk1Frequency : metrics->AverageVclk1Frequency;
	gpu_metrics->average_dclk1_frequency = use_metrics_v3 ? metrics_v3->AverageDclk1Frequency :
		use_metrics_v2 ? metrics_v2->AverageDclk1Frequency : metrics->AverageDclk1Frequency;

	gpu_metrics->current_gfxclk = use_metrics_v3 ? metrics_v3->CurrClock[PPCLK_GFXCLK] :
		use_metrics_v2 ? metrics_v2->CurrClock[PPCLK_GFXCLK] : metrics->CurrClock[PPCLK_GFXCLK];
	gpu_metrics->current_socclk = use_metrics_v3 ? metrics_v3->CurrClock[PPCLK_SOCCLK] :
		use_metrics_v2 ? metrics_v2->CurrClock[PPCLK_SOCCLK] : metrics->CurrClock[PPCLK_SOCCLK];
	gpu_metrics->current_uclk = use_metrics_v3 ? metrics_v3->CurrClock[PPCLK_UCLK] :
		use_metrics_v2 ? metrics_v2->CurrClock[PPCLK_UCLK] : metrics->CurrClock[PPCLK_UCLK];
	gpu_metrics->current_vclk0 = use_metrics_v3 ? metrics_v3->CurrClock[PPCLK_VCLK_0] :
		use_metrics_v2 ? metrics_v2->CurrClock[PPCLK_VCLK_0] : metrics->CurrClock[PPCLK_VCLK_0];
	gpu_metrics->current_dclk0 = use_metrics_v3 ? metrics_v3->CurrClock[PPCLK_DCLK_0] :
		use_metrics_v2 ? metrics_v2->CurrClock[PPCLK_DCLK_0] : metrics->CurrClock[PPCLK_DCLK_0];
	gpu_metrics->current_vclk1 = use_metrics_v3 ? metrics_v3->CurrClock[PPCLK_VCLK_1] :
		use_metrics_v2 ? metrics_v2->CurrClock[PPCLK_VCLK_1] : metrics->CurrClock[PPCLK_VCLK_1];
	gpu_metrics->current_dclk1 = use_metrics_v3 ? metrics_v3->CurrClock[PPCLK_DCLK_1] :
		use_metrics_v2 ? metrics_v2->CurrClock[PPCLK_DCLK_1] : metrics->CurrClock[PPCLK_DCLK_1];

	gpu_metrics->throttle_status = sienna_cichlid_get_throttler_status_locked(smu);
	gpu_metrics->indep_throttle_status =
			smu_cmn_get_indep_throttler_status(gpu_metrics->throttle_status,
							   sienna_cichlid_throttler_map);

	gpu_metrics->current_fan_speed = use_metrics_v3 ? metrics_v3->CurrFanSpeed :
		use_metrics_v2 ? metrics_v2->CurrFanSpeed : metrics->CurrFanSpeed;

	if (((adev->ip_versions[MP1_HWIP][0] == IP_VERSION(11, 0, 7)) && smu->smc_fw_version > 0x003A1E00) ||
	      ((adev->ip_versions[MP1_HWIP][0] == IP_VERSION(11, 0, 11)) && smu->smc_fw_version > 0x00410400)) {
		gpu_metrics->pcie_link_width = use_metrics_v3 ? metrics_v3->PcieWidth :
			use_metrics_v2 ? metrics_v2->PcieWidth : metrics->PcieWidth;
		gpu_metrics->pcie_link_speed = link_speed[use_metrics_v3 ? metrics_v3->PcieRate :
			use_metrics_v2 ? metrics_v2->PcieRate : metrics->PcieRate];
	} else {
		gpu_metrics->pcie_link_width =
				smu_v11_0_get_current_pcie_link_width(smu);
		gpu_metrics->pcie_link_speed =
				smu_v11_0_get_current_pcie_link_speed(smu);
	}

	gpu_metrics->system_clock_counter = ktime_get_boottime_ns();

	*table = (void *)gpu_metrics;

	return sizeof(struct gpu_metrics_v1_3);
}

static int sienna_cichlid_check_ecc_table_support(struct smu_context *smu)
{
	uint32_t if_version = 0xff, smu_version = 0xff;
	int ret = 0;

	ret = smu_cmn_get_smc_version(smu, &if_version, &smu_version);
	if (ret)
		return -EOPNOTSUPP;

	if (smu_version < SUPPORT_ECCTABLE_SMU_VERSION)
		ret = -EOPNOTSUPP;

	return ret;
}

static ssize_t sienna_cichlid_get_ecc_info(struct smu_context *smu,
					void *table)
{
	struct smu_table_context *smu_table = &smu->smu_table;
	EccInfoTable_t *ecc_table = NULL;
	struct ecc_info_per_ch *ecc_info_per_channel = NULL;
	int i, ret = 0;
	struct umc_ecc_info *eccinfo = (struct umc_ecc_info *)table;

	ret = sienna_cichlid_check_ecc_table_support(smu);
	if (ret)
		return ret;

	ret = smu_cmn_update_table(smu,
				SMU_TABLE_ECCINFO,
				0,
				smu_table->ecc_table,
				false);
	if (ret) {
		dev_info(smu->adev->dev, "Failed to export SMU ecc table!\n");
		return ret;
	}

	ecc_table = (EccInfoTable_t *)smu_table->ecc_table;

	for (i = 0; i < SIENNA_CICHLID_UMC_CHANNEL_NUM; i++) {
		ecc_info_per_channel = &(eccinfo->ecc[i]);
		ecc_info_per_channel->ce_count_lo_chip =
			ecc_table->EccInfo[i].ce_count_lo_chip;
		ecc_info_per_channel->ce_count_hi_chip =
			ecc_table->EccInfo[i].ce_count_hi_chip;
		ecc_info_per_channel->mca_umc_status =
			ecc_table->EccInfo[i].mca_umc_status;
		ecc_info_per_channel->mca_umc_addr =
			ecc_table->EccInfo[i].mca_umc_addr;
	}

	return ret;
}
static int sienna_cichlid_enable_mgpu_fan_boost(struct smu_context *smu)
{
	uint16_t *mgpu_fan_boost_limit_rpm;

	GET_PPTABLE_MEMBER(MGpuFanBoostLimitRpm, &mgpu_fan_boost_limit_rpm);
	/*
	 * Skip the MGpuFanBoost setting for those ASICs
	 * which do not support it
	 */
	if (*mgpu_fan_boost_limit_rpm == 0)
		return 0;

	return smu_cmn_send_smc_msg_with_param(smu,
					       SMU_MSG_SetMGpuFanBoostLimitRpm,
					       0,
					       NULL);
}

static int sienna_cichlid_gpo_control(struct smu_context *smu,
				      bool enablement)
{
	uint32_t smu_version;
	int ret = 0;


	if (smu_cmn_feature_is_enabled(smu, SMU_FEATURE_DPM_GFX_GPO_BIT)) {
		ret = smu_cmn_get_smc_version(smu, NULL, &smu_version);
		if (ret)
			return ret;

		if (enablement) {
			if (smu_version < 0x003a2500) {
				ret = smu_cmn_send_smc_msg_with_param(smu,
								      SMU_MSG_SetGpoFeaturePMask,
								      GFX_GPO_PACE_MASK | GFX_GPO_DEM_MASK,
								      NULL);
			} else {
				ret = smu_cmn_send_smc_msg_with_param(smu,
								      SMU_MSG_DisallowGpo,
								      0,
								      NULL);
			}
		} else {
			if (smu_version < 0x003a2500) {
				ret = smu_cmn_send_smc_msg_with_param(smu,
								      SMU_MSG_SetGpoFeaturePMask,
								      0,
								      NULL);
			} else {
				ret = smu_cmn_send_smc_msg_with_param(smu,
								      SMU_MSG_DisallowGpo,
								      1,
								      NULL);
			}
		}
	}

	return ret;
}

static int sienna_cichlid_notify_2nd_usb20_port(struct smu_context *smu)
{
	uint32_t smu_version;
	int ret = 0;

	ret = smu_cmn_get_smc_version(smu, NULL, &smu_version);
	if (ret)
		return ret;

	/*
	 * Message SMU_MSG_Enable2ndUSB20Port is supported by 58.45
	 * onwards PMFWs.
	 */
	if (smu_version < 0x003A2D00)
		return 0;

	return smu_cmn_send_smc_msg_with_param(smu,
					       SMU_MSG_Enable2ndUSB20Port,
					       smu->smu_table.boot_values.firmware_caps & ATOM_FIRMWARE_CAP_ENABLE_2ND_USB20PORT ?
					       1 : 0,
					       NULL);
}

static int sienna_cichlid_system_features_control(struct smu_context *smu,
						  bool en)
{
	int ret = 0;

	if (en) {
		ret = sienna_cichlid_notify_2nd_usb20_port(smu);
		if (ret)
			return ret;
	}

	return smu_v11_0_system_features_control(smu, en);
}

static int sienna_cichlid_set_mp1_state(struct smu_context *smu,
					enum pp_mp1_state mp1_state)
{
	int ret;

	switch (mp1_state) {
	case PP_MP1_STATE_UNLOAD:
		ret = smu_cmn_set_mp1_state(smu, mp1_state);
		break;
	default:
		/* Ignore others */
		ret = 0;
	}

	return ret;
}

static void sienna_cichlid_stb_init(struct smu_context *smu)
{
	struct amdgpu_device *adev = smu->adev;
	uint32_t reg;

	reg = RREG32_PCIE(MP1_Public | smnMP1_PMI_3_START);
	smu->stb_context.enabled = REG_GET_FIELD(reg, MP1_PMI_3_START, ENABLE);

	/* STB is disabled */
	if (!smu->stb_context.enabled)
		return;

	spin_lock_init(&smu->stb_context.lock);

	/* STB buffer size in bytes as function of FIFO depth */
	reg = RREG32_PCIE(MP1_Public | smnMP1_PMI_3_FIFO);
	smu->stb_context.stb_buf_size = 1 << REG_GET_FIELD(reg, MP1_PMI_3_FIFO, DEPTH);
	smu->stb_context.stb_buf_size *=  SIENNA_CICHLID_STB_DEPTH_UNIT_BYTES;

	dev_info(smu->adev->dev, "STB initialized to %d entries",
		 smu->stb_context.stb_buf_size / SIENNA_CICHLID_STB_DEPTH_UNIT_BYTES);

}

static int sienna_cichlid_get_default_config_table_settings(struct smu_context *smu,
							    struct config_table_setting *table)
{
	struct amdgpu_device *adev = smu->adev;

	if (!table)
		return -EINVAL;

	table->gfxclk_average_tau = 10;
	table->socclk_average_tau = 10;
	table->fclk_average_tau = 10;
	table->uclk_average_tau = 10;
	table->gfx_activity_average_tau = 10;
	table->mem_activity_average_tau = 10;
	table->socket_power_average_tau = 100;
	if (adev->asic_type != CHIP_SIENNA_CICHLID)
		table->apu_socket_power_average_tau = 100;

	return 0;
}

static int sienna_cichlid_set_config_table(struct smu_context *smu,
					   struct config_table_setting *table)
{
	DriverSmuConfigExternal_t driver_smu_config_table;

	if (!table)
		return -EINVAL;

	memset(&driver_smu_config_table,
	       0,
	       sizeof(driver_smu_config_table));
	driver_smu_config_table.DriverSmuConfig.GfxclkAverageLpfTau =
				table->gfxclk_average_tau;
	driver_smu_config_table.DriverSmuConfig.FclkAverageLpfTau =
				table->fclk_average_tau;
	driver_smu_config_table.DriverSmuConfig.UclkAverageLpfTau =
				table->uclk_average_tau;
	driver_smu_config_table.DriverSmuConfig.GfxActivityLpfTau =
				table->gfx_activity_average_tau;
	driver_smu_config_table.DriverSmuConfig.UclkActivityLpfTau =
				table->mem_activity_average_tau;
	driver_smu_config_table.DriverSmuConfig.SocketPowerLpfTau =
				table->socket_power_average_tau;

	return smu_cmn_update_table(smu,
				    SMU_TABLE_DRIVER_SMU_CONFIG,
				    0,
				    (void *)&driver_smu_config_table,
				    true);
}

static int sienna_cichlid_stb_get_data_direct(struct smu_context *smu,
					      void *buf,
					      uint32_t size)
{
	uint32_t *p = buf;
	struct amdgpu_device *adev = smu->adev;

	/* No need to disable interrupts for now as we don't lock it yet from ISR */
	spin_lock(&smu->stb_context.lock);

	/*
	 * Read the STB FIFO in units of 32bit since this is the accessor window
	 * (register width) we have.
	 */
	buf = ((char *) buf) + size;
	while ((void *)p < buf)
		*p++ = cpu_to_le32(RREG32_PCIE(MP1_Public | smnMP1_PMI_3));

	spin_unlock(&smu->stb_context.lock);

	return 0;
}

static const struct pptable_funcs sienna_cichlid_ppt_funcs = {
	.get_allowed_feature_mask = sienna_cichlid_get_allowed_feature_mask,
	.set_default_dpm_table = sienna_cichlid_set_default_dpm_table,
	.dpm_set_vcn_enable = sienna_cichlid_dpm_set_vcn_enable,
	.dpm_set_jpeg_enable = sienna_cichlid_dpm_set_jpeg_enable,
	.i2c_init = sienna_cichlid_i2c_control_init,
	.i2c_fini = sienna_cichlid_i2c_control_fini,
	.print_clk_levels = sienna_cichlid_print_clk_levels,
	.force_clk_levels = sienna_cichlid_force_clk_levels,
	.populate_umd_state_clk = sienna_cichlid_populate_umd_state_clk,
	.pre_display_config_changed = sienna_cichlid_pre_display_config_changed,
	.display_config_changed = sienna_cichlid_display_config_changed,
	.notify_smc_display_config = sienna_cichlid_notify_smc_display_config,
	.is_dpm_running = sienna_cichlid_is_dpm_running,
	.get_fan_speed_pwm = smu_v11_0_get_fan_speed_pwm,
	.get_fan_speed_rpm = sienna_cichlid_get_fan_speed_rpm,
	.get_power_profile_mode = sienna_cichlid_get_power_profile_mode,
	.set_power_profile_mode = sienna_cichlid_set_power_profile_mode,
	.set_watermarks_table = sienna_cichlid_set_watermarks_table,
	.read_sensor = sienna_cichlid_read_sensor,
	.get_uclk_dpm_states = sienna_cichlid_get_uclk_dpm_states,
	.set_performance_level = smu_v11_0_set_performance_level,
	.get_thermal_temperature_range = sienna_cichlid_get_thermal_temperature_range,
	.display_disable_memory_clock_switch = sienna_cichlid_display_disable_memory_clock_switch,
	.get_power_limit = sienna_cichlid_get_power_limit,
	.update_pcie_parameters = sienna_cichlid_update_pcie_parameters,
	.dump_pptable = sienna_cichlid_dump_pptable,
	.init_microcode = smu_v11_0_init_microcode,
	.load_microcode = smu_v11_0_load_microcode,
	.init_smc_tables = sienna_cichlid_init_smc_tables,
	.fini_smc_tables = smu_v11_0_fini_smc_tables,
	.init_power = smu_v11_0_init_power,
	.fini_power = smu_v11_0_fini_power,
	.check_fw_status = smu_v11_0_check_fw_status,
	.setup_pptable = sienna_cichlid_setup_pptable,
	.get_vbios_bootup_values = smu_v11_0_get_vbios_bootup_values,
	.check_fw_version = smu_v11_0_check_fw_version,
	.write_pptable = smu_cmn_write_pptable,
	.set_driver_table_location = smu_v11_0_set_driver_table_location,
	.set_tool_table_location = smu_v11_0_set_tool_table_location,
	.notify_memory_pool_location = smu_v11_0_notify_memory_pool_location,
	.system_features_control = sienna_cichlid_system_features_control,
	.send_smc_msg_with_param = smu_cmn_send_smc_msg_with_param,
	.send_smc_msg = smu_cmn_send_smc_msg,
	.init_display_count = NULL,
	.set_allowed_mask = smu_v11_0_set_allowed_mask,
	.get_enabled_mask = smu_cmn_get_enabled_mask,
	.feature_is_enabled = smu_cmn_feature_is_enabled,
	.disable_all_features_with_exception = smu_cmn_disable_all_features_with_exception,
	.notify_display_change = NULL,
	.set_power_limit = smu_v11_0_set_power_limit,
	.init_max_sustainable_clocks = smu_v11_0_init_max_sustainable_clocks,
	.enable_thermal_alert = smu_v11_0_enable_thermal_alert,
	.disable_thermal_alert = smu_v11_0_disable_thermal_alert,
	.set_min_dcef_deep_sleep = NULL,
	.display_clock_voltage_request = smu_v11_0_display_clock_voltage_request,
	.get_fan_control_mode = smu_v11_0_get_fan_control_mode,
	.set_fan_control_mode = smu_v11_0_set_fan_control_mode,
	.set_fan_speed_pwm = smu_v11_0_set_fan_speed_pwm,
	.set_fan_speed_rpm = smu_v11_0_set_fan_speed_rpm,
	.set_xgmi_pstate = smu_v11_0_set_xgmi_pstate,
	.gfx_off_control = smu_v11_0_gfx_off_control,
	.register_irq_handler = smu_v11_0_register_irq_handler,
	.set_azalia_d3_pme = smu_v11_0_set_azalia_d3_pme,
	.get_max_sustainable_clocks_by_dc = smu_v11_0_get_max_sustainable_clocks_by_dc,
	.baco_is_support = smu_v11_0_baco_is_support,
	.baco_get_state = smu_v11_0_baco_get_state,
	.baco_set_state = smu_v11_0_baco_set_state,
	.baco_enter = sienna_cichlid_baco_enter,
	.baco_exit = sienna_cichlid_baco_exit,
	.mode1_reset_is_support = sienna_cichlid_is_mode1_reset_supported,
	.mode1_reset = smu_v11_0_mode1_reset,
	.get_dpm_ultimate_freq = sienna_cichlid_get_dpm_ultimate_freq,
	.set_soft_freq_limited_range = smu_v11_0_set_soft_freq_limited_range,
	.set_default_od_settings = sienna_cichlid_set_default_od_settings,
	.od_edit_dpm_table = sienna_cichlid_od_edit_dpm_table,
	.restore_user_od_settings = smu_v11_0_restore_user_od_settings,
	.run_btc = sienna_cichlid_run_btc,
	.set_power_source = smu_v11_0_set_power_source,
	.get_pp_feature_mask = smu_cmn_get_pp_feature_mask,
	.set_pp_feature_mask = smu_cmn_set_pp_feature_mask,
	.get_gpu_metrics = sienna_cichlid_get_gpu_metrics,
	.enable_mgpu_fan_boost = sienna_cichlid_enable_mgpu_fan_boost,
	.gfx_ulv_control = smu_v11_0_gfx_ulv_control,
	.deep_sleep_control = smu_v11_0_deep_sleep_control,
	.get_fan_parameters = sienna_cichlid_get_fan_parameters,
	.interrupt_work = smu_v11_0_interrupt_work,
	.gpo_control = sienna_cichlid_gpo_control,
	.set_mp1_state = sienna_cichlid_set_mp1_state,
	.stb_collect_info = sienna_cichlid_stb_get_data_direct,
	.get_ecc_info = sienna_cichlid_get_ecc_info,
	.get_default_config_table_settings = sienna_cichlid_get_default_config_table_settings,
	.set_config_table = sienna_cichlid_set_config_table,
	.get_unique_id = sienna_cichlid_get_unique_id,
};

void sienna_cichlid_set_ppt_funcs(struct smu_context *smu)
{
	smu->ppt_funcs = &sienna_cichlid_ppt_funcs;
	smu->message_map = sienna_cichlid_message_map;
	smu->clock_map = sienna_cichlid_clk_map;
	smu->feature_map = sienna_cichlid_feature_mask_map;
	smu->table_map = sienna_cichlid_table_map;
	smu->pwr_src_map = sienna_cichlid_pwr_src_map;
	smu->workload_map = sienna_cichlid_workload_map;
}<|MERGE_RESOLUTION|>--- conflicted
+++ resolved
@@ -694,11 +694,8 @@
 	bool use_metrics_v3 = false;
 	uint16_t average_gfx_activity;
 	int ret = 0;
-<<<<<<< HEAD
-=======
 	uint32_t apu_percent = 0;
 	uint32_t dgpu_percent = 0;
->>>>>>> bf44eed7
 
 	switch (smu->adev->ip_versions[MP1_HWIP][0]) {
 	case IP_VERSION(11, 0, 7):
