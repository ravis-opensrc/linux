/*
 * Copyright 2017 Advanced Micro Devices, Inc.
 *
 * Permission is hereby granted, free of charge, to any person obtaining a
 * copy of this software and associated documentation files (the "Software"),
 * to deal in the Software without restriction, including without limitation
 * the rights to use, copy, modify, merge, publish, distribute, sublicense,
 * and/or sell copies of the Software, and to permit persons to whom the
 * Software is furnished to do so, subject to the following conditions:
 *
 * The above copyright notice and this permission notice shall be included in
 * all copies or substantial portions of the Software.
 *
 * THE SOFTWARE IS PROVIDED "AS IS", WITHOUT WARRANTY OF ANY KIND, EXPRESS OR
 * IMPLIED, INCLUDING BUT NOT LIMITED TO THE WARRANTIES OF MERCHANTABILITY,
 * FITNESS FOR A PARTICULAR PURPOSE AND NONINFRINGEMENT.  IN NO EVENT SHALL
 * THE COPYRIGHT HOLDER(S) OR AUTHOR(S) BE LIABLE FOR ANY CLAIM, DAMAGES OR
 * OTHER LIABILITY, WHETHER IN AN ACTION OF CONTRACT, TORT OR OTHERWISE,
 * ARISING FROM, OUT OF OR IN CONNECTION WITH THE SOFTWARE OR THE USE OR
 * OTHER DEALINGS IN THE SOFTWARE.
 *
 * Authors: Rafał Miłecki <zajec5@gmail.com>
 *          Alex Deucher <alexdeucher@gmail.com>
 */

#include "amdgpu.h"
#include "amdgpu_drv.h"
#include "amdgpu_pm.h"
#include "amdgpu_dpm.h"
#include "atom.h"
#include <linux/pci.h>
#include <linux/hwmon.h>
#include <linux/hwmon-sysfs.h>
#include <linux/nospec.h>
#include <linux/pm_runtime.h>
#include <asm/processor.h>

static const struct hwmon_temp_label {
	enum PP_HWMON_TEMP channel;
	const char *label;
} temp_label[] = {
	{PP_TEMP_EDGE, "edge"},
	{PP_TEMP_JUNCTION, "junction"},
	{PP_TEMP_MEM, "mem"},
};

const char * const amdgpu_pp_profile_name[] = {
	"BOOTUP_DEFAULT",
	"3D_FULL_SCREEN",
	"POWER_SAVING",
	"VIDEO",
	"VR",
	"COMPUTE",
	"CUSTOM",
	"WINDOW_3D",
	"CAPPED",
	"UNCAPPED",
};

/**
 * DOC: power_dpm_state
 *
 * The power_dpm_state file is a legacy interface and is only provided for
 * backwards compatibility. The amdgpu driver provides a sysfs API for adjusting
 * certain power related parameters.  The file power_dpm_state is used for this.
 * It accepts the following arguments:
 *
 * - battery
 *
 * - balanced
 *
 * - performance
 *
 * battery
 *
 * On older GPUs, the vbios provided a special power state for battery
 * operation.  Selecting battery switched to this state.  This is no
 * longer provided on newer GPUs so the option does nothing in that case.
 *
 * balanced
 *
 * On older GPUs, the vbios provided a special power state for balanced
 * operation.  Selecting balanced switched to this state.  This is no
 * longer provided on newer GPUs so the option does nothing in that case.
 *
 * performance
 *
 * On older GPUs, the vbios provided a special power state for performance
 * operation.  Selecting performance switched to this state.  This is no
 * longer provided on newer GPUs so the option does nothing in that case.
 *
 */

static ssize_t amdgpu_get_power_dpm_state(struct device *dev,
					  struct device_attribute *attr,
					  char *buf)
{
	struct drm_device *ddev = dev_get_drvdata(dev);
	struct amdgpu_device *adev = drm_to_adev(ddev);
	enum amd_pm_state_type pm;
	int ret;

	if (amdgpu_in_reset(adev))
		return -EPERM;
	if (adev->in_suspend && !adev->in_runpm)
		return -EPERM;

	ret = pm_runtime_get_sync(ddev->dev);
	if (ret < 0) {
		pm_runtime_put_autosuspend(ddev->dev);
		return ret;
	}

	amdgpu_dpm_get_current_power_state(adev, &pm);

	pm_runtime_mark_last_busy(ddev->dev);
	pm_runtime_put_autosuspend(ddev->dev);

	return sysfs_emit(buf, "%s\n",
			  (pm == POWER_STATE_TYPE_BATTERY) ? "battery" :
			  (pm == POWER_STATE_TYPE_BALANCED) ? "balanced" : "performance");
}

static ssize_t amdgpu_set_power_dpm_state(struct device *dev,
					  struct device_attribute *attr,
					  const char *buf,
					  size_t count)
{
	struct drm_device *ddev = dev_get_drvdata(dev);
	struct amdgpu_device *adev = drm_to_adev(ddev);
	enum amd_pm_state_type  state;
	int ret;

	if (amdgpu_in_reset(adev))
		return -EPERM;
	if (adev->in_suspend && !adev->in_runpm)
		return -EPERM;

	if (strncmp("battery", buf, strlen("battery")) == 0)
		state = POWER_STATE_TYPE_BATTERY;
	else if (strncmp("balanced", buf, strlen("balanced")) == 0)
		state = POWER_STATE_TYPE_BALANCED;
	else if (strncmp("performance", buf, strlen("performance")) == 0)
		state = POWER_STATE_TYPE_PERFORMANCE;
	else
		return -EINVAL;

	ret = pm_runtime_get_sync(ddev->dev);
	if (ret < 0) {
		pm_runtime_put_autosuspend(ddev->dev);
		return ret;
	}

	amdgpu_dpm_set_power_state(adev, state);

	pm_runtime_mark_last_busy(ddev->dev);
	pm_runtime_put_autosuspend(ddev->dev);

	return count;
}


/**
 * DOC: power_dpm_force_performance_level
 *
 * The amdgpu driver provides a sysfs API for adjusting certain power
 * related parameters.  The file power_dpm_force_performance_level is
 * used for this.  It accepts the following arguments:
 *
 * - auto
 *
 * - low
 *
 * - high
 *
 * - manual
 *
 * - profile_standard
 *
 * - profile_min_sclk
 *
 * - profile_min_mclk
 *
 * - profile_peak
 *
 * auto
 *
 * When auto is selected, the driver will attempt to dynamically select
 * the optimal power profile for current conditions in the driver.
 *
 * low
 *
 * When low is selected, the clocks are forced to the lowest power state.
 *
 * high
 *
 * When high is selected, the clocks are forced to the highest power state.
 *
 * manual
 *
 * When manual is selected, the user can manually adjust which power states
 * are enabled for each clock domain via the sysfs pp_dpm_mclk, pp_dpm_sclk,
 * and pp_dpm_pcie files and adjust the power state transition heuristics
 * via the pp_power_profile_mode sysfs file.
 *
 * profile_standard
 * profile_min_sclk
 * profile_min_mclk
 * profile_peak
 *
 * When the profiling modes are selected, clock and power gating are
 * disabled and the clocks are set for different profiling cases. This
 * mode is recommended for profiling specific work loads where you do
 * not want clock or power gating for clock fluctuation to interfere
 * with your results. profile_standard sets the clocks to a fixed clock
 * level which varies from asic to asic.  profile_min_sclk forces the sclk
 * to the lowest level.  profile_min_mclk forces the mclk to the lowest level.
 * profile_peak sets all clocks (mclk, sclk, pcie) to the highest levels.
 *
 */

static ssize_t amdgpu_get_power_dpm_force_performance_level(struct device *dev,
							    struct device_attribute *attr,
							    char *buf)
{
	struct drm_device *ddev = dev_get_drvdata(dev);
	struct amdgpu_device *adev = drm_to_adev(ddev);
	enum amd_dpm_forced_level level = 0xff;
	int ret;

	if (amdgpu_in_reset(adev))
		return -EPERM;
	if (adev->in_suspend && !adev->in_runpm)
		return -EPERM;

	ret = pm_runtime_get_sync(ddev->dev);
	if (ret < 0) {
		pm_runtime_put_autosuspend(ddev->dev);
		return ret;
	}

	level = amdgpu_dpm_get_performance_level(adev);

	pm_runtime_mark_last_busy(ddev->dev);
	pm_runtime_put_autosuspend(ddev->dev);

	return sysfs_emit(buf, "%s\n",
			  (level == AMD_DPM_FORCED_LEVEL_AUTO) ? "auto" :
			  (level == AMD_DPM_FORCED_LEVEL_LOW) ? "low" :
			  (level == AMD_DPM_FORCED_LEVEL_HIGH) ? "high" :
			  (level == AMD_DPM_FORCED_LEVEL_MANUAL) ? "manual" :
			  (level == AMD_DPM_FORCED_LEVEL_PROFILE_STANDARD) ? "profile_standard" :
			  (level == AMD_DPM_FORCED_LEVEL_PROFILE_MIN_SCLK) ? "profile_min_sclk" :
			  (level == AMD_DPM_FORCED_LEVEL_PROFILE_MIN_MCLK) ? "profile_min_mclk" :
			  (level == AMD_DPM_FORCED_LEVEL_PROFILE_PEAK) ? "profile_peak" :
			  (level == AMD_DPM_FORCED_LEVEL_PERF_DETERMINISM) ? "perf_determinism" :
			  "unknown");
}

static ssize_t amdgpu_set_power_dpm_force_performance_level(struct device *dev,
							    struct device_attribute *attr,
							    const char *buf,
							    size_t count)
{
	struct drm_device *ddev = dev_get_drvdata(dev);
	struct amdgpu_device *adev = drm_to_adev(ddev);
	enum amd_dpm_forced_level level;
	int ret = 0;

	if (amdgpu_in_reset(adev))
		return -EPERM;
	if (adev->in_suspend && !adev->in_runpm)
		return -EPERM;

	if (strncmp("low", buf, strlen("low")) == 0) {
		level = AMD_DPM_FORCED_LEVEL_LOW;
	} else if (strncmp("high", buf, strlen("high")) == 0) {
		level = AMD_DPM_FORCED_LEVEL_HIGH;
	} else if (strncmp("auto", buf, strlen("auto")) == 0) {
		level = AMD_DPM_FORCED_LEVEL_AUTO;
	} else if (strncmp("manual", buf, strlen("manual")) == 0) {
		level = AMD_DPM_FORCED_LEVEL_MANUAL;
	} else if (strncmp("profile_exit", buf, strlen("profile_exit")) == 0) {
		level = AMD_DPM_FORCED_LEVEL_PROFILE_EXIT;
	} else if (strncmp("profile_standard", buf, strlen("profile_standard")) == 0) {
		level = AMD_DPM_FORCED_LEVEL_PROFILE_STANDARD;
	} else if (strncmp("profile_min_sclk", buf, strlen("profile_min_sclk")) == 0) {
		level = AMD_DPM_FORCED_LEVEL_PROFILE_MIN_SCLK;
	} else if (strncmp("profile_min_mclk", buf, strlen("profile_min_mclk")) == 0) {
		level = AMD_DPM_FORCED_LEVEL_PROFILE_MIN_MCLK;
	} else if (strncmp("profile_peak", buf, strlen("profile_peak")) == 0) {
		level = AMD_DPM_FORCED_LEVEL_PROFILE_PEAK;
	} else if (strncmp("perf_determinism", buf, strlen("perf_determinism")) == 0) {
		level = AMD_DPM_FORCED_LEVEL_PERF_DETERMINISM;
	}  else {
		return -EINVAL;
	}

	ret = pm_runtime_get_sync(ddev->dev);
	if (ret < 0) {
		pm_runtime_put_autosuspend(ddev->dev);
		return ret;
	}

	mutex_lock(&adev->pm.stable_pstate_ctx_lock);
	if (amdgpu_dpm_force_performance_level(adev, level)) {
		pm_runtime_mark_last_busy(ddev->dev);
		pm_runtime_put_autosuspend(ddev->dev);
		mutex_unlock(&adev->pm.stable_pstate_ctx_lock);
		return -EINVAL;
	}
	/* override whatever a user ctx may have set */
	adev->pm.stable_pstate_ctx = NULL;
	mutex_unlock(&adev->pm.stable_pstate_ctx_lock);

	pm_runtime_mark_last_busy(ddev->dev);
	pm_runtime_put_autosuspend(ddev->dev);

	return count;
}

static ssize_t amdgpu_get_pp_num_states(struct device *dev,
		struct device_attribute *attr,
		char *buf)
{
	struct drm_device *ddev = dev_get_drvdata(dev);
	struct amdgpu_device *adev = drm_to_adev(ddev);
	struct pp_states_info data;
	uint32_t i;
	int buf_len, ret;

	if (amdgpu_in_reset(adev))
		return -EPERM;
	if (adev->in_suspend && !adev->in_runpm)
		return -EPERM;

	ret = pm_runtime_get_sync(ddev->dev);
	if (ret < 0) {
		pm_runtime_put_autosuspend(ddev->dev);
		return ret;
	}

	if (amdgpu_dpm_get_pp_num_states(adev, &data))
		memset(&data, 0, sizeof(data));

	pm_runtime_mark_last_busy(ddev->dev);
	pm_runtime_put_autosuspend(ddev->dev);

	buf_len = sysfs_emit(buf, "states: %d\n", data.nums);
	for (i = 0; i < data.nums; i++)
		buf_len += sysfs_emit_at(buf, buf_len, "%d %s\n", i,
				(data.states[i] == POWER_STATE_TYPE_INTERNAL_BOOT) ? "boot" :
				(data.states[i] == POWER_STATE_TYPE_BATTERY) ? "battery" :
				(data.states[i] == POWER_STATE_TYPE_BALANCED) ? "balanced" :
				(data.states[i] == POWER_STATE_TYPE_PERFORMANCE) ? "performance" : "default");

	return buf_len;
}

static ssize_t amdgpu_get_pp_cur_state(struct device *dev,
		struct device_attribute *attr,
		char *buf)
{
	struct drm_device *ddev = dev_get_drvdata(dev);
	struct amdgpu_device *adev = drm_to_adev(ddev);
	struct pp_states_info data = {0};
	enum amd_pm_state_type pm = 0;
	int i = 0, ret = 0;

	if (amdgpu_in_reset(adev))
		return -EPERM;
	if (adev->in_suspend && !adev->in_runpm)
		return -EPERM;

	ret = pm_runtime_get_sync(ddev->dev);
	if (ret < 0) {
		pm_runtime_put_autosuspend(ddev->dev);
		return ret;
	}

	amdgpu_dpm_get_current_power_state(adev, &pm);

	ret = amdgpu_dpm_get_pp_num_states(adev, &data);

	pm_runtime_mark_last_busy(ddev->dev);
	pm_runtime_put_autosuspend(ddev->dev);

	if (ret)
		return ret;

	for (i = 0; i < data.nums; i++) {
		if (pm == data.states[i])
			break;
	}

	if (i == data.nums)
		i = -EINVAL;

	return sysfs_emit(buf, "%d\n", i);
}

static ssize_t amdgpu_get_pp_force_state(struct device *dev,
		struct device_attribute *attr,
		char *buf)
{
	struct drm_device *ddev = dev_get_drvdata(dev);
	struct amdgpu_device *adev = drm_to_adev(ddev);

	if (amdgpu_in_reset(adev))
		return -EPERM;
	if (adev->in_suspend && !adev->in_runpm)
		return -EPERM;

	if (adev->pm.pp_force_state_enabled)
		return amdgpu_get_pp_cur_state(dev, attr, buf);
	else
		return sysfs_emit(buf, "\n");
}

static ssize_t amdgpu_set_pp_force_state(struct device *dev,
		struct device_attribute *attr,
		const char *buf,
		size_t count)
{
	struct drm_device *ddev = dev_get_drvdata(dev);
	struct amdgpu_device *adev = drm_to_adev(ddev);
	enum amd_pm_state_type state = 0;
	struct pp_states_info data;
	unsigned long idx;
	int ret;

	if (amdgpu_in_reset(adev))
		return -EPERM;
	if (adev->in_suspend && !adev->in_runpm)
		return -EPERM;

	adev->pm.pp_force_state_enabled = false;

	if (strlen(buf) == 1)
		return count;

	ret = kstrtoul(buf, 0, &idx);
	if (ret || idx >= ARRAY_SIZE(data.states))
		return -EINVAL;

	idx = array_index_nospec(idx, ARRAY_SIZE(data.states));

	ret = pm_runtime_get_sync(ddev->dev);
	if (ret < 0) {
		pm_runtime_put_autosuspend(ddev->dev);
		return ret;
	}

	ret = amdgpu_dpm_get_pp_num_states(adev, &data);
	if (ret)
		goto err_out;

	state = data.states[idx];

	/* only set user selected power states */
	if (state != POWER_STATE_TYPE_INTERNAL_BOOT &&
	    state != POWER_STATE_TYPE_DEFAULT) {
		ret = amdgpu_dpm_dispatch_task(adev,
				AMD_PP_TASK_ENABLE_USER_STATE, &state);
		if (ret)
			goto err_out;

		adev->pm.pp_force_state_enabled = true;
	}

	pm_runtime_mark_last_busy(ddev->dev);
	pm_runtime_put_autosuspend(ddev->dev);

	return count;

err_out:
	pm_runtime_mark_last_busy(ddev->dev);
	pm_runtime_put_autosuspend(ddev->dev);
	return ret;
}

/**
 * DOC: pp_table
 *
 * The amdgpu driver provides a sysfs API for uploading new powerplay
 * tables.  The file pp_table is used for this.  Reading the file
 * will dump the current power play table.  Writing to the file
 * will attempt to upload a new powerplay table and re-initialize
 * powerplay using that new table.
 *
 */

static ssize_t amdgpu_get_pp_table(struct device *dev,
		struct device_attribute *attr,
		char *buf)
{
	struct drm_device *ddev = dev_get_drvdata(dev);
	struct amdgpu_device *adev = drm_to_adev(ddev);
	char *table = NULL;
	int size, ret;

	if (amdgpu_in_reset(adev))
		return -EPERM;
	if (adev->in_suspend && !adev->in_runpm)
		return -EPERM;

	ret = pm_runtime_get_sync(ddev->dev);
	if (ret < 0) {
		pm_runtime_put_autosuspend(ddev->dev);
		return ret;
	}

	size = amdgpu_dpm_get_pp_table(adev, &table);

	pm_runtime_mark_last_busy(ddev->dev);
	pm_runtime_put_autosuspend(ddev->dev);

	if (size <= 0)
		return size;

	if (size >= PAGE_SIZE)
		size = PAGE_SIZE - 1;

	memcpy(buf, table, size);

	return size;
}

static ssize_t amdgpu_set_pp_table(struct device *dev,
		struct device_attribute *attr,
		const char *buf,
		size_t count)
{
	struct drm_device *ddev = dev_get_drvdata(dev);
	struct amdgpu_device *adev = drm_to_adev(ddev);
	int ret = 0;

	if (amdgpu_in_reset(adev))
		return -EPERM;
	if (adev->in_suspend && !adev->in_runpm)
		return -EPERM;

	ret = pm_runtime_get_sync(ddev->dev);
	if (ret < 0) {
		pm_runtime_put_autosuspend(ddev->dev);
		return ret;
	}

	ret = amdgpu_dpm_set_pp_table(adev, buf, count);

	pm_runtime_mark_last_busy(ddev->dev);
	pm_runtime_put_autosuspend(ddev->dev);

	if (ret)
		return ret;

	return count;
}

/**
 * DOC: pp_od_clk_voltage
 *
 * The amdgpu driver provides a sysfs API for adjusting the clocks and voltages
 * in each power level within a power state.  The pp_od_clk_voltage is used for
 * this.
 *
 * Note that the actual memory controller clock rate are exposed, not
 * the effective memory clock of the DRAMs. To translate it, use the
 * following formula:
 *
 * Clock conversion (Mhz):
 *
 * HBM: effective_memory_clock = memory_controller_clock * 1
 *
 * G5: effective_memory_clock = memory_controller_clock * 1
 *
 * G6: effective_memory_clock = memory_controller_clock * 2
 *
 * DRAM data rate (MT/s):
 *
 * HBM: effective_memory_clock * 2 = data_rate
 *
 * G5: effective_memory_clock * 4 = data_rate
 *
 * G6: effective_memory_clock * 8 = data_rate
 *
 * Bandwidth (MB/s):
 *
 * data_rate * vram_bit_width / 8 = memory_bandwidth
 *
 * Some examples:
 *
 * G5 on RX460:
 *
 * memory_controller_clock = 1750 Mhz
 *
 * effective_memory_clock = 1750 Mhz * 1 = 1750 Mhz
 *
 * data rate = 1750 * 4 = 7000 MT/s
 *
 * memory_bandwidth = 7000 * 128 bits / 8 = 112000 MB/s
 *
 * G6 on RX5700:
 *
 * memory_controller_clock = 875 Mhz
 *
 * effective_memory_clock = 875 Mhz * 2 = 1750 Mhz
 *
 * data rate = 1750 * 8 = 14000 MT/s
 *
 * memory_bandwidth = 14000 * 256 bits / 8 = 448000 MB/s
 *
 * < For Vega10 and previous ASICs >
 *
 * Reading the file will display:
 *
 * - a list of engine clock levels and voltages labeled OD_SCLK
 *
 * - a list of memory clock levels and voltages labeled OD_MCLK
 *
 * - a list of valid ranges for sclk, mclk, and voltage labeled OD_RANGE
 *
 * To manually adjust these settings, first select manual using
 * power_dpm_force_performance_level. Enter a new value for each
 * level by writing a string that contains "s/m level clock voltage" to
 * the file.  E.g., "s 1 500 820" will update sclk level 1 to be 500 MHz
 * at 820 mV; "m 0 350 810" will update mclk level 0 to be 350 MHz at
 * 810 mV.  When you have edited all of the states as needed, write
 * "c" (commit) to the file to commit your changes.  If you want to reset to the
 * default power levels, write "r" (reset) to the file to reset them.
 *
 *
 * < For Vega20 and newer ASICs >
 *
 * Reading the file will display:
 *
 * - minimum and maximum engine clock labeled OD_SCLK
 *
 * - minimum(not available for Vega20 and Navi1x) and maximum memory
 *   clock labeled OD_MCLK
 *
 * - three <frequency, voltage> points labeled OD_VDDC_CURVE.
 *   They can be used to calibrate the sclk voltage curve. This is
 *   available for Vega20 and NV1X.
 *
 * - voltage offset for the six anchor points of the v/f curve labeled
 *   OD_VDDC_CURVE. They can be used to calibrate the v/f curve. This
 *   is only availabe for some SMU13 ASICs.
 *
 * - voltage offset(in mV) applied on target voltage calculation.
 *   This is available for Sienna Cichlid, Navy Flounder and Dimgrey
 *   Cavefish. For these ASICs, the target voltage calculation can be
 *   illustrated by "voltage = voltage calculated from v/f curve +
 *   overdrive vddgfx offset"
 *
 * - a list of valid ranges for sclk, mclk, and voltage curve points
 *   labeled OD_RANGE
 *
 * < For APUs >
 *
 * Reading the file will display:
 *
 * - minimum and maximum engine clock labeled OD_SCLK
 *
 * - a list of valid ranges for sclk labeled OD_RANGE
 *
 * < For VanGogh >
 *
 * Reading the file will display:
 *
 * - minimum and maximum engine clock labeled OD_SCLK
 * - minimum and maximum core clocks labeled OD_CCLK
 *
 * - a list of valid ranges for sclk and cclk labeled OD_RANGE
 *
 * To manually adjust these settings:
 *
 * - First select manual using power_dpm_force_performance_level
 *
 * - For clock frequency setting, enter a new value by writing a
 *   string that contains "s/m index clock" to the file. The index
 *   should be 0 if to set minimum clock. And 1 if to set maximum
 *   clock. E.g., "s 0 500" will update minimum sclk to be 500 MHz.
 *   "m 1 800" will update maximum mclk to be 800Mhz. For core
 *   clocks on VanGogh, the string contains "p core index clock".
 *   E.g., "p 2 0 800" would set the minimum core clock on core
 *   2 to 800Mhz.
 *
 *   For sclk voltage curve,
 *     - For NV1X, enter the new values by writing a string that
 *       contains "vc point clock voltage" to the file. The points
 *       are indexed by 0, 1 and 2. E.g., "vc 0 300 600" will update
 *       point1 with clock set as 300Mhz and voltage as 600mV. "vc 2
 *       1000 1000" will update point3 with clock set as 1000Mhz and
 *       voltage 1000mV.
 *     - For SMU13 ASICs, enter the new values by writing a string that
 *       contains "vc anchor_point_index voltage_offset" to the file.
 *       There are total six anchor points defined on the v/f curve with
 *       index as 0 - 5.
 *       - "vc 0 10" will update the voltage offset for point1 as 10mv.
 *       - "vc 5 -10" will update the voltage offset for point6 as -10mv.
 *
 *   To update the voltage offset applied for gfxclk/voltage calculation,
 *   enter the new value by writing a string that contains "vo offset".
 *   This is supported by Sienna Cichlid, Navy Flounder and Dimgrey Cavefish.
 *   And the offset can be a positive or negative value.
 *
 * - When you have edited all of the states as needed, write "c" (commit)
 *   to the file to commit your changes
 *
 * - If you want to reset to the default power levels, write "r" (reset)
 *   to the file to reset them
 *
 */

static ssize_t amdgpu_set_pp_od_clk_voltage(struct device *dev,
		struct device_attribute *attr,
		const char *buf,
		size_t count)
{
	struct drm_device *ddev = dev_get_drvdata(dev);
	struct amdgpu_device *adev = drm_to_adev(ddev);
	int ret;
	uint32_t parameter_size = 0;
	long parameter[64];
	char buf_cpy[128];
	char *tmp_str;
	char *sub_str;
	const char delimiter[3] = {' ', '\n', '\0'};
	uint32_t type;

	if (amdgpu_in_reset(adev))
		return -EPERM;
	if (adev->in_suspend && !adev->in_runpm)
		return -EPERM;

	if (count > 127 || count == 0)
		return -EINVAL;

	if (*buf == 's')
		type = PP_OD_EDIT_SCLK_VDDC_TABLE;
	else if (*buf == 'p')
		type = PP_OD_EDIT_CCLK_VDDC_TABLE;
	else if (*buf == 'm')
		type = PP_OD_EDIT_MCLK_VDDC_TABLE;
	else if (*buf == 'r')
		type = PP_OD_RESTORE_DEFAULT_TABLE;
	else if (*buf == 'c')
		type = PP_OD_COMMIT_DPM_TABLE;
	else if (!strncmp(buf, "vc", 2))
		type = PP_OD_EDIT_VDDC_CURVE;
	else if (!strncmp(buf, "vo", 2))
		type = PP_OD_EDIT_VDDGFX_OFFSET;
	else
		return -EINVAL;

	memcpy(buf_cpy, buf, count);
	buf_cpy[count] = 0;

	tmp_str = buf_cpy;

	if ((type == PP_OD_EDIT_VDDC_CURVE) ||
	     (type == PP_OD_EDIT_VDDGFX_OFFSET))
		tmp_str++;
	while (isspace(*++tmp_str));

	while ((sub_str = strsep(&tmp_str, delimiter)) != NULL) {
		if (strlen(sub_str) == 0)
			continue;
		ret = kstrtol(sub_str, 0, &parameter[parameter_size]);
		if (ret)
			return -EINVAL;
		parameter_size++;

		if (!tmp_str)
			break;

		while (isspace(*tmp_str))
			tmp_str++;
	}

	ret = pm_runtime_get_sync(ddev->dev);
	if (ret < 0) {
		pm_runtime_put_autosuspend(ddev->dev);
		return ret;
	}

	if (amdgpu_dpm_set_fine_grain_clk_vol(adev,
					      type,
					      parameter,
					      parameter_size))
		goto err_out;

	if (amdgpu_dpm_odn_edit_dpm_table(adev, type,
					  parameter, parameter_size))
		goto err_out;

	if (type == PP_OD_COMMIT_DPM_TABLE) {
		if (amdgpu_dpm_dispatch_task(adev,
					     AMD_PP_TASK_READJUST_POWER_STATE,
					     NULL))
			goto err_out;
	}

	pm_runtime_mark_last_busy(ddev->dev);
	pm_runtime_put_autosuspend(ddev->dev);

	return count;

err_out:
	pm_runtime_mark_last_busy(ddev->dev);
	pm_runtime_put_autosuspend(ddev->dev);
	return -EINVAL;
}

static ssize_t amdgpu_get_pp_od_clk_voltage(struct device *dev,
		struct device_attribute *attr,
		char *buf)
{
	struct drm_device *ddev = dev_get_drvdata(dev);
	struct amdgpu_device *adev = drm_to_adev(ddev);
	int size = 0;
	int ret;
	enum pp_clock_type od_clocks[6] = {
		OD_SCLK,
		OD_MCLK,
		OD_VDDC_CURVE,
		OD_RANGE,
		OD_VDDGFX_OFFSET,
		OD_CCLK,
	};
	uint clk_index;

	if (amdgpu_in_reset(adev))
		return -EPERM;
	if (adev->in_suspend && !adev->in_runpm)
		return -EPERM;

	ret = pm_runtime_get_sync(ddev->dev);
	if (ret < 0) {
		pm_runtime_put_autosuspend(ddev->dev);
		return ret;
	}

	for (clk_index = 0 ; clk_index < 6 ; clk_index++) {
		ret = amdgpu_dpm_emit_clock_levels(adev, od_clocks[clk_index], buf, &size);
		if (ret)
			break;
	}
	if (ret == -ENOENT) {
		size = amdgpu_dpm_print_clock_levels(adev, OD_SCLK, buf);
		size += amdgpu_dpm_print_clock_levels(adev, OD_MCLK, buf + size);
		size += amdgpu_dpm_print_clock_levels(adev, OD_VDDC_CURVE, buf + size);
		size += amdgpu_dpm_print_clock_levels(adev, OD_VDDGFX_OFFSET, buf + size);
		size += amdgpu_dpm_print_clock_levels(adev, OD_RANGE, buf + size);
		size += amdgpu_dpm_print_clock_levels(adev, OD_CCLK, buf + size);
	}

	if (size == 0)
		size = sysfs_emit(buf, "\n");

	pm_runtime_mark_last_busy(ddev->dev);
	pm_runtime_put_autosuspend(ddev->dev);

	return size;
}

/**
 * DOC: pp_features
 *
 * The amdgpu driver provides a sysfs API for adjusting what powerplay
 * features to be enabled. The file pp_features is used for this. And
 * this is only available for Vega10 and later dGPUs.
 *
 * Reading back the file will show you the followings:
 * - Current ppfeature masks
 * - List of the all supported powerplay features with their naming,
 *   bitmasks and enablement status('Y'/'N' means "enabled"/"disabled").
 *
 * To manually enable or disable a specific feature, just set or clear
 * the corresponding bit from original ppfeature masks and input the
 * new ppfeature masks.
 */
static ssize_t amdgpu_set_pp_features(struct device *dev,
				      struct device_attribute *attr,
				      const char *buf,
				      size_t count)
{
	struct drm_device *ddev = dev_get_drvdata(dev);
	struct amdgpu_device *adev = drm_to_adev(ddev);
	uint64_t featuremask;
	int ret;

	if (amdgpu_in_reset(adev))
		return -EPERM;
	if (adev->in_suspend && !adev->in_runpm)
		return -EPERM;

	ret = kstrtou64(buf, 0, &featuremask);
	if (ret)
		return -EINVAL;

	ret = pm_runtime_get_sync(ddev->dev);
	if (ret < 0) {
		pm_runtime_put_autosuspend(ddev->dev);
		return ret;
	}

	ret = amdgpu_dpm_set_ppfeature_status(adev, featuremask);

	pm_runtime_mark_last_busy(ddev->dev);
	pm_runtime_put_autosuspend(ddev->dev);

	if (ret)
		return -EINVAL;

	return count;
}

static ssize_t amdgpu_get_pp_features(struct device *dev,
				      struct device_attribute *attr,
				      char *buf)
{
	struct drm_device *ddev = dev_get_drvdata(dev);
	struct amdgpu_device *adev = drm_to_adev(ddev);
	ssize_t size;
	int ret;

	if (amdgpu_in_reset(adev))
		return -EPERM;
	if (adev->in_suspend && !adev->in_runpm)
		return -EPERM;

	ret = pm_runtime_get_sync(ddev->dev);
	if (ret < 0) {
		pm_runtime_put_autosuspend(ddev->dev);
		return ret;
	}

	size = amdgpu_dpm_get_ppfeature_status(adev, buf);
	if (size <= 0)
		size = sysfs_emit(buf, "\n");

	pm_runtime_mark_last_busy(ddev->dev);
	pm_runtime_put_autosuspend(ddev->dev);

	return size;
}

/**
 * DOC: pp_dpm_sclk pp_dpm_mclk pp_dpm_socclk pp_dpm_fclk pp_dpm_dcefclk pp_dpm_pcie
 *
 * The amdgpu driver provides a sysfs API for adjusting what power levels
 * are enabled for a given power state.  The files pp_dpm_sclk, pp_dpm_mclk,
 * pp_dpm_socclk, pp_dpm_fclk, pp_dpm_dcefclk and pp_dpm_pcie are used for
 * this.
 *
 * pp_dpm_socclk and pp_dpm_dcefclk interfaces are only available for
 * Vega10 and later ASICs.
 * pp_dpm_fclk interface is only available for Vega20 and later ASICs.
 *
 * Reading back the files will show you the available power levels within
 * the power state and the clock information for those levels.
 *
 * To manually adjust these states, first select manual using
 * power_dpm_force_performance_level.
 * Secondly, enter a new value for each level by inputing a string that
 * contains " echo xx xx xx > pp_dpm_sclk/mclk/pcie"
 * E.g.,
 *
 * .. code-block:: bash
 *
 *	echo "4 5 6" > pp_dpm_sclk
 *
 * will enable sclk levels 4, 5, and 6.
 *
 * NOTE: change to the dcefclk max dpm level is not supported now
 */

static ssize_t amdgpu_get_pp_dpm_clock(struct device *dev,
		enum pp_clock_type type,
		char *buf)
{
	struct drm_device *ddev = dev_get_drvdata(dev);
	struct amdgpu_device *adev = drm_to_adev(ddev);
	int size = 0;
	int ret = 0;

	if (amdgpu_in_reset(adev))
		return -EPERM;
	if (adev->in_suspend && !adev->in_runpm)
		return -EPERM;

	ret = pm_runtime_get_sync(ddev->dev);
	if (ret < 0) {
		pm_runtime_put_autosuspend(ddev->dev);
		return ret;
	}

	ret = amdgpu_dpm_emit_clock_levels(adev, type, buf, &size);
	if (ret == -ENOENT)
		size = amdgpu_dpm_print_clock_levels(adev, type, buf);

	if (size == 0)
		size = sysfs_emit(buf, "\n");

	pm_runtime_mark_last_busy(ddev->dev);
	pm_runtime_put_autosuspend(ddev->dev);

	return size;
}

/*
 * Worst case: 32 bits individually specified, in octal at 12 characters
 * per line (+1 for \n).
 */
#define AMDGPU_MASK_BUF_MAX	(32 * 13)

static ssize_t amdgpu_read_mask(const char *buf, size_t count, uint32_t *mask)
{
	int ret;
	unsigned long level;
	char *sub_str = NULL;
	char *tmp;
	char buf_cpy[AMDGPU_MASK_BUF_MAX + 1];
	const char delimiter[3] = {' ', '\n', '\0'};
	size_t bytes;

	*mask = 0;

	bytes = min(count, sizeof(buf_cpy) - 1);
	memcpy(buf_cpy, buf, bytes);
	buf_cpy[bytes] = '\0';
	tmp = buf_cpy;
	while ((sub_str = strsep(&tmp, delimiter)) != NULL) {
		if (strlen(sub_str)) {
			ret = kstrtoul(sub_str, 0, &level);
			if (ret || level > 31)
				return -EINVAL;
			*mask |= 1 << level;
		} else
			break;
	}

	return 0;
}

static ssize_t amdgpu_set_pp_dpm_clock(struct device *dev,
		enum pp_clock_type type,
		const char *buf,
		size_t count)
{
	struct drm_device *ddev = dev_get_drvdata(dev);
	struct amdgpu_device *adev = drm_to_adev(ddev);
	int ret;
	uint32_t mask = 0;

	if (amdgpu_in_reset(adev))
		return -EPERM;
	if (adev->in_suspend && !adev->in_runpm)
		return -EPERM;

	ret = amdgpu_read_mask(buf, count, &mask);
	if (ret)
		return ret;

	ret = pm_runtime_get_sync(ddev->dev);
	if (ret < 0) {
		pm_runtime_put_autosuspend(ddev->dev);
		return ret;
	}

	ret = amdgpu_dpm_force_clock_level(adev, type, mask);

	pm_runtime_mark_last_busy(ddev->dev);
	pm_runtime_put_autosuspend(ddev->dev);

	if (ret)
		return -EINVAL;

	return count;
}

static ssize_t amdgpu_get_pp_dpm_sclk(struct device *dev,
		struct device_attribute *attr,
		char *buf)
{
	return amdgpu_get_pp_dpm_clock(dev, PP_SCLK, buf);
}

static ssize_t amdgpu_set_pp_dpm_sclk(struct device *dev,
		struct device_attribute *attr,
		const char *buf,
		size_t count)
{
	return amdgpu_set_pp_dpm_clock(dev, PP_SCLK, buf, count);
}

static ssize_t amdgpu_get_pp_dpm_mclk(struct device *dev,
		struct device_attribute *attr,
		char *buf)
{
	return amdgpu_get_pp_dpm_clock(dev, PP_MCLK, buf);
}

static ssize_t amdgpu_set_pp_dpm_mclk(struct device *dev,
		struct device_attribute *attr,
		const char *buf,
		size_t count)
{
	return amdgpu_set_pp_dpm_clock(dev, PP_MCLK, buf, count);
}

static ssize_t amdgpu_get_pp_dpm_socclk(struct device *dev,
		struct device_attribute *attr,
		char *buf)
{
	return amdgpu_get_pp_dpm_clock(dev, PP_SOCCLK, buf);
}

static ssize_t amdgpu_set_pp_dpm_socclk(struct device *dev,
		struct device_attribute *attr,
		const char *buf,
		size_t count)
{
	return amdgpu_set_pp_dpm_clock(dev, PP_SOCCLK, buf, count);
}

static ssize_t amdgpu_get_pp_dpm_fclk(struct device *dev,
		struct device_attribute *attr,
		char *buf)
{
	return amdgpu_get_pp_dpm_clock(dev, PP_FCLK, buf);
}

static ssize_t amdgpu_set_pp_dpm_fclk(struct device *dev,
		struct device_attribute *attr,
		const char *buf,
		size_t count)
{
	return amdgpu_set_pp_dpm_clock(dev, PP_FCLK, buf, count);
}

static ssize_t amdgpu_get_pp_dpm_vclk(struct device *dev,
		struct device_attribute *attr,
		char *buf)
{
	return amdgpu_get_pp_dpm_clock(dev, PP_VCLK, buf);
}

static ssize_t amdgpu_set_pp_dpm_vclk(struct device *dev,
		struct device_attribute *attr,
		const char *buf,
		size_t count)
{
	return amdgpu_set_pp_dpm_clock(dev, PP_VCLK, buf, count);
}

static ssize_t amdgpu_get_pp_dpm_vclk1(struct device *dev,
		struct device_attribute *attr,
		char *buf)
{
	return amdgpu_get_pp_dpm_clock(dev, PP_VCLK1, buf);
}

static ssize_t amdgpu_set_pp_dpm_vclk1(struct device *dev,
		struct device_attribute *attr,
		const char *buf,
		size_t count)
{
	return amdgpu_set_pp_dpm_clock(dev, PP_VCLK1, buf, count);
}

static ssize_t amdgpu_get_pp_dpm_dclk(struct device *dev,
		struct device_attribute *attr,
		char *buf)
{
	return amdgpu_get_pp_dpm_clock(dev, PP_DCLK, buf);
}

static ssize_t amdgpu_set_pp_dpm_dclk(struct device *dev,
		struct device_attribute *attr,
		const char *buf,
		size_t count)
{
	return amdgpu_set_pp_dpm_clock(dev, PP_DCLK, buf, count);
}

static ssize_t amdgpu_get_pp_dpm_dclk1(struct device *dev,
		struct device_attribute *attr,
		char *buf)
{
	return amdgpu_get_pp_dpm_clock(dev, PP_DCLK1, buf);
}

static ssize_t amdgpu_set_pp_dpm_dclk1(struct device *dev,
		struct device_attribute *attr,
		const char *buf,
		size_t count)
{
	return amdgpu_set_pp_dpm_clock(dev, PP_DCLK1, buf, count);
}

static ssize_t amdgpu_get_pp_dpm_dcefclk(struct device *dev,
		struct device_attribute *attr,
		char *buf)
{
	return amdgpu_get_pp_dpm_clock(dev, PP_DCEFCLK, buf);
}

static ssize_t amdgpu_set_pp_dpm_dcefclk(struct device *dev,
		struct device_attribute *attr,
		const char *buf,
		size_t count)
{
	return amdgpu_set_pp_dpm_clock(dev, PP_DCEFCLK, buf, count);
}

static ssize_t amdgpu_get_pp_dpm_pcie(struct device *dev,
		struct device_attribute *attr,
		char *buf)
{
	return amdgpu_get_pp_dpm_clock(dev, PP_PCIE, buf);
}

static ssize_t amdgpu_set_pp_dpm_pcie(struct device *dev,
		struct device_attribute *attr,
		const char *buf,
		size_t count)
{
	return amdgpu_set_pp_dpm_clock(dev, PP_PCIE, buf, count);
}

static ssize_t amdgpu_get_pp_sclk_od(struct device *dev,
		struct device_attribute *attr,
		char *buf)
{
	struct drm_device *ddev = dev_get_drvdata(dev);
	struct amdgpu_device *adev = drm_to_adev(ddev);
	uint32_t value = 0;
	int ret;

	if (amdgpu_in_reset(adev))
		return -EPERM;
	if (adev->in_suspend && !adev->in_runpm)
		return -EPERM;

	ret = pm_runtime_get_sync(ddev->dev);
	if (ret < 0) {
		pm_runtime_put_autosuspend(ddev->dev);
		return ret;
	}

	value = amdgpu_dpm_get_sclk_od(adev);

	pm_runtime_mark_last_busy(ddev->dev);
	pm_runtime_put_autosuspend(ddev->dev);

	return sysfs_emit(buf, "%d\n", value);
}

static ssize_t amdgpu_set_pp_sclk_od(struct device *dev,
		struct device_attribute *attr,
		const char *buf,
		size_t count)
{
	struct drm_device *ddev = dev_get_drvdata(dev);
	struct amdgpu_device *adev = drm_to_adev(ddev);
	int ret;
	long int value;

	if (amdgpu_in_reset(adev))
		return -EPERM;
	if (adev->in_suspend && !adev->in_runpm)
		return -EPERM;

	ret = kstrtol(buf, 0, &value);

	if (ret)
		return -EINVAL;

	ret = pm_runtime_get_sync(ddev->dev);
	if (ret < 0) {
		pm_runtime_put_autosuspend(ddev->dev);
		return ret;
	}

	amdgpu_dpm_set_sclk_od(adev, (uint32_t)value);

	pm_runtime_mark_last_busy(ddev->dev);
	pm_runtime_put_autosuspend(ddev->dev);

	return count;
}

static ssize_t amdgpu_get_pp_mclk_od(struct device *dev,
		struct device_attribute *attr,
		char *buf)
{
	struct drm_device *ddev = dev_get_drvdata(dev);
	struct amdgpu_device *adev = drm_to_adev(ddev);
	uint32_t value = 0;
	int ret;

	if (amdgpu_in_reset(adev))
		return -EPERM;
	if (adev->in_suspend && !adev->in_runpm)
		return -EPERM;

	ret = pm_runtime_get_sync(ddev->dev);
	if (ret < 0) {
		pm_runtime_put_autosuspend(ddev->dev);
		return ret;
	}

	value = amdgpu_dpm_get_mclk_od(adev);

	pm_runtime_mark_last_busy(ddev->dev);
	pm_runtime_put_autosuspend(ddev->dev);

	return sysfs_emit(buf, "%d\n", value);
}

static ssize_t amdgpu_set_pp_mclk_od(struct device *dev,
		struct device_attribute *attr,
		const char *buf,
		size_t count)
{
	struct drm_device *ddev = dev_get_drvdata(dev);
	struct amdgpu_device *adev = drm_to_adev(ddev);
	int ret;
	long int value;

	if (amdgpu_in_reset(adev))
		return -EPERM;
	if (adev->in_suspend && !adev->in_runpm)
		return -EPERM;

	ret = kstrtol(buf, 0, &value);

	if (ret)
		return -EINVAL;

	ret = pm_runtime_get_sync(ddev->dev);
	if (ret < 0) {
		pm_runtime_put_autosuspend(ddev->dev);
		return ret;
	}

	amdgpu_dpm_set_mclk_od(adev, (uint32_t)value);

	pm_runtime_mark_last_busy(ddev->dev);
	pm_runtime_put_autosuspend(ddev->dev);

	return count;
}

/**
 * DOC: pp_power_profile_mode
 *
 * The amdgpu driver provides a sysfs API for adjusting the heuristics
 * related to switching between power levels in a power state.  The file
 * pp_power_profile_mode is used for this.
 *
 * Reading this file outputs a list of all of the predefined power profiles
 * and the relevant heuristics settings for that profile.
 *
 * To select a profile or create a custom profile, first select manual using
 * power_dpm_force_performance_level.  Writing the number of a predefined
 * profile to pp_power_profile_mode will enable those heuristics.  To
 * create a custom set of heuristics, write a string of numbers to the file
 * starting with the number of the custom profile along with a setting
 * for each heuristic parameter.  Due to differences across asic families
 * the heuristic parameters vary from family to family.
 *
 */

static ssize_t amdgpu_get_pp_power_profile_mode(struct device *dev,
		struct device_attribute *attr,
		char *buf)
{
	struct drm_device *ddev = dev_get_drvdata(dev);
	struct amdgpu_device *adev = drm_to_adev(ddev);
	ssize_t size;
	int ret;

	if (amdgpu_in_reset(adev))
		return -EPERM;
	if (adev->in_suspend && !adev->in_runpm)
		return -EPERM;

	ret = pm_runtime_get_sync(ddev->dev);
	if (ret < 0) {
		pm_runtime_put_autosuspend(ddev->dev);
		return ret;
	}

	size = amdgpu_dpm_get_power_profile_mode(adev, buf);
	if (size <= 0)
		size = sysfs_emit(buf, "\n");

	pm_runtime_mark_last_busy(ddev->dev);
	pm_runtime_put_autosuspend(ddev->dev);

	return size;
}


static ssize_t amdgpu_set_pp_power_profile_mode(struct device *dev,
		struct device_attribute *attr,
		const char *buf,
		size_t count)
{
	int ret;
	struct drm_device *ddev = dev_get_drvdata(dev);
	struct amdgpu_device *adev = drm_to_adev(ddev);
	uint32_t parameter_size = 0;
	long parameter[64];
	char *sub_str, buf_cpy[128];
	char *tmp_str;
	uint32_t i = 0;
	char tmp[2];
	long int profile_mode = 0;
	const char delimiter[3] = {' ', '\n', '\0'};

	if (amdgpu_in_reset(adev))
		return -EPERM;
	if (adev->in_suspend && !adev->in_runpm)
		return -EPERM;

	tmp[0] = *(buf);
	tmp[1] = '\0';
	ret = kstrtol(tmp, 0, &profile_mode);
	if (ret)
		return -EINVAL;

	if (profile_mode == PP_SMC_POWER_PROFILE_CUSTOM) {
		if (count < 2 || count > 127)
			return -EINVAL;
		while (isspace(*++buf))
			i++;
		memcpy(buf_cpy, buf, count-i);
		tmp_str = buf_cpy;
		while ((sub_str = strsep(&tmp_str, delimiter)) != NULL) {
			if (strlen(sub_str) == 0)
				continue;
			ret = kstrtol(sub_str, 0, &parameter[parameter_size]);
			if (ret)
				return -EINVAL;
			parameter_size++;
			while (isspace(*tmp_str))
				tmp_str++;
		}
	}
	parameter[parameter_size] = profile_mode;

	ret = pm_runtime_get_sync(ddev->dev);
	if (ret < 0) {
		pm_runtime_put_autosuspend(ddev->dev);
		return ret;
	}

	ret = amdgpu_dpm_set_power_profile_mode(adev, parameter, parameter_size);

	pm_runtime_mark_last_busy(ddev->dev);
	pm_runtime_put_autosuspend(ddev->dev);

	if (!ret)
		return count;

	return -EINVAL;
}

static unsigned int amdgpu_hwmon_get_sensor_generic(struct amdgpu_device *adev,
						    enum amd_pp_sensors sensor,
						    void *query)
{
	int r, size = sizeof(uint32_t);

	if (amdgpu_in_reset(adev))
		return -EPERM;
	if (adev->in_suspend && !adev->in_runpm)
		return -EPERM;

	r = pm_runtime_get_sync(adev_to_drm(adev)->dev);
	if (r < 0) {
		pm_runtime_put_autosuspend(adev_to_drm(adev)->dev);
		return r;
	}

	/* get the sensor value */
	r = amdgpu_dpm_read_sensor(adev, sensor, query, &size);

	pm_runtime_mark_last_busy(adev_to_drm(adev)->dev);
	pm_runtime_put_autosuspend(adev_to_drm(adev)->dev);

	return r;
}

/**
 * DOC: gpu_busy_percent
 *
 * The amdgpu driver provides a sysfs API for reading how busy the GPU
 * is as a percentage.  The file gpu_busy_percent is used for this.
 * The SMU firmware computes a percentage of load based on the
 * aggregate activity level in the IP cores.
 */
static ssize_t amdgpu_get_gpu_busy_percent(struct device *dev,
					   struct device_attribute *attr,
					   char *buf)
{
	struct drm_device *ddev = dev_get_drvdata(dev);
	struct amdgpu_device *adev = drm_to_adev(ddev);
	unsigned int value;
	int r;

	r = amdgpu_hwmon_get_sensor_generic(adev, AMDGPU_PP_SENSOR_GPU_LOAD, &value);
	if (r)
		return r;

	return sysfs_emit(buf, "%d\n", value);
}

/**
 * DOC: mem_busy_percent
 *
 * The amdgpu driver provides a sysfs API for reading how busy the VRAM
 * is as a percentage.  The file mem_busy_percent is used for this.
 * The SMU firmware computes a percentage of load based on the
 * aggregate activity level in the IP cores.
 */
static ssize_t amdgpu_get_mem_busy_percent(struct device *dev,
					   struct device_attribute *attr,
					   char *buf)
{
	struct drm_device *ddev = dev_get_drvdata(dev);
	struct amdgpu_device *adev = drm_to_adev(ddev);
	unsigned int value;
	int r;

	r = amdgpu_hwmon_get_sensor_generic(adev, AMDGPU_PP_SENSOR_MEM_LOAD, &value);
	if (r)
		return r;

	return sysfs_emit(buf, "%d\n", value);
}

/**
 * DOC: pcie_bw
 *
 * The amdgpu driver provides a sysfs API for estimating how much data
 * has been received and sent by the GPU in the last second through PCIe.
 * The file pcie_bw is used for this.
 * The Perf counters count the number of received and sent messages and return
 * those values, as well as the maximum payload size of a PCIe packet (mps).
 * Note that it is not possible to easily and quickly obtain the size of each
 * packet transmitted, so we output the max payload size (mps) to allow for
 * quick estimation of the PCIe bandwidth usage
 */
static ssize_t amdgpu_get_pcie_bw(struct device *dev,
		struct device_attribute *attr,
		char *buf)
{
	struct drm_device *ddev = dev_get_drvdata(dev);
	struct amdgpu_device *adev = drm_to_adev(ddev);
	uint64_t count0 = 0, count1 = 0;
	int ret;

	if (amdgpu_in_reset(adev))
		return -EPERM;
	if (adev->in_suspend && !adev->in_runpm)
		return -EPERM;

	if (adev->flags & AMD_IS_APU)
		return -ENODATA;

	if (!adev->asic_funcs->get_pcie_usage)
		return -ENODATA;

	ret = pm_runtime_get_sync(ddev->dev);
	if (ret < 0) {
		pm_runtime_put_autosuspend(ddev->dev);
		return ret;
	}

	amdgpu_asic_get_pcie_usage(adev, &count0, &count1);

	pm_runtime_mark_last_busy(ddev->dev);
	pm_runtime_put_autosuspend(ddev->dev);

	return sysfs_emit(buf, "%llu %llu %i\n",
			  count0, count1, pcie_get_mps(adev->pdev));
}

/**
 * DOC: unique_id
 *
 * The amdgpu driver provides a sysfs API for providing a unique ID for the GPU
 * The file unique_id is used for this.
 * This will provide a Unique ID that will persist from machine to machine
 *
 * NOTE: This will only work for GFX9 and newer. This file will be absent
 * on unsupported ASICs (GFX8 and older)
 */
static ssize_t amdgpu_get_unique_id(struct device *dev,
		struct device_attribute *attr,
		char *buf)
{
	struct drm_device *ddev = dev_get_drvdata(dev);
	struct amdgpu_device *adev = drm_to_adev(ddev);

	if (amdgpu_in_reset(adev))
		return -EPERM;
	if (adev->in_suspend && !adev->in_runpm)
		return -EPERM;

	if (adev->unique_id)
		return sysfs_emit(buf, "%016llx\n", adev->unique_id);

	return 0;
}

/**
 * DOC: thermal_throttling_logging
 *
 * Thermal throttling pulls down the clock frequency and thus the performance.
 * It's an useful mechanism to protect the chip from overheating. Since it
 * impacts performance, the user controls whether it is enabled and if so,
 * the log frequency.
 *
 * Reading back the file shows you the status(enabled or disabled) and
 * the interval(in seconds) between each thermal logging.
 *
 * Writing an integer to the file, sets a new logging interval, in seconds.
 * The value should be between 1 and 3600. If the value is less than 1,
 * thermal logging is disabled. Values greater than 3600 are ignored.
 */
static ssize_t amdgpu_get_thermal_throttling_logging(struct device *dev,
						     struct device_attribute *attr,
						     char *buf)
{
	struct drm_device *ddev = dev_get_drvdata(dev);
	struct amdgpu_device *adev = drm_to_adev(ddev);

	return sysfs_emit(buf, "%s: thermal throttling logging %s, with interval %d seconds\n",
			  adev_to_drm(adev)->unique,
			  atomic_read(&adev->throttling_logging_enabled) ? "enabled" : "disabled",
			  adev->throttling_logging_rs.interval / HZ + 1);
}

static ssize_t amdgpu_set_thermal_throttling_logging(struct device *dev,
						     struct device_attribute *attr,
						     const char *buf,
						     size_t count)
{
	struct drm_device *ddev = dev_get_drvdata(dev);
	struct amdgpu_device *adev = drm_to_adev(ddev);
	long throttling_logging_interval;
	unsigned long flags;
	int ret = 0;

	ret = kstrtol(buf, 0, &throttling_logging_interval);
	if (ret)
		return ret;

	if (throttling_logging_interval > 3600)
		return -EINVAL;

	if (throttling_logging_interval > 0) {
		raw_spin_lock_irqsave(&adev->throttling_logging_rs.lock, flags);
		/*
		 * Reset the ratelimit timer internals.
		 * This can effectively restart the timer.
		 */
		adev->throttling_logging_rs.interval =
			(throttling_logging_interval - 1) * HZ;
		adev->throttling_logging_rs.begin = 0;
		adev->throttling_logging_rs.printed = 0;
		adev->throttling_logging_rs.missed = 0;
		raw_spin_unlock_irqrestore(&adev->throttling_logging_rs.lock, flags);

		atomic_set(&adev->throttling_logging_enabled, 1);
	} else {
		atomic_set(&adev->throttling_logging_enabled, 0);
	}

	return count;
}

/**
 * DOC: apu_thermal_cap
 *
 * The amdgpu driver provides a sysfs API for retrieving/updating thermal
 * limit temperature in millidegrees Celsius
 *
 * Reading back the file shows you core limit value
 *
 * Writing an integer to the file, sets a new thermal limit. The value
 * should be between 0 and 100. If the value is less than 0 or greater
 * than 100, then the write request will be ignored.
 */
static ssize_t amdgpu_get_apu_thermal_cap(struct device *dev,
					 struct device_attribute *attr,
					 char *buf)
{
	int ret, size;
	u32 limit;
	struct drm_device *ddev = dev_get_drvdata(dev);
	struct amdgpu_device *adev = drm_to_adev(ddev);

	ret = pm_runtime_get_sync(ddev->dev);
	if (ret < 0) {
		pm_runtime_put_autosuspend(ddev->dev);
		return ret;
	}

	ret = amdgpu_dpm_get_apu_thermal_limit(adev, &limit);
	if (!ret)
		size = sysfs_emit(buf, "%u\n", limit);
	else
		size = sysfs_emit(buf, "failed to get thermal limit\n");

	pm_runtime_mark_last_busy(ddev->dev);
	pm_runtime_put_autosuspend(ddev->dev);

	return size;
}

static ssize_t amdgpu_set_apu_thermal_cap(struct device *dev,
					 struct device_attribute *attr,
					 const char *buf,
					 size_t count)
{
	int ret;
	u32 value;
	struct drm_device *ddev = dev_get_drvdata(dev);
	struct amdgpu_device *adev = drm_to_adev(ddev);

	ret = kstrtou32(buf, 10, &value);
	if (ret)
		return ret;

	if (value > 100) {
		dev_err(dev, "Invalid argument !\n");
		return -EINVAL;
	}

	ret = pm_runtime_get_sync(ddev->dev);
	if (ret < 0) {
		pm_runtime_put_autosuspend(ddev->dev);
		return ret;
	}

	ret = amdgpu_dpm_set_apu_thermal_limit(adev, value);
	if (ret) {
		dev_err(dev, "failed to update thermal limit\n");
		return ret;
	}

	pm_runtime_mark_last_busy(ddev->dev);
	pm_runtime_put_autosuspend(ddev->dev);

	return count;
}

/**
 * DOC: gpu_metrics
 *
 * The amdgpu driver provides a sysfs API for retrieving current gpu
 * metrics data. The file gpu_metrics is used for this. Reading the
 * file will dump all the current gpu metrics data.
 *
 * These data include temperature, frequency, engines utilization,
 * power consume, throttler status, fan speed and cpu core statistics(
 * available for APU only). That's it will give a snapshot of all sensors
 * at the same time.
 */
static ssize_t amdgpu_get_gpu_metrics(struct device *dev,
				      struct device_attribute *attr,
				      char *buf)
{
	struct drm_device *ddev = dev_get_drvdata(dev);
	struct amdgpu_device *adev = drm_to_adev(ddev);
	void *gpu_metrics;
	ssize_t size = 0;
	int ret;

	if (amdgpu_in_reset(adev))
		return -EPERM;
	if (adev->in_suspend && !adev->in_runpm)
		return -EPERM;

	ret = pm_runtime_get_sync(ddev->dev);
	if (ret < 0) {
		pm_runtime_put_autosuspend(ddev->dev);
		return ret;
	}

	size = amdgpu_dpm_get_gpu_metrics(adev, &gpu_metrics);
	if (size <= 0)
		goto out;

	if (size >= PAGE_SIZE)
		size = PAGE_SIZE - 1;

	memcpy(buf, gpu_metrics, size);

out:
	pm_runtime_mark_last_busy(ddev->dev);
	pm_runtime_put_autosuspend(ddev->dev);

	return size;
}

static int amdgpu_show_powershift_percent(struct device *dev,
					char *buf, enum amd_pp_sensors sensor)
{
	struct drm_device *ddev = dev_get_drvdata(dev);
	struct amdgpu_device *adev = drm_to_adev(ddev);
	uint32_t ss_power;
	int r = 0, i;

	r = amdgpu_hwmon_get_sensor_generic(adev, sensor, (void *)&ss_power);
	if (r == -EOPNOTSUPP) {
		/* sensor not available on dGPU, try to read from APU */
		adev = NULL;
		mutex_lock(&mgpu_info.mutex);
		for (i = 0; i < mgpu_info.num_gpu; i++) {
			if (mgpu_info.gpu_ins[i].adev->flags & AMD_IS_APU) {
				adev = mgpu_info.gpu_ins[i].adev;
				break;
			}
		}
		mutex_unlock(&mgpu_info.mutex);
		if (adev)
			r = amdgpu_hwmon_get_sensor_generic(adev, sensor, (void *)&ss_power);
	}

	if (r)
		return r;

	return sysfs_emit(buf, "%u%%\n", ss_power);
}

/**
 * DOC: smartshift_apu_power
 *
 * The amdgpu driver provides a sysfs API for reporting APU power
 * shift in percentage if platform supports smartshift. Value 0 means that
 * there is no powershift and values between [1-100] means that the power
 * is shifted to APU, the percentage of boost is with respect to APU power
 * limit on the platform.
 */

static ssize_t amdgpu_get_smartshift_apu_power(struct device *dev, struct device_attribute *attr,
					       char *buf)
{
	return amdgpu_show_powershift_percent(dev, buf, AMDGPU_PP_SENSOR_SS_APU_SHARE);
}

/**
 * DOC: smartshift_dgpu_power
 *
 * The amdgpu driver provides a sysfs API for reporting dGPU power
 * shift in percentage if platform supports smartshift. Value 0 means that
 * there is no powershift and values between [1-100] means that the power is
 * shifted to dGPU, the percentage of boost is with respect to dGPU power
 * limit on the platform.
 */

static ssize_t amdgpu_get_smartshift_dgpu_power(struct device *dev, struct device_attribute *attr,
						char *buf)
{
	return amdgpu_show_powershift_percent(dev, buf, AMDGPU_PP_SENSOR_SS_DGPU_SHARE);
}

/**
 * DOC: smartshift_bias
 *
 * The amdgpu driver provides a sysfs API for reporting the
 * smartshift(SS2.0) bias level. The value ranges from -100 to 100
 * and the default is 0. -100 sets maximum preference to APU
 * and 100 sets max perference to dGPU.
 */

static ssize_t amdgpu_get_smartshift_bias(struct device *dev,
					  struct device_attribute *attr,
					  char *buf)
{
	int r = 0;

	r = sysfs_emit(buf, "%d\n", amdgpu_smartshift_bias);

	return r;
}

static ssize_t amdgpu_set_smartshift_bias(struct device *dev,
					  struct device_attribute *attr,
					  const char *buf, size_t count)
{
	struct drm_device *ddev = dev_get_drvdata(dev);
	struct amdgpu_device *adev = drm_to_adev(ddev);
	int r = 0;
	int bias = 0;

	if (amdgpu_in_reset(adev))
		return -EPERM;
	if (adev->in_suspend && !adev->in_runpm)
		return -EPERM;

	r = pm_runtime_get_sync(ddev->dev);
	if (r < 0) {
		pm_runtime_put_autosuspend(ddev->dev);
		return r;
	}

	r = kstrtoint(buf, 10, &bias);
	if (r)
		goto out;

	if (bias > AMDGPU_SMARTSHIFT_MAX_BIAS)
		bias = AMDGPU_SMARTSHIFT_MAX_BIAS;
	else if (bias < AMDGPU_SMARTSHIFT_MIN_BIAS)
		bias = AMDGPU_SMARTSHIFT_MIN_BIAS;

	amdgpu_smartshift_bias = bias;
	r = count;

	/* TODO: update bias level with SMU message */

out:
	pm_runtime_mark_last_busy(ddev->dev);
	pm_runtime_put_autosuspend(ddev->dev);
	return r;
}

static int ss_power_attr_update(struct amdgpu_device *adev, struct amdgpu_device_attr *attr,
				uint32_t mask, enum amdgpu_device_attr_states *states)
{
	if (!amdgpu_device_supports_smart_shift(adev_to_drm(adev)))
		*states = ATTR_STATE_UNSUPPORTED;

	return 0;
}

static int ss_bias_attr_update(struct amdgpu_device *adev, struct amdgpu_device_attr *attr,
			       uint32_t mask, enum amdgpu_device_attr_states *states)
{
	uint32_t ss_power;

	if (!amdgpu_device_supports_smart_shift(adev_to_drm(adev)))
		*states = ATTR_STATE_UNSUPPORTED;
	else if (amdgpu_hwmon_get_sensor_generic(adev, AMDGPU_PP_SENSOR_SS_APU_SHARE,
		 (void *)&ss_power))
		*states = ATTR_STATE_UNSUPPORTED;
	else if (amdgpu_hwmon_get_sensor_generic(adev, AMDGPU_PP_SENSOR_SS_DGPU_SHARE,
		 (void *)&ss_power))
		*states = ATTR_STATE_UNSUPPORTED;

	return 0;
}

static struct amdgpu_device_attr amdgpu_device_attrs[] = {
	AMDGPU_DEVICE_ATTR_RW(power_dpm_state,				ATTR_FLAG_BASIC|ATTR_FLAG_ONEVF),
	AMDGPU_DEVICE_ATTR_RW(power_dpm_force_performance_level,	ATTR_FLAG_BASIC|ATTR_FLAG_ONEVF),
	AMDGPU_DEVICE_ATTR_RO(pp_num_states,				ATTR_FLAG_BASIC|ATTR_FLAG_ONEVF),
	AMDGPU_DEVICE_ATTR_RO(pp_cur_state,				ATTR_FLAG_BASIC|ATTR_FLAG_ONEVF),
	AMDGPU_DEVICE_ATTR_RW(pp_force_state,				ATTR_FLAG_BASIC|ATTR_FLAG_ONEVF),
	AMDGPU_DEVICE_ATTR_RW(pp_table,					ATTR_FLAG_BASIC|ATTR_FLAG_ONEVF),
	AMDGPU_DEVICE_ATTR_RW(pp_dpm_sclk,				ATTR_FLAG_BASIC|ATTR_FLAG_ONEVF),
	AMDGPU_DEVICE_ATTR_RW(pp_dpm_mclk,				ATTR_FLAG_BASIC|ATTR_FLAG_ONEVF),
	AMDGPU_DEVICE_ATTR_RW(pp_dpm_socclk,				ATTR_FLAG_BASIC|ATTR_FLAG_ONEVF),
	AMDGPU_DEVICE_ATTR_RW(pp_dpm_fclk,				ATTR_FLAG_BASIC|ATTR_FLAG_ONEVF),
	AMDGPU_DEVICE_ATTR_RW(pp_dpm_vclk,				ATTR_FLAG_BASIC|ATTR_FLAG_ONEVF),
	AMDGPU_DEVICE_ATTR_RW(pp_dpm_vclk1,				ATTR_FLAG_BASIC|ATTR_FLAG_ONEVF),
	AMDGPU_DEVICE_ATTR_RW(pp_dpm_dclk,				ATTR_FLAG_BASIC|ATTR_FLAG_ONEVF),
	AMDGPU_DEVICE_ATTR_RW(pp_dpm_dclk1,				ATTR_FLAG_BASIC|ATTR_FLAG_ONEVF),
	AMDGPU_DEVICE_ATTR_RW(pp_dpm_dcefclk,				ATTR_FLAG_BASIC|ATTR_FLAG_ONEVF),
	AMDGPU_DEVICE_ATTR_RW(pp_dpm_pcie,				ATTR_FLAG_BASIC|ATTR_FLAG_ONEVF),
	AMDGPU_DEVICE_ATTR_RW(pp_sclk_od,				ATTR_FLAG_BASIC),
	AMDGPU_DEVICE_ATTR_RW(pp_mclk_od,				ATTR_FLAG_BASIC),
	AMDGPU_DEVICE_ATTR_RW(pp_power_profile_mode,			ATTR_FLAG_BASIC|ATTR_FLAG_ONEVF),
	AMDGPU_DEVICE_ATTR_RW(pp_od_clk_voltage,			ATTR_FLAG_BASIC),
	AMDGPU_DEVICE_ATTR_RO(gpu_busy_percent,				ATTR_FLAG_BASIC|ATTR_FLAG_ONEVF),
	AMDGPU_DEVICE_ATTR_RO(mem_busy_percent,				ATTR_FLAG_BASIC|ATTR_FLAG_ONEVF),
	AMDGPU_DEVICE_ATTR_RO(pcie_bw,					ATTR_FLAG_BASIC),
	AMDGPU_DEVICE_ATTR_RW(pp_features,				ATTR_FLAG_BASIC|ATTR_FLAG_ONEVF),
	AMDGPU_DEVICE_ATTR_RO(unique_id,				ATTR_FLAG_BASIC|ATTR_FLAG_ONEVF),
	AMDGPU_DEVICE_ATTR_RW(thermal_throttling_logging,		ATTR_FLAG_BASIC|ATTR_FLAG_ONEVF),
	AMDGPU_DEVICE_ATTR_RW(apu_thermal_cap,				ATTR_FLAG_BASIC|ATTR_FLAG_ONEVF),
	AMDGPU_DEVICE_ATTR_RO(gpu_metrics,				ATTR_FLAG_BASIC|ATTR_FLAG_ONEVF),
	AMDGPU_DEVICE_ATTR_RO(smartshift_apu_power,			ATTR_FLAG_BASIC,
			      .attr_update = ss_power_attr_update),
	AMDGPU_DEVICE_ATTR_RO(smartshift_dgpu_power,			ATTR_FLAG_BASIC,
			      .attr_update = ss_power_attr_update),
	AMDGPU_DEVICE_ATTR_RW(smartshift_bias,				ATTR_FLAG_BASIC,
			      .attr_update = ss_bias_attr_update),
};

static int default_attr_update(struct amdgpu_device *adev, struct amdgpu_device_attr *attr,
			       uint32_t mask, enum amdgpu_device_attr_states *states)
{
	struct device_attribute *dev_attr = &attr->dev_attr;
	uint32_t mp1_ver = adev->ip_versions[MP1_HWIP][0];
	uint32_t gc_ver = adev->ip_versions[GC_HWIP][0];
	const char *attr_name = dev_attr->attr.name;

	if (!(attr->flags & mask)) {
		*states = ATTR_STATE_UNSUPPORTED;
		return 0;
	}

#define DEVICE_ATTR_IS(_name)	(!strcmp(attr_name, #_name))

	if (DEVICE_ATTR_IS(pp_dpm_socclk)) {
		if (gc_ver < IP_VERSION(9, 0, 0))
			*states = ATTR_STATE_UNSUPPORTED;
	} else if (DEVICE_ATTR_IS(pp_dpm_dcefclk)) {
		if (gc_ver < IP_VERSION(9, 0, 0) ||
		    !amdgpu_device_has_display_hardware(adev))
			*states = ATTR_STATE_UNSUPPORTED;
	} else if (DEVICE_ATTR_IS(pp_dpm_fclk)) {
		if (mp1_ver < IP_VERSION(10, 0, 0))
			*states = ATTR_STATE_UNSUPPORTED;
	} else if (DEVICE_ATTR_IS(pp_od_clk_voltage)) {
		*states = ATTR_STATE_UNSUPPORTED;
		if (amdgpu_dpm_is_overdrive_supported(adev))
			*states = ATTR_STATE_SUPPORTED;
	} else if (DEVICE_ATTR_IS(mem_busy_percent)) {
		if (adev->flags & AMD_IS_APU || gc_ver == IP_VERSION(9, 0, 1))
			*states = ATTR_STATE_UNSUPPORTED;
	} else if (DEVICE_ATTR_IS(pcie_bw)) {
		/* PCIe Perf counters won't work on APU nodes */
		if (adev->flags & AMD_IS_APU)
			*states = ATTR_STATE_UNSUPPORTED;
	} else if (DEVICE_ATTR_IS(unique_id)) {
		switch (gc_ver) {
		case IP_VERSION(9, 0, 1):
		case IP_VERSION(9, 4, 0):
		case IP_VERSION(9, 4, 1):
		case IP_VERSION(9, 4, 2):
		case IP_VERSION(9, 4, 3):
		case IP_VERSION(10, 3, 0):
		case IP_VERSION(11, 0, 0):
		case IP_VERSION(11, 0, 1):
		case IP_VERSION(11, 0, 2):
		case IP_VERSION(11, 0, 3):
			*states = ATTR_STATE_SUPPORTED;
			break;
		default:
			*states = ATTR_STATE_UNSUPPORTED;
		}
	} else if (DEVICE_ATTR_IS(pp_features)) {
		if ((adev->flags & AMD_IS_APU &&
		     gc_ver != IP_VERSION(9, 4, 3)) ||
		    gc_ver < IP_VERSION(9, 0, 0))
			*states = ATTR_STATE_UNSUPPORTED;
	} else if (DEVICE_ATTR_IS(gpu_metrics)) {
		if (gc_ver < IP_VERSION(9, 1, 0))
			*states = ATTR_STATE_UNSUPPORTED;
	} else if (DEVICE_ATTR_IS(pp_dpm_vclk)) {
		if (!(gc_ver == IP_VERSION(10, 3, 1) ||
		      gc_ver == IP_VERSION(10, 3, 0) ||
		      gc_ver == IP_VERSION(10, 1, 2) ||
		      gc_ver == IP_VERSION(11, 0, 0) ||
		      gc_ver == IP_VERSION(11, 0, 2) ||
<<<<<<< HEAD
		      gc_ver == IP_VERSION(11, 0, 3)))
=======
		      gc_ver == IP_VERSION(11, 0, 3) ||
		      gc_ver == IP_VERSION(9, 4, 3)))
			*states = ATTR_STATE_UNSUPPORTED;
	} else if (DEVICE_ATTR_IS(pp_dpm_vclk1)) {
		if (!((gc_ver == IP_VERSION(10, 3, 1) ||
			   gc_ver == IP_VERSION(10, 3, 0) ||
			   gc_ver == IP_VERSION(11, 0, 2) ||
			   gc_ver == IP_VERSION(11, 0, 3)) && adev->vcn.num_vcn_inst >= 2))
>>>>>>> 98817289
			*states = ATTR_STATE_UNSUPPORTED;
	} else if (DEVICE_ATTR_IS(pp_dpm_dclk)) {
		if (!(gc_ver == IP_VERSION(10, 3, 1) ||
		      gc_ver == IP_VERSION(10, 3, 0) ||
		      gc_ver == IP_VERSION(10, 1, 2) ||
		      gc_ver == IP_VERSION(11, 0, 0) ||
		      gc_ver == IP_VERSION(11, 0, 2) ||
<<<<<<< HEAD
		      gc_ver == IP_VERSION(11, 0, 3)))
=======
		      gc_ver == IP_VERSION(11, 0, 3) ||
		      gc_ver == IP_VERSION(9, 4, 3)))
			*states = ATTR_STATE_UNSUPPORTED;
	} else if (DEVICE_ATTR_IS(pp_dpm_dclk1)) {
		if (!((gc_ver == IP_VERSION(10, 3, 1) ||
			   gc_ver == IP_VERSION(10, 3, 0) ||
			   gc_ver == IP_VERSION(11, 0, 2) ||
			   gc_ver == IP_VERSION(11, 0, 3)) && adev->vcn.num_vcn_inst >= 2))
>>>>>>> 98817289
			*states = ATTR_STATE_UNSUPPORTED;
	} else if (DEVICE_ATTR_IS(pp_power_profile_mode)) {
		if (amdgpu_dpm_get_power_profile_mode(adev, NULL) == -EOPNOTSUPP)
			*states = ATTR_STATE_UNSUPPORTED;
		else if (gc_ver == IP_VERSION(10, 3, 0) && amdgpu_sriov_vf(adev))
			*states = ATTR_STATE_UNSUPPORTED;
	}

	switch (gc_ver) {
	case IP_VERSION(9, 4, 1):
	case IP_VERSION(9, 4, 2):
		/* the Mi series card does not support standalone mclk/socclk/fclk level setting */
		if (DEVICE_ATTR_IS(pp_dpm_mclk) ||
		    DEVICE_ATTR_IS(pp_dpm_socclk) ||
		    DEVICE_ATTR_IS(pp_dpm_fclk)) {
			dev_attr->attr.mode &= ~S_IWUGO;
			dev_attr->store = NULL;
		}
		break;
	case IP_VERSION(10, 3, 0):
		if (DEVICE_ATTR_IS(power_dpm_force_performance_level) &&
		    amdgpu_sriov_vf(adev)) {
			dev_attr->attr.mode &= ~0222;
			dev_attr->store = NULL;
		}
		break;
	default:
		break;
	}

	if (DEVICE_ATTR_IS(pp_dpm_dcefclk)) {
		/* SMU MP1 does not support dcefclk level setting */
		if (gc_ver >= IP_VERSION(10, 0, 0)) {
			dev_attr->attr.mode &= ~S_IWUGO;
			dev_attr->store = NULL;
		}
	}

	/* setting should not be allowed from VF if not in one VF mode */
	if (amdgpu_sriov_vf(adev) && !amdgpu_sriov_is_pp_one_vf(adev)) {
		dev_attr->attr.mode &= ~S_IWUGO;
		dev_attr->store = NULL;
	}

#undef DEVICE_ATTR_IS

	return 0;
}


static int amdgpu_device_attr_create(struct amdgpu_device *adev,
				     struct amdgpu_device_attr *attr,
				     uint32_t mask, struct list_head *attr_list)
{
	int ret = 0;
	enum amdgpu_device_attr_states attr_states = ATTR_STATE_SUPPORTED;
	struct amdgpu_device_attr_entry *attr_entry;
	struct device_attribute *dev_attr;
	const char *name;

	int (*attr_update)(struct amdgpu_device *adev, struct amdgpu_device_attr *attr,
			   uint32_t mask, enum amdgpu_device_attr_states *states) = default_attr_update;

	if (!attr)
		return -EINVAL;

	dev_attr = &attr->dev_attr;
	name = dev_attr->attr.name;

	attr_update = attr->attr_update ? attr->attr_update : default_attr_update;

	ret = attr_update(adev, attr, mask, &attr_states);
	if (ret) {
		dev_err(adev->dev, "failed to update device file %s, ret = %d\n",
			name, ret);
		return ret;
	}

	if (attr_states == ATTR_STATE_UNSUPPORTED)
		return 0;

	ret = device_create_file(adev->dev, dev_attr);
	if (ret) {
		dev_err(adev->dev, "failed to create device file %s, ret = %d\n",
			name, ret);
	}

	attr_entry = kmalloc(sizeof(*attr_entry), GFP_KERNEL);
	if (!attr_entry)
		return -ENOMEM;

	attr_entry->attr = attr;
	INIT_LIST_HEAD(&attr_entry->entry);

	list_add_tail(&attr_entry->entry, attr_list);

	return ret;
}

static void amdgpu_device_attr_remove(struct amdgpu_device *adev, struct amdgpu_device_attr *attr)
{
	struct device_attribute *dev_attr = &attr->dev_attr;

	device_remove_file(adev->dev, dev_attr);
}

static void amdgpu_device_attr_remove_groups(struct amdgpu_device *adev,
					     struct list_head *attr_list);

static int amdgpu_device_attr_create_groups(struct amdgpu_device *adev,
					    struct amdgpu_device_attr *attrs,
					    uint32_t counts,
					    uint32_t mask,
					    struct list_head *attr_list)
{
	int ret = 0;
	uint32_t i = 0;

	for (i = 0; i < counts; i++) {
		ret = amdgpu_device_attr_create(adev, &attrs[i], mask, attr_list);
		if (ret)
			goto failed;
	}

	return 0;

failed:
	amdgpu_device_attr_remove_groups(adev, attr_list);

	return ret;
}

static void amdgpu_device_attr_remove_groups(struct amdgpu_device *adev,
					     struct list_head *attr_list)
{
	struct amdgpu_device_attr_entry *entry, *entry_tmp;

	if (list_empty(attr_list))
		return ;

	list_for_each_entry_safe(entry, entry_tmp, attr_list, entry) {
		amdgpu_device_attr_remove(adev, entry->attr);
		list_del(&entry->entry);
		kfree(entry);
	}
}

static ssize_t amdgpu_hwmon_show_temp(struct device *dev,
				      struct device_attribute *attr,
				      char *buf)
{
	struct amdgpu_device *adev = dev_get_drvdata(dev);
	int channel = to_sensor_dev_attr(attr)->index;
	int r, temp = 0;

	if (channel >= PP_TEMP_MAX)
		return -EINVAL;

	switch (channel) {
	case PP_TEMP_JUNCTION:
		/* get current junction temperature */
		r = amdgpu_hwmon_get_sensor_generic(adev, AMDGPU_PP_SENSOR_HOTSPOT_TEMP,
					   (void *)&temp);
		break;
	case PP_TEMP_EDGE:
		/* get current edge temperature */
		r = amdgpu_hwmon_get_sensor_generic(adev, AMDGPU_PP_SENSOR_EDGE_TEMP,
					   (void *)&temp);
		break;
	case PP_TEMP_MEM:
		/* get current memory temperature */
		r = amdgpu_hwmon_get_sensor_generic(adev, AMDGPU_PP_SENSOR_MEM_TEMP,
					   (void *)&temp);
		break;
	default:
		r = -EINVAL;
		break;
	}

	if (r)
		return r;

	return sysfs_emit(buf, "%d\n", temp);
}

static ssize_t amdgpu_hwmon_show_temp_thresh(struct device *dev,
					     struct device_attribute *attr,
					     char *buf)
{
	struct amdgpu_device *adev = dev_get_drvdata(dev);
	int hyst = to_sensor_dev_attr(attr)->index;
	int temp;

	if (hyst)
		temp = adev->pm.dpm.thermal.min_temp;
	else
		temp = adev->pm.dpm.thermal.max_temp;

	return sysfs_emit(buf, "%d\n", temp);
}

static ssize_t amdgpu_hwmon_show_hotspot_temp_thresh(struct device *dev,
					     struct device_attribute *attr,
					     char *buf)
{
	struct amdgpu_device *adev = dev_get_drvdata(dev);
	int hyst = to_sensor_dev_attr(attr)->index;
	int temp;

	if (hyst)
		temp = adev->pm.dpm.thermal.min_hotspot_temp;
	else
		temp = adev->pm.dpm.thermal.max_hotspot_crit_temp;

	return sysfs_emit(buf, "%d\n", temp);
}

static ssize_t amdgpu_hwmon_show_mem_temp_thresh(struct device *dev,
					     struct device_attribute *attr,
					     char *buf)
{
	struct amdgpu_device *adev = dev_get_drvdata(dev);
	int hyst = to_sensor_dev_attr(attr)->index;
	int temp;

	if (hyst)
		temp = adev->pm.dpm.thermal.min_mem_temp;
	else
		temp = adev->pm.dpm.thermal.max_mem_crit_temp;

	return sysfs_emit(buf, "%d\n", temp);
}

static ssize_t amdgpu_hwmon_show_temp_label(struct device *dev,
					     struct device_attribute *attr,
					     char *buf)
{
	int channel = to_sensor_dev_attr(attr)->index;

	if (channel >= PP_TEMP_MAX)
		return -EINVAL;

	return sysfs_emit(buf, "%s\n", temp_label[channel].label);
}

static ssize_t amdgpu_hwmon_show_temp_emergency(struct device *dev,
					     struct device_attribute *attr,
					     char *buf)
{
	struct amdgpu_device *adev = dev_get_drvdata(dev);
	int channel = to_sensor_dev_attr(attr)->index;
	int temp = 0;

	if (channel >= PP_TEMP_MAX)
		return -EINVAL;

	switch (channel) {
	case PP_TEMP_JUNCTION:
		temp = adev->pm.dpm.thermal.max_hotspot_emergency_temp;
		break;
	case PP_TEMP_EDGE:
		temp = adev->pm.dpm.thermal.max_edge_emergency_temp;
		break;
	case PP_TEMP_MEM:
		temp = adev->pm.dpm.thermal.max_mem_emergency_temp;
		break;
	}

	return sysfs_emit(buf, "%d\n", temp);
}

static ssize_t amdgpu_hwmon_get_pwm1_enable(struct device *dev,
					    struct device_attribute *attr,
					    char *buf)
{
	struct amdgpu_device *adev = dev_get_drvdata(dev);
	u32 pwm_mode = 0;
	int ret;

	if (amdgpu_in_reset(adev))
		return -EPERM;
	if (adev->in_suspend && !adev->in_runpm)
		return -EPERM;

	ret = pm_runtime_get_sync(adev_to_drm(adev)->dev);
	if (ret < 0) {
		pm_runtime_put_autosuspend(adev_to_drm(adev)->dev);
		return ret;
	}

	ret = amdgpu_dpm_get_fan_control_mode(adev, &pwm_mode);

	pm_runtime_mark_last_busy(adev_to_drm(adev)->dev);
	pm_runtime_put_autosuspend(adev_to_drm(adev)->dev);

	if (ret)
		return -EINVAL;

	return sysfs_emit(buf, "%u\n", pwm_mode);
}

static ssize_t amdgpu_hwmon_set_pwm1_enable(struct device *dev,
					    struct device_attribute *attr,
					    const char *buf,
					    size_t count)
{
	struct amdgpu_device *adev = dev_get_drvdata(dev);
	int err, ret;
	int value;

	if (amdgpu_in_reset(adev))
		return -EPERM;
	if (adev->in_suspend && !adev->in_runpm)
		return -EPERM;

	err = kstrtoint(buf, 10, &value);
	if (err)
		return err;

	ret = pm_runtime_get_sync(adev_to_drm(adev)->dev);
	if (ret < 0) {
		pm_runtime_put_autosuspend(adev_to_drm(adev)->dev);
		return ret;
	}

	ret = amdgpu_dpm_set_fan_control_mode(adev, value);

	pm_runtime_mark_last_busy(adev_to_drm(adev)->dev);
	pm_runtime_put_autosuspend(adev_to_drm(adev)->dev);

	if (ret)
		return -EINVAL;

	return count;
}

static ssize_t amdgpu_hwmon_get_pwm1_min(struct device *dev,
					 struct device_attribute *attr,
					 char *buf)
{
	return sysfs_emit(buf, "%i\n", 0);
}

static ssize_t amdgpu_hwmon_get_pwm1_max(struct device *dev,
					 struct device_attribute *attr,
					 char *buf)
{
	return sysfs_emit(buf, "%i\n", 255);
}

static ssize_t amdgpu_hwmon_set_pwm1(struct device *dev,
				     struct device_attribute *attr,
				     const char *buf, size_t count)
{
	struct amdgpu_device *adev = dev_get_drvdata(dev);
	int err;
	u32 value;
	u32 pwm_mode;

	if (amdgpu_in_reset(adev))
		return -EPERM;
	if (adev->in_suspend && !adev->in_runpm)
		return -EPERM;

	err = kstrtou32(buf, 10, &value);
	if (err)
		return err;

	err = pm_runtime_get_sync(adev_to_drm(adev)->dev);
	if (err < 0) {
		pm_runtime_put_autosuspend(adev_to_drm(adev)->dev);
		return err;
	}

	err = amdgpu_dpm_get_fan_control_mode(adev, &pwm_mode);
	if (err)
		goto out;

	if (pwm_mode != AMD_FAN_CTRL_MANUAL) {
		pr_info("manual fan speed control should be enabled first\n");
		err = -EINVAL;
		goto out;
	}

	err = amdgpu_dpm_set_fan_speed_pwm(adev, value);

out:
	pm_runtime_mark_last_busy(adev_to_drm(adev)->dev);
	pm_runtime_put_autosuspend(adev_to_drm(adev)->dev);

	if (err)
		return err;

	return count;
}

static ssize_t amdgpu_hwmon_get_pwm1(struct device *dev,
				     struct device_attribute *attr,
				     char *buf)
{
	struct amdgpu_device *adev = dev_get_drvdata(dev);
	int err;
	u32 speed = 0;

	if (amdgpu_in_reset(adev))
		return -EPERM;
	if (adev->in_suspend && !adev->in_runpm)
		return -EPERM;

	err = pm_runtime_get_sync(adev_to_drm(adev)->dev);
	if (err < 0) {
		pm_runtime_put_autosuspend(adev_to_drm(adev)->dev);
		return err;
	}

	err = amdgpu_dpm_get_fan_speed_pwm(adev, &speed);

	pm_runtime_mark_last_busy(adev_to_drm(adev)->dev);
	pm_runtime_put_autosuspend(adev_to_drm(adev)->dev);

	if (err)
		return err;

	return sysfs_emit(buf, "%i\n", speed);
}

static ssize_t amdgpu_hwmon_get_fan1_input(struct device *dev,
					   struct device_attribute *attr,
					   char *buf)
{
	struct amdgpu_device *adev = dev_get_drvdata(dev);
	int err;
	u32 speed = 0;

	if (amdgpu_in_reset(adev))
		return -EPERM;
	if (adev->in_suspend && !adev->in_runpm)
		return -EPERM;

	err = pm_runtime_get_sync(adev_to_drm(adev)->dev);
	if (err < 0) {
		pm_runtime_put_autosuspend(adev_to_drm(adev)->dev);
		return err;
	}

	err = amdgpu_dpm_get_fan_speed_rpm(adev, &speed);

	pm_runtime_mark_last_busy(adev_to_drm(adev)->dev);
	pm_runtime_put_autosuspend(adev_to_drm(adev)->dev);

	if (err)
		return err;

	return sysfs_emit(buf, "%i\n", speed);
}

static ssize_t amdgpu_hwmon_get_fan1_min(struct device *dev,
					 struct device_attribute *attr,
					 char *buf)
{
	struct amdgpu_device *adev = dev_get_drvdata(dev);
	u32 min_rpm = 0;
	int r;

	r = amdgpu_hwmon_get_sensor_generic(adev, AMDGPU_PP_SENSOR_MIN_FAN_RPM,
				   (void *)&min_rpm);

	if (r)
		return r;

	return sysfs_emit(buf, "%d\n", min_rpm);
}

static ssize_t amdgpu_hwmon_get_fan1_max(struct device *dev,
					 struct device_attribute *attr,
					 char *buf)
{
	struct amdgpu_device *adev = dev_get_drvdata(dev);
	u32 max_rpm = 0;
	int r;

	r = amdgpu_hwmon_get_sensor_generic(adev, AMDGPU_PP_SENSOR_MAX_FAN_RPM,
				   (void *)&max_rpm);

	if (r)
		return r;

	return sysfs_emit(buf, "%d\n", max_rpm);
}

static ssize_t amdgpu_hwmon_get_fan1_target(struct device *dev,
					   struct device_attribute *attr,
					   char *buf)
{
	struct amdgpu_device *adev = dev_get_drvdata(dev);
	int err;
	u32 rpm = 0;

	if (amdgpu_in_reset(adev))
		return -EPERM;
	if (adev->in_suspend && !adev->in_runpm)
		return -EPERM;

	err = pm_runtime_get_sync(adev_to_drm(adev)->dev);
	if (err < 0) {
		pm_runtime_put_autosuspend(adev_to_drm(adev)->dev);
		return err;
	}

	err = amdgpu_dpm_get_fan_speed_rpm(adev, &rpm);

	pm_runtime_mark_last_busy(adev_to_drm(adev)->dev);
	pm_runtime_put_autosuspend(adev_to_drm(adev)->dev);

	if (err)
		return err;

	return sysfs_emit(buf, "%i\n", rpm);
}

static ssize_t amdgpu_hwmon_set_fan1_target(struct device *dev,
				     struct device_attribute *attr,
				     const char *buf, size_t count)
{
	struct amdgpu_device *adev = dev_get_drvdata(dev);
	int err;
	u32 value;
	u32 pwm_mode;

	if (amdgpu_in_reset(adev))
		return -EPERM;
	if (adev->in_suspend && !adev->in_runpm)
		return -EPERM;

	err = kstrtou32(buf, 10, &value);
	if (err)
		return err;

	err = pm_runtime_get_sync(adev_to_drm(adev)->dev);
	if (err < 0) {
		pm_runtime_put_autosuspend(adev_to_drm(adev)->dev);
		return err;
	}

	err = amdgpu_dpm_get_fan_control_mode(adev, &pwm_mode);
	if (err)
		goto out;

	if (pwm_mode != AMD_FAN_CTRL_MANUAL) {
		err = -ENODATA;
		goto out;
	}

	err = amdgpu_dpm_set_fan_speed_rpm(adev, value);

out:
	pm_runtime_mark_last_busy(adev_to_drm(adev)->dev);
	pm_runtime_put_autosuspend(adev_to_drm(adev)->dev);

	if (err)
		return err;

	return count;
}

static ssize_t amdgpu_hwmon_get_fan1_enable(struct device *dev,
					    struct device_attribute *attr,
					    char *buf)
{
	struct amdgpu_device *adev = dev_get_drvdata(dev);
	u32 pwm_mode = 0;
	int ret;

	if (amdgpu_in_reset(adev))
		return -EPERM;
	if (adev->in_suspend && !adev->in_runpm)
		return -EPERM;

	ret = pm_runtime_get_sync(adev_to_drm(adev)->dev);
	if (ret < 0) {
		pm_runtime_put_autosuspend(adev_to_drm(adev)->dev);
		return ret;
	}

	ret = amdgpu_dpm_get_fan_control_mode(adev, &pwm_mode);

	pm_runtime_mark_last_busy(adev_to_drm(adev)->dev);
	pm_runtime_put_autosuspend(adev_to_drm(adev)->dev);

	if (ret)
		return -EINVAL;

	return sysfs_emit(buf, "%i\n", pwm_mode == AMD_FAN_CTRL_AUTO ? 0 : 1);
}

static ssize_t amdgpu_hwmon_set_fan1_enable(struct device *dev,
					    struct device_attribute *attr,
					    const char *buf,
					    size_t count)
{
	struct amdgpu_device *adev = dev_get_drvdata(dev);
	int err;
	int value;
	u32 pwm_mode;

	if (amdgpu_in_reset(adev))
		return -EPERM;
	if (adev->in_suspend && !adev->in_runpm)
		return -EPERM;

	err = kstrtoint(buf, 10, &value);
	if (err)
		return err;

	if (value == 0)
		pwm_mode = AMD_FAN_CTRL_AUTO;
	else if (value == 1)
		pwm_mode = AMD_FAN_CTRL_MANUAL;
	else
		return -EINVAL;

	err = pm_runtime_get_sync(adev_to_drm(adev)->dev);
	if (err < 0) {
		pm_runtime_put_autosuspend(adev_to_drm(adev)->dev);
		return err;
	}

	err = amdgpu_dpm_set_fan_control_mode(adev, pwm_mode);

	pm_runtime_mark_last_busy(adev_to_drm(adev)->dev);
	pm_runtime_put_autosuspend(adev_to_drm(adev)->dev);

	if (err)
		return -EINVAL;

	return count;
}

static ssize_t amdgpu_hwmon_show_vddgfx(struct device *dev,
					struct device_attribute *attr,
					char *buf)
{
	struct amdgpu_device *adev = dev_get_drvdata(dev);
	u32 vddgfx;
	int r;

	/* get the voltage */
	r = amdgpu_hwmon_get_sensor_generic(adev, AMDGPU_PP_SENSOR_VDDGFX,
				   (void *)&vddgfx);
	if (r)
		return r;

	return sysfs_emit(buf, "%d\n", vddgfx);
}

static ssize_t amdgpu_hwmon_show_vddgfx_label(struct device *dev,
					      struct device_attribute *attr,
					      char *buf)
{
	return sysfs_emit(buf, "vddgfx\n");
}

static ssize_t amdgpu_hwmon_show_vddnb(struct device *dev,
				       struct device_attribute *attr,
				       char *buf)
{
	struct amdgpu_device *adev = dev_get_drvdata(dev);
	u32 vddnb;
	int r;

	/* only APUs have vddnb */
	if  (!(adev->flags & AMD_IS_APU))
		return -EINVAL;

	/* get the voltage */
	r = amdgpu_hwmon_get_sensor_generic(adev, AMDGPU_PP_SENSOR_VDDNB,
				   (void *)&vddnb);
	if (r)
		return r;

	return sysfs_emit(buf, "%d\n", vddnb);
}

static ssize_t amdgpu_hwmon_show_vddnb_label(struct device *dev,
					      struct device_attribute *attr,
					      char *buf)
{
	return sysfs_emit(buf, "vddnb\n");
}

static unsigned int amdgpu_hwmon_get_power(struct device *dev,
					   enum amd_pp_sensors sensor)
{
	struct amdgpu_device *adev = dev_get_drvdata(dev);
	unsigned int uw;
	u32 query = 0;
	int r;

	r = amdgpu_hwmon_get_sensor_generic(adev, sensor, (void *)&query);
	if (r)
		return r;

	/* convert to microwatts */
	uw = (query >> 8) * 1000000 + (query & 0xff) * 1000;

	return uw;
}

static ssize_t amdgpu_hwmon_show_power_avg(struct device *dev,
					   struct device_attribute *attr,
					   char *buf)
{
	unsigned int val;

	val = amdgpu_hwmon_get_power(dev, AMDGPU_PP_SENSOR_GPU_AVG_POWER);
	if (val < 0)
		return val;

	return sysfs_emit(buf, "%u\n", val);
}

static ssize_t amdgpu_hwmon_show_power_input(struct device *dev,
					     struct device_attribute *attr,
					     char *buf)
{
	unsigned int val;

	val = amdgpu_hwmon_get_power(dev, AMDGPU_PP_SENSOR_GPU_INPUT_POWER);
	if (val < 0)
		return val;

	return sysfs_emit(buf, "%u\n", val);
}

static ssize_t amdgpu_hwmon_show_power_cap_min(struct device *dev,
					 struct device_attribute *attr,
					 char *buf)
{
	return sysfs_emit(buf, "%i\n", 0);
}


static ssize_t amdgpu_hwmon_show_power_cap_generic(struct device *dev,
					struct device_attribute *attr,
					char *buf,
					enum pp_power_limit_level pp_limit_level)
{
	struct amdgpu_device *adev = dev_get_drvdata(dev);
	enum pp_power_type power_type = to_sensor_dev_attr(attr)->index;
	uint32_t limit;
	ssize_t size;
	int r;

	if (amdgpu_in_reset(adev))
		return -EPERM;
	if (adev->in_suspend && !adev->in_runpm)
		return -EPERM;

	r = pm_runtime_get_sync(adev_to_drm(adev)->dev);
	if (r < 0) {
		pm_runtime_put_autosuspend(adev_to_drm(adev)->dev);
		return r;
	}

	r = amdgpu_dpm_get_power_limit(adev, &limit,
				      pp_limit_level, power_type);

	if (!r)
		size = sysfs_emit(buf, "%u\n", limit * 1000000);
	else
		size = sysfs_emit(buf, "\n");

	pm_runtime_mark_last_busy(adev_to_drm(adev)->dev);
	pm_runtime_put_autosuspend(adev_to_drm(adev)->dev);

	return size;
}


static ssize_t amdgpu_hwmon_show_power_cap_max(struct device *dev,
					 struct device_attribute *attr,
					 char *buf)
{
	return amdgpu_hwmon_show_power_cap_generic(dev, attr, buf, PP_PWR_LIMIT_MAX);

}

static ssize_t amdgpu_hwmon_show_power_cap(struct device *dev,
					 struct device_attribute *attr,
					 char *buf)
{
	return amdgpu_hwmon_show_power_cap_generic(dev, attr, buf, PP_PWR_LIMIT_CURRENT);

}

static ssize_t amdgpu_hwmon_show_power_cap_default(struct device *dev,
					 struct device_attribute *attr,
					 char *buf)
{
	return amdgpu_hwmon_show_power_cap_generic(dev, attr, buf, PP_PWR_LIMIT_DEFAULT);

}

static ssize_t amdgpu_hwmon_show_power_label(struct device *dev,
					 struct device_attribute *attr,
					 char *buf)
{
	struct amdgpu_device *adev = dev_get_drvdata(dev);
	uint32_t gc_ver = adev->ip_versions[GC_HWIP][0];

	if (gc_ver == IP_VERSION(10, 3, 1))
		return sysfs_emit(buf, "%s\n",
				  to_sensor_dev_attr(attr)->index == PP_PWR_TYPE_FAST ?
				  "fastPPT" : "slowPPT");
	else
		return sysfs_emit(buf, "PPT\n");
}

static ssize_t amdgpu_hwmon_set_power_cap(struct device *dev,
		struct device_attribute *attr,
		const char *buf,
		size_t count)
{
	struct amdgpu_device *adev = dev_get_drvdata(dev);
	int limit_type = to_sensor_dev_attr(attr)->index;
	int err;
	u32 value;

	if (amdgpu_in_reset(adev))
		return -EPERM;
	if (adev->in_suspend && !adev->in_runpm)
		return -EPERM;

	if (amdgpu_sriov_vf(adev))
		return -EINVAL;

	err = kstrtou32(buf, 10, &value);
	if (err)
		return err;

	value = value / 1000000; /* convert to Watt */
	value |= limit_type << 24;

	err = pm_runtime_get_sync(adev_to_drm(adev)->dev);
	if (err < 0) {
		pm_runtime_put_autosuspend(adev_to_drm(adev)->dev);
		return err;
	}

	err = amdgpu_dpm_set_power_limit(adev, value);

	pm_runtime_mark_last_busy(adev_to_drm(adev)->dev);
	pm_runtime_put_autosuspend(adev_to_drm(adev)->dev);

	if (err)
		return err;

	return count;
}

static ssize_t amdgpu_hwmon_show_sclk(struct device *dev,
				      struct device_attribute *attr,
				      char *buf)
{
	struct amdgpu_device *adev = dev_get_drvdata(dev);
	uint32_t sclk;
	int r;

	/* get the sclk */
	r = amdgpu_hwmon_get_sensor_generic(adev, AMDGPU_PP_SENSOR_GFX_SCLK,
				   (void *)&sclk);
	if (r)
		return r;

	return sysfs_emit(buf, "%u\n", sclk * 10 * 1000);
}

static ssize_t amdgpu_hwmon_show_sclk_label(struct device *dev,
					    struct device_attribute *attr,
					    char *buf)
{
	return sysfs_emit(buf, "sclk\n");
}

static ssize_t amdgpu_hwmon_show_mclk(struct device *dev,
				      struct device_attribute *attr,
				      char *buf)
{
	struct amdgpu_device *adev = dev_get_drvdata(dev);
	uint32_t mclk;
	int r;

	/* get the sclk */
	r = amdgpu_hwmon_get_sensor_generic(adev, AMDGPU_PP_SENSOR_GFX_MCLK,
				   (void *)&mclk);
	if (r)
		return r;

	return sysfs_emit(buf, "%u\n", mclk * 10 * 1000);
}

static ssize_t amdgpu_hwmon_show_mclk_label(struct device *dev,
					    struct device_attribute *attr,
					    char *buf)
{
	return sysfs_emit(buf, "mclk\n");
}

/**
 * DOC: hwmon
 *
 * The amdgpu driver exposes the following sensor interfaces:
 *
 * - GPU temperature (via the on-die sensor)
 *
 * - GPU voltage
 *
 * - Northbridge voltage (APUs only)
 *
 * - GPU power
 *
 * - GPU fan
 *
 * - GPU gfx/compute engine clock
 *
 * - GPU memory clock (dGPU only)
 *
 * hwmon interfaces for GPU temperature:
 *
 * - temp[1-3]_input: the on die GPU temperature in millidegrees Celsius
 *   - temp2_input and temp3_input are supported on SOC15 dGPUs only
 *
 * - temp[1-3]_label: temperature channel label
 *   - temp2_label and temp3_label are supported on SOC15 dGPUs only
 *
 * - temp[1-3]_crit: temperature critical max value in millidegrees Celsius
 *   - temp2_crit and temp3_crit are supported on SOC15 dGPUs only
 *
 * - temp[1-3]_crit_hyst: temperature hysteresis for critical limit in millidegrees Celsius
 *   - temp2_crit_hyst and temp3_crit_hyst are supported on SOC15 dGPUs only
 *
 * - temp[1-3]_emergency: temperature emergency max value(asic shutdown) in millidegrees Celsius
 *   - these are supported on SOC15 dGPUs only
 *
 * hwmon interfaces for GPU voltage:
 *
 * - in0_input: the voltage on the GPU in millivolts
 *
 * - in1_input: the voltage on the Northbridge in millivolts
 *
 * hwmon interfaces for GPU power:
 *
 * - power1_average: average power used by the SoC in microWatts.  On APUs this includes the CPU.
 *
 * - power1_input: instantaneous power used by the SoC in microWatts.  On APUs this includes the CPU.
 *
 * - power1_cap_min: minimum cap supported in microWatts
 *
 * - power1_cap_max: maximum cap supported in microWatts
 *
 * - power1_cap: selected power cap in microWatts
 *
 * hwmon interfaces for GPU fan:
 *
 * - pwm1: pulse width modulation fan level (0-255)
 *
 * - pwm1_enable: pulse width modulation fan control method (0: no fan speed control, 1: manual fan speed control using pwm interface, 2: automatic fan speed control)
 *
 * - pwm1_min: pulse width modulation fan control minimum level (0)
 *
 * - pwm1_max: pulse width modulation fan control maximum level (255)
 *
 * - fan1_min: a minimum value Unit: revolution/min (RPM)
 *
 * - fan1_max: a maximum value Unit: revolution/max (RPM)
 *
 * - fan1_input: fan speed in RPM
 *
 * - fan[1-\*]_target: Desired fan speed Unit: revolution/min (RPM)
 *
 * - fan[1-\*]_enable: Enable or disable the sensors.1: Enable 0: Disable
 *
 * NOTE: DO NOT set the fan speed via "pwm1" and "fan[1-\*]_target" interfaces at the same time.
 *       That will get the former one overridden.
 *
 * hwmon interfaces for GPU clocks:
 *
 * - freq1_input: the gfx/compute clock in hertz
 *
 * - freq2_input: the memory clock in hertz
 *
 * You can use hwmon tools like sensors to view this information on your system.
 *
 */

static SENSOR_DEVICE_ATTR(temp1_input, S_IRUGO, amdgpu_hwmon_show_temp, NULL, PP_TEMP_EDGE);
static SENSOR_DEVICE_ATTR(temp1_crit, S_IRUGO, amdgpu_hwmon_show_temp_thresh, NULL, 0);
static SENSOR_DEVICE_ATTR(temp1_crit_hyst, S_IRUGO, amdgpu_hwmon_show_temp_thresh, NULL, 1);
static SENSOR_DEVICE_ATTR(temp1_emergency, S_IRUGO, amdgpu_hwmon_show_temp_emergency, NULL, PP_TEMP_EDGE);
static SENSOR_DEVICE_ATTR(temp2_input, S_IRUGO, amdgpu_hwmon_show_temp, NULL, PP_TEMP_JUNCTION);
static SENSOR_DEVICE_ATTR(temp2_crit, S_IRUGO, amdgpu_hwmon_show_hotspot_temp_thresh, NULL, 0);
static SENSOR_DEVICE_ATTR(temp2_crit_hyst, S_IRUGO, amdgpu_hwmon_show_hotspot_temp_thresh, NULL, 1);
static SENSOR_DEVICE_ATTR(temp2_emergency, S_IRUGO, amdgpu_hwmon_show_temp_emergency, NULL, PP_TEMP_JUNCTION);
static SENSOR_DEVICE_ATTR(temp3_input, S_IRUGO, amdgpu_hwmon_show_temp, NULL, PP_TEMP_MEM);
static SENSOR_DEVICE_ATTR(temp3_crit, S_IRUGO, amdgpu_hwmon_show_mem_temp_thresh, NULL, 0);
static SENSOR_DEVICE_ATTR(temp3_crit_hyst, S_IRUGO, amdgpu_hwmon_show_mem_temp_thresh, NULL, 1);
static SENSOR_DEVICE_ATTR(temp3_emergency, S_IRUGO, amdgpu_hwmon_show_temp_emergency, NULL, PP_TEMP_MEM);
static SENSOR_DEVICE_ATTR(temp1_label, S_IRUGO, amdgpu_hwmon_show_temp_label, NULL, PP_TEMP_EDGE);
static SENSOR_DEVICE_ATTR(temp2_label, S_IRUGO, amdgpu_hwmon_show_temp_label, NULL, PP_TEMP_JUNCTION);
static SENSOR_DEVICE_ATTR(temp3_label, S_IRUGO, amdgpu_hwmon_show_temp_label, NULL, PP_TEMP_MEM);
static SENSOR_DEVICE_ATTR(pwm1, S_IRUGO | S_IWUSR, amdgpu_hwmon_get_pwm1, amdgpu_hwmon_set_pwm1, 0);
static SENSOR_DEVICE_ATTR(pwm1_enable, S_IRUGO | S_IWUSR, amdgpu_hwmon_get_pwm1_enable, amdgpu_hwmon_set_pwm1_enable, 0);
static SENSOR_DEVICE_ATTR(pwm1_min, S_IRUGO, amdgpu_hwmon_get_pwm1_min, NULL, 0);
static SENSOR_DEVICE_ATTR(pwm1_max, S_IRUGO, amdgpu_hwmon_get_pwm1_max, NULL, 0);
static SENSOR_DEVICE_ATTR(fan1_input, S_IRUGO, amdgpu_hwmon_get_fan1_input, NULL, 0);
static SENSOR_DEVICE_ATTR(fan1_min, S_IRUGO, amdgpu_hwmon_get_fan1_min, NULL, 0);
static SENSOR_DEVICE_ATTR(fan1_max, S_IRUGO, amdgpu_hwmon_get_fan1_max, NULL, 0);
static SENSOR_DEVICE_ATTR(fan1_target, S_IRUGO | S_IWUSR, amdgpu_hwmon_get_fan1_target, amdgpu_hwmon_set_fan1_target, 0);
static SENSOR_DEVICE_ATTR(fan1_enable, S_IRUGO | S_IWUSR, amdgpu_hwmon_get_fan1_enable, amdgpu_hwmon_set_fan1_enable, 0);
static SENSOR_DEVICE_ATTR(in0_input, S_IRUGO, amdgpu_hwmon_show_vddgfx, NULL, 0);
static SENSOR_DEVICE_ATTR(in0_label, S_IRUGO, amdgpu_hwmon_show_vddgfx_label, NULL, 0);
static SENSOR_DEVICE_ATTR(in1_input, S_IRUGO, amdgpu_hwmon_show_vddnb, NULL, 0);
static SENSOR_DEVICE_ATTR(in1_label, S_IRUGO, amdgpu_hwmon_show_vddnb_label, NULL, 0);
static SENSOR_DEVICE_ATTR(power1_average, S_IRUGO, amdgpu_hwmon_show_power_avg, NULL, 0);
static SENSOR_DEVICE_ATTR(power1_input, S_IRUGO, amdgpu_hwmon_show_power_input, NULL, 0);
static SENSOR_DEVICE_ATTR(power1_cap_max, S_IRUGO, amdgpu_hwmon_show_power_cap_max, NULL, 0);
static SENSOR_DEVICE_ATTR(power1_cap_min, S_IRUGO, amdgpu_hwmon_show_power_cap_min, NULL, 0);
static SENSOR_DEVICE_ATTR(power1_cap, S_IRUGO | S_IWUSR, amdgpu_hwmon_show_power_cap, amdgpu_hwmon_set_power_cap, 0);
static SENSOR_DEVICE_ATTR(power1_cap_default, S_IRUGO, amdgpu_hwmon_show_power_cap_default, NULL, 0);
static SENSOR_DEVICE_ATTR(power1_label, S_IRUGO, amdgpu_hwmon_show_power_label, NULL, 0);
static SENSOR_DEVICE_ATTR(power2_average, S_IRUGO, amdgpu_hwmon_show_power_avg, NULL, 1);
static SENSOR_DEVICE_ATTR(power2_cap_max, S_IRUGO, amdgpu_hwmon_show_power_cap_max, NULL, 1);
static SENSOR_DEVICE_ATTR(power2_cap_min, S_IRUGO, amdgpu_hwmon_show_power_cap_min, NULL, 1);
static SENSOR_DEVICE_ATTR(power2_cap, S_IRUGO | S_IWUSR, amdgpu_hwmon_show_power_cap, amdgpu_hwmon_set_power_cap, 1);
static SENSOR_DEVICE_ATTR(power2_cap_default, S_IRUGO, amdgpu_hwmon_show_power_cap_default, NULL, 1);
static SENSOR_DEVICE_ATTR(power2_label, S_IRUGO, amdgpu_hwmon_show_power_label, NULL, 1);
static SENSOR_DEVICE_ATTR(freq1_input, S_IRUGO, amdgpu_hwmon_show_sclk, NULL, 0);
static SENSOR_DEVICE_ATTR(freq1_label, S_IRUGO, amdgpu_hwmon_show_sclk_label, NULL, 0);
static SENSOR_DEVICE_ATTR(freq2_input, S_IRUGO, amdgpu_hwmon_show_mclk, NULL, 0);
static SENSOR_DEVICE_ATTR(freq2_label, S_IRUGO, amdgpu_hwmon_show_mclk_label, NULL, 0);

static struct attribute *hwmon_attributes[] = {
	&sensor_dev_attr_temp1_input.dev_attr.attr,
	&sensor_dev_attr_temp1_crit.dev_attr.attr,
	&sensor_dev_attr_temp1_crit_hyst.dev_attr.attr,
	&sensor_dev_attr_temp2_input.dev_attr.attr,
	&sensor_dev_attr_temp2_crit.dev_attr.attr,
	&sensor_dev_attr_temp2_crit_hyst.dev_attr.attr,
	&sensor_dev_attr_temp3_input.dev_attr.attr,
	&sensor_dev_attr_temp3_crit.dev_attr.attr,
	&sensor_dev_attr_temp3_crit_hyst.dev_attr.attr,
	&sensor_dev_attr_temp1_emergency.dev_attr.attr,
	&sensor_dev_attr_temp2_emergency.dev_attr.attr,
	&sensor_dev_attr_temp3_emergency.dev_attr.attr,
	&sensor_dev_attr_temp1_label.dev_attr.attr,
	&sensor_dev_attr_temp2_label.dev_attr.attr,
	&sensor_dev_attr_temp3_label.dev_attr.attr,
	&sensor_dev_attr_pwm1.dev_attr.attr,
	&sensor_dev_attr_pwm1_enable.dev_attr.attr,
	&sensor_dev_attr_pwm1_min.dev_attr.attr,
	&sensor_dev_attr_pwm1_max.dev_attr.attr,
	&sensor_dev_attr_fan1_input.dev_attr.attr,
	&sensor_dev_attr_fan1_min.dev_attr.attr,
	&sensor_dev_attr_fan1_max.dev_attr.attr,
	&sensor_dev_attr_fan1_target.dev_attr.attr,
	&sensor_dev_attr_fan1_enable.dev_attr.attr,
	&sensor_dev_attr_in0_input.dev_attr.attr,
	&sensor_dev_attr_in0_label.dev_attr.attr,
	&sensor_dev_attr_in1_input.dev_attr.attr,
	&sensor_dev_attr_in1_label.dev_attr.attr,
	&sensor_dev_attr_power1_average.dev_attr.attr,
	&sensor_dev_attr_power1_input.dev_attr.attr,
	&sensor_dev_attr_power1_cap_max.dev_attr.attr,
	&sensor_dev_attr_power1_cap_min.dev_attr.attr,
	&sensor_dev_attr_power1_cap.dev_attr.attr,
	&sensor_dev_attr_power1_cap_default.dev_attr.attr,
	&sensor_dev_attr_power1_label.dev_attr.attr,
	&sensor_dev_attr_power2_average.dev_attr.attr,
	&sensor_dev_attr_power2_cap_max.dev_attr.attr,
	&sensor_dev_attr_power2_cap_min.dev_attr.attr,
	&sensor_dev_attr_power2_cap.dev_attr.attr,
	&sensor_dev_attr_power2_cap_default.dev_attr.attr,
	&sensor_dev_attr_power2_label.dev_attr.attr,
	&sensor_dev_attr_freq1_input.dev_attr.attr,
	&sensor_dev_attr_freq1_label.dev_attr.attr,
	&sensor_dev_attr_freq2_input.dev_attr.attr,
	&sensor_dev_attr_freq2_label.dev_attr.attr,
	NULL
};

static umode_t hwmon_attributes_visible(struct kobject *kobj,
					struct attribute *attr, int index)
{
	struct device *dev = kobj_to_dev(kobj);
	struct amdgpu_device *adev = dev_get_drvdata(dev);
	umode_t effective_mode = attr->mode;
	uint32_t gc_ver = adev->ip_versions[GC_HWIP][0];
	uint32_t tmp;

	/* under multi-vf mode, the hwmon attributes are all not supported */
	if (amdgpu_sriov_vf(adev) && !amdgpu_sriov_is_pp_one_vf(adev))
		return 0;

	/* under pp one vf mode manage of hwmon attributes is not supported */
	if (amdgpu_sriov_is_pp_one_vf(adev))
		effective_mode &= ~S_IWUSR;

	/* Skip fan attributes if fan is not present */
	if (adev->pm.no_fan && (attr == &sensor_dev_attr_pwm1.dev_attr.attr ||
	    attr == &sensor_dev_attr_pwm1_enable.dev_attr.attr ||
	    attr == &sensor_dev_attr_pwm1_max.dev_attr.attr ||
	    attr == &sensor_dev_attr_pwm1_min.dev_attr.attr ||
	    attr == &sensor_dev_attr_fan1_input.dev_attr.attr ||
	    attr == &sensor_dev_attr_fan1_min.dev_attr.attr ||
	    attr == &sensor_dev_attr_fan1_max.dev_attr.attr ||
	    attr == &sensor_dev_attr_fan1_target.dev_attr.attr ||
	    attr == &sensor_dev_attr_fan1_enable.dev_attr.attr))
		return 0;

	/* Skip fan attributes on APU */
	if ((adev->flags & AMD_IS_APU) &&
	    (attr == &sensor_dev_attr_pwm1.dev_attr.attr ||
	     attr == &sensor_dev_attr_pwm1_enable.dev_attr.attr ||
	     attr == &sensor_dev_attr_pwm1_max.dev_attr.attr ||
	     attr == &sensor_dev_attr_pwm1_min.dev_attr.attr ||
	     attr == &sensor_dev_attr_fan1_input.dev_attr.attr ||
	     attr == &sensor_dev_attr_fan1_min.dev_attr.attr ||
	     attr == &sensor_dev_attr_fan1_max.dev_attr.attr ||
	     attr == &sensor_dev_attr_fan1_target.dev_attr.attr ||
	     attr == &sensor_dev_attr_fan1_enable.dev_attr.attr))
		return 0;

	/* Skip crit temp on APU */
	if ((((adev->flags & AMD_IS_APU) && (adev->family >= AMDGPU_FAMILY_CZ)) ||
	    (gc_ver == IP_VERSION(9, 4, 3))) &&
	    (attr == &sensor_dev_attr_temp1_crit.dev_attr.attr ||
	     attr == &sensor_dev_attr_temp1_crit_hyst.dev_attr.attr))
		return 0;

	/* Skip limit attributes if DPM is not enabled */
	if (!adev->pm.dpm_enabled &&
	    (attr == &sensor_dev_attr_temp1_crit.dev_attr.attr ||
	     attr == &sensor_dev_attr_temp1_crit_hyst.dev_attr.attr ||
	     attr == &sensor_dev_attr_pwm1.dev_attr.attr ||
	     attr == &sensor_dev_attr_pwm1_enable.dev_attr.attr ||
	     attr == &sensor_dev_attr_pwm1_max.dev_attr.attr ||
	     attr == &sensor_dev_attr_pwm1_min.dev_attr.attr ||
	     attr == &sensor_dev_attr_fan1_input.dev_attr.attr ||
	     attr == &sensor_dev_attr_fan1_min.dev_attr.attr ||
	     attr == &sensor_dev_attr_fan1_max.dev_attr.attr ||
	     attr == &sensor_dev_attr_fan1_target.dev_attr.attr ||
	     attr == &sensor_dev_attr_fan1_enable.dev_attr.attr))
		return 0;

	/* mask fan attributes if we have no bindings for this asic to expose */
	if (((amdgpu_dpm_get_fan_speed_pwm(adev, NULL) == -EOPNOTSUPP) &&
	      attr == &sensor_dev_attr_pwm1.dev_attr.attr) || /* can't query fan */
	    ((amdgpu_dpm_get_fan_control_mode(adev, NULL) == -EOPNOTSUPP) &&
	     attr == &sensor_dev_attr_pwm1_enable.dev_attr.attr)) /* can't query state */
		effective_mode &= ~S_IRUGO;

	if (((amdgpu_dpm_set_fan_speed_pwm(adev, U32_MAX) == -EOPNOTSUPP) &&
	      attr == &sensor_dev_attr_pwm1.dev_attr.attr) || /* can't manage fan */
	      ((amdgpu_dpm_set_fan_control_mode(adev, U32_MAX) == -EOPNOTSUPP) &&
	      attr == &sensor_dev_attr_pwm1_enable.dev_attr.attr)) /* can't manage state */
		effective_mode &= ~S_IWUSR;

	/* not implemented yet for APUs other than GC 10.3.1 (vangogh) and 9.4.3 */
	if (((adev->family == AMDGPU_FAMILY_SI) ||
	     ((adev->flags & AMD_IS_APU) && (gc_ver != IP_VERSION(10, 3, 1)) &&
	      (gc_ver != IP_VERSION(9, 4, 3)))) &&
	    (attr == &sensor_dev_attr_power1_cap_max.dev_attr.attr ||
	     attr == &sensor_dev_attr_power1_cap_min.dev_attr.attr ||
	     attr == &sensor_dev_attr_power1_cap.dev_attr.attr ||
	     attr == &sensor_dev_attr_power1_cap_default.dev_attr.attr))
		return 0;

	/* not implemented yet for APUs having < GC 9.3.0 (Renoir) */
	if (((adev->family == AMDGPU_FAMILY_SI) ||
	     ((adev->flags & AMD_IS_APU) && (gc_ver < IP_VERSION(9, 3, 0)))) &&
	    (attr == &sensor_dev_attr_power1_average.dev_attr.attr))
		return 0;

	/* not all products support both average and instantaneous */
	if (attr == &sensor_dev_attr_power1_average.dev_attr.attr &&
	    amdgpu_hwmon_get_sensor_generic(adev, AMDGPU_PP_SENSOR_GPU_AVG_POWER, (void *)&tmp) == -EOPNOTSUPP)
		return 0;
	if (attr == &sensor_dev_attr_power1_input.dev_attr.attr &&
	    amdgpu_hwmon_get_sensor_generic(adev, AMDGPU_PP_SENSOR_GPU_INPUT_POWER, (void *)&tmp) == -EOPNOTSUPP)
		return 0;

	/* hide max/min values if we can't both query and manage the fan */
	if (((amdgpu_dpm_set_fan_speed_pwm(adev, U32_MAX) == -EOPNOTSUPP) &&
	      (amdgpu_dpm_get_fan_speed_pwm(adev, NULL) == -EOPNOTSUPP) &&
	      (amdgpu_dpm_set_fan_speed_rpm(adev, U32_MAX) == -EOPNOTSUPP) &&
	      (amdgpu_dpm_get_fan_speed_rpm(adev, NULL) == -EOPNOTSUPP)) &&
	    (attr == &sensor_dev_attr_pwm1_max.dev_attr.attr ||
	     attr == &sensor_dev_attr_pwm1_min.dev_attr.attr))
		return 0;

	if ((amdgpu_dpm_set_fan_speed_rpm(adev, U32_MAX) == -EOPNOTSUPP) &&
	     (amdgpu_dpm_get_fan_speed_rpm(adev, NULL) == -EOPNOTSUPP) &&
	     (attr == &sensor_dev_attr_fan1_max.dev_attr.attr ||
	     attr == &sensor_dev_attr_fan1_min.dev_attr.attr))
		return 0;

	if ((adev->family == AMDGPU_FAMILY_SI ||	/* not implemented yet */
	     adev->family == AMDGPU_FAMILY_KV ||	/* not implemented yet */
	     (gc_ver == IP_VERSION(9, 4, 3))) &&
	    (attr == &sensor_dev_attr_in0_input.dev_attr.attr ||
	     attr == &sensor_dev_attr_in0_label.dev_attr.attr))
		return 0;

	/* only APUs other than gc 9,4,3 have vddnb */
	if ((!(adev->flags & AMD_IS_APU) || (gc_ver == IP_VERSION(9, 4, 3))) &&
	    (attr == &sensor_dev_attr_in1_input.dev_attr.attr ||
	     attr == &sensor_dev_attr_in1_label.dev_attr.attr))
		return 0;

	/* no mclk on APUs other than gc 9,4,3*/
	if (((adev->flags & AMD_IS_APU) && (gc_ver != IP_VERSION(9, 4, 3))) &&
	    (attr == &sensor_dev_attr_freq2_input.dev_attr.attr ||
	     attr == &sensor_dev_attr_freq2_label.dev_attr.attr))
		return 0;

	if (((adev->flags & AMD_IS_APU) || gc_ver < IP_VERSION(9, 0, 0)) &&
	    (gc_ver != IP_VERSION(9, 4, 3)) &&
	    (attr == &sensor_dev_attr_temp2_input.dev_attr.attr ||
	     attr == &sensor_dev_attr_temp2_label.dev_attr.attr ||
	     attr == &sensor_dev_attr_temp2_crit.dev_attr.attr ||
	     attr == &sensor_dev_attr_temp3_input.dev_attr.attr ||
	     attr == &sensor_dev_attr_temp3_label.dev_attr.attr ||
	     attr == &sensor_dev_attr_temp3_crit.dev_attr.attr))
		return 0;

	/* hotspot temperature for gc 9,4,3*/
	if ((gc_ver == IP_VERSION(9, 4, 3)) &&
	    (attr == &sensor_dev_attr_temp1_input.dev_attr.attr ||
	     attr == &sensor_dev_attr_temp1_label.dev_attr.attr))
		return 0;

	/* only SOC15 dGPUs support hotspot and mem temperatures */
	if (((adev->flags & AMD_IS_APU) || gc_ver < IP_VERSION(9, 0, 0) ||
	    (gc_ver == IP_VERSION(9, 4, 3))) &&
	     (attr == &sensor_dev_attr_temp2_crit_hyst.dev_attr.attr ||
	     attr == &sensor_dev_attr_temp3_crit_hyst.dev_attr.attr ||
	     attr == &sensor_dev_attr_temp1_emergency.dev_attr.attr ||
	     attr == &sensor_dev_attr_temp2_emergency.dev_attr.attr ||
	     attr == &sensor_dev_attr_temp3_emergency.dev_attr.attr))
		return 0;

	/* only Vangogh has fast PPT limit and power labels */
	if (!(gc_ver == IP_VERSION(10, 3, 1)) &&
	    (attr == &sensor_dev_attr_power2_average.dev_attr.attr ||
	     attr == &sensor_dev_attr_power2_cap_max.dev_attr.attr ||
	     attr == &sensor_dev_attr_power2_cap_min.dev_attr.attr ||
	     attr == &sensor_dev_attr_power2_cap.dev_attr.attr ||
	     attr == &sensor_dev_attr_power2_cap_default.dev_attr.attr ||
	     attr == &sensor_dev_attr_power2_label.dev_attr.attr))
		return 0;

	return effective_mode;
}

static const struct attribute_group hwmon_attrgroup = {
	.attrs = hwmon_attributes,
	.is_visible = hwmon_attributes_visible,
};

static const struct attribute_group *hwmon_groups[] = {
	&hwmon_attrgroup,
	NULL
};

int amdgpu_pm_sysfs_init(struct amdgpu_device *adev)
{
	int ret;
	uint32_t mask = 0;

	if (adev->pm.sysfs_initialized)
		return 0;

	INIT_LIST_HEAD(&adev->pm.pm_attr_list);

	if (adev->pm.dpm_enabled == 0)
		return 0;

	adev->pm.int_hwmon_dev = hwmon_device_register_with_groups(adev->dev,
								   DRIVER_NAME, adev,
								   hwmon_groups);
	if (IS_ERR(adev->pm.int_hwmon_dev)) {
		ret = PTR_ERR(adev->pm.int_hwmon_dev);
		dev_err(adev->dev,
			"Unable to register hwmon device: %d\n", ret);
		return ret;
	}

	switch (amdgpu_virt_get_sriov_vf_mode(adev)) {
	case SRIOV_VF_MODE_ONE_VF:
		mask = ATTR_FLAG_ONEVF;
		break;
	case SRIOV_VF_MODE_MULTI_VF:
		mask = 0;
		break;
	case SRIOV_VF_MODE_BARE_METAL:
	default:
		mask = ATTR_FLAG_MASK_ALL;
		break;
	}

	ret = amdgpu_device_attr_create_groups(adev,
					       amdgpu_device_attrs,
					       ARRAY_SIZE(amdgpu_device_attrs),
					       mask,
					       &adev->pm.pm_attr_list);
	if (ret)
		return ret;

	adev->pm.sysfs_initialized = true;

	return 0;
}

void amdgpu_pm_sysfs_fini(struct amdgpu_device *adev)
{
	if (adev->pm.int_hwmon_dev)
		hwmon_device_unregister(adev->pm.int_hwmon_dev);

	amdgpu_device_attr_remove_groups(adev, &adev->pm.pm_attr_list);
}

/*
 * Debugfs info
 */
#if defined(CONFIG_DEBUG_FS)

static void amdgpu_debugfs_prints_cpu_info(struct seq_file *m,
					   struct amdgpu_device *adev)
{
	uint16_t *p_val;
	uint32_t size;
	int i;
	uint32_t num_cpu_cores = amdgpu_dpm_get_num_cpu_cores(adev);

	if (amdgpu_dpm_is_cclk_dpm_supported(adev)) {
		p_val = kcalloc(num_cpu_cores, sizeof(uint16_t),
				GFP_KERNEL);

		if (!amdgpu_dpm_read_sensor(adev, AMDGPU_PP_SENSOR_CPU_CLK,
					    (void *)p_val, &size)) {
			for (i = 0; i < num_cpu_cores; i++)
				seq_printf(m, "\t%u MHz (CPU%d)\n",
					   *(p_val + i), i);
		}

		kfree(p_val);
	}
}

static int amdgpu_debugfs_pm_info_pp(struct seq_file *m, struct amdgpu_device *adev)
{
	uint32_t mp1_ver = adev->ip_versions[MP1_HWIP][0];
	uint32_t gc_ver = adev->ip_versions[GC_HWIP][0];
	uint32_t value;
	uint64_t value64 = 0;
	uint32_t query = 0;
	int size;

	/* GPU Clocks */
	size = sizeof(value);
	seq_printf(m, "GFX Clocks and Power:\n");

	amdgpu_debugfs_prints_cpu_info(m, adev);

	if (!amdgpu_dpm_read_sensor(adev, AMDGPU_PP_SENSOR_GFX_MCLK, (void *)&value, &size))
		seq_printf(m, "\t%u MHz (MCLK)\n", value/100);
	if (!amdgpu_dpm_read_sensor(adev, AMDGPU_PP_SENSOR_GFX_SCLK, (void *)&value, &size))
		seq_printf(m, "\t%u MHz (SCLK)\n", value/100);
	if (!amdgpu_dpm_read_sensor(adev, AMDGPU_PP_SENSOR_STABLE_PSTATE_SCLK, (void *)&value, &size))
		seq_printf(m, "\t%u MHz (PSTATE_SCLK)\n", value/100);
	if (!amdgpu_dpm_read_sensor(adev, AMDGPU_PP_SENSOR_STABLE_PSTATE_MCLK, (void *)&value, &size))
		seq_printf(m, "\t%u MHz (PSTATE_MCLK)\n", value/100);
	if (!amdgpu_dpm_read_sensor(adev, AMDGPU_PP_SENSOR_VDDGFX, (void *)&value, &size))
		seq_printf(m, "\t%u mV (VDDGFX)\n", value);
	if (!amdgpu_dpm_read_sensor(adev, AMDGPU_PP_SENSOR_VDDNB, (void *)&value, &size))
		seq_printf(m, "\t%u mV (VDDNB)\n", value);
	size = sizeof(uint32_t);
	if (!amdgpu_dpm_read_sensor(adev, AMDGPU_PP_SENSOR_GPU_AVG_POWER, (void *)&query, &size))
		seq_printf(m, "\t%u.%u W (average GPU)\n", query >> 8, query & 0xff);
	size = sizeof(uint32_t);
	if (!amdgpu_dpm_read_sensor(adev, AMDGPU_PP_SENSOR_GPU_INPUT_POWER, (void *)&query, &size))
		seq_printf(m, "\t%u.%u W (current GPU)\n", query >> 8, query & 0xff);
	size = sizeof(value);
	seq_printf(m, "\n");

	/* GPU Temp */
	if (!amdgpu_dpm_read_sensor(adev, AMDGPU_PP_SENSOR_GPU_TEMP, (void *)&value, &size))
		seq_printf(m, "GPU Temperature: %u C\n", value/1000);

	/* GPU Load */
	if (!amdgpu_dpm_read_sensor(adev, AMDGPU_PP_SENSOR_GPU_LOAD, (void *)&value, &size))
		seq_printf(m, "GPU Load: %u %%\n", value);
	/* MEM Load */
	if (!amdgpu_dpm_read_sensor(adev, AMDGPU_PP_SENSOR_MEM_LOAD, (void *)&value, &size))
		seq_printf(m, "MEM Load: %u %%\n", value);

	seq_printf(m, "\n");

	/* SMC feature mask */
	if (!amdgpu_dpm_read_sensor(adev, AMDGPU_PP_SENSOR_ENABLED_SMC_FEATURES_MASK, (void *)&value64, &size))
		seq_printf(m, "SMC Feature Mask: 0x%016llx\n", value64);

	/* ASICs greater than CHIP_VEGA20 supports these sensors */
	if (gc_ver != IP_VERSION(9, 4, 0) && mp1_ver > IP_VERSION(9, 0, 0)) {
		/* VCN clocks */
		if (!amdgpu_dpm_read_sensor(adev, AMDGPU_PP_SENSOR_VCN_POWER_STATE, (void *)&value, &size)) {
			if (!value) {
				seq_printf(m, "VCN: Disabled\n");
			} else {
				seq_printf(m, "VCN: Enabled\n");
				if (!amdgpu_dpm_read_sensor(adev, AMDGPU_PP_SENSOR_UVD_DCLK, (void *)&value, &size))
					seq_printf(m, "\t%u MHz (DCLK)\n", value/100);
				if (!amdgpu_dpm_read_sensor(adev, AMDGPU_PP_SENSOR_UVD_VCLK, (void *)&value, &size))
					seq_printf(m, "\t%u MHz (VCLK)\n", value/100);
			}
		}
		seq_printf(m, "\n");
	} else {
		/* UVD clocks */
		if (!amdgpu_dpm_read_sensor(adev, AMDGPU_PP_SENSOR_UVD_POWER, (void *)&value, &size)) {
			if (!value) {
				seq_printf(m, "UVD: Disabled\n");
			} else {
				seq_printf(m, "UVD: Enabled\n");
				if (!amdgpu_dpm_read_sensor(adev, AMDGPU_PP_SENSOR_UVD_DCLK, (void *)&value, &size))
					seq_printf(m, "\t%u MHz (DCLK)\n", value/100);
				if (!amdgpu_dpm_read_sensor(adev, AMDGPU_PP_SENSOR_UVD_VCLK, (void *)&value, &size))
					seq_printf(m, "\t%u MHz (VCLK)\n", value/100);
			}
		}
		seq_printf(m, "\n");

		/* VCE clocks */
		if (!amdgpu_dpm_read_sensor(adev, AMDGPU_PP_SENSOR_VCE_POWER, (void *)&value, &size)) {
			if (!value) {
				seq_printf(m, "VCE: Disabled\n");
			} else {
				seq_printf(m, "VCE: Enabled\n");
				if (!amdgpu_dpm_read_sensor(adev, AMDGPU_PP_SENSOR_VCE_ECCLK, (void *)&value, &size))
					seq_printf(m, "\t%u MHz (ECCLK)\n", value/100);
			}
		}
	}

	return 0;
}

static const struct cg_flag_name clocks[] = {
	{AMD_CG_SUPPORT_GFX_FGCG, "Graphics Fine Grain Clock Gating"},
	{AMD_CG_SUPPORT_GFX_MGCG, "Graphics Medium Grain Clock Gating"},
	{AMD_CG_SUPPORT_GFX_MGLS, "Graphics Medium Grain memory Light Sleep"},
	{AMD_CG_SUPPORT_GFX_CGCG, "Graphics Coarse Grain Clock Gating"},
	{AMD_CG_SUPPORT_GFX_CGLS, "Graphics Coarse Grain memory Light Sleep"},
	{AMD_CG_SUPPORT_GFX_CGTS, "Graphics Coarse Grain Tree Shader Clock Gating"},
	{AMD_CG_SUPPORT_GFX_CGTS_LS, "Graphics Coarse Grain Tree Shader Light Sleep"},
	{AMD_CG_SUPPORT_GFX_CP_LS, "Graphics Command Processor Light Sleep"},
	{AMD_CG_SUPPORT_GFX_RLC_LS, "Graphics Run List Controller Light Sleep"},
	{AMD_CG_SUPPORT_GFX_3D_CGCG, "Graphics 3D Coarse Grain Clock Gating"},
	{AMD_CG_SUPPORT_GFX_3D_CGLS, "Graphics 3D Coarse Grain memory Light Sleep"},
	{AMD_CG_SUPPORT_MC_LS, "Memory Controller Light Sleep"},
	{AMD_CG_SUPPORT_MC_MGCG, "Memory Controller Medium Grain Clock Gating"},
	{AMD_CG_SUPPORT_SDMA_LS, "System Direct Memory Access Light Sleep"},
	{AMD_CG_SUPPORT_SDMA_MGCG, "System Direct Memory Access Medium Grain Clock Gating"},
	{AMD_CG_SUPPORT_BIF_MGCG, "Bus Interface Medium Grain Clock Gating"},
	{AMD_CG_SUPPORT_BIF_LS, "Bus Interface Light Sleep"},
	{AMD_CG_SUPPORT_UVD_MGCG, "Unified Video Decoder Medium Grain Clock Gating"},
	{AMD_CG_SUPPORT_VCE_MGCG, "Video Compression Engine Medium Grain Clock Gating"},
	{AMD_CG_SUPPORT_HDP_LS, "Host Data Path Light Sleep"},
	{AMD_CG_SUPPORT_HDP_MGCG, "Host Data Path Medium Grain Clock Gating"},
	{AMD_CG_SUPPORT_DRM_MGCG, "Digital Right Management Medium Grain Clock Gating"},
	{AMD_CG_SUPPORT_DRM_LS, "Digital Right Management Light Sleep"},
	{AMD_CG_SUPPORT_ROM_MGCG, "Rom Medium Grain Clock Gating"},
	{AMD_CG_SUPPORT_DF_MGCG, "Data Fabric Medium Grain Clock Gating"},
	{AMD_CG_SUPPORT_VCN_MGCG, "VCN Medium Grain Clock Gating"},
	{AMD_CG_SUPPORT_HDP_DS, "Host Data Path Deep Sleep"},
	{AMD_CG_SUPPORT_HDP_SD, "Host Data Path Shutdown"},
	{AMD_CG_SUPPORT_IH_CG, "Interrupt Handler Clock Gating"},
	{AMD_CG_SUPPORT_JPEG_MGCG, "JPEG Medium Grain Clock Gating"},
	{AMD_CG_SUPPORT_REPEATER_FGCG, "Repeater Fine Grain Clock Gating"},
	{AMD_CG_SUPPORT_GFX_PERF_CLK, "Perfmon Clock Gating"},
	{AMD_CG_SUPPORT_ATHUB_MGCG, "Address Translation Hub Medium Grain Clock Gating"},
	{AMD_CG_SUPPORT_ATHUB_LS, "Address Translation Hub Light Sleep"},
	{0, NULL},
};

static void amdgpu_parse_cg_state(struct seq_file *m, u64 flags)
{
	int i;

	for (i = 0; clocks[i].flag; i++)
		seq_printf(m, "\t%s: %s\n", clocks[i].name,
			   (flags & clocks[i].flag) ? "On" : "Off");
}

static int amdgpu_debugfs_pm_info_show(struct seq_file *m, void *unused)
{
	struct amdgpu_device *adev = (struct amdgpu_device *)m->private;
	struct drm_device *dev = adev_to_drm(adev);
	u64 flags = 0;
	int r;

	if (amdgpu_in_reset(adev))
		return -EPERM;
	if (adev->in_suspend && !adev->in_runpm)
		return -EPERM;

	r = pm_runtime_get_sync(dev->dev);
	if (r < 0) {
		pm_runtime_put_autosuspend(dev->dev);
		return r;
	}

	if (amdgpu_dpm_debugfs_print_current_performance_level(adev, m)) {
		r = amdgpu_debugfs_pm_info_pp(m, adev);
		if (r)
			goto out;
	}

	amdgpu_device_ip_get_clockgating_state(adev, &flags);

	seq_printf(m, "Clock Gating Flags Mask: 0x%llx\n", flags);
	amdgpu_parse_cg_state(m, flags);
	seq_printf(m, "\n");

out:
	pm_runtime_mark_last_busy(dev->dev);
	pm_runtime_put_autosuspend(dev->dev);

	return r;
}

DEFINE_SHOW_ATTRIBUTE(amdgpu_debugfs_pm_info);

/*
 * amdgpu_pm_priv_buffer_read - Read memory region allocated to FW
 *
 * Reads debug memory region allocated to PMFW
 */
static ssize_t amdgpu_pm_prv_buffer_read(struct file *f, char __user *buf,
					 size_t size, loff_t *pos)
{
	struct amdgpu_device *adev = file_inode(f)->i_private;
	size_t smu_prv_buf_size;
	void *smu_prv_buf;
	int ret = 0;

	if (amdgpu_in_reset(adev))
		return -EPERM;
	if (adev->in_suspend && !adev->in_runpm)
		return -EPERM;

	ret = amdgpu_dpm_get_smu_prv_buf_details(adev, &smu_prv_buf, &smu_prv_buf_size);
	if (ret)
		return ret;

	if (!smu_prv_buf || !smu_prv_buf_size)
		return -EINVAL;

	return simple_read_from_buffer(buf, size, pos, smu_prv_buf,
				       smu_prv_buf_size);
}

static const struct file_operations amdgpu_debugfs_pm_prv_buffer_fops = {
	.owner = THIS_MODULE,
	.open = simple_open,
	.read = amdgpu_pm_prv_buffer_read,
	.llseek = default_llseek,
};

#endif

void amdgpu_debugfs_pm_init(struct amdgpu_device *adev)
{
#if defined(CONFIG_DEBUG_FS)
	struct drm_minor *minor = adev_to_drm(adev)->primary;
	struct dentry *root = minor->debugfs_root;

	if (!adev->pm.dpm_enabled)
		return;

	debugfs_create_file("amdgpu_pm_info", 0444, root, adev,
			    &amdgpu_debugfs_pm_info_fops);

	if (adev->pm.smu_prv_buffer_size > 0)
		debugfs_create_file_size("amdgpu_pm_prv_buffer", 0444, root,
					 adev,
					 &amdgpu_debugfs_pm_prv_buffer_fops,
					 adev->pm.smu_prv_buffer_size);

	amdgpu_dpm_stb_debug_fs_init(adev);
#endif
}<|MERGE_RESOLUTION|>--- conflicted
+++ resolved
@@ -2064,9 +2064,6 @@
 		      gc_ver == IP_VERSION(10, 1, 2) ||
 		      gc_ver == IP_VERSION(11, 0, 0) ||
 		      gc_ver == IP_VERSION(11, 0, 2) ||
-<<<<<<< HEAD
-		      gc_ver == IP_VERSION(11, 0, 3)))
-=======
 		      gc_ver == IP_VERSION(11, 0, 3) ||
 		      gc_ver == IP_VERSION(9, 4, 3)))
 			*states = ATTR_STATE_UNSUPPORTED;
@@ -2075,7 +2072,6 @@
 			   gc_ver == IP_VERSION(10, 3, 0) ||
 			   gc_ver == IP_VERSION(11, 0, 2) ||
 			   gc_ver == IP_VERSION(11, 0, 3)) && adev->vcn.num_vcn_inst >= 2))
->>>>>>> 98817289
 			*states = ATTR_STATE_UNSUPPORTED;
 	} else if (DEVICE_ATTR_IS(pp_dpm_dclk)) {
 		if (!(gc_ver == IP_VERSION(10, 3, 1) ||
@@ -2083,9 +2079,6 @@
 		      gc_ver == IP_VERSION(10, 1, 2) ||
 		      gc_ver == IP_VERSION(11, 0, 0) ||
 		      gc_ver == IP_VERSION(11, 0, 2) ||
-<<<<<<< HEAD
-		      gc_ver == IP_VERSION(11, 0, 3)))
-=======
 		      gc_ver == IP_VERSION(11, 0, 3) ||
 		      gc_ver == IP_VERSION(9, 4, 3)))
 			*states = ATTR_STATE_UNSUPPORTED;
@@ -2094,7 +2087,6 @@
 			   gc_ver == IP_VERSION(10, 3, 0) ||
 			   gc_ver == IP_VERSION(11, 0, 2) ||
 			   gc_ver == IP_VERSION(11, 0, 3)) && adev->vcn.num_vcn_inst >= 2))
->>>>>>> 98817289
 			*states = ATTR_STATE_UNSUPPORTED;
 	} else if (DEVICE_ATTR_IS(pp_power_profile_mode)) {
 		if (amdgpu_dpm_get_power_profile_mode(adev, NULL) == -EOPNOTSUPP)
