// SPDX-License-Identifier: GPL-2.0 OR MIT
/*
 * Copyright 2014-2022 Advanced Micro Devices, Inc.
 *
 * Permission is hereby granted, free of charge, to any person obtaining a
 * copy of this software and associated documentation files (the "Software"),
 * to deal in the Software without restriction, including without limitation
 * the rights to use, copy, modify, merge, publish, distribute, sublicense,
 * and/or sell copies of the Software, and to permit persons to whom the
 * Software is furnished to do so, subject to the following conditions:
 *
 * The above copyright notice and this permission notice shall be included in
 * all copies or substantial portions of the Software.
 *
 * THE SOFTWARE IS PROVIDED "AS IS", WITHOUT WARRANTY OF ANY KIND, EXPRESS OR
 * IMPLIED, INCLUDING BUT NOT LIMITED TO THE WARRANTIES OF MERCHANTABILITY,
 * FITNESS FOR A PARTICULAR PURPOSE AND NONINFRINGEMENT.  IN NO EVENT SHALL
 * THE COPYRIGHT HOLDER(S) OR AUTHOR(S) BE LIABLE FOR ANY CLAIM, DAMAGES OR
 * OTHER LIABILITY, WHETHER IN AN ACTION OF CONTRACT, TORT OR OTHERWISE,
 * ARISING FROM, OUT OF OR IN CONNECTION WITH THE SOFTWARE OR THE USE OR
 * OTHER DEALINGS IN THE SOFTWARE.
 */

#include <linux/types.h>
#include <linux/kernel.h>
#include <linux/pci.h>
#include <linux/errno.h>
#include <linux/acpi.h>
#include <linux/hash.h>
#include <linux/cpufreq.h>
#include <linux/log2.h>
#include <linux/dmi.h>
#include <linux/atomic.h>

#include "kfd_priv.h"
#include "kfd_crat.h"
#include "kfd_topology.h"
#include "kfd_device_queue_manager.h"
#include "kfd_svm.h"
#include "kfd_debug.h"
#include "amdgpu_amdkfd.h"
#include "amdgpu_ras.h"
#include "amdgpu.h"

/* topology_device_list - Master list of all topology devices */
static struct list_head topology_device_list;
static struct kfd_system_properties sys_props;

static DECLARE_RWSEM(topology_lock);
static uint32_t topology_crat_proximity_domain;

struct kfd_topology_device *kfd_topology_device_by_proximity_domain_no_lock(
						uint32_t proximity_domain)
{
	struct kfd_topology_device *top_dev;
	struct kfd_topology_device *device = NULL;

	list_for_each_entry(top_dev, &topology_device_list, list)
		if (top_dev->proximity_domain == proximity_domain) {
			device = top_dev;
			break;
		}

	return device;
}

struct kfd_topology_device *kfd_topology_device_by_proximity_domain(
						uint32_t proximity_domain)
{
	struct kfd_topology_device *device = NULL;

	down_read(&topology_lock);

	device = kfd_topology_device_by_proximity_domain_no_lock(
							proximity_domain);
	up_read(&topology_lock);

	return device;
}

struct kfd_topology_device *kfd_topology_device_by_id(uint32_t gpu_id)
{
	struct kfd_topology_device *top_dev = NULL;
	struct kfd_topology_device *ret = NULL;

	down_read(&topology_lock);

	list_for_each_entry(top_dev, &topology_device_list, list)
		if (top_dev->gpu_id == gpu_id) {
			ret = top_dev;
			break;
		}

	up_read(&topology_lock);

	return ret;
}

struct kfd_node *kfd_device_by_id(uint32_t gpu_id)
{
	struct kfd_topology_device *top_dev;

	top_dev = kfd_topology_device_by_id(gpu_id);
	if (!top_dev)
		return NULL;

	return top_dev->gpu;
}

struct kfd_node *kfd_device_by_pci_dev(const struct pci_dev *pdev)
{
	struct kfd_topology_device *top_dev;
	struct kfd_node *device = NULL;

	down_read(&topology_lock);

	list_for_each_entry(top_dev, &topology_device_list, list)
		if (top_dev->gpu && top_dev->gpu->adev->pdev == pdev) {
			device = top_dev->gpu;
			break;
		}

	up_read(&topology_lock);

	return device;
}

/* Called with write topology_lock acquired */
static void kfd_release_topology_device(struct kfd_topology_device *dev)
{
	struct kfd_mem_properties *mem;
	struct kfd_cache_properties *cache;
	struct kfd_iolink_properties *iolink;
	struct kfd_iolink_properties *p2plink;
	struct kfd_perf_properties *perf;

	list_del(&dev->list);

	while (dev->mem_props.next != &dev->mem_props) {
		mem = container_of(dev->mem_props.next,
				struct kfd_mem_properties, list);
		list_del(&mem->list);
		kfree(mem);
	}

	while (dev->cache_props.next != &dev->cache_props) {
		cache = container_of(dev->cache_props.next,
				struct kfd_cache_properties, list);
		list_del(&cache->list);
		kfree(cache);
	}

	while (dev->io_link_props.next != &dev->io_link_props) {
		iolink = container_of(dev->io_link_props.next,
				struct kfd_iolink_properties, list);
		list_del(&iolink->list);
		kfree(iolink);
	}

	while (dev->p2p_link_props.next != &dev->p2p_link_props) {
		p2plink = container_of(dev->p2p_link_props.next,
				struct kfd_iolink_properties, list);
		list_del(&p2plink->list);
		kfree(p2plink);
	}

	while (dev->perf_props.next != &dev->perf_props) {
		perf = container_of(dev->perf_props.next,
				struct kfd_perf_properties, list);
		list_del(&perf->list);
		kfree(perf);
	}

	kfree(dev);
}

void kfd_release_topology_device_list(struct list_head *device_list)
{
	struct kfd_topology_device *dev;

	while (!list_empty(device_list)) {
		dev = list_first_entry(device_list,
				       struct kfd_topology_device, list);
		kfd_release_topology_device(dev);
	}
}

static void kfd_release_live_view(void)
{
	kfd_release_topology_device_list(&topology_device_list);
	memset(&sys_props, 0, sizeof(sys_props));
}

struct kfd_topology_device *kfd_create_topology_device(
				struct list_head *device_list)
{
	struct kfd_topology_device *dev;

	dev = kfd_alloc_struct(dev);
	if (!dev) {
		pr_err("No memory to allocate a topology device");
		return NULL;
	}

	INIT_LIST_HEAD(&dev->mem_props);
	INIT_LIST_HEAD(&dev->cache_props);
	INIT_LIST_HEAD(&dev->io_link_props);
	INIT_LIST_HEAD(&dev->p2p_link_props);
	INIT_LIST_HEAD(&dev->perf_props);

	list_add_tail(&dev->list, device_list);

	return dev;
}


#define sysfs_show_gen_prop(buffer, offs, fmt, ...)		\
		(offs += snprintf(buffer+offs, PAGE_SIZE-offs,	\
				  fmt, __VA_ARGS__))
#define sysfs_show_32bit_prop(buffer, offs, name, value) \
		sysfs_show_gen_prop(buffer, offs, "%s %u\n", name, value)
#define sysfs_show_64bit_prop(buffer, offs, name, value) \
		sysfs_show_gen_prop(buffer, offs, "%s %llu\n", name, value)
#define sysfs_show_32bit_val(buffer, offs, value) \
		sysfs_show_gen_prop(buffer, offs, "%u\n", value)
#define sysfs_show_str_val(buffer, offs, value) \
		sysfs_show_gen_prop(buffer, offs, "%s\n", value)

static ssize_t sysprops_show(struct kobject *kobj, struct attribute *attr,
		char *buffer)
{
	int offs = 0;

	/* Making sure that the buffer is an empty string */
	buffer[0] = 0;

	if (attr == &sys_props.attr_genid) {
		sysfs_show_32bit_val(buffer, offs,
				     sys_props.generation_count);
	} else if (attr == &sys_props.attr_props) {
		sysfs_show_64bit_prop(buffer, offs, "platform_oem",
				      sys_props.platform_oem);
		sysfs_show_64bit_prop(buffer, offs, "platform_id",
				      sys_props.platform_id);
		sysfs_show_64bit_prop(buffer, offs, "platform_rev",
				      sys_props.platform_rev);
	} else {
		offs = -EINVAL;
	}

	return offs;
}

static void kfd_topology_kobj_release(struct kobject *kobj)
{
	kfree(kobj);
}

static const struct sysfs_ops sysprops_ops = {
	.show = sysprops_show,
};

static const struct kobj_type sysprops_type = {
	.release = kfd_topology_kobj_release,
	.sysfs_ops = &sysprops_ops,
};

static ssize_t iolink_show(struct kobject *kobj, struct attribute *attr,
		char *buffer)
{
	int offs = 0;
	struct kfd_iolink_properties *iolink;

	/* Making sure that the buffer is an empty string */
	buffer[0] = 0;

	iolink = container_of(attr, struct kfd_iolink_properties, attr);
	if (iolink->gpu && kfd_devcgroup_check_permission(iolink->gpu))
		return -EPERM;
	sysfs_show_32bit_prop(buffer, offs, "type", iolink->iolink_type);
	sysfs_show_32bit_prop(buffer, offs, "version_major", iolink->ver_maj);
	sysfs_show_32bit_prop(buffer, offs, "version_minor", iolink->ver_min);
	sysfs_show_32bit_prop(buffer, offs, "node_from", iolink->node_from);
	sysfs_show_32bit_prop(buffer, offs, "node_to", iolink->node_to);
	sysfs_show_32bit_prop(buffer, offs, "weight", iolink->weight);
	sysfs_show_32bit_prop(buffer, offs, "min_latency", iolink->min_latency);
	sysfs_show_32bit_prop(buffer, offs, "max_latency", iolink->max_latency);
	sysfs_show_32bit_prop(buffer, offs, "min_bandwidth",
			      iolink->min_bandwidth);
	sysfs_show_32bit_prop(buffer, offs, "max_bandwidth",
			      iolink->max_bandwidth);
	sysfs_show_32bit_prop(buffer, offs, "recommended_transfer_size",
			      iolink->rec_transfer_size);
	sysfs_show_32bit_prop(buffer, offs, "flags", iolink->flags);

	return offs;
}

static const struct sysfs_ops iolink_ops = {
	.show = iolink_show,
};

static const struct kobj_type iolink_type = {
	.release = kfd_topology_kobj_release,
	.sysfs_ops = &iolink_ops,
};

static ssize_t mem_show(struct kobject *kobj, struct attribute *attr,
		char *buffer)
{
	int offs = 0;
	struct kfd_mem_properties *mem;

	/* Making sure that the buffer is an empty string */
	buffer[0] = 0;

	mem = container_of(attr, struct kfd_mem_properties, attr);
	if (mem->gpu && kfd_devcgroup_check_permission(mem->gpu))
		return -EPERM;
	sysfs_show_32bit_prop(buffer, offs, "heap_type", mem->heap_type);
	sysfs_show_64bit_prop(buffer, offs, "size_in_bytes",
			      mem->size_in_bytes);
	sysfs_show_32bit_prop(buffer, offs, "flags", mem->flags);
	sysfs_show_32bit_prop(buffer, offs, "width", mem->width);
	sysfs_show_32bit_prop(buffer, offs, "mem_clk_max",
			      mem->mem_clk_max);

	return offs;
}

static const struct sysfs_ops mem_ops = {
	.show = mem_show,
};

static const struct kobj_type mem_type = {
	.release = kfd_topology_kobj_release,
	.sysfs_ops = &mem_ops,
};

static ssize_t kfd_cache_show(struct kobject *kobj, struct attribute *attr,
		char *buffer)
{
	int offs = 0;
	uint32_t i, j;
	struct kfd_cache_properties *cache;

	/* Making sure that the buffer is an empty string */
	buffer[0] = 0;
	cache = container_of(attr, struct kfd_cache_properties, attr);
	if (cache->gpu && kfd_devcgroup_check_permission(cache->gpu))
		return -EPERM;
	sysfs_show_32bit_prop(buffer, offs, "processor_id_low",
			cache->processor_id_low);
	sysfs_show_32bit_prop(buffer, offs, "level", cache->cache_level);
	sysfs_show_32bit_prop(buffer, offs, "size", cache->cache_size);
	sysfs_show_32bit_prop(buffer, offs, "cache_line_size",
			      cache->cacheline_size);
	sysfs_show_32bit_prop(buffer, offs, "cache_lines_per_tag",
			      cache->cachelines_per_tag);
	sysfs_show_32bit_prop(buffer, offs, "association", cache->cache_assoc);
	sysfs_show_32bit_prop(buffer, offs, "latency", cache->cache_latency);
	sysfs_show_32bit_prop(buffer, offs, "type", cache->cache_type);

	offs += snprintf(buffer+offs, PAGE_SIZE-offs, "sibling_map ");
	for (i = 0; i < cache->sibling_map_size; i++)
		for (j = 0; j < sizeof(cache->sibling_map[0])*8; j++)
			/* Check each bit */
			offs += snprintf(buffer+offs, PAGE_SIZE-offs, "%d,",
						(cache->sibling_map[i] >> j) & 1);

	/* Replace the last "," with end of line */
	buffer[offs-1] = '\n';
	return offs;
}

static const struct sysfs_ops cache_ops = {
	.show = kfd_cache_show,
};

static const struct kobj_type cache_type = {
	.release = kfd_topology_kobj_release,
	.sysfs_ops = &cache_ops,
};

/****** Sysfs of Performance Counters ******/

struct kfd_perf_attr {
	struct kobj_attribute attr;
	uint32_t data;
};

static ssize_t perf_show(struct kobject *kobj, struct kobj_attribute *attrs,
			char *buf)
{
	int offs = 0;
	struct kfd_perf_attr *attr;

	buf[0] = 0;
	attr = container_of(attrs, struct kfd_perf_attr, attr);
	if (!attr->data) /* invalid data for PMC */
		return 0;
	else
		return sysfs_show_32bit_val(buf, offs, attr->data);
}

#define KFD_PERF_DESC(_name, _data)			\
{							\
	.attr  = __ATTR(_name, 0444, perf_show, NULL),	\
	.data = _data,					\
}

static struct kfd_perf_attr perf_attr_iommu[] = {
	KFD_PERF_DESC(max_concurrent, 0),
	KFD_PERF_DESC(num_counters, 0),
	KFD_PERF_DESC(counter_ids, 0),
};
/****************************************/

static ssize_t node_show(struct kobject *kobj, struct attribute *attr,
		char *buffer)
{
	int offs = 0;
	struct kfd_topology_device *dev;
	uint32_t log_max_watch_addr;

	/* Making sure that the buffer is an empty string */
	buffer[0] = 0;

	if (strcmp(attr->name, "gpu_id") == 0) {
		dev = container_of(attr, struct kfd_topology_device,
				attr_gpuid);
		if (dev->gpu && kfd_devcgroup_check_permission(dev->gpu))
			return -EPERM;
		return sysfs_show_32bit_val(buffer, offs, dev->gpu_id);
	}

	if (strcmp(attr->name, "name") == 0) {
		dev = container_of(attr, struct kfd_topology_device,
				attr_name);

		if (dev->gpu && kfd_devcgroup_check_permission(dev->gpu))
			return -EPERM;
		return sysfs_show_str_val(buffer, offs, dev->node_props.name);
	}

	dev = container_of(attr, struct kfd_topology_device,
			attr_props);
	if (dev->gpu && kfd_devcgroup_check_permission(dev->gpu))
		return -EPERM;
	sysfs_show_32bit_prop(buffer, offs, "cpu_cores_count",
			      dev->node_props.cpu_cores_count);
	sysfs_show_32bit_prop(buffer, offs, "simd_count",
			      dev->gpu ? dev->node_props.simd_count : 0);
	sysfs_show_32bit_prop(buffer, offs, "mem_banks_count",
			      dev->node_props.mem_banks_count);
	sysfs_show_32bit_prop(buffer, offs, "caches_count",
			      dev->node_props.caches_count);
	sysfs_show_32bit_prop(buffer, offs, "io_links_count",
			      dev->node_props.io_links_count);
	sysfs_show_32bit_prop(buffer, offs, "p2p_links_count",
			      dev->node_props.p2p_links_count);
	sysfs_show_32bit_prop(buffer, offs, "cpu_core_id_base",
			      dev->node_props.cpu_core_id_base);
	sysfs_show_32bit_prop(buffer, offs, "simd_id_base",
			      dev->node_props.simd_id_base);
	sysfs_show_32bit_prop(buffer, offs, "max_waves_per_simd",
			      dev->node_props.max_waves_per_simd);
	sysfs_show_32bit_prop(buffer, offs, "lds_size_in_kb",
			      dev->node_props.lds_size_in_kb);
	sysfs_show_32bit_prop(buffer, offs, "gds_size_in_kb",
			      dev->node_props.gds_size_in_kb);
	sysfs_show_32bit_prop(buffer, offs, "num_gws",
			      dev->node_props.num_gws);
	sysfs_show_32bit_prop(buffer, offs, "wave_front_size",
			      dev->node_props.wave_front_size);
	sysfs_show_32bit_prop(buffer, offs, "array_count",
			      dev->gpu ? (dev->node_props.array_count *
					  NUM_XCC(dev->gpu->xcc_mask)) : 0);
	sysfs_show_32bit_prop(buffer, offs, "simd_arrays_per_engine",
			      dev->node_props.simd_arrays_per_engine);
	sysfs_show_32bit_prop(buffer, offs, "cu_per_simd_array",
			      dev->node_props.cu_per_simd_array);
	sysfs_show_32bit_prop(buffer, offs, "simd_per_cu",
			      dev->node_props.simd_per_cu);
	sysfs_show_32bit_prop(buffer, offs, "max_slots_scratch_cu",
			      dev->node_props.max_slots_scratch_cu);
	sysfs_show_32bit_prop(buffer, offs, "gfx_target_version",
			      dev->node_props.gfx_target_version);
	sysfs_show_32bit_prop(buffer, offs, "vendor_id",
			      dev->node_props.vendor_id);
	sysfs_show_32bit_prop(buffer, offs, "device_id",
			      dev->node_props.device_id);
	sysfs_show_32bit_prop(buffer, offs, "location_id",
			      dev->node_props.location_id);
	sysfs_show_32bit_prop(buffer, offs, "domain",
			      dev->node_props.domain);
	sysfs_show_32bit_prop(buffer, offs, "drm_render_minor",
			      dev->node_props.drm_render_minor);
	sysfs_show_64bit_prop(buffer, offs, "hive_id",
			      dev->node_props.hive_id);
	sysfs_show_32bit_prop(buffer, offs, "num_sdma_engines",
			      dev->node_props.num_sdma_engines);
	sysfs_show_32bit_prop(buffer, offs, "num_sdma_xgmi_engines",
			      dev->node_props.num_sdma_xgmi_engines);
	sysfs_show_32bit_prop(buffer, offs, "num_sdma_queues_per_engine",
			      dev->node_props.num_sdma_queues_per_engine);
	sysfs_show_32bit_prop(buffer, offs, "num_cp_queues",
			      dev->node_props.num_cp_queues);

	if (dev->gpu) {
		log_max_watch_addr =
			__ilog2_u32(dev->gpu->kfd->device_info.num_of_watch_points);

		if (log_max_watch_addr) {
			dev->node_props.capability |=
					HSA_CAP_WATCH_POINTS_SUPPORTED;

			dev->node_props.capability |=
				((log_max_watch_addr <<
					HSA_CAP_WATCH_POINTS_TOTALBITS_SHIFT) &
				HSA_CAP_WATCH_POINTS_TOTALBITS_MASK);
		}

		if (dev->gpu->adev->asic_type == CHIP_TONGA)
			dev->node_props.capability |=
					HSA_CAP_AQL_QUEUE_DOUBLE_MAP;

		sysfs_show_32bit_prop(buffer, offs, "max_engine_clk_fcompute",
			dev->node_props.max_engine_clk_fcompute);

		sysfs_show_64bit_prop(buffer, offs, "local_mem_size", 0ULL);

		sysfs_show_32bit_prop(buffer, offs, "fw_version",
				      dev->gpu->kfd->mec_fw_version);
		sysfs_show_32bit_prop(buffer, offs, "capability",
				      dev->node_props.capability);
		sysfs_show_64bit_prop(buffer, offs, "debug_prop",
				      dev->node_props.debug_prop);
		sysfs_show_32bit_prop(buffer, offs, "sdma_fw_version",
				      dev->gpu->kfd->sdma_fw_version);
		sysfs_show_64bit_prop(buffer, offs, "unique_id",
				      dev->gpu->adev->unique_id);
		sysfs_show_32bit_prop(buffer, offs, "num_xcc",
				      NUM_XCC(dev->gpu->xcc_mask));
	}

	return sysfs_show_32bit_prop(buffer, offs, "max_engine_clk_ccompute",
				     cpufreq_quick_get_max(0)/1000);
}

static const struct sysfs_ops node_ops = {
	.show = node_show,
};

static const struct kobj_type node_type = {
	.release = kfd_topology_kobj_release,
	.sysfs_ops = &node_ops,
};

static void kfd_remove_sysfs_file(struct kobject *kobj, struct attribute *attr)
{
	sysfs_remove_file(kobj, attr);
	kobject_del(kobj);
	kobject_put(kobj);
}

static void kfd_remove_sysfs_node_entry(struct kfd_topology_device *dev)
{
	struct kfd_iolink_properties *p2plink;
	struct kfd_iolink_properties *iolink;
	struct kfd_cache_properties *cache;
	struct kfd_mem_properties *mem;
	struct kfd_perf_properties *perf;

	if (dev->kobj_iolink) {
		list_for_each_entry(iolink, &dev->io_link_props, list)
			if (iolink->kobj) {
				kfd_remove_sysfs_file(iolink->kobj,
							&iolink->attr);
				iolink->kobj = NULL;
			}
		kobject_del(dev->kobj_iolink);
		kobject_put(dev->kobj_iolink);
		dev->kobj_iolink = NULL;
	}

	if (dev->kobj_p2plink) {
		list_for_each_entry(p2plink, &dev->p2p_link_props, list)
			if (p2plink->kobj) {
				kfd_remove_sysfs_file(p2plink->kobj,
							&p2plink->attr);
				p2plink->kobj = NULL;
			}
		kobject_del(dev->kobj_p2plink);
		kobject_put(dev->kobj_p2plink);
		dev->kobj_p2plink = NULL;
	}

	if (dev->kobj_cache) {
		list_for_each_entry(cache, &dev->cache_props, list)
			if (cache->kobj) {
				kfd_remove_sysfs_file(cache->kobj,
							&cache->attr);
				cache->kobj = NULL;
			}
		kobject_del(dev->kobj_cache);
		kobject_put(dev->kobj_cache);
		dev->kobj_cache = NULL;
	}

	if (dev->kobj_mem) {
		list_for_each_entry(mem, &dev->mem_props, list)
			if (mem->kobj) {
				kfd_remove_sysfs_file(mem->kobj, &mem->attr);
				mem->kobj = NULL;
			}
		kobject_del(dev->kobj_mem);
		kobject_put(dev->kobj_mem);
		dev->kobj_mem = NULL;
	}

	if (dev->kobj_perf) {
		list_for_each_entry(perf, &dev->perf_props, list) {
			kfree(perf->attr_group);
			perf->attr_group = NULL;
		}
		kobject_del(dev->kobj_perf);
		kobject_put(dev->kobj_perf);
		dev->kobj_perf = NULL;
	}

	if (dev->kobj_node) {
		sysfs_remove_file(dev->kobj_node, &dev->attr_gpuid);
		sysfs_remove_file(dev->kobj_node, &dev->attr_name);
		sysfs_remove_file(dev->kobj_node, &dev->attr_props);
		kobject_del(dev->kobj_node);
		kobject_put(dev->kobj_node);
		dev->kobj_node = NULL;
	}
}

static int kfd_build_sysfs_node_entry(struct kfd_topology_device *dev,
		uint32_t id)
{
	struct kfd_iolink_properties *p2plink;
	struct kfd_iolink_properties *iolink;
	struct kfd_cache_properties *cache;
	struct kfd_mem_properties *mem;
	struct kfd_perf_properties *perf;
	int ret;
	uint32_t i, num_attrs;
	struct attribute **attrs;

	if (WARN_ON(dev->kobj_node))
		return -EEXIST;

	/*
	 * Creating the sysfs folders
	 */
	dev->kobj_node = kfd_alloc_struct(dev->kobj_node);
	if (!dev->kobj_node)
		return -ENOMEM;

	ret = kobject_init_and_add(dev->kobj_node, &node_type,
			sys_props.kobj_nodes, "%d", id);
	if (ret < 0) {
		kobject_put(dev->kobj_node);
		return ret;
	}

	dev->kobj_mem = kobject_create_and_add("mem_banks", dev->kobj_node);
	if (!dev->kobj_mem)
		return -ENOMEM;

	dev->kobj_cache = kobject_create_and_add("caches", dev->kobj_node);
	if (!dev->kobj_cache)
		return -ENOMEM;

	dev->kobj_iolink = kobject_create_and_add("io_links", dev->kobj_node);
	if (!dev->kobj_iolink)
		return -ENOMEM;

	dev->kobj_p2plink = kobject_create_and_add("p2p_links", dev->kobj_node);
	if (!dev->kobj_p2plink)
		return -ENOMEM;

	dev->kobj_perf = kobject_create_and_add("perf", dev->kobj_node);
	if (!dev->kobj_perf)
		return -ENOMEM;

	/*
	 * Creating sysfs files for node properties
	 */
	dev->attr_gpuid.name = "gpu_id";
	dev->attr_gpuid.mode = KFD_SYSFS_FILE_MODE;
	sysfs_attr_init(&dev->attr_gpuid);
	dev->attr_name.name = "name";
	dev->attr_name.mode = KFD_SYSFS_FILE_MODE;
	sysfs_attr_init(&dev->attr_name);
	dev->attr_props.name = "properties";
	dev->attr_props.mode = KFD_SYSFS_FILE_MODE;
	sysfs_attr_init(&dev->attr_props);
	ret = sysfs_create_file(dev->kobj_node, &dev->attr_gpuid);
	if (ret < 0)
		return ret;
	ret = sysfs_create_file(dev->kobj_node, &dev->attr_name);
	if (ret < 0)
		return ret;
	ret = sysfs_create_file(dev->kobj_node, &dev->attr_props);
	if (ret < 0)
		return ret;

	i = 0;
	list_for_each_entry(mem, &dev->mem_props, list) {
		mem->kobj = kzalloc(sizeof(struct kobject), GFP_KERNEL);
		if (!mem->kobj)
			return -ENOMEM;
		ret = kobject_init_and_add(mem->kobj, &mem_type,
				dev->kobj_mem, "%d", i);
		if (ret < 0) {
			kobject_put(mem->kobj);
			return ret;
		}

		mem->attr.name = "properties";
		mem->attr.mode = KFD_SYSFS_FILE_MODE;
		sysfs_attr_init(&mem->attr);
		ret = sysfs_create_file(mem->kobj, &mem->attr);
		if (ret < 0)
			return ret;
		i++;
	}

	i = 0;
	list_for_each_entry(cache, &dev->cache_props, list) {
		cache->kobj = kzalloc(sizeof(struct kobject), GFP_KERNEL);
		if (!cache->kobj)
			return -ENOMEM;
		ret = kobject_init_and_add(cache->kobj, &cache_type,
				dev->kobj_cache, "%d", i);
		if (ret < 0) {
			kobject_put(cache->kobj);
			return ret;
		}

		cache->attr.name = "properties";
		cache->attr.mode = KFD_SYSFS_FILE_MODE;
		sysfs_attr_init(&cache->attr);
		ret = sysfs_create_file(cache->kobj, &cache->attr);
		if (ret < 0)
			return ret;
		i++;
	}

	i = 0;
	list_for_each_entry(iolink, &dev->io_link_props, list) {
		iolink->kobj = kzalloc(sizeof(struct kobject), GFP_KERNEL);
		if (!iolink->kobj)
			return -ENOMEM;
		ret = kobject_init_and_add(iolink->kobj, &iolink_type,
				dev->kobj_iolink, "%d", i);
		if (ret < 0) {
			kobject_put(iolink->kobj);
			return ret;
		}

		iolink->attr.name = "properties";
		iolink->attr.mode = KFD_SYSFS_FILE_MODE;
		sysfs_attr_init(&iolink->attr);
		ret = sysfs_create_file(iolink->kobj, &iolink->attr);
		if (ret < 0)
			return ret;
		i++;
	}

	i = 0;
	list_for_each_entry(p2plink, &dev->p2p_link_props, list) {
		p2plink->kobj = kzalloc(sizeof(struct kobject), GFP_KERNEL);
		if (!p2plink->kobj)
			return -ENOMEM;
		ret = kobject_init_and_add(p2plink->kobj, &iolink_type,
				dev->kobj_p2plink, "%d", i);
		if (ret < 0) {
			kobject_put(p2plink->kobj);
			return ret;
		}

		p2plink->attr.name = "properties";
		p2plink->attr.mode = KFD_SYSFS_FILE_MODE;
		sysfs_attr_init(&p2plink->attr);
		ret = sysfs_create_file(p2plink->kobj, &p2plink->attr);
		if (ret < 0)
			return ret;
		i++;
	}

	/* All hardware blocks have the same number of attributes. */
	num_attrs = ARRAY_SIZE(perf_attr_iommu);
	list_for_each_entry(perf, &dev->perf_props, list) {
		perf->attr_group = kzalloc(sizeof(struct kfd_perf_attr)
			* num_attrs + sizeof(struct attribute_group),
			GFP_KERNEL);
		if (!perf->attr_group)
			return -ENOMEM;

		attrs = (struct attribute **)(perf->attr_group + 1);
		if (!strcmp(perf->block_name, "iommu")) {
		/* Information of IOMMU's num_counters and counter_ids is shown
		 * under /sys/bus/event_source/devices/amd_iommu. We don't
		 * duplicate here.
		 */
			perf_attr_iommu[0].data = perf->max_concurrent;
			for (i = 0; i < num_attrs; i++)
				attrs[i] = &perf_attr_iommu[i].attr.attr;
		}
		perf->attr_group->name = perf->block_name;
		perf->attr_group->attrs = attrs;
		ret = sysfs_create_group(dev->kobj_perf, perf->attr_group);
		if (ret < 0)
			return ret;
	}

	return 0;
}

/* Called with write topology lock acquired */
static int kfd_build_sysfs_node_tree(void)
{
	struct kfd_topology_device *dev;
	int ret;
	uint32_t i = 0;

	list_for_each_entry(dev, &topology_device_list, list) {
		ret = kfd_build_sysfs_node_entry(dev, i);
		if (ret < 0)
			return ret;
		i++;
	}

	return 0;
}

/* Called with write topology lock acquired */
static void kfd_remove_sysfs_node_tree(void)
{
	struct kfd_topology_device *dev;

	list_for_each_entry(dev, &topology_device_list, list)
		kfd_remove_sysfs_node_entry(dev);
}

static int kfd_topology_update_sysfs(void)
{
	int ret;

	if (!sys_props.kobj_topology) {
		sys_props.kobj_topology =
				kfd_alloc_struct(sys_props.kobj_topology);
		if (!sys_props.kobj_topology)
			return -ENOMEM;

		ret = kobject_init_and_add(sys_props.kobj_topology,
				&sysprops_type,  &kfd_device->kobj,
				"topology");
		if (ret < 0) {
			kobject_put(sys_props.kobj_topology);
			return ret;
		}

		sys_props.kobj_nodes = kobject_create_and_add("nodes",
				sys_props.kobj_topology);
		if (!sys_props.kobj_nodes)
			return -ENOMEM;

		sys_props.attr_genid.name = "generation_id";
		sys_props.attr_genid.mode = KFD_SYSFS_FILE_MODE;
		sysfs_attr_init(&sys_props.attr_genid);
		ret = sysfs_create_file(sys_props.kobj_topology,
				&sys_props.attr_genid);
		if (ret < 0)
			return ret;

		sys_props.attr_props.name = "system_properties";
		sys_props.attr_props.mode = KFD_SYSFS_FILE_MODE;
		sysfs_attr_init(&sys_props.attr_props);
		ret = sysfs_create_file(sys_props.kobj_topology,
				&sys_props.attr_props);
		if (ret < 0)
			return ret;
	}

	kfd_remove_sysfs_node_tree();

	return kfd_build_sysfs_node_tree();
}

static void kfd_topology_release_sysfs(void)
{
	kfd_remove_sysfs_node_tree();
	if (sys_props.kobj_topology) {
		sysfs_remove_file(sys_props.kobj_topology,
				&sys_props.attr_genid);
		sysfs_remove_file(sys_props.kobj_topology,
				&sys_props.attr_props);
		if (sys_props.kobj_nodes) {
			kobject_del(sys_props.kobj_nodes);
			kobject_put(sys_props.kobj_nodes);
			sys_props.kobj_nodes = NULL;
		}
		kobject_del(sys_props.kobj_topology);
		kobject_put(sys_props.kobj_topology);
		sys_props.kobj_topology = NULL;
	}
}

/* Called with write topology_lock acquired */
static void kfd_topology_update_device_list(struct list_head *temp_list,
					struct list_head *master_list)
{
	while (!list_empty(temp_list)) {
		list_move_tail(temp_list->next, master_list);
		sys_props.num_devices++;
	}
}

static void kfd_debug_print_topology(void)
{
	struct kfd_topology_device *dev;

	down_read(&topology_lock);

	dev = list_last_entry(&topology_device_list,
			struct kfd_topology_device, list);
	if (dev) {
		if (dev->node_props.cpu_cores_count &&
				dev->node_props.simd_count) {
			pr_info("Topology: Add APU node [0x%0x:0x%0x]\n",
				dev->node_props.device_id,
				dev->node_props.vendor_id);
		} else if (dev->node_props.cpu_cores_count)
			pr_info("Topology: Add CPU node\n");
		else if (dev->node_props.simd_count)
			pr_info("Topology: Add dGPU node [0x%0x:0x%0x]\n",
				dev->node_props.device_id,
				dev->node_props.vendor_id);
	}
	up_read(&topology_lock);
}

/* Helper function for intializing platform_xx members of
 * kfd_system_properties. Uses OEM info from the last CPU/APU node.
 */
static void kfd_update_system_properties(void)
{
	struct kfd_topology_device *dev;

	down_read(&topology_lock);
	dev = list_last_entry(&topology_device_list,
			struct kfd_topology_device, list);
	if (dev) {
		sys_props.platform_id =
			(*((uint64_t *)dev->oem_id)) & CRAT_OEMID_64BIT_MASK;
		sys_props.platform_oem = *((uint64_t *)dev->oem_table_id);
		sys_props.platform_rev = dev->oem_revision;
	}
	up_read(&topology_lock);
}

static void find_system_memory(const struct dmi_header *dm,
	void *private)
{
	struct kfd_mem_properties *mem;
	u16 mem_width, mem_clock;
	struct kfd_topology_device *kdev =
		(struct kfd_topology_device *)private;
	const u8 *dmi_data = (const u8 *)(dm + 1);

	if (dm->type == DMI_ENTRY_MEM_DEVICE && dm->length >= 0x15) {
		mem_width = (u16)(*(const u16 *)(dmi_data + 0x6));
		mem_clock = (u16)(*(const u16 *)(dmi_data + 0x11));
		list_for_each_entry(mem, &kdev->mem_props, list) {
			if (mem_width != 0xFFFF && mem_width != 0)
				mem->width = mem_width;
			if (mem_clock != 0)
				mem->mem_clk_max = mem_clock;
		}
	}
}

/* kfd_add_non_crat_information - Add information that is not currently
 *	defined in CRAT but is necessary for KFD topology
 * @dev - topology device to which addition info is added
 */
static void kfd_add_non_crat_information(struct kfd_topology_device *kdev)
{
	/* Check if CPU only node. */
	if (!kdev->gpu) {
		/* Add system memory information */
		dmi_walk(find_system_memory, kdev);
	}
	/* TODO: For GPU node, rearrange code from kfd_topology_add_device */
}

int kfd_topology_init(void)
{
	void *crat_image = NULL;
	size_t image_size = 0;
	int ret;
	struct list_head temp_topology_device_list;
	int cpu_only_node = 0;
	struct kfd_topology_device *kdev;
	int proximity_domain;

	/* topology_device_list - Master list of all topology devices
	 * temp_topology_device_list - temporary list created while parsing CRAT
	 * or VCRAT. Once parsing is complete the contents of list is moved to
	 * topology_device_list
	 */

	/* Initialize the head for the both the lists */
	INIT_LIST_HEAD(&topology_device_list);
	INIT_LIST_HEAD(&temp_topology_device_list);
	init_rwsem(&topology_lock);

	memset(&sys_props, 0, sizeof(sys_props));

	/* Proximity domains in ACPI CRAT tables start counting at
	 * 0. The same should be true for virtual CRAT tables created
	 * at this stage. GPUs added later in kfd_topology_add_device
	 * use a counter.
	 */
	proximity_domain = 0;

	ret = kfd_create_crat_image_virtual(&crat_image, &image_size,
					    COMPUTE_UNIT_CPU, NULL,
					    proximity_domain);
	cpu_only_node = 1;
	if (ret) {
		pr_err("Error creating VCRAT table for CPU\n");
		return ret;
	}

	ret = kfd_parse_crat_table(crat_image,
				   &temp_topology_device_list,
				   proximity_domain);
	if (ret) {
		pr_err("Error parsing VCRAT table for CPU\n");
		goto err;
	}

	kdev = list_first_entry(&temp_topology_device_list,
				struct kfd_topology_device, list);

	down_write(&topology_lock);
	kfd_topology_update_device_list(&temp_topology_device_list,
					&topology_device_list);
	topology_crat_proximity_domain = sys_props.num_devices-1;
	ret = kfd_topology_update_sysfs();
	up_write(&topology_lock);

	if (!ret) {
		sys_props.generation_count++;
		kfd_update_system_properties();
		kfd_debug_print_topology();
	} else
		pr_err("Failed to update topology in sysfs ret=%d\n", ret);

	/* For nodes with GPU, this information gets added
	 * when GPU is detected (kfd_topology_add_device).
	 */
	if (cpu_only_node) {
		/* Add additional information to CPU only node created above */
		down_write(&topology_lock);
		kdev = list_first_entry(&topology_device_list,
				struct kfd_topology_device, list);
		up_write(&topology_lock);
		kfd_add_non_crat_information(kdev);
	}

err:
	kfd_destroy_crat_image(crat_image);
	return ret;
}

void kfd_topology_shutdown(void)
{
	down_write(&topology_lock);
	kfd_topology_release_sysfs();
	kfd_release_live_view();
	up_write(&topology_lock);
}

static uint32_t kfd_generate_gpu_id(struct kfd_node *gpu)
{
	uint32_t hashout;
	uint32_t buf[8];
	uint64_t local_mem_size;
	int i;

	if (!gpu)
		return 0;

	local_mem_size = gpu->local_mem_info.local_mem_size_private +
			gpu->local_mem_info.local_mem_size_public;
	buf[0] = gpu->adev->pdev->devfn;
	buf[1] = gpu->adev->pdev->subsystem_vendor |
		(gpu->adev->pdev->subsystem_device << 16);
	buf[2] = pci_domain_nr(gpu->adev->pdev->bus);
	buf[3] = gpu->adev->pdev->device;
	buf[4] = gpu->adev->pdev->bus->number;
	buf[5] = lower_32_bits(local_mem_size);
	buf[6] = upper_32_bits(local_mem_size);
	buf[7] = (ffs(gpu->xcc_mask) - 1) | (NUM_XCC(gpu->xcc_mask) << 16);

	for (i = 0, hashout = 0; i < 8; i++)
		hashout ^= hash_32(buf[i], KFD_GPU_ID_HASH_WIDTH);

	return hashout;
}
/* kfd_assign_gpu - Attach @gpu to the correct kfd topology device. If
 *		the GPU device is not already present in the topology device
 *		list then return NULL. This means a new topology device has to
 *		be created for this GPU.
 */
static struct kfd_topology_device *kfd_assign_gpu(struct kfd_node *gpu)
{
	struct kfd_topology_device *dev;
	struct kfd_topology_device *out_dev = NULL;
	struct kfd_mem_properties *mem;
	struct kfd_cache_properties *cache;
	struct kfd_iolink_properties *iolink;
	struct kfd_iolink_properties *p2plink;

	list_for_each_entry(dev, &topology_device_list, list) {
		/* Discrete GPUs need their own topology device list
		 * entries. Don't assign them to CPU/APU nodes.
		 */
		if (dev->node_props.cpu_cores_count)
			continue;

		if (!dev->gpu && (dev->node_props.simd_count > 0)) {
			dev->gpu = gpu;
			out_dev = dev;

			list_for_each_entry(mem, &dev->mem_props, list)
				mem->gpu = dev->gpu;
			list_for_each_entry(cache, &dev->cache_props, list)
				cache->gpu = dev->gpu;
			list_for_each_entry(iolink, &dev->io_link_props, list)
				iolink->gpu = dev->gpu;
			list_for_each_entry(p2plink, &dev->p2p_link_props, list)
				p2plink->gpu = dev->gpu;
			break;
		}
	}
	return out_dev;
}

static void kfd_notify_gpu_change(uint32_t gpu_id, int arrival)
{
	/*
	 * TODO: Generate an event for thunk about the arrival/removal
	 * of the GPU
	 */
}

/* kfd_fill_mem_clk_max_info - Since CRAT doesn't have memory clock info,
 *		patch this after CRAT parsing.
 */
static void kfd_fill_mem_clk_max_info(struct kfd_topology_device *dev)
{
	struct kfd_mem_properties *mem;
	struct kfd_local_mem_info local_mem_info;

	if (!dev)
		return;

	/* Currently, amdgpu driver (amdgpu_mc) deals only with GPUs with
	 * single bank of VRAM local memory.
	 * for dGPUs - VCRAT reports only one bank of Local Memory
	 * for APUs - If CRAT from ACPI reports more than one bank, then
	 *	all the banks will report the same mem_clk_max information
	 */
	amdgpu_amdkfd_get_local_mem_info(dev->gpu->adev, &local_mem_info,
					 dev->gpu->xcp);

	list_for_each_entry(mem, &dev->mem_props, list)
		mem->mem_clk_max = local_mem_info.mem_clk_max;
}

static void kfd_set_iolink_no_atomics(struct kfd_topology_device *dev,
					struct kfd_topology_device *target_gpu_dev,
					struct kfd_iolink_properties *link)
{
	/* xgmi always supports atomics between links. */
	if (link->iolink_type == CRAT_IOLINK_TYPE_XGMI)
		return;

	/* check pcie support to set cpu(dev) flags for target_gpu_dev link. */
	if (target_gpu_dev) {
		uint32_t cap;

		pcie_capability_read_dword(target_gpu_dev->gpu->adev->pdev,
				PCI_EXP_DEVCAP2, &cap);

		if (!(cap & (PCI_EXP_DEVCAP2_ATOMIC_COMP32 |
			     PCI_EXP_DEVCAP2_ATOMIC_COMP64)))
			link->flags |= CRAT_IOLINK_FLAGS_NO_ATOMICS_32_BIT |
				CRAT_IOLINK_FLAGS_NO_ATOMICS_64_BIT;
	/* set gpu (dev) flags. */
	} else {
		if (!dev->gpu->kfd->pci_atomic_requested ||
				dev->gpu->adev->asic_type == CHIP_HAWAII)
			link->flags |= CRAT_IOLINK_FLAGS_NO_ATOMICS_32_BIT |
				CRAT_IOLINK_FLAGS_NO_ATOMICS_64_BIT;
	}
}

static void kfd_set_iolink_non_coherent(struct kfd_topology_device *to_dev,
		struct kfd_iolink_properties *outbound_link,
		struct kfd_iolink_properties *inbound_link)
{
	/* CPU -> GPU with PCIe */
	if (!to_dev->gpu &&
	    inbound_link->iolink_type == CRAT_IOLINK_TYPE_PCIEXPRESS)
		inbound_link->flags |= CRAT_IOLINK_FLAGS_NON_COHERENT;

	if (to_dev->gpu) {
		/* GPU <-> GPU with PCIe and
		 * Vega20 with XGMI
		 */
		if (inbound_link->iolink_type == CRAT_IOLINK_TYPE_PCIEXPRESS ||
		    (inbound_link->iolink_type == CRAT_IOLINK_TYPE_XGMI &&
		    KFD_GC_VERSION(to_dev->gpu) == IP_VERSION(9, 4, 0))) {
			outbound_link->flags |= CRAT_IOLINK_FLAGS_NON_COHERENT;
			inbound_link->flags |= CRAT_IOLINK_FLAGS_NON_COHERENT;
		}
	}
}

static void kfd_fill_iolink_non_crat_info(struct kfd_topology_device *dev)
{
	struct kfd_iolink_properties *link, *inbound_link;
	struct kfd_topology_device *peer_dev;

	if (!dev || !dev->gpu)
		return;

	/* GPU only creates direct links so apply flags setting to all */
	list_for_each_entry(link, &dev->io_link_props, list) {
		link->flags = CRAT_IOLINK_FLAGS_ENABLED;
		kfd_set_iolink_no_atomics(dev, NULL, link);
		peer_dev = kfd_topology_device_by_proximity_domain(
				link->node_to);

		if (!peer_dev)
			continue;

		/* Include the CPU peer in GPU hive if connected over xGMI. */
		if (!peer_dev->gpu &&
		    link->iolink_type == CRAT_IOLINK_TYPE_XGMI) {
			/*
			 * If the GPU is not part of a GPU hive, use its pci
			 * device location as the hive ID to bind with the CPU.
			 */
			if (!dev->node_props.hive_id)
				dev->node_props.hive_id = pci_dev_id(dev->gpu->adev->pdev);
			peer_dev->node_props.hive_id = dev->node_props.hive_id;
		}

		list_for_each_entry(inbound_link, &peer_dev->io_link_props,
									list) {
			if (inbound_link->node_to != link->node_from)
				continue;

			inbound_link->flags = CRAT_IOLINK_FLAGS_ENABLED;
			kfd_set_iolink_no_atomics(peer_dev, dev, inbound_link);
			kfd_set_iolink_non_coherent(peer_dev, link, inbound_link);
		}
	}

	/* Create indirect links so apply flags setting to all */
	list_for_each_entry(link, &dev->p2p_link_props, list) {
		link->flags = CRAT_IOLINK_FLAGS_ENABLED;
		kfd_set_iolink_no_atomics(dev, NULL, link);
		peer_dev = kfd_topology_device_by_proximity_domain(
				link->node_to);

		if (!peer_dev)
			continue;

		list_for_each_entry(inbound_link, &peer_dev->p2p_link_props,
									list) {
			if (inbound_link->node_to != link->node_from)
				continue;

			inbound_link->flags = CRAT_IOLINK_FLAGS_ENABLED;
			kfd_set_iolink_no_atomics(peer_dev, dev, inbound_link);
			kfd_set_iolink_non_coherent(peer_dev, link, inbound_link);
		}
	}
}

static int kfd_build_p2p_node_entry(struct kfd_topology_device *dev,
				struct kfd_iolink_properties *p2plink)
{
	int ret;

	p2plink->kobj = kzalloc(sizeof(struct kobject), GFP_KERNEL);
	if (!p2plink->kobj)
		return -ENOMEM;

	ret = kobject_init_and_add(p2plink->kobj, &iolink_type,
			dev->kobj_p2plink, "%d", dev->node_props.p2p_links_count - 1);
	if (ret < 0) {
		kobject_put(p2plink->kobj);
		return ret;
	}

	p2plink->attr.name = "properties";
	p2plink->attr.mode = KFD_SYSFS_FILE_MODE;
	sysfs_attr_init(&p2plink->attr);
	ret = sysfs_create_file(p2plink->kobj, &p2plink->attr);
	if (ret < 0)
		return ret;

	return 0;
}

static int kfd_create_indirect_link_prop(struct kfd_topology_device *kdev, int gpu_node)
{
	struct kfd_iolink_properties *gpu_link, *tmp_link, *cpu_link;
	struct kfd_iolink_properties *props = NULL, *props2 = NULL;
	struct kfd_topology_device *cpu_dev;
	int ret = 0;
	int i, num_cpu;

	num_cpu = 0;
	list_for_each_entry(cpu_dev, &topology_device_list, list) {
		if (cpu_dev->gpu)
			break;
		num_cpu++;
	}

	if (list_empty(&kdev->io_link_props))
		return -ENODATA;

	gpu_link = list_first_entry(&kdev->io_link_props,
				    struct kfd_iolink_properties, list);

	for (i = 0; i < num_cpu; i++) {
		/* CPU <--> GPU */
		if (gpu_link->node_to == i)
			continue;

		/* find CPU <-->  CPU links */
		cpu_link = NULL;
		cpu_dev = kfd_topology_device_by_proximity_domain(i);
		if (cpu_dev) {
			list_for_each_entry(tmp_link,
					&cpu_dev->io_link_props, list) {
				if (tmp_link->node_to == gpu_link->node_to) {
					cpu_link = tmp_link;
					break;
				}
			}
		}

		if (!cpu_link)
			return -ENOMEM;

		/* CPU <--> CPU <--> GPU, GPU node*/
		props = kfd_alloc_struct(props);
		if (!props)
			return -ENOMEM;

		memcpy(props, gpu_link, sizeof(struct kfd_iolink_properties));
		props->weight = gpu_link->weight + cpu_link->weight;
		props->min_latency = gpu_link->min_latency + cpu_link->min_latency;
		props->max_latency = gpu_link->max_latency + cpu_link->max_latency;
		props->min_bandwidth = min(gpu_link->min_bandwidth, cpu_link->min_bandwidth);
		props->max_bandwidth = min(gpu_link->max_bandwidth, cpu_link->max_bandwidth);

		props->node_from = gpu_node;
		props->node_to = i;
		kdev->node_props.p2p_links_count++;
		list_add_tail(&props->list, &kdev->p2p_link_props);
		ret = kfd_build_p2p_node_entry(kdev, props);
		if (ret < 0)
			return ret;

		/* for small Bar, no CPU --> GPU in-direct links */
		if (kfd_dev_is_large_bar(kdev->gpu)) {
			/* CPU <--> CPU <--> GPU, CPU node*/
			props2 = kfd_alloc_struct(props2);
			if (!props2)
				return -ENOMEM;

			memcpy(props2, props, sizeof(struct kfd_iolink_properties));
			props2->node_from = i;
			props2->node_to = gpu_node;
			props2->kobj = NULL;
			cpu_dev->node_props.p2p_links_count++;
			list_add_tail(&props2->list, &cpu_dev->p2p_link_props);
			ret = kfd_build_p2p_node_entry(cpu_dev, props2);
			if (ret < 0)
				return ret;
		}
	}
	return ret;
}

#if defined(CONFIG_HSA_AMD_P2P)
static int kfd_add_peer_prop(struct kfd_topology_device *kdev,
		struct kfd_topology_device *peer, int from, int to)
{
	struct kfd_iolink_properties *props = NULL;
	struct kfd_iolink_properties *iolink1, *iolink2, *iolink3;
	struct kfd_topology_device *cpu_dev;
	int ret = 0;

	if (!amdgpu_device_is_peer_accessible(
				kdev->gpu->adev,
				peer->gpu->adev))
		return ret;

	if (list_empty(&kdev->io_link_props))
		return -ENODATA;

	iolink1 = list_first_entry(&kdev->io_link_props,
				   struct kfd_iolink_properties, list);

	if (list_empty(&peer->io_link_props))
		return -ENODATA;

	iolink2 = list_first_entry(&peer->io_link_props,
				   struct kfd_iolink_properties, list);

	props = kfd_alloc_struct(props);
	if (!props)
		return -ENOMEM;

	memcpy(props, iolink1, sizeof(struct kfd_iolink_properties));

	props->weight = iolink1->weight + iolink2->weight;
	props->min_latency = iolink1->min_latency + iolink2->min_latency;
	props->max_latency = iolink1->max_latency + iolink2->max_latency;
	props->min_bandwidth = min(iolink1->min_bandwidth, iolink2->min_bandwidth);
	props->max_bandwidth = min(iolink2->max_bandwidth, iolink2->max_bandwidth);

	if (iolink1->node_to != iolink2->node_to) {
		/* CPU->CPU  link*/
		cpu_dev = kfd_topology_device_by_proximity_domain(iolink1->node_to);
		if (cpu_dev) {
			list_for_each_entry(iolink3, &cpu_dev->io_link_props, list)
				if (iolink3->node_to == iolink2->node_to)
					break;

			props->weight += iolink3->weight;
			props->min_latency += iolink3->min_latency;
			props->max_latency += iolink3->max_latency;
			props->min_bandwidth = min(props->min_bandwidth,
							iolink3->min_bandwidth);
			props->max_bandwidth = min(props->max_bandwidth,
							iolink3->max_bandwidth);
		} else {
			WARN(1, "CPU node not found");
		}
	}

	props->node_from = from;
	props->node_to = to;
	peer->node_props.p2p_links_count++;
	list_add_tail(&props->list, &peer->p2p_link_props);
	ret = kfd_build_p2p_node_entry(peer, props);

	return ret;
}
#endif

static int kfd_dev_create_p2p_links(void)
{
	struct kfd_topology_device *dev;
	struct kfd_topology_device *new_dev;
#if defined(CONFIG_HSA_AMD_P2P)
	uint32_t i;
#endif
	uint32_t k;
	int ret = 0;

	k = 0;
	list_for_each_entry(dev, &topology_device_list, list)
		k++;
	if (k < 2)
		return 0;

	new_dev = list_last_entry(&topology_device_list, struct kfd_topology_device, list);
	if (WARN_ON(!new_dev->gpu))
		return 0;

	k--;

	/* create in-direct links */
	ret = kfd_create_indirect_link_prop(new_dev, k);
	if (ret < 0)
		goto out;

	/* create p2p links */
#if defined(CONFIG_HSA_AMD_P2P)
	i = 0;
	list_for_each_entry(dev, &topology_device_list, list) {
		if (dev == new_dev)
			break;
		if (!dev->gpu || !dev->gpu->adev ||
		    (dev->gpu->kfd->hive_id &&
		     dev->gpu->kfd->hive_id == new_dev->gpu->kfd->hive_id))
			goto next;

		/* check if node(s) is/are peer accessible in one direction or bi-direction */
		ret = kfd_add_peer_prop(new_dev, dev, i, k);
		if (ret < 0)
			goto out;

		ret = kfd_add_peer_prop(dev, new_dev, k, i);
		if (ret < 0)
			goto out;
next:
		i++;
	}
#endif

out:
	return ret;
}

<<<<<<< HEAD

=======
>>>>>>> 98817289
/* Helper function. See kfd_fill_gpu_cache_info for parameter description */
static int fill_in_l1_pcache(struct kfd_cache_properties **props_ext,
				struct kfd_gpu_cache_info *pcache_info,
				struct kfd_cu_info *cu_info,
				int cu_bitmask,
				int cache_type, unsigned int cu_processor_id,
				int cu_block)
<<<<<<< HEAD
{
	unsigned int cu_sibling_map_mask;
	int first_active_cu;
	struct kfd_cache_properties *pcache = NULL;

	cu_sibling_map_mask = cu_bitmask;
	cu_sibling_map_mask >>= cu_block;
	cu_sibling_map_mask &= ((1 << pcache_info[cache_type].num_cu_shared) - 1);
	first_active_cu = ffs(cu_sibling_map_mask);

	/* CU could be inactive. In case of shared cache find the first active
	 * CU. and incase of non-shared cache check if the CU is inactive. If
	 * inactive active skip it
	 */
	if (first_active_cu) {
		pcache = kfd_alloc_struct(pcache);
		if (!pcache)
			return -ENOMEM;

		memset(pcache, 0, sizeof(struct kfd_cache_properties));
		pcache->processor_id_low = cu_processor_id + (first_active_cu - 1);
		pcache->cache_level = pcache_info[cache_type].cache_level;
		pcache->cache_size = pcache_info[cache_type].cache_size;

		if (pcache_info[cache_type].flags & CRAT_CACHE_FLAGS_DATA_CACHE)
			pcache->cache_type |= HSA_CACHE_TYPE_DATA;
		if (pcache_info[cache_type].flags & CRAT_CACHE_FLAGS_INST_CACHE)
			pcache->cache_type |= HSA_CACHE_TYPE_INSTRUCTION;
		if (pcache_info[cache_type].flags & CRAT_CACHE_FLAGS_CPU_CACHE)
			pcache->cache_type |= HSA_CACHE_TYPE_CPU;
		if (pcache_info[cache_type].flags & CRAT_CACHE_FLAGS_SIMD_CACHE)
			pcache->cache_type |= HSA_CACHE_TYPE_HSACU;

		/* Sibling map is w.r.t processor_id_low, so shift out
		 * inactive CU
		 */
		cu_sibling_map_mask =
			cu_sibling_map_mask >> (first_active_cu - 1);

		pcache->sibling_map[0] = (uint8_t)(cu_sibling_map_mask & 0xFF);
		pcache->sibling_map[1] =
				(uint8_t)((cu_sibling_map_mask >> 8) & 0xFF);
		pcache->sibling_map[2] =
				(uint8_t)((cu_sibling_map_mask >> 16) & 0xFF);
		pcache->sibling_map[3] =
				(uint8_t)((cu_sibling_map_mask >> 24) & 0xFF);

		pcache->sibling_map_size = 4;
		*props_ext = pcache;

		return 0;
	}
	return 1;
}

/* Helper function. See kfd_fill_gpu_cache_info for parameter description */
static int fill_in_l2_l3_pcache(struct kfd_cache_properties **props_ext,
				struct kfd_gpu_cache_info *pcache_info,
				struct kfd_cu_info *cu_info,
				int cache_type, unsigned int cu_processor_id)
{
	unsigned int cu_sibling_map_mask;
	int first_active_cu;
	int i, j, k;
	struct kfd_cache_properties *pcache = NULL;

	cu_sibling_map_mask = cu_info->cu_bitmap[0][0];
	cu_sibling_map_mask &=
		((1 << pcache_info[cache_type].num_cu_shared) - 1);
	first_active_cu = ffs(cu_sibling_map_mask);

	/* CU could be inactive. In case of shared cache find the first active
	 * CU. and incase of non-shared cache check if the CU is inactive. If
	 * inactive active skip it
	 */
	if (first_active_cu) {
		pcache = kfd_alloc_struct(pcache);
		if (!pcache)
			return -ENOMEM;

		memset(pcache, 0, sizeof(struct kfd_cache_properties));
		pcache->processor_id_low = cu_processor_id
					+ (first_active_cu - 1);
		pcache->cache_level = pcache_info[cache_type].cache_level;
		pcache->cache_size = pcache_info[cache_type].cache_size;

		if (pcache_info[cache_type].flags & CRAT_CACHE_FLAGS_DATA_CACHE)
			pcache->cache_type |= HSA_CACHE_TYPE_DATA;
		if (pcache_info[cache_type].flags & CRAT_CACHE_FLAGS_INST_CACHE)
			pcache->cache_type |= HSA_CACHE_TYPE_INSTRUCTION;
		if (pcache_info[cache_type].flags & CRAT_CACHE_FLAGS_CPU_CACHE)
			pcache->cache_type |= HSA_CACHE_TYPE_CPU;
		if (pcache_info[cache_type].flags & CRAT_CACHE_FLAGS_SIMD_CACHE)
			pcache->cache_type |= HSA_CACHE_TYPE_HSACU;

		/* Sibling map is w.r.t processor_id_low, so shift out
		 * inactive CU
		 */
		cu_sibling_map_mask = cu_sibling_map_mask >> (first_active_cu - 1);
		k = 0;

		for (i = 0; i < cu_info->num_shader_engines; i++) {
			for (j = 0; j < cu_info->num_shader_arrays_per_engine; j++) {
				pcache->sibling_map[k] = (uint8_t)(cu_sibling_map_mask & 0xFF);
				pcache->sibling_map[k+1] = (uint8_t)((cu_sibling_map_mask >> 8) & 0xFF);
				pcache->sibling_map[k+2] = (uint8_t)((cu_sibling_map_mask >> 16) & 0xFF);
				pcache->sibling_map[k+3] = (uint8_t)((cu_sibling_map_mask >> 24) & 0xFF);
				k += 4;

				cu_sibling_map_mask = cu_info->cu_bitmap[i % 4][j + i / 4];
				cu_sibling_map_mask &= ((1 << pcache_info[cache_type].num_cu_shared) - 1);
			}
		}
		pcache->sibling_map_size = k;
		*props_ext = pcache;
		return 0;
	}
	return 1;
}

#define KFD_MAX_CACHE_TYPES 6

/* kfd_fill_cache_non_crat_info - Fill GPU cache info using kfd_gpu_cache_info
 * tables
 */
void kfd_fill_cache_non_crat_info(struct kfd_topology_device *dev, struct kfd_dev *kdev)
{
	struct kfd_gpu_cache_info *pcache_info = NULL;
	int i, j, k;
	int ct = 0;
	unsigned int cu_processor_id;
	int ret;
	unsigned int num_cu_shared;
	struct kfd_cu_info cu_info;
	struct kfd_cu_info *pcu_info;
	int gpu_processor_id;
	struct kfd_cache_properties *props_ext;
	int num_of_entries = 0;
	int num_of_cache_types = 0;
	struct kfd_gpu_cache_info cache_info[KFD_MAX_CACHE_TYPES];

	amdgpu_amdkfd_get_cu_info(kdev->adev, &cu_info);
	pcu_info = &cu_info;

	gpu_processor_id = dev->node_props.simd_id_base;

	pcache_info = cache_info;
	num_of_cache_types = kfd_get_gpu_cache_info(kdev, &pcache_info);
	if (!num_of_cache_types) {
		pr_warn("no cache info found\n");
		return;
	}

	/* For each type of cache listed in the kfd_gpu_cache_info table,
	 * go through all available Compute Units.
	 * The [i,j,k] loop will
	 *		if kfd_gpu_cache_info.num_cu_shared = 1
	 *			will parse through all available CU
	 *		If (kfd_gpu_cache_info.num_cu_shared != 1)
	 *			then it will consider only one CU from
	 *			the shared unit
	 */
	for (ct = 0; ct < num_of_cache_types; ct++) {
		cu_processor_id = gpu_processor_id;
		if (pcache_info[ct].cache_level == 1) {
			for (i = 0; i < pcu_info->num_shader_engines; i++) {
				for (j = 0; j < pcu_info->num_shader_arrays_per_engine; j++) {
					for (k = 0; k < pcu_info->num_cu_per_sh; k += pcache_info[ct].num_cu_shared) {

						ret = fill_in_l1_pcache(&props_ext, pcache_info, pcu_info,
										pcu_info->cu_bitmap[i % 4][j + i / 4], ct,
										cu_processor_id, k);

						if (ret < 0)
							break;

						if (!ret) {
							num_of_entries++;
							list_add_tail(&props_ext->list, &dev->cache_props);
						}

						/* Move to next CU block */
						num_cu_shared = ((k + pcache_info[ct].num_cu_shared) <=
							pcu_info->num_cu_per_sh) ?
							pcache_info[ct].num_cu_shared :
							(pcu_info->num_cu_per_sh - k);
						cu_processor_id += num_cu_shared;
					}
				}
			}
		} else {
			ret = fill_in_l2_l3_pcache(&props_ext, pcache_info,
								pcu_info, ct, cu_processor_id);

			if (ret < 0)
				break;

			if (!ret) {
				num_of_entries++;
				list_add_tail(&props_ext->list, &dev->cache_props);
			}
		}
	}
	dev->node_props.caches_count += num_of_entries;
	pr_debug("Added [%d] GPU cache entries\n", num_of_entries);
}

int kfd_topology_add_device(struct kfd_dev *gpu)
=======
>>>>>>> 98817289
{
	unsigned int cu_sibling_map_mask;
	int first_active_cu;
	struct kfd_cache_properties *pcache = NULL;

	cu_sibling_map_mask = cu_bitmask;
	cu_sibling_map_mask >>= cu_block;
	cu_sibling_map_mask &= ((1 << pcache_info[cache_type].num_cu_shared) - 1);
	first_active_cu = ffs(cu_sibling_map_mask);

	/* CU could be inactive. In case of shared cache find the first active
	 * CU. and incase of non-shared cache check if the CU is inactive. If
	 * inactive active skip it
	 */
	if (first_active_cu) {
		pcache = kfd_alloc_struct(pcache);
		if (!pcache)
			return -ENOMEM;

		memset(pcache, 0, sizeof(struct kfd_cache_properties));
		pcache->processor_id_low = cu_processor_id + (first_active_cu - 1);
		pcache->cache_level = pcache_info[cache_type].cache_level;
		pcache->cache_size = pcache_info[cache_type].cache_size;

		if (pcache_info[cache_type].flags & CRAT_CACHE_FLAGS_DATA_CACHE)
			pcache->cache_type |= HSA_CACHE_TYPE_DATA;
		if (pcache_info[cache_type].flags & CRAT_CACHE_FLAGS_INST_CACHE)
			pcache->cache_type |= HSA_CACHE_TYPE_INSTRUCTION;
		if (pcache_info[cache_type].flags & CRAT_CACHE_FLAGS_CPU_CACHE)
			pcache->cache_type |= HSA_CACHE_TYPE_CPU;
		if (pcache_info[cache_type].flags & CRAT_CACHE_FLAGS_SIMD_CACHE)
			pcache->cache_type |= HSA_CACHE_TYPE_HSACU;

		/* Sibling map is w.r.t processor_id_low, so shift out
		 * inactive CU
		 */
		cu_sibling_map_mask =
			cu_sibling_map_mask >> (first_active_cu - 1);

		pcache->sibling_map[0] = (uint8_t)(cu_sibling_map_mask & 0xFF);
		pcache->sibling_map[1] =
				(uint8_t)((cu_sibling_map_mask >> 8) & 0xFF);
		pcache->sibling_map[2] =
				(uint8_t)((cu_sibling_map_mask >> 16) & 0xFF);
		pcache->sibling_map[3] =
				(uint8_t)((cu_sibling_map_mask >> 24) & 0xFF);

		pcache->sibling_map_size = 4;
		*props_ext = pcache;

		return 0;
	}
	return 1;
}

/* Helper function. See kfd_fill_gpu_cache_info for parameter description */
static int fill_in_l2_l3_pcache(struct kfd_cache_properties **props_ext,
				struct kfd_gpu_cache_info *pcache_info,
				struct kfd_cu_info *cu_info,
				int cache_type, unsigned int cu_processor_id,
				struct kfd_node *knode)
{
	unsigned int cu_sibling_map_mask;
	int first_active_cu;
	int i, j, k, xcc, start, end;
	struct kfd_cache_properties *pcache = NULL;

	start = ffs(knode->xcc_mask) - 1;
	end = start + NUM_XCC(knode->xcc_mask);
	cu_sibling_map_mask = cu_info->cu_bitmap[start][0][0];
	cu_sibling_map_mask &=
		((1 << pcache_info[cache_type].num_cu_shared) - 1);
	first_active_cu = ffs(cu_sibling_map_mask);

	/* CU could be inactive. In case of shared cache find the first active
	 * CU. and incase of non-shared cache check if the CU is inactive. If
	 * inactive active skip it
	 */
	if (first_active_cu) {
		pcache = kfd_alloc_struct(pcache);
		if (!pcache)
			return -ENOMEM;

		memset(pcache, 0, sizeof(struct kfd_cache_properties));
		pcache->processor_id_low = cu_processor_id
					+ (first_active_cu - 1);
		pcache->cache_level = pcache_info[cache_type].cache_level;
		pcache->cache_size = pcache_info[cache_type].cache_size;

		if (pcache_info[cache_type].flags & CRAT_CACHE_FLAGS_DATA_CACHE)
			pcache->cache_type |= HSA_CACHE_TYPE_DATA;
		if (pcache_info[cache_type].flags & CRAT_CACHE_FLAGS_INST_CACHE)
			pcache->cache_type |= HSA_CACHE_TYPE_INSTRUCTION;
		if (pcache_info[cache_type].flags & CRAT_CACHE_FLAGS_CPU_CACHE)
			pcache->cache_type |= HSA_CACHE_TYPE_CPU;
		if (pcache_info[cache_type].flags & CRAT_CACHE_FLAGS_SIMD_CACHE)
			pcache->cache_type |= HSA_CACHE_TYPE_HSACU;

		/* Sibling map is w.r.t processor_id_low, so shift out
		 * inactive CU
		 */
		cu_sibling_map_mask = cu_sibling_map_mask >> (first_active_cu - 1);
		k = 0;

		for (xcc = start; xcc < end; xcc++) {
			for (i = 0; i < cu_info->num_shader_engines; i++) {
				for (j = 0; j < cu_info->num_shader_arrays_per_engine; j++) {
					pcache->sibling_map[k] = (uint8_t)(cu_sibling_map_mask & 0xFF);
					pcache->sibling_map[k+1] = (uint8_t)((cu_sibling_map_mask >> 8) & 0xFF);
					pcache->sibling_map[k+2] = (uint8_t)((cu_sibling_map_mask >> 16) & 0xFF);
					pcache->sibling_map[k+3] = (uint8_t)((cu_sibling_map_mask >> 24) & 0xFF);
					k += 4;

					cu_sibling_map_mask = cu_info->cu_bitmap[xcc][i % 4][j + i / 4];
					cu_sibling_map_mask &= ((1 << pcache_info[cache_type].num_cu_shared) - 1);
				}
			}
		}
		pcache->sibling_map_size = k;
		*props_ext = pcache;
		return 0;
	}
	return 1;
}

#define KFD_MAX_CACHE_TYPES 6

/* kfd_fill_cache_non_crat_info - Fill GPU cache info using kfd_gpu_cache_info
 * tables
 */
static void kfd_fill_cache_non_crat_info(struct kfd_topology_device *dev, struct kfd_node *kdev)
{
	struct kfd_gpu_cache_info *pcache_info = NULL;
	int i, j, k, xcc, start, end;
	int ct = 0;
	unsigned int cu_processor_id;
	int ret;
	unsigned int num_cu_shared;
	struct kfd_cu_info cu_info;
	struct kfd_cu_info *pcu_info;
	int gpu_processor_id;
	struct kfd_cache_properties *props_ext;
	int num_of_entries = 0;
	int num_of_cache_types = 0;
	struct kfd_gpu_cache_info cache_info[KFD_MAX_CACHE_TYPES];

	amdgpu_amdkfd_get_cu_info(kdev->adev, &cu_info);
	pcu_info = &cu_info;

	gpu_processor_id = dev->node_props.simd_id_base;

	pcache_info = cache_info;
	num_of_cache_types = kfd_get_gpu_cache_info(kdev, &pcache_info);
	if (!num_of_cache_types) {
		pr_warn("no cache info found\n");
		return;
	}

	/* For each type of cache listed in the kfd_gpu_cache_info table,
	 * go through all available Compute Units.
	 * The [i,j,k] loop will
	 *		if kfd_gpu_cache_info.num_cu_shared = 1
	 *			will parse through all available CU
	 *		If (kfd_gpu_cache_info.num_cu_shared != 1)
	 *			then it will consider only one CU from
	 *			the shared unit
	 */
	start = ffs(kdev->xcc_mask) - 1;
	end = start + NUM_XCC(kdev->xcc_mask);

	for (ct = 0; ct < num_of_cache_types; ct++) {
		cu_processor_id = gpu_processor_id;
		if (pcache_info[ct].cache_level == 1) {
			for (xcc = start; xcc < end; xcc++) {
				for (i = 0; i < pcu_info->num_shader_engines; i++) {
					for (j = 0; j < pcu_info->num_shader_arrays_per_engine; j++) {
						for (k = 0; k < pcu_info->num_cu_per_sh; k += pcache_info[ct].num_cu_shared) {

							ret = fill_in_l1_pcache(&props_ext, pcache_info, pcu_info,
										pcu_info->cu_bitmap[xcc][i % 4][j + i / 4], ct,
										cu_processor_id, k);

							if (ret < 0)
								break;

							if (!ret) {
								num_of_entries++;
								list_add_tail(&props_ext->list, &dev->cache_props);
							}

							/* Move to next CU block */
							num_cu_shared = ((k + pcache_info[ct].num_cu_shared) <=
								pcu_info->num_cu_per_sh) ?
								pcache_info[ct].num_cu_shared :
								(pcu_info->num_cu_per_sh - k);
							cu_processor_id += num_cu_shared;
						}
					}
				}
			}
		} else {
			ret = fill_in_l2_l3_pcache(&props_ext, pcache_info,
					pcu_info, ct, cu_processor_id, kdev);

			if (ret < 0)
				break;

			if (!ret) {
				num_of_entries++;
				list_add_tail(&props_ext->list, &dev->cache_props);
			}
		}
	}
	dev->node_props.caches_count += num_of_entries;
	pr_debug("Added [%d] GPU cache entries\n", num_of_entries);
}

static int kfd_topology_add_device_locked(struct kfd_node *gpu, uint32_t gpu_id,
					  struct kfd_topology_device **dev)
{
	int proximity_domain = ++topology_crat_proximity_domain;
	struct list_head temp_topology_device_list;
	void *crat_image = NULL;
	size_t image_size = 0;
	int res;

	res = kfd_create_crat_image_virtual(&crat_image, &image_size,
					    COMPUTE_UNIT_GPU, gpu,
					    proximity_domain);
	if (res) {
		pr_err("Error creating VCRAT for GPU (ID: 0x%x)\n",
		       gpu_id);
		topology_crat_proximity_domain--;
		goto err;
	}

	INIT_LIST_HEAD(&temp_topology_device_list);

	res = kfd_parse_crat_table(crat_image,
				   &temp_topology_device_list,
				   proximity_domain);
	if (res) {
		pr_err("Error parsing VCRAT for GPU (ID: 0x%x)\n",
		       gpu_id);
		topology_crat_proximity_domain--;
		goto err;
	}

	kfd_topology_update_device_list(&temp_topology_device_list,
					&topology_device_list);

	*dev = kfd_assign_gpu(gpu);
	if (WARN_ON(!*dev)) {
		res = -ENODEV;
		goto err;
	}

	/* Fill the cache affinity information here for the GPUs
	 * using VCRAT
	 */
	kfd_fill_cache_non_crat_info(*dev, gpu);

	/* Update the SYSFS tree, since we added another topology
	 * device
	 */
	res = kfd_topology_update_sysfs();
	if (!res)
		sys_props.generation_count++;
	else
		pr_err("Failed to update GPU (ID: 0x%x) to sysfs topology. res=%d\n",
		       gpu_id, res);

err:
	kfd_destroy_crat_image(crat_image);
	return res;
}

static void kfd_topology_set_dbg_firmware_support(struct kfd_topology_device *dev)
{
	bool firmware_supported = true;

	if (KFD_GC_VERSION(dev->gpu) >= IP_VERSION(11, 0, 0) &&
			KFD_GC_VERSION(dev->gpu) < IP_VERSION(12, 0, 0)) {
		uint32_t mes_api_rev = (dev->gpu->adev->mes.sched_version &
						AMDGPU_MES_API_VERSION_MASK) >>
						AMDGPU_MES_API_VERSION_SHIFT;
		uint32_t mes_rev = dev->gpu->adev->mes.sched_version &
						AMDGPU_MES_VERSION_MASK;

		firmware_supported = (mes_api_rev >= 14) && (mes_rev >= 64);
		goto out;
	}

	/*
	 * Note: Any unlisted devices here are assumed to support exception handling.
	 * Add additional checks here as needed.
	 */
	switch (KFD_GC_VERSION(dev->gpu)) {
	case IP_VERSION(9, 0, 1):
		firmware_supported = dev->gpu->kfd->mec_fw_version >= 459 + 32768;
		break;
	case IP_VERSION(9, 1, 0):
	case IP_VERSION(9, 2, 1):
	case IP_VERSION(9, 2, 2):
	case IP_VERSION(9, 3, 0):
	case IP_VERSION(9, 4, 0):
		firmware_supported = dev->gpu->kfd->mec_fw_version >= 459;
		break;
	case IP_VERSION(9, 4, 1):
		firmware_supported = dev->gpu->kfd->mec_fw_version >= 60;
		break;
	case IP_VERSION(9, 4, 2):
		firmware_supported = dev->gpu->kfd->mec_fw_version >= 51;
		break;
	case IP_VERSION(10, 1, 10):
	case IP_VERSION(10, 1, 2):
	case IP_VERSION(10, 1, 1):
		firmware_supported = dev->gpu->kfd->mec_fw_version >= 144;
		break;
	case IP_VERSION(10, 3, 0):
	case IP_VERSION(10, 3, 2):
	case IP_VERSION(10, 3, 1):
	case IP_VERSION(10, 3, 4):
	case IP_VERSION(10, 3, 5):
		firmware_supported = dev->gpu->kfd->mec_fw_version >= 89;
		break;
	case IP_VERSION(10, 1, 3):
	case IP_VERSION(10, 3, 3):
		firmware_supported = false;
		break;
	default:
		break;
	}

out:
	if (firmware_supported)
		dev->node_props.capability |= HSA_CAP_TRAP_DEBUG_FIRMWARE_SUPPORTED;
}

static void kfd_topology_set_capabilities(struct kfd_topology_device *dev)
{
	dev->node_props.capability |= ((HSA_CAP_DOORBELL_TYPE_2_0 <<
				HSA_CAP_DOORBELL_TYPE_TOTALBITS_SHIFT) &
				HSA_CAP_DOORBELL_TYPE_TOTALBITS_MASK);

	dev->node_props.capability |= HSA_CAP_TRAP_DEBUG_SUPPORT |
			HSA_CAP_TRAP_DEBUG_WAVE_LAUNCH_TRAP_OVERRIDE_SUPPORTED |
			HSA_CAP_TRAP_DEBUG_WAVE_LAUNCH_MODE_SUPPORTED;

	if (kfd_dbg_has_ttmps_always_setup(dev->gpu))
		dev->node_props.debug_prop |= HSA_DBG_DISPATCH_INFO_ALWAYS_VALID;

	if (KFD_GC_VERSION(dev->gpu) < IP_VERSION(10, 0, 0)) {
		if (KFD_GC_VERSION(dev->gpu) == IP_VERSION(9, 4, 3))
			dev->node_props.debug_prop |=
				HSA_DBG_WATCH_ADDR_MASK_LO_BIT_GFX9_4_3 |
				HSA_DBG_WATCH_ADDR_MASK_HI_BIT_GFX9_4_3;
		else
			dev->node_props.debug_prop |=
				HSA_DBG_WATCH_ADDR_MASK_LO_BIT_GFX9 |
				HSA_DBG_WATCH_ADDR_MASK_HI_BIT;

		if (KFD_GC_VERSION(dev->gpu) >= IP_VERSION(9, 4, 2))
			dev->node_props.capability |=
				HSA_CAP_TRAP_DEBUG_PRECISE_MEMORY_OPERATIONS_SUPPORTED;
	} else {
		dev->node_props.debug_prop |= HSA_DBG_WATCH_ADDR_MASK_LO_BIT_GFX10 |
					HSA_DBG_WATCH_ADDR_MASK_HI_BIT;

		if (KFD_GC_VERSION(dev->gpu) >= IP_VERSION(11, 0, 0))
			dev->node_props.capability |=
				HSA_CAP_TRAP_DEBUG_PRECISE_MEMORY_OPERATIONS_SUPPORTED;
	}

	kfd_topology_set_dbg_firmware_support(dev);
}

int kfd_topology_add_device(struct kfd_node *gpu)
{
	uint32_t gpu_id;
	struct kfd_topology_device *dev;
	struct kfd_cu_info cu_info;
	int res = 0;
	int i;
	const char *asic_name = amdgpu_asic_name[gpu->adev->asic_type];

	gpu_id = kfd_generate_gpu_id(gpu);
	if (gpu->xcp && !gpu->xcp->ddev) {
		dev_warn(gpu->adev->dev,
		"Won't add GPU (ID: 0x%x) to topology since it has no drm node assigned.",
		gpu_id);
		return 0;
	} else {
		pr_debug("Adding new GPU (ID: 0x%x) to topology\n", gpu_id);
	}

	/* Check to see if this gpu device exists in the topology_device_list.
	 * If so, assign the gpu to that device,
	 * else create a Virtual CRAT for this gpu device and then parse that
	 * CRAT to create a new topology device. Once created assign the gpu to
	 * that topology device
	 */
	down_write(&topology_lock);
	dev = kfd_assign_gpu(gpu);
<<<<<<< HEAD
	if (!dev) {
		proximity_domain = ++topology_crat_proximity_domain;

		res = kfd_create_crat_image_virtual(&crat_image, &image_size,
						    COMPUTE_UNIT_GPU, gpu,
						    proximity_domain);
		if (res) {
			pr_err("Error creating VCRAT for GPU (ID: 0x%x)\n",
			       gpu_id);
			topology_crat_proximity_domain--;
			return res;
		}

		res = kfd_parse_crat_table(crat_image,
					   &temp_topology_device_list,
					   proximity_domain);
		if (res) {
			pr_err("Error parsing VCRAT for GPU (ID: 0x%x)\n",
			       gpu_id);
			topology_crat_proximity_domain--;
			goto err;
		}

		kfd_topology_update_device_list(&temp_topology_device_list,
			&topology_device_list);

		dev = kfd_assign_gpu(gpu);
		if (WARN_ON(!dev)) {
			res = -ENODEV;
			goto err;
		}

		/* Fill the cache affinity information here for the GPUs
		 * using VCRAT
		 */
		kfd_fill_cache_non_crat_info(dev, gpu);

		/* Update the SYSFS tree, since we added another topology
		 * device
		 */
		res = kfd_topology_update_sysfs();
		if (!res)
			sys_props.generation_count++;
		else
			pr_err("Failed to update GPU (ID: 0x%x) to sysfs topology. res=%d\n",
						gpu_id, res);
	}
	up_write(&topology_lock);
=======
	if (!dev)
		res = kfd_topology_add_device_locked(gpu, gpu_id, &dev);
	up_write(&topology_lock);
	if (res)
		return res;
>>>>>>> 98817289

	dev->gpu_id = gpu_id;
	gpu->id = gpu_id;

	kfd_dev_create_p2p_links();

	/* TODO: Move the following lines to function
	 *	kfd_add_non_crat_information
	 */

	/* Fill-in additional information that is not available in CRAT but
	 * needed for the topology
	 */

	amdgpu_amdkfd_get_cu_info(dev->gpu->adev, &cu_info);

	for (i = 0; i < KFD_TOPOLOGY_PUBLIC_NAME_SIZE-1; i++) {
		dev->node_props.name[i] = __tolower(asic_name[i]);
		if (asic_name[i] == '\0')
			break;
	}
	dev->node_props.name[i] = '\0';

	dev->node_props.simd_arrays_per_engine =
		cu_info.num_shader_arrays_per_engine;

	dev->node_props.gfx_target_version =
				gpu->kfd->device_info.gfx_target_version;
	dev->node_props.vendor_id = gpu->adev->pdev->vendor;
	dev->node_props.device_id = gpu->adev->pdev->device;
	dev->node_props.capability |=
		((dev->gpu->adev->rev_id << HSA_CAP_ASIC_REVISION_SHIFT) &
			HSA_CAP_ASIC_REVISION_MASK);

	dev->node_props.location_id = pci_dev_id(gpu->adev->pdev);
	if (KFD_GC_VERSION(dev->gpu->kfd) == IP_VERSION(9, 4, 3))
		dev->node_props.location_id |= dev->gpu->node_id;

	dev->node_props.domain = pci_domain_nr(gpu->adev->pdev->bus);
	dev->node_props.max_engine_clk_fcompute =
		amdgpu_amdkfd_get_max_engine_clock_in_mhz(dev->gpu->adev);
	dev->node_props.max_engine_clk_ccompute =
		cpufreq_quick_get_max(0) / 1000;

	if (gpu->xcp)
		dev->node_props.drm_render_minor = gpu->xcp->ddev->render->index;
	else
		dev->node_props.drm_render_minor =
				gpu->kfd->shared_resources.drm_render_minor;

	dev->node_props.hive_id = gpu->kfd->hive_id;
	dev->node_props.num_sdma_engines = kfd_get_num_sdma_engines(gpu);
	dev->node_props.num_sdma_xgmi_engines =
					kfd_get_num_xgmi_sdma_engines(gpu);
	dev->node_props.num_sdma_queues_per_engine =
				gpu->kfd->device_info.num_sdma_queues_per_engine -
				gpu->kfd->device_info.num_reserved_sdma_queues_per_engine;
	dev->node_props.num_gws = (dev->gpu->gws &&
		dev->gpu->dqm->sched_policy != KFD_SCHED_POLICY_NO_HWS) ?
		dev->gpu->adev->gds.gws_size : 0;
	dev->node_props.num_cp_queues = get_cp_queues_num(dev->gpu->dqm);

	kfd_fill_mem_clk_max_info(dev);
	kfd_fill_iolink_non_crat_info(dev);

	switch (dev->gpu->adev->asic_type) {
	case CHIP_KAVERI:
	case CHIP_HAWAII:
	case CHIP_TONGA:
		dev->node_props.capability |= ((HSA_CAP_DOORBELL_TYPE_PRE_1_0 <<
			HSA_CAP_DOORBELL_TYPE_TOTALBITS_SHIFT) &
			HSA_CAP_DOORBELL_TYPE_TOTALBITS_MASK);
		break;
	case CHIP_CARRIZO:
	case CHIP_FIJI:
	case CHIP_POLARIS10:
	case CHIP_POLARIS11:
	case CHIP_POLARIS12:
	case CHIP_VEGAM:
		pr_debug("Adding doorbell packet type capability\n");
		dev->node_props.capability |= ((HSA_CAP_DOORBELL_TYPE_1_0 <<
			HSA_CAP_DOORBELL_TYPE_TOTALBITS_SHIFT) &
			HSA_CAP_DOORBELL_TYPE_TOTALBITS_MASK);
		break;
	default:
		if (KFD_GC_VERSION(dev->gpu) < IP_VERSION(9, 0, 1))
			WARN(1, "Unexpected ASIC family %u",
			     dev->gpu->adev->asic_type);
		else
			kfd_topology_set_capabilities(dev);
	}

	/*
	 * Overwrite ATS capability according to needs_iommu_device to fix
	 * potential missing corresponding bit in CRAT of BIOS.
	 */
	dev->node_props.capability &= ~HSA_CAP_ATS_PRESENT;

	/* Fix errors in CZ CRAT.
	 * simd_count: Carrizo CRAT reports wrong simd_count, probably
	 *		because it doesn't consider masked out CUs
	 * max_waves_per_simd: Carrizo reports wrong max_waves_per_simd
	 */
	if (dev->gpu->adev->asic_type == CHIP_CARRIZO) {
		dev->node_props.simd_count =
			cu_info.simd_per_cu * cu_info.cu_active_number;
		dev->node_props.max_waves_per_simd = 10;
	}

	/* kfd only concerns sram ecc on GFX and HBM ecc on UMC */
	dev->node_props.capability |=
		((dev->gpu->adev->ras_enabled & BIT(AMDGPU_RAS_BLOCK__GFX)) != 0) ?
		HSA_CAP_SRAM_EDCSUPPORTED : 0;
	dev->node_props.capability |=
		((dev->gpu->adev->ras_enabled & BIT(AMDGPU_RAS_BLOCK__UMC)) != 0) ?
		HSA_CAP_MEM_EDCSUPPORTED : 0;

	if (KFD_GC_VERSION(dev->gpu) != IP_VERSION(9, 0, 1))
		dev->node_props.capability |= (dev->gpu->adev->ras_enabled != 0) ?
			HSA_CAP_RASEVENTNOTIFY : 0;

	if (KFD_IS_SVM_API_SUPPORTED(dev->gpu->adev))
		dev->node_props.capability |= HSA_CAP_SVMAPI_SUPPORTED;

	if (dev->gpu->adev->gmc.is_app_apu ||
		dev->gpu->adev->gmc.xgmi.connected_to_cpu)
		dev->node_props.capability |= HSA_CAP_FLAGS_COHERENTHOSTACCESS;

	kfd_debug_print_topology();

	kfd_notify_gpu_change(gpu_id, 1);

	return 0;
}

/**
 * kfd_topology_update_io_links() - Update IO links after device removal.
 * @proximity_domain: Proximity domain value of the dev being removed.
 *
 * The topology list currently is arranged in increasing order of
 * proximity domain.
 *
 * Two things need to be done when a device is removed:
 * 1. All the IO links to this device need to be removed.
 * 2. All nodes after the current device node need to move
 *    up once this device node is removed from the topology
 *    list. As a result, the proximity domain values for
 *    all nodes after the node being deleted reduce by 1.
 *    This would also cause the proximity domain values for
 *    io links to be updated based on new proximity domain
 *    values.
 *
 * Context: The caller must hold write topology_lock.
 */
static void kfd_topology_update_io_links(int proximity_domain)
{
	struct kfd_topology_device *dev;
	struct kfd_iolink_properties *iolink, *p2plink, *tmp;

	list_for_each_entry(dev, &topology_device_list, list) {
		if (dev->proximity_domain > proximity_domain)
			dev->proximity_domain--;

		list_for_each_entry_safe(iolink, tmp, &dev->io_link_props, list) {
			/*
			 * If there is an io link to the dev being deleted
			 * then remove that IO link also.
			 */
			if (iolink->node_to == proximity_domain) {
				list_del(&iolink->list);
				dev->node_props.io_links_count--;
			} else {
				if (iolink->node_from > proximity_domain)
					iolink->node_from--;
				if (iolink->node_to > proximity_domain)
					iolink->node_to--;
			}
		}

		list_for_each_entry_safe(p2plink, tmp, &dev->p2p_link_props, list) {
			/*
			 * If there is a p2p link to the dev being deleted
			 * then remove that p2p link also.
			 */
			if (p2plink->node_to == proximity_domain) {
				list_del(&p2plink->list);
				dev->node_props.p2p_links_count--;
			} else {
				if (p2plink->node_from > proximity_domain)
					p2plink->node_from--;
				if (p2plink->node_to > proximity_domain)
					p2plink->node_to--;
			}
		}
	}
}

int kfd_topology_remove_device(struct kfd_node *gpu)
{
	struct kfd_topology_device *dev, *tmp;
	uint32_t gpu_id;
	int res = -ENODEV;
	int i = 0;

	down_write(&topology_lock);

	list_for_each_entry_safe(dev, tmp, &topology_device_list, list) {
		if (dev->gpu == gpu) {
			gpu_id = dev->gpu_id;
			kfd_remove_sysfs_node_entry(dev);
			kfd_release_topology_device(dev);
			sys_props.num_devices--;
			kfd_topology_update_io_links(i);
			topology_crat_proximity_domain = sys_props.num_devices-1;
			sys_props.generation_count++;
			res = 0;
			if (kfd_topology_update_sysfs() < 0)
				kfd_topology_release_sysfs();
			break;
		}
		i++;
	}

	up_write(&topology_lock);

	if (!res)
		kfd_notify_gpu_change(gpu_id, 0);

	return res;
}

/* kfd_topology_enum_kfd_devices - Enumerate through all devices in KFD
 *	topology. If GPU device is found @idx, then valid kfd_dev pointer is
 *	returned through @kdev
 * Return -	0: On success (@kdev will be NULL for non GPU nodes)
 *		-1: If end of list
 */
int kfd_topology_enum_kfd_devices(uint8_t idx, struct kfd_node **kdev)
{

	struct kfd_topology_device *top_dev;
	uint8_t device_idx = 0;

	*kdev = NULL;
	down_read(&topology_lock);

	list_for_each_entry(top_dev, &topology_device_list, list) {
		if (device_idx == idx) {
			*kdev = top_dev->gpu;
			up_read(&topology_lock);
			return 0;
		}

		device_idx++;
	}

	up_read(&topology_lock);

	return -1;

}

static int kfd_cpumask_to_apic_id(const struct cpumask *cpumask)
{
	int first_cpu_of_numa_node;

	if (!cpumask || cpumask == cpu_none_mask)
		return -1;
	first_cpu_of_numa_node = cpumask_first(cpumask);
	if (first_cpu_of_numa_node >= nr_cpu_ids)
		return -1;
#ifdef CONFIG_X86_64
	return cpu_data(first_cpu_of_numa_node).apicid;
#else
	return first_cpu_of_numa_node;
#endif
}

/* kfd_numa_node_to_apic_id - Returns the APIC ID of the first logical processor
 *	of the given NUMA node (numa_node_id)
 * Return -1 on failure
 */
int kfd_numa_node_to_apic_id(int numa_node_id)
{
	if (numa_node_id == -1) {
		pr_warn("Invalid NUMA Node. Use online CPU mask\n");
		return kfd_cpumask_to_apic_id(cpu_online_mask);
	}
	return kfd_cpumask_to_apic_id(cpumask_of_node(numa_node_id));
}

#if defined(CONFIG_DEBUG_FS)

int kfd_debugfs_hqds_by_device(struct seq_file *m, void *data)
{
	struct kfd_topology_device *dev;
	unsigned int i = 0;
	int r = 0;

	down_read(&topology_lock);

	list_for_each_entry(dev, &topology_device_list, list) {
		if (!dev->gpu) {
			i++;
			continue;
		}

		seq_printf(m, "Node %u, gpu_id %x:\n", i++, dev->gpu->id);
		r = dqm_debugfs_hqds(m, dev->gpu->dqm);
		if (r)
			break;
	}

	up_read(&topology_lock);

	return r;
}

int kfd_debugfs_rls_by_device(struct seq_file *m, void *data)
{
	struct kfd_topology_device *dev;
	unsigned int i = 0;
	int r = 0;

	down_read(&topology_lock);

	list_for_each_entry(dev, &topology_device_list, list) {
		if (!dev->gpu) {
			i++;
			continue;
		}

		seq_printf(m, "Node %u, gpu_id %x:\n", i++, dev->gpu->id);
		r = pm_debugfs_runlist(m, &dev->gpu->dqm->packet_mgr);
		if (r)
			break;
	}

	up_read(&topology_lock);

	return r;
}

#endif<|MERGE_RESOLUTION|>--- conflicted
+++ resolved
@@ -1533,10 +1533,6 @@
 	return ret;
 }
 
-<<<<<<< HEAD
-
-=======
->>>>>>> 98817289
 /* Helper function. See kfd_fill_gpu_cache_info for parameter description */
 static int fill_in_l1_pcache(struct kfd_cache_properties **props_ext,
 				struct kfd_gpu_cache_info *pcache_info,
@@ -1544,217 +1540,6 @@
 				int cu_bitmask,
 				int cache_type, unsigned int cu_processor_id,
 				int cu_block)
-<<<<<<< HEAD
-{
-	unsigned int cu_sibling_map_mask;
-	int first_active_cu;
-	struct kfd_cache_properties *pcache = NULL;
-
-	cu_sibling_map_mask = cu_bitmask;
-	cu_sibling_map_mask >>= cu_block;
-	cu_sibling_map_mask &= ((1 << pcache_info[cache_type].num_cu_shared) - 1);
-	first_active_cu = ffs(cu_sibling_map_mask);
-
-	/* CU could be inactive. In case of shared cache find the first active
-	 * CU. and incase of non-shared cache check if the CU is inactive. If
-	 * inactive active skip it
-	 */
-	if (first_active_cu) {
-		pcache = kfd_alloc_struct(pcache);
-		if (!pcache)
-			return -ENOMEM;
-
-		memset(pcache, 0, sizeof(struct kfd_cache_properties));
-		pcache->processor_id_low = cu_processor_id + (first_active_cu - 1);
-		pcache->cache_level = pcache_info[cache_type].cache_level;
-		pcache->cache_size = pcache_info[cache_type].cache_size;
-
-		if (pcache_info[cache_type].flags & CRAT_CACHE_FLAGS_DATA_CACHE)
-			pcache->cache_type |= HSA_CACHE_TYPE_DATA;
-		if (pcache_info[cache_type].flags & CRAT_CACHE_FLAGS_INST_CACHE)
-			pcache->cache_type |= HSA_CACHE_TYPE_INSTRUCTION;
-		if (pcache_info[cache_type].flags & CRAT_CACHE_FLAGS_CPU_CACHE)
-			pcache->cache_type |= HSA_CACHE_TYPE_CPU;
-		if (pcache_info[cache_type].flags & CRAT_CACHE_FLAGS_SIMD_CACHE)
-			pcache->cache_type |= HSA_CACHE_TYPE_HSACU;
-
-		/* Sibling map is w.r.t processor_id_low, so shift out
-		 * inactive CU
-		 */
-		cu_sibling_map_mask =
-			cu_sibling_map_mask >> (first_active_cu - 1);
-
-		pcache->sibling_map[0] = (uint8_t)(cu_sibling_map_mask & 0xFF);
-		pcache->sibling_map[1] =
-				(uint8_t)((cu_sibling_map_mask >> 8) & 0xFF);
-		pcache->sibling_map[2] =
-				(uint8_t)((cu_sibling_map_mask >> 16) & 0xFF);
-		pcache->sibling_map[3] =
-				(uint8_t)((cu_sibling_map_mask >> 24) & 0xFF);
-
-		pcache->sibling_map_size = 4;
-		*props_ext = pcache;
-
-		return 0;
-	}
-	return 1;
-}
-
-/* Helper function. See kfd_fill_gpu_cache_info for parameter description */
-static int fill_in_l2_l3_pcache(struct kfd_cache_properties **props_ext,
-				struct kfd_gpu_cache_info *pcache_info,
-				struct kfd_cu_info *cu_info,
-				int cache_type, unsigned int cu_processor_id)
-{
-	unsigned int cu_sibling_map_mask;
-	int first_active_cu;
-	int i, j, k;
-	struct kfd_cache_properties *pcache = NULL;
-
-	cu_sibling_map_mask = cu_info->cu_bitmap[0][0];
-	cu_sibling_map_mask &=
-		((1 << pcache_info[cache_type].num_cu_shared) - 1);
-	first_active_cu = ffs(cu_sibling_map_mask);
-
-	/* CU could be inactive. In case of shared cache find the first active
-	 * CU. and incase of non-shared cache check if the CU is inactive. If
-	 * inactive active skip it
-	 */
-	if (first_active_cu) {
-		pcache = kfd_alloc_struct(pcache);
-		if (!pcache)
-			return -ENOMEM;
-
-		memset(pcache, 0, sizeof(struct kfd_cache_properties));
-		pcache->processor_id_low = cu_processor_id
-					+ (first_active_cu - 1);
-		pcache->cache_level = pcache_info[cache_type].cache_level;
-		pcache->cache_size = pcache_info[cache_type].cache_size;
-
-		if (pcache_info[cache_type].flags & CRAT_CACHE_FLAGS_DATA_CACHE)
-			pcache->cache_type |= HSA_CACHE_TYPE_DATA;
-		if (pcache_info[cache_type].flags & CRAT_CACHE_FLAGS_INST_CACHE)
-			pcache->cache_type |= HSA_CACHE_TYPE_INSTRUCTION;
-		if (pcache_info[cache_type].flags & CRAT_CACHE_FLAGS_CPU_CACHE)
-			pcache->cache_type |= HSA_CACHE_TYPE_CPU;
-		if (pcache_info[cache_type].flags & CRAT_CACHE_FLAGS_SIMD_CACHE)
-			pcache->cache_type |= HSA_CACHE_TYPE_HSACU;
-
-		/* Sibling map is w.r.t processor_id_low, so shift out
-		 * inactive CU
-		 */
-		cu_sibling_map_mask = cu_sibling_map_mask >> (first_active_cu - 1);
-		k = 0;
-
-		for (i = 0; i < cu_info->num_shader_engines; i++) {
-			for (j = 0; j < cu_info->num_shader_arrays_per_engine; j++) {
-				pcache->sibling_map[k] = (uint8_t)(cu_sibling_map_mask & 0xFF);
-				pcache->sibling_map[k+1] = (uint8_t)((cu_sibling_map_mask >> 8) & 0xFF);
-				pcache->sibling_map[k+2] = (uint8_t)((cu_sibling_map_mask >> 16) & 0xFF);
-				pcache->sibling_map[k+3] = (uint8_t)((cu_sibling_map_mask >> 24) & 0xFF);
-				k += 4;
-
-				cu_sibling_map_mask = cu_info->cu_bitmap[i % 4][j + i / 4];
-				cu_sibling_map_mask &= ((1 << pcache_info[cache_type].num_cu_shared) - 1);
-			}
-		}
-		pcache->sibling_map_size = k;
-		*props_ext = pcache;
-		return 0;
-	}
-	return 1;
-}
-
-#define KFD_MAX_CACHE_TYPES 6
-
-/* kfd_fill_cache_non_crat_info - Fill GPU cache info using kfd_gpu_cache_info
- * tables
- */
-void kfd_fill_cache_non_crat_info(struct kfd_topology_device *dev, struct kfd_dev *kdev)
-{
-	struct kfd_gpu_cache_info *pcache_info = NULL;
-	int i, j, k;
-	int ct = 0;
-	unsigned int cu_processor_id;
-	int ret;
-	unsigned int num_cu_shared;
-	struct kfd_cu_info cu_info;
-	struct kfd_cu_info *pcu_info;
-	int gpu_processor_id;
-	struct kfd_cache_properties *props_ext;
-	int num_of_entries = 0;
-	int num_of_cache_types = 0;
-	struct kfd_gpu_cache_info cache_info[KFD_MAX_CACHE_TYPES];
-
-	amdgpu_amdkfd_get_cu_info(kdev->adev, &cu_info);
-	pcu_info = &cu_info;
-
-	gpu_processor_id = dev->node_props.simd_id_base;
-
-	pcache_info = cache_info;
-	num_of_cache_types = kfd_get_gpu_cache_info(kdev, &pcache_info);
-	if (!num_of_cache_types) {
-		pr_warn("no cache info found\n");
-		return;
-	}
-
-	/* For each type of cache listed in the kfd_gpu_cache_info table,
-	 * go through all available Compute Units.
-	 * The [i,j,k] loop will
-	 *		if kfd_gpu_cache_info.num_cu_shared = 1
-	 *			will parse through all available CU
-	 *		If (kfd_gpu_cache_info.num_cu_shared != 1)
-	 *			then it will consider only one CU from
-	 *			the shared unit
-	 */
-	for (ct = 0; ct < num_of_cache_types; ct++) {
-		cu_processor_id = gpu_processor_id;
-		if (pcache_info[ct].cache_level == 1) {
-			for (i = 0; i < pcu_info->num_shader_engines; i++) {
-				for (j = 0; j < pcu_info->num_shader_arrays_per_engine; j++) {
-					for (k = 0; k < pcu_info->num_cu_per_sh; k += pcache_info[ct].num_cu_shared) {
-
-						ret = fill_in_l1_pcache(&props_ext, pcache_info, pcu_info,
-										pcu_info->cu_bitmap[i % 4][j + i / 4], ct,
-										cu_processor_id, k);
-
-						if (ret < 0)
-							break;
-
-						if (!ret) {
-							num_of_entries++;
-							list_add_tail(&props_ext->list, &dev->cache_props);
-						}
-
-						/* Move to next CU block */
-						num_cu_shared = ((k + pcache_info[ct].num_cu_shared) <=
-							pcu_info->num_cu_per_sh) ?
-							pcache_info[ct].num_cu_shared :
-							(pcu_info->num_cu_per_sh - k);
-						cu_processor_id += num_cu_shared;
-					}
-				}
-			}
-		} else {
-			ret = fill_in_l2_l3_pcache(&props_ext, pcache_info,
-								pcu_info, ct, cu_processor_id);
-
-			if (ret < 0)
-				break;
-
-			if (!ret) {
-				num_of_entries++;
-				list_add_tail(&props_ext->list, &dev->cache_props);
-			}
-		}
-	}
-	dev->node_props.caches_count += num_of_entries;
-	pr_debug("Added [%d] GPU cache entries\n", num_of_entries);
-}
-
-int kfd_topology_add_device(struct kfd_dev *gpu)
-=======
->>>>>>> 98817289
 {
 	unsigned int cu_sibling_map_mask;
 	int first_active_cu;
@@ -2159,62 +1944,11 @@
 	 */
 	down_write(&topology_lock);
 	dev = kfd_assign_gpu(gpu);
-<<<<<<< HEAD
-	if (!dev) {
-		proximity_domain = ++topology_crat_proximity_domain;
-
-		res = kfd_create_crat_image_virtual(&crat_image, &image_size,
-						    COMPUTE_UNIT_GPU, gpu,
-						    proximity_domain);
-		if (res) {
-			pr_err("Error creating VCRAT for GPU (ID: 0x%x)\n",
-			       gpu_id);
-			topology_crat_proximity_domain--;
-			return res;
-		}
-
-		res = kfd_parse_crat_table(crat_image,
-					   &temp_topology_device_list,
-					   proximity_domain);
-		if (res) {
-			pr_err("Error parsing VCRAT for GPU (ID: 0x%x)\n",
-			       gpu_id);
-			topology_crat_proximity_domain--;
-			goto err;
-		}
-
-		kfd_topology_update_device_list(&temp_topology_device_list,
-			&topology_device_list);
-
-		dev = kfd_assign_gpu(gpu);
-		if (WARN_ON(!dev)) {
-			res = -ENODEV;
-			goto err;
-		}
-
-		/* Fill the cache affinity information here for the GPUs
-		 * using VCRAT
-		 */
-		kfd_fill_cache_non_crat_info(dev, gpu);
-
-		/* Update the SYSFS tree, since we added another topology
-		 * device
-		 */
-		res = kfd_topology_update_sysfs();
-		if (!res)
-			sys_props.generation_count++;
-		else
-			pr_err("Failed to update GPU (ID: 0x%x) to sysfs topology. res=%d\n",
-						gpu_id, res);
-	}
-	up_write(&topology_lock);
-=======
 	if (!dev)
 		res = kfd_topology_add_device_locked(gpu, gpu_id, &dev);
 	up_write(&topology_lock);
 	if (res)
 		return res;
->>>>>>> 98817289
 
 	dev->gpu_id = gpu_id;
 	gpu->id = gpu_id;
