// SPDX-License-Identifier: MIT
/*
 * Copyright 2022 Advanced Micro Devices, Inc.
 *
 * Permission is hereby granted, free of charge, to any person obtaining a
 * copy of this software and associated documentation files (the "Software"),
 * to deal in the Software without restriction, including without limitation
 * the rights to use, copy, modify, merge, publish, distribute, sublicense,
 * and/or sell copies of the Software, and to permit persons to whom the
 * Software is furnished to do so, subject to the following conditions:
 *
 * The above copyright notice and this permission notice shall be included in
 * all copies or substantial portions of the Software.
 *
 * THE SOFTWARE IS PROVIDED "AS IS", WITHOUT WARRANTY OF ANY KIND, EXPRESS OR
 * IMPLIED, INCLUDING BUT NOT LIMITED TO THE WARRANTIES OF MERCHANTABILITY,
 * FITNESS FOR A PARTICULAR PURPOSE AND NONINFRINGEMENT.  IN NO EVENT SHALL
 * THE COPYRIGHT HOLDER(S) OR AUTHOR(S) BE LIABLE FOR ANY CLAIM, DAMAGES OR
 * OTHER LIABILITY, WHETHER IN AN ACTION OF CONTRACT, TORT OR OTHERWISE,
 * ARISING FROM, OUT OF OR IN CONNECTION WITH THE SOFTWARE OR THE USE OR
 * OTHER DEALINGS IN THE SOFTWARE.
 *
 * Authors: AMD
 *
 */

#include "dm_services.h"
#include "dc.h"

#include "dcn32_init.h"

#include "resource.h"
#include "include/irq_service_interface.h"
#include "dcn32_resource.h"

#include "dcn20/dcn20_resource.h"
#include "dcn30/dcn30_resource.h"

#include "dcn10/dcn10_ipp.h"
#include "dcn30/dcn30_hubbub.h"
#include "dcn31/dcn31_hubbub.h"
#include "dcn32/dcn32_hubbub.h"
#include "dcn32/dcn32_mpc.h"
#include "dcn32_hubp.h"
#include "irq/dcn32/irq_service_dcn32.h"
#include "dcn32/dcn32_dpp.h"
#include "dcn32/dcn32_optc.h"
#include "dcn20/dcn20_hwseq.h"
#include "dcn30/dcn30_hwseq.h"
#include "dce110/dce110_hw_sequencer.h"
#include "dcn30/dcn30_opp.h"
#include "dcn20/dcn20_dsc.h"
#include "dcn30/dcn30_vpg.h"
#include "dcn30/dcn30_afmt.h"
#include "dcn30/dcn30_dio_stream_encoder.h"
#include "dcn32/dcn32_dio_stream_encoder.h"
#include "dcn31/dcn31_hpo_dp_stream_encoder.h"
#include "dcn31/dcn31_hpo_dp_link_encoder.h"
#include "dcn32/dcn32_hpo_dp_link_encoder.h"
#include "dcn31/dcn31_apg.h"
#include "dcn31/dcn31_dio_link_encoder.h"
#include "dcn32/dcn32_dio_link_encoder.h"
#include "dce/dce_clock_source.h"
#include "dce/dce_audio.h"
#include "dce/dce_hwseq.h"
#include "clk_mgr.h"
#include "virtual/virtual_stream_encoder.h"
#include "dml/display_mode_vba.h"
#include "dcn32/dcn32_dccg.h"
#include "dcn10/dcn10_resource.h"
#include "link.h"
#include "dcn31/dcn31_panel_cntl.h"

#include "dcn30/dcn30_dwb.h"
#include "dcn32/dcn32_mmhubbub.h"

#include "dcn/dcn_3_2_0_offset.h"
#include "dcn/dcn_3_2_0_sh_mask.h"
#include "nbio/nbio_4_3_0_offset.h"

#include "reg_helper.h"
#include "dce/dmub_abm.h"
#include "dce/dmub_psr.h"
#include "dce/dce_aux.h"
#include "dce/dce_i2c.h"

#include "dml/dcn30/display_mode_vba_30.h"
#include "vm_helper.h"
#include "dcn20/dcn20_vmid.h"
#include "dml/dcn32/dcn32_fpu.h"

#define DC_LOGGER_INIT(logger)

enum dcn32_clk_src_array_id {
	DCN32_CLK_SRC_PLL0,
	DCN32_CLK_SRC_PLL1,
	DCN32_CLK_SRC_PLL2,
	DCN32_CLK_SRC_PLL3,
	DCN32_CLK_SRC_PLL4,
	DCN32_CLK_SRC_TOTAL
};

/* begin *********************
 * macros to expend register list macro defined in HW object header file
 */

/* DCN */
#define BASE_INNER(seg) ctx->dcn_reg_offsets[seg]

#define BASE(seg) BASE_INNER(seg)

#define SR(reg_name)\
		REG_STRUCT.reg_name = BASE(reg ## reg_name ## _BASE_IDX) +  \
					reg ## reg_name
#define SR_ARR(reg_name, id) \
	REG_STRUCT[id].reg_name = BASE(reg##reg_name##_BASE_IDX) + reg##reg_name

#define SR_ARR_INIT(reg_name, id, value) \
	REG_STRUCT[id].reg_name = value

#define SRI(reg_name, block, id)\
	REG_STRUCT.reg_name = BASE(reg ## block ## id ## _ ## reg_name ## _BASE_IDX) + \
		reg ## block ## id ## _ ## reg_name

#define SRI_ARR(reg_name, block, id)\
	REG_STRUCT[id].reg_name = BASE(reg ## block ## id ## _ ## reg_name ## _BASE_IDX) + \
		reg ## block ## id ## _ ## reg_name

#define SR_ARR_I2C(reg_name, id) \
	REG_STRUCT[id-1].reg_name = BASE(reg##reg_name##_BASE_IDX) + reg##reg_name

#define SRI_ARR_I2C(reg_name, block, id)\
	REG_STRUCT[id-1].reg_name = BASE(reg ## block ## id ## _ ## reg_name ## _BASE_IDX) + \
		reg ## block ## id ## _ ## reg_name

#define SRI_ARR_ALPHABET(reg_name, block, index, id)\
	REG_STRUCT[index].reg_name = BASE(reg ## block ## id ## _ ## reg_name ## _BASE_IDX) + \
		reg ## block ## id ## _ ## reg_name

#define SRI2(reg_name, block, id)\
	.reg_name = BASE(reg ## reg_name ## _BASE_IDX) +	\
		reg ## reg_name
#define SRI2_ARR(reg_name, block, id)\
	REG_STRUCT[id].reg_name = BASE(reg ## reg_name ## _BASE_IDX) +	\
		reg ## reg_name

#define SRIR(var_name, reg_name, block, id)\
	.var_name = BASE(reg ## block ## id ## _ ## reg_name ## _BASE_IDX) + \
		reg ## block ## id ## _ ## reg_name

#define SRII(reg_name, block, id)\
	REG_STRUCT.reg_name[id] = BASE(reg ## block ## id ## _ ## reg_name ## _BASE_IDX) + \
					reg ## block ## id ## _ ## reg_name

#define SRII_ARR_2(reg_name, block, id, inst)\
	REG_STRUCT[inst].reg_name[id] = BASE(reg ## block ## id ## _ ## reg_name ## _BASE_IDX) + \
		reg ## block ## id ## _ ## reg_name

#define SRII_MPC_RMU(reg_name, block, id)\
	.RMU##_##reg_name[id] = BASE(reg ## block ## id ## _ ## reg_name ## _BASE_IDX) + \
		reg ## block ## id ## _ ## reg_name

#define SRII_DWB(reg_name, temp_name, block, id)\
	REG_STRUCT.reg_name[id] = BASE(reg ## block ## id ## _ ## temp_name ## _BASE_IDX) + \
		reg ## block ## id ## _ ## temp_name

#define SF_DWB2(reg_name, block, id, field_name, post_fix)	\
	.field_name = reg_name ## __ ## field_name ## post_fix

#define DCCG_SRII(reg_name, block, id)\
	REG_STRUCT.block ## _ ## reg_name[id] = BASE(reg ## block ## id ## _ ## reg_name ## _BASE_IDX) + \
		reg ## block ## id ## _ ## reg_name

#define VUPDATE_SRII(reg_name, block, id)\
	REG_STRUCT.reg_name[id] = BASE(reg ## reg_name ## _ ## block ## id ## _BASE_IDX) + \
		reg ## reg_name ## _ ## block ## id

/* NBIO */
#define NBIO_BASE_INNER(seg) ctx->nbio_reg_offsets[seg]

#define NBIO_BASE(seg) \
	NBIO_BASE_INNER(seg)

#define NBIO_SR(reg_name)\
	REG_STRUCT.reg_name = NBIO_BASE(regBIF_BX0_ ## reg_name ## _BASE_IDX) + \
			regBIF_BX0_ ## reg_name
#define NBIO_SR_ARR(reg_name, id)\
	REG_STRUCT[id].reg_name = NBIO_BASE(regBIF_BX0_ ## reg_name ## _BASE_IDX) + \
		regBIF_BX0_ ## reg_name

#undef CTX
#define CTX ctx
#define REG(reg_name) \
	(ctx->dcn_reg_offsets[reg ## reg_name ## _BASE_IDX] + reg ## reg_name)

static struct bios_registers bios_regs;

#define bios_regs_init() \
		( \
		NBIO_SR(BIOS_SCRATCH_3),\
		NBIO_SR(BIOS_SCRATCH_6)\
		)

#define clk_src_regs_init(index, pllid)\
	CS_COMMON_REG_LIST_DCN3_0_RI(index, pllid)

static struct dce110_clk_src_regs clk_src_regs[5];

static const struct dce110_clk_src_shift cs_shift = {
		CS_COMMON_MASK_SH_LIST_DCN3_2(__SHIFT)
};

static const struct dce110_clk_src_mask cs_mask = {
		CS_COMMON_MASK_SH_LIST_DCN3_2(_MASK)
};

#define abm_regs_init(id)\
		ABM_DCN32_REG_LIST_RI(id)

static struct dce_abm_registers abm_regs[4];

static const struct dce_abm_shift abm_shift = {
		ABM_MASK_SH_LIST_DCN32(__SHIFT)
};

static const struct dce_abm_mask abm_mask = {
		ABM_MASK_SH_LIST_DCN32(_MASK)
};

#define audio_regs_init(id)\
		AUD_COMMON_REG_LIST_RI(id)

static struct dce_audio_registers audio_regs[5];

#define DCE120_AUD_COMMON_MASK_SH_LIST(mask_sh)\
		SF(AZF0ENDPOINT0_AZALIA_F0_CODEC_ENDPOINT_INDEX, AZALIA_ENDPOINT_REG_INDEX, mask_sh),\
		SF(AZF0ENDPOINT0_AZALIA_F0_CODEC_ENDPOINT_DATA, AZALIA_ENDPOINT_REG_DATA, mask_sh),\
		AUD_COMMON_MASK_SH_LIST_BASE(mask_sh)

static const struct dce_audio_shift audio_shift = {
		DCE120_AUD_COMMON_MASK_SH_LIST(__SHIFT)
};

static const struct dce_audio_mask audio_mask = {
		DCE120_AUD_COMMON_MASK_SH_LIST(_MASK)
};

#define vpg_regs_init(id)\
	VPG_DCN3_REG_LIST_RI(id)

static struct dcn30_vpg_registers vpg_regs[10];

static const struct dcn30_vpg_shift vpg_shift = {
	DCN3_VPG_MASK_SH_LIST(__SHIFT)
};

static const struct dcn30_vpg_mask vpg_mask = {
	DCN3_VPG_MASK_SH_LIST(_MASK)
};

#define afmt_regs_init(id)\
	AFMT_DCN3_REG_LIST_RI(id)

static struct dcn30_afmt_registers afmt_regs[6];

static const struct dcn30_afmt_shift afmt_shift = {
	DCN3_AFMT_MASK_SH_LIST(__SHIFT)
};

static const struct dcn30_afmt_mask afmt_mask = {
	DCN3_AFMT_MASK_SH_LIST(_MASK)
};

#define apg_regs_init(id)\
	APG_DCN31_REG_LIST_RI(id)

static struct dcn31_apg_registers apg_regs[4];

static const struct dcn31_apg_shift apg_shift = {
	DCN31_APG_MASK_SH_LIST(__SHIFT)
};

static const struct dcn31_apg_mask apg_mask = {
		DCN31_APG_MASK_SH_LIST(_MASK)
};

#define stream_enc_regs_init(id)\
	SE_DCN32_REG_LIST_RI(id)

static struct dcn10_stream_enc_registers stream_enc_regs[5];

static const struct dcn10_stream_encoder_shift se_shift = {
		SE_COMMON_MASK_SH_LIST_DCN32(__SHIFT)
};

static const struct dcn10_stream_encoder_mask se_mask = {
		SE_COMMON_MASK_SH_LIST_DCN32(_MASK)
};


#define aux_regs_init(id)\
	DCN2_AUX_REG_LIST_RI(id)

static struct dcn10_link_enc_aux_registers link_enc_aux_regs[5];

#define hpd_regs_init(id)\
	HPD_REG_LIST_RI(id)

static struct dcn10_link_enc_hpd_registers link_enc_hpd_regs[5];

#define link_regs_init(id, phyid)\
	( \
	LE_DCN31_REG_LIST_RI(id), \
	UNIPHY_DCN2_REG_LIST_RI(id, phyid)\
	)
	/*DPCS_DCN31_REG_LIST(id),*/ \

static struct dcn10_link_enc_registers link_enc_regs[5];

static const struct dcn10_link_enc_shift le_shift = {
	LINK_ENCODER_MASK_SH_LIST_DCN31(__SHIFT), \
	//DPCS_DCN31_MASK_SH_LIST(__SHIFT)
};

static const struct dcn10_link_enc_mask le_mask = {
	LINK_ENCODER_MASK_SH_LIST_DCN31(_MASK), \
	//DPCS_DCN31_MASK_SH_LIST(_MASK)
};

#define hpo_dp_stream_encoder_reg_init(id)\
	DCN3_1_HPO_DP_STREAM_ENC_REG_LIST_RI(id)

static struct dcn31_hpo_dp_stream_encoder_registers hpo_dp_stream_enc_regs[4];

static const struct dcn31_hpo_dp_stream_encoder_shift hpo_dp_se_shift = {
	DCN3_1_HPO_DP_STREAM_ENC_MASK_SH_LIST(__SHIFT)
};

static const struct dcn31_hpo_dp_stream_encoder_mask hpo_dp_se_mask = {
	DCN3_1_HPO_DP_STREAM_ENC_MASK_SH_LIST(_MASK)
};


#define hpo_dp_link_encoder_reg_init(id)\
	DCN3_1_HPO_DP_LINK_ENC_REG_LIST_RI(id)
	/*DCN3_1_RDPCSTX_REG_LIST(0),*/
	/*DCN3_1_RDPCSTX_REG_LIST(1),*/
	/*DCN3_1_RDPCSTX_REG_LIST(2),*/
	/*DCN3_1_RDPCSTX_REG_LIST(3),*/

static struct dcn31_hpo_dp_link_encoder_registers hpo_dp_link_enc_regs[2];

static const struct dcn31_hpo_dp_link_encoder_shift hpo_dp_le_shift = {
	DCN3_2_HPO_DP_LINK_ENC_MASK_SH_LIST(__SHIFT)
};

static const struct dcn31_hpo_dp_link_encoder_mask hpo_dp_le_mask = {
	DCN3_2_HPO_DP_LINK_ENC_MASK_SH_LIST(_MASK)
};

#define dpp_regs_init(id)\
	DPP_REG_LIST_DCN30_COMMON_RI(id)

static struct dcn3_dpp_registers dpp_regs[4];

static const struct dcn3_dpp_shift tf_shift = {
		DPP_REG_LIST_SH_MASK_DCN30_COMMON(__SHIFT)
};

static const struct dcn3_dpp_mask tf_mask = {
		DPP_REG_LIST_SH_MASK_DCN30_COMMON(_MASK)
};


#define opp_regs_init(id)\
	OPP_REG_LIST_DCN30_RI(id)

static struct dcn20_opp_registers opp_regs[4];

static const struct dcn20_opp_shift opp_shift = {
	OPP_MASK_SH_LIST_DCN20(__SHIFT)
};

static const struct dcn20_opp_mask opp_mask = {
	OPP_MASK_SH_LIST_DCN20(_MASK)
};

#define aux_engine_regs_init(id)\
	( \
	AUX_COMMON_REG_LIST0_RI(id), \
	SR_ARR_INIT(AUXN_IMPCAL, id, 0), \
	SR_ARR_INIT(AUXP_IMPCAL, id, 0), \
	SR_ARR_INIT(AUX_RESET_MASK, id, DP_AUX0_AUX_CONTROL__AUX_RESET_MASK), \
	SR_ARR_INIT(AUX_RESET_MASK, id, DP_AUX0_AUX_CONTROL__AUX_RESET_MASK)\
	)

static struct dce110_aux_registers aux_engine_regs[5];

static const struct dce110_aux_registers_shift aux_shift = {
	DCN_AUX_MASK_SH_LIST(__SHIFT)
};

static const struct dce110_aux_registers_mask aux_mask = {
	DCN_AUX_MASK_SH_LIST(_MASK)
};

#define dwbc_regs_dcn3_init(id)\
	DWBC_COMMON_REG_LIST_DCN30_RI(id)

static struct dcn30_dwbc_registers dwbc30_regs[1];

static const struct dcn30_dwbc_shift dwbc30_shift = {
	DWBC_COMMON_MASK_SH_LIST_DCN30(__SHIFT)
};

static const struct dcn30_dwbc_mask dwbc30_mask = {
	DWBC_COMMON_MASK_SH_LIST_DCN30(_MASK)
};

#define mcif_wb_regs_dcn3_init(id)\
	MCIF_WB_COMMON_REG_LIST_DCN32_RI(id)

static struct dcn30_mmhubbub_registers mcif_wb30_regs[1];

static const struct dcn30_mmhubbub_shift mcif_wb30_shift = {
	MCIF_WB_COMMON_MASK_SH_LIST_DCN32(__SHIFT)
};

static const struct dcn30_mmhubbub_mask mcif_wb30_mask = {
	MCIF_WB_COMMON_MASK_SH_LIST_DCN32(_MASK)
};

#define dsc_regsDCN20_init(id)\
	DSC_REG_LIST_DCN20_RI(id)

static struct dcn20_dsc_registers dsc_regs[4];

static const struct dcn20_dsc_shift dsc_shift = {
	DSC_REG_LIST_SH_MASK_DCN20(__SHIFT)
};

static const struct dcn20_dsc_mask dsc_mask = {
	DSC_REG_LIST_SH_MASK_DCN20(_MASK)
};

static struct dcn30_mpc_registers mpc_regs;

#define dcn_mpc_regs_init() \
	MPC_REG_LIST_DCN3_2_RI(0),\
	MPC_REG_LIST_DCN3_2_RI(1),\
	MPC_REG_LIST_DCN3_2_RI(2),\
	MPC_REG_LIST_DCN3_2_RI(3),\
	MPC_OUT_MUX_REG_LIST_DCN3_0_RI(0),\
	MPC_OUT_MUX_REG_LIST_DCN3_0_RI(1),\
	MPC_OUT_MUX_REG_LIST_DCN3_0_RI(2),\
	MPC_OUT_MUX_REG_LIST_DCN3_0_RI(3),\
	MPC_DWB_MUX_REG_LIST_DCN3_0_RI(0)

static const struct dcn30_mpc_shift mpc_shift = {
	MPC_COMMON_MASK_SH_LIST_DCN32(__SHIFT)
};

static const struct dcn30_mpc_mask mpc_mask = {
	MPC_COMMON_MASK_SH_LIST_DCN32(_MASK)
};

#define optc_regs_init(id)\
	OPTC_COMMON_REG_LIST_DCN3_2_RI(id)

static struct dcn_optc_registers optc_regs[4];

static const struct dcn_optc_shift optc_shift = {
	OPTC_COMMON_MASK_SH_LIST_DCN3_2(__SHIFT)
};

static const struct dcn_optc_mask optc_mask = {
	OPTC_COMMON_MASK_SH_LIST_DCN3_2(_MASK)
};

#define hubp_regs_init(id)\
	HUBP_REG_LIST_DCN32_RI(id)

static struct dcn_hubp2_registers hubp_regs[4];


static const struct dcn_hubp2_shift hubp_shift = {
		HUBP_MASK_SH_LIST_DCN32(__SHIFT)
};

static const struct dcn_hubp2_mask hubp_mask = {
		HUBP_MASK_SH_LIST_DCN32(_MASK)
};

static struct dcn_hubbub_registers hubbub_reg;
#define hubbub_reg_init()\
		HUBBUB_REG_LIST_DCN32_RI(0)

static const struct dcn_hubbub_shift hubbub_shift = {
		HUBBUB_MASK_SH_LIST_DCN32(__SHIFT)
};

static const struct dcn_hubbub_mask hubbub_mask = {
		HUBBUB_MASK_SH_LIST_DCN32(_MASK)
};

static struct dccg_registers dccg_regs;

#define dccg_regs_init()\
	DCCG_REG_LIST_DCN32_RI()

static const struct dccg_shift dccg_shift = {
		DCCG_MASK_SH_LIST_DCN32(__SHIFT)
};

static const struct dccg_mask dccg_mask = {
		DCCG_MASK_SH_LIST_DCN32(_MASK)
};


#define SRII2(reg_name_pre, reg_name_post, id)\
	.reg_name_pre ## _ ##  reg_name_post[id] = BASE(reg ## reg_name_pre \
			## id ## _ ## reg_name_post ## _BASE_IDX) + \
			reg ## reg_name_pre ## id ## _ ## reg_name_post


#define HWSEQ_DCN32_REG_LIST()\
	SR(DCHUBBUB_GLOBAL_TIMER_CNTL), \
	SR(DIO_MEM_PWR_CTRL), \
	SR(ODM_MEM_PWR_CTRL3), \
	SR(MMHUBBUB_MEM_PWR_CNTL), \
	SR(DCCG_GATE_DISABLE_CNTL), \
	SR(DCCG_GATE_DISABLE_CNTL2), \
	SR(DCFCLK_CNTL),\
	SR(DC_MEM_GLOBAL_PWR_REQ_CNTL), \
	SRII(PIXEL_RATE_CNTL, OTG, 0), \
	SRII(PIXEL_RATE_CNTL, OTG, 1),\
	SRII(PIXEL_RATE_CNTL, OTG, 2),\
	SRII(PIXEL_RATE_CNTL, OTG, 3),\
	SRII(PHYPLL_PIXEL_RATE_CNTL, OTG, 0),\
	SRII(PHYPLL_PIXEL_RATE_CNTL, OTG, 1),\
	SRII(PHYPLL_PIXEL_RATE_CNTL, OTG, 2),\
	SRII(PHYPLL_PIXEL_RATE_CNTL, OTG, 3),\
	SR(MICROSECOND_TIME_BASE_DIV), \
	SR(MILLISECOND_TIME_BASE_DIV), \
	SR(DISPCLK_FREQ_CHANGE_CNTL), \
	SR(RBBMIF_TIMEOUT_DIS), \
	SR(RBBMIF_TIMEOUT_DIS_2), \
	SR(DCHUBBUB_CRC_CTRL), \
	SR(DPP_TOP0_DPP_CRC_CTRL), \
	SR(DPP_TOP0_DPP_CRC_VAL_B_A), \
	SR(DPP_TOP0_DPP_CRC_VAL_R_G), \
	SR(MPC_CRC_CTRL), \
	SR(MPC_CRC_RESULT_GB), \
	SR(MPC_CRC_RESULT_C), \
	SR(MPC_CRC_RESULT_AR), \
	SR(DOMAIN0_PG_CONFIG), \
	SR(DOMAIN1_PG_CONFIG), \
	SR(DOMAIN2_PG_CONFIG), \
	SR(DOMAIN3_PG_CONFIG), \
	SR(DOMAIN16_PG_CONFIG), \
	SR(DOMAIN17_PG_CONFIG), \
	SR(DOMAIN18_PG_CONFIG), \
	SR(DOMAIN19_PG_CONFIG), \
	SR(DOMAIN0_PG_STATUS), \
	SR(DOMAIN1_PG_STATUS), \
	SR(DOMAIN2_PG_STATUS), \
	SR(DOMAIN3_PG_STATUS), \
	SR(DOMAIN16_PG_STATUS), \
	SR(DOMAIN17_PG_STATUS), \
	SR(DOMAIN18_PG_STATUS), \
	SR(DOMAIN19_PG_STATUS), \
	SR(D1VGA_CONTROL), \
	SR(D2VGA_CONTROL), \
	SR(D3VGA_CONTROL), \
	SR(D4VGA_CONTROL), \
	SR(D5VGA_CONTROL), \
	SR(D6VGA_CONTROL), \
	SR(DC_IP_REQUEST_CNTL), \
	SR(AZALIA_AUDIO_DTO), \
	SR(AZALIA_CONTROLLER_CLOCK_GATING)

static struct dce_hwseq_registers hwseq_reg;

#define hwseq_reg_init()\
	HWSEQ_DCN32_REG_LIST()

#define HWSEQ_DCN32_MASK_SH_LIST(mask_sh)\
	HWSEQ_DCN_MASK_SH_LIST(mask_sh), \
	HWS_SF(, DCHUBBUB_GLOBAL_TIMER_CNTL, DCHUBBUB_GLOBAL_TIMER_REFDIV, mask_sh), \
	HWS_SF(, DOMAIN0_PG_CONFIG, DOMAIN_POWER_FORCEON, mask_sh), \
	HWS_SF(, DOMAIN0_PG_CONFIG, DOMAIN_POWER_GATE, mask_sh), \
	HWS_SF(, DOMAIN1_PG_CONFIG, DOMAIN_POWER_FORCEON, mask_sh), \
	HWS_SF(, DOMAIN1_PG_CONFIG, DOMAIN_POWER_GATE, mask_sh), \
	HWS_SF(, DOMAIN2_PG_CONFIG, DOMAIN_POWER_FORCEON, mask_sh), \
	HWS_SF(, DOMAIN2_PG_CONFIG, DOMAIN_POWER_GATE, mask_sh), \
	HWS_SF(, DOMAIN3_PG_CONFIG, DOMAIN_POWER_FORCEON, mask_sh), \
	HWS_SF(, DOMAIN3_PG_CONFIG, DOMAIN_POWER_GATE, mask_sh), \
	HWS_SF(, DOMAIN16_PG_CONFIG, DOMAIN_POWER_FORCEON, mask_sh), \
	HWS_SF(, DOMAIN16_PG_CONFIG, DOMAIN_POWER_GATE, mask_sh), \
	HWS_SF(, DOMAIN17_PG_CONFIG, DOMAIN_POWER_FORCEON, mask_sh), \
	HWS_SF(, DOMAIN17_PG_CONFIG, DOMAIN_POWER_GATE, mask_sh), \
	HWS_SF(, DOMAIN18_PG_CONFIG, DOMAIN_POWER_FORCEON, mask_sh), \
	HWS_SF(, DOMAIN18_PG_CONFIG, DOMAIN_POWER_GATE, mask_sh), \
	HWS_SF(, DOMAIN19_PG_CONFIG, DOMAIN_POWER_FORCEON, mask_sh), \
	HWS_SF(, DOMAIN19_PG_CONFIG, DOMAIN_POWER_GATE, mask_sh), \
	HWS_SF(, DOMAIN0_PG_STATUS, DOMAIN_PGFSM_PWR_STATUS, mask_sh), \
	HWS_SF(, DOMAIN1_PG_STATUS, DOMAIN_PGFSM_PWR_STATUS, mask_sh), \
	HWS_SF(, DOMAIN2_PG_STATUS, DOMAIN_PGFSM_PWR_STATUS, mask_sh), \
	HWS_SF(, DOMAIN3_PG_STATUS, DOMAIN_PGFSM_PWR_STATUS, mask_sh), \
	HWS_SF(, DOMAIN16_PG_STATUS, DOMAIN_PGFSM_PWR_STATUS, mask_sh), \
	HWS_SF(, DOMAIN17_PG_STATUS, DOMAIN_PGFSM_PWR_STATUS, mask_sh), \
	HWS_SF(, DOMAIN18_PG_STATUS, DOMAIN_PGFSM_PWR_STATUS, mask_sh), \
	HWS_SF(, DOMAIN19_PG_STATUS, DOMAIN_PGFSM_PWR_STATUS, mask_sh), \
	HWS_SF(, DC_IP_REQUEST_CNTL, IP_REQUEST_EN, mask_sh), \
	HWS_SF(, AZALIA_AUDIO_DTO, AZALIA_AUDIO_DTO_MODULE, mask_sh), \
	HWS_SF(, HPO_TOP_CLOCK_CONTROL, HPO_HDMISTREAMCLK_G_GATE_DIS, mask_sh), \
	HWS_SF(, ODM_MEM_PWR_CTRL3, ODM_MEM_UNASSIGNED_PWR_MODE, mask_sh), \
	HWS_SF(, ODM_MEM_PWR_CTRL3, ODM_MEM_VBLANK_PWR_MODE, mask_sh), \
	HWS_SF(, MMHUBBUB_MEM_PWR_CNTL, VGA_MEM_PWR_FORCE, mask_sh)

static const struct dce_hwseq_shift hwseq_shift = {
		HWSEQ_DCN32_MASK_SH_LIST(__SHIFT)
};

static const struct dce_hwseq_mask hwseq_mask = {
		HWSEQ_DCN32_MASK_SH_LIST(_MASK)
};
#define vmid_regs_init(id)\
		DCN20_VMID_REG_LIST_RI(id)

static struct dcn_vmid_registers vmid_regs[16];

static const struct dcn20_vmid_shift vmid_shifts = {
		DCN20_VMID_MASK_SH_LIST(__SHIFT)
};

static const struct dcn20_vmid_mask vmid_masks = {
		DCN20_VMID_MASK_SH_LIST(_MASK)
};

static const struct resource_caps res_cap_dcn32 = {
	.num_timing_generator = 4,
	.num_opp = 4,
	.num_video_plane = 4,
	.num_audio = 5,
	.num_stream_encoder = 5,
	.num_hpo_dp_stream_encoder = 4,
	.num_hpo_dp_link_encoder = 2,
	.num_pll = 5,
	.num_dwb = 1,
	.num_ddc = 5,
	.num_vmid = 16,
	.num_mpc_3dlut = 4,
	.num_dsc = 4,
};

static const struct dc_plane_cap plane_cap = {
	.type = DC_PLANE_TYPE_DCN_UNIVERSAL,
	.per_pixel_alpha = true,

	.pixel_format_support = {
			.argb8888 = true,
			.nv12 = true,
			.fp16 = true,
			.p010 = true,
			.ayuv = false,
	},

	.max_upscale_factor = {
			.argb8888 = 16000,
			.nv12 = 16000,
			.fp16 = 16000
	},

	// 6:1 downscaling ratio: 1000/6 = 166.666
	.max_downscale_factor = {
			.argb8888 = 167,
			.nv12 = 167,
			.fp16 = 167
	},
	64,
	64
};

static const struct dc_debug_options debug_defaults_drv = {
	.disable_dmcu = true,
	.force_abm_enable = false,
	.timing_trace = false,
	.clock_trace = true,
	.disable_pplib_clock_request = false,
	.pipe_split_policy = MPC_SPLIT_AVOID, // Due to CRB, no need to MPC split anymore
	.force_single_disp_pipe_split = false,
	.disable_dcc = DCC_ENABLE,
	.vsr_support = true,
	.performance_trace = false,
	.max_downscale_src_width = 7680,/*upto 8K*/
	.disable_pplib_wm_range = false,
	.scl_reset_length10 = true,
	.sanity_checks = false,
	.underflow_assert_delay_us = 0xFFFFFFFF,
	.dwb_fi_phase = -1, // -1 = disable,
	.dmub_command_table = true,
	.enable_mem_low_power = {
		.bits = {
			.vga = false,
			.i2c = false,
			.dmcu = false, // This is previously known to cause hang on S3 cycles if enabled
			.dscl = false,
			.cm = false,
			.mpc = false,
			.optc = true,
		}
	},
	.use_max_lb = true,
	.force_disable_subvp = false,
	.exit_idle_opt_for_cursor_updates = true,
	.enable_single_display_2to1_odm_policy = true,

	/* Must match enable_single_display_2to1_odm_policy to support dynamic ODM transitions*/
	.enable_double_buffered_dsc_pg_support = true,
	.enable_dp_dig_pixel_rate_div_policy = 1,
	.allow_sw_cursor_fallback = false, // Linux can't do SW cursor "fallback"
	.alloc_extra_way_for_cursor = true,
	.min_prefetch_in_strobe_ns = 60000, // 60us
	.disable_unbounded_requesting = false,
	.override_dispclk_programming = true,
	.disable_fpo_optimizations = false,
	.fpo_vactive_margin_us = 2000, // 2000us
	.disable_fpo_vactive = false,
	.disable_boot_optimizations = false,
	.disable_subvp_high_refresh = false,
	.disable_dp_plus_plus_wa = true,
	.fpo_vactive_min_active_margin_us = 200,
	.fpo_vactive_max_blank_us = 1000,
	.enable_legacy_fast_update = false,
};

static struct dce_aux *dcn32_aux_engine_create(
	struct dc_context *ctx,
	uint32_t inst)
{
	struct aux_engine_dce110 *aux_engine =
		kzalloc(sizeof(struct aux_engine_dce110), GFP_KERNEL);

	if (!aux_engine)
		return NULL;

#undef REG_STRUCT
#define REG_STRUCT aux_engine_regs
	aux_engine_regs_init(0),
	aux_engine_regs_init(1),
	aux_engine_regs_init(2),
	aux_engine_regs_init(3),
	aux_engine_regs_init(4);

	dce110_aux_engine_construct(aux_engine, ctx, inst,
				    SW_AUX_TIMEOUT_PERIOD_MULTIPLIER * AUX_TIMEOUT_PERIOD,
				    &aux_engine_regs[inst],
					&aux_mask,
					&aux_shift,
					ctx->dc->caps.extended_aux_timeout_support);

	return &aux_engine->base;
}
#define i2c_inst_regs_init(id)\
	I2C_HW_ENGINE_COMMON_REG_LIST_DCN30_RI(id)

static struct dce_i2c_registers i2c_hw_regs[5];

static const struct dce_i2c_shift i2c_shifts = {
		I2C_COMMON_MASK_SH_LIST_DCN30(__SHIFT)
};

static const struct dce_i2c_mask i2c_masks = {
		I2C_COMMON_MASK_SH_LIST_DCN30(_MASK)
};

static struct dce_i2c_hw *dcn32_i2c_hw_create(
	struct dc_context *ctx,
	uint32_t inst)
{
	struct dce_i2c_hw *dce_i2c_hw =
		kzalloc(sizeof(struct dce_i2c_hw), GFP_KERNEL);

	if (!dce_i2c_hw)
		return NULL;

#undef REG_STRUCT
#define REG_STRUCT i2c_hw_regs
	i2c_inst_regs_init(1),
	i2c_inst_regs_init(2),
	i2c_inst_regs_init(3),
	i2c_inst_regs_init(4),
	i2c_inst_regs_init(5);

	dcn2_i2c_hw_construct(dce_i2c_hw, ctx, inst,
				    &i2c_hw_regs[inst], &i2c_shifts, &i2c_masks);

	return dce_i2c_hw;
}

static struct clock_source *dcn32_clock_source_create(
		struct dc_context *ctx,
		struct dc_bios *bios,
		enum clock_source_id id,
		const struct dce110_clk_src_regs *regs,
		bool dp_clk_src)
{
	struct dce110_clk_src *clk_src =
		kzalloc(sizeof(struct dce110_clk_src), GFP_KERNEL);

	if (!clk_src)
		return NULL;

	if (dcn31_clk_src_construct(clk_src, ctx, bios, id,
			regs, &cs_shift, &cs_mask)) {
		clk_src->base.dp_clk_src = dp_clk_src;
		return &clk_src->base;
	}

	kfree(clk_src);
	BREAK_TO_DEBUGGER();
	return NULL;
}

static struct hubbub *dcn32_hubbub_create(struct dc_context *ctx)
{
	int i;

	struct dcn20_hubbub *hubbub2 = kzalloc(sizeof(struct dcn20_hubbub),
					  GFP_KERNEL);

	if (!hubbub2)
		return NULL;

#undef REG_STRUCT
#define REG_STRUCT hubbub_reg
	hubbub_reg_init();

#undef REG_STRUCT
#define REG_STRUCT vmid_regs
	vmid_regs_init(0),
	vmid_regs_init(1),
	vmid_regs_init(2),
	vmid_regs_init(3),
	vmid_regs_init(4),
	vmid_regs_init(5),
	vmid_regs_init(6),
	vmid_regs_init(7),
	vmid_regs_init(8),
	vmid_regs_init(9),
	vmid_regs_init(10),
	vmid_regs_init(11),
	vmid_regs_init(12),
	vmid_regs_init(13),
	vmid_regs_init(14),
	vmid_regs_init(15);

	hubbub32_construct(hubbub2, ctx,
			&hubbub_reg,
			&hubbub_shift,
			&hubbub_mask,
			ctx->dc->dml.ip.det_buffer_size_kbytes,
			ctx->dc->dml.ip.pixel_chunk_size_kbytes,
			ctx->dc->dml.ip.config_return_buffer_size_in_kbytes);


	for (i = 0; i < res_cap_dcn32.num_vmid; i++) {
		struct dcn20_vmid *vmid = &hubbub2->vmid[i];

		vmid->ctx = ctx;

		vmid->regs = &vmid_regs[i];
		vmid->shifts = &vmid_shifts;
		vmid->masks = &vmid_masks;
	}

	return &hubbub2->base;
}

static struct hubp *dcn32_hubp_create(
	struct dc_context *ctx,
	uint32_t inst)
{
	struct dcn20_hubp *hubp2 =
		kzalloc(sizeof(struct dcn20_hubp), GFP_KERNEL);

	if (!hubp2)
		return NULL;

#undef REG_STRUCT
#define REG_STRUCT hubp_regs
	hubp_regs_init(0),
	hubp_regs_init(1),
	hubp_regs_init(2),
	hubp_regs_init(3);

	if (hubp32_construct(hubp2, ctx, inst,
			&hubp_regs[inst], &hubp_shift, &hubp_mask))
		return &hubp2->base;

	BREAK_TO_DEBUGGER();
	kfree(hubp2);
	return NULL;
}

static void dcn32_dpp_destroy(struct dpp **dpp)
{
	kfree(TO_DCN30_DPP(*dpp));
	*dpp = NULL;
}

static struct dpp *dcn32_dpp_create(
	struct dc_context *ctx,
	uint32_t inst)
{
	struct dcn3_dpp *dpp3 =
		kzalloc(sizeof(struct dcn3_dpp), GFP_KERNEL);

	if (!dpp3)
		return NULL;

#undef REG_STRUCT
#define REG_STRUCT dpp_regs
	dpp_regs_init(0),
	dpp_regs_init(1),
	dpp_regs_init(2),
	dpp_regs_init(3);

	if (dpp32_construct(dpp3, ctx, inst,
			&dpp_regs[inst], &tf_shift, &tf_mask))
		return &dpp3->base;

	BREAK_TO_DEBUGGER();
	kfree(dpp3);
	return NULL;
}

static struct mpc *dcn32_mpc_create(
		struct dc_context *ctx,
		int num_mpcc,
		int num_rmu)
{
	struct dcn30_mpc *mpc30 = kzalloc(sizeof(struct dcn30_mpc),
					  GFP_KERNEL);

	if (!mpc30)
		return NULL;

#undef REG_STRUCT
#define REG_STRUCT mpc_regs
	dcn_mpc_regs_init();

	dcn32_mpc_construct(mpc30, ctx,
			&mpc_regs,
			&mpc_shift,
			&mpc_mask,
			num_mpcc,
			num_rmu);

	return &mpc30->base;
}

static struct output_pixel_processor *dcn32_opp_create(
	struct dc_context *ctx, uint32_t inst)
{
	struct dcn20_opp *opp2 =
		kzalloc(sizeof(struct dcn20_opp), GFP_KERNEL);

	if (!opp2) {
		BREAK_TO_DEBUGGER();
		return NULL;
	}

#undef REG_STRUCT
#define REG_STRUCT opp_regs
	opp_regs_init(0),
	opp_regs_init(1),
	opp_regs_init(2),
	opp_regs_init(3);

	dcn20_opp_construct(opp2, ctx, inst,
			&opp_regs[inst], &opp_shift, &opp_mask);
	return &opp2->base;
}


static struct timing_generator *dcn32_timing_generator_create(
		struct dc_context *ctx,
		uint32_t instance)
{
	struct optc *tgn10 =
		kzalloc(sizeof(struct optc), GFP_KERNEL);

	if (!tgn10)
		return NULL;

#undef REG_STRUCT
#define REG_STRUCT optc_regs
	optc_regs_init(0),
	optc_regs_init(1),
	optc_regs_init(2),
	optc_regs_init(3);

	tgn10->base.inst = instance;
	tgn10->base.ctx = ctx;

	tgn10->tg_regs = &optc_regs[instance];
	tgn10->tg_shift = &optc_shift;
	tgn10->tg_mask = &optc_mask;

	dcn32_timing_generator_init(tgn10);

	return &tgn10->base;
}

static const struct encoder_feature_support link_enc_feature = {
		.max_hdmi_deep_color = COLOR_DEPTH_121212,
		.max_hdmi_pixel_clock = 600000,
		.hdmi_ycbcr420_supported = true,
		.dp_ycbcr420_supported = true,
		.fec_supported = true,
		.flags.bits.IS_HBR2_CAPABLE = true,
		.flags.bits.IS_HBR3_CAPABLE = true,
		.flags.bits.IS_TPS3_CAPABLE = true,
		.flags.bits.IS_TPS4_CAPABLE = true
};

static struct link_encoder *dcn32_link_encoder_create(
	struct dc_context *ctx,
	const struct encoder_init_data *enc_init_data)
{
	struct dcn20_link_encoder *enc20 =
		kzalloc(sizeof(struct dcn20_link_encoder), GFP_KERNEL);

	if (!enc20)
		return NULL;

#undef REG_STRUCT
#define REG_STRUCT link_enc_aux_regs
	aux_regs_init(0),
	aux_regs_init(1),
	aux_regs_init(2),
	aux_regs_init(3),
	aux_regs_init(4);

#undef REG_STRUCT
#define REG_STRUCT link_enc_hpd_regs
	hpd_regs_init(0),
	hpd_regs_init(1),
	hpd_regs_init(2),
	hpd_regs_init(3),
	hpd_regs_init(4);

#undef REG_STRUCT
#define REG_STRUCT link_enc_regs
	link_regs_init(0, A),
	link_regs_init(1, B),
	link_regs_init(2, C),
	link_regs_init(3, D),
	link_regs_init(4, E);

	dcn32_link_encoder_construct(enc20,
			enc_init_data,
			&link_enc_feature,
			&link_enc_regs[enc_init_data->transmitter],
			&link_enc_aux_regs[enc_init_data->channel - 1],
			&link_enc_hpd_regs[enc_init_data->hpd_source],
			&le_shift,
			&le_mask);

	return &enc20->enc10.base;
}

struct panel_cntl *dcn32_panel_cntl_create(const struct panel_cntl_init_data *init_data)
{
	struct dcn31_panel_cntl *panel_cntl =
		kzalloc(sizeof(struct dcn31_panel_cntl), GFP_KERNEL);

	if (!panel_cntl)
		return NULL;

	dcn31_panel_cntl_construct(panel_cntl, init_data);

	return &panel_cntl->base;
}

static void read_dce_straps(
	struct dc_context *ctx,
	struct resource_straps *straps)
{
	generic_reg_get(ctx, ctx->dcn_reg_offsets[regDC_PINSTRAPS_BASE_IDX] + regDC_PINSTRAPS,
		FN(DC_PINSTRAPS, DC_PINSTRAPS_AUDIO), &straps->dc_pinstraps_audio);

}

static struct audio *dcn32_create_audio(
		struct dc_context *ctx, unsigned int inst)
{

#undef REG_STRUCT
#define REG_STRUCT audio_regs
	audio_regs_init(0),
	audio_regs_init(1),
	audio_regs_init(2),
	audio_regs_init(3),
	audio_regs_init(4);

	return dce_audio_create(ctx, inst,
			&audio_regs[inst], &audio_shift, &audio_mask);
}

static struct vpg *dcn32_vpg_create(
	struct dc_context *ctx,
	uint32_t inst)
{
	struct dcn30_vpg *vpg3 = kzalloc(sizeof(struct dcn30_vpg), GFP_KERNEL);

	if (!vpg3)
		return NULL;

#undef REG_STRUCT
#define REG_STRUCT vpg_regs
	vpg_regs_init(0),
	vpg_regs_init(1),
	vpg_regs_init(2),
	vpg_regs_init(3),
	vpg_regs_init(4),
	vpg_regs_init(5),
	vpg_regs_init(6),
	vpg_regs_init(7),
	vpg_regs_init(8),
	vpg_regs_init(9);

	vpg3_construct(vpg3, ctx, inst,
			&vpg_regs[inst],
			&vpg_shift,
			&vpg_mask);

	return &vpg3->base;
}

static struct afmt *dcn32_afmt_create(
	struct dc_context *ctx,
	uint32_t inst)
{
	struct dcn30_afmt *afmt3 = kzalloc(sizeof(struct dcn30_afmt), GFP_KERNEL);

	if (!afmt3)
		return NULL;

#undef REG_STRUCT
#define REG_STRUCT afmt_regs
	afmt_regs_init(0),
	afmt_regs_init(1),
	afmt_regs_init(2),
	afmt_regs_init(3),
	afmt_regs_init(4),
	afmt_regs_init(5);

	afmt3_construct(afmt3, ctx, inst,
			&afmt_regs[inst],
			&afmt_shift,
			&afmt_mask);

	return &afmt3->base;
}

static struct apg *dcn31_apg_create(
	struct dc_context *ctx,
	uint32_t inst)
{
	struct dcn31_apg *apg31 = kzalloc(sizeof(struct dcn31_apg), GFP_KERNEL);

	if (!apg31)
		return NULL;

#undef REG_STRUCT
#define REG_STRUCT apg_regs
	apg_regs_init(0),
	apg_regs_init(1),
	apg_regs_init(2),
	apg_regs_init(3);

	apg31_construct(apg31, ctx, inst,
			&apg_regs[inst],
			&apg_shift,
			&apg_mask);

	return &apg31->base;
}

static struct stream_encoder *dcn32_stream_encoder_create(
	enum engine_id eng_id,
	struct dc_context *ctx)
{
	struct dcn10_stream_encoder *enc1;
	struct vpg *vpg;
	struct afmt *afmt;
	int vpg_inst;
	int afmt_inst;

	/* Mapping of VPG, AFMT, DME register blocks to DIO block instance */
	if (eng_id <= ENGINE_ID_DIGF) {
		vpg_inst = eng_id;
		afmt_inst = eng_id;
	} else
		return NULL;

	enc1 = kzalloc(sizeof(struct dcn10_stream_encoder), GFP_KERNEL);
	vpg = dcn32_vpg_create(ctx, vpg_inst);
	afmt = dcn32_afmt_create(ctx, afmt_inst);

	if (!enc1 || !vpg || !afmt) {
		kfree(enc1);
		kfree(vpg);
		kfree(afmt);
		return NULL;
	}

#undef REG_STRUCT
#define REG_STRUCT stream_enc_regs
	stream_enc_regs_init(0),
	stream_enc_regs_init(1),
	stream_enc_regs_init(2),
	stream_enc_regs_init(3),
	stream_enc_regs_init(4);

	dcn32_dio_stream_encoder_construct(enc1, ctx, ctx->dc_bios,
					eng_id, vpg, afmt,
					&stream_enc_regs[eng_id],
					&se_shift, &se_mask);

	return &enc1->base;
}

static struct hpo_dp_stream_encoder *dcn32_hpo_dp_stream_encoder_create(
	enum engine_id eng_id,
	struct dc_context *ctx)
{
	struct dcn31_hpo_dp_stream_encoder *hpo_dp_enc31;
	struct vpg *vpg;
	struct apg *apg;
	uint32_t hpo_dp_inst;
	uint32_t vpg_inst;
	uint32_t apg_inst;

	ASSERT((eng_id >= ENGINE_ID_HPO_DP_0) && (eng_id <= ENGINE_ID_HPO_DP_3));
	hpo_dp_inst = eng_id - ENGINE_ID_HPO_DP_0;

	/* Mapping of VPG register blocks to HPO DP block instance:
	 * VPG[6] -> HPO_DP[0]
	 * VPG[7] -> HPO_DP[1]
	 * VPG[8] -> HPO_DP[2]
	 * VPG[9] -> HPO_DP[3]
	 */
	vpg_inst = hpo_dp_inst + 6;

	/* Mapping of APG register blocks to HPO DP block instance:
	 * APG[0] -> HPO_DP[0]
	 * APG[1] -> HPO_DP[1]
	 * APG[2] -> HPO_DP[2]
	 * APG[3] -> HPO_DP[3]
	 */
	apg_inst = hpo_dp_inst;

	/* allocate HPO stream encoder and create VPG sub-block */
	hpo_dp_enc31 = kzalloc(sizeof(struct dcn31_hpo_dp_stream_encoder), GFP_KERNEL);
	vpg = dcn32_vpg_create(ctx, vpg_inst);
	apg = dcn31_apg_create(ctx, apg_inst);

	if (!hpo_dp_enc31 || !vpg || !apg) {
		kfree(hpo_dp_enc31);
		kfree(vpg);
		kfree(apg);
		return NULL;
	}

#undef REG_STRUCT
#define REG_STRUCT hpo_dp_stream_enc_regs
	hpo_dp_stream_encoder_reg_init(0),
	hpo_dp_stream_encoder_reg_init(1),
	hpo_dp_stream_encoder_reg_init(2),
	hpo_dp_stream_encoder_reg_init(3);

	dcn31_hpo_dp_stream_encoder_construct(hpo_dp_enc31, ctx, ctx->dc_bios,
					hpo_dp_inst, eng_id, vpg, apg,
					&hpo_dp_stream_enc_regs[hpo_dp_inst],
					&hpo_dp_se_shift, &hpo_dp_se_mask);

	return &hpo_dp_enc31->base;
}

static struct hpo_dp_link_encoder *dcn32_hpo_dp_link_encoder_create(
	uint8_t inst,
	struct dc_context *ctx)
{
	struct dcn31_hpo_dp_link_encoder *hpo_dp_enc31;

	/* allocate HPO link encoder */
	hpo_dp_enc31 = kzalloc(sizeof(struct dcn31_hpo_dp_link_encoder), GFP_KERNEL);

#undef REG_STRUCT
#define REG_STRUCT hpo_dp_link_enc_regs
	hpo_dp_link_encoder_reg_init(0),
	hpo_dp_link_encoder_reg_init(1);

	hpo_dp_link_encoder32_construct(hpo_dp_enc31, ctx, inst,
					&hpo_dp_link_enc_regs[inst],
					&hpo_dp_le_shift, &hpo_dp_le_mask);

	return &hpo_dp_enc31->base;
}

static struct dce_hwseq *dcn32_hwseq_create(
	struct dc_context *ctx)
{
	struct dce_hwseq *hws = kzalloc(sizeof(struct dce_hwseq), GFP_KERNEL);

#undef REG_STRUCT
#define REG_STRUCT hwseq_reg
	hwseq_reg_init();

	if (hws) {
		hws->ctx = ctx;
		hws->regs = &hwseq_reg;
		hws->shifts = &hwseq_shift;
		hws->masks = &hwseq_mask;
	}
	return hws;
}
static const struct resource_create_funcs res_create_funcs = {
	.read_dce_straps = read_dce_straps,
	.create_audio = dcn32_create_audio,
	.create_stream_encoder = dcn32_stream_encoder_create,
	.create_hpo_dp_stream_encoder = dcn32_hpo_dp_stream_encoder_create,
	.create_hpo_dp_link_encoder = dcn32_hpo_dp_link_encoder_create,
	.create_hwseq = dcn32_hwseq_create,
};

static void dcn32_resource_destruct(struct dcn32_resource_pool *pool)
{
	unsigned int i;

	for (i = 0; i < pool->base.stream_enc_count; i++) {
		if (pool->base.stream_enc[i] != NULL) {
			if (pool->base.stream_enc[i]->vpg != NULL) {
				kfree(DCN30_VPG_FROM_VPG(pool->base.stream_enc[i]->vpg));
				pool->base.stream_enc[i]->vpg = NULL;
			}
			if (pool->base.stream_enc[i]->afmt != NULL) {
				kfree(DCN30_AFMT_FROM_AFMT(pool->base.stream_enc[i]->afmt));
				pool->base.stream_enc[i]->afmt = NULL;
			}
			kfree(DCN10STRENC_FROM_STRENC(pool->base.stream_enc[i]));
			pool->base.stream_enc[i] = NULL;
		}
	}

	for (i = 0; i < pool->base.hpo_dp_stream_enc_count; i++) {
		if (pool->base.hpo_dp_stream_enc[i] != NULL) {
			if (pool->base.hpo_dp_stream_enc[i]->vpg != NULL) {
				kfree(DCN30_VPG_FROM_VPG(pool->base.hpo_dp_stream_enc[i]->vpg));
				pool->base.hpo_dp_stream_enc[i]->vpg = NULL;
			}
			if (pool->base.hpo_dp_stream_enc[i]->apg != NULL) {
				kfree(DCN31_APG_FROM_APG(pool->base.hpo_dp_stream_enc[i]->apg));
				pool->base.hpo_dp_stream_enc[i]->apg = NULL;
			}
			kfree(DCN3_1_HPO_DP_STREAM_ENC_FROM_HPO_STREAM_ENC(pool->base.hpo_dp_stream_enc[i]));
			pool->base.hpo_dp_stream_enc[i] = NULL;
		}
	}

	for (i = 0; i < pool->base.hpo_dp_link_enc_count; i++) {
		if (pool->base.hpo_dp_link_enc[i] != NULL) {
			kfree(DCN3_1_HPO_DP_LINK_ENC_FROM_HPO_LINK_ENC(pool->base.hpo_dp_link_enc[i]));
			pool->base.hpo_dp_link_enc[i] = NULL;
		}
	}

	for (i = 0; i < pool->base.res_cap->num_dsc; i++) {
		if (pool->base.dscs[i] != NULL)
			dcn20_dsc_destroy(&pool->base.dscs[i]);
	}

	if (pool->base.mpc != NULL) {
		kfree(TO_DCN20_MPC(pool->base.mpc));
		pool->base.mpc = NULL;
	}
	if (pool->base.hubbub != NULL) {
		kfree(TO_DCN20_HUBBUB(pool->base.hubbub));
		pool->base.hubbub = NULL;
	}
	for (i = 0; i < pool->base.pipe_count; i++) {
		if (pool->base.dpps[i] != NULL)
			dcn32_dpp_destroy(&pool->base.dpps[i]);

		if (pool->base.ipps[i] != NULL)
			pool->base.ipps[i]->funcs->ipp_destroy(&pool->base.ipps[i]);

		if (pool->base.hubps[i] != NULL) {
			kfree(TO_DCN20_HUBP(pool->base.hubps[i]));
			pool->base.hubps[i] = NULL;
		}

		if (pool->base.irqs != NULL) {
			dal_irq_service_destroy(&pool->base.irqs);
		}
	}

	for (i = 0; i < pool->base.res_cap->num_ddc; i++) {
		if (pool->base.engines[i] != NULL)
			dce110_engine_destroy(&pool->base.engines[i]);
		if (pool->base.hw_i2cs[i] != NULL) {
			kfree(pool->base.hw_i2cs[i]);
			pool->base.hw_i2cs[i] = NULL;
		}
		if (pool->base.sw_i2cs[i] != NULL) {
			kfree(pool->base.sw_i2cs[i]);
			pool->base.sw_i2cs[i] = NULL;
		}
	}

	for (i = 0; i < pool->base.res_cap->num_opp; i++) {
		if (pool->base.opps[i] != NULL)
			pool->base.opps[i]->funcs->opp_destroy(&pool->base.opps[i]);
	}

	for (i = 0; i < pool->base.res_cap->num_timing_generator; i++) {
		if (pool->base.timing_generators[i] != NULL)	{
			kfree(DCN10TG_FROM_TG(pool->base.timing_generators[i]));
			pool->base.timing_generators[i] = NULL;
		}
	}

	for (i = 0; i < pool->base.res_cap->num_dwb; i++) {
		if (pool->base.dwbc[i] != NULL) {
			kfree(TO_DCN30_DWBC(pool->base.dwbc[i]));
			pool->base.dwbc[i] = NULL;
		}
		if (pool->base.mcif_wb[i] != NULL) {
			kfree(TO_DCN30_MMHUBBUB(pool->base.mcif_wb[i]));
			pool->base.mcif_wb[i] = NULL;
		}
	}

	for (i = 0; i < pool->base.audio_count; i++) {
		if (pool->base.audios[i])
			dce_aud_destroy(&pool->base.audios[i]);
	}

	for (i = 0; i < pool->base.clk_src_count; i++) {
		if (pool->base.clock_sources[i] != NULL) {
			dcn20_clock_source_destroy(&pool->base.clock_sources[i]);
			pool->base.clock_sources[i] = NULL;
		}
	}

	for (i = 0; i < pool->base.res_cap->num_mpc_3dlut; i++) {
		if (pool->base.mpc_lut[i] != NULL) {
			dc_3dlut_func_release(pool->base.mpc_lut[i]);
			pool->base.mpc_lut[i] = NULL;
		}
		if (pool->base.mpc_shaper[i] != NULL) {
			dc_transfer_func_release(pool->base.mpc_shaper[i]);
			pool->base.mpc_shaper[i] = NULL;
		}
	}

	if (pool->base.dp_clock_source != NULL) {
		dcn20_clock_source_destroy(&pool->base.dp_clock_source);
		pool->base.dp_clock_source = NULL;
	}

	for (i = 0; i < pool->base.res_cap->num_timing_generator; i++) {
		if (pool->base.multiple_abms[i] != NULL)
			dce_abm_destroy(&pool->base.multiple_abms[i]);
	}

	if (pool->base.psr != NULL)
		dmub_psr_destroy(&pool->base.psr);

	if (pool->base.dccg != NULL)
		dcn_dccg_destroy(&pool->base.dccg);

	if (pool->base.oem_device != NULL) {
		struct dc *dc = pool->base.oem_device->ctx->dc;

		dc->link_srv->destroy_ddc_service(&pool->base.oem_device);
	}
}


static bool dcn32_dwbc_create(struct dc_context *ctx, struct resource_pool *pool)
{
	int i;
	uint32_t dwb_count = pool->res_cap->num_dwb;

	for (i = 0; i < dwb_count; i++) {
		struct dcn30_dwbc *dwbc30 = kzalloc(sizeof(struct dcn30_dwbc),
						    GFP_KERNEL);

		if (!dwbc30) {
			dm_error("DC: failed to create dwbc30!\n");
			return false;
		}

#undef REG_STRUCT
#define REG_STRUCT dwbc30_regs
		dwbc_regs_dcn3_init(0);

		dcn30_dwbc_construct(dwbc30, ctx,
				&dwbc30_regs[i],
				&dwbc30_shift,
				&dwbc30_mask,
				i);

		pool->dwbc[i] = &dwbc30->base;
	}
	return true;
}

static bool dcn32_mmhubbub_create(struct dc_context *ctx, struct resource_pool *pool)
{
	int i;
	uint32_t dwb_count = pool->res_cap->num_dwb;

	for (i = 0; i < dwb_count; i++) {
		struct dcn30_mmhubbub *mcif_wb30 = kzalloc(sizeof(struct dcn30_mmhubbub),
						    GFP_KERNEL);

		if (!mcif_wb30) {
			dm_error("DC: failed to create mcif_wb30!\n");
			return false;
		}

#undef REG_STRUCT
#define REG_STRUCT mcif_wb30_regs
		mcif_wb_regs_dcn3_init(0);

		dcn32_mmhubbub_construct(mcif_wb30, ctx,
				&mcif_wb30_regs[i],
				&mcif_wb30_shift,
				&mcif_wb30_mask,
				i);

		pool->mcif_wb[i] = &mcif_wb30->base;
	}
	return true;
}

static struct display_stream_compressor *dcn32_dsc_create(
	struct dc_context *ctx, uint32_t inst)
{
	struct dcn20_dsc *dsc =
		kzalloc(sizeof(struct dcn20_dsc), GFP_KERNEL);

	if (!dsc) {
		BREAK_TO_DEBUGGER();
		return NULL;
	}

#undef REG_STRUCT
#define REG_STRUCT dsc_regs
	dsc_regsDCN20_init(0),
	dsc_regsDCN20_init(1),
	dsc_regsDCN20_init(2),
	dsc_regsDCN20_init(3);

	dsc2_construct(dsc, ctx, inst, &dsc_regs[inst], &dsc_shift, &dsc_mask);

	dsc->max_image_width = 6016;

	return &dsc->base;
}

static void dcn32_destroy_resource_pool(struct resource_pool **pool)
{
	struct dcn32_resource_pool *dcn32_pool = TO_DCN32_RES_POOL(*pool);

	dcn32_resource_destruct(dcn32_pool);
	kfree(dcn32_pool);
	*pool = NULL;
}

bool dcn32_acquire_post_bldn_3dlut(
		struct resource_context *res_ctx,
		const struct resource_pool *pool,
		int mpcc_id,
		struct dc_3dlut **lut,
		struct dc_transfer_func **shaper)
{
	bool ret = false;

	ASSERT(*lut == NULL && *shaper == NULL);
	*lut = NULL;
	*shaper = NULL;

	if (!res_ctx->is_mpc_3dlut_acquired[mpcc_id]) {
		*lut = pool->mpc_lut[mpcc_id];
		*shaper = pool->mpc_shaper[mpcc_id];
		res_ctx->is_mpc_3dlut_acquired[mpcc_id] = true;
		ret = true;
	}
	return ret;
}

bool dcn32_release_post_bldn_3dlut(
		struct resource_context *res_ctx,
		const struct resource_pool *pool,
		struct dc_3dlut **lut,
		struct dc_transfer_func **shaper)
{
	int i;
	bool ret = false;

	for (i = 0; i < pool->res_cap->num_mpc_3dlut; i++) {
		if (pool->mpc_lut[i] == *lut && pool->mpc_shaper[i] == *shaper) {
			res_ctx->is_mpc_3dlut_acquired[i] = false;
			pool->mpc_lut[i]->state.raw = 0;
			*lut = NULL;
			*shaper = NULL;
			ret = true;
			break;
		}
	}
	return ret;
}

static void dcn32_enable_phantom_plane(struct dc *dc,
		struct dc_state *context,
		struct dc_stream_state *phantom_stream,
		unsigned int dc_pipe_idx)
{
	struct dc_plane_state *phantom_plane = NULL;
	struct dc_plane_state *prev_phantom_plane = NULL;
	struct pipe_ctx *curr_pipe = &context->res_ctx.pipe_ctx[dc_pipe_idx];

	while (curr_pipe) {
		if (curr_pipe->top_pipe && curr_pipe->top_pipe->plane_state == curr_pipe->plane_state)
			phantom_plane = prev_phantom_plane;
		else
			phantom_plane = dc_create_plane_state(dc);

		memcpy(&phantom_plane->address, &curr_pipe->plane_state->address, sizeof(phantom_plane->address));
		memcpy(&phantom_plane->scaling_quality, &curr_pipe->plane_state->scaling_quality,
				sizeof(phantom_plane->scaling_quality));
		memcpy(&phantom_plane->src_rect, &curr_pipe->plane_state->src_rect, sizeof(phantom_plane->src_rect));
		memcpy(&phantom_plane->dst_rect, &curr_pipe->plane_state->dst_rect, sizeof(phantom_plane->dst_rect));
		memcpy(&phantom_plane->clip_rect, &curr_pipe->plane_state->clip_rect, sizeof(phantom_plane->clip_rect));
		memcpy(&phantom_plane->plane_size, &curr_pipe->plane_state->plane_size,
				sizeof(phantom_plane->plane_size));
		memcpy(&phantom_plane->tiling_info, &curr_pipe->plane_state->tiling_info,
				sizeof(phantom_plane->tiling_info));
		memcpy(&phantom_plane->dcc, &curr_pipe->plane_state->dcc, sizeof(phantom_plane->dcc));
		phantom_plane->format = curr_pipe->plane_state->format;
		phantom_plane->rotation = curr_pipe->plane_state->rotation;
		phantom_plane->visible = curr_pipe->plane_state->visible;

		/* Shadow pipe has small viewport. */
		phantom_plane->clip_rect.y = 0;
		phantom_plane->clip_rect.height = phantom_stream->src.height;

		phantom_plane->is_phantom = true;

		dc_add_plane_to_context(dc, phantom_stream, phantom_plane, context);

		curr_pipe = curr_pipe->bottom_pipe;
		prev_phantom_plane = phantom_plane;
	}
}

static struct dc_stream_state *dcn32_enable_phantom_stream(struct dc *dc,
		struct dc_state *context,
		display_e2e_pipe_params_st *pipes,
		unsigned int pipe_cnt,
		unsigned int dc_pipe_idx)
{
	struct dc_stream_state *phantom_stream = NULL;
	struct pipe_ctx *ref_pipe = &context->res_ctx.pipe_ctx[dc_pipe_idx];

	phantom_stream = dc_create_stream_for_sink(ref_pipe->stream->sink);
	phantom_stream->signal = SIGNAL_TYPE_VIRTUAL;
	phantom_stream->dpms_off = true;
	phantom_stream->mall_stream_config.type = SUBVP_PHANTOM;
	phantom_stream->mall_stream_config.paired_stream = ref_pipe->stream;
	ref_pipe->stream->mall_stream_config.type = SUBVP_MAIN;
	ref_pipe->stream->mall_stream_config.paired_stream = phantom_stream;

	/* stream has limited viewport and small timing */
	memcpy(&phantom_stream->timing, &ref_pipe->stream->timing, sizeof(phantom_stream->timing));
	memcpy(&phantom_stream->src, &ref_pipe->stream->src, sizeof(phantom_stream->src));
	memcpy(&phantom_stream->dst, &ref_pipe->stream->dst, sizeof(phantom_stream->dst));
	DC_FP_START();
	dcn32_set_phantom_stream_timing(dc, context, ref_pipe, phantom_stream, pipes, pipe_cnt, dc_pipe_idx);
	DC_FP_END();

	dc_add_stream_to_ctx(dc, context, phantom_stream);
	return phantom_stream;
}

void dcn32_retain_phantom_pipes(struct dc *dc, struct dc_state *context)
{
	int i;
	struct dc_plane_state *phantom_plane = NULL;
	struct dc_stream_state *phantom_stream = NULL;

	for (i = 0; i < dc->res_pool->pipe_count; i++) {
		struct pipe_ctx *pipe = &context->res_ctx.pipe_ctx[i];

<<<<<<< HEAD
		if (!pipe->top_pipe && !pipe->prev_odm_pipe &&
				pipe->plane_state && pipe->stream &&
=======
		if (resource_is_pipe_type(pipe, OTG_MASTER) &&
				resource_is_pipe_type(pipe, DPP_PIPE) &&
>>>>>>> 98817289
				pipe->stream->mall_stream_config.type == SUBVP_PHANTOM) {
			phantom_plane = pipe->plane_state;
			phantom_stream = pipe->stream;

			dc_plane_state_retain(phantom_plane);
			dc_stream_retain(phantom_stream);
		}
	}
}

// return true if removed piped from ctx, false otherwise
bool dcn32_remove_phantom_pipes(struct dc *dc, struct dc_state *context, bool fast_update)
{
	int i;
	bool removed_pipe = false;
	struct dc_plane_state *phantom_plane = NULL;
	struct dc_stream_state *phantom_stream = NULL;

	for (i = 0; i < dc->res_pool->pipe_count; i++) {
		struct pipe_ctx *pipe = &context->res_ctx.pipe_ctx[i];
		// build scaling params for phantom pipes
		if (pipe->plane_state && pipe->stream && pipe->stream->mall_stream_config.type == SUBVP_PHANTOM) {
			phantom_plane = pipe->plane_state;
			phantom_stream = pipe->stream;

			dc_rem_all_planes_for_stream(dc, pipe->stream, context);
			dc_remove_stream_from_ctx(dc, context, pipe->stream);

			/* Ref count is incremented on allocation and also when added to the context.
			 * Therefore we must call release for the the phantom plane and stream once
			 * they are removed from the ctx to finally decrement the refcount to 0 to free.
			 */
			dc_plane_state_release(phantom_plane);
			dc_stream_release(phantom_stream);

			removed_pipe = true;
		}

		/* For non-full updates, a shallow copy of the current state
		 * is created. In this case we don't want to erase the current
		 * state (there can be 2 HIRQL threads, one in flip, and one in
		 * checkMPO) that can cause a race condition.
		 *
		 * This is just a workaround, needs a proper fix.
		 */
		if (!fast_update) {
			// Clear all phantom stream info
			if (pipe->stream) {
				pipe->stream->mall_stream_config.type = SUBVP_NONE;
				pipe->stream->mall_stream_config.paired_stream = NULL;
			}

			if (pipe->plane_state) {
				pipe->plane_state->is_phantom = false;
			}
		}
	}
	return removed_pipe;
}

/* TODO: Input to this function should indicate which pipe indexes (or streams)
 * require a phantom pipe / stream
 */
void dcn32_add_phantom_pipes(struct dc *dc, struct dc_state *context,
		display_e2e_pipe_params_st *pipes,
		unsigned int pipe_cnt,
		unsigned int index)
{
	struct dc_stream_state *phantom_stream = NULL;
	unsigned int i;

	// The index of the DC pipe passed into this function is guarenteed to
	// be a valid candidate for SubVP (i.e. has a plane, stream, doesn't
	// already have phantom pipe assigned, etc.) by previous checks.
	phantom_stream = dcn32_enable_phantom_stream(dc, context, pipes, pipe_cnt, index);
	dcn32_enable_phantom_plane(dc, context, phantom_stream, index);

	for (i = 0; i < dc->res_pool->pipe_count; i++) {
		struct pipe_ctx *pipe = &context->res_ctx.pipe_ctx[i];

		// Build scaling params for phantom pipes which were newly added.
		// We determine which phantom pipes were added by comparing with
		// the phantom stream.
		if (pipe->plane_state && pipe->stream && pipe->stream == phantom_stream &&
				pipe->stream->mall_stream_config.type == SUBVP_PHANTOM) {
			pipe->stream->use_dynamic_meta = false;
			pipe->plane_state->flip_immediate = false;
			if (!resource_build_scaling_params(pipe)) {
				// Log / remove phantom pipes since failed to build scaling params
			}
		}
	}
}

bool dcn32_validate_bandwidth(struct dc *dc,
		struct dc_state *context,
		bool fast_validate)
{
	bool out = false;

	BW_VAL_TRACE_SETUP();

	int vlevel = 0;
	int pipe_cnt = 0;
	display_e2e_pipe_params_st *pipes = kzalloc(dc->res_pool->pipe_count * sizeof(display_e2e_pipe_params_st), GFP_KERNEL);
	struct mall_temp_config mall_temp_config;

	/* To handle Freesync properly, setting FreeSync DML parameters
	 * to its default state for the first stage of validation
	 */
	context->bw_ctx.bw.dcn.clk.fw_based_mclk_switching = false;
	context->bw_ctx.dml.soc.dram_clock_change_requirement_final = true;

	DC_LOGGER_INIT(dc->ctx->logger);

	/* For fast validation, there are situations where a shallow copy of
	 * of the dc->current_state is created for the validation. In this case
	 * we want to save and restore the mall config because we always
	 * teardown subvp at the beginning of validation (and don't attempt
	 * to add it back if it's fast validation). If we don't restore the
	 * subvp config in cases of fast validation + shallow copy of the
	 * dc->current_state, the dc->current_state will have a partially
	 * removed subvp state when we did not intend to remove it.
	 */
	if (fast_validate) {
		memset(&mall_temp_config, 0, sizeof(mall_temp_config));
		dcn32_save_mall_state(dc, context, &mall_temp_config);
	}

	BW_VAL_TRACE_COUNT();

	DC_FP_START();
	out = dcn32_internal_validate_bw(dc, context, pipes, &pipe_cnt, &vlevel, fast_validate);
	DC_FP_END();

	if (fast_validate)
		dcn32_restore_mall_state(dc, context, &mall_temp_config);

	if (pipe_cnt == 0)
		goto validate_out;

	if (!out)
		goto validate_fail;

	BW_VAL_TRACE_END_VOLTAGE_LEVEL();

	if (fast_validate) {
		BW_VAL_TRACE_SKIP(fast);
		goto validate_out;
	}

	dc->res_pool->funcs->calculate_wm_and_dlg(dc, context, pipes, pipe_cnt, vlevel);

	dcn32_override_min_req_memclk(dc, context);

	BW_VAL_TRACE_END_WATERMARKS();

	goto validate_out;

validate_fail:
	DC_LOG_WARNING("Mode Validation Warning: %s failed validation.\n",
		dml_get_status_message(context->bw_ctx.dml.vba.ValidationStatus[context->bw_ctx.dml.vba.soc.num_states]));

	BW_VAL_TRACE_SKIP(fail);
	out = false;

validate_out:
	kfree(pipes);

	BW_VAL_TRACE_FINISH();

	return out;
}

int dcn32_populate_dml_pipes_from_context(
	struct dc *dc, struct dc_state *context,
	display_e2e_pipe_params_st *pipes,
	bool fast_validate)
{
	int i, pipe_cnt;
	struct resource_context *res_ctx = &context->res_ctx;
	struct pipe_ctx *pipe = NULL;
	bool subvp_in_use = false;
	struct dc_crtc_timing *timing;
	bool vsr_odm_support = false;

	dcn20_populate_dml_pipes_from_context(dc, context, pipes, fast_validate);

	/* Determine whether we will apply ODM 2to1 policy:
	 * Applies to single display and where the number of planes is less than 3.
	 * For 3 plane case ( 2 MPO planes ), we will not set the policy for the MPO pipes.
	 *
	 * Apply pipe split policy first so we can predict the pipe split correctly
	 * (dcn32_predict_pipe_split).
	 */
	for (i = 0, pipe_cnt = 0; i < dc->res_pool->pipe_count; i++) {
		if (!res_ctx->pipe_ctx[i].stream)
			continue;
		pipe = &res_ctx->pipe_ctx[i];
		timing = &pipe->stream->timing;

		pipes[pipe_cnt].pipe.dest.odm_combine_policy = dm_odm_combine_policy_dal;
		vsr_odm_support = (res_ctx->pipe_ctx[i].stream->src.width >= 5120 &&
				res_ctx->pipe_ctx[i].stream->src.width > res_ctx->pipe_ctx[i].stream->dst.width);
		if (context->stream_count == 1 &&
				context->stream_status[0].plane_count == 1 &&
				!dc_is_hdmi_signal(res_ctx->pipe_ctx[i].stream->signal) &&
				is_h_timing_divisible_by_2(res_ctx->pipe_ctx[i].stream) &&
				pipe->stream->timing.pix_clk_100hz * 100 > DCN3_2_VMIN_DISPCLK_HZ &&
				dc->debug.enable_single_display_2to1_odm_policy &&
				!vsr_odm_support) { //excluding 2to1 ODM combine on >= 5k vsr
			pipes[pipe_cnt].pipe.dest.odm_combine_policy = dm_odm_combine_policy_2to1;
		}
		pipe_cnt++;
	}

	for (i = 0, pipe_cnt = 0; i < dc->res_pool->pipe_count; i++) {

		if (!res_ctx->pipe_ctx[i].stream)
			continue;
		pipe = &res_ctx->pipe_ctx[i];
		timing = &pipe->stream->timing;

		pipes[pipe_cnt].pipe.src.gpuvm = true;
		DC_FP_START();
		dcn32_zero_pipe_dcc_fraction(pipes, pipe_cnt);
		DC_FP_END();
		pipes[pipe_cnt].pipe.dest.vfront_porch = timing->v_front_porch;
		pipes[pipe_cnt].pipe.src.gpuvm_min_page_size_kbytes = 256; // according to spreadsheet
		pipes[pipe_cnt].pipe.src.unbounded_req_mode = false;
		pipes[pipe_cnt].pipe.scale_ratio_depth.lb_depth = dm_lb_19;

		/* Only populate DML input with subvp info for full updates.
		 * This is just a workaround -- needs a proper fix.
		 */
		if (!fast_validate) {
			switch (pipe->stream->mall_stream_config.type) {
			case SUBVP_MAIN:
				pipes[pipe_cnt].pipe.src.use_mall_for_pstate_change = dm_use_mall_pstate_change_sub_viewport;
				subvp_in_use = true;
				break;
			case SUBVP_PHANTOM:
				pipes[pipe_cnt].pipe.src.use_mall_for_pstate_change = dm_use_mall_pstate_change_phantom_pipe;
				pipes[pipe_cnt].pipe.src.use_mall_for_static_screen = dm_use_mall_static_screen_disable;
				// Disallow unbounded req for SubVP according to DCHUB programming guide
				pipes[pipe_cnt].pipe.src.unbounded_req_mode = false;
				break;
			case SUBVP_NONE:
				pipes[pipe_cnt].pipe.src.use_mall_for_pstate_change = dm_use_mall_pstate_change_disable;
				pipes[pipe_cnt].pipe.src.use_mall_for_static_screen = dm_use_mall_static_screen_disable;
				break;
			default:
				break;
			}
		}

		pipes[pipe_cnt].dout.dsc_input_bpc = 0;
		if (pipes[pipe_cnt].dout.dsc_enable) {
			switch (timing->display_color_depth) {
			case COLOR_DEPTH_888:
				pipes[pipe_cnt].dout.dsc_input_bpc = 8;
				break;
			case COLOR_DEPTH_101010:
				pipes[pipe_cnt].dout.dsc_input_bpc = 10;
				break;
			case COLOR_DEPTH_121212:
				pipes[pipe_cnt].dout.dsc_input_bpc = 12;
				break;
			default:
				ASSERT(0);
				break;
			}
		}

		DC_FP_START();
		dcn32_predict_pipe_split(context, &pipes[pipe_cnt]);
		DC_FP_END();

		pipe_cnt++;
	}

	/* For DET allocation, we don't want to use DML policy (not optimal for utilizing all
	 * the DET available for each pipe). Use the DET override input to maintain our driver
	 * policy.
	 */
	dcn32_set_det_allocations(dc, context, pipes);

	// In general cases we want to keep the dram clock change requirement
	// (prefer configs that support MCLK switch). Only override to false
	// for SubVP
	if (context->bw_ctx.bw.dcn.clk.fw_based_mclk_switching || subvp_in_use)
		context->bw_ctx.dml.soc.dram_clock_change_requirement_final = false;
	else
		context->bw_ctx.dml.soc.dram_clock_change_requirement_final = true;

	return pipe_cnt;
}

static struct dc_cap_funcs cap_funcs = {
	.get_dcc_compression_cap = dcn20_get_dcc_compression_cap
};

void dcn32_calculate_wm_and_dlg(struct dc *dc, struct dc_state *context,
				display_e2e_pipe_params_st *pipes,
				int pipe_cnt,
				int vlevel)
{
    DC_FP_START();
    dcn32_calculate_wm_and_dlg_fpu(dc, context, pipes, pipe_cnt, vlevel);
    DC_FP_END();
}

static void dcn32_update_bw_bounding_box(struct dc *dc, struct clk_bw_params *bw_params)
{
	DC_FP_START();
	dcn32_update_bw_bounding_box_fpu(dc, bw_params);
	DC_FP_END();
}

static struct resource_funcs dcn32_res_pool_funcs = {
	.destroy = dcn32_destroy_resource_pool,
	.link_enc_create = dcn32_link_encoder_create,
	.link_enc_create_minimal = NULL,
	.panel_cntl_create = dcn32_panel_cntl_create,
	.validate_bandwidth = dcn32_validate_bandwidth,
	.calculate_wm_and_dlg = dcn32_calculate_wm_and_dlg,
	.populate_dml_pipes = dcn32_populate_dml_pipes_from_context,
	.acquire_free_pipe_as_secondary_dpp_pipe = dcn32_acquire_free_pipe_as_secondary_dpp_pipe,
	.add_stream_to_ctx = dcn30_add_stream_to_ctx,
	.add_dsc_to_stream_resource = dcn20_add_dsc_to_stream_resource,
	.remove_stream_from_ctx = dcn20_remove_stream_from_ctx,
	.populate_dml_writeback_from_context = dcn30_populate_dml_writeback_from_context,
	.set_mcif_arb_params = dcn30_set_mcif_arb_params,
	.find_first_free_match_stream_enc_for_link = dcn10_find_first_free_match_stream_enc_for_link,
	.acquire_post_bldn_3dlut = dcn32_acquire_post_bldn_3dlut,
	.release_post_bldn_3dlut = dcn32_release_post_bldn_3dlut,
	.update_bw_bounding_box = dcn32_update_bw_bounding_box,
	.patch_unknown_plane_state = dcn20_patch_unknown_plane_state,
	.update_soc_for_wm_a = dcn30_update_soc_for_wm_a,
	.add_phantom_pipes = dcn32_add_phantom_pipes,
	.remove_phantom_pipes = dcn32_remove_phantom_pipes,
	.retain_phantom_pipes = dcn32_retain_phantom_pipes,
<<<<<<< HEAD
=======
	.save_mall_state = dcn32_save_mall_state,
	.restore_mall_state = dcn32_restore_mall_state,
>>>>>>> 98817289
};

static uint32_t read_pipe_fuses(struct dc_context *ctx)
{
	uint32_t value = REG_READ(CC_DC_PIPE_DIS);
	/* DCN32 support max 4 pipes */
	value = value & 0xf;
	return value;
}


static bool dcn32_resource_construct(
	uint8_t num_virtual_links,
	struct dc *dc,
	struct dcn32_resource_pool *pool)
{
	int i, j;
	struct dc_context *ctx = dc->ctx;
	struct irq_service_init_data init_data;
	struct ddc_service_init_data ddc_init_data = {0};
	uint32_t pipe_fuses = 0;
	uint32_t num_pipes  = 4;

#undef REG_STRUCT
#define REG_STRUCT bios_regs
	bios_regs_init();

#undef REG_STRUCT
#define REG_STRUCT clk_src_regs
	clk_src_regs_init(0, A),
	clk_src_regs_init(1, B),
	clk_src_regs_init(2, C),
	clk_src_regs_init(3, D),
	clk_src_regs_init(4, E);

#undef REG_STRUCT
#define REG_STRUCT abm_regs
	abm_regs_init(0),
	abm_regs_init(1),
	abm_regs_init(2),
	abm_regs_init(3);

#undef REG_STRUCT
#define REG_STRUCT dccg_regs
	dccg_regs_init();

	DC_FP_START();

	ctx->dc_bios->regs = &bios_regs;

	pool->base.res_cap = &res_cap_dcn32;
	/* max number of pipes for ASIC before checking for pipe fuses */
	num_pipes  = pool->base.res_cap->num_timing_generator;
	pipe_fuses = read_pipe_fuses(ctx);

	for (i = 0; i < pool->base.res_cap->num_timing_generator; i++)
		if (pipe_fuses & 1 << i)
			num_pipes--;

	if (pipe_fuses & 1)
		ASSERT(0); //Unexpected - Pipe 0 should always be fully functional!

	if (pipe_fuses & CC_DC_PIPE_DIS__DC_FULL_DIS_MASK)
		ASSERT(0); //Entire DCN is harvested!

	/* within dml lib, initial value is hard coded, if ASIC pipe is fused, the
	 * value will be changed, update max_num_dpp and max_num_otg for dml.
	 */
	dcn3_2_ip.max_num_dpp = num_pipes;
	dcn3_2_ip.max_num_otg = num_pipes;

	pool->base.funcs = &dcn32_res_pool_funcs;

	/*************************************************
	 *  Resource + asic cap harcoding                *
	 *************************************************/
	pool->base.underlay_pipe_index = NO_UNDERLAY_PIPE;
	pool->base.timing_generator_count = num_pipes;
	pool->base.pipe_count = num_pipes;
	pool->base.mpcc_count = num_pipes;
	dc->caps.max_downscale_ratio = 600;
	dc->caps.i2c_speed_in_khz = 100;
	dc->caps.i2c_speed_in_khz_hdcp = 100; /*1.4 w/a applied by default*/
	/* TODO: Bring max_cursor_size back to 256 after subvp cursor corruption is fixed*/
	dc->caps.max_cursor_size = 64;
	dc->caps.min_horizontal_blanking_period = 80;
	dc->caps.dmdata_alloc_size = 2048;
	dc->caps.mall_size_per_mem_channel = 4;
	dc->caps.mall_size_total = 0;
	dc->caps.cursor_cache_size = dc->caps.max_cursor_size * dc->caps.max_cursor_size * 8;

	dc->caps.cache_line_size = 64;
	dc->caps.cache_num_ways = 16;

	/* Calculate the available MALL space */
	dc->caps.max_cab_allocation_bytes = dcn32_calc_num_avail_chans_for_mall(
		dc, dc->ctx->dc_bios->vram_info.num_chans) *
		dc->caps.mall_size_per_mem_channel * 1024 * 1024;
	dc->caps.mall_size_total = dc->caps.max_cab_allocation_bytes;

	dc->caps.subvp_fw_processing_delay_us = 15;
	dc->caps.subvp_drr_max_vblank_margin_us = 40;
	dc->caps.subvp_prefetch_end_to_mall_start_us = 15;
	dc->caps.subvp_swath_height_margin_lines = 16;
	dc->caps.subvp_pstate_allow_width_us = 20;
	dc->caps.subvp_vertical_int_margin_us = 30;
	dc->caps.subvp_drr_vblank_start_margin_us = 100; // 100us margin

	dc->caps.max_slave_planes = 2;
	dc->caps.max_slave_yuv_planes = 2;
	dc->caps.max_slave_rgb_planes = 2;
	dc->caps.post_blend_color_processing = true;
	dc->caps.force_dp_tps4_for_cp2520 = true;
	if (dc->config.forceHBR2CP2520)
		dc->caps.force_dp_tps4_for_cp2520 = false;
	dc->caps.dp_hpo = true;
	dc->caps.dp_hdmi21_pcon_support = true;
	dc->caps.edp_dsc_support = true;
	dc->caps.extended_aux_timeout_support = true;
	dc->caps.dmcub_support = true;
	dc->caps.seamless_odm = true;
<<<<<<< HEAD
=======
	dc->caps.max_v_total = (1 << 15) - 1;
>>>>>>> 98817289

	/* Color pipeline capabilities */
	dc->caps.color.dpp.dcn_arch = 1;
	dc->caps.color.dpp.input_lut_shared = 0;
	dc->caps.color.dpp.icsc = 1;
	dc->caps.color.dpp.dgam_ram = 0; // must use gamma_corr
	dc->caps.color.dpp.dgam_rom_caps.srgb = 1;
	dc->caps.color.dpp.dgam_rom_caps.bt2020 = 1;
	dc->caps.color.dpp.dgam_rom_caps.gamma2_2 = 1;
	dc->caps.color.dpp.dgam_rom_caps.pq = 1;
	dc->caps.color.dpp.dgam_rom_caps.hlg = 1;
	dc->caps.color.dpp.post_csc = 1;
	dc->caps.color.dpp.gamma_corr = 1;
	dc->caps.color.dpp.dgam_rom_for_yuv = 0;

	dc->caps.color.dpp.hw_3d_lut = 1;
	dc->caps.color.dpp.ogam_ram = 0;  // no OGAM in DPP since DCN1
	// no OGAM ROM on DCN2 and later ASICs
	dc->caps.color.dpp.ogam_rom_caps.srgb = 0;
	dc->caps.color.dpp.ogam_rom_caps.bt2020 = 0;
	dc->caps.color.dpp.ogam_rom_caps.gamma2_2 = 0;
	dc->caps.color.dpp.ogam_rom_caps.pq = 0;
	dc->caps.color.dpp.ogam_rom_caps.hlg = 0;
	dc->caps.color.dpp.ocsc = 0;

	dc->caps.color.mpc.gamut_remap = 1;
	dc->caps.color.mpc.num_3dluts = pool->base.res_cap->num_mpc_3dlut; //4, configurable to be before or after BLND in MPCC
	dc->caps.color.mpc.ogam_ram = 1;
	dc->caps.color.mpc.ogam_rom_caps.srgb = 0;
	dc->caps.color.mpc.ogam_rom_caps.bt2020 = 0;
	dc->caps.color.mpc.ogam_rom_caps.gamma2_2 = 0;
	dc->caps.color.mpc.ogam_rom_caps.pq = 0;
	dc->caps.color.mpc.ogam_rom_caps.hlg = 0;
	dc->caps.color.mpc.ocsc = 1;

	/* Use pipe context based otg sync logic */
	dc->config.use_pipe_ctx_sync_logic = true;

	dc->config.dc_mode_clk_limit_support = true;
	/* read VBIOS LTTPR caps */
	{
		if (ctx->dc_bios->funcs->get_lttpr_caps) {
			enum bp_result bp_query_result;
			uint8_t is_vbios_lttpr_enable = 0;

			bp_query_result = ctx->dc_bios->funcs->get_lttpr_caps(ctx->dc_bios, &is_vbios_lttpr_enable);
			dc->caps.vbios_lttpr_enable = (bp_query_result == BP_RESULT_OK) && !!is_vbios_lttpr_enable;
		}

		/* interop bit is implicit */
		{
			dc->caps.vbios_lttpr_aware = true;
		}
	}

	if (dc->ctx->dce_environment == DCE_ENV_PRODUCTION_DRV)
		dc->debug = debug_defaults_drv;

	// Init the vm_helper
	if (dc->vm_helper)
		vm_helper_init(dc->vm_helper, 16);

	/*************************************************
	 *  Create resources                             *
	 *************************************************/

	/* Clock Sources for Pixel Clock*/
	pool->base.clock_sources[DCN32_CLK_SRC_PLL0] =
			dcn32_clock_source_create(ctx, ctx->dc_bios,
				CLOCK_SOURCE_COMBO_PHY_PLL0,
				&clk_src_regs[0], false);
	pool->base.clock_sources[DCN32_CLK_SRC_PLL1] =
			dcn32_clock_source_create(ctx, ctx->dc_bios,
				CLOCK_SOURCE_COMBO_PHY_PLL1,
				&clk_src_regs[1], false);
	pool->base.clock_sources[DCN32_CLK_SRC_PLL2] =
			dcn32_clock_source_create(ctx, ctx->dc_bios,
				CLOCK_SOURCE_COMBO_PHY_PLL2,
				&clk_src_regs[2], false);
	pool->base.clock_sources[DCN32_CLK_SRC_PLL3] =
			dcn32_clock_source_create(ctx, ctx->dc_bios,
				CLOCK_SOURCE_COMBO_PHY_PLL3,
				&clk_src_regs[3], false);
	pool->base.clock_sources[DCN32_CLK_SRC_PLL4] =
			dcn32_clock_source_create(ctx, ctx->dc_bios,
				CLOCK_SOURCE_COMBO_PHY_PLL4,
				&clk_src_regs[4], false);

	pool->base.clk_src_count = DCN32_CLK_SRC_TOTAL;

	/* todo: not reuse phy_pll registers */
	pool->base.dp_clock_source =
			dcn32_clock_source_create(ctx, ctx->dc_bios,
				CLOCK_SOURCE_ID_DP_DTO,
				&clk_src_regs[0], true);

	for (i = 0; i < pool->base.clk_src_count; i++) {
		if (pool->base.clock_sources[i] == NULL) {
			dm_error("DC: failed to create clock sources!\n");
			BREAK_TO_DEBUGGER();
			goto create_fail;
		}
	}

	/* DCCG */
	pool->base.dccg = dccg32_create(ctx, &dccg_regs, &dccg_shift, &dccg_mask);
	if (pool->base.dccg == NULL) {
		dm_error("DC: failed to create dccg!\n");
		BREAK_TO_DEBUGGER();
		goto create_fail;
	}

	/* DML */
	dml_init_instance(&dc->dml, &dcn3_2_soc, &dcn3_2_ip, DML_PROJECT_DCN32);

	/* IRQ Service */
	init_data.ctx = dc->ctx;
	pool->base.irqs = dal_irq_service_dcn32_create(&init_data);
	if (!pool->base.irqs)
		goto create_fail;

	/* HUBBUB */
	pool->base.hubbub = dcn32_hubbub_create(ctx);
	if (pool->base.hubbub == NULL) {
		BREAK_TO_DEBUGGER();
		dm_error("DC: failed to create hubbub!\n");
		goto create_fail;
	}

	/* HUBPs, DPPs, OPPs, TGs, ABMs */
	for (i = 0, j = 0; i < pool->base.res_cap->num_timing_generator; i++) {

		/* if pipe is disabled, skip instance of HW pipe,
		 * i.e, skip ASIC register instance
		 */
		if (pipe_fuses & 1 << i)
			continue;

		/* HUBPs */
		pool->base.hubps[j] = dcn32_hubp_create(ctx, i);
		if (pool->base.hubps[j] == NULL) {
			BREAK_TO_DEBUGGER();
			dm_error(
				"DC: failed to create hubps!\n");
			goto create_fail;
		}

		/* DPPs */
		pool->base.dpps[j] = dcn32_dpp_create(ctx, i);
		if (pool->base.dpps[j] == NULL) {
			BREAK_TO_DEBUGGER();
			dm_error(
				"DC: failed to create dpps!\n");
			goto create_fail;
		}

		/* OPPs */
		pool->base.opps[j] = dcn32_opp_create(ctx, i);
		if (pool->base.opps[j] == NULL) {
			BREAK_TO_DEBUGGER();
			dm_error(
				"DC: failed to create output pixel processor!\n");
			goto create_fail;
		}

		/* TGs */
		pool->base.timing_generators[j] = dcn32_timing_generator_create(
				ctx, i);
		if (pool->base.timing_generators[j] == NULL) {
			BREAK_TO_DEBUGGER();
			dm_error("DC: failed to create tg!\n");
			goto create_fail;
		}

		/* ABMs */
		pool->base.multiple_abms[j] = dmub_abm_create(ctx,
				&abm_regs[i],
				&abm_shift,
				&abm_mask);
		if (pool->base.multiple_abms[j] == NULL) {
			dm_error("DC: failed to create abm for pipe %d!\n", i);
			BREAK_TO_DEBUGGER();
			goto create_fail;
		}

		/* index for resource pool arrays for next valid pipe */
		j++;
	}

	/* PSR */
	pool->base.psr = dmub_psr_create(ctx);
	if (pool->base.psr == NULL) {
		dm_error("DC: failed to create psr obj!\n");
		BREAK_TO_DEBUGGER();
		goto create_fail;
	}

	/* MPCCs */
	pool->base.mpc = dcn32_mpc_create(ctx, pool->base.res_cap->num_timing_generator, pool->base.res_cap->num_mpc_3dlut);
	if (pool->base.mpc == NULL) {
		BREAK_TO_DEBUGGER();
		dm_error("DC: failed to create mpc!\n");
		goto create_fail;
	}

	/* DSCs */
	for (i = 0; i < pool->base.res_cap->num_dsc; i++) {
		pool->base.dscs[i] = dcn32_dsc_create(ctx, i);
		if (pool->base.dscs[i] == NULL) {
			BREAK_TO_DEBUGGER();
			dm_error("DC: failed to create display stream compressor %d!\n", i);
			goto create_fail;
		}
	}

	/* DWB */
	if (!dcn32_dwbc_create(ctx, &pool->base)) {
		BREAK_TO_DEBUGGER();
		dm_error("DC: failed to create dwbc!\n");
		goto create_fail;
	}

	/* MMHUBBUB */
	if (!dcn32_mmhubbub_create(ctx, &pool->base)) {
		BREAK_TO_DEBUGGER();
		dm_error("DC: failed to create mcif_wb!\n");
		goto create_fail;
	}

	/* AUX and I2C */
	for (i = 0; i < pool->base.res_cap->num_ddc; i++) {
		pool->base.engines[i] = dcn32_aux_engine_create(ctx, i);
		if (pool->base.engines[i] == NULL) {
			BREAK_TO_DEBUGGER();
			dm_error(
				"DC:failed to create aux engine!!\n");
			goto create_fail;
		}
		pool->base.hw_i2cs[i] = dcn32_i2c_hw_create(ctx, i);
		if (pool->base.hw_i2cs[i] == NULL) {
			BREAK_TO_DEBUGGER();
			dm_error(
				"DC:failed to create hw i2c!!\n");
			goto create_fail;
		}
		pool->base.sw_i2cs[i] = NULL;
	}

	/* Audio, HWSeq, Stream Encoders including HPO and virtual, MPC 3D LUTs */
	if (!resource_construct(num_virtual_links, dc, &pool->base,
			&res_create_funcs))
		goto create_fail;

	/* HW Sequencer init functions and Plane caps */
	dcn32_hw_sequencer_init_functions(dc);

	dc->caps.max_planes =  pool->base.pipe_count;

	for (i = 0; i < dc->caps.max_planes; ++i)
		dc->caps.planes[i] = plane_cap;

	dc->cap_funcs = cap_funcs;

	if (dc->ctx->dc_bios->fw_info.oem_i2c_present) {
		ddc_init_data.ctx = dc->ctx;
		ddc_init_data.link = NULL;
		ddc_init_data.id.id = dc->ctx->dc_bios->fw_info.oem_i2c_obj_id;
		ddc_init_data.id.enum_id = 0;
		ddc_init_data.id.type = OBJECT_TYPE_GENERIC;
		pool->base.oem_device = dc->link_srv->create_ddc_service(&ddc_init_data);
	} else {
		pool->base.oem_device = NULL;
	}

	if (ASICREV_IS_GC_11_0_3(dc->ctx->asic_id.hw_internal_rev) && (dc->config.sdpif_request_limit_words_per_umc == 0))
		dc->config.sdpif_request_limit_words_per_umc = 16;

	DC_FP_END();

	return true;

create_fail:

	DC_FP_END();

	dcn32_resource_destruct(pool);

	return false;
}

struct resource_pool *dcn32_create_resource_pool(
		const struct dc_init_data *init_data,
		struct dc *dc)
{
	struct dcn32_resource_pool *pool =
		kzalloc(sizeof(struct dcn32_resource_pool), GFP_KERNEL);

	if (!pool)
		return NULL;

	if (dcn32_resource_construct(init_data->num_virtual_links, dc, pool))
		return &pool->base;

	BREAK_TO_DEBUGGER();
	kfree(pool);
	return NULL;
}

/*
 * Find the most optimal free pipe from res_ctx, which could be used as a
 * secondary dpp pipe for input opp head pipe.
 *
 * a free pipe - a pipe in input res_ctx not yet used for any streams or
 * planes.
 * secondary dpp pipe - a pipe gets inserted to a head OPP pipe's MPC blending
 * tree. This is typical used for rendering MPO planes or additional offset
 * areas in MPCC combine.
 *
 * Hardware Transition Minimization Algorithm for Finding a Secondary DPP Pipe
 * -------------------------------------------------------------------------
 *
 * PROBLEM:
 *
 * 1. There is a hardware limitation that a secondary DPP pipe cannot be
 * transferred from one MPC blending tree to the other in a single frame.
 * Otherwise it could cause glitches on the screen.
 *
 * For instance, we cannot transition from state 1 to state 2 in one frame. This
 * is because PIPE1 is transferred from PIPE0's MPC blending tree over to
 * PIPE2's MPC blending tree, which is not supported by hardware.
 * To support this transition we need to first remove PIPE1 from PIPE0's MPC
 * blending tree in one frame and then insert PIPE1 to PIPE2's MPC blending tree
 * in the next frame. This is not optimal as it will delay the flip for two
 * frames.
 *
 *	State 1:
 *	PIPE0 -- secondary DPP pipe --> (PIPE1)
 *	PIPE2 -- secondary DPP pipe --> NONE
 *
 *	State 2:
 *	PIPE0 -- secondary DPP pipe --> NONE
 *	PIPE2 -- secondary DPP pipe --> (PIPE1)
 *
 * 2. We want to in general minimize the unnecessary changes in pipe topology.
 * If a pipe is already added in current blending tree and there are no changes
 * to plane topology, we don't want to swap it with another free pipe
 * unnecessarily in every update. Powering up and down a pipe would require a
 * full update which delays the flip for 1 frame. If we use the original pipe
 * we don't have to toggle its power. So we can flip faster.
 */
static int find_optimal_free_pipe_as_secondary_dpp_pipe(
		const struct resource_context *cur_res_ctx,
		struct resource_context *new_res_ctx,
		const struct resource_pool *pool,
		const struct pipe_ctx *new_opp_head)
{
	const struct pipe_ctx *cur_opp_head;
	int free_pipe_idx;

	cur_opp_head = &cur_res_ctx->pipe_ctx[new_opp_head->pipe_idx];
	free_pipe_idx = resource_find_free_pipe_used_in_cur_mpc_blending_tree(
			cur_res_ctx, new_res_ctx, cur_opp_head);

	/* Up until here if we have not found a free secondary pipe, we will
	 * need to wait for at least one frame to complete the transition
	 * sequence.
	 */
	if (free_pipe_idx == FREE_PIPE_INDEX_NOT_FOUND)
		free_pipe_idx = recource_find_free_pipe_not_used_in_cur_res_ctx(
				cur_res_ctx, new_res_ctx, pool);

	/* Up until here if we have not found a free secondary pipe, we will
	 * need to wait for at least two frames to complete the transition
	 * sequence. It really doesn't matter which pipe we decide take from
	 * current enabled pipes. It won't save our frame time when we swap only
	 * one pipe or more pipes.
	 */
	if (free_pipe_idx == FREE_PIPE_INDEX_NOT_FOUND)
		free_pipe_idx = resource_find_free_pipe_used_as_cur_sec_dpp_in_mpcc_combine(
				cur_res_ctx, new_res_ctx, pool);

	if (free_pipe_idx == FREE_PIPE_INDEX_NOT_FOUND)
		free_pipe_idx = resource_find_any_free_pipe(new_res_ctx, pool);

	return free_pipe_idx;
}

static struct pipe_ctx *find_idle_secondary_pipe_check_mpo(
		struct resource_context *res_ctx,
		const struct resource_pool *pool,
		const struct pipe_ctx *primary_pipe)
{
	int i;
	struct pipe_ctx *secondary_pipe = NULL;
	struct pipe_ctx *next_odm_mpo_pipe = NULL;
	int primary_index, preferred_pipe_idx;
	struct pipe_ctx *old_primary_pipe = NULL;

	/*
	 * Modified from find_idle_secondary_pipe
	 * With windowed MPO and ODM, we want to avoid the case where we want a
	 *  free pipe for the left side but the free pipe is being used on the
	 *  right side.
	 * Add check on current_state if the primary_pipe is the left side,
	 *  to check the right side ( primary_pipe->next_odm_pipe ) to see if
	 *  it is using a pipe for MPO ( primary_pipe->next_odm_pipe->bottom_pipe )
	 * - If so, then don't use this pipe
	 * EXCEPTION - 3 plane ( 2 MPO plane ) case
	 * - in this case, the primary pipe has already gotten a free pipe for the
	 *  MPO window in the left
	 * - when it tries to get a free pipe for the MPO window on the right,
	 *  it will see that it is already assigned to the right side
	 *  ( primary_pipe->next_odm_pipe ).  But in this case, we want this
	 *  free pipe, since it will be for the right side.  So add an
	 *  additional condition, that skipping the free pipe on the right only
	 *  applies if the primary pipe has no bottom pipe currently assigned
	 */
	if (primary_pipe) {
		primary_index = primary_pipe->pipe_idx;
		old_primary_pipe = &primary_pipe->stream->ctx->dc->current_state->res_ctx.pipe_ctx[primary_index];
		if ((old_primary_pipe->next_odm_pipe) && (old_primary_pipe->next_odm_pipe->bottom_pipe)
			&& (!primary_pipe->bottom_pipe))
			next_odm_mpo_pipe = old_primary_pipe->next_odm_pipe->bottom_pipe;

		preferred_pipe_idx = (pool->pipe_count - 1) - primary_pipe->pipe_idx;
		if ((res_ctx->pipe_ctx[preferred_pipe_idx].stream == NULL) &&
			!(next_odm_mpo_pipe && next_odm_mpo_pipe->pipe_idx == preferred_pipe_idx)) {
			secondary_pipe = &res_ctx->pipe_ctx[preferred_pipe_idx];
			secondary_pipe->pipe_idx = preferred_pipe_idx;
		}
	}

	/*
	 * search backwards for the second pipe to keep pipe
	 * assignment more consistent
	 */
	if (!secondary_pipe)
		for (i = pool->pipe_count - 1; i >= 0; i--) {
			if ((res_ctx->pipe_ctx[i].stream == NULL) &&
				!(next_odm_mpo_pipe && next_odm_mpo_pipe->pipe_idx == i)) {
				secondary_pipe = &res_ctx->pipe_ctx[i];
				secondary_pipe->pipe_idx = i;
				break;
			}
		}

	return secondary_pipe;
}

static struct pipe_ctx *dcn32_acquire_idle_pipe_for_head_pipe_in_layer(
		struct dc_state *state,
		const struct resource_pool *pool,
		struct dc_stream_state *stream,
		const struct pipe_ctx *head_pipe)
{
	struct resource_context *res_ctx = &state->res_ctx;
	struct pipe_ctx *idle_pipe, *pipe;
	struct resource_context *old_ctx = &stream->ctx->dc->current_state->res_ctx;
	int head_index;

	if (!head_pipe)
		ASSERT(0);

	/*
	 * Modified from dcn20_acquire_idle_pipe_for_layer
	 * Check if head_pipe in old_context already has bottom_pipe allocated.
	 * - If so, check if that pipe is available in the current context.
	 * --  If so, reuse pipe from old_context
	 */
	head_index = head_pipe->pipe_idx;
	pipe = &old_ctx->pipe_ctx[head_index];
	if (pipe->bottom_pipe && res_ctx->pipe_ctx[pipe->bottom_pipe->pipe_idx].stream == NULL) {
		idle_pipe = &res_ctx->pipe_ctx[pipe->bottom_pipe->pipe_idx];
		idle_pipe->pipe_idx = pipe->bottom_pipe->pipe_idx;
	} else {
		idle_pipe = find_idle_secondary_pipe_check_mpo(res_ctx, pool, head_pipe);
		if (!idle_pipe)
			return NULL;
	}

	idle_pipe->stream = head_pipe->stream;
	idle_pipe->stream_res.tg = head_pipe->stream_res.tg;
	idle_pipe->stream_res.opp = head_pipe->stream_res.opp;

	idle_pipe->plane_res.hubp = pool->hubps[idle_pipe->pipe_idx];
	idle_pipe->plane_res.ipp = pool->ipps[idle_pipe->pipe_idx];
	idle_pipe->plane_res.dpp = pool->dpps[idle_pipe->pipe_idx];
	idle_pipe->plane_res.mpcc_inst = pool->dpps[idle_pipe->pipe_idx]->inst;

	return idle_pipe;
}

<<<<<<< HEAD
=======
struct pipe_ctx *dcn32_acquire_free_pipe_as_secondary_dpp_pipe(
		const struct dc_state *cur_ctx,
		struct dc_state *new_ctx,
		const struct resource_pool *pool,
		const struct pipe_ctx *opp_head_pipe)
{

	int free_pipe_idx;
	struct pipe_ctx *free_pipe;

	if (!opp_head_pipe->stream->ctx->dc->config.enable_windowed_mpo_odm)
		return dcn32_acquire_idle_pipe_for_head_pipe_in_layer(
				new_ctx, pool, opp_head_pipe->stream, opp_head_pipe);

	free_pipe_idx = find_optimal_free_pipe_as_secondary_dpp_pipe(
					&cur_ctx->res_ctx, &new_ctx->res_ctx,
					pool, opp_head_pipe);
	if (free_pipe_idx >= 0) {
		free_pipe = &new_ctx->res_ctx.pipe_ctx[free_pipe_idx];
		free_pipe->pipe_idx = free_pipe_idx;
		free_pipe->stream = opp_head_pipe->stream;
		free_pipe->stream_res.tg = opp_head_pipe->stream_res.tg;
		free_pipe->stream_res.opp = opp_head_pipe->stream_res.opp;

		free_pipe->plane_res.hubp = pool->hubps[free_pipe->pipe_idx];
		free_pipe->plane_res.ipp = pool->ipps[free_pipe->pipe_idx];
		free_pipe->plane_res.dpp = pool->dpps[free_pipe->pipe_idx];
		free_pipe->plane_res.mpcc_inst =
				pool->dpps[free_pipe->pipe_idx]->inst;
	} else {
		ASSERT(opp_head_pipe);
		free_pipe = NULL;
	}

	return free_pipe;
}

>>>>>>> 98817289
unsigned int dcn32_calc_num_avail_chans_for_mall(struct dc *dc, int num_chans)
{
	/*
	 * DCN32 and DCN321 SKUs may have different sizes for MALL
	 *  but we may not be able to access all the MALL space.
	 *  If the num_chans is power of 2, then we can access all
	 *  of the available MALL space.  Otherwise, we can only
	 *  access:
	 *
	 *  max_cab_size_in_bytes = total_cache_size_in_bytes *
	 *    ((2^floor(log2(num_chans)))/num_chans)
	 *
	 * Calculating the MALL sizes for all available SKUs, we
	 *  have come up with the follow simplified check.
	 * - we have max_chans which provides the max MALL size.
	 *  Each chans supports 4MB of MALL so:
	 *
	 *  total_cache_size_in_bytes = max_chans * 4 MB
	 *
	 * - we have avail_chans which shows the number of channels
	 *  we can use if we can't access the entire MALL space.
	 *  It is generally half of max_chans
	 * - so we use the following checks:
	 *
	 *   if (num_chans == max_chans), return max_chans
	 *   if (num_chans < max_chans), return avail_chans
	 *
	 * - exception is GC_11_0_0 where we can't access max_chans,
	 *  so we define max_avail_chans as the maximum available
	 *  MALL space
	 *
	 */
	int gc_11_0_0_max_chans = 48;
	int gc_11_0_0_max_avail_chans = 32;
	int gc_11_0_0_avail_chans = 16;
	int gc_11_0_3_max_chans = 16;
	int gc_11_0_3_avail_chans = 8;
	int gc_11_0_2_max_chans = 8;
	int gc_11_0_2_avail_chans = 4;

	if (ASICREV_IS_GC_11_0_0(dc->ctx->asic_id.hw_internal_rev)) {
		return (num_chans == gc_11_0_0_max_chans) ?
			gc_11_0_0_max_avail_chans : gc_11_0_0_avail_chans;
	} else if (ASICREV_IS_GC_11_0_2(dc->ctx->asic_id.hw_internal_rev)) {
		return (num_chans == gc_11_0_2_max_chans) ?
			gc_11_0_2_max_chans : gc_11_0_2_avail_chans;
	} else { // if (ASICREV_IS_GC_11_0_3(dc->ctx->asic_id.hw_internal_rev)) {
		return (num_chans == gc_11_0_3_max_chans) ?
			gc_11_0_3_max_chans : gc_11_0_3_avail_chans;
	}
}<|MERGE_RESOLUTION|>--- conflicted
+++ resolved
@@ -1709,13 +1709,8 @@
 	for (i = 0; i < dc->res_pool->pipe_count; i++) {
 		struct pipe_ctx *pipe = &context->res_ctx.pipe_ctx[i];
 
-<<<<<<< HEAD
-		if (!pipe->top_pipe && !pipe->prev_odm_pipe &&
-				pipe->plane_state && pipe->stream &&
-=======
 		if (resource_is_pipe_type(pipe, OTG_MASTER) &&
 				resource_is_pipe_type(pipe, DPP_PIPE) &&
->>>>>>> 98817289
 				pipe->stream->mall_stream_config.type == SUBVP_PHANTOM) {
 			phantom_plane = pipe->plane_state;
 			phantom_stream = pipe->stream;
@@ -2058,11 +2053,8 @@
 	.add_phantom_pipes = dcn32_add_phantom_pipes,
 	.remove_phantom_pipes = dcn32_remove_phantom_pipes,
 	.retain_phantom_pipes = dcn32_retain_phantom_pipes,
-<<<<<<< HEAD
-=======
 	.save_mall_state = dcn32_save_mall_state,
 	.restore_mall_state = dcn32_restore_mall_state,
->>>>>>> 98817289
 };
 
 static uint32_t read_pipe_fuses(struct dc_context *ctx)
@@ -2184,10 +2176,7 @@
 	dc->caps.extended_aux_timeout_support = true;
 	dc->caps.dmcub_support = true;
 	dc->caps.seamless_odm = true;
-<<<<<<< HEAD
-=======
 	dc->caps.max_v_total = (1 << 15) - 1;
->>>>>>> 98817289
 
 	/* Color pipeline capabilities */
 	dc->caps.color.dpp.dcn_arch = 1;
@@ -2680,8 +2669,6 @@
 	return idle_pipe;
 }
 
-<<<<<<< HEAD
-=======
 struct pipe_ctx *dcn32_acquire_free_pipe_as_secondary_dpp_pipe(
 		const struct dc_state *cur_ctx,
 		struct dc_state *new_ctx,
@@ -2719,7 +2706,6 @@
 	return free_pipe;
 }
 
->>>>>>> 98817289
 unsigned int dcn32_calc_num_avail_chans_for_mall(struct dc *dc, int num_chans)
 {
 	/*
