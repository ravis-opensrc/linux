// SPDX-License-Identifier: MIT
/*
 * Copyright 2019 Advanced Micro Devices, Inc.
 *
 * Permission is hereby granted, free of charge, to any person obtaining a
 * copy of this software and associated documentation files (the "Software"),
 * to deal in the Software without restriction, including without limitation
 * the rights to use, copy, modify, merge, publish, distribute, sublicense,
 * and/or sell copies of the Software, and to permit persons to whom the
 * Software is furnished to do so, subject to the following conditions:
 *
 * The above copyright notice and this permission notice shall be included in
 * all copies or substantial portions of the Software.
 *
 * THE SOFTWARE IS PROVIDED "AS IS", WITHOUT WARRANTY OF ANY KIND, EXPRESS OR
 * IMPLIED, INCLUDING BUT NOT LIMITED TO THE WARRANTIES OF MERCHANTABILITY,
 * FITNESS FOR A PARTICULAR PURPOSE AND NONINFRINGEMENT.  IN NO EVENT SHALL
 * THE COPYRIGHT HOLDER(S) OR AUTHOR(S) BE LIABLE FOR ANY CLAIM, DAMAGES OR
 * OTHER LIABILITY, WHETHER IN AN ACTION OF CONTRACT, TORT OR OTHERWISE,
 * ARISING FROM, OUT OF OR IN CONNECTION WITH THE SOFTWARE OR THE USE OR
 * OTHER DEALINGS IN THE SOFTWARE.
 *
 * Authors: AMD
 *
 */

#include "dm_services.h"
#include "dc.h"

#include "dcn32/dcn32_init.h"

#include "resource.h"
#include "include/irq_service_interface.h"
#include "dcn32/dcn32_resource.h"
#include "dcn321_resource.h"

#include "dcn20/dcn20_resource.h"
#include "dcn30/dcn30_resource.h"

#include "dml/dcn321/dcn321_fpu.h"

#include "dcn10/dcn10_ipp.h"
#include "dcn30/dcn30_hubbub.h"
#include "dcn31/dcn31_hubbub.h"
#include "dcn32/dcn32_hubbub.h"
#include "dcn32/dcn32_mpc.h"
#include "dcn32/dcn32_hubp.h"
#include "irq/dcn32/irq_service_dcn32.h"
#include "dcn32/dcn32_dpp.h"
#include "dcn32/dcn32_optc.h"
#include "dcn20/dcn20_hwseq.h"
#include "dcn30/dcn30_hwseq.h"
#include "dce110/dce110_hw_sequencer.h"
#include "dcn30/dcn30_opp.h"
#include "dcn20/dcn20_dsc.h"
#include "dcn30/dcn30_vpg.h"
#include "dcn30/dcn30_afmt.h"
#include "dcn30/dcn30_dio_stream_encoder.h"
#include "dcn32/dcn32_dio_stream_encoder.h"
#include "dcn31/dcn31_hpo_dp_stream_encoder.h"
#include "dcn31/dcn31_hpo_dp_link_encoder.h"
#include "dcn32/dcn32_hpo_dp_link_encoder.h"
#include "dcn31/dcn31_apg.h"
#include "dcn31/dcn31_dio_link_encoder.h"
#include "dcn32/dcn32_dio_link_encoder.h"
#include "dcn321_dio_link_encoder.h"
#include "dce/dce_clock_source.h"
#include "dce/dce_audio.h"
#include "dce/dce_hwseq.h"
#include "clk_mgr.h"
#include "virtual/virtual_stream_encoder.h"
#include "dml/display_mode_vba.h"
#include "dcn32/dcn32_dccg.h"
#include "dcn10/dcn10_resource.h"
#include "link.h"
#include "dcn31/dcn31_panel_cntl.h"

#include "dcn30/dcn30_dwb.h"
#include "dcn32/dcn32_mmhubbub.h"

#include "dcn/dcn_3_2_1_offset.h"
#include "dcn/dcn_3_2_1_sh_mask.h"
#include "nbio/nbio_4_3_0_offset.h"

#include "reg_helper.h"
#include "dce/dmub_abm.h"
#include "dce/dmub_psr.h"
#include "dce/dce_aux.h"
#include "dce/dce_i2c.h"

#include "dml/dcn30/display_mode_vba_30.h"
#include "vm_helper.h"
#include "dcn20/dcn20_vmid.h"

#define DC_LOGGER_INIT(logger)

enum dcn321_clk_src_array_id {
	DCN321_CLK_SRC_PLL0,
	DCN321_CLK_SRC_PLL1,
	DCN321_CLK_SRC_PLL2,
	DCN321_CLK_SRC_PLL3,
	DCN321_CLK_SRC_PLL4,
	DCN321_CLK_SRC_TOTAL
};

/* begin *********************
 * macros to expend register list macro defined in HW object header file
 */

/* DCN */
#define BASE_INNER(seg) ctx->dcn_reg_offsets[seg]

#define BASE(seg) BASE_INNER(seg)

#define SR(reg_name)\
	REG_STRUCT.reg_name = BASE(reg ## reg_name ## _BASE_IDX) +  \
		reg ## reg_name
#define SR_ARR(reg_name, id)\
	REG_STRUCT[id].reg_name = BASE(reg ## reg_name ## _BASE_IDX) +  \
		reg ## reg_name
#define SR_ARR_INIT(reg_name, id, value)\
	REG_STRUCT[id].reg_name =  value

#define SRI(reg_name, block, id)\
	REG_STRUCT.reg_name = BASE(reg ## block ## id ## _ ## reg_name ## _BASE_IDX) + \
		reg ## block ## id ## _ ## reg_name

#define SRI_ARR(reg_name, block, id)\
	REG_STRUCT[id].reg_name = BASE(reg ## block ## id ## _ ## reg_name ## _BASE_IDX) + \
		reg ## block ## id ## _ ## reg_name

#define SR_ARR_I2C(reg_name, id) \
	REG_STRUCT[id-1].reg_name = BASE(reg##reg_name##_BASE_IDX) + reg##reg_name

#define SRI_ARR_I2C(reg_name, block, id)\
	REG_STRUCT[id-1].reg_name = BASE(reg ## block ## id ## _ ## reg_name ## _BASE_IDX) + \
		reg ## block ## id ## _ ## reg_name

#define SRI_ARR_ALPHABET(reg_name, block, index, id)\
	REG_STRUCT[index].reg_name = BASE(reg ## block ## id ## _ ## reg_name ## _BASE_IDX) + \
		reg ## block ## id ## _ ## reg_name

#define SRI2(reg_name, block, id)\
	.reg_name = BASE(reg ## reg_name ## _BASE_IDX) + \
		reg ## reg_name
#define SRI2_ARR(reg_name, block, id)\
	REG_STRUCT[id].reg_name = BASE(reg ## reg_name ## _BASE_IDX) + \
		reg ## reg_name

#define SRIR(var_name, reg_name, block, id)\
	.var_name = BASE(reg ## block ## id ## _ ## reg_name ## _BASE_IDX) + \
		reg ## block ## id ## _ ## reg_name

#define SRII(reg_name, block, id)\
	REG_STRUCT.reg_name[id] = BASE(reg ## block ## id ## _ ## reg_name ## _BASE_IDX) + \
		reg ## block ## id ## _ ## reg_name

#define SRII_ARR_2(reg_name, block, id, inst)\
	REG_STRUCT[inst].reg_name[id] = BASE(reg ## block ## id ## _ ## reg_name ## _BASE_IDX) + \
		reg ## block ## id ## _ ## reg_name

#define SRII_MPC_RMU(reg_name, block, id)\
	.RMU##_##reg_name[id] = BASE(reg ## block ## id ## _ ## reg_name ## _BASE_IDX) + \
		reg ## block ## id ## _ ## reg_name

#define SRII_DWB(reg_name, temp_name, block, id)\
	REG_STRUCT.reg_name[id] = BASE(reg ## block ## id ## _ ## temp_name ## _BASE_IDX) + \
		reg ## block ## id ## _ ## temp_name

#define DCCG_SRII(reg_name, block, id)\
	REG_STRUCT.block ## _ ## reg_name[id] = BASE(reg ## block ## id ## _ ## reg_name ## _BASE_IDX) + \
		reg ## block ## id ## _ ## reg_name

#define SF_DWB2(reg_name, block, id, field_name, post_fix) \
	.field_name = reg_name ## __ ## field_name ## post_fix

#define VUPDATE_SRII(reg_name, block, id)\
	REG_STRUCT.reg_name[id] = BASE(reg ## reg_name ## _ ## block ## id ## _BASE_IDX) + \
		reg ## reg_name ## _ ## block ## id

/* NBIO */
#define NBIO_BASE_INNER(seg) ctx->nbio_reg_offsets[seg]

#define NBIO_BASE(seg) \
	NBIO_BASE_INNER(seg)

#define NBIO_SR(reg_name)\
	REG_STRUCT.reg_name = NBIO_BASE(regBIF_BX0_ ## reg_name ## _BASE_IDX) + \
		regBIF_BX0_ ## reg_name
#define NBIO_SR_ARR(reg_name, id)\
	REG_STRUCT[id].reg_name = NBIO_BASE(regBIF_BX0_ ## reg_name ## _BASE_IDX) + \
		regBIF_BX0_ ## reg_name

#define CTX ctx
#define REG(reg_name) \
	(ctx->dcn_reg_offsets[reg ## reg_name ## _BASE_IDX] + reg ## reg_name)

static struct bios_registers bios_regs;

#define bios_regs_init() \
		( \
		NBIO_SR(BIOS_SCRATCH_3),\
		NBIO_SR(BIOS_SCRATCH_6)\
		)

#define clk_src_regs_init(index, pllid)\
	CS_COMMON_REG_LIST_DCN3_0_RI(index, pllid)

static struct dce110_clk_src_regs clk_src_regs[5];

static const struct dce110_clk_src_shift cs_shift = {
		CS_COMMON_MASK_SH_LIST_DCN3_2(__SHIFT)
};

static const struct dce110_clk_src_mask cs_mask = {
		CS_COMMON_MASK_SH_LIST_DCN3_2(_MASK)
};

#define abm_regs_init(id)\
		ABM_DCN32_REG_LIST_RI(id)

static struct dce_abm_registers abm_regs[4];

static const struct dce_abm_shift abm_shift = {
		ABM_MASK_SH_LIST_DCN32(__SHIFT)
};

static const struct dce_abm_mask abm_mask = {
		ABM_MASK_SH_LIST_DCN32(_MASK)
};

#define audio_regs_init(id)\
		AUD_COMMON_REG_LIST_RI(id)

static struct dce_audio_registers audio_regs[5];

#define DCE120_AUD_COMMON_MASK_SH_LIST(mask_sh)\
		SF(AZF0ENDPOINT0_AZALIA_F0_CODEC_ENDPOINT_INDEX, AZALIA_ENDPOINT_REG_INDEX, mask_sh),\
		SF(AZF0ENDPOINT0_AZALIA_F0_CODEC_ENDPOINT_DATA, AZALIA_ENDPOINT_REG_DATA, mask_sh),\
		AUD_COMMON_MASK_SH_LIST_BASE(mask_sh)

static const struct dce_audio_shift audio_shift = {
		DCE120_AUD_COMMON_MASK_SH_LIST(__SHIFT)
};

static const struct dce_audio_mask audio_mask = {
		DCE120_AUD_COMMON_MASK_SH_LIST(_MASK)
};

#define vpg_regs_init(id)\
	VPG_DCN3_REG_LIST_RI(id)

static struct dcn30_vpg_registers vpg_regs[10];

static const struct dcn30_vpg_shift vpg_shift = {
	DCN3_VPG_MASK_SH_LIST(__SHIFT)
};

static const struct dcn30_vpg_mask vpg_mask = {
	DCN3_VPG_MASK_SH_LIST(_MASK)
};

#define afmt_regs_init(id)\
	AFMT_DCN3_REG_LIST_RI(id)

static struct dcn30_afmt_registers afmt_regs[6];

static const struct dcn30_afmt_shift afmt_shift = {
	DCN3_AFMT_MASK_SH_LIST(__SHIFT)
};

static const struct dcn30_afmt_mask afmt_mask = {
	DCN3_AFMT_MASK_SH_LIST(_MASK)
};

#define apg_regs_init(id)\
	APG_DCN31_REG_LIST_RI(id)

static struct dcn31_apg_registers apg_regs[4];

static const struct dcn31_apg_shift apg_shift = {
	DCN31_APG_MASK_SH_LIST(__SHIFT)
};

static const struct dcn31_apg_mask apg_mask = {
		DCN31_APG_MASK_SH_LIST(_MASK)
};

#define stream_enc_regs_init(id)\
	SE_DCN32_REG_LIST_RI(id)

static struct dcn10_stream_enc_registers stream_enc_regs[5];

static const struct dcn10_stream_encoder_shift se_shift = {
		SE_COMMON_MASK_SH_LIST_DCN32(__SHIFT)
};

static const struct dcn10_stream_encoder_mask se_mask = {
		SE_COMMON_MASK_SH_LIST_DCN32(_MASK)
};


#define aux_regs_init(id)\
	DCN2_AUX_REG_LIST_RI(id)

static struct dcn10_link_enc_aux_registers link_enc_aux_regs[5];

#define hpd_regs_init(id)\
	HPD_REG_LIST_RI(id)

static struct dcn10_link_enc_hpd_registers link_enc_hpd_regs[5];

#define link_regs_init(id, phyid)\
	( \
	LE_DCN31_REG_LIST_RI(id), \
	UNIPHY_DCN2_REG_LIST_RI(id, phyid)\
	)
	/*DPCS_DCN31_REG_LIST(id),*/ \

static struct dcn10_link_enc_registers link_enc_regs[5];

static const struct dcn10_link_enc_shift le_shift = {
	LINK_ENCODER_MASK_SH_LIST_DCN31(__SHIFT), \
//	DPCS_DCN31_MASK_SH_LIST(__SHIFT)
};

static const struct dcn10_link_enc_mask le_mask = {
	LINK_ENCODER_MASK_SH_LIST_DCN31(_MASK), \
//	DPCS_DCN31_MASK_SH_LIST(_MASK)
};

#define hpo_dp_stream_encoder_reg_init(id)\
	DCN3_1_HPO_DP_STREAM_ENC_REG_LIST_RI(id)

static struct dcn31_hpo_dp_stream_encoder_registers hpo_dp_stream_enc_regs[4];

static const struct dcn31_hpo_dp_stream_encoder_shift hpo_dp_se_shift = {
	DCN3_1_HPO_DP_STREAM_ENC_MASK_SH_LIST(__SHIFT)
};

static const struct dcn31_hpo_dp_stream_encoder_mask hpo_dp_se_mask = {
	DCN3_1_HPO_DP_STREAM_ENC_MASK_SH_LIST(_MASK)
};


#define hpo_dp_link_encoder_reg_init(id)\
	DCN3_1_HPO_DP_LINK_ENC_REG_LIST_RI(id)
	/*DCN3_1_RDPCSTX_REG_LIST(0),*/
	/*DCN3_1_RDPCSTX_REG_LIST(1),*/
	/*DCN3_1_RDPCSTX_REG_LIST(2),*/
	/*DCN3_1_RDPCSTX_REG_LIST(3),*/

static struct dcn31_hpo_dp_link_encoder_registers hpo_dp_link_enc_regs[2];

static const struct dcn31_hpo_dp_link_encoder_shift hpo_dp_le_shift = {
	DCN3_2_HPO_DP_LINK_ENC_MASK_SH_LIST(__SHIFT)
};

static const struct dcn31_hpo_dp_link_encoder_mask hpo_dp_le_mask = {
	DCN3_2_HPO_DP_LINK_ENC_MASK_SH_LIST(_MASK)
};

#define dpp_regs_init(id)\
	DPP_REG_LIST_DCN30_COMMON_RI(id)

static struct dcn3_dpp_registers dpp_regs[4];

static const struct dcn3_dpp_shift tf_shift = {
		DPP_REG_LIST_SH_MASK_DCN30_COMMON(__SHIFT)
};

static const struct dcn3_dpp_mask tf_mask = {
		DPP_REG_LIST_SH_MASK_DCN30_COMMON(_MASK)
};


#define opp_regs_init(id)\
	OPP_REG_LIST_DCN30_RI(id)

static struct dcn20_opp_registers opp_regs[4];

static const struct dcn20_opp_shift opp_shift = {
	OPP_MASK_SH_LIST_DCN20(__SHIFT)
};

static const struct dcn20_opp_mask opp_mask = {
	OPP_MASK_SH_LIST_DCN20(_MASK)
};

#define aux_engine_regs_init(id) \
	( \
	AUX_COMMON_REG_LIST0_RI(id), SR_ARR_INIT(AUXN_IMPCAL, id, 0), \
	SR_ARR_INIT(AUXP_IMPCAL, id, 0), \
	SR_ARR_INIT(AUX_RESET_MASK, id, DP_AUX0_AUX_CONTROL__AUX_RESET_MASK), \
	SR_ARR_INIT(AUX_RESET_MASK, id, DP_AUX0_AUX_CONTROL__AUX_RESET_MASK)\
	)

static struct dce110_aux_registers aux_engine_regs[5];

static const struct dce110_aux_registers_shift aux_shift = {
	DCN_AUX_MASK_SH_LIST(__SHIFT)
};

static const struct dce110_aux_registers_mask aux_mask = {
	DCN_AUX_MASK_SH_LIST(_MASK)
};

#define dwbc_regs_dcn3_init(id)\
	DWBC_COMMON_REG_LIST_DCN30_RI(id)

static struct dcn30_dwbc_registers dwbc30_regs[1];

static const struct dcn30_dwbc_shift dwbc30_shift = {
	DWBC_COMMON_MASK_SH_LIST_DCN30(__SHIFT)
};

static const struct dcn30_dwbc_mask dwbc30_mask = {
	DWBC_COMMON_MASK_SH_LIST_DCN30(_MASK)
};

#define mcif_wb_regs_dcn3_init(id)\
	MCIF_WB_COMMON_REG_LIST_DCN32_RI(id)

static struct dcn30_mmhubbub_registers mcif_wb30_regs[1];

static const struct dcn30_mmhubbub_shift mcif_wb30_shift = {
	MCIF_WB_COMMON_MASK_SH_LIST_DCN32(__SHIFT)
};

static const struct dcn30_mmhubbub_mask mcif_wb30_mask = {
	MCIF_WB_COMMON_MASK_SH_LIST_DCN32(_MASK)
};

#define dsc_regsDCN20_init(id)\
	DSC_REG_LIST_DCN20_RI(id)

static struct dcn20_dsc_registers dsc_regs[4];

static const struct dcn20_dsc_shift dsc_shift = {
	DSC_REG_LIST_SH_MASK_DCN20(__SHIFT)
};

static const struct dcn20_dsc_mask dsc_mask = {
	DSC_REG_LIST_SH_MASK_DCN20(_MASK)
};

static struct dcn30_mpc_registers mpc_regs;
#define dcn_mpc_regs_init()\
	MPC_REG_LIST_DCN3_2_RI(0),\
	MPC_REG_LIST_DCN3_2_RI(1),\
	MPC_REG_LIST_DCN3_2_RI(2),\
	MPC_REG_LIST_DCN3_2_RI(3),\
	MPC_OUT_MUX_REG_LIST_DCN3_0_RI(0),\
	MPC_OUT_MUX_REG_LIST_DCN3_0_RI(1),\
	MPC_OUT_MUX_REG_LIST_DCN3_0_RI(2),\
	MPC_OUT_MUX_REG_LIST_DCN3_0_RI(3),\
	MPC_DWB_MUX_REG_LIST_DCN3_0_RI(0)

static const struct dcn30_mpc_shift mpc_shift = {
	MPC_COMMON_MASK_SH_LIST_DCN32(__SHIFT)
};

static const struct dcn30_mpc_mask mpc_mask = {
	MPC_COMMON_MASK_SH_LIST_DCN32(_MASK)
};

#define optc_regs_init(id)\
	OPTC_COMMON_REG_LIST_DCN3_2_RI(id)

static struct dcn_optc_registers optc_regs[4];

static const struct dcn_optc_shift optc_shift = {
	OPTC_COMMON_MASK_SH_LIST_DCN3_2(__SHIFT)
};

static const struct dcn_optc_mask optc_mask = {
	OPTC_COMMON_MASK_SH_LIST_DCN3_2(_MASK)
};

#define hubp_regs_init(id) \
	HUBP_REG_LIST_DCN32_RI(id)

static struct dcn_hubp2_registers hubp_regs[4];

static const struct dcn_hubp2_shift hubp_shift = {
		HUBP_MASK_SH_LIST_DCN32(__SHIFT)
};

static const struct dcn_hubp2_mask hubp_mask = {
		HUBP_MASK_SH_LIST_DCN32(_MASK)
};

static struct dcn_hubbub_registers hubbub_reg;
#define hubbub_reg_init()\
		HUBBUB_REG_LIST_DCN32_RI(0)

static const struct dcn_hubbub_shift hubbub_shift = {
		HUBBUB_MASK_SH_LIST_DCN32(__SHIFT)
};

static const struct dcn_hubbub_mask hubbub_mask = {
		HUBBUB_MASK_SH_LIST_DCN32(_MASK)
};

static struct dccg_registers dccg_regs;

#define dccg_regs_init()\
	DCCG_REG_LIST_DCN32_RI()

static const struct dccg_shift dccg_shift = {
		DCCG_MASK_SH_LIST_DCN32(__SHIFT)
};

static const struct dccg_mask dccg_mask = {
		DCCG_MASK_SH_LIST_DCN32(_MASK)
};


#define SRII2(reg_name_pre, reg_name_post, id)\
	.reg_name_pre ## _ ##  reg_name_post[id] = BASE(reg ## reg_name_pre \
			## id ## _ ## reg_name_post ## _BASE_IDX) + \
			reg ## reg_name_pre ## id ## _ ## reg_name_post


#define HWSEQ_DCN32_REG_LIST()\
	SR(DCHUBBUB_GLOBAL_TIMER_CNTL), \
	SR(DIO_MEM_PWR_CTRL), \
	SR(ODM_MEM_PWR_CTRL3), \
	SR(MMHUBBUB_MEM_PWR_CNTL), \
	SR(DCCG_GATE_DISABLE_CNTL), \
	SR(DCCG_GATE_DISABLE_CNTL2), \
	SR(DCFCLK_CNTL),\
	SR(DC_MEM_GLOBAL_PWR_REQ_CNTL), \
	SRII(PIXEL_RATE_CNTL, OTG, 0), \
	SRII(PIXEL_RATE_CNTL, OTG, 1),\
	SRII(PIXEL_RATE_CNTL, OTG, 2),\
	SRII(PIXEL_RATE_CNTL, OTG, 3),\
	SRII(PHYPLL_PIXEL_RATE_CNTL, OTG, 0),\
	SRII(PHYPLL_PIXEL_RATE_CNTL, OTG, 1),\
	SRII(PHYPLL_PIXEL_RATE_CNTL, OTG, 2),\
	SRII(PHYPLL_PIXEL_RATE_CNTL, OTG, 3),\
	SR(MICROSECOND_TIME_BASE_DIV), \
	SR(MILLISECOND_TIME_BASE_DIV), \
	SR(DISPCLK_FREQ_CHANGE_CNTL), \
	SR(RBBMIF_TIMEOUT_DIS), \
	SR(RBBMIF_TIMEOUT_DIS_2), \
	SR(DCHUBBUB_CRC_CTRL), \
	SR(DPP_TOP0_DPP_CRC_CTRL), \
	SR(DPP_TOP0_DPP_CRC_VAL_B_A), \
	SR(DPP_TOP0_DPP_CRC_VAL_R_G), \
	SR(MPC_CRC_CTRL), \
	SR(MPC_CRC_RESULT_GB), \
	SR(MPC_CRC_RESULT_C), \
	SR(MPC_CRC_RESULT_AR), \
	SR(DOMAIN0_PG_CONFIG), \
	SR(DOMAIN1_PG_CONFIG), \
	SR(DOMAIN2_PG_CONFIG), \
	SR(DOMAIN3_PG_CONFIG), \
	SR(DOMAIN16_PG_CONFIG), \
	SR(DOMAIN17_PG_CONFIG), \
	SR(DOMAIN18_PG_CONFIG), \
	SR(DOMAIN19_PG_CONFIG), \
	SR(DOMAIN0_PG_STATUS), \
	SR(DOMAIN1_PG_STATUS), \
	SR(DOMAIN2_PG_STATUS), \
	SR(DOMAIN3_PG_STATUS), \
	SR(DOMAIN16_PG_STATUS), \
	SR(DOMAIN17_PG_STATUS), \
	SR(DOMAIN18_PG_STATUS), \
	SR(DOMAIN19_PG_STATUS), \
	SR(D1VGA_CONTROL), \
	SR(D2VGA_CONTROL), \
	SR(D3VGA_CONTROL), \
	SR(D4VGA_CONTROL), \
	SR(D5VGA_CONTROL), \
	SR(D6VGA_CONTROL), \
	SR(DC_IP_REQUEST_CNTL), \
	SR(AZALIA_AUDIO_DTO), \
	SR(AZALIA_CONTROLLER_CLOCK_GATING)

static struct dce_hwseq_registers hwseq_reg;

#define hwseq_reg_init()\
	HWSEQ_DCN32_REG_LIST()

#define HWSEQ_DCN32_MASK_SH_LIST(mask_sh)\
	HWSEQ_DCN_MASK_SH_LIST(mask_sh), \
	HWS_SF(, DCHUBBUB_GLOBAL_TIMER_CNTL, DCHUBBUB_GLOBAL_TIMER_REFDIV, mask_sh), \
	HWS_SF(, DOMAIN0_PG_CONFIG, DOMAIN_POWER_FORCEON, mask_sh), \
	HWS_SF(, DOMAIN0_PG_CONFIG, DOMAIN_POWER_GATE, mask_sh), \
	HWS_SF(, DOMAIN1_PG_CONFIG, DOMAIN_POWER_FORCEON, mask_sh), \
	HWS_SF(, DOMAIN1_PG_CONFIG, DOMAIN_POWER_GATE, mask_sh), \
	HWS_SF(, DOMAIN2_PG_CONFIG, DOMAIN_POWER_FORCEON, mask_sh), \
	HWS_SF(, DOMAIN2_PG_CONFIG, DOMAIN_POWER_GATE, mask_sh), \
	HWS_SF(, DOMAIN3_PG_CONFIG, DOMAIN_POWER_FORCEON, mask_sh), \
	HWS_SF(, DOMAIN3_PG_CONFIG, DOMAIN_POWER_GATE, mask_sh), \
	HWS_SF(, DOMAIN16_PG_CONFIG, DOMAIN_POWER_FORCEON, mask_sh), \
	HWS_SF(, DOMAIN16_PG_CONFIG, DOMAIN_POWER_GATE, mask_sh), \
	HWS_SF(, DOMAIN17_PG_CONFIG, DOMAIN_POWER_FORCEON, mask_sh), \
	HWS_SF(, DOMAIN17_PG_CONFIG, DOMAIN_POWER_GATE, mask_sh), \
	HWS_SF(, DOMAIN18_PG_CONFIG, DOMAIN_POWER_FORCEON, mask_sh), \
	HWS_SF(, DOMAIN18_PG_CONFIG, DOMAIN_POWER_GATE, mask_sh), \
	HWS_SF(, DOMAIN19_PG_CONFIG, DOMAIN_POWER_FORCEON, mask_sh), \
	HWS_SF(, DOMAIN19_PG_CONFIG, DOMAIN_POWER_GATE, mask_sh), \
	HWS_SF(, DOMAIN0_PG_STATUS, DOMAIN_PGFSM_PWR_STATUS, mask_sh), \
	HWS_SF(, DOMAIN1_PG_STATUS, DOMAIN_PGFSM_PWR_STATUS, mask_sh), \
	HWS_SF(, DOMAIN2_PG_STATUS, DOMAIN_PGFSM_PWR_STATUS, mask_sh), \
	HWS_SF(, DOMAIN3_PG_STATUS, DOMAIN_PGFSM_PWR_STATUS, mask_sh), \
	HWS_SF(, DOMAIN16_PG_STATUS, DOMAIN_PGFSM_PWR_STATUS, mask_sh), \
	HWS_SF(, DOMAIN17_PG_STATUS, DOMAIN_PGFSM_PWR_STATUS, mask_sh), \
	HWS_SF(, DOMAIN18_PG_STATUS, DOMAIN_PGFSM_PWR_STATUS, mask_sh), \
	HWS_SF(, DOMAIN19_PG_STATUS, DOMAIN_PGFSM_PWR_STATUS, mask_sh), \
	HWS_SF(, DC_IP_REQUEST_CNTL, IP_REQUEST_EN, mask_sh), \
	HWS_SF(, AZALIA_AUDIO_DTO, AZALIA_AUDIO_DTO_MODULE, mask_sh), \
	HWS_SF(, HPO_TOP_CLOCK_CONTROL, HPO_HDMISTREAMCLK_G_GATE_DIS, mask_sh), \
	HWS_SF(, ODM_MEM_PWR_CTRL3, ODM_MEM_UNASSIGNED_PWR_MODE, mask_sh), \
	HWS_SF(, ODM_MEM_PWR_CTRL3, ODM_MEM_VBLANK_PWR_MODE, mask_sh), \
	HWS_SF(, MMHUBBUB_MEM_PWR_CNTL, VGA_MEM_PWR_FORCE, mask_sh)

static const struct dce_hwseq_shift hwseq_shift = {
		HWSEQ_DCN32_MASK_SH_LIST(__SHIFT)
};

static const struct dce_hwseq_mask hwseq_mask = {
		HWSEQ_DCN32_MASK_SH_LIST(_MASK)
};
#define vmid_regs_init(id)\
		DCN20_VMID_REG_LIST_RI(id)

static struct dcn_vmid_registers vmid_regs[16];

static const struct dcn20_vmid_shift vmid_shifts = {
		DCN20_VMID_MASK_SH_LIST(__SHIFT)
};

static const struct dcn20_vmid_mask vmid_masks = {
		DCN20_VMID_MASK_SH_LIST(_MASK)
};

static const struct resource_caps res_cap_dcn321 = {
	.num_timing_generator = 4,
	.num_opp = 4,
	.num_video_plane = 4,
	.num_audio = 5,
	.num_stream_encoder = 5,
	.num_hpo_dp_stream_encoder = 4,
	.num_hpo_dp_link_encoder = 2,
	.num_pll = 5,
	.num_dwb = 1,
	.num_ddc = 5,
	.num_vmid = 16,
	.num_mpc_3dlut = 4,
	.num_dsc = 4,
};

static const struct dc_plane_cap plane_cap = {
	.type = DC_PLANE_TYPE_DCN_UNIVERSAL,
	.per_pixel_alpha = true,

	.pixel_format_support = {
			.argb8888 = true,
			.nv12 = true,
			.fp16 = true,
			.p010 = true,
			.ayuv = false,
	},

	.max_upscale_factor = {
			.argb8888 = 16000,
			.nv12 = 16000,
			.fp16 = 16000
	},

	// 6:1 downscaling ratio: 1000/6 = 166.666
	.max_downscale_factor = {
			.argb8888 = 167,
			.nv12 = 167,
			.fp16 = 167
	},
	64,
	64
};

static const struct dc_debug_options debug_defaults_drv = {
	.disable_dmcu = true,
	.force_abm_enable = false,
	.timing_trace = false,
	.clock_trace = true,
	.disable_pplib_clock_request = false,
	.pipe_split_policy = MPC_SPLIT_AVOID,
	.force_single_disp_pipe_split = false,
	.disable_dcc = DCC_ENABLE,
	.vsr_support = true,
	.performance_trace = false,
	.max_downscale_src_width = 7680,/*upto 8K*/
	.disable_pplib_wm_range = false,
	.scl_reset_length10 = true,
	.sanity_checks = false,
	.underflow_assert_delay_us = 0xFFFFFFFF,
	.dwb_fi_phase = -1, // -1 = disable,
	.dmub_command_table = true,
	.enable_mem_low_power = {
		.bits = {
			.vga = false,
			.i2c = false,
			.dmcu = false, // This is previously known to cause hang on S3 cycles if enabled
			.dscl = false,
			.cm = false,
			.mpc = false,
			.optc = true,
		}
	},
	.use_max_lb = true,
	.force_disable_subvp = false,
	.exit_idle_opt_for_cursor_updates = true,
	.enable_single_display_2to1_odm_policy = true,

	/*must match enable_single_display_2to1_odm_policy to support dynamic ODM transitions*/
	.enable_double_buffered_dsc_pg_support = true,
	.enable_dp_dig_pixel_rate_div_policy = 1,
	.allow_sw_cursor_fallback = false, // Linux can't do SW cursor "fallback"
	.alloc_extra_way_for_cursor = true,
	.min_prefetch_in_strobe_ns = 60000, // 60us
	.disable_unbounded_requesting = false,
	.override_dispclk_programming = true,
	.disable_fpo_optimizations = false,
	.fpo_vactive_margin_us = 2000, // 2000us
	.disable_fpo_vactive = false,
	.disable_boot_optimizations = false,
	.disable_subvp_high_refresh = false,
	.fpo_vactive_min_active_margin_us = 200,
	.fpo_vactive_max_blank_us = 1000,
	.enable_legacy_fast_update = false,
	.disable_dc_mode_overwrite = true,
};

static struct dce_aux *dcn321_aux_engine_create(
	struct dc_context *ctx,
	uint32_t inst)
{
	struct aux_engine_dce110 *aux_engine =
		kzalloc(sizeof(struct aux_engine_dce110), GFP_KERNEL);

	if (!aux_engine)
		return NULL;

#undef REG_STRUCT
#define REG_STRUCT aux_engine_regs
	aux_engine_regs_init(0),
	aux_engine_regs_init(1),
	aux_engine_regs_init(2),
	aux_engine_regs_init(3),
	aux_engine_regs_init(4);

	dce110_aux_engine_construct(aux_engine, ctx, inst,
				    SW_AUX_TIMEOUT_PERIOD_MULTIPLIER * AUX_TIMEOUT_PERIOD,
				    &aux_engine_regs[inst],
					&aux_mask,
					&aux_shift,
					ctx->dc->caps.extended_aux_timeout_support);

	return &aux_engine->base;
}
#define i2c_inst_regs_init(id)\
	I2C_HW_ENGINE_COMMON_REG_LIST_DCN30_RI(id)

static struct dce_i2c_registers i2c_hw_regs[5];

static const struct dce_i2c_shift i2c_shifts = {
		I2C_COMMON_MASK_SH_LIST_DCN30(__SHIFT)
};

static const struct dce_i2c_mask i2c_masks = {
		I2C_COMMON_MASK_SH_LIST_DCN30(_MASK)
};

static struct dce_i2c_hw *dcn321_i2c_hw_create(
	struct dc_context *ctx,
	uint32_t inst)
{
	struct dce_i2c_hw *dce_i2c_hw =
		kzalloc(sizeof(struct dce_i2c_hw), GFP_KERNEL);

	if (!dce_i2c_hw)
		return NULL;

#undef REG_STRUCT
#define REG_STRUCT i2c_hw_regs
	i2c_inst_regs_init(1),
	i2c_inst_regs_init(2),
	i2c_inst_regs_init(3),
	i2c_inst_regs_init(4),
	i2c_inst_regs_init(5);

	dcn2_i2c_hw_construct(dce_i2c_hw, ctx, inst,
				    &i2c_hw_regs[inst], &i2c_shifts, &i2c_masks);

	return dce_i2c_hw;
}

static struct clock_source *dcn321_clock_source_create(
		struct dc_context *ctx,
		struct dc_bios *bios,
		enum clock_source_id id,
		const struct dce110_clk_src_regs *regs,
		bool dp_clk_src)
{
	struct dce110_clk_src *clk_src =
		kzalloc(sizeof(struct dce110_clk_src), GFP_KERNEL);

	if (!clk_src)
		return NULL;

	if (dcn31_clk_src_construct(clk_src, ctx, bios, id,
			regs, &cs_shift, &cs_mask)) {
		clk_src->base.dp_clk_src = dp_clk_src;
		return &clk_src->base;
	}

	kfree(clk_src);
	BREAK_TO_DEBUGGER();
	return NULL;
}

static struct hubbub *dcn321_hubbub_create(struct dc_context *ctx)
{
	int i;

	struct dcn20_hubbub *hubbub2 = kzalloc(sizeof(struct dcn20_hubbub),
					  GFP_KERNEL);

	if (!hubbub2)
		return NULL;

#undef REG_STRUCT
#define REG_STRUCT hubbub_reg
	hubbub_reg_init();

#undef REG_STRUCT
#define REG_STRUCT vmid_regs
	vmid_regs_init(0),
	vmid_regs_init(1),
	vmid_regs_init(2),
	vmid_regs_init(3),
	vmid_regs_init(4),
	vmid_regs_init(5),
	vmid_regs_init(6),
	vmid_regs_init(7),
	vmid_regs_init(8),
	vmid_regs_init(9),
	vmid_regs_init(10),
	vmid_regs_init(11),
	vmid_regs_init(12),
	vmid_regs_init(13),
	vmid_regs_init(14),
	vmid_regs_init(15);

	hubbub32_construct(hubbub2, ctx,
			&hubbub_reg,
			&hubbub_shift,
			&hubbub_mask,
			ctx->dc->dml.ip.det_buffer_size_kbytes,
			ctx->dc->dml.ip.pixel_chunk_size_kbytes,
			ctx->dc->dml.ip.config_return_buffer_size_in_kbytes);


	for (i = 0; i < res_cap_dcn321.num_vmid; i++) {
		struct dcn20_vmid *vmid = &hubbub2->vmid[i];

		vmid->ctx = ctx;

		vmid->regs = &vmid_regs[i];
		vmid->shifts = &vmid_shifts;
		vmid->masks = &vmid_masks;
	}

	return &hubbub2->base;
}

static struct hubp *dcn321_hubp_create(
	struct dc_context *ctx,
	uint32_t inst)
{
	struct dcn20_hubp *hubp2 =
		kzalloc(sizeof(struct dcn20_hubp), GFP_KERNEL);

	if (!hubp2)
		return NULL;

#undef REG_STRUCT
#define REG_STRUCT hubp_regs
	hubp_regs_init(0),
	hubp_regs_init(1),
	hubp_regs_init(2),
	hubp_regs_init(3);

	if (hubp32_construct(hubp2, ctx, inst,
			&hubp_regs[inst], &hubp_shift, &hubp_mask))
		return &hubp2->base;

	BREAK_TO_DEBUGGER();
	kfree(hubp2);
	return NULL;
}

static void dcn321_dpp_destroy(struct dpp **dpp)
{
	kfree(TO_DCN30_DPP(*dpp));
	*dpp = NULL;
}

static struct dpp *dcn321_dpp_create(
	struct dc_context *ctx,
	uint32_t inst)
{
	struct dcn3_dpp *dpp3 =
		kzalloc(sizeof(struct dcn3_dpp), GFP_KERNEL);

	if (!dpp3)
		return NULL;

#undef REG_STRUCT
#define REG_STRUCT dpp_regs
	dpp_regs_init(0),
	dpp_regs_init(1),
	dpp_regs_init(2),
	dpp_regs_init(3);

	if (dpp32_construct(dpp3, ctx, inst,
			&dpp_regs[inst], &tf_shift, &tf_mask))
		return &dpp3->base;

	BREAK_TO_DEBUGGER();
	kfree(dpp3);
	return NULL;
}

static struct mpc *dcn321_mpc_create(
		struct dc_context *ctx,
		int num_mpcc,
		int num_rmu)
{
	struct dcn30_mpc *mpc30 = kzalloc(sizeof(struct dcn30_mpc),
					  GFP_KERNEL);

	if (!mpc30)
		return NULL;

#undef REG_STRUCT
#define REG_STRUCT mpc_regs
	dcn_mpc_regs_init();

	dcn32_mpc_construct(mpc30, ctx,
			&mpc_regs,
			&mpc_shift,
			&mpc_mask,
			num_mpcc,
			num_rmu);

	return &mpc30->base;
}

static struct output_pixel_processor *dcn321_opp_create(
	struct dc_context *ctx, uint32_t inst)
{
	struct dcn20_opp *opp2 =
		kzalloc(sizeof(struct dcn20_opp), GFP_KERNEL);

	if (!opp2) {
		BREAK_TO_DEBUGGER();
		return NULL;
	}

#undef REG_STRUCT
#define REG_STRUCT opp_regs
	opp_regs_init(0),
	opp_regs_init(1),
	opp_regs_init(2),
	opp_regs_init(3);

	dcn20_opp_construct(opp2, ctx, inst,
			&opp_regs[inst], &opp_shift, &opp_mask);
	return &opp2->base;
}


static struct timing_generator *dcn321_timing_generator_create(
		struct dc_context *ctx,
		uint32_t instance)
{
	struct optc *tgn10 =
		kzalloc(sizeof(struct optc), GFP_KERNEL);

	if (!tgn10)
		return NULL;

#undef REG_STRUCT
#define REG_STRUCT optc_regs
	optc_regs_init(0),
	optc_regs_init(1),
	optc_regs_init(2),
	optc_regs_init(3);

	tgn10->base.inst = instance;
	tgn10->base.ctx = ctx;

	tgn10->tg_regs = &optc_regs[instance];
	tgn10->tg_shift = &optc_shift;
	tgn10->tg_mask = &optc_mask;

	dcn32_timing_generator_init(tgn10);

	return &tgn10->base;
}

static const struct encoder_feature_support link_enc_feature = {
		.max_hdmi_deep_color = COLOR_DEPTH_121212,
		.max_hdmi_pixel_clock = 600000,
		.hdmi_ycbcr420_supported = true,
		.dp_ycbcr420_supported = true,
		.fec_supported = true,
		.flags.bits.IS_HBR2_CAPABLE = true,
		.flags.bits.IS_HBR3_CAPABLE = true,
		.flags.bits.IS_TPS3_CAPABLE = true,
		.flags.bits.IS_TPS4_CAPABLE = true
};

static struct link_encoder *dcn321_link_encoder_create(
	struct dc_context *ctx,
	const struct encoder_init_data *enc_init_data)
{
	struct dcn20_link_encoder *enc20 =
		kzalloc(sizeof(struct dcn20_link_encoder), GFP_KERNEL);

	if (!enc20)
		return NULL;

#undef REG_STRUCT
#define REG_STRUCT link_enc_aux_regs
	aux_regs_init(0),
	aux_regs_init(1),
	aux_regs_init(2),
	aux_regs_init(3),
	aux_regs_init(4);

#undef REG_STRUCT
#define REG_STRUCT link_enc_hpd_regs
	hpd_regs_init(0),
	hpd_regs_init(1),
	hpd_regs_init(2),
	hpd_regs_init(3),
	hpd_regs_init(4);

#undef REG_STRUCT
#define REG_STRUCT link_enc_regs
	link_regs_init(0, A),
	link_regs_init(1, B),
	link_regs_init(2, C),
	link_regs_init(3, D),
	link_regs_init(4, E);

	dcn321_link_encoder_construct(enc20,
			enc_init_data,
			&link_enc_feature,
			&link_enc_regs[enc_init_data->transmitter],
			&link_enc_aux_regs[enc_init_data->channel - 1],
			&link_enc_hpd_regs[enc_init_data->hpd_source],
			&le_shift,
			&le_mask);

	return &enc20->enc10.base;
}

static void read_dce_straps(
	struct dc_context *ctx,
	struct resource_straps *straps)
{
	generic_reg_get(ctx, ctx->dcn_reg_offsets[regDC_PINSTRAPS_BASE_IDX] + regDC_PINSTRAPS,
		FN(DC_PINSTRAPS, DC_PINSTRAPS_AUDIO), &straps->dc_pinstraps_audio);

}

static struct audio *dcn321_create_audio(
		struct dc_context *ctx, unsigned int inst)
{

#undef REG_STRUCT
#define REG_STRUCT audio_regs
	audio_regs_init(0),
	audio_regs_init(1),
	audio_regs_init(2),
	audio_regs_init(3),
	audio_regs_init(4);

	return dce_audio_create(ctx, inst,
			&audio_regs[inst], &audio_shift, &audio_mask);
}

static struct vpg *dcn321_vpg_create(
	struct dc_context *ctx,
	uint32_t inst)
{
	struct dcn30_vpg *vpg3 = kzalloc(sizeof(struct dcn30_vpg), GFP_KERNEL);

	if (!vpg3)
		return NULL;

#undef REG_STRUCT
#define REG_STRUCT vpg_regs
	vpg_regs_init(0),
	vpg_regs_init(1),
	vpg_regs_init(2),
	vpg_regs_init(3),
	vpg_regs_init(4),
	vpg_regs_init(5),
	vpg_regs_init(6),
	vpg_regs_init(7),
	vpg_regs_init(8),
	vpg_regs_init(9);

	vpg3_construct(vpg3, ctx, inst,
			&vpg_regs[inst],
			&vpg_shift,
			&vpg_mask);

	return &vpg3->base;
}

static struct afmt *dcn321_afmt_create(
	struct dc_context *ctx,
	uint32_t inst)
{
	struct dcn30_afmt *afmt3 = kzalloc(sizeof(struct dcn30_afmt), GFP_KERNEL);

	if (!afmt3)
		return NULL;

#undef REG_STRUCT
#define REG_STRUCT afmt_regs
	afmt_regs_init(0),
	afmt_regs_init(1),
	afmt_regs_init(2),
	afmt_regs_init(3),
	afmt_regs_init(4),
	afmt_regs_init(5);

	afmt3_construct(afmt3, ctx, inst,
			&afmt_regs[inst],
			&afmt_shift,
			&afmt_mask);

	return &afmt3->base;
}

static struct apg *dcn321_apg_create(
	struct dc_context *ctx,
	uint32_t inst)
{
	struct dcn31_apg *apg31 = kzalloc(sizeof(struct dcn31_apg), GFP_KERNEL);

	if (!apg31)
		return NULL;

#undef REG_STRUCT
#define REG_STRUCT apg_regs
	apg_regs_init(0),
	apg_regs_init(1),
	apg_regs_init(2),
	apg_regs_init(3);

	apg31_construct(apg31, ctx, inst,
			&apg_regs[inst],
			&apg_shift,
			&apg_mask);

	return &apg31->base;
}

static struct stream_encoder *dcn321_stream_encoder_create(
	enum engine_id eng_id,
	struct dc_context *ctx)
{
	struct dcn10_stream_encoder *enc1;
	struct vpg *vpg;
	struct afmt *afmt;
	int vpg_inst;
	int afmt_inst;

	/* Mapping of VPG, AFMT, DME register blocks to DIO block instance */
	if (eng_id <= ENGINE_ID_DIGF) {
		vpg_inst = eng_id;
		afmt_inst = eng_id;
	} else
		return NULL;

	enc1 = kzalloc(sizeof(struct dcn10_stream_encoder), GFP_KERNEL);
	vpg = dcn321_vpg_create(ctx, vpg_inst);
	afmt = dcn321_afmt_create(ctx, afmt_inst);

	if (!enc1 || !vpg || !afmt) {
		kfree(enc1);
		kfree(vpg);
		kfree(afmt);
		return NULL;
	}

#undef REG_STRUCT
#define REG_STRUCT stream_enc_regs
	stream_enc_regs_init(0),
	stream_enc_regs_init(1),
	stream_enc_regs_init(2),
	stream_enc_regs_init(3),
	stream_enc_regs_init(4);

	dcn32_dio_stream_encoder_construct(enc1, ctx, ctx->dc_bios,
					eng_id, vpg, afmt,
					&stream_enc_regs[eng_id],
					&se_shift, &se_mask);

	return &enc1->base;
}

static struct hpo_dp_stream_encoder *dcn321_hpo_dp_stream_encoder_create(
	enum engine_id eng_id,
	struct dc_context *ctx)
{
	struct dcn31_hpo_dp_stream_encoder *hpo_dp_enc31;
	struct vpg *vpg;
	struct apg *apg;
	uint32_t hpo_dp_inst;
	uint32_t vpg_inst;
	uint32_t apg_inst;

	ASSERT((eng_id >= ENGINE_ID_HPO_DP_0) && (eng_id <= ENGINE_ID_HPO_DP_3));
	hpo_dp_inst = eng_id - ENGINE_ID_HPO_DP_0;

	/* Mapping of VPG register blocks to HPO DP block instance:
	 * VPG[6] -> HPO_DP[0]
	 * VPG[7] -> HPO_DP[1]
	 * VPG[8] -> HPO_DP[2]
	 * VPG[9] -> HPO_DP[3]
	 */
	vpg_inst = hpo_dp_inst + 6;

	/* Mapping of APG register blocks to HPO DP block instance:
	 * APG[0] -> HPO_DP[0]
	 * APG[1] -> HPO_DP[1]
	 * APG[2] -> HPO_DP[2]
	 * APG[3] -> HPO_DP[3]
	 */
	apg_inst = hpo_dp_inst;

	/* allocate HPO stream encoder and create VPG sub-block */
	hpo_dp_enc31 = kzalloc(sizeof(struct dcn31_hpo_dp_stream_encoder), GFP_KERNEL);
	vpg = dcn321_vpg_create(ctx, vpg_inst);
	apg = dcn321_apg_create(ctx, apg_inst);

	if (!hpo_dp_enc31 || !vpg || !apg) {
		kfree(hpo_dp_enc31);
		kfree(vpg);
		kfree(apg);
		return NULL;
	}

#undef REG_STRUCT
#define REG_STRUCT hpo_dp_stream_enc_regs
	hpo_dp_stream_encoder_reg_init(0),
	hpo_dp_stream_encoder_reg_init(1),
	hpo_dp_stream_encoder_reg_init(2),
	hpo_dp_stream_encoder_reg_init(3);

	dcn31_hpo_dp_stream_encoder_construct(hpo_dp_enc31, ctx, ctx->dc_bios,
					hpo_dp_inst, eng_id, vpg, apg,
					&hpo_dp_stream_enc_regs[hpo_dp_inst],
					&hpo_dp_se_shift, &hpo_dp_se_mask);

	return &hpo_dp_enc31->base;
}

static struct hpo_dp_link_encoder *dcn321_hpo_dp_link_encoder_create(
	uint8_t inst,
	struct dc_context *ctx)
{
	struct dcn31_hpo_dp_link_encoder *hpo_dp_enc31;

	/* allocate HPO link encoder */
	hpo_dp_enc31 = kzalloc(sizeof(struct dcn31_hpo_dp_link_encoder), GFP_KERNEL);

#undef REG_STRUCT
#define REG_STRUCT hpo_dp_link_enc_regs
	hpo_dp_link_encoder_reg_init(0),
	hpo_dp_link_encoder_reg_init(1);

	hpo_dp_link_encoder32_construct(hpo_dp_enc31, ctx, inst,
					&hpo_dp_link_enc_regs[inst],
					&hpo_dp_le_shift, &hpo_dp_le_mask);

	return &hpo_dp_enc31->base;
}

static struct dce_hwseq *dcn321_hwseq_create(
	struct dc_context *ctx)
{
	struct dce_hwseq *hws = kzalloc(sizeof(struct dce_hwseq), GFP_KERNEL);

#undef REG_STRUCT
#define REG_STRUCT hwseq_reg
	hwseq_reg_init();

	if (hws) {
		hws->ctx = ctx;
		hws->regs = &hwseq_reg;
		hws->shifts = &hwseq_shift;
		hws->masks = &hwseq_mask;
	}
	return hws;
}
static const struct resource_create_funcs res_create_funcs = {
	.read_dce_straps = read_dce_straps,
	.create_audio = dcn321_create_audio,
	.create_stream_encoder = dcn321_stream_encoder_create,
	.create_hpo_dp_stream_encoder = dcn321_hpo_dp_stream_encoder_create,
	.create_hpo_dp_link_encoder = dcn321_hpo_dp_link_encoder_create,
	.create_hwseq = dcn321_hwseq_create,
};

static void dcn321_resource_destruct(struct dcn321_resource_pool *pool)
{
	unsigned int i;

	for (i = 0; i < pool->base.stream_enc_count; i++) {
		if (pool->base.stream_enc[i] != NULL) {
			if (pool->base.stream_enc[i]->vpg != NULL) {
				kfree(DCN30_VPG_FROM_VPG(pool->base.stream_enc[i]->vpg));
				pool->base.stream_enc[i]->vpg = NULL;
			}
			if (pool->base.stream_enc[i]->afmt != NULL) {
				kfree(DCN30_AFMT_FROM_AFMT(pool->base.stream_enc[i]->afmt));
				pool->base.stream_enc[i]->afmt = NULL;
			}
			kfree(DCN10STRENC_FROM_STRENC(pool->base.stream_enc[i]));
			pool->base.stream_enc[i] = NULL;
		}
	}

	for (i = 0; i < pool->base.hpo_dp_stream_enc_count; i++) {
		if (pool->base.hpo_dp_stream_enc[i] != NULL) {
			if (pool->base.hpo_dp_stream_enc[i]->vpg != NULL) {
				kfree(DCN30_VPG_FROM_VPG(pool->base.hpo_dp_stream_enc[i]->vpg));
				pool->base.hpo_dp_stream_enc[i]->vpg = NULL;
			}
			if (pool->base.hpo_dp_stream_enc[i]->apg != NULL) {
				kfree(DCN31_APG_FROM_APG(pool->base.hpo_dp_stream_enc[i]->apg));
				pool->base.hpo_dp_stream_enc[i]->apg = NULL;
			}
			kfree(DCN3_1_HPO_DP_STREAM_ENC_FROM_HPO_STREAM_ENC(pool->base.hpo_dp_stream_enc[i]));
			pool->base.hpo_dp_stream_enc[i] = NULL;
		}
	}

	for (i = 0; i < pool->base.hpo_dp_link_enc_count; i++) {
		if (pool->base.hpo_dp_link_enc[i] != NULL) {
			kfree(DCN3_1_HPO_DP_LINK_ENC_FROM_HPO_LINK_ENC(pool->base.hpo_dp_link_enc[i]));
			pool->base.hpo_dp_link_enc[i] = NULL;
		}
	}

	for (i = 0; i < pool->base.res_cap->num_dsc; i++) {
		if (pool->base.dscs[i] != NULL)
			dcn20_dsc_destroy(&pool->base.dscs[i]);
	}

	if (pool->base.mpc != NULL) {
		kfree(TO_DCN20_MPC(pool->base.mpc));
		pool->base.mpc = NULL;
	}
	if (pool->base.hubbub != NULL) {
		kfree(TO_DCN20_HUBBUB(pool->base.hubbub));
		pool->base.hubbub = NULL;
	}
	for (i = 0; i < pool->base.pipe_count; i++) {
		if (pool->base.dpps[i] != NULL)
			dcn321_dpp_destroy(&pool->base.dpps[i]);

		if (pool->base.ipps[i] != NULL)
			pool->base.ipps[i]->funcs->ipp_destroy(&pool->base.ipps[i]);

		if (pool->base.hubps[i] != NULL) {
			kfree(TO_DCN20_HUBP(pool->base.hubps[i]));
			pool->base.hubps[i] = NULL;
		}

		if (pool->base.irqs != NULL)
			dal_irq_service_destroy(&pool->base.irqs);
	}

	for (i = 0; i < pool->base.res_cap->num_ddc; i++) {
		if (pool->base.engines[i] != NULL)
			dce110_engine_destroy(&pool->base.engines[i]);
		if (pool->base.hw_i2cs[i] != NULL) {
			kfree(pool->base.hw_i2cs[i]);
			pool->base.hw_i2cs[i] = NULL;
		}
		if (pool->base.sw_i2cs[i] != NULL) {
			kfree(pool->base.sw_i2cs[i]);
			pool->base.sw_i2cs[i] = NULL;
		}
	}

	for (i = 0; i < pool->base.res_cap->num_opp; i++) {
		if (pool->base.opps[i] != NULL)
			pool->base.opps[i]->funcs->opp_destroy(&pool->base.opps[i]);
	}

	for (i = 0; i < pool->base.res_cap->num_timing_generator; i++) {
		if (pool->base.timing_generators[i] != NULL)	{
			kfree(DCN10TG_FROM_TG(pool->base.timing_generators[i]));
			pool->base.timing_generators[i] = NULL;
		}
	}

	for (i = 0; i < pool->base.res_cap->num_dwb; i++) {
		if (pool->base.dwbc[i] != NULL) {
			kfree(TO_DCN30_DWBC(pool->base.dwbc[i]));
			pool->base.dwbc[i] = NULL;
		}
		if (pool->base.mcif_wb[i] != NULL) {
			kfree(TO_DCN30_MMHUBBUB(pool->base.mcif_wb[i]));
			pool->base.mcif_wb[i] = NULL;
		}
	}

	for (i = 0; i < pool->base.audio_count; i++) {
		if (pool->base.audios[i])
			dce_aud_destroy(&pool->base.audios[i]);
	}

	for (i = 0; i < pool->base.clk_src_count; i++) {
		if (pool->base.clock_sources[i] != NULL) {
			dcn20_clock_source_destroy(&pool->base.clock_sources[i]);
			pool->base.clock_sources[i] = NULL;
		}
	}

	for (i = 0; i < pool->base.res_cap->num_mpc_3dlut; i++) {
		if (pool->base.mpc_lut[i] != NULL) {
			dc_3dlut_func_release(pool->base.mpc_lut[i]);
			pool->base.mpc_lut[i] = NULL;
		}
		if (pool->base.mpc_shaper[i] != NULL) {
			dc_transfer_func_release(pool->base.mpc_shaper[i]);
			pool->base.mpc_shaper[i] = NULL;
		}
	}

	if (pool->base.dp_clock_source != NULL) {
		dcn20_clock_source_destroy(&pool->base.dp_clock_source);
		pool->base.dp_clock_source = NULL;
	}

	for (i = 0; i < pool->base.res_cap->num_timing_generator; i++) {
		if (pool->base.multiple_abms[i] != NULL)
			dce_abm_destroy(&pool->base.multiple_abms[i]);
	}

	if (pool->base.psr != NULL)
		dmub_psr_destroy(&pool->base.psr);

	if (pool->base.dccg != NULL)
		dcn_dccg_destroy(&pool->base.dccg);

	if (pool->base.oem_device != NULL) {
		struct dc *dc = pool->base.oem_device->ctx->dc;

		dc->link_srv->destroy_ddc_service(&pool->base.oem_device);
	}
}


static bool dcn321_dwbc_create(struct dc_context *ctx, struct resource_pool *pool)
{
	int i;
	uint32_t dwb_count = pool->res_cap->num_dwb;

	for (i = 0; i < dwb_count; i++) {
		struct dcn30_dwbc *dwbc30 = kzalloc(sizeof(struct dcn30_dwbc),
						    GFP_KERNEL);

		if (!dwbc30) {
			dm_error("DC: failed to create dwbc30!\n");
			return false;
		}

#undef REG_STRUCT
#define REG_STRUCT dwbc30_regs
		dwbc_regs_dcn3_init(0);

		dcn30_dwbc_construct(dwbc30, ctx,
				&dwbc30_regs[i],
				&dwbc30_shift,
				&dwbc30_mask,
				i);

		pool->dwbc[i] = &dwbc30->base;
	}
	return true;
}

static bool dcn321_mmhubbub_create(struct dc_context *ctx, struct resource_pool *pool)
{
	int i;
	uint32_t dwb_count = pool->res_cap->num_dwb;

	for (i = 0; i < dwb_count; i++) {
		struct dcn30_mmhubbub *mcif_wb30 = kzalloc(sizeof(struct dcn30_mmhubbub),
						    GFP_KERNEL);

		if (!mcif_wb30) {
			dm_error("DC: failed to create mcif_wb30!\n");
			return false;
		}

#undef REG_STRUCT
#define REG_STRUCT mcif_wb30_regs
		mcif_wb_regs_dcn3_init(0);

		dcn32_mmhubbub_construct(mcif_wb30, ctx,
				&mcif_wb30_regs[i],
				&mcif_wb30_shift,
				&mcif_wb30_mask,
				i);

		pool->mcif_wb[i] = &mcif_wb30->base;
	}
	return true;
}

static struct display_stream_compressor *dcn321_dsc_create(
	struct dc_context *ctx, uint32_t inst)
{
	struct dcn20_dsc *dsc =
		kzalloc(sizeof(struct dcn20_dsc), GFP_KERNEL);

	if (!dsc) {
		BREAK_TO_DEBUGGER();
		return NULL;
	}

#undef REG_STRUCT
#define REG_STRUCT dsc_regs
	dsc_regsDCN20_init(0),
	dsc_regsDCN20_init(1),
	dsc_regsDCN20_init(2),
	dsc_regsDCN20_init(3);

	dsc2_construct(dsc, ctx, inst, &dsc_regs[inst], &dsc_shift, &dsc_mask);

	dsc->max_image_width = 6016;

	return &dsc->base;
}

static void dcn321_destroy_resource_pool(struct resource_pool **pool)
{
	struct dcn321_resource_pool *dcn321_pool = TO_DCN321_RES_POOL(*pool);

	dcn321_resource_destruct(dcn321_pool);
	kfree(dcn321_pool);
	*pool = NULL;
}

static struct dc_cap_funcs cap_funcs = {
	.get_dcc_compression_cap = dcn20_get_dcc_compression_cap
};

static void dcn321_update_bw_bounding_box(struct dc *dc, struct clk_bw_params *bw_params)
{
	DC_FP_START();
	dcn321_update_bw_bounding_box_fpu(dc, bw_params);
	DC_FP_END();
}

static struct resource_funcs dcn321_res_pool_funcs = {
	.destroy = dcn321_destroy_resource_pool,
	.link_enc_create = dcn321_link_encoder_create,
	.link_enc_create_minimal = NULL,
	.panel_cntl_create = dcn32_panel_cntl_create,
	.validate_bandwidth = dcn32_validate_bandwidth,
	.calculate_wm_and_dlg = dcn32_calculate_wm_and_dlg,
	.populate_dml_pipes = dcn32_populate_dml_pipes_from_context,
	.acquire_free_pipe_as_secondary_dpp_pipe = dcn32_acquire_free_pipe_as_secondary_dpp_pipe,
	.add_stream_to_ctx = dcn30_add_stream_to_ctx,
	.add_dsc_to_stream_resource = dcn20_add_dsc_to_stream_resource,
	.remove_stream_from_ctx = dcn20_remove_stream_from_ctx,
	.populate_dml_writeback_from_context = dcn30_populate_dml_writeback_from_context,
	.set_mcif_arb_params = dcn30_set_mcif_arb_params,
	.find_first_free_match_stream_enc_for_link = dcn10_find_first_free_match_stream_enc_for_link,
	.acquire_post_bldn_3dlut = dcn32_acquire_post_bldn_3dlut,
	.release_post_bldn_3dlut = dcn32_release_post_bldn_3dlut,
	.update_bw_bounding_box = dcn321_update_bw_bounding_box,
	.patch_unknown_plane_state = dcn20_patch_unknown_plane_state,
	.update_soc_for_wm_a = dcn30_update_soc_for_wm_a,
	.add_phantom_pipes = dcn32_add_phantom_pipes,
	.remove_phantom_pipes = dcn32_remove_phantom_pipes,
	.retain_phantom_pipes = dcn32_retain_phantom_pipes,
<<<<<<< HEAD
=======
	.save_mall_state = dcn32_save_mall_state,
	.restore_mall_state = dcn32_restore_mall_state,
>>>>>>> 98817289
};

static uint32_t read_pipe_fuses(struct dc_context *ctx)
{
	uint32_t value = REG_READ(CC_DC_PIPE_DIS);
	/* DCN321 support max 4 pipes */
	value = value & 0xf;
	return value;
}


static bool dcn321_resource_construct(
	uint8_t num_virtual_links,
	struct dc *dc,
	struct dcn321_resource_pool *pool)
{
	int i, j;
	struct dc_context *ctx = dc->ctx;
	struct irq_service_init_data init_data;
	struct ddc_service_init_data ddc_init_data = {0};
	uint32_t pipe_fuses = 0;
	uint32_t num_pipes  = 4;

#undef REG_STRUCT
#define REG_STRUCT bios_regs
	bios_regs_init();

#undef REG_STRUCT
#define REG_STRUCT clk_src_regs
	clk_src_regs_init(0, A),
	clk_src_regs_init(1, B),
	clk_src_regs_init(2, C),
	clk_src_regs_init(3, D),
	clk_src_regs_init(4, E);

#undef REG_STRUCT
#define REG_STRUCT abm_regs
	abm_regs_init(0),
	abm_regs_init(1),
	abm_regs_init(2),
	abm_regs_init(3);

#undef REG_STRUCT
#define REG_STRUCT dccg_regs
	dccg_regs_init();


	ctx->dc_bios->regs = &bios_regs;

	pool->base.res_cap = &res_cap_dcn321;
	/* max number of pipes for ASIC before checking for pipe fuses */
	num_pipes  = pool->base.res_cap->num_timing_generator;
	pipe_fuses = read_pipe_fuses(ctx);

	for (i = 0; i < pool->base.res_cap->num_timing_generator; i++)
		if (pipe_fuses & 1 << i)
			num_pipes--;

	if (pipe_fuses & 1)
		ASSERT(0); //Unexpected - Pipe 0 should always be fully functional!

	if (pipe_fuses & CC_DC_PIPE_DIS__DC_FULL_DIS_MASK)
		ASSERT(0); //Entire DCN is harvested!

	/* within dml lib, initial value is hard coded, if ASIC pipe is fused, the
	 * value will be changed, update max_num_dpp and max_num_otg for dml.
	 */
	dcn3_21_ip.max_num_dpp = num_pipes;
	dcn3_21_ip.max_num_otg = num_pipes;

	pool->base.funcs = &dcn321_res_pool_funcs;

	/*************************************************
	 *  Resource + asic cap harcoding                *
	 *************************************************/
	pool->base.underlay_pipe_index = NO_UNDERLAY_PIPE;
	pool->base.timing_generator_count = num_pipes;
	pool->base.pipe_count = num_pipes;
	pool->base.mpcc_count = num_pipes;
	dc->caps.max_downscale_ratio = 600;
	dc->caps.i2c_speed_in_khz = 100;
	dc->caps.i2c_speed_in_khz_hdcp = 100; /*1.4 w/a applied by default*/
	/* TODO: Bring max cursor size back to 256 after subvp cursor corruption is fixed*/
	dc->caps.max_cursor_size = 64;
	dc->caps.min_horizontal_blanking_period = 80;
	dc->caps.dmdata_alloc_size = 2048;
	dc->caps.mall_size_per_mem_channel = 4;
	dc->caps.mall_size_total = 0;
	dc->caps.cursor_cache_size = dc->caps.max_cursor_size * dc->caps.max_cursor_size * 8;
	dc->caps.cache_line_size = 64;
	dc->caps.cache_num_ways = 16;

	/* Calculate the available MALL space */
	dc->caps.max_cab_allocation_bytes = dcn32_calc_num_avail_chans_for_mall(
		dc, dc->ctx->dc_bios->vram_info.num_chans) *
		dc->caps.mall_size_per_mem_channel * 1024 * 1024;
	dc->caps.mall_size_total = dc->caps.max_cab_allocation_bytes;

<<<<<<< HEAD
	dc->caps.max_cab_allocation_bytes = 33554432; // 32MB = 1024 * 1024 * 32
=======
>>>>>>> 98817289
	dc->caps.subvp_fw_processing_delay_us = 15;
	dc->caps.subvp_drr_max_vblank_margin_us = 40;
	dc->caps.subvp_prefetch_end_to_mall_start_us = 15;
	dc->caps.subvp_swath_height_margin_lines = 16;
	dc->caps.subvp_pstate_allow_width_us = 20;
	dc->caps.subvp_vertical_int_margin_us = 30;
	dc->caps.subvp_drr_vblank_start_margin_us = 100; // 100us margin
	dc->caps.max_slave_planes = 2;
	dc->caps.max_slave_yuv_planes = 2;
	dc->caps.max_slave_rgb_planes = 2;
	dc->caps.post_blend_color_processing = true;
	dc->caps.force_dp_tps4_for_cp2520 = true;
	dc->caps.dp_hpo = true;
	dc->caps.dp_hdmi21_pcon_support = true;
	dc->caps.edp_dsc_support = true;
	dc->caps.extended_aux_timeout_support = true;
	dc->caps.dmcub_support = true;
	dc->caps.max_v_total = (1 << 15) - 1;

	/* Color pipeline capabilities */
	dc->caps.color.dpp.dcn_arch = 1;
	dc->caps.color.dpp.input_lut_shared = 0;
	dc->caps.color.dpp.icsc = 1;
	dc->caps.color.dpp.dgam_ram = 0; // must use gamma_corr
	dc->caps.color.dpp.dgam_rom_caps.srgb = 1;
	dc->caps.color.dpp.dgam_rom_caps.bt2020 = 1;
	dc->caps.color.dpp.dgam_rom_caps.gamma2_2 = 1;
	dc->caps.color.dpp.dgam_rom_caps.pq = 1;
	dc->caps.color.dpp.dgam_rom_caps.hlg = 1;
	dc->caps.color.dpp.post_csc = 1;
	dc->caps.color.dpp.gamma_corr = 1;
	dc->caps.color.dpp.dgam_rom_for_yuv = 0;

	dc->caps.color.dpp.hw_3d_lut = 1;
	dc->caps.color.dpp.ogam_ram = 1;
	// no OGAM ROM on DCN2 and later ASICs
	dc->caps.color.dpp.ogam_rom_caps.srgb = 0;
	dc->caps.color.dpp.ogam_rom_caps.bt2020 = 0;
	dc->caps.color.dpp.ogam_rom_caps.gamma2_2 = 0;
	dc->caps.color.dpp.ogam_rom_caps.pq = 0;
	dc->caps.color.dpp.ogam_rom_caps.hlg = 0;
	dc->caps.color.dpp.ocsc = 0;

	dc->caps.color.mpc.gamut_remap = 1;
	dc->caps.color.mpc.num_3dluts = pool->base.res_cap->num_mpc_3dlut; //4, configurable to be before or after BLND in MPCC
	dc->caps.color.mpc.ogam_ram = 1;
	dc->caps.color.mpc.ogam_rom_caps.srgb = 0;
	dc->caps.color.mpc.ogam_rom_caps.bt2020 = 0;
	dc->caps.color.mpc.ogam_rom_caps.gamma2_2 = 0;
	dc->caps.color.mpc.ogam_rom_caps.pq = 0;
	dc->caps.color.mpc.ogam_rom_caps.hlg = 0;
	dc->caps.color.mpc.ocsc = 1;

	dc->config.dc_mode_clk_limit_support = true;
	/* read VBIOS LTTPR caps */
	{
		if (ctx->dc_bios->funcs->get_lttpr_caps) {
			enum bp_result bp_query_result;
			uint8_t is_vbios_lttpr_enable = 0;

			bp_query_result = ctx->dc_bios->funcs->get_lttpr_caps(ctx->dc_bios, &is_vbios_lttpr_enable);
			dc->caps.vbios_lttpr_enable = (bp_query_result == BP_RESULT_OK) && !!is_vbios_lttpr_enable;
		}

		/* interop bit is implicit */
		{
			dc->caps.vbios_lttpr_aware = true;
		}
	}

	if (dc->ctx->dce_environment == DCE_ENV_PRODUCTION_DRV)
		dc->debug = debug_defaults_drv;

	// Init the vm_helper
	if (dc->vm_helper)
		vm_helper_init(dc->vm_helper, 16);

	/*************************************************
	 *  Create resources                             *
	 *************************************************/

	/* Clock Sources for Pixel Clock*/
	pool->base.clock_sources[DCN321_CLK_SRC_PLL0] =
			dcn321_clock_source_create(ctx, ctx->dc_bios,
				CLOCK_SOURCE_COMBO_PHY_PLL0,
				&clk_src_regs[0], false);
	pool->base.clock_sources[DCN321_CLK_SRC_PLL1] =
			dcn321_clock_source_create(ctx, ctx->dc_bios,
				CLOCK_SOURCE_COMBO_PHY_PLL1,
				&clk_src_regs[1], false);
	pool->base.clock_sources[DCN321_CLK_SRC_PLL2] =
			dcn321_clock_source_create(ctx, ctx->dc_bios,
				CLOCK_SOURCE_COMBO_PHY_PLL2,
				&clk_src_regs[2], false);
	pool->base.clock_sources[DCN321_CLK_SRC_PLL3] =
			dcn321_clock_source_create(ctx, ctx->dc_bios,
				CLOCK_SOURCE_COMBO_PHY_PLL3,
				&clk_src_regs[3], false);
	pool->base.clock_sources[DCN321_CLK_SRC_PLL4] =
			dcn321_clock_source_create(ctx, ctx->dc_bios,
				CLOCK_SOURCE_COMBO_PHY_PLL4,
				&clk_src_regs[4], false);

	pool->base.clk_src_count = DCN321_CLK_SRC_TOTAL;

	/* todo: not reuse phy_pll registers */
	pool->base.dp_clock_source =
			dcn321_clock_source_create(ctx, ctx->dc_bios,
				CLOCK_SOURCE_ID_DP_DTO,
				&clk_src_regs[0], true);

	for (i = 0; i < pool->base.clk_src_count; i++) {
		if (pool->base.clock_sources[i] == NULL) {
			dm_error("DC: failed to create clock sources!\n");
			BREAK_TO_DEBUGGER();
			goto create_fail;
		}
	}

	/* DCCG */
	pool->base.dccg = dccg32_create(ctx, &dccg_regs, &dccg_shift, &dccg_mask);
	if (pool->base.dccg == NULL) {
		dm_error("DC: failed to create dccg!\n");
		BREAK_TO_DEBUGGER();
		goto create_fail;
	}

	/* DML */
	dml_init_instance(&dc->dml, &dcn3_21_soc, &dcn3_21_ip, DML_PROJECT_DCN32);

	/* IRQ Service */
	init_data.ctx = dc->ctx;
	pool->base.irqs = dal_irq_service_dcn32_create(&init_data);
	if (!pool->base.irqs)
		goto create_fail;

	/* HUBBUB */
	pool->base.hubbub = dcn321_hubbub_create(ctx);
	if (pool->base.hubbub == NULL) {
		BREAK_TO_DEBUGGER();
		dm_error("DC: failed to create hubbub!\n");
		goto create_fail;
	}

	/* HUBPs, DPPs, OPPs, TGs, ABMs */
	for (i = 0, j = 0; i < pool->base.res_cap->num_timing_generator; i++) {

		/* if pipe is disabled, skip instance of HW pipe,
		 * i.e, skip ASIC register instance
		 */
		if (pipe_fuses & 1 << i)
			continue;

		pool->base.hubps[j] = dcn321_hubp_create(ctx, i);
		if (pool->base.hubps[j] == NULL) {
			BREAK_TO_DEBUGGER();
			dm_error(
				"DC: failed to create hubps!\n");
			goto create_fail;
		}

		pool->base.dpps[j] = dcn321_dpp_create(ctx, i);
		if (pool->base.dpps[j] == NULL) {
			BREAK_TO_DEBUGGER();
			dm_error(
				"DC: failed to create dpps!\n");
			goto create_fail;
		}

		pool->base.opps[j] = dcn321_opp_create(ctx, i);
		if (pool->base.opps[j] == NULL) {
			BREAK_TO_DEBUGGER();
			dm_error(
				"DC: failed to create output pixel processor!\n");
			goto create_fail;
		}

		pool->base.timing_generators[j] = dcn321_timing_generator_create(
				ctx, i);
		if (pool->base.timing_generators[j] == NULL) {
			BREAK_TO_DEBUGGER();
			dm_error("DC: failed to create tg!\n");
			goto create_fail;
		}

		pool->base.multiple_abms[j] = dmub_abm_create(ctx,
				&abm_regs[i],
				&abm_shift,
				&abm_mask);
		if (pool->base.multiple_abms[j] == NULL) {
			dm_error("DC: failed to create abm for pipe %d!\n", i);
			BREAK_TO_DEBUGGER();
			goto create_fail;
		}

		/* index for resource pool arrays for next valid pipe */
		j++;
	}

	/* PSR */
	pool->base.psr = dmub_psr_create(ctx);
	if (pool->base.psr == NULL) {
		dm_error("DC: failed to create psr obj!\n");
		BREAK_TO_DEBUGGER();
		goto create_fail;
	}

	/* MPCCs */
	pool->base.mpc = dcn321_mpc_create(ctx,  pool->base.res_cap->num_timing_generator, pool->base.res_cap->num_mpc_3dlut);
	if (pool->base.mpc == NULL) {
		BREAK_TO_DEBUGGER();
		dm_error("DC: failed to create mpc!\n");
		goto create_fail;
	}

	/* DSCs */
	for (i = 0; i < pool->base.res_cap->num_dsc; i++) {
		pool->base.dscs[i] = dcn321_dsc_create(ctx, i);
		if (pool->base.dscs[i] == NULL) {
			BREAK_TO_DEBUGGER();
			dm_error("DC: failed to create display stream compressor %d!\n", i);
			goto create_fail;
		}
	}

	/* DWB */
	if (!dcn321_dwbc_create(ctx, &pool->base)) {
		BREAK_TO_DEBUGGER();
		dm_error("DC: failed to create dwbc!\n");
		goto create_fail;
	}

	/* MMHUBBUB */
	if (!dcn321_mmhubbub_create(ctx, &pool->base)) {
		BREAK_TO_DEBUGGER();
		dm_error("DC: failed to create mcif_wb!\n");
		goto create_fail;
	}

	/* AUX and I2C */
	for (i = 0; i < pool->base.res_cap->num_ddc; i++) {
		pool->base.engines[i] = dcn321_aux_engine_create(ctx, i);
		if (pool->base.engines[i] == NULL) {
			BREAK_TO_DEBUGGER();
			dm_error(
				"DC:failed to create aux engine!!\n");
			goto create_fail;
		}
		pool->base.hw_i2cs[i] = dcn321_i2c_hw_create(ctx, i);
		if (pool->base.hw_i2cs[i] == NULL) {
			BREAK_TO_DEBUGGER();
			dm_error(
				"DC:failed to create hw i2c!!\n");
			goto create_fail;
		}
		pool->base.sw_i2cs[i] = NULL;
	}

	/* Audio, HWSeq, Stream Encoders including HPO and virtual, MPC 3D LUTs */
	if (!resource_construct(num_virtual_links, dc, &pool->base,
			&res_create_funcs))
		goto create_fail;

	/* HW Sequencer init functions and Plane caps */
	dcn32_hw_sequencer_init_functions(dc);

	dc->caps.max_planes =  pool->base.pipe_count;

	for (i = 0; i < dc->caps.max_planes; ++i)
		dc->caps.planes[i] = plane_cap;

	dc->cap_funcs = cap_funcs;

	if (dc->ctx->dc_bios->fw_info.oem_i2c_present) {
		ddc_init_data.ctx = dc->ctx;
		ddc_init_data.link = NULL;
		ddc_init_data.id.id = dc->ctx->dc_bios->fw_info.oem_i2c_obj_id;
		ddc_init_data.id.enum_id = 0;
		ddc_init_data.id.type = OBJECT_TYPE_GENERIC;
		pool->base.oem_device = dc->link_srv->create_ddc_service(&ddc_init_data);
	} else {
		pool->base.oem_device = NULL;
	}

	return true;

create_fail:

	dcn321_resource_destruct(pool);

	return false;
}

struct resource_pool *dcn321_create_resource_pool(
		const struct dc_init_data *init_data,
		struct dc *dc)
{
	struct dcn321_resource_pool *pool =
		kzalloc(sizeof(struct dcn321_resource_pool), GFP_KERNEL);

	if (!pool)
		return NULL;

	if (dcn321_resource_construct(init_data->num_virtual_links, dc, pool))
		return &pool->base;

	BREAK_TO_DEBUGGER();
	kfree(pool);
	return NULL;
}<|MERGE_RESOLUTION|>--- conflicted
+++ resolved
@@ -1603,11 +1603,8 @@
 	.add_phantom_pipes = dcn32_add_phantom_pipes,
 	.remove_phantom_pipes = dcn32_remove_phantom_pipes,
 	.retain_phantom_pipes = dcn32_retain_phantom_pipes,
-<<<<<<< HEAD
-=======
 	.save_mall_state = dcn32_save_mall_state,
 	.restore_mall_state = dcn32_restore_mall_state,
->>>>>>> 98817289
 };
 
 static uint32_t read_pipe_fuses(struct dc_context *ctx)
@@ -1706,10 +1703,6 @@
 		dc->caps.mall_size_per_mem_channel * 1024 * 1024;
 	dc->caps.mall_size_total = dc->caps.max_cab_allocation_bytes;
 
-<<<<<<< HEAD
-	dc->caps.max_cab_allocation_bytes = 33554432; // 32MB = 1024 * 1024 * 32
-=======
->>>>>>> 98817289
 	dc->caps.subvp_fw_processing_delay_us = 15;
 	dc->caps.subvp_drr_max_vblank_margin_us = 40;
 	dc->caps.subvp_prefetch_end_to_mall_start_us = 15;
