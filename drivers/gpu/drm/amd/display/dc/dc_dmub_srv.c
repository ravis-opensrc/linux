/*
 * Copyright 2019 Advanced Micro Devices, Inc.
 *
 * Permission is hereby granted, free of charge, to any person obtaining a
 * copy of this software and associated documentation files (the "Software"),
 * to deal in the Software without restriction, including without limitation
 * the rights to use, copy, modify, merge, publish, distribute, sublicense,
 * and/or sell copies of the Software, and to permit persons to whom the
 * Software is furnished to do so, subject to the following conditions:
 *
 * The above copyright notice and this permission notice shall be included in
 * all copies or substantial portions of the Software.
 *
 * THE SOFTWARE IS PROVIDED "AS IS", WITHOUT WARRANTY OF ANY KIND, EXPRESS OR
 * IMPLIED, INCLUDING BUT NOT LIMITED TO THE WARRANTIES OF MERCHANTABILITY,
 * FITNESS FOR A PARTICULAR PURPOSE AND NONINFRINGEMENT.  IN NO EVENT SHALL
 * THE COPYRIGHT HOLDER(S) OR AUTHOR(S) BE LIABLE FOR ANY CLAIM, DAMAGES OR
 * OTHER LIABILITY, WHETHER IN AN ACTION OF CONTRACT, TORT OR OTHERWISE,
 * ARISING FROM, OUT OF OR IN CONNECTION WITH THE SOFTWARE OR THE USE OR
 * OTHER DEALINGS IN THE SOFTWARE.
 *
 * Authors: AMD
 *
 */

#include "dm_services.h"
#include "dc.h"
#include "dc_dmub_srv.h"
#include "../dmub/dmub_srv.h"
#include "dm_helpers.h"
#include "dc_hw_types.h"
#include "core_types.h"
#include "../basics/conversion.h"
#include "cursor_reg_cache.h"
#include "resource.h"
#include "clk_mgr.h"
#include "dc_state_priv.h"
#include "dc_plane_priv.h"

#define CTX dc_dmub_srv->ctx
#define DC_LOGGER CTX->logger

static void dc_dmub_srv_construct(struct dc_dmub_srv *dc_srv, struct dc *dc,
				  struct dmub_srv *dmub)
{
	dc_srv->dmub = dmub;
	dc_srv->ctx = dc->ctx;
}

struct dc_dmub_srv *dc_dmub_srv_create(struct dc *dc, struct dmub_srv *dmub)
{
	struct dc_dmub_srv *dc_srv =
		kzalloc(sizeof(struct dc_dmub_srv), GFP_KERNEL);

	if (dc_srv == NULL) {
		BREAK_TO_DEBUGGER();
		return NULL;
	}

	dc_dmub_srv_construct(dc_srv, dc, dmub);

	return dc_srv;
}

void dc_dmub_srv_destroy(struct dc_dmub_srv **dmub_srv)
{
	if (*dmub_srv) {
		kfree(*dmub_srv);
		*dmub_srv = NULL;
	}
}

void dc_dmub_srv_wait_idle(struct dc_dmub_srv *dc_dmub_srv)
{
	struct dmub_srv *dmub = dc_dmub_srv->dmub;
	struct dc_context *dc_ctx = dc_dmub_srv->ctx;
	enum dmub_status status;

	do {
		status = dmub_srv_wait_for_idle(dmub, 100000);
	} while (dc_dmub_srv->ctx->dc->debug.disable_timeout && status != DMUB_STATUS_OK);

	if (status != DMUB_STATUS_OK) {
		DC_ERROR("Error waiting for DMUB idle: status=%d\n", status);
		dc_dmub_srv_log_diagnostic_data(dc_dmub_srv);
	}
}

void dc_dmub_srv_clear_inbox0_ack(struct dc_dmub_srv *dc_dmub_srv)
{
	struct dmub_srv *dmub = dc_dmub_srv->dmub;
	struct dc_context *dc_ctx = dc_dmub_srv->ctx;
	enum dmub_status status = DMUB_STATUS_OK;

	status = dmub_srv_clear_inbox0_ack(dmub);
	if (status != DMUB_STATUS_OK) {
		DC_ERROR("Error clearing INBOX0 ack: status=%d\n", status);
		dc_dmub_srv_log_diagnostic_data(dc_dmub_srv);
	}
}

void dc_dmub_srv_wait_for_inbox0_ack(struct dc_dmub_srv *dc_dmub_srv)
{
	struct dmub_srv *dmub = dc_dmub_srv->dmub;
	struct dc_context *dc_ctx = dc_dmub_srv->ctx;
	enum dmub_status status = DMUB_STATUS_OK;

	status = dmub_srv_wait_for_inbox0_ack(dmub, 100000);
	if (status != DMUB_STATUS_OK) {
		DC_ERROR("Error waiting for INBOX0 HW Lock Ack\n");
		dc_dmub_srv_log_diagnostic_data(dc_dmub_srv);
	}
}

void dc_dmub_srv_send_inbox0_cmd(struct dc_dmub_srv *dc_dmub_srv,
				 union dmub_inbox0_data_register data)
{
	struct dmub_srv *dmub = dc_dmub_srv->dmub;
	struct dc_context *dc_ctx = dc_dmub_srv->ctx;
	enum dmub_status status = DMUB_STATUS_OK;

	status = dmub_srv_send_inbox0_cmd(dmub, data);
	if (status != DMUB_STATUS_OK) {
		DC_ERROR("Error sending INBOX0 cmd\n");
		dc_dmub_srv_log_diagnostic_data(dc_dmub_srv);
	}
}

bool dc_dmub_srv_cmd_list_queue_execute(struct dc_dmub_srv *dc_dmub_srv,
		unsigned int count,
		union dmub_rb_cmd *cmd_list)
{
	struct dc_context *dc_ctx;
	struct dmub_srv *dmub;
	enum dmub_status status;
	int i;

	if (!dc_dmub_srv || !dc_dmub_srv->dmub)
		return false;

	dc_ctx = dc_dmub_srv->ctx;
	dmub = dc_dmub_srv->dmub;

	for (i = 0 ; i < count; i++) {
		// Queue command
		status = dmub_srv_cmd_queue(dmub, &cmd_list[i]);

		if (status == DMUB_STATUS_QUEUE_FULL) {
			/* Execute and wait for queue to become empty again. */
			status = dmub_srv_cmd_execute(dmub);
			if (status == DMUB_STATUS_POWER_STATE_D3)
				return false;

			do {
				status = dmub_srv_wait_for_idle(dmub, 100000);
			} while (dc_dmub_srv->ctx->dc->debug.disable_timeout && status != DMUB_STATUS_OK);

			/* Requeue the command. */
			status = dmub_srv_cmd_queue(dmub, &cmd_list[i]);
		}

		if (status != DMUB_STATUS_OK) {
			if (status != DMUB_STATUS_POWER_STATE_D3) {
				DC_ERROR("Error queueing DMUB command: status=%d\n", status);
				dc_dmub_srv_log_diagnostic_data(dc_dmub_srv);
			}
			return false;
		}
	}

	status = dmub_srv_cmd_execute(dmub);
	if (status != DMUB_STATUS_OK) {
		if (status != DMUB_STATUS_POWER_STATE_D3) {
			DC_ERROR("Error starting DMUB execution: status=%d\n", status);
			dc_dmub_srv_log_diagnostic_data(dc_dmub_srv);
		}
		return false;
	}

	return true;
}

bool dc_dmub_srv_wait_for_idle(struct dc_dmub_srv *dc_dmub_srv,
		enum dm_dmub_wait_type wait_type,
		union dmub_rb_cmd *cmd_list)
{
	struct dmub_srv *dmub;
	enum dmub_status status;

	if (!dc_dmub_srv || !dc_dmub_srv->dmub)
		return false;

	dmub = dc_dmub_srv->dmub;

	// Wait for DMUB to process command
	if (wait_type != DM_DMUB_WAIT_TYPE_NO_WAIT) {
		do {
			status = dmub_srv_wait_for_idle(dmub, 100000);
		} while (dc_dmub_srv->ctx->dc->debug.disable_timeout && status != DMUB_STATUS_OK);

		if (status != DMUB_STATUS_OK) {
			DC_LOG_DEBUG("No reply for DMUB command: status=%d\n", status);
			if (!dmub->debug.timeout_occured) {
				dmub->debug.timeout_occured = true;
				dmub->debug.timeout_cmd = *cmd_list;
				dmub->debug.timestamp = dm_get_timestamp(dc_dmub_srv->ctx);
			}
			dc_dmub_srv_log_diagnostic_data(dc_dmub_srv);
			return false;
		}

		// Copy data back from ring buffer into command
		if (wait_type == DM_DMUB_WAIT_TYPE_WAIT_WITH_REPLY)
			dmub_rb_get_return_data(&dmub->inbox1_rb, cmd_list);
	}

	return true;
}

bool dc_dmub_srv_cmd_run(struct dc_dmub_srv *dc_dmub_srv, union dmub_rb_cmd *cmd, enum dm_dmub_wait_type wait_type)
{
	return dc_dmub_srv_cmd_run_list(dc_dmub_srv, 1, cmd, wait_type);
}

bool dc_dmub_srv_cmd_run_list(struct dc_dmub_srv *dc_dmub_srv, unsigned int count, union dmub_rb_cmd *cmd_list, enum dm_dmub_wait_type wait_type)
{
	struct dc_context *dc_ctx;
	struct dmub_srv *dmub;
	enum dmub_status status;
	int i;

	if (!dc_dmub_srv || !dc_dmub_srv->dmub)
		return false;

	dc_ctx = dc_dmub_srv->ctx;
	dmub = dc_dmub_srv->dmub;

	for (i = 0 ; i < count; i++) {
		// Queue command
		status = dmub_srv_cmd_queue(dmub, &cmd_list[i]);

		if (status == DMUB_STATUS_QUEUE_FULL) {
			/* Execute and wait for queue to become empty again. */
			status = dmub_srv_cmd_execute(dmub);
			if (status == DMUB_STATUS_POWER_STATE_D3)
				return false;

			dmub_srv_wait_for_idle(dmub, 100000);

			/* Requeue the command. */
			status = dmub_srv_cmd_queue(dmub, &cmd_list[i]);
		}

		if (status != DMUB_STATUS_OK) {
			if (status != DMUB_STATUS_POWER_STATE_D3) {
				DC_ERROR("Error queueing DMUB command: status=%d\n", status);
				dc_dmub_srv_log_diagnostic_data(dc_dmub_srv);
			}
			return false;
		}
	}

	status = dmub_srv_cmd_execute(dmub);
	if (status != DMUB_STATUS_OK) {
		if (status != DMUB_STATUS_POWER_STATE_D3) {
			DC_ERROR("Error starting DMUB execution: status=%d\n", status);
			dc_dmub_srv_log_diagnostic_data(dc_dmub_srv);
		}
		return false;
	}

	// Wait for DMUB to process command
	if (wait_type != DM_DMUB_WAIT_TYPE_NO_WAIT) {
		if (dc_dmub_srv->ctx->dc->debug.disable_timeout) {
			do {
				status = dmub_srv_wait_for_idle(dmub, 100000);
			} while (status != DMUB_STATUS_OK);
		} else
			status = dmub_srv_wait_for_idle(dmub, 100000);

		if (status != DMUB_STATUS_OK) {
			DC_LOG_DEBUG("No reply for DMUB command: status=%d\n", status);
			dc_dmub_srv_log_diagnostic_data(dc_dmub_srv);
			return false;
		}

		// Copy data back from ring buffer into command
		if (wait_type == DM_DMUB_WAIT_TYPE_WAIT_WITH_REPLY)
			dmub_rb_get_return_data(&dmub->inbox1_rb, cmd_list);
	}

	return true;
}

bool dc_dmub_srv_optimized_init_done(struct dc_dmub_srv *dc_dmub_srv)
{
	struct dmub_srv *dmub;
	struct dc_context *dc_ctx;
	union dmub_fw_boot_status boot_status;
	enum dmub_status status;

	if (!dc_dmub_srv || !dc_dmub_srv->dmub)
		return false;

	dmub = dc_dmub_srv->dmub;
	dc_ctx = dc_dmub_srv->ctx;

	status = dmub_srv_get_fw_boot_status(dmub, &boot_status);
	if (status != DMUB_STATUS_OK) {
		DC_ERROR("Error querying DMUB boot status: error=%d\n", status);
		return false;
	}

	return boot_status.bits.optimized_init_done;
}

bool dc_dmub_srv_notify_stream_mask(struct dc_dmub_srv *dc_dmub_srv,
				    unsigned int stream_mask)
{
	if (!dc_dmub_srv || !dc_dmub_srv->dmub)
		return false;

	return dc_wake_and_execute_gpint(dc_dmub_srv->ctx, DMUB_GPINT__IDLE_OPT_NOTIFY_STREAM_MASK,
					 stream_mask, NULL, DM_DMUB_WAIT_TYPE_WAIT);
}

bool dc_dmub_srv_is_restore_required(struct dc_dmub_srv *dc_dmub_srv)
{
	struct dmub_srv *dmub;
	struct dc_context *dc_ctx;
	union dmub_fw_boot_status boot_status;
	enum dmub_status status;

	if (!dc_dmub_srv || !dc_dmub_srv->dmub)
		return false;

	dmub = dc_dmub_srv->dmub;
	dc_ctx = dc_dmub_srv->ctx;

	status = dmub_srv_get_fw_boot_status(dmub, &boot_status);
	if (status != DMUB_STATUS_OK) {
		DC_ERROR("Error querying DMUB boot status: error=%d\n", status);
		return false;
	}

	return boot_status.bits.restore_required;
}

bool dc_dmub_srv_get_dmub_outbox0_msg(const struct dc *dc, struct dmcub_trace_buf_entry *entry)
{
	struct dmub_srv *dmub = dc->ctx->dmub_srv->dmub;
	return dmub_srv_get_outbox0_msg(dmub, entry);
}

void dc_dmub_trace_event_control(struct dc *dc, bool enable)
{
	dm_helpers_dmub_outbox_interrupt_control(dc->ctx, enable);
}

void dc_dmub_srv_drr_update_cmd(struct dc *dc, uint32_t tg_inst, uint32_t vtotal_min, uint32_t vtotal_max)
{
	union dmub_rb_cmd cmd = { 0 };

	cmd.drr_update.header.type = DMUB_CMD__FW_ASSISTED_MCLK_SWITCH;
	cmd.drr_update.header.sub_type = DMUB_CMD__FAMS_DRR_UPDATE;
	cmd.drr_update.dmub_optc_state_req.v_total_max = vtotal_max;
	cmd.drr_update.dmub_optc_state_req.v_total_min = vtotal_min;
	cmd.drr_update.dmub_optc_state_req.tg_inst = tg_inst;

	cmd.drr_update.header.payload_bytes = sizeof(cmd.drr_update) - sizeof(cmd.drr_update.header);

	// Send the command to the DMCUB.
	dc_wake_and_execute_dmub_cmd(dc->ctx, &cmd, DM_DMUB_WAIT_TYPE_WAIT);
}

void dc_dmub_srv_set_drr_manual_trigger_cmd(struct dc *dc, uint32_t tg_inst)
{
	union dmub_rb_cmd cmd = { 0 };

	cmd.drr_update.header.type = DMUB_CMD__FW_ASSISTED_MCLK_SWITCH;
	cmd.drr_update.header.sub_type = DMUB_CMD__FAMS_SET_MANUAL_TRIGGER;
	cmd.drr_update.dmub_optc_state_req.tg_inst = tg_inst;

	cmd.drr_update.header.payload_bytes = sizeof(cmd.drr_update) - sizeof(cmd.drr_update.header);

	// Send the command to the DMCUB.
	dc_wake_and_execute_dmub_cmd(dc->ctx, &cmd, DM_DMUB_WAIT_TYPE_WAIT);
}

static uint8_t dc_dmub_srv_get_pipes_for_stream(struct dc *dc, struct dc_stream_state *stream)
{
	uint8_t pipes = 0;
	int i = 0;

	for (i = 0; i < MAX_PIPES; i++) {
		struct pipe_ctx *pipe = &dc->current_state->res_ctx.pipe_ctx[i];

		if (pipe->stream == stream && pipe->stream_res.tg)
			pipes = i;
	}
	return pipes;
}

static void dc_dmub_srv_populate_fams_pipe_info(struct dc *dc, struct dc_state *context,
		struct pipe_ctx *head_pipe,
		struct dmub_cmd_fw_assisted_mclk_switch_pipe_data *fams_pipe_data)
{
	int j;
	int pipe_idx = 0;

	fams_pipe_data->pipe_index[pipe_idx++] = head_pipe->plane_res.hubp->inst;
	for (j = 0; j < dc->res_pool->pipe_count; j++) {
		struct pipe_ctx *split_pipe = &context->res_ctx.pipe_ctx[j];

		if (split_pipe->stream == head_pipe->stream && (split_pipe->top_pipe || split_pipe->prev_odm_pipe)) {
			fams_pipe_data->pipe_index[pipe_idx++] = split_pipe->plane_res.hubp->inst;
		}
	}
	fams_pipe_data->pipe_count = pipe_idx;
}

bool dc_dmub_srv_p_state_delegate(struct dc *dc, bool should_manage_pstate, struct dc_state *context)
{
	union dmub_rb_cmd cmd = { 0 };
	struct dmub_cmd_fw_assisted_mclk_switch_config *config_data = &cmd.fw_assisted_mclk_switch.config_data;
	int i = 0, k = 0;
	int ramp_up_num_steps = 1; // TODO: Ramp is currently disabled. Reenable it.
	uint8_t visual_confirm_enabled;
	int pipe_idx = 0;

	if (dc == NULL)
		return false;

	visual_confirm_enabled = dc->debug.visual_confirm == VISUAL_CONFIRM_FAMS;

	// Format command.
	cmd.fw_assisted_mclk_switch.header.type = DMUB_CMD__FW_ASSISTED_MCLK_SWITCH;
	cmd.fw_assisted_mclk_switch.header.sub_type = DMUB_CMD__FAMS_SETUP_FW_CTRL;
	cmd.fw_assisted_mclk_switch.config_data.fams_enabled = should_manage_pstate;
	cmd.fw_assisted_mclk_switch.config_data.visual_confirm_enabled = visual_confirm_enabled;

	if (should_manage_pstate) {
		for (i = 0, pipe_idx = 0; i < dc->res_pool->pipe_count; i++) {
			struct pipe_ctx *pipe = &context->res_ctx.pipe_ctx[i];

			if (!pipe->stream)
				continue;

			/* If FAMS is being used to support P-State and there is a stream
			 * that does not use FAMS, we are in an FPO + VActive scenario.
			 * Assign vactive stretch margin in this case.
			 */
			if (!pipe->stream->fpo_in_use) {
				cmd.fw_assisted_mclk_switch.config_data.vactive_stretch_margin_us = dc->debug.fpo_vactive_margin_us;
				break;
			}
			pipe_idx++;
		}
	}

	for (i = 0, k = 0; context && i < dc->res_pool->pipe_count; i++) {
		struct pipe_ctx *pipe = &context->res_ctx.pipe_ctx[i];

		if (resource_is_pipe_type(pipe, OTG_MASTER) && pipe->stream->fpo_in_use) {
			struct pipe_ctx *pipe = &context->res_ctx.pipe_ctx[i];
			uint8_t min_refresh_in_hz = (pipe->stream->timing.min_refresh_in_uhz + 999999) / 1000000;

			config_data->pipe_data[k].pix_clk_100hz = pipe->stream->timing.pix_clk_100hz;
			config_data->pipe_data[k].min_refresh_in_hz = min_refresh_in_hz;
			config_data->pipe_data[k].max_ramp_step = ramp_up_num_steps;
			config_data->pipe_data[k].pipes = dc_dmub_srv_get_pipes_for_stream(dc, pipe->stream);
			dc_dmub_srv_populate_fams_pipe_info(dc, context, pipe, &config_data->pipe_data[k]);
			k++;
		}
	}
	cmd.fw_assisted_mclk_switch.header.payload_bytes =
		sizeof(cmd.fw_assisted_mclk_switch) - sizeof(cmd.fw_assisted_mclk_switch.header);

	// Send the command to the DMCUB.
	dc_wake_and_execute_dmub_cmd(dc->ctx, &cmd, DM_DMUB_WAIT_TYPE_WAIT);

	return true;
}

void dc_dmub_srv_query_caps_cmd(struct dc_dmub_srv *dc_dmub_srv)
{
	union dmub_rb_cmd cmd = { 0 };

	if (dc_dmub_srv->ctx->dc->debug.dmcub_emulation)
		return;

	memset(&cmd, 0, sizeof(cmd));

	/* Prepare fw command */
	cmd.query_feature_caps.header.type = DMUB_CMD__QUERY_FEATURE_CAPS;
	cmd.query_feature_caps.header.sub_type = 0;
	cmd.query_feature_caps.header.ret_status = 1;
	cmd.query_feature_caps.header.payload_bytes = sizeof(struct dmub_cmd_query_feature_caps_data);

	/* If command was processed, copy feature caps to dmub srv */
	if (dc_wake_and_execute_dmub_cmd(dc_dmub_srv->ctx, &cmd, DM_DMUB_WAIT_TYPE_WAIT_WITH_REPLY) &&
	    cmd.query_feature_caps.header.ret_status == 0) {
		memcpy(&dc_dmub_srv->dmub->feature_caps,
		       &cmd.query_feature_caps.query_feature_caps_data,
		       sizeof(struct dmub_feature_caps));
	}
}

void dc_dmub_srv_get_visual_confirm_color_cmd(struct dc *dc, struct pipe_ctx *pipe_ctx)
{
	union dmub_rb_cmd cmd = { 0 };
	unsigned int panel_inst = 0;

	dc_get_edp_link_panel_inst(dc, pipe_ctx->stream->link, &panel_inst);

	memset(&cmd, 0, sizeof(cmd));

	// Prepare fw command
	cmd.visual_confirm_color.header.type = DMUB_CMD__GET_VISUAL_CONFIRM_COLOR;
	cmd.visual_confirm_color.header.sub_type = 0;
	cmd.visual_confirm_color.header.ret_status = 1;
	cmd.visual_confirm_color.header.payload_bytes = sizeof(struct dmub_cmd_visual_confirm_color_data);
	cmd.visual_confirm_color.visual_confirm_color_data.visual_confirm_color.panel_inst = panel_inst;

	// If command was processed, copy feature caps to dmub srv
	if (dc_wake_and_execute_dmub_cmd(dc->ctx, &cmd, DM_DMUB_WAIT_TYPE_WAIT_WITH_REPLY) &&
		cmd.visual_confirm_color.header.ret_status == 0) {
		memcpy(&dc->ctx->dmub_srv->dmub->visual_confirm_color,
			&cmd.visual_confirm_color.visual_confirm_color_data,
			sizeof(struct dmub_visual_confirm_color));
	}
}

/**
 * populate_subvp_cmd_drr_info - Helper to populate DRR pipe info for the DMCUB subvp command
 *
 * @dc: [in] pointer to dc object
 * @subvp_pipe: [in] pipe_ctx for the SubVP pipe
 * @vblank_pipe: [in] pipe_ctx for the DRR pipe
 * @pipe_data: [in] Pipe data which stores the VBLANK/DRR info
 * @context: [in] DC state for access to phantom stream
 *
 * Populate the DMCUB SubVP command with DRR pipe info. All the information
 * required for calculating the SubVP + DRR microschedule is populated here.
 *
 * High level algorithm:
 * 1. Get timing for SubVP pipe, phantom pipe, and DRR pipe
 * 2. Calculate the min and max vtotal which supports SubVP + DRR microschedule
 * 3. Populate the drr_info with the min and max supported vtotal values
 */
static void populate_subvp_cmd_drr_info(struct dc *dc,
		struct dc_state *context,
		struct pipe_ctx *subvp_pipe,
		struct pipe_ctx *vblank_pipe,
		struct dmub_cmd_fw_assisted_mclk_switch_pipe_data_v2 *pipe_data)
{
	struct dc_stream_state *phantom_stream = dc_state_get_paired_subvp_stream(context, subvp_pipe->stream);
	struct dc_crtc_timing *main_timing = &subvp_pipe->stream->timing;
	struct dc_crtc_timing *phantom_timing = &phantom_stream->timing;
	struct dc_crtc_timing *drr_timing = &vblank_pipe->stream->timing;
	uint16_t drr_frame_us = 0;
	uint16_t min_drr_supported_us = 0;
	uint16_t max_drr_supported_us = 0;
	uint16_t max_drr_vblank_us = 0;
	uint16_t max_drr_mallregion_us = 0;
	uint16_t mall_region_us = 0;
	uint16_t prefetch_us = 0;
	uint16_t subvp_active_us = 0;
	uint16_t drr_active_us = 0;
	uint16_t min_vtotal_supported = 0;
	uint16_t max_vtotal_supported = 0;

	pipe_data->pipe_config.vblank_data.drr_info.drr_in_use = true;
	pipe_data->pipe_config.vblank_data.drr_info.use_ramping = false; // for now don't use ramping
	pipe_data->pipe_config.vblank_data.drr_info.drr_window_size_ms = 4; // hardcode 4ms DRR window for now

	drr_frame_us = div64_u64(((uint64_t)drr_timing->v_total * drr_timing->h_total * 1000000),
			(((uint64_t)drr_timing->pix_clk_100hz * 100)));
	// P-State allow width and FW delays already included phantom_timing->v_addressable
	mall_region_us = div64_u64(((uint64_t)phantom_timing->v_addressable * phantom_timing->h_total * 1000000),
			(((uint64_t)phantom_timing->pix_clk_100hz * 100)));
	min_drr_supported_us = drr_frame_us + mall_region_us + SUBVP_DRR_MARGIN_US;
	min_vtotal_supported = div64_u64(((uint64_t)drr_timing->pix_clk_100hz * 100 * min_drr_supported_us),
			(((uint64_t)drr_timing->h_total * 1000000)));

	prefetch_us = div64_u64(((uint64_t)(phantom_timing->v_total - phantom_timing->v_front_porch) * phantom_timing->h_total * 1000000),
			(((uint64_t)phantom_timing->pix_clk_100hz * 100) + dc->caps.subvp_prefetch_end_to_mall_start_us));
	subvp_active_us = div64_u64(((uint64_t)main_timing->v_addressable * main_timing->h_total * 1000000),
			(((uint64_t)main_timing->pix_clk_100hz * 100)));
	drr_active_us = div64_u64(((uint64_t)drr_timing->v_addressable * drr_timing->h_total * 1000000),
			(((uint64_t)drr_timing->pix_clk_100hz * 100)));
	max_drr_vblank_us = div64_u64((subvp_active_us - prefetch_us -
			dc->caps.subvp_fw_processing_delay_us - drr_active_us), 2) + drr_active_us;
	max_drr_mallregion_us = subvp_active_us - prefetch_us - mall_region_us - dc->caps.subvp_fw_processing_delay_us;
	max_drr_supported_us = max_drr_vblank_us > max_drr_mallregion_us ? max_drr_vblank_us : max_drr_mallregion_us;
	max_vtotal_supported = div64_u64(((uint64_t)drr_timing->pix_clk_100hz * 100 * max_drr_supported_us),
			(((uint64_t)drr_timing->h_total * 1000000)));

	/* When calculating the max vtotal supported for SubVP + DRR cases, add
	 * margin due to possible rounding errors (being off by 1 line in the
	 * FW calculation can incorrectly push the P-State switch to wait 1 frame
	 * longer).
	 */
	max_vtotal_supported = max_vtotal_supported - dc->caps.subvp_drr_max_vblank_margin_us;

	pipe_data->pipe_config.vblank_data.drr_info.min_vtotal_supported = min_vtotal_supported;
	pipe_data->pipe_config.vblank_data.drr_info.max_vtotal_supported = max_vtotal_supported;
	pipe_data->pipe_config.vblank_data.drr_info.drr_vblank_start_margin = dc->caps.subvp_drr_vblank_start_margin_us;
}

/**
 * populate_subvp_cmd_vblank_pipe_info - Helper to populate VBLANK pipe info for the DMUB subvp command
 *
 * @dc: [in] current dc state
 * @context: [in] new dc state
 * @cmd: [in] DMUB cmd to be populated with SubVP info
 * @vblank_pipe: [in] pipe_ctx for the VBLANK pipe
 * @cmd_pipe_index: [in] index for the pipe array in DMCUB SubVP cmd
 *
 * Populate the DMCUB SubVP command with VBLANK pipe info. All the information
 * required to calculate the microschedule for SubVP + VBLANK case is stored in
 * the pipe_data (subvp_data and vblank_data).  Also check if the VBLANK pipe
 * is a DRR display -- if it is make a call to populate drr_info.
 */
static void populate_subvp_cmd_vblank_pipe_info(struct dc *dc,
		struct dc_state *context,
		union dmub_rb_cmd *cmd,
		struct pipe_ctx *vblank_pipe,
		uint8_t cmd_pipe_index)
{
	uint32_t i;
	struct pipe_ctx *pipe = NULL;
	struct dmub_cmd_fw_assisted_mclk_switch_pipe_data_v2 *pipe_data =
			&cmd->fw_assisted_mclk_switch_v2.config_data.pipe_data[cmd_pipe_index];

	// Find the SubVP pipe
	for (i = 0; i < dc->res_pool->pipe_count; i++) {
		pipe = &context->res_ctx.pipe_ctx[i];

		// We check for master pipe, but it shouldn't matter since we only need
		// the pipe for timing info (stream should be same for any pipe splits)
		if (!resource_is_pipe_type(pipe, OTG_MASTER) ||
				!resource_is_pipe_type(pipe, DPP_PIPE))
			continue;

		// Find the SubVP pipe
		if (dc_state_get_pipe_subvp_type(context, pipe) == SUBVP_MAIN)
			break;
	}

	pipe_data->mode = VBLANK;
	pipe_data->pipe_config.vblank_data.pix_clk_100hz = vblank_pipe->stream->timing.pix_clk_100hz;
	pipe_data->pipe_config.vblank_data.vblank_start = vblank_pipe->stream->timing.v_total -
							vblank_pipe->stream->timing.v_front_porch;
	pipe_data->pipe_config.vblank_data.vtotal = vblank_pipe->stream->timing.v_total;
	pipe_data->pipe_config.vblank_data.htotal = vblank_pipe->stream->timing.h_total;
	pipe_data->pipe_config.vblank_data.vblank_pipe_index = vblank_pipe->pipe_idx;
	pipe_data->pipe_config.vblank_data.vstartup_start = vblank_pipe->pipe_dlg_param.vstartup_start;
	pipe_data->pipe_config.vblank_data.vblank_end =
			vblank_pipe->stream->timing.v_total - vblank_pipe->stream->timing.v_front_porch - vblank_pipe->stream->timing.v_addressable;

	if (vblank_pipe->stream->ignore_msa_timing_param &&
		(vblank_pipe->stream->allow_freesync || vblank_pipe->stream->vrr_active_variable || vblank_pipe->stream->vrr_active_fixed))
		populate_subvp_cmd_drr_info(dc, context, pipe, vblank_pipe, pipe_data);
}

/**
 * update_subvp_prefetch_end_to_mall_start - Helper for SubVP + SubVP case
 *
 * @dc: [in] current dc state
 * @context: [in] new dc state
 * @cmd: [in] DMUB cmd to be populated with SubVP info
 * @subvp_pipes: [in] Array of SubVP pipes (should always be length 2)
 *
 * For SubVP + SubVP, we use a single vertical interrupt to start the
 * microschedule for both SubVP pipes. In order for this to work correctly, the
 * MALL REGION of both SubVP pipes must start at the same time. This function
 * lengthens the prefetch end to mall start delay of the SubVP pipe that has
 * the shorter prefetch so that both MALL REGION's will start at the same time.
 */
static void update_subvp_prefetch_end_to_mall_start(struct dc *dc,
		struct dc_state *context,
		union dmub_rb_cmd *cmd,
		struct pipe_ctx *subvp_pipes[])
{
	uint32_t subvp0_prefetch_us = 0;
	uint32_t subvp1_prefetch_us = 0;
	uint32_t prefetch_delta_us = 0;
	struct dc_stream_state *phantom_stream0 = NULL;
	struct dc_stream_state *phantom_stream1 = NULL;
	struct dc_crtc_timing *phantom_timing0 = NULL;
	struct dc_crtc_timing *phantom_timing1 = NULL;
	struct dmub_cmd_fw_assisted_mclk_switch_pipe_data_v2 *pipe_data = NULL;

	phantom_stream0 = dc_state_get_paired_subvp_stream(context, subvp_pipes[0]->stream);
	phantom_stream1 = dc_state_get_paired_subvp_stream(context, subvp_pipes[1]->stream);
	phantom_timing0 = &phantom_stream0->timing;
	phantom_timing1 = &phantom_stream1->timing;

	subvp0_prefetch_us = div64_u64(((uint64_t)(phantom_timing0->v_total - phantom_timing0->v_front_porch) *
			(uint64_t)phantom_timing0->h_total * 1000000),
			(((uint64_t)phantom_timing0->pix_clk_100hz * 100) + dc->caps.subvp_prefetch_end_to_mall_start_us));
	subvp1_prefetch_us = div64_u64(((uint64_t)(phantom_timing1->v_total - phantom_timing1->v_front_porch) *
			(uint64_t)phantom_timing1->h_total * 1000000),
			(((uint64_t)phantom_timing1->pix_clk_100hz * 100) + dc->caps.subvp_prefetch_end_to_mall_start_us));

	// Whichever SubVP PIPE has the smaller prefetch (including the prefetch end to mall start time)
	// should increase it's prefetch time to match the other
	if (subvp0_prefetch_us > subvp1_prefetch_us) {
		pipe_data = &cmd->fw_assisted_mclk_switch_v2.config_data.pipe_data[1];
		prefetch_delta_us = subvp0_prefetch_us - subvp1_prefetch_us;
		pipe_data->pipe_config.subvp_data.prefetch_to_mall_start_lines =
				div64_u64(((uint64_t)(dc->caps.subvp_prefetch_end_to_mall_start_us + prefetch_delta_us) *
					((uint64_t)phantom_timing1->pix_clk_100hz * 100) + ((uint64_t)phantom_timing1->h_total * 1000000 - 1)),
					((uint64_t)phantom_timing1->h_total * 1000000));

	} else if (subvp1_prefetch_us >  subvp0_prefetch_us) {
		pipe_data = &cmd->fw_assisted_mclk_switch_v2.config_data.pipe_data[0];
		prefetch_delta_us = subvp1_prefetch_us - subvp0_prefetch_us;
		pipe_data->pipe_config.subvp_data.prefetch_to_mall_start_lines =
				div64_u64(((uint64_t)(dc->caps.subvp_prefetch_end_to_mall_start_us + prefetch_delta_us) *
					((uint64_t)phantom_timing0->pix_clk_100hz * 100) + ((uint64_t)phantom_timing0->h_total * 1000000 - 1)),
					((uint64_t)phantom_timing0->h_total * 1000000));
	}
}

/**
 * populate_subvp_cmd_pipe_info - Helper to populate the SubVP pipe info for the DMUB subvp command
 *
 * @dc: [in] current dc state
 * @context: [in] new dc state
 * @cmd: [in] DMUB cmd to be populated with SubVP info
 * @subvp_pipe: [in] pipe_ctx for the SubVP pipe
 * @cmd_pipe_index: [in] index for the pipe array in DMCUB SubVP cmd
 *
 * Populate the DMCUB SubVP command with SubVP pipe info. All the information
 * required to calculate the microschedule for the SubVP pipe is stored in the
 * pipe_data of the DMCUB SubVP command.
 */
static void populate_subvp_cmd_pipe_info(struct dc *dc,
		struct dc_state *context,
		union dmub_rb_cmd *cmd,
		struct pipe_ctx *subvp_pipe,
		uint8_t cmd_pipe_index)
{
	uint32_t j;
	struct dmub_cmd_fw_assisted_mclk_switch_pipe_data_v2 *pipe_data =
			&cmd->fw_assisted_mclk_switch_v2.config_data.pipe_data[cmd_pipe_index];
	struct dc_stream_state *phantom_stream = dc_state_get_paired_subvp_stream(context, subvp_pipe->stream);
	struct dc_crtc_timing *main_timing = &subvp_pipe->stream->timing;
	struct dc_crtc_timing *phantom_timing = &phantom_stream->timing;
	uint32_t out_num_stream, out_den_stream, out_num_plane, out_den_plane, out_num, out_den;

	pipe_data->mode = SUBVP;
	pipe_data->pipe_config.subvp_data.pix_clk_100hz = subvp_pipe->stream->timing.pix_clk_100hz;
	pipe_data->pipe_config.subvp_data.htotal = subvp_pipe->stream->timing.h_total;
	pipe_data->pipe_config.subvp_data.vtotal = subvp_pipe->stream->timing.v_total;
	pipe_data->pipe_config.subvp_data.main_vblank_start =
			main_timing->v_total - main_timing->v_front_porch;
	pipe_data->pipe_config.subvp_data.main_vblank_end =
			main_timing->v_total - main_timing->v_front_porch - main_timing->v_addressable;
	pipe_data->pipe_config.subvp_data.mall_region_lines = phantom_timing->v_addressable;
	pipe_data->pipe_config.subvp_data.main_pipe_index = subvp_pipe->stream_res.tg->inst;
	pipe_data->pipe_config.subvp_data.is_drr = subvp_pipe->stream->ignore_msa_timing_param &&
		(subvp_pipe->stream->allow_freesync || subvp_pipe->stream->vrr_active_variable || subvp_pipe->stream->vrr_active_fixed);

	/* Calculate the scaling factor from the src and dst height.
	 * e.g. If 3840x2160 being downscaled to 1920x1080, the scaling factor is 1/2.
	 * Reduce the fraction 1080/2160 = 1/2 for the "scaling factor"
	 *
	 * Make sure to combine stream and plane scaling together.
	 */
	reduce_fraction(subvp_pipe->stream->src.height, subvp_pipe->stream->dst.height,
			&out_num_stream, &out_den_stream);
	reduce_fraction(subvp_pipe->plane_state->src_rect.height, subvp_pipe->plane_state->dst_rect.height,
			&out_num_plane, &out_den_plane);
	reduce_fraction(out_num_stream * out_num_plane, out_den_stream * out_den_plane, &out_num, &out_den);
	pipe_data->pipe_config.subvp_data.scale_factor_numerator = out_num;
	pipe_data->pipe_config.subvp_data.scale_factor_denominator = out_den;

	// Prefetch lines is equal to VACTIVE + BP + VSYNC
	pipe_data->pipe_config.subvp_data.prefetch_lines =
			phantom_timing->v_total - phantom_timing->v_front_porch;

	// Round up
	pipe_data->pipe_config.subvp_data.prefetch_to_mall_start_lines =
			div64_u64(((uint64_t)dc->caps.subvp_prefetch_end_to_mall_start_us * ((uint64_t)phantom_timing->pix_clk_100hz * 100) +
					((uint64_t)phantom_timing->h_total * 1000000 - 1)), ((uint64_t)phantom_timing->h_total * 1000000));
	pipe_data->pipe_config.subvp_data.processing_delay_lines =
			div64_u64(((uint64_t)(dc->caps.subvp_fw_processing_delay_us) * ((uint64_t)phantom_timing->pix_clk_100hz * 100) +
					((uint64_t)phantom_timing->h_total * 1000000 - 1)), ((uint64_t)phantom_timing->h_total * 1000000));

	if (subvp_pipe->bottom_pipe) {
		pipe_data->pipe_config.subvp_data.main_split_pipe_index = subvp_pipe->bottom_pipe->pipe_idx;
	} else if (subvp_pipe->next_odm_pipe) {
		pipe_data->pipe_config.subvp_data.main_split_pipe_index = subvp_pipe->next_odm_pipe->pipe_idx;
	} else {
		pipe_data->pipe_config.subvp_data.main_split_pipe_index = 0xF;
	}

	// Find phantom pipe index based on phantom stream
	for (j = 0; j < dc->res_pool->pipe_count; j++) {
		struct pipe_ctx *phantom_pipe = &context->res_ctx.pipe_ctx[j];

		if (resource_is_pipe_type(phantom_pipe, OTG_MASTER) &&
				phantom_pipe->stream == dc_state_get_paired_subvp_stream(context, subvp_pipe->stream)) {
			pipe_data->pipe_config.subvp_data.phantom_pipe_index = phantom_pipe->stream_res.tg->inst;
			if (phantom_pipe->bottom_pipe) {
				pipe_data->pipe_config.subvp_data.phantom_split_pipe_index = phantom_pipe->bottom_pipe->plane_res.hubp->inst;
			} else if (phantom_pipe->next_odm_pipe) {
				pipe_data->pipe_config.subvp_data.phantom_split_pipe_index = phantom_pipe->next_odm_pipe->plane_res.hubp->inst;
			} else {
				pipe_data->pipe_config.subvp_data.phantom_split_pipe_index = 0xF;
			}
			break;
		}
	}
}

/**
 * dc_dmub_setup_subvp_dmub_command - Populate the DMCUB SubVP command
 *
 * @dc: [in] current dc state
 * @context: [in] new dc state
 * @enable: [in] if true enables the pipes population
 *
 * This function loops through each pipe and populates the DMUB SubVP CMD info
 * based on the pipe (e.g. SubVP, VBLANK).
 */
void dc_dmub_setup_subvp_dmub_command(struct dc *dc,
		struct dc_state *context,
		bool enable)
{
	uint8_t cmd_pipe_index = 0;
	uint32_t i, pipe_idx;
	uint8_t subvp_count = 0;
	union dmub_rb_cmd cmd;
	struct pipe_ctx *subvp_pipes[2];
	uint32_t wm_val_refclk = 0;
	enum mall_stream_type pipe_mall_type;

	memset(&cmd, 0, sizeof(cmd));
	// FW command for SUBVP
	cmd.fw_assisted_mclk_switch_v2.header.type = DMUB_CMD__FW_ASSISTED_MCLK_SWITCH;
	cmd.fw_assisted_mclk_switch_v2.header.sub_type = DMUB_CMD__HANDLE_SUBVP_CMD;
	cmd.fw_assisted_mclk_switch_v2.header.payload_bytes =
			sizeof(cmd.fw_assisted_mclk_switch_v2) - sizeof(cmd.fw_assisted_mclk_switch_v2.header);

	for (i = 0; i < dc->res_pool->pipe_count; i++) {
		struct pipe_ctx *pipe = &context->res_ctx.pipe_ctx[i];

		/* For SubVP pipe count, only count the top most (ODM / MPC) pipe
		 */
		if (resource_is_pipe_type(pipe, OTG_MASTER) &&
				resource_is_pipe_type(pipe, DPP_PIPE) &&
				dc_state_get_pipe_subvp_type(context, pipe) == SUBVP_MAIN)
			subvp_pipes[subvp_count++] = pipe;
	}

	if (enable) {
		// For each pipe that is a "main" SUBVP pipe, fill in pipe data for DMUB SUBVP cmd
		for (i = 0, pipe_idx = 0; i < dc->res_pool->pipe_count; i++) {
			struct pipe_ctx *pipe = &context->res_ctx.pipe_ctx[i];
			pipe_mall_type = dc_state_get_pipe_subvp_type(context, pipe);

			if (!pipe->stream)
				continue;

			/* When populating subvp cmd info, only pass in the top most (ODM / MPC) pipe.
			 * Any ODM or MPC splits being used in SubVP will be handled internally in
			 * populate_subvp_cmd_pipe_info
			 */
			if (resource_is_pipe_type(pipe, OTG_MASTER) &&
					resource_is_pipe_type(pipe, DPP_PIPE) &&
					pipe_mall_type == SUBVP_MAIN) {
				populate_subvp_cmd_pipe_info(dc, context, &cmd, pipe, cmd_pipe_index++);
			} else if (resource_is_pipe_type(pipe, OTG_MASTER) &&
					resource_is_pipe_type(pipe, DPP_PIPE) &&
					pipe_mall_type == SUBVP_NONE) {
				// Don't need to check for ActiveDRAMClockChangeMargin < 0, not valid in cases where
				// we run through DML without calculating "natural" P-state support
				populate_subvp_cmd_vblank_pipe_info(dc, context, &cmd, pipe, cmd_pipe_index++);

			}
			pipe_idx++;
		}
		if (subvp_count == 2) {
			update_subvp_prefetch_end_to_mall_start(dc, context, &cmd, subvp_pipes);
		}
		cmd.fw_assisted_mclk_switch_v2.config_data.pstate_allow_width_us = dc->caps.subvp_pstate_allow_width_us;
		cmd.fw_assisted_mclk_switch_v2.config_data.vertical_int_margin_us = dc->caps.subvp_vertical_int_margin_us;

		// Store the original watermark value for this SubVP config so we can lower it when the
		// MCLK switch starts
		wm_val_refclk = context->bw_ctx.bw.dcn.watermarks.a.cstate_pstate.pstate_change_ns *
				(dc->res_pool->ref_clocks.dchub_ref_clock_inKhz / 1000) / 1000;

		cmd.fw_assisted_mclk_switch_v2.config_data.watermark_a_cache = wm_val_refclk < 0xFFFF ? wm_val_refclk : 0xFFFF;
	}

	dc_wake_and_execute_dmub_cmd(dc->ctx, &cmd, DM_DMUB_WAIT_TYPE_WAIT);
}

bool dc_dmub_srv_get_diagnostic_data(struct dc_dmub_srv *dc_dmub_srv, struct dmub_diagnostic_data *diag_data)
{
	if (!dc_dmub_srv || !dc_dmub_srv->dmub || !diag_data)
		return false;
	return dmub_srv_get_diagnostic_data(dc_dmub_srv->dmub, diag_data);
}

void dc_dmub_srv_log_diagnostic_data(struct dc_dmub_srv *dc_dmub_srv)
{
	struct dmub_diagnostic_data diag_data = {0};
	uint32_t i;

	if (!dc_dmub_srv || !dc_dmub_srv->dmub) {
		DC_LOG_ERROR("%s: invalid parameters.", __func__);
		return;
	}

	DC_LOG_ERROR("%s: DMCUB error - collecting diagnostic data\n", __func__);

	if (!dc_dmub_srv_get_diagnostic_data(dc_dmub_srv, &diag_data)) {
		DC_LOG_ERROR("%s: dc_dmub_srv_get_diagnostic_data failed.", __func__);
		return;
	}

	DC_LOG_DEBUG("DMCUB STATE:");
	DC_LOG_DEBUG("    dmcub_version      : %08x", diag_data.dmcub_version);
	DC_LOG_DEBUG("    scratch  [0]       : %08x", diag_data.scratch[0]);
	DC_LOG_DEBUG("    scratch  [1]       : %08x", diag_data.scratch[1]);
	DC_LOG_DEBUG("    scratch  [2]       : %08x", diag_data.scratch[2]);
	DC_LOG_DEBUG("    scratch  [3]       : %08x", diag_data.scratch[3]);
	DC_LOG_DEBUG("    scratch  [4]       : %08x", diag_data.scratch[4]);
	DC_LOG_DEBUG("    scratch  [5]       : %08x", diag_data.scratch[5]);
	DC_LOG_DEBUG("    scratch  [6]       : %08x", diag_data.scratch[6]);
	DC_LOG_DEBUG("    scratch  [7]       : %08x", diag_data.scratch[7]);
	DC_LOG_DEBUG("    scratch  [8]       : %08x", diag_data.scratch[8]);
	DC_LOG_DEBUG("    scratch  [9]       : %08x", diag_data.scratch[9]);
	DC_LOG_DEBUG("    scratch [10]       : %08x", diag_data.scratch[10]);
	DC_LOG_DEBUG("    scratch [11]       : %08x", diag_data.scratch[11]);
	DC_LOG_DEBUG("    scratch [12]       : %08x", diag_data.scratch[12]);
	DC_LOG_DEBUG("    scratch [13]       : %08x", diag_data.scratch[13]);
	DC_LOG_DEBUG("    scratch [14]       : %08x", diag_data.scratch[14]);
	DC_LOG_DEBUG("    scratch [15]       : %08x", diag_data.scratch[15]);
	for (i = 0; i < DMUB_PC_SNAPSHOT_COUNT; i++)
		DC_LOG_DEBUG("    pc[%d]             : %08x", i, diag_data.pc[i]);
	DC_LOG_DEBUG("    unk_fault_addr     : %08x", diag_data.undefined_address_fault_addr);
	DC_LOG_DEBUG("    inst_fault_addr    : %08x", diag_data.inst_fetch_fault_addr);
	DC_LOG_DEBUG("    data_fault_addr    : %08x", diag_data.data_write_fault_addr);
	DC_LOG_DEBUG("    inbox1_rptr        : %08x", diag_data.inbox1_rptr);
	DC_LOG_DEBUG("    inbox1_wptr        : %08x", diag_data.inbox1_wptr);
	DC_LOG_DEBUG("    inbox1_size        : %08x", diag_data.inbox1_size);
	DC_LOG_DEBUG("    inbox0_rptr        : %08x", diag_data.inbox0_rptr);
	DC_LOG_DEBUG("    inbox0_wptr        : %08x", diag_data.inbox0_wptr);
	DC_LOG_DEBUG("    inbox0_size        : %08x", diag_data.inbox0_size);
	DC_LOG_DEBUG("    is_enabled         : %d", diag_data.is_dmcub_enabled);
	DC_LOG_DEBUG("    is_soft_reset      : %d", diag_data.is_dmcub_soft_reset);
	DC_LOG_DEBUG("    is_secure_reset    : %d", diag_data.is_dmcub_secure_reset);
	DC_LOG_DEBUG("    is_traceport_en    : %d", diag_data.is_traceport_en);
	DC_LOG_DEBUG("    is_cw0_en          : %d", diag_data.is_cw0_enabled);
	DC_LOG_DEBUG("    is_cw6_en          : %d", diag_data.is_cw6_enabled);
}

static bool dc_can_pipe_disable_cursor(struct pipe_ctx *pipe_ctx)
{
	struct pipe_ctx *test_pipe, *split_pipe;
	const struct scaler_data *scl_data = &pipe_ctx->plane_res.scl_data;
	struct rect r1 = scl_data->recout, r2, r2_half;
	int r1_r = r1.x + r1.width, r1_b = r1.y + r1.height, r2_r, r2_b;
	int cur_layer = pipe_ctx->plane_state->layer_index;

	/**
	 * Disable the cursor if there's another pipe above this with a
	 * plane that contains this pipe's viewport to prevent double cursor
	 * and incorrect scaling artifacts.
	 */
	for (test_pipe = pipe_ctx->top_pipe; test_pipe;
	     test_pipe = test_pipe->top_pipe) {
		// Skip invisible layer and pipe-split plane on same layer
		if (!test_pipe->plane_state->visible || test_pipe->plane_state->layer_index == cur_layer)
			continue;

		r2 = test_pipe->plane_res.scl_data.recout;
		r2_r = r2.x + r2.width;
		r2_b = r2.y + r2.height;
		split_pipe = test_pipe;

		/**
		 * There is another half plane on same layer because of
		 * pipe-split, merge together per same height.
		 */
		for (split_pipe = pipe_ctx->top_pipe; split_pipe;
		     split_pipe = split_pipe->top_pipe)
			if (split_pipe->plane_state->layer_index == test_pipe->plane_state->layer_index) {
				r2_half = split_pipe->plane_res.scl_data.recout;
				r2.x = (r2_half.x < r2.x) ? r2_half.x : r2.x;
				r2.width = r2.width + r2_half.width;
				r2_r = r2.x + r2.width;
				break;
			}

		if (r1.x >= r2.x && r1.y >= r2.y && r1_r <= r2_r && r1_b <= r2_b)
			return true;
	}

	return false;
}

static bool dc_dmub_should_update_cursor_data(struct pipe_ctx *pipe_ctx)
{
	if (pipe_ctx->plane_state != NULL) {
		if (pipe_ctx->plane_state->address.type == PLN_ADDR_TYPE_VIDEO_PROGRESSIVE)
			return false;

		if (dc_can_pipe_disable_cursor(pipe_ctx))
			return false;
	}

	if ((pipe_ctx->stream->link->psr_settings.psr_version == DC_PSR_VERSION_SU_1 ||
		pipe_ctx->stream->link->psr_settings.psr_version == DC_PSR_VERSION_1) &&
		pipe_ctx->stream->ctx->dce_version >= DCN_VERSION_3_1)
		return true;

	if (pipe_ctx->stream->link->replay_settings.config.replay_supported)
		return true;

	return false;
}

static void dc_build_cursor_update_payload0(
		struct pipe_ctx *pipe_ctx, uint8_t p_idx,
		struct dmub_cmd_update_cursor_payload0 *payload)
{
	struct hubp *hubp = pipe_ctx->plane_res.hubp;
	unsigned int panel_inst = 0;

	if (!dc_get_edp_link_panel_inst(hubp->ctx->dc,
		pipe_ctx->stream->link, &panel_inst))
		return;

	/* Payload: Cursor Rect is built from position & attribute
	 * x & y are obtained from postion
	 */
	payload->cursor_rect.x = hubp->cur_rect.x;
	payload->cursor_rect.y = hubp->cur_rect.y;
	/* w & h are obtained from attribute */
	payload->cursor_rect.width  = hubp->cur_rect.w;
	payload->cursor_rect.height = hubp->cur_rect.h;

	payload->enable      = hubp->pos.cur_ctl.bits.cur_enable;
	payload->pipe_idx    = p_idx;
	payload->cmd_version = DMUB_CMD_PSR_CONTROL_VERSION_1;
	payload->panel_inst  = panel_inst;
}

static void dc_build_cursor_position_update_payload0(
		struct dmub_cmd_update_cursor_payload0 *pl, const uint8_t p_idx,
		const struct hubp *hubp, const struct dpp *dpp)
{
	/* Hubp */
	pl->position_cfg.pHubp.cur_ctl.raw  = hubp->pos.cur_ctl.raw;
	pl->position_cfg.pHubp.position.raw = hubp->pos.position.raw;
	pl->position_cfg.pHubp.hot_spot.raw = hubp->pos.hot_spot.raw;
	pl->position_cfg.pHubp.dst_offset.raw = hubp->pos.dst_offset.raw;

	/* dpp */
	pl->position_cfg.pDpp.cur0_ctl.raw = dpp->pos.cur0_ctl.raw;
	pl->position_cfg.pipe_idx = p_idx;
}

static void dc_build_cursor_attribute_update_payload1(
		struct dmub_cursor_attributes_cfg *pl_A, const uint8_t p_idx,
		const struct hubp *hubp, const struct dpp *dpp)
{
	/* Hubp */
	pl_A->aHubp.SURFACE_ADDR_HIGH = hubp->att.SURFACE_ADDR_HIGH;
	pl_A->aHubp.SURFACE_ADDR = hubp->att.SURFACE_ADDR;
	pl_A->aHubp.cur_ctl.raw  = hubp->att.cur_ctl.raw;
	pl_A->aHubp.size.raw     = hubp->att.size.raw;
	pl_A->aHubp.settings.raw = hubp->att.settings.raw;

	/* dpp */
	pl_A->aDpp.cur0_ctl.raw = dpp->att.cur0_ctl.raw;
}

/**
 * dc_send_update_cursor_info_to_dmu - Populate the DMCUB Cursor update info command
 *
 * @pCtx: [in] pipe context
 * @pipe_idx: [in] pipe index
 *
 * This function would store the cursor related information and pass it into
 * dmub
 */
void dc_send_update_cursor_info_to_dmu(
		struct pipe_ctx *pCtx, uint8_t pipe_idx)
{
	union dmub_rb_cmd cmd[2];
	union dmub_cmd_update_cursor_info_data *update_cursor_info_0 =
					&cmd[0].update_cursor_info.update_cursor_info_data;

	memset(cmd, 0, sizeof(cmd));

	if (!dc_dmub_should_update_cursor_data(pCtx))
		return;
	/*
	 * Since we use multi_cmd_pending for dmub command, the 2nd command is
	 * only assigned to store cursor attributes info.
	 * 1st command can view as 2 parts, 1st is for PSR/Replay data, the other
	 * is to store cursor position info.
	 *
	 * Command heaer type must be the same type if using  multi_cmd_pending.
	 * Besides, while process 2nd command in DMU, the sub type is useless.
	 * So it's meanless to pass the sub type header with different type.
	 */

	{
		/* Build Payload#0 Header */
		cmd[0].update_cursor_info.header.type = DMUB_CMD__UPDATE_CURSOR_INFO;
		cmd[0].update_cursor_info.header.payload_bytes =
				sizeof(cmd[0].update_cursor_info.update_cursor_info_data);
		cmd[0].update_cursor_info.header.multi_cmd_pending = 1; //To combine multi dmu cmd, 1st cmd

		/* Prepare Payload */
		dc_build_cursor_update_payload0(pCtx, pipe_idx, &update_cursor_info_0->payload0);

		dc_build_cursor_position_update_payload0(&update_cursor_info_0->payload0, pipe_idx,
				pCtx->plane_res.hubp, pCtx->plane_res.dpp);
		}
	{
		/* Build Payload#1 Header */
		cmd[1].update_cursor_info.header.type = DMUB_CMD__UPDATE_CURSOR_INFO;
		cmd[1].update_cursor_info.header.payload_bytes = sizeof(struct cursor_attributes_cfg);
		cmd[1].update_cursor_info.header.multi_cmd_pending = 0; //Indicate it's the last command.

		dc_build_cursor_attribute_update_payload1(
				&cmd[1].update_cursor_info.update_cursor_info_data.payload1.attribute_cfg,
				pipe_idx, pCtx->plane_res.hubp, pCtx->plane_res.dpp);

		/* Combine 2nd cmds update_curosr_info to DMU */
		dc_wake_and_execute_dmub_cmd_list(pCtx->stream->ctx, 2, cmd, DM_DMUB_WAIT_TYPE_WAIT);
	}
}

bool dc_dmub_check_min_version(struct dmub_srv *srv)
{
	if (!srv->hw_funcs.is_psrsu_supported)
		return true;
	return srv->hw_funcs.is_psrsu_supported(srv);
}

void dc_dmub_srv_enable_dpia_trace(const struct dc *dc)
{
	struct dc_dmub_srv *dc_dmub_srv = dc->ctx->dmub_srv;

	if (!dc_dmub_srv || !dc_dmub_srv->dmub) {
		DC_LOG_ERROR("%s: invalid parameters.", __func__);
		return;
	}

	if (!dc_wake_and_execute_gpint(dc->ctx, DMUB_GPINT__SET_TRACE_BUFFER_MASK_WORD1,
				       0x0010, NULL, DM_DMUB_WAIT_TYPE_WAIT)) {
		DC_LOG_ERROR("timeout updating trace buffer mask word\n");
		return;
	}

	if (!dc_wake_and_execute_gpint(dc->ctx, DMUB_GPINT__UPDATE_TRACE_BUFFER_MASK,
				       0x0000, NULL, DM_DMUB_WAIT_TYPE_WAIT)) {
		DC_LOG_ERROR("timeout updating trace buffer mask word\n");
		return;
	}

	DC_LOG_DEBUG("Enabled DPIA trace\n");
}

void dc_dmub_srv_subvp_save_surf_addr(const struct dc_dmub_srv *dc_dmub_srv, const struct dc_plane_address *addr, uint8_t subvp_index)
{
	dmub_srv_subvp_save_surf_addr(dc_dmub_srv->dmub, addr, subvp_index);
}

bool dc_dmub_srv_is_hw_pwr_up(struct dc_dmub_srv *dc_dmub_srv, bool wait)
{
	struct dc_context *dc_ctx;
	enum dmub_status status;

	if (!dc_dmub_srv || !dc_dmub_srv->dmub)
		return true;

	if (dc_dmub_srv->ctx->dc->debug.dmcub_emulation)
		return true;

	dc_ctx = dc_dmub_srv->ctx;

	if (wait) {
		if (dc_dmub_srv->ctx->dc->debug.disable_timeout) {
			do {
				status = dmub_srv_wait_for_hw_pwr_up(dc_dmub_srv->dmub, 500000);
			} while (status != DMUB_STATUS_OK);
		} else {
			status = dmub_srv_wait_for_hw_pwr_up(dc_dmub_srv->dmub, 500000);
			if (status != DMUB_STATUS_OK) {
				DC_ERROR("Error querying DMUB hw power up status: error=%d\n", status);
				return false;
			}
		}
	} else
		return dmub_srv_is_hw_pwr_up(dc_dmub_srv->dmub);

	return true;
}

static int count_active_streams(const struct dc *dc)
{
	int i, count = 0;

	for (i = 0; i < dc->current_state->stream_count; ++i) {
		struct dc_stream_state *stream = dc->current_state->streams[i];

		if (stream && !stream->dpms_off)
			count += 1;
	}

	return count;
}

static void dc_dmub_srv_notify_idle(const struct dc *dc, bool allow_idle)
{
	volatile const struct dmub_shared_state_ips_fw *ips_fw;
	struct dc_dmub_srv *dc_dmub_srv;
	union dmub_rb_cmd cmd = {0};

	if (dc->debug.dmcub_emulation)
		return;

	if (!dc->ctx->dmub_srv || !dc->ctx->dmub_srv->dmub)
		return;

	dc_dmub_srv = dc->ctx->dmub_srv;
	ips_fw = &dc_dmub_srv->dmub->shared_state[DMUB_SHARED_SHARE_FEATURE__IPS_FW].data.ips_fw;

	memset(&cmd, 0, sizeof(cmd));
	cmd.idle_opt_notify_idle.header.type = DMUB_CMD__IDLE_OPT;
	cmd.idle_opt_notify_idle.header.sub_type = DMUB_CMD__IDLE_OPT_DCN_NOTIFY_IDLE;
	cmd.idle_opt_notify_idle.header.payload_bytes =
		sizeof(cmd.idle_opt_notify_idle) -
		sizeof(cmd.idle_opt_notify_idle.header);

	cmd.idle_opt_notify_idle.cntl_data.driver_idle = allow_idle;

	if (allow_idle) {
		volatile struct dmub_shared_state_ips_driver *ips_driver =
			&dc_dmub_srv->dmub->shared_state[DMUB_SHARED_SHARE_FEATURE__IPS_DRIVER].data.ips_driver;
		union dmub_shared_state_ips_driver_signals new_signals;

		DC_LOG_IPS(
			"%s wait idle (ips1_commit=%d ips2_commit=%d)",
			__func__,
			ips_fw->signals.bits.ips1_commit,
			ips_fw->signals.bits.ips2_commit);

		dc_dmub_srv_wait_idle(dc->ctx->dmub_srv);

		memset(&new_signals, 0, sizeof(new_signals));

		if (dc->config.disable_ips == DMUB_IPS_ENABLE ||
		    dc->config.disable_ips == DMUB_IPS_DISABLE_DYNAMIC) {
			new_signals.bits.allow_pg = 1;
			new_signals.bits.allow_ips1 = 1;
			new_signals.bits.allow_ips2 = 1;
			new_signals.bits.allow_z10 = 1;
		} else if (dc->config.disable_ips == DMUB_IPS_DISABLE_IPS1) {
			new_signals.bits.allow_ips1 = 1;
		} else if (dc->config.disable_ips == DMUB_IPS_DISABLE_IPS2) {
			new_signals.bits.allow_pg = 1;
			new_signals.bits.allow_ips1 = 1;
		} else if (dc->config.disable_ips == DMUB_IPS_DISABLE_IPS2_Z10) {
			new_signals.bits.allow_pg = 1;
			new_signals.bits.allow_ips1 = 1;
			new_signals.bits.allow_ips2 = 1;
		} else if (dc->config.disable_ips == DMUB_IPS_RCG_IN_ACTIVE_IPS2_IN_OFF) {
			/* TODO: Move this logic out to hwseq */
			if (count_active_streams(dc) == 0) {
				/* IPS2 - Display off */
				new_signals.bits.allow_pg = 1;
				new_signals.bits.allow_ips1 = 1;
				new_signals.bits.allow_ips2 = 1;
				new_signals.bits.allow_z10 = 1;
			} else {
				/* RCG only */
				new_signals.bits.allow_pg = 0;
				new_signals.bits.allow_ips1 = 1;
				new_signals.bits.allow_ips2 = 0;
				new_signals.bits.allow_z10 = 0;
			}
		}

		ips_driver->signals = new_signals;
	}

	DC_LOG_IPS(
		"%s send allow_idle=%d (ips1_commit=%d ips2_commit=%d)",
		__func__,
		allow_idle,
		ips_fw->signals.bits.ips1_commit,
		ips_fw->signals.bits.ips2_commit);

	/* NOTE: This does not use the "wake" interface since this is part of the wake path. */
	/* We also do not perform a wait since DMCUB could enter idle after the notification. */
	dm_execute_dmub_cmd(dc->ctx, &cmd, allow_idle ? DM_DMUB_WAIT_TYPE_NO_WAIT : DM_DMUB_WAIT_TYPE_WAIT);

	/* Register access should stop at this point. */
	if (allow_idle)
		dc_dmub_srv->needs_idle_wake = true;
}

static void dc_dmub_srv_exit_low_power_state(const struct dc *dc)
{
	struct dc_dmub_srv *dc_dmub_srv;
	uint32_t rcg_exit_count = 0, ips1_exit_count = 0, ips2_exit_count = 0;

	if (dc->debug.dmcub_emulation)
		return;

	if (!dc->ctx->dmub_srv || !dc->ctx->dmub_srv->dmub)
		return;

	dc_dmub_srv = dc->ctx->dmub_srv;

	if (dc->clk_mgr->funcs->exit_low_power_state) {
		volatile const struct dmub_shared_state_ips_fw *ips_fw =
			&dc_dmub_srv->dmub->shared_state[DMUB_SHARED_SHARE_FEATURE__IPS_FW].data.ips_fw;
		volatile struct dmub_shared_state_ips_driver *ips_driver =
			&dc_dmub_srv->dmub->shared_state[DMUB_SHARED_SHARE_FEATURE__IPS_DRIVER].data.ips_driver;
		union dmub_shared_state_ips_driver_signals prev_driver_signals = ips_driver->signals;

		rcg_exit_count = ips_fw->rcg_exit_count;
		ips1_exit_count = ips_fw->ips1_exit_count;
		ips2_exit_count = ips_fw->ips2_exit_count;

		ips_driver->signals.all = 0;

		DC_LOG_IPS(
			"%s (allow ips1=%d ips2=%d) (commit ips1=%d ips2=%d) (count rcg=%d ips1=%d ips2=%d)",
			__func__,
			ips_driver->signals.bits.allow_ips1,
			ips_driver->signals.bits.allow_ips2,
			ips_fw->signals.bits.ips1_commit,
			ips_fw->signals.bits.ips2_commit,
			ips_fw->rcg_entry_count,
			ips_fw->ips1_entry_count,
			ips_fw->ips2_entry_count);

		/* Note: register access has technically not resumed for DCN here, but we
		 * need to be message PMFW through our standard register interface.
		 */
		dc_dmub_srv->needs_idle_wake = false;

		if (prev_driver_signals.bits.allow_ips2 &&
		    (!dc->debug.optimize_ips_handshake ||
		     ips_fw->signals.bits.ips2_commit || !ips_fw->signals.bits.in_idle)) {
			DC_LOG_IPS(
				"wait IPS2 eval (ips1_commit=%d ips2_commit=%d)",
				ips_fw->signals.bits.ips1_commit,
				ips_fw->signals.bits.ips2_commit);

			if (!dc->debug.optimize_ips_handshake || !ips_fw->signals.bits.ips2_commit)
				udelay(dc->debug.ips2_eval_delay_us);

			if (ips_fw->signals.bits.ips2_commit) {
				DC_LOG_IPS(
					"exit IPS2 #1 (ips1_commit=%d ips2_commit=%d)",
					ips_fw->signals.bits.ips1_commit,
					ips_fw->signals.bits.ips2_commit);

				// Tell PMFW to exit low power state
				dc->clk_mgr->funcs->exit_low_power_state(dc->clk_mgr);

				DC_LOG_IPS(
					"wait IPS2 entry delay (ips1_commit=%d ips2_commit=%d)",
					ips_fw->signals.bits.ips1_commit,
					ips_fw->signals.bits.ips2_commit);

				// Wait for IPS2 entry upper bound
				udelay(dc->debug.ips2_entry_delay_us);

				DC_LOG_IPS(
					"exit IPS2 #2 (ips1_commit=%d ips2_commit=%d)",
					ips_fw->signals.bits.ips1_commit,
					ips_fw->signals.bits.ips2_commit);

				dc->clk_mgr->funcs->exit_low_power_state(dc->clk_mgr);

				DC_LOG_IPS(
					"wait IPS2 commit clear (ips1_commit=%d ips2_commit=%d)",
					ips_fw->signals.bits.ips1_commit,
					ips_fw->signals.bits.ips2_commit);

				while (ips_fw->signals.bits.ips2_commit)
					udelay(1);

				DC_LOG_IPS(
					"wait hw_pwr_up (ips1_commit=%d ips2_commit=%d)",
					ips_fw->signals.bits.ips1_commit,
					ips_fw->signals.bits.ips2_commit);

				if (!dc_dmub_srv_is_hw_pwr_up(dc->ctx->dmub_srv, true))
					ASSERT(0);

				DC_LOG_IPS(
					"resync inbox1 (ips1_commit=%d ips2_commit=%d)",
					ips_fw->signals.bits.ips1_commit,
					ips_fw->signals.bits.ips2_commit);

				dmub_srv_sync_inbox1(dc->ctx->dmub_srv->dmub);
			}
		}

		dc_dmub_srv_notify_idle(dc, false);
		if (prev_driver_signals.bits.allow_ips1) {
			DC_LOG_IPS(
				"wait for IPS1 commit clear (ips1_commit=%d ips2_commit=%d)",
				ips_fw->signals.bits.ips1_commit,
				ips_fw->signals.bits.ips2_commit);

			while (ips_fw->signals.bits.ips1_commit)
				udelay(1);

			DC_LOG_IPS(
				"wait for IPS1 commit clear done (ips1_commit=%d ips2_commit=%d)",
				ips_fw->signals.bits.ips1_commit,
				ips_fw->signals.bits.ips2_commit);
		}
	}

	if (!dc_dmub_srv_is_hw_pwr_up(dc->ctx->dmub_srv, true))
		ASSERT(0);

	DC_LOG_IPS("%s exit (count rcg=%d ips1=%d ips2=%d)",
		__func__,
		rcg_exit_count,
		ips1_exit_count,
		ips2_exit_count);
}

void dc_dmub_srv_set_power_state(struct dc_dmub_srv *dc_dmub_srv, enum dc_acpi_cm_power_state powerState)
{
	struct dmub_srv *dmub;

	if (!dc_dmub_srv)
		return;

	dmub = dc_dmub_srv->dmub;

	if (powerState == DC_ACPI_CM_POWER_STATE_D0)
		dmub_srv_set_power_state(dmub, DMUB_POWER_STATE_D0);
	else
		dmub_srv_set_power_state(dmub, DMUB_POWER_STATE_D3);
}

void dc_dmub_srv_apply_idle_power_optimizations(const struct dc *dc, bool allow_idle)
{
	struct dc_dmub_srv *dc_dmub_srv = dc->ctx->dmub_srv;

	if (!dc_dmub_srv || !dc_dmub_srv->dmub)
		return;

	if (dc_dmub_srv->idle_allowed == allow_idle)
		return;

	DC_LOG_IPS("%s state change: old=%d new=%d", __func__, dc_dmub_srv->idle_allowed, allow_idle);

	/*
	 * Entering a low power state requires a driver notification.
	 * Powering up the hardware requires notifying PMFW and DMCUB.
	 * Clearing the driver idle allow requires a DMCUB command.
	 * DMCUB commands requires the DMCUB to be powered up and restored.
	 */

	if (!allow_idle) {
<<<<<<< HEAD
=======
		dc_dmub_srv->idle_exit_counter += 1;

>>>>>>> 2d002356
		dc_dmub_srv_exit_low_power_state(dc);
		/*
		 * Idle is considered fully exited only after the sequence above
		 * fully completes. If we have a race of two threads exiting
		 * at the same time then it's safe to perform the sequence
		 * twice as long as we're not re-entering.
		 *
		 * Infinite command submission is avoided by using the
		 * dm_execute_dmub_cmd submission instead of the "wake" helpers.
		 */
		dc_dmub_srv->idle_allowed = false;
<<<<<<< HEAD
=======

		dc_dmub_srv->idle_exit_counter -= 1;
		if (dc_dmub_srv->idle_exit_counter < 0) {
			ASSERT(0);
			dc_dmub_srv->idle_exit_counter = 0;
		}
>>>>>>> 2d002356
	} else {
		/* Consider idle as notified prior to the actual submission to
		 * prevent multiple entries. */
		dc_dmub_srv->idle_allowed = true;

		dc_dmub_srv_notify_idle(dc, allow_idle);
	}
}

bool dc_wake_and_execute_dmub_cmd(const struct dc_context *ctx, union dmub_rb_cmd *cmd,
				  enum dm_dmub_wait_type wait_type)
{
	return dc_wake_and_execute_dmub_cmd_list(ctx, 1, cmd, wait_type);
}

bool dc_wake_and_execute_dmub_cmd_list(const struct dc_context *ctx, unsigned int count,
				       union dmub_rb_cmd *cmd, enum dm_dmub_wait_type wait_type)
{
	struct dc_dmub_srv *dc_dmub_srv = ctx->dmub_srv;
	bool result = false, reallow_idle = false;

	if (!dc_dmub_srv || !dc_dmub_srv->dmub)
		return false;

	if (count == 0)
		return true;

	if (dc_dmub_srv->idle_allowed) {
		dc_dmub_srv_apply_idle_power_optimizations(ctx->dc, false);
		reallow_idle = true;
	}

	/*
	 * These may have different implementations in DM, so ensure
	 * that we guide it to the expected helper.
	 */
	if (count > 1)
		result = dm_execute_dmub_cmd_list(ctx, count, cmd, wait_type);
	else
		result = dm_execute_dmub_cmd(ctx, cmd, wait_type);

	if (result && reallow_idle && dc_dmub_srv->idle_exit_counter == 0 &&
	    !ctx->dc->debug.disable_dmub_reallow_idle)
		dc_dmub_srv_apply_idle_power_optimizations(ctx->dc, true);

	return result;
}

static bool dc_dmub_execute_gpint(const struct dc_context *ctx, enum dmub_gpint_command command_code,
				  uint16_t param, uint32_t *response, enum dm_dmub_wait_type wait_type)
{
	struct dc_dmub_srv *dc_dmub_srv = ctx->dmub_srv;
	const uint32_t wait_us = wait_type == DM_DMUB_WAIT_TYPE_NO_WAIT ? 0 : 30;
	enum dmub_status status;

	if (response)
		*response = 0;

	if (!dc_dmub_srv || !dc_dmub_srv->dmub)
		return false;

	status = dmub_srv_send_gpint_command(dc_dmub_srv->dmub, command_code, param, wait_us);
	if (status != DMUB_STATUS_OK) {
		if (status == DMUB_STATUS_TIMEOUT && wait_type == DM_DMUB_WAIT_TYPE_NO_WAIT)
			return true;

		return false;
	}

	if (response && wait_type == DM_DMUB_WAIT_TYPE_WAIT_WITH_REPLY)
		dmub_srv_get_gpint_response(dc_dmub_srv->dmub, response);

	return true;
}

bool dc_wake_and_execute_gpint(const struct dc_context *ctx, enum dmub_gpint_command command_code,
			       uint16_t param, uint32_t *response, enum dm_dmub_wait_type wait_type)
{
	struct dc_dmub_srv *dc_dmub_srv = ctx->dmub_srv;
	bool result = false, reallow_idle = false;

	if (!dc_dmub_srv || !dc_dmub_srv->dmub)
		return false;

	if (dc_dmub_srv->idle_allowed) {
		dc_dmub_srv_apply_idle_power_optimizations(ctx->dc, false);
		reallow_idle = true;
	}

	result = dc_dmub_execute_gpint(ctx, command_code, param, response, wait_type);

	if (result && reallow_idle && dc_dmub_srv->idle_exit_counter == 0 &&
	    !ctx->dc->debug.disable_dmub_reallow_idle)
		dc_dmub_srv_apply_idle_power_optimizations(ctx->dc, true);

	return result;
}
<|MERGE_RESOLUTION|>--- conflicted
+++ resolved
@@ -1478,11 +1478,8 @@
 	 */
 
 	if (!allow_idle) {
-<<<<<<< HEAD
-=======
 		dc_dmub_srv->idle_exit_counter += 1;
 
->>>>>>> 2d002356
 		dc_dmub_srv_exit_low_power_state(dc);
 		/*
 		 * Idle is considered fully exited only after the sequence above
@@ -1494,15 +1491,12 @@
 		 * dm_execute_dmub_cmd submission instead of the "wake" helpers.
 		 */
 		dc_dmub_srv->idle_allowed = false;
-<<<<<<< HEAD
-=======
 
 		dc_dmub_srv->idle_exit_counter -= 1;
 		if (dc_dmub_srv->idle_exit_counter < 0) {
 			ASSERT(0);
 			dc_dmub_srv->idle_exit_counter = 0;
 		}
->>>>>>> 2d002356
 	} else {
 		/* Consider idle as notified prior to the actual submission to
 		 * prevent multiple entries. */
