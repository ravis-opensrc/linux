/*
 * Copyright 2012-17 Advanced Micro Devices, Inc.
 *
 * Permission is hereby granted, free of charge, to any person obtaining a
 * copy of this software and associated documentation files (the "Software"),
 * to deal in the Software without restriction, including without limitation
 * the rights to use, copy, modify, merge, publish, distribute, sublicense,
 * and/or sell copies of the Software, and to permit persons to whom the
 * Software is furnished to do so, subject to the following conditions:
 *
 * The above copyright notice and this permission notice shall be included in
 * all copies or substantial portions of the Software.
 *
 * THE SOFTWARE IS PROVIDED "AS IS", WITHOUT WARRANTY OF ANY KIND, EXPRESS OR
 * IMPLIED, INCLUDING BUT NOT LIMITED TO THE WARRANTIES OF MERCHANTABILITY,
 * FITNESS FOR A PARTICULAR PURPOSE AND NONINFRINGEMENT.  IN NO EVENT SHALL
 * THE COPYRIGHT HOLDER(S) OR AUTHOR(S) BE LIABLE FOR ANY CLAIM, DAMAGES OR
 * OTHER LIABILITY, WHETHER IN AN ACTION OF CONTRACT, TORT OR OTHERWISE,
 * ARISING FROM, OUT OF OR IN CONNECTION WITH THE SOFTWARE OR THE USE OR
 * OTHER DEALINGS IN THE SOFTWARE.
 *
 * Authors: AMD
 *
 */
<<<<<<< HEAD
#include <drm/drm_dsc.h>
=======
#include <drm/display/drm_dsc_helper.h>
>>>>>>> d60c95ef
#include "dscc_types.h"
#include "rc_calc.h"

static void copy_pps_fields(struct drm_dsc_config *to, const struct drm_dsc_config *from)
{
	to->line_buf_depth           = from->line_buf_depth;
	to->bits_per_component       = from->bits_per_component;
	to->convert_rgb              = from->convert_rgb;
	to->slice_width              = from->slice_width;
	to->slice_height             = from->slice_height;
	to->simple_422               = from->simple_422;
	to->native_422               = from->native_422;
	to->native_420               = from->native_420;
	to->pic_width                = from->pic_width;
	to->pic_height               = from->pic_height;
	to->rc_tgt_offset_high       = from->rc_tgt_offset_high;
	to->rc_tgt_offset_low        = from->rc_tgt_offset_low;
	to->bits_per_pixel           = from->bits_per_pixel;
	to->rc_edge_factor           = from->rc_edge_factor;
	to->rc_quant_incr_limit1     = from->rc_quant_incr_limit1;
	to->rc_quant_incr_limit0     = from->rc_quant_incr_limit0;
	to->initial_xmit_delay       = from->initial_xmit_delay;
	to->initial_dec_delay        = from->initial_dec_delay;
	to->block_pred_enable        = from->block_pred_enable;
	to->first_line_bpg_offset    = from->first_line_bpg_offset;
	to->second_line_bpg_offset   = from->second_line_bpg_offset;
	to->initial_offset           = from->initial_offset;
	memcpy(&to->rc_buf_thresh, &from->rc_buf_thresh, sizeof(from->rc_buf_thresh));
	memcpy(&to->rc_range_params, &from->rc_range_params, sizeof(from->rc_range_params));
	to->rc_model_size            = from->rc_model_size;
	to->flatness_min_qp          = from->flatness_min_qp;
	to->flatness_max_qp          = from->flatness_max_qp;
	to->initial_scale_value      = from->initial_scale_value;
	to->scale_decrement_interval = from->scale_decrement_interval;
	to->scale_increment_interval = from->scale_increment_interval;
	to->nfl_bpg_offset           = from->nfl_bpg_offset;
	to->nsl_bpg_offset           = from->nsl_bpg_offset;
	to->slice_bpg_offset         = from->slice_bpg_offset;
	to->final_offset             = from->final_offset;
	to->vbr_enable               = from->vbr_enable;
	to->slice_chunk_size         = from->slice_chunk_size;
	to->second_line_offset_adj   = from->second_line_offset_adj;
	to->dsc_version_minor        = from->dsc_version_minor;
}

static void copy_rc_to_cfg(struct drm_dsc_config *dsc_cfg, const struct rc_params *rc)
{
	int i;

	dsc_cfg->rc_quant_incr_limit0   = rc->rc_quant_incr_limit0;
	dsc_cfg->rc_quant_incr_limit1   = rc->rc_quant_incr_limit1;
	dsc_cfg->initial_offset         = rc->initial_fullness_offset;
	dsc_cfg->initial_xmit_delay     = rc->initial_xmit_delay;
	dsc_cfg->first_line_bpg_offset  = rc->first_line_bpg_offset;
	dsc_cfg->second_line_bpg_offset = rc->second_line_bpg_offset;
	dsc_cfg->flatness_min_qp        = rc->flatness_min_qp;
	dsc_cfg->flatness_max_qp        = rc->flatness_max_qp;
	for (i = 0; i < QP_SET_SIZE; ++i) {
		dsc_cfg->rc_range_params[i].range_min_qp     = rc->qp_min[i];
		dsc_cfg->rc_range_params[i].range_max_qp     = rc->qp_max[i];
		/* Truncate 8-bit signed value to 6-bit signed value */
		dsc_cfg->rc_range_params[i].range_bpg_offset = 0x3f & rc->ofs[i];
	}
	dsc_cfg->rc_model_size    = rc->rc_model_size;
	dsc_cfg->rc_edge_factor   = rc->rc_edge_factor;
	dsc_cfg->rc_tgt_offset_high = rc->rc_tgt_offset_hi;
	dsc_cfg->rc_tgt_offset_low = rc->rc_tgt_offset_lo;

	for (i = 0; i < QP_SET_SIZE - 1; ++i)
		dsc_cfg->rc_buf_thresh[i] = rc->rc_buf_thresh[i];
}

int dscc_compute_dsc_parameters(const struct drm_dsc_config *pps, struct dsc_parameters *dsc_params)
{
	int              ret;
	struct rc_params rc;
	struct drm_dsc_config   dsc_cfg;
	unsigned long long tmp;

	calc_rc_params(&rc, pps);
	dsc_params->pps = *pps;
	dsc_params->pps.initial_scale_value = 8 * rc.rc_model_size / (rc.rc_model_size - rc.initial_fullness_offset);

	copy_pps_fields(&dsc_cfg, &dsc_params->pps);
	copy_rc_to_cfg(&dsc_cfg, &rc);

	dsc_cfg.mux_word_size = dsc_params->pps.bits_per_component <= 10 ? 48 : 64;

	ret = drm_dsc_compute_rc_parameters(&dsc_cfg);
	tmp = (unsigned long long)dsc_cfg.slice_chunk_size * 0x10000000 + (dsc_cfg.slice_width - 1);
	do_div(tmp, (uint32_t)dsc_cfg.slice_width);  //ROUND-UP
	dsc_params->bytes_per_pixel = (uint32_t)tmp;

	copy_pps_fields(&dsc_params->pps, &dsc_cfg);
	dsc_params->rc_buffer_model_size = dsc_cfg.rc_bits;
	return ret;
}
<|MERGE_RESOLUTION|>--- conflicted
+++ resolved
@@ -22,11 +22,7 @@
  * Authors: AMD
  *
  */
-<<<<<<< HEAD
-#include <drm/drm_dsc.h>
-=======
 #include <drm/display/drm_dsc_helper.h>
->>>>>>> d60c95ef
 #include "dscc_types.h"
 #include "rc_calc.h"
 
