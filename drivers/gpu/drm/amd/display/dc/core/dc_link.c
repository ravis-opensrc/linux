--- conflicted
+++ resolved
@@ -23,4957 +23,5 @@
  *
  */
 
-<<<<<<< HEAD
-#include <linux/slab.h>
-
-#include "dm_services.h"
-#include "atomfirmware.h"
-#include "dm_helpers.h"
-#include "dc.h"
-#include "grph_object_id.h"
-#include "gpio_service_interface.h"
-#include "core_status.h"
-#include "dc_link_dp.h"
-#include "dc_link_dpia.h"
-#include "dc_link_ddc.h"
-#include "link_hwss.h"
-#include "opp.h"
-
-#include "link_encoder.h"
-#include "hw_sequencer.h"
-#include "resource.h"
-#include "abm.h"
-#include "fixed31_32.h"
-#include "dpcd_defs.h"
-#include "dmcu.h"
-#include "hw/clk_mgr.h"
-#include "dce/dmub_psr.h"
-#include "dmub/dmub_srv.h"
-#include "inc/hw/panel_cntl.h"
-#include "inc/link_enc_cfg.h"
-#include "inc/link_dpcd.h"
-#include "link/link_dp_trace.h"
-
-#include "dc/dcn30/dcn30_vpg.h"
-
-#define DC_LOGGER_INIT(logger)
-
-#define LINK_INFO(...) \
-	DC_LOG_HW_HOTPLUG(  \
-		__VA_ARGS__)
-
-#define RETIMER_REDRIVER_INFO(...) \
-	DC_LOG_RETIMER_REDRIVER(  \
-		__VA_ARGS__)
-
-/*******************************************************************************
- * Private functions
- ******************************************************************************/
-static void dc_link_destruct(struct dc_link *link)
-{
-	int i;
-
-	if (link->hpd_gpio) {
-		dal_gpio_destroy_irq(&link->hpd_gpio);
-		link->hpd_gpio = NULL;
-	}
-
-	if (link->ddc)
-		dal_ddc_service_destroy(&link->ddc);
-
-	if (link->panel_cntl)
-		link->panel_cntl->funcs->destroy(&link->panel_cntl);
-
-	if (link->link_enc) {
-		/* Update link encoder resource tracking variables. These are used for
-		 * the dynamic assignment of link encoders to streams. Virtual links
-		 * are not assigned encoder resources on creation.
-		 */
-		if (link->link_id.id != CONNECTOR_ID_VIRTUAL) {
-			link->dc->res_pool->link_encoders[link->eng_id - ENGINE_ID_DIGA] = NULL;
-			link->dc->res_pool->dig_link_enc_count--;
-		}
-		link->link_enc->funcs->destroy(&link->link_enc);
-	}
-
-	if (link->local_sink)
-		dc_sink_release(link->local_sink);
-
-	for (i = 0; i < link->sink_count; ++i)
-		dc_sink_release(link->remote_sinks[i]);
-}
-
-struct gpio *get_hpd_gpio(struct dc_bios *dcb,
-			  struct graphics_object_id link_id,
-			  struct gpio_service *gpio_service)
-{
-	enum bp_result bp_result;
-	struct graphics_object_hpd_info hpd_info;
-	struct gpio_pin_info pin_info;
-
-	if (dcb->funcs->get_hpd_info(dcb, link_id, &hpd_info) != BP_RESULT_OK)
-		return NULL;
-
-	bp_result = dcb->funcs->get_gpio_pin_info(dcb,
-		hpd_info.hpd_int_gpio_uid, &pin_info);
-
-	if (bp_result != BP_RESULT_OK) {
-		ASSERT(bp_result == BP_RESULT_NORECORD);
-		return NULL;
-	}
-
-	return dal_gpio_service_create_irq(gpio_service,
-					   pin_info.offset,
-					   pin_info.mask);
-}
-
-/*
- *  Function: program_hpd_filter
- *
- *  @brief
- *     Programs HPD filter on associated HPD line
- *
- *  @param [in] delay_on_connect_in_ms: Connect filter timeout
- *  @param [in] delay_on_disconnect_in_ms: Disconnect filter timeout
- *
- *  @return
- *     true on success, false otherwise
- */
-static bool program_hpd_filter(const struct dc_link *link)
-{
-	bool result = false;
-	struct gpio *hpd;
-	int delay_on_connect_in_ms = 0;
-	int delay_on_disconnect_in_ms = 0;
-
-	if (link->is_hpd_filter_disabled)
-		return false;
-	/* Verify feature is supported */
-	switch (link->connector_signal) {
-	case SIGNAL_TYPE_DVI_SINGLE_LINK:
-	case SIGNAL_TYPE_DVI_DUAL_LINK:
-	case SIGNAL_TYPE_HDMI_TYPE_A:
-		/* Program hpd filter */
-		delay_on_connect_in_ms = 500;
-		delay_on_disconnect_in_ms = 100;
-		break;
-	case SIGNAL_TYPE_DISPLAY_PORT:
-	case SIGNAL_TYPE_DISPLAY_PORT_MST:
-		/* Program hpd filter to allow DP signal to settle */
-		/* 500:	not able to detect MST <-> SST switch as HPD is low for
-		 * only 100ms on DELL U2413
-		 * 0: some passive dongle still show aux mode instead of i2c
-		 * 20-50: not enough to hide bouncing HPD with passive dongle.
-		 * also see intermittent i2c read issues.
-		 */
-		delay_on_connect_in_ms = 80;
-		delay_on_disconnect_in_ms = 0;
-		break;
-	case SIGNAL_TYPE_LVDS:
-	case SIGNAL_TYPE_EDP:
-	default:
-		/* Don't program hpd filter */
-		return false;
-	}
-
-	/* Obtain HPD handle */
-	hpd = get_hpd_gpio(link->ctx->dc_bios, link->link_id,
-			   link->ctx->gpio_service);
-
-	if (!hpd)
-		return result;
-
-	/* Setup HPD filtering */
-	if (dal_gpio_open(hpd, GPIO_MODE_INTERRUPT) == GPIO_RESULT_OK) {
-		struct gpio_hpd_config config;
-
-		config.delay_on_connect = delay_on_connect_in_ms;
-		config.delay_on_disconnect = delay_on_disconnect_in_ms;
-
-		dal_irq_setup_hpd_filter(hpd, &config);
-
-		dal_gpio_close(hpd);
-
-		result = true;
-	} else {
-		ASSERT_CRITICAL(false);
-	}
-
-	/* Release HPD handle */
-	dal_gpio_destroy_irq(&hpd);
-
-	return result;
-}
-
-bool dc_link_wait_for_t12(struct dc_link *link)
-{
-	if (link->connector_signal == SIGNAL_TYPE_EDP && link->dc->hwss.edp_wait_for_T12) {
-		link->dc->hwss.edp_wait_for_T12(link);
-
-		return true;
-	}
-
-	return false;
-}
-
-/**
- * dc_link_detect_sink() - Determine if there is a sink connected
- *
- * @link: pointer to the dc link
- * @type: Returned connection type
- * Does not detect downstream devices, such as MST sinks
- * or display connected through active dongles
- */
-bool dc_link_detect_sink(struct dc_link *link, enum dc_connection_type *type)
-{
-	uint32_t is_hpd_high = 0;
-	struct gpio *hpd_pin;
-
-	if (link->connector_signal == SIGNAL_TYPE_LVDS) {
-		*type = dc_connection_single;
-		return true;
-	}
-
-	if (link->connector_signal == SIGNAL_TYPE_EDP) {
-		/*in case it is not on*/
-		if (!link->dc->config.edp_no_power_sequencing)
-			link->dc->hwss.edp_power_control(link, true);
-		link->dc->hwss.edp_wait_for_hpd_ready(link, true);
-	}
-
-	/* Link may not have physical HPD pin. */
-	if (link->ep_type != DISPLAY_ENDPOINT_PHY) {
-		if (link->is_hpd_pending || !dc_link_dpia_query_hpd_status(link))
-			*type = dc_connection_none;
-		else
-			*type = dc_connection_single;
-
-		return true;
-	}
-
-	/* todo: may need to lock gpio access */
-	hpd_pin = get_hpd_gpio(link->ctx->dc_bios, link->link_id,
-			       link->ctx->gpio_service);
-	if (!hpd_pin)
-		goto hpd_gpio_failure;
-
-	dal_gpio_open(hpd_pin, GPIO_MODE_INTERRUPT);
-	dal_gpio_get_value(hpd_pin, &is_hpd_high);
-	dal_gpio_close(hpd_pin);
-	dal_gpio_destroy_irq(&hpd_pin);
-
-	if (is_hpd_high) {
-		*type = dc_connection_single;
-		/* TODO: need to do the actual detection */
-	} else {
-		*type = dc_connection_none;
-	}
-
-	return true;
-
-hpd_gpio_failure:
-	return false;
-}
-
-static enum ddc_transaction_type get_ddc_transaction_type(enum signal_type sink_signal)
-{
-	enum ddc_transaction_type transaction_type = DDC_TRANSACTION_TYPE_NONE;
-
-	switch (sink_signal) {
-	case SIGNAL_TYPE_DVI_SINGLE_LINK:
-	case SIGNAL_TYPE_DVI_DUAL_LINK:
-	case SIGNAL_TYPE_HDMI_TYPE_A:
-	case SIGNAL_TYPE_LVDS:
-	case SIGNAL_TYPE_RGB:
-		transaction_type = DDC_TRANSACTION_TYPE_I2C;
-		break;
-
-	case SIGNAL_TYPE_DISPLAY_PORT:
-	case SIGNAL_TYPE_EDP:
-		transaction_type = DDC_TRANSACTION_TYPE_I2C_OVER_AUX;
-		break;
-
-	case SIGNAL_TYPE_DISPLAY_PORT_MST:
-		/* MST does not use I2COverAux, but there is the
-		 * SPECIAL use case for "immediate dwnstrm device
-		 * access" (EPR#370830).
-		 */
-		transaction_type = DDC_TRANSACTION_TYPE_I2C_OVER_AUX;
-		break;
-
-	default:
-		break;
-	}
-
-	return transaction_type;
-}
-
-static enum signal_type get_basic_signal_type(struct graphics_object_id encoder,
-					      struct graphics_object_id downstream)
-{
-	if (downstream.type == OBJECT_TYPE_CONNECTOR) {
-		switch (downstream.id) {
-		case CONNECTOR_ID_SINGLE_LINK_DVII:
-			switch (encoder.id) {
-			case ENCODER_ID_INTERNAL_DAC1:
-			case ENCODER_ID_INTERNAL_KLDSCP_DAC1:
-			case ENCODER_ID_INTERNAL_DAC2:
-			case ENCODER_ID_INTERNAL_KLDSCP_DAC2:
-				return SIGNAL_TYPE_RGB;
-			default:
-				return SIGNAL_TYPE_DVI_SINGLE_LINK;
-			}
-		break;
-		case CONNECTOR_ID_DUAL_LINK_DVII:
-		{
-			switch (encoder.id) {
-			case ENCODER_ID_INTERNAL_DAC1:
-			case ENCODER_ID_INTERNAL_KLDSCP_DAC1:
-			case ENCODER_ID_INTERNAL_DAC2:
-			case ENCODER_ID_INTERNAL_KLDSCP_DAC2:
-				return SIGNAL_TYPE_RGB;
-			default:
-				return SIGNAL_TYPE_DVI_DUAL_LINK;
-			}
-		}
-		break;
-		case CONNECTOR_ID_SINGLE_LINK_DVID:
-			return SIGNAL_TYPE_DVI_SINGLE_LINK;
-		case CONNECTOR_ID_DUAL_LINK_DVID:
-			return SIGNAL_TYPE_DVI_DUAL_LINK;
-		case CONNECTOR_ID_VGA:
-			return SIGNAL_TYPE_RGB;
-		case CONNECTOR_ID_HDMI_TYPE_A:
-			return SIGNAL_TYPE_HDMI_TYPE_A;
-		case CONNECTOR_ID_LVDS:
-			return SIGNAL_TYPE_LVDS;
-		case CONNECTOR_ID_DISPLAY_PORT:
-		case CONNECTOR_ID_USBC:
-			return SIGNAL_TYPE_DISPLAY_PORT;
-		case CONNECTOR_ID_EDP:
-			return SIGNAL_TYPE_EDP;
-		default:
-			return SIGNAL_TYPE_NONE;
-		}
-	} else if (downstream.type == OBJECT_TYPE_ENCODER) {
-		switch (downstream.id) {
-		case ENCODER_ID_EXTERNAL_NUTMEG:
-		case ENCODER_ID_EXTERNAL_TRAVIS:
-			return SIGNAL_TYPE_DISPLAY_PORT;
-		default:
-			return SIGNAL_TYPE_NONE;
-		}
-	}
-
-	return SIGNAL_TYPE_NONE;
-}
-
-/*
- * dc_link_is_dp_sink_present() - Check if there is a native DP
- * or passive DP-HDMI dongle connected
- */
-bool dc_link_is_dp_sink_present(struct dc_link *link)
-{
-	enum gpio_result gpio_result;
-	uint32_t clock_pin = 0;
-	uint8_t retry = 0;
-	struct ddc *ddc;
-
-	enum connector_id connector_id =
-		dal_graphics_object_id_get_connector_id(link->link_id);
-
-	bool present =
-		((connector_id == CONNECTOR_ID_DISPLAY_PORT) ||
-		(connector_id == CONNECTOR_ID_EDP) ||
-		(connector_id == CONNECTOR_ID_USBC));
-
-	ddc = dal_ddc_service_get_ddc_pin(link->ddc);
-
-	if (!ddc) {
-		BREAK_TO_DEBUGGER();
-		return present;
-	}
-
-	/* Open GPIO and set it to I2C mode */
-	/* Note: this GpioMode_Input will be converted
-	 * to GpioConfigType_I2cAuxDualMode in GPIO component,
-	 * which indicates we need additional delay
-	 */
-
-	if (dal_ddc_open(ddc, GPIO_MODE_INPUT,
-			 GPIO_DDC_CONFIG_TYPE_MODE_I2C) != GPIO_RESULT_OK) {
-		dal_ddc_close(ddc);
-
-		return present;
-	}
-
-	/*
-	 * Read GPIO: DP sink is present if both clock and data pins are zero
-	 *
-	 * [W/A] plug-unplug DP cable, sometimes customer board has
-	 * one short pulse on clk_pin(1V, < 1ms). DP will be config to HDMI/DVI
-	 * then monitor can't br light up. Add retry 3 times
-	 * But in real passive dongle, it need additional 3ms to detect
-	 */
-	do {
-		gpio_result = dal_gpio_get_value(ddc->pin_clock, &clock_pin);
-		ASSERT(gpio_result == GPIO_RESULT_OK);
-		if (clock_pin)
-			udelay(1000);
-		else
-			break;
-	} while (retry++ < 3);
-
-	present = (gpio_result == GPIO_RESULT_OK) && !clock_pin;
-
-	dal_ddc_close(ddc);
-
-	return present;
-}
-
-/*
- * @brief
- * Detect output sink type
- */
-static enum signal_type link_detect_sink(struct dc_link *link,
-					 enum dc_detect_reason reason)
-{
-	enum signal_type result;
-	struct graphics_object_id enc_id;
-
-	if (link->is_dig_mapping_flexible)
-		enc_id = (struct graphics_object_id){.id = ENCODER_ID_UNKNOWN};
-	else
-		enc_id = link->link_enc->id;
-	result = get_basic_signal_type(enc_id, link->link_id);
-
-	/* Use basic signal type for link without physical connector. */
-	if (link->ep_type != DISPLAY_ENDPOINT_PHY)
-		return result;
-
-	/* Internal digital encoder will detect only dongles
-	 * that require digital signal
-	 */
-
-	/* Detection mechanism is different
-	 * for different native connectors.
-	 * LVDS connector supports only LVDS signal;
-	 * PCIE is a bus slot, the actual connector needs to be detected first;
-	 * eDP connector supports only eDP signal;
-	 * HDMI should check straps for audio
-	 */
-
-	/* PCIE detects the actual connector on add-on board */
-	if (link->link_id.id == CONNECTOR_ID_PCIE) {
-		/* ZAZTODO implement PCIE add-on card detection */
-	}
-
-	switch (link->link_id.id) {
-	case CONNECTOR_ID_HDMI_TYPE_A: {
-		/* check audio support:
-		 * if native HDMI is not supported, switch to DVI
-		 */
-		struct audio_support *aud_support =
-					&link->dc->res_pool->audio_support;
-
-		if (!aud_support->hdmi_audio_native)
-			if (link->link_id.id == CONNECTOR_ID_HDMI_TYPE_A)
-				result = SIGNAL_TYPE_DVI_SINGLE_LINK;
-	}
-	break;
-	case CONNECTOR_ID_DISPLAY_PORT:
-	case CONNECTOR_ID_USBC: {
-		/* DP HPD short pulse. Passive DP dongle will not
-		 * have short pulse
-		 */
-		if (reason != DETECT_REASON_HPDRX) {
-			/* Check whether DP signal detected: if not -
-			 * we assume signal is DVI; it could be corrected
-			 * to HDMI after dongle detection
-			 */
-			if (!dm_helpers_is_dp_sink_present(link))
-				result = SIGNAL_TYPE_DVI_SINGLE_LINK;
-		}
-	}
-	break;
-	default:
-	break;
-	}
-
-	return result;
-}
-
-static enum signal_type decide_signal_from_strap_and_dongle_type(enum display_dongle_type dongle_type,
-								 struct audio_support *audio_support)
-{
-	enum signal_type signal = SIGNAL_TYPE_NONE;
-
-	switch (dongle_type) {
-	case DISPLAY_DONGLE_DP_HDMI_DONGLE:
-		if (audio_support->hdmi_audio_on_dongle)
-			signal = SIGNAL_TYPE_HDMI_TYPE_A;
-		else
-			signal = SIGNAL_TYPE_DVI_SINGLE_LINK;
-		break;
-	case DISPLAY_DONGLE_DP_DVI_DONGLE:
-		signal = SIGNAL_TYPE_DVI_SINGLE_LINK;
-		break;
-	case DISPLAY_DONGLE_DP_HDMI_MISMATCHED_DONGLE:
-		if (audio_support->hdmi_audio_native)
-			signal =  SIGNAL_TYPE_HDMI_TYPE_A;
-		else
-			signal = SIGNAL_TYPE_DVI_SINGLE_LINK;
-		break;
-	default:
-		signal = SIGNAL_TYPE_NONE;
-		break;
-	}
-
-	return signal;
-}
-
-static enum signal_type dp_passive_dongle_detection(struct ddc_service *ddc,
-						    struct display_sink_capability *sink_cap,
-						    struct audio_support *audio_support)
-{
-	dal_ddc_service_i2c_query_dp_dual_mode_adaptor(ddc, sink_cap);
-
-	return decide_signal_from_strap_and_dongle_type(sink_cap->dongle_type,
-							audio_support);
-}
-
-static void link_disconnect_sink(struct dc_link *link)
-{
-	if (link->local_sink) {
-		dc_sink_release(link->local_sink);
-		link->local_sink = NULL;
-	}
-
-	link->dpcd_sink_count = 0;
-	//link->dpcd_caps.dpcd_rev.raw = 0;
-}
-
-static void link_disconnect_remap(struct dc_sink *prev_sink, struct dc_link *link)
-{
-	dc_sink_release(link->local_sink);
-	link->local_sink = prev_sink;
-}
-
-#if defined(CONFIG_DRM_AMD_DC_HDCP)
-bool dc_link_is_hdcp14(struct dc_link *link, enum signal_type signal)
-{
-	bool ret = false;
-
-	switch (signal)	{
-	case SIGNAL_TYPE_DISPLAY_PORT:
-	case SIGNAL_TYPE_DISPLAY_PORT_MST:
-		ret = link->hdcp_caps.bcaps.bits.HDCP_CAPABLE;
-		break;
-	case SIGNAL_TYPE_DVI_SINGLE_LINK:
-	case SIGNAL_TYPE_DVI_DUAL_LINK:
-	case SIGNAL_TYPE_HDMI_TYPE_A:
-	/* HDMI doesn't tell us its HDCP(1.4) capability, so assume to always be capable,
-	 * we can poll for bksv but some displays have an issue with this. Since its so rare
-	 * for a display to not be 1.4 capable, this assumtion is ok
-	 */
-		ret = true;
-		break;
-	default:
-		break;
-	}
-	return ret;
-}
-
-bool dc_link_is_hdcp22(struct dc_link *link, enum signal_type signal)
-{
-	bool ret = false;
-
-	switch (signal)	{
-	case SIGNAL_TYPE_DISPLAY_PORT:
-	case SIGNAL_TYPE_DISPLAY_PORT_MST:
-		ret = (link->hdcp_caps.bcaps.bits.HDCP_CAPABLE &&
-				link->hdcp_caps.rx_caps.fields.byte0.hdcp_capable &&
-				(link->hdcp_caps.rx_caps.fields.version == 0x2)) ? 1 : 0;
-		break;
-	case SIGNAL_TYPE_DVI_SINGLE_LINK:
-	case SIGNAL_TYPE_DVI_DUAL_LINK:
-	case SIGNAL_TYPE_HDMI_TYPE_A:
-		ret = (link->hdcp_caps.rx_caps.fields.version == 0x4) ? 1:0;
-		break;
-	default:
-		break;
-	}
-
-	return ret;
-}
-
-static void query_hdcp_capability(enum signal_type signal, struct dc_link *link)
-{
-	struct hdcp_protection_message msg22;
-	struct hdcp_protection_message msg14;
-
-	memset(&msg22, 0, sizeof(struct hdcp_protection_message));
-	memset(&msg14, 0, sizeof(struct hdcp_protection_message));
-	memset(link->hdcp_caps.rx_caps.raw, 0,
-		sizeof(link->hdcp_caps.rx_caps.raw));
-
-	if ((link->connector_signal == SIGNAL_TYPE_DISPLAY_PORT &&
-			link->ddc->transaction_type ==
-			DDC_TRANSACTION_TYPE_I2C_OVER_AUX) ||
-			link->connector_signal == SIGNAL_TYPE_EDP) {
-		msg22.data = link->hdcp_caps.rx_caps.raw;
-		msg22.length = sizeof(link->hdcp_caps.rx_caps.raw);
-		msg22.msg_id = HDCP_MESSAGE_ID_RX_CAPS;
-	} else {
-		msg22.data = &link->hdcp_caps.rx_caps.fields.version;
-		msg22.length = sizeof(link->hdcp_caps.rx_caps.fields.version);
-		msg22.msg_id = HDCP_MESSAGE_ID_HDCP2VERSION;
-	}
-	msg22.version = HDCP_VERSION_22;
-	msg22.link = HDCP_LINK_PRIMARY;
-	msg22.max_retries = 5;
-	dc_process_hdcp_msg(signal, link, &msg22);
-
-	if (signal == SIGNAL_TYPE_DISPLAY_PORT || signal == SIGNAL_TYPE_DISPLAY_PORT_MST) {
-		msg14.data = &link->hdcp_caps.bcaps.raw;
-		msg14.length = sizeof(link->hdcp_caps.bcaps.raw);
-		msg14.msg_id = HDCP_MESSAGE_ID_READ_BCAPS;
-		msg14.version = HDCP_VERSION_14;
-		msg14.link = HDCP_LINK_PRIMARY;
-		msg14.max_retries = 5;
-
-		dc_process_hdcp_msg(signal, link, &msg14);
-	}
-
-}
-#endif
-
-static void read_current_link_settings_on_detect(struct dc_link *link)
-{
-	union lane_count_set lane_count_set = {0};
-	uint8_t link_bw_set;
-	uint8_t link_rate_set;
-	uint32_t read_dpcd_retry_cnt = 10;
-	enum dc_status status = DC_ERROR_UNEXPECTED;
-	int i;
-	union max_down_spread max_down_spread = {0};
-
-	// Read DPCD 00101h to find out the number of lanes currently set
-	for (i = 0; i < read_dpcd_retry_cnt; i++) {
-		status = core_link_read_dpcd(link,
-					     DP_LANE_COUNT_SET,
-					     &lane_count_set.raw,
-					     sizeof(lane_count_set));
-		/* First DPCD read after VDD ON can fail if the particular board
-		 * does not have HPD pin wired correctly. So if DPCD read fails,
-		 * which it should never happen, retry a few times. Target worst
-		 * case scenario of 80 ms.
-		 */
-		if (status == DC_OK) {
-			link->cur_link_settings.lane_count =
-					lane_count_set.bits.LANE_COUNT_SET;
-			break;
-		}
-
-		msleep(8);
-	}
-
-	// Read DPCD 00100h to find if standard link rates are set
-	core_link_read_dpcd(link, DP_LINK_BW_SET,
-			    &link_bw_set, sizeof(link_bw_set));
-
-	if (link_bw_set == 0) {
-		if (link->connector_signal == SIGNAL_TYPE_EDP) {
-			/* If standard link rates are not being used,
-			 * Read DPCD 00115h to find the edp link rate set used
-			 */
-			core_link_read_dpcd(link, DP_LINK_RATE_SET,
-					    &link_rate_set, sizeof(link_rate_set));
-
-			// edp_supported_link_rates_count = 0 for DP
-			if (link_rate_set < link->dpcd_caps.edp_supported_link_rates_count) {
-				link->cur_link_settings.link_rate =
-					link->dpcd_caps.edp_supported_link_rates[link_rate_set];
-				link->cur_link_settings.link_rate_set = link_rate_set;
-				link->cur_link_settings.use_link_rate_set = true;
-			}
-		} else {
-			// Link Rate not found. Seamless boot may not work.
-			ASSERT(false);
-		}
-	} else {
-		link->cur_link_settings.link_rate = link_bw_set;
-		link->cur_link_settings.use_link_rate_set = false;
-	}
-	// Read DPCD 00003h to find the max down spread.
-	core_link_read_dpcd(link, DP_MAX_DOWNSPREAD,
-			    &max_down_spread.raw, sizeof(max_down_spread));
-	link->cur_link_settings.link_spread =
-		max_down_spread.bits.MAX_DOWN_SPREAD ?
-		LINK_SPREAD_05_DOWNSPREAD_30KHZ : LINK_SPREAD_DISABLED;
-}
-
-static bool detect_dp(struct dc_link *link,
-		      struct display_sink_capability *sink_caps,
-		      enum dc_detect_reason reason)
-{
-	struct audio_support *audio_support = &link->dc->res_pool->audio_support;
-
-	sink_caps->signal = link_detect_sink(link, reason);
-	sink_caps->transaction_type =
-		get_ddc_transaction_type(sink_caps->signal);
-
-	if (sink_caps->transaction_type == DDC_TRANSACTION_TYPE_I2C_OVER_AUX) {
-		sink_caps->signal = SIGNAL_TYPE_DISPLAY_PORT;
-		if (!detect_dp_sink_caps(link))
-			return false;
-
-		if (is_dp_branch_device(link))
-			/* DP SST branch */
-			link->type = dc_connection_sst_branch;
-	} else {
-		/* DP passive dongles */
-		sink_caps->signal = dp_passive_dongle_detection(link->ddc,
-								sink_caps,
-								audio_support);
-		link->dpcd_caps.dongle_type = sink_caps->dongle_type;
-		link->dpcd_caps.is_dongle_type_one = sink_caps->is_dongle_type_one;
-		link->dpcd_caps.dpcd_rev.raw = 0;
-	}
-
-	return true;
-}
-
-static bool is_same_edid(struct dc_edid *old_edid, struct dc_edid *new_edid)
-{
-	if (old_edid->length != new_edid->length)
-		return false;
-
-	if (new_edid->length == 0)
-		return false;
-
-	return (memcmp(old_edid->raw_edid,
-		       new_edid->raw_edid, new_edid->length) == 0);
-}
-
-static bool wait_for_entering_dp_alt_mode(struct dc_link *link)
-{
-	/**
-	 * something is terribly wrong if time out is > 200ms. (5Hz)
-	 * 500 microseconds * 400 tries us 200 ms
-	 **/
-	unsigned int sleep_time_in_microseconds = 500;
-	unsigned int tries_allowed = 400;
-	bool is_in_alt_mode;
-	unsigned long long enter_timestamp;
-	unsigned long long finish_timestamp;
-	unsigned long long time_taken_in_ns;
-	int tries_taken;
-
-	DC_LOGGER_INIT(link->ctx->logger);
-
-	if (!link->link_enc->funcs->is_in_alt_mode)
-		return true;
-
-	is_in_alt_mode = link->link_enc->funcs->is_in_alt_mode(link->link_enc);
-	DC_LOG_WARNING("DP Alt mode state on HPD: %d\n", is_in_alt_mode);
-
-	if (is_in_alt_mode)
-		return true;
-
-	enter_timestamp = dm_get_timestamp(link->ctx);
-
-	for (tries_taken = 0; tries_taken < tries_allowed; tries_taken++) {
-		udelay(sleep_time_in_microseconds);
-		/* ask the link if alt mode is enabled, if so return ok */
-		if (link->link_enc->funcs->is_in_alt_mode(link->link_enc)) {
-			finish_timestamp = dm_get_timestamp(link->ctx);
-			time_taken_in_ns =
-				dm_get_elapse_time_in_ns(link->ctx,
-							 finish_timestamp,
-							 enter_timestamp);
-			DC_LOG_WARNING("Alt mode entered finished after %llu ms\n",
-				       div_u64(time_taken_in_ns, 1000000));
-			return true;
-		}
-	}
-	finish_timestamp = dm_get_timestamp(link->ctx);
-	time_taken_in_ns = dm_get_elapse_time_in_ns(link->ctx, finish_timestamp,
-						    enter_timestamp);
-	DC_LOG_WARNING("Alt mode has timed out after %llu ms\n",
-		       div_u64(time_taken_in_ns, 1000000));
-	return false;
-}
-
-static void apply_dpia_mst_dsc_always_on_wa(struct dc_link *link)
-{
-	/* Apply work around for tunneled MST on certain USB4 docks. Always use DSC if dock
-	 * reports DSC support.
-	 */
-	if (link->ep_type == DISPLAY_ENDPOINT_USB4_DPIA &&
-			link->type == dc_connection_mst_branch &&
-			link->dpcd_caps.branch_dev_id == DP_BRANCH_DEVICE_ID_90CC24 &&
-			link->dpcd_caps.branch_hw_revision == DP_BRANCH_HW_REV_20 &&
-			link->dpcd_caps.dsc_caps.dsc_basic_caps.fields.dsc_support.DSC_SUPPORT &&
-			!link->dc->debug.dpia_debug.bits.disable_mst_dsc_work_around)
-		link->wa_flags.dpia_mst_dsc_always_on = true;
-}
-
-static void revert_dpia_mst_dsc_always_on_wa(struct dc_link *link)
-{
-	/* Disable work around which keeps DSC on for tunneled MST on certain USB4 docks. */
-	if (link->ep_type == DISPLAY_ENDPOINT_USB4_DPIA)
-		link->wa_flags.dpia_mst_dsc_always_on = false;
-}
-
-static bool discover_dp_mst_topology(struct dc_link *link, enum dc_detect_reason reason)
-{
-	DC_LOGGER_INIT(link->ctx->logger);
-
-	LINK_INFO("link=%d, mst branch is now Connected\n",
-		  link->link_index);
-
-	link->type = dc_connection_mst_branch;
-	apply_dpia_mst_dsc_always_on_wa(link);
-
-	dm_helpers_dp_update_branch_info(link->ctx, link);
-	if (dm_helpers_dp_mst_start_top_mgr(link->ctx,
-			link, (reason == DETECT_REASON_BOOT || reason == DETECT_REASON_RESUMEFROMS3S4))) {
-		link_disconnect_sink(link);
-	} else {
-		link->type = dc_connection_sst_branch;
-	}
-
-	return link->type == dc_connection_mst_branch;
-}
-
-bool reset_cur_dp_mst_topology(struct dc_link *link)
-{
-	DC_LOGGER_INIT(link->ctx->logger);
-
-	LINK_INFO("link=%d, mst branch is now Disconnected\n",
-		  link->link_index);
-
-	revert_dpia_mst_dsc_always_on_wa(link);
-	return dm_helpers_dp_mst_stop_top_mgr(link->ctx, link);
-}
-
-static bool should_prepare_phy_clocks_for_link_verification(const struct dc *dc,
-		enum dc_detect_reason reason)
-{
-	int i;
-	bool can_apply_seamless_boot = false;
-
-	for (i = 0; i < dc->current_state->stream_count; i++) {
-		if (dc->current_state->streams[i]->apply_seamless_boot_optimization) {
-			can_apply_seamless_boot = true;
-			break;
-		}
-	}
-
-	return !can_apply_seamless_boot && reason != DETECT_REASON_BOOT;
-}
-
-static void prepare_phy_clocks_for_destructive_link_verification(const struct dc *dc)
-{
-	dc_z10_restore(dc);
-	clk_mgr_exit_optimized_pwr_state(dc, dc->clk_mgr);
-}
-
-static void restore_phy_clocks_for_destructive_link_verification(const struct dc *dc)
-{
-	clk_mgr_optimize_pwr_state(dc, dc->clk_mgr);
-}
-
-static void set_all_streams_dpms_off_for_link(struct dc_link *link)
-{
-	int i;
-	struct pipe_ctx *pipe_ctx;
-	struct dc_stream_update stream_update;
-	bool dpms_off = true;
-	struct link_resource link_res = {0};
-
-	memset(&stream_update, 0, sizeof(stream_update));
-	stream_update.dpms_off = &dpms_off;
-
-	for (i = 0; i < MAX_PIPES; i++) {
-		pipe_ctx = &link->dc->current_state->res_ctx.pipe_ctx[i];
-		if (pipe_ctx && pipe_ctx->stream && !pipe_ctx->stream->dpms_off &&
-				pipe_ctx->stream->link == link && !pipe_ctx->prev_odm_pipe) {
-			stream_update.stream = pipe_ctx->stream;
-			dc_commit_updates_for_stream(link->ctx->dc, NULL, 0,
-					pipe_ctx->stream, &stream_update,
-					link->ctx->dc->current_state);
-		}
-	}
-
-	/* link can be also enabled by vbios. In this case it is not recorded
-	 * in pipe_ctx. Disable link phy here to make sure it is completely off
-	 */
-	dp_disable_link_phy(link, &link_res, link->connector_signal);
-}
-
-static void verify_link_capability_destructive(struct dc_link *link,
-		struct dc_sink *sink,
-		enum dc_detect_reason reason)
-{
-	bool should_prepare_phy_clocks =
-			should_prepare_phy_clocks_for_link_verification(link->dc, reason);
-
-	if (should_prepare_phy_clocks)
-		prepare_phy_clocks_for_destructive_link_verification(link->dc);
-
-	if (dc_is_dp_signal(link->local_sink->sink_signal)) {
-		struct dc_link_settings known_limit_link_setting =
-				dp_get_max_link_cap(link);
-		set_all_streams_dpms_off_for_link(link);
-		dp_verify_link_cap_with_retries(
-				link, &known_limit_link_setting,
-				LINK_TRAINING_MAX_VERIFY_RETRY);
-	} else {
-		ASSERT(0);
-	}
-
-	if (should_prepare_phy_clocks)
-		restore_phy_clocks_for_destructive_link_verification(link->dc);
-}
-
-static void verify_link_capability_non_destructive(struct dc_link *link)
-{
-	if (dc_is_dp_signal(link->local_sink->sink_signal)) {
-		if (dc_is_embedded_signal(link->local_sink->sink_signal) ||
-				link->ep_type == DISPLAY_ENDPOINT_USB4_DPIA)
-			/* TODO - should we check link encoder's max link caps here?
-			 * How do we know which link encoder to check from?
-			 */
-			link->verified_link_cap = link->reported_link_cap;
-		else
-			link->verified_link_cap = dp_get_max_link_cap(link);
-	}
-}
-
-static bool should_verify_link_capability_destructively(struct dc_link *link,
-		enum dc_detect_reason reason)
-{
-	bool destrictive = false;
-	struct dc_link_settings max_link_cap;
-	bool is_link_enc_unavailable = link->link_enc &&
-			link->dc->res_pool->funcs->link_encs_assign &&
-			!link_enc_cfg_is_link_enc_avail(
-					link->ctx->dc,
-					link->link_enc->preferred_engine,
-					link);
-
-	if (dc_is_dp_signal(link->local_sink->sink_signal)) {
-		max_link_cap = dp_get_max_link_cap(link);
-		destrictive = true;
-
-		if (link->dc->debug.skip_detection_link_training ||
-				dc_is_embedded_signal(link->local_sink->sink_signal) ||
-				link->ep_type == DISPLAY_ENDPOINT_USB4_DPIA) {
-			destrictive = false;
-		} else if (dp_get_link_encoding_format(&max_link_cap) ==
-				DP_8b_10b_ENCODING) {
-			if (link->dpcd_caps.is_mst_capable ||
-					is_link_enc_unavailable) {
-				destrictive = false;
-			}
-		}
-	}
-
-	return destrictive;
-}
-
-static void verify_link_capability(struct dc_link *link, struct dc_sink *sink,
-		enum dc_detect_reason reason)
-{
-	if (should_verify_link_capability_destructively(link, reason))
-		verify_link_capability_destructive(link, sink, reason);
-	else
-		verify_link_capability_non_destructive(link);
-}
-
-
-/**
- * detect_link_and_local_sink() - Detect if a sink is attached to a given link
- *
- * link->local_sink is created or destroyed as needed.
- *
- * This does not create remote sinks.
- */
-static bool detect_link_and_local_sink(struct dc_link *link,
-				  enum dc_detect_reason reason)
-{
-	struct dc_sink_init_data sink_init_data = { 0 };
-	struct display_sink_capability sink_caps = { 0 };
-	uint32_t i;
-	bool converter_disable_audio = false;
-	struct audio_support *aud_support = &link->dc->res_pool->audio_support;
-	bool same_edid = false;
-	enum dc_edid_status edid_status;
-	struct dc_context *dc_ctx = link->ctx;
-	struct dc *dc = dc_ctx->dc;
-	struct dc_sink *sink = NULL;
-	struct dc_sink *prev_sink = NULL;
-	struct dpcd_caps prev_dpcd_caps;
-	enum dc_connection_type new_connection_type = dc_connection_none;
-	enum dc_connection_type pre_connection_type = link->type;
-	const uint32_t post_oui_delay = 30; // 30ms
-
-	DC_LOGGER_INIT(link->ctx->logger);
-
-	if (dc_is_virtual_signal(link->connector_signal))
-		return false;
-
-	if (((link->connector_signal == SIGNAL_TYPE_LVDS ||
-		link->connector_signal == SIGNAL_TYPE_EDP) &&
-		(!link->dc->config.allow_edp_hotplug_detection)) &&
-		link->local_sink) {
-		// need to re-write OUI and brightness in resume case
-		if (link->connector_signal == SIGNAL_TYPE_EDP &&
-			(link->dpcd_sink_ext_caps.bits.oled == 1)) {
-			dpcd_set_source_specific_data(link);
-			msleep(post_oui_delay);
-			dc_link_set_default_brightness_aux(link);
-			//TODO: use cached
-		}
-
-		return true;
-	}
-
-	if (!dc_link_detect_sink(link, &new_connection_type)) {
-		BREAK_TO_DEBUGGER();
-		return false;
-	}
-
-	prev_sink = link->local_sink;
-	if (prev_sink) {
-		dc_sink_retain(prev_sink);
-		memcpy(&prev_dpcd_caps, &link->dpcd_caps, sizeof(struct dpcd_caps));
-	}
-
-	link_disconnect_sink(link);
-	if (new_connection_type != dc_connection_none) {
-		link->type = new_connection_type;
-		link->link_state_valid = false;
-
-		/* From Disconnected-to-Connected. */
-		switch (link->connector_signal) {
-		case SIGNAL_TYPE_HDMI_TYPE_A: {
-			sink_caps.transaction_type = DDC_TRANSACTION_TYPE_I2C;
-			if (aud_support->hdmi_audio_native)
-				sink_caps.signal = SIGNAL_TYPE_HDMI_TYPE_A;
-			else
-				sink_caps.signal = SIGNAL_TYPE_DVI_SINGLE_LINK;
-			break;
-		}
-
-		case SIGNAL_TYPE_DVI_SINGLE_LINK: {
-			sink_caps.transaction_type = DDC_TRANSACTION_TYPE_I2C;
-			sink_caps.signal = SIGNAL_TYPE_DVI_SINGLE_LINK;
-			break;
-		}
-
-		case SIGNAL_TYPE_DVI_DUAL_LINK: {
-			sink_caps.transaction_type = DDC_TRANSACTION_TYPE_I2C;
-			sink_caps.signal = SIGNAL_TYPE_DVI_DUAL_LINK;
-			break;
-		}
-
-		case SIGNAL_TYPE_LVDS: {
-			sink_caps.transaction_type = DDC_TRANSACTION_TYPE_I2C;
-			sink_caps.signal = SIGNAL_TYPE_LVDS;
-			break;
-		}
-
-		case SIGNAL_TYPE_EDP: {
-			read_current_link_settings_on_detect(link);
-
-			detect_edp_sink_caps(link);
-			read_current_link_settings_on_detect(link);
-
-			/* Disable power sequence on MIPI panel + converter
-			 */
-			if (dc->config.enable_mipi_converter_optimization &&
-				dc_ctx->dce_version == DCN_VERSION_3_01 &&
-				link->dpcd_caps.sink_dev_id == DP_BRANCH_DEVICE_ID_0022B9 &&
-				memcmp(&link->dpcd_caps.branch_dev_name, DP_SINK_BRANCH_DEV_NAME_7580,
-					sizeof(link->dpcd_caps.branch_dev_name)) == 0) {
-				dc->config.edp_no_power_sequencing = true;
-
-				if (!link->dpcd_caps.set_power_state_capable_edp)
-					link->wa_flags.dp_keep_receiver_powered = true;
-			}
-
-			sink_caps.transaction_type = DDC_TRANSACTION_TYPE_I2C_OVER_AUX;
-			sink_caps.signal = SIGNAL_TYPE_EDP;
-			break;
-		}
-
-		case SIGNAL_TYPE_DISPLAY_PORT: {
-			/* wa HPD high coming too early*/
-			if (link->ep_type == DISPLAY_ENDPOINT_PHY &&
-			    link->link_enc->features.flags.bits.DP_IS_USB_C == 1) {
-				/* if alt mode times out, return false */
-				if (!wait_for_entering_dp_alt_mode(link))
-					return false;
-			}
-
-			if (!detect_dp(link, &sink_caps, reason)) {
-				link->type = pre_connection_type;
-
-				if (prev_sink)
-					dc_sink_release(prev_sink);
-				return false;
-			}
-
-			/* Active SST downstream branch device unplug*/
-			if (link->type == dc_connection_sst_branch &&
-			    link->dpcd_caps.sink_count.bits.SINK_COUNT == 0) {
-				if (prev_sink)
-					/* Downstream unplug */
-					dc_sink_release(prev_sink);
-				return true;
-			}
-
-			/* disable audio for non DP to HDMI active sst converter */
-			if (link->type == dc_connection_sst_branch &&
-					is_dp_active_dongle(link) &&
-					(link->dpcd_caps.dongle_type !=
-							DISPLAY_DONGLE_DP_HDMI_CONVERTER))
-				converter_disable_audio = true;
-			break;
-		}
-
-		default:
-			DC_ERROR("Invalid connector type! signal:%d\n",
-				 link->connector_signal);
-			if (prev_sink)
-				dc_sink_release(prev_sink);
-			return false;
-		} /* switch() */
-
-		if (link->dpcd_caps.sink_count.bits.SINK_COUNT)
-			link->dpcd_sink_count =
-				link->dpcd_caps.sink_count.bits.SINK_COUNT;
-		else
-			link->dpcd_sink_count = 1;
-
-		dal_ddc_service_set_transaction_type(link->ddc,
-						     sink_caps.transaction_type);
-
-		link->aux_mode =
-			dal_ddc_service_is_in_aux_transaction_mode(link->ddc);
-
-		sink_init_data.link = link;
-		sink_init_data.sink_signal = sink_caps.signal;
-
-		sink = dc_sink_create(&sink_init_data);
-		if (!sink) {
-			DC_ERROR("Failed to create sink!\n");
-			if (prev_sink)
-				dc_sink_release(prev_sink);
-			return false;
-		}
-
-		sink->link->dongle_max_pix_clk = sink_caps.max_hdmi_pixel_clock;
-		sink->converter_disable_audio = converter_disable_audio;
-
-		/* dc_sink_create returns a new reference */
-		link->local_sink = sink;
-
-		edid_status = dm_helpers_read_local_edid(link->ctx,
-							 link, sink);
-
-		switch (edid_status) {
-		case EDID_BAD_CHECKSUM:
-			DC_LOG_ERROR("EDID checksum invalid.\n");
-			break;
-		case EDID_PARTIAL_VALID:
-			DC_LOG_ERROR("Partial EDID valid, abandon invalid blocks.\n");
-			break;
-		case EDID_NO_RESPONSE:
-			DC_LOG_ERROR("No EDID read.\n");
-			/*
-			 * Abort detection for non-DP connectors if we have
-			 * no EDID
-			 *
-			 * DP needs to report as connected if HDP is high
-			 * even if we have no EDID in order to go to
-			 * fail-safe mode
-			 */
-			if (dc_is_hdmi_signal(link->connector_signal) ||
-			    dc_is_dvi_signal(link->connector_signal)) {
-				if (prev_sink)
-					dc_sink_release(prev_sink);
-
-				return false;
-			}
-
-			if (link->type == dc_connection_sst_branch &&
-					link->dpcd_caps.dongle_type ==
-						DISPLAY_DONGLE_DP_VGA_CONVERTER &&
-					reason == DETECT_REASON_HPDRX) {
-				/* Abort detection for DP-VGA adapters when EDID
-				 * can't be read and detection reason is VGA-side
-				 * hotplug
-				 */
-				if (prev_sink)
-					dc_sink_release(prev_sink);
-				link_disconnect_sink(link);
-
-				return true;
-			}
-
-			break;
-		default:
-			break;
-		}
-
-		// Check if edid is the same
-		if ((prev_sink) &&
-		    (edid_status == EDID_THE_SAME || edid_status == EDID_OK))
-			same_edid = is_same_edid(&prev_sink->dc_edid,
-						 &sink->dc_edid);
-
-		if (sink->edid_caps.panel_patch.skip_scdc_overwrite)
-			link->ctx->dc->debug.hdmi20_disable = true;
-
-		if (link->connector_signal == SIGNAL_TYPE_DISPLAY_PORT &&
-		    sink_caps.transaction_type ==
-		    DDC_TRANSACTION_TYPE_I2C_OVER_AUX) {
-			/*
-			 * TODO debug why Dell 2413 doesn't like
-			 *  two link trainings
-			 */
-#if defined(CONFIG_DRM_AMD_DC_HDCP)
-			query_hdcp_capability(sink->sink_signal, link);
-#endif
-		} else {
-			// If edid is the same, then discard new sink and revert back to original sink
-			if (same_edid) {
-				link_disconnect_remap(prev_sink, link);
-				sink = prev_sink;
-				prev_sink = NULL;
-			}
-#if defined(CONFIG_DRM_AMD_DC_HDCP)
-			query_hdcp_capability(sink->sink_signal, link);
-#endif
-		}
-
-		/* HDMI-DVI Dongle */
-		if (sink->sink_signal == SIGNAL_TYPE_HDMI_TYPE_A &&
-		    !sink->edid_caps.edid_hdmi)
-			sink->sink_signal = SIGNAL_TYPE_DVI_SINGLE_LINK;
-
-		if (link->local_sink && dc_is_dp_signal(sink_caps.signal))
-			dp_trace_init(link);
-
-		/* Connectivity log: detection */
-		for (i = 0; i < sink->dc_edid.length / DC_EDID_BLOCK_SIZE; i++) {
-			CONN_DATA_DETECT(link,
-					 &sink->dc_edid.raw_edid[i * DC_EDID_BLOCK_SIZE],
-					 DC_EDID_BLOCK_SIZE,
-					 "%s: [Block %d] ", sink->edid_caps.display_name, i);
-		}
-
-		DC_LOG_DETECTION_EDID_PARSER("%s: "
-			"manufacturer_id = %X, "
-			"product_id = %X, "
-			"serial_number = %X, "
-			"manufacture_week = %d, "
-			"manufacture_year = %d, "
-			"display_name = %s, "
-			"speaker_flag = %d, "
-			"audio_mode_count = %d\n",
-			__func__,
-			sink->edid_caps.manufacturer_id,
-			sink->edid_caps.product_id,
-			sink->edid_caps.serial_number,
-			sink->edid_caps.manufacture_week,
-			sink->edid_caps.manufacture_year,
-			sink->edid_caps.display_name,
-			sink->edid_caps.speaker_flags,
-			sink->edid_caps.audio_mode_count);
-
-		for (i = 0; i < sink->edid_caps.audio_mode_count; i++) {
-			DC_LOG_DETECTION_EDID_PARSER("%s: mode number = %d, "
-				"format_code = %d, "
-				"channel_count = %d, "
-				"sample_rate = %d, "
-				"sample_size = %d\n",
-				__func__,
-				i,
-				sink->edid_caps.audio_modes[i].format_code,
-				sink->edid_caps.audio_modes[i].channel_count,
-				sink->edid_caps.audio_modes[i].sample_rate,
-				sink->edid_caps.audio_modes[i].sample_size);
-		}
-
-		if (link->connector_signal == SIGNAL_TYPE_EDP) {
-			/* Init dc_panel_config by HW config */
-			if (dc_ctx->dc->res_pool->funcs->get_panel_config_defaults)
-				dc_ctx->dc->res_pool->funcs->get_panel_config_defaults(&link->panel_config);
-			/* Pickup base DM settings */
-			dm_helpers_init_panel_settings(dc_ctx, &link->panel_config, sink);
-			// Override dc_panel_config if system has specific settings
-			dm_helpers_override_panel_settings(dc_ctx, &link->panel_config);
-		}
-
-	} else {
-		/* From Connected-to-Disconnected. */
-		link->type = dc_connection_none;
-		sink_caps.signal = SIGNAL_TYPE_NONE;
-		/* When we unplug a passive DP-HDMI dongle connection, dongle_max_pix_clk
-		 *  is not cleared. If we emulate a DP signal on this connection, it thinks
-		 *  the dongle is still there and limits the number of modes we can emulate.
-		 *  Clear dongle_max_pix_clk on disconnect to fix this
-		 */
-		link->dongle_max_pix_clk = 0;
-
-		dc_link_clear_dprx_states(link);
-		dp_trace_reset(link);
-	}
-
-	LINK_INFO("link=%d, dc_sink_in=%p is now %s prev_sink=%p edid same=%d\n",
-		  link->link_index, sink,
-		  (sink_caps.signal ==
-		   SIGNAL_TYPE_NONE ? "Disconnected" : "Connected"),
-		  prev_sink, same_edid);
-
-	if (prev_sink)
-		dc_sink_release(prev_sink);
-
-	return true;
-}
-
-bool dc_link_detect(struct dc_link *link, enum dc_detect_reason reason)
-{
-	bool is_local_sink_detect_success;
-	bool is_delegated_to_mst_top_mgr = false;
-	enum dc_connection_type pre_link_type = link->type;
-
-	DC_LOGGER_INIT(link->ctx->logger);
-
-	is_local_sink_detect_success = detect_link_and_local_sink(link, reason);
-
-	if (is_local_sink_detect_success && link->local_sink)
-		verify_link_capability(link, link->local_sink, reason);
-
-	if (is_local_sink_detect_success && link->local_sink &&
-			dc_is_dp_signal(link->local_sink->sink_signal) &&
-			link->dpcd_caps.is_mst_capable)
-		is_delegated_to_mst_top_mgr = discover_dp_mst_topology(link, reason);
-
-	DC_LOG_DC("%s: link_index=%d is_local_sink_detect_success=%d pre_link_type=%d link_type=%d\n", __func__,
-		 link->link_index, is_local_sink_detect_success, pre_link_type, link->type);
-
-
-	if (is_local_sink_detect_success &&
-			pre_link_type == dc_connection_mst_branch &&
-			link->type != dc_connection_mst_branch)
-		is_delegated_to_mst_top_mgr = reset_cur_dp_mst_topology(link);
-
-	return is_local_sink_detect_success && !is_delegated_to_mst_top_mgr;
-}
-
-bool dc_link_get_hpd_state(struct dc_link *dc_link)
-{
-	uint32_t state;
-
-	dal_gpio_lock_pin(dc_link->hpd_gpio);
-	dal_gpio_get_value(dc_link->hpd_gpio, &state);
-	dal_gpio_unlock_pin(dc_link->hpd_gpio);
-
-	return state;
-}
-
-static enum hpd_source_id get_hpd_line(struct dc_link *link)
-{
-	struct gpio *hpd;
-	enum hpd_source_id hpd_id;
-
-	hpd_id = HPD_SOURCEID_UNKNOWN;
-
-	hpd = get_hpd_gpio(link->ctx->dc_bios, link->link_id,
-			   link->ctx->gpio_service);
-
-	if (hpd) {
-		switch (dal_irq_get_source(hpd)) {
-		case DC_IRQ_SOURCE_HPD1:
-			hpd_id = HPD_SOURCEID1;
-		break;
-		case DC_IRQ_SOURCE_HPD2:
-			hpd_id = HPD_SOURCEID2;
-		break;
-		case DC_IRQ_SOURCE_HPD3:
-			hpd_id = HPD_SOURCEID3;
-		break;
-		case DC_IRQ_SOURCE_HPD4:
-			hpd_id = HPD_SOURCEID4;
-		break;
-		case DC_IRQ_SOURCE_HPD5:
-			hpd_id = HPD_SOURCEID5;
-		break;
-		case DC_IRQ_SOURCE_HPD6:
-			hpd_id = HPD_SOURCEID6;
-		break;
-		default:
-			BREAK_TO_DEBUGGER();
-		break;
-		}
-
-		dal_gpio_destroy_irq(&hpd);
-	}
-
-	return hpd_id;
-}
-
-static enum channel_id get_ddc_line(struct dc_link *link)
-{
-	struct ddc *ddc;
-	enum channel_id channel;
-
-	channel = CHANNEL_ID_UNKNOWN;
-
-	ddc = dal_ddc_service_get_ddc_pin(link->ddc);
-
-	if (ddc) {
-		switch (dal_ddc_get_line(ddc)) {
-		case GPIO_DDC_LINE_DDC1:
-			channel = CHANNEL_ID_DDC1;
-			break;
-		case GPIO_DDC_LINE_DDC2:
-			channel = CHANNEL_ID_DDC2;
-			break;
-		case GPIO_DDC_LINE_DDC3:
-			channel = CHANNEL_ID_DDC3;
-			break;
-		case GPIO_DDC_LINE_DDC4:
-			channel = CHANNEL_ID_DDC4;
-			break;
-		case GPIO_DDC_LINE_DDC5:
-			channel = CHANNEL_ID_DDC5;
-			break;
-		case GPIO_DDC_LINE_DDC6:
-			channel = CHANNEL_ID_DDC6;
-			break;
-		case GPIO_DDC_LINE_DDC_VGA:
-			channel = CHANNEL_ID_DDC_VGA;
-			break;
-		case GPIO_DDC_LINE_I2C_PAD:
-			channel = CHANNEL_ID_I2C_PAD;
-			break;
-		default:
-			BREAK_TO_DEBUGGER();
-			break;
-		}
-	}
-
-	return channel;
-}
-
-static enum transmitter translate_encoder_to_transmitter(struct graphics_object_id encoder)
-{
-	switch (encoder.id) {
-	case ENCODER_ID_INTERNAL_UNIPHY:
-		switch (encoder.enum_id) {
-		case ENUM_ID_1:
-			return TRANSMITTER_UNIPHY_A;
-		case ENUM_ID_2:
-			return TRANSMITTER_UNIPHY_B;
-		default:
-			return TRANSMITTER_UNKNOWN;
-		}
-	break;
-	case ENCODER_ID_INTERNAL_UNIPHY1:
-		switch (encoder.enum_id) {
-		case ENUM_ID_1:
-			return TRANSMITTER_UNIPHY_C;
-		case ENUM_ID_2:
-			return TRANSMITTER_UNIPHY_D;
-		default:
-			return TRANSMITTER_UNKNOWN;
-		}
-	break;
-	case ENCODER_ID_INTERNAL_UNIPHY2:
-		switch (encoder.enum_id) {
-		case ENUM_ID_1:
-			return TRANSMITTER_UNIPHY_E;
-		case ENUM_ID_2:
-			return TRANSMITTER_UNIPHY_F;
-		default:
-			return TRANSMITTER_UNKNOWN;
-		}
-	break;
-	case ENCODER_ID_INTERNAL_UNIPHY3:
-		switch (encoder.enum_id) {
-		case ENUM_ID_1:
-			return TRANSMITTER_UNIPHY_G;
-		default:
-			return TRANSMITTER_UNKNOWN;
-		}
-	break;
-	case ENCODER_ID_EXTERNAL_NUTMEG:
-		switch (encoder.enum_id) {
-		case ENUM_ID_1:
-			return TRANSMITTER_NUTMEG_CRT;
-		default:
-			return TRANSMITTER_UNKNOWN;
-		}
-	break;
-	case ENCODER_ID_EXTERNAL_TRAVIS:
-		switch (encoder.enum_id) {
-		case ENUM_ID_1:
-			return TRANSMITTER_TRAVIS_CRT;
-		case ENUM_ID_2:
-			return TRANSMITTER_TRAVIS_LCD;
-		default:
-			return TRANSMITTER_UNKNOWN;
-		}
-	break;
-	default:
-		return TRANSMITTER_UNKNOWN;
-	}
-}
-
-static bool dc_link_construct_legacy(struct dc_link *link,
-				     const struct link_init_data *init_params)
-{
-	uint8_t i;
-	struct ddc_service_init_data ddc_service_init_data = { 0 };
-	struct dc_context *dc_ctx = init_params->ctx;
-	struct encoder_init_data enc_init_data = { 0 };
-	struct panel_cntl_init_data panel_cntl_init_data = { 0 };
-	struct integrated_info *info;
-	struct dc_bios *bios = init_params->dc->ctx->dc_bios;
-	const struct dc_vbios_funcs *bp_funcs = bios->funcs;
-	struct bp_disp_connector_caps_info disp_connect_caps_info = { 0 };
-
-	DC_LOGGER_INIT(dc_ctx->logger);
-
-	info = kzalloc(sizeof(*info), GFP_KERNEL);
-	if (!info)
-		goto create_fail;
-
-	link->irq_source_hpd = DC_IRQ_SOURCE_INVALID;
-	link->irq_source_hpd_rx = DC_IRQ_SOURCE_INVALID;
-
-	link->link_status.dpcd_caps = &link->dpcd_caps;
-
-	link->dc = init_params->dc;
-	link->ctx = dc_ctx;
-	link->link_index = init_params->link_index;
-
-	memset(&link->preferred_training_settings, 0,
-	       sizeof(struct dc_link_training_overrides));
-	memset(&link->preferred_link_setting, 0,
-	       sizeof(struct dc_link_settings));
-
-	link->link_id =
-		bios->funcs->get_connector_id(bios, init_params->connector_index);
-
-	link->ep_type = DISPLAY_ENDPOINT_PHY;
-
-	DC_LOG_DC("BIOS object table - link_id: %d", link->link_id.id);
-
-	if (bios->funcs->get_disp_connector_caps_info) {
-		bios->funcs->get_disp_connector_caps_info(bios, link->link_id, &disp_connect_caps_info);
-		link->is_internal_display = disp_connect_caps_info.INTERNAL_DISPLAY;
-		DC_LOG_DC("BIOS object table - is_internal_display: %d", link->is_internal_display);
-	}
-
-	if (link->link_id.type != OBJECT_TYPE_CONNECTOR) {
-		dm_output_to_console("%s: Invalid Connector ObjectID from Adapter Service for connector index:%d! type %d expected %d\n",
-				     __func__, init_params->connector_index,
-				     link->link_id.type, OBJECT_TYPE_CONNECTOR);
-		goto create_fail;
-	}
-
-	if (link->dc->res_pool->funcs->link_init)
-		link->dc->res_pool->funcs->link_init(link);
-
-	link->hpd_gpio = get_hpd_gpio(link->ctx->dc_bios, link->link_id,
-				      link->ctx->gpio_service);
-
-	if (link->hpd_gpio) {
-		dal_gpio_open(link->hpd_gpio, GPIO_MODE_INTERRUPT);
-		dal_gpio_unlock_pin(link->hpd_gpio);
-		link->irq_source_hpd = dal_irq_get_source(link->hpd_gpio);
-
-		DC_LOG_DC("BIOS object table - hpd_gpio id: %d", link->hpd_gpio->id);
-		DC_LOG_DC("BIOS object table - hpd_gpio en: %d", link->hpd_gpio->en);
-	}
-
-	switch (link->link_id.id) {
-	case CONNECTOR_ID_HDMI_TYPE_A:
-		link->connector_signal = SIGNAL_TYPE_HDMI_TYPE_A;
-
-		break;
-	case CONNECTOR_ID_SINGLE_LINK_DVID:
-	case CONNECTOR_ID_SINGLE_LINK_DVII:
-		link->connector_signal = SIGNAL_TYPE_DVI_SINGLE_LINK;
-		break;
-	case CONNECTOR_ID_DUAL_LINK_DVID:
-	case CONNECTOR_ID_DUAL_LINK_DVII:
-		link->connector_signal = SIGNAL_TYPE_DVI_DUAL_LINK;
-		break;
-	case CONNECTOR_ID_DISPLAY_PORT:
-	case CONNECTOR_ID_USBC:
-		link->connector_signal = SIGNAL_TYPE_DISPLAY_PORT;
-
-		if (link->hpd_gpio)
-			link->irq_source_hpd_rx =
-					dal_irq_get_rx_source(link->hpd_gpio);
-
-		break;
-	case CONNECTOR_ID_EDP:
-		link->connector_signal = SIGNAL_TYPE_EDP;
-
-		if (link->hpd_gpio) {
-			if (!link->dc->config.allow_edp_hotplug_detection)
-				link->irq_source_hpd = DC_IRQ_SOURCE_INVALID;
-
-			switch (link->dc->config.allow_edp_hotplug_detection) {
-			case 1: // only the 1st eDP handles hotplug
-				if (link->link_index == 0)
-					link->irq_source_hpd_rx =
-						dal_irq_get_rx_source(link->hpd_gpio);
-				else
-					link->irq_source_hpd = DC_IRQ_SOURCE_INVALID;
-				break;
-			case 2: // only the 2nd eDP handles hotplug
-				if (link->link_index == 1)
-					link->irq_source_hpd_rx =
-						dal_irq_get_rx_source(link->hpd_gpio);
-				else
-					link->irq_source_hpd = DC_IRQ_SOURCE_INVALID;
-				break;
-			default:
-				break;
-			}
-		}
-
-		break;
-	case CONNECTOR_ID_LVDS:
-		link->connector_signal = SIGNAL_TYPE_LVDS;
-		break;
-	default:
-		DC_LOG_WARNING("Unsupported Connector type:%d!\n",
-			       link->link_id.id);
-		goto create_fail;
-	}
-
-	/* TODO: #DAL3 Implement id to str function.*/
-	LINK_INFO("Connector[%d] description:"
-		  "signal %d\n",
-		  init_params->connector_index,
-		  link->connector_signal);
-
-	ddc_service_init_data.ctx = link->ctx;
-	ddc_service_init_data.id = link->link_id;
-	ddc_service_init_data.link = link;
-	link->ddc = dal_ddc_service_create(&ddc_service_init_data);
-
-	if (!link->ddc) {
-		DC_ERROR("Failed to create ddc_service!\n");
-		goto ddc_create_fail;
-	}
-
-	if (!link->ddc->ddc_pin) {
-		DC_ERROR("Failed to get I2C info for connector!\n");
-		goto ddc_create_fail;
-	}
-
-	link->ddc_hw_inst =
-		dal_ddc_get_line(dal_ddc_service_get_ddc_pin(link->ddc));
-
-
-	if (link->dc->res_pool->funcs->panel_cntl_create &&
-		(link->link_id.id == CONNECTOR_ID_EDP ||
-			link->link_id.id == CONNECTOR_ID_LVDS)) {
-		panel_cntl_init_data.ctx = dc_ctx;
-		panel_cntl_init_data.inst =
-			panel_cntl_init_data.ctx->dc_edp_id_count;
-		link->panel_cntl =
-			link->dc->res_pool->funcs->panel_cntl_create(
-								&panel_cntl_init_data);
-		panel_cntl_init_data.ctx->dc_edp_id_count++;
-
-		if (link->panel_cntl == NULL) {
-			DC_ERROR("Failed to create link panel_cntl!\n");
-			goto panel_cntl_create_fail;
-		}
-	}
-
-	enc_init_data.ctx = dc_ctx;
-	bp_funcs->get_src_obj(dc_ctx->dc_bios, link->link_id, 0,
-			      &enc_init_data.encoder);
-	enc_init_data.connector = link->link_id;
-	enc_init_data.channel = get_ddc_line(link);
-	enc_init_data.hpd_source = get_hpd_line(link);
-
-	link->hpd_src = enc_init_data.hpd_source;
-
-	enc_init_data.transmitter =
-		translate_encoder_to_transmitter(enc_init_data.encoder);
-	link->link_enc =
-		link->dc->res_pool->funcs->link_enc_create(dc_ctx, &enc_init_data);
-
-	if (!link->link_enc) {
-		DC_ERROR("Failed to create link encoder!\n");
-		goto link_enc_create_fail;
-	}
-
-	DC_LOG_DC("BIOS object table - DP_IS_USB_C: %d", link->link_enc->features.flags.bits.DP_IS_USB_C);
-	DC_LOG_DC("BIOS object table - IS_DP2_CAPABLE: %d", link->link_enc->features.flags.bits.IS_DP2_CAPABLE);
-
-	/* Update link encoder tracking variables. These are used for the dynamic
-	 * assignment of link encoders to streams.
-	 */
-	link->eng_id = link->link_enc->preferred_engine;
-	link->dc->res_pool->link_encoders[link->eng_id - ENGINE_ID_DIGA] = link->link_enc;
-	link->dc->res_pool->dig_link_enc_count++;
-
-	link->link_enc_hw_inst = link->link_enc->transmitter;
-
-	for (i = 0; i < 4; i++) {
-		if (bp_funcs->get_device_tag(dc_ctx->dc_bios,
-					     link->link_id, i,
-					     &link->device_tag) != BP_RESULT_OK) {
-			DC_ERROR("Failed to find device tag!\n");
-			goto device_tag_fail;
-		}
-
-		/* Look for device tag that matches connector signal,
-		 * CRT for rgb, LCD for other supported signal tyes
-		 */
-		if (!bp_funcs->is_device_id_supported(dc_ctx->dc_bios,
-						      link->device_tag.dev_id))
-			continue;
-		if (link->device_tag.dev_id.device_type == DEVICE_TYPE_CRT &&
-		    link->connector_signal != SIGNAL_TYPE_RGB)
-			continue;
-		if (link->device_tag.dev_id.device_type == DEVICE_TYPE_LCD &&
-		    link->connector_signal == SIGNAL_TYPE_RGB)
-			continue;
-
-		DC_LOG_DC("BIOS object table - device_tag.acpi_device: %d", link->device_tag.acpi_device);
-		DC_LOG_DC("BIOS object table - device_tag.dev_id.device_type: %d", link->device_tag.dev_id.device_type);
-		DC_LOG_DC("BIOS object table - device_tag.dev_id.enum_id: %d", link->device_tag.dev_id.enum_id);
-		break;
-	}
-
-	if (bios->integrated_info)
-		memcpy(info, bios->integrated_info, sizeof(*info));
-
-	/* Look for channel mapping corresponding to connector and device tag */
-	for (i = 0; i < MAX_NUMBER_OF_EXT_DISPLAY_PATH; i++) {
-		struct external_display_path *path =
-			&info->ext_disp_conn_info.path[i];
-
-		if (path->device_connector_id.enum_id == link->link_id.enum_id &&
-		    path->device_connector_id.id == link->link_id.id &&
-		    path->device_connector_id.type == link->link_id.type) {
-			if (link->device_tag.acpi_device != 0 &&
-			    path->device_acpi_enum == link->device_tag.acpi_device) {
-				link->ddi_channel_mapping = path->channel_mapping;
-				link->chip_caps = path->caps;
-				DC_LOG_DC("BIOS object table - ddi_channel_mapping: 0x%04X", link->ddi_channel_mapping.raw);
-				DC_LOG_DC("BIOS object table - chip_caps: %d", link->chip_caps);
-			} else if (path->device_tag ==
-				   link->device_tag.dev_id.raw_device_tag) {
-				link->ddi_channel_mapping = path->channel_mapping;
-				link->chip_caps = path->caps;
-				DC_LOG_DC("BIOS object table - ddi_channel_mapping: 0x%04X", link->ddi_channel_mapping.raw);
-				DC_LOG_DC("BIOS object table - chip_caps: %d", link->chip_caps);
-			}
-
-			if (link->chip_caps & EXT_DISPLAY_PATH_CAPS__DP_FIXED_VS_EN) {
-				link->bios_forced_drive_settings.VOLTAGE_SWING =
-						(info->ext_disp_conn_info.fixdpvoltageswing & 0x3);
-				link->bios_forced_drive_settings.PRE_EMPHASIS =
-						((info->ext_disp_conn_info.fixdpvoltageswing >> 2) & 0x3);
-			}
-
-			break;
-		}
-	}
-
-	if (bios->funcs->get_atom_dc_golden_table)
-		bios->funcs->get_atom_dc_golden_table(bios);
-
-	/*
-	 * TODO check if GPIO programmed correctly
-	 *
-	 * If GPIO isn't programmed correctly HPD might not rise or drain
-	 * fast enough, leading to bounces.
-	 */
-	program_hpd_filter(link);
-
-	link->psr_settings.psr_vtotal_control_support = false;
-	link->psr_settings.psr_version = DC_PSR_VERSION_UNSUPPORTED;
-
-	DC_LOG_DC("BIOS object table - %s finished successfully.\n", __func__);
-	kfree(info);
-	return true;
-device_tag_fail:
-	link->link_enc->funcs->destroy(&link->link_enc);
-link_enc_create_fail:
-	if (link->panel_cntl != NULL)
-		link->panel_cntl->funcs->destroy(&link->panel_cntl);
-panel_cntl_create_fail:
-	dal_ddc_service_destroy(&link->ddc);
-ddc_create_fail:
-create_fail:
-
-	if (link->hpd_gpio) {
-		dal_gpio_destroy_irq(&link->hpd_gpio);
-		link->hpd_gpio = NULL;
-	}
-
-	DC_LOG_DC("BIOS object table - %s failed.\n", __func__);
-	kfree(info);
-
-	return false;
-}
-
-static bool dc_link_construct_dpia(struct dc_link *link,
-				   const struct link_init_data *init_params)
-{
-	struct ddc_service_init_data ddc_service_init_data = { 0 };
-	struct dc_context *dc_ctx = init_params->ctx;
-
-	DC_LOGGER_INIT(dc_ctx->logger);
-
-	/* Initialized irq source for hpd and hpd rx */
-	link->irq_source_hpd = DC_IRQ_SOURCE_INVALID;
-	link->irq_source_hpd_rx = DC_IRQ_SOURCE_INVALID;
-	link->link_status.dpcd_caps = &link->dpcd_caps;
-
-	link->dc = init_params->dc;
-	link->ctx = dc_ctx;
-	link->link_index = init_params->link_index;
-
-	memset(&link->preferred_training_settings, 0,
-	       sizeof(struct dc_link_training_overrides));
-	memset(&link->preferred_link_setting, 0,
-	       sizeof(struct dc_link_settings));
-
-	/* Dummy Init for linkid */
-	link->link_id.type = OBJECT_TYPE_CONNECTOR;
-	link->link_id.id = CONNECTOR_ID_DISPLAY_PORT;
-	link->link_id.enum_id = ENUM_ID_1 + init_params->connector_index;
-	link->is_internal_display = false;
-	link->connector_signal = SIGNAL_TYPE_DISPLAY_PORT;
-	LINK_INFO("Connector[%d] description:signal %d\n",
-		  init_params->connector_index,
-		  link->connector_signal);
-
-	link->ep_type = DISPLAY_ENDPOINT_USB4_DPIA;
-	link->is_dig_mapping_flexible = true;
-
-	/* TODO: Initialize link : funcs->link_init */
-
-	ddc_service_init_data.ctx = link->ctx;
-	ddc_service_init_data.id = link->link_id;
-	ddc_service_init_data.link = link;
-	/* Set indicator for dpia link so that ddc won't be created */
-	ddc_service_init_data.is_dpia_link = true;
-
-	link->ddc = dal_ddc_service_create(&ddc_service_init_data);
-	if (!link->ddc) {
-		DC_ERROR("Failed to create ddc_service!\n");
-		goto ddc_create_fail;
-	}
-
-	/* Set dpia port index : 0 to number of dpia ports */
-	link->ddc_hw_inst = init_params->connector_index;
-
-	/* TODO: Create link encoder */
-
-	link->psr_settings.psr_version = DC_PSR_VERSION_UNSUPPORTED;
-
-	/* Some docks seem to NAK I2C writes to segment pointer with mot=0. */
-	link->wa_flags.dp_mot_reset_segment = true;
-
-	return true;
-
-ddc_create_fail:
-	return false;
-}
-
-static bool dc_link_construct(struct dc_link *link,
-			      const struct link_init_data *init_params)
-{
-	/* Handle dpia case */
-	if (init_params->is_dpia_link)
-		return dc_link_construct_dpia(link, init_params);
-	else
-		return dc_link_construct_legacy(link, init_params);
-}
-/*******************************************************************************
- * Public functions
- ******************************************************************************/
-struct dc_link *link_create(const struct link_init_data *init_params)
-{
-	struct dc_link *link =
-			kzalloc(sizeof(*link), GFP_KERNEL);
-
-	if (NULL == link)
-		goto alloc_fail;
-
-	if (false == dc_link_construct(link, init_params))
-		goto construct_fail;
-
-	return link;
-
-construct_fail:
-	kfree(link);
-
-alloc_fail:
-	return NULL;
-}
-
-void link_destroy(struct dc_link **link)
-{
-	dc_link_destruct(*link);
-	kfree(*link);
-	*link = NULL;
-}
-
-static void enable_stream_features(struct pipe_ctx *pipe_ctx)
-{
-	struct dc_stream_state *stream = pipe_ctx->stream;
-
-	if (pipe_ctx->stream->signal != SIGNAL_TYPE_DISPLAY_PORT_MST) {
-		struct dc_link *link = stream->link;
-		union down_spread_ctrl old_downspread;
-		union down_spread_ctrl new_downspread;
-
-		memset(&old_downspread, 0, sizeof(old_downspread));
-
-		core_link_read_dpcd(link, DP_DOWNSPREAD_CTRL,
-				&old_downspread.raw, sizeof(old_downspread));
-
-		new_downspread.raw = old_downspread.raw;
-
-		new_downspread.bits.IGNORE_MSA_TIMING_PARAM =
-				(stream->ignore_msa_timing_param) ? 1 : 0;
-
-		if (new_downspread.raw != old_downspread.raw) {
-			core_link_write_dpcd(link, DP_DOWNSPREAD_CTRL,
-				&new_downspread.raw, sizeof(new_downspread));
-		}
-
-	} else {
-		dm_helpers_mst_enable_stream_features(stream);
-	}
-}
-
-static enum dc_status enable_link_dp(struct dc_state *state,
-				     struct pipe_ctx *pipe_ctx)
-{
-	struct dc_stream_state *stream = pipe_ctx->stream;
-	enum dc_status status;
-	bool skip_video_pattern;
-	struct dc_link *link = stream->link;
-	const struct dc_link_settings *link_settings =
-			&pipe_ctx->link_config.dp_link_settings;
-	bool fec_enable;
-	int i;
-	bool apply_seamless_boot_optimization = false;
-	uint32_t bl_oled_enable_delay = 50; // in ms
-	uint32_t post_oui_delay = 30; // 30ms
-	/* Reduce link bandwidth between failed link training attempts. */
-	bool do_fallback = false;
-
-	// check for seamless boot
-	for (i = 0; i < state->stream_count; i++) {
-		if (state->streams[i]->apply_seamless_boot_optimization) {
-			apply_seamless_boot_optimization = true;
-			break;
-		}
-	}
-
-	/* Train with fallback when enabling DPIA link. Conventional links are
-	 * trained with fallback during sink detection.
-	 */
-	if (link->ep_type == DISPLAY_ENDPOINT_USB4_DPIA)
-		do_fallback = true;
-
-	/*
-	 * Temporary w/a to get DP2.0 link rates to work with SST.
-	 * TODO DP2.0 - Workaround: Remove w/a if and when the issue is resolved.
-	 */
-	if (dp_get_link_encoding_format(link_settings) == DP_128b_132b_ENCODING &&
-			pipe_ctx->stream->signal == SIGNAL_TYPE_DISPLAY_PORT &&
-			link->dc->debug.set_mst_en_for_sst) {
-		dp_enable_mst_on_sink(link, true);
-	}
-
-	if (pipe_ctx->stream->signal == SIGNAL_TYPE_EDP) {
-		/*in case it is not on*/
-		if (!link->dc->config.edp_no_power_sequencing)
-			link->dc->hwss.edp_power_control(link, true);
-		link->dc->hwss.edp_wait_for_hpd_ready(link, true);
-	}
-
-	if (dp_get_link_encoding_format(link_settings) == DP_128b_132b_ENCODING) {
-		/* TODO - DP2.0 HW: calculate 32 symbol clock for HPO encoder */
-	} else {
-		pipe_ctx->stream_res.pix_clk_params.requested_sym_clk =
-				link_settings->link_rate * LINK_RATE_REF_FREQ_IN_KHZ;
-		if (state->clk_mgr && !apply_seamless_boot_optimization)
-			state->clk_mgr->funcs->update_clocks(state->clk_mgr,
-					state, false);
-	}
-
-	// during mode switch we do DP_SET_POWER off then on, and OUI is lost
-	dpcd_set_source_specific_data(link);
-	if (link->dpcd_sink_ext_caps.raw != 0) {
-		post_oui_delay += link->panel_config.pps.extra_post_OUI_ms;
-		msleep(post_oui_delay);
-	}
-
-	// similarly, mode switch can cause loss of cable ID
-	dpcd_write_cable_id_to_dprx(link);
-
-	skip_video_pattern = true;
-
-	if (link_settings->link_rate == LINK_RATE_LOW)
-		skip_video_pattern = false;
-
-	if (perform_link_training_with_retries(link_settings,
-					       skip_video_pattern,
-					       LINK_TRAINING_ATTEMPTS,
-					       pipe_ctx,
-					       pipe_ctx->stream->signal,
-					       do_fallback)) {
-		status = DC_OK;
-	} else {
-		status = DC_FAIL_DP_LINK_TRAINING;
-	}
-
-	if (link->preferred_training_settings.fec_enable)
-		fec_enable = *link->preferred_training_settings.fec_enable;
-	else
-		fec_enable = true;
-
-	if (dp_get_link_encoding_format(link_settings) == DP_8b_10b_ENCODING)
-		dp_set_fec_enable(link, fec_enable);
-
-	// during mode set we do DP_SET_POWER off then on, aux writes are lost
-	if (link->dpcd_sink_ext_caps.bits.oled == 1 ||
-		link->dpcd_sink_ext_caps.bits.sdr_aux_backlight_control == 1 ||
-		link->dpcd_sink_ext_caps.bits.hdr_aux_backlight_control == 1) {
-		dc_link_set_default_brightness_aux(link); // TODO: use cached if known
-		if (link->dpcd_sink_ext_caps.bits.oled == 1)
-			msleep(bl_oled_enable_delay);
-		dc_link_backlight_enable_aux(link, true);
-	}
-
-	return status;
-}
-
-static enum dc_status enable_link_edp(
-		struct dc_state *state,
-		struct pipe_ctx *pipe_ctx)
-{
-	return enable_link_dp(state, pipe_ctx);
-}
-
-static enum dc_status enable_link_dp_mst(
-		struct dc_state *state,
-		struct pipe_ctx *pipe_ctx)
-{
-	struct dc_link *link = pipe_ctx->stream->link;
-
-	/* sink signal type after MST branch is MST. Multiple MST sinks
-	 * share one link. Link DP PHY is enable or training only once.
-	 */
-	if (link->link_status.link_active)
-		return DC_OK;
-
-	/* clear payload table */
-	dm_helpers_dp_mst_clear_payload_allocation_table(link->ctx, link);
-
-	/* to make sure the pending down rep can be processed
-	 * before enabling the link
-	 */
-	dm_helpers_dp_mst_poll_pending_down_reply(link->ctx, link);
-
-	/* set the sink to MST mode before enabling the link */
-	dp_enable_mst_on_sink(link, true);
-
-	return enable_link_dp(state, pipe_ctx);
-}
-
-void dc_link_blank_all_dp_displays(struct dc *dc)
-{
-	unsigned int i;
-	uint8_t dpcd_power_state = '\0';
-	enum dc_status status = DC_ERROR_UNEXPECTED;
-
-	for (i = 0; i < dc->link_count; i++) {
-		if ((dc->links[i]->connector_signal != SIGNAL_TYPE_DISPLAY_PORT) ||
-			(dc->links[i]->priv == NULL) || (dc->links[i]->local_sink == NULL))
-			continue;
-
-		/* DP 2.0 spec requires that we read LTTPR caps first */
-		dp_retrieve_lttpr_cap(dc->links[i]);
-		/* if any of the displays are lit up turn them off */
-		status = core_link_read_dpcd(dc->links[i], DP_SET_POWER,
-							&dpcd_power_state, sizeof(dpcd_power_state));
-
-		if (status == DC_OK && dpcd_power_state == DP_POWER_STATE_D0)
-			dc_link_blank_dp_stream(dc->links[i], true);
-	}
-
-}
-
-void dc_link_blank_all_edp_displays(struct dc *dc)
-{
-	unsigned int i;
-	uint8_t dpcd_power_state = '\0';
-	enum dc_status status = DC_ERROR_UNEXPECTED;
-
-	for (i = 0; i < dc->link_count; i++) {
-		if ((dc->links[i]->connector_signal != SIGNAL_TYPE_EDP) ||
-			(!dc->links[i]->edp_sink_present))
-			continue;
-
-		/* if any of the displays are lit up turn them off */
-		status = core_link_read_dpcd(dc->links[i], DP_SET_POWER,
-							&dpcd_power_state, sizeof(dpcd_power_state));
-
-		if (status == DC_OK && dpcd_power_state == DP_POWER_STATE_D0)
-			dc_link_blank_dp_stream(dc->links[i], true);
-	}
-}
-
-void dc_link_blank_dp_stream(struct dc_link *link, bool hw_init)
-{
-	unsigned int j;
-	struct dc  *dc = link->ctx->dc;
-	enum signal_type signal = link->connector_signal;
-
-	if ((signal == SIGNAL_TYPE_EDP) ||
-		(signal == SIGNAL_TYPE_DISPLAY_PORT)) {
-		if (link->ep_type == DISPLAY_ENDPOINT_PHY &&
-			link->link_enc->funcs->get_dig_frontend &&
-			link->link_enc->funcs->is_dig_enabled(link->link_enc)) {
-			unsigned int fe = link->link_enc->funcs->get_dig_frontend(link->link_enc);
-
-			if (fe != ENGINE_ID_UNKNOWN)
-				for (j = 0; j < dc->res_pool->stream_enc_count; j++) {
-					if (fe == dc->res_pool->stream_enc[j]->id) {
-						dc->res_pool->stream_enc[j]->funcs->dp_blank(link,
-									dc->res_pool->stream_enc[j]);
-						break;
-					}
-				}
-		}
-
-		if ((!link->wa_flags.dp_keep_receiver_powered) || hw_init)
-			dp_receiver_power_ctrl(link, false);
-	}
-}
-
-static bool get_ext_hdmi_settings(struct pipe_ctx *pipe_ctx,
-		enum engine_id eng_id,
-		struct ext_hdmi_settings *settings)
-{
-	bool result = false;
-	int i = 0;
-	struct integrated_info *integrated_info =
-			pipe_ctx->stream->ctx->dc_bios->integrated_info;
-
-	if (integrated_info == NULL)
-		return false;
-
-	/*
-	 * Get retimer settings from sbios for passing SI eye test for DCE11
-	 * The setting values are varied based on board revision and port id
-	 * Therefore the setting values of each ports is passed by sbios.
-	 */
-
-	// Check if current bios contains ext Hdmi settings
-	if (integrated_info->gpu_cap_info & 0x20) {
-		switch (eng_id) {
-		case ENGINE_ID_DIGA:
-			settings->slv_addr = integrated_info->dp0_ext_hdmi_slv_addr;
-			settings->reg_num = integrated_info->dp0_ext_hdmi_6g_reg_num;
-			settings->reg_num_6g = integrated_info->dp0_ext_hdmi_6g_reg_num;
-			memmove(settings->reg_settings,
-					integrated_info->dp0_ext_hdmi_reg_settings,
-					sizeof(integrated_info->dp0_ext_hdmi_reg_settings));
-			memmove(settings->reg_settings_6g,
-					integrated_info->dp0_ext_hdmi_6g_reg_settings,
-					sizeof(integrated_info->dp0_ext_hdmi_6g_reg_settings));
-			result = true;
-			break;
-		case ENGINE_ID_DIGB:
-			settings->slv_addr = integrated_info->dp1_ext_hdmi_slv_addr;
-			settings->reg_num = integrated_info->dp1_ext_hdmi_6g_reg_num;
-			settings->reg_num_6g = integrated_info->dp1_ext_hdmi_6g_reg_num;
-			memmove(settings->reg_settings,
-					integrated_info->dp1_ext_hdmi_reg_settings,
-					sizeof(integrated_info->dp1_ext_hdmi_reg_settings));
-			memmove(settings->reg_settings_6g,
-					integrated_info->dp1_ext_hdmi_6g_reg_settings,
-					sizeof(integrated_info->dp1_ext_hdmi_6g_reg_settings));
-			result = true;
-			break;
-		case ENGINE_ID_DIGC:
-			settings->slv_addr = integrated_info->dp2_ext_hdmi_slv_addr;
-			settings->reg_num = integrated_info->dp2_ext_hdmi_6g_reg_num;
-			settings->reg_num_6g = integrated_info->dp2_ext_hdmi_6g_reg_num;
-			memmove(settings->reg_settings,
-					integrated_info->dp2_ext_hdmi_reg_settings,
-					sizeof(integrated_info->dp2_ext_hdmi_reg_settings));
-			memmove(settings->reg_settings_6g,
-					integrated_info->dp2_ext_hdmi_6g_reg_settings,
-					sizeof(integrated_info->dp2_ext_hdmi_6g_reg_settings));
-			result = true;
-			break;
-		case ENGINE_ID_DIGD:
-			settings->slv_addr = integrated_info->dp3_ext_hdmi_slv_addr;
-			settings->reg_num = integrated_info->dp3_ext_hdmi_6g_reg_num;
-			settings->reg_num_6g = integrated_info->dp3_ext_hdmi_6g_reg_num;
-			memmove(settings->reg_settings,
-					integrated_info->dp3_ext_hdmi_reg_settings,
-					sizeof(integrated_info->dp3_ext_hdmi_reg_settings));
-			memmove(settings->reg_settings_6g,
-					integrated_info->dp3_ext_hdmi_6g_reg_settings,
-					sizeof(integrated_info->dp3_ext_hdmi_6g_reg_settings));
-			result = true;
-			break;
-		default:
-			break;
-		}
-
-		if (result == true) {
-			// Validate settings from bios integrated info table
-			if (settings->slv_addr == 0)
-				return false;
-			if (settings->reg_num > 9)
-				return false;
-			if (settings->reg_num_6g > 3)
-				return false;
-
-			for (i = 0; i < settings->reg_num; i++) {
-				if (settings->reg_settings[i].i2c_reg_index > 0x20)
-					return false;
-			}
-
-			for (i = 0; i < settings->reg_num_6g; i++) {
-				if (settings->reg_settings_6g[i].i2c_reg_index > 0x20)
-					return false;
-			}
-		}
-	}
-
-	return result;
-}
-
-static bool i2c_write(struct pipe_ctx *pipe_ctx,
-		uint8_t address, uint8_t *buffer, uint32_t length)
-{
-	struct i2c_command cmd = {0};
-	struct i2c_payload payload = {0};
-
-	memset(&payload, 0, sizeof(payload));
-	memset(&cmd, 0, sizeof(cmd));
-
-	cmd.number_of_payloads = 1;
-	cmd.engine = I2C_COMMAND_ENGINE_DEFAULT;
-	cmd.speed = pipe_ctx->stream->ctx->dc->caps.i2c_speed_in_khz;
-
-	payload.address = address;
-	payload.data = buffer;
-	payload.length = length;
-	payload.write = true;
-	cmd.payloads = &payload;
-
-	if (dm_helpers_submit_i2c(pipe_ctx->stream->ctx,
-			pipe_ctx->stream->link, &cmd))
-		return true;
-
-	return false;
-}
-
-static void write_i2c_retimer_setting(
-		struct pipe_ctx *pipe_ctx,
-		bool is_vga_mode,
-		bool is_over_340mhz,
-		struct ext_hdmi_settings *settings)
-{
-	uint8_t slave_address = (settings->slv_addr >> 1);
-	uint8_t buffer[2];
-	const uint8_t apply_rx_tx_change = 0x4;
-	uint8_t offset = 0xA;
-	uint8_t value = 0;
-	int i = 0;
-	bool i2c_success = false;
-	DC_LOGGER_INIT(pipe_ctx->stream->ctx->logger);
-
-	memset(&buffer, 0, sizeof(buffer));
-
-	/* Start Ext-Hdmi programming*/
-
-	for (i = 0; i < settings->reg_num; i++) {
-		/* Apply 3G settings */
-		if (settings->reg_settings[i].i2c_reg_index <= 0x20) {
-
-			buffer[0] = settings->reg_settings[i].i2c_reg_index;
-			buffer[1] = settings->reg_settings[i].i2c_reg_val;
-			i2c_success = i2c_write(pipe_ctx, slave_address,
-						buffer, sizeof(buffer));
-			RETIMER_REDRIVER_INFO("retimer write to slave_address = 0x%x,\
-				offset = 0x%x, reg_val= 0x%x, i2c_success = %d\n",
-				slave_address, buffer[0], buffer[1], i2c_success?1:0);
-
-			if (!i2c_success)
-				goto i2c_write_fail;
-
-			/* Based on DP159 specs, APPLY_RX_TX_CHANGE bit in 0x0A
-			 * needs to be set to 1 on every 0xA-0xC write.
-			 */
-			if (settings->reg_settings[i].i2c_reg_index == 0xA ||
-				settings->reg_settings[i].i2c_reg_index == 0xB ||
-				settings->reg_settings[i].i2c_reg_index == 0xC) {
-
-				/* Query current value from offset 0xA */
-				if (settings->reg_settings[i].i2c_reg_index == 0xA)
-					value = settings->reg_settings[i].i2c_reg_val;
-				else {
-					i2c_success =
-						dal_ddc_service_query_ddc_data(
-						pipe_ctx->stream->link->ddc,
-						slave_address, &offset, 1, &value, 1);
-					if (!i2c_success)
-						goto i2c_write_fail;
-				}
-
-				buffer[0] = offset;
-				/* Set APPLY_RX_TX_CHANGE bit to 1 */
-				buffer[1] = value | apply_rx_tx_change;
-				i2c_success = i2c_write(pipe_ctx, slave_address,
-						buffer, sizeof(buffer));
-				RETIMER_REDRIVER_INFO("retimer write to slave_address = 0x%x,\
-					offset = 0x%x, reg_val = 0x%x, i2c_success = %d\n",
-					slave_address, buffer[0], buffer[1], i2c_success?1:0);
-				if (!i2c_success)
-					goto i2c_write_fail;
-			}
-		}
-	}
-
-	/* Apply 3G settings */
-	if (is_over_340mhz) {
-		for (i = 0; i < settings->reg_num_6g; i++) {
-			/* Apply 3G settings */
-			if (settings->reg_settings[i].i2c_reg_index <= 0x20) {
-
-				buffer[0] = settings->reg_settings_6g[i].i2c_reg_index;
-				buffer[1] = settings->reg_settings_6g[i].i2c_reg_val;
-				i2c_success = i2c_write(pipe_ctx, slave_address,
-							buffer, sizeof(buffer));
-				RETIMER_REDRIVER_INFO("above 340Mhz: retimer write to slave_address = 0x%x,\
-					offset = 0x%x, reg_val = 0x%x, i2c_success = %d\n",
-					slave_address, buffer[0], buffer[1], i2c_success?1:0);
-
-				if (!i2c_success)
-					goto i2c_write_fail;
-
-				/* Based on DP159 specs, APPLY_RX_TX_CHANGE bit in 0x0A
-				 * needs to be set to 1 on every 0xA-0xC write.
-				 */
-				if (settings->reg_settings_6g[i].i2c_reg_index == 0xA ||
-					settings->reg_settings_6g[i].i2c_reg_index == 0xB ||
-					settings->reg_settings_6g[i].i2c_reg_index == 0xC) {
-
-					/* Query current value from offset 0xA */
-					if (settings->reg_settings_6g[i].i2c_reg_index == 0xA)
-						value = settings->reg_settings_6g[i].i2c_reg_val;
-					else {
-						i2c_success =
-								dal_ddc_service_query_ddc_data(
-								pipe_ctx->stream->link->ddc,
-								slave_address, &offset, 1, &value, 1);
-						if (!i2c_success)
-							goto i2c_write_fail;
-					}
-
-					buffer[0] = offset;
-					/* Set APPLY_RX_TX_CHANGE bit to 1 */
-					buffer[1] = value | apply_rx_tx_change;
-					i2c_success = i2c_write(pipe_ctx, slave_address,
-							buffer, sizeof(buffer));
-					RETIMER_REDRIVER_INFO("retimer write to slave_address = 0x%x,\
-						offset = 0x%x, reg_val = 0x%x, i2c_success = %d\n",
-						slave_address, buffer[0], buffer[1], i2c_success?1:0);
-					if (!i2c_success)
-						goto i2c_write_fail;
-				}
-			}
-		}
-	}
-
-	if (is_vga_mode) {
-		/* Program additional settings if using 640x480 resolution */
-
-		/* Write offset 0xFF to 0x01 */
-		buffer[0] = 0xff;
-		buffer[1] = 0x01;
-		i2c_success = i2c_write(pipe_ctx, slave_address,
-				buffer, sizeof(buffer));
-		RETIMER_REDRIVER_INFO("retimer write to slave_address = 0x%x,\
-				offset = 0x%x, reg_val = 0x%x, i2c_success = %d\n",
-				slave_address, buffer[0], buffer[1], i2c_success?1:0);
-		if (!i2c_success)
-			goto i2c_write_fail;
-
-		/* Write offset 0x00 to 0x23 */
-		buffer[0] = 0x00;
-		buffer[1] = 0x23;
-		i2c_success = i2c_write(pipe_ctx, slave_address,
-				buffer, sizeof(buffer));
-		RETIMER_REDRIVER_INFO("retimer write to slave_address = 0x%x,\
-			offset = 0x%x, reg_val = 0x%x, i2c_success = %d\n",
-			slave_address, buffer[0], buffer[1], i2c_success?1:0);
-		if (!i2c_success)
-			goto i2c_write_fail;
-
-		/* Write offset 0xff to 0x00 */
-		buffer[0] = 0xff;
-		buffer[1] = 0x00;
-		i2c_success = i2c_write(pipe_ctx, slave_address,
-				buffer, sizeof(buffer));
-		RETIMER_REDRIVER_INFO("retimer write to slave_address = 0x%x,\
-			offset = 0x%x, reg_val = 0x%x, i2c_success = %d\n",
-			slave_address, buffer[0], buffer[1], i2c_success?1:0);
-		if (!i2c_success)
-			goto i2c_write_fail;
-
-	}
-
-	return;
-
-i2c_write_fail:
-	DC_LOG_DEBUG("Set retimer failed");
-}
-
-static void write_i2c_default_retimer_setting(
-		struct pipe_ctx *pipe_ctx,
-		bool is_vga_mode,
-		bool is_over_340mhz)
-{
-	uint8_t slave_address = (0xBA >> 1);
-	uint8_t buffer[2];
-	bool i2c_success = false;
-	DC_LOGGER_INIT(pipe_ctx->stream->ctx->logger);
-
-	memset(&buffer, 0, sizeof(buffer));
-
-	/* Program Slave Address for tuning single integrity */
-	/* Write offset 0x0A to 0x13 */
-	buffer[0] = 0x0A;
-	buffer[1] = 0x13;
-	i2c_success = i2c_write(pipe_ctx, slave_address,
-			buffer, sizeof(buffer));
-	RETIMER_REDRIVER_INFO("retimer writes default setting to slave_address = 0x%x,\
-		offset = 0x%x, reg_val = 0x%x, i2c_success = %d\n",
-		slave_address, buffer[0], buffer[1], i2c_success?1:0);
-	if (!i2c_success)
-		goto i2c_write_fail;
-
-	/* Write offset 0x0A to 0x17 */
-	buffer[0] = 0x0A;
-	buffer[1] = 0x17;
-	i2c_success = i2c_write(pipe_ctx, slave_address,
-			buffer, sizeof(buffer));
-	RETIMER_REDRIVER_INFO("retimer write to slave_addr = 0x%x,\
-		offset = 0x%x, reg_val = 0x%x, i2c_success = %d\n",
-		slave_address, buffer[0], buffer[1], i2c_success?1:0);
-	if (!i2c_success)
-		goto i2c_write_fail;
-
-	/* Write offset 0x0B to 0xDA or 0xD8 */
-	buffer[0] = 0x0B;
-	buffer[1] = is_over_340mhz ? 0xDA : 0xD8;
-	i2c_success = i2c_write(pipe_ctx, slave_address,
-			buffer, sizeof(buffer));
-	RETIMER_REDRIVER_INFO("retimer write to slave_addr = 0x%x,\
-		offset = 0x%x, reg_val = 0x%x, i2c_success = %d\n",
-		slave_address, buffer[0], buffer[1], i2c_success?1:0);
-	if (!i2c_success)
-		goto i2c_write_fail;
-
-	/* Write offset 0x0A to 0x17 */
-	buffer[0] = 0x0A;
-	buffer[1] = 0x17;
-	i2c_success = i2c_write(pipe_ctx, slave_address,
-			buffer, sizeof(buffer));
-	RETIMER_REDRIVER_INFO("retimer write to slave_addr = 0x%x,\
-		offset = 0x%x, reg_val= 0x%x, i2c_success = %d\n",
-		slave_address, buffer[0], buffer[1], i2c_success?1:0);
-	if (!i2c_success)
-		goto i2c_write_fail;
-
-	/* Write offset 0x0C to 0x1D or 0x91 */
-	buffer[0] = 0x0C;
-	buffer[1] = is_over_340mhz ? 0x1D : 0x91;
-	i2c_success = i2c_write(pipe_ctx, slave_address,
-			buffer, sizeof(buffer));
-	RETIMER_REDRIVER_INFO("retimer write to slave_addr = 0x%x,\
-		offset = 0x%x, reg_val = 0x%x, i2c_success = %d\n",
-		slave_address, buffer[0], buffer[1], i2c_success?1:0);
-	if (!i2c_success)
-		goto i2c_write_fail;
-
-	/* Write offset 0x0A to 0x17 */
-	buffer[0] = 0x0A;
-	buffer[1] = 0x17;
-	i2c_success = i2c_write(pipe_ctx, slave_address,
-			buffer, sizeof(buffer));
-	RETIMER_REDRIVER_INFO("retimer write to slave_addr = 0x%x,\
-		offset = 0x%x, reg_val = 0x%x, i2c_success = %d\n",
-		slave_address, buffer[0], buffer[1], i2c_success?1:0);
-	if (!i2c_success)
-		goto i2c_write_fail;
-
-
-	if (is_vga_mode) {
-		/* Program additional settings if using 640x480 resolution */
-
-		/* Write offset 0xFF to 0x01 */
-		buffer[0] = 0xff;
-		buffer[1] = 0x01;
-		i2c_success = i2c_write(pipe_ctx, slave_address,
-				buffer, sizeof(buffer));
-		RETIMER_REDRIVER_INFO("retimer write to slave_addr = 0x%x,\
-			offset = 0x%x, reg_val = 0x%x, i2c_success = %d\n",
-			slave_address, buffer[0], buffer[1], i2c_success?1:0);
-		if (!i2c_success)
-			goto i2c_write_fail;
-
-		/* Write offset 0x00 to 0x23 */
-		buffer[0] = 0x00;
-		buffer[1] = 0x23;
-		i2c_success = i2c_write(pipe_ctx, slave_address,
-				buffer, sizeof(buffer));
-		RETIMER_REDRIVER_INFO("retimer write to slave_addr = 0x%x,\
-			offset = 0x%x, reg_val= 0x%x, i2c_success = %d\n",
-			slave_address, buffer[0], buffer[1], i2c_success?1:0);
-		if (!i2c_success)
-			goto i2c_write_fail;
-
-		/* Write offset 0xff to 0x00 */
-		buffer[0] = 0xff;
-		buffer[1] = 0x00;
-		i2c_success = i2c_write(pipe_ctx, slave_address,
-				buffer, sizeof(buffer));
-		RETIMER_REDRIVER_INFO("retimer write default setting to slave_addr = 0x%x,\
-			offset = 0x%x, reg_val= 0x%x, i2c_success = %d end here\n",
-			slave_address, buffer[0], buffer[1], i2c_success?1:0);
-		if (!i2c_success)
-			goto i2c_write_fail;
-	}
-
-	return;
-
-i2c_write_fail:
-	DC_LOG_DEBUG("Set default retimer failed");
-}
-
-static void write_i2c_redriver_setting(
-		struct pipe_ctx *pipe_ctx,
-		bool is_over_340mhz)
-{
-	uint8_t slave_address = (0xF0 >> 1);
-	uint8_t buffer[16];
-	bool i2c_success = false;
-	DC_LOGGER_INIT(pipe_ctx->stream->ctx->logger);
-
-	memset(&buffer, 0, sizeof(buffer));
-
-	// Program Slave Address for tuning single integrity
-	buffer[3] = 0x4E;
-	buffer[4] = 0x4E;
-	buffer[5] = 0x4E;
-	buffer[6] = is_over_340mhz ? 0x4E : 0x4A;
-
-	i2c_success = i2c_write(pipe_ctx, slave_address,
-					buffer, sizeof(buffer));
-	RETIMER_REDRIVER_INFO("redriver write 0 to all 16 reg offset expect following:\n\
-		\t slave_addr = 0x%x, offset[3] = 0x%x, offset[4] = 0x%x,\
-		offset[5] = 0x%x,offset[6] is_over_340mhz = 0x%x,\
-		i2c_success = %d\n",
-		slave_address, buffer[3], buffer[4], buffer[5], buffer[6], i2c_success?1:0);
-
-	if (!i2c_success)
-		DC_LOG_DEBUG("Set redriver failed");
-}
-
-static void disable_link(struct dc_link *link, const struct link_resource *link_res,
-		enum signal_type signal)
-{
-	/*
-	 * TODO: implement call for dp_set_hw_test_pattern
-	 * it is needed for compliance testing
-	 */
-
-	/* Here we need to specify that encoder output settings
-	 * need to be calculated as for the set mode,
-	 * it will lead to querying dynamic link capabilities
-	 * which should be done before enable output
-	 */
-
-	if (dc_is_dp_signal(signal)) {
-		/* SST DP, eDP */
-		struct dc_link_settings link_settings = link->cur_link_settings;
-		if (dc_is_dp_sst_signal(signal))
-			dp_disable_link_phy(link, link_res, signal);
-		else
-			dp_disable_link_phy_mst(link, link_res, signal);
-
-		if (dc_is_dp_sst_signal(signal) ||
-				link->mst_stream_alloc_table.stream_count == 0) {
-			if (dp_get_link_encoding_format(&link_settings) == DP_8b_10b_ENCODING) {
-				dp_set_fec_enable(link, false);
-				dp_set_fec_ready(link, link_res, false);
-			}
-		}
-	} else if (signal != SIGNAL_TYPE_VIRTUAL) {
-		link->dc->hwss.disable_link_output(link, link_res, signal);
-	}
-
-	if (signal == SIGNAL_TYPE_DISPLAY_PORT_MST) {
-		/* MST disable link only when no stream use the link */
-		if (link->mst_stream_alloc_table.stream_count <= 0)
-			link->link_status.link_active = false;
-	} else {
-		link->link_status.link_active = false;
-	}
-}
-
-static void enable_link_hdmi(struct pipe_ctx *pipe_ctx)
-{
-	struct dc_stream_state *stream = pipe_ctx->stream;
-	struct dc_link *link = stream->link;
-	enum dc_color_depth display_color_depth;
-	enum engine_id eng_id;
-	struct ext_hdmi_settings settings = {0};
-	bool is_over_340mhz = false;
-	bool is_vga_mode = (stream->timing.h_addressable == 640)
-			&& (stream->timing.v_addressable == 480);
-	struct dc *dc = pipe_ctx->stream->ctx->dc;
-
-	if (stream->phy_pix_clk == 0)
-		stream->phy_pix_clk = stream->timing.pix_clk_100hz / 10;
-	if (stream->phy_pix_clk > 340000)
-		is_over_340mhz = true;
-
-	if (dc_is_hdmi_signal(pipe_ctx->stream->signal)) {
-		unsigned short masked_chip_caps = pipe_ctx->stream->link->chip_caps &
-				EXT_DISPLAY_PATH_CAPS__EXT_CHIP_MASK;
-		if (masked_chip_caps == EXT_DISPLAY_PATH_CAPS__HDMI20_TISN65DP159RSBT) {
-			/* DP159, Retimer settings */
-			eng_id = pipe_ctx->stream_res.stream_enc->id;
-
-			if (get_ext_hdmi_settings(pipe_ctx, eng_id, &settings)) {
-				write_i2c_retimer_setting(pipe_ctx,
-						is_vga_mode, is_over_340mhz, &settings);
-			} else {
-				write_i2c_default_retimer_setting(pipe_ctx,
-						is_vga_mode, is_over_340mhz);
-			}
-		} else if (masked_chip_caps == EXT_DISPLAY_PATH_CAPS__HDMI20_PI3EQX1204) {
-			/* PI3EQX1204, Redriver settings */
-			write_i2c_redriver_setting(pipe_ctx, is_over_340mhz);
-		}
-	}
-
-	if (dc_is_hdmi_signal(pipe_ctx->stream->signal))
-		dal_ddc_service_write_scdc_data(
-			stream->link->ddc,
-			stream->phy_pix_clk,
-			stream->timing.flags.LTE_340MCSC_SCRAMBLE);
-
-	memset(&stream->link->cur_link_settings, 0,
-			sizeof(struct dc_link_settings));
-
-	display_color_depth = stream->timing.display_color_depth;
-	if (stream->timing.pixel_encoding == PIXEL_ENCODING_YCBCR422)
-		display_color_depth = COLOR_DEPTH_888;
-
-	dc->hwss.enable_tmds_link_output(
-			link,
-			&pipe_ctx->link_res,
-			pipe_ctx->stream->signal,
-			pipe_ctx->clock_source->id,
-			display_color_depth,
-			stream->phy_pix_clk);
-
-	if (dc_is_hdmi_signal(pipe_ctx->stream->signal))
-		dal_ddc_service_read_scdc_data(link->ddc);
-}
-
-static void enable_link_lvds(struct pipe_ctx *pipe_ctx)
-{
-	struct dc_stream_state *stream = pipe_ctx->stream;
-	struct dc_link *link = stream->link;
-	struct dc *dc = stream->ctx->dc;
-
-	if (stream->phy_pix_clk == 0)
-		stream->phy_pix_clk = stream->timing.pix_clk_100hz / 10;
-
-	memset(&stream->link->cur_link_settings, 0,
-			sizeof(struct dc_link_settings));
-	dc->hwss.enable_lvds_link_output(
-			link,
-			&pipe_ctx->link_res,
-			pipe_ctx->clock_source->id,
-			stream->phy_pix_clk);
-
-}
-
-bool dc_power_alpm_dpcd_enable(struct dc_link *link, bool enable)
-{
-	bool ret = false;
-	union dpcd_alpm_configuration alpm_config;
-
-	if (link->psr_settings.psr_version == DC_PSR_VERSION_SU_1) {
-		memset(&alpm_config, 0, sizeof(alpm_config));
-
-		alpm_config.bits.ENABLE = (enable ? true : false);
-		ret = dm_helpers_dp_write_dpcd(link->ctx, link,
-				DP_RECEIVER_ALPM_CONFIG, &alpm_config.raw,
-				sizeof(alpm_config.raw));
-	}
-	return ret;
-}
-
-/****************************enable_link***********************************/
-static enum dc_status enable_link(
-		struct dc_state *state,
-		struct pipe_ctx *pipe_ctx)
-{
-	enum dc_status status = DC_ERROR_UNEXPECTED;
-	struct dc_stream_state *stream = pipe_ctx->stream;
-	struct dc_link *link = stream->link;
-
-	/* There's some scenarios where driver is unloaded with display
-	 * still enabled. When driver is reloaded, it may cause a display
-	 * to not light up if there is a mismatch between old and new
-	 * link settings. Need to call disable first before enabling at
-	 * new link settings.
-	 */
-	if (link->link_status.link_active) {
-		disable_link(link, &pipe_ctx->link_res, pipe_ctx->stream->signal);
-	}
-
-	switch (pipe_ctx->stream->signal) {
-	case SIGNAL_TYPE_DISPLAY_PORT:
-		status = enable_link_dp(state, pipe_ctx);
-		break;
-	case SIGNAL_TYPE_EDP:
-		status = enable_link_edp(state, pipe_ctx);
-		break;
-	case SIGNAL_TYPE_DISPLAY_PORT_MST:
-		status = enable_link_dp_mst(state, pipe_ctx);
-		msleep(200);
-		break;
-	case SIGNAL_TYPE_DVI_SINGLE_LINK:
-	case SIGNAL_TYPE_DVI_DUAL_LINK:
-	case SIGNAL_TYPE_HDMI_TYPE_A:
-		enable_link_hdmi(pipe_ctx);
-		status = DC_OK;
-		break;
-	case SIGNAL_TYPE_LVDS:
-		enable_link_lvds(pipe_ctx);
-		status = DC_OK;
-		break;
-	case SIGNAL_TYPE_VIRTUAL:
-		status = DC_OK;
-		break;
-	default:
-		break;
-	}
-
-	if (status == DC_OK)
-		pipe_ctx->stream->link->link_status.link_active = true;
-
-	return status;
-}
-
-static uint32_t get_timing_pixel_clock_100hz(const struct dc_crtc_timing *timing)
-{
-
-	uint32_t pxl_clk = timing->pix_clk_100hz;
-
-	if (timing->pixel_encoding == PIXEL_ENCODING_YCBCR420)
-		pxl_clk /= 2;
-	else if (timing->pixel_encoding == PIXEL_ENCODING_YCBCR422)
-		pxl_clk = pxl_clk * 2 / 3;
-
-	if (timing->display_color_depth == COLOR_DEPTH_101010)
-		pxl_clk = pxl_clk * 10 / 8;
-	else if (timing->display_color_depth == COLOR_DEPTH_121212)
-		pxl_clk = pxl_clk * 12 / 8;
-
-	return pxl_clk;
-}
-
-static bool dp_active_dongle_validate_timing(
-		const struct dc_crtc_timing *timing,
-		const struct dpcd_caps *dpcd_caps)
-{
-	const struct dc_dongle_caps *dongle_caps = &dpcd_caps->dongle_caps;
-
-	switch (dpcd_caps->dongle_type) {
-	case DISPLAY_DONGLE_DP_VGA_CONVERTER:
-	case DISPLAY_DONGLE_DP_DVI_CONVERTER:
-	case DISPLAY_DONGLE_DP_DVI_DONGLE:
-		if (timing->pixel_encoding == PIXEL_ENCODING_RGB)
-			return true;
-		else
-			return false;
-	default:
-		break;
-	}
-
-	if (dpcd_caps->dongle_type == DISPLAY_DONGLE_DP_HDMI_CONVERTER &&
-			dongle_caps->extendedCapValid == true) {
-		/* Check Pixel Encoding */
-		switch (timing->pixel_encoding) {
-		case PIXEL_ENCODING_RGB:
-		case PIXEL_ENCODING_YCBCR444:
-			break;
-		case PIXEL_ENCODING_YCBCR422:
-			if (!dongle_caps->is_dp_hdmi_ycbcr422_pass_through)
-				return false;
-			break;
-		case PIXEL_ENCODING_YCBCR420:
-			if (!dongle_caps->is_dp_hdmi_ycbcr420_pass_through)
-				return false;
-			break;
-		default:
-			/* Invalid Pixel Encoding*/
-			return false;
-		}
-
-		switch (timing->display_color_depth) {
-		case COLOR_DEPTH_666:
-		case COLOR_DEPTH_888:
-			/*888 and 666 should always be supported*/
-			break;
-		case COLOR_DEPTH_101010:
-			if (dongle_caps->dp_hdmi_max_bpc < 10)
-				return false;
-			break;
-		case COLOR_DEPTH_121212:
-			if (dongle_caps->dp_hdmi_max_bpc < 12)
-				return false;
-			break;
-		case COLOR_DEPTH_141414:
-		case COLOR_DEPTH_161616:
-		default:
-			/* These color depths are currently not supported */
-			return false;
-		}
-
-		/* Check 3D format */
-		switch (timing->timing_3d_format) {
-		case TIMING_3D_FORMAT_NONE:
-		case TIMING_3D_FORMAT_FRAME_ALTERNATE:
-			/*Only frame alternate 3D is supported on active dongle*/
-			break;
-		default:
-			/*other 3D formats are not supported due to bad infoframe translation */
-			return false;
-		}
-
-#if defined(CONFIG_DRM_AMD_DC_DCN)
-		if (dongle_caps->dp_hdmi_frl_max_link_bw_in_kbps > 0) { // DP to HDMI FRL converter
-			struct dc_crtc_timing outputTiming = *timing;
-
-			if (timing->flags.DSC && !timing->dsc_cfg.is_frl)
-				/* DP input has DSC, HDMI FRL output doesn't have DSC, remove DSC from output timing */
-				outputTiming.flags.DSC = 0;
-			if (dc_bandwidth_in_kbps_from_timing(&outputTiming) > dongle_caps->dp_hdmi_frl_max_link_bw_in_kbps)
-				return false;
-		} else { // DP to HDMI TMDS converter
-			if (get_timing_pixel_clock_100hz(timing) > (dongle_caps->dp_hdmi_max_pixel_clk_in_khz * 10))
-				return false;
-		}
-#else
-		if (get_timing_pixel_clock_100hz(timing) > (dongle_caps->dp_hdmi_max_pixel_clk_in_khz * 10))
-			return false;
-#endif
-	}
-
-	if (dpcd_caps->channel_coding_cap.bits.DP_128b_132b_SUPPORTED == 0 &&
-			dpcd_caps->dsc_caps.dsc_basic_caps.fields.dsc_support.DSC_PASSTHROUGH_SUPPORT == 0 &&
-			dongle_caps->dfp_cap_ext.supported) {
-
-		if (dongle_caps->dfp_cap_ext.max_pixel_rate_in_mps < (timing->pix_clk_100hz / 10000))
-			return false;
-
-		if (dongle_caps->dfp_cap_ext.max_video_h_active_width < timing->h_addressable)
-			return false;
-
-		if (dongle_caps->dfp_cap_ext.max_video_v_active_height < timing->v_addressable)
-			return false;
-
-		if (timing->pixel_encoding == PIXEL_ENCODING_RGB) {
-			if (!dongle_caps->dfp_cap_ext.encoding_format_caps.support_rgb)
-				return false;
-			if (timing->display_color_depth == COLOR_DEPTH_666 &&
-					!dongle_caps->dfp_cap_ext.rgb_color_depth_caps.support_6bpc)
-				return false;
-			else if (timing->display_color_depth == COLOR_DEPTH_888 &&
-					!dongle_caps->dfp_cap_ext.rgb_color_depth_caps.support_8bpc)
-				return false;
-			else if (timing->display_color_depth == COLOR_DEPTH_101010 &&
-					!dongle_caps->dfp_cap_ext.rgb_color_depth_caps.support_10bpc)
-				return false;
-			else if (timing->display_color_depth == COLOR_DEPTH_121212 &&
-					!dongle_caps->dfp_cap_ext.rgb_color_depth_caps.support_12bpc)
-				return false;
-			else if (timing->display_color_depth == COLOR_DEPTH_161616 &&
-					!dongle_caps->dfp_cap_ext.rgb_color_depth_caps.support_16bpc)
-				return false;
-		} else if (timing->pixel_encoding == PIXEL_ENCODING_YCBCR444) {
-			if (!dongle_caps->dfp_cap_ext.encoding_format_caps.support_rgb)
-				return false;
-			if (timing->display_color_depth == COLOR_DEPTH_888 &&
-					!dongle_caps->dfp_cap_ext.ycbcr444_color_depth_caps.support_8bpc)
-				return false;
-			else if (timing->display_color_depth == COLOR_DEPTH_101010 &&
-					!dongle_caps->dfp_cap_ext.ycbcr444_color_depth_caps.support_10bpc)
-				return false;
-			else if (timing->display_color_depth == COLOR_DEPTH_121212 &&
-					!dongle_caps->dfp_cap_ext.ycbcr444_color_depth_caps.support_12bpc)
-				return false;
-			else if (timing->display_color_depth == COLOR_DEPTH_161616 &&
-					!dongle_caps->dfp_cap_ext.ycbcr444_color_depth_caps.support_16bpc)
-				return false;
-		} else if (timing->pixel_encoding == PIXEL_ENCODING_YCBCR422) {
-			if (!dongle_caps->dfp_cap_ext.encoding_format_caps.support_rgb)
-				return false;
-			if (timing->display_color_depth == COLOR_DEPTH_888 &&
-					!dongle_caps->dfp_cap_ext.ycbcr422_color_depth_caps.support_8bpc)
-				return false;
-			else if (timing->display_color_depth == COLOR_DEPTH_101010 &&
-					!dongle_caps->dfp_cap_ext.ycbcr422_color_depth_caps.support_10bpc)
-				return false;
-			else if (timing->display_color_depth == COLOR_DEPTH_121212 &&
-					!dongle_caps->dfp_cap_ext.ycbcr422_color_depth_caps.support_12bpc)
-				return false;
-			else if (timing->display_color_depth == COLOR_DEPTH_161616 &&
-					!dongle_caps->dfp_cap_ext.ycbcr422_color_depth_caps.support_16bpc)
-				return false;
-		} else if (timing->pixel_encoding == PIXEL_ENCODING_YCBCR420) {
-			if (!dongle_caps->dfp_cap_ext.encoding_format_caps.support_rgb)
-				return false;
-			if (timing->display_color_depth == COLOR_DEPTH_888 &&
-					!dongle_caps->dfp_cap_ext.ycbcr420_color_depth_caps.support_8bpc)
-				return false;
-			else if (timing->display_color_depth == COLOR_DEPTH_101010 &&
-					!dongle_caps->dfp_cap_ext.ycbcr420_color_depth_caps.support_10bpc)
-				return false;
-			else if (timing->display_color_depth == COLOR_DEPTH_121212 &&
-					!dongle_caps->dfp_cap_ext.ycbcr420_color_depth_caps.support_12bpc)
-				return false;
-			else if (timing->display_color_depth == COLOR_DEPTH_161616 &&
-					!dongle_caps->dfp_cap_ext.ycbcr420_color_depth_caps.support_16bpc)
-				return false;
-		}
-	}
-
-	return true;
-}
-
-enum dc_status dc_link_validate_mode_timing(
-		const struct dc_stream_state *stream,
-		struct dc_link *link,
-		const struct dc_crtc_timing *timing)
-{
-	uint32_t max_pix_clk = stream->link->dongle_max_pix_clk * 10;
-	struct dpcd_caps *dpcd_caps = &link->dpcd_caps;
-
-	/* A hack to avoid failing any modes for EDID override feature on
-	 * topology change such as lower quality cable for DP or different dongle
-	 */
-	if (link->remote_sinks[0] && link->remote_sinks[0]->sink_signal == SIGNAL_TYPE_VIRTUAL)
-		return DC_OK;
-
-	/* Passive Dongle */
-	if (max_pix_clk != 0 && get_timing_pixel_clock_100hz(timing) > max_pix_clk)
-		return DC_EXCEED_DONGLE_CAP;
-
-	/* Active Dongle*/
-	if (!dp_active_dongle_validate_timing(timing, dpcd_caps))
-		return DC_EXCEED_DONGLE_CAP;
-
-	switch (stream->signal) {
-	case SIGNAL_TYPE_EDP:
-	case SIGNAL_TYPE_DISPLAY_PORT:
-		if (!dp_validate_mode_timing(
-				link,
-				timing))
-			return DC_NO_DP_LINK_BANDWIDTH;
-		break;
-
-	default:
-		break;
-	}
-
-	return DC_OK;
-}
-
-static struct abm *get_abm_from_stream_res(const struct dc_link *link)
-{
-	int i;
-	struct dc *dc = NULL;
-	struct abm *abm = NULL;
-
-	if (!link || !link->ctx)
-		return NULL;
-
-	dc = link->ctx->dc;
-
-	for (i = 0; i < MAX_PIPES; i++) {
-		struct pipe_ctx pipe_ctx = dc->current_state->res_ctx.pipe_ctx[i];
-		struct dc_stream_state *stream = pipe_ctx.stream;
-
-		if (stream && stream->link == link) {
-			abm = pipe_ctx.stream_res.abm;
-			break;
-		}
-	}
-	return abm;
-}
-
-int dc_link_get_backlight_level(const struct dc_link *link)
-{
-	struct abm *abm = get_abm_from_stream_res(link);
-	struct panel_cntl *panel_cntl = link->panel_cntl;
-	struct dc  *dc = link->ctx->dc;
-	struct dmcu *dmcu = dc->res_pool->dmcu;
-	bool fw_set_brightness = true;
-
-	if (dmcu)
-		fw_set_brightness = dmcu->funcs->is_dmcu_initialized(dmcu);
-
-	if (!fw_set_brightness && panel_cntl->funcs->get_current_backlight)
-		return panel_cntl->funcs->get_current_backlight(panel_cntl);
-	else if (abm != NULL && abm->funcs->get_current_backlight != NULL)
-		return (int) abm->funcs->get_current_backlight(abm);
-	else
-		return DC_ERROR_UNEXPECTED;
-}
-
-int dc_link_get_target_backlight_pwm(const struct dc_link *link)
-{
-	struct abm *abm = get_abm_from_stream_res(link);
-
-	if (abm == NULL || abm->funcs->get_target_backlight == NULL)
-		return DC_ERROR_UNEXPECTED;
-
-	return (int) abm->funcs->get_target_backlight(abm);
-}
-
-static struct pipe_ctx *get_pipe_from_link(const struct dc_link *link)
-{
-	int i;
-	struct dc *dc = link->ctx->dc;
-	struct pipe_ctx *pipe_ctx = NULL;
-
-	for (i = 0; i < MAX_PIPES; i++) {
-		if (dc->current_state->res_ctx.pipe_ctx[i].stream) {
-			if (dc->current_state->res_ctx.pipe_ctx[i].stream->link == link) {
-				pipe_ctx = &dc->current_state->res_ctx.pipe_ctx[i];
-				break;
-			}
-		}
-	}
-
-	return pipe_ctx;
-}
-
-bool dc_link_set_backlight_level(const struct dc_link *link,
-		uint32_t backlight_pwm_u16_16,
-		uint32_t frame_ramp)
-{
-	struct dc  *dc = link->ctx->dc;
-
-	DC_LOGGER_INIT(link->ctx->logger);
-	DC_LOG_BACKLIGHT("New Backlight level: %d (0x%X)\n",
-			backlight_pwm_u16_16, backlight_pwm_u16_16);
-
-	if (dc_is_embedded_signal(link->connector_signal)) {
-		struct pipe_ctx *pipe_ctx = get_pipe_from_link(link);
-
-		if (pipe_ctx) {
-			/* Disable brightness ramping when the display is blanked
-			 * as it can hang the DMCU
-			 */
-			if (pipe_ctx->plane_state == NULL)
-				frame_ramp = 0;
-		} else {
-			return false;
-		}
-
-		dc->hwss.set_backlight_level(
-				pipe_ctx,
-				backlight_pwm_u16_16,
-				frame_ramp);
-	}
-	return true;
-}
-
-bool dc_link_set_psr_allow_active(struct dc_link *link, const bool *allow_active,
-		bool wait, bool force_static, const unsigned int *power_opts)
-{
-	struct dc  *dc = link->ctx->dc;
-	struct dmcu *dmcu = dc->res_pool->dmcu;
-	struct dmub_psr *psr = dc->res_pool->psr;
-	unsigned int panel_inst;
-
-	if (psr == NULL && force_static)
-		return false;
-
-	if (!dc_get_edp_link_panel_inst(dc, link, &panel_inst))
-		return false;
-
-	if ((allow_active != NULL) && (*allow_active == true) && (link->type == dc_connection_none)) {
-		// Don't enter PSR if panel is not connected
-		return false;
-	}
-
-	/* Set power optimization flag */
-	if (power_opts && link->psr_settings.psr_power_opt != *power_opts) {
-		link->psr_settings.psr_power_opt = *power_opts;
-
-		if (psr != NULL && link->psr_settings.psr_feature_enabled && psr->funcs->psr_set_power_opt)
-			psr->funcs->psr_set_power_opt(psr, link->psr_settings.psr_power_opt, panel_inst);
-	}
-
-	if (psr != NULL && link->psr_settings.psr_feature_enabled &&
-			force_static && psr->funcs->psr_force_static)
-		psr->funcs->psr_force_static(psr, panel_inst);
-
-	/* Enable or Disable PSR */
-	if (allow_active && link->psr_settings.psr_allow_active != *allow_active) {
-		link->psr_settings.psr_allow_active = *allow_active;
-
-		if (!link->psr_settings.psr_allow_active)
-			dc_z10_restore(dc);
-
-		if (psr != NULL && link->psr_settings.psr_feature_enabled) {
-			psr->funcs->psr_enable(psr, link->psr_settings.psr_allow_active, wait, panel_inst);
-		} else if ((dmcu != NULL && dmcu->funcs->is_dmcu_initialized(dmcu)) &&
-			link->psr_settings.psr_feature_enabled)
-			dmcu->funcs->set_psr_enable(dmcu, link->psr_settings.psr_allow_active, wait);
-		else
-			return false;
-	}
-
-	return true;
-}
-
-bool dc_link_get_psr_state(const struct dc_link *link, enum dc_psr_state *state)
-{
-	struct dc  *dc = link->ctx->dc;
-	struct dmcu *dmcu = dc->res_pool->dmcu;
-	struct dmub_psr *psr = dc->res_pool->psr;
-	unsigned int panel_inst;
-
-	if (!dc_get_edp_link_panel_inst(dc, link, &panel_inst))
-		return false;
-
-	if (psr != NULL && link->psr_settings.psr_feature_enabled)
-		psr->funcs->psr_get_state(psr, state, panel_inst);
-	else if (dmcu != NULL && link->psr_settings.psr_feature_enabled)
-		dmcu->funcs->get_psr_state(dmcu, state);
-
-	return true;
-}
-
-static inline enum physical_phy_id
-transmitter_to_phy_id(enum transmitter transmitter_value)
-{
-	switch (transmitter_value) {
-	case TRANSMITTER_UNIPHY_A:
-		return PHYLD_0;
-	case TRANSMITTER_UNIPHY_B:
-		return PHYLD_1;
-	case TRANSMITTER_UNIPHY_C:
-		return PHYLD_2;
-	case TRANSMITTER_UNIPHY_D:
-		return PHYLD_3;
-	case TRANSMITTER_UNIPHY_E:
-		return PHYLD_4;
-	case TRANSMITTER_UNIPHY_F:
-		return PHYLD_5;
-	case TRANSMITTER_NUTMEG_CRT:
-		return PHYLD_6;
-	case TRANSMITTER_TRAVIS_CRT:
-		return PHYLD_7;
-	case TRANSMITTER_TRAVIS_LCD:
-		return PHYLD_8;
-	case TRANSMITTER_UNIPHY_G:
-		return PHYLD_9;
-	case TRANSMITTER_COUNT:
-		return PHYLD_COUNT;
-	case TRANSMITTER_UNKNOWN:
-		return PHYLD_UNKNOWN;
-	default:
-		WARN_ONCE(1, "Unknown transmitter value %d\n",
-			  transmitter_value);
-		return PHYLD_UNKNOWN;
-	}
-}
-
-bool dc_link_setup_psr(struct dc_link *link,
-		const struct dc_stream_state *stream, struct psr_config *psr_config,
-		struct psr_context *psr_context)
-{
-	struct dc *dc;
-	struct dmcu *dmcu;
-	struct dmub_psr *psr;
-	int i;
-	unsigned int panel_inst;
-	/* updateSinkPsrDpcdConfig*/
-	union dpcd_psr_configuration psr_configuration;
-	union dpcd_sink_active_vtotal_control_mode vtotal_control = {0};
-
-	psr_context->controllerId = CONTROLLER_ID_UNDEFINED;
-
-	if (!link)
-		return false;
-
-	dc = link->ctx->dc;
-	dmcu = dc->res_pool->dmcu;
-	psr = dc->res_pool->psr;
-
-	if (!dmcu && !psr)
-		return false;
-
-	if (!dc_get_edp_link_panel_inst(dc, link, &panel_inst))
-		return false;
-
-
-	memset(&psr_configuration, 0, sizeof(psr_configuration));
-
-	psr_configuration.bits.ENABLE                    = 1;
-	psr_configuration.bits.CRC_VERIFICATION          = 1;
-	psr_configuration.bits.FRAME_CAPTURE_INDICATION  =
-			psr_config->psr_frame_capture_indication_req;
-
-	/* Check for PSR v2*/
-	if (link->psr_settings.psr_version == DC_PSR_VERSION_SU_1) {
-		/* For PSR v2 selective update.
-		 * Indicates whether sink should start capturing
-		 * immediately following active scan line,
-		 * or starting with the 2nd active scan line.
-		 */
-		psr_configuration.bits.LINE_CAPTURE_INDICATION = 0;
-		/*For PSR v2, determines whether Sink should generate
-		 * IRQ_HPD when CRC mismatch is detected.
-		 */
-		psr_configuration.bits.IRQ_HPD_WITH_CRC_ERROR    = 1;
-		/* For PSR v2, set the bit when the Source device will
-		 * be enabling PSR2 operation.
-		 */
-		psr_configuration.bits.ENABLE_PSR2    = 1;
-		/* For PSR v2, the Sink device must be able to receive
-		 * SU region updates early in the frame time.
-		 */
-		psr_configuration.bits.EARLY_TRANSPORT_ENABLE    = 1;
-	}
-
-	dm_helpers_dp_write_dpcd(
-		link->ctx,
-		link,
-		368,
-		&psr_configuration.raw,
-		sizeof(psr_configuration.raw));
-
-	if (link->psr_settings.psr_version == DC_PSR_VERSION_SU_1) {
-		dc_power_alpm_dpcd_enable(link, true);
-		psr_context->su_granularity_required =
-			psr_config->su_granularity_required;
-		psr_context->su_y_granularity =
-			psr_config->su_y_granularity;
-		psr_context->line_time_in_us =
-			psr_config->line_time_in_us;
-
-		if (link->psr_settings.psr_vtotal_control_support) {
-			psr_context->rate_control_caps = psr_config->rate_control_caps;
-			vtotal_control.bits.ENABLE = true;
-			core_link_write_dpcd(link, DP_SINK_PSR_ACTIVE_VTOTAL_CONTROL_MODE,
-							&vtotal_control.raw, sizeof(vtotal_control.raw));
-		}
-	}
-
-	psr_context->channel = link->ddc->ddc_pin->hw_info.ddc_channel;
-	psr_context->transmitterId = link->link_enc->transmitter;
-	psr_context->engineId = link->link_enc->preferred_engine;
-
-	for (i = 0; i < MAX_PIPES; i++) {
-		if (dc->current_state->res_ctx.pipe_ctx[i].stream
-				== stream) {
-			/* dmcu -1 for all controller id values,
-			 * therefore +1 here
-			 */
-			psr_context->controllerId =
-				dc->current_state->res_ctx.
-				pipe_ctx[i].stream_res.tg->inst + 1;
-			break;
-		}
-	}
-
-	/* Hardcoded for now.  Can be Pcie or Uniphy (or Unknown)*/
-	psr_context->phyType = PHY_TYPE_UNIPHY;
-	/*PhyId is associated with the transmitter id*/
-	psr_context->smuPhyId =
-		transmitter_to_phy_id(link->link_enc->transmitter);
-
-	psr_context->crtcTimingVerticalTotal = stream->timing.v_total;
-	psr_context->vsync_rate_hz = div64_u64(div64_u64((stream->
-					timing.pix_clk_100hz * 100),
-					stream->timing.v_total),
-					stream->timing.h_total);
-
-	psr_context->psrSupportedDisplayConfig = true;
-	psr_context->psrExitLinkTrainingRequired =
-		psr_config->psr_exit_link_training_required;
-	psr_context->sdpTransmitLineNumDeadline =
-		psr_config->psr_sdp_transmit_line_num_deadline;
-	psr_context->psrFrameCaptureIndicationReq =
-		psr_config->psr_frame_capture_indication_req;
-
-	psr_context->skipPsrWaitForPllLock = 0; /* only = 1 in KV */
-
-	psr_context->numberOfControllers =
-			link->dc->res_pool->timing_generator_count;
-
-	psr_context->rfb_update_auto_en = true;
-
-	/* 2 frames before enter PSR. */
-	psr_context->timehyst_frames = 2;
-	/* half a frame
-	 * (units in 100 lines, i.e. a value of 1 represents 100 lines)
-	 */
-	psr_context->hyst_lines = stream->timing.v_total / 2 / 100;
-	psr_context->aux_repeats = 10;
-
-	psr_context->psr_level.u32all = 0;
-
-	/*skip power down the single pipe since it blocks the cstate*/
-#if defined(CONFIG_DRM_AMD_DC_DCN)
-	if (link->ctx->asic_id.chip_family >= FAMILY_RV) {
-		switch(link->ctx->asic_id.chip_family) {
-		case FAMILY_YELLOW_CARP:
-		case AMDGPU_FAMILY_GC_10_3_6:
-		case AMDGPU_FAMILY_GC_11_0_1:
-			if (dc->debug.disable_z10 || dc->debug.psr_skip_crtc_disable)
-				psr_context->psr_level.bits.SKIP_CRTC_DISABLE = true;
-			break;
-		default:
-			psr_context->psr_level.bits.SKIP_CRTC_DISABLE = true;
-			break;
-		}
-	}
-#else
-	if (link->ctx->asic_id.chip_family >= FAMILY_RV)
-		psr_context->psr_level.bits.SKIP_CRTC_DISABLE = true;
-#endif
-
-	/* SMU will perform additional powerdown sequence.
-	 * For unsupported ASICs, set psr_level flag to skip PSR
-	 *  static screen notification to SMU.
-	 *  (Always set for DAL2, did not check ASIC)
-	 */
-	psr_context->allow_smu_optimizations = psr_config->allow_smu_optimizations;
-	psr_context->allow_multi_disp_optimizations = psr_config->allow_multi_disp_optimizations;
-
-	/* Complete PSR entry before aborting to prevent intermittent
-	 * freezes on certain eDPs
-	 */
-	psr_context->psr_level.bits.DISABLE_PSR_ENTRY_ABORT = 1;
-
-	/* enable ALPM */
-	psr_context->psr_level.bits.DISABLE_ALPM = 0;
-	psr_context->psr_level.bits.ALPM_DEFAULT_PD_MODE = 1;
-
-	/* Controls additional delay after remote frame capture before
-	 * continuing power down, default = 0
-	 */
-	psr_context->frame_delay = 0;
-
-	if (psr) {
-		link->psr_settings.psr_feature_enabled = psr->funcs->psr_copy_settings(psr,
-			link, psr_context, panel_inst);
-		link->psr_settings.psr_power_opt = 0;
-		link->psr_settings.psr_allow_active = 0;
-	}
-	else
-		link->psr_settings.psr_feature_enabled = dmcu->funcs->setup_psr(dmcu, link, psr_context);
-
-	/* psr_enabled == 0 indicates setup_psr did not succeed, but this
-	 * should not happen since firmware should be running at this point
-	 */
-	if (link->psr_settings.psr_feature_enabled == 0)
-		ASSERT(0);
-
-	return true;
-
-}
-
-void dc_link_get_psr_residency(const struct dc_link *link, uint32_t *residency)
-{
-	struct dc  *dc = link->ctx->dc;
-	struct dmub_psr *psr = dc->res_pool->psr;
-	unsigned int panel_inst;
-
-	if (!dc_get_edp_link_panel_inst(dc, link, &panel_inst))
-		return;
-
-	/* PSR residency measurements only supported on DMCUB */
-	if (psr != NULL && link->psr_settings.psr_feature_enabled)
-		psr->funcs->psr_get_residency(psr, residency, panel_inst);
-	else
-		*residency = 0;
-}
-
-bool dc_link_set_sink_vtotal_in_psr_active(const struct dc_link *link, uint16_t psr_vtotal_idle, uint16_t psr_vtotal_su)
-{
-	struct dc *dc = link->ctx->dc;
-	struct dmub_psr *psr = dc->res_pool->psr;
-
-	if (psr == NULL || !link->psr_settings.psr_feature_enabled || !link->psr_settings.psr_vtotal_control_support)
-		return false;
-
-	psr->funcs->psr_set_sink_vtotal_in_psr_active(psr, psr_vtotal_idle, psr_vtotal_su);
-
-	return true;
-}
-
-const struct dc_link_status *dc_link_get_status(const struct dc_link *link)
-{
-	return &link->link_status;
-}
-
-void core_link_resume(struct dc_link *link)
-{
-	if (link->connector_signal != SIGNAL_TYPE_VIRTUAL)
-		program_hpd_filter(link);
-}
-
-static struct fixed31_32 get_pbn_per_slot(struct dc_stream_state *stream)
-{
-	struct fixed31_32 mbytes_per_sec;
-	uint32_t link_rate_in_mbytes_per_sec = dc_link_bandwidth_kbps(stream->link,
-			&stream->link->cur_link_settings);
-	link_rate_in_mbytes_per_sec /= 8000; /* Kbits to MBytes */
-
-	mbytes_per_sec = dc_fixpt_from_int(link_rate_in_mbytes_per_sec);
-
-	return dc_fixpt_div_int(mbytes_per_sec, 54);
-}
-
-static struct fixed31_32 get_pbn_from_bw_in_kbps(uint64_t kbps)
-{
-	struct fixed31_32 peak_kbps;
-	uint32_t numerator = 0;
-	uint32_t denominator = 1;
-
-	/*
-	 * margin 5300ppm + 300ppm ~ 0.6% as per spec, factor is 1.006
-	 * The unit of 54/64Mbytes/sec is an arbitrary unit chosen based on
-	 * common multiplier to render an integer PBN for all link rate/lane
-	 * counts combinations
-	 * calculate
-	 * peak_kbps *= (1006/1000)
-	 * peak_kbps *= (64/54)
-	 * peak_kbps *= 8    convert to bytes
-	 */
-
-	numerator = 64 * PEAK_FACTOR_X1000;
-	denominator = 54 * 8 * 1000 * 1000;
-	kbps *= numerator;
-	peak_kbps = dc_fixpt_from_fraction(kbps, denominator);
-
-	return peak_kbps;
-}
-
-static struct fixed31_32 get_pbn_from_timing(struct pipe_ctx *pipe_ctx)
-{
-	uint64_t kbps;
-
-	kbps = dc_bandwidth_in_kbps_from_timing(&pipe_ctx->stream->timing);
-	return get_pbn_from_bw_in_kbps(kbps);
-}
-
-static void update_mst_stream_alloc_table(
-	struct dc_link *link,
-	struct stream_encoder *stream_enc,
-	struct hpo_dp_stream_encoder *hpo_dp_stream_enc, // TODO: Rename stream_enc to dio_stream_enc?
-	const struct dc_dp_mst_stream_allocation_table *proposed_table)
-{
-	struct link_mst_stream_allocation work_table[MAX_CONTROLLER_NUM] = { 0 };
-	struct link_mst_stream_allocation *dc_alloc;
-
-	int i;
-	int j;
-
-	/* if DRM proposed_table has more than one new payload */
-	ASSERT(proposed_table->stream_count -
-			link->mst_stream_alloc_table.stream_count < 2);
-
-	/* copy proposed_table to link, add stream encoder */
-	for (i = 0; i < proposed_table->stream_count; i++) {
-
-		for (j = 0; j < link->mst_stream_alloc_table.stream_count; j++) {
-			dc_alloc =
-			&link->mst_stream_alloc_table.stream_allocations[j];
-
-			if (dc_alloc->vcp_id ==
-				proposed_table->stream_allocations[i].vcp_id) {
-
-				work_table[i] = *dc_alloc;
-				work_table[i].slot_count = proposed_table->stream_allocations[i].slot_count;
-				break; /* exit j loop */
-			}
-		}
-
-		/* new vcp_id */
-		if (j == link->mst_stream_alloc_table.stream_count) {
-			work_table[i].vcp_id =
-				proposed_table->stream_allocations[i].vcp_id;
-			work_table[i].slot_count =
-				proposed_table->stream_allocations[i].slot_count;
-			work_table[i].stream_enc = stream_enc;
-			work_table[i].hpo_dp_stream_enc = hpo_dp_stream_enc;
-		}
-	}
-
-	/* update link->mst_stream_alloc_table with work_table */
-	link->mst_stream_alloc_table.stream_count =
-			proposed_table->stream_count;
-	for (i = 0; i < MAX_CONTROLLER_NUM; i++)
-		link->mst_stream_alloc_table.stream_allocations[i] =
-				work_table[i];
-}
-
-static void remove_stream_from_alloc_table(
-		struct dc_link *link,
-		struct stream_encoder *dio_stream_enc,
-		struct hpo_dp_stream_encoder *hpo_dp_stream_enc)
-{
-	int i = 0;
-	struct link_mst_stream_allocation_table *table =
-			&link->mst_stream_alloc_table;
-
-	if (hpo_dp_stream_enc) {
-		for (; i < table->stream_count; i++)
-			if (hpo_dp_stream_enc == table->stream_allocations[i].hpo_dp_stream_enc)
-				break;
-	} else {
-		for (; i < table->stream_count; i++)
-			if (dio_stream_enc == table->stream_allocations[i].stream_enc)
-				break;
-	}
-
-	if (i < table->stream_count) {
-		i++;
-		for (; i < table->stream_count; i++)
-			table->stream_allocations[i-1] = table->stream_allocations[i];
-		memset(&table->stream_allocations[table->stream_count-1], 0,
-				sizeof(struct link_mst_stream_allocation));
-		table->stream_count--;
-	}
-}
-
-static void dc_log_vcp_x_y(const struct dc_link *link, struct fixed31_32 avg_time_slots_per_mtp)
-{
-	const uint32_t VCP_Y_PRECISION = 1000;
-	uint64_t vcp_x, vcp_y;
-
-	// Add 0.5*(1/VCP_Y_PRECISION) to round up to decimal precision
-	avg_time_slots_per_mtp = dc_fixpt_add(
-			avg_time_slots_per_mtp, dc_fixpt_from_fraction(1, 2 * VCP_Y_PRECISION));
-
-	vcp_x = dc_fixpt_floor(avg_time_slots_per_mtp);
-	vcp_y = dc_fixpt_floor(
-			dc_fixpt_mul_int(
-				dc_fixpt_sub_int(avg_time_slots_per_mtp, dc_fixpt_floor(avg_time_slots_per_mtp)),
-				VCP_Y_PRECISION));
-
-	if (link->type == dc_connection_mst_branch)
-		DC_LOG_DP2("MST Update Payload: set_throttled_vcp_size slot X.Y for MST stream "
-				"X: %lld Y: %lld/%d", vcp_x, vcp_y, VCP_Y_PRECISION);
-	else
-		DC_LOG_DP2("SST Update Payload: set_throttled_vcp_size slot X.Y for SST stream "
-				"X: %lld Y: %lld/%d", vcp_x, vcp_y, VCP_Y_PRECISION);
-}
-
-/*
- * Payload allocation/deallocation for SST introduced in DP2.0
- */
-static enum dc_status dc_link_update_sst_payload(struct pipe_ctx *pipe_ctx,
-						 bool allocate)
-{
-	struct dc_stream_state *stream = pipe_ctx->stream;
-	struct dc_link *link = stream->link;
-	struct link_mst_stream_allocation_table proposed_table = {0};
-	struct fixed31_32 avg_time_slots_per_mtp;
-	const struct dc_link_settings empty_link_settings = {0};
-	const struct link_hwss *link_hwss = get_link_hwss(link, &pipe_ctx->link_res);
-	DC_LOGGER_INIT(link->ctx->logger);
-
-	/* slot X.Y for SST payload deallocate */
-	if (!allocate) {
-		avg_time_slots_per_mtp = dc_fixpt_from_int(0);
-
-		dc_log_vcp_x_y(link, avg_time_slots_per_mtp);
-
-		if (link_hwss->ext.set_throttled_vcp_size)
-			link_hwss->ext.set_throttled_vcp_size(pipe_ctx,
-					avg_time_slots_per_mtp);
-		if (link_hwss->ext.set_hblank_min_symbol_width)
-			link_hwss->ext.set_hblank_min_symbol_width(pipe_ctx,
-					&empty_link_settings,
-					avg_time_slots_per_mtp);
-	}
-
-	/* calculate VC payload and update branch with new payload allocation table*/
-	if (!dpcd_write_128b_132b_sst_payload_allocation_table(
-			stream,
-			link,
-			&proposed_table,
-			allocate)) {
-		DC_LOG_ERROR("SST Update Payload: Failed to update "
-						"allocation table for "
-						"pipe idx: %d\n",
-						pipe_ctx->pipe_idx);
-		return DC_FAIL_DP_PAYLOAD_ALLOCATION;
-	}
-
-	proposed_table.stream_allocations[0].hpo_dp_stream_enc = pipe_ctx->stream_res.hpo_dp_stream_enc;
-
-	ASSERT(proposed_table.stream_count == 1);
-
-	//TODO - DP2.0 Logging: Instead of hpo_dp_stream_enc pointer, log instance id
-	DC_LOG_DP2("SST Update Payload: hpo_dp_stream_enc: %p      "
-		"vcp_id: %d      "
-		"slot_count: %d\n",
-		(void *) proposed_table.stream_allocations[0].hpo_dp_stream_enc,
-		proposed_table.stream_allocations[0].vcp_id,
-		proposed_table.stream_allocations[0].slot_count);
-
-	/* program DP source TX for payload */
-	link_hwss->ext.update_stream_allocation_table(link, &pipe_ctx->link_res,
-			&proposed_table);
-
-	/* poll for ACT handled */
-	if (!dpcd_poll_for_allocation_change_trigger(link)) {
-		// Failures will result in blackscreen and errors logged
-		BREAK_TO_DEBUGGER();
-	}
-
-	/* slot X.Y for SST payload allocate */
-	if (allocate && dp_get_link_encoding_format(&link->cur_link_settings) ==
-			DP_128b_132b_ENCODING) {
-		avg_time_slots_per_mtp = calculate_sst_avg_time_slots_per_mtp(stream, link);
-
-		dc_log_vcp_x_y(link, avg_time_slots_per_mtp);
-
-		if (link_hwss->ext.set_throttled_vcp_size)
-			link_hwss->ext.set_throttled_vcp_size(pipe_ctx,
-					avg_time_slots_per_mtp);
-		if (link_hwss->ext.set_hblank_min_symbol_width)
-			link_hwss->ext.set_hblank_min_symbol_width(pipe_ctx,
-					&link->cur_link_settings,
-					avg_time_slots_per_mtp);
-	}
-
-	/* Always return DC_OK.
-	 * If part of sequence fails, log failure(s) and show blackscreen
-	 */
-	return DC_OK;
-}
-
-/* convert link_mst_stream_alloc_table to dm dp_mst_stream_alloc_table
- * because stream_encoder is not exposed to dm
- */
-enum dc_status dc_link_allocate_mst_payload(struct pipe_ctx *pipe_ctx)
-{
-	struct dc_stream_state *stream = pipe_ctx->stream;
-	struct dc_link *link = stream->link;
-	struct dc_dp_mst_stream_allocation_table proposed_table = {0};
-	struct fixed31_32 avg_time_slots_per_mtp;
-	struct fixed31_32 pbn;
-	struct fixed31_32 pbn_per_slot;
-	int i;
-	enum act_return_status ret;
-	const struct link_hwss *link_hwss = get_link_hwss(link, &pipe_ctx->link_res);
-	DC_LOGGER_INIT(link->ctx->logger);
-
-	/* enable_link_dp_mst already check link->enabled_stream_count
-	 * and stream is in link->stream[]. This is called during set mode,
-	 * stream_enc is available.
-	 */
-
-	/* get calculate VC payload for stream: stream_alloc */
-	if (dm_helpers_dp_mst_write_payload_allocation_table(
-		stream->ctx,
-		stream,
-		&proposed_table,
-		true))
-		update_mst_stream_alloc_table(
-					link,
-					pipe_ctx->stream_res.stream_enc,
-					pipe_ctx->stream_res.hpo_dp_stream_enc,
-					&proposed_table);
-	else
-		DC_LOG_WARNING("Failed to update"
-				"MST allocation table for"
-				"pipe idx:%d\n",
-				pipe_ctx->pipe_idx);
-
-	DC_LOG_MST("%s  "
-			"stream_count: %d: \n ",
-			__func__,
-			link->mst_stream_alloc_table.stream_count);
-
-	for (i = 0; i < MAX_CONTROLLER_NUM; i++) {
-		DC_LOG_MST("stream_enc[%d]: %p      "
-		"stream[%d].hpo_dp_stream_enc: %p      "
-		"stream[%d].vcp_id: %d      "
-		"stream[%d].slot_count: %d\n",
-		i,
-		(void *) link->mst_stream_alloc_table.stream_allocations[i].stream_enc,
-		i,
-		(void *) link->mst_stream_alloc_table.stream_allocations[i].hpo_dp_stream_enc,
-		i,
-		link->mst_stream_alloc_table.stream_allocations[i].vcp_id,
-		i,
-		link->mst_stream_alloc_table.stream_allocations[i].slot_count);
-	}
-
-	ASSERT(proposed_table.stream_count > 0);
-
-	/* program DP source TX for payload */
-	if (link_hwss->ext.update_stream_allocation_table == NULL ||
-			dp_get_link_encoding_format(&link->cur_link_settings) == DP_UNKNOWN_ENCODING) {
-		DC_LOG_ERROR("Failure: unknown encoding format\n");
-		return DC_ERROR_UNEXPECTED;
-	}
-
-	link_hwss->ext.update_stream_allocation_table(link,
-			&pipe_ctx->link_res,
-			&link->mst_stream_alloc_table);
-
-	/* send down message */
-	ret = dm_helpers_dp_mst_poll_for_allocation_change_trigger(
-			stream->ctx,
-			stream);
-
-	if (ret != ACT_LINK_LOST) {
-		dm_helpers_dp_mst_send_payload_allocation(
-				stream->ctx,
-				stream,
-				true);
-	}
-
-	/* slot X.Y for only current stream */
-	pbn_per_slot = get_pbn_per_slot(stream);
-	if (pbn_per_slot.value == 0) {
-		DC_LOG_ERROR("Failure: pbn_per_slot==0 not allowed. Cannot continue, returning DC_UNSUPPORTED_VALUE.\n");
-		return DC_UNSUPPORTED_VALUE;
-	}
-	pbn = get_pbn_from_timing(pipe_ctx);
-	avg_time_slots_per_mtp = dc_fixpt_div(pbn, pbn_per_slot);
-
-	dc_log_vcp_x_y(link, avg_time_slots_per_mtp);
-
-	if (link_hwss->ext.set_throttled_vcp_size)
-		link_hwss->ext.set_throttled_vcp_size(pipe_ctx, avg_time_slots_per_mtp);
-	if (link_hwss->ext.set_hblank_min_symbol_width)
-		link_hwss->ext.set_hblank_min_symbol_width(pipe_ctx,
-				&link->cur_link_settings,
-				avg_time_slots_per_mtp);
-
-	return DC_OK;
-
-}
-
-enum dc_status dc_link_reduce_mst_payload(struct pipe_ctx *pipe_ctx, uint32_t bw_in_kbps)
-{
-	struct dc_stream_state *stream = pipe_ctx->stream;
-	struct dc_link *link = stream->link;
-	struct fixed31_32 avg_time_slots_per_mtp;
-	struct fixed31_32 pbn;
-	struct fixed31_32 pbn_per_slot;
-	struct dc_dp_mst_stream_allocation_table proposed_table = {0};
-	uint8_t i;
-	const struct link_hwss *link_hwss = get_link_hwss(link, &pipe_ctx->link_res);
-	DC_LOGGER_INIT(link->ctx->logger);
-
-	/* decrease throttled vcp size */
-	pbn_per_slot = get_pbn_per_slot(stream);
-	pbn = get_pbn_from_bw_in_kbps(bw_in_kbps);
-	avg_time_slots_per_mtp = dc_fixpt_div(pbn, pbn_per_slot);
-
-	if (link_hwss->ext.set_throttled_vcp_size)
-		link_hwss->ext.set_throttled_vcp_size(pipe_ctx, avg_time_slots_per_mtp);
-	if (link_hwss->ext.set_hblank_min_symbol_width)
-		link_hwss->ext.set_hblank_min_symbol_width(pipe_ctx,
-				&link->cur_link_settings,
-				avg_time_slots_per_mtp);
-
-	/* send ALLOCATE_PAYLOAD sideband message with updated pbn */
-	dm_helpers_dp_mst_send_payload_allocation(
-			stream->ctx,
-			stream,
-			true);
-
-	/* notify immediate branch device table update */
-	if (dm_helpers_dp_mst_write_payload_allocation_table(
-			stream->ctx,
-			stream,
-			&proposed_table,
-			true)) {
-		/* update mst stream allocation table software state */
-		update_mst_stream_alloc_table(
-				link,
-				pipe_ctx->stream_res.stream_enc,
-				pipe_ctx->stream_res.hpo_dp_stream_enc,
-				&proposed_table);
-	} else {
-		DC_LOG_WARNING("Failed to update"
-				"MST allocation table for"
-				"pipe idx:%d\n",
-				pipe_ctx->pipe_idx);
-	}
-
-	DC_LOG_MST("%s  "
-			"stream_count: %d: \n ",
-			__func__,
-			link->mst_stream_alloc_table.stream_count);
-
-	for (i = 0; i < MAX_CONTROLLER_NUM; i++) {
-		DC_LOG_MST("stream_enc[%d]: %p      "
-				"stream[%d].hpo_dp_stream_enc: %p      "
-				"stream[%d].vcp_id: %d      "
-				"stream[%d].slot_count: %d\n",
-				i,
-				(void *) link->mst_stream_alloc_table.stream_allocations[i].stream_enc,
-				i,
-				(void *) link->mst_stream_alloc_table.stream_allocations[i].hpo_dp_stream_enc,
-				i,
-				link->mst_stream_alloc_table.stream_allocations[i].vcp_id,
-				i,
-				link->mst_stream_alloc_table.stream_allocations[i].slot_count);
-	}
-
-	ASSERT(proposed_table.stream_count > 0);
-
-	/* update mst stream allocation table hardware state */
-	if (link_hwss->ext.update_stream_allocation_table == NULL ||
-			dp_get_link_encoding_format(&link->cur_link_settings) == DP_UNKNOWN_ENCODING) {
-		DC_LOG_ERROR("Failure: unknown encoding format\n");
-		return DC_ERROR_UNEXPECTED;
-	}
-
-	link_hwss->ext.update_stream_allocation_table(link, &pipe_ctx->link_res,
-			&link->mst_stream_alloc_table);
-
-	/* poll for immediate branch device ACT handled */
-	dm_helpers_dp_mst_poll_for_allocation_change_trigger(
-			stream->ctx,
-			stream);
-
-	return DC_OK;
-}
-
-enum dc_status dc_link_increase_mst_payload(struct pipe_ctx *pipe_ctx, uint32_t bw_in_kbps)
-{
-	struct dc_stream_state *stream = pipe_ctx->stream;
-	struct dc_link *link = stream->link;
-	struct fixed31_32 avg_time_slots_per_mtp;
-	struct fixed31_32 pbn;
-	struct fixed31_32 pbn_per_slot;
-	struct dc_dp_mst_stream_allocation_table proposed_table = {0};
-	uint8_t i;
-	enum act_return_status ret;
-	const struct link_hwss *link_hwss = get_link_hwss(link, &pipe_ctx->link_res);
-	DC_LOGGER_INIT(link->ctx->logger);
-
-	/* notify immediate branch device table update */
-	if (dm_helpers_dp_mst_write_payload_allocation_table(
-				stream->ctx,
-				stream,
-				&proposed_table,
-				true)) {
-		/* update mst stream allocation table software state */
-		update_mst_stream_alloc_table(
-				link,
-				pipe_ctx->stream_res.stream_enc,
-				pipe_ctx->stream_res.hpo_dp_stream_enc,
-				&proposed_table);
-	}
-
-	DC_LOG_MST("%s  "
-			"stream_count: %d: \n ",
-			__func__,
-			link->mst_stream_alloc_table.stream_count);
-
-	for (i = 0; i < MAX_CONTROLLER_NUM; i++) {
-		DC_LOG_MST("stream_enc[%d]: %p      "
-				"stream[%d].hpo_dp_stream_enc: %p      "
-				"stream[%d].vcp_id: %d      "
-				"stream[%d].slot_count: %d\n",
-				i,
-				(void *) link->mst_stream_alloc_table.stream_allocations[i].stream_enc,
-				i,
-				(void *) link->mst_stream_alloc_table.stream_allocations[i].hpo_dp_stream_enc,
-				i,
-				link->mst_stream_alloc_table.stream_allocations[i].vcp_id,
-				i,
-				link->mst_stream_alloc_table.stream_allocations[i].slot_count);
-	}
-
-	ASSERT(proposed_table.stream_count > 0);
-
-	/* update mst stream allocation table hardware state */
-	if (link_hwss->ext.update_stream_allocation_table == NULL ||
-			dp_get_link_encoding_format(&link->cur_link_settings) == DP_UNKNOWN_ENCODING) {
-		DC_LOG_ERROR("Failure: unknown encoding format\n");
-		return DC_ERROR_UNEXPECTED;
-	}
-
-	link_hwss->ext.update_stream_allocation_table(link, &pipe_ctx->link_res,
-			&link->mst_stream_alloc_table);
-
-	/* poll for immediate branch device ACT handled */
-	ret = dm_helpers_dp_mst_poll_for_allocation_change_trigger(
-			stream->ctx,
-			stream);
-
-	if (ret != ACT_LINK_LOST) {
-		/* send ALLOCATE_PAYLOAD sideband message with updated pbn */
-		dm_helpers_dp_mst_send_payload_allocation(
-				stream->ctx,
-				stream,
-				true);
-	}
-
-	/* increase throttled vcp size */
-	pbn = get_pbn_from_bw_in_kbps(bw_in_kbps);
-	pbn_per_slot = get_pbn_per_slot(stream);
-	avg_time_slots_per_mtp = dc_fixpt_div(pbn, pbn_per_slot);
-
-	if (link_hwss->ext.set_throttled_vcp_size)
-		link_hwss->ext.set_throttled_vcp_size(pipe_ctx, avg_time_slots_per_mtp);
-	if (link_hwss->ext.set_hblank_min_symbol_width)
-		link_hwss->ext.set_hblank_min_symbol_width(pipe_ctx,
-				&link->cur_link_settings,
-				avg_time_slots_per_mtp);
-
-	return DC_OK;
-}
-
-static enum dc_status deallocate_mst_payload(struct pipe_ctx *pipe_ctx)
-{
-	struct dc_stream_state *stream = pipe_ctx->stream;
-	struct dc_link *link = stream->link;
-	struct dc_dp_mst_stream_allocation_table proposed_table = {0};
-	struct fixed31_32 avg_time_slots_per_mtp = dc_fixpt_from_int(0);
-	int i;
-	bool mst_mode = (link->type == dc_connection_mst_branch);
-	/* adjust for drm changes*/
-	bool update_drm_mst_state = true;
-	const struct link_hwss *link_hwss = get_link_hwss(link, &pipe_ctx->link_res);
-	const struct dc_link_settings empty_link_settings = {0};
-	DC_LOGGER_INIT(link->ctx->logger);
-
-
-	/* deallocate_mst_payload is called before disable link. When mode or
-	 * disable/enable monitor, new stream is created which is not in link
-	 * stream[] yet. For this, payload is not allocated yet, so de-alloc
-	 * should not done. For new mode set, map_resources will get engine
-	 * for new stream, so stream_enc->id should be validated until here.
-	 */
-
-	/* slot X.Y */
-	if (link_hwss->ext.set_throttled_vcp_size)
-		link_hwss->ext.set_throttled_vcp_size(pipe_ctx, avg_time_slots_per_mtp);
-	if (link_hwss->ext.set_hblank_min_symbol_width)
-		link_hwss->ext.set_hblank_min_symbol_width(pipe_ctx,
-				&empty_link_settings,
-				avg_time_slots_per_mtp);
-
-	if (mst_mode || update_drm_mst_state) {
-		/* when link is in mst mode, reply on mst manager to remove
-		 * payload
-		 */
-		if (dm_helpers_dp_mst_write_payload_allocation_table(
-				stream->ctx,
-				stream,
-				&proposed_table,
-				false))
-
-			update_mst_stream_alloc_table(
-					link,
-					pipe_ctx->stream_res.stream_enc,
-					pipe_ctx->stream_res.hpo_dp_stream_enc,
-					&proposed_table);
-		else
-			DC_LOG_WARNING("Failed to update"
-					"MST allocation table for"
-					"pipe idx:%d\n",
-					pipe_ctx->pipe_idx);
-	} else {
-		/* when link is no longer in mst mode (mst hub unplugged),
-		 * remove payload with default dc logic
-		 */
-		remove_stream_from_alloc_table(link, pipe_ctx->stream_res.stream_enc,
-				pipe_ctx->stream_res.hpo_dp_stream_enc);
-	}
-
-	DC_LOG_MST("%s"
-			"stream_count: %d: ",
-			__func__,
-			link->mst_stream_alloc_table.stream_count);
-
-	for (i = 0; i < MAX_CONTROLLER_NUM; i++) {
-		DC_LOG_MST("stream_enc[%d]: %p      "
-		"stream[%d].hpo_dp_stream_enc: %p      "
-		"stream[%d].vcp_id: %d      "
-		"stream[%d].slot_count: %d\n",
-		i,
-		(void *) link->mst_stream_alloc_table.stream_allocations[i].stream_enc,
-		i,
-		(void *) link->mst_stream_alloc_table.stream_allocations[i].hpo_dp_stream_enc,
-		i,
-		link->mst_stream_alloc_table.stream_allocations[i].vcp_id,
-		i,
-		link->mst_stream_alloc_table.stream_allocations[i].slot_count);
-	}
-
-	/* update mst stream allocation table hardware state */
-	if (link_hwss->ext.update_stream_allocation_table == NULL ||
-			dp_get_link_encoding_format(&link->cur_link_settings) == DP_UNKNOWN_ENCODING) {
-		DC_LOG_DEBUG("Unknown encoding format\n");
-		return DC_ERROR_UNEXPECTED;
-	}
-
-	link_hwss->ext.update_stream_allocation_table(link, &pipe_ctx->link_res,
-			&link->mst_stream_alloc_table);
-
-	if (mst_mode) {
-		dm_helpers_dp_mst_poll_for_allocation_change_trigger(
-			stream->ctx,
-			stream);
-
-		if (!update_drm_mst_state)
-			dm_helpers_dp_mst_send_payload_allocation(
-				stream->ctx,
-				stream,
-				false);
-	}
-
-	if (update_drm_mst_state)
-		dm_helpers_dp_mst_send_payload_allocation(
-			stream->ctx,
-			stream,
-			false);
-
-	return DC_OK;
-}
-
-
-#if defined(CONFIG_DRM_AMD_DC_HDCP)
-static void update_psp_stream_config(struct pipe_ctx *pipe_ctx, bool dpms_off)
-{
-	struct cp_psp *cp_psp = &pipe_ctx->stream->ctx->cp_psp;
-	struct link_encoder *link_enc = NULL;
-	struct cp_psp_stream_config config = {0};
-	enum dp_panel_mode panel_mode =
-			dp_get_panel_mode(pipe_ctx->stream->link);
-
-	if (cp_psp == NULL || cp_psp->funcs.update_stream_config == NULL)
-		return;
-
-	link_enc = link_enc_cfg_get_link_enc(pipe_ctx->stream->link);
-	ASSERT(link_enc);
-	if (link_enc == NULL)
-		return;
-
-	/* otg instance */
-	config.otg_inst = (uint8_t) pipe_ctx->stream_res.tg->inst;
-
-	/* dig front end */
-	config.dig_fe = (uint8_t) pipe_ctx->stream_res.stream_enc->stream_enc_inst;
-
-	/* stream encoder index */
-	config.stream_enc_idx = pipe_ctx->stream_res.stream_enc->id - ENGINE_ID_DIGA;
-	if (is_dp_128b_132b_signal(pipe_ctx))
-		config.stream_enc_idx =
-				pipe_ctx->stream_res.hpo_dp_stream_enc->id - ENGINE_ID_HPO_DP_0;
-
-	/* dig back end */
-	config.dig_be = pipe_ctx->stream->link->link_enc_hw_inst;
-
-	/* link encoder index */
-	config.link_enc_idx = link_enc->transmitter - TRANSMITTER_UNIPHY_A;
-	if (is_dp_128b_132b_signal(pipe_ctx))
-		config.link_enc_idx = pipe_ctx->link_res.hpo_dp_link_enc->inst;
-
-	/* dio output index is dpia index for DPIA endpoint & dcio index by default */
-	if (pipe_ctx->stream->link->ep_type == DISPLAY_ENDPOINT_USB4_DPIA)
-		config.dio_output_idx = pipe_ctx->stream->link->link_id.enum_id - ENUM_ID_1;
-	else
-		config.dio_output_idx = link_enc->transmitter - TRANSMITTER_UNIPHY_A;
-
-
-	/* phy index */
-	config.phy_idx = resource_transmitter_to_phy_idx(
-			pipe_ctx->stream->link->dc, link_enc->transmitter);
-	if (pipe_ctx->stream->link->ep_type == DISPLAY_ENDPOINT_USB4_DPIA)
-		/* USB4 DPIA doesn't use PHY in our soc, initialize it to 0 */
-		config.phy_idx = 0;
-
-	/* stream properties */
-	config.assr_enabled = (panel_mode == DP_PANEL_MODE_EDP) ? 1 : 0;
-	config.mst_enabled = (pipe_ctx->stream->signal ==
-			SIGNAL_TYPE_DISPLAY_PORT_MST) ? 1 : 0;
-	config.dp2_enabled = is_dp_128b_132b_signal(pipe_ctx) ? 1 : 0;
-	config.usb4_enabled = (pipe_ctx->stream->link->ep_type == DISPLAY_ENDPOINT_USB4_DPIA) ?
-			1 : 0;
-	config.dpms_off = dpms_off;
-
-	/* dm stream context */
-	config.dm_stream_ctx = pipe_ctx->stream->dm_stream_context;
-
-	cp_psp->funcs.update_stream_config(cp_psp->handle, &config);
-}
-#endif
-
-static void fpga_dp_hpo_enable_link_and_stream(struct dc_state *state, struct pipe_ctx *pipe_ctx)
-{
-	struct dc *dc = pipe_ctx->stream->ctx->dc;
-	struct dc_stream_state *stream = pipe_ctx->stream;
-	struct link_mst_stream_allocation_table proposed_table = {0};
-	struct fixed31_32 avg_time_slots_per_mtp;
-	uint8_t req_slot_count = 0;
-	uint8_t vc_id = 1; /// VC ID always 1 for SST
-	struct dc_link_settings link_settings = pipe_ctx->link_config.dp_link_settings;
-	const struct link_hwss *link_hwss = get_link_hwss(stream->link, &pipe_ctx->link_res);
-	DC_LOGGER_INIT(pipe_ctx->stream->ctx->logger);
-
-	stream->link->cur_link_settings = link_settings;
-
-	if (link_hwss->ext.enable_dp_link_output)
-		link_hwss->ext.enable_dp_link_output(stream->link, &pipe_ctx->link_res,
-				stream->signal, pipe_ctx->clock_source->id,
-				&link_settings);
-
-#ifdef DIAGS_BUILD
-	/* Workaround for FPGA HPO capture DP link data:
-	 * HPO capture will set link to active mode
-	 * This workaround is required to get a capture from start of frame
-	 */
-	if (!dc->debug.fpga_hpo_capture_en) {
-		struct encoder_set_dp_phy_pattern_param params = {0};
-		params.dp_phy_pattern = DP_TEST_PATTERN_VIDEO_MODE;
-
-		/* Set link active */
-		stream->link->hpo_dp_link_enc->funcs->set_link_test_pattern(
-				stream->link->hpo_dp_link_enc,
-				&params);
-	}
-#endif
-
-	/* Enable DP_STREAM_ENC */
-	dc->hwss.enable_stream(pipe_ctx);
-
-	/* Set DPS PPS SDP (AKA "info frames") */
-	if (pipe_ctx->stream->timing.flags.DSC) {
-		dp_set_dsc_pps_sdp(pipe_ctx, true, true);
-	}
-
-	/* Allocate Payload */
-	if ((stream->signal == SIGNAL_TYPE_DISPLAY_PORT_MST) && (state->stream_count > 1)) {
-		// MST case
-		uint8_t i;
-
-		proposed_table.stream_count = state->stream_count;
-		for (i = 0; i < state->stream_count; i++) {
-			avg_time_slots_per_mtp = calculate_sst_avg_time_slots_per_mtp(state->streams[i], state->streams[i]->link);
-			req_slot_count = dc_fixpt_ceil(avg_time_slots_per_mtp);
-			proposed_table.stream_allocations[i].slot_count = req_slot_count;
-			proposed_table.stream_allocations[i].vcp_id = i+1;
-			/* NOTE: This makes assumption that pipe_ctx index is same as stream index */
-			proposed_table.stream_allocations[i].hpo_dp_stream_enc = state->res_ctx.pipe_ctx[i].stream_res.hpo_dp_stream_enc;
-		}
-	} else {
-		// SST case
-		avg_time_slots_per_mtp = calculate_sst_avg_time_slots_per_mtp(stream, stream->link);
-		req_slot_count = dc_fixpt_ceil(avg_time_slots_per_mtp);
-		proposed_table.stream_count = 1; /// Always 1 stream for SST
-		proposed_table.stream_allocations[0].slot_count = req_slot_count;
-		proposed_table.stream_allocations[0].vcp_id = vc_id;
-		proposed_table.stream_allocations[0].hpo_dp_stream_enc = pipe_ctx->stream_res.hpo_dp_stream_enc;
-	}
-
-	link_hwss->ext.update_stream_allocation_table(stream->link,
-			&pipe_ctx->link_res,
-			&proposed_table);
-
-	if (link_hwss->ext.set_throttled_vcp_size)
-		link_hwss->ext.set_throttled_vcp_size(pipe_ctx, avg_time_slots_per_mtp);
-
-	dc->hwss.unblank_stream(pipe_ctx, &stream->link->cur_link_settings);
-	dc->hwss.enable_audio_stream(pipe_ctx);
-}
-
-void core_link_enable_stream(
-		struct dc_state *state,
-		struct pipe_ctx *pipe_ctx)
-{
-	struct dc *dc = pipe_ctx->stream->ctx->dc;
-	struct dc_stream_state *stream = pipe_ctx->stream;
-	struct dc_link *link = stream->sink->link;
-	enum dc_status status;
-	struct link_encoder *link_enc;
-	enum otg_out_mux_dest otg_out_dest = OUT_MUX_DIO;
-	struct vpg *vpg = pipe_ctx->stream_res.stream_enc->vpg;
-	const struct link_hwss *link_hwss = get_link_hwss(link, &pipe_ctx->link_res);
-
-	if (is_dp_128b_132b_signal(pipe_ctx))
-		vpg = pipe_ctx->stream_res.hpo_dp_stream_enc->vpg;
-
-	DC_LOGGER_INIT(pipe_ctx->stream->ctx->logger);
-
-	if (pipe_ctx->stream->sink) {
-		if (pipe_ctx->stream->sink->sink_signal != SIGNAL_TYPE_VIRTUAL &&
-			pipe_ctx->stream->sink->sink_signal != SIGNAL_TYPE_NONE) {
-			DC_LOG_DC("%s pipe_ctx dispname=%s signal=%x\n", __func__,
-			pipe_ctx->stream->sink->edid_caps.display_name,
-			pipe_ctx->stream->signal);
-		}
-	}
-
-	if (!IS_DIAG_DC(dc->ctx->dce_environment) &&
-			dc_is_virtual_signal(pipe_ctx->stream->signal))
-		return;
-
-	link_enc = link_enc_cfg_get_link_enc(link);
-	ASSERT(link_enc);
-
-	if (!dc_is_virtual_signal(pipe_ctx->stream->signal)
-			&& !is_dp_128b_132b_signal(pipe_ctx)) {
-		if (link_enc)
-			link_enc->funcs->setup(
-				link_enc,
-				pipe_ctx->stream->signal);
-	}
-
-	pipe_ctx->stream->link->link_state_valid = true;
-
-	if (pipe_ctx->stream_res.tg->funcs->set_out_mux) {
-		if (is_dp_128b_132b_signal(pipe_ctx))
-			otg_out_dest = OUT_MUX_HPO_DP;
-		else
-			otg_out_dest = OUT_MUX_DIO;
-		pipe_ctx->stream_res.tg->funcs->set_out_mux(pipe_ctx->stream_res.tg, otg_out_dest);
-	}
-
-	link_hwss->setup_stream_attribute(pipe_ctx);
-
-	if (!IS_FPGA_MAXIMUS_DC(dc->ctx->dce_environment)) {
-		bool apply_edp_fast_boot_optimization =
-			pipe_ctx->stream->apply_edp_fast_boot_optimization;
-
-		pipe_ctx->stream->apply_edp_fast_boot_optimization = false;
-
-		// Enable VPG before building infoframe
-		if (vpg && vpg->funcs->vpg_poweron)
-			vpg->funcs->vpg_poweron(vpg);
-
-		resource_build_info_frame(pipe_ctx);
-		dc->hwss.update_info_frame(pipe_ctx);
-
-		if (dc_is_dp_signal(pipe_ctx->stream->signal))
-			dp_source_sequence_trace(link, DPCD_SOURCE_SEQ_AFTER_UPDATE_INFO_FRAME);
-
-		/* Do not touch link on seamless boot optimization. */
-		if (pipe_ctx->stream->apply_seamless_boot_optimization) {
-			pipe_ctx->stream->dpms_off = false;
-
-			/* Still enable stream features & audio on seamless boot for DP external displays */
-			if (pipe_ctx->stream->signal == SIGNAL_TYPE_DISPLAY_PORT) {
-				enable_stream_features(pipe_ctx);
-				dc->hwss.enable_audio_stream(pipe_ctx);
-			}
-
-#if defined(CONFIG_DRM_AMD_DC_HDCP)
-			update_psp_stream_config(pipe_ctx, false);
-#endif
-			return;
-		}
-
-		/* eDP lit up by bios already, no need to enable again. */
-		if (pipe_ctx->stream->signal == SIGNAL_TYPE_EDP &&
-					apply_edp_fast_boot_optimization &&
-					!pipe_ctx->stream->timing.flags.DSC &&
-					!pipe_ctx->next_odm_pipe) {
-			pipe_ctx->stream->dpms_off = false;
-#if defined(CONFIG_DRM_AMD_DC_HDCP)
-			update_psp_stream_config(pipe_ctx, false);
-#endif
-			return;
-		}
-
-		if (pipe_ctx->stream->dpms_off)
-			return;
-
-		/* Have to setup DSC before DIG FE and BE are connected (which happens before the
-		 * link training). This is to make sure the bandwidth sent to DIG BE won't be
-		 * bigger than what the link and/or DIG BE can handle. VBID[6]/CompressedStream_flag
-		 * will be automatically set at a later time when the video is enabled
-		 * (DP_VID_STREAM_EN = 1).
-		 */
-		if (pipe_ctx->stream->timing.flags.DSC) {
-			if (dc_is_dp_signal(pipe_ctx->stream->signal) ||
-				dc_is_virtual_signal(pipe_ctx->stream->signal))
-			dp_set_dsc_enable(pipe_ctx, true);
-
-		}
-
-		status = enable_link(state, pipe_ctx);
-
-		if (status != DC_OK) {
-			DC_LOG_WARNING("enabling link %u failed: %d\n",
-			pipe_ctx->stream->link->link_index,
-			status);
-
-			/* Abort stream enable *unless* the failure was due to
-			 * DP link training - some DP monitors will recover and
-			 * show the stream anyway. But MST displays can't proceed
-			 * without link training.
-			 */
-			if (status != DC_FAIL_DP_LINK_TRAINING ||
-					pipe_ctx->stream->signal == SIGNAL_TYPE_DISPLAY_PORT_MST) {
-				if (false == stream->link->link_status.link_active)
-					disable_link(stream->link, &pipe_ctx->link_res,
-							pipe_ctx->stream->signal);
-				BREAK_TO_DEBUGGER();
-				return;
-			}
-		}
-
-		/* turn off otg test pattern if enable */
-		if (pipe_ctx->stream_res.tg->funcs->set_test_pattern)
-			pipe_ctx->stream_res.tg->funcs->set_test_pattern(pipe_ctx->stream_res.tg,
-					CONTROLLER_DP_TEST_PATTERN_VIDEOMODE,
-					COLOR_DEPTH_UNDEFINED);
-
-		/* This second call is needed to reconfigure the DIG
-		 * as a workaround for the incorrect value being applied
-		 * from transmitter control.
-		 */
-		if (!(dc_is_virtual_signal(pipe_ctx->stream->signal) ||
-				is_dp_128b_132b_signal(pipe_ctx)))
-			if (link_enc)
-				link_enc->funcs->setup(
-					link_enc,
-					pipe_ctx->stream->signal);
-
-		dc->hwss.enable_stream(pipe_ctx);
-
-		/* Set DPS PPS SDP (AKA "info frames") */
-		if (pipe_ctx->stream->timing.flags.DSC) {
-			if (dc_is_dp_signal(pipe_ctx->stream->signal) ||
-					dc_is_virtual_signal(pipe_ctx->stream->signal)) {
-				dp_set_dsc_on_rx(pipe_ctx, true);
-				dp_set_dsc_pps_sdp(pipe_ctx, true, true);
-			}
-		}
-
-		if (pipe_ctx->stream->signal == SIGNAL_TYPE_DISPLAY_PORT_MST)
-			dc_link_allocate_mst_payload(pipe_ctx);
-		else if (pipe_ctx->stream->signal == SIGNAL_TYPE_DISPLAY_PORT &&
-				is_dp_128b_132b_signal(pipe_ctx))
-			dc_link_update_sst_payload(pipe_ctx, true);
-
-		dc->hwss.unblank_stream(pipe_ctx,
-			&pipe_ctx->stream->link->cur_link_settings);
-
-		if (stream->sink_patches.delay_ignore_msa > 0)
-			msleep(stream->sink_patches.delay_ignore_msa);
-
-		if (dc_is_dp_signal(pipe_ctx->stream->signal))
-			enable_stream_features(pipe_ctx);
-#if defined(CONFIG_DRM_AMD_DC_HDCP)
-		update_psp_stream_config(pipe_ctx, false);
-#endif
-
-		dc->hwss.enable_audio_stream(pipe_ctx);
-
-	} else { // if (IS_FPGA_MAXIMUS_DC(dc->ctx->dce_environment))
-		if (is_dp_128b_132b_signal(pipe_ctx))
-			fpga_dp_hpo_enable_link_and_stream(state, pipe_ctx);
-		if (dc_is_dp_signal(pipe_ctx->stream->signal) ||
-				dc_is_virtual_signal(pipe_ctx->stream->signal))
-			dp_set_dsc_enable(pipe_ctx, true);
-	}
-
-	if (dc_is_hdmi_signal(pipe_ctx->stream->signal)) {
-		core_link_set_avmute(pipe_ctx, false);
-	}
-}
-
-void core_link_disable_stream(struct pipe_ctx *pipe_ctx)
-{
-	struct dc  *dc = pipe_ctx->stream->ctx->dc;
-	struct dc_stream_state *stream = pipe_ctx->stream;
-	struct dc_link *link = stream->sink->link;
-	struct vpg *vpg = pipe_ctx->stream_res.stream_enc->vpg;
-
-	if (is_dp_128b_132b_signal(pipe_ctx))
-		vpg = pipe_ctx->stream_res.hpo_dp_stream_enc->vpg;
-
-	DC_LOGGER_INIT(pipe_ctx->stream->ctx->logger);
-
-	if (pipe_ctx->stream->sink) {
-		if (pipe_ctx->stream->sink->sink_signal != SIGNAL_TYPE_VIRTUAL &&
-			pipe_ctx->stream->sink->sink_signal != SIGNAL_TYPE_NONE) {
-			DC_LOG_DC("%s pipe_ctx dispname=%s signal=%x\n", __func__,
-			pipe_ctx->stream->sink->edid_caps.display_name,
-			pipe_ctx->stream->signal);
-		}
-	}
-
-	if (!IS_DIAG_DC(dc->ctx->dce_environment) &&
-			dc_is_virtual_signal(pipe_ctx->stream->signal))
-		return;
-
-	if (!pipe_ctx->stream->sink->edid_caps.panel_patch.skip_avmute) {
-		if (dc_is_hdmi_signal(pipe_ctx->stream->signal))
-			core_link_set_avmute(pipe_ctx, true);
-	}
-
-	dc->hwss.disable_audio_stream(pipe_ctx);
-
-#if defined(CONFIG_DRM_AMD_DC_HDCP)
-	update_psp_stream_config(pipe_ctx, true);
-#endif
-	dc->hwss.blank_stream(pipe_ctx);
-
-	if (pipe_ctx->stream->signal == SIGNAL_TYPE_DISPLAY_PORT_MST)
-		deallocate_mst_payload(pipe_ctx);
-	else if (pipe_ctx->stream->signal == SIGNAL_TYPE_DISPLAY_PORT &&
-			is_dp_128b_132b_signal(pipe_ctx))
-		dc_link_update_sst_payload(pipe_ctx, false);
-
-	if (dc_is_hdmi_signal(pipe_ctx->stream->signal)) {
-		struct ext_hdmi_settings settings = {0};
-		enum engine_id eng_id = pipe_ctx->stream_res.stream_enc->id;
-
-		unsigned short masked_chip_caps = link->chip_caps &
-				EXT_DISPLAY_PATH_CAPS__EXT_CHIP_MASK;
-		//Need to inform that sink is going to use legacy HDMI mode.
-		dal_ddc_service_write_scdc_data(
-			link->ddc,
-			165000,//vbios only handles 165Mhz.
-			false);
-		if (masked_chip_caps == EXT_DISPLAY_PATH_CAPS__HDMI20_TISN65DP159RSBT) {
-			/* DP159, Retimer settings */
-			if (get_ext_hdmi_settings(pipe_ctx, eng_id, &settings))
-				write_i2c_retimer_setting(pipe_ctx,
-						false, false, &settings);
-			else
-				write_i2c_default_retimer_setting(pipe_ctx,
-						false, false);
-		} else if (masked_chip_caps == EXT_DISPLAY_PATH_CAPS__HDMI20_PI3EQX1204) {
-			/* PI3EQX1204, Redriver settings */
-			write_i2c_redriver_setting(pipe_ctx, false);
-		}
-	}
-
-	if (pipe_ctx->stream->signal == SIGNAL_TYPE_DISPLAY_PORT &&
-			!is_dp_128b_132b_signal(pipe_ctx)) {
-
-		/* In DP1.x SST mode, our encoder will go to TPS1
-		 * when link is on but stream is off.
-		 * Disabling link before stream will avoid exposing TPS1 pattern
-		 * during the disable sequence as it will confuse some receivers
-		 * state machine.
-		 * In DP2 or MST mode, our encoder will stay video active
-		 */
-		disable_link(pipe_ctx->stream->link, &pipe_ctx->link_res, pipe_ctx->stream->signal);
-		dc->hwss.disable_stream(pipe_ctx);
-	} else {
-		dc->hwss.disable_stream(pipe_ctx);
-		disable_link(pipe_ctx->stream->link, &pipe_ctx->link_res, pipe_ctx->stream->signal);
-	}
-
-	if (pipe_ctx->stream->timing.flags.DSC) {
-		if (dc_is_dp_signal(pipe_ctx->stream->signal))
-			dp_set_dsc_enable(pipe_ctx, false);
-	}
-	if (is_dp_128b_132b_signal(pipe_ctx)) {
-		if (pipe_ctx->stream_res.tg->funcs->set_out_mux)
-			pipe_ctx->stream_res.tg->funcs->set_out_mux(pipe_ctx->stream_res.tg, OUT_MUX_DIO);
-	}
-
-	if (vpg && vpg->funcs->vpg_powerdown)
-		vpg->funcs->vpg_powerdown(vpg);
-}
-
-void core_link_set_avmute(struct pipe_ctx *pipe_ctx, bool enable)
-{
-	struct dc  *dc = pipe_ctx->stream->ctx->dc;
-
-	if (!dc_is_hdmi_signal(pipe_ctx->stream->signal))
-		return;
-
-	dc->hwss.set_avmute(pipe_ctx, enable);
-}
-
-/**
- *  dc_link_enable_hpd_filter:
- *     If enable is true, programs HPD filter on associated HPD line using
- *     delay_on_disconnect/delay_on_connect values dependent on
- *     link->connector_signal
- *
- *     If enable is false, programs HPD filter on associated HPD line with no
- *     delays on connect or disconnect
- *
- *  @link:   pointer to the dc link
- *  @enable: boolean specifying whether to enable hbd
- */
-void dc_link_enable_hpd_filter(struct dc_link *link, bool enable)
-{
-	struct gpio *hpd;
-
-	if (enable) {
-		link->is_hpd_filter_disabled = false;
-		program_hpd_filter(link);
-	} else {
-		link->is_hpd_filter_disabled = true;
-		/* Obtain HPD handle */
-		hpd = get_hpd_gpio(link->ctx->dc_bios, link->link_id, link->ctx->gpio_service);
-
-		if (!hpd)
-			return;
-
-		/* Setup HPD filtering */
-		if (dal_gpio_open(hpd, GPIO_MODE_INTERRUPT) == GPIO_RESULT_OK) {
-			struct gpio_hpd_config config;
-
-			config.delay_on_connect = 0;
-			config.delay_on_disconnect = 0;
-
-			dal_irq_setup_hpd_filter(hpd, &config);
-
-			dal_gpio_close(hpd);
-		} else {
-			ASSERT_CRITICAL(false);
-		}
-		/* Release HPD handle */
-		dal_gpio_destroy_irq(&hpd);
-	}
-}
-
-void dc_link_set_drive_settings(struct dc *dc,
-				struct link_training_settings *lt_settings,
-				const struct dc_link *link)
-{
-
-	int i;
-	struct link_resource link_res;
-
-	for (i = 0; i < dc->link_count; i++)
-		if (dc->links[i] == link)
-			break;
-
-	if (i >= dc->link_count)
-		ASSERT_CRITICAL(false);
-
-	dc_link_get_cur_link_res(link, &link_res);
-	dc_link_dp_set_drive_settings(dc->links[i], &link_res, lt_settings);
-}
-
-void dc_link_set_preferred_link_settings(struct dc *dc,
-					 struct dc_link_settings *link_setting,
-					 struct dc_link *link)
-{
-	int i;
-	struct pipe_ctx *pipe;
-	struct dc_stream_state *link_stream;
-	struct dc_link_settings store_settings = *link_setting;
-
-	link->preferred_link_setting = store_settings;
-
-	/* Retrain with preferred link settings only relevant for
-	 * DP signal type
-	 * Check for non-DP signal or if passive dongle present
-	 */
-	if (!dc_is_dp_signal(link->connector_signal) ||
-		link->dongle_max_pix_clk > 0)
-		return;
-
-	for (i = 0; i < MAX_PIPES; i++) {
-		pipe = &dc->current_state->res_ctx.pipe_ctx[i];
-		if (pipe->stream && pipe->stream->link) {
-			if (pipe->stream->link == link) {
-				link_stream = pipe->stream;
-				break;
-			}
-		}
-	}
-
-	/* Stream not found */
-	if (i == MAX_PIPES)
-		return;
-
-	/* Cannot retrain link if backend is off */
-	if (link_stream->dpms_off)
-		return;
-
-	if (decide_link_settings(link_stream, &store_settings))
-		dp_retrain_link_dp_test(link, &store_settings, false);
-}
-
-void dc_link_set_preferred_training_settings(struct dc *dc,
-						 struct dc_link_settings *link_setting,
-						 struct dc_link_training_overrides *lt_overrides,
-						 struct dc_link *link,
-						 bool skip_immediate_retrain)
-{
-	if (lt_overrides != NULL)
-		link->preferred_training_settings = *lt_overrides;
-	else
-		memset(&link->preferred_training_settings, 0, sizeof(link->preferred_training_settings));
-
-	if (link_setting != NULL) {
-		link->preferred_link_setting = *link_setting;
-		if (dp_get_link_encoding_format(link_setting) == DP_128b_132b_ENCODING)
-			/* TODO: add dc update for acquiring link res  */
-			skip_immediate_retrain = true;
-	} else {
-		link->preferred_link_setting.lane_count = LANE_COUNT_UNKNOWN;
-		link->preferred_link_setting.link_rate = LINK_RATE_UNKNOWN;
-	}
-
-	if (link->connector_signal == SIGNAL_TYPE_DISPLAY_PORT &&
-			link->type == dc_connection_mst_branch)
-		dm_helpers_dp_mst_update_branch_bandwidth(dc->ctx, link);
-
-	/* Retrain now, or wait until next stream update to apply */
-	if (skip_immediate_retrain == false)
-		dc_link_set_preferred_link_settings(dc, &link->preferred_link_setting, link);
-}
-
-void dc_link_enable_hpd(const struct dc_link *link)
-{
-	dc_link_dp_enable_hpd(link);
-}
-
-void dc_link_disable_hpd(const struct dc_link *link)
-{
-	dc_link_dp_disable_hpd(link);
-}
-
-void dc_link_set_test_pattern(struct dc_link *link,
-			      enum dp_test_pattern test_pattern,
-			      enum dp_test_pattern_color_space test_pattern_color_space,
-			      const struct link_training_settings *p_link_settings,
-			      const unsigned char *p_custom_pattern,
-			      unsigned int cust_pattern_size)
-{
-	if (link != NULL)
-		dc_link_dp_set_test_pattern(
-			link,
-			test_pattern,
-			test_pattern_color_space,
-			p_link_settings,
-			p_custom_pattern,
-			cust_pattern_size);
-}
-
-uint32_t dc_link_bandwidth_kbps(
-	const struct dc_link *link,
-	const struct dc_link_settings *link_setting)
-{
-	uint32_t total_data_bw_efficiency_x10000 = 0;
-	uint32_t link_rate_per_lane_kbps = 0;
-
-	switch (dp_get_link_encoding_format(link_setting)) {
-	case DP_8b_10b_ENCODING:
-		/* For 8b/10b encoding:
-		 * link rate is defined in the unit of LINK_RATE_REF_FREQ_IN_KHZ per DP byte per lane.
-		 * data bandwidth efficiency is 80% with additional 3% overhead if FEC is supported.
-		 */
-		link_rate_per_lane_kbps = link_setting->link_rate * LINK_RATE_REF_FREQ_IN_KHZ * BITS_PER_DP_BYTE;
-		total_data_bw_efficiency_x10000 = DATA_EFFICIENCY_8b_10b_x10000;
-		if (dc_link_should_enable_fec(link)) {
-			total_data_bw_efficiency_x10000 /= 100;
-			total_data_bw_efficiency_x10000 *= DATA_EFFICIENCY_8b_10b_FEC_EFFICIENCY_x100;
-		}
-		break;
-	case DP_128b_132b_ENCODING:
-		/* For 128b/132b encoding:
-		 * link rate is defined in the unit of 10mbps per lane.
-		 * total data bandwidth efficiency is always 96.71%.
-		 */
-		link_rate_per_lane_kbps = link_setting->link_rate * 10000;
-		total_data_bw_efficiency_x10000 = DATA_EFFICIENCY_128b_132b_x10000;
-		break;
-	default:
-		break;
-	}
-
-	/* overall effective link bandwidth = link rate per lane * lane count * total data bandwidth efficiency */
-	return link_rate_per_lane_kbps * link_setting->lane_count / 10000 * total_data_bw_efficiency_x10000;
-}
-
-const struct dc_link_settings *dc_link_get_link_cap(
-		const struct dc_link *link)
-{
-	if (link->preferred_link_setting.lane_count != LANE_COUNT_UNKNOWN &&
-			link->preferred_link_setting.link_rate != LINK_RATE_UNKNOWN)
-		return &link->preferred_link_setting;
-	return &link->verified_link_cap;
-}
-
-void dc_link_overwrite_extended_receiver_cap(
-		struct dc_link *link)
-{
-	dp_overwrite_extended_receiver_cap(link);
-}
-
-bool dc_link_is_fec_supported(const struct dc_link *link)
-{
-	/* TODO - use asic cap instead of link_enc->features
-	 * we no longer know which link enc to use for this link before commit
-	 */
-	struct link_encoder *link_enc = NULL;
-
-	link_enc = link_enc_cfg_get_link_enc(link);
-	ASSERT(link_enc);
-
-	return (dc_is_dp_signal(link->connector_signal) && link_enc &&
-			link_enc->features.fec_supported &&
-			link->dpcd_caps.fec_cap.bits.FEC_CAPABLE &&
-			!IS_FPGA_MAXIMUS_DC(link->ctx->dce_environment));
-}
-
-bool dc_link_should_enable_fec(const struct dc_link *link)
-{
-	bool force_disable = false;
-
-	if (link->fec_state == dc_link_fec_enabled)
-		force_disable = false;
-	else if (link->connector_signal != SIGNAL_TYPE_DISPLAY_PORT_MST &&
-			link->local_sink &&
-			link->local_sink->edid_caps.panel_patch.disable_fec)
-		force_disable = true;
-	else if (link->connector_signal == SIGNAL_TYPE_EDP
-			&& (link->dpcd_caps.dsc_caps.dsc_basic_caps.fields.
-			 dsc_support.DSC_SUPPORT == false
-				|| link->panel_config.dsc.disable_dsc_edp
-				|| !link->dc->caps.edp_dsc_support))
-		force_disable = true;
-
-	return !force_disable && dc_link_is_fec_supported(link);
-}
-
-uint32_t dc_bandwidth_in_kbps_from_timing(
-		const struct dc_crtc_timing *timing)
-{
-	uint32_t bits_per_channel = 0;
-	uint32_t kbps;
-
-#if defined(CONFIG_DRM_AMD_DC_DCN)
-	if (timing->flags.DSC)
-		return dc_dsc_stream_bandwidth_in_kbps(timing,
-				timing->dsc_cfg.bits_per_pixel,
-				timing->dsc_cfg.num_slices_h,
-				timing->dsc_cfg.is_dp);
-#endif /* CONFIG_DRM_AMD_DC_DCN */
-
-	switch (timing->display_color_depth) {
-	case COLOR_DEPTH_666:
-		bits_per_channel = 6;
-		break;
-	case COLOR_DEPTH_888:
-		bits_per_channel = 8;
-		break;
-	case COLOR_DEPTH_101010:
-		bits_per_channel = 10;
-		break;
-	case COLOR_DEPTH_121212:
-		bits_per_channel = 12;
-		break;
-	case COLOR_DEPTH_141414:
-		bits_per_channel = 14;
-		break;
-	case COLOR_DEPTH_161616:
-		bits_per_channel = 16;
-		break;
-	default:
-		ASSERT(bits_per_channel != 0);
-		bits_per_channel = 8;
-		break;
-	}
-
-	kbps = timing->pix_clk_100hz / 10;
-	kbps *= bits_per_channel;
-
-	if (timing->flags.Y_ONLY != 1) {
-		/*Only YOnly make reduce bandwidth by 1/3 compares to RGB*/
-		kbps *= 3;
-		if (timing->pixel_encoding == PIXEL_ENCODING_YCBCR420)
-			kbps /= 2;
-		else if (timing->pixel_encoding == PIXEL_ENCODING_YCBCR422)
-			kbps = kbps * 2 / 3;
-	}
-
-	return kbps;
-
-}
-
-void dc_link_get_cur_link_res(const struct dc_link *link,
-		struct link_resource *link_res)
-{
-	int i;
-	struct pipe_ctx *pipe = NULL;
-
-	memset(link_res, 0, sizeof(*link_res));
-
-	for (i = 0; i < MAX_PIPES; i++) {
-		pipe = &link->dc->current_state->res_ctx.pipe_ctx[i];
-		if (pipe->stream && pipe->stream->link && pipe->top_pipe == NULL) {
-			if (pipe->stream->link == link) {
-				*link_res = pipe->link_res;
-				break;
-			}
-		}
-	}
-
-}
-
-/**
- * dc_get_cur_link_res_map() - take a snapshot of current link resource allocation state
- * @dc: pointer to dc of the dm calling this
- * @map: a dc link resource snapshot defined internally to dc.
- *
- * DM needs to capture a snapshot of current link resource allocation mapping
- * and store it in its persistent storage.
- *
- * Some of the link resource is using first come first serve policy.
- * The allocation mapping depends on original hotplug order. This information
- * is lost after driver is loaded next time. The snapshot is used in order to
- * restore link resource to its previous state so user will get consistent
- * link capability allocation across reboot.
- *
- * Return: none (void function)
- *
- */
-void dc_get_cur_link_res_map(const struct dc *dc, uint32_t *map)
-{
-	struct dc_link *link;
-	uint32_t i;
-	uint32_t hpo_dp_recycle_map = 0;
-
-	*map = 0;
-
-	if (dc->caps.dp_hpo) {
-		for (i = 0; i < dc->caps.max_links; i++) {
-			link = dc->links[i];
-			if (link->link_status.link_active &&
-					dp_get_link_encoding_format(&link->reported_link_cap) == DP_128b_132b_ENCODING &&
-					dp_get_link_encoding_format(&link->cur_link_settings) != DP_128b_132b_ENCODING)
-				/* hpo dp link encoder is considered as recycled, when RX reports 128b/132b encoding capability
-				 * but current link doesn't use it.
-				 */
-				hpo_dp_recycle_map |= (1 << i);
-		}
-		*map |= (hpo_dp_recycle_map << LINK_RES_HPO_DP_REC_MAP__SHIFT);
-	}
-}
-
-/**
- * dc_restore_link_res_map() - restore link resource allocation state from a snapshot
- * @dc: pointer to dc of the dm calling this
- * @map: a dc link resource snapshot defined internally to dc.
- *
- * DM needs to call this function after initial link detection on boot and
- * before first commit streams to restore link resource allocation state
- * from previous boot session.
- *
- * Some of the link resource is using first come first serve policy.
- * The allocation mapping depends on original hotplug order. This information
- * is lost after driver is loaded next time. The snapshot is used in order to
- * restore link resource to its previous state so user will get consistent
- * link capability allocation across reboot.
- *
- * Return: none (void function)
- *
- */
-void dc_restore_link_res_map(const struct dc *dc, uint32_t *map)
-{
-	struct dc_link *link;
-	uint32_t i;
-	unsigned int available_hpo_dp_count;
-	uint32_t hpo_dp_recycle_map = (*map & LINK_RES_HPO_DP_REC_MAP__MASK)
-			>> LINK_RES_HPO_DP_REC_MAP__SHIFT;
-
-	if (dc->caps.dp_hpo) {
-		available_hpo_dp_count = dc->res_pool->hpo_dp_link_enc_count;
-		/* remove excess 128b/132b encoding support for not recycled links */
-		for (i = 0; i < dc->caps.max_links; i++) {
-			if ((hpo_dp_recycle_map & (1 << i)) == 0) {
-				link = dc->links[i];
-				if (link->type != dc_connection_none &&
-						dp_get_link_encoding_format(&link->verified_link_cap) == DP_128b_132b_ENCODING) {
-					if (available_hpo_dp_count > 0)
-						available_hpo_dp_count--;
-					else
-						/* remove 128b/132b encoding capability by limiting verified link rate to HBR3 */
-						link->verified_link_cap.link_rate = LINK_RATE_HIGH3;
-				}
-			}
-		}
-		/* remove excess 128b/132b encoding support for recycled links */
-		for (i = 0; i < dc->caps.max_links; i++) {
-			if ((hpo_dp_recycle_map & (1 << i)) != 0) {
-				link = dc->links[i];
-				if (link->type != dc_connection_none &&
-						dp_get_link_encoding_format(&link->verified_link_cap) == DP_128b_132b_ENCODING) {
-					if (available_hpo_dp_count > 0)
-						available_hpo_dp_count--;
-					else
-						/* remove 128b/132b encoding capability by limiting verified link rate to HBR3 */
-						link->verified_link_cap.link_rate = LINK_RATE_HIGH3;
-				}
-			}
-		}
-	}
-}
-=======
 // TODO - remove this file after external build dependencies is resolved.
-/* NOTE: This file is pending to be removed, do not add new code to this file */
->>>>>>> 5729a900
+/* NOTE: This file is pending to be removed, do not add new code to this file */