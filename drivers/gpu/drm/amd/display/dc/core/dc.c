/*
 * Copyright 2015 Advanced Micro Devices, Inc.
 *
 * Permission is hereby granted, free of charge, to any person obtaining a
 * copy of this software and associated documentation files (the "Software"),
 * to deal in the Software without restriction, including without limitation
 * the rights to use, copy, modify, merge, publish, distribute, sublicense,
 * and/or sell copies of the Software, and to permit persons to whom the
 * Software is furnished to do so, subject to the following conditions:
 *
 * The above copyright notice and this permission notice shall be included in
 * all copies or substantial portions of the Software.
 *
 * THE SOFTWARE IS PROVIDED "AS IS", WITHOUT WARRANTY OF ANY KIND, EXPRESS OR
 * IMPLIED, INCLUDING BUT NOT LIMITED TO THE WARRANTIES OF MERCHANTABILITY,
 * FITNESS FOR A PARTICULAR PURPOSE AND NONINFRINGEMENT.  IN NO EVENT SHALL
 * THE COPYRIGHT HOLDER(S) OR AUTHOR(S) BE LIABLE FOR ANY CLAIM, DAMAGES OR
 * OTHER LIABILITY, WHETHER IN AN ACTION OF CONTRACT, TORT OR OTHERWISE,
 * ARISING FROM, OUT OF OR IN CONNECTION WITH THE SOFTWARE OR THE USE OR
 * OTHER DEALINGS IN THE SOFTWARE.
 *
 * Authors: AMD
 */

#include "dm_services.h"

#include "dc.h"

#include "core_status.h"
#include "core_types.h"
#include "hw_sequencer.h"
#include "dce/dce_hwseq.h"

#include "resource.h"

#include "clk_mgr.h"
#include "clock_source.h"
#include "dc_bios_types.h"

#include "bios_parser_interface.h"
#include "bios/bios_parser_helper.h"
#include "include/irq_service_interface.h"
#include "transform.h"
#include "dmcu.h"
#include "dpp.h"
#include "timing_generator.h"
#include "abm.h"
#include "virtual/virtual_link_encoder.h"
#include "hubp.h"

#include "link_hwss.h"
#include "link_encoder.h"
#include "link_enc_cfg.h"

#include "dc_link.h"
#include "dc_link_ddc.h"
#include "dm_helpers.h"
#include "mem_input.h"

#include "dc_link_dp.h"
#include "dc_dmub_srv.h"

#include "dsc.h"

#include "vm_helper.h"

#include "dce/dce_i2c.h"

#include "dmub/dmub_srv.h"

#include "i2caux_interface.h"

#include "dce/dmub_psr.h"

#include "dce/dmub_hw_lock_mgr.h"

#include "dc_trace.h"

#include "dce/dmub_outbox.h"

#define CTX \
	dc->ctx

#define DC_LOGGER \
	dc->ctx->logger

static const char DC_BUILD_ID[] = "production-build";

/**
 * DOC: Overview
 *
 * DC is the OS-agnostic component of the amdgpu DC driver.
 *
 * DC maintains and validates a set of structs representing the state of the
 * driver and writes that state to AMD hardware
 *
 * Main DC HW structs:
 *
 * struct dc - The central struct.  One per driver.  Created on driver load,
 * destroyed on driver unload.
 *
 * struct dc_context - One per driver.
 * Used as a backpointer by most other structs in dc.
 *
 * struct dc_link - One per connector (the physical DP, HDMI, miniDP, or eDP
 * plugpoints).  Created on driver load, destroyed on driver unload.
 *
 * struct dc_sink - One per display.  Created on boot or hotplug.
 * Destroyed on shutdown or hotunplug.  A dc_link can have a local sink
 * (the display directly attached).  It may also have one or more remote
 * sinks (in the Multi-Stream Transport case)
 *
 * struct resource_pool - One per driver.  Represents the hw blocks not in the
 * main pipeline.  Not directly accessible by dm.
 *
 * Main dc state structs:
 *
 * These structs can be created and destroyed as needed.  There is a full set of
 * these structs in dc->current_state representing the currently programmed state.
 *
 * struct dc_state - The global DC state to track global state information,
 * such as bandwidth values.
 *
 * struct dc_stream_state - Represents the hw configuration for the pipeline from
 * a framebuffer to a display.  Maps one-to-one with dc_sink.
 *
 * struct dc_plane_state - Represents a framebuffer.  Each stream has at least one,
 * and may have more in the Multi-Plane Overlay case.
 *
 * struct resource_context - Represents the programmable state of everything in
 * the resource_pool.  Not directly accessible by dm.
 *
 * struct pipe_ctx - A member of struct resource_context.  Represents the
 * internal hardware pipeline components.  Each dc_plane_state has either
 * one or two (in the pipe-split case).
 */

/* Private functions */

static inline void elevate_update_type(enum surface_update_type *original, enum surface_update_type new)
{
	if (new > *original)
		*original = new;
}

static void destroy_links(struct dc *dc)
{
	uint32_t i;

	for (i = 0; i < dc->link_count; i++) {
		if (NULL != dc->links[i])
			link_destroy(&dc->links[i]);
	}
}

static uint32_t get_num_of_internal_disp(struct dc_link **links, uint32_t num_links)
{
	int i;
	uint32_t count = 0;

	for (i = 0; i < num_links; i++) {
		if (links[i]->connector_signal == SIGNAL_TYPE_EDP ||
				links[i]->is_internal_display)
			count++;
	}

	return count;
}

static int get_seamless_boot_stream_count(struct dc_state *ctx)
{
	uint8_t i;
	uint8_t seamless_boot_stream_count = 0;

	for (i = 0; i < ctx->stream_count; i++)
		if (ctx->streams[i]->apply_seamless_boot_optimization)
			seamless_boot_stream_count++;

	return seamless_boot_stream_count;
}

static bool create_links(
		struct dc *dc,
		uint32_t num_virtual_links)
{
	int i;
	int connectors_num;
	struct dc_bios *bios = dc->ctx->dc_bios;

	dc->link_count = 0;

	connectors_num = bios->funcs->get_connectors_number(bios);

	DC_LOG_DC("BIOS object table - number of connectors: %d", connectors_num);

	if (connectors_num > ENUM_ID_COUNT) {
		dm_error(
			"DC: Number of connectors %d exceeds maximum of %d!\n",
			connectors_num,
			ENUM_ID_COUNT);
		return false;
	}

	dm_output_to_console(
		"DC: %s: connectors_num: physical:%d, virtual:%d\n",
		__func__,
		connectors_num,
		num_virtual_links);

	for (i = 0; i < connectors_num; i++) {
		struct link_init_data link_init_params = {0};
		struct dc_link *link;

		DC_LOG_DC("BIOS object table - printing link object info for connector number: %d, link_index: %d", i, dc->link_count);

		link_init_params.ctx = dc->ctx;
		/* next BIOS object table connector */
		link_init_params.connector_index = i;
		link_init_params.link_index = dc->link_count;
		link_init_params.dc = dc;
		link = link_create(&link_init_params);

		if (link) {
			dc->links[dc->link_count] = link;
			link->dc = dc;
			++dc->link_count;
		}
	}

	DC_LOG_DC("BIOS object table - end");

	/* Create a link for each usb4 dpia port */
	for (i = 0; i < dc->res_pool->usb4_dpia_count; i++) {
		struct link_init_data link_init_params = {0};
		struct dc_link *link;

		link_init_params.ctx = dc->ctx;
		link_init_params.connector_index = i;
		link_init_params.link_index = dc->link_count;
		link_init_params.dc = dc;
		link_init_params.is_dpia_link = true;

		link = link_create(&link_init_params);
		if (link) {
			dc->links[dc->link_count] = link;
			link->dc = dc;
			++dc->link_count;
		}
	}

	for (i = 0; i < num_virtual_links; i++) {
		struct dc_link *link = kzalloc(sizeof(*link), GFP_KERNEL);
		struct encoder_init_data enc_init = {0};

		if (link == NULL) {
			BREAK_TO_DEBUGGER();
			goto failed_alloc;
		}

		link->link_index = dc->link_count;
		dc->links[dc->link_count] = link;
		dc->link_count++;

		link->ctx = dc->ctx;
		link->dc = dc;
		link->connector_signal = SIGNAL_TYPE_VIRTUAL;
		link->link_id.type = OBJECT_TYPE_CONNECTOR;
		link->link_id.id = CONNECTOR_ID_VIRTUAL;
		link->link_id.enum_id = ENUM_ID_1;
		link->link_enc = kzalloc(sizeof(*link->link_enc), GFP_KERNEL);

		if (!link->link_enc) {
			BREAK_TO_DEBUGGER();
			goto failed_alloc;
		}

		link->link_status.dpcd_caps = &link->dpcd_caps;

		enc_init.ctx = dc->ctx;
		enc_init.channel = CHANNEL_ID_UNKNOWN;
		enc_init.hpd_source = HPD_SOURCEID_UNKNOWN;
		enc_init.transmitter = TRANSMITTER_UNKNOWN;
		enc_init.connector = link->link_id;
		enc_init.encoder.type = OBJECT_TYPE_ENCODER;
		enc_init.encoder.id = ENCODER_ID_INTERNAL_VIRTUAL;
		enc_init.encoder.enum_id = ENUM_ID_1;
		virtual_link_encoder_construct(link->link_enc, &enc_init);
	}

	dc->caps.num_of_internal_disp = get_num_of_internal_disp(dc->links, dc->link_count);

	return true;

failed_alloc:
	return false;
}

/* Create additional DIG link encoder objects if fewer than the platform
 * supports were created during link construction. This can happen if the
 * number of physical connectors is less than the number of DIGs.
 */
static bool create_link_encoders(struct dc *dc)
{
	bool res = true;
	unsigned int num_usb4_dpia = dc->res_pool->res_cap->num_usb4_dpia;
	unsigned int num_dig_link_enc = dc->res_pool->res_cap->num_dig_link_enc;
	int i;

	/* A platform without USB4 DPIA endpoints has a fixed mapping between DIG
	 * link encoders and physical display endpoints and does not require
	 * additional link encoder objects.
	 */
	if (num_usb4_dpia == 0)
		return res;

	/* Create as many link encoder objects as the platform supports. DPIA
	 * endpoints can be programmably mapped to any DIG.
	 */
	if (num_dig_link_enc > dc->res_pool->dig_link_enc_count) {
		for (i = 0; i < num_dig_link_enc; i++) {
			struct link_encoder *link_enc = dc->res_pool->link_encoders[i];

			if (!link_enc && dc->res_pool->funcs->link_enc_create_minimal) {
				link_enc = dc->res_pool->funcs->link_enc_create_minimal(dc->ctx,
						(enum engine_id)(ENGINE_ID_DIGA + i));
				if (link_enc) {
					dc->res_pool->link_encoders[i] = link_enc;
					dc->res_pool->dig_link_enc_count++;
				} else {
					res = false;
				}
			}
		}
	}

	return res;
}

/* Destroy any additional DIG link encoder objects created by
 * create_link_encoders().
 * NB: Must only be called after destroy_links().
 */
static void destroy_link_encoders(struct dc *dc)
{
	unsigned int num_usb4_dpia;
	unsigned int num_dig_link_enc;
	int i;

	if (!dc->res_pool)
		return;

	num_usb4_dpia = dc->res_pool->res_cap->num_usb4_dpia;
	num_dig_link_enc = dc->res_pool->res_cap->num_dig_link_enc;

	/* A platform without USB4 DPIA endpoints has a fixed mapping between DIG
	 * link encoders and physical display endpoints and does not require
	 * additional link encoder objects.
	 */
	if (num_usb4_dpia == 0)
		return;

	for (i = 0; i < num_dig_link_enc; i++) {
		struct link_encoder *link_enc = dc->res_pool->link_encoders[i];

		if (link_enc) {
			link_enc->funcs->destroy(&link_enc);
			dc->res_pool->link_encoders[i] = NULL;
			dc->res_pool->dig_link_enc_count--;
		}
	}
}

static struct dc_perf_trace *dc_perf_trace_create(void)
{
	return kzalloc(sizeof(struct dc_perf_trace), GFP_KERNEL);
}

static void dc_perf_trace_destroy(struct dc_perf_trace **perf_trace)
{
	kfree(*perf_trace);
	*perf_trace = NULL;
}

/**
 *  dc_stream_adjust_vmin_vmax:
 *
 *  Looks up the pipe context of dc_stream_state and updates the
 *  vertical_total_min and vertical_total_max of the DRR, Dynamic Refresh
 *  Rate, which is a power-saving feature that targets reducing panel
 *  refresh rate while the screen is static
 *
 *  @dc:     dc reference
 *  @stream: Initial dc stream state
 *  @adjust: Updated parameters for vertical_total_min and vertical_total_max
 */
bool dc_stream_adjust_vmin_vmax(struct dc *dc,
		struct dc_stream_state *stream,
		struct dc_crtc_timing_adjust *adjust)
{
	int i;

	stream->adjust.v_total_max = adjust->v_total_max;
	stream->adjust.v_total_mid = adjust->v_total_mid;
	stream->adjust.v_total_mid_frame_num = adjust->v_total_mid_frame_num;
	stream->adjust.v_total_min = adjust->v_total_min;

	for (i = 0; i < MAX_PIPES; i++) {
		struct pipe_ctx *pipe = &dc->current_state->res_ctx.pipe_ctx[i];

		if (pipe->stream == stream && pipe->stream_res.tg) {
			dc->hwss.set_drr(&pipe,
					1,
					*adjust);

			return true;
		}
	}
	return false;
}

/**
 * dc_stream_get_last_used_drr_vtotal - dc_stream_get_last_vrr_vtotal
 *
 * @dc: [in] dc reference
 * @stream: [in] Initial dc stream state
 * @adjust: [in] Updated parameters for vertical_total_min and
 *
 * Looks up the pipe context of dc_stream_state and gets the last VTOTAL used
 * by DRR (Dynamic Refresh Rate)
 */
bool dc_stream_get_last_used_drr_vtotal(struct dc *dc,
		struct dc_stream_state *stream,
		uint32_t *refresh_rate)
{
	bool status = false;

	int i = 0;

	for (i = 0; i < MAX_PIPES; i++) {
		struct pipe_ctx *pipe = &dc->current_state->res_ctx.pipe_ctx[i];

		if (pipe->stream == stream && pipe->stream_res.tg) {
			/* Only execute if a function pointer has been defined for
			 * the DC version in question
			 */
			if (pipe->stream_res.tg->funcs->get_last_used_drr_vtotal) {
				pipe->stream_res.tg->funcs->get_last_used_drr_vtotal(pipe->stream_res.tg, refresh_rate);

				status = true;

				break;
			}
		}
	}

	return status;
}

bool dc_stream_get_crtc_position(struct dc *dc,
		struct dc_stream_state **streams, int num_streams,
		unsigned int *v_pos, unsigned int *nom_v_pos)
{
	/* TODO: Support multiple streams */
	const struct dc_stream_state *stream = streams[0];
	int i;
	bool ret = false;
	struct crtc_position position;

	for (i = 0; i < MAX_PIPES; i++) {
		struct pipe_ctx *pipe =
				&dc->current_state->res_ctx.pipe_ctx[i];

		if (pipe->stream == stream && pipe->stream_res.stream_enc) {
			dc->hwss.get_position(&pipe, 1, &position);

			*v_pos = position.vertical_count;
			*nom_v_pos = position.nominal_vcount;
			ret = true;
		}
	}
	return ret;
}

#if defined(CONFIG_DRM_AMD_SECURE_DISPLAY)
static inline void
dc_stream_forward_dmub_crc_window(struct dc_dmub_srv *dmub_srv,
		struct rect *rect, struct otg_phy_mux *mux_mapping, bool is_stop)
{
	union dmub_rb_cmd cmd = {0};

	cmd.secure_display.roi_info.phy_id = mux_mapping->phy_output_num;
	cmd.secure_display.roi_info.otg_id = mux_mapping->otg_output_num;

	if (is_stop) {
		cmd.secure_display.header.type = DMUB_CMD__SECURE_DISPLAY;
		cmd.secure_display.header.sub_type = DMUB_CMD__SECURE_DISPLAY_CRC_STOP_UPDATE;
	} else {
		cmd.secure_display.header.type = DMUB_CMD__SECURE_DISPLAY;
		cmd.secure_display.header.sub_type = DMUB_CMD__SECURE_DISPLAY_CRC_WIN_NOTIFY;
		cmd.secure_display.roi_info.x_start = rect->x;
		cmd.secure_display.roi_info.y_start = rect->y;
		cmd.secure_display.roi_info.x_end = rect->x + rect->width;
		cmd.secure_display.roi_info.y_end = rect->y + rect->height;
	}

	dc_dmub_srv_cmd_queue(dmub_srv, &cmd);
	dc_dmub_srv_cmd_execute(dmub_srv);
}

static inline void
dc_stream_forward_dmcu_crc_window(struct dmcu *dmcu,
		struct rect *rect, struct otg_phy_mux *mux_mapping, bool is_stop)
{
	if (is_stop)
		dmcu->funcs->stop_crc_win_update(dmcu, mux_mapping);
	else
		dmcu->funcs->forward_crc_window(dmcu, rect, mux_mapping);
}

bool
dc_stream_forward_crc_window(struct dc *dc,
		struct rect *rect, struct dc_stream_state *stream, bool is_stop)
{
	struct dmcu *dmcu;
	struct dc_dmub_srv *dmub_srv;
	struct otg_phy_mux mux_mapping;
	struct pipe_ctx *pipe;
	int i;

	for (i = 0; i < MAX_PIPES; i++) {
		pipe = &dc->current_state->res_ctx.pipe_ctx[i];
		if (pipe->stream == stream && !pipe->top_pipe && !pipe->prev_odm_pipe)
			break;
	}

	/* Stream not found */
	if (i == MAX_PIPES)
		return false;

	mux_mapping.phy_output_num = stream->link->link_enc_hw_inst;
	mux_mapping.otg_output_num = pipe->stream_res.tg->inst;

	dmcu = dc->res_pool->dmcu;
	dmub_srv = dc->ctx->dmub_srv;

	/* forward to dmub */
	if (dmub_srv)
		dc_stream_forward_dmub_crc_window(dmub_srv, rect, &mux_mapping, is_stop);
	/* forward to dmcu */
	else if (dmcu && dmcu->funcs->is_dmcu_initialized(dmcu))
		dc_stream_forward_dmcu_crc_window(dmcu, rect, &mux_mapping, is_stop);
	else
		return false;

	return true;
}
#endif /* CONFIG_DRM_AMD_SECURE_DISPLAY */

/**
 * dc_stream_configure_crc() - Configure CRC capture for the given stream.
 * @dc: DC Object
 * @stream: The stream to configure CRC on.
 * @enable: Enable CRC if true, disable otherwise.
 * @crc_window: CRC window (x/y start/end) information
 * @continuous: Capture CRC on every frame if true. Otherwise, only capture
 *              once.
 *
 * By default, only CRC0 is configured, and the entire frame is used to
 * calculate the crc.
 */
bool dc_stream_configure_crc(struct dc *dc, struct dc_stream_state *stream,
			     struct crc_params *crc_window, bool enable, bool continuous)
{
	int i;
	struct pipe_ctx *pipe;
	struct crc_params param;
	struct timing_generator *tg;

	for (i = 0; i < MAX_PIPES; i++) {
		pipe = &dc->current_state->res_ctx.pipe_ctx[i];
		if (pipe->stream == stream && !pipe->top_pipe && !pipe->prev_odm_pipe)
			break;
	}
	/* Stream not found */
	if (i == MAX_PIPES)
		return false;

	/* By default, capture the full frame */
	param.windowa_x_start = 0;
	param.windowa_y_start = 0;
	param.windowa_x_end = pipe->stream->timing.h_addressable;
	param.windowa_y_end = pipe->stream->timing.v_addressable;
	param.windowb_x_start = 0;
	param.windowb_y_start = 0;
	param.windowb_x_end = pipe->stream->timing.h_addressable;
	param.windowb_y_end = pipe->stream->timing.v_addressable;

	if (crc_window) {
		param.windowa_x_start = crc_window->windowa_x_start;
		param.windowa_y_start = crc_window->windowa_y_start;
		param.windowa_x_end = crc_window->windowa_x_end;
		param.windowa_y_end = crc_window->windowa_y_end;
		param.windowb_x_start = crc_window->windowb_x_start;
		param.windowb_y_start = crc_window->windowb_y_start;
		param.windowb_x_end = crc_window->windowb_x_end;
		param.windowb_y_end = crc_window->windowb_y_end;
	}

	param.dsc_mode = pipe->stream->timing.flags.DSC ? 1:0;
	param.odm_mode = pipe->next_odm_pipe ? 1:0;

	/* Default to the union of both windows */
	param.selection = UNION_WINDOW_A_B;
	param.continuous_mode = continuous;
	param.enable = enable;

	tg = pipe->stream_res.tg;

	/* Only call if supported */
	if (tg->funcs->configure_crc)
		return tg->funcs->configure_crc(tg, &param);
	DC_LOG_WARNING("CRC capture not supported.");
	return false;
}

/**
 * dc_stream_get_crc() - Get CRC values for the given stream.
 *
 * @dc: DC object.
 * @stream: The DC stream state of the stream to get CRCs from.
 * @r_cr: CRC value for the red component.
 * @g_y:  CRC value for the green component.
 * @b_cb: CRC value for the blue component.
 *
 * dc_stream_configure_crc needs to be called beforehand to enable CRCs.
 *
 * Return:
 * false if stream is not found, or if CRCs are not enabled.
 */
bool dc_stream_get_crc(struct dc *dc, struct dc_stream_state *stream,
		       uint32_t *r_cr, uint32_t *g_y, uint32_t *b_cb)
{
	int i;
	struct pipe_ctx *pipe;
	struct timing_generator *tg;

	for (i = 0; i < MAX_PIPES; i++) {
		pipe = &dc->current_state->res_ctx.pipe_ctx[i];
		if (pipe->stream == stream)
			break;
	}
	/* Stream not found */
	if (i == MAX_PIPES)
		return false;

	tg = pipe->stream_res.tg;

	if (tg->funcs->get_crc)
		return tg->funcs->get_crc(tg, r_cr, g_y, b_cb);
	DC_LOG_WARNING("CRC capture not supported.");
	return false;
}

void dc_stream_set_dyn_expansion(struct dc *dc, struct dc_stream_state *stream,
		enum dc_dynamic_expansion option)
{
	/* OPP FMT dyn expansion updates*/
	int i;
	struct pipe_ctx *pipe_ctx;

	for (i = 0; i < MAX_PIPES; i++) {
		if (dc->current_state->res_ctx.pipe_ctx[i].stream
				== stream) {
			pipe_ctx = &dc->current_state->res_ctx.pipe_ctx[i];
			pipe_ctx->stream_res.opp->dyn_expansion = option;
			pipe_ctx->stream_res.opp->funcs->opp_set_dyn_expansion(
					pipe_ctx->stream_res.opp,
					COLOR_SPACE_YCBCR601,
					stream->timing.display_color_depth,
					stream->signal);
		}
	}
}

void dc_stream_set_dither_option(struct dc_stream_state *stream,
		enum dc_dither_option option)
{
	struct bit_depth_reduction_params params;
	struct dc_link *link = stream->link;
	struct pipe_ctx *pipes = NULL;
	int i;

	for (i = 0; i < MAX_PIPES; i++) {
		if (link->dc->current_state->res_ctx.pipe_ctx[i].stream ==
				stream) {
			pipes = &link->dc->current_state->res_ctx.pipe_ctx[i];
			break;
		}
	}

	if (!pipes)
		return;
	if (option > DITHER_OPTION_MAX)
		return;

	stream->dither_option = option;

	memset(&params, 0, sizeof(params));
	resource_build_bit_depth_reduction_params(stream, &params);
	stream->bit_depth_params = params;

	if (pipes->plane_res.xfm &&
	    pipes->plane_res.xfm->funcs->transform_set_pixel_storage_depth) {
		pipes->plane_res.xfm->funcs->transform_set_pixel_storage_depth(
			pipes->plane_res.xfm,
			pipes->plane_res.scl_data.lb_params.depth,
			&stream->bit_depth_params);
	}

	pipes->stream_res.opp->funcs->
		opp_program_bit_depth_reduction(pipes->stream_res.opp, &params);
}

bool dc_stream_set_gamut_remap(struct dc *dc, const struct dc_stream_state *stream)
{
	int i;
	bool ret = false;
	struct pipe_ctx *pipes;

	for (i = 0; i < MAX_PIPES; i++) {
		if (dc->current_state->res_ctx.pipe_ctx[i].stream == stream) {
			pipes = &dc->current_state->res_ctx.pipe_ctx[i];
			dc->hwss.program_gamut_remap(pipes);
			ret = true;
		}
	}

	return ret;
}

bool dc_stream_program_csc_matrix(struct dc *dc, struct dc_stream_state *stream)
{
	int i;
	bool ret = false;
	struct pipe_ctx *pipes;

	for (i = 0; i < MAX_PIPES; i++) {
		if (dc->current_state->res_ctx.pipe_ctx[i].stream
				== stream) {

			pipes = &dc->current_state->res_ctx.pipe_ctx[i];
			dc->hwss.program_output_csc(dc,
					pipes,
					stream->output_color_space,
					stream->csc_color_matrix.matrix,
					pipes->stream_res.opp->inst);
			ret = true;
		}
	}

	return ret;
}

void dc_stream_set_static_screen_params(struct dc *dc,
		struct dc_stream_state **streams,
		int num_streams,
		const struct dc_static_screen_params *params)
{
	int i, j;
	struct pipe_ctx *pipes_affected[MAX_PIPES];
	int num_pipes_affected = 0;

	for (i = 0; i < num_streams; i++) {
		struct dc_stream_state *stream = streams[i];

		for (j = 0; j < MAX_PIPES; j++) {
			if (dc->current_state->res_ctx.pipe_ctx[j].stream
					== stream) {
				pipes_affected[num_pipes_affected++] =
						&dc->current_state->res_ctx.pipe_ctx[j];
			}
		}
	}

	dc->hwss.set_static_screen_control(pipes_affected, num_pipes_affected, params);
}

static void dc_destruct(struct dc *dc)
{
	// reset link encoder assignment table on destruct
	if (dc->res_pool && dc->res_pool->funcs->link_encs_assign)
		link_enc_cfg_init(dc, dc->current_state);

	if (dc->current_state) {
		dc_release_state(dc->current_state);
		dc->current_state = NULL;
	}

	destroy_links(dc);

	destroy_link_encoders(dc);

	if (dc->clk_mgr) {
		dc_destroy_clk_mgr(dc->clk_mgr);
		dc->clk_mgr = NULL;
	}

	dc_destroy_resource_pool(dc);

	if (dc->ctx->gpio_service)
		dal_gpio_service_destroy(&dc->ctx->gpio_service);

	if (dc->ctx->created_bios)
		dal_bios_parser_destroy(&dc->ctx->dc_bios);

	dc_perf_trace_destroy(&dc->ctx->perf_trace);

	kfree(dc->ctx);
	dc->ctx = NULL;

	kfree(dc->bw_vbios);
	dc->bw_vbios = NULL;

	kfree(dc->bw_dceip);
	dc->bw_dceip = NULL;

	kfree(dc->dcn_soc);
	dc->dcn_soc = NULL;

	kfree(dc->dcn_ip);
	dc->dcn_ip = NULL;

	kfree(dc->vm_helper);
	dc->vm_helper = NULL;

}

static bool dc_construct_ctx(struct dc *dc,
		const struct dc_init_data *init_params)
{
	struct dc_context *dc_ctx;
	enum dce_version dc_version = DCE_VERSION_UNKNOWN;

	dc_ctx = kzalloc(sizeof(*dc_ctx), GFP_KERNEL);
	if (!dc_ctx)
		return false;

	dc_ctx->cgs_device = init_params->cgs_device;
	dc_ctx->driver_context = init_params->driver;
	dc_ctx->dc = dc;
	dc_ctx->asic_id = init_params->asic_id;
	dc_ctx->dc_sink_id_count = 0;
	dc_ctx->dc_stream_id_count = 0;
	dc_ctx->dce_environment = init_params->dce_environment;
	dc_ctx->dcn_reg_offsets = init_params->dcn_reg_offsets;
	dc_ctx->nbio_reg_offsets = init_params->nbio_reg_offsets;

	/* Create logger */

	dc_version = resource_parse_asic_id(init_params->asic_id);
	dc_ctx->dce_version = dc_version;

	dc_ctx->perf_trace = dc_perf_trace_create();
	if (!dc_ctx->perf_trace) {
		ASSERT_CRITICAL(false);
		return false;
	}

	dc->ctx = dc_ctx;

	return true;
}

static bool dc_construct(struct dc *dc,
		const struct dc_init_data *init_params)
{
	struct dc_context *dc_ctx;
	struct bw_calcs_dceip *dc_dceip;
	struct bw_calcs_vbios *dc_vbios;
	struct dcn_soc_bounding_box *dcn_soc;
	struct dcn_ip_params *dcn_ip;

	dc->config = init_params->flags;

	// Allocate memory for the vm_helper
	dc->vm_helper = kzalloc(sizeof(struct vm_helper), GFP_KERNEL);
	if (!dc->vm_helper) {
		dm_error("%s: failed to create dc->vm_helper\n", __func__);
		goto fail;
	}

	memcpy(&dc->bb_overrides, &init_params->bb_overrides, sizeof(dc->bb_overrides));

	dc_dceip = kzalloc(sizeof(*dc_dceip), GFP_KERNEL);
	if (!dc_dceip) {
		dm_error("%s: failed to create dceip\n", __func__);
		goto fail;
	}

	dc->bw_dceip = dc_dceip;

	dc_vbios = kzalloc(sizeof(*dc_vbios), GFP_KERNEL);
	if (!dc_vbios) {
		dm_error("%s: failed to create vbios\n", __func__);
		goto fail;
	}

	dc->bw_vbios = dc_vbios;
	dcn_soc = kzalloc(sizeof(*dcn_soc), GFP_KERNEL);
	if (!dcn_soc) {
		dm_error("%s: failed to create dcn_soc\n", __func__);
		goto fail;
	}

	dc->dcn_soc = dcn_soc;

	dcn_ip = kzalloc(sizeof(*dcn_ip), GFP_KERNEL);
	if (!dcn_ip) {
		dm_error("%s: failed to create dcn_ip\n", __func__);
		goto fail;
	}

	dc->dcn_ip = dcn_ip;

	if (!dc_construct_ctx(dc, init_params)) {
		dm_error("%s: failed to create ctx\n", __func__);
		goto fail;
	}

        dc_ctx = dc->ctx;

	/* Resource should construct all asic specific resources.
	 * This should be the only place where we need to parse the asic id
	 */
	if (init_params->vbios_override)
		dc_ctx->dc_bios = init_params->vbios_override;
	else {
		/* Create BIOS parser */
		struct bp_init_data bp_init_data;

		bp_init_data.ctx = dc_ctx;
		bp_init_data.bios = init_params->asic_id.atombios_base_address;

		dc_ctx->dc_bios = dal_bios_parser_create(
				&bp_init_data, dc_ctx->dce_version);

		if (!dc_ctx->dc_bios) {
			ASSERT_CRITICAL(false);
			goto fail;
		}

		dc_ctx->created_bios = true;
	}

	dc->vendor_signature = init_params->vendor_signature;

	/* Create GPIO service */
	dc_ctx->gpio_service = dal_gpio_service_create(
			dc_ctx->dce_version,
			dc_ctx->dce_environment,
			dc_ctx);

	if (!dc_ctx->gpio_service) {
		ASSERT_CRITICAL(false);
		goto fail;
	}

	dc->res_pool = dc_create_resource_pool(dc, init_params, dc_ctx->dce_version);
	if (!dc->res_pool)
		goto fail;

	/* set i2c speed if not done by the respective dcnxxx__resource.c */
	if (dc->caps.i2c_speed_in_khz_hdcp == 0)
		dc->caps.i2c_speed_in_khz_hdcp = dc->caps.i2c_speed_in_khz;

	dc->clk_mgr = dc_clk_mgr_create(dc->ctx, dc->res_pool->pp_smu, dc->res_pool->dccg);
	if (!dc->clk_mgr)
		goto fail;
#ifdef CONFIG_DRM_AMD_DC_DCN
	dc->clk_mgr->force_smu_not_present = init_params->force_smu_not_present;

	if (dc->res_pool->funcs->update_bw_bounding_box) {
		DC_FP_START();
		dc->res_pool->funcs->update_bw_bounding_box(dc, dc->clk_mgr->bw_params);
		DC_FP_END();
	}
#endif

	/* Creation of current_state must occur after dc->dml
	 * is initialized in dc_create_resource_pool because
	 * on creation it copies the contents of dc->dml
	 */

	dc->current_state = dc_create_state(dc);

	if (!dc->current_state) {
		dm_error("%s: failed to create validate ctx\n", __func__);
		goto fail;
	}

	if (!create_links(dc, init_params->num_virtual_links))
		goto fail;

	/* Create additional DIG link encoder objects if fewer than the platform
	 * supports were created during link construction.
	 */
	if (!create_link_encoders(dc))
		goto fail;

	dc_resource_state_construct(dc, dc->current_state);

	return true;

fail:
	return false;
}

static void disable_all_writeback_pipes_for_stream(
		const struct dc *dc,
		struct dc_stream_state *stream,
		struct dc_state *context)
{
	int i;

	for (i = 0; i < stream->num_wb_info; i++)
		stream->writeback_info[i].wb_enabled = false;
}

static void apply_ctx_interdependent_lock(struct dc *dc, struct dc_state *context,
					  struct dc_stream_state *stream, bool lock)
{
	int i;

	/* Checks if interdependent update function pointer is NULL or not, takes care of DCE110 case */
	if (dc->hwss.interdependent_update_lock)
		dc->hwss.interdependent_update_lock(dc, context, lock);
	else {
		for (i = 0; i < dc->res_pool->pipe_count; i++) {
			struct pipe_ctx *pipe_ctx = &context->res_ctx.pipe_ctx[i];
			struct pipe_ctx *old_pipe_ctx = &dc->current_state->res_ctx.pipe_ctx[i];

			// Copied conditions that were previously in dce110_apply_ctx_for_surface
			if (stream == pipe_ctx->stream) {
				if (!pipe_ctx->top_pipe &&
					(pipe_ctx->plane_state || old_pipe_ctx->plane_state))
					dc->hwss.pipe_control_lock(dc, pipe_ctx, lock);
			}
		}
	}
}

static void disable_dangling_plane(struct dc *dc, struct dc_state *context)
{
	int i, j;
	struct dc_state *dangling_context = dc_create_state(dc);
	struct dc_state *current_ctx;
	struct pipe_ctx *pipe;
<<<<<<< HEAD
=======
	struct timing_generator *tg;
>>>>>>> 6ab3eda1

	if (dangling_context == NULL)
		return;

	dc_resource_state_copy_construct(dc->current_state, dangling_context);

	for (i = 0; i < dc->res_pool->pipe_count; i++) {
		struct dc_stream_state *old_stream =
				dc->current_state->res_ctx.pipe_ctx[i].stream;
		bool should_disable = true;
		bool pipe_split_change = false;

		if ((context->res_ctx.pipe_ctx[i].top_pipe) &&
			(dc->current_state->res_ctx.pipe_ctx[i].top_pipe))
			pipe_split_change = context->res_ctx.pipe_ctx[i].top_pipe->pipe_idx !=
				dc->current_state->res_ctx.pipe_ctx[i].top_pipe->pipe_idx;
		else
			pipe_split_change = context->res_ctx.pipe_ctx[i].top_pipe !=
				dc->current_state->res_ctx.pipe_ctx[i].top_pipe;

		for (j = 0; j < context->stream_count; j++) {
			if (old_stream == context->streams[j]) {
				should_disable = false;
				break;
			}
		}
		if (!should_disable && pipe_split_change &&
				dc->current_state->stream_count != context->stream_count)
			should_disable = true;

		if (old_stream && !dc->current_state->res_ctx.pipe_ctx[i].top_pipe &&
				!dc->current_state->res_ctx.pipe_ctx[i].prev_odm_pipe) {
			struct pipe_ctx *old_pipe, *new_pipe;

			old_pipe = &dc->current_state->res_ctx.pipe_ctx[i];
			new_pipe = &context->res_ctx.pipe_ctx[i];

			if (old_pipe->plane_state && !new_pipe->plane_state)
				should_disable = true;
		}

		if (should_disable && old_stream) {
			pipe = &dc->current_state->res_ctx.pipe_ctx[i];
<<<<<<< HEAD
=======
			tg = pipe->stream_res.tg;
>>>>>>> 6ab3eda1
			/* When disabling plane for a phantom pipe, we must turn on the
			 * phantom OTG so the disable programming gets the double buffer
			 * update. Otherwise the pipe will be left in a partially disabled
			 * state that can result in underflow or hang when enabling it
			 * again for different use.
			 */
			if (old_stream->mall_stream_config.type == SUBVP_PHANTOM) {
<<<<<<< HEAD
				pipe->stream_res.tg->funcs->enable_crtc(pipe->stream_res.tg);
=======
				if (tg->funcs->enable_crtc)
					tg->funcs->enable_crtc(tg);
>>>>>>> 6ab3eda1
			}
			dc_rem_all_planes_for_stream(dc, old_stream, dangling_context);
			disable_all_writeback_pipes_for_stream(dc, old_stream, dangling_context);

			if (dc->hwss.apply_ctx_for_surface) {
				apply_ctx_interdependent_lock(dc, dc->current_state, old_stream, true);
				dc->hwss.apply_ctx_for_surface(dc, old_stream, 0, dangling_context);
				apply_ctx_interdependent_lock(dc, dc->current_state, old_stream, false);
				dc->hwss.post_unlock_program_front_end(dc, dangling_context);
			}
			if (dc->hwss.program_front_end_for_ctx) {
				dc->hwss.interdependent_update_lock(dc, dc->current_state, true);
				dc->hwss.program_front_end_for_ctx(dc, dangling_context);
				dc->hwss.interdependent_update_lock(dc, dc->current_state, false);
				dc->hwss.post_unlock_program_front_end(dc, dangling_context);
			}
			/* We need to put the phantom OTG back into it's default (disabled) state or we
			 * can get corruption when transition from one SubVP config to a different one.
			 * The OTG is set to disable on falling edge of VUPDATE so the plane disable
			 * will still get it's double buffer update.
			 */
			if (old_stream->mall_stream_config.type == SUBVP_PHANTOM) {
				if (tg->funcs->disable_phantom_crtc)
					tg->funcs->disable_phantom_crtc(tg);
			}
		}
	}

	current_ctx = dc->current_state;
	dc->current_state = dangling_context;
	dc_release_state(current_ctx);
}

static void disable_vbios_mode_if_required(
		struct dc *dc,
		struct dc_state *context)
{
	unsigned int i, j;

	/* check if timing_changed, disable stream*/
	for (i = 0; i < dc->res_pool->pipe_count; i++) {
		struct dc_stream_state *stream = NULL;
		struct dc_link *link = NULL;
		struct pipe_ctx *pipe = NULL;

		pipe = &context->res_ctx.pipe_ctx[i];
		stream = pipe->stream;
		if (stream == NULL)
			continue;

		// only looking for first odm pipe
		if (pipe->prev_odm_pipe)
			continue;

		if (stream->link->local_sink &&
			stream->link->local_sink->sink_signal == SIGNAL_TYPE_EDP) {
			link = stream->link;
		}

		if (link != NULL && link->link_enc->funcs->is_dig_enabled(link->link_enc)) {
			unsigned int enc_inst, tg_inst = 0;
			unsigned int pix_clk_100hz;

			enc_inst = link->link_enc->funcs->get_dig_frontend(link->link_enc);
			if (enc_inst != ENGINE_ID_UNKNOWN) {
				for (j = 0; j < dc->res_pool->stream_enc_count; j++) {
					if (dc->res_pool->stream_enc[j]->id == enc_inst) {
						tg_inst = dc->res_pool->stream_enc[j]->funcs->dig_source_otg(
							dc->res_pool->stream_enc[j]);
						break;
					}
				}

				dc->res_pool->dp_clock_source->funcs->get_pixel_clk_frequency_100hz(
					dc->res_pool->dp_clock_source,
					tg_inst, &pix_clk_100hz);

				if (link->link_status.link_active) {
					uint32_t requested_pix_clk_100hz =
						pipe->stream_res.pix_clk_params.requested_pix_clk_100hz;

					if (pix_clk_100hz != requested_pix_clk_100hz) {
						core_link_disable_stream(pipe);
						pipe->stream->dpms_off = false;
					}
				}
			}
		}
	}
}

static void wait_for_no_pipes_pending(struct dc *dc, struct dc_state *context)
{
	int i;
	PERF_TRACE();
	for (i = 0; i < MAX_PIPES; i++) {
		int count = 0;
		struct pipe_ctx *pipe = &context->res_ctx.pipe_ctx[i];

		if (!pipe->plane_state || pipe->stream->mall_stream_config.type == SUBVP_PHANTOM)
			continue;

		/* Timeout 100 ms */
		while (count < 100000) {
			/* Must set to false to start with, due to OR in update function */
			pipe->plane_state->status.is_flip_pending = false;
			dc->hwss.update_pending_status(pipe);
			if (!pipe->plane_state->status.is_flip_pending)
				break;
			udelay(1);
			count++;
		}
		ASSERT(!pipe->plane_state->status.is_flip_pending);
	}
	PERF_TRACE();
}

/* Public functions */

struct dc *dc_create(const struct dc_init_data *init_params)
{
	struct dc *dc = kzalloc(sizeof(*dc), GFP_KERNEL);
	unsigned int full_pipe_count;

	if (!dc)
		return NULL;

	if (init_params->dce_environment == DCE_ENV_VIRTUAL_HW) {
		if (!dc_construct_ctx(dc, init_params))
			goto destruct_dc;
	} else {
		if (!dc_construct(dc, init_params))
			goto destruct_dc;

		full_pipe_count = dc->res_pool->pipe_count;
		if (dc->res_pool->underlay_pipe_index != NO_UNDERLAY_PIPE)
			full_pipe_count--;
		dc->caps.max_streams = min(
				full_pipe_count,
				dc->res_pool->stream_enc_count);

		dc->caps.max_links = dc->link_count;
		dc->caps.max_audios = dc->res_pool->audio_count;
		dc->caps.linear_pitch_alignment = 64;

		dc->caps.max_dp_protocol_version = DP_VERSION_1_4;

		dc->caps.max_otg_num = dc->res_pool->res_cap->num_timing_generator;

		if (dc->res_pool->dmcu != NULL)
			dc->versions.dmcu_version = dc->res_pool->dmcu->dmcu_version;
	}

	dc->dcn_reg_offsets = init_params->dcn_reg_offsets;
	dc->nbio_reg_offsets = init_params->nbio_reg_offsets;

	/* Populate versioning information */
	dc->versions.dc_ver = DC_VER;

	dc->build_id = DC_BUILD_ID;

	DC_LOG_DC("Display Core initialized\n");



	return dc;

destruct_dc:
	dc_destruct(dc);
	kfree(dc);
	return NULL;
}

static void detect_edp_presence(struct dc *dc)
{
	struct dc_link *edp_links[MAX_NUM_EDP];
	struct dc_link *edp_link = NULL;
	enum dc_connection_type type;
	int i;
	int edp_num;

	get_edp_links(dc, edp_links, &edp_num);
	if (!edp_num)
		return;

	for (i = 0; i < edp_num; i++) {
		edp_link = edp_links[i];
		if (dc->config.edp_not_connected) {
			edp_link->edp_sink_present = false;
		} else {
			dc_link_detect_sink(edp_link, &type);
			edp_link->edp_sink_present = (type != dc_connection_none);
		}
	}
}

void dc_hardware_init(struct dc *dc)
{

	detect_edp_presence(dc);
	if (dc->ctx->dce_environment != DCE_ENV_VIRTUAL_HW)
		dc->hwss.init_hw(dc);
}

void dc_init_callbacks(struct dc *dc,
		const struct dc_callback_init *init_params)
{
#ifdef CONFIG_DRM_AMD_DC_HDCP
	dc->ctx->cp_psp = init_params->cp_psp;
#endif
}

void dc_deinit_callbacks(struct dc *dc)
{
#ifdef CONFIG_DRM_AMD_DC_HDCP
	memset(&dc->ctx->cp_psp, 0, sizeof(dc->ctx->cp_psp));
#endif
}

void dc_destroy(struct dc **dc)
{
	dc_destruct(*dc);
	kfree(*dc);
	*dc = NULL;
}

static void enable_timing_multisync(
		struct dc *dc,
		struct dc_state *ctx)
{
	int i, multisync_count = 0;
	int pipe_count = dc->res_pool->pipe_count;
	struct pipe_ctx *multisync_pipes[MAX_PIPES] = { NULL };

	for (i = 0; i < pipe_count; i++) {
		if (!ctx->res_ctx.pipe_ctx[i].stream ||
				!ctx->res_ctx.pipe_ctx[i].stream->triggered_crtc_reset.enabled)
			continue;
		if (ctx->res_ctx.pipe_ctx[i].stream == ctx->res_ctx.pipe_ctx[i].stream->triggered_crtc_reset.event_source)
			continue;
		multisync_pipes[multisync_count] = &ctx->res_ctx.pipe_ctx[i];
		multisync_count++;
	}

	if (multisync_count > 0) {
		dc->hwss.enable_per_frame_crtc_position_reset(
			dc, multisync_count, multisync_pipes);
	}
}

static void program_timing_sync(
		struct dc *dc,
		struct dc_state *ctx)
{
	int i, j, k;
	int group_index = 0;
	int num_group = 0;
	int pipe_count = dc->res_pool->pipe_count;
	struct pipe_ctx *unsynced_pipes[MAX_PIPES] = { NULL };

	for (i = 0; i < pipe_count; i++) {
		if (!ctx->res_ctx.pipe_ctx[i].stream
				|| ctx->res_ctx.pipe_ctx[i].top_pipe
				|| ctx->res_ctx.pipe_ctx[i].prev_odm_pipe)
			continue;

		unsynced_pipes[i] = &ctx->res_ctx.pipe_ctx[i];
	}

	for (i = 0; i < pipe_count; i++) {
		int group_size = 1;
		enum timing_synchronization_type sync_type = NOT_SYNCHRONIZABLE;
		struct pipe_ctx *pipe_set[MAX_PIPES];

		if (!unsynced_pipes[i])
			continue;

		pipe_set[0] = unsynced_pipes[i];
		unsynced_pipes[i] = NULL;

		/* Add tg to the set, search rest of the tg's for ones with
		 * same timing, add all tgs with same timing to the group
		 */
		for (j = i + 1; j < pipe_count; j++) {
			if (!unsynced_pipes[j])
				continue;
			if (sync_type != TIMING_SYNCHRONIZABLE &&
				dc->hwss.enable_vblanks_synchronization &&
				unsynced_pipes[j]->stream_res.tg->funcs->align_vblanks &&
				resource_are_vblanks_synchronizable(
					unsynced_pipes[j]->stream,
					pipe_set[0]->stream)) {
				sync_type = VBLANK_SYNCHRONIZABLE;
				pipe_set[group_size] = unsynced_pipes[j];
				unsynced_pipes[j] = NULL;
				group_size++;
			} else
			if (sync_type != VBLANK_SYNCHRONIZABLE &&
				resource_are_streams_timing_synchronizable(
					unsynced_pipes[j]->stream,
					pipe_set[0]->stream)) {
				sync_type = TIMING_SYNCHRONIZABLE;
				pipe_set[group_size] = unsynced_pipes[j];
				unsynced_pipes[j] = NULL;
				group_size++;
			}
		}

		/* set first unblanked pipe as master */
		for (j = 0; j < group_size; j++) {
			bool is_blanked;

			if (pipe_set[j]->stream_res.opp->funcs->dpg_is_blanked)
				is_blanked =
					pipe_set[j]->stream_res.opp->funcs->dpg_is_blanked(pipe_set[j]->stream_res.opp);
			else
				is_blanked =
					pipe_set[j]->stream_res.tg->funcs->is_blanked(pipe_set[j]->stream_res.tg);
			if (!is_blanked) {
				if (j == 0)
					break;

				swap(pipe_set[0], pipe_set[j]);
				break;
			}
		}

		for (k = 0; k < group_size; k++) {
			struct dc_stream_status *status = dc_stream_get_status_from_state(ctx, pipe_set[k]->stream);

			status->timing_sync_info.group_id = num_group;
			status->timing_sync_info.group_size = group_size;
			if (k == 0)
				status->timing_sync_info.master = true;
			else
				status->timing_sync_info.master = false;

		}

		/* remove any other pipes that are already been synced */
		if (dc->config.use_pipe_ctx_sync_logic) {
			/* check pipe's syncd to decide which pipe to be removed */
			for (j = 1; j < group_size; j++) {
				if (pipe_set[j]->pipe_idx_syncd == pipe_set[0]->pipe_idx_syncd) {
					group_size--;
					pipe_set[j] = pipe_set[group_size];
					j--;
				} else
					/* link slave pipe's syncd with master pipe */
					pipe_set[j]->pipe_idx_syncd = pipe_set[0]->pipe_idx_syncd;
			}
		} else {
			for (j = j + 1; j < group_size; j++) {
				bool is_blanked;

				if (pipe_set[j]->stream_res.opp->funcs->dpg_is_blanked)
					is_blanked =
						pipe_set[j]->stream_res.opp->funcs->dpg_is_blanked(pipe_set[j]->stream_res.opp);
				else
					is_blanked =
						pipe_set[j]->stream_res.tg->funcs->is_blanked(pipe_set[j]->stream_res.tg);
				if (!is_blanked) {
					group_size--;
					pipe_set[j] = pipe_set[group_size];
					j--;
				}
			}
		}

		if (group_size > 1) {
			if (sync_type == TIMING_SYNCHRONIZABLE) {
				dc->hwss.enable_timing_synchronization(
					dc, group_index, group_size, pipe_set);
			} else
				if (sync_type == VBLANK_SYNCHRONIZABLE) {
				dc->hwss.enable_vblanks_synchronization(
					dc, group_index, group_size, pipe_set);
				}
			group_index++;
		}
		num_group++;
	}
}

static bool streams_changed(struct dc *dc,
			    struct dc_stream_state *streams[],
			    uint8_t stream_count)
{
	uint8_t i;

	if (stream_count != dc->current_state->stream_count)
		return true;

	for (i = 0; i < dc->current_state->stream_count; i++) {
		if (dc->current_state->streams[i] != streams[i])
			return true;
		if (!streams[i]->link->link_state_valid)
			return true;
	}

	return false;
}

bool dc_validate_boot_timing(const struct dc *dc,
				const struct dc_sink *sink,
				struct dc_crtc_timing *crtc_timing)
{
	struct timing_generator *tg;
	struct stream_encoder *se = NULL;

	struct dc_crtc_timing hw_crtc_timing = {0};

	struct dc_link *link = sink->link;
	unsigned int i, enc_inst, tg_inst = 0;

	/* Support seamless boot on EDP displays only */
	if (sink->sink_signal != SIGNAL_TYPE_EDP) {
		return false;
	}

	/* Check for enabled DIG to identify enabled display */
	if (!link->link_enc->funcs->is_dig_enabled(link->link_enc))
		return false;

	enc_inst = link->link_enc->funcs->get_dig_frontend(link->link_enc);

	if (enc_inst == ENGINE_ID_UNKNOWN)
		return false;

	for (i = 0; i < dc->res_pool->stream_enc_count; i++) {
		if (dc->res_pool->stream_enc[i]->id == enc_inst) {

			se = dc->res_pool->stream_enc[i];

			tg_inst = dc->res_pool->stream_enc[i]->funcs->dig_source_otg(
				dc->res_pool->stream_enc[i]);
			break;
		}
	}

	// tg_inst not found
	if (i == dc->res_pool->stream_enc_count)
		return false;

	if (tg_inst >= dc->res_pool->timing_generator_count)
		return false;

	if (tg_inst != link->link_enc->preferred_engine)
		return false;

	tg = dc->res_pool->timing_generators[tg_inst];

	if (!tg->funcs->get_hw_timing)
		return false;

	if (!tg->funcs->get_hw_timing(tg, &hw_crtc_timing))
		return false;

	if (crtc_timing->h_total != hw_crtc_timing.h_total)
		return false;

	if (crtc_timing->h_border_left != hw_crtc_timing.h_border_left)
		return false;

	if (crtc_timing->h_addressable != hw_crtc_timing.h_addressable)
		return false;

	if (crtc_timing->h_border_right != hw_crtc_timing.h_border_right)
		return false;

	if (crtc_timing->h_front_porch != hw_crtc_timing.h_front_porch)
		return false;

	if (crtc_timing->h_sync_width != hw_crtc_timing.h_sync_width)
		return false;

	if (crtc_timing->v_total != hw_crtc_timing.v_total)
		return false;

	if (crtc_timing->v_border_top != hw_crtc_timing.v_border_top)
		return false;

	if (crtc_timing->v_addressable != hw_crtc_timing.v_addressable)
		return false;

	if (crtc_timing->v_border_bottom != hw_crtc_timing.v_border_bottom)
		return false;

	if (crtc_timing->v_front_porch != hw_crtc_timing.v_front_porch)
		return false;

	if (crtc_timing->v_sync_width != hw_crtc_timing.v_sync_width)
		return false;

	/* block DSC for now, as VBIOS does not currently support DSC timings */
	if (crtc_timing->flags.DSC)
		return false;

	if (dc_is_dp_signal(link->connector_signal)) {
		unsigned int pix_clk_100hz;
		uint32_t numOdmPipes = 1;
		uint32_t id_src[4] = {0};

		dc->res_pool->dp_clock_source->funcs->get_pixel_clk_frequency_100hz(
			dc->res_pool->dp_clock_source,
			tg_inst, &pix_clk_100hz);

		if (tg->funcs->get_optc_source)
			tg->funcs->get_optc_source(tg,
						&numOdmPipes, &id_src[0], &id_src[1]);

		if (numOdmPipes == 2)
			pix_clk_100hz *= 2;
		if (numOdmPipes == 4)
			pix_clk_100hz *= 4;

		// Note: In rare cases, HW pixclk may differ from crtc's pixclk
		// slightly due to rounding issues in 10 kHz units.
		if (crtc_timing->pix_clk_100hz != pix_clk_100hz)
			return false;

		if (!se->funcs->dp_get_pixel_format)
			return false;

		if (!se->funcs->dp_get_pixel_format(
			se,
			&hw_crtc_timing.pixel_encoding,
			&hw_crtc_timing.display_color_depth))
			return false;

		if (hw_crtc_timing.display_color_depth != crtc_timing->display_color_depth)
			return false;

		if (hw_crtc_timing.pixel_encoding != crtc_timing->pixel_encoding)
			return false;
	}

	if (link->dpcd_caps.dprx_feature.bits.VSC_SDP_COLORIMETRY_SUPPORTED) {
		return false;
	}

	if (is_edp_ilr_optimization_required(link, crtc_timing)) {
		DC_LOG_EVENT_LINK_TRAINING("Seamless boot disabled to optimize eDP link rate\n");
		return false;
	}

	return true;
}

static inline bool should_update_pipe_for_stream(
		struct dc_state *context,
		struct pipe_ctx *pipe_ctx,
		struct dc_stream_state *stream)
{
	return (pipe_ctx->stream && pipe_ctx->stream == stream);
}

static inline bool should_update_pipe_for_plane(
		struct dc_state *context,
		struct pipe_ctx *pipe_ctx,
		struct dc_plane_state *plane_state)
{
	return (pipe_ctx->plane_state == plane_state);
}

void dc_enable_stereo(
	struct dc *dc,
	struct dc_state *context,
	struct dc_stream_state *streams[],
	uint8_t stream_count)
{
	int i, j;
	struct pipe_ctx *pipe;

	for (i = 0; i < MAX_PIPES; i++) {
		if (context != NULL) {
			pipe = &context->res_ctx.pipe_ctx[i];
		} else {
			context = dc->current_state;
			pipe = &dc->current_state->res_ctx.pipe_ctx[i];
		}

		for (j = 0; pipe && j < stream_count; j++)  {
			if (should_update_pipe_for_stream(context, pipe, streams[j]) &&
				dc->hwss.setup_stereo)
				dc->hwss.setup_stereo(pipe, dc);
		}
	}
}

void dc_trigger_sync(struct dc *dc, struct dc_state *context)
{
	if (context->stream_count > 1 && !dc->debug.disable_timing_sync) {
		enable_timing_multisync(dc, context);
		program_timing_sync(dc, context);
	}
}

static uint8_t get_stream_mask(struct dc *dc, struct dc_state *context)
{
	int i;
	unsigned int stream_mask = 0;

	for (i = 0; i < dc->res_pool->pipe_count; i++) {
		if (context->res_ctx.pipe_ctx[i].stream)
			stream_mask |= 1 << i;
	}

	return stream_mask;
}

void dc_z10_restore(const struct dc *dc)
{
	if (dc->hwss.z10_restore)
		dc->hwss.z10_restore(dc);
}

void dc_z10_save_init(struct dc *dc)
{
	if (dc->hwss.z10_save_init)
		dc->hwss.z10_save_init(dc);
}

/**
 * dc_commit_state_no_check - Apply context to the hardware
 *
 * @dc: DC object with the current status to be updated
 * @context: New state that will become the current status at the end of this function
 *
 * Applies given context to the hardware and copy it into current context.
 * It's up to the user to release the src context afterwards.
 */
static enum dc_status dc_commit_state_no_check(struct dc *dc, struct dc_state *context)
{
	struct dc_bios *dcb = dc->ctx->dc_bios;
	enum dc_status result = DC_ERROR_UNEXPECTED;
	struct pipe_ctx *pipe;
	int i, k, l;
	struct dc_stream_state *dc_streams[MAX_STREAMS] = {0};
	struct dc_state *old_state;
	bool subvp_prev_use = false;

	dc_z10_restore(dc);
	dc_allow_idle_optimizations(dc, false);

	for (i = 0; i < dc->res_pool->pipe_count; i++) {
		struct pipe_ctx *old_pipe = &dc->current_state->res_ctx.pipe_ctx[i];

		/* Check old context for SubVP */
		subvp_prev_use |= (old_pipe->stream && old_pipe->stream->mall_stream_config.type == SUBVP_PHANTOM);
		if (subvp_prev_use)
			break;
	}

	for (i = 0; i < context->stream_count; i++)
		dc_streams[i] =  context->streams[i];

	if (!dcb->funcs->is_accelerated_mode(dcb)) {
		disable_vbios_mode_if_required(dc, context);
		dc->hwss.enable_accelerated_mode(dc, context);
	}

	if (context->stream_count > get_seamless_boot_stream_count(context) ||
		context->stream_count == 0)
		dc->hwss.prepare_bandwidth(dc, context);

	/* When SubVP is active, all HW programming must be done while
	 * SubVP lock is acquired
	 */
	if (dc->hwss.subvp_pipe_control_lock)
		dc->hwss.subvp_pipe_control_lock(dc, context, true, true, NULL, subvp_prev_use);

	if (dc->debug.enable_double_buffered_dsc_pg_support)
		dc->hwss.update_dsc_pg(dc, context, false);

	disable_dangling_plane(dc, context);
	/* re-program planes for existing stream, in case we need to
	 * free up plane resource for later use
	 */
	if (dc->hwss.apply_ctx_for_surface) {
		for (i = 0; i < context->stream_count; i++) {
			if (context->streams[i]->mode_changed)
				continue;
			apply_ctx_interdependent_lock(dc, context, context->streams[i], true);
			dc->hwss.apply_ctx_for_surface(
				dc, context->streams[i],
				context->stream_status[i].plane_count,
				context); /* use new pipe config in new context */
			apply_ctx_interdependent_lock(dc, context, context->streams[i], false);
			dc->hwss.post_unlock_program_front_end(dc, context);
		}
	}

	/* Program hardware */
	for (i = 0; i < dc->res_pool->pipe_count; i++) {
		pipe = &context->res_ctx.pipe_ctx[i];
		dc->hwss.wait_for_mpcc_disconnect(dc, dc->res_pool, pipe);
	}

	result = dc->hwss.apply_ctx_to_hw(dc, context);

	if (result != DC_OK) {
		/* Application of dc_state to hardware stopped. */
		dc->current_state->res_ctx.link_enc_cfg_ctx.mode = LINK_ENC_CFG_STEADY;
		return result;
	}

	dc_trigger_sync(dc, context);

	/* Program all planes within new context*/
	if (dc->hwss.program_front_end_for_ctx) {
		dc->hwss.interdependent_update_lock(dc, context, true);
		dc->hwss.program_front_end_for_ctx(dc, context);
		dc->hwss.interdependent_update_lock(dc, context, false);
		dc->hwss.post_unlock_program_front_end(dc, context);
	}

	if (dc->hwss.commit_subvp_config)
		dc->hwss.commit_subvp_config(dc, context);
	if (dc->hwss.subvp_pipe_control_lock)
		dc->hwss.subvp_pipe_control_lock(dc, context, false, true, NULL, subvp_prev_use);

	for (i = 0; i < context->stream_count; i++) {
		const struct dc_link *link = context->streams[i]->link;

		if (!context->streams[i]->mode_changed)
			continue;

		if (dc->hwss.apply_ctx_for_surface) {
			apply_ctx_interdependent_lock(dc, context, context->streams[i], true);
			dc->hwss.apply_ctx_for_surface(
					dc, context->streams[i],
					context->stream_status[i].plane_count,
					context);
			apply_ctx_interdependent_lock(dc, context, context->streams[i], false);
			dc->hwss.post_unlock_program_front_end(dc, context);
		}

		/*
		 * enable stereo
		 * TODO rework dc_enable_stereo call to work with validation sets?
		 */
		for (k = 0; k < MAX_PIPES; k++) {
			pipe = &context->res_ctx.pipe_ctx[k];

			for (l = 0 ; pipe && l < context->stream_count; l++)  {
				if (context->streams[l] &&
					context->streams[l] == pipe->stream &&
					dc->hwss.setup_stereo)
					dc->hwss.setup_stereo(pipe, dc);
			}
		}

		CONN_MSG_MODE(link, "{%dx%d, %dx%d@%dKhz}",
				context->streams[i]->timing.h_addressable,
				context->streams[i]->timing.v_addressable,
				context->streams[i]->timing.h_total,
				context->streams[i]->timing.v_total,
				context->streams[i]->timing.pix_clk_100hz / 10);
	}

	dc_enable_stereo(dc, context, dc_streams, context->stream_count);

	if (context->stream_count > get_seamless_boot_stream_count(context) ||
		context->stream_count == 0) {
		/* Must wait for no flips to be pending before doing optimize bw */
		wait_for_no_pipes_pending(dc, context);
		/* pplib is notified if disp_num changed */
		dc->hwss.optimize_bandwidth(dc, context);
	}

	if (dc->debug.enable_double_buffered_dsc_pg_support)
		dc->hwss.update_dsc_pg(dc, context, true);

	if (dc->ctx->dce_version >= DCE_VERSION_MAX)
		TRACE_DCN_CLOCK_STATE(&context->bw_ctx.bw.dcn.clk);
	else
		TRACE_DCE_CLOCK_STATE(&context->bw_ctx.bw.dce);

	context->stream_mask = get_stream_mask(dc, context);

	if (context->stream_mask != dc->current_state->stream_mask)
		dc_dmub_srv_notify_stream_mask(dc->ctx->dmub_srv, context->stream_mask);

	for (i = 0; i < context->stream_count; i++)
		context->streams[i]->mode_changed = false;

	old_state = dc->current_state;
	dc->current_state = context;

	dc_release_state(old_state);

	dc_retain_state(dc->current_state);

	return result;
}

/**
 * dc_commit_streams - Commit current stream state
 *
 * @dc: DC object with the commit state to be configured in the hardware
 * @streams: Array with a list of stream state
 * @stream_count: Total of streams
 *
 * Function responsible for commit streams change to the hardware.
 *
 * Return:
 * Return DC_OK if everything work as expected, otherwise, return a dc_status
 * code.
 */
enum dc_status dc_commit_streams(struct dc *dc,
				 struct dc_stream_state *streams[],
				 uint8_t stream_count)
{
	int i, j;
	struct dc_state *context;
	enum dc_status res = DC_OK;
	struct dc_validation_set set[MAX_STREAMS] = {0};

	if (dc->ctx->dce_environment == DCE_ENV_VIRTUAL_HW)
		return res;

	if (!streams_changed(dc, streams, stream_count))
		return res;

	DC_LOG_DC("%s: %d streams\n", __func__, stream_count);

	for (i = 0; i < stream_count; i++) {
		struct dc_stream_state *stream = streams[i];
		struct dc_stream_status *status = dc_stream_get_status(stream);

		dc_stream_log(dc, stream);

		set[i].stream = stream;

		if (status) {
			set[i].plane_count = status->plane_count;
			for (j = 0; j < status->plane_count; j++)
				set[i].plane_states[j] = status->plane_states[j];
		}
	}

	context = dc_create_state(dc);
	if (!context)
		goto context_alloc_fail;

	dc_resource_state_copy_construct_current(dc, context);

	res = dc_validate_with_context(dc, set, stream_count, context, false);
	if (res != DC_OK) {
		BREAK_TO_DEBUGGER();
		goto fail;
	}

	res = dc_commit_state_no_check(dc, context);

	for (i = 0; i < stream_count; i++) {
		for (j = 0; j < context->stream_count; j++) {
			if (streams[i]->stream_id == context->streams[j]->stream_id)
				streams[i]->out.otg_offset = context->stream_status[j].primary_otg_inst;

			if (dc_is_embedded_signal(streams[i]->signal)) {
				struct dc_stream_status *status = dc_stream_get_status_from_state(context, streams[i]);

				if (dc->hwss.is_abm_supported)
					status->is_abm_supported = dc->hwss.is_abm_supported(dc, context, streams[i]);
				else
					status->is_abm_supported = true;
			}
		}
	}

fail:
	dc_release_state(context);

context_alloc_fail:

	DC_LOG_DC("%s Finished.\n", __func__);

	return res;
}

/* TODO: When the transition to the new commit sequence is done, remove this
 * function in favor of dc_commit_streams. */
bool dc_commit_state(struct dc *dc, struct dc_state *context)
{
	enum dc_status result = DC_ERROR_UNEXPECTED;
	int i;

	/* TODO: Since change commit sequence can have a huge impact,
	 * we decided to only enable it for DCN3x. However, as soon as
	 * we get more confident about this change we'll need to enable
	 * the new sequence for all ASICs. */
	if (dc->ctx->dce_version >= DCN_VERSION_3_2) {
		result = dc_commit_streams(dc, context->streams, context->stream_count);
		return result == DC_OK;
	}

	if (!streams_changed(dc, context->streams, context->stream_count))
		return DC_OK;

	DC_LOG_DC("%s: %d streams\n",
				__func__, context->stream_count);

	for (i = 0; i < context->stream_count; i++) {
		struct dc_stream_state *stream = context->streams[i];

		dc_stream_log(dc, stream);
	}

	/*
	 * Previous validation was perfomred with fast_validation = true and
	 * the full DML state required for hardware programming was skipped.
	 *
	 * Re-validate here to calculate these parameters / watermarks.
	 */
	result = dc_validate_global_state(dc, context, false);
	if (result != DC_OK) {
		DC_LOG_ERROR("DC commit global validation failure: %s (%d)",
			     dc_status_to_str(result), result);
		return result;
	}

	result = dc_commit_state_no_check(dc, context);

	return (result == DC_OK);
}

bool dc_acquire_release_mpc_3dlut(
		struct dc *dc, bool acquire,
		struct dc_stream_state *stream,
		struct dc_3dlut **lut,
		struct dc_transfer_func **shaper)
{
	int pipe_idx;
	bool ret = false;
	bool found_pipe_idx = false;
	const struct resource_pool *pool = dc->res_pool;
	struct resource_context *res_ctx = &dc->current_state->res_ctx;
	int mpcc_id = 0;

	if (pool && res_ctx) {
		if (acquire) {
			/*find pipe idx for the given stream*/
			for (pipe_idx = 0; pipe_idx < pool->pipe_count; pipe_idx++) {
				if (res_ctx->pipe_ctx[pipe_idx].stream == stream) {
					found_pipe_idx = true;
					mpcc_id = res_ctx->pipe_ctx[pipe_idx].plane_res.hubp->inst;
					break;
				}
			}
		} else
			found_pipe_idx = true;/*for release pipe_idx is not required*/

		if (found_pipe_idx) {
			if (acquire && pool->funcs->acquire_post_bldn_3dlut)
				ret = pool->funcs->acquire_post_bldn_3dlut(res_ctx, pool, mpcc_id, lut, shaper);
			else if (!acquire && pool->funcs->release_post_bldn_3dlut)
				ret = pool->funcs->release_post_bldn_3dlut(res_ctx, pool, lut, shaper);
		}
	}
	return ret;
}

static bool is_flip_pending_in_pipes(struct dc *dc, struct dc_state *context)
{
	int i;
	struct pipe_ctx *pipe;

	for (i = 0; i < MAX_PIPES; i++) {
		pipe = &context->res_ctx.pipe_ctx[i];

		// Don't check flip pending on phantom pipes
		if (!pipe->plane_state || (pipe->stream && pipe->stream->mall_stream_config.type == SUBVP_PHANTOM))
			continue;

		/* Must set to false to start with, due to OR in update function */
		pipe->plane_state->status.is_flip_pending = false;
		dc->hwss.update_pending_status(pipe);
		if (pipe->plane_state->status.is_flip_pending)
			return true;
	}
	return false;
}

/* Perform updates here which need to be deferred until next vupdate
 *
 * i.e. blnd lut, 3dlut, and shaper lut bypass regs are double buffered
 * but forcing lut memory to shutdown state is immediate. This causes
 * single frame corruption as lut gets disabled mid-frame unless shutdown
 * is deferred until after entering bypass.
 */
static void process_deferred_updates(struct dc *dc)
{
	int i = 0;

	if (dc->debug.enable_mem_low_power.bits.cm) {
		ASSERT(dc->dcn_ip->max_num_dpp);
		for (i = 0; i < dc->dcn_ip->max_num_dpp; i++)
			if (dc->res_pool->dpps[i]->funcs->dpp_deferred_update)
				dc->res_pool->dpps[i]->funcs->dpp_deferred_update(dc->res_pool->dpps[i]);
	}
}

void dc_post_update_surfaces_to_stream(struct dc *dc)
{
	int i;
	struct dc_state *context = dc->current_state;

	if ((!dc->optimized_required) || get_seamless_boot_stream_count(context) > 0)
		return;

	post_surface_trace(dc);

	if (dc->ctx->dce_version >= DCE_VERSION_MAX)
		TRACE_DCN_CLOCK_STATE(&context->bw_ctx.bw.dcn.clk);
	else
		TRACE_DCE_CLOCK_STATE(&context->bw_ctx.bw.dce);

	if (is_flip_pending_in_pipes(dc, context))
		return;

	for (i = 0; i < dc->res_pool->pipe_count; i++)
		if (context->res_ctx.pipe_ctx[i].stream == NULL ||
		    context->res_ctx.pipe_ctx[i].plane_state == NULL) {
			context->res_ctx.pipe_ctx[i].pipe_idx = i;
			dc->hwss.disable_plane(dc, &context->res_ctx.pipe_ctx[i]);
		}

	process_deferred_updates(dc);

	dc->hwss.optimize_bandwidth(dc, context);

	if (dc->debug.enable_double_buffered_dsc_pg_support)
		dc->hwss.update_dsc_pg(dc, context, true);

	dc->optimized_required = false;
	dc->wm_optimized_required = false;
}

static void init_state(struct dc *dc, struct dc_state *context)
{
	/* Each context must have their own instance of VBA and in order to
	 * initialize and obtain IP and SOC the base DML instance from DC is
	 * initially copied into every context
	 */
	memcpy(&context->bw_ctx.dml, &dc->dml, sizeof(struct display_mode_lib));
}

struct dc_state *dc_create_state(struct dc *dc)
{
	struct dc_state *context = kvzalloc(sizeof(struct dc_state),
					    GFP_KERNEL);

	if (!context)
		return NULL;

	init_state(dc, context);

	kref_init(&context->refcount);

	return context;
}

struct dc_state *dc_copy_state(struct dc_state *src_ctx)
{
	int i, j;
	struct dc_state *new_ctx = kvmalloc(sizeof(struct dc_state), GFP_KERNEL);

	if (!new_ctx)
		return NULL;
	memcpy(new_ctx, src_ctx, sizeof(struct dc_state));

	for (i = 0; i < MAX_PIPES; i++) {
			struct pipe_ctx *cur_pipe = &new_ctx->res_ctx.pipe_ctx[i];

			if (cur_pipe->top_pipe)
				cur_pipe->top_pipe =  &new_ctx->res_ctx.pipe_ctx[cur_pipe->top_pipe->pipe_idx];

			if (cur_pipe->bottom_pipe)
				cur_pipe->bottom_pipe = &new_ctx->res_ctx.pipe_ctx[cur_pipe->bottom_pipe->pipe_idx];

			if (cur_pipe->prev_odm_pipe)
				cur_pipe->prev_odm_pipe =  &new_ctx->res_ctx.pipe_ctx[cur_pipe->prev_odm_pipe->pipe_idx];

			if (cur_pipe->next_odm_pipe)
				cur_pipe->next_odm_pipe = &new_ctx->res_ctx.pipe_ctx[cur_pipe->next_odm_pipe->pipe_idx];

	}

	for (i = 0; i < new_ctx->stream_count; i++) {
			dc_stream_retain(new_ctx->streams[i]);
			for (j = 0; j < new_ctx->stream_status[i].plane_count; j++)
				dc_plane_state_retain(
					new_ctx->stream_status[i].plane_states[j]);
	}

	kref_init(&new_ctx->refcount);

	return new_ctx;
}

void dc_retain_state(struct dc_state *context)
{
	kref_get(&context->refcount);
}

static void dc_state_free(struct kref *kref)
{
	struct dc_state *context = container_of(kref, struct dc_state, refcount);
	dc_resource_state_destruct(context);
	kvfree(context);
}

void dc_release_state(struct dc_state *context)
{
	kref_put(&context->refcount, dc_state_free);
}

bool dc_set_generic_gpio_for_stereo(bool enable,
		struct gpio_service *gpio_service)
{
	enum gpio_result gpio_result = GPIO_RESULT_NON_SPECIFIC_ERROR;
	struct gpio_pin_info pin_info;
	struct gpio *generic;
	struct gpio_generic_mux_config *config = kzalloc(sizeof(struct gpio_generic_mux_config),
			   GFP_KERNEL);

	if (!config)
		return false;
	pin_info = dal_gpio_get_generic_pin_info(gpio_service, GPIO_ID_GENERIC, 0);

	if (pin_info.mask == 0xFFFFFFFF || pin_info.offset == 0xFFFFFFFF) {
		kfree(config);
		return false;
	} else {
		generic = dal_gpio_service_create_generic_mux(
			gpio_service,
			pin_info.offset,
			pin_info.mask);
	}

	if (!generic) {
		kfree(config);
		return false;
	}

	gpio_result = dal_gpio_open(generic, GPIO_MODE_OUTPUT);

	config->enable_output_from_mux = enable;
	config->mux_select = GPIO_SIGNAL_SOURCE_PASS_THROUGH_STEREO_SYNC;

	if (gpio_result == GPIO_RESULT_OK)
		gpio_result = dal_mux_setup_config(generic, config);

	if (gpio_result == GPIO_RESULT_OK) {
		dal_gpio_close(generic);
		dal_gpio_destroy_generic_mux(&generic);
		kfree(config);
		return true;
	} else {
		dal_gpio_close(generic);
		dal_gpio_destroy_generic_mux(&generic);
		kfree(config);
		return false;
	}
}

static bool is_surface_in_context(
		const struct dc_state *context,
		const struct dc_plane_state *plane_state)
{
	int j;

	for (j = 0; j < MAX_PIPES; j++) {
		const struct pipe_ctx *pipe_ctx = &context->res_ctx.pipe_ctx[j];

		if (plane_state == pipe_ctx->plane_state) {
			return true;
		}
	}

	return false;
}

static enum surface_update_type get_plane_info_update_type(const struct dc_surface_update *u)
{
	union surface_update_flags *update_flags = &u->surface->update_flags;
	enum surface_update_type update_type = UPDATE_TYPE_FAST;

	if (!u->plane_info)
		return UPDATE_TYPE_FAST;

	if (u->plane_info->color_space != u->surface->color_space) {
		update_flags->bits.color_space_change = 1;
		elevate_update_type(&update_type, UPDATE_TYPE_MED);
	}

	if (u->plane_info->horizontal_mirror != u->surface->horizontal_mirror) {
		update_flags->bits.horizontal_mirror_change = 1;
		elevate_update_type(&update_type, UPDATE_TYPE_MED);
	}

	if (u->plane_info->rotation != u->surface->rotation) {
		update_flags->bits.rotation_change = 1;
		elevate_update_type(&update_type, UPDATE_TYPE_FULL);
	}

	if (u->plane_info->format != u->surface->format) {
		update_flags->bits.pixel_format_change = 1;
		elevate_update_type(&update_type, UPDATE_TYPE_FULL);
	}

	if (u->plane_info->stereo_format != u->surface->stereo_format) {
		update_flags->bits.stereo_format_change = 1;
		elevate_update_type(&update_type, UPDATE_TYPE_FULL);
	}

	if (u->plane_info->per_pixel_alpha != u->surface->per_pixel_alpha) {
		update_flags->bits.per_pixel_alpha_change = 1;
		elevate_update_type(&update_type, UPDATE_TYPE_MED);
	}

	if (u->plane_info->global_alpha_value != u->surface->global_alpha_value) {
		update_flags->bits.global_alpha_change = 1;
		elevate_update_type(&update_type, UPDATE_TYPE_MED);
	}

	if (u->plane_info->dcc.enable != u->surface->dcc.enable
			|| u->plane_info->dcc.dcc_ind_blk != u->surface->dcc.dcc_ind_blk
			|| u->plane_info->dcc.meta_pitch != u->surface->dcc.meta_pitch) {
		/* During DCC on/off, stutter period is calculated before
		 * DCC has fully transitioned. This results in incorrect
		 * stutter period calculation. Triggering a full update will
		 * recalculate stutter period.
		 */
		update_flags->bits.dcc_change = 1;
		elevate_update_type(&update_type, UPDATE_TYPE_FULL);
	}

	if (resource_pixel_format_to_bpp(u->plane_info->format) !=
			resource_pixel_format_to_bpp(u->surface->format)) {
		/* different bytes per element will require full bandwidth
		 * and DML calculation
		 */
		update_flags->bits.bpp_change = 1;
		elevate_update_type(&update_type, UPDATE_TYPE_FULL);
	}

	if (u->plane_info->plane_size.surface_pitch != u->surface->plane_size.surface_pitch
			|| u->plane_info->plane_size.chroma_pitch != u->surface->plane_size.chroma_pitch) {
		update_flags->bits.plane_size_change = 1;
		elevate_update_type(&update_type, UPDATE_TYPE_MED);
	}


	if (memcmp(&u->plane_info->tiling_info, &u->surface->tiling_info,
			sizeof(union dc_tiling_info)) != 0) {
		update_flags->bits.swizzle_change = 1;
		elevate_update_type(&update_type, UPDATE_TYPE_MED);

		/* todo: below are HW dependent, we should add a hook to
		 * DCE/N resource and validated there.
		 */
		if (u->plane_info->tiling_info.gfx9.swizzle != DC_SW_LINEAR) {
			/* swizzled mode requires RQ to be setup properly,
			 * thus need to run DML to calculate RQ settings
			 */
			update_flags->bits.bandwidth_change = 1;
			elevate_update_type(&update_type, UPDATE_TYPE_FULL);
		}
	}

	/* This should be UPDATE_TYPE_FAST if nothing has changed. */
	return update_type;
}

static enum surface_update_type get_scaling_info_update_type(
		const struct dc_surface_update *u)
{
	union surface_update_flags *update_flags = &u->surface->update_flags;

	if (!u->scaling_info)
		return UPDATE_TYPE_FAST;

	if (u->scaling_info->clip_rect.width != u->surface->clip_rect.width
			|| u->scaling_info->clip_rect.height != u->surface->clip_rect.height
			|| u->scaling_info->dst_rect.width != u->surface->dst_rect.width
			|| u->scaling_info->dst_rect.height != u->surface->dst_rect.height
			|| u->scaling_info->scaling_quality.integer_scaling !=
				u->surface->scaling_quality.integer_scaling
			) {
		update_flags->bits.scaling_change = 1;

		if ((u->scaling_info->dst_rect.width < u->surface->dst_rect.width
			|| u->scaling_info->dst_rect.height < u->surface->dst_rect.height)
				&& (u->scaling_info->dst_rect.width < u->surface->src_rect.width
					|| u->scaling_info->dst_rect.height < u->surface->src_rect.height))
			/* Making dst rect smaller requires a bandwidth change */
			update_flags->bits.bandwidth_change = 1;
	}

	if (u->scaling_info->src_rect.width != u->surface->src_rect.width
		|| u->scaling_info->src_rect.height != u->surface->src_rect.height) {

		update_flags->bits.scaling_change = 1;
		if (u->scaling_info->src_rect.width > u->surface->src_rect.width
				|| u->scaling_info->src_rect.height > u->surface->src_rect.height)
			/* Making src rect bigger requires a bandwidth change */
			update_flags->bits.clock_change = 1;
	}

	if (u->scaling_info->src_rect.x != u->surface->src_rect.x
			|| u->scaling_info->src_rect.y != u->surface->src_rect.y
			|| u->scaling_info->clip_rect.x != u->surface->clip_rect.x
			|| u->scaling_info->clip_rect.y != u->surface->clip_rect.y
			|| u->scaling_info->dst_rect.x != u->surface->dst_rect.x
			|| u->scaling_info->dst_rect.y != u->surface->dst_rect.y)
		update_flags->bits.position_change = 1;

	if (update_flags->bits.clock_change
			|| update_flags->bits.bandwidth_change
			|| update_flags->bits.scaling_change)
		return UPDATE_TYPE_FULL;

	if (update_flags->bits.position_change)
		return UPDATE_TYPE_MED;

	return UPDATE_TYPE_FAST;
}

static enum surface_update_type det_surface_update(const struct dc *dc,
		const struct dc_surface_update *u)
{
	const struct dc_state *context = dc->current_state;
	enum surface_update_type type;
	enum surface_update_type overall_type = UPDATE_TYPE_FAST;
	union surface_update_flags *update_flags = &u->surface->update_flags;

	if (u->flip_addr)
		update_flags->bits.addr_update = 1;

	if (!is_surface_in_context(context, u->surface) || u->surface->force_full_update) {
		update_flags->raw = 0xFFFFFFFF;
		return UPDATE_TYPE_FULL;
	}

	update_flags->raw = 0; // Reset all flags

	type = get_plane_info_update_type(u);
	elevate_update_type(&overall_type, type);

	type = get_scaling_info_update_type(u);
	elevate_update_type(&overall_type, type);

	if (u->flip_addr) {
		update_flags->bits.addr_update = 1;
		if (u->flip_addr->address.tmz_surface != u->surface->address.tmz_surface) {
			update_flags->bits.tmz_changed = 1;
			elevate_update_type(&overall_type, UPDATE_TYPE_FULL);
		}
	}
	if (u->in_transfer_func)
		update_flags->bits.in_transfer_func_change = 1;

	if (u->input_csc_color_matrix)
		update_flags->bits.input_csc_change = 1;

	if (u->coeff_reduction_factor)
		update_flags->bits.coeff_reduction_change = 1;

	if (u->gamut_remap_matrix)
		update_flags->bits.gamut_remap_change = 1;

	if (u->gamma) {
		enum surface_pixel_format format = SURFACE_PIXEL_FORMAT_GRPH_BEGIN;

		if (u->plane_info)
			format = u->plane_info->format;
		else if (u->surface)
			format = u->surface->format;

		if (dce_use_lut(format))
			update_flags->bits.gamma_change = 1;
	}

	if (u->lut3d_func || u->func_shaper)
		update_flags->bits.lut_3d = 1;

	if (u->hdr_mult.value)
		if (u->hdr_mult.value != u->surface->hdr_mult.value) {
			update_flags->bits.hdr_mult = 1;
			elevate_update_type(&overall_type, UPDATE_TYPE_MED);
		}

	if (update_flags->bits.in_transfer_func_change) {
		type = UPDATE_TYPE_MED;
		elevate_update_type(&overall_type, type);
	}

	if (update_flags->bits.input_csc_change
			|| update_flags->bits.coeff_reduction_change
			|| update_flags->bits.lut_3d
			|| update_flags->bits.gamma_change
			|| update_flags->bits.gamut_remap_change) {
		type = UPDATE_TYPE_FULL;
		elevate_update_type(&overall_type, type);
	}

	return overall_type;
}

static enum surface_update_type check_update_surfaces_for_stream(
		struct dc *dc,
		struct dc_surface_update *updates,
		int surface_count,
		struct dc_stream_update *stream_update,
		const struct dc_stream_status *stream_status)
{
	int i;
	enum surface_update_type overall_type = UPDATE_TYPE_FAST;

	if (dc->idle_optimizations_allowed)
		overall_type = UPDATE_TYPE_FULL;

	if (stream_status == NULL || stream_status->plane_count != surface_count)
		overall_type = UPDATE_TYPE_FULL;

	if (stream_update && stream_update->pending_test_pattern) {
		overall_type = UPDATE_TYPE_FULL;
	}

	/* some stream updates require passive update */
	if (stream_update) {
		union stream_update_flags *su_flags = &stream_update->stream->update_flags;

		if ((stream_update->src.height != 0 && stream_update->src.width != 0) ||
			(stream_update->dst.height != 0 && stream_update->dst.width != 0) ||
			stream_update->integer_scaling_update)
			su_flags->bits.scaling = 1;

		if (stream_update->out_transfer_func)
			su_flags->bits.out_tf = 1;

		if (stream_update->abm_level)
			su_flags->bits.abm_level = 1;

		if (stream_update->dpms_off)
			su_flags->bits.dpms_off = 1;

		if (stream_update->gamut_remap)
			su_flags->bits.gamut_remap = 1;

		if (stream_update->wb_update)
			su_flags->bits.wb_update = 1;

		if (stream_update->dsc_config)
			su_flags->bits.dsc_changed = 1;

		if (stream_update->mst_bw_update)
			su_flags->bits.mst_bw = 1;
		if (stream_update->crtc_timing_adjust && dc_extended_blank_supported(dc))
			su_flags->bits.crtc_timing_adjust = 1;

		if (su_flags->raw != 0)
			overall_type = UPDATE_TYPE_FULL;

		if (stream_update->output_csc_transform || stream_update->output_color_space)
			su_flags->bits.out_csc = 1;
	}

	for (i = 0 ; i < surface_count; i++) {
		enum surface_update_type type =
				det_surface_update(dc, &updates[i]);

		elevate_update_type(&overall_type, type);
	}

	return overall_type;
}

static bool dc_check_is_fullscreen_video(struct rect src, struct rect clip_rect)
{
	int view_height, view_width, clip_x, clip_y, clip_width, clip_height;

	view_height = src.height;
	view_width = src.width;

	clip_x = clip_rect.x;
	clip_y = clip_rect.y;

	clip_width = clip_rect.width;
	clip_height = clip_rect.height;

	/* check for centered video accounting for off by 1 scaling truncation */
	if ((view_height - clip_y - clip_height <= clip_y + 1) &&
			(view_width - clip_x - clip_width <= clip_x + 1) &&
			(view_height - clip_y - clip_height >= clip_y - 1) &&
			(view_width - clip_x - clip_width >= clip_x - 1)) {

		/* when OS scales up/down to letter box, it may end up
		 * with few blank pixels on the border due to truncating.
		 * Add offset margin to account for this
		 */
		if (clip_x <= 4 || clip_y <= 4)
			return true;
	}

	return false;
}

static enum surface_update_type check_boundary_crossing_for_windowed_mpo_with_odm(struct dc *dc,
		struct dc_surface_update *srf_updates, int surface_count,
		enum surface_update_type update_type)
{
	enum surface_update_type new_update_type = update_type;
	int i, j;
	struct pipe_ctx *pipe = NULL;
	struct dc_stream_state *stream;

	/* Check that we are in windowed MPO with ODM
	 * - look for MPO pipe by scanning pipes for first pipe matching
	 *   surface that has moved ( position change )
	 * - MPO pipe will have top pipe
	 * - check that top pipe has ODM pointer
	 */
	if ((surface_count > 1) && dc->config.enable_windowed_mpo_odm) {
		for (i = 0; i < surface_count; i++) {
			if (srf_updates[i].surface && srf_updates[i].scaling_info
					&& srf_updates[i].surface->update_flags.bits.position_change) {

				for (j = 0; j < dc->res_pool->pipe_count; j++) {
					if (srf_updates[i].surface == dc->current_state->res_ctx.pipe_ctx[j].plane_state) {
						pipe = &dc->current_state->res_ctx.pipe_ctx[j];
						stream = pipe->stream;
						break;
					}
				}

				if (pipe && pipe->top_pipe && (get_num_odm_splits(pipe->top_pipe) > 0) && stream
						&& !dc_check_is_fullscreen_video(stream->src, srf_updates[i].scaling_info->clip_rect)) {
					struct rect old_clip_rect, new_clip_rect;
					bool old_clip_rect_left, old_clip_rect_right, old_clip_rect_middle;
					bool new_clip_rect_left, new_clip_rect_right, new_clip_rect_middle;

					old_clip_rect = srf_updates[i].surface->clip_rect;
					new_clip_rect = srf_updates[i].scaling_info->clip_rect;

					old_clip_rect_left = ((old_clip_rect.x + old_clip_rect.width) <= (stream->src.x + (stream->src.width/2)));
					old_clip_rect_right = (old_clip_rect.x >= (stream->src.x + (stream->src.width/2)));
					old_clip_rect_middle = !old_clip_rect_left && !old_clip_rect_right;

					new_clip_rect_left = ((new_clip_rect.x + new_clip_rect.width) <= (stream->src.x + (stream->src.width/2)));
					new_clip_rect_right = (new_clip_rect.x >= (stream->src.x + (stream->src.width/2)));
					new_clip_rect_middle = !new_clip_rect_left && !new_clip_rect_right;

					if (old_clip_rect_left && new_clip_rect_middle)
						new_update_type = UPDATE_TYPE_FULL;
					else if (old_clip_rect_middle && new_clip_rect_right)
						new_update_type = UPDATE_TYPE_FULL;
					else if (old_clip_rect_right && new_clip_rect_middle)
						new_update_type = UPDATE_TYPE_FULL;
					else if (old_clip_rect_middle && new_clip_rect_left)
						new_update_type = UPDATE_TYPE_FULL;
				}
			}
		}
	}
	return new_update_type;
}

/*
 * dc_check_update_surfaces_for_stream() - Determine update type (fast, med, or full)
 *
 * See :c:type:`enum surface_update_type <surface_update_type>` for explanation of update types
 */
enum surface_update_type dc_check_update_surfaces_for_stream(
		struct dc *dc,
		struct dc_surface_update *updates,
		int surface_count,
		struct dc_stream_update *stream_update,
		const struct dc_stream_status *stream_status)
{
	int i;
	enum surface_update_type type;

	if (stream_update)
		stream_update->stream->update_flags.raw = 0;
	for (i = 0; i < surface_count; i++)
		updates[i].surface->update_flags.raw = 0;

	type = check_update_surfaces_for_stream(dc, updates, surface_count, stream_update, stream_status);
	if (type == UPDATE_TYPE_FULL) {
		if (stream_update) {
			uint32_t dsc_changed = stream_update->stream->update_flags.bits.dsc_changed;
			stream_update->stream->update_flags.raw = 0xFFFFFFFF;
			stream_update->stream->update_flags.bits.dsc_changed = dsc_changed;
		}
		for (i = 0; i < surface_count; i++)
			updates[i].surface->update_flags.raw = 0xFFFFFFFF;
	}

	if (type == UPDATE_TYPE_MED)
		type = check_boundary_crossing_for_windowed_mpo_with_odm(dc,
				updates, surface_count, type);

	if (type == UPDATE_TYPE_FAST) {
		// If there's an available clock comparator, we use that.
		if (dc->clk_mgr->funcs->are_clock_states_equal) {
			if (!dc->clk_mgr->funcs->are_clock_states_equal(&dc->clk_mgr->clks, &dc->current_state->bw_ctx.bw.dcn.clk))
				dc->optimized_required = true;
		// Else we fallback to mem compare.
		} else if (memcmp(&dc->current_state->bw_ctx.bw.dcn.clk, &dc->clk_mgr->clks, offsetof(struct dc_clocks, prev_p_state_change_support)) != 0) {
			dc->optimized_required = true;
		}

		dc->optimized_required |= dc->wm_optimized_required;
	}

	return type;
}

static struct dc_stream_status *stream_get_status(
	struct dc_state *ctx,
	struct dc_stream_state *stream)
{
	uint8_t i;

	for (i = 0; i < ctx->stream_count; i++) {
		if (stream == ctx->streams[i]) {
			return &ctx->stream_status[i];
		}
	}

	return NULL;
}

static const enum surface_update_type update_surface_trace_level = UPDATE_TYPE_FULL;

static void copy_surface_update_to_plane(
		struct dc_plane_state *surface,
		struct dc_surface_update *srf_update)
{
	if (srf_update->flip_addr) {
		surface->address = srf_update->flip_addr->address;
		surface->flip_immediate =
			srf_update->flip_addr->flip_immediate;
		surface->time.time_elapsed_in_us[surface->time.index] =
			srf_update->flip_addr->flip_timestamp_in_us -
				surface->time.prev_update_time_in_us;
		surface->time.prev_update_time_in_us =
			srf_update->flip_addr->flip_timestamp_in_us;
		surface->time.index++;
		if (surface->time.index >= DC_PLANE_UPDATE_TIMES_MAX)
			surface->time.index = 0;

		surface->triplebuffer_flips = srf_update->flip_addr->triplebuffer_flips;
	}

	if (srf_update->scaling_info) {
		surface->scaling_quality =
				srf_update->scaling_info->scaling_quality;
		surface->dst_rect =
				srf_update->scaling_info->dst_rect;
		surface->src_rect =
				srf_update->scaling_info->src_rect;
		surface->clip_rect =
				srf_update->scaling_info->clip_rect;
	}

	if (srf_update->plane_info) {
		surface->color_space =
				srf_update->plane_info->color_space;
		surface->format =
				srf_update->plane_info->format;
		surface->plane_size =
				srf_update->plane_info->plane_size;
		surface->rotation =
				srf_update->plane_info->rotation;
		surface->horizontal_mirror =
				srf_update->plane_info->horizontal_mirror;
		surface->stereo_format =
				srf_update->plane_info->stereo_format;
		surface->tiling_info =
				srf_update->plane_info->tiling_info;
		surface->visible =
				srf_update->plane_info->visible;
		surface->per_pixel_alpha =
				srf_update->plane_info->per_pixel_alpha;
		surface->global_alpha =
				srf_update->plane_info->global_alpha;
		surface->global_alpha_value =
				srf_update->plane_info->global_alpha_value;
		surface->dcc =
				srf_update->plane_info->dcc;
		surface->layer_index =
				srf_update->plane_info->layer_index;
	}

	if (srf_update->gamma &&
			(surface->gamma_correction !=
					srf_update->gamma)) {
		memcpy(&surface->gamma_correction->entries,
			&srf_update->gamma->entries,
			sizeof(struct dc_gamma_entries));
		surface->gamma_correction->is_identity =
			srf_update->gamma->is_identity;
		surface->gamma_correction->num_entries =
			srf_update->gamma->num_entries;
		surface->gamma_correction->type =
			srf_update->gamma->type;
	}

	if (srf_update->in_transfer_func &&
			(surface->in_transfer_func !=
				srf_update->in_transfer_func)) {
		surface->in_transfer_func->sdr_ref_white_level =
			srf_update->in_transfer_func->sdr_ref_white_level;
		surface->in_transfer_func->tf =
			srf_update->in_transfer_func->tf;
		surface->in_transfer_func->type =
			srf_update->in_transfer_func->type;
		memcpy(&surface->in_transfer_func->tf_pts,
			&srf_update->in_transfer_func->tf_pts,
			sizeof(struct dc_transfer_func_distributed_points));
	}

	if (srf_update->func_shaper &&
			(surface->in_shaper_func !=
			srf_update->func_shaper))
		memcpy(surface->in_shaper_func, srf_update->func_shaper,
		sizeof(*surface->in_shaper_func));

	if (srf_update->lut3d_func &&
			(surface->lut3d_func !=
			srf_update->lut3d_func))
		memcpy(surface->lut3d_func, srf_update->lut3d_func,
		sizeof(*surface->lut3d_func));

	if (srf_update->hdr_mult.value)
		surface->hdr_mult =
				srf_update->hdr_mult;

	if (srf_update->blend_tf &&
			(surface->blend_tf !=
			srf_update->blend_tf))
		memcpy(surface->blend_tf, srf_update->blend_tf,
		sizeof(*surface->blend_tf));

	if (srf_update->input_csc_color_matrix)
		surface->input_csc_color_matrix =
			*srf_update->input_csc_color_matrix;

	if (srf_update->coeff_reduction_factor)
		surface->coeff_reduction_factor =
			*srf_update->coeff_reduction_factor;

	if (srf_update->gamut_remap_matrix)
		surface->gamut_remap_matrix =
			*srf_update->gamut_remap_matrix;
}

static void copy_stream_update_to_stream(struct dc *dc,
					 struct dc_state *context,
					 struct dc_stream_state *stream,
					 struct dc_stream_update *update)
{
	struct dc_context *dc_ctx = dc->ctx;

	if (update == NULL || stream == NULL)
		return;

	if (update->src.height && update->src.width)
		stream->src = update->src;

	if (update->dst.height && update->dst.width)
		stream->dst = update->dst;

	if (update->out_transfer_func &&
	    stream->out_transfer_func != update->out_transfer_func) {
		stream->out_transfer_func->sdr_ref_white_level =
			update->out_transfer_func->sdr_ref_white_level;
		stream->out_transfer_func->tf = update->out_transfer_func->tf;
		stream->out_transfer_func->type =
			update->out_transfer_func->type;
		memcpy(&stream->out_transfer_func->tf_pts,
		       &update->out_transfer_func->tf_pts,
		       sizeof(struct dc_transfer_func_distributed_points));
	}

	if (update->hdr_static_metadata)
		stream->hdr_static_metadata = *update->hdr_static_metadata;

	if (update->abm_level)
		stream->abm_level = *update->abm_level;

	if (update->periodic_interrupt)
		stream->periodic_interrupt = *update->periodic_interrupt;

	if (update->gamut_remap)
		stream->gamut_remap_matrix = *update->gamut_remap;

	/* Note: this being updated after mode set is currently not a use case
	 * however if it arises OCSC would need to be reprogrammed at the
	 * minimum
	 */
	if (update->output_color_space)
		stream->output_color_space = *update->output_color_space;

	if (update->output_csc_transform)
		stream->csc_color_matrix = *update->output_csc_transform;

	if (update->vrr_infopacket)
		stream->vrr_infopacket = *update->vrr_infopacket;

	if (update->allow_freesync)
		stream->allow_freesync = *update->allow_freesync;

	if (update->vrr_active_variable)
		stream->vrr_active_variable = *update->vrr_active_variable;

	if (update->crtc_timing_adjust)
		stream->adjust = *update->crtc_timing_adjust;

	if (update->dpms_off)
		stream->dpms_off = *update->dpms_off;

	if (update->hfvsif_infopacket)
		stream->hfvsif_infopacket = *update->hfvsif_infopacket;

	if (update->vtem_infopacket)
		stream->vtem_infopacket = *update->vtem_infopacket;

	if (update->vsc_infopacket)
		stream->vsc_infopacket = *update->vsc_infopacket;

	if (update->vsp_infopacket)
		stream->vsp_infopacket = *update->vsp_infopacket;

	if (update->dither_option)
		stream->dither_option = *update->dither_option;

	if (update->pending_test_pattern)
		stream->test_pattern = *update->pending_test_pattern;
	/* update current stream with writeback info */
	if (update->wb_update) {
		int i;

		stream->num_wb_info = update->wb_update->num_wb_info;
		ASSERT(stream->num_wb_info <= MAX_DWB_PIPES);
		for (i = 0; i < stream->num_wb_info; i++)
			stream->writeback_info[i] =
				update->wb_update->writeback_info[i];
	}
	if (update->dsc_config) {
		struct dc_dsc_config old_dsc_cfg = stream->timing.dsc_cfg;
		uint32_t old_dsc_enabled = stream->timing.flags.DSC;
		uint32_t enable_dsc = (update->dsc_config->num_slices_h != 0 &&
				       update->dsc_config->num_slices_v != 0);

		/* Use temporarry context for validating new DSC config */
		struct dc_state *dsc_validate_context = dc_create_state(dc);

		if (dsc_validate_context) {
			dc_resource_state_copy_construct(dc->current_state, dsc_validate_context);

			stream->timing.dsc_cfg = *update->dsc_config;
			stream->timing.flags.DSC = enable_dsc;
			if (!dc->res_pool->funcs->validate_bandwidth(dc, dsc_validate_context, true)) {
				stream->timing.dsc_cfg = old_dsc_cfg;
				stream->timing.flags.DSC = old_dsc_enabled;
				update->dsc_config = NULL;
			}

			dc_release_state(dsc_validate_context);
		} else {
			DC_ERROR("Failed to allocate new validate context for DSC change\n");
			update->dsc_config = NULL;
		}
	}
}

static bool update_planes_and_stream_state(struct dc *dc,
		struct dc_surface_update *srf_updates, int surface_count,
		struct dc_stream_state *stream,
		struct dc_stream_update *stream_update,
		enum surface_update_type *new_update_type,
		struct dc_state **new_context)
{
	struct dc_state *context;
	int i, j;
	enum surface_update_type update_type;
	const struct dc_stream_status *stream_status;
	struct dc_context *dc_ctx = dc->ctx;

	stream_status = dc_stream_get_status(stream);

	if (!stream_status) {
		if (surface_count) /* Only an error condition if surf_count non-zero*/
			ASSERT(false);

		return false; /* Cannot commit surface to stream that is not committed */
	}

	context = dc->current_state;

	update_type = dc_check_update_surfaces_for_stream(
			dc, srf_updates, surface_count, stream_update, stream_status);

	/* update current stream with the new updates */
	copy_stream_update_to_stream(dc, context, stream, stream_update);

	/* do not perform surface update if surface has invalid dimensions
	 * (all zero) and no scaling_info is provided
	 */
	if (surface_count > 0) {
		for (i = 0; i < surface_count; i++) {
			if ((srf_updates[i].surface->src_rect.width == 0 ||
				 srf_updates[i].surface->src_rect.height == 0 ||
				 srf_updates[i].surface->dst_rect.width == 0 ||
				 srf_updates[i].surface->dst_rect.height == 0) &&
				(!srf_updates[i].scaling_info ||
				  srf_updates[i].scaling_info->src_rect.width == 0 ||
				  srf_updates[i].scaling_info->src_rect.height == 0 ||
				  srf_updates[i].scaling_info->dst_rect.width == 0 ||
				  srf_updates[i].scaling_info->dst_rect.height == 0)) {
				DC_ERROR("Invalid src/dst rects in surface update!\n");
				return false;
			}
		}
	}

	if (update_type >= update_surface_trace_level)
		update_surface_trace(dc, srf_updates, surface_count);

	if (update_type >= UPDATE_TYPE_FULL) {
		struct dc_plane_state *new_planes[MAX_SURFACES] = {0};

		for (i = 0; i < surface_count; i++)
			new_planes[i] = srf_updates[i].surface;

		/* initialize scratch memory for building context */
		context = dc_create_state(dc);
		if (context == NULL) {
			DC_ERROR("Failed to allocate new validate context!\n");
			return false;
		}

		dc_resource_state_copy_construct(
				dc->current_state, context);

		/* For each full update, remove all existing phantom pipes first.
		 * Ensures that we have enough pipes for newly added MPO planes
		 */
		if (dc->res_pool->funcs->remove_phantom_pipes)
			dc->res_pool->funcs->remove_phantom_pipes(dc, context, false);

		/*remove old surfaces from context */
		if (!dc_rem_all_planes_for_stream(dc, stream, context)) {

			BREAK_TO_DEBUGGER();
			goto fail;
		}

		/* add surface to context */
		if (!dc_add_all_planes_for_stream(dc, stream, new_planes, surface_count, context)) {

			BREAK_TO_DEBUGGER();
			goto fail;
		}
	}

	/* save update parameters into surface */
	for (i = 0; i < surface_count; i++) {
		struct dc_plane_state *surface = srf_updates[i].surface;

		copy_surface_update_to_plane(surface, &srf_updates[i]);

		if (update_type >= UPDATE_TYPE_MED) {
			for (j = 0; j < dc->res_pool->pipe_count; j++) {
				struct pipe_ctx *pipe_ctx = &context->res_ctx.pipe_ctx[j];

				if (pipe_ctx->plane_state != surface)
					continue;

				resource_build_scaling_params(pipe_ctx);
			}
		}
	}

	if (update_type == UPDATE_TYPE_FULL) {
		if (!dc->res_pool->funcs->validate_bandwidth(dc, context, false)) {
			/* For phantom pipes we remove and create a new set of phantom pipes
			 * for each full update (because we don't know if we'll need phantom
			 * pipes until after the first round of validation). However, if validation
			 * fails we need to keep the existing phantom pipes (because we don't update
			 * the dc->current_state).
			 *
			 * The phantom stream/plane refcount is decremented for validation because
			 * we assume it'll be removed (the free comes when the dc_state is freed),
			 * but if validation fails we have to increment back the refcount so it's
			 * consistent.
			 */
			if (dc->res_pool->funcs->retain_phantom_pipes)
				dc->res_pool->funcs->retain_phantom_pipes(dc, dc->current_state);
			BREAK_TO_DEBUGGER();
			goto fail;
		}
	}

	*new_context = context;
	*new_update_type = update_type;

	return true;

fail:
	dc_release_state(context);

	return false;

}

static void commit_planes_do_stream_update(struct dc *dc,
		struct dc_stream_state *stream,
		struct dc_stream_update *stream_update,
		enum surface_update_type update_type,
		struct dc_state *context)
{
	int j;

	// Stream updates
	for (j = 0; j < dc->res_pool->pipe_count; j++) {
		struct pipe_ctx *pipe_ctx = &context->res_ctx.pipe_ctx[j];

		if (!pipe_ctx->top_pipe &&  !pipe_ctx->prev_odm_pipe && pipe_ctx->stream == stream) {

			if (stream_update->periodic_interrupt && dc->hwss.setup_periodic_interrupt)
				dc->hwss.setup_periodic_interrupt(dc, pipe_ctx);

			if ((stream_update->hdr_static_metadata && !stream->use_dynamic_meta) ||
					stream_update->vrr_infopacket ||
					stream_update->vsc_infopacket ||
					stream_update->vsp_infopacket ||
					stream_update->hfvsif_infopacket ||
					stream_update->vtem_infopacket) {
				resource_build_info_frame(pipe_ctx);
				dc->hwss.update_info_frame(pipe_ctx);

				if (dc_is_dp_signal(pipe_ctx->stream->signal))
					dp_source_sequence_trace(pipe_ctx->stream->link, DPCD_SOURCE_SEQ_AFTER_UPDATE_INFO_FRAME);
			}

			if (stream_update->hdr_static_metadata &&
					stream->use_dynamic_meta &&
					dc->hwss.set_dmdata_attributes &&
					pipe_ctx->stream->dmdata_address.quad_part != 0)
				dc->hwss.set_dmdata_attributes(pipe_ctx);

			if (stream_update->gamut_remap)
				dc_stream_set_gamut_remap(dc, stream);

			if (stream_update->output_csc_transform)
				dc_stream_program_csc_matrix(dc, stream);

			if (stream_update->dither_option) {
				struct pipe_ctx *odm_pipe = pipe_ctx->next_odm_pipe;
				resource_build_bit_depth_reduction_params(pipe_ctx->stream,
									&pipe_ctx->stream->bit_depth_params);
				pipe_ctx->stream_res.opp->funcs->opp_program_fmt(pipe_ctx->stream_res.opp,
						&stream->bit_depth_params,
						&stream->clamping);
				while (odm_pipe) {
					odm_pipe->stream_res.opp->funcs->opp_program_fmt(odm_pipe->stream_res.opp,
							&stream->bit_depth_params,
							&stream->clamping);
					odm_pipe = odm_pipe->next_odm_pipe;
				}
			}


			/* Full fe update*/
			if (update_type == UPDATE_TYPE_FAST)
				continue;

			if (stream_update->dsc_config)
				dp_update_dsc_config(pipe_ctx);

			if (stream_update->mst_bw_update) {
				if (stream_update->mst_bw_update->is_increase)
					dc_link_increase_mst_payload(pipe_ctx, stream_update->mst_bw_update->mst_stream_bw);
				else
					dc_link_reduce_mst_payload(pipe_ctx, stream_update->mst_bw_update->mst_stream_bw);
			}

			if (stream_update->pending_test_pattern) {
				dc_link_dp_set_test_pattern(stream->link,
					stream->test_pattern.type,
					stream->test_pattern.color_space,
					stream->test_pattern.p_link_settings,
					stream->test_pattern.p_custom_pattern,
					stream->test_pattern.cust_pattern_size);
			}

			if (stream_update->dpms_off) {
				if (*stream_update->dpms_off) {
					core_link_disable_stream(pipe_ctx);
					/* for dpms, keep acquired resources*/
					if (pipe_ctx->stream_res.audio && !dc->debug.az_endpoint_mute_only)
						pipe_ctx->stream_res.audio->funcs->az_disable(pipe_ctx->stream_res.audio);

					dc->optimized_required = true;

				} else {
					if (get_seamless_boot_stream_count(context) == 0)
						dc->hwss.prepare_bandwidth(dc, dc->current_state);
					core_link_enable_stream(dc->current_state, pipe_ctx);
				}
			}

			if (stream_update->abm_level && pipe_ctx->stream_res.abm) {
				bool should_program_abm = true;

				// if otg funcs defined check if blanked before programming
				if (pipe_ctx->stream_res.tg->funcs->is_blanked)
					if (pipe_ctx->stream_res.tg->funcs->is_blanked(pipe_ctx->stream_res.tg))
						should_program_abm = false;

				if (should_program_abm) {
					if (*stream_update->abm_level == ABM_LEVEL_IMMEDIATE_DISABLE) {
						dc->hwss.set_abm_immediate_disable(pipe_ctx);
					} else {
						pipe_ctx->stream_res.abm->funcs->set_abm_level(
							pipe_ctx->stream_res.abm, stream->abm_level);
					}
				}
			}
		}
	}
}

static bool dc_dmub_should_send_dirty_rect_cmd(struct dc *dc, struct dc_stream_state *stream)
{
	if ((stream->link->psr_settings.psr_version == DC_PSR_VERSION_SU_1
			|| stream->link->psr_settings.psr_version == DC_PSR_VERSION_1)
			&& stream->ctx->dce_version >= DCN_VERSION_3_1)
		return true;

	return false;
}

void dc_dmub_update_dirty_rect(struct dc *dc,
			       int surface_count,
			       struct dc_stream_state *stream,
			       struct dc_surface_update *srf_updates,
			       struct dc_state *context)
{
	union dmub_rb_cmd cmd;
	struct dc_context *dc_ctx = dc->ctx;
	struct dmub_cmd_update_dirty_rect_data *update_dirty_rect;
	unsigned int i, j;
	unsigned int panel_inst = 0;

	if (!dc_dmub_should_send_dirty_rect_cmd(dc, stream))
		return;

	if (!dc_get_edp_link_panel_inst(dc, stream->link, &panel_inst))
		return;

	memset(&cmd, 0x0, sizeof(cmd));
	cmd.update_dirty_rect.header.type = DMUB_CMD__UPDATE_DIRTY_RECT;
	cmd.update_dirty_rect.header.sub_type = 0;
	cmd.update_dirty_rect.header.payload_bytes =
		sizeof(cmd.update_dirty_rect) -
		sizeof(cmd.update_dirty_rect.header);
	update_dirty_rect = &cmd.update_dirty_rect.update_dirty_rect_data;
	for (i = 0; i < surface_count; i++) {
		struct dc_plane_state *plane_state = srf_updates[i].surface;
		const struct dc_flip_addrs *flip_addr = srf_updates[i].flip_addr;

		if (!srf_updates[i].surface || !flip_addr)
			continue;
		/* Do not send in immediate flip mode */
		if (srf_updates[i].surface->flip_immediate)
			continue;

		update_dirty_rect->dirty_rect_count = flip_addr->dirty_rect_count;
		memcpy(update_dirty_rect->src_dirty_rects, flip_addr->dirty_rects,
				sizeof(flip_addr->dirty_rects));
		for (j = 0; j < dc->res_pool->pipe_count; j++) {
			struct pipe_ctx *pipe_ctx = &context->res_ctx.pipe_ctx[j];

			if (pipe_ctx->stream != stream)
				continue;
			if (pipe_ctx->plane_state != plane_state)
				continue;

			update_dirty_rect->panel_inst = panel_inst;
			update_dirty_rect->pipe_idx = j;
			dc_dmub_srv_cmd_queue(dc_ctx->dmub_srv, &cmd);
			dc_dmub_srv_cmd_execute(dc_ctx->dmub_srv);
		}
	}
}

static void commit_planes_for_stream(struct dc *dc,
		struct dc_surface_update *srf_updates,
		int surface_count,
		struct dc_stream_state *stream,
		struct dc_stream_update *stream_update,
		enum surface_update_type update_type,
		struct dc_state *context)
{
	int i, j;
	struct pipe_ctx *top_pipe_to_program = NULL;
	bool should_lock_all_pipes = (update_type != UPDATE_TYPE_FAST);
	bool subvp_prev_use = false;

	// Once we apply the new subvp context to hardware it won't be in the
	// dc->current_state anymore, so we have to cache it before we apply
	// the new SubVP context
	subvp_prev_use = false;


	dc_z10_restore(dc);

	if (get_seamless_boot_stream_count(context) > 0 && surface_count > 0) {
		/* Optimize seamless boot flag keeps clocks and watermarks high until
		 * first flip. After first flip, optimization is required to lower
		 * bandwidth. Important to note that it is expected UEFI will
		 * only light up a single display on POST, therefore we only expect
		 * one stream with seamless boot flag set.
		 */
		if (stream->apply_seamless_boot_optimization) {
			stream->apply_seamless_boot_optimization = false;

			if (get_seamless_boot_stream_count(context) == 0)
				dc->optimized_required = true;
		}
	}

	if (update_type == UPDATE_TYPE_FULL) {
		dc_allow_idle_optimizations(dc, false);

		if (get_seamless_boot_stream_count(context) == 0)
			dc->hwss.prepare_bandwidth(dc, context);

		if (dc->debug.enable_double_buffered_dsc_pg_support)
			dc->hwss.update_dsc_pg(dc, context, false);

		context_clock_trace(dc, context);
	}

	for (j = 0; j < dc->res_pool->pipe_count; j++) {
		struct pipe_ctx *pipe_ctx = &context->res_ctx.pipe_ctx[j];

		if (!pipe_ctx->top_pipe &&
			!pipe_ctx->prev_odm_pipe &&
			pipe_ctx->stream &&
			pipe_ctx->stream == stream) {
			top_pipe_to_program = pipe_ctx;
		}
	}

	for (i = 0; i < dc->res_pool->pipe_count; i++) {
		struct pipe_ctx *old_pipe = &dc->current_state->res_ctx.pipe_ctx[i];

		// Check old context for SubVP
		subvp_prev_use |= (old_pipe->stream && old_pipe->stream->mall_stream_config.type == SUBVP_PHANTOM);
		if (subvp_prev_use)
			break;
	}

	if (stream->test_pattern.type != DP_TEST_PATTERN_VIDEO_MODE) {
		struct pipe_ctx *mpcc_pipe;
		struct pipe_ctx *odm_pipe;

		for (mpcc_pipe = top_pipe_to_program; mpcc_pipe; mpcc_pipe = mpcc_pipe->bottom_pipe)
			for (odm_pipe = mpcc_pipe; odm_pipe; odm_pipe = odm_pipe->next_odm_pipe)
				odm_pipe->ttu_regs.min_ttu_vblank = MAX_TTU;
	}

	if ((update_type != UPDATE_TYPE_FAST) && stream->update_flags.bits.dsc_changed)
		if (top_pipe_to_program &&
			top_pipe_to_program->stream_res.tg->funcs->lock_doublebuffer_enable) {
			if (should_use_dmub_lock(stream->link)) {
				union dmub_hw_lock_flags hw_locks = { 0 };
				struct dmub_hw_lock_inst_flags inst_flags = { 0 };

				hw_locks.bits.lock_dig = 1;
				inst_flags.dig_inst = top_pipe_to_program->stream_res.tg->inst;

				dmub_hw_lock_mgr_cmd(dc->ctx->dmub_srv,
							true,
							&hw_locks,
							&inst_flags);
			} else
				top_pipe_to_program->stream_res.tg->funcs->lock_doublebuffer_enable(
						top_pipe_to_program->stream_res.tg);
		}

	if (should_lock_all_pipes && dc->hwss.interdependent_update_lock) {
		if (dc->hwss.subvp_pipe_control_lock)
				dc->hwss.subvp_pipe_control_lock(dc, context, true, should_lock_all_pipes, NULL, subvp_prev_use);
		dc->hwss.interdependent_update_lock(dc, context, true);

	} else {
		if (dc->hwss.subvp_pipe_control_lock)
			dc->hwss.subvp_pipe_control_lock(dc, context, true, should_lock_all_pipes, top_pipe_to_program, subvp_prev_use);
		/* Lock the top pipe while updating plane addrs, since freesync requires
		 *  plane addr update event triggers to be synchronized.
		 *  top_pipe_to_program is expected to never be NULL
		 */
		dc->hwss.pipe_control_lock(dc, top_pipe_to_program, true);
	}

	dc_dmub_update_dirty_rect(dc, surface_count, stream, srf_updates, context);

	if (update_type != UPDATE_TYPE_FAST) {
		for (i = 0; i < dc->res_pool->pipe_count; i++) {
			struct pipe_ctx *new_pipe = &context->res_ctx.pipe_ctx[i];

			if ((new_pipe->stream && new_pipe->stream->mall_stream_config.type == SUBVP_PHANTOM) ||
					subvp_prev_use) {
				// If old context or new context has phantom pipes, apply
				// the phantom timings now. We can't change the phantom
				// pipe configuration safely without driver acquiring
				// the DMCUB lock first.
				dc->hwss.apply_ctx_to_hw(dc, context);
				break;
			}
		}
	}

	// Stream updates
	if (stream_update)
		commit_planes_do_stream_update(dc, stream, stream_update, update_type, context);

	if (surface_count == 0) {
		/*
		 * In case of turning off screen, no need to program front end a second time.
		 * just return after program blank.
		 */
		if (dc->hwss.apply_ctx_for_surface)
			dc->hwss.apply_ctx_for_surface(dc, stream, 0, context);
		if (dc->hwss.program_front_end_for_ctx)
			dc->hwss.program_front_end_for_ctx(dc, context);

		if (should_lock_all_pipes && dc->hwss.interdependent_update_lock) {
			dc->hwss.interdependent_update_lock(dc, context, false);
		} else {
			dc->hwss.pipe_control_lock(dc, top_pipe_to_program, false);
		}
		dc->hwss.post_unlock_program_front_end(dc, context);

		if (update_type != UPDATE_TYPE_FAST)
			if (dc->hwss.commit_subvp_config)
				dc->hwss.commit_subvp_config(dc, context);

		/* Since phantom pipe programming is moved to post_unlock_program_front_end,
		 * move the SubVP lock to after the phantom pipes have been setup
		 */
		if (should_lock_all_pipes && dc->hwss.interdependent_update_lock) {
			if (dc->hwss.subvp_pipe_control_lock)
				dc->hwss.subvp_pipe_control_lock(dc, context, false, should_lock_all_pipes, NULL, subvp_prev_use);
		} else {
			if (dc->hwss.subvp_pipe_control_lock)
				dc->hwss.subvp_pipe_control_lock(dc, context, false, should_lock_all_pipes, NULL, subvp_prev_use);
		}

		return;
	}

	if (update_type != UPDATE_TYPE_FAST) {
		for (j = 0; j < dc->res_pool->pipe_count; j++) {
			struct pipe_ctx *pipe_ctx = &context->res_ctx.pipe_ctx[j];

			if (dc->debug.visual_confirm == VISUAL_CONFIRM_SUBVP &&
				pipe_ctx->stream && pipe_ctx->plane_state) {
				/* Only update visual confirm for SUBVP here.
				 * The bar appears on all pipes, so we need to update the bar on all displays,
				 * so the information doesn't get stale.
				 */
				struct mpcc_blnd_cfg blnd_cfg = { 0 };

				dc->hwss.update_visual_confirm_color(dc, pipe_ctx, &blnd_cfg.black_color,
						pipe_ctx->plane_res.hubp->inst);
			}
		}
	}

	if (!IS_DIAG_DC(dc->ctx->dce_environment)) {
		for (i = 0; i < surface_count; i++) {
			struct dc_plane_state *plane_state = srf_updates[i].surface;
			/*set logical flag for lock/unlock use*/
			for (j = 0; j < dc->res_pool->pipe_count; j++) {
				struct pipe_ctx *pipe_ctx = &context->res_ctx.pipe_ctx[j];
				if (!pipe_ctx->plane_state)
					continue;
				if (should_update_pipe_for_plane(context, pipe_ctx, plane_state))
					continue;
				pipe_ctx->plane_state->triplebuffer_flips = false;
				if (update_type == UPDATE_TYPE_FAST &&
					dc->hwss.program_triplebuffer != NULL &&
					!pipe_ctx->plane_state->flip_immediate && dc->debug.enable_tri_buf) {
						/*triple buffer for VUpdate  only*/
						pipe_ctx->plane_state->triplebuffer_flips = true;
				}
			}
			if (update_type == UPDATE_TYPE_FULL) {
				/* force vsync flip when reconfiguring pipes to prevent underflow */
				plane_state->flip_immediate = false;
			}
		}
	}

	// Update Type FULL, Surface updates
	for (j = 0; j < dc->res_pool->pipe_count; j++) {
		struct pipe_ctx *pipe_ctx = &context->res_ctx.pipe_ctx[j];

		if (!pipe_ctx->top_pipe &&
			!pipe_ctx->prev_odm_pipe &&
			should_update_pipe_for_stream(context, pipe_ctx, stream)) {
			struct dc_stream_status *stream_status = NULL;

			if (!pipe_ctx->plane_state)
				continue;

			/* Full fe update*/
			if (update_type == UPDATE_TYPE_FAST)
				continue;

			ASSERT(!pipe_ctx->plane_state->triplebuffer_flips);

			if (dc->hwss.program_triplebuffer != NULL && dc->debug.enable_tri_buf) {
				/*turn off triple buffer for full update*/
				dc->hwss.program_triplebuffer(
					dc, pipe_ctx, pipe_ctx->plane_state->triplebuffer_flips);
			}
			stream_status =
				stream_get_status(context, pipe_ctx->stream);

			if (dc->hwss.apply_ctx_for_surface)
				dc->hwss.apply_ctx_for_surface(
					dc, pipe_ctx->stream, stream_status->plane_count, context);
		}
	}
	if (dc->hwss.program_front_end_for_ctx && update_type != UPDATE_TYPE_FAST) {
		dc->hwss.program_front_end_for_ctx(dc, context);
		if (dc->debug.validate_dml_output) {
			for (i = 0; i < dc->res_pool->pipe_count; i++) {
				struct pipe_ctx *cur_pipe = &context->res_ctx.pipe_ctx[i];
				if (cur_pipe->stream == NULL)
					continue;

				cur_pipe->plane_res.hubp->funcs->validate_dml_output(
						cur_pipe->plane_res.hubp, dc->ctx,
						&context->res_ctx.pipe_ctx[i].rq_regs,
						&context->res_ctx.pipe_ctx[i].dlg_regs,
						&context->res_ctx.pipe_ctx[i].ttu_regs);
			}
		}
	}

	// Update Type FAST, Surface updates
	if (update_type == UPDATE_TYPE_FAST) {
		if (dc->hwss.set_flip_control_gsl)
			for (i = 0; i < surface_count; i++) {
				struct dc_plane_state *plane_state = srf_updates[i].surface;

				for (j = 0; j < dc->res_pool->pipe_count; j++) {
					struct pipe_ctx *pipe_ctx = &context->res_ctx.pipe_ctx[j];

					if (!should_update_pipe_for_stream(context, pipe_ctx, stream))
						continue;

					if (!should_update_pipe_for_plane(context, pipe_ctx, plane_state))
						continue;

					// GSL has to be used for flip immediate
					dc->hwss.set_flip_control_gsl(pipe_ctx,
							pipe_ctx->plane_state->flip_immediate);
				}
			}

		/* Perform requested Updates */
		for (i = 0; i < surface_count; i++) {
			struct dc_plane_state *plane_state = srf_updates[i].surface;

			for (j = 0; j < dc->res_pool->pipe_count; j++) {
				struct pipe_ctx *pipe_ctx = &context->res_ctx.pipe_ctx[j];

				if (!should_update_pipe_for_stream(context, pipe_ctx, stream))
					continue;

				if (!should_update_pipe_for_plane(context, pipe_ctx, plane_state))
					continue;

				/*program triple buffer after lock based on flip type*/
				if (dc->hwss.program_triplebuffer != NULL && dc->debug.enable_tri_buf) {
					/*only enable triplebuffer for  fast_update*/
					dc->hwss.program_triplebuffer(
						dc, pipe_ctx, pipe_ctx->plane_state->triplebuffer_flips);
				}
				if (pipe_ctx->plane_state->update_flags.bits.addr_update)
					dc->hwss.update_plane_addr(dc, pipe_ctx);
			}
		}
	}

	if (should_lock_all_pipes && dc->hwss.interdependent_update_lock) {
		dc->hwss.interdependent_update_lock(dc, context, false);
	} else {
		dc->hwss.pipe_control_lock(dc, top_pipe_to_program, false);
	}

	if ((update_type != UPDATE_TYPE_FAST) && stream->update_flags.bits.dsc_changed)
		if (top_pipe_to_program->stream_res.tg->funcs->lock_doublebuffer_enable) {
			top_pipe_to_program->stream_res.tg->funcs->wait_for_state(
				top_pipe_to_program->stream_res.tg,
				CRTC_STATE_VACTIVE);
			top_pipe_to_program->stream_res.tg->funcs->wait_for_state(
				top_pipe_to_program->stream_res.tg,
				CRTC_STATE_VBLANK);
			top_pipe_to_program->stream_res.tg->funcs->wait_for_state(
				top_pipe_to_program->stream_res.tg,
				CRTC_STATE_VACTIVE);

			if (should_use_dmub_lock(stream->link)) {
				union dmub_hw_lock_flags hw_locks = { 0 };
				struct dmub_hw_lock_inst_flags inst_flags = { 0 };

				hw_locks.bits.lock_dig = 1;
				inst_flags.dig_inst = top_pipe_to_program->stream_res.tg->inst;

				dmub_hw_lock_mgr_cmd(dc->ctx->dmub_srv,
							false,
							&hw_locks,
							&inst_flags);
			} else
				top_pipe_to_program->stream_res.tg->funcs->lock_doublebuffer_disable(
					top_pipe_to_program->stream_res.tg);
		}

	/* For phantom pipe OTG enable, it has to be done after any previous pipe
	 * that was in use has already been programmed at gotten its double buffer
	 * update for "disable".
	 */
	if (update_type != UPDATE_TYPE_FAST) {
		for (i = 0; i < dc->res_pool->pipe_count; i++) {
			struct pipe_ctx *pipe = &context->res_ctx.pipe_ctx[i];
			struct pipe_ctx *old_pipe = &dc->current_state->res_ctx.pipe_ctx[i];

			/* If an active, non-phantom pipe is being transitioned into a phantom
			 * pipe, wait for the double buffer update to complete first before we do
			 * ANY phantom pipe programming.
			 */
			if (pipe->stream && pipe->stream->mall_stream_config.type == SUBVP_PHANTOM &&
					old_pipe->stream && old_pipe->stream->mall_stream_config.type != SUBVP_PHANTOM) {
				old_pipe->stream_res.tg->funcs->wait_for_state(
						old_pipe->stream_res.tg,
						CRTC_STATE_VBLANK);
				old_pipe->stream_res.tg->funcs->wait_for_state(
						old_pipe->stream_res.tg,
						CRTC_STATE_VACTIVE);
			}
		}
		for (i = 0; i < dc->res_pool->pipe_count; i++) {
			struct pipe_ctx *new_pipe = &context->res_ctx.pipe_ctx[i];

			if ((new_pipe->stream && new_pipe->stream->mall_stream_config.type == SUBVP_PHANTOM) ||
					subvp_prev_use) {
				// If old context or new context has phantom pipes, apply
				// the phantom timings now. We can't change the phantom
				// pipe configuration safely without driver acquiring
				// the DMCUB lock first.
				dc->hwss.apply_ctx_to_hw(dc, context);
				break;
			}
		}
	}

	if (update_type != UPDATE_TYPE_FAST)
		dc->hwss.post_unlock_program_front_end(dc, context);
	if (update_type != UPDATE_TYPE_FAST)
		if (dc->hwss.commit_subvp_config)
			dc->hwss.commit_subvp_config(dc, context);

	if (update_type != UPDATE_TYPE_FAST)
		if (dc->hwss.commit_subvp_config)
			dc->hwss.commit_subvp_config(dc, context);

	/* Since phantom pipe programming is moved to post_unlock_program_front_end,
	 * move the SubVP lock to after the phantom pipes have been setup
	 */
	if (should_lock_all_pipes && dc->hwss.interdependent_update_lock) {
		if (dc->hwss.subvp_pipe_control_lock)
			dc->hwss.subvp_pipe_control_lock(dc, context, false, should_lock_all_pipes, NULL, subvp_prev_use);
	} else {
		if (dc->hwss.subvp_pipe_control_lock)
			dc->hwss.subvp_pipe_control_lock(dc, context, false, should_lock_all_pipes, top_pipe_to_program, subvp_prev_use);
	}

	// Fire manual trigger only when bottom plane is flipped
	for (j = 0; j < dc->res_pool->pipe_count; j++) {
		struct pipe_ctx *pipe_ctx = &context->res_ctx.pipe_ctx[j];

		if (!pipe_ctx->plane_state)
			continue;

		if (pipe_ctx->bottom_pipe || pipe_ctx->next_odm_pipe ||
				!pipe_ctx->stream || !should_update_pipe_for_stream(context, pipe_ctx, stream) ||
				!pipe_ctx->plane_state->update_flags.bits.addr_update ||
				pipe_ctx->plane_state->skip_manual_trigger)
			continue;

		if (pipe_ctx->stream_res.tg->funcs->program_manual_trigger)
			pipe_ctx->stream_res.tg->funcs->program_manual_trigger(pipe_ctx->stream_res.tg);
	}
}

/**
 * could_mpcc_tree_change_for_active_pipes - Check if an OPP associated with MPCC might change
 *
 * @dc: Used to get the current state status
 * @stream: Target stream, which we want to remove the attached planes
 * @surface_count: Number of surface update
 * @is_plane_addition: [in] Fill out with true if it is a plane addition case
 *
 * DCN32x and newer support a feature named Dynamic ODM which can conflict with
 * the MPO if used simultaneously in some specific configurations (e.g.,
 * 4k@144). This function checks if the incoming context requires applying a
 * transition state with unnecessary pipe splitting and ODM disabled to
 * circumvent our hardware limitations to prevent this edge case. If the OPP
 * associated with an MPCC might change due to plane additions, this function
 * returns true.
 *
 * Return:
 * Return true if OPP and MPCC might change, otherwise, return false.
 */
static bool could_mpcc_tree_change_for_active_pipes(struct dc *dc,
		struct dc_stream_state *stream,
		int surface_count,
		bool *is_plane_addition)
{

	struct dc_stream_status *cur_stream_status = stream_get_status(dc->current_state, stream);
	bool force_minimal_pipe_splitting = false;
<<<<<<< HEAD
=======
	bool subvp_active = false;
	uint32_t i;
>>>>>>> 6ab3eda1

	*is_plane_addition = false;

	if (cur_stream_status &&
			dc->current_state->stream_count > 0 &&
			dc->debug.pipe_split_policy != MPC_SPLIT_AVOID) {
		/* determine if minimal transition is required due to MPC*/
		if (surface_count > 0) {
			if (cur_stream_status->plane_count > surface_count) {
				force_minimal_pipe_splitting = true;
			} else if (cur_stream_status->plane_count < surface_count) {
				force_minimal_pipe_splitting = true;
				*is_plane_addition = true;
			}
		}
	}

	if (cur_stream_status &&
			dc->current_state->stream_count == 1 &&
			dc->debug.enable_single_display_2to1_odm_policy) {
		/* determine if minimal transition is required due to dynamic ODM*/
		if (surface_count > 0) {
			if (cur_stream_status->plane_count > 2 && cur_stream_status->plane_count > surface_count) {
				force_minimal_pipe_splitting = true;
			} else if (surface_count > 2 && cur_stream_status->plane_count < surface_count) {
				force_minimal_pipe_splitting = true;
				*is_plane_addition = true;
			}
		}
	}

<<<<<<< HEAD
	/* For SubVP when adding MPO video we need to add a minimal transition.
	 */
	if (cur_stream_status && stream->mall_stream_config.type == SUBVP_MAIN) {
		/* determine if minimal transition is required due to SubVP*/
		if (surface_count > 0) {
			if (cur_stream_status->plane_count > surface_count) {
				force_minimal_pipe_splitting = true;
			} else if (cur_stream_status->plane_count < surface_count) {
				force_minimal_pipe_splitting = true;
				*is_plane_addition = true;
			}
=======
	for (i = 0; i < dc->res_pool->pipe_count; i++) {
		struct pipe_ctx *pipe = &dc->current_state->res_ctx.pipe_ctx[i];

		if (pipe->stream && pipe->stream->mall_stream_config.type != SUBVP_NONE) {
			subvp_active = true;
			break;
		}
	}

	/* For SubVP when adding or removing planes we need to add a minimal transition
	 * (even when disabling all planes). Whenever disabling a phantom pipe, we
	 * must use the minimal transition path to disable the pipe correctly.
	 *
	 * We want to use the minimal transition whenever subvp is active, not only if
	 * a plane is being added / removed from a subvp stream (MPO plane can be added
	 * to a DRR pipe of SubVP + DRR config, in which case we still want to run through
	 * a min transition to disable subvp.
	 */
	if (cur_stream_status && subvp_active) {
		/* determine if minimal transition is required due to SubVP*/
		if (cur_stream_status->plane_count > surface_count) {
			force_minimal_pipe_splitting = true;
		} else if (cur_stream_status->plane_count < surface_count) {
			force_minimal_pipe_splitting = true;
			*is_plane_addition = true;
>>>>>>> 6ab3eda1
		}
	}

	return force_minimal_pipe_splitting;
}

/**
 * commit_minimal_transition_state - Create a transition pipe split state
 *
 * @dc: Used to get the current state status
 * @transition_base_context: New transition state
 *
 * In some specific configurations, such as pipe split on multi-display with
 * MPO and/or Dynamic ODM, removing a plane may cause unsupported pipe
 * programming when moving to new planes. To mitigate those types of problems,
 * this function adds a transition state that minimizes pipe usage before
 * programming the new configuration. When adding a new plane, the current
 * state requires the least pipes, so it is applied without splitting. When
 * removing a plane, the new state requires the least pipes, so it is applied
 * without splitting.
 *
 * Return:
 * Return false if something is wrong in the transition state.
 */
static bool commit_minimal_transition_state(struct dc *dc,
		struct dc_state *transition_base_context)
{
	struct dc_state *transition_context = dc_create_state(dc);
	enum pipe_split_policy tmp_mpc_policy;
	bool temp_dynamic_odm_policy;
	bool temp_subvp_policy;
	enum dc_status ret = DC_ERROR_UNEXPECTED;
	unsigned int i, j;
	unsigned int pipe_in_use = 0;
<<<<<<< HEAD
=======
	bool subvp_in_use = false;
>>>>>>> 6ab3eda1

	if (!transition_context)
		return false;
	/* Setup:
	 * Store the current ODM and MPC config in some temp variables to be
	 * restored after we commit the transition state.
	 */

	/* check current pipes in use*/
	for (i = 0; i < dc->res_pool->pipe_count; i++) {
		struct pipe_ctx *pipe = &transition_base_context->res_ctx.pipe_ctx[i];

		if (pipe->plane_state)
			pipe_in_use++;
	}

	/* If SubVP is enabled and we are adding or removing planes from any main subvp
	 * pipe, we must use the minimal transition.
	 */
	for (i = 0; i < dc->res_pool->pipe_count; i++) {
		struct pipe_ctx *pipe = &dc->current_state->res_ctx.pipe_ctx[i];

		if (pipe->stream && pipe->stream->mall_stream_config.type == SUBVP_PHANTOM) {
			subvp_in_use = true;
			break;
		}
	}

	/* When the OS add a new surface if we have been used all of pipes with odm combine
	 * and mpc split feature, it need use commit_minimal_transition_state to transition safely.
	 * After OS exit MPO, it will back to use odm and mpc split with all of pipes, we need
	 * call it again. Otherwise return true to skip.
	 *
	 * Reduce the scenarios to use dc_commit_state_no_check in the stage of flip. Especially
	 * enter/exit MPO when DCN still have enough resources.
	 */
	if (pipe_in_use != dc->res_pool->pipe_count && !subvp_in_use) {
		dc_release_state(transition_context);
		return true;
	}

	/* check current pipes in use*/
	for (i = 0; i < dc->res_pool->pipe_count; i++) {
		struct pipe_ctx *pipe = &transition_base_context->res_ctx.pipe_ctx[i];

		if (pipe->plane_state)
			pipe_in_use++;
	}

	/* When the OS add a new surface if we have been used all of pipes with odm combine
	 * and mpc split feature, it need use commit_minimal_transition_state to transition safely.
	 * After OS exit MPO, it will back to use odm and mpc split with all of pipes, we need
	 * call it again. Otherwise return true to skip.
	 *
	 * Reduce the scenarios to use dc_commit_state_no_check in the stage of flip. Especially
	 * enter/exit MPO when DCN still have enough resources.
	 */
	if (pipe_in_use != dc->res_pool->pipe_count) {
		dc_release_state(transition_context);
		return true;
	}

	if (!dc->config.is_vmin_only_asic) {
		tmp_mpc_policy = dc->debug.pipe_split_policy;
		dc->debug.pipe_split_policy = MPC_SPLIT_AVOID;
	}

	temp_dynamic_odm_policy = dc->debug.enable_single_display_2to1_odm_policy;
	dc->debug.enable_single_display_2to1_odm_policy = false;

	temp_subvp_policy = dc->debug.force_disable_subvp;
	dc->debug.force_disable_subvp = true;

	dc_resource_state_copy_construct(transition_base_context, transition_context);

	/* commit minimal state */
	if (dc->res_pool->funcs->validate_bandwidth(dc, transition_context, false)) {
		for (i = 0; i < transition_context->stream_count; i++) {
			struct dc_stream_status *stream_status = &transition_context->stream_status[i];

			for (j = 0; j < stream_status->plane_count; j++) {
				struct dc_plane_state *plane_state = stream_status->plane_states[j];

				/* force vsync flip when reconfiguring pipes to prevent underflow
				 * and corruption
				 */
				plane_state->flip_immediate = false;
			}
		}

		ret = dc_commit_state_no_check(dc, transition_context);
	}

	/* always release as dc_commit_state_no_check retains in good case */
	dc_release_state(transition_context);

	/* TearDown:
	 * Restore original configuration for ODM and MPO.
	 */
	if (!dc->config.is_vmin_only_asic)
		dc->debug.pipe_split_policy = tmp_mpc_policy;

	dc->debug.enable_single_display_2to1_odm_policy = temp_dynamic_odm_policy;
	dc->debug.force_disable_subvp = temp_subvp_policy;

	if (ret != DC_OK) {
		/* this should never happen */
		BREAK_TO_DEBUGGER();
		return false;
	}

	/* force full surface update */
	for (i = 0; i < dc->current_state->stream_count; i++) {
		for (j = 0; j < dc->current_state->stream_status[i].plane_count; j++) {
			dc->current_state->stream_status[i].plane_states[j]->update_flags.raw = 0xFFFFFFFF;
		}
	}

	return true;
}

bool dc_update_planes_and_stream(struct dc *dc,
		struct dc_surface_update *srf_updates, int surface_count,
		struct dc_stream_state *stream,
		struct dc_stream_update *stream_update)
{
	struct dc_state *context;
	enum surface_update_type update_type;
	int i;
	struct mall_temp_config mall_temp_config;

	/* In cases where MPO and split or ODM are used transitions can
	 * cause underflow. Apply stream configuration with minimal pipe
	 * split first to avoid unsupported transitions for active pipes.
	 */
	bool force_minimal_pipe_splitting;
	bool is_plane_addition;

	force_minimal_pipe_splitting = could_mpcc_tree_change_for_active_pipes(
			dc,
			stream,
			surface_count,
			&is_plane_addition);

	/* on plane addition, minimal state is the current one */
	if (force_minimal_pipe_splitting && is_plane_addition &&
		!commit_minimal_transition_state(dc, dc->current_state))
				return false;

	if (!update_planes_and_stream_state(
			dc,
			srf_updates,
			surface_count,
			stream,
			stream_update,
			&update_type,
			&context))
		return false;

	/* on plane removal, minimal state is the new one */
	if (force_minimal_pipe_splitting && !is_plane_addition) {
		/* Since all phantom pipes are removed in full validation,
		 * we have to save and restore the subvp/mall config when
		 * we do a minimal transition since the flags marking the
		 * pipe as subvp/phantom will be cleared (dc copy constructor
		 * creates a shallow copy).
		 */
		if (dc->res_pool->funcs->save_mall_state)
			dc->res_pool->funcs->save_mall_state(dc, context, &mall_temp_config);
		if (!commit_minimal_transition_state(dc, context)) {
			dc_release_state(context);
			return false;
		}
		if (dc->res_pool->funcs->restore_mall_state)
			dc->res_pool->funcs->restore_mall_state(dc, context, &mall_temp_config);

		/* If we do a minimal transition with plane removal and the context
		 * has subvp we also have to retain back the phantom stream / planes
		 * since the refcount is decremented as part of the min transition
		 * (we commit a state with no subvp, so the phantom streams / planes
		 * had to be removed).
		 */
		if (dc->res_pool->funcs->retain_phantom_pipes)
			dc->res_pool->funcs->retain_phantom_pipes(dc, context);
		update_type = UPDATE_TYPE_FULL;
	}

	commit_planes_for_stream(
			dc,
			srf_updates,
			surface_count,
			stream,
			stream_update,
			update_type,
			context);

	if (dc->current_state != context) {

		/* Since memory free requires elevated IRQL, an interrupt
		 * request is generated by mem free. If this happens
		 * between freeing and reassigning the context, our vsync
		 * interrupt will call into dc and cause a memory
		 * corruption BSOD. Hence, we first reassign the context,
		 * then free the old context.
		 */

		struct dc_state *old = dc->current_state;

		dc->current_state = context;
		dc_release_state(old);

		// clear any forced full updates
		for (i = 0; i < dc->res_pool->pipe_count; i++) {
			struct pipe_ctx *pipe_ctx = &context->res_ctx.pipe_ctx[i];

			if (pipe_ctx->plane_state && pipe_ctx->stream == stream)
				pipe_ctx->plane_state->force_full_update = false;
		}
	}
	return true;
}

void dc_commit_updates_for_stream(struct dc *dc,
		struct dc_surface_update *srf_updates,
		int surface_count,
		struct dc_stream_state *stream,
		struct dc_stream_update *stream_update,
		struct dc_state *state)
{
	const struct dc_stream_status *stream_status;
	enum surface_update_type update_type;
	struct dc_state *context;
	struct dc_context *dc_ctx = dc->ctx;
	int i, j;

	/* TODO: Since change commit sequence can have a huge impact,
	 * we decided to only enable it for DCN3x. However, as soon as
	 * we get more confident about this change we'll need to enable
	 * the new sequence for all ASICs.
	 */
	if (dc->ctx->dce_version >= DCN_VERSION_3_2) {
		dc_update_planes_and_stream(dc, srf_updates,
					    surface_count, stream,
					    stream_update);
		return;
	}

	stream_status = dc_stream_get_status(stream);
	context = dc->current_state;

	update_type = dc_check_update_surfaces_for_stream(
				dc, srf_updates, surface_count, stream_update, stream_status);

	if (update_type >= update_surface_trace_level)
		update_surface_trace(dc, srf_updates, surface_count);


	if (update_type >= UPDATE_TYPE_FULL) {

		/* initialize scratch memory for building context */
		context = dc_create_state(dc);
		if (context == NULL) {
			DC_ERROR("Failed to allocate new validate context!\n");
			return;
		}

		dc_resource_state_copy_construct(state, context);

		for (i = 0; i < dc->res_pool->pipe_count; i++) {
			struct pipe_ctx *new_pipe = &context->res_ctx.pipe_ctx[i];
			struct pipe_ctx *old_pipe = &dc->current_state->res_ctx.pipe_ctx[i];

			if (new_pipe->plane_state && new_pipe->plane_state != old_pipe->plane_state)
				new_pipe->plane_state->force_full_update = true;
		}
	} else if (update_type == UPDATE_TYPE_FAST && dc_ctx->dce_version >= DCE_VERSION_MAX) {
		/*
		 * Previous frame finished and HW is ready for optimization.
		 *
		 * Only relevant for DCN behavior where we can guarantee the optimization
		 * is safe to apply - retain the legacy behavior for DCE.
		 */
		dc_post_update_surfaces_to_stream(dc);
	}


	for (i = 0; i < surface_count; i++) {
		struct dc_plane_state *surface = srf_updates[i].surface;

		copy_surface_update_to_plane(surface, &srf_updates[i]);

		if (update_type >= UPDATE_TYPE_MED) {
			for (j = 0; j < dc->res_pool->pipe_count; j++) {
				struct pipe_ctx *pipe_ctx =
					&context->res_ctx.pipe_ctx[j];

				if (pipe_ctx->plane_state != surface)
					continue;

				resource_build_scaling_params(pipe_ctx);
			}
		}
	}

	copy_stream_update_to_stream(dc, context, stream, stream_update);

	if (update_type >= UPDATE_TYPE_FULL) {
		if (!dc->res_pool->funcs->validate_bandwidth(dc, context, false)) {
			DC_ERROR("Mode validation failed for stream update!\n");
			dc_release_state(context);
			return;
		}
	}

	TRACE_DC_PIPE_STATE(pipe_ctx, i, MAX_PIPES);

	commit_planes_for_stream(
				dc,
				srf_updates,
				surface_count,
				stream,
				stream_update,
				update_type,
				context);
	/*update current_State*/
	if (dc->current_state != context) {

		struct dc_state *old = dc->current_state;

		dc->current_state = context;
		dc_release_state(old);

		for (i = 0; i < dc->res_pool->pipe_count; i++) {
			struct pipe_ctx *pipe_ctx = &context->res_ctx.pipe_ctx[i];

			if (pipe_ctx->plane_state && pipe_ctx->stream == stream)
				pipe_ctx->plane_state->force_full_update = false;
		}
	}

	/* Legacy optimization path for DCE. */
	if (update_type >= UPDATE_TYPE_FULL && dc_ctx->dce_version < DCE_VERSION_MAX) {
		dc_post_update_surfaces_to_stream(dc);
		TRACE_DCE_CLOCK_STATE(&context->bw_ctx.bw.dce);
	}

	return;

}

uint8_t dc_get_current_stream_count(struct dc *dc)
{
	return dc->current_state->stream_count;
}

struct dc_stream_state *dc_get_stream_at_index(struct dc *dc, uint8_t i)
{
	if (i < dc->current_state->stream_count)
		return dc->current_state->streams[i];
	return NULL;
}

enum dc_irq_source dc_interrupt_to_irq_source(
		struct dc *dc,
		uint32_t src_id,
		uint32_t ext_id)
{
	return dal_irq_service_to_irq_source(dc->res_pool->irqs, src_id, ext_id);
}

/*
 * dc_interrupt_set() - Enable/disable an AMD hw interrupt source
 */
bool dc_interrupt_set(struct dc *dc, enum dc_irq_source src, bool enable)
{

	if (dc == NULL)
		return false;

	return dal_irq_service_set(dc->res_pool->irqs, src, enable);
}

void dc_interrupt_ack(struct dc *dc, enum dc_irq_source src)
{
	dal_irq_service_ack(dc->res_pool->irqs, src);
}

void dc_power_down_on_boot(struct dc *dc)
{
	if (dc->ctx->dce_environment != DCE_ENV_VIRTUAL_HW &&
			dc->hwss.power_down_on_boot)
		dc->hwss.power_down_on_boot(dc);
}

void dc_set_power_state(
	struct dc *dc,
	enum dc_acpi_cm_power_state power_state)
{
	struct kref refcount;
	struct display_mode_lib *dml;

	if (!dc->current_state)
		return;

	switch (power_state) {
	case DC_ACPI_CM_POWER_STATE_D0:
		dc_resource_state_construct(dc, dc->current_state);

		dc_z10_restore(dc);

		if (dc->ctx->dmub_srv)
			dc_dmub_srv_wait_phy_init(dc->ctx->dmub_srv);

		dc->hwss.init_hw(dc);

		if (dc->hwss.init_sys_ctx != NULL &&
			dc->vm_pa_config.valid) {
			dc->hwss.init_sys_ctx(dc->hwseq, dc, &dc->vm_pa_config);
		}

		break;
	default:
		ASSERT(dc->current_state->stream_count == 0);
		/* Zero out the current context so that on resume we start with
		 * clean state, and dc hw programming optimizations will not
		 * cause any trouble.
		 */
		dml = kzalloc(sizeof(struct display_mode_lib),
				GFP_KERNEL);

		ASSERT(dml);
		if (!dml)
			return;

		/* Preserve refcount */
		refcount = dc->current_state->refcount;
		/* Preserve display mode lib */
		memcpy(dml, &dc->current_state->bw_ctx.dml, sizeof(struct display_mode_lib));

		dc_resource_state_destruct(dc->current_state);
		memset(dc->current_state, 0,
				sizeof(*dc->current_state));

		dc->current_state->refcount = refcount;
		dc->current_state->bw_ctx.dml = *dml;

		kfree(dml);

		break;
	}
}

void dc_resume(struct dc *dc)
{
	uint32_t i;

	for (i = 0; i < dc->link_count; i++)
		core_link_resume(dc->links[i]);
}

bool dc_is_dmcu_initialized(struct dc *dc)
{
	struct dmcu *dmcu = dc->res_pool->dmcu;

	if (dmcu)
		return dmcu->funcs->is_dmcu_initialized(dmcu);
	return false;
}

bool dc_is_oem_i2c_device_present(
	struct dc *dc,
	size_t slave_address)
{
	if (dc->res_pool->oem_device)
		return dce_i2c_oem_device_present(
			dc->res_pool,
			dc->res_pool->oem_device,
			slave_address);

	return false;
}

bool dc_submit_i2c(
		struct dc *dc,
		uint32_t link_index,
		struct i2c_command *cmd)
{

	struct dc_link *link = dc->links[link_index];
	struct ddc_service *ddc = link->ddc;
	return dce_i2c_submit_command(
		dc->res_pool,
		ddc->ddc_pin,
		cmd);
}

bool dc_submit_i2c_oem(
		struct dc *dc,
		struct i2c_command *cmd)
{
	struct ddc_service *ddc = dc->res_pool->oem_device;
	if (ddc)
		return dce_i2c_submit_command(
			dc->res_pool,
			ddc->ddc_pin,
			cmd);

	return false;
}

static bool link_add_remote_sink_helper(struct dc_link *dc_link, struct dc_sink *sink)
{
	if (dc_link->sink_count >= MAX_SINKS_PER_LINK) {
		BREAK_TO_DEBUGGER();
		return false;
	}

	dc_sink_retain(sink);

	dc_link->remote_sinks[dc_link->sink_count] = sink;
	dc_link->sink_count++;

	return true;
}

/*
 * dc_link_add_remote_sink() - Create a sink and attach it to an existing link
 *
 * EDID length is in bytes
 */
struct dc_sink *dc_link_add_remote_sink(
		struct dc_link *link,
		const uint8_t *edid,
		int len,
		struct dc_sink_init_data *init_data)
{
	struct dc_sink *dc_sink;
	enum dc_edid_status edid_status;

	if (len > DC_MAX_EDID_BUFFER_SIZE) {
		dm_error("Max EDID buffer size breached!\n");
		return NULL;
	}

	if (!init_data) {
		BREAK_TO_DEBUGGER();
		return NULL;
	}

	if (!init_data->link) {
		BREAK_TO_DEBUGGER();
		return NULL;
	}

	dc_sink = dc_sink_create(init_data);

	if (!dc_sink)
		return NULL;

	memmove(dc_sink->dc_edid.raw_edid, edid, len);
	dc_sink->dc_edid.length = len;

	if (!link_add_remote_sink_helper(
			link,
			dc_sink))
		goto fail_add_sink;

	edid_status = dm_helpers_parse_edid_caps(
			link,
			&dc_sink->dc_edid,
			&dc_sink->edid_caps);

	/*
	 * Treat device as no EDID device if EDID
	 * parsing fails
	 */
	if (edid_status != EDID_OK && edid_status != EDID_PARTIAL_VALID) {
		dc_sink->dc_edid.length = 0;
		dm_error("Bad EDID, status%d!\n", edid_status);
	}

	return dc_sink;

fail_add_sink:
	dc_sink_release(dc_sink);
	return NULL;
}

/*
 * dc_link_remove_remote_sink() - Remove a remote sink from a dc_link
 *
 * Note that this just removes the struct dc_sink - it doesn't
 * program hardware or alter other members of dc_link
 */
void dc_link_remove_remote_sink(struct dc_link *link, struct dc_sink *sink)
{
	int i;

	if (!link->sink_count) {
		BREAK_TO_DEBUGGER();
		return;
	}

	for (i = 0; i < link->sink_count; i++) {
		if (link->remote_sinks[i] == sink) {
			dc_sink_release(sink);
			link->remote_sinks[i] = NULL;

			/* shrink array to remove empty place */
			while (i < link->sink_count - 1) {
				link->remote_sinks[i] = link->remote_sinks[i+1];
				i++;
			}
			link->remote_sinks[i] = NULL;
			link->sink_count--;
			return;
		}
	}
}

void get_clock_requirements_for_state(struct dc_state *state, struct AsicStateEx *info)
{
	info->displayClock				= (unsigned int)state->bw_ctx.bw.dcn.clk.dispclk_khz;
	info->engineClock				= (unsigned int)state->bw_ctx.bw.dcn.clk.dcfclk_khz;
	info->memoryClock				= (unsigned int)state->bw_ctx.bw.dcn.clk.dramclk_khz;
	info->maxSupportedDppClock		= (unsigned int)state->bw_ctx.bw.dcn.clk.max_supported_dppclk_khz;
	info->dppClock					= (unsigned int)state->bw_ctx.bw.dcn.clk.dppclk_khz;
	info->socClock					= (unsigned int)state->bw_ctx.bw.dcn.clk.socclk_khz;
	info->dcfClockDeepSleep			= (unsigned int)state->bw_ctx.bw.dcn.clk.dcfclk_deep_sleep_khz;
	info->fClock					= (unsigned int)state->bw_ctx.bw.dcn.clk.fclk_khz;
	info->phyClock					= (unsigned int)state->bw_ctx.bw.dcn.clk.phyclk_khz;
}
enum dc_status dc_set_clock(struct dc *dc, enum dc_clock_type clock_type, uint32_t clk_khz, uint32_t stepping)
{
	if (dc->hwss.set_clock)
		return dc->hwss.set_clock(dc, clock_type, clk_khz, stepping);
	return DC_ERROR_UNEXPECTED;
}
void dc_get_clock(struct dc *dc, enum dc_clock_type clock_type, struct dc_clock_config *clock_cfg)
{
	if (dc->hwss.get_clock)
		dc->hwss.get_clock(dc, clock_type, clock_cfg);
}

/* enable/disable eDP PSR without specify stream for eDP */
bool dc_set_psr_allow_active(struct dc *dc, bool enable)
{
	int i;
	bool allow_active;

	for (i = 0; i < dc->current_state->stream_count ; i++) {
		struct dc_link *link;
		struct dc_stream_state *stream = dc->current_state->streams[i];

		link = stream->link;
		if (!link)
			continue;

		if (link->psr_settings.psr_feature_enabled) {
			if (enable && !link->psr_settings.psr_allow_active) {
				allow_active = true;
				if (!dc_link_set_psr_allow_active(link, &allow_active, false, false, NULL))
					return false;
			} else if (!enable && link->psr_settings.psr_allow_active) {
				allow_active = false;
				if (!dc_link_set_psr_allow_active(link, &allow_active, true, false, NULL))
					return false;
			}
		}
	}

	return true;
}

void dc_allow_idle_optimizations(struct dc *dc, bool allow)
{
	if (dc->debug.disable_idle_power_optimizations)
		return;

	if (dc->clk_mgr != NULL && dc->clk_mgr->funcs->is_smu_present)
		if (!dc->clk_mgr->funcs->is_smu_present(dc->clk_mgr))
			return;

	if (allow == dc->idle_optimizations_allowed)
		return;

	if (dc->hwss.apply_idle_power_optimizations && dc->hwss.apply_idle_power_optimizations(dc, allow))
		dc->idle_optimizations_allowed = allow;
}

/* set min and max memory clock to lowest and highest DPM level, respectively */
void dc_unlock_memory_clock_frequency(struct dc *dc)
{
	if (dc->clk_mgr->funcs->set_hard_min_memclk)
		dc->clk_mgr->funcs->set_hard_min_memclk(dc->clk_mgr, false);

	if (dc->clk_mgr->funcs->set_hard_max_memclk)
		dc->clk_mgr->funcs->set_hard_max_memclk(dc->clk_mgr);
}

/* set min memory clock to the min required for current mode, max to maxDPM */
void dc_lock_memory_clock_frequency(struct dc *dc)
{
	if (dc->clk_mgr->funcs->get_memclk_states_from_smu)
		dc->clk_mgr->funcs->get_memclk_states_from_smu(dc->clk_mgr);

	if (dc->clk_mgr->funcs->set_hard_min_memclk)
		dc->clk_mgr->funcs->set_hard_min_memclk(dc->clk_mgr, true);

	if (dc->clk_mgr->funcs->set_hard_max_memclk)
		dc->clk_mgr->funcs->set_hard_max_memclk(dc->clk_mgr);
}

static void blank_and_force_memclk(struct dc *dc, bool apply, unsigned int memclk_mhz)
{
	struct dc_state *context = dc->current_state;
	struct hubp *hubp;
	struct pipe_ctx *pipe;
	int i;

	for (i = 0; i < dc->res_pool->pipe_count; i++) {
		pipe = &context->res_ctx.pipe_ctx[i];

		if (pipe->stream != NULL) {
			dc->hwss.disable_pixel_data(dc, pipe, true);

			// wait for double buffer
			pipe->stream_res.tg->funcs->wait_for_state(pipe->stream_res.tg, CRTC_STATE_VACTIVE);
			pipe->stream_res.tg->funcs->wait_for_state(pipe->stream_res.tg, CRTC_STATE_VBLANK);
			pipe->stream_res.tg->funcs->wait_for_state(pipe->stream_res.tg, CRTC_STATE_VACTIVE);

			hubp = pipe->plane_res.hubp;
			hubp->funcs->set_blank_regs(hubp, true);
		}
	}

	dc->clk_mgr->funcs->set_max_memclk(dc->clk_mgr, memclk_mhz);
	dc->clk_mgr->funcs->set_min_memclk(dc->clk_mgr, memclk_mhz);

	for (i = 0; i < dc->res_pool->pipe_count; i++) {
		pipe = &context->res_ctx.pipe_ctx[i];

		if (pipe->stream != NULL) {
			dc->hwss.disable_pixel_data(dc, pipe, false);

			hubp = pipe->plane_res.hubp;
			hubp->funcs->set_blank_regs(hubp, false);
		}
	}
}


/**
 * dc_enable_dcmode_clk_limit() - lower clocks in dc (battery) mode
 * @dc: pointer to dc of the dm calling this
 * @enable: True = transition to DC mode, false = transition back to AC mode
 *
 * Some SoCs define additional clock limits when in DC mode, DM should
 * invoke this function when the platform undergoes a power source transition
 * so DC can apply/unapply the limit. This interface may be disruptive to
 * the onscreen content.
 *
 * Context: Triggered by OS through DM interface, or manually by escape calls.
 * Need to hold a dclock when doing so.
 *
 * Return: none (void function)
 *
 */
void dc_enable_dcmode_clk_limit(struct dc *dc, bool enable)
{
	uint32_t hw_internal_rev = dc->ctx->asic_id.hw_internal_rev;
	unsigned int softMax, maxDPM, funcMin;
	bool p_state_change_support;

	if (!ASICREV_IS_BEIGE_GOBY_P(hw_internal_rev))
		return;

	softMax = dc->clk_mgr->bw_params->dc_mode_softmax_memclk;
	maxDPM = dc->clk_mgr->bw_params->clk_table.entries[dc->clk_mgr->bw_params->clk_table.num_entries - 1].memclk_mhz;
	funcMin = (dc->clk_mgr->clks.dramclk_khz + 999) / 1000;
	p_state_change_support = dc->clk_mgr->clks.p_state_change_support;

	if (enable && !dc->clk_mgr->dc_mode_softmax_enabled) {
		if (p_state_change_support) {
			if (funcMin <= softMax)
				dc->clk_mgr->funcs->set_max_memclk(dc->clk_mgr, softMax);
			// else: No-Op
		} else {
			if (funcMin <= softMax)
				blank_and_force_memclk(dc, true, softMax);
			// else: No-Op
		}
	} else if (!enable && dc->clk_mgr->dc_mode_softmax_enabled) {
		if (p_state_change_support) {
			if (funcMin <= softMax)
				dc->clk_mgr->funcs->set_max_memclk(dc->clk_mgr, maxDPM);
			// else: No-Op
		} else {
			if (funcMin <= softMax)
				blank_and_force_memclk(dc, true, maxDPM);
			// else: No-Op
		}
	}
	dc->clk_mgr->dc_mode_softmax_enabled = enable;
}
bool dc_is_plane_eligible_for_idle_optimizations(struct dc *dc, struct dc_plane_state *plane,
		struct dc_cursor_attributes *cursor_attr)
{
	if (dc->hwss.does_plane_fit_in_mall && dc->hwss.does_plane_fit_in_mall(dc, plane, cursor_attr))
		return true;
	return false;
}

/* cleanup on driver unload */
void dc_hardware_release(struct dc *dc)
{
	dc_mclk_switch_using_fw_based_vblank_stretch_shut_down(dc);

	if (dc->hwss.hardware_release)
		dc->hwss.hardware_release(dc);
}

void dc_mclk_switch_using_fw_based_vblank_stretch_shut_down(struct dc *dc)
{
	if (dc->current_state)
		dc->current_state->bw_ctx.bw.dcn.clk.fw_based_mclk_switching_shut_down = true;
}

/**
 * dc_is_dmub_outbox_supported - Check if DMUB firmware support outbox notification
 *
 * @dc: [in] dc structure
 *
 * Checks whether DMUB FW supports outbox notifications, if supported DM
 * should register outbox interrupt prior to actually enabling interrupts
 * via dc_enable_dmub_outbox
 *
 * Return:
 * True if DMUB FW supports outbox notifications, False otherwise
 */
bool dc_is_dmub_outbox_supported(struct dc *dc)
{
	/* DCN31 B0 USB4 DPIA needs dmub notifications for interrupts */
	if (dc->ctx->asic_id.chip_family == FAMILY_YELLOW_CARP &&
	    dc->ctx->asic_id.hw_internal_rev == YELLOW_CARP_B0 &&
	    !dc->debug.dpia_debug.bits.disable_dpia)
		return true;

	if (dc->ctx->asic_id.chip_family == AMDGPU_FAMILY_GC_11_0_1 &&
	    !dc->debug.dpia_debug.bits.disable_dpia)
		return true;

	/* dmub aux needs dmub notifications to be enabled */
	return dc->debug.enable_dmub_aux_for_legacy_ddc;
}

/**
 * dc_enable_dmub_notifications - Check if dmub fw supports outbox
 *
 * @dc: [in] dc structure
 *
 * Calls dc_is_dmub_outbox_supported to check if dmub fw supports outbox
 * notifications. All DMs shall switch to dc_is_dmub_outbox_supported.  This
 * API shall be removed after switching.
 *
 * Return:
 * True if DMUB FW supports outbox notifications, False otherwise
 */
bool dc_enable_dmub_notifications(struct dc *dc)
{
	return dc_is_dmub_outbox_supported(dc);
}

/**
 * dc_enable_dmub_outbox - Enables DMUB unsolicited notification
 *
 * dc: [in] dc structure
 *
 * Enables DMUB unsolicited notifications to x86 via outbox.
 */
void dc_enable_dmub_outbox(struct dc *dc)
{
	struct dc_context *dc_ctx = dc->ctx;

	dmub_enable_outbox_notification(dc_ctx->dmub_srv);
	DC_LOG_DC("%s: dmub outbox notifications enabled\n", __func__);
}

/**
 * dc_process_dmub_aux_transfer_async - Submits aux command to dmub via inbox message
 *                                      Sets port index appropriately for legacy DDC
 * @dc: dc structure
 * @link_index: link index
 * @payload: aux payload
 *
 * Returns: True if successful, False if failure
 */
bool dc_process_dmub_aux_transfer_async(struct dc *dc,
				uint32_t link_index,
				struct aux_payload *payload)
{
	uint8_t action;
	union dmub_rb_cmd cmd = {0};
	struct dc_dmub_srv *dmub_srv = dc->ctx->dmub_srv;

	ASSERT(payload->length <= 16);

	cmd.dp_aux_access.header.type = DMUB_CMD__DP_AUX_ACCESS;
	cmd.dp_aux_access.header.payload_bytes = 0;
	/* For dpia, ddc_pin is set to NULL */
	if (!dc->links[link_index]->ddc->ddc_pin)
		cmd.dp_aux_access.aux_control.type = AUX_CHANNEL_DPIA;
	else
		cmd.dp_aux_access.aux_control.type = AUX_CHANNEL_LEGACY_DDC;

	cmd.dp_aux_access.aux_control.instance = dc->links[link_index]->ddc_hw_inst;
	cmd.dp_aux_access.aux_control.sw_crc_enabled = 0;
	cmd.dp_aux_access.aux_control.timeout = 0;
	cmd.dp_aux_access.aux_control.dpaux.address = payload->address;
	cmd.dp_aux_access.aux_control.dpaux.is_i2c_over_aux = payload->i2c_over_aux;
	cmd.dp_aux_access.aux_control.dpaux.length = payload->length;

	/* set aux action */
	if (payload->i2c_over_aux) {
		if (payload->write) {
			if (payload->mot)
				action = DP_AUX_REQ_ACTION_I2C_WRITE_MOT;
			else
				action = DP_AUX_REQ_ACTION_I2C_WRITE;
		} else {
			if (payload->mot)
				action = DP_AUX_REQ_ACTION_I2C_READ_MOT;
			else
				action = DP_AUX_REQ_ACTION_I2C_READ;
			}
	} else {
		if (payload->write)
			action = DP_AUX_REQ_ACTION_DPCD_WRITE;
		else
			action = DP_AUX_REQ_ACTION_DPCD_READ;
	}

	cmd.dp_aux_access.aux_control.dpaux.action = action;

	if (payload->length && payload->write) {
		memcpy(cmd.dp_aux_access.aux_control.dpaux.data,
			payload->data,
			payload->length
			);
	}

	dc_dmub_srv_cmd_queue(dmub_srv, &cmd);
	dc_dmub_srv_cmd_execute(dmub_srv);
	dc_dmub_srv_wait_idle(dmub_srv);

	return true;
}

uint8_t get_link_index_from_dpia_port_index(const struct dc *dc,
					    uint8_t dpia_port_index)
{
	uint8_t index, link_index = 0xFF;

	for (index = 0; index < dc->link_count; index++) {
		/* ddc_hw_inst has dpia port index for dpia links
		 * and ddc instance for legacy links
		 */
		if (!dc->links[index]->ddc->ddc_pin) {
			if (dc->links[index]->ddc_hw_inst == dpia_port_index) {
				link_index = index;
				break;
			}
		}
	}
	ASSERT(link_index != 0xFF);
	return link_index;
}

/**
 * dc_process_dmub_set_config_async - Submits set_config command
 *
 * @dc: [in] dc structure
 * @link_index: [in] link_index: link index
 * @payload: [in] aux payload
 * @notify: [out] set_config immediate reply
 *
 * Submits set_config command to dmub via inbox message.
 *
 * Return:
 * True if successful, False if failure
 */
bool dc_process_dmub_set_config_async(struct dc *dc,
				uint32_t link_index,
				struct set_config_cmd_payload *payload,
				struct dmub_notification *notify)
{
	union dmub_rb_cmd cmd = {0};
	struct dc_dmub_srv *dmub_srv = dc->ctx->dmub_srv;
	bool is_cmd_complete = true;

	/* prepare SET_CONFIG command */
	cmd.set_config_access.header.type = DMUB_CMD__DPIA;
	cmd.set_config_access.header.sub_type = DMUB_CMD__DPIA_SET_CONFIG_ACCESS;

	cmd.set_config_access.set_config_control.instance = dc->links[link_index]->ddc_hw_inst;
	cmd.set_config_access.set_config_control.cmd_pkt.msg_type = payload->msg_type;
	cmd.set_config_access.set_config_control.cmd_pkt.msg_data = payload->msg_data;

	if (!dc_dmub_srv_cmd_with_reply_data(dmub_srv, &cmd)) {
		/* command is not processed by dmub */
		notify->sc_status = SET_CONFIG_UNKNOWN_ERROR;
		return is_cmd_complete;
	}

	/* command processed by dmub, if ret_status is 1, it is completed instantly */
	if (cmd.set_config_access.header.ret_status == 1)
		notify->sc_status = cmd.set_config_access.set_config_control.immed_status;
	else
		/* cmd pending, will receive notification via outbox */
		is_cmd_complete = false;

	return is_cmd_complete;
}

/**
 * dc_process_dmub_set_mst_slots - Submits MST solt allocation
 *
 * @dc: [in] dc structure
 * @link_index: [in] link index
 * @mst_alloc_slots: [in] mst slots to be allotted
 * @mst_slots_in_use: [out] mst slots in use returned in failure case
 *
 * Submits mst slot allocation command to dmub via inbox message
 *
 * Return:
 * DC_OK if successful, DC_ERROR if failure
 */
enum dc_status dc_process_dmub_set_mst_slots(const struct dc *dc,
				uint32_t link_index,
				uint8_t mst_alloc_slots,
				uint8_t *mst_slots_in_use)
{
	union dmub_rb_cmd cmd = {0};
	struct dc_dmub_srv *dmub_srv = dc->ctx->dmub_srv;

	/* prepare MST_ALLOC_SLOTS command */
	cmd.set_mst_alloc_slots.header.type = DMUB_CMD__DPIA;
	cmd.set_mst_alloc_slots.header.sub_type = DMUB_CMD__DPIA_MST_ALLOC_SLOTS;

	cmd.set_mst_alloc_slots.mst_slots_control.instance = dc->links[link_index]->ddc_hw_inst;
	cmd.set_mst_alloc_slots.mst_slots_control.mst_alloc_slots = mst_alloc_slots;

	if (!dc_dmub_srv_cmd_with_reply_data(dmub_srv, &cmd))
		/* command is not processed by dmub */
		return DC_ERROR_UNEXPECTED;

	/* command processed by dmub, if ret_status is 1 */
	if (cmd.set_config_access.header.ret_status != 1)
		/* command processing error */
		return DC_ERROR_UNEXPECTED;

	/* command processed and we have a status of 2, mst not enabled in dpia */
	if (cmd.set_mst_alloc_slots.mst_slots_control.immed_status == 2)
		return DC_FAIL_UNSUPPORTED_1;

	/* previously configured mst alloc and used slots did not match */
	if (cmd.set_mst_alloc_slots.mst_slots_control.immed_status == 3) {
		*mst_slots_in_use = cmd.set_mst_alloc_slots.mst_slots_control.mst_slots_in_use;
		return DC_NOT_SUPPORTED;
	}

	return DC_OK;
}

/**
 * dc_process_dmub_dpia_hpd_int_enable - Submits DPIA DPD interruption
 *
 * @dc [in]: dc structure
 * @hpd_int_enable [in]: 1 for hpd int enable, 0 to disable
 *
 * Submits dpia hpd int enable command to dmub via inbox message
 */
void dc_process_dmub_dpia_hpd_int_enable(const struct dc *dc,
				uint32_t hpd_int_enable)
{
	union dmub_rb_cmd cmd = {0};
	struct dc_dmub_srv *dmub_srv = dc->ctx->dmub_srv;

	cmd.dpia_hpd_int_enable.header.type = DMUB_CMD__DPIA_HPD_INT_ENABLE;
	cmd.dpia_hpd_int_enable.enable = hpd_int_enable;

	dc_dmub_srv_cmd_queue(dmub_srv, &cmd);
	dc_dmub_srv_cmd_execute(dmub_srv);
	dc_dmub_srv_wait_idle(dmub_srv);

	DC_LOG_DEBUG("%s: hpd_int_enable(%d)\n", __func__, hpd_int_enable);
}

/**
 * dc_disable_accelerated_mode - disable accelerated mode
 * @dc: dc structure
 */
void dc_disable_accelerated_mode(struct dc *dc)
{
	bios_set_scratch_acc_mode_change(dc->ctx->dc_bios, 0);
}


/**
 *  dc_notify_vsync_int_state - notifies vsync enable/disable state
 *  @dc: dc structure
 *  @stream: stream where vsync int state changed
 *  @enable: whether vsync is enabled or disabled
 *
 *  Called when vsync is enabled/disabled Will notify DMUB to start/stop ABM
 *  interrupts after steady state is reached.
 */
void dc_notify_vsync_int_state(struct dc *dc, struct dc_stream_state *stream, bool enable)
{
	int i;
	int edp_num;
	struct pipe_ctx *pipe = NULL;
	struct dc_link *link = stream->sink->link;
	struct dc_link *edp_links[MAX_NUM_EDP];


	if (link->psr_settings.psr_feature_enabled)
		return;

	/*find primary pipe associated with stream*/
	for (i = 0; i < MAX_PIPES; i++) {
		pipe = &dc->current_state->res_ctx.pipe_ctx[i];

		if (pipe->stream == stream && pipe->stream_res.tg)
			break;
	}

	if (i == MAX_PIPES) {
		ASSERT(0);
		return;
	}

	get_edp_links(dc, edp_links, &edp_num);

	/* Determine panel inst */
	for (i = 0; i < edp_num; i++) {
		if (edp_links[i] == link)
			break;
	}

	if (i == edp_num) {
		return;
	}

	if (pipe->stream_res.abm && pipe->stream_res.abm->funcs->set_abm_pause)
		pipe->stream_res.abm->funcs->set_abm_pause(pipe->stream_res.abm, !enable, i, pipe->stream_res.tg->inst);
}

/**
 * dc_extended_blank_supported 0 Decide whether extended blank is supported
 *
 * @dc: [in] Current DC state
 *
 * Extended blank is a freesync optimization feature to be enabled in the
 * future.  During the extra vblank period gained from freesync, we have the
 * ability to enter z9/z10.
 *
 * Return:
 * Indicate whether extended blank is supported (true or false)
 */
bool dc_extended_blank_supported(struct dc *dc)
{
	return dc->debug.extended_blank_optimization && !dc->debug.disable_z10
		&& dc->caps.zstate_support && dc->caps.is_apu;
}<|MERGE_RESOLUTION|>--- conflicted
+++ resolved
@@ -1055,10 +1055,7 @@
 	struct dc_state *dangling_context = dc_create_state(dc);
 	struct dc_state *current_ctx;
 	struct pipe_ctx *pipe;
-<<<<<<< HEAD
-=======
 	struct timing_generator *tg;
->>>>>>> 6ab3eda1
 
 	if (dangling_context == NULL)
 		return;
@@ -1102,10 +1099,7 @@
 
 		if (should_disable && old_stream) {
 			pipe = &dc->current_state->res_ctx.pipe_ctx[i];
-<<<<<<< HEAD
-=======
 			tg = pipe->stream_res.tg;
->>>>>>> 6ab3eda1
 			/* When disabling plane for a phantom pipe, we must turn on the
 			 * phantom OTG so the disable programming gets the double buffer
 			 * update. Otherwise the pipe will be left in a partially disabled
@@ -1113,12 +1107,8 @@
 			 * again for different use.
 			 */
 			if (old_stream->mall_stream_config.type == SUBVP_PHANTOM) {
-<<<<<<< HEAD
-				pipe->stream_res.tg->funcs->enable_crtc(pipe->stream_res.tg);
-=======
 				if (tg->funcs->enable_crtc)
 					tg->funcs->enable_crtc(tg);
->>>>>>> 6ab3eda1
 			}
 			dc_rem_all_planes_for_stream(dc, old_stream, dangling_context);
 			disable_all_writeback_pipes_for_stream(dc, old_stream, dangling_context);
@@ -3766,11 +3756,8 @@
 
 	struct dc_stream_status *cur_stream_status = stream_get_status(dc->current_state, stream);
 	bool force_minimal_pipe_splitting = false;
-<<<<<<< HEAD
-=======
 	bool subvp_active = false;
 	uint32_t i;
->>>>>>> 6ab3eda1
 
 	*is_plane_addition = false;
 
@@ -3802,19 +3789,6 @@
 		}
 	}
 
-<<<<<<< HEAD
-	/* For SubVP when adding MPO video we need to add a minimal transition.
-	 */
-	if (cur_stream_status && stream->mall_stream_config.type == SUBVP_MAIN) {
-		/* determine if minimal transition is required due to SubVP*/
-		if (surface_count > 0) {
-			if (cur_stream_status->plane_count > surface_count) {
-				force_minimal_pipe_splitting = true;
-			} else if (cur_stream_status->plane_count < surface_count) {
-				force_minimal_pipe_splitting = true;
-				*is_plane_addition = true;
-			}
-=======
 	for (i = 0; i < dc->res_pool->pipe_count; i++) {
 		struct pipe_ctx *pipe = &dc->current_state->res_ctx.pipe_ctx[i];
 
@@ -3840,7 +3814,6 @@
 		} else if (cur_stream_status->plane_count < surface_count) {
 			force_minimal_pipe_splitting = true;
 			*is_plane_addition = true;
->>>>>>> 6ab3eda1
 		}
 	}
 
@@ -3875,10 +3848,7 @@
 	enum dc_status ret = DC_ERROR_UNEXPECTED;
 	unsigned int i, j;
 	unsigned int pipe_in_use = 0;
-<<<<<<< HEAD
-=======
 	bool subvp_in_use = false;
->>>>>>> 6ab3eda1
 
 	if (!transition_context)
 		return false;
@@ -3916,27 +3886,6 @@
 	 * enter/exit MPO when DCN still have enough resources.
 	 */
 	if (pipe_in_use != dc->res_pool->pipe_count && !subvp_in_use) {
-		dc_release_state(transition_context);
-		return true;
-	}
-
-	/* check current pipes in use*/
-	for (i = 0; i < dc->res_pool->pipe_count; i++) {
-		struct pipe_ctx *pipe = &transition_base_context->res_ctx.pipe_ctx[i];
-
-		if (pipe->plane_state)
-			pipe_in_use++;
-	}
-
-	/* When the OS add a new surface if we have been used all of pipes with odm combine
-	 * and mpc split feature, it need use commit_minimal_transition_state to transition safely.
-	 * After OS exit MPO, it will back to use odm and mpc split with all of pipes, we need
-	 * call it again. Otherwise return true to skip.
-	 *
-	 * Reduce the scenarios to use dc_commit_state_no_check in the stage of flip. Especially
-	 * enter/exit MPO when DCN still have enough resources.
-	 */
-	if (pipe_in_use != dc->res_pool->pipe_count) {
 		dc_release_state(transition_context);
 		return true;
 	}
