--- conflicted
+++ resolved
@@ -2913,15 +2913,10 @@
 		return false; /* Cannot commit surface to stream that is not committed */
 	}
 
-<<<<<<< HEAD
-			if (stream_update->periodic_interrupt && dc->hwss.setup_periodic_interrupt)
-				dc->hwss.setup_periodic_interrupt(dc, pipe_ctx);
-=======
 	context = dc->current_state;
 
 	update_type = dc_check_update_surfaces_for_stream(
 			dc, srf_updates, surface_count, stream_update, stream_status);
->>>>>>> d60c95ef
 
 	/* update current stream with the new updates */
 	copy_stream_update_to_stream(dc, context, stream, stream_update);
