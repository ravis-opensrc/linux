/*
 * Copyright 2012-14 Advanced Micro Devices, Inc.
 *
 * Permission is hereby granted, free of charge, to any person obtaining a
 * copy of this software and associated documentation files (the "Software"),
 * to deal in the Software without restriction, including without limitation
 * the rights to use, copy, modify, merge, publish, distribute, sublicense,
 * and/or sell copies of the Software, and to permit persons to whom the
 * Software is furnished to do so, subject to the following conditions:
 *
 * The above copyright notice and this permission notice shall be included in
 * all copies or substantial portions of the Software.
 *
 * THE SOFTWARE IS PROVIDED "AS IS", WITHOUT WARRANTY OF ANY KIND, EXPRESS OR
 * IMPLIED, INCLUDING BUT NOT LIMITED TO THE WARRANTIES OF MERCHANTABILITY,
 * FITNESS FOR A PARTICULAR PURPOSE AND NONINFRINGEMENT.  IN NO EVENT SHALL
 * THE COPYRIGHT HOLDER(S) OR AUTHOR(S) BE LIABLE FOR ANY CLAIM, DAMAGES OR
 * OTHER LIABILITY, WHETHER IN AN ACTION OF CONTRACT, TORT OR OTHERWISE,
 * ARISING FROM, OUT OF OR IN CONNECTION WITH THE SOFTWARE OR THE USE OR
 * OTHER DEALINGS IN THE SOFTWARE.
 *
 * Authors: AMD
 *
 */

#ifndef DC_INTERFACE_H_
#define DC_INTERFACE_H_

#include "dc_types.h"
#include "grph_object_defs.h"
#include "logger_types.h"
#if defined(CONFIG_DRM_AMD_DC_HDCP)
#include "hdcp_types.h"
#endif
#include "gpio_types.h"
#include "link_service_types.h"
#include "grph_object_ctrl_defs.h"
#include <inc/hw/opp.h>

#include "inc/hw_sequencer.h"
#include "inc/compressor.h"
#include "inc/hw/dmcu.h"
#include "dml/display_mode_lib.h"

/* forward declaration */
struct aux_payload;
struct set_config_cmd_payload;
struct dmub_notification;

#define DC_VER "3.2.198"

#define MAX_SURFACES 3
#define MAX_PLANES 6
#define MAX_STREAMS 6
#define MAX_SINKS_PER_LINK 4
#define MIN_VIEWPORT_SIZE 12
#define MAX_NUM_EDP 2

/*******************************************************************************
 * Display Core Interfaces
 ******************************************************************************/
struct dc_versions {
	const char *dc_ver;
	struct dmcu_version dmcu_version;
};

enum dp_protocol_version {
	DP_VERSION_1_4,
};

enum dc_plane_type {
	DC_PLANE_TYPE_INVALID,
	DC_PLANE_TYPE_DCE_RGB,
	DC_PLANE_TYPE_DCE_UNDERLAY,
	DC_PLANE_TYPE_DCN_UNIVERSAL,
};

// Sizes defined as multiples of 64KB
enum det_size {
	DET_SIZE_DEFAULT = 0,
	DET_SIZE_192KB = 3,
	DET_SIZE_256KB = 4,
	DET_SIZE_320KB = 5,
	DET_SIZE_384KB = 6
};


struct dc_plane_cap {
	enum dc_plane_type type;
	uint32_t blends_with_above : 1;
	uint32_t blends_with_below : 1;
	uint32_t per_pixel_alpha : 1;
	struct {
		uint32_t argb8888 : 1;
		uint32_t nv12 : 1;
		uint32_t fp16 : 1;
		uint32_t p010 : 1;
		uint32_t ayuv : 1;
	} pixel_format_support;
	// max upscaling factor x1000
	// upscaling factors are always >= 1
	// for example, 1080p -> 8K is 4.0, or 4000 raw value
	struct {
		uint32_t argb8888;
		uint32_t nv12;
		uint32_t fp16;
	} max_upscale_factor;
	// max downscale factor x1000
	// downscale factors are always <= 1
	// for example, 8K -> 1080p is 0.25, or 250 raw value
	struct {
		uint32_t argb8888;
		uint32_t nv12;
		uint32_t fp16;
	} max_downscale_factor;
	// minimal width/height
	uint32_t min_width;
	uint32_t min_height;
};

// Color management caps (DPP and MPC)
struct rom_curve_caps {
	uint16_t srgb : 1;
	uint16_t bt2020 : 1;
	uint16_t gamma2_2 : 1;
	uint16_t pq : 1;
	uint16_t hlg : 1;
};

struct dpp_color_caps {
	uint16_t dcn_arch : 1; // all DCE generations treated the same
	// input lut is different than most LUTs, just plain 256-entry lookup
	uint16_t input_lut_shared : 1; // shared with DGAM
	uint16_t icsc : 1;
	uint16_t dgam_ram : 1;
	uint16_t post_csc : 1; // before gamut remap
	uint16_t gamma_corr : 1;

	// hdr_mult and gamut remap always available in DPP (in that order)
	// 3d lut implies shaper LUT,
	// it may be shared with MPC - check MPC:shared_3d_lut flag
	uint16_t hw_3d_lut : 1;
	uint16_t ogam_ram : 1; // blnd gam
	uint16_t ocsc : 1;
	uint16_t dgam_rom_for_yuv : 1;
	struct rom_curve_caps dgam_rom_caps;
	struct rom_curve_caps ogam_rom_caps;
};

struct mpc_color_caps {
	uint16_t gamut_remap : 1;
	uint16_t ogam_ram : 1;
	uint16_t ocsc : 1;
	uint16_t num_3dluts : 3; //3d lut always assumes a preceding shaper LUT
	uint16_t shared_3d_lut:1; //can be in either DPP or MPC, but single instance

	struct rom_curve_caps ogam_rom_caps;
};

struct dc_color_caps {
	struct dpp_color_caps dpp;
	struct mpc_color_caps mpc;
};

struct dc_dmub_caps {
	bool psr;
	bool mclk_sw;
};

struct dc_caps {
	uint32_t max_streams;
	uint32_t max_links;
	uint32_t max_audios;
	uint32_t max_slave_planes;
	uint32_t max_slave_yuv_planes;
	uint32_t max_slave_rgb_planes;
	uint32_t max_planes;
	uint32_t max_downscale_ratio;
	uint32_t i2c_speed_in_khz;
	uint32_t i2c_speed_in_khz_hdcp;
	uint32_t dmdata_alloc_size;
	unsigned int max_cursor_size;
	unsigned int max_video_width;
	unsigned int min_horizontal_blanking_period;
	int linear_pitch_alignment;
	bool dcc_const_color;
	bool dynamic_audio;
	bool is_apu;
	bool dual_link_dvi;
	bool post_blend_color_processing;
	bool force_dp_tps4_for_cp2520;
	bool disable_dp_clk_share;
	bool psp_setup_panel_mode;
	bool extended_aux_timeout_support;
	bool dmcub_support;
	bool zstate_support;
	uint32_t num_of_internal_disp;
	enum dp_protocol_version max_dp_protocol_version;
	unsigned int mall_size_per_mem_channel;
	unsigned int mall_size_total;
	unsigned int cursor_cache_size;
	struct dc_plane_cap planes[MAX_PLANES];
	struct dc_color_caps color;
	struct dc_dmub_caps dmub_caps;
	bool dp_hpo;
	bool dp_hdmi21_pcon_support;
	bool edp_dsc_support;
	bool vbios_lttpr_aware;
	bool vbios_lttpr_enable;
	uint32_t max_otg_num;
	uint32_t max_cab_allocation_bytes;
	uint32_t cache_line_size;
	uint32_t cache_num_ways;
	uint16_t subvp_fw_processing_delay_us;
	uint16_t subvp_prefetch_end_to_mall_start_us;
	uint8_t subvp_swath_height_margin_lines; // subvp start line must be aligned to 2 x swath height
	uint16_t subvp_pstate_allow_width_us;
	uint16_t subvp_vertical_int_margin_us;
	bool seamless_odm;
};

struct dc_bug_wa {
	bool no_connect_phy_config;
	bool dedcn20_305_wa;
	bool skip_clock_update;
	bool lt_early_cr_pattern;
};

struct dc_dcc_surface_param {
	struct dc_size surface_size;
	enum surface_pixel_format format;
	enum swizzle_mode_values swizzle_mode;
	enum dc_scan_direction scan;
};

struct dc_dcc_setting {
	unsigned int max_compressed_blk_size;
	unsigned int max_uncompressed_blk_size;
	bool independent_64b_blks;
	//These bitfields to be used starting with DCN
	struct {
		uint32_t dcc_256_64_64 : 1;//available in ASICs before DCN (the worst compression case)
		uint32_t dcc_128_128_uncontrained : 1;  //available in ASICs before DCN
		uint32_t dcc_256_128_128 : 1;		//available starting with DCN
		uint32_t dcc_256_256_unconstrained : 1;  //available in ASICs before DCN (the best compression case)
	} dcc_controls;
};

struct dc_surface_dcc_cap {
	union {
		struct {
			struct dc_dcc_setting rgb;
		} grph;

		struct {
			struct dc_dcc_setting luma;
			struct dc_dcc_setting chroma;
		} video;
	};

	bool capable;
	bool const_color_support;
};

struct dc_static_screen_params {
	struct {
		bool force_trigger;
		bool cursor_update;
		bool surface_update;
		bool overlay_update;
	} triggers;
	unsigned int num_frames;
};


/* Surface update type is used by dc_update_surfaces_and_stream
 * The update type is determined at the very beginning of the function based
 * on parameters passed in and decides how much programming (or updating) is
 * going to be done during the call.
 *
 * UPDATE_TYPE_FAST is used for really fast updates that do not require much
 * logical calculations or hardware register programming. This update MUST be
 * ISR safe on windows. Currently fast update will only be used to flip surface
 * address.
 *
 * UPDATE_TYPE_MED is used for slower updates which require significant hw
 * re-programming however do not affect bandwidth consumption or clock
 * requirements. At present, this is the level at which front end updates
 * that do not require us to run bw_calcs happen. These are in/out transfer func
 * updates, viewport offset changes, recout size changes and pixel depth changes.
 * This update can be done at ISR, but we want to minimize how often this happens.
 *
 * UPDATE_TYPE_FULL is slow. Really slow. This requires us to recalculate our
 * bandwidth and clocks, possibly rearrange some pipes and reprogram anything front
 * end related. Any time viewport dimensions, recout dimensions, scaling ratios or
 * gamma need to be adjusted or pipe needs to be turned on (or disconnected) we do
 * a full update. This cannot be done at ISR level and should be a rare event.
 * Unless someone is stress testing mpo enter/exit, playing with colour or adjusting
 * underscan we don't expect to see this call at all.
 */

enum surface_update_type {
	UPDATE_TYPE_FAST, /* super fast, safe to execute in isr */
	UPDATE_TYPE_MED,  /* ISR safe, most of programming needed, no bw/clk change*/
	UPDATE_TYPE_FULL, /* may need to shuffle resources */
};

/* Forward declaration*/
struct dc;
struct dc_plane_state;
struct dc_state;


struct dc_cap_funcs {
	bool (*get_dcc_compression_cap)(const struct dc *dc,
			const struct dc_dcc_surface_param *input,
			struct dc_surface_dcc_cap *output);
};

struct link_training_settings;

union allow_lttpr_non_transparent_mode {
	struct {
		bool DP1_4A : 1;
		bool DP2_0 : 1;
	} bits;
	unsigned char raw;
};

/* Structure to hold configuration flags set by dm at dc creation. */
struct dc_config {
	bool gpu_vm_support;
	bool disable_disp_pll_sharing;
	bool fbc_support;
	bool disable_fractional_pwm;
	bool allow_seamless_boot_optimization;
	bool seamless_boot_edp_requested;
	bool edp_not_connected;
	bool edp_no_power_sequencing;
	bool force_enum_edp;
	bool forced_clocks;
	union allow_lttpr_non_transparent_mode allow_lttpr_non_transparent_mode;
	bool multi_mon_pp_mclk_switch;
	bool disable_dmcu;
	bool enable_4to1MPC;
	bool enable_windowed_mpo_odm;
	uint32_t allow_edp_hotplug_detection;
	bool clamp_min_dcfclk;
	uint64_t vblank_alignment_dto_params;
	uint8_t  vblank_alignment_max_frame_time_diff;
	bool is_asymmetric_memory;
	bool is_single_rank_dimm;
	bool use_pipe_ctx_sync_logic;
	bool ignore_dpref_ss;
	bool enable_mipi_converter_optimization;
<<<<<<< HEAD
=======
	bool use_default_clock_table;
>>>>>>> e6f4ff3f
};

enum visual_confirm {
	VISUAL_CONFIRM_DISABLE = 0,
	VISUAL_CONFIRM_SURFACE = 1,
	VISUAL_CONFIRM_HDR = 2,
	VISUAL_CONFIRM_MPCTREE = 4,
	VISUAL_CONFIRM_PSR = 5,
	VISUAL_CONFIRM_SWAPCHAIN = 6,
	VISUAL_CONFIRM_FAMS = 7,
	VISUAL_CONFIRM_SWIZZLE = 9,
};

enum dc_psr_power_opts {
	psr_power_opt_invalid = 0x0,
	psr_power_opt_smu_opt_static_screen = 0x1,
	psr_power_opt_z10_static_screen = 0x10,
	psr_power_opt_ds_disable_allow = 0x100,
};

enum dml_hostvm_override_opts {
	DML_HOSTVM_NO_OVERRIDE = 0x0,
	DML_HOSTVM_OVERRIDE_FALSE = 0x1,
	DML_HOSTVM_OVERRIDE_TRUE = 0x2,
};

enum dcc_option {
	DCC_ENABLE = 0,
	DCC_DISABLE = 1,
	DCC_HALF_REQ_DISALBE = 2,
};

enum pipe_split_policy {
	MPC_SPLIT_DYNAMIC = 0,
	MPC_SPLIT_AVOID = 1,
	MPC_SPLIT_AVOID_MULT_DISP = 2,
};

enum wm_report_mode {
	WM_REPORT_DEFAULT = 0,
	WM_REPORT_OVERRIDE = 1,
};
enum dtm_pstate{
	dtm_level_p0 = 0,/*highest voltage*/
	dtm_level_p1,
	dtm_level_p2,
	dtm_level_p3,
	dtm_level_p4,/*when active_display_count = 0*/
};

enum dcn_pwr_state {
	DCN_PWR_STATE_UNKNOWN = -1,
	DCN_PWR_STATE_MISSION_MODE = 0,
	DCN_PWR_STATE_LOW_POWER = 3,
};

enum dcn_zstate_support_state {
	DCN_ZSTATE_SUPPORT_UNKNOWN,
	DCN_ZSTATE_SUPPORT_ALLOW,
	DCN_ZSTATE_SUPPORT_ALLOW_Z10_ONLY,
	DCN_ZSTATE_SUPPORT_DISALLOW,
};
/*
 * For any clocks that may differ per pipe
 * only the max is stored in this structure
 */
struct dc_clocks {
	int dispclk_khz;
	int actual_dispclk_khz;
	int dppclk_khz;
	int actual_dppclk_khz;
	int disp_dpp_voltage_level_khz;
	int dcfclk_khz;
	int socclk_khz;
	int dcfclk_deep_sleep_khz;
	int fclk_khz;
	int phyclk_khz;
	int dramclk_khz;
	bool p_state_change_support;
	enum dcn_zstate_support_state zstate_support;
	bool dtbclk_en;
	int ref_dtbclk_khz;
	bool fclk_p_state_change_support;
	enum dcn_pwr_state pwr_state;
	/*
	 * Elements below are not compared for the purposes of
	 * optimization required
	 */
	bool prev_p_state_change_support;
	bool fclk_prev_p_state_change_support;
	int num_ways;
	bool fw_based_mclk_switching;
	bool fw_based_mclk_switching_shut_down;
	int prev_num_ways;
	enum dtm_pstate dtm_level;
	int max_supported_dppclk_khz;
	int max_supported_dispclk_khz;
	int bw_dppclk_khz; /*a copy of dppclk_khz*/
	int bw_dispclk_khz;
};

struct dc_bw_validation_profile {
	bool enable;

	unsigned long long total_ticks;
	unsigned long long voltage_level_ticks;
	unsigned long long watermark_ticks;
	unsigned long long rq_dlg_ticks;

	unsigned long long total_count;
	unsigned long long skip_fast_count;
	unsigned long long skip_pass_count;
	unsigned long long skip_fail_count;
};

#define BW_VAL_TRACE_SETUP() \
		unsigned long long end_tick = 0; \
		unsigned long long voltage_level_tick = 0; \
		unsigned long long watermark_tick = 0; \
		unsigned long long start_tick = dc->debug.bw_val_profile.enable ? \
				dm_get_timestamp(dc->ctx) : 0

#define BW_VAL_TRACE_COUNT() \
		if (dc->debug.bw_val_profile.enable) \
			dc->debug.bw_val_profile.total_count++

#define BW_VAL_TRACE_SKIP(status) \
		if (dc->debug.bw_val_profile.enable) { \
			if (!voltage_level_tick) \
				voltage_level_tick = dm_get_timestamp(dc->ctx); \
			dc->debug.bw_val_profile.skip_ ## status ## _count++; \
		}

#define BW_VAL_TRACE_END_VOLTAGE_LEVEL() \
		if (dc->debug.bw_val_profile.enable) \
			voltage_level_tick = dm_get_timestamp(dc->ctx)

#define BW_VAL_TRACE_END_WATERMARKS() \
		if (dc->debug.bw_val_profile.enable) \
			watermark_tick = dm_get_timestamp(dc->ctx)

#define BW_VAL_TRACE_FINISH() \
		if (dc->debug.bw_val_profile.enable) { \
			end_tick = dm_get_timestamp(dc->ctx); \
			dc->debug.bw_val_profile.total_ticks += end_tick - start_tick; \
			dc->debug.bw_val_profile.voltage_level_ticks += voltage_level_tick - start_tick; \
			if (watermark_tick) { \
				dc->debug.bw_val_profile.watermark_ticks += watermark_tick - voltage_level_tick; \
				dc->debug.bw_val_profile.rq_dlg_ticks += end_tick - watermark_tick; \
			} \
		}

union mem_low_power_enable_options {
	struct {
		bool vga: 1;
		bool i2c: 1;
		bool dmcu: 1;
		bool dscl: 1;
		bool cm: 1;
		bool mpc: 1;
		bool optc: 1;
		bool vpg: 1;
		bool afmt: 1;
	} bits;
	uint32_t u32All;
};

union root_clock_optimization_options {
	struct {
		bool dpp: 1;
		bool dsc: 1;
		bool hdmistream: 1;
		bool hdmichar: 1;
		bool dpstream: 1;
		bool symclk32_se: 1;
		bool symclk32_le: 1;
		bool symclk_fe: 1;
		bool physymclk: 1;
		bool dpiasymclk: 1;
		uint32_t reserved: 22;
	} bits;
	uint32_t u32All;
};

union dpia_debug_options {
	struct {
		uint32_t disable_dpia:1; /* bit 0 */
		uint32_t force_non_lttpr:1; /* bit 1 */
		uint32_t extend_aux_rd_interval:1; /* bit 2 */
		uint32_t disable_mst_dsc_work_around:1; /* bit 3 */
		uint32_t enable_force_tbt3_work_around:1; /* bit 4 */
		uint32_t reserved:27;
	} bits;
	uint32_t raw;
};

/* AUX wake work around options
 * 0: enable/disable work around
 * 1: use default timeout LINK_AUX_WAKE_TIMEOUT_MS
 * 15-2: reserved
 * 31-16: timeout in ms
 */
union aux_wake_wa_options {
	struct {
		uint32_t enable_wa : 1;
		uint32_t use_default_timeout : 1;
		uint32_t rsvd: 14;
		uint32_t timeout_ms : 16;
	} bits;
	uint32_t raw;
};

struct dc_debug_data {
	uint32_t ltFailCount;
	uint32_t i2cErrorCount;
	uint32_t auxErrorCount;
};

struct dc_phy_addr_space_config {
	struct {
		uint64_t start_addr;
		uint64_t end_addr;
		uint64_t fb_top;
		uint64_t fb_offset;
		uint64_t fb_base;
		uint64_t agp_top;
		uint64_t agp_bot;
		uint64_t agp_base;
	} system_aperture;

	struct {
		uint64_t page_table_start_addr;
		uint64_t page_table_end_addr;
		uint64_t page_table_base_addr;
		bool base_addr_is_mc_addr;
	} gart_config;

	bool valid;
	bool is_hvm_enabled;
	uint64_t page_table_default_page_addr;
};

struct dc_virtual_addr_space_config {
	uint64_t	page_table_base_addr;
	uint64_t	page_table_start_addr;
	uint64_t	page_table_end_addr;
	uint32_t	page_table_block_size_in_bytes;
	uint8_t		page_table_depth; // 1 = 1 level, 2 = 2 level, etc.  0 = invalid
};

struct dc_bounding_box_overrides {
	int sr_exit_time_ns;
	int sr_enter_plus_exit_time_ns;
	int urgent_latency_ns;
	int percent_of_ideal_drambw;
	int dram_clock_change_latency_ns;
	int dummy_clock_change_latency_ns;
	int fclk_clock_change_latency_ns;
	/* This forces a hard min on the DCFCLK we use
	 * for DML.  Unlike the debug option for forcing
	 * DCFCLK, this override affects watermark calculations
	 */
	int min_dcfclk_mhz;
};

struct dc_state;
struct resource_pool;
struct dce_hwseq;

struct dc_debug_options {
	bool native422_support;
	bool disable_dsc;
	enum visual_confirm visual_confirm;
	int visual_confirm_rect_height;

	bool sanity_checks;
	bool max_disp_clk;
	bool surface_trace;
	bool timing_trace;
	bool clock_trace;
	bool validation_trace;
	bool bandwidth_calcs_trace;
	int max_downscale_src_width;

	/* stutter efficiency related */
	bool disable_stutter;
	bool use_max_lb;
	enum dcc_option disable_dcc;
	enum pipe_split_policy pipe_split_policy;
	bool force_single_disp_pipe_split;
	bool voltage_align_fclk;
	bool disable_min_fclk;

	bool disable_dfs_bypass;
	bool disable_dpp_power_gate;
	bool disable_hubp_power_gate;
	bool disable_dsc_power_gate;
	int dsc_min_slice_height_override;
	int dsc_bpp_increment_div;
	bool disable_pplib_wm_range;
	enum wm_report_mode pplib_wm_report_mode;
	unsigned int min_disp_clk_khz;
	unsigned int min_dpp_clk_khz;
	unsigned int min_dram_clk_khz;
	int sr_exit_time_dpm0_ns;
	int sr_enter_plus_exit_time_dpm0_ns;
	int sr_exit_time_ns;
	int sr_enter_plus_exit_time_ns;
	int urgent_latency_ns;
	uint32_t underflow_assert_delay_us;
	int percent_of_ideal_drambw;
	int dram_clock_change_latency_ns;
	bool optimized_watermark;
	int always_scale;
	bool disable_pplib_clock_request;
	bool disable_clock_gate;
	bool disable_mem_low_power;
	bool pstate_enabled;
	bool disable_dmcu;
	bool disable_psr;
	bool force_abm_enable;
	bool disable_stereo_support;
	bool vsr_support;
	bool performance_trace;
	bool az_endpoint_mute_only;
	bool always_use_regamma;
	bool recovery_enabled;
	bool avoid_vbios_exec_table;
	bool scl_reset_length10;
	bool hdmi20_disable;
	bool skip_detection_link_training;
	uint32_t edid_read_retry_times;
	unsigned int force_odm_combine; //bit vector based on otg inst
	unsigned int seamless_boot_odm_combine;
	unsigned int force_odm_combine_4to1; //bit vector based on otg inst
	bool disable_z9_mpc;
	unsigned int force_fclk_khz;
	bool enable_tri_buf;
	bool dmub_offload_enabled;
	bool dmcub_emulation;
	bool disable_idle_power_optimizations;
	unsigned int mall_size_override;
	unsigned int mall_additional_timer_percent;
	bool mall_error_as_fatal;
	bool dmub_command_table; /* for testing only */
	struct dc_bw_validation_profile bw_val_profile;
	bool disable_fec;
	bool disable_48mhz_pwrdwn;
	/* This forces a hard min on the DCFCLK requested to SMU/PP
	 * watermarks are not affected.
	 */
	unsigned int force_min_dcfclk_mhz;
	int dwb_fi_phase;
	bool disable_timing_sync;
	bool cm_in_bypass;
	int force_clock_mode;/*every mode change.*/

	bool disable_dram_clock_change_vactive_support;
	bool validate_dml_output;
	bool enable_dmcub_surface_flip;
	bool usbc_combo_phy_reset_wa;
	bool disable_dsc_edp;
	unsigned int  force_dsc_edp_policy;
	bool enable_dram_clock_change_one_display_vactive;
	/* TODO - remove once tested */
	bool legacy_dp2_lt;
	bool set_mst_en_for_sst;
	bool disable_uhbr;
	bool force_dp2_lt_fallback_method;
	bool ignore_cable_id;
	union mem_low_power_enable_options enable_mem_low_power;
	union root_clock_optimization_options root_clock_optimization;
	bool hpo_optimization;
	bool force_vblank_alignment;

	/* Enable dmub aux for legacy ddc */
	bool enable_dmub_aux_for_legacy_ddc;
	bool disable_fams;
	bool optimize_edp_link_rate; /* eDP ILR */
	/* FEC/PSR1 sequence enable delay in 100us */
	uint8_t fec_enable_delay_in100us;
	bool enable_driver_sequence_debug;
	enum det_size crb_alloc_policy;
	int crb_alloc_policy_min_disp_count;
	bool disable_z10;
	bool enable_z9_disable_interface;
	bool enable_sw_cntl_psr;
	union dpia_debug_options dpia_debug;
	bool disable_fixed_vs_aux_timeout_wa;
	bool force_disable_subvp;
	bool force_subvp_mclk_switch;
	bool allow_sw_cursor_fallback;
	bool force_usr_allow;
	/* uses value at boot and disables switch */
	bool disable_dtb_ref_clk_switch;
	uint32_t fixed_vs_aux_delay_config_wa;
	bool extended_blank_optimization;
	union aux_wake_wa_options aux_wake_wa;
	uint32_t mst_start_top_delay;
	uint8_t psr_power_use_phy_fsm;
	enum dml_hostvm_override_opts dml_hostvm_override;
	bool dml_disallow_alternate_prefetch_modes;
	bool use_legacy_soc_bb_mechanism;
	bool exit_idle_opt_for_cursor_updates;
	bool enable_single_display_2to1_odm_policy;
	bool enable_dp_dig_pixel_rate_div_policy;
};

struct gpu_info_soc_bounding_box_v1_0;
struct dc {
	struct dc_debug_options debug;
	struct dc_versions versions;
	struct dc_caps caps;
	struct dc_cap_funcs cap_funcs;
	struct dc_config config;
	struct dc_bounding_box_overrides bb_overrides;
	struct dc_bug_wa work_arounds;
	struct dc_context *ctx;
	struct dc_phy_addr_space_config vm_pa_config;

	uint8_t link_count;
	struct dc_link *links[MAX_PIPES * 2];

	struct dc_state *current_state;
	struct resource_pool *res_pool;

	struct clk_mgr *clk_mgr;

	/* Display Engine Clock levels */
	struct dm_pp_clock_levels sclk_lvls;

	/* Inputs into BW and WM calculations. */
	struct bw_calcs_dceip *bw_dceip;
	struct bw_calcs_vbios *bw_vbios;
	struct dcn_soc_bounding_box *dcn_soc;
	struct dcn_ip_params *dcn_ip;
	struct display_mode_lib dml;

	/* HW functions */
	struct hw_sequencer_funcs hwss;
	struct dce_hwseq *hwseq;

	/* Require to optimize clocks and bandwidth for added/removed planes */
	bool optimized_required;
	bool wm_optimized_required;
	bool idle_optimizations_allowed;
	bool enable_c20_dtm_b0;

	/* Require to maintain clocks and bandwidth for UEFI enabled HW */

	/* FBC compressor */
	struct compressor *fbc_compressor;

	struct dc_debug_data debug_data;
	struct dpcd_vendor_signature vendor_signature;

	const char *build_id;
	struct vm_helper *vm_helper;

	uint32_t *dcn_reg_offsets;
	uint32_t *nbio_reg_offsets;
};

enum frame_buffer_mode {
	FRAME_BUFFER_MODE_LOCAL_ONLY = 0,
	FRAME_BUFFER_MODE_ZFB_ONLY,
	FRAME_BUFFER_MODE_MIXED_ZFB_AND_LOCAL,
} ;

struct dchub_init_data {
	int64_t zfb_phys_addr_base;
	int64_t zfb_mc_base_addr;
	uint64_t zfb_size_in_byte;
	enum frame_buffer_mode fb_mode;
	bool dchub_initialzied;
	bool dchub_info_valid;
};

struct dc_init_data {
	struct hw_asic_id asic_id;
	void *driver; /* ctx */
	struct cgs_device *cgs_device;
	struct dc_bounding_box_overrides bb_overrides;

	int num_virtual_links;
	/*
	 * If 'vbios_override' not NULL, it will be called instead
	 * of the real VBIOS. Intended use is Diagnostics on FPGA.
	 */
	struct dc_bios *vbios_override;
	enum dce_environment dce_environment;

	struct dmub_offload_funcs *dmub_if;
	struct dc_reg_helper_state *dmub_offload;

	struct dc_config flags;
	uint64_t log_mask;

	struct dpcd_vendor_signature vendor_signature;
	bool force_smu_not_present;
	/*
	 * IP offset for run time initializaion of register addresses
	 *
	 * DCN3.5+ will fail dc_create() if these fields are null for them. They are
	 * applicable starting with DCN32/321 and are not used for ASICs upstreamed
	 * before them.
	 */
	uint32_t *dcn_reg_offsets;
	uint32_t *nbio_reg_offsets;
};

struct dc_callback_init {
#ifdef CONFIG_DRM_AMD_DC_HDCP
	struct cp_psp cp_psp;
#else
	uint8_t reserved;
#endif
};

struct dc *dc_create(const struct dc_init_data *init_params);
void dc_hardware_init(struct dc *dc);

int dc_get_vmid_use_vector(struct dc *dc);
void dc_setup_vm_context(struct dc *dc, struct dc_virtual_addr_space_config *va_config, int vmid);
/* Returns the number of vmids supported */
int dc_setup_system_context(struct dc *dc, struct dc_phy_addr_space_config *pa_config);
void dc_init_callbacks(struct dc *dc,
		const struct dc_callback_init *init_params);
void dc_deinit_callbacks(struct dc *dc);
void dc_destroy(struct dc **dc);

/*******************************************************************************
 * Surface Interfaces
 ******************************************************************************/

enum {
	TRANSFER_FUNC_POINTS = 1025
};

struct dc_hdr_static_metadata {
	/* display chromaticities and white point in units of 0.00001 */
	unsigned int chromaticity_green_x;
	unsigned int chromaticity_green_y;
	unsigned int chromaticity_blue_x;
	unsigned int chromaticity_blue_y;
	unsigned int chromaticity_red_x;
	unsigned int chromaticity_red_y;
	unsigned int chromaticity_white_point_x;
	unsigned int chromaticity_white_point_y;

	uint32_t min_luminance;
	uint32_t max_luminance;
	uint32_t maximum_content_light_level;
	uint32_t maximum_frame_average_light_level;
};

enum dc_transfer_func_type {
	TF_TYPE_PREDEFINED,
	TF_TYPE_DISTRIBUTED_POINTS,
	TF_TYPE_BYPASS,
	TF_TYPE_HWPWL
};

struct dc_transfer_func_distributed_points {
	struct fixed31_32 red[TRANSFER_FUNC_POINTS];
	struct fixed31_32 green[TRANSFER_FUNC_POINTS];
	struct fixed31_32 blue[TRANSFER_FUNC_POINTS];

	uint16_t end_exponent;
	uint16_t x_point_at_y1_red;
	uint16_t x_point_at_y1_green;
	uint16_t x_point_at_y1_blue;
};

enum dc_transfer_func_predefined {
	TRANSFER_FUNCTION_SRGB,
	TRANSFER_FUNCTION_BT709,
	TRANSFER_FUNCTION_PQ,
	TRANSFER_FUNCTION_LINEAR,
	TRANSFER_FUNCTION_UNITY,
	TRANSFER_FUNCTION_HLG,
	TRANSFER_FUNCTION_HLG12,
	TRANSFER_FUNCTION_GAMMA22,
	TRANSFER_FUNCTION_GAMMA24,
	TRANSFER_FUNCTION_GAMMA26
};


struct dc_transfer_func {
	struct kref refcount;
	enum dc_transfer_func_type type;
	enum dc_transfer_func_predefined tf;
	/* FP16 1.0 reference level in nits, default is 80 nits, only for PQ*/
	uint32_t sdr_ref_white_level;
	union {
		struct pwl_params pwl;
		struct dc_transfer_func_distributed_points tf_pts;
	};
};


union dc_3dlut_state {
	struct {
		uint32_t initialized:1;		/*if 3dlut is went through color module for initialization */
		uint32_t rmu_idx_valid:1;	/*if mux settings are valid*/
		uint32_t rmu_mux_num:3;		/*index of mux to use*/
		uint32_t mpc_rmu0_mux:4;	/*select mpcc on mux, one of the following : mpcc0, mpcc1, mpcc2, mpcc3*/
		uint32_t mpc_rmu1_mux:4;
		uint32_t mpc_rmu2_mux:4;
		uint32_t reserved:15;
	} bits;
	uint32_t raw;
};


struct dc_3dlut {
	struct kref refcount;
	struct tetrahedral_params lut_3d;
	struct fixed31_32 hdr_multiplier;
	union dc_3dlut_state state;
};
/*
 * This structure is filled in by dc_surface_get_status and contains
 * the last requested address and the currently active address so the called
 * can determine if there are any outstanding flips
 */
struct dc_plane_status {
	struct dc_plane_address requested_address;
	struct dc_plane_address current_address;
	bool is_flip_pending;
	bool is_right_eye;
};

union surface_update_flags {

	struct {
		uint32_t addr_update:1;
		/* Medium updates */
		uint32_t dcc_change:1;
		uint32_t color_space_change:1;
		uint32_t horizontal_mirror_change:1;
		uint32_t per_pixel_alpha_change:1;
		uint32_t global_alpha_change:1;
		uint32_t hdr_mult:1;
		uint32_t rotation_change:1;
		uint32_t swizzle_change:1;
		uint32_t scaling_change:1;
		uint32_t position_change:1;
		uint32_t in_transfer_func_change:1;
		uint32_t input_csc_change:1;
		uint32_t coeff_reduction_change:1;
		uint32_t output_tf_change:1;
		uint32_t pixel_format_change:1;
		uint32_t plane_size_change:1;
		uint32_t gamut_remap_change:1;

		/* Full updates */
		uint32_t new_plane:1;
		uint32_t bpp_change:1;
		uint32_t gamma_change:1;
		uint32_t bandwidth_change:1;
		uint32_t clock_change:1;
		uint32_t stereo_format_change:1;
		uint32_t lut_3d:1;
		uint32_t full_update:1;
	} bits;

	uint32_t raw;
};

struct dc_plane_state {
	struct dc_plane_address address;
	struct dc_plane_flip_time time;
	bool triplebuffer_flips;
	struct scaling_taps scaling_quality;
	struct rect src_rect;
	struct rect dst_rect;
	struct rect clip_rect;

	struct plane_size plane_size;
	union dc_tiling_info tiling_info;

	struct dc_plane_dcc_param dcc;

	struct dc_gamma *gamma_correction;
	struct dc_transfer_func *in_transfer_func;
	struct dc_bias_and_scale *bias_and_scale;
	struct dc_csc_transform input_csc_color_matrix;
	struct fixed31_32 coeff_reduction_factor;
	struct fixed31_32 hdr_mult;
	struct colorspace_transform gamut_remap_matrix;

	// TODO: No longer used, remove
	struct dc_hdr_static_metadata hdr_static_ctx;

	enum dc_color_space color_space;

	struct dc_3dlut *lut3d_func;
	struct dc_transfer_func *in_shaper_func;
	struct dc_transfer_func *blend_tf;

	struct dc_transfer_func *gamcor_tf;
	enum surface_pixel_format format;
	enum dc_rotation_angle rotation;
	enum plane_stereo_format stereo_format;

	bool is_tiling_rotated;
	bool per_pixel_alpha;
	bool pre_multiplied_alpha;
	bool global_alpha;
	int  global_alpha_value;
	bool visible;
	bool flip_immediate;
	bool horizontal_mirror;
	int layer_index;

	union surface_update_flags update_flags;
	bool flip_int_enabled;
	bool skip_manual_trigger;

	/* private to DC core */
	struct dc_plane_status status;
	struct dc_context *ctx;

	/* HACK: Workaround for forcing full reprogramming under some conditions */
	bool force_full_update;

	bool is_phantom; // TODO: Change mall_stream_config into mall_plane_config instead

	/* private to dc_surface.c */
	enum dc_irq_source irq_source;
	struct kref refcount;
};

struct dc_plane_info {
	struct plane_size plane_size;
	union dc_tiling_info tiling_info;
	struct dc_plane_dcc_param dcc;
	enum surface_pixel_format format;
	enum dc_rotation_angle rotation;
	enum plane_stereo_format stereo_format;
	enum dc_color_space color_space;
	bool horizontal_mirror;
	bool visible;
	bool per_pixel_alpha;
	bool pre_multiplied_alpha;
	bool global_alpha;
	int  global_alpha_value;
	bool input_csc_enabled;
	int layer_index;
};

struct dc_scaling_info {
	struct rect src_rect;
	struct rect dst_rect;
	struct rect clip_rect;
	struct scaling_taps scaling_quality;
};

struct dc_surface_update {
	struct dc_plane_state *surface;

	/* isr safe update parameters.  null means no updates */
	const struct dc_flip_addrs *flip_addr;
	const struct dc_plane_info *plane_info;
	const struct dc_scaling_info *scaling_info;
	struct fixed31_32 hdr_mult;
	/* following updates require alloc/sleep/spin that is not isr safe,
	 * null means no updates
	 */
	const struct dc_gamma *gamma;
	const struct dc_transfer_func *in_transfer_func;

	const struct dc_csc_transform *input_csc_color_matrix;
	const struct fixed31_32 *coeff_reduction_factor;
	const struct dc_transfer_func *func_shaper;
	const struct dc_3dlut *lut3d_func;
	const struct dc_transfer_func *blend_tf;
	const struct colorspace_transform *gamut_remap_matrix;
};

/*
 * Create a new surface with default parameters;
 */
struct dc_plane_state *dc_create_plane_state(struct dc *dc);
const struct dc_plane_status *dc_plane_get_status(
		const struct dc_plane_state *plane_state);

void dc_plane_state_retain(struct dc_plane_state *plane_state);
void dc_plane_state_release(struct dc_plane_state *plane_state);

void dc_gamma_retain(struct dc_gamma *dc_gamma);
void dc_gamma_release(struct dc_gamma **dc_gamma);
struct dc_gamma *dc_create_gamma(void);

void dc_transfer_func_retain(struct dc_transfer_func *dc_tf);
void dc_transfer_func_release(struct dc_transfer_func *dc_tf);
struct dc_transfer_func *dc_create_transfer_func(void);

struct dc_3dlut *dc_create_3dlut_func(void);
void dc_3dlut_func_release(struct dc_3dlut *lut);
void dc_3dlut_func_retain(struct dc_3dlut *lut);

void dc_post_update_surfaces_to_stream(
		struct dc *dc);

#include "dc_stream.h"

/*
 * Structure to store surface/stream associations for validation
 */
struct dc_validation_set {
	struct dc_stream_state *stream;
	struct dc_plane_state *plane_states[MAX_SURFACES];
	uint8_t plane_count;
};

bool dc_validate_boot_timing(const struct dc *dc,
				const struct dc_sink *sink,
				struct dc_crtc_timing *crtc_timing);

enum dc_status dc_validate_plane(struct dc *dc, const struct dc_plane_state *plane_state);

void get_clock_requirements_for_state(struct dc_state *state, struct AsicStateEx *info);

bool dc_set_generic_gpio_for_stereo(bool enable,
		struct gpio_service *gpio_service);

/*
 * fast_validate: we return after determining if we can support the new state,
 * but before we populate the programming info
 */
enum dc_status dc_validate_global_state(
		struct dc *dc,
		struct dc_state *new_ctx,
		bool fast_validate);


void dc_resource_state_construct(
		const struct dc *dc,
		struct dc_state *dst_ctx);

bool dc_acquire_release_mpc_3dlut(
		struct dc *dc, bool acquire,
		struct dc_stream_state *stream,
		struct dc_3dlut **lut,
		struct dc_transfer_func **shaper);

void dc_resource_state_copy_construct(
		const struct dc_state *src_ctx,
		struct dc_state *dst_ctx);

void dc_resource_state_copy_construct_current(
		const struct dc *dc,
		struct dc_state *dst_ctx);

void dc_resource_state_destruct(struct dc_state *context);

bool dc_resource_is_dsc_encoding_supported(const struct dc *dc);

/*
 * TODO update to make it about validation sets
 * Set up streams and links associated to drive sinks
 * The streams parameter is an absolute set of all active streams.
 *
 * After this call:
 *   Phy, Encoder, Timing Generator are programmed and enabled.
 *   New streams are enabled with blank stream; no memory read.
 */
bool dc_commit_state(struct dc *dc, struct dc_state *context);

struct dc_state *dc_create_state(struct dc *dc);
struct dc_state *dc_copy_state(struct dc_state *src_ctx);
void dc_retain_state(struct dc_state *context);
void dc_release_state(struct dc_state *context);

/*******************************************************************************
 * Link Interfaces
 ******************************************************************************/

struct dpcd_caps {
	union dpcd_rev dpcd_rev;
	union max_lane_count max_ln_count;
	union max_down_spread max_down_spread;
	union dprx_feature dprx_feature;

	/* valid only for eDP v1.4 or higher*/
	uint8_t edp_supported_link_rates_count;
	enum dc_link_rate edp_supported_link_rates[8];

	/* dongle type (DP converter, CV smart dongle) */
	enum display_dongle_type dongle_type;
	bool is_dongle_type_one;
	/* branch device or sink device */
	bool is_branch_dev;
	/* Dongle's downstream count. */
	union sink_count sink_count;
	bool is_mst_capable;
	/* If dongle_type == DISPLAY_DONGLE_DP_HDMI_CONVERTER,
	indicates 'Frame Sequential-to-lllFrame Pack' conversion capability.*/
	struct dc_dongle_caps dongle_caps;

	uint32_t sink_dev_id;
	int8_t sink_dev_id_str[6];
	int8_t sink_hw_revision;
	int8_t sink_fw_revision[2];

	uint32_t branch_dev_id;
	int8_t branch_dev_name[6];
	int8_t branch_hw_revision;
	int8_t branch_fw_revision[2];

	bool allow_invalid_MSA_timing_param;
	bool panel_mode_edp;
	bool dpcd_display_control_capable;
	bool ext_receiver_cap_field_present;
	bool set_power_state_capable_edp;
	bool dynamic_backlight_capable_edp;
	union dpcd_fec_capability fec_cap;
	struct dpcd_dsc_capabilities dsc_caps;
	struct dc_lttpr_caps lttpr_caps;
	struct dpcd_usb4_dp_tunneling_info usb4_dp_tun_info;

	union dp_128b_132b_supported_link_rates dp_128b_132b_supported_link_rates;
	union dp_main_line_channel_coding_cap channel_coding_cap;
	union dp_sink_video_fallback_formats fallback_formats;
	union dp_fec_capability1 fec_cap1;
	union dp_cable_id cable_id;
	uint8_t edp_rev;
	union edp_alpm_caps alpm_caps;
	struct edp_psr_info psr_info;
};

union dpcd_sink_ext_caps {
	struct {
		/* 0 - Sink supports backlight adjust via PWM during SDR/HDR mode
		 * 1 - Sink supports backlight adjust via AUX during SDR/HDR mode.
		 */
		uint8_t sdr_aux_backlight_control : 1;
		uint8_t hdr_aux_backlight_control : 1;
		uint8_t reserved_1 : 2;
		uint8_t oled : 1;
		uint8_t reserved : 3;
	} bits;
	uint8_t raw;
};

#if defined(CONFIG_DRM_AMD_DC_HDCP)
union hdcp_rx_caps {
	struct {
		uint8_t version;
		uint8_t reserved;
		struct {
			uint8_t repeater	: 1;
			uint8_t hdcp_capable	: 1;
			uint8_t reserved	: 6;
		} byte0;
	} fields;
	uint8_t raw[3];
};

union hdcp_bcaps {
	struct {
		uint8_t HDCP_CAPABLE:1;
		uint8_t REPEATER:1;
		uint8_t RESERVED:6;
	} bits;
	uint8_t raw;
};

struct hdcp_caps {
	union hdcp_rx_caps rx_caps;
	union hdcp_bcaps bcaps;
};
#endif

#include "dc_link.h"

uint32_t dc_get_opp_for_plane(struct dc *dc, struct dc_plane_state *plane);

/*******************************************************************************
 * Sink Interfaces - A sink corresponds to a display output device
 ******************************************************************************/

struct dc_container_id {
	// 128bit GUID in binary form
	unsigned char  guid[16];
	// 8 byte port ID -> ELD.PortID
	unsigned int   portId[2];
	// 128bit GUID in binary formufacturer name -> ELD.ManufacturerName
	unsigned short manufacturerName;
	// 2 byte product code -> ELD.ProductCode
	unsigned short productCode;
};


struct dc_sink_dsc_caps {
	// 'true' if these are virtual DPCD's DSC caps (immediately upstream of sink in MST topology),
	// 'false' if they are sink's DSC caps
	bool is_virtual_dpcd_dsc;
#if defined(CONFIG_DRM_AMD_DC_DCN)
	// 'true' if MST topology supports DSC passthrough for sink
	// 'false' if MST topology does not support DSC passthrough
	bool is_dsc_passthrough_supported;
#endif
	struct dsc_dec_dpcd_caps dsc_dec_caps;
};

struct dc_sink_fec_caps {
	bool is_rx_fec_supported;
	bool is_topology_fec_supported;
};

/*
 * The sink structure contains EDID and other display device properties
 */
struct dc_sink {
	enum signal_type sink_signal;
	struct dc_edid dc_edid; /* raw edid */
	struct dc_edid_caps edid_caps; /* parse display caps */
	struct dc_container_id *dc_container_id;
	uint32_t dongle_max_pix_clk;
	void *priv;
	struct stereo_3d_features features_3d[TIMING_3D_FORMAT_MAX];
	bool converter_disable_audio;

	struct dc_sink_dsc_caps dsc_caps;
	struct dc_sink_fec_caps fec_caps;

	bool is_vsc_sdp_colorimetry_supported;

	/* private to DC core */
	struct dc_link *link;
	struct dc_context *ctx;

	uint32_t sink_id;

	/* private to dc_sink.c */
	// refcount must be the last member in dc_sink, since we want the
	// sink structure to be logically cloneable up to (but not including)
	// refcount
	struct kref refcount;
};

void dc_sink_retain(struct dc_sink *sink);
void dc_sink_release(struct dc_sink *sink);

struct dc_sink_init_data {
	enum signal_type sink_signal;
	struct dc_link *link;
	uint32_t dongle_max_pix_clk;
	bool converter_disable_audio;
};

bool dc_extended_blank_supported(struct dc *dc);

struct dc_sink *dc_sink_create(const struct dc_sink_init_data *init_params);

/* Newer interfaces  */
struct dc_cursor {
	struct dc_plane_address address;
	struct dc_cursor_attributes attributes;
};


/*******************************************************************************
 * Interrupt interfaces
 ******************************************************************************/
enum dc_irq_source dc_interrupt_to_irq_source(
		struct dc *dc,
		uint32_t src_id,
		uint32_t ext_id);
bool dc_interrupt_set(struct dc *dc, enum dc_irq_source src, bool enable);
void dc_interrupt_ack(struct dc *dc, enum dc_irq_source src);
enum dc_irq_source dc_get_hpd_irq_source_at_index(
		struct dc *dc, uint32_t link_index);

void dc_notify_vsync_int_state(struct dc *dc, struct dc_stream_state *stream, bool enable);

/*******************************************************************************
 * Power Interfaces
 ******************************************************************************/

void dc_set_power_state(
		struct dc *dc,
		enum dc_acpi_cm_power_state power_state);
void dc_resume(struct dc *dc);

void dc_power_down_on_boot(struct dc *dc);

#if defined(CONFIG_DRM_AMD_DC_HDCP)
/*
 * HDCP Interfaces
 */
enum hdcp_message_status dc_process_hdcp_msg(
		enum signal_type signal,
		struct dc_link *link,
		struct hdcp_protection_message *message_info);
#endif
bool dc_is_dmcu_initialized(struct dc *dc);

enum dc_status dc_set_clock(struct dc *dc, enum dc_clock_type clock_type, uint32_t clk_khz, uint32_t stepping);
void dc_get_clock(struct dc *dc, enum dc_clock_type clock_type, struct dc_clock_config *clock_cfg);

bool dc_is_plane_eligible_for_idle_optimizations(struct dc *dc, struct dc_plane_state *plane,
				struct dc_cursor_attributes *cursor_attr);

void dc_allow_idle_optimizations(struct dc *dc, bool allow);

/* set min and max memory clock to lowest and highest DPM level, respectively */
void dc_unlock_memory_clock_frequency(struct dc *dc);

/* set min memory clock to the min required for current mode, max to maxDPM */
void dc_lock_memory_clock_frequency(struct dc *dc);

/* set soft max for memclk, to be used for AC/DC switching clock limitations */
void dc_enable_dcmode_clk_limit(struct dc *dc, bool enable);

/* cleanup on driver unload */
void dc_hardware_release(struct dc *dc);

/* disables fw based mclk switch */
void dc_mclk_switch_using_fw_based_vblank_stretch_shut_down(struct dc *dc);

bool dc_set_psr_allow_active(struct dc *dc, bool enable);
void dc_z10_restore(const struct dc *dc);
void dc_z10_save_init(struct dc *dc);

bool dc_is_dmub_outbox_supported(struct dc *dc);
bool dc_enable_dmub_notifications(struct dc *dc);

void dc_enable_dmub_outbox(struct dc *dc);

bool dc_process_dmub_aux_transfer_async(struct dc *dc,
				uint32_t link_index,
				struct aux_payload *payload);

/* Get dc link index from dpia port index */
uint8_t get_link_index_from_dpia_port_index(const struct dc *dc,
				uint8_t dpia_port_index);

bool dc_process_dmub_set_config_async(struct dc *dc,
				uint32_t link_index,
				struct set_config_cmd_payload *payload,
				struct dmub_notification *notify);

enum dc_status dc_process_dmub_set_mst_slots(const struct dc *dc,
				uint32_t link_index,
				uint8_t mst_alloc_slots,
				uint8_t *mst_slots_in_use);

/*******************************************************************************
 * DSC Interfaces
 ******************************************************************************/
#include "dc_dsc.h"

/*******************************************************************************
 * Disable acc mode Interfaces
 ******************************************************************************/
void dc_disable_accelerated_mode(struct dc *dc);

#endif /* DC_INTERFACE_H_ */<|MERGE_RESOLUTION|>--- conflicted
+++ resolved
@@ -353,10 +353,7 @@
 	bool use_pipe_ctx_sync_logic;
 	bool ignore_dpref_ss;
 	bool enable_mipi_converter_optimization;
-<<<<<<< HEAD
-=======
 	bool use_default_clock_table;
->>>>>>> e6f4ff3f
 };
 
 enum visual_confirm {
