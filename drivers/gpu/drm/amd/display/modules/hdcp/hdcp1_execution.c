--- conflicted
+++ resolved
@@ -432,23 +432,6 @@
 		goto out;
 	}
 
-<<<<<<< HEAD
-	if (status == MOD_HDCP_STATUS_SUCCESS)
-		if (!mod_hdcp_execute_and_set(mod_hdcp_read_bstatus,
-				&input->bstatus_read, &status,
-				hdcp, "bstatus_read"))
-			goto out;
-	if (status == MOD_HDCP_STATUS_SUCCESS)
-		if (!mod_hdcp_execute_and_set(check_link_integrity_dp,
-				&input->link_integrity_check, &status,
-				hdcp, "link_integrity_check"))
-			goto out;
-	if (status == MOD_HDCP_STATUS_SUCCESS)
-		if (!mod_hdcp_execute_and_set(check_no_reauthentication_request_dp,
-				&input->reauth_request_check, &status,
-				hdcp, "reauth_request_check"))
-			goto out;
-=======
 	if (!mod_hdcp_execute_and_set(mod_hdcp_read_bstatus,
 			&input->bstatus_read, &status,
 			hdcp, "bstatus_read"))
@@ -461,7 +444,6 @@
 			&input->reauth_request_check, &status,
 			hdcp, "reauth_request_check"))
 		goto out;
->>>>>>> 7aa21fec
 out:
 	return status;
 }
