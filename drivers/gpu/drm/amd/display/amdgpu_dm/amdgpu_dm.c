--- conflicted
+++ resolved
@@ -6104,8 +6104,6 @@
 {
 	stream->timing.flags.DSC = 0;
 	dsc_caps->is_dsc_supported = false;
-<<<<<<< HEAD
-=======
 
 	if (aconnector->dc_link && (sink->sink_signal == SIGNAL_TYPE_DISPLAY_PORT ||
 		sink->sink_signal == SIGNAL_TYPE_EDP)) {
@@ -6163,7 +6161,6 @@
 			return;
 		}
 	}
->>>>>>> 77b5472d
 
 	if (dc_dsc_compute_config(dc->res_pool->dscs[0],
 				dsc_caps,
