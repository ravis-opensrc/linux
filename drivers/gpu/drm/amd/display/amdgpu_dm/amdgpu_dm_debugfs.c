/*
 * Copyright 2018 Advanced Micro Devices, Inc.
 *
 * Permission is hereby granted, free of charge, to any person obtaining a
 * copy of this software and associated documentation files (the "Software"),
 * to deal in the Software without restriction, including without limitation
 * the rights to use, copy, modify, merge, publish, distribute, sublicense,
 * and/or sell copies of the Software, and to permit persons to whom the
 * Software is furnished to do so, subject to the following conditions:
 *
 * The above copyright notice and this permission notice shall be included in
 * all copies or substantial portions of the Software.
 *
 * THE SOFTWARE IS PROVIDED "AS IS", WITHOUT WARRANTY OF ANY KIND, EXPRESS OR
 * IMPLIED, INCLUDING BUT NOT LIMITED TO THE WARRANTIES OF MERCHANTABILITY,
 * FITNESS FOR A PARTICULAR PURPOSE AND NONINFRINGEMENT.  IN NO EVENT SHALL
 * THE COPYRIGHT HOLDER(S) OR AUTHOR(S) BE LIABLE FOR ANY CLAIM, DAMAGES OR
 * OTHER LIABILITY, WHETHER IN AN ACTION OF CONTRACT, TORT OR OTHERWISE,
 * ARISING FROM, OUT OF OR IN CONNECTION WITH THE SOFTWARE OR THE USE OR
 * OTHER DEALINGS IN THE SOFTWARE.
 *
 * Authors: AMD
 *
 */

#include <linux/string_helpers.h>
#include <linux/uaccess.h>

#include "dc.h"
#include "amdgpu.h"
#include "amdgpu_dm.h"
#include "amdgpu_dm_debugfs.h"
#include "dm_helpers.h"
#include "dmub/dmub_srv.h"
#include "resource.h"
#include "dsc.h"
#include "dc_link_dp.h"
#include "link_hwss.h"
#include "dc/dc_dmub_srv.h"

struct dmub_debugfs_trace_header {
	uint32_t entry_count;
	uint32_t reserved[3];
};

struct dmub_debugfs_trace_entry {
	uint32_t trace_code;
	uint32_t tick_count;
	uint32_t param0;
	uint32_t param1;
};

static const char *const mst_progress_status[] = {
	"probe",
	"remote_edid",
	"allocate_new_payload",
	"clear_allocated_payload",
};

/* parse_write_buffer_into_params - Helper function to parse debugfs write buffer into an array
 *
 * Function takes in attributes passed to debugfs write entry
 * and writes into param array.
 * The user passes max_param_num to identify maximum number of
 * parameters that could be parsed.
 *
 */
static int parse_write_buffer_into_params(char *wr_buf, uint32_t wr_buf_size,
					  long *param, const char __user *buf,
					  int max_param_num,
					  uint8_t *param_nums)
{
	char *wr_buf_ptr = NULL;
	uint32_t wr_buf_count = 0;
	int r;
	char *sub_str = NULL;
	const char delimiter[3] = {' ', '\n', '\0'};
	uint8_t param_index = 0;

	*param_nums = 0;

	wr_buf_ptr = wr_buf;

	/* r is bytes not be copied */
	if (copy_from_user(wr_buf_ptr, buf, wr_buf_size)) {
		DRM_DEBUG_DRIVER("user data could not be read successfully\n");
		return -EFAULT;
	}

	/* check number of parameters. isspace could not differ space and \n */
	while ((*wr_buf_ptr != 0xa) && (wr_buf_count < wr_buf_size)) {
		/* skip space*/
		while (isspace(*wr_buf_ptr) && (wr_buf_count < wr_buf_size)) {
			wr_buf_ptr++;
			wr_buf_count++;
			}

		if (wr_buf_count == wr_buf_size)
			break;

		/* skip non-space*/
		while ((!isspace(*wr_buf_ptr)) && (wr_buf_count < wr_buf_size)) {
			wr_buf_ptr++;
			wr_buf_count++;
		}

		(*param_nums)++;

		if (wr_buf_count == wr_buf_size)
			break;
	}

	if (*param_nums > max_param_num)
		*param_nums = max_param_num;

	wr_buf_ptr = wr_buf; /* reset buf pointer */
	wr_buf_count = 0; /* number of char already checked */

	while (isspace(*wr_buf_ptr) && (wr_buf_count < wr_buf_size)) {
		wr_buf_ptr++;
		wr_buf_count++;
	}

	while (param_index < *param_nums) {
		/* after strsep, wr_buf_ptr will be moved to after space */
		sub_str = strsep(&wr_buf_ptr, delimiter);

		r = kstrtol(sub_str, 16, &(param[param_index]));

		if (r)
			DRM_DEBUG_DRIVER("string to int convert error code: %d\n", r);

		param_index++;
	}

	return 0;
}

/* function description
 * get/ set DP configuration: lane_count, link_rate, spread_spectrum
 *
 * valid lane count value: 1, 2, 4
 * valid link rate value:
 * 06h = 1.62Gbps per lane
 * 0Ah = 2.7Gbps per lane
 * 0Ch = 3.24Gbps per lane
 * 14h = 5.4Gbps per lane
 * 1Eh = 8.1Gbps per lane
 *
 * debugfs is located at /sys/kernel/debug/dri/0/DP-x/link_settings
 *
 * --- to get dp configuration
 *
 * cat /sys/kernel/debug/dri/0/DP-x/link_settings
 *
 * It will list current, verified, reported, preferred dp configuration.
 * current -- for current video mode
 * verified --- maximum configuration which pass link training
 * reported --- DP rx report caps (DPCD register offset 0, 1 2)
 * preferred --- user force settings
 *
 * --- set (or force) dp configuration
 *
 * echo <lane_count>  <link_rate> > link_settings
 *
 * for example, to force to  2 lane, 2.7GHz,
 * echo 4 0xa > /sys/kernel/debug/dri/0/DP-x/link_settings
 *
 * spread_spectrum could not be changed dynamically.
 *
 * in case invalid lane count, link rate are force, no hw programming will be
 * done. please check link settings after force operation to see if HW get
 * programming.
 *
 * cat /sys/kernel/debug/dri/0/DP-x/link_settings
 *
 * check current and preferred settings.
 *
 */
static ssize_t dp_link_settings_read(struct file *f, char __user *buf,
				 size_t size, loff_t *pos)
{
	struct amdgpu_dm_connector *connector = file_inode(f)->i_private;
	struct dc_link *link = connector->dc_link;
	char *rd_buf = NULL;
	char *rd_buf_ptr = NULL;
	const uint32_t rd_buf_size = 100;
	uint32_t result = 0;
	uint8_t str_len = 0;
	int r;

	if (*pos & 3 || size & 3)
		return -EINVAL;

	rd_buf = kcalloc(rd_buf_size, sizeof(char), GFP_KERNEL);
	if (!rd_buf)
		return 0;

	rd_buf_ptr = rd_buf;

	str_len = strlen("Current:  %d  0x%x  %d  ");
	snprintf(rd_buf_ptr, str_len, "Current:  %d  0x%x  %d  ",
			link->cur_link_settings.lane_count,
			link->cur_link_settings.link_rate,
			link->cur_link_settings.link_spread);
	rd_buf_ptr += str_len;

	str_len = strlen("Verified:  %d  0x%x  %d  ");
	snprintf(rd_buf_ptr, str_len, "Verified:  %d  0x%x  %d  ",
			link->verified_link_cap.lane_count,
			link->verified_link_cap.link_rate,
			link->verified_link_cap.link_spread);
	rd_buf_ptr += str_len;

	str_len = strlen("Reported:  %d  0x%x  %d  ");
	snprintf(rd_buf_ptr, str_len, "Reported:  %d  0x%x  %d  ",
			link->reported_link_cap.lane_count,
			link->reported_link_cap.link_rate,
			link->reported_link_cap.link_spread);
	rd_buf_ptr += str_len;

	str_len = strlen("Preferred:  %d  0x%x  %d  ");
	snprintf(rd_buf_ptr, str_len, "Preferred:  %d  0x%x  %d\n",
			link->preferred_link_setting.lane_count,
			link->preferred_link_setting.link_rate,
			link->preferred_link_setting.link_spread);

	while (size) {
		if (*pos >= rd_buf_size)
			break;

		r = put_user(*(rd_buf + result), buf);
		if (r) {
			kfree(rd_buf);
			return r; /* r = -EFAULT */
		}

		buf += 1;
		size -= 1;
		*pos += 1;
		result += 1;
	}

	kfree(rd_buf);
	return result;
}

static ssize_t dp_link_settings_write(struct file *f, const char __user *buf,
				 size_t size, loff_t *pos)
{
	struct amdgpu_dm_connector *connector = file_inode(f)->i_private;
	struct dc_link *link = connector->dc_link;
	struct amdgpu_device *adev = drm_to_adev(connector->base.dev);
	struct dc *dc = (struct dc *)link->dc;
	struct dc_link_settings prefer_link_settings;
	char *wr_buf = NULL;
	const uint32_t wr_buf_size = 40;
	/* 0: lane_count; 1: link_rate */
	int max_param_num = 2;
	uint8_t param_nums = 0;
	long param[2];
	bool valid_input = true;

	if (size == 0)
		return -EINVAL;

	wr_buf = kcalloc(wr_buf_size, sizeof(char), GFP_KERNEL);
	if (!wr_buf)
		return -ENOSPC;

	if (parse_write_buffer_into_params(wr_buf, wr_buf_size,
					   (long *)param, buf,
					   max_param_num,
					   &param_nums)) {
		kfree(wr_buf);
		return -EINVAL;
	}

	if (param_nums <= 0) {
		kfree(wr_buf);
		DRM_DEBUG_DRIVER("user data not be read\n");
		return -EINVAL;
	}

	switch (param[0]) {
	case LANE_COUNT_ONE:
	case LANE_COUNT_TWO:
	case LANE_COUNT_FOUR:
		break;
	default:
		valid_input = false;
		break;
	}

	switch (param[1]) {
	case LINK_RATE_LOW:
	case LINK_RATE_HIGH:
	case LINK_RATE_RBR2:
	case LINK_RATE_HIGH2:
	case LINK_RATE_HIGH3:
	case LINK_RATE_UHBR10:
		break;
	default:
		valid_input = false;
		break;
	}

	if (!valid_input) {
		kfree(wr_buf);
		DRM_DEBUG_DRIVER("Invalid Input value No HW will be programmed\n");
		mutex_lock(&adev->dm.dc_lock);
		dc_link_set_preferred_training_settings(dc, NULL, NULL, link, false);
		mutex_unlock(&adev->dm.dc_lock);
		return size;
	}

	/* save user force lane_count, link_rate to preferred settings
	 * spread spectrum will not be changed
	 */
	prefer_link_settings.link_spread = link->cur_link_settings.link_spread;
	prefer_link_settings.use_link_rate_set = false;
	prefer_link_settings.lane_count = param[0];
	prefer_link_settings.link_rate = param[1];

	mutex_lock(&adev->dm.dc_lock);
	dc_link_set_preferred_training_settings(dc, &prefer_link_settings, NULL, link, false);
	mutex_unlock(&adev->dm.dc_lock);

	kfree(wr_buf);
	return size;
}

/* function: get current DP PHY settings: voltage swing, pre-emphasis,
 * post-cursor2 (defined by VESA DP specification)
 *
 * valid values
 * voltage swing: 0,1,2,3
 * pre-emphasis : 0,1,2,3
 * post cursor2 : 0,1,2,3
 *
 *
 * how to use this debugfs
 *
 * debugfs is located at /sys/kernel/debug/dri/0/DP-x
 *
 * there will be directories, like DP-1, DP-2,DP-3, etc. for DP display
 *
 * To figure out which DP-x is the display for DP to be check,
 * cd DP-x
 * ls -ll
 * There should be debugfs file, like link_settings, phy_settings.
 * cat link_settings
 * from lane_count, link_rate to figure which DP-x is for display to be worked
 * on
 *
 * To get current DP PHY settings,
 * cat phy_settings
 *
 * To change DP PHY settings,
 * echo <voltage_swing> <pre-emphasis> <post_cursor2> > phy_settings
 * for examle, to change voltage swing to 2, pre-emphasis to 3, post_cursor2 to
 * 0,
 * echo 2 3 0 > phy_settings
 *
 * To check if change be applied, get current phy settings by
 * cat phy_settings
 *
 * In case invalid values are set by user, like
 * echo 1 4 0 > phy_settings
 *
 * HW will NOT be programmed by these settings.
 * cat phy_settings will show the previous valid settings.
 */
static ssize_t dp_phy_settings_read(struct file *f, char __user *buf,
				 size_t size, loff_t *pos)
{
	struct amdgpu_dm_connector *connector = file_inode(f)->i_private;
	struct dc_link *link = connector->dc_link;
	char *rd_buf = NULL;
	const uint32_t rd_buf_size = 20;
	uint32_t result = 0;
	int r;

	if (*pos & 3 || size & 3)
		return -EINVAL;

	rd_buf = kcalloc(rd_buf_size, sizeof(char), GFP_KERNEL);
	if (!rd_buf)
		return -EINVAL;

	snprintf(rd_buf, rd_buf_size, "  %d  %d  %d\n",
			link->cur_lane_setting[0].VOLTAGE_SWING,
			link->cur_lane_setting[0].PRE_EMPHASIS,
			link->cur_lane_setting[0].POST_CURSOR2);

	while (size) {
		if (*pos >= rd_buf_size)
			break;

		r = put_user((*(rd_buf + result)), buf);
		if (r) {
			kfree(rd_buf);
			return r; /* r = -EFAULT */
		}

		buf += 1;
		size -= 1;
		*pos += 1;
		result += 1;
	}

	kfree(rd_buf);
	return result;
}

static int dp_lttpr_status_show(struct seq_file *m, void *d)
{
	char *data;
	struct amdgpu_dm_connector *connector = file_inode(m->file)->i_private;
	struct dc_link *link = connector->dc_link;
	uint32_t read_size = 1;
	uint8_t repeater_count = 0;

	data = kzalloc(read_size, GFP_KERNEL);
	if (!data)
		return 0;

	dm_helpers_dp_read_dpcd(link->ctx, link, 0xF0002, data, read_size);

	switch ((uint8_t)*data) {
	case 0x80:
		repeater_count = 1;
		break;
	case 0x40:
		repeater_count = 2;
		break;
	case 0x20:
		repeater_count = 3;
		break;
	case 0x10:
		repeater_count = 4;
		break;
	case 0x8:
		repeater_count = 5;
		break;
	case 0x4:
		repeater_count = 6;
		break;
	case 0x2:
		repeater_count = 7;
		break;
	case 0x1:
		repeater_count = 8;
		break;
	case 0x0:
		repeater_count = 0;
		break;
	default:
		repeater_count = (uint8_t)*data;
		break;
	}

	seq_printf(m, "phy repeater count: %d\n", repeater_count);

	dm_helpers_dp_read_dpcd(link->ctx, link, 0xF0003, data, read_size);

	if ((uint8_t)*data == 0x55)
		seq_printf(m, "phy repeater mode: transparent\n");
	else if ((uint8_t)*data == 0xAA)
		seq_printf(m, "phy repeater mode: non-transparent\n");
	else if ((uint8_t)*data == 0x00)
		seq_printf(m, "phy repeater mode: non lttpr\n");
	else
		seq_printf(m, "phy repeater mode: read error\n");

	kfree(data);
	return 0;
}

static ssize_t dp_phy_settings_write(struct file *f, const char __user *buf,
				 size_t size, loff_t *pos)
{
	struct amdgpu_dm_connector *connector = file_inode(f)->i_private;
	struct dc_link *link = connector->dc_link;
	struct dc *dc = (struct dc *)link->dc;
	char *wr_buf = NULL;
	uint32_t wr_buf_size = 40;
	long param[3];
	bool use_prefer_link_setting;
	struct link_training_settings link_lane_settings;
	int max_param_num = 3;
	uint8_t param_nums = 0;
	int r = 0;


	if (size == 0)
		return -EINVAL;

	wr_buf = kcalloc(wr_buf_size, sizeof(char), GFP_KERNEL);
	if (!wr_buf)
		return -ENOSPC;

	if (parse_write_buffer_into_params(wr_buf, wr_buf_size,
					   (long *)param, buf,
					   max_param_num,
					   &param_nums)) {
		kfree(wr_buf);
		return -EINVAL;
	}

	if (param_nums <= 0) {
		kfree(wr_buf);
		DRM_DEBUG_DRIVER("user data not be read\n");
		return -EINVAL;
	}

	if ((param[0] > VOLTAGE_SWING_MAX_LEVEL) ||
			(param[1] > PRE_EMPHASIS_MAX_LEVEL) ||
			(param[2] > POST_CURSOR2_MAX_LEVEL)) {
		kfree(wr_buf);
		DRM_DEBUG_DRIVER("Invalid Input No HW will be programmed\n");
		return size;
	}

	/* get link settings: lane count, link rate */
	use_prefer_link_setting =
		((link->preferred_link_setting.link_rate != LINK_RATE_UNKNOWN) &&
		(link->test_pattern_enabled));

	memset(&link_lane_settings, 0, sizeof(link_lane_settings));

	if (use_prefer_link_setting) {
		link_lane_settings.link_settings.lane_count =
				link->preferred_link_setting.lane_count;
		link_lane_settings.link_settings.link_rate =
				link->preferred_link_setting.link_rate;
		link_lane_settings.link_settings.link_spread =
				link->preferred_link_setting.link_spread;
	} else {
		link_lane_settings.link_settings.lane_count =
				link->cur_link_settings.lane_count;
		link_lane_settings.link_settings.link_rate =
				link->cur_link_settings.link_rate;
		link_lane_settings.link_settings.link_spread =
				link->cur_link_settings.link_spread;
	}

	/* apply phy settings from user */
	for (r = 0; r < link_lane_settings.link_settings.lane_count; r++) {
		link_lane_settings.hw_lane_settings[r].VOLTAGE_SWING =
				(enum dc_voltage_swing) (param[0]);
		link_lane_settings.hw_lane_settings[r].PRE_EMPHASIS =
				(enum dc_pre_emphasis) (param[1]);
		link_lane_settings.hw_lane_settings[r].POST_CURSOR2 =
				(enum dc_post_cursor2) (param[2]);
	}

	/* program ASIC registers and DPCD registers */
	dc_link_set_drive_settings(dc, &link_lane_settings, link);

	kfree(wr_buf);
	return size;
}

/* function description
 *
 * set PHY layer or Link layer test pattern
 * PHY test pattern is used for PHY SI check.
 * Link layer test will not affect PHY SI.
 *
 * Reset Test Pattern:
 * 0 = DP_TEST_PATTERN_VIDEO_MODE
 *
 * PHY test pattern supported:
 * 1 = DP_TEST_PATTERN_D102
 * 2 = DP_TEST_PATTERN_SYMBOL_ERROR
 * 3 = DP_TEST_PATTERN_PRBS7
 * 4 = DP_TEST_PATTERN_80BIT_CUSTOM
 * 5 = DP_TEST_PATTERN_CP2520_1
 * 6 = DP_TEST_PATTERN_CP2520_2 = DP_TEST_PATTERN_HBR2_COMPLIANCE_EYE
 * 7 = DP_TEST_PATTERN_CP2520_3
 *
 * DP PHY Link Training Patterns
 * 8 = DP_TEST_PATTERN_TRAINING_PATTERN1
 * 9 = DP_TEST_PATTERN_TRAINING_PATTERN2
 * a = DP_TEST_PATTERN_TRAINING_PATTERN3
 * b = DP_TEST_PATTERN_TRAINING_PATTERN4
 *
 * DP Link Layer Test pattern
 * c = DP_TEST_PATTERN_COLOR_SQUARES
 * d = DP_TEST_PATTERN_COLOR_SQUARES_CEA
 * e = DP_TEST_PATTERN_VERTICAL_BARS
 * f = DP_TEST_PATTERN_HORIZONTAL_BARS
 * 10= DP_TEST_PATTERN_COLOR_RAMP
 *
 * debugfs phy_test_pattern is located at /syskernel/debug/dri/0/DP-x
 *
 * --- set test pattern
 * echo <test pattern #> > test_pattern
 *
 * If test pattern # is not supported, NO HW programming will be done.
 * for DP_TEST_PATTERN_80BIT_CUSTOM, it needs extra 10 bytes of data
 * for the user pattern. input 10 bytes data are separated by space
 *
 * echo 0x4 0x11 0x22 0x33 0x44 0x55 0x66 0x77 0x88 0x99 0xaa > test_pattern
 *
 * --- reset test pattern
 * echo 0 > test_pattern
 *
 * --- HPD detection is disabled when set PHY test pattern
 *
 * when PHY test pattern (pattern # within [1,7]) is set, HPD pin of HW ASIC
 * is disable. User could unplug DP display from DP connected and plug scope to
 * check test pattern PHY SI.
 * If there is need unplug scope and plug DP display back, do steps below:
 * echo 0 > phy_test_pattern
 * unplug scope
 * plug DP display.
 *
 * "echo 0 > phy_test_pattern" will re-enable HPD pin again so that video sw
 * driver could detect "unplug scope" and "plug DP display"
 */
static ssize_t dp_phy_test_pattern_debugfs_write(struct file *f, const char __user *buf,
				 size_t size, loff_t *pos)
{
	struct amdgpu_dm_connector *connector = file_inode(f)->i_private;
	struct dc_link *link = connector->dc_link;
	char *wr_buf = NULL;
	uint32_t wr_buf_size = 100;
	long param[11] = {0x0};
	int max_param_num = 11;
	enum dp_test_pattern test_pattern = DP_TEST_PATTERN_UNSUPPORTED;
	bool disable_hpd = false;
	bool valid_test_pattern = false;
	uint8_t param_nums = 0;
	/* init with default 80bit custom pattern */
	uint8_t custom_pattern[10] = {
			0x1f, 0x7c, 0xf0, 0xc1, 0x07,
			0x1f, 0x7c, 0xf0, 0xc1, 0x07
			};
	struct dc_link_settings prefer_link_settings = {LANE_COUNT_UNKNOWN,
			LINK_RATE_UNKNOWN, LINK_SPREAD_DISABLED};
	struct dc_link_settings cur_link_settings = {LANE_COUNT_UNKNOWN,
			LINK_RATE_UNKNOWN, LINK_SPREAD_DISABLED};
	struct link_training_settings link_training_settings;
	int i;

	if (size == 0)
		return -EINVAL;

	wr_buf = kcalloc(wr_buf_size, sizeof(char), GFP_KERNEL);
	if (!wr_buf)
		return -ENOSPC;

	if (parse_write_buffer_into_params(wr_buf, wr_buf_size,
					   (long *)param, buf,
					   max_param_num,
					   &param_nums)) {
		kfree(wr_buf);
		return -EINVAL;
	}

	if (param_nums <= 0) {
		kfree(wr_buf);
		DRM_DEBUG_DRIVER("user data not be read\n");
		return -EINVAL;
	}


	test_pattern = param[0];

	switch (test_pattern) {
	case DP_TEST_PATTERN_VIDEO_MODE:
	case DP_TEST_PATTERN_COLOR_SQUARES:
	case DP_TEST_PATTERN_COLOR_SQUARES_CEA:
	case DP_TEST_PATTERN_VERTICAL_BARS:
	case DP_TEST_PATTERN_HORIZONTAL_BARS:
	case DP_TEST_PATTERN_COLOR_RAMP:
		valid_test_pattern = true;
		break;

	case DP_TEST_PATTERN_D102:
	case DP_TEST_PATTERN_SYMBOL_ERROR:
	case DP_TEST_PATTERN_PRBS7:
	case DP_TEST_PATTERN_80BIT_CUSTOM:
	case DP_TEST_PATTERN_HBR2_COMPLIANCE_EYE:
	case DP_TEST_PATTERN_TRAINING_PATTERN4:
		disable_hpd = true;
		valid_test_pattern = true;
		break;

	default:
		valid_test_pattern = false;
		test_pattern = DP_TEST_PATTERN_UNSUPPORTED;
		break;
	}

	if (!valid_test_pattern) {
		kfree(wr_buf);
		DRM_DEBUG_DRIVER("Invalid Test Pattern Parameters\n");
		return size;
	}

	if (test_pattern == DP_TEST_PATTERN_80BIT_CUSTOM) {
		for (i = 0; i < 10; i++) {
			if ((uint8_t) param[i + 1] != 0x0)
				break;
		}

		if (i < 10) {
			/* not use default value */
			for (i = 0; i < 10; i++)
				custom_pattern[i] = (uint8_t) param[i + 1];
		}
	}

	/* Usage: set DP physical test pattern using debugfs with normal DP
	 * panel. Then plug out DP panel and connect a scope to measure
	 * For normal video mode and test pattern generated from CRCT,
	 * they are visibile to user. So do not disable HPD.
	 * Video Mode is also set to clear the test pattern, so enable HPD
	 * because it might have been disabled after a test pattern was set.
	 * AUX depends on HPD * sequence dependent, do not move!
	 */
	if (!disable_hpd)
		dc_link_enable_hpd(link);

	prefer_link_settings.lane_count = link->verified_link_cap.lane_count;
	prefer_link_settings.link_rate = link->verified_link_cap.link_rate;
	prefer_link_settings.link_spread = link->verified_link_cap.link_spread;

	cur_link_settings.lane_count = link->cur_link_settings.lane_count;
	cur_link_settings.link_rate = link->cur_link_settings.link_rate;
	cur_link_settings.link_spread = link->cur_link_settings.link_spread;

	link_training_settings.link_settings = cur_link_settings;


	if (test_pattern != DP_TEST_PATTERN_VIDEO_MODE) {
		if (prefer_link_settings.lane_count != LANE_COUNT_UNKNOWN &&
			prefer_link_settings.link_rate !=  LINK_RATE_UNKNOWN &&
			(prefer_link_settings.lane_count != cur_link_settings.lane_count ||
			prefer_link_settings.link_rate != cur_link_settings.link_rate))
			link_training_settings.link_settings = prefer_link_settings;
	}

	for (i = 0; i < (unsigned int)(link_training_settings.link_settings.lane_count); i++)
		link_training_settings.hw_lane_settings[i] = link->cur_lane_setting[i];

	dc_link_set_test_pattern(
		link,
		test_pattern,
		DP_TEST_PATTERN_COLOR_SPACE_RGB,
		&link_training_settings,
		custom_pattern,
		10);

	/* Usage: Set DP physical test pattern using AMDDP with normal DP panel
	 * Then plug out DP panel and connect a scope to measure DP PHY signal.
	 * Need disable interrupt to avoid SW driver disable DP output. This is
	 * done after the test pattern is set.
	 */
	if (valid_test_pattern && disable_hpd)
		dc_link_disable_hpd(link);

	kfree(wr_buf);

	return size;
}

/*
 * Returns the DMCUB tracebuffer contents.
 * Example usage: cat /sys/kernel/debug/dri/0/amdgpu_dm_dmub_tracebuffer
 */
static int dmub_tracebuffer_show(struct seq_file *m, void *data)
{
	struct amdgpu_device *adev = m->private;
	struct dmub_srv_fb_info *fb_info = adev->dm.dmub_fb_info;
	struct dmub_debugfs_trace_entry *entries;
	uint8_t *tbuf_base;
	uint32_t tbuf_size, max_entries, num_entries, i;

	if (!fb_info)
		return 0;

	tbuf_base = (uint8_t *)fb_info->fb[DMUB_WINDOW_5_TRACEBUFF].cpu_addr;
	if (!tbuf_base)
		return 0;

	tbuf_size = fb_info->fb[DMUB_WINDOW_5_TRACEBUFF].size;
	max_entries = (tbuf_size - sizeof(struct dmub_debugfs_trace_header)) /
		      sizeof(struct dmub_debugfs_trace_entry);

	num_entries =
		((struct dmub_debugfs_trace_header *)tbuf_base)->entry_count;

	num_entries = min(num_entries, max_entries);

	entries = (struct dmub_debugfs_trace_entry
			   *)(tbuf_base +
			      sizeof(struct dmub_debugfs_trace_header));

	for (i = 0; i < num_entries; ++i) {
		struct dmub_debugfs_trace_entry *entry = &entries[i];

		seq_printf(m,
			   "trace_code=%u tick_count=%u param0=%u param1=%u\n",
			   entry->trace_code, entry->tick_count, entry->param0,
			   entry->param1);
	}

	return 0;
}

/*
 * Returns the DMCUB firmware state contents.
 * Example usage: cat /sys/kernel/debug/dri/0/amdgpu_dm_dmub_fw_state
 */
static int dmub_fw_state_show(struct seq_file *m, void *data)
{
	struct amdgpu_device *adev = m->private;
	struct dmub_srv_fb_info *fb_info = adev->dm.dmub_fb_info;
	uint8_t *state_base;
	uint32_t state_size;

	if (!fb_info)
		return 0;

	state_base = (uint8_t *)fb_info->fb[DMUB_WINDOW_6_FW_STATE].cpu_addr;
	if (!state_base)
		return 0;

	state_size = fb_info->fb[DMUB_WINDOW_6_FW_STATE].size;

	return seq_write(m, state_base, state_size);
}

/* psr_capability_show() - show eDP panel PSR capability
 *
 * The read function: sink_psr_capability_show
 * Shows if sink has PSR capability or not.
 * If yes - the PSR version is appended
 *
 *	cat /sys/kernel/debug/dri/0/eDP-X/psr_capability
 *
 * Expected output:
 * "Sink support: no\n" - if panel doesn't support PSR
 * "Sink support: yes [0x01]\n" - if panel supports PSR1
 * "Driver support: no\n" - if driver doesn't support PSR
 * "Driver support: yes [0x01]\n" - if driver supports PSR1
 */
static int psr_capability_show(struct seq_file *m, void *data)
{
	struct drm_connector *connector = m->private;
	struct amdgpu_dm_connector *aconnector = to_amdgpu_dm_connector(connector);
	struct dc_link *link = aconnector->dc_link;

	if (!link)
		return -ENODEV;

	if (link->type == dc_connection_none)
		return -ENODEV;

	if (!(link->connector_signal & SIGNAL_TYPE_EDP))
		return -ENODEV;

	seq_printf(m, "Sink support: %s", str_yes_no(link->dpcd_caps.psr_info.psr_version != 0));
	if (link->dpcd_caps.psr_info.psr_version)
		seq_printf(m, " [0x%02x]", link->dpcd_caps.psr_info.psr_version);
	seq_puts(m, "\n");

	seq_printf(m, "Driver support: %s", str_yes_no(link->psr_settings.psr_feature_enabled));
	if (link->psr_settings.psr_version)
		seq_printf(m, " [0x%02x]", link->psr_settings.psr_version);
	seq_puts(m, "\n");

	return 0;
}

/*
 * Returns the current bpc for the crtc.
 * Example usage: cat /sys/kernel/debug/dri/0/crtc-0/amdgpu_current_bpc
 */
static int amdgpu_current_bpc_show(struct seq_file *m, void *data)
{
	struct drm_crtc *crtc = m->private;
	struct drm_device *dev = crtc->dev;
	struct dm_crtc_state *dm_crtc_state = NULL;
	int res = -ENODEV;
	unsigned int bpc;

	mutex_lock(&dev->mode_config.mutex);
	drm_modeset_lock(&crtc->mutex, NULL);
	if (crtc->state == NULL)
		goto unlock;

	dm_crtc_state = to_dm_crtc_state(crtc->state);
	if (dm_crtc_state->stream == NULL)
		goto unlock;

	switch (dm_crtc_state->stream->timing.display_color_depth) {
	case COLOR_DEPTH_666:
		bpc = 6;
		break;
	case COLOR_DEPTH_888:
		bpc = 8;
		break;
	case COLOR_DEPTH_101010:
		bpc = 10;
		break;
	case COLOR_DEPTH_121212:
		bpc = 12;
		break;
	case COLOR_DEPTH_161616:
		bpc = 16;
		break;
	default:
		goto unlock;
	}

	seq_printf(m, "Current: %u\n", bpc);
	res = 0;

unlock:
	drm_modeset_unlock(&crtc->mutex);
	mutex_unlock(&dev->mode_config.mutex);

	return res;
}
DEFINE_SHOW_ATTRIBUTE(amdgpu_current_bpc);

/*
 * Example usage:
 * Disable dsc passthrough, i.e.,: have dsc decoding at converver, not external RX
 *   echo 1 /sys/kernel/debug/dri/0/DP-1/dsc_disable_passthrough
 * Enable dsc passthrough, i.e.,: have dsc passthrough to external RX
 *   echo 0 /sys/kernel/debug/dri/0/DP-1/dsc_disable_passthrough
 */
static ssize_t dp_dsc_passthrough_set(struct file *f, const char __user *buf,
				 size_t size, loff_t *pos)
{
	struct amdgpu_dm_connector *aconnector = file_inode(f)->i_private;
	char *wr_buf = NULL;
	uint32_t wr_buf_size = 42;
	int max_param_num = 1;
	long param;
	uint8_t param_nums = 0;

	if (size == 0)
		return -EINVAL;

	wr_buf = kcalloc(wr_buf_size, sizeof(char), GFP_KERNEL);

	if (!wr_buf) {
		DRM_DEBUG_DRIVER("no memory to allocate write buffer\n");
		return -ENOSPC;
	}

	if (parse_write_buffer_into_params(wr_buf, wr_buf_size,
					   &param, buf,
					   max_param_num,
					   &param_nums)) {
		kfree(wr_buf);
		return -EINVAL;
	}

	aconnector->dsc_settings.dsc_force_disable_passthrough = param;

	kfree(wr_buf);
	return 0;
}

#ifdef CONFIG_DRM_AMD_DC_HDCP
/*
 * Returns the HDCP capability of the Display (1.4 for now).
 *
 * NOTE* Not all HDMI displays report their HDCP caps even when they are capable.
 * Since its rare for a display to not be HDCP 1.4 capable, we set HDMI as always capable.
 *
 * Example usage: cat /sys/kernel/debug/dri/0/DP-1/hdcp_sink_capability
 *		or cat /sys/kernel/debug/dri/0/HDMI-A-1/hdcp_sink_capability
 */
static int hdcp_sink_capability_show(struct seq_file *m, void *data)
{
	struct drm_connector *connector = m->private;
	struct amdgpu_dm_connector *aconnector = to_amdgpu_dm_connector(connector);
	bool hdcp_cap, hdcp2_cap;

	if (connector->status != connector_status_connected)
		return -ENODEV;

	seq_printf(m, "%s:%d HDCP version: ", connector->name, connector->base.id);

	hdcp_cap = dc_link_is_hdcp14(aconnector->dc_link, aconnector->dc_sink->sink_signal);
	hdcp2_cap = dc_link_is_hdcp22(aconnector->dc_link, aconnector->dc_sink->sink_signal);


	if (hdcp_cap)
		seq_printf(m, "%s ", "HDCP1.4");
	if (hdcp2_cap)
		seq_printf(m, "%s ", "HDCP2.2");

	if (!hdcp_cap && !hdcp2_cap)
		seq_printf(m, "%s ", "None");

	seq_puts(m, "\n");

	return 0;
}
#endif

/*
 * Returns whether the connected display is internal and not hotpluggable.
 * Example usage: cat /sys/kernel/debug/dri/0/DP-1/internal_display
 */
static int internal_display_show(struct seq_file *m, void *data)
{
	struct drm_connector *connector = m->private;
	struct amdgpu_dm_connector *aconnector = to_amdgpu_dm_connector(connector);
	struct dc_link *link = aconnector->dc_link;

	seq_printf(m, "Internal: %u\n", link->is_internal_display);

	return 0;
}

/* function description
 *
 * generic SDP message access for testing
 *
 * debugfs sdp_message is located at /syskernel/debug/dri/0/DP-x
 *
 * SDP header
 * Hb0 : Secondary-Data Packet ID
 * Hb1 : Secondary-Data Packet type
 * Hb2 : Secondary-Data-packet-specific header, Byte 0
 * Hb3 : Secondary-Data-packet-specific header, Byte 1
 *
 * for using custom sdp message: input 4 bytes SDP header and 32 bytes raw data
 */
static ssize_t dp_sdp_message_debugfs_write(struct file *f, const char __user *buf,
				 size_t size, loff_t *pos)
{
	int r;
	uint8_t data[36];
	struct amdgpu_dm_connector *connector = file_inode(f)->i_private;
	struct dm_crtc_state *acrtc_state;
	uint32_t write_size = 36;

	if (connector->base.status != connector_status_connected)
		return -ENODEV;

	if (size == 0)
		return 0;

	acrtc_state = to_dm_crtc_state(connector->base.state->crtc->state);

	r = copy_from_user(data, buf, write_size);

	write_size -= r;

	dc_stream_send_dp_sdp(acrtc_state->stream, data, write_size);

	return write_size;
}

static ssize_t dp_dpcd_address_write(struct file *f, const char __user *buf,
				 size_t size, loff_t *pos)
{
	int r;
	struct amdgpu_dm_connector *connector = file_inode(f)->i_private;

	if (size < sizeof(connector->debugfs_dpcd_address))
		return -EINVAL;

	r = copy_from_user(&connector->debugfs_dpcd_address,
			buf, sizeof(connector->debugfs_dpcd_address));

	return size - r;
}

static ssize_t dp_dpcd_size_write(struct file *f, const char __user *buf,
				 size_t size, loff_t *pos)
{
	int r;
	struct amdgpu_dm_connector *connector = file_inode(f)->i_private;

	if (size < sizeof(connector->debugfs_dpcd_size))
		return -EINVAL;

	r = copy_from_user(&connector->debugfs_dpcd_size,
			buf, sizeof(connector->debugfs_dpcd_size));

	if (connector->debugfs_dpcd_size > 256)
		connector->debugfs_dpcd_size = 0;

	return size - r;
}

static ssize_t dp_dpcd_data_write(struct file *f, const char __user *buf,
				 size_t size, loff_t *pos)
{
	int r;
	char *data;
	struct amdgpu_dm_connector *connector = file_inode(f)->i_private;
	struct dc_link *link = connector->dc_link;
	uint32_t write_size = connector->debugfs_dpcd_size;

	if (!write_size || size < write_size)
		return -EINVAL;

	data = kzalloc(write_size, GFP_KERNEL);
	if (!data)
		return 0;

	r = copy_from_user(data, buf, write_size);

	dm_helpers_dp_write_dpcd(link->ctx, link,
			connector->debugfs_dpcd_address, data, write_size - r);
	kfree(data);
	return write_size - r;
}

static ssize_t dp_dpcd_data_read(struct file *f, char __user *buf,
				 size_t size, loff_t *pos)
{
	int r;
	char *data;
	struct amdgpu_dm_connector *connector = file_inode(f)->i_private;
	struct dc_link *link = connector->dc_link;
	uint32_t read_size = connector->debugfs_dpcd_size;

	if (!read_size || size < read_size)
		return 0;

	data = kzalloc(read_size, GFP_KERNEL);
	if (!data)
		return 0;

	dm_helpers_dp_read_dpcd(link->ctx, link,
			connector->debugfs_dpcd_address, data, read_size);

	r = copy_to_user(buf, data, read_size);

	kfree(data);
	return read_size - r;
}

/* function: Read link's DSC & FEC capabilities
 *
 *
 * Access it with the following command (you need to specify
 * connector like DP-1):
 *
 *	cat /sys/kernel/debug/dri/0/DP-X/dp_dsc_fec_support
 *
 */
static int dp_dsc_fec_support_show(struct seq_file *m, void *data)
{
	struct drm_connector *connector = m->private;
	struct drm_modeset_acquire_ctx ctx;
	struct drm_device *dev = connector->dev;
	struct amdgpu_dm_connector *aconnector = to_amdgpu_dm_connector(connector);
	int ret = 0;
	bool try_again = false;
	bool is_fec_supported = false;
	bool is_dsc_supported = false;
	struct dpcd_caps dpcd_caps;

	drm_modeset_acquire_init(&ctx, DRM_MODESET_ACQUIRE_INTERRUPTIBLE);
	do {
		try_again = false;
		ret = drm_modeset_lock(&dev->mode_config.connection_mutex, &ctx);
		if (ret) {
			if (ret == -EDEADLK) {
				ret = drm_modeset_backoff(&ctx);
				if (!ret) {
					try_again = true;
					continue;
				}
			}
			break;
		}
		if (connector->status != connector_status_connected) {
			ret = -ENODEV;
			break;
		}
		dpcd_caps = aconnector->dc_link->dpcd_caps;
		if (aconnector->port) {
			/* aconnector sets dsc_aux during get_modes call
			 * if MST connector has it means it can either
			 * enable DSC on the sink device or on MST branch
			 * its connected to.
			 */
			if (aconnector->dsc_aux) {
				is_fec_supported = true;
				is_dsc_supported = true;
			}
		} else {
			is_fec_supported = dpcd_caps.fec_cap.raw & 0x1;
			is_dsc_supported = dpcd_caps.dsc_caps.dsc_basic_caps.raw[0] & 0x1;
		}
	} while (try_again);

	drm_modeset_drop_locks(&ctx);
	drm_modeset_acquire_fini(&ctx);

	seq_printf(m, "FEC_Sink_Support: %s\n", str_yes_no(is_fec_supported));
	seq_printf(m, "DSC_Sink_Support: %s\n", str_yes_no(is_dsc_supported));

	return ret;
}

/* function: Trigger virtual HPD redetection on connector
 *
 * This function will perform link rediscovery, link disable
 * and enable, and dm connector state update.
 *
 * Retrigger HPD on an existing connector by echoing 1 into
 * its respectful "trigger_hotplug" debugfs entry:
 *
 *	echo 1 > /sys/kernel/debug/dri/0/DP-X/trigger_hotplug
 *
 * This function can perform HPD unplug:
 *
 *	echo 0 > /sys/kernel/debug/dri/0/DP-X/trigger_hotplug
 *
 */
static ssize_t trigger_hotplug(struct file *f, const char __user *buf,
							size_t size, loff_t *pos)
{
	struct amdgpu_dm_connector *aconnector = file_inode(f)->i_private;
	struct drm_connector *connector = &aconnector->base;
	struct dc_link *link = NULL;
	struct drm_device *dev = connector->dev;
	struct amdgpu_device *adev = drm_to_adev(dev);
	enum dc_connection_type new_connection_type = dc_connection_none;
	char *wr_buf = NULL;
	uint32_t wr_buf_size = 42;
	int max_param_num = 1;
	long param[1] = {0};
	uint8_t param_nums = 0;
	bool ret = false;

	if (!aconnector || !aconnector->dc_link)
		return -EINVAL;

	if (size == 0)
		return -EINVAL;

	wr_buf = kcalloc(wr_buf_size, sizeof(char), GFP_KERNEL);

	if (!wr_buf) {
		DRM_DEBUG_DRIVER("no memory to allocate write buffer\n");
		return -ENOSPC;
	}

	if (parse_write_buffer_into_params(wr_buf, wr_buf_size,
						(long *)param, buf,
						max_param_num,
						&param_nums)) {
		kfree(wr_buf);
		return -EINVAL;
	}

	kfree(wr_buf);

	if (param_nums <= 0) {
		DRM_DEBUG_DRIVER("user data not be read\n");
		return -EINVAL;
	}

	mutex_lock(&aconnector->hpd_lock);

	/* Don't support for mst end device*/
	if (aconnector->mst_port) {
		mutex_unlock(&aconnector->hpd_lock);
		return -EINVAL;
	}

	if (param[0] == 1) {

		if (!dc_link_detect_sink(aconnector->dc_link, &new_connection_type) &&
			new_connection_type != dc_connection_none)
			goto unlock;

		mutex_lock(&adev->dm.dc_lock);
		ret = dc_link_detect(aconnector->dc_link, DETECT_REASON_HPD);
		mutex_unlock(&adev->dm.dc_lock);

		if (!ret)
			goto unlock;

		amdgpu_dm_update_connector_after_detect(aconnector);

		drm_modeset_lock_all(dev);
		dm_restore_drm_connector_state(dev, connector);
		drm_modeset_unlock_all(dev);

		drm_kms_helper_connector_hotplug_event(connector);
	} else if (param[0] == 0) {
		if (!aconnector->dc_link)
			goto unlock;

		link = aconnector->dc_link;

		if (link->local_sink) {
			dc_sink_release(link->local_sink);
			link->local_sink = NULL;
		}

		link->dpcd_sink_count = 0;
		link->type = dc_connection_none;
		link->dongle_max_pix_clk = 0;

		amdgpu_dm_update_connector_after_detect(aconnector);

		/* If the aconnector is the root node in mst topology */
		if (aconnector->mst_mgr.mst_state == true)
			reset_cur_dp_mst_topology(link);

		drm_modeset_lock_all(dev);
		dm_restore_drm_connector_state(dev, connector);
		drm_modeset_unlock_all(dev);

		drm_kms_helper_connector_hotplug_event(connector);
	}

unlock:
	mutex_unlock(&aconnector->hpd_lock);

	return size;
}

/* function: read DSC status on the connector
 *
 * The read function: dp_dsc_clock_en_read
 * returns current status of DSC clock on the connector.
 * The return is a boolean flag: 1 or 0.
 *
 * Access it with the following command (you need to specify
 * connector like DP-1):
 *
 *	cat /sys/kernel/debug/dri/0/DP-X/dsc_clock_en
 *
 * Expected output:
 * 1 - means that DSC is currently enabled
 * 0 - means that DSC is disabled
 */
static ssize_t dp_dsc_clock_en_read(struct file *f, char __user *buf,
				    size_t size, loff_t *pos)
{
	char *rd_buf = NULL;
	char *rd_buf_ptr = NULL;
	struct amdgpu_dm_connector *aconnector = file_inode(f)->i_private;
	struct display_stream_compressor *dsc;
	struct dcn_dsc_state dsc_state = {0};
	const uint32_t rd_buf_size = 10;
	struct pipe_ctx *pipe_ctx;
	ssize_t result = 0;
	int i, r, str_len = 30;

	rd_buf = kcalloc(rd_buf_size, sizeof(char), GFP_KERNEL);

	if (!rd_buf)
		return -ENOMEM;

	rd_buf_ptr = rd_buf;

	for (i = 0; i < MAX_PIPES; i++) {
		pipe_ctx = &aconnector->dc_link->dc->current_state->res_ctx.pipe_ctx[i];
		if (pipe_ctx && pipe_ctx->stream &&
		    pipe_ctx->stream->link == aconnector->dc_link)
			break;
	}

	if (!pipe_ctx) {
		kfree(rd_buf);
		return -ENXIO;
	}

	dsc = pipe_ctx->stream_res.dsc;
	if (dsc)
		dsc->funcs->dsc_read_state(dsc, &dsc_state);

	snprintf(rd_buf_ptr, str_len,
		"%d\n",
		dsc_state.dsc_clock_en);
	rd_buf_ptr += str_len;

	while (size) {
		if (*pos >= rd_buf_size)
			break;

		r = put_user(*(rd_buf + result), buf);
		if (r) {
			kfree(rd_buf);
			return r; /* r = -EFAULT */
		}

		buf += 1;
		size -= 1;
		*pos += 1;
		result += 1;
	}

	kfree(rd_buf);
	return result;
}

/* function: write force DSC on the connector
 *
 * The write function: dp_dsc_clock_en_write
 * enables to force DSC on the connector.
 * User can write to either force enable or force disable DSC
 * on the next modeset or set it to driver default
 *
 * Accepted inputs:
 * 0 - default DSC enablement policy
 * 1 - force enable DSC on the connector
 * 2 - force disable DSC on the connector (might cause fail in atomic_check)
 *
 * Writing DSC settings is done with the following command:
 * - To force enable DSC (you need to specify
 * connector like DP-1):
 *
 *	echo 0x1 > /sys/kernel/debug/dri/0/DP-X/dsc_clock_en
 *
 * - To return to default state set the flag to zero and
 * let driver deal with DSC automatically
 * (you need to specify connector like DP-1):
 *
 *	echo 0x0 > /sys/kernel/debug/dri/0/DP-X/dsc_clock_en
 *
 */
static ssize_t dp_dsc_clock_en_write(struct file *f, const char __user *buf,
				     size_t size, loff_t *pos)
{
	struct amdgpu_dm_connector *aconnector = file_inode(f)->i_private;
	struct drm_connector *connector = &aconnector->base;
	struct drm_device *dev = connector->dev;
	struct drm_crtc *crtc = NULL;
	struct dm_crtc_state *dm_crtc_state = NULL;
	struct pipe_ctx *pipe_ctx;
	int i;
	char *wr_buf = NULL;
	uint32_t wr_buf_size = 42;
	int max_param_num = 1;
	long param[1] = {0};
	uint8_t param_nums = 0;

	if (size == 0)
		return -EINVAL;

	wr_buf = kcalloc(wr_buf_size, sizeof(char), GFP_KERNEL);

	if (!wr_buf) {
		DRM_DEBUG_DRIVER("no memory to allocate write buffer\n");
		return -ENOSPC;
	}

	if (parse_write_buffer_into_params(wr_buf, wr_buf_size,
					    (long *)param, buf,
					    max_param_num,
					    &param_nums)) {
		kfree(wr_buf);
		return -EINVAL;
	}

	if (param_nums <= 0) {
		DRM_DEBUG_DRIVER("user data not be read\n");
		kfree(wr_buf);
		return -EINVAL;
	}

	for (i = 0; i < MAX_PIPES; i++) {
		pipe_ctx = &aconnector->dc_link->dc->current_state->res_ctx.pipe_ctx[i];
		if (pipe_ctx && pipe_ctx->stream &&
		    pipe_ctx->stream->link == aconnector->dc_link)
			break;
	}

	if (!pipe_ctx || !pipe_ctx->stream)
		goto done;

	// Get CRTC state
	mutex_lock(&dev->mode_config.mutex);
	drm_modeset_lock(&dev->mode_config.connection_mutex, NULL);

	if (connector->state == NULL)
		goto unlock;

	crtc = connector->state->crtc;
	if (crtc == NULL)
		goto unlock;

	drm_modeset_lock(&crtc->mutex, NULL);
	if (crtc->state == NULL)
		goto unlock;

	dm_crtc_state = to_dm_crtc_state(crtc->state);
	if (dm_crtc_state->stream == NULL)
		goto unlock;

	if (param[0] == 1)
		aconnector->dsc_settings.dsc_force_enable = DSC_CLK_FORCE_ENABLE;
	else if (param[0] == 2)
		aconnector->dsc_settings.dsc_force_enable = DSC_CLK_FORCE_DISABLE;
	else
		aconnector->dsc_settings.dsc_force_enable = DSC_CLK_FORCE_DEFAULT;

	dm_crtc_state->dsc_force_changed = true;

unlock:
	if (crtc)
		drm_modeset_unlock(&crtc->mutex);
	drm_modeset_unlock(&dev->mode_config.connection_mutex);
	mutex_unlock(&dev->mode_config.mutex);

done:
	kfree(wr_buf);
	return size;
}

/* function: read DSC slice width parameter on the connector
 *
 * The read function: dp_dsc_slice_width_read
 * returns dsc slice width used in the current configuration
 * The return is an integer: 0 or other positive number
 *
 * Access the status with the following command:
 *
 *	cat /sys/kernel/debug/dri/0/DP-X/dsc_slice_width
 *
 * 0 - means that DSC is disabled
 *
 * Any other number more than zero represents the
 * slice width currently used by DSC in pixels
 *
 */
static ssize_t dp_dsc_slice_width_read(struct file *f, char __user *buf,
				    size_t size, loff_t *pos)
{
	char *rd_buf = NULL;
	char *rd_buf_ptr = NULL;
	struct amdgpu_dm_connector *aconnector = file_inode(f)->i_private;
	struct display_stream_compressor *dsc;
	struct dcn_dsc_state dsc_state = {0};
	const uint32_t rd_buf_size = 100;
	struct pipe_ctx *pipe_ctx;
	ssize_t result = 0;
	int i, r, str_len = 30;

	rd_buf = kcalloc(rd_buf_size, sizeof(char), GFP_KERNEL);

	if (!rd_buf)
		return -ENOMEM;

	rd_buf_ptr = rd_buf;

	for (i = 0; i < MAX_PIPES; i++) {
		pipe_ctx = &aconnector->dc_link->dc->current_state->res_ctx.pipe_ctx[i];
		if (pipe_ctx && pipe_ctx->stream &&
		    pipe_ctx->stream->link == aconnector->dc_link)
			break;
	}

	if (!pipe_ctx) {
		kfree(rd_buf);
		return -ENXIO;
	}

	dsc = pipe_ctx->stream_res.dsc;
	if (dsc)
		dsc->funcs->dsc_read_state(dsc, &dsc_state);

	snprintf(rd_buf_ptr, str_len,
		"%d\n",
		dsc_state.dsc_slice_width);
	rd_buf_ptr += str_len;

	while (size) {
		if (*pos >= rd_buf_size)
			break;

		r = put_user(*(rd_buf + result), buf);
		if (r) {
			kfree(rd_buf);
			return r; /* r = -EFAULT */
		}

		buf += 1;
		size -= 1;
		*pos += 1;
		result += 1;
	}

	kfree(rd_buf);
	return result;
}

/* function: write DSC slice width parameter
 *
 * The write function: dp_dsc_slice_width_write
 * overwrites automatically generated DSC configuration
 * of slice width.
 *
 * The user has to write the slice width divisible by the
 * picture width.
 *
 * Also the user has to write width in hexidecimal
 * rather than in decimal.
 *
 * Writing DSC settings is done with the following command:
 * - To force overwrite slice width: (example sets to 1920 pixels)
 *
 *	echo 0x780 > /sys/kernel/debug/dri/0/DP-X/dsc_slice_width
 *
 *  - To stop overwriting and let driver find the optimal size,
 * set the width to zero:
 *
 *	echo 0x0 > /sys/kernel/debug/dri/0/DP-X/dsc_slice_width
 *
 */
static ssize_t dp_dsc_slice_width_write(struct file *f, const char __user *buf,
				     size_t size, loff_t *pos)
{
	struct amdgpu_dm_connector *aconnector = file_inode(f)->i_private;
	struct pipe_ctx *pipe_ctx;
	struct drm_connector *connector = &aconnector->base;
	struct drm_device *dev = connector->dev;
	struct drm_crtc *crtc = NULL;
	struct dm_crtc_state *dm_crtc_state = NULL;
	int i;
	char *wr_buf = NULL;
	uint32_t wr_buf_size = 42;
	int max_param_num = 1;
	long param[1] = {0};
	uint8_t param_nums = 0;

	if (size == 0)
		return -EINVAL;

	wr_buf = kcalloc(wr_buf_size, sizeof(char), GFP_KERNEL);

	if (!wr_buf) {
		DRM_DEBUG_DRIVER("no memory to allocate write buffer\n");
		return -ENOSPC;
	}

	if (parse_write_buffer_into_params(wr_buf, wr_buf_size,
					    (long *)param, buf,
					    max_param_num,
					    &param_nums)) {
		kfree(wr_buf);
		return -EINVAL;
	}

	if (param_nums <= 0) {
		DRM_DEBUG_DRIVER("user data not be read\n");
		kfree(wr_buf);
		return -EINVAL;
	}

	for (i = 0; i < MAX_PIPES; i++) {
		pipe_ctx = &aconnector->dc_link->dc->current_state->res_ctx.pipe_ctx[i];
		if (pipe_ctx && pipe_ctx->stream &&
		    pipe_ctx->stream->link == aconnector->dc_link)
			break;
	}

	if (!pipe_ctx || !pipe_ctx->stream)
		goto done;

	// Safely get CRTC state
	mutex_lock(&dev->mode_config.mutex);
	drm_modeset_lock(&dev->mode_config.connection_mutex, NULL);

	if (connector->state == NULL)
		goto unlock;

	crtc = connector->state->crtc;
	if (crtc == NULL)
		goto unlock;

	drm_modeset_lock(&crtc->mutex, NULL);
	if (crtc->state == NULL)
		goto unlock;

	dm_crtc_state = to_dm_crtc_state(crtc->state);
	if (dm_crtc_state->stream == NULL)
		goto unlock;

	if (param[0] > 0)
		aconnector->dsc_settings.dsc_num_slices_h = DIV_ROUND_UP(
					pipe_ctx->stream->timing.h_addressable,
					param[0]);
	else
		aconnector->dsc_settings.dsc_num_slices_h = 0;

	dm_crtc_state->dsc_force_changed = true;

unlock:
	if (crtc)
		drm_modeset_unlock(&crtc->mutex);
	drm_modeset_unlock(&dev->mode_config.connection_mutex);
	mutex_unlock(&dev->mode_config.mutex);

done:
	kfree(wr_buf);
	return size;
}

/* function: read DSC slice height parameter on the connector
 *
 * The read function: dp_dsc_slice_height_read
 * returns dsc slice height used in the current configuration
 * The return is an integer: 0 or other positive number
 *
 * Access the status with the following command:
 *
 *	cat /sys/kernel/debug/dri/0/DP-X/dsc_slice_height
 *
 * 0 - means that DSC is disabled
 *
 * Any other number more than zero represents the
 * slice height currently used by DSC in pixels
 *
 */
static ssize_t dp_dsc_slice_height_read(struct file *f, char __user *buf,
				    size_t size, loff_t *pos)
{
	char *rd_buf = NULL;
	char *rd_buf_ptr = NULL;
	struct amdgpu_dm_connector *aconnector = file_inode(f)->i_private;
	struct display_stream_compressor *dsc;
	struct dcn_dsc_state dsc_state = {0};
	const uint32_t rd_buf_size = 100;
	struct pipe_ctx *pipe_ctx;
	ssize_t result = 0;
	int i, r, str_len = 30;

	rd_buf = kcalloc(rd_buf_size, sizeof(char), GFP_KERNEL);

	if (!rd_buf)
		return -ENOMEM;

	rd_buf_ptr = rd_buf;

	for (i = 0; i < MAX_PIPES; i++) {
		pipe_ctx = &aconnector->dc_link->dc->current_state->res_ctx.pipe_ctx[i];
		if (pipe_ctx && pipe_ctx->stream &&
		    pipe_ctx->stream->link == aconnector->dc_link)
			break;
	}

	if (!pipe_ctx) {
		kfree(rd_buf);
		return -ENXIO;
	}

	dsc = pipe_ctx->stream_res.dsc;
	if (dsc)
		dsc->funcs->dsc_read_state(dsc, &dsc_state);

	snprintf(rd_buf_ptr, str_len,
		"%d\n",
		dsc_state.dsc_slice_height);
	rd_buf_ptr += str_len;

	while (size) {
		if (*pos >= rd_buf_size)
			break;

		r = put_user(*(rd_buf + result), buf);
		if (r) {
			kfree(rd_buf);
			return r; /* r = -EFAULT */
		}

		buf += 1;
		size -= 1;
		*pos += 1;
		result += 1;
	}

	kfree(rd_buf);
	return result;
}

/* function: write DSC slice height parameter
 *
 * The write function: dp_dsc_slice_height_write
 * overwrites automatically generated DSC configuration
 * of slice height.
 *
 * The user has to write the slice height divisible by the
 * picture height.
 *
 * Also the user has to write height in hexidecimal
 * rather than in decimal.
 *
 * Writing DSC settings is done with the following command:
 * - To force overwrite slice height (example sets to 128 pixels):
 *
 *	echo 0x80 > /sys/kernel/debug/dri/0/DP-X/dsc_slice_height
 *
 *  - To stop overwriting and let driver find the optimal size,
 * set the height to zero:
 *
 *	echo 0x0 > /sys/kernel/debug/dri/0/DP-X/dsc_slice_height
 *
 */
static ssize_t dp_dsc_slice_height_write(struct file *f, const char __user *buf,
				     size_t size, loff_t *pos)
{
	struct amdgpu_dm_connector *aconnector = file_inode(f)->i_private;
	struct drm_connector *connector = &aconnector->base;
	struct drm_device *dev = connector->dev;
	struct drm_crtc *crtc = NULL;
	struct dm_crtc_state *dm_crtc_state = NULL;
	struct pipe_ctx *pipe_ctx;
	int i;
	char *wr_buf = NULL;
	uint32_t wr_buf_size = 42;
	int max_param_num = 1;
	uint8_t param_nums = 0;
	long param[1] = {0};

	if (size == 0)
		return -EINVAL;

	wr_buf = kcalloc(wr_buf_size, sizeof(char), GFP_KERNEL);

	if (!wr_buf) {
		DRM_DEBUG_DRIVER("no memory to allocate write buffer\n");
		return -ENOSPC;
	}

	if (parse_write_buffer_into_params(wr_buf, wr_buf_size,
					    (long *)param, buf,
					    max_param_num,
					    &param_nums)) {
		kfree(wr_buf);
		return -EINVAL;
	}

	if (param_nums <= 0) {
		DRM_DEBUG_DRIVER("user data not be read\n");
		kfree(wr_buf);
		return -EINVAL;
	}

	for (i = 0; i < MAX_PIPES; i++) {
		pipe_ctx = &aconnector->dc_link->dc->current_state->res_ctx.pipe_ctx[i];
		if (pipe_ctx && pipe_ctx->stream &&
		    pipe_ctx->stream->link == aconnector->dc_link)
			break;
	}

	if (!pipe_ctx || !pipe_ctx->stream)
		goto done;

	// Get CRTC state
	mutex_lock(&dev->mode_config.mutex);
	drm_modeset_lock(&dev->mode_config.connection_mutex, NULL);

	if (connector->state == NULL)
		goto unlock;

	crtc = connector->state->crtc;
	if (crtc == NULL)
		goto unlock;

	drm_modeset_lock(&crtc->mutex, NULL);
	if (crtc->state == NULL)
		goto unlock;

	dm_crtc_state = to_dm_crtc_state(crtc->state);
	if (dm_crtc_state->stream == NULL)
		goto unlock;

	if (param[0] > 0)
		aconnector->dsc_settings.dsc_num_slices_v = DIV_ROUND_UP(
					pipe_ctx->stream->timing.v_addressable,
					param[0]);
	else
		aconnector->dsc_settings.dsc_num_slices_v = 0;

	dm_crtc_state->dsc_force_changed = true;

unlock:
	if (crtc)
		drm_modeset_unlock(&crtc->mutex);
	drm_modeset_unlock(&dev->mode_config.connection_mutex);
	mutex_unlock(&dev->mode_config.mutex);

done:
	kfree(wr_buf);
	return size;
}

/* function: read DSC target rate on the connector in bits per pixel
 *
 * The read function: dp_dsc_bits_per_pixel_read
 * returns target rate of compression in bits per pixel
 * The return is an integer: 0 or other positive integer
 *
 * Access it with the following command:
 *
 *	cat /sys/kernel/debug/dri/0/DP-X/dsc_bits_per_pixel
 *
 *  0 - means that DSC is disabled
 */
static ssize_t dp_dsc_bits_per_pixel_read(struct file *f, char __user *buf,
				    size_t size, loff_t *pos)
{
	char *rd_buf = NULL;
	char *rd_buf_ptr = NULL;
	struct amdgpu_dm_connector *aconnector = file_inode(f)->i_private;
	struct display_stream_compressor *dsc;
	struct dcn_dsc_state dsc_state = {0};
	const uint32_t rd_buf_size = 100;
	struct pipe_ctx *pipe_ctx;
	ssize_t result = 0;
	int i, r, str_len = 30;

	rd_buf = kcalloc(rd_buf_size, sizeof(char), GFP_KERNEL);

	if (!rd_buf)
		return -ENOMEM;

	rd_buf_ptr = rd_buf;

	for (i = 0; i < MAX_PIPES; i++) {
		pipe_ctx = &aconnector->dc_link->dc->current_state->res_ctx.pipe_ctx[i];
		if (pipe_ctx && pipe_ctx->stream &&
		    pipe_ctx->stream->link == aconnector->dc_link)
			break;
	}

	if (!pipe_ctx) {
		kfree(rd_buf);
		return -ENXIO;
	}

	dsc = pipe_ctx->stream_res.dsc;
	if (dsc)
		dsc->funcs->dsc_read_state(dsc, &dsc_state);

	snprintf(rd_buf_ptr, str_len,
		"%d\n",
		dsc_state.dsc_bits_per_pixel);
	rd_buf_ptr += str_len;

	while (size) {
		if (*pos >= rd_buf_size)
			break;

		r = put_user(*(rd_buf + result), buf);
		if (r) {
			kfree(rd_buf);
			return r; /* r = -EFAULT */
		}

		buf += 1;
		size -= 1;
		*pos += 1;
		result += 1;
	}

	kfree(rd_buf);
	return result;
}

/* function: write DSC target rate in bits per pixel
 *
 * The write function: dp_dsc_bits_per_pixel_write
 * overwrites automatically generated DSC configuration
 * of DSC target bit rate.
 *
 * Also the user has to write bpp in hexidecimal
 * rather than in decimal.
 *
 * Writing DSC settings is done with the following command:
 * - To force overwrite rate (example sets to 256 bpp x 1/16):
 *
 *	echo 0x100 > /sys/kernel/debug/dri/0/DP-X/dsc_bits_per_pixel
 *
 *  - To stop overwriting and let driver find the optimal rate,
 * set the rate to zero:
 *
 *	echo 0x0 > /sys/kernel/debug/dri/0/DP-X/dsc_bits_per_pixel
 *
 */
static ssize_t dp_dsc_bits_per_pixel_write(struct file *f, const char __user *buf,
				     size_t size, loff_t *pos)
{
	struct amdgpu_dm_connector *aconnector = file_inode(f)->i_private;
	struct drm_connector *connector = &aconnector->base;
	struct drm_device *dev = connector->dev;
	struct drm_crtc *crtc = NULL;
	struct dm_crtc_state *dm_crtc_state = NULL;
	struct pipe_ctx *pipe_ctx;
	int i;
	char *wr_buf = NULL;
	uint32_t wr_buf_size = 42;
	int max_param_num = 1;
	uint8_t param_nums = 0;
	long param[1] = {0};

	if (size == 0)
		return -EINVAL;

	wr_buf = kcalloc(wr_buf_size, sizeof(char), GFP_KERNEL);

	if (!wr_buf) {
		DRM_DEBUG_DRIVER("no memory to allocate write buffer\n");
		return -ENOSPC;
	}

	if (parse_write_buffer_into_params(wr_buf, wr_buf_size,
					    (long *)param, buf,
					    max_param_num,
					    &param_nums)) {
		kfree(wr_buf);
		return -EINVAL;
	}

	if (param_nums <= 0) {
		DRM_DEBUG_DRIVER("user data not be read\n");
		kfree(wr_buf);
		return -EINVAL;
	}

	for (i = 0; i < MAX_PIPES; i++) {
		pipe_ctx = &aconnector->dc_link->dc->current_state->res_ctx.pipe_ctx[i];
		if (pipe_ctx && pipe_ctx->stream &&
		    pipe_ctx->stream->link == aconnector->dc_link)
			break;
	}

	if (!pipe_ctx || !pipe_ctx->stream)
		goto done;

	// Get CRTC state
	mutex_lock(&dev->mode_config.mutex);
	drm_modeset_lock(&dev->mode_config.connection_mutex, NULL);

	if (connector->state == NULL)
		goto unlock;

	crtc = connector->state->crtc;
	if (crtc == NULL)
		goto unlock;

	drm_modeset_lock(&crtc->mutex, NULL);
	if (crtc->state == NULL)
		goto unlock;

	dm_crtc_state = to_dm_crtc_state(crtc->state);
	if (dm_crtc_state->stream == NULL)
		goto unlock;

	aconnector->dsc_settings.dsc_bits_per_pixel = param[0];

	dm_crtc_state->dsc_force_changed = true;

unlock:
	if (crtc)
		drm_modeset_unlock(&crtc->mutex);
	drm_modeset_unlock(&dev->mode_config.connection_mutex);
	mutex_unlock(&dev->mode_config.mutex);

done:
	kfree(wr_buf);
	return size;
}

/* function: read DSC picture width parameter on the connector
 *
 * The read function: dp_dsc_pic_width_read
 * returns dsc picture width used in the current configuration
 * It is the same as h_addressable of the current
 * display's timing
 * The return is an integer: 0 or other positive integer
 * If 0 then DSC is disabled.
 *
 * Access it with the following command:
 *
 *	cat /sys/kernel/debug/dri/0/DP-X/dsc_pic_width
 *
 * 0 - means that DSC is disabled
 */
static ssize_t dp_dsc_pic_width_read(struct file *f, char __user *buf,
				    size_t size, loff_t *pos)
{
	char *rd_buf = NULL;
	char *rd_buf_ptr = NULL;
	struct amdgpu_dm_connector *aconnector = file_inode(f)->i_private;
	struct display_stream_compressor *dsc;
	struct dcn_dsc_state dsc_state = {0};
	const uint32_t rd_buf_size = 100;
	struct pipe_ctx *pipe_ctx;
	ssize_t result = 0;
	int i, r, str_len = 30;

	rd_buf = kcalloc(rd_buf_size, sizeof(char), GFP_KERNEL);

	if (!rd_buf)
		return -ENOMEM;

	rd_buf_ptr = rd_buf;

	for (i = 0; i < MAX_PIPES; i++) {
		pipe_ctx = &aconnector->dc_link->dc->current_state->res_ctx.pipe_ctx[i];
		if (pipe_ctx && pipe_ctx->stream &&
		    pipe_ctx->stream->link == aconnector->dc_link)
			break;
	}

	if (!pipe_ctx) {
		kfree(rd_buf);
		return -ENXIO;
	}

	dsc = pipe_ctx->stream_res.dsc;
	if (dsc)
		dsc->funcs->dsc_read_state(dsc, &dsc_state);

	snprintf(rd_buf_ptr, str_len,
		"%d\n",
		dsc_state.dsc_pic_width);
	rd_buf_ptr += str_len;

	while (size) {
		if (*pos >= rd_buf_size)
			break;

		r = put_user(*(rd_buf + result), buf);
		if (r) {
			kfree(rd_buf);
			return r; /* r = -EFAULT */
		}

		buf += 1;
		size -= 1;
		*pos += 1;
		result += 1;
	}

	kfree(rd_buf);
	return result;
}

static ssize_t dp_dsc_pic_height_read(struct file *f, char __user *buf,
				    size_t size, loff_t *pos)
{
	char *rd_buf = NULL;
	char *rd_buf_ptr = NULL;
	struct amdgpu_dm_connector *aconnector = file_inode(f)->i_private;
	struct display_stream_compressor *dsc;
	struct dcn_dsc_state dsc_state = {0};
	const uint32_t rd_buf_size = 100;
	struct pipe_ctx *pipe_ctx;
	ssize_t result = 0;
	int i, r, str_len = 30;

	rd_buf = kcalloc(rd_buf_size, sizeof(char), GFP_KERNEL);

	if (!rd_buf)
		return -ENOMEM;

	rd_buf_ptr = rd_buf;

	for (i = 0; i < MAX_PIPES; i++) {
		pipe_ctx = &aconnector->dc_link->dc->current_state->res_ctx.pipe_ctx[i];
		if (pipe_ctx && pipe_ctx->stream &&
		    pipe_ctx->stream->link == aconnector->dc_link)
			break;
	}

	if (!pipe_ctx) {
		kfree(rd_buf);
		return -ENXIO;
	}

	dsc = pipe_ctx->stream_res.dsc;
	if (dsc)
		dsc->funcs->dsc_read_state(dsc, &dsc_state);

	snprintf(rd_buf_ptr, str_len,
		"%d\n",
		dsc_state.dsc_pic_height);
	rd_buf_ptr += str_len;

	while (size) {
		if (*pos >= rd_buf_size)
			break;

		r = put_user(*(rd_buf + result), buf);
		if (r) {
			kfree(rd_buf);
			return r; /* r = -EFAULT */
		}

		buf += 1;
		size -= 1;
		*pos += 1;
		result += 1;
	}

	kfree(rd_buf);
	return result;
}

/* function: read DSC chunk size parameter on the connector
 *
 * The read function: dp_dsc_chunk_size_read
 * returns dsc chunk size set in the current configuration
 * The value is calculated automatically by DSC code
 * and depends on slice parameters and bpp target rate
 * The return is an integer: 0 or other positive integer
 * If 0 then DSC is disabled.
 *
 * Access it with the following command:
 *
 *	cat /sys/kernel/debug/dri/0/DP-X/dsc_chunk_size
 *
 * 0 - means that DSC is disabled
 */
static ssize_t dp_dsc_chunk_size_read(struct file *f, char __user *buf,
				    size_t size, loff_t *pos)
{
	char *rd_buf = NULL;
	char *rd_buf_ptr = NULL;
	struct amdgpu_dm_connector *aconnector = file_inode(f)->i_private;
	struct display_stream_compressor *dsc;
	struct dcn_dsc_state dsc_state = {0};
	const uint32_t rd_buf_size = 100;
	struct pipe_ctx *pipe_ctx;
	ssize_t result = 0;
	int i, r, str_len = 30;

	rd_buf = kcalloc(rd_buf_size, sizeof(char), GFP_KERNEL);

	if (!rd_buf)
		return -ENOMEM;

	rd_buf_ptr = rd_buf;

	for (i = 0; i < MAX_PIPES; i++) {
		pipe_ctx = &aconnector->dc_link->dc->current_state->res_ctx.pipe_ctx[i];
		if (pipe_ctx && pipe_ctx->stream &&
		    pipe_ctx->stream->link == aconnector->dc_link)
			break;
	}

	if (!pipe_ctx) {
		kfree(rd_buf);
		return -ENXIO;
	}

	dsc = pipe_ctx->stream_res.dsc;
	if (dsc)
		dsc->funcs->dsc_read_state(dsc, &dsc_state);

	snprintf(rd_buf_ptr, str_len,
		"%d\n",
		dsc_state.dsc_chunk_size);
	rd_buf_ptr += str_len;

	while (size) {
		if (*pos >= rd_buf_size)
			break;

		r = put_user(*(rd_buf + result), buf);
		if (r) {
			kfree(rd_buf);
			return r; /* r = -EFAULT */
		}

		buf += 1;
		size -= 1;
		*pos += 1;
		result += 1;
	}

	kfree(rd_buf);
	return result;
}

/* function: read DSC slice bpg offset on the connector
 *
 * The read function: dp_dsc_slice_bpg_offset_read
 * returns dsc bpg slice offset set in the current configuration
 * The value is calculated automatically by DSC code
 * and depends on slice parameters and bpp target rate
 * The return is an integer: 0 or other positive integer
 * If 0 then DSC is disabled.
 *
 * Access it with the following command:
 *
 *	cat /sys/kernel/debug/dri/0/DP-X/dsc_slice_bpg_offset
 *
 * 0 - means that DSC is disabled
 */
static ssize_t dp_dsc_slice_bpg_offset_read(struct file *f, char __user *buf,
				    size_t size, loff_t *pos)
{
	char *rd_buf = NULL;
	char *rd_buf_ptr = NULL;
	struct amdgpu_dm_connector *aconnector = file_inode(f)->i_private;
	struct display_stream_compressor *dsc;
	struct dcn_dsc_state dsc_state = {0};
	const uint32_t rd_buf_size = 100;
	struct pipe_ctx *pipe_ctx;
	ssize_t result = 0;
	int i, r, str_len = 30;

	rd_buf = kcalloc(rd_buf_size, sizeof(char), GFP_KERNEL);

	if (!rd_buf)
		return -ENOMEM;

	rd_buf_ptr = rd_buf;

	for (i = 0; i < MAX_PIPES; i++) {
		pipe_ctx = &aconnector->dc_link->dc->current_state->res_ctx.pipe_ctx[i];
		if (pipe_ctx && pipe_ctx->stream &&
		    pipe_ctx->stream->link == aconnector->dc_link)
			break;
	}

	if (!pipe_ctx) {
		kfree(rd_buf);
		return -ENXIO;
	}

	dsc = pipe_ctx->stream_res.dsc;
	if (dsc)
		dsc->funcs->dsc_read_state(dsc, &dsc_state);

	snprintf(rd_buf_ptr, str_len,
		"%d\n",
		dsc_state.dsc_slice_bpg_offset);
	rd_buf_ptr += str_len;

	while (size) {
		if (*pos >= rd_buf_size)
			break;

		r = put_user(*(rd_buf + result), buf);
		if (r) {
			kfree(rd_buf);
			return r; /* r = -EFAULT */
		}

		buf += 1;
		size -= 1;
		*pos += 1;
		result += 1;
	}

	kfree(rd_buf);
	return result;
}


/*
 * function description: Read max_requested_bpc property from the connector
 *
 * Access it with the following command:
 *
 *	cat /sys/kernel/debug/dri/0/DP-X/max_bpc
 *
 */
static ssize_t dp_max_bpc_read(struct file *f, char __user *buf,
		size_t size, loff_t *pos)
{
	struct amdgpu_dm_connector *aconnector = file_inode(f)->i_private;
	struct drm_connector *connector = &aconnector->base;
	struct drm_device *dev = connector->dev;
	struct dm_connector_state *state;
	ssize_t result = 0;
	char *rd_buf = NULL;
	char *rd_buf_ptr = NULL;
	const uint32_t rd_buf_size = 10;
	int r;

	rd_buf = kcalloc(rd_buf_size, sizeof(char), GFP_KERNEL);

	if (!rd_buf)
		return -ENOMEM;

	mutex_lock(&dev->mode_config.mutex);
	drm_modeset_lock(&dev->mode_config.connection_mutex, NULL);

	if (connector->state == NULL)
		goto unlock;

	state = to_dm_connector_state(connector->state);

	rd_buf_ptr = rd_buf;
	snprintf(rd_buf_ptr, rd_buf_size,
		"%u\n",
		state->base.max_requested_bpc);

	while (size) {
		if (*pos >= rd_buf_size)
			break;

		r = put_user(*(rd_buf + result), buf);
		if (r) {
			result = r; /* r = -EFAULT */
			goto unlock;
		}
		buf += 1;
		size -= 1;
		*pos += 1;
		result += 1;
	}
unlock:
	drm_modeset_unlock(&dev->mode_config.connection_mutex);
	mutex_unlock(&dev->mode_config.mutex);
	kfree(rd_buf);
	return result;
}


/*
 * function description: Set max_requested_bpc property on the connector
 *
 * This function will not force the input BPC on connector, it will only
 * change the max value. This is equivalent to setting max_bpc through
 * xrandr.
 *
 * The BPC value written must be >= 6 and <= 16. Values outside of this
 * range will result in errors.
 *
 * BPC values:
 *	0x6 - 6 BPC
 *	0x8 - 8 BPC
 *	0xa - 10 BPC
 *	0xc - 12 BPC
 *	0x10 - 16 BPC
 *
 * Write the max_bpc in the following way:
 *
 * echo 0x6 > /sys/kernel/debug/dri/0/DP-X/max_bpc
 *
 */
static ssize_t dp_max_bpc_write(struct file *f, const char __user *buf,
				     size_t size, loff_t *pos)
{
	struct amdgpu_dm_connector *aconnector = file_inode(f)->i_private;
	struct drm_connector *connector = &aconnector->base;
	struct dm_connector_state *state;
	struct drm_device *dev = connector->dev;
	char *wr_buf = NULL;
	uint32_t wr_buf_size = 42;
	int max_param_num = 1;
	long param[1] = {0};
	uint8_t param_nums = 0;

	if (size == 0)
		return -EINVAL;

	wr_buf = kcalloc(wr_buf_size, sizeof(char), GFP_KERNEL);

	if (!wr_buf) {
		DRM_DEBUG_DRIVER("no memory to allocate write buffer\n");
		return -ENOSPC;
	}

	if (parse_write_buffer_into_params(wr_buf, wr_buf_size,
					   (long *)param, buf,
					   max_param_num,
					   &param_nums)) {
		kfree(wr_buf);
		return -EINVAL;
	}

	if (param_nums <= 0) {
		DRM_DEBUG_DRIVER("user data not be read\n");
		kfree(wr_buf);
		return -EINVAL;
	}

	if (param[0] < 6 || param[0] > 16) {
		DRM_DEBUG_DRIVER("bad max_bpc value\n");
		kfree(wr_buf);
		return -EINVAL;
	}

	mutex_lock(&dev->mode_config.mutex);
	drm_modeset_lock(&dev->mode_config.connection_mutex, NULL);

	if (connector->state == NULL)
		goto unlock;

	state = to_dm_connector_state(connector->state);
	state->base.max_requested_bpc = param[0];
unlock:
	drm_modeset_unlock(&dev->mode_config.connection_mutex);
	mutex_unlock(&dev->mode_config.mutex);

	kfree(wr_buf);
	return size;
}

/*
 * Backlight at this moment.  Read only.
 * As written to display, taking ABM and backlight lut into account.
 * Ranges from 0x0 to 0x10000 (= 100% PWM)
 *
 * Example usage: cat /sys/kernel/debug/dri/0/eDP-1/current_backlight
 */
static int current_backlight_show(struct seq_file *m, void *unused)
{
	struct amdgpu_dm_connector *aconnector = to_amdgpu_dm_connector(m->private);
	struct dc_link *link = aconnector->dc_link;
	unsigned int backlight;

	backlight = dc_link_get_backlight_level(link);
	seq_printf(m, "0x%x\n", backlight);

	return 0;
}

/*
 * Backlight value that is being approached.  Read only.
 * As written to display, taking ABM and backlight lut into account.
 * Ranges from 0x0 to 0x10000 (= 100% PWM)
 *
 * Example usage: cat /sys/kernel/debug/dri/0/eDP-1/target_backlight
 */
static int target_backlight_show(struct seq_file *m, void *unused)
{
	struct amdgpu_dm_connector *aconnector = to_amdgpu_dm_connector(m->private);
	struct dc_link *link = aconnector->dc_link;
	unsigned int backlight;

	backlight = dc_link_get_target_backlight_pwm(link);
	seq_printf(m, "0x%x\n", backlight);

	return 0;
}

/*
 * function description: Determine if the connector is mst connector
 *
 * This function helps to determine whether a connector is a mst connector.
 * - "root" stands for the root connector of the topology
 * - "branch" stands for branch device of the topology
 * - "end" stands for leaf node connector of the topology
 * - "no" stands for the connector is not a device of a mst topology
 * Access it with the following command:
 *
 *	cat /sys/kernel/debug/dri/0/DP-X/is_mst_connector
 *
 */
static int dp_is_mst_connector_show(struct seq_file *m, void *unused)
{
	struct drm_connector *connector = m->private;
	struct amdgpu_dm_connector *aconnector = to_amdgpu_dm_connector(connector);
	struct drm_dp_mst_topology_mgr *mgr = NULL;
	struct drm_dp_mst_port *port = NULL;
	char *role = NULL;

	mutex_lock(&aconnector->hpd_lock);

	if (aconnector->mst_mgr.mst_state) {
		role = "root";
	} else if (aconnector->mst_port &&
		aconnector->mst_port->mst_mgr.mst_state) {

		role = "end";

		mgr = &aconnector->mst_port->mst_mgr;
		port = aconnector->port;

		drm_modeset_lock(&mgr->base.lock, NULL);
		if (port->pdt == DP_PEER_DEVICE_MST_BRANCHING &&
			port->mcs)
			role = "branch";
		drm_modeset_unlock(&mgr->base.lock);

	} else {
		role = "no";
	}

	seq_printf(m, "%s\n", role);

	mutex_unlock(&aconnector->hpd_lock);

	return 0;
}

/*
 * function description: Read out the mst progress status
 *
 * This function helps to determine the mst progress status of
 * a mst connector.
 *
 * Access it with the following command:
 *
 *	cat /sys/kernel/debug/dri/0/DP-X/mst_progress_status
 *
 */
static int dp_mst_progress_status_show(struct seq_file *m, void *unused)
{
	struct drm_connector *connector = m->private;
	struct amdgpu_dm_connector *aconnector = to_amdgpu_dm_connector(connector);
	struct amdgpu_device *adev = drm_to_adev(connector->dev);
	int i;

	mutex_lock(&aconnector->hpd_lock);
	mutex_lock(&adev->dm.dc_lock);

	if (aconnector->mst_status == MST_STATUS_DEFAULT) {
		seq_puts(m, "disabled\n");
	} else {
		for (i = 0; i < sizeof(mst_progress_status)/sizeof(char *); i++)
			seq_printf(m, "%s:%s\n",
				mst_progress_status[i],
				aconnector->mst_status & BIT(i) ? "done" : "not_done");
	}

	mutex_unlock(&adev->dm.dc_lock);
	mutex_unlock(&aconnector->hpd_lock);

	return 0;
}

DEFINE_SHOW_ATTRIBUTE(dp_dsc_fec_support);
DEFINE_SHOW_ATTRIBUTE(dmub_fw_state);
DEFINE_SHOW_ATTRIBUTE(dmub_tracebuffer);
DEFINE_SHOW_ATTRIBUTE(dp_lttpr_status);
#ifdef CONFIG_DRM_AMD_DC_HDCP
DEFINE_SHOW_ATTRIBUTE(hdcp_sink_capability);
#endif
DEFINE_SHOW_ATTRIBUTE(internal_display);
DEFINE_SHOW_ATTRIBUTE(psr_capability);
DEFINE_SHOW_ATTRIBUTE(dp_is_mst_connector);
DEFINE_SHOW_ATTRIBUTE(dp_mst_progress_status);

static const struct file_operations dp_dsc_clock_en_debugfs_fops = {
	.owner = THIS_MODULE,
	.read = dp_dsc_clock_en_read,
	.write = dp_dsc_clock_en_write,
	.llseek = default_llseek
};

static const struct file_operations dp_dsc_slice_width_debugfs_fops = {
	.owner = THIS_MODULE,
	.read = dp_dsc_slice_width_read,
	.write = dp_dsc_slice_width_write,
	.llseek = default_llseek
};

static const struct file_operations dp_dsc_slice_height_debugfs_fops = {
	.owner = THIS_MODULE,
	.read = dp_dsc_slice_height_read,
	.write = dp_dsc_slice_height_write,
	.llseek = default_llseek
};

static const struct file_operations dp_dsc_bits_per_pixel_debugfs_fops = {
	.owner = THIS_MODULE,
	.read = dp_dsc_bits_per_pixel_read,
	.write = dp_dsc_bits_per_pixel_write,
	.llseek = default_llseek
};

static const struct file_operations dp_dsc_pic_width_debugfs_fops = {
	.owner = THIS_MODULE,
	.read = dp_dsc_pic_width_read,
	.llseek = default_llseek
};

static const struct file_operations dp_dsc_pic_height_debugfs_fops = {
	.owner = THIS_MODULE,
	.read = dp_dsc_pic_height_read,
	.llseek = default_llseek
};

static const struct file_operations dp_dsc_chunk_size_debugfs_fops = {
	.owner = THIS_MODULE,
	.read = dp_dsc_chunk_size_read,
	.llseek = default_llseek
};

static const struct file_operations dp_dsc_slice_bpg_offset_debugfs_fops = {
	.owner = THIS_MODULE,
	.read = dp_dsc_slice_bpg_offset_read,
	.llseek = default_llseek
};

static const struct file_operations trigger_hotplug_debugfs_fops = {
	.owner = THIS_MODULE,
	.write = trigger_hotplug,
	.llseek = default_llseek
};

static const struct file_operations dp_link_settings_debugfs_fops = {
	.owner = THIS_MODULE,
	.read = dp_link_settings_read,
	.write = dp_link_settings_write,
	.llseek = default_llseek
};

static const struct file_operations dp_phy_settings_debugfs_fop = {
	.owner = THIS_MODULE,
	.read = dp_phy_settings_read,
	.write = dp_phy_settings_write,
	.llseek = default_llseek
};

static const struct file_operations dp_phy_test_pattern_fops = {
	.owner = THIS_MODULE,
	.write = dp_phy_test_pattern_debugfs_write,
	.llseek = default_llseek
};

static const struct file_operations sdp_message_fops = {
	.owner = THIS_MODULE,
	.write = dp_sdp_message_debugfs_write,
	.llseek = default_llseek
};

static const struct file_operations dp_dpcd_address_debugfs_fops = {
	.owner = THIS_MODULE,
	.write = dp_dpcd_address_write,
	.llseek = default_llseek
};

static const struct file_operations dp_dpcd_size_debugfs_fops = {
	.owner = THIS_MODULE,
	.write = dp_dpcd_size_write,
	.llseek = default_llseek
};

static const struct file_operations dp_dpcd_data_debugfs_fops = {
	.owner = THIS_MODULE,
	.read = dp_dpcd_data_read,
	.write = dp_dpcd_data_write,
	.llseek = default_llseek
};

static const struct file_operations dp_max_bpc_debugfs_fops = {
	.owner = THIS_MODULE,
	.read = dp_max_bpc_read,
	.write = dp_max_bpc_write,
	.llseek = default_llseek
};

static const struct file_operations dp_dsc_disable_passthrough_debugfs_fops = {
	.owner = THIS_MODULE,
	.write = dp_dsc_passthrough_set,
	.llseek = default_llseek
};

static const struct {
	char *name;
	const struct file_operations *fops;
} dp_debugfs_entries[] = {
		{"link_settings", &dp_link_settings_debugfs_fops},
		{"phy_settings", &dp_phy_settings_debugfs_fop},
		{"lttpr_status", &dp_lttpr_status_fops},
		{"test_pattern", &dp_phy_test_pattern_fops},
#ifdef CONFIG_DRM_AMD_DC_HDCP
		{"hdcp_sink_capability", &hdcp_sink_capability_fops},
#endif
		{"sdp_message", &sdp_message_fops},
		{"aux_dpcd_address", &dp_dpcd_address_debugfs_fops},
		{"aux_dpcd_size", &dp_dpcd_size_debugfs_fops},
		{"aux_dpcd_data", &dp_dpcd_data_debugfs_fops},
		{"dsc_clock_en", &dp_dsc_clock_en_debugfs_fops},
		{"dsc_slice_width", &dp_dsc_slice_width_debugfs_fops},
		{"dsc_slice_height", &dp_dsc_slice_height_debugfs_fops},
		{"dsc_bits_per_pixel", &dp_dsc_bits_per_pixel_debugfs_fops},
		{"dsc_pic_width", &dp_dsc_pic_width_debugfs_fops},
		{"dsc_pic_height", &dp_dsc_pic_height_debugfs_fops},
		{"dsc_chunk_size", &dp_dsc_chunk_size_debugfs_fops},
		{"dsc_slice_bpg", &dp_dsc_slice_bpg_offset_debugfs_fops},
		{"dp_dsc_fec_support", &dp_dsc_fec_support_fops},
		{"max_bpc", &dp_max_bpc_debugfs_fops},
		{"dsc_disable_passthrough", &dp_dsc_disable_passthrough_debugfs_fops},
		{"is_mst_connector", &dp_is_mst_connector_fops},
		{"mst_progress_status", &dp_mst_progress_status_fops}
};

#ifdef CONFIG_DRM_AMD_DC_HDCP
static const struct {
	char *name;
	const struct file_operations *fops;
} hdmi_debugfs_entries[] = {
		{"hdcp_sink_capability", &hdcp_sink_capability_fops}
};
#endif
/*
 * Force YUV420 output if available from the given mode
 */
static int force_yuv420_output_set(void *data, u64 val)
{
	struct amdgpu_dm_connector *connector = data;

	connector->force_yuv420_output = (bool)val;

	return 0;
}

/*
 * Check if YUV420 is forced when available from the given mode
 */
static int force_yuv420_output_get(void *data, u64 *val)
{
	struct amdgpu_dm_connector *connector = data;

	*val = connector->force_yuv420_output;

	return 0;
}

DEFINE_DEBUGFS_ATTRIBUTE(force_yuv420_output_fops, force_yuv420_output_get,
			 force_yuv420_output_set, "%llu\n");

/*
 *  Read PSR state
 */
static int psr_get(void *data, u64 *val)
{
	struct amdgpu_dm_connector *connector = data;
	struct dc_link *link = connector->dc_link;
	enum dc_psr_state state = PSR_STATE0;

	dc_link_get_psr_state(link, &state);

	*val = state;

	return 0;
}

/*
 * Set dmcub trace event IRQ enable or disable.
 * Usage to enable dmcub trace event IRQ: echo 1 > /sys/kernel/debug/dri/0/amdgpu_dm_dmcub_trace_event_en
 * Usage to disable dmcub trace event IRQ: echo 0 > /sys/kernel/debug/dri/0/amdgpu_dm_dmcub_trace_event_en
 */
static int dmcub_trace_event_state_set(void *data, u64 val)
{
	struct amdgpu_device *adev = data;

	if (val == 1 || val == 0) {
		dc_dmub_trace_event_control(adev->dm.dc, val);
		adev->dm.dmcub_trace_event_en = (bool)val;
	} else
		return 0;

	return 0;
}

/*
 * The interface doesn't need get function, so it will return the
 * value of zero
 * Usage: cat /sys/kernel/debug/dri/0/amdgpu_dm_dmcub_trace_event_en
 */
static int dmcub_trace_event_state_get(void *data, u64 *val)
{
	struct amdgpu_device *adev = data;

	*val = adev->dm.dmcub_trace_event_en;
	return 0;
}

DEFINE_DEBUGFS_ATTRIBUTE(dmcub_trace_event_state_fops, dmcub_trace_event_state_get,
			 dmcub_trace_event_state_set, "%llu\n");

DEFINE_DEBUGFS_ATTRIBUTE(psr_fops, psr_get, NULL, "%llu\n");

DEFINE_SHOW_ATTRIBUTE(current_backlight);
DEFINE_SHOW_ATTRIBUTE(target_backlight);

static const struct {
	char *name;
	const struct file_operations *fops;
} connector_debugfs_entries[] = {
		{"force_yuv420_output", &force_yuv420_output_fops},
		{"trigger_hotplug", &trigger_hotplug_debugfs_fops},
		{"internal_display", &internal_display_fops}
};

/*
 * Returns supported customized link rates by this eDP panel.
 * Example usage: cat /sys/kernel/debug/dri/0/eDP-x/ilr_setting
 */
static int edp_ilr_show(struct seq_file *m, void *unused)
{
	struct amdgpu_dm_connector *aconnector = to_amdgpu_dm_connector(m->private);
	struct dc_link *link = aconnector->dc_link;
	uint8_t supported_link_rates[16];
	uint32_t link_rate_in_khz;
	uint32_t entry = 0;
	uint8_t dpcd_rev;

	memset(supported_link_rates, 0, sizeof(supported_link_rates));
	dm_helpers_dp_read_dpcd(link->ctx, link, DP_SUPPORTED_LINK_RATES,
		supported_link_rates, sizeof(supported_link_rates));

	dpcd_rev = link->dpcd_caps.dpcd_rev.raw;

	if (dpcd_rev >= DP_DPCD_REV_13 &&
		(supported_link_rates[entry+1] != 0 || supported_link_rates[entry] != 0)) {

		for (entry = 0; entry < 16; entry += 2) {
			link_rate_in_khz = (supported_link_rates[entry+1] * 0x100 +
										supported_link_rates[entry]) * 200;
			seq_printf(m, "[%d] %d kHz\n", entry/2, link_rate_in_khz);
		}
	} else {
		seq_printf(m, "ILR is not supported by this eDP panel.\n");
	}

	return 0;
}

/*
 * Set supported customized link rate to eDP panel.
 *
 * echo <lane_count>  <link_rate option> > ilr_setting
 *
 * for example, supported ILR : [0] 1620000 kHz [1] 2160000 kHz [2] 2430000 kHz ...
 * echo 4 1 > /sys/kernel/debug/dri/0/eDP-x/ilr_setting
 * to set 4 lanes and 2.16 GHz
 */
static ssize_t edp_ilr_write(struct file *f, const char __user *buf,
				 size_t size, loff_t *pos)
{
	struct amdgpu_dm_connector *connector = file_inode(f)->i_private;
	struct dc_link *link = connector->dc_link;
	struct amdgpu_device *adev = drm_to_adev(connector->base.dev);
	struct dc *dc = (struct dc *)link->dc;
	struct dc_link_settings prefer_link_settings;
	char *wr_buf = NULL;
	const uint32_t wr_buf_size = 40;
	/* 0: lane_count; 1: link_rate */
	int max_param_num = 2;
	uint8_t param_nums = 0;
	long param[2];
	bool valid_input = true;

	if (size == 0)
		return -EINVAL;

	wr_buf = kcalloc(wr_buf_size, sizeof(char), GFP_KERNEL);
	if (!wr_buf)
		return -ENOMEM;

	if (parse_write_buffer_into_params(wr_buf, wr_buf_size,
					   (long *)param, buf,
					   max_param_num,
					   &param_nums)) {
		kfree(wr_buf);
		return -EINVAL;
	}

	if (param_nums <= 0) {
		kfree(wr_buf);
		return -EINVAL;
	}

	switch (param[0]) {
	case LANE_COUNT_ONE:
	case LANE_COUNT_TWO:
	case LANE_COUNT_FOUR:
		break;
	default:
		valid_input = false;
		break;
	}

	if (param[1] >= link->dpcd_caps.edp_supported_link_rates_count)
		valid_input = false;

	if (!valid_input) {
		kfree(wr_buf);
		DRM_DEBUG_DRIVER("Invalid Input value. No HW will be programmed\n");
		prefer_link_settings.use_link_rate_set = false;
		mutex_lock(&adev->dm.dc_lock);
		dc_link_set_preferred_training_settings(dc, NULL, NULL, link, false);
		mutex_unlock(&adev->dm.dc_lock);
		return size;
	}

	/* save user force lane_count, link_rate to preferred settings
	 * spread spectrum will not be changed
	 */
	prefer_link_settings.link_spread = link->cur_link_settings.link_spread;
	prefer_link_settings.lane_count = param[0];
	prefer_link_settings.use_link_rate_set = true;
	prefer_link_settings.link_rate_set = param[1];
	prefer_link_settings.link_rate = link->dpcd_caps.edp_supported_link_rates[param[1]];

	mutex_lock(&adev->dm.dc_lock);
	dc_link_set_preferred_training_settings(dc, &prefer_link_settings,
						NULL, link, false);
	mutex_unlock(&adev->dm.dc_lock);

	kfree(wr_buf);
	return size;
}

static int edp_ilr_open(struct inode *inode, struct file *file)
{
	return single_open(file, edp_ilr_show, inode->i_private);
}

static const struct file_operations edp_ilr_debugfs_fops = {
	.owner = THIS_MODULE,
	.open = edp_ilr_open,
	.read = seq_read,
	.llseek = seq_lseek,
	.release = single_release,
	.write = edp_ilr_write
};

void connector_debugfs_init(struct amdgpu_dm_connector *connector)
{
	int i;
	struct dentry *dir = connector->base.debugfs_entry;

	if (connector->base.connector_type == DRM_MODE_CONNECTOR_DisplayPort ||
	    connector->base.connector_type == DRM_MODE_CONNECTOR_eDP) {
		for (i = 0; i < ARRAY_SIZE(dp_debugfs_entries); i++) {
			debugfs_create_file(dp_debugfs_entries[i].name,
					    0644, dir, connector,
					    dp_debugfs_entries[i].fops);
		}
	}
	if (connector->base.connector_type == DRM_MODE_CONNECTOR_eDP) {
		debugfs_create_file_unsafe("psr_capability", 0444, dir, connector, &psr_capability_fops);
		debugfs_create_file_unsafe("psr_state", 0444, dir, connector, &psr_fops);
		debugfs_create_file("amdgpu_current_backlight_pwm", 0444, dir, connector,
				    &current_backlight_fops);
		debugfs_create_file("amdgpu_target_backlight_pwm", 0444, dir, connector,
				    &target_backlight_fops);
		debugfs_create_file("ilr_setting", 0644, dir, connector,
					&edp_ilr_debugfs_fops);
	}

	for (i = 0; i < ARRAY_SIZE(connector_debugfs_entries); i++) {
		debugfs_create_file(connector_debugfs_entries[i].name,
				    0644, dir, connector,
				    connector_debugfs_entries[i].fops);
	}

	connector->debugfs_dpcd_address = 0;
	connector->debugfs_dpcd_size = 0;

#ifdef CONFIG_DRM_AMD_DC_HDCP
	if (connector->base.connector_type == DRM_MODE_CONNECTOR_HDMIA) {
		for (i = 0; i < ARRAY_SIZE(hdmi_debugfs_entries); i++) {
			debugfs_create_file(hdmi_debugfs_entries[i].name,
					    0644, dir, connector,
					    hdmi_debugfs_entries[i].fops);
		}
	}
#endif
}

#ifdef CONFIG_DRM_AMD_SECURE_DISPLAY
/*
 * Set crc window coordinate x start
 */
static int crc_win_x_start_set(void *data, u64 val)
{
	struct drm_crtc *crtc = data;
	struct drm_device *drm_dev = crtc->dev;
	struct amdgpu_crtc *acrtc = to_amdgpu_crtc(crtc);

	spin_lock_irq(&drm_dev->event_lock);
	acrtc->dm_irq_params.crc_window.x_start = (uint16_t) val;
	acrtc->dm_irq_params.crc_window.update_win = false;
	spin_unlock_irq(&drm_dev->event_lock);

	return 0;
}

/*
 * Get crc window coordinate x start
 */
static int crc_win_x_start_get(void *data, u64 *val)
{
	struct drm_crtc *crtc = data;
	struct drm_device *drm_dev = crtc->dev;
	struct amdgpu_crtc *acrtc = to_amdgpu_crtc(crtc);

	spin_lock_irq(&drm_dev->event_lock);
	*val = acrtc->dm_irq_params.crc_window.x_start;
	spin_unlock_irq(&drm_dev->event_lock);

	return 0;
}

DEFINE_DEBUGFS_ATTRIBUTE(crc_win_x_start_fops, crc_win_x_start_get,
			 crc_win_x_start_set, "%llu\n");


/*
 * Set crc window coordinate y start
 */
static int crc_win_y_start_set(void *data, u64 val)
{
	struct drm_crtc *crtc = data;
	struct drm_device *drm_dev = crtc->dev;
	struct amdgpu_crtc *acrtc = to_amdgpu_crtc(crtc);

	spin_lock_irq(&drm_dev->event_lock);
	acrtc->dm_irq_params.crc_window.y_start = (uint16_t) val;
	acrtc->dm_irq_params.crc_window.update_win = false;
	spin_unlock_irq(&drm_dev->event_lock);

	return 0;
}

/*
 * Get crc window coordinate y start
 */
static int crc_win_y_start_get(void *data, u64 *val)
{
	struct drm_crtc *crtc = data;
	struct drm_device *drm_dev = crtc->dev;
	struct amdgpu_crtc *acrtc = to_amdgpu_crtc(crtc);

	spin_lock_irq(&drm_dev->event_lock);
	*val = acrtc->dm_irq_params.crc_window.y_start;
	spin_unlock_irq(&drm_dev->event_lock);

	return 0;
}

DEFINE_DEBUGFS_ATTRIBUTE(crc_win_y_start_fops, crc_win_y_start_get,
			 crc_win_y_start_set, "%llu\n");

/*
 * Set crc window coordinate x end
 */
static int crc_win_x_end_set(void *data, u64 val)
{
	struct drm_crtc *crtc = data;
	struct drm_device *drm_dev = crtc->dev;
	struct amdgpu_crtc *acrtc = to_amdgpu_crtc(crtc);

	spin_lock_irq(&drm_dev->event_lock);
	acrtc->dm_irq_params.crc_window.x_end = (uint16_t) val;
	acrtc->dm_irq_params.crc_window.update_win = false;
	spin_unlock_irq(&drm_dev->event_lock);

	return 0;
}

/*
 * Get crc window coordinate x end
 */
static int crc_win_x_end_get(void *data, u64 *val)
{
	struct drm_crtc *crtc = data;
	struct drm_device *drm_dev = crtc->dev;
	struct amdgpu_crtc *acrtc = to_amdgpu_crtc(crtc);

	spin_lock_irq(&drm_dev->event_lock);
	*val = acrtc->dm_irq_params.crc_window.x_end;
	spin_unlock_irq(&drm_dev->event_lock);

	return 0;
}

DEFINE_DEBUGFS_ATTRIBUTE(crc_win_x_end_fops, crc_win_x_end_get,
			 crc_win_x_end_set, "%llu\n");

/*
 * Set crc window coordinate y end
 */
static int crc_win_y_end_set(void *data, u64 val)
{
	struct drm_crtc *crtc = data;
	struct drm_device *drm_dev = crtc->dev;
	struct amdgpu_crtc *acrtc = to_amdgpu_crtc(crtc);

	spin_lock_irq(&drm_dev->event_lock);
	acrtc->dm_irq_params.crc_window.y_end = (uint16_t) val;
	acrtc->dm_irq_params.crc_window.update_win = false;
	spin_unlock_irq(&drm_dev->event_lock);

	return 0;
}

/*
 * Get crc window coordinate y end
 */
static int crc_win_y_end_get(void *data, u64 *val)
{
	struct drm_crtc *crtc = data;
	struct drm_device *drm_dev = crtc->dev;
	struct amdgpu_crtc *acrtc = to_amdgpu_crtc(crtc);

	spin_lock_irq(&drm_dev->event_lock);
	*val = acrtc->dm_irq_params.crc_window.y_end;
	spin_unlock_irq(&drm_dev->event_lock);

	return 0;
}

DEFINE_DEBUGFS_ATTRIBUTE(crc_win_y_end_fops, crc_win_y_end_get,
			 crc_win_y_end_set, "%llu\n");
/*
 * Trigger to commit crc window
 */
static int crc_win_update_set(void *data, u64 val)
{
	struct drm_crtc *new_crtc = data;
	struct drm_crtc *old_crtc = NULL;
	struct amdgpu_crtc *new_acrtc, *old_acrtc;
	struct amdgpu_device *adev = drm_to_adev(new_crtc->dev);
	struct crc_rd_work *crc_rd_wrk = adev->dm.crc_rd_wrk;

	if (!crc_rd_wrk)
		return 0;

	if (val) {
		spin_lock_irq(&adev_to_drm(adev)->event_lock);
		spin_lock_irq(&crc_rd_wrk->crc_rd_work_lock);
		if (crc_rd_wrk->crtc) {
			old_crtc = crc_rd_wrk->crtc;
			old_acrtc = to_amdgpu_crtc(old_crtc);
		}
		new_acrtc = to_amdgpu_crtc(new_crtc);

		if (old_crtc && old_crtc != new_crtc) {
			old_acrtc->dm_irq_params.crc_window.activated = false;
			old_acrtc->dm_irq_params.crc_window.update_win = false;
			old_acrtc->dm_irq_params.crc_window.skip_frame_cnt = 0;

			new_acrtc->dm_irq_params.crc_window.activated = true;
			new_acrtc->dm_irq_params.crc_window.update_win = true;
			new_acrtc->dm_irq_params.crc_window.skip_frame_cnt = 0;
			crc_rd_wrk->crtc = new_crtc;
		} else {
			new_acrtc->dm_irq_params.crc_window.activated = true;
			new_acrtc->dm_irq_params.crc_window.update_win = true;
			new_acrtc->dm_irq_params.crc_window.skip_frame_cnt = 0;
			crc_rd_wrk->crtc = new_crtc;
		}
		spin_unlock_irq(&crc_rd_wrk->crc_rd_work_lock);
		spin_unlock_irq(&adev_to_drm(adev)->event_lock);
	}

	return 0;
}

/*
 * Get crc window update flag
 */
static int crc_win_update_get(void *data, u64 *val)
{
	*val = 0;
	return 0;
}

DEFINE_DEBUGFS_ATTRIBUTE(crc_win_update_fops, crc_win_update_get,
			 crc_win_update_set, "%llu\n");
#endif
void crtc_debugfs_init(struct drm_crtc *crtc)
{
#ifdef CONFIG_DRM_AMD_SECURE_DISPLAY
	struct dentry *dir = debugfs_lookup("crc", crtc->debugfs_entry);

	if (!dir)
		return;

	debugfs_create_file_unsafe("crc_win_x_start", 0644, dir, crtc,
				   &crc_win_x_start_fops);
	debugfs_create_file_unsafe("crc_win_y_start", 0644, dir, crtc,
				   &crc_win_y_start_fops);
	debugfs_create_file_unsafe("crc_win_x_end", 0644, dir, crtc,
				   &crc_win_x_end_fops);
	debugfs_create_file_unsafe("crc_win_y_end", 0644, dir, crtc,
				   &crc_win_y_end_fops);
	debugfs_create_file_unsafe("crc_win_update", 0644, dir, crtc,
				   &crc_win_update_fops);
	dput(dir);
<<<<<<< HEAD
}
=======
>>>>>>> e6f4ff3f
#endif
	debugfs_create_file("amdgpu_current_bpc", 0644, crtc->debugfs_entry,
			    crtc, &amdgpu_current_bpc_fops);
}

/*
 * Writes DTN log state to the user supplied buffer.
 * Example usage: cat /sys/kernel/debug/dri/0/amdgpu_dm_dtn_log
 */
static ssize_t dtn_log_read(
	struct file *f,
	char __user *buf,
	size_t size,
	loff_t *pos)
{
	struct amdgpu_device *adev = file_inode(f)->i_private;
	struct dc *dc = adev->dm.dc;
	struct dc_log_buffer_ctx log_ctx = { 0 };
	ssize_t result = 0;

	if (!buf || !size)
		return -EINVAL;

	if (!dc->hwss.log_hw_state)
		return 0;

	dc->hwss.log_hw_state(dc, &log_ctx);

	if (*pos < log_ctx.pos) {
		size_t to_copy = log_ctx.pos - *pos;

		to_copy = min(to_copy, size);

		if (!copy_to_user(buf, log_ctx.buf + *pos, to_copy)) {
			*pos += to_copy;
			result = to_copy;
		}
	}

	kfree(log_ctx.buf);

	return result;
}

/*
 * Writes DTN log state to dmesg when triggered via a write.
 * Example usage: echo 1 > /sys/kernel/debug/dri/0/amdgpu_dm_dtn_log
 */
static ssize_t dtn_log_write(
	struct file *f,
	const char __user *buf,
	size_t size,
	loff_t *pos)
{
	struct amdgpu_device *adev = file_inode(f)->i_private;
	struct dc *dc = adev->dm.dc;

	/* Write triggers log output via dmesg. */
	if (size == 0)
		return 0;

	if (dc->hwss.log_hw_state)
		dc->hwss.log_hw_state(dc, NULL);

	return size;
}

static int mst_topo_show(struct seq_file *m, void *unused)
{
	struct amdgpu_device *adev = (struct amdgpu_device *)m->private;
	struct drm_device *dev = adev_to_drm(adev);
	struct drm_connector *connector;
	struct drm_connector_list_iter conn_iter;
	struct amdgpu_dm_connector *aconnector;

	drm_connector_list_iter_begin(dev, &conn_iter);
	drm_for_each_connector_iter(connector, &conn_iter) {
		if (connector->connector_type != DRM_MODE_CONNECTOR_DisplayPort)
			continue;

		aconnector = to_amdgpu_dm_connector(connector);

		/* Ensure we're only dumping the topology of a root mst node */
		if (!aconnector->mst_mgr.mst_state)
			continue;

		seq_printf(m, "\nMST topology for connector %d\n", aconnector->connector_id);
		drm_dp_mst_dump_topology(m, &aconnector->mst_mgr);
	}
	drm_connector_list_iter_end(&conn_iter);

	return 0;
}

/*
 * Sets trigger hpd for MST topologies.
 * All connected connectors will be rediscovered and re started as needed if val of 1 is sent.
 * All topologies will be disconnected if val of 0 is set .
 * Usage to enable topologies: echo 1 > /sys/kernel/debug/dri/0/amdgpu_dm_trigger_hpd_mst
 * Usage to disable topologies: echo 0 > /sys/kernel/debug/dri/0/amdgpu_dm_trigger_hpd_mst
 */
static int trigger_hpd_mst_set(void *data, u64 val)
{
	struct amdgpu_device *adev = data;
	struct drm_device *dev = adev_to_drm(adev);
	struct drm_connector_list_iter iter;
	struct amdgpu_dm_connector *aconnector;
	struct drm_connector *connector;
	struct dc_link *link = NULL;

	if (val == 1) {
		drm_connector_list_iter_begin(dev, &iter);
		drm_for_each_connector_iter(connector, &iter) {
			aconnector = to_amdgpu_dm_connector(connector);
			if (aconnector->dc_link->type == dc_connection_mst_branch &&
			    aconnector->mst_mgr.aux) {
				mutex_lock(&adev->dm.dc_lock);
				dc_link_detect(aconnector->dc_link, DETECT_REASON_HPD);
				mutex_unlock(&adev->dm.dc_lock);

				drm_dp_mst_topology_mgr_set_mst(&aconnector->mst_mgr, true);
			}
		}
	} else if (val == 0) {
		drm_connector_list_iter_begin(dev, &iter);
		drm_for_each_connector_iter(connector, &iter) {
			aconnector = to_amdgpu_dm_connector(connector);
			if (!aconnector->dc_link)
				continue;

			if (!aconnector->mst_port)
				continue;

			link = aconnector->dc_link;
			dp_receiver_power_ctrl(link, false);
			drm_dp_mst_topology_mgr_set_mst(&aconnector->mst_port->mst_mgr, false);
			link->mst_stream_alloc_table.stream_count = 0;
			memset(link->mst_stream_alloc_table.stream_allocations, 0,
					sizeof(link->mst_stream_alloc_table.stream_allocations));
		}
	} else {
		return 0;
	}
	drm_kms_helper_hotplug_event(dev);

	return 0;
}

/*
 * The interface doesn't need get function, so it will return the
 * value of zero
 * Usage: cat /sys/kernel/debug/dri/0/amdgpu_dm_trigger_hpd_mst
 */
static int trigger_hpd_mst_get(void *data, u64 *val)
{
	*val = 0;
	return 0;
}

DEFINE_DEBUGFS_ATTRIBUTE(trigger_hpd_mst_ops, trigger_hpd_mst_get,
			 trigger_hpd_mst_set, "%llu\n");


/*
 * Sets the force_timing_sync debug option from the given string.
 * All connected displays will be force synchronized immediately.
 * Usage: echo 1 > /sys/kernel/debug/dri/0/amdgpu_dm_force_timing_sync
 */
static int force_timing_sync_set(void *data, u64 val)
{
	struct amdgpu_device *adev = data;

	adev->dm.force_timing_sync = (bool)val;

	amdgpu_dm_trigger_timing_sync(adev_to_drm(adev));

	return 0;
}

/*
 * Gets the force_timing_sync debug option value into the given buffer.
 * Usage: cat /sys/kernel/debug/dri/0/amdgpu_dm_force_timing_sync
 */
static int force_timing_sync_get(void *data, u64 *val)
{
	struct amdgpu_device *adev = data;

	*val = adev->dm.force_timing_sync;

	return 0;
}

DEFINE_DEBUGFS_ATTRIBUTE(force_timing_sync_ops, force_timing_sync_get,
			 force_timing_sync_set, "%llu\n");


/*
 * Disables all HPD and HPD RX interrupt handling in the
 * driver when set to 1. Default is 0.
 */
static int disable_hpd_set(void *data, u64 val)
{
	struct amdgpu_device *adev = data;

	adev->dm.disable_hpd_irq = (bool)val;

	return 0;
}


/*
 * Returns 1 if HPD and HPRX interrupt handling is disabled,
 * 0 otherwise.
 */
static int disable_hpd_get(void *data, u64 *val)
{
	struct amdgpu_device *adev = data;

	*val = adev->dm.disable_hpd_irq;

	return 0;
}

DEFINE_DEBUGFS_ATTRIBUTE(disable_hpd_ops, disable_hpd_get,
			 disable_hpd_set, "%llu\n");

/*
 * Temporary w/a to force sst sequence in M42D DP2 mst receiver
 * Example usage: echo 1 > /sys/kernel/debug/dri/0/amdgpu_dm_dp_set_mst_en_for_sst
 */
static int dp_force_sst_set(void *data, u64 val)
{
	struct amdgpu_device *adev = data;

	adev->dm.dc->debug.set_mst_en_for_sst = val;

	return 0;
}

static int dp_force_sst_get(void *data, u64 *val)
{
	struct amdgpu_device *adev = data;

	*val = adev->dm.dc->debug.set_mst_en_for_sst;

	return 0;
}
DEFINE_DEBUGFS_ATTRIBUTE(dp_set_mst_en_for_sst_ops, dp_force_sst_get,
			 dp_force_sst_set, "%llu\n");

/*
 * Force DP2 sequence without VESA certified cable.
 * Example usage: echo 1 > /sys/kernel/debug/dri/0/amdgpu_dm_dp_ignore_cable_id
 */
static int dp_ignore_cable_id_set(void *data, u64 val)
{
	struct amdgpu_device *adev = data;

	adev->dm.dc->debug.ignore_cable_id = val;

	return 0;
}

static int dp_ignore_cable_id_get(void *data, u64 *val)
{
	struct amdgpu_device *adev = data;

	*val = adev->dm.dc->debug.ignore_cable_id;

	return 0;
}
DEFINE_DEBUGFS_ATTRIBUTE(dp_ignore_cable_id_ops, dp_ignore_cable_id_get,
			 dp_ignore_cable_id_set, "%llu\n");

/*
 * Sets the DC visual confirm debug option from the given string.
 * Example usage: echo 1 > /sys/kernel/debug/dri/0/amdgpu_visual_confirm
 */
static int visual_confirm_set(void *data, u64 val)
{
	struct amdgpu_device *adev = data;

	adev->dm.dc->debug.visual_confirm = (enum visual_confirm)val;

	return 0;
}

/*
 * Reads the DC visual confirm debug option value into the given buffer.
 * Example usage: cat /sys/kernel/debug/dri/0/amdgpu_dm_visual_confirm
 */
static int visual_confirm_get(void *data, u64 *val)
{
	struct amdgpu_device *adev = data;

	*val = adev->dm.dc->debug.visual_confirm;

	return 0;
}

DEFINE_SHOW_ATTRIBUTE(mst_topo);
DEFINE_DEBUGFS_ATTRIBUTE(visual_confirm_fops, visual_confirm_get,
			 visual_confirm_set, "%llu\n");


/*
 * Sets the DC skip_detection_link_training debug option from the given string.
 * Example usage: echo 1 > /sys/kernel/debug/dri/0/amdgpu_skip_detection_link_training
 */
static int skip_detection_link_training_set(void *data, u64 val)
{
	struct amdgpu_device *adev = data;

	if (val == 0)
		adev->dm.dc->debug.skip_detection_link_training = false;
	else
		adev->dm.dc->debug.skip_detection_link_training = true;

	return 0;
}

/*
 * Reads the DC skip_detection_link_training debug option value into the given buffer.
 * Example usage: cat /sys/kernel/debug/dri/0/amdgpu_dm_skip_detection_link_training
 */
static int skip_detection_link_training_get(void *data, u64 *val)
{
	struct amdgpu_device *adev = data;

	*val = adev->dm.dc->debug.skip_detection_link_training;

	return 0;
}

DEFINE_DEBUGFS_ATTRIBUTE(skip_detection_link_training_fops,
			 skip_detection_link_training_get,
			 skip_detection_link_training_set, "%llu\n");

/*
 * Dumps the DCC_EN bit for each pipe.
 * Example usage: cat /sys/kernel/debug/dri/0/amdgpu_dm_dcc_en
 */
static ssize_t dcc_en_bits_read(
	struct file *f,
	char __user *buf,
	size_t size,
	loff_t *pos)
{
	struct amdgpu_device *adev = file_inode(f)->i_private;
	struct dc *dc = adev->dm.dc;
	char *rd_buf = NULL;
	const uint32_t rd_buf_size = 32;
	uint32_t result = 0;
	int offset = 0;
	int num_pipes = dc->res_pool->pipe_count;
	int *dcc_en_bits;
	int i, r;

	dcc_en_bits = kcalloc(num_pipes, sizeof(int), GFP_KERNEL);
	if (!dcc_en_bits)
		return -ENOMEM;

	if (!dc->hwss.get_dcc_en_bits) {
		kfree(dcc_en_bits);
		return 0;
	}

	dc->hwss.get_dcc_en_bits(dc, dcc_en_bits);

	rd_buf = kcalloc(rd_buf_size, sizeof(char), GFP_KERNEL);
	if (!rd_buf) {
		kfree(dcc_en_bits);
		return -ENOMEM;
	}

	for (i = 0; i < num_pipes; i++)
		offset += snprintf(rd_buf + offset, rd_buf_size - offset,
				   "%d  ", dcc_en_bits[i]);
	rd_buf[strlen(rd_buf)] = '\n';

	kfree(dcc_en_bits);

	while (size) {
		if (*pos >= rd_buf_size)
			break;
		r = put_user(*(rd_buf + result), buf);
		if (r) {
			kfree(rd_buf);
			return r; /* r = -EFAULT */
		}
		buf += 1;
		size -= 1;
		*pos += 1;
		result += 1;
	}

	kfree(rd_buf);
	return result;
}

void dtn_debugfs_init(struct amdgpu_device *adev)
{
	static const struct file_operations dtn_log_fops = {
		.owner = THIS_MODULE,
		.read = dtn_log_read,
		.write = dtn_log_write,
		.llseek = default_llseek
	};
	static const struct file_operations dcc_en_bits_fops = {
		.owner = THIS_MODULE,
		.read = dcc_en_bits_read,
		.llseek = default_llseek
	};

	struct drm_minor *minor = adev_to_drm(adev)->primary;
	struct dentry *root = minor->debugfs_root;

	debugfs_create_file("amdgpu_mst_topology", 0444, root,
			    adev, &mst_topo_fops);
	debugfs_create_file("amdgpu_dm_dtn_log", 0644, root, adev,
			    &dtn_log_fops);
	debugfs_create_file("amdgpu_dm_dp_set_mst_en_for_sst", 0644, root, adev,
				&dp_set_mst_en_for_sst_ops);
	debugfs_create_file("amdgpu_dm_dp_ignore_cable_id", 0644, root, adev,
				&dp_ignore_cable_id_ops);

	debugfs_create_file_unsafe("amdgpu_dm_visual_confirm", 0644, root, adev,
				   &visual_confirm_fops);

	debugfs_create_file_unsafe("amdgpu_dm_skip_detection_link_training", 0644, root, adev,
				   &skip_detection_link_training_fops);

	debugfs_create_file_unsafe("amdgpu_dm_dmub_tracebuffer", 0644, root,
				   adev, &dmub_tracebuffer_fops);

	debugfs_create_file_unsafe("amdgpu_dm_dmub_fw_state", 0644, root,
				   adev, &dmub_fw_state_fops);

	debugfs_create_file_unsafe("amdgpu_dm_force_timing_sync", 0644, root,
				   adev, &force_timing_sync_ops);

	debugfs_create_file_unsafe("amdgpu_dm_dmcub_trace_event_en", 0644, root,
				   adev, &dmcub_trace_event_state_fops);

	debugfs_create_file_unsafe("amdgpu_dm_trigger_hpd_mst", 0644, root,
				   adev, &trigger_hpd_mst_ops);

	debugfs_create_file_unsafe("amdgpu_dm_dcc_en", 0644, root, adev,
				   &dcc_en_bits_fops);

	debugfs_create_file_unsafe("amdgpu_dm_disable_hpd", 0644, root, adev,
				   &disable_hpd_ops);

}<|MERGE_RESOLUTION|>--- conflicted
+++ resolved
@@ -3289,10 +3289,6 @@
 	debugfs_create_file_unsafe("crc_win_update", 0644, dir, crtc,
 				   &crc_win_update_fops);
 	dput(dir);
-<<<<<<< HEAD
-}
-=======
->>>>>>> e6f4ff3f
 #endif
 	debugfs_create_file("amdgpu_current_bpc", 0644, crtc->debugfs_entry,
 			    crtc, &amdgpu_current_bpc_fops);
