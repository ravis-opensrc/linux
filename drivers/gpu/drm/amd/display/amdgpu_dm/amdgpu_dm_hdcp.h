/*
 * Copyright 2019 Advanced Micro Devices, Inc.
 *
 * Permission is hereby granted, free of charge, to any person obtaining a
 * copy of this software and associated documentation files (the "Software"),
 * to deal in the Software without restriction, including without limitation
 * the rights to use, copy, modify, merge, publish, distribute, sublicense,
 * and/or sell copies of the Software, and to permit persons to whom the
 * Software is furnished to do so, subject to the following conditions:
 *
 * The above copyright notice and this permission notice shall be included in
 * all copies or substantial portions of the Software.
 *
 * THE SOFTWARE IS PROVIDED "AS IS", WITHOUT WARRANTY OF ANY KIND, EXPRESS OR
 * IMPLIED, INCLUDING BUT NOT LIMITED TO THE WARRANTIES OF MERCHANTABILITY,
 * FITNESS FOR A PARTICULAR PURPOSE AND NONINFRINGEMENT.  IN NO EVENT SHALL
 * THE COPYRIGHT HOLDER(S) OR AUTHOR(S) BE LIABLE FOR ANY CLAIM, DAMAGES OR
 * OTHER LIABILITY, WHETHER IN AN ACTION OF CONTRACT, TORT OR OTHERWISE,
 * ARISING FROM, OUT OF OR IN CONNECTION WITH THE SOFTWARE OR THE USE OR
 * OTHER DEALINGS IN THE SOFTWARE.
 *
 * Authors: AMD
 *
 */

#ifndef AMDGPU_DM_AMDGPU_DM_HDCP_H_
#define AMDGPU_DM_AMDGPU_DM_HDCP_H_

#include "mod_hdcp.h"
#include "hdcp.h"
#include "dc.h"
#include "dm_cp_psp.h"
#include "amdgpu.h"

struct mod_hdcp;
struct mod_hdcp_link;
struct mod_hdcp_display;
struct cp_psp;

struct hdcp_workqueue {
	struct work_struct cpirq_work;
	struct work_struct property_update_work;
	struct delayed_work callback_dwork;
	struct delayed_work watchdog_timer_dwork;
	struct delayed_work property_validate_dwork;
	struct amdgpu_dm_connector *aconnector[AMDGPU_DM_MAX_DISPLAY_INDEX];
	struct mutex mutex;

	struct mod_hdcp hdcp;
	struct mod_hdcp_output output;
	struct mod_hdcp_display display;
	struct mod_hdcp_link link;

<<<<<<< HEAD
	enum mod_hdcp_encryption_status encryption_status;

=======
	enum mod_hdcp_encryption_status encryption_status[AMDGPU_DM_MAX_DISPLAY_INDEX];
>>>>>>> 98817289
	/* when display is unplugged from mst hub, connctor will be
	 * destroyed within dm_dp_mst_connector_destroy. connector
	 * hdcp perperties, like type, undesired, desired, enabled,
	 * will be lost. So, save hdcp properties into hdcp_work within
	 * amdgpu_dm_atomic_commit_tail. if the same display is
	 * plugged back with same display index, its hdcp properties
	 * will be retrieved from hdcp_work within dm_dp_mst_get_modes
	 */
	/* un-desired, desired, enabled */
	unsigned int content_protection[AMDGPU_DM_MAX_DISPLAY_INDEX];
	/* hdcp1.x, hdcp2.x */
	unsigned int hdcp_content_type[AMDGPU_DM_MAX_DISPLAY_INDEX];

	uint8_t max_link;

	uint8_t *srm;
	uint8_t *srm_temp;
	uint32_t srm_version;
	uint32_t srm_size;
	struct bin_attribute attr;
};

void hdcp_update_display(struct hdcp_workqueue *hdcp_work,
			 unsigned int link_index,
			 struct amdgpu_dm_connector *aconnector,
			 uint8_t content_type,
			 bool enable_encryption);

void hdcp_reset_display(struct hdcp_workqueue *work, unsigned int link_index);
void hdcp_handle_cpirq(struct hdcp_workqueue *work, unsigned int link_index);
void hdcp_destroy(struct kobject *kobj, struct hdcp_workqueue *work);

struct hdcp_workqueue *hdcp_create_workqueue(struct amdgpu_device *adev, struct cp_psp *cp_psp, struct dc *dc);

#endif /* AMDGPU_DM_AMDGPU_DM_HDCP_H_ */<|MERGE_RESOLUTION|>--- conflicted
+++ resolved
@@ -51,12 +51,7 @@
 	struct mod_hdcp_display display;
 	struct mod_hdcp_link link;
 
-<<<<<<< HEAD
-	enum mod_hdcp_encryption_status encryption_status;
-
-=======
 	enum mod_hdcp_encryption_status encryption_status[AMDGPU_DM_MAX_DISPLAY_INDEX];
->>>>>>> 98817289
 	/* when display is unplugged from mst hub, connctor will be
 	 * destroyed within dm_dp_mst_connector_destroy. connector
 	 * hdcp perperties, like type, undesired, desired, enabled,
