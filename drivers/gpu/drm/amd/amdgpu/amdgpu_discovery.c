--- conflicted
+++ resolved
@@ -133,21 +133,7 @@
 static int amdgpu_discovery_read_binary(struct amdgpu_device *adev, uint8_t *binary)
 {
 	uint64_t vram_size = (uint64_t)RREG32(mmRCC_CONFIG_MEMSIZE) << 20;
-<<<<<<< HEAD
-	uint64_t pos = vram_size - DISCOVERY_TMR_SIZE;
-	unsigned long flags;
-
-	while (pos < vram_size) {
-		spin_lock_irqsave(&adev->mmio_idx_lock, flags);
-		WREG32_NO_KIQ(mmMM_INDEX, ((uint32_t)pos) | 0x80000000);
-		WREG32_NO_KIQ(mmMM_INDEX_HI, pos >> 31);
-		*p++ = RREG32_NO_KIQ(mmMM_DATA);
-		spin_unlock_irqrestore(&adev->mmio_idx_lock, flags);
-		pos += 4;
-	}
-=======
 	uint64_t pos = vram_size - DISCOVERY_TMR_OFFSET;
->>>>>>> d1988041
 
 	amdgpu_device_vram_access(adev, pos, (uint32_t *)binary,
 				  adev->mman.discovery_tmr_size, false);
@@ -182,14 +168,9 @@
 	uint16_t checksum;
 	int r;
 
-<<<<<<< HEAD
-	adev->discovery = kzalloc(DISCOVERY_TMR_SIZE, GFP_KERNEL);
-	if (!adev->discovery)
-=======
 	adev->mman.discovery_tmr_size = DISCOVERY_TMR_SIZE;
 	adev->mman.discovery_bin = kzalloc(adev->mman.discovery_tmr_size, GFP_KERNEL);
 	if (!adev->mman.discovery_bin)
->>>>>>> d1988041
 		return -ENOMEM;
 
 	r = amdgpu_discovery_read_binary(adev, adev->mman.discovery_bin);
