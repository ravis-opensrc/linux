--- conflicted
+++ resolved
@@ -572,17 +572,6 @@
 	}
 }
 
-<<<<<<< HEAD
-union gc_info {
-	struct gc_info_v1_0 v1;
-	struct gc_info_v2_0 v2;
-};
-
-int amdgpu_discovery_get_gfx_info(struct amdgpu_device *adev)
-{
-	struct binary_header *bhdr;
-	union gc_info *gc_info;
-=======
 /* ================================================== */
 
 struct ip_hw_instance {
@@ -623,7 +612,6 @@
 {
 	return sysfs_emit(buf, "%d\n", ip_hw_instance->num_instance);
 }
->>>>>>> d60c95ef
 
 static ssize_t major_show(struct ip_hw_instance *ip_hw_instance, char *buf)
 {
@@ -667,12 +655,6 @@
 		at += res;
 	}
 
-<<<<<<< HEAD
-	bhdr = (struct binary_header *)adev->mman.discovery_bin;
-	gc_info = (union gc_info *)(adev->mman.discovery_bin +
-			le16_to_cpu(bhdr->table_list[GC].offset));
-	switch (gc_info->v1.header.version_major) {
-=======
 	return res < 0 ? res : at;
 }
 
@@ -1323,7 +1305,6 @@
 	gc_info = (union gc_info *)(adev->mman.discovery_bin + offset);
 
 	switch (le16_to_cpu(gc_info->v1.header.version_major)) {
->>>>>>> d60c95ef
 	case 1:
 		adev->gfx.config.max_shader_engines = le32_to_cpu(gc_info->v1.gc_num_se);
 		adev->gfx.config.max_cu_per_sh = 2 * (le32_to_cpu(gc_info->v1.gc_num_wgp0_per_sa) +
@@ -1343,8 +1324,6 @@
 		adev->gfx.config.num_sc_per_sh = le32_to_cpu(gc_info->v1.gc_num_sc_per_se) /
 			le32_to_cpu(gc_info->v1.gc_num_sa_per_se);
 		adev->gfx.config.num_packer_per_sc = le32_to_cpu(gc_info->v1.gc_num_packer_per_sc);
-<<<<<<< HEAD
-=======
 		if (gc_info->v1.header.version_minor >= 1) {
 			adev->gfx.config.gc_num_tcp_per_sa = le32_to_cpu(gc_info->v1_1.gc_num_tcp_per_sa);
 			adev->gfx.config.gc_num_sdp_interface = le32_to_cpu(gc_info->v1_1.gc_num_sdp_interface);
@@ -1360,7 +1339,6 @@
 			adev->gfx.config.gc_gl1c_size_per_instance = le32_to_cpu(gc_info->v1_2.gc_gl1c_size_per_instance);
 			adev->gfx.config.gc_gl2c_per_gpu = le32_to_cpu(gc_info->v1_2.gc_gl2c_per_gpu);
 		}
->>>>>>> d60c95ef
 		break;
 	case 2:
 		adev->gfx.config.max_shader_engines = le32_to_cpu(gc_info->v2.gc_num_se);
@@ -1384,14 +1362,6 @@
 	default:
 		dev_err(adev->dev,
 			"Unhandled GC info table %d.%d\n",
-<<<<<<< HEAD
-			gc_info->v1.header.version_major,
-			gc_info->v1.header.version_minor);
-		return -EINVAL;
-	}
-	return 0;
-}
-=======
 			le16_to_cpu(gc_info->v1.header.version_major),
 			le16_to_cpu(gc_info->v1.header.version_minor));
 		return -EINVAL;
@@ -2454,4 +2424,3 @@
 
 	return 0;
 }
->>>>>>> d60c95ef
