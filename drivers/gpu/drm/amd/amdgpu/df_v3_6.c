--- conflicted
+++ resolved
@@ -356,11 +356,7 @@
 
 	if (adev->cg_flags & AMD_CG_SUPPORT_DF_MGCG) {
 		/* Put DF on broadcast mode */
-<<<<<<< HEAD
-		adev->df_funcs->enable_broadcast_mode(adev, true);
-=======
 		adev->df.funcs->enable_broadcast_mode(adev, true);
->>>>>>> d1988041
 
 		if (enable) {
 			tmp = RREG32_SOC15(DF, 0,
@@ -379,11 +375,7 @@
 		}
 
 		/* Exit broadcast mode */
-<<<<<<< HEAD
-		adev->df_funcs->enable_broadcast_mode(adev, false);
-=======
 		adev->df.funcs->enable_broadcast_mode(adev, false);
->>>>>>> d1988041
 	}
 }
 
