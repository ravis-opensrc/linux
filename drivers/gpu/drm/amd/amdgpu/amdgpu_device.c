--- conflicted
+++ resolved
@@ -5070,12 +5070,9 @@
 	struct amdgpu_hive_info *hive = NULL;
 
 	if (test_bit(AMDGPU_HOST_FLR, &reset_context->flags)) {
-<<<<<<< HEAD
-=======
 		if (!amdgpu_ras_get_fed_status(adev))
 			amdgpu_virt_ready_to_reset(adev);
 		amdgpu_virt_wait_reset(adev);
->>>>>>> 7aa21fec
 		clear_bit(AMDGPU_HOST_FLR, &reset_context->flags);
 		r = amdgpu_virt_request_full_gpu(adev, true);
 	} else {
@@ -5132,15 +5129,12 @@
 	amdgpu_amdkfd_post_reset(adev);
 	amdgpu_virt_release_full_gpu(adev, true);
 
-<<<<<<< HEAD
-=======
 	/* Aldebaran and gfx_11_0_3 support ras in SRIOV, so need resume ras during reset */
 	if (amdgpu_ip_version(adev, GC_HWIP, 0) == IP_VERSION(9, 4, 2) ||
 	    amdgpu_ip_version(adev, GC_HWIP, 0) == IP_VERSION(9, 4, 3) ||
 	    amdgpu_ip_version(adev, GC_HWIP, 0) == IP_VERSION(9, 4, 4) ||
 	    amdgpu_ip_version(adev, GC_HWIP, 0) == IP_VERSION(11, 0, 3))
 		amdgpu_ras_resume(adev);
->>>>>>> 7aa21fec
 	return 0;
 }
 
@@ -5787,11 +5781,7 @@
 
 		cancel_delayed_work_sync(&tmp_adev->delayed_init_work);
 
-<<<<<<< HEAD
-		amdgpu_amdkfd_pre_reset(tmp_adev);
-=======
 		amdgpu_amdkfd_pre_reset(tmp_adev, reset_context);
->>>>>>> 7aa21fec
 
 		/*
 		 * Mark these ASICs to be reseted as untracked first
@@ -5849,15 +5839,12 @@
 	/* Actual ASIC resets if needed.*/
 	/* Host driver will handle XGMI hive reset for SRIOV */
 	if (amdgpu_sriov_vf(adev)) {
-<<<<<<< HEAD
-=======
 		if (amdgpu_ras_get_fed_status(adev) || amdgpu_virt_rcvd_ras_interrupt(adev)) {
 			dev_dbg(adev->dev, "Detected RAS error, wait for FLR completion\n");
 			amdgpu_ras_set_fed(adev, true);
 			set_bit(AMDGPU_HOST_FLR, &reset_context->flags);
 		}
 
->>>>>>> 7aa21fec
 		r = amdgpu_device_reset_sriov(adev, reset_context);
 		if (AMDGPU_RETRY_SRIOV_RESET(r) && (retry_limit--) > 0) {
 			amdgpu_virt_release_full_gpu(adev, true);
