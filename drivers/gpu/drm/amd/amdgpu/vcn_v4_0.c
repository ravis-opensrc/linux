/*
 * Copyright 2021 Advanced Micro Devices, Inc.
 *
 * Permission is hereby granted, free of charge, to any person obtaining a
 * copy of this software and associated documentation files (the "Software"),
 * to deal in the Software without restriction, including without limitation
 * the rights to use, copy, modify, merge, publish, distribute, sublicense,
 * and/or sell copies of the Software, and to permit persons to whom the
 * Software is furnished to do so, subject to the following conditions:
 *
 * The above copyright notice and this permission notice shall be included in
 * all copies or substantial portions of the Software.
 *
 * THE SOFTWARE IS PROVIDED "AS IS", WITHOUT WARRANTY OF ANY KIND, EXPRESS OR
 * IMPLIED, INCLUDING BUT NOT LIMITED TO THE WARRANTIES OF MERCHANTABILITY,
 * FITNESS FOR A PARTICULAR PURPOSE AND NONINFRINGEMENT.  IN NO EVENT SHALL
 * THE COPYRIGHT HOLDER(S) OR AUTHOR(S) BE LIABLE FOR ANY CLAIM, DAMAGES OR
 * OTHER LIABILITY, WHETHER IN AN ACTION OF CONTRACT, TORT OR OTHERWISE,
 * ARISING FROM, OUT OF OR IN CONNECTION WITH THE SOFTWARE OR THE USE OR
 * OTHER DEALINGS IN THE SOFTWARE.
 *
 */

#include <linux/firmware.h>
#include "amdgpu.h"
#include "amdgpu_vcn.h"
#include "amdgpu_pm.h"
#include "amdgpu_cs.h"
#include "soc15.h"
#include "soc15d.h"
#include "soc15_hw_ip.h"
#include "vcn_v2_0.h"
#include "mmsch_v4_0.h"

#include "vcn/vcn_4_0_0_offset.h"
#include "vcn/vcn_4_0_0_sh_mask.h"
#include "ivsrcid/vcn/irqsrcs_vcn_4_0.h"

#include <drm/drm_drv.h>

#define mmUVD_DPG_LMA_CTL							regUVD_DPG_LMA_CTL
#define mmUVD_DPG_LMA_CTL_BASE_IDX						regUVD_DPG_LMA_CTL_BASE_IDX
#define mmUVD_DPG_LMA_DATA							regUVD_DPG_LMA_DATA
#define mmUVD_DPG_LMA_DATA_BASE_IDX						regUVD_DPG_LMA_DATA_BASE_IDX

#define VCN_VID_SOC_ADDRESS_2_0							0x1fb00
#define VCN1_VID_SOC_ADDRESS_3_0						0x48300

#define VCN_HARVEST_MMSCH								0

#define RDECODE_MSG_CREATE							0x00000000
#define RDECODE_MESSAGE_CREATE							0x00000001

static int amdgpu_ih_clientid_vcns[] = {
	SOC15_IH_CLIENTID_VCN,
	SOC15_IH_CLIENTID_VCN1
};

static int vcn_v4_0_start_sriov(struct amdgpu_device *adev);
static void vcn_v4_0_set_unified_ring_funcs(struct amdgpu_device *adev);
static void vcn_v4_0_set_irq_funcs(struct amdgpu_device *adev);
static int vcn_v4_0_set_powergating_state(void *handle,
        enum amd_powergating_state state);
static int vcn_v4_0_pause_dpg_mode(struct amdgpu_device *adev,
        int inst_idx, struct dpg_pause_state *new_state);
static void vcn_v4_0_unified_ring_set_wptr(struct amdgpu_ring *ring);

/**
 * vcn_v4_0_early_init - set function pointers
 *
 * @handle: amdgpu_device pointer
 *
 * Set ring and irq function pointers
 */
static int vcn_v4_0_early_init(void *handle)
{
	struct amdgpu_device *adev = (struct amdgpu_device *)handle;

	if (amdgpu_sriov_vf(adev))
		adev->vcn.harvest_config = VCN_HARVEST_MMSCH;

	/* re-use enc ring as unified ring */
	adev->vcn.num_enc_rings = 1;

	vcn_v4_0_set_unified_ring_funcs(adev);
	vcn_v4_0_set_irq_funcs(adev);

	return 0;
}

/**
 * vcn_v4_0_sw_init - sw init for VCN block
 *
 * @handle: amdgpu_device pointer
 *
 * Load firmware and sw initialization
 */
static int vcn_v4_0_sw_init(void *handle)
{
	struct amdgpu_ring *ring;
	struct amdgpu_device *adev = (struct amdgpu_device *)handle;
	int i, r;

	r = amdgpu_vcn_sw_init(adev);
	if (r)
		return r;

	amdgpu_vcn_setup_ucode(adev);

	r = amdgpu_vcn_resume(adev);
	if (r)
		return r;

	for (i = 0; i < adev->vcn.num_vcn_inst; i++) {
		volatile struct amdgpu_vcn4_fw_shared *fw_shared;

		if (adev->vcn.harvest_config & (1 << i))
			continue;

		atomic_set(&adev->vcn.inst[i].sched_score, 0);

		/* VCN UNIFIED TRAP */
		r = amdgpu_irq_add_id(adev, amdgpu_ih_clientid_vcns[i],
				VCN_4_0__SRCID__UVD_ENC_GENERAL_PURPOSE, &adev->vcn.inst[i].irq);
		if (r)
			return r;

		ring = &adev->vcn.inst[i].ring_enc[0];
		ring->use_doorbell = true;
		if (amdgpu_sriov_vf(adev))
			ring->doorbell_index = (adev->doorbell_index.vcn.vcn_ring0_1 << 1) + i * (adev->vcn.num_enc_rings + 1) + 1;
		else
			ring->doorbell_index = (adev->doorbell_index.vcn.vcn_ring0_1 << 1) + 2 + 8 * i;

		sprintf(ring->name, "vcn_unified_%d", i);

		r = amdgpu_ring_init(adev, ring, 512, &adev->vcn.inst[i].irq, 0,
						AMDGPU_RING_PRIO_0, &adev->vcn.inst[i].sched_score);
		if (r)
			return r;

		fw_shared = adev->vcn.inst[i].fw_shared.cpu_addr;
		fw_shared->present_flag_0 = cpu_to_le32(AMDGPU_FW_SHARED_FLAG_0_UNIFIED_QUEUE);
		fw_shared->sq.is_enabled = 1;

		fw_shared->present_flag_0 |= cpu_to_le32(AMDGPU_VCN_SMU_DPM_INTERFACE_FLAG);
		fw_shared->smu_dpm_interface.smu_interface_type = (adev->flags & AMD_IS_APU) ?
			AMDGPU_VCN_SMU_DPM_INTERFACE_APU : AMDGPU_VCN_SMU_DPM_INTERFACE_DGPU;

<<<<<<< HEAD
=======
		if (amdgpu_sriov_vf(adev))
			fw_shared->present_flag_0 |= cpu_to_le32(AMDGPU_VCN_VF_RB_SETUP_FLAG);

>>>>>>> 2cb8e624
		if (amdgpu_vcnfw_log)
			amdgpu_vcn_fwlog_init(&adev->vcn.inst[i]);
	}

	if (amdgpu_sriov_vf(adev)) {
		r = amdgpu_virt_alloc_mm_table(adev);
		if (r)
			return r;
	}

	if (adev->pg_flags & AMD_PG_SUPPORT_VCN_DPG)
		adev->vcn.pause_dpg_mode = vcn_v4_0_pause_dpg_mode;

	return 0;
}

/**
 * vcn_v4_0_sw_fini - sw fini for VCN block
 *
 * @handle: amdgpu_device pointer
 *
 * VCN suspend and free up sw allocation
 */
static int vcn_v4_0_sw_fini(void *handle)
{
	struct amdgpu_device *adev = (struct amdgpu_device *)handle;
	int i, r, idx;

	if (drm_dev_enter(adev_to_drm(adev), &idx)) {
		for (i = 0; i < adev->vcn.num_vcn_inst; i++) {
			volatile struct amdgpu_vcn4_fw_shared *fw_shared;

			if (adev->vcn.harvest_config & (1 << i))
				continue;

			fw_shared = adev->vcn.inst[i].fw_shared.cpu_addr;
			fw_shared->present_flag_0 = 0;
			fw_shared->sq.is_enabled = 0;
		}

		drm_dev_exit(idx);
	}

	if (amdgpu_sriov_vf(adev))
		amdgpu_virt_free_mm_table(adev);

	r = amdgpu_vcn_suspend(adev);
	if (r)
		return r;

	r = amdgpu_vcn_sw_fini(adev);

	return r;
}

/**
 * vcn_v4_0_hw_init - start and test VCN block
 *
 * @handle: amdgpu_device pointer
 *
 * Initialize the hardware, boot up the VCPU and do some testing
 */
static int vcn_v4_0_hw_init(void *handle)
{
	struct amdgpu_device *adev = (struct amdgpu_device *)handle;
	struct amdgpu_ring *ring;
	int i, r;

	if (amdgpu_sriov_vf(adev)) {
		r = vcn_v4_0_start_sriov(adev);
		if (r)
			goto done;

		for (i = 0; i < adev->vcn.num_vcn_inst; ++i) {
			if (adev->vcn.harvest_config & (1 << i))
				continue;

			ring = &adev->vcn.inst[i].ring_enc[0];
			if (amdgpu_vcn_is_disabled_vcn(adev, VCN_ENCODE_RING, i)) {
				ring->sched.ready = false;
				ring->no_scheduler = true;
				dev_info(adev->dev, "ring %s is disabled by hypervisor\n", ring->name);
			} else {
				ring->wptr = 0;
				ring->wptr_old = 0;
				vcn_v4_0_unified_ring_set_wptr(ring);
				ring->sched.ready = true;
			}
		}
	} else {
		for (i = 0; i < adev->vcn.num_vcn_inst; ++i) {
			if (adev->vcn.harvest_config & (1 << i))
				continue;

			ring = &adev->vcn.inst[i].ring_enc[0];

			adev->nbio.funcs->vcn_doorbell_range(adev, ring->use_doorbell,
					((adev->doorbell_index.vcn.vcn_ring0_1 << 1) + 8 * i), i);

			r = amdgpu_ring_test_helper(ring);
			if (r)
				goto done;

		}
	}

done:
	if (!r)
		DRM_INFO("VCN decode and encode initialized successfully(under %s).\n",
			(adev->pg_flags & AMD_PG_SUPPORT_VCN_DPG)?"DPG Mode":"SPG Mode");

	return r;
}

/**
 * vcn_v4_0_hw_fini - stop the hardware block
 *
 * @handle: amdgpu_device pointer
 *
 * Stop the VCN block, mark ring as not ready any more
 */
static int vcn_v4_0_hw_fini(void *handle)
{
	struct amdgpu_device *adev = (struct amdgpu_device *)handle;
	int i;

	cancel_delayed_work_sync(&adev->vcn.idle_work);

	for (i = 0; i < adev->vcn.num_vcn_inst; ++i) {
		if (adev->vcn.harvest_config & (1 << i))
			continue;
		if (!amdgpu_sriov_vf(adev)) {
			if ((adev->pg_flags & AMD_PG_SUPPORT_VCN_DPG) ||
                        (adev->vcn.cur_state != AMD_PG_STATE_GATE &&
                                RREG32_SOC15(VCN, i, regUVD_STATUS))) {
                        vcn_v4_0_set_powergating_state(adev, AMD_PG_STATE_GATE);
			}
		}

	}

	return 0;
}

/**
 * vcn_v4_0_suspend - suspend VCN block
 *
 * @handle: amdgpu_device pointer
 *
 * HW fini and suspend VCN block
 */
static int vcn_v4_0_suspend(void *handle)
{
	int r;
	struct amdgpu_device *adev = (struct amdgpu_device *)handle;

	r = vcn_v4_0_hw_fini(adev);
	if (r)
		return r;

	r = amdgpu_vcn_suspend(adev);

	return r;
}

/**
 * vcn_v4_0_resume - resume VCN block
 *
 * @handle: amdgpu_device pointer
 *
 * Resume firmware and hw init VCN block
 */
static int vcn_v4_0_resume(void *handle)
{
	int r;
	struct amdgpu_device *adev = (struct amdgpu_device *)handle;

	r = amdgpu_vcn_resume(adev);
	if (r)
		return r;

	r = vcn_v4_0_hw_init(adev);

	return r;
}

/**
 * vcn_v4_0_mc_resume - memory controller programming
 *
 * @adev: amdgpu_device pointer
 * @inst: instance number
 *
 * Let the VCN memory controller know it's offsets
 */
static void vcn_v4_0_mc_resume(struct amdgpu_device *adev, int inst)
{
	uint32_t offset, size;
	const struct common_firmware_header *hdr;

	hdr = (const struct common_firmware_header *)adev->vcn.fw->data;
	size = AMDGPU_GPU_PAGE_ALIGN(le32_to_cpu(hdr->ucode_size_bytes) + 8);

	/* cache window 0: fw */
	if (adev->firmware.load_type == AMDGPU_FW_LOAD_PSP) {
		WREG32_SOC15(VCN, inst, regUVD_LMI_VCPU_CACHE_64BIT_BAR_LOW,
			(adev->firmware.ucode[AMDGPU_UCODE_ID_VCN + inst].tmr_mc_addr_lo));
		WREG32_SOC15(VCN, inst, regUVD_LMI_VCPU_CACHE_64BIT_BAR_HIGH,
			(adev->firmware.ucode[AMDGPU_UCODE_ID_VCN + inst].tmr_mc_addr_hi));
		WREG32_SOC15(VCN, inst, regUVD_VCPU_CACHE_OFFSET0, 0);
		offset = 0;
	} else {
		WREG32_SOC15(VCN, inst, regUVD_LMI_VCPU_CACHE_64BIT_BAR_LOW,
			lower_32_bits(adev->vcn.inst[inst].gpu_addr));
		WREG32_SOC15(VCN, inst, regUVD_LMI_VCPU_CACHE_64BIT_BAR_HIGH,
			upper_32_bits(adev->vcn.inst[inst].gpu_addr));
		offset = size;
                WREG32_SOC15(VCN, inst, regUVD_VCPU_CACHE_OFFSET0, AMDGPU_UVD_FIRMWARE_OFFSET >> 3);
	}
	WREG32_SOC15(VCN, inst, regUVD_VCPU_CACHE_SIZE0, size);

	/* cache window 1: stack */
	WREG32_SOC15(VCN, inst, regUVD_LMI_VCPU_CACHE1_64BIT_BAR_LOW,
		lower_32_bits(adev->vcn.inst[inst].gpu_addr + offset));
	WREG32_SOC15(VCN, inst, regUVD_LMI_VCPU_CACHE1_64BIT_BAR_HIGH,
		upper_32_bits(adev->vcn.inst[inst].gpu_addr + offset));
	WREG32_SOC15(VCN, inst, regUVD_VCPU_CACHE_OFFSET1, 0);
	WREG32_SOC15(VCN, inst, regUVD_VCPU_CACHE_SIZE1, AMDGPU_VCN_STACK_SIZE);

	/* cache window 2: context */
	WREG32_SOC15(VCN, inst, regUVD_LMI_VCPU_CACHE2_64BIT_BAR_LOW,
		lower_32_bits(adev->vcn.inst[inst].gpu_addr + offset + AMDGPU_VCN_STACK_SIZE));
	WREG32_SOC15(VCN, inst, regUVD_LMI_VCPU_CACHE2_64BIT_BAR_HIGH,
		upper_32_bits(adev->vcn.inst[inst].gpu_addr + offset + AMDGPU_VCN_STACK_SIZE));
	WREG32_SOC15(VCN, inst, regUVD_VCPU_CACHE_OFFSET2, 0);
	WREG32_SOC15(VCN, inst, regUVD_VCPU_CACHE_SIZE2, AMDGPU_VCN_CONTEXT_SIZE);

	/* non-cache window */
	WREG32_SOC15(VCN, inst, regUVD_LMI_VCPU_NC0_64BIT_BAR_LOW,
		lower_32_bits(adev->vcn.inst[inst].fw_shared.gpu_addr));
	WREG32_SOC15(VCN, inst, regUVD_LMI_VCPU_NC0_64BIT_BAR_HIGH,
		upper_32_bits(adev->vcn.inst[inst].fw_shared.gpu_addr));
	WREG32_SOC15(VCN, inst, regUVD_VCPU_NONCACHE_OFFSET0, 0);
	WREG32_SOC15(VCN, inst, regUVD_VCPU_NONCACHE_SIZE0,
		AMDGPU_GPU_PAGE_ALIGN(sizeof(struct amdgpu_vcn4_fw_shared)));
}

/**
 * vcn_v4_0_mc_resume_dpg_mode - memory controller programming for dpg mode
 *
 * @adev: amdgpu_device pointer
 * @inst_idx: instance number index
 * @indirect: indirectly write sram
 *
 * Let the VCN memory controller know it's offsets with dpg mode
 */
static void vcn_v4_0_mc_resume_dpg_mode(struct amdgpu_device *adev, int inst_idx, bool indirect)
{
	uint32_t offset, size;
	const struct common_firmware_header *hdr;
	hdr = (const struct common_firmware_header *)adev->vcn.fw->data;
	size = AMDGPU_GPU_PAGE_ALIGN(le32_to_cpu(hdr->ucode_size_bytes) + 8);

	/* cache window 0: fw */
	if (adev->firmware.load_type == AMDGPU_FW_LOAD_PSP) {
		if (!indirect) {
			WREG32_SOC15_DPG_MODE(inst_idx, SOC15_DPG_MODE_OFFSET(
				VCN, inst_idx, regUVD_LMI_VCPU_CACHE_64BIT_BAR_LOW),
				(adev->firmware.ucode[AMDGPU_UCODE_ID_VCN + inst_idx].tmr_mc_addr_lo), 0, indirect);
			WREG32_SOC15_DPG_MODE(inst_idx, SOC15_DPG_MODE_OFFSET(
				VCN, inst_idx, regUVD_LMI_VCPU_CACHE_64BIT_BAR_HIGH),
				(adev->firmware.ucode[AMDGPU_UCODE_ID_VCN + inst_idx].tmr_mc_addr_hi), 0, indirect);
			WREG32_SOC15_DPG_MODE(inst_idx, SOC15_DPG_MODE_OFFSET(
				VCN, inst_idx, regUVD_VCPU_CACHE_OFFSET0), 0, 0, indirect);
		} else {
			WREG32_SOC15_DPG_MODE(inst_idx, SOC15_DPG_MODE_OFFSET(
				VCN, inst_idx, regUVD_LMI_VCPU_CACHE_64BIT_BAR_LOW), 0, 0, indirect);
			WREG32_SOC15_DPG_MODE(inst_idx, SOC15_DPG_MODE_OFFSET(
				VCN, inst_idx, regUVD_LMI_VCPU_CACHE_64BIT_BAR_HIGH), 0, 0, indirect);
			WREG32_SOC15_DPG_MODE(inst_idx, SOC15_DPG_MODE_OFFSET(
				VCN, inst_idx, regUVD_VCPU_CACHE_OFFSET0), 0, 0, indirect);
		}
		offset = 0;
	} else {
		WREG32_SOC15_DPG_MODE(inst_idx, SOC15_DPG_MODE_OFFSET(
			VCN, inst_idx, regUVD_LMI_VCPU_CACHE_64BIT_BAR_LOW),
			lower_32_bits(adev->vcn.inst[inst_idx].gpu_addr), 0, indirect);
		WREG32_SOC15_DPG_MODE(inst_idx, SOC15_DPG_MODE_OFFSET(
			VCN, inst_idx, regUVD_LMI_VCPU_CACHE_64BIT_BAR_HIGH),
			upper_32_bits(adev->vcn.inst[inst_idx].gpu_addr), 0, indirect);
		offset = size;
		WREG32_SOC15_DPG_MODE(inst_idx, SOC15_DPG_MODE_OFFSET(
			VCN, inst_idx, regUVD_VCPU_CACHE_OFFSET0),
			AMDGPU_UVD_FIRMWARE_OFFSET >> 3, 0, indirect);
	}

	if (!indirect)
		WREG32_SOC15_DPG_MODE(inst_idx, SOC15_DPG_MODE_OFFSET(
			VCN, inst_idx, regUVD_VCPU_CACHE_SIZE0), size, 0, indirect);
	else
		WREG32_SOC15_DPG_MODE(inst_idx, SOC15_DPG_MODE_OFFSET(
			VCN, inst_idx, regUVD_VCPU_CACHE_SIZE0), 0, 0, indirect);

	/* cache window 1: stack */
	if (!indirect) {
		WREG32_SOC15_DPG_MODE(inst_idx, SOC15_DPG_MODE_OFFSET(
			VCN, inst_idx, regUVD_LMI_VCPU_CACHE1_64BIT_BAR_LOW),
			lower_32_bits(adev->vcn.inst[inst_idx].gpu_addr + offset), 0, indirect);
		WREG32_SOC15_DPG_MODE(inst_idx, SOC15_DPG_MODE_OFFSET(
			VCN, inst_idx, regUVD_LMI_VCPU_CACHE1_64BIT_BAR_HIGH),
			upper_32_bits(adev->vcn.inst[inst_idx].gpu_addr + offset), 0, indirect);
		WREG32_SOC15_DPG_MODE(inst_idx, SOC15_DPG_MODE_OFFSET(
			VCN, inst_idx, regUVD_VCPU_CACHE_OFFSET1), 0, 0, indirect);
	} else {
		WREG32_SOC15_DPG_MODE(inst_idx, SOC15_DPG_MODE_OFFSET(
			VCN, inst_idx, regUVD_LMI_VCPU_CACHE1_64BIT_BAR_LOW), 0, 0, indirect);
		WREG32_SOC15_DPG_MODE(inst_idx, SOC15_DPG_MODE_OFFSET(
			VCN, inst_idx, regUVD_LMI_VCPU_CACHE1_64BIT_BAR_HIGH), 0, 0, indirect);
		WREG32_SOC15_DPG_MODE(inst_idx, SOC15_DPG_MODE_OFFSET(
			VCN, inst_idx, regUVD_VCPU_CACHE_OFFSET1), 0, 0, indirect);
	}
	WREG32_SOC15_DPG_MODE(inst_idx, SOC15_DPG_MODE_OFFSET(
			VCN, inst_idx, regUVD_VCPU_CACHE_SIZE1), AMDGPU_VCN_STACK_SIZE, 0, indirect);

	/* cache window 2: context */
	WREG32_SOC15_DPG_MODE(inst_idx, SOC15_DPG_MODE_OFFSET(
			VCN, inst_idx, regUVD_LMI_VCPU_CACHE2_64BIT_BAR_LOW),
			lower_32_bits(adev->vcn.inst[inst_idx].gpu_addr + offset + AMDGPU_VCN_STACK_SIZE), 0, indirect);
	WREG32_SOC15_DPG_MODE(inst_idx, SOC15_DPG_MODE_OFFSET(
			VCN, inst_idx, regUVD_LMI_VCPU_CACHE2_64BIT_BAR_HIGH),
			upper_32_bits(adev->vcn.inst[inst_idx].gpu_addr + offset + AMDGPU_VCN_STACK_SIZE), 0, indirect);
	WREG32_SOC15_DPG_MODE(inst_idx, SOC15_DPG_MODE_OFFSET(
			VCN, inst_idx, regUVD_VCPU_CACHE_OFFSET2), 0, 0, indirect);
	WREG32_SOC15_DPG_MODE(inst_idx, SOC15_DPG_MODE_OFFSET(
			VCN, inst_idx, regUVD_VCPU_CACHE_SIZE2), AMDGPU_VCN_CONTEXT_SIZE, 0, indirect);

	/* non-cache window */
	WREG32_SOC15_DPG_MODE(inst_idx, SOC15_DPG_MODE_OFFSET(
			VCN, inst_idx, regUVD_LMI_VCPU_NC0_64BIT_BAR_LOW),
			lower_32_bits(adev->vcn.inst[inst_idx].fw_shared.gpu_addr), 0, indirect);
	WREG32_SOC15_DPG_MODE(inst_idx, SOC15_DPG_MODE_OFFSET(
			VCN, inst_idx, regUVD_LMI_VCPU_NC0_64BIT_BAR_HIGH),
			upper_32_bits(adev->vcn.inst[inst_idx].fw_shared.gpu_addr), 0, indirect);
	WREG32_SOC15_DPG_MODE(inst_idx, SOC15_DPG_MODE_OFFSET(
			VCN, inst_idx, regUVD_VCPU_NONCACHE_OFFSET0), 0, 0, indirect);
	WREG32_SOC15_DPG_MODE(inst_idx, SOC15_DPG_MODE_OFFSET(
			VCN, inst_idx, regUVD_VCPU_NONCACHE_SIZE0),
			AMDGPU_GPU_PAGE_ALIGN(sizeof(struct amdgpu_vcn4_fw_shared)), 0, indirect);

	/* VCN global tiling registers */
	WREG32_SOC15_DPG_MODE(inst_idx, SOC15_DPG_MODE_OFFSET(
		VCN, 0, regUVD_GFX10_ADDR_CONFIG), adev->gfx.config.gb_addr_config, 0, indirect);
}

/**
 * vcn_v4_0_disable_static_power_gating - disable VCN static power gating
 *
 * @adev: amdgpu_device pointer
 * @inst: instance number
 *
 * Disable static power gating for VCN block
 */
static void vcn_v4_0_disable_static_power_gating(struct amdgpu_device *adev, int inst)
{
	uint32_t data = 0;

	if (adev->pg_flags & AMD_PG_SUPPORT_VCN) {
		data = (1 << UVD_PGFSM_CONFIG__UVDM_PWR_CONFIG__SHIFT
			| 1 << UVD_PGFSM_CONFIG__UVDS_PWR_CONFIG__SHIFT
			| 1 << UVD_PGFSM_CONFIG__UVDLM_PWR_CONFIG__SHIFT
			| 2 << UVD_PGFSM_CONFIG__UVDF_PWR_CONFIG__SHIFT
			| 2 << UVD_PGFSM_CONFIG__UVDTC_PWR_CONFIG__SHIFT
			| 2 << UVD_PGFSM_CONFIG__UVDB_PWR_CONFIG__SHIFT
			| 2 << UVD_PGFSM_CONFIG__UVDTA_PWR_CONFIG__SHIFT
			| 2 << UVD_PGFSM_CONFIG__UVDTD_PWR_CONFIG__SHIFT
			| 2 << UVD_PGFSM_CONFIG__UVDTE_PWR_CONFIG__SHIFT
			| 2 << UVD_PGFSM_CONFIG__UVDE_PWR_CONFIG__SHIFT
			| 2 << UVD_PGFSM_CONFIG__UVDAB_PWR_CONFIG__SHIFT
			| 2 << UVD_PGFSM_CONFIG__UVDTB_PWR_CONFIG__SHIFT
			| 2 << UVD_PGFSM_CONFIG__UVDNA_PWR_CONFIG__SHIFT
			| 2 << UVD_PGFSM_CONFIG__UVDNB_PWR_CONFIG__SHIFT);

		WREG32_SOC15(VCN, inst, regUVD_PGFSM_CONFIG, data);
		SOC15_WAIT_ON_RREG(VCN, inst, regUVD_PGFSM_STATUS,
			UVD_PGFSM_STATUS__UVDM_UVDU_UVDLM_PWR_ON_3_0, 0x3F3FFFFF);
	} else {
		uint32_t value;

		value = (inst) ? 0x2200800 : 0;
		data = (1 << UVD_PGFSM_CONFIG__UVDM_PWR_CONFIG__SHIFT
			| 1 << UVD_PGFSM_CONFIG__UVDS_PWR_CONFIG__SHIFT
			| 1 << UVD_PGFSM_CONFIG__UVDLM_PWR_CONFIG__SHIFT
			| 1 << UVD_PGFSM_CONFIG__UVDF_PWR_CONFIG__SHIFT
			| 1 << UVD_PGFSM_CONFIG__UVDTC_PWR_CONFIG__SHIFT
			| 1 << UVD_PGFSM_CONFIG__UVDB_PWR_CONFIG__SHIFT
			| 1 << UVD_PGFSM_CONFIG__UVDTA_PWR_CONFIG__SHIFT
			| 1 << UVD_PGFSM_CONFIG__UVDTD_PWR_CONFIG__SHIFT
			| 1 << UVD_PGFSM_CONFIG__UVDTE_PWR_CONFIG__SHIFT
			| 1 << UVD_PGFSM_CONFIG__UVDE_PWR_CONFIG__SHIFT
			| 1 << UVD_PGFSM_CONFIG__UVDAB_PWR_CONFIG__SHIFT
			| 1 << UVD_PGFSM_CONFIG__UVDTB_PWR_CONFIG__SHIFT
			| 1 << UVD_PGFSM_CONFIG__UVDNA_PWR_CONFIG__SHIFT
			| 1 << UVD_PGFSM_CONFIG__UVDNB_PWR_CONFIG__SHIFT);

                WREG32_SOC15(VCN, inst, regUVD_PGFSM_CONFIG, data);
                SOC15_WAIT_ON_RREG(VCN, inst, regUVD_PGFSM_STATUS, value,  0x3F3FFFFF);
        }

        data = RREG32_SOC15(VCN, inst, regUVD_POWER_STATUS);
        data &= ~0x103;
        if (adev->pg_flags & AMD_PG_SUPPORT_VCN)
                data |= UVD_PGFSM_CONFIG__UVDM_UVDU_PWR_ON |
                        UVD_POWER_STATUS__UVD_PG_EN_MASK;

        WREG32_SOC15(VCN, inst, regUVD_POWER_STATUS, data);

        return;
}

/**
 * vcn_v4_0_enable_static_power_gating - enable VCN static power gating
 *
 * @adev: amdgpu_device pointer
 * @inst: instance number
 *
 * Enable static power gating for VCN block
 */
static void vcn_v4_0_enable_static_power_gating(struct amdgpu_device *adev, int inst)
{
	uint32_t data;

	if (adev->pg_flags & AMD_PG_SUPPORT_VCN) {
		/* Before power off, this indicator has to be turned on */
		data = RREG32_SOC15(VCN, inst, regUVD_POWER_STATUS);
		data &= ~UVD_POWER_STATUS__UVD_POWER_STATUS_MASK;
		data |= UVD_POWER_STATUS__UVD_POWER_STATUS_TILES_OFF;
		WREG32_SOC15(VCN, inst, regUVD_POWER_STATUS, data);

		data = (2 << UVD_PGFSM_CONFIG__UVDM_PWR_CONFIG__SHIFT
			| 2 << UVD_PGFSM_CONFIG__UVDS_PWR_CONFIG__SHIFT
			| 2 << UVD_PGFSM_CONFIG__UVDF_PWR_CONFIG__SHIFT
			| 2 << UVD_PGFSM_CONFIG__UVDTC_PWR_CONFIG__SHIFT
			| 2 << UVD_PGFSM_CONFIG__UVDB_PWR_CONFIG__SHIFT
			| 2 << UVD_PGFSM_CONFIG__UVDTA_PWR_CONFIG__SHIFT
			| 2 << UVD_PGFSM_CONFIG__UVDLM_PWR_CONFIG__SHIFT
			| 2 << UVD_PGFSM_CONFIG__UVDTD_PWR_CONFIG__SHIFT
			| 2 << UVD_PGFSM_CONFIG__UVDTE_PWR_CONFIG__SHIFT
			| 2 << UVD_PGFSM_CONFIG__UVDE_PWR_CONFIG__SHIFT
			| 2 << UVD_PGFSM_CONFIG__UVDAB_PWR_CONFIG__SHIFT
			| 2 << UVD_PGFSM_CONFIG__UVDTB_PWR_CONFIG__SHIFT
			| 2 << UVD_PGFSM_CONFIG__UVDNA_PWR_CONFIG__SHIFT
			| 2 << UVD_PGFSM_CONFIG__UVDNB_PWR_CONFIG__SHIFT);
		WREG32_SOC15(VCN, inst, regUVD_PGFSM_CONFIG, data);

		data = (2 << UVD_PGFSM_STATUS__UVDM_PWR_STATUS__SHIFT
			| 2 << UVD_PGFSM_STATUS__UVDS_PWR_STATUS__SHIFT
			| 2 << UVD_PGFSM_STATUS__UVDF_PWR_STATUS__SHIFT
			| 2 << UVD_PGFSM_STATUS__UVDTC_PWR_STATUS__SHIFT
			| 2 << UVD_PGFSM_STATUS__UVDB_PWR_STATUS__SHIFT
			| 2 << UVD_PGFSM_STATUS__UVDTA_PWR_STATUS__SHIFT
			| 2 << UVD_PGFSM_STATUS__UVDLM_PWR_STATUS__SHIFT
			| 2 << UVD_PGFSM_STATUS__UVDTD_PWR_STATUS__SHIFT
			| 2 << UVD_PGFSM_STATUS__UVDTE_PWR_STATUS__SHIFT
			| 2 << UVD_PGFSM_STATUS__UVDE_PWR_STATUS__SHIFT
			| 2 << UVD_PGFSM_STATUS__UVDAB_PWR_STATUS__SHIFT
			| 2 << UVD_PGFSM_STATUS__UVDTB_PWR_STATUS__SHIFT
			| 2 << UVD_PGFSM_STATUS__UVDNA_PWR_STATUS__SHIFT
			| 2 << UVD_PGFSM_STATUS__UVDNB_PWR_STATUS__SHIFT);
		SOC15_WAIT_ON_RREG(VCN, inst, regUVD_PGFSM_STATUS, data, 0x3F3FFFFF);
	}

        return;
}

/**
 * vcn_v4_0_disable_clock_gating - disable VCN clock gating
 *
 * @adev: amdgpu_device pointer
 * @inst: instance number
 *
 * Disable clock gating for VCN block
 */
static void vcn_v4_0_disable_clock_gating(struct amdgpu_device *adev, int inst)
{
	uint32_t data;

	if (adev->cg_flags & AMD_CG_SUPPORT_VCN_MGCG)
		return;

	/* VCN disable CGC */
	data = RREG32_SOC15(VCN, inst, regUVD_CGC_CTRL);
	data &= ~UVD_CGC_CTRL__DYN_CLOCK_MODE_MASK;
	data |= 1 << UVD_CGC_CTRL__CLK_GATE_DLY_TIMER__SHIFT;
	data |= 4 << UVD_CGC_CTRL__CLK_OFF_DELAY__SHIFT;
	WREG32_SOC15(VCN, inst, regUVD_CGC_CTRL, data);

	data = RREG32_SOC15(VCN, inst, regUVD_CGC_GATE);
	data &= ~(UVD_CGC_GATE__SYS_MASK
		| UVD_CGC_GATE__UDEC_MASK
		| UVD_CGC_GATE__MPEG2_MASK
		| UVD_CGC_GATE__REGS_MASK
		| UVD_CGC_GATE__RBC_MASK
		| UVD_CGC_GATE__LMI_MC_MASK
		| UVD_CGC_GATE__LMI_UMC_MASK
		| UVD_CGC_GATE__IDCT_MASK
		| UVD_CGC_GATE__MPRD_MASK
		| UVD_CGC_GATE__MPC_MASK
		| UVD_CGC_GATE__LBSI_MASK
		| UVD_CGC_GATE__LRBBM_MASK
		| UVD_CGC_GATE__UDEC_RE_MASK
		| UVD_CGC_GATE__UDEC_CM_MASK
		| UVD_CGC_GATE__UDEC_IT_MASK
		| UVD_CGC_GATE__UDEC_DB_MASK
		| UVD_CGC_GATE__UDEC_MP_MASK
		| UVD_CGC_GATE__WCB_MASK
		| UVD_CGC_GATE__VCPU_MASK
		| UVD_CGC_GATE__MMSCH_MASK);

	WREG32_SOC15(VCN, inst, regUVD_CGC_GATE, data);
	SOC15_WAIT_ON_RREG(VCN, inst, regUVD_CGC_GATE, 0,  0xFFFFFFFF);

	data = RREG32_SOC15(VCN, inst, regUVD_CGC_CTRL);
	data &= ~(UVD_CGC_CTRL__UDEC_RE_MODE_MASK
		| UVD_CGC_CTRL__UDEC_CM_MODE_MASK
		| UVD_CGC_CTRL__UDEC_IT_MODE_MASK
		| UVD_CGC_CTRL__UDEC_DB_MODE_MASK
		| UVD_CGC_CTRL__UDEC_MP_MODE_MASK
		| UVD_CGC_CTRL__SYS_MODE_MASK
		| UVD_CGC_CTRL__UDEC_MODE_MASK
		| UVD_CGC_CTRL__MPEG2_MODE_MASK
		| UVD_CGC_CTRL__REGS_MODE_MASK
		| UVD_CGC_CTRL__RBC_MODE_MASK
		| UVD_CGC_CTRL__LMI_MC_MODE_MASK
		| UVD_CGC_CTRL__LMI_UMC_MODE_MASK
		| UVD_CGC_CTRL__IDCT_MODE_MASK
		| UVD_CGC_CTRL__MPRD_MODE_MASK
		| UVD_CGC_CTRL__MPC_MODE_MASK
		| UVD_CGC_CTRL__LBSI_MODE_MASK
		| UVD_CGC_CTRL__LRBBM_MODE_MASK
		| UVD_CGC_CTRL__WCB_MODE_MASK
		| UVD_CGC_CTRL__VCPU_MODE_MASK
		| UVD_CGC_CTRL__MMSCH_MODE_MASK);
	WREG32_SOC15(VCN, inst, regUVD_CGC_CTRL, data);

	data = RREG32_SOC15(VCN, inst, regUVD_SUVD_CGC_GATE);
	data |= (UVD_SUVD_CGC_GATE__SRE_MASK
		| UVD_SUVD_CGC_GATE__SIT_MASK
		| UVD_SUVD_CGC_GATE__SMP_MASK
		| UVD_SUVD_CGC_GATE__SCM_MASK
		| UVD_SUVD_CGC_GATE__SDB_MASK
		| UVD_SUVD_CGC_GATE__SRE_H264_MASK
		| UVD_SUVD_CGC_GATE__SRE_HEVC_MASK
		| UVD_SUVD_CGC_GATE__SIT_H264_MASK
		| UVD_SUVD_CGC_GATE__SIT_HEVC_MASK
		| UVD_SUVD_CGC_GATE__SCM_H264_MASK
		| UVD_SUVD_CGC_GATE__SCM_HEVC_MASK
		| UVD_SUVD_CGC_GATE__SDB_H264_MASK
		| UVD_SUVD_CGC_GATE__SDB_HEVC_MASK
		| UVD_SUVD_CGC_GATE__SCLR_MASK
		| UVD_SUVD_CGC_GATE__UVD_SC_MASK
		| UVD_SUVD_CGC_GATE__ENT_MASK
		| UVD_SUVD_CGC_GATE__SIT_HEVC_DEC_MASK
		| UVD_SUVD_CGC_GATE__SIT_HEVC_ENC_MASK
		| UVD_SUVD_CGC_GATE__SITE_MASK
		| UVD_SUVD_CGC_GATE__SRE_VP9_MASK
		| UVD_SUVD_CGC_GATE__SCM_VP9_MASK
		| UVD_SUVD_CGC_GATE__SIT_VP9_DEC_MASK
		| UVD_SUVD_CGC_GATE__SDB_VP9_MASK
		| UVD_SUVD_CGC_GATE__IME_HEVC_MASK);
	WREG32_SOC15(VCN, inst, regUVD_SUVD_CGC_GATE, data);

	data = RREG32_SOC15(VCN, inst, regUVD_SUVD_CGC_CTRL);
	data &= ~(UVD_SUVD_CGC_CTRL__SRE_MODE_MASK
		| UVD_SUVD_CGC_CTRL__SIT_MODE_MASK
		| UVD_SUVD_CGC_CTRL__SMP_MODE_MASK
		| UVD_SUVD_CGC_CTRL__SCM_MODE_MASK
		| UVD_SUVD_CGC_CTRL__SDB_MODE_MASK
		| UVD_SUVD_CGC_CTRL__SCLR_MODE_MASK
		| UVD_SUVD_CGC_CTRL__UVD_SC_MODE_MASK
		| UVD_SUVD_CGC_CTRL__ENT_MODE_MASK
		| UVD_SUVD_CGC_CTRL__IME_MODE_MASK
		| UVD_SUVD_CGC_CTRL__SITE_MODE_MASK);
	WREG32_SOC15(VCN, inst, regUVD_SUVD_CGC_CTRL, data);
}

/**
 * vcn_v4_0_disable_clock_gating_dpg_mode - disable VCN clock gating dpg mode
 *
 * @adev: amdgpu_device pointer
 * @sram_sel: sram select
 * @inst_idx: instance number index
 * @indirect: indirectly write sram
 *
 * Disable clock gating for VCN block with dpg mode
 */
static void vcn_v4_0_disable_clock_gating_dpg_mode(struct amdgpu_device *adev, uint8_t sram_sel,
      int inst_idx, uint8_t indirect)
{
	uint32_t reg_data = 0;

	if (adev->cg_flags & AMD_CG_SUPPORT_VCN_MGCG)
		return;

	/* enable sw clock gating control */
	reg_data = 0 << UVD_CGC_CTRL__DYN_CLOCK_MODE__SHIFT;
	reg_data |= 1 << UVD_CGC_CTRL__CLK_GATE_DLY_TIMER__SHIFT;
	reg_data |= 4 << UVD_CGC_CTRL__CLK_OFF_DELAY__SHIFT;
	reg_data &= ~(UVD_CGC_CTRL__UDEC_RE_MODE_MASK |
		 UVD_CGC_CTRL__UDEC_CM_MODE_MASK |
		 UVD_CGC_CTRL__UDEC_IT_MODE_MASK |
		 UVD_CGC_CTRL__UDEC_DB_MODE_MASK |
		 UVD_CGC_CTRL__UDEC_MP_MODE_MASK |
		 UVD_CGC_CTRL__SYS_MODE_MASK |
		 UVD_CGC_CTRL__UDEC_MODE_MASK |
		 UVD_CGC_CTRL__MPEG2_MODE_MASK |
		 UVD_CGC_CTRL__REGS_MODE_MASK |
		 UVD_CGC_CTRL__RBC_MODE_MASK |
		 UVD_CGC_CTRL__LMI_MC_MODE_MASK |
		 UVD_CGC_CTRL__LMI_UMC_MODE_MASK |
		 UVD_CGC_CTRL__IDCT_MODE_MASK |
		 UVD_CGC_CTRL__MPRD_MODE_MASK |
		 UVD_CGC_CTRL__MPC_MODE_MASK |
		 UVD_CGC_CTRL__LBSI_MODE_MASK |
		 UVD_CGC_CTRL__LRBBM_MODE_MASK |
		 UVD_CGC_CTRL__WCB_MODE_MASK |
		 UVD_CGC_CTRL__VCPU_MODE_MASK);
	WREG32_SOC15_DPG_MODE(inst_idx, SOC15_DPG_MODE_OFFSET(
		VCN, inst_idx, regUVD_CGC_CTRL), reg_data, sram_sel, indirect);

	/* turn off clock gating */
	WREG32_SOC15_DPG_MODE(inst_idx, SOC15_DPG_MODE_OFFSET(
		VCN, inst_idx, regUVD_CGC_GATE), 0, sram_sel, indirect);

	/* turn on SUVD clock gating */
	WREG32_SOC15_DPG_MODE(inst_idx, SOC15_DPG_MODE_OFFSET(
		VCN, inst_idx, regUVD_SUVD_CGC_GATE), 1, sram_sel, indirect);

	/* turn on sw mode in UVD_SUVD_CGC_CTRL */
	WREG32_SOC15_DPG_MODE(inst_idx, SOC15_DPG_MODE_OFFSET(
		VCN, inst_idx, regUVD_SUVD_CGC_CTRL), 0, sram_sel, indirect);
}

/**
 * vcn_v4_0_enable_clock_gating - enable VCN clock gating
 *
 * @adev: amdgpu_device pointer
 * @inst: instance number
 *
 * Enable clock gating for VCN block
 */
static void vcn_v4_0_enable_clock_gating(struct amdgpu_device *adev, int inst)
{
	uint32_t data;

	if (adev->cg_flags & AMD_CG_SUPPORT_VCN_MGCG)
		return;

	/* enable VCN CGC */
	data = RREG32_SOC15(VCN, inst, regUVD_CGC_CTRL);
	data |= 0 << UVD_CGC_CTRL__DYN_CLOCK_MODE__SHIFT;
	data |= 1 << UVD_CGC_CTRL__CLK_GATE_DLY_TIMER__SHIFT;
	data |= 4 << UVD_CGC_CTRL__CLK_OFF_DELAY__SHIFT;
	WREG32_SOC15(VCN, inst, regUVD_CGC_CTRL, data);

	data = RREG32_SOC15(VCN, inst, regUVD_CGC_CTRL);
	data |= (UVD_CGC_CTRL__UDEC_RE_MODE_MASK
		| UVD_CGC_CTRL__UDEC_CM_MODE_MASK
		| UVD_CGC_CTRL__UDEC_IT_MODE_MASK
		| UVD_CGC_CTRL__UDEC_DB_MODE_MASK
		| UVD_CGC_CTRL__UDEC_MP_MODE_MASK
		| UVD_CGC_CTRL__SYS_MODE_MASK
		| UVD_CGC_CTRL__UDEC_MODE_MASK
		| UVD_CGC_CTRL__MPEG2_MODE_MASK
		| UVD_CGC_CTRL__REGS_MODE_MASK
		| UVD_CGC_CTRL__RBC_MODE_MASK
		| UVD_CGC_CTRL__LMI_MC_MODE_MASK
		| UVD_CGC_CTRL__LMI_UMC_MODE_MASK
		| UVD_CGC_CTRL__IDCT_MODE_MASK
		| UVD_CGC_CTRL__MPRD_MODE_MASK
		| UVD_CGC_CTRL__MPC_MODE_MASK
		| UVD_CGC_CTRL__LBSI_MODE_MASK
		| UVD_CGC_CTRL__LRBBM_MODE_MASK
		| UVD_CGC_CTRL__WCB_MODE_MASK
		| UVD_CGC_CTRL__VCPU_MODE_MASK
		| UVD_CGC_CTRL__MMSCH_MODE_MASK);
	WREG32_SOC15(VCN, inst, regUVD_CGC_CTRL, data);

	data = RREG32_SOC15(VCN, inst, regUVD_SUVD_CGC_CTRL);
	data |= (UVD_SUVD_CGC_CTRL__SRE_MODE_MASK
		| UVD_SUVD_CGC_CTRL__SIT_MODE_MASK
		| UVD_SUVD_CGC_CTRL__SMP_MODE_MASK
		| UVD_SUVD_CGC_CTRL__SCM_MODE_MASK
		| UVD_SUVD_CGC_CTRL__SDB_MODE_MASK
		| UVD_SUVD_CGC_CTRL__SCLR_MODE_MASK
		| UVD_SUVD_CGC_CTRL__UVD_SC_MODE_MASK
		| UVD_SUVD_CGC_CTRL__ENT_MODE_MASK
		| UVD_SUVD_CGC_CTRL__IME_MODE_MASK
		| UVD_SUVD_CGC_CTRL__SITE_MODE_MASK);
	WREG32_SOC15(VCN, inst, regUVD_SUVD_CGC_CTRL, data);

	return;
}

/**
 * vcn_v4_0_start_dpg_mode - VCN start with dpg mode
 *
 * @adev: amdgpu_device pointer
 * @inst_idx: instance number index
 * @indirect: indirectly write sram
 *
 * Start VCN block with dpg mode
 */
static int vcn_v4_0_start_dpg_mode(struct amdgpu_device *adev, int inst_idx, bool indirect)
{
	volatile struct amdgpu_vcn4_fw_shared *fw_shared = adev->vcn.inst[inst_idx].fw_shared.cpu_addr;
	struct amdgpu_ring *ring;
	uint32_t tmp;

	/* disable register anti-hang mechanism */
	WREG32_P(SOC15_REG_OFFSET(VCN, inst_idx, regUVD_POWER_STATUS), 1,
		~UVD_POWER_STATUS__UVD_POWER_STATUS_MASK);
	/* enable dynamic power gating mode */
	tmp = RREG32_SOC15(VCN, inst_idx, regUVD_POWER_STATUS);
	tmp |= UVD_POWER_STATUS__UVD_PG_MODE_MASK;
	tmp |= UVD_POWER_STATUS__UVD_PG_EN_MASK;
	WREG32_SOC15(VCN, inst_idx, regUVD_POWER_STATUS, tmp);

	if (indirect)
		adev->vcn.inst[inst_idx].dpg_sram_curr_addr = (uint32_t *)adev->vcn.inst[inst_idx].dpg_sram_cpu_addr;

	/* enable clock gating */
	vcn_v4_0_disable_clock_gating_dpg_mode(adev, 0, inst_idx, indirect);

	/* enable VCPU clock */
	tmp = (0xFF << UVD_VCPU_CNTL__PRB_TIMEOUT_VAL__SHIFT);
	tmp |= UVD_VCPU_CNTL__CLK_EN_MASK | UVD_VCPU_CNTL__BLK_RST_MASK;
	WREG32_SOC15_DPG_MODE(inst_idx, SOC15_DPG_MODE_OFFSET(
		VCN, inst_idx, regUVD_VCPU_CNTL), tmp, 0, indirect);

	/* disable master interupt */
	WREG32_SOC15_DPG_MODE(inst_idx, SOC15_DPG_MODE_OFFSET(
		VCN, inst_idx, regUVD_MASTINT_EN), 0, 0, indirect);

	/* setup regUVD_LMI_CTRL */
	tmp = (UVD_LMI_CTRL__WRITE_CLEAN_TIMER_EN_MASK |
		UVD_LMI_CTRL__REQ_MODE_MASK |
		UVD_LMI_CTRL__CRC_RESET_MASK |
		UVD_LMI_CTRL__MASK_MC_URGENT_MASK |
		UVD_LMI_CTRL__DATA_COHERENCY_EN_MASK |
		UVD_LMI_CTRL__VCPU_DATA_COHERENCY_EN_MASK |
		(8 << UVD_LMI_CTRL__WRITE_CLEAN_TIMER__SHIFT) |
		0x00100000L);
	WREG32_SOC15_DPG_MODE(inst_idx, SOC15_DPG_MODE_OFFSET(
		VCN, inst_idx, regUVD_LMI_CTRL), tmp, 0, indirect);

	WREG32_SOC15_DPG_MODE(inst_idx, SOC15_DPG_MODE_OFFSET(
		VCN, inst_idx, regUVD_MPC_CNTL),
		0x2 << UVD_MPC_CNTL__REPLACEMENT_MODE__SHIFT, 0, indirect);

	WREG32_SOC15_DPG_MODE(inst_idx, SOC15_DPG_MODE_OFFSET(
		VCN, inst_idx, regUVD_MPC_SET_MUXA0),
		((0x1 << UVD_MPC_SET_MUXA0__VARA_1__SHIFT) |
		 (0x2 << UVD_MPC_SET_MUXA0__VARA_2__SHIFT) |
		 (0x3 << UVD_MPC_SET_MUXA0__VARA_3__SHIFT) |
		 (0x4 << UVD_MPC_SET_MUXA0__VARA_4__SHIFT)), 0, indirect);

	WREG32_SOC15_DPG_MODE(inst_idx, SOC15_DPG_MODE_OFFSET(
		VCN, inst_idx, regUVD_MPC_SET_MUXB0),
		 ((0x1 << UVD_MPC_SET_MUXB0__VARB_1__SHIFT) |
		 (0x2 << UVD_MPC_SET_MUXB0__VARB_2__SHIFT) |
		 (0x3 << UVD_MPC_SET_MUXB0__VARB_3__SHIFT) |
		 (0x4 << UVD_MPC_SET_MUXB0__VARB_4__SHIFT)), 0, indirect);

	WREG32_SOC15_DPG_MODE(inst_idx, SOC15_DPG_MODE_OFFSET(
		VCN, inst_idx, regUVD_MPC_SET_MUX),
		((0x0 << UVD_MPC_SET_MUX__SET_0__SHIFT) |
		 (0x1 << UVD_MPC_SET_MUX__SET_1__SHIFT) |
		 (0x2 << UVD_MPC_SET_MUX__SET_2__SHIFT)), 0, indirect);

	vcn_v4_0_mc_resume_dpg_mode(adev, inst_idx, indirect);

	tmp = (0xFF << UVD_VCPU_CNTL__PRB_TIMEOUT_VAL__SHIFT);
	tmp |= UVD_VCPU_CNTL__CLK_EN_MASK;
	WREG32_SOC15_DPG_MODE(inst_idx, SOC15_DPG_MODE_OFFSET(
		VCN, inst_idx, regUVD_VCPU_CNTL), tmp, 0, indirect);

	/* enable LMI MC and UMC channels */
	tmp = 0x1f << UVD_LMI_CTRL2__RE_OFLD_MIF_WR_REQ_NUM__SHIFT;
	WREG32_SOC15_DPG_MODE(inst_idx, SOC15_DPG_MODE_OFFSET(
		VCN, inst_idx, regUVD_LMI_CTRL2), tmp, 0, indirect);

	/* enable master interrupt */
	WREG32_SOC15_DPG_MODE(inst_idx, SOC15_DPG_MODE_OFFSET(
		VCN, inst_idx, regUVD_MASTINT_EN),
		UVD_MASTINT_EN__VCPU_EN_MASK, 0, indirect);


	if (indirect)
		psp_update_vcn_sram(adev, inst_idx, adev->vcn.inst[inst_idx].dpg_sram_gpu_addr,
			(uint32_t)((uintptr_t)adev->vcn.inst[inst_idx].dpg_sram_curr_addr -
				(uintptr_t)adev->vcn.inst[inst_idx].dpg_sram_cpu_addr));

	ring = &adev->vcn.inst[inst_idx].ring_enc[0];

	WREG32_SOC15(VCN, inst_idx, regUVD_RB_BASE_LO, ring->gpu_addr);
	WREG32_SOC15(VCN, inst_idx, regUVD_RB_BASE_HI, upper_32_bits(ring->gpu_addr));
	WREG32_SOC15(VCN, inst_idx, regUVD_RB_SIZE, ring->ring_size / 4);

	tmp = RREG32_SOC15(VCN, inst_idx, regVCN_RB_ENABLE);
	tmp &= ~(VCN_RB_ENABLE__RB1_EN_MASK);
	WREG32_SOC15(VCN, inst_idx, regVCN_RB_ENABLE, tmp);
	fw_shared->sq.queue_mode |= FW_QUEUE_RING_RESET;
	WREG32_SOC15(VCN, inst_idx, regUVD_RB_RPTR, 0);
	WREG32_SOC15(VCN, inst_idx, regUVD_RB_WPTR, 0);

	tmp = RREG32_SOC15(VCN, inst_idx, regUVD_RB_RPTR);
	WREG32_SOC15(VCN, inst_idx, regUVD_RB_WPTR, tmp);
	ring->wptr = RREG32_SOC15(VCN, inst_idx, regUVD_RB_WPTR);

	tmp = RREG32_SOC15(VCN, inst_idx, regVCN_RB_ENABLE);
	tmp |= VCN_RB_ENABLE__RB1_EN_MASK;
	WREG32_SOC15(VCN, inst_idx, regVCN_RB_ENABLE, tmp);
	fw_shared->sq.queue_mode &= ~(FW_QUEUE_RING_RESET | FW_QUEUE_DPG_HOLD_OFF);

	WREG32_SOC15(VCN, inst_idx, regVCN_RB1_DB_CTRL,
			ring->doorbell_index << VCN_RB1_DB_CTRL__OFFSET__SHIFT |
			VCN_RB1_DB_CTRL__EN_MASK);

	return 0;
}


/**
 * vcn_v4_0_start - VCN start
 *
 * @adev: amdgpu_device pointer
 *
 * Start VCN block
 */
static int vcn_v4_0_start(struct amdgpu_device *adev)
{
	volatile struct amdgpu_vcn4_fw_shared *fw_shared;
	struct amdgpu_ring *ring;
	uint32_t tmp;
	int i, j, k, r;

	if (adev->pm.dpm_enabled)
		amdgpu_dpm_enable_uvd(adev, true);

	for (i = 0; i < adev->vcn.num_vcn_inst; ++i) {
		fw_shared = adev->vcn.inst[i].fw_shared.cpu_addr;

		if (adev->pg_flags & AMD_PG_SUPPORT_VCN_DPG) {
			r = vcn_v4_0_start_dpg_mode(adev, i, adev->vcn.indirect_sram);
			continue;
		}

		/* disable VCN power gating */
		vcn_v4_0_disable_static_power_gating(adev, i);

		/* set VCN status busy */
		tmp = RREG32_SOC15(VCN, i, regUVD_STATUS) | UVD_STATUS__UVD_BUSY;
		WREG32_SOC15(VCN, i, regUVD_STATUS, tmp);

		/*SW clock gating */
		vcn_v4_0_disable_clock_gating(adev, i);

		/* enable VCPU clock */
		WREG32_P(SOC15_REG_OFFSET(VCN, i, regUVD_VCPU_CNTL),
				UVD_VCPU_CNTL__CLK_EN_MASK, ~UVD_VCPU_CNTL__CLK_EN_MASK);

		/* disable master interrupt */
		WREG32_P(SOC15_REG_OFFSET(VCN, i, regUVD_MASTINT_EN), 0,
				~UVD_MASTINT_EN__VCPU_EN_MASK);

		/* enable LMI MC and UMC channels */
		WREG32_P(SOC15_REG_OFFSET(VCN, i, regUVD_LMI_CTRL2), 0,
				~UVD_LMI_CTRL2__STALL_ARB_UMC_MASK);

		tmp = RREG32_SOC15(VCN, i, regUVD_SOFT_RESET);
		tmp &= ~UVD_SOFT_RESET__LMI_SOFT_RESET_MASK;
		tmp &= ~UVD_SOFT_RESET__LMI_UMC_SOFT_RESET_MASK;
		WREG32_SOC15(VCN, i, regUVD_SOFT_RESET, tmp);

		/* setup regUVD_LMI_CTRL */
		tmp = RREG32_SOC15(VCN, i, regUVD_LMI_CTRL);
		WREG32_SOC15(VCN, i, regUVD_LMI_CTRL, tmp |
				UVD_LMI_CTRL__WRITE_CLEAN_TIMER_EN_MASK |
				UVD_LMI_CTRL__MASK_MC_URGENT_MASK |
				UVD_LMI_CTRL__DATA_COHERENCY_EN_MASK |
				UVD_LMI_CTRL__VCPU_DATA_COHERENCY_EN_MASK);

		/* setup regUVD_MPC_CNTL */
		tmp = RREG32_SOC15(VCN, i, regUVD_MPC_CNTL);
		tmp &= ~UVD_MPC_CNTL__REPLACEMENT_MODE_MASK;
		tmp |= 0x2 << UVD_MPC_CNTL__REPLACEMENT_MODE__SHIFT;
		WREG32_SOC15(VCN, i, regUVD_MPC_CNTL, tmp);

		/* setup UVD_MPC_SET_MUXA0 */
		WREG32_SOC15(VCN, i, regUVD_MPC_SET_MUXA0,
				((0x1 << UVD_MPC_SET_MUXA0__VARA_1__SHIFT) |
				 (0x2 << UVD_MPC_SET_MUXA0__VARA_2__SHIFT) |
				 (0x3 << UVD_MPC_SET_MUXA0__VARA_3__SHIFT) |
				 (0x4 << UVD_MPC_SET_MUXA0__VARA_4__SHIFT)));

		/* setup UVD_MPC_SET_MUXB0 */
		WREG32_SOC15(VCN, i, regUVD_MPC_SET_MUXB0,
				((0x1 << UVD_MPC_SET_MUXB0__VARB_1__SHIFT) |
				 (0x2 << UVD_MPC_SET_MUXB0__VARB_2__SHIFT) |
				 (0x3 << UVD_MPC_SET_MUXB0__VARB_3__SHIFT) |
				 (0x4 << UVD_MPC_SET_MUXB0__VARB_4__SHIFT)));

		/* setup UVD_MPC_SET_MUX */
		WREG32_SOC15(VCN, i, regUVD_MPC_SET_MUX,
				((0x0 << UVD_MPC_SET_MUX__SET_0__SHIFT) |
				 (0x1 << UVD_MPC_SET_MUX__SET_1__SHIFT) |
				 (0x2 << UVD_MPC_SET_MUX__SET_2__SHIFT)));

		vcn_v4_0_mc_resume(adev, i);

		/* VCN global tiling registers */
		WREG32_SOC15(VCN, i, regUVD_GFX10_ADDR_CONFIG,
				adev->gfx.config.gb_addr_config);

		/* unblock VCPU register access */
		WREG32_P(SOC15_REG_OFFSET(VCN, i, regUVD_RB_ARB_CTRL), 0,
				~UVD_RB_ARB_CTRL__VCPU_DIS_MASK);

		/* release VCPU reset to boot */
		WREG32_P(SOC15_REG_OFFSET(VCN, i, regUVD_VCPU_CNTL), 0,
				~UVD_VCPU_CNTL__BLK_RST_MASK);

		for (j = 0; j < 10; ++j) {
			uint32_t status;

			for (k = 0; k < 100; ++k) {
				status = RREG32_SOC15(VCN, i, regUVD_STATUS);
				if (status & 2)
					break;
				mdelay(10);
				if (amdgpu_emu_mode==1)
					msleep(1);
			}

			if (amdgpu_emu_mode==1) {
				r = -1;
				if (status & 2) {
					r = 0;
					break;
				}
			} else {
				r = 0;
				if (status & 2)
					break;

				dev_err(adev->dev, "VCN[%d] is not responding, trying to reset the VCPU!!!\n", i);
				WREG32_P(SOC15_REG_OFFSET(VCN, i, regUVD_VCPU_CNTL),
							UVD_VCPU_CNTL__BLK_RST_MASK,
							~UVD_VCPU_CNTL__BLK_RST_MASK);
				mdelay(10);
				WREG32_P(SOC15_REG_OFFSET(VCN, i, regUVD_VCPU_CNTL), 0,
						~UVD_VCPU_CNTL__BLK_RST_MASK);

				mdelay(10);
				r = -1;
			}
		}

		if (r) {
			dev_err(adev->dev, "VCN[%d] is not responding, giving up!!!\n", i);
			return r;
		}

		/* enable master interrupt */
		WREG32_P(SOC15_REG_OFFSET(VCN, i, regUVD_MASTINT_EN),
				UVD_MASTINT_EN__VCPU_EN_MASK,
				~UVD_MASTINT_EN__VCPU_EN_MASK);

		/* clear the busy bit of VCN_STATUS */
		WREG32_P(SOC15_REG_OFFSET(VCN, i, regUVD_STATUS), 0,
				~(2 << UVD_STATUS__VCPU_REPORT__SHIFT));

		ring = &adev->vcn.inst[i].ring_enc[0];
		WREG32_SOC15(VCN, i, regVCN_RB1_DB_CTRL,
				ring->doorbell_index << VCN_RB1_DB_CTRL__OFFSET__SHIFT |
				VCN_RB1_DB_CTRL__EN_MASK);

		WREG32_SOC15(VCN, i, regUVD_RB_BASE_LO, ring->gpu_addr);
		WREG32_SOC15(VCN, i, regUVD_RB_BASE_HI, upper_32_bits(ring->gpu_addr));
		WREG32_SOC15(VCN, i, regUVD_RB_SIZE, ring->ring_size / 4);

		tmp = RREG32_SOC15(VCN, i, regVCN_RB_ENABLE);
		tmp &= ~(VCN_RB_ENABLE__RB1_EN_MASK);
		WREG32_SOC15(VCN, i, regVCN_RB_ENABLE, tmp);
		fw_shared->sq.queue_mode |= FW_QUEUE_RING_RESET;
		WREG32_SOC15(VCN, i, regUVD_RB_RPTR, 0);
		WREG32_SOC15(VCN, i, regUVD_RB_WPTR, 0);

		tmp = RREG32_SOC15(VCN, i, regUVD_RB_RPTR);
		WREG32_SOC15(VCN, i, regUVD_RB_WPTR, tmp);
		ring->wptr = RREG32_SOC15(VCN, i, regUVD_RB_WPTR);

		tmp = RREG32_SOC15(VCN, i, regVCN_RB_ENABLE);
		tmp |= VCN_RB_ENABLE__RB1_EN_MASK;
		WREG32_SOC15(VCN, i, regVCN_RB_ENABLE, tmp);
		fw_shared->sq.queue_mode &= ~(FW_QUEUE_RING_RESET | FW_QUEUE_DPG_HOLD_OFF);
	}

	return 0;
}

static int vcn_v4_0_start_sriov(struct amdgpu_device *adev)
{
	int i;
	struct amdgpu_ring *ring_enc;
	uint64_t cache_addr;
	uint64_t rb_enc_addr;
	uint64_t ctx_addr;
	uint32_t param, resp, expected;
	uint32_t offset, cache_size;
	uint32_t tmp, timeout;

	struct amdgpu_mm_table *table = &adev->virt.mm_table;
	uint32_t *table_loc;
	uint32_t table_size;
	uint32_t size, size_dw;
	uint32_t init_status;
	uint32_t enabled_vcn;

	struct mmsch_v4_0_cmd_direct_write
		direct_wt = { {0} };
	struct mmsch_v4_0_cmd_direct_read_modify_write
		direct_rd_mod_wt = { {0} };
	struct mmsch_v4_0_cmd_end end = { {0} };
	struct mmsch_v4_0_init_header header;

	volatile struct amdgpu_vcn4_fw_shared *fw_shared;
	volatile struct amdgpu_fw_shared_rb_setup *rb_setup;

	direct_wt.cmd_header.command_type =
		MMSCH_COMMAND__DIRECT_REG_WRITE;
	direct_rd_mod_wt.cmd_header.command_type =
		MMSCH_COMMAND__DIRECT_REG_READ_MODIFY_WRITE;
	end.cmd_header.command_type =
		MMSCH_COMMAND__END;

	header.version = MMSCH_VERSION;
	header.total_size = sizeof(struct mmsch_v4_0_init_header) >> 2;
	for (i = 0; i < AMDGPU_MAX_VCN_INSTANCES; i++) {
		header.inst[i].init_status = 0;
		header.inst[i].table_offset = 0;
		header.inst[i].table_size = 0;
	}

	table_loc = (uint32_t *)table->cpu_addr;
	table_loc += header.total_size;
	for (i = 0; i < adev->vcn.num_vcn_inst; i++) {
		if (adev->vcn.harvest_config & (1 << i))
			continue;

		table_size = 0;

		MMSCH_V4_0_INSERT_DIRECT_RD_MOD_WT(SOC15_REG_OFFSET(VCN, i,
			regUVD_STATUS),
			~UVD_STATUS__UVD_BUSY, UVD_STATUS__UVD_BUSY);

		cache_size = AMDGPU_GPU_PAGE_ALIGN(adev->vcn.fw->size + 4);

		if (adev->firmware.load_type == AMDGPU_FW_LOAD_PSP) {
			MMSCH_V4_0_INSERT_DIRECT_WT(SOC15_REG_OFFSET(VCN, i,
				regUVD_LMI_VCPU_CACHE_64BIT_BAR_LOW),
				adev->firmware.ucode[AMDGPU_UCODE_ID_VCN + i].tmr_mc_addr_lo);
			MMSCH_V4_0_INSERT_DIRECT_WT(SOC15_REG_OFFSET(VCN, i,
				regUVD_LMI_VCPU_CACHE_64BIT_BAR_HIGH),
				adev->firmware.ucode[AMDGPU_UCODE_ID_VCN + i].tmr_mc_addr_hi);
			offset = 0;
			MMSCH_V4_0_INSERT_DIRECT_WT(SOC15_REG_OFFSET(VCN, i,
				regUVD_VCPU_CACHE_OFFSET0),
				0);
		} else {
			MMSCH_V4_0_INSERT_DIRECT_WT(SOC15_REG_OFFSET(VCN, i,
				regUVD_LMI_VCPU_CACHE_64BIT_BAR_LOW),
				lower_32_bits(adev->vcn.inst[i].gpu_addr));
			MMSCH_V4_0_INSERT_DIRECT_WT(SOC15_REG_OFFSET(VCN, i,
				regUVD_LMI_VCPU_CACHE_64BIT_BAR_HIGH),
				upper_32_bits(adev->vcn.inst[i].gpu_addr));
			offset = cache_size;
			MMSCH_V4_0_INSERT_DIRECT_WT(SOC15_REG_OFFSET(VCN, i,
				regUVD_VCPU_CACHE_OFFSET0),
				AMDGPU_UVD_FIRMWARE_OFFSET >> 3);
		}

		MMSCH_V4_0_INSERT_DIRECT_WT(SOC15_REG_OFFSET(VCN, i,
			regUVD_VCPU_CACHE_SIZE0),
			cache_size);

		cache_addr = adev->vcn.inst[i].gpu_addr + offset;
		MMSCH_V4_0_INSERT_DIRECT_WT(SOC15_REG_OFFSET(VCN, i,
			regUVD_LMI_VCPU_CACHE1_64BIT_BAR_LOW),
			lower_32_bits(cache_addr));
		MMSCH_V4_0_INSERT_DIRECT_WT(SOC15_REG_OFFSET(VCN, i,
			regUVD_LMI_VCPU_CACHE1_64BIT_BAR_HIGH),
			upper_32_bits(cache_addr));
		MMSCH_V4_0_INSERT_DIRECT_WT(SOC15_REG_OFFSET(VCN, i,
			regUVD_VCPU_CACHE_OFFSET1),
			0);
		MMSCH_V4_0_INSERT_DIRECT_WT(SOC15_REG_OFFSET(VCN, i,
			regUVD_VCPU_CACHE_SIZE1),
			AMDGPU_VCN_STACK_SIZE);

		cache_addr = adev->vcn.inst[i].gpu_addr + offset +
			AMDGPU_VCN_STACK_SIZE;
		MMSCH_V4_0_INSERT_DIRECT_WT(SOC15_REG_OFFSET(VCN, i,
			regUVD_LMI_VCPU_CACHE2_64BIT_BAR_LOW),
			lower_32_bits(cache_addr));
		MMSCH_V4_0_INSERT_DIRECT_WT(SOC15_REG_OFFSET(VCN, i,
			regUVD_LMI_VCPU_CACHE2_64BIT_BAR_HIGH),
			upper_32_bits(cache_addr));
		MMSCH_V4_0_INSERT_DIRECT_WT(SOC15_REG_OFFSET(VCN, i,
			regUVD_VCPU_CACHE_OFFSET2),
			0);
		MMSCH_V4_0_INSERT_DIRECT_WT(SOC15_REG_OFFSET(VCN, i,
			regUVD_VCPU_CACHE_SIZE2),
			AMDGPU_VCN_CONTEXT_SIZE);

		fw_shared = adev->vcn.inst[i].fw_shared.cpu_addr;
		rb_setup = &fw_shared->rb_setup;

		ring_enc = &adev->vcn.inst[i].ring_enc[0];
		ring_enc->wptr = 0;
		rb_enc_addr = ring_enc->gpu_addr;

		rb_setup->is_rb_enabled_flags |= RB_ENABLED;
		rb_setup->rb_addr_lo = lower_32_bits(rb_enc_addr);
		rb_setup->rb_addr_hi = upper_32_bits(rb_enc_addr);
		rb_setup->rb_size = ring_enc->ring_size / 4;
		fw_shared->present_flag_0 |= cpu_to_le32(AMDGPU_VCN_VF_RB_SETUP_FLAG);

		MMSCH_V4_0_INSERT_DIRECT_WT(SOC15_REG_OFFSET(VCN, i,
			regUVD_LMI_VCPU_NC0_64BIT_BAR_LOW),
			lower_32_bits(adev->vcn.inst[i].fw_shared.gpu_addr));
		MMSCH_V4_0_INSERT_DIRECT_WT(SOC15_REG_OFFSET(VCN, i,
			regUVD_LMI_VCPU_NC0_64BIT_BAR_HIGH),
			upper_32_bits(adev->vcn.inst[i].fw_shared.gpu_addr));
		MMSCH_V4_0_INSERT_DIRECT_WT(SOC15_REG_OFFSET(VCN, i,
			regUVD_VCPU_NONCACHE_SIZE0),
			AMDGPU_GPU_PAGE_ALIGN(sizeof(struct amdgpu_vcn4_fw_shared)));

		/* add end packet */
		MMSCH_V4_0_INSERT_END();

		/* refine header */
		header.inst[i].init_status = 0;
		header.inst[i].table_offset = header.total_size;
		header.inst[i].table_size = table_size;
		header.total_size += table_size;
	}

	/* Update init table header in memory */
	size = sizeof(struct mmsch_v4_0_init_header);
	table_loc = (uint32_t *)table->cpu_addr;
	memcpy((void *)table_loc, &header, size);

	/* message MMSCH (in VCN[0]) to initialize this client
	 * 1, write to mmsch_vf_ctx_addr_lo/hi register with GPU mc addr
	 * of memory descriptor location
	 */
	ctx_addr = table->gpu_addr;
	WREG32_SOC15(VCN, 0, regMMSCH_VF_CTX_ADDR_LO, lower_32_bits(ctx_addr));
	WREG32_SOC15(VCN, 0, regMMSCH_VF_CTX_ADDR_HI, upper_32_bits(ctx_addr));

	/* 2, update vmid of descriptor */
	tmp = RREG32_SOC15(VCN, 0, regMMSCH_VF_VMID);
	tmp &= ~MMSCH_VF_VMID__VF_CTX_VMID_MASK;
	/* use domain0 for MM scheduler */
	tmp |= (0 << MMSCH_VF_VMID__VF_CTX_VMID__SHIFT);
	WREG32_SOC15(VCN, 0, regMMSCH_VF_VMID, tmp);

	/* 3, notify mmsch about the size of this descriptor */
	size = header.total_size;
	WREG32_SOC15(VCN, 0, regMMSCH_VF_CTX_SIZE, size);

	/* 4, set resp to zero */
	WREG32_SOC15(VCN, 0, regMMSCH_VF_MAILBOX_RESP, 0);

	/* 5, kick off the initialization and wait until
	 * MMSCH_VF_MAILBOX_RESP becomes non-zero
	 */
	param = 0x00000001;
	WREG32_SOC15(VCN, 0, regMMSCH_VF_MAILBOX_HOST, param);
	tmp = 0;
	timeout = 1000;
	resp = 0;
	expected = MMSCH_VF_MAILBOX_RESP__OK;
	while (resp != expected) {
		resp = RREG32_SOC15(VCN, 0, regMMSCH_VF_MAILBOX_RESP);
		if (resp != 0)
			break;

		udelay(10);
		tmp = tmp + 10;
		if (tmp >= timeout) {
			DRM_ERROR("failed to init MMSCH. TIME-OUT after %d usec"\
				" waiting for regMMSCH_VF_MAILBOX_RESP "\
				"(expected=0x%08x, readback=0x%08x)\n",
				tmp, expected, resp);
			return -EBUSY;
		}
	}
	enabled_vcn = amdgpu_vcn_is_disabled_vcn(adev, VCN_DECODE_RING, 0) ? 1 : 0;
	init_status = ((struct mmsch_v4_0_init_header *)(table_loc))->inst[enabled_vcn].init_status;
	if (resp != expected && resp != MMSCH_VF_MAILBOX_RESP__INCOMPLETE
	&& init_status != MMSCH_VF_ENGINE_STATUS__PASS)
		DRM_ERROR("MMSCH init status is incorrect! readback=0x%08x, header init "\
			"status for VCN%x: 0x%x\n", resp, enabled_vcn, init_status);

	return 0;
}

/**
 * vcn_v4_0_stop_dpg_mode - VCN stop with dpg mode
 *
 * @adev: amdgpu_device pointer
 * @inst_idx: instance number index
 *
 * Stop VCN block with dpg mode
 */
static void vcn_v4_0_stop_dpg_mode(struct amdgpu_device *adev, int inst_idx)
{
	uint32_t tmp;

	/* Wait for power status to be 1 */
	SOC15_WAIT_ON_RREG(VCN, inst_idx, regUVD_POWER_STATUS, 1,
		UVD_POWER_STATUS__UVD_POWER_STATUS_MASK);

	/* wait for read ptr to be equal to write ptr */
	tmp = RREG32_SOC15(VCN, inst_idx, regUVD_RB_WPTR);
	SOC15_WAIT_ON_RREG(VCN, inst_idx, regUVD_RB_RPTR, tmp, 0xFFFFFFFF);

	SOC15_WAIT_ON_RREG(VCN, inst_idx, regUVD_POWER_STATUS, 1,
		UVD_POWER_STATUS__UVD_POWER_STATUS_MASK);

	/* disable dynamic power gating mode */
	WREG32_P(SOC15_REG_OFFSET(VCN, inst_idx, regUVD_POWER_STATUS), 0,
		~UVD_POWER_STATUS__UVD_PG_MODE_MASK);
}

/**
 * vcn_v4_0_stop - VCN stop
 *
 * @adev: amdgpu_device pointer
 *
 * Stop VCN block
 */
static int vcn_v4_0_stop(struct amdgpu_device *adev)
{
	volatile struct amdgpu_vcn4_fw_shared *fw_shared;
	uint32_t tmp;
	int i, r = 0;

	for (i = 0; i < adev->vcn.num_vcn_inst; ++i) {
		fw_shared = adev->vcn.inst[i].fw_shared.cpu_addr;
		fw_shared->sq.queue_mode |= FW_QUEUE_DPG_HOLD_OFF;

		if (adev->pg_flags & AMD_PG_SUPPORT_VCN_DPG) {
			vcn_v4_0_stop_dpg_mode(adev, i);
			continue;
		}

		/* wait for vcn idle */
		r = SOC15_WAIT_ON_RREG(VCN, i, regUVD_STATUS, UVD_STATUS__IDLE, 0x7);
		if (r)
			return r;

		tmp = UVD_LMI_STATUS__VCPU_LMI_WRITE_CLEAN_MASK |
			UVD_LMI_STATUS__READ_CLEAN_MASK |
			UVD_LMI_STATUS__WRITE_CLEAN_MASK |
			UVD_LMI_STATUS__WRITE_CLEAN_RAW_MASK;
		r = SOC15_WAIT_ON_RREG(VCN, i, regUVD_LMI_STATUS, tmp, tmp);
		if (r)
			return r;

		/* disable LMI UMC channel */
		tmp = RREG32_SOC15(VCN, i, regUVD_LMI_CTRL2);
		tmp |= UVD_LMI_CTRL2__STALL_ARB_UMC_MASK;
		WREG32_SOC15(VCN, i, regUVD_LMI_CTRL2, tmp);
		tmp = UVD_LMI_STATUS__UMC_READ_CLEAN_RAW_MASK |
			UVD_LMI_STATUS__UMC_WRITE_CLEAN_RAW_MASK;
		r = SOC15_WAIT_ON_RREG(VCN, i, regUVD_LMI_STATUS, tmp, tmp);
		if (r)
			return r;

		/* block VCPU register access */
		WREG32_P(SOC15_REG_OFFSET(VCN, i, regUVD_RB_ARB_CTRL),
				UVD_RB_ARB_CTRL__VCPU_DIS_MASK,
				~UVD_RB_ARB_CTRL__VCPU_DIS_MASK);

		/* reset VCPU */
		WREG32_P(SOC15_REG_OFFSET(VCN, i, regUVD_VCPU_CNTL),
				UVD_VCPU_CNTL__BLK_RST_MASK,
				~UVD_VCPU_CNTL__BLK_RST_MASK);

		/* disable VCPU clock */
		WREG32_P(SOC15_REG_OFFSET(VCN, i, regUVD_VCPU_CNTL), 0,
				~(UVD_VCPU_CNTL__CLK_EN_MASK));

		/* apply soft reset */
		tmp = RREG32_SOC15(VCN, i, regUVD_SOFT_RESET);
		tmp |= UVD_SOFT_RESET__LMI_UMC_SOFT_RESET_MASK;
		WREG32_SOC15(VCN, i, regUVD_SOFT_RESET, tmp);
		tmp = RREG32_SOC15(VCN, i, regUVD_SOFT_RESET);
		tmp |= UVD_SOFT_RESET__LMI_SOFT_RESET_MASK;
		WREG32_SOC15(VCN, i, regUVD_SOFT_RESET, tmp);

		/* clear status */
		WREG32_SOC15(VCN, i, regUVD_STATUS, 0);

		/* apply HW clock gating */
		vcn_v4_0_enable_clock_gating(adev, i);

		/* enable VCN power gating */
		vcn_v4_0_enable_static_power_gating(adev, i);
	}

	if (adev->pm.dpm_enabled)
		amdgpu_dpm_enable_uvd(adev, false);

	return 0;
}

/**
 * vcn_v4_0_pause_dpg_mode - VCN pause with dpg mode
 *
 * @adev: amdgpu_device pointer
 * @inst_idx: instance number index
 * @new_state: pause state
 *
 * Pause dpg mode for VCN block
 */
static int vcn_v4_0_pause_dpg_mode(struct amdgpu_device *adev, int inst_idx,
      struct dpg_pause_state *new_state)
{
	uint32_t reg_data = 0;
	int ret_code;

	/* pause/unpause if state is changed */
	if (adev->vcn.inst[inst_idx].pause_state.fw_based != new_state->fw_based) {
		DRM_DEV_DEBUG(adev->dev, "dpg pause state changed %d -> %d",
			adev->vcn.inst[inst_idx].pause_state.fw_based,	new_state->fw_based);
		reg_data = RREG32_SOC15(VCN, inst_idx, regUVD_DPG_PAUSE) &
			(~UVD_DPG_PAUSE__NJ_PAUSE_DPG_ACK_MASK);

		if (new_state->fw_based == VCN_DPG_STATE__PAUSE) {
			ret_code = SOC15_WAIT_ON_RREG(VCN, inst_idx, regUVD_POWER_STATUS, 0x1,
				UVD_POWER_STATUS__UVD_POWER_STATUS_MASK);

			if (!ret_code) {
				/* pause DPG */
				reg_data |= UVD_DPG_PAUSE__NJ_PAUSE_DPG_REQ_MASK;
				WREG32_SOC15(VCN, inst_idx, regUVD_DPG_PAUSE, reg_data);

				/* wait for ACK */
				SOC15_WAIT_ON_RREG(VCN, inst_idx, regUVD_DPG_PAUSE,
					UVD_DPG_PAUSE__NJ_PAUSE_DPG_ACK_MASK,
					UVD_DPG_PAUSE__NJ_PAUSE_DPG_ACK_MASK);

				SOC15_WAIT_ON_RREG(VCN, inst_idx, regUVD_POWER_STATUS,
					UVD_PGFSM_CONFIG__UVDM_UVDU_PWR_ON, UVD_POWER_STATUS__UVD_POWER_STATUS_MASK);
			}
		} else {
			/* unpause dpg, no need to wait */
			reg_data &= ~UVD_DPG_PAUSE__NJ_PAUSE_DPG_REQ_MASK;
			WREG32_SOC15(VCN, inst_idx, regUVD_DPG_PAUSE, reg_data);
		}
		adev->vcn.inst[inst_idx].pause_state.fw_based = new_state->fw_based;
	}

	return 0;
}

/**
 * vcn_v4_0_unified_ring_get_rptr - get unified read pointer
 *
 * @ring: amdgpu_ring pointer
 *
 * Returns the current hardware unified read pointer
 */
static uint64_t vcn_v4_0_unified_ring_get_rptr(struct amdgpu_ring *ring)
{
	struct amdgpu_device *adev = ring->adev;

	if (ring != &adev->vcn.inst[ring->me].ring_enc[0])
		DRM_ERROR("wrong ring id is identified in %s", __func__);

	return RREG32_SOC15(VCN, ring->me, regUVD_RB_RPTR);
}

/**
 * vcn_v4_0_unified_ring_get_wptr - get unified write pointer
 *
 * @ring: amdgpu_ring pointer
 *
 * Returns the current hardware unified write pointer
 */
static uint64_t vcn_v4_0_unified_ring_get_wptr(struct amdgpu_ring *ring)
{
	struct amdgpu_device *adev = ring->adev;

	if (ring != &adev->vcn.inst[ring->me].ring_enc[0])
		DRM_ERROR("wrong ring id is identified in %s", __func__);

	if (ring->use_doorbell)
		return *ring->wptr_cpu_addr;
	else
		return RREG32_SOC15(VCN, ring->me, regUVD_RB_WPTR);
}

/**
 * vcn_v4_0_unified_ring_set_wptr - set enc write pointer
 *
 * @ring: amdgpu_ring pointer
 *
 * Commits the enc write pointer to the hardware
 */
static void vcn_v4_0_unified_ring_set_wptr(struct amdgpu_ring *ring)
{
	struct amdgpu_device *adev = ring->adev;

	if (ring != &adev->vcn.inst[ring->me].ring_enc[0])
		DRM_ERROR("wrong ring id is identified in %s", __func__);

	if (ring->use_doorbell) {
		*ring->wptr_cpu_addr = lower_32_bits(ring->wptr);
		WDOORBELL32(ring->doorbell_index, lower_32_bits(ring->wptr));
	} else {
		WREG32_SOC15(VCN, ring->me, regUVD_RB_WPTR, lower_32_bits(ring->wptr));
	}
}

static int vcn_v4_0_limit_sched(struct amdgpu_cs_parser *p,
				struct amdgpu_job *job)
{
	struct drm_gpu_scheduler **scheds;

	/* The create msg must be in the first IB submitted */
	if (atomic_read(&job->base.entity->fence_seq))
		return -EINVAL;

	scheds = p->adev->gpu_sched[AMDGPU_HW_IP_VCN_ENC]
		[AMDGPU_RING_PRIO_0].sched;
	drm_sched_entity_modify_sched(job->base.entity, scheds, 1);
	return 0;
}

static int vcn_v4_0_dec_msg(struct amdgpu_cs_parser *p, struct amdgpu_job *job,
			    uint64_t addr)
{
	struct ttm_operation_ctx ctx = { false, false };
	struct amdgpu_bo_va_mapping *map;
	uint32_t *msg, num_buffers;
	struct amdgpu_bo *bo;
	uint64_t start, end;
	unsigned int i;
	void *ptr;
	int r;

	addr &= AMDGPU_GMC_HOLE_MASK;
	r = amdgpu_cs_find_mapping(p, addr, &bo, &map);
	if (r) {
		DRM_ERROR("Can't find BO for addr 0x%08llx\n", addr);
		return r;
	}

	start = map->start * AMDGPU_GPU_PAGE_SIZE;
	end = (map->last + 1) * AMDGPU_GPU_PAGE_SIZE;
	if (addr & 0x7) {
		DRM_ERROR("VCN messages must be 8 byte aligned!\n");
		return -EINVAL;
	}

	bo->flags |= AMDGPU_GEM_CREATE_CPU_ACCESS_REQUIRED;
	amdgpu_bo_placement_from_domain(bo, bo->allowed_domains);
	r = ttm_bo_validate(&bo->tbo, &bo->placement, &ctx);
	if (r) {
		DRM_ERROR("Failed validating the VCN message BO (%d)!\n", r);
		return r;
	}

	r = amdgpu_bo_kmap(bo, &ptr);
	if (r) {
		DRM_ERROR("Failed mapping the VCN message (%d)!\n", r);
		return r;
	}

	msg = ptr + addr - start;

	/* Check length */
	if (msg[1] > end - addr) {
		r = -EINVAL;
		goto out;
	}

	if (msg[3] != RDECODE_MSG_CREATE)
		goto out;

	num_buffers = msg[2];
	for (i = 0, msg = &msg[6]; i < num_buffers; ++i, msg += 4) {
		uint32_t offset, size, *create;

		if (msg[0] != RDECODE_MESSAGE_CREATE)
			continue;

		offset = msg[1];
		size = msg[2];

		if (offset + size > end) {
			r = -EINVAL;
			goto out;
		}

		create = ptr + addr + offset - start;

		/* H246, HEVC and VP9 can run on any instance */
		if (create[0] == 0x7 || create[0] == 0x10 || create[0] == 0x11)
			continue;

		r = vcn_v4_0_limit_sched(p, job);
		if (r)
			goto out;
	}

out:
	amdgpu_bo_kunmap(bo);
	return r;
}

#define RADEON_VCN_ENGINE_TYPE_DECODE                                 (0x00000003)

static int vcn_v4_0_ring_patch_cs_in_place(struct amdgpu_cs_parser *p,
					   struct amdgpu_job *job,
					   struct amdgpu_ib *ib)
{
	struct amdgpu_ring *ring = amdgpu_job_ring(job);
	struct amdgpu_vcn_decode_buffer *decode_buffer;
	uint64_t addr;
	uint32_t val;

	/* The first instance can decode anything */
	if (!ring->me)
		return 0;

	/* unified queue ib header has 8 double words. */
	if (ib->length_dw < 8)
		return 0;

	val = amdgpu_ib_get_value(ib, 6); //RADEON_VCN_ENGINE_TYPE
	if (val != RADEON_VCN_ENGINE_TYPE_DECODE)
		return 0;

	decode_buffer = (struct amdgpu_vcn_decode_buffer *)&ib->ptr[10];

	if (!(decode_buffer->valid_buf_flag  & 0x1))
		return 0;

	addr = ((u64)decode_buffer->msg_buffer_address_hi) << 32 |
		decode_buffer->msg_buffer_address_lo;
	return vcn_v4_0_dec_msg(p, job, addr);
}

static const struct amdgpu_ring_funcs vcn_v4_0_unified_ring_vm_funcs = {
	.type = AMDGPU_RING_TYPE_VCN_ENC,
	.align_mask = 0x3f,
	.nop = VCN_ENC_CMD_NO_OP,
	.vmhub = AMDGPU_MMHUB_0,
	.get_rptr = vcn_v4_0_unified_ring_get_rptr,
	.get_wptr = vcn_v4_0_unified_ring_get_wptr,
	.set_wptr = vcn_v4_0_unified_ring_set_wptr,
	.patch_cs_in_place = vcn_v4_0_ring_patch_cs_in_place,
	.emit_frame_size =
		SOC15_FLUSH_GPU_TLB_NUM_WREG * 3 +
		SOC15_FLUSH_GPU_TLB_NUM_REG_WAIT * 4 +
		4 + /* vcn_v2_0_enc_ring_emit_vm_flush */
		5 + 5 + /* vcn_v2_0_enc_ring_emit_fence x2 vm fence */
		1, /* vcn_v2_0_enc_ring_insert_end */
	.emit_ib_size = 5, /* vcn_v2_0_enc_ring_emit_ib */
	.emit_ib = vcn_v2_0_enc_ring_emit_ib,
	.emit_fence = vcn_v2_0_enc_ring_emit_fence,
	.emit_vm_flush = vcn_v2_0_enc_ring_emit_vm_flush,
	.test_ring = amdgpu_vcn_enc_ring_test_ring,
	.test_ib = amdgpu_vcn_unified_ring_test_ib,
	.insert_nop = amdgpu_ring_insert_nop,
	.insert_end = vcn_v2_0_enc_ring_insert_end,
	.pad_ib = amdgpu_ring_generic_pad_ib,
	.begin_use = amdgpu_vcn_ring_begin_use,
	.end_use = amdgpu_vcn_ring_end_use,
	.emit_wreg = vcn_v2_0_enc_ring_emit_wreg,
	.emit_reg_wait = vcn_v2_0_enc_ring_emit_reg_wait,
	.emit_reg_write_reg_wait = amdgpu_ring_emit_reg_write_reg_wait_helper,
};

/**
 * vcn_v4_0_set_unified_ring_funcs - set unified ring functions
 *
 * @adev: amdgpu_device pointer
 *
 * Set unified ring functions
 */
static void vcn_v4_0_set_unified_ring_funcs(struct amdgpu_device *adev)
{
	int i;

	for (i = 0; i < adev->vcn.num_vcn_inst; ++i) {
		if (adev->vcn.harvest_config & (1 << i))
			continue;

		adev->vcn.inst[i].ring_enc[0].funcs = &vcn_v4_0_unified_ring_vm_funcs;
		adev->vcn.inst[i].ring_enc[0].me = i;

		DRM_INFO("VCN(%d) encode/decode are enabled in VM mode\n", i);
	}
}

/**
 * vcn_v4_0_is_idle - check VCN block is idle
 *
 * @handle: amdgpu_device pointer
 *
 * Check whether VCN block is idle
 */
static bool vcn_v4_0_is_idle(void *handle)
{
	struct amdgpu_device *adev = (struct amdgpu_device *)handle;
	int i, ret = 1;

	for (i = 0; i < adev->vcn.num_vcn_inst; ++i) {
		if (adev->vcn.harvest_config & (1 << i))
			continue;

		ret &= (RREG32_SOC15(VCN, i, regUVD_STATUS) == UVD_STATUS__IDLE);
	}

	return ret;
}

/**
 * vcn_v4_0_wait_for_idle - wait for VCN block idle
 *
 * @handle: amdgpu_device pointer
 *
 * Wait for VCN block idle
 */
static int vcn_v4_0_wait_for_idle(void *handle)
{
	struct amdgpu_device *adev = (struct amdgpu_device *)handle;
	int i, ret = 0;

	for (i = 0; i < adev->vcn.num_vcn_inst; ++i) {
		if (adev->vcn.harvest_config & (1 << i))
			continue;

		ret = SOC15_WAIT_ON_RREG(VCN, i, regUVD_STATUS, UVD_STATUS__IDLE,
			UVD_STATUS__IDLE);
		if (ret)
			return ret;
	}

	return ret;
}

/**
 * vcn_v4_0_set_clockgating_state - set VCN block clockgating state
 *
 * @handle: amdgpu_device pointer
 * @state: clock gating state
 *
 * Set VCN block clockgating state
 */
static int vcn_v4_0_set_clockgating_state(void *handle, enum amd_clockgating_state state)
{
	struct amdgpu_device *adev = (struct amdgpu_device *)handle;
	bool enable = (state == AMD_CG_STATE_GATE) ? true : false;
	int i;

	for (i = 0; i < adev->vcn.num_vcn_inst; ++i) {
		if (adev->vcn.harvest_config & (1 << i))
			continue;

		if (enable) {
			if (RREG32_SOC15(VCN, i, regUVD_STATUS) != UVD_STATUS__IDLE)
				return -EBUSY;
			vcn_v4_0_enable_clock_gating(adev, i);
		} else {
			vcn_v4_0_disable_clock_gating(adev, i);
		}
	}

	return 0;
}

/**
 * vcn_v4_0_set_powergating_state - set VCN block powergating state
 *
 * @handle: amdgpu_device pointer
 * @state: power gating state
 *
 * Set VCN block powergating state
 */
static int vcn_v4_0_set_powergating_state(void *handle, enum amd_powergating_state state)
{
	struct amdgpu_device *adev = (struct amdgpu_device *)handle;
	int ret;

	/* for SRIOV, guest should not control VCN Power-gating
	 * MMSCH FW should control Power-gating and clock-gating
	 * guest should avoid touching CGC and PG
	 */
	if (amdgpu_sriov_vf(adev)) {
		adev->vcn.cur_state = AMD_PG_STATE_UNGATE;
		return 0;
	}

	if(state == adev->vcn.cur_state)
		return 0;

	if (state == AMD_PG_STATE_GATE)
		ret = vcn_v4_0_stop(adev);
	else
		ret = vcn_v4_0_start(adev);

	if(!ret)
		adev->vcn.cur_state = state;

	return ret;
}

/**
 * vcn_v4_0_set_interrupt_state - set VCN block interrupt state
 *
 * @adev: amdgpu_device pointer
 * @source: interrupt sources
 * @type: interrupt types
 * @state: interrupt states
 *
 * Set VCN block interrupt state
 */
static int vcn_v4_0_set_interrupt_state(struct amdgpu_device *adev, struct amdgpu_irq_src *source,
      unsigned type, enum amdgpu_interrupt_state state)
{
	return 0;
}

/**
 * vcn_v4_0_process_interrupt - process VCN block interrupt
 *
 * @adev: amdgpu_device pointer
 * @source: interrupt sources
 * @entry: interrupt entry from clients and sources
 *
 * Process VCN block interrupt
 */
static int vcn_v4_0_process_interrupt(struct amdgpu_device *adev, struct amdgpu_irq_src *source,
      struct amdgpu_iv_entry *entry)
{
	uint32_t ip_instance;

	switch (entry->client_id) {
	case SOC15_IH_CLIENTID_VCN:
		ip_instance = 0;
		break;
	case SOC15_IH_CLIENTID_VCN1:
		ip_instance = 1;
		break;
	default:
		DRM_ERROR("Unhandled client id: %d\n", entry->client_id);
		return 0;
	}

	DRM_DEBUG("IH: VCN TRAP\n");

	switch (entry->src_id) {
	case VCN_4_0__SRCID__UVD_ENC_GENERAL_PURPOSE:
		amdgpu_fence_process(&adev->vcn.inst[ip_instance].ring_enc[0]);
		break;
	default:
		DRM_ERROR("Unhandled interrupt: %d %d\n",
			  entry->src_id, entry->src_data[0]);
		break;
	}

	return 0;
}

static const struct amdgpu_irq_src_funcs vcn_v4_0_irq_funcs = {
	.set = vcn_v4_0_set_interrupt_state,
	.process = vcn_v4_0_process_interrupt,
};

/**
 * vcn_v4_0_set_irq_funcs - set VCN block interrupt irq functions
 *
 * @adev: amdgpu_device pointer
 *
 * Set VCN block interrupt irq functions
 */
static void vcn_v4_0_set_irq_funcs(struct amdgpu_device *adev)
{
	int i;

	for (i = 0; i < adev->vcn.num_vcn_inst; ++i) {
		if (adev->vcn.harvest_config & (1 << i))
			continue;

		adev->vcn.inst[i].irq.num_types = adev->vcn.num_enc_rings + 1;
		adev->vcn.inst[i].irq.funcs = &vcn_v4_0_irq_funcs;
	}
}

static const struct amd_ip_funcs vcn_v4_0_ip_funcs = {
	.name = "vcn_v4_0",
	.early_init = vcn_v4_0_early_init,
	.late_init = NULL,
	.sw_init = vcn_v4_0_sw_init,
	.sw_fini = vcn_v4_0_sw_fini,
	.hw_init = vcn_v4_0_hw_init,
	.hw_fini = vcn_v4_0_hw_fini,
	.suspend = vcn_v4_0_suspend,
	.resume = vcn_v4_0_resume,
	.is_idle = vcn_v4_0_is_idle,
	.wait_for_idle = vcn_v4_0_wait_for_idle,
	.check_soft_reset = NULL,
	.pre_soft_reset = NULL,
	.soft_reset = NULL,
	.post_soft_reset = NULL,
	.set_clockgating_state = vcn_v4_0_set_clockgating_state,
	.set_powergating_state = vcn_v4_0_set_powergating_state,
};

const struct amdgpu_ip_block_version vcn_v4_0_ip_block =
{
	.type = AMD_IP_BLOCK_TYPE_VCN,
	.major = 4,
	.minor = 0,
	.rev = 0,
	.funcs = &vcn_v4_0_ip_funcs,
};<|MERGE_RESOLUTION|>--- conflicted
+++ resolved
@@ -147,12 +147,9 @@
 		fw_shared->smu_dpm_interface.smu_interface_type = (adev->flags & AMD_IS_APU) ?
 			AMDGPU_VCN_SMU_DPM_INTERFACE_APU : AMDGPU_VCN_SMU_DPM_INTERFACE_DGPU;
 
-<<<<<<< HEAD
-=======
 		if (amdgpu_sriov_vf(adev))
 			fw_shared->present_flag_0 |= cpu_to_le32(AMDGPU_VCN_VF_RB_SETUP_FLAG);
 
->>>>>>> 2cb8e624
 		if (amdgpu_vcnfw_log)
 			amdgpu_vcn_fwlog_init(&adev->vcn.inst[i]);
 	}
