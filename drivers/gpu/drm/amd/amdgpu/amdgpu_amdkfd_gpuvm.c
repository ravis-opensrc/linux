// SPDX-License-Identifier: MIT
/*
 * Copyright 2014-2018 Advanced Micro Devices, Inc.
 *
 * Permission is hereby granted, free of charge, to any person obtaining a
 * copy of this software and associated documentation files (the "Software"),
 * to deal in the Software without restriction, including without limitation
 * the rights to use, copy, modify, merge, publish, distribute, sublicense,
 * and/or sell copies of the Software, and to permit persons to whom the
 * Software is furnished to do so, subject to the following conditions:
 *
 * The above copyright notice and this permission notice shall be included in
 * all copies or substantial portions of the Software.
 *
 * THE SOFTWARE IS PROVIDED "AS IS", WITHOUT WARRANTY OF ANY KIND, EXPRESS OR
 * IMPLIED, INCLUDING BUT NOT LIMITED TO THE WARRANTIES OF MERCHANTABILITY,
 * FITNESS FOR A PARTICULAR PURPOSE AND NONINFRINGEMENT.  IN NO EVENT SHALL
 * THE COPYRIGHT HOLDER(S) OR AUTHOR(S) BE LIABLE FOR ANY CLAIM, DAMAGES OR
 * OTHER LIABILITY, WHETHER IN AN ACTION OF CONTRACT, TORT OR OTHERWISE,
 * ARISING FROM, OUT OF OR IN CONNECTION WITH THE SOFTWARE OR THE USE OR
 * OTHER DEALINGS IN THE SOFTWARE.
 */
#include <linux/dma-buf.h>
#include <linux/list.h>
#include <linux/pagemap.h>
#include <linux/sched/mm.h>
#include <linux/sched/task.h>

#include "amdgpu_object.h"
#include "amdgpu_gem.h"
#include "amdgpu_vm.h"
#include "amdgpu_amdkfd.h"
#include "amdgpu_dma_buf.h"
#include <uapi/linux/kfd_ioctl.h>
#include "amdgpu_xgmi.h"
#include "kfd_smi_events.h"

/* Userptr restore delay, just long enough to allow consecutive VM
 * changes to accumulate
 */
#define AMDGPU_USERPTR_RESTORE_DELAY_MS 1

/*
 * Align VRAM availability to 2MB to avoid fragmentation caused by 4K allocations in the tail 2MB
 * BO chunk
 */
#define VRAM_AVAILABLITY_ALIGN (1 << 21)

/* Impose limit on how much memory KFD can use */
static struct {
	uint64_t max_system_mem_limit;
	uint64_t max_ttm_mem_limit;
	int64_t system_mem_used;
	int64_t ttm_mem_used;
	spinlock_t mem_limit_lock;
} kfd_mem_limit;

static const char * const domain_bit_to_string[] = {
		"CPU",
		"GTT",
		"VRAM",
		"GDS",
		"GWS",
		"OA"
};

#define domain_string(domain) domain_bit_to_string[ffs(domain)-1]

static void amdgpu_amdkfd_restore_userptr_worker(struct work_struct *work);

static bool kfd_mem_is_attached(struct amdgpu_vm *avm,
		struct kgd_mem *mem)
{
	struct kfd_mem_attachment *entry;

	list_for_each_entry(entry, &mem->attachments, list)
		if (entry->bo_va->base.vm == avm)
			return true;

	return false;
}

/* Set memory usage limits. Current, limits are
 *  System (TTM + userptr) memory - 15/16th System RAM
 *  TTM memory - 3/8th System RAM
 */
void amdgpu_amdkfd_gpuvm_init_mem_limits(void)
{
	struct sysinfo si;
	uint64_t mem;

	si_meminfo(&si);
	mem = si.freeram - si.freehigh;
	mem *= si.mem_unit;

	spin_lock_init(&kfd_mem_limit.mem_limit_lock);
	kfd_mem_limit.max_system_mem_limit = mem - (mem >> 4);
	kfd_mem_limit.max_ttm_mem_limit = (mem >> 1) - (mem >> 3);
	pr_debug("Kernel memory limit %lluM, TTM limit %lluM\n",
		(kfd_mem_limit.max_system_mem_limit >> 20),
		(kfd_mem_limit.max_ttm_mem_limit >> 20));
}

void amdgpu_amdkfd_reserve_system_mem(uint64_t size)
{
	kfd_mem_limit.system_mem_used += size;
}

/* Estimate page table size needed to represent a given memory size
 *
 * With 4KB pages, we need one 8 byte PTE for each 4KB of memory
 * (factor 512, >> 9). With 2MB pages, we need one 8 byte PTE for 2MB
 * of memory (factor 256K, >> 18). ROCm user mode tries to optimize
 * for 2MB pages for TLB efficiency. However, small allocations and
 * fragmented system memory still need some 4KB pages. We choose a
 * compromise that should work in most cases without reserving too
 * much memory for page tables unnecessarily (factor 16K, >> 14).
 */

#define ESTIMATE_PT_SIZE(mem_size) max(((mem_size) >> 14), AMDGPU_VM_RESERVED_VRAM)

/**
 * amdgpu_amdkfd_reserve_mem_limit() - Decrease available memory by size
 * of buffer.
 *
 * @adev: Device to which allocated BO belongs to
 * @size: Size of buffer, in bytes, encapsulated by B0. This should be
 * equivalent to amdgpu_bo_size(BO)
 * @alloc_flag: Flag used in allocating a BO as noted above
 *
 * Return: returns -ENOMEM in case of error, ZERO otherwise
 */
int amdgpu_amdkfd_reserve_mem_limit(struct amdgpu_device *adev,
		uint64_t size, u32 alloc_flag)
{
	uint64_t reserved_for_pt =
		ESTIMATE_PT_SIZE(amdgpu_amdkfd_total_mem_size);
	size_t system_mem_needed, ttm_mem_needed, vram_needed;
	int ret = 0;

	system_mem_needed = 0;
	ttm_mem_needed = 0;
	vram_needed = 0;
	if (alloc_flag & KFD_IOC_ALLOC_MEM_FLAGS_GTT) {
		system_mem_needed = size;
		ttm_mem_needed = size;
	} else if (alloc_flag & KFD_IOC_ALLOC_MEM_FLAGS_VRAM) {
		/*
		 * Conservatively round up the allocation requirement to 2 MB
		 * to avoid fragmentation caused by 4K allocations in the tail
		 * 2M BO chunk.
		 */
		vram_needed = size;
	} else if (alloc_flag & KFD_IOC_ALLOC_MEM_FLAGS_USERPTR) {
		system_mem_needed = size;
	} else if (!(alloc_flag &
				(KFD_IOC_ALLOC_MEM_FLAGS_DOORBELL |
				 KFD_IOC_ALLOC_MEM_FLAGS_MMIO_REMAP))) {
		pr_err("%s: Invalid BO type %#x\n", __func__, alloc_flag);
		return -ENOMEM;
	}

	spin_lock(&kfd_mem_limit.mem_limit_lock);

	if (kfd_mem_limit.system_mem_used + system_mem_needed >
	    kfd_mem_limit.max_system_mem_limit)
		pr_debug("Set no_system_mem_limit=1 if using shared memory\n");

	if ((kfd_mem_limit.system_mem_used + system_mem_needed >
	     kfd_mem_limit.max_system_mem_limit && !no_system_mem_limit) ||
	    (kfd_mem_limit.ttm_mem_used + ttm_mem_needed >
	     kfd_mem_limit.max_ttm_mem_limit) ||
	    (adev && adev->kfd.vram_used + vram_needed >
	     adev->gmc.real_vram_size - reserved_for_pt)) {
		ret = -ENOMEM;
		goto release;
	}

	/* Update memory accounting by decreasing available system
	 * memory, TTM memory and GPU memory as computed above
	 */
	WARN_ONCE(vram_needed && !adev,
		  "adev reference can't be null when vram is used");
	if (adev) {
		adev->kfd.vram_used += vram_needed;
		adev->kfd.vram_used_aligned += ALIGN(vram_needed, VRAM_AVAILABLITY_ALIGN);
	}
	kfd_mem_limit.system_mem_used += system_mem_needed;
	kfd_mem_limit.ttm_mem_used += ttm_mem_needed;

release:
	spin_unlock(&kfd_mem_limit.mem_limit_lock);
	return ret;
}

void amdgpu_amdkfd_unreserve_mem_limit(struct amdgpu_device *adev,
		uint64_t size, u32 alloc_flag)
{
	spin_lock(&kfd_mem_limit.mem_limit_lock);

	if (alloc_flag & KFD_IOC_ALLOC_MEM_FLAGS_GTT) {
		kfd_mem_limit.system_mem_used -= size;
		kfd_mem_limit.ttm_mem_used -= size;
	} else if (alloc_flag & KFD_IOC_ALLOC_MEM_FLAGS_VRAM) {
		WARN_ONCE(!adev,
			  "adev reference can't be null when alloc mem flags vram is set");
		if (adev) {
			adev->kfd.vram_used -= size;
			adev->kfd.vram_used_aligned -= ALIGN(size, VRAM_AVAILABLITY_ALIGN);
		}
	} else if (alloc_flag & KFD_IOC_ALLOC_MEM_FLAGS_USERPTR) {
		kfd_mem_limit.system_mem_used -= size;
	} else if (!(alloc_flag &
				(KFD_IOC_ALLOC_MEM_FLAGS_DOORBELL |
				 KFD_IOC_ALLOC_MEM_FLAGS_MMIO_REMAP))) {
		pr_err("%s: Invalid BO type %#x\n", __func__, alloc_flag);
		goto release;
	}
	WARN_ONCE(adev && adev->kfd.vram_used < 0,
		  "KFD VRAM memory accounting unbalanced");
	WARN_ONCE(kfd_mem_limit.ttm_mem_used < 0,
		  "KFD TTM memory accounting unbalanced");
	WARN_ONCE(kfd_mem_limit.system_mem_used < 0,
		  "KFD system memory accounting unbalanced");

release:
	spin_unlock(&kfd_mem_limit.mem_limit_lock);
}

void amdgpu_amdkfd_release_notify(struct amdgpu_bo *bo)
{
	struct amdgpu_device *adev = amdgpu_ttm_adev(bo->tbo.bdev);
	u32 alloc_flags = bo->kfd_bo->alloc_flags;
	u64 size = amdgpu_bo_size(bo);

	amdgpu_amdkfd_unreserve_mem_limit(adev, size, alloc_flags);

	kfree(bo->kfd_bo);
}

/**
 * @create_dmamap_sg_bo: Creates a amdgpu_bo object to reflect information
 * about USERPTR or DOOREBELL or MMIO BO.
 * @adev: Device for which dmamap BO is being created
 * @mem: BO of peer device that is being DMA mapped. Provides parameters
 *	 in building the dmamap BO
 * @bo_out: Output parameter updated with handle of dmamap BO
 */
static int
create_dmamap_sg_bo(struct amdgpu_device *adev,
		 struct kgd_mem *mem, struct amdgpu_bo **bo_out)
{
	struct drm_gem_object *gem_obj;
	int ret, align;

	ret = amdgpu_bo_reserve(mem->bo, false);
	if (ret)
		return ret;

	align = 1;
	ret = amdgpu_gem_object_create(adev, mem->bo->tbo.base.size, align,
			AMDGPU_GEM_DOMAIN_CPU, AMDGPU_GEM_CREATE_PREEMPTIBLE,
			ttm_bo_type_sg, mem->bo->tbo.base.resv, &gem_obj);

	amdgpu_bo_unreserve(mem->bo);

	if (ret) {
		pr_err("Error in creating DMA mappable SG BO on domain: %d\n", ret);
		return -EINVAL;
	}

	*bo_out = gem_to_amdgpu_bo(gem_obj);
	(*bo_out)->parent = amdgpu_bo_ref(mem->bo);
	return ret;
}

/* amdgpu_amdkfd_remove_eviction_fence - Removes eviction fence from BO's
 *  reservation object.
 *
 * @bo: [IN] Remove eviction fence(s) from this BO
 * @ef: [IN] This eviction fence is removed if it
 *  is present in the shared list.
 *
 * NOTE: Must be called with BO reserved i.e. bo->tbo.resv->lock held.
 */
static int amdgpu_amdkfd_remove_eviction_fence(struct amdgpu_bo *bo,
					struct amdgpu_amdkfd_fence *ef)
{
	struct dma_fence *replacement;

	if (!ef)
		return -EINVAL;

	/* TODO: Instead of block before we should use the fence of the page
	 * table update and TLB flush here directly.
	 */
	replacement = dma_fence_get_stub();
	dma_resv_replace_fences(bo->tbo.base.resv, ef->base.context,
				replacement, DMA_RESV_USAGE_BOOKKEEP);
	dma_fence_put(replacement);
	return 0;
}

int amdgpu_amdkfd_remove_fence_on_pt_pd_bos(struct amdgpu_bo *bo)
{
	struct amdgpu_bo *root = bo;
	struct amdgpu_vm_bo_base *vm_bo;
	struct amdgpu_vm *vm;
	struct amdkfd_process_info *info;
	struct amdgpu_amdkfd_fence *ef;
	int ret;

	/* we can always get vm_bo from root PD bo.*/
	while (root->parent)
		root = root->parent;

	vm_bo = root->vm_bo;
	if (!vm_bo)
		return 0;

	vm = vm_bo->vm;
	if (!vm)
		return 0;

	info = vm->process_info;
	if (!info || !info->eviction_fence)
		return 0;

	ef = container_of(dma_fence_get(&info->eviction_fence->base),
			struct amdgpu_amdkfd_fence, base);

	BUG_ON(!dma_resv_trylock(bo->tbo.base.resv));
	ret = amdgpu_amdkfd_remove_eviction_fence(bo, ef);
	dma_resv_unlock(bo->tbo.base.resv);

	dma_fence_put(&ef->base);
	return ret;
}

static int amdgpu_amdkfd_bo_validate(struct amdgpu_bo *bo, uint32_t domain,
				     bool wait)
{
	struct ttm_operation_ctx ctx = { false, false };
	int ret;

	if (WARN(amdgpu_ttm_tt_get_usermm(bo->tbo.ttm),
		 "Called with userptr BO"))
		return -EINVAL;

	amdgpu_bo_placement_from_domain(bo, domain);

	ret = ttm_bo_validate(&bo->tbo, &bo->placement, &ctx);
	if (ret)
		goto validate_fail;
	if (wait)
		amdgpu_bo_sync_wait(bo, AMDGPU_FENCE_OWNER_KFD, false);

validate_fail:
	return ret;
}

static int amdgpu_amdkfd_validate_vm_bo(void *_unused, struct amdgpu_bo *bo)
{
	return amdgpu_amdkfd_bo_validate(bo, bo->allowed_domains, false);
}

/* vm_validate_pt_pd_bos - Validate page table and directory BOs
 *
 * Page directories are not updated here because huge page handling
 * during page table updates can invalidate page directory entries
 * again. Page directories are only updated after updating page
 * tables.
 */
static int vm_validate_pt_pd_bos(struct amdgpu_vm *vm)
{
	struct amdgpu_bo *pd = vm->root.bo;
	struct amdgpu_device *adev = amdgpu_ttm_adev(pd->tbo.bdev);
	int ret;

	ret = amdgpu_vm_validate_pt_bos(adev, vm, amdgpu_amdkfd_validate_vm_bo, NULL);
	if (ret) {
		pr_err("failed to validate PT BOs\n");
		return ret;
	}

	vm->pd_phys_addr = amdgpu_gmc_pd_addr(vm->root.bo);

	return 0;
}

static int vm_update_pds(struct amdgpu_vm *vm, struct amdgpu_sync *sync)
{
	struct amdgpu_bo *pd = vm->root.bo;
	struct amdgpu_device *adev = amdgpu_ttm_adev(pd->tbo.bdev);
	int ret;

	ret = amdgpu_vm_update_pdes(adev, vm, false);
	if (ret)
		return ret;

	return amdgpu_sync_fence(sync, vm->last_update);
}

static uint64_t get_pte_flags(struct amdgpu_device *adev, struct kgd_mem *mem)
{
	struct amdgpu_device *bo_adev = amdgpu_ttm_adev(mem->bo->tbo.bdev);
	bool coherent = mem->alloc_flags & KFD_IOC_ALLOC_MEM_FLAGS_COHERENT;
	bool uncached = mem->alloc_flags & KFD_IOC_ALLOC_MEM_FLAGS_UNCACHED;
	uint32_t mapping_flags;
	uint64_t pte_flags;
	bool snoop = false;

	mapping_flags = AMDGPU_VM_PAGE_READABLE;
	if (mem->alloc_flags & KFD_IOC_ALLOC_MEM_FLAGS_WRITABLE)
		mapping_flags |= AMDGPU_VM_PAGE_WRITEABLE;
	if (mem->alloc_flags & KFD_IOC_ALLOC_MEM_FLAGS_EXECUTABLE)
		mapping_flags |= AMDGPU_VM_PAGE_EXECUTABLE;

	switch (adev->asic_type) {
	case CHIP_ARCTURUS:
	case CHIP_ALDEBARAN:
		if (mem->alloc_flags & KFD_IOC_ALLOC_MEM_FLAGS_VRAM) {
			if (bo_adev == adev) {
				if (uncached)
					mapping_flags |= AMDGPU_VM_MTYPE_UC;
				else if (coherent)
					mapping_flags |= AMDGPU_VM_MTYPE_CC;
				else
					mapping_flags |= AMDGPU_VM_MTYPE_RW;
				if (adev->asic_type == CHIP_ALDEBARAN &&
				    adev->gmc.xgmi.connected_to_cpu)
					snoop = true;
			} else {
				if (uncached || coherent)
					mapping_flags |= AMDGPU_VM_MTYPE_UC;
				else
					mapping_flags |= AMDGPU_VM_MTYPE_NC;
				if (amdgpu_xgmi_same_hive(adev, bo_adev))
					snoop = true;
			}
		} else {
			if (uncached || coherent)
				mapping_flags |= AMDGPU_VM_MTYPE_UC;
			else
				mapping_flags |= AMDGPU_VM_MTYPE_NC;
			snoop = true;
		}
		break;
	default:
		if (uncached || coherent)
			mapping_flags |= AMDGPU_VM_MTYPE_UC;
		else
			mapping_flags |= AMDGPU_VM_MTYPE_NC;

		if (!(mem->alloc_flags & KFD_IOC_ALLOC_MEM_FLAGS_VRAM))
			snoop = true;
	}

	pte_flags = amdgpu_gem_va_map_flags(adev, mapping_flags);
	pte_flags |= snoop ? AMDGPU_PTE_SNOOPED : 0;

	return pte_flags;
}

/**
 * create_sg_table() - Create an sg_table for a contiguous DMA addr range
 * @addr: The starting address to point to
 * @size: Size of memory area in bytes being pointed to
 *
 * Allocates an instance of sg_table and initializes it to point to memory
 * area specified by input parameters. The address used to build is assumed
 * to be DMA mapped, if needed.
 *
 * DOORBELL or MMIO BOs use only one scatterlist node in their sg_table
 * because they are physically contiguous.
 *
 * Return: Initialized instance of SG Table or NULL
 */
static struct sg_table *create_sg_table(uint64_t addr, uint32_t size)
{
	struct sg_table *sg = kmalloc(sizeof(*sg), GFP_KERNEL);

	if (!sg)
		return NULL;
	if (sg_alloc_table(sg, 1, GFP_KERNEL)) {
		kfree(sg);
		return NULL;
	}
	sg_dma_address(sg->sgl) = addr;
	sg->sgl->length = size;
#ifdef CONFIG_NEED_SG_DMA_LENGTH
	sg->sgl->dma_length = size;
#endif
	return sg;
}

static int
kfd_mem_dmamap_userptr(struct kgd_mem *mem,
		       struct kfd_mem_attachment *attachment)
{
	enum dma_data_direction direction =
		mem->alloc_flags & KFD_IOC_ALLOC_MEM_FLAGS_WRITABLE ?
		DMA_BIDIRECTIONAL : DMA_TO_DEVICE;
	struct ttm_operation_ctx ctx = {.interruptible = true};
	struct amdgpu_bo *bo = attachment->bo_va->base.bo;
	struct amdgpu_device *adev = attachment->adev;
	struct ttm_tt *src_ttm = mem->bo->tbo.ttm;
	struct ttm_tt *ttm = bo->tbo.ttm;
	int ret;

	if (WARN_ON(ttm->num_pages != src_ttm->num_pages))
		return -EINVAL;

	ttm->sg = kmalloc(sizeof(*ttm->sg), GFP_KERNEL);
	if (unlikely(!ttm->sg))
		return -ENOMEM;

	/* Same sequence as in amdgpu_ttm_tt_pin_userptr */
	ret = sg_alloc_table_from_pages(ttm->sg, src_ttm->pages,
					ttm->num_pages, 0,
					(u64)ttm->num_pages << PAGE_SHIFT,
					GFP_KERNEL);
	if (unlikely(ret))
		goto free_sg;

	ret = dma_map_sgtable(adev->dev, ttm->sg, direction, 0);
	if (unlikely(ret))
		goto release_sg;

	drm_prime_sg_to_dma_addr_array(ttm->sg, ttm->dma_address,
				       ttm->num_pages);

	amdgpu_bo_placement_from_domain(bo, AMDGPU_GEM_DOMAIN_GTT);
	ret = ttm_bo_validate(&bo->tbo, &bo->placement, &ctx);
	if (ret)
		goto unmap_sg;

	return 0;

unmap_sg:
	dma_unmap_sgtable(adev->dev, ttm->sg, direction, 0);
release_sg:
	pr_err("DMA map userptr failed: %d\n", ret);
	sg_free_table(ttm->sg);
free_sg:
	kfree(ttm->sg);
	ttm->sg = NULL;
	return ret;
}

static int
kfd_mem_dmamap_dmabuf(struct kfd_mem_attachment *attachment)
{
	struct ttm_operation_ctx ctx = {.interruptible = true};
	struct amdgpu_bo *bo = attachment->bo_va->base.bo;

	amdgpu_bo_placement_from_domain(bo, AMDGPU_GEM_DOMAIN_GTT);
	return ttm_bo_validate(&bo->tbo, &bo->placement, &ctx);
}

/**
 * kfd_mem_dmamap_sg_bo() - Create DMA mapped sg_table to access DOORBELL or MMIO BO
 * @mem: SG BO of the DOORBELL or MMIO resource on the owning device
 * @attachment: Virtual address attachment of the BO on accessing device
 *
 * An access request from the device that owns DOORBELL does not require DMA mapping.
 * This is because the request doesn't go through PCIe root complex i.e. it instead
 * loops back. The need to DMA map arises only when accessing peer device's DOORBELL
 *
 * In contrast, all access requests for MMIO need to be DMA mapped without regard to
 * device ownership. This is because access requests for MMIO go through PCIe root
 * complex.
 *
 * This is accomplished in two steps:
 *   - Obtain DMA mapped address of DOORBELL or MMIO memory that could be used
 *         in updating requesting device's page table
 *   - Signal TTM to mark memory pointed to by requesting device's BO as GPU
 *         accessible. This allows an update of requesting device's page table
 *         with entries associated with DOOREBELL or MMIO memory
 *
 * This method is invoked in the following contexts:
 *   - Mapping of DOORBELL or MMIO BO of same or peer device
 *   - Validating an evicted DOOREBELL or MMIO BO on device seeking access
 *
 * Return: ZERO if successful, NON-ZERO otherwise
 */
static int
kfd_mem_dmamap_sg_bo(struct kgd_mem *mem,
		     struct kfd_mem_attachment *attachment)
{
	struct ttm_operation_ctx ctx = {.interruptible = true};
	struct amdgpu_bo *bo = attachment->bo_va->base.bo;
	struct amdgpu_device *adev = attachment->adev;
	struct ttm_tt *ttm = bo->tbo.ttm;
	enum dma_data_direction dir;
	dma_addr_t dma_addr;
	bool mmio;
	int ret;

	/* Expect SG Table of dmapmap BO to be NULL */
	mmio = (mem->alloc_flags & KFD_IOC_ALLOC_MEM_FLAGS_MMIO_REMAP);
	if (unlikely(ttm->sg)) {
		pr_err("SG Table of %d BO for peer device is UNEXPECTEDLY NON-NULL", mmio);
		return -EINVAL;
	}

	dir = mem->alloc_flags & KFD_IOC_ALLOC_MEM_FLAGS_WRITABLE ?
			DMA_BIDIRECTIONAL : DMA_TO_DEVICE;
	dma_addr = mem->bo->tbo.sg->sgl->dma_address;
	pr_debug("%d BO size: %d\n", mmio, mem->bo->tbo.sg->sgl->length);
	pr_debug("%d BO address before DMA mapping: %llx\n", mmio, dma_addr);
	dma_addr = dma_map_resource(adev->dev, dma_addr,
			mem->bo->tbo.sg->sgl->length, dir, DMA_ATTR_SKIP_CPU_SYNC);
	ret = dma_mapping_error(adev->dev, dma_addr);
	if (unlikely(ret))
		return ret;
	pr_debug("%d BO address after DMA mapping: %llx\n", mmio, dma_addr);

	ttm->sg = create_sg_table(dma_addr, mem->bo->tbo.sg->sgl->length);
	if (unlikely(!ttm->sg)) {
		ret = -ENOMEM;
		goto unmap_sg;
	}

	amdgpu_bo_placement_from_domain(bo, AMDGPU_GEM_DOMAIN_GTT);
	ret = ttm_bo_validate(&bo->tbo, &bo->placement, &ctx);
	if (unlikely(ret))
		goto free_sg;

	return ret;

free_sg:
	sg_free_table(ttm->sg);
	kfree(ttm->sg);
	ttm->sg = NULL;
unmap_sg:
	dma_unmap_resource(adev->dev, dma_addr, mem->bo->tbo.sg->sgl->length,
			   dir, DMA_ATTR_SKIP_CPU_SYNC);
	return ret;
}

static int
kfd_mem_dmamap_attachment(struct kgd_mem *mem,
			  struct kfd_mem_attachment *attachment)
{
	switch (attachment->type) {
	case KFD_MEM_ATT_SHARED:
		return 0;
	case KFD_MEM_ATT_USERPTR:
		return kfd_mem_dmamap_userptr(mem, attachment);
	case KFD_MEM_ATT_DMABUF:
		return kfd_mem_dmamap_dmabuf(attachment);
	case KFD_MEM_ATT_SG:
		return kfd_mem_dmamap_sg_bo(mem, attachment);
	default:
		WARN_ON_ONCE(1);
	}
	return -EINVAL;
}

static void
kfd_mem_dmaunmap_userptr(struct kgd_mem *mem,
			 struct kfd_mem_attachment *attachment)
{
	enum dma_data_direction direction =
		mem->alloc_flags & KFD_IOC_ALLOC_MEM_FLAGS_WRITABLE ?
		DMA_BIDIRECTIONAL : DMA_TO_DEVICE;
	struct ttm_operation_ctx ctx = {.interruptible = false};
	struct amdgpu_bo *bo = attachment->bo_va->base.bo;
	struct amdgpu_device *adev = attachment->adev;
	struct ttm_tt *ttm = bo->tbo.ttm;

	if (unlikely(!ttm->sg))
		return;

	amdgpu_bo_placement_from_domain(bo, AMDGPU_GEM_DOMAIN_CPU);
	ttm_bo_validate(&bo->tbo, &bo->placement, &ctx);

	dma_unmap_sgtable(adev->dev, ttm->sg, direction, 0);
	sg_free_table(ttm->sg);
	kfree(ttm->sg);
	ttm->sg = NULL;
}

static void
kfd_mem_dmaunmap_dmabuf(struct kfd_mem_attachment *attachment)
{
	struct ttm_operation_ctx ctx = {.interruptible = true};
	struct amdgpu_bo *bo = attachment->bo_va->base.bo;

	amdgpu_bo_placement_from_domain(bo, AMDGPU_GEM_DOMAIN_CPU);
	ttm_bo_validate(&bo->tbo, &bo->placement, &ctx);
}

/**
 * kfd_mem_dmaunmap_sg_bo() - Free DMA mapped sg_table of DOORBELL or MMIO BO
 * @mem: SG BO of the DOORBELL or MMIO resource on the owning device
 * @attachment: Virtual address attachment of the BO on accessing device
 *
 * The method performs following steps:
 *   - Signal TTM to mark memory pointed to by BO as GPU inaccessible
 *   - Free SG Table that is used to encapsulate DMA mapped memory of
 *          peer device's DOORBELL or MMIO memory
 *
 * This method is invoked in the following contexts:
 *     UNMapping of DOORBELL or MMIO BO on a device having access to its memory
 *     Eviction of DOOREBELL or MMIO BO on device having access to its memory
 *
 * Return: void
 */
static void
kfd_mem_dmaunmap_sg_bo(struct kgd_mem *mem,
		       struct kfd_mem_attachment *attachment)
{
	struct ttm_operation_ctx ctx = {.interruptible = true};
	struct amdgpu_bo *bo = attachment->bo_va->base.bo;
	struct amdgpu_device *adev = attachment->adev;
	struct ttm_tt *ttm = bo->tbo.ttm;
	enum dma_data_direction dir;

	if (unlikely(!ttm->sg)) {
		pr_err("SG Table of BO is UNEXPECTEDLY NULL");
		return;
	}

	amdgpu_bo_placement_from_domain(bo, AMDGPU_GEM_DOMAIN_CPU);
	ttm_bo_validate(&bo->tbo, &bo->placement, &ctx);

	dir = mem->alloc_flags & KFD_IOC_ALLOC_MEM_FLAGS_WRITABLE ?
				DMA_BIDIRECTIONAL : DMA_TO_DEVICE;
	dma_unmap_resource(adev->dev, ttm->sg->sgl->dma_address,
			ttm->sg->sgl->length, dir, DMA_ATTR_SKIP_CPU_SYNC);
	sg_free_table(ttm->sg);
	kfree(ttm->sg);
	ttm->sg = NULL;
	bo->tbo.sg = NULL;
}

static void
kfd_mem_dmaunmap_attachment(struct kgd_mem *mem,
			    struct kfd_mem_attachment *attachment)
{
	switch (attachment->type) {
	case KFD_MEM_ATT_SHARED:
		break;
	case KFD_MEM_ATT_USERPTR:
		kfd_mem_dmaunmap_userptr(mem, attachment);
		break;
	case KFD_MEM_ATT_DMABUF:
		kfd_mem_dmaunmap_dmabuf(attachment);
		break;
	case KFD_MEM_ATT_SG:
		kfd_mem_dmaunmap_sg_bo(mem, attachment);
		break;
	default:
		WARN_ON_ONCE(1);
	}
}

static int
kfd_mem_attach_dmabuf(struct amdgpu_device *adev, struct kgd_mem *mem,
		      struct amdgpu_bo **bo)
{
	struct drm_gem_object *gobj;
	int ret;

	if (!mem->dmabuf) {
		mem->dmabuf = amdgpu_gem_prime_export(&mem->bo->tbo.base,
			mem->alloc_flags & KFD_IOC_ALLOC_MEM_FLAGS_WRITABLE ?
				DRM_RDWR : 0);
		if (IS_ERR(mem->dmabuf)) {
			ret = PTR_ERR(mem->dmabuf);
			mem->dmabuf = NULL;
			return ret;
		}
	}

	gobj = amdgpu_gem_prime_import(adev_to_drm(adev), mem->dmabuf);
	if (IS_ERR(gobj))
		return PTR_ERR(gobj);

	*bo = gem_to_amdgpu_bo(gobj);
	(*bo)->flags |= AMDGPU_GEM_CREATE_PREEMPTIBLE;

	return 0;
}

/* kfd_mem_attach - Add a BO to a VM
 *
 * Everything that needs to bo done only once when a BO is first added
 * to a VM. It can later be mapped and unmapped many times without
 * repeating these steps.
 *
 * 0. Create BO for DMA mapping, if needed
 * 1. Allocate and initialize BO VA entry data structure
 * 2. Add BO to the VM
 * 3. Determine ASIC-specific PTE flags
 * 4. Alloc page tables and directories if needed
 * 4a.  Validate new page tables and directories
 */
static int kfd_mem_attach(struct amdgpu_device *adev, struct kgd_mem *mem,
		struct amdgpu_vm *vm, bool is_aql)
{
	struct amdgpu_device *bo_adev = amdgpu_ttm_adev(mem->bo->tbo.bdev);
	unsigned long bo_size = mem->bo->tbo.base.size;
	uint64_t va = mem->va;
	struct kfd_mem_attachment *attachment[2] = {NULL, NULL};
	struct amdgpu_bo *bo[2] = {NULL, NULL};
	bool same_hive = false;
	int i, ret;

	if (!va) {
		pr_err("Invalid VA when adding BO to VM\n");
		return -EINVAL;
	}

	/* Determine access to VRAM, MMIO and DOORBELL BOs of peer devices
	 *
	 * The access path of MMIO and DOORBELL BOs of is always over PCIe.
	 * In contrast the access path of VRAM BOs depens upon the type of
	 * link that connects the peer device. Access over PCIe is allowed
	 * if peer device has large BAR. In contrast, access over xGMI is
	 * allowed for both small and large BAR configurations of peer device
	 */
	if ((adev != bo_adev) &&
	    ((mem->domain == AMDGPU_GEM_DOMAIN_VRAM) ||
	     (mem->alloc_flags & KFD_IOC_ALLOC_MEM_FLAGS_DOORBELL) ||
	     (mem->alloc_flags & KFD_IOC_ALLOC_MEM_FLAGS_MMIO_REMAP))) {
		if (mem->domain == AMDGPU_GEM_DOMAIN_VRAM)
			same_hive = amdgpu_xgmi_same_hive(adev, bo_adev);
		if (!same_hive && !amdgpu_device_is_peer_accessible(bo_adev, adev))
			return -EINVAL;
	}

	for (i = 0; i <= is_aql; i++) {
		attachment[i] = kzalloc(sizeof(*attachment[i]), GFP_KERNEL);
		if (unlikely(!attachment[i])) {
			ret = -ENOMEM;
			goto unwind;
		}

		pr_debug("\t add VA 0x%llx - 0x%llx to vm %p\n", va,
			 va + bo_size, vm);

		if ((adev == bo_adev && !(mem->alloc_flags & KFD_IOC_ALLOC_MEM_FLAGS_MMIO_REMAP)) ||
		    (amdgpu_ttm_tt_get_usermm(mem->bo->tbo.ttm) && adev->ram_is_direct_mapped) ||
		    same_hive) {
			/* Mappings on the local GPU, or VRAM mappings in the
			 * local hive, or userptr mapping IOMMU direct map mode
			 * share the original BO
			 */
			attachment[i]->type = KFD_MEM_ATT_SHARED;
			bo[i] = mem->bo;
			drm_gem_object_get(&bo[i]->tbo.base);
		} else if (i > 0) {
			/* Multiple mappings on the same GPU share the BO */
			attachment[i]->type = KFD_MEM_ATT_SHARED;
			bo[i] = bo[0];
			drm_gem_object_get(&bo[i]->tbo.base);
		} else if (amdgpu_ttm_tt_get_usermm(mem->bo->tbo.ttm)) {
			/* Create an SG BO to DMA-map userptrs on other GPUs */
			attachment[i]->type = KFD_MEM_ATT_USERPTR;
			ret = create_dmamap_sg_bo(adev, mem, &bo[i]);
			if (ret)
				goto unwind;
		/* Handle DOORBELL BOs of peer devices and MMIO BOs of local and peer devices */
		} else if (mem->bo->tbo.type == ttm_bo_type_sg) {
			WARN_ONCE(!(mem->alloc_flags & KFD_IOC_ALLOC_MEM_FLAGS_DOORBELL ||
				    mem->alloc_flags & KFD_IOC_ALLOC_MEM_FLAGS_MMIO_REMAP),
				  "Handing invalid SG BO in ATTACH request");
			attachment[i]->type = KFD_MEM_ATT_SG;
			ret = create_dmamap_sg_bo(adev, mem, &bo[i]);
			if (ret)
				goto unwind;
		/* Enable acces to GTT and VRAM BOs of peer devices */
		} else if (mem->domain == AMDGPU_GEM_DOMAIN_GTT ||
			   mem->domain == AMDGPU_GEM_DOMAIN_VRAM) {
			attachment[i]->type = KFD_MEM_ATT_DMABUF;
			ret = kfd_mem_attach_dmabuf(adev, mem, &bo[i]);
			if (ret)
				goto unwind;
			pr_debug("Employ DMABUF mechanism to enable peer GPU access\n");
		} else {
			WARN_ONCE(true, "Handling invalid ATTACH request");
			ret = -EINVAL;
			goto unwind;
		}

		/* Add BO to VM internal data structures */
		ret = amdgpu_bo_reserve(bo[i], false);
		if (ret) {
			pr_debug("Unable to reserve BO during memory attach");
			goto unwind;
		}
		attachment[i]->bo_va = amdgpu_vm_bo_add(adev, vm, bo[i]);
		amdgpu_bo_unreserve(bo[i]);
		if (unlikely(!attachment[i]->bo_va)) {
			ret = -ENOMEM;
			pr_err("Failed to add BO object to VM. ret == %d\n",
			       ret);
			goto unwind;
		}
		attachment[i]->va = va;
		attachment[i]->pte_flags = get_pte_flags(adev, mem);
		attachment[i]->adev = adev;
		list_add(&attachment[i]->list, &mem->attachments);

		va += bo_size;
	}

	return 0;

unwind:
	for (; i >= 0; i--) {
		if (!attachment[i])
			continue;
		if (attachment[i]->bo_va) {
			amdgpu_bo_reserve(bo[i], true);
			amdgpu_vm_bo_del(adev, attachment[i]->bo_va);
			amdgpu_bo_unreserve(bo[i]);
			list_del(&attachment[i]->list);
		}
		if (bo[i])
			drm_gem_object_put(&bo[i]->tbo.base);
		kfree(attachment[i]);
	}
	return ret;
}

static void kfd_mem_detach(struct kfd_mem_attachment *attachment)
{
	struct amdgpu_bo *bo = attachment->bo_va->base.bo;

	pr_debug("\t remove VA 0x%llx in entry %p\n",
			attachment->va, attachment);
	amdgpu_vm_bo_del(attachment->adev, attachment->bo_va);
	drm_gem_object_put(&bo->tbo.base);
	list_del(&attachment->list);
	kfree(attachment);
}

static void add_kgd_mem_to_kfd_bo_list(struct kgd_mem *mem,
				struct amdkfd_process_info *process_info,
				bool userptr)
{
	struct ttm_validate_buffer *entry = &mem->validate_list;
	struct amdgpu_bo *bo = mem->bo;

	INIT_LIST_HEAD(&entry->head);
	entry->num_shared = 1;
	entry->bo = &bo->tbo;
	mutex_lock(&process_info->lock);
	if (userptr)
		list_add_tail(&entry->head, &process_info->userptr_valid_list);
	else
		list_add_tail(&entry->head, &process_info->kfd_bo_list);
	mutex_unlock(&process_info->lock);
}

static void remove_kgd_mem_from_kfd_bo_list(struct kgd_mem *mem,
		struct amdkfd_process_info *process_info)
{
	struct ttm_validate_buffer *bo_list_entry;

	bo_list_entry = &mem->validate_list;
	mutex_lock(&process_info->lock);
	list_del(&bo_list_entry->head);
	mutex_unlock(&process_info->lock);
}

/* Initializes user pages. It registers the MMU notifier and validates
 * the userptr BO in the GTT domain.
 *
 * The BO must already be on the userptr_valid_list. Otherwise an
 * eviction and restore may happen that leaves the new BO unmapped
 * with the user mode queues running.
 *
 * Takes the process_info->lock to protect against concurrent restore
 * workers.
 *
 * Returns 0 for success, negative errno for errors.
 */
static int init_user_pages(struct kgd_mem *mem, uint64_t user_addr,
			   bool criu_resume)
{
	struct amdkfd_process_info *process_info = mem->process_info;
	struct amdgpu_bo *bo = mem->bo;
	struct ttm_operation_ctx ctx = { true, false };
	struct hmm_range *range;
	int ret = 0;

	mutex_lock(&process_info->lock);

	ret = amdgpu_ttm_tt_set_userptr(&bo->tbo, user_addr, 0);
	if (ret) {
		pr_err("%s: Failed to set userptr: %d\n", __func__, ret);
		goto out;
	}

	ret = amdgpu_mn_register(bo, user_addr);
	if (ret) {
		pr_err("%s: Failed to register MMU notifier: %d\n",
		       __func__, ret);
		goto out;
	}

	if (criu_resume) {
		/*
		 * During a CRIU restore operation, the userptr buffer objects
		 * will be validated in the restore_userptr_work worker at a
		 * later stage when it is scheduled by another ioctl called by
		 * CRIU master process for the target pid for restore.
		 */
		atomic_inc(&mem->invalid);
		mutex_unlock(&process_info->lock);
		return 0;
	}

	ret = amdgpu_ttm_tt_get_user_pages(bo, bo->tbo.ttm->pages, &range);
	if (ret) {
		pr_err("%s: Failed to get user pages: %d\n", __func__, ret);
		goto unregister_out;
	}

	ret = amdgpu_bo_reserve(bo, true);
	if (ret) {
		pr_err("%s: Failed to reserve BO\n", __func__);
		goto release_out;
	}
	amdgpu_bo_placement_from_domain(bo, mem->domain);
	ret = ttm_bo_validate(&bo->tbo, &bo->placement, &ctx);
	if (ret)
		pr_err("%s: failed to validate BO\n", __func__);
	amdgpu_bo_unreserve(bo);

release_out:
	amdgpu_ttm_tt_get_user_pages_done(bo->tbo.ttm, range);
unregister_out:
	if (ret)
		amdgpu_mn_unregister(bo);
out:
	mutex_unlock(&process_info->lock);
	return ret;
}

/* Reserving a BO and its page table BOs must happen atomically to
 * avoid deadlocks. Some operations update multiple VMs at once. Track
 * all the reservation info in a context structure. Optionally a sync
 * object can track VM updates.
 */
struct bo_vm_reservation_context {
	struct amdgpu_bo_list_entry kfd_bo; /* BO list entry for the KFD BO */
	unsigned int n_vms;		    /* Number of VMs reserved	    */
	struct amdgpu_bo_list_entry *vm_pd; /* Array of VM BO list entries  */
	struct ww_acquire_ctx ticket;	    /* Reservation ticket	    */
	struct list_head list, duplicates;  /* BO lists			    */
	struct amdgpu_sync *sync;	    /* Pointer to sync object	    */
	bool reserved;			    /* Whether BOs are reserved	    */
};

enum bo_vm_match {
	BO_VM_NOT_MAPPED = 0,	/* Match VMs where a BO is not mapped */
	BO_VM_MAPPED,		/* Match VMs where a BO is mapped     */
	BO_VM_ALL,		/* Match all VMs a BO was added to    */
};

/**
 * reserve_bo_and_vm - reserve a BO and a VM unconditionally.
 * @mem: KFD BO structure.
 * @vm: the VM to reserve.
 * @ctx: the struct that will be used in unreserve_bo_and_vms().
 */
static int reserve_bo_and_vm(struct kgd_mem *mem,
			      struct amdgpu_vm *vm,
			      struct bo_vm_reservation_context *ctx)
{
	struct amdgpu_bo *bo = mem->bo;
	int ret;

	WARN_ON(!vm);

	ctx->reserved = false;
	ctx->n_vms = 1;
	ctx->sync = &mem->sync;

	INIT_LIST_HEAD(&ctx->list);
	INIT_LIST_HEAD(&ctx->duplicates);

	ctx->vm_pd = kcalloc(ctx->n_vms, sizeof(*ctx->vm_pd), GFP_KERNEL);
	if (!ctx->vm_pd)
		return -ENOMEM;

	ctx->kfd_bo.priority = 0;
	ctx->kfd_bo.tv.bo = &bo->tbo;
	ctx->kfd_bo.tv.num_shared = 1;
	list_add(&ctx->kfd_bo.tv.head, &ctx->list);

	amdgpu_vm_get_pd_bo(vm, &ctx->list, &ctx->vm_pd[0]);

	ret = ttm_eu_reserve_buffers(&ctx->ticket, &ctx->list,
				     false, &ctx->duplicates);
	if (ret) {
		pr_err("Failed to reserve buffers in ttm.\n");
		kfree(ctx->vm_pd);
		ctx->vm_pd = NULL;
		return ret;
	}

	ctx->reserved = true;
	return 0;
}

/**
 * reserve_bo_and_cond_vms - reserve a BO and some VMs conditionally
 * @mem: KFD BO structure.
 * @vm: the VM to reserve. If NULL, then all VMs associated with the BO
 * is used. Otherwise, a single VM associated with the BO.
 * @map_type: the mapping status that will be used to filter the VMs.
 * @ctx: the struct that will be used in unreserve_bo_and_vms().
 *
 * Returns 0 for success, negative for failure.
 */
static int reserve_bo_and_cond_vms(struct kgd_mem *mem,
				struct amdgpu_vm *vm, enum bo_vm_match map_type,
				struct bo_vm_reservation_context *ctx)
{
	struct amdgpu_bo *bo = mem->bo;
	struct kfd_mem_attachment *entry;
	unsigned int i;
	int ret;

	ctx->reserved = false;
	ctx->n_vms = 0;
	ctx->vm_pd = NULL;
	ctx->sync = &mem->sync;

	INIT_LIST_HEAD(&ctx->list);
	INIT_LIST_HEAD(&ctx->duplicates);

	list_for_each_entry(entry, &mem->attachments, list) {
		if ((vm && vm != entry->bo_va->base.vm) ||
			(entry->is_mapped != map_type
			&& map_type != BO_VM_ALL))
			continue;

		ctx->n_vms++;
	}

	if (ctx->n_vms != 0) {
		ctx->vm_pd = kcalloc(ctx->n_vms, sizeof(*ctx->vm_pd),
				     GFP_KERNEL);
		if (!ctx->vm_pd)
			return -ENOMEM;
	}

	ctx->kfd_bo.priority = 0;
	ctx->kfd_bo.tv.bo = &bo->tbo;
	ctx->kfd_bo.tv.num_shared = 1;
	list_add(&ctx->kfd_bo.tv.head, &ctx->list);

	i = 0;
	list_for_each_entry(entry, &mem->attachments, list) {
		if ((vm && vm != entry->bo_va->base.vm) ||
			(entry->is_mapped != map_type
			&& map_type != BO_VM_ALL))
			continue;

		amdgpu_vm_get_pd_bo(entry->bo_va->base.vm, &ctx->list,
				&ctx->vm_pd[i]);
		i++;
	}

	ret = ttm_eu_reserve_buffers(&ctx->ticket, &ctx->list,
				     false, &ctx->duplicates);
	if (ret) {
		pr_err("Failed to reserve buffers in ttm.\n");
		kfree(ctx->vm_pd);
		ctx->vm_pd = NULL;
		return ret;
	}

	ctx->reserved = true;
	return 0;
}

/**
 * unreserve_bo_and_vms - Unreserve BO and VMs from a reservation context
 * @ctx: Reservation context to unreserve
 * @wait: Optionally wait for a sync object representing pending VM updates
 * @intr: Whether the wait is interruptible
 *
 * Also frees any resources allocated in
 * reserve_bo_and_(cond_)vm(s). Returns the status from
 * amdgpu_sync_wait.
 */
static int unreserve_bo_and_vms(struct bo_vm_reservation_context *ctx,
				 bool wait, bool intr)
{
	int ret = 0;

	if (wait)
		ret = amdgpu_sync_wait(ctx->sync, intr);

	if (ctx->reserved)
		ttm_eu_backoff_reservation(&ctx->ticket, &ctx->list);
	kfree(ctx->vm_pd);

	ctx->sync = NULL;

	ctx->reserved = false;
	ctx->vm_pd = NULL;

	return ret;
}

static void unmap_bo_from_gpuvm(struct kgd_mem *mem,
				struct kfd_mem_attachment *entry,
				struct amdgpu_sync *sync)
{
	struct amdgpu_bo_va *bo_va = entry->bo_va;
	struct amdgpu_device *adev = entry->adev;
	struct amdgpu_vm *vm = bo_va->base.vm;

	amdgpu_vm_bo_unmap(adev, bo_va, entry->va);

	amdgpu_vm_clear_freed(adev, vm, &bo_va->last_pt_update);

	amdgpu_sync_fence(sync, bo_va->last_pt_update);

	kfd_mem_dmaunmap_attachment(mem, entry);
}

static int update_gpuvm_pte(struct kgd_mem *mem,
			    struct kfd_mem_attachment *entry,
			    struct amdgpu_sync *sync)
{
	struct amdgpu_bo_va *bo_va = entry->bo_va;
	struct amdgpu_device *adev = entry->adev;
	int ret;

	ret = kfd_mem_dmamap_attachment(mem, entry);
	if (ret)
		return ret;

	/* Update the page tables  */
	ret = amdgpu_vm_bo_update(adev, bo_va, false);
	if (ret) {
		pr_err("amdgpu_vm_bo_update failed\n");
		return ret;
	}

	return amdgpu_sync_fence(sync, bo_va->last_pt_update);
}

static int map_bo_to_gpuvm(struct kgd_mem *mem,
			   struct kfd_mem_attachment *entry,
			   struct amdgpu_sync *sync,
			   bool no_update_pte)
{
	int ret;

	/* Set virtual address for the allocation */
	ret = amdgpu_vm_bo_map(entry->adev, entry->bo_va, entry->va, 0,
			       amdgpu_bo_size(entry->bo_va->base.bo),
			       entry->pte_flags);
	if (ret) {
		pr_err("Failed to map VA 0x%llx in vm. ret %d\n",
				entry->va, ret);
		return ret;
	}

	if (no_update_pte)
		return 0;

	ret = update_gpuvm_pte(mem, entry, sync);
	if (ret) {
		pr_err("update_gpuvm_pte() failed\n");
		goto update_gpuvm_pte_failed;
	}

	return 0;

update_gpuvm_pte_failed:
	unmap_bo_from_gpuvm(mem, entry, sync);
	return ret;
}

static int process_validate_vms(struct amdkfd_process_info *process_info)
{
	struct amdgpu_vm *peer_vm;
	int ret;

	list_for_each_entry(peer_vm, &process_info->vm_list_head,
			    vm_list_node) {
		ret = vm_validate_pt_pd_bos(peer_vm);
		if (ret)
			return ret;
	}

	return 0;
}

static int process_sync_pds_resv(struct amdkfd_process_info *process_info,
				 struct amdgpu_sync *sync)
{
	struct amdgpu_vm *peer_vm;
	int ret;

	list_for_each_entry(peer_vm, &process_info->vm_list_head,
			    vm_list_node) {
		struct amdgpu_bo *pd = peer_vm->root.bo;

		ret = amdgpu_sync_resv(NULL, sync, pd->tbo.base.resv,
				       AMDGPU_SYNC_NE_OWNER,
				       AMDGPU_FENCE_OWNER_KFD);
		if (ret)
			return ret;
	}

	return 0;
}

static int process_update_pds(struct amdkfd_process_info *process_info,
			      struct amdgpu_sync *sync)
{
	struct amdgpu_vm *peer_vm;
	int ret;

	list_for_each_entry(peer_vm, &process_info->vm_list_head,
			    vm_list_node) {
		ret = vm_update_pds(peer_vm, sync);
		if (ret)
			return ret;
	}

	return 0;
}

static int init_kfd_vm(struct amdgpu_vm *vm, void **process_info,
		       struct dma_fence **ef)
{
	struct amdkfd_process_info *info = NULL;
	int ret;

	if (!*process_info) {
		info = kzalloc(sizeof(*info), GFP_KERNEL);
		if (!info)
			return -ENOMEM;

		mutex_init(&info->lock);
		INIT_LIST_HEAD(&info->vm_list_head);
		INIT_LIST_HEAD(&info->kfd_bo_list);
		INIT_LIST_HEAD(&info->userptr_valid_list);
		INIT_LIST_HEAD(&info->userptr_inval_list);

		info->eviction_fence =
			amdgpu_amdkfd_fence_create(dma_fence_context_alloc(1),
						   current->mm,
						   NULL);
		if (!info->eviction_fence) {
			pr_err("Failed to create eviction fence\n");
			ret = -ENOMEM;
			goto create_evict_fence_fail;
		}

		info->pid = get_task_pid(current->group_leader, PIDTYPE_PID);
		atomic_set(&info->evicted_bos, 0);
		INIT_DELAYED_WORK(&info->restore_userptr_work,
				  amdgpu_amdkfd_restore_userptr_worker);

		*process_info = info;
		*ef = dma_fence_get(&info->eviction_fence->base);
	}

	vm->process_info = *process_info;

	/* Validate page directory and attach eviction fence */
	ret = amdgpu_bo_reserve(vm->root.bo, true);
	if (ret)
		goto reserve_pd_fail;
	ret = vm_validate_pt_pd_bos(vm);
	if (ret) {
		pr_err("validate_pt_pd_bos() failed\n");
		goto validate_pd_fail;
	}
	ret = amdgpu_bo_sync_wait(vm->root.bo,
				  AMDGPU_FENCE_OWNER_KFD, false);
	if (ret)
		goto wait_pd_fail;
	ret = dma_resv_reserve_fences(vm->root.bo->tbo.base.resv, 1);
	if (ret)
		goto reserve_shared_fail;
	dma_resv_add_fence(vm->root.bo->tbo.base.resv,
			   &vm->process_info->eviction_fence->base,
			   DMA_RESV_USAGE_BOOKKEEP);
	amdgpu_bo_unreserve(vm->root.bo);

	/* Update process info */
	mutex_lock(&vm->process_info->lock);
	list_add_tail(&vm->vm_list_node,
			&(vm->process_info->vm_list_head));
	vm->process_info->n_vms++;
	mutex_unlock(&vm->process_info->lock);

	return 0;

reserve_shared_fail:
wait_pd_fail:
validate_pd_fail:
	amdgpu_bo_unreserve(vm->root.bo);
reserve_pd_fail:
	vm->process_info = NULL;
	if (info) {
		/* Two fence references: one in info and one in *ef */
		dma_fence_put(&info->eviction_fence->base);
		dma_fence_put(*ef);
		*ef = NULL;
		*process_info = NULL;
		put_pid(info->pid);
create_evict_fence_fail:
		mutex_destroy(&info->lock);
		kfree(info);
	}
	return ret;
}

/**
 * amdgpu_amdkfd_gpuvm_pin_bo() - Pins a BO using following criteria
 * @bo: Handle of buffer object being pinned
 * @domain: Domain into which BO should be pinned
 *
 *   - USERPTR BOs are UNPINNABLE and will return error
 *   - All other BO types (GTT, VRAM, MMIO and DOORBELL) will have their
 *     PIN count incremented. It is valid to PIN a BO multiple times
 *
 * Return: ZERO if successful in pinning, Non-Zero in case of error.
 */
static int amdgpu_amdkfd_gpuvm_pin_bo(struct amdgpu_bo *bo, u32 domain)
{
	int ret = 0;

	ret = amdgpu_bo_reserve(bo, false);
	if (unlikely(ret))
		return ret;

	ret = amdgpu_bo_pin_restricted(bo, domain, 0, 0);
	if (ret)
		pr_err("Error in Pinning BO to domain: %d\n", domain);

	amdgpu_bo_sync_wait(bo, AMDGPU_FENCE_OWNER_KFD, false);
	amdgpu_bo_unreserve(bo);

	return ret;
}

/**
 * amdgpu_amdkfd_gpuvm_unpin_bo() - Unpins BO using following criteria
 * @bo: Handle of buffer object being unpinned
 *
 *   - Is a illegal request for USERPTR BOs and is ignored
 *   - All other BO types (GTT, VRAM, MMIO and DOORBELL) will have their
 *     PIN count decremented. Calls to UNPIN must balance calls to PIN
 */
static void amdgpu_amdkfd_gpuvm_unpin_bo(struct amdgpu_bo *bo)
{
	int ret = 0;

	ret = amdgpu_bo_reserve(bo, false);
	if (unlikely(ret))
		return;

	amdgpu_bo_unpin(bo);
	amdgpu_bo_unreserve(bo);
}

int amdgpu_amdkfd_gpuvm_set_vm_pasid(struct amdgpu_device *adev,
				     struct file *filp, u32 pasid)

{
	struct amdgpu_fpriv *drv_priv;
	struct amdgpu_vm *avm;
	int ret;

	ret = amdgpu_file_to_fpriv(filp, &drv_priv);
	if (ret)
		return ret;
	avm = &drv_priv->vm;

	/* Free the original amdgpu allocated pasid,
	 * will be replaced with kfd allocated pasid.
	 */
	if (avm->pasid) {
		amdgpu_pasid_free(avm->pasid);
		amdgpu_vm_set_pasid(adev, avm, 0);
	}

	ret = amdgpu_vm_set_pasid(adev, avm, pasid);
	if (ret)
		return ret;

	return 0;
}

int amdgpu_amdkfd_gpuvm_acquire_process_vm(struct amdgpu_device *adev,
					   struct file *filp,
					   void **process_info,
					   struct dma_fence **ef)
{
	struct amdgpu_fpriv *drv_priv;
	struct amdgpu_vm *avm;
	int ret;

	ret = amdgpu_file_to_fpriv(filp, &drv_priv);
	if (ret)
		return ret;
	avm = &drv_priv->vm;

	/* Already a compute VM? */
	if (avm->process_info)
		return -EINVAL;

	/* Convert VM into a compute VM */
	ret = amdgpu_vm_make_compute(adev, avm);
	if (ret)
		return ret;

	/* Initialize KFD part of the VM and process info */
	ret = init_kfd_vm(avm, process_info, ef);
	if (ret)
		return ret;

	amdgpu_vm_set_task_info(avm);

	return 0;
}

void amdgpu_amdkfd_gpuvm_destroy_cb(struct amdgpu_device *adev,
				    struct amdgpu_vm *vm)
{
	struct amdkfd_process_info *process_info = vm->process_info;

	if (!process_info)
		return;

	/* Update process info */
	mutex_lock(&process_info->lock);
	process_info->n_vms--;
	list_del(&vm->vm_list_node);
	mutex_unlock(&process_info->lock);

	vm->process_info = NULL;

	/* Release per-process resources when last compute VM is destroyed */
	if (!process_info->n_vms) {
		WARN_ON(!list_empty(&process_info->kfd_bo_list));
		WARN_ON(!list_empty(&process_info->userptr_valid_list));
		WARN_ON(!list_empty(&process_info->userptr_inval_list));

		dma_fence_put(&process_info->eviction_fence->base);
		cancel_delayed_work_sync(&process_info->restore_userptr_work);
		put_pid(process_info->pid);
		mutex_destroy(&process_info->lock);
		kfree(process_info);
	}
}

void amdgpu_amdkfd_gpuvm_release_process_vm(struct amdgpu_device *adev,
					    void *drm_priv)
{
	struct amdgpu_vm *avm;

	if (WARN_ON(!adev || !drm_priv))
		return;

	avm = drm_priv_to_vm(drm_priv);

	pr_debug("Releasing process vm %p\n", avm);

	/* The original pasid of amdgpu vm has already been
	 * released during making a amdgpu vm to a compute vm
	 * The current pasid is managed by kfd and will be
	 * released on kfd process destroy. Set amdgpu pasid
	 * to 0 to avoid duplicate release.
	 */
	amdgpu_vm_release_compute(adev, avm);
}

uint64_t amdgpu_amdkfd_gpuvm_get_process_page_dir(void *drm_priv)
{
	struct amdgpu_vm *avm = drm_priv_to_vm(drm_priv);
	struct amdgpu_bo *pd = avm->root.bo;
	struct amdgpu_device *adev = amdgpu_ttm_adev(pd->tbo.bdev);

	if (adev->asic_type < CHIP_VEGA10)
		return avm->pd_phys_addr >> AMDGPU_GPU_PAGE_SHIFT;
	return avm->pd_phys_addr;
}

void amdgpu_amdkfd_block_mmu_notifications(void *p)
{
	struct amdkfd_process_info *pinfo = (struct amdkfd_process_info *)p;

	mutex_lock(&pinfo->lock);
	WRITE_ONCE(pinfo->block_mmu_notifications, true);
	mutex_unlock(&pinfo->lock);
}

int amdgpu_amdkfd_criu_resume(void *p)
{
	int ret = 0;
	struct amdkfd_process_info *pinfo = (struct amdkfd_process_info *)p;

	mutex_lock(&pinfo->lock);
	pr_debug("scheduling work\n");
	atomic_inc(&pinfo->evicted_bos);
	if (!READ_ONCE(pinfo->block_mmu_notifications)) {
		ret = -EINVAL;
		goto out_unlock;
	}
	WRITE_ONCE(pinfo->block_mmu_notifications, false);
	schedule_delayed_work(&pinfo->restore_userptr_work, 0);

out_unlock:
	mutex_unlock(&pinfo->lock);
	return ret;
}

size_t amdgpu_amdkfd_get_available_memory(struct amdgpu_device *adev)
{
	uint64_t reserved_for_pt =
		ESTIMATE_PT_SIZE(amdgpu_amdkfd_total_mem_size);
	size_t available;

	spin_lock(&kfd_mem_limit.mem_limit_lock);
	available = adev->gmc.real_vram_size
		- adev->kfd.vram_used_aligned
		- atomic64_read(&adev->vram_pin_size)
		- reserved_for_pt;
	spin_unlock(&kfd_mem_limit.mem_limit_lock);

	return ALIGN_DOWN(available, VRAM_AVAILABLITY_ALIGN);
}

int amdgpu_amdkfd_gpuvm_alloc_memory_of_gpu(
		struct amdgpu_device *adev, uint64_t va, uint64_t size,
		void *drm_priv, struct kgd_mem **mem,
		uint64_t *offset, uint32_t flags, bool criu_resume)
{
	struct amdgpu_vm *avm = drm_priv_to_vm(drm_priv);
	enum ttm_bo_type bo_type = ttm_bo_type_device;
	struct sg_table *sg = NULL;
	uint64_t user_addr = 0;
	struct amdgpu_bo *bo;
	struct drm_gem_object *gobj = NULL;
	u32 domain, alloc_domain;
	u64 alloc_flags;
	int ret;

	/*
	 * Check on which domain to allocate BO
	 */
	if (flags & KFD_IOC_ALLOC_MEM_FLAGS_VRAM) {
		domain = alloc_domain = AMDGPU_GEM_DOMAIN_VRAM;
		alloc_flags = AMDGPU_GEM_CREATE_VRAM_WIPE_ON_RELEASE;
		alloc_flags |= (flags & KFD_IOC_ALLOC_MEM_FLAGS_PUBLIC) ?
			AMDGPU_GEM_CREATE_CPU_ACCESS_REQUIRED : 0;
	} else if (flags & KFD_IOC_ALLOC_MEM_FLAGS_GTT) {
		domain = alloc_domain = AMDGPU_GEM_DOMAIN_GTT;
		alloc_flags = 0;
	} else {
		domain = AMDGPU_GEM_DOMAIN_GTT;
		alloc_domain = AMDGPU_GEM_DOMAIN_CPU;
		alloc_flags = AMDGPU_GEM_CREATE_PREEMPTIBLE;

		if (flags & KFD_IOC_ALLOC_MEM_FLAGS_USERPTR) {
			if (!offset || !*offset)
				return -EINVAL;
			user_addr = untagged_addr(*offset);
		} else if (flags & (KFD_IOC_ALLOC_MEM_FLAGS_DOORBELL |
				    KFD_IOC_ALLOC_MEM_FLAGS_MMIO_REMAP)) {
			bo_type = ttm_bo_type_sg;
			if (size > UINT_MAX)
				return -EINVAL;
			sg = create_sg_table(*offset, size);
			if (!sg)
				return -ENOMEM;
		} else {
			return -EINVAL;
		}
	}

	*mem = kzalloc(sizeof(struct kgd_mem), GFP_KERNEL);
	if (!*mem) {
		ret = -ENOMEM;
		goto err;
	}
	INIT_LIST_HEAD(&(*mem)->attachments);
	mutex_init(&(*mem)->lock);
	(*mem)->aql_queue = !!(flags & KFD_IOC_ALLOC_MEM_FLAGS_AQL_QUEUE_MEM);

	/* Workaround for AQL queue wraparound bug. Map the same
	 * memory twice. That means we only actually allocate half
	 * the memory.
	 */
	if ((*mem)->aql_queue)
		size = size >> 1;

	(*mem)->alloc_flags = flags;

	amdgpu_sync_create(&(*mem)->sync);

	ret = amdgpu_amdkfd_reserve_mem_limit(adev, size, flags);
	if (ret) {
		pr_debug("Insufficient memory\n");
		goto err_reserve_limit;
	}

	pr_debug("\tcreate BO VA 0x%llx size 0x%llx domain %s\n",
			va, size, domain_string(alloc_domain));

	ret = amdgpu_gem_object_create(adev, size, 1, alloc_domain, alloc_flags,
				       bo_type, NULL, &gobj);
	if (ret) {
		pr_debug("Failed to create BO on domain %s. ret %d\n",
			 domain_string(alloc_domain), ret);
		goto err_bo_create;
	}
	ret = drm_vma_node_allow(&gobj->vma_node, drm_priv);
	if (ret) {
		pr_debug("Failed to allow vma node access. ret %d\n", ret);
		goto err_node_allow;
	}
	bo = gem_to_amdgpu_bo(gobj);
	if (bo_type == ttm_bo_type_sg) {
		bo->tbo.sg = sg;
		bo->tbo.ttm->sg = sg;
	}
	bo->kfd_bo = *mem;
	(*mem)->bo = bo;
	if (user_addr)
		bo->flags |= AMDGPU_AMDKFD_CREATE_USERPTR_BO;

	(*mem)->va = va;
	(*mem)->domain = domain;
	(*mem)->mapped_to_gpu_memory = 0;
	(*mem)->process_info = avm->process_info;
	add_kgd_mem_to_kfd_bo_list(*mem, avm->process_info, user_addr);

	if (user_addr) {
		pr_debug("creating userptr BO for user_addr = %llx\n", user_addr);
		ret = init_user_pages(*mem, user_addr, criu_resume);
		if (ret)
			goto allocate_init_user_pages_failed;
	} else  if (flags & (KFD_IOC_ALLOC_MEM_FLAGS_DOORBELL |
				KFD_IOC_ALLOC_MEM_FLAGS_MMIO_REMAP)) {
		ret = amdgpu_amdkfd_gpuvm_pin_bo(bo, AMDGPU_GEM_DOMAIN_GTT);
		if (ret) {
			pr_err("Pinning MMIO/DOORBELL BO during ALLOC FAILED\n");
			goto err_pin_bo;
		}
		bo->allowed_domains = AMDGPU_GEM_DOMAIN_GTT;
		bo->preferred_domains = AMDGPU_GEM_DOMAIN_GTT;
	}

	if (offset)
		*offset = amdgpu_bo_mmap_offset(bo);

	return 0;

allocate_init_user_pages_failed:
err_pin_bo:
	remove_kgd_mem_from_kfd_bo_list(*mem, avm->process_info);
	drm_vma_node_revoke(&gobj->vma_node, drm_priv);
err_node_allow:
	/* Don't unreserve system mem limit twice */
	goto err_reserve_limit;
err_bo_create:
	amdgpu_amdkfd_unreserve_mem_limit(adev, size, flags);
err_reserve_limit:
	mutex_destroy(&(*mem)->lock);
	if (gobj)
		drm_gem_object_put(gobj);
	else
		kfree(*mem);
err:
	if (sg) {
		sg_free_table(sg);
		kfree(sg);
	}
	return ret;
}

int amdgpu_amdkfd_gpuvm_free_memory_of_gpu(
		struct amdgpu_device *adev, struct kgd_mem *mem, void *drm_priv,
		uint64_t *size)
{
	struct amdkfd_process_info *process_info = mem->process_info;
	unsigned long bo_size = mem->bo->tbo.base.size;
	bool use_release_notifier = (mem->bo->kfd_bo == mem);
	struct kfd_mem_attachment *entry, *tmp;
	struct bo_vm_reservation_context ctx;
	struct ttm_validate_buffer *bo_list_entry;
	unsigned int mapped_to_gpu_memory;
	int ret;
	bool is_imported = false;

	mutex_lock(&mem->lock);

	/* Unpin MMIO/DOORBELL BO's that were pinned during allocation */
	if (mem->alloc_flags &
	    (KFD_IOC_ALLOC_MEM_FLAGS_DOORBELL |
	     KFD_IOC_ALLOC_MEM_FLAGS_MMIO_REMAP)) {
		amdgpu_amdkfd_gpuvm_unpin_bo(mem->bo);
	}

	mapped_to_gpu_memory = mem->mapped_to_gpu_memory;
	is_imported = mem->is_imported;
	mutex_unlock(&mem->lock);
	/* lock is not needed after this, since mem is unused and will
	 * be freed anyway
	 */

	if (mapped_to_gpu_memory > 0) {
		pr_debug("BO VA 0x%llx size 0x%lx is still mapped.\n",
				mem->va, bo_size);
		return -EBUSY;
	}

	/* Make sure restore workers don't access the BO any more */
	bo_list_entry = &mem->validate_list;
	mutex_lock(&process_info->lock);
	list_del(&bo_list_entry->head);
	mutex_unlock(&process_info->lock);

	/* No more MMU notifiers */
	amdgpu_mn_unregister(mem->bo);

	ret = reserve_bo_and_cond_vms(mem, NULL, BO_VM_ALL, &ctx);
	if (unlikely(ret))
		return ret;

	/* The eviction fence should be removed by the last unmap.
	 * TODO: Log an error condition if the bo still has the eviction fence
	 * attached
	 */
	amdgpu_amdkfd_remove_eviction_fence(mem->bo,
					process_info->eviction_fence);
	pr_debug("Release VA 0x%llx - 0x%llx\n", mem->va,
		mem->va + bo_size * (1 + mem->aql_queue));

	/* Remove from VM internal data structures */
	list_for_each_entry_safe(entry, tmp, &mem->attachments, list)
		kfd_mem_detach(entry);

	ret = unreserve_bo_and_vms(&ctx, false, false);

	/* Free the sync object */
	amdgpu_sync_free(&mem->sync);

	/* If the SG is not NULL, it's one we created for a doorbell or mmio
	 * remap BO. We need to free it.
	 */
	if (mem->bo->tbo.sg) {
		sg_free_table(mem->bo->tbo.sg);
		kfree(mem->bo->tbo.sg);
	}

	/* Update the size of the BO being freed if it was allocated from
	 * VRAM and is not imported.
	 */
	if (size) {
		if ((mem->bo->preferred_domains == AMDGPU_GEM_DOMAIN_VRAM) &&
		    (!is_imported))
			*size = bo_size;
		else
			*size = 0;
	}

	/* Free the BO*/
	drm_vma_node_revoke(&mem->bo->tbo.base.vma_node, drm_priv);
	if (mem->dmabuf)
		dma_buf_put(mem->dmabuf);
	mutex_destroy(&mem->lock);

	/* If this releases the last reference, it will end up calling
	 * amdgpu_amdkfd_release_notify and kfree the mem struct. That's why
	 * this needs to be the last call here.
	 */
	drm_gem_object_put(&mem->bo->tbo.base);

	/*
	 * For kgd_mem allocated in amdgpu_amdkfd_gpuvm_import_dmabuf(),
	 * explicitly free it here.
	 */
	if (!use_release_notifier)
		kfree(mem);

	return ret;
}

int amdgpu_amdkfd_gpuvm_map_memory_to_gpu(
		struct amdgpu_device *adev, struct kgd_mem *mem,
		void *drm_priv)
{
	struct amdgpu_vm *avm = drm_priv_to_vm(drm_priv);
	int ret;
	struct amdgpu_bo *bo;
	uint32_t domain;
	struct kfd_mem_attachment *entry;
	struct bo_vm_reservation_context ctx;
	unsigned long bo_size;
	bool is_invalid_userptr = false;

	bo = mem->bo;
	if (!bo) {
		pr_err("Invalid BO when mapping memory to GPU\n");
		return -EINVAL;
	}

	/* Make sure restore is not running concurrently. Since we
	 * don't map invalid userptr BOs, we rely on the next restore
	 * worker to do the mapping
	 */
	mutex_lock(&mem->process_info->lock);

	/* Lock mmap-sem. If we find an invalid userptr BO, we can be
	 * sure that the MMU notifier is no longer running
	 * concurrently and the queues are actually stopped
	 */
	if (amdgpu_ttm_tt_get_usermm(bo->tbo.ttm)) {
		mmap_write_lock(current->mm);
		is_invalid_userptr = atomic_read(&mem->invalid);
		mmap_write_unlock(current->mm);
	}

	mutex_lock(&mem->lock);

	domain = mem->domain;
	bo_size = bo->tbo.base.size;

	pr_debug("Map VA 0x%llx - 0x%llx to vm %p domain %s\n",
			mem->va,
			mem->va + bo_size * (1 + mem->aql_queue),
			avm, domain_string(domain));

	if (!kfd_mem_is_attached(avm, mem)) {
		ret = kfd_mem_attach(adev, mem, avm, mem->aql_queue);
		if (ret)
			goto out;
	}

	ret = reserve_bo_and_vm(mem, avm, &ctx);
	if (unlikely(ret))
		goto out;

	/* Userptr can be marked as "not invalid", but not actually be
	 * validated yet (still in the system domain). In that case
	 * the queues are still stopped and we can leave mapping for
	 * the next restore worker
	 */
	if (amdgpu_ttm_tt_get_usermm(bo->tbo.ttm) &&
	    bo->tbo.resource->mem_type == TTM_PL_SYSTEM)
		is_invalid_userptr = true;

	ret = vm_validate_pt_pd_bos(avm);
	if (unlikely(ret))
		goto out_unreserve;

	if (mem->mapped_to_gpu_memory == 0 &&
	    !amdgpu_ttm_tt_get_usermm(bo->tbo.ttm)) {
		/* Validate BO only once. The eviction fence gets added to BO
		 * the first time it is mapped. Validate will wait for all
		 * background evictions to complete.
		 */
		ret = amdgpu_amdkfd_bo_validate(bo, domain, true);
		if (ret) {
			pr_debug("Validate failed\n");
			goto out_unreserve;
		}
	}

	list_for_each_entry(entry, &mem->attachments, list) {
		if (entry->bo_va->base.vm != avm || entry->is_mapped)
			continue;

		pr_debug("\t map VA 0x%llx - 0x%llx in entry %p\n",
			 entry->va, entry->va + bo_size, entry);

		ret = map_bo_to_gpuvm(mem, entry, ctx.sync,
				      is_invalid_userptr);
		if (ret) {
			pr_err("Failed to map bo to gpuvm\n");
			goto out_unreserve;
		}

		ret = vm_update_pds(avm, ctx.sync);
		if (ret) {
			pr_err("Failed to update page directories\n");
			goto out_unreserve;
		}

		entry->is_mapped = true;
		mem->mapped_to_gpu_memory++;
		pr_debug("\t INC mapping count %d\n",
			 mem->mapped_to_gpu_memory);
	}

	if (!amdgpu_ttm_tt_get_usermm(bo->tbo.ttm) && !bo->tbo.pin_count)
		dma_resv_add_fence(bo->tbo.base.resv,
				   &avm->process_info->eviction_fence->base,
				   DMA_RESV_USAGE_BOOKKEEP);
	ret = unreserve_bo_and_vms(&ctx, false, false);

	goto out;

out_unreserve:
	unreserve_bo_and_vms(&ctx, false, false);
out:
	mutex_unlock(&mem->process_info->lock);
	mutex_unlock(&mem->lock);
	return ret;
}

int amdgpu_amdkfd_gpuvm_unmap_memory_from_gpu(
		struct amdgpu_device *adev, struct kgd_mem *mem, void *drm_priv)
{
	struct amdgpu_vm *avm = drm_priv_to_vm(drm_priv);
	struct amdkfd_process_info *process_info = avm->process_info;
	unsigned long bo_size = mem->bo->tbo.base.size;
	struct kfd_mem_attachment *entry;
	struct bo_vm_reservation_context ctx;
	int ret;

	mutex_lock(&mem->lock);

	ret = reserve_bo_and_cond_vms(mem, avm, BO_VM_MAPPED, &ctx);
	if (unlikely(ret))
		goto out;
	/* If no VMs were reserved, it means the BO wasn't actually mapped */
	if (ctx.n_vms == 0) {
		ret = -EINVAL;
		goto unreserve_out;
	}

	ret = vm_validate_pt_pd_bos(avm);
	if (unlikely(ret))
		goto unreserve_out;

	pr_debug("Unmap VA 0x%llx - 0x%llx from vm %p\n",
		mem->va,
		mem->va + bo_size * (1 + mem->aql_queue),
		avm);

	list_for_each_entry(entry, &mem->attachments, list) {
		if (entry->bo_va->base.vm != avm || !entry->is_mapped)
			continue;

		pr_debug("\t unmap VA 0x%llx - 0x%llx from entry %p\n",
			 entry->va, entry->va + bo_size, entry);

		unmap_bo_from_gpuvm(mem, entry, ctx.sync);
		entry->is_mapped = false;

		mem->mapped_to_gpu_memory--;
		pr_debug("\t DEC mapping count %d\n",
			 mem->mapped_to_gpu_memory);
	}

	/* If BO is unmapped from all VMs, unfence it. It can be evicted if
	 * required.
	 */
	if (mem->mapped_to_gpu_memory == 0 &&
	    !amdgpu_ttm_tt_get_usermm(mem->bo->tbo.ttm) &&
	    !mem->bo->tbo.pin_count)
		amdgpu_amdkfd_remove_eviction_fence(mem->bo,
						process_info->eviction_fence);

unreserve_out:
	unreserve_bo_and_vms(&ctx, false, false);
out:
	mutex_unlock(&mem->lock);
	return ret;
}

int amdgpu_amdkfd_gpuvm_sync_memory(
		struct amdgpu_device *adev, struct kgd_mem *mem, bool intr)
{
	struct amdgpu_sync sync;
	int ret;

	amdgpu_sync_create(&sync);

	mutex_lock(&mem->lock);
	amdgpu_sync_clone(&mem->sync, &sync);
	mutex_unlock(&mem->lock);

	ret = amdgpu_sync_wait(&sync, intr);
	amdgpu_sync_free(&sync);
	return ret;
}

/**
 * amdgpu_amdkfd_map_gtt_bo_to_gart - Map BO to GART and increment reference count
 * @adev: Device to which allocated BO belongs
 * @bo: Buffer object to be mapped
 *
 * Before return, bo reference count is incremented. To release the reference and unpin/
 * unmap the BO, call amdgpu_amdkfd_free_gtt_mem.
 */
int amdgpu_amdkfd_map_gtt_bo_to_gart(struct amdgpu_device *adev, struct amdgpu_bo *bo)
{
	int ret;

	ret = amdgpu_bo_reserve(bo, true);
	if (ret) {
		pr_err("Failed to reserve bo. ret %d\n", ret);
		goto err_reserve_bo_failed;
	}

	ret = amdgpu_bo_pin(bo, AMDGPU_GEM_DOMAIN_GTT);
	if (ret) {
		pr_err("Failed to pin bo. ret %d\n", ret);
		goto err_pin_bo_failed;
	}

	ret = amdgpu_ttm_alloc_gart(&bo->tbo);
	if (ret) {
		pr_err("Failed to bind bo to GART. ret %d\n", ret);
		goto err_map_bo_gart_failed;
	}

	amdgpu_amdkfd_remove_eviction_fence(
		bo, bo->vm_bo->vm->process_info->eviction_fence);

	amdgpu_bo_unreserve(bo);

	bo = amdgpu_bo_ref(bo);

	return 0;

err_map_bo_gart_failed:
	amdgpu_bo_unpin(bo);
err_pin_bo_failed:
	amdgpu_bo_unreserve(bo);
err_reserve_bo_failed:

	return ret;
}

/** amdgpu_amdkfd_gpuvm_map_gtt_bo_to_kernel() - Map a GTT BO for kernel CPU access
 *
 * @mem: Buffer object to be mapped for CPU access
 * @kptr[out]: pointer in kernel CPU address space
 * @size[out]: size of the buffer
 *
 * Pins the BO and maps it for kernel CPU access. The eviction fence is removed
 * from the BO, since pinned BOs cannot be evicted. The bo must remain on the
 * validate_list, so the GPU mapping can be restored after a page table was
 * evicted.
 *
 * Return: 0 on success, error code on failure
 */
int amdgpu_amdkfd_gpuvm_map_gtt_bo_to_kernel(struct kgd_mem *mem,
					     void **kptr, uint64_t *size)
{
	int ret;
	struct amdgpu_bo *bo = mem->bo;

	if (amdgpu_ttm_tt_get_usermm(bo->tbo.ttm)) {
		pr_err("userptr can't be mapped to kernel\n");
		return -EINVAL;
	}

	mutex_lock(&mem->process_info->lock);

	ret = amdgpu_bo_reserve(bo, true);
	if (ret) {
		pr_err("Failed to reserve bo. ret %d\n", ret);
		goto bo_reserve_failed;
	}

	ret = amdgpu_bo_pin(bo, AMDGPU_GEM_DOMAIN_GTT);
	if (ret) {
		pr_err("Failed to pin bo. ret %d\n", ret);
		goto pin_failed;
	}

	ret = amdgpu_bo_kmap(bo, kptr);
	if (ret) {
		pr_err("Failed to map bo to kernel. ret %d\n", ret);
		goto kmap_failed;
	}

	amdgpu_amdkfd_remove_eviction_fence(
		bo, mem->process_info->eviction_fence);

	if (size)
		*size = amdgpu_bo_size(bo);

	amdgpu_bo_unreserve(bo);

	mutex_unlock(&mem->process_info->lock);
	return 0;

kmap_failed:
	amdgpu_bo_unpin(bo);
pin_failed:
	amdgpu_bo_unreserve(bo);
bo_reserve_failed:
	mutex_unlock(&mem->process_info->lock);

	return ret;
}

/** amdgpu_amdkfd_gpuvm_map_gtt_bo_to_kernel() - Unmap a GTT BO for kernel CPU access
 *
 * @mem: Buffer object to be unmapped for CPU access
 *
 * Removes the kernel CPU mapping and unpins the BO. It does not restore the
 * eviction fence, so this function should only be used for cleanup before the
 * BO is destroyed.
 */
void amdgpu_amdkfd_gpuvm_unmap_gtt_bo_from_kernel(struct kgd_mem *mem)
{
	struct amdgpu_bo *bo = mem->bo;

	amdgpu_bo_reserve(bo, true);
	amdgpu_bo_kunmap(bo);
	amdgpu_bo_unpin(bo);
	amdgpu_bo_unreserve(bo);
}

int amdgpu_amdkfd_gpuvm_get_vm_fault_info(struct amdgpu_device *adev,
					  struct kfd_vm_fault_info *mem)
{
	if (atomic_read(&adev->gmc.vm_fault_info_updated) == 1) {
		*mem = *adev->gmc.vm_fault_info;
		mb(); /* make sure read happened */
		atomic_set(&adev->gmc.vm_fault_info_updated, 0);
	}
	return 0;
}

int amdgpu_amdkfd_gpuvm_import_dmabuf(struct amdgpu_device *adev,
				      struct dma_buf *dma_buf,
				      uint64_t va, void *drm_priv,
				      struct kgd_mem **mem, uint64_t *size,
				      uint64_t *mmap_offset)
{
	struct amdgpu_vm *avm = drm_priv_to_vm(drm_priv);
	struct drm_gem_object *obj;
	struct amdgpu_bo *bo;
	int ret;

	if (dma_buf->ops != &amdgpu_dmabuf_ops)
		/* Can't handle non-graphics buffers */
		return -EINVAL;

	obj = dma_buf->priv;
	if (drm_to_adev(obj->dev) != adev)
		/* Can't handle buffers from other devices */
		return -EINVAL;

	bo = gem_to_amdgpu_bo(obj);
	if (!(bo->preferred_domains & (AMDGPU_GEM_DOMAIN_VRAM |
				    AMDGPU_GEM_DOMAIN_GTT)))
		/* Only VRAM and GTT BOs are supported */
		return -EINVAL;

	*mem = kzalloc(sizeof(struct kgd_mem), GFP_KERNEL);
	if (!*mem)
		return -ENOMEM;

	ret = drm_vma_node_allow(&obj->vma_node, drm_priv);
	if (ret) {
		kfree(*mem);
		return ret;
	}

	if (size)
		*size = amdgpu_bo_size(bo);

	if (mmap_offset)
		*mmap_offset = amdgpu_bo_mmap_offset(bo);

	INIT_LIST_HEAD(&(*mem)->attachments);
	mutex_init(&(*mem)->lock);

	(*mem)->alloc_flags =
		((bo->preferred_domains & AMDGPU_GEM_DOMAIN_VRAM) ?
		KFD_IOC_ALLOC_MEM_FLAGS_VRAM : KFD_IOC_ALLOC_MEM_FLAGS_GTT)
		| KFD_IOC_ALLOC_MEM_FLAGS_WRITABLE
		| KFD_IOC_ALLOC_MEM_FLAGS_EXECUTABLE;

	drm_gem_object_get(&bo->tbo.base);
	(*mem)->bo = bo;
	(*mem)->va = va;
	(*mem)->domain = (bo->preferred_domains & AMDGPU_GEM_DOMAIN_VRAM) ?
		AMDGPU_GEM_DOMAIN_VRAM : AMDGPU_GEM_DOMAIN_GTT;
	(*mem)->mapped_to_gpu_memory = 0;
	(*mem)->process_info = avm->process_info;
	add_kgd_mem_to_kfd_bo_list(*mem, avm->process_info, false);
	amdgpu_sync_create(&(*mem)->sync);
	(*mem)->is_imported = true;

	return 0;
}

/* Evict a userptr BO by stopping the queues if necessary
 *
 * Runs in MMU notifier, may be in RECLAIM_FS context. This means it
 * cannot do any memory allocations, and cannot take any locks that
 * are held elsewhere while allocating memory. Therefore this is as
 * simple as possible, using atomic counters.
 *
 * It doesn't do anything to the BO itself. The real work happens in
 * restore, where we get updated page addresses. This function only
 * ensures that GPU access to the BO is stopped.
 */
int amdgpu_amdkfd_evict_userptr(struct kgd_mem *mem,
				struct mm_struct *mm)
{
	struct amdkfd_process_info *process_info = mem->process_info;
	int evicted_bos;
	int r = 0;

	/* Do not process MMU notifications until stage-4 IOCTL is received */
	if (READ_ONCE(process_info->block_mmu_notifications))
		return 0;

	atomic_inc(&mem->invalid);
	evicted_bos = atomic_inc_return(&process_info->evicted_bos);
	if (evicted_bos == 1) {
		/* First eviction, stop the queues */
		r = kgd2kfd_quiesce_mm(mm, KFD_QUEUE_EVICTION_TRIGGER_USERPTR);
		if (r)
			pr_err("Failed to quiesce KFD\n");
		schedule_delayed_work(&process_info->restore_userptr_work,
			msecs_to_jiffies(AMDGPU_USERPTR_RESTORE_DELAY_MS));
	}

	return r;
}

/* Update invalid userptr BOs
 *
 * Moves invalidated (evicted) userptr BOs from userptr_valid_list to
 * userptr_inval_list and updates user pages for all BOs that have
 * been invalidated since their last update.
 */
static int update_invalid_user_pages(struct amdkfd_process_info *process_info,
				     struct mm_struct *mm)
{
	struct kgd_mem *mem, *tmp_mem;
	struct amdgpu_bo *bo;
	struct ttm_operation_ctx ctx = { false, false };
	int invalid, ret;

	/* Move all invalidated BOs to the userptr_inval_list and
	 * release their user pages by migration to the CPU domain
	 */
	list_for_each_entry_safe(mem, tmp_mem,
				 &process_info->userptr_valid_list,
				 validate_list.head) {
		if (!atomic_read(&mem->invalid))
			continue; /* BO is still valid */

		bo = mem->bo;

		if (amdgpu_bo_reserve(bo, true))
			return -EAGAIN;
		amdgpu_bo_placement_from_domain(bo, AMDGPU_GEM_DOMAIN_CPU);
		ret = ttm_bo_validate(&bo->tbo, &bo->placement, &ctx);
		amdgpu_bo_unreserve(bo);
		if (ret) {
			pr_err("%s: Failed to invalidate userptr BO\n",
			       __func__);
			return -EAGAIN;
		}

		list_move_tail(&mem->validate_list.head,
			       &process_info->userptr_inval_list);
	}

	if (list_empty(&process_info->userptr_inval_list))
		return 0; /* All evicted userptr BOs were freed */

	/* Go through userptr_inval_list and update any invalid user_pages */
	list_for_each_entry(mem, &process_info->userptr_inval_list,
			    validate_list.head) {
		struct hmm_range *range;

		invalid = atomic_read(&mem->invalid);
		if (!invalid)
			/* BO hasn't been invalidated since the last
			 * revalidation attempt. Keep its BO list.
			 */
			continue;

		bo = mem->bo;

		/* Get updated user pages */
		ret = amdgpu_ttm_tt_get_user_pages(bo, bo->tbo.ttm->pages,
						   &range);
		if (ret) {
			pr_debug("Failed %d to get user pages\n", ret);

			/* Return -EFAULT bad address error as success. It will
			 * fail later with a VM fault if the GPU tries to access
			 * it. Better than hanging indefinitely with stalled
			 * user mode queues.
			 *
			 * Return other error -EBUSY or -ENOMEM to retry restore
			 */
			if (ret != -EFAULT)
				return ret;
		} else {

			/*
			 * FIXME: Cannot ignore the return code, must hold
			 * notifier_lock
			 */
			amdgpu_ttm_tt_get_user_pages_done(bo->tbo.ttm, range);
		}

		/* Mark the BO as valid unless it was invalidated
		 * again concurrently.
		 */
		if (atomic_cmpxchg(&mem->invalid, invalid, 0) != invalid)
			return -EAGAIN;
	}

	return 0;
}

/* Validate invalid userptr BOs
 *
 * Validates BOs on the userptr_inval_list, and moves them back to the
 * userptr_valid_list. Also updates GPUVM page tables with new page
 * addresses and waits for the page table updates to complete.
 */
static int validate_invalid_user_pages(struct amdkfd_process_info *process_info)
{
	struct amdgpu_bo_list_entry *pd_bo_list_entries;
	struct list_head resv_list, duplicates;
	struct ww_acquire_ctx ticket;
	struct amdgpu_sync sync;

	struct amdgpu_vm *peer_vm;
	struct kgd_mem *mem, *tmp_mem;
	struct amdgpu_bo *bo;
	struct ttm_operation_ctx ctx = { false, false };
	int i, ret;

	pd_bo_list_entries = kcalloc(process_info->n_vms,
				     sizeof(struct amdgpu_bo_list_entry),
				     GFP_KERNEL);
	if (!pd_bo_list_entries) {
		pr_err("%s: Failed to allocate PD BO list entries\n", __func__);
		ret = -ENOMEM;
		goto out_no_mem;
	}

	INIT_LIST_HEAD(&resv_list);
	INIT_LIST_HEAD(&duplicates);

	/* Get all the page directory BOs that need to be reserved */
	i = 0;
	list_for_each_entry(peer_vm, &process_info->vm_list_head,
			    vm_list_node)
		amdgpu_vm_get_pd_bo(peer_vm, &resv_list,
				    &pd_bo_list_entries[i++]);
	/* Add the userptr_inval_list entries to resv_list */
	list_for_each_entry(mem, &process_info->userptr_inval_list,
			    validate_list.head) {
		list_add_tail(&mem->resv_list.head, &resv_list);
		mem->resv_list.bo = mem->validate_list.bo;
		mem->resv_list.num_shared = mem->validate_list.num_shared;
	}

	/* Reserve all BOs and page tables for validation */
	ret = ttm_eu_reserve_buffers(&ticket, &resv_list, false, &duplicates);
	WARN(!list_empty(&duplicates), "Duplicates should be empty");
	if (ret)
		goto out_free;

	amdgpu_sync_create(&sync);

	ret = process_validate_vms(process_info);
	if (ret)
		goto unreserve_out;

	/* Validate BOs and update GPUVM page tables */
	list_for_each_entry_safe(mem, tmp_mem,
				 &process_info->userptr_inval_list,
				 validate_list.head) {
		struct kfd_mem_attachment *attachment;

		bo = mem->bo;

		/* Validate the BO if we got user pages */
		if (bo->tbo.ttm->pages[0]) {
			amdgpu_bo_placement_from_domain(bo, mem->domain);
			ret = ttm_bo_validate(&bo->tbo, &bo->placement, &ctx);
			if (ret) {
				pr_err("%s: failed to validate BO\n", __func__);
				goto unreserve_out;
			}
		}

		list_move_tail(&mem->validate_list.head,
			       &process_info->userptr_valid_list);

		/* Update mapping. If the BO was not validated
		 * (because we couldn't get user pages), this will
		 * clear the page table entries, which will result in
		 * VM faults if the GPU tries to access the invalid
		 * memory.
		 */
		list_for_each_entry(attachment, &mem->attachments, list) {
			if (!attachment->is_mapped)
				continue;

			kfd_mem_dmaunmap_attachment(mem, attachment);
			ret = update_gpuvm_pte(mem, attachment, &sync);
			if (ret) {
				pr_err("%s: update PTE failed\n", __func__);
				/* make sure this gets validated again */
				atomic_inc(&mem->invalid);
				goto unreserve_out;
			}
		}
	}

	/* Update page directories */
	ret = process_update_pds(process_info, &sync);

unreserve_out:
	ttm_eu_backoff_reservation(&ticket, &resv_list);
	amdgpu_sync_wait(&sync, false);
	amdgpu_sync_free(&sync);
out_free:
	kfree(pd_bo_list_entries);
out_no_mem:

	return ret;
}

/* Worker callback to restore evicted userptr BOs
 *
 * Tries to update and validate all userptr BOs. If successful and no
 * concurrent evictions happened, the queues are restarted. Otherwise,
 * reschedule for another attempt later.
 */
static void amdgpu_amdkfd_restore_userptr_worker(struct work_struct *work)
{
	struct delayed_work *dwork = to_delayed_work(work);
	struct amdkfd_process_info *process_info =
		container_of(dwork, struct amdkfd_process_info,
			     restore_userptr_work);
	struct task_struct *usertask;
	struct mm_struct *mm;
	int evicted_bos;

	evicted_bos = atomic_read(&process_info->evicted_bos);
	if (!evicted_bos)
		return;

	/* Reference task and mm in case of concurrent process termination */
	usertask = get_pid_task(process_info->pid, PIDTYPE_PID);
	if (!usertask)
		return;
	mm = get_task_mm(usertask);
	if (!mm) {
		put_task_struct(usertask);
		return;
	}

	mutex_lock(&process_info->lock);

	if (update_invalid_user_pages(process_info, mm))
		goto unlock_out;
	/* userptr_inval_list can be empty if all evicted userptr BOs
	 * have been freed. In that case there is nothing to validate
	 * and we can just restart the queues.
	 */
	if (!list_empty(&process_info->userptr_inval_list)) {
		if (atomic_read(&process_info->evicted_bos) != evicted_bos)
			goto unlock_out; /* Concurrent eviction, try again */

		if (validate_invalid_user_pages(process_info))
			goto unlock_out;
	}
	/* Final check for concurrent evicton and atomic update. If
	 * another eviction happens after successful update, it will
	 * be a first eviction that calls quiesce_mm. The eviction
	 * reference counting inside KFD will handle this case.
	 */
	if (atomic_cmpxchg(&process_info->evicted_bos, evicted_bos, 0) !=
	    evicted_bos)
		goto unlock_out;
	evicted_bos = 0;
	if (kgd2kfd_resume_mm(mm)) {
		pr_err("%s: Failed to resume KFD\n", __func__);
		/* No recovery from this failure. Probably the CP is
		 * hanging. No point trying again.
		 */
	}

unlock_out:
	mutex_unlock(&process_info->lock);

	/* If validation failed, reschedule another attempt */
	if (evicted_bos) {
		schedule_delayed_work(&process_info->restore_userptr_work,
			msecs_to_jiffies(AMDGPU_USERPTR_RESTORE_DELAY_MS));

		kfd_smi_event_queue_restore_rescheduled(mm);
	}
	mmput(mm);
	put_task_struct(usertask);
}

/** amdgpu_amdkfd_gpuvm_restore_process_bos - Restore all BOs for the given
 *   KFD process identified by process_info
 *
 * @process_info: amdkfd_process_info of the KFD process
 *
 * After memory eviction, restore thread calls this function. The function
 * should be called when the Process is still valid. BO restore involves -
 *
 * 1.  Release old eviction fence and create new one
 * 2.  Get two copies of PD BO list from all the VMs. Keep one copy as pd_list.
 * 3   Use the second PD list and kfd_bo_list to create a list (ctx.list) of
 *     BOs that need to be reserved.
 * 4.  Reserve all the BOs
 * 5.  Validate of PD and PT BOs.
 * 6.  Validate all KFD BOs using kfd_bo_list and Map them and add new fence
 * 7.  Add fence to all PD and PT BOs.
 * 8.  Unreserve all BOs
 */
int amdgpu_amdkfd_gpuvm_restore_process_bos(void *info, struct dma_fence **ef)
{
	struct amdgpu_bo_list_entry *pd_bo_list;
	struct amdkfd_process_info *process_info = info;
	struct amdgpu_vm *peer_vm;
	struct kgd_mem *mem;
	struct bo_vm_reservation_context ctx;
	struct amdgpu_amdkfd_fence *new_fence;
	int ret = 0, i;
	struct list_head duplicate_save;
	struct amdgpu_sync sync_obj;
	unsigned long failed_size = 0;
	unsigned long total_size = 0;

	INIT_LIST_HEAD(&duplicate_save);
	INIT_LIST_HEAD(&ctx.list);
	INIT_LIST_HEAD(&ctx.duplicates);

	pd_bo_list = kcalloc(process_info->n_vms,
			     sizeof(struct amdgpu_bo_list_entry),
			     GFP_KERNEL);
	if (!pd_bo_list)
		return -ENOMEM;

	i = 0;
	mutex_lock(&process_info->lock);
	list_for_each_entry(peer_vm, &process_info->vm_list_head,
			vm_list_node)
		amdgpu_vm_get_pd_bo(peer_vm, &ctx.list, &pd_bo_list[i++]);

	/* Reserve all BOs and page tables/directory. Add all BOs from
	 * kfd_bo_list to ctx.list
	 */
	list_for_each_entry(mem, &process_info->kfd_bo_list,
			    validate_list.head) {

		list_add_tail(&mem->resv_list.head, &ctx.list);
		mem->resv_list.bo = mem->validate_list.bo;
		mem->resv_list.num_shared = mem->validate_list.num_shared;
	}

	ret = ttm_eu_reserve_buffers(&ctx.ticket, &ctx.list,
				     false, &duplicate_save);
	if (ret) {
		pr_debug("Memory eviction: TTM Reserve Failed. Try again\n");
		goto ttm_reserve_fail;
	}

	amdgpu_sync_create(&sync_obj);

	/* Validate PDs and PTs */
	ret = process_validate_vms(process_info);
	if (ret)
		goto validate_map_fail;

	ret = process_sync_pds_resv(process_info, &sync_obj);
	if (ret) {
		pr_debug("Memory eviction: Failed to sync to PD BO moving fence. Try again\n");
		goto validate_map_fail;
	}

	/* Validate BOs and map them to GPUVM (update VM page tables). */
	list_for_each_entry(mem, &process_info->kfd_bo_list,
			    validate_list.head) {

		struct amdgpu_bo *bo = mem->bo;
		uint32_t domain = mem->domain;
		struct kfd_mem_attachment *attachment;
		struct dma_resv_iter cursor;
		struct dma_fence *fence;

		total_size += amdgpu_bo_size(bo);

		ret = amdgpu_amdkfd_bo_validate(bo, domain, false);
		if (ret) {
			pr_debug("Memory eviction: Validate BOs failed\n");
			failed_size += amdgpu_bo_size(bo);
			ret = amdgpu_amdkfd_bo_validate(bo,
						AMDGPU_GEM_DOMAIN_GTT, false);
			if (ret) {
				pr_debug("Memory eviction: Try again\n");
				goto validate_map_fail;
			}
		}
		dma_resv_for_each_fence(&cursor, bo->tbo.base.resv,
					DMA_RESV_USAGE_KERNEL, fence) {
			ret = amdgpu_sync_fence(&sync_obj, fence);
			if (ret) {
				pr_debug("Memory eviction: Sync BO fence failed. Try again\n");
				goto validate_map_fail;
			}
		}
		list_for_each_entry(attachment, &mem->attachments, list) {
			if (!attachment->is_mapped)
				continue;

			kfd_mem_dmaunmap_attachment(mem, attachment);
			ret = update_gpuvm_pte(mem, attachment, &sync_obj);
			if (ret) {
				pr_debug("Memory eviction: update PTE failed. Try again\n");
				goto validate_map_fail;
			}
		}
	}

	if (failed_size)
		pr_debug("0x%lx/0x%lx in system\n", failed_size, total_size);

	/* Update page directories */
	ret = process_update_pds(process_info, &sync_obj);
	if (ret) {
		pr_debug("Memory eviction: update PDs failed. Try again\n");
		goto validate_map_fail;
	}

	/* Wait for validate and PT updates to finish */
	amdgpu_sync_wait(&sync_obj, false);

	/* Release old eviction fence and create new one, because fence only
	 * goes from unsignaled to signaled, fence cannot be reused.
	 * Use context and mm from the old fence.
	 */
	new_fence = amdgpu_amdkfd_fence_create(
				process_info->eviction_fence->base.context,
				process_info->eviction_fence->mm,
				NULL);
	if (!new_fence) {
		pr_err("Failed to create eviction fence\n");
		ret = -ENOMEM;
		goto validate_map_fail;
	}
	dma_fence_put(&process_info->eviction_fence->base);
	process_info->eviction_fence = new_fence;
	*ef = dma_fence_get(&new_fence->base);

	/* Attach new eviction fence to all BOs except pinned ones */
	list_for_each_entry(mem, &process_info->kfd_bo_list,
		validate_list.head) {
		if (mem->bo->tbo.pin_count)
			continue;

<<<<<<< HEAD
		amdgpu_bo_fence(mem->bo,
			&process_info->eviction_fence->base, true);
=======
		dma_resv_add_fence(mem->bo->tbo.base.resv,
				   &process_info->eviction_fence->base,
				   DMA_RESV_USAGE_BOOKKEEP);
>>>>>>> d60c95ef
	}
	/* Attach eviction fence to PD / PT BOs */
	list_for_each_entry(peer_vm, &process_info->vm_list_head,
			    vm_list_node) {
		struct amdgpu_bo *bo = peer_vm->root.bo;

		dma_resv_add_fence(bo->tbo.base.resv,
				   &process_info->eviction_fence->base,
				   DMA_RESV_USAGE_BOOKKEEP);
	}

validate_map_fail:
	ttm_eu_backoff_reservation(&ctx.ticket, &ctx.list);
	amdgpu_sync_free(&sync_obj);
ttm_reserve_fail:
	mutex_unlock(&process_info->lock);
	kfree(pd_bo_list);
	return ret;
}

int amdgpu_amdkfd_add_gws_to_process(void *info, void *gws, struct kgd_mem **mem)
{
	struct amdkfd_process_info *process_info = (struct amdkfd_process_info *)info;
	struct amdgpu_bo *gws_bo = (struct amdgpu_bo *)gws;
	int ret;

	if (!info || !gws)
		return -EINVAL;

	*mem = kzalloc(sizeof(struct kgd_mem), GFP_KERNEL);
	if (!*mem)
		return -ENOMEM;

	mutex_init(&(*mem)->lock);
	INIT_LIST_HEAD(&(*mem)->attachments);
	(*mem)->bo = amdgpu_bo_ref(gws_bo);
	(*mem)->domain = AMDGPU_GEM_DOMAIN_GWS;
	(*mem)->process_info = process_info;
	add_kgd_mem_to_kfd_bo_list(*mem, process_info, false);
	amdgpu_sync_create(&(*mem)->sync);


	/* Validate gws bo the first time it is added to process */
	mutex_lock(&(*mem)->process_info->lock);
	ret = amdgpu_bo_reserve(gws_bo, false);
	if (unlikely(ret)) {
		pr_err("Reserve gws bo failed %d\n", ret);
		goto bo_reservation_failure;
	}

	ret = amdgpu_amdkfd_bo_validate(gws_bo, AMDGPU_GEM_DOMAIN_GWS, true);
	if (ret) {
		pr_err("GWS BO validate failed %d\n", ret);
		goto bo_validation_failure;
	}
	/* GWS resource is shared b/t amdgpu and amdkfd
	 * Add process eviction fence to bo so they can
	 * evict each other.
	 */
	ret = dma_resv_reserve_fences(gws_bo->tbo.base.resv, 1);
	if (ret)
		goto reserve_shared_fail;
	dma_resv_add_fence(gws_bo->tbo.base.resv,
			   &process_info->eviction_fence->base,
			   DMA_RESV_USAGE_BOOKKEEP);
	amdgpu_bo_unreserve(gws_bo);
	mutex_unlock(&(*mem)->process_info->lock);

	return ret;

reserve_shared_fail:
bo_validation_failure:
	amdgpu_bo_unreserve(gws_bo);
bo_reservation_failure:
	mutex_unlock(&(*mem)->process_info->lock);
	amdgpu_sync_free(&(*mem)->sync);
	remove_kgd_mem_from_kfd_bo_list(*mem, process_info);
	amdgpu_bo_unref(&gws_bo);
	mutex_destroy(&(*mem)->lock);
	kfree(*mem);
	*mem = NULL;
	return ret;
}

int amdgpu_amdkfd_remove_gws_from_process(void *info, void *mem)
{
	int ret;
	struct amdkfd_process_info *process_info = (struct amdkfd_process_info *)info;
	struct kgd_mem *kgd_mem = (struct kgd_mem *)mem;
	struct amdgpu_bo *gws_bo = kgd_mem->bo;

	/* Remove BO from process's validate list so restore worker won't touch
	 * it anymore
	 */
	remove_kgd_mem_from_kfd_bo_list(kgd_mem, process_info);

	ret = amdgpu_bo_reserve(gws_bo, false);
	if (unlikely(ret)) {
		pr_err("Reserve gws bo failed %d\n", ret);
		//TODO add BO back to validate_list?
		return ret;
	}
	amdgpu_amdkfd_remove_eviction_fence(gws_bo,
			process_info->eviction_fence);
	amdgpu_bo_unreserve(gws_bo);
	amdgpu_sync_free(&kgd_mem->sync);
	amdgpu_bo_unref(&gws_bo);
	mutex_destroy(&kgd_mem->lock);
	kfree(mem);
	return 0;
}

/* Returns GPU-specific tiling mode information */
int amdgpu_amdkfd_get_tile_config(struct amdgpu_device *adev,
				struct tile_config *config)
{
	config->gb_addr_config = adev->gfx.config.gb_addr_config;
	config->tile_config_ptr = adev->gfx.config.tile_mode_array;
	config->num_tile_configs =
			ARRAY_SIZE(adev->gfx.config.tile_mode_array);
	config->macro_tile_config_ptr =
			adev->gfx.config.macrotile_mode_array;
	config->num_macro_tile_configs =
			ARRAY_SIZE(adev->gfx.config.macrotile_mode_array);

	/* Those values are not set from GFX9 onwards */
	config->num_banks = adev->gfx.config.num_banks;
	config->num_ranks = adev->gfx.config.num_ranks;

	return 0;
}

bool amdgpu_amdkfd_bo_mapped_to_dev(struct amdgpu_device *adev, struct kgd_mem *mem)
{
	struct kfd_mem_attachment *entry;

	list_for_each_entry(entry, &mem->attachments, list) {
		if (entry->is_mapped && entry->adev == adev)
			return true;
	}
	return false;
}

#if defined(CONFIG_DEBUG_FS)

int kfd_debugfs_kfd_mem_limits(struct seq_file *m, void *data)
{

	spin_lock(&kfd_mem_limit.mem_limit_lock);
	seq_printf(m, "System mem used %lldM out of %lluM\n",
		  (kfd_mem_limit.system_mem_used >> 20),
		  (kfd_mem_limit.max_system_mem_limit >> 20));
	seq_printf(m, "TTM mem used %lldM out of %lluM\n",
		  (kfd_mem_limit.ttm_mem_used >> 20),
		  (kfd_mem_limit.max_ttm_mem_limit >> 20));
	spin_unlock(&kfd_mem_limit.mem_limit_lock);

	return 0;
}

#endif<|MERGE_RESOLUTION|>--- conflicted
+++ resolved
@@ -2780,14 +2780,9 @@
 		if (mem->bo->tbo.pin_count)
 			continue;
 
-<<<<<<< HEAD
-		amdgpu_bo_fence(mem->bo,
-			&process_info->eviction_fence->base, true);
-=======
 		dma_resv_add_fence(mem->bo->tbo.base.resv,
 				   &process_info->eviction_fence->base,
 				   DMA_RESV_USAGE_BOOKKEEP);
->>>>>>> d60c95ef
 	}
 	/* Attach eviction fence to PD / PT BOs */
 	list_for_each_entry(peer_vm, &process_info->vm_list_head,
