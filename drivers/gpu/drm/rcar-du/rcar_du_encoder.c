// SPDX-License-Identifier: GPL-2.0+
/*
 * rcar_du_encoder.c  --  R-Car Display Unit Encoder
 *
 * Copyright (C) 2013-2014 Renesas Electronics Corporation
 *
 * Contact: Laurent Pinchart (laurent.pinchart@ideasonboard.com)
 */

#include <linux/export.h>
#include <linux/slab.h>

#include <drm/drm_bridge.h>
#include <drm/drm_bridge_connector.h>
#include <drm/drm_crtc.h>
#include <drm/drm_managed.h>
#include <drm/drm_modeset_helper_vtables.h>
#include <drm/drm_panel.h>

#include "rcar_du_drv.h"
#include "rcar_du_encoder.h"
#include "rcar_du_kms.h"
#include "rcar_lvds.h"

/* -----------------------------------------------------------------------------
 * Encoder
 */

static unsigned int rcar_du_encoder_count_ports(struct device_node *node)
{
	struct device_node *ports;
	struct device_node *port;
	unsigned int num_ports = 0;

	ports = of_get_child_by_name(node, "ports");
	if (!ports)
		ports = of_node_get(node);

	for_each_child_of_node(ports, port) {
		if (of_node_name_eq(port, "port"))
			num_ports++;
	}

	of_node_put(ports);

	return num_ports;
}

static const struct drm_encoder_funcs rcar_du_encoder_funcs = {
};

int rcar_du_encoder_init(struct rcar_du_device *rcdu,
			 enum rcar_du_output output,
			 struct device_node *enc_node)
{
	struct rcar_du_encoder *renc;
	struct drm_connector *connector;
	struct drm_bridge *bridge;
	int ret;

<<<<<<< HEAD
	renc = devm_kzalloc(rcdu->dev, sizeof(*renc), GFP_KERNEL);
	if (renc == NULL)
		return -ENOMEM;

	renc->output = output;
	encoder = rcar_encoder_to_drm_encoder(renc);

	dev_dbg(rcdu->dev, "initializing encoder %pOF for output %u\n",
		enc_node, output);

=======
>>>>>>> 3b17187f
	/*
	 * Locate the DRM bridge from the DT node. For the DPAD outputs, if the
	 * DT node has a single port, assume that it describes a panel and
	 * create a panel bridge.
	 */
	if ((output == RCAR_DU_OUTPUT_DPAD0 ||
	     output == RCAR_DU_OUTPUT_DPAD1) &&
	    rcar_du_encoder_count_ports(enc_node) == 1) {
		struct drm_panel *panel = of_drm_find_panel(enc_node);

		if (IS_ERR(panel))
			return PTR_ERR(panel);

		bridge = devm_drm_panel_bridge_add_typed(rcdu->dev, panel,
							 DRM_MODE_CONNECTOR_DPI);
		if (IS_ERR(bridge))
			return PTR_ERR(bridge);
	} else {
		bridge = of_drm_find_bridge(enc_node);
<<<<<<< HEAD
		if (!bridge) {
			ret = -EPROBE_DEFER;
			goto done;
		}
=======
		if (!bridge)
			return -EPROBE_DEFER;
>>>>>>> 3b17187f

		if (output == RCAR_DU_OUTPUT_LVDS0 ||
		    output == RCAR_DU_OUTPUT_LVDS1)
			rcdu->lvds[output - RCAR_DU_OUTPUT_LVDS0] = bridge;
	}

	/*
	 * Create and initialize the encoder. On Gen3, skip the LVDS1 output if
	 * the LVDS1 encoder is used as a companion for LVDS0 in dual-link
	 * mode, or any LVDS output if it isn't connected. The latter may happen
	 * on D3 or E3 as the LVDS encoders are needed to provide the pixel
	 * clock to the DU, even when the LVDS outputs are not used.
	 */
	if (rcdu->info->gen >= 3) {
		if (output == RCAR_DU_OUTPUT_LVDS1 &&
		    rcar_lvds_dual_link(bridge))
			return -ENOLINK;

		if ((output == RCAR_DU_OUTPUT_LVDS0 ||
		     output == RCAR_DU_OUTPUT_LVDS1) &&
		    !rcar_lvds_is_connected(bridge))
			return -ENOLINK;
	}

	dev_dbg(rcdu->dev, "initializing encoder %pOF for output %u\n",
		enc_node, output);

	renc = drmm_encoder_alloc(&rcdu->ddev, struct rcar_du_encoder, base,
				  &rcar_du_encoder_funcs, DRM_MODE_ENCODER_NONE,
				  NULL);
	if (!renc)
		return -ENOMEM;

	renc->output = output;

	/* Attach the bridge to the encoder. */
	ret = drm_bridge_attach(&renc->base, bridge, NULL,
				DRM_BRIDGE_ATTACH_NO_CONNECTOR);
	if (ret) {
		dev_err(rcdu->dev, "failed to attach bridge for output %u\n",
			output);
		return ret;
	}

	/* Create the connector for the chain of bridges. */
	connector = drm_bridge_connector_init(&rcdu->ddev, &renc->base);
	if (IS_ERR(connector)) {
		dev_err(rcdu->dev,
			"failed to created connector for output %u\n", output);
		return PTR_ERR(connector);
	}

	return drm_connector_attach_encoder(connector, &renc->base);
}<|MERGE_RESOLUTION|>--- conflicted
+++ resolved
@@ -58,19 +58,6 @@
 	struct drm_bridge *bridge;
 	int ret;
 
-<<<<<<< HEAD
-	renc = devm_kzalloc(rcdu->dev, sizeof(*renc), GFP_KERNEL);
-	if (renc == NULL)
-		return -ENOMEM;
-
-	renc->output = output;
-	encoder = rcar_encoder_to_drm_encoder(renc);
-
-	dev_dbg(rcdu->dev, "initializing encoder %pOF for output %u\n",
-		enc_node, output);
-
-=======
->>>>>>> 3b17187f
 	/*
 	 * Locate the DRM bridge from the DT node. For the DPAD outputs, if the
 	 * DT node has a single port, assume that it describes a panel and
@@ -90,15 +77,8 @@
 			return PTR_ERR(bridge);
 	} else {
 		bridge = of_drm_find_bridge(enc_node);
-<<<<<<< HEAD
-		if (!bridge) {
-			ret = -EPROBE_DEFER;
-			goto done;
-		}
-=======
 		if (!bridge)
 			return -EPROBE_DEFER;
->>>>>>> 3b17187f
 
 		if (output == RCAR_DU_OUTPUT_LVDS0 ||
 		    output == RCAR_DU_OUTPUT_LVDS1)
