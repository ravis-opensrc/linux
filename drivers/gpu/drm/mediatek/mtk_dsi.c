// SPDX-License-Identifier: GPL-2.0-only
/*
 * Copyright (c) 2015 MediaTek Inc.
 */

#include <linux/bitfield.h>
#include <linux/clk.h>
#include <linux/component.h>
#include <linux/iopoll.h>
#include <linux/irq.h>
#include <linux/of.h>
#include <linux/of_platform.h>
#include <linux/phy/phy.h>
#include <linux/platform_device.h>
#include <linux/reset.h>
#include <linux/units.h>

#include <video/mipi_display.h>
#include <video/videomode.h>

#include <drm/drm_atomic_helper.h>
#include <drm/drm_bridge.h>
#include <drm/drm_bridge_connector.h>
#include <drm/drm_mipi_dsi.h>
#include <drm/drm_of.h>
#include <drm/drm_panel.h>
#include <drm/drm_print.h>
#include <drm/drm_probe_helper.h>
#include <drm/drm_simple_kms_helper.h>

#include "mtk_disp_drv.h"
#include "mtk_drm_ddp_comp.h"
#include "mtk_drm_drv.h"

#define DSI_START		0x00

#define DSI_INTEN		0x08

#define DSI_INTSTA		0x0c
#define LPRX_RD_RDY_INT_FLAG		BIT(0)
#define CMD_DONE_INT_FLAG		BIT(1)
#define TE_RDY_INT_FLAG			BIT(2)
#define VM_DONE_INT_FLAG		BIT(3)
#define EXT_TE_RDY_INT_FLAG		BIT(4)
#define DSI_BUSY			BIT(31)

#define DSI_CON_CTRL		0x10
#define DSI_RESET			BIT(0)
#define DSI_EN				BIT(1)
#define DPHY_RESET			BIT(2)

#define DSI_MODE_CTRL		0x14
#define MODE				(3)
#define CMD_MODE			0
#define SYNC_PULSE_MODE			1
#define SYNC_EVENT_MODE			2
#define BURST_MODE			3
#define FRM_MODE			BIT(16)
#define MIX_MODE			BIT(17)

#define DSI_TXRX_CTRL		0x18
#define VC_NUM				BIT(1)
#define LANE_NUM			GENMASK(5, 2)
#define DIS_EOT				BIT(6)
#define NULL_EN				BIT(7)
#define TE_FREERUN			BIT(8)
#define EXT_TE_EN			BIT(9)
#define EXT_TE_EDGE			BIT(10)
#define MAX_RTN_SIZE			GENMASK(15, 12)
#define HSTX_CKLP_EN			BIT(16)

#define DSI_PSCTRL		0x1c
<<<<<<< HEAD
#define DSI_PS_WC			0x3fff
#define DSI_PS_SEL			(3 << 16)
#define PACKED_PS_16BIT_RGB565		(0 << 16)
#define PACKED_PS_18BIT_RGB666		(1 << 16)
#define LOOSELY_PS_24BIT_RGB666		(2 << 16)
#define PACKED_PS_24BIT_RGB888		(3 << 16)
=======
#define DSI_PS_WC			GENMASK(13, 0)
#define DSI_PS_SEL			GENMASK(17, 16)
#define PACKED_PS_16BIT_RGB565		0
#define PACKED_PS_18BIT_RGB666		1
#define LOOSELY_PS_24BIT_RGB666		2
#define PACKED_PS_24BIT_RGB888		3
>>>>>>> 1b4861e3

#define DSI_VSA_NL		0x20
#define DSI_VBP_NL		0x24
#define DSI_VFP_NL		0x28
#define DSI_VACT_NL		0x2C
#define VACT_NL				GENMASK(14, 0)
#define DSI_SIZE_CON		0x38
#define DSI_HEIGHT				GENMASK(30, 16)
#define DSI_WIDTH				GENMASK(14, 0)
#define DSI_HSA_WC		0x50
#define DSI_HBP_WC		0x54
#define DSI_HFP_WC		0x58

#define DSI_CMDQ_SIZE		0x60
#define CMDQ_SIZE			0x3f
#define CMDQ_SIZE_SEL		BIT(15)

#define DSI_HSTX_CKL_WC		0x64

#define DSI_RX_DATA0		0x74
#define DSI_RX_DATA1		0x78
#define DSI_RX_DATA2		0x7c
#define DSI_RX_DATA3		0x80

#define DSI_RACK		0x84
#define RACK				BIT(0)

#define DSI_PHY_LCCON		0x104
#define LC_HS_TX_EN			BIT(0)
#define LC_ULPM_EN			BIT(1)
#define LC_WAKEUP_EN			BIT(2)

#define DSI_PHY_LD0CON		0x108
#define LD0_HS_TX_EN			BIT(0)
#define LD0_ULPM_EN			BIT(1)
#define LD0_WAKEUP_EN			BIT(2)

#define DSI_PHY_TIMECON0	0x110
#define LPX				GENMASK(7, 0)
#define HS_PREP				GENMASK(15, 8)
#define HS_ZERO				GENMASK(23, 16)
#define HS_TRAIL			GENMASK(31, 24)

#define DSI_PHY_TIMECON1	0x114
#define TA_GO				GENMASK(7, 0)
#define TA_SURE				GENMASK(15, 8)
#define TA_GET				GENMASK(23, 16)
#define DA_HS_EXIT			GENMASK(31, 24)

#define DSI_PHY_TIMECON2	0x118
#define CONT_DET			GENMASK(7, 0)
#define DA_HS_SYNC			GENMASK(15, 8)
#define CLK_ZERO			GENMASK(23, 16)
#define CLK_TRAIL			GENMASK(31, 24)

#define DSI_PHY_TIMECON3	0x11c
#define CLK_HS_PREP			GENMASK(7, 0)
#define CLK_HS_POST			GENMASK(15, 8)
#define CLK_HS_EXIT			GENMASK(23, 16)

#define DSI_VM_CMD_CON		0x130
#define VM_CMD_EN			BIT(0)
#define TS_VFP_EN			BIT(5)

#define DSI_SHADOW_DEBUG	0x190U
#define FORCE_COMMIT			BIT(0)
#define BYPASS_SHADOW			BIT(1)

/* CMDQ related bits */
#define CONFIG				GENMASK(7, 0)
#define SHORT_PACKET			0
#define LONG_PACKET			2
#define BTA				BIT(2)
#define DATA_ID				GENMASK(15, 8)
#define DATA_0				GENMASK(23, 16)
#define DATA_1				GENMASK(31, 24)

#define NS_TO_CYCLE(n, c)    ((n) / (c) + (((n) % (c)) ? 1 : 0))

#define MTK_DSI_HOST_IS_READ(type) \
	((type == MIPI_DSI_GENERIC_READ_REQUEST_0_PARAM) || \
	(type == MIPI_DSI_GENERIC_READ_REQUEST_1_PARAM) || \
	(type == MIPI_DSI_GENERIC_READ_REQUEST_2_PARAM) || \
	(type == MIPI_DSI_DCS_READ))

struct mtk_phy_timing {
	u32 lpx;
	u32 da_hs_prepare;
	u32 da_hs_zero;
	u32 da_hs_trail;

	u32 ta_go;
	u32 ta_sure;
	u32 ta_get;
	u32 da_hs_exit;

	u32 clk_hs_zero;
	u32 clk_hs_trail;

	u32 clk_hs_prepare;
	u32 clk_hs_post;
	u32 clk_hs_exit;
};

struct phy;

struct mtk_dsi_driver_data {
	const u32 reg_cmdq_off;
	bool has_shadow_ctl;
	bool has_size_ctl;
	bool cmdq_long_packet_ctl;
};

struct mtk_dsi {
	struct device *dev;
	struct mipi_dsi_host host;
	struct drm_encoder encoder;
	struct drm_bridge bridge;
	struct drm_bridge *next_bridge;
	struct drm_connector *connector;
	struct phy *phy;

	void __iomem *regs;

	struct clk *engine_clk;
	struct clk *digital_clk;
	struct clk *hs_clk;

	u32 data_rate;

	unsigned long mode_flags;
	enum mipi_dsi_pixel_format format;
	unsigned int lanes;
	struct videomode vm;
	struct mtk_phy_timing phy_timing;
	int refcount;
	bool enabled;
	bool lanes_ready;
	u32 irq_data;
	wait_queue_head_t irq_wait_queue;
	const struct mtk_dsi_driver_data *driver_data;
};

static inline struct mtk_dsi *bridge_to_dsi(struct drm_bridge *b)
{
	return container_of(b, struct mtk_dsi, bridge);
}

static inline struct mtk_dsi *host_to_dsi(struct mipi_dsi_host *h)
{
	return container_of(h, struct mtk_dsi, host);
}

static void mtk_dsi_mask(struct mtk_dsi *dsi, u32 offset, u32 mask, u32 data)
{
	u32 temp = readl(dsi->regs + offset);

	writel((temp & ~mask) | (data & mask), dsi->regs + offset);
}

static void mtk_dsi_phy_timconfig(struct mtk_dsi *dsi)
{
	u32 timcon0, timcon1, timcon2, timcon3;
	u32 data_rate_mhz = DIV_ROUND_UP(dsi->data_rate, HZ_PER_MHZ);
	struct mtk_phy_timing *timing = &dsi->phy_timing;

	timing->lpx = (60 * data_rate_mhz / (8 * 1000)) + 1;
	timing->da_hs_prepare = (80 * data_rate_mhz + 4 * 1000) / 8000;
	timing->da_hs_zero = (170 * data_rate_mhz + 10 * 1000) / 8000 + 1 -
			     timing->da_hs_prepare;
	timing->da_hs_trail = timing->da_hs_prepare + 1;

	timing->ta_go = 4 * timing->lpx - 2;
	timing->ta_sure = timing->lpx + 2;
	timing->ta_get = 4 * timing->lpx;
	timing->da_hs_exit = 2 * timing->lpx + 1;

	timing->clk_hs_prepare = 70 * data_rate_mhz / (8 * 1000);
	timing->clk_hs_post = timing->clk_hs_prepare + 8;
	timing->clk_hs_trail = timing->clk_hs_prepare;
	timing->clk_hs_zero = timing->clk_hs_trail * 4;
	timing->clk_hs_exit = 2 * timing->clk_hs_trail;

	timcon0 = FIELD_PREP(LPX, timing->lpx) |
		  FIELD_PREP(HS_PREP, timing->da_hs_prepare) |
		  FIELD_PREP(HS_ZERO, timing->da_hs_zero) |
		  FIELD_PREP(HS_TRAIL, timing->da_hs_trail);

	timcon1 = FIELD_PREP(TA_GO, timing->ta_go) |
		  FIELD_PREP(TA_SURE, timing->ta_sure) |
		  FIELD_PREP(TA_GET, timing->ta_get) |
		  FIELD_PREP(DA_HS_EXIT, timing->da_hs_exit);

	timcon2 = FIELD_PREP(DA_HS_SYNC, 1) |
		  FIELD_PREP(CLK_ZERO, timing->clk_hs_zero) |
		  FIELD_PREP(CLK_TRAIL, timing->clk_hs_trail);

	timcon3 = FIELD_PREP(CLK_HS_PREP, timing->clk_hs_prepare) |
		  FIELD_PREP(CLK_HS_POST, timing->clk_hs_post) |
		  FIELD_PREP(CLK_HS_EXIT, timing->clk_hs_exit);

	writel(timcon0, dsi->regs + DSI_PHY_TIMECON0);
	writel(timcon1, dsi->regs + DSI_PHY_TIMECON1);
	writel(timcon2, dsi->regs + DSI_PHY_TIMECON2);
	writel(timcon3, dsi->regs + DSI_PHY_TIMECON3);
}

static void mtk_dsi_enable(struct mtk_dsi *dsi)
{
	mtk_dsi_mask(dsi, DSI_CON_CTRL, DSI_EN, DSI_EN);
}

static void mtk_dsi_disable(struct mtk_dsi *dsi)
{
	mtk_dsi_mask(dsi, DSI_CON_CTRL, DSI_EN, 0);
}

static void mtk_dsi_reset_engine(struct mtk_dsi *dsi)
{
	mtk_dsi_mask(dsi, DSI_CON_CTRL, DSI_RESET, DSI_RESET);
	mtk_dsi_mask(dsi, DSI_CON_CTRL, DSI_RESET, 0);
}

static void mtk_dsi_reset_dphy(struct mtk_dsi *dsi)
{
	mtk_dsi_mask(dsi, DSI_CON_CTRL, DPHY_RESET, DPHY_RESET);
	mtk_dsi_mask(dsi, DSI_CON_CTRL, DPHY_RESET, 0);
}

static void mtk_dsi_clk_ulp_mode_enter(struct mtk_dsi *dsi)
{
	mtk_dsi_mask(dsi, DSI_PHY_LCCON, LC_HS_TX_EN, 0);
	mtk_dsi_mask(dsi, DSI_PHY_LCCON, LC_ULPM_EN, 0);
}

static void mtk_dsi_clk_ulp_mode_leave(struct mtk_dsi *dsi)
{
	mtk_dsi_mask(dsi, DSI_PHY_LCCON, LC_ULPM_EN, 0);
	mtk_dsi_mask(dsi, DSI_PHY_LCCON, LC_WAKEUP_EN, LC_WAKEUP_EN);
	mtk_dsi_mask(dsi, DSI_PHY_LCCON, LC_WAKEUP_EN, 0);
}

static void mtk_dsi_lane0_ulp_mode_enter(struct mtk_dsi *dsi)
{
	mtk_dsi_mask(dsi, DSI_PHY_LD0CON, LD0_HS_TX_EN, 0);
	mtk_dsi_mask(dsi, DSI_PHY_LD0CON, LD0_ULPM_EN, 0);
}

static void mtk_dsi_lane0_ulp_mode_leave(struct mtk_dsi *dsi)
{
	mtk_dsi_mask(dsi, DSI_PHY_LD0CON, LD0_ULPM_EN, 0);
	mtk_dsi_mask(dsi, DSI_PHY_LD0CON, LD0_WAKEUP_EN, LD0_WAKEUP_EN);
	mtk_dsi_mask(dsi, DSI_PHY_LD0CON, LD0_WAKEUP_EN, 0);
}

static bool mtk_dsi_clk_hs_state(struct mtk_dsi *dsi)
{
	return readl(dsi->regs + DSI_PHY_LCCON) & LC_HS_TX_EN;
}

static void mtk_dsi_clk_hs_mode(struct mtk_dsi *dsi, bool enter)
{
	if (enter && !mtk_dsi_clk_hs_state(dsi))
		mtk_dsi_mask(dsi, DSI_PHY_LCCON, LC_HS_TX_EN, LC_HS_TX_EN);
	else if (!enter && mtk_dsi_clk_hs_state(dsi))
		mtk_dsi_mask(dsi, DSI_PHY_LCCON, LC_HS_TX_EN, 0);
}

static void mtk_dsi_set_mode(struct mtk_dsi *dsi)
{
	u32 vid_mode = CMD_MODE;

	if (dsi->mode_flags & MIPI_DSI_MODE_VIDEO) {
		if (dsi->mode_flags & MIPI_DSI_MODE_VIDEO_BURST)
			vid_mode = BURST_MODE;
		else if (dsi->mode_flags & MIPI_DSI_MODE_VIDEO_SYNC_PULSE)
			vid_mode = SYNC_PULSE_MODE;
		else
			vid_mode = SYNC_EVENT_MODE;
	}

	writel(vid_mode, dsi->regs + DSI_MODE_CTRL);
}

static void mtk_dsi_set_vm_cmd(struct mtk_dsi *dsi)
{
	mtk_dsi_mask(dsi, DSI_VM_CMD_CON, VM_CMD_EN, VM_CMD_EN);
	mtk_dsi_mask(dsi, DSI_VM_CMD_CON, TS_VFP_EN, TS_VFP_EN);
}

<<<<<<< HEAD
static void mtk_dsi_ps_control_vact(struct mtk_dsi *dsi)
{
	struct videomode *vm = &dsi->vm;
	u32 dsi_buf_bpp, ps_wc;
	u32 ps_bpp_mode;

	if (dsi->format == MIPI_DSI_FMT_RGB565)
		dsi_buf_bpp = 2;
	else
		dsi_buf_bpp = 3;

	ps_wc = vm->hactive * dsi_buf_bpp;
	ps_bpp_mode = ps_wc;

	switch (dsi->format) {
	case MIPI_DSI_FMT_RGB888:
		ps_bpp_mode |= PACKED_PS_24BIT_RGB888;
		break;
	case MIPI_DSI_FMT_RGB666:
		ps_bpp_mode |= LOOSELY_PS_24BIT_RGB666;
		break;
	case MIPI_DSI_FMT_RGB666_PACKED:
		ps_bpp_mode |= PACKED_PS_18BIT_RGB666;
		break;
	case MIPI_DSI_FMT_RGB565:
		ps_bpp_mode |= PACKED_PS_16BIT_RGB565;
		break;
	}

	writel(vm->vactive, dsi->regs + DSI_VACT_NL);
	writel(ps_bpp_mode, dsi->regs + DSI_PSCTRL);
	writel(ps_wc, dsi->regs + DSI_HSTX_CKL_WC);
}

=======
>>>>>>> 1b4861e3
static void mtk_dsi_rxtx_control(struct mtk_dsi *dsi)
{
	u32 regval, tmp_reg = 0;
	u8 i;

	/* Number of DSI lanes (max 4 lanes), each bit enables one DSI lane. */
	for (i = 0; i < dsi->lanes; i++)
		tmp_reg |= BIT(i);

	regval = FIELD_PREP(LANE_NUM, tmp_reg);

	if (dsi->mode_flags & MIPI_DSI_CLOCK_NON_CONTINUOUS)
		regval |= HSTX_CKLP_EN;

	if (dsi->mode_flags & MIPI_DSI_MODE_NO_EOT_PACKET)
		regval |= DIS_EOT;

	writel(regval, dsi->regs + DSI_TXRX_CTRL);
}

static void mtk_dsi_ps_control(struct mtk_dsi *dsi, bool config_vact)
{
	u32 dsi_buf_bpp, ps_val, ps_wc, vact_nl;

	if (dsi->format == MIPI_DSI_FMT_RGB565)
		dsi_buf_bpp = 2;
	else
		dsi_buf_bpp = 3;

	/* Word count */
	ps_wc = FIELD_PREP(DSI_PS_WC, dsi->vm.hactive * dsi_buf_bpp);
	ps_val = ps_wc;

	/* Pixel Stream type */
	switch (dsi->format) {
	default:
		fallthrough;
	case MIPI_DSI_FMT_RGB888:
		ps_val |= FIELD_PREP(DSI_PS_SEL, PACKED_PS_24BIT_RGB888);
		break;
	case MIPI_DSI_FMT_RGB666:
<<<<<<< HEAD
		tmp_reg = LOOSELY_PS_24BIT_RGB666;
		dsi_tmp_buf_bpp = 3;
=======
		ps_val |= FIELD_PREP(DSI_PS_SEL, LOOSELY_PS_24BIT_RGB666);
>>>>>>> 1b4861e3
		break;
	case MIPI_DSI_FMT_RGB666_PACKED:
		ps_val |= FIELD_PREP(DSI_PS_SEL, PACKED_PS_18BIT_RGB666);
		break;
	case MIPI_DSI_FMT_RGB565:
		ps_val |= FIELD_PREP(DSI_PS_SEL, PACKED_PS_16BIT_RGB565);
		break;
	}

	if (config_vact) {
		vact_nl = FIELD_PREP(VACT_NL, dsi->vm.vactive);
		writel(vact_nl, dsi->regs + DSI_VACT_NL);
		writel(ps_wc, dsi->regs + DSI_HSTX_CKL_WC);
	}
	writel(ps_val, dsi->regs + DSI_PSCTRL);
}

static void mtk_dsi_config_vdo_timing(struct mtk_dsi *dsi)
{
	u32 horizontal_sync_active_byte;
	u32 horizontal_backporch_byte;
	u32 horizontal_frontporch_byte;
	u32 horizontal_front_back_byte;
	u32 data_phy_cycles_byte;
	u32 dsi_tmp_buf_bpp, data_phy_cycles;
	u32 delta;
	struct mtk_phy_timing *timing = &dsi->phy_timing;

	struct videomode *vm = &dsi->vm;

	if (dsi->format == MIPI_DSI_FMT_RGB565)
		dsi_tmp_buf_bpp = 2;
	else
		dsi_tmp_buf_bpp = 3;

	writel(vm->vsync_len, dsi->regs + DSI_VSA_NL);
	writel(vm->vback_porch, dsi->regs + DSI_VBP_NL);
	writel(vm->vfront_porch, dsi->regs + DSI_VFP_NL);
	writel(vm->vactive, dsi->regs + DSI_VACT_NL);

	if (dsi->driver_data->has_size_ctl)
		writel(FIELD_PREP(DSI_HEIGHT, vm->vactive) |
		       FIELD_PREP(DSI_WIDTH, vm->hactive),
		       dsi->regs + DSI_SIZE_CON);

	horizontal_sync_active_byte = (vm->hsync_len * dsi_tmp_buf_bpp - 10);

	if (dsi->mode_flags & MIPI_DSI_MODE_VIDEO_SYNC_PULSE)
		horizontal_backporch_byte = vm->hback_porch * dsi_tmp_buf_bpp - 10;
	else
		horizontal_backporch_byte = (vm->hback_porch + vm->hsync_len) *
					    dsi_tmp_buf_bpp - 10;

	data_phy_cycles = timing->lpx + timing->da_hs_prepare +
			  timing->da_hs_zero + timing->da_hs_exit + 3;

	delta = dsi->mode_flags & MIPI_DSI_MODE_VIDEO_BURST ? 18 : 12;
	delta += dsi->mode_flags & MIPI_DSI_MODE_NO_EOT_PACKET ? 0 : 2;

	horizontal_frontporch_byte = vm->hfront_porch * dsi_tmp_buf_bpp;
	horizontal_front_back_byte = horizontal_frontporch_byte + horizontal_backporch_byte;
	data_phy_cycles_byte = data_phy_cycles * dsi->lanes + delta;

	if (horizontal_front_back_byte > data_phy_cycles_byte) {
		horizontal_frontporch_byte -= data_phy_cycles_byte *
					      horizontal_frontporch_byte /
					      horizontal_front_back_byte;

		horizontal_backporch_byte -= data_phy_cycles_byte *
					     horizontal_backporch_byte /
					     horizontal_front_back_byte;
	} else {
		DRM_WARN("HFP + HBP less than d-phy, FPS will under 60Hz\n");
	}

	if ((dsi->mode_flags & MIPI_DSI_HS_PKT_END_ALIGNED) &&
	    (dsi->lanes == 4)) {
		horizontal_sync_active_byte =
			roundup(horizontal_sync_active_byte, dsi->lanes) - 2;
		horizontal_frontporch_byte =
			roundup(horizontal_frontporch_byte, dsi->lanes) - 2;
		horizontal_backporch_byte =
			roundup(horizontal_backporch_byte, dsi->lanes) - 2;
		horizontal_backporch_byte -=
			(vm->hactive * dsi_tmp_buf_bpp + 2) % dsi->lanes;
	}

	writel(horizontal_sync_active_byte, dsi->regs + DSI_HSA_WC);
	writel(horizontal_backporch_byte, dsi->regs + DSI_HBP_WC);
	writel(horizontal_frontporch_byte, dsi->regs + DSI_HFP_WC);

	mtk_dsi_ps_control(dsi, false);
}

static void mtk_dsi_start(struct mtk_dsi *dsi)
{
	writel(0, dsi->regs + DSI_START);
	writel(1, dsi->regs + DSI_START);
}

static void mtk_dsi_stop(struct mtk_dsi *dsi)
{
	writel(0, dsi->regs + DSI_START);
}

static void mtk_dsi_set_cmd_mode(struct mtk_dsi *dsi)
{
	writel(CMD_MODE, dsi->regs + DSI_MODE_CTRL);
}

static void mtk_dsi_set_interrupt_enable(struct mtk_dsi *dsi)
{
	u32 inten = LPRX_RD_RDY_INT_FLAG | CMD_DONE_INT_FLAG | VM_DONE_INT_FLAG;

	writel(inten, dsi->regs + DSI_INTEN);
}

static void mtk_dsi_irq_data_set(struct mtk_dsi *dsi, u32 irq_bit)
{
	dsi->irq_data |= irq_bit;
}

static void mtk_dsi_irq_data_clear(struct mtk_dsi *dsi, u32 irq_bit)
{
	dsi->irq_data &= ~irq_bit;
}

static s32 mtk_dsi_wait_for_irq_done(struct mtk_dsi *dsi, u32 irq_flag,
				     unsigned int timeout)
{
	s32 ret = 0;
	unsigned long jiffies = msecs_to_jiffies(timeout);

	ret = wait_event_interruptible_timeout(dsi->irq_wait_queue,
					       dsi->irq_data & irq_flag,
					       jiffies);
	if (ret == 0) {
		DRM_WARN("Wait DSI IRQ(0x%08x) Timeout\n", irq_flag);

		mtk_dsi_enable(dsi);
		mtk_dsi_reset_engine(dsi);
	}

	return ret;
}

static irqreturn_t mtk_dsi_irq(int irq, void *dev_id)
{
	struct mtk_dsi *dsi = dev_id;
	u32 status, tmp;
	u32 flag = LPRX_RD_RDY_INT_FLAG | CMD_DONE_INT_FLAG | VM_DONE_INT_FLAG;

	status = readl(dsi->regs + DSI_INTSTA) & flag;

	if (status) {
		do {
			mtk_dsi_mask(dsi, DSI_RACK, RACK, RACK);
			tmp = readl(dsi->regs + DSI_INTSTA);
		} while (tmp & DSI_BUSY);

		mtk_dsi_mask(dsi, DSI_INTSTA, status, 0);
		mtk_dsi_irq_data_set(dsi, status);
		wake_up_interruptible(&dsi->irq_wait_queue);
	}

	return IRQ_HANDLED;
}

static s32 mtk_dsi_switch_to_cmd_mode(struct mtk_dsi *dsi, u8 irq_flag, u32 t)
{
	mtk_dsi_irq_data_clear(dsi, irq_flag);
	mtk_dsi_set_cmd_mode(dsi);

	if (!mtk_dsi_wait_for_irq_done(dsi, irq_flag, t)) {
		DRM_ERROR("failed to switch cmd mode\n");
		return -ETIME;
	} else {
		return 0;
	}
}

static int mtk_dsi_poweron(struct mtk_dsi *dsi)
{
	struct device *dev = dsi->host.dev;
	int ret;
	u32 bit_per_pixel;

	if (++dsi->refcount != 1)
		return 0;

	ret = mipi_dsi_pixel_format_to_bpp(dsi->format);
	if (ret < 0) {
		dev_err(dev, "Unknown MIPI DSI format %d\n", dsi->format);
		return ret;
	}
	bit_per_pixel = ret;

	dsi->data_rate = DIV_ROUND_UP_ULL(dsi->vm.pixelclock * bit_per_pixel,
					  dsi->lanes);

	ret = clk_set_rate(dsi->hs_clk, dsi->data_rate);
	if (ret < 0) {
		dev_err(dev, "Failed to set data rate: %d\n", ret);
		goto err_refcount;
	}

	phy_power_on(dsi->phy);

	ret = clk_prepare_enable(dsi->engine_clk);
	if (ret < 0) {
		dev_err(dev, "Failed to enable engine clock: %d\n", ret);
		goto err_phy_power_off;
	}

	ret = clk_prepare_enable(dsi->digital_clk);
	if (ret < 0) {
		dev_err(dev, "Failed to enable digital clock: %d\n", ret);
		goto err_disable_engine_clk;
	}

	mtk_dsi_enable(dsi);

	if (dsi->driver_data->has_shadow_ctl)
		writel(FORCE_COMMIT | BYPASS_SHADOW,
		       dsi->regs + DSI_SHADOW_DEBUG);

	mtk_dsi_reset_engine(dsi);
	mtk_dsi_phy_timconfig(dsi);

	mtk_dsi_ps_control(dsi, true);
	mtk_dsi_set_vm_cmd(dsi);
	mtk_dsi_config_vdo_timing(dsi);
	mtk_dsi_set_interrupt_enable(dsi);

	return 0;
err_disable_engine_clk:
	clk_disable_unprepare(dsi->engine_clk);
err_phy_power_off:
	phy_power_off(dsi->phy);
err_refcount:
	dsi->refcount--;
	return ret;
}

static void mtk_dsi_poweroff(struct mtk_dsi *dsi)
{
	if (WARN_ON(dsi->refcount == 0))
		return;

	if (--dsi->refcount != 0)
		return;

	/*
	 * mtk_dsi_stop() and mtk_dsi_start() is asymmetric, since
	 * mtk_dsi_stop() should be called after mtk_drm_crtc_atomic_disable(),
	 * which needs irq for vblank, and mtk_dsi_stop() will disable irq.
	 * mtk_dsi_start() needs to be called in mtk_output_dsi_enable(),
	 * after dsi is fully set.
	 */
	mtk_dsi_stop(dsi);

	mtk_dsi_switch_to_cmd_mode(dsi, VM_DONE_INT_FLAG, 500);
	mtk_dsi_reset_engine(dsi);
	mtk_dsi_lane0_ulp_mode_enter(dsi);
	mtk_dsi_clk_ulp_mode_enter(dsi);
	/* set the lane number as 0 to pull down mipi */
	writel(0, dsi->regs + DSI_TXRX_CTRL);

	mtk_dsi_disable(dsi);

	clk_disable_unprepare(dsi->engine_clk);
	clk_disable_unprepare(dsi->digital_clk);

	phy_power_off(dsi->phy);

	dsi->lanes_ready = false;
}

static void mtk_dsi_lane_ready(struct mtk_dsi *dsi)
{
	if (!dsi->lanes_ready) {
		dsi->lanes_ready = true;
		mtk_dsi_rxtx_control(dsi);
		usleep_range(30, 100);
		mtk_dsi_reset_dphy(dsi);
		mtk_dsi_clk_ulp_mode_leave(dsi);
		mtk_dsi_lane0_ulp_mode_leave(dsi);
		mtk_dsi_clk_hs_mode(dsi, 0);
		usleep_range(1000, 3000);
		/* The reaction time after pulling up the mipi signal for dsi_rx */
	}
}

static void mtk_output_dsi_enable(struct mtk_dsi *dsi)
{
	if (dsi->enabled)
		return;

	mtk_dsi_lane_ready(dsi);
	mtk_dsi_set_mode(dsi);
	mtk_dsi_clk_hs_mode(dsi, 1);

	mtk_dsi_start(dsi);

	dsi->enabled = true;
}

static void mtk_output_dsi_disable(struct mtk_dsi *dsi)
{
	if (!dsi->enabled)
		return;

	dsi->enabled = false;
}

static int mtk_dsi_bridge_attach(struct drm_bridge *bridge,
				 enum drm_bridge_attach_flags flags)
{
	struct mtk_dsi *dsi = bridge_to_dsi(bridge);

	/* Attach the panel or bridge to the dsi bridge */
	return drm_bridge_attach(bridge->encoder, dsi->next_bridge,
				 &dsi->bridge, flags);
}

static void mtk_dsi_bridge_mode_set(struct drm_bridge *bridge,
				    const struct drm_display_mode *mode,
				    const struct drm_display_mode *adjusted)
{
	struct mtk_dsi *dsi = bridge_to_dsi(bridge);

	drm_display_mode_to_videomode(adjusted, &dsi->vm);
}

static void mtk_dsi_bridge_atomic_disable(struct drm_bridge *bridge,
					  struct drm_bridge_state *old_bridge_state)
{
	struct mtk_dsi *dsi = bridge_to_dsi(bridge);

	mtk_output_dsi_disable(dsi);
}

static void mtk_dsi_bridge_atomic_enable(struct drm_bridge *bridge,
					 struct drm_bridge_state *old_bridge_state)
{
	struct mtk_dsi *dsi = bridge_to_dsi(bridge);

	if (dsi->refcount == 0)
		return;

	mtk_output_dsi_enable(dsi);
}

static void mtk_dsi_bridge_atomic_pre_enable(struct drm_bridge *bridge,
					     struct drm_bridge_state *old_bridge_state)
{
	struct mtk_dsi *dsi = bridge_to_dsi(bridge);
	int ret;

	ret = mtk_dsi_poweron(dsi);
	if (ret < 0)
		DRM_ERROR("failed to power on dsi\n");
}

static void mtk_dsi_bridge_atomic_post_disable(struct drm_bridge *bridge,
					       struct drm_bridge_state *old_bridge_state)
{
	struct mtk_dsi *dsi = bridge_to_dsi(bridge);

	mtk_dsi_poweroff(dsi);
}

static enum drm_mode_status
mtk_dsi_bridge_mode_valid(struct drm_bridge *bridge,
			  const struct drm_display_info *info,
			  const struct drm_display_mode *mode)
{
	struct mtk_dsi *dsi = bridge_to_dsi(bridge);
	int bpp;

	bpp = mipi_dsi_pixel_format_to_bpp(dsi->format);
	if (bpp < 0)
		return MODE_ERROR;

	if (mode->clock * bpp / dsi->lanes > 1500000)
		return MODE_CLOCK_HIGH;

	return MODE_OK;
}

static const struct drm_bridge_funcs mtk_dsi_bridge_funcs = {
	.attach = mtk_dsi_bridge_attach,
	.atomic_destroy_state = drm_atomic_helper_bridge_destroy_state,
	.atomic_disable = mtk_dsi_bridge_atomic_disable,
	.atomic_duplicate_state = drm_atomic_helper_bridge_duplicate_state,
	.atomic_enable = mtk_dsi_bridge_atomic_enable,
	.atomic_pre_enable = mtk_dsi_bridge_atomic_pre_enable,
	.atomic_post_disable = mtk_dsi_bridge_atomic_post_disable,
	.atomic_reset = drm_atomic_helper_bridge_reset,
	.mode_valid = mtk_dsi_bridge_mode_valid,
	.mode_set = mtk_dsi_bridge_mode_set,
};

void mtk_dsi_ddp_start(struct device *dev)
{
	struct mtk_dsi *dsi = dev_get_drvdata(dev);

	mtk_dsi_poweron(dsi);
}

void mtk_dsi_ddp_stop(struct device *dev)
{
	struct mtk_dsi *dsi = dev_get_drvdata(dev);

	mtk_dsi_poweroff(dsi);
}

static int mtk_dsi_encoder_init(struct drm_device *drm, struct mtk_dsi *dsi)
{
	int ret;

	ret = drm_simple_encoder_init(drm, &dsi->encoder,
				      DRM_MODE_ENCODER_DSI);
	if (ret) {
		DRM_ERROR("Failed to encoder init to drm\n");
		return ret;
	}

	dsi->encoder.possible_crtcs = mtk_drm_find_possible_crtc_by_comp(drm, dsi->host.dev);

	ret = drm_bridge_attach(&dsi->encoder, &dsi->bridge, NULL,
				DRM_BRIDGE_ATTACH_NO_CONNECTOR);
	if (ret)
		goto err_cleanup_encoder;

	dsi->connector = drm_bridge_connector_init(drm, &dsi->encoder);
	if (IS_ERR(dsi->connector)) {
		DRM_ERROR("Unable to create bridge connector\n");
		ret = PTR_ERR(dsi->connector);
		goto err_cleanup_encoder;
	}
	drm_connector_attach_encoder(dsi->connector, &dsi->encoder);

	return 0;

err_cleanup_encoder:
	drm_encoder_cleanup(&dsi->encoder);
	return ret;
}

unsigned int mtk_dsi_encoder_index(struct device *dev)
{
	struct mtk_dsi *dsi = dev_get_drvdata(dev);
	unsigned int encoder_index = drm_encoder_index(&dsi->encoder);

	dev_dbg(dev, "encoder index:%d\n", encoder_index);
	return encoder_index;
}

static int mtk_dsi_bind(struct device *dev, struct device *master, void *data)
{
	int ret;
	struct drm_device *drm = data;
	struct mtk_dsi *dsi = dev_get_drvdata(dev);

	ret = mtk_dsi_encoder_init(drm, dsi);
	if (ret)
		return ret;

	return device_reset_optional(dev);
}

static void mtk_dsi_unbind(struct device *dev, struct device *master,
			   void *data)
{
	struct mtk_dsi *dsi = dev_get_drvdata(dev);

	drm_encoder_cleanup(&dsi->encoder);
}

static const struct component_ops mtk_dsi_component_ops = {
	.bind = mtk_dsi_bind,
	.unbind = mtk_dsi_unbind,
};

static int mtk_dsi_host_attach(struct mipi_dsi_host *host,
			       struct mipi_dsi_device *device)
{
	struct mtk_dsi *dsi = host_to_dsi(host);
	struct device *dev = host->dev;
	int ret;

	dsi->lanes = device->lanes;
	dsi->format = device->format;
	dsi->mode_flags = device->mode_flags;
	dsi->next_bridge = devm_drm_of_get_bridge(dev, dev->of_node, 0, 0);
	if (IS_ERR(dsi->next_bridge))
		return PTR_ERR(dsi->next_bridge);

	drm_bridge_add(&dsi->bridge);

	ret = component_add(host->dev, &mtk_dsi_component_ops);
	if (ret) {
		DRM_ERROR("failed to add dsi_host component: %d\n", ret);
		drm_bridge_remove(&dsi->bridge);
		return ret;
	}

	return 0;
}

static int mtk_dsi_host_detach(struct mipi_dsi_host *host,
			       struct mipi_dsi_device *device)
{
	struct mtk_dsi *dsi = host_to_dsi(host);

	component_del(host->dev, &mtk_dsi_component_ops);
	drm_bridge_remove(&dsi->bridge);
	return 0;
}

static void mtk_dsi_wait_for_idle(struct mtk_dsi *dsi)
{
	int ret;
	u32 val;

	ret = readl_poll_timeout(dsi->regs + DSI_INTSTA, val, !(val & DSI_BUSY),
				 4, 2000000);
	if (ret) {
		DRM_WARN("polling dsi wait not busy timeout!\n");

		mtk_dsi_enable(dsi);
		mtk_dsi_reset_engine(dsi);
	}
}

static u32 mtk_dsi_recv_cnt(u8 type, u8 *read_data)
{
	switch (type) {
	case MIPI_DSI_RX_GENERIC_SHORT_READ_RESPONSE_1BYTE:
	case MIPI_DSI_RX_DCS_SHORT_READ_RESPONSE_1BYTE:
		return 1;
	case MIPI_DSI_RX_GENERIC_SHORT_READ_RESPONSE_2BYTE:
	case MIPI_DSI_RX_DCS_SHORT_READ_RESPONSE_2BYTE:
		return 2;
	case MIPI_DSI_RX_GENERIC_LONG_READ_RESPONSE:
	case MIPI_DSI_RX_DCS_LONG_READ_RESPONSE:
		return read_data[1] + read_data[2] * 16;
	case MIPI_DSI_RX_ACKNOWLEDGE_AND_ERROR_REPORT:
		DRM_INFO("type is 0x02, try again\n");
		break;
	default:
		DRM_INFO("type(0x%x) not recognized\n", type);
		break;
	}

	return 0;
}

static void mtk_dsi_cmdq(struct mtk_dsi *dsi, const struct mipi_dsi_msg *msg)
{
	const char *tx_buf = msg->tx_buf;
	u8 config, cmdq_size, cmdq_off, type = msg->type;
	u32 reg_val, cmdq_mask, i;
	u32 reg_cmdq_off = dsi->driver_data->reg_cmdq_off;

	if (MTK_DSI_HOST_IS_READ(type))
		config = BTA;
	else
		config = (msg->tx_len > 2) ? LONG_PACKET : SHORT_PACKET;

	if (msg->tx_len > 2) {
		cmdq_size = 1 + (msg->tx_len + 3) / 4;
		cmdq_off = 4;
		cmdq_mask = CONFIG | DATA_ID | DATA_0 | DATA_1;
		reg_val = (msg->tx_len << 16) | (type << 8) | config;
	} else {
		cmdq_size = 1;
		cmdq_off = 2;
		cmdq_mask = CONFIG | DATA_ID;
		reg_val = (type << 8) | config;
	}

	for (i = 0; i < msg->tx_len; i++)
		mtk_dsi_mask(dsi, (reg_cmdq_off + cmdq_off + i) & (~0x3U),
			     (0xffUL << (((i + cmdq_off) & 3U) * 8U)),
			     tx_buf[i] << (((i + cmdq_off) & 3U) * 8U));

	mtk_dsi_mask(dsi, reg_cmdq_off, cmdq_mask, reg_val);
	mtk_dsi_mask(dsi, DSI_CMDQ_SIZE, CMDQ_SIZE, cmdq_size);
	if (dsi->driver_data->cmdq_long_packet_ctl) {
		/* Disable setting cmdq_size automatically for long packets */
		mtk_dsi_mask(dsi, DSI_CMDQ_SIZE, CMDQ_SIZE_SEL, CMDQ_SIZE_SEL);
	}
}

static ssize_t mtk_dsi_host_send_cmd(struct mtk_dsi *dsi,
				     const struct mipi_dsi_msg *msg, u8 flag)
{
	mtk_dsi_wait_for_idle(dsi);
	mtk_dsi_irq_data_clear(dsi, flag);
	mtk_dsi_cmdq(dsi, msg);
	mtk_dsi_start(dsi);

	if (!mtk_dsi_wait_for_irq_done(dsi, flag, 2000))
		return -ETIME;
	else
		return 0;
}

static ssize_t mtk_dsi_host_transfer(struct mipi_dsi_host *host,
				     const struct mipi_dsi_msg *msg)
{
	struct mtk_dsi *dsi = host_to_dsi(host);
	u32 recv_cnt, i;
	u8 read_data[16];
	void *src_addr;
	u8 irq_flag = CMD_DONE_INT_FLAG;
	u32 dsi_mode;
	int ret;

	dsi_mode = readl(dsi->regs + DSI_MODE_CTRL);
	if (dsi_mode & MODE) {
		mtk_dsi_stop(dsi);
		ret = mtk_dsi_switch_to_cmd_mode(dsi, VM_DONE_INT_FLAG, 500);
		if (ret)
			goto restore_dsi_mode;
	}

	if (MTK_DSI_HOST_IS_READ(msg->type))
		irq_flag |= LPRX_RD_RDY_INT_FLAG;

	mtk_dsi_lane_ready(dsi);

	ret = mtk_dsi_host_send_cmd(dsi, msg, irq_flag);
	if (ret)
		goto restore_dsi_mode;

	if (!MTK_DSI_HOST_IS_READ(msg->type)) {
		recv_cnt = 0;
		goto restore_dsi_mode;
	}

	if (!msg->rx_buf) {
		DRM_ERROR("dsi receive buffer size may be NULL\n");
		ret = -EINVAL;
		goto restore_dsi_mode;
	}

	for (i = 0; i < 16; i++)
		*(read_data + i) = readb(dsi->regs + DSI_RX_DATA0 + i);

	recv_cnt = mtk_dsi_recv_cnt(read_data[0], read_data);

	if (recv_cnt > 2)
		src_addr = &read_data[4];
	else
		src_addr = &read_data[1];

	if (recv_cnt > 10)
		recv_cnt = 10;

	if (recv_cnt > msg->rx_len)
		recv_cnt = msg->rx_len;

	if (recv_cnt)
		memcpy(msg->rx_buf, src_addr, recv_cnt);

	DRM_INFO("dsi get %d byte data from the panel address(0x%x)\n",
		 recv_cnt, *((u8 *)(msg->tx_buf)));

restore_dsi_mode:
	if (dsi_mode & MODE) {
		mtk_dsi_set_mode(dsi);
		mtk_dsi_start(dsi);
	}

	return ret < 0 ? ret : recv_cnt;
}

static const struct mipi_dsi_host_ops mtk_dsi_ops = {
	.attach = mtk_dsi_host_attach,
	.detach = mtk_dsi_host_detach,
	.transfer = mtk_dsi_host_transfer,
};

static int mtk_dsi_probe(struct platform_device *pdev)
{
	struct mtk_dsi *dsi;
	struct device *dev = &pdev->dev;
	struct resource *regs;
	int irq_num;
	int ret;

	dsi = devm_kzalloc(dev, sizeof(*dsi), GFP_KERNEL);
	if (!dsi)
		return -ENOMEM;

	dsi->driver_data = of_device_get_match_data(dev);

	dsi->engine_clk = devm_clk_get(dev, "engine");
	if (IS_ERR(dsi->engine_clk))
		return dev_err_probe(dev, PTR_ERR(dsi->engine_clk),
				     "Failed to get engine clock\n");


	dsi->digital_clk = devm_clk_get(dev, "digital");
	if (IS_ERR(dsi->digital_clk))
		return dev_err_probe(dev, PTR_ERR(dsi->digital_clk),
				     "Failed to get digital clock\n");

	dsi->hs_clk = devm_clk_get(dev, "hs");
	if (IS_ERR(dsi->hs_clk))
		return dev_err_probe(dev, PTR_ERR(dsi->hs_clk), "Failed to get hs clock\n");

	regs = platform_get_resource(pdev, IORESOURCE_MEM, 0);
	dsi->regs = devm_ioremap_resource(dev, regs);
	if (IS_ERR(dsi->regs))
		return dev_err_probe(dev, PTR_ERR(dsi->regs), "Failed to ioremap memory\n");

	dsi->phy = devm_phy_get(dev, "dphy");
	if (IS_ERR(dsi->phy))
		return dev_err_probe(dev, PTR_ERR(dsi->phy), "Failed to get MIPI-DPHY\n");

	irq_num = platform_get_irq(pdev, 0);
	if (irq_num < 0)
		return irq_num;

	dsi->host.ops = &mtk_dsi_ops;
	dsi->host.dev = dev;
	ret = mipi_dsi_host_register(&dsi->host);
	if (ret < 0)
		return dev_err_probe(dev, ret, "Failed to register DSI host\n");

	ret = devm_request_irq(&pdev->dev, irq_num, mtk_dsi_irq,
			       IRQF_TRIGGER_NONE, dev_name(&pdev->dev), dsi);
	if (ret) {
		mipi_dsi_host_unregister(&dsi->host);
		return dev_err_probe(&pdev->dev, ret, "Failed to request DSI irq\n");
	}

	init_waitqueue_head(&dsi->irq_wait_queue);

	platform_set_drvdata(pdev, dsi);

	dsi->bridge.funcs = &mtk_dsi_bridge_funcs;
	dsi->bridge.of_node = dev->of_node;
	dsi->bridge.type = DRM_MODE_CONNECTOR_DSI;

	return 0;
}

static void mtk_dsi_remove(struct platform_device *pdev)
{
	struct mtk_dsi *dsi = platform_get_drvdata(pdev);

	mtk_output_dsi_disable(dsi);
	mipi_dsi_host_unregister(&dsi->host);
}

static const struct mtk_dsi_driver_data mt8173_dsi_driver_data = {
	.reg_cmdq_off = 0x200,
};

static const struct mtk_dsi_driver_data mt2701_dsi_driver_data = {
	.reg_cmdq_off = 0x180,
};

static const struct mtk_dsi_driver_data mt8183_dsi_driver_data = {
	.reg_cmdq_off = 0x200,
	.has_shadow_ctl = true,
	.has_size_ctl = true,
};

static const struct mtk_dsi_driver_data mt8186_dsi_driver_data = {
	.reg_cmdq_off = 0xd00,
	.has_shadow_ctl = true,
	.has_size_ctl = true,
};

static const struct mtk_dsi_driver_data mt8188_dsi_driver_data = {
	.reg_cmdq_off = 0xd00,
	.has_shadow_ctl = true,
	.has_size_ctl = true,
	.cmdq_long_packet_ctl = true,
};

static const struct of_device_id mtk_dsi_of_match[] = {
	{ .compatible = "mediatek,mt2701-dsi", .data = &mt2701_dsi_driver_data },
	{ .compatible = "mediatek,mt8173-dsi", .data = &mt8173_dsi_driver_data },
	{ .compatible = "mediatek,mt8183-dsi", .data = &mt8183_dsi_driver_data },
	{ .compatible = "mediatek,mt8186-dsi", .data = &mt8186_dsi_driver_data },
	{ .compatible = "mediatek,mt8188-dsi", .data = &mt8188_dsi_driver_data },
	{ /* sentinel */ }
};
MODULE_DEVICE_TABLE(of, mtk_dsi_of_match);

struct platform_driver mtk_dsi_driver = {
	.probe = mtk_dsi_probe,
	.remove_new = mtk_dsi_remove,
	.driver = {
		.name = "mtk-dsi",
		.of_match_table = mtk_dsi_of_match,
	},
};<|MERGE_RESOLUTION|>--- conflicted
+++ resolved
@@ -70,21 +70,12 @@
 #define HSTX_CKLP_EN			BIT(16)
 
 #define DSI_PSCTRL		0x1c
-<<<<<<< HEAD
-#define DSI_PS_WC			0x3fff
-#define DSI_PS_SEL			(3 << 16)
-#define PACKED_PS_16BIT_RGB565		(0 << 16)
-#define PACKED_PS_18BIT_RGB666		(1 << 16)
-#define LOOSELY_PS_24BIT_RGB666		(2 << 16)
-#define PACKED_PS_24BIT_RGB888		(3 << 16)
-=======
 #define DSI_PS_WC			GENMASK(13, 0)
 #define DSI_PS_SEL			GENMASK(17, 16)
 #define PACKED_PS_16BIT_RGB565		0
 #define PACKED_PS_18BIT_RGB666		1
 #define LOOSELY_PS_24BIT_RGB666		2
 #define PACKED_PS_24BIT_RGB888		3
->>>>>>> 1b4861e3
 
 #define DSI_VSA_NL		0x20
 #define DSI_VBP_NL		0x24
@@ -375,43 +366,6 @@
 	mtk_dsi_mask(dsi, DSI_VM_CMD_CON, TS_VFP_EN, TS_VFP_EN);
 }
 
-<<<<<<< HEAD
-static void mtk_dsi_ps_control_vact(struct mtk_dsi *dsi)
-{
-	struct videomode *vm = &dsi->vm;
-	u32 dsi_buf_bpp, ps_wc;
-	u32 ps_bpp_mode;
-
-	if (dsi->format == MIPI_DSI_FMT_RGB565)
-		dsi_buf_bpp = 2;
-	else
-		dsi_buf_bpp = 3;
-
-	ps_wc = vm->hactive * dsi_buf_bpp;
-	ps_bpp_mode = ps_wc;
-
-	switch (dsi->format) {
-	case MIPI_DSI_FMT_RGB888:
-		ps_bpp_mode |= PACKED_PS_24BIT_RGB888;
-		break;
-	case MIPI_DSI_FMT_RGB666:
-		ps_bpp_mode |= LOOSELY_PS_24BIT_RGB666;
-		break;
-	case MIPI_DSI_FMT_RGB666_PACKED:
-		ps_bpp_mode |= PACKED_PS_18BIT_RGB666;
-		break;
-	case MIPI_DSI_FMT_RGB565:
-		ps_bpp_mode |= PACKED_PS_16BIT_RGB565;
-		break;
-	}
-
-	writel(vm->vactive, dsi->regs + DSI_VACT_NL);
-	writel(ps_bpp_mode, dsi->regs + DSI_PSCTRL);
-	writel(ps_wc, dsi->regs + DSI_HSTX_CKL_WC);
-}
-
-=======
->>>>>>> 1b4861e3
 static void mtk_dsi_rxtx_control(struct mtk_dsi *dsi)
 {
 	u32 regval, tmp_reg = 0;
@@ -453,12 +407,7 @@
 		ps_val |= FIELD_PREP(DSI_PS_SEL, PACKED_PS_24BIT_RGB888);
 		break;
 	case MIPI_DSI_FMT_RGB666:
-<<<<<<< HEAD
-		tmp_reg = LOOSELY_PS_24BIT_RGB666;
-		dsi_tmp_buf_bpp = 3;
-=======
 		ps_val |= FIELD_PREP(DSI_PS_SEL, LOOSELY_PS_24BIT_RGB666);
->>>>>>> 1b4861e3
 		break;
 	case MIPI_DSI_FMT_RGB666_PACKED:
 		ps_val |= FIELD_PREP(DSI_PS_SEL, PACKED_PS_18BIT_RGB666);
