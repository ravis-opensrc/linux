// SPDX-License-Identifier: GPL-2.0-only
/*
 * Copyright (c) 2015 MediaTek Inc.
 */

#include <linux/clk.h>
#include <linux/dma-mapping.h>
#include <linux/mailbox_controller.h>
#include <linux/pm_runtime.h>
#include <linux/soc/mediatek/mtk-cmdq.h>
#include <linux/soc/mediatek/mtk-mmsys.h>
#include <linux/soc/mediatek/mtk-mutex.h>

#include <asm/barrier.h>

#include <drm/drm_atomic.h>
#include <drm/drm_atomic_helper.h>
#include <drm/drm_probe_helper.h>
#include <drm/drm_vblank.h>

#include "mtk_drm_drv.h"
#include "mtk_drm_crtc.h"
#include "mtk_drm_ddp_comp.h"
#include "mtk_drm_gem.h"
#include "mtk_drm_plane.h"

/*
 * struct mtk_drm_crtc - MediaTek specific crtc structure.
 * @base: crtc object.
 * @enabled: records whether crtc_enable succeeded
 * @planes: array of 4 drm_plane structures, one for each overlay plane
 * @pending_planes: whether any plane has pending changes to be applied
 * @mmsys_dev: pointer to the mmsys device for configuration registers
 * @mutex: handle to one of the ten disp_mutex streams
 * @ddp_comp_nr: number of components in ddp_comp
 * @ddp_comp: array of pointers the mtk_ddp_comp structures used by this crtc
 *
 * TODO: Needs update: this header is missing a bunch of member descriptions.
 */
struct mtk_drm_crtc {
	struct drm_crtc			base;
	bool				enabled;

	bool				pending_needs_vblank;
	struct drm_pending_vblank_event	*event;

	struct drm_plane		*planes;
	unsigned int			layer_nr;
	bool				pending_planes;
	bool				pending_async_planes;

#if IS_REACHABLE(CONFIG_MTK_CMDQ)
	struct cmdq_client		cmdq_client;
	struct cmdq_pkt			cmdq_handle;
	u32				cmdq_event;
	u32				cmdq_vblank_cnt;
<<<<<<< HEAD
=======
	wait_queue_head_t		cb_blocking_queue;
>>>>>>> d60c95ef
#endif

	struct device			*mmsys_dev;
	struct mtk_mutex		*mutex;
	unsigned int			ddp_comp_nr;
	struct mtk_ddp_comp		**ddp_comp;

	/* lock for display hardware access */
	struct mutex			hw_lock;
	bool				config_updating;
};

struct mtk_crtc_state {
	struct drm_crtc_state		base;

	bool				pending_config;
	unsigned int			pending_width;
	unsigned int			pending_height;
	unsigned int			pending_vrefresh;
};

static inline struct mtk_drm_crtc *to_mtk_crtc(struct drm_crtc *c)
{
	return container_of(c, struct mtk_drm_crtc, base);
}

static inline struct mtk_crtc_state *to_mtk_crtc_state(struct drm_crtc_state *s)
{
	return container_of(s, struct mtk_crtc_state, base);
}

static void mtk_drm_crtc_finish_page_flip(struct mtk_drm_crtc *mtk_crtc)
{
	struct drm_crtc *crtc = &mtk_crtc->base;
	unsigned long flags;

	spin_lock_irqsave(&crtc->dev->event_lock, flags);
	drm_crtc_send_vblank_event(crtc, mtk_crtc->event);
	drm_crtc_vblank_put(crtc);
	mtk_crtc->event = NULL;
	spin_unlock_irqrestore(&crtc->dev->event_lock, flags);
}

static void mtk_drm_finish_page_flip(struct mtk_drm_crtc *mtk_crtc)
{
	drm_crtc_handle_vblank(&mtk_crtc->base);
	if (!mtk_crtc->config_updating && mtk_crtc->pending_needs_vblank) {
		mtk_drm_crtc_finish_page_flip(mtk_crtc);
		mtk_crtc->pending_needs_vblank = false;
	}
}

#if IS_REACHABLE(CONFIG_MTK_CMDQ)
static int mtk_drm_cmdq_pkt_create(struct cmdq_client *client, struct cmdq_pkt *pkt,
				   size_t size)
{
	struct device *dev;
	dma_addr_t dma_addr;

	pkt->va_base = kzalloc(size, GFP_KERNEL);
	if (!pkt->va_base) {
		kfree(pkt);
		return -ENOMEM;
	}
	pkt->buf_size = size;
	pkt->cl = (void *)client;

	dev = client->chan->mbox->dev;
	dma_addr = dma_map_single(dev, pkt->va_base, pkt->buf_size,
				  DMA_TO_DEVICE);
	if (dma_mapping_error(dev, dma_addr)) {
		dev_err(dev, "dma map failed, size=%u\n", (u32)(u64)size);
		kfree(pkt->va_base);
		kfree(pkt);
		return -ENOMEM;
	}

	pkt->pa_base = dma_addr;

	return 0;
}

static void mtk_drm_cmdq_pkt_destroy(struct cmdq_pkt *pkt)
{
	struct cmdq_client *client = (struct cmdq_client *)pkt->cl;

	dma_unmap_single(client->chan->mbox->dev, pkt->pa_base, pkt->buf_size,
			 DMA_TO_DEVICE);
	kfree(pkt->va_base);
	kfree(pkt);
}
#endif

static void mtk_drm_crtc_destroy(struct drm_crtc *crtc)
{
	struct mtk_drm_crtc *mtk_crtc = to_mtk_crtc(crtc);
	int i;

	mtk_mutex_put(mtk_crtc->mutex);
#if IS_REACHABLE(CONFIG_MTK_CMDQ)
	mtk_drm_cmdq_pkt_destroy(&mtk_crtc->cmdq_handle);
<<<<<<< HEAD
=======

	if (mtk_crtc->cmdq_client.chan) {
		mbox_free_channel(mtk_crtc->cmdq_client.chan);
		mtk_crtc->cmdq_client.chan = NULL;
	}
>>>>>>> d60c95ef
#endif

	for (i = 0; i < mtk_crtc->ddp_comp_nr; i++) {
		struct mtk_ddp_comp *comp;

		comp = mtk_crtc->ddp_comp[i];
		mtk_ddp_comp_unregister_vblank_cb(comp);
	}

	drm_crtc_cleanup(crtc);
}

static void mtk_drm_crtc_reset(struct drm_crtc *crtc)
{
	struct mtk_crtc_state *state;

	if (crtc->state)
		__drm_atomic_helper_crtc_destroy_state(crtc->state);

	kfree(to_mtk_crtc_state(crtc->state));
	crtc->state = NULL;

	state = kzalloc(sizeof(*state), GFP_KERNEL);
	if (state)
		__drm_atomic_helper_crtc_reset(crtc, &state->base);
}

static struct drm_crtc_state *mtk_drm_crtc_duplicate_state(struct drm_crtc *crtc)
{
	struct mtk_crtc_state *state;

	state = kmalloc(sizeof(*state), GFP_KERNEL);
	if (!state)
		return NULL;

	__drm_atomic_helper_crtc_duplicate_state(crtc, &state->base);

	WARN_ON(state->base.crtc != crtc);
	state->base.crtc = crtc;
	state->pending_config = false;

	return &state->base;
}

static void mtk_drm_crtc_destroy_state(struct drm_crtc *crtc,
				       struct drm_crtc_state *state)
{
	__drm_atomic_helper_crtc_destroy_state(state);
	kfree(to_mtk_crtc_state(state));
}

static bool mtk_drm_crtc_mode_fixup(struct drm_crtc *crtc,
				    const struct drm_display_mode *mode,
				    struct drm_display_mode *adjusted_mode)
{
	/* Nothing to do here, but this callback is mandatory. */
	return true;
}

static void mtk_drm_crtc_mode_set_nofb(struct drm_crtc *crtc)
{
	struct mtk_crtc_state *state = to_mtk_crtc_state(crtc->state);

	state->pending_width = crtc->mode.hdisplay;
	state->pending_height = crtc->mode.vdisplay;
	state->pending_vrefresh = drm_mode_vrefresh(&crtc->mode);
	wmb();	/* Make sure the above parameters are set before update */
	state->pending_config = true;
}

static int mtk_crtc_ddp_clk_enable(struct mtk_drm_crtc *mtk_crtc)
{
	int ret;
	int i;

	for (i = 0; i < mtk_crtc->ddp_comp_nr; i++) {
		ret = mtk_ddp_comp_clk_enable(mtk_crtc->ddp_comp[i]);
		if (ret) {
			DRM_ERROR("Failed to enable clock %d: %d\n", i, ret);
			goto err;
		}
	}

	return 0;
err:
	while (--i >= 0)
		mtk_ddp_comp_clk_disable(mtk_crtc->ddp_comp[i]);
	return ret;
}

static void mtk_crtc_ddp_clk_disable(struct mtk_drm_crtc *mtk_crtc)
{
	int i;

	for (i = 0; i < mtk_crtc->ddp_comp_nr; i++)
		mtk_ddp_comp_clk_disable(mtk_crtc->ddp_comp[i]);
}

static
struct mtk_ddp_comp *mtk_drm_ddp_comp_for_plane(struct drm_crtc *crtc,
						struct drm_plane *plane,
						unsigned int *local_layer)
{
	struct mtk_drm_crtc *mtk_crtc = to_mtk_crtc(crtc);
	struct mtk_ddp_comp *comp;
	int i, count = 0;
	unsigned int local_index = plane - mtk_crtc->planes;

	for (i = 0; i < mtk_crtc->ddp_comp_nr; i++) {
		comp = mtk_crtc->ddp_comp[i];
		if (local_index < (count + mtk_ddp_comp_layer_nr(comp))) {
			*local_layer = local_index - count;
			return comp;
		}
		count += mtk_ddp_comp_layer_nr(comp);
	}

	WARN(1, "Failed to find component for plane %d\n", plane->index);
	return NULL;
}

#if IS_REACHABLE(CONFIG_MTK_CMDQ)
static void ddp_cmdq_cb(struct mbox_client *cl, void *mssg)
{
<<<<<<< HEAD
	struct cmdq_client *cmdq_cl = container_of(cl, struct cmdq_client, client);
	struct mtk_drm_crtc *mtk_crtc = container_of(cmdq_cl, struct mtk_drm_crtc, cmdq_client);

	mtk_crtc->cmdq_vblank_cnt = 0;
=======
	struct cmdq_cb_data *data = mssg;
	struct cmdq_client *cmdq_cl = container_of(cl, struct cmdq_client, client);
	struct mtk_drm_crtc *mtk_crtc = container_of(cmdq_cl, struct mtk_drm_crtc, cmdq_client);
	struct mtk_crtc_state *state;
	unsigned int i;

	if (data->sta < 0)
		return;

	state = to_mtk_crtc_state(mtk_crtc->base.state);

	state->pending_config = false;

	if (mtk_crtc->pending_planes) {
		for (i = 0; i < mtk_crtc->layer_nr; i++) {
			struct drm_plane *plane = &mtk_crtc->planes[i];
			struct mtk_plane_state *plane_state;

			plane_state = to_mtk_plane_state(plane->state);

			plane_state->pending.config = false;
		}
		mtk_crtc->pending_planes = false;
	}

	if (mtk_crtc->pending_async_planes) {
		for (i = 0; i < mtk_crtc->layer_nr; i++) {
			struct drm_plane *plane = &mtk_crtc->planes[i];
			struct mtk_plane_state *plane_state;

			plane_state = to_mtk_plane_state(plane->state);

			plane_state->pending.async_config = false;
		}
		mtk_crtc->pending_async_planes = false;
	}

	mtk_crtc->cmdq_vblank_cnt = 0;
	wake_up(&mtk_crtc->cb_blocking_queue);
>>>>>>> d60c95ef
}
#endif

static int mtk_crtc_ddp_hw_init(struct mtk_drm_crtc *mtk_crtc)
{
	struct drm_crtc *crtc = &mtk_crtc->base;
	struct drm_connector *connector;
	struct drm_encoder *encoder;
	struct drm_connector_list_iter conn_iter;
	unsigned int width, height, vrefresh, bpc = MTK_MAX_BPC;
	int ret;
	int i;

	if (WARN_ON(!crtc->state))
		return -EINVAL;

	width = crtc->state->adjusted_mode.hdisplay;
	height = crtc->state->adjusted_mode.vdisplay;
	vrefresh = drm_mode_vrefresh(&crtc->state->adjusted_mode);

	drm_for_each_encoder(encoder, crtc->dev) {
		if (encoder->crtc != crtc)
			continue;

		drm_connector_list_iter_begin(crtc->dev, &conn_iter);
		drm_for_each_connector_iter(connector, &conn_iter) {
			if (connector->encoder != encoder)
				continue;
			if (connector->display_info.bpc != 0 &&
			    bpc > connector->display_info.bpc)
				bpc = connector->display_info.bpc;
		}
		drm_connector_list_iter_end(&conn_iter);
	}

	ret = pm_runtime_resume_and_get(crtc->dev->dev);
	if (ret < 0) {
		DRM_ERROR("Failed to enable power domain: %d\n", ret);
		return ret;
	}

	ret = mtk_mutex_prepare(mtk_crtc->mutex);
	if (ret < 0) {
		DRM_ERROR("Failed to enable mutex clock: %d\n", ret);
		goto err_pm_runtime_put;
	}

	ret = mtk_crtc_ddp_clk_enable(mtk_crtc);
	if (ret < 0) {
		DRM_ERROR("Failed to enable component clocks: %d\n", ret);
		goto err_mutex_unprepare;
	}

	for (i = 0; i < mtk_crtc->ddp_comp_nr - 1; i++) {
		mtk_mmsys_ddp_connect(mtk_crtc->mmsys_dev,
				      mtk_crtc->ddp_comp[i]->id,
				      mtk_crtc->ddp_comp[i + 1]->id);
		mtk_mutex_add_comp(mtk_crtc->mutex,
					mtk_crtc->ddp_comp[i]->id);
	}
	mtk_mutex_add_comp(mtk_crtc->mutex, mtk_crtc->ddp_comp[i]->id);
	mtk_mutex_enable(mtk_crtc->mutex);

	for (i = 0; i < mtk_crtc->ddp_comp_nr; i++) {
		struct mtk_ddp_comp *comp = mtk_crtc->ddp_comp[i];

		if (i == 1)
			mtk_ddp_comp_bgclr_in_on(comp);

		mtk_ddp_comp_config(comp, width, height, vrefresh, bpc, NULL);
		mtk_ddp_comp_start(comp);
	}

	/* Initially configure all planes */
	for (i = 0; i < mtk_crtc->layer_nr; i++) {
		struct drm_plane *plane = &mtk_crtc->planes[i];
		struct mtk_plane_state *plane_state;
		struct mtk_ddp_comp *comp;
		unsigned int local_layer;

		plane_state = to_mtk_plane_state(plane->state);
		comp = mtk_drm_ddp_comp_for_plane(crtc, plane, &local_layer);
		if (comp)
			mtk_ddp_comp_layer_config(comp, local_layer,
						  plane_state, NULL);
	}

	return 0;

err_mutex_unprepare:
	mtk_mutex_unprepare(mtk_crtc->mutex);
err_pm_runtime_put:
	pm_runtime_put(crtc->dev->dev);
	return ret;
}

static void mtk_crtc_ddp_hw_fini(struct mtk_drm_crtc *mtk_crtc)
{
	struct drm_device *drm = mtk_crtc->base.dev;
	struct drm_crtc *crtc = &mtk_crtc->base;
	int i;

	for (i = 0; i < mtk_crtc->ddp_comp_nr; i++) {
		mtk_ddp_comp_stop(mtk_crtc->ddp_comp[i]);
		if (i == 1)
			mtk_ddp_comp_bgclr_in_off(mtk_crtc->ddp_comp[i]);
	}

	for (i = 0; i < mtk_crtc->ddp_comp_nr; i++)
		mtk_mutex_remove_comp(mtk_crtc->mutex,
					   mtk_crtc->ddp_comp[i]->id);
	mtk_mutex_disable(mtk_crtc->mutex);
	for (i = 0; i < mtk_crtc->ddp_comp_nr - 1; i++) {
		mtk_mmsys_ddp_disconnect(mtk_crtc->mmsys_dev,
					 mtk_crtc->ddp_comp[i]->id,
					 mtk_crtc->ddp_comp[i + 1]->id);
		mtk_mutex_remove_comp(mtk_crtc->mutex,
					   mtk_crtc->ddp_comp[i]->id);
	}
	mtk_mutex_remove_comp(mtk_crtc->mutex, mtk_crtc->ddp_comp[i]->id);
	mtk_crtc_ddp_clk_disable(mtk_crtc);
	mtk_mutex_unprepare(mtk_crtc->mutex);

	pm_runtime_put(drm->dev);

	if (crtc->state->event && !crtc->state->active) {
		spin_lock_irq(&crtc->dev->event_lock);
		drm_crtc_send_vblank_event(crtc, crtc->state->event);
		crtc->state->event = NULL;
		spin_unlock_irq(&crtc->dev->event_lock);
	}
}

static void mtk_crtc_ddp_config(struct drm_crtc *crtc,
				struct cmdq_pkt *cmdq_handle)
{
	struct mtk_drm_crtc *mtk_crtc = to_mtk_crtc(crtc);
	struct mtk_crtc_state *state = to_mtk_crtc_state(mtk_crtc->base.state);
	struct mtk_ddp_comp *comp = mtk_crtc->ddp_comp[0];
	unsigned int i;
	unsigned int local_layer;

	/*
	 * TODO: instead of updating the registers here, we should prepare
	 * working registers in atomic_commit and let the hardware command
	 * queue update module registers on vblank.
	 */
	if (state->pending_config) {
		mtk_ddp_comp_config(comp, state->pending_width,
				    state->pending_height,
				    state->pending_vrefresh, 0,
				    cmdq_handle);

		if (!cmdq_handle)
			state->pending_config = false;
	}

	if (mtk_crtc->pending_planes) {
		for (i = 0; i < mtk_crtc->layer_nr; i++) {
			struct drm_plane *plane = &mtk_crtc->planes[i];
			struct mtk_plane_state *plane_state;

			plane_state = to_mtk_plane_state(plane->state);

			if (!plane_state->pending.config)
				continue;

			comp = mtk_drm_ddp_comp_for_plane(crtc, plane,
							  &local_layer);

			if (comp)
				mtk_ddp_comp_layer_config(comp, local_layer,
							  plane_state,
							  cmdq_handle);
			if (!cmdq_handle)
				plane_state->pending.config = false;
		}

		if (!cmdq_handle)
			mtk_crtc->pending_planes = false;
	}

	if (mtk_crtc->pending_async_planes) {
		for (i = 0; i < mtk_crtc->layer_nr; i++) {
			struct drm_plane *plane = &mtk_crtc->planes[i];
			struct mtk_plane_state *plane_state;

			plane_state = to_mtk_plane_state(plane->state);

			if (!plane_state->pending.async_config)
				continue;

			comp = mtk_drm_ddp_comp_for_plane(crtc, plane,
							  &local_layer);

			if (comp)
				mtk_ddp_comp_layer_config(comp, local_layer,
							  plane_state,
							  cmdq_handle);
			if (!cmdq_handle)
				plane_state->pending.async_config = false;
		}

		if (!cmdq_handle)
			mtk_crtc->pending_async_planes = false;
	}
}

static void mtk_drm_crtc_update_config(struct mtk_drm_crtc *mtk_crtc,
				       bool needs_vblank)
{
#if IS_REACHABLE(CONFIG_MTK_CMDQ)
	struct cmdq_pkt *cmdq_handle = &mtk_crtc->cmdq_handle;
#endif
	struct drm_crtc *crtc = &mtk_crtc->base;
	struct mtk_drm_private *priv = crtc->dev->dev_private;
	unsigned int pending_planes = 0, pending_async_planes = 0;
	int i;

	mutex_lock(&mtk_crtc->hw_lock);
	mtk_crtc->config_updating = true;
	if (needs_vblank)
		mtk_crtc->pending_needs_vblank = true;

	for (i = 0; i < mtk_crtc->layer_nr; i++) {
		struct drm_plane *plane = &mtk_crtc->planes[i];
		struct mtk_plane_state *plane_state;

		plane_state = to_mtk_plane_state(plane->state);
		if (plane_state->pending.dirty) {
			plane_state->pending.config = true;
			plane_state->pending.dirty = false;
			pending_planes |= BIT(i);
		} else if (plane_state->pending.async_dirty) {
			plane_state->pending.async_config = true;
			plane_state->pending.async_dirty = false;
			pending_async_planes |= BIT(i);
		}
	}
	if (pending_planes)
		mtk_crtc->pending_planes = true;
	if (pending_async_planes)
		mtk_crtc->pending_async_planes = true;

	if (priv->data->shadow_register) {
		mtk_mutex_acquire(mtk_crtc->mutex);
		mtk_crtc_ddp_config(crtc, NULL);
		mtk_mutex_release(mtk_crtc->mutex);
	}
#if IS_REACHABLE(CONFIG_MTK_CMDQ)
	if (mtk_crtc->cmdq_client.chan) {
		mbox_flush(mtk_crtc->cmdq_client.chan, 2000);
		cmdq_handle->cmd_buf_size = 0;
		cmdq_pkt_clear_event(cmdq_handle, mtk_crtc->cmdq_event);
		cmdq_pkt_wfe(cmdq_handle, mtk_crtc->cmdq_event, false);
		mtk_crtc_ddp_config(crtc, cmdq_handle);
		cmdq_pkt_finalize(cmdq_handle);
		dma_sync_single_for_device(mtk_crtc->cmdq_client.chan->mbox->dev,
					   cmdq_handle->pa_base,
					   cmdq_handle->cmd_buf_size,
					   DMA_TO_DEVICE);
		/*
		 * CMDQ command should execute in next 3 vblank.
		 * One vblank interrupt before send message (occasionally)
		 * and one vblank interrupt after cmdq done,
		 * so it's timeout after 3 vblank interrupt.
		 * If it fail to execute in next 3 vblank, timeout happen.
		 */
		mtk_crtc->cmdq_vblank_cnt = 3;

		mbox_send_message(mtk_crtc->cmdq_client.chan, cmdq_handle);
		mbox_client_txdone(mtk_crtc->cmdq_client.chan, 0);
	}
#endif
	mtk_crtc->config_updating = false;
	mutex_unlock(&mtk_crtc->hw_lock);
}

static void mtk_crtc_ddp_irq(void *data)
{
	struct drm_crtc *crtc = data;
	struct mtk_drm_crtc *mtk_crtc = to_mtk_crtc(crtc);
	struct mtk_drm_private *priv = crtc->dev->dev_private;

#if IS_REACHABLE(CONFIG_MTK_CMDQ)
	if (!priv->data->shadow_register && !mtk_crtc->cmdq_client.chan)
		mtk_crtc_ddp_config(crtc, NULL);
	else if (mtk_crtc->cmdq_vblank_cnt > 0 && --mtk_crtc->cmdq_vblank_cnt == 0)
		DRM_ERROR("mtk_crtc %d CMDQ execute command timeout!\n",
			  drm_crtc_index(&mtk_crtc->base));
#else
	if (!priv->data->shadow_register)
		mtk_crtc_ddp_config(crtc, NULL);
#endif
	mtk_drm_finish_page_flip(mtk_crtc);
}

static int mtk_drm_crtc_enable_vblank(struct drm_crtc *crtc)
{
	struct mtk_drm_crtc *mtk_crtc = to_mtk_crtc(crtc);
	struct mtk_ddp_comp *comp = mtk_crtc->ddp_comp[0];

	mtk_ddp_comp_enable_vblank(comp);

	return 0;
}

static void mtk_drm_crtc_disable_vblank(struct drm_crtc *crtc)
{
	struct mtk_drm_crtc *mtk_crtc = to_mtk_crtc(crtc);
	struct mtk_ddp_comp *comp = mtk_crtc->ddp_comp[0];

	mtk_ddp_comp_disable_vblank(comp);
}

int mtk_drm_crtc_plane_check(struct drm_crtc *crtc, struct drm_plane *plane,
			     struct mtk_plane_state *state)
{
	unsigned int local_layer;
	struct mtk_ddp_comp *comp;

	comp = mtk_drm_ddp_comp_for_plane(crtc, plane, &local_layer);
	if (comp)
		return mtk_ddp_comp_layer_check(comp, local_layer, state);
	return 0;
}

void mtk_drm_crtc_async_update(struct drm_crtc *crtc, struct drm_plane *plane,
			       struct drm_atomic_state *state)
{
	struct mtk_drm_crtc *mtk_crtc = to_mtk_crtc(crtc);

	if (!mtk_crtc->enabled)
		return;

	mtk_drm_crtc_update_config(mtk_crtc, false);
}

static void mtk_drm_crtc_atomic_enable(struct drm_crtc *crtc,
				       struct drm_atomic_state *state)
{
	struct mtk_drm_crtc *mtk_crtc = to_mtk_crtc(crtc);
	struct mtk_ddp_comp *comp = mtk_crtc->ddp_comp[0];
	int ret;

	DRM_DEBUG_DRIVER("%s %d\n", __func__, crtc->base.id);

	ret = pm_runtime_resume_and_get(comp->dev);
	if (ret < 0) {
		DRM_DEV_ERROR(comp->dev, "Failed to enable power domain: %d\n", ret);
		return;
	}

	ret = mtk_crtc_ddp_hw_init(mtk_crtc);
	if (ret) {
		pm_runtime_put(comp->dev);
		return;
	}

	drm_crtc_vblank_on(crtc);
	mtk_crtc->enabled = true;
}

static void mtk_drm_crtc_atomic_disable(struct drm_crtc *crtc,
					struct drm_atomic_state *state)
{
	struct mtk_drm_crtc *mtk_crtc = to_mtk_crtc(crtc);
	struct mtk_ddp_comp *comp = mtk_crtc->ddp_comp[0];
	int i, ret;

	DRM_DEBUG_DRIVER("%s %d\n", __func__, crtc->base.id);
	if (!mtk_crtc->enabled)
		return;

	/* Set all pending plane state to disabled */
	for (i = 0; i < mtk_crtc->layer_nr; i++) {
		struct drm_plane *plane = &mtk_crtc->planes[i];
		struct mtk_plane_state *plane_state;

		plane_state = to_mtk_plane_state(plane->state);
		plane_state->pending.enable = false;
		plane_state->pending.config = true;
	}
	mtk_crtc->pending_planes = true;

	mtk_drm_crtc_update_config(mtk_crtc, false);
#if IS_REACHABLE(CONFIG_MTK_CMDQ)
	/* Wait for planes to be disabled by cmdq */
	if (mtk_crtc->cmdq_client.chan)
		wait_event_timeout(mtk_crtc->cb_blocking_queue,
				   mtk_crtc->cmdq_vblank_cnt == 0,
				   msecs_to_jiffies(500));
#endif
	/* Wait for planes to be disabled */
	drm_crtc_wait_one_vblank(crtc);

	drm_crtc_vblank_off(crtc);
	mtk_crtc_ddp_hw_fini(mtk_crtc);
	ret = pm_runtime_put(comp->dev);
	if (ret < 0)
		DRM_DEV_ERROR(comp->dev, "Failed to disable power domain: %d\n", ret);

	mtk_crtc->enabled = false;
}

static void mtk_drm_crtc_atomic_begin(struct drm_crtc *crtc,
				      struct drm_atomic_state *state)
{
	struct drm_crtc_state *crtc_state = drm_atomic_get_new_crtc_state(state,
									  crtc);
	struct mtk_crtc_state *mtk_crtc_state = to_mtk_crtc_state(crtc_state);
	struct mtk_drm_crtc *mtk_crtc = to_mtk_crtc(crtc);

	if (mtk_crtc->event && mtk_crtc_state->base.event)
		DRM_ERROR("new event while there is still a pending event\n");

	if (mtk_crtc_state->base.event) {
		mtk_crtc_state->base.event->pipe = drm_crtc_index(crtc);
		WARN_ON(drm_crtc_vblank_get(crtc) != 0);
		mtk_crtc->event = mtk_crtc_state->base.event;
		mtk_crtc_state->base.event = NULL;
	}
}

static void mtk_drm_crtc_atomic_flush(struct drm_crtc *crtc,
				      struct drm_atomic_state *state)
{
	struct mtk_drm_crtc *mtk_crtc = to_mtk_crtc(crtc);
	int i;

	if (crtc->state->color_mgmt_changed)
		for (i = 0; i < mtk_crtc->ddp_comp_nr; i++) {
			mtk_ddp_gamma_set(mtk_crtc->ddp_comp[i], crtc->state);
			mtk_ddp_ctm_set(mtk_crtc->ddp_comp[i], crtc->state);
		}
	mtk_drm_crtc_update_config(mtk_crtc, !!mtk_crtc->event);
}

static const struct drm_crtc_funcs mtk_crtc_funcs = {
	.set_config		= drm_atomic_helper_set_config,
	.page_flip		= drm_atomic_helper_page_flip,
	.destroy		= mtk_drm_crtc_destroy,
	.reset			= mtk_drm_crtc_reset,
	.atomic_duplicate_state	= mtk_drm_crtc_duplicate_state,
	.atomic_destroy_state	= mtk_drm_crtc_destroy_state,
	.enable_vblank		= mtk_drm_crtc_enable_vblank,
	.disable_vblank		= mtk_drm_crtc_disable_vblank,
};

static const struct drm_crtc_helper_funcs mtk_crtc_helper_funcs = {
	.mode_fixup	= mtk_drm_crtc_mode_fixup,
	.mode_set_nofb	= mtk_drm_crtc_mode_set_nofb,
	.atomic_begin	= mtk_drm_crtc_atomic_begin,
	.atomic_flush	= mtk_drm_crtc_atomic_flush,
	.atomic_enable	= mtk_drm_crtc_atomic_enable,
	.atomic_disable	= mtk_drm_crtc_atomic_disable,
};

static int mtk_drm_crtc_init(struct drm_device *drm,
			     struct mtk_drm_crtc *mtk_crtc,
			     unsigned int pipe)
{
	struct drm_plane *primary = NULL;
	struct drm_plane *cursor = NULL;
	int i, ret;

	for (i = 0; i < mtk_crtc->layer_nr; i++) {
		if (mtk_crtc->planes[i].type == DRM_PLANE_TYPE_PRIMARY)
			primary = &mtk_crtc->planes[i];
		else if (mtk_crtc->planes[i].type == DRM_PLANE_TYPE_CURSOR)
			cursor = &mtk_crtc->planes[i];
	}

	ret = drm_crtc_init_with_planes(drm, &mtk_crtc->base, primary, cursor,
					&mtk_crtc_funcs, NULL);
	if (ret)
		goto err_cleanup_crtc;

	drm_crtc_helper_add(&mtk_crtc->base, &mtk_crtc_helper_funcs);

	return 0;

err_cleanup_crtc:
	drm_crtc_cleanup(&mtk_crtc->base);
	return ret;
}

static int mtk_drm_crtc_num_comp_planes(struct mtk_drm_crtc *mtk_crtc,
					int comp_idx)
{
	struct mtk_ddp_comp *comp;

	if (comp_idx > 1)
		return 0;

	comp = mtk_crtc->ddp_comp[comp_idx];
	if (!comp->funcs)
		return 0;

	if (comp_idx == 1 && !comp->funcs->bgclr_in_on)
		return 0;

	return mtk_ddp_comp_layer_nr(comp);
}

static inline
enum drm_plane_type mtk_drm_crtc_plane_type(unsigned int plane_idx,
					    unsigned int num_planes)
{
	if (plane_idx == 0)
		return DRM_PLANE_TYPE_PRIMARY;
	else if (plane_idx == (num_planes - 1))
		return DRM_PLANE_TYPE_CURSOR;
	else
		return DRM_PLANE_TYPE_OVERLAY;

}

static int mtk_drm_crtc_init_comp_planes(struct drm_device *drm_dev,
					 struct mtk_drm_crtc *mtk_crtc,
					 int comp_idx, int pipe)
{
	int num_planes = mtk_drm_crtc_num_comp_planes(mtk_crtc, comp_idx);
	struct mtk_ddp_comp *comp = mtk_crtc->ddp_comp[comp_idx];
	int i, ret;

	for (i = 0; i < num_planes; i++) {
		ret = mtk_plane_init(drm_dev,
				&mtk_crtc->planes[mtk_crtc->layer_nr],
				BIT(pipe),
				mtk_drm_crtc_plane_type(mtk_crtc->layer_nr,
							num_planes),
				mtk_ddp_comp_supported_rotations(comp));
		if (ret)
			return ret;

		mtk_crtc->layer_nr++;
	}
	return 0;
}

int mtk_drm_crtc_create(struct drm_device *drm_dev,
			const enum mtk_ddp_comp_id *path, unsigned int path_len)
{
	struct mtk_drm_private *priv = drm_dev->dev_private;
	struct device *dev = drm_dev->dev;
	struct mtk_drm_crtc *mtk_crtc;
	unsigned int num_comp_planes = 0;
	int pipe = priv->num_pipes;
	int ret;
	int i;
	bool has_ctm = false;
	uint gamma_lut_size = 0;

	if (!path)
		return 0;

	for (i = 0; i < path_len; i++) {
		enum mtk_ddp_comp_id comp_id = path[i];
		struct device_node *node;
		struct mtk_ddp_comp *comp;

		node = priv->comp_node[comp_id];
		comp = &priv->ddp_comp[comp_id];

		if (!node) {
			dev_info(dev,
				 "Not creating crtc %d because component %d is disabled or missing\n",
				 pipe, comp_id);
			return 0;
		}

		if (!comp->dev) {
			dev_err(dev, "Component %pOF not initialized\n", node);
			return -ENODEV;
		}
	}

	mtk_crtc = devm_kzalloc(dev, sizeof(*mtk_crtc), GFP_KERNEL);
	if (!mtk_crtc)
		return -ENOMEM;

	mtk_crtc->mmsys_dev = priv->mmsys_dev;
	mtk_crtc->ddp_comp_nr = path_len;
	mtk_crtc->ddp_comp = devm_kmalloc_array(dev, mtk_crtc->ddp_comp_nr,
						sizeof(*mtk_crtc->ddp_comp),
						GFP_KERNEL);
	if (!mtk_crtc->ddp_comp)
		return -ENOMEM;

	mtk_crtc->mutex = mtk_mutex_get(priv->mutex_dev);
	if (IS_ERR(mtk_crtc->mutex)) {
		ret = PTR_ERR(mtk_crtc->mutex);
		dev_err(dev, "Failed to get mutex: %d\n", ret);
		return ret;
	}

	for (i = 0; i < mtk_crtc->ddp_comp_nr; i++) {
		enum mtk_ddp_comp_id comp_id = path[i];
		struct mtk_ddp_comp *comp;

		comp = &priv->ddp_comp[comp_id];
		mtk_crtc->ddp_comp[i] = comp;

		if (comp->funcs) {
			if (comp->funcs->gamma_set)
				gamma_lut_size = MTK_LUT_SIZE;

			if (comp->funcs->ctm_set)
				has_ctm = true;
		}

		mtk_ddp_comp_register_vblank_cb(comp, mtk_crtc_ddp_irq,
						&mtk_crtc->base);
	}

	for (i = 0; i < mtk_crtc->ddp_comp_nr; i++)
		num_comp_planes += mtk_drm_crtc_num_comp_planes(mtk_crtc, i);

	mtk_crtc->planes = devm_kcalloc(dev, num_comp_planes,
					sizeof(struct drm_plane), GFP_KERNEL);

	for (i = 0; i < mtk_crtc->ddp_comp_nr; i++) {
		ret = mtk_drm_crtc_init_comp_planes(drm_dev, mtk_crtc, i,
						    pipe);
		if (ret)
			return ret;
	}

	ret = mtk_drm_crtc_init(drm_dev, mtk_crtc, pipe);
	if (ret < 0)
		return ret;

	if (gamma_lut_size)
		drm_mode_crtc_set_gamma_size(&mtk_crtc->base, gamma_lut_size);
	drm_crtc_enable_color_mgmt(&mtk_crtc->base, 0, has_ctm, gamma_lut_size);
	priv->num_pipes++;
	mutex_init(&mtk_crtc->hw_lock);

#if IS_REACHABLE(CONFIG_MTK_CMDQ)
	mtk_crtc->cmdq_client.client.dev = mtk_crtc->mmsys_dev;
	mtk_crtc->cmdq_client.client.tx_block = false;
	mtk_crtc->cmdq_client.client.knows_txdone = true;
	mtk_crtc->cmdq_client.client.rx_callback = ddp_cmdq_cb;
	mtk_crtc->cmdq_client.chan =
			mbox_request_channel(&mtk_crtc->cmdq_client.client,
					     drm_crtc_index(&mtk_crtc->base));
	if (IS_ERR(mtk_crtc->cmdq_client.chan)) {
		dev_dbg(dev, "mtk_crtc %d failed to create mailbox client, writing register by CPU now\n",
			drm_crtc_index(&mtk_crtc->base));
		mtk_crtc->cmdq_client.chan = NULL;
	}

	if (mtk_crtc->cmdq_client.chan) {
		ret = of_property_read_u32_index(priv->mutex_node,
						 "mediatek,gce-events",
						 drm_crtc_index(&mtk_crtc->base),
						 &mtk_crtc->cmdq_event);
		if (ret) {
			dev_dbg(dev, "mtk_crtc %d failed to get mediatek,gce-events property\n",
				drm_crtc_index(&mtk_crtc->base));
			mbox_free_channel(mtk_crtc->cmdq_client.chan);
			mtk_crtc->cmdq_client.chan = NULL;
		} else {
			ret = mtk_drm_cmdq_pkt_create(&mtk_crtc->cmdq_client,
						      &mtk_crtc->cmdq_handle,
						      PAGE_SIZE);
			if (ret) {
				dev_dbg(dev, "mtk_crtc %d failed to create cmdq packet\n",
					drm_crtc_index(&mtk_crtc->base));
				mbox_free_channel(mtk_crtc->cmdq_client.chan);
				mtk_crtc->cmdq_client.chan = NULL;
			}
		}

		/* for sending blocking cmd in crtc disable */
		init_waitqueue_head(&mtk_crtc->cb_blocking_queue);
	}
#endif
	return 0;
}<|MERGE_RESOLUTION|>--- conflicted
+++ resolved
@@ -54,10 +54,7 @@
 	struct cmdq_pkt			cmdq_handle;
 	u32				cmdq_event;
 	u32				cmdq_vblank_cnt;
-<<<<<<< HEAD
-=======
 	wait_queue_head_t		cb_blocking_queue;
->>>>>>> d60c95ef
 #endif
 
 	struct device			*mmsys_dev;
@@ -159,14 +156,11 @@
 	mtk_mutex_put(mtk_crtc->mutex);
 #if IS_REACHABLE(CONFIG_MTK_CMDQ)
 	mtk_drm_cmdq_pkt_destroy(&mtk_crtc->cmdq_handle);
-<<<<<<< HEAD
-=======
 
 	if (mtk_crtc->cmdq_client.chan) {
 		mbox_free_channel(mtk_crtc->cmdq_client.chan);
 		mtk_crtc->cmdq_client.chan = NULL;
 	}
->>>>>>> d60c95ef
 #endif
 
 	for (i = 0; i < mtk_crtc->ddp_comp_nr; i++) {
@@ -291,12 +285,6 @@
 #if IS_REACHABLE(CONFIG_MTK_CMDQ)
 static void ddp_cmdq_cb(struct mbox_client *cl, void *mssg)
 {
-<<<<<<< HEAD
-	struct cmdq_client *cmdq_cl = container_of(cl, struct cmdq_client, client);
-	struct mtk_drm_crtc *mtk_crtc = container_of(cmdq_cl, struct mtk_drm_crtc, cmdq_client);
-
-	mtk_crtc->cmdq_vblank_cnt = 0;
-=======
 	struct cmdq_cb_data *data = mssg;
 	struct cmdq_client *cmdq_cl = container_of(cl, struct cmdq_client, client);
 	struct mtk_drm_crtc *mtk_crtc = container_of(cmdq_cl, struct mtk_drm_crtc, cmdq_client);
@@ -336,7 +324,6 @@
 
 	mtk_crtc->cmdq_vblank_cnt = 0;
 	wake_up(&mtk_crtc->cb_blocking_queue);
->>>>>>> d60c95ef
 }
 #endif
 
