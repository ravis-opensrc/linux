// SPDX-License-Identifier: GPL-2.0 OR MIT
/**************************************************************************
 *
 * Copyright 2009-2023 VMware, Inc., Palo Alto, CA., USA
 *
 * Permission is hereby granted, free of charge, to any person obtaining a
 * copy of this software and associated documentation files (the
 * "Software"), to deal in the Software without restriction, including
 * without limitation the rights to use, copy, modify, merge, publish,
 * distribute, sub license, and/or sell copies of the Software, and to
 * permit persons to whom the Software is furnished to do so, subject to
 * the following conditions:
 *
 * The above copyright notice and this permission notice (including the
 * next paragraph) shall be included in all copies or substantial portions
 * of the Software.
 *
 * THE SOFTWARE IS PROVIDED "AS IS", WITHOUT WARRANTY OF ANY KIND, EXPRESS OR
 * IMPLIED, INCLUDING BUT NOT LIMITED TO THE WARRANTIES OF MERCHANTABILITY,
 * FITNESS FOR A PARTICULAR PURPOSE AND NON-INFRINGEMENT. IN NO EVENT SHALL
 * THE COPYRIGHT HOLDERS, AUTHORS AND/OR ITS SUPPLIERS BE LIABLE FOR ANY CLAIM,
 * DAMAGES OR OTHER LIABILITY, WHETHER IN AN ACTION OF CONTRACT, TORT OR
 * OTHERWISE, ARISING FROM, OUT OF OR IN CONNECTION WITH THE SOFTWARE OR THE
 * USE OR OTHER DEALINGS IN THE SOFTWARE.
 *
 **************************************************************************/

#include <drm/ttm/ttm_placement.h>

#include "vmwgfx_binding.h"
#include "vmwgfx_bo.h"
#include "vmwgfx_drv.h"
#include "vmwgfx_resource_priv.h"

#define VMW_RES_EVICT_ERR_COUNT 10

/**
 * vmw_resource_mob_attach - Mark a resource as attached to its backing mob
 * @res: The resource
 */
void vmw_resource_mob_attach(struct vmw_resource *res)
{
	struct vmw_bo *gbo = res->guest_memory_bo;
	struct rb_node **new = &gbo->res_tree.rb_node, *parent = NULL;

	dma_resv_assert_held(gbo->tbo.base.resv);
	res->used_prio = (res->res_dirty) ? res->func->dirty_prio :
		res->func->prio;

	while (*new) {
		struct vmw_resource *this =
			container_of(*new, struct vmw_resource, mob_node);

		parent = *new;
		new = (res->guest_memory_offset < this->guest_memory_offset) ?
			&((*new)->rb_left) : &((*new)->rb_right);
	}

	rb_link_node(&res->mob_node, parent, new);
	rb_insert_color(&res->mob_node, &gbo->res_tree);

	vmw_bo_prio_add(gbo, res->used_prio);
}

/**
 * vmw_resource_mob_detach - Mark a resource as detached from its backing mob
 * @res: The resource
 */
void vmw_resource_mob_detach(struct vmw_resource *res)
{
	struct vmw_bo *gbo = res->guest_memory_bo;

	dma_resv_assert_held(gbo->tbo.base.resv);
	if (vmw_resource_mob_attached(res)) {
		rb_erase(&res->mob_node, &gbo->res_tree);
		RB_CLEAR_NODE(&res->mob_node);
		vmw_bo_prio_del(gbo, res->used_prio);
	}
}

struct vmw_resource *vmw_resource_reference(struct vmw_resource *res)
{
	kref_get(&res->kref);
	return res;
}

struct vmw_resource *
vmw_resource_reference_unless_doomed(struct vmw_resource *res)
{
	return kref_get_unless_zero(&res->kref) ? res : NULL;
}

/**
 * vmw_resource_release_id - release a resource id to the id manager.
 *
 * @res: Pointer to the resource.
 *
 * Release the resource id to the resource id manager and set it to -1
 */
void vmw_resource_release_id(struct vmw_resource *res)
{
	struct vmw_private *dev_priv = res->dev_priv;
	struct idr *idr = &dev_priv->res_idr[res->func->res_type];

	spin_lock(&dev_priv->resource_lock);
	if (res->id != -1)
		idr_remove(idr, res->id);
	res->id = -1;
	spin_unlock(&dev_priv->resource_lock);
}

static void vmw_resource_release(struct kref *kref)
{
	struct vmw_resource *res =
	    container_of(kref, struct vmw_resource, kref);
	struct vmw_private *dev_priv = res->dev_priv;
	int id;
	int ret;
	struct idr *idr = &dev_priv->res_idr[res->func->res_type];

	spin_lock(&dev_priv->resource_lock);
	list_del_init(&res->lru_head);
	spin_unlock(&dev_priv->resource_lock);
	if (res->guest_memory_bo) {
		struct ttm_buffer_object *bo = &res->guest_memory_bo->tbo;

		ret = ttm_bo_reserve(bo, false, false, NULL);
		BUG_ON(ret);
		if (vmw_resource_mob_attached(res) &&
		    res->func->unbind != NULL) {
			struct ttm_validate_buffer val_buf;

			val_buf.bo = bo;
			val_buf.num_shared = 0;
			res->func->unbind(res, false, &val_buf);
		}
		res->guest_memory_size = false;
		vmw_resource_mob_detach(res);
		if (res->dirty)
			res->func->dirty_free(res);
		if (res->coherent)
			vmw_bo_dirty_release(res->guest_memory_bo);
		ttm_bo_unreserve(bo);
<<<<<<< HEAD
		vmw_user_bo_unref(&res->backup);
=======
		vmw_user_bo_unref(&res->guest_memory_bo);
>>>>>>> 98817289
	}

	if (likely(res->hw_destroy != NULL)) {
		mutex_lock(&dev_priv->binding_mutex);
		vmw_binding_res_list_kill(&res->binding_head);
		mutex_unlock(&dev_priv->binding_mutex);
		res->hw_destroy(res);
	}

	id = res->id;
	if (res->res_free != NULL)
		res->res_free(res);
	else
		kfree(res);

	spin_lock(&dev_priv->resource_lock);
	if (id != -1)
		idr_remove(idr, id);
	spin_unlock(&dev_priv->resource_lock);
}

void vmw_resource_unreference(struct vmw_resource **p_res)
{
	struct vmw_resource *res = *p_res;

	*p_res = NULL;
	kref_put(&res->kref, vmw_resource_release);
}


/**
 * vmw_resource_alloc_id - release a resource id to the id manager.
 *
 * @res: Pointer to the resource.
 *
 * Allocate the lowest free resource from the resource manager, and set
 * @res->id to that id. Returns 0 on success and -ENOMEM on failure.
 */
int vmw_resource_alloc_id(struct vmw_resource *res)
{
	struct vmw_private *dev_priv = res->dev_priv;
	int ret;
	struct idr *idr = &dev_priv->res_idr[res->func->res_type];

	BUG_ON(res->id != -1);

	idr_preload(GFP_KERNEL);
	spin_lock(&dev_priv->resource_lock);

	ret = idr_alloc(idr, res, 1, 0, GFP_NOWAIT);
	if (ret >= 0)
		res->id = ret;

	spin_unlock(&dev_priv->resource_lock);
	idr_preload_end();
	return ret < 0 ? ret : 0;
}

/**
 * vmw_resource_init - initialize a struct vmw_resource
 *
 * @dev_priv:       Pointer to a device private struct.
 * @res:            The struct vmw_resource to initialize.
 * @delay_id:       Boolean whether to defer device id allocation until
 *                  the first validation.
 * @res_free:       Resource destructor.
 * @func:           Resource function table.
 */
int vmw_resource_init(struct vmw_private *dev_priv, struct vmw_resource *res,
		      bool delay_id,
		      void (*res_free) (struct vmw_resource *res),
		      const struct vmw_res_func *func)
{
	kref_init(&res->kref);
	res->hw_destroy = NULL;
	res->res_free = res_free;
	res->dev_priv = dev_priv;
	res->func = func;
	RB_CLEAR_NODE(&res->mob_node);
	INIT_LIST_HEAD(&res->lru_head);
	INIT_LIST_HEAD(&res->binding_head);
	res->id = -1;
	res->guest_memory_bo = NULL;
	res->guest_memory_offset = 0;
	res->guest_memory_dirty = false;
	res->res_dirty = false;
	res->coherent = false;
	res->used_prio = 3;
	res->dirty = NULL;
	if (delay_id)
		return 0;
	else
		return vmw_resource_alloc_id(res);
}


/**
 * vmw_user_resource_lookup_handle - lookup a struct resource from a
 * TTM user-space handle and perform basic type checks
 *
 * @dev_priv:     Pointer to a device private struct
 * @tfile:        Pointer to a struct ttm_object_file identifying the caller
 * @handle:       The TTM user-space handle
 * @converter:    Pointer to an object describing the resource type
 * @p_res:        On successful return the location pointed to will contain
 *                a pointer to a refcounted struct vmw_resource.
 *
 * If the handle can't be found or is associated with an incorrect resource
 * type, -EINVAL will be returned.
 */
int vmw_user_resource_lookup_handle(struct vmw_private *dev_priv,
				    struct ttm_object_file *tfile,
				    uint32_t handle,
				    const struct vmw_user_resource_conv
				    *converter,
				    struct vmw_resource **p_res)
{
	struct ttm_base_object *base;
	struct vmw_resource *res;
	int ret = -EINVAL;

	base = ttm_base_object_lookup(tfile, handle);
	if (unlikely(!base))
		return -EINVAL;

	if (unlikely(ttm_base_object_type(base) != converter->object_type))
		goto out_bad_resource;

	res = converter->base_obj_to_res(base);
	kref_get(&res->kref);

	*p_res = res;
	ret = 0;

out_bad_resource:
	ttm_base_object_unref(&base);

	return ret;
}

/*
 * Helper function that looks either a surface or bo.
 *
 * The pointer this pointed at by out_surf and out_buf needs to be null.
 */
int vmw_user_lookup_handle(struct vmw_private *dev_priv,
			   struct drm_file *filp,
			   uint32_t handle,
			   struct vmw_surface **out_surf,
			   struct vmw_bo **out_buf)
{
	struct ttm_object_file *tfile = vmw_fpriv(filp)->tfile;
	struct vmw_resource *res;
	int ret;

	BUG_ON(*out_surf || *out_buf);

	ret = vmw_user_resource_lookup_handle(dev_priv, tfile, handle,
					      user_surface_converter,
					      &res);
	if (!ret) {
		*out_surf = vmw_res_to_srf(res);
		return 0;
	}

	*out_surf = NULL;
	ret = vmw_user_bo_lookup(filp, handle, out_buf);
	return ret;
}

/**
 * vmw_resource_buf_alloc - Allocate a guest memory buffer for a resource.
 *
 * @res:            The resource for which to allocate a gbo buffer.
 * @interruptible:  Whether any sleeps during allocation should be
 *                  performed while interruptible.
 */
static int vmw_resource_buf_alloc(struct vmw_resource *res,
				  bool interruptible)
{
	unsigned long size = PFN_ALIGN(res->guest_memory_size);
	struct vmw_bo *gbo;
	struct vmw_bo_params bo_params = {
		.domain = res->func->domain,
		.busy_domain = res->func->busy_domain,
		.bo_type = ttm_bo_type_device,
		.size = res->guest_memory_size,
		.pin = false
	};
	int ret;

	if (likely(res->guest_memory_bo)) {
		BUG_ON(res->guest_memory_bo->tbo.base.size < size);
		return 0;
	}

<<<<<<< HEAD
	ret = vmw_gem_object_create(res->dev_priv, res->backup_size,
				    res->func->backup_placement,
				    interruptible, false,
				    &vmw_bo_bo_free, &backup);
=======
	ret = vmw_gem_object_create(res->dev_priv, &bo_params, &gbo);
>>>>>>> 98817289
	if (unlikely(ret != 0))
		goto out_no_bo;

	res->guest_memory_bo = gbo;

out_no_bo:
	return ret;
}

/**
 * vmw_resource_do_validate - Make a resource up-to-date and visible
 *                            to the device.
 *
 * @res:            The resource to make visible to the device.
 * @val_buf:        Information about a buffer possibly
 *                  containing backup data if a bind operation is needed.
 * @dirtying:       Transfer dirty regions.
 *
 * On hardware resource shortage, this function returns -EBUSY and
 * should be retried once resources have been freed up.
 */
static int vmw_resource_do_validate(struct vmw_resource *res,
				    struct ttm_validate_buffer *val_buf,
				    bool dirtying)
{
	int ret = 0;
	const struct vmw_res_func *func = res->func;

	if (unlikely(res->id == -1)) {
		ret = func->create(res);
		if (unlikely(ret != 0))
			return ret;
	}

	if (func->bind &&
	    ((func->needs_guest_memory && !vmw_resource_mob_attached(res) &&
	      val_buf->bo) ||
	     (!func->needs_guest_memory && val_buf->bo))) {
		ret = func->bind(res, val_buf);
		if (unlikely(ret != 0))
			goto out_bind_failed;
		if (func->needs_guest_memory)
			vmw_resource_mob_attach(res);
	}

	/*
	 * Handle the case where the backup mob is marked coherent but
	 * the resource isn't.
	 */
	if (func->dirty_alloc && vmw_resource_mob_attached(res) &&
	    !res->coherent) {
		if (res->guest_memory_bo->dirty && !res->dirty) {
			ret = func->dirty_alloc(res);
			if (ret)
				return ret;
		} else if (!res->guest_memory_bo->dirty && res->dirty) {
			func->dirty_free(res);
		}
	}

	/*
	 * Transfer the dirty regions to the resource and update
	 * the resource.
	 */
	if (res->dirty) {
		if (dirtying && !res->res_dirty) {
			pgoff_t start = res->guest_memory_offset >> PAGE_SHIFT;
			pgoff_t end = __KERNEL_DIV_ROUND_UP
				(res->guest_memory_offset + res->guest_memory_size,
				 PAGE_SIZE);

			vmw_bo_dirty_unmap(res->guest_memory_bo, start, end);
		}

		vmw_bo_dirty_transfer_to_res(res);
		return func->dirty_sync(res);
	}

	return 0;

out_bind_failed:
	func->destroy(res);

	return ret;
}

/**
 * vmw_resource_unreserve - Unreserve a resource previously reserved for
 * command submission.
 *
 * @res:               Pointer to the struct vmw_resource to unreserve.
 * @dirty_set:         Change dirty status of the resource.
 * @dirty:             When changing dirty status indicates the new status.
 * @switch_guest_memory: Guest memory buffer has been switched.
 * @new_guest_memory_bo: Pointer to new guest memory buffer if command submission
 *                     switched. May be NULL.
 * @new_guest_memory_offset: New gbo offset if @switch_guest_memory is true.
 *
 * Currently unreserving a resource means putting it back on the device's
 * resource lru list, so that it can be evicted if necessary.
 */
void vmw_resource_unreserve(struct vmw_resource *res,
			    bool dirty_set,
			    bool dirty,
			    bool switch_guest_memory,
			    struct vmw_bo *new_guest_memory_bo,
			    unsigned long new_guest_memory_offset)
{
	struct vmw_private *dev_priv = res->dev_priv;

	if (!list_empty(&res->lru_head))
		return;

	if (switch_guest_memory && new_guest_memory_bo != res->guest_memory_bo) {
		if (res->guest_memory_bo) {
			vmw_resource_mob_detach(res);
			if (res->coherent)
<<<<<<< HEAD
				vmw_bo_dirty_release(res->backup);
			vmw_user_bo_unref(&res->backup);
		}

		if (new_backup) {
			res->backup = vmw_user_bo_ref(new_backup);
=======
				vmw_bo_dirty_release(res->guest_memory_bo);
			vmw_user_bo_unref(&res->guest_memory_bo);
		}

		if (new_guest_memory_bo) {
			res->guest_memory_bo = vmw_user_bo_ref(new_guest_memory_bo);
>>>>>>> 98817289

			/*
			 * The validation code should already have added a
			 * dirty tracker here.
			 */
			WARN_ON(res->coherent && !new_guest_memory_bo->dirty);

			vmw_resource_mob_attach(res);
		} else {
			res->guest_memory_bo = NULL;
		}
	} else if (switch_guest_memory && res->coherent) {
		vmw_bo_dirty_release(res->guest_memory_bo);
	}

	if (switch_guest_memory)
		res->guest_memory_offset = new_guest_memory_offset;

	if (dirty_set)
		res->res_dirty = dirty;

	if (!res->func->may_evict || res->id == -1 || res->pin_count)
		return;

	spin_lock(&dev_priv->resource_lock);
	list_add_tail(&res->lru_head,
		      &res->dev_priv->res_lru[res->func->res_type]);
	spin_unlock(&dev_priv->resource_lock);
}

/**
 * vmw_resource_check_buffer - Check whether a backup buffer is needed
 *                             for a resource and in that case, allocate
 *                             one, reserve and validate it.
 *
 * @ticket:         The ww acquire context to use, or NULL if trylocking.
 * @res:            The resource for which to allocate a backup buffer.
 * @interruptible:  Whether any sleeps during allocation should be
 *                  performed while interruptible.
 * @val_buf:        On successful return contains data about the
 *                  reserved and validated backup buffer.
 */
static int
vmw_resource_check_buffer(struct ww_acquire_ctx *ticket,
			  struct vmw_resource *res,
			  bool interruptible,
			  struct ttm_validate_buffer *val_buf)
{
	struct ttm_operation_ctx ctx = { true, false };
	struct list_head val_list;
	bool guest_memory_dirty = false;
	int ret;

	if (unlikely(!res->guest_memory_bo)) {
		ret = vmw_resource_buf_alloc(res, interruptible);
		if (unlikely(ret != 0))
			return ret;
	}

	INIT_LIST_HEAD(&val_list);
	ttm_bo_get(&res->guest_memory_bo->tbo);
	val_buf->bo = &res->guest_memory_bo->tbo;
	val_buf->num_shared = 0;
	list_add_tail(&val_buf->head, &val_list);
	ret = ttm_eu_reserve_buffers(ticket, &val_list, interruptible, NULL);
	if (unlikely(ret != 0))
		goto out_no_reserve;

	if (res->func->needs_guest_memory && !vmw_resource_mob_attached(res))
		return 0;

	guest_memory_dirty = res->guest_memory_dirty;
	vmw_bo_placement_set(res->guest_memory_bo, res->func->domain,
			     res->func->busy_domain);
	ret = ttm_bo_validate(&res->guest_memory_bo->tbo,
			      &res->guest_memory_bo->placement,
			      &ctx);

	if (unlikely(ret != 0))
		goto out_no_validate;

	return 0;

out_no_validate:
	ttm_eu_backoff_reservation(ticket, &val_list);
out_no_reserve:
	ttm_bo_put(val_buf->bo);
	val_buf->bo = NULL;
<<<<<<< HEAD
	if (backup_dirty)
		vmw_user_bo_unref(&res->backup);
=======
	if (guest_memory_dirty)
		vmw_user_bo_unref(&res->guest_memory_bo);
>>>>>>> 98817289

	return ret;
}

/*
 * vmw_resource_reserve - Reserve a resource for command submission
 *
 * @res:            The resource to reserve.
 *
 * This function takes the resource off the LRU list and make sure
 * a guest memory buffer is present for guest-backed resources.
 * However, the buffer may not be bound to the resource at this
 * point.
 *
 */
int vmw_resource_reserve(struct vmw_resource *res, bool interruptible,
			 bool no_guest_memory)
{
	struct vmw_private *dev_priv = res->dev_priv;
	int ret;

	spin_lock(&dev_priv->resource_lock);
	list_del_init(&res->lru_head);
	spin_unlock(&dev_priv->resource_lock);

	if (res->func->needs_guest_memory && !res->guest_memory_bo &&
	    !no_guest_memory) {
		ret = vmw_resource_buf_alloc(res, interruptible);
		if (unlikely(ret != 0)) {
			DRM_ERROR("Failed to allocate a guest memory buffer "
				  "of size %lu. bytes\n",
				  (unsigned long) res->guest_memory_size);
			return ret;
		}
	}

	return 0;
}

/**
 * vmw_resource_backoff_reservation - Unreserve and unreference a
 *                                    guest memory buffer
 *.
 * @ticket:         The ww acquire ctx used for reservation.
 * @val_buf:        Guest memory buffer information.
 */
static void
vmw_resource_backoff_reservation(struct ww_acquire_ctx *ticket,
				 struct ttm_validate_buffer *val_buf)
{
	struct list_head val_list;

	if (likely(val_buf->bo == NULL))
		return;

	INIT_LIST_HEAD(&val_list);
	list_add_tail(&val_buf->head, &val_list);
	ttm_eu_backoff_reservation(ticket, &val_list);
	ttm_bo_put(val_buf->bo);
	val_buf->bo = NULL;
}

/**
 * vmw_resource_do_evict - Evict a resource, and transfer its data
 *                         to a backup buffer.
 *
 * @ticket:         The ww acquire ticket to use, or NULL if trylocking.
 * @res:            The resource to evict.
 * @interruptible:  Whether to wait interruptible.
 */
static int vmw_resource_do_evict(struct ww_acquire_ctx *ticket,
				 struct vmw_resource *res, bool interruptible)
{
	struct ttm_validate_buffer val_buf;
	const struct vmw_res_func *func = res->func;
	int ret;

	BUG_ON(!func->may_evict);

	val_buf.bo = NULL;
	val_buf.num_shared = 0;
	ret = vmw_resource_check_buffer(ticket, res, interruptible, &val_buf);
	if (unlikely(ret != 0))
		return ret;

	if (unlikely(func->unbind != NULL &&
		     (!func->needs_guest_memory || vmw_resource_mob_attached(res)))) {
		ret = func->unbind(res, res->res_dirty, &val_buf);
		if (unlikely(ret != 0))
			goto out_no_unbind;
		vmw_resource_mob_detach(res);
	}
	ret = func->destroy(res);
	res->guest_memory_dirty = true;
	res->res_dirty = false;
out_no_unbind:
	vmw_resource_backoff_reservation(ticket, &val_buf);

	return ret;
}


/**
 * vmw_resource_validate - Make a resource up-to-date and visible
 *                         to the device.
 * @res: The resource to make visible to the device.
 * @intr: Perform waits interruptible if possible.
 * @dirtying: Pending GPU operation will dirty the resource
 *
 * On successful return, any backup DMA buffer pointed to by @res->backup will
 * be reserved and validated.
 * On hardware resource shortage, this function will repeatedly evict
 * resources of the same type until the validation succeeds.
 *
 * Return: Zero on success, -ERESTARTSYS if interrupted, negative error code
 * on failure.
 */
int vmw_resource_validate(struct vmw_resource *res, bool intr,
			  bool dirtying)
{
	int ret;
	struct vmw_resource *evict_res;
	struct vmw_private *dev_priv = res->dev_priv;
	struct list_head *lru_list = &dev_priv->res_lru[res->func->res_type];
	struct ttm_validate_buffer val_buf;
	unsigned err_count = 0;

	if (!res->func->create)
		return 0;

	val_buf.bo = NULL;
	val_buf.num_shared = 0;
	if (res->guest_memory_bo)
		val_buf.bo = &res->guest_memory_bo->tbo;
	do {
		ret = vmw_resource_do_validate(res, &val_buf, dirtying);
		if (likely(ret != -EBUSY))
			break;

		spin_lock(&dev_priv->resource_lock);
		if (list_empty(lru_list) || !res->func->may_evict) {
			DRM_ERROR("Out of device device resources "
				  "for %s.\n", res->func->type_name);
			ret = -EBUSY;
			spin_unlock(&dev_priv->resource_lock);
			break;
		}

		evict_res = vmw_resource_reference
			(list_first_entry(lru_list, struct vmw_resource,
					  lru_head));
		list_del_init(&evict_res->lru_head);

		spin_unlock(&dev_priv->resource_lock);

		/* Trylock backup buffers with a NULL ticket. */
		ret = vmw_resource_do_evict(NULL, evict_res, intr);
		if (unlikely(ret != 0)) {
			spin_lock(&dev_priv->resource_lock);
			list_add_tail(&evict_res->lru_head, lru_list);
			spin_unlock(&dev_priv->resource_lock);
			if (ret == -ERESTARTSYS ||
			    ++err_count > VMW_RES_EVICT_ERR_COUNT) {
				vmw_resource_unreference(&evict_res);
				goto out_no_validate;
			}
		}

		vmw_resource_unreference(&evict_res);
	} while (1);

	if (unlikely(ret != 0))
		goto out_no_validate;
	else if (!res->func->needs_guest_memory && res->guest_memory_bo) {
		WARN_ON_ONCE(vmw_resource_mob_attached(res));
<<<<<<< HEAD
		vmw_user_bo_unref(&res->backup);
=======
		vmw_user_bo_unref(&res->guest_memory_bo);
>>>>>>> 98817289
	}

	return 0;

out_no_validate:
	return ret;
}


/**
 * vmw_resource_unbind_list
 *
 * @vbo: Pointer to the current backing MOB.
 *
 * Evicts the Guest Backed hardware resource if the backup
 * buffer is being moved out of MOB memory.
 * Note that this function will not race with the resource
 * validation code, since resource validation and eviction
 * both require the backup buffer to be reserved.
 */
void vmw_resource_unbind_list(struct vmw_bo *vbo)
{
	struct ttm_validate_buffer val_buf = {
		.bo = &vbo->tbo,
		.num_shared = 0
	};

	dma_resv_assert_held(vbo->tbo.base.resv);
	while (!RB_EMPTY_ROOT(&vbo->res_tree)) {
		struct rb_node *node = vbo->res_tree.rb_node;
		struct vmw_resource *res =
			container_of(node, struct vmw_resource, mob_node);

		if (!WARN_ON_ONCE(!res->func->unbind))
			(void) res->func->unbind(res, res->res_dirty, &val_buf);

		res->guest_memory_size = true;
		res->res_dirty = false;
		vmw_resource_mob_detach(res);
	}

	(void) ttm_bo_wait(&vbo->tbo, false, false);
}


/**
 * vmw_query_readback_all - Read back cached query states
 *
 * @dx_query_mob: Buffer containing the DX query MOB
 *
 * Read back cached states from the device if they exist.  This function
 * assumes binding_mutex is held.
 */
int vmw_query_readback_all(struct vmw_bo *dx_query_mob)
{
	struct vmw_resource *dx_query_ctx;
	struct vmw_private *dev_priv;
	struct {
		SVGA3dCmdHeader header;
		SVGA3dCmdDXReadbackAllQuery body;
	} *cmd;


	/* No query bound, so do nothing */
	if (!dx_query_mob || !dx_query_mob->dx_query_ctx)
		return 0;

	dx_query_ctx = dx_query_mob->dx_query_ctx;
	dev_priv     = dx_query_ctx->dev_priv;

	cmd = VMW_CMD_CTX_RESERVE(dev_priv, sizeof(*cmd), dx_query_ctx->id);
	if (unlikely(cmd == NULL))
		return -ENOMEM;

	cmd->header.id   = SVGA_3D_CMD_DX_READBACK_ALL_QUERY;
	cmd->header.size = sizeof(cmd->body);
	cmd->body.cid    = dx_query_ctx->id;

	vmw_cmd_commit(dev_priv, sizeof(*cmd));

	/* Triggers a rebind the next time affected context is bound */
	dx_query_mob->dx_query_ctx = NULL;

	return 0;
}



/**
 * vmw_query_move_notify - Read back cached query states
 *
 * @bo: The TTM buffer object about to move.
 * @old_mem: The memory region @bo is moving from.
 * @new_mem: The memory region @bo is moving to.
 *
 * Called before the query MOB is swapped out to read back cached query
 * states from the device.
 */
void vmw_query_move_notify(struct ttm_buffer_object *bo,
			   struct ttm_resource *old_mem,
			   struct ttm_resource *new_mem)
{
	struct vmw_bo *dx_query_mob;
	struct ttm_device *bdev = bo->bdev;
	struct vmw_private *dev_priv = vmw_priv_from_ttm(bdev);

	mutex_lock(&dev_priv->binding_mutex);

	/* If BO is being moved from MOB to system memory */
	if (old_mem &&
	    new_mem->mem_type == TTM_PL_SYSTEM &&
	    old_mem->mem_type == VMW_PL_MOB) {
		struct vmw_fence_obj *fence;

		dx_query_mob = to_vmw_bo(&bo->base);
		if (!dx_query_mob || !dx_query_mob->dx_query_ctx) {
			mutex_unlock(&dev_priv->binding_mutex);
			return;
		}

		(void) vmw_query_readback_all(dx_query_mob);
		mutex_unlock(&dev_priv->binding_mutex);

		/* Create a fence and attach the BO to it */
		(void) vmw_execbuf_fence_commands(NULL, dev_priv, &fence, NULL);
		vmw_bo_fence_single(bo, fence);

		if (fence != NULL)
			vmw_fence_obj_unreference(&fence);

		(void) ttm_bo_wait(bo, false, false);
	} else
		mutex_unlock(&dev_priv->binding_mutex);
}

/**
 * vmw_resource_needs_backup - Return whether a resource needs a backup buffer.
 *
 * @res:            The resource being queried.
 */
bool vmw_resource_needs_backup(const struct vmw_resource *res)
{
	return res->func->needs_guest_memory;
}

/**
 * vmw_resource_evict_type - Evict all resources of a specific type
 *
 * @dev_priv:       Pointer to a device private struct
 * @type:           The resource type to evict
 *
 * To avoid thrashing starvation or as part of the hibernation sequence,
 * try to evict all evictable resources of a specific type.
 */
static void vmw_resource_evict_type(struct vmw_private *dev_priv,
				    enum vmw_res_type type)
{
	struct list_head *lru_list = &dev_priv->res_lru[type];
	struct vmw_resource *evict_res;
	unsigned err_count = 0;
	int ret;
	struct ww_acquire_ctx ticket;

	do {
		spin_lock(&dev_priv->resource_lock);

		if (list_empty(lru_list))
			goto out_unlock;

		evict_res = vmw_resource_reference(
			list_first_entry(lru_list, struct vmw_resource,
					 lru_head));
		list_del_init(&evict_res->lru_head);
		spin_unlock(&dev_priv->resource_lock);

		/* Wait lock backup buffers with a ticket. */
		ret = vmw_resource_do_evict(&ticket, evict_res, false);
		if (unlikely(ret != 0)) {
			spin_lock(&dev_priv->resource_lock);
			list_add_tail(&evict_res->lru_head, lru_list);
			spin_unlock(&dev_priv->resource_lock);
			if (++err_count > VMW_RES_EVICT_ERR_COUNT) {
				vmw_resource_unreference(&evict_res);
				return;
			}
		}

		vmw_resource_unreference(&evict_res);
	} while (1);

out_unlock:
	spin_unlock(&dev_priv->resource_lock);
}

/**
 * vmw_resource_evict_all - Evict all evictable resources
 *
 * @dev_priv:       Pointer to a device private struct
 *
 * To avoid thrashing starvation or as part of the hibernation sequence,
 * evict all evictable resources. In particular this means that all
 * guest-backed resources that are registered with the device are
 * evicted and the OTable becomes clean.
 */
void vmw_resource_evict_all(struct vmw_private *dev_priv)
{
	enum vmw_res_type type;

	mutex_lock(&dev_priv->cmdbuf_mutex);

	for (type = 0; type < vmw_res_max; ++type)
		vmw_resource_evict_type(dev_priv, type);

	mutex_unlock(&dev_priv->cmdbuf_mutex);
}

/*
 * vmw_resource_pin - Add a pin reference on a resource
 *
 * @res: The resource to add a pin reference on
 *
 * This function adds a pin reference, and if needed validates the resource.
 * Having a pin reference means that the resource can never be evicted, and
 * its id will never change as long as there is a pin reference.
 * This function returns 0 on success and a negative error code on failure.
 */
int vmw_resource_pin(struct vmw_resource *res, bool interruptible)
{
	struct ttm_operation_ctx ctx = { interruptible, false };
	struct vmw_private *dev_priv = res->dev_priv;
	int ret;

	mutex_lock(&dev_priv->cmdbuf_mutex);
	ret = vmw_resource_reserve(res, interruptible, false);
	if (ret)
		goto out_no_reserve;

	if (res->pin_count == 0) {
		struct vmw_bo *vbo = NULL;

		if (res->guest_memory_bo) {
			vbo = res->guest_memory_bo;

			ret = ttm_bo_reserve(&vbo->tbo, interruptible, false, NULL);
			if (ret)
				goto out_no_validate;
			if (!vbo->tbo.pin_count) {
				vmw_bo_placement_set(vbo,
						     res->func->domain,
						     res->func->busy_domain);
				ret = ttm_bo_validate
					(&vbo->tbo,
					 &vbo->placement,
					 &ctx);
				if (ret) {
					ttm_bo_unreserve(&vbo->tbo);
					goto out_no_validate;
				}
			}

			/* Do we really need to pin the MOB as well? */
			vmw_bo_pin_reserved(vbo, true);
		}
		ret = vmw_resource_validate(res, interruptible, true);
		if (vbo)
			ttm_bo_unreserve(&vbo->tbo);
		if (ret)
			goto out_no_validate;
	}
	res->pin_count++;

out_no_validate:
	vmw_resource_unreserve(res, false, false, false, NULL, 0UL);
out_no_reserve:
	mutex_unlock(&dev_priv->cmdbuf_mutex);

	return ret;
}

/**
 * vmw_resource_unpin - Remove a pin reference from a resource
 *
 * @res: The resource to remove a pin reference from
 *
 * Having a pin reference means that the resource can never be evicted, and
 * its id will never change as long as there is a pin reference.
 */
void vmw_resource_unpin(struct vmw_resource *res)
{
	struct vmw_private *dev_priv = res->dev_priv;
	int ret;

	mutex_lock(&dev_priv->cmdbuf_mutex);

	ret = vmw_resource_reserve(res, false, true);
	WARN_ON(ret);

	WARN_ON(res->pin_count == 0);
	if (--res->pin_count == 0 && res->guest_memory_bo) {
		struct vmw_bo *vbo = res->guest_memory_bo;

		(void) ttm_bo_reserve(&vbo->tbo, false, false, NULL);
		vmw_bo_pin_reserved(vbo, false);
		ttm_bo_unreserve(&vbo->tbo);
	}

	vmw_resource_unreserve(res, false, false, false, NULL, 0UL);

	mutex_unlock(&dev_priv->cmdbuf_mutex);
}

/**
 * vmw_res_type - Return the resource type
 *
 * @res: Pointer to the resource
 */
enum vmw_res_type vmw_res_type(const struct vmw_resource *res)
{
	return res->func->res_type;
}

/**
 * vmw_resource_dirty_update - Update a resource's dirty tracker with a
 * sequential range of touched backing store memory.
 * @res: The resource.
 * @start: The first page touched.
 * @end: The last page touched + 1.
 */
void vmw_resource_dirty_update(struct vmw_resource *res, pgoff_t start,
			       pgoff_t end)
{
	if (res->dirty)
		res->func->dirty_range_add(res, start << PAGE_SHIFT,
					   end << PAGE_SHIFT);
}

/**
 * vmw_resources_clean - Clean resources intersecting a mob range
 * @vbo: The mob buffer object
 * @start: The mob page offset starting the range
 * @end: The mob page offset ending the range
 * @num_prefault: Returns how many pages including the first have been
 * cleaned and are ok to prefault
 */
int vmw_resources_clean(struct vmw_bo *vbo, pgoff_t start,
			pgoff_t end, pgoff_t *num_prefault)
{
	struct rb_node *cur = vbo->res_tree.rb_node;
	struct vmw_resource *found = NULL;
	unsigned long res_start = start << PAGE_SHIFT;
	unsigned long res_end = end << PAGE_SHIFT;
	unsigned long last_cleaned = 0;

	/*
	 * Find the resource with lowest backup_offset that intersects the
	 * range.
	 */
	while (cur) {
		struct vmw_resource *cur_res =
			container_of(cur, struct vmw_resource, mob_node);

		if (cur_res->guest_memory_offset >= res_end) {
			cur = cur->rb_left;
		} else if (cur_res->guest_memory_offset + cur_res->guest_memory_size <=
			   res_start) {
			cur = cur->rb_right;
		} else {
			found = cur_res;
			cur = cur->rb_left;
			/* Continue to look for resources with lower offsets */
		}
	}

	/*
	 * In order of increasing guest_memory_offset, clean dirty resources
	 * intersecting the range.
	 */
	while (found) {
		if (found->res_dirty) {
			int ret;

			if (!found->func->clean)
				return -EINVAL;

			ret = found->func->clean(found);
			if (ret)
				return ret;

			found->res_dirty = false;
		}
		last_cleaned = found->guest_memory_offset + found->guest_memory_size;
		cur = rb_next(&found->mob_node);
		if (!cur)
			break;

		found = container_of(cur, struct vmw_resource, mob_node);
		if (found->guest_memory_offset >= res_end)
			break;
	}

	/*
	 * Set number of pages allowed prefaulting and fence the buffer object
	 */
	*num_prefault = 1;
	if (last_cleaned > res_start) {
		struct ttm_buffer_object *bo = &vbo->tbo;

		*num_prefault = __KERNEL_DIV_ROUND_UP(last_cleaned - res_start,
						      PAGE_SIZE);
		vmw_bo_fence_single(bo, NULL);
	}

	return 0;
}<|MERGE_RESOLUTION|>--- conflicted
+++ resolved
@@ -141,11 +141,7 @@
 		if (res->coherent)
 			vmw_bo_dirty_release(res->guest_memory_bo);
 		ttm_bo_unreserve(bo);
-<<<<<<< HEAD
-		vmw_user_bo_unref(&res->backup);
-=======
 		vmw_user_bo_unref(&res->guest_memory_bo);
->>>>>>> 98817289
 	}
 
 	if (likely(res->hw_destroy != NULL)) {
@@ -342,14 +338,7 @@
 		return 0;
 	}
 
-<<<<<<< HEAD
-	ret = vmw_gem_object_create(res->dev_priv, res->backup_size,
-				    res->func->backup_placement,
-				    interruptible, false,
-				    &vmw_bo_bo_free, &backup);
-=======
 	ret = vmw_gem_object_create(res->dev_priv, &bo_params, &gbo);
->>>>>>> 98817289
 	if (unlikely(ret != 0))
 		goto out_no_bo;
 
@@ -467,21 +456,12 @@
 		if (res->guest_memory_bo) {
 			vmw_resource_mob_detach(res);
 			if (res->coherent)
-<<<<<<< HEAD
-				vmw_bo_dirty_release(res->backup);
-			vmw_user_bo_unref(&res->backup);
-		}
-
-		if (new_backup) {
-			res->backup = vmw_user_bo_ref(new_backup);
-=======
 				vmw_bo_dirty_release(res->guest_memory_bo);
 			vmw_user_bo_unref(&res->guest_memory_bo);
 		}
 
 		if (new_guest_memory_bo) {
 			res->guest_memory_bo = vmw_user_bo_ref(new_guest_memory_bo);
->>>>>>> 98817289
 
 			/*
 			 * The validation code should already have added a
@@ -570,13 +550,8 @@
 out_no_reserve:
 	ttm_bo_put(val_buf->bo);
 	val_buf->bo = NULL;
-<<<<<<< HEAD
-	if (backup_dirty)
-		vmw_user_bo_unref(&res->backup);
-=======
 	if (guest_memory_dirty)
 		vmw_user_bo_unref(&res->guest_memory_bo);
->>>>>>> 98817289
 
 	return ret;
 }
@@ -752,11 +727,7 @@
 		goto out_no_validate;
 	else if (!res->func->needs_guest_memory && res->guest_memory_bo) {
 		WARN_ON_ONCE(vmw_resource_mob_attached(res));
-<<<<<<< HEAD
-		vmw_user_bo_unref(&res->backup);
-=======
 		vmw_user_bo_unref(&res->guest_memory_bo);
->>>>>>> 98817289
 	}
 
 	return 0;
