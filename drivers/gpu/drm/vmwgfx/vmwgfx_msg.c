// SPDX-License-Identifier: GPL-2.0 OR MIT
/*
 * Copyright 2016 VMware, Inc., Palo Alto, CA., USA
 *
 * Permission is hereby granted, free of charge, to any person obtaining a
 * copy of this software and associated documentation files (the
 * "Software"), to deal in the Software without restriction, including
 * without limitation the rights to use, copy, modify, merge, publish,
 * distribute, sub license, and/or sell copies of the Software, and to
 * permit persons to whom the Software is furnished to do so, subject to
 * the following conditions:
 *
 * The above copyright notice and this permission notice (including the
 * next paragraph) shall be included in all copies or substantial portions
 * of the Software.
 *
 * THE SOFTWARE IS PROVIDED "AS IS", WITHOUT WARRANTY OF ANY KIND, EXPRESS OR
 * IMPLIED, INCLUDING BUT NOT LIMITED TO THE WARRANTIES OF MERCHANTABILITY,
 * FITNESS FOR A PARTICULAR PURPOSE AND NON-INFRINGEMENT. IN NO EVENT SHALL
 * THE COPYRIGHT HOLDERS, AUTHORS AND/OR ITS SUPPLIERS BE LIABLE FOR ANY CLAIM,
 * DAMAGES OR OTHER LIABILITY, WHETHER IN AN ACTION OF CONTRACT, TORT OR
 * OTHERWISE, ARISING FROM, OUT OF OR IN CONNECTION WITH THE SOFTWARE OR THE
 * USE OR OTHER DEALINGS IN THE SOFTWARE.
 *
 */

#include <linux/frame.h>
#include <linux/kernel.h>
#include <linux/module.h>
#include <linux/slab.h>

#include <asm/hypervisor.h>

#include "vmwgfx_drv.h"
#include "vmwgfx_msg.h"

#define MESSAGE_STATUS_SUCCESS  0x0001
#define MESSAGE_STATUS_DORECV   0x0002
#define MESSAGE_STATUS_CPT      0x0010
#define MESSAGE_STATUS_HB       0x0080

#define RPCI_PROTOCOL_NUM       0x49435052
#define GUESTMSG_FLAG_COOKIE    0x80000000

#define RETRIES                 3

#define VMW_HYPERVISOR_MAGIC    0x564D5868

#define VMW_PORT_CMD_MSG        30
#define VMW_PORT_CMD_HB_MSG     0
#define VMW_PORT_CMD_OPEN_CHANNEL  (MSG_TYPE_OPEN << 16 | VMW_PORT_CMD_MSG)
#define VMW_PORT_CMD_CLOSE_CHANNEL (MSG_TYPE_CLOSE << 16 | VMW_PORT_CMD_MSG)
#define VMW_PORT_CMD_SENDSIZE   (MSG_TYPE_SENDSIZE << 16 | VMW_PORT_CMD_MSG)
#define VMW_PORT_CMD_RECVSIZE   (MSG_TYPE_RECVSIZE << 16 | VMW_PORT_CMD_MSG)
#define VMW_PORT_CMD_RECVSTATUS (MSG_TYPE_RECVSTATUS << 16 | VMW_PORT_CMD_MSG)

#define HIGH_WORD(X) ((X & 0xFFFF0000) >> 16)

static u32 vmw_msg_enabled = 1;

enum rpc_msg_type {
	MSG_TYPE_OPEN,
	MSG_TYPE_SENDSIZE,
	MSG_TYPE_SENDPAYLOAD,
	MSG_TYPE_RECVSIZE,
	MSG_TYPE_RECVPAYLOAD,
	MSG_TYPE_RECVSTATUS,
	MSG_TYPE_CLOSE,
};

struct rpc_channel {
	u16 channel_id;
	u32 cookie_high;
	u32 cookie_low;
};



/**
 * vmw_open_channel
 *
 * @channel: RPC channel
 * @protocol:
 *
 * Returns: 0 on success
 */
static int vmw_open_channel(struct rpc_channel *channel, unsigned int protocol)
{
	unsigned long eax, ebx, ecx, edx, si = 0, di = 0;

	VMW_PORT(VMW_PORT_CMD_OPEN_CHANNEL,
		(protocol | GUESTMSG_FLAG_COOKIE), si, di,
		0,
		VMW_HYPERVISOR_MAGIC,
		eax, ebx, ecx, edx, si, di);

	if ((HIGH_WORD(ecx) & MESSAGE_STATUS_SUCCESS) == 0)
		return -EINVAL;

	channel->channel_id  = HIGH_WORD(edx);
	channel->cookie_high = si;
	channel->cookie_low  = di;

	return 0;
}



/**
 * vmw_close_channel
 *
 * @channel: RPC channel
 *
 * Returns: 0 on success
 */
static int vmw_close_channel(struct rpc_channel *channel)
{
	unsigned long eax, ebx, ecx, edx, si, di;

	/* Set up additional parameters */
	si  = channel->cookie_high;
	di  = channel->cookie_low;

	VMW_PORT(VMW_PORT_CMD_CLOSE_CHANNEL,
		0, si, di,
		channel->channel_id << 16,
		VMW_HYPERVISOR_MAGIC,
		eax, ebx, ecx, edx, si, di);

	if ((HIGH_WORD(ecx) & MESSAGE_STATUS_SUCCESS) == 0)
		return -EINVAL;

	return 0;
}

/**
 * vmw_port_hb_out - Send the message payload either through the
 * high-bandwidth port if available, or through the backdoor otherwise.
 * @channel: The rpc channel.
 * @msg: NULL-terminated message.
 * @hb: Whether the high-bandwidth port is available.
 *
 * Return: The port status.
 */
static unsigned long vmw_port_hb_out(struct rpc_channel *channel,
				     const char *msg, bool hb)
{
	unsigned long si, di, eax, ebx, ecx, edx;
	unsigned long msg_len = strlen(msg);

	if (hb) {
		unsigned long bp = channel->cookie_high;

		si = (uintptr_t) msg;
		di = channel->cookie_low;

		VMW_PORT_HB_OUT(
			(MESSAGE_STATUS_SUCCESS << 16) | VMW_PORT_CMD_HB_MSG,
			msg_len, si, di,
<<<<<<< HEAD
			VMW_HYPERVISOR_HB_PORT | (channel->channel_id << 16),
=======
			VMWARE_HYPERVISOR_HB | (channel->channel_id << 16) |
			VMWARE_HYPERVISOR_OUT,
>>>>>>> f7688b48
			VMW_HYPERVISOR_MAGIC, bp,
			eax, ebx, ecx, edx, si, di);

		return ebx;
	}

	/* HB port not available. Send the message 4 bytes at a time. */
	ecx = MESSAGE_STATUS_SUCCESS << 16;
	while (msg_len && (HIGH_WORD(ecx) & MESSAGE_STATUS_SUCCESS)) {
		unsigned int bytes = min_t(size_t, msg_len, 4);
		unsigned long word = 0;

		memcpy(&word, msg, bytes);
		msg_len -= bytes;
		msg += bytes;
		si = channel->cookie_high;
		di = channel->cookie_low;

		VMW_PORT(VMW_PORT_CMD_MSG | (MSG_TYPE_SENDPAYLOAD << 16),
			 word, si, di,
<<<<<<< HEAD
			 VMW_HYPERVISOR_PORT | (channel->channel_id << 16),
=======
			 channel->channel_id << 16,
>>>>>>> f7688b48
			 VMW_HYPERVISOR_MAGIC,
			 eax, ebx, ecx, edx, si, di);
	}

	return ecx;
}

/**
 * vmw_port_hb_in - Receive the message payload either through the
 * high-bandwidth port if available, or through the backdoor otherwise.
 * @channel: The rpc channel.
 * @reply: Pointer to buffer holding reply.
 * @reply_len: Length of the reply.
 * @hb: Whether the high-bandwidth port is available.
 *
 * Return: The port status.
 */
static unsigned long vmw_port_hb_in(struct rpc_channel *channel, char *reply,
				    unsigned long reply_len, bool hb)
{
	unsigned long si, di, eax, ebx, ecx, edx;

	if (hb) {
		unsigned long bp = channel->cookie_low;

		si = channel->cookie_high;
		di = (uintptr_t) reply;

		VMW_PORT_HB_IN(
			(MESSAGE_STATUS_SUCCESS << 16) | VMW_PORT_CMD_HB_MSG,
			reply_len, si, di,
<<<<<<< HEAD
			VMW_HYPERVISOR_HB_PORT | (channel->channel_id << 16),
=======
			VMWARE_HYPERVISOR_HB | (channel->channel_id << 16),
>>>>>>> f7688b48
			VMW_HYPERVISOR_MAGIC, bp,
			eax, ebx, ecx, edx, si, di);

		return ebx;
	}

	/* HB port not available. Retrieve the message 4 bytes at a time. */
	ecx = MESSAGE_STATUS_SUCCESS << 16;
	while (reply_len) {
		unsigned int bytes = min_t(unsigned long, reply_len, 4);

		si = channel->cookie_high;
		di = channel->cookie_low;

		VMW_PORT(VMW_PORT_CMD_MSG | (MSG_TYPE_RECVPAYLOAD << 16),
			 MESSAGE_STATUS_SUCCESS, si, di,
<<<<<<< HEAD
			 VMW_HYPERVISOR_PORT | (channel->channel_id << 16),
=======
			 channel->channel_id << 16,
>>>>>>> f7688b48
			 VMW_HYPERVISOR_MAGIC,
			 eax, ebx, ecx, edx, si, di);

		if ((HIGH_WORD(ecx) & MESSAGE_STATUS_SUCCESS) == 0)
			break;

		memcpy(reply, &ebx, bytes);
		reply_len -= bytes;
		reply += bytes;
	}

	return ecx;
}


/**
 * vmw_send_msg: Sends a message to the host
 *
 * @channel: RPC channel
 * @logmsg: NULL terminated string
 *
 * Returns: 0 on success
 */
static int vmw_send_msg(struct rpc_channel *channel, const char *msg)
{
	unsigned long eax, ebx, ecx, edx, si, di;
	size_t msg_len = strlen(msg);
	int retries = 0;

	while (retries < RETRIES) {
		retries++;

		/* Set up additional parameters */
		si  = channel->cookie_high;
		di  = channel->cookie_low;

		VMW_PORT(VMW_PORT_CMD_SENDSIZE,
			msg_len, si, di,
			channel->channel_id << 16,
			VMW_HYPERVISOR_MAGIC,
			eax, ebx, ecx, edx, si, di);

		if ((HIGH_WORD(ecx) & MESSAGE_STATUS_SUCCESS) == 0) {
			/* Expected success. Give up. */
			return -EINVAL;
		}

		/* Send msg */
		ebx = vmw_port_hb_out(channel, msg,
				      !!(HIGH_WORD(ecx) & MESSAGE_STATUS_HB));

		if ((HIGH_WORD(ebx) & MESSAGE_STATUS_SUCCESS) != 0) {
			return 0;
		} else if ((HIGH_WORD(ebx) & MESSAGE_STATUS_CPT) != 0) {
			/* A checkpoint occurred. Retry. */
			continue;
		} else {
			break;
		}
	}

	return -EINVAL;
}
STACK_FRAME_NON_STANDARD(vmw_send_msg);


/**
 * vmw_recv_msg: Receives a message from the host
 *
 * Note:  It is the caller's responsibility to call kfree() on msg.
 *
 * @channel:  channel opened by vmw_open_channel
 * @msg:  [OUT] message received from the host
 * @msg_len: message length
 */
static int vmw_recv_msg(struct rpc_channel *channel, void **msg,
			size_t *msg_len)
{
	unsigned long eax, ebx, ecx, edx, si, di;
	char *reply;
	size_t reply_len;
	int retries = 0;


	*msg_len = 0;
	*msg = NULL;

	while (retries < RETRIES) {
		retries++;

		/* Set up additional parameters */
		si  = channel->cookie_high;
		di  = channel->cookie_low;

		VMW_PORT(VMW_PORT_CMD_RECVSIZE,
			0, si, di,
			channel->channel_id << 16,
			VMW_HYPERVISOR_MAGIC,
			eax, ebx, ecx, edx, si, di);

		if ((HIGH_WORD(ecx) & MESSAGE_STATUS_SUCCESS) == 0) {
			DRM_ERROR("Failed to get reply size for host message.\n");
			return -EINVAL;
		}

		/* No reply available.  This is okay. */
		if ((HIGH_WORD(ecx) & MESSAGE_STATUS_DORECV) == 0)
			return 0;

		reply_len = ebx;
		reply     = kzalloc(reply_len + 1, GFP_KERNEL);
		if (!reply) {
			DRM_ERROR("Cannot allocate memory for host message reply.\n");
			return -ENOMEM;
		}


		/* Receive buffer */
		ebx = vmw_port_hb_in(channel, reply, reply_len,
				     !!(HIGH_WORD(ecx) & MESSAGE_STATUS_HB));
		if ((HIGH_WORD(ebx) & MESSAGE_STATUS_SUCCESS) == 0) {
			kfree(reply);
			reply = NULL;
			if ((HIGH_WORD(ebx) & MESSAGE_STATUS_CPT) != 0) {
				/* A checkpoint occurred. Retry. */
				continue;
			}

			return -EINVAL;
		}

		reply[reply_len] = '\0';


		/* Ack buffer */
		si  = channel->cookie_high;
		di  = channel->cookie_low;

		VMW_PORT(VMW_PORT_CMD_RECVSTATUS,
			MESSAGE_STATUS_SUCCESS, si, di,
			channel->channel_id << 16,
			VMW_HYPERVISOR_MAGIC,
			eax, ebx, ecx, edx, si, di);

		if ((HIGH_WORD(ecx) & MESSAGE_STATUS_SUCCESS) == 0) {
			kfree(reply);
			reply = NULL;
			if ((HIGH_WORD(ecx) & MESSAGE_STATUS_CPT) != 0) {
				/* A checkpoint occurred. Retry. */
				continue;
			}

			return -EINVAL;
		}

		break;
	}

	if (!reply)
		return -EINVAL;

	*msg_len = reply_len;
	*msg     = reply;

	return 0;
}
STACK_FRAME_NON_STANDARD(vmw_recv_msg);


/**
 * vmw_host_get_guestinfo: Gets a GuestInfo parameter
 *
 * Gets the value of a  GuestInfo.* parameter.  The value returned will be in
 * a string, and it is up to the caller to post-process.
 *
 * @guest_info_param:  Parameter to get, e.g. GuestInfo.svga.gl3
 * @buffer: if NULL, *reply_len will contain reply size.
 * @length: size of the reply_buf.  Set to size of reply upon return
 *
 * Returns: 0 on success
 */
int vmw_host_get_guestinfo(const char *guest_info_param,
			   char *buffer, size_t *length)
{
	struct rpc_channel channel;
	char *msg, *reply = NULL;
	size_t reply_len = 0;

	if (!vmw_msg_enabled)
		return -ENODEV;

	if (!guest_info_param || !length)
		return -EINVAL;

	msg = kasprintf(GFP_KERNEL, "info-get %s", guest_info_param);
	if (!msg) {
		DRM_ERROR("Cannot allocate memory to get guest info \"%s\".",
			  guest_info_param);
		return -ENOMEM;
	}

	if (vmw_open_channel(&channel, RPCI_PROTOCOL_NUM))
		goto out_open;

	if (vmw_send_msg(&channel, msg) ||
	    vmw_recv_msg(&channel, (void *) &reply, &reply_len))
		goto out_msg;

	vmw_close_channel(&channel);
	if (buffer && reply && reply_len > 0) {
		/* Remove reply code, which are the first 2 characters of
		 * the reply
		 */
		reply_len = max(reply_len - 2, (size_t) 0);
		reply_len = min(reply_len, *length);

		if (reply_len > 0)
			memcpy(buffer, reply + 2, reply_len);
	}

	*length = reply_len;

	kfree(reply);
	kfree(msg);

	return 0;

out_msg:
	vmw_close_channel(&channel);
	kfree(reply);
out_open:
	*length = 0;
	kfree(msg);
	DRM_ERROR("Failed to get guest info \"%s\".", guest_info_param);

	return -EINVAL;
}



/**
 * vmw_host_log: Sends a log message to the host
 *
 * @log: NULL terminated string
 *
 * Returns: 0 on success
 */
int vmw_host_log(const char *log)
{
	struct rpc_channel channel;
	char *msg;
	int ret = 0;


	if (!vmw_msg_enabled)
		return -ENODEV;

	if (!log)
		return ret;

	msg = kasprintf(GFP_KERNEL, "log %s", log);
	if (!msg) {
		DRM_ERROR("Cannot allocate memory for host log message.\n");
		return -ENOMEM;
	}

	if (vmw_open_channel(&channel, RPCI_PROTOCOL_NUM))
		goto out_open;

	if (vmw_send_msg(&channel, msg))
		goto out_msg;

	vmw_close_channel(&channel);
	kfree(msg);

	return 0;

out_msg:
	vmw_close_channel(&channel);
out_open:
	kfree(msg);
	DRM_ERROR("Failed to send host log message.\n");

	return -EINVAL;
}<|MERGE_RESOLUTION|>--- conflicted
+++ resolved
@@ -157,12 +157,8 @@
 		VMW_PORT_HB_OUT(
 			(MESSAGE_STATUS_SUCCESS << 16) | VMW_PORT_CMD_HB_MSG,
 			msg_len, si, di,
-<<<<<<< HEAD
-			VMW_HYPERVISOR_HB_PORT | (channel->channel_id << 16),
-=======
 			VMWARE_HYPERVISOR_HB | (channel->channel_id << 16) |
 			VMWARE_HYPERVISOR_OUT,
->>>>>>> f7688b48
 			VMW_HYPERVISOR_MAGIC, bp,
 			eax, ebx, ecx, edx, si, di);
 
@@ -183,11 +179,7 @@
 
 		VMW_PORT(VMW_PORT_CMD_MSG | (MSG_TYPE_SENDPAYLOAD << 16),
 			 word, si, di,
-<<<<<<< HEAD
-			 VMW_HYPERVISOR_PORT | (channel->channel_id << 16),
-=======
 			 channel->channel_id << 16,
->>>>>>> f7688b48
 			 VMW_HYPERVISOR_MAGIC,
 			 eax, ebx, ecx, edx, si, di);
 	}
@@ -219,11 +211,7 @@
 		VMW_PORT_HB_IN(
 			(MESSAGE_STATUS_SUCCESS << 16) | VMW_PORT_CMD_HB_MSG,
 			reply_len, si, di,
-<<<<<<< HEAD
-			VMW_HYPERVISOR_HB_PORT | (channel->channel_id << 16),
-=======
 			VMWARE_HYPERVISOR_HB | (channel->channel_id << 16),
->>>>>>> f7688b48
 			VMW_HYPERVISOR_MAGIC, bp,
 			eax, ebx, ecx, edx, si, di);
 
@@ -240,11 +228,7 @@
 
 		VMW_PORT(VMW_PORT_CMD_MSG | (MSG_TYPE_RECVPAYLOAD << 16),
 			 MESSAGE_STATUS_SUCCESS, si, di,
-<<<<<<< HEAD
-			 VMW_HYPERVISOR_PORT | (channel->channel_id << 16),
-=======
 			 channel->channel_id << 16,
->>>>>>> f7688b48
 			 VMW_HYPERVISOR_MAGIC,
 			 eax, ebx, ecx, edx, si, di);
 
