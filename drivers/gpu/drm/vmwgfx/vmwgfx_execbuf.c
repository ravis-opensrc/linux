// SPDX-License-Identifier: GPL-2.0 OR MIT
/**************************************************************************
 *
 * Copyright 2009 - 2022 VMware, Inc., Palo Alto, CA., USA
 *
 * Permission is hereby granted, free of charge, to any person obtaining a
 * copy of this software and associated documentation files (the
 * "Software"), to deal in the Software without restriction, including
 * without limitation the rights to use, copy, modify, merge, publish,
 * distribute, sub license, and/or sell copies of the Software, and to
 * permit persons to whom the Software is furnished to do so, subject to
 * the following conditions:
 *
 * The above copyright notice and this permission notice (including the
 * next paragraph) shall be included in all copies or substantial portions
 * of the Software.
 *
 * THE SOFTWARE IS PROVIDED "AS IS", WITHOUT WARRANTY OF ANY KIND, EXPRESS OR
 * IMPLIED, INCLUDING BUT NOT LIMITED TO THE WARRANTIES OF MERCHANTABILITY,
 * FITNESS FOR A PARTICULAR PURPOSE AND NON-INFRINGEMENT. IN NO EVENT SHALL
 * THE COPYRIGHT HOLDERS, AUTHORS AND/OR ITS SUPPLIERS BE LIABLE FOR ANY CLAIM,
 * DAMAGES OR OTHER LIABILITY, WHETHER IN AN ACTION OF CONTRACT, TORT OR
 * OTHERWISE, ARISING FROM, OUT OF OR IN CONNECTION WITH THE SOFTWARE OR THE
 * USE OR OTHER DEALINGS IN THE SOFTWARE.
 *
 **************************************************************************/
#include <linux/sync_file.h>
#include <linux/hashtable.h>

#include "vmwgfx_drv.h"
#include "vmwgfx_reg.h"
#include <drm/ttm/ttm_bo_api.h>
#include <drm/ttm/ttm_placement.h>
#include "vmwgfx_so.h"
#include "vmwgfx_binding.h"
#include "vmwgfx_mksstat.h"


/*
 * Helper macro to get dx_ctx_node if available otherwise print an error
 * message. This is for use in command verifier function where if dx_ctx_node
 * is not set then command is invalid.
 */
#define VMW_GET_CTX_NODE(__sw_context)                                        \
({                                                                            \
	__sw_context->dx_ctx_node ? __sw_context->dx_ctx_node : ({            \
		VMW_DEBUG_USER("SM context is not set at %s\n", __func__);    \
		__sw_context->dx_ctx_node;                                    \
	});                                                                   \
})

#define VMW_DECLARE_CMD_VAR(__var, __type)                                    \
	struct {                                                              \
		SVGA3dCmdHeader header;                                       \
		__type body;                                                  \
	} __var

/**
 * struct vmw_relocation - Buffer object relocation
 *
 * @head: List head for the command submission context's relocation list
 * @vbo: Non ref-counted pointer to buffer object
 * @mob_loc: Pointer to location for mob id to be modified
 * @location: Pointer to location for guest pointer to be modified
 */
struct vmw_relocation {
	struct list_head head;
	struct vmw_buffer_object *vbo;
	union {
		SVGAMobId *mob_loc;
		SVGAGuestPtr *location;
	};
};

/**
 * enum vmw_resource_relocation_type - Relocation type for resources
 *
 * @vmw_res_rel_normal: Traditional relocation. The resource id in the
 * command stream is replaced with the actual id after validation.
 * @vmw_res_rel_nop: NOP relocation. The command is unconditionally replaced
 * with a NOP.
 * @vmw_res_rel_cond_nop: Conditional NOP relocation. If the resource id after
 * validation is -1, the command is replaced with a NOP. Otherwise no action.
 * @vmw_res_rel_max: Last value in the enum - used for error checking
*/
enum vmw_resource_relocation_type {
	vmw_res_rel_normal,
	vmw_res_rel_nop,
	vmw_res_rel_cond_nop,
	vmw_res_rel_max
};

/**
 * struct vmw_resource_relocation - Relocation info for resources
 *
 * @head: List head for the software context's relocation list.
 * @res: Non-ref-counted pointer to the resource.
 * @offset: Offset of single byte entries into the command buffer where the id
 * that needs fixup is located.
 * @rel_type: Type of relocation.
 */
struct vmw_resource_relocation {
	struct list_head head;
	const struct vmw_resource *res;
	u32 offset:29;
	enum vmw_resource_relocation_type rel_type:3;
};

/**
 * struct vmw_ctx_validation_info - Extra validation metadata for contexts
 *
 * @head: List head of context list
 * @ctx: The context resource
 * @cur: The context's persistent binding state
 * @staged: The binding state changes of this command buffer
 */
struct vmw_ctx_validation_info {
	struct list_head head;
	struct vmw_resource *ctx;
	struct vmw_ctx_binding_state *cur;
	struct vmw_ctx_binding_state *staged;
};

/**
 * struct vmw_cmd_entry - Describe a command for the verifier
 *
 * @func: Call-back to handle the command.
 * @user_allow: Whether allowed from the execbuf ioctl.
 * @gb_disable: Whether disabled if guest-backed objects are available.
 * @gb_enable: Whether enabled iff guest-backed objects are available.
 * @cmd_name: Name of the command.
 */
struct vmw_cmd_entry {
	int (*func) (struct vmw_private *, struct vmw_sw_context *,
		     SVGA3dCmdHeader *);
	bool user_allow;
	bool gb_disable;
	bool gb_enable;
	const char *cmd_name;
};

#define VMW_CMD_DEF(_cmd, _func, _user_allow, _gb_disable, _gb_enable)	\
	[(_cmd) - SVGA_3D_CMD_BASE] = {(_func), (_user_allow),\
				       (_gb_disable), (_gb_enable), #_cmd}

static int vmw_resource_context_res_add(struct vmw_private *dev_priv,
					struct vmw_sw_context *sw_context,
					struct vmw_resource *ctx);
static int vmw_translate_mob_ptr(struct vmw_private *dev_priv,
				 struct vmw_sw_context *sw_context,
				 SVGAMobId *id,
				 struct vmw_buffer_object **vmw_bo_p);
/**
 * vmw_ptr_diff - Compute the offset from a to b in bytes
 *
 * @a: A starting pointer.
 * @b: A pointer offset in the same address space.
 *
 * Returns: The offset in bytes between the two pointers.
 */
static size_t vmw_ptr_diff(void *a, void *b)
{
	return (unsigned long) b - (unsigned long) a;
}

/**
 * vmw_execbuf_bindings_commit - Commit modified binding state
 *
 * @sw_context: The command submission context
 * @backoff: Whether this is part of the error path and binding state changes
 * should be ignored
 */
static void vmw_execbuf_bindings_commit(struct vmw_sw_context *sw_context,
					bool backoff)
{
	struct vmw_ctx_validation_info *entry;

	list_for_each_entry(entry, &sw_context->ctx_list, head) {
		if (!backoff)
			vmw_binding_state_commit(entry->cur, entry->staged);

		if (entry->staged != sw_context->staged_bindings)
			vmw_binding_state_free(entry->staged);
		else
			sw_context->staged_bindings_inuse = false;
	}

	/* List entries are freed with the validation context */
	INIT_LIST_HEAD(&sw_context->ctx_list);
}

/**
 * vmw_bind_dx_query_mob - Bind the DX query MOB if referenced
 *
 * @sw_context: The command submission context
 */
static void vmw_bind_dx_query_mob(struct vmw_sw_context *sw_context)
{
	if (sw_context->dx_query_mob)
		vmw_context_bind_dx_query(sw_context->dx_query_ctx,
					  sw_context->dx_query_mob);
}

/**
 * vmw_cmd_ctx_first_setup - Perform the setup needed when a context is added to
 * the validate list.
 *
 * @dev_priv: Pointer to the device private:
 * @sw_context: The command submission context
 * @res: Pointer to the resource
 * @node: The validation node holding the context resource metadata
 */
static int vmw_cmd_ctx_first_setup(struct vmw_private *dev_priv,
				   struct vmw_sw_context *sw_context,
				   struct vmw_resource *res,
				   struct vmw_ctx_validation_info *node)
{
	int ret;

	ret = vmw_resource_context_res_add(dev_priv, sw_context, res);
	if (unlikely(ret != 0))
		goto out_err;

	if (!sw_context->staged_bindings) {
		sw_context->staged_bindings = vmw_binding_state_alloc(dev_priv);
		if (IS_ERR(sw_context->staged_bindings)) {
			ret = PTR_ERR(sw_context->staged_bindings);
			sw_context->staged_bindings = NULL;
			goto out_err;
		}
	}

	if (sw_context->staged_bindings_inuse) {
		node->staged = vmw_binding_state_alloc(dev_priv);
		if (IS_ERR(node->staged)) {
			ret = PTR_ERR(node->staged);
			node->staged = NULL;
			goto out_err;
		}
	} else {
		node->staged = sw_context->staged_bindings;
		sw_context->staged_bindings_inuse = true;
	}

	node->ctx = res;
	node->cur = vmw_context_binding_state(res);
	list_add_tail(&node->head, &sw_context->ctx_list);

	return 0;

out_err:
	return ret;
}

/**
 * vmw_execbuf_res_size - calculate extra size fore the resource validation node
 *
 * @dev_priv: Pointer to the device private struct.
 * @res_type: The resource type.
 *
 * Guest-backed contexts and DX contexts require extra size to store execbuf
 * private information in the validation node. Typically the binding manager
 * associated data structures.
 *
 * Returns: The extra size requirement based on resource type.
 */
static unsigned int vmw_execbuf_res_size(struct vmw_private *dev_priv,
					 enum vmw_res_type res_type)
{
	return (res_type == vmw_res_dx_context ||
		(res_type == vmw_res_context && dev_priv->has_mob)) ?
		sizeof(struct vmw_ctx_validation_info) : 0;
}

/**
 * vmw_execbuf_rcache_update - Update a resource-node cache entry
 *
 * @rcache: Pointer to the entry to update.
 * @res: Pointer to the resource.
 * @private: Pointer to the execbuf-private space in the resource validation
 * node.
 */
static void vmw_execbuf_rcache_update(struct vmw_res_cache_entry *rcache,
				      struct vmw_resource *res,
				      void *private)
{
	rcache->res = res;
	rcache->private = private;
	rcache->valid = 1;
	rcache->valid_handle = 0;
}

enum vmw_val_add_flags {
	vmw_val_add_flag_none  =      0,
	vmw_val_add_flag_noctx = 1 << 0,
};

/**
 * vmw_execbuf_res_val_add - Add a resource to the validation list.
 *
 * @sw_context: Pointer to the software context.
 * @res: Unreferenced rcu-protected pointer to the resource.
 * @dirty: Whether to change dirty status.
 * @flags: specifies whether to use the context or not
 *
 * Returns: 0 on success. Negative error code on failure. Typical error codes
 * are %-EINVAL on inconsistency and %-ESRCH if the resource was doomed.
 */
static int vmw_execbuf_res_val_add(struct vmw_sw_context *sw_context,
				   struct vmw_resource *res,
				   u32 dirty,
				   u32 flags)
{
	struct vmw_private *dev_priv = res->dev_priv;
	int ret;
	enum vmw_res_type res_type = vmw_res_type(res);
	struct vmw_res_cache_entry *rcache;
	struct vmw_ctx_validation_info *ctx_info;
	bool first_usage;
	unsigned int priv_size;

	rcache = &sw_context->res_cache[res_type];
	if (likely(rcache->valid && rcache->res == res)) {
		if (dirty)
			vmw_validation_res_set_dirty(sw_context->ctx,
						     rcache->private, dirty);
		return 0;
	}

	if ((flags & vmw_val_add_flag_noctx) != 0) {
		ret = vmw_validation_add_resource(sw_context->ctx, res, 0, dirty,
						  (void **)&ctx_info, NULL);
		if (ret)
			return ret;

	} else {
		priv_size = vmw_execbuf_res_size(dev_priv, res_type);
		ret = vmw_validation_add_resource(sw_context->ctx, res, priv_size,
						  dirty, (void **)&ctx_info,
						  &first_usage);
		if (ret)
			return ret;

		if (priv_size && first_usage) {
			ret = vmw_cmd_ctx_first_setup(dev_priv, sw_context, res,
						      ctx_info);
			if (ret) {
				VMW_DEBUG_USER("Failed first usage context setup.\n");
				return ret;
			}
		}
	}

	vmw_execbuf_rcache_update(rcache, res, ctx_info);
	return 0;
}

/**
 * vmw_view_res_val_add - Add a view and the surface it's pointing to to the
 * validation list
 *
 * @sw_context: The software context holding the validation list.
 * @view: Pointer to the view resource.
 *
 * Returns 0 if success, negative error code otherwise.
 */
static int vmw_view_res_val_add(struct vmw_sw_context *sw_context,
				struct vmw_resource *view)
{
	int ret;

	/*
	 * First add the resource the view is pointing to, otherwise it may be
	 * swapped out when the view is validated.
	 */
	ret = vmw_execbuf_res_val_add(sw_context, vmw_view_srf(view),
				      vmw_view_dirtying(view), vmw_val_add_flag_noctx);
	if (ret)
		return ret;

	return vmw_execbuf_res_val_add(sw_context, view, VMW_RES_DIRTY_NONE,
				       vmw_val_add_flag_noctx);
}

/**
 * vmw_view_id_val_add - Look up a view and add it and the surface it's pointing
 * to to the validation list.
 *
 * @sw_context: The software context holding the validation list.
 * @view_type: The view type to look up.
 * @id: view id of the view.
 *
 * The view is represented by a view id and the DX context it's created on, or
 * scheduled for creation on. If there is no DX context set, the function will
 * return an -EINVAL error pointer.
 *
 * Returns: Unreferenced pointer to the resource on success, negative error
 * pointer on failure.
 */
static struct vmw_resource *
vmw_view_id_val_add(struct vmw_sw_context *sw_context,
		    enum vmw_view_type view_type, u32 id)
{
	struct vmw_ctx_validation_info *ctx_node = sw_context->dx_ctx_node;
	struct vmw_resource *view;
	int ret;

	if (!ctx_node)
		return ERR_PTR(-EINVAL);

	view = vmw_view_lookup(sw_context->man, view_type, id);
	if (IS_ERR(view))
		return view;

	ret = vmw_view_res_val_add(sw_context, view);
	if (ret)
		return ERR_PTR(ret);

	return view;
}

/**
 * vmw_resource_context_res_add - Put resources previously bound to a context on
 * the validation list
 *
 * @dev_priv: Pointer to a device private structure
 * @sw_context: Pointer to a software context used for this command submission
 * @ctx: Pointer to the context resource
 *
 * This function puts all resources that were previously bound to @ctx on the
 * resource validation list. This is part of the context state reemission
 */
static int vmw_resource_context_res_add(struct vmw_private *dev_priv,
					struct vmw_sw_context *sw_context,
					struct vmw_resource *ctx)
{
	struct list_head *binding_list;
	struct vmw_ctx_bindinfo *entry;
	int ret = 0;
	struct vmw_resource *res;
	u32 i;
	u32 cotable_max = has_sm5_context(ctx->dev_priv) ?
		SVGA_COTABLE_MAX : SVGA_COTABLE_DX10_MAX;

	/* Add all cotables to the validation list. */
	if (has_sm4_context(dev_priv) &&
	    vmw_res_type(ctx) == vmw_res_dx_context) {
		for (i = 0; i < cotable_max; ++i) {
			res = vmw_context_cotable(ctx, i);
			if (IS_ERR(res))
				continue;

			ret = vmw_execbuf_res_val_add(sw_context, res,
						      VMW_RES_DIRTY_SET,
						      vmw_val_add_flag_noctx);
			if (unlikely(ret != 0))
				return ret;
		}
	}

	/* Add all resources bound to the context to the validation list */
	mutex_lock(&dev_priv->binding_mutex);
	binding_list = vmw_context_binding_list(ctx);

	list_for_each_entry(entry, binding_list, ctx_list) {
		if (vmw_res_type(entry->res) == vmw_res_view)
			ret = vmw_view_res_val_add(sw_context, entry->res);
		else
			ret = vmw_execbuf_res_val_add(sw_context, entry->res,
						      vmw_binding_dirtying(entry->bt),
						      vmw_val_add_flag_noctx);
		if (unlikely(ret != 0))
			break;
	}

	if (has_sm4_context(dev_priv) &&
	    vmw_res_type(ctx) == vmw_res_dx_context) {
		struct vmw_buffer_object *dx_query_mob;

		dx_query_mob = vmw_context_get_dx_query_mob(ctx);
		if (dx_query_mob)
			ret = vmw_validation_add_bo(sw_context->ctx,
						    dx_query_mob, true, false);
	}

	mutex_unlock(&dev_priv->binding_mutex);
	return ret;
}

/**
 * vmw_resource_relocation_add - Add a relocation to the relocation list
 *
 * @sw_context: Pointer to the software context.
 * @res: The resource.
 * @offset: Offset into the command buffer currently being parsed where the id
 * that needs fixup is located. Granularity is one byte.
 * @rel_type: Relocation type.
 */
static int vmw_resource_relocation_add(struct vmw_sw_context *sw_context,
				       const struct vmw_resource *res,
				       unsigned long offset,
				       enum vmw_resource_relocation_type
				       rel_type)
{
	struct vmw_resource_relocation *rel;

	rel = vmw_validation_mem_alloc(sw_context->ctx, sizeof(*rel));
	if (unlikely(!rel)) {
		VMW_DEBUG_USER("Failed to allocate a resource relocation.\n");
		return -ENOMEM;
	}

	rel->res = res;
	rel->offset = offset;
	rel->rel_type = rel_type;
	list_add_tail(&rel->head, &sw_context->res_relocations);

	return 0;
}

/**
 * vmw_resource_relocations_free - Free all relocations on a list
 *
 * @list: Pointer to the head of the relocation list
 */
static void vmw_resource_relocations_free(struct list_head *list)
{
	/* Memory is validation context memory, so no need to free it */
	INIT_LIST_HEAD(list);
}

/**
 * vmw_resource_relocations_apply - Apply all relocations on a list
 *
 * @cb: Pointer to the start of the command buffer bein patch. This need not be
 * the same buffer as the one being parsed when the relocation list was built,
 * but the contents must be the same modulo the resource ids.
 * @list: Pointer to the head of the relocation list.
 */
static void vmw_resource_relocations_apply(uint32_t *cb,
					   struct list_head *list)
{
	struct vmw_resource_relocation *rel;

	/* Validate the struct vmw_resource_relocation member size */
	BUILD_BUG_ON(SVGA_CB_MAX_SIZE >= (1 << 29));
	BUILD_BUG_ON(vmw_res_rel_max >= (1 << 3));

	list_for_each_entry(rel, list, head) {
		u32 *addr = (u32 *)((unsigned long) cb + rel->offset);
		switch (rel->rel_type) {
		case vmw_res_rel_normal:
			*addr = rel->res->id;
			break;
		case vmw_res_rel_nop:
			*addr = SVGA_3D_CMD_NOP;
			break;
		default:
			if (rel->res->id == -1)
				*addr = SVGA_3D_CMD_NOP;
			break;
		}
	}
}

static int vmw_cmd_invalid(struct vmw_private *dev_priv,
			   struct vmw_sw_context *sw_context,
			   SVGA3dCmdHeader *header)
{
	return -EINVAL;
}

static int vmw_cmd_ok(struct vmw_private *dev_priv,
		      struct vmw_sw_context *sw_context,
		      SVGA3dCmdHeader *header)
{
	return 0;
}

/**
 * vmw_resources_reserve - Reserve all resources on the sw_context's resource
 * list.
 *
 * @sw_context: Pointer to the software context.
 *
 * Note that since vmware's command submission currently is protected by the
 * cmdbuf mutex, no fancy deadlock avoidance is required for resources, since
 * only a single thread at once will attempt this.
 */
static int vmw_resources_reserve(struct vmw_sw_context *sw_context)
{
	int ret;

	ret = vmw_validation_res_reserve(sw_context->ctx, true);
	if (ret)
		return ret;

	if (sw_context->dx_query_mob) {
		struct vmw_buffer_object *expected_dx_query_mob;

		expected_dx_query_mob =
			vmw_context_get_dx_query_mob(sw_context->dx_query_ctx);
		if (expected_dx_query_mob &&
		    expected_dx_query_mob != sw_context->dx_query_mob) {
			ret = -EINVAL;
		}
	}

	return ret;
}

/**
 * vmw_cmd_res_check - Check that a resource is present and if so, put it on the
 * resource validate list unless it's already there.
 *
 * @dev_priv: Pointer to a device private structure.
 * @sw_context: Pointer to the software context.
 * @res_type: Resource type.
 * @dirty: Whether to change dirty status.
 * @converter: User-space visisble type specific information.
 * @id_loc: Pointer to the location in the command buffer currently being parsed
 * from where the user-space resource id handle is located.
 * @p_res: Pointer to pointer to resource validalidation node. Populated on
 * exit.
 */
static int
vmw_cmd_res_check(struct vmw_private *dev_priv,
		  struct vmw_sw_context *sw_context,
		  enum vmw_res_type res_type,
		  u32 dirty,
		  const struct vmw_user_resource_conv *converter,
		  uint32_t *id_loc,
		  struct vmw_resource **p_res)
{
	struct vmw_res_cache_entry *rcache = &sw_context->res_cache[res_type];
	struct vmw_resource *res;
	int ret = 0;
	bool needs_unref = false;

	if (p_res)
		*p_res = NULL;

	if (*id_loc == SVGA3D_INVALID_ID) {
		if (res_type == vmw_res_context) {
			VMW_DEBUG_USER("Illegal context invalid id.\n");
			return -EINVAL;
		}
		return 0;
	}

	if (likely(rcache->valid_handle && *id_loc == rcache->handle)) {
		res = rcache->res;
		if (dirty)
			vmw_validation_res_set_dirty(sw_context->ctx,
						     rcache->private, dirty);
	} else {
		unsigned int size = vmw_execbuf_res_size(dev_priv, res_type);

		ret = vmw_validation_preload_res(sw_context->ctx, size);
		if (ret)
			return ret;

		ret = vmw_user_resource_lookup_handle
			(dev_priv, sw_context->fp->tfile, *id_loc, converter, &res);
		if (ret != 0) {
			VMW_DEBUG_USER("Could not find/use resource 0x%08x.\n",
				       (unsigned int) *id_loc);
			return ret;
		}
		needs_unref = true;

		ret = vmw_execbuf_res_val_add(sw_context, res, dirty, vmw_val_add_flag_none);
		if (unlikely(ret != 0))
			goto res_check_done;

		if (rcache->valid && rcache->res == res) {
			rcache->valid_handle = true;
			rcache->handle = *id_loc;
		}
	}

	ret = vmw_resource_relocation_add(sw_context, res,
					  vmw_ptr_diff(sw_context->buf_start,
						       id_loc),
					  vmw_res_rel_normal);
	if (p_res)
		*p_res = res;

res_check_done:
	if (needs_unref)
		vmw_resource_unreference(&res);

	return ret;
}

/**
 * vmw_rebind_all_dx_query - Rebind DX query associated with the context
 *
 * @ctx_res: context the query belongs to
 *
 * This function assumes binding_mutex is held.
 */
static int vmw_rebind_all_dx_query(struct vmw_resource *ctx_res)
{
	struct vmw_private *dev_priv = ctx_res->dev_priv;
	struct vmw_buffer_object *dx_query_mob;
	VMW_DECLARE_CMD_VAR(*cmd, SVGA3dCmdDXBindAllQuery);

	dx_query_mob = vmw_context_get_dx_query_mob(ctx_res);

	if (!dx_query_mob || dx_query_mob->dx_query_ctx)
		return 0;

	cmd = VMW_CMD_CTX_RESERVE(dev_priv, sizeof(*cmd), ctx_res->id);
	if (cmd == NULL)
		return -ENOMEM;

	cmd->header.id = SVGA_3D_CMD_DX_BIND_ALL_QUERY;
	cmd->header.size = sizeof(cmd->body);
	cmd->body.cid = ctx_res->id;
	cmd->body.mobid = dx_query_mob->base.resource->start;
	vmw_cmd_commit(dev_priv, sizeof(*cmd));

	vmw_context_bind_dx_query(ctx_res, dx_query_mob);

	return 0;
}

/**
 * vmw_rebind_contexts - Rebind all resources previously bound to referenced
 * contexts.
 *
 * @sw_context: Pointer to the software context.
 *
 * Rebind context binding points that have been scrubbed because of eviction.
 */
static int vmw_rebind_contexts(struct vmw_sw_context *sw_context)
{
	struct vmw_ctx_validation_info *val;
	int ret;

	list_for_each_entry(val, &sw_context->ctx_list, head) {
		ret = vmw_binding_rebind_all(val->cur);
		if (unlikely(ret != 0)) {
			if (ret != -ERESTARTSYS)
				VMW_DEBUG_USER("Failed to rebind context.\n");
			return ret;
		}

		ret = vmw_rebind_all_dx_query(val->ctx);
		if (ret != 0) {
			VMW_DEBUG_USER("Failed to rebind queries.\n");
			return ret;
		}
	}

	return 0;
}

/**
 * vmw_view_bindings_add - Add an array of view bindings to a context binding
 * state tracker.
 *
 * @sw_context: The execbuf state used for this command.
 * @view_type: View type for the bindings.
 * @binding_type: Binding type for the bindings.
 * @shader_slot: The shader slot to user for the bindings.
 * @view_ids: Array of view ids to be bound.
 * @num_views: Number of view ids in @view_ids.
 * @first_slot: The binding slot to be used for the first view id in @view_ids.
 */
static int vmw_view_bindings_add(struct vmw_sw_context *sw_context,
				 enum vmw_view_type view_type,
				 enum vmw_ctx_binding_type binding_type,
				 uint32 shader_slot,
				 uint32 view_ids[], u32 num_views,
				 u32 first_slot)
{
	struct vmw_ctx_validation_info *ctx_node = VMW_GET_CTX_NODE(sw_context);
	u32 i;

	if (!ctx_node)
		return -EINVAL;

	for (i = 0; i < num_views; ++i) {
		struct vmw_ctx_bindinfo_view binding;
		struct vmw_resource *view = NULL;

		if (view_ids[i] != SVGA3D_INVALID_ID) {
			view = vmw_view_id_val_add(sw_context, view_type,
						   view_ids[i]);
			if (IS_ERR(view)) {
				VMW_DEBUG_USER("View not found.\n");
				return PTR_ERR(view);
			}
		}
		binding.bi.ctx = ctx_node->ctx;
		binding.bi.res = view;
		binding.bi.bt = binding_type;
		binding.shader_slot = shader_slot;
		binding.slot = first_slot + i;
		vmw_binding_add(ctx_node->staged, &binding.bi,
				shader_slot, binding.slot);
	}

	return 0;
}

/**
 * vmw_cmd_cid_check - Check a command header for valid context information.
 *
 * @dev_priv: Pointer to a device private structure.
 * @sw_context: Pointer to the software context.
 * @header: A command header with an embedded user-space context handle.
 *
 * Convenience function: Call vmw_cmd_res_check with the user-space context
 * handle embedded in @header.
 */
static int vmw_cmd_cid_check(struct vmw_private *dev_priv,
			     struct vmw_sw_context *sw_context,
			     SVGA3dCmdHeader *header)
{
	VMW_DECLARE_CMD_VAR(*cmd, uint32_t) =
		container_of(header, typeof(*cmd), header);

	return vmw_cmd_res_check(dev_priv, sw_context, vmw_res_context,
				 VMW_RES_DIRTY_SET, user_context_converter,
				 &cmd->body, NULL);
}

/**
 * vmw_execbuf_info_from_res - Get the private validation metadata for a
 * recently validated resource
 *
 * @sw_context: Pointer to the command submission context
 * @res: The resource
 *
 * The resource pointed to by @res needs to be present in the command submission
 * context's resource cache and hence the last resource of that type to be
 * processed by the validation code.
 *
 * Return: a pointer to the private metadata of the resource, or NULL if it
 * wasn't found
 */
static struct vmw_ctx_validation_info *
vmw_execbuf_info_from_res(struct vmw_sw_context *sw_context,
			  struct vmw_resource *res)
{
	struct vmw_res_cache_entry *rcache =
		&sw_context->res_cache[vmw_res_type(res)];

	if (rcache->valid && rcache->res == res)
		return rcache->private;

	WARN_ON_ONCE(true);
	return NULL;
}

static int vmw_cmd_set_render_target_check(struct vmw_private *dev_priv,
					   struct vmw_sw_context *sw_context,
					   SVGA3dCmdHeader *header)
{
	VMW_DECLARE_CMD_VAR(*cmd, SVGA3dCmdSetRenderTarget);
	struct vmw_resource *ctx;
	struct vmw_resource *res;
	int ret;

	cmd = container_of(header, typeof(*cmd), header);

	if (cmd->body.type >= SVGA3D_RT_MAX) {
		VMW_DEBUG_USER("Illegal render target type %u.\n",
			       (unsigned int) cmd->body.type);
		return -EINVAL;
	}

	ret = vmw_cmd_res_check(dev_priv, sw_context, vmw_res_context,
				VMW_RES_DIRTY_SET, user_context_converter,
				&cmd->body.cid, &ctx);
	if (unlikely(ret != 0))
		return ret;

	ret = vmw_cmd_res_check(dev_priv, sw_context, vmw_res_surface,
				VMW_RES_DIRTY_SET, user_surface_converter,
				&cmd->body.target.sid, &res);
	if (unlikely(ret))
		return ret;

	if (dev_priv->has_mob) {
		struct vmw_ctx_bindinfo_view binding;
		struct vmw_ctx_validation_info *node;

		node = vmw_execbuf_info_from_res(sw_context, ctx);
		if (!node)
			return -EINVAL;

		binding.bi.ctx = ctx;
		binding.bi.res = res;
		binding.bi.bt = vmw_ctx_binding_rt;
		binding.slot = cmd->body.type;
		vmw_binding_add(node->staged, &binding.bi, 0, binding.slot);
	}

	return 0;
}

static int vmw_cmd_surface_copy_check(struct vmw_private *dev_priv,
				      struct vmw_sw_context *sw_context,
				      SVGA3dCmdHeader *header)
{
	VMW_DECLARE_CMD_VAR(*cmd, SVGA3dCmdSurfaceCopy);
	int ret;

	cmd = container_of(header, typeof(*cmd), header);

	ret = vmw_cmd_res_check(dev_priv, sw_context, vmw_res_surface,
				VMW_RES_DIRTY_NONE, user_surface_converter,
				&cmd->body.src.sid, NULL);
	if (ret)
		return ret;

	return vmw_cmd_res_check(dev_priv, sw_context, vmw_res_surface,
				 VMW_RES_DIRTY_SET, user_surface_converter,
				 &cmd->body.dest.sid, NULL);
}

static int vmw_cmd_buffer_copy_check(struct vmw_private *dev_priv,
				     struct vmw_sw_context *sw_context,
				     SVGA3dCmdHeader *header)
{
	VMW_DECLARE_CMD_VAR(*cmd, SVGA3dCmdDXBufferCopy);
	int ret;

	cmd = container_of(header, typeof(*cmd), header);
	ret = vmw_cmd_res_check(dev_priv, sw_context, vmw_res_surface,
				VMW_RES_DIRTY_NONE, user_surface_converter,
				&cmd->body.src, NULL);
	if (ret != 0)
		return ret;

	return vmw_cmd_res_check(dev_priv, sw_context, vmw_res_surface,
				 VMW_RES_DIRTY_SET, user_surface_converter,
				 &cmd->body.dest, NULL);
}

static int vmw_cmd_pred_copy_check(struct vmw_private *dev_priv,
				   struct vmw_sw_context *sw_context,
				   SVGA3dCmdHeader *header)
{
	VMW_DECLARE_CMD_VAR(*cmd, SVGA3dCmdDXPredCopyRegion);
	int ret;

	cmd = container_of(header, typeof(*cmd), header);
	ret = vmw_cmd_res_check(dev_priv, sw_context, vmw_res_surface,
				VMW_RES_DIRTY_NONE, user_surface_converter,
				&cmd->body.srcSid, NULL);
	if (ret != 0)
		return ret;

	return vmw_cmd_res_check(dev_priv, sw_context, vmw_res_surface,
				 VMW_RES_DIRTY_SET, user_surface_converter,
				 &cmd->body.dstSid, NULL);
}

static int vmw_cmd_stretch_blt_check(struct vmw_private *dev_priv,
				     struct vmw_sw_context *sw_context,
				     SVGA3dCmdHeader *header)
{
	VMW_DECLARE_CMD_VAR(*cmd, SVGA3dCmdSurfaceStretchBlt);
	int ret;

	cmd = container_of(header, typeof(*cmd), header);
	ret = vmw_cmd_res_check(dev_priv, sw_context, vmw_res_surface,
				VMW_RES_DIRTY_NONE, user_surface_converter,
				&cmd->body.src.sid, NULL);
	if (unlikely(ret != 0))
		return ret;

	return vmw_cmd_res_check(dev_priv, sw_context, vmw_res_surface,
				 VMW_RES_DIRTY_SET, user_surface_converter,
				 &cmd->body.dest.sid, NULL);
}

static int vmw_cmd_blt_surf_screen_check(struct vmw_private *dev_priv,
					 struct vmw_sw_context *sw_context,
					 SVGA3dCmdHeader *header)
{
	VMW_DECLARE_CMD_VAR(*cmd, SVGA3dCmdBlitSurfaceToScreen) =
		container_of(header, typeof(*cmd), header);

	return vmw_cmd_res_check(dev_priv, sw_context, vmw_res_surface,
				 VMW_RES_DIRTY_NONE, user_surface_converter,
				 &cmd->body.srcImage.sid, NULL);
}

static int vmw_cmd_present_check(struct vmw_private *dev_priv,
				 struct vmw_sw_context *sw_context,
				 SVGA3dCmdHeader *header)
{
	VMW_DECLARE_CMD_VAR(*cmd, SVGA3dCmdPresent) =
		container_of(header, typeof(*cmd), header);

	return vmw_cmd_res_check(dev_priv, sw_context, vmw_res_surface,
				 VMW_RES_DIRTY_NONE, user_surface_converter,
				 &cmd->body.sid, NULL);
}

/**
 * vmw_query_bo_switch_prepare - Prepare to switch pinned buffer for queries.
 *
 * @dev_priv: The device private structure.
 * @new_query_bo: The new buffer holding query results.
 * @sw_context: The software context used for this command submission.
 *
 * This function checks whether @new_query_bo is suitable for holding query
 * results, and if another buffer currently is pinned for query results. If so,
 * the function prepares the state of @sw_context for switching pinned buffers
 * after successful submission of the current command batch.
 */
static int vmw_query_bo_switch_prepare(struct vmw_private *dev_priv,
				       struct vmw_buffer_object *new_query_bo,
				       struct vmw_sw_context *sw_context)
{
	struct vmw_res_cache_entry *ctx_entry =
		&sw_context->res_cache[vmw_res_context];
	int ret;

	BUG_ON(!ctx_entry->valid);
	sw_context->last_query_ctx = ctx_entry->res;

	if (unlikely(new_query_bo != sw_context->cur_query_bo)) {

		if (unlikely(new_query_bo->base.resource->num_pages > 4)) {
			VMW_DEBUG_USER("Query buffer too large.\n");
			return -EINVAL;
		}

		if (unlikely(sw_context->cur_query_bo != NULL)) {
			sw_context->needs_post_query_barrier = true;
			ret = vmw_validation_add_bo(sw_context->ctx,
						    sw_context->cur_query_bo,
						    dev_priv->has_mob, false);
			if (unlikely(ret != 0))
				return ret;
		}
		sw_context->cur_query_bo = new_query_bo;

		ret = vmw_validation_add_bo(sw_context->ctx,
					    dev_priv->dummy_query_bo,
					    dev_priv->has_mob, false);
		if (unlikely(ret != 0))
			return ret;
	}

	return 0;
}

/**
 * vmw_query_bo_switch_commit - Finalize switching pinned query buffer
 *
 * @dev_priv: The device private structure.
 * @sw_context: The software context used for this command submission batch.
 *
 * This function will check if we're switching query buffers, and will then,
 * issue a dummy occlusion query wait used as a query barrier. When the fence
 * object following that query wait has signaled, we are sure that all preceding
 * queries have finished, and the old query buffer can be unpinned. However,
 * since both the new query buffer and the old one are fenced with that fence,
 * we can do an asynchronus unpin now, and be sure that the old query buffer
 * won't be moved until the fence has signaled.
 *
 * As mentioned above, both the new - and old query buffers need to be fenced
 * using a sequence emitted *after* calling this function.
 */
static void vmw_query_bo_switch_commit(struct vmw_private *dev_priv,
				     struct vmw_sw_context *sw_context)
{
	/*
	 * The validate list should still hold references to all
	 * contexts here.
	 */
	if (sw_context->needs_post_query_barrier) {
		struct vmw_res_cache_entry *ctx_entry =
			&sw_context->res_cache[vmw_res_context];
		struct vmw_resource *ctx;
		int ret;

		BUG_ON(!ctx_entry->valid);
		ctx = ctx_entry->res;

		ret = vmw_cmd_emit_dummy_query(dev_priv, ctx->id);

		if (unlikely(ret != 0))
			VMW_DEBUG_USER("Out of fifo space for dummy query.\n");
	}

	if (dev_priv->pinned_bo != sw_context->cur_query_bo) {
		if (dev_priv->pinned_bo) {
			vmw_bo_pin_reserved(dev_priv->pinned_bo, false);
			vmw_bo_unreference(&dev_priv->pinned_bo);
		}

		if (!sw_context->needs_post_query_barrier) {
			vmw_bo_pin_reserved(sw_context->cur_query_bo, true);

			/*
			 * We pin also the dummy_query_bo buffer so that we
			 * don't need to validate it when emitting dummy queries
			 * in context destroy paths.
			 */
			if (!dev_priv->dummy_query_bo_pinned) {
				vmw_bo_pin_reserved(dev_priv->dummy_query_bo,
						    true);
				dev_priv->dummy_query_bo_pinned = true;
			}

			BUG_ON(sw_context->last_query_ctx == NULL);
			dev_priv->query_cid = sw_context->last_query_ctx->id;
			dev_priv->query_cid_valid = true;
			dev_priv->pinned_bo =
				vmw_bo_reference(sw_context->cur_query_bo);
		}
	}
}

/**
 * vmw_translate_mob_ptr - Prepare to translate a user-space buffer handle
 * to a MOB id.
 *
 * @dev_priv: Pointer to a device private structure.
 * @sw_context: The software context used for this command batch validation.
 * @id: Pointer to the user-space handle to be translated.
 * @vmw_bo_p: Points to a location that, on successful return will carry a
 * non-reference-counted pointer to the buffer object identified by the
 * user-space handle in @id.
 *
 * This function saves information needed to translate a user-space buffer
 * handle to a MOB id. The translation does not take place immediately, but
 * during a call to vmw_apply_relocations().
 *
 * This function builds a relocation list and a list of buffers to validate. The
 * former needs to be freed using either vmw_apply_relocations() or
 * vmw_free_relocations(). The latter needs to be freed using
 * vmw_clear_validations.
 */
static int vmw_translate_mob_ptr(struct vmw_private *dev_priv,
				 struct vmw_sw_context *sw_context,
				 SVGAMobId *id,
				 struct vmw_buffer_object **vmw_bo_p)
{
	struct vmw_buffer_object *vmw_bo;
	uint32_t handle = *id;
	struct vmw_relocation *reloc;
	int ret;

	vmw_validation_preload_bo(sw_context->ctx);
	ret = vmw_user_bo_lookup(sw_context->filp, handle, &vmw_bo);
	if (ret != 0) {
		drm_dbg(&dev_priv->drm, "Could not find or use MOB buffer.\n");
		return PTR_ERR(vmw_bo);
	}
	ret = vmw_validation_add_bo(sw_context->ctx, vmw_bo, true, false);
	ttm_bo_put(&vmw_bo->base);
	if (unlikely(ret != 0))
		return ret;

	reloc = vmw_validation_mem_alloc(sw_context->ctx, sizeof(*reloc));
	if (!reloc)
		return -ENOMEM;

	reloc->mob_loc = id;
	reloc->vbo = vmw_bo;

	*vmw_bo_p = vmw_bo;
	list_add_tail(&reloc->head, &sw_context->bo_relocations);

	return 0;
}

/**
 * vmw_translate_guest_ptr - Prepare to translate a user-space buffer handle
 * to a valid SVGAGuestPtr
 *
 * @dev_priv: Pointer to a device private structure.
 * @sw_context: The software context used for this command batch validation.
 * @ptr: Pointer to the user-space handle to be translated.
 * @vmw_bo_p: Points to a location that, on successful return will carry a
 * non-reference-counted pointer to the DMA buffer identified by the user-space
 * handle in @id.
 *
 * This function saves information needed to translate a user-space buffer
 * handle to a valid SVGAGuestPtr. The translation does not take place
 * immediately, but during a call to vmw_apply_relocations().
 *
 * This function builds a relocation list and a list of buffers to validate.
 * The former needs to be freed using either vmw_apply_relocations() or
 * vmw_free_relocations(). The latter needs to be freed using
 * vmw_clear_validations.
 */
static int vmw_translate_guest_ptr(struct vmw_private *dev_priv,
				   struct vmw_sw_context *sw_context,
				   SVGAGuestPtr *ptr,
				   struct vmw_buffer_object **vmw_bo_p)
{
	struct vmw_buffer_object *vmw_bo;
	uint32_t handle = ptr->gmrId;
	struct vmw_relocation *reloc;
	int ret;

	vmw_validation_preload_bo(sw_context->ctx);
	ret = vmw_user_bo_lookup(sw_context->filp, handle, &vmw_bo);
	if (ret != 0) {
		drm_dbg(&dev_priv->drm, "Could not find or use GMR region.\n");
		return PTR_ERR(vmw_bo);
	}
	ret = vmw_validation_add_bo(sw_context->ctx, vmw_bo, false, false);
	ttm_bo_put(&vmw_bo->base);
	if (unlikely(ret != 0))
		return ret;

	reloc = vmw_validation_mem_alloc(sw_context->ctx, sizeof(*reloc));
	if (!reloc)
		return -ENOMEM;

	reloc->location = ptr;
	reloc->vbo = vmw_bo;
	*vmw_bo_p = vmw_bo;
	list_add_tail(&reloc->head, &sw_context->bo_relocations);

	return 0;
}

/**
 * vmw_cmd_dx_define_query - validate SVGA_3D_CMD_DX_DEFINE_QUERY command.
 *
 * @dev_priv: Pointer to a device private struct.
 * @sw_context: The software context used for this command submission.
 * @header: Pointer to the command header in the command stream.
 *
 * This function adds the new query into the query COTABLE
 */
static int vmw_cmd_dx_define_query(struct vmw_private *dev_priv,
				   struct vmw_sw_context *sw_context,
				   SVGA3dCmdHeader *header)
{
	VMW_DECLARE_CMD_VAR(*cmd, SVGA3dCmdDXDefineQuery);
	struct vmw_ctx_validation_info *ctx_node = VMW_GET_CTX_NODE(sw_context);
	struct vmw_resource *cotable_res;
	int ret;

	if (!ctx_node)
		return -EINVAL;

	cmd = container_of(header, typeof(*cmd), header);

	if (cmd->body.type <  SVGA3D_QUERYTYPE_MIN ||
	    cmd->body.type >= SVGA3D_QUERYTYPE_MAX)
		return -EINVAL;

	cotable_res = vmw_context_cotable(ctx_node->ctx, SVGA_COTABLE_DXQUERY);
	ret = vmw_cotable_notify(cotable_res, cmd->body.queryId);

	return ret;
}

/**
 * vmw_cmd_dx_bind_query - validate SVGA_3D_CMD_DX_BIND_QUERY command.
 *
 * @dev_priv: Pointer to a device private struct.
 * @sw_context: The software context used for this command submission.
 * @header: Pointer to the command header in the command stream.
 *
 * The query bind operation will eventually associate the query ID with its
 * backing MOB.  In this function, we take the user mode MOB ID and use
 * vmw_translate_mob_ptr() to translate it to its kernel mode equivalent.
 */
static int vmw_cmd_dx_bind_query(struct vmw_private *dev_priv,
				 struct vmw_sw_context *sw_context,
				 SVGA3dCmdHeader *header)
{
	VMW_DECLARE_CMD_VAR(*cmd, SVGA3dCmdDXBindQuery);
	struct vmw_buffer_object *vmw_bo;
	int ret;

	cmd = container_of(header, typeof(*cmd), header);

	/*
	 * Look up the buffer pointed to by q.mobid, put it on the relocation
	 * list so its kernel mode MOB ID can be filled in later
	 */
	ret = vmw_translate_mob_ptr(dev_priv, sw_context, &cmd->body.mobid,
				    &vmw_bo);

	if (ret != 0)
		return ret;

	sw_context->dx_query_mob = vmw_bo;
	sw_context->dx_query_ctx = sw_context->dx_ctx_node->ctx;
	return 0;
}

/**
 * vmw_cmd_begin_gb_query - validate SVGA_3D_CMD_BEGIN_GB_QUERY command.
 *
 * @dev_priv: Pointer to a device private struct.
 * @sw_context: The software context used for this command submission.
 * @header: Pointer to the command header in the command stream.
 */
static int vmw_cmd_begin_gb_query(struct vmw_private *dev_priv,
				  struct vmw_sw_context *sw_context,
				  SVGA3dCmdHeader *header)
{
	VMW_DECLARE_CMD_VAR(*cmd, SVGA3dCmdBeginGBQuery) =
		container_of(header, typeof(*cmd), header);

	return vmw_cmd_res_check(dev_priv, sw_context, vmw_res_context,
				 VMW_RES_DIRTY_SET, user_context_converter,
				 &cmd->body.cid, NULL);
}

/**
 * vmw_cmd_begin_query - validate SVGA_3D_CMD_BEGIN_QUERY command.
 *
 * @dev_priv: Pointer to a device private struct.
 * @sw_context: The software context used for this command submission.
 * @header: Pointer to the command header in the command stream.
 */
static int vmw_cmd_begin_query(struct vmw_private *dev_priv,
			       struct vmw_sw_context *sw_context,
			       SVGA3dCmdHeader *header)
{
	VMW_DECLARE_CMD_VAR(*cmd, SVGA3dCmdBeginQuery) =
		container_of(header, typeof(*cmd), header);

	if (unlikely(dev_priv->has_mob)) {
		VMW_DECLARE_CMD_VAR(gb_cmd, SVGA3dCmdBeginGBQuery);

		BUG_ON(sizeof(gb_cmd) != sizeof(*cmd));

		gb_cmd.header.id = SVGA_3D_CMD_BEGIN_GB_QUERY;
		gb_cmd.header.size = cmd->header.size;
		gb_cmd.body.cid = cmd->body.cid;
		gb_cmd.body.type = cmd->body.type;

		memcpy(cmd, &gb_cmd, sizeof(*cmd));
		return vmw_cmd_begin_gb_query(dev_priv, sw_context, header);
	}

	return vmw_cmd_res_check(dev_priv, sw_context, vmw_res_context,
				 VMW_RES_DIRTY_SET, user_context_converter,
				 &cmd->body.cid, NULL);
}

/**
 * vmw_cmd_end_gb_query - validate SVGA_3D_CMD_END_GB_QUERY command.
 *
 * @dev_priv: Pointer to a device private struct.
 * @sw_context: The software context used for this command submission.
 * @header: Pointer to the command header in the command stream.
 */
static int vmw_cmd_end_gb_query(struct vmw_private *dev_priv,
				struct vmw_sw_context *sw_context,
				SVGA3dCmdHeader *header)
{
	struct vmw_buffer_object *vmw_bo;
	VMW_DECLARE_CMD_VAR(*cmd, SVGA3dCmdEndGBQuery);
	int ret;

	cmd = container_of(header, typeof(*cmd), header);
	ret = vmw_cmd_cid_check(dev_priv, sw_context, header);
	if (unlikely(ret != 0))
		return ret;

	ret = vmw_translate_mob_ptr(dev_priv, sw_context, &cmd->body.mobid,
				    &vmw_bo);
	if (unlikely(ret != 0))
		return ret;

	ret = vmw_query_bo_switch_prepare(dev_priv, vmw_bo, sw_context);

	return ret;
}

/**
 * vmw_cmd_end_query - validate SVGA_3D_CMD_END_QUERY command.
 *
 * @dev_priv: Pointer to a device private struct.
 * @sw_context: The software context used for this command submission.
 * @header: Pointer to the command header in the command stream.
 */
static int vmw_cmd_end_query(struct vmw_private *dev_priv,
			     struct vmw_sw_context *sw_context,
			     SVGA3dCmdHeader *header)
{
	struct vmw_buffer_object *vmw_bo;
	VMW_DECLARE_CMD_VAR(*cmd, SVGA3dCmdEndQuery);
	int ret;

	cmd = container_of(header, typeof(*cmd), header);
	if (dev_priv->has_mob) {
		VMW_DECLARE_CMD_VAR(gb_cmd, SVGA3dCmdEndGBQuery);

		BUG_ON(sizeof(gb_cmd) != sizeof(*cmd));

		gb_cmd.header.id = SVGA_3D_CMD_END_GB_QUERY;
		gb_cmd.header.size = cmd->header.size;
		gb_cmd.body.cid = cmd->body.cid;
		gb_cmd.body.type = cmd->body.type;
		gb_cmd.body.mobid = cmd->body.guestResult.gmrId;
		gb_cmd.body.offset = cmd->body.guestResult.offset;

		memcpy(cmd, &gb_cmd, sizeof(*cmd));
		return vmw_cmd_end_gb_query(dev_priv, sw_context, header);
	}

	ret = vmw_cmd_cid_check(dev_priv, sw_context, header);
	if (unlikely(ret != 0))
		return ret;

	ret = vmw_translate_guest_ptr(dev_priv, sw_context,
				      &cmd->body.guestResult, &vmw_bo);
	if (unlikely(ret != 0))
		return ret;

	ret = vmw_query_bo_switch_prepare(dev_priv, vmw_bo, sw_context);

	return ret;
}

/**
 * vmw_cmd_wait_gb_query - validate SVGA_3D_CMD_WAIT_GB_QUERY command.
 *
 * @dev_priv: Pointer to a device private struct.
 * @sw_context: The software context used for this command submission.
 * @header: Pointer to the command header in the command stream.
 */
static int vmw_cmd_wait_gb_query(struct vmw_private *dev_priv,
				 struct vmw_sw_context *sw_context,
				 SVGA3dCmdHeader *header)
{
	struct vmw_buffer_object *vmw_bo;
	VMW_DECLARE_CMD_VAR(*cmd, SVGA3dCmdWaitForGBQuery);
	int ret;

	cmd = container_of(header, typeof(*cmd), header);
	ret = vmw_cmd_cid_check(dev_priv, sw_context, header);
	if (unlikely(ret != 0))
		return ret;

	ret = vmw_translate_mob_ptr(dev_priv, sw_context, &cmd->body.mobid,
				    &vmw_bo);
	if (unlikely(ret != 0))
		return ret;

	return 0;
}

/**
 * vmw_cmd_wait_query - validate SVGA_3D_CMD_WAIT_QUERY command.
 *
 * @dev_priv: Pointer to a device private struct.
 * @sw_context: The software context used for this command submission.
 * @header: Pointer to the command header in the command stream.
 */
static int vmw_cmd_wait_query(struct vmw_private *dev_priv,
			      struct vmw_sw_context *sw_context,
			      SVGA3dCmdHeader *header)
{
	struct vmw_buffer_object *vmw_bo;
	VMW_DECLARE_CMD_VAR(*cmd, SVGA3dCmdWaitForQuery);
	int ret;

	cmd = container_of(header, typeof(*cmd), header);
	if (dev_priv->has_mob) {
		VMW_DECLARE_CMD_VAR(gb_cmd, SVGA3dCmdWaitForGBQuery);

		BUG_ON(sizeof(gb_cmd) != sizeof(*cmd));

		gb_cmd.header.id = SVGA_3D_CMD_WAIT_FOR_GB_QUERY;
		gb_cmd.header.size = cmd->header.size;
		gb_cmd.body.cid = cmd->body.cid;
		gb_cmd.body.type = cmd->body.type;
		gb_cmd.body.mobid = cmd->body.guestResult.gmrId;
		gb_cmd.body.offset = cmd->body.guestResult.offset;

		memcpy(cmd, &gb_cmd, sizeof(*cmd));
		return vmw_cmd_wait_gb_query(dev_priv, sw_context, header);
	}

	ret = vmw_cmd_cid_check(dev_priv, sw_context, header);
	if (unlikely(ret != 0))
		return ret;

	ret = vmw_translate_guest_ptr(dev_priv, sw_context,
				      &cmd->body.guestResult, &vmw_bo);
	if (unlikely(ret != 0))
		return ret;

	return 0;
}

static int vmw_cmd_dma(struct vmw_private *dev_priv,
		       struct vmw_sw_context *sw_context,
		       SVGA3dCmdHeader *header)
{
	struct vmw_buffer_object *vmw_bo = NULL;
	struct vmw_surface *srf = NULL;
	VMW_DECLARE_CMD_VAR(*cmd, SVGA3dCmdSurfaceDMA);
	int ret;
	SVGA3dCmdSurfaceDMASuffix *suffix;
	uint32_t bo_size;
	bool dirty;

	cmd = container_of(header, typeof(*cmd), header);
	suffix = (SVGA3dCmdSurfaceDMASuffix *)((unsigned long) &cmd->body +
					       header->size - sizeof(*suffix));

	/* Make sure device and verifier stays in sync. */
	if (unlikely(suffix->suffixSize != sizeof(*suffix))) {
		VMW_DEBUG_USER("Invalid DMA suffix size.\n");
		return -EINVAL;
	}

	ret = vmw_translate_guest_ptr(dev_priv, sw_context,
				      &cmd->body.guest.ptr, &vmw_bo);
	if (unlikely(ret != 0))
		return ret;

	/* Make sure DMA doesn't cross BO boundaries. */
	bo_size = vmw_bo->base.base.size;
	if (unlikely(cmd->body.guest.ptr.offset > bo_size)) {
		VMW_DEBUG_USER("Invalid DMA offset.\n");
		return -EINVAL;
	}

	bo_size -= cmd->body.guest.ptr.offset;
	if (unlikely(suffix->maximumOffset > bo_size))
		suffix->maximumOffset = bo_size;

	dirty = (cmd->body.transfer == SVGA3D_WRITE_HOST_VRAM) ?
		VMW_RES_DIRTY_SET : 0;
	ret = vmw_cmd_res_check(dev_priv, sw_context, vmw_res_surface,
				dirty, user_surface_converter,
				&cmd->body.host.sid, NULL);
	if (unlikely(ret != 0)) {
		if (unlikely(ret != -ERESTARTSYS))
			VMW_DEBUG_USER("could not find surface for DMA.\n");
		return ret;
	}

	srf = vmw_res_to_srf(sw_context->res_cache[vmw_res_surface].res);

	vmw_kms_cursor_snoop(srf, sw_context->fp->tfile, &vmw_bo->base, header);

	return 0;
}

static int vmw_cmd_draw(struct vmw_private *dev_priv,
			struct vmw_sw_context *sw_context,
			SVGA3dCmdHeader *header)
{
	VMW_DECLARE_CMD_VAR(*cmd, SVGA3dCmdDrawPrimitives);
	SVGA3dVertexDecl *decl = (SVGA3dVertexDecl *)(
		(unsigned long)header + sizeof(*cmd));
	SVGA3dPrimitiveRange *range;
	uint32_t i;
	uint32_t maxnum;
	int ret;

	ret = vmw_cmd_cid_check(dev_priv, sw_context, header);
	if (unlikely(ret != 0))
		return ret;

	cmd = container_of(header, typeof(*cmd), header);
	maxnum = (header->size - sizeof(cmd->body)) / sizeof(*decl);

	if (unlikely(cmd->body.numVertexDecls > maxnum)) {
		VMW_DEBUG_USER("Illegal number of vertex declarations.\n");
		return -EINVAL;
	}

	for (i = 0; i < cmd->body.numVertexDecls; ++i, ++decl) {
		ret = vmw_cmd_res_check(dev_priv, sw_context, vmw_res_surface,
					VMW_RES_DIRTY_NONE,
					user_surface_converter,
					&decl->array.surfaceId, NULL);
		if (unlikely(ret != 0))
			return ret;
	}

	maxnum = (header->size - sizeof(cmd->body) -
		  cmd->body.numVertexDecls * sizeof(*decl)) / sizeof(*range);
	if (unlikely(cmd->body.numRanges > maxnum)) {
		VMW_DEBUG_USER("Illegal number of index ranges.\n");
		return -EINVAL;
	}

	range = (SVGA3dPrimitiveRange *) decl;
	for (i = 0; i < cmd->body.numRanges; ++i, ++range) {
		ret = vmw_cmd_res_check(dev_priv, sw_context, vmw_res_surface,
					VMW_RES_DIRTY_NONE,
					user_surface_converter,
					&range->indexArray.surfaceId, NULL);
		if (unlikely(ret != 0))
			return ret;
	}
	return 0;
}

static int vmw_cmd_tex_state(struct vmw_private *dev_priv,
			     struct vmw_sw_context *sw_context,
			     SVGA3dCmdHeader *header)
{
	VMW_DECLARE_CMD_VAR(*cmd, SVGA3dCmdSetTextureState);
	SVGA3dTextureState *last_state = (SVGA3dTextureState *)
	  ((unsigned long) header + header->size + sizeof(header));
	SVGA3dTextureState *cur_state = (SVGA3dTextureState *)
		((unsigned long) header + sizeof(*cmd));
	struct vmw_resource *ctx;
	struct vmw_resource *res;
	int ret;

	cmd = container_of(header, typeof(*cmd), header);

	ret = vmw_cmd_res_check(dev_priv, sw_context, vmw_res_context,
				VMW_RES_DIRTY_SET, user_context_converter,
				&cmd->body.cid, &ctx);
	if (unlikely(ret != 0))
		return ret;

	for (; cur_state < last_state; ++cur_state) {
		if (likely(cur_state->name != SVGA3D_TS_BIND_TEXTURE))
			continue;

		if (cur_state->stage >= SVGA3D_NUM_TEXTURE_UNITS) {
			VMW_DEBUG_USER("Illegal texture/sampler unit %u.\n",
				       (unsigned int) cur_state->stage);
			return -EINVAL;
		}

		ret = vmw_cmd_res_check(dev_priv, sw_context, vmw_res_surface,
					VMW_RES_DIRTY_NONE,
					user_surface_converter,
					&cur_state->value, &res);
		if (unlikely(ret != 0))
			return ret;

		if (dev_priv->has_mob) {
			struct vmw_ctx_bindinfo_tex binding;
			struct vmw_ctx_validation_info *node;

			node = vmw_execbuf_info_from_res(sw_context, ctx);
			if (!node)
				return -EINVAL;

			binding.bi.ctx = ctx;
			binding.bi.res = res;
			binding.bi.bt = vmw_ctx_binding_tex;
			binding.texture_stage = cur_state->stage;
			vmw_binding_add(node->staged, &binding.bi, 0,
					binding.texture_stage);
		}
	}

	return 0;
}

static int vmw_cmd_check_define_gmrfb(struct vmw_private *dev_priv,
				      struct vmw_sw_context *sw_context,
				      void *buf)
{
	struct vmw_buffer_object *vmw_bo;

	struct {
		uint32_t header;
		SVGAFifoCmdDefineGMRFB body;
	} *cmd = buf;

	return vmw_translate_guest_ptr(dev_priv, sw_context, &cmd->body.ptr,
				       &vmw_bo);
}

/**
 * vmw_cmd_res_switch_backup - Utility function to handle backup buffer
 * switching
 *
 * @dev_priv: Pointer to a device private struct.
 * @sw_context: The software context being used for this batch.
 * @res: Pointer to the resource.
 * @buf_id: Pointer to the user-space backup buffer handle in the command
 * stream.
 * @backup_offset: Offset of backup into MOB.
 *
 * This function prepares for registering a switch of backup buffers in the
 * resource metadata just prior to unreserving. It's basically a wrapper around
 * vmw_cmd_res_switch_backup with a different interface.
 */
static int vmw_cmd_res_switch_backup(struct vmw_private *dev_priv,
				     struct vmw_sw_context *sw_context,
				     struct vmw_resource *res, uint32_t *buf_id,
				     unsigned long backup_offset)
{
	struct vmw_buffer_object *vbo;
	void *info;
	int ret;

	info = vmw_execbuf_info_from_res(sw_context, res);
	if (!info)
		return -EINVAL;

	ret = vmw_translate_mob_ptr(dev_priv, sw_context, buf_id, &vbo);
	if (ret)
		return ret;

	vmw_validation_res_switch_backup(sw_context->ctx, info, vbo,
					 backup_offset);
	return 0;
}

/**
 * vmw_cmd_switch_backup - Utility function to handle backup buffer switching
 *
 * @dev_priv: Pointer to a device private struct.
 * @sw_context: The software context being used for this batch.
 * @res_type: The resource type.
 * @converter: Information about user-space binding for this resource type.
 * @res_id: Pointer to the user-space resource handle in the command stream.
 * @buf_id: Pointer to the user-space backup buffer handle in the command
 * stream.
 * @backup_offset: Offset of backup into MOB.
 *
 * This function prepares for registering a switch of backup buffers in the
 * resource metadata just prior to unreserving. It's basically a wrapper around
 * vmw_cmd_res_switch_backup with a different interface.
 */
static int vmw_cmd_switch_backup(struct vmw_private *dev_priv,
				 struct vmw_sw_context *sw_context,
				 enum vmw_res_type res_type,
				 const struct vmw_user_resource_conv
				 *converter, uint32_t *res_id, uint32_t *buf_id,
				 unsigned long backup_offset)
{
	struct vmw_resource *res;
	int ret;

	ret = vmw_cmd_res_check(dev_priv, sw_context, res_type,
				VMW_RES_DIRTY_NONE, converter, res_id, &res);
	if (ret)
		return ret;

	return vmw_cmd_res_switch_backup(dev_priv, sw_context, res, buf_id,
					 backup_offset);
}

/**
 * vmw_cmd_bind_gb_surface - Validate SVGA_3D_CMD_BIND_GB_SURFACE command
 *
 * @dev_priv: Pointer to a device private struct.
 * @sw_context: The software context being used for this batch.
 * @header: Pointer to the command header in the command stream.
 */
static int vmw_cmd_bind_gb_surface(struct vmw_private *dev_priv,
				   struct vmw_sw_context *sw_context,
				   SVGA3dCmdHeader *header)
{
	VMW_DECLARE_CMD_VAR(*cmd, SVGA3dCmdBindGBSurface) =
		container_of(header, typeof(*cmd), header);

	return vmw_cmd_switch_backup(dev_priv, sw_context, vmw_res_surface,
				     user_surface_converter, &cmd->body.sid,
				     &cmd->body.mobid, 0);
}

/**
 * vmw_cmd_update_gb_image - Validate SVGA_3D_CMD_UPDATE_GB_IMAGE command
 *
 * @dev_priv: Pointer to a device private struct.
 * @sw_context: The software context being used for this batch.
 * @header: Pointer to the command header in the command stream.
 */
static int vmw_cmd_update_gb_image(struct vmw_private *dev_priv,
				   struct vmw_sw_context *sw_context,
				   SVGA3dCmdHeader *header)
{
	VMW_DECLARE_CMD_VAR(*cmd, SVGA3dCmdUpdateGBImage) =
		container_of(header, typeof(*cmd), header);

	return vmw_cmd_res_check(dev_priv, sw_context, vmw_res_surface,
				 VMW_RES_DIRTY_NONE, user_surface_converter,
				 &cmd->body.image.sid, NULL);
}

/**
 * vmw_cmd_update_gb_surface - Validate SVGA_3D_CMD_UPDATE_GB_SURFACE command
 *
 * @dev_priv: Pointer to a device private struct.
 * @sw_context: The software context being used for this batch.
 * @header: Pointer to the command header in the command stream.
 */
static int vmw_cmd_update_gb_surface(struct vmw_private *dev_priv,
				     struct vmw_sw_context *sw_context,
				     SVGA3dCmdHeader *header)
{
	VMW_DECLARE_CMD_VAR(*cmd, SVGA3dCmdUpdateGBSurface) =
		container_of(header, typeof(*cmd), header);

	return vmw_cmd_res_check(dev_priv, sw_context, vmw_res_surface,
				 VMW_RES_DIRTY_CLEAR, user_surface_converter,
				 &cmd->body.sid, NULL);
}

/**
 * vmw_cmd_readback_gb_image - Validate SVGA_3D_CMD_READBACK_GB_IMAGE command
 *
 * @dev_priv: Pointer to a device private struct.
 * @sw_context: The software context being used for this batch.
 * @header: Pointer to the command header in the command stream.
 */
static int vmw_cmd_readback_gb_image(struct vmw_private *dev_priv,
				     struct vmw_sw_context *sw_context,
				     SVGA3dCmdHeader *header)
{
	VMW_DECLARE_CMD_VAR(*cmd, SVGA3dCmdReadbackGBImage) =
		container_of(header, typeof(*cmd), header);

	return vmw_cmd_res_check(dev_priv, sw_context, vmw_res_surface,
				 VMW_RES_DIRTY_NONE, user_surface_converter,
				 &cmd->body.image.sid, NULL);
}

/**
 * vmw_cmd_readback_gb_surface - Validate SVGA_3D_CMD_READBACK_GB_SURFACE
 * command
 *
 * @dev_priv: Pointer to a device private struct.
 * @sw_context: The software context being used for this batch.
 * @header: Pointer to the command header in the command stream.
 */
static int vmw_cmd_readback_gb_surface(struct vmw_private *dev_priv,
				       struct vmw_sw_context *sw_context,
				       SVGA3dCmdHeader *header)
{
	VMW_DECLARE_CMD_VAR(*cmd, SVGA3dCmdReadbackGBSurface) =
		container_of(header, typeof(*cmd), header);

	return vmw_cmd_res_check(dev_priv, sw_context, vmw_res_surface,
				 VMW_RES_DIRTY_CLEAR, user_surface_converter,
				 &cmd->body.sid, NULL);
}

/**
 * vmw_cmd_invalidate_gb_image - Validate SVGA_3D_CMD_INVALIDATE_GB_IMAGE
 * command
 *
 * @dev_priv: Pointer to a device private struct.
 * @sw_context: The software context being used for this batch.
 * @header: Pointer to the command header in the command stream.
 */
static int vmw_cmd_invalidate_gb_image(struct vmw_private *dev_priv,
				       struct vmw_sw_context *sw_context,
				       SVGA3dCmdHeader *header)
{
	VMW_DECLARE_CMD_VAR(*cmd, SVGA3dCmdInvalidateGBImage) =
		container_of(header, typeof(*cmd), header);

	return vmw_cmd_res_check(dev_priv, sw_context, vmw_res_surface,
				 VMW_RES_DIRTY_NONE, user_surface_converter,
				 &cmd->body.image.sid, NULL);
}

/**
 * vmw_cmd_invalidate_gb_surface - Validate SVGA_3D_CMD_INVALIDATE_GB_SURFACE
 * command
 *
 * @dev_priv: Pointer to a device private struct.
 * @sw_context: The software context being used for this batch.
 * @header: Pointer to the command header in the command stream.
 */
static int vmw_cmd_invalidate_gb_surface(struct vmw_private *dev_priv,
					 struct vmw_sw_context *sw_context,
					 SVGA3dCmdHeader *header)
{
	VMW_DECLARE_CMD_VAR(*cmd, SVGA3dCmdInvalidateGBSurface) =
		container_of(header, typeof(*cmd), header);

	return vmw_cmd_res_check(dev_priv, sw_context, vmw_res_surface,
				 VMW_RES_DIRTY_CLEAR, user_surface_converter,
				 &cmd->body.sid, NULL);
}

/**
 * vmw_cmd_shader_define - Validate SVGA_3D_CMD_SHADER_DEFINE command
 *
 * @dev_priv: Pointer to a device private struct.
 * @sw_context: The software context being used for this batch.
 * @header: Pointer to the command header in the command stream.
 */
static int vmw_cmd_shader_define(struct vmw_private *dev_priv,
				 struct vmw_sw_context *sw_context,
				 SVGA3dCmdHeader *header)
{
	VMW_DECLARE_CMD_VAR(*cmd, SVGA3dCmdDefineShader);
	int ret;
	size_t size;
	struct vmw_resource *ctx;

	cmd = container_of(header, typeof(*cmd), header);

	ret = vmw_cmd_res_check(dev_priv, sw_context, vmw_res_context,
				VMW_RES_DIRTY_SET, user_context_converter,
				&cmd->body.cid, &ctx);
	if (unlikely(ret != 0))
		return ret;

	if (unlikely(!dev_priv->has_mob))
		return 0;

	size = cmd->header.size - sizeof(cmd->body);
	ret = vmw_compat_shader_add(dev_priv, vmw_context_res_man(ctx),
				    cmd->body.shid, cmd + 1, cmd->body.type,
				    size, &sw_context->staged_cmd_res);
	if (unlikely(ret != 0))
		return ret;

	return vmw_resource_relocation_add(sw_context, NULL,
					   vmw_ptr_diff(sw_context->buf_start,
							&cmd->header.id),
					   vmw_res_rel_nop);
}

/**
 * vmw_cmd_shader_destroy - Validate SVGA_3D_CMD_SHADER_DESTROY command
 *
 * @dev_priv: Pointer to a device private struct.
 * @sw_context: The software context being used for this batch.
 * @header: Pointer to the command header in the command stream.
 */
static int vmw_cmd_shader_destroy(struct vmw_private *dev_priv,
				  struct vmw_sw_context *sw_context,
				  SVGA3dCmdHeader *header)
{
	VMW_DECLARE_CMD_VAR(*cmd, SVGA3dCmdDestroyShader);
	int ret;
	struct vmw_resource *ctx;

	cmd = container_of(header, typeof(*cmd), header);

	ret = vmw_cmd_res_check(dev_priv, sw_context, vmw_res_context,
				VMW_RES_DIRTY_SET, user_context_converter,
				&cmd->body.cid, &ctx);
	if (unlikely(ret != 0))
		return ret;

	if (unlikely(!dev_priv->has_mob))
		return 0;

	ret = vmw_shader_remove(vmw_context_res_man(ctx), cmd->body.shid,
				cmd->body.type, &sw_context->staged_cmd_res);
	if (unlikely(ret != 0))
		return ret;

	return vmw_resource_relocation_add(sw_context, NULL,
					   vmw_ptr_diff(sw_context->buf_start,
							&cmd->header.id),
					   vmw_res_rel_nop);
}

/**
 * vmw_cmd_set_shader - Validate SVGA_3D_CMD_SET_SHADER command
 *
 * @dev_priv: Pointer to a device private struct.
 * @sw_context: The software context being used for this batch.
 * @header: Pointer to the command header in the command stream.
 */
static int vmw_cmd_set_shader(struct vmw_private *dev_priv,
			      struct vmw_sw_context *sw_context,
			      SVGA3dCmdHeader *header)
{
	VMW_DECLARE_CMD_VAR(*cmd, SVGA3dCmdSetShader);
	struct vmw_ctx_bindinfo_shader binding;
	struct vmw_resource *ctx, *res = NULL;
	struct vmw_ctx_validation_info *ctx_info;
	int ret;

	cmd = container_of(header, typeof(*cmd), header);

	if (cmd->body.type >= SVGA3D_SHADERTYPE_PREDX_MAX) {
		VMW_DEBUG_USER("Illegal shader type %u.\n",
			       (unsigned int) cmd->body.type);
		return -EINVAL;
	}

	ret = vmw_cmd_res_check(dev_priv, sw_context, vmw_res_context,
				VMW_RES_DIRTY_SET, user_context_converter,
				&cmd->body.cid, &ctx);
	if (unlikely(ret != 0))
		return ret;

	if (!dev_priv->has_mob)
		return 0;

	if (cmd->body.shid != SVGA3D_INVALID_ID) {
		/*
		 * This is the compat shader path - Per device guest-backed
		 * shaders, but user-space thinks it's per context host-
		 * backed shaders.
		 */
		res = vmw_shader_lookup(vmw_context_res_man(ctx),
					cmd->body.shid, cmd->body.type);
		if (!IS_ERR(res)) {
			ret = vmw_execbuf_res_val_add(sw_context, res,
						      VMW_RES_DIRTY_NONE,
						      vmw_val_add_flag_noctx);
			if (unlikely(ret != 0))
				return ret;

			ret = vmw_resource_relocation_add
				(sw_context, res,
				 vmw_ptr_diff(sw_context->buf_start,
					      &cmd->body.shid),
				 vmw_res_rel_normal);
			if (unlikely(ret != 0))
				return ret;
		}
	}

	if (IS_ERR_OR_NULL(res)) {
		ret = vmw_cmd_res_check(dev_priv, sw_context, vmw_res_shader,
					VMW_RES_DIRTY_NONE,
					user_shader_converter, &cmd->body.shid,
					&res);
		if (unlikely(ret != 0))
			return ret;
	}

	ctx_info = vmw_execbuf_info_from_res(sw_context, ctx);
	if (!ctx_info)
		return -EINVAL;

	binding.bi.ctx = ctx;
	binding.bi.res = res;
	binding.bi.bt = vmw_ctx_binding_shader;
	binding.shader_slot = cmd->body.type - SVGA3D_SHADERTYPE_MIN;
	vmw_binding_add(ctx_info->staged, &binding.bi, binding.shader_slot, 0);

	return 0;
}

/**
 * vmw_cmd_set_shader_const - Validate SVGA_3D_CMD_SET_SHADER_CONST command
 *
 * @dev_priv: Pointer to a device private struct.
 * @sw_context: The software context being used for this batch.
 * @header: Pointer to the command header in the command stream.
 */
static int vmw_cmd_set_shader_const(struct vmw_private *dev_priv,
				    struct vmw_sw_context *sw_context,
				    SVGA3dCmdHeader *header)
{
	VMW_DECLARE_CMD_VAR(*cmd, SVGA3dCmdSetShaderConst);
	int ret;

	cmd = container_of(header, typeof(*cmd), header);

	ret = vmw_cmd_res_check(dev_priv, sw_context, vmw_res_context,
				VMW_RES_DIRTY_SET, user_context_converter,
				&cmd->body.cid, NULL);
	if (unlikely(ret != 0))
		return ret;

	if (dev_priv->has_mob)
		header->id = SVGA_3D_CMD_SET_GB_SHADERCONSTS_INLINE;

	return 0;
}

/**
 * vmw_cmd_bind_gb_shader - Validate SVGA_3D_CMD_BIND_GB_SHADER command
 *
 * @dev_priv: Pointer to a device private struct.
 * @sw_context: The software context being used for this batch.
 * @header: Pointer to the command header in the command stream.
 */
static int vmw_cmd_bind_gb_shader(struct vmw_private *dev_priv,
				  struct vmw_sw_context *sw_context,
				  SVGA3dCmdHeader *header)
{
	VMW_DECLARE_CMD_VAR(*cmd, SVGA3dCmdBindGBShader) =
		container_of(header, typeof(*cmd), header);

	return vmw_cmd_switch_backup(dev_priv, sw_context, vmw_res_shader,
				     user_shader_converter, &cmd->body.shid,
				     &cmd->body.mobid, cmd->body.offsetInBytes);
}

/**
 * vmw_cmd_dx_set_single_constant_buffer - Validate
 * SVGA_3D_CMD_DX_SET_SINGLE_CONSTANT_BUFFER command.
 *
 * @dev_priv: Pointer to a device private struct.
 * @sw_context: The software context being used for this batch.
 * @header: Pointer to the command header in the command stream.
 */
static int
vmw_cmd_dx_set_single_constant_buffer(struct vmw_private *dev_priv,
				      struct vmw_sw_context *sw_context,
				      SVGA3dCmdHeader *header)
{
	VMW_DECLARE_CMD_VAR(*cmd, SVGA3dCmdDXSetSingleConstantBuffer);
	SVGA3dShaderType max_shader_num = has_sm5_context(dev_priv) ?
		SVGA3D_NUM_SHADERTYPE : SVGA3D_NUM_SHADERTYPE_DX10;

	struct vmw_resource *res = NULL;
	struct vmw_ctx_validation_info *ctx_node = VMW_GET_CTX_NODE(sw_context);
	struct vmw_ctx_bindinfo_cb binding;
	int ret;

	if (!ctx_node)
		return -EINVAL;

	cmd = container_of(header, typeof(*cmd), header);
	ret = vmw_cmd_res_check(dev_priv, sw_context, vmw_res_surface,
				VMW_RES_DIRTY_NONE, user_surface_converter,
				&cmd->body.sid, &res);
	if (unlikely(ret != 0))
		return ret;

	binding.bi.ctx = ctx_node->ctx;
	binding.bi.res = res;
	binding.bi.bt = vmw_ctx_binding_cb;
	binding.shader_slot = cmd->body.type - SVGA3D_SHADERTYPE_MIN;
	binding.offset = cmd->body.offsetInBytes;
	binding.size = cmd->body.sizeInBytes;
	binding.slot = cmd->body.slot;

	if (binding.shader_slot >= max_shader_num ||
	    binding.slot >= SVGA3D_DX_MAX_CONSTBUFFERS) {
		VMW_DEBUG_USER("Illegal const buffer shader %u slot %u.\n",
			       (unsigned int) cmd->body.type,
			       (unsigned int) binding.slot);
		return -EINVAL;
	}

	vmw_binding_add(ctx_node->staged, &binding.bi, binding.shader_slot,
			binding.slot);

	return 0;
}

/**
 * vmw_cmd_dx_set_constant_buffer_offset - Validate
 * SVGA_3D_CMD_DX_SET_VS/PS/GS/HS/DS/CS_CONSTANT_BUFFER_OFFSET command.
 *
 * @dev_priv: Pointer to a device private struct.
 * @sw_context: The software context being used for this batch.
 * @header: Pointer to the command header in the command stream.
 */
static int
vmw_cmd_dx_set_constant_buffer_offset(struct vmw_private *dev_priv,
				      struct vmw_sw_context *sw_context,
				      SVGA3dCmdHeader *header)
{
	VMW_DECLARE_CMD_VAR(*cmd, SVGA3dCmdDXSetConstantBufferOffset);

	struct vmw_ctx_validation_info *ctx_node = VMW_GET_CTX_NODE(sw_context);
	u32 shader_slot;

	if (!has_sm5_context(dev_priv))
		return -EINVAL;

	if (!ctx_node)
		return -EINVAL;

	cmd = container_of(header, typeof(*cmd), header);
	if (cmd->body.slot >= SVGA3D_DX_MAX_CONSTBUFFERS) {
		VMW_DEBUG_USER("Illegal const buffer slot %u.\n",
			       (unsigned int) cmd->body.slot);
		return -EINVAL;
	}

	shader_slot = cmd->header.id - SVGA_3D_CMD_DX_SET_VS_CONSTANT_BUFFER_OFFSET;
	vmw_binding_cb_offset_update(ctx_node->staged, shader_slot,
				     cmd->body.slot, cmd->body.offsetInBytes);

	return 0;
}

/**
 * vmw_cmd_dx_set_shader_res - Validate SVGA_3D_CMD_DX_SET_SHADER_RESOURCES
 * command
 *
 * @dev_priv: Pointer to a device private struct.
 * @sw_context: The software context being used for this batch.
 * @header: Pointer to the command header in the command stream.
 */
static int vmw_cmd_dx_set_shader_res(struct vmw_private *dev_priv,
				     struct vmw_sw_context *sw_context,
				     SVGA3dCmdHeader *header)
{
	VMW_DECLARE_CMD_VAR(*cmd, SVGA3dCmdDXSetShaderResources) =
		container_of(header, typeof(*cmd), header);
	SVGA3dShaderType max_allowed = has_sm5_context(dev_priv) ?
		SVGA3D_SHADERTYPE_MAX : SVGA3D_SHADERTYPE_DX10_MAX;

	u32 num_sr_view = (cmd->header.size - sizeof(cmd->body)) /
		sizeof(SVGA3dShaderResourceViewId);

	if ((u64) cmd->body.startView + (u64) num_sr_view >
	    (u64) SVGA3D_DX_MAX_SRVIEWS ||
	    cmd->body.type >= max_allowed) {
		VMW_DEBUG_USER("Invalid shader binding.\n");
		return -EINVAL;
	}

	return vmw_view_bindings_add(sw_context, vmw_view_sr,
				     vmw_ctx_binding_sr,
				     cmd->body.type - SVGA3D_SHADERTYPE_MIN,
				     (void *) &cmd[1], num_sr_view,
				     cmd->body.startView);
}

/**
 * vmw_cmd_dx_set_shader - Validate SVGA_3D_CMD_DX_SET_SHADER command
 *
 * @dev_priv: Pointer to a device private struct.
 * @sw_context: The software context being used for this batch.
 * @header: Pointer to the command header in the command stream.
 */
static int vmw_cmd_dx_set_shader(struct vmw_private *dev_priv,
				 struct vmw_sw_context *sw_context,
				 SVGA3dCmdHeader *header)
{
	VMW_DECLARE_CMD_VAR(*cmd, SVGA3dCmdDXSetShader);
	SVGA3dShaderType max_allowed = has_sm5_context(dev_priv) ?
		SVGA3D_SHADERTYPE_MAX : SVGA3D_SHADERTYPE_DX10_MAX;
	struct vmw_resource *res = NULL;
	struct vmw_ctx_validation_info *ctx_node = VMW_GET_CTX_NODE(sw_context);
	struct vmw_ctx_bindinfo_shader binding;
	int ret = 0;

	if (!ctx_node)
		return -EINVAL;

	cmd = container_of(header, typeof(*cmd), header);

	if (cmd->body.type >= max_allowed ||
	    cmd->body.type < SVGA3D_SHADERTYPE_MIN) {
		VMW_DEBUG_USER("Illegal shader type %u.\n",
			       (unsigned int) cmd->body.type);
		return -EINVAL;
	}

	if (cmd->body.shaderId != SVGA3D_INVALID_ID) {
		res = vmw_shader_lookup(sw_context->man, cmd->body.shaderId, 0);
		if (IS_ERR(res)) {
			VMW_DEBUG_USER("Could not find shader for binding.\n");
			return PTR_ERR(res);
		}

		ret = vmw_execbuf_res_val_add(sw_context, res,
					      VMW_RES_DIRTY_NONE,
					      vmw_val_add_flag_noctx);
		if (ret)
			return ret;
	}

	binding.bi.ctx = ctx_node->ctx;
	binding.bi.res = res;
	binding.bi.bt = vmw_ctx_binding_dx_shader;
	binding.shader_slot = cmd->body.type - SVGA3D_SHADERTYPE_MIN;

	vmw_binding_add(ctx_node->staged, &binding.bi, binding.shader_slot, 0);

	return 0;
}

/**
 * vmw_cmd_dx_set_vertex_buffers - Validates SVGA_3D_CMD_DX_SET_VERTEX_BUFFERS
 * command
 *
 * @dev_priv: Pointer to a device private struct.
 * @sw_context: The software context being used for this batch.
 * @header: Pointer to the command header in the command stream.
 */
static int vmw_cmd_dx_set_vertex_buffers(struct vmw_private *dev_priv,
					 struct vmw_sw_context *sw_context,
					 SVGA3dCmdHeader *header)
{
	struct vmw_ctx_validation_info *ctx_node = VMW_GET_CTX_NODE(sw_context);
	struct vmw_ctx_bindinfo_vb binding;
	struct vmw_resource *res;
	struct {
		SVGA3dCmdHeader header;
		SVGA3dCmdDXSetVertexBuffers body;
		SVGA3dVertexBuffer buf[];
	} *cmd;
	int i, ret, num;

	if (!ctx_node)
		return -EINVAL;

	cmd = container_of(header, typeof(*cmd), header);
	num = (cmd->header.size - sizeof(cmd->body)) /
		sizeof(SVGA3dVertexBuffer);
	if ((u64)num + (u64)cmd->body.startBuffer >
	    (u64)SVGA3D_DX_MAX_VERTEXBUFFERS) {
		VMW_DEBUG_USER("Invalid number of vertex buffers.\n");
		return -EINVAL;
	}

	for (i = 0; i < num; i++) {
		ret = vmw_cmd_res_check(dev_priv, sw_context, vmw_res_surface,
					VMW_RES_DIRTY_NONE,
					user_surface_converter,
					&cmd->buf[i].sid, &res);
		if (unlikely(ret != 0))
			return ret;

		binding.bi.ctx = ctx_node->ctx;
		binding.bi.bt = vmw_ctx_binding_vb;
		binding.bi.res = res;
		binding.offset = cmd->buf[i].offset;
		binding.stride = cmd->buf[i].stride;
		binding.slot = i + cmd->body.startBuffer;

		vmw_binding_add(ctx_node->staged, &binding.bi, 0, binding.slot);
	}

	return 0;
}

/**
 * vmw_cmd_dx_set_index_buffer - Validate
 * SVGA_3D_CMD_DX_IA_SET_INDEX_BUFFER command.
 *
 * @dev_priv: Pointer to a device private struct.
 * @sw_context: The software context being used for this batch.
 * @header: Pointer to the command header in the command stream.
 */
static int vmw_cmd_dx_set_index_buffer(struct vmw_private *dev_priv,
				       struct vmw_sw_context *sw_context,
				       SVGA3dCmdHeader *header)
{
	struct vmw_ctx_validation_info *ctx_node = VMW_GET_CTX_NODE(sw_context);
	struct vmw_ctx_bindinfo_ib binding;
	struct vmw_resource *res;
	VMW_DECLARE_CMD_VAR(*cmd, SVGA3dCmdDXSetIndexBuffer);
	int ret;

	if (!ctx_node)
		return -EINVAL;

	cmd = container_of(header, typeof(*cmd), header);
	ret = vmw_cmd_res_check(dev_priv, sw_context, vmw_res_surface,
				VMW_RES_DIRTY_NONE, user_surface_converter,
				&cmd->body.sid, &res);
	if (unlikely(ret != 0))
		return ret;

	binding.bi.ctx = ctx_node->ctx;
	binding.bi.res = res;
	binding.bi.bt = vmw_ctx_binding_ib;
	binding.offset = cmd->body.offset;
	binding.format = cmd->body.format;

	vmw_binding_add(ctx_node->staged, &binding.bi, 0, 0);

	return 0;
}

/**
 * vmw_cmd_dx_set_rendertargets - Validate SVGA_3D_CMD_DX_SET_RENDERTARGETS
 * command
 *
 * @dev_priv: Pointer to a device private struct.
 * @sw_context: The software context being used for this batch.
 * @header: Pointer to the command header in the command stream.
 */
static int vmw_cmd_dx_set_rendertargets(struct vmw_private *dev_priv,
					struct vmw_sw_context *sw_context,
					SVGA3dCmdHeader *header)
{
	VMW_DECLARE_CMD_VAR(*cmd, SVGA3dCmdDXSetRenderTargets) =
		container_of(header, typeof(*cmd), header);
	u32 num_rt_view = (cmd->header.size - sizeof(cmd->body)) /
		sizeof(SVGA3dRenderTargetViewId);
	int ret;

	if (num_rt_view > SVGA3D_DX_MAX_RENDER_TARGETS) {
		VMW_DEBUG_USER("Invalid DX Rendertarget binding.\n");
		return -EINVAL;
	}

	ret = vmw_view_bindings_add(sw_context, vmw_view_ds, vmw_ctx_binding_ds,
				    0, &cmd->body.depthStencilViewId, 1, 0);
	if (ret)
		return ret;

	return vmw_view_bindings_add(sw_context, vmw_view_rt,
				     vmw_ctx_binding_dx_rt, 0, (void *)&cmd[1],
				     num_rt_view, 0);
}

/**
 * vmw_cmd_dx_clear_rendertarget_view - Validate
 * SVGA_3D_CMD_DX_CLEAR_RENDERTARGET_VIEW command
 *
 * @dev_priv: Pointer to a device private struct.
 * @sw_context: The software context being used for this batch.
 * @header: Pointer to the command header in the command stream.
 */
static int vmw_cmd_dx_clear_rendertarget_view(struct vmw_private *dev_priv,
					      struct vmw_sw_context *sw_context,
					      SVGA3dCmdHeader *header)
{
	VMW_DECLARE_CMD_VAR(*cmd, SVGA3dCmdDXClearRenderTargetView) =
		container_of(header, typeof(*cmd), header);
	struct vmw_resource *ret;

	ret = vmw_view_id_val_add(sw_context, vmw_view_rt,
				  cmd->body.renderTargetViewId);

	return PTR_ERR_OR_ZERO(ret);
}

/**
 * vmw_cmd_dx_clear_depthstencil_view - Validate
 * SVGA_3D_CMD_DX_CLEAR_DEPTHSTENCIL_VIEW command
 *
 * @dev_priv: Pointer to a device private struct.
 * @sw_context: The software context being used for this batch.
 * @header: Pointer to the command header in the command stream.
 */
static int vmw_cmd_dx_clear_depthstencil_view(struct vmw_private *dev_priv,
					      struct vmw_sw_context *sw_context,
					      SVGA3dCmdHeader *header)
{
	VMW_DECLARE_CMD_VAR(*cmd, SVGA3dCmdDXClearDepthStencilView) =
		container_of(header, typeof(*cmd), header);
	struct vmw_resource *ret;

	ret = vmw_view_id_val_add(sw_context, vmw_view_ds,
				  cmd->body.depthStencilViewId);

	return PTR_ERR_OR_ZERO(ret);
}

static int vmw_cmd_dx_view_define(struct vmw_private *dev_priv,
				  struct vmw_sw_context *sw_context,
				  SVGA3dCmdHeader *header)
{
	struct vmw_ctx_validation_info *ctx_node = VMW_GET_CTX_NODE(sw_context);
	struct vmw_resource *srf;
	struct vmw_resource *res;
	enum vmw_view_type view_type;
	int ret;
	/*
	 * This is based on the fact that all affected define commands have the
	 * same initial command body layout.
	 */
	struct {
		SVGA3dCmdHeader header;
		uint32 defined_id;
		uint32 sid;
	} *cmd;

	if (!ctx_node)
		return -EINVAL;

	view_type = vmw_view_cmd_to_type(header->id);
	if (view_type == vmw_view_max)
		return -EINVAL;

	cmd = container_of(header, typeof(*cmd), header);
	if (unlikely(cmd->sid == SVGA3D_INVALID_ID)) {
		VMW_DEBUG_USER("Invalid surface id.\n");
		return -EINVAL;
	}
	ret = vmw_cmd_res_check(dev_priv, sw_context, vmw_res_surface,
				VMW_RES_DIRTY_NONE, user_surface_converter,
				&cmd->sid, &srf);
	if (unlikely(ret != 0))
		return ret;

	res = vmw_context_cotable(ctx_node->ctx, vmw_view_cotables[view_type]);
	ret = vmw_cotable_notify(res, cmd->defined_id);
	if (unlikely(ret != 0))
		return ret;

	return vmw_view_add(sw_context->man, ctx_node->ctx, srf, view_type,
			    cmd->defined_id, header,
			    header->size + sizeof(*header),
			    &sw_context->staged_cmd_res);
}

/**
 * vmw_cmd_dx_set_so_targets - Validate SVGA_3D_CMD_DX_SET_SOTARGETS command.
 *
 * @dev_priv: Pointer to a device private struct.
 * @sw_context: The software context being used for this batch.
 * @header: Pointer to the command header in the command stream.
 */
static int vmw_cmd_dx_set_so_targets(struct vmw_private *dev_priv,
				     struct vmw_sw_context *sw_context,
				     SVGA3dCmdHeader *header)
{
	struct vmw_ctx_validation_info *ctx_node = VMW_GET_CTX_NODE(sw_context);
	struct vmw_ctx_bindinfo_so_target binding;
	struct vmw_resource *res;
	struct {
		SVGA3dCmdHeader header;
		SVGA3dCmdDXSetSOTargets body;
		SVGA3dSoTarget targets[];
	} *cmd;
	int i, ret, num;

	if (!ctx_node)
		return -EINVAL;

	cmd = container_of(header, typeof(*cmd), header);
	num = (cmd->header.size - sizeof(cmd->body)) / sizeof(SVGA3dSoTarget);

	if (num > SVGA3D_DX_MAX_SOTARGETS) {
		VMW_DEBUG_USER("Invalid DX SO binding.\n");
		return -EINVAL;
	}

	for (i = 0; i < num; i++) {
		ret = vmw_cmd_res_check(dev_priv, sw_context, vmw_res_surface,
					VMW_RES_DIRTY_SET,
					user_surface_converter,
					&cmd->targets[i].sid, &res);
		if (unlikely(ret != 0))
			return ret;

		binding.bi.ctx = ctx_node->ctx;
		binding.bi.res = res;
		binding.bi.bt = vmw_ctx_binding_so_target;
		binding.offset = cmd->targets[i].offset;
		binding.size = cmd->targets[i].sizeInBytes;
		binding.slot = i;

		vmw_binding_add(ctx_node->staged, &binding.bi, 0, binding.slot);
	}

	return 0;
}

static int vmw_cmd_dx_so_define(struct vmw_private *dev_priv,
				struct vmw_sw_context *sw_context,
				SVGA3dCmdHeader *header)
{
	struct vmw_ctx_validation_info *ctx_node = VMW_GET_CTX_NODE(sw_context);
	struct vmw_resource *res;
	/*
	 * This is based on the fact that all affected define commands have
	 * the same initial command body layout.
	 */
	struct {
		SVGA3dCmdHeader header;
		uint32 defined_id;
	} *cmd;
	enum vmw_so_type so_type;
	int ret;

	if (!ctx_node)
		return -EINVAL;

	so_type = vmw_so_cmd_to_type(header->id);
	res = vmw_context_cotable(ctx_node->ctx, vmw_so_cotables[so_type]);
	if (IS_ERR(res))
		return PTR_ERR(res);
	cmd = container_of(header, typeof(*cmd), header);
	ret = vmw_cotable_notify(res, cmd->defined_id);

	return ret;
}

/**
 * vmw_cmd_dx_check_subresource - Validate SVGA_3D_CMD_DX_[X]_SUBRESOURCE
 * command
 *
 * @dev_priv: Pointer to a device private struct.
 * @sw_context: The software context being used for this batch.
 * @header: Pointer to the command header in the command stream.
 */
static int vmw_cmd_dx_check_subresource(struct vmw_private *dev_priv,
					struct vmw_sw_context *sw_context,
					SVGA3dCmdHeader *header)
{
	struct {
		SVGA3dCmdHeader header;
		union {
			SVGA3dCmdDXReadbackSubResource r_body;
			SVGA3dCmdDXInvalidateSubResource i_body;
			SVGA3dCmdDXUpdateSubResource u_body;
			SVGA3dSurfaceId sid;
		};
	} *cmd;

	BUILD_BUG_ON(offsetof(typeof(*cmd), r_body.sid) !=
		     offsetof(typeof(*cmd), sid));
	BUILD_BUG_ON(offsetof(typeof(*cmd), i_body.sid) !=
		     offsetof(typeof(*cmd), sid));
	BUILD_BUG_ON(offsetof(typeof(*cmd), u_body.sid) !=
		     offsetof(typeof(*cmd), sid));

	cmd = container_of(header, typeof(*cmd), header);
	return vmw_cmd_res_check(dev_priv, sw_context, vmw_res_surface,
				 VMW_RES_DIRTY_NONE, user_surface_converter,
				 &cmd->sid, NULL);
}

static int vmw_cmd_dx_cid_check(struct vmw_private *dev_priv,
				struct vmw_sw_context *sw_context,
				SVGA3dCmdHeader *header)
{
	struct vmw_ctx_validation_info *ctx_node = VMW_GET_CTX_NODE(sw_context);

	if (!ctx_node)
		return -EINVAL;

	return 0;
}

/**
 * vmw_cmd_dx_view_remove - validate a view remove command and schedule the view
 * resource for removal.
 *
 * @dev_priv: Pointer to a device private struct.
 * @sw_context: The software context being used for this batch.
 * @header: Pointer to the command header in the command stream.
 *
 * Check that the view exists, and if it was not created using this command
 * batch, conditionally make this command a NOP.
 */
static int vmw_cmd_dx_view_remove(struct vmw_private *dev_priv,
				  struct vmw_sw_context *sw_context,
				  SVGA3dCmdHeader *header)
{
	struct vmw_ctx_validation_info *ctx_node = VMW_GET_CTX_NODE(sw_context);
	struct {
		SVGA3dCmdHeader header;
		union vmw_view_destroy body;
	} *cmd = container_of(header, typeof(*cmd), header);
	enum vmw_view_type view_type = vmw_view_cmd_to_type(header->id);
	struct vmw_resource *view;
	int ret;

	if (!ctx_node)
		return -EINVAL;

	ret = vmw_view_remove(sw_context->man, cmd->body.view_id, view_type,
			      &sw_context->staged_cmd_res, &view);
	if (ret || !view)
		return ret;

	/*
	 * If the view wasn't created during this command batch, it might
	 * have been removed due to a context swapout, so add a
	 * relocation to conditionally make this command a NOP to avoid
	 * device errors.
	 */
	return vmw_resource_relocation_add(sw_context, view,
					   vmw_ptr_diff(sw_context->buf_start,
							&cmd->header.id),
					   vmw_res_rel_cond_nop);
}

/**
 * vmw_cmd_dx_define_shader - Validate SVGA_3D_CMD_DX_DEFINE_SHADER command
 *
 * @dev_priv: Pointer to a device private struct.
 * @sw_context: The software context being used for this batch.
 * @header: Pointer to the command header in the command stream.
 */
static int vmw_cmd_dx_define_shader(struct vmw_private *dev_priv,
				    struct vmw_sw_context *sw_context,
				    SVGA3dCmdHeader *header)
{
	struct vmw_ctx_validation_info *ctx_node = VMW_GET_CTX_NODE(sw_context);
	struct vmw_resource *res;
	VMW_DECLARE_CMD_VAR(*cmd, SVGA3dCmdDXDefineShader) =
		container_of(header, typeof(*cmd), header);
	int ret;

	if (!ctx_node)
		return -EINVAL;

	res = vmw_context_cotable(ctx_node->ctx, SVGA_COTABLE_DXSHADER);
	ret = vmw_cotable_notify(res, cmd->body.shaderId);
	if (ret)
		return ret;

	return vmw_dx_shader_add(sw_context->man, ctx_node->ctx,
				 cmd->body.shaderId, cmd->body.type,
				 &sw_context->staged_cmd_res);
}

/**
 * vmw_cmd_dx_destroy_shader - Validate SVGA_3D_CMD_DX_DESTROY_SHADER command
 *
 * @dev_priv: Pointer to a device private struct.
 * @sw_context: The software context being used for this batch.
 * @header: Pointer to the command header in the command stream.
 */
static int vmw_cmd_dx_destroy_shader(struct vmw_private *dev_priv,
				     struct vmw_sw_context *sw_context,
				     SVGA3dCmdHeader *header)
{
	struct vmw_ctx_validation_info *ctx_node = VMW_GET_CTX_NODE(sw_context);
	VMW_DECLARE_CMD_VAR(*cmd, SVGA3dCmdDXDestroyShader) =
		container_of(header, typeof(*cmd), header);
	int ret;

	if (!ctx_node)
		return -EINVAL;

	ret = vmw_shader_remove(sw_context->man, cmd->body.shaderId, 0,
				&sw_context->staged_cmd_res);

	return ret;
}

/**
 * vmw_cmd_dx_bind_shader - Validate SVGA_3D_CMD_DX_BIND_SHADER command
 *
 * @dev_priv: Pointer to a device private struct.
 * @sw_context: The software context being used for this batch.
 * @header: Pointer to the command header in the command stream.
 */
static int vmw_cmd_dx_bind_shader(struct vmw_private *dev_priv,
				  struct vmw_sw_context *sw_context,
				  SVGA3dCmdHeader *header)
{
	struct vmw_resource *ctx;
	struct vmw_resource *res;
	VMW_DECLARE_CMD_VAR(*cmd, SVGA3dCmdDXBindShader) =
		container_of(header, typeof(*cmd), header);
	int ret;

	if (cmd->body.cid != SVGA3D_INVALID_ID) {
		ret = vmw_cmd_res_check(dev_priv, sw_context, vmw_res_context,
					VMW_RES_DIRTY_SET,
					user_context_converter, &cmd->body.cid,
					&ctx);
		if (ret)
			return ret;
	} else {
		struct vmw_ctx_validation_info *ctx_node =
			VMW_GET_CTX_NODE(sw_context);

		if (!ctx_node)
			return -EINVAL;

		ctx = ctx_node->ctx;
	}

	res = vmw_shader_lookup(vmw_context_res_man(ctx), cmd->body.shid, 0);
	if (IS_ERR(res)) {
		VMW_DEBUG_USER("Could not find shader to bind.\n");
		return PTR_ERR(res);
	}

	ret = vmw_execbuf_res_val_add(sw_context, res, VMW_RES_DIRTY_NONE,
				      vmw_val_add_flag_noctx);
	if (ret) {
		VMW_DEBUG_USER("Error creating resource validation node.\n");
		return ret;
	}

	return vmw_cmd_res_switch_backup(dev_priv, sw_context, res,
					 &cmd->body.mobid,
					 cmd->body.offsetInBytes);
}

/**
 * vmw_cmd_dx_genmips - Validate SVGA_3D_CMD_DX_GENMIPS command
 *
 * @dev_priv: Pointer to a device private struct.
 * @sw_context: The software context being used for this batch.
 * @header: Pointer to the command header in the command stream.
 */
static int vmw_cmd_dx_genmips(struct vmw_private *dev_priv,
			      struct vmw_sw_context *sw_context,
			      SVGA3dCmdHeader *header)
{
	VMW_DECLARE_CMD_VAR(*cmd, SVGA3dCmdDXGenMips) =
		container_of(header, typeof(*cmd), header);
	struct vmw_resource *view;
	struct vmw_res_cache_entry *rcache;

	view = vmw_view_id_val_add(sw_context, vmw_view_sr,
				   cmd->body.shaderResourceViewId);
	if (IS_ERR(view))
		return PTR_ERR(view);

	/*
	 * Normally the shader-resource view is not gpu-dirtying, but for
	 * this particular command it is...
	 * So mark the last looked-up surface, which is the surface
	 * the view points to, gpu-dirty.
	 */
	rcache = &sw_context->res_cache[vmw_res_surface];
	vmw_validation_res_set_dirty(sw_context->ctx, rcache->private,
				     VMW_RES_DIRTY_SET);
	return 0;
}

/**
 * vmw_cmd_dx_transfer_from_buffer - Validate
 * SVGA_3D_CMD_DX_TRANSFER_FROM_BUFFER command
 *
 * @dev_priv: Pointer to a device private struct.
 * @sw_context: The software context being used for this batch.
 * @header: Pointer to the command header in the command stream.
 */
static int vmw_cmd_dx_transfer_from_buffer(struct vmw_private *dev_priv,
					   struct vmw_sw_context *sw_context,
					   SVGA3dCmdHeader *header)
{
	VMW_DECLARE_CMD_VAR(*cmd, SVGA3dCmdDXTransferFromBuffer) =
		container_of(header, typeof(*cmd), header);
	int ret;

	ret = vmw_cmd_res_check(dev_priv, sw_context, vmw_res_surface,
				VMW_RES_DIRTY_NONE, user_surface_converter,
				&cmd->body.srcSid, NULL);
	if (ret != 0)
		return ret;

	return vmw_cmd_res_check(dev_priv, sw_context, vmw_res_surface,
				 VMW_RES_DIRTY_SET, user_surface_converter,
				 &cmd->body.destSid, NULL);
}

/**
 * vmw_cmd_intra_surface_copy - Validate SVGA_3D_CMD_INTRA_SURFACE_COPY command
 *
 * @dev_priv: Pointer to a device private struct.
 * @sw_context: The software context being used for this batch.
 * @header: Pointer to the command header in the command stream.
 */
static int vmw_cmd_intra_surface_copy(struct vmw_private *dev_priv,
					   struct vmw_sw_context *sw_context,
					   SVGA3dCmdHeader *header)
{
	VMW_DECLARE_CMD_VAR(*cmd, SVGA3dCmdIntraSurfaceCopy) =
		container_of(header, typeof(*cmd), header);

	if (!(dev_priv->capabilities2 & SVGA_CAP2_INTRA_SURFACE_COPY))
		return -EINVAL;

	return vmw_cmd_res_check(dev_priv, sw_context, vmw_res_surface,
				 VMW_RES_DIRTY_SET, user_surface_converter,
				 &cmd->body.surface.sid, NULL);
}

static int vmw_cmd_sm5(struct vmw_private *dev_priv,
		       struct vmw_sw_context *sw_context,
		       SVGA3dCmdHeader *header)
{
	if (!has_sm5_context(dev_priv))
		return -EINVAL;

	return 0;
}

static int vmw_cmd_sm5_view_define(struct vmw_private *dev_priv,
				   struct vmw_sw_context *sw_context,
				   SVGA3dCmdHeader *header)
{
	if (!has_sm5_context(dev_priv))
		return -EINVAL;

	return vmw_cmd_dx_view_define(dev_priv, sw_context, header);
}

static int vmw_cmd_sm5_view_remove(struct vmw_private *dev_priv,
				   struct vmw_sw_context *sw_context,
				   SVGA3dCmdHeader *header)
{
	if (!has_sm5_context(dev_priv))
		return -EINVAL;

	return vmw_cmd_dx_view_remove(dev_priv, sw_context, header);
}

static int vmw_cmd_clear_uav_uint(struct vmw_private *dev_priv,
				  struct vmw_sw_context *sw_context,
				  SVGA3dCmdHeader *header)
{
	struct {
		SVGA3dCmdHeader header;
		SVGA3dCmdDXClearUAViewUint body;
	} *cmd = container_of(header, typeof(*cmd), header);
	struct vmw_resource *ret;

	if (!has_sm5_context(dev_priv))
		return -EINVAL;

	ret = vmw_view_id_val_add(sw_context, vmw_view_ua,
				  cmd->body.uaViewId);

	return PTR_ERR_OR_ZERO(ret);
}

static int vmw_cmd_clear_uav_float(struct vmw_private *dev_priv,
				   struct vmw_sw_context *sw_context,
				   SVGA3dCmdHeader *header)
{
	struct {
		SVGA3dCmdHeader header;
		SVGA3dCmdDXClearUAViewFloat body;
	} *cmd = container_of(header, typeof(*cmd), header);
	struct vmw_resource *ret;

	if (!has_sm5_context(dev_priv))
		return -EINVAL;

	ret = vmw_view_id_val_add(sw_context, vmw_view_ua,
				  cmd->body.uaViewId);

	return PTR_ERR_OR_ZERO(ret);
}

static int vmw_cmd_set_uav(struct vmw_private *dev_priv,
			   struct vmw_sw_context *sw_context,
			   SVGA3dCmdHeader *header)
{
	struct {
		SVGA3dCmdHeader header;
		SVGA3dCmdDXSetUAViews body;
	} *cmd = container_of(header, typeof(*cmd), header);
	u32 num_uav = (cmd->header.size - sizeof(cmd->body)) /
		sizeof(SVGA3dUAViewId);
	int ret;

	if (!has_sm5_context(dev_priv))
		return -EINVAL;

	if (num_uav > vmw_max_num_uavs(dev_priv)) {
		VMW_DEBUG_USER("Invalid UAV binding.\n");
		return -EINVAL;
	}

	ret = vmw_view_bindings_add(sw_context, vmw_view_ua,
				    vmw_ctx_binding_uav, 0, (void *)&cmd[1],
				    num_uav, 0);
	if (ret)
		return ret;

	vmw_binding_add_uav_index(sw_context->dx_ctx_node->staged, 0,
					 cmd->body.uavSpliceIndex);

	return ret;
}

static int vmw_cmd_set_cs_uav(struct vmw_private *dev_priv,
			      struct vmw_sw_context *sw_context,
			      SVGA3dCmdHeader *header)
{
	struct {
		SVGA3dCmdHeader header;
		SVGA3dCmdDXSetCSUAViews body;
	} *cmd = container_of(header, typeof(*cmd), header);
	u32 num_uav = (cmd->header.size - sizeof(cmd->body)) /
		sizeof(SVGA3dUAViewId);
	int ret;

	if (!has_sm5_context(dev_priv))
		return -EINVAL;

	if (num_uav > vmw_max_num_uavs(dev_priv)) {
		VMW_DEBUG_USER("Invalid UAV binding.\n");
		return -EINVAL;
	}

	ret = vmw_view_bindings_add(sw_context, vmw_view_ua,
				    vmw_ctx_binding_cs_uav, 0, (void *)&cmd[1],
				    num_uav, 0);
	if (ret)
		return ret;

	vmw_binding_add_uav_index(sw_context->dx_ctx_node->staged, 1,
				  cmd->body.startIndex);

	return ret;
}

static int vmw_cmd_dx_define_streamoutput(struct vmw_private *dev_priv,
					  struct vmw_sw_context *sw_context,
					  SVGA3dCmdHeader *header)
{
	struct vmw_ctx_validation_info *ctx_node = sw_context->dx_ctx_node;
	struct vmw_resource *res;
	struct {
		SVGA3dCmdHeader header;
		SVGA3dCmdDXDefineStreamOutputWithMob body;
	} *cmd = container_of(header, typeof(*cmd), header);
	int ret;

	if (!has_sm5_context(dev_priv))
		return -EINVAL;

	if (!ctx_node) {
		DRM_ERROR("DX Context not set.\n");
		return -EINVAL;
	}

	res = vmw_context_cotable(ctx_node->ctx, SVGA_COTABLE_STREAMOUTPUT);
	ret = vmw_cotable_notify(res, cmd->body.soid);
	if (ret)
		return ret;

	return vmw_dx_streamoutput_add(sw_context->man, ctx_node->ctx,
				       cmd->body.soid,
				       &sw_context->staged_cmd_res);
}

static int vmw_cmd_dx_destroy_streamoutput(struct vmw_private *dev_priv,
					   struct vmw_sw_context *sw_context,
					   SVGA3dCmdHeader *header)
{
	struct vmw_ctx_validation_info *ctx_node = sw_context->dx_ctx_node;
	struct vmw_resource *res;
	struct {
		SVGA3dCmdHeader header;
		SVGA3dCmdDXDestroyStreamOutput body;
	} *cmd = container_of(header, typeof(*cmd), header);

	if (!ctx_node) {
		DRM_ERROR("DX Context not set.\n");
		return -EINVAL;
	}

	/*
	 * When device does not support SM5 then streamoutput with mob command is
	 * not available to user-space. Simply return in this case.
	 */
	if (!has_sm5_context(dev_priv))
		return 0;

	/*
	 * With SM5 capable device if lookup fails then user-space probably used
	 * old streamoutput define command. Return without an error.
	 */
	res = vmw_dx_streamoutput_lookup(vmw_context_res_man(ctx_node->ctx),
					 cmd->body.soid);
	if (IS_ERR(res))
		return 0;

	return vmw_dx_streamoutput_remove(sw_context->man, cmd->body.soid,
					  &sw_context->staged_cmd_res);
}

static int vmw_cmd_dx_bind_streamoutput(struct vmw_private *dev_priv,
					struct vmw_sw_context *sw_context,
					SVGA3dCmdHeader *header)
{
	struct vmw_ctx_validation_info *ctx_node = sw_context->dx_ctx_node;
	struct vmw_resource *res;
	struct {
		SVGA3dCmdHeader header;
		SVGA3dCmdDXBindStreamOutput body;
	} *cmd = container_of(header, typeof(*cmd), header);
	int ret;

	if (!has_sm5_context(dev_priv))
		return -EINVAL;

	if (!ctx_node) {
		DRM_ERROR("DX Context not set.\n");
		return -EINVAL;
	}

	res = vmw_dx_streamoutput_lookup(vmw_context_res_man(ctx_node->ctx),
					 cmd->body.soid);
	if (IS_ERR(res)) {
		DRM_ERROR("Could not find streamoutput to bind.\n");
		return PTR_ERR(res);
	}

	vmw_dx_streamoutput_set_size(res, cmd->body.sizeInBytes);

	ret = vmw_execbuf_res_val_add(sw_context, res, VMW_RES_DIRTY_NONE,
				      vmw_val_add_flag_noctx);
	if (ret) {
		DRM_ERROR("Error creating resource validation node.\n");
		return ret;
	}

	return vmw_cmd_res_switch_backup(dev_priv, sw_context, res,
					 &cmd->body.mobid,
					 cmd->body.offsetInBytes);
}

static int vmw_cmd_dx_set_streamoutput(struct vmw_private *dev_priv,
				       struct vmw_sw_context *sw_context,
				       SVGA3dCmdHeader *header)
{
	struct vmw_ctx_validation_info *ctx_node = sw_context->dx_ctx_node;
	struct vmw_resource *res;
	struct vmw_ctx_bindinfo_so binding;
	struct {
		SVGA3dCmdHeader header;
		SVGA3dCmdDXSetStreamOutput body;
	} *cmd = container_of(header, typeof(*cmd), header);
	int ret;

	if (!ctx_node) {
		DRM_ERROR("DX Context not set.\n");
		return -EINVAL;
	}

	if (cmd->body.soid == SVGA3D_INVALID_ID)
		return 0;

	/*
	 * When device does not support SM5 then streamoutput with mob command is
	 * not available to user-space. Simply return in this case.
	 */
	if (!has_sm5_context(dev_priv))
		return 0;

	/*
	 * With SM5 capable device if lookup fails then user-space probably used
	 * old streamoutput define command. Return without an error.
	 */
	res = vmw_dx_streamoutput_lookup(vmw_context_res_man(ctx_node->ctx),
					 cmd->body.soid);
	if (IS_ERR(res)) {
		return 0;
	}

	ret = vmw_execbuf_res_val_add(sw_context, res, VMW_RES_DIRTY_NONE,
				      vmw_val_add_flag_noctx);
	if (ret) {
		DRM_ERROR("Error creating resource validation node.\n");
		return ret;
	}

	binding.bi.ctx = ctx_node->ctx;
	binding.bi.res = res;
	binding.bi.bt = vmw_ctx_binding_so;
	binding.slot = 0; /* Only one SO set to context at a time. */

	vmw_binding_add(sw_context->dx_ctx_node->staged, &binding.bi, 0,
			binding.slot);

	return ret;
}

static int vmw_cmd_indexed_instanced_indirect(struct vmw_private *dev_priv,
					      struct vmw_sw_context *sw_context,
					      SVGA3dCmdHeader *header)
{
	struct vmw_draw_indexed_instanced_indirect_cmd {
		SVGA3dCmdHeader header;
		SVGA3dCmdDXDrawIndexedInstancedIndirect body;
	} *cmd = container_of(header, typeof(*cmd), header);

	if (!has_sm5_context(dev_priv))
		return -EINVAL;

	return vmw_cmd_res_check(dev_priv, sw_context, vmw_res_surface,
				 VMW_RES_DIRTY_NONE, user_surface_converter,
				 &cmd->body.argsBufferSid, NULL);
}

static int vmw_cmd_instanced_indirect(struct vmw_private *dev_priv,
				      struct vmw_sw_context *sw_context,
				      SVGA3dCmdHeader *header)
{
	struct vmw_draw_instanced_indirect_cmd {
		SVGA3dCmdHeader header;
		SVGA3dCmdDXDrawInstancedIndirect body;
	} *cmd = container_of(header, typeof(*cmd), header);

	if (!has_sm5_context(dev_priv))
		return -EINVAL;

	return vmw_cmd_res_check(dev_priv, sw_context, vmw_res_surface,
				 VMW_RES_DIRTY_NONE, user_surface_converter,
				 &cmd->body.argsBufferSid, NULL);
}

static int vmw_cmd_dispatch_indirect(struct vmw_private *dev_priv,
				     struct vmw_sw_context *sw_context,
				     SVGA3dCmdHeader *header)
{
	struct vmw_dispatch_indirect_cmd {
		SVGA3dCmdHeader header;
		SVGA3dCmdDXDispatchIndirect body;
	} *cmd = container_of(header, typeof(*cmd), header);

	if (!has_sm5_context(dev_priv))
		return -EINVAL;

	return vmw_cmd_res_check(dev_priv, sw_context, vmw_res_surface,
				 VMW_RES_DIRTY_NONE, user_surface_converter,
				 &cmd->body.argsBufferSid, NULL);
}

static int vmw_cmd_check_not_3d(struct vmw_private *dev_priv,
				struct vmw_sw_context *sw_context,
				void *buf, uint32_t *size)
{
	uint32_t size_remaining = *size;
	uint32_t cmd_id;

	cmd_id = ((uint32_t *)buf)[0];
	switch (cmd_id) {
	case SVGA_CMD_UPDATE:
		*size = sizeof(uint32_t) + sizeof(SVGAFifoCmdUpdate);
		break;
	case SVGA_CMD_DEFINE_GMRFB:
		*size = sizeof(uint32_t) + sizeof(SVGAFifoCmdDefineGMRFB);
		break;
	case SVGA_CMD_BLIT_GMRFB_TO_SCREEN:
		*size = sizeof(uint32_t) + sizeof(SVGAFifoCmdBlitGMRFBToScreen);
		break;
	case SVGA_CMD_BLIT_SCREEN_TO_GMRFB:
		*size = sizeof(uint32_t) + sizeof(SVGAFifoCmdBlitGMRFBToScreen);
		break;
	default:
		VMW_DEBUG_USER("Unsupported SVGA command: %u.\n", cmd_id);
		return -EINVAL;
	}

	if (*size > size_remaining) {
		VMW_DEBUG_USER("Invalid SVGA command (size mismatch): %u.\n",
			       cmd_id);
		return -EINVAL;
	}

	if (unlikely(!sw_context->kernel)) {
		VMW_DEBUG_USER("Kernel only SVGA command: %u.\n", cmd_id);
		return -EPERM;
	}

	if (cmd_id == SVGA_CMD_DEFINE_GMRFB)
		return vmw_cmd_check_define_gmrfb(dev_priv, sw_context, buf);

	return 0;
}

static const struct vmw_cmd_entry vmw_cmd_entries[SVGA_3D_CMD_MAX] = {
	VMW_CMD_DEF(SVGA_3D_CMD_SURFACE_DEFINE, &vmw_cmd_invalid,
		    false, false, false),
	VMW_CMD_DEF(SVGA_3D_CMD_SURFACE_DESTROY, &vmw_cmd_invalid,
		    false, false, false),
	VMW_CMD_DEF(SVGA_3D_CMD_SURFACE_COPY, &vmw_cmd_surface_copy_check,
		    true, false, false),
	VMW_CMD_DEF(SVGA_3D_CMD_SURFACE_STRETCHBLT, &vmw_cmd_stretch_blt_check,
		    true, false, false),
	VMW_CMD_DEF(SVGA_3D_CMD_SURFACE_DMA, &vmw_cmd_dma,
		    true, false, false),
	VMW_CMD_DEF(SVGA_3D_CMD_CONTEXT_DEFINE, &vmw_cmd_invalid,
		    false, false, false),
	VMW_CMD_DEF(SVGA_3D_CMD_CONTEXT_DESTROY, &vmw_cmd_invalid,
		    false, false, false),
	VMW_CMD_DEF(SVGA_3D_CMD_SETTRANSFORM, &vmw_cmd_cid_check,
		    true, false, false),
	VMW_CMD_DEF(SVGA_3D_CMD_SETZRANGE, &vmw_cmd_cid_check,
		    true, false, false),
	VMW_CMD_DEF(SVGA_3D_CMD_SETRENDERSTATE, &vmw_cmd_cid_check,
		    true, false, false),
	VMW_CMD_DEF(SVGA_3D_CMD_SETRENDERTARGET,
		    &vmw_cmd_set_render_target_check, true, false, false),
	VMW_CMD_DEF(SVGA_3D_CMD_SETTEXTURESTATE, &vmw_cmd_tex_state,
		    true, false, false),
	VMW_CMD_DEF(SVGA_3D_CMD_SETMATERIAL, &vmw_cmd_cid_check,
		    true, false, false),
	VMW_CMD_DEF(SVGA_3D_CMD_SETLIGHTDATA, &vmw_cmd_cid_check,
		    true, false, false),
	VMW_CMD_DEF(SVGA_3D_CMD_SETLIGHTENABLED, &vmw_cmd_cid_check,
		    true, false, false),
	VMW_CMD_DEF(SVGA_3D_CMD_SETVIEWPORT, &vmw_cmd_cid_check,
		    true, false, false),
	VMW_CMD_DEF(SVGA_3D_CMD_SETCLIPPLANE, &vmw_cmd_cid_check,
		    true, false, false),
	VMW_CMD_DEF(SVGA_3D_CMD_CLEAR, &vmw_cmd_cid_check,
		    true, false, false),
	VMW_CMD_DEF(SVGA_3D_CMD_PRESENT, &vmw_cmd_present_check,
		    false, false, false),
	VMW_CMD_DEF(SVGA_3D_CMD_SHADER_DEFINE, &vmw_cmd_shader_define,
		    true, false, false),
	VMW_CMD_DEF(SVGA_3D_CMD_SHADER_DESTROY, &vmw_cmd_shader_destroy,
		    true, false, false),
	VMW_CMD_DEF(SVGA_3D_CMD_SET_SHADER, &vmw_cmd_set_shader,
		    true, false, false),
	VMW_CMD_DEF(SVGA_3D_CMD_SET_SHADER_CONST, &vmw_cmd_set_shader_const,
		    true, false, false),
	VMW_CMD_DEF(SVGA_3D_CMD_DRAW_PRIMITIVES, &vmw_cmd_draw,
		    true, false, false),
	VMW_CMD_DEF(SVGA_3D_CMD_SETSCISSORRECT, &vmw_cmd_cid_check,
		    true, false, false),
	VMW_CMD_DEF(SVGA_3D_CMD_BEGIN_QUERY, &vmw_cmd_begin_query,
		    true, false, false),
	VMW_CMD_DEF(SVGA_3D_CMD_END_QUERY, &vmw_cmd_end_query,
		    true, false, false),
	VMW_CMD_DEF(SVGA_3D_CMD_WAIT_FOR_QUERY, &vmw_cmd_wait_query,
		    true, false, false),
	VMW_CMD_DEF(SVGA_3D_CMD_PRESENT_READBACK, &vmw_cmd_ok,
		    true, false, false),
	VMW_CMD_DEF(SVGA_3D_CMD_BLIT_SURFACE_TO_SCREEN,
		    &vmw_cmd_blt_surf_screen_check, false, false, false),
	VMW_CMD_DEF(SVGA_3D_CMD_SURFACE_DEFINE_V2, &vmw_cmd_invalid,
		    false, false, false),
	VMW_CMD_DEF(SVGA_3D_CMD_GENERATE_MIPMAPS, &vmw_cmd_invalid,
		    false, false, false),
	VMW_CMD_DEF(SVGA_3D_CMD_ACTIVATE_SURFACE, &vmw_cmd_invalid,
		    false, false, false),
	VMW_CMD_DEF(SVGA_3D_CMD_DEACTIVATE_SURFACE, &vmw_cmd_invalid,
		    false, false, false),
	VMW_CMD_DEF(SVGA_3D_CMD_SCREEN_DMA, &vmw_cmd_invalid,
		    false, false, false),
	VMW_CMD_DEF(SVGA_3D_CMD_DEAD1, &vmw_cmd_invalid,
		    false, false, false),
	VMW_CMD_DEF(SVGA_3D_CMD_DEAD2, &vmw_cmd_invalid,
		    false, false, false),
	VMW_CMD_DEF(SVGA_3D_CMD_DEAD12, &vmw_cmd_invalid, false, false, false),
	VMW_CMD_DEF(SVGA_3D_CMD_DEAD13, &vmw_cmd_invalid, false, false, false),
	VMW_CMD_DEF(SVGA_3D_CMD_DEAD14, &vmw_cmd_invalid, false, false, false),
	VMW_CMD_DEF(SVGA_3D_CMD_DEAD15, &vmw_cmd_invalid, false, false, false),
	VMW_CMD_DEF(SVGA_3D_CMD_DEAD16, &vmw_cmd_invalid, false, false, false),
	VMW_CMD_DEF(SVGA_3D_CMD_DEAD17, &vmw_cmd_invalid, false, false, false),
	VMW_CMD_DEF(SVGA_3D_CMD_SET_OTABLE_BASE, &vmw_cmd_invalid,
		    false, false, true),
	VMW_CMD_DEF(SVGA_3D_CMD_READBACK_OTABLE, &vmw_cmd_invalid,
		    false, false, true),
	VMW_CMD_DEF(SVGA_3D_CMD_DEFINE_GB_MOB, &vmw_cmd_invalid,
		    false, false, true),
	VMW_CMD_DEF(SVGA_3D_CMD_DESTROY_GB_MOB, &vmw_cmd_invalid,
		    false, false, true),
	VMW_CMD_DEF(SVGA_3D_CMD_REDEFINE_GB_MOB64, &vmw_cmd_invalid,
		    false, false, true),
	VMW_CMD_DEF(SVGA_3D_CMD_UPDATE_GB_MOB_MAPPING, &vmw_cmd_invalid,
		    false, false, true),
	VMW_CMD_DEF(SVGA_3D_CMD_DEFINE_GB_SURFACE, &vmw_cmd_invalid,
		    false, false, true),
	VMW_CMD_DEF(SVGA_3D_CMD_DESTROY_GB_SURFACE, &vmw_cmd_invalid,
		    false, false, true),
	VMW_CMD_DEF(SVGA_3D_CMD_BIND_GB_SURFACE, &vmw_cmd_bind_gb_surface,
		    true, false, true),
	VMW_CMD_DEF(SVGA_3D_CMD_COND_BIND_GB_SURFACE, &vmw_cmd_invalid,
		    false, false, true),
	VMW_CMD_DEF(SVGA_3D_CMD_UPDATE_GB_IMAGE, &vmw_cmd_update_gb_image,
		    true, false, true),
	VMW_CMD_DEF(SVGA_3D_CMD_UPDATE_GB_SURFACE,
		    &vmw_cmd_update_gb_surface, true, false, true),
	VMW_CMD_DEF(SVGA_3D_CMD_READBACK_GB_IMAGE,
		    &vmw_cmd_readback_gb_image, true, false, true),
	VMW_CMD_DEF(SVGA_3D_CMD_READBACK_GB_SURFACE,
		    &vmw_cmd_readback_gb_surface, true, false, true),
	VMW_CMD_DEF(SVGA_3D_CMD_INVALIDATE_GB_IMAGE,
		    &vmw_cmd_invalidate_gb_image, true, false, true),
	VMW_CMD_DEF(SVGA_3D_CMD_INVALIDATE_GB_SURFACE,
		    &vmw_cmd_invalidate_gb_surface, true, false, true),
	VMW_CMD_DEF(SVGA_3D_CMD_DEFINE_GB_CONTEXT, &vmw_cmd_invalid,
		    false, false, true),
	VMW_CMD_DEF(SVGA_3D_CMD_DESTROY_GB_CONTEXT, &vmw_cmd_invalid,
		    false, false, true),
	VMW_CMD_DEF(SVGA_3D_CMD_BIND_GB_CONTEXT, &vmw_cmd_invalid,
		    false, false, true),
	VMW_CMD_DEF(SVGA_3D_CMD_READBACK_GB_CONTEXT, &vmw_cmd_invalid,
		    false, false, true),
	VMW_CMD_DEF(SVGA_3D_CMD_INVALIDATE_GB_CONTEXT, &vmw_cmd_invalid,
		    false, false, true),
	VMW_CMD_DEF(SVGA_3D_CMD_DEFINE_GB_SHADER, &vmw_cmd_invalid,
		    false, false, true),
	VMW_CMD_DEF(SVGA_3D_CMD_BIND_GB_SHADER, &vmw_cmd_bind_gb_shader,
		    true, false, true),
	VMW_CMD_DEF(SVGA_3D_CMD_DESTROY_GB_SHADER, &vmw_cmd_invalid,
		    false, false, true),
	VMW_CMD_DEF(SVGA_3D_CMD_SET_OTABLE_BASE64, &vmw_cmd_invalid,
		    false, false, false),
	VMW_CMD_DEF(SVGA_3D_CMD_BEGIN_GB_QUERY, &vmw_cmd_begin_gb_query,
		    true, false, true),
	VMW_CMD_DEF(SVGA_3D_CMD_END_GB_QUERY, &vmw_cmd_end_gb_query,
		    true, false, true),
	VMW_CMD_DEF(SVGA_3D_CMD_WAIT_FOR_GB_QUERY, &vmw_cmd_wait_gb_query,
		    true, false, true),
	VMW_CMD_DEF(SVGA_3D_CMD_NOP, &vmw_cmd_ok,
		    true, false, true),
	VMW_CMD_DEF(SVGA_3D_CMD_NOP_ERROR, &vmw_cmd_ok,
		    true, false, true),
	VMW_CMD_DEF(SVGA_3D_CMD_ENABLE_GART, &vmw_cmd_invalid,
		    false, false, true),
	VMW_CMD_DEF(SVGA_3D_CMD_DISABLE_GART, &vmw_cmd_invalid,
		    false, false, true),
	VMW_CMD_DEF(SVGA_3D_CMD_MAP_MOB_INTO_GART, &vmw_cmd_invalid,
		    false, false, true),
	VMW_CMD_DEF(SVGA_3D_CMD_UNMAP_GART_RANGE, &vmw_cmd_invalid,
		    false, false, true),
	VMW_CMD_DEF(SVGA_3D_CMD_DEFINE_GB_SCREENTARGET, &vmw_cmd_invalid,
		    false, false, true),
	VMW_CMD_DEF(SVGA_3D_CMD_DESTROY_GB_SCREENTARGET, &vmw_cmd_invalid,
		    false, false, true),
	VMW_CMD_DEF(SVGA_3D_CMD_BIND_GB_SCREENTARGET, &vmw_cmd_invalid,
		    false, false, true),
	VMW_CMD_DEF(SVGA_3D_CMD_UPDATE_GB_SCREENTARGET, &vmw_cmd_invalid,
		    false, false, true),
	VMW_CMD_DEF(SVGA_3D_CMD_READBACK_GB_IMAGE_PARTIAL, &vmw_cmd_invalid,
		    false, false, true),
	VMW_CMD_DEF(SVGA_3D_CMD_INVALIDATE_GB_IMAGE_PARTIAL, &vmw_cmd_invalid,
		    false, false, true),
	VMW_CMD_DEF(SVGA_3D_CMD_SET_GB_SHADERCONSTS_INLINE, &vmw_cmd_cid_check,
		    true, false, true),
	VMW_CMD_DEF(SVGA_3D_CMD_GB_SCREEN_DMA, &vmw_cmd_invalid,
		    false, false, true),
	VMW_CMD_DEF(SVGA_3D_CMD_BIND_GB_SURFACE_WITH_PITCH, &vmw_cmd_invalid,
		    false, false, true),
	VMW_CMD_DEF(SVGA_3D_CMD_GB_MOB_FENCE, &vmw_cmd_invalid,
		    false, false, true),
	VMW_CMD_DEF(SVGA_3D_CMD_DEFINE_GB_SURFACE_V2, &vmw_cmd_invalid,
		    false, false, true),

	/* SM commands */
	VMW_CMD_DEF(SVGA_3D_CMD_DX_DEFINE_CONTEXT, &vmw_cmd_invalid,
		    false, false, true),
	VMW_CMD_DEF(SVGA_3D_CMD_DX_DESTROY_CONTEXT, &vmw_cmd_invalid,
		    false, false, true),
	VMW_CMD_DEF(SVGA_3D_CMD_DX_BIND_CONTEXT, &vmw_cmd_invalid,
		    false, false, true),
	VMW_CMD_DEF(SVGA_3D_CMD_DX_READBACK_CONTEXT, &vmw_cmd_invalid,
		    false, false, true),
	VMW_CMD_DEF(SVGA_3D_CMD_DX_INVALIDATE_CONTEXT, &vmw_cmd_invalid,
		    false, false, true),
	VMW_CMD_DEF(SVGA_3D_CMD_DX_SET_SINGLE_CONSTANT_BUFFER,
		    &vmw_cmd_dx_set_single_constant_buffer, true, false, true),
	VMW_CMD_DEF(SVGA_3D_CMD_DX_SET_SHADER_RESOURCES,
		    &vmw_cmd_dx_set_shader_res, true, false, true),
	VMW_CMD_DEF(SVGA_3D_CMD_DX_SET_SHADER, &vmw_cmd_dx_set_shader,
		    true, false, true),
	VMW_CMD_DEF(SVGA_3D_CMD_DX_SET_SAMPLERS, &vmw_cmd_dx_cid_check,
		    true, false, true),
	VMW_CMD_DEF(SVGA_3D_CMD_DX_DRAW, &vmw_cmd_dx_cid_check,
		    true, false, true),
	VMW_CMD_DEF(SVGA_3D_CMD_DX_DRAW_INDEXED, &vmw_cmd_dx_cid_check,
		    true, false, true),
	VMW_CMD_DEF(SVGA_3D_CMD_DX_DRAW_INSTANCED, &vmw_cmd_dx_cid_check,
		    true, false, true),
	VMW_CMD_DEF(SVGA_3D_CMD_DX_DRAW_INDEXED_INSTANCED,
		    &vmw_cmd_dx_cid_check, true, false, true),
	VMW_CMD_DEF(SVGA_3D_CMD_DX_DRAW_AUTO, &vmw_cmd_dx_cid_check,
		    true, false, true),
	VMW_CMD_DEF(SVGA_3D_CMD_DX_SET_VERTEX_BUFFERS,
		    &vmw_cmd_dx_set_vertex_buffers, true, false, true),
	VMW_CMD_DEF(SVGA_3D_CMD_DX_SET_INDEX_BUFFER,
		    &vmw_cmd_dx_set_index_buffer, true, false, true),
	VMW_CMD_DEF(SVGA_3D_CMD_DX_SET_RENDERTARGETS,
		    &vmw_cmd_dx_set_rendertargets, true, false, true),
	VMW_CMD_DEF(SVGA_3D_CMD_DX_SET_BLEND_STATE, &vmw_cmd_dx_cid_check,
		    true, false, true),
	VMW_CMD_DEF(SVGA_3D_CMD_DX_SET_DEPTHSTENCIL_STATE,
		    &vmw_cmd_dx_cid_check, true, false, true),
	VMW_CMD_DEF(SVGA_3D_CMD_DX_SET_RASTERIZER_STATE,
		    &vmw_cmd_dx_cid_check, true, false, true),
	VMW_CMD_DEF(SVGA_3D_CMD_DX_DEFINE_QUERY, &vmw_cmd_dx_define_query,
		    true, false, true),
	VMW_CMD_DEF(SVGA_3D_CMD_DX_DESTROY_QUERY, &vmw_cmd_dx_cid_check,
		    true, false, true),
	VMW_CMD_DEF(SVGA_3D_CMD_DX_BIND_QUERY, &vmw_cmd_dx_bind_query,
		    true, false, true),
	VMW_CMD_DEF(SVGA_3D_CMD_DX_SET_QUERY_OFFSET,
		    &vmw_cmd_dx_cid_check, true, false, true),
	VMW_CMD_DEF(SVGA_3D_CMD_DX_BEGIN_QUERY, &vmw_cmd_dx_cid_check,
		    true, false, true),
	VMW_CMD_DEF(SVGA_3D_CMD_DX_END_QUERY, &vmw_cmd_dx_cid_check,
		    true, false, true),
	VMW_CMD_DEF(SVGA_3D_CMD_DX_READBACK_QUERY, &vmw_cmd_invalid,
		    true, false, true),
	VMW_CMD_DEF(SVGA_3D_CMD_DX_SET_PREDICATION, &vmw_cmd_dx_cid_check,
		    true, false, true),
	VMW_CMD_DEF(SVGA_3D_CMD_DX_SET_VIEWPORTS, &vmw_cmd_dx_cid_check,
		    true, false, true),
	VMW_CMD_DEF(SVGA_3D_CMD_DX_SET_SCISSORRECTS, &vmw_cmd_dx_cid_check,
		    true, false, true),
	VMW_CMD_DEF(SVGA_3D_CMD_DX_CLEAR_RENDERTARGET_VIEW,
		    &vmw_cmd_dx_clear_rendertarget_view, true, false, true),
	VMW_CMD_DEF(SVGA_3D_CMD_DX_CLEAR_DEPTHSTENCIL_VIEW,
		    &vmw_cmd_dx_clear_depthstencil_view, true, false, true),
	VMW_CMD_DEF(SVGA_3D_CMD_DX_PRED_COPY, &vmw_cmd_invalid,
		    true, false, true),
	VMW_CMD_DEF(SVGA_3D_CMD_DX_GENMIPS, &vmw_cmd_dx_genmips,
		    true, false, true),
	VMW_CMD_DEF(SVGA_3D_CMD_DX_UPDATE_SUBRESOURCE,
		    &vmw_cmd_dx_check_subresource, true, false, true),
	VMW_CMD_DEF(SVGA_3D_CMD_DX_READBACK_SUBRESOURCE,
		    &vmw_cmd_dx_check_subresource, true, false, true),
	VMW_CMD_DEF(SVGA_3D_CMD_DX_INVALIDATE_SUBRESOURCE,
		    &vmw_cmd_dx_check_subresource, true, false, true),
	VMW_CMD_DEF(SVGA_3D_CMD_DX_DEFINE_SHADERRESOURCE_VIEW,
		    &vmw_cmd_dx_view_define, true, false, true),
	VMW_CMD_DEF(SVGA_3D_CMD_DX_DESTROY_SHADERRESOURCE_VIEW,
		    &vmw_cmd_dx_view_remove, true, false, true),
	VMW_CMD_DEF(SVGA_3D_CMD_DX_DEFINE_RENDERTARGET_VIEW,
		    &vmw_cmd_dx_view_define, true, false, true),
	VMW_CMD_DEF(SVGA_3D_CMD_DX_DESTROY_RENDERTARGET_VIEW,
		    &vmw_cmd_dx_view_remove, true, false, true),
	VMW_CMD_DEF(SVGA_3D_CMD_DX_DEFINE_DEPTHSTENCIL_VIEW,
		    &vmw_cmd_dx_view_define, true, false, true),
	VMW_CMD_DEF(SVGA_3D_CMD_DX_DESTROY_DEPTHSTENCIL_VIEW,
		    &vmw_cmd_dx_view_remove, true, false, true),
	VMW_CMD_DEF(SVGA_3D_CMD_DX_DEFINE_ELEMENTLAYOUT,
		    &vmw_cmd_dx_so_define, true, false, true),
	VMW_CMD_DEF(SVGA_3D_CMD_DX_DESTROY_ELEMENTLAYOUT,
		    &vmw_cmd_dx_cid_check, true, false, true),
	VMW_CMD_DEF(SVGA_3D_CMD_DX_DEFINE_BLEND_STATE,
		    &vmw_cmd_dx_so_define, true, false, true),
	VMW_CMD_DEF(SVGA_3D_CMD_DX_DESTROY_BLEND_STATE,
		    &vmw_cmd_dx_cid_check, true, false, true),
	VMW_CMD_DEF(SVGA_3D_CMD_DX_DEFINE_DEPTHSTENCIL_STATE,
		    &vmw_cmd_dx_so_define, true, false, true),
	VMW_CMD_DEF(SVGA_3D_CMD_DX_DESTROY_DEPTHSTENCIL_STATE,
		    &vmw_cmd_dx_cid_check, true, false, true),
	VMW_CMD_DEF(SVGA_3D_CMD_DX_DEFINE_RASTERIZER_STATE,
		    &vmw_cmd_dx_so_define, true, false, true),
	VMW_CMD_DEF(SVGA_3D_CMD_DX_DESTROY_RASTERIZER_STATE,
		    &vmw_cmd_dx_cid_check, true, false, true),
	VMW_CMD_DEF(SVGA_3D_CMD_DX_DEFINE_SAMPLER_STATE,
		    &vmw_cmd_dx_so_define, true, false, true),
	VMW_CMD_DEF(SVGA_3D_CMD_DX_DESTROY_SAMPLER_STATE,
		    &vmw_cmd_dx_cid_check, true, false, true),
	VMW_CMD_DEF(SVGA_3D_CMD_DX_DEFINE_SHADER,
		    &vmw_cmd_dx_define_shader, true, false, true),
	VMW_CMD_DEF(SVGA_3D_CMD_DX_DESTROY_SHADER,
		    &vmw_cmd_dx_destroy_shader, true, false, true),
	VMW_CMD_DEF(SVGA_3D_CMD_DX_BIND_SHADER,
		    &vmw_cmd_dx_bind_shader, true, false, true),
	VMW_CMD_DEF(SVGA_3D_CMD_DX_DEFINE_STREAMOUTPUT,
		    &vmw_cmd_dx_so_define, true, false, true),
	VMW_CMD_DEF(SVGA_3D_CMD_DX_DESTROY_STREAMOUTPUT,
		    &vmw_cmd_dx_destroy_streamoutput, true, false, true),
	VMW_CMD_DEF(SVGA_3D_CMD_DX_SET_STREAMOUTPUT,
		    &vmw_cmd_dx_set_streamoutput, true, false, true),
	VMW_CMD_DEF(SVGA_3D_CMD_DX_SET_SOTARGETS,
		    &vmw_cmd_dx_set_so_targets, true, false, true),
	VMW_CMD_DEF(SVGA_3D_CMD_DX_SET_INPUT_LAYOUT,
		    &vmw_cmd_dx_cid_check, true, false, true),
	VMW_CMD_DEF(SVGA_3D_CMD_DX_SET_TOPOLOGY,
		    &vmw_cmd_dx_cid_check, true, false, true),
	VMW_CMD_DEF(SVGA_3D_CMD_DX_BUFFER_COPY,
		    &vmw_cmd_buffer_copy_check, true, false, true),
	VMW_CMD_DEF(SVGA_3D_CMD_DX_PRED_COPY_REGION,
		    &vmw_cmd_pred_copy_check, true, false, true),
	VMW_CMD_DEF(SVGA_3D_CMD_DX_TRANSFER_FROM_BUFFER,
		    &vmw_cmd_dx_transfer_from_buffer,
		    true, false, true),
	VMW_CMD_DEF(SVGA_3D_CMD_DX_SET_VS_CONSTANT_BUFFER_OFFSET,
		    &vmw_cmd_dx_set_constant_buffer_offset,
		    true, false, true),
	VMW_CMD_DEF(SVGA_3D_CMD_DX_SET_PS_CONSTANT_BUFFER_OFFSET,
		    &vmw_cmd_dx_set_constant_buffer_offset,
		    true, false, true),
	VMW_CMD_DEF(SVGA_3D_CMD_DX_SET_GS_CONSTANT_BUFFER_OFFSET,
		    &vmw_cmd_dx_set_constant_buffer_offset,
		    true, false, true),
	VMW_CMD_DEF(SVGA_3D_CMD_DX_SET_HS_CONSTANT_BUFFER_OFFSET,
		    &vmw_cmd_dx_set_constant_buffer_offset,
		    true, false, true),
	VMW_CMD_DEF(SVGA_3D_CMD_DX_SET_DS_CONSTANT_BUFFER_OFFSET,
		    &vmw_cmd_dx_set_constant_buffer_offset,
		    true, false, true),
	VMW_CMD_DEF(SVGA_3D_CMD_DX_SET_CS_CONSTANT_BUFFER_OFFSET,
		    &vmw_cmd_dx_set_constant_buffer_offset,
		    true, false, true),
	VMW_CMD_DEF(SVGA_3D_CMD_INTRA_SURFACE_COPY, &vmw_cmd_intra_surface_copy,
		    true, false, true),

	/*
	 * SM5 commands
	 */
	VMW_CMD_DEF(SVGA_3D_CMD_DX_DEFINE_UA_VIEW, &vmw_cmd_sm5_view_define,
		    true, false, true),
	VMW_CMD_DEF(SVGA_3D_CMD_DX_DESTROY_UA_VIEW, &vmw_cmd_sm5_view_remove,
		    true, false, true),
	VMW_CMD_DEF(SVGA_3D_CMD_DX_CLEAR_UA_VIEW_UINT, &vmw_cmd_clear_uav_uint,
		    true, false, true),
	VMW_CMD_DEF(SVGA_3D_CMD_DX_CLEAR_UA_VIEW_FLOAT,
		    &vmw_cmd_clear_uav_float, true, false, true),
	VMW_CMD_DEF(SVGA_3D_CMD_DX_COPY_STRUCTURE_COUNT, &vmw_cmd_invalid, true,
		    false, true),
	VMW_CMD_DEF(SVGA_3D_CMD_DX_SET_UA_VIEWS, &vmw_cmd_set_uav, true, false,
		    true),
	VMW_CMD_DEF(SVGA_3D_CMD_DX_DRAW_INDEXED_INSTANCED_INDIRECT,
		    &vmw_cmd_indexed_instanced_indirect, true, false, true),
	VMW_CMD_DEF(SVGA_3D_CMD_DX_DRAW_INSTANCED_INDIRECT,
		    &vmw_cmd_instanced_indirect, true, false, true),
	VMW_CMD_DEF(SVGA_3D_CMD_DX_DISPATCH, &vmw_cmd_sm5, true, false, true),
	VMW_CMD_DEF(SVGA_3D_CMD_DX_DISPATCH_INDIRECT,
		    &vmw_cmd_dispatch_indirect, true, false, true),
	VMW_CMD_DEF(SVGA_3D_CMD_DX_SET_CS_UA_VIEWS, &vmw_cmd_set_cs_uav, true,
		    false, true),
	VMW_CMD_DEF(SVGA_3D_CMD_DX_DEFINE_DEPTHSTENCIL_VIEW_V2,
		    &vmw_cmd_sm5_view_define, true, false, true),
	VMW_CMD_DEF(SVGA_3D_CMD_DX_DEFINE_STREAMOUTPUT_WITH_MOB,
		    &vmw_cmd_dx_define_streamoutput, true, false, true),
	VMW_CMD_DEF(SVGA_3D_CMD_DX_BIND_STREAMOUTPUT,
		    &vmw_cmd_dx_bind_streamoutput, true, false, true),
	VMW_CMD_DEF(SVGA_3D_CMD_DX_DEFINE_RASTERIZER_STATE_V2,
		    &vmw_cmd_dx_so_define, true, false, true),
};

bool vmw_cmd_describe(const void *buf, u32 *size, char const **cmd)
{
	u32 cmd_id = ((u32 *) buf)[0];

	if (cmd_id >= SVGA_CMD_MAX) {
		SVGA3dCmdHeader *header = (SVGA3dCmdHeader *) buf;
		const struct vmw_cmd_entry *entry;

		*size = header->size + sizeof(SVGA3dCmdHeader);
		cmd_id = header->id;
		if (cmd_id >= SVGA_3D_CMD_MAX)
			return false;

		cmd_id -= SVGA_3D_CMD_BASE;
		entry = &vmw_cmd_entries[cmd_id];
		*cmd = entry->cmd_name;
		return true;
	}

	switch (cmd_id) {
	case SVGA_CMD_UPDATE:
		*cmd = "SVGA_CMD_UPDATE";
		*size = sizeof(u32) + sizeof(SVGAFifoCmdUpdate);
		break;
	case SVGA_CMD_DEFINE_GMRFB:
		*cmd = "SVGA_CMD_DEFINE_GMRFB";
		*size = sizeof(u32) + sizeof(SVGAFifoCmdDefineGMRFB);
		break;
	case SVGA_CMD_BLIT_GMRFB_TO_SCREEN:
		*cmd = "SVGA_CMD_BLIT_GMRFB_TO_SCREEN";
		*size = sizeof(u32) + sizeof(SVGAFifoCmdBlitGMRFBToScreen);
		break;
	case SVGA_CMD_BLIT_SCREEN_TO_GMRFB:
		*cmd = "SVGA_CMD_BLIT_SCREEN_TO_GMRFB";
		*size = sizeof(u32) + sizeof(SVGAFifoCmdBlitGMRFBToScreen);
		break;
	default:
		*cmd = "UNKNOWN";
		*size = 0;
		return false;
	}

	return true;
}

static int vmw_cmd_check(struct vmw_private *dev_priv,
			 struct vmw_sw_context *sw_context, void *buf,
			 uint32_t *size)
{
	uint32_t cmd_id;
	uint32_t size_remaining = *size;
	SVGA3dCmdHeader *header = (SVGA3dCmdHeader *) buf;
	int ret;
	const struct vmw_cmd_entry *entry;
	bool gb = dev_priv->capabilities & SVGA_CAP_GBOBJECTS;

	cmd_id = ((uint32_t *)buf)[0];
	/* Handle any none 3D commands */
	if (unlikely(cmd_id < SVGA_CMD_MAX))
		return vmw_cmd_check_not_3d(dev_priv, sw_context, buf, size);


	cmd_id = header->id;
	*size = header->size + sizeof(SVGA3dCmdHeader);

	cmd_id -= SVGA_3D_CMD_BASE;
	if (unlikely(*size > size_remaining))
		goto out_invalid;

	if (unlikely(cmd_id >= SVGA_3D_CMD_MAX - SVGA_3D_CMD_BASE))
		goto out_invalid;

	entry = &vmw_cmd_entries[cmd_id];
	if (unlikely(!entry->func))
		goto out_invalid;

	if (unlikely(!entry->user_allow && !sw_context->kernel))
		goto out_privileged;

	if (unlikely(entry->gb_disable && gb))
		goto out_old;

	if (unlikely(entry->gb_enable && !gb))
		goto out_new;

	ret = entry->func(dev_priv, sw_context, header);
	if (unlikely(ret != 0)) {
		VMW_DEBUG_USER("SVGA3D command: %d failed with error %d\n",
			       cmd_id + SVGA_3D_CMD_BASE, ret);
		return ret;
	}

	return 0;
out_invalid:
	VMW_DEBUG_USER("Invalid SVGA3D command: %d\n",
		       cmd_id + SVGA_3D_CMD_BASE);
	return -EINVAL;
out_privileged:
	VMW_DEBUG_USER("Privileged SVGA3D command: %d\n",
		       cmd_id + SVGA_3D_CMD_BASE);
	return -EPERM;
out_old:
	VMW_DEBUG_USER("Deprecated (disallowed) SVGA3D command: %d\n",
		       cmd_id + SVGA_3D_CMD_BASE);
	return -EINVAL;
out_new:
	VMW_DEBUG_USER("SVGA3D command: %d not supported by virtual device.\n",
		       cmd_id + SVGA_3D_CMD_BASE);
	return -EINVAL;
}

static int vmw_cmd_check_all(struct vmw_private *dev_priv,
			     struct vmw_sw_context *sw_context, void *buf,
			     uint32_t size)
{
	int32_t cur_size = size;
	int ret;

	sw_context->buf_start = buf;

	while (cur_size > 0) {
		size = cur_size;
		ret = vmw_cmd_check(dev_priv, sw_context, buf, &size);
		if (unlikely(ret != 0))
			return ret;
		buf = (void *)((unsigned long) buf + size);
		cur_size -= size;
	}

	if (unlikely(cur_size != 0)) {
		VMW_DEBUG_USER("Command verifier out of sync.\n");
		return -EINVAL;
	}

	return 0;
}

static void vmw_free_relocations(struct vmw_sw_context *sw_context)
{
	/* Memory is validation context memory, so no need to free it */
	INIT_LIST_HEAD(&sw_context->bo_relocations);
}

static void vmw_apply_relocations(struct vmw_sw_context *sw_context)
{
	struct vmw_relocation *reloc;
	struct ttm_buffer_object *bo;

	list_for_each_entry(reloc, &sw_context->bo_relocations, head) {
		bo = &reloc->vbo->base;
		switch (bo->resource->mem_type) {
		case TTM_PL_VRAM:
			reloc->location->offset += bo->resource->start << PAGE_SHIFT;
			reloc->location->gmrId = SVGA_GMR_FRAMEBUFFER;
			break;
		case VMW_PL_GMR:
			reloc->location->gmrId = bo->resource->start;
			break;
		case VMW_PL_MOB:
			*reloc->mob_loc = bo->resource->start;
			break;
		default:
			BUG();
		}
	}
	vmw_free_relocations(sw_context);
}

static int vmw_resize_cmd_bounce(struct vmw_sw_context *sw_context,
				 uint32_t size)
{
	if (likely(sw_context->cmd_bounce_size >= size))
		return 0;

	if (sw_context->cmd_bounce_size == 0)
		sw_context->cmd_bounce_size = VMWGFX_CMD_BOUNCE_INIT_SIZE;

	while (sw_context->cmd_bounce_size < size) {
		sw_context->cmd_bounce_size =
			PAGE_ALIGN(sw_context->cmd_bounce_size +
				   (sw_context->cmd_bounce_size >> 1));
	}

	vfree(sw_context->cmd_bounce);
	sw_context->cmd_bounce = vmalloc(sw_context->cmd_bounce_size);

	if (sw_context->cmd_bounce == NULL) {
		VMW_DEBUG_USER("Failed to allocate command bounce buffer.\n");
		sw_context->cmd_bounce_size = 0;
		return -ENOMEM;
	}

	return 0;
}

/*
 * vmw_execbuf_fence_commands - create and submit a command stream fence
 *
 * Creates a fence object and submits a command stream marker.
 * If this fails for some reason, We sync the fifo and return NULL.
 * It is then safe to fence buffers with a NULL pointer.
 *
 * If @p_handle is not NULL @file_priv must also not be NULL. Creates a
 * userspace handle if @p_handle is not NULL, otherwise not.
 */

int vmw_execbuf_fence_commands(struct drm_file *file_priv,
			       struct vmw_private *dev_priv,
			       struct vmw_fence_obj **p_fence,
			       uint32_t *p_handle)
{
	uint32_t sequence;
	int ret;
	bool synced = false;

	/* p_handle implies file_priv. */
	BUG_ON(p_handle != NULL && file_priv == NULL);

	ret = vmw_cmd_send_fence(dev_priv, &sequence);
	if (unlikely(ret != 0)) {
		VMW_DEBUG_USER("Fence submission error. Syncing.\n");
		synced = true;
	}

	if (p_handle != NULL)
		ret = vmw_user_fence_create(file_priv, dev_priv->fman,
					    sequence, p_fence, p_handle);
	else
		ret = vmw_fence_create(dev_priv->fman, sequence, p_fence);

	if (unlikely(ret != 0 && !synced)) {
		(void) vmw_fallback_wait(dev_priv, false, false, sequence,
					 false, VMW_FENCE_WAIT_TIMEOUT);
		*p_fence = NULL;
	}

	return ret;
}

/**
 * vmw_execbuf_copy_fence_user - copy fence object information to user-space.
 *
 * @dev_priv: Pointer to a vmw_private struct.
 * @vmw_fp: Pointer to the struct vmw_fpriv representing the calling file.
 * @ret: Return value from fence object creation.
 * @user_fence_rep: User space address of a struct drm_vmw_fence_rep to which
 * the information should be copied.
 * @fence: Pointer to the fenc object.
 * @fence_handle: User-space fence handle.
 * @out_fence_fd: exported file descriptor for the fence.  -1 if not used
 * @sync_file:  Only used to clean up in case of an error in this function.
 *
 * This function copies fence information to user-space. If copying fails, the
 * user-space struct drm_vmw_fence_rep::error member is hopefully left
 * untouched, and if it's preloaded with an -EFAULT by user-space, the error
 * will hopefully be detected.
 *
 * Also if copying fails, user-space will be unable to signal the fence object
 * so we wait for it immediately, and then unreference the user-space reference.
 */
int
vmw_execbuf_copy_fence_user(struct vmw_private *dev_priv,
			    struct vmw_fpriv *vmw_fp, int ret,
			    struct drm_vmw_fence_rep __user *user_fence_rep,
			    struct vmw_fence_obj *fence, uint32_t fence_handle,
			    int32_t out_fence_fd)
{
	struct drm_vmw_fence_rep fence_rep;

	if (user_fence_rep == NULL)
		return 0;

	memset(&fence_rep, 0, sizeof(fence_rep));

	fence_rep.error = ret;
	fence_rep.fd = out_fence_fd;
	if (ret == 0) {
		BUG_ON(fence == NULL);

		fence_rep.handle = fence_handle;
		fence_rep.seqno = fence->base.seqno;
		vmw_update_seqno(dev_priv);
		fence_rep.passed_seqno = dev_priv->last_read_seqno;
	}

	/*
	 * copy_to_user errors will be detected by user space not seeing
	 * fence_rep::error filled in. Typically user-space would have pre-set
	 * that member to -EFAULT.
	 */
	ret = copy_to_user(user_fence_rep, &fence_rep,
			   sizeof(fence_rep));

	/*
	 * User-space lost the fence object. We need to sync and unreference the
	 * handle.
	 */
	if (unlikely(ret != 0) && (fence_rep.error == 0)) {
<<<<<<< HEAD
		ttm_ref_object_base_unref(vmw_fp->tfile, fence_handle,
					  TTM_REF_USAGE);
=======
		ttm_ref_object_base_unref(vmw_fp->tfile, fence_handle);
>>>>>>> d60c95ef
		VMW_DEBUG_USER("Fence copy error. Syncing.\n");
		(void) vmw_fence_obj_wait(fence, false, false,
					  VMW_FENCE_WAIT_TIMEOUT);
	}

	return ret ? -EFAULT : 0;
}

/**
 * vmw_execbuf_submit_fifo - Patch a command batch and submit it using the fifo.
 *
 * @dev_priv: Pointer to a device private structure.
 * @kernel_commands: Pointer to the unpatched command batch.
 * @command_size: Size of the unpatched command batch.
 * @sw_context: Structure holding the relocation lists.
 *
 * Side effects: If this function returns 0, then the command batch pointed to
 * by @kernel_commands will have been modified.
 */
static int vmw_execbuf_submit_fifo(struct vmw_private *dev_priv,
				   void *kernel_commands, u32 command_size,
				   struct vmw_sw_context *sw_context)
{
	void *cmd;

	if (sw_context->dx_ctx_node)
		cmd = VMW_CMD_CTX_RESERVE(dev_priv, command_size,
					  sw_context->dx_ctx_node->ctx->id);
	else
		cmd = VMW_CMD_RESERVE(dev_priv, command_size);

	if (!cmd)
		return -ENOMEM;

	vmw_apply_relocations(sw_context);
	memcpy(cmd, kernel_commands, command_size);
	vmw_resource_relocations_apply(cmd, &sw_context->res_relocations);
	vmw_resource_relocations_free(&sw_context->res_relocations);
	vmw_cmd_commit(dev_priv, command_size);

	return 0;
}

/**
 * vmw_execbuf_submit_cmdbuf - Patch a command batch and submit it using the
 * command buffer manager.
 *
 * @dev_priv: Pointer to a device private structure.
 * @header: Opaque handle to the command buffer allocation.
 * @command_size: Size of the unpatched command batch.
 * @sw_context: Structure holding the relocation lists.
 *
 * Side effects: If this function returns 0, then the command buffer represented
 * by @header will have been modified.
 */
static int vmw_execbuf_submit_cmdbuf(struct vmw_private *dev_priv,
				     struct vmw_cmdbuf_header *header,
				     u32 command_size,
				     struct vmw_sw_context *sw_context)
{
	u32 id = ((sw_context->dx_ctx_node) ? sw_context->dx_ctx_node->ctx->id :
		  SVGA3D_INVALID_ID);
	void *cmd = vmw_cmdbuf_reserve(dev_priv->cman, command_size, id, false,
				       header);

	vmw_apply_relocations(sw_context);
	vmw_resource_relocations_apply(cmd, &sw_context->res_relocations);
	vmw_resource_relocations_free(&sw_context->res_relocations);
	vmw_cmdbuf_commit(dev_priv->cman, command_size, header, false);

	return 0;
}

/**
 * vmw_execbuf_cmdbuf - Prepare, if possible, a user-space command batch for
 * submission using a command buffer.
 *
 * @dev_priv: Pointer to a device private structure.
 * @user_commands: User-space pointer to the commands to be submitted.
 * @command_size: Size of the unpatched command batch.
 * @header: Out parameter returning the opaque pointer to the command buffer.
 *
 * This function checks whether we can use the command buffer manager for
 * submission and if so, creates a command buffer of suitable size and copies
 * the user data into that buffer.
 *
 * On successful return, the function returns a pointer to the data in the
 * command buffer and *@header is set to non-NULL.
 *
 * @kernel_commands: If command buffers could not be used, the function will
 * return the value of @kernel_commands on function call. That value may be
 * NULL. In that case, the value of *@header will be set to NULL.
 *
 * If an error is encountered, the function will return a pointer error value.
 * If the function is interrupted by a signal while sleeping, it will return
 * -ERESTARTSYS casted to a pointer error value.
 */
static void *vmw_execbuf_cmdbuf(struct vmw_private *dev_priv,
				void __user *user_commands,
				void *kernel_commands, u32 command_size,
				struct vmw_cmdbuf_header **header)
{
	size_t cmdbuf_size;
	int ret;

	*header = NULL;
	if (command_size > SVGA_CB_MAX_SIZE) {
		VMW_DEBUG_USER("Command buffer is too large.\n");
		return ERR_PTR(-EINVAL);
	}

	if (!dev_priv->cman || kernel_commands)
		return kernel_commands;

	/* If possible, add a little space for fencing. */
	cmdbuf_size = command_size + 512;
	cmdbuf_size = min_t(size_t, cmdbuf_size, SVGA_CB_MAX_SIZE);
	kernel_commands = vmw_cmdbuf_alloc(dev_priv->cman, cmdbuf_size, true,
					   header);
	if (IS_ERR(kernel_commands))
		return kernel_commands;

	ret = copy_from_user(kernel_commands, user_commands, command_size);
	if (ret) {
		VMW_DEBUG_USER("Failed copying commands.\n");
		vmw_cmdbuf_header_free(*header);
		*header = NULL;
		return ERR_PTR(-EFAULT);
	}

	return kernel_commands;
}

static int vmw_execbuf_tie_context(struct vmw_private *dev_priv,
				   struct vmw_sw_context *sw_context,
				   uint32_t handle)
{
	struct vmw_resource *res;
	int ret;
	unsigned int size;

	if (handle == SVGA3D_INVALID_ID)
		return 0;

	size = vmw_execbuf_res_size(dev_priv, vmw_res_dx_context);
	ret = vmw_validation_preload_res(sw_context->ctx, size);
	if (ret)
		return ret;

	ret = vmw_user_resource_lookup_handle
		(dev_priv, sw_context->fp->tfile, handle,
		 user_context_converter, &res);
	if (ret != 0) {
		VMW_DEBUG_USER("Could not find or user DX context 0x%08x.\n",
			       (unsigned int) handle);
		return ret;
	}

	ret = vmw_execbuf_res_val_add(sw_context, res, VMW_RES_DIRTY_SET,
				      vmw_val_add_flag_none);
	if (unlikely(ret != 0)) {
		vmw_resource_unreference(&res);
		return ret;
	}

	sw_context->dx_ctx_node = vmw_execbuf_info_from_res(sw_context, res);
	sw_context->man = vmw_context_res_man(res);

	vmw_resource_unreference(&res);
	return 0;
}

int vmw_execbuf_process(struct drm_file *file_priv,
			struct vmw_private *dev_priv,
			void __user *user_commands, void *kernel_commands,
			uint32_t command_size, uint64_t throttle_us,
			uint32_t dx_context_handle,
			struct drm_vmw_fence_rep __user *user_fence_rep,
			struct vmw_fence_obj **out_fence, uint32_t flags)
{
	struct vmw_sw_context *sw_context = &dev_priv->ctx;
	struct vmw_fence_obj *fence = NULL;
	struct vmw_cmdbuf_header *header;
	uint32_t handle = 0;
	int ret;
	int32_t out_fence_fd = -1;
	struct sync_file *sync_file = NULL;
	DECLARE_VAL_CONTEXT(val_ctx, sw_context, 1);

	if (flags & DRM_VMW_EXECBUF_FLAG_EXPORT_FENCE_FD) {
		out_fence_fd = get_unused_fd_flags(O_CLOEXEC);
		if (out_fence_fd < 0) {
			VMW_DEBUG_USER("Failed to get a fence fd.\n");
			return out_fence_fd;
		}
	}

	if (throttle_us) {
		VMW_DEBUG_USER("Throttling is no longer supported.\n");
	}

	kernel_commands = vmw_execbuf_cmdbuf(dev_priv, user_commands,
					     kernel_commands, command_size,
					     &header);
	if (IS_ERR(kernel_commands)) {
		ret = PTR_ERR(kernel_commands);
		goto out_free_fence_fd;
	}

	ret = mutex_lock_interruptible(&dev_priv->cmdbuf_mutex);
	if (ret) {
		ret = -ERESTARTSYS;
		goto out_free_header;
	}

	sw_context->kernel = false;
	if (kernel_commands == NULL) {
		ret = vmw_resize_cmd_bounce(sw_context, command_size);
		if (unlikely(ret != 0))
			goto out_unlock;

		ret = copy_from_user(sw_context->cmd_bounce, user_commands,
				     command_size);
		if (unlikely(ret != 0)) {
			ret = -EFAULT;
			VMW_DEBUG_USER("Failed copying commands.\n");
			goto out_unlock;
		}

		kernel_commands = sw_context->cmd_bounce;
	} else if (!header) {
		sw_context->kernel = true;
	}

	sw_context->filp = file_priv;
	sw_context->fp = vmw_fpriv(file_priv);
	INIT_LIST_HEAD(&sw_context->ctx_list);
	sw_context->cur_query_bo = dev_priv->pinned_bo;
	sw_context->last_query_ctx = NULL;
	sw_context->needs_post_query_barrier = false;
	sw_context->dx_ctx_node = NULL;
	sw_context->dx_query_mob = NULL;
	sw_context->dx_query_ctx = NULL;
	memset(sw_context->res_cache, 0, sizeof(sw_context->res_cache));
	INIT_LIST_HEAD(&sw_context->res_relocations);
	INIT_LIST_HEAD(&sw_context->bo_relocations);

	if (sw_context->staged_bindings)
		vmw_binding_state_reset(sw_context->staged_bindings);

	INIT_LIST_HEAD(&sw_context->staged_cmd_res);
	sw_context->ctx = &val_ctx;
	ret = vmw_execbuf_tie_context(dev_priv, sw_context, dx_context_handle);
	if (unlikely(ret != 0))
		goto out_err_nores;

	ret = vmw_cmd_check_all(dev_priv, sw_context, kernel_commands,
				command_size);
	if (unlikely(ret != 0))
		goto out_err_nores;

	ret = vmw_resources_reserve(sw_context);
	if (unlikely(ret != 0))
		goto out_err_nores;

	ret = vmw_validation_bo_reserve(&val_ctx, true);
	if (unlikely(ret != 0))
		goto out_err_nores;

	ret = vmw_validation_bo_validate(&val_ctx, true);
	if (unlikely(ret != 0))
		goto out_err;

	ret = vmw_validation_res_validate(&val_ctx, true);
	if (unlikely(ret != 0))
		goto out_err;

	vmw_validation_drop_ht(&val_ctx);

	ret = mutex_lock_interruptible(&dev_priv->binding_mutex);
	if (unlikely(ret != 0)) {
		ret = -ERESTARTSYS;
		goto out_err;
	}

	if (dev_priv->has_mob) {
		ret = vmw_rebind_contexts(sw_context);
		if (unlikely(ret != 0))
			goto out_unlock_binding;
	}

	if (!header) {
		ret = vmw_execbuf_submit_fifo(dev_priv, kernel_commands,
					      command_size, sw_context);
	} else {
		ret = vmw_execbuf_submit_cmdbuf(dev_priv, header, command_size,
						sw_context);
		header = NULL;
	}
	mutex_unlock(&dev_priv->binding_mutex);
	if (ret)
		goto out_err;

	vmw_query_bo_switch_commit(dev_priv, sw_context);
	ret = vmw_execbuf_fence_commands(file_priv, dev_priv, &fence,
					 (user_fence_rep) ? &handle : NULL);
	/*
	 * This error is harmless, because if fence submission fails,
	 * vmw_fifo_send_fence will sync. The error will be propagated to
	 * user-space in @fence_rep
	 */
	if (ret != 0)
		VMW_DEBUG_USER("Fence submission error. Syncing.\n");

	vmw_execbuf_bindings_commit(sw_context, false);
	vmw_bind_dx_query_mob(sw_context);
	vmw_validation_res_unreserve(&val_ctx, false);

	vmw_validation_bo_fence(sw_context->ctx, fence);

	if (unlikely(dev_priv->pinned_bo != NULL && !dev_priv->query_cid_valid))
		__vmw_execbuf_release_pinned_bo(dev_priv, fence);

	/*
	 * If anything fails here, give up trying to export the fence and do a
	 * sync since the user mode will not be able to sync the fence itself.
	 * This ensures we are still functionally correct.
	 */
	if (flags & DRM_VMW_EXECBUF_FLAG_EXPORT_FENCE_FD) {

		sync_file = sync_file_create(&fence->base);
		if (!sync_file) {
			VMW_DEBUG_USER("Sync file create failed for fence\n");
			put_unused_fd(out_fence_fd);
			out_fence_fd = -1;

			(void) vmw_fence_obj_wait(fence, false, false,
						  VMW_FENCE_WAIT_TIMEOUT);
		}
	}

	ret = vmw_execbuf_copy_fence_user(dev_priv, vmw_fpriv(file_priv), ret,
				    user_fence_rep, fence, handle, out_fence_fd);

	if (sync_file) {
		if (ret) {
			/* usercopy of fence failed, put the file object */
			fput(sync_file->file);
			put_unused_fd(out_fence_fd);
		} else {
			/* Link the fence with the FD created earlier */
			fd_install(out_fence_fd, sync_file->file);
		}
	}

	/* Don't unreference when handing fence out */
	if (unlikely(out_fence != NULL)) {
		*out_fence = fence;
		fence = NULL;
	} else if (likely(fence != NULL)) {
		vmw_fence_obj_unreference(&fence);
	}

	vmw_cmdbuf_res_commit(&sw_context->staged_cmd_res);
	mutex_unlock(&dev_priv->cmdbuf_mutex);

	/*
	 * Unreference resources outside of the cmdbuf_mutex to avoid deadlocks
	 * in resource destruction paths.
	 */
	vmw_validation_unref_lists(&val_ctx);

	return ret;

out_unlock_binding:
	mutex_unlock(&dev_priv->binding_mutex);
out_err:
	vmw_validation_bo_backoff(&val_ctx);
out_err_nores:
	vmw_execbuf_bindings_commit(sw_context, true);
	vmw_validation_res_unreserve(&val_ctx, true);
	vmw_resource_relocations_free(&sw_context->res_relocations);
	vmw_free_relocations(sw_context);
	if (unlikely(dev_priv->pinned_bo != NULL && !dev_priv->query_cid_valid))
		__vmw_execbuf_release_pinned_bo(dev_priv, NULL);
out_unlock:
	vmw_cmdbuf_res_revert(&sw_context->staged_cmd_res);
	vmw_validation_drop_ht(&val_ctx);
	WARN_ON(!list_empty(&sw_context->ctx_list));
	mutex_unlock(&dev_priv->cmdbuf_mutex);

	/*
	 * Unreference resources outside of the cmdbuf_mutex to avoid deadlocks
	 * in resource destruction paths.
	 */
	vmw_validation_unref_lists(&val_ctx);
out_free_header:
	if (header)
		vmw_cmdbuf_header_free(header);
out_free_fence_fd:
	if (out_fence_fd >= 0)
		put_unused_fd(out_fence_fd);

	return ret;
}

/**
 * vmw_execbuf_unpin_panic - Idle the fifo and unpin the query buffer.
 *
 * @dev_priv: The device private structure.
 *
 * This function is called to idle the fifo and unpin the query buffer if the
 * normal way to do this hits an error, which should typically be extremely
 * rare.
 */
static void vmw_execbuf_unpin_panic(struct vmw_private *dev_priv)
{
	VMW_DEBUG_USER("Can't unpin query buffer. Trying to recover.\n");

	(void) vmw_fallback_wait(dev_priv, false, true, 0, false, 10*HZ);
	vmw_bo_pin_reserved(dev_priv->pinned_bo, false);
	if (dev_priv->dummy_query_bo_pinned) {
		vmw_bo_pin_reserved(dev_priv->dummy_query_bo, false);
		dev_priv->dummy_query_bo_pinned = false;
	}
}


/**
 * __vmw_execbuf_release_pinned_bo - Flush queries and unpin the pinned query
 * bo.
 *
 * @dev_priv: The device private structure.
 * @fence: If non-NULL should point to a struct vmw_fence_obj issued _after_ a
 * query barrier that flushes all queries touching the current buffer pointed to
 * by @dev_priv->pinned_bo
 *
 * This function should be used to unpin the pinned query bo, or as a query
 * barrier when we need to make sure that all queries have finished before the
 * next fifo command. (For example on hardware context destructions where the
 * hardware may otherwise leak unfinished queries).
 *
 * This function does not return any failure codes, but make attempts to do safe
 * unpinning in case of errors.
 *
 * The function will synchronize on the previous query barrier, and will thus
 * not finish until that barrier has executed.
 *
 * the @dev_priv->cmdbuf_mutex needs to be held by the current thread before
 * calling this function.
 */
void __vmw_execbuf_release_pinned_bo(struct vmw_private *dev_priv,
				     struct vmw_fence_obj *fence)
{
	int ret = 0;
	struct vmw_fence_obj *lfence = NULL;
	DECLARE_VAL_CONTEXT(val_ctx, NULL, 0);

	if (dev_priv->pinned_bo == NULL)
		goto out_unlock;

	ret = vmw_validation_add_bo(&val_ctx, dev_priv->pinned_bo, false,
				    false);
	if (ret)
		goto out_no_reserve;

	ret = vmw_validation_add_bo(&val_ctx, dev_priv->dummy_query_bo, false,
				    false);
	if (ret)
		goto out_no_reserve;

	ret = vmw_validation_bo_reserve(&val_ctx, false);
	if (ret)
		goto out_no_reserve;

	if (dev_priv->query_cid_valid) {
		BUG_ON(fence != NULL);
		ret = vmw_cmd_emit_dummy_query(dev_priv, dev_priv->query_cid);
		if (ret)
			goto out_no_emit;
		dev_priv->query_cid_valid = false;
	}

	vmw_bo_pin_reserved(dev_priv->pinned_bo, false);
	if (dev_priv->dummy_query_bo_pinned) {
		vmw_bo_pin_reserved(dev_priv->dummy_query_bo, false);
		dev_priv->dummy_query_bo_pinned = false;
	}
	if (fence == NULL) {
		(void) vmw_execbuf_fence_commands(NULL, dev_priv, &lfence,
						  NULL);
		fence = lfence;
	}
	vmw_validation_bo_fence(&val_ctx, fence);
	if (lfence != NULL)
		vmw_fence_obj_unreference(&lfence);

	vmw_validation_unref_lists(&val_ctx);
	vmw_bo_unreference(&dev_priv->pinned_bo);

out_unlock:
	return;
out_no_emit:
	vmw_validation_bo_backoff(&val_ctx);
out_no_reserve:
	vmw_validation_unref_lists(&val_ctx);
	vmw_execbuf_unpin_panic(dev_priv);
	vmw_bo_unreference(&dev_priv->pinned_bo);
}

/**
 * vmw_execbuf_release_pinned_bo - Flush queries and unpin the pinned query bo.
 *
 * @dev_priv: The device private structure.
 *
 * This function should be used to unpin the pinned query bo, or as a query
 * barrier when we need to make sure that all queries have finished before the
 * next fifo command. (For example on hardware context destructions where the
 * hardware may otherwise leak unfinished queries).
 *
 * This function does not return any failure codes, but make attempts to do safe
 * unpinning in case of errors.
 *
 * The function will synchronize on the previous query barrier, and will thus
 * not finish until that barrier has executed.
 */
void vmw_execbuf_release_pinned_bo(struct vmw_private *dev_priv)
{
	mutex_lock(&dev_priv->cmdbuf_mutex);
	if (dev_priv->query_cid_valid)
		__vmw_execbuf_release_pinned_bo(dev_priv, NULL);
	mutex_unlock(&dev_priv->cmdbuf_mutex);
}

int vmw_execbuf_ioctl(struct drm_device *dev, void *data,
		      struct drm_file *file_priv)
{
	struct vmw_private *dev_priv = vmw_priv(dev);
	struct drm_vmw_execbuf_arg *arg = data;
	int ret;
	struct dma_fence *in_fence = NULL;

	MKS_STAT_TIME_DECL(MKSSTAT_KERN_EXECBUF);
	MKS_STAT_TIME_PUSH(MKSSTAT_KERN_EXECBUF);

	/*
	 * Extend the ioctl argument while maintaining backwards compatibility:
	 * We take different code paths depending on the value of arg->version.
	 *
	 * Note: The ioctl argument is extended and zeropadded by core DRM.
	 */
	if (unlikely(arg->version > DRM_VMW_EXECBUF_VERSION ||
		     arg->version == 0)) {
		VMW_DEBUG_USER("Incorrect execbuf version.\n");
		ret = -EINVAL;
		goto mksstats_out;
	}

	switch (arg->version) {
	case 1:
		/* For v1 core DRM have extended + zeropadded the data */
		arg->context_handle = (uint32_t) -1;
		break;
	case 2:
	default:
		/* For v2 and later core DRM would have correctly copied it */
		break;
	}

	/* If imported a fence FD from elsewhere, then wait on it */
	if (arg->flags & DRM_VMW_EXECBUF_FLAG_IMPORT_FENCE_FD) {
		in_fence = sync_file_get_fence(arg->imported_fence_fd);

		if (!in_fence) {
			VMW_DEBUG_USER("Cannot get imported fence\n");
			ret = -EINVAL;
			goto mksstats_out;
		}

		ret = dma_fence_wait(in_fence, true);
		if (ret)
			goto out;
	}

	ret = vmw_execbuf_process(file_priv, dev_priv,
				  (void __user *)(unsigned long)arg->commands,
				  NULL, arg->command_size, arg->throttle_us,
				  arg->context_handle,
				  (void __user *)(unsigned long)arg->fence_rep,
				  NULL, arg->flags);

	if (unlikely(ret != 0))
		goto out;

	vmw_kms_cursor_post_execbuf(dev_priv);

out:
	if (in_fence)
		dma_fence_put(in_fence);

mksstats_out:
	MKS_STAT_TIME_POP(MKSSTAT_KERN_EXECBUF);
	return ret;
}<|MERGE_RESOLUTION|>--- conflicted
+++ resolved
@@ -3901,12 +3901,7 @@
 	 * handle.
 	 */
 	if (unlikely(ret != 0) && (fence_rep.error == 0)) {
-<<<<<<< HEAD
-		ttm_ref_object_base_unref(vmw_fp->tfile, fence_handle,
-					  TTM_REF_USAGE);
-=======
 		ttm_ref_object_base_unref(vmw_fp->tfile, fence_handle);
->>>>>>> d60c95ef
 		VMW_DEBUG_USER("Fence copy error. Syncing.\n");
 		(void) vmw_fence_obj_wait(fence, false, false,
 					  VMW_FENCE_WAIT_TIMEOUT);
