// SPDX-License-Identifier: GPL-2.0 OR MIT
/**************************************************************************
 *
 * Copyright 2009-2023 VMware, Inc., Palo Alto, CA., USA
 *
 * Permission is hereby granted, free of charge, to any person obtaining a
 * copy of this software and associated documentation files (the
 * "Software"), to deal in the Software without restriction, including
 * without limitation the rights to use, copy, modify, merge, publish,
 * distribute, sub license, and/or sell copies of the Software, and to
 * permit persons to whom the Software is furnished to do so, subject to
 * the following conditions:
 *
 * The above copyright notice and this permission notice (including the
 * next paragraph) shall be included in all copies or substantial portions
 * of the Software.
 *
 * THE SOFTWARE IS PROVIDED "AS IS", WITHOUT WARRANTY OF ANY KIND, EXPRESS OR
 * IMPLIED, INCLUDING BUT NOT LIMITED TO THE WARRANTIES OF MERCHANTABILITY,
 * FITNESS FOR A PARTICULAR PURPOSE AND NON-INFRINGEMENT. IN NO EVENT SHALL
 * THE COPYRIGHT HOLDERS, AUTHORS AND/OR ITS SUPPLIERS BE LIABLE FOR ANY CLAIM,
 * DAMAGES OR OTHER LIABILITY, WHETHER IN AN ACTION OF CONTRACT, TORT OR
 * OTHERWISE, ARISING FROM, OUT OF OR IN CONNECTION WITH THE SOFTWARE OR THE
 * USE OR OTHER DEALINGS IN THE SOFTWARE.
 *
 **************************************************************************/
#include "vmwgfx_kms.h"

#include "vmwgfx_bo.h"
#include "vmw_surface_cache.h"

#include <drm/drm_atomic.h>
#include <drm/drm_atomic_helper.h>
#include <drm/drm_damage_helper.h>
#include <drm/drm_fourcc.h>
#include <drm/drm_rect.h>
#include <drm/drm_sysfs.h>
<<<<<<< HEAD

#include "vmwgfx_kms.h"
=======
>>>>>>> 98817289

void vmw_du_cleanup(struct vmw_display_unit *du)
{
	struct vmw_private *dev_priv = vmw_priv(du->primary.dev);
	drm_plane_cleanup(&du->primary);
	if (vmw_cmd_supported(dev_priv))
		drm_plane_cleanup(&du->cursor.base);

	drm_connector_unregister(&du->connector);
	drm_crtc_cleanup(&du->crtc);
	drm_encoder_cleanup(&du->encoder);
	drm_connector_cleanup(&du->connector);
}

/*
 * Display Unit Cursor functions
 */

static int vmw_du_cursor_plane_unmap_cm(struct vmw_plane_state *vps);
static void vmw_cursor_update_mob(struct vmw_private *dev_priv,
				  struct vmw_plane_state *vps,
				  u32 *image, u32 width, u32 height,
				  u32 hotspotX, u32 hotspotY);

struct vmw_svga_fifo_cmd_define_cursor {
	u32 cmd;
	SVGAFifoCmdDefineAlphaCursor cursor;
};

/**
 * vmw_send_define_cursor_cmd - queue a define cursor command
 * @dev_priv: the private driver struct
 * @image: buffer which holds the cursor image
 * @width: width of the mouse cursor image
 * @height: height of the mouse cursor image
 * @hotspotX: the horizontal position of mouse hotspot
 * @hotspotY: the vertical position of mouse hotspot
 */
static void vmw_send_define_cursor_cmd(struct vmw_private *dev_priv,
				       u32 *image, u32 width, u32 height,
				       u32 hotspotX, u32 hotspotY)
{
	struct vmw_svga_fifo_cmd_define_cursor *cmd;
	const u32 image_size = width * height * sizeof(*image);
	const u32 cmd_size = sizeof(*cmd) + image_size;

	/* Try to reserve fifocmd space and swallow any failures;
	   such reservations cannot be left unconsumed for long
	   under the risk of clogging other fifocmd users, so
	   we treat reservations separtely from the way we treat
	   other fallible KMS-atomic resources at prepare_fb */
	cmd = VMW_CMD_RESERVE(dev_priv, cmd_size);

	if (unlikely(!cmd))
		return;

	memset(cmd, 0, sizeof(*cmd));

	memcpy(&cmd[1], image, image_size);

	cmd->cmd = SVGA_CMD_DEFINE_ALPHA_CURSOR;
	cmd->cursor.id = 0;
	cmd->cursor.width = width;
	cmd->cursor.height = height;
	cmd->cursor.hotspotX = hotspotX;
	cmd->cursor.hotspotY = hotspotY;

	vmw_cmd_commit_flush(dev_priv, cmd_size);
}

/**
 * vmw_cursor_update_image - update the cursor image on the provided plane
 * @dev_priv: the private driver struct
 * @vps: the plane state of the cursor plane
 * @image: buffer which holds the cursor image
 * @width: width of the mouse cursor image
 * @height: height of the mouse cursor image
 * @hotspotX: the horizontal position of mouse hotspot
 * @hotspotY: the vertical position of mouse hotspot
 */
static void vmw_cursor_update_image(struct vmw_private *dev_priv,
				    struct vmw_plane_state *vps,
				    u32 *image, u32 width, u32 height,
				    u32 hotspotX, u32 hotspotY)
{
	if (vps->cursor.bo)
		vmw_cursor_update_mob(dev_priv, vps, image,
				      vps->base.crtc_w, vps->base.crtc_h,
				      hotspotX, hotspotY);

	else
		vmw_send_define_cursor_cmd(dev_priv, image, width, height,
					   hotspotX, hotspotY);
}


/**
 * vmw_cursor_update_mob - Update cursor vis CursorMob mechanism
 *
 * Called from inside vmw_du_cursor_plane_atomic_update to actually
 * make the cursor-image live.
 *
 * @dev_priv: device to work with
 * @vps: the plane state of the cursor plane
 * @image: cursor source data to fill the MOB with
 * @width: source data width
 * @height: source data height
 * @hotspotX: cursor hotspot x
 * @hotspotY: cursor hotspot Y
 */
static void vmw_cursor_update_mob(struct vmw_private *dev_priv,
				  struct vmw_plane_state *vps,
				  u32 *image, u32 width, u32 height,
				  u32 hotspotX, u32 hotspotY)
{
	SVGAGBCursorHeader *header;
	SVGAGBAlphaCursorHeader *alpha_header;
	const u32 image_size = width * height * sizeof(*image);

	header = vmw_bo_map_and_cache(vps->cursor.bo);
	alpha_header = &header->header.alphaHeader;

	memset(header, 0, sizeof(*header));

	header->type = SVGA_ALPHA_CURSOR;
	header->sizeInBytes = image_size;

	alpha_header->hotspotX = hotspotX;
	alpha_header->hotspotY = hotspotY;
	alpha_header->width = width;
	alpha_header->height = height;

	memcpy(header + 1, image, image_size);
	vmw_write(dev_priv, SVGA_REG_CURSOR_MOBID,
		  vps->cursor.bo->tbo.resource->start);
}


static u32 vmw_du_cursor_mob_size(u32 w, u32 h)
{
	return w * h * sizeof(u32) + sizeof(SVGAGBCursorHeader);
}

/**
 * vmw_du_cursor_plane_acquire_image -- Acquire the image data
 * @vps: cursor plane state
 */
static u32 *vmw_du_cursor_plane_acquire_image(struct vmw_plane_state *vps)
{
	bool is_iomem;
	if (vps->surf) {
		if (vps->surf_mapped)
			return vmw_bo_map_and_cache(vps->surf->res.guest_memory_bo);
		return vps->surf->snooper.image;
	} else if (vps->bo)
		return ttm_kmap_obj_virtual(&vps->bo->map, &is_iomem);
	return NULL;
}

static bool vmw_du_cursor_plane_has_changed(struct vmw_plane_state *old_vps,
					    struct vmw_plane_state *new_vps)
{
	void *old_image;
	void *new_image;
	u32 size;
	bool changed;

	if (old_vps->base.crtc_w != new_vps->base.crtc_w ||
	    old_vps->base.crtc_h != new_vps->base.crtc_h)
	    return true;

	if (old_vps->cursor.hotspot_x != new_vps->cursor.hotspot_x ||
	    old_vps->cursor.hotspot_y != new_vps->cursor.hotspot_y)
	    return true;

	size = new_vps->base.crtc_w * new_vps->base.crtc_h * sizeof(u32);

	old_image = vmw_du_cursor_plane_acquire_image(old_vps);
	new_image = vmw_du_cursor_plane_acquire_image(new_vps);

	changed = false;
	if (old_image && new_image)
		changed = memcmp(old_image, new_image, size) != 0;

	return changed;
}

static void vmw_du_destroy_cursor_mob(struct vmw_bo **vbo)
{
	if (!(*vbo))
		return;

	ttm_bo_unpin(&(*vbo)->tbo);
	vmw_bo_unreference(vbo);
}

static void vmw_du_put_cursor_mob(struct vmw_cursor_plane *vcp,
				  struct vmw_plane_state *vps)
{
	u32 i;

	if (!vps->cursor.bo)
		return;

	vmw_du_cursor_plane_unmap_cm(vps);

	/* Look for a free slot to return this mob to the cache. */
	for (i = 0; i < ARRAY_SIZE(vcp->cursor_mobs); i++) {
		if (!vcp->cursor_mobs[i]) {
			vcp->cursor_mobs[i] = vps->cursor.bo;
			vps->cursor.bo = NULL;
			return;
		}
	}

	/* Cache is full: See if this mob is bigger than an existing mob. */
	for (i = 0; i < ARRAY_SIZE(vcp->cursor_mobs); i++) {
		if (vcp->cursor_mobs[i]->tbo.base.size <
		    vps->cursor.bo->tbo.base.size) {
			vmw_du_destroy_cursor_mob(&vcp->cursor_mobs[i]);
			vcp->cursor_mobs[i] = vps->cursor.bo;
			vps->cursor.bo = NULL;
			return;
		}
	}

	/* Destroy it if it's not worth caching. */
	vmw_du_destroy_cursor_mob(&vps->cursor.bo);
}

static int vmw_du_get_cursor_mob(struct vmw_cursor_plane *vcp,
				 struct vmw_plane_state *vps)
{
	struct vmw_private *dev_priv = vcp->base.dev->dev_private;
	u32 size = vmw_du_cursor_mob_size(vps->base.crtc_w, vps->base.crtc_h);
	u32 i;
	u32 cursor_max_dim, mob_max_size;
	int ret;

	if (!dev_priv->has_mob ||
	    (dev_priv->capabilities2 & SVGA_CAP2_CURSOR_MOB) == 0)
		return -EINVAL;

	mob_max_size = vmw_read(dev_priv, SVGA_REG_MOB_MAX_SIZE);
	cursor_max_dim = vmw_read(dev_priv, SVGA_REG_CURSOR_MAX_DIMENSION);

	if (size > mob_max_size || vps->base.crtc_w > cursor_max_dim ||
	    vps->base.crtc_h > cursor_max_dim)
		return -EINVAL;

	if (vps->cursor.bo) {
		if (vps->cursor.bo->tbo.base.size >= size)
			return 0;
		vmw_du_put_cursor_mob(vcp, vps);
	}

	/* Look for an unused mob in the cache. */
	for (i = 0; i < ARRAY_SIZE(vcp->cursor_mobs); i++) {
		if (vcp->cursor_mobs[i] &&
		    vcp->cursor_mobs[i]->tbo.base.size >= size) {
			vps->cursor.bo = vcp->cursor_mobs[i];
			vcp->cursor_mobs[i] = NULL;
			return 0;
		}
	}
	/* Create a new mob if we can't find an existing one. */
	ret = vmw_bo_create_and_populate(dev_priv, size,
					 VMW_BO_DOMAIN_MOB,
					 &vps->cursor.bo);

	if (ret != 0)
		return ret;

	/* Fence the mob creation so we are guarateed to have the mob */
	ret = ttm_bo_reserve(&vps->cursor.bo->tbo, false, false, NULL);
	if (ret != 0)
		goto teardown;

	vmw_bo_fence_single(&vps->cursor.bo->tbo, NULL);
	ttm_bo_unreserve(&vps->cursor.bo->tbo);
	return 0;

teardown:
	vmw_du_destroy_cursor_mob(&vps->cursor.bo);
	return ret;
}


static void vmw_cursor_update_position(struct vmw_private *dev_priv,
				       bool show, int x, int y)
{
	const uint32_t svga_cursor_on = show ? SVGA_CURSOR_ON_SHOW
					     : SVGA_CURSOR_ON_HIDE;
	uint32_t count;

	spin_lock(&dev_priv->cursor_lock);
	if (dev_priv->capabilities2 & SVGA_CAP2_EXTRA_REGS) {
		vmw_write(dev_priv, SVGA_REG_CURSOR4_X, x);
		vmw_write(dev_priv, SVGA_REG_CURSOR4_Y, y);
		vmw_write(dev_priv, SVGA_REG_CURSOR4_SCREEN_ID, SVGA3D_INVALID_ID);
		vmw_write(dev_priv, SVGA_REG_CURSOR4_ON, svga_cursor_on);
		vmw_write(dev_priv, SVGA_REG_CURSOR4_SUBMIT, 1);
	} else if (vmw_is_cursor_bypass3_enabled(dev_priv)) {
		vmw_fifo_mem_write(dev_priv, SVGA_FIFO_CURSOR_ON, svga_cursor_on);
		vmw_fifo_mem_write(dev_priv, SVGA_FIFO_CURSOR_X, x);
		vmw_fifo_mem_write(dev_priv, SVGA_FIFO_CURSOR_Y, y);
		count = vmw_fifo_mem_read(dev_priv, SVGA_FIFO_CURSOR_COUNT);
		vmw_fifo_mem_write(dev_priv, SVGA_FIFO_CURSOR_COUNT, ++count);
	} else {
		vmw_write(dev_priv, SVGA_REG_CURSOR_X, x);
		vmw_write(dev_priv, SVGA_REG_CURSOR_Y, y);
		vmw_write(dev_priv, SVGA_REG_CURSOR_ON, svga_cursor_on);
	}
	spin_unlock(&dev_priv->cursor_lock);
}

void vmw_kms_cursor_snoop(struct vmw_surface *srf,
			  struct ttm_object_file *tfile,
			  struct ttm_buffer_object *bo,
			  SVGA3dCmdHeader *header)
{
	struct ttm_bo_kmap_obj map;
	unsigned long kmap_offset;
	unsigned long kmap_num;
	SVGA3dCopyBox *box;
	unsigned box_count;
	void *virtual;
	bool is_iomem;
	struct vmw_dma_cmd {
		SVGA3dCmdHeader header;
		SVGA3dCmdSurfaceDMA dma;
	} *cmd;
	int i, ret;
	const struct SVGA3dSurfaceDesc *desc =
		vmw_surface_get_desc(VMW_CURSOR_SNOOP_FORMAT);
	const u32 image_pitch = VMW_CURSOR_SNOOP_WIDTH * desc->pitchBytesPerBlock;

	cmd = container_of(header, struct vmw_dma_cmd, header);

	/* No snooper installed, nothing to copy */
	if (!srf->snooper.image)
		return;

	if (cmd->dma.host.face != 0 || cmd->dma.host.mipmap != 0) {
		DRM_ERROR("face and mipmap for cursors should never != 0\n");
		return;
	}

	if (cmd->header.size < 64) {
		DRM_ERROR("at least one full copy box must be given\n");
		return;
	}

	box = (SVGA3dCopyBox *)&cmd[1];
	box_count = (cmd->header.size - sizeof(SVGA3dCmdSurfaceDMA)) /
			sizeof(SVGA3dCopyBox);

	if (cmd->dma.guest.ptr.offset % PAGE_SIZE ||
	    box->x != 0    || box->y != 0    || box->z != 0    ||
	    box->srcx != 0 || box->srcy != 0 || box->srcz != 0 ||
	    box->d != 1    || box_count != 1 ||
<<<<<<< HEAD
	    box->w > 64 || box->h > 64) {
=======
	    box->w > VMW_CURSOR_SNOOP_WIDTH || box->h > VMW_CURSOR_SNOOP_HEIGHT) {
>>>>>>> 98817289
		/* TODO handle none page aligned offsets */
		/* TODO handle more dst & src != 0 */
		/* TODO handle more then one copy */
		DRM_ERROR("Can't snoop dma request for cursor!\n");
		DRM_ERROR("(%u, %u, %u) (%u, %u, %u) (%ux%ux%u) %u %u\n",
			  box->srcx, box->srcy, box->srcz,
			  box->x, box->y, box->z,
			  box->w, box->h, box->d, box_count,
			  cmd->dma.guest.ptr.offset);
		return;
	}

	kmap_offset = cmd->dma.guest.ptr.offset >> PAGE_SHIFT;
	kmap_num = (VMW_CURSOR_SNOOP_HEIGHT*image_pitch) >> PAGE_SHIFT;

	ret = ttm_bo_reserve(bo, true, false, NULL);
	if (unlikely(ret != 0)) {
		DRM_ERROR("reserve failed\n");
		return;
	}

	ret = ttm_bo_kmap(bo, kmap_offset, kmap_num, &map);
	if (unlikely(ret != 0))
		goto err_unreserve;

	virtual = ttm_kmap_obj_virtual(&map, &is_iomem);

	if (box->w == VMW_CURSOR_SNOOP_WIDTH && cmd->dma.guest.pitch == image_pitch) {
		memcpy(srf->snooper.image, virtual,
		       VMW_CURSOR_SNOOP_HEIGHT*image_pitch);
	} else {
		/* Image is unsigned pointer. */
		for (i = 0; i < box->h; i++)
			memcpy(srf->snooper.image + i * image_pitch,
			       virtual + i * cmd->dma.guest.pitch,
			       box->w * desc->pitchBytesPerBlock);
	}

	srf->snooper.age++;

	ttm_bo_kunmap(&map);
err_unreserve:
	ttm_bo_unreserve(bo);
}

/**
 * vmw_kms_legacy_hotspot_clear - Clear legacy hotspots
 *
 * @dev_priv: Pointer to the device private struct.
 *
 * Clears all legacy hotspots.
 */
void vmw_kms_legacy_hotspot_clear(struct vmw_private *dev_priv)
{
	struct drm_device *dev = &dev_priv->drm;
	struct vmw_display_unit *du;
	struct drm_crtc *crtc;

	drm_modeset_lock_all(dev);
	drm_for_each_crtc(crtc, dev) {
		du = vmw_crtc_to_du(crtc);

		du->hotspot_x = 0;
		du->hotspot_y = 0;
	}
	drm_modeset_unlock_all(dev);
}

void vmw_kms_cursor_post_execbuf(struct vmw_private *dev_priv)
{
	struct drm_device *dev = &dev_priv->drm;
	struct vmw_display_unit *du;
	struct drm_crtc *crtc;

	mutex_lock(&dev->mode_config.mutex);

	list_for_each_entry(crtc, &dev->mode_config.crtc_list, head) {
		du = vmw_crtc_to_du(crtc);
		if (!du->cursor_surface ||
		    du->cursor_age == du->cursor_surface->snooper.age ||
		    !du->cursor_surface->snooper.image)
			continue;

		du->cursor_age = du->cursor_surface->snooper.age;
		vmw_send_define_cursor_cmd(dev_priv,
					   du->cursor_surface->snooper.image,
					   VMW_CURSOR_SNOOP_WIDTH,
					   VMW_CURSOR_SNOOP_HEIGHT,
					   du->hotspot_x + du->core_hotspot_x,
					   du->hotspot_y + du->core_hotspot_y);
	}

	mutex_unlock(&dev->mode_config.mutex);
}


void vmw_du_cursor_plane_destroy(struct drm_plane *plane)
{
	struct vmw_cursor_plane *vcp = vmw_plane_to_vcp(plane);
	u32 i;

	vmw_cursor_update_position(plane->dev->dev_private, false, 0, 0);

	for (i = 0; i < ARRAY_SIZE(vcp->cursor_mobs); i++)
		vmw_du_destroy_cursor_mob(&vcp->cursor_mobs[i]);

	drm_plane_cleanup(plane);
}


void vmw_du_primary_plane_destroy(struct drm_plane *plane)
{
	drm_plane_cleanup(plane);

	/* Planes are static in our case so we don't free it */
}


/**
 * vmw_du_plane_unpin_surf - unpins resource associated with a framebuffer surface
 *
 * @vps: plane state associated with the display surface
 * @unreference: true if we also want to unreference the display.
 */
void vmw_du_plane_unpin_surf(struct vmw_plane_state *vps,
			     bool unreference)
{
	if (vps->surf) {
		if (vps->pinned) {
			vmw_resource_unpin(&vps->surf->res);
			vps->pinned--;
		}

		if (unreference) {
			if (vps->pinned)
				DRM_ERROR("Surface still pinned\n");
			vmw_surface_unreference(&vps->surf);
		}
	}
}


/**
 * vmw_du_plane_cleanup_fb - Unpins the plane surface
 *
 * @plane:  display plane
 * @old_state: Contains the FB to clean up
 *
 * Unpins the framebuffer surface
 *
 * Returns 0 on success
 */
void
vmw_du_plane_cleanup_fb(struct drm_plane *plane,
			struct drm_plane_state *old_state)
{
	struct vmw_plane_state *vps = vmw_plane_state_to_vps(old_state);

	vmw_du_plane_unpin_surf(vps, false);
}


/**
 * vmw_du_cursor_plane_map_cm - Maps the cursor mobs.
 *
 * @vps: plane_state
 *
 * Returns 0 on success
 */

static int
vmw_du_cursor_plane_map_cm(struct vmw_plane_state *vps)
{
	int ret;
	u32 size = vmw_du_cursor_mob_size(vps->base.crtc_w, vps->base.crtc_h);
	struct ttm_buffer_object *bo;

	if (!vps->cursor.bo)
		return -EINVAL;

	bo = &vps->cursor.bo->tbo;

	if (bo->base.size < size)
		return -EINVAL;

	if (vps->cursor.bo->map.virtual)
		return 0;

	ret = ttm_bo_reserve(bo, false, false, NULL);
	if (unlikely(ret != 0))
		return -ENOMEM;

	vmw_bo_map_and_cache(vps->cursor.bo);

	ttm_bo_unreserve(bo);

	if (unlikely(ret != 0))
		return -ENOMEM;

	return 0;
}


/**
 * vmw_du_cursor_plane_unmap_cm - Unmaps the cursor mobs.
 *
 * @vps: state of the cursor plane
 *
 * Returns 0 on success
 */

static int
vmw_du_cursor_plane_unmap_cm(struct vmw_plane_state *vps)
{
	int ret = 0;
	struct vmw_bo *vbo = vps->cursor.bo;

	if (!vbo || !vbo->map.virtual)
		return 0;

	ret = ttm_bo_reserve(&vbo->tbo, true, false, NULL);
	if (likely(ret == 0)) {
		vmw_bo_unmap(vbo);
		ttm_bo_unreserve(&vbo->tbo);
	}

	return ret;
}


/**
 * vmw_du_cursor_plane_cleanup_fb - Unpins the plane surface
 *
 * @plane: cursor plane
 * @old_state: contains the state to clean up
 *
 * Unmaps all cursor bo mappings and unpins the cursor surface
 *
 * Returns 0 on success
 */
void
vmw_du_cursor_plane_cleanup_fb(struct drm_plane *plane,
			       struct drm_plane_state *old_state)
{
	struct vmw_cursor_plane *vcp = vmw_plane_to_vcp(plane);
	struct vmw_plane_state *vps = vmw_plane_state_to_vps(old_state);
	bool is_iomem;

	if (vps->surf_mapped) {
		vmw_bo_unmap(vps->surf->res.guest_memory_bo);
		vps->surf_mapped = false;
	}

	if (vps->bo && ttm_kmap_obj_virtual(&vps->bo->map, &is_iomem)) {
		const int ret = ttm_bo_reserve(&vps->bo->tbo, true, false, NULL);

		if (likely(ret == 0)) {
			ttm_bo_kunmap(&vps->bo->map);
			ttm_bo_unreserve(&vps->bo->tbo);
		}
	}

	vmw_du_cursor_plane_unmap_cm(vps);
	vmw_du_put_cursor_mob(vcp, vps);

	vmw_du_plane_unpin_surf(vps, false);

	if (vps->surf) {
		vmw_surface_unreference(&vps->surf);
		vps->surf = NULL;
	}

	if (vps->bo) {
		vmw_bo_unreference(&vps->bo);
		vps->bo = NULL;
	}
}


/**
 * vmw_du_cursor_plane_prepare_fb - Readies the cursor by referencing it
 *
 * @plane:  display plane
 * @new_state: info on the new plane state, including the FB
 *
 * Returns 0 on success
 */
int
vmw_du_cursor_plane_prepare_fb(struct drm_plane *plane,
			       struct drm_plane_state *new_state)
{
	struct drm_framebuffer *fb = new_state->fb;
	struct vmw_cursor_plane *vcp = vmw_plane_to_vcp(plane);
	struct vmw_plane_state *vps = vmw_plane_state_to_vps(new_state);
	int ret = 0;

	if (vps->surf) {
		vmw_surface_unreference(&vps->surf);
		vps->surf = NULL;
	}

	if (vps->bo) {
		vmw_bo_unreference(&vps->bo);
		vps->bo = NULL;
	}

	if (fb) {
		if (vmw_framebuffer_to_vfb(fb)->bo) {
			vps->bo = vmw_framebuffer_to_vfbd(fb)->buffer;
			vmw_bo_reference(vps->bo);
		} else {
			vps->surf = vmw_framebuffer_to_vfbs(fb)->surface;
			vmw_surface_reference(vps->surf);
		}
	}

	if (!vps->surf && vps->bo) {
		const u32 size = new_state->crtc_w * new_state->crtc_h * sizeof(u32);

		/*
		 * Not using vmw_bo_map_and_cache() helper here as we need to
		 * reserve the ttm_buffer_object first which
		 * vmw_bo_map_and_cache() omits.
		 */
		ret = ttm_bo_reserve(&vps->bo->tbo, true, false, NULL);

		if (unlikely(ret != 0))
			return -ENOMEM;

		ret = ttm_bo_kmap(&vps->bo->tbo, 0, PFN_UP(size), &vps->bo->map);

		ttm_bo_unreserve(&vps->bo->tbo);

		if (unlikely(ret != 0))
			return -ENOMEM;
	} else if (vps->surf && !vps->bo && vps->surf->res.guest_memory_bo) {

		WARN_ON(vps->surf->snooper.image);
		ret = ttm_bo_reserve(&vps->surf->res.guest_memory_bo->tbo, true, false,
				     NULL);
		if (unlikely(ret != 0))
			return -ENOMEM;
		vmw_bo_map_and_cache(vps->surf->res.guest_memory_bo);
		ttm_bo_unreserve(&vps->surf->res.guest_memory_bo->tbo);
		vps->surf_mapped = true;
	}

	if (vps->surf || vps->bo) {
		vmw_du_get_cursor_mob(vcp, vps);
		vmw_du_cursor_plane_map_cm(vps);
	}

	return 0;
}


void
vmw_du_cursor_plane_atomic_update(struct drm_plane *plane,
				  struct drm_atomic_state *state)
{
	struct drm_plane_state *new_state = drm_atomic_get_new_plane_state(state,
									   plane);
	struct drm_plane_state *old_state = drm_atomic_get_old_plane_state(state,
									   plane);
	struct drm_crtc *crtc = new_state->crtc ?: old_state->crtc;
	struct vmw_private *dev_priv = vmw_priv(crtc->dev);
	struct vmw_display_unit *du = vmw_crtc_to_du(crtc);
	struct vmw_plane_state *vps = vmw_plane_state_to_vps(new_state);
	struct vmw_plane_state *old_vps = vmw_plane_state_to_vps(old_state);
	s32 hotspot_x, hotspot_y;

	hotspot_x = du->hotspot_x;
	hotspot_y = du->hotspot_y;

	if (new_state->fb) {
		hotspot_x += new_state->fb->hot_x;
		hotspot_y += new_state->fb->hot_y;
	}

	du->cursor_surface = vps->surf;
	du->cursor_bo = vps->bo;

	if (!vps->surf && !vps->bo) {
		vmw_cursor_update_position(dev_priv, false, 0, 0);
		return;
	}

	vps->cursor.hotspot_x = hotspot_x;
	vps->cursor.hotspot_y = hotspot_y;

	if (vps->surf) {
		du->cursor_age = du->cursor_surface->snooper.age;
	}

	if (!vmw_du_cursor_plane_has_changed(old_vps, vps)) {
		/*
		 * If it hasn't changed, avoid making the device do extra
		 * work by keeping the old cursor active.
		 */
		struct vmw_cursor_plane_state tmp = old_vps->cursor;
		old_vps->cursor = vps->cursor;
		vps->cursor = tmp;
	} else {
		void *image = vmw_du_cursor_plane_acquire_image(vps);
		if (image)
			vmw_cursor_update_image(dev_priv, vps, image,
						new_state->crtc_w,
						new_state->crtc_h,
						hotspot_x, hotspot_y);
	}

	du->cursor_x = new_state->crtc_x + du->set_gui_x;
	du->cursor_y = new_state->crtc_y + du->set_gui_y;

	vmw_cursor_update_position(dev_priv, true,
				   du->cursor_x + hotspot_x,
				   du->cursor_y + hotspot_y);

	du->core_hotspot_x = hotspot_x - du->hotspot_x;
	du->core_hotspot_y = hotspot_y - du->hotspot_y;
}


/**
 * vmw_du_primary_plane_atomic_check - check if the new state is okay
 *
 * @plane: display plane
 * @state: info on the new plane state, including the FB
 *
 * Check if the new state is settable given the current state.  Other
 * than what the atomic helper checks, we care about crtc fitting
 * the FB and maintaining one active framebuffer.
 *
 * Returns 0 on success
 */
int vmw_du_primary_plane_atomic_check(struct drm_plane *plane,
				      struct drm_atomic_state *state)
{
	struct drm_plane_state *new_state = drm_atomic_get_new_plane_state(state,
									   plane);
	struct drm_crtc_state *crtc_state = NULL;
	struct drm_framebuffer *new_fb = new_state->fb;
	int ret;

	if (new_state->crtc)
		crtc_state = drm_atomic_get_new_crtc_state(state,
							   new_state->crtc);

	ret = drm_atomic_helper_check_plane_state(new_state, crtc_state,
						  DRM_PLANE_NO_SCALING,
						  DRM_PLANE_NO_SCALING,
						  false, true);

	if (!ret && new_fb) {
		struct drm_crtc *crtc = new_state->crtc;
		struct vmw_display_unit *du = vmw_crtc_to_du(crtc);

		vmw_connector_state_to_vcs(du->connector.state);
	}


	return ret;
}


/**
 * vmw_du_cursor_plane_atomic_check - check if the new state is okay
 *
 * @plane: cursor plane
 * @state: info on the new plane state
 *
 * This is a chance to fail if the new cursor state does not fit
 * our requirements.
 *
 * Returns 0 on success
 */
int vmw_du_cursor_plane_atomic_check(struct drm_plane *plane,
				     struct drm_atomic_state *state)
{
	struct drm_plane_state *new_state = drm_atomic_get_new_plane_state(state,
									   plane);
	int ret = 0;
	struct drm_crtc_state *crtc_state = NULL;
	struct vmw_surface *surface = NULL;
	struct drm_framebuffer *fb = new_state->fb;

	if (new_state->crtc)
		crtc_state = drm_atomic_get_new_crtc_state(new_state->state,
							   new_state->crtc);

	ret = drm_atomic_helper_check_plane_state(new_state, crtc_state,
						  DRM_PLANE_NO_SCALING,
						  DRM_PLANE_NO_SCALING,
						  true, true);
	if (ret)
		return ret;

	/* Turning off */
	if (!fb)
		return 0;

	/* A lot of the code assumes this */
	if (new_state->crtc_w != 64 || new_state->crtc_h != 64) {
		DRM_ERROR("Invalid cursor dimensions (%d, %d)\n",
			  new_state->crtc_w, new_state->crtc_h);
		return -EINVAL;
	}

	if (!vmw_framebuffer_to_vfb(fb)->bo) {
		surface = vmw_framebuffer_to_vfbs(fb)->surface;

		WARN_ON(!surface);

		if (!surface ||
		    (!surface->snooper.image && !surface->res.guest_memory_bo)) {
			DRM_ERROR("surface not suitable for cursor\n");
			return -EINVAL;
		}
	}

	return 0;
}


int vmw_du_crtc_atomic_check(struct drm_crtc *crtc,
			     struct drm_atomic_state *state)
{
	struct drm_crtc_state *new_state = drm_atomic_get_new_crtc_state(state,
									 crtc);
	struct vmw_display_unit *du = vmw_crtc_to_du(new_state->crtc);
	int connector_mask = drm_connector_mask(&du->connector);
	bool has_primary = new_state->plane_mask &
			   drm_plane_mask(crtc->primary);

	/* We always want to have an active plane with an active CRTC */
	if (has_primary != new_state->enable)
		return -EINVAL;


	if (new_state->connector_mask != connector_mask &&
	    new_state->connector_mask != 0) {
		DRM_ERROR("Invalid connectors configuration\n");
		return -EINVAL;
	}

	/*
	 * Our virtual device does not have a dot clock, so use the logical
	 * clock value as the dot clock.
	 */
	if (new_state->mode.crtc_clock == 0)
		new_state->adjusted_mode.crtc_clock = new_state->mode.clock;

	return 0;
}


void vmw_du_crtc_atomic_begin(struct drm_crtc *crtc,
			      struct drm_atomic_state *state)
{
}


void vmw_du_crtc_atomic_flush(struct drm_crtc *crtc,
			      struct drm_atomic_state *state)
{
}


/**
 * vmw_du_crtc_duplicate_state - duplicate crtc state
 * @crtc: DRM crtc
 *
 * Allocates and returns a copy of the crtc state (both common and
 * vmw-specific) for the specified crtc.
 *
 * Returns: The newly allocated crtc state, or NULL on failure.
 */
struct drm_crtc_state *
vmw_du_crtc_duplicate_state(struct drm_crtc *crtc)
{
	struct drm_crtc_state *state;
	struct vmw_crtc_state *vcs;

	if (WARN_ON(!crtc->state))
		return NULL;

	vcs = kmemdup(crtc->state, sizeof(*vcs), GFP_KERNEL);

	if (!vcs)
		return NULL;

	state = &vcs->base;

	__drm_atomic_helper_crtc_duplicate_state(crtc, state);

	return state;
}


/**
 * vmw_du_crtc_reset - creates a blank vmw crtc state
 * @crtc: DRM crtc
 *
 * Resets the atomic state for @crtc by freeing the state pointer (which
 * might be NULL, e.g. at driver load time) and allocating a new empty state
 * object.
 */
void vmw_du_crtc_reset(struct drm_crtc *crtc)
{
	struct vmw_crtc_state *vcs;


	if (crtc->state) {
		__drm_atomic_helper_crtc_destroy_state(crtc->state);

		kfree(vmw_crtc_state_to_vcs(crtc->state));
	}

	vcs = kzalloc(sizeof(*vcs), GFP_KERNEL);

	if (!vcs) {
		DRM_ERROR("Cannot allocate vmw_crtc_state\n");
		return;
	}

	__drm_atomic_helper_crtc_reset(crtc, &vcs->base);
}


/**
 * vmw_du_crtc_destroy_state - destroy crtc state
 * @crtc: DRM crtc
 * @state: state object to destroy
 *
 * Destroys the crtc state (both common and vmw-specific) for the
 * specified plane.
 */
void
vmw_du_crtc_destroy_state(struct drm_crtc *crtc,
			  struct drm_crtc_state *state)
{
	drm_atomic_helper_crtc_destroy_state(crtc, state);
}


/**
 * vmw_du_plane_duplicate_state - duplicate plane state
 * @plane: drm plane
 *
 * Allocates and returns a copy of the plane state (both common and
 * vmw-specific) for the specified plane.
 *
 * Returns: The newly allocated plane state, or NULL on failure.
 */
struct drm_plane_state *
vmw_du_plane_duplicate_state(struct drm_plane *plane)
{
	struct drm_plane_state *state;
	struct vmw_plane_state *vps;

	vps = kmemdup(plane->state, sizeof(*vps), GFP_KERNEL);

	if (!vps)
		return NULL;

	vps->pinned = 0;
	vps->cpp = 0;

	memset(&vps->cursor, 0, sizeof(vps->cursor));

	/* Each ref counted resource needs to be acquired again */
	if (vps->surf)
		(void) vmw_surface_reference(vps->surf);

	if (vps->bo)
		(void) vmw_bo_reference(vps->bo);

	state = &vps->base;

	__drm_atomic_helper_plane_duplicate_state(plane, state);

	return state;
}


/**
 * vmw_du_plane_reset - creates a blank vmw plane state
 * @plane: drm plane
 *
 * Resets the atomic state for @plane by freeing the state pointer (which might
 * be NULL, e.g. at driver load time) and allocating a new empty state object.
 */
void vmw_du_plane_reset(struct drm_plane *plane)
{
	struct vmw_plane_state *vps;

	if (plane->state)
		vmw_du_plane_destroy_state(plane, plane->state);

	vps = kzalloc(sizeof(*vps), GFP_KERNEL);

	if (!vps) {
		DRM_ERROR("Cannot allocate vmw_plane_state\n");
		return;
	}

	__drm_atomic_helper_plane_reset(plane, &vps->base);
}


/**
 * vmw_du_plane_destroy_state - destroy plane state
 * @plane: DRM plane
 * @state: state object to destroy
 *
 * Destroys the plane state (both common and vmw-specific) for the
 * specified plane.
 */
void
vmw_du_plane_destroy_state(struct drm_plane *plane,
			   struct drm_plane_state *state)
{
	struct vmw_plane_state *vps = vmw_plane_state_to_vps(state);

	/* Should have been freed by cleanup_fb */
	if (vps->surf)
		vmw_surface_unreference(&vps->surf);

	if (vps->bo)
		vmw_bo_unreference(&vps->bo);

	drm_atomic_helper_plane_destroy_state(plane, state);
}


/**
 * vmw_du_connector_duplicate_state - duplicate connector state
 * @connector: DRM connector
 *
 * Allocates and returns a copy of the connector state (both common and
 * vmw-specific) for the specified connector.
 *
 * Returns: The newly allocated connector state, or NULL on failure.
 */
struct drm_connector_state *
vmw_du_connector_duplicate_state(struct drm_connector *connector)
{
	struct drm_connector_state *state;
	struct vmw_connector_state *vcs;

	if (WARN_ON(!connector->state))
		return NULL;

	vcs = kmemdup(connector->state, sizeof(*vcs), GFP_KERNEL);

	if (!vcs)
		return NULL;

	state = &vcs->base;

	__drm_atomic_helper_connector_duplicate_state(connector, state);

	return state;
}


/**
 * vmw_du_connector_reset - creates a blank vmw connector state
 * @connector: DRM connector
 *
 * Resets the atomic state for @connector by freeing the state pointer (which
 * might be NULL, e.g. at driver load time) and allocating a new empty state
 * object.
 */
void vmw_du_connector_reset(struct drm_connector *connector)
{
	struct vmw_connector_state *vcs;


	if (connector->state) {
		__drm_atomic_helper_connector_destroy_state(connector->state);

		kfree(vmw_connector_state_to_vcs(connector->state));
	}

	vcs = kzalloc(sizeof(*vcs), GFP_KERNEL);

	if (!vcs) {
		DRM_ERROR("Cannot allocate vmw_connector_state\n");
		return;
	}

	__drm_atomic_helper_connector_reset(connector, &vcs->base);
}


/**
 * vmw_du_connector_destroy_state - destroy connector state
 * @connector: DRM connector
 * @state: state object to destroy
 *
 * Destroys the connector state (both common and vmw-specific) for the
 * specified plane.
 */
void
vmw_du_connector_destroy_state(struct drm_connector *connector,
			  struct drm_connector_state *state)
{
	drm_atomic_helper_connector_destroy_state(connector, state);
}
/*
 * Generic framebuffer code
 */

/*
 * Surface framebuffer code
 */

static void vmw_framebuffer_surface_destroy(struct drm_framebuffer *framebuffer)
{
	struct vmw_framebuffer_surface *vfbs =
		vmw_framebuffer_to_vfbs(framebuffer);

	drm_framebuffer_cleanup(framebuffer);
	vmw_surface_unreference(&vfbs->surface);

	kfree(vfbs);
}

/**
 * vmw_kms_readback - Perform a readback from the screen system to
 * a buffer-object backed framebuffer.
 *
 * @dev_priv: Pointer to the device private structure.
 * @file_priv: Pointer to a struct drm_file identifying the caller.
 * Must be set to NULL if @user_fence_rep is NULL.
 * @vfb: Pointer to the buffer-object backed framebuffer.
 * @user_fence_rep: User-space provided structure for fence information.
 * Must be set to non-NULL if @file_priv is non-NULL.
 * @vclips: Array of clip rects.
 * @num_clips: Number of clip rects in @vclips.
 *
 * Returns 0 on success, negative error code on failure. -ERESTARTSYS if
 * interrupted.
 */
int vmw_kms_readback(struct vmw_private *dev_priv,
		     struct drm_file *file_priv,
		     struct vmw_framebuffer *vfb,
		     struct drm_vmw_fence_rep __user *user_fence_rep,
		     struct drm_vmw_rect *vclips,
		     uint32_t num_clips)
{
	switch (dev_priv->active_display_unit) {
	case vmw_du_screen_object:
		return vmw_kms_sou_readback(dev_priv, file_priv, vfb,
					    user_fence_rep, vclips, num_clips,
					    NULL);
	case vmw_du_screen_target:
		return vmw_kms_stdu_readback(dev_priv, file_priv, vfb,
					     user_fence_rep, NULL, vclips, num_clips,
					     1, NULL);
	default:
		WARN_ONCE(true,
			  "Readback called with invalid display system.\n");
}

	return -ENOSYS;
}


static const struct drm_framebuffer_funcs vmw_framebuffer_surface_funcs = {
	.destroy = vmw_framebuffer_surface_destroy,
	.dirty = drm_atomic_helper_dirtyfb,
};

static int vmw_kms_new_framebuffer_surface(struct vmw_private *dev_priv,
					   struct vmw_surface *surface,
					   struct vmw_framebuffer **out,
					   const struct drm_mode_fb_cmd2
					   *mode_cmd,
					   bool is_bo_proxy)

{
	struct drm_device *dev = &dev_priv->drm;
	struct vmw_framebuffer_surface *vfbs;
	enum SVGA3dSurfaceFormat format;
	int ret;

	/* 3D is only supported on HWv8 and newer hosts */
	if (dev_priv->active_display_unit == vmw_du_legacy)
		return -ENOSYS;

	/*
	 * Sanity checks.
	 */

	if (!drm_any_plane_has_format(&dev_priv->drm,
				      mode_cmd->pixel_format,
				      mode_cmd->modifier[0])) {
		drm_dbg(&dev_priv->drm,
			"unsupported pixel format %p4cc / modifier 0x%llx\n",
			&mode_cmd->pixel_format, mode_cmd->modifier[0]);
		return -EINVAL;
	}

	/* Surface must be marked as a scanout. */
	if (unlikely(!surface->metadata.scanout))
		return -EINVAL;

	if (unlikely(surface->metadata.mip_levels[0] != 1 ||
		     surface->metadata.num_sizes != 1 ||
		     surface->metadata.base_size.width < mode_cmd->width ||
		     surface->metadata.base_size.height < mode_cmd->height ||
		     surface->metadata.base_size.depth != 1)) {
		DRM_ERROR("Incompatible surface dimensions "
			  "for requested mode.\n");
		return -EINVAL;
	}

	switch (mode_cmd->pixel_format) {
	case DRM_FORMAT_ARGB8888:
		format = SVGA3D_A8R8G8B8;
		break;
	case DRM_FORMAT_XRGB8888:
		format = SVGA3D_X8R8G8B8;
		break;
	case DRM_FORMAT_RGB565:
		format = SVGA3D_R5G6B5;
		break;
	case DRM_FORMAT_XRGB1555:
		format = SVGA3D_A1R5G5B5;
		break;
	default:
		DRM_ERROR("Invalid pixel format: %p4cc\n",
			  &mode_cmd->pixel_format);
		return -EINVAL;
	}

	/*
	 * For DX, surface format validation is done when surface->scanout
	 * is set.
	 */
	if (!has_sm4_context(dev_priv) && format != surface->metadata.format) {
		DRM_ERROR("Invalid surface format for requested mode.\n");
		return -EINVAL;
	}

	vfbs = kzalloc(sizeof(*vfbs), GFP_KERNEL);
	if (!vfbs) {
		ret = -ENOMEM;
		goto out_err1;
	}

	drm_helper_mode_fill_fb_struct(dev, &vfbs->base.base, mode_cmd);
	vfbs->surface = vmw_surface_reference(surface);
	vfbs->base.user_handle = mode_cmd->handles[0];
	vfbs->is_bo_proxy = is_bo_proxy;

	*out = &vfbs->base;

	ret = drm_framebuffer_init(dev, &vfbs->base.base,
				   &vmw_framebuffer_surface_funcs);
	if (ret)
		goto out_err2;

	return 0;

out_err2:
	vmw_surface_unreference(&surface);
	kfree(vfbs);
out_err1:
	return ret;
}

/*
 * Buffer-object framebuffer code
 */

static int vmw_framebuffer_bo_create_handle(struct drm_framebuffer *fb,
					    struct drm_file *file_priv,
					    unsigned int *handle)
{
	struct vmw_framebuffer_bo *vfbd =
			vmw_framebuffer_to_vfbd(fb);

	return drm_gem_handle_create(file_priv, &vfbd->buffer->tbo.base, handle);
}

static void vmw_framebuffer_bo_destroy(struct drm_framebuffer *framebuffer)
{
	struct vmw_framebuffer_bo *vfbd =
		vmw_framebuffer_to_vfbd(framebuffer);

	drm_framebuffer_cleanup(framebuffer);
	vmw_bo_unreference(&vfbd->buffer);

	kfree(vfbd);
}

static const struct drm_framebuffer_funcs vmw_framebuffer_bo_funcs = {
	.create_handle = vmw_framebuffer_bo_create_handle,
	.destroy = vmw_framebuffer_bo_destroy,
	.dirty = drm_atomic_helper_dirtyfb,
};

/**
 * vmw_create_bo_proxy - create a proxy surface for the buffer object
 *
 * @dev: DRM device
 * @mode_cmd: parameters for the new surface
 * @bo_mob: MOB backing the buffer object
 * @srf_out: newly created surface
 *
 * When the content FB is a buffer object, we create a surface as a proxy to the
 * same buffer.  This way we can do a surface copy rather than a surface DMA.
 * This is a more efficient approach
 *
 * RETURNS:
 * 0 on success, error code otherwise
 */
static int vmw_create_bo_proxy(struct drm_device *dev,
			       const struct drm_mode_fb_cmd2 *mode_cmd,
			       struct vmw_bo *bo_mob,
			       struct vmw_surface **srf_out)
{
	struct vmw_surface_metadata metadata = {0};
	uint32_t format;
	struct vmw_resource *res;
	unsigned int bytes_pp;
	int ret;

	switch (mode_cmd->pixel_format) {
	case DRM_FORMAT_ARGB8888:
	case DRM_FORMAT_XRGB8888:
		format = SVGA3D_X8R8G8B8;
		bytes_pp = 4;
		break;

	case DRM_FORMAT_RGB565:
	case DRM_FORMAT_XRGB1555:
		format = SVGA3D_R5G6B5;
		bytes_pp = 2;
		break;

	case 8:
		format = SVGA3D_P8;
		bytes_pp = 1;
		break;

	default:
		DRM_ERROR("Invalid framebuffer format %p4cc\n",
			  &mode_cmd->pixel_format);
		return -EINVAL;
	}

	metadata.format = format;
	metadata.mip_levels[0] = 1;
	metadata.num_sizes = 1;
	metadata.base_size.width = mode_cmd->pitches[0] / bytes_pp;
	metadata.base_size.height =  mode_cmd->height;
	metadata.base_size.depth = 1;
	metadata.scanout = true;

	ret = vmw_gb_surface_define(vmw_priv(dev), &metadata, srf_out);
	if (ret) {
		DRM_ERROR("Failed to allocate proxy content buffer\n");
		return ret;
	}

	res = &(*srf_out)->res;

	/* Reserve and switch the backing mob. */
	mutex_lock(&res->dev_priv->cmdbuf_mutex);
	(void) vmw_resource_reserve(res, false, true);
<<<<<<< HEAD
	vmw_user_bo_unref(&res->backup);
	res->backup = vmw_user_bo_ref(bo_mob);
	res->backup_offset = 0;
=======
	vmw_user_bo_unref(&res->guest_memory_bo);
	res->guest_memory_bo = vmw_user_bo_ref(bo_mob);
	res->guest_memory_offset = 0;
>>>>>>> 98817289
	vmw_resource_unreserve(res, false, false, false, NULL, 0);
	mutex_unlock(&res->dev_priv->cmdbuf_mutex);

	return 0;
}



static int vmw_kms_new_framebuffer_bo(struct vmw_private *dev_priv,
				      struct vmw_bo *bo,
				      struct vmw_framebuffer **out,
				      const struct drm_mode_fb_cmd2
				      *mode_cmd)

{
	struct drm_device *dev = &dev_priv->drm;
	struct vmw_framebuffer_bo *vfbd;
	unsigned int requested_size;
	int ret;

	requested_size = mode_cmd->height * mode_cmd->pitches[0];
	if (unlikely(requested_size > bo->tbo.base.size)) {
		DRM_ERROR("Screen buffer object size is too small "
			  "for requested mode.\n");
		return -EINVAL;
	}

	if (!drm_any_plane_has_format(&dev_priv->drm,
				      mode_cmd->pixel_format,
				      mode_cmd->modifier[0])) {
		drm_dbg(&dev_priv->drm,
			"unsupported pixel format %p4cc / modifier 0x%llx\n",
			&mode_cmd->pixel_format, mode_cmd->modifier[0]);
		return -EINVAL;
	}

	vfbd = kzalloc(sizeof(*vfbd), GFP_KERNEL);
	if (!vfbd) {
		ret = -ENOMEM;
		goto out_err1;
	}

	vfbd->base.base.obj[0] = &bo->tbo.base;
	drm_helper_mode_fill_fb_struct(dev, &vfbd->base.base, mode_cmd);
	vfbd->base.bo = true;
	vfbd->buffer = vmw_bo_reference(bo);
	vfbd->base.user_handle = mode_cmd->handles[0];
	*out = &vfbd->base;

	ret = drm_framebuffer_init(dev, &vfbd->base.base,
				   &vmw_framebuffer_bo_funcs);
	if (ret)
		goto out_err2;

	return 0;

out_err2:
	vmw_bo_unreference(&bo);
	kfree(vfbd);
out_err1:
	return ret;
}


/**
 * vmw_kms_srf_ok - check if a surface can be created
 *
 * @dev_priv: Pointer to device private struct.
 * @width: requested width
 * @height: requested height
 *
 * Surfaces need to be less than texture size
 */
static bool
vmw_kms_srf_ok(struct vmw_private *dev_priv, uint32_t width, uint32_t height)
{
	if (width  > dev_priv->texture_max_width ||
	    height > dev_priv->texture_max_height)
		return false;

	return true;
}

/**
 * vmw_kms_new_framebuffer - Create a new framebuffer.
 *
 * @dev_priv: Pointer to device private struct.
 * @bo: Pointer to buffer object to wrap the kms framebuffer around.
 * Either @bo or @surface must be NULL.
 * @surface: Pointer to a surface to wrap the kms framebuffer around.
 * Either @bo or @surface must be NULL.
 * @only_2d: No presents will occur to this buffer object based framebuffer.
 * This helps the code to do some important optimizations.
 * @mode_cmd: Frame-buffer metadata.
 */
struct vmw_framebuffer *
vmw_kms_new_framebuffer(struct vmw_private *dev_priv,
			struct vmw_bo *bo,
			struct vmw_surface *surface,
			bool only_2d,
			const struct drm_mode_fb_cmd2 *mode_cmd)
{
	struct vmw_framebuffer *vfb = NULL;
	bool is_bo_proxy = false;
	int ret;

	/*
	 * We cannot use the SurfaceDMA command in an non-accelerated VM,
	 * therefore, wrap the buffer object in a surface so we can use the
	 * SurfaceCopy command.
	 */
	if (vmw_kms_srf_ok(dev_priv, mode_cmd->width, mode_cmd->height)  &&
	    bo && only_2d &&
	    mode_cmd->width > 64 &&  /* Don't create a proxy for cursor */
	    dev_priv->active_display_unit == vmw_du_screen_target) {
		ret = vmw_create_bo_proxy(&dev_priv->drm, mode_cmd,
					  bo, &surface);
		if (ret)
			return ERR_PTR(ret);

		is_bo_proxy = true;
	}

	/* Create the new framebuffer depending one what we have */
	if (surface) {
		ret = vmw_kms_new_framebuffer_surface(dev_priv, surface, &vfb,
						      mode_cmd,
						      is_bo_proxy);
		/*
		 * vmw_create_bo_proxy() adds a reference that is no longer
		 * needed
		 */
		if (is_bo_proxy)
			vmw_surface_unreference(&surface);
	} else if (bo) {
		ret = vmw_kms_new_framebuffer_bo(dev_priv, bo, &vfb,
						 mode_cmd);
	} else {
		BUG();
	}

	if (ret)
		return ERR_PTR(ret);

	return vfb;
}

/*
 * Generic Kernel modesetting functions
 */

static struct drm_framebuffer *vmw_kms_fb_create(struct drm_device *dev,
						 struct drm_file *file_priv,
						 const struct drm_mode_fb_cmd2 *mode_cmd)
{
	struct vmw_private *dev_priv = vmw_priv(dev);
	struct vmw_framebuffer *vfb = NULL;
	struct vmw_surface *surface = NULL;
	struct vmw_bo *bo = NULL;
	int ret;

	/* returns either a bo or surface */
	ret = vmw_user_lookup_handle(dev_priv, file_priv,
				     mode_cmd->handles[0],
				     &surface, &bo);
	if (ret) {
		DRM_ERROR("Invalid buffer object handle %u (0x%x).\n",
			  mode_cmd->handles[0], mode_cmd->handles[0]);
		goto err_out;
	}


	if (!bo &&
	    !vmw_kms_srf_ok(dev_priv, mode_cmd->width, mode_cmd->height)) {
		DRM_ERROR("Surface size cannot exceed %dx%d\n",
			dev_priv->texture_max_width,
			dev_priv->texture_max_height);
		goto err_out;
	}


	vfb = vmw_kms_new_framebuffer(dev_priv, bo, surface,
				      !(dev_priv->capabilities & SVGA_CAP_3D),
				      mode_cmd);
	if (IS_ERR(vfb)) {
		ret = PTR_ERR(vfb);
		goto err_out;
	}

err_out:
	/* vmw_user_lookup_handle takes one ref so does new_fb */
	if (bo)
		vmw_user_bo_unref(&bo);
	if (surface)
		vmw_surface_unreference(&surface);

	if (ret) {
		DRM_ERROR("failed to create vmw_framebuffer: %i\n", ret);
		return ERR_PTR(ret);
	}

	return &vfb->base;
}

/**
 * vmw_kms_check_display_memory - Validates display memory required for a
 * topology
 * @dev: DRM device
 * @num_rects: number of drm_rect in rects
 * @rects: array of drm_rect representing the topology to validate indexed by
 * crtc index.
 *
 * Returns:
 * 0 on success otherwise negative error code
 */
static int vmw_kms_check_display_memory(struct drm_device *dev,
					uint32_t num_rects,
					struct drm_rect *rects)
{
	struct vmw_private *dev_priv = vmw_priv(dev);
	struct drm_rect bounding_box = {0};
	u64 total_pixels = 0, pixel_mem, bb_mem;
	int i;

	for (i = 0; i < num_rects; i++) {
		/*
		 * For STDU only individual screen (screen target) is limited by
		 * SCREENTARGET_MAX_WIDTH/HEIGHT registers.
		 */
		if (dev_priv->active_display_unit == vmw_du_screen_target &&
		    (drm_rect_width(&rects[i]) > dev_priv->stdu_max_width ||
		     drm_rect_height(&rects[i]) > dev_priv->stdu_max_height)) {
			VMW_DEBUG_KMS("Screen size not supported.\n");
			return -EINVAL;
		}

		/* Bounding box upper left is at (0,0). */
		if (rects[i].x2 > bounding_box.x2)
			bounding_box.x2 = rects[i].x2;

		if (rects[i].y2 > bounding_box.y2)
			bounding_box.y2 = rects[i].y2;

		total_pixels += (u64) drm_rect_width(&rects[i]) *
			(u64) drm_rect_height(&rects[i]);
	}

	/* Virtual svga device primary limits are always in 32-bpp. */
	pixel_mem = total_pixels * 4;

	/*
	 * For HV10 and below prim_bb_mem is vram size. When
	 * SVGA_REG_MAX_PRIMARY_BOUNDING_BOX_MEM is not present vram size is
	 * limit on primary bounding box
	 */
	if (pixel_mem > dev_priv->max_primary_mem) {
		VMW_DEBUG_KMS("Combined output size too large.\n");
		return -EINVAL;
	}

	/* SVGA_CAP_NO_BB_RESTRICTION is available for STDU only. */
	if (dev_priv->active_display_unit != vmw_du_screen_target ||
	    !(dev_priv->capabilities & SVGA_CAP_NO_BB_RESTRICTION)) {
		bb_mem = (u64) bounding_box.x2 * bounding_box.y2 * 4;

		if (bb_mem > dev_priv->max_primary_mem) {
			VMW_DEBUG_KMS("Topology is beyond supported limits.\n");
			return -EINVAL;
		}
	}

	return 0;
}

/**
 * vmw_crtc_state_and_lock - Return new or current crtc state with locked
 * crtc mutex
 * @state: The atomic state pointer containing the new atomic state
 * @crtc: The crtc
 *
 * This function returns the new crtc state if it's part of the state update.
 * Otherwise returns the current crtc state. It also makes sure that the
 * crtc mutex is locked.
 *
 * Returns: A valid crtc state pointer or NULL. It may also return a
 * pointer error, in particular -EDEADLK if locking needs to be rerun.
 */
static struct drm_crtc_state *
vmw_crtc_state_and_lock(struct drm_atomic_state *state, struct drm_crtc *crtc)
{
	struct drm_crtc_state *crtc_state;

	crtc_state = drm_atomic_get_new_crtc_state(state, crtc);
	if (crtc_state) {
		lockdep_assert_held(&crtc->mutex.mutex.base);
	} else {
		int ret = drm_modeset_lock(&crtc->mutex, state->acquire_ctx);

		if (ret != 0 && ret != -EALREADY)
			return ERR_PTR(ret);

		crtc_state = crtc->state;
	}

	return crtc_state;
}

/**
 * vmw_kms_check_implicit - Verify that all implicit display units scan out
 * from the same fb after the new state is committed.
 * @dev: The drm_device.
 * @state: The new state to be checked.
 *
 * Returns:
 *   Zero on success,
 *   -EINVAL on invalid state,
 *   -EDEADLK if modeset locking needs to be rerun.
 */
static int vmw_kms_check_implicit(struct drm_device *dev,
				  struct drm_atomic_state *state)
{
	struct drm_framebuffer *implicit_fb = NULL;
	struct drm_crtc *crtc;
	struct drm_crtc_state *crtc_state;
	struct drm_plane_state *plane_state;

	drm_for_each_crtc(crtc, dev) {
		struct vmw_display_unit *du = vmw_crtc_to_du(crtc);

		if (!du->is_implicit)
			continue;

		crtc_state = vmw_crtc_state_and_lock(state, crtc);
		if (IS_ERR(crtc_state))
			return PTR_ERR(crtc_state);

		if (!crtc_state || !crtc_state->enable)
			continue;

		/*
		 * Can't move primary planes across crtcs, so this is OK.
		 * It also means we don't need to take the plane mutex.
		 */
		plane_state = du->primary.state;
		if (plane_state->crtc != crtc)
			continue;

		if (!implicit_fb)
			implicit_fb = plane_state->fb;
		else if (implicit_fb != plane_state->fb)
			return -EINVAL;
	}

	return 0;
}

/**
 * vmw_kms_check_topology - Validates topology in drm_atomic_state
 * @dev: DRM device
 * @state: the driver state object
 *
 * Returns:
 * 0 on success otherwise negative error code
 */
static int vmw_kms_check_topology(struct drm_device *dev,
				  struct drm_atomic_state *state)
{
	struct drm_crtc_state *old_crtc_state, *new_crtc_state;
	struct drm_rect *rects;
	struct drm_crtc *crtc;
	uint32_t i;
	int ret = 0;

	rects = kcalloc(dev->mode_config.num_crtc, sizeof(struct drm_rect),
			GFP_KERNEL);
	if (!rects)
		return -ENOMEM;

	drm_for_each_crtc(crtc, dev) {
		struct vmw_display_unit *du = vmw_crtc_to_du(crtc);
		struct drm_crtc_state *crtc_state;

		i = drm_crtc_index(crtc);

		crtc_state = vmw_crtc_state_and_lock(state, crtc);
		if (IS_ERR(crtc_state)) {
			ret = PTR_ERR(crtc_state);
			goto clean;
		}

		if (!crtc_state)
			continue;

		if (crtc_state->enable) {
			rects[i].x1 = du->gui_x;
			rects[i].y1 = du->gui_y;
			rects[i].x2 = du->gui_x + crtc_state->mode.hdisplay;
			rects[i].y2 = du->gui_y + crtc_state->mode.vdisplay;
		} else {
			rects[i].x1 = 0;
			rects[i].y1 = 0;
			rects[i].x2 = 0;
			rects[i].y2 = 0;
		}
	}

	/* Determine change to topology due to new atomic state */
	for_each_oldnew_crtc_in_state(state, crtc, old_crtc_state,
				      new_crtc_state, i) {
		struct vmw_display_unit *du = vmw_crtc_to_du(crtc);
		struct drm_connector *connector;
		struct drm_connector_state *conn_state;
		struct vmw_connector_state *vmw_conn_state;

		if (!du->pref_active && new_crtc_state->enable) {
			VMW_DEBUG_KMS("Enabling a disabled display unit\n");
			ret = -EINVAL;
			goto clean;
		}

		/*
		 * For vmwgfx each crtc has only one connector attached and it
		 * is not changed so don't really need to check the
		 * crtc->connector_mask and iterate over it.
		 */
		connector = &du->connector;
		conn_state = drm_atomic_get_connector_state(state, connector);
		if (IS_ERR(conn_state)) {
			ret = PTR_ERR(conn_state);
			goto clean;
		}

		vmw_conn_state = vmw_connector_state_to_vcs(conn_state);
		vmw_conn_state->gui_x = du->gui_x;
		vmw_conn_state->gui_y = du->gui_y;
	}

	ret = vmw_kms_check_display_memory(dev, dev->mode_config.num_crtc,
					   rects);

clean:
	kfree(rects);
	return ret;
}

/**
 * vmw_kms_atomic_check_modeset- validate state object for modeset changes
 *
 * @dev: DRM device
 * @state: the driver state object
 *
 * This is a simple wrapper around drm_atomic_helper_check_modeset() for
 * us to assign a value to mode->crtc_clock so that
 * drm_calc_timestamping_constants() won't throw an error message
 *
 * Returns:
 * Zero for success or -errno
 */
static int
vmw_kms_atomic_check_modeset(struct drm_device *dev,
			     struct drm_atomic_state *state)
{
	struct drm_crtc *crtc;
	struct drm_crtc_state *crtc_state;
	bool need_modeset = false;
	int i, ret;

	ret = drm_atomic_helper_check(dev, state);
	if (ret)
		return ret;

	ret = vmw_kms_check_implicit(dev, state);
	if (ret) {
		VMW_DEBUG_KMS("Invalid implicit state\n");
		return ret;
	}

	for_each_new_crtc_in_state(state, crtc, crtc_state, i) {
		if (drm_atomic_crtc_needs_modeset(crtc_state))
			need_modeset = true;
	}

	if (need_modeset)
		return vmw_kms_check_topology(dev, state);

	return ret;
}

static const struct drm_mode_config_funcs vmw_kms_funcs = {
	.fb_create = vmw_kms_fb_create,
	.atomic_check = vmw_kms_atomic_check_modeset,
	.atomic_commit = drm_atomic_helper_commit,
};

static int vmw_kms_generic_present(struct vmw_private *dev_priv,
				   struct drm_file *file_priv,
				   struct vmw_framebuffer *vfb,
				   struct vmw_surface *surface,
				   uint32_t sid,
				   int32_t destX, int32_t destY,
				   struct drm_vmw_rect *clips,
				   uint32_t num_clips)
{
	return vmw_kms_sou_do_surface_dirty(dev_priv, vfb, NULL, clips,
					    &surface->res, destX, destY,
					    num_clips, 1, NULL, NULL);
}


int vmw_kms_present(struct vmw_private *dev_priv,
		    struct drm_file *file_priv,
		    struct vmw_framebuffer *vfb,
		    struct vmw_surface *surface,
		    uint32_t sid,
		    int32_t destX, int32_t destY,
		    struct drm_vmw_rect *clips,
		    uint32_t num_clips)
{
	int ret;

	switch (dev_priv->active_display_unit) {
	case vmw_du_screen_target:
		ret = vmw_kms_stdu_surface_dirty(dev_priv, vfb, NULL, clips,
						 &surface->res, destX, destY,
						 num_clips, 1, NULL, NULL);
		break;
	case vmw_du_screen_object:
		ret = vmw_kms_generic_present(dev_priv, file_priv, vfb, surface,
					      sid, destX, destY, clips,
					      num_clips);
		break;
	default:
		WARN_ONCE(true,
			  "Present called with invalid display system.\n");
		ret = -ENOSYS;
		break;
	}
	if (ret)
		return ret;

	vmw_cmd_flush(dev_priv, false);

	return 0;
}

static void
vmw_kms_create_hotplug_mode_update_property(struct vmw_private *dev_priv)
{
	if (dev_priv->hotplug_mode_update_property)
		return;

	dev_priv->hotplug_mode_update_property =
		drm_property_create_range(&dev_priv->drm,
					  DRM_MODE_PROP_IMMUTABLE,
					  "hotplug_mode_update", 0, 1);
}

int vmw_kms_init(struct vmw_private *dev_priv)
{
	struct drm_device *dev = &dev_priv->drm;
	int ret;
	static const char *display_unit_names[] = {
		"Invalid",
		"Legacy",
		"Screen Object",
		"Screen Target",
		"Invalid (max)"
	};

	drm_mode_config_init(dev);
	dev->mode_config.funcs = &vmw_kms_funcs;
	dev->mode_config.min_width = 1;
	dev->mode_config.min_height = 1;
	dev->mode_config.max_width = dev_priv->texture_max_width;
	dev->mode_config.max_height = dev_priv->texture_max_height;
	dev->mode_config.preferred_depth = dev_priv->assume_16bpp ? 16 : 32;

	drm_mode_create_suggested_offset_properties(dev);
	vmw_kms_create_hotplug_mode_update_property(dev_priv);

	ret = vmw_kms_stdu_init_display(dev_priv);
	if (ret) {
		ret = vmw_kms_sou_init_display(dev_priv);
		if (ret) /* Fallback */
			ret = vmw_kms_ldu_init_display(dev_priv);
	}
	BUILD_BUG_ON(ARRAY_SIZE(display_unit_names) != (vmw_du_max + 1));
	drm_info(&dev_priv->drm, "%s display unit initialized\n",
		 display_unit_names[dev_priv->active_display_unit]);

	return ret;
}

int vmw_kms_close(struct vmw_private *dev_priv)
{
	int ret = 0;

	/*
	 * Docs says we should take the lock before calling this function
	 * but since it destroys encoders and our destructor calls
	 * drm_encoder_cleanup which takes the lock we deadlock.
	 */
	drm_mode_config_cleanup(&dev_priv->drm);
	if (dev_priv->active_display_unit == vmw_du_legacy)
		ret = vmw_kms_ldu_close_display(dev_priv);

	return ret;
}

int vmw_kms_cursor_bypass_ioctl(struct drm_device *dev, void *data,
				struct drm_file *file_priv)
{
	struct drm_vmw_cursor_bypass_arg *arg = data;
	struct vmw_display_unit *du;
	struct drm_crtc *crtc;
	int ret = 0;

	mutex_lock(&dev->mode_config.mutex);
	if (arg->flags & DRM_VMW_CURSOR_BYPASS_ALL) {

		list_for_each_entry(crtc, &dev->mode_config.crtc_list, head) {
			du = vmw_crtc_to_du(crtc);
			du->hotspot_x = arg->xhot;
			du->hotspot_y = arg->yhot;
		}

		mutex_unlock(&dev->mode_config.mutex);
		return 0;
	}

	crtc = drm_crtc_find(dev, file_priv, arg->crtc_id);
	if (!crtc) {
		ret = -ENOENT;
		goto out;
	}

	du = vmw_crtc_to_du(crtc);

	du->hotspot_x = arg->xhot;
	du->hotspot_y = arg->yhot;

out:
	mutex_unlock(&dev->mode_config.mutex);

	return ret;
}

int vmw_kms_write_svga(struct vmw_private *vmw_priv,
			unsigned width, unsigned height, unsigned pitch,
			unsigned bpp, unsigned depth)
{
	if (vmw_priv->capabilities & SVGA_CAP_PITCHLOCK)
		vmw_write(vmw_priv, SVGA_REG_PITCHLOCK, pitch);
	else if (vmw_fifo_have_pitchlock(vmw_priv))
		vmw_fifo_mem_write(vmw_priv, SVGA_FIFO_PITCHLOCK, pitch);
	vmw_write(vmw_priv, SVGA_REG_WIDTH, width);
	vmw_write(vmw_priv, SVGA_REG_HEIGHT, height);
	if ((vmw_priv->capabilities & SVGA_CAP_8BIT_EMULATION) != 0)
		vmw_write(vmw_priv, SVGA_REG_BITS_PER_PIXEL, bpp);

	if (vmw_read(vmw_priv, SVGA_REG_DEPTH) != depth) {
		DRM_ERROR("Invalid depth %u for %u bpp, host expects %u\n",
			  depth, bpp, vmw_read(vmw_priv, SVGA_REG_DEPTH));
		return -EINVAL;
	}

	return 0;
}

bool vmw_kms_validate_mode_vram(struct vmw_private *dev_priv,
				uint32_t pitch,
				uint32_t height)
{
	return ((u64) pitch * (u64) height) < (u64)
		((dev_priv->active_display_unit == vmw_du_screen_target) ?
		 dev_priv->max_primary_mem : dev_priv->vram_size);
}

/**
 * vmw_du_update_layout - Update the display unit with topology from resolution
 * plugin and generate DRM uevent
 * @dev_priv: device private
 * @num_rects: number of drm_rect in rects
 * @rects: toplogy to update
 */
static int vmw_du_update_layout(struct vmw_private *dev_priv,
				unsigned int num_rects, struct drm_rect *rects)
{
	struct drm_device *dev = &dev_priv->drm;
	struct vmw_display_unit *du;
	struct drm_connector *con;
	struct drm_connector_list_iter conn_iter;
	struct drm_modeset_acquire_ctx ctx;
	struct drm_crtc *crtc;
	int ret;

	/* Currently gui_x/y is protected with the crtc mutex */
	mutex_lock(&dev->mode_config.mutex);
	drm_modeset_acquire_init(&ctx, 0);
retry:
	drm_for_each_crtc(crtc, dev) {
		ret = drm_modeset_lock(&crtc->mutex, &ctx);
		if (ret < 0) {
			if (ret == -EDEADLK) {
				drm_modeset_backoff(&ctx);
				goto retry;
		}
			goto out_fini;
		}
	}

	drm_connector_list_iter_begin(dev, &conn_iter);
	drm_for_each_connector_iter(con, &conn_iter) {
		du = vmw_connector_to_du(con);
		if (num_rects > du->unit) {
			du->pref_width = drm_rect_width(&rects[du->unit]);
			du->pref_height = drm_rect_height(&rects[du->unit]);
			du->pref_active = true;
			du->gui_x = rects[du->unit].x1;
			du->gui_y = rects[du->unit].y1;
		} else {
			du->pref_width  = VMWGFX_MIN_INITIAL_WIDTH;
			du->pref_height = VMWGFX_MIN_INITIAL_HEIGHT;
			du->pref_active = false;
			du->gui_x = 0;
			du->gui_y = 0;
		}
	}
	drm_connector_list_iter_end(&conn_iter);

	list_for_each_entry(con, &dev->mode_config.connector_list, head) {
		du = vmw_connector_to_du(con);
		if (num_rects > du->unit) {
			drm_object_property_set_value
			  (&con->base, dev->mode_config.suggested_x_property,
			   du->gui_x);
			drm_object_property_set_value
			  (&con->base, dev->mode_config.suggested_y_property,
			   du->gui_y);
		} else {
			drm_object_property_set_value
			  (&con->base, dev->mode_config.suggested_x_property,
			   0);
			drm_object_property_set_value
			  (&con->base, dev->mode_config.suggested_y_property,
			   0);
		}
		con->status = vmw_du_connector_detect(con, true);
	}
out_fini:
	drm_modeset_drop_locks(&ctx);
	drm_modeset_acquire_fini(&ctx);
	mutex_unlock(&dev->mode_config.mutex);

	drm_sysfs_hotplug_event(dev);

	return 0;
}

int vmw_du_crtc_gamma_set(struct drm_crtc *crtc,
			  u16 *r, u16 *g, u16 *b,
			  uint32_t size,
			  struct drm_modeset_acquire_ctx *ctx)
{
	struct vmw_private *dev_priv = vmw_priv(crtc->dev);
	int i;

	for (i = 0; i < size; i++) {
		DRM_DEBUG("%d r/g/b = 0x%04x / 0x%04x / 0x%04x\n", i,
			  r[i], g[i], b[i]);
		vmw_write(dev_priv, SVGA_PALETTE_BASE + i * 3 + 0, r[i] >> 8);
		vmw_write(dev_priv, SVGA_PALETTE_BASE + i * 3 + 1, g[i] >> 8);
		vmw_write(dev_priv, SVGA_PALETTE_BASE + i * 3 + 2, b[i] >> 8);
	}

	return 0;
}

int vmw_du_connector_dpms(struct drm_connector *connector, int mode)
{
	return 0;
}

enum drm_connector_status
vmw_du_connector_detect(struct drm_connector *connector, bool force)
{
	uint32_t num_displays;
	struct drm_device *dev = connector->dev;
	struct vmw_private *dev_priv = vmw_priv(dev);
	struct vmw_display_unit *du = vmw_connector_to_du(connector);

	num_displays = vmw_read(dev_priv, SVGA_REG_NUM_DISPLAYS);

	return ((vmw_connector_to_du(connector)->unit < num_displays &&
		 du->pref_active) ?
		connector_status_connected : connector_status_disconnected);
}

static struct drm_display_mode vmw_kms_connector_builtin[] = {
	/* 640x480@60Hz */
	{ DRM_MODE("640x480", DRM_MODE_TYPE_DRIVER, 25175, 640, 656,
		   752, 800, 0, 480, 489, 492, 525, 0,
		   DRM_MODE_FLAG_NHSYNC | DRM_MODE_FLAG_NVSYNC) },
	/* 800x600@60Hz */
	{ DRM_MODE("800x600", DRM_MODE_TYPE_DRIVER, 40000, 800, 840,
		   968, 1056, 0, 600, 601, 605, 628, 0,
		   DRM_MODE_FLAG_PHSYNC | DRM_MODE_FLAG_PVSYNC) },
	/* 1024x768@60Hz */
	{ DRM_MODE("1024x768", DRM_MODE_TYPE_DRIVER, 65000, 1024, 1048,
		   1184, 1344, 0, 768, 771, 777, 806, 0,
		   DRM_MODE_FLAG_NHSYNC | DRM_MODE_FLAG_NVSYNC) },
	/* 1152x864@75Hz */
	{ DRM_MODE("1152x864", DRM_MODE_TYPE_DRIVER, 108000, 1152, 1216,
		   1344, 1600, 0, 864, 865, 868, 900, 0,
		   DRM_MODE_FLAG_PHSYNC | DRM_MODE_FLAG_PVSYNC) },
	/* 1280x720@60Hz */
	{ DRM_MODE("1280x720", DRM_MODE_TYPE_DRIVER, 74500, 1280, 1344,
		   1472, 1664, 0, 720, 723, 728, 748, 0,
		   DRM_MODE_FLAG_NHSYNC | DRM_MODE_FLAG_PVSYNC) },
	/* 1280x768@60Hz */
	{ DRM_MODE("1280x768", DRM_MODE_TYPE_DRIVER, 79500, 1280, 1344,
		   1472, 1664, 0, 768, 771, 778, 798, 0,
		   DRM_MODE_FLAG_NHSYNC | DRM_MODE_FLAG_PVSYNC) },
	/* 1280x800@60Hz */
	{ DRM_MODE("1280x800", DRM_MODE_TYPE_DRIVER, 83500, 1280, 1352,
		   1480, 1680, 0, 800, 803, 809, 831, 0,
		   DRM_MODE_FLAG_PHSYNC | DRM_MODE_FLAG_NVSYNC) },
	/* 1280x960@60Hz */
	{ DRM_MODE("1280x960", DRM_MODE_TYPE_DRIVER, 108000, 1280, 1376,
		   1488, 1800, 0, 960, 961, 964, 1000, 0,
		   DRM_MODE_FLAG_PHSYNC | DRM_MODE_FLAG_PVSYNC) },
	/* 1280x1024@60Hz */
	{ DRM_MODE("1280x1024", DRM_MODE_TYPE_DRIVER, 108000, 1280, 1328,
		   1440, 1688, 0, 1024, 1025, 1028, 1066, 0,
		   DRM_MODE_FLAG_PHSYNC | DRM_MODE_FLAG_PVSYNC) },
	/* 1360x768@60Hz */
	{ DRM_MODE("1360x768", DRM_MODE_TYPE_DRIVER, 85500, 1360, 1424,
		   1536, 1792, 0, 768, 771, 777, 795, 0,
		   DRM_MODE_FLAG_PHSYNC | DRM_MODE_FLAG_PVSYNC) },
	/* 1440x1050@60Hz */
	{ DRM_MODE("1400x1050", DRM_MODE_TYPE_DRIVER, 121750, 1400, 1488,
		   1632, 1864, 0, 1050, 1053, 1057, 1089, 0,
		   DRM_MODE_FLAG_NHSYNC | DRM_MODE_FLAG_PVSYNC) },
	/* 1440x900@60Hz */
	{ DRM_MODE("1440x900", DRM_MODE_TYPE_DRIVER, 106500, 1440, 1520,
		   1672, 1904, 0, 900, 903, 909, 934, 0,
		   DRM_MODE_FLAG_NHSYNC | DRM_MODE_FLAG_PVSYNC) },
	/* 1600x1200@60Hz */
	{ DRM_MODE("1600x1200", DRM_MODE_TYPE_DRIVER, 162000, 1600, 1664,
		   1856, 2160, 0, 1200, 1201, 1204, 1250, 0,
		   DRM_MODE_FLAG_PHSYNC | DRM_MODE_FLAG_PVSYNC) },
	/* 1680x1050@60Hz */
	{ DRM_MODE("1680x1050", DRM_MODE_TYPE_DRIVER, 146250, 1680, 1784,
		   1960, 2240, 0, 1050, 1053, 1059, 1089, 0,
		   DRM_MODE_FLAG_NHSYNC | DRM_MODE_FLAG_PVSYNC) },
	/* 1792x1344@60Hz */
	{ DRM_MODE("1792x1344", DRM_MODE_TYPE_DRIVER, 204750, 1792, 1920,
		   2120, 2448, 0, 1344, 1345, 1348, 1394, 0,
		   DRM_MODE_FLAG_NHSYNC | DRM_MODE_FLAG_PVSYNC) },
	/* 1853x1392@60Hz */
	{ DRM_MODE("1856x1392", DRM_MODE_TYPE_DRIVER, 218250, 1856, 1952,
		   2176, 2528, 0, 1392, 1393, 1396, 1439, 0,
		   DRM_MODE_FLAG_NHSYNC | DRM_MODE_FLAG_PVSYNC) },
	/* 1920x1080@60Hz */
	{ DRM_MODE("1920x1080", DRM_MODE_TYPE_DRIVER, 173000, 1920, 2048,
		   2248, 2576, 0, 1080, 1083, 1088, 1120, 0,
		   DRM_MODE_FLAG_NHSYNC | DRM_MODE_FLAG_PVSYNC) },
	/* 1920x1200@60Hz */
	{ DRM_MODE("1920x1200", DRM_MODE_TYPE_DRIVER, 193250, 1920, 2056,
		   2256, 2592, 0, 1200, 1203, 1209, 1245, 0,
		   DRM_MODE_FLAG_NHSYNC | DRM_MODE_FLAG_PVSYNC) },
	/* 1920x1440@60Hz */
	{ DRM_MODE("1920x1440", DRM_MODE_TYPE_DRIVER, 234000, 1920, 2048,
		   2256, 2600, 0, 1440, 1441, 1444, 1500, 0,
		   DRM_MODE_FLAG_NHSYNC | DRM_MODE_FLAG_PVSYNC) },
	/* 2560x1440@60Hz */
	{ DRM_MODE("2560x1440", DRM_MODE_TYPE_DRIVER, 241500, 2560, 2608,
		   2640, 2720, 0, 1440, 1443, 1448, 1481, 0,
		   DRM_MODE_FLAG_PHSYNC | DRM_MODE_FLAG_NVSYNC) },
	/* 2560x1600@60Hz */
	{ DRM_MODE("2560x1600", DRM_MODE_TYPE_DRIVER, 348500, 2560, 2752,
		   3032, 3504, 0, 1600, 1603, 1609, 1658, 0,
		   DRM_MODE_FLAG_NHSYNC | DRM_MODE_FLAG_PVSYNC) },
	/* 2880x1800@60Hz */
	{ DRM_MODE("2880x1800", DRM_MODE_TYPE_DRIVER, 337500, 2880, 2928,
		   2960, 3040, 0, 1800, 1803, 1809, 1852, 0,
		   DRM_MODE_FLAG_PHSYNC | DRM_MODE_FLAG_NVSYNC) },
	/* 3840x2160@60Hz */
	{ DRM_MODE("3840x2160", DRM_MODE_TYPE_DRIVER, 533000, 3840, 3888,
		   3920, 4000, 0, 2160, 2163, 2168, 2222, 0,
		   DRM_MODE_FLAG_PHSYNC | DRM_MODE_FLAG_NVSYNC) },
	/* 3840x2400@60Hz */
	{ DRM_MODE("3840x2400", DRM_MODE_TYPE_DRIVER, 592250, 3840, 3888,
		   3920, 4000, 0, 2400, 2403, 2409, 2469, 0,
		   DRM_MODE_FLAG_PHSYNC | DRM_MODE_FLAG_NVSYNC) },
	/* Terminate */
	{ DRM_MODE("", 0, 0, 0, 0, 0, 0, 0, 0, 0, 0, 0, 0, 0) },
};

/**
 * vmw_guess_mode_timing - Provide fake timings for a
 * 60Hz vrefresh mode.
 *
 * @mode: Pointer to a struct drm_display_mode with hdisplay and vdisplay
 * members filled in.
 */
void vmw_guess_mode_timing(struct drm_display_mode *mode)
{
	mode->hsync_start = mode->hdisplay + 50;
	mode->hsync_end = mode->hsync_start + 50;
	mode->htotal = mode->hsync_end + 50;

	mode->vsync_start = mode->vdisplay + 50;
	mode->vsync_end = mode->vsync_start + 50;
	mode->vtotal = mode->vsync_end + 50;

	mode->clock = (u32)mode->htotal * (u32)mode->vtotal / 100 * 6;
}


int vmw_du_connector_fill_modes(struct drm_connector *connector,
				uint32_t max_width, uint32_t max_height)
{
	struct vmw_display_unit *du = vmw_connector_to_du(connector);
	struct drm_device *dev = connector->dev;
	struct vmw_private *dev_priv = vmw_priv(dev);
	struct drm_display_mode *mode = NULL;
	struct drm_display_mode *bmode;
	struct drm_display_mode prefmode = { DRM_MODE("preferred",
		DRM_MODE_TYPE_DRIVER | DRM_MODE_TYPE_PREFERRED,
		0, 0, 0, 0, 0, 0, 0, 0, 0, 0, 0,
		DRM_MODE_FLAG_NHSYNC | DRM_MODE_FLAG_PVSYNC)
	};
	int i;
	u32 assumed_bpp = 4;

	if (dev_priv->assume_16bpp)
		assumed_bpp = 2;

	max_width  = min(max_width,  dev_priv->texture_max_width);
	max_height = min(max_height, dev_priv->texture_max_height);

	/*
	 * For STDU extra limit for a mode on SVGA_REG_SCREENTARGET_MAX_WIDTH/
	 * HEIGHT registers.
	 */
	if (dev_priv->active_display_unit == vmw_du_screen_target) {
		max_width  = min(max_width,  dev_priv->stdu_max_width);
		max_height = min(max_height, dev_priv->stdu_max_height);
	}

	/* Add preferred mode */
	mode = drm_mode_duplicate(dev, &prefmode);
	if (!mode)
		return 0;
	mode->hdisplay = du->pref_width;
	mode->vdisplay = du->pref_height;
	vmw_guess_mode_timing(mode);
	drm_mode_set_name(mode);

	if (vmw_kms_validate_mode_vram(dev_priv,
					mode->hdisplay * assumed_bpp,
					mode->vdisplay)) {
		drm_mode_probed_add(connector, mode);
	} else {
		drm_mode_destroy(dev, mode);
		mode = NULL;
	}

	if (du->pref_mode) {
		list_del_init(&du->pref_mode->head);
		drm_mode_destroy(dev, du->pref_mode);
	}

	/* mode might be null here, this is intended */
	du->pref_mode = mode;

	for (i = 0; vmw_kms_connector_builtin[i].type != 0; i++) {
		bmode = &vmw_kms_connector_builtin[i];
		if (bmode->hdisplay > max_width ||
		    bmode->vdisplay > max_height)
			continue;

		if (!vmw_kms_validate_mode_vram(dev_priv,
						bmode->hdisplay * assumed_bpp,
						bmode->vdisplay))
			continue;

		mode = drm_mode_duplicate(dev, bmode);
		if (!mode)
			return 0;

		drm_mode_probed_add(connector, mode);
	}

	drm_connector_list_update(connector);
	/* Move the prefered mode first, help apps pick the right mode. */
	drm_mode_sort(&connector->modes);

	return 1;
}

/**
 * vmw_kms_update_layout_ioctl - Handler for DRM_VMW_UPDATE_LAYOUT ioctl
 * @dev: drm device for the ioctl
 * @data: data pointer for the ioctl
 * @file_priv: drm file for the ioctl call
 *
 * Update preferred topology of display unit as per ioctl request. The topology
 * is expressed as array of drm_vmw_rect.
 * e.g.
 * [0 0 640 480] [640 0 800 600] [0 480 640 480]
 *
 * NOTE:
 * The x and y offset (upper left) in drm_vmw_rect cannot be less than 0. Beside
 * device limit on topology, x + w and y + h (lower right) cannot be greater
 * than INT_MAX. So topology beyond these limits will return with error.
 *
 * Returns:
 * Zero on success, negative errno on failure.
 */
int vmw_kms_update_layout_ioctl(struct drm_device *dev, void *data,
				struct drm_file *file_priv)
{
	struct vmw_private *dev_priv = vmw_priv(dev);
	struct drm_mode_config *mode_config = &dev->mode_config;
	struct drm_vmw_update_layout_arg *arg =
		(struct drm_vmw_update_layout_arg *)data;
	void __user *user_rects;
	struct drm_vmw_rect *rects;
	struct drm_rect *drm_rects;
	unsigned rects_size;
	int ret, i;

	if (!arg->num_outputs) {
		struct drm_rect def_rect = {0, 0,
					    VMWGFX_MIN_INITIAL_WIDTH,
					    VMWGFX_MIN_INITIAL_HEIGHT};
		vmw_du_update_layout(dev_priv, 1, &def_rect);
		return 0;
	}

	rects_size = arg->num_outputs * sizeof(struct drm_vmw_rect);
	rects = kcalloc(arg->num_outputs, sizeof(struct drm_vmw_rect),
			GFP_KERNEL);
	if (unlikely(!rects))
		return -ENOMEM;

	user_rects = (void __user *)(unsigned long)arg->rects;
	ret = copy_from_user(rects, user_rects, rects_size);
	if (unlikely(ret != 0)) {
		DRM_ERROR("Failed to get rects.\n");
		ret = -EFAULT;
		goto out_free;
	}

	drm_rects = (struct drm_rect *)rects;

	VMW_DEBUG_KMS("Layout count = %u\n", arg->num_outputs);
	for (i = 0; i < arg->num_outputs; i++) {
		struct drm_vmw_rect curr_rect;

		/* Verify user-space for overflow as kernel use drm_rect */
		if ((rects[i].x + rects[i].w > INT_MAX) ||
		    (rects[i].y + rects[i].h > INT_MAX)) {
			ret = -ERANGE;
			goto out_free;
		}

		curr_rect = rects[i];
		drm_rects[i].x1 = curr_rect.x;
		drm_rects[i].y1 = curr_rect.y;
		drm_rects[i].x2 = curr_rect.x + curr_rect.w;
		drm_rects[i].y2 = curr_rect.y + curr_rect.h;

		VMW_DEBUG_KMS("  x1 = %d y1 = %d x2 = %d y2 = %d\n",
			      drm_rects[i].x1, drm_rects[i].y1,
			      drm_rects[i].x2, drm_rects[i].y2);

		/*
		 * Currently this check is limiting the topology within
		 * mode_config->max (which actually is max texture size
		 * supported by virtual device). This limit is here to address
		 * window managers that create a big framebuffer for whole
		 * topology.
		 */
		if (drm_rects[i].x1 < 0 ||  drm_rects[i].y1 < 0 ||
		    drm_rects[i].x2 > mode_config->max_width ||
		    drm_rects[i].y2 > mode_config->max_height) {
			VMW_DEBUG_KMS("Invalid layout %d %d %d %d\n",
				      drm_rects[i].x1, drm_rects[i].y1,
				      drm_rects[i].x2, drm_rects[i].y2);
			ret = -EINVAL;
			goto out_free;
		}
	}

	ret = vmw_kms_check_display_memory(dev, arg->num_outputs, drm_rects);

	if (ret == 0)
		vmw_du_update_layout(dev_priv, arg->num_outputs, drm_rects);

out_free:
	kfree(rects);
	return ret;
}

/**
 * vmw_kms_helper_dirty - Helper to build commands and perform actions based
 * on a set of cliprects and a set of display units.
 *
 * @dev_priv: Pointer to a device private structure.
 * @framebuffer: Pointer to the framebuffer on which to perform the actions.
 * @clips: A set of struct drm_clip_rect. Either this os @vclips must be NULL.
 * Cliprects are given in framebuffer coordinates.
 * @vclips: A set of struct drm_vmw_rect cliprects. Either this or @clips must
 * be NULL. Cliprects are given in source coordinates.
 * @dest_x: X coordinate offset for the crtc / destination clip rects.
 * @dest_y: Y coordinate offset for the crtc / destination clip rects.
 * @num_clips: Number of cliprects in the @clips or @vclips array.
 * @increment: Integer with which to increment the clip counter when looping.
 * Used to skip a predetermined number of clip rects.
 * @dirty: Closure structure. See the description of struct vmw_kms_dirty.
 */
int vmw_kms_helper_dirty(struct vmw_private *dev_priv,
			 struct vmw_framebuffer *framebuffer,
			 const struct drm_clip_rect *clips,
			 const struct drm_vmw_rect *vclips,
			 s32 dest_x, s32 dest_y,
			 int num_clips,
			 int increment,
			 struct vmw_kms_dirty *dirty)
{
	struct vmw_display_unit *units[VMWGFX_NUM_DISPLAY_UNITS];
	struct drm_crtc *crtc;
	u32 num_units = 0;
	u32 i, k;

	dirty->dev_priv = dev_priv;

	/* If crtc is passed, no need to iterate over other display units */
	if (dirty->crtc) {
		units[num_units++] = vmw_crtc_to_du(dirty->crtc);
	} else {
		list_for_each_entry(crtc, &dev_priv->drm.mode_config.crtc_list,
				    head) {
			struct drm_plane *plane = crtc->primary;

			if (plane->state->fb == &framebuffer->base)
				units[num_units++] = vmw_crtc_to_du(crtc);
		}
	}

	for (k = 0; k < num_units; k++) {
		struct vmw_display_unit *unit = units[k];
		s32 crtc_x = unit->crtc.x;
		s32 crtc_y = unit->crtc.y;
		s32 crtc_width = unit->crtc.mode.hdisplay;
		s32 crtc_height = unit->crtc.mode.vdisplay;
		const struct drm_clip_rect *clips_ptr = clips;
		const struct drm_vmw_rect *vclips_ptr = vclips;

		dirty->unit = unit;
		if (dirty->fifo_reserve_size > 0) {
			dirty->cmd = VMW_CMD_RESERVE(dev_priv,
						      dirty->fifo_reserve_size);
			if (!dirty->cmd)
				return -ENOMEM;

			memset(dirty->cmd, 0, dirty->fifo_reserve_size);
		}
		dirty->num_hits = 0;
		for (i = 0; i < num_clips; i++, clips_ptr += increment,
		       vclips_ptr += increment) {
			s32 clip_left;
			s32 clip_top;

			/*
			 * Select clip array type. Note that integer type
			 * in @clips is unsigned short, whereas in @vclips
			 * it's 32-bit.
			 */
			if (clips) {
				dirty->fb_x = (s32) clips_ptr->x1;
				dirty->fb_y = (s32) clips_ptr->y1;
				dirty->unit_x2 = (s32) clips_ptr->x2 + dest_x -
					crtc_x;
				dirty->unit_y2 = (s32) clips_ptr->y2 + dest_y -
					crtc_y;
			} else {
				dirty->fb_x = vclips_ptr->x;
				dirty->fb_y = vclips_ptr->y;
				dirty->unit_x2 = dirty->fb_x + vclips_ptr->w +
					dest_x - crtc_x;
				dirty->unit_y2 = dirty->fb_y + vclips_ptr->h +
					dest_y - crtc_y;
			}

			dirty->unit_x1 = dirty->fb_x + dest_x - crtc_x;
			dirty->unit_y1 = dirty->fb_y + dest_y - crtc_y;

			/* Skip this clip if it's outside the crtc region */
			if (dirty->unit_x1 >= crtc_width ||
			    dirty->unit_y1 >= crtc_height ||
			    dirty->unit_x2 <= 0 || dirty->unit_y2 <= 0)
				continue;

			/* Clip right and bottom to crtc limits */
			dirty->unit_x2 = min_t(s32, dirty->unit_x2,
					       crtc_width);
			dirty->unit_y2 = min_t(s32, dirty->unit_y2,
					       crtc_height);

			/* Clip left and top to crtc limits */
			clip_left = min_t(s32, dirty->unit_x1, 0);
			clip_top = min_t(s32, dirty->unit_y1, 0);
			dirty->unit_x1 -= clip_left;
			dirty->unit_y1 -= clip_top;
			dirty->fb_x -= clip_left;
			dirty->fb_y -= clip_top;

			dirty->clip(dirty);
		}

		dirty->fifo_commit(dirty);
	}

	return 0;
}

/**
 * vmw_kms_helper_validation_finish - Helper for post KMS command submission
 * cleanup and fencing
 * @dev_priv: Pointer to the device-private struct
 * @file_priv: Pointer identifying the client when user-space fencing is used
 * @ctx: Pointer to the validation context
 * @out_fence: If non-NULL, returned refcounted fence-pointer
 * @user_fence_rep: If non-NULL, pointer to user-space address area
 * in which to copy user-space fence info
 */
void vmw_kms_helper_validation_finish(struct vmw_private *dev_priv,
				      struct drm_file *file_priv,
				      struct vmw_validation_context *ctx,
				      struct vmw_fence_obj **out_fence,
				      struct drm_vmw_fence_rep __user *
				      user_fence_rep)
{
	struct vmw_fence_obj *fence = NULL;
	uint32_t handle = 0;
	int ret = 0;

	if (file_priv || user_fence_rep || vmw_validation_has_bos(ctx) ||
	    out_fence)
		ret = vmw_execbuf_fence_commands(file_priv, dev_priv, &fence,
						 file_priv ? &handle : NULL);
	vmw_validation_done(ctx, fence);
	if (file_priv)
		vmw_execbuf_copy_fence_user(dev_priv, vmw_fpriv(file_priv),
					    ret, user_fence_rep, fence,
					    handle, -1);
	if (out_fence)
		*out_fence = fence;
	else
		vmw_fence_obj_unreference(&fence);
}

/**
 * vmw_kms_update_proxy - Helper function to update a proxy surface from
 * its backing MOB.
 *
 * @res: Pointer to the surface resource
 * @clips: Clip rects in framebuffer (surface) space.
 * @num_clips: Number of clips in @clips.
 * @increment: Integer with which to increment the clip counter when looping.
 * Used to skip a predetermined number of clip rects.
 *
 * This function makes sure the proxy surface is updated from its backing MOB
 * using the region given by @clips. The surface resource @res and its backing
 * MOB needs to be reserved and validated on call.
 */
int vmw_kms_update_proxy(struct vmw_resource *res,
			 const struct drm_clip_rect *clips,
			 unsigned num_clips,
			 int increment)
{
	struct vmw_private *dev_priv = res->dev_priv;
	struct drm_vmw_size *size = &vmw_res_to_srf(res)->metadata.base_size;
	struct {
		SVGA3dCmdHeader header;
		SVGA3dCmdUpdateGBImage body;
	} *cmd;
	SVGA3dBox *box;
	size_t copy_size = 0;
	int i;

	if (!clips)
		return 0;

	cmd = VMW_CMD_RESERVE(dev_priv, sizeof(*cmd) * num_clips);
	if (!cmd)
		return -ENOMEM;

	for (i = 0; i < num_clips; ++i, clips += increment, ++cmd) {
		box = &cmd->body.box;

		cmd->header.id = SVGA_3D_CMD_UPDATE_GB_IMAGE;
		cmd->header.size = sizeof(cmd->body);
		cmd->body.image.sid = res->id;
		cmd->body.image.face = 0;
		cmd->body.image.mipmap = 0;

		if (clips->x1 > size->width || clips->x2 > size->width ||
		    clips->y1 > size->height || clips->y2 > size->height) {
			DRM_ERROR("Invalid clips outsize of framebuffer.\n");
			return -EINVAL;
		}

		box->x = clips->x1;
		box->y = clips->y1;
		box->z = 0;
		box->w = clips->x2 - clips->x1;
		box->h = clips->y2 - clips->y1;
		box->d = 1;

		copy_size += sizeof(*cmd);
	}

	vmw_cmd_commit(dev_priv, copy_size);

	return 0;
}

/**
 * vmw_kms_create_implicit_placement_property - Set up the implicit placement
 * property.
 *
 * @dev_priv: Pointer to a device private struct.
 *
 * Sets up the implicit placement property unless it's already set up.
 */
void
vmw_kms_create_implicit_placement_property(struct vmw_private *dev_priv)
{
	if (dev_priv->implicit_placement_property)
		return;

	dev_priv->implicit_placement_property =
		drm_property_create_range(&dev_priv->drm,
					  DRM_MODE_PROP_IMMUTABLE,
					  "implicit_placement", 0, 1);
}

/**
 * vmw_kms_suspend - Save modesetting state and turn modesetting off.
 *
 * @dev: Pointer to the drm device
 * Return: 0 on success. Negative error code on failure.
 */
int vmw_kms_suspend(struct drm_device *dev)
{
	struct vmw_private *dev_priv = vmw_priv(dev);

	dev_priv->suspend_state = drm_atomic_helper_suspend(dev);
	if (IS_ERR(dev_priv->suspend_state)) {
		int ret = PTR_ERR(dev_priv->suspend_state);

		DRM_ERROR("Failed kms suspend: %d\n", ret);
		dev_priv->suspend_state = NULL;

		return ret;
	}

	return 0;
}


/**
 * vmw_kms_resume - Re-enable modesetting and restore state
 *
 * @dev: Pointer to the drm device
 * Return: 0 on success. Negative error code on failure.
 *
 * State is resumed from a previous vmw_kms_suspend(). It's illegal
 * to call this function without a previous vmw_kms_suspend().
 */
int vmw_kms_resume(struct drm_device *dev)
{
	struct vmw_private *dev_priv = vmw_priv(dev);
	int ret;

	if (WARN_ON(!dev_priv->suspend_state))
		return 0;

	ret = drm_atomic_helper_resume(dev, dev_priv->suspend_state);
	dev_priv->suspend_state = NULL;

	return ret;
}

/**
 * vmw_kms_lost_device - Notify kms that modesetting capabilities will be lost
 *
 * @dev: Pointer to the drm device
 */
void vmw_kms_lost_device(struct drm_device *dev)
{
	drm_atomic_helper_shutdown(dev);
}

/**
 * vmw_du_helper_plane_update - Helper to do plane update on a display unit.
 * @update: The closure structure.
 *
 * Call this helper after setting callbacks in &vmw_du_update_plane to do plane
 * update on display unit.
 *
 * Return: 0 on success or a negative error code on failure.
 */
int vmw_du_helper_plane_update(struct vmw_du_update_plane *update)
{
	struct drm_plane_state *state = update->plane->state;
	struct drm_plane_state *old_state = update->old_state;
	struct drm_atomic_helper_damage_iter iter;
	struct drm_rect clip;
	struct drm_rect bb;
	DECLARE_VAL_CONTEXT(val_ctx, NULL, 0);
	uint32_t reserved_size = 0;
	uint32_t submit_size = 0;
	uint32_t curr_size = 0;
	uint32_t num_hits = 0;
	void *cmd_start;
	char *cmd_next;
	int ret;

	/*
	 * Iterate in advance to check if really need plane update and find the
	 * number of clips that actually are in plane src for fifo allocation.
	 */
	drm_atomic_helper_damage_iter_init(&iter, old_state, state);
	drm_atomic_for_each_plane_damage(&iter, &clip)
		num_hits++;

	if (num_hits == 0)
		return 0;

	if (update->vfb->bo) {
		struct vmw_framebuffer_bo *vfbbo =
			container_of(update->vfb, typeof(*vfbbo), base);

		/*
		 * For screen targets we want a mappable bo, for everything else we want
		 * accelerated i.e. host backed (vram or gmr) bo. If the display unit
		 * is not screen target then mob's shouldn't be available.
		 */
		if (update->dev_priv->active_display_unit == vmw_du_screen_target) {
			vmw_bo_placement_set(vfbbo->buffer,
					     VMW_BO_DOMAIN_SYS | VMW_BO_DOMAIN_MOB | VMW_BO_DOMAIN_GMR,
					     VMW_BO_DOMAIN_SYS | VMW_BO_DOMAIN_MOB | VMW_BO_DOMAIN_GMR);
		} else {
			WARN_ON(update->dev_priv->has_mob);
			vmw_bo_placement_set_default_accelerated(vfbbo->buffer);
		}
		ret = vmw_validation_add_bo(&val_ctx, vfbbo->buffer);
	} else {
		struct vmw_framebuffer_surface *vfbs =
			container_of(update->vfb, typeof(*vfbs), base);

		ret = vmw_validation_add_resource(&val_ctx, &vfbs->surface->res,
						  0, VMW_RES_DIRTY_NONE, NULL,
						  NULL);
	}

	if (ret)
		return ret;

	ret = vmw_validation_prepare(&val_ctx, update->mutex, update->intr);
	if (ret)
		goto out_unref;

	reserved_size = update->calc_fifo_size(update, num_hits);
	cmd_start = VMW_CMD_RESERVE(update->dev_priv, reserved_size);
	if (!cmd_start) {
		ret = -ENOMEM;
		goto out_revert;
	}

	cmd_next = cmd_start;

	if (update->post_prepare) {
		curr_size = update->post_prepare(update, cmd_next);
		cmd_next += curr_size;
		submit_size += curr_size;
	}

	if (update->pre_clip) {
		curr_size = update->pre_clip(update, cmd_next, num_hits);
		cmd_next += curr_size;
		submit_size += curr_size;
	}

	bb.x1 = INT_MAX;
	bb.y1 = INT_MAX;
	bb.x2 = INT_MIN;
	bb.y2 = INT_MIN;

	drm_atomic_helper_damage_iter_init(&iter, old_state, state);
	drm_atomic_for_each_plane_damage(&iter, &clip) {
		uint32_t fb_x = clip.x1;
		uint32_t fb_y = clip.y1;

		vmw_du_translate_to_crtc(state, &clip);
		if (update->clip) {
			curr_size = update->clip(update, cmd_next, &clip, fb_x,
						 fb_y);
			cmd_next += curr_size;
			submit_size += curr_size;
		}
		bb.x1 = min_t(int, bb.x1, clip.x1);
		bb.y1 = min_t(int, bb.y1, clip.y1);
		bb.x2 = max_t(int, bb.x2, clip.x2);
		bb.y2 = max_t(int, bb.y2, clip.y2);
	}

	curr_size = update->post_clip(update, cmd_next, &bb);
	submit_size += curr_size;

	if (reserved_size < submit_size)
		submit_size = 0;

	vmw_cmd_commit(update->dev_priv, submit_size);

	vmw_kms_helper_validation_finish(update->dev_priv, NULL, &val_ctx,
					 update->out_fence, NULL);
	return ret;

out_revert:
	vmw_validation_revert(&val_ctx);

out_unref:
	vmw_validation_unref_lists(&val_ctx);
	return ret;
}<|MERGE_RESOLUTION|>--- conflicted
+++ resolved
@@ -35,11 +35,6 @@
 #include <drm/drm_fourcc.h>
 #include <drm/drm_rect.h>
 #include <drm/drm_sysfs.h>
-<<<<<<< HEAD
-
-#include "vmwgfx_kms.h"
-=======
->>>>>>> 98817289
 
 void vmw_du_cleanup(struct vmw_display_unit *du)
 {
@@ -401,11 +396,7 @@
 	    box->x != 0    || box->y != 0    || box->z != 0    ||
 	    box->srcx != 0 || box->srcy != 0 || box->srcz != 0 ||
 	    box->d != 1    || box_count != 1 ||
-<<<<<<< HEAD
-	    box->w > 64 || box->h > 64) {
-=======
 	    box->w > VMW_CURSOR_SNOOP_WIDTH || box->h > VMW_CURSOR_SNOOP_HEIGHT) {
->>>>>>> 98817289
 		/* TODO handle none page aligned offsets */
 		/* TODO handle more dst & src != 0 */
 		/* TODO handle more then one copy */
@@ -1480,15 +1471,9 @@
 	/* Reserve and switch the backing mob. */
 	mutex_lock(&res->dev_priv->cmdbuf_mutex);
 	(void) vmw_resource_reserve(res, false, true);
-<<<<<<< HEAD
-	vmw_user_bo_unref(&res->backup);
-	res->backup = vmw_user_bo_ref(bo_mob);
-	res->backup_offset = 0;
-=======
 	vmw_user_bo_unref(&res->guest_memory_bo);
 	res->guest_memory_bo = vmw_user_bo_ref(bo_mob);
 	res->guest_memory_offset = 0;
->>>>>>> 98817289
 	vmw_resource_unreserve(res, false, false, false, NULL, 0);
 	mutex_unlock(&res->dev_priv->cmdbuf_mutex);
 
