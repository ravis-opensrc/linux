// SPDX-License-Identifier: MIT
/*
 * Copyright © 2021 Intel Corporation
 */

#include "xe_hw_fence.h"

#include <linux/device.h>
#include <linux/slab.h>

#include "xe_bo.h"
#include "xe_device.h"
#include "xe_gt.h"
#include "xe_hw_engine.h"
#include "xe_macros.h"
#include "xe_map.h"
#include "xe_trace.h"

static struct kmem_cache *xe_hw_fence_slab;

int __init xe_hw_fence_module_init(void)
{
	xe_hw_fence_slab = kmem_cache_create("xe_hw_fence",
					     sizeof(struct xe_hw_fence), 0,
					     SLAB_HWCACHE_ALIGN, NULL);
	if (!xe_hw_fence_slab)
		return -ENOMEM;

	return 0;
}

void xe_hw_fence_module_exit(void)
{
	rcu_barrier();
	kmem_cache_destroy(xe_hw_fence_slab);
}

static struct xe_hw_fence *fence_alloc(void)
{
	return kmem_cache_zalloc(xe_hw_fence_slab, GFP_KERNEL);
}

static void fence_free(struct rcu_head *rcu)
{
	struct xe_hw_fence *fence =
		container_of(rcu, struct xe_hw_fence, dma.rcu);

	if (!WARN_ON_ONCE(!fence))
		kmem_cache_free(xe_hw_fence_slab, fence);
}

static void hw_fence_irq_run_cb(struct irq_work *work)
{
	struct xe_hw_fence_irq *irq = container_of(work, typeof(*irq), work);
	struct xe_hw_fence *fence, *next;
	bool tmp;

	tmp = dma_fence_begin_signalling();
	spin_lock(&irq->lock);
	if (irq->enabled) {
		list_for_each_entry_safe(fence, next, &irq->pending, irq_link) {
			struct dma_fence *dma_fence = &fence->dma;

			trace_xe_hw_fence_try_signal(fence);
			if (dma_fence_is_signaled_locked(dma_fence)) {
				trace_xe_hw_fence_signal(fence);
				list_del_init(&fence->irq_link);
				dma_fence_put(dma_fence);
			}
		}
	}
	spin_unlock(&irq->lock);
	dma_fence_end_signalling(tmp);
}

void xe_hw_fence_irq_init(struct xe_hw_fence_irq *irq)
{
	spin_lock_init(&irq->lock);
	init_irq_work(&irq->work, hw_fence_irq_run_cb);
	INIT_LIST_HEAD(&irq->pending);
	irq->enabled = true;
}

void xe_hw_fence_irq_finish(struct xe_hw_fence_irq *irq)
{
	struct xe_hw_fence *fence, *next;
	unsigned long flags;
	int err;
	bool tmp;

	if (XE_WARN_ON(!list_empty(&irq->pending))) {
		tmp = dma_fence_begin_signalling();
		spin_lock_irqsave(&irq->lock, flags);
		list_for_each_entry_safe(fence, next, &irq->pending, irq_link) {
			list_del_init(&fence->irq_link);
			err = dma_fence_signal_locked(&fence->dma);
			dma_fence_put(&fence->dma);
			XE_WARN_ON(err);
		}
		spin_unlock_irqrestore(&irq->lock, flags);
		dma_fence_end_signalling(tmp);
	}
}

void xe_hw_fence_irq_run(struct xe_hw_fence_irq *irq)
{
	irq_work_queue(&irq->work);
}

void xe_hw_fence_irq_stop(struct xe_hw_fence_irq *irq)
{
	spin_lock_irq(&irq->lock);
	irq->enabled = false;
	spin_unlock_irq(&irq->lock);
}

void xe_hw_fence_irq_start(struct xe_hw_fence_irq *irq)
{
	spin_lock_irq(&irq->lock);
	irq->enabled = true;
	spin_unlock_irq(&irq->lock);

	irq_work_queue(&irq->work);
}

void xe_hw_fence_ctx_init(struct xe_hw_fence_ctx *ctx, struct xe_gt *gt,
			  struct xe_hw_fence_irq *irq, const char *name)
{
	ctx->gt = gt;
	ctx->irq = irq;
	ctx->dma_fence_ctx = dma_fence_context_alloc(1);
	ctx->next_seqno = XE_FENCE_INITIAL_SEQNO;
	snprintf(ctx->name, sizeof(ctx->name), "%s", name);
}

void xe_hw_fence_ctx_finish(struct xe_hw_fence_ctx *ctx)
{
}

static struct xe_hw_fence *to_xe_hw_fence(struct dma_fence *fence);

static struct xe_hw_fence_irq *xe_hw_fence_irq(struct xe_hw_fence *fence)
{
	return container_of(fence->dma.lock, struct xe_hw_fence_irq, lock);
}

static const char *xe_hw_fence_get_driver_name(struct dma_fence *dma_fence)
{
	struct xe_hw_fence *fence = to_xe_hw_fence(dma_fence);

	return dev_name(fence->xe->drm.dev);
}

static const char *xe_hw_fence_get_timeline_name(struct dma_fence *dma_fence)
{
	struct xe_hw_fence *fence = to_xe_hw_fence(dma_fence);

	return fence->name;
}

static bool xe_hw_fence_signaled(struct dma_fence *dma_fence)
{
	struct xe_hw_fence *fence = to_xe_hw_fence(dma_fence);
	struct xe_device *xe = fence->xe;
	u32 seqno = xe_map_rd(xe, &fence->seqno_map, 0, u32);

	return dma_fence->error ||
		!__dma_fence_is_later(dma_fence->seqno, seqno, dma_fence->ops);
}

static bool xe_hw_fence_enable_signaling(struct dma_fence *dma_fence)
{
	struct xe_hw_fence *fence = to_xe_hw_fence(dma_fence);
	struct xe_hw_fence_irq *irq = xe_hw_fence_irq(fence);

	dma_fence_get(dma_fence);
	list_add_tail(&fence->irq_link, &irq->pending);

	/* SW completed (no HW IRQ) so kick handler to signal fence */
	if (xe_hw_fence_signaled(dma_fence))
		xe_hw_fence_irq_run(irq);

	return true;
}

static void xe_hw_fence_release(struct dma_fence *dma_fence)
{
	struct xe_hw_fence *fence = to_xe_hw_fence(dma_fence);

	XE_WARN_ON(!list_empty(&fence->irq_link));
	call_rcu(&dma_fence->rcu, fence_free);
}

static const struct dma_fence_ops xe_hw_fence_ops = {
	.get_driver_name = xe_hw_fence_get_driver_name,
	.get_timeline_name = xe_hw_fence_get_timeline_name,
	.enable_signaling = xe_hw_fence_enable_signaling,
	.signaled = xe_hw_fence_signaled,
	.release = xe_hw_fence_release,
};

static struct xe_hw_fence *to_xe_hw_fence(struct dma_fence *fence)
{
	if (XE_WARN_ON(fence->ops != &xe_hw_fence_ops))
		return NULL;

	return container_of(fence, struct xe_hw_fence, dma);
}

/**
 * xe_hw_fence_alloc() -  Allocate an hw fence.
 *
 * Allocate but don't initialize an hw fence.
 *
 * Return: Pointer to the allocated fence or
 * negative error pointer on error.
 */
struct dma_fence *xe_hw_fence_alloc(void)
{
	struct xe_hw_fence *hw_fence = fence_alloc();

	if (!hw_fence)
		return ERR_PTR(-ENOMEM);

	return &hw_fence->dma;
}

/**
 * xe_hw_fence_free() - Free an hw fence.
 * @fence: Pointer to the fence to free.
 *
 * Frees an hw fence that hasn't yet been
 * initialized.
 */
void xe_hw_fence_free(struct dma_fence *fence)
{
	fence_free(&fence->rcu);
}

/**
 * xe_hw_fence_init() - Initialize an hw fence.
 * @fence: Pointer to the fence to initialize.
 * @ctx: Pointer to the struct xe_hw_fence_ctx fence context.
 * @seqno_map: Pointer to the map into where the seqno is blitted.
 *
 * Initializes a pre-allocated hw fence.
 * After initialization, the fence is subject to normal
 * dma-fence refcounting.
 */
void xe_hw_fence_init(struct dma_fence *fence, struct xe_hw_fence_ctx *ctx,
		      struct iosys_map seqno_map)
{
	struct  xe_hw_fence *hw_fence =
		container_of(fence, typeof(*hw_fence), dma);

<<<<<<< HEAD
	hw_fence->ctx = ctx;
=======
	hw_fence->xe = gt_to_xe(ctx->gt);
	snprintf(hw_fence->name, sizeof(hw_fence->name), "%s", ctx->name);
>>>>>>> 7aa21fec
	hw_fence->seqno_map = seqno_map;
	INIT_LIST_HEAD(&hw_fence->irq_link);

	dma_fence_init(fence, &xe_hw_fence_ops, &ctx->irq->lock,
		       ctx->dma_fence_ctx, ctx->next_seqno++);

	trace_xe_hw_fence_create(hw_fence);
}<|MERGE_RESOLUTION|>--- conflicted
+++ resolved
@@ -253,12 +253,8 @@
 	struct  xe_hw_fence *hw_fence =
 		container_of(fence, typeof(*hw_fence), dma);
 
-<<<<<<< HEAD
-	hw_fence->ctx = ctx;
-=======
 	hw_fence->xe = gt_to_xe(ctx->gt);
 	snprintf(hw_fence->name, sizeof(hw_fence->name), "%s", ctx->name);
->>>>>>> 7aa21fec
 	hw_fence->seqno_map = seqno_map;
 	INIT_LIST_HEAD(&hw_fence->irq_link);
 
