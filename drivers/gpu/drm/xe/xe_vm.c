// SPDX-License-Identifier: MIT
/*
 * Copyright © 2021 Intel Corporation
 */

#include "xe_vm.h"

#include <linux/dma-fence-array.h>
#include <linux/nospec.h>

#include <drm/drm_exec.h>
#include <drm/drm_print.h>
#include <drm/ttm/ttm_execbuf_util.h>
#include <drm/ttm/ttm_tt.h>
#include <drm/xe_drm.h>
#include <linux/ascii85.h>
#include <linux/delay.h>
#include <linux/kthread.h>
#include <linux/mm.h>
#include <linux/swap.h>

#include <generated/xe_wa_oob.h>

#include "xe_assert.h"
#include "xe_bo.h"
#include "xe_device.h"
#include "xe_drm_client.h"
#include "xe_exec_queue.h"
#include "xe_gt.h"
#include "xe_gt_pagefault.h"
#include "xe_gt_tlb_invalidation.h"
#include "xe_migrate.h"
#include "xe_pat.h"
#include "xe_pm.h"
#include "xe_preempt_fence.h"
#include "xe_pt.h"
#include "xe_res_cursor.h"
#include "xe_sync.h"
#include "xe_trace.h"
#include "xe_wa.h"

static struct drm_gem_object *xe_vm_obj(struct xe_vm *vm)
{
	return vm->gpuvm.r_obj;
}

/**
 * xe_vma_userptr_check_repin() - Advisory check for repin needed
 * @uvma: The userptr vma
 *
 * Check if the userptr vma has been invalidated since last successful
 * repin. The check is advisory only and can the function can be called
 * without the vm->userptr.notifier_lock held. There is no guarantee that the
 * vma userptr will remain valid after a lockless check, so typically
 * the call needs to be followed by a proper check under the notifier_lock.
 *
 * Return: 0 if userptr vma is valid, -EAGAIN otherwise; repin recommended.
 */
int xe_vma_userptr_check_repin(struct xe_userptr_vma *uvma)
{
	return mmu_interval_check_retry(&uvma->userptr.notifier,
					uvma->userptr.notifier_seq) ?
		-EAGAIN : 0;
}

int xe_vma_userptr_pin_pages(struct xe_userptr_vma *uvma)
{
	struct xe_userptr *userptr = &uvma->userptr;
	struct xe_vma *vma = &uvma->vma;
	struct xe_vm *vm = xe_vma_vm(vma);
	struct xe_device *xe = vm->xe;
	const unsigned long num_pages = xe_vma_size(vma) >> PAGE_SHIFT;
	struct page **pages;
	bool in_kthread = !current->mm;
	unsigned long notifier_seq;
	int pinned, ret, i;
	bool read_only = xe_vma_read_only(vma);

	lockdep_assert_held(&vm->lock);
	xe_assert(xe, xe_vma_is_userptr(vma));
retry:
	if (vma->gpuva.flags & XE_VMA_DESTROYED)
		return 0;

	notifier_seq = mmu_interval_read_begin(&userptr->notifier);
	if (notifier_seq == userptr->notifier_seq)
		return 0;

	pages = kvmalloc_array(num_pages, sizeof(*pages), GFP_KERNEL);
	if (!pages)
		return -ENOMEM;

	if (userptr->sg) {
		dma_unmap_sgtable(xe->drm.dev,
				  userptr->sg,
				  read_only ? DMA_TO_DEVICE :
				  DMA_BIDIRECTIONAL, 0);
		sg_free_table(userptr->sg);
		userptr->sg = NULL;
	}

	pinned = ret = 0;
	if (in_kthread) {
		if (!mmget_not_zero(userptr->notifier.mm)) {
			ret = -EFAULT;
			goto mm_closed;
		}
		kthread_use_mm(userptr->notifier.mm);
	}

	while (pinned < num_pages) {
		ret = get_user_pages_fast(xe_vma_userptr(vma) +
					  pinned * PAGE_SIZE,
					  num_pages - pinned,
					  read_only ? 0 : FOLL_WRITE,
					  &pages[pinned]);
		if (ret < 0)
			break;

		pinned += ret;
		ret = 0;
	}

	if (in_kthread) {
		kthread_unuse_mm(userptr->notifier.mm);
		mmput(userptr->notifier.mm);
	}
mm_closed:
	if (ret)
		goto out;

	ret = sg_alloc_table_from_pages_segment(&userptr->sgt, pages,
						pinned, 0,
						(u64)pinned << PAGE_SHIFT,
						xe_sg_segment_size(xe->drm.dev),
						GFP_KERNEL);
	if (ret) {
		userptr->sg = NULL;
		goto out;
	}
	userptr->sg = &userptr->sgt;

	ret = dma_map_sgtable(xe->drm.dev, userptr->sg,
			      read_only ? DMA_TO_DEVICE :
			      DMA_BIDIRECTIONAL,
			      DMA_ATTR_SKIP_CPU_SYNC |
			      DMA_ATTR_NO_KERNEL_MAPPING);
	if (ret) {
		sg_free_table(userptr->sg);
		userptr->sg = NULL;
		goto out;
	}

	for (i = 0; i < pinned; ++i) {
		if (!read_only) {
			lock_page(pages[i]);
			set_page_dirty(pages[i]);
			unlock_page(pages[i]);
		}

		mark_page_accessed(pages[i]);
	}

out:
	release_pages(pages, pinned);
	kvfree(pages);

	if (!(ret < 0)) {
		userptr->notifier_seq = notifier_seq;
		if (xe_vma_userptr_check_repin(uvma) == -EAGAIN)
			goto retry;
	}

	return ret < 0 ? ret : 0;
}

static bool preempt_fences_waiting(struct xe_vm *vm)
{
	struct xe_exec_queue *q;

	lockdep_assert_held(&vm->lock);
	xe_vm_assert_held(vm);

	list_for_each_entry(q, &vm->preempt.exec_queues, compute.link) {
		if (!q->compute.pfence ||
		    (q->compute.pfence && test_bit(DMA_FENCE_FLAG_ENABLE_SIGNAL_BIT,
						   &q->compute.pfence->flags))) {
			return true;
		}
	}

	return false;
}

static void free_preempt_fences(struct list_head *list)
{
	struct list_head *link, *next;

	list_for_each_safe(link, next, list)
		xe_preempt_fence_free(to_preempt_fence_from_link(link));
}

static int alloc_preempt_fences(struct xe_vm *vm, struct list_head *list,
				unsigned int *count)
{
	lockdep_assert_held(&vm->lock);
	xe_vm_assert_held(vm);

	if (*count >= vm->preempt.num_exec_queues)
		return 0;

	for (; *count < vm->preempt.num_exec_queues; ++(*count)) {
		struct xe_preempt_fence *pfence = xe_preempt_fence_alloc();

		if (IS_ERR(pfence))
			return PTR_ERR(pfence);

		list_move_tail(xe_preempt_fence_link(pfence), list);
	}

	return 0;
}

static int wait_for_existing_preempt_fences(struct xe_vm *vm)
{
	struct xe_exec_queue *q;

	xe_vm_assert_held(vm);

	list_for_each_entry(q, &vm->preempt.exec_queues, compute.link) {
		if (q->compute.pfence) {
			long timeout = dma_fence_wait(q->compute.pfence, false);

			if (timeout < 0)
				return -ETIME;
			dma_fence_put(q->compute.pfence);
			q->compute.pfence = NULL;
		}
	}

	return 0;
}

static bool xe_vm_is_idle(struct xe_vm *vm)
{
	struct xe_exec_queue *q;

	xe_vm_assert_held(vm);
	list_for_each_entry(q, &vm->preempt.exec_queues, compute.link) {
		if (!xe_exec_queue_is_idle(q))
			return false;
	}

	return true;
}

static void arm_preempt_fences(struct xe_vm *vm, struct list_head *list)
{
	struct list_head *link;
	struct xe_exec_queue *q;

	list_for_each_entry(q, &vm->preempt.exec_queues, compute.link) {
		struct dma_fence *fence;

		link = list->next;
		xe_assert(vm->xe, link != list);

		fence = xe_preempt_fence_arm(to_preempt_fence_from_link(link),
					     q, q->compute.context,
					     ++q->compute.seqno);
		dma_fence_put(q->compute.pfence);
		q->compute.pfence = fence;
	}
}

static int add_preempt_fences(struct xe_vm *vm, struct xe_bo *bo)
{
	struct xe_exec_queue *q;
	int err;

	if (!vm->preempt.num_exec_queues)
		return 0;

	err = xe_bo_lock(bo, true);
	if (err)
		return err;

	err = dma_resv_reserve_fences(bo->ttm.base.resv, vm->preempt.num_exec_queues);
	if (err)
		goto out_unlock;

	list_for_each_entry(q, &vm->preempt.exec_queues, compute.link)
		if (q->compute.pfence) {
			dma_resv_add_fence(bo->ttm.base.resv,
					   q->compute.pfence,
					   DMA_RESV_USAGE_BOOKKEEP);
		}

out_unlock:
	xe_bo_unlock(bo);
	return err;
}

static void resume_and_reinstall_preempt_fences(struct xe_vm *vm,
						struct drm_exec *exec)
{
	struct xe_exec_queue *q;

	lockdep_assert_held(&vm->lock);
	xe_vm_assert_held(vm);

	list_for_each_entry(q, &vm->preempt.exec_queues, compute.link) {
		q->ops->resume(q);

		drm_gpuvm_resv_add_fence(&vm->gpuvm, exec, q->compute.pfence,
					 DMA_RESV_USAGE_BOOKKEEP, DMA_RESV_USAGE_BOOKKEEP);
	}
}

int xe_vm_add_compute_exec_queue(struct xe_vm *vm, struct xe_exec_queue *q)
{
	struct drm_gpuvm_exec vm_exec = {
		.vm = &vm->gpuvm,
		.flags = DRM_EXEC_INTERRUPTIBLE_WAIT,
		.num_fences = 1,
	};
	struct drm_exec *exec = &vm_exec.exec;
	struct dma_fence *pfence;
	int err;
	bool wait;

	xe_assert(vm->xe, xe_vm_in_preempt_fence_mode(vm));

	down_write(&vm->lock);
	err = drm_gpuvm_exec_lock(&vm_exec);
	if (err)
		goto out_up_write;

	pfence = xe_preempt_fence_create(q, q->compute.context,
					 ++q->compute.seqno);
	if (!pfence) {
		err = -ENOMEM;
		goto out_fini;
	}

	list_add(&q->compute.link, &vm->preempt.exec_queues);
	++vm->preempt.num_exec_queues;
	q->compute.pfence = pfence;

	down_read(&vm->userptr.notifier_lock);

	drm_gpuvm_resv_add_fence(&vm->gpuvm, exec, pfence,
				 DMA_RESV_USAGE_BOOKKEEP, DMA_RESV_USAGE_BOOKKEEP);

	/*
	 * Check to see if a preemption on VM is in flight or userptr
	 * invalidation, if so trigger this preempt fence to sync state with
	 * other preempt fences on the VM.
	 */
	wait = __xe_vm_userptr_needs_repin(vm) || preempt_fences_waiting(vm);
	if (wait)
		dma_fence_enable_sw_signaling(pfence);

	up_read(&vm->userptr.notifier_lock);

out_fini:
	drm_exec_fini(exec);
out_up_write:
	up_write(&vm->lock);

	return err;
}

/**
 * xe_vm_remove_compute_exec_queue() - Remove compute exec queue from VM
 * @vm: The VM.
 * @q: The exec_queue
 */
void xe_vm_remove_compute_exec_queue(struct xe_vm *vm, struct xe_exec_queue *q)
{
	if (!xe_vm_in_preempt_fence_mode(vm))
		return;

	down_write(&vm->lock);
	list_del(&q->compute.link);
	--vm->preempt.num_exec_queues;
	if (q->compute.pfence) {
		dma_fence_enable_sw_signaling(q->compute.pfence);
		dma_fence_put(q->compute.pfence);
		q->compute.pfence = NULL;
	}
	up_write(&vm->lock);
}

/**
 * __xe_vm_userptr_needs_repin() - Check whether the VM does have userptrs
 * that need repinning.
 * @vm: The VM.
 *
 * This function checks for whether the VM has userptrs that need repinning,
 * and provides a release-type barrier on the userptr.notifier_lock after
 * checking.
 *
 * Return: 0 if there are no userptrs needing repinning, -EAGAIN if there are.
 */
int __xe_vm_userptr_needs_repin(struct xe_vm *vm)
{
	lockdep_assert_held_read(&vm->userptr.notifier_lock);

	return (list_empty(&vm->userptr.repin_list) &&
		list_empty(&vm->userptr.invalidated)) ? 0 : -EAGAIN;
}

#define XE_VM_REBIND_RETRY_TIMEOUT_MS 1000

static void xe_vm_kill(struct xe_vm *vm)
{
	struct xe_exec_queue *q;

	lockdep_assert_held(&vm->lock);

	xe_vm_lock(vm, false);
	vm->flags |= XE_VM_FLAG_BANNED;
	trace_xe_vm_kill(vm);

	list_for_each_entry(q, &vm->preempt.exec_queues, compute.link)
		q->ops->kill(q);
	xe_vm_unlock(vm);

	/* TODO: Inform user the VM is banned */
}

/**
 * xe_vm_validate_should_retry() - Whether to retry after a validate error.
 * @exec: The drm_exec object used for locking before validation.
 * @err: The error returned from ttm_bo_validate().
 * @end: A ktime_t cookie that should be set to 0 before first use and
 * that should be reused on subsequent calls.
 *
 * With multiple active VMs, under memory pressure, it is possible that
 * ttm_bo_validate() run into -EDEADLK and in such case returns -ENOMEM.
 * Until ttm properly handles locking in such scenarios, best thing the
 * driver can do is retry with a timeout. Check if that is necessary, and
 * if so unlock the drm_exec's objects while keeping the ticket to prepare
 * for a rerun.
 *
 * Return: true if a retry after drm_exec_init() is recommended;
 * false otherwise.
 */
bool xe_vm_validate_should_retry(struct drm_exec *exec, int err, ktime_t *end)
{
	ktime_t cur;

	if (err != -ENOMEM)
		return false;

	cur = ktime_get();
	*end = *end ? : ktime_add_ms(cur, XE_VM_REBIND_RETRY_TIMEOUT_MS);
	if (!ktime_before(cur, *end))
		return false;

	msleep(20);
	return true;
}

static int xe_gpuvm_validate(struct drm_gpuvm_bo *vm_bo, struct drm_exec *exec)
{
	struct xe_vm *vm = gpuvm_to_vm(vm_bo->vm);
	struct drm_gpuva *gpuva;
	int ret;

	lockdep_assert_held(&vm->lock);
	drm_gpuvm_bo_for_each_va(gpuva, vm_bo)
		list_move_tail(&gpuva_to_vma(gpuva)->combined_links.rebind,
			       &vm->rebind_list);

	ret = xe_bo_validate(gem_to_xe_bo(vm_bo->obj), vm, false);
	if (ret)
		return ret;

	vm_bo->evicted = false;
	return 0;
}

/**
 * xe_vm_validate_rebind() - Validate buffer objects and rebind vmas
 * @vm: The vm for which we are rebinding.
 * @exec: The struct drm_exec with the locked GEM objects.
 * @num_fences: The number of fences to reserve for the operation, not
 * including rebinds and validations.
 *
 * Validates all evicted gem objects and rebinds their vmas. Note that
 * rebindings may cause evictions and hence the validation-rebind
 * sequence is rerun until there are no more objects to validate.
 *
 * Return: 0 on success, negative error code on error. In particular,
 * may return -EINTR or -ERESTARTSYS if interrupted, and -EDEADLK if
 * the drm_exec transaction needs to be restarted.
 */
int xe_vm_validate_rebind(struct xe_vm *vm, struct drm_exec *exec,
			  unsigned int num_fences)
{
	struct drm_gem_object *obj;
	unsigned long index;
	int ret;

	do {
		ret = drm_gpuvm_validate(&vm->gpuvm, exec);
		if (ret)
			return ret;

		ret = xe_vm_rebind(vm, false);
		if (ret)
			return ret;
	} while (!list_empty(&vm->gpuvm.evict.list));

	drm_exec_for_each_locked_object(exec, index, obj) {
		ret = dma_resv_reserve_fences(obj->resv, num_fences);
		if (ret)
			return ret;
	}

	return 0;
}

static int xe_preempt_work_begin(struct drm_exec *exec, struct xe_vm *vm,
				 bool *done)
{
	int err;

	err = drm_gpuvm_prepare_vm(&vm->gpuvm, exec, 0);
	if (err)
		return err;

	if (xe_vm_is_idle(vm)) {
		vm->preempt.rebind_deactivated = true;
		*done = true;
		return 0;
	}

	if (!preempt_fences_waiting(vm)) {
		*done = true;
		return 0;
	}

	err = drm_gpuvm_prepare_objects(&vm->gpuvm, exec, 0);
	if (err)
		return err;

	err = wait_for_existing_preempt_fences(vm);
	if (err)
		return err;

	/*
	 * Add validation and rebinding to the locking loop since both can
	 * cause evictions which may require blocing dma_resv locks.
	 * The fence reservation here is intended for the new preempt fences
	 * we attach at the end of the rebind work.
	 */
	return xe_vm_validate_rebind(vm, exec, vm->preempt.num_exec_queues);
}

static void preempt_rebind_work_func(struct work_struct *w)
{
	struct xe_vm *vm = container_of(w, struct xe_vm, preempt.rebind_work);
	struct drm_exec exec;
	unsigned int fence_count = 0;
	LIST_HEAD(preempt_fences);
	ktime_t end = 0;
	int err = 0;
	long wait;
	int __maybe_unused tries = 0;

	xe_assert(vm->xe, xe_vm_in_preempt_fence_mode(vm));
	trace_xe_vm_rebind_worker_enter(vm);

	down_write(&vm->lock);

	if (xe_vm_is_closed_or_banned(vm)) {
		up_write(&vm->lock);
		trace_xe_vm_rebind_worker_exit(vm);
		return;
	}

retry:
	if (xe_vm_userptr_check_repin(vm)) {
		err = xe_vm_userptr_pin(vm);
		if (err)
			goto out_unlock_outer;
	}

	drm_exec_init(&exec, DRM_EXEC_INTERRUPTIBLE_WAIT, 0);

	drm_exec_until_all_locked(&exec) {
		bool done = false;

		err = xe_preempt_work_begin(&exec, vm, &done);
		drm_exec_retry_on_contention(&exec);
		if (err || done) {
			drm_exec_fini(&exec);
			if (err && xe_vm_validate_should_retry(&exec, err, &end))
				err = -EAGAIN;

			goto out_unlock_outer;
		}
	}

	err = alloc_preempt_fences(vm, &preempt_fences, &fence_count);
	if (err)
		goto out_unlock;

	err = xe_vm_rebind(vm, true);
	if (err)
		goto out_unlock;

	/* Wait on rebinds and munmap style VM unbinds */
	wait = dma_resv_wait_timeout(xe_vm_resv(vm),
				     DMA_RESV_USAGE_KERNEL,
				     false, MAX_SCHEDULE_TIMEOUT);
	if (wait <= 0) {
		err = -ETIME;
		goto out_unlock;
	}

#define retry_required(__tries, __vm) \
	(IS_ENABLED(CONFIG_DRM_XE_USERPTR_INVAL_INJECT) ? \
	(!(__tries)++ || __xe_vm_userptr_needs_repin(__vm)) : \
	__xe_vm_userptr_needs_repin(__vm))

	down_read(&vm->userptr.notifier_lock);
	if (retry_required(tries, vm)) {
		up_read(&vm->userptr.notifier_lock);
		err = -EAGAIN;
		goto out_unlock;
	}

#undef retry_required

	spin_lock(&vm->xe->ttm.lru_lock);
	ttm_lru_bulk_move_tail(&vm->lru_bulk_move);
	spin_unlock(&vm->xe->ttm.lru_lock);

	/* Point of no return. */
	arm_preempt_fences(vm, &preempt_fences);
	resume_and_reinstall_preempt_fences(vm, &exec);
	up_read(&vm->userptr.notifier_lock);

out_unlock:
	drm_exec_fini(&exec);
out_unlock_outer:
	if (err == -EAGAIN) {
		trace_xe_vm_rebind_worker_retry(vm);
		goto retry;
	}

	if (err) {
		drm_warn(&vm->xe->drm, "VM worker error: %d\n", err);
		xe_vm_kill(vm);
	}
	up_write(&vm->lock);

	free_preempt_fences(&preempt_fences);

	trace_xe_vm_rebind_worker_exit(vm);
}

static bool vma_userptr_invalidate(struct mmu_interval_notifier *mni,
				   const struct mmu_notifier_range *range,
				   unsigned long cur_seq)
{
	struct xe_userptr *userptr = container_of(mni, typeof(*userptr), notifier);
	struct xe_userptr_vma *uvma = container_of(userptr, typeof(*uvma), userptr);
	struct xe_vma *vma = &uvma->vma;
	struct xe_vm *vm = xe_vma_vm(vma);
	struct dma_resv_iter cursor;
	struct dma_fence *fence;
	long err;

	xe_assert(vm->xe, xe_vma_is_userptr(vma));
	trace_xe_vma_userptr_invalidate(vma);

	if (!mmu_notifier_range_blockable(range))
		return false;

	down_write(&vm->userptr.notifier_lock);
	mmu_interval_set_seq(mni, cur_seq);

	/* No need to stop gpu access if the userptr is not yet bound. */
	if (!userptr->initial_bind) {
		up_write(&vm->userptr.notifier_lock);
		return true;
	}

	/*
	 * Tell exec and rebind worker they need to repin and rebind this
	 * userptr.
	 */
	if (!xe_vm_in_fault_mode(vm) &&
	    !(vma->gpuva.flags & XE_VMA_DESTROYED) && vma->tile_present) {
		spin_lock(&vm->userptr.invalidated_lock);
		list_move_tail(&userptr->invalidate_link,
			       &vm->userptr.invalidated);
		spin_unlock(&vm->userptr.invalidated_lock);
	}

	up_write(&vm->userptr.notifier_lock);

	/*
	 * Preempt fences turn into schedule disables, pipeline these.
	 * Note that even in fault mode, we need to wait for binds and
	 * unbinds to complete, and those are attached as BOOKMARK fences
	 * to the vm.
	 */
	dma_resv_iter_begin(&cursor, xe_vm_resv(vm),
			    DMA_RESV_USAGE_BOOKKEEP);
	dma_resv_for_each_fence_unlocked(&cursor, fence)
		dma_fence_enable_sw_signaling(fence);
	dma_resv_iter_end(&cursor);

	err = dma_resv_wait_timeout(xe_vm_resv(vm),
				    DMA_RESV_USAGE_BOOKKEEP,
				    false, MAX_SCHEDULE_TIMEOUT);
	XE_WARN_ON(err <= 0);

	if (xe_vm_in_fault_mode(vm)) {
		err = xe_vm_invalidate_vma(vma);
		XE_WARN_ON(err);
	}

	trace_xe_vma_userptr_invalidate_complete(vma);

	return true;
}

static const struct mmu_interval_notifier_ops vma_userptr_notifier_ops = {
	.invalidate = vma_userptr_invalidate,
};

int xe_vm_userptr_pin(struct xe_vm *vm)
{
	struct xe_userptr_vma *uvma, *next;
	int err = 0;
	LIST_HEAD(tmp_evict);

	xe_assert(vm->xe, !xe_vm_in_fault_mode(vm));
	lockdep_assert_held_write(&vm->lock);

	/* Collect invalidated userptrs */
	spin_lock(&vm->userptr.invalidated_lock);
	list_for_each_entry_safe(uvma, next, &vm->userptr.invalidated,
				 userptr.invalidate_link) {
		list_del_init(&uvma->userptr.invalidate_link);
		list_move_tail(&uvma->userptr.repin_link,
			       &vm->userptr.repin_list);
	}
	spin_unlock(&vm->userptr.invalidated_lock);

	/* Pin and move to temporary list */
	list_for_each_entry_safe(uvma, next, &vm->userptr.repin_list,
				 userptr.repin_link) {
		err = xe_vma_userptr_pin_pages(uvma);
		if (err == -EFAULT) {
			list_del_init(&uvma->userptr.repin_link);

			/* Wait for pending binds */
			xe_vm_lock(vm, false);
			dma_resv_wait_timeout(xe_vm_resv(vm),
					      DMA_RESV_USAGE_BOOKKEEP,
					      false, MAX_SCHEDULE_TIMEOUT);
<<<<<<< HEAD

			err = xe_vm_invalidate_vma(&uvma->vma);
			xe_vm_unlock(vm);
			if (err)
				return err;
		} else {
			if (err < 0)
				return err;

=======

			err = xe_vm_invalidate_vma(&uvma->vma);
			xe_vm_unlock(vm);
			if (err)
				return err;
		} else {
			if (err < 0)
				return err;

>>>>>>> 1b4861e3
			list_del_init(&uvma->userptr.repin_link);
			list_move_tail(&uvma->vma.combined_links.rebind,
				       &vm->rebind_list);
		}
	}

	return 0;
}

/**
 * xe_vm_userptr_check_repin() - Check whether the VM might have userptrs
 * that need repinning.
 * @vm: The VM.
 *
 * This function does an advisory check for whether the VM has userptrs that
 * need repinning.
 *
 * Return: 0 if there are no indications of userptrs needing repinning,
 * -EAGAIN if there are.
 */
int xe_vm_userptr_check_repin(struct xe_vm *vm)
{
	return (list_empty_careful(&vm->userptr.repin_list) &&
		list_empty_careful(&vm->userptr.invalidated)) ? 0 : -EAGAIN;
}

static struct dma_fence *
xe_vm_bind_vma(struct xe_vma *vma, struct xe_exec_queue *q,
	       struct xe_sync_entry *syncs, u32 num_syncs,
	       bool first_op, bool last_op);

int xe_vm_rebind(struct xe_vm *vm, bool rebind_worker)
{
	struct dma_fence *fence;
	struct xe_vma *vma, *next;

	lockdep_assert_held(&vm->lock);
	if (xe_vm_in_lr_mode(vm) && !rebind_worker)
		return 0;

	xe_vm_assert_held(vm);
	list_for_each_entry_safe(vma, next, &vm->rebind_list,
				 combined_links.rebind) {
		xe_assert(vm->xe, vma->tile_present);

		list_del_init(&vma->combined_links.rebind);
		if (rebind_worker)
			trace_xe_vma_rebind_worker(vma);
		else
			trace_xe_vma_rebind_exec(vma);
		fence = xe_vm_bind_vma(vma, NULL, NULL, 0, false, false);
		if (IS_ERR(fence))
			return PTR_ERR(fence);
		dma_fence_put(fence);
	}

	return 0;
}

static void xe_vma_free(struct xe_vma *vma)
{
	if (xe_vma_is_userptr(vma))
		kfree(to_userptr_vma(vma));
	else
		kfree(vma);
}

#define VMA_CREATE_FLAG_READ_ONLY	BIT(0)
#define VMA_CREATE_FLAG_IS_NULL		BIT(1)
#define VMA_CREATE_FLAG_DUMPABLE	BIT(2)

static struct xe_vma *xe_vma_create(struct xe_vm *vm,
				    struct xe_bo *bo,
				    u64 bo_offset_or_userptr,
				    u64 start, u64 end,
				    u16 pat_index, unsigned int flags)
{
	struct xe_vma *vma;
	struct xe_tile *tile;
	u8 id;
	bool read_only = (flags & VMA_CREATE_FLAG_READ_ONLY);
	bool is_null = (flags & VMA_CREATE_FLAG_IS_NULL);
	bool dumpable = (flags & VMA_CREATE_FLAG_DUMPABLE);

	xe_assert(vm->xe, start < end);
	xe_assert(vm->xe, end < vm->size);

	/*
	 * Allocate and ensure that the xe_vma_is_userptr() return
	 * matches what was allocated.
	 */
	if (!bo && !is_null) {
		struct xe_userptr_vma *uvma = kzalloc(sizeof(*uvma), GFP_KERNEL);

		if (!uvma)
			return ERR_PTR(-ENOMEM);

		vma = &uvma->vma;
	} else {
		vma = kzalloc(sizeof(*vma), GFP_KERNEL);
		if (!vma)
			return ERR_PTR(-ENOMEM);

		if (is_null)
			vma->gpuva.flags |= DRM_GPUVA_SPARSE;
		if (bo)
			vma->gpuva.gem.obj = &bo->ttm.base;
	}

	INIT_LIST_HEAD(&vma->combined_links.rebind);

	INIT_LIST_HEAD(&vma->gpuva.gem.entry);
	vma->gpuva.vm = &vm->gpuvm;
	vma->gpuva.va.addr = start;
	vma->gpuva.va.range = end - start + 1;
	if (read_only)
		vma->gpuva.flags |= XE_VMA_READ_ONLY;
	if (dumpable)
		vma->gpuva.flags |= XE_VMA_DUMPABLE;

	for_each_tile(tile, vm->xe, id)
		vma->tile_mask |= 0x1 << id;

	if (GRAPHICS_VER(vm->xe) >= 20 || vm->xe->info.platform == XE_PVC)
		vma->gpuva.flags |= XE_VMA_ATOMIC_PTE_BIT;

	vma->pat_index = pat_index;

	if (bo) {
		struct drm_gpuvm_bo *vm_bo;

		xe_bo_assert_held(bo);

		vm_bo = drm_gpuvm_bo_obtain(vma->gpuva.vm, &bo->ttm.base);
		if (IS_ERR(vm_bo)) {
			xe_vma_free(vma);
			return ERR_CAST(vm_bo);
		}

		drm_gpuvm_bo_extobj_add(vm_bo);
		drm_gem_object_get(&bo->ttm.base);
		vma->gpuva.gem.offset = bo_offset_or_userptr;
		drm_gpuva_link(&vma->gpuva, vm_bo);
		drm_gpuvm_bo_put(vm_bo);
	} else /* userptr or null */ {
		if (!is_null) {
			struct xe_userptr *userptr = &to_userptr_vma(vma)->userptr;
			u64 size = end - start + 1;
			int err;

			INIT_LIST_HEAD(&userptr->invalidate_link);
			INIT_LIST_HEAD(&userptr->repin_link);
			vma->gpuva.gem.offset = bo_offset_or_userptr;

			err = mmu_interval_notifier_insert(&userptr->notifier,
							   current->mm,
							   xe_vma_userptr(vma), size,
							   &vma_userptr_notifier_ops);
			if (err) {
				xe_vma_free(vma);
				return ERR_PTR(err);
			}

			userptr->notifier_seq = LONG_MAX;
		}

		xe_vm_get(vm);
	}

	return vma;
}

static void xe_vma_destroy_late(struct xe_vma *vma)
{
	struct xe_vm *vm = xe_vma_vm(vma);
	struct xe_device *xe = vm->xe;
	bool read_only = xe_vma_read_only(vma);

	if (vma->ufence) {
		xe_sync_ufence_put(vma->ufence);
		vma->ufence = NULL;
	}

	if (xe_vma_is_userptr(vma)) {
		struct xe_userptr *userptr = &to_userptr_vma(vma)->userptr;

		if (userptr->sg) {
			dma_unmap_sgtable(xe->drm.dev,
					  userptr->sg,
					  read_only ? DMA_TO_DEVICE :
					  DMA_BIDIRECTIONAL, 0);
			sg_free_table(userptr->sg);
			userptr->sg = NULL;
		}

		/*
		 * Since userptr pages are not pinned, we can't remove
		 * the notifer until we're sure the GPU is not accessing
		 * them anymore
		 */
		mmu_interval_notifier_remove(&userptr->notifier);
		xe_vm_put(vm);
	} else if (xe_vma_is_null(vma)) {
		xe_vm_put(vm);
	} else {
		xe_bo_put(xe_vma_bo(vma));
	}

	xe_vma_free(vma);
}

static void vma_destroy_work_func(struct work_struct *w)
{
	struct xe_vma *vma =
		container_of(w, struct xe_vma, destroy_work);

	xe_vma_destroy_late(vma);
}

static void vma_destroy_cb(struct dma_fence *fence,
			   struct dma_fence_cb *cb)
{
	struct xe_vma *vma = container_of(cb, struct xe_vma, destroy_cb);

	INIT_WORK(&vma->destroy_work, vma_destroy_work_func);
	queue_work(system_unbound_wq, &vma->destroy_work);
}

static void xe_vma_destroy(struct xe_vma *vma, struct dma_fence *fence)
{
	struct xe_vm *vm = xe_vma_vm(vma);

	lockdep_assert_held_write(&vm->lock);
	xe_assert(vm->xe, list_empty(&vma->combined_links.destroy));

	if (xe_vma_is_userptr(vma)) {
		xe_assert(vm->xe, vma->gpuva.flags & XE_VMA_DESTROYED);

		spin_lock(&vm->userptr.invalidated_lock);
		list_del(&to_userptr_vma(vma)->userptr.invalidate_link);
		spin_unlock(&vm->userptr.invalidated_lock);
	} else if (!xe_vma_is_null(vma)) {
		xe_bo_assert_held(xe_vma_bo(vma));

		drm_gpuva_unlink(&vma->gpuva);
	}

	xe_vm_assert_held(vm);
	if (fence) {
		int ret = dma_fence_add_callback(fence, &vma->destroy_cb,
						 vma_destroy_cb);

		if (ret) {
			XE_WARN_ON(ret != -ENOENT);
			xe_vma_destroy_late(vma);
		}
	} else {
		xe_vma_destroy_late(vma);
	}
}

/**
 * xe_vm_lock_vma() - drm_exec utility to lock a vma
 * @exec: The drm_exec object we're currently locking for.
 * @vma: The vma for witch we want to lock the vm resv and any attached
 * object's resv.
 *
 * Return: 0 on success, negative error code on error. In particular
 * may return -EDEADLK on WW transaction contention and -EINTR if
 * an interruptible wait is terminated by a signal.
 */
int xe_vm_lock_vma(struct drm_exec *exec, struct xe_vma *vma)
{
	struct xe_vm *vm = xe_vma_vm(vma);
	struct xe_bo *bo = xe_vma_bo(vma);
	int err;

	XE_WARN_ON(!vm);

	err = drm_exec_lock_obj(exec, xe_vm_obj(vm));
	if (!err && bo && !bo->vm)
		err = drm_exec_lock_obj(exec, &bo->ttm.base);

	return err;
}

static void xe_vma_destroy_unlocked(struct xe_vma *vma)
{
	struct drm_exec exec;
	int err;

	drm_exec_init(&exec, 0, 0);
	drm_exec_until_all_locked(&exec) {
		err = xe_vm_lock_vma(&exec, vma);
		drm_exec_retry_on_contention(&exec);
		if (XE_WARN_ON(err))
			break;
	}

	xe_vma_destroy(vma, NULL);

	drm_exec_fini(&exec);
}

struct xe_vma *
xe_vm_find_overlapping_vma(struct xe_vm *vm, u64 start, u64 range)
{
	struct drm_gpuva *gpuva;

	lockdep_assert_held(&vm->lock);

	if (xe_vm_is_closed_or_banned(vm))
		return NULL;

	xe_assert(vm->xe, start + range <= vm->size);

	gpuva = drm_gpuva_find_first(&vm->gpuvm, start, range);

	return gpuva ? gpuva_to_vma(gpuva) : NULL;
}

static int xe_vm_insert_vma(struct xe_vm *vm, struct xe_vma *vma)
{
	int err;

	xe_assert(vm->xe, xe_vma_vm(vma) == vm);
	lockdep_assert_held(&vm->lock);

	mutex_lock(&vm->snap_mutex);
	err = drm_gpuva_insert(&vm->gpuvm, &vma->gpuva);
	mutex_unlock(&vm->snap_mutex);
	XE_WARN_ON(err);	/* Shouldn't be possible */

	return err;
}

static void xe_vm_remove_vma(struct xe_vm *vm, struct xe_vma *vma)
{
	xe_assert(vm->xe, xe_vma_vm(vma) == vm);
	lockdep_assert_held(&vm->lock);

	mutex_lock(&vm->snap_mutex);
	drm_gpuva_remove(&vma->gpuva);
	mutex_unlock(&vm->snap_mutex);
	if (vm->usm.last_fault_vma == vma)
		vm->usm.last_fault_vma = NULL;
}

static struct drm_gpuva_op *xe_vm_op_alloc(void)
{
	struct xe_vma_op *op;

	op = kzalloc(sizeof(*op), GFP_KERNEL);

	if (unlikely(!op))
		return NULL;

	return &op->base;
}

static void xe_vm_free(struct drm_gpuvm *gpuvm);

static const struct drm_gpuvm_ops gpuvm_ops = {
	.op_alloc = xe_vm_op_alloc,
	.vm_bo_validate = xe_gpuvm_validate,
	.vm_free = xe_vm_free,
};

static u64 pde_encode_pat_index(struct xe_device *xe, u16 pat_index)
{
	u64 pte = 0;

	if (pat_index & BIT(0))
		pte |= XE_PPGTT_PTE_PAT0;

	if (pat_index & BIT(1))
		pte |= XE_PPGTT_PTE_PAT1;

	return pte;
}

static u64 pte_encode_pat_index(struct xe_device *xe, u16 pat_index,
				u32 pt_level)
{
	u64 pte = 0;

	if (pat_index & BIT(0))
		pte |= XE_PPGTT_PTE_PAT0;

	if (pat_index & BIT(1))
		pte |= XE_PPGTT_PTE_PAT1;

	if (pat_index & BIT(2)) {
		if (pt_level)
			pte |= XE_PPGTT_PDE_PDPE_PAT2;
		else
			pte |= XE_PPGTT_PTE_PAT2;
	}

	if (pat_index & BIT(3))
		pte |= XELPG_PPGTT_PTE_PAT3;

	if (pat_index & (BIT(4)))
		pte |= XE2_PPGTT_PTE_PAT4;

	return pte;
}

static u64 pte_encode_ps(u32 pt_level)
{
	XE_WARN_ON(pt_level > MAX_HUGEPTE_LEVEL);

	if (pt_level == 1)
		return XE_PDE_PS_2M;
	else if (pt_level == 2)
		return XE_PDPE_PS_1G;

	return 0;
}

static u64 xelp_pde_encode_bo(struct xe_bo *bo, u64 bo_offset,
			      const u16 pat_index)
{
	struct xe_device *xe = xe_bo_device(bo);
	u64 pde;

	pde = xe_bo_addr(bo, bo_offset, XE_PAGE_SIZE);
	pde |= XE_PAGE_PRESENT | XE_PAGE_RW;
	pde |= pde_encode_pat_index(xe, pat_index);

	return pde;
}

static u64 xelp_pte_encode_bo(struct xe_bo *bo, u64 bo_offset,
			      u16 pat_index, u32 pt_level)
{
	struct xe_device *xe = xe_bo_device(bo);
	u64 pte;

	pte = xe_bo_addr(bo, bo_offset, XE_PAGE_SIZE);
	pte |= XE_PAGE_PRESENT | XE_PAGE_RW;
	pte |= pte_encode_pat_index(xe, pat_index, pt_level);
	pte |= pte_encode_ps(pt_level);

	if (xe_bo_is_vram(bo) || xe_bo_is_stolen_devmem(bo))
		pte |= XE_PPGTT_PTE_DM;

	return pte;
}

static u64 xelp_pte_encode_vma(u64 pte, struct xe_vma *vma,
			       u16 pat_index, u32 pt_level)
{
	struct xe_device *xe = xe_vma_vm(vma)->xe;

	pte |= XE_PAGE_PRESENT;

	if (likely(!xe_vma_read_only(vma)))
		pte |= XE_PAGE_RW;

	pte |= pte_encode_pat_index(xe, pat_index, pt_level);
	pte |= pte_encode_ps(pt_level);

	if (unlikely(xe_vma_is_null(vma)))
		pte |= XE_PTE_NULL;

	return pte;
}

static u64 xelp_pte_encode_addr(struct xe_device *xe, u64 addr,
				u16 pat_index,
				u32 pt_level, bool devmem, u64 flags)
{
	u64 pte;

	/* Avoid passing random bits directly as flags */
	xe_assert(xe, !(flags & ~XE_PTE_PS64));

	pte = addr;
	pte |= XE_PAGE_PRESENT | XE_PAGE_RW;
	pte |= pte_encode_pat_index(xe, pat_index, pt_level);
	pte |= pte_encode_ps(pt_level);

	if (devmem)
		pte |= XE_PPGTT_PTE_DM;

	pte |= flags;

	return pte;
}

static const struct xe_pt_ops xelp_pt_ops = {
	.pte_encode_bo = xelp_pte_encode_bo,
	.pte_encode_vma = xelp_pte_encode_vma,
	.pte_encode_addr = xelp_pte_encode_addr,
	.pde_encode_bo = xelp_pde_encode_bo,
};

static void vm_destroy_work_func(struct work_struct *w);

/**
 * xe_vm_create_scratch() - Setup a scratch memory pagetable tree for the
 * given tile and vm.
 * @xe: xe device.
 * @tile: tile to set up for.
 * @vm: vm to set up for.
 *
 * Sets up a pagetable tree with one page-table per level and a single
 * leaf PTE. All pagetable entries point to the single page-table or,
 * for MAX_HUGEPTE_LEVEL, a NULL huge PTE returning 0 on read and
 * writes become NOPs.
 *
 * Return: 0 on success, negative error code on error.
 */
static int xe_vm_create_scratch(struct xe_device *xe, struct xe_tile *tile,
				struct xe_vm *vm)
{
	u8 id = tile->id;
	int i;

	for (i = MAX_HUGEPTE_LEVEL; i < vm->pt_root[id]->level; i++) {
		vm->scratch_pt[id][i] = xe_pt_create(vm, tile, i);
		if (IS_ERR(vm->scratch_pt[id][i]))
			return PTR_ERR(vm->scratch_pt[id][i]);

		xe_pt_populate_empty(tile, vm, vm->scratch_pt[id][i]);
	}

	return 0;
}

static void xe_vm_free_scratch(struct xe_vm *vm)
{
	struct xe_tile *tile;
	u8 id;

	if (!xe_vm_has_scratch(vm))
		return;

	for_each_tile(tile, vm->xe, id) {
		u32 i;

		if (!vm->pt_root[id])
			continue;

		for (i = MAX_HUGEPTE_LEVEL; i < vm->pt_root[id]->level; ++i)
			if (vm->scratch_pt[id][i])
				xe_pt_destroy(vm->scratch_pt[id][i], vm->flags, NULL);
	}
}

struct xe_vm *xe_vm_create(struct xe_device *xe, u32 flags)
{
	struct drm_gem_object *vm_resv_obj;
	struct xe_vm *vm;
	int err, number_tiles = 0;
	struct xe_tile *tile;
	u8 id;

	vm = kzalloc(sizeof(*vm), GFP_KERNEL);
	if (!vm)
		return ERR_PTR(-ENOMEM);

	vm->xe = xe;

	vm->size = 1ull << xe->info.va_bits;

	vm->flags = flags;

	init_rwsem(&vm->lock);
	mutex_init(&vm->snap_mutex);

	INIT_LIST_HEAD(&vm->rebind_list);

	INIT_LIST_HEAD(&vm->userptr.repin_list);
	INIT_LIST_HEAD(&vm->userptr.invalidated);
	init_rwsem(&vm->userptr.notifier_lock);
	spin_lock_init(&vm->userptr.invalidated_lock);

	INIT_WORK(&vm->destroy_work, vm_destroy_work_func);

	INIT_LIST_HEAD(&vm->preempt.exec_queues);
	vm->preempt.min_run_period_ms = 10;	/* FIXME: Wire up to uAPI */

	for_each_tile(tile, xe, id)
		xe_range_fence_tree_init(&vm->rftree[id]);

	vm->pt_ops = &xelp_pt_ops;

	if (!(flags & XE_VM_FLAG_MIGRATION))
		xe_device_mem_access_get(xe);

	vm_resv_obj = drm_gpuvm_resv_object_alloc(&xe->drm);
	if (!vm_resv_obj) {
		err = -ENOMEM;
		goto err_no_resv;
	}

	drm_gpuvm_init(&vm->gpuvm, "Xe VM", DRM_GPUVM_RESV_PROTECTED, &xe->drm,
		       vm_resv_obj, 0, vm->size, 0, 0, &gpuvm_ops);

	drm_gem_object_put(vm_resv_obj);

	err = dma_resv_lock_interruptible(xe_vm_resv(vm), NULL);
	if (err)
		goto err_close;

	if (IS_DGFX(xe) && xe->info.vram_flags & XE_VRAM_FLAGS_NEED64K)
		vm->flags |= XE_VM_FLAG_64K;

	for_each_tile(tile, xe, id) {
		if (flags & XE_VM_FLAG_MIGRATION &&
		    tile->id != XE_VM_FLAG_TILE_ID(flags))
			continue;

		vm->pt_root[id] = xe_pt_create(vm, tile, xe->info.vm_max_level);
		if (IS_ERR(vm->pt_root[id])) {
			err = PTR_ERR(vm->pt_root[id]);
			vm->pt_root[id] = NULL;
			goto err_unlock_close;
		}
	}

	if (xe_vm_has_scratch(vm)) {
		for_each_tile(tile, xe, id) {
			if (!vm->pt_root[id])
				continue;

			err = xe_vm_create_scratch(xe, tile, vm);
			if (err)
				goto err_unlock_close;
		}
		vm->batch_invalidate_tlb = true;
	}

	if (flags & XE_VM_FLAG_LR_MODE) {
		INIT_WORK(&vm->preempt.rebind_work, preempt_rebind_work_func);
		vm->flags |= XE_VM_FLAG_LR_MODE;
		vm->batch_invalidate_tlb = false;
	}

	/* Fill pt_root after allocating scratch tables */
	for_each_tile(tile, xe, id) {
		if (!vm->pt_root[id])
			continue;

		xe_pt_populate_empty(tile, vm, vm->pt_root[id]);
	}
	dma_resv_unlock(xe_vm_resv(vm));

	/* Kernel migration VM shouldn't have a circular loop.. */
	if (!(flags & XE_VM_FLAG_MIGRATION)) {
		for_each_tile(tile, xe, id) {
			struct xe_gt *gt = tile->primary_gt;
			struct xe_vm *migrate_vm;
			struct xe_exec_queue *q;
			u32 create_flags = EXEC_QUEUE_FLAG_VM;

			if (!vm->pt_root[id])
				continue;

			migrate_vm = xe_migrate_get_vm(tile->migrate);
			q = xe_exec_queue_create_class(xe, gt, migrate_vm,
						       XE_ENGINE_CLASS_COPY,
						       create_flags);
			xe_vm_put(migrate_vm);
			if (IS_ERR(q)) {
				err = PTR_ERR(q);
				goto err_close;
			}
			vm->q[id] = q;
			number_tiles++;
		}
	}

	if (number_tiles > 1)
		vm->composite_fence_ctx = dma_fence_context_alloc(1);

	mutex_lock(&xe->usm.lock);
	if (flags & XE_VM_FLAG_FAULT_MODE)
		xe->usm.num_vm_in_fault_mode++;
	else if (!(flags & XE_VM_FLAG_MIGRATION))
		xe->usm.num_vm_in_non_fault_mode++;
	mutex_unlock(&xe->usm.lock);

	trace_xe_vm_create(vm);

	return vm;

err_unlock_close:
	dma_resv_unlock(xe_vm_resv(vm));
err_close:
	xe_vm_close_and_put(vm);
	return ERR_PTR(err);

err_no_resv:
	mutex_destroy(&vm->snap_mutex);
	for_each_tile(tile, xe, id)
		xe_range_fence_tree_fini(&vm->rftree[id]);
	kfree(vm);
	if (!(flags & XE_VM_FLAG_MIGRATION))
		xe_device_mem_access_put(xe);
	return ERR_PTR(err);
}

static void xe_vm_close(struct xe_vm *vm)
{
	down_write(&vm->lock);
	vm->size = 0;
	up_write(&vm->lock);
}

void xe_vm_close_and_put(struct xe_vm *vm)
{
	LIST_HEAD(contested);
	struct xe_device *xe = vm->xe;
	struct xe_tile *tile;
	struct xe_vma *vma, *next_vma;
	struct drm_gpuva *gpuva, *next;
	u8 id;

	xe_assert(xe, !vm->preempt.num_exec_queues);

	xe_vm_close(vm);
	if (xe_vm_in_preempt_fence_mode(vm))
		flush_work(&vm->preempt.rebind_work);

	down_write(&vm->lock);
	for_each_tile(tile, xe, id) {
		if (vm->q[id])
			xe_exec_queue_last_fence_put(vm->q[id], vm);
	}
	up_write(&vm->lock);

	for_each_tile(tile, xe, id) {
		if (vm->q[id]) {
			xe_exec_queue_kill(vm->q[id]);
			xe_exec_queue_put(vm->q[id]);
			vm->q[id] = NULL;
		}
	}

	down_write(&vm->lock);
	xe_vm_lock(vm, false);
	drm_gpuvm_for_each_va_safe(gpuva, next, &vm->gpuvm) {
		vma = gpuva_to_vma(gpuva);

		if (xe_vma_has_no_bo(vma)) {
			down_read(&vm->userptr.notifier_lock);
			vma->gpuva.flags |= XE_VMA_DESTROYED;
			up_read(&vm->userptr.notifier_lock);
		}

		xe_vm_remove_vma(vm, vma);

		/* easy case, remove from VMA? */
		if (xe_vma_has_no_bo(vma) || xe_vma_bo(vma)->vm) {
			list_del_init(&vma->combined_links.rebind);
			xe_vma_destroy(vma, NULL);
			continue;
		}

		list_move_tail(&vma->combined_links.destroy, &contested);
		vma->gpuva.flags |= XE_VMA_DESTROYED;
	}

	/*
	 * All vm operations will add shared fences to resv.
	 * The only exception is eviction for a shared object,
	 * but even so, the unbind when evicted would still
	 * install a fence to resv. Hence it's safe to
	 * destroy the pagetables immediately.
	 */
	xe_vm_free_scratch(vm);

	for_each_tile(tile, xe, id) {
		if (vm->pt_root[id]) {
			xe_pt_destroy(vm->pt_root[id], vm->flags, NULL);
			vm->pt_root[id] = NULL;
		}
	}
	xe_vm_unlock(vm);

	/*
	 * VM is now dead, cannot re-add nodes to vm->vmas if it's NULL
	 * Since we hold a refcount to the bo, we can remove and free
	 * the members safely without locking.
	 */
	list_for_each_entry_safe(vma, next_vma, &contested,
				 combined_links.destroy) {
		list_del_init(&vma->combined_links.destroy);
		xe_vma_destroy_unlocked(vma);
	}

	up_write(&vm->lock);

	mutex_lock(&xe->usm.lock);
	if (vm->flags & XE_VM_FLAG_FAULT_MODE)
		xe->usm.num_vm_in_fault_mode--;
	else if (!(vm->flags & XE_VM_FLAG_MIGRATION))
		xe->usm.num_vm_in_non_fault_mode--;

	if (vm->usm.asid) {
		void *lookup;

		xe_assert(xe, xe->info.has_asid);
		xe_assert(xe, !(vm->flags & XE_VM_FLAG_MIGRATION));

		lookup = xa_erase(&xe->usm.asid_to_vm, vm->usm.asid);
		xe_assert(xe, lookup == vm);
	}
	mutex_unlock(&xe->usm.lock);

	for_each_tile(tile, xe, id)
		xe_range_fence_tree_fini(&vm->rftree[id]);

	xe_vm_put(vm);
}

static void vm_destroy_work_func(struct work_struct *w)
{
	struct xe_vm *vm =
		container_of(w, struct xe_vm, destroy_work);
	struct xe_device *xe = vm->xe;
	struct xe_tile *tile;
	u8 id;

	/* xe_vm_close_and_put was not called? */
	xe_assert(xe, !vm->size);

	if (xe_vm_in_preempt_fence_mode(vm))
		flush_work(&vm->preempt.rebind_work);

	mutex_destroy(&vm->snap_mutex);

	if (!(vm->flags & XE_VM_FLAG_MIGRATION))
		xe_device_mem_access_put(xe);

	for_each_tile(tile, xe, id)
		XE_WARN_ON(vm->pt_root[id]);

	trace_xe_vm_free(vm);
	kfree(vm);
}

static void xe_vm_free(struct drm_gpuvm *gpuvm)
{
	struct xe_vm *vm = container_of(gpuvm, struct xe_vm, gpuvm);

	/* To destroy the VM we need to be able to sleep */
	queue_work(system_unbound_wq, &vm->destroy_work);
}

struct xe_vm *xe_vm_lookup(struct xe_file *xef, u32 id)
{
	struct xe_vm *vm;

	mutex_lock(&xef->vm.lock);
	vm = xa_load(&xef->vm.xa, id);
	if (vm)
		xe_vm_get(vm);
	mutex_unlock(&xef->vm.lock);

	return vm;
}

u64 xe_vm_pdp4_descriptor(struct xe_vm *vm, struct xe_tile *tile)
{
	return vm->pt_ops->pde_encode_bo(vm->pt_root[tile->id]->bo, 0,
					 tile_to_xe(tile)->pat.idx[XE_CACHE_WB]);
}

static struct xe_exec_queue *
to_wait_exec_queue(struct xe_vm *vm, struct xe_exec_queue *q)
{
	return q ? q : vm->q[0];
}

static struct dma_fence *
xe_vm_unbind_vma(struct xe_vma *vma, struct xe_exec_queue *q,
		 struct xe_sync_entry *syncs, u32 num_syncs,
		 bool first_op, bool last_op)
{
	struct xe_vm *vm = xe_vma_vm(vma);
	struct xe_exec_queue *wait_exec_queue = to_wait_exec_queue(vm, q);
	struct xe_tile *tile;
	struct dma_fence *fence = NULL;
	struct dma_fence **fences = NULL;
	struct dma_fence_array *cf = NULL;
	int cur_fence = 0, i;
	int number_tiles = hweight8(vma->tile_present);
	int err;
	u8 id;

	trace_xe_vma_unbind(vma);

	if (vma->ufence) {
		struct xe_user_fence * const f = vma->ufence;

		if (!xe_sync_ufence_get_status(f))
			return ERR_PTR(-EBUSY);

		vma->ufence = NULL;
		xe_sync_ufence_put(f);
	}

	if (number_tiles > 1) {
		fences = kmalloc_array(number_tiles, sizeof(*fences),
				       GFP_KERNEL);
		if (!fences)
			return ERR_PTR(-ENOMEM);
	}

	for_each_tile(tile, vm->xe, id) {
		if (!(vma->tile_present & BIT(id)))
			goto next;

		fence = __xe_pt_unbind_vma(tile, vma, q ? q : vm->q[id],
					   first_op ? syncs : NULL,
					   first_op ? num_syncs : 0);
		if (IS_ERR(fence)) {
			err = PTR_ERR(fence);
			goto err_fences;
		}

		if (fences)
			fences[cur_fence++] = fence;

next:
		if (q && vm->pt_root[id] && !list_empty(&q->multi_gt_list))
			q = list_next_entry(q, multi_gt_list);
	}

	if (fences) {
		cf = dma_fence_array_create(number_tiles, fences,
					    vm->composite_fence_ctx,
					    vm->composite_fence_seqno++,
					    false);
		if (!cf) {
			--vm->composite_fence_seqno;
			err = -ENOMEM;
			goto err_fences;
		}
	}

	fence = cf ? &cf->base : !fence ?
		xe_exec_queue_last_fence_get(wait_exec_queue, vm) : fence;
	if (last_op) {
		for (i = 0; i < num_syncs; i++)
			xe_sync_entry_signal(&syncs[i], NULL, fence);
	}

	return fence;

err_fences:
	if (fences) {
		while (cur_fence)
			dma_fence_put(fences[--cur_fence]);
		kfree(fences);
	}

	return ERR_PTR(err);
}

static struct dma_fence *
xe_vm_bind_vma(struct xe_vma *vma, struct xe_exec_queue *q,
	       struct xe_sync_entry *syncs, u32 num_syncs,
	       bool first_op, bool last_op)
{
	struct xe_tile *tile;
	struct dma_fence *fence;
	struct dma_fence **fences = NULL;
	struct dma_fence_array *cf = NULL;
	struct xe_vm *vm = xe_vma_vm(vma);
	int cur_fence = 0, i;
	int number_tiles = hweight8(vma->tile_mask);
	int err;
	u8 id;

	trace_xe_vma_bind(vma);

	if (number_tiles > 1) {
		fences = kmalloc_array(number_tiles, sizeof(*fences),
				       GFP_KERNEL);
		if (!fences)
			return ERR_PTR(-ENOMEM);
	}

	for_each_tile(tile, vm->xe, id) {
		if (!(vma->tile_mask & BIT(id)))
			goto next;

		fence = __xe_pt_bind_vma(tile, vma, q ? q : vm->q[id],
					 first_op ? syncs : NULL,
					 first_op ? num_syncs : 0,
					 vma->tile_present & BIT(id));
		if (IS_ERR(fence)) {
			err = PTR_ERR(fence);
			goto err_fences;
		}

		if (fences)
			fences[cur_fence++] = fence;

next:
		if (q && vm->pt_root[id] && !list_empty(&q->multi_gt_list))
			q = list_next_entry(q, multi_gt_list);
	}

	if (fences) {
		cf = dma_fence_array_create(number_tiles, fences,
					    vm->composite_fence_ctx,
					    vm->composite_fence_seqno++,
					    false);
		if (!cf) {
			--vm->composite_fence_seqno;
			err = -ENOMEM;
			goto err_fences;
		}
	}

	if (last_op) {
		for (i = 0; i < num_syncs; i++)
			xe_sync_entry_signal(&syncs[i], NULL,
					     cf ? &cf->base : fence);
	}

	return cf ? &cf->base : fence;

err_fences:
	if (fences) {
		while (cur_fence)
			dma_fence_put(fences[--cur_fence]);
		kfree(fences);
	}

	return ERR_PTR(err);
}

static struct xe_user_fence *
find_ufence_get(struct xe_sync_entry *syncs, u32 num_syncs)
{
	unsigned int i;

	for (i = 0; i < num_syncs; i++) {
		struct xe_sync_entry *e = &syncs[i];

		if (xe_sync_is_ufence(e))
			return xe_sync_ufence_get(e);
	}

	return NULL;
}

static int __xe_vm_bind(struct xe_vm *vm, struct xe_vma *vma,
			struct xe_exec_queue *q, struct xe_sync_entry *syncs,
			u32 num_syncs, bool immediate, bool first_op,
			bool last_op)
{
	struct dma_fence *fence;
	struct xe_exec_queue *wait_exec_queue = to_wait_exec_queue(vm, q);
	struct xe_user_fence *ufence;

	xe_vm_assert_held(vm);

	ufence = find_ufence_get(syncs, num_syncs);
	if (vma->ufence && ufence)
		xe_sync_ufence_put(vma->ufence);

	vma->ufence = ufence ?: vma->ufence;

	if (immediate) {
		fence = xe_vm_bind_vma(vma, q, syncs, num_syncs, first_op,
				       last_op);
		if (IS_ERR(fence))
			return PTR_ERR(fence);
	} else {
		int i;

		xe_assert(vm->xe, xe_vm_in_fault_mode(vm));

		fence = xe_exec_queue_last_fence_get(wait_exec_queue, vm);
		if (last_op) {
			for (i = 0; i < num_syncs; i++)
				xe_sync_entry_signal(&syncs[i], NULL, fence);
		}
	}

	if (last_op)
		xe_exec_queue_last_fence_set(wait_exec_queue, vm, fence);
	dma_fence_put(fence);

	return 0;
}

static int xe_vm_bind(struct xe_vm *vm, struct xe_vma *vma, struct xe_exec_queue *q,
		      struct xe_bo *bo, struct xe_sync_entry *syncs,
		      u32 num_syncs, bool immediate, bool first_op,
		      bool last_op)
{
	int err;

	xe_vm_assert_held(vm);
	xe_bo_assert_held(bo);

	if (bo && immediate) {
		err = xe_bo_validate(bo, vm, true);
		if (err)
			return err;
	}

	return __xe_vm_bind(vm, vma, q, syncs, num_syncs, immediate, first_op,
			    last_op);
}

static int xe_vm_unbind(struct xe_vm *vm, struct xe_vma *vma,
			struct xe_exec_queue *q, struct xe_sync_entry *syncs,
			u32 num_syncs, bool first_op, bool last_op)
{
	struct dma_fence *fence;
	struct xe_exec_queue *wait_exec_queue = to_wait_exec_queue(vm, q);

	xe_vm_assert_held(vm);
	xe_bo_assert_held(xe_vma_bo(vma));

	fence = xe_vm_unbind_vma(vma, q, syncs, num_syncs, first_op, last_op);
	if (IS_ERR(fence))
		return PTR_ERR(fence);

	xe_vma_destroy(vma, fence);
	if (last_op)
		xe_exec_queue_last_fence_set(wait_exec_queue, vm, fence);
	dma_fence_put(fence);

	return 0;
}

#define ALL_DRM_XE_VM_CREATE_FLAGS (DRM_XE_VM_CREATE_FLAG_SCRATCH_PAGE | \
				    DRM_XE_VM_CREATE_FLAG_LR_MODE | \
				    DRM_XE_VM_CREATE_FLAG_FAULT_MODE)

int xe_vm_create_ioctl(struct drm_device *dev, void *data,
		       struct drm_file *file)
{
	struct xe_device *xe = to_xe_device(dev);
	struct xe_file *xef = to_xe_file(file);
	struct drm_xe_vm_create *args = data;
	struct xe_tile *tile;
	struct xe_vm *vm;
	u32 id, asid;
	int err;
	u32 flags = 0;

	if (XE_IOCTL_DBG(xe, args->extensions))
		return -EINVAL;

	if (XE_WA(xe_root_mmio_gt(xe), 14016763929))
		args->flags |= DRM_XE_VM_CREATE_FLAG_SCRATCH_PAGE;

	if (XE_IOCTL_DBG(xe, args->flags & DRM_XE_VM_CREATE_FLAG_FAULT_MODE &&
			 !xe->info.has_usm))
		return -EINVAL;

	if (XE_IOCTL_DBG(xe, args->reserved[0] || args->reserved[1]))
		return -EINVAL;

	if (XE_IOCTL_DBG(xe, args->flags & ~ALL_DRM_XE_VM_CREATE_FLAGS))
		return -EINVAL;

	if (XE_IOCTL_DBG(xe, args->flags & DRM_XE_VM_CREATE_FLAG_SCRATCH_PAGE &&
			 args->flags & DRM_XE_VM_CREATE_FLAG_FAULT_MODE))
		return -EINVAL;

	if (XE_IOCTL_DBG(xe, !(args->flags & DRM_XE_VM_CREATE_FLAG_LR_MODE) &&
			 args->flags & DRM_XE_VM_CREATE_FLAG_FAULT_MODE))
		return -EINVAL;

	if (XE_IOCTL_DBG(xe, args->flags & DRM_XE_VM_CREATE_FLAG_FAULT_MODE &&
			 xe_device_in_non_fault_mode(xe)))
		return -EINVAL;

	if (XE_IOCTL_DBG(xe, !(args->flags & DRM_XE_VM_CREATE_FLAG_FAULT_MODE) &&
			 xe_device_in_fault_mode(xe)))
		return -EINVAL;

	if (XE_IOCTL_DBG(xe, args->extensions))
		return -EINVAL;

	if (args->flags & DRM_XE_VM_CREATE_FLAG_SCRATCH_PAGE)
		flags |= XE_VM_FLAG_SCRATCH_PAGE;
	if (args->flags & DRM_XE_VM_CREATE_FLAG_LR_MODE)
		flags |= XE_VM_FLAG_LR_MODE;
	if (args->flags & DRM_XE_VM_CREATE_FLAG_FAULT_MODE)
		flags |= XE_VM_FLAG_FAULT_MODE;

	vm = xe_vm_create(xe, flags);
	if (IS_ERR(vm))
		return PTR_ERR(vm);

	mutex_lock(&xef->vm.lock);
	err = xa_alloc(&xef->vm.xa, &id, vm, xa_limit_32b, GFP_KERNEL);
	mutex_unlock(&xef->vm.lock);
	if (err)
		goto err_close_and_put;

	if (xe->info.has_asid) {
		mutex_lock(&xe->usm.lock);
		err = xa_alloc_cyclic(&xe->usm.asid_to_vm, &asid, vm,
				      XA_LIMIT(1, XE_MAX_ASID - 1),
				      &xe->usm.next_asid, GFP_KERNEL);
		mutex_unlock(&xe->usm.lock);
		if (err < 0)
			goto err_free_id;

		vm->usm.asid = asid;
	}

	args->vm_id = id;
	vm->xef = xef;

	/* Record BO memory for VM pagetable created against client */
	for_each_tile(tile, xe, id)
		if (vm->pt_root[id])
			xe_drm_client_add_bo(vm->xef->client, vm->pt_root[id]->bo);

#if IS_ENABLED(CONFIG_DRM_XE_DEBUG_MEM)
	/* Warning: Security issue - never enable by default */
	args->reserved[0] = xe_bo_main_addr(vm->pt_root[0]->bo, XE_PAGE_SIZE);
#endif

	return 0;

err_free_id:
	mutex_lock(&xef->vm.lock);
	xa_erase(&xef->vm.xa, id);
	mutex_unlock(&xef->vm.lock);
err_close_and_put:
	xe_vm_close_and_put(vm);

	return err;
}

int xe_vm_destroy_ioctl(struct drm_device *dev, void *data,
			struct drm_file *file)
{
	struct xe_device *xe = to_xe_device(dev);
	struct xe_file *xef = to_xe_file(file);
	struct drm_xe_vm_destroy *args = data;
	struct xe_vm *vm;
	int err = 0;

	if (XE_IOCTL_DBG(xe, args->pad) ||
	    XE_IOCTL_DBG(xe, args->reserved[0] || args->reserved[1]))
		return -EINVAL;

	mutex_lock(&xef->vm.lock);
	vm = xa_load(&xef->vm.xa, args->vm_id);
	if (XE_IOCTL_DBG(xe, !vm))
		err = -ENOENT;
	else if (XE_IOCTL_DBG(xe, vm->preempt.num_exec_queues))
		err = -EBUSY;
	else
		xa_erase(&xef->vm.xa, args->vm_id);
	mutex_unlock(&xef->vm.lock);

	if (!err)
		xe_vm_close_and_put(vm);

	return err;
}

static const u32 region_to_mem_type[] = {
	XE_PL_TT,
	XE_PL_VRAM0,
	XE_PL_VRAM1,
};

static int xe_vm_prefetch(struct xe_vm *vm, struct xe_vma *vma,
			  struct xe_exec_queue *q, u32 region,
			  struct xe_sync_entry *syncs, u32 num_syncs,
			  bool first_op, bool last_op)
{
	struct xe_exec_queue *wait_exec_queue = to_wait_exec_queue(vm, q);
	int err;

	xe_assert(vm->xe, region <= ARRAY_SIZE(region_to_mem_type));

	if (!xe_vma_has_no_bo(vma)) {
		err = xe_bo_migrate(xe_vma_bo(vma), region_to_mem_type[region]);
		if (err)
			return err;
	}

	if (vma->tile_mask != (vma->tile_present & ~vma->tile_invalidated)) {
		return xe_vm_bind(vm, vma, q, xe_vma_bo(vma), syncs, num_syncs,
				  true, first_op, last_op);
	} else {
		int i;

		/* Nothing to do, signal fences now */
		if (last_op) {
			for (i = 0; i < num_syncs; i++) {
				struct dma_fence *fence =
					xe_exec_queue_last_fence_get(wait_exec_queue, vm);

				xe_sync_entry_signal(&syncs[i], NULL, fence);
				dma_fence_put(fence);
			}
		}

		return 0;
	}
}

static void prep_vma_destroy(struct xe_vm *vm, struct xe_vma *vma,
			     bool post_commit)
{
	down_read(&vm->userptr.notifier_lock);
	vma->gpuva.flags |= XE_VMA_DESTROYED;
	up_read(&vm->userptr.notifier_lock);
	if (post_commit)
		xe_vm_remove_vma(vm, vma);
}

#undef ULL
#define ULL	unsigned long long

#if IS_ENABLED(CONFIG_DRM_XE_DEBUG_VM)
static void print_op(struct xe_device *xe, struct drm_gpuva_op *op)
{
	struct xe_vma *vma;

	switch (op->op) {
	case DRM_GPUVA_OP_MAP:
		vm_dbg(&xe->drm, "MAP: addr=0x%016llx, range=0x%016llx",
		       (ULL)op->map.va.addr, (ULL)op->map.va.range);
		break;
	case DRM_GPUVA_OP_REMAP:
		vma = gpuva_to_vma(op->remap.unmap->va);
		vm_dbg(&xe->drm, "REMAP:UNMAP: addr=0x%016llx, range=0x%016llx, keep=%d",
		       (ULL)xe_vma_start(vma), (ULL)xe_vma_size(vma),
		       op->remap.unmap->keep ? 1 : 0);
		if (op->remap.prev)
			vm_dbg(&xe->drm,
			       "REMAP:PREV: addr=0x%016llx, range=0x%016llx",
			       (ULL)op->remap.prev->va.addr,
			       (ULL)op->remap.prev->va.range);
		if (op->remap.next)
			vm_dbg(&xe->drm,
			       "REMAP:NEXT: addr=0x%016llx, range=0x%016llx",
			       (ULL)op->remap.next->va.addr,
			       (ULL)op->remap.next->va.range);
		break;
	case DRM_GPUVA_OP_UNMAP:
		vma = gpuva_to_vma(op->unmap.va);
		vm_dbg(&xe->drm, "UNMAP: addr=0x%016llx, range=0x%016llx, keep=%d",
		       (ULL)xe_vma_start(vma), (ULL)xe_vma_size(vma),
		       op->unmap.keep ? 1 : 0);
		break;
	case DRM_GPUVA_OP_PREFETCH:
		vma = gpuva_to_vma(op->prefetch.va);
		vm_dbg(&xe->drm, "PREFETCH: addr=0x%016llx, range=0x%016llx",
		       (ULL)xe_vma_start(vma), (ULL)xe_vma_size(vma));
		break;
	default:
		drm_warn(&xe->drm, "NOT POSSIBLE");
	}
}
#else
static void print_op(struct xe_device *xe, struct drm_gpuva_op *op)
{
}
#endif

/*
 * Create operations list from IOCTL arguments, setup operations fields so parse
 * and commit steps are decoupled from IOCTL arguments. This step can fail.
 */
static struct drm_gpuva_ops *
vm_bind_ioctl_ops_create(struct xe_vm *vm, struct xe_bo *bo,
			 u64 bo_offset_or_userptr, u64 addr, u64 range,
			 u32 operation, u32 flags,
			 u32 prefetch_region, u16 pat_index)
{
	struct drm_gem_object *obj = bo ? &bo->ttm.base : NULL;
	struct drm_gpuva_ops *ops;
	struct drm_gpuva_op *__op;
	struct drm_gpuvm_bo *vm_bo;
	int err;

	lockdep_assert_held_write(&vm->lock);

	vm_dbg(&vm->xe->drm,
	       "op=%d, addr=0x%016llx, range=0x%016llx, bo_offset_or_userptr=0x%016llx",
	       operation, (ULL)addr, (ULL)range,
	       (ULL)bo_offset_or_userptr);

	switch (operation) {
	case DRM_XE_VM_BIND_OP_MAP:
	case DRM_XE_VM_BIND_OP_MAP_USERPTR:
		ops = drm_gpuvm_sm_map_ops_create(&vm->gpuvm, addr, range,
						  obj, bo_offset_or_userptr);
		break;
	case DRM_XE_VM_BIND_OP_UNMAP:
		ops = drm_gpuvm_sm_unmap_ops_create(&vm->gpuvm, addr, range);
		break;
	case DRM_XE_VM_BIND_OP_PREFETCH:
		ops = drm_gpuvm_prefetch_ops_create(&vm->gpuvm, addr, range);
		break;
	case DRM_XE_VM_BIND_OP_UNMAP_ALL:
		xe_assert(vm->xe, bo);

		err = xe_bo_lock(bo, true);
		if (err)
			return ERR_PTR(err);

		vm_bo = drm_gpuvm_bo_obtain(&vm->gpuvm, obj);
		if (IS_ERR(vm_bo)) {
			xe_bo_unlock(bo);
			return ERR_CAST(vm_bo);
		}

		ops = drm_gpuvm_bo_unmap_ops_create(vm_bo);
		drm_gpuvm_bo_put(vm_bo);
		xe_bo_unlock(bo);
		break;
	default:
		drm_warn(&vm->xe->drm, "NOT POSSIBLE");
		ops = ERR_PTR(-EINVAL);
	}
	if (IS_ERR(ops))
		return ops;

	drm_gpuva_for_each_op(__op, ops) {
		struct xe_vma_op *op = gpuva_op_to_vma_op(__op);

		if (__op->op == DRM_GPUVA_OP_MAP) {
			op->map.is_null = flags & DRM_XE_VM_BIND_FLAG_NULL;
			op->map.dumpable = flags & DRM_XE_VM_BIND_FLAG_DUMPABLE;
			op->map.pat_index = pat_index;
		} else if (__op->op == DRM_GPUVA_OP_PREFETCH) {
			op->prefetch.region = prefetch_region;
		}

		print_op(vm->xe, __op);
	}

	return ops;
}

static struct xe_vma *new_vma(struct xe_vm *vm, struct drm_gpuva_op_map *op,
			      u16 pat_index, unsigned int flags)
{
	struct xe_bo *bo = op->gem.obj ? gem_to_xe_bo(op->gem.obj) : NULL;
	struct drm_exec exec;
	struct xe_vma *vma;
	int err;

	lockdep_assert_held_write(&vm->lock);

	if (bo) {
		drm_exec_init(&exec, DRM_EXEC_INTERRUPTIBLE_WAIT, 0);
		drm_exec_until_all_locked(&exec) {
			err = 0;
			if (!bo->vm) {
				err = drm_exec_lock_obj(&exec, xe_vm_obj(vm));
				drm_exec_retry_on_contention(&exec);
			}
			if (!err) {
				err = drm_exec_lock_obj(&exec, &bo->ttm.base);
				drm_exec_retry_on_contention(&exec);
			}
			if (err) {
				drm_exec_fini(&exec);
				return ERR_PTR(err);
			}
		}
	}
	vma = xe_vma_create(vm, bo, op->gem.offset,
			    op->va.addr, op->va.addr +
			    op->va.range - 1, pat_index, flags);
	if (bo)
		drm_exec_fini(&exec);

	if (xe_vma_is_userptr(vma)) {
		err = xe_vma_userptr_pin_pages(to_userptr_vma(vma));
		if (err) {
			prep_vma_destroy(vm, vma, false);
			xe_vma_destroy_unlocked(vma);
			return ERR_PTR(err);
		}
	} else if (!xe_vma_has_no_bo(vma) && !bo->vm) {
		err = add_preempt_fences(vm, bo);
		if (err) {
			prep_vma_destroy(vm, vma, false);
			xe_vma_destroy_unlocked(vma);
			return ERR_PTR(err);
		}
	}

	return vma;
}

static u64 xe_vma_max_pte_size(struct xe_vma *vma)
{
	if (vma->gpuva.flags & XE_VMA_PTE_1G)
		return SZ_1G;
	else if (vma->gpuva.flags & (XE_VMA_PTE_2M | XE_VMA_PTE_COMPACT))
		return SZ_2M;
	else if (vma->gpuva.flags & XE_VMA_PTE_64K)
		return SZ_64K;
	else if (vma->gpuva.flags & XE_VMA_PTE_4K)
		return SZ_4K;

	return SZ_1G;	/* Uninitialized, used max size */
}

static void xe_vma_set_pte_size(struct xe_vma *vma, u64 size)
{
	switch (size) {
	case SZ_1G:
		vma->gpuva.flags |= XE_VMA_PTE_1G;
		break;
	case SZ_2M:
		vma->gpuva.flags |= XE_VMA_PTE_2M;
		break;
	case SZ_64K:
		vma->gpuva.flags |= XE_VMA_PTE_64K;
		break;
	case SZ_4K:
		vma->gpuva.flags |= XE_VMA_PTE_4K;
		break;
	}
}

static int xe_vma_op_commit(struct xe_vm *vm, struct xe_vma_op *op)
{
	int err = 0;

	lockdep_assert_held_write(&vm->lock);

	switch (op->base.op) {
	case DRM_GPUVA_OP_MAP:
		err |= xe_vm_insert_vma(vm, op->map.vma);
		if (!err)
			op->flags |= XE_VMA_OP_COMMITTED;
		break;
	case DRM_GPUVA_OP_REMAP:
	{
		u8 tile_present =
			gpuva_to_vma(op->base.remap.unmap->va)->tile_present;

		prep_vma_destroy(vm, gpuva_to_vma(op->base.remap.unmap->va),
				 true);
		op->flags |= XE_VMA_OP_COMMITTED;

		if (op->remap.prev) {
			err |= xe_vm_insert_vma(vm, op->remap.prev);
			if (!err)
				op->flags |= XE_VMA_OP_PREV_COMMITTED;
			if (!err && op->remap.skip_prev) {
				op->remap.prev->tile_present =
					tile_present;
				op->remap.prev = NULL;
			}
		}
		if (op->remap.next) {
			err |= xe_vm_insert_vma(vm, op->remap.next);
			if (!err)
				op->flags |= XE_VMA_OP_NEXT_COMMITTED;
			if (!err && op->remap.skip_next) {
				op->remap.next->tile_present =
					tile_present;
				op->remap.next = NULL;
			}
		}

		/* Adjust for partial unbind after removin VMA from VM */
		if (!err) {
			op->base.remap.unmap->va->va.addr = op->remap.start;
			op->base.remap.unmap->va->va.range = op->remap.range;
		}
		break;
	}
	case DRM_GPUVA_OP_UNMAP:
		prep_vma_destroy(vm, gpuva_to_vma(op->base.unmap.va), true);
		op->flags |= XE_VMA_OP_COMMITTED;
		break;
	case DRM_GPUVA_OP_PREFETCH:
		op->flags |= XE_VMA_OP_COMMITTED;
		break;
	default:
		drm_warn(&vm->xe->drm, "NOT POSSIBLE");
	}

	return err;
}


static int vm_bind_ioctl_ops_parse(struct xe_vm *vm, struct xe_exec_queue *q,
				   struct drm_gpuva_ops *ops,
				   struct xe_sync_entry *syncs, u32 num_syncs,
				   struct list_head *ops_list, bool last)
{
	struct xe_device *xe = vm->xe;
	struct xe_vma_op *last_op = NULL;
	struct drm_gpuva_op *__op;
	int err = 0;

	lockdep_assert_held_write(&vm->lock);

	drm_gpuva_for_each_op(__op, ops) {
		struct xe_vma_op *op = gpuva_op_to_vma_op(__op);
		struct xe_vma *vma;
		bool first = list_empty(ops_list);
		unsigned int flags = 0;

		INIT_LIST_HEAD(&op->link);
		list_add_tail(&op->link, ops_list);

		if (first) {
			op->flags |= XE_VMA_OP_FIRST;
			op->num_syncs = num_syncs;
			op->syncs = syncs;
		}

		op->q = q;

		switch (op->base.op) {
		case DRM_GPUVA_OP_MAP:
		{
			flags |= op->map.is_null ?
				VMA_CREATE_FLAG_IS_NULL : 0;
			flags |= op->map.dumpable ?
				VMA_CREATE_FLAG_DUMPABLE : 0;

			vma = new_vma(vm, &op->base.map, op->map.pat_index,
				      flags);
			if (IS_ERR(vma))
				return PTR_ERR(vma);

			op->map.vma = vma;
			break;
		}
		case DRM_GPUVA_OP_REMAP:
		{
			struct xe_vma *old =
				gpuva_to_vma(op->base.remap.unmap->va);

			op->remap.start = xe_vma_start(old);
			op->remap.range = xe_vma_size(old);

			if (op->base.remap.prev) {
				flags |= op->base.remap.unmap->va->flags &
					XE_VMA_READ_ONLY ?
					VMA_CREATE_FLAG_READ_ONLY : 0;
				flags |= op->base.remap.unmap->va->flags &
					DRM_GPUVA_SPARSE ?
					VMA_CREATE_FLAG_IS_NULL : 0;
				flags |= op->base.remap.unmap->va->flags &
					XE_VMA_DUMPABLE ?
					VMA_CREATE_FLAG_DUMPABLE : 0;

				vma = new_vma(vm, op->base.remap.prev,
					      old->pat_index, flags);
				if (IS_ERR(vma))
					return PTR_ERR(vma);

				op->remap.prev = vma;

				/*
				 * Userptr creates a new SG mapping so
				 * we must also rebind.
				 */
				op->remap.skip_prev = !xe_vma_is_userptr(old) &&
					IS_ALIGNED(xe_vma_end(vma),
						   xe_vma_max_pte_size(old));
				if (op->remap.skip_prev) {
					xe_vma_set_pte_size(vma, xe_vma_max_pte_size(old));
					op->remap.range -=
						xe_vma_end(vma) -
						xe_vma_start(old);
					op->remap.start = xe_vma_end(vma);
					vm_dbg(&xe->drm, "REMAP:SKIP_PREV: addr=0x%016llx, range=0x%016llx",
					       (ULL)op->remap.start,
					       (ULL)op->remap.range);
				}
			}

			if (op->base.remap.next) {
				flags |= op->base.remap.unmap->va->flags &
					XE_VMA_READ_ONLY ?
					VMA_CREATE_FLAG_READ_ONLY : 0;
				flags |= op->base.remap.unmap->va->flags &
					DRM_GPUVA_SPARSE ?
					VMA_CREATE_FLAG_IS_NULL : 0;
				flags |= op->base.remap.unmap->va->flags &
					XE_VMA_DUMPABLE ?
					VMA_CREATE_FLAG_DUMPABLE : 0;

				vma = new_vma(vm, op->base.remap.next,
					      old->pat_index, flags);
				if (IS_ERR(vma))
					return PTR_ERR(vma);

				op->remap.next = vma;

				/*
				 * Userptr creates a new SG mapping so
				 * we must also rebind.
				 */
				op->remap.skip_next = !xe_vma_is_userptr(old) &&
					IS_ALIGNED(xe_vma_start(vma),
						   xe_vma_max_pte_size(old));
				if (op->remap.skip_next) {
					xe_vma_set_pte_size(vma, xe_vma_max_pte_size(old));
					op->remap.range -=
						xe_vma_end(old) -
						xe_vma_start(vma);
					vm_dbg(&xe->drm, "REMAP:SKIP_NEXT: addr=0x%016llx, range=0x%016llx",
					       (ULL)op->remap.start,
					       (ULL)op->remap.range);
				}
			}
			break;
		}
		case DRM_GPUVA_OP_UNMAP:
		case DRM_GPUVA_OP_PREFETCH:
			/* Nothing to do */
			break;
		default:
			drm_warn(&vm->xe->drm, "NOT POSSIBLE");
		}

		last_op = op;

		err = xe_vma_op_commit(vm, op);
		if (err)
			return err;
	}

	/* FIXME: Unhandled corner case */
	XE_WARN_ON(!last_op && last && !list_empty(ops_list));

	if (!last_op)
		return 0;

	last_op->ops = ops;
	if (last) {
		last_op->flags |= XE_VMA_OP_LAST;
		last_op->num_syncs = num_syncs;
		last_op->syncs = syncs;
	}

	return 0;
}

static int op_execute(struct drm_exec *exec, struct xe_vm *vm,
		      struct xe_vma *vma, struct xe_vma_op *op)
{
	int err;

	lockdep_assert_held_write(&vm->lock);

	err = xe_vm_lock_vma(exec, vma);
	if (err)
		return err;

	xe_vm_assert_held(vm);
	xe_bo_assert_held(xe_vma_bo(vma));

	switch (op->base.op) {
	case DRM_GPUVA_OP_MAP:
		err = xe_vm_bind(vm, vma, op->q, xe_vma_bo(vma),
				 op->syncs, op->num_syncs,
				 !xe_vm_in_fault_mode(vm),
				 op->flags & XE_VMA_OP_FIRST,
				 op->flags & XE_VMA_OP_LAST);
		break;
	case DRM_GPUVA_OP_REMAP:
	{
		bool prev = !!op->remap.prev;
		bool next = !!op->remap.next;

		if (!op->remap.unmap_done) {
			if (prev || next)
				vma->gpuva.flags |= XE_VMA_FIRST_REBIND;
			err = xe_vm_unbind(vm, vma, op->q, op->syncs,
					   op->num_syncs,
					   op->flags & XE_VMA_OP_FIRST,
					   op->flags & XE_VMA_OP_LAST &&
					   !prev && !next);
			if (err)
				break;
			op->remap.unmap_done = true;
		}

		if (prev) {
			op->remap.prev->gpuva.flags |= XE_VMA_LAST_REBIND;
			err = xe_vm_bind(vm, op->remap.prev, op->q,
					 xe_vma_bo(op->remap.prev), op->syncs,
					 op->num_syncs, true, false,
					 op->flags & XE_VMA_OP_LAST && !next);
			op->remap.prev->gpuva.flags &= ~XE_VMA_LAST_REBIND;
			if (err)
				break;
			op->remap.prev = NULL;
		}

		if (next) {
			op->remap.next->gpuva.flags |= XE_VMA_LAST_REBIND;
			err = xe_vm_bind(vm, op->remap.next, op->q,
					 xe_vma_bo(op->remap.next),
					 op->syncs, op->num_syncs,
					 true, false,
					 op->flags & XE_VMA_OP_LAST);
			op->remap.next->gpuva.flags &= ~XE_VMA_LAST_REBIND;
			if (err)
				break;
			op->remap.next = NULL;
		}

		break;
	}
	case DRM_GPUVA_OP_UNMAP:
		err = xe_vm_unbind(vm, vma, op->q, op->syncs,
				   op->num_syncs, op->flags & XE_VMA_OP_FIRST,
				   op->flags & XE_VMA_OP_LAST);
		break;
	case DRM_GPUVA_OP_PREFETCH:
		err = xe_vm_prefetch(vm, vma, op->q, op->prefetch.region,
				     op->syncs, op->num_syncs,
				     op->flags & XE_VMA_OP_FIRST,
				     op->flags & XE_VMA_OP_LAST);
		break;
	default:
		drm_warn(&vm->xe->drm, "NOT POSSIBLE");
	}

	if (err)
		trace_xe_vma_fail(vma);

	return err;
}

static int __xe_vma_op_execute(struct xe_vm *vm, struct xe_vma *vma,
			       struct xe_vma_op *op)
{
	struct drm_exec exec;
	int err;

retry_userptr:
	drm_exec_init(&exec, DRM_EXEC_INTERRUPTIBLE_WAIT, 0);
	drm_exec_until_all_locked(&exec) {
		err = op_execute(&exec, vm, vma, op);
		drm_exec_retry_on_contention(&exec);
		if (err)
			break;
	}
	drm_exec_fini(&exec);

	if (err == -EAGAIN) {
		lockdep_assert_held_write(&vm->lock);

		if (op->base.op == DRM_GPUVA_OP_REMAP) {
			if (!op->remap.unmap_done)
				vma = gpuva_to_vma(op->base.remap.unmap->va);
			else if (op->remap.prev)
				vma = op->remap.prev;
			else
				vma = op->remap.next;
		}

		if (xe_vma_is_userptr(vma)) {
			err = xe_vma_userptr_pin_pages(to_userptr_vma(vma));
			if (!err)
				goto retry_userptr;

			trace_xe_vma_fail(vma);
		}
	}

	return err;
}

static int xe_vma_op_execute(struct xe_vm *vm, struct xe_vma_op *op)
{
	int ret = 0;

	lockdep_assert_held_write(&vm->lock);

	switch (op->base.op) {
	case DRM_GPUVA_OP_MAP:
		ret = __xe_vma_op_execute(vm, op->map.vma, op);
		break;
	case DRM_GPUVA_OP_REMAP:
	{
		struct xe_vma *vma;

		if (!op->remap.unmap_done)
			vma = gpuva_to_vma(op->base.remap.unmap->va);
		else if (op->remap.prev)
			vma = op->remap.prev;
		else
			vma = op->remap.next;

		ret = __xe_vma_op_execute(vm, vma, op);
		break;
	}
	case DRM_GPUVA_OP_UNMAP:
		ret = __xe_vma_op_execute(vm, gpuva_to_vma(op->base.unmap.va),
					  op);
		break;
	case DRM_GPUVA_OP_PREFETCH:
		ret = __xe_vma_op_execute(vm,
					  gpuva_to_vma(op->base.prefetch.va),
					  op);
		break;
	default:
		drm_warn(&vm->xe->drm, "NOT POSSIBLE");
	}

	return ret;
}

static void xe_vma_op_cleanup(struct xe_vm *vm, struct xe_vma_op *op)
{
	bool last = op->flags & XE_VMA_OP_LAST;

	if (last) {
		while (op->num_syncs--)
			xe_sync_entry_cleanup(&op->syncs[op->num_syncs]);
		kfree(op->syncs);
		if (op->q)
			xe_exec_queue_put(op->q);
	}
	if (!list_empty(&op->link))
		list_del(&op->link);
	if (op->ops)
		drm_gpuva_ops_free(&vm->gpuvm, op->ops);
	if (last)
		xe_vm_put(vm);
}

static void xe_vma_op_unwind(struct xe_vm *vm, struct xe_vma_op *op,
			     bool post_commit, bool prev_post_commit,
			     bool next_post_commit)
{
	lockdep_assert_held_write(&vm->lock);

	switch (op->base.op) {
	case DRM_GPUVA_OP_MAP:
		if (op->map.vma) {
			prep_vma_destroy(vm, op->map.vma, post_commit);
			xe_vma_destroy_unlocked(op->map.vma);
		}
		break;
	case DRM_GPUVA_OP_UNMAP:
	{
		struct xe_vma *vma = gpuva_to_vma(op->base.unmap.va);

		if (vma) {
			down_read(&vm->userptr.notifier_lock);
			vma->gpuva.flags &= ~XE_VMA_DESTROYED;
			up_read(&vm->userptr.notifier_lock);
			if (post_commit)
				xe_vm_insert_vma(vm, vma);
		}
		break;
	}
	case DRM_GPUVA_OP_REMAP:
	{
		struct xe_vma *vma = gpuva_to_vma(op->base.remap.unmap->va);

		if (op->remap.prev) {
			prep_vma_destroy(vm, op->remap.prev, prev_post_commit);
			xe_vma_destroy_unlocked(op->remap.prev);
		}
		if (op->remap.next) {
			prep_vma_destroy(vm, op->remap.next, next_post_commit);
			xe_vma_destroy_unlocked(op->remap.next);
		}
		if (vma) {
			down_read(&vm->userptr.notifier_lock);
			vma->gpuva.flags &= ~XE_VMA_DESTROYED;
			up_read(&vm->userptr.notifier_lock);
			if (post_commit)
				xe_vm_insert_vma(vm, vma);
		}
		break;
	}
	case DRM_GPUVA_OP_PREFETCH:
		/* Nothing to do */
		break;
	default:
		drm_warn(&vm->xe->drm, "NOT POSSIBLE");
	}
}

static void vm_bind_ioctl_ops_unwind(struct xe_vm *vm,
				     struct drm_gpuva_ops **ops,
				     int num_ops_list)
{
	int i;

	for (i = num_ops_list - 1; i >= 0; --i) {
		struct drm_gpuva_ops *__ops = ops[i];
		struct drm_gpuva_op *__op;

		if (!__ops)
			continue;

		drm_gpuva_for_each_op_reverse(__op, __ops) {
			struct xe_vma_op *op = gpuva_op_to_vma_op(__op);

			xe_vma_op_unwind(vm, op,
					 op->flags & XE_VMA_OP_COMMITTED,
					 op->flags & XE_VMA_OP_PREV_COMMITTED,
					 op->flags & XE_VMA_OP_NEXT_COMMITTED);
		}

		drm_gpuva_ops_free(&vm->gpuvm, __ops);
	}
}

static int vm_bind_ioctl_ops_execute(struct xe_vm *vm,
				     struct list_head *ops_list)
{
	struct xe_vma_op *op, *next;
	int err;

	lockdep_assert_held_write(&vm->lock);

	list_for_each_entry_safe(op, next, ops_list, link) {
		err = xe_vma_op_execute(vm, op);
		if (err) {
			drm_warn(&vm->xe->drm, "VM op(%d) failed with %d",
				 op->base.op, err);
			/*
			 * FIXME: Killing VM rather than proper error handling
			 */
			xe_vm_kill(vm);
			return -ENOSPC;
		}
		xe_vma_op_cleanup(vm, op);
	}

	return 0;
}

#define SUPPORTED_FLAGS	(DRM_XE_VM_BIND_FLAG_NULL | \
	 DRM_XE_VM_BIND_FLAG_DUMPABLE)
#define XE_64K_PAGE_MASK 0xffffull
#define ALL_DRM_XE_SYNCS_FLAGS (DRM_XE_SYNCS_FLAG_WAIT_FOR_OP)

static int vm_bind_ioctl_check_args(struct xe_device *xe,
				    struct drm_xe_vm_bind *args,
				    struct drm_xe_vm_bind_op **bind_ops)
{
	int err;
	int i;

	if (XE_IOCTL_DBG(xe, args->pad || args->pad2) ||
	    XE_IOCTL_DBG(xe, args->reserved[0] || args->reserved[1]))
		return -EINVAL;

	if (XE_IOCTL_DBG(xe, args->extensions))
		return -EINVAL;

	if (args->num_binds > 1) {
		u64 __user *bind_user =
			u64_to_user_ptr(args->vector_of_binds);

		*bind_ops = kvmalloc_array(args->num_binds,
					   sizeof(struct drm_xe_vm_bind_op),
					   GFP_KERNEL | __GFP_ACCOUNT);
		if (!*bind_ops)
			return -ENOMEM;

		err = __copy_from_user(*bind_ops, bind_user,
				       sizeof(struct drm_xe_vm_bind_op) *
				       args->num_binds);
		if (XE_IOCTL_DBG(xe, err)) {
			err = -EFAULT;
			goto free_bind_ops;
		}
	} else {
		*bind_ops = &args->bind;
	}

	for (i = 0; i < args->num_binds; ++i) {
		u64 range = (*bind_ops)[i].range;
		u64 addr = (*bind_ops)[i].addr;
		u32 op = (*bind_ops)[i].op;
		u32 flags = (*bind_ops)[i].flags;
		u32 obj = (*bind_ops)[i].obj;
		u64 obj_offset = (*bind_ops)[i].obj_offset;
		u32 prefetch_region = (*bind_ops)[i].prefetch_mem_region_instance;
		bool is_null = flags & DRM_XE_VM_BIND_FLAG_NULL;
		u16 pat_index = (*bind_ops)[i].pat_index;
		u16 coh_mode;

		if (XE_IOCTL_DBG(xe, pat_index >= xe->pat.n_entries)) {
			err = -EINVAL;
			goto free_bind_ops;
		}

		pat_index = array_index_nospec(pat_index, xe->pat.n_entries);
		(*bind_ops)[i].pat_index = pat_index;
		coh_mode = xe_pat_index_get_coh_mode(xe, pat_index);
		if (XE_IOCTL_DBG(xe, !coh_mode)) { /* hw reserved */
			err = -EINVAL;
			goto free_bind_ops;
		}

		if (XE_WARN_ON(coh_mode > XE_COH_AT_LEAST_1WAY)) {
			err = -EINVAL;
			goto free_bind_ops;
		}

		if (XE_IOCTL_DBG(xe, op > DRM_XE_VM_BIND_OP_PREFETCH) ||
		    XE_IOCTL_DBG(xe, flags & ~SUPPORTED_FLAGS) ||
		    XE_IOCTL_DBG(xe, obj && is_null) ||
		    XE_IOCTL_DBG(xe, obj_offset && is_null) ||
		    XE_IOCTL_DBG(xe, op != DRM_XE_VM_BIND_OP_MAP &&
				 is_null) ||
		    XE_IOCTL_DBG(xe, !obj &&
				 op == DRM_XE_VM_BIND_OP_MAP &&
				 !is_null) ||
		    XE_IOCTL_DBG(xe, !obj &&
				 op == DRM_XE_VM_BIND_OP_UNMAP_ALL) ||
		    XE_IOCTL_DBG(xe, addr &&
				 op == DRM_XE_VM_BIND_OP_UNMAP_ALL) ||
		    XE_IOCTL_DBG(xe, range &&
				 op == DRM_XE_VM_BIND_OP_UNMAP_ALL) ||
		    XE_IOCTL_DBG(xe, obj &&
				 op == DRM_XE_VM_BIND_OP_MAP_USERPTR) ||
		    XE_IOCTL_DBG(xe, coh_mode == XE_COH_NONE &&
				 op == DRM_XE_VM_BIND_OP_MAP_USERPTR) ||
		    XE_IOCTL_DBG(xe, obj &&
				 op == DRM_XE_VM_BIND_OP_PREFETCH) ||
		    XE_IOCTL_DBG(xe, prefetch_region &&
				 op != DRM_XE_VM_BIND_OP_PREFETCH) ||
		    XE_IOCTL_DBG(xe, !(BIT(prefetch_region) &
				       xe->info.mem_region_mask)) ||
		    XE_IOCTL_DBG(xe, obj &&
				 op == DRM_XE_VM_BIND_OP_UNMAP)) {
			err = -EINVAL;
			goto free_bind_ops;
		}

		if (XE_IOCTL_DBG(xe, obj_offset & ~PAGE_MASK) ||
		    XE_IOCTL_DBG(xe, addr & ~PAGE_MASK) ||
		    XE_IOCTL_DBG(xe, range & ~PAGE_MASK) ||
		    XE_IOCTL_DBG(xe, !range &&
				 op != DRM_XE_VM_BIND_OP_UNMAP_ALL)) {
			err = -EINVAL;
			goto free_bind_ops;
		}
	}

	return 0;

free_bind_ops:
	if (args->num_binds > 1)
		kvfree(*bind_ops);
	return err;
}

static int vm_bind_ioctl_signal_fences(struct xe_vm *vm,
				       struct xe_exec_queue *q,
				       struct xe_sync_entry *syncs,
				       int num_syncs)
{
	struct dma_fence *fence;
	int i, err = 0;

	fence = xe_sync_in_fence_get(syncs, num_syncs,
				     to_wait_exec_queue(vm, q), vm);
	if (IS_ERR(fence))
		return PTR_ERR(fence);

	for (i = 0; i < num_syncs; i++)
		xe_sync_entry_signal(&syncs[i], NULL, fence);

	xe_exec_queue_last_fence_set(to_wait_exec_queue(vm, q), vm,
				     fence);
	dma_fence_put(fence);

	return err;
}

int xe_vm_bind_ioctl(struct drm_device *dev, void *data, struct drm_file *file)
{
	struct xe_device *xe = to_xe_device(dev);
	struct xe_file *xef = to_xe_file(file);
	struct drm_xe_vm_bind *args = data;
	struct drm_xe_sync __user *syncs_user;
	struct xe_bo **bos = NULL;
	struct drm_gpuva_ops **ops = NULL;
	struct xe_vm *vm;
	struct xe_exec_queue *q = NULL;
	u32 num_syncs, num_ufence = 0;
	struct xe_sync_entry *syncs = NULL;
	struct drm_xe_vm_bind_op *bind_ops;
	LIST_HEAD(ops_list);
	int err;
	int i;

	err = vm_bind_ioctl_check_args(xe, args, &bind_ops);
	if (err)
		return err;

	if (args->exec_queue_id) {
		q = xe_exec_queue_lookup(xef, args->exec_queue_id);
		if (XE_IOCTL_DBG(xe, !q)) {
			err = -ENOENT;
			goto free_objs;
		}

		if (XE_IOCTL_DBG(xe, !(q->flags & EXEC_QUEUE_FLAG_VM))) {
			err = -EINVAL;
			goto put_exec_queue;
		}
	}

	vm = xe_vm_lookup(xef, args->vm_id);
	if (XE_IOCTL_DBG(xe, !vm)) {
		err = -EINVAL;
		goto put_exec_queue;
	}

	err = down_write_killable(&vm->lock);
	if (err)
		goto put_vm;

	if (XE_IOCTL_DBG(xe, xe_vm_is_closed_or_banned(vm))) {
		err = -ENOENT;
		goto release_vm_lock;
	}

	for (i = 0; i < args->num_binds; ++i) {
		u64 range = bind_ops[i].range;
		u64 addr = bind_ops[i].addr;

		if (XE_IOCTL_DBG(xe, range > vm->size) ||
		    XE_IOCTL_DBG(xe, addr > vm->size - range)) {
			err = -EINVAL;
			goto release_vm_lock;
		}
	}

	if (args->num_binds) {
		bos = kvcalloc(args->num_binds, sizeof(*bos),
			       GFP_KERNEL | __GFP_ACCOUNT);
		if (!bos) {
			err = -ENOMEM;
			goto release_vm_lock;
		}

		ops = kvcalloc(args->num_binds, sizeof(*ops),
			       GFP_KERNEL | __GFP_ACCOUNT);
		if (!ops) {
			err = -ENOMEM;
			goto release_vm_lock;
		}
	}

	for (i = 0; i < args->num_binds; ++i) {
		struct drm_gem_object *gem_obj;
		u64 range = bind_ops[i].range;
		u64 addr = bind_ops[i].addr;
		u32 obj = bind_ops[i].obj;
		u64 obj_offset = bind_ops[i].obj_offset;
		u16 pat_index = bind_ops[i].pat_index;
		u16 coh_mode;

		if (!obj)
			continue;

		gem_obj = drm_gem_object_lookup(file, obj);
		if (XE_IOCTL_DBG(xe, !gem_obj)) {
			err = -ENOENT;
			goto put_obj;
		}
		bos[i] = gem_to_xe_bo(gem_obj);

		if (XE_IOCTL_DBG(xe, range > bos[i]->size) ||
		    XE_IOCTL_DBG(xe, obj_offset >
				 bos[i]->size - range)) {
			err = -EINVAL;
			goto put_obj;
		}

		if (bos[i]->flags & XE_BO_INTERNAL_64K) {
			if (XE_IOCTL_DBG(xe, obj_offset &
					 XE_64K_PAGE_MASK) ||
			    XE_IOCTL_DBG(xe, addr & XE_64K_PAGE_MASK) ||
			    XE_IOCTL_DBG(xe, range & XE_64K_PAGE_MASK)) {
				err = -EINVAL;
				goto put_obj;
			}
		}

		coh_mode = xe_pat_index_get_coh_mode(xe, pat_index);
		if (bos[i]->cpu_caching) {
			if (XE_IOCTL_DBG(xe, coh_mode == XE_COH_NONE &&
					 bos[i]->cpu_caching == DRM_XE_GEM_CPU_CACHING_WB)) {
				err = -EINVAL;
				goto put_obj;
			}
		} else if (XE_IOCTL_DBG(xe, coh_mode == XE_COH_NONE)) {
			/*
			 * Imported dma-buf from a different device should
			 * require 1way or 2way coherency since we don't know
			 * how it was mapped on the CPU. Just assume is it
			 * potentially cached on CPU side.
			 */
			err = -EINVAL;
			goto put_obj;
		}
	}

	if (args->num_syncs) {
		syncs = kcalloc(args->num_syncs, sizeof(*syncs), GFP_KERNEL);
		if (!syncs) {
			err = -ENOMEM;
			goto put_obj;
		}
	}

	syncs_user = u64_to_user_ptr(args->syncs);
	for (num_syncs = 0; num_syncs < args->num_syncs; num_syncs++) {
		err = xe_sync_entry_parse(xe, xef, &syncs[num_syncs],
					  &syncs_user[num_syncs],
					  (xe_vm_in_lr_mode(vm) ?
					   SYNC_PARSE_FLAG_LR_MODE : 0) |
					  (!args->num_binds ?
					   SYNC_PARSE_FLAG_DISALLOW_USER_FENCE : 0));
		if (err)
			goto free_syncs;

		if (xe_sync_is_ufence(&syncs[num_syncs]))
			num_ufence++;
	}

	if (XE_IOCTL_DBG(xe, num_ufence > 1)) {
		err = -EINVAL;
		goto free_syncs;
	}

	if (!args->num_binds) {
		err = -ENODATA;
		goto free_syncs;
	}

	for (i = 0; i < args->num_binds; ++i) {
		u64 range = bind_ops[i].range;
		u64 addr = bind_ops[i].addr;
		u32 op = bind_ops[i].op;
		u32 flags = bind_ops[i].flags;
		u64 obj_offset = bind_ops[i].obj_offset;
		u32 prefetch_region = bind_ops[i].prefetch_mem_region_instance;
		u16 pat_index = bind_ops[i].pat_index;

		ops[i] = vm_bind_ioctl_ops_create(vm, bos[i], obj_offset,
						  addr, range, op, flags,
						  prefetch_region, pat_index);
		if (IS_ERR(ops[i])) {
			err = PTR_ERR(ops[i]);
			ops[i] = NULL;
			goto unwind_ops;
		}

		err = vm_bind_ioctl_ops_parse(vm, q, ops[i], syncs, num_syncs,
					      &ops_list,
					      i == args->num_binds - 1);
		if (err)
			goto unwind_ops;
	}

	/* Nothing to do */
	if (list_empty(&ops_list)) {
		err = -ENODATA;
		goto unwind_ops;
	}

	xe_vm_get(vm);
	if (q)
		xe_exec_queue_get(q);

	err = vm_bind_ioctl_ops_execute(vm, &ops_list);

	up_write(&vm->lock);

	if (q)
		xe_exec_queue_put(q);
	xe_vm_put(vm);

	for (i = 0; bos && i < args->num_binds; ++i)
		xe_bo_put(bos[i]);

	kvfree(bos);
	kvfree(ops);
	if (args->num_binds > 1)
		kvfree(bind_ops);

	return err;

unwind_ops:
	vm_bind_ioctl_ops_unwind(vm, ops, args->num_binds);
free_syncs:
	if (err == -ENODATA)
		err = vm_bind_ioctl_signal_fences(vm, q, syncs, num_syncs);
	while (num_syncs--)
		xe_sync_entry_cleanup(&syncs[num_syncs]);

	kfree(syncs);
put_obj:
	for (i = 0; i < args->num_binds; ++i)
		xe_bo_put(bos[i]);
release_vm_lock:
	up_write(&vm->lock);
put_vm:
	xe_vm_put(vm);
put_exec_queue:
	if (q)
		xe_exec_queue_put(q);
free_objs:
	kvfree(bos);
	kvfree(ops);
	if (args->num_binds > 1)
		kvfree(bind_ops);
	return err;
}

/**
 * xe_vm_lock() - Lock the vm's dma_resv object
 * @vm: The struct xe_vm whose lock is to be locked
 * @intr: Whether to perform any wait interruptible
 *
 * Return: 0 on success, -EINTR if @intr is true and the wait for a
 * contended lock was interrupted. If @intr is false, the function
 * always returns 0.
 */
int xe_vm_lock(struct xe_vm *vm, bool intr)
{
	if (intr)
		return dma_resv_lock_interruptible(xe_vm_resv(vm), NULL);

	return dma_resv_lock(xe_vm_resv(vm), NULL);
}

/**
 * xe_vm_unlock() - Unlock the vm's dma_resv object
 * @vm: The struct xe_vm whose lock is to be released.
 *
 * Unlock a buffer object lock that was locked by xe_vm_lock().
 */
void xe_vm_unlock(struct xe_vm *vm)
{
	dma_resv_unlock(xe_vm_resv(vm));
}

/**
 * xe_vm_invalidate_vma - invalidate GPU mappings for VMA without a lock
 * @vma: VMA to invalidate
 *
 * Walks a list of page tables leaves which it memset the entries owned by this
 * VMA to zero, invalidates the TLBs, and block until TLBs invalidation is
 * complete.
 *
 * Returns 0 for success, negative error code otherwise.
 */
int xe_vm_invalidate_vma(struct xe_vma *vma)
{
	struct xe_device *xe = xe_vma_vm(vma)->xe;
	struct xe_tile *tile;
	u32 tile_needs_invalidate = 0;
	int seqno[XE_MAX_TILES_PER_DEVICE];
	u8 id;
	int ret;

	xe_assert(xe, !xe_vma_is_null(vma));
	trace_xe_vma_invalidate(vma);

	/* Check that we don't race with page-table updates */
	if (IS_ENABLED(CONFIG_PROVE_LOCKING)) {
		if (xe_vma_is_userptr(vma)) {
			WARN_ON_ONCE(!mmu_interval_check_retry
				     (&to_userptr_vma(vma)->userptr.notifier,
				      to_userptr_vma(vma)->userptr.notifier_seq));
			WARN_ON_ONCE(!dma_resv_test_signaled(xe_vm_resv(xe_vma_vm(vma)),
							     DMA_RESV_USAGE_BOOKKEEP));

		} else {
			xe_bo_assert_held(xe_vma_bo(vma));
		}
	}

	for_each_tile(tile, xe, id) {
		if (xe_pt_zap_ptes(tile, vma)) {
			tile_needs_invalidate |= BIT(id);
			xe_device_wmb(xe);
			/*
			 * FIXME: We potentially need to invalidate multiple
			 * GTs within the tile
			 */
			seqno[id] = xe_gt_tlb_invalidation_vma(tile->primary_gt, NULL, vma);
			if (seqno[id] < 0)
				return seqno[id];
		}
	}

	for_each_tile(tile, xe, id) {
		if (tile_needs_invalidate & BIT(id)) {
			ret = xe_gt_tlb_invalidation_wait(tile->primary_gt, seqno[id]);
			if (ret < 0)
				return ret;
		}
	}

	vma->tile_invalidated = vma->tile_mask;

	return 0;
}

int xe_analyze_vm(struct drm_printer *p, struct xe_vm *vm, int gt_id)
{
	struct drm_gpuva *gpuva;
	bool is_vram;
	uint64_t addr;

	if (!down_read_trylock(&vm->lock)) {
		drm_printf(p, " Failed to acquire VM lock to dump capture");
		return 0;
	}
	if (vm->pt_root[gt_id]) {
		addr = xe_bo_addr(vm->pt_root[gt_id]->bo, 0, XE_PAGE_SIZE);
		is_vram = xe_bo_is_vram(vm->pt_root[gt_id]->bo);
		drm_printf(p, " VM root: A:0x%llx %s\n", addr,
			   is_vram ? "VRAM" : "SYS");
	}

	drm_gpuvm_for_each_va(gpuva, &vm->gpuvm) {
		struct xe_vma *vma = gpuva_to_vma(gpuva);
		bool is_userptr = xe_vma_is_userptr(vma);
		bool is_null = xe_vma_is_null(vma);

		if (is_null) {
			addr = 0;
		} else if (is_userptr) {
			struct sg_table *sg = to_userptr_vma(vma)->userptr.sg;
			struct xe_res_cursor cur;

			if (sg) {
				xe_res_first_sg(sg, 0, XE_PAGE_SIZE, &cur);
				addr = xe_res_dma(&cur);
			} else {
				addr = 0;
			}
		} else {
			addr = __xe_bo_addr(xe_vma_bo(vma), 0, XE_PAGE_SIZE);
			is_vram = xe_bo_is_vram(xe_vma_bo(vma));
		}
		drm_printf(p, " [%016llx-%016llx] S:0x%016llx A:%016llx %s\n",
			   xe_vma_start(vma), xe_vma_end(vma) - 1,
			   xe_vma_size(vma),
			   addr, is_null ? "NULL" : is_userptr ? "USR" :
			   is_vram ? "VRAM" : "SYS");
	}
	up_read(&vm->lock);

	return 0;
}

struct xe_vm_snapshot {
	unsigned long num_snaps;
	struct {
		u64 ofs, bo_ofs;
		unsigned long len;
		struct xe_bo *bo;
		void *data;
		struct mm_struct *mm;
	} snap[];
};

struct xe_vm_snapshot *xe_vm_snapshot_capture(struct xe_vm *vm)
{
	unsigned long num_snaps = 0, i;
	struct xe_vm_snapshot *snap = NULL;
	struct drm_gpuva *gpuva;

	if (!vm)
		return NULL;

	mutex_lock(&vm->snap_mutex);
	drm_gpuvm_for_each_va(gpuva, &vm->gpuvm) {
		if (gpuva->flags & XE_VMA_DUMPABLE)
			num_snaps++;
	}

	if (num_snaps)
		snap = kvzalloc(offsetof(struct xe_vm_snapshot, snap[num_snaps]), GFP_NOWAIT);
	if (!snap)
		goto out_unlock;

	snap->num_snaps = num_snaps;
	i = 0;
	drm_gpuvm_for_each_va(gpuva, &vm->gpuvm) {
		struct xe_vma *vma = gpuva_to_vma(gpuva);
		struct xe_bo *bo = vma->gpuva.gem.obj ?
			gem_to_xe_bo(vma->gpuva.gem.obj) : NULL;

		if (!(gpuva->flags & XE_VMA_DUMPABLE))
			continue;

		snap->snap[i].ofs = xe_vma_start(vma);
		snap->snap[i].len = xe_vma_size(vma);
		if (bo) {
			snap->snap[i].bo = xe_bo_get(bo);
			snap->snap[i].bo_ofs = xe_vma_bo_offset(vma);
		} else if (xe_vma_is_userptr(vma)) {
			struct mm_struct *mm =
				to_userptr_vma(vma)->userptr.notifier.mm;

			if (mmget_not_zero(mm))
				snap->snap[i].mm = mm;
			else
				snap->snap[i].data = ERR_PTR(-EFAULT);

			snap->snap[i].bo_ofs = xe_vma_userptr(vma);
		} else {
			snap->snap[i].data = ERR_PTR(-ENOENT);
		}
		i++;
	}

out_unlock:
	mutex_unlock(&vm->snap_mutex);
	return snap;
}

void xe_vm_snapshot_capture_delayed(struct xe_vm_snapshot *snap)
{
	for (int i = 0; i < snap->num_snaps; i++) {
		struct xe_bo *bo = snap->snap[i].bo;
		struct iosys_map src;
		int err;

		if (IS_ERR(snap->snap[i].data))
			continue;

		snap->snap[i].data = kvmalloc(snap->snap[i].len, GFP_USER);
		if (!snap->snap[i].data) {
			snap->snap[i].data = ERR_PTR(-ENOMEM);
			goto cleanup_bo;
		}

		if (bo) {
			dma_resv_lock(bo->ttm.base.resv, NULL);
			err = ttm_bo_vmap(&bo->ttm, &src);
			if (!err) {
				xe_map_memcpy_from(xe_bo_device(bo),
						   snap->snap[i].data,
						   &src, snap->snap[i].bo_ofs,
						   snap->snap[i].len);
				ttm_bo_vunmap(&bo->ttm, &src);
			}
			dma_resv_unlock(bo->ttm.base.resv);
		} else {
			void __user *userptr = (void __user *)(size_t)snap->snap[i].bo_ofs;

			kthread_use_mm(snap->snap[i].mm);
			if (!copy_from_user(snap->snap[i].data, userptr, snap->snap[i].len))
				err = 0;
			else
				err = -EFAULT;
			kthread_unuse_mm(snap->snap[i].mm);

			mmput(snap->snap[i].mm);
			snap->snap[i].mm = NULL;
		}

		if (err) {
			kvfree(snap->snap[i].data);
			snap->snap[i].data = ERR_PTR(err);
		}

cleanup_bo:
		xe_bo_put(bo);
		snap->snap[i].bo = NULL;
	}
}

void xe_vm_snapshot_print(struct xe_vm_snapshot *snap, struct drm_printer *p)
{
	unsigned long i, j;

	for (i = 0; i < snap->num_snaps; i++) {
		if (IS_ERR(snap->snap[i].data))
			goto uncaptured;

		drm_printf(p, "[%llx].length: 0x%lx\n", snap->snap[i].ofs, snap->snap[i].len);
		drm_printf(p, "[%llx].data: ",
			   snap->snap[i].ofs);

		for (j = 0; j < snap->snap[i].len; j += sizeof(u32)) {
			u32 *val = snap->snap[i].data + j;
			char dumped[ASCII85_BUFSZ];

			drm_puts(p, ascii85_encode(*val, dumped));
		}

		drm_puts(p, "\n");
		continue;

uncaptured:
		drm_printf(p, "Unable to capture range [%llx-%llx]: %li\n",
			   snap->snap[i].ofs, snap->snap[i].ofs + snap->snap[i].len - 1,
			   PTR_ERR(snap->snap[i].data));
	}
}

void xe_vm_snapshot_free(struct xe_vm_snapshot *snap)
{
	unsigned long i;

	if (!snap)
		return;

	for (i = 0; i < snap->num_snaps; i++) {
		if (!IS_ERR(snap->snap[i].data))
			kvfree(snap->snap[i].data);
		xe_bo_put(snap->snap[i].bo);
		if (snap->snap[i].mm)
			mmput(snap->snap[i].mm);
	}
	kvfree(snap);
}<|MERGE_RESOLUTION|>--- conflicted
+++ resolved
@@ -767,7 +767,6 @@
 			dma_resv_wait_timeout(xe_vm_resv(vm),
 					      DMA_RESV_USAGE_BOOKKEEP,
 					      false, MAX_SCHEDULE_TIMEOUT);
-<<<<<<< HEAD
 
 			err = xe_vm_invalidate_vma(&uvma->vma);
 			xe_vm_unlock(vm);
@@ -777,17 +776,6 @@
 			if (err < 0)
 				return err;
 
-=======
-
-			err = xe_vm_invalidate_vma(&uvma->vma);
-			xe_vm_unlock(vm);
-			if (err)
-				return err;
-		} else {
-			if (err < 0)
-				return err;
-
->>>>>>> 1b4861e3
 			list_del_init(&uvma->userptr.repin_link);
 			list_move_tail(&uvma->vma.combined_links.rebind,
 				       &vm->rebind_list);
