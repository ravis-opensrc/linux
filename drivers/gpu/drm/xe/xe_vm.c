// SPDX-License-Identifier: MIT
/*
 * Copyright © 2021 Intel Corporation
 */

#include "xe_vm.h"

#include <linux/dma-fence-array.h>
#include <linux/nospec.h>

#include <drm/drm_exec.h>
#include <drm/drm_print.h>
#include <drm/ttm/ttm_execbuf_util.h>
#include <drm/ttm/ttm_tt.h>
#include <drm/xe_drm.h>
#include <linux/delay.h>
#include <linux/kthread.h>
#include <linux/mm.h>
#include <linux/swap.h>

#include "xe_assert.h"
#include "xe_bo.h"
#include "xe_device.h"
#include "xe_drm_client.h"
#include "xe_exec_queue.h"
#include "xe_gt.h"
#include "xe_gt_pagefault.h"
#include "xe_gt_tlb_invalidation.h"
#include "xe_migrate.h"
#include "xe_pat.h"
#include "xe_pm.h"
#include "xe_preempt_fence.h"
#include "xe_pt.h"
#include "xe_res_cursor.h"
#include "xe_sync.h"
#include "xe_trace.h"
#include "generated/xe_wa_oob.h"
#include "xe_wa.h"

static struct drm_gem_object *xe_vm_obj(struct xe_vm *vm)
{
	return vm->gpuvm.r_obj;
}

/**
 * xe_vma_userptr_check_repin() - Advisory check for repin needed
 * @uvma: The userptr vma
 *
 * Check if the userptr vma has been invalidated since last successful
 * repin. The check is advisory only and can the function can be called
 * without the vm->userptr.notifier_lock held. There is no guarantee that the
 * vma userptr will remain valid after a lockless check, so typically
 * the call needs to be followed by a proper check under the notifier_lock.
 *
 * Return: 0 if userptr vma is valid, -EAGAIN otherwise; repin recommended.
 */
int xe_vma_userptr_check_repin(struct xe_userptr_vma *uvma)
{
	return mmu_interval_check_retry(&uvma->userptr.notifier,
					uvma->userptr.notifier_seq) ?
		-EAGAIN : 0;
}

int xe_vma_userptr_pin_pages(struct xe_userptr_vma *uvma)
{
	struct xe_userptr *userptr = &uvma->userptr;
	struct xe_vma *vma = &uvma->vma;
	struct xe_vm *vm = xe_vma_vm(vma);
	struct xe_device *xe = vm->xe;
	const unsigned long num_pages = xe_vma_size(vma) >> PAGE_SHIFT;
	struct page **pages;
	bool in_kthread = !current->mm;
	unsigned long notifier_seq;
	int pinned, ret, i;
	bool read_only = xe_vma_read_only(vma);

	lockdep_assert_held(&vm->lock);
	xe_assert(xe, xe_vma_is_userptr(vma));
retry:
	if (vma->gpuva.flags & XE_VMA_DESTROYED)
		return 0;

	notifier_seq = mmu_interval_read_begin(&userptr->notifier);
	if (notifier_seq == userptr->notifier_seq)
		return 0;

	pages = kvmalloc_array(num_pages, sizeof(*pages), GFP_KERNEL);
	if (!pages)
		return -ENOMEM;

	if (userptr->sg) {
		dma_unmap_sgtable(xe->drm.dev,
				  userptr->sg,
				  read_only ? DMA_TO_DEVICE :
				  DMA_BIDIRECTIONAL, 0);
		sg_free_table(userptr->sg);
		userptr->sg = NULL;
	}

	pinned = ret = 0;
	if (in_kthread) {
		if (!mmget_not_zero(userptr->notifier.mm)) {
			ret = -EFAULT;
			goto mm_closed;
		}
		kthread_use_mm(userptr->notifier.mm);
	}

	while (pinned < num_pages) {
		ret = get_user_pages_fast(xe_vma_userptr(vma) +
					  pinned * PAGE_SIZE,
					  num_pages - pinned,
					  read_only ? 0 : FOLL_WRITE,
					  &pages[pinned]);
		if (ret < 0)
			break;

		pinned += ret;
		ret = 0;
	}

	if (in_kthread) {
		kthread_unuse_mm(userptr->notifier.mm);
		mmput(userptr->notifier.mm);
	}
mm_closed:
	if (ret)
		goto out;

	ret = sg_alloc_table_from_pages_segment(&userptr->sgt, pages,
						pinned, 0,
						(u64)pinned << PAGE_SHIFT,
						xe_sg_segment_size(xe->drm.dev),
						GFP_KERNEL);
	if (ret) {
		userptr->sg = NULL;
		goto out;
	}
	userptr->sg = &userptr->sgt;

	ret = dma_map_sgtable(xe->drm.dev, userptr->sg,
			      read_only ? DMA_TO_DEVICE :
			      DMA_BIDIRECTIONAL,
			      DMA_ATTR_SKIP_CPU_SYNC |
			      DMA_ATTR_NO_KERNEL_MAPPING);
	if (ret) {
		sg_free_table(userptr->sg);
		userptr->sg = NULL;
		goto out;
	}

	for (i = 0; i < pinned; ++i) {
		if (!read_only) {
			lock_page(pages[i]);
			set_page_dirty(pages[i]);
			unlock_page(pages[i]);
		}

		mark_page_accessed(pages[i]);
	}

out:
	release_pages(pages, pinned);
	kvfree(pages);

	if (!(ret < 0)) {
		userptr->notifier_seq = notifier_seq;
		if (xe_vma_userptr_check_repin(uvma) == -EAGAIN)
			goto retry;
	}

	return ret < 0 ? ret : 0;
}

static bool preempt_fences_waiting(struct xe_vm *vm)
{
	struct xe_exec_queue *q;

	lockdep_assert_held(&vm->lock);
	xe_vm_assert_held(vm);

	list_for_each_entry(q, &vm->preempt.exec_queues, compute.link) {
		if (!q->compute.pfence ||
		    (q->compute.pfence && test_bit(DMA_FENCE_FLAG_ENABLE_SIGNAL_BIT,
						   &q->compute.pfence->flags))) {
			return true;
		}
	}

	return false;
}

static void free_preempt_fences(struct list_head *list)
{
	struct list_head *link, *next;

	list_for_each_safe(link, next, list)
		xe_preempt_fence_free(to_preempt_fence_from_link(link));
}

static int alloc_preempt_fences(struct xe_vm *vm, struct list_head *list,
				unsigned int *count)
{
	lockdep_assert_held(&vm->lock);
	xe_vm_assert_held(vm);

	if (*count >= vm->preempt.num_exec_queues)
		return 0;

	for (; *count < vm->preempt.num_exec_queues; ++(*count)) {
		struct xe_preempt_fence *pfence = xe_preempt_fence_alloc();

		if (IS_ERR(pfence))
			return PTR_ERR(pfence);

		list_move_tail(xe_preempt_fence_link(pfence), list);
	}

	return 0;
}

static int wait_for_existing_preempt_fences(struct xe_vm *vm)
{
	struct xe_exec_queue *q;

	xe_vm_assert_held(vm);

	list_for_each_entry(q, &vm->preempt.exec_queues, compute.link) {
		if (q->compute.pfence) {
			long timeout = dma_fence_wait(q->compute.pfence, false);

			if (timeout < 0)
				return -ETIME;
			dma_fence_put(q->compute.pfence);
			q->compute.pfence = NULL;
		}
	}

	return 0;
}

static bool xe_vm_is_idle(struct xe_vm *vm)
{
	struct xe_exec_queue *q;

	xe_vm_assert_held(vm);
	list_for_each_entry(q, &vm->preempt.exec_queues, compute.link) {
		if (!xe_exec_queue_is_idle(q))
			return false;
	}

	return true;
}

static void arm_preempt_fences(struct xe_vm *vm, struct list_head *list)
{
	struct list_head *link;
	struct xe_exec_queue *q;

	list_for_each_entry(q, &vm->preempt.exec_queues, compute.link) {
		struct dma_fence *fence;

		link = list->next;
		xe_assert(vm->xe, link != list);

		fence = xe_preempt_fence_arm(to_preempt_fence_from_link(link),
					     q, q->compute.context,
					     ++q->compute.seqno);
		dma_fence_put(q->compute.pfence);
		q->compute.pfence = fence;
	}
}

static int add_preempt_fences(struct xe_vm *vm, struct xe_bo *bo)
{
	struct xe_exec_queue *q;
	int err;

	if (!vm->preempt.num_exec_queues)
		return 0;

	err = xe_bo_lock(bo, true);
	if (err)
		return err;

	err = dma_resv_reserve_fences(bo->ttm.base.resv, vm->preempt.num_exec_queues);
	if (err)
		goto out_unlock;

	list_for_each_entry(q, &vm->preempt.exec_queues, compute.link)
		if (q->compute.pfence) {
			dma_resv_add_fence(bo->ttm.base.resv,
					   q->compute.pfence,
					   DMA_RESV_USAGE_BOOKKEEP);
		}

out_unlock:
	xe_bo_unlock(bo);
	return err;
}

static void resume_and_reinstall_preempt_fences(struct xe_vm *vm,
						struct drm_exec *exec)
{
	struct xe_exec_queue *q;

	lockdep_assert_held(&vm->lock);
	xe_vm_assert_held(vm);

	list_for_each_entry(q, &vm->preempt.exec_queues, compute.link) {
		q->ops->resume(q);

		drm_gpuvm_resv_add_fence(&vm->gpuvm, exec, q->compute.pfence,
					 DMA_RESV_USAGE_BOOKKEEP, DMA_RESV_USAGE_BOOKKEEP);
	}
}

int xe_vm_add_compute_exec_queue(struct xe_vm *vm, struct xe_exec_queue *q)
{
	struct drm_gpuvm_exec vm_exec = {
		.vm = &vm->gpuvm,
		.flags = DRM_EXEC_INTERRUPTIBLE_WAIT,
		.num_fences = 1,
	};
	struct drm_exec *exec = &vm_exec.exec;
	struct dma_fence *pfence;
	int err;
	bool wait;

	xe_assert(vm->xe, xe_vm_in_preempt_fence_mode(vm));

	down_write(&vm->lock);
	err = drm_gpuvm_exec_lock(&vm_exec);
	if (err)
		goto out_up_write;

	pfence = xe_preempt_fence_create(q, q->compute.context,
					 ++q->compute.seqno);
	if (!pfence) {
		err = -ENOMEM;
		goto out_fini;
	}

	list_add(&q->compute.link, &vm->preempt.exec_queues);
	++vm->preempt.num_exec_queues;
	q->compute.pfence = pfence;

	down_read(&vm->userptr.notifier_lock);

	drm_gpuvm_resv_add_fence(&vm->gpuvm, exec, pfence,
				 DMA_RESV_USAGE_BOOKKEEP, DMA_RESV_USAGE_BOOKKEEP);

	/*
	 * Check to see if a preemption on VM is in flight or userptr
	 * invalidation, if so trigger this preempt fence to sync state with
	 * other preempt fences on the VM.
	 */
	wait = __xe_vm_userptr_needs_repin(vm) || preempt_fences_waiting(vm);
	if (wait)
		dma_fence_enable_sw_signaling(pfence);

	up_read(&vm->userptr.notifier_lock);

out_fini:
	drm_exec_fini(exec);
out_up_write:
	up_write(&vm->lock);

	return err;
}

/**
 * xe_vm_remove_compute_exec_queue() - Remove compute exec queue from VM
 * @vm: The VM.
 * @q: The exec_queue
 */
void xe_vm_remove_compute_exec_queue(struct xe_vm *vm, struct xe_exec_queue *q)
{
	if (!xe_vm_in_preempt_fence_mode(vm))
		return;

	down_write(&vm->lock);
	list_del(&q->compute.link);
	--vm->preempt.num_exec_queues;
	if (q->compute.pfence) {
		dma_fence_enable_sw_signaling(q->compute.pfence);
		dma_fence_put(q->compute.pfence);
		q->compute.pfence = NULL;
	}
	up_write(&vm->lock);
}

/**
 * __xe_vm_userptr_needs_repin() - Check whether the VM does have userptrs
 * that need repinning.
 * @vm: The VM.
 *
 * This function checks for whether the VM has userptrs that need repinning,
 * and provides a release-type barrier on the userptr.notifier_lock after
 * checking.
 *
 * Return: 0 if there are no userptrs needing repinning, -EAGAIN if there are.
 */
int __xe_vm_userptr_needs_repin(struct xe_vm *vm)
{
	lockdep_assert_held_read(&vm->userptr.notifier_lock);

	return (list_empty(&vm->userptr.repin_list) &&
		list_empty(&vm->userptr.invalidated)) ? 0 : -EAGAIN;
}

#define XE_VM_REBIND_RETRY_TIMEOUT_MS 1000

static void xe_vm_kill(struct xe_vm *vm)
{
	struct xe_exec_queue *q;

	lockdep_assert_held(&vm->lock);

	xe_vm_lock(vm, false);
	vm->flags |= XE_VM_FLAG_BANNED;
	trace_xe_vm_kill(vm);

	list_for_each_entry(q, &vm->preempt.exec_queues, compute.link)
		q->ops->kill(q);
	xe_vm_unlock(vm);

	/* TODO: Inform user the VM is banned */
}

/**
 * xe_vm_validate_should_retry() - Whether to retry after a validate error.
 * @exec: The drm_exec object used for locking before validation.
 * @err: The error returned from ttm_bo_validate().
 * @end: A ktime_t cookie that should be set to 0 before first use and
 * that should be reused on subsequent calls.
 *
 * With multiple active VMs, under memory pressure, it is possible that
 * ttm_bo_validate() run into -EDEADLK and in such case returns -ENOMEM.
 * Until ttm properly handles locking in such scenarios, best thing the
 * driver can do is retry with a timeout. Check if that is necessary, and
 * if so unlock the drm_exec's objects while keeping the ticket to prepare
 * for a rerun.
 *
 * Return: true if a retry after drm_exec_init() is recommended;
 * false otherwise.
 */
bool xe_vm_validate_should_retry(struct drm_exec *exec, int err, ktime_t *end)
{
	ktime_t cur;

	if (err != -ENOMEM)
		return false;

	cur = ktime_get();
	*end = *end ? : ktime_add_ms(cur, XE_VM_REBIND_RETRY_TIMEOUT_MS);
	if (!ktime_before(cur, *end))
		return false;

	msleep(20);
	return true;
}

static int xe_gpuvm_validate(struct drm_gpuvm_bo *vm_bo, struct drm_exec *exec)
{
	struct xe_vm *vm = gpuvm_to_vm(vm_bo->vm);
	struct drm_gpuva *gpuva;
	int ret;

	lockdep_assert_held(&vm->lock);
	drm_gpuvm_bo_for_each_va(gpuva, vm_bo)
		list_move_tail(&gpuva_to_vma(gpuva)->combined_links.rebind,
			       &vm->rebind_list);

	ret = xe_bo_validate(gem_to_xe_bo(vm_bo->obj), vm, false);
	if (ret)
		return ret;

	vm_bo->evicted = false;
	return 0;
}

static int xe_preempt_work_begin(struct drm_exec *exec, struct xe_vm *vm,
				 bool *done)
{
	int err;

	/*
	 * 1 fence for each preempt fence plus a fence for each tile from a
	 * possible rebind
	 */
	err = drm_gpuvm_prepare_vm(&vm->gpuvm, exec, vm->preempt.num_exec_queues +
				   vm->xe->info.tile_count);
	if (err)
		return err;

	if (xe_vm_is_idle(vm)) {
		vm->preempt.rebind_deactivated = true;
		*done = true;
		return 0;
	}

	if (!preempt_fences_waiting(vm)) {
		*done = true;
		return 0;
	}

	err = drm_gpuvm_prepare_objects(&vm->gpuvm, exec, vm->preempt.num_exec_queues);
	if (err)
		return err;

	err = wait_for_existing_preempt_fences(vm);
	if (err)
		return err;

	return drm_gpuvm_validate(&vm->gpuvm, exec);
}

static void preempt_rebind_work_func(struct work_struct *w)
{
	struct xe_vm *vm = container_of(w, struct xe_vm, preempt.rebind_work);
	struct drm_exec exec;
	struct dma_fence *rebind_fence;
	unsigned int fence_count = 0;
	LIST_HEAD(preempt_fences);
	ktime_t end = 0;
	int err = 0;
	long wait;
	int __maybe_unused tries = 0;

	xe_assert(vm->xe, xe_vm_in_preempt_fence_mode(vm));
	trace_xe_vm_rebind_worker_enter(vm);

	down_write(&vm->lock);

	if (xe_vm_is_closed_or_banned(vm)) {
		up_write(&vm->lock);
		trace_xe_vm_rebind_worker_exit(vm);
		return;
	}

retry:
	if (xe_vm_userptr_check_repin(vm)) {
		err = xe_vm_userptr_pin(vm);
		if (err)
			goto out_unlock_outer;
	}

	drm_exec_init(&exec, DRM_EXEC_INTERRUPTIBLE_WAIT, 0);

	drm_exec_until_all_locked(&exec) {
		bool done = false;

		err = xe_preempt_work_begin(&exec, vm, &done);
		drm_exec_retry_on_contention(&exec);
		if (err || done) {
			drm_exec_fini(&exec);
			if (err && xe_vm_validate_should_retry(&exec, err, &end))
				err = -EAGAIN;

			goto out_unlock_outer;
		}
	}

	err = alloc_preempt_fences(vm, &preempt_fences, &fence_count);
	if (err)
		goto out_unlock;

	rebind_fence = xe_vm_rebind(vm, true);
	if (IS_ERR(rebind_fence)) {
		err = PTR_ERR(rebind_fence);
		goto out_unlock;
	}

	if (rebind_fence) {
		dma_fence_wait(rebind_fence, false);
		dma_fence_put(rebind_fence);
	}

	/* Wait on munmap style VM unbinds */
	wait = dma_resv_wait_timeout(xe_vm_resv(vm),
				     DMA_RESV_USAGE_KERNEL,
				     false, MAX_SCHEDULE_TIMEOUT);
	if (wait <= 0) {
		err = -ETIME;
		goto out_unlock;
	}

#define retry_required(__tries, __vm) \
	(IS_ENABLED(CONFIG_DRM_XE_USERPTR_INVAL_INJECT) ? \
	(!(__tries)++ || __xe_vm_userptr_needs_repin(__vm)) : \
	__xe_vm_userptr_needs_repin(__vm))

	down_read(&vm->userptr.notifier_lock);
	if (retry_required(tries, vm)) {
		up_read(&vm->userptr.notifier_lock);
		err = -EAGAIN;
		goto out_unlock;
	}

#undef retry_required

	spin_lock(&vm->xe->ttm.lru_lock);
	ttm_lru_bulk_move_tail(&vm->lru_bulk_move);
	spin_unlock(&vm->xe->ttm.lru_lock);

	/* Point of no return. */
	arm_preempt_fences(vm, &preempt_fences);
	resume_and_reinstall_preempt_fences(vm, &exec);
	up_read(&vm->userptr.notifier_lock);

out_unlock:
	drm_exec_fini(&exec);
out_unlock_outer:
	if (err == -EAGAIN) {
		trace_xe_vm_rebind_worker_retry(vm);
		goto retry;
	}

	if (err) {
		drm_warn(&vm->xe->drm, "VM worker error: %d\n", err);
		xe_vm_kill(vm);
	}
	up_write(&vm->lock);

	free_preempt_fences(&preempt_fences);

	trace_xe_vm_rebind_worker_exit(vm);
}

static bool vma_userptr_invalidate(struct mmu_interval_notifier *mni,
				   const struct mmu_notifier_range *range,
				   unsigned long cur_seq)
{
	struct xe_userptr *userptr = container_of(mni, typeof(*userptr), notifier);
	struct xe_userptr_vma *uvma = container_of(userptr, typeof(*uvma), userptr);
	struct xe_vma *vma = &uvma->vma;
	struct xe_vm *vm = xe_vma_vm(vma);
	struct dma_resv_iter cursor;
	struct dma_fence *fence;
	long err;

	xe_assert(vm->xe, xe_vma_is_userptr(vma));
	trace_xe_vma_userptr_invalidate(vma);

	if (!mmu_notifier_range_blockable(range))
		return false;

	down_write(&vm->userptr.notifier_lock);
	mmu_interval_set_seq(mni, cur_seq);

	/* No need to stop gpu access if the userptr is not yet bound. */
	if (!userptr->initial_bind) {
		up_write(&vm->userptr.notifier_lock);
		return true;
	}

	/*
	 * Tell exec and rebind worker they need to repin and rebind this
	 * userptr.
	 */
	if (!xe_vm_in_fault_mode(vm) &&
	    !(vma->gpuva.flags & XE_VMA_DESTROYED) && vma->tile_present) {
		spin_lock(&vm->userptr.invalidated_lock);
		list_move_tail(&userptr->invalidate_link,
			       &vm->userptr.invalidated);
		spin_unlock(&vm->userptr.invalidated_lock);
	}

	up_write(&vm->userptr.notifier_lock);

	/*
	 * Preempt fences turn into schedule disables, pipeline these.
	 * Note that even in fault mode, we need to wait for binds and
	 * unbinds to complete, and those are attached as BOOKMARK fences
	 * to the vm.
	 */
	dma_resv_iter_begin(&cursor, xe_vm_resv(vm),
			    DMA_RESV_USAGE_BOOKKEEP);
	dma_resv_for_each_fence_unlocked(&cursor, fence)
		dma_fence_enable_sw_signaling(fence);
	dma_resv_iter_end(&cursor);

	err = dma_resv_wait_timeout(xe_vm_resv(vm),
				    DMA_RESV_USAGE_BOOKKEEP,
				    false, MAX_SCHEDULE_TIMEOUT);
	XE_WARN_ON(err <= 0);

	if (xe_vm_in_fault_mode(vm)) {
		err = xe_vm_invalidate_vma(vma);
		XE_WARN_ON(err);
	}

	trace_xe_vma_userptr_invalidate_complete(vma);

	return true;
}

static const struct mmu_interval_notifier_ops vma_userptr_notifier_ops = {
	.invalidate = vma_userptr_invalidate,
};

int xe_vm_userptr_pin(struct xe_vm *vm)
{
	struct xe_userptr_vma *uvma, *next;
	int err = 0;
	LIST_HEAD(tmp_evict);

	lockdep_assert_held_write(&vm->lock);

	/* Collect invalidated userptrs */
	spin_lock(&vm->userptr.invalidated_lock);
	list_for_each_entry_safe(uvma, next, &vm->userptr.invalidated,
				 userptr.invalidate_link) {
		list_del_init(&uvma->userptr.invalidate_link);
		list_move_tail(&uvma->userptr.repin_link,
			       &vm->userptr.repin_list);
	}
	spin_unlock(&vm->userptr.invalidated_lock);

	/* Pin and move to temporary list */
	list_for_each_entry_safe(uvma, next, &vm->userptr.repin_list,
				 userptr.repin_link) {
		err = xe_vma_userptr_pin_pages(uvma);
		if (err < 0)
			return err;

		list_del_init(&uvma->userptr.repin_link);
		list_move_tail(&uvma->vma.combined_links.rebind, &vm->rebind_list);
	}

	return 0;
}

/**
 * xe_vm_userptr_check_repin() - Check whether the VM might have userptrs
 * that need repinning.
 * @vm: The VM.
 *
 * This function does an advisory check for whether the VM has userptrs that
 * need repinning.
 *
 * Return: 0 if there are no indications of userptrs needing repinning,
 * -EAGAIN if there are.
 */
int xe_vm_userptr_check_repin(struct xe_vm *vm)
{
	return (list_empty_careful(&vm->userptr.repin_list) &&
		list_empty_careful(&vm->userptr.invalidated)) ? 0 : -EAGAIN;
}

static struct dma_fence *
xe_vm_bind_vma(struct xe_vma *vma, struct xe_exec_queue *q,
	       struct xe_sync_entry *syncs, u32 num_syncs,
	       bool first_op, bool last_op);

struct dma_fence *xe_vm_rebind(struct xe_vm *vm, bool rebind_worker)
{
	struct dma_fence *fence = NULL;
	struct xe_vma *vma, *next;

	lockdep_assert_held(&vm->lock);
	if (xe_vm_in_lr_mode(vm) && !rebind_worker)
		return NULL;

	xe_vm_assert_held(vm);
	list_for_each_entry_safe(vma, next, &vm->rebind_list,
				 combined_links.rebind) {
		xe_assert(vm->xe, vma->tile_present);

		list_del_init(&vma->combined_links.rebind);
		dma_fence_put(fence);
		if (rebind_worker)
			trace_xe_vma_rebind_worker(vma);
		else
			trace_xe_vma_rebind_exec(vma);
		fence = xe_vm_bind_vma(vma, NULL, NULL, 0, false, false);
		if (IS_ERR(fence))
			return fence;
	}

	return fence;
}

static void xe_vma_free(struct xe_vma *vma)
{
	if (xe_vma_is_userptr(vma))
		kfree(to_userptr_vma(vma));
	else
		kfree(vma);
}

#define VMA_CREATE_FLAG_READ_ONLY	BIT(0)
#define VMA_CREATE_FLAG_IS_NULL		BIT(1)

static struct xe_vma *xe_vma_create(struct xe_vm *vm,
				    struct xe_bo *bo,
				    u64 bo_offset_or_userptr,
				    u64 start, u64 end,
				    u16 pat_index, unsigned int flags)
{
	struct xe_vma *vma;
	struct xe_tile *tile;
	u8 id;
	bool read_only = (flags & VMA_CREATE_FLAG_READ_ONLY);
	bool is_null = (flags & VMA_CREATE_FLAG_IS_NULL);

	xe_assert(vm->xe, start < end);
	xe_assert(vm->xe, end < vm->size);

	/*
	 * Allocate and ensure that the xe_vma_is_userptr() return
	 * matches what was allocated.
	 */
	if (!bo && !is_null) {
		struct xe_userptr_vma *uvma = kzalloc(sizeof(*uvma), GFP_KERNEL);

		if (!uvma)
			return ERR_PTR(-ENOMEM);

		vma = &uvma->vma;
	} else {
		vma = kzalloc(sizeof(*vma), GFP_KERNEL);
		if (!vma)
			return ERR_PTR(-ENOMEM);

		if (is_null)
			vma->gpuva.flags |= DRM_GPUVA_SPARSE;
		if (bo)
			vma->gpuva.gem.obj = &bo->ttm.base;
	}

	INIT_LIST_HEAD(&vma->combined_links.rebind);

	INIT_LIST_HEAD(&vma->gpuva.gem.entry);
	vma->gpuva.vm = &vm->gpuvm;
	vma->gpuva.va.addr = start;
	vma->gpuva.va.range = end - start + 1;
	if (read_only)
		vma->gpuva.flags |= XE_VMA_READ_ONLY;

	for_each_tile(tile, vm->xe, id)
		vma->tile_mask |= 0x1 << id;

	if (GRAPHICS_VER(vm->xe) >= 20 || vm->xe->info.platform == XE_PVC)
		vma->gpuva.flags |= XE_VMA_ATOMIC_PTE_BIT;

	vma->pat_index = pat_index;

	if (bo) {
		struct drm_gpuvm_bo *vm_bo;

		xe_bo_assert_held(bo);

		vm_bo = drm_gpuvm_bo_obtain(vma->gpuva.vm, &bo->ttm.base);
		if (IS_ERR(vm_bo)) {
			xe_vma_free(vma);
			return ERR_CAST(vm_bo);
		}

		drm_gpuvm_bo_extobj_add(vm_bo);
		drm_gem_object_get(&bo->ttm.base);
		vma->gpuva.gem.offset = bo_offset_or_userptr;
		drm_gpuva_link(&vma->gpuva, vm_bo);
		drm_gpuvm_bo_put(vm_bo);
	} else /* userptr or null */ {
		if (!is_null) {
			struct xe_userptr *userptr = &to_userptr_vma(vma)->userptr;
			u64 size = end - start + 1;
			int err;

			INIT_LIST_HEAD(&userptr->invalidate_link);
			INIT_LIST_HEAD(&userptr->repin_link);
			vma->gpuva.gem.offset = bo_offset_or_userptr;

			err = mmu_interval_notifier_insert(&userptr->notifier,
							   current->mm,
							   xe_vma_userptr(vma), size,
							   &vma_userptr_notifier_ops);
			if (err) {
				xe_vma_free(vma);
				return ERR_PTR(err);
			}

			userptr->notifier_seq = LONG_MAX;
		}

		xe_vm_get(vm);
	}

	return vma;
}

static void xe_vma_destroy_late(struct xe_vma *vma)
{
	struct xe_vm *vm = xe_vma_vm(vma);
	struct xe_device *xe = vm->xe;
	bool read_only = xe_vma_read_only(vma);

	if (vma->ufence) {
		xe_sync_ufence_put(vma->ufence);
		vma->ufence = NULL;
	}

	if (xe_vma_is_userptr(vma)) {
		struct xe_userptr *userptr = &to_userptr_vma(vma)->userptr;

		if (userptr->sg) {
			dma_unmap_sgtable(xe->drm.dev,
					  userptr->sg,
					  read_only ? DMA_TO_DEVICE :
					  DMA_BIDIRECTIONAL, 0);
			sg_free_table(userptr->sg);
			userptr->sg = NULL;
		}

		/*
		 * Since userptr pages are not pinned, we can't remove
		 * the notifer until we're sure the GPU is not accessing
		 * them anymore
		 */
		mmu_interval_notifier_remove(&userptr->notifier);
		xe_vm_put(vm);
	} else if (xe_vma_is_null(vma)) {
		xe_vm_put(vm);
	} else {
		xe_bo_put(xe_vma_bo(vma));
	}

	xe_vma_free(vma);
}

static void vma_destroy_work_func(struct work_struct *w)
{
	struct xe_vma *vma =
		container_of(w, struct xe_vma, destroy_work);

	xe_vma_destroy_late(vma);
}

static void vma_destroy_cb(struct dma_fence *fence,
			   struct dma_fence_cb *cb)
{
	struct xe_vma *vma = container_of(cb, struct xe_vma, destroy_cb);

	INIT_WORK(&vma->destroy_work, vma_destroy_work_func);
	queue_work(system_unbound_wq, &vma->destroy_work);
}

static void xe_vma_destroy(struct xe_vma *vma, struct dma_fence *fence)
{
	struct xe_vm *vm = xe_vma_vm(vma);

	lockdep_assert_held_write(&vm->lock);
	xe_assert(vm->xe, list_empty(&vma->combined_links.destroy));

	if (xe_vma_is_userptr(vma)) {
		xe_assert(vm->xe, vma->gpuva.flags & XE_VMA_DESTROYED);

		spin_lock(&vm->userptr.invalidated_lock);
		list_del(&to_userptr_vma(vma)->userptr.invalidate_link);
		spin_unlock(&vm->userptr.invalidated_lock);
	} else if (!xe_vma_is_null(vma)) {
		xe_bo_assert_held(xe_vma_bo(vma));

		drm_gpuva_unlink(&vma->gpuva);
	}

	xe_vm_assert_held(vm);
	if (fence) {
		int ret = dma_fence_add_callback(fence, &vma->destroy_cb,
						 vma_destroy_cb);

		if (ret) {
			XE_WARN_ON(ret != -ENOENT);
			xe_vma_destroy_late(vma);
		}
	} else {
		xe_vma_destroy_late(vma);
	}
}

/**
 * xe_vm_prepare_vma() - drm_exec utility to lock a vma
 * @exec: The drm_exec object we're currently locking for.
 * @vma: The vma for witch we want to lock the vm resv and any attached
 * object's resv.
 * @num_shared: The number of dma-fence slots to pre-allocate in the
 * objects' reservation objects.
 *
 * Return: 0 on success, negative error code on error. In particular
 * may return -EDEADLK on WW transaction contention and -EINTR if
 * an interruptible wait is terminated by a signal.
 */
int xe_vm_prepare_vma(struct drm_exec *exec, struct xe_vma *vma,
		      unsigned int num_shared)
{
	struct xe_vm *vm = xe_vma_vm(vma);
	struct xe_bo *bo = xe_vma_bo(vma);
	int err;

	XE_WARN_ON(!vm);
	if (num_shared)
		err = drm_exec_prepare_obj(exec, xe_vm_obj(vm), num_shared);
	else
		err = drm_exec_lock_obj(exec, xe_vm_obj(vm));
	if (!err && bo && !bo->vm) {
		if (num_shared)
			err = drm_exec_prepare_obj(exec, &bo->ttm.base, num_shared);
		else
			err = drm_exec_lock_obj(exec, &bo->ttm.base);
	}

	return err;
}

static void xe_vma_destroy_unlocked(struct xe_vma *vma)
{
	struct drm_exec exec;
	int err;

	drm_exec_init(&exec, 0, 0);
	drm_exec_until_all_locked(&exec) {
		err = xe_vm_prepare_vma(&exec, vma, 0);
		drm_exec_retry_on_contention(&exec);
		if (XE_WARN_ON(err))
			break;
	}

	xe_vma_destroy(vma, NULL);

	drm_exec_fini(&exec);
}

struct xe_vma *
xe_vm_find_overlapping_vma(struct xe_vm *vm, u64 start, u64 range)
{
	struct drm_gpuva *gpuva;

	lockdep_assert_held(&vm->lock);

	if (xe_vm_is_closed_or_banned(vm))
		return NULL;

	xe_assert(vm->xe, start + range <= vm->size);

	gpuva = drm_gpuva_find_first(&vm->gpuvm, start, range);

	return gpuva ? gpuva_to_vma(gpuva) : NULL;
}

static int xe_vm_insert_vma(struct xe_vm *vm, struct xe_vma *vma)
{
	int err;

	xe_assert(vm->xe, xe_vma_vm(vma) == vm);
	lockdep_assert_held(&vm->lock);

	err = drm_gpuva_insert(&vm->gpuvm, &vma->gpuva);
	XE_WARN_ON(err);	/* Shouldn't be possible */

	return err;
}

static void xe_vm_remove_vma(struct xe_vm *vm, struct xe_vma *vma)
{
	xe_assert(vm->xe, xe_vma_vm(vma) == vm);
	lockdep_assert_held(&vm->lock);

	drm_gpuva_remove(&vma->gpuva);
	if (vm->usm.last_fault_vma == vma)
		vm->usm.last_fault_vma = NULL;
}

static struct drm_gpuva_op *xe_vm_op_alloc(void)
{
	struct xe_vma_op *op;

	op = kzalloc(sizeof(*op), GFP_KERNEL);

	if (unlikely(!op))
		return NULL;

	return &op->base;
}

static void xe_vm_free(struct drm_gpuvm *gpuvm);

static struct drm_gpuvm_ops gpuvm_ops = {
	.op_alloc = xe_vm_op_alloc,
	.vm_bo_validate = xe_gpuvm_validate,
	.vm_free = xe_vm_free,
};

static u64 pde_encode_pat_index(struct xe_device *xe, u16 pat_index)
{
	u64 pte = 0;

	if (pat_index & BIT(0))
		pte |= XE_PPGTT_PTE_PAT0;

	if (pat_index & BIT(1))
		pte |= XE_PPGTT_PTE_PAT1;

	return pte;
}

static u64 pte_encode_pat_index(struct xe_device *xe, u16 pat_index,
				u32 pt_level)
{
	u64 pte = 0;

	if (pat_index & BIT(0))
		pte |= XE_PPGTT_PTE_PAT0;

	if (pat_index & BIT(1))
		pte |= XE_PPGTT_PTE_PAT1;

	if (pat_index & BIT(2)) {
		if (pt_level)
			pte |= XE_PPGTT_PDE_PDPE_PAT2;
		else
			pte |= XE_PPGTT_PTE_PAT2;
	}

	if (pat_index & BIT(3))
		pte |= XELPG_PPGTT_PTE_PAT3;

	if (pat_index & (BIT(4)))
		pte |= XE2_PPGTT_PTE_PAT4;

	return pte;
}

static u64 pte_encode_ps(u32 pt_level)
{
	XE_WARN_ON(pt_level > MAX_HUGEPTE_LEVEL);

	if (pt_level == 1)
		return XE_PDE_PS_2M;
	else if (pt_level == 2)
		return XE_PDPE_PS_1G;

	return 0;
}

static u64 xelp_pde_encode_bo(struct xe_bo *bo, u64 bo_offset,
			      const u16 pat_index)
{
	struct xe_device *xe = xe_bo_device(bo);
	u64 pde;

	pde = xe_bo_addr(bo, bo_offset, XE_PAGE_SIZE);
	pde |= XE_PAGE_PRESENT | XE_PAGE_RW;
	pde |= pde_encode_pat_index(xe, pat_index);

	return pde;
}

static u64 xelp_pte_encode_bo(struct xe_bo *bo, u64 bo_offset,
			      u16 pat_index, u32 pt_level)
{
	struct xe_device *xe = xe_bo_device(bo);
	u64 pte;

	pte = xe_bo_addr(bo, bo_offset, XE_PAGE_SIZE);
	pte |= XE_PAGE_PRESENT | XE_PAGE_RW;
	pte |= pte_encode_pat_index(xe, pat_index, pt_level);
	pte |= pte_encode_ps(pt_level);

	if (xe_bo_is_vram(bo) || xe_bo_is_stolen_devmem(bo))
		pte |= XE_PPGTT_PTE_DM;

	return pte;
}

static u64 xelp_pte_encode_vma(u64 pte, struct xe_vma *vma,
			       u16 pat_index, u32 pt_level)
{
	struct xe_device *xe = xe_vma_vm(vma)->xe;

	pte |= XE_PAGE_PRESENT;

	if (likely(!xe_vma_read_only(vma)))
		pte |= XE_PAGE_RW;

	pte |= pte_encode_pat_index(xe, pat_index, pt_level);
	pte |= pte_encode_ps(pt_level);

	if (unlikely(xe_vma_is_null(vma)))
		pte |= XE_PTE_NULL;

	return pte;
}

static u64 xelp_pte_encode_addr(struct xe_device *xe, u64 addr,
				u16 pat_index,
				u32 pt_level, bool devmem, u64 flags)
{
	u64 pte;

	/* Avoid passing random bits directly as flags */
	xe_assert(xe, !(flags & ~XE_PTE_PS64));

	pte = addr;
	pte |= XE_PAGE_PRESENT | XE_PAGE_RW;
	pte |= pte_encode_pat_index(xe, pat_index, pt_level);
	pte |= pte_encode_ps(pt_level);

	if (devmem)
		pte |= XE_PPGTT_PTE_DM;

	pte |= flags;

	return pte;
}

static const struct xe_pt_ops xelp_pt_ops = {
	.pte_encode_bo = xelp_pte_encode_bo,
	.pte_encode_vma = xelp_pte_encode_vma,
	.pte_encode_addr = xelp_pte_encode_addr,
	.pde_encode_bo = xelp_pde_encode_bo,
};

static void vm_destroy_work_func(struct work_struct *w);

/**
 * xe_vm_create_scratch() - Setup a scratch memory pagetable tree for the
 * given tile and vm.
 * @xe: xe device.
 * @tile: tile to set up for.
 * @vm: vm to set up for.
 *
 * Sets up a pagetable tree with one page-table per level and a single
 * leaf PTE. All pagetable entries point to the single page-table or,
 * for MAX_HUGEPTE_LEVEL, a NULL huge PTE returning 0 on read and
 * writes become NOPs.
 *
 * Return: 0 on success, negative error code on error.
 */
static int xe_vm_create_scratch(struct xe_device *xe, struct xe_tile *tile,
				struct xe_vm *vm)
{
	u8 id = tile->id;
	int i;

	for (i = MAX_HUGEPTE_LEVEL; i < vm->pt_root[id]->level; i++) {
		vm->scratch_pt[id][i] = xe_pt_create(vm, tile, i);
		if (IS_ERR(vm->scratch_pt[id][i]))
			return PTR_ERR(vm->scratch_pt[id][i]);

		xe_pt_populate_empty(tile, vm, vm->scratch_pt[id][i]);
	}

	return 0;
}

static void xe_vm_free_scratch(struct xe_vm *vm)
{
	struct xe_tile *tile;
	u8 id;

	if (!xe_vm_has_scratch(vm))
		return;

	for_each_tile(tile, vm->xe, id) {
		u32 i;

		if (!vm->pt_root[id])
			continue;

		for (i = MAX_HUGEPTE_LEVEL; i < vm->pt_root[id]->level; ++i)
			if (vm->scratch_pt[id][i])
				xe_pt_destroy(vm->scratch_pt[id][i], vm->flags, NULL);
	}
}

struct xe_vm *xe_vm_create(struct xe_device *xe, u32 flags)
{
	struct drm_gem_object *vm_resv_obj;
	struct xe_vm *vm;
	int err, number_tiles = 0;
	struct xe_tile *tile;
	u8 id;

	vm = kzalloc(sizeof(*vm), GFP_KERNEL);
	if (!vm)
		return ERR_PTR(-ENOMEM);

	vm->xe = xe;

	vm->size = 1ull << xe->info.va_bits;

	vm->flags = flags;

	init_rwsem(&vm->lock);

	INIT_LIST_HEAD(&vm->rebind_list);

	INIT_LIST_HEAD(&vm->userptr.repin_list);
	INIT_LIST_HEAD(&vm->userptr.invalidated);
	init_rwsem(&vm->userptr.notifier_lock);
	spin_lock_init(&vm->userptr.invalidated_lock);

	INIT_WORK(&vm->destroy_work, vm_destroy_work_func);

	INIT_LIST_HEAD(&vm->preempt.exec_queues);
	vm->preempt.min_run_period_ms = 10;	/* FIXME: Wire up to uAPI */

	for_each_tile(tile, xe, id)
		xe_range_fence_tree_init(&vm->rftree[id]);

	vm->pt_ops = &xelp_pt_ops;

	if (!(flags & XE_VM_FLAG_MIGRATION))
		xe_device_mem_access_get(xe);

	vm_resv_obj = drm_gpuvm_resv_object_alloc(&xe->drm);
	if (!vm_resv_obj) {
		err = -ENOMEM;
		goto err_no_resv;
	}

	drm_gpuvm_init(&vm->gpuvm, "Xe VM", DRM_GPUVM_RESV_PROTECTED, &xe->drm,
		       vm_resv_obj, 0, vm->size, 0, 0, &gpuvm_ops);

	drm_gem_object_put(vm_resv_obj);

	err = dma_resv_lock_interruptible(xe_vm_resv(vm), NULL);
	if (err)
		goto err_close;

	if (IS_DGFX(xe) && xe->info.vram_flags & XE_VRAM_FLAGS_NEED64K)
		vm->flags |= XE_VM_FLAG_64K;

	for_each_tile(tile, xe, id) {
		if (flags & XE_VM_FLAG_MIGRATION &&
		    tile->id != XE_VM_FLAG_TILE_ID(flags))
			continue;

		vm->pt_root[id] = xe_pt_create(vm, tile, xe->info.vm_max_level);
		if (IS_ERR(vm->pt_root[id])) {
			err = PTR_ERR(vm->pt_root[id]);
			vm->pt_root[id] = NULL;
			goto err_unlock_close;
		}
	}

	if (xe_vm_has_scratch(vm)) {
		for_each_tile(tile, xe, id) {
			if (!vm->pt_root[id])
				continue;

			err = xe_vm_create_scratch(xe, tile, vm);
			if (err)
				goto err_unlock_close;
		}
		vm->batch_invalidate_tlb = true;
	}

	if (flags & XE_VM_FLAG_LR_MODE) {
		INIT_WORK(&vm->preempt.rebind_work, preempt_rebind_work_func);
		vm->flags |= XE_VM_FLAG_LR_MODE;
		vm->batch_invalidate_tlb = false;
	}

	/* Fill pt_root after allocating scratch tables */
	for_each_tile(tile, xe, id) {
		if (!vm->pt_root[id])
			continue;

		xe_pt_populate_empty(tile, vm, vm->pt_root[id]);
	}
	dma_resv_unlock(xe_vm_resv(vm));

	/* Kernel migration VM shouldn't have a circular loop.. */
	if (!(flags & XE_VM_FLAG_MIGRATION)) {
		for_each_tile(tile, xe, id) {
			struct xe_gt *gt = tile->primary_gt;
			struct xe_vm *migrate_vm;
			struct xe_exec_queue *q;
			u32 create_flags = EXEC_QUEUE_FLAG_VM;

			if (!vm->pt_root[id])
				continue;

			migrate_vm = xe_migrate_get_vm(tile->migrate);
			q = xe_exec_queue_create_class(xe, gt, migrate_vm,
						       XE_ENGINE_CLASS_COPY,
						       create_flags);
			xe_vm_put(migrate_vm);
			if (IS_ERR(q)) {
				err = PTR_ERR(q);
				goto err_close;
			}
			vm->q[id] = q;
			number_tiles++;
		}
	}

	if (number_tiles > 1)
		vm->composite_fence_ctx = dma_fence_context_alloc(1);

	mutex_lock(&xe->usm.lock);
	if (flags & XE_VM_FLAG_FAULT_MODE)
		xe->usm.num_vm_in_fault_mode++;
	else if (!(flags & XE_VM_FLAG_MIGRATION))
		xe->usm.num_vm_in_non_fault_mode++;
	mutex_unlock(&xe->usm.lock);

	trace_xe_vm_create(vm);

	return vm;

err_unlock_close:
	dma_resv_unlock(xe_vm_resv(vm));
err_close:
	xe_vm_close_and_put(vm);
	return ERR_PTR(err);

err_no_resv:
	for_each_tile(tile, xe, id)
		xe_range_fence_tree_fini(&vm->rftree[id]);
	kfree(vm);
	if (!(flags & XE_VM_FLAG_MIGRATION))
		xe_device_mem_access_put(xe);
	return ERR_PTR(err);
}

static void xe_vm_close(struct xe_vm *vm)
{
	down_write(&vm->lock);
	vm->size = 0;
	up_write(&vm->lock);
}

void xe_vm_close_and_put(struct xe_vm *vm)
{
	LIST_HEAD(contested);
	struct xe_device *xe = vm->xe;
	struct xe_tile *tile;
	struct xe_vma *vma, *next_vma;
	struct drm_gpuva *gpuva, *next;
	u8 id;

	xe_assert(xe, !vm->preempt.num_exec_queues);

	xe_vm_close(vm);
	if (xe_vm_in_preempt_fence_mode(vm))
		flush_work(&vm->preempt.rebind_work);

	down_write(&vm->lock);
	for_each_tile(tile, xe, id) {
		if (vm->q[id])
			xe_exec_queue_last_fence_put(vm->q[id], vm);
	}
	up_write(&vm->lock);

	for_each_tile(tile, xe, id) {
		if (vm->q[id]) {
			xe_exec_queue_kill(vm->q[id]);
			xe_exec_queue_put(vm->q[id]);
			vm->q[id] = NULL;
		}
	}

	down_write(&vm->lock);
	xe_vm_lock(vm, false);
	drm_gpuvm_for_each_va_safe(gpuva, next, &vm->gpuvm) {
		vma = gpuva_to_vma(gpuva);

		if (xe_vma_has_no_bo(vma)) {
			down_read(&vm->userptr.notifier_lock);
			vma->gpuva.flags |= XE_VMA_DESTROYED;
			up_read(&vm->userptr.notifier_lock);
		}

		xe_vm_remove_vma(vm, vma);

		/* easy case, remove from VMA? */
		if (xe_vma_has_no_bo(vma) || xe_vma_bo(vma)->vm) {
			list_del_init(&vma->combined_links.rebind);
			xe_vma_destroy(vma, NULL);
			continue;
		}

		list_move_tail(&vma->combined_links.destroy, &contested);
		vma->gpuva.flags |= XE_VMA_DESTROYED;
	}

	/*
	 * All vm operations will add shared fences to resv.
	 * The only exception is eviction for a shared object,
	 * but even so, the unbind when evicted would still
	 * install a fence to resv. Hence it's safe to
	 * destroy the pagetables immediately.
	 */
	xe_vm_free_scratch(vm);

	for_each_tile(tile, xe, id) {
		if (vm->pt_root[id]) {
			xe_pt_destroy(vm->pt_root[id], vm->flags, NULL);
			vm->pt_root[id] = NULL;
		}
	}
	xe_vm_unlock(vm);

	/*
	 * VM is now dead, cannot re-add nodes to vm->vmas if it's NULL
	 * Since we hold a refcount to the bo, we can remove and free
	 * the members safely without locking.
	 */
	list_for_each_entry_safe(vma, next_vma, &contested,
				 combined_links.destroy) {
		list_del_init(&vma->combined_links.destroy);
		xe_vma_destroy_unlocked(vma);
	}

	up_write(&vm->lock);

	mutex_lock(&xe->usm.lock);
	if (vm->flags & XE_VM_FLAG_FAULT_MODE)
		xe->usm.num_vm_in_fault_mode--;
	else if (!(vm->flags & XE_VM_FLAG_MIGRATION))
		xe->usm.num_vm_in_non_fault_mode--;
	mutex_unlock(&xe->usm.lock);

	for_each_tile(tile, xe, id)
		xe_range_fence_tree_fini(&vm->rftree[id]);

	xe_vm_put(vm);
}

static void vm_destroy_work_func(struct work_struct *w)
{
	struct xe_vm *vm =
		container_of(w, struct xe_vm, destroy_work);
	struct xe_device *xe = vm->xe;
	struct xe_tile *tile;
	u8 id;
	void *lookup;

	/* xe_vm_close_and_put was not called? */
	xe_assert(xe, !vm->size);

	if (!(vm->flags & XE_VM_FLAG_MIGRATION)) {
		xe_device_mem_access_put(xe);

		if (xe->info.has_asid && vm->usm.asid) {
			mutex_lock(&xe->usm.lock);
			lookup = xa_erase(&xe->usm.asid_to_vm, vm->usm.asid);
			xe_assert(xe, lookup == vm);
			mutex_unlock(&xe->usm.lock);
		}
	}

	for_each_tile(tile, xe, id)
		XE_WARN_ON(vm->pt_root[id]);

	trace_xe_vm_free(vm);
	dma_fence_put(vm->rebind_fence);
	kfree(vm);
}

static void xe_vm_free(struct drm_gpuvm *gpuvm)
{
	struct xe_vm *vm = container_of(gpuvm, struct xe_vm, gpuvm);

	/* To destroy the VM we need to be able to sleep */
	queue_work(system_unbound_wq, &vm->destroy_work);
}

struct xe_vm *xe_vm_lookup(struct xe_file *xef, u32 id)
{
	struct xe_vm *vm;

	mutex_lock(&xef->vm.lock);
	vm = xa_load(&xef->vm.xa, id);
	if (vm)
		xe_vm_get(vm);
	mutex_unlock(&xef->vm.lock);

	return vm;
}

u64 xe_vm_pdp4_descriptor(struct xe_vm *vm, struct xe_tile *tile)
{
	return vm->pt_ops->pde_encode_bo(vm->pt_root[tile->id]->bo, 0,
					 tile_to_xe(tile)->pat.idx[XE_CACHE_WB]);
}

static struct xe_exec_queue *
to_wait_exec_queue(struct xe_vm *vm, struct xe_exec_queue *q)
{
	return q ? q : vm->q[0];
}

static struct dma_fence *
xe_vm_unbind_vma(struct xe_vma *vma, struct xe_exec_queue *q,
		 struct xe_sync_entry *syncs, u32 num_syncs,
		 bool first_op, bool last_op)
{
	struct xe_vm *vm = xe_vma_vm(vma);
	struct xe_exec_queue *wait_exec_queue = to_wait_exec_queue(vm, q);
	struct xe_tile *tile;
	struct dma_fence *fence = NULL;
	struct dma_fence **fences = NULL;
	struct dma_fence_array *cf = NULL;
	int cur_fence = 0, i;
	int number_tiles = hweight8(vma->tile_present);
	int err;
	u8 id;

	trace_xe_vma_unbind(vma);

	if (vma->ufence) {
		struct xe_user_fence * const f = vma->ufence;

		if (!xe_sync_ufence_get_status(f))
			return ERR_PTR(-EBUSY);

		vma->ufence = NULL;
		xe_sync_ufence_put(f);
	}

	if (number_tiles > 1) {
		fences = kmalloc_array(number_tiles, sizeof(*fences),
				       GFP_KERNEL);
		if (!fences)
			return ERR_PTR(-ENOMEM);
	}

	for_each_tile(tile, vm->xe, id) {
		if (!(vma->tile_present & BIT(id)))
			goto next;

		fence = __xe_pt_unbind_vma(tile, vma, q ? q : vm->q[id],
					   first_op ? syncs : NULL,
					   first_op ? num_syncs : 0);
		if (IS_ERR(fence)) {
			err = PTR_ERR(fence);
			goto err_fences;
		}

		if (fences)
			fences[cur_fence++] = fence;

next:
		if (q && vm->pt_root[id] && !list_empty(&q->multi_gt_list))
			q = list_next_entry(q, multi_gt_list);
	}

	if (fences) {
		cf = dma_fence_array_create(number_tiles, fences,
					    vm->composite_fence_ctx,
					    vm->composite_fence_seqno++,
					    false);
		if (!cf) {
			--vm->composite_fence_seqno;
			err = -ENOMEM;
			goto err_fences;
		}
	}

	fence = cf ? &cf->base : !fence ?
		xe_exec_queue_last_fence_get(wait_exec_queue, vm) : fence;
	if (last_op) {
		for (i = 0; i < num_syncs; i++)
			xe_sync_entry_signal(&syncs[i], NULL, fence);
	}

	return fence;

err_fences:
	if (fences) {
		while (cur_fence)
			dma_fence_put(fences[--cur_fence]);
		kfree(fences);
	}

	return ERR_PTR(err);
}

static struct dma_fence *
xe_vm_bind_vma(struct xe_vma *vma, struct xe_exec_queue *q,
	       struct xe_sync_entry *syncs, u32 num_syncs,
	       bool first_op, bool last_op)
{
	struct xe_tile *tile;
	struct dma_fence *fence;
	struct dma_fence **fences = NULL;
	struct dma_fence_array *cf = NULL;
	struct xe_vm *vm = xe_vma_vm(vma);
	int cur_fence = 0, i;
	int number_tiles = hweight8(vma->tile_mask);
	int err;
	u8 id;

	trace_xe_vma_bind(vma);

	if (number_tiles > 1) {
		fences = kmalloc_array(number_tiles, sizeof(*fences),
				       GFP_KERNEL);
		if (!fences)
			return ERR_PTR(-ENOMEM);
	}

	for_each_tile(tile, vm->xe, id) {
		if (!(vma->tile_mask & BIT(id)))
			goto next;

		fence = __xe_pt_bind_vma(tile, vma, q ? q : vm->q[id],
					 first_op ? syncs : NULL,
					 first_op ? num_syncs : 0,
					 vma->tile_present & BIT(id));
		if (IS_ERR(fence)) {
			err = PTR_ERR(fence);
			goto err_fences;
		}

		if (fences)
			fences[cur_fence++] = fence;

next:
		if (q && vm->pt_root[id] && !list_empty(&q->multi_gt_list))
			q = list_next_entry(q, multi_gt_list);
	}

	if (fences) {
		cf = dma_fence_array_create(number_tiles, fences,
					    vm->composite_fence_ctx,
					    vm->composite_fence_seqno++,
					    false);
		if (!cf) {
			--vm->composite_fence_seqno;
			err = -ENOMEM;
			goto err_fences;
		}
	}

	if (last_op) {
		for (i = 0; i < num_syncs; i++)
			xe_sync_entry_signal(&syncs[i], NULL,
					     cf ? &cf->base : fence);
	}

	return cf ? &cf->base : fence;

err_fences:
	if (fences) {
		while (cur_fence)
			dma_fence_put(fences[--cur_fence]);
		kfree(fences);
	}

	return ERR_PTR(err);
}

static struct xe_user_fence *
find_ufence_get(struct xe_sync_entry *syncs, u32 num_syncs)
{
	unsigned int i;

	for (i = 0; i < num_syncs; i++) {
		struct xe_sync_entry *e = &syncs[i];

		if (xe_sync_is_ufence(e))
			return xe_sync_ufence_get(e);
	}

	return NULL;
}

static int __xe_vm_bind(struct xe_vm *vm, struct xe_vma *vma,
			struct xe_exec_queue *q, struct xe_sync_entry *syncs,
			u32 num_syncs, bool immediate, bool first_op,
			bool last_op)
{
	struct dma_fence *fence;
	struct xe_exec_queue *wait_exec_queue = to_wait_exec_queue(vm, q);
	struct xe_user_fence *ufence;

	xe_vm_assert_held(vm);

	ufence = find_ufence_get(syncs, num_syncs);
	if (vma->ufence && ufence)
		xe_sync_ufence_put(vma->ufence);

	vma->ufence = ufence ?: vma->ufence;

	if (immediate) {
		fence = xe_vm_bind_vma(vma, q, syncs, num_syncs, first_op,
				       last_op);
		if (IS_ERR(fence))
			return PTR_ERR(fence);
	} else {
		int i;

		xe_assert(vm->xe, xe_vm_in_fault_mode(vm));

		fence = xe_exec_queue_last_fence_get(wait_exec_queue, vm);
		if (last_op) {
			for (i = 0; i < num_syncs; i++)
				xe_sync_entry_signal(&syncs[i], NULL, fence);
		}
	}

	if (last_op)
		xe_exec_queue_last_fence_set(wait_exec_queue, vm, fence);
	dma_fence_put(fence);

	return 0;
}

static int xe_vm_bind(struct xe_vm *vm, struct xe_vma *vma, struct xe_exec_queue *q,
		      struct xe_bo *bo, struct xe_sync_entry *syncs,
		      u32 num_syncs, bool immediate, bool first_op,
		      bool last_op)
{
	int err;

	xe_vm_assert_held(vm);
	xe_bo_assert_held(bo);

	if (bo && immediate) {
		err = xe_bo_validate(bo, vm, true);
		if (err)
			return err;
	}

	return __xe_vm_bind(vm, vma, q, syncs, num_syncs, immediate, first_op,
			    last_op);
}

static int xe_vm_unbind(struct xe_vm *vm, struct xe_vma *vma,
			struct xe_exec_queue *q, struct xe_sync_entry *syncs,
			u32 num_syncs, bool first_op, bool last_op)
{
	struct dma_fence *fence;
	struct xe_exec_queue *wait_exec_queue = to_wait_exec_queue(vm, q);

	xe_vm_assert_held(vm);
	xe_bo_assert_held(xe_vma_bo(vma));

	fence = xe_vm_unbind_vma(vma, q, syncs, num_syncs, first_op, last_op);
	if (IS_ERR(fence))
		return PTR_ERR(fence);

	xe_vma_destroy(vma, fence);
	if (last_op)
		xe_exec_queue_last_fence_set(wait_exec_queue, vm, fence);
	dma_fence_put(fence);

	return 0;
}

#define ALL_DRM_XE_VM_CREATE_FLAGS (DRM_XE_VM_CREATE_FLAG_SCRATCH_PAGE | \
				    DRM_XE_VM_CREATE_FLAG_LR_MODE | \
				    DRM_XE_VM_CREATE_FLAG_FAULT_MODE)

int xe_vm_create_ioctl(struct drm_device *dev, void *data,
		       struct drm_file *file)
{
	struct xe_device *xe = to_xe_device(dev);
	struct xe_file *xef = to_xe_file(file);
	struct drm_xe_vm_create *args = data;
	struct xe_tile *tile;
	struct xe_vm *vm;
	u32 id, asid;
	int err;
	u32 flags = 0;

	if (XE_IOCTL_DBG(xe, args->extensions))
		return -EINVAL;

	if (XE_WA(xe_root_mmio_gt(xe), 14016763929))
		args->flags |= DRM_XE_VM_CREATE_FLAG_SCRATCH_PAGE;

	if (XE_IOCTL_DBG(xe, args->flags & DRM_XE_VM_CREATE_FLAG_FAULT_MODE &&
			 !xe->info.has_usm))
		return -EINVAL;

	if (XE_IOCTL_DBG(xe, args->reserved[0] || args->reserved[1]))
		return -EINVAL;

	if (XE_IOCTL_DBG(xe, args->flags & ~ALL_DRM_XE_VM_CREATE_FLAGS))
		return -EINVAL;

	if (XE_IOCTL_DBG(xe, args->flags & DRM_XE_VM_CREATE_FLAG_SCRATCH_PAGE &&
			 args->flags & DRM_XE_VM_CREATE_FLAG_FAULT_MODE))
		return -EINVAL;

	if (XE_IOCTL_DBG(xe, !(args->flags & DRM_XE_VM_CREATE_FLAG_LR_MODE) &&
			 args->flags & DRM_XE_VM_CREATE_FLAG_FAULT_MODE))
		return -EINVAL;

	if (XE_IOCTL_DBG(xe, args->flags & DRM_XE_VM_CREATE_FLAG_FAULT_MODE &&
			 xe_device_in_non_fault_mode(xe)))
		return -EINVAL;

	if (XE_IOCTL_DBG(xe, !(args->flags & DRM_XE_VM_CREATE_FLAG_FAULT_MODE) &&
			 xe_device_in_fault_mode(xe)))
		return -EINVAL;

	if (XE_IOCTL_DBG(xe, args->extensions))
		return -EINVAL;

	if (args->flags & DRM_XE_VM_CREATE_FLAG_SCRATCH_PAGE)
		flags |= XE_VM_FLAG_SCRATCH_PAGE;
	if (args->flags & DRM_XE_VM_CREATE_FLAG_LR_MODE)
		flags |= XE_VM_FLAG_LR_MODE;
	if (args->flags & DRM_XE_VM_CREATE_FLAG_FAULT_MODE)
		flags |= XE_VM_FLAG_FAULT_MODE;

	vm = xe_vm_create(xe, flags);
	if (IS_ERR(vm))
		return PTR_ERR(vm);

	mutex_lock(&xef->vm.lock);
	err = xa_alloc(&xef->vm.xa, &id, vm, xa_limit_32b, GFP_KERNEL);
	mutex_unlock(&xef->vm.lock);
	if (err)
		goto err_close_and_put;

	if (xe->info.has_asid) {
		mutex_lock(&xe->usm.lock);
		err = xa_alloc_cyclic(&xe->usm.asid_to_vm, &asid, vm,
				      XA_LIMIT(1, XE_MAX_ASID - 1),
				      &xe->usm.next_asid, GFP_KERNEL);
		mutex_unlock(&xe->usm.lock);
		if (err < 0)
			goto err_free_id;

		vm->usm.asid = asid;
	}

	args->vm_id = id;
	vm->xef = xef;

	/* Record BO memory for VM pagetable created against client */
	for_each_tile(tile, xe, id)
		if (vm->pt_root[id])
			xe_drm_client_add_bo(vm->xef->client, vm->pt_root[id]->bo);

#if IS_ENABLED(CONFIG_DRM_XE_DEBUG_MEM)
	/* Warning: Security issue - never enable by default */
	args->reserved[0] = xe_bo_main_addr(vm->pt_root[0]->bo, XE_PAGE_SIZE);
#endif

	return 0;

err_free_id:
	mutex_lock(&xef->vm.lock);
	xa_erase(&xef->vm.xa, id);
	mutex_unlock(&xef->vm.lock);
err_close_and_put:
	xe_vm_close_and_put(vm);

	return err;
}

int xe_vm_destroy_ioctl(struct drm_device *dev, void *data,
			struct drm_file *file)
{
	struct xe_device *xe = to_xe_device(dev);
	struct xe_file *xef = to_xe_file(file);
	struct drm_xe_vm_destroy *args = data;
	struct xe_vm *vm;
	int err = 0;

	if (XE_IOCTL_DBG(xe, args->pad) ||
	    XE_IOCTL_DBG(xe, args->reserved[0] || args->reserved[1]))
		return -EINVAL;

	mutex_lock(&xef->vm.lock);
	vm = xa_load(&xef->vm.xa, args->vm_id);
	if (XE_IOCTL_DBG(xe, !vm))
		err = -ENOENT;
	else if (XE_IOCTL_DBG(xe, vm->preempt.num_exec_queues))
		err = -EBUSY;
	else
		xa_erase(&xef->vm.xa, args->vm_id);
	mutex_unlock(&xef->vm.lock);

	if (!err)
		xe_vm_close_and_put(vm);

	return err;
}

static const u32 region_to_mem_type[] = {
	XE_PL_TT,
	XE_PL_VRAM0,
	XE_PL_VRAM1,
};

static int xe_vm_prefetch(struct xe_vm *vm, struct xe_vma *vma,
			  struct xe_exec_queue *q, u32 region,
			  struct xe_sync_entry *syncs, u32 num_syncs,
			  bool first_op, bool last_op)
{
	struct xe_exec_queue *wait_exec_queue = to_wait_exec_queue(vm, q);
	int err;

	xe_assert(vm->xe, region <= ARRAY_SIZE(region_to_mem_type));

	if (!xe_vma_has_no_bo(vma)) {
		err = xe_bo_migrate(xe_vma_bo(vma), region_to_mem_type[region]);
		if (err)
			return err;
	}

	if (vma->tile_mask != (vma->tile_present & ~vma->usm.tile_invalidated)) {
		return xe_vm_bind(vm, vma, q, xe_vma_bo(vma), syncs, num_syncs,
				  true, first_op, last_op);
	} else {
		int i;

		/* Nothing to do, signal fences now */
		if (last_op) {
			for (i = 0; i < num_syncs; i++) {
				struct dma_fence *fence =
					xe_exec_queue_last_fence_get(wait_exec_queue, vm);

				xe_sync_entry_signal(&syncs[i], NULL, fence);
				dma_fence_put(fence);
			}
		}

		return 0;
	}
}

static void prep_vma_destroy(struct xe_vm *vm, struct xe_vma *vma,
			     bool post_commit)
{
	down_read(&vm->userptr.notifier_lock);
	vma->gpuva.flags |= XE_VMA_DESTROYED;
	up_read(&vm->userptr.notifier_lock);
	if (post_commit)
		xe_vm_remove_vma(vm, vma);
}

#undef ULL
#define ULL	unsigned long long

#if IS_ENABLED(CONFIG_DRM_XE_DEBUG_VM)
static void print_op(struct xe_device *xe, struct drm_gpuva_op *op)
{
	struct xe_vma *vma;

	switch (op->op) {
	case DRM_GPUVA_OP_MAP:
		vm_dbg(&xe->drm, "MAP: addr=0x%016llx, range=0x%016llx",
		       (ULL)op->map.va.addr, (ULL)op->map.va.range);
		break;
	case DRM_GPUVA_OP_REMAP:
		vma = gpuva_to_vma(op->remap.unmap->va);
		vm_dbg(&xe->drm, "REMAP:UNMAP: addr=0x%016llx, range=0x%016llx, keep=%d",
		       (ULL)xe_vma_start(vma), (ULL)xe_vma_size(vma),
		       op->remap.unmap->keep ? 1 : 0);
		if (op->remap.prev)
			vm_dbg(&xe->drm,
			       "REMAP:PREV: addr=0x%016llx, range=0x%016llx",
			       (ULL)op->remap.prev->va.addr,
			       (ULL)op->remap.prev->va.range);
		if (op->remap.next)
			vm_dbg(&xe->drm,
			       "REMAP:NEXT: addr=0x%016llx, range=0x%016llx",
			       (ULL)op->remap.next->va.addr,
			       (ULL)op->remap.next->va.range);
		break;
	case DRM_GPUVA_OP_UNMAP:
		vma = gpuva_to_vma(op->unmap.va);
		vm_dbg(&xe->drm, "UNMAP: addr=0x%016llx, range=0x%016llx, keep=%d",
		       (ULL)xe_vma_start(vma), (ULL)xe_vma_size(vma),
		       op->unmap.keep ? 1 : 0);
		break;
	case DRM_GPUVA_OP_PREFETCH:
		vma = gpuva_to_vma(op->prefetch.va);
		vm_dbg(&xe->drm, "PREFETCH: addr=0x%016llx, range=0x%016llx",
		       (ULL)xe_vma_start(vma), (ULL)xe_vma_size(vma));
		break;
	default:
		drm_warn(&xe->drm, "NOT POSSIBLE");
	}
}
#else
static void print_op(struct xe_device *xe, struct drm_gpuva_op *op)
{
}
#endif

/*
 * Create operations list from IOCTL arguments, setup operations fields so parse
 * and commit steps are decoupled from IOCTL arguments. This step can fail.
 */
static struct drm_gpuva_ops *
vm_bind_ioctl_ops_create(struct xe_vm *vm, struct xe_bo *bo,
			 u64 bo_offset_or_userptr, u64 addr, u64 range,
			 u32 operation, u32 flags,
			 u32 prefetch_region, u16 pat_index)
{
	struct drm_gem_object *obj = bo ? &bo->ttm.base : NULL;
	struct drm_gpuva_ops *ops;
	struct drm_gpuva_op *__op;
	struct drm_gpuvm_bo *vm_bo;
	int err;

	lockdep_assert_held_write(&vm->lock);

	vm_dbg(&vm->xe->drm,
	       "op=%d, addr=0x%016llx, range=0x%016llx, bo_offset_or_userptr=0x%016llx",
	       operation, (ULL)addr, (ULL)range,
	       (ULL)bo_offset_or_userptr);

	switch (operation) {
	case DRM_XE_VM_BIND_OP_MAP:
	case DRM_XE_VM_BIND_OP_MAP_USERPTR:
		ops = drm_gpuvm_sm_map_ops_create(&vm->gpuvm, addr, range,
						  obj, bo_offset_or_userptr);
		break;
	case DRM_XE_VM_BIND_OP_UNMAP:
		ops = drm_gpuvm_sm_unmap_ops_create(&vm->gpuvm, addr, range);
		break;
	case DRM_XE_VM_BIND_OP_PREFETCH:
		ops = drm_gpuvm_prefetch_ops_create(&vm->gpuvm, addr, range);
		break;
	case DRM_XE_VM_BIND_OP_UNMAP_ALL:
		xe_assert(vm->xe, bo);

		err = xe_bo_lock(bo, true);
		if (err)
			return ERR_PTR(err);

		vm_bo = drm_gpuvm_bo_obtain(&vm->gpuvm, obj);
		if (IS_ERR(vm_bo)) {
			xe_bo_unlock(bo);
			return ERR_CAST(vm_bo);
		}

		ops = drm_gpuvm_bo_unmap_ops_create(vm_bo);
		drm_gpuvm_bo_put(vm_bo);
		xe_bo_unlock(bo);
		break;
	default:
		drm_warn(&vm->xe->drm, "NOT POSSIBLE");
		ops = ERR_PTR(-EINVAL);
	}
	if (IS_ERR(ops))
		return ops;

	drm_gpuva_for_each_op(__op, ops) {
		struct xe_vma_op *op = gpuva_op_to_vma_op(__op);

		if (__op->op == DRM_GPUVA_OP_MAP) {
			op->map.is_null = flags & DRM_XE_VM_BIND_FLAG_NULL;
			op->map.pat_index = pat_index;
		} else if (__op->op == DRM_GPUVA_OP_PREFETCH) {
			op->prefetch.region = prefetch_region;
		}

		print_op(vm->xe, __op);
	}

	return ops;
}

static struct xe_vma *new_vma(struct xe_vm *vm, struct drm_gpuva_op_map *op,
			      u16 pat_index, unsigned int flags)
{
	struct xe_bo *bo = op->gem.obj ? gem_to_xe_bo(op->gem.obj) : NULL;
	struct drm_exec exec;
	struct xe_vma *vma;
	int err;

	lockdep_assert_held_write(&vm->lock);

	if (bo) {
		drm_exec_init(&exec, DRM_EXEC_INTERRUPTIBLE_WAIT, 0);
		drm_exec_until_all_locked(&exec) {
			err = 0;
			if (!bo->vm) {
				err = drm_exec_lock_obj(&exec, xe_vm_obj(vm));
				drm_exec_retry_on_contention(&exec);
			}
			if (!err) {
				err = drm_exec_lock_obj(&exec, &bo->ttm.base);
				drm_exec_retry_on_contention(&exec);
			}
			if (err) {
				drm_exec_fini(&exec);
				return ERR_PTR(err);
			}
		}
	}
	vma = xe_vma_create(vm, bo, op->gem.offset,
			    op->va.addr, op->va.addr +
			    op->va.range - 1, pat_index, flags);
	if (bo)
		drm_exec_fini(&exec);

	if (xe_vma_is_userptr(vma)) {
		err = xe_vma_userptr_pin_pages(to_userptr_vma(vma));
		if (err) {
			prep_vma_destroy(vm, vma, false);
			xe_vma_destroy_unlocked(vma);
			return ERR_PTR(err);
		}
	} else if (!xe_vma_has_no_bo(vma) && !bo->vm) {
		err = add_preempt_fences(vm, bo);
		if (err) {
			prep_vma_destroy(vm, vma, false);
			xe_vma_destroy_unlocked(vma);
			return ERR_PTR(err);
		}
	}

	return vma;
}

static u64 xe_vma_max_pte_size(struct xe_vma *vma)
{
	if (vma->gpuva.flags & XE_VMA_PTE_1G)
		return SZ_1G;
	else if (vma->gpuva.flags & (XE_VMA_PTE_2M | XE_VMA_PTE_COMPACT))
		return SZ_2M;
<<<<<<< HEAD
=======
	else if (vma->gpuva.flags & XE_VMA_PTE_64K)
		return SZ_64K;
>>>>>>> 9a8b202f
	else if (vma->gpuva.flags & XE_VMA_PTE_4K)
		return SZ_4K;

	return SZ_1G;	/* Uninitialized, used max size */
}

static void xe_vma_set_pte_size(struct xe_vma *vma, u64 size)
{
	switch (size) {
	case SZ_1G:
		vma->gpuva.flags |= XE_VMA_PTE_1G;
		break;
	case SZ_2M:
		vma->gpuva.flags |= XE_VMA_PTE_2M;
		break;
	case SZ_64K:
		vma->gpuva.flags |= XE_VMA_PTE_64K;
		break;
	case SZ_4K:
		vma->gpuva.flags |= XE_VMA_PTE_4K;
		break;
	}
}

static int xe_vma_op_commit(struct xe_vm *vm, struct xe_vma_op *op)
{
	int err = 0;

	lockdep_assert_held_write(&vm->lock);

	switch (op->base.op) {
	case DRM_GPUVA_OP_MAP:
		err |= xe_vm_insert_vma(vm, op->map.vma);
		if (!err)
			op->flags |= XE_VMA_OP_COMMITTED;
		break;
	case DRM_GPUVA_OP_REMAP:
	{
		u8 tile_present =
			gpuva_to_vma(op->base.remap.unmap->va)->tile_present;

		prep_vma_destroy(vm, gpuva_to_vma(op->base.remap.unmap->va),
				 true);
		op->flags |= XE_VMA_OP_COMMITTED;

		if (op->remap.prev) {
			err |= xe_vm_insert_vma(vm, op->remap.prev);
			if (!err)
				op->flags |= XE_VMA_OP_PREV_COMMITTED;
			if (!err && op->remap.skip_prev) {
				op->remap.prev->tile_present =
					tile_present;
				op->remap.prev = NULL;
			}
		}
		if (op->remap.next) {
			err |= xe_vm_insert_vma(vm, op->remap.next);
			if (!err)
				op->flags |= XE_VMA_OP_NEXT_COMMITTED;
			if (!err && op->remap.skip_next) {
				op->remap.next->tile_present =
					tile_present;
				op->remap.next = NULL;
			}
		}

		/* Adjust for partial unbind after removin VMA from VM */
		if (!err) {
			op->base.remap.unmap->va->va.addr = op->remap.start;
			op->base.remap.unmap->va->va.range = op->remap.range;
		}
		break;
	}
	case DRM_GPUVA_OP_UNMAP:
		prep_vma_destroy(vm, gpuva_to_vma(op->base.unmap.va), true);
		op->flags |= XE_VMA_OP_COMMITTED;
		break;
	case DRM_GPUVA_OP_PREFETCH:
		op->flags |= XE_VMA_OP_COMMITTED;
		break;
	default:
		drm_warn(&vm->xe->drm, "NOT POSSIBLE");
	}

	return err;
}


static int vm_bind_ioctl_ops_parse(struct xe_vm *vm, struct xe_exec_queue *q,
				   struct drm_gpuva_ops *ops,
				   struct xe_sync_entry *syncs, u32 num_syncs,
				   struct list_head *ops_list, bool last)
{
	struct xe_vma_op *last_op = NULL;
	struct drm_gpuva_op *__op;
	int err = 0;

	lockdep_assert_held_write(&vm->lock);

	drm_gpuva_for_each_op(__op, ops) {
		struct xe_vma_op *op = gpuva_op_to_vma_op(__op);
		struct xe_vma *vma;
		bool first = list_empty(ops_list);
		unsigned int flags = 0;

		INIT_LIST_HEAD(&op->link);
		list_add_tail(&op->link, ops_list);

		if (first) {
			op->flags |= XE_VMA_OP_FIRST;
			op->num_syncs = num_syncs;
			op->syncs = syncs;
		}

		op->q = q;

		switch (op->base.op) {
		case DRM_GPUVA_OP_MAP:
		{
			flags |= op->map.is_null ?
				VMA_CREATE_FLAG_IS_NULL : 0;

			vma = new_vma(vm, &op->base.map, op->map.pat_index,
				      flags);
			if (IS_ERR(vma))
				return PTR_ERR(vma);

			op->map.vma = vma;
			break;
		}
		case DRM_GPUVA_OP_REMAP:
		{
			struct xe_vma *old =
				gpuva_to_vma(op->base.remap.unmap->va);

			op->remap.start = xe_vma_start(old);
			op->remap.range = xe_vma_size(old);

			if (op->base.remap.prev) {
				flags |= op->base.remap.unmap->va->flags &
					XE_VMA_READ_ONLY ?
					VMA_CREATE_FLAG_READ_ONLY : 0;
				flags |= op->base.remap.unmap->va->flags &
					DRM_GPUVA_SPARSE ?
					VMA_CREATE_FLAG_IS_NULL : 0;

				vma = new_vma(vm, op->base.remap.prev,
					      old->pat_index, flags);
				if (IS_ERR(vma))
					return PTR_ERR(vma);

				op->remap.prev = vma;

				/*
				 * Userptr creates a new SG mapping so
				 * we must also rebind.
				 */
				op->remap.skip_prev = !xe_vma_is_userptr(old) &&
					IS_ALIGNED(xe_vma_end(vma),
						   xe_vma_max_pte_size(old));
				if (op->remap.skip_prev) {
					xe_vma_set_pte_size(vma, xe_vma_max_pte_size(old));
					op->remap.range -=
						xe_vma_end(vma) -
						xe_vma_start(old);
					op->remap.start = xe_vma_end(vma);
				}
			}

			if (op->base.remap.next) {
				flags |= op->base.remap.unmap->va->flags &
					XE_VMA_READ_ONLY ?
					VMA_CREATE_FLAG_READ_ONLY : 0;
				flags |= op->base.remap.unmap->va->flags &
					DRM_GPUVA_SPARSE ?
					VMA_CREATE_FLAG_IS_NULL : 0;

				vma = new_vma(vm, op->base.remap.next,
					      old->pat_index, flags);
				if (IS_ERR(vma))
					return PTR_ERR(vma);

				op->remap.next = vma;

				/*
				 * Userptr creates a new SG mapping so
				 * we must also rebind.
				 */
				op->remap.skip_next = !xe_vma_is_userptr(old) &&
					IS_ALIGNED(xe_vma_start(vma),
						   xe_vma_max_pte_size(old));
				if (op->remap.skip_next) {
					xe_vma_set_pte_size(vma, xe_vma_max_pte_size(old));
					op->remap.range -=
						xe_vma_end(old) -
						xe_vma_start(vma);
				}
			}
			break;
		}
		case DRM_GPUVA_OP_UNMAP:
		case DRM_GPUVA_OP_PREFETCH:
			/* Nothing to do */
			break;
		default:
			drm_warn(&vm->xe->drm, "NOT POSSIBLE");
		}

		last_op = op;

		err = xe_vma_op_commit(vm, op);
		if (err)
			return err;
	}

	/* FIXME: Unhandled corner case */
	XE_WARN_ON(!last_op && last && !list_empty(ops_list));

	if (!last_op)
		return 0;

	last_op->ops = ops;
	if (last) {
		last_op->flags |= XE_VMA_OP_LAST;
		last_op->num_syncs = num_syncs;
		last_op->syncs = syncs;
	}

	return 0;
}

static int op_execute(struct drm_exec *exec, struct xe_vm *vm,
		      struct xe_vma *vma, struct xe_vma_op *op)
{
	int err;

	lockdep_assert_held_write(&vm->lock);

	err = xe_vm_prepare_vma(exec, vma, 1);
	if (err)
		return err;

	xe_vm_assert_held(vm);
	xe_bo_assert_held(xe_vma_bo(vma));

	switch (op->base.op) {
	case DRM_GPUVA_OP_MAP:
		err = xe_vm_bind(vm, vma, op->q, xe_vma_bo(vma),
				 op->syncs, op->num_syncs,
				 !xe_vm_in_fault_mode(vm),
				 op->flags & XE_VMA_OP_FIRST,
				 op->flags & XE_VMA_OP_LAST);
		break;
	case DRM_GPUVA_OP_REMAP:
	{
		bool prev = !!op->remap.prev;
		bool next = !!op->remap.next;

		if (!op->remap.unmap_done) {
			if (prev || next)
				vma->gpuva.flags |= XE_VMA_FIRST_REBIND;
			err = xe_vm_unbind(vm, vma, op->q, op->syncs,
					   op->num_syncs,
					   op->flags & XE_VMA_OP_FIRST,
					   op->flags & XE_VMA_OP_LAST &&
					   !prev && !next);
			if (err)
				break;
			op->remap.unmap_done = true;
		}

		if (prev) {
			op->remap.prev->gpuva.flags |= XE_VMA_LAST_REBIND;
			err = xe_vm_bind(vm, op->remap.prev, op->q,
					 xe_vma_bo(op->remap.prev), op->syncs,
					 op->num_syncs, true, false,
					 op->flags & XE_VMA_OP_LAST && !next);
			op->remap.prev->gpuva.flags &= ~XE_VMA_LAST_REBIND;
			if (err)
				break;
			op->remap.prev = NULL;
		}

		if (next) {
			op->remap.next->gpuva.flags |= XE_VMA_LAST_REBIND;
			err = xe_vm_bind(vm, op->remap.next, op->q,
					 xe_vma_bo(op->remap.next),
					 op->syncs, op->num_syncs,
					 true, false,
					 op->flags & XE_VMA_OP_LAST);
			op->remap.next->gpuva.flags &= ~XE_VMA_LAST_REBIND;
			if (err)
				break;
			op->remap.next = NULL;
		}

		break;
	}
	case DRM_GPUVA_OP_UNMAP:
		err = xe_vm_unbind(vm, vma, op->q, op->syncs,
				   op->num_syncs, op->flags & XE_VMA_OP_FIRST,
				   op->flags & XE_VMA_OP_LAST);
		break;
	case DRM_GPUVA_OP_PREFETCH:
		err = xe_vm_prefetch(vm, vma, op->q, op->prefetch.region,
				     op->syncs, op->num_syncs,
				     op->flags & XE_VMA_OP_FIRST,
				     op->flags & XE_VMA_OP_LAST);
		break;
	default:
		drm_warn(&vm->xe->drm, "NOT POSSIBLE");
	}

	if (err)
		trace_xe_vma_fail(vma);

	return err;
}

static int __xe_vma_op_execute(struct xe_vm *vm, struct xe_vma *vma,
			       struct xe_vma_op *op)
{
	struct drm_exec exec;
	int err;

retry_userptr:
	drm_exec_init(&exec, DRM_EXEC_INTERRUPTIBLE_WAIT, 0);
	drm_exec_until_all_locked(&exec) {
		err = op_execute(&exec, vm, vma, op);
		drm_exec_retry_on_contention(&exec);
		if (err)
			break;
	}
	drm_exec_fini(&exec);

	if (err == -EAGAIN) {
		lockdep_assert_held_write(&vm->lock);

		if (op->base.op == DRM_GPUVA_OP_REMAP) {
			if (!op->remap.unmap_done)
				vma = gpuva_to_vma(op->base.remap.unmap->va);
			else if (op->remap.prev)
				vma = op->remap.prev;
			else
				vma = op->remap.next;
		}

		if (xe_vma_is_userptr(vma)) {
			err = xe_vma_userptr_pin_pages(to_userptr_vma(vma));
			if (!err)
				goto retry_userptr;

			trace_xe_vma_fail(vma);
		}
	}

	return err;
}

static int xe_vma_op_execute(struct xe_vm *vm, struct xe_vma_op *op)
{
	int ret = 0;

	lockdep_assert_held_write(&vm->lock);

	switch (op->base.op) {
	case DRM_GPUVA_OP_MAP:
		ret = __xe_vma_op_execute(vm, op->map.vma, op);
		break;
	case DRM_GPUVA_OP_REMAP:
	{
		struct xe_vma *vma;

		if (!op->remap.unmap_done)
			vma = gpuva_to_vma(op->base.remap.unmap->va);
		else if (op->remap.prev)
			vma = op->remap.prev;
		else
			vma = op->remap.next;

		ret = __xe_vma_op_execute(vm, vma, op);
		break;
	}
	case DRM_GPUVA_OP_UNMAP:
		ret = __xe_vma_op_execute(vm, gpuva_to_vma(op->base.unmap.va),
					  op);
		break;
	case DRM_GPUVA_OP_PREFETCH:
		ret = __xe_vma_op_execute(vm,
					  gpuva_to_vma(op->base.prefetch.va),
					  op);
		break;
	default:
		drm_warn(&vm->xe->drm, "NOT POSSIBLE");
	}

	return ret;
}

static void xe_vma_op_cleanup(struct xe_vm *vm, struct xe_vma_op *op)
{
	bool last = op->flags & XE_VMA_OP_LAST;

	if (last) {
		while (op->num_syncs--)
			xe_sync_entry_cleanup(&op->syncs[op->num_syncs]);
		kfree(op->syncs);
		if (op->q)
			xe_exec_queue_put(op->q);
	}
	if (!list_empty(&op->link))
		list_del(&op->link);
	if (op->ops)
		drm_gpuva_ops_free(&vm->gpuvm, op->ops);
	if (last)
		xe_vm_put(vm);
}

static void xe_vma_op_unwind(struct xe_vm *vm, struct xe_vma_op *op,
			     bool post_commit, bool prev_post_commit,
			     bool next_post_commit)
{
	lockdep_assert_held_write(&vm->lock);

	switch (op->base.op) {
	case DRM_GPUVA_OP_MAP:
		if (op->map.vma) {
			prep_vma_destroy(vm, op->map.vma, post_commit);
			xe_vma_destroy_unlocked(op->map.vma);
		}
		break;
	case DRM_GPUVA_OP_UNMAP:
	{
		struct xe_vma *vma = gpuva_to_vma(op->base.unmap.va);

		if (vma) {
			down_read(&vm->userptr.notifier_lock);
			vma->gpuva.flags &= ~XE_VMA_DESTROYED;
			up_read(&vm->userptr.notifier_lock);
			if (post_commit)
				xe_vm_insert_vma(vm, vma);
		}
		break;
	}
	case DRM_GPUVA_OP_REMAP:
	{
		struct xe_vma *vma = gpuva_to_vma(op->base.remap.unmap->va);

		if (op->remap.prev) {
			prep_vma_destroy(vm, op->remap.prev, prev_post_commit);
			xe_vma_destroy_unlocked(op->remap.prev);
		}
		if (op->remap.next) {
			prep_vma_destroy(vm, op->remap.next, next_post_commit);
			xe_vma_destroy_unlocked(op->remap.next);
		}
		if (vma) {
			down_read(&vm->userptr.notifier_lock);
			vma->gpuva.flags &= ~XE_VMA_DESTROYED;
			up_read(&vm->userptr.notifier_lock);
			if (post_commit)
				xe_vm_insert_vma(vm, vma);
		}
		break;
	}
	case DRM_GPUVA_OP_PREFETCH:
		/* Nothing to do */
		break;
	default:
		drm_warn(&vm->xe->drm, "NOT POSSIBLE");
	}
}

static void vm_bind_ioctl_ops_unwind(struct xe_vm *vm,
				     struct drm_gpuva_ops **ops,
				     int num_ops_list)
{
	int i;

	for (i = num_ops_list - 1; i >= 0; --i) {
		struct drm_gpuva_ops *__ops = ops[i];
		struct drm_gpuva_op *__op;

		if (!__ops)
			continue;

		drm_gpuva_for_each_op_reverse(__op, __ops) {
			struct xe_vma_op *op = gpuva_op_to_vma_op(__op);

			xe_vma_op_unwind(vm, op,
					 op->flags & XE_VMA_OP_COMMITTED,
					 op->flags & XE_VMA_OP_PREV_COMMITTED,
					 op->flags & XE_VMA_OP_NEXT_COMMITTED);
		}

		drm_gpuva_ops_free(&vm->gpuvm, __ops);
	}
}

static int vm_bind_ioctl_ops_execute(struct xe_vm *vm,
				     struct list_head *ops_list)
{
	struct xe_vma_op *op, *next;
	int err;

	lockdep_assert_held_write(&vm->lock);

	list_for_each_entry_safe(op, next, ops_list, link) {
		err = xe_vma_op_execute(vm, op);
		if (err) {
			drm_warn(&vm->xe->drm, "VM op(%d) failed with %d",
				 op->base.op, err);
			/*
			 * FIXME: Killing VM rather than proper error handling
			 */
			xe_vm_kill(vm);
			return -ENOSPC;
		}
		xe_vma_op_cleanup(vm, op);
	}

	return 0;
}

<<<<<<< HEAD
#define SUPPORTED_FLAGS	\
	(DRM_XE_VM_BIND_FLAG_READONLY | \
	 DRM_XE_VM_BIND_FLAG_IMMEDIATE | DRM_XE_VM_BIND_FLAG_NULL)
=======
#define SUPPORTED_FLAGS	(DRM_XE_VM_BIND_FLAG_NULL | \
	 DRM_XE_VM_BIND_FLAG_DUMPABLE)
>>>>>>> 9a8b202f
#define XE_64K_PAGE_MASK 0xffffull
#define ALL_DRM_XE_SYNCS_FLAGS (DRM_XE_SYNCS_FLAG_WAIT_FOR_OP)

static int vm_bind_ioctl_check_args(struct xe_device *xe,
				    struct drm_xe_vm_bind *args,
				    struct drm_xe_vm_bind_op **bind_ops)
{
	int err;
	int i;

	if (XE_IOCTL_DBG(xe, args->pad || args->pad2) ||
	    XE_IOCTL_DBG(xe, args->reserved[0] || args->reserved[1]))
		return -EINVAL;

	if (XE_IOCTL_DBG(xe, args->extensions))
		return -EINVAL;

	if (args->num_binds > 1) {
		u64 __user *bind_user =
			u64_to_user_ptr(args->vector_of_binds);

		*bind_ops = kvmalloc_array(args->num_binds,
					   sizeof(struct drm_xe_vm_bind_op),
					   GFP_KERNEL | __GFP_ACCOUNT);
		if (!*bind_ops)
			return -ENOMEM;

		err = __copy_from_user(*bind_ops, bind_user,
				       sizeof(struct drm_xe_vm_bind_op) *
				       args->num_binds);
		if (XE_IOCTL_DBG(xe, err)) {
			err = -EFAULT;
			goto free_bind_ops;
		}
	} else {
		*bind_ops = &args->bind;
	}

	for (i = 0; i < args->num_binds; ++i) {
		u64 range = (*bind_ops)[i].range;
		u64 addr = (*bind_ops)[i].addr;
		u32 op = (*bind_ops)[i].op;
		u32 flags = (*bind_ops)[i].flags;
		u32 obj = (*bind_ops)[i].obj;
		u64 obj_offset = (*bind_ops)[i].obj_offset;
		u32 prefetch_region = (*bind_ops)[i].prefetch_mem_region_instance;
		bool is_null = flags & DRM_XE_VM_BIND_FLAG_NULL;
		u16 pat_index = (*bind_ops)[i].pat_index;
		u16 coh_mode;

		if (XE_IOCTL_DBG(xe, pat_index >= xe->pat.n_entries)) {
			err = -EINVAL;
			goto free_bind_ops;
		}

		pat_index = array_index_nospec(pat_index, xe->pat.n_entries);
		(*bind_ops)[i].pat_index = pat_index;
		coh_mode = xe_pat_index_get_coh_mode(xe, pat_index);
		if (XE_IOCTL_DBG(xe, !coh_mode)) { /* hw reserved */
			err = -EINVAL;
			goto free_bind_ops;
		}

		if (XE_WARN_ON(coh_mode > XE_COH_AT_LEAST_1WAY)) {
			err = -EINVAL;
			goto free_bind_ops;
		}

		if (XE_IOCTL_DBG(xe, op > DRM_XE_VM_BIND_OP_PREFETCH) ||
		    XE_IOCTL_DBG(xe, flags & ~SUPPORTED_FLAGS) ||
		    XE_IOCTL_DBG(xe, obj && is_null) ||
		    XE_IOCTL_DBG(xe, obj_offset && is_null) ||
		    XE_IOCTL_DBG(xe, op != DRM_XE_VM_BIND_OP_MAP &&
				 is_null) ||
		    XE_IOCTL_DBG(xe, !obj &&
				 op == DRM_XE_VM_BIND_OP_MAP &&
				 !is_null) ||
		    XE_IOCTL_DBG(xe, !obj &&
				 op == DRM_XE_VM_BIND_OP_UNMAP_ALL) ||
		    XE_IOCTL_DBG(xe, addr &&
				 op == DRM_XE_VM_BIND_OP_UNMAP_ALL) ||
		    XE_IOCTL_DBG(xe, range &&
				 op == DRM_XE_VM_BIND_OP_UNMAP_ALL) ||
		    XE_IOCTL_DBG(xe, obj &&
				 op == DRM_XE_VM_BIND_OP_MAP_USERPTR) ||
		    XE_IOCTL_DBG(xe, coh_mode == XE_COH_NONE &&
				 op == DRM_XE_VM_BIND_OP_MAP_USERPTR) ||
		    XE_IOCTL_DBG(xe, obj &&
				 op == DRM_XE_VM_BIND_OP_PREFETCH) ||
		    XE_IOCTL_DBG(xe, prefetch_region &&
				 op != DRM_XE_VM_BIND_OP_PREFETCH) ||
		    XE_IOCTL_DBG(xe, !(BIT(prefetch_region) &
				       xe->info.mem_region_mask)) ||
		    XE_IOCTL_DBG(xe, obj &&
				 op == DRM_XE_VM_BIND_OP_UNMAP)) {
			err = -EINVAL;
			goto free_bind_ops;
		}

		if (XE_IOCTL_DBG(xe, obj_offset & ~PAGE_MASK) ||
		    XE_IOCTL_DBG(xe, addr & ~PAGE_MASK) ||
		    XE_IOCTL_DBG(xe, range & ~PAGE_MASK) ||
		    XE_IOCTL_DBG(xe, !range &&
				 op != DRM_XE_VM_BIND_OP_UNMAP_ALL)) {
			err = -EINVAL;
			goto free_bind_ops;
		}
	}

	return 0;

free_bind_ops:
	if (args->num_binds > 1)
		kvfree(*bind_ops);
	return err;
}

static int vm_bind_ioctl_signal_fences(struct xe_vm *vm,
				       struct xe_exec_queue *q,
				       struct xe_sync_entry *syncs,
				       int num_syncs)
{
	struct dma_fence *fence;
	int i, err = 0;

	fence = xe_sync_in_fence_get(syncs, num_syncs,
				     to_wait_exec_queue(vm, q), vm);
	if (IS_ERR(fence))
		return PTR_ERR(fence);

	for (i = 0; i < num_syncs; i++)
		xe_sync_entry_signal(&syncs[i], NULL, fence);

	xe_exec_queue_last_fence_set(to_wait_exec_queue(vm, q), vm,
				     fence);
	dma_fence_put(fence);

	return err;
}

int xe_vm_bind_ioctl(struct drm_device *dev, void *data, struct drm_file *file)
{
	struct xe_device *xe = to_xe_device(dev);
	struct xe_file *xef = to_xe_file(file);
	struct drm_xe_vm_bind *args = data;
	struct drm_xe_sync __user *syncs_user;
	struct xe_bo **bos = NULL;
	struct drm_gpuva_ops **ops = NULL;
	struct xe_vm *vm;
	struct xe_exec_queue *q = NULL;
	u32 num_syncs, num_ufence = 0;
	struct xe_sync_entry *syncs = NULL;
	struct drm_xe_vm_bind_op *bind_ops;
	LIST_HEAD(ops_list);
	int err;
	int i;

	err = vm_bind_ioctl_check_args(xe, args, &bind_ops);
	if (err)
		return err;

	if (args->exec_queue_id) {
		q = xe_exec_queue_lookup(xef, args->exec_queue_id);
		if (XE_IOCTL_DBG(xe, !q)) {
			err = -ENOENT;
			goto free_objs;
		}

		if (XE_IOCTL_DBG(xe, !(q->flags & EXEC_QUEUE_FLAG_VM))) {
			err = -EINVAL;
			goto put_exec_queue;
		}
	}

	vm = xe_vm_lookup(xef, args->vm_id);
	if (XE_IOCTL_DBG(xe, !vm)) {
		err = -EINVAL;
		goto put_exec_queue;
	}

	err = down_write_killable(&vm->lock);
	if (err)
		goto put_vm;

	if (XE_IOCTL_DBG(xe, xe_vm_is_closed_or_banned(vm))) {
		err = -ENOENT;
		goto release_vm_lock;
	}

	for (i = 0; i < args->num_binds; ++i) {
		u64 range = bind_ops[i].range;
		u64 addr = bind_ops[i].addr;

		if (XE_IOCTL_DBG(xe, range > vm->size) ||
		    XE_IOCTL_DBG(xe, addr > vm->size - range)) {
			err = -EINVAL;
			goto release_vm_lock;
		}
	}

	if (args->num_binds) {
		bos = kvcalloc(args->num_binds, sizeof(*bos),
			       GFP_KERNEL | __GFP_ACCOUNT);
		if (!bos) {
			err = -ENOMEM;
			goto release_vm_lock;
		}

		ops = kvcalloc(args->num_binds, sizeof(*ops),
			       GFP_KERNEL | __GFP_ACCOUNT);
		if (!ops) {
			err = -ENOMEM;
			goto release_vm_lock;
		}
	}

	for (i = 0; i < args->num_binds; ++i) {
		struct drm_gem_object *gem_obj;
		u64 range = bind_ops[i].range;
		u64 addr = bind_ops[i].addr;
		u32 obj = bind_ops[i].obj;
		u64 obj_offset = bind_ops[i].obj_offset;
		u16 pat_index = bind_ops[i].pat_index;
		u16 coh_mode;

		if (!obj)
			continue;

		gem_obj = drm_gem_object_lookup(file, obj);
		if (XE_IOCTL_DBG(xe, !gem_obj)) {
			err = -ENOENT;
			goto put_obj;
		}
		bos[i] = gem_to_xe_bo(gem_obj);

		if (XE_IOCTL_DBG(xe, range > bos[i]->size) ||
		    XE_IOCTL_DBG(xe, obj_offset >
				 bos[i]->size - range)) {
			err = -EINVAL;
			goto put_obj;
		}

		if (bos[i]->flags & XE_BO_INTERNAL_64K) {
			if (XE_IOCTL_DBG(xe, obj_offset &
					 XE_64K_PAGE_MASK) ||
			    XE_IOCTL_DBG(xe, addr & XE_64K_PAGE_MASK) ||
			    XE_IOCTL_DBG(xe, range & XE_64K_PAGE_MASK)) {
				err = -EINVAL;
				goto put_obj;
			}
		}

		coh_mode = xe_pat_index_get_coh_mode(xe, pat_index);
		if (bos[i]->cpu_caching) {
			if (XE_IOCTL_DBG(xe, coh_mode == XE_COH_NONE &&
					 bos[i]->cpu_caching == DRM_XE_GEM_CPU_CACHING_WB)) {
				err = -EINVAL;
				goto put_obj;
			}
		} else if (XE_IOCTL_DBG(xe, coh_mode == XE_COH_NONE)) {
			/*
			 * Imported dma-buf from a different device should
			 * require 1way or 2way coherency since we don't know
			 * how it was mapped on the CPU. Just assume is it
			 * potentially cached on CPU side.
			 */
			err = -EINVAL;
			goto put_obj;
		}
	}

	if (args->num_syncs) {
		syncs = kcalloc(args->num_syncs, sizeof(*syncs), GFP_KERNEL);
		if (!syncs) {
			err = -ENOMEM;
			goto put_obj;
		}
	}

	syncs_user = u64_to_user_ptr(args->syncs);
	for (num_syncs = 0; num_syncs < args->num_syncs; num_syncs++) {
		err = xe_sync_entry_parse(xe, xef, &syncs[num_syncs],
					  &syncs_user[num_syncs],
					  (xe_vm_in_lr_mode(vm) ?
					   SYNC_PARSE_FLAG_LR_MODE : 0) |
					  (!args->num_binds ?
					   SYNC_PARSE_FLAG_DISALLOW_USER_FENCE : 0));
		if (err)
			goto free_syncs;

		if (xe_sync_is_ufence(&syncs[num_syncs]))
			num_ufence++;
	}

	if (XE_IOCTL_DBG(xe, num_ufence > 1)) {
		err = -EINVAL;
		goto free_syncs;
	}

	if (!args->num_binds) {
		err = -ENODATA;
		goto free_syncs;
	}

	for (i = 0; i < args->num_binds; ++i) {
		u64 range = bind_ops[i].range;
		u64 addr = bind_ops[i].addr;
		u32 op = bind_ops[i].op;
		u32 flags = bind_ops[i].flags;
		u64 obj_offset = bind_ops[i].obj_offset;
		u32 prefetch_region = bind_ops[i].prefetch_mem_region_instance;
		u16 pat_index = bind_ops[i].pat_index;

		ops[i] = vm_bind_ioctl_ops_create(vm, bos[i], obj_offset,
						  addr, range, op, flags,
						  prefetch_region, pat_index);
		if (IS_ERR(ops[i])) {
			err = PTR_ERR(ops[i]);
			ops[i] = NULL;
			goto unwind_ops;
		}

		err = vm_bind_ioctl_ops_parse(vm, q, ops[i], syncs, num_syncs,
					      &ops_list,
					      i == args->num_binds - 1);
		if (err)
			goto unwind_ops;
	}

	/* Nothing to do */
	if (list_empty(&ops_list)) {
		err = -ENODATA;
		goto unwind_ops;
	}

	xe_vm_get(vm);
	if (q)
		xe_exec_queue_get(q);

	err = vm_bind_ioctl_ops_execute(vm, &ops_list);

	up_write(&vm->lock);

	if (q)
		xe_exec_queue_put(q);
	xe_vm_put(vm);

	for (i = 0; bos && i < args->num_binds; ++i)
		xe_bo_put(bos[i]);

	kvfree(bos);
	kvfree(ops);
	if (args->num_binds > 1)
		kvfree(bind_ops);

	return err;

unwind_ops:
	vm_bind_ioctl_ops_unwind(vm, ops, args->num_binds);
free_syncs:
	if (err == -ENODATA)
		err = vm_bind_ioctl_signal_fences(vm, q, syncs, num_syncs);
	while (num_syncs--)
		xe_sync_entry_cleanup(&syncs[num_syncs]);

	kfree(syncs);
put_obj:
	for (i = 0; i < args->num_binds; ++i)
		xe_bo_put(bos[i]);
release_vm_lock:
	up_write(&vm->lock);
put_vm:
	xe_vm_put(vm);
put_exec_queue:
	if (q)
		xe_exec_queue_put(q);
free_objs:
	kvfree(bos);
	kvfree(ops);
	if (args->num_binds > 1)
		kvfree(bind_ops);
	return err;
}

/**
 * xe_vm_lock() - Lock the vm's dma_resv object
 * @vm: The struct xe_vm whose lock is to be locked
 * @intr: Whether to perform any wait interruptible
 *
 * Return: 0 on success, -EINTR if @intr is true and the wait for a
 * contended lock was interrupted. If @intr is false, the function
 * always returns 0.
 */
int xe_vm_lock(struct xe_vm *vm, bool intr)
{
	if (intr)
		return dma_resv_lock_interruptible(xe_vm_resv(vm), NULL);

	return dma_resv_lock(xe_vm_resv(vm), NULL);
}

/**
 * xe_vm_unlock() - Unlock the vm's dma_resv object
 * @vm: The struct xe_vm whose lock is to be released.
 *
 * Unlock a buffer object lock that was locked by xe_vm_lock().
 */
void xe_vm_unlock(struct xe_vm *vm)
{
	dma_resv_unlock(xe_vm_resv(vm));
}

/**
 * xe_vm_invalidate_vma - invalidate GPU mappings for VMA without a lock
 * @vma: VMA to invalidate
 *
 * Walks a list of page tables leaves which it memset the entries owned by this
 * VMA to zero, invalidates the TLBs, and block until TLBs invalidation is
 * complete.
 *
 * Returns 0 for success, negative error code otherwise.
 */
int xe_vm_invalidate_vma(struct xe_vma *vma)
{
	struct xe_device *xe = xe_vma_vm(vma)->xe;
	struct xe_tile *tile;
	u32 tile_needs_invalidate = 0;
	int seqno[XE_MAX_TILES_PER_DEVICE];
	u8 id;
	int ret;

	xe_assert(xe, xe_vm_in_fault_mode(xe_vma_vm(vma)));
	xe_assert(xe, !xe_vma_is_null(vma));
	trace_xe_vma_usm_invalidate(vma);

	/* Check that we don't race with page-table updates */
	if (IS_ENABLED(CONFIG_PROVE_LOCKING)) {
		if (xe_vma_is_userptr(vma)) {
			WARN_ON_ONCE(!mmu_interval_check_retry
				     (&to_userptr_vma(vma)->userptr.notifier,
				      to_userptr_vma(vma)->userptr.notifier_seq));
			WARN_ON_ONCE(!dma_resv_test_signaled(xe_vm_resv(xe_vma_vm(vma)),
							     DMA_RESV_USAGE_BOOKKEEP));

		} else {
			xe_bo_assert_held(xe_vma_bo(vma));
		}
	}

	for_each_tile(tile, xe, id) {
		if (xe_pt_zap_ptes(tile, vma)) {
			tile_needs_invalidate |= BIT(id);
			xe_device_wmb(xe);
			/*
			 * FIXME: We potentially need to invalidate multiple
			 * GTs within the tile
			 */
			seqno[id] = xe_gt_tlb_invalidation_vma(tile->primary_gt, NULL, vma);
			if (seqno[id] < 0)
				return seqno[id];
		}
	}

	for_each_tile(tile, xe, id) {
		if (tile_needs_invalidate & BIT(id)) {
			ret = xe_gt_tlb_invalidation_wait(tile->primary_gt, seqno[id]);
			if (ret < 0)
				return ret;
		}
	}

	vma->usm.tile_invalidated = vma->tile_mask;

	return 0;
}

int xe_analyze_vm(struct drm_printer *p, struct xe_vm *vm, int gt_id)
{
	struct drm_gpuva *gpuva;
	bool is_vram;
	uint64_t addr;

	if (!down_read_trylock(&vm->lock)) {
		drm_printf(p, " Failed to acquire VM lock to dump capture");
		return 0;
	}
	if (vm->pt_root[gt_id]) {
		addr = xe_bo_addr(vm->pt_root[gt_id]->bo, 0, XE_PAGE_SIZE);
		is_vram = xe_bo_is_vram(vm->pt_root[gt_id]->bo);
		drm_printf(p, " VM root: A:0x%llx %s\n", addr,
			   is_vram ? "VRAM" : "SYS");
	}

	drm_gpuvm_for_each_va(gpuva, &vm->gpuvm) {
		struct xe_vma *vma = gpuva_to_vma(gpuva);
		bool is_userptr = xe_vma_is_userptr(vma);
		bool is_null = xe_vma_is_null(vma);

		if (is_null) {
			addr = 0;
		} else if (is_userptr) {
			struct sg_table *sg = to_userptr_vma(vma)->userptr.sg;
			struct xe_res_cursor cur;

			if (sg) {
				xe_res_first_sg(sg, 0, XE_PAGE_SIZE, &cur);
				addr = xe_res_dma(&cur);
			} else {
				addr = 0;
			}
		} else {
			addr = __xe_bo_addr(xe_vma_bo(vma), 0, XE_PAGE_SIZE);
			is_vram = xe_bo_is_vram(xe_vma_bo(vma));
		}
		drm_printf(p, " [%016llx-%016llx] S:0x%016llx A:%016llx %s\n",
			   xe_vma_start(vma), xe_vma_end(vma) - 1,
			   xe_vma_size(vma),
			   addr, is_null ? "NULL" : is_userptr ? "USR" :
			   is_vram ? "VRAM" : "SYS");
	}
	up_read(&vm->lock);

	return 0;
}<|MERGE_RESOLUTION|>--- conflicted
+++ resolved
@@ -2225,11 +2225,8 @@
 		return SZ_1G;
 	else if (vma->gpuva.flags & (XE_VMA_PTE_2M | XE_VMA_PTE_COMPACT))
 		return SZ_2M;
-<<<<<<< HEAD
-=======
 	else if (vma->gpuva.flags & XE_VMA_PTE_64K)
 		return SZ_64K;
->>>>>>> 9a8b202f
 	else if (vma->gpuva.flags & XE_VMA_PTE_4K)
 		return SZ_4K;
 
@@ -2754,14 +2751,8 @@
 	return 0;
 }
 
-<<<<<<< HEAD
-#define SUPPORTED_FLAGS	\
-	(DRM_XE_VM_BIND_FLAG_READONLY | \
-	 DRM_XE_VM_BIND_FLAG_IMMEDIATE | DRM_XE_VM_BIND_FLAG_NULL)
-=======
 #define SUPPORTED_FLAGS	(DRM_XE_VM_BIND_FLAG_NULL | \
 	 DRM_XE_VM_BIND_FLAG_DUMPABLE)
->>>>>>> 9a8b202f
 #define XE_64K_PAGE_MASK 0xffffull
 #define ALL_DRM_XE_SYNCS_FLAGS (DRM_XE_SYNCS_FLAG_WAIT_FOR_OP)
 
