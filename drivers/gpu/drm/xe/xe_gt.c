// SPDX-License-Identifier: MIT
/*
 * Copyright © 2022 Intel Corporation
 */

#include "xe_gt.h"

#include <linux/minmax.h>

#include <drm/drm_managed.h>
#include <drm/xe_drm.h>

#include "instructions/xe_gfxpipe_commands.h"
#include "instructions/xe_mi_commands.h"
#include "regs/xe_gt_regs.h"
#include "xe_assert.h"
#include "xe_bb.h"
#include "xe_bo.h"
#include "xe_device.h"
#include "xe_exec_queue.h"
#include "xe_execlist.h"
#include "xe_force_wake.h"
#include "xe_ggtt.h"
#include "xe_gsc.h"
#include "xe_gt_ccs_mode.h"
#include "xe_gt_clock.h"
#include "xe_gt_freq.h"
#include "xe_gt_idle.h"
#include "xe_gt_mcr.h"
#include "xe_gt_pagefault.h"
#include "xe_gt_printk.h"
#include "xe_gt_sysfs.h"
#include "xe_gt_tlb_invalidation.h"
#include "xe_gt_topology.h"
#include "xe_guc_exec_queue_types.h"
#include "xe_guc_pc.h"
#include "xe_hw_fence.h"
#include "xe_hw_engine_class_sysfs.h"
#include "xe_irq.h"
#include "xe_lmtt.h"
#include "xe_lrc.h"
#include "xe_map.h"
#include "xe_migrate.h"
#include "xe_mmio.h"
#include "xe_pat.h"
#include "xe_mocs.h"
#include "xe_reg_sr.h"
#include "xe_ring_ops.h"
#include "xe_sa.h"
#include "xe_sched_job.h"
#include "xe_sriov.h"
#include "xe_tuning.h"
#include "xe_uc.h"
#include "xe_vm.h"
#include "xe_wa.h"
#include "xe_wopcm.h"

struct xe_gt *xe_gt_alloc(struct xe_tile *tile)
{
	struct xe_gt *gt;

	gt = drmm_kzalloc(&tile_to_xe(tile)->drm, sizeof(*gt), GFP_KERNEL);
	if (!gt)
		return ERR_PTR(-ENOMEM);

	gt->tile = tile;
	gt->ordered_wq = alloc_ordered_workqueue("gt-ordered-wq", 0);

	return gt;
}

void xe_gt_sanitize(struct xe_gt *gt)
{
	/*
	 * FIXME: if xe_uc_sanitize is called here, on TGL driver will not
	 * reload
	 */
	gt->uc.guc.submission_state.enabled = false;
}

/**
 * xe_gt_remove() - Clean up the GT structures before driver removal
 * @gt: the GT object
 *
 * This function should only act on objects/structures that must be cleaned
 * before the driver removal callback is complete and therefore can't be
 * deferred to a drmm action.
 */
void xe_gt_remove(struct xe_gt *gt)
{
	xe_uc_remove(&gt->uc);
}

static void gt_fini(struct drm_device *drm, void *arg)
{
	struct xe_gt *gt = arg;
	int i;

	destroy_workqueue(gt->ordered_wq);

	for (i = 0; i < XE_ENGINE_CLASS_MAX; ++i)
		xe_hw_fence_irq_finish(&gt->fence_irq[i]);
}

static void gt_reset_worker(struct work_struct *w);

static int emit_nop_job(struct xe_gt *gt, struct xe_exec_queue *q)
{
	struct xe_sched_job *job;
	struct xe_bb *bb;
	struct dma_fence *fence;
	long timeout;

	bb = xe_bb_new(gt, 4, false);
	if (IS_ERR(bb))
		return PTR_ERR(bb);

	job = xe_bb_create_job(q, bb);
	if (IS_ERR(job)) {
		xe_bb_free(bb, NULL);
		return PTR_ERR(job);
	}

	xe_sched_job_arm(job);
	fence = dma_fence_get(&job->drm.s_fence->finished);
	xe_sched_job_push(job);

	timeout = dma_fence_wait_timeout(fence, false, HZ);
	dma_fence_put(fence);
	xe_bb_free(bb, NULL);
	if (timeout < 0)
		return timeout;
	else if (!timeout)
		return -ETIME;

	return 0;
}

/*
 * Convert back from encoded value to type-safe, only to be used when reg.mcr
 * is true
 */
static struct xe_reg_mcr to_xe_reg_mcr(const struct xe_reg reg)
{
	return (const struct xe_reg_mcr){.__reg.raw = reg.raw };
}

static int emit_wa_job(struct xe_gt *gt, struct xe_exec_queue *q)
{
	struct xe_reg_sr *sr = &q->hwe->reg_lrc;
	struct xe_reg_sr_entry *entry;
	unsigned long idx;
	struct xe_sched_job *job;
	struct xe_bb *bb;
	struct dma_fence *fence;
	long timeout;
	int count = 0;

	if (q->hwe->class == XE_ENGINE_CLASS_RENDER)
		/* Big enough to emit all of the context's 3DSTATE */
		bb = xe_bb_new(gt, xe_lrc_size(gt_to_xe(gt), q->hwe->class), false);
	else
		/* Just pick a large BB size */
		bb = xe_bb_new(gt, SZ_4K, false);

	if (IS_ERR(bb))
		return PTR_ERR(bb);

	xa_for_each(&sr->xa, idx, entry)
		++count;

	if (count) {
		xe_gt_dbg(gt, "LRC WA %s save-restore batch\n", sr->name);

		bb->cs[bb->len++] = MI_LOAD_REGISTER_IMM | MI_LRI_NUM_REGS(count);

		xa_for_each(&sr->xa, idx, entry) {
			struct xe_reg reg = entry->reg;
			struct xe_reg_mcr reg_mcr = to_xe_reg_mcr(reg);
			u32 val;

			/*
			 * Skip reading the register if it's not really needed
			 */
			if (reg.masked)
				val = entry->clr_bits << 16;
			else if (entry->clr_bits + 1)
				val = (reg.mcr ?
				       xe_gt_mcr_unicast_read_any(gt, reg_mcr) :
				       xe_mmio_read32(gt, reg)) & (~entry->clr_bits);
			else
				val = 0;

			val |= entry->set_bits;

			bb->cs[bb->len++] = reg.addr;
			bb->cs[bb->len++] = val;
			xe_gt_dbg(gt, "REG[0x%x] = 0x%08x", reg.addr, val);
		}
	}

	xe_lrc_emit_hwe_state_instructions(q, bb);

	job = xe_bb_create_job(q, bb);
	if (IS_ERR(job)) {
		xe_bb_free(bb, NULL);
		return PTR_ERR(job);
	}

	xe_sched_job_arm(job);
	fence = dma_fence_get(&job->drm.s_fence->finished);
	xe_sched_job_push(job);

	timeout = dma_fence_wait_timeout(fence, false, HZ);
	dma_fence_put(fence);
	xe_bb_free(bb, NULL);
	if (timeout < 0)
		return timeout;
	else if (!timeout)
		return -ETIME;

	return 0;
}

int xe_gt_record_default_lrcs(struct xe_gt *gt)
{
	struct xe_device *xe = gt_to_xe(gt);
	struct xe_hw_engine *hwe;
	enum xe_hw_engine_id id;
	int err = 0;

	for_each_hw_engine(hwe, gt, id) {
		struct xe_exec_queue *q, *nop_q;
		void *default_lrc;

		if (gt->default_lrc[hwe->class])
			continue;

		xe_reg_sr_init(&hwe->reg_lrc, hwe->name, xe);
		xe_wa_process_lrc(hwe);
		xe_hw_engine_setup_default_lrc_state(hwe);
		xe_tuning_process_lrc(hwe);

		default_lrc = drmm_kzalloc(&xe->drm,
					   xe_lrc_size(xe, hwe->class),
					   GFP_KERNEL);
		if (!default_lrc)
			return -ENOMEM;

		q = xe_exec_queue_create(xe, NULL, BIT(hwe->logical_instance), 1,
					 hwe, EXEC_QUEUE_FLAG_KERNEL, 0);
		if (IS_ERR(q)) {
			err = PTR_ERR(q);
			xe_gt_err(gt, "hwe %s: xe_exec_queue_create failed (%pe)\n",
				  hwe->name, q);
			return err;
		}

		/* Prime golden LRC with known good state */
		err = emit_wa_job(gt, q);
		if (err) {
			xe_gt_err(gt, "hwe %s: emit_wa_job failed (%pe) guc_id=%u\n",
				  hwe->name, ERR_PTR(err), q->guc->id);
			goto put_exec_queue;
		}

		nop_q = xe_exec_queue_create(xe, NULL, BIT(hwe->logical_instance),
					     1, hwe, EXEC_QUEUE_FLAG_KERNEL, 0);
		if (IS_ERR(nop_q)) {
			err = PTR_ERR(nop_q);
			xe_gt_err(gt, "hwe %s: nop xe_exec_queue_create failed (%pe)\n",
				  hwe->name, nop_q);
			goto put_exec_queue;
		}

		/* Switch to different LRC */
		err = emit_nop_job(gt, nop_q);
		if (err) {
			xe_gt_err(gt, "hwe %s: nop emit_nop_job failed (%pe) guc_id=%u\n",
				  hwe->name, ERR_PTR(err), nop_q->guc->id);
			goto put_nop_q;
		}

		/* Reload golden LRC to record the effect of any indirect W/A */
		err = emit_nop_job(gt, q);
		if (err) {
			xe_gt_err(gt, "hwe %s: emit_nop_job failed (%pe) guc_id=%u\n",
				  hwe->name, ERR_PTR(err), q->guc->id);
			goto put_nop_q;
		}

		xe_map_memcpy_from(xe, default_lrc,
				   &q->lrc[0].bo->vmap,
				   xe_lrc_pphwsp_offset(&q->lrc[0]),
				   xe_lrc_size(xe, hwe->class));

		gt->default_lrc[hwe->class] = default_lrc;
put_nop_q:
		xe_exec_queue_put(nop_q);
put_exec_queue:
		xe_exec_queue_put(q);
		if (err)
			break;
	}

	return err;
}

int xe_gt_init_early(struct xe_gt *gt)
{
	int err;

	err = xe_force_wake_get(gt_to_fw(gt), XE_FW_GT);
	if (err)
		return err;

	err = xe_force_wake_put(gt_to_fw(gt), XE_FW_GT);
	if (err)
		return err;

	xe_reg_sr_init(&gt->reg_sr, "GT", gt_to_xe(gt));

	err = xe_wa_init(gt);
	if (err)
		return err;

	xe_wa_process_gt(gt);
	xe_wa_process_oob(gt);
	xe_tuning_process_gt(gt);

	return 0;
}

static void dump_pat_on_error(struct xe_gt *gt)
{
	struct drm_printer p;
	char prefix[32];

	snprintf(prefix, sizeof(prefix), "[GT%u Error]", gt->info.id);
	p = drm_dbg_printer(&gt_to_xe(gt)->drm, DRM_UT_DRIVER, prefix);

	xe_pat_dump(gt, &p);
}

static int gt_fw_domain_init(struct xe_gt *gt)
{
	int err, i;

	xe_device_mem_access_get(gt_to_xe(gt));
	err = xe_force_wake_get(gt_to_fw(gt), XE_FW_GT);
	if (err)
		goto err_hw_fence_irq;

	if (!xe_gt_is_media_type(gt)) {
		err = xe_ggtt_init(gt_to_tile(gt)->mem.ggtt);
		if (err)
			goto err_force_wake;
		if (IS_SRIOV_PF(gt_to_xe(gt)))
			xe_lmtt_init(&gt_to_tile(gt)->sriov.pf.lmtt);
	}

	xe_gt_idle_sysfs_init(&gt->gtidle);

	/* Enable per hw engine IRQs */
	xe_irq_enable_hwe(gt);

	/* Rerun MCR init as we now have hw engine list */
	xe_gt_mcr_init(gt);

	err = xe_hw_engines_init_early(gt);
	if (err)
		goto err_force_wake;

	err = xe_hw_engine_class_sysfs_init(gt);
	if (err)
		drm_warn(&gt_to_xe(gt)->drm,
			 "failed to register engines sysfs directory, err: %d\n",
			 err);

	/* Initialize CCS mode sysfs after early initialization of HW engines */
	err = xe_gt_ccs_mode_sysfs_init(gt);
	if (err)
		goto err_force_wake;
<<<<<<< HEAD
=======

	/*
	 * Stash hardware-reported version.  Since this register does not exist
	 * on pre-MTL platforms, reading it there will (correctly) return 0.
	 */
	gt->info.gmdid = xe_mmio_read32(gt, GMD_ID);
>>>>>>> 1b4861e3

	err = xe_force_wake_put(gt_to_fw(gt), XE_FW_GT);
	XE_WARN_ON(err);
	xe_device_mem_access_put(gt_to_xe(gt));

	return 0;

err_force_wake:
	dump_pat_on_error(gt);
	xe_force_wake_put(gt_to_fw(gt), XE_FW_GT);
err_hw_fence_irq:
	for (i = 0; i < XE_ENGINE_CLASS_MAX; ++i)
		xe_hw_fence_irq_finish(&gt->fence_irq[i]);
	xe_device_mem_access_put(gt_to_xe(gt));

	return err;
}

static int all_fw_domain_init(struct xe_gt *gt)
{
	int err, i;

	xe_device_mem_access_get(gt_to_xe(gt));
	err = xe_force_wake_get(gt_to_fw(gt), XE_FORCEWAKE_ALL);
	if (err)
		goto err_hw_fence_irq;

	xe_gt_mcr_set_implicit_defaults(gt);
	xe_reg_sr_apply_mmio(&gt->reg_sr, gt);

	err = xe_gt_clock_init(gt);
	if (err)
		goto err_force_wake;

	xe_mocs_init(gt);
	err = xe_execlist_init(gt);
	if (err)
		goto err_force_wake;

	err = xe_hw_engines_init(gt);
	if (err)
		goto err_force_wake;

	if (!xe_gt_is_media_type(gt)) {
		/*
		 * USM has its only SA pool to non-block behind user operations
		 */
		if (gt_to_xe(gt)->info.has_usm) {
			struct xe_device *xe = gt_to_xe(gt);

			gt->usm.bb_pool = xe_sa_bo_manager_init(gt_to_tile(gt),
								IS_DGFX(xe) ? SZ_1M : SZ_512K, 16);
			if (IS_ERR(gt->usm.bb_pool)) {
				err = PTR_ERR(gt->usm.bb_pool);
				goto err_force_wake;
			}
		}
	}

	if (!xe_gt_is_media_type(gt)) {
		struct xe_tile *tile = gt_to_tile(gt);

		tile->migrate = xe_migrate_init(tile);
		if (IS_ERR(tile->migrate)) {
			err = PTR_ERR(tile->migrate);
			goto err_force_wake;
		}
	}

	err = xe_uc_init_post_hwconfig(&gt->uc);
	if (err)
		goto err_force_wake;

	err = xe_uc_init_hw(&gt->uc);
	if (err)
		goto err_force_wake;

	/* Configure default CCS mode of 1 engine with all resources */
	if (xe_gt_ccs_mode_enabled(gt)) {
		gt->ccs_mode = 1;
		xe_gt_apply_ccs_mode(gt);
	}

	if (IS_SRIOV_PF(gt_to_xe(gt)) && !xe_gt_is_media_type(gt))
		xe_lmtt_init_hw(&gt_to_tile(gt)->sriov.pf.lmtt);

	err = xe_force_wake_put(gt_to_fw(gt), XE_FORCEWAKE_ALL);
	XE_WARN_ON(err);
	xe_device_mem_access_put(gt_to_xe(gt));

	return 0;

err_force_wake:
	xe_force_wake_put(gt_to_fw(gt), XE_FORCEWAKE_ALL);
err_hw_fence_irq:
	for (i = 0; i < XE_ENGINE_CLASS_MAX; ++i)
		xe_hw_fence_irq_finish(&gt->fence_irq[i]);
	xe_device_mem_access_put(gt_to_xe(gt));

	return err;
}

/*
 * Initialize enough GT to be able to load GuC in order to obtain hwconfig and
 * enable CTB communication.
 */
int xe_gt_init_hwconfig(struct xe_gt *gt)
{
	int err;

	xe_device_mem_access_get(gt_to_xe(gt));
	err = xe_force_wake_get(gt_to_fw(gt), XE_FW_GT);
	if (err)
		goto out;

	xe_gt_topology_init(gt);
	xe_gt_mcr_init(gt);
	xe_pat_init(gt);

	err = xe_uc_init(&gt->uc);
	if (err)
		goto out_fw;

	err = xe_uc_init_hwconfig(&gt->uc);
	if (err)
		goto out_fw;

	/* XXX: Fake that we pull the engine mask from hwconfig blob */
	gt->info.engine_mask = gt->info.__engine_mask;

out_fw:
	xe_force_wake_put(gt_to_fw(gt), XE_FW_GT);
out:
	xe_device_mem_access_put(gt_to_xe(gt));

	return err;
}

int xe_gt_init(struct xe_gt *gt)
{
	int err;
	int i;

	INIT_WORK(&gt->reset.worker, gt_reset_worker);

	for (i = 0; i < XE_ENGINE_CLASS_MAX; ++i) {
		gt->ring_ops[i] = xe_ring_ops_get(gt, i);
		xe_hw_fence_irq_init(&gt->fence_irq[i]);
	}

	err = xe_gt_tlb_invalidation_init(gt);
	if (err)
		return err;

	err = xe_gt_pagefault_init(gt);
	if (err)
		return err;

	xe_mocs_init_early(gt);

	xe_gt_sysfs_init(gt);

	err = gt_fw_domain_init(gt);
	if (err)
		return err;

	xe_gt_freq_init(gt);

	xe_force_wake_init_engines(gt, gt_to_fw(gt));

	err = all_fw_domain_init(gt);
	if (err)
		return err;

	err = drmm_add_action_or_reset(&gt_to_xe(gt)->drm, gt_fini, gt);
	if (err)
		return err;

	return 0;
}

static int do_gt_reset(struct xe_gt *gt)
{
	int err;

	xe_gsc_wa_14015076503(gt, true);

	xe_mmio_write32(gt, GDRST, GRDOM_FULL);
	err = xe_mmio_wait32(gt, GDRST, GRDOM_FULL, 0, 5000, NULL, false);
	if (err)
		xe_gt_err(gt, "failed to clear GRDOM_FULL (%pe)\n",
			  ERR_PTR(err));

	xe_gsc_wa_14015076503(gt, false);

	return err;
}

static int do_gt_restart(struct xe_gt *gt)
{
	struct xe_hw_engine *hwe;
	enum xe_hw_engine_id id;
	int err;

	xe_pat_init(gt);

	xe_gt_mcr_set_implicit_defaults(gt);
	xe_reg_sr_apply_mmio(&gt->reg_sr, gt);

	err = xe_wopcm_init(&gt->uc.wopcm);
	if (err)
		return err;

	for_each_hw_engine(hwe, gt, id)
		xe_hw_engine_enable_ring(hwe);

	err = xe_uc_sanitize_reset(&gt->uc);
	if (err)
		return err;

	err = xe_uc_init_hw(&gt->uc);
	if (err)
		return err;

	if (IS_SRIOV_PF(gt_to_xe(gt)) && !xe_gt_is_media_type(gt))
		xe_lmtt_init_hw(&gt_to_tile(gt)->sriov.pf.lmtt);

	xe_mocs_init(gt);
	err = xe_uc_start(&gt->uc);
	if (err)
		return err;

	for_each_hw_engine(hwe, gt, id) {
		xe_reg_sr_apply_mmio(&hwe->reg_sr, gt);
		xe_reg_sr_apply_whitelist(hwe);
	}

	/* Get CCS mode in sync between sw/hw */
	xe_gt_apply_ccs_mode(gt);

	return 0;
}

static int gt_reset(struct xe_gt *gt)
{
	int err;

	/* We only support GT resets with GuC submission */
	if (!xe_device_uc_enabled(gt_to_xe(gt)))
		return -ENODEV;

	xe_gt_info(gt, "reset started\n");

	if (xe_fault_inject_gt_reset()) {
		err = -ECANCELED;
		goto err_fail;
	}

	xe_gt_sanitize(gt);

	xe_device_mem_access_get(gt_to_xe(gt));
	err = xe_force_wake_get(gt_to_fw(gt), XE_FORCEWAKE_ALL);
	if (err)
		goto err_msg;

	xe_uc_gucrc_disable(&gt->uc);
	xe_uc_stop_prepare(&gt->uc);
	xe_gt_pagefault_reset(gt);

	err = xe_uc_stop(&gt->uc);
	if (err)
		goto err_out;

	xe_gt_tlb_invalidation_reset(gt);

	err = do_gt_reset(gt);
	if (err)
		goto err_out;

	err = do_gt_restart(gt);
	if (err)
		goto err_out;

	err = xe_force_wake_put(gt_to_fw(gt), XE_FORCEWAKE_ALL);
	xe_device_mem_access_put(gt_to_xe(gt));
	XE_WARN_ON(err);

	xe_gt_info(gt, "reset done\n");

	return 0;

err_out:
	XE_WARN_ON(xe_force_wake_put(gt_to_fw(gt), XE_FORCEWAKE_ALL));
err_msg:
	XE_WARN_ON(xe_uc_start(&gt->uc));
	xe_device_mem_access_put(gt_to_xe(gt));
err_fail:
	xe_gt_err(gt, "reset failed (%pe)\n", ERR_PTR(err));

	gt_to_xe(gt)->needs_flr_on_fini = true;

	return err;
}

static void gt_reset_worker(struct work_struct *w)
{
	struct xe_gt *gt = container_of(w, typeof(*gt), reset.worker);

	gt_reset(gt);
}

void xe_gt_reset_async(struct xe_gt *gt)
{
	xe_gt_info(gt, "trying reset\n");

	/* Don't do a reset while one is already in flight */
	if (!xe_fault_inject_gt_reset() && xe_uc_reset_prepare(&gt->uc))
		return;

	xe_gt_info(gt, "reset queued\n");
	queue_work(gt->ordered_wq, &gt->reset.worker);
}

void xe_gt_suspend_prepare(struct xe_gt *gt)
{
	xe_device_mem_access_get(gt_to_xe(gt));
	XE_WARN_ON(xe_force_wake_get(gt_to_fw(gt), XE_FORCEWAKE_ALL));

	xe_uc_stop_prepare(&gt->uc);

	XE_WARN_ON(xe_force_wake_put(gt_to_fw(gt), XE_FORCEWAKE_ALL));
	xe_device_mem_access_put(gt_to_xe(gt));
}

int xe_gt_suspend(struct xe_gt *gt)
{
	int err;

	xe_gt_sanitize(gt);

	xe_device_mem_access_get(gt_to_xe(gt));
	err = xe_force_wake_get(gt_to_fw(gt), XE_FORCEWAKE_ALL);
	if (err)
		goto err_msg;

	err = xe_uc_suspend(&gt->uc);
	if (err)
		goto err_force_wake;

	XE_WARN_ON(xe_force_wake_put(gt_to_fw(gt), XE_FORCEWAKE_ALL));
	xe_device_mem_access_put(gt_to_xe(gt));
	xe_gt_info(gt, "suspended\n");

	return 0;

err_force_wake:
	XE_WARN_ON(xe_force_wake_put(gt_to_fw(gt), XE_FORCEWAKE_ALL));
err_msg:
	xe_device_mem_access_put(gt_to_xe(gt));
	xe_gt_err(gt, "suspend failed (%pe)\n", ERR_PTR(err));

	return err;
}

int xe_gt_resume(struct xe_gt *gt)
{
	int err;

	xe_device_mem_access_get(gt_to_xe(gt));
	err = xe_force_wake_get(gt_to_fw(gt), XE_FORCEWAKE_ALL);
	if (err)
		goto err_msg;

	err = do_gt_restart(gt);
	if (err)
		goto err_force_wake;

	XE_WARN_ON(xe_force_wake_put(gt_to_fw(gt), XE_FORCEWAKE_ALL));
	xe_device_mem_access_put(gt_to_xe(gt));
	xe_gt_info(gt, "resumed\n");

	return 0;

err_force_wake:
	XE_WARN_ON(xe_force_wake_put(gt_to_fw(gt), XE_FORCEWAKE_ALL));
err_msg:
	xe_device_mem_access_put(gt_to_xe(gt));
	xe_gt_err(gt, "resume failed (%pe)\n", ERR_PTR(err));

	return err;
}

struct xe_hw_engine *xe_gt_hw_engine(struct xe_gt *gt,
				     enum xe_engine_class class,
				     u16 instance, bool logical)
{
	struct xe_hw_engine *hwe;
	enum xe_hw_engine_id id;

	for_each_hw_engine(hwe, gt, id)
		if (hwe->class == class &&
		    ((!logical && hwe->instance == instance) ||
		    (logical && hwe->logical_instance == instance)))
			return hwe;

	return NULL;
}

struct xe_hw_engine *xe_gt_any_hw_engine_by_reset_domain(struct xe_gt *gt,
							 enum xe_engine_class class)
{
	struct xe_hw_engine *hwe;
	enum xe_hw_engine_id id;

	for_each_hw_engine(hwe, gt, id) {
		switch (class) {
		case XE_ENGINE_CLASS_RENDER:
		case XE_ENGINE_CLASS_COMPUTE:
			if (hwe->class == XE_ENGINE_CLASS_RENDER ||
			    hwe->class == XE_ENGINE_CLASS_COMPUTE)
				return hwe;
			break;
		default:
			if (hwe->class == class)
				return hwe;
		}
	}

	return NULL;
}<|MERGE_RESOLUTION|>--- conflicted
+++ resolved
@@ -381,15 +381,12 @@
 	err = xe_gt_ccs_mode_sysfs_init(gt);
 	if (err)
 		goto err_force_wake;
-<<<<<<< HEAD
-=======
 
 	/*
 	 * Stash hardware-reported version.  Since this register does not exist
 	 * on pre-MTL platforms, reading it there will (correctly) return 0.
 	 */
 	gt->info.gmdid = xe_mmio_read32(gt, GMD_ID);
->>>>>>> 1b4861e3
 
 	err = xe_force_wake_put(gt_to_fw(gt), XE_FW_GT);
 	XE_WARN_ON(err);
