--- conflicted
+++ resolved
@@ -23,29 +23,11 @@
 	struct msm_gpu_devfreq *df = &gpu->devfreq;
 	struct dev_pm_opp *opp;
 
-<<<<<<< HEAD
 	/*
 	 * Note that devfreq_recommended_opp() can modify the freq
 	 * to something that actually is in the opp table:
 	 */
 	opp = devfreq_recommended_opp(dev, freq, flags);
-
-=======
->>>>>>> d60c95ef
-	/*
-	 * Note that devfreq_recommended_opp() can modify the freq
-	 * to something that actually is in the opp table:
-	 */
-<<<<<<< HEAD
-	if (gpu->devfreq.idle_freq) {
-		gpu->devfreq.idle_freq = *freq;
-		dev_pm_opp_put(opp);
-		return 0;
-	}
-
-=======
-	opp = devfreq_recommended_opp(dev, freq, flags);
->>>>>>> d60c95ef
 	if (IS_ERR(opp))
 		return PTR_ERR(opp);
 
