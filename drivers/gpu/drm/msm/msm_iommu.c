// SPDX-License-Identifier: GPL-2.0-only
/*
 * Copyright (C) 2013 Red Hat
 * Author: Rob Clark <robdclark@gmail.com>
 */

#include <linux/adreno-smmu-priv.h>
#include <linux/io-pgtable.h>
#include "msm_drv.h"
#include "msm_mmu.h"

struct msm_iommu {
	struct msm_mmu base;
	struct iommu_domain *domain;
	atomic_t pagetables;
};

#define to_msm_iommu(x) container_of(x, struct msm_iommu, base)

struct msm_iommu_pagetable {
	struct msm_mmu base;
	struct msm_mmu *parent;
	struct io_pgtable_ops *pgtbl_ops;
	unsigned long pgsize_bitmap;	/* Bitmap of page sizes in use */
	phys_addr_t ttbr;
	u32 asid;
};
static struct msm_iommu_pagetable *to_pagetable(struct msm_mmu *mmu)
{
	return container_of(mmu, struct msm_iommu_pagetable, base);
}

/* based on iommu_pgsize() in iommu.c: */
static size_t calc_pgsize(struct msm_iommu_pagetable *pagetable,
			   unsigned long iova, phys_addr_t paddr,
			   size_t size, size_t *count)
{
	unsigned int pgsize_idx, pgsize_idx_next;
	unsigned long pgsizes;
	size_t offset, pgsize, pgsize_next;
	unsigned long addr_merge = paddr | iova;

	/* Page sizes supported by the hardware and small enough for @size */
	pgsizes = pagetable->pgsize_bitmap & GENMASK(__fls(size), 0);

	/* Constrain the page sizes further based on the maximum alignment */
	if (likely(addr_merge))
		pgsizes &= GENMASK(__ffs(addr_merge), 0);

	/* Make sure we have at least one suitable page size */
	BUG_ON(!pgsizes);

	/* Pick the biggest page size remaining */
	pgsize_idx = __fls(pgsizes);
	pgsize = BIT(pgsize_idx);
	if (!count)
		return pgsize;

	/* Find the next biggest support page size, if it exists */
	pgsizes = pagetable->pgsize_bitmap & ~GENMASK(pgsize_idx, 0);
	if (!pgsizes)
		goto out_set_count;

	pgsize_idx_next = __ffs(pgsizes);
	pgsize_next = BIT(pgsize_idx_next);

	/*
	 * There's no point trying a bigger page size unless the virtual
	 * and physical addresses are similarly offset within the larger page.
	 */
	if ((iova ^ paddr) & (pgsize_next - 1))
		goto out_set_count;

	/* Calculate the offset to the next page size alignment boundary */
	offset = pgsize_next - (addr_merge & (pgsize_next - 1));

	/*
	 * If size is big enough to accommodate the larger page, reduce
	 * the number of smaller pages.
	 */
	if (offset + pgsize_next <= size)
		size = offset;

out_set_count:
	*count = size >> pgsize_idx;
	return pgsize;
}

static int msm_iommu_pagetable_unmap(struct msm_mmu *mmu, u64 iova,
		size_t size)
{
	struct msm_iommu_pagetable *pagetable = to_pagetable(mmu);
	struct io_pgtable_ops *ops = pagetable->pgtbl_ops;

	while (size) {
		size_t unmapped, pgsize, count;

		pgsize = calc_pgsize(pagetable, iova, iova, size, &count);

		unmapped = ops->unmap_pages(ops, iova, pgsize, count, NULL);
		if (!unmapped)
			break;

		iova += unmapped;
		size -= unmapped;
	}

	iommu_flush_iotlb_all(to_msm_iommu(pagetable->parent)->domain);

	return (size == 0) ? 0 : -EINVAL;
}

static int msm_iommu_pagetable_map(struct msm_mmu *mmu, u64 iova,
		struct sg_table *sgt, size_t len, int prot)
{
	struct msm_iommu_pagetable *pagetable = to_pagetable(mmu);
	struct io_pgtable_ops *ops = pagetable->pgtbl_ops;
	struct scatterlist *sg;
	u64 addr = iova;
	unsigned int i;

	for_each_sgtable_sg(sgt, sg, i) {
		size_t size = sg->length;
		phys_addr_t phys = sg_phys(sg);

		while (size) {
			size_t pgsize, count, mapped = 0;
			int ret;

			pgsize = calc_pgsize(pagetable, addr, phys, size, &count);

			ret = ops->map_pages(ops, addr, phys, pgsize, count,
					     prot, GFP_KERNEL, &mapped);

			/* map_pages could fail after mapping some of the pages,
			 * so update the counters before error handling.
			 */
			phys += mapped;
			addr += mapped;
			size -= mapped;

			if (ret) {
				msm_iommu_pagetable_unmap(mmu, iova, addr - iova);
				return -EINVAL;
			}
		}
	}

	return 0;
}

static void msm_iommu_pagetable_destroy(struct msm_mmu *mmu)
{
	struct msm_iommu_pagetable *pagetable = to_pagetable(mmu);
	struct msm_iommu *iommu = to_msm_iommu(pagetable->parent);
	struct adreno_smmu_priv *adreno_smmu =
		dev_get_drvdata(pagetable->parent->dev);

	/*
	 * If this is the last attached pagetable for the parent,
	 * disable TTBR0 in the arm-smmu driver
	 */
	if (atomic_dec_return(&iommu->pagetables) == 0)
		adreno_smmu->set_ttbr0_cfg(adreno_smmu->cookie, NULL);

	free_io_pgtable_ops(pagetable->pgtbl_ops);
	kfree(pagetable);
}

int msm_iommu_pagetable_params(struct msm_mmu *mmu,
		phys_addr_t *ttbr, int *asid)
{
	struct msm_iommu_pagetable *pagetable;

	if (mmu->type != MSM_MMU_IOMMU_PAGETABLE)
		return -EINVAL;

	pagetable = to_pagetable(mmu);

	if (ttbr)
		*ttbr = pagetable->ttbr;

	if (asid)
		*asid = pagetable->asid;

	return 0;
}

struct iommu_domain_geometry *msm_iommu_get_geometry(struct msm_mmu *mmu)
{
	struct msm_iommu *iommu = to_msm_iommu(mmu);

	return &iommu->domain->geometry;
}

static const struct msm_mmu_funcs pagetable_funcs = {
		.map = msm_iommu_pagetable_map,
		.unmap = msm_iommu_pagetable_unmap,
		.destroy = msm_iommu_pagetable_destroy,
};

static void msm_iommu_tlb_flush_all(void *cookie)
{
}

static void msm_iommu_tlb_flush_walk(unsigned long iova, size_t size,
		size_t granule, void *cookie)
{
}

static void msm_iommu_tlb_add_page(struct iommu_iotlb_gather *gather,
		unsigned long iova, size_t granule, void *cookie)
{
}

static const struct iommu_flush_ops null_tlb_ops = {
	.tlb_flush_all = msm_iommu_tlb_flush_all,
	.tlb_flush_walk = msm_iommu_tlb_flush_walk,
	.tlb_add_page = msm_iommu_tlb_add_page,
};

static int msm_fault_handler(struct iommu_domain *domain, struct device *dev,
		unsigned long iova, int flags, void *arg);

struct msm_mmu *msm_iommu_pagetable_create(struct msm_mmu *parent)
{
	struct adreno_smmu_priv *adreno_smmu = dev_get_drvdata(parent->dev);
	struct msm_iommu *iommu = to_msm_iommu(parent);
	struct msm_iommu_pagetable *pagetable;
	const struct io_pgtable_cfg *ttbr1_cfg = NULL;
	struct io_pgtable_cfg ttbr0_cfg;
	int ret;

	/* Get the pagetable configuration from the domain */
	if (adreno_smmu->cookie)
		ttbr1_cfg = adreno_smmu->get_ttbr1_cfg(adreno_smmu->cookie);
<<<<<<< HEAD

	/*
	 * If you hit this WARN_ONCE() you are probably missing an entry in
	 * qcom_smmu_impl_of_match[] in arm-smmu-qcom.c
	 */
	if (WARN_ONCE(!ttbr1_cfg, "No per-process page tables"))
		return ERR_PTR(-ENODEV);
=======
>>>>>>> 160f4124

	/*
	 * If you hit this WARN_ONCE() you are probably missing an entry in
	 * qcom_smmu_impl_of_match[] in arm-smmu-qcom.c
	 */
	if (WARN_ONCE(!ttbr1_cfg, "No per-process page tables"))
		return ERR_PTR(-ENODEV);

	pagetable = kzalloc(sizeof(*pagetable), GFP_KERNEL);
	if (!pagetable)
		return ERR_PTR(-ENOMEM);

	msm_mmu_init(&pagetable->base, parent->dev, &pagetable_funcs,
		MSM_MMU_IOMMU_PAGETABLE);

	/* Clone the TTBR1 cfg as starting point for TTBR0 cfg: */
	ttbr0_cfg = *ttbr1_cfg;

	/* The incoming cfg will have the TTBR1 quirk enabled */
	ttbr0_cfg.quirks &= ~IO_PGTABLE_QUIRK_ARM_TTBR1;
	ttbr0_cfg.tlb = &null_tlb_ops;

	pagetable->pgtbl_ops = alloc_io_pgtable_ops(ARM_64_LPAE_S1,
		&ttbr0_cfg, iommu->domain);

	if (!pagetable->pgtbl_ops) {
		kfree(pagetable);
		return ERR_PTR(-ENOMEM);
	}

	/*
	 * If this is the first pagetable that we've allocated, send it back to
	 * the arm-smmu driver as a trigger to set up TTBR0
	 */
	if (atomic_inc_return(&iommu->pagetables) == 1) {
		ret = adreno_smmu->set_ttbr0_cfg(adreno_smmu->cookie, &ttbr0_cfg);
		if (ret) {
			free_io_pgtable_ops(pagetable->pgtbl_ops);
			kfree(pagetable);
			return ERR_PTR(ret);
		}
	}

	/* Needed later for TLB flush */
	pagetable->parent = parent;
	pagetable->pgsize_bitmap = ttbr0_cfg.pgsize_bitmap;
	pagetable->ttbr = ttbr0_cfg.arm_lpae_s1_cfg.ttbr;

	/*
	 * TODO we would like each set of page tables to have a unique ASID
	 * to optimize TLB invalidation.  But iommu_flush_iotlb_all() will
	 * end up flushing the ASID used for TTBR1 pagetables, which is not
	 * what we want.  So for now just use the same ASID as TTBR1.
	 */
	pagetable->asid = 0;

	return &pagetable->base;
}

static int msm_fault_handler(struct iommu_domain *domain, struct device *dev,
		unsigned long iova, int flags, void *arg)
{
	struct msm_iommu *iommu = arg;
	struct msm_mmu *mmu = &iommu->base;
	struct adreno_smmu_priv *adreno_smmu = dev_get_drvdata(iommu->base.dev);
	struct adreno_smmu_fault_info info, *ptr = NULL;

	if (adreno_smmu->get_fault_info) {
		adreno_smmu->get_fault_info(adreno_smmu->cookie, &info);
		ptr = &info;
	}

	if (iommu->base.handler)
		return iommu->base.handler(iommu->base.arg, iova, flags, ptr);

	pr_warn_ratelimited("*** fault: iova=%16lx, flags=%d\n", iova, flags);

	if (mmu->funcs->resume_translation)
		mmu->funcs->resume_translation(mmu);

	return 0;
}

static void msm_iommu_resume_translation(struct msm_mmu *mmu)
{
	struct adreno_smmu_priv *adreno_smmu = dev_get_drvdata(mmu->dev);

	if (adreno_smmu->resume_translation)
		adreno_smmu->resume_translation(adreno_smmu->cookie, true);
}

static void msm_iommu_detach(struct msm_mmu *mmu)
{
	struct msm_iommu *iommu = to_msm_iommu(mmu);

	iommu_detach_device(iommu->domain, mmu->dev);
}

static int msm_iommu_map(struct msm_mmu *mmu, uint64_t iova,
		struct sg_table *sgt, size_t len, int prot)
{
	struct msm_iommu *iommu = to_msm_iommu(mmu);
	size_t ret;

	/* The arm-smmu driver expects the addresses to be sign extended */
	if (iova & BIT_ULL(48))
		iova |= GENMASK_ULL(63, 49);

	ret = iommu_map_sgtable(iommu->domain, iova, sgt, prot);
	WARN_ON(!ret);

	return (ret == len) ? 0 : -EINVAL;
}

static int msm_iommu_unmap(struct msm_mmu *mmu, uint64_t iova, size_t len)
{
	struct msm_iommu *iommu = to_msm_iommu(mmu);

	if (iova & BIT_ULL(48))
		iova |= GENMASK_ULL(63, 49);

	iommu_unmap(iommu->domain, iova, len);

	return 0;
}

static void msm_iommu_destroy(struct msm_mmu *mmu)
{
	struct msm_iommu *iommu = to_msm_iommu(mmu);
	iommu_domain_free(iommu->domain);
	kfree(iommu);
}

static const struct msm_mmu_funcs funcs = {
		.detach = msm_iommu_detach,
		.map = msm_iommu_map,
		.unmap = msm_iommu_unmap,
		.destroy = msm_iommu_destroy,
		.resume_translation = msm_iommu_resume_translation,
};

struct msm_mmu *msm_iommu_new(struct device *dev, unsigned long quirks)
{
	struct iommu_domain *domain;
	struct msm_iommu *iommu;
	int ret;

	domain = iommu_domain_alloc(dev->bus);
	if (!domain)
		return NULL;

	iommu_set_pgtable_quirks(domain, quirks);

	iommu = kzalloc(sizeof(*iommu), GFP_KERNEL);
	if (!iommu) {
		iommu_domain_free(domain);
		return ERR_PTR(-ENOMEM);
	}

	iommu->domain = domain;
	msm_mmu_init(&iommu->base, dev, &funcs, MSM_MMU_IOMMU);

	atomic_set(&iommu->pagetables, 0);

	ret = iommu_attach_device(iommu->domain, dev);
	if (ret) {
		iommu_domain_free(domain);
		kfree(iommu);
		return ERR_PTR(ret);
	}

	return &iommu->base;
}

struct msm_mmu *msm_iommu_gpu_new(struct device *dev, struct msm_gpu *gpu, unsigned long quirks)
{
	struct adreno_smmu_priv *adreno_smmu = dev_get_drvdata(dev);
	struct msm_iommu *iommu;
	struct msm_mmu *mmu;

	mmu = msm_iommu_new(dev, quirks);
	if (IS_ERR_OR_NULL(mmu))
		return mmu;

	iommu = to_msm_iommu(mmu);
	iommu_set_fault_handler(iommu->domain, msm_fault_handler, iommu);

	/* Enable stall on iommu fault: */
	if (adreno_smmu->set_stall)
		adreno_smmu->set_stall(adreno_smmu->cookie, true);

	return mmu;
}<|MERGE_RESOLUTION|>--- conflicted
+++ resolved
@@ -234,16 +234,6 @@
 	/* Get the pagetable configuration from the domain */
 	if (adreno_smmu->cookie)
 		ttbr1_cfg = adreno_smmu->get_ttbr1_cfg(adreno_smmu->cookie);
-<<<<<<< HEAD
-
-	/*
-	 * If you hit this WARN_ONCE() you are probably missing an entry in
-	 * qcom_smmu_impl_of_match[] in arm-smmu-qcom.c
-	 */
-	if (WARN_ONCE(!ttbr1_cfg, "No per-process page tables"))
-		return ERR_PTR(-ENODEV);
-=======
->>>>>>> 160f4124
 
 	/*
 	 * If you hit this WARN_ONCE() you are probably missing an entry in
