--- conflicted
+++ resolved
@@ -102,16 +102,6 @@
 	mdp5_state = kzalloc(sizeof(*mdp5_state), GFP_KERNEL);
 	if (!mdp5_state)
 		return;
-<<<<<<< HEAD
-
-	if (plane->type == DRM_PLANE_TYPE_PRIMARY)
-		mdp5_state->base.zpos = STAGE_BASE;
-	else
-		mdp5_state->base.zpos = STAGE0 + drm_plane_index(plane);
-	mdp5_state->base.normalized_zpos = mdp5_state->base.zpos;
-
-=======
->>>>>>> 3a82f341
 	__drm_atomic_helper_plane_reset(plane, &mdp5_state->base);
 }
 
