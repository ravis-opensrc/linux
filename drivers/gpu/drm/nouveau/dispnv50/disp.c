/*
 * Copyright 2011 Red Hat Inc.
 *
 * Permission is hereby granted, free of charge, to any person obtaining a
 * copy of this software and associated documentation files (the "Software"),
 * to deal in the Software without restriction, including without limitation
 * the rights to use, copy, modify, merge, publish, distribute, sublicense,
 * and/or sell copies of the Software, and to permit persons to whom the
 * Software is furnished to do so, subject to the following conditions:
 *
 * The above copyright notice and this permission notice shall be included in
 * all copies or substantial portions of the Software.
 *
 * THE SOFTWARE IS PROVIDED "AS IS", WITHOUT WARRANTY OF ANY KIND, EXPRESS OR
 * IMPLIED, INCLUDING BUT NOT LIMITED TO THE WARRANTIES OF MERCHANTABILITY,
 * FITNESS FOR A PARTICULAR PURPOSE AND NONINFRINGEMENT.  IN NO EVENT SHALL
 * THE COPYRIGHT HOLDER(S) OR AUTHOR(S) BE LIABLE FOR ANY CLAIM, DAMAGES OR
 * OTHER LIABILITY, WHETHER IN AN ACTION OF CONTRACT, TORT OR OTHERWISE,
 * ARISING FROM, OUT OF OR IN CONNECTION WITH THE SOFTWARE OR THE USE OR
 * OTHER DEALINGS IN THE SOFTWARE.
 *
 * Authors: Ben Skeggs
 */
#include "disp.h"
#include "atom.h"
#include "core.h"
#include "head.h"
#include "wndw.h"
#include "handles.h"

#include <linux/dma-mapping.h>
#include <linux/hdmi.h>
#include <linux/component.h>
#include <linux/iopoll.h>

#include <drm/display/drm_dp_helper.h>
#include <drm/display/drm_scdc_helper.h>
#include <drm/drm_atomic.h>
#include <drm/drm_atomic_helper.h>
#include <drm/drm_edid.h>
#include <drm/drm_fb_helper.h>
#include <drm/drm_probe_helper.h>
#include <drm/drm_vblank.h>

#include <nvif/push507c.h>

#include <nvif/class.h>
#include <nvif/cl0002.h>
#include <nvif/event.h>
#include <nvif/if0012.h>
#include <nvif/if0014.h>
#include <nvif/timer.h>

#include <nvhw/class/cl507c.h>
#include <nvhw/class/cl507d.h>
#include <nvhw/class/cl837d.h>
#include <nvhw/class/cl887d.h>
#include <nvhw/class/cl907d.h>
#include <nvhw/class/cl917d.h>

#include "nouveau_drv.h"
#include "nouveau_dma.h"
#include "nouveau_gem.h"
#include "nouveau_connector.h"
#include "nouveau_encoder.h"
#include "nouveau_fence.h"
#include "nv50_display.h"

#include <subdev/bios/dp.h>

/******************************************************************************
 * EVO channel
 *****************************************************************************/

static int
nv50_chan_create(struct nvif_device *device, struct nvif_object *disp,
		 const s32 *oclass, u8 head, void *data, u32 size,
		 struct nv50_chan *chan)
{
	struct nvif_sclass *sclass;
	int ret, i, n;

	chan->device = device;

	ret = n = nvif_object_sclass_get(disp, &sclass);
	if (ret < 0)
		return ret;

	while (oclass[0]) {
		for (i = 0; i < n; i++) {
			if (sclass[i].oclass == oclass[0]) {
				ret = nvif_object_ctor(disp, "kmsChan", 0,
						       oclass[0], data, size,
						       &chan->user);
				if (ret == 0)
					nvif_object_map(&chan->user, NULL, 0);
				nvif_object_sclass_put(&sclass);
				return ret;
			}
		}
		oclass++;
	}

	nvif_object_sclass_put(&sclass);
	return -ENOSYS;
}

static void
nv50_chan_destroy(struct nv50_chan *chan)
{
	nvif_object_dtor(&chan->user);
}

/******************************************************************************
 * DMA EVO channel
 *****************************************************************************/

void
nv50_dmac_destroy(struct nv50_dmac *dmac)
{
	nvif_object_dtor(&dmac->vram);
	nvif_object_dtor(&dmac->sync);

	nv50_chan_destroy(&dmac->base);

	nvif_mem_dtor(&dmac->_push.mem);
}

static void
nv50_dmac_kick(struct nvif_push *push)
{
	struct nv50_dmac *dmac = container_of(push, typeof(*dmac), _push);

	dmac->cur = push->cur - (u32 __iomem *)dmac->_push.mem.object.map.ptr;
	if (dmac->put != dmac->cur) {
		/* Push buffer fetches are not coherent with BAR1, we need to ensure
		 * writes have been flushed right through to VRAM before writing PUT.
		 */
		if (dmac->push->mem.type & NVIF_MEM_VRAM) {
			struct nvif_device *device = dmac->base.device;
			nvif_wr32(&device->object, 0x070000, 0x00000001);
			nvif_msec(device, 2000,
				if (!(nvif_rd32(&device->object, 0x070000) & 0x00000002))
					break;
			);
		}

		NVIF_WV32(&dmac->base.user, NV507C, PUT, PTR, dmac->cur);
		dmac->put = dmac->cur;
	}

	push->bgn = push->cur;
}

static int
nv50_dmac_free(struct nv50_dmac *dmac)
{
	u32 get = NVIF_RV32(&dmac->base.user, NV507C, GET, PTR);
	if (get > dmac->cur) /* NVIDIA stay 5 away from GET, do the same. */
		return get - dmac->cur - 5;
	return dmac->max - dmac->cur;
}

static int
nv50_dmac_wind(struct nv50_dmac *dmac)
{
	/* Wait for GET to depart from the beginning of the push buffer to
	 * prevent writing PUT == GET, which would be ignored by HW.
	 */
	u32 get = NVIF_RV32(&dmac->base.user, NV507C, GET, PTR);
	if (get == 0) {
		/* Corner-case, HW idle, but non-committed work pending. */
		if (dmac->put == 0)
			nv50_dmac_kick(dmac->push);

		if (nvif_msec(dmac->base.device, 2000,
			if (NVIF_TV32(&dmac->base.user, NV507C, GET, PTR, >, 0))
				break;
		) < 0)
			return -ETIMEDOUT;
	}

	PUSH_RSVD(dmac->push, PUSH_JUMP(dmac->push, 0));
	dmac->cur = 0;
	return 0;
}

static int
nv50_dmac_wait(struct nvif_push *push, u32 size)
{
	struct nv50_dmac *dmac = container_of(push, typeof(*dmac), _push);
	int free;

	if (WARN_ON(size > dmac->max))
		return -EINVAL;

	dmac->cur = push->cur - (u32 __iomem *)dmac->_push.mem.object.map.ptr;
	if (dmac->cur + size >= dmac->max) {
		int ret = nv50_dmac_wind(dmac);
		if (ret)
			return ret;

		push->cur = dmac->_push.mem.object.map.ptr;
		push->cur = push->cur + dmac->cur;
		nv50_dmac_kick(push);
	}

	if (nvif_msec(dmac->base.device, 2000,
		if ((free = nv50_dmac_free(dmac)) >= size)
			break;
	) < 0) {
		WARN_ON(1);
		return -ETIMEDOUT;
	}

	push->bgn = dmac->_push.mem.object.map.ptr;
	push->bgn = push->bgn + dmac->cur;
	push->cur = push->bgn;
	push->end = push->cur + free;
	return 0;
}

MODULE_PARM_DESC(kms_vram_pushbuf, "Place EVO/NVD push buffers in VRAM (default: auto)");
static int nv50_dmac_vram_pushbuf = -1;
module_param_named(kms_vram_pushbuf, nv50_dmac_vram_pushbuf, int, 0400);

int
nv50_dmac_create(struct nvif_device *device, struct nvif_object *disp,
		 const s32 *oclass, u8 head, void *data, u32 size, s64 syncbuf,
		 struct nv50_dmac *dmac)
{
	struct nouveau_cli *cli = (void *)device->object.client;
	struct nvif_disp_chan_v0 *args = data;
	u8 type = NVIF_MEM_COHERENT;
	int ret;

	mutex_init(&dmac->lock);

	/* Pascal added support for 47-bit physical addresses, but some
	 * parts of EVO still only accept 40-bit PAs.
	 *
	 * To avoid issues on systems with large amounts of RAM, and on
	 * systems where an IOMMU maps pages at a high address, we need
	 * to allocate push buffers in VRAM instead.
	 *
	 * This appears to match NVIDIA's behaviour on Pascal.
	 */
	if ((nv50_dmac_vram_pushbuf > 0) ||
	    (nv50_dmac_vram_pushbuf < 0 && device->info.family == NV_DEVICE_INFO_V0_PASCAL))
		type |= NVIF_MEM_VRAM;

	ret = nvif_mem_ctor_map(&cli->mmu, "kmsChanPush", type, 0x1000,
				&dmac->_push.mem);
	if (ret)
		return ret;

	dmac->ptr = dmac->_push.mem.object.map.ptr;
	dmac->_push.wait = nv50_dmac_wait;
	dmac->_push.kick = nv50_dmac_kick;
	dmac->push = &dmac->_push;
	dmac->push->bgn = dmac->_push.mem.object.map.ptr;
	dmac->push->cur = dmac->push->bgn;
	dmac->push->end = dmac->push->bgn;
	dmac->max = 0x1000/4 - 1;

	/* EVO channels are affected by a HW bug where the last 12 DWORDs
	 * of the push buffer aren't able to be used safely.
	 */
	if (disp->oclass < GV100_DISP)
		dmac->max -= 12;

	args->pushbuf = nvif_handle(&dmac->_push.mem.object);

	ret = nv50_chan_create(device, disp, oclass, head, data, size,
			       &dmac->base);
	if (ret)
		return ret;

	if (syncbuf < 0)
		return 0;

	ret = nvif_object_ctor(&dmac->base.user, "kmsSyncCtxDma", NV50_DISP_HANDLE_SYNCBUF,
			       NV_DMA_IN_MEMORY,
			       &(struct nv_dma_v0) {
					.target = NV_DMA_V0_TARGET_VRAM,
					.access = NV_DMA_V0_ACCESS_RDWR,
					.start = syncbuf + 0x0000,
					.limit = syncbuf + 0x0fff,
			       }, sizeof(struct nv_dma_v0),
			       &dmac->sync);
	if (ret)
		return ret;

	ret = nvif_object_ctor(&dmac->base.user, "kmsVramCtxDma", NV50_DISP_HANDLE_VRAM,
			       NV_DMA_IN_MEMORY,
			       &(struct nv_dma_v0) {
					.target = NV_DMA_V0_TARGET_VRAM,
					.access = NV_DMA_V0_ACCESS_RDWR,
					.start = 0,
					.limit = device->info.ram_user - 1,
			       }, sizeof(struct nv_dma_v0),
			       &dmac->vram);
	if (ret)
		return ret;

	return ret;
}

/******************************************************************************
 * Output path helpers
 *****************************************************************************/
static void
nv50_outp_dump_caps(struct nouveau_drm *drm,
		    struct nouveau_encoder *outp)
{
	NV_DEBUG(drm, "%s caps: dp_interlace=%d\n",
		 outp->base.base.name, outp->caps.dp_interlace);
}

static int
nv50_outp_atomic_check_view(struct drm_encoder *encoder,
			    struct drm_crtc_state *crtc_state,
			    struct drm_connector_state *conn_state,
			    struct drm_display_mode *native_mode)
{
	struct drm_display_mode *adjusted_mode = &crtc_state->adjusted_mode;
	struct drm_display_mode *mode = &crtc_state->mode;
	struct drm_connector *connector = conn_state->connector;
	struct nouveau_conn_atom *asyc = nouveau_conn_atom(conn_state);
	struct nouveau_drm *drm = nouveau_drm(encoder->dev);

	NV_ATOMIC(drm, "%s atomic_check\n", encoder->name);
	asyc->scaler.full = false;
	if (!native_mode)
		return 0;

	if (asyc->scaler.mode == DRM_MODE_SCALE_NONE) {
		switch (connector->connector_type) {
		case DRM_MODE_CONNECTOR_LVDS:
		case DRM_MODE_CONNECTOR_eDP:
			/* Don't force scaler for EDID modes with
			 * same size as the native one (e.g. different
			 * refresh rate)
			 */
			if (mode->hdisplay == native_mode->hdisplay &&
			    mode->vdisplay == native_mode->vdisplay &&
			    mode->type & DRM_MODE_TYPE_DRIVER)
				break;
			mode = native_mode;
			asyc->scaler.full = true;
			break;
		default:
			break;
		}
	} else {
		mode = native_mode;
	}

	if (!drm_mode_equal(adjusted_mode, mode)) {
		drm_mode_copy(adjusted_mode, mode);
		crtc_state->mode_changed = true;
	}

	return 0;
}

static void
nv50_outp_atomic_fix_depth(struct drm_encoder *encoder, struct drm_crtc_state *crtc_state)
{
	struct nv50_head_atom *asyh = nv50_head_atom(crtc_state);
	struct nouveau_encoder *nv_encoder = nouveau_encoder(encoder);
	struct drm_display_mode *mode = &asyh->state.adjusted_mode;
	unsigned int max_rate, mode_rate;

	switch (nv_encoder->dcb->type) {
	case DCB_OUTPUT_DP:
		max_rate = nv_encoder->dp.link_nr * nv_encoder->dp.link_bw;

		/* we don't support more than 10 anyway */
		asyh->or.bpc = min_t(u8, asyh->or.bpc, 10);

		/* reduce the bpc until it works out */
		while (asyh->or.bpc > 6) {
			mode_rate = DIV_ROUND_UP(mode->clock * asyh->or.bpc * 3, 8);
			if (mode_rate <= max_rate)
				break;

			asyh->or.bpc -= 2;
		}
		break;
	default:
		break;
	}
}

static int
nv50_outp_atomic_check(struct drm_encoder *encoder,
		       struct drm_crtc_state *crtc_state,
		       struct drm_connector_state *conn_state)
{
	struct drm_connector *connector = conn_state->connector;
	struct nouveau_connector *nv_connector = nouveau_connector(connector);
	struct nv50_head_atom *asyh = nv50_head_atom(crtc_state);
	int ret;

	ret = nv50_outp_atomic_check_view(encoder, crtc_state, conn_state,
					  nv_connector->native_mode);
	if (ret)
		return ret;

	if (crtc_state->mode_changed || crtc_state->connectors_changed)
		asyh->or.bpc = connector->display_info.bpc;

	/* We might have to reduce the bpc */
	nv50_outp_atomic_fix_depth(encoder, crtc_state);

	return 0;
}

struct nouveau_connector *
nv50_outp_get_new_connector(struct drm_atomic_state *state, struct nouveau_encoder *outp)
{
	struct drm_connector *connector;
	struct drm_connector_state *connector_state;
	struct drm_encoder *encoder = to_drm_encoder(outp);
	int i;

	for_each_new_connector_in_state(state, connector, connector_state, i) {
		if (connector_state->best_encoder == encoder)
			return nouveau_connector(connector);
	}

	return NULL;
}

struct nouveau_connector *
nv50_outp_get_old_connector(struct drm_atomic_state *state, struct nouveau_encoder *outp)
{
	struct drm_connector *connector;
	struct drm_connector_state *connector_state;
	struct drm_encoder *encoder = to_drm_encoder(outp);
	int i;

	for_each_old_connector_in_state(state, connector, connector_state, i) {
		if (connector_state->best_encoder == encoder)
			return nouveau_connector(connector);
	}

	return NULL;
}

static struct nouveau_crtc *
nv50_outp_get_new_crtc(const struct drm_atomic_state *state, const struct nouveau_encoder *outp)
{
	struct drm_crtc *crtc;
	struct drm_crtc_state *crtc_state;
	const u32 mask = drm_encoder_mask(&outp->base.base);
	int i;

	for_each_new_crtc_in_state(state, crtc, crtc_state, i) {
		if (crtc_state->encoder_mask & mask)
			return nouveau_crtc(crtc);
	}

	return NULL;
}

/******************************************************************************
 * DAC
 *****************************************************************************/
static void
nv50_dac_atomic_disable(struct drm_encoder *encoder, struct drm_atomic_state *state)
{
	struct nouveau_encoder *nv_encoder = nouveau_encoder(encoder);
	struct nv50_core *core = nv50_disp(encoder->dev)->core;
	const u32 ctrl = NVDEF(NV507D, DAC_SET_CONTROL, OWNER, NONE);

	core->func->dac->ctrl(core, nv_encoder->outp.or.id, ctrl, NULL);
	nv_encoder->crtc = NULL;
	nvif_outp_release(&nv_encoder->outp);
}

static void
nv50_dac_atomic_enable(struct drm_encoder *encoder, struct drm_atomic_state *state)
{
	struct nouveau_encoder *nv_encoder = nouveau_encoder(encoder);
	struct nouveau_crtc *nv_crtc = nv50_outp_get_new_crtc(state, nv_encoder);
	struct nv50_head_atom *asyh =
		nv50_head_atom(drm_atomic_get_new_crtc_state(state, &nv_crtc->base));
	struct nv50_core *core = nv50_disp(encoder->dev)->core;
	u32 ctrl = 0;

	switch (nv_crtc->index) {
	case 0: ctrl |= NVDEF(NV507D, DAC_SET_CONTROL, OWNER, HEAD0); break;
	case 1: ctrl |= NVDEF(NV507D, DAC_SET_CONTROL, OWNER, HEAD1); break;
	case 2: ctrl |= NVDEF(NV907D, DAC_SET_CONTROL, OWNER_MASK, HEAD2); break;
	case 3: ctrl |= NVDEF(NV907D, DAC_SET_CONTROL, OWNER_MASK, HEAD3); break;
	default:
		WARN_ON(1);
		break;
	}

	ctrl |= NVDEF(NV507D, DAC_SET_CONTROL, PROTOCOL, RGB_CRT);

	nvif_outp_acquire_rgb_crt(&nv_encoder->outp);

	core->func->dac->ctrl(core, nv_encoder->outp.or.id, ctrl, asyh);
	asyh->or.depth = 0;

	nv_encoder->crtc = &nv_crtc->base;
}

static enum drm_connector_status
nv50_dac_detect(struct drm_encoder *encoder, struct drm_connector *connector)
{
	struct nouveau_encoder *nv_encoder = nouveau_encoder(encoder);
	u32 loadval;
	int ret;

	loadval = nouveau_drm(encoder->dev)->vbios.dactestval;
	if (loadval == 0)
		loadval = 340;

	ret = nvif_outp_load_detect(&nv_encoder->outp, loadval);
	if (ret <= 0)
		return connector_status_disconnected;

	return connector_status_connected;
}

static const struct drm_encoder_helper_funcs
nv50_dac_help = {
	.atomic_check = nv50_outp_atomic_check,
	.atomic_enable = nv50_dac_atomic_enable,
	.atomic_disable = nv50_dac_atomic_disable,
	.detect = nv50_dac_detect
};

static void
nv50_dac_destroy(struct drm_encoder *encoder)
{
	struct nouveau_encoder *nv_encoder = nouveau_encoder(encoder);

	nvif_outp_dtor(&nv_encoder->outp);

	drm_encoder_cleanup(encoder);
	kfree(encoder);
}

static const struct drm_encoder_funcs
nv50_dac_func = {
	.destroy = nv50_dac_destroy,
};

static int
nv50_dac_create(struct drm_connector *connector, struct dcb_output *dcbe)
{
	struct nouveau_drm *drm = nouveau_drm(connector->dev);
	struct nv50_disp *disp = nv50_disp(connector->dev);
	struct nvkm_i2c *i2c = nvxx_i2c(&drm->client.device);
	struct nvkm_i2c_bus *bus;
	struct nouveau_encoder *nv_encoder;
	struct drm_encoder *encoder;
	int type = DRM_MODE_ENCODER_DAC;

	nv_encoder = kzalloc(sizeof(*nv_encoder), GFP_KERNEL);
	if (!nv_encoder)
		return -ENOMEM;
	nv_encoder->dcb = dcbe;

	bus = nvkm_i2c_bus_find(i2c, dcbe->i2c_index);
	if (bus)
		nv_encoder->i2c = &bus->i2c;

	encoder = to_drm_encoder(nv_encoder);
	encoder->possible_crtcs = dcbe->heads;
	encoder->possible_clones = 0;
	drm_encoder_init(connector->dev, encoder, &nv50_dac_func, type,
			 "dac-%04x-%04x", dcbe->hasht, dcbe->hashm);
	drm_encoder_helper_add(encoder, &nv50_dac_help);

	drm_connector_attach_encoder(connector, encoder);
	return nvif_outp_ctor(disp->disp, nv_encoder->base.base.name, dcbe->id, &nv_encoder->outp);
}

/*
 * audio component binding for ELD notification
 */
static void
nv50_audio_component_eld_notify(struct drm_audio_component *acomp, int port,
				int dev_id)
{
	if (acomp && acomp->audio_ops && acomp->audio_ops->pin_eld_notify)
		acomp->audio_ops->pin_eld_notify(acomp->audio_ops->audio_ptr,
						 port, dev_id);
}

static int
nv50_audio_component_get_eld(struct device *kdev, int port, int dev_id,
			     bool *enabled, unsigned char *buf, int max_bytes)
{
	struct drm_device *drm_dev = dev_get_drvdata(kdev);
	struct nouveau_drm *drm = nouveau_drm(drm_dev);
	struct drm_encoder *encoder;
	struct nouveau_encoder *nv_encoder;
	struct nouveau_crtc *nv_crtc;
	int ret = 0;

	*enabled = false;

	mutex_lock(&drm->audio.lock);

	drm_for_each_encoder(encoder, drm->dev) {
		struct nouveau_connector *nv_connector = NULL;

		if (encoder->encoder_type == DRM_MODE_ENCODER_DPMST)
			continue; /* TODO */

		nv_encoder = nouveau_encoder(encoder);
		nv_connector = nouveau_connector(nv_encoder->audio.connector);
		nv_crtc = nouveau_crtc(nv_encoder->crtc);

		if (!nv_crtc || nv_encoder->outp.or.id != port || nv_crtc->index != dev_id)
			continue;

		*enabled = nv_encoder->audio.enabled;
		if (*enabled) {
			ret = drm_eld_size(nv_connector->base.eld);
			memcpy(buf, nv_connector->base.eld,
			       min(max_bytes, ret));
		}
		break;
	}

	mutex_unlock(&drm->audio.lock);

	return ret;
}

static const struct drm_audio_component_ops nv50_audio_component_ops = {
	.get_eld = nv50_audio_component_get_eld,
};

static int
nv50_audio_component_bind(struct device *kdev, struct device *hda_kdev,
			  void *data)
{
	struct drm_device *drm_dev = dev_get_drvdata(kdev);
	struct nouveau_drm *drm = nouveau_drm(drm_dev);
	struct drm_audio_component *acomp = data;

	if (WARN_ON(!device_link_add(hda_kdev, kdev, DL_FLAG_STATELESS)))
		return -ENOMEM;

	drm_modeset_lock_all(drm_dev);
	acomp->ops = &nv50_audio_component_ops;
	acomp->dev = kdev;
	drm->audio.component = acomp;
	drm_modeset_unlock_all(drm_dev);
	return 0;
}

static void
nv50_audio_component_unbind(struct device *kdev, struct device *hda_kdev,
			    void *data)
{
	struct drm_device *drm_dev = dev_get_drvdata(kdev);
	struct nouveau_drm *drm = nouveau_drm(drm_dev);
	struct drm_audio_component *acomp = data;

	drm_modeset_lock_all(drm_dev);
	drm->audio.component = NULL;
	acomp->ops = NULL;
	acomp->dev = NULL;
	drm_modeset_unlock_all(drm_dev);
}

static const struct component_ops nv50_audio_component_bind_ops = {
	.bind   = nv50_audio_component_bind,
	.unbind = nv50_audio_component_unbind,
};

static void
nv50_audio_component_init(struct nouveau_drm *drm)
{
	if (component_add(drm->dev->dev, &nv50_audio_component_bind_ops))
		return;

	drm->audio.component_registered = true;
	mutex_init(&drm->audio.lock);
}

static void
nv50_audio_component_fini(struct nouveau_drm *drm)
{
	if (!drm->audio.component_registered)
		return;

	component_del(drm->dev->dev, &nv50_audio_component_bind_ops);
	drm->audio.component_registered = false;
	mutex_destroy(&drm->audio.lock);
}

/******************************************************************************
 * Audio
 *****************************************************************************/
static bool
nv50_audio_supported(struct drm_encoder *encoder)
{
	struct nv50_disp *disp = nv50_disp(encoder->dev);

	if (disp->disp->object.oclass <= GT200_DISP ||
	    disp->disp->object.oclass == GT206_DISP)
		return false;

	return true;
}

static void
nv50_audio_disable(struct drm_encoder *encoder, struct nouveau_crtc *nv_crtc)
{
	struct nouveau_drm *drm = nouveau_drm(encoder->dev);
	struct nouveau_encoder *nv_encoder = nouveau_encoder(encoder);
	struct nvif_outp *outp = &nv_encoder->outp;

	if (!nv50_audio_supported(encoder))
		return;

	mutex_lock(&drm->audio.lock);
	if (nv_encoder->audio.enabled) {
		nv_encoder->audio.enabled = false;
		nv_encoder->audio.connector = NULL;
		nvif_outp_hda_eld(&nv_encoder->outp, nv_crtc->index, NULL, 0);
	}
	mutex_unlock(&drm->audio.lock);

	nv50_audio_component_eld_notify(drm->audio.component, outp->or.id, nv_crtc->index);
}

static void
nv50_audio_enable(struct drm_encoder *encoder, struct nouveau_crtc *nv_crtc,
		  struct nouveau_connector *nv_connector, struct drm_atomic_state *state,
		  struct drm_display_mode *mode)
{
	struct nouveau_drm *drm = nouveau_drm(encoder->dev);
	struct nouveau_encoder *nv_encoder = nouveau_encoder(encoder);
	struct nvif_outp *outp = &nv_encoder->outp;

	if (!nv50_audio_supported(encoder) || !drm_detect_monitor_audio(nv_connector->edid))
		return;

	mutex_lock(&drm->audio.lock);

	nvif_outp_hda_eld(&nv_encoder->outp, nv_crtc->index, nv_connector->base.eld,
			  drm_eld_size(nv_connector->base.eld));
	nv_encoder->audio.enabled = true;
	nv_encoder->audio.connector = &nv_connector->base;

	mutex_unlock(&drm->audio.lock);

	nv50_audio_component_eld_notify(drm->audio.component, outp->or.id, nv_crtc->index);
}

/******************************************************************************
 * HDMI
 *****************************************************************************/
static void
nv50_hdmi_enable(struct drm_encoder *encoder, struct nouveau_crtc *nv_crtc,
		 struct nouveau_connector *nv_connector, struct drm_atomic_state *state,
		 struct drm_display_mode *mode, bool hda)
{
	struct nouveau_drm *drm = nouveau_drm(encoder->dev);
	struct nouveau_encoder *nv_encoder = nouveau_encoder(encoder);
	struct drm_hdmi_info *hdmi = &nv_connector->base.display_info.hdmi;
	union hdmi_infoframe infoframe = { 0 };
	const u8 rekey = 56; /* binary driver, and tegra, constant */
	u8 scdc = 0;
	u32 max_ac_packet;
	struct {
		struct nvif_outp_infoframe_v0 infoframe;
		u8 data[17];
	} args = { 0 };
	int ret, size;

	max_ac_packet  = mode->htotal - mode->hdisplay;
	max_ac_packet -= rekey;
	max_ac_packet -= 18; /* constant from tegra */
	max_ac_packet /= 32;

	if (hdmi->scdc.scrambling.supported) {
		const bool high_tmds_clock_ratio = mode->clock > 340000;

		ret = drm_scdc_readb(nv_encoder->i2c, SCDC_TMDS_CONFIG, &scdc);
		if (ret < 0) {
			NV_ERROR(drm, "Failure to read SCDC_TMDS_CONFIG: %d\n", ret);
			return;
		}

		scdc &= ~(SCDC_TMDS_BIT_CLOCK_RATIO_BY_40 | SCDC_SCRAMBLING_ENABLE);
		if (high_tmds_clock_ratio || hdmi->scdc.scrambling.low_rates)
			scdc |= SCDC_SCRAMBLING_ENABLE;
		if (high_tmds_clock_ratio)
			scdc |= SCDC_TMDS_BIT_CLOCK_RATIO_BY_40;

		ret = drm_scdc_writeb(nv_encoder->i2c, SCDC_TMDS_CONFIG, scdc);
		if (ret < 0)
			NV_ERROR(drm, "Failure to write SCDC_TMDS_CONFIG = 0x%02x: %d\n",
				 scdc, ret);
	}

	ret = nvif_outp_acquire_tmds(&nv_encoder->outp, nv_crtc->index, true,
				     max_ac_packet, rekey, scdc, hda);
	if (ret)
		return;

	/* AVI InfoFrame. */
	args.infoframe.version = 0;
	args.infoframe.head = nv_crtc->index;

	if (!drm_hdmi_avi_infoframe_from_display_mode(&infoframe.avi, &nv_connector->base, mode)) {
		drm_hdmi_avi_infoframe_quant_range(&infoframe.avi, &nv_connector->base, mode,
						   HDMI_QUANTIZATION_RANGE_FULL);

		size = hdmi_infoframe_pack(&infoframe, args.data, ARRAY_SIZE(args.data));
	} else {
		size = 0;
	}

	nvif_outp_infoframe(&nv_encoder->outp, NVIF_OUTP_INFOFRAME_V0_AVI, &args.infoframe, size);

	/* Vendor InfoFrame. */
	memset(&args.data, 0, sizeof(args.data));
	if (!drm_hdmi_vendor_infoframe_from_display_mode(&infoframe.vendor.hdmi,
							 &nv_connector->base, mode))
		size = hdmi_infoframe_pack(&infoframe, args.data, ARRAY_SIZE(args.data));
	else
		size = 0;

	nvif_outp_infoframe(&nv_encoder->outp, NVIF_OUTP_INFOFRAME_V0_VSI, &args.infoframe, size);

	nv50_audio_enable(encoder, nv_crtc, nv_connector, state, mode);
}

/******************************************************************************
 * MST
 *****************************************************************************/
#define nv50_mstm(p) container_of((p), struct nv50_mstm, mgr)
#define nv50_mstc(p) container_of((p), struct nv50_mstc, connector)
#define nv50_msto(p) container_of((p), struct nv50_msto, encoder)

struct nv50_mstc {
	struct nv50_mstm *mstm;
	struct drm_dp_mst_port *port;
	struct drm_connector connector;

	struct drm_display_mode *native;
	struct edid *edid;
};

struct nv50_msto {
	struct drm_encoder encoder;

	/* head is statically assigned on msto creation */
	struct nv50_head *head;
	struct nv50_mstc *mstc;
	bool disabled;
	bool enabled;
};

struct nouveau_encoder *nv50_real_outp(struct drm_encoder *encoder)
{
	struct nv50_msto *msto;

	if (encoder->encoder_type != DRM_MODE_ENCODER_DPMST)
		return nouveau_encoder(encoder);

	msto = nv50_msto(encoder);
	if (!msto->mstc)
		return NULL;
	return msto->mstc->mstm->outp;
}

static void
nv50_msto_cleanup(struct drm_atomic_state *state,
		  struct drm_dp_mst_topology_state *mst_state,
		  struct drm_dp_mst_topology_mgr *mgr,
		  struct nv50_msto *msto)
{
	struct nouveau_drm *drm = nouveau_drm(msto->encoder.dev);
	struct drm_dp_mst_atomic_payload *payload =
		drm_atomic_get_mst_payload_state(mst_state, msto->mstc->port);

	NV_ATOMIC(drm, "%s: msto cleanup\n", msto->encoder.name);

	if (msto->disabled) {
		msto->mstc = NULL;
		msto->disabled = false;
	} else if (msto->enabled) {
		drm_dp_add_payload_part2(mgr, state, payload);
		msto->enabled = false;
	}
}

static void
nv50_msto_prepare(struct drm_atomic_state *state,
		  struct drm_dp_mst_topology_state *mst_state,
		  struct drm_dp_mst_topology_mgr *mgr,
		  struct nv50_msto *msto)
{
	struct nouveau_drm *drm = nouveau_drm(msto->encoder.dev);
	struct nv50_mstc *mstc = msto->mstc;
	struct nv50_mstm *mstm = mstc->mstm;
	struct drm_dp_mst_topology_state *old_mst_state;
	struct drm_dp_mst_atomic_payload *payload, *old_payload;

	NV_ATOMIC(drm, "%s: msto prepare\n", msto->encoder.name);

	old_mst_state = drm_atomic_get_old_mst_topology_state(state, mgr);

	payload = drm_atomic_get_mst_payload_state(mst_state, mstc->port);
	old_payload = drm_atomic_get_mst_payload_state(old_mst_state, mstc->port);

	// TODO: Figure out if we want to do a better job of handling VCPI allocation failures here?
	if (msto->disabled) {
<<<<<<< HEAD
		drm_dp_remove_payload(mgr, mst_state, payload, payload);
=======
		drm_dp_remove_payload(mgr, mst_state, old_payload, payload);

		nvif_outp_dp_mst_vcpi(&mstm->outp->outp, msto->head->base.index, 0, 0, 0, 0);
>>>>>>> 98817289
	} else {
		if (msto->enabled)
			drm_dp_add_payload_part1(mgr, mst_state, payload);

		nvif_outp_dp_mst_vcpi(&mstm->outp->outp, msto->head->base.index,
				      payload->vc_start_slot, payload->time_slots,
				      payload->pbn, payload->time_slots * mst_state->pbn_div);
	}
}

static int
nv50_msto_atomic_check(struct drm_encoder *encoder,
		       struct drm_crtc_state *crtc_state,
		       struct drm_connector_state *conn_state)
{
	struct drm_atomic_state *state = crtc_state->state;
	struct drm_connector *connector = conn_state->connector;
	struct drm_dp_mst_topology_state *mst_state;
	struct nv50_mstc *mstc = nv50_mstc(connector);
	struct nv50_mstm *mstm = mstc->mstm;
	struct nv50_head_atom *asyh = nv50_head_atom(crtc_state);
	int slots;
	int ret;

	ret = nv50_outp_atomic_check_view(encoder, crtc_state, conn_state,
					  mstc->native);
	if (ret)
		return ret;

	if (!drm_atomic_crtc_needs_modeset(crtc_state))
		return 0;

	/*
	 * When restoring duplicated states, we need to make sure that the bw
	 * remains the same and avoid recalculating it, as the connector's bpc
	 * may have changed after the state was duplicated
	 */
	if (!state->duplicated) {
		const int clock = crtc_state->adjusted_mode.clock;

		asyh->or.bpc = connector->display_info.bpc;
		asyh->dp.pbn = drm_dp_calc_pbn_mode(clock, asyh->or.bpc * 3 << 4);
	}

	mst_state = drm_atomic_get_mst_topology_state(state, &mstm->mgr);
	if (IS_ERR(mst_state))
		return PTR_ERR(mst_state);

	if (!mst_state->pbn_div) {
		struct nouveau_encoder *outp = mstc->mstm->outp;

		mst_state->pbn_div = drm_dp_get_vc_payload_bw(&mstm->mgr,
							      outp->dp.link_bw, outp->dp.link_nr);
	}

	slots = drm_dp_atomic_find_time_slots(state, &mstm->mgr, mstc->port, asyh->dp.pbn);
	if (slots < 0)
		return slots;

	asyh->dp.tu = slots;

	return 0;
}

static u8
nv50_dp_bpc_to_depth(unsigned int bpc)
{
	switch (bpc) {
	case  6: return NV837D_SOR_SET_CONTROL_PIXEL_DEPTH_BPP_18_444;
	case  8: return NV837D_SOR_SET_CONTROL_PIXEL_DEPTH_BPP_24_444;
	case 10:
	default: return NV837D_SOR_SET_CONTROL_PIXEL_DEPTH_BPP_30_444;
	}
}

static void
nv50_msto_atomic_enable(struct drm_encoder *encoder, struct drm_atomic_state *state)
{
	struct nv50_msto *msto = nv50_msto(encoder);
	struct nv50_head *head = msto->head;
	struct nv50_head_atom *asyh =
		nv50_head_atom(drm_atomic_get_new_crtc_state(state, &head->base.base));
	struct nv50_mstc *mstc = NULL;
	struct nv50_mstm *mstm = NULL;
	struct drm_connector *connector;
	struct drm_connector_list_iter conn_iter;
	u8 proto;

	drm_connector_list_iter_begin(encoder->dev, &conn_iter);
	drm_for_each_connector_iter(connector, &conn_iter) {
		if (connector->state->best_encoder == &msto->encoder) {
			mstc = nv50_mstc(connector);
			mstm = mstc->mstm;
			break;
		}
	}
	drm_connector_list_iter_end(&conn_iter);

	if (WARN_ON(!mstc))
		return;

	if (!mstm->links++) {
		/*XXX: MST audio. */
		nvif_outp_acquire_dp(&mstm->outp->outp, mstm->outp->dp.dpcd, 0, 0, false, true);
	}

	if (mstm->outp->outp.or.link & 1)
		proto = NV917D_SOR_SET_CONTROL_PROTOCOL_DP_A;
	else
		proto = NV917D_SOR_SET_CONTROL_PROTOCOL_DP_B;

	mstm->outp->update(mstm->outp, head->base.index, asyh, proto,
			   nv50_dp_bpc_to_depth(asyh->or.bpc));

	msto->mstc = mstc;
	msto->enabled = true;
	mstm->modified = true;
}

static void
nv50_msto_atomic_disable(struct drm_encoder *encoder, struct drm_atomic_state *state)
{
	struct nv50_msto *msto = nv50_msto(encoder);
	struct nv50_mstc *mstc = msto->mstc;
	struct nv50_mstm *mstm = mstc->mstm;

	mstm->outp->update(mstm->outp, msto->head->base.index, NULL, 0, 0);
	mstm->modified = true;
	if (!--mstm->links)
		mstm->disabled = true;
	msto->disabled = true;
}

static const struct drm_encoder_helper_funcs
nv50_msto_help = {
	.atomic_disable = nv50_msto_atomic_disable,
	.atomic_enable = nv50_msto_atomic_enable,
	.atomic_check = nv50_msto_atomic_check,
};

static void
nv50_msto_destroy(struct drm_encoder *encoder)
{
	struct nv50_msto *msto = nv50_msto(encoder);
	drm_encoder_cleanup(&msto->encoder);
	kfree(msto);
}

static const struct drm_encoder_funcs
nv50_msto = {
	.destroy = nv50_msto_destroy,
};

static struct nv50_msto *
nv50_msto_new(struct drm_device *dev, struct nv50_head *head, int id)
{
	struct nv50_msto *msto;
	int ret;

	msto = kzalloc(sizeof(*msto), GFP_KERNEL);
	if (!msto)
		return ERR_PTR(-ENOMEM);

	ret = drm_encoder_init(dev, &msto->encoder, &nv50_msto,
			       DRM_MODE_ENCODER_DPMST, "mst-%d", id);
	if (ret) {
		kfree(msto);
		return ERR_PTR(ret);
	}

	drm_encoder_helper_add(&msto->encoder, &nv50_msto_help);
	msto->encoder.possible_crtcs = drm_crtc_mask(&head->base.base);
	msto->head = head;
	return msto;
}

static struct drm_encoder *
nv50_mstc_atomic_best_encoder(struct drm_connector *connector,
			      struct drm_atomic_state *state)
{
	struct drm_connector_state *connector_state = drm_atomic_get_new_connector_state(state,
											 connector);
	struct nv50_mstc *mstc = nv50_mstc(connector);
	struct drm_crtc *crtc = connector_state->crtc;

	if (!(mstc->mstm->outp->dcb->heads & drm_crtc_mask(crtc)))
		return NULL;

	return &nv50_head(crtc)->msto->encoder;
}

static enum drm_mode_status
nv50_mstc_mode_valid(struct drm_connector *connector,
		     struct drm_display_mode *mode)
{
	struct nv50_mstc *mstc = nv50_mstc(connector);
	struct nouveau_encoder *outp = mstc->mstm->outp;

	/* TODO: calculate the PBN from the dotclock and validate against the
	 * MSTB's max possible PBN
	 */

	return nv50_dp_mode_valid(outp, mode, NULL);
}

static int
nv50_mstc_get_modes(struct drm_connector *connector)
{
	struct nv50_mstc *mstc = nv50_mstc(connector);
	int ret = 0;

	mstc->edid = drm_dp_mst_get_edid(&mstc->connector, mstc->port->mgr, mstc->port);
	drm_connector_update_edid_property(&mstc->connector, mstc->edid);
	if (mstc->edid)
		ret = drm_add_edid_modes(&mstc->connector, mstc->edid);

	/*
	 * XXX: Since we don't use HDR in userspace quite yet, limit the bpc
	 * to 8 to save bandwidth on the topology. In the future, we'll want
	 * to properly fix this by dynamically selecting the highest possible
	 * bpc that would fit in the topology
	 */
	if (connector->display_info.bpc)
		connector->display_info.bpc =
			clamp(connector->display_info.bpc, 6U, 8U);
	else
		connector->display_info.bpc = 8;

	if (mstc->native)
		drm_mode_destroy(mstc->connector.dev, mstc->native);
	mstc->native = nouveau_conn_native_mode(&mstc->connector);
	return ret;
}

static int
nv50_mstc_atomic_check(struct drm_connector *connector,
		       struct drm_atomic_state *state)
{
	struct nv50_mstc *mstc = nv50_mstc(connector);
	struct drm_dp_mst_topology_mgr *mgr = &mstc->mstm->mgr;

	return drm_dp_atomic_release_time_slots(state, mgr, mstc->port);
}

static int
nv50_mstc_detect(struct drm_connector *connector,
		 struct drm_modeset_acquire_ctx *ctx, bool force)
{
	struct nv50_mstc *mstc = nv50_mstc(connector);
	int ret;

	if (drm_connector_is_unregistered(connector))
		return connector_status_disconnected;

	ret = pm_runtime_get_sync(connector->dev->dev);
	if (ret < 0 && ret != -EACCES) {
		pm_runtime_put_autosuspend(connector->dev->dev);
		return connector_status_disconnected;
	}

	ret = drm_dp_mst_detect_port(connector, ctx, mstc->port->mgr,
				     mstc->port);
	if (ret != connector_status_connected)
		goto out;

out:
	pm_runtime_mark_last_busy(connector->dev->dev);
	pm_runtime_put_autosuspend(connector->dev->dev);
	return ret;
}

static const struct drm_connector_helper_funcs
nv50_mstc_help = {
	.get_modes = nv50_mstc_get_modes,
	.mode_valid = nv50_mstc_mode_valid,
	.atomic_best_encoder = nv50_mstc_atomic_best_encoder,
	.atomic_check = nv50_mstc_atomic_check,
	.detect_ctx = nv50_mstc_detect,
};

static void
nv50_mstc_destroy(struct drm_connector *connector)
{
	struct nv50_mstc *mstc = nv50_mstc(connector);

	drm_connector_cleanup(&mstc->connector);
	drm_dp_mst_put_port_malloc(mstc->port);

	kfree(mstc);
}

static const struct drm_connector_funcs
nv50_mstc = {
	.reset = nouveau_conn_reset,
	.fill_modes = drm_helper_probe_single_connector_modes,
	.destroy = nv50_mstc_destroy,
	.atomic_duplicate_state = nouveau_conn_atomic_duplicate_state,
	.atomic_destroy_state = nouveau_conn_atomic_destroy_state,
	.atomic_set_property = nouveau_conn_atomic_set_property,
	.atomic_get_property = nouveau_conn_atomic_get_property,
};

static int
nv50_mstc_new(struct nv50_mstm *mstm, struct drm_dp_mst_port *port,
	      const char *path, struct nv50_mstc **pmstc)
{
	struct drm_device *dev = mstm->outp->base.base.dev;
	struct drm_crtc *crtc;
	struct nv50_mstc *mstc;
	int ret;

	if (!(mstc = *pmstc = kzalloc(sizeof(*mstc), GFP_KERNEL)))
		return -ENOMEM;
	mstc->mstm = mstm;
	mstc->port = port;

	ret = drm_connector_init(dev, &mstc->connector, &nv50_mstc,
				 DRM_MODE_CONNECTOR_DisplayPort);
	if (ret) {
		kfree(*pmstc);
		*pmstc = NULL;
		return ret;
	}

	drm_connector_helper_add(&mstc->connector, &nv50_mstc_help);

	mstc->connector.funcs->reset(&mstc->connector);
	nouveau_conn_attach_properties(&mstc->connector);

	drm_for_each_crtc(crtc, dev) {
		if (!(mstm->outp->dcb->heads & drm_crtc_mask(crtc)))
			continue;

		drm_connector_attach_encoder(&mstc->connector,
					     &nv50_head(crtc)->msto->encoder);
	}

	drm_object_attach_property(&mstc->connector.base, dev->mode_config.path_property, 0);
	drm_object_attach_property(&mstc->connector.base, dev->mode_config.tile_property, 0);
	drm_connector_set_path_property(&mstc->connector, path);
	drm_dp_mst_get_port_malloc(port);
	return 0;
}

static void
nv50_mstm_cleanup(struct drm_atomic_state *state,
		  struct drm_dp_mst_topology_state *mst_state,
		  struct nv50_mstm *mstm)
{
	struct nouveau_drm *drm = nouveau_drm(mstm->outp->base.base.dev);
	struct drm_encoder *encoder;

	NV_ATOMIC(drm, "%s: mstm cleanup\n", mstm->outp->base.base.name);
	drm_dp_check_act_status(&mstm->mgr);

	drm_for_each_encoder(encoder, mstm->outp->base.base.dev) {
		if (encoder->encoder_type == DRM_MODE_ENCODER_DPMST) {
			struct nv50_msto *msto = nv50_msto(encoder);
			struct nv50_mstc *mstc = msto->mstc;
			if (mstc && mstc->mstm == mstm)
				nv50_msto_cleanup(state, mst_state, &mstm->mgr, msto);
		}
	}

	mstm->modified = false;
}

static void
nv50_mstm_prepare(struct drm_atomic_state *state,
		  struct drm_dp_mst_topology_state *mst_state,
		  struct nv50_mstm *mstm)
{
	struct nouveau_drm *drm = nouveau_drm(mstm->outp->base.base.dev);
	struct drm_encoder *encoder;

	NV_ATOMIC(drm, "%s: mstm prepare\n", mstm->outp->base.base.name);

	/* Disable payloads first */
	drm_for_each_encoder(encoder, mstm->outp->base.base.dev) {
		if (encoder->encoder_type == DRM_MODE_ENCODER_DPMST) {
			struct nv50_msto *msto = nv50_msto(encoder);
			struct nv50_mstc *mstc = msto->mstc;
			if (mstc && mstc->mstm == mstm && msto->disabled)
				nv50_msto_prepare(state, mst_state, &mstm->mgr, msto);
		}
	}

	/* Add payloads for new heads, while also updating the start slots of any unmodified (but
	 * active) heads that may have had their VC slots shifted left after the previous step
	 */
	drm_for_each_encoder(encoder, mstm->outp->base.base.dev) {
		if (encoder->encoder_type == DRM_MODE_ENCODER_DPMST) {
			struct nv50_msto *msto = nv50_msto(encoder);
			struct nv50_mstc *mstc = msto->mstc;
			if (mstc && mstc->mstm == mstm && !msto->disabled)
				nv50_msto_prepare(state, mst_state, &mstm->mgr, msto);
		}
	}

	if (mstm->disabled) {
		if (!mstm->links)
			nvif_outp_release(&mstm->outp->outp);
		mstm->disabled = false;
	}
}

static struct drm_connector *
nv50_mstm_add_connector(struct drm_dp_mst_topology_mgr *mgr,
			struct drm_dp_mst_port *port, const char *path)
{
	struct nv50_mstm *mstm = nv50_mstm(mgr);
	struct nv50_mstc *mstc;
	int ret;

	ret = nv50_mstc_new(mstm, port, path, &mstc);
	if (ret)
		return NULL;

	return &mstc->connector;
}

static const struct drm_dp_mst_topology_cbs
nv50_mstm = {
	.add_connector = nv50_mstm_add_connector,
};

bool
nv50_mstm_service(struct nouveau_drm *drm,
		  struct nouveau_connector *nv_connector,
		  struct nv50_mstm *mstm)
{
	struct drm_dp_aux *aux = &nv_connector->aux;
	bool handled = true, ret = true;
	int rc;
	u8 esi[8] = {};

	while (handled) {
		u8 ack[8] = {};

		rc = drm_dp_dpcd_read(aux, DP_SINK_COUNT_ESI, esi, 8);
		if (rc != 8) {
			ret = false;
			break;
		}

		drm_dp_mst_hpd_irq_handle_event(&mstm->mgr, esi, ack, &handled);
		if (!handled)
			break;

		rc = drm_dp_dpcd_writeb(aux, DP_SINK_COUNT_ESI + 1, ack[1]);

		if (rc != 1) {
			ret = false;
			break;
		}

		drm_dp_mst_hpd_irq_send_new_request(&mstm->mgr);
	}

	if (!ret)
		NV_DEBUG(drm, "Failed to handle ESI on %s: %d\n",
			 nv_connector->base.name, rc);

	return ret;
}

void
nv50_mstm_remove(struct nv50_mstm *mstm)
{
	mstm->is_mst = false;
	drm_dp_mst_topology_mgr_set_mst(&mstm->mgr, false);
}

int
nv50_mstm_detect(struct nouveau_encoder *outp)
{
	struct nv50_mstm *mstm = outp->dp.mstm;
	struct drm_dp_aux *aux;
	int ret;

	if (!mstm || !mstm->can_mst)
		return 0;

	aux = mstm->mgr.aux;

	/* Clear any leftover MST state we didn't set ourselves by first
	 * disabling MST if it was already enabled
	 */
	ret = drm_dp_dpcd_writeb(aux, DP_MSTM_CTRL, 0);
	if (ret < 0)
		return ret;

	/* And start enabling */
	ret = drm_dp_mst_topology_mgr_set_mst(&mstm->mgr, true);
	if (ret)
		return ret;

	mstm->is_mst = true;
	return 1;
}

static void
nv50_mstm_fini(struct nouveau_encoder *outp)
{
	struct nv50_mstm *mstm = outp->dp.mstm;

	if (!mstm)
		return;

	/* Don't change the MST state of this connector until we've finished
	 * resuming, since we can't safely grab hpd_irq_lock in our resume
	 * path to protect mstm->is_mst without potentially deadlocking
	 */
	mutex_lock(&outp->dp.hpd_irq_lock);
	mstm->suspended = true;
	mutex_unlock(&outp->dp.hpd_irq_lock);

	if (mstm->is_mst)
		drm_dp_mst_topology_mgr_suspend(&mstm->mgr);
}

static void
nv50_mstm_init(struct nouveau_encoder *outp, bool runtime)
{
	struct nv50_mstm *mstm = outp->dp.mstm;
	int ret = 0;

	if (!mstm)
		return;

	if (mstm->is_mst) {
		ret = drm_dp_mst_topology_mgr_resume(&mstm->mgr, !runtime);
		if (ret == -1)
			nv50_mstm_remove(mstm);
	}

	mutex_lock(&outp->dp.hpd_irq_lock);
	mstm->suspended = false;
	mutex_unlock(&outp->dp.hpd_irq_lock);

	if (ret == -1)
		drm_kms_helper_hotplug_event(mstm->mgr.dev);
}

static void
nv50_mstm_del(struct nv50_mstm **pmstm)
{
	struct nv50_mstm *mstm = *pmstm;
	if (mstm) {
		drm_dp_mst_topology_mgr_destroy(&mstm->mgr);
		kfree(*pmstm);
		*pmstm = NULL;
	}
}

static int
nv50_mstm_new(struct nouveau_encoder *outp, struct drm_dp_aux *aux, int aux_max,
	      int conn_base_id, struct nv50_mstm **pmstm)
{
	const int max_payloads = hweight8(outp->dcb->heads);
	struct drm_device *dev = outp->base.base.dev;
	struct nv50_mstm *mstm;
	int ret;

	if (!(mstm = *pmstm = kzalloc(sizeof(*mstm), GFP_KERNEL)))
		return -ENOMEM;
	mstm->outp = outp;
	mstm->mgr.cbs = &nv50_mstm;

	ret = drm_dp_mst_topology_mgr_init(&mstm->mgr, dev, aux, aux_max,
					   max_payloads, conn_base_id);
	if (ret)
		return ret;

	return 0;
}

/******************************************************************************
 * SOR
 *****************************************************************************/
static void
nv50_sor_update(struct nouveau_encoder *nv_encoder, u8 head,
		struct nv50_head_atom *asyh, u8 proto, u8 depth)
{
	struct nv50_disp *disp = nv50_disp(nv_encoder->base.base.dev);
	struct nv50_core *core = disp->core;

	if (!asyh) {
		nv_encoder->ctrl &= ~BIT(head);
		if (NVDEF_TEST(nv_encoder->ctrl, NV507D, SOR_SET_CONTROL, OWNER, ==, NONE))
			nv_encoder->ctrl = 0;
	} else {
		nv_encoder->ctrl |= NVVAL(NV507D, SOR_SET_CONTROL, PROTOCOL, proto);
		nv_encoder->ctrl |= BIT(head);
		asyh->or.depth = depth;
	}

	core->func->sor->ctrl(core, nv_encoder->outp.or.id, nv_encoder->ctrl, asyh);
}

/* TODO: Should we extend this to PWM-only backlights?
 * As well, should we add a DRM helper for waiting for the backlight to acknowledge
 * the panel backlight has been shut off? Intel doesn't seem to do this, and uses a
 * fixed time delay from the vbios…
 */
static void
nv50_sor_atomic_disable(struct drm_encoder *encoder, struct drm_atomic_state *state)
{
	struct nouveau_encoder *nv_encoder = nouveau_encoder(encoder);
	struct nouveau_crtc *nv_crtc = nouveau_crtc(nv_encoder->crtc);
	struct nouveau_connector *nv_connector = nv50_outp_get_old_connector(state, nv_encoder);
#ifdef CONFIG_DRM_NOUVEAU_BACKLIGHT
	struct nouveau_drm *drm = nouveau_drm(nv_encoder->base.base.dev);
	struct nouveau_backlight *backlight = nv_connector->backlight;
#endif
	struct drm_dp_aux *aux = &nv_connector->aux;
	int ret;
	u8 pwr;

#ifdef CONFIG_DRM_NOUVEAU_BACKLIGHT
	if (backlight && backlight->uses_dpcd) {
		ret = drm_edp_backlight_disable(aux, &backlight->edp_info);
		if (ret < 0)
			NV_ERROR(drm, "Failed to disable backlight on [CONNECTOR:%d:%s]: %d\n",
				 nv_connector->base.base.id, nv_connector->base.name, ret);
	}
#endif

	if (nv_encoder->dcb->type == DCB_OUTPUT_DP) {
		ret = drm_dp_dpcd_readb(aux, DP_SET_POWER, &pwr);

		if (ret == 0) {
			pwr &= ~DP_SET_POWER_MASK;
			pwr |=  DP_SET_POWER_D3;
			drm_dp_dpcd_writeb(aux, DP_SET_POWER, pwr);
		}
	}

	nv_encoder->update(nv_encoder, nv_crtc->index, NULL, 0, 0);
	nv50_audio_disable(encoder, nv_crtc);
	nvif_outp_release(&nv_encoder->outp);
	nv_encoder->crtc = NULL;
}

static void
nv50_sor_atomic_enable(struct drm_encoder *encoder, struct drm_atomic_state *state)
{
	struct nouveau_encoder *nv_encoder = nouveau_encoder(encoder);
	struct nouveau_crtc *nv_crtc = nv50_outp_get_new_crtc(state, nv_encoder);
	struct nv50_head_atom *asyh =
		nv50_head_atom(drm_atomic_get_new_crtc_state(state, &nv_crtc->base));
	struct drm_display_mode *mode = &asyh->state.adjusted_mode;
	struct nv50_disp *disp = nv50_disp(encoder->dev);
	struct nvif_outp *outp = &nv_encoder->outp;
	struct drm_device *dev = encoder->dev;
	struct nouveau_drm *drm = nouveau_drm(dev);
	struct nouveau_connector *nv_connector;
#ifdef CONFIG_DRM_NOUVEAU_BACKLIGHT
	struct nouveau_backlight *backlight;
#endif
	struct nvbios *bios = &drm->vbios;
	bool lvds_dual = false, lvds_8bpc = false, hda = false;
	u8 proto = NV507D_SOR_SET_CONTROL_PROTOCOL_CUSTOM;
	u8 depth = NV837D_SOR_SET_CONTROL_PIXEL_DEPTH_DEFAULT;

	nv_connector = nv50_outp_get_new_connector(state, nv_encoder);
	nv_encoder->crtc = &nv_crtc->base;

	if ((disp->disp->object.oclass == GT214_DISP ||
	     disp->disp->object.oclass >= GF110_DISP) &&
	    drm_detect_monitor_audio(nv_connector->edid))
		hda = true;

	switch (nv_encoder->dcb->type) {
	case DCB_OUTPUT_TMDS:
		if (disp->disp->object.oclass == NV50_DISP ||
		    !drm_detect_hdmi_monitor(nv_connector->edid))
			nvif_outp_acquire_tmds(outp, nv_crtc->index, false, 0, 0, 0, false);
		else
			nv50_hdmi_enable(encoder, nv_crtc, nv_connector, state, mode, hda);

		if (nv_encoder->outp.or.link & 1) {
			proto = NV507D_SOR_SET_CONTROL_PROTOCOL_SINGLE_TMDS_A;
			/* Only enable dual-link if:
			 *  - Need to (i.e. rate > 165MHz)
			 *  - DCB says we can
			 *  - Not an HDMI monitor, since there's no dual-link
			 *    on HDMI.
			 */
			if (mode->clock >= 165000 &&
			    nv_encoder->dcb->duallink_possible &&
			    !drm_detect_hdmi_monitor(nv_connector->edid))
				proto = NV507D_SOR_SET_CONTROL_PROTOCOL_DUAL_TMDS;
		} else {
			proto = NV507D_SOR_SET_CONTROL_PROTOCOL_SINGLE_TMDS_B;
		}
		break;
	case DCB_OUTPUT_LVDS:
		proto = NV507D_SOR_SET_CONTROL_PROTOCOL_LVDS_CUSTOM;

		if (bios->fp_no_ddc) {
			lvds_dual = bios->fp.dual_link;
			lvds_8bpc = bios->fp.if_is_24bit;
		} else {
			if (nv_connector->type == DCB_CONNECTOR_LVDS_SPWG) {
				if (((u8 *)nv_connector->edid)[121] == 2)
					lvds_dual = true;
			} else
			if (mode->clock >= bios->fp.duallink_transition_clk) {
				lvds_dual = true;
			}

			if (lvds_dual) {
				if (bios->fp.strapless_is_24bit & 2)
					lvds_8bpc = true;
			} else {
				if (bios->fp.strapless_is_24bit & 1)
					lvds_8bpc = true;
			}

			if (asyh->or.bpc == 8)
				lvds_8bpc = true;
		}

		nvif_outp_acquire_lvds(&nv_encoder->outp, lvds_dual, lvds_8bpc);
		break;
	case DCB_OUTPUT_DP:
		nvif_outp_acquire_dp(&nv_encoder->outp, nv_encoder->dp.dpcd, 0, 0, hda, false);
		depth = nv50_dp_bpc_to_depth(asyh->or.bpc);

		if (nv_encoder->outp.or.link & 1)
			proto = NV887D_SOR_SET_CONTROL_PROTOCOL_DP_A;
		else
			proto = NV887D_SOR_SET_CONTROL_PROTOCOL_DP_B;

		nv50_audio_enable(encoder, nv_crtc, nv_connector, state, mode);

#ifdef CONFIG_DRM_NOUVEAU_BACKLIGHT
		backlight = nv_connector->backlight;
		if (backlight && backlight->uses_dpcd)
			drm_edp_backlight_enable(&nv_connector->aux, &backlight->edp_info,
						 (u16)backlight->dev->props.brightness);
#endif

		break;
	default:
		BUG();
		break;
	}

	nv_encoder->update(nv_encoder, nv_crtc->index, asyh, proto, depth);
}

static const struct drm_encoder_helper_funcs
nv50_sor_help = {
	.atomic_check = nv50_outp_atomic_check,
	.atomic_enable = nv50_sor_atomic_enable,
	.atomic_disable = nv50_sor_atomic_disable,
};

static void
nv50_sor_destroy(struct drm_encoder *encoder)
{
	struct nouveau_encoder *nv_encoder = nouveau_encoder(encoder);

	nvif_outp_dtor(&nv_encoder->outp);

	nv50_mstm_del(&nv_encoder->dp.mstm);
	drm_encoder_cleanup(encoder);

	if (nv_encoder->dcb->type == DCB_OUTPUT_DP)
		mutex_destroy(&nv_encoder->dp.hpd_irq_lock);

	kfree(encoder);
}

static const struct drm_encoder_funcs
nv50_sor_func = {
	.destroy = nv50_sor_destroy,
};

bool nv50_has_mst(struct nouveau_drm *drm)
{
	struct nvkm_bios *bios = nvxx_bios(&drm->client.device);
	u32 data;
	u8 ver, hdr, cnt, len;

	data = nvbios_dp_table(bios, &ver, &hdr, &cnt, &len);
	return data && ver >= 0x40 && (nvbios_rd08(bios, data + 0x08) & 0x04);
}

static int
nv50_sor_create(struct drm_connector *connector, struct dcb_output *dcbe)
{
	struct nouveau_connector *nv_connector = nouveau_connector(connector);
	struct nouveau_drm *drm = nouveau_drm(connector->dev);
	struct nvkm_i2c *i2c = nvxx_i2c(&drm->client.device);
	struct nouveau_encoder *nv_encoder;
	struct drm_encoder *encoder;
	struct nv50_disp *disp = nv50_disp(connector->dev);
	int type, ret;

	switch (dcbe->type) {
	case DCB_OUTPUT_LVDS: type = DRM_MODE_ENCODER_LVDS; break;
	case DCB_OUTPUT_TMDS:
	case DCB_OUTPUT_DP:
	default:
		type = DRM_MODE_ENCODER_TMDS;
		break;
	}

	nv_encoder = kzalloc(sizeof(*nv_encoder), GFP_KERNEL);
	if (!nv_encoder)
		return -ENOMEM;
	nv_encoder->dcb = dcbe;
	nv_encoder->update = nv50_sor_update;

	encoder = to_drm_encoder(nv_encoder);
	encoder->possible_crtcs = dcbe->heads;
	encoder->possible_clones = 0;
	drm_encoder_init(connector->dev, encoder, &nv50_sor_func, type,
			 "sor-%04x-%04x", dcbe->hasht, dcbe->hashm);
	drm_encoder_helper_add(encoder, &nv50_sor_help);

	drm_connector_attach_encoder(connector, encoder);

	disp->core->func->sor->get_caps(disp, nv_encoder, ffs(dcbe->or) - 1);
	nv50_outp_dump_caps(drm, nv_encoder);

	if (dcbe->type == DCB_OUTPUT_DP) {
		struct nvkm_i2c_aux *aux =
			nvkm_i2c_aux_find(i2c, dcbe->i2c_index);

		mutex_init(&nv_encoder->dp.hpd_irq_lock);

		if (aux) {
			if (disp->disp->object.oclass < GF110_DISP) {
				/* HW has no support for address-only
				 * transactions, so we're required to
				 * use custom I2C-over-AUX code.
				 */
				nv_encoder->i2c = &aux->i2c;
			} else {
				nv_encoder->i2c = &nv_connector->aux.ddc;
			}
			nv_encoder->aux = aux;
		}

		if (nv_connector->type != DCB_CONNECTOR_eDP &&
		    nv50_has_mst(drm)) {
			ret = nv50_mstm_new(nv_encoder, &nv_connector->aux,
					    16, nv_connector->base.base.id,
					    &nv_encoder->dp.mstm);
			if (ret)
				return ret;
		}
	} else {
		struct nvkm_i2c_bus *bus =
			nvkm_i2c_bus_find(i2c, dcbe->i2c_index);
		if (bus)
			nv_encoder->i2c = &bus->i2c;
	}

	return nvif_outp_ctor(disp->disp, nv_encoder->base.base.name, dcbe->id, &nv_encoder->outp);
}

/******************************************************************************
 * PIOR
 *****************************************************************************/
static int
nv50_pior_atomic_check(struct drm_encoder *encoder,
		       struct drm_crtc_state *crtc_state,
		       struct drm_connector_state *conn_state)
{
	int ret = nv50_outp_atomic_check(encoder, crtc_state, conn_state);
	if (ret)
		return ret;
	crtc_state->adjusted_mode.clock *= 2;
	return 0;
}

static void
nv50_pior_atomic_disable(struct drm_encoder *encoder, struct drm_atomic_state *state)
{
	struct nouveau_encoder *nv_encoder = nouveau_encoder(encoder);
	struct nv50_core *core = nv50_disp(encoder->dev)->core;
	const u32 ctrl = NVDEF(NV507D, PIOR_SET_CONTROL, OWNER, NONE);

	core->func->pior->ctrl(core, nv_encoder->outp.or.id, ctrl, NULL);
	nv_encoder->crtc = NULL;
	nvif_outp_release(&nv_encoder->outp);
}

static void
nv50_pior_atomic_enable(struct drm_encoder *encoder, struct drm_atomic_state *state)
{
	struct nouveau_encoder *nv_encoder = nouveau_encoder(encoder);
	struct nouveau_crtc *nv_crtc = nv50_outp_get_new_crtc(state, nv_encoder);
	struct nv50_head_atom *asyh =
		nv50_head_atom(drm_atomic_get_new_crtc_state(state, &nv_crtc->base));
	struct nv50_core *core = nv50_disp(encoder->dev)->core;
	u32 ctrl = 0;

	switch (nv_crtc->index) {
	case 0: ctrl |= NVDEF(NV507D, PIOR_SET_CONTROL, OWNER, HEAD0); break;
	case 1: ctrl |= NVDEF(NV507D, PIOR_SET_CONTROL, OWNER, HEAD1); break;
	default:
		WARN_ON(1);
		break;
	}

	switch (asyh->or.bpc) {
	case 10: asyh->or.depth = NV837D_PIOR_SET_CONTROL_PIXEL_DEPTH_BPP_30_444; break;
	case  8: asyh->or.depth = NV837D_PIOR_SET_CONTROL_PIXEL_DEPTH_BPP_24_444; break;
	case  6: asyh->or.depth = NV837D_PIOR_SET_CONTROL_PIXEL_DEPTH_BPP_18_444; break;
	default: asyh->or.depth = NV837D_PIOR_SET_CONTROL_PIXEL_DEPTH_DEFAULT; break;
	}

	switch (nv_encoder->dcb->type) {
	case DCB_OUTPUT_TMDS:
		ctrl |= NVDEF(NV507D, PIOR_SET_CONTROL, PROTOCOL, EXT_TMDS_ENC);
		nvif_outp_acquire_tmds(&nv_encoder->outp, false, false, 0, 0, 0, false);
		break;
	case DCB_OUTPUT_DP:
		ctrl |= NVDEF(NV507D, PIOR_SET_CONTROL, PROTOCOL, EXT_TMDS_ENC);
		nvif_outp_acquire_dp(&nv_encoder->outp, nv_encoder->dp.dpcd, 0, 0, false, false);
		break;
	default:
		BUG();
		break;
	}

	core->func->pior->ctrl(core, nv_encoder->outp.or.id, ctrl, asyh);
	nv_encoder->crtc = &nv_crtc->base;
}

static const struct drm_encoder_helper_funcs
nv50_pior_help = {
	.atomic_check = nv50_pior_atomic_check,
	.atomic_enable = nv50_pior_atomic_enable,
	.atomic_disable = nv50_pior_atomic_disable,
};

static void
nv50_pior_destroy(struct drm_encoder *encoder)
{
	struct nouveau_encoder *nv_encoder = nouveau_encoder(encoder);

	nvif_outp_dtor(&nv_encoder->outp);

	drm_encoder_cleanup(encoder);

	mutex_destroy(&nv_encoder->dp.hpd_irq_lock);
	kfree(encoder);
}

static const struct drm_encoder_funcs
nv50_pior_func = {
	.destroy = nv50_pior_destroy,
};

static int
nv50_pior_create(struct drm_connector *connector, struct dcb_output *dcbe)
{
	struct drm_device *dev = connector->dev;
	struct nouveau_drm *drm = nouveau_drm(dev);
	struct nv50_disp *disp = nv50_disp(dev);
	struct nvkm_i2c *i2c = nvxx_i2c(&drm->client.device);
	struct nvkm_i2c_bus *bus = NULL;
	struct nvkm_i2c_aux *aux = NULL;
	struct i2c_adapter *ddc;
	struct nouveau_encoder *nv_encoder;
	struct drm_encoder *encoder;
	int type;

	switch (dcbe->type) {
	case DCB_OUTPUT_TMDS:
		bus  = nvkm_i2c_bus_find(i2c, NVKM_I2C_BUS_EXT(dcbe->extdev));
		ddc  = bus ? &bus->i2c : NULL;
		type = DRM_MODE_ENCODER_TMDS;
		break;
	case DCB_OUTPUT_DP:
		aux  = nvkm_i2c_aux_find(i2c, NVKM_I2C_AUX_EXT(dcbe->extdev));
		ddc  = aux ? &aux->i2c : NULL;
		type = DRM_MODE_ENCODER_TMDS;
		break;
	default:
		return -ENODEV;
	}

	nv_encoder = kzalloc(sizeof(*nv_encoder), GFP_KERNEL);
	if (!nv_encoder)
		return -ENOMEM;
	nv_encoder->dcb = dcbe;
	nv_encoder->i2c = ddc;
	nv_encoder->aux = aux;

	mutex_init(&nv_encoder->dp.hpd_irq_lock);

	encoder = to_drm_encoder(nv_encoder);
	encoder->possible_crtcs = dcbe->heads;
	encoder->possible_clones = 0;
	drm_encoder_init(connector->dev, encoder, &nv50_pior_func, type,
			 "pior-%04x-%04x", dcbe->hasht, dcbe->hashm);
	drm_encoder_helper_add(encoder, &nv50_pior_help);

	drm_connector_attach_encoder(connector, encoder);

	disp->core->func->pior->get_caps(disp, nv_encoder, ffs(dcbe->or) - 1);
	nv50_outp_dump_caps(drm, nv_encoder);

	return nvif_outp_ctor(disp->disp, nv_encoder->base.base.name, dcbe->id, &nv_encoder->outp);
}

/******************************************************************************
 * Atomic
 *****************************************************************************/

static void
nv50_disp_atomic_commit_core(struct drm_atomic_state *state, u32 *interlock)
{
	struct drm_dp_mst_topology_mgr *mgr;
	struct drm_dp_mst_topology_state *mst_state;
	struct nouveau_drm *drm = nouveau_drm(state->dev);
	struct nv50_disp *disp = nv50_disp(drm->dev);
	struct nv50_core *core = disp->core;
	struct nv50_mstm *mstm;
	int i;

	NV_ATOMIC(drm, "commit core %08x\n", interlock[NV50_DISP_INTERLOCK_BASE]);

	for_each_new_mst_mgr_in_state(state, mgr, mst_state, i) {
		mstm = nv50_mstm(mgr);
		if (mstm->modified)
			nv50_mstm_prepare(state, mst_state, mstm);
	}

	core->func->ntfy_init(disp->sync, NV50_DISP_CORE_NTFY);
	core->func->update(core, interlock, true);
	if (core->func->ntfy_wait_done(disp->sync, NV50_DISP_CORE_NTFY,
				       disp->core->chan.base.device))
		NV_ERROR(drm, "core notifier timeout\n");

	for_each_new_mst_mgr_in_state(state, mgr, mst_state, i) {
		mstm = nv50_mstm(mgr);
		if (mstm->modified)
			nv50_mstm_cleanup(state, mst_state, mstm);
	}
}

static void
nv50_disp_atomic_commit_wndw(struct drm_atomic_state *state, u32 *interlock)
{
	struct drm_plane_state *new_plane_state;
	struct drm_plane *plane;
	int i;

	for_each_new_plane_in_state(state, plane, new_plane_state, i) {
		struct nv50_wndw *wndw = nv50_wndw(plane);
		if (interlock[wndw->interlock.type] & wndw->interlock.data) {
			if (wndw->func->update)
				wndw->func->update(wndw, interlock);
		}
	}
}

static void
nv50_disp_atomic_commit_tail(struct drm_atomic_state *state)
{
	struct drm_device *dev = state->dev;
	struct drm_crtc_state *new_crtc_state, *old_crtc_state;
	struct drm_crtc *crtc;
	struct drm_plane_state *new_plane_state;
	struct drm_plane *plane;
	struct nouveau_drm *drm = nouveau_drm(dev);
	struct nv50_disp *disp = nv50_disp(dev);
	struct nv50_atom *atom = nv50_atom(state);
	struct nv50_core *core = disp->core;
	struct nv50_outp_atom *outp, *outt;
	u32 interlock[NV50_DISP_INTERLOCK__SIZE] = {};
	int i;
	bool flushed = false;

	NV_ATOMIC(drm, "commit %d %d\n", atom->lock_core, atom->flush_disable);
	nv50_crc_atomic_stop_reporting(state);
	drm_atomic_helper_wait_for_fences(dev, state, false);
	drm_atomic_helper_wait_for_dependencies(state);
	drm_dp_mst_atomic_wait_for_dependencies(state);
	drm_atomic_helper_update_legacy_modeset_state(dev, state);
	drm_atomic_helper_calc_timestamping_constants(state);

	if (atom->lock_core)
		mutex_lock(&disp->mutex);

	/* Disable head(s). */
	for_each_oldnew_crtc_in_state(state, crtc, old_crtc_state, new_crtc_state, i) {
		struct nv50_head_atom *asyh = nv50_head_atom(new_crtc_state);
		struct nv50_head *head = nv50_head(crtc);

		NV_ATOMIC(drm, "%s: clr %04x (set %04x)\n", crtc->name,
			  asyh->clr.mask, asyh->set.mask);

		if (old_crtc_state->active && !new_crtc_state->active) {
			pm_runtime_put_noidle(dev->dev);
			drm_crtc_vblank_off(crtc);
		}

		if (asyh->clr.mask) {
			nv50_head_flush_clr(head, asyh, atom->flush_disable);
			interlock[NV50_DISP_INTERLOCK_CORE] |= 1;
		}
	}

	/* Disable plane(s). */
	for_each_new_plane_in_state(state, plane, new_plane_state, i) {
		struct nv50_wndw_atom *asyw = nv50_wndw_atom(new_plane_state);
		struct nv50_wndw *wndw = nv50_wndw(plane);

		NV_ATOMIC(drm, "%s: clr %02x (set %02x)\n", plane->name,
			  asyw->clr.mask, asyw->set.mask);
		if (!asyw->clr.mask)
			continue;

		nv50_wndw_flush_clr(wndw, interlock, atom->flush_disable, asyw);
	}

	/* Disable output path(s). */
	list_for_each_entry(outp, &atom->outp, head) {
		const struct drm_encoder_helper_funcs *help;
		struct drm_encoder *encoder;

		encoder = outp->encoder;
		help = encoder->helper_private;

		NV_ATOMIC(drm, "%s: clr %02x (set %02x)\n", encoder->name,
			  outp->clr.mask, outp->set.mask);

		if (outp->clr.mask) {
			help->atomic_disable(encoder, state);
			interlock[NV50_DISP_INTERLOCK_CORE] |= 1;
			if (outp->flush_disable) {
				nv50_disp_atomic_commit_wndw(state, interlock);
				nv50_disp_atomic_commit_core(state, interlock);
				memset(interlock, 0x00, sizeof(interlock));

				flushed = true;
			}
		}
	}

	/* Flush disable. */
	if (interlock[NV50_DISP_INTERLOCK_CORE]) {
		if (atom->flush_disable) {
			nv50_disp_atomic_commit_wndw(state, interlock);
			nv50_disp_atomic_commit_core(state, interlock);
			memset(interlock, 0x00, sizeof(interlock));

			flushed = true;
		}
	}

	if (flushed)
		nv50_crc_atomic_release_notifier_contexts(state);
	nv50_crc_atomic_init_notifier_contexts(state);

	/* Update output path(s). */
	list_for_each_entry_safe(outp, outt, &atom->outp, head) {
		const struct drm_encoder_helper_funcs *help;
		struct drm_encoder *encoder;

		encoder = outp->encoder;
		help = encoder->helper_private;

		NV_ATOMIC(drm, "%s: set %02x (clr %02x)\n", encoder->name,
			  outp->set.mask, outp->clr.mask);

		if (outp->set.mask) {
			help->atomic_enable(encoder, state);
			interlock[NV50_DISP_INTERLOCK_CORE] = 1;
		}

		list_del(&outp->head);
		kfree(outp);
	}

	/* Update head(s). */
	for_each_oldnew_crtc_in_state(state, crtc, old_crtc_state, new_crtc_state, i) {
		struct nv50_head_atom *asyh = nv50_head_atom(new_crtc_state);
		struct nv50_head *head = nv50_head(crtc);

		NV_ATOMIC(drm, "%s: set %04x (clr %04x)\n", crtc->name,
			  asyh->set.mask, asyh->clr.mask);

		if (asyh->set.mask) {
			nv50_head_flush_set(head, asyh);
			interlock[NV50_DISP_INTERLOCK_CORE] = 1;
		}

		if (new_crtc_state->active) {
			if (!old_crtc_state->active) {
				drm_crtc_vblank_on(crtc);
				pm_runtime_get_noresume(dev->dev);
			}
			if (new_crtc_state->event)
				drm_crtc_vblank_get(crtc);
		}
	}

	/* Update window->head assignment.
	 *
	 * This has to happen in an update that's not interlocked with
	 * any window channels to avoid hitting HW error checks.
	 *
	 *TODO: Proper handling of window ownership (Turing apparently
	 *      supports non-fixed mappings).
	 */
	if (core->assign_windows) {
		core->func->wndw.owner(core);
		nv50_disp_atomic_commit_core(state, interlock);
		core->assign_windows = false;
		interlock[NV50_DISP_INTERLOCK_CORE] = 0;
	}

	/* Finish updating head(s)...
	 *
	 * NVD is rather picky about both where window assignments can change,
	 * *and* about certain core and window channel states matching.
	 *
	 * The EFI GOP driver on newer GPUs configures window channels with a
	 * different output format to what we do, and the core channel update
	 * in the assign_windows case above would result in a state mismatch.
	 *
	 * Delay some of the head update until after that point to workaround
	 * the issue.  This only affects the initial modeset.
	 *
	 * TODO: handle this better when adding flexible window mapping
	 */
	for_each_oldnew_crtc_in_state(state, crtc, old_crtc_state, new_crtc_state, i) {
		struct nv50_head_atom *asyh = nv50_head_atom(new_crtc_state);
		struct nv50_head *head = nv50_head(crtc);

		NV_ATOMIC(drm, "%s: set %04x (clr %04x)\n", crtc->name,
			  asyh->set.mask, asyh->clr.mask);

		if (asyh->set.mask) {
			nv50_head_flush_set_wndw(head, asyh);
			interlock[NV50_DISP_INTERLOCK_CORE] = 1;
		}
	}

	/* Update plane(s). */
	for_each_new_plane_in_state(state, plane, new_plane_state, i) {
		struct nv50_wndw_atom *asyw = nv50_wndw_atom(new_plane_state);
		struct nv50_wndw *wndw = nv50_wndw(plane);

		NV_ATOMIC(drm, "%s: set %02x (clr %02x)\n", plane->name,
			  asyw->set.mask, asyw->clr.mask);
		if ( !asyw->set.mask &&
		    (!asyw->clr.mask || atom->flush_disable))
			continue;

		nv50_wndw_flush_set(wndw, interlock, asyw);
	}

	/* Flush update. */
	nv50_disp_atomic_commit_wndw(state, interlock);

	if (interlock[NV50_DISP_INTERLOCK_CORE]) {
		if (interlock[NV50_DISP_INTERLOCK_BASE] ||
		    interlock[NV50_DISP_INTERLOCK_OVLY] ||
		    interlock[NV50_DISP_INTERLOCK_WNDW] ||
		    !atom->state.legacy_cursor_update)
			nv50_disp_atomic_commit_core(state, interlock);
		else
			disp->core->func->update(disp->core, interlock, false);
	}

	if (atom->lock_core)
		mutex_unlock(&disp->mutex);

	/* Wait for HW to signal completion. */
	for_each_new_plane_in_state(state, plane, new_plane_state, i) {
		struct nv50_wndw_atom *asyw = nv50_wndw_atom(new_plane_state);
		struct nv50_wndw *wndw = nv50_wndw(plane);
		int ret = nv50_wndw_wait_armed(wndw, asyw);
		if (ret)
			NV_ERROR(drm, "%s: timeout\n", plane->name);
	}

	for_each_new_crtc_in_state(state, crtc, new_crtc_state, i) {
		if (new_crtc_state->event) {
			unsigned long flags;
			/* Get correct count/ts if racing with vblank irq */
			if (new_crtc_state->active)
				drm_crtc_accurate_vblank_count(crtc);
			spin_lock_irqsave(&crtc->dev->event_lock, flags);
			drm_crtc_send_vblank_event(crtc, new_crtc_state->event);
			spin_unlock_irqrestore(&crtc->dev->event_lock, flags);

			new_crtc_state->event = NULL;
			if (new_crtc_state->active)
				drm_crtc_vblank_put(crtc);
		}
	}

	nv50_crc_atomic_start_reporting(state);
	if (!flushed)
		nv50_crc_atomic_release_notifier_contexts(state);

	drm_atomic_helper_commit_hw_done(state);
	drm_atomic_helper_cleanup_planes(dev, state);
	drm_atomic_helper_commit_cleanup_done(state);
	drm_atomic_state_put(state);

	/* Drop the RPM ref we got from nv50_disp_atomic_commit() */
	pm_runtime_mark_last_busy(dev->dev);
	pm_runtime_put_autosuspend(dev->dev);
}

static void
nv50_disp_atomic_commit_work(struct work_struct *work)
{
	struct drm_atomic_state *state =
		container_of(work, typeof(*state), commit_work);
	nv50_disp_atomic_commit_tail(state);
}

static int
nv50_disp_atomic_commit(struct drm_device *dev,
			struct drm_atomic_state *state, bool nonblock)
{
	struct drm_plane_state *new_plane_state;
	struct drm_plane *plane;
	int ret, i;

	ret = pm_runtime_get_sync(dev->dev);
	if (ret < 0 && ret != -EACCES) {
		pm_runtime_put_autosuspend(dev->dev);
		return ret;
	}

	ret = drm_atomic_helper_setup_commit(state, nonblock);
	if (ret)
		goto done;

	INIT_WORK(&state->commit_work, nv50_disp_atomic_commit_work);

	ret = drm_atomic_helper_prepare_planes(dev, state);
	if (ret)
		goto done;

	if (!nonblock) {
		ret = drm_atomic_helper_wait_for_fences(dev, state, true);
		if (ret)
			goto err_cleanup;
	}

	ret = drm_atomic_helper_swap_state(state, true);
	if (ret)
		goto err_cleanup;

	for_each_new_plane_in_state(state, plane, new_plane_state, i) {
		struct nv50_wndw_atom *asyw = nv50_wndw_atom(new_plane_state);
		struct nv50_wndw *wndw = nv50_wndw(plane);

		if (asyw->set.image)
			nv50_wndw_ntfy_enable(wndw, asyw);
	}

	drm_atomic_state_get(state);

	/*
	 * Grab another RPM ref for the commit tail, which will release the
	 * ref when it's finished
	 */
	pm_runtime_get_noresume(dev->dev);

	if (nonblock)
		queue_work(system_unbound_wq, &state->commit_work);
	else
		nv50_disp_atomic_commit_tail(state);

err_cleanup:
	if (ret)
		drm_atomic_helper_unprepare_planes(dev, state);
done:
	pm_runtime_put_autosuspend(dev->dev);
	return ret;
}

static struct nv50_outp_atom *
nv50_disp_outp_atomic_add(struct nv50_atom *atom, struct drm_encoder *encoder)
{
	struct nv50_outp_atom *outp;

	list_for_each_entry(outp, &atom->outp, head) {
		if (outp->encoder == encoder)
			return outp;
	}

	outp = kzalloc(sizeof(*outp), GFP_KERNEL);
	if (!outp)
		return ERR_PTR(-ENOMEM);

	list_add(&outp->head, &atom->outp);
	outp->encoder = encoder;
	return outp;
}

static int
nv50_disp_outp_atomic_check_clr(struct nv50_atom *atom,
				struct drm_connector_state *old_connector_state)
{
	struct drm_encoder *encoder = old_connector_state->best_encoder;
	struct drm_crtc_state *old_crtc_state, *new_crtc_state;
	struct drm_crtc *crtc;
	struct nv50_outp_atom *outp;

	if (!(crtc = old_connector_state->crtc))
		return 0;

	old_crtc_state = drm_atomic_get_old_crtc_state(&atom->state, crtc);
	new_crtc_state = drm_atomic_get_new_crtc_state(&atom->state, crtc);
	if (old_crtc_state->active && drm_atomic_crtc_needs_modeset(new_crtc_state)) {
		outp = nv50_disp_outp_atomic_add(atom, encoder);
		if (IS_ERR(outp))
			return PTR_ERR(outp);

		if (outp->encoder->encoder_type == DRM_MODE_ENCODER_DPMST) {
			outp->flush_disable = true;
			atom->flush_disable = true;
		}
		outp->clr.ctrl = true;
		atom->lock_core = true;
	}

	return 0;
}

static int
nv50_disp_outp_atomic_check_set(struct nv50_atom *atom,
				struct drm_connector_state *connector_state)
{
	struct drm_encoder *encoder = connector_state->best_encoder;
	struct drm_crtc_state *new_crtc_state;
	struct drm_crtc *crtc;
	struct nv50_outp_atom *outp;

	if (!(crtc = connector_state->crtc))
		return 0;

	new_crtc_state = drm_atomic_get_new_crtc_state(&atom->state, crtc);
	if (new_crtc_state->active && drm_atomic_crtc_needs_modeset(new_crtc_state)) {
		outp = nv50_disp_outp_atomic_add(atom, encoder);
		if (IS_ERR(outp))
			return PTR_ERR(outp);

		outp->set.ctrl = true;
		atom->lock_core = true;
	}

	return 0;
}

static int
nv50_disp_atomic_check(struct drm_device *dev, struct drm_atomic_state *state)
{
	struct nv50_atom *atom = nv50_atom(state);
	struct nv50_core *core = nv50_disp(dev)->core;
	struct drm_connector_state *old_connector_state, *new_connector_state;
	struct drm_connector *connector;
	struct drm_crtc_state *new_crtc_state;
	struct drm_crtc *crtc;
	struct nv50_head *head;
	struct nv50_head_atom *asyh;
	int ret, i;

	if (core->assign_windows && core->func->head->static_wndw_map) {
		drm_for_each_crtc(crtc, dev) {
			new_crtc_state = drm_atomic_get_crtc_state(state,
								   crtc);
			if (IS_ERR(new_crtc_state))
				return PTR_ERR(new_crtc_state);

			head = nv50_head(crtc);
			asyh = nv50_head_atom(new_crtc_state);
			core->func->head->static_wndw_map(head, asyh);
		}
	}

	/* We need to handle colour management on a per-plane basis. */
	for_each_new_crtc_in_state(state, crtc, new_crtc_state, i) {
		if (new_crtc_state->color_mgmt_changed) {
			ret = drm_atomic_add_affected_planes(state, crtc);
			if (ret)
				return ret;
		}
	}

	ret = drm_atomic_helper_check(dev, state);
	if (ret)
		return ret;

	for_each_oldnew_connector_in_state(state, connector, old_connector_state, new_connector_state, i) {
		ret = nv50_disp_outp_atomic_check_clr(atom, old_connector_state);
		if (ret)
			return ret;

		ret = nv50_disp_outp_atomic_check_set(atom, new_connector_state);
		if (ret)
			return ret;
	}

	ret = drm_dp_mst_atomic_check(state);
	if (ret)
		return ret;

	nv50_crc_atomic_check_outp(atom);

	return 0;
}

static void
nv50_disp_atomic_state_clear(struct drm_atomic_state *state)
{
	struct nv50_atom *atom = nv50_atom(state);
	struct nv50_outp_atom *outp, *outt;

	list_for_each_entry_safe(outp, outt, &atom->outp, head) {
		list_del(&outp->head);
		kfree(outp);
	}

	drm_atomic_state_default_clear(state);
}

static void
nv50_disp_atomic_state_free(struct drm_atomic_state *state)
{
	struct nv50_atom *atom = nv50_atom(state);
	drm_atomic_state_default_release(&atom->state);
	kfree(atom);
}

static struct drm_atomic_state *
nv50_disp_atomic_state_alloc(struct drm_device *dev)
{
	struct nv50_atom *atom;
	if (!(atom = kzalloc(sizeof(*atom), GFP_KERNEL)) ||
	    drm_atomic_state_init(dev, &atom->state) < 0) {
		kfree(atom);
		return NULL;
	}
	INIT_LIST_HEAD(&atom->outp);
	return &atom->state;
}

static const struct drm_mode_config_funcs
nv50_disp_func = {
	.fb_create = nouveau_user_framebuffer_create,
	.output_poll_changed = drm_fb_helper_output_poll_changed,
	.atomic_check = nv50_disp_atomic_check,
	.atomic_commit = nv50_disp_atomic_commit,
	.atomic_state_alloc = nv50_disp_atomic_state_alloc,
	.atomic_state_clear = nv50_disp_atomic_state_clear,
	.atomic_state_free = nv50_disp_atomic_state_free,
};

static const struct drm_mode_config_helper_funcs
nv50_disp_helper_func = {
	.atomic_commit_setup = drm_dp_mst_atomic_setup_commit,
};

/******************************************************************************
 * Init
 *****************************************************************************/

static void
nv50_display_fini(struct drm_device *dev, bool runtime, bool suspend)
{
	struct nouveau_drm *drm = nouveau_drm(dev);
	struct drm_encoder *encoder;

	list_for_each_entry(encoder, &dev->mode_config.encoder_list, head) {
		if (encoder->encoder_type != DRM_MODE_ENCODER_DPMST)
			nv50_mstm_fini(nouveau_encoder(encoder));
	}

	if (!runtime)
		cancel_work_sync(&drm->hpd_work);
}

static int
nv50_display_init(struct drm_device *dev, bool resume, bool runtime)
{
	struct nv50_core *core = nv50_disp(dev)->core;
	struct drm_encoder *encoder;

	if (resume || runtime)
		core->func->init(core);

	list_for_each_entry(encoder, &dev->mode_config.encoder_list, head) {
		if (encoder->encoder_type != DRM_MODE_ENCODER_DPMST) {
			struct nouveau_encoder *nv_encoder =
				nouveau_encoder(encoder);
			nv50_mstm_init(nv_encoder, runtime);
		}
	}

	return 0;
}

static void
nv50_display_destroy(struct drm_device *dev)
{
	struct nv50_disp *disp = nv50_disp(dev);

	nv50_audio_component_fini(nouveau_drm(dev));

	nvif_object_unmap(&disp->caps);
	nvif_object_dtor(&disp->caps);
	nv50_core_del(&disp->core);

	nouveau_bo_unmap(disp->sync);
	if (disp->sync)
		nouveau_bo_unpin(disp->sync);
	nouveau_bo_ref(NULL, &disp->sync);

	nouveau_display(dev)->priv = NULL;
	kfree(disp);
}

int
nv50_display_create(struct drm_device *dev)
{
	struct nvif_device *device = &nouveau_drm(dev)->client.device;
	struct nouveau_drm *drm = nouveau_drm(dev);
	struct dcb_table *dcb = &drm->vbios.dcb;
	struct drm_connector *connector, *tmp;
	struct nv50_disp *disp;
	struct dcb_output *dcbe;
	int crtcs, ret, i;
	bool has_mst = nv50_has_mst(drm);

	disp = kzalloc(sizeof(*disp), GFP_KERNEL);
	if (!disp)
		return -ENOMEM;

	mutex_init(&disp->mutex);

	nouveau_display(dev)->priv = disp;
	nouveau_display(dev)->dtor = nv50_display_destroy;
	nouveau_display(dev)->init = nv50_display_init;
	nouveau_display(dev)->fini = nv50_display_fini;
	disp->disp = &nouveau_display(dev)->disp;
	dev->mode_config.funcs = &nv50_disp_func;
	dev->mode_config.helper_private = &nv50_disp_helper_func;
	dev->mode_config.quirk_addfb_prefer_xbgr_30bpp = true;
	dev->mode_config.normalize_zpos = true;

	/* small shared memory area we use for notifiers and semaphores */
	ret = nouveau_bo_new(&drm->client, 4096, 0x1000,
			     NOUVEAU_GEM_DOMAIN_VRAM,
			     0, 0x0000, NULL, NULL, &disp->sync);
	if (!ret) {
		ret = nouveau_bo_pin(disp->sync, NOUVEAU_GEM_DOMAIN_VRAM, true);
		if (!ret) {
			ret = nouveau_bo_map(disp->sync);
			if (ret)
				nouveau_bo_unpin(disp->sync);
		}
		if (ret)
			nouveau_bo_ref(NULL, &disp->sync);
	}

	if (ret)
		goto out;

	/* allocate master evo channel */
	ret = nv50_core_new(drm, &disp->core);
	if (ret)
		goto out;

	disp->core->func->init(disp->core);
	if (disp->core->func->caps_init) {
		ret = disp->core->func->caps_init(drm, disp);
		if (ret)
			goto out;
	}

	/* Assign the correct format modifiers */
	if (disp->disp->object.oclass >= TU102_DISP)
		nouveau_display(dev)->format_modifiers = wndwc57e_modifiers;
	else
	if (drm->client.device.info.family >= NV_DEVICE_INFO_V0_FERMI)
		nouveau_display(dev)->format_modifiers = disp90xx_modifiers;
	else
		nouveau_display(dev)->format_modifiers = disp50xx_modifiers;

	/* FIXME: 256x256 cursors are supported on Kepler, however unlike Maxwell and later
	 * generations Kepler requires that we use small pages (4K) for cursor scanout surfaces. The
	 * proper fix for this is to teach nouveau to migrate fbs being used for the cursor plane to
	 * small page allocations in prepare_fb(). When this is implemented, we should also force
	 * large pages (128K) for ovly fbs in order to fix Kepler ovlys.
	 * But until then, just limit cursors to 128x128 - which is small enough to avoid ever using
	 * large pages.
	 */
	if (disp->disp->object.oclass >= GM107_DISP) {
		dev->mode_config.cursor_width = 256;
		dev->mode_config.cursor_height = 256;
	} else if (disp->disp->object.oclass >= GK104_DISP) {
		dev->mode_config.cursor_width = 128;
		dev->mode_config.cursor_height = 128;
	} else {
		dev->mode_config.cursor_width = 64;
		dev->mode_config.cursor_height = 64;
	}

	/* create crtc objects to represent the hw heads */
	if (disp->disp->object.oclass >= GV100_DISP)
		crtcs = nvif_rd32(&device->object, 0x610060) & 0xff;
	else
	if (disp->disp->object.oclass >= GF110_DISP)
		crtcs = nvif_rd32(&device->object, 0x612004) & 0xf;
	else
		crtcs = 0x3;

	for (i = 0; i < fls(crtcs); i++) {
		struct nv50_head *head;

		if (!(crtcs & (1 << i)))
			continue;

		head = nv50_head_create(dev, i);
		if (IS_ERR(head)) {
			ret = PTR_ERR(head);
			goto out;
		}

		if (has_mst) {
			head->msto = nv50_msto_new(dev, head, i);
			if (IS_ERR(head->msto)) {
				ret = PTR_ERR(head->msto);
				head->msto = NULL;
				goto out;
			}

			/*
			 * FIXME: This is a hack to workaround the following
			 * issues:
			 *
			 * https://gitlab.gnome.org/GNOME/mutter/issues/759
			 * https://gitlab.freedesktop.org/xorg/xserver/merge_requests/277
			 *
			 * Once these issues are closed, this should be
			 * removed
			 */
			head->msto->encoder.possible_crtcs = crtcs;
		}
	}

	/* create encoder/connector objects based on VBIOS DCB table */
	for (i = 0, dcbe = &dcb->entry[0]; i < dcb->entries; i++, dcbe++) {
		connector = nouveau_connector_create(dev, dcbe);
		if (IS_ERR(connector))
			continue;

		if (dcbe->location == DCB_LOC_ON_CHIP) {
			switch (dcbe->type) {
			case DCB_OUTPUT_TMDS:
			case DCB_OUTPUT_LVDS:
			case DCB_OUTPUT_DP:
				ret = nv50_sor_create(connector, dcbe);
				break;
			case DCB_OUTPUT_ANALOG:
				ret = nv50_dac_create(connector, dcbe);
				break;
			default:
				ret = -ENODEV;
				break;
			}
		} else {
			ret = nv50_pior_create(connector, dcbe);
		}

		if (ret) {
			NV_WARN(drm, "failed to create encoder %d/%d/%d: %d\n",
				     dcbe->location, dcbe->type,
				     ffs(dcbe->or) - 1, ret);
			ret = 0;
		}
	}

	/* cull any connectors we created that don't have an encoder */
	list_for_each_entry_safe(connector, tmp, &dev->mode_config.connector_list, head) {
		if (connector->possible_encoders)
			continue;

		NV_WARN(drm, "%s has no encoders, removing\n",
			connector->name);
		connector->funcs->destroy(connector);
	}

	/* Disable vblank irqs aggressively for power-saving, safe on nv50+ */
	dev->vblank_disable_immediate = true;

	nv50_audio_component_init(drm);

out:
	if (ret)
		nv50_display_destroy(dev);
	return ret;
}

/******************************************************************************
 * Format modifiers
 *****************************************************************************/

/****************************************************************
 *            Log2(block height) ----------------------------+  *
 *            Page Kind ----------------------------------+  |  *
 *            Gob Height/Page Kind Generation ------+     |  |  *
 *                          Sector layout -------+  |     |  |  *
 *                          Compression ------+  |  |     |  |  */
const u64 disp50xx_modifiers[] = { /*         |  |  |     |  |  */
	DRM_FORMAT_MOD_NVIDIA_BLOCK_LINEAR_2D(0, 1, 1, 0x7a, 0),
	DRM_FORMAT_MOD_NVIDIA_BLOCK_LINEAR_2D(0, 1, 1, 0x7a, 1),
	DRM_FORMAT_MOD_NVIDIA_BLOCK_LINEAR_2D(0, 1, 1, 0x7a, 2),
	DRM_FORMAT_MOD_NVIDIA_BLOCK_LINEAR_2D(0, 1, 1, 0x7a, 3),
	DRM_FORMAT_MOD_NVIDIA_BLOCK_LINEAR_2D(0, 1, 1, 0x7a, 4),
	DRM_FORMAT_MOD_NVIDIA_BLOCK_LINEAR_2D(0, 1, 1, 0x7a, 5),
	DRM_FORMAT_MOD_NVIDIA_BLOCK_LINEAR_2D(0, 1, 1, 0x78, 0),
	DRM_FORMAT_MOD_NVIDIA_BLOCK_LINEAR_2D(0, 1, 1, 0x78, 1),
	DRM_FORMAT_MOD_NVIDIA_BLOCK_LINEAR_2D(0, 1, 1, 0x78, 2),
	DRM_FORMAT_MOD_NVIDIA_BLOCK_LINEAR_2D(0, 1, 1, 0x78, 3),
	DRM_FORMAT_MOD_NVIDIA_BLOCK_LINEAR_2D(0, 1, 1, 0x78, 4),
	DRM_FORMAT_MOD_NVIDIA_BLOCK_LINEAR_2D(0, 1, 1, 0x78, 5),
	DRM_FORMAT_MOD_NVIDIA_BLOCK_LINEAR_2D(0, 1, 1, 0x70, 0),
	DRM_FORMAT_MOD_NVIDIA_BLOCK_LINEAR_2D(0, 1, 1, 0x70, 1),
	DRM_FORMAT_MOD_NVIDIA_BLOCK_LINEAR_2D(0, 1, 1, 0x70, 2),
	DRM_FORMAT_MOD_NVIDIA_BLOCK_LINEAR_2D(0, 1, 1, 0x70, 3),
	DRM_FORMAT_MOD_NVIDIA_BLOCK_LINEAR_2D(0, 1, 1, 0x70, 4),
	DRM_FORMAT_MOD_NVIDIA_BLOCK_LINEAR_2D(0, 1, 1, 0x70, 5),
	DRM_FORMAT_MOD_LINEAR,
	DRM_FORMAT_MOD_INVALID
};

/****************************************************************
 *            Log2(block height) ----------------------------+  *
 *            Page Kind ----------------------------------+  |  *
 *            Gob Height/Page Kind Generation ------+     |  |  *
 *                          Sector layout -------+  |     |  |  *
 *                          Compression ------+  |  |     |  |  */
const u64 disp90xx_modifiers[] = { /*         |  |  |     |  |  */
	DRM_FORMAT_MOD_NVIDIA_BLOCK_LINEAR_2D(0, 1, 0, 0xfe, 0),
	DRM_FORMAT_MOD_NVIDIA_BLOCK_LINEAR_2D(0, 1, 0, 0xfe, 1),
	DRM_FORMAT_MOD_NVIDIA_BLOCK_LINEAR_2D(0, 1, 0, 0xfe, 2),
	DRM_FORMAT_MOD_NVIDIA_BLOCK_LINEAR_2D(0, 1, 0, 0xfe, 3),
	DRM_FORMAT_MOD_NVIDIA_BLOCK_LINEAR_2D(0, 1, 0, 0xfe, 4),
	DRM_FORMAT_MOD_NVIDIA_BLOCK_LINEAR_2D(0, 1, 0, 0xfe, 5),
	DRM_FORMAT_MOD_LINEAR,
	DRM_FORMAT_MOD_INVALID
};<|MERGE_RESOLUTION|>--- conflicted
+++ resolved
@@ -922,13 +922,9 @@
 
 	// TODO: Figure out if we want to do a better job of handling VCPI allocation failures here?
 	if (msto->disabled) {
-<<<<<<< HEAD
-		drm_dp_remove_payload(mgr, mst_state, payload, payload);
-=======
 		drm_dp_remove_payload(mgr, mst_state, old_payload, payload);
 
 		nvif_outp_dp_mst_vcpi(&mstm->outp->outp, msto->head->base.index, 0, 0, 0, 0);
->>>>>>> 98817289
 	} else {
 		if (msto->enabled)
 			drm_dp_add_payload_part1(mgr, mst_state, payload);
