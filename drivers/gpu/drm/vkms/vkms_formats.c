--- conflicted
+++ resolved
@@ -44,7 +44,13 @@
 	return packed_pixels_addr(frame_info, x_src, y_src);
 }
 
-<<<<<<< HEAD
+static int get_x_position(const struct vkms_frame_info *frame_info, int limit, int x)
+{
+	if (frame_info->rotation & (DRM_MODE_REFLECT_X | DRM_MODE_ROTATE_270))
+		return limit - x - 1;
+	return x;
+}
+
 static void ARGB8888_to_argb_u16(u8 *src_pixels, struct pixel_argb_u16 *out_pixel)
 {
 	/*
@@ -61,31 +67,6 @@
 
 static void XRGB8888_to_argb_u16(u8 *src_pixels, struct pixel_argb_u16 *out_pixel)
 {
-=======
-static int get_x_position(const struct vkms_frame_info *frame_info, int limit, int x)
-{
-	if (frame_info->rotation & (DRM_MODE_REFLECT_X | DRM_MODE_ROTATE_270))
-		return limit - x - 1;
-	return x;
-}
-
-static void ARGB8888_to_argb_u16(u8 *src_pixels, struct pixel_argb_u16 *out_pixel)
-{
-	/*
-	 * The 257 is the "conversion ratio". This number is obtained by the
-	 * (2^16 - 1) / (2^8 - 1) division. Which, in this case, tries to get
-	 * the best color value in a pixel format with more possibilities.
-	 * A similar idea applies to others RGB color conversions.
-	 */
-	out_pixel->a = (u16)src_pixels[3] * 257;
-	out_pixel->r = (u16)src_pixels[2] * 257;
-	out_pixel->g = (u16)src_pixels[1] * 257;
-	out_pixel->b = (u16)src_pixels[0] * 257;
-}
-
-static void XRGB8888_to_argb_u16(u8 *src_pixels, struct pixel_argb_u16 *out_pixel)
-{
->>>>>>> 238589d0
 	out_pixel->a = (u16)0xffff;
 	out_pixel->r = (u16)src_pixels[2] * 257;
 	out_pixel->g = (u16)src_pixels[1] * 257;
@@ -123,7 +104,6 @@
 	s64 fp_r = drm_int2fixp((rgb_565 >> 11) & 0x1f);
 	s64 fp_g = drm_int2fixp((rgb_565 >> 5) & 0x3f);
 	s64 fp_b = drm_int2fixp(rgb_565 & 0x1f);
-<<<<<<< HEAD
 
 	out_pixel->a = (u16)0xffff;
 	out_pixel->r = drm_fixp2int_round(drm_fixp_mul(fp_r, fp_rb_ratio));
@@ -138,23 +118,6 @@
 	u8 *src_pixels = get_packed_src_addr(frame_info, y);
 	int limit = min_t(size_t, drm_rect_width(&frame_info->dst), stage_buffer->n_pixels);
 
-	for (size_t x = 0; x < limit; x++, src_pixels += frame_info->cpp)
-		plane->pixel_read(src_pixels, &out_pixels[x]);
-=======
-
-	out_pixel->a = (u16)0xffff;
-	out_pixel->r = drm_fixp2int_round(drm_fixp_mul(fp_r, fp_rb_ratio));
-	out_pixel->g = drm_fixp2int_round(drm_fixp_mul(fp_g, fp_g_ratio));
-	out_pixel->b = drm_fixp2int_round(drm_fixp_mul(fp_b, fp_rb_ratio));
-}
-
-void vkms_compose_row(struct line_buffer *stage_buffer, struct vkms_plane_state *plane, int y)
-{
-	struct pixel_argb_u16 *out_pixels = stage_buffer->pixels;
-	struct vkms_frame_info *frame_info = plane->frame_info;
-	u8 *src_pixels = get_packed_src_addr(frame_info, y);
-	int limit = min_t(size_t, drm_rect_width(&frame_info->dst), stage_buffer->n_pixels);
-
 	for (size_t x = 0; x < limit; x++, src_pixels += frame_info->cpp) {
 		int x_pos = get_x_position(frame_info, limit, x);
 
@@ -164,7 +127,6 @@
 
 		plane->pixel_read(src_pixels, &out_pixels[x_pos]);
 	}
->>>>>>> 238589d0
 }
 
 /*
