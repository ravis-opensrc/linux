// SPDX-License-Identifier: GPL-2.0+

#include <linux/crc32.h>

#include <drm/drm_atomic.h>
#include <drm/drm_atomic_helper.h>
#include <drm/drm_blend.h>
#include <drm/drm_fourcc.h>
#include <drm/drm_fixed.h>
#include <drm/drm_gem_framebuffer_helper.h>
#include <drm/drm_vblank.h>
#include <linux/minmax.h>

#include "vkms_drv.h"

static u16 pre_mul_blend_channel(u16 src, u16 dst, u16 alpha)
{
	u32 new_color;

	new_color = (src * 0xffff + dst * (0xffff - alpha));

	return DIV_ROUND_CLOSEST(new_color, 0xffff);
}

/**
 * pre_mul_alpha_blend - alpha blending equation
 * @frame_info: Source framebuffer's metadata
 * @stage_buffer: The line with the pixels from src_plane
 * @output_buffer: A line buffer that receives all the blends output
 *
 * Using the information from the `frame_info`, this blends only the
 * necessary pixels from the `stage_buffer` to the `output_buffer`
 * using premultiplied blend formula.
 *
 * The current DRM assumption is that pixel color values have been already
 * pre-multiplied with the alpha channel values. See more
 * drm_plane_create_blend_mode_property(). Also, this formula assumes a
 * completely opaque background.
 */
static void pre_mul_alpha_blend(struct vkms_frame_info *frame_info,
				struct line_buffer *stage_buffer,
				struct line_buffer *output_buffer)
{
	int x_dst = frame_info->dst.x1;
	struct pixel_argb_u16 *out = output_buffer->pixels + x_dst;
	struct pixel_argb_u16 *in = stage_buffer->pixels;
	int x_limit = min_t(size_t, drm_rect_width(&frame_info->dst),
			    stage_buffer->n_pixels);

	for (int x = 0; x < x_limit; x++) {
		out[x].a = (u16)0xffff;
		out[x].r = pre_mul_blend_channel(in[x].r, out[x].r, in[x].a);
		out[x].g = pre_mul_blend_channel(in[x].g, out[x].g, in[x].a);
		out[x].b = pre_mul_blend_channel(in[x].b, out[x].b, in[x].a);
	}
}

static int get_y_pos(struct vkms_frame_info *frame_info, int y)
{
	if (frame_info->rotation & DRM_MODE_REFLECT_Y)
		return drm_rect_height(&frame_info->rotated) - y - 1;

	switch (frame_info->rotation & DRM_MODE_ROTATE_MASK) {
	case DRM_MODE_ROTATE_90:
		return frame_info->rotated.x2 - y - 1;
	case DRM_MODE_ROTATE_270:
		return y + frame_info->rotated.x1;
	default:
		return y;
	}
}

static bool check_limit(struct vkms_frame_info *frame_info, int pos)
{
	if (drm_rotation_90_or_270(frame_info->rotation)) {
		if (pos >= 0 && pos < drm_rect_width(&frame_info->rotated))
			return true;
	} else {
		if (pos >= frame_info->rotated.y1 && pos < frame_info->rotated.y2)
			return true;
	}

	return false;
}

static void fill_background(const struct pixel_argb_u16 *background_color,
			    struct line_buffer *output_buffer)
{
	for (size_t i = 0; i < output_buffer->n_pixels; i++)
		output_buffer->pixels[i] = *background_color;
}

// lerp(a, b, t) = a + (b - a) * t
static u16 lerp_u16(u16 a, u16 b, s64 t)
{
	s64 a_fp = drm_int2fixp(a);
	s64 b_fp = drm_int2fixp(b);

	s64 delta = drm_fixp_mul(b_fp - a_fp,  t);

	return drm_fixp2int(a_fp + delta);
}

static s64 get_lut_index(const struct vkms_color_lut *lut, u16 channel_value)
{
	s64 color_channel_fp = drm_int2fixp(channel_value);

	return drm_fixp_mul(color_channel_fp, lut->channel_value2index_ratio);
}

/*
 * This enum is related to the positions of the variables inside
 * `struct drm_color_lut`, so the order of both needs to be the same.
 */
enum lut_channel {
	LUT_RED = 0,
	LUT_GREEN,
	LUT_BLUE,
	LUT_RESERVED
};

static u16 apply_lut_to_channel_value(const struct vkms_color_lut *lut, u16 channel_value,
				      enum lut_channel channel)
{
	s64 lut_index = get_lut_index(lut, channel_value);

	/*
	 * This checks if `struct drm_color_lut` has any gap added by the compiler
	 * between the struct fields.
	 */
	static_assert(sizeof(struct drm_color_lut) == sizeof(__u16) * 4);

	u16 *floor_lut_value = (__u16 *)&lut->base[drm_fixp2int(lut_index)];
	u16 *ceil_lut_value = (__u16 *)&lut->base[drm_fixp2int_ceil(lut_index)];

	u16 floor_channel_value = floor_lut_value[channel];
	u16 ceil_channel_value = ceil_lut_value[channel];

	return lerp_u16(floor_channel_value, ceil_channel_value,
			lut_index & DRM_FIXED_DECIMAL_MASK);
}

static void apply_lut(const struct vkms_crtc_state *crtc_state, struct line_buffer *output_buffer)
{
	if (!crtc_state->gamma_lut.base)
		return;

	if (!crtc_state->gamma_lut.lut_length)
		return;

	for (size_t x = 0; x < output_buffer->n_pixels; x++) {
		struct pixel_argb_u16 *pixel = &output_buffer->pixels[x];

		pixel->r = apply_lut_to_channel_value(&crtc_state->gamma_lut, pixel->r, LUT_RED);
		pixel->g = apply_lut_to_channel_value(&crtc_state->gamma_lut, pixel->g, LUT_GREEN);
		pixel->b = apply_lut_to_channel_value(&crtc_state->gamma_lut, pixel->b, LUT_BLUE);
	}
}

/**
 * blend - blend the pixels from all planes and compute crc
 * @wb: The writeback frame buffer metadata
 * @crtc_state: The crtc state
 * @crc32: The crc output of the final frame
 * @output_buffer: A buffer of a row that will receive the result of the blend(s)
 * @stage_buffer: The line with the pixels from plane being blend to the output
 * @row_size: The size, in bytes, of a single row
 *
 * This function blends the pixels (Using the `pre_mul_alpha_blend`)
 * from all planes, calculates the crc32 of the output from the former step,
 * and, if necessary, convert and store the output to the writeback buffer.
 */
static void blend(struct vkms_writeback_job *wb,
		  struct vkms_crtc_state *crtc_state,
		  u32 *crc32, struct line_buffer *stage_buffer,
		  struct line_buffer *output_buffer, size_t row_size)
{
	struct vkms_plane_state **plane = crtc_state->active_planes;
	u32 n_active_planes = crtc_state->num_active_planes;
	int y_pos;

	const struct pixel_argb_u16 background_color = { .a = 0xffff };

	size_t crtc_y_limit = crtc_state->base.crtc->mode.vdisplay;

	for (size_t y = 0; y < crtc_y_limit; y++) {
		fill_background(&background_color, output_buffer);

		/* The active planes are composed associatively in z-order. */
		for (size_t i = 0; i < n_active_planes; i++) {
			y_pos = get_y_pos(plane[i]->frame_info, y);

			if (!check_limit(plane[i]->frame_info, y_pos))
				continue;

<<<<<<< HEAD
			vkms_compose_row(stage_buffer, plane[i], y);
=======
			vkms_compose_row(stage_buffer, plane[i], y_pos);
>>>>>>> 98817289
			pre_mul_alpha_blend(plane[i]->frame_info, stage_buffer,
					    output_buffer);
		}

		apply_lut(crtc_state, output_buffer);

		*crc32 = crc32_le(*crc32, (void *)output_buffer->pixels, row_size);

		if (wb)
			vkms_writeback_row(wb, output_buffer, y_pos);
	}
}

static int check_format_funcs(struct vkms_crtc_state *crtc_state,
			      struct vkms_writeback_job *active_wb)
{
	struct vkms_plane_state **planes = crtc_state->active_planes;
	u32 n_active_planes = crtc_state->num_active_planes;

	for (size_t i = 0; i < n_active_planes; i++)
		if (!planes[i]->pixel_read)
			return -1;

	if (active_wb && !active_wb->pixel_write)
		return -1;

	return 0;
}

static int check_iosys_map(struct vkms_crtc_state *crtc_state)
{
	struct vkms_plane_state **plane_state = crtc_state->active_planes;
	u32 n_active_planes = crtc_state->num_active_planes;

	for (size_t i = 0; i < n_active_planes; i++)
		if (iosys_map_is_null(&plane_state[i]->frame_info->map[0]))
			return -1;

	return 0;
}

static int compose_active_planes(struct vkms_writeback_job *active_wb,
				 struct vkms_crtc_state *crtc_state,
				 u32 *crc32)
{
	size_t line_width, pixel_size = sizeof(struct pixel_argb_u16);
	struct line_buffer output_buffer, stage_buffer;
	int ret = 0;

	/*
	 * This check exists so we can call `crc32_le` for the entire line
	 * instead doing it for each channel of each pixel in case
	 * `struct `pixel_argb_u16` had any gap added by the compiler
	 * between the struct fields.
	 */
	static_assert(sizeof(struct pixel_argb_u16) == 8);

	if (WARN_ON(check_iosys_map(crtc_state)))
		return -EINVAL;

	if (WARN_ON(check_format_funcs(crtc_state, active_wb)))
		return -EINVAL;

	line_width = crtc_state->base.crtc->mode.hdisplay;
	stage_buffer.n_pixels = line_width;
	output_buffer.n_pixels = line_width;

	stage_buffer.pixels = kvmalloc(line_width * pixel_size, GFP_KERNEL);
	if (!stage_buffer.pixels) {
		DRM_ERROR("Cannot allocate memory for the output line buffer");
		return -ENOMEM;
	}

	output_buffer.pixels = kvmalloc(line_width * pixel_size, GFP_KERNEL);
	if (!output_buffer.pixels) {
		DRM_ERROR("Cannot allocate memory for intermediate line buffer");
		ret = -ENOMEM;
		goto free_stage_buffer;
	}

	blend(active_wb, crtc_state, crc32, &stage_buffer,
	      &output_buffer, line_width * pixel_size);

	kvfree(output_buffer.pixels);
free_stage_buffer:
	kvfree(stage_buffer.pixels);

	return ret;
}

/**
 * vkms_composer_worker - ordered work_struct to compute CRC
 *
 * @work: work_struct
 *
 * Work handler for composing and computing CRCs. work_struct scheduled in
 * an ordered workqueue that's periodically scheduled to run by
 * vkms_vblank_simulate() and flushed at vkms_atomic_commit_tail().
 */
void vkms_composer_worker(struct work_struct *work)
{
	struct vkms_crtc_state *crtc_state = container_of(work,
						struct vkms_crtc_state,
						composer_work);
	struct drm_crtc *crtc = crtc_state->base.crtc;
	struct vkms_writeback_job *active_wb = crtc_state->active_writeback;
	struct vkms_output *out = drm_crtc_to_vkms_output(crtc);
	bool crc_pending, wb_pending;
	u64 frame_start, frame_end;
	u32 crc32 = 0;
	int ret;

	spin_lock_irq(&out->composer_lock);
	frame_start = crtc_state->frame_start;
	frame_end = crtc_state->frame_end;
	crc_pending = crtc_state->crc_pending;
	wb_pending = crtc_state->wb_pending;
	crtc_state->frame_start = 0;
	crtc_state->frame_end = 0;
	crtc_state->crc_pending = false;

	if (crtc->state->gamma_lut) {
		s64 max_lut_index_fp;
		s64 u16_max_fp = drm_int2fixp(0xffff);

		crtc_state->gamma_lut.base = (struct drm_color_lut *)crtc->state->gamma_lut->data;
		crtc_state->gamma_lut.lut_length =
			crtc->state->gamma_lut->length / sizeof(struct drm_color_lut);
		max_lut_index_fp = drm_int2fixp(crtc_state->gamma_lut.lut_length  - 1);
		crtc_state->gamma_lut.channel_value2index_ratio = drm_fixp_div(max_lut_index_fp,
									       u16_max_fp);

	} else {
		crtc_state->gamma_lut.base = NULL;
	}

	spin_unlock_irq(&out->composer_lock);

	/*
	 * We raced with the vblank hrtimer and previous work already computed
	 * the crc, nothing to do.
	 */
	if (!crc_pending)
		return;

	if (wb_pending)
		ret = compose_active_planes(active_wb, crtc_state, &crc32);
	else
		ret = compose_active_planes(NULL, crtc_state, &crc32);

	if (ret)
		return;

	if (wb_pending) {
		drm_writeback_signal_completion(&out->wb_connector, 0);
		spin_lock_irq(&out->composer_lock);
		crtc_state->wb_pending = false;
		spin_unlock_irq(&out->composer_lock);
	}

	/*
	 * The worker can fall behind the vblank hrtimer, make sure we catch up.
	 */
	while (frame_start <= frame_end)
		drm_crtc_add_crc_entry(crtc, true, frame_start++, &crc32);
}

static const char * const pipe_crc_sources[] = {"auto"};

const char *const *vkms_get_crc_sources(struct drm_crtc *crtc,
					size_t *count)
{
	*count = ARRAY_SIZE(pipe_crc_sources);
	return pipe_crc_sources;
}

static int vkms_crc_parse_source(const char *src_name, bool *enabled)
{
	int ret = 0;

	if (!src_name) {
		*enabled = false;
	} else if (strcmp(src_name, "auto") == 0) {
		*enabled = true;
	} else {
		*enabled = false;
		ret = -EINVAL;
	}

	return ret;
}

int vkms_verify_crc_source(struct drm_crtc *crtc, const char *src_name,
			   size_t *values_cnt)
{
	bool enabled;

	if (vkms_crc_parse_source(src_name, &enabled) < 0) {
		DRM_DEBUG_DRIVER("unknown source %s\n", src_name);
		return -EINVAL;
	}

	*values_cnt = 1;

	return 0;
}

void vkms_set_composer(struct vkms_output *out, bool enabled)
{
	bool old_enabled;

	if (enabled)
		drm_crtc_vblank_get(&out->crtc);

	spin_lock_irq(&out->lock);
	old_enabled = out->composer_enabled;
	out->composer_enabled = enabled;
	spin_unlock_irq(&out->lock);

	if (old_enabled)
		drm_crtc_vblank_put(&out->crtc);
}

int vkms_set_crc_source(struct drm_crtc *crtc, const char *src_name)
{
	struct vkms_output *out = drm_crtc_to_vkms_output(crtc);
	bool enabled = false;
	int ret = 0;

	ret = vkms_crc_parse_source(src_name, &enabled);

	vkms_set_composer(out, enabled);

	return ret;
}<|MERGE_RESOLUTION|>--- conflicted
+++ resolved
@@ -193,11 +193,7 @@
 			if (!check_limit(plane[i]->frame_info, y_pos))
 				continue;
 
-<<<<<<< HEAD
-			vkms_compose_row(stage_buffer, plane[i], y);
-=======
 			vkms_compose_row(stage_buffer, plane[i], y_pos);
->>>>>>> 98817289
 			pre_mul_alpha_blend(plane[i]->frame_info, stage_buffer,
 					    output_buffer);
 		}
