--- conflicted
+++ resolved
@@ -257,11 +257,7 @@
 			do {
 				;
 			} while (ast_read32(ast, 0x10100) != 0xa8);
-<<<<<<< HEAD
-		} else {/* AST2100/1100 */
-=======
 		} else { /* GEN2/GEN3 */
->>>>>>> bd3a9e57
 			if (ast->chip == AST2100 || ast->chip == AST2200)
 				dram_reg_info = ast2100_dram_table_data;
 			else
