--- conflicted
+++ resolved
@@ -1092,12 +1092,6 @@
 }
 EXPORT_SYMBOL_GPL(gpiochip_remove);
 
-<<<<<<< HEAD
-/*
- * FIXME: This will be removed soon.
- *
- * This function is depracated, don't use.
-=======
 /**
  * gpio_device_find() - find a specific GPIO device
  * @data: data to pass to match function
@@ -1118,22 +1112,12 @@
  *
  * If the function returns non-NULL, the returned reference must be freed by
  * the caller using gpio_device_put().
->>>>>>> 7bbf3b67
  */
 struct gpio_device *gpio_device_find(void *data,
 				     int (*match)(struct gpio_chip *gc,
 						  void *data))
 {
 	struct gpio_device *gdev;
-<<<<<<< HEAD
-	struct gpio_chip *gc = NULL;
-
-	gdev = gpio_device_find(data, match);
-	if (gdev) {
-		gc = gdev->chip;
-		gpio_device_put(gdev);
-	}
-=======
 
 	/*
 	 * Not yet but in the future the spinlock below will become a mutex.
@@ -1143,7 +1127,6 @@
 	might_sleep();
 
 	guard(spinlock_irqsave)(&gpio_lock);
->>>>>>> 7bbf3b67
 
 	list_for_each_entry(gdev, &gpio_devices, list) {
 		if (gdev->chip && match(gdev->chip, data))
@@ -1174,56 +1157,7 @@
 }
 EXPORT_SYMBOL_GPL(gpio_device_find_by_label);
 
-<<<<<<< HEAD
-/**
- * gpio_device_find() - find a specific GPIO device
- * @data: data to pass to match function
- * @match: Callback function to check gpio_chip
- *
- * Returns:
- * New reference to struct gpio_device.
- *
- * Similar to bus_find_device(). It returns a reference to a gpio_device as
- * determined by a user supplied @match callback. The callback should return
- * 0 if the device doesn't match and non-zero if it does. If the callback
- * returns non-zero, this function will return to the caller and not iterate
- * over any more gpio_devices.
- *
- * The callback takes the GPIO chip structure as argument. During the execution
- * of the callback function the chip is protected from being freed. TODO: This
- * actually has yet to be implemented.
- *
- * If the function returns non-NULL, the returned reference must be freed by
- * the caller using gpio_device_put().
- */
-struct gpio_device *gpio_device_find(void *data,
-				     int (*match)(struct gpio_chip *gc,
-						  void *data))
-{
-	struct gpio_device *gdev;
-
-	/*
-	 * Not yet but in the future the spinlock below will become a mutex.
-	 * Annotate this function before anyone tries to use it in interrupt
-	 * context like it happened with gpiochip_find().
-	 */
-	might_sleep();
-
-	guard(spinlock_irqsave)(&gpio_lock);
-
-	list_for_each_entry(gdev, &gpio_devices, list) {
-		if (gdev->chip && match(gdev->chip, data))
-			return gpio_device_get(gdev);
-	}
-
-	return NULL;
-}
-EXPORT_SYMBOL_GPL(gpio_device_find);
-
-static int gpiochip_match_name(struct gpio_chip *gc, void *data)
-=======
 static int gpio_chip_match_by_fwnode(struct gpio_chip *gc, void *fwnode)
->>>>>>> 7bbf3b67
 {
 	return device_match_fwnode(&gc->gpiodev->dev, fwnode);
 }
@@ -1283,30 +1217,6 @@
 	return &gdev->dev;
 }
 EXPORT_SYMBOL_GPL(gpio_device_to_device);
-
-/**
- * gpio_device_get() - Increase the reference count of this GPIO device
- * @gdev: GPIO device to increase the refcount for
- *
- * Returns:
- * Pointer to @gdev.
- */
-struct gpio_device *gpio_device_get(struct gpio_device *gdev)
-{
-	return to_gpio_device(get_device(&gdev->dev));
-}
-EXPORT_SYMBOL_GPL(gpio_device_get);
-
-/**
- * gpio_device_put() - Decrease the reference count of this GPIO device and
- *                     possibly free all resources associated with it.
- * @gdev: GPIO device to decrease the reference count for
- */
-void gpio_device_put(struct gpio_device *gdev)
-{
-	put_device(&gdev->dev);
-}
-EXPORT_SYMBOL_GPL(gpio_device_put);
 
 #ifdef CONFIG_GPIOLIB_IRQCHIP
 
