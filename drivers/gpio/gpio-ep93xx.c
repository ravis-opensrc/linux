// SPDX-License-Identifier: GPL-2.0
/*
 * Generic EP93xx GPIO handling
 *
 * Copyright (c) 2008 Ryan Mallon
 * Copyright (c) 2011 H Hartley Sweeten <hsweeten@visionengravers.com>
 *
 * Based on code originally from:
 *  linux/arch/arm/mach-ep93xx/core.c
 */

#include <linux/init.h>
#include <linux/module.h>
#include <linux/platform_device.h>
#include <linux/io.h>
#include <linux/irq.h>
#include <linux/slab.h>
#include <linux/gpio/driver.h>
#include <linux/bitops.h>

#define EP93XX_GPIO_F_INT_STATUS 0x5c
#define EP93XX_GPIO_A_INT_STATUS 0xa0
#define EP93XX_GPIO_B_INT_STATUS 0xbc

/* Maximum value for gpio line identifiers */
#define EP93XX_GPIO_LINE_MAX 63

/* Number of GPIO chips in EP93XX */
#define EP93XX_GPIO_CHIP_NUM 8

/* Maximum value for irq capable line identifiers */
#define EP93XX_GPIO_LINE_MAX_IRQ 23

#define EP93XX_GPIO_A_IRQ_BASE 64
#define EP93XX_GPIO_B_IRQ_BASE 72
/*
 * Static mapping of GPIO bank F IRQS:
 * F0..F7 (16..24) to irq 80..87.
 */
#define EP93XX_GPIO_F_IRQ_BASE 80

struct ep93xx_gpio_irq_chip {
	struct irq_chip ic;
	u8 irq_offset;
	u8 int_unmasked;
	u8 int_enabled;
	u8 int_type1;
	u8 int_type2;
	u8 int_debounce;
};

struct ep93xx_gpio_chip {
	struct gpio_chip		gc;
	struct ep93xx_gpio_irq_chip	*eic;
};

struct ep93xx_gpio {
	void __iomem		*base;
	struct ep93xx_gpio_chip	gc[EP93XX_GPIO_CHIP_NUM];
};

#define to_ep93xx_gpio_chip(x) container_of(x, struct ep93xx_gpio_chip, gc)

static struct ep93xx_gpio_irq_chip *to_ep93xx_gpio_irq_chip(struct gpio_chip *gc)
{
	struct ep93xx_gpio_chip *egc = to_ep93xx_gpio_chip(gc);

	return egc->eic;
}

/*************************************************************************
 * Interrupt handling for EP93xx on-chip GPIOs
 *************************************************************************/
#define EP93XX_INT_TYPE1_OFFSET		0x00
#define EP93XX_INT_TYPE2_OFFSET		0x04
#define EP93XX_INT_EOI_OFFSET		0x08
#define EP93XX_INT_EN_OFFSET		0x0c
#define EP93XX_INT_STATUS_OFFSET	0x10
#define EP93XX_INT_RAW_STATUS_OFFSET	0x14
#define EP93XX_INT_DEBOUNCE_OFFSET	0x18

static void ep93xx_gpio_update_int_params(struct ep93xx_gpio *epg,
					  struct ep93xx_gpio_irq_chip *eic)
{
	writeb_relaxed(0, epg->base + eic->irq_offset + EP93XX_INT_EN_OFFSET);

	writeb_relaxed(eic->int_type2,
		       epg->base + eic->irq_offset + EP93XX_INT_TYPE2_OFFSET);

	writeb_relaxed(eic->int_type1,
		       epg->base + eic->irq_offset + EP93XX_INT_TYPE1_OFFSET);

	writeb_relaxed(eic->int_unmasked & eic->int_enabled,
		       epg->base + eic->irq_offset + EP93XX_INT_EN_OFFSET);
}

static void ep93xx_gpio_int_debounce(struct gpio_chip *gc,
				     unsigned int offset, bool enable)
{
	struct ep93xx_gpio *epg = gpiochip_get_data(gc);
	struct ep93xx_gpio_irq_chip *eic = to_ep93xx_gpio_irq_chip(gc);
	int port_mask = BIT(offset);

	if (enable)
		eic->int_debounce |= port_mask;
	else
		eic->int_debounce &= ~port_mask;

	writeb(eic->int_debounce,
	       epg->base + eic->irq_offset + EP93XX_INT_DEBOUNCE_OFFSET);
}

static void ep93xx_gpio_ab_irq_handler(struct irq_desc *desc)
{
	struct gpio_chip *gc = irq_desc_get_handler_data(desc);
	struct ep93xx_gpio *epg = gpiochip_get_data(gc);
	struct irq_chip *irqchip = irq_desc_get_chip(desc);
	unsigned long stat;
	int offset;

	chained_irq_enter(irqchip, desc);

	/*
	 * Dispatch the IRQs to the irqdomain of each A and B
	 * gpiochip irqdomains depending on what has fired.
	 * The tricky part is that the IRQ line is shared
	 * between bank A and B and each has their own gpiochip.
	 */
	stat = readb(epg->base + EP93XX_GPIO_A_INT_STATUS);
	for_each_set_bit(offset, &stat, 8)
<<<<<<< HEAD
		generic_handle_irq(irq_find_mapping(epg->gc[0].gc.irq.domain,
						    offset));

	stat = readb(epg->base + EP93XX_GPIO_B_INT_STATUS);
	for_each_set_bit(offset, &stat, 8)
		generic_handle_irq(irq_find_mapping(epg->gc[1].gc.irq.domain,
						    offset));
=======
		generic_handle_domain_irq(epg->gc[0].gc.irq.domain,
					  offset);

	stat = readb(epg->base + EP93XX_GPIO_B_INT_STATUS);
	for_each_set_bit(offset, &stat, 8)
		generic_handle_domain_irq(epg->gc[1].gc.irq.domain,
					  offset);
>>>>>>> 3b17187f

	chained_irq_exit(irqchip, desc);
}

static void ep93xx_gpio_f_irq_handler(struct irq_desc *desc)
{
	/*
	 * map discontiguous hw irq range to continuous sw irq range:
	 *
	 *  IRQ_EP93XX_GPIO{0..7}MUX -> EP93XX_GPIO_LINE_F{0..7}
	 */
	struct irq_chip *irqchip = irq_desc_get_chip(desc);
	unsigned int irq = irq_desc_get_irq(desc);
	int port_f_idx = ((irq + 1) & 7) ^ 4; /* {19..22,47..50} -> {0..7} */
	int gpio_irq = EP93XX_GPIO_F_IRQ_BASE + port_f_idx;

	chained_irq_enter(irqchip, desc);
	generic_handle_irq(gpio_irq);
	chained_irq_exit(irqchip, desc);
}

static void ep93xx_gpio_irq_ack(struct irq_data *d)
{
	struct gpio_chip *gc = irq_data_get_irq_chip_data(d);
	struct ep93xx_gpio_irq_chip *eic = to_ep93xx_gpio_irq_chip(gc);
	struct ep93xx_gpio *epg = gpiochip_get_data(gc);
	int port_mask = BIT(d->irq & 7);

	if (irqd_get_trigger_type(d) == IRQ_TYPE_EDGE_BOTH) {
		eic->int_type2 ^= port_mask; /* switch edge direction */
		ep93xx_gpio_update_int_params(epg, eic);
	}

	writeb(port_mask, epg->base + eic->irq_offset + EP93XX_INT_EOI_OFFSET);
}

static void ep93xx_gpio_irq_mask_ack(struct irq_data *d)
{
	struct gpio_chip *gc = irq_data_get_irq_chip_data(d);
	struct ep93xx_gpio_irq_chip *eic = to_ep93xx_gpio_irq_chip(gc);
	struct ep93xx_gpio *epg = gpiochip_get_data(gc);
	int port_mask = BIT(d->irq & 7);

	if (irqd_get_trigger_type(d) == IRQ_TYPE_EDGE_BOTH)
		eic->int_type2 ^= port_mask; /* switch edge direction */

	eic->int_unmasked &= ~port_mask;
	ep93xx_gpio_update_int_params(epg, eic);

	writeb(port_mask, epg->base + eic->irq_offset + EP93XX_INT_EOI_OFFSET);
}

static void ep93xx_gpio_irq_mask(struct irq_data *d)
{
	struct gpio_chip *gc = irq_data_get_irq_chip_data(d);
	struct ep93xx_gpio_irq_chip *eic = to_ep93xx_gpio_irq_chip(gc);
	struct ep93xx_gpio *epg = gpiochip_get_data(gc);

	eic->int_unmasked &= ~BIT(d->irq & 7);
	ep93xx_gpio_update_int_params(epg, eic);
}

static void ep93xx_gpio_irq_unmask(struct irq_data *d)
{
	struct gpio_chip *gc = irq_data_get_irq_chip_data(d);
	struct ep93xx_gpio_irq_chip *eic = to_ep93xx_gpio_irq_chip(gc);
	struct ep93xx_gpio *epg = gpiochip_get_data(gc);

	eic->int_unmasked |= BIT(d->irq & 7);
	ep93xx_gpio_update_int_params(epg, eic);
}

/*
 * gpio_int_type1 controls whether the interrupt is level (0) or
 * edge (1) triggered, while gpio_int_type2 controls whether it
 * triggers on low/falling (0) or high/rising (1).
 */
static int ep93xx_gpio_irq_type(struct irq_data *d, unsigned int type)
{
	struct gpio_chip *gc = irq_data_get_irq_chip_data(d);
	struct ep93xx_gpio_irq_chip *eic = to_ep93xx_gpio_irq_chip(gc);
	struct ep93xx_gpio *epg = gpiochip_get_data(gc);
	int offset = d->irq & 7;
	int port_mask = BIT(offset);
	irq_flow_handler_t handler;

	gc->direction_input(gc, offset);

	switch (type) {
	case IRQ_TYPE_EDGE_RISING:
		eic->int_type1 |= port_mask;
		eic->int_type2 |= port_mask;
		handler = handle_edge_irq;
		break;
	case IRQ_TYPE_EDGE_FALLING:
		eic->int_type1 |= port_mask;
		eic->int_type2 &= ~port_mask;
		handler = handle_edge_irq;
		break;
	case IRQ_TYPE_LEVEL_HIGH:
		eic->int_type1 &= ~port_mask;
		eic->int_type2 |= port_mask;
		handler = handle_level_irq;
		break;
	case IRQ_TYPE_LEVEL_LOW:
		eic->int_type1 &= ~port_mask;
		eic->int_type2 &= ~port_mask;
		handler = handle_level_irq;
		break;
	case IRQ_TYPE_EDGE_BOTH:
		eic->int_type1 |= port_mask;
		/* set initial polarity based on current input level */
		if (gc->get(gc, offset))
			eic->int_type2 &= ~port_mask; /* falling */
		else
			eic->int_type2 |= port_mask; /* rising */
		handler = handle_edge_irq;
		break;
	default:
		return -EINVAL;
	}

	irq_set_handler_locked(d, handler);

	eic->int_enabled |= port_mask;

	ep93xx_gpio_update_int_params(epg, eic);

	return 0;
}

/*************************************************************************
 * gpiolib interface for EP93xx on-chip GPIOs
 *************************************************************************/
struct ep93xx_gpio_bank {
	const char	*label;
	int		data;
	int		dir;
	int		irq;
	int		base;
	bool		has_irq;
	bool		has_hierarchical_irq;
	unsigned int	irq_base;
};

#define EP93XX_GPIO_BANK(_label, _data, _dir, _irq, _base, _has_irq, _has_hier, _irq_base) \
	{							\
		.label		= _label,			\
		.data		= _data,			\
		.dir		= _dir,				\
		.irq		= _irq,				\
		.base		= _base,			\
		.has_irq	= _has_irq,			\
		.has_hierarchical_irq = _has_hier,		\
		.irq_base	= _irq_base,			\
	}

static struct ep93xx_gpio_bank ep93xx_gpio_banks[] = {
	/* Bank A has 8 IRQs */
<<<<<<< HEAD
	EP93XX_GPIO_BANK("A", 0x00, 0x10, 0x90, 0, true, false, 64),
	/* Bank B has 8 IRQs */
	EP93XX_GPIO_BANK("B", 0x04, 0x14, 0xac, 8, true, false, 72),
=======
	EP93XX_GPIO_BANK("A", 0x00, 0x10, 0x90, 0, true, false, EP93XX_GPIO_A_IRQ_BASE),
	/* Bank B has 8 IRQs */
	EP93XX_GPIO_BANK("B", 0x04, 0x14, 0xac, 8, true, false, EP93XX_GPIO_B_IRQ_BASE),
>>>>>>> 3b17187f
	EP93XX_GPIO_BANK("C", 0x08, 0x18, 0x00, 40, false, false, 0),
	EP93XX_GPIO_BANK("D", 0x0c, 0x1c, 0x00, 24, false, false, 0),
	EP93XX_GPIO_BANK("E", 0x20, 0x24, 0x00, 32, false, false, 0),
	/* Bank F has 8 IRQs */
<<<<<<< HEAD
	EP93XX_GPIO_BANK("F", 0x30, 0x34, 0x4c, 16, false, true, 0),
=======
	EP93XX_GPIO_BANK("F", 0x30, 0x34, 0x4c, 16, false, true, EP93XX_GPIO_F_IRQ_BASE),
>>>>>>> 3b17187f
	EP93XX_GPIO_BANK("G", 0x38, 0x3c, 0x00, 48, false, false, 0),
	EP93XX_GPIO_BANK("H", 0x40, 0x44, 0x00, 56, false, false, 0),
};

static int ep93xx_gpio_set_config(struct gpio_chip *gc, unsigned offset,
				  unsigned long config)
{
	u32 debounce;

	if (pinconf_to_config_param(config) != PIN_CONFIG_INPUT_DEBOUNCE)
		return -ENOTSUPP;

	debounce = pinconf_to_config_argument(config);
	ep93xx_gpio_int_debounce(gc, offset, debounce ? true : false);

	return 0;
}

static void ep93xx_init_irq_chip(struct device *dev, struct irq_chip *ic)
{
	ic->irq_ack = ep93xx_gpio_irq_ack;
	ic->irq_mask_ack = ep93xx_gpio_irq_mask_ack;
	ic->irq_mask = ep93xx_gpio_irq_mask;
	ic->irq_unmask = ep93xx_gpio_irq_unmask;
	ic->irq_set_type = ep93xx_gpio_irq_type;
}

<<<<<<< HEAD
static void ep93xx_init_irq_chip(struct device *dev, struct irq_chip *ic)
{
	ic->irq_ack = ep93xx_gpio_irq_ack;
	ic->irq_mask_ack = ep93xx_gpio_irq_mask_ack;
	ic->irq_mask = ep93xx_gpio_irq_mask;
	ic->irq_unmask = ep93xx_gpio_irq_unmask;
	ic->irq_set_type = ep93xx_gpio_irq_type;
}

=======
>>>>>>> 3b17187f
static int ep93xx_gpio_add_bank(struct ep93xx_gpio_chip *egc,
				struct platform_device *pdev,
				struct ep93xx_gpio *epg,
				struct ep93xx_gpio_bank *bank)
{
	void __iomem *data = epg->base + bank->data;
	void __iomem *dir = epg->base + bank->dir;
	struct gpio_chip *gc = &egc->gc;
	struct device *dev = &pdev->dev;
	struct gpio_irq_chip *girq;
	int err;

	err = bgpio_init(gc, dev, 1, data, NULL, NULL, dir, NULL, 0);
	if (err)
		return err;

	gc->label = bank->label;
	gc->base = bank->base;

	girq = &gc->irq;
	if (bank->has_irq || bank->has_hierarchical_irq) {
		struct irq_chip *ic;

		gc->set_config = ep93xx_gpio_set_config;
		egc->eic = devm_kcalloc(dev, 1,
					sizeof(*egc->eic),
					GFP_KERNEL);
		if (!egc->eic)
			return -ENOMEM;
		egc->eic->irq_offset = bank->irq;
		ic = &egc->eic->ic;
		ic->name = devm_kasprintf(dev, GFP_KERNEL, "gpio-irq-%s", bank->label);
		if (!ic->name)
			return -ENOMEM;
		ep93xx_init_irq_chip(dev, ic);
		girq->chip = ic;
	}

	if (bank->has_irq) {
		int ab_parent_irq = platform_get_irq(pdev, 0);

		girq->parent_handler = ep93xx_gpio_ab_irq_handler;
		girq->num_parents = 1;
		girq->parents = devm_kcalloc(dev, girq->num_parents,
					     sizeof(*girq->parents),
					     GFP_KERNEL);
		if (!girq->parents)
			return -ENOMEM;
		girq->default_type = IRQ_TYPE_NONE;
		girq->handler = handle_level_irq;
		girq->parents[0] = ab_parent_irq;
		girq->first = bank->irq_base;
	}

	/* Only bank F has especially funky IRQ handling */
	if (bank->has_hierarchical_irq) {
		int gpio_irq;
		int i;

		/*
		 * FIXME: convert this to use hierarchical IRQ support!
		 * this requires fixing the root irqchip to be hierarchical.
		 */
		girq->parent_handler = ep93xx_gpio_f_irq_handler;
		girq->num_parents = 8;
		girq->parents = devm_kcalloc(dev, girq->num_parents,
					     sizeof(*girq->parents),
					     GFP_KERNEL);
		if (!girq->parents)
			return -ENOMEM;
		/* Pick resources 1..8 for these IRQs */
		for (i = 0; i < girq->num_parents; i++) {
			girq->parents[i] = platform_get_irq(pdev, i + 1);
			gpio_irq = bank->irq_base + i;
			irq_set_chip_data(gpio_irq, &epg->gc[5]);
			irq_set_chip_and_handler(gpio_irq,
						 girq->chip,
						 handle_level_irq);
			irq_clear_status_flags(gpio_irq, IRQ_NOREQUEST);
		}
		girq->default_type = IRQ_TYPE_NONE;
		girq->handler = handle_level_irq;
		girq->first = bank->irq_base;
	}

	return devm_gpiochip_add_data(dev, gc, epg);
}

static int ep93xx_gpio_probe(struct platform_device *pdev)
{
	struct ep93xx_gpio *epg;
	int i;

	epg = devm_kzalloc(&pdev->dev, sizeof(*epg), GFP_KERNEL);
	if (!epg)
		return -ENOMEM;

	epg->base = devm_platform_ioremap_resource(pdev, 0);
	if (IS_ERR(epg->base))
		return PTR_ERR(epg->base);

	for (i = 0; i < ARRAY_SIZE(ep93xx_gpio_banks); i++) {
		struct ep93xx_gpio_chip *gc = &epg->gc[i];
		struct ep93xx_gpio_bank *bank = &ep93xx_gpio_banks[i];

		if (ep93xx_gpio_add_bank(gc, pdev, epg, bank))
			dev_warn(&pdev->dev, "Unable to add gpio bank %s\n",
				 bank->label);
	}

	return 0;
}

static struct platform_driver ep93xx_gpio_driver = {
	.driver		= {
		.name	= "gpio-ep93xx",
	},
	.probe		= ep93xx_gpio_probe,
};

static int __init ep93xx_gpio_init(void)
{
	return platform_driver_register(&ep93xx_gpio_driver);
}
postcore_initcall(ep93xx_gpio_init);

MODULE_AUTHOR("Ryan Mallon <ryan@bluewatersys.com> "
		"H Hartley Sweeten <hsweeten@visionengravers.com>");
MODULE_DESCRIPTION("EP93XX GPIO driver");
MODULE_LICENSE("GPL");<|MERGE_RESOLUTION|>--- conflicted
+++ resolved
@@ -128,15 +128,6 @@
 	 */
 	stat = readb(epg->base + EP93XX_GPIO_A_INT_STATUS);
 	for_each_set_bit(offset, &stat, 8)
-<<<<<<< HEAD
-		generic_handle_irq(irq_find_mapping(epg->gc[0].gc.irq.domain,
-						    offset));
-
-	stat = readb(epg->base + EP93XX_GPIO_B_INT_STATUS);
-	for_each_set_bit(offset, &stat, 8)
-		generic_handle_irq(irq_find_mapping(epg->gc[1].gc.irq.domain,
-						    offset));
-=======
 		generic_handle_domain_irq(epg->gc[0].gc.irq.domain,
 					  offset);
 
@@ -144,7 +135,6 @@
 	for_each_set_bit(offset, &stat, 8)
 		generic_handle_domain_irq(epg->gc[1].gc.irq.domain,
 					  offset);
->>>>>>> 3b17187f
 
 	chained_irq_exit(irqchip, desc);
 }
@@ -304,24 +294,14 @@
 
 static struct ep93xx_gpio_bank ep93xx_gpio_banks[] = {
 	/* Bank A has 8 IRQs */
-<<<<<<< HEAD
-	EP93XX_GPIO_BANK("A", 0x00, 0x10, 0x90, 0, true, false, 64),
-	/* Bank B has 8 IRQs */
-	EP93XX_GPIO_BANK("B", 0x04, 0x14, 0xac, 8, true, false, 72),
-=======
 	EP93XX_GPIO_BANK("A", 0x00, 0x10, 0x90, 0, true, false, EP93XX_GPIO_A_IRQ_BASE),
 	/* Bank B has 8 IRQs */
 	EP93XX_GPIO_BANK("B", 0x04, 0x14, 0xac, 8, true, false, EP93XX_GPIO_B_IRQ_BASE),
->>>>>>> 3b17187f
 	EP93XX_GPIO_BANK("C", 0x08, 0x18, 0x00, 40, false, false, 0),
 	EP93XX_GPIO_BANK("D", 0x0c, 0x1c, 0x00, 24, false, false, 0),
 	EP93XX_GPIO_BANK("E", 0x20, 0x24, 0x00, 32, false, false, 0),
 	/* Bank F has 8 IRQs */
-<<<<<<< HEAD
-	EP93XX_GPIO_BANK("F", 0x30, 0x34, 0x4c, 16, false, true, 0),
-=======
 	EP93XX_GPIO_BANK("F", 0x30, 0x34, 0x4c, 16, false, true, EP93XX_GPIO_F_IRQ_BASE),
->>>>>>> 3b17187f
 	EP93XX_GPIO_BANK("G", 0x38, 0x3c, 0x00, 48, false, false, 0),
 	EP93XX_GPIO_BANK("H", 0x40, 0x44, 0x00, 56, false, false, 0),
 };
@@ -349,18 +329,6 @@
 	ic->irq_set_type = ep93xx_gpio_irq_type;
 }
 
-<<<<<<< HEAD
-static void ep93xx_init_irq_chip(struct device *dev, struct irq_chip *ic)
-{
-	ic->irq_ack = ep93xx_gpio_irq_ack;
-	ic->irq_mask_ack = ep93xx_gpio_irq_mask_ack;
-	ic->irq_mask = ep93xx_gpio_irq_mask;
-	ic->irq_unmask = ep93xx_gpio_irq_unmask;
-	ic->irq_set_type = ep93xx_gpio_irq_type;
-}
-
-=======
->>>>>>> 3b17187f
 static int ep93xx_gpio_add_bank(struct ep93xx_gpio_chip *egc,
 				struct platform_device *pdev,
 				struct ep93xx_gpio *epg,
