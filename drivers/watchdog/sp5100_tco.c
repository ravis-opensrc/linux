// SPDX-License-Identifier: GPL-2.0-or-later
/*
 *	sp5100_tco :	TCO timer driver for sp5100 chipsets
 *
 *	(c) Copyright 2009 Google Inc., All Rights Reserved.
 *
 *	Based on i8xx_tco.c:
 *	(c) Copyright 2000 kernel concepts <nils@kernelconcepts.de>, All Rights
 *	Reserved.
 *				https://www.kernelconcepts.de
 *
 *	See AMD Publication 43009 "AMD SB700/710/750 Register Reference Guide",
 *	    AMD Publication 44413 "AMD SP5100 Register Reference Guide"
 *	    AMD Publication 45482 "AMD SB800-Series Southbridges Register
 *	                                                      Reference Guide"
 *	    AMD Publication 48751 "BIOS and Kernel Developer’s Guide (BKDG)
 *				for AMD Family 16h Models 00h-0Fh Processors"
 *	    AMD Publication 51192 "AMD Bolton FCH Register Reference Guide"
 *	    AMD Publication 52740 "BIOS and Kernel Developer’s Guide (BKDG)
 *				for AMD Family 16h Models 30h-3Fh Processors"
 *	    AMD Publication 55570-B1-PUB "Processor Programming Reference (PPR)
 *				for AMD Family 17h Model 18h, Revision B1
 *				Processors (PUB)
 *	    AMD Publication 55772-A1-PUB "Processor Programming Reference (PPR)
 *				for AMD Family 17h Model 20h, Revision A1
 *				Processors (PUB)
 */

/*
 *	Includes, defines, variables, module parameters, ...
 */

#define pr_fmt(fmt) KBUILD_MODNAME ": " fmt

#include <linux/init.h>
#include <linux/io.h>
#include <linux/ioport.h>
#include <linux/module.h>
#include <linux/moduleparam.h>
#include <linux/pci.h>
#include <linux/platform_device.h>
#include <linux/types.h>
#include <linux/watchdog.h>

#include "sp5100_tco.h"

#define TCO_DRIVER_NAME	"sp5100-tco"

/* internal variables */

enum tco_reg_layout {
	sp5100, sb800, efch, efch_mmio
};

struct sp5100_tco {
	struct watchdog_device wdd;
	void __iomem *tcobase;
	enum tco_reg_layout tco_reg_layout;
};

/* the watchdog platform device */
static struct platform_device *sp5100_tco_platform_device;
/* the associated PCI device */
static struct pci_dev *sp5100_tco_pci;

/* module parameters */

#define WATCHDOG_ACTION 0
static bool action = WATCHDOG_ACTION;
module_param(action, bool, 0);
MODULE_PARM_DESC(action, "Action taken when watchdog expires, 0 to reset, 1 to poweroff (default="
		 __MODULE_STRING(WATCHDOG_ACTION) ")");

#define WATCHDOG_HEARTBEAT 60	/* 60 sec default heartbeat. */
static int heartbeat = WATCHDOG_HEARTBEAT;  /* in seconds */
module_param(heartbeat, int, 0);
MODULE_PARM_DESC(heartbeat, "Watchdog heartbeat in seconds. (default="
		 __MODULE_STRING(WATCHDOG_HEARTBEAT) ")");

static bool nowayout = WATCHDOG_NOWAYOUT;
module_param(nowayout, bool, 0);
MODULE_PARM_DESC(nowayout, "Watchdog cannot be stopped once started."
		" (default=" __MODULE_STRING(WATCHDOG_NOWAYOUT) ")");

/*
 * Some TCO specific functions
 */

static enum tco_reg_layout tco_reg_layout(struct pci_dev *dev)
{
	if (dev->vendor == PCI_VENDOR_ID_ATI &&
	    dev->device == PCI_DEVICE_ID_ATI_SBX00_SMBUS &&
	    dev->revision < 0x40) {
		return sp5100;
	} else if (dev->vendor == PCI_VENDOR_ID_AMD &&
	    sp5100_tco_pci->device == PCI_DEVICE_ID_AMD_KERNCZ_SMBUS &&
	    sp5100_tco_pci->revision >= AMD_ZEN_SMBUS_PCI_REV) {
		return efch_mmio;
	} else if (dev->vendor == PCI_VENDOR_ID_AMD &&
	    ((dev->device == PCI_DEVICE_ID_AMD_HUDSON2_SMBUS &&
	     dev->revision >= 0x41) ||
	    (dev->device == PCI_DEVICE_ID_AMD_KERNCZ_SMBUS &&
	     dev->revision >= 0x49))) {
		return efch;
	}
	return sb800;
}

static int tco_timer_start(struct watchdog_device *wdd)
{
	struct sp5100_tco *tco = watchdog_get_drvdata(wdd);
	u32 val;

	val = readl(SP5100_WDT_CONTROL(tco->tcobase));
	val |= SP5100_WDT_START_STOP_BIT;
	writel(val, SP5100_WDT_CONTROL(tco->tcobase));

	return 0;
}

static int tco_timer_stop(struct watchdog_device *wdd)
{
	struct sp5100_tco *tco = watchdog_get_drvdata(wdd);
	u32 val;

	val = readl(SP5100_WDT_CONTROL(tco->tcobase));
	val &= ~SP5100_WDT_START_STOP_BIT;
	writel(val, SP5100_WDT_CONTROL(tco->tcobase));

	return 0;
}

static int tco_timer_ping(struct watchdog_device *wdd)
{
	struct sp5100_tco *tco = watchdog_get_drvdata(wdd);
	u32 val;

	val = readl(SP5100_WDT_CONTROL(tco->tcobase));
	val |= SP5100_WDT_TRIGGER_BIT;
	writel(val, SP5100_WDT_CONTROL(tco->tcobase));

	return 0;
}

static int tco_timer_set_timeout(struct watchdog_device *wdd,
				 unsigned int t)
{
	struct sp5100_tco *tco = watchdog_get_drvdata(wdd);

	/* Write new heartbeat to watchdog */
	writel(t, SP5100_WDT_COUNT(tco->tcobase));

	wdd->timeout = t;

	return 0;
}

static unsigned int tco_timer_get_timeleft(struct watchdog_device *wdd)
{
	struct sp5100_tco *tco = watchdog_get_drvdata(wdd);

	return readl(SP5100_WDT_COUNT(tco->tcobase));
}

static u8 sp5100_tco_read_pm_reg8(u8 index)
{
	outb(index, SP5100_IO_PM_INDEX_REG);
	return inb(SP5100_IO_PM_DATA_REG);
}

static void sp5100_tco_update_pm_reg8(u8 index, u8 reset, u8 set)
{
	u8 val;

	outb(index, SP5100_IO_PM_INDEX_REG);
	val = inb(SP5100_IO_PM_DATA_REG);
	val &= reset;
	val |= set;
	outb(val, SP5100_IO_PM_DATA_REG);
}

static void tco_timer_enable(struct sp5100_tco *tco)
{
	u32 val;

	switch (tco->tco_reg_layout) {
	case sb800:
		/* For SB800 or later */
		/* Set the Watchdog timer resolution to 1 sec */
		sp5100_tco_update_pm_reg8(SB800_PM_WATCHDOG_CONFIG,
					  0xff, SB800_PM_WATCHDOG_SECOND_RES);

		/* Enable watchdog decode bit and watchdog timer */
		sp5100_tco_update_pm_reg8(SB800_PM_WATCHDOG_CONTROL,
					  ~SB800_PM_WATCHDOG_DISABLE,
					  SB800_PCI_WATCHDOG_DECODE_EN);
		break;
	case sp5100:
		/* For SP5100 or SB7x0 */
		/* Enable watchdog decode bit */
		pci_read_config_dword(sp5100_tco_pci,
				      SP5100_PCI_WATCHDOG_MISC_REG,
				      &val);

		val |= SP5100_PCI_WATCHDOG_DECODE_EN;

		pci_write_config_dword(sp5100_tco_pci,
				       SP5100_PCI_WATCHDOG_MISC_REG,
				       val);

		/* Enable Watchdog timer and set the resolution to 1 sec */
		sp5100_tco_update_pm_reg8(SP5100_PM_WATCHDOG_CONTROL,
					  ~SP5100_PM_WATCHDOG_DISABLE,
					  SP5100_PM_WATCHDOG_SECOND_RES);
		break;
	case efch:
		/* Set the Watchdog timer resolution to 1 sec and enable */
		sp5100_tco_update_pm_reg8(EFCH_PM_DECODEEN3,
					  ~EFCH_PM_WATCHDOG_DISABLE,
					  EFCH_PM_DECODEEN_SECOND_RES);
		break;
	default:
		break;
	}
}

static u32 sp5100_tco_read_pm_reg32(u8 index)
{
	u32 val = 0;
	int i;

	for (i = 3; i >= 0; i--)
		val = (val << 8) + sp5100_tco_read_pm_reg8(index + i);

	return val;
}

static u32 sp5100_tco_request_region(struct device *dev,
				     u32 mmio_addr,
				     const char *dev_name)
{
	if (!devm_request_mem_region(dev, mmio_addr, SP5100_WDT_MEM_MAP_SIZE,
				     dev_name)) {
		dev_dbg(dev, "MMIO address 0x%08x already in use\n", mmio_addr);
		return 0;
	}

	return mmio_addr;
}

static u32 sp5100_tco_prepare_base(struct sp5100_tco *tco,
				   u32 mmio_addr,
				   u32 alt_mmio_addr,
				   const char *dev_name)
{
	struct device *dev = tco->wdd.parent;

	dev_dbg(dev, "Got 0x%08x from SBResource_MMIO register\n", mmio_addr);

	if (!mmio_addr && !alt_mmio_addr)
		return -ENODEV;

	/* Check for MMIO address and alternate MMIO address conflicts */
	if (mmio_addr)
		mmio_addr = sp5100_tco_request_region(dev, mmio_addr, dev_name);

	if (!mmio_addr && alt_mmio_addr)
		mmio_addr = sp5100_tco_request_region(dev, alt_mmio_addr, dev_name);

	if (!mmio_addr) {
		dev_err(dev, "Failed to reserve MMIO or alternate MMIO region\n");
		return -EBUSY;
	}

	tco->tcobase = devm_ioremap(dev, mmio_addr, SP5100_WDT_MEM_MAP_SIZE);
	if (!tco->tcobase) {
		dev_err(dev, "MMIO address 0x%08x failed mapping\n", mmio_addr);
		devm_release_mem_region(dev, mmio_addr, SP5100_WDT_MEM_MAP_SIZE);
		return -ENOMEM;
	}

	dev_info(dev, "Using 0x%08x for watchdog MMIO address\n", mmio_addr);

	return 0;
}

static int sp5100_tco_timer_init(struct sp5100_tco *tco)
{
	struct watchdog_device *wdd = &tco->wdd;
	struct device *dev = wdd->parent;
	u32 val;

	val = readl(SP5100_WDT_CONTROL(tco->tcobase));
	if (val & SP5100_WDT_DISABLED) {
		dev_err(dev, "Watchdog hardware is disabled\n");
		return -ENODEV;
	}

	/*
	 * Save WatchDogFired status, because WatchDogFired flag is
	 * cleared here.
	 */
	if (val & SP5100_WDT_FIRED)
		wdd->bootstatus = WDIOF_CARDRESET;

<<<<<<< HEAD
	/* Set watchdog action to reset the system */
	val &= ~SP5100_WDT_ACTION_RESET;
=======
	/* Set watchdog action */
	if (action)
		val |= SP5100_WDT_ACTION_RESET;
	else
		val &= ~SP5100_WDT_ACTION_RESET;
>>>>>>> d60c95ef
	writel(val, SP5100_WDT_CONTROL(tco->tcobase));

	/* Set a reasonable heartbeat before we stop the timer */
	tco_timer_set_timeout(wdd, wdd->timeout);

	/*
	 * Stop the TCO before we change anything so we don't race with
	 * a zeroed timer.
	 */
	tco_timer_stop(wdd);

	return 0;
}

static u8 efch_read_pm_reg8(void __iomem *addr, u8 index)
{
	return readb(addr + index);
}

static void efch_update_pm_reg8(void __iomem *addr, u8 index, u8 reset, u8 set)
{
	u8 val;

	val = readb(addr + index);
	val &= reset;
	val |= set;
	writeb(val, addr + index);
}

static void tco_timer_enable_mmio(void __iomem *addr)
{
	efch_update_pm_reg8(addr, EFCH_PM_DECODEEN3,
			    ~EFCH_PM_WATCHDOG_DISABLE,
			    EFCH_PM_DECODEEN_SECOND_RES);
}

static int sp5100_tco_setupdevice_mmio(struct device *dev,
				       struct watchdog_device *wdd)
{
	struct sp5100_tco *tco = watchdog_get_drvdata(wdd);
	const char *dev_name = SB800_DEVNAME;
	u32 mmio_addr = 0, alt_mmio_addr = 0;
	struct resource *res;
	void __iomem *addr;
	int ret;
	u32 val;

	res = request_mem_region_muxed(EFCH_PM_ACPI_MMIO_PM_ADDR,
				       EFCH_PM_ACPI_MMIO_PM_SIZE,
				       "sp5100_tco");

	if (!res) {
		dev_err(dev,
			"Memory region 0x%08x already in use\n",
			EFCH_PM_ACPI_MMIO_PM_ADDR);
		return -EBUSY;
	}

	addr = ioremap(EFCH_PM_ACPI_MMIO_PM_ADDR, EFCH_PM_ACPI_MMIO_PM_SIZE);
	if (!addr) {
		dev_err(dev, "Address mapping failed\n");
		ret = -ENOMEM;
		goto out;
	}

	/*
	 * EFCH_PM_DECODEEN_WDT_TMREN is dual purpose. This bitfield
	 * enables sp5100_tco register MMIO space decoding. The bitfield
	 * also starts the timer operation. Enable if not already enabled.
	 */
	val = efch_read_pm_reg8(addr, EFCH_PM_DECODEEN);
	if (!(val & EFCH_PM_DECODEEN_WDT_TMREN)) {
		efch_update_pm_reg8(addr, EFCH_PM_DECODEEN, 0xff,
				    EFCH_PM_DECODEEN_WDT_TMREN);
	}

	/* Error if the timer could not be enabled */
	val = efch_read_pm_reg8(addr, EFCH_PM_DECODEEN);
	if (!(val & EFCH_PM_DECODEEN_WDT_TMREN)) {
		dev_err(dev, "Failed to enable the timer\n");
		ret = -EFAULT;
		goto out;
	}

	mmio_addr = EFCH_PM_WDT_ADDR;

	/* Determine alternate MMIO base address */
	val = efch_read_pm_reg8(addr, EFCH_PM_ISACONTROL);
	if (val & EFCH_PM_ISACONTROL_MMIOEN)
		alt_mmio_addr = EFCH_PM_ACPI_MMIO_ADDR +
			EFCH_PM_ACPI_MMIO_WDT_OFFSET;

	ret = sp5100_tco_prepare_base(tco, mmio_addr, alt_mmio_addr, dev_name);
	if (!ret) {
		tco_timer_enable_mmio(addr);
		ret = sp5100_tco_timer_init(tco);
	}

out:
	if (addr)
		iounmap(addr);

	release_resource(res);
	kfree(res);

	return ret;
}

static int sp5100_tco_setupdevice(struct device *dev,
				  struct watchdog_device *wdd)
{
	struct sp5100_tco *tco = watchdog_get_drvdata(wdd);
	const char *dev_name;
	u32 mmio_addr = 0, val;
	u32 alt_mmio_addr = 0;
	int ret;

	if (tco->tco_reg_layout == efch_mmio)
		return sp5100_tco_setupdevice_mmio(dev, wdd);

	/* Request the IO ports used by this driver */
	if (!request_muxed_region(SP5100_IO_PM_INDEX_REG,
				  SP5100_PM_IOPORTS_SIZE, "sp5100_tco")) {
		dev_err(dev, "I/O address 0x%04x already in use\n",
			SP5100_IO_PM_INDEX_REG);
		return -EBUSY;
	}

	/*
	 * Determine type of southbridge chipset.
	 */
	switch (tco->tco_reg_layout) {
	case sp5100:
		dev_name = SP5100_DEVNAME;
		mmio_addr = sp5100_tco_read_pm_reg32(SP5100_PM_WATCHDOG_BASE) &
								0xfffffff8;

		/*
		 * Secondly, find the watchdog timer MMIO address
		 * from SBResource_MMIO register.
		 */

		/* Read SBResource_MMIO from PCI config(PCI_Reg: 9Ch) */
		pci_read_config_dword(sp5100_tco_pci,
				      SP5100_SB_RESOURCE_MMIO_BASE,
				      &val);

		/* Verify MMIO is enabled and using bar0 */
		if ((val & SB800_ACPI_MMIO_MASK) == SB800_ACPI_MMIO_DECODE_EN)
			alt_mmio_addr = (val & ~0xfff) + SB800_PM_WDT_MMIO_OFFSET;
		break;
	case sb800:
		dev_name = SB800_DEVNAME;
		mmio_addr = sp5100_tco_read_pm_reg32(SB800_PM_WATCHDOG_BASE) &
								0xfffffff8;

		/* Read SBResource_MMIO from AcpiMmioEn(PM_Reg: 24h) */
		val = sp5100_tco_read_pm_reg32(SB800_PM_ACPI_MMIO_EN);

		/* Verify MMIO is enabled and using bar0 */
		if ((val & SB800_ACPI_MMIO_MASK) == SB800_ACPI_MMIO_DECODE_EN)
			alt_mmio_addr = (val & ~0xfff) + SB800_PM_WDT_MMIO_OFFSET;
		break;
	case efch:
		dev_name = SB800_DEVNAME;
		val = sp5100_tco_read_pm_reg8(EFCH_PM_DECODEEN);
		if (val & EFCH_PM_DECODEEN_WDT_TMREN)
			mmio_addr = EFCH_PM_WDT_ADDR;

		val = sp5100_tco_read_pm_reg8(EFCH_PM_ISACONTROL);
		if (val & EFCH_PM_ISACONTROL_MMIOEN)
			alt_mmio_addr = EFCH_PM_ACPI_MMIO_ADDR +
				EFCH_PM_ACPI_MMIO_WDT_OFFSET;
		break;
	default:
		return -ENODEV;
	}

	ret = sp5100_tco_prepare_base(tco, mmio_addr, alt_mmio_addr, dev_name);
	if (!ret) {
		/* Setup the watchdog timer */
		tco_timer_enable(tco);
		ret = sp5100_tco_timer_init(tco);
	}

	release_region(SP5100_IO_PM_INDEX_REG, SP5100_PM_IOPORTS_SIZE);
	return ret;
}

static struct watchdog_info sp5100_tco_wdt_info = {
	.identity = "SP5100 TCO timer",
	.options = WDIOF_SETTIMEOUT | WDIOF_KEEPALIVEPING | WDIOF_MAGICCLOSE,
};

static const struct watchdog_ops sp5100_tco_wdt_ops = {
	.owner = THIS_MODULE,
	.start = tco_timer_start,
	.stop = tco_timer_stop,
	.ping = tco_timer_ping,
	.set_timeout = tco_timer_set_timeout,
	.get_timeleft = tco_timer_get_timeleft,
};

static int sp5100_tco_probe(struct platform_device *pdev)
{
	struct device *dev = &pdev->dev;
	struct watchdog_device *wdd;
	struct sp5100_tco *tco;
	int ret;

	tco = devm_kzalloc(dev, sizeof(*tco), GFP_KERNEL);
	if (!tco)
		return -ENOMEM;

	tco->tco_reg_layout = tco_reg_layout(sp5100_tco_pci);

	wdd = &tco->wdd;
	wdd->parent = dev;
	wdd->info = &sp5100_tco_wdt_info;
	wdd->ops = &sp5100_tco_wdt_ops;
	wdd->timeout = WATCHDOG_HEARTBEAT;
	wdd->min_timeout = 1;
	wdd->max_timeout = 0xffff;

	watchdog_init_timeout(wdd, heartbeat, NULL);
	watchdog_set_nowayout(wdd, nowayout);
	watchdog_stop_on_reboot(wdd);
	watchdog_stop_on_unregister(wdd);
	watchdog_set_drvdata(wdd, tco);

	ret = sp5100_tco_setupdevice(dev, wdd);
	if (ret)
		return ret;

	ret = devm_watchdog_register_device(dev, wdd);
	if (ret)
		return ret;

	/* Show module parameters */
	dev_info(dev, "initialized. heartbeat=%d sec (nowayout=%d)\n",
		 wdd->timeout, nowayout);

	return 0;
}

static struct platform_driver sp5100_tco_driver = {
	.probe		= sp5100_tco_probe,
	.driver		= {
		.name	= TCO_DRIVER_NAME,
	},
};

/*
 * Data for PCI driver interface
 *
 * This data only exists for exporting the supported
 * PCI ids via MODULE_DEVICE_TABLE.  We do not actually
 * register a pci_driver, because someone else might
 * want to register another driver on the same PCI id.
 */
static const struct pci_device_id sp5100_tco_pci_tbl[] = {
	{ PCI_VENDOR_ID_ATI, PCI_DEVICE_ID_ATI_SBX00_SMBUS, PCI_ANY_ID,
	  PCI_ANY_ID, },
	{ PCI_VENDOR_ID_AMD, PCI_DEVICE_ID_AMD_HUDSON2_SMBUS, PCI_ANY_ID,
	  PCI_ANY_ID, },
	{ PCI_VENDOR_ID_AMD, PCI_DEVICE_ID_AMD_KERNCZ_SMBUS, PCI_ANY_ID,
	  PCI_ANY_ID, },
	{ 0, },			/* End of list */
};
MODULE_DEVICE_TABLE(pci, sp5100_tco_pci_tbl);

static int __init sp5100_tco_init(void)
{
	struct pci_dev *dev = NULL;
	int err;

	/* Match the PCI device */
	for_each_pci_dev(dev) {
		if (pci_match_id(sp5100_tco_pci_tbl, dev) != NULL) {
			sp5100_tco_pci = dev;
			break;
		}
	}

	if (!sp5100_tco_pci)
		return -ENODEV;

	pr_info("SP5100/SB800 TCO WatchDog Timer Driver\n");

	err = platform_driver_register(&sp5100_tco_driver);
	if (err)
		return err;

	sp5100_tco_platform_device =
		platform_device_register_simple(TCO_DRIVER_NAME, -1, NULL, 0);
	if (IS_ERR(sp5100_tco_platform_device)) {
		err = PTR_ERR(sp5100_tco_platform_device);
		goto unreg_platform_driver;
	}

	return 0;

unreg_platform_driver:
	platform_driver_unregister(&sp5100_tco_driver);
	return err;
}

static void __exit sp5100_tco_exit(void)
{
	platform_device_unregister(sp5100_tco_platform_device);
	platform_driver_unregister(&sp5100_tco_driver);
}

module_init(sp5100_tco_init);
module_exit(sp5100_tco_exit);

MODULE_AUTHOR("Priyanka Gupta");
MODULE_DESCRIPTION("TCO timer driver for SP5100/SB800 chipset");
MODULE_LICENSE("GPL");<|MERGE_RESOLUTION|>--- conflicted
+++ resolved
@@ -303,16 +303,11 @@
 	if (val & SP5100_WDT_FIRED)
 		wdd->bootstatus = WDIOF_CARDRESET;
 
-<<<<<<< HEAD
-	/* Set watchdog action to reset the system */
-	val &= ~SP5100_WDT_ACTION_RESET;
-=======
 	/* Set watchdog action */
 	if (action)
 		val |= SP5100_WDT_ACTION_RESET;
 	else
 		val &= ~SP5100_WDT_ACTION_RESET;
->>>>>>> d60c95ef
 	writel(val, SP5100_WDT_CONTROL(tco->tcobase));
 
 	/* Set a reasonable heartbeat before we stop the timer */
