--- conflicted
+++ resolved
@@ -1336,12 +1336,6 @@
 	if (WARN_ON(q_index >= pm8001_ha->max_q_num))
 		return -EINVAL;
 
-<<<<<<< HEAD
-	if (WARN_ON(q_index >= pm8001_ha->max_q_num))
-		return -EINVAL;
-
-=======
->>>>>>> d60c95ef
 	spin_lock_irqsave(&circularQ->iq_lock, flags);
 	rv = pm8001_mpi_msg_free_get(circularQ, pm8001_ha->iomb_size,
 			&pMessage);
@@ -1774,43 +1768,16 @@
 
 	task->task_done = pm8001_task_done;
 
-<<<<<<< HEAD
-	res = pm8001_tag_alloc(pm8001_ha, &ccb_tag);
-	if (res) {
-		sas_free_task(task);
-		return;
-	}
-
-	ccb = &pm8001_ha->ccb_info[ccb_tag];
-	ccb->device = pm8001_ha_dev;
-	ccb->ccb_tag = ccb_tag;
-	ccb->task = task;
-	ccb->n_elem = 0;
-
-	circularQ = &pm8001_ha->inbnd_q_tbl[0];
-=======
 	ccb = pm8001_ccb_alloc(pm8001_ha, pm8001_ha_dev, task);
 	if (!ccb) {
 		sas_free_task(task);
 		return;
 	}
->>>>>>> d60c95ef
 
 	memset(&task_abort, 0, sizeof(task_abort));
 	task_abort.abort_all = cpu_to_le32(1);
 	task_abort.device_id = cpu_to_le32(pm8001_ha_dev->device_id);
-<<<<<<< HEAD
-	task_abort.tag = cpu_to_le32(ccb_tag);
-
-	ret = pm8001_mpi_build_cmd(pm8001_ha, circularQ, opc, &task_abort,
-			sizeof(task_abort), 0);
-	if (ret) {
-		sas_free_task(task);
-		pm8001_tag_free(pm8001_ha, ccb_tag);
-	}
-=======
 	task_abort.tag = cpu_to_le32(ccb->ccb_tag);
->>>>>>> d60c95ef
 
 	ret = pm8001_mpi_build_cmd(pm8001_ha, 0, opc, &task_abort,
 				   sizeof(task_abort), 0);
@@ -1852,13 +1819,6 @@
 	task->dev = dev;
 	task->dev->lldd_dev = pm8001_ha_dev;
 
-<<<<<<< HEAD
-	ccb = &pm8001_ha->ccb_info[ccb_tag];
-	ccb->device = pm8001_ha_dev;
-	ccb->ccb_tag = ccb_tag;
-	ccb->task = task;
-	ccb->n_elem = 0;
-=======
 	ccb = pm8001_ccb_alloc(pm8001_ha, pm8001_ha_dev, task);
 	if (!ccb) {
 		sas_free_task(task);
@@ -1866,7 +1826,6 @@
 		return;
 	}
 
->>>>>>> d60c95ef
 	pm8001_ha_dev->id |= NCQ_READ_LOG_FLAG;
 	pm8001_ha_dev->id |= NCQ_2ND_RLE_FLAG;
 
@@ -2697,11 +2656,6 @@
 	u32 tag = le32_to_cpu(psataPayload->tag);
 	u32 port_id = le32_to_cpu(psataPayload->port_id);
 	u32 dev_id = le32_to_cpu(psataPayload->device_id);
-<<<<<<< HEAD
-
-	ccb = &pm8001_ha->ccb_info[tag];
-=======
->>>>>>> d60c95ef
 
 	if (event)
 		pm8001_dbg(pm8001_ha, FAIL, "SATA EVENT 0x%x\n", event);
@@ -3147,13 +3101,7 @@
 	 */
 	complete(pm8001_ha->nvmd_completion);
 	pm8001_dbg(pm8001_ha, MSG, "Get nvmd data complete!\n");
-<<<<<<< HEAD
-	ccb->task = NULL;
-	ccb->ccb_tag = 0xFFFFFFFF;
-	pm8001_tag_free(pm8001_ha, tag);
-=======
 	pm8001_ccb_free(pm8001_ha, ccb);
->>>>>>> d60c95ef
 }
 
 int pm8001_mpi_local_phy_ctl(struct pm8001_hba_info *pm8001_ha, void *piomb)
@@ -4251,10 +4199,6 @@
 	u32  opc = OPC_INB_SATA_HOST_OPSTART;
 
 	memset(&sata_cmd, 0, sizeof(sata_cmd));
-<<<<<<< HEAD
-	circularQ = &pm8001_ha->inbnd_q_tbl[0];
-=======
->>>>>>> d60c95ef
 
 	if (task->data_dir == DMA_NONE && !task->ata_task.use_ncq) {
 		ATAP = 0x04;  /* no data*/
@@ -4447,18 +4391,11 @@
 		cpu_to_le32(ITNT | (firstBurstSize * 0x10000));
 	memcpy(payload.sas_addr, pm8001_dev->sas_device->sas_addr,
 		SAS_ADDR_SIZE);
-<<<<<<< HEAD
-	rc = pm8001_mpi_build_cmd(pm8001_ha, circularQ, opc, &payload,
-			sizeof(payload), 0);
-	if (rc)
-		pm8001_tag_free(pm8001_ha, tag);
-=======
 
 	rc = pm8001_mpi_build_cmd(pm8001_ha, 0, opc, &payload,
 				  sizeof(payload), 0);
 	if (rc)
 		pm8001_ccb_free(pm8001_ha, ccb);
->>>>>>> d60c95ef
 
 	return rc;
 }
@@ -4609,16 +4546,9 @@
 	sspTMCmd.tag = cpu_to_le32(ccb->ccb_tag);
 	if (pm8001_ha->chip_id != chip_8001)
 		sspTMCmd.ds_ads_m = cpu_to_le32(0x08);
-<<<<<<< HEAD
-	circularQ = &pm8001_ha->inbnd_q_tbl[0];
-	ret = pm8001_mpi_build_cmd(pm8001_ha, circularQ, opc, &sspTMCmd,
-			sizeof(sspTMCmd), 0);
-	return ret;
-=======
 
 	return pm8001_mpi_build_cmd(pm8001_ha, 0, opc, &sspTMCmd,
 				    sizeof(sspTMCmd), 0);
->>>>>>> d60c95ef
 }
 
 int pm8001_chip_get_nvmd_req(struct pm8001_hba_info *pm8001_ha,
@@ -4868,17 +4798,10 @@
 	ccb->fw_control_context = fw_control_context;
 
 	rc = pm8001_chip_fw_flash_update_build(pm8001_ha, &flash_update_info,
-<<<<<<< HEAD
-		tag);
-	if (rc) {
-		kfree(fw_control_context);
-		pm8001_tag_free(pm8001_ha, tag);
-=======
 					       ccb->ccb_tag);
 	if (rc) {
 		kfree(fw_control_context);
 		pm8001_ccb_free(pm8001_ha, ccb);
->>>>>>> d60c95ef
 	}
 
 	return rc;
@@ -4980,15 +4903,6 @@
 	payload.tag = cpu_to_le32(ccb->ccb_tag);
 	payload.device_id = cpu_to_le32(pm8001_dev->device_id);
 	payload.nds = cpu_to_le32(state);
-<<<<<<< HEAD
-	rc = pm8001_mpi_build_cmd(pm8001_ha, circularQ, opc, &payload,
-			sizeof(payload), 0);
-	if (rc)
-		pm8001_tag_free(pm8001_ha, tag);
-
-	return rc;
-=======
->>>>>>> d60c95ef
 
 	rc = pm8001_mpi_build_cmd(pm8001_ha, 0, opc, &payload,
 				  sizeof(payload), 0);
