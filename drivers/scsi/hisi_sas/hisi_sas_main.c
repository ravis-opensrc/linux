--- conflicted
+++ resolved
@@ -625,11 +625,7 @@
 		return;
 	}
 
-<<<<<<< HEAD
-	sas_notify_phy_event(sas_phy, PHYE_OOB_DONE);
-=======
 	sas_notify_phy_event(sas_phy, PHYE_OOB_DONE, gfp_flags);
->>>>>>> 3b17187f
 
 	if (sas_phy->phy) {
 		struct sas_phy *sphy = sas_phy->phy;
@@ -657,11 +653,7 @@
 	}
 
 	sas_phy->frame_rcvd_size = phy->frame_rcvd_size;
-<<<<<<< HEAD
-	sas_notify_port_event(sas_phy, PORTE_BYTES_DMAED);
-=======
 	sas_notify_port_event(sas_phy, PORTE_BYTES_DMAED, gfp_flags);
->>>>>>> 3b17187f
 }
 
 static struct hisi_sas_device *hisi_sas_alloc_dev(struct domain_device *device)
@@ -1450,12 +1442,8 @@
 
 				if (dev_is_expander(dev->dev_type))
 					sas_notify_port_event(sas_phy,
-<<<<<<< HEAD
-							PORTE_BROADCAST_RCVD);
-=======
 							PORTE_BROADCAST_RCVD,
 							GFP_KERNEL);
->>>>>>> 3b17187f
 			}
 		} else {
 			hisi_sas_phy_down(hisi_hba, phy_no, 0, GFP_KERNEL);
@@ -2269,11 +2257,7 @@
 			return;
 		}
 		/* Phy down and not ready */
-<<<<<<< HEAD
-		sas_notify_phy_event(sas_phy, PHYE_LOSS_OF_SIGNAL);
-=======
 		sas_notify_phy_event(sas_phy, PHYE_LOSS_OF_SIGNAL, gfp_flags);
->>>>>>> 3b17187f
 		sas_phy_disconnected(sas_phy);
 
 		if (port) {
