--- conflicted
+++ resolved
@@ -4199,21 +4199,12 @@
 	qpair->fwres.exch_limit = (ha->orig_fw_xcb_count *
 				   QLA_IOCB_PCT_LIMIT) / 100;
 }
-<<<<<<< HEAD
 
 void qla_init_iocb_limit(scsi_qla_host_t *vha)
 {
 	u8 i;
 	struct qla_hw_data *ha = vha->hw;
 
-=======
-
-void qla_init_iocb_limit(scsi_qla_host_t *vha)
-{
-	u8 i;
-	struct qla_hw_data *ha = vha->hw;
-
->>>>>>> bd3a9e57
 	__qla_adjust_iocb_limit(ha->base_qpair);
 	ha->base_qpair->fwres.iocbs_used = 0;
 	ha->base_qpair->fwres.exch_used  = 0;
@@ -5573,10 +5564,7 @@
 	INIT_WORK(&fcport->reg_work, qla_register_fcport_fn);
 	INIT_LIST_HEAD(&fcport->gnl_entry);
 	INIT_LIST_HEAD(&fcport->list);
-<<<<<<< HEAD
-=======
 	INIT_LIST_HEAD(&fcport->unsol_ctx_head);
->>>>>>> bd3a9e57
 
 	INIT_LIST_HEAD(&fcport->sess_cmd_list);
 	spin_lock_init(&fcport->sess_cmd_lock);
