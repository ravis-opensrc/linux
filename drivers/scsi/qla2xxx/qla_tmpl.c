--- conflicted
+++ resolved
@@ -17,24 +17,14 @@
 qla27xx_write_remote_reg(struct scsi_qla_host *vha,
 			 u32 addr, u32 data)
 {
-<<<<<<< HEAD
-	char *reg = (char *)ISPREG(vha);
-=======
 	struct device_reg_24xx __iomem *reg = &vha->hw->iobase->isp24;
->>>>>>> ad8c735b
 
 	ql_dbg(ql_dbg_misc, vha, 0xd300,
 	       "%s: addr/data = %xh/%xh\n", __func__, addr, data);
 
-<<<<<<< HEAD
-	WRT_REG_DWORD(reg + IOBASE(vha), 0x40);
-	WRT_REG_DWORD(reg + 0xc4, data);
-	WRT_REG_DWORD(reg + 0xc0, addr);
-=======
 	wrt_reg_dword(&reg->iobase_addr, 0x40);
 	wrt_reg_dword(&reg->iobase_c4, data);
 	wrt_reg_dword(&reg->iobase_window, addr);
->>>>>>> ad8c735b
 }
 
 void
@@ -1036,10 +1026,9 @@
 
 void
 qla27xx_mpi_fwdump(scsi_qla_host_t *vha, int hardware_locked)
-<<<<<<< HEAD
 {
 	ulong flags = 0;
-	bool need_mpi_reset = 1;
+	bool need_mpi_reset = true;
 
 #ifndef __CHECKER__
 	if (!hardware_locked)
@@ -1070,64 +1059,6 @@
 			       "-> fwdt1 fwdump residual=%+ld\n",
 			       fwdt->dump_size - len);
 		} else {
-			need_mpi_reset = 0;
-		}
-
-		vha->hw->mpi_fw_dump_len = len;
-		vha->hw->mpi_fw_dumped = 1;
-
-		ql_log(ql_log_warn, vha, 0x02f8,
-		       "-> MPI firmware dump saved to buffer (%lu/%p)\n",
-		       vha->host_no, vha->hw->mpi_fw_dump);
-		qla2x00_post_uevent_work(vha, QLA_UEVENT_CODE_FW_DUMP);
-	}
-
-bailout:
-	if (need_mpi_reset)
-		qla27xx_reset_mpi(vha);
-#ifndef __CHECKER__
-	if (!hardware_locked)
-		spin_unlock_irqrestore(&vha->hw->hardware_lock, flags);
-#endif
-}
-
-void
-qla27xx_fwdump(scsi_qla_host_t *vha, int hardware_locked)
-=======
->>>>>>> ad8c735b
-{
-	ulong flags = 0;
-	bool need_mpi_reset = true;
-
-#ifndef __CHECKER__
-	if (!hardware_locked)
-		spin_lock_irqsave(&vha->hw->hardware_lock, flags);
-#endif
-	if (!vha->hw->mpi_fw_dump) {
-		ql_log(ql_log_warn, vha, 0x02f3, "-> mpi_fwdump no buffer\n");
-	} else if (vha->hw->mpi_fw_dumped) {
-		ql_log(ql_log_warn, vha, 0x02f4,
-		       "-> MPI firmware already dumped (%p) -- ignoring request\n",
-		       vha->hw->mpi_fw_dump);
-	} else {
-		struct fwdt *fwdt = &vha->hw->fwdt[1];
-		ulong len;
-		void *buf = vha->hw->mpi_fw_dump;
-
-		ql_log(ql_log_warn, vha, 0x02f5, "-> fwdt1 running...\n");
-		if (!fwdt->template) {
-			ql_log(ql_log_warn, vha, 0x02f6,
-			       "-> fwdt1 no template\n");
-			goto bailout;
-		}
-		len = qla27xx_execute_fwdt_template(vha, fwdt->template, buf);
-		if (len == 0) {
-			goto bailout;
-		} else if (len != fwdt->dump_size) {
-			ql_log(ql_log_warn, vha, 0x02f7,
-			       "-> fwdt1 fwdump residual=%+ld\n",
-			       fwdt->dump_size - len);
-		} else {
 			need_mpi_reset = false;
 		}
 
@@ -1169,19 +1100,11 @@
 		if (!fwdt->template) {
 			ql_log(ql_log_warn, vha, 0xd012,
 			       "-> fwdt0 no template\n");
-<<<<<<< HEAD
-			goto bailout;
-		}
-		len = qla27xx_execute_fwdt_template(vha, fwdt->template, buf);
-		if (len == 0) {
-			goto bailout;
-=======
 			return;
 		}
 		len = qla27xx_execute_fwdt_template(vha, fwdt->template, buf);
 		if (len == 0) {
 			return;
->>>>>>> ad8c735b
 		} else if (len != fwdt->dump_size) {
 			ql_log(ql_log_warn, vha, 0xd013,
 			       "-> fwdt0 fwdump residual=%+ld\n",
@@ -1189,24 +1112,11 @@
 		}
 
 		vha->hw->fw_dump_len = len;
-<<<<<<< HEAD
-		vha->hw->fw_dumped = 1;
-=======
 		vha->hw->fw_dumped = true;
->>>>>>> ad8c735b
 
 		ql_log(ql_log_warn, vha, 0xd015,
 		    "-> Firmware dump saved to buffer (%lu/%p) <%lx>\n",
 		    vha->host_no, vha->hw->fw_dump, vha->hw->fw_dump_cap_flags);
 		qla2x00_post_uevent_work(vha, QLA_UEVENT_CODE_FW_DUMP);
 	}
-<<<<<<< HEAD
-
-bailout:
-#ifndef __CHECKER__
-	if (!hardware_locked)
-		spin_unlock_irqrestore(&vha->hw->hardware_lock, flags);
-#endif
-=======
->>>>>>> ad8c735b
 }