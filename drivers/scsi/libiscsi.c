// SPDX-License-Identifier: GPL-2.0-or-later
/*
 * iSCSI lib functions
 *
 * Copyright (C) 2006 Red Hat, Inc.  All rights reserved.
 * Copyright (C) 2004 - 2006 Mike Christie
 * Copyright (C) 2004 - 2005 Dmitry Yusupov
 * Copyright (C) 2004 - 2005 Alex Aizman
 * maintained by open-iscsi@googlegroups.com
 */
#include <linux/types.h>
#include <linux/kfifo.h>
#include <linux/delay.h>
#include <linux/log2.h>
#include <linux/slab.h>
#include <linux/sched/signal.h>
#include <linux/module.h>
#include <asm/unaligned.h>
#include <net/tcp.h>
#include <scsi/scsi_cmnd.h>
#include <scsi/scsi_device.h>
#include <scsi/scsi_eh.h>
#include <scsi/scsi_tcq.h>
#include <scsi/scsi_host.h>
#include <scsi/scsi.h>
#include <scsi/iscsi_proto.h>
#include <scsi/scsi_transport.h>
#include <scsi/scsi_transport_iscsi.h>
#include <scsi/libiscsi.h>
#include <trace/events/iscsi.h>

static int iscsi_dbg_lib_conn;
module_param_named(debug_libiscsi_conn, iscsi_dbg_lib_conn, int,
		   S_IRUGO | S_IWUSR);
MODULE_PARM_DESC(debug_libiscsi_conn,
		 "Turn on debugging for connections in libiscsi module. "
		 "Set to 1 to turn on, and zero to turn off. Default is off.");

static int iscsi_dbg_lib_session;
module_param_named(debug_libiscsi_session, iscsi_dbg_lib_session, int,
		   S_IRUGO | S_IWUSR);
MODULE_PARM_DESC(debug_libiscsi_session,
		 "Turn on debugging for sessions in libiscsi module. "
		 "Set to 1 to turn on, and zero to turn off. Default is off.");

static int iscsi_dbg_lib_eh;
module_param_named(debug_libiscsi_eh, iscsi_dbg_lib_eh, int,
		   S_IRUGO | S_IWUSR);
MODULE_PARM_DESC(debug_libiscsi_eh,
		 "Turn on debugging for error handling in libiscsi module. "
		 "Set to 1 to turn on, and zero to turn off. Default is off.");

#define ISCSI_DBG_CONN(_conn, dbg_fmt, arg...)			\
	do {							\
		if (iscsi_dbg_lib_conn)				\
			iscsi_conn_printk(KERN_INFO, _conn,	\
					     "%s " dbg_fmt,	\
					     __func__, ##arg);	\
		iscsi_dbg_trace(trace_iscsi_dbg_conn,		\
				&(_conn)->cls_conn->dev,	\
				"%s " dbg_fmt, __func__, ##arg);\
	} while (0);

#define ISCSI_DBG_SESSION(_session, dbg_fmt, arg...)			\
	do {								\
		if (iscsi_dbg_lib_session)				\
			iscsi_session_printk(KERN_INFO, _session,	\
					     "%s " dbg_fmt,		\
					     __func__, ##arg);		\
		iscsi_dbg_trace(trace_iscsi_dbg_session, 		\
				&(_session)->cls_session->dev,		\
				"%s " dbg_fmt, __func__, ##arg);	\
	} while (0);

#define ISCSI_DBG_EH(_session, dbg_fmt, arg...)				\
	do {								\
		if (iscsi_dbg_lib_eh)					\
			iscsi_session_printk(KERN_INFO, _session,	\
					     "%s " dbg_fmt,		\
					     __func__, ##arg);		\
		iscsi_dbg_trace(trace_iscsi_dbg_eh,			\
				&(_session)->cls_session->dev,		\
				"%s " dbg_fmt, __func__, ##arg);	\
	} while (0);

inline void iscsi_conn_queue_work(struct iscsi_conn *conn)
{
	struct Scsi_Host *shost = conn->session->host;
	struct iscsi_host *ihost = shost_priv(shost);

	if (ihost->workq)
		queue_work(ihost->workq, &conn->xmitwork);
}
EXPORT_SYMBOL_GPL(iscsi_conn_queue_work);

static void __iscsi_update_cmdsn(struct iscsi_session *session,
				 uint32_t exp_cmdsn, uint32_t max_cmdsn)
{
	/*
	 * standard specifies this check for when to update expected and
	 * max sequence numbers
	 */
	if (iscsi_sna_lt(max_cmdsn, exp_cmdsn - 1))
		return;

	if (exp_cmdsn != session->exp_cmdsn &&
	    !iscsi_sna_lt(exp_cmdsn, session->exp_cmdsn))
		session->exp_cmdsn = exp_cmdsn;

	if (max_cmdsn != session->max_cmdsn &&
	    !iscsi_sna_lt(max_cmdsn, session->max_cmdsn))
		session->max_cmdsn = max_cmdsn;
}

void iscsi_update_cmdsn(struct iscsi_session *session, struct iscsi_nopin *hdr)
{
	__iscsi_update_cmdsn(session, be32_to_cpu(hdr->exp_cmdsn),
			     be32_to_cpu(hdr->max_cmdsn));
}
EXPORT_SYMBOL_GPL(iscsi_update_cmdsn);

/**
 * iscsi_prep_data_out_pdu - initialize Data-Out
 * @task: scsi command task
 * @r2t: R2T info
 * @hdr: iscsi data in pdu
 *
 * Notes:
 *	Initialize Data-Out within this R2T sequence and finds
 *	proper data_offset within this SCSI command.
 *
 *	This function is called with connection lock taken.
 **/
void iscsi_prep_data_out_pdu(struct iscsi_task *task, struct iscsi_r2t_info *r2t,
			   struct iscsi_data *hdr)
{
	struct iscsi_conn *conn = task->conn;
	unsigned int left = r2t->data_length - r2t->sent;

	task->hdr_len = sizeof(struct iscsi_data);

	memset(hdr, 0, sizeof(struct iscsi_data));
	hdr->ttt = r2t->ttt;
	hdr->datasn = cpu_to_be32(r2t->datasn);
	r2t->datasn++;
	hdr->opcode = ISCSI_OP_SCSI_DATA_OUT;
	hdr->lun = task->lun;
	hdr->itt = task->hdr_itt;
	hdr->exp_statsn = r2t->exp_statsn;
	hdr->offset = cpu_to_be32(r2t->data_offset + r2t->sent);
	if (left > conn->max_xmit_dlength) {
		hton24(hdr->dlength, conn->max_xmit_dlength);
		r2t->data_count = conn->max_xmit_dlength;
		hdr->flags = 0;
	} else {
		hton24(hdr->dlength, left);
		r2t->data_count = left;
		hdr->flags = ISCSI_FLAG_CMD_FINAL;
	}
	conn->dataout_pdus_cnt++;
}
EXPORT_SYMBOL_GPL(iscsi_prep_data_out_pdu);

static int iscsi_add_hdr(struct iscsi_task *task, unsigned len)
{
	unsigned exp_len = task->hdr_len + len;

	if (exp_len > task->hdr_max) {
		WARN_ON(1);
		return -EINVAL;
	}

	WARN_ON(len & (ISCSI_PAD_LEN - 1)); /* caller must pad the AHS */
	task->hdr_len = exp_len;
	return 0;
}

/*
 * make an extended cdb AHS
 */
static int iscsi_prep_ecdb_ahs(struct iscsi_task *task)
{
	struct scsi_cmnd *cmd = task->sc;
	unsigned rlen, pad_len;
	unsigned short ahslength;
	struct iscsi_ecdb_ahdr *ecdb_ahdr;
	int rc;

	ecdb_ahdr = iscsi_next_hdr(task);
	rlen = cmd->cmd_len - ISCSI_CDB_SIZE;

	BUG_ON(rlen > sizeof(ecdb_ahdr->ecdb));
	ahslength = rlen + sizeof(ecdb_ahdr->reserved);

	pad_len = iscsi_padding(rlen);

	rc = iscsi_add_hdr(task, sizeof(ecdb_ahdr->ahslength) +
	                   sizeof(ecdb_ahdr->ahstype) + ahslength + pad_len);
	if (rc)
		return rc;

	if (pad_len)
		memset(&ecdb_ahdr->ecdb[rlen], 0, pad_len);

	ecdb_ahdr->ahslength = cpu_to_be16(ahslength);
	ecdb_ahdr->ahstype = ISCSI_AHSTYPE_CDB;
	ecdb_ahdr->reserved = 0;
	memcpy(ecdb_ahdr->ecdb, cmd->cmnd + ISCSI_CDB_SIZE, rlen);

	ISCSI_DBG_SESSION(task->conn->session,
			  "iscsi_prep_ecdb_ahs: varlen_cdb_len %d "
		          "rlen %d pad_len %d ahs_length %d iscsi_headers_size "
		          "%u\n", cmd->cmd_len, rlen, pad_len, ahslength,
		          task->hdr_len);
	return 0;
}

/**
 * iscsi_check_tmf_restrictions - check if a task is affected by TMF
 * @task: iscsi task
 * @opcode: opcode to check for
 *
 * During TMF a task has to be checked if it's affected.
 * All unrelated I/O can be passed through, but I/O to the
 * affected LUN should be restricted.
 * If 'fast_abort' is set we won't be sending any I/O to the
 * affected LUN.
 * Otherwise the target is waiting for all TTTs to be completed,
 * so we have to send all outstanding Data-Out PDUs to the target.
 */
static int iscsi_check_tmf_restrictions(struct iscsi_task *task, int opcode)
{
	struct iscsi_session *session = task->conn->session;
	struct iscsi_tm *tmf = &session->tmhdr;
	u64 hdr_lun;

	if (session->tmf_state == TMF_INITIAL)
		return 0;

	if ((tmf->opcode & ISCSI_OPCODE_MASK) != ISCSI_OP_SCSI_TMFUNC)
		return 0;

	switch (ISCSI_TM_FUNC_VALUE(tmf)) {
	case ISCSI_TM_FUNC_LOGICAL_UNIT_RESET:
		/*
		 * Allow PDUs for unrelated LUNs
		 */
		hdr_lun = scsilun_to_int(&tmf->lun);
		if (hdr_lun != task->sc->device->lun)
			return 0;
		fallthrough;
	case ISCSI_TM_FUNC_TARGET_WARM_RESET:
		/*
		 * Fail all SCSI cmd PDUs
		 */
		if (opcode != ISCSI_OP_SCSI_DATA_OUT) {
			iscsi_session_printk(KERN_INFO, session,
					     "task [op %x itt 0x%x/0x%x] rejected.\n",
					     opcode, task->itt, task->hdr_itt);
			return -EACCES;
		}
		/*
		 * And also all data-out PDUs in response to R2T
		 * if fast_abort is set.
		 */
		if (session->fast_abort) {
			iscsi_session_printk(KERN_INFO, session,
					     "task [op %x itt 0x%x/0x%x] fast abort.\n",
					     opcode, task->itt, task->hdr_itt);
			return -EACCES;
		}
		break;
	case ISCSI_TM_FUNC_ABORT_TASK:
		/*
		 * the caller has already checked if the task
		 * they want to abort was in the pending queue so if
		 * we are here the cmd pdu has gone out already, and
		 * we will only hit this for data-outs
		 */
		if (opcode == ISCSI_OP_SCSI_DATA_OUT &&
		    task->hdr_itt == tmf->rtt) {
			ISCSI_DBG_SESSION(session,
					  "Preventing task %x/%x from sending "
					  "data-out due to abort task in "
					  "progress\n", task->itt,
					  task->hdr_itt);
			return -EACCES;
		}
		break;
	}

	return 0;
}

/**
 * iscsi_prep_scsi_cmd_pdu - prep iscsi scsi cmd pdu
 * @task: iscsi task
 *
 * Prep basic iSCSI PDU fields for a scsi cmd pdu. The LLD should set
 * fields like dlength or final based on how much data it sends
 */
static int iscsi_prep_scsi_cmd_pdu(struct iscsi_task *task)
{
	struct iscsi_conn *conn = task->conn;
	struct iscsi_session *session = conn->session;
	struct scsi_cmnd *sc = task->sc;
	struct iscsi_scsi_req *hdr;
	unsigned hdrlength, cmd_len, transfer_length;
	itt_t itt;
	int rc;

	rc = iscsi_check_tmf_restrictions(task, ISCSI_OP_SCSI_CMD);
	if (rc)
		return rc;

	if (conn->session->tt->alloc_pdu) {
		rc = conn->session->tt->alloc_pdu(task, ISCSI_OP_SCSI_CMD);
		if (rc)
			return rc;
	}
	hdr = (struct iscsi_scsi_req *)task->hdr;
	itt = hdr->itt;
	memset(hdr, 0, sizeof(*hdr));

	if (session->tt->parse_pdu_itt)
		hdr->itt = task->hdr_itt = itt;
	else
		hdr->itt = task->hdr_itt = build_itt(task->itt,
						     task->conn->session->age);
	task->hdr_len = 0;
	rc = iscsi_add_hdr(task, sizeof(*hdr));
	if (rc)
		return rc;
	hdr->opcode = ISCSI_OP_SCSI_CMD;
	hdr->flags = ISCSI_ATTR_SIMPLE;
	int_to_scsilun(sc->device->lun, &hdr->lun);
	task->lun = hdr->lun;
	hdr->exp_statsn = cpu_to_be32(conn->exp_statsn);
	cmd_len = sc->cmd_len;
	if (cmd_len < ISCSI_CDB_SIZE)
		memset(&hdr->cdb[cmd_len], 0, ISCSI_CDB_SIZE - cmd_len);
	else if (cmd_len > ISCSI_CDB_SIZE) {
		rc = iscsi_prep_ecdb_ahs(task);
		if (rc)
			return rc;
		cmd_len = ISCSI_CDB_SIZE;
	}
	memcpy(hdr->cdb, sc->cmnd, cmd_len);

	task->imm_count = 0;
	if (scsi_get_prot_op(sc) != SCSI_PROT_NORMAL)
		task->protected = true;

	transfer_length = scsi_transfer_length(sc);
	hdr->data_length = cpu_to_be32(transfer_length);
	if (sc->sc_data_direction == DMA_TO_DEVICE) {
		struct iscsi_r2t_info *r2t = &task->unsol_r2t;

		hdr->flags |= ISCSI_FLAG_CMD_WRITE;
		/*
		 * Write counters:
		 *
		 *	imm_count	bytes to be sent right after
		 *			SCSI PDU Header
		 *
		 *	unsol_count	bytes(as Data-Out) to be sent
		 *			without	R2T ack right after
		 *			immediate data
		 *
		 *	r2t data_length bytes to be sent via R2T ack's
		 *
		 *      pad_count       bytes to be sent as zero-padding
		 */
		memset(r2t, 0, sizeof(*r2t));

		if (session->imm_data_en) {
			if (transfer_length >= session->first_burst)
				task->imm_count = min(session->first_burst,
							conn->max_xmit_dlength);
			else
				task->imm_count = min(transfer_length,
						      conn->max_xmit_dlength);
			hton24(hdr->dlength, task->imm_count);
		} else
			zero_data(hdr->dlength);

		if (!session->initial_r2t_en) {
			r2t->data_length = min(session->first_burst,
					       transfer_length) -
					       task->imm_count;
			r2t->data_offset = task->imm_count;
			r2t->ttt = cpu_to_be32(ISCSI_RESERVED_TAG);
			r2t->exp_statsn = cpu_to_be32(conn->exp_statsn);
		}

		if (!task->unsol_r2t.data_length)
			/* No unsolicit Data-Out's */
			hdr->flags |= ISCSI_FLAG_CMD_FINAL;
	} else {
		hdr->flags |= ISCSI_FLAG_CMD_FINAL;
		zero_data(hdr->dlength);

		if (sc->sc_data_direction == DMA_FROM_DEVICE)
			hdr->flags |= ISCSI_FLAG_CMD_READ;
	}

	/* calculate size of additional header segments (AHSs) */
	hdrlength = task->hdr_len - sizeof(*hdr);

	WARN_ON(hdrlength & (ISCSI_PAD_LEN-1));
	hdrlength /= ISCSI_PAD_LEN;

	WARN_ON(hdrlength >= 256);
	hdr->hlength = hdrlength & 0xFF;
	hdr->cmdsn = task->cmdsn = cpu_to_be32(session->cmdsn);

	if (session->tt->init_task && session->tt->init_task(task))
		return -EIO;

	task->state = ISCSI_TASK_RUNNING;
	session->cmdsn++;

	conn->scsicmd_pdus_cnt++;
	ISCSI_DBG_SESSION(session, "iscsi prep [%s cid %d sc %p cdb 0x%x "
			  "itt 0x%x len %d cmdsn %d win %d]\n",
			  sc->sc_data_direction == DMA_TO_DEVICE ?
			  "write" : "read", conn->id, sc, sc->cmnd[0],
			  task->itt, transfer_length,
			  session->cmdsn,
			  session->max_cmdsn - session->exp_cmdsn + 1);
	return 0;
}

/**
 * iscsi_free_task - free a task
 * @task: iscsi cmd task
 *
 * Must be called with session back_lock.
 * This function returns the scsi command to scsi-ml or cleans
 * up mgmt tasks then returns the task to the pool.
 */
static void iscsi_free_task(struct iscsi_task *task)
{
	struct iscsi_conn *conn = task->conn;
	struct iscsi_session *session = conn->session;
	struct scsi_cmnd *sc = task->sc;
	int oldstate = task->state;

	ISCSI_DBG_SESSION(session, "freeing task itt 0x%x state %d sc %p\n",
			  task->itt, task->state, task->sc);

	session->tt->cleanup_task(task);
	task->state = ISCSI_TASK_FREE;
	task->sc = NULL;
	/*
	 * login task is preallocated so do not free
	 */
	if (conn->login_task == task)
		return;

	kfifo_in(&session->cmdpool.queue, (void*)&task, sizeof(void*));

	if (sc) {
		/* SCSI eh reuses commands to verify us */
		sc->SCp.ptr = NULL;
		/*
		 * queue command may call this to free the task, so
		 * it will decide how to return sc to scsi-ml.
		 */
		if (oldstate != ISCSI_TASK_REQUEUE_SCSIQ)
			sc->scsi_done(sc);
	}
}

void __iscsi_get_task(struct iscsi_task *task)
{
	refcount_inc(&task->refcount);
}
EXPORT_SYMBOL_GPL(__iscsi_get_task);

void __iscsi_put_task(struct iscsi_task *task)
{
	if (refcount_dec_and_test(&task->refcount))
		iscsi_free_task(task);
}
EXPORT_SYMBOL_GPL(__iscsi_put_task);

void iscsi_put_task(struct iscsi_task *task)
{
	struct iscsi_session *session = task->conn->session;

	/* regular RX path uses back_lock */
	spin_lock_bh(&session->back_lock);
	__iscsi_put_task(task);
	spin_unlock_bh(&session->back_lock);
}
EXPORT_SYMBOL_GPL(iscsi_put_task);

/**
 * iscsi_complete_task - finish a task
 * @task: iscsi cmd task
 * @state: state to complete task with
 *
 * Must be called with session back_lock.
 */
static void iscsi_complete_task(struct iscsi_task *task, int state)
{
	struct iscsi_conn *conn = task->conn;

	ISCSI_DBG_SESSION(conn->session,
			  "complete task itt 0x%x state %d sc %p\n",
			  task->itt, task->state, task->sc);
	if (task->state == ISCSI_TASK_COMPLETED ||
	    task->state == ISCSI_TASK_ABRT_TMF ||
	    task->state == ISCSI_TASK_ABRT_SESS_RECOV ||
	    task->state == ISCSI_TASK_REQUEUE_SCSIQ)
		return;
	WARN_ON_ONCE(task->state == ISCSI_TASK_FREE);
	task->state = state;

	if (READ_ONCE(conn->ping_task) == task)
		WRITE_ONCE(conn->ping_task, NULL);

	/* release get from queueing */
	__iscsi_put_task(task);
}

/**
 * iscsi_complete_scsi_task - finish scsi task normally
 * @task: iscsi task for scsi cmd
 * @exp_cmdsn: expected cmd sn in cpu format
 * @max_cmdsn: max cmd sn in cpu format
 *
 * This is used when drivers do not need or cannot perform
 * lower level pdu processing.
 *
 * Called with session back_lock
 */
void iscsi_complete_scsi_task(struct iscsi_task *task,
			      uint32_t exp_cmdsn, uint32_t max_cmdsn)
{
	struct iscsi_conn *conn = task->conn;

	ISCSI_DBG_SESSION(conn->session, "[itt 0x%x]\n", task->itt);

	conn->last_recv = jiffies;
	__iscsi_update_cmdsn(conn->session, exp_cmdsn, max_cmdsn);
	iscsi_complete_task(task, ISCSI_TASK_COMPLETED);
}
EXPORT_SYMBOL_GPL(iscsi_complete_scsi_task);

/*
 * Must be called with back and frwd lock
 */
static bool cleanup_queued_task(struct iscsi_task *task)
{
	struct iscsi_conn *conn = task->conn;
	bool early_complete = false;

	/* Bad target might have completed task while it was still running */
	if (task->state == ISCSI_TASK_COMPLETED)
		early_complete = true;

	if (!list_empty(&task->running)) {
		list_del_init(&task->running);
		/*
		 * If it's on a list but still running, this could be from
		 * a bad target sending a rsp early, cleanup from a TMF, or
		 * session recovery.
		 */
		if (task->state == ISCSI_TASK_RUNNING ||
		    task->state == ISCSI_TASK_COMPLETED)
			__iscsi_put_task(task);
	}

	if (conn->session->running_aborted_task == task) {
		conn->session->running_aborted_task = NULL;
		__iscsi_put_task(task);
	}

	if (conn->task == task) {
		conn->task = NULL;
		__iscsi_put_task(task);
	}

	return early_complete;
}

/*
 * session frwd lock must be held and if not called for a task that is still
 * pending or from the xmit thread, then xmit thread must be suspended
 */
static void fail_scsi_task(struct iscsi_task *task, int err)
{
	struct iscsi_conn *conn = task->conn;
	struct scsi_cmnd *sc;
	int state;

	spin_lock_bh(&conn->session->back_lock);
	if (cleanup_queued_task(task)) {
		spin_unlock_bh(&conn->session->back_lock);
		return;
	}

	if (task->state == ISCSI_TASK_PENDING) {
		/*
		 * cmd never made it to the xmit thread, so we should not count
		 * the cmd in the sequencing
		 */
		conn->session->queued_cmdsn--;
		/* it was never sent so just complete like normal */
		state = ISCSI_TASK_COMPLETED;
	} else if (err == DID_TRANSPORT_DISRUPTED)
		state = ISCSI_TASK_ABRT_SESS_RECOV;
	else
		state = ISCSI_TASK_ABRT_TMF;

	sc = task->sc;
	sc->result = err << 16;
	scsi_set_resid(sc, scsi_bufflen(sc));
	iscsi_complete_task(task, state);
	spin_unlock_bh(&conn->session->back_lock);
}

static int iscsi_prep_mgmt_task(struct iscsi_conn *conn,
				struct iscsi_task *task)
{
	struct iscsi_session *session = conn->session;
	struct iscsi_hdr *hdr = task->hdr;
	struct iscsi_nopout *nop = (struct iscsi_nopout *)hdr;
	uint8_t opcode = hdr->opcode & ISCSI_OPCODE_MASK;

	if (conn->session->state == ISCSI_STATE_LOGGING_OUT)
		return -ENOTCONN;

	if (opcode != ISCSI_OP_LOGIN && opcode != ISCSI_OP_TEXT)
		nop->exp_statsn = cpu_to_be32(conn->exp_statsn);
	/*
	 * pre-format CmdSN for outgoing PDU.
	 */
	nop->cmdsn = cpu_to_be32(session->cmdsn);
	if (hdr->itt != RESERVED_ITT) {
		/*
		 * TODO: We always use immediate for normal session pdus.
		 * If we start to send tmfs or nops as non-immediate then
		 * we should start checking the cmdsn numbers for mgmt tasks.
		 *
		 * During discovery sessions iscsid sends TEXT as non immediate,
		 * but we always only send one PDU at a time.
		 */
		if (conn->c_stage == ISCSI_CONN_STARTED &&
		    !(hdr->opcode & ISCSI_OP_IMMEDIATE)) {
			session->queued_cmdsn++;
			session->cmdsn++;
		}
	}

	if (session->tt->init_task && session->tt->init_task(task))
		return -EIO;

	if ((hdr->opcode & ISCSI_OPCODE_MASK) == ISCSI_OP_LOGOUT)
		session->state = ISCSI_STATE_LOGGING_OUT;

	task->state = ISCSI_TASK_RUNNING;
	ISCSI_DBG_SESSION(session, "mgmtpdu [op 0x%x hdr->itt 0x%x "
			  "datalen %d]\n", hdr->opcode & ISCSI_OPCODE_MASK,
			  hdr->itt, task->data_count);
	return 0;
}

static struct iscsi_task *
__iscsi_conn_send_pdu(struct iscsi_conn *conn, struct iscsi_hdr *hdr,
		      char *data, uint32_t data_size)
{
	struct iscsi_session *session = conn->session;
	struct iscsi_host *ihost = shost_priv(session->host);
	uint8_t opcode = hdr->opcode & ISCSI_OPCODE_MASK;
	struct iscsi_task *task;
	itt_t itt;

	if (session->state == ISCSI_STATE_TERMINATE)
		return NULL;

	if (opcode == ISCSI_OP_LOGIN || opcode == ISCSI_OP_TEXT) {
		/*
		 * Login and Text are sent serially, in
		 * request-followed-by-response sequence.
		 * Same task can be used. Same ITT must be used.
		 * Note that login_task is preallocated at conn_create().
		 */
		if (conn->login_task->state != ISCSI_TASK_FREE) {
			iscsi_conn_printk(KERN_ERR, conn, "Login/Text in "
					  "progress. Cannot start new task.\n");
			return NULL;
		}

		if (data_size > ISCSI_DEF_MAX_RECV_SEG_LEN) {
			iscsi_conn_printk(KERN_ERR, conn, "Invalid buffer len of %u for login task. Max len is %u\n", data_size, ISCSI_DEF_MAX_RECV_SEG_LEN);
			return NULL;
		}

		task = conn->login_task;
	} else {
		if (session->state != ISCSI_STATE_LOGGED_IN)
			return NULL;

		if (data_size != 0) {
			iscsi_conn_printk(KERN_ERR, conn, "Can not send data buffer of len %u for op 0x%x\n", data_size, opcode);
			return NULL;
		}

		BUG_ON(conn->c_stage == ISCSI_CONN_INITIAL_STAGE);
		BUG_ON(conn->c_stage == ISCSI_CONN_STOPPED);

		if (!kfifo_out(&session->cmdpool.queue,
				 (void*)&task, sizeof(void*)))
			return NULL;
	}
	/*
	 * released in complete pdu for task we expect a response for, and
	 * released by the lld when it has transmitted the task for
	 * pdus we do not expect a response for.
	 */
	refcount_set(&task->refcount, 1);
	task->conn = conn;
	task->sc = NULL;
	INIT_LIST_HEAD(&task->running);
	task->state = ISCSI_TASK_PENDING;

	if (data_size) {
		memcpy(task->data, data, data_size);
		task->data_count = data_size;
	} else
		task->data_count = 0;

	if (conn->session->tt->alloc_pdu) {
		if (conn->session->tt->alloc_pdu(task, hdr->opcode)) {
			iscsi_conn_printk(KERN_ERR, conn, "Could not allocate "
					 "pdu for mgmt task.\n");
			goto free_task;
		}
	}

	itt = task->hdr->itt;
	task->hdr_len = sizeof(struct iscsi_hdr);
	memcpy(task->hdr, hdr, sizeof(struct iscsi_hdr));

	if (hdr->itt != RESERVED_ITT) {
		if (session->tt->parse_pdu_itt)
			task->hdr->itt = itt;
		else
			task->hdr->itt = build_itt(task->itt,
						   task->conn->session->age);
	}

	if (unlikely(READ_ONCE(conn->ping_task) == INVALID_SCSI_TASK))
		WRITE_ONCE(conn->ping_task, task);

	if (!ihost->workq) {
		if (iscsi_prep_mgmt_task(conn, task))
			goto free_task;

		if (session->tt->xmit_task(task))
			goto free_task;
	} else {
		list_add_tail(&task->running, &conn->mgmtqueue);
		iscsi_conn_queue_work(conn);
	}

	return task;

free_task:
	/* regular RX path uses back_lock */
	spin_lock(&session->back_lock);
	__iscsi_put_task(task);
	spin_unlock(&session->back_lock);
	return NULL;
}

int iscsi_conn_send_pdu(struct iscsi_cls_conn *cls_conn, struct iscsi_hdr *hdr,
			char *data, uint32_t data_size)
{
	struct iscsi_conn *conn = cls_conn->dd_data;
	struct iscsi_session *session = conn->session;
	int err = 0;

	spin_lock_bh(&session->frwd_lock);
	if (!__iscsi_conn_send_pdu(conn, hdr, data, data_size))
		err = -EPERM;
	spin_unlock_bh(&session->frwd_lock);
	return err;
}
EXPORT_SYMBOL_GPL(iscsi_conn_send_pdu);

/**
 * iscsi_scsi_cmd_rsp - SCSI Command Response processing
 * @conn: iscsi connection
 * @hdr: iscsi header
 * @task: scsi command task
 * @data: cmd data buffer
 * @datalen: len of buffer
 *
 * iscsi_cmd_rsp sets up the scsi_cmnd fields based on the PDU and
 * then completes the command and task. called under back_lock
 **/
static void iscsi_scsi_cmd_rsp(struct iscsi_conn *conn, struct iscsi_hdr *hdr,
			       struct iscsi_task *task, char *data,
			       int datalen)
{
	struct iscsi_scsi_rsp *rhdr = (struct iscsi_scsi_rsp *)hdr;
	struct iscsi_session *session = conn->session;
	struct scsi_cmnd *sc = task->sc;

	iscsi_update_cmdsn(session, (struct iscsi_nopin*)rhdr);
	conn->exp_statsn = be32_to_cpu(rhdr->statsn) + 1;

	sc->result = (DID_OK << 16) | rhdr->cmd_status;

	if (task->protected) {
		sector_t sector;
		u8 ascq;

		/**
		 * Transports that didn't implement check_protection
		 * callback but still published T10-PI support to scsi-mid
		 * deserve this BUG_ON.
		 **/
		BUG_ON(!session->tt->check_protection);

		ascq = session->tt->check_protection(task, &sector);
		if (ascq) {
			scsi_build_sense(sc, 1, ILLEGAL_REQUEST, 0x10, ascq);
			scsi_set_sense_information(sc->sense_buffer,
						   SCSI_SENSE_BUFFERSIZE,
						   sector);
			goto out;
		}
	}

	if (rhdr->response != ISCSI_STATUS_CMD_COMPLETED) {
		sc->result = DID_ERROR << 16;
		goto out;
	}

	if (rhdr->cmd_status == SAM_STAT_CHECK_CONDITION) {
		uint16_t senselen;

		if (datalen < 2) {
invalid_datalen:
			iscsi_conn_printk(KERN_ERR,  conn,
					 "Got CHECK_CONDITION but invalid data "
					 "buffer size of %d\n", datalen);
			sc->result = DID_BAD_TARGET << 16;
			goto out;
		}

		senselen = get_unaligned_be16(data);
		if (datalen < senselen)
			goto invalid_datalen;

		memcpy(sc->sense_buffer, data + 2,
		       min_t(uint16_t, senselen, SCSI_SENSE_BUFFERSIZE));
		ISCSI_DBG_SESSION(session, "copied %d bytes of sense\n",
				  min_t(uint16_t, senselen,
				  SCSI_SENSE_BUFFERSIZE));
	}

	if (rhdr->flags & (ISCSI_FLAG_CMD_BIDI_UNDERFLOW |
			   ISCSI_FLAG_CMD_BIDI_OVERFLOW)) {
		sc->result = (DID_BAD_TARGET << 16) | rhdr->cmd_status;
	}

	if (rhdr->flags & (ISCSI_FLAG_CMD_UNDERFLOW |
	                   ISCSI_FLAG_CMD_OVERFLOW)) {
		int res_count = be32_to_cpu(rhdr->residual_count);

		if (res_count > 0 &&
		    (rhdr->flags & ISCSI_FLAG_CMD_OVERFLOW ||
		     res_count <= scsi_bufflen(sc)))
			/* write side for bidi or uni-io set_resid */
			scsi_set_resid(sc, res_count);
		else
			sc->result = (DID_BAD_TARGET << 16) | rhdr->cmd_status;
	}
out:
	ISCSI_DBG_SESSION(session, "cmd rsp done [sc %p res %d itt 0x%x]\n",
			  sc, sc->result, task->itt);
	conn->scsirsp_pdus_cnt++;
	iscsi_complete_task(task, ISCSI_TASK_COMPLETED);
}

/**
 * iscsi_data_in_rsp - SCSI Data-In Response processing
 * @conn: iscsi connection
 * @hdr:  iscsi pdu
 * @task: scsi command task
 *
 * iscsi_data_in_rsp sets up the scsi_cmnd fields based on the data received
 * then completes the command and task. called under back_lock
 **/
static void
iscsi_data_in_rsp(struct iscsi_conn *conn, struct iscsi_hdr *hdr,
		  struct iscsi_task *task)
{
	struct iscsi_data_rsp *rhdr = (struct iscsi_data_rsp *)hdr;
	struct scsi_cmnd *sc = task->sc;

	if (!(rhdr->flags & ISCSI_FLAG_DATA_STATUS))
		return;

	iscsi_update_cmdsn(conn->session, (struct iscsi_nopin *)hdr);
	sc->result = (DID_OK << 16) | rhdr->cmd_status;
	conn->exp_statsn = be32_to_cpu(rhdr->statsn) + 1;
	if (rhdr->flags & (ISCSI_FLAG_DATA_UNDERFLOW |
	                   ISCSI_FLAG_DATA_OVERFLOW)) {
		int res_count = be32_to_cpu(rhdr->residual_count);

		if (res_count > 0 &&
		    (rhdr->flags & ISCSI_FLAG_CMD_OVERFLOW ||
		     res_count <= sc->sdb.length))
			scsi_set_resid(sc, res_count);
		else
			sc->result = (DID_BAD_TARGET << 16) | rhdr->cmd_status;
	}

	ISCSI_DBG_SESSION(conn->session, "data in with status done "
			  "[sc %p res %d itt 0x%x]\n",
			  sc, sc->result, task->itt);
	conn->scsirsp_pdus_cnt++;
	iscsi_complete_task(task, ISCSI_TASK_COMPLETED);
}

static void iscsi_tmf_rsp(struct iscsi_conn *conn, struct iscsi_hdr *hdr)
{
	struct iscsi_tm_rsp *tmf = (struct iscsi_tm_rsp *)hdr;
	struct iscsi_session *session = conn->session;

	conn->exp_statsn = be32_to_cpu(hdr->statsn) + 1;
	conn->tmfrsp_pdus_cnt++;

	if (session->tmf_state != TMF_QUEUED)
		return;

	if (tmf->response == ISCSI_TMF_RSP_COMPLETE)
		session->tmf_state = TMF_SUCCESS;
	else if (tmf->response == ISCSI_TMF_RSP_NO_TASK)
		session->tmf_state = TMF_NOT_FOUND;
	else
		session->tmf_state = TMF_FAILED;
	wake_up(&session->ehwait);
}

static int iscsi_send_nopout(struct iscsi_conn *conn, struct iscsi_nopin *rhdr)
{
        struct iscsi_nopout hdr;
	struct iscsi_task *task;

	if (!rhdr) {
		if (READ_ONCE(conn->ping_task))
			return -EINVAL;
		WRITE_ONCE(conn->ping_task, INVALID_SCSI_TASK);
	}

	memset(&hdr, 0, sizeof(struct iscsi_nopout));
	hdr.opcode = ISCSI_OP_NOOP_OUT | ISCSI_OP_IMMEDIATE;
	hdr.flags = ISCSI_FLAG_CMD_FINAL;

	if (rhdr) {
		hdr.lun = rhdr->lun;
		hdr.ttt = rhdr->ttt;
		hdr.itt = RESERVED_ITT;
	} else
		hdr.ttt = RESERVED_ITT;

	task = __iscsi_conn_send_pdu(conn, (struct iscsi_hdr *)&hdr, NULL, 0);
	if (!task) {
		if (!rhdr)
			WRITE_ONCE(conn->ping_task, NULL);
		iscsi_conn_printk(KERN_ERR, conn, "Could not send nopout\n");
		return -EIO;
	} else if (!rhdr) {
		/* only track our nops */
		conn->last_ping = jiffies;
	}

	return 0;
}

/**
 * iscsi_nop_out_rsp - SCSI NOP Response processing
 * @task: scsi command task
 * @nop: the nop structure
 * @data: where to put the data
 * @datalen: length of data
 *
 * iscsi_nop_out_rsp handles nop response from use or
 * from user space. called under back_lock
 **/
static int iscsi_nop_out_rsp(struct iscsi_task *task,
			     struct iscsi_nopin *nop, char *data, int datalen)
{
	struct iscsi_conn *conn = task->conn;
	int rc = 0;

	if (READ_ONCE(conn->ping_task) != task) {
		/*
		 * If this is not in response to one of our
		 * nops then it must be from userspace.
		 */
		if (iscsi_recv_pdu(conn->cls_conn, (struct iscsi_hdr *)nop,
				   data, datalen))
			rc = ISCSI_ERR_CONN_FAILED;
	} else
		mod_timer(&conn->transport_timer, jiffies + conn->recv_timeout);
	iscsi_complete_task(task, ISCSI_TASK_COMPLETED);
	return rc;
}

static int iscsi_handle_reject(struct iscsi_conn *conn, struct iscsi_hdr *hdr,
			       char *data, int datalen)
{
	struct iscsi_reject *reject = (struct iscsi_reject *)hdr;
	struct iscsi_hdr rejected_pdu;
	int opcode, rc = 0;

	conn->exp_statsn = be32_to_cpu(reject->statsn) + 1;

	if (ntoh24(reject->dlength) > datalen ||
	    ntoh24(reject->dlength) < sizeof(struct iscsi_hdr)) {
		iscsi_conn_printk(KERN_ERR, conn, "Cannot handle rejected "
				  "pdu. Invalid data length (pdu dlength "
				  "%u, datalen %d\n", ntoh24(reject->dlength),
				  datalen);
		return ISCSI_ERR_PROTO;
	}
	memcpy(&rejected_pdu, data, sizeof(struct iscsi_hdr));
	opcode = rejected_pdu.opcode & ISCSI_OPCODE_MASK;

	switch (reject->reason) {
	case ISCSI_REASON_DATA_DIGEST_ERROR:
		iscsi_conn_printk(KERN_ERR, conn,
				  "pdu (op 0x%x itt 0x%x) rejected "
				  "due to DataDigest error.\n",
				  opcode, rejected_pdu.itt);
		break;
	case ISCSI_REASON_IMM_CMD_REJECT:
		iscsi_conn_printk(KERN_ERR, conn,
				  "pdu (op 0x%x itt 0x%x) rejected. Too many "
				  "immediate commands.\n",
				  opcode, rejected_pdu.itt);
		/*
		 * We only send one TMF at a time so if the target could not
		 * handle it, then it should get fixed (RFC mandates that
		 * a target can handle one immediate TMF per conn).
		 *
		 * For nops-outs, we could have sent more than one if
		 * the target is sending us lots of nop-ins
		 */
		if (opcode != ISCSI_OP_NOOP_OUT)
			return 0;

		if (rejected_pdu.itt == cpu_to_be32(ISCSI_RESERVED_TAG)) {
			/*
			 * nop-out in response to target's nop-out rejected.
			 * Just resend.
			 */
			/* In RX path we are under back lock */
			spin_unlock(&conn->session->back_lock);
			spin_lock(&conn->session->frwd_lock);
			iscsi_send_nopout(conn,
					  (struct iscsi_nopin*)&rejected_pdu);
			spin_unlock(&conn->session->frwd_lock);
			spin_lock(&conn->session->back_lock);
		} else {
			struct iscsi_task *task;
			/*
			 * Our nop as ping got dropped. We know the target
			 * and transport are ok so just clean up
			 */
			task = iscsi_itt_to_task(conn, rejected_pdu.itt);
			if (!task) {
				iscsi_conn_printk(KERN_ERR, conn,
						 "Invalid pdu reject. Could "
						 "not lookup rejected task.\n");
				rc = ISCSI_ERR_BAD_ITT;
			} else
				rc = iscsi_nop_out_rsp(task,
					(struct iscsi_nopin*)&rejected_pdu,
					NULL, 0);
		}
		break;
	default:
		iscsi_conn_printk(KERN_ERR, conn,
				  "pdu (op 0x%x itt 0x%x) rejected. Reason "
				  "code 0x%x\n", rejected_pdu.opcode,
				  rejected_pdu.itt, reject->reason);
		break;
	}
	return rc;
}

/**
 * iscsi_itt_to_task - look up task by itt
 * @conn: iscsi connection
 * @itt: itt
 *
 * This should be used for mgmt tasks like login and nops, or if
 * the LDD's itt space does not include the session age.
 *
 * The session back_lock must be held.
 */
struct iscsi_task *iscsi_itt_to_task(struct iscsi_conn *conn, itt_t itt)
{
	struct iscsi_session *session = conn->session;
	int i;

	if (itt == RESERVED_ITT)
		return NULL;

	if (session->tt->parse_pdu_itt)
		session->tt->parse_pdu_itt(conn, itt, &i, NULL);
	else
		i = get_itt(itt);
	if (i >= session->cmds_max)
		return NULL;

	return session->cmds[i];
}
EXPORT_SYMBOL_GPL(iscsi_itt_to_task);

/**
 * __iscsi_complete_pdu - complete pdu
 * @conn: iscsi conn
 * @hdr: iscsi header
 * @data: data buffer
 * @datalen: len of data buffer
 *
 * Completes pdu processing by freeing any resources allocated at
 * queuecommand or send generic. session back_lock must be held and verify
 * itt must have been called.
 */
int __iscsi_complete_pdu(struct iscsi_conn *conn, struct iscsi_hdr *hdr,
			 char *data, int datalen)
{
	struct iscsi_session *session = conn->session;
	int opcode = hdr->opcode & ISCSI_OPCODE_MASK, rc = 0;
	struct iscsi_task *task;
	uint32_t itt;

	conn->last_recv = jiffies;
	rc = iscsi_verify_itt(conn, hdr->itt);
	if (rc)
		return rc;

	if (hdr->itt != RESERVED_ITT)
		itt = get_itt(hdr->itt);
	else
		itt = ~0U;

	ISCSI_DBG_SESSION(session, "[op 0x%x cid %d itt 0x%x len %d]\n",
			  opcode, conn->id, itt, datalen);

	if (itt == ~0U) {
		iscsi_update_cmdsn(session, (struct iscsi_nopin*)hdr);

		switch(opcode) {
		case ISCSI_OP_NOOP_IN:
			if (datalen) {
				rc = ISCSI_ERR_PROTO;
				break;
			}

			if (hdr->ttt == cpu_to_be32(ISCSI_RESERVED_TAG))
				break;

			/* In RX path we are under back lock */
			spin_unlock(&session->back_lock);
			spin_lock(&session->frwd_lock);
			iscsi_send_nopout(conn, (struct iscsi_nopin*)hdr);
			spin_unlock(&session->frwd_lock);
			spin_lock(&session->back_lock);
			break;
		case ISCSI_OP_REJECT:
			rc = iscsi_handle_reject(conn, hdr, data, datalen);
			break;
		case ISCSI_OP_ASYNC_EVENT:
			conn->exp_statsn = be32_to_cpu(hdr->statsn) + 1;
			if (iscsi_recv_pdu(conn->cls_conn, hdr, data, datalen))
				rc = ISCSI_ERR_CONN_FAILED;
			break;
		default:
			rc = ISCSI_ERR_BAD_OPCODE;
			break;
		}
		goto out;
	}

	switch(opcode) {
	case ISCSI_OP_SCSI_CMD_RSP:
	case ISCSI_OP_SCSI_DATA_IN:
		task = iscsi_itt_to_ctask(conn, hdr->itt);
		if (!task)
			return ISCSI_ERR_BAD_ITT;
		task->last_xfer = jiffies;
		break;
	case ISCSI_OP_R2T:
		/*
		 * LLD handles R2Ts if they need to.
		 */
		return 0;
	case ISCSI_OP_LOGOUT_RSP:
	case ISCSI_OP_LOGIN_RSP:
	case ISCSI_OP_TEXT_RSP:
	case ISCSI_OP_SCSI_TMFUNC_RSP:
	case ISCSI_OP_NOOP_IN:
		task = iscsi_itt_to_task(conn, hdr->itt);
		if (!task)
			return ISCSI_ERR_BAD_ITT;
		break;
	default:
		return ISCSI_ERR_BAD_OPCODE;
	}

	switch(opcode) {
	case ISCSI_OP_SCSI_CMD_RSP:
		iscsi_scsi_cmd_rsp(conn, hdr, task, data, datalen);
		break;
	case ISCSI_OP_SCSI_DATA_IN:
		iscsi_data_in_rsp(conn, hdr, task);
		break;
	case ISCSI_OP_LOGOUT_RSP:
		iscsi_update_cmdsn(session, (struct iscsi_nopin*)hdr);
		if (datalen) {
			rc = ISCSI_ERR_PROTO;
			break;
		}
		conn->exp_statsn = be32_to_cpu(hdr->statsn) + 1;
		goto recv_pdu;
	case ISCSI_OP_LOGIN_RSP:
	case ISCSI_OP_TEXT_RSP:
		iscsi_update_cmdsn(session, (struct iscsi_nopin*)hdr);
		/*
		 * login related PDU's exp_statsn is handled in
		 * userspace
		 */
		goto recv_pdu;
	case ISCSI_OP_SCSI_TMFUNC_RSP:
		iscsi_update_cmdsn(session, (struct iscsi_nopin*)hdr);
		if (datalen) {
			rc = ISCSI_ERR_PROTO;
			break;
		}

		iscsi_tmf_rsp(conn, hdr);
		iscsi_complete_task(task, ISCSI_TASK_COMPLETED);
		break;
	case ISCSI_OP_NOOP_IN:
		iscsi_update_cmdsn(session, (struct iscsi_nopin*)hdr);
		if (hdr->ttt != cpu_to_be32(ISCSI_RESERVED_TAG) || datalen) {
			rc = ISCSI_ERR_PROTO;
			break;
		}
		conn->exp_statsn = be32_to_cpu(hdr->statsn) + 1;

		rc = iscsi_nop_out_rsp(task, (struct iscsi_nopin*)hdr,
				       data, datalen);
		break;
	default:
		rc = ISCSI_ERR_BAD_OPCODE;
		break;
	}

out:
	return rc;
recv_pdu:
	if (iscsi_recv_pdu(conn->cls_conn, hdr, data, datalen))
		rc = ISCSI_ERR_CONN_FAILED;
	iscsi_complete_task(task, ISCSI_TASK_COMPLETED);
	return rc;
}
EXPORT_SYMBOL_GPL(__iscsi_complete_pdu);

int iscsi_complete_pdu(struct iscsi_conn *conn, struct iscsi_hdr *hdr,
		       char *data, int datalen)
{
	int rc;

	spin_lock(&conn->session->back_lock);
	rc = __iscsi_complete_pdu(conn, hdr, data, datalen);
	spin_unlock(&conn->session->back_lock);
	return rc;
}
EXPORT_SYMBOL_GPL(iscsi_complete_pdu);

int iscsi_verify_itt(struct iscsi_conn *conn, itt_t itt)
{
	struct iscsi_session *session = conn->session;
	int age = 0, i = 0;

	if (itt == RESERVED_ITT)
		return 0;

	if (session->tt->parse_pdu_itt)
		session->tt->parse_pdu_itt(conn, itt, &i, &age);
	else {
		i = get_itt(itt);
		age = ((__force u32)itt >> ISCSI_AGE_SHIFT) & ISCSI_AGE_MASK;
	}

	if (age != session->age) {
		iscsi_conn_printk(KERN_ERR, conn,
				  "received itt %x expected session age (%x)\n",
				  (__force u32)itt, session->age);
		return ISCSI_ERR_BAD_ITT;
	}

	if (i >= session->cmds_max) {
		iscsi_conn_printk(KERN_ERR, conn,
				  "received invalid itt index %u (max cmds "
				   "%u.\n", i, session->cmds_max);
		return ISCSI_ERR_BAD_ITT;
	}
	return 0;
}
EXPORT_SYMBOL_GPL(iscsi_verify_itt);

/**
 * iscsi_itt_to_ctask - look up ctask by itt
 * @conn: iscsi connection
 * @itt: itt
 *
 * This should be used for cmd tasks.
 *
 * The session back_lock must be held.
 */
struct iscsi_task *iscsi_itt_to_ctask(struct iscsi_conn *conn, itt_t itt)
{
	struct iscsi_task *task;

	if (iscsi_verify_itt(conn, itt))
		return NULL;

	task = iscsi_itt_to_task(conn, itt);
	if (!task || !task->sc)
		return NULL;

	if (task->sc->SCp.phase != conn->session->age) {
		iscsi_session_printk(KERN_ERR, conn->session,
				  "task's session age %d, expected %d\n",
				  task->sc->SCp.phase, conn->session->age);
		return NULL;
	}

	return task;
}
EXPORT_SYMBOL_GPL(iscsi_itt_to_ctask);

void iscsi_session_failure(struct iscsi_session *session,
			   enum iscsi_err err)
{
	struct iscsi_conn *conn;

	spin_lock_bh(&session->frwd_lock);
	conn = session->leadconn;
	if (session->state == ISCSI_STATE_TERMINATE || !conn) {
		spin_unlock_bh(&session->frwd_lock);
		return;
	}

	iscsi_get_conn(conn->cls_conn);
	spin_unlock_bh(&session->frwd_lock);
	/*
	 * if the host is being removed bypass the connection
	 * recovery initialization because we are going to kill
	 * the session.
	 */
	if (err == ISCSI_ERR_INVALID_HOST)
		iscsi_conn_error_event(conn->cls_conn, err);
	else
		iscsi_conn_failure(conn, err);
	iscsi_put_conn(conn->cls_conn);
}
EXPORT_SYMBOL_GPL(iscsi_session_failure);

static bool iscsi_set_conn_failed(struct iscsi_conn *conn)
{
	struct iscsi_session *session = conn->session;

	if (session->state == ISCSI_STATE_FAILED)
		return false;

	if (conn->stop_stage == 0)
		session->state = ISCSI_STATE_FAILED;

	set_bit(ISCSI_SUSPEND_BIT, &conn->suspend_tx);
	set_bit(ISCSI_SUSPEND_BIT, &conn->suspend_rx);
	return true;
}

void iscsi_conn_failure(struct iscsi_conn *conn, enum iscsi_err err)
{
	struct iscsi_session *session = conn->session;
	bool needs_evt;

	spin_lock_bh(&session->frwd_lock);
	needs_evt = iscsi_set_conn_failed(conn);
	spin_unlock_bh(&session->frwd_lock);

	if (needs_evt)
		iscsi_conn_error_event(conn->cls_conn, err);
}
EXPORT_SYMBOL_GPL(iscsi_conn_failure);

static int iscsi_check_cmdsn_window_closed(struct iscsi_conn *conn)
{
	struct iscsi_session *session = conn->session;

	/*
	 * Check for iSCSI window and take care of CmdSN wrap-around
	 */
	if (!iscsi_sna_lte(session->queued_cmdsn, session->max_cmdsn)) {
		ISCSI_DBG_SESSION(session, "iSCSI CmdSN closed. ExpCmdSn "
				  "%u MaxCmdSN %u CmdSN %u/%u\n",
				  session->exp_cmdsn, session->max_cmdsn,
				  session->cmdsn, session->queued_cmdsn);
		return -ENOSPC;
	}
	return 0;
}

static int iscsi_xmit_task(struct iscsi_conn *conn, struct iscsi_task *task,
			   bool was_requeue)
{
	int rc;

	spin_lock_bh(&conn->session->back_lock);

	if (!conn->task) {
		/* Take a ref so we can access it after xmit_task() */
		__iscsi_get_task(task);
	} else {
		/* Already have a ref from when we failed to send it last call */
		conn->task = NULL;
	}

	/*
	 * If this was a requeue for a R2T we have an extra ref on the task in
	 * case a bad target sends a cmd rsp before we have handled the task.
	 */
	if (was_requeue)
		__iscsi_put_task(task);

	/*
	 * Do this after dropping the extra ref because if this was a requeue
	 * it's removed from that list and cleanup_queued_task would miss it.
	 */
	if (test_bit(ISCSI_SUSPEND_BIT, &conn->suspend_tx)) {
		/*
		 * Save the task and ref in case we weren't cleaning up this
		 * task and get woken up again.
		 */
		conn->task = task;
		spin_unlock_bh(&conn->session->back_lock);
		return -ENODATA;
	}
	spin_unlock_bh(&conn->session->back_lock);

	spin_unlock_bh(&conn->session->frwd_lock);
	rc = conn->session->tt->xmit_task(task);
	spin_lock_bh(&conn->session->frwd_lock);
	if (!rc) {
		/* done with this task */
		task->last_xfer = jiffies;
	}
	/* regular RX path uses back_lock */
	spin_lock(&conn->session->back_lock);
	if (rc && task->state == ISCSI_TASK_RUNNING) {
		/*
		 * get an extra ref that is released next time we access it
		 * as conn->task above.
		 */
		__iscsi_get_task(task);
		conn->task = task;
	}

	__iscsi_put_task(task);
	spin_unlock(&conn->session->back_lock);
	return rc;
}

/**
 * iscsi_requeue_task - requeue task to run from session workqueue
 * @task: task to requeue
 *
 * Callers must have taken a ref to the task that is going to be requeued.
 */
void iscsi_requeue_task(struct iscsi_task *task)
{
	struct iscsi_conn *conn = task->conn;

	/*
	 * this may be on the requeue list already if the xmit_task callout
	 * is handling the r2ts while we are adding new ones
	 */
	spin_lock_bh(&conn->session->frwd_lock);
	if (list_empty(&task->running)) {
		list_add_tail(&task->running, &conn->requeue);
	} else {
		/*
		 * Don't need the extra ref since it's already requeued and
		 * has a ref.
		 */
		iscsi_put_task(task);
	}
	iscsi_conn_queue_work(conn);
	spin_unlock_bh(&conn->session->frwd_lock);
}
EXPORT_SYMBOL_GPL(iscsi_requeue_task);

/**
 * iscsi_data_xmit - xmit any command into the scheduled connection
 * @conn: iscsi connection
 *
 * Notes:
 *	The function can return -EAGAIN in which case the caller must
 *	re-schedule it again later or recover. '0' return code means
 *	successful xmit.
 **/
static int iscsi_data_xmit(struct iscsi_conn *conn)
{
	struct iscsi_task *task;
	int rc = 0;

	spin_lock_bh(&conn->session->frwd_lock);
	if (test_bit(ISCSI_SUSPEND_BIT, &conn->suspend_tx)) {
		ISCSI_DBG_SESSION(conn->session, "Tx suspended!\n");
		spin_unlock_bh(&conn->session->frwd_lock);
		return -ENODATA;
	}

	if (conn->task) {
		rc = iscsi_xmit_task(conn, conn->task, false);
	        if (rc)
		        goto done;
	}

	/*
	 * process mgmt pdus like nops before commands since we should
	 * only have one nop-out as a ping from us and targets should not
	 * overflow us with nop-ins
	 */
check_mgmt:
	while (!list_empty(&conn->mgmtqueue)) {
		task = list_entry(conn->mgmtqueue.next, struct iscsi_task,
				  running);
		list_del_init(&task->running);
		if (iscsi_prep_mgmt_task(conn, task)) {
			/* regular RX path uses back_lock */
			spin_lock_bh(&conn->session->back_lock);
			__iscsi_put_task(task);
			spin_unlock_bh(&conn->session->back_lock);
			continue;
		}
		rc = iscsi_xmit_task(conn, task, false);
		if (rc)
			goto done;
	}

	/* process pending command queue */
	while (!list_empty(&conn->cmdqueue)) {
		task = list_entry(conn->cmdqueue.next, struct iscsi_task,
				  running);
		list_del_init(&task->running);
		if (conn->session->state == ISCSI_STATE_LOGGING_OUT) {
			fail_scsi_task(task, DID_IMM_RETRY);
			continue;
		}
		rc = iscsi_prep_scsi_cmd_pdu(task);
		if (rc) {
			if (rc == -ENOMEM || rc == -EACCES)
<<<<<<< HEAD
				fail_scsi_task(conn->task, DID_IMM_RETRY);
			else
				fail_scsi_task(conn->task, DID_ABORT);
			spin_lock_bh(&conn->taskqueuelock);
=======
				fail_scsi_task(task, DID_IMM_RETRY);
			else
				fail_scsi_task(task, DID_ABORT);
>>>>>>> 3b17187f
			continue;
		}
		rc = iscsi_xmit_task(conn, task, false);
		if (rc)
			goto done;
		/*
		 * we could continuously get new task requests so
		 * we need to check the mgmt queue for nops that need to
		 * be sent to aviod starvation
		 */
		if (!list_empty(&conn->mgmtqueue))
			goto check_mgmt;
	}

	while (!list_empty(&conn->requeue)) {
		/*
		 * we always do fastlogout - conn stop code will clean up.
		 */
		if (conn->session->state == ISCSI_STATE_LOGGING_OUT)
			break;

		task = list_entry(conn->requeue.next, struct iscsi_task,
				  running);

		if (iscsi_check_tmf_restrictions(task, ISCSI_OP_SCSI_DATA_OUT))
			break;

		list_del_init(&task->running);
		rc = iscsi_xmit_task(conn, task, true);
		if (rc)
			goto done;
		if (!list_empty(&conn->mgmtqueue))
			goto check_mgmt;
	}
	spin_unlock_bh(&conn->session->frwd_lock);
	return -ENODATA;

done:
	spin_unlock_bh(&conn->session->frwd_lock);
	return rc;
}

static void iscsi_xmitworker(struct work_struct *work)
{
	struct iscsi_conn *conn =
		container_of(work, struct iscsi_conn, xmitwork);
	int rc;
	/*
	 * serialize Xmit worker on a per-connection basis.
	 */
	do {
		rc = iscsi_data_xmit(conn);
	} while (rc >= 0 || rc == -EAGAIN);
}

static inline struct iscsi_task *iscsi_alloc_task(struct iscsi_conn *conn,
						  struct scsi_cmnd *sc)
{
	struct iscsi_task *task;

	if (!kfifo_out(&conn->session->cmdpool.queue,
			 (void *) &task, sizeof(void *)))
		return NULL;

	sc->SCp.phase = conn->session->age;
	sc->SCp.ptr = (char *) task;

	refcount_set(&task->refcount, 1);
	task->state = ISCSI_TASK_PENDING;
	task->conn = conn;
	task->sc = sc;
	task->have_checked_conn = false;
	task->last_timeout = jiffies;
	task->last_xfer = jiffies;
	task->protected = false;
	INIT_LIST_HEAD(&task->running);
	return task;
}

enum {
	FAILURE_BAD_HOST = 1,
	FAILURE_SESSION_FAILED,
	FAILURE_SESSION_FREED,
	FAILURE_WINDOW_CLOSED,
	FAILURE_OOM,
	FAILURE_SESSION_TERMINATE,
	FAILURE_SESSION_IN_RECOVERY,
	FAILURE_SESSION_RECOVERY_TIMEOUT,
	FAILURE_SESSION_LOGGING_OUT,
	FAILURE_SESSION_NOT_READY,
};

int iscsi_queuecommand(struct Scsi_Host *host, struct scsi_cmnd *sc)
{
	struct iscsi_cls_session *cls_session;
	struct iscsi_host *ihost;
	int reason = 0;
	struct iscsi_session *session;
	struct iscsi_conn *conn;
	struct iscsi_task *task = NULL;

	sc->result = 0;
	sc->SCp.ptr = NULL;

	ihost = shost_priv(host);

	cls_session = starget_to_session(scsi_target(sc->device));
	session = cls_session->dd_data;
	spin_lock_bh(&session->frwd_lock);

	reason = iscsi_session_chkready(cls_session);
	if (reason) {
		sc->result = reason;
		goto fault;
	}

	if (session->state != ISCSI_STATE_LOGGED_IN) {
		/*
		 * to handle the race between when we set the recovery state
		 * and block the session we requeue here (commands could
		 * be entering our queuecommand while a block is starting
		 * up because the block code is not locked)
		 */
		switch (session->state) {
		case ISCSI_STATE_FAILED:
			/*
			 * cmds should fail during shutdown, if the session
			 * state is bad, allowing completion to happen
			 */
			if (unlikely(system_state != SYSTEM_RUNNING)) {
				reason = FAILURE_SESSION_FAILED;
				sc->result = DID_NO_CONNECT << 16;
				break;
			}
			fallthrough;
		case ISCSI_STATE_IN_RECOVERY:
			reason = FAILURE_SESSION_IN_RECOVERY;
			sc->result = DID_IMM_RETRY << 16;
			break;
		case ISCSI_STATE_LOGGING_OUT:
			reason = FAILURE_SESSION_LOGGING_OUT;
			sc->result = DID_IMM_RETRY << 16;
			break;
		case ISCSI_STATE_RECOVERY_FAILED:
			reason = FAILURE_SESSION_RECOVERY_TIMEOUT;
			sc->result = DID_TRANSPORT_FAILFAST << 16;
			break;
		case ISCSI_STATE_TERMINATE:
			reason = FAILURE_SESSION_TERMINATE;
			sc->result = DID_NO_CONNECT << 16;
			break;
		default:
			reason = FAILURE_SESSION_FREED;
			sc->result = DID_NO_CONNECT << 16;
		}
		goto fault;
	}

	conn = session->leadconn;
	if (!conn) {
		reason = FAILURE_SESSION_FREED;
		sc->result = DID_NO_CONNECT << 16;
		goto fault;
	}

	if (test_bit(ISCSI_SUSPEND_BIT, &conn->suspend_tx)) {
		reason = FAILURE_SESSION_IN_RECOVERY;
		sc->result = DID_REQUEUE << 16;
		goto fault;
	}

	if (iscsi_check_cmdsn_window_closed(conn)) {
		reason = FAILURE_WINDOW_CLOSED;
		goto reject;
	}

	task = iscsi_alloc_task(conn, sc);
	if (!task) {
		reason = FAILURE_OOM;
		goto reject;
	}

	if (!ihost->workq) {
		reason = iscsi_prep_scsi_cmd_pdu(task);
		if (reason) {
			if (reason == -ENOMEM ||  reason == -EACCES) {
				reason = FAILURE_OOM;
				goto prepd_reject;
			} else {
				sc->result = DID_ABORT << 16;
				goto prepd_fault;
			}
		}
		if (session->tt->xmit_task(task)) {
			session->cmdsn--;
			reason = FAILURE_SESSION_NOT_READY;
			goto prepd_reject;
		}
	} else {
		list_add_tail(&task->running, &conn->cmdqueue);
		iscsi_conn_queue_work(conn);
	}

	session->queued_cmdsn++;
	spin_unlock_bh(&session->frwd_lock);
	return 0;

prepd_reject:
	spin_lock_bh(&session->back_lock);
	iscsi_complete_task(task, ISCSI_TASK_REQUEUE_SCSIQ);
	spin_unlock_bh(&session->back_lock);
reject:
	spin_unlock_bh(&session->frwd_lock);
	ISCSI_DBG_SESSION(session, "cmd 0x%x rejected (%d)\n",
			  sc->cmnd[0], reason);
	return SCSI_MLQUEUE_TARGET_BUSY;

prepd_fault:
	spin_lock_bh(&session->back_lock);
	iscsi_complete_task(task, ISCSI_TASK_REQUEUE_SCSIQ);
	spin_unlock_bh(&session->back_lock);
fault:
	spin_unlock_bh(&session->frwd_lock);
	ISCSI_DBG_SESSION(session, "iscsi: cmd 0x%x is not queued (%d)\n",
			  sc->cmnd[0], reason);
	scsi_set_resid(sc, scsi_bufflen(sc));
	sc->scsi_done(sc);
	return 0;
}
EXPORT_SYMBOL_GPL(iscsi_queuecommand);

int iscsi_target_alloc(struct scsi_target *starget)
{
	struct iscsi_cls_session *cls_session = starget_to_session(starget);
	struct iscsi_session *session = cls_session->dd_data;

	starget->can_queue = session->scsi_cmds_max;
	return 0;
}
EXPORT_SYMBOL_GPL(iscsi_target_alloc);

static void iscsi_tmf_timedout(struct timer_list *t)
{
	struct iscsi_session *session = from_timer(session, t, tmf_timer);

	spin_lock(&session->frwd_lock);
	if (session->tmf_state == TMF_QUEUED) {
		session->tmf_state = TMF_TIMEDOUT;
		ISCSI_DBG_EH(session, "tmf timedout\n");
		/* unblock eh_abort() */
		wake_up(&session->ehwait);
	}
	spin_unlock(&session->frwd_lock);
}

static int iscsi_exec_task_mgmt_fn(struct iscsi_conn *conn,
				   struct iscsi_tm *hdr, int age,
				   int timeout)
	__must_hold(&session->frwd_lock)
{
	struct iscsi_session *session = conn->session;
	struct iscsi_task *task;

	task = __iscsi_conn_send_pdu(conn, (struct iscsi_hdr *)hdr,
				      NULL, 0);
	if (!task) {
		spin_unlock_bh(&session->frwd_lock);
		iscsi_conn_printk(KERN_ERR, conn, "Could not send TMF.\n");
		iscsi_conn_failure(conn, ISCSI_ERR_CONN_FAILED);
		spin_lock_bh(&session->frwd_lock);
		return -EPERM;
	}
	conn->tmfcmd_pdus_cnt++;
	session->tmf_timer.expires = timeout * HZ + jiffies;
	add_timer(&session->tmf_timer);
	ISCSI_DBG_EH(session, "tmf set timeout\n");

	spin_unlock_bh(&session->frwd_lock);
	mutex_unlock(&session->eh_mutex);

	/*
	 * block eh thread until:
	 *
	 * 1) tmf response
	 * 2) tmf timeout
	 * 3) session is terminated or restarted or userspace has
	 * given up on recovery
	 */
	wait_event_interruptible(session->ehwait, age != session->age ||
				 session->state != ISCSI_STATE_LOGGED_IN ||
				 session->tmf_state != TMF_QUEUED);
	if (signal_pending(current))
		flush_signals(current);
	del_timer_sync(&session->tmf_timer);

	mutex_lock(&session->eh_mutex);
	spin_lock_bh(&session->frwd_lock);
	/* if the session drops it will clean up the task */
	if (age != session->age ||
	    session->state != ISCSI_STATE_LOGGED_IN)
		return -ENOTCONN;
	return 0;
}

/*
 * Fail commands. session frwd lock held and xmit thread flushed.
 */
static void fail_scsi_tasks(struct iscsi_conn *conn, u64 lun, int error)
{
	struct iscsi_session *session = conn->session;
	struct iscsi_task *task;
	int i;

	spin_lock_bh(&session->back_lock);
	for (i = 0; i < session->cmds_max; i++) {
		task = session->cmds[i];
		if (!task->sc || task->state == ISCSI_TASK_FREE)
			continue;

		if (lun != -1 && lun != task->sc->device->lun)
			continue;

		__iscsi_get_task(task);
		spin_unlock_bh(&session->back_lock);

		ISCSI_DBG_SESSION(session,
				  "failing sc %p itt 0x%x state %d\n",
				  task->sc, task->itt, task->state);
		fail_scsi_task(task, error);

		spin_unlock_bh(&session->frwd_lock);
		iscsi_put_task(task);
		spin_lock_bh(&session->frwd_lock);

		spin_lock_bh(&session->back_lock);
	}

	spin_unlock_bh(&session->back_lock);
}

/**
 * iscsi_suspend_queue - suspend iscsi_queuecommand
 * @conn: iscsi conn to stop queueing IO on
 *
 * This grabs the session frwd_lock to make sure no one is in
 * xmit_task/queuecommand, and then sets suspend to prevent
 * new commands from being queued. This only needs to be called
 * by offload drivers that need to sync a path like ep disconnect
 * with the iscsi_queuecommand/xmit_task. To start IO again libiscsi
 * will call iscsi_start_tx and iscsi_unblock_session when in FFP.
 */
void iscsi_suspend_queue(struct iscsi_conn *conn)
{
	spin_lock_bh(&conn->session->frwd_lock);
	set_bit(ISCSI_SUSPEND_BIT, &conn->suspend_tx);
	spin_unlock_bh(&conn->session->frwd_lock);
}
EXPORT_SYMBOL_GPL(iscsi_suspend_queue);

/**
 * iscsi_suspend_tx - suspend iscsi_data_xmit
 * @conn: iscsi conn tp stop processing IO on.
 *
 * This function sets the suspend bit to prevent iscsi_data_xmit
 * from sending new IO, and if work is queued on the xmit thread
 * it will wait for it to be completed.
 */
void iscsi_suspend_tx(struct iscsi_conn *conn)
{
	struct Scsi_Host *shost = conn->session->host;
	struct iscsi_host *ihost = shost_priv(shost);

	set_bit(ISCSI_SUSPEND_BIT, &conn->suspend_tx);
	if (ihost->workq)
		flush_workqueue(ihost->workq);
}
EXPORT_SYMBOL_GPL(iscsi_suspend_tx);

static void iscsi_start_tx(struct iscsi_conn *conn)
{
	clear_bit(ISCSI_SUSPEND_BIT, &conn->suspend_tx);
	iscsi_conn_queue_work(conn);
}

/*
 * We want to make sure a ping is in flight. It has timed out.
 * And we are not busy processing a pdu that is making
 * progress but got started before the ping and is taking a while
 * to complete so the ping is just stuck behind it in a queue.
 */
static int iscsi_has_ping_timed_out(struct iscsi_conn *conn)
{
	if (READ_ONCE(conn->ping_task) &&
	    time_before_eq(conn->last_recv + (conn->recv_timeout * HZ) +
			   (conn->ping_timeout * HZ), jiffies))
		return 1;
	else
		return 0;
}

enum blk_eh_timer_return iscsi_eh_cmd_timed_out(struct scsi_cmnd *sc)
{
	enum blk_eh_timer_return rc = BLK_EH_DONE;
	struct iscsi_task *task = NULL, *running_task;
	struct iscsi_cls_session *cls_session;
	struct iscsi_session *session;
	struct iscsi_conn *conn;
	int i;

	cls_session = starget_to_session(scsi_target(sc->device));
	session = cls_session->dd_data;

	ISCSI_DBG_EH(session, "scsi cmd %p timedout\n", sc);

	spin_lock_bh(&session->frwd_lock);
	spin_lock(&session->back_lock);
	task = (struct iscsi_task *)sc->SCp.ptr;
	if (!task) {
		/*
		 * Raced with completion. Blk layer has taken ownership
		 * so let timeout code complete it now.
		 */
		rc = BLK_EH_DONE;
		spin_unlock(&session->back_lock);
		goto done;
	}
	__iscsi_get_task(task);
	spin_unlock(&session->back_lock);

	if (session->state != ISCSI_STATE_LOGGED_IN) {
		/*
		 * During shutdown, if session is prematurely disconnected,
		 * recovery won't happen and there will be hung cmds. Not
		 * handling cmds would trigger EH, also bad in this case.
		 * Instead, handle cmd, allow completion to happen and let
		 * upper layer to deal with the result.
		 */
		if (unlikely(system_state != SYSTEM_RUNNING)) {
			sc->result = DID_NO_CONNECT << 16;
			ISCSI_DBG_EH(session, "sc on shutdown, handled\n");
			rc = BLK_EH_DONE;
			goto done;
		}
		/*
		 * We are probably in the middle of iscsi recovery so let
		 * that complete and handle the error.
		 */
		rc = BLK_EH_RESET_TIMER;
		goto done;
	}

	conn = session->leadconn;
	if (!conn) {
		/* In the middle of shuting down */
		rc = BLK_EH_RESET_TIMER;
		goto done;
	}

	/*
	 * If we have sent (at least queued to the network layer) a pdu or
	 * recvd one for the task since the last timeout ask for
	 * more time. If on the next timeout we have not made progress
	 * we can check if it is the task or connection when we send the
	 * nop as a ping.
	 */
	if (time_after(task->last_xfer, task->last_timeout)) {
		ISCSI_DBG_EH(session, "Command making progress. Asking "
			     "scsi-ml for more time to complete. "
			     "Last data xfer at %lu. Last timeout was at "
			     "%lu\n.", task->last_xfer, task->last_timeout);
		task->have_checked_conn = false;
		rc = BLK_EH_RESET_TIMER;
		goto done;
	}

	if (!conn->recv_timeout && !conn->ping_timeout)
		goto done;
	/*
	 * if the ping timedout then we are in the middle of cleaning up
	 * and can let the iscsi eh handle it
	 */
	if (iscsi_has_ping_timed_out(conn)) {
		rc = BLK_EH_RESET_TIMER;
		goto done;
	}

	spin_lock(&session->back_lock);
	for (i = 0; i < conn->session->cmds_max; i++) {
		running_task = conn->session->cmds[i];
		if (!running_task->sc || running_task == task ||
		     running_task->state != ISCSI_TASK_RUNNING)
			continue;

		/*
		 * Only check if cmds started before this one have made
		 * progress, or this could never fail
		 */
		if (time_after(running_task->sc->jiffies_at_alloc,
			       task->sc->jiffies_at_alloc))
			continue;

		if (time_after(running_task->last_xfer, task->last_timeout)) {
			/*
			 * This task has not made progress, but a task
			 * started before us has transferred data since
			 * we started/last-checked. We could be queueing
			 * too many tasks or the LU is bad.
			 *
			 * If the device is bad the cmds ahead of us on
			 * other devs will complete, and this loop will
			 * eventually fail starting the scsi eh.
			 */
			ISCSI_DBG_EH(session, "Command has not made progress "
				     "but commands ahead of it have. "
				     "Asking scsi-ml for more time to "
				     "complete. Our last xfer vs running task "
				     "last xfer %lu/%lu. Last check %lu.\n",
				     task->last_xfer, running_task->last_xfer,
				     task->last_timeout);
			spin_unlock(&session->back_lock);
			rc = BLK_EH_RESET_TIMER;
			goto done;
		}
	}
	spin_unlock(&session->back_lock);

	/* Assumes nop timeout is shorter than scsi cmd timeout */
	if (task->have_checked_conn)
		goto done;

	/*
	 * Checking the transport already or nop from a cmd timeout still
	 * running
	 */
	if (READ_ONCE(conn->ping_task)) {
		task->have_checked_conn = true;
		rc = BLK_EH_RESET_TIMER;
		goto done;
	}

	/* Make sure there is a transport check done */
	iscsi_send_nopout(conn, NULL);
	task->have_checked_conn = true;
	rc = BLK_EH_RESET_TIMER;

done:
	spin_unlock_bh(&session->frwd_lock);

	if (task) {
		task->last_timeout = jiffies;
		iscsi_put_task(task);
	}
	ISCSI_DBG_EH(session, "return %s\n", rc == BLK_EH_RESET_TIMER ?
		     "timer reset" : "shutdown or nh");
	return rc;
}
EXPORT_SYMBOL_GPL(iscsi_eh_cmd_timed_out);

static void iscsi_check_transport_timeouts(struct timer_list *t)
{
	struct iscsi_conn *conn = from_timer(conn, t, transport_timer);
	struct iscsi_session *session = conn->session;
	unsigned long recv_timeout, next_timeout = 0, last_recv;

	spin_lock(&session->frwd_lock);
	if (session->state != ISCSI_STATE_LOGGED_IN)
		goto done;

	recv_timeout = conn->recv_timeout;
	if (!recv_timeout)
		goto done;

	recv_timeout *= HZ;
	last_recv = conn->last_recv;

	if (iscsi_has_ping_timed_out(conn)) {
		iscsi_conn_printk(KERN_ERR, conn, "ping timeout of %d secs "
				  "expired, recv timeout %d, last rx %lu, "
				  "last ping %lu, now %lu\n",
				  conn->ping_timeout, conn->recv_timeout,
				  last_recv, conn->last_ping, jiffies);
		spin_unlock(&session->frwd_lock);
		iscsi_conn_failure(conn, ISCSI_ERR_NOP_TIMEDOUT);
		return;
	}

	if (time_before_eq(last_recv + recv_timeout, jiffies)) {
		/* send a ping to try to provoke some traffic */
		ISCSI_DBG_CONN(conn, "Sending nopout as ping\n");
		if (iscsi_send_nopout(conn, NULL))
			next_timeout = jiffies + (1 * HZ);
		else
			next_timeout = conn->last_ping + (conn->ping_timeout * HZ);
	} else
		next_timeout = last_recv + recv_timeout;

	ISCSI_DBG_CONN(conn, "Setting next tmo %lu\n", next_timeout);
	mod_timer(&conn->transport_timer, next_timeout);
done:
	spin_unlock(&session->frwd_lock);
}

/**
 * iscsi_conn_unbind - prevent queueing to conn.
 * @cls_conn: iscsi conn ep is bound to.
 * @is_active: is the conn in use for boot or is this for EH/termination
 *
 * This must be called by drivers implementing the ep_disconnect callout.
 * It disables queueing to the connection from libiscsi in preparation for
 * an ep_disconnect call.
 */
void iscsi_conn_unbind(struct iscsi_cls_conn *cls_conn, bool is_active)
{
	struct iscsi_session *session;
	struct iscsi_conn *conn;

	if (!cls_conn)
		return;

	conn = cls_conn->dd_data;
	session = conn->session;
	/*
	 * Wait for iscsi_eh calls to exit. We don't wait for the tmf to
	 * complete or timeout. The caller just wants to know what's running
	 * is everything that needs to be cleaned up, and no cmds will be
	 * queued.
	 */
	mutex_lock(&session->eh_mutex);

	iscsi_suspend_queue(conn);
	iscsi_suspend_tx(conn);

	spin_lock_bh(&session->frwd_lock);
	if (!is_active) {
		/*
		 * if logout timed out before userspace could even send a PDU
		 * the state might still be in ISCSI_STATE_LOGGED_IN and
		 * allowing new cmds and TMFs.
		 */
		if (session->state == ISCSI_STATE_LOGGED_IN)
			iscsi_set_conn_failed(conn);
	}
	spin_unlock_bh(&session->frwd_lock);
	mutex_unlock(&session->eh_mutex);
}
EXPORT_SYMBOL_GPL(iscsi_conn_unbind);

static void iscsi_prep_abort_task_pdu(struct iscsi_task *task,
				      struct iscsi_tm *hdr)
{
	memset(hdr, 0, sizeof(*hdr));
	hdr->opcode = ISCSI_OP_SCSI_TMFUNC | ISCSI_OP_IMMEDIATE;
	hdr->flags = ISCSI_TM_FUNC_ABORT_TASK & ISCSI_FLAG_TM_FUNC_MASK;
	hdr->flags |= ISCSI_FLAG_CMD_FINAL;
	hdr->lun = task->lun;
	hdr->rtt = task->hdr_itt;
	hdr->refcmdsn = task->cmdsn;
}

int iscsi_eh_abort(struct scsi_cmnd *sc)
{
	struct iscsi_cls_session *cls_session;
	struct iscsi_session *session;
	struct iscsi_conn *conn;
	struct iscsi_task *task;
	struct iscsi_tm *hdr;
	int age;

	cls_session = starget_to_session(scsi_target(sc->device));
	session = cls_session->dd_data;

	ISCSI_DBG_EH(session, "aborting sc %p\n", sc);

	mutex_lock(&session->eh_mutex);
	spin_lock_bh(&session->frwd_lock);
	/*
	 * if session was ISCSI_STATE_IN_RECOVERY then we may not have
	 * got the command.
	 */
	if (!sc->SCp.ptr) {
		ISCSI_DBG_EH(session, "sc never reached iscsi layer or "
				      "it completed.\n");
		spin_unlock_bh(&session->frwd_lock);
		mutex_unlock(&session->eh_mutex);
		return SUCCESS;
	}

	/*
	 * If we are not logged in or we have started a new session
	 * then let the host reset code handle this
	 */
	if (!session->leadconn || session->state != ISCSI_STATE_LOGGED_IN ||
	    sc->SCp.phase != session->age) {
		spin_unlock_bh(&session->frwd_lock);
		mutex_unlock(&session->eh_mutex);
		ISCSI_DBG_EH(session, "failing abort due to dropped "
				  "session.\n");
		return FAILED;
	}

	spin_lock(&session->back_lock);
	task = (struct iscsi_task *)sc->SCp.ptr;
	if (!task || !task->sc) {
		/* task completed before time out */
		ISCSI_DBG_EH(session, "sc completed while abort in progress\n");

		spin_unlock(&session->back_lock);
		spin_unlock_bh(&session->frwd_lock);
		mutex_unlock(&session->eh_mutex);
		return SUCCESS;
	}

	conn = session->leadconn;
	iscsi_get_conn(conn->cls_conn);
	conn->eh_abort_cnt++;
	age = session->age;

	ISCSI_DBG_EH(session, "aborting [sc %p itt 0x%x]\n", sc, task->itt);
	__iscsi_get_task(task);
	spin_unlock(&session->back_lock);

	if (task->state == ISCSI_TASK_PENDING) {
		fail_scsi_task(task, DID_ABORT);
		goto success;
	}

	/* only have one tmf outstanding at a time */
	if (session->tmf_state != TMF_INITIAL)
		goto failed;
	session->tmf_state = TMF_QUEUED;

	hdr = &session->tmhdr;
	iscsi_prep_abort_task_pdu(task, hdr);

	if (iscsi_exec_task_mgmt_fn(conn, hdr, age, session->abort_timeout))
		goto failed;

	switch (session->tmf_state) {
	case TMF_SUCCESS:
		spin_unlock_bh(&session->frwd_lock);
		/*
		 * stop tx side incase the target had sent a abort rsp but
		 * the initiator was still writing out data.
		 */
		iscsi_suspend_tx(conn);
		/*
		 * we do not stop the recv side because targets have been
		 * good and have never sent us a successful tmf response
		 * then sent more data for the cmd.
		 */
		spin_lock_bh(&session->frwd_lock);
		fail_scsi_task(task, DID_ABORT);
		session->tmf_state = TMF_INITIAL;
		memset(hdr, 0, sizeof(*hdr));
		spin_unlock_bh(&session->frwd_lock);
		iscsi_start_tx(conn);
		goto success_unlocked;
	case TMF_TIMEDOUT:
		session->running_aborted_task = task;
		spin_unlock_bh(&session->frwd_lock);
		iscsi_conn_failure(conn, ISCSI_ERR_SCSI_EH_SESSION_RST);
		goto failed_unlocked;
	case TMF_NOT_FOUND:
<<<<<<< HEAD
		if (!sc->SCp.ptr) {
=======
		if (iscsi_task_is_completed(task)) {
>>>>>>> 3b17187f
			session->tmf_state = TMF_INITIAL;
			memset(hdr, 0, sizeof(*hdr));
			/* task completed before tmf abort response */
			ISCSI_DBG_EH(session, "sc completed while abort	in "
					      "progress\n");
			goto success;
		}
		fallthrough;
	default:
		session->tmf_state = TMF_INITIAL;
		goto failed;
	}

success:
	spin_unlock_bh(&session->frwd_lock);
success_unlocked:
	ISCSI_DBG_EH(session, "abort success [sc %p itt 0x%x]\n",
		     sc, task->itt);
	iscsi_put_task(task);
	iscsi_put_conn(conn->cls_conn);
	mutex_unlock(&session->eh_mutex);
	return SUCCESS;

failed:
	spin_unlock_bh(&session->frwd_lock);
failed_unlocked:
	ISCSI_DBG_EH(session, "abort failed [sc %p itt 0x%x]\n", sc,
		     task ? task->itt : 0);
	/*
	 * The driver might be accessing the task so hold the ref. The conn
	 * stop cleanup will drop the ref after ep_disconnect so we know the
	 * driver's no longer touching the task.
	 */
	if (!session->running_aborted_task)
		iscsi_put_task(task);

	iscsi_put_conn(conn->cls_conn);
	mutex_unlock(&session->eh_mutex);
	return FAILED;
}
EXPORT_SYMBOL_GPL(iscsi_eh_abort);

static void iscsi_prep_lun_reset_pdu(struct scsi_cmnd *sc, struct iscsi_tm *hdr)
{
	memset(hdr, 0, sizeof(*hdr));
	hdr->opcode = ISCSI_OP_SCSI_TMFUNC | ISCSI_OP_IMMEDIATE;
	hdr->flags = ISCSI_TM_FUNC_LOGICAL_UNIT_RESET & ISCSI_FLAG_TM_FUNC_MASK;
	hdr->flags |= ISCSI_FLAG_CMD_FINAL;
	int_to_scsilun(sc->device->lun, &hdr->lun);
	hdr->rtt = RESERVED_ITT;
}

int iscsi_eh_device_reset(struct scsi_cmnd *sc)
{
	struct iscsi_cls_session *cls_session;
	struct iscsi_session *session;
	struct iscsi_conn *conn;
	struct iscsi_tm *hdr;
	int rc = FAILED;

	cls_session = starget_to_session(scsi_target(sc->device));
	session = cls_session->dd_data;

	ISCSI_DBG_EH(session, "LU Reset [sc %p lun %llu]\n", sc,
		     sc->device->lun);

	mutex_lock(&session->eh_mutex);
	spin_lock_bh(&session->frwd_lock);
	/*
	 * Just check if we are not logged in. We cannot check for
	 * the phase because the reset could come from a ioctl.
	 */
	if (!session->leadconn || session->state != ISCSI_STATE_LOGGED_IN)
		goto unlock;
	conn = session->leadconn;

	/* only have one tmf outstanding at a time */
	if (session->tmf_state != TMF_INITIAL)
		goto unlock;
	session->tmf_state = TMF_QUEUED;

	hdr = &session->tmhdr;
	iscsi_prep_lun_reset_pdu(sc, hdr);

	if (iscsi_exec_task_mgmt_fn(conn, hdr, session->age,
				    session->lu_reset_timeout)) {
		rc = FAILED;
		goto unlock;
	}

	switch (session->tmf_state) {
	case TMF_SUCCESS:
		break;
	case TMF_TIMEDOUT:
		spin_unlock_bh(&session->frwd_lock);
		iscsi_conn_failure(conn, ISCSI_ERR_SCSI_EH_SESSION_RST);
		goto done;
	default:
		session->tmf_state = TMF_INITIAL;
		goto unlock;
	}

	rc = SUCCESS;
	spin_unlock_bh(&session->frwd_lock);

	iscsi_suspend_tx(conn);

	spin_lock_bh(&session->frwd_lock);
	memset(hdr, 0, sizeof(*hdr));
	fail_scsi_tasks(conn, sc->device->lun, DID_ERROR);
	session->tmf_state = TMF_INITIAL;
	spin_unlock_bh(&session->frwd_lock);

	iscsi_start_tx(conn);
	goto done;

unlock:
	spin_unlock_bh(&session->frwd_lock);
done:
	ISCSI_DBG_EH(session, "dev reset result = %s\n",
		     rc == SUCCESS ? "SUCCESS" : "FAILED");
	mutex_unlock(&session->eh_mutex);
	return rc;
}
EXPORT_SYMBOL_GPL(iscsi_eh_device_reset);

void iscsi_session_recovery_timedout(struct iscsi_cls_session *cls_session)
{
	struct iscsi_session *session = cls_session->dd_data;

	spin_lock_bh(&session->frwd_lock);
	if (session->state != ISCSI_STATE_LOGGED_IN) {
		session->state = ISCSI_STATE_RECOVERY_FAILED;
		wake_up(&session->ehwait);
	}
	spin_unlock_bh(&session->frwd_lock);
}
EXPORT_SYMBOL_GPL(iscsi_session_recovery_timedout);

/**
 * iscsi_eh_session_reset - drop session and attempt relogin
 * @sc: scsi command
 *
 * This function will wait for a relogin, session termination from
 * userspace, or a recovery/replacement timeout.
 */
int iscsi_eh_session_reset(struct scsi_cmnd *sc)
{
	struct iscsi_cls_session *cls_session;
	struct iscsi_session *session;
	struct iscsi_conn *conn;

	cls_session = starget_to_session(scsi_target(sc->device));
	session = cls_session->dd_data;

	mutex_lock(&session->eh_mutex);
	spin_lock_bh(&session->frwd_lock);
	if (session->state == ISCSI_STATE_TERMINATE) {
failed:
		ISCSI_DBG_EH(session,
			     "failing session reset: Could not log back into "
			     "%s [age %d]\n", session->targetname,
			     session->age);
		spin_unlock_bh(&session->frwd_lock);
		mutex_unlock(&session->eh_mutex);
		return FAILED;
	}

	conn = session->leadconn;
	iscsi_get_conn(conn->cls_conn);

	spin_unlock_bh(&session->frwd_lock);
	mutex_unlock(&session->eh_mutex);

	iscsi_conn_failure(conn, ISCSI_ERR_SCSI_EH_SESSION_RST);
	iscsi_put_conn(conn->cls_conn);

	ISCSI_DBG_EH(session, "wait for relogin\n");
	wait_event_interruptible(session->ehwait,
				 session->state == ISCSI_STATE_TERMINATE ||
				 session->state == ISCSI_STATE_LOGGED_IN ||
				 session->state == ISCSI_STATE_RECOVERY_FAILED);
	if (signal_pending(current))
		flush_signals(current);

	mutex_lock(&session->eh_mutex);
	spin_lock_bh(&session->frwd_lock);
	if (session->state == ISCSI_STATE_LOGGED_IN) {
		ISCSI_DBG_EH(session,
			     "session reset succeeded for %s,%s\n",
			     session->targetname, conn->persistent_address);
	} else
		goto failed;
	spin_unlock_bh(&session->frwd_lock);
	mutex_unlock(&session->eh_mutex);
	return SUCCESS;
}
EXPORT_SYMBOL_GPL(iscsi_eh_session_reset);

static void iscsi_prep_tgt_reset_pdu(struct scsi_cmnd *sc, struct iscsi_tm *hdr)
{
	memset(hdr, 0, sizeof(*hdr));
	hdr->opcode = ISCSI_OP_SCSI_TMFUNC | ISCSI_OP_IMMEDIATE;
	hdr->flags = ISCSI_TM_FUNC_TARGET_WARM_RESET & ISCSI_FLAG_TM_FUNC_MASK;
	hdr->flags |= ISCSI_FLAG_CMD_FINAL;
	hdr->rtt = RESERVED_ITT;
}

/**
 * iscsi_eh_target_reset - reset target
 * @sc: scsi command
 *
 * This will attempt to send a warm target reset.
 */
static int iscsi_eh_target_reset(struct scsi_cmnd *sc)
{
	struct iscsi_cls_session *cls_session;
	struct iscsi_session *session;
	struct iscsi_conn *conn;
	struct iscsi_tm *hdr;
	int rc = FAILED;

	cls_session = starget_to_session(scsi_target(sc->device));
	session = cls_session->dd_data;

	ISCSI_DBG_EH(session, "tgt Reset [sc %p tgt %s]\n", sc,
		     session->targetname);

	mutex_lock(&session->eh_mutex);
	spin_lock_bh(&session->frwd_lock);
	/*
	 * Just check if we are not logged in. We cannot check for
	 * the phase because the reset could come from a ioctl.
	 */
	if (!session->leadconn || session->state != ISCSI_STATE_LOGGED_IN)
		goto unlock;
	conn = session->leadconn;

	/* only have one tmf outstanding at a time */
	if (session->tmf_state != TMF_INITIAL)
		goto unlock;
	session->tmf_state = TMF_QUEUED;

	hdr = &session->tmhdr;
	iscsi_prep_tgt_reset_pdu(sc, hdr);

	if (iscsi_exec_task_mgmt_fn(conn, hdr, session->age,
				    session->tgt_reset_timeout)) {
		rc = FAILED;
		goto unlock;
	}

	switch (session->tmf_state) {
	case TMF_SUCCESS:
		break;
	case TMF_TIMEDOUT:
		spin_unlock_bh(&session->frwd_lock);
		iscsi_conn_failure(conn, ISCSI_ERR_SCSI_EH_SESSION_RST);
		goto done;
	default:
		session->tmf_state = TMF_INITIAL;
		goto unlock;
	}

	rc = SUCCESS;
	spin_unlock_bh(&session->frwd_lock);

	iscsi_suspend_tx(conn);

	spin_lock_bh(&session->frwd_lock);
	memset(hdr, 0, sizeof(*hdr));
	fail_scsi_tasks(conn, -1, DID_ERROR);
	session->tmf_state = TMF_INITIAL;
	spin_unlock_bh(&session->frwd_lock);

	iscsi_start_tx(conn);
	goto done;

unlock:
	spin_unlock_bh(&session->frwd_lock);
done:
	ISCSI_DBG_EH(session, "tgt %s reset result = %s\n", session->targetname,
		     rc == SUCCESS ? "SUCCESS" : "FAILED");
	mutex_unlock(&session->eh_mutex);
	return rc;
}

/**
 * iscsi_eh_recover_target - reset target and possibly the session
 * @sc: scsi command
 *
 * This will attempt to send a warm target reset. If that fails,
 * we will escalate to ERL0 session recovery.
 */
int iscsi_eh_recover_target(struct scsi_cmnd *sc)
{
	int rc;

	rc = iscsi_eh_target_reset(sc);
	if (rc == FAILED)
		rc = iscsi_eh_session_reset(sc);
	return rc;
}
EXPORT_SYMBOL_GPL(iscsi_eh_recover_target);

/*
 * Pre-allocate a pool of @max items of @item_size. By default, the pool
 * should be accessed via kfifo_{get,put} on q->queue.
 * Optionally, the caller can obtain the array of object pointers
 * by passing in a non-NULL @items pointer
 */
int
iscsi_pool_init(struct iscsi_pool *q, int max, void ***items, int item_size)
{
	int i, num_arrays = 1;

	memset(q, 0, sizeof(*q));

	q->max = max;

	/* If the user passed an items pointer, he wants a copy of
	 * the array. */
	if (items)
		num_arrays++;
	q->pool = kvcalloc(num_arrays * max, sizeof(void *), GFP_KERNEL);
	if (q->pool == NULL)
		return -ENOMEM;

	kfifo_init(&q->queue, (void*)q->pool, max * sizeof(void*));

	for (i = 0; i < max; i++) {
		q->pool[i] = kzalloc(item_size, GFP_KERNEL);
		if (q->pool[i] == NULL) {
			q->max = i;
			goto enomem;
		}
		kfifo_in(&q->queue, (void*)&q->pool[i], sizeof(void*));
	}

	if (items) {
		*items = q->pool + max;
		memcpy(*items, q->pool, max * sizeof(void *));
	}

	return 0;

enomem:
	iscsi_pool_free(q);
	return -ENOMEM;
}
EXPORT_SYMBOL_GPL(iscsi_pool_init);

void iscsi_pool_free(struct iscsi_pool *q)
{
	int i;

	for (i = 0; i < q->max; i++)
		kfree(q->pool[i]);
	kvfree(q->pool);
}
EXPORT_SYMBOL_GPL(iscsi_pool_free);

int iscsi_host_get_max_scsi_cmds(struct Scsi_Host *shost,
				 uint16_t requested_cmds_max)
{
	int scsi_cmds, total_cmds = requested_cmds_max;

check:
	if (!total_cmds)
		total_cmds = ISCSI_DEF_XMIT_CMDS_MAX;
	/*
	 * The iscsi layer needs some tasks for nop handling and tmfs,
	 * so the cmds_max must at least be greater than ISCSI_MGMT_CMDS_MAX
	 * + 1 command for scsi IO.
	 */
	if (total_cmds < ISCSI_TOTAL_CMDS_MIN) {
		printk(KERN_ERR "iscsi: invalid max cmds of %d. Must be a power of two that is at least %d.\n",
		       total_cmds, ISCSI_TOTAL_CMDS_MIN);
		return -EINVAL;
	}

	if (total_cmds > ISCSI_TOTAL_CMDS_MAX) {
		printk(KERN_INFO "iscsi: invalid max cmds of %d. Must be a power of 2 less than or equal to %d. Using %d.\n",
		       requested_cmds_max, ISCSI_TOTAL_CMDS_MAX,
		       ISCSI_TOTAL_CMDS_MAX);
		total_cmds = ISCSI_TOTAL_CMDS_MAX;
	}

	if (!is_power_of_2(total_cmds)) {
		total_cmds = rounddown_pow_of_two(total_cmds);
		if (total_cmds < ISCSI_TOTAL_CMDS_MIN) {
			printk(KERN_ERR "iscsi: invalid max cmds of %d. Must be a power of 2 greater than %d.\n", requested_cmds_max, ISCSI_TOTAL_CMDS_MIN);
			return -EINVAL;
		}

		printk(KERN_INFO "iscsi: invalid max cmds %d. Must be a power of 2. Rounding max cmds down to %d.\n",
		       requested_cmds_max, total_cmds);
	}

	scsi_cmds = total_cmds - ISCSI_MGMT_CMDS_MAX;
	if (shost->can_queue && scsi_cmds > shost->can_queue) {
		total_cmds = shost->can_queue;

		printk(KERN_INFO "iscsi: requested max cmds %u is higher than driver limit. Using driver limit %u\n",
		       requested_cmds_max, shost->can_queue);
		goto check;
	}

	return scsi_cmds;
}
EXPORT_SYMBOL_GPL(iscsi_host_get_max_scsi_cmds);

/**
 * iscsi_host_add - add host to system
 * @shost: scsi host
 * @pdev: parent device
 *
 * This should be called by partial offload and software iscsi drivers
 * to add a host to the system.
 */
int iscsi_host_add(struct Scsi_Host *shost, struct device *pdev)
{
	if (!shost->can_queue)
		shost->can_queue = ISCSI_DEF_XMIT_CMDS_MAX;

	if (!shost->cmd_per_lun)
		shost->cmd_per_lun = ISCSI_DEF_CMD_PER_LUN;

	return scsi_add_host(shost, pdev);
}
EXPORT_SYMBOL_GPL(iscsi_host_add);

/**
 * iscsi_host_alloc - allocate a host and driver data
 * @sht: scsi host template
 * @dd_data_size: driver host data size
 * @xmit_can_sleep: bool indicating if LLD will queue IO from a work queue
 *
 * This should be called by partial offload and software iscsi drivers.
 * To access the driver specific memory use the iscsi_host_priv() macro.
 */
struct Scsi_Host *iscsi_host_alloc(struct scsi_host_template *sht,
				   int dd_data_size, bool xmit_can_sleep)
{
	struct Scsi_Host *shost;
	struct iscsi_host *ihost;

	shost = scsi_host_alloc(sht, sizeof(struct iscsi_host) + dd_data_size);
	if (!shost)
		return NULL;
	ihost = shost_priv(shost);

	if (xmit_can_sleep) {
		snprintf(ihost->workq_name, sizeof(ihost->workq_name),
			"iscsi_q_%d", shost->host_no);
		ihost->workq = alloc_workqueue("%s",
			WQ_SYSFS | __WQ_LEGACY | WQ_MEM_RECLAIM | WQ_UNBOUND,
			1, ihost->workq_name);
		if (!ihost->workq)
			goto free_host;
	}

	spin_lock_init(&ihost->lock);
	ihost->state = ISCSI_HOST_SETUP;
	ihost->num_sessions = 0;
	init_waitqueue_head(&ihost->session_removal_wq);
	return shost;

free_host:
	scsi_host_put(shost);
	return NULL;
}
EXPORT_SYMBOL_GPL(iscsi_host_alloc);

static void iscsi_notify_host_removed(struct iscsi_cls_session *cls_session)
{
	iscsi_session_failure(cls_session->dd_data, ISCSI_ERR_INVALID_HOST);
}

/**
 * iscsi_host_remove - remove host and sessions
 * @shost: scsi host
 *
 * If there are any sessions left, this will initiate the removal and wait
 * for the completion.
 */
void iscsi_host_remove(struct Scsi_Host *shost)
{
	struct iscsi_host *ihost = shost_priv(shost);
	unsigned long flags;

	spin_lock_irqsave(&ihost->lock, flags);
	ihost->state = ISCSI_HOST_REMOVED;
	spin_unlock_irqrestore(&ihost->lock, flags);

	iscsi_host_for_each_session(shost, iscsi_notify_host_removed);
	wait_event_interruptible(ihost->session_removal_wq,
				 ihost->num_sessions == 0);
	if (signal_pending(current))
		flush_signals(current);

	scsi_remove_host(shost);
}
EXPORT_SYMBOL_GPL(iscsi_host_remove);

void iscsi_host_free(struct Scsi_Host *shost)
{
	struct iscsi_host *ihost = shost_priv(shost);

	if (ihost->workq)
		destroy_workqueue(ihost->workq);

	kfree(ihost->netdev);
	kfree(ihost->hwaddress);
	kfree(ihost->initiatorname);
	scsi_host_put(shost);
}
EXPORT_SYMBOL_GPL(iscsi_host_free);

static void iscsi_host_dec_session_cnt(struct Scsi_Host *shost)
{
	struct iscsi_host *ihost = shost_priv(shost);
	unsigned long flags;

	shost = scsi_host_get(shost);
	if (!shost) {
		printk(KERN_ERR "Invalid state. Cannot notify host removal "
		      "of session teardown event because host already "
		      "removed.\n");
		return;
	}

	spin_lock_irqsave(&ihost->lock, flags);
	ihost->num_sessions--;
	if (ihost->num_sessions == 0)
		wake_up(&ihost->session_removal_wq);
	spin_unlock_irqrestore(&ihost->lock, flags);
	scsi_host_put(shost);
}

/**
 * iscsi_session_setup - create iscsi cls session and host and session
 * @iscsit: iscsi transport template
 * @shost: scsi host
 * @cmds_max: session can queue
 * @dd_size: private driver data size, added to session allocation size
 * @cmd_task_size: LLD task private data size
 * @initial_cmdsn: initial CmdSN
 * @id: target ID to add to this session
 *
 * This can be used by software iscsi_transports that allocate
 * a session per scsi host.
 *
 * Callers should set cmds_max to the largest total numer (mgmt + scsi) of
 * tasks they support. The iscsi layer reserves ISCSI_MGMT_CMDS_MAX tasks
 * for nop handling and login/logout requests.
 */
struct iscsi_cls_session *
iscsi_session_setup(struct iscsi_transport *iscsit, struct Scsi_Host *shost,
		    uint16_t cmds_max, int dd_size, int cmd_task_size,
		    uint32_t initial_cmdsn, unsigned int id)
{
	struct iscsi_host *ihost = shost_priv(shost);
	struct iscsi_session *session;
	struct iscsi_cls_session *cls_session;
	int cmd_i, scsi_cmds;
	unsigned long flags;

	spin_lock_irqsave(&ihost->lock, flags);
	if (ihost->state == ISCSI_HOST_REMOVED) {
		spin_unlock_irqrestore(&ihost->lock, flags);
		return NULL;
	}
	ihost->num_sessions++;
	spin_unlock_irqrestore(&ihost->lock, flags);

	scsi_cmds = iscsi_host_get_max_scsi_cmds(shost, cmds_max);
	if (scsi_cmds < 0)
		goto dec_session_count;

	cls_session = iscsi_alloc_session(shost, iscsit,
					  sizeof(struct iscsi_session) +
					  dd_size);
	if (!cls_session)
		goto dec_session_count;
	session = cls_session->dd_data;
	session->cls_session = cls_session;
	session->host = shost;
	session->state = ISCSI_STATE_FREE;
	session->fast_abort = 1;
	session->tgt_reset_timeout = 30;
	session->lu_reset_timeout = 15;
	session->abort_timeout = 10;
	session->scsi_cmds_max = scsi_cmds;
	session->cmds_max = scsi_cmds + ISCSI_MGMT_CMDS_MAX;
	session->queued_cmdsn = session->cmdsn = initial_cmdsn;
	session->exp_cmdsn = initial_cmdsn + 1;
	session->max_cmdsn = initial_cmdsn + 1;
	session->max_r2t = 1;
	session->tt = iscsit;
	session->dd_data = cls_session->dd_data + sizeof(*session);

	session->tmf_state = TMF_INITIAL;
	timer_setup(&session->tmf_timer, iscsi_tmf_timedout, 0);
	mutex_init(&session->eh_mutex);

	spin_lock_init(&session->frwd_lock);
	spin_lock_init(&session->back_lock);

	/* initialize SCSI PDU commands pool */
	if (iscsi_pool_init(&session->cmdpool, session->cmds_max,
			    (void***)&session->cmds,
			    cmd_task_size + sizeof(struct iscsi_task)))
		goto cmdpool_alloc_fail;

	/* pre-format cmds pool with ITT */
	for (cmd_i = 0; cmd_i < session->cmds_max; cmd_i++) {
		struct iscsi_task *task = session->cmds[cmd_i];

		if (cmd_task_size)
			task->dd_data = &task[1];
		task->itt = cmd_i;
		task->state = ISCSI_TASK_FREE;
		INIT_LIST_HEAD(&task->running);
	}

	if (!try_module_get(iscsit->owner))
		goto module_get_fail;

	if (iscsi_add_session(cls_session, id))
		goto cls_session_fail;

	return cls_session;

cls_session_fail:
	module_put(iscsit->owner);
module_get_fail:
	iscsi_pool_free(&session->cmdpool);
cmdpool_alloc_fail:
	iscsi_free_session(cls_session);
dec_session_count:
	iscsi_host_dec_session_cnt(shost);
	return NULL;
}
EXPORT_SYMBOL_GPL(iscsi_session_setup);

/**
 * iscsi_session_teardown - destroy session, host, and cls_session
 * @cls_session: iscsi session
 */
void iscsi_session_teardown(struct iscsi_cls_session *cls_session)
{
	struct iscsi_session *session = cls_session->dd_data;
	struct module *owner = cls_session->transport->owner;
	struct Scsi_Host *shost = session->host;

	iscsi_remove_session(cls_session);

	iscsi_pool_free(&session->cmdpool);
	kfree(session->password);
	kfree(session->password_in);
	kfree(session->username);
	kfree(session->username_in);
	kfree(session->targetname);
	kfree(session->targetalias);
	kfree(session->initiatorname);
	kfree(session->boot_root);
	kfree(session->boot_nic);
	kfree(session->boot_target);
	kfree(session->ifacename);
	kfree(session->portal_type);
	kfree(session->discovery_parent_type);

	iscsi_free_session(cls_session);

	iscsi_host_dec_session_cnt(shost);
	module_put(owner);
}
EXPORT_SYMBOL_GPL(iscsi_session_teardown);

/**
 * iscsi_conn_setup - create iscsi_cls_conn and iscsi_conn
 * @cls_session: iscsi_cls_session
 * @dd_size: private driver data size
 * @conn_idx: cid
 */
struct iscsi_cls_conn *
iscsi_conn_setup(struct iscsi_cls_session *cls_session, int dd_size,
		 uint32_t conn_idx)
{
	struct iscsi_session *session = cls_session->dd_data;
	struct iscsi_conn *conn;
	struct iscsi_cls_conn *cls_conn;
	char *data;

	cls_conn = iscsi_create_conn(cls_session, sizeof(*conn) + dd_size,
				     conn_idx);
	if (!cls_conn)
		return NULL;
	conn = cls_conn->dd_data;
	memset(conn, 0, sizeof(*conn) + dd_size);

	conn->dd_data = cls_conn->dd_data + sizeof(*conn);
	conn->session = session;
	conn->cls_conn = cls_conn;
	conn->c_stage = ISCSI_CONN_INITIAL_STAGE;
	conn->id = conn_idx;
	conn->exp_statsn = 0;

	timer_setup(&conn->transport_timer, iscsi_check_transport_timeouts, 0);

	INIT_LIST_HEAD(&conn->mgmtqueue);
	INIT_LIST_HEAD(&conn->cmdqueue);
	INIT_LIST_HEAD(&conn->requeue);
	INIT_WORK(&conn->xmitwork, iscsi_xmitworker);

	/* allocate login_task used for the login/text sequences */
	spin_lock_bh(&session->frwd_lock);
	if (!kfifo_out(&session->cmdpool.queue,
                         (void*)&conn->login_task,
			 sizeof(void*))) {
		spin_unlock_bh(&session->frwd_lock);
		goto login_task_alloc_fail;
	}
	spin_unlock_bh(&session->frwd_lock);

	data = (char *) __get_free_pages(GFP_KERNEL,
					 get_order(ISCSI_DEF_MAX_RECV_SEG_LEN));
	if (!data)
		goto login_task_data_alloc_fail;
	conn->login_task->data = conn->data = data;

	init_waitqueue_head(&session->ehwait);

	return cls_conn;

login_task_data_alloc_fail:
	kfifo_in(&session->cmdpool.queue, (void*)&conn->login_task,
		    sizeof(void*));
login_task_alloc_fail:
	iscsi_destroy_conn(cls_conn);
	return NULL;
}
EXPORT_SYMBOL_GPL(iscsi_conn_setup);

/**
 * iscsi_conn_teardown - teardown iscsi connection
 * @cls_conn: iscsi class connection
 *
 * TODO: we may need to make this into a two step process
 * like scsi-mls remove + put host
 */
void iscsi_conn_teardown(struct iscsi_cls_conn *cls_conn)
{
	struct iscsi_conn *conn = cls_conn->dd_data;
	struct iscsi_session *session = conn->session;

	del_timer_sync(&conn->transport_timer);

	mutex_lock(&session->eh_mutex);
	spin_lock_bh(&session->frwd_lock);
	conn->c_stage = ISCSI_CONN_CLEANUP_WAIT;
	if (session->leadconn == conn) {
		/*
		 * leading connection? then give up on recovery.
		 */
		session->state = ISCSI_STATE_TERMINATE;
		wake_up(&session->ehwait);
	}
	spin_unlock_bh(&session->frwd_lock);

	/* flush queued up work because we free the connection below */
	iscsi_suspend_tx(conn);

	spin_lock_bh(&session->frwd_lock);
	free_pages((unsigned long) conn->data,
		   get_order(ISCSI_DEF_MAX_RECV_SEG_LEN));
	kfree(conn->persistent_address);
	kfree(conn->local_ipaddr);
	/* regular RX path uses back_lock */
	spin_lock_bh(&session->back_lock);
	kfifo_in(&session->cmdpool.queue, (void*)&conn->login_task,
		    sizeof(void*));
	spin_unlock_bh(&session->back_lock);
	if (session->leadconn == conn)
		session->leadconn = NULL;
	spin_unlock_bh(&session->frwd_lock);
	mutex_unlock(&session->eh_mutex);

	iscsi_destroy_conn(cls_conn);
}
EXPORT_SYMBOL_GPL(iscsi_conn_teardown);

int iscsi_conn_start(struct iscsi_cls_conn *cls_conn)
{
	struct iscsi_conn *conn = cls_conn->dd_data;
	struct iscsi_session *session = conn->session;

	if (!session) {
		iscsi_conn_printk(KERN_ERR, conn,
				  "can't start unbound connection\n");
		return -EPERM;
	}

	if ((session->imm_data_en || !session->initial_r2t_en) &&
	     session->first_burst > session->max_burst) {
		iscsi_conn_printk(KERN_INFO, conn, "invalid burst lengths: "
				  "first_burst %d max_burst %d\n",
				  session->first_burst, session->max_burst);
		return -EINVAL;
	}

	if (conn->ping_timeout && !conn->recv_timeout) {
		iscsi_conn_printk(KERN_ERR, conn, "invalid recv timeout of "
				  "zero. Using 5 seconds\n.");
		conn->recv_timeout = 5;
	}

	if (conn->recv_timeout && !conn->ping_timeout) {
		iscsi_conn_printk(KERN_ERR, conn, "invalid ping timeout of "
				  "zero. Using 5 seconds.\n");
		conn->ping_timeout = 5;
	}

	spin_lock_bh(&session->frwd_lock);
	conn->c_stage = ISCSI_CONN_STARTED;
	session->state = ISCSI_STATE_LOGGED_IN;
	session->queued_cmdsn = session->cmdsn;

	conn->last_recv = jiffies;
	conn->last_ping = jiffies;
	if (conn->recv_timeout && conn->ping_timeout)
		mod_timer(&conn->transport_timer,
			  jiffies + (conn->recv_timeout * HZ));

	switch(conn->stop_stage) {
	case STOP_CONN_RECOVER:
		/*
		 * unblock eh_abort() if it is blocked. re-try all
		 * commands after successful recovery
		 */
		conn->stop_stage = 0;
		session->tmf_state = TMF_INITIAL;
		session->age++;
		if (session->age == 16)
			session->age = 0;
		break;
	case STOP_CONN_TERM:
		conn->stop_stage = 0;
		break;
	default:
		break;
	}
	spin_unlock_bh(&session->frwd_lock);

	iscsi_unblock_session(session->cls_session);
	wake_up(&session->ehwait);
	return 0;
}
EXPORT_SYMBOL_GPL(iscsi_conn_start);

static void
fail_mgmt_tasks(struct iscsi_session *session, struct iscsi_conn *conn)
{
	struct iscsi_task *task;
	int i, state;

	for (i = 0; i < conn->session->cmds_max; i++) {
		task = conn->session->cmds[i];
		if (task->sc)
			continue;

		if (task->state == ISCSI_TASK_FREE)
			continue;

		ISCSI_DBG_SESSION(conn->session,
				  "failing mgmt itt 0x%x state %d\n",
				  task->itt, task->state);

		spin_lock_bh(&session->back_lock);
		if (cleanup_queued_task(task)) {
			spin_unlock_bh(&session->back_lock);
			continue;
		}

		state = ISCSI_TASK_ABRT_SESS_RECOV;
		if (task->state == ISCSI_TASK_PENDING)
			state = ISCSI_TASK_COMPLETED;
		iscsi_complete_task(task, state);
		spin_unlock_bh(&session->back_lock);
	}
}

void iscsi_conn_stop(struct iscsi_cls_conn *cls_conn, int flag)
{
	struct iscsi_conn *conn = cls_conn->dd_data;
	struct iscsi_session *session = conn->session;
	int old_stop_stage;

	mutex_lock(&session->eh_mutex);
	spin_lock_bh(&session->frwd_lock);
	if (conn->stop_stage == STOP_CONN_TERM) {
		spin_unlock_bh(&session->frwd_lock);
		mutex_unlock(&session->eh_mutex);
		return;
	}

	/*
	 * When this is called for the in_login state, we only want to clean
	 * up the login task and connection. We do not need to block and set
	 * the recovery state again
	 */
	if (flag == STOP_CONN_TERM)
		session->state = ISCSI_STATE_TERMINATE;
	else if (conn->stop_stage != STOP_CONN_RECOVER)
		session->state = ISCSI_STATE_IN_RECOVERY;

	old_stop_stage = conn->stop_stage;
	conn->stop_stage = flag;
	spin_unlock_bh(&session->frwd_lock);

	del_timer_sync(&conn->transport_timer);
	iscsi_suspend_tx(conn);

	spin_lock_bh(&session->frwd_lock);
	conn->c_stage = ISCSI_CONN_STOPPED;
	spin_unlock_bh(&session->frwd_lock);

	/*
	 * for connection level recovery we should not calculate
	 * header digest. conn->hdr_size used for optimization
	 * in hdr_extract() and will be re-negotiated at
	 * set_param() time.
	 */
	if (flag == STOP_CONN_RECOVER) {
		conn->hdrdgst_en = 0;
		conn->datadgst_en = 0;
		if (session->state == ISCSI_STATE_IN_RECOVERY &&
		    old_stop_stage != STOP_CONN_RECOVER) {
			ISCSI_DBG_SESSION(session, "blocking session\n");
			iscsi_block_session(session->cls_session);
		}
	}

	/*
	 * flush queues.
	 */
	spin_lock_bh(&session->frwd_lock);
	fail_scsi_tasks(conn, -1, DID_TRANSPORT_DISRUPTED);
	fail_mgmt_tasks(session, conn);
	memset(&session->tmhdr, 0, sizeof(session->tmhdr));
	spin_unlock_bh(&session->frwd_lock);
	mutex_unlock(&session->eh_mutex);
}
EXPORT_SYMBOL_GPL(iscsi_conn_stop);

int iscsi_conn_bind(struct iscsi_cls_session *cls_session,
		    struct iscsi_cls_conn *cls_conn, int is_leading)
{
	struct iscsi_session *session = cls_session->dd_data;
	struct iscsi_conn *conn = cls_conn->dd_data;

	spin_lock_bh(&session->frwd_lock);
	if (is_leading)
		session->leadconn = conn;
	spin_unlock_bh(&session->frwd_lock);

	/*
	 * The target could have reduced it's window size between logins, so
	 * we have to reset max/exp cmdsn so we can see the new values.
	 */
	spin_lock_bh(&session->back_lock);
	session->max_cmdsn = session->exp_cmdsn = session->cmdsn + 1;
	spin_unlock_bh(&session->back_lock);
	/*
	 * Unblock xmitworker(), Login Phase will pass through.
	 */
	clear_bit(ISCSI_SUSPEND_BIT, &conn->suspend_rx);
	clear_bit(ISCSI_SUSPEND_BIT, &conn->suspend_tx);
	return 0;
}
EXPORT_SYMBOL_GPL(iscsi_conn_bind);

int iscsi_switch_str_param(char **param, char *new_val_buf)
{
	char *new_val;

	if (*param) {
		if (!strcmp(*param, new_val_buf))
			return 0;
	}

	new_val = kstrdup(new_val_buf, GFP_NOIO);
	if (!new_val)
		return -ENOMEM;

	kfree(*param);
	*param = new_val;
	return 0;
}
EXPORT_SYMBOL_GPL(iscsi_switch_str_param);

int iscsi_set_param(struct iscsi_cls_conn *cls_conn,
		    enum iscsi_param param, char *buf, int buflen)
{
	struct iscsi_conn *conn = cls_conn->dd_data;
	struct iscsi_session *session = conn->session;
	int val;

	switch(param) {
	case ISCSI_PARAM_FAST_ABORT:
		sscanf(buf, "%d", &session->fast_abort);
		break;
	case ISCSI_PARAM_ABORT_TMO:
		sscanf(buf, "%d", &session->abort_timeout);
		break;
	case ISCSI_PARAM_LU_RESET_TMO:
		sscanf(buf, "%d", &session->lu_reset_timeout);
		break;
	case ISCSI_PARAM_TGT_RESET_TMO:
		sscanf(buf, "%d", &session->tgt_reset_timeout);
		break;
	case ISCSI_PARAM_PING_TMO:
		sscanf(buf, "%d", &conn->ping_timeout);
		break;
	case ISCSI_PARAM_RECV_TMO:
		sscanf(buf, "%d", &conn->recv_timeout);
		break;
	case ISCSI_PARAM_MAX_RECV_DLENGTH:
		sscanf(buf, "%d", &conn->max_recv_dlength);
		break;
	case ISCSI_PARAM_MAX_XMIT_DLENGTH:
		sscanf(buf, "%d", &conn->max_xmit_dlength);
		break;
	case ISCSI_PARAM_HDRDGST_EN:
		sscanf(buf, "%d", &conn->hdrdgst_en);
		break;
	case ISCSI_PARAM_DATADGST_EN:
		sscanf(buf, "%d", &conn->datadgst_en);
		break;
	case ISCSI_PARAM_INITIAL_R2T_EN:
		sscanf(buf, "%d", &session->initial_r2t_en);
		break;
	case ISCSI_PARAM_MAX_R2T:
		sscanf(buf, "%hu", &session->max_r2t);
		break;
	case ISCSI_PARAM_IMM_DATA_EN:
		sscanf(buf, "%d", &session->imm_data_en);
		break;
	case ISCSI_PARAM_FIRST_BURST:
		sscanf(buf, "%d", &session->first_burst);
		break;
	case ISCSI_PARAM_MAX_BURST:
		sscanf(buf, "%d", &session->max_burst);
		break;
	case ISCSI_PARAM_PDU_INORDER_EN:
		sscanf(buf, "%d", &session->pdu_inorder_en);
		break;
	case ISCSI_PARAM_DATASEQ_INORDER_EN:
		sscanf(buf, "%d", &session->dataseq_inorder_en);
		break;
	case ISCSI_PARAM_ERL:
		sscanf(buf, "%d", &session->erl);
		break;
	case ISCSI_PARAM_EXP_STATSN:
		sscanf(buf, "%u", &conn->exp_statsn);
		break;
	case ISCSI_PARAM_USERNAME:
		return iscsi_switch_str_param(&session->username, buf);
	case ISCSI_PARAM_USERNAME_IN:
		return iscsi_switch_str_param(&session->username_in, buf);
	case ISCSI_PARAM_PASSWORD:
		return iscsi_switch_str_param(&session->password, buf);
	case ISCSI_PARAM_PASSWORD_IN:
		return iscsi_switch_str_param(&session->password_in, buf);
	case ISCSI_PARAM_TARGET_NAME:
		return iscsi_switch_str_param(&session->targetname, buf);
	case ISCSI_PARAM_TARGET_ALIAS:
		return iscsi_switch_str_param(&session->targetalias, buf);
	case ISCSI_PARAM_TPGT:
		sscanf(buf, "%d", &session->tpgt);
		break;
	case ISCSI_PARAM_PERSISTENT_PORT:
		sscanf(buf, "%d", &conn->persistent_port);
		break;
	case ISCSI_PARAM_PERSISTENT_ADDRESS:
		return iscsi_switch_str_param(&conn->persistent_address, buf);
	case ISCSI_PARAM_IFACE_NAME:
		return iscsi_switch_str_param(&session->ifacename, buf);
	case ISCSI_PARAM_INITIATOR_NAME:
		return iscsi_switch_str_param(&session->initiatorname, buf);
	case ISCSI_PARAM_BOOT_ROOT:
		return iscsi_switch_str_param(&session->boot_root, buf);
	case ISCSI_PARAM_BOOT_NIC:
		return iscsi_switch_str_param(&session->boot_nic, buf);
	case ISCSI_PARAM_BOOT_TARGET:
		return iscsi_switch_str_param(&session->boot_target, buf);
	case ISCSI_PARAM_PORTAL_TYPE:
		return iscsi_switch_str_param(&session->portal_type, buf);
	case ISCSI_PARAM_DISCOVERY_PARENT_TYPE:
		return iscsi_switch_str_param(&session->discovery_parent_type,
					      buf);
	case ISCSI_PARAM_DISCOVERY_SESS:
		sscanf(buf, "%d", &val);
		session->discovery_sess = !!val;
		break;
	case ISCSI_PARAM_LOCAL_IPADDR:
		return iscsi_switch_str_param(&conn->local_ipaddr, buf);
	default:
		return -ENOSYS;
	}

	return 0;
}
EXPORT_SYMBOL_GPL(iscsi_set_param);

int iscsi_session_get_param(struct iscsi_cls_session *cls_session,
			    enum iscsi_param param, char *buf)
{
	struct iscsi_session *session = cls_session->dd_data;
	int len;

	switch(param) {
	case ISCSI_PARAM_FAST_ABORT:
		len = sysfs_emit(buf, "%d\n", session->fast_abort);
		break;
	case ISCSI_PARAM_ABORT_TMO:
		len = sysfs_emit(buf, "%d\n", session->abort_timeout);
		break;
	case ISCSI_PARAM_LU_RESET_TMO:
		len = sysfs_emit(buf, "%d\n", session->lu_reset_timeout);
		break;
	case ISCSI_PARAM_TGT_RESET_TMO:
		len = sysfs_emit(buf, "%d\n", session->tgt_reset_timeout);
		break;
	case ISCSI_PARAM_INITIAL_R2T_EN:
		len = sysfs_emit(buf, "%d\n", session->initial_r2t_en);
		break;
	case ISCSI_PARAM_MAX_R2T:
		len = sysfs_emit(buf, "%hu\n", session->max_r2t);
		break;
	case ISCSI_PARAM_IMM_DATA_EN:
		len = sysfs_emit(buf, "%d\n", session->imm_data_en);
		break;
	case ISCSI_PARAM_FIRST_BURST:
		len = sysfs_emit(buf, "%u\n", session->first_burst);
		break;
	case ISCSI_PARAM_MAX_BURST:
		len = sysfs_emit(buf, "%u\n", session->max_burst);
		break;
	case ISCSI_PARAM_PDU_INORDER_EN:
		len = sysfs_emit(buf, "%d\n", session->pdu_inorder_en);
		break;
	case ISCSI_PARAM_DATASEQ_INORDER_EN:
		len = sysfs_emit(buf, "%d\n", session->dataseq_inorder_en);
		break;
	case ISCSI_PARAM_DEF_TASKMGMT_TMO:
		len = sysfs_emit(buf, "%d\n", session->def_taskmgmt_tmo);
		break;
	case ISCSI_PARAM_ERL:
		len = sysfs_emit(buf, "%d\n", session->erl);
		break;
	case ISCSI_PARAM_TARGET_NAME:
		len = sysfs_emit(buf, "%s\n", session->targetname);
		break;
	case ISCSI_PARAM_TARGET_ALIAS:
		len = sysfs_emit(buf, "%s\n", session->targetalias);
		break;
	case ISCSI_PARAM_TPGT:
		len = sysfs_emit(buf, "%d\n", session->tpgt);
		break;
	case ISCSI_PARAM_USERNAME:
		len = sysfs_emit(buf, "%s\n", session->username);
		break;
	case ISCSI_PARAM_USERNAME_IN:
		len = sysfs_emit(buf, "%s\n", session->username_in);
		break;
	case ISCSI_PARAM_PASSWORD:
		len = sysfs_emit(buf, "%s\n", session->password);
		break;
	case ISCSI_PARAM_PASSWORD_IN:
		len = sysfs_emit(buf, "%s\n", session->password_in);
		break;
	case ISCSI_PARAM_IFACE_NAME:
		len = sysfs_emit(buf, "%s\n", session->ifacename);
		break;
	case ISCSI_PARAM_INITIATOR_NAME:
		len = sysfs_emit(buf, "%s\n", session->initiatorname);
		break;
	case ISCSI_PARAM_BOOT_ROOT:
		len = sysfs_emit(buf, "%s\n", session->boot_root);
		break;
	case ISCSI_PARAM_BOOT_NIC:
		len = sysfs_emit(buf, "%s\n", session->boot_nic);
		break;
	case ISCSI_PARAM_BOOT_TARGET:
		len = sysfs_emit(buf, "%s\n", session->boot_target);
		break;
	case ISCSI_PARAM_AUTO_SND_TGT_DISABLE:
		len = sysfs_emit(buf, "%u\n", session->auto_snd_tgt_disable);
		break;
	case ISCSI_PARAM_DISCOVERY_SESS:
		len = sysfs_emit(buf, "%u\n", session->discovery_sess);
		break;
	case ISCSI_PARAM_PORTAL_TYPE:
		len = sysfs_emit(buf, "%s\n", session->portal_type);
		break;
	case ISCSI_PARAM_CHAP_AUTH_EN:
		len = sysfs_emit(buf, "%u\n", session->chap_auth_en);
		break;
	case ISCSI_PARAM_DISCOVERY_LOGOUT_EN:
		len = sysfs_emit(buf, "%u\n", session->discovery_logout_en);
		break;
	case ISCSI_PARAM_BIDI_CHAP_EN:
		len = sysfs_emit(buf, "%u\n", session->bidi_chap_en);
		break;
	case ISCSI_PARAM_DISCOVERY_AUTH_OPTIONAL:
		len = sysfs_emit(buf, "%u\n", session->discovery_auth_optional);
		break;
	case ISCSI_PARAM_DEF_TIME2WAIT:
		len = sysfs_emit(buf, "%d\n", session->time2wait);
		break;
	case ISCSI_PARAM_DEF_TIME2RETAIN:
		len = sysfs_emit(buf, "%d\n", session->time2retain);
		break;
	case ISCSI_PARAM_TSID:
		len = sysfs_emit(buf, "%u\n", session->tsid);
		break;
	case ISCSI_PARAM_ISID:
		len = sysfs_emit(buf, "%02x%02x%02x%02x%02x%02x\n",
			      session->isid[0], session->isid[1],
			      session->isid[2], session->isid[3],
			      session->isid[4], session->isid[5]);
		break;
	case ISCSI_PARAM_DISCOVERY_PARENT_IDX:
		len = sysfs_emit(buf, "%u\n", session->discovery_parent_idx);
		break;
	case ISCSI_PARAM_DISCOVERY_PARENT_TYPE:
		if (session->discovery_parent_type)
			len = sysfs_emit(buf, "%s\n",
				      session->discovery_parent_type);
		else
			len = sysfs_emit(buf, "\n");
		break;
	default:
		return -ENOSYS;
	}

	return len;
}
EXPORT_SYMBOL_GPL(iscsi_session_get_param);

int iscsi_conn_get_addr_param(struct sockaddr_storage *addr,
			      enum iscsi_param param, char *buf)
{
	struct sockaddr_in6 *sin6 = NULL;
	struct sockaddr_in *sin = NULL;
	int len;

	switch (addr->ss_family) {
	case AF_INET:
		sin = (struct sockaddr_in *)addr;
		break;
	case AF_INET6:
		sin6 = (struct sockaddr_in6 *)addr;
		break;
	default:
		return -EINVAL;
	}

	switch (param) {
	case ISCSI_PARAM_CONN_ADDRESS:
	case ISCSI_HOST_PARAM_IPADDRESS:
		if (sin)
			len = sysfs_emit(buf, "%pI4\n", &sin->sin_addr.s_addr);
		else
			len = sysfs_emit(buf, "%pI6\n", &sin6->sin6_addr);
		break;
	case ISCSI_PARAM_CONN_PORT:
	case ISCSI_PARAM_LOCAL_PORT:
		if (sin)
			len = sysfs_emit(buf, "%hu\n", be16_to_cpu(sin->sin_port));
		else
			len = sysfs_emit(buf, "%hu\n",
				      be16_to_cpu(sin6->sin6_port));
		break;
	default:
		return -EINVAL;
	}

	return len;
}
EXPORT_SYMBOL_GPL(iscsi_conn_get_addr_param);

int iscsi_conn_get_param(struct iscsi_cls_conn *cls_conn,
			 enum iscsi_param param, char *buf)
{
	struct iscsi_conn *conn = cls_conn->dd_data;
	int len;

	switch(param) {
	case ISCSI_PARAM_PING_TMO:
		len = sysfs_emit(buf, "%u\n", conn->ping_timeout);
		break;
	case ISCSI_PARAM_RECV_TMO:
		len = sysfs_emit(buf, "%u\n", conn->recv_timeout);
		break;
	case ISCSI_PARAM_MAX_RECV_DLENGTH:
		len = sysfs_emit(buf, "%u\n", conn->max_recv_dlength);
		break;
	case ISCSI_PARAM_MAX_XMIT_DLENGTH:
		len = sysfs_emit(buf, "%u\n", conn->max_xmit_dlength);
		break;
	case ISCSI_PARAM_HDRDGST_EN:
		len = sysfs_emit(buf, "%d\n", conn->hdrdgst_en);
		break;
	case ISCSI_PARAM_DATADGST_EN:
		len = sysfs_emit(buf, "%d\n", conn->datadgst_en);
		break;
	case ISCSI_PARAM_IFMARKER_EN:
		len = sysfs_emit(buf, "%d\n", conn->ifmarker_en);
		break;
	case ISCSI_PARAM_OFMARKER_EN:
		len = sysfs_emit(buf, "%d\n", conn->ofmarker_en);
		break;
	case ISCSI_PARAM_EXP_STATSN:
		len = sysfs_emit(buf, "%u\n", conn->exp_statsn);
		break;
	case ISCSI_PARAM_PERSISTENT_PORT:
		len = sysfs_emit(buf, "%d\n", conn->persistent_port);
		break;
	case ISCSI_PARAM_PERSISTENT_ADDRESS:
		len = sysfs_emit(buf, "%s\n", conn->persistent_address);
		break;
	case ISCSI_PARAM_STATSN:
		len = sysfs_emit(buf, "%u\n", conn->statsn);
		break;
	case ISCSI_PARAM_MAX_SEGMENT_SIZE:
		len = sysfs_emit(buf, "%u\n", conn->max_segment_size);
		break;
	case ISCSI_PARAM_KEEPALIVE_TMO:
		len = sysfs_emit(buf, "%u\n", conn->keepalive_tmo);
		break;
	case ISCSI_PARAM_LOCAL_PORT:
		len = sysfs_emit(buf, "%u\n", conn->local_port);
		break;
	case ISCSI_PARAM_TCP_TIMESTAMP_STAT:
		len = sysfs_emit(buf, "%u\n", conn->tcp_timestamp_stat);
		break;
	case ISCSI_PARAM_TCP_NAGLE_DISABLE:
		len = sysfs_emit(buf, "%u\n", conn->tcp_nagle_disable);
		break;
	case ISCSI_PARAM_TCP_WSF_DISABLE:
		len = sysfs_emit(buf, "%u\n", conn->tcp_wsf_disable);
		break;
	case ISCSI_PARAM_TCP_TIMER_SCALE:
		len = sysfs_emit(buf, "%u\n", conn->tcp_timer_scale);
		break;
	case ISCSI_PARAM_TCP_TIMESTAMP_EN:
		len = sysfs_emit(buf, "%u\n", conn->tcp_timestamp_en);
		break;
	case ISCSI_PARAM_IP_FRAGMENT_DISABLE:
		len = sysfs_emit(buf, "%u\n", conn->fragment_disable);
		break;
	case ISCSI_PARAM_IPV4_TOS:
		len = sysfs_emit(buf, "%u\n", conn->ipv4_tos);
		break;
	case ISCSI_PARAM_IPV6_TC:
		len = sysfs_emit(buf, "%u\n", conn->ipv6_traffic_class);
		break;
	case ISCSI_PARAM_IPV6_FLOW_LABEL:
		len = sysfs_emit(buf, "%u\n", conn->ipv6_flow_label);
		break;
	case ISCSI_PARAM_IS_FW_ASSIGNED_IPV6:
		len = sysfs_emit(buf, "%u\n", conn->is_fw_assigned_ipv6);
		break;
	case ISCSI_PARAM_TCP_XMIT_WSF:
		len = sysfs_emit(buf, "%u\n", conn->tcp_xmit_wsf);
		break;
	case ISCSI_PARAM_TCP_RECV_WSF:
		len = sysfs_emit(buf, "%u\n", conn->tcp_recv_wsf);
		break;
	case ISCSI_PARAM_LOCAL_IPADDR:
		len = sysfs_emit(buf, "%s\n", conn->local_ipaddr);
		break;
	default:
		return -ENOSYS;
	}

	return len;
}
EXPORT_SYMBOL_GPL(iscsi_conn_get_param);

int iscsi_host_get_param(struct Scsi_Host *shost, enum iscsi_host_param param,
			 char *buf)
{
	struct iscsi_host *ihost = shost_priv(shost);
	int len;

	switch (param) {
	case ISCSI_HOST_PARAM_NETDEV_NAME:
		len = sysfs_emit(buf, "%s\n", ihost->netdev);
		break;
	case ISCSI_HOST_PARAM_HWADDRESS:
		len = sysfs_emit(buf, "%s\n", ihost->hwaddress);
		break;
	case ISCSI_HOST_PARAM_INITIATOR_NAME:
		len = sysfs_emit(buf, "%s\n", ihost->initiatorname);
		break;
	default:
		return -ENOSYS;
	}

	return len;
}
EXPORT_SYMBOL_GPL(iscsi_host_get_param);

int iscsi_host_set_param(struct Scsi_Host *shost, enum iscsi_host_param param,
			 char *buf, int buflen)
{
	struct iscsi_host *ihost = shost_priv(shost);

	switch (param) {
	case ISCSI_HOST_PARAM_NETDEV_NAME:
		return iscsi_switch_str_param(&ihost->netdev, buf);
	case ISCSI_HOST_PARAM_HWADDRESS:
		return iscsi_switch_str_param(&ihost->hwaddress, buf);
	case ISCSI_HOST_PARAM_INITIATOR_NAME:
		return iscsi_switch_str_param(&ihost->initiatorname, buf);
	default:
		return -ENOSYS;
	}

	return 0;
}
EXPORT_SYMBOL_GPL(iscsi_host_set_param);

MODULE_AUTHOR("Mike Christie");
MODULE_DESCRIPTION("iSCSI library functions");
MODULE_LICENSE("GPL");<|MERGE_RESOLUTION|>--- conflicted
+++ resolved
@@ -1578,16 +1578,9 @@
 		rc = iscsi_prep_scsi_cmd_pdu(task);
 		if (rc) {
 			if (rc == -ENOMEM || rc == -EACCES)
-<<<<<<< HEAD
-				fail_scsi_task(conn->task, DID_IMM_RETRY);
-			else
-				fail_scsi_task(conn->task, DID_ABORT);
-			spin_lock_bh(&conn->taskqueuelock);
-=======
 				fail_scsi_task(task, DID_IMM_RETRY);
 			else
 				fail_scsi_task(task, DID_ABORT);
->>>>>>> 3b17187f
 			continue;
 		}
 		rc = iscsi_xmit_task(conn, task, false);
@@ -2351,11 +2344,7 @@
 		iscsi_conn_failure(conn, ISCSI_ERR_SCSI_EH_SESSION_RST);
 		goto failed_unlocked;
 	case TMF_NOT_FOUND:
-<<<<<<< HEAD
-		if (!sc->SCp.ptr) {
-=======
 		if (iscsi_task_is_completed(task)) {
->>>>>>> 3b17187f
 			session->tmf_state = TMF_INITIAL;
 			memset(hdr, 0, sizeof(*hdr));
 			/* task completed before tmf abort response */
