/*******************************************************************
 * This file is part of the Emulex Linux Device Driver for         *
 * Fibre Channel Host Bus Adapters.                                *
 * Copyright (C) 2017-2022 Broadcom. All Rights Reserved. The term *
 * “Broadcom” refers to Broadcom Inc. and/or its subsidiaries.     *
 * Copyright (C) 2004-2016 Emulex.  All rights reserved.           *
 * EMULEX and SLI are trademarks of Emulex.                        *
 * www.broadcom.com                                                *
 * Portions Copyright (C) 2004-2005 Christoph Hellwig              *
 *                                                                 *
 * This program is free software; you can redistribute it and/or   *
 * modify it under the terms of version 2 of the GNU General       *
 * Public License as published by the Free Software Foundation.    *
 * This program is distributed in the hope that it will be useful. *
 * ALL EXPRESS OR IMPLIED CONDITIONS, REPRESENTATIONS AND          *
 * WARRANTIES, INCLUDING ANY IMPLIED WARRANTY OF MERCHANTABILITY,  *
 * FITNESS FOR A PARTICULAR PURPOSE, OR NON-INFRINGEMENT, ARE      *
 * DISCLAIMED, EXCEPT TO THE EXTENT THAT SUCH DISCLAIMERS ARE HELD *
 * TO BE LEGALLY INVALID.  See the GNU General Public License for  *
 * more details, a copy of which can be found in the file COPYING  *
 * included with this package.                                     *
 *******************************************************************/

#include <linux/blkdev.h>
#include <linux/pci.h>
#include <linux/slab.h>
#include <linux/interrupt.h>

#include <scsi/scsi.h>
#include <scsi/scsi_device.h>
#include <scsi/scsi_host.h>
#include <scsi/scsi_transport_fc.h>
#include <scsi/fc/fc_fs.h>

#include "lpfc_hw4.h"
#include "lpfc_hw.h"
#include "lpfc_sli.h"
#include "lpfc_sli4.h"
#include "lpfc_nl.h"
#include "lpfc_disc.h"
#include "lpfc.h"
#include "lpfc_scsi.h"
#include "lpfc_nvme.h"
#include "lpfc_logmsg.h"
#include "lpfc_crtn.h"
#include "lpfc_vport.h"
#include "lpfc_debugfs.h"


/* Called to verify a rcv'ed ADISC was intended for us. */
static int
lpfc_check_adisc(struct lpfc_vport *vport, struct lpfc_nodelist *ndlp,
		 struct lpfc_name *nn, struct lpfc_name *pn)
{
	/* First, we MUST have a RPI registered */
	if (!(ndlp->nlp_flag & NLP_RPI_REGISTERED))
		return 0;

	/* Compare the ADISC rsp WWNN / WWPN matches our internal node
	 * table entry for that node.
	 */
	if (memcmp(nn, &ndlp->nlp_nodename, sizeof (struct lpfc_name)))
		return 0;

	if (memcmp(pn, &ndlp->nlp_portname, sizeof (struct lpfc_name)))
		return 0;

	/* we match, return success */
	return 1;
}

int
lpfc_check_sparm(struct lpfc_vport *vport, struct lpfc_nodelist *ndlp,
		 struct serv_parm *sp, uint32_t class, int flogi)
{
	volatile struct serv_parm *hsp = &vport->fc_sparam;
	uint16_t hsp_value, ssp_value = 0;

	/*
	 * The receive data field size and buffer-to-buffer receive data field
	 * size entries are 16 bits but are represented as two 8-bit fields in
	 * the driver data structure to account for rsvd bits and other control
	 * bits.  Reconstruct and compare the fields as a 16-bit values before
	 * correcting the byte values.
	 */
	if (sp->cls1.classValid) {
		if (!flogi) {
			hsp_value = ((hsp->cls1.rcvDataSizeMsb << 8) |
				     hsp->cls1.rcvDataSizeLsb);
			ssp_value = ((sp->cls1.rcvDataSizeMsb << 8) |
				     sp->cls1.rcvDataSizeLsb);
			if (!ssp_value)
				goto bad_service_param;
			if (ssp_value > hsp_value) {
				sp->cls1.rcvDataSizeLsb =
					hsp->cls1.rcvDataSizeLsb;
				sp->cls1.rcvDataSizeMsb =
					hsp->cls1.rcvDataSizeMsb;
			}
		}
	} else if (class == CLASS1)
		goto bad_service_param;
	if (sp->cls2.classValid) {
		if (!flogi) {
			hsp_value = ((hsp->cls2.rcvDataSizeMsb << 8) |
				     hsp->cls2.rcvDataSizeLsb);
			ssp_value = ((sp->cls2.rcvDataSizeMsb << 8) |
				     sp->cls2.rcvDataSizeLsb);
			if (!ssp_value)
				goto bad_service_param;
			if (ssp_value > hsp_value) {
				sp->cls2.rcvDataSizeLsb =
					hsp->cls2.rcvDataSizeLsb;
				sp->cls2.rcvDataSizeMsb =
					hsp->cls2.rcvDataSizeMsb;
			}
		}
	} else if (class == CLASS2)
		goto bad_service_param;
	if (sp->cls3.classValid) {
		if (!flogi) {
			hsp_value = ((hsp->cls3.rcvDataSizeMsb << 8) |
				     hsp->cls3.rcvDataSizeLsb);
			ssp_value = ((sp->cls3.rcvDataSizeMsb << 8) |
				     sp->cls3.rcvDataSizeLsb);
			if (!ssp_value)
				goto bad_service_param;
			if (ssp_value > hsp_value) {
				sp->cls3.rcvDataSizeLsb =
					hsp->cls3.rcvDataSizeLsb;
				sp->cls3.rcvDataSizeMsb =
					hsp->cls3.rcvDataSizeMsb;
			}
		}
	} else if (class == CLASS3)
		goto bad_service_param;

	/*
	 * Preserve the upper four bits of the MSB from the PLOGI response.
	 * These bits contain the Buffer-to-Buffer State Change Number
	 * from the target and need to be passed to the FW.
	 */
	hsp_value = (hsp->cmn.bbRcvSizeMsb << 8) | hsp->cmn.bbRcvSizeLsb;
	ssp_value = (sp->cmn.bbRcvSizeMsb << 8) | sp->cmn.bbRcvSizeLsb;
	if (ssp_value > hsp_value) {
		sp->cmn.bbRcvSizeLsb = hsp->cmn.bbRcvSizeLsb;
		sp->cmn.bbRcvSizeMsb = (sp->cmn.bbRcvSizeMsb & 0xF0) |
				       (hsp->cmn.bbRcvSizeMsb & 0x0F);
	}

	memcpy(&ndlp->nlp_nodename, &sp->nodeName, sizeof (struct lpfc_name));
	memcpy(&ndlp->nlp_portname, &sp->portName, sizeof (struct lpfc_name));
	return 1;
bad_service_param:
	lpfc_printf_vlog(vport, KERN_ERR, LOG_TRACE_EVENT,
			 "0207 Device %x "
			 "(%02x:%02x:%02x:%02x:%02x:%02x:%02x:%02x) sent "
			 "invalid service parameters.  Ignoring device.\n",
			 ndlp->nlp_DID,
			 sp->nodeName.u.wwn[0], sp->nodeName.u.wwn[1],
			 sp->nodeName.u.wwn[2], sp->nodeName.u.wwn[3],
			 sp->nodeName.u.wwn[4], sp->nodeName.u.wwn[5],
			 sp->nodeName.u.wwn[6], sp->nodeName.u.wwn[7]);
	return 0;
}

static void *
lpfc_check_elscmpl_iocb(struct lpfc_hba *phba, struct lpfc_iocbq *cmdiocb,
			struct lpfc_iocbq *rspiocb)
{
	struct lpfc_dmabuf *pcmd, *prsp;
	uint32_t *lp;
	void     *ptr = NULL;
	u32 ulp_status = get_job_ulpstatus(phba, rspiocb);

	pcmd = cmdiocb->cmd_dmabuf;

	/* For lpfc_els_abort, cmd_dmabuf could be zero'ed to delay
	 * freeing associated memory till after ABTS completes.
	 */
	if (pcmd) {
		prsp =  list_get_first(&pcmd->list, struct lpfc_dmabuf,
				       list);
		if (prsp) {
			lp = (uint32_t *) prsp->virt;
			ptr = (void *)((uint8_t *)lp + sizeof(uint32_t));
		}
	} else {
		/* Force ulp_status error since we are returning NULL ptr */
		if (!(ulp_status)) {
			if (phba->sli_rev == LPFC_SLI_REV4) {
				bf_set(lpfc_wcqe_c_status, &rspiocb->wcqe_cmpl,
				       IOSTAT_LOCAL_REJECT);
				rspiocb->wcqe_cmpl.parameter = IOERR_SLI_ABORTED;
			} else {
				rspiocb->iocb.ulpStatus = IOSTAT_LOCAL_REJECT;
				rspiocb->iocb.un.ulpWord[4] = IOERR_SLI_ABORTED;
			}
		}
		ptr = NULL;
	}
	return ptr;
}



/*
 * Free resources / clean up outstanding I/Os
 * associated with a LPFC_NODELIST entry. This
 * routine effectively results in a "software abort".
 */
void
lpfc_els_abort(struct lpfc_hba *phba, struct lpfc_nodelist *ndlp)
{
	LIST_HEAD(abort_list);
	struct lpfc_sli_ring *pring;
	struct lpfc_iocbq *iocb, *next_iocb;

	pring = lpfc_phba_elsring(phba);

	/* In case of error recovery path, we might have a NULL pring here */
	if (unlikely(!pring))
		return;

	/* Abort outstanding I/O on NPort <nlp_DID> */
	lpfc_printf_vlog(ndlp->vport, KERN_INFO, LOG_DISCOVERY,
			 "2819 Abort outstanding I/O on NPort x%x "
			 "Data: x%x x%x x%x\n",
			 ndlp->nlp_DID, ndlp->nlp_flag, ndlp->nlp_state,
			 ndlp->nlp_rpi);
	/* Clean up all fabric IOs first.*/
	lpfc_fabric_abort_nport(ndlp);

	/*
	 * Lock the ELS ring txcmplq for SLI3/SLI4 and build a local list
	 * of all ELS IOs that need an ABTS.  The IOs need to stay on the
	 * txcmplq so that the abort operation completes them successfully.
	 */
	spin_lock_irq(&phba->hbalock);
	if (phba->sli_rev == LPFC_SLI_REV4)
		spin_lock(&pring->ring_lock);
	list_for_each_entry_safe(iocb, next_iocb, &pring->txcmplq, list) {
	/* Add to abort_list on on NDLP match. */
		if (lpfc_check_sli_ndlp(phba, pring, iocb, ndlp))
			list_add_tail(&iocb->dlist, &abort_list);
	}
	if (phba->sli_rev == LPFC_SLI_REV4)
		spin_unlock(&pring->ring_lock);
	spin_unlock_irq(&phba->hbalock);

	/* Abort the targeted IOs and remove them from the abort list. */
	list_for_each_entry_safe(iocb, next_iocb, &abort_list, dlist) {
			spin_lock_irq(&phba->hbalock);
			list_del_init(&iocb->dlist);
			lpfc_sli_issue_abort_iotag(phba, pring, iocb, NULL);
			spin_unlock_irq(&phba->hbalock);
	}
	/* Make sure HBA is alive */
	lpfc_issue_hb_tmo(phba);

	INIT_LIST_HEAD(&abort_list);

	/* Now process the txq */
	spin_lock_irq(&phba->hbalock);
	if (phba->sli_rev == LPFC_SLI_REV4)
		spin_lock(&pring->ring_lock);

	list_for_each_entry_safe(iocb, next_iocb, &pring->txq, list) {
		/* Check to see if iocb matches the nport we are looking for */
		if (lpfc_check_sli_ndlp(phba, pring, iocb, ndlp)) {
			list_del_init(&iocb->list);
			list_add_tail(&iocb->list, &abort_list);
		}
	}

	if (phba->sli_rev == LPFC_SLI_REV4)
		spin_unlock(&pring->ring_lock);
	spin_unlock_irq(&phba->hbalock);

	/* Cancel all the IOCBs from the completions list */
	lpfc_sli_cancel_iocbs(phba, &abort_list,
			      IOSTAT_LOCAL_REJECT, IOERR_SLI_ABORTED);

	lpfc_cancel_retry_delay_tmo(phba->pport, ndlp);
}

/* lpfc_defer_plogi_acc - Issue PLOGI ACC after reg_login completes
 * @phba: pointer to lpfc hba data structure.
 * @login_mbox: pointer to REG_RPI mailbox object
 *
 * The ACC for a rcv'ed PLOGI is deferred until AFTER the REG_RPI completes
 */
static void
lpfc_defer_plogi_acc(struct lpfc_hba *phba, LPFC_MBOXQ_t *login_mbox)
{
	struct lpfc_iocbq *save_iocb;
	struct lpfc_nodelist *ndlp;
	MAILBOX_t *mb = &login_mbox->u.mb;

	int rc;

	ndlp = login_mbox->ctx_ndlp;
	save_iocb = login_mbox->context3;

	if (mb->mbxStatus == MBX_SUCCESS) {
		/* Now that REG_RPI completed successfully,
		 * we can now proceed with sending the PLOGI ACC.
		 */
		rc = lpfc_els_rsp_acc(login_mbox->vport, ELS_CMD_PLOGI,
				      save_iocb, ndlp, NULL);
		if (rc) {
			lpfc_printf_log(phba, KERN_ERR, LOG_TRACE_EVENT,
					"4576 PLOGI ACC fails pt2pt discovery: "
					"DID %x Data: %x\n", ndlp->nlp_DID, rc);
		}
	}

	/* Now process the REG_RPI cmpl */
	lpfc_mbx_cmpl_reg_login(phba, login_mbox);
	ndlp->nlp_flag &= ~NLP_ACC_REGLOGIN;
	kfree(save_iocb);
}

static int
lpfc_rcv_plogi(struct lpfc_vport *vport, struct lpfc_nodelist *ndlp,
	       struct lpfc_iocbq *cmdiocb)
{
	struct lpfc_hba    *phba = vport->phba;
	struct lpfc_dmabuf *pcmd;
	struct lpfc_dmabuf *mp;
	uint64_t nlp_portwwn = 0;
	uint32_t *lp;
	union lpfc_wqe128 *wqe;
	IOCB_t *icmd;
	struct serv_parm *sp;
	uint32_t ed_tov;
	LPFC_MBOXQ_t *link_mbox;
	LPFC_MBOXQ_t *login_mbox;
	struct lpfc_iocbq *save_iocb;
	struct ls_rjt stat;
	uint32_t vid, flag;
	int rc;
	u32 remote_did;

	memset(&stat, 0, sizeof (struct ls_rjt));
	pcmd = cmdiocb->cmd_dmabuf;
	lp = (uint32_t *) pcmd->virt;
	sp = (struct serv_parm *) ((uint8_t *) lp + sizeof (uint32_t));
	if (wwn_to_u64(sp->portName.u.wwn) == 0) {
		lpfc_printf_vlog(vport, KERN_ERR, LOG_TRACE_EVENT,
				 "0140 PLOGI Reject: invalid pname\n");
		stat.un.b.lsRjtRsnCode = LSRJT_UNABLE_TPC;
		stat.un.b.lsRjtRsnCodeExp = LSEXP_INVALID_PNAME;
		lpfc_els_rsp_reject(vport, stat.un.lsRjtError, cmdiocb, ndlp,
			NULL);
		return 0;
	}
	if (wwn_to_u64(sp->nodeName.u.wwn) == 0) {
		lpfc_printf_vlog(vport, KERN_ERR, LOG_TRACE_EVENT,
				 "0141 PLOGI Reject: invalid nname\n");
		stat.un.b.lsRjtRsnCode = LSRJT_UNABLE_TPC;
		stat.un.b.lsRjtRsnCodeExp = LSEXP_INVALID_NNAME;
		lpfc_els_rsp_reject(vport, stat.un.lsRjtError, cmdiocb, ndlp,
			NULL);
		return 0;
	}

	nlp_portwwn = wwn_to_u64(ndlp->nlp_portname.u.wwn);
	if ((lpfc_check_sparm(vport, ndlp, sp, CLASS3, 0) == 0)) {
		/* Reject this request because invalid parameters */
		stat.un.b.lsRjtRsnCode = LSRJT_UNABLE_TPC;
		stat.un.b.lsRjtRsnCodeExp = LSEXP_SPARM_OPTIONS;
		lpfc_els_rsp_reject(vport, stat.un.lsRjtError, cmdiocb, ndlp,
			NULL);
		return 0;
	}

	if (phba->sli_rev == LPFC_SLI_REV4)
		wqe = &cmdiocb->wqe;
	else
		icmd = &cmdiocb->iocb;

	/* PLOGI chkparm OK */
	lpfc_printf_vlog(vport, KERN_INFO, LOG_ELS,
			 "0114 PLOGI chkparm OK Data: x%x x%x x%x "
			 "x%x x%x x%x\n",
			 ndlp->nlp_DID, ndlp->nlp_state, ndlp->nlp_flag,
			 ndlp->nlp_rpi, vport->port_state,
			 vport->fc_flag);

	if (vport->cfg_fcp_class == 2 && sp->cls2.classValid)
		ndlp->nlp_fcp_info |= CLASS2;
	else
		ndlp->nlp_fcp_info |= CLASS3;

	ndlp->nlp_class_sup = 0;
	if (sp->cls1.classValid)
		ndlp->nlp_class_sup |= FC_COS_CLASS1;
	if (sp->cls2.classValid)
		ndlp->nlp_class_sup |= FC_COS_CLASS2;
	if (sp->cls3.classValid)
		ndlp->nlp_class_sup |= FC_COS_CLASS3;
	if (sp->cls4.classValid)
		ndlp->nlp_class_sup |= FC_COS_CLASS4;
	ndlp->nlp_maxframe =
		((sp->cmn.bbRcvSizeMsb & 0x0F) << 8) | sp->cmn.bbRcvSizeLsb;
	/* if already logged in, do implicit logout */
	switch (ndlp->nlp_state) {
	case  NLP_STE_NPR_NODE:
		if (!(ndlp->nlp_flag & NLP_NPR_ADISC))
			break;
		fallthrough;
	case  NLP_STE_REG_LOGIN_ISSUE:
	case  NLP_STE_PRLI_ISSUE:
	case  NLP_STE_UNMAPPED_NODE:
	case  NLP_STE_MAPPED_NODE:
		/* For initiators, lpfc_plogi_confirm_nport skips fabric did.
		 * For target mode, execute implicit logo.
		 * Fabric nodes go into NPR.
		 */
		if (!(ndlp->nlp_type & NLP_FABRIC) &&
		    !(phba->nvmet_support)) {
			/* Clear ndlp info, since follow up PRLI may have
			 * updated ndlp information
			 */
			ndlp->nlp_type &= ~(NLP_FCP_TARGET | NLP_FCP_INITIATOR);
			ndlp->nlp_type &= ~(NLP_NVME_TARGET | NLP_NVME_INITIATOR);
			ndlp->nlp_fcp_info &= ~NLP_FCP_2_DEVICE;
			ndlp->nlp_nvme_info &= ~NLP_NVME_NSLER;
			ndlp->nlp_flag &= ~NLP_FIRSTBURST;

			lpfc_els_rsp_acc(vport, ELS_CMD_PLOGI, cmdiocb,
					 ndlp, NULL);
			return 1;
		}
		if (nlp_portwwn != 0 &&
		    nlp_portwwn != wwn_to_u64(sp->portName.u.wwn))
			lpfc_printf_vlog(vport, KERN_ERR, LOG_TRACE_EVENT,
					 "0143 PLOGI recv'd from DID: x%x "
					 "WWPN changed: old %llx new %llx\n",
					 ndlp->nlp_DID,
					 (unsigned long long)nlp_portwwn,
					 (unsigned long long)
					 wwn_to_u64(sp->portName.u.wwn));

		/* Notify transport of connectivity loss to trigger cleanup. */
		if (phba->nvmet_support &&
		    ndlp->nlp_state == NLP_STE_UNMAPPED_NODE)
			lpfc_nvmet_invalidate_host(phba, ndlp);

		ndlp->nlp_prev_state = ndlp->nlp_state;
		/* rport needs to be unregistered first */
		lpfc_nlp_set_state(vport, ndlp, NLP_STE_NPR_NODE);
		break;
	}

	ndlp->nlp_type &= ~(NLP_FCP_TARGET | NLP_FCP_INITIATOR);
	ndlp->nlp_type &= ~(NLP_NVME_TARGET | NLP_NVME_INITIATOR);
	ndlp->nlp_fcp_info &= ~NLP_FCP_2_DEVICE;
	ndlp->nlp_nvme_info &= ~NLP_NVME_NSLER;
	ndlp->nlp_flag &= ~NLP_FIRSTBURST;

	login_mbox = NULL;
	link_mbox = NULL;
	save_iocb = NULL;

	/* Check for Nport to NPort pt2pt protocol */
	if ((vport->fc_flag & FC_PT2PT) &&
	    !(vport->fc_flag & FC_PT2PT_PLOGI)) {
		/* rcv'ed PLOGI decides what our NPortId will be */
		if (phba->sli_rev == LPFC_SLI_REV4) {
			vport->fc_myDID = bf_get(els_rsp64_sid,
						 &cmdiocb->wqe.xmit_els_rsp);
		} else {
			vport->fc_myDID = icmd->un.rcvels.parmRo;
		}

		/* If there is an outstanding FLOGI, abort it now.
		 * The remote NPort is not going to ACC our FLOGI
		 * if its already issuing a PLOGI for pt2pt mode.
		 * This indicates our FLOGI was dropped; however, we
		 * must have ACCed the remote NPorts FLOGI to us
		 * to make it here.
		 */
		if (phba->hba_flag & HBA_FLOGI_OUTSTANDING)
			lpfc_els_abort_flogi(phba);

		ed_tov = be32_to_cpu(sp->cmn.e_d_tov);
		if (sp->cmn.edtovResolution) {
			/* E_D_TOV ticks are in nanoseconds */
			ed_tov = (phba->fc_edtov + 999999) / 1000000;
		}

		/*
		 * For pt-to-pt, use the larger EDTOV
		 * RATOV = 2 * EDTOV
		 */
		if (ed_tov > phba->fc_edtov)
			phba->fc_edtov = ed_tov;
		phba->fc_ratov = (2 * phba->fc_edtov) / 1000;

		memcpy(&phba->fc_fabparam, sp, sizeof(struct serv_parm));

		/* Issue CONFIG_LINK for SLI3 or REG_VFI for SLI4,
		 * to account for updated TOV's / parameters
		 */
		if (phba->sli_rev == LPFC_SLI_REV4)
			lpfc_issue_reg_vfi(vport);
		else {
			link_mbox = mempool_alloc(phba->mbox_mem_pool,
						  GFP_KERNEL);
			if (!link_mbox)
				goto out;
			lpfc_config_link(phba, link_mbox);
			link_mbox->mbox_cmpl = lpfc_sli_def_mbox_cmpl;
			link_mbox->vport = vport;

			/* The default completion handling for CONFIG_LINK
			 * does not require the ndlp so no reference is needed.
			 */
			link_mbox->ctx_ndlp = ndlp;

			rc = lpfc_sli_issue_mbox(phba, link_mbox, MBX_NOWAIT);
			if (rc == MBX_NOT_FINISHED) {
				mempool_free(link_mbox, phba->mbox_mem_pool);
				goto out;
			}
		}

		lpfc_can_disctmo(vport);
	}

	ndlp->nlp_flag &= ~NLP_SUPPRESS_RSP;
	if ((phba->sli.sli_flag & LPFC_SLI_SUPPRESS_RSP) &&
	    sp->cmn.valid_vendor_ver_level) {
		vid = be32_to_cpu(sp->un.vv.vid);
		flag = be32_to_cpu(sp->un.vv.flags);
		if ((vid == LPFC_VV_EMLX_ID) && (flag & LPFC_VV_SUPPRESS_RSP))
			ndlp->nlp_flag |= NLP_SUPPRESS_RSP;
	}

	login_mbox = mempool_alloc(phba->mbox_mem_pool, GFP_KERNEL);
	if (!login_mbox)
		goto out;

	save_iocb = kzalloc(sizeof(*save_iocb), GFP_KERNEL);
	if (!save_iocb)
		goto out;

	/* Save info from cmd IOCB to be used in rsp after all mbox completes */
	memcpy((uint8_t *)save_iocb, (uint8_t *)cmdiocb,
	       sizeof(struct lpfc_iocbq));

	/* Registering an existing RPI behaves differently for SLI3 vs SLI4 */
	if (phba->sli_rev == LPFC_SLI_REV4)
		lpfc_unreg_rpi(vport, ndlp);

	/* Issue REG_LOGIN first, before ACCing the PLOGI, thus we will
	 * always be deferring the ACC.
	 */
	if (phba->sli_rev == LPFC_SLI_REV4)
		remote_did = bf_get(wqe_els_did, &wqe->xmit_els_rsp.wqe_dest);
	else
		remote_did = icmd->un.rcvels.remoteID;
	rc = lpfc_reg_rpi(phba, vport->vpi, remote_did,
			    (uint8_t *)sp, login_mbox, ndlp->nlp_rpi);
	if (rc)
		goto out;

	login_mbox->mbox_cmpl = lpfc_mbx_cmpl_reg_login;
	login_mbox->vport = vport;

	/*
	 * If there is an outstanding PLOGI issued, abort it before
	 * sending ACC rsp for received PLOGI. If pending plogi
	 * is not canceled here, the plogi will be rejected by
	 * remote port and will be retried. On a configuration with
	 * single discovery thread, this will cause a huge delay in
	 * discovery. Also this will cause multiple state machines
	 * running in parallel for this node.
	 * This only applies to a fabric environment.
	 */
	if ((ndlp->nlp_state == NLP_STE_PLOGI_ISSUE) &&
	    (vport->fc_flag & FC_FABRIC)) {
		/* software abort outstanding PLOGI */
		lpfc_els_abort(phba, ndlp);
	}

	if ((vport->port_type == LPFC_NPIV_PORT &&
	     vport->cfg_restrict_login)) {

		/* no deferred ACC */
		kfree(save_iocb);

		/* This is an NPIV SLI4 instance that does not need to register
		 * a default RPI.
		 */
		if (phba->sli_rev == LPFC_SLI_REV4) {
<<<<<<< HEAD
			mp = (struct lpfc_dmabuf *)login_mbox->ctx_buf;
			if (mp) {
				lpfc_mbuf_free(phba, mp->virt, mp->phys);
				kfree(mp);
			}
			mempool_free(login_mbox, phba->mbox_mem_pool);
=======
			lpfc_mbox_rsrc_cleanup(phba, login_mbox,
					       MBOX_THD_UNLOCKED);
>>>>>>> d60c95ef
			login_mbox = NULL;
		} else {
			/* In order to preserve RPIs, we want to cleanup
			 * the default RPI the firmware created to rcv
			 * this ELS request. The only way to do this is
			 * to register, then unregister the RPI.
			 */
			spin_lock_irq(&ndlp->lock);
			ndlp->nlp_flag |= (NLP_RM_DFLT_RPI | NLP_ACC_REGLOGIN |
					   NLP_RCV_PLOGI);
			spin_unlock_irq(&ndlp->lock);
		}

		stat.un.b.lsRjtRsnCode = LSRJT_INVALID_CMD;
		stat.un.b.lsRjtRsnCodeExp = LSEXP_NOTHING_MORE;
		rc = lpfc_els_rsp_reject(vport, stat.un.lsRjtError, cmdiocb,
					 ndlp, login_mbox);
		if (rc && login_mbox)
			lpfc_mbox_rsrc_cleanup(phba, login_mbox,
					       MBOX_THD_UNLOCKED);
		return 1;
	}

	/* So the order here should be:
	 * SLI3 pt2pt
	 *   Issue CONFIG_LINK mbox
	 *   CONFIG_LINK cmpl
	 * SLI4 pt2pt
	 *   Issue REG_VFI mbox
	 *   REG_VFI cmpl
	 * SLI4
	 *   Issue UNREG RPI mbx
	 *   UNREG RPI cmpl
	 * Issue REG_RPI mbox
	 * REG RPI cmpl
	 * Issue PLOGI ACC
	 * PLOGI ACC cmpl
	 */
	login_mbox->mbox_cmpl = lpfc_defer_plogi_acc;
	login_mbox->ctx_ndlp = lpfc_nlp_get(ndlp);
	if (!login_mbox->ctx_ndlp)
		goto out;

	login_mbox->context3 = save_iocb; /* For PLOGI ACC */

	spin_lock_irq(&ndlp->lock);
	ndlp->nlp_flag |= (NLP_ACC_REGLOGIN | NLP_RCV_PLOGI);
	spin_unlock_irq(&ndlp->lock);

	/* Start the ball rolling by issuing REG_LOGIN here */
	rc = lpfc_sli_issue_mbox(phba, login_mbox, MBX_NOWAIT);
	if (rc == MBX_NOT_FINISHED) {
		lpfc_nlp_put(ndlp);
		goto out;
	}
	lpfc_nlp_set_state(vport, ndlp, NLP_STE_REG_LOGIN_ISSUE);

	return 1;
out:
	kfree(save_iocb);
	if (login_mbox)
		mempool_free(login_mbox, phba->mbox_mem_pool);

	stat.un.b.lsRjtRsnCode = LSRJT_UNABLE_TPC;
	stat.un.b.lsRjtRsnCodeExp = LSEXP_OUT_OF_RESOURCE;
	lpfc_els_rsp_reject(vport, stat.un.lsRjtError, cmdiocb, ndlp, NULL);
	return 0;
}

/**
 * lpfc_mbx_cmpl_resume_rpi - Resume RPI completion routine
 * @phba: pointer to lpfc hba data structure.
 * @mboxq: pointer to mailbox object
 *
 * This routine is invoked to issue a completion to a rcv'ed
 * ADISC or PDISC after the paused RPI has been resumed.
 **/
static void
lpfc_mbx_cmpl_resume_rpi(struct lpfc_hba *phba, LPFC_MBOXQ_t *mboxq)
{
	struct lpfc_vport *vport;
	struct lpfc_iocbq *elsiocb;
	struct lpfc_nodelist *ndlp;
	uint32_t cmd;

	elsiocb = (struct lpfc_iocbq *)mboxq->ctx_buf;
	ndlp = (struct lpfc_nodelist *)mboxq->ctx_ndlp;
	vport = mboxq->vport;
	cmd = elsiocb->drvrTimeout;

	if (cmd == ELS_CMD_ADISC) {
		lpfc_els_rsp_adisc_acc(vport, elsiocb, ndlp);
	} else {
		lpfc_els_rsp_acc(vport, ELS_CMD_PLOGI, elsiocb,
			ndlp, NULL);
	}

	/* This nlp_put pairs with lpfc_sli4_resume_rpi */
	lpfc_nlp_put(ndlp);

	kfree(elsiocb);
	mempool_free(mboxq, phba->mbox_mem_pool);
}

static int
lpfc_rcv_padisc(struct lpfc_vport *vport, struct lpfc_nodelist *ndlp,
		struct lpfc_iocbq *cmdiocb)
{
	struct lpfc_hba *phba = vport->phba;
	struct lpfc_iocbq  *elsiocb;
	struct lpfc_dmabuf *pcmd;
	struct serv_parm   *sp;
	struct lpfc_name   *pnn, *ppn;
	struct ls_rjt stat;
	ADISC *ap;
	uint32_t *lp;
	uint32_t cmd;

	pcmd = cmdiocb->cmd_dmabuf;
	lp = (uint32_t *) pcmd->virt;

	cmd = *lp++;
	if (cmd == ELS_CMD_ADISC) {
		ap = (ADISC *) lp;
		pnn = (struct lpfc_name *) & ap->nodeName;
		ppn = (struct lpfc_name *) & ap->portName;
	} else {
		sp = (struct serv_parm *) lp;
		pnn = (struct lpfc_name *) & sp->nodeName;
		ppn = (struct lpfc_name *) & sp->portName;
	}

	if (get_job_ulpstatus(phba, cmdiocb) == 0 &&
	    lpfc_check_adisc(vport, ndlp, pnn, ppn)) {

		/*
		 * As soon as  we send ACC, the remote NPort can
		 * start sending us data. Thus, for SLI4 we must
		 * resume the RPI before the ACC goes out.
		 */
		if (vport->phba->sli_rev == LPFC_SLI_REV4) {
			elsiocb = kmalloc(sizeof(struct lpfc_iocbq),
				GFP_KERNEL);
			if (elsiocb) {
				/* Save info from cmd IOCB used in rsp */
				memcpy((uint8_t *)elsiocb, (uint8_t *)cmdiocb,
					sizeof(struct lpfc_iocbq));

				/* Save the ELS cmd */
				elsiocb->drvrTimeout = cmd;

				lpfc_sli4_resume_rpi(ndlp,
					lpfc_mbx_cmpl_resume_rpi, elsiocb);
				goto out;
			}
		}

		if (cmd == ELS_CMD_ADISC) {
			lpfc_els_rsp_adisc_acc(vport, cmdiocb, ndlp);
		} else {
			lpfc_els_rsp_acc(vport, ELS_CMD_PLOGI, cmdiocb,
				ndlp, NULL);
		}
out:
		/* If we are authenticated, move to the proper state.
		 * It is possible an ADISC arrived and the remote nport
		 * is already in MAPPED or UNMAPPED state.  Catch this
		 * condition and don't set the nlp_state again because
		 * it causes an unnecessary transport unregister/register.
		 *
		 * Nodes marked for ADISC will move MAPPED or UNMAPPED state
		 * after issuing ADISC
		 */
		if (ndlp->nlp_type & (NLP_FCP_TARGET | NLP_NVME_TARGET)) {
			if ((ndlp->nlp_state != NLP_STE_MAPPED_NODE) &&
			    !(ndlp->nlp_flag & NLP_NPR_ADISC))
				lpfc_nlp_set_state(vport, ndlp,
						   NLP_STE_MAPPED_NODE);
		}

		return 1;
	}
	/* Reject this request because invalid parameters */
	stat.un.b.lsRjtRsvd0 = 0;
	stat.un.b.lsRjtRsnCode = LSRJT_UNABLE_TPC;
	stat.un.b.lsRjtRsnCodeExp = LSEXP_SPARM_OPTIONS;
	stat.un.b.vendorUnique = 0;
	lpfc_els_rsp_reject(vport, stat.un.lsRjtError, cmdiocb, ndlp, NULL);

	/* 1 sec timeout */
	mod_timer(&ndlp->nlp_delayfunc, jiffies + msecs_to_jiffies(1000));

	spin_lock_irq(&ndlp->lock);
	ndlp->nlp_flag |= NLP_DELAY_TMO;
	spin_unlock_irq(&ndlp->lock);
	ndlp->nlp_last_elscmd = ELS_CMD_PLOGI;
	ndlp->nlp_prev_state = ndlp->nlp_state;
	lpfc_nlp_set_state(vport, ndlp, NLP_STE_NPR_NODE);
	return 0;
}

static int
lpfc_rcv_logo(struct lpfc_vport *vport, struct lpfc_nodelist *ndlp,
	      struct lpfc_iocbq *cmdiocb, uint32_t els_cmd)
{
	struct Scsi_Host *shost = lpfc_shost_from_vport(vport);
	struct lpfc_hba    *phba = vport->phba;
	struct lpfc_vport **vports;
	int i, active_vlink_present = 0 ;

	/* Put ndlp in NPR state with 1 sec timeout for plogi, ACC logo */
	/* Only call LOGO ACC for first LOGO, this avoids sending unnecessary
	 * PLOGIs during LOGO storms from a device.
	 */
	spin_lock_irq(&ndlp->lock);
	ndlp->nlp_flag |= NLP_LOGO_ACC;
	spin_unlock_irq(&ndlp->lock);
	if (els_cmd == ELS_CMD_PRLO)
		lpfc_els_rsp_acc(vport, ELS_CMD_PRLO, cmdiocb, ndlp, NULL);
	else
		lpfc_els_rsp_acc(vport, ELS_CMD_ACC, cmdiocb, ndlp, NULL);

	/* This clause allows the initiator to ACC the LOGO back to the
	 * Fabric Domain Controller.  It does deliberately skip all other
	 * steps because some fabrics send RDP requests after logging out
	 * from the initiator.
	 */
	if (ndlp->nlp_type & NLP_FABRIC &&
	    ((ndlp->nlp_DID & WELL_KNOWN_DID_MASK) != WELL_KNOWN_DID_MASK))
		return 0;

	/* Notify transport of connectivity loss to trigger cleanup. */
	if (phba->nvmet_support &&
	    ndlp->nlp_state == NLP_STE_UNMAPPED_NODE)
		lpfc_nvmet_invalidate_host(phba, ndlp);

	if (ndlp->nlp_DID == Fabric_DID) {
		if (vport->port_state <= LPFC_FDISC ||
		    vport->fc_flag & FC_PT2PT)
			goto out;
		lpfc_linkdown_port(vport);
		spin_lock_irq(shost->host_lock);
		vport->fc_flag |= FC_VPORT_LOGO_RCVD;
		spin_unlock_irq(shost->host_lock);
		vports = lpfc_create_vport_work_array(phba);
		if (vports) {
			for (i = 0; i <= phba->max_vports && vports[i] != NULL;
					i++) {
				if ((!(vports[i]->fc_flag &
					FC_VPORT_LOGO_RCVD)) &&
					(vports[i]->port_state > LPFC_FDISC)) {
					active_vlink_present = 1;
					break;
				}
			}
			lpfc_destroy_vport_work_array(phba, vports);
		}

		/*
		 * Don't re-instantiate if vport is marked for deletion.
		 * If we are here first then vport_delete is going to wait
		 * for discovery to complete.
		 */
		if (!(vport->load_flag & FC_UNLOADING) &&
					active_vlink_present) {
			/*
			 * If there are other active VLinks present,
			 * re-instantiate the Vlink using FDISC.
			 */
			mod_timer(&ndlp->nlp_delayfunc,
				  jiffies + msecs_to_jiffies(1000));
			spin_lock_irq(&ndlp->lock);
			ndlp->nlp_flag |= NLP_DELAY_TMO;
			spin_unlock_irq(&ndlp->lock);
			ndlp->nlp_last_elscmd = ELS_CMD_FDISC;
			vport->port_state = LPFC_FDISC;
		} else {
			spin_lock_irq(shost->host_lock);
			phba->pport->fc_flag &= ~FC_LOGO_RCVD_DID_CHNG;
			spin_unlock_irq(shost->host_lock);
			lpfc_retry_pport_discovery(phba);
		}
	} else if ((!(ndlp->nlp_type & NLP_FABRIC) &&
		((ndlp->nlp_type & NLP_FCP_TARGET) ||
		(ndlp->nlp_type & NLP_NVME_TARGET) ||
		(vport->fc_flag & FC_PT2PT))) ||
		(ndlp->nlp_state == NLP_STE_ADISC_ISSUE)) {
		/* Only try to re-login if this is NOT a Fabric Node
		 * AND the remote NPORT is a FCP/NVME Target or we
		 * are in pt2pt mode. NLP_STE_ADISC_ISSUE is a special
		 * case for LOGO as a response to ADISC behavior.
		 */
		mod_timer(&ndlp->nlp_delayfunc,
			  jiffies + msecs_to_jiffies(1000 * 1));
		spin_lock_irq(&ndlp->lock);
		ndlp->nlp_flag |= NLP_DELAY_TMO;
		spin_unlock_irq(&ndlp->lock);

		ndlp->nlp_last_elscmd = ELS_CMD_PLOGI;
	}
out:
	/* Unregister from backend, could have been skipped due to ADISC */
	lpfc_nlp_unreg_node(vport, ndlp);

	ndlp->nlp_prev_state = ndlp->nlp_state;
	lpfc_nlp_set_state(vport, ndlp, NLP_STE_NPR_NODE);

	spin_lock_irq(&ndlp->lock);
	ndlp->nlp_flag &= ~NLP_NPR_ADISC;
	spin_unlock_irq(&ndlp->lock);
	/* The driver has to wait until the ACC completes before it continues
	 * processing the LOGO.  The action will resume in
	 * lpfc_cmpl_els_logo_acc routine. Since part of processing includes an
	 * unreg_login, the driver waits so the ACC does not get aborted.
	 */
	return 0;
}

static uint32_t
lpfc_rcv_prli_support_check(struct lpfc_vport *vport,
			    struct lpfc_nodelist *ndlp,
			    struct lpfc_iocbq *cmdiocb)
{
	struct ls_rjt stat;
	uint32_t *payload;
	uint32_t cmd;

	payload = cmdiocb->cmd_dmabuf->virt;
	cmd = *payload;
	if (vport->phba->nvmet_support) {
		/* Must be a NVME PRLI */
		if (cmd ==  ELS_CMD_PRLI)
			goto out;
	} else {
		/* Initiator mode. */
		if (!vport->nvmei_support && (cmd == ELS_CMD_NVMEPRLI))
			goto out;
	}
	return 1;
out:
	lpfc_printf_vlog(vport, KERN_WARNING, LOG_NVME_DISC,
			 "6115 Rcv PRLI (%x) check failed: ndlp rpi %d "
			 "state x%x flags x%x\n",
			 cmd, ndlp->nlp_rpi, ndlp->nlp_state,
			 ndlp->nlp_flag);
	memset(&stat, 0, sizeof(struct ls_rjt));
	stat.un.b.lsRjtRsnCode = LSRJT_CMD_UNSUPPORTED;
	stat.un.b.lsRjtRsnCodeExp = LSEXP_REQ_UNSUPPORTED;
	lpfc_els_rsp_reject(vport, stat.un.lsRjtError, cmdiocb,
			    ndlp, NULL);
	return 0;
}

static void
lpfc_rcv_prli(struct lpfc_vport *vport, struct lpfc_nodelist *ndlp,
	      struct lpfc_iocbq *cmdiocb)
{
	struct lpfc_hba  *phba = vport->phba;
	struct lpfc_dmabuf *pcmd;
	uint32_t *lp;
	PRLI *npr;
	struct fc_rport *rport = ndlp->rport;
	u32 roles;

	pcmd = cmdiocb->cmd_dmabuf;
	lp = (uint32_t *)pcmd->virt;
	npr = (PRLI *)((uint8_t *)lp + sizeof(uint32_t));

	if ((npr->prliType == PRLI_FCP_TYPE) ||
	    (npr->prliType == PRLI_NVME_TYPE)) {
		if (npr->initiatorFunc) {
			if (npr->prliType == PRLI_FCP_TYPE)
				ndlp->nlp_type |= NLP_FCP_INITIATOR;
			if (npr->prliType == PRLI_NVME_TYPE)
				ndlp->nlp_type |= NLP_NVME_INITIATOR;
		}
		if (npr->targetFunc) {
			if (npr->prliType == PRLI_FCP_TYPE)
				ndlp->nlp_type |= NLP_FCP_TARGET;
			if (npr->prliType == PRLI_NVME_TYPE)
				ndlp->nlp_type |= NLP_NVME_TARGET;
			if (npr->writeXferRdyDis)
				ndlp->nlp_flag |= NLP_FIRSTBURST;
		}
		if (npr->Retry && ndlp->nlp_type &
					(NLP_FCP_INITIATOR | NLP_FCP_TARGET))
			ndlp->nlp_fcp_info |= NLP_FCP_2_DEVICE;

		if (npr->Retry && phba->nsler &&
		    ndlp->nlp_type & (NLP_NVME_INITIATOR | NLP_NVME_TARGET))
			ndlp->nlp_nvme_info |= NLP_NVME_NSLER;


		/* If this driver is in nvme target mode, set the ndlp's fc4
		 * type to NVME provided the PRLI response claims NVME FC4
		 * type.  Target mode does not issue gft_id so doesn't get
		 * the fc4 type set until now.
		 */
		if (phba->nvmet_support && (npr->prliType == PRLI_NVME_TYPE)) {
			ndlp->nlp_fc4_type |= NLP_FC4_NVME;
			lpfc_nlp_set_state(vport, ndlp, NLP_STE_UNMAPPED_NODE);
		}

		/* Fabric Controllers send FCP PRLI as an initiator but should
		 * not get recognized as FCP type and registered with transport.
		 */
		if (npr->prliType == PRLI_FCP_TYPE &&
		    !(ndlp->nlp_type & NLP_FABRIC))
			ndlp->nlp_fc4_type |= NLP_FC4_FCP;
	}
	if (rport) {
		/* We need to update the rport role values */
		roles = FC_RPORT_ROLE_UNKNOWN;
		if (ndlp->nlp_type & NLP_FCP_INITIATOR)
			roles |= FC_RPORT_ROLE_FCP_INITIATOR;
		if (ndlp->nlp_type & NLP_FCP_TARGET)
			roles |= FC_RPORT_ROLE_FCP_TARGET;

		lpfc_debugfs_disc_trc(vport, LPFC_DISC_TRC_RPORT,
			"rport rolechg:   role:x%x did:x%x flg:x%x",
			roles, ndlp->nlp_DID, ndlp->nlp_flag);

		if (vport->cfg_enable_fc4_type != LPFC_ENABLE_NVME)
			fc_remote_port_rolechg(rport, roles);
	}
}

static uint32_t
lpfc_disc_set_adisc(struct lpfc_vport *vport, struct lpfc_nodelist *ndlp)
{
	if (!(ndlp->nlp_flag & NLP_RPI_REGISTERED)) {
		spin_lock_irq(&ndlp->lock);
		ndlp->nlp_flag &= ~NLP_NPR_ADISC;
		spin_unlock_irq(&ndlp->lock);
		return 0;
	}

	if (!(vport->fc_flag & FC_PT2PT)) {
		/* Check config parameter use-adisc or FCP-2 */
		if (vport->cfg_use_adisc && ((vport->fc_flag & FC_RSCN_MODE) ||
		    ((ndlp->nlp_fcp_info & NLP_FCP_2_DEVICE) &&
		     (ndlp->nlp_type & NLP_FCP_TARGET)))) {
			spin_lock_irq(&ndlp->lock);
			ndlp->nlp_flag |= NLP_NPR_ADISC;
			spin_unlock_irq(&ndlp->lock);
			return 1;
		}
	}

	spin_lock_irq(&ndlp->lock);
	ndlp->nlp_flag &= ~NLP_NPR_ADISC;
	spin_unlock_irq(&ndlp->lock);
	lpfc_unreg_rpi(vport, ndlp);
	return 0;
}

/**
 * lpfc_release_rpi - Release a RPI by issuing unreg_login mailbox cmd.
 * @phba : Pointer to lpfc_hba structure.
 * @vport: Pointer to lpfc_vport structure.
 * @ndlp: Pointer to lpfc_nodelist structure.
 * @rpi  : rpi to be release.
 *
 * This function will send a unreg_login mailbox command to the firmware
 * to release a rpi.
 **/
static void
lpfc_release_rpi(struct lpfc_hba *phba, struct lpfc_vport *vport,
		 struct lpfc_nodelist *ndlp, uint16_t rpi)
{
	LPFC_MBOXQ_t *pmb;
	int rc;

	/* If there is already an UNREG in progress for this ndlp,
	 * no need to queue up another one.
	 */
	if (ndlp->nlp_flag & NLP_UNREG_INP) {
		lpfc_printf_vlog(vport, KERN_INFO, LOG_DISCOVERY,
				 "1435 release_rpi SKIP UNREG x%x on "
				 "NPort x%x deferred x%x  flg x%x "
				 "Data: x%px\n",
				 ndlp->nlp_rpi, ndlp->nlp_DID,
				 ndlp->nlp_defer_did,
				 ndlp->nlp_flag, ndlp);
		return;
	}

	pmb = (LPFC_MBOXQ_t *) mempool_alloc(phba->mbox_mem_pool,
			GFP_KERNEL);
	if (!pmb)
		lpfc_printf_vlog(vport, KERN_ERR, LOG_TRACE_EVENT,
				 "2796 mailbox memory allocation failed \n");
	else {
		lpfc_unreg_login(phba, vport->vpi, rpi, pmb);
		pmb->mbox_cmpl = lpfc_sli_def_mbox_cmpl;
		pmb->vport = vport;
		pmb->ctx_ndlp = lpfc_nlp_get(ndlp);
		if (!pmb->ctx_ndlp) {
			mempool_free(pmb, phba->mbox_mem_pool);
			return;
		}

		if (((ndlp->nlp_DID & Fabric_DID_MASK) != Fabric_DID_MASK) &&
		    (!(vport->fc_flag & FC_OFFLINE_MODE)))
			ndlp->nlp_flag |= NLP_UNREG_INP;

		lpfc_printf_vlog(vport, KERN_INFO, LOG_DISCOVERY,
				 "1437 release_rpi UNREG x%x "
				 "on NPort x%x flg x%x\n",
				 ndlp->nlp_rpi, ndlp->nlp_DID, ndlp->nlp_flag);

		rc = lpfc_sli_issue_mbox(phba, pmb, MBX_NOWAIT);
		if (rc == MBX_NOT_FINISHED) {
			lpfc_nlp_put(ndlp);
			mempool_free(pmb, phba->mbox_mem_pool);
		}
	}
}

static uint32_t
lpfc_disc_illegal(struct lpfc_vport *vport, struct lpfc_nodelist *ndlp,
		  void *arg, uint32_t evt)
{
	struct lpfc_hba *phba;
	LPFC_MBOXQ_t *pmb = (LPFC_MBOXQ_t *) arg;
	uint16_t rpi;

	phba = vport->phba;
	/* Release the RPI if reglogin completing */
	if (!(phba->pport->load_flag & FC_UNLOADING) &&
		(evt == NLP_EVT_CMPL_REG_LOGIN) &&
		(!pmb->u.mb.mbxStatus)) {
		rpi = pmb->u.mb.un.varWords[0];
		lpfc_release_rpi(phba, vport, ndlp, rpi);
	}
	lpfc_printf_vlog(vport, KERN_ERR, LOG_TRACE_EVENT,
			 "0271 Illegal State Transition: node x%x "
			 "event x%x, state x%x Data: x%x x%x\n",
			 ndlp->nlp_DID, evt, ndlp->nlp_state, ndlp->nlp_rpi,
			 ndlp->nlp_flag);
	return ndlp->nlp_state;
}

static uint32_t
lpfc_cmpl_plogi_illegal(struct lpfc_vport *vport, struct lpfc_nodelist *ndlp,
		  void *arg, uint32_t evt)
{
	/* This transition is only legal if we previously
	 * rcv'ed a PLOGI. Since we don't want 2 discovery threads
	 * working on the same NPortID, do nothing for this thread
	 * to stop it.
	 */
	if (!(ndlp->nlp_flag & NLP_RCV_PLOGI)) {
		lpfc_printf_vlog(vport, KERN_ERR, LOG_TRACE_EVENT,
				 "0272 Illegal State Transition: node x%x "
				 "event x%x, state x%x Data: x%x x%x\n",
				  ndlp->nlp_DID, evt, ndlp->nlp_state,
				  ndlp->nlp_rpi, ndlp->nlp_flag);
	}
	return ndlp->nlp_state;
}

/* Start of Discovery State Machine routines */

static uint32_t
lpfc_rcv_plogi_unused_node(struct lpfc_vport *vport, struct lpfc_nodelist *ndlp,
			   void *arg, uint32_t evt)
{
	struct lpfc_iocbq *cmdiocb;

	cmdiocb = (struct lpfc_iocbq *) arg;

	if (lpfc_rcv_plogi(vport, ndlp, cmdiocb)) {
		return ndlp->nlp_state;
	}
	return NLP_STE_FREED_NODE;
}

static uint32_t
lpfc_rcv_els_unused_node(struct lpfc_vport *vport, struct lpfc_nodelist *ndlp,
			 void *arg, uint32_t evt)
{
	lpfc_issue_els_logo(vport, ndlp, 0);
	return ndlp->nlp_state;
}

static uint32_t
lpfc_rcv_logo_unused_node(struct lpfc_vport *vport, struct lpfc_nodelist *ndlp,
			  void *arg, uint32_t evt)
{
	struct lpfc_iocbq *cmdiocb = (struct lpfc_iocbq *) arg;

	spin_lock_irq(&ndlp->lock);
	ndlp->nlp_flag |= NLP_LOGO_ACC;
	spin_unlock_irq(&ndlp->lock);
	lpfc_els_rsp_acc(vport, ELS_CMD_ACC, cmdiocb, ndlp, NULL);

	return ndlp->nlp_state;
}

static uint32_t
lpfc_cmpl_logo_unused_node(struct lpfc_vport *vport, struct lpfc_nodelist *ndlp,
			   void *arg, uint32_t evt)
{
	return NLP_STE_FREED_NODE;
}

static uint32_t
lpfc_device_rm_unused_node(struct lpfc_vport *vport, struct lpfc_nodelist *ndlp,
			   void *arg, uint32_t evt)
{
	return NLP_STE_FREED_NODE;
}

static uint32_t
lpfc_device_recov_unused_node(struct lpfc_vport *vport,
			struct lpfc_nodelist *ndlp,
			   void *arg, uint32_t evt)
{
	return ndlp->nlp_state;
}

static uint32_t
lpfc_rcv_plogi_plogi_issue(struct lpfc_vport *vport, struct lpfc_nodelist *ndlp,
			   void *arg, uint32_t evt)
{
	struct Scsi_Host   *shost = lpfc_shost_from_vport(vport);
	struct lpfc_hba   *phba = vport->phba;
	struct lpfc_iocbq *cmdiocb = arg;
	struct lpfc_dmabuf *pcmd = cmdiocb->cmd_dmabuf;
	uint32_t *lp = (uint32_t *) pcmd->virt;
	struct serv_parm *sp = (struct serv_parm *) (lp + 1);
	struct ls_rjt stat;
	int port_cmp;

	memset(&stat, 0, sizeof (struct ls_rjt));

	/* For a PLOGI, we only accept if our portname is less
	 * than the remote portname.
	 */
	phba->fc_stat.elsLogiCol++;
	port_cmp = memcmp(&vport->fc_portname, &sp->portName,
			  sizeof(struct lpfc_name));

	if (port_cmp >= 0) {
		/* Reject this request because the remote node will accept
		   ours */
		stat.un.b.lsRjtRsnCode = LSRJT_UNABLE_TPC;
		stat.un.b.lsRjtRsnCodeExp = LSEXP_CMD_IN_PROGRESS;
		lpfc_els_rsp_reject(vport, stat.un.lsRjtError, cmdiocb, ndlp,
			NULL);
	} else {
		if (lpfc_rcv_plogi(vport, ndlp, cmdiocb) &&
		    (ndlp->nlp_flag & NLP_NPR_2B_DISC) &&
		    (vport->num_disc_nodes)) {
			spin_lock_irq(&ndlp->lock);
			ndlp->nlp_flag &= ~NLP_NPR_2B_DISC;
			spin_unlock_irq(&ndlp->lock);
			/* Check if there are more PLOGIs to be sent */
			lpfc_more_plogi(vport);
			if (vport->num_disc_nodes == 0) {
				spin_lock_irq(shost->host_lock);
				vport->fc_flag &= ~FC_NDISC_ACTIVE;
				spin_unlock_irq(shost->host_lock);
				lpfc_can_disctmo(vport);
				lpfc_end_rscn(vport);
			}
		}
	} /* If our portname was less */

	return ndlp->nlp_state;
}

static uint32_t
lpfc_rcv_prli_plogi_issue(struct lpfc_vport *vport, struct lpfc_nodelist *ndlp,
			  void *arg, uint32_t evt)
{
	struct lpfc_iocbq *cmdiocb = (struct lpfc_iocbq *) arg;
	struct ls_rjt     stat;

	memset(&stat, 0, sizeof (struct ls_rjt));
	stat.un.b.lsRjtRsnCode = LSRJT_LOGICAL_BSY;
	stat.un.b.lsRjtRsnCodeExp = LSEXP_NOTHING_MORE;
	lpfc_els_rsp_reject(vport, stat.un.lsRjtError, cmdiocb, ndlp, NULL);
	return ndlp->nlp_state;
}

static uint32_t
lpfc_rcv_logo_plogi_issue(struct lpfc_vport *vport, struct lpfc_nodelist *ndlp,
			  void *arg, uint32_t evt)
{
	struct lpfc_iocbq *cmdiocb = (struct lpfc_iocbq *) arg;

	/* Retrieve RPI from LOGO IOCB. RPI is used for CMD_ABORT_XRI_CN */
	if (vport->phba->sli_rev == LPFC_SLI_REV3)
		ndlp->nlp_rpi = cmdiocb->iocb.ulpIoTag;
				/* software abort outstanding PLOGI */
	lpfc_els_abort(vport->phba, ndlp);

	lpfc_rcv_logo(vport, ndlp, cmdiocb, ELS_CMD_LOGO);
	return ndlp->nlp_state;
}

static uint32_t
lpfc_rcv_els_plogi_issue(struct lpfc_vport *vport, struct lpfc_nodelist *ndlp,
			 void *arg, uint32_t evt)
{
	struct lpfc_hba   *phba = vport->phba;
	struct lpfc_iocbq *cmdiocb = (struct lpfc_iocbq *) arg;

	/* software abort outstanding PLOGI */
	lpfc_els_abort(phba, ndlp);

	if (evt == NLP_EVT_RCV_LOGO) {
		lpfc_els_rsp_acc(vport, ELS_CMD_ACC, cmdiocb, ndlp, NULL);
	} else {
		lpfc_issue_els_logo(vport, ndlp, 0);
	}

	/* Put ndlp in npr state set plogi timer for 1 sec */
	mod_timer(&ndlp->nlp_delayfunc, jiffies + msecs_to_jiffies(1000 * 1));
	spin_lock_irq(&ndlp->lock);
	ndlp->nlp_flag |= NLP_DELAY_TMO;
	spin_unlock_irq(&ndlp->lock);
	ndlp->nlp_last_elscmd = ELS_CMD_PLOGI;
	ndlp->nlp_prev_state = NLP_STE_PLOGI_ISSUE;
	lpfc_nlp_set_state(vport, ndlp, NLP_STE_NPR_NODE);

	return ndlp->nlp_state;
}

static uint32_t
lpfc_cmpl_plogi_plogi_issue(struct lpfc_vport *vport,
			    struct lpfc_nodelist *ndlp,
			    void *arg,
			    uint32_t evt)
{
	struct lpfc_hba    *phba = vport->phba;
	struct lpfc_iocbq  *cmdiocb, *rspiocb;
	struct lpfc_dmabuf *pcmd, *prsp;
	uint32_t *lp;
	uint32_t vid, flag;
	struct serv_parm *sp;
	uint32_t ed_tov;
	LPFC_MBOXQ_t *mbox;
	int rc;
	u32 ulp_status;
	u32 did;

	cmdiocb = (struct lpfc_iocbq *) arg;
	rspiocb = cmdiocb->rsp_iocb;

	ulp_status = get_job_ulpstatus(phba, rspiocb);

	if (ndlp->nlp_flag & NLP_ACC_REGLOGIN) {
		/* Recovery from PLOGI collision logic */
		return ndlp->nlp_state;
	}

	if (ulp_status)
		goto out;

	pcmd = cmdiocb->cmd_dmabuf;

	prsp = list_get_first(&pcmd->list, struct lpfc_dmabuf, list);
	if (!prsp)
		goto out;

	lp = (uint32_t *) prsp->virt;
	sp = (struct serv_parm *) ((uint8_t *) lp + sizeof (uint32_t));

	/* Some switches have FDMI servers returning 0 for WWN */
	if ((ndlp->nlp_DID != FDMI_DID) &&
		(wwn_to_u64(sp->portName.u.wwn) == 0 ||
		wwn_to_u64(sp->nodeName.u.wwn) == 0)) {
		lpfc_printf_vlog(vport, KERN_ERR, LOG_TRACE_EVENT,
				 "0142 PLOGI RSP: Invalid WWN.\n");
		goto out;
	}
	if (!lpfc_check_sparm(vport, ndlp, sp, CLASS3, 0))
		goto out;
	/* PLOGI chkparm OK */
	lpfc_printf_vlog(vport, KERN_INFO, LOG_ELS,
			 "0121 PLOGI chkparm OK Data: x%x x%x x%x x%x\n",
			 ndlp->nlp_DID, ndlp->nlp_state,
			 ndlp->nlp_flag, ndlp->nlp_rpi);
	if (vport->cfg_fcp_class == 2 && (sp->cls2.classValid))
		ndlp->nlp_fcp_info |= CLASS2;
	else
		ndlp->nlp_fcp_info |= CLASS3;

	ndlp->nlp_class_sup = 0;
	if (sp->cls1.classValid)
		ndlp->nlp_class_sup |= FC_COS_CLASS1;
	if (sp->cls2.classValid)
		ndlp->nlp_class_sup |= FC_COS_CLASS2;
	if (sp->cls3.classValid)
		ndlp->nlp_class_sup |= FC_COS_CLASS3;
	if (sp->cls4.classValid)
		ndlp->nlp_class_sup |= FC_COS_CLASS4;
	ndlp->nlp_maxframe =
		((sp->cmn.bbRcvSizeMsb & 0x0F) << 8) | sp->cmn.bbRcvSizeLsb;

	if ((vport->fc_flag & FC_PT2PT) &&
	    (vport->fc_flag & FC_PT2PT_PLOGI)) {
		ed_tov = be32_to_cpu(sp->cmn.e_d_tov);
		if (sp->cmn.edtovResolution) {
			/* E_D_TOV ticks are in nanoseconds */
			ed_tov = (phba->fc_edtov + 999999) / 1000000;
		}

		ndlp->nlp_flag &= ~NLP_SUPPRESS_RSP;
		if ((phba->sli.sli_flag & LPFC_SLI_SUPPRESS_RSP) &&
		    sp->cmn.valid_vendor_ver_level) {
			vid = be32_to_cpu(sp->un.vv.vid);
			flag = be32_to_cpu(sp->un.vv.flags);
			if ((vid == LPFC_VV_EMLX_ID) &&
			    (flag & LPFC_VV_SUPPRESS_RSP))
				ndlp->nlp_flag |= NLP_SUPPRESS_RSP;
		}

		/*
		 * Use the larger EDTOV
		 * RATOV = 2 * EDTOV for pt-to-pt
		 */
		if (ed_tov > phba->fc_edtov)
			phba->fc_edtov = ed_tov;
		phba->fc_ratov = (2 * phba->fc_edtov) / 1000;

		memcpy(&phba->fc_fabparam, sp, sizeof(struct serv_parm));

		/* Issue config_link / reg_vfi to account for updated TOV's */
		if (phba->sli_rev == LPFC_SLI_REV4) {
			lpfc_issue_reg_vfi(vport);
		} else {
			mbox = mempool_alloc(phba->mbox_mem_pool, GFP_KERNEL);
			if (!mbox) {
				lpfc_printf_vlog(vport, KERN_ERR,
						 LOG_TRACE_EVENT,
						 "0133 PLOGI: no memory "
						 "for config_link "
						 "Data: x%x x%x x%x x%x\n",
						 ndlp->nlp_DID, ndlp->nlp_state,
						 ndlp->nlp_flag, ndlp->nlp_rpi);
				goto out;
			}

			lpfc_config_link(phba, mbox);

			mbox->mbox_cmpl = lpfc_sli_def_mbox_cmpl;
			mbox->vport = vport;
			rc = lpfc_sli_issue_mbox(phba, mbox, MBX_NOWAIT);
			if (rc == MBX_NOT_FINISHED) {
				mempool_free(mbox, phba->mbox_mem_pool);
				goto out;
			}
		}
	}

	lpfc_unreg_rpi(vport, ndlp);

	mbox = mempool_alloc(phba->mbox_mem_pool, GFP_KERNEL);
	if (!mbox) {
		lpfc_printf_vlog(vport, KERN_ERR, LOG_TRACE_EVENT,
				 "0018 PLOGI: no memory for reg_login "
				 "Data: x%x x%x x%x x%x\n",
				 ndlp->nlp_DID, ndlp->nlp_state,
				 ndlp->nlp_flag, ndlp->nlp_rpi);
		goto out;
	}

	did = get_job_els_rsp64_did(phba, cmdiocb);

	if (lpfc_reg_rpi(phba, vport->vpi, did,
			 (uint8_t *) sp, mbox, ndlp->nlp_rpi) == 0) {
		switch (ndlp->nlp_DID) {
		case NameServer_DID:
			mbox->mbox_cmpl = lpfc_mbx_cmpl_ns_reg_login;
			/* Fabric Controller Node needs these parameters. */
			memcpy(&ndlp->fc_sparam, sp, sizeof(struct serv_parm));
			break;
		case FDMI_DID:
			mbox->mbox_cmpl = lpfc_mbx_cmpl_fdmi_reg_login;
			break;
		default:
			ndlp->nlp_flag |= NLP_REG_LOGIN_SEND;
			mbox->mbox_cmpl = lpfc_mbx_cmpl_reg_login;
		}

		mbox->ctx_ndlp = lpfc_nlp_get(ndlp);
		if (!mbox->ctx_ndlp)
			goto out;

		mbox->vport = vport;
		if (lpfc_sli_issue_mbox(phba, mbox, MBX_NOWAIT)
		    != MBX_NOT_FINISHED) {
			lpfc_nlp_set_state(vport, ndlp,
					   NLP_STE_REG_LOGIN_ISSUE);
			return ndlp->nlp_state;
		}
		if (ndlp->nlp_flag & NLP_REG_LOGIN_SEND)
			ndlp->nlp_flag &= ~NLP_REG_LOGIN_SEND;
		/* decrement node reference count to the failed mbox
		 * command
		 */
		lpfc_nlp_put(ndlp);
		lpfc_mbox_rsrc_cleanup(phba, mbox, MBOX_THD_UNLOCKED);
		lpfc_printf_vlog(vport, KERN_ERR, LOG_TRACE_EVENT,
				 "0134 PLOGI: cannot issue reg_login "
				 "Data: x%x x%x x%x x%x\n",
				 ndlp->nlp_DID, ndlp->nlp_state,
				 ndlp->nlp_flag, ndlp->nlp_rpi);
	} else {
		mempool_free(mbox, phba->mbox_mem_pool);

		lpfc_printf_vlog(vport, KERN_ERR, LOG_TRACE_EVENT,
				 "0135 PLOGI: cannot format reg_login "
				 "Data: x%x x%x x%x x%x\n",
				 ndlp->nlp_DID, ndlp->nlp_state,
				 ndlp->nlp_flag, ndlp->nlp_rpi);
	}


out:
	if (ndlp->nlp_DID == NameServer_DID) {
		lpfc_vport_set_state(vport, FC_VPORT_FAILED);
		lpfc_printf_vlog(vport, KERN_ERR, LOG_TRACE_EVENT,
				 "0261 Cannot Register NameServer login\n");
	}

	/*
	** In case the node reference counter does not go to zero, ensure that
	** the stale state for the node is not processed.
	*/

	ndlp->nlp_prev_state = ndlp->nlp_state;
	lpfc_nlp_set_state(vport, ndlp, NLP_STE_NPR_NODE);
	return NLP_STE_FREED_NODE;
}

static uint32_t
lpfc_cmpl_logo_plogi_issue(struct lpfc_vport *vport, struct lpfc_nodelist *ndlp,
			   void *arg, uint32_t evt)
{
	return ndlp->nlp_state;
}

static uint32_t
lpfc_cmpl_reglogin_plogi_issue(struct lpfc_vport *vport,
	struct lpfc_nodelist *ndlp, void *arg, uint32_t evt)
{
	struct lpfc_hba *phba;
	LPFC_MBOXQ_t *pmb = (LPFC_MBOXQ_t *) arg;
	MAILBOX_t *mb = &pmb->u.mb;
	uint16_t rpi;

	phba = vport->phba;
	/* Release the RPI */
	if (!(phba->pport->load_flag & FC_UNLOADING) &&
		!mb->mbxStatus) {
		rpi = pmb->u.mb.un.varWords[0];
		lpfc_release_rpi(phba, vport, ndlp, rpi);
	}
	return ndlp->nlp_state;
}

static uint32_t
lpfc_device_rm_plogi_issue(struct lpfc_vport *vport, struct lpfc_nodelist *ndlp,
			   void *arg, uint32_t evt)
{
	if (ndlp->nlp_flag & NLP_NPR_2B_DISC) {
		spin_lock_irq(&ndlp->lock);
		ndlp->nlp_flag |= NLP_NODEV_REMOVE;
		spin_unlock_irq(&ndlp->lock);
		return ndlp->nlp_state;
	} else {
		/* software abort outstanding PLOGI */
		lpfc_els_abort(vport->phba, ndlp);

		lpfc_drop_node(vport, ndlp);
		return NLP_STE_FREED_NODE;
	}
}

static uint32_t
lpfc_device_recov_plogi_issue(struct lpfc_vport *vport,
			      struct lpfc_nodelist *ndlp,
			      void *arg,
			      uint32_t evt)
{
	struct lpfc_hba  *phba = vport->phba;

	/* Don't do anything that will mess up processing of the
	 * previous RSCN.
	 */
	if (vport->fc_flag & FC_RSCN_DEFERRED)
		return ndlp->nlp_state;

	/* software abort outstanding PLOGI */
	lpfc_els_abort(phba, ndlp);

	ndlp->nlp_prev_state = NLP_STE_PLOGI_ISSUE;
	lpfc_nlp_set_state(vport, ndlp, NLP_STE_NPR_NODE);
	spin_lock_irq(&ndlp->lock);
	ndlp->nlp_flag &= ~(NLP_NODEV_REMOVE | NLP_NPR_2B_DISC);
	spin_unlock_irq(&ndlp->lock);

	return ndlp->nlp_state;
}

static uint32_t
lpfc_rcv_plogi_adisc_issue(struct lpfc_vport *vport, struct lpfc_nodelist *ndlp,
			   void *arg, uint32_t evt)
{
	struct lpfc_hba   *phba = vport->phba;
	struct lpfc_iocbq *cmdiocb;

	/* software abort outstanding ADISC */
	lpfc_els_abort(phba, ndlp);

	cmdiocb = (struct lpfc_iocbq *) arg;

	if (lpfc_rcv_plogi(vport, ndlp, cmdiocb)) {
		if (ndlp->nlp_flag & NLP_NPR_2B_DISC) {
			spin_lock_irq(&ndlp->lock);
			ndlp->nlp_flag &= ~NLP_NPR_2B_DISC;
			spin_unlock_irq(&ndlp->lock);
			if (vport->num_disc_nodes)
				lpfc_more_adisc(vport);
		}
		return ndlp->nlp_state;
	}
	ndlp->nlp_prev_state = NLP_STE_ADISC_ISSUE;
	lpfc_issue_els_plogi(vport, ndlp->nlp_DID, 0);
	lpfc_nlp_set_state(vport, ndlp, NLP_STE_PLOGI_ISSUE);

	return ndlp->nlp_state;
}

static uint32_t
lpfc_rcv_prli_adisc_issue(struct lpfc_vport *vport, struct lpfc_nodelist *ndlp,
			  void *arg, uint32_t evt)
{
	struct lpfc_iocbq *cmdiocb = (struct lpfc_iocbq *) arg;

	if (lpfc_rcv_prli_support_check(vport, ndlp, cmdiocb))
		lpfc_els_rsp_prli_acc(vport, cmdiocb, ndlp);
	return ndlp->nlp_state;
}

static uint32_t
lpfc_rcv_logo_adisc_issue(struct lpfc_vport *vport, struct lpfc_nodelist *ndlp,
			  void *arg, uint32_t evt)
{
	struct lpfc_hba *phba = vport->phba;
	struct lpfc_iocbq *cmdiocb;

	cmdiocb = (struct lpfc_iocbq *) arg;

	/* software abort outstanding ADISC */
	lpfc_els_abort(phba, ndlp);

	lpfc_rcv_logo(vport, ndlp, cmdiocb, ELS_CMD_LOGO);
	return ndlp->nlp_state;
}

static uint32_t
lpfc_rcv_padisc_adisc_issue(struct lpfc_vport *vport,
			    struct lpfc_nodelist *ndlp,
			    void *arg, uint32_t evt)
{
	struct lpfc_iocbq *cmdiocb;

	cmdiocb = (struct lpfc_iocbq *) arg;

	lpfc_rcv_padisc(vport, ndlp, cmdiocb);
	return ndlp->nlp_state;
}

static uint32_t
lpfc_rcv_prlo_adisc_issue(struct lpfc_vport *vport, struct lpfc_nodelist *ndlp,
			  void *arg, uint32_t evt)
{
	struct lpfc_iocbq *cmdiocb;

	cmdiocb = (struct lpfc_iocbq *) arg;

	/* Treat like rcv logo */
	lpfc_rcv_logo(vport, ndlp, cmdiocb, ELS_CMD_PRLO);
	return ndlp->nlp_state;
}

static uint32_t
lpfc_cmpl_adisc_adisc_issue(struct lpfc_vport *vport,
			    struct lpfc_nodelist *ndlp,
			    void *arg, uint32_t evt)
{
	struct lpfc_hba   *phba = vport->phba;
	struct lpfc_iocbq *cmdiocb, *rspiocb;
	ADISC *ap;
	int rc;
	u32 ulp_status;

	cmdiocb = (struct lpfc_iocbq *) arg;
	rspiocb = cmdiocb->rsp_iocb;

	ulp_status = get_job_ulpstatus(phba, rspiocb);

	ap = (ADISC *)lpfc_check_elscmpl_iocb(phba, cmdiocb, rspiocb);

	if ((ulp_status) ||
	    (!lpfc_check_adisc(vport, ndlp, &ap->nodeName, &ap->portName))) {
		/* 1 sec timeout */
		mod_timer(&ndlp->nlp_delayfunc,
			  jiffies + msecs_to_jiffies(1000));
		spin_lock_irq(&ndlp->lock);
		ndlp->nlp_flag |= NLP_DELAY_TMO;
		spin_unlock_irq(&ndlp->lock);
		ndlp->nlp_last_elscmd = ELS_CMD_PLOGI;

		ndlp->nlp_prev_state = NLP_STE_ADISC_ISSUE;
		lpfc_nlp_set_state(vport, ndlp, NLP_STE_NPR_NODE);
		lpfc_unreg_rpi(vport, ndlp);
		return ndlp->nlp_state;
	}

	if (phba->sli_rev == LPFC_SLI_REV4) {
		rc = lpfc_sli4_resume_rpi(ndlp, NULL, NULL);
		if (rc) {
			/* Stay in state and retry. */
			ndlp->nlp_prev_state = NLP_STE_ADISC_ISSUE;
			return ndlp->nlp_state;
		}
	}

	if (ndlp->nlp_type & NLP_FCP_TARGET)
		ndlp->nlp_fc4_type |= NLP_FC4_FCP;

	if (ndlp->nlp_type & NLP_NVME_TARGET)
		ndlp->nlp_fc4_type |= NLP_FC4_NVME;

	if (ndlp->nlp_type & (NLP_FCP_TARGET | NLP_NVME_TARGET)) {
		ndlp->nlp_prev_state = NLP_STE_ADISC_ISSUE;
		lpfc_nlp_set_state(vport, ndlp, NLP_STE_MAPPED_NODE);
	} else {
		ndlp->nlp_prev_state = NLP_STE_ADISC_ISSUE;
		lpfc_nlp_set_state(vport, ndlp, NLP_STE_UNMAPPED_NODE);
	}

	return ndlp->nlp_state;
}

static uint32_t
lpfc_device_rm_adisc_issue(struct lpfc_vport *vport, struct lpfc_nodelist *ndlp,
			   void *arg, uint32_t evt)
{
	if (ndlp->nlp_flag & NLP_NPR_2B_DISC) {
		spin_lock_irq(&ndlp->lock);
		ndlp->nlp_flag |= NLP_NODEV_REMOVE;
		spin_unlock_irq(&ndlp->lock);
		return ndlp->nlp_state;
	} else {
		/* software abort outstanding ADISC */
		lpfc_els_abort(vport->phba, ndlp);

		lpfc_drop_node(vport, ndlp);
		return NLP_STE_FREED_NODE;
	}
}

static uint32_t
lpfc_device_recov_adisc_issue(struct lpfc_vport *vport,
			      struct lpfc_nodelist *ndlp,
			      void *arg,
			      uint32_t evt)
{
	struct lpfc_hba  *phba = vport->phba;

	/* Don't do anything that will mess up processing of the
	 * previous RSCN.
	 */
	if (vport->fc_flag & FC_RSCN_DEFERRED)
		return ndlp->nlp_state;

	/* software abort outstanding ADISC */
	lpfc_els_abort(phba, ndlp);

	ndlp->nlp_prev_state = NLP_STE_ADISC_ISSUE;
	lpfc_nlp_set_state(vport, ndlp, NLP_STE_NPR_NODE);
	spin_lock_irq(&ndlp->lock);
	ndlp->nlp_flag &= ~(NLP_NODEV_REMOVE | NLP_NPR_2B_DISC);
	spin_unlock_irq(&ndlp->lock);
	lpfc_disc_set_adisc(vport, ndlp);
	return ndlp->nlp_state;
}

static uint32_t
lpfc_rcv_plogi_reglogin_issue(struct lpfc_vport *vport,
			      struct lpfc_nodelist *ndlp,
			      void *arg,
			      uint32_t evt)
{
	struct lpfc_iocbq *cmdiocb = (struct lpfc_iocbq *) arg;

	lpfc_rcv_plogi(vport, ndlp, cmdiocb);
	return ndlp->nlp_state;
}

static uint32_t
lpfc_rcv_prli_reglogin_issue(struct lpfc_vport *vport,
			     struct lpfc_nodelist *ndlp,
			     void *arg,
			     uint32_t evt)
{
	struct lpfc_iocbq *cmdiocb = (struct lpfc_iocbq *) arg;
	struct ls_rjt     stat;

	if (!lpfc_rcv_prli_support_check(vport, ndlp, cmdiocb)) {
		return ndlp->nlp_state;
	}
	if (vport->phba->nvmet_support) {
		/* NVME Target mode.  Handle and respond to the PRLI and
		 * transition to UNMAPPED provided the RPI has completed
		 * registration.
		 */
		if (ndlp->nlp_flag & NLP_RPI_REGISTERED) {
			lpfc_rcv_prli(vport, ndlp, cmdiocb);
			lpfc_els_rsp_prli_acc(vport, cmdiocb, ndlp);
		} else {
			/* RPI registration has not completed. Reject the PRLI
			 * to prevent an illegal state transition when the
			 * rpi registration does complete.
			 */
			memset(&stat, 0, sizeof(struct ls_rjt));
			stat.un.b.lsRjtRsnCode = LSRJT_LOGICAL_BSY;
			stat.un.b.lsRjtRsnCodeExp = LSEXP_NOTHING_MORE;
			lpfc_els_rsp_reject(vport, stat.un.lsRjtError, cmdiocb,
					    ndlp, NULL);
			return ndlp->nlp_state;
		}
	} else {
		/* Initiator mode. */
		lpfc_els_rsp_prli_acc(vport, cmdiocb, ndlp);
	}
	return ndlp->nlp_state;
}

static uint32_t
lpfc_rcv_logo_reglogin_issue(struct lpfc_vport *vport,
			     struct lpfc_nodelist *ndlp,
			     void *arg,
			     uint32_t evt)
{
	struct lpfc_hba   *phba = vport->phba;
	struct lpfc_iocbq *cmdiocb = (struct lpfc_iocbq *) arg;
	LPFC_MBOXQ_t	  *mb;
	LPFC_MBOXQ_t	  *nextmb;
	struct lpfc_nodelist *ns_ndlp;

	cmdiocb = (struct lpfc_iocbq *) arg;

	/* cleanup any ndlp on mbox q waiting for reglogin cmpl */
	if ((mb = phba->sli.mbox_active)) {
		if ((mb->u.mb.mbxCommand == MBX_REG_LOGIN64) &&
		   (ndlp == (struct lpfc_nodelist *)mb->ctx_ndlp)) {
			ndlp->nlp_flag &= ~NLP_REG_LOGIN_SEND;
			lpfc_nlp_put(ndlp);
			mb->ctx_ndlp = NULL;
			mb->mbox_cmpl = lpfc_sli_def_mbox_cmpl;
		}
	}

	spin_lock_irq(&phba->hbalock);
	list_for_each_entry_safe(mb, nextmb, &phba->sli.mboxq, list) {
		if ((mb->u.mb.mbxCommand == MBX_REG_LOGIN64) &&
		   (ndlp == (struct lpfc_nodelist *)mb->ctx_ndlp)) {
			ndlp->nlp_flag &= ~NLP_REG_LOGIN_SEND;
			lpfc_nlp_put(ndlp);
			list_del(&mb->list);
			phba->sli.mboxq_cnt--;
			lpfc_mbox_rsrc_cleanup(phba, mb, MBOX_THD_LOCKED);
		}
	}
	spin_unlock_irq(&phba->hbalock);

	/* software abort if any GID_FT is outstanding */
	if (vport->cfg_enable_fc4_type != LPFC_ENABLE_FCP) {
		ns_ndlp = lpfc_findnode_did(vport, NameServer_DID);
		if (ns_ndlp)
			lpfc_els_abort(phba, ns_ndlp);
	}

	lpfc_rcv_logo(vport, ndlp, cmdiocb, ELS_CMD_LOGO);
	return ndlp->nlp_state;
}

static uint32_t
lpfc_rcv_padisc_reglogin_issue(struct lpfc_vport *vport,
			       struct lpfc_nodelist *ndlp,
			       void *arg,
			       uint32_t evt)
{
	struct lpfc_iocbq *cmdiocb = (struct lpfc_iocbq *) arg;

	lpfc_rcv_padisc(vport, ndlp, cmdiocb);
	return ndlp->nlp_state;
}

static uint32_t
lpfc_rcv_prlo_reglogin_issue(struct lpfc_vport *vport,
			     struct lpfc_nodelist *ndlp,
			     void *arg,
			     uint32_t evt)
{
	struct lpfc_iocbq *cmdiocb;

	cmdiocb = (struct lpfc_iocbq *) arg;
	lpfc_els_rsp_acc(vport, ELS_CMD_PRLO, cmdiocb, ndlp, NULL);
	return ndlp->nlp_state;
}

static uint32_t
lpfc_cmpl_reglogin_reglogin_issue(struct lpfc_vport *vport,
				  struct lpfc_nodelist *ndlp,
				  void *arg,
				  uint32_t evt)
{
	struct lpfc_hba *phba = vport->phba;
	LPFC_MBOXQ_t *pmb = (LPFC_MBOXQ_t *) arg;
	MAILBOX_t *mb = &pmb->u.mb;
	uint32_t did  = mb->un.varWords[1];

	if (mb->mbxStatus) {
		/* RegLogin failed */
		lpfc_printf_vlog(vport, KERN_ERR, LOG_TRACE_EVENT,
				 "0246 RegLogin failed Data: x%x x%x x%x x%x "
				 "x%x\n",
				 did, mb->mbxStatus, vport->port_state,
				 mb->un.varRegLogin.vpi,
				 mb->un.varRegLogin.rpi);
		/*
		 * If RegLogin failed due to lack of HBA resources do not
		 * retry discovery.
		 */
		if (mb->mbxStatus == MBXERR_RPI_FULL) {
			ndlp->nlp_prev_state = NLP_STE_REG_LOGIN_ISSUE;
			lpfc_nlp_set_state(vport, ndlp, NLP_STE_NPR_NODE);
			return ndlp->nlp_state;
		}

		/* Put ndlp in npr state set plogi timer for 1 sec */
		mod_timer(&ndlp->nlp_delayfunc,
			  jiffies + msecs_to_jiffies(1000 * 1));
		spin_lock_irq(&ndlp->lock);
		ndlp->nlp_flag |= NLP_DELAY_TMO;
		spin_unlock_irq(&ndlp->lock);
		ndlp->nlp_last_elscmd = ELS_CMD_PLOGI;

		lpfc_issue_els_logo(vport, ndlp, 0);
		return ndlp->nlp_state;
	}

	/* SLI4 ports have preallocated logical rpis. */
	if (phba->sli_rev < LPFC_SLI_REV4)
		ndlp->nlp_rpi = mb->un.varWords[0];

	ndlp->nlp_flag |= NLP_RPI_REGISTERED;

	/* Only if we are not a fabric nport do we issue PRLI */
	lpfc_printf_vlog(vport, KERN_INFO, LOG_DISCOVERY,
			 "3066 RegLogin Complete on x%x x%x x%x\n",
			 did, ndlp->nlp_type, ndlp->nlp_fc4_type);
	if (!(ndlp->nlp_type & NLP_FABRIC) &&
	    (phba->nvmet_support == 0)) {
		/* The driver supports FCP and NVME concurrently.  If the
		 * ndlp's nlp_fc4_type is still zero, the driver doesn't
		 * know what PRLI to send yet.  Figure that out now and
		 * call PRLI depending on the outcome.
		 */
		if (vport->fc_flag & FC_PT2PT) {
			/* If we are pt2pt, there is no Fabric to determine
			 * the FC4 type of the remote nport. So if NVME
			 * is configured try it.
			 */
			ndlp->nlp_fc4_type |= NLP_FC4_FCP;
			if ((!(vport->fc_flag & FC_PT2PT_NO_NVME)) &&
			    (vport->cfg_enable_fc4_type == LPFC_ENABLE_BOTH ||
			    vport->cfg_enable_fc4_type == LPFC_ENABLE_NVME)) {
				ndlp->nlp_fc4_type |= NLP_FC4_NVME;
				/* We need to update the localport also */
				lpfc_nvme_update_localport(vport);
			}

		} else if (phba->fc_topology == LPFC_TOPOLOGY_LOOP) {
			ndlp->nlp_fc4_type |= NLP_FC4_FCP;

		} else if (ndlp->nlp_fc4_type == 0) {
			/* If we are only configured for FCP, the driver
			 * should just issue PRLI for FCP. Otherwise issue
			 * GFT_ID to determine if remote port supports NVME.
			 */
			if (vport->cfg_enable_fc4_type != LPFC_ENABLE_FCP) {
				lpfc_ns_cmd(vport, SLI_CTNS_GFT_ID, 0,
					    ndlp->nlp_DID);
				return ndlp->nlp_state;
			}
			ndlp->nlp_fc4_type = NLP_FC4_FCP;
		}

		ndlp->nlp_prev_state = NLP_STE_REG_LOGIN_ISSUE;
		lpfc_nlp_set_state(vport, ndlp, NLP_STE_PRLI_ISSUE);
		if (lpfc_issue_els_prli(vport, ndlp, 0)) {
			lpfc_issue_els_logo(vport, ndlp, 0);
			ndlp->nlp_prev_state = NLP_STE_REG_LOGIN_ISSUE;
			lpfc_nlp_set_state(vport, ndlp, NLP_STE_NPR_NODE);
		}
	} else {
		if ((vport->fc_flag & FC_PT2PT) && phba->nvmet_support)
			phba->targetport->port_id = vport->fc_myDID;

		/* Only Fabric ports should transition. NVME target
		 * must complete PRLI.
		 */
		if (ndlp->nlp_type & NLP_FABRIC) {
			ndlp->nlp_fc4_type &= ~NLP_FC4_FCP;
			ndlp->nlp_prev_state = NLP_STE_REG_LOGIN_ISSUE;
			lpfc_nlp_set_state(vport, ndlp, NLP_STE_UNMAPPED_NODE);
		}
	}
	return ndlp->nlp_state;
}

static uint32_t
lpfc_device_rm_reglogin_issue(struct lpfc_vport *vport,
			      struct lpfc_nodelist *ndlp,
			      void *arg,
			      uint32_t evt)
{
	if (ndlp->nlp_flag & NLP_NPR_2B_DISC) {
		spin_lock_irq(&ndlp->lock);
		ndlp->nlp_flag |= NLP_NODEV_REMOVE;
		spin_unlock_irq(&ndlp->lock);
		return ndlp->nlp_state;
	} else {
		lpfc_drop_node(vport, ndlp);
		return NLP_STE_FREED_NODE;
	}
}

static uint32_t
lpfc_device_recov_reglogin_issue(struct lpfc_vport *vport,
				 struct lpfc_nodelist *ndlp,
				 void *arg,
				 uint32_t evt)
{
	/* Don't do anything that will mess up processing of the
	 * previous RSCN.
	 */
	if (vport->fc_flag & FC_RSCN_DEFERRED)
		return ndlp->nlp_state;

	ndlp->nlp_prev_state = NLP_STE_REG_LOGIN_ISSUE;
	lpfc_nlp_set_state(vport, ndlp, NLP_STE_NPR_NODE);
	spin_lock_irq(&ndlp->lock);

	/* If we are a target we won't immediately transition into PRLI,
	 * so if REG_LOGIN already completed we don't need to ignore it.
	 */
	if (!(ndlp->nlp_flag & NLP_RPI_REGISTERED) ||
	    !vport->phba->nvmet_support)
		ndlp->nlp_flag |= NLP_IGNR_REG_CMPL;

	ndlp->nlp_flag &= ~(NLP_NODEV_REMOVE | NLP_NPR_2B_DISC);
	spin_unlock_irq(&ndlp->lock);
	lpfc_disc_set_adisc(vport, ndlp);
	return ndlp->nlp_state;
}

static uint32_t
lpfc_rcv_plogi_prli_issue(struct lpfc_vport *vport, struct lpfc_nodelist *ndlp,
			  void *arg, uint32_t evt)
{
	struct lpfc_iocbq *cmdiocb;

	cmdiocb = (struct lpfc_iocbq *) arg;

	lpfc_rcv_plogi(vport, ndlp, cmdiocb);
	return ndlp->nlp_state;
}

static uint32_t
lpfc_rcv_prli_prli_issue(struct lpfc_vport *vport, struct lpfc_nodelist *ndlp,
			 void *arg, uint32_t evt)
{
	struct lpfc_iocbq *cmdiocb = (struct lpfc_iocbq *) arg;

	if (!lpfc_rcv_prli_support_check(vport, ndlp, cmdiocb))
		return ndlp->nlp_state;
	lpfc_rcv_prli(vport, ndlp, cmdiocb);
	lpfc_els_rsp_prli_acc(vport, cmdiocb, ndlp);
	return ndlp->nlp_state;
}

static uint32_t
lpfc_rcv_logo_prli_issue(struct lpfc_vport *vport, struct lpfc_nodelist *ndlp,
			 void *arg, uint32_t evt)
{
	struct lpfc_iocbq *cmdiocb = (struct lpfc_iocbq *) arg;

	/* Software abort outstanding PRLI before sending acc */
	lpfc_els_abort(vport->phba, ndlp);

	lpfc_rcv_logo(vport, ndlp, cmdiocb, ELS_CMD_LOGO);
	return ndlp->nlp_state;
}

static uint32_t
lpfc_rcv_padisc_prli_issue(struct lpfc_vport *vport, struct lpfc_nodelist *ndlp,
			   void *arg, uint32_t evt)
{
	struct lpfc_iocbq *cmdiocb = (struct lpfc_iocbq *) arg;

	lpfc_rcv_padisc(vport, ndlp, cmdiocb);
	return ndlp->nlp_state;
}

/* This routine is envoked when we rcv a PRLO request from a nport
 * we are logged into.  We should send back a PRLO rsp setting the
 * appropriate bits.
 * NEXT STATE = PRLI_ISSUE
 */
static uint32_t
lpfc_rcv_prlo_prli_issue(struct lpfc_vport *vport, struct lpfc_nodelist *ndlp,
			 void *arg, uint32_t evt)
{
	struct lpfc_iocbq *cmdiocb = (struct lpfc_iocbq *) arg;

	lpfc_els_rsp_acc(vport, ELS_CMD_PRLO, cmdiocb, ndlp, NULL);
	return ndlp->nlp_state;
}

static uint32_t
lpfc_cmpl_prli_prli_issue(struct lpfc_vport *vport, struct lpfc_nodelist *ndlp,
			  void *arg, uint32_t evt)
{
	struct lpfc_iocbq *cmdiocb, *rspiocb;
	struct lpfc_hba   *phba = vport->phba;
	PRLI *npr;
	struct lpfc_nvme_prli *nvpr;
	void *temp_ptr;
	u32 ulp_status;

	cmdiocb = (struct lpfc_iocbq *) arg;
	rspiocb = cmdiocb->rsp_iocb;

	ulp_status = get_job_ulpstatus(phba, rspiocb);

	/* A solicited PRLI is either FCP or NVME.  The PRLI cmd/rsp
	 * format is different so NULL the two PRLI types so that the
	 * driver correctly gets the correct context.
	 */
	npr = NULL;
	nvpr = NULL;
	temp_ptr = lpfc_check_elscmpl_iocb(phba, cmdiocb, rspiocb);
	if (cmdiocb->cmd_flag & LPFC_PRLI_FCP_REQ)
		npr = (PRLI *) temp_ptr;
	else if (cmdiocb->cmd_flag & LPFC_PRLI_NVME_REQ)
		nvpr = (struct lpfc_nvme_prli *) temp_ptr;

	if (ulp_status) {
		if ((vport->port_type == LPFC_NPIV_PORT) &&
		    vport->cfg_restrict_login) {
			goto out;
		}

		/* Adjust the nlp_type accordingly if the PRLI failed */
		if (npr)
			ndlp->nlp_fc4_type &= ~NLP_FC4_FCP;
		if (nvpr)
			ndlp->nlp_fc4_type &= ~NLP_FC4_NVME;

		/* We can't set the DSM state till BOTH PRLIs complete */
		goto out_err;
	}

	if (npr && (npr->acceptRspCode == PRLI_REQ_EXECUTED) &&
	    (npr->prliType == PRLI_FCP_TYPE)) {
		lpfc_printf_vlog(vport, KERN_INFO, LOG_NVME_DISC,
				 "6028 FCP NPR PRLI Cmpl Init %d Target %d\n",
				 npr->initiatorFunc,
				 npr->targetFunc);
		if (npr->initiatorFunc)
			ndlp->nlp_type |= NLP_FCP_INITIATOR;
		if (npr->targetFunc) {
			ndlp->nlp_type |= NLP_FCP_TARGET;
			if (npr->writeXferRdyDis)
				ndlp->nlp_flag |= NLP_FIRSTBURST;
		}
		if (npr->Retry)
			ndlp->nlp_fcp_info |= NLP_FCP_2_DEVICE;

	} else if (nvpr &&
		   (bf_get_be32(prli_acc_rsp_code, nvpr) ==
		    PRLI_REQ_EXECUTED) &&
		   (bf_get_be32(prli_type_code, nvpr) ==
		    PRLI_NVME_TYPE)) {

		/* Complete setting up the remote ndlp personality. */
		if (bf_get_be32(prli_init, nvpr))
			ndlp->nlp_type |= NLP_NVME_INITIATOR;

		if (phba->nsler && bf_get_be32(prli_nsler, nvpr) &&
		    bf_get_be32(prli_conf, nvpr))

			ndlp->nlp_nvme_info |= NLP_NVME_NSLER;
		else
			ndlp->nlp_nvme_info &= ~NLP_NVME_NSLER;

		/* Target driver cannot solicit NVME FB. */
		if (bf_get_be32(prli_tgt, nvpr)) {
			/* Complete the nvme target roles.  The transport
			 * needs to know if the rport is capable of
			 * discovery in addition to its role.
			 */
			ndlp->nlp_type |= NLP_NVME_TARGET;
			if (bf_get_be32(prli_disc, nvpr))
				ndlp->nlp_type |= NLP_NVME_DISCOVERY;

			/*
			 * If prli_fba is set, the Target supports FirstBurst.
			 * If prli_fb_sz is 0, the FirstBurst size is unlimited,
			 * otherwise it defines the actual size supported by
			 * the NVME Target.
			 */
			if ((bf_get_be32(prli_fba, nvpr) == 1) &&
			    (phba->cfg_nvme_enable_fb) &&
			    (!phba->nvmet_support)) {
				/* Both sides support FB. The target's first
				 * burst size is a 512 byte encoded value.
				 */
				ndlp->nlp_flag |= NLP_FIRSTBURST;
				ndlp->nvme_fb_size = bf_get_be32(prli_fb_sz,
								 nvpr);

				/* Expressed in units of 512 bytes */
				if (ndlp->nvme_fb_size)
					ndlp->nvme_fb_size <<=
						LPFC_NVME_FB_SHIFT;
				else
					ndlp->nvme_fb_size = LPFC_NVME_MAX_FB;
			}
		}

		lpfc_printf_vlog(vport, KERN_INFO, LOG_NVME_DISC,
				 "6029 NVME PRLI Cmpl w1 x%08x "
				 "w4 x%08x w5 x%08x flag x%x, "
				 "fcp_info x%x nlp_type x%x\n",
				 be32_to_cpu(nvpr->word1),
				 be32_to_cpu(nvpr->word4),
				 be32_to_cpu(nvpr->word5),
				 ndlp->nlp_flag, ndlp->nlp_fcp_info,
				 ndlp->nlp_type);
	}
	if (!(ndlp->nlp_type & NLP_FCP_TARGET) &&
	    (vport->port_type == LPFC_NPIV_PORT) &&
	     vport->cfg_restrict_login) {
out:
		spin_lock_irq(&ndlp->lock);
		ndlp->nlp_flag |= NLP_TARGET_REMOVE;
		spin_unlock_irq(&ndlp->lock);
		lpfc_issue_els_logo(vport, ndlp, 0);

		ndlp->nlp_prev_state = NLP_STE_PRLI_ISSUE;
		lpfc_nlp_set_state(vport, ndlp, NLP_STE_NPR_NODE);
		return ndlp->nlp_state;
	}

out_err:
	/* The ndlp state cannot move to MAPPED or UNMAPPED before all PRLIs
	 * are complete.
	 */
	if (ndlp->fc4_prli_sent == 0) {
		ndlp->nlp_prev_state = NLP_STE_PRLI_ISSUE;
		if (ndlp->nlp_type & (NLP_FCP_TARGET | NLP_NVME_TARGET))
			lpfc_nlp_set_state(vport, ndlp, NLP_STE_MAPPED_NODE);
		else if (ndlp->nlp_type &
			 (NLP_FCP_INITIATOR | NLP_NVME_INITIATOR))
			lpfc_nlp_set_state(vport, ndlp, NLP_STE_UNMAPPED_NODE);
	} else
		lpfc_printf_vlog(vport,
				 KERN_INFO, LOG_ELS,
				 "3067 PRLI's still outstanding "
				 "on x%06x - count %d, Pend Node Mode "
				 "transition...\n",
				 ndlp->nlp_DID, ndlp->fc4_prli_sent);

	return ndlp->nlp_state;
}

/*! lpfc_device_rm_prli_issue
 *
 * \pre
 * \post
 * \param   phba
 * \param   ndlp
 * \param   arg
 * \param   evt
 * \return  uint32_t
 *
 * \b Description:
 *    This routine is envoked when we a request to remove a nport we are in the
 *    process of PRLIing. We should software abort outstanding prli, unreg
 *    login, send a logout. We will change node state to UNUSED_NODE, put it
 *    on plogi list so it can be freed when LOGO completes.
 *
 */

static uint32_t
lpfc_device_rm_prli_issue(struct lpfc_vport *vport, struct lpfc_nodelist *ndlp,
			  void *arg, uint32_t evt)
{
	if (ndlp->nlp_flag & NLP_NPR_2B_DISC) {
		spin_lock_irq(&ndlp->lock);
		ndlp->nlp_flag |= NLP_NODEV_REMOVE;
		spin_unlock_irq(&ndlp->lock);
		return ndlp->nlp_state;
	} else {
		/* software abort outstanding PLOGI */
		lpfc_els_abort(vport->phba, ndlp);

		lpfc_drop_node(vport, ndlp);
		return NLP_STE_FREED_NODE;
	}
}


/*! lpfc_device_recov_prli_issue
 *
 * \pre
 * \post
 * \param   phba
 * \param   ndlp
 * \param   arg
 * \param   evt
 * \return  uint32_t
 *
 * \b Description:
 *    The routine is envoked when the state of a device is unknown, like
 *    during a link down. We should remove the nodelist entry from the
 *    unmapped list, issue a UNREG_LOGIN, do a software abort of the
 *    outstanding PRLI command, then free the node entry.
 */
static uint32_t
lpfc_device_recov_prli_issue(struct lpfc_vport *vport,
			     struct lpfc_nodelist *ndlp,
			     void *arg,
			     uint32_t evt)
{
	struct lpfc_hba  *phba = vport->phba;

	/* Don't do anything that will mess up processing of the
	 * previous RSCN.
	 */
	if (vport->fc_flag & FC_RSCN_DEFERRED)
		return ndlp->nlp_state;

	/* software abort outstanding PRLI */
	lpfc_els_abort(phba, ndlp);

	ndlp->nlp_prev_state = NLP_STE_PRLI_ISSUE;
	lpfc_nlp_set_state(vport, ndlp, NLP_STE_NPR_NODE);
	spin_lock_irq(&ndlp->lock);
	ndlp->nlp_flag &= ~(NLP_NODEV_REMOVE | NLP_NPR_2B_DISC);
	spin_unlock_irq(&ndlp->lock);
	lpfc_disc_set_adisc(vport, ndlp);
	return ndlp->nlp_state;
}

static uint32_t
lpfc_rcv_plogi_logo_issue(struct lpfc_vport *vport, struct lpfc_nodelist *ndlp,
			  void *arg, uint32_t evt)
{
	struct lpfc_iocbq *cmdiocb = (struct lpfc_iocbq *)arg;
	struct ls_rjt     stat;

	memset(&stat, 0, sizeof(struct ls_rjt));
	stat.un.b.lsRjtRsnCode = LSRJT_UNABLE_TPC;
	stat.un.b.lsRjtRsnCodeExp = LSEXP_NOTHING_MORE;
	lpfc_els_rsp_reject(vport, stat.un.lsRjtError, cmdiocb, ndlp, NULL);
	return ndlp->nlp_state;
}

static uint32_t
lpfc_rcv_prli_logo_issue(struct lpfc_vport *vport, struct lpfc_nodelist *ndlp,
			 void *arg, uint32_t evt)
{
	struct lpfc_iocbq *cmdiocb = (struct lpfc_iocbq *)arg;
	struct ls_rjt     stat;

	memset(&stat, 0, sizeof(struct ls_rjt));
	stat.un.b.lsRjtRsnCode = LSRJT_UNABLE_TPC;
	stat.un.b.lsRjtRsnCodeExp = LSEXP_NOTHING_MORE;
	lpfc_els_rsp_reject(vport, stat.un.lsRjtError, cmdiocb, ndlp, NULL);
	return ndlp->nlp_state;
}

static uint32_t
lpfc_rcv_logo_logo_issue(struct lpfc_vport *vport, struct lpfc_nodelist *ndlp,
			 void *arg, uint32_t evt)
{
	struct lpfc_iocbq *cmdiocb = (struct lpfc_iocbq *)arg;

	spin_lock_irq(&ndlp->lock);
	ndlp->nlp_flag |= NLP_LOGO_ACC;
	spin_unlock_irq(&ndlp->lock);
	lpfc_els_rsp_acc(vport, ELS_CMD_ACC, cmdiocb, ndlp, NULL);
	return ndlp->nlp_state;
}

static uint32_t
lpfc_rcv_padisc_logo_issue(struct lpfc_vport *vport, struct lpfc_nodelist *ndlp,
			   void *arg, uint32_t evt)
{
	struct lpfc_iocbq *cmdiocb = (struct lpfc_iocbq *)arg;
	struct ls_rjt     stat;

	memset(&stat, 0, sizeof(struct ls_rjt));
	stat.un.b.lsRjtRsnCode = LSRJT_UNABLE_TPC;
	stat.un.b.lsRjtRsnCodeExp = LSEXP_NOTHING_MORE;
	lpfc_els_rsp_reject(vport, stat.un.lsRjtError, cmdiocb, ndlp, NULL);
	return ndlp->nlp_state;
}

static uint32_t
lpfc_rcv_prlo_logo_issue(struct lpfc_vport *vport, struct lpfc_nodelist *ndlp,
			 void *arg, uint32_t evt)
{
	struct lpfc_iocbq *cmdiocb = (struct lpfc_iocbq *)arg;
	struct ls_rjt     stat;

	memset(&stat, 0, sizeof(struct ls_rjt));
	stat.un.b.lsRjtRsnCode = LSRJT_UNABLE_TPC;
	stat.un.b.lsRjtRsnCodeExp = LSEXP_NOTHING_MORE;
	lpfc_els_rsp_reject(vport, stat.un.lsRjtError, cmdiocb, ndlp, NULL);
	return ndlp->nlp_state;
}

static uint32_t
lpfc_cmpl_logo_logo_issue(struct lpfc_vport *vport, struct lpfc_nodelist *ndlp,
			  void *arg, uint32_t evt)
{
	ndlp->nlp_prev_state = NLP_STE_LOGO_ISSUE;
	lpfc_nlp_set_state(vport, ndlp, NLP_STE_NPR_NODE);
	spin_lock_irq(&ndlp->lock);
	ndlp->nlp_flag &= ~(NLP_NODEV_REMOVE | NLP_NPR_2B_DISC);
	spin_unlock_irq(&ndlp->lock);
	lpfc_disc_set_adisc(vport, ndlp);
	return ndlp->nlp_state;
}

static uint32_t
lpfc_device_rm_logo_issue(struct lpfc_vport *vport, struct lpfc_nodelist *ndlp,
			  void *arg, uint32_t evt)
{
	/*
	 * DevLoss has timed out and is calling for Device Remove.
	 * In this case, abort the LOGO and cleanup the ndlp
	 */

	lpfc_unreg_rpi(vport, ndlp);
	/* software abort outstanding PLOGI */
	lpfc_els_abort(vport->phba, ndlp);
	lpfc_drop_node(vport, ndlp);
	return NLP_STE_FREED_NODE;
}

static uint32_t
lpfc_device_recov_logo_issue(struct lpfc_vport *vport,
			     struct lpfc_nodelist *ndlp,
			     void *arg, uint32_t evt)
{
	/*
	 * Device Recovery events have no meaning for a node with a LOGO
	 * outstanding.  The LOGO has to complete first and handle the
	 * node from that point.
	 */
	return ndlp->nlp_state;
}

static uint32_t
lpfc_rcv_plogi_unmap_node(struct lpfc_vport *vport, struct lpfc_nodelist *ndlp,
			  void *arg, uint32_t evt)
{
	struct lpfc_iocbq *cmdiocb = (struct lpfc_iocbq *) arg;

	lpfc_rcv_plogi(vport, ndlp, cmdiocb);
	return ndlp->nlp_state;
}

static uint32_t
lpfc_rcv_prli_unmap_node(struct lpfc_vport *vport, struct lpfc_nodelist *ndlp,
			 void *arg, uint32_t evt)
{
	struct lpfc_iocbq *cmdiocb = (struct lpfc_iocbq *) arg;

	if (!lpfc_rcv_prli_support_check(vport, ndlp, cmdiocb))
		return ndlp->nlp_state;

	lpfc_rcv_prli(vport, ndlp, cmdiocb);
	lpfc_els_rsp_prli_acc(vport, cmdiocb, ndlp);
	return ndlp->nlp_state;
}

static uint32_t
lpfc_rcv_logo_unmap_node(struct lpfc_vport *vport, struct lpfc_nodelist *ndlp,
			 void *arg, uint32_t evt)
{
	struct lpfc_iocbq *cmdiocb = (struct lpfc_iocbq *) arg;

	lpfc_rcv_logo(vport, ndlp, cmdiocb, ELS_CMD_LOGO);
	return ndlp->nlp_state;
}

static uint32_t
lpfc_rcv_padisc_unmap_node(struct lpfc_vport *vport, struct lpfc_nodelist *ndlp,
			   void *arg, uint32_t evt)
{
	struct lpfc_iocbq *cmdiocb = (struct lpfc_iocbq *) arg;

	lpfc_rcv_padisc(vport, ndlp, cmdiocb);
	return ndlp->nlp_state;
}

static uint32_t
lpfc_rcv_prlo_unmap_node(struct lpfc_vport *vport, struct lpfc_nodelist *ndlp,
			 void *arg, uint32_t evt)
{
	struct lpfc_iocbq *cmdiocb = (struct lpfc_iocbq *) arg;

	lpfc_els_rsp_acc(vport, ELS_CMD_PRLO, cmdiocb, ndlp, NULL);
	return ndlp->nlp_state;
}

static uint32_t
lpfc_device_rm_unmap_node(struct lpfc_vport *vport,
			  struct lpfc_nodelist *ndlp,
			  void *arg,
			  uint32_t evt)
{
	lpfc_drop_node(vport, ndlp);
	return NLP_STE_FREED_NODE;
}

static uint32_t
lpfc_device_recov_unmap_node(struct lpfc_vport *vport,
			     struct lpfc_nodelist *ndlp,
			     void *arg,
			     uint32_t evt)
{
	ndlp->nlp_prev_state = NLP_STE_UNMAPPED_NODE;
	lpfc_nlp_set_state(vport, ndlp, NLP_STE_NPR_NODE);
	spin_lock_irq(&ndlp->lock);
	ndlp->nlp_flag &= ~(NLP_NODEV_REMOVE | NLP_NPR_2B_DISC);
	ndlp->nlp_fc4_type &= ~(NLP_FC4_FCP | NLP_FC4_NVME);
	spin_unlock_irq(&ndlp->lock);
	lpfc_disc_set_adisc(vport, ndlp);

	return ndlp->nlp_state;
}

static uint32_t
lpfc_rcv_plogi_mapped_node(struct lpfc_vport *vport, struct lpfc_nodelist *ndlp,
			   void *arg, uint32_t evt)
{
	struct lpfc_iocbq *cmdiocb = (struct lpfc_iocbq *) arg;

	lpfc_rcv_plogi(vport, ndlp, cmdiocb);
	return ndlp->nlp_state;
}

static uint32_t
lpfc_rcv_prli_mapped_node(struct lpfc_vport *vport, struct lpfc_nodelist *ndlp,
			  void *arg, uint32_t evt)
{
	struct lpfc_iocbq *cmdiocb = (struct lpfc_iocbq *) arg;

	if (!lpfc_rcv_prli_support_check(vport, ndlp, cmdiocb))
		return ndlp->nlp_state;
	lpfc_els_rsp_prli_acc(vport, cmdiocb, ndlp);
	return ndlp->nlp_state;
}

static uint32_t
lpfc_rcv_logo_mapped_node(struct lpfc_vport *vport, struct lpfc_nodelist *ndlp,
			  void *arg, uint32_t evt)
{
	struct lpfc_iocbq *cmdiocb = (struct lpfc_iocbq *) arg;

	lpfc_rcv_logo(vport, ndlp, cmdiocb, ELS_CMD_LOGO);
	return ndlp->nlp_state;
}

static uint32_t
lpfc_rcv_padisc_mapped_node(struct lpfc_vport *vport,
			    struct lpfc_nodelist *ndlp,
			    void *arg, uint32_t evt)
{
	struct lpfc_iocbq *cmdiocb = (struct lpfc_iocbq *) arg;

	lpfc_rcv_padisc(vport, ndlp, cmdiocb);
	return ndlp->nlp_state;
}

static uint32_t
lpfc_rcv_prlo_mapped_node(struct lpfc_vport *vport, struct lpfc_nodelist *ndlp,
			  void *arg, uint32_t evt)
{
	struct lpfc_iocbq *cmdiocb = (struct lpfc_iocbq *) arg;

	/* flush the target */
	lpfc_sli_abort_iocb(vport, ndlp->nlp_sid, 0, LPFC_CTX_TGT);

	/* Treat like rcv logo */
	lpfc_rcv_logo(vport, ndlp, cmdiocb, ELS_CMD_PRLO);
	return ndlp->nlp_state;
}

static uint32_t
lpfc_device_recov_mapped_node(struct lpfc_vport *vport,
			      struct lpfc_nodelist *ndlp,
			      void *arg,
			      uint32_t evt)
{
	lpfc_disc_set_adisc(vport, ndlp);

	ndlp->nlp_prev_state = NLP_STE_MAPPED_NODE;
	lpfc_nlp_set_state(vport, ndlp, NLP_STE_NPR_NODE);
	spin_lock_irq(&ndlp->lock);
	ndlp->nlp_flag &= ~(NLP_NODEV_REMOVE | NLP_NPR_2B_DISC);
	ndlp->nlp_fc4_type &= ~(NLP_FC4_FCP | NLP_FC4_NVME);
	spin_unlock_irq(&ndlp->lock);
	return ndlp->nlp_state;
}

static uint32_t
lpfc_rcv_plogi_npr_node(struct lpfc_vport *vport, struct lpfc_nodelist *ndlp,
			void *arg, uint32_t evt)
{
	struct lpfc_iocbq *cmdiocb  = (struct lpfc_iocbq *) arg;

	/* Ignore PLOGI if we have an outstanding LOGO */
	if (ndlp->nlp_flag & (NLP_LOGO_SND | NLP_LOGO_ACC))
		return ndlp->nlp_state;
	if (lpfc_rcv_plogi(vport, ndlp, cmdiocb)) {
		lpfc_cancel_retry_delay_tmo(vport, ndlp);
		spin_lock_irq(&ndlp->lock);
		ndlp->nlp_flag &= ~(NLP_NPR_ADISC | NLP_NPR_2B_DISC);
		spin_unlock_irq(&ndlp->lock);
	} else if (!(ndlp->nlp_flag & NLP_NPR_2B_DISC)) {
		/* send PLOGI immediately, move to PLOGI issue state */
		if (!(ndlp->nlp_flag & NLP_DELAY_TMO)) {
			ndlp->nlp_prev_state = NLP_STE_NPR_NODE;
			lpfc_nlp_set_state(vport, ndlp, NLP_STE_PLOGI_ISSUE);
			lpfc_issue_els_plogi(vport, ndlp->nlp_DID, 0);
		}
	}
	return ndlp->nlp_state;
}

static uint32_t
lpfc_rcv_prli_npr_node(struct lpfc_vport *vport, struct lpfc_nodelist *ndlp,
		       void *arg, uint32_t evt)
{
	struct lpfc_iocbq *cmdiocb = (struct lpfc_iocbq *) arg;
	struct ls_rjt     stat;

	memset(&stat, 0, sizeof (struct ls_rjt));
	stat.un.b.lsRjtRsnCode = LSRJT_UNABLE_TPC;
	stat.un.b.lsRjtRsnCodeExp = LSEXP_NOTHING_MORE;
	lpfc_els_rsp_reject(vport, stat.un.lsRjtError, cmdiocb, ndlp, NULL);

	if (!(ndlp->nlp_flag & NLP_DELAY_TMO)) {
		/*
		 * ADISC nodes will be handled in regular discovery path after
		 * receiving response from NS.
		 *
		 * For other nodes, Send PLOGI to trigger an implicit LOGO.
		 */
		if (!(ndlp->nlp_flag & NLP_NPR_ADISC)) {
			ndlp->nlp_prev_state = NLP_STE_NPR_NODE;
			lpfc_nlp_set_state(vport, ndlp, NLP_STE_PLOGI_ISSUE);
			lpfc_issue_els_plogi(vport, ndlp->nlp_DID, 0);
		}
	}
	return ndlp->nlp_state;
}

static uint32_t
lpfc_rcv_logo_npr_node(struct lpfc_vport *vport,  struct lpfc_nodelist *ndlp,
		       void *arg, uint32_t evt)
{
	struct lpfc_iocbq *cmdiocb = (struct lpfc_iocbq *) arg;

	lpfc_rcv_logo(vport, ndlp, cmdiocb, ELS_CMD_LOGO);
	return ndlp->nlp_state;
}

static uint32_t
lpfc_rcv_padisc_npr_node(struct lpfc_vport *vport, struct lpfc_nodelist *ndlp,
			 void *arg, uint32_t evt)
{
	struct lpfc_iocbq *cmdiocb = (struct lpfc_iocbq *) arg;

	lpfc_rcv_padisc(vport, ndlp, cmdiocb);
	/*
	 * Do not start discovery if discovery is about to start
	 * or discovery in progress for this node. Starting discovery
	 * here will affect the counting of discovery threads.
	 */
	if (!(ndlp->nlp_flag & NLP_DELAY_TMO) &&
	    !(ndlp->nlp_flag & NLP_NPR_2B_DISC)) {
		/*
		 * ADISC nodes will be handled in regular discovery path after
		 * receiving response from NS.
		 *
		 * For other nodes, Send PLOGI to trigger an implicit LOGO.
		 */
		if (!(ndlp->nlp_flag & NLP_NPR_ADISC)) {
			ndlp->nlp_prev_state = NLP_STE_NPR_NODE;
			lpfc_nlp_set_state(vport, ndlp, NLP_STE_PLOGI_ISSUE);
			lpfc_issue_els_plogi(vport, ndlp->nlp_DID, 0);
		}
	}
	return ndlp->nlp_state;
}

static uint32_t
lpfc_rcv_prlo_npr_node(struct lpfc_vport *vport, struct lpfc_nodelist *ndlp,
		       void *arg, uint32_t evt)
{
	struct lpfc_iocbq *cmdiocb = (struct lpfc_iocbq *) arg;

	spin_lock_irq(&ndlp->lock);
	ndlp->nlp_flag |= NLP_LOGO_ACC;
	spin_unlock_irq(&ndlp->lock);

	lpfc_els_rsp_acc(vport, ELS_CMD_ACC, cmdiocb, ndlp, NULL);

	if ((ndlp->nlp_flag & NLP_DELAY_TMO) == 0) {
		mod_timer(&ndlp->nlp_delayfunc,
			  jiffies + msecs_to_jiffies(1000 * 1));
		spin_lock_irq(&ndlp->lock);
		ndlp->nlp_flag |= NLP_DELAY_TMO;
		ndlp->nlp_flag &= ~NLP_NPR_ADISC;
		spin_unlock_irq(&ndlp->lock);
		ndlp->nlp_last_elscmd = ELS_CMD_PLOGI;
	} else {
		spin_lock_irq(&ndlp->lock);
		ndlp->nlp_flag &= ~NLP_NPR_ADISC;
		spin_unlock_irq(&ndlp->lock);
	}
	return ndlp->nlp_state;
}

static uint32_t
lpfc_cmpl_plogi_npr_node(struct lpfc_vport *vport, struct lpfc_nodelist *ndlp,
			 void *arg, uint32_t evt)
{
	struct lpfc_hba *phba = vport->phba;
	struct lpfc_iocbq *cmdiocb, *rspiocb;
	u32 ulp_status;

	cmdiocb = (struct lpfc_iocbq *) arg;
	rspiocb = cmdiocb->rsp_iocb;

	ulp_status = get_job_ulpstatus(phba, rspiocb);

	if (ulp_status)
		return NLP_STE_FREED_NODE;

	return ndlp->nlp_state;
}

static uint32_t
lpfc_cmpl_prli_npr_node(struct lpfc_vport *vport, struct lpfc_nodelist *ndlp,
			void *arg, uint32_t evt)
{
	struct lpfc_hba *phba = vport->phba;
	struct lpfc_iocbq *cmdiocb, *rspiocb;
	u32 ulp_status;

	cmdiocb = (struct lpfc_iocbq *) arg;
	rspiocb = cmdiocb->rsp_iocb;

	ulp_status = get_job_ulpstatus(phba, rspiocb);

	if (ulp_status && (ndlp->nlp_flag & NLP_NODEV_REMOVE)) {
		lpfc_drop_node(vport, ndlp);
		return NLP_STE_FREED_NODE;
	}
	return ndlp->nlp_state;
}

static uint32_t
lpfc_cmpl_logo_npr_node(struct lpfc_vport *vport, struct lpfc_nodelist *ndlp,
			void *arg, uint32_t evt)
{
	struct Scsi_Host *shost = lpfc_shost_from_vport(vport);

	/* For the fabric port just clear the fc flags. */
	if (ndlp->nlp_DID == Fabric_DID) {
		spin_lock_irq(shost->host_lock);
		vport->fc_flag &= ~(FC_FABRIC | FC_PUBLIC_LOOP);
		spin_unlock_irq(shost->host_lock);
	}
	lpfc_unreg_rpi(vport, ndlp);
	return ndlp->nlp_state;
}

static uint32_t
lpfc_cmpl_adisc_npr_node(struct lpfc_vport *vport, struct lpfc_nodelist *ndlp,
			 void *arg, uint32_t evt)
{
	struct lpfc_hba *phba = vport->phba;
	struct lpfc_iocbq *cmdiocb, *rspiocb;
	u32 ulp_status;

	cmdiocb = (struct lpfc_iocbq *) arg;
	rspiocb = cmdiocb->rsp_iocb;

	ulp_status = get_job_ulpstatus(phba, rspiocb);

	if (ulp_status && (ndlp->nlp_flag & NLP_NODEV_REMOVE)) {
		lpfc_drop_node(vport, ndlp);
		return NLP_STE_FREED_NODE;
	}
	return ndlp->nlp_state;
}

static uint32_t
lpfc_cmpl_reglogin_npr_node(struct lpfc_vport *vport,
			    struct lpfc_nodelist *ndlp,
			    void *arg, uint32_t evt)
{
	LPFC_MBOXQ_t *pmb = (LPFC_MBOXQ_t *) arg;
	MAILBOX_t    *mb = &pmb->u.mb;

	if (!mb->mbxStatus) {
		/* SLI4 ports have preallocated logical rpis. */
		if (vport->phba->sli_rev < LPFC_SLI_REV4)
			ndlp->nlp_rpi = mb->un.varWords[0];
		ndlp->nlp_flag |= NLP_RPI_REGISTERED;
		if (ndlp->nlp_flag & NLP_LOGO_ACC) {
			lpfc_unreg_rpi(vport, ndlp);
		}
	} else {
		if (ndlp->nlp_flag & NLP_NODEV_REMOVE) {
			lpfc_drop_node(vport, ndlp);
			return NLP_STE_FREED_NODE;
		}
	}
	return ndlp->nlp_state;
}

static uint32_t
lpfc_device_rm_npr_node(struct lpfc_vport *vport, struct lpfc_nodelist *ndlp,
			void *arg, uint32_t evt)
{
	if (ndlp->nlp_flag & NLP_NPR_2B_DISC) {
		spin_lock_irq(&ndlp->lock);
		ndlp->nlp_flag |= NLP_NODEV_REMOVE;
		spin_unlock_irq(&ndlp->lock);
		return ndlp->nlp_state;
	}
	lpfc_drop_node(vport, ndlp);
	return NLP_STE_FREED_NODE;
}

static uint32_t
lpfc_device_recov_npr_node(struct lpfc_vport *vport, struct lpfc_nodelist *ndlp,
			   void *arg, uint32_t evt)
{
	/* Don't do anything that will mess up processing of the
	 * previous RSCN.
	 */
	if (vport->fc_flag & FC_RSCN_DEFERRED)
		return ndlp->nlp_state;

	lpfc_cancel_retry_delay_tmo(vport, ndlp);
	spin_lock_irq(&ndlp->lock);
	ndlp->nlp_flag &= ~(NLP_NODEV_REMOVE | NLP_NPR_2B_DISC);
	ndlp->nlp_fc4_type &= ~(NLP_FC4_FCP | NLP_FC4_NVME);
	spin_unlock_irq(&ndlp->lock);
	return ndlp->nlp_state;
}


/* This next section defines the NPort Discovery State Machine */

/* There are 4 different double linked lists nodelist entries can reside on.
 * The plogi list and adisc list are used when Link Up discovery or RSCN
 * processing is needed. Each list holds the nodes that we will send PLOGI
 * or ADISC on. These lists will keep track of what nodes will be effected
 * by an RSCN, or a Link Up (Typically, all nodes are effected on Link Up).
 * The unmapped_list will contain all nodes that we have successfully logged
 * into at the Fibre Channel level. The mapped_list will contain all nodes
 * that are mapped FCP targets.
 */
/*
 * The bind list is a list of undiscovered (potentially non-existent) nodes
 * that we have saved binding information on. This information is used when
 * nodes transition from the unmapped to the mapped list.
 */
/* For UNUSED_NODE state, the node has just been allocated .
 * For PLOGI_ISSUE and REG_LOGIN_ISSUE, the node is on
 * the PLOGI list. For REG_LOGIN_COMPL, the node is taken off the PLOGI list
 * and put on the unmapped list. For ADISC processing, the node is taken off
 * the ADISC list and placed on either the mapped or unmapped list (depending
 * on its previous state). Once on the unmapped list, a PRLI is issued and the
 * state changed to PRLI_ISSUE. When the PRLI completion occurs, the state is
 * changed to UNMAPPED_NODE. If the completion indicates a mapped
 * node, the node is taken off the unmapped list. The binding list is checked
 * for a valid binding, or a binding is automatically assigned. If binding
 * assignment is unsuccessful, the node is left on the unmapped list. If
 * binding assignment is successful, the associated binding list entry (if
 * any) is removed, and the node is placed on the mapped list.
 */
/*
 * For a Link Down, all nodes on the ADISC, PLOGI, unmapped or mapped
 * lists will receive a DEVICE_RECOVERY event. If the linkdown or devloss timers
 * expire, all effected nodes will receive a DEVICE_RM event.
 */
/*
 * For a Link Up or RSCN, all nodes will move from the mapped / unmapped lists
 * to either the ADISC or PLOGI list.  After a Nameserver query or ALPA loopmap
 * check, additional nodes may be added or removed (via DEVICE_RM) to / from
 * the PLOGI or ADISC lists. Once the PLOGI and ADISC lists are populated,
 * we will first process the ADISC list.  32 entries are processed initially and
 * ADISC is initited for each one.  Completions / Events for each node are
 * funnelled thru the state machine.  As each node finishes ADISC processing, it
 * starts ADISC for any nodes waiting for ADISC processing. If no nodes are
 * waiting, and the ADISC list count is identically 0, then we are done. For
 * Link Up discovery, since all nodes on the PLOGI list are UNREG_LOGIN'ed, we
 * can issue a CLEAR_LA and reenable Link Events. Next we will process the PLOGI
 * list.  32 entries are processed initially and PLOGI is initited for each one.
 * Completions / Events for each node are funnelled thru the state machine.  As
 * each node finishes PLOGI processing, it starts PLOGI for any nodes waiting
 * for PLOGI processing. If no nodes are waiting, and the PLOGI list count is
 * indentically 0, then we are done. We have now completed discovery / RSCN
 * handling. Upon completion, ALL nodes should be on either the mapped or
 * unmapped lists.
 */

static uint32_t (*lpfc_disc_action[NLP_STE_MAX_STATE * NLP_EVT_MAX_EVENT])
     (struct lpfc_vport *, struct lpfc_nodelist *, void *, uint32_t) = {
	/* Action routine                  Event       Current State  */
	lpfc_rcv_plogi_unused_node,	/* RCV_PLOGI   UNUSED_NODE    */
	lpfc_rcv_els_unused_node,	/* RCV_PRLI        */
	lpfc_rcv_logo_unused_node,	/* RCV_LOGO        */
	lpfc_rcv_els_unused_node,	/* RCV_ADISC       */
	lpfc_rcv_els_unused_node,	/* RCV_PDISC       */
	lpfc_rcv_els_unused_node,	/* RCV_PRLO        */
	lpfc_disc_illegal,		/* CMPL_PLOGI      */
	lpfc_disc_illegal,		/* CMPL_PRLI       */
	lpfc_cmpl_logo_unused_node,	/* CMPL_LOGO       */
	lpfc_disc_illegal,		/* CMPL_ADISC      */
	lpfc_disc_illegal,		/* CMPL_REG_LOGIN  */
	lpfc_device_rm_unused_node,	/* DEVICE_RM       */
	lpfc_device_recov_unused_node,	/* DEVICE_RECOVERY */

	lpfc_rcv_plogi_plogi_issue,	/* RCV_PLOGI   PLOGI_ISSUE    */
	lpfc_rcv_prli_plogi_issue,	/* RCV_PRLI        */
	lpfc_rcv_logo_plogi_issue,	/* RCV_LOGO        */
	lpfc_rcv_els_plogi_issue,	/* RCV_ADISC       */
	lpfc_rcv_els_plogi_issue,	/* RCV_PDISC       */
	lpfc_rcv_els_plogi_issue,	/* RCV_PRLO        */
	lpfc_cmpl_plogi_plogi_issue,	/* CMPL_PLOGI      */
	lpfc_disc_illegal,		/* CMPL_PRLI       */
	lpfc_cmpl_logo_plogi_issue,	/* CMPL_LOGO       */
	lpfc_disc_illegal,		/* CMPL_ADISC      */
	lpfc_cmpl_reglogin_plogi_issue,/* CMPL_REG_LOGIN  */
	lpfc_device_rm_plogi_issue,	/* DEVICE_RM       */
	lpfc_device_recov_plogi_issue,	/* DEVICE_RECOVERY */

	lpfc_rcv_plogi_adisc_issue,	/* RCV_PLOGI   ADISC_ISSUE    */
	lpfc_rcv_prli_adisc_issue,	/* RCV_PRLI        */
	lpfc_rcv_logo_adisc_issue,	/* RCV_LOGO        */
	lpfc_rcv_padisc_adisc_issue,	/* RCV_ADISC       */
	lpfc_rcv_padisc_adisc_issue,	/* RCV_PDISC       */
	lpfc_rcv_prlo_adisc_issue,	/* RCV_PRLO        */
	lpfc_disc_illegal,		/* CMPL_PLOGI      */
	lpfc_disc_illegal,		/* CMPL_PRLI       */
	lpfc_disc_illegal,		/* CMPL_LOGO       */
	lpfc_cmpl_adisc_adisc_issue,	/* CMPL_ADISC      */
	lpfc_disc_illegal,		/* CMPL_REG_LOGIN  */
	lpfc_device_rm_adisc_issue,	/* DEVICE_RM       */
	lpfc_device_recov_adisc_issue,	/* DEVICE_RECOVERY */

	lpfc_rcv_plogi_reglogin_issue,	/* RCV_PLOGI  REG_LOGIN_ISSUE */
	lpfc_rcv_prli_reglogin_issue,	/* RCV_PLOGI       */
	lpfc_rcv_logo_reglogin_issue,	/* RCV_LOGO        */
	lpfc_rcv_padisc_reglogin_issue,	/* RCV_ADISC       */
	lpfc_rcv_padisc_reglogin_issue,	/* RCV_PDISC       */
	lpfc_rcv_prlo_reglogin_issue,	/* RCV_PRLO        */
	lpfc_cmpl_plogi_illegal,	/* CMPL_PLOGI      */
	lpfc_disc_illegal,		/* CMPL_PRLI       */
	lpfc_disc_illegal,		/* CMPL_LOGO       */
	lpfc_disc_illegal,		/* CMPL_ADISC      */
	lpfc_cmpl_reglogin_reglogin_issue,/* CMPL_REG_LOGIN  */
	lpfc_device_rm_reglogin_issue,	/* DEVICE_RM       */
	lpfc_device_recov_reglogin_issue,/* DEVICE_RECOVERY */

	lpfc_rcv_plogi_prli_issue,	/* RCV_PLOGI   PRLI_ISSUE     */
	lpfc_rcv_prli_prli_issue,	/* RCV_PRLI        */
	lpfc_rcv_logo_prli_issue,	/* RCV_LOGO        */
	lpfc_rcv_padisc_prli_issue,	/* RCV_ADISC       */
	lpfc_rcv_padisc_prli_issue,	/* RCV_PDISC       */
	lpfc_rcv_prlo_prli_issue,	/* RCV_PRLO        */
	lpfc_cmpl_plogi_illegal,	/* CMPL_PLOGI      */
	lpfc_cmpl_prli_prli_issue,	/* CMPL_PRLI       */
	lpfc_disc_illegal,		/* CMPL_LOGO       */
	lpfc_disc_illegal,		/* CMPL_ADISC      */
	lpfc_disc_illegal,		/* CMPL_REG_LOGIN  */
	lpfc_device_rm_prli_issue,	/* DEVICE_RM       */
	lpfc_device_recov_prli_issue,	/* DEVICE_RECOVERY */

	lpfc_rcv_plogi_logo_issue,	/* RCV_PLOGI   LOGO_ISSUE     */
	lpfc_rcv_prli_logo_issue,	/* RCV_PRLI        */
	lpfc_rcv_logo_logo_issue,	/* RCV_LOGO        */
	lpfc_rcv_padisc_logo_issue,	/* RCV_ADISC       */
	lpfc_rcv_padisc_logo_issue,	/* RCV_PDISC       */
	lpfc_rcv_prlo_logo_issue,	/* RCV_PRLO        */
	lpfc_cmpl_plogi_illegal,	/* CMPL_PLOGI      */
	lpfc_disc_illegal,		/* CMPL_PRLI       */
	lpfc_cmpl_logo_logo_issue,	/* CMPL_LOGO       */
	lpfc_disc_illegal,		/* CMPL_ADISC      */
	lpfc_disc_illegal,		/* CMPL_REG_LOGIN  */
	lpfc_device_rm_logo_issue,	/* DEVICE_RM       */
	lpfc_device_recov_logo_issue,	/* DEVICE_RECOVERY */

	lpfc_rcv_plogi_unmap_node,	/* RCV_PLOGI   UNMAPPED_NODE  */
	lpfc_rcv_prli_unmap_node,	/* RCV_PRLI        */
	lpfc_rcv_logo_unmap_node,	/* RCV_LOGO        */
	lpfc_rcv_padisc_unmap_node,	/* RCV_ADISC       */
	lpfc_rcv_padisc_unmap_node,	/* RCV_PDISC       */
	lpfc_rcv_prlo_unmap_node,	/* RCV_PRLO        */
	lpfc_disc_illegal,		/* CMPL_PLOGI      */
	lpfc_disc_illegal,		/* CMPL_PRLI       */
	lpfc_disc_illegal,		/* CMPL_LOGO       */
	lpfc_disc_illegal,		/* CMPL_ADISC      */
	lpfc_disc_illegal,		/* CMPL_REG_LOGIN  */
	lpfc_device_rm_unmap_node,	/* DEVICE_RM       */
	lpfc_device_recov_unmap_node,	/* DEVICE_RECOVERY */

	lpfc_rcv_plogi_mapped_node,	/* RCV_PLOGI   MAPPED_NODE    */
	lpfc_rcv_prli_mapped_node,	/* RCV_PRLI        */
	lpfc_rcv_logo_mapped_node,	/* RCV_LOGO        */
	lpfc_rcv_padisc_mapped_node,	/* RCV_ADISC       */
	lpfc_rcv_padisc_mapped_node,	/* RCV_PDISC       */
	lpfc_rcv_prlo_mapped_node,	/* RCV_PRLO        */
	lpfc_disc_illegal,		/* CMPL_PLOGI      */
	lpfc_disc_illegal,		/* CMPL_PRLI       */
	lpfc_disc_illegal,		/* CMPL_LOGO       */
	lpfc_disc_illegal,		/* CMPL_ADISC      */
	lpfc_disc_illegal,		/* CMPL_REG_LOGIN  */
	lpfc_disc_illegal,		/* DEVICE_RM       */
	lpfc_device_recov_mapped_node,	/* DEVICE_RECOVERY */

	lpfc_rcv_plogi_npr_node,        /* RCV_PLOGI   NPR_NODE    */
	lpfc_rcv_prli_npr_node,         /* RCV_PRLI        */
	lpfc_rcv_logo_npr_node,         /* RCV_LOGO        */
	lpfc_rcv_padisc_npr_node,       /* RCV_ADISC       */
	lpfc_rcv_padisc_npr_node,       /* RCV_PDISC       */
	lpfc_rcv_prlo_npr_node,         /* RCV_PRLO        */
	lpfc_cmpl_plogi_npr_node,	/* CMPL_PLOGI      */
	lpfc_cmpl_prli_npr_node,	/* CMPL_PRLI       */
	lpfc_cmpl_logo_npr_node,        /* CMPL_LOGO       */
	lpfc_cmpl_adisc_npr_node,       /* CMPL_ADISC      */
	lpfc_cmpl_reglogin_npr_node,    /* CMPL_REG_LOGIN  */
	lpfc_device_rm_npr_node,        /* DEVICE_RM       */
	lpfc_device_recov_npr_node,     /* DEVICE_RECOVERY */
};

int
lpfc_disc_state_machine(struct lpfc_vport *vport, struct lpfc_nodelist *ndlp,
			void *arg, uint32_t evt)
{
	uint32_t cur_state, rc;
	uint32_t(*func) (struct lpfc_vport *, struct lpfc_nodelist *, void *,
			 uint32_t);
	uint32_t got_ndlp = 0;
	uint32_t data1;

	if (lpfc_nlp_get(ndlp))
		got_ndlp = 1;

	cur_state = ndlp->nlp_state;

	data1 = (((uint32_t)ndlp->nlp_fc4_type << 16) |
		((uint32_t)ndlp->nlp_type));
	/* DSM in event <evt> on NPort <nlp_DID> in state <cur_state> */
	lpfc_printf_vlog(vport, KERN_INFO, LOG_DISCOVERY,
			 "0211 DSM in event x%x on NPort x%x in "
			 "state %d rpi x%x Data: x%x x%x\n",
			 evt, ndlp->nlp_DID, cur_state, ndlp->nlp_rpi,
			 ndlp->nlp_flag, data1);

	lpfc_debugfs_disc_trc(vport, LPFC_DISC_TRC_DSM,
		 "DSM in:          evt:%d ste:%d did:x%x",
		evt, cur_state, ndlp->nlp_DID);

	func = lpfc_disc_action[(cur_state * NLP_EVT_MAX_EVENT) + evt];
	rc = (func) (vport, ndlp, arg, evt);

	/* DSM out state <rc> on NPort <nlp_DID> */
	if (got_ndlp) {
		data1 = (((uint32_t)ndlp->nlp_fc4_type << 16) |
			((uint32_t)ndlp->nlp_type));
		lpfc_printf_vlog(vport, KERN_INFO, LOG_DISCOVERY,
			 "0212 DSM out state %d on NPort x%x "
			 "rpi x%x Data: x%x x%x\n",
			 rc, ndlp->nlp_DID, ndlp->nlp_rpi, ndlp->nlp_flag,
			 data1);

		lpfc_debugfs_disc_trc(vport, LPFC_DISC_TRC_DSM,
			"DSM out:         ste:%d did:x%x flg:x%x",
			rc, ndlp->nlp_DID, ndlp->nlp_flag);
		/* Decrement the ndlp reference count held for this function */
		lpfc_nlp_put(ndlp);
	} else {
		lpfc_printf_vlog(vport, KERN_INFO, LOG_DISCOVERY,
			"0213 DSM out state %d on NPort free\n", rc);

		lpfc_debugfs_disc_trc(vport, LPFC_DISC_TRC_DSM,
			"DSM out:         ste:%d did:x%x flg:x%x",
			rc, 0, 0);
	}

	return rc;
}<|MERGE_RESOLUTION|>--- conflicted
+++ resolved
@@ -327,7 +327,6 @@
 {
 	struct lpfc_hba    *phba = vport->phba;
 	struct lpfc_dmabuf *pcmd;
-	struct lpfc_dmabuf *mp;
 	uint64_t nlp_portwwn = 0;
 	uint32_t *lp;
 	union lpfc_wqe128 *wqe;
@@ -596,17 +595,8 @@
 		 * a default RPI.
 		 */
 		if (phba->sli_rev == LPFC_SLI_REV4) {
-<<<<<<< HEAD
-			mp = (struct lpfc_dmabuf *)login_mbox->ctx_buf;
-			if (mp) {
-				lpfc_mbuf_free(phba, mp->virt, mp->phys);
-				kfree(mp);
-			}
-			mempool_free(login_mbox, phba->mbox_mem_pool);
-=======
 			lpfc_mbox_rsrc_cleanup(phba, login_mbox,
 					       MBOX_THD_UNLOCKED);
->>>>>>> d60c95ef
 			login_mbox = NULL;
 		} else {
 			/* In order to preserve RPIs, we want to cleanup
