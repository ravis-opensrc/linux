// SPDX-License-Identifier: GPL-2.0-or-later
/*
 * Char device for device raw access
 *
 * Copyright (C) 2005-2007  Kristian Hoegsberg <krh@bitplanet.net>
 */

#include <linux/bug.h>
#include <linux/compat.h>
#include <linux/delay.h>
#include <linux/device.h>
#include <linux/dma-mapping.h>
#include <linux/err.h>
#include <linux/errno.h>
#include <linux/firewire.h>
#include <linux/firewire-cdev.h>
#include <linux/idr.h>
#include <linux/irqflags.h>
#include <linux/jiffies.h>
#include <linux/kernel.h>
#include <linux/kref.h>
#include <linux/mm.h>
#include <linux/module.h>
#include <linux/mutex.h>
#include <linux/poll.h>
#include <linux/sched.h> /* required for linux/wait.h */
#include <linux/slab.h>
#include <linux/spinlock.h>
#include <linux/string.h>
#include <linux/time.h>
#include <linux/uaccess.h>
#include <linux/vmalloc.h>
#include <linux/wait.h>
#include <linux/workqueue.h>


#include "core.h"

/*
 * ABI version history is documented in linux/firewire-cdev.h.
 */
#define FW_CDEV_KERNEL_VERSION			5
#define FW_CDEV_VERSION_EVENT_REQUEST2		4
#define FW_CDEV_VERSION_ALLOCATE_REGION_END	4
#define FW_CDEV_VERSION_AUTO_FLUSH_ISO_OVERFLOW	5
#define FW_CDEV_VERSION_EVENT_ASYNC_TSTAMP	6

struct client {
	u32 version;
	struct fw_device *device;

	spinlock_t lock;
	bool in_shutdown;
	struct idr resource_idr;
	struct list_head event_list;
	wait_queue_head_t wait;
	wait_queue_head_t tx_flush_wait;
	u64 bus_reset_closure;

	struct fw_iso_context *iso_context;
	u64 iso_closure;
	struct fw_iso_buffer buffer;
	unsigned long vm_start;
	bool buffer_is_mapped;

	struct list_head phy_receiver_link;
	u64 phy_receiver_closure;

	struct list_head link;
	struct kref kref;
};

static inline void client_get(struct client *client)
{
	kref_get(&client->kref);
}

static void client_release(struct kref *kref)
{
	struct client *client = container_of(kref, struct client, kref);

	fw_device_put(client->device);
	kfree(client);
}

static void client_put(struct client *client)
{
	kref_put(&client->kref, client_release);
}

struct client_resource;
typedef void (*client_resource_release_fn_t)(struct client *,
					     struct client_resource *);
struct client_resource {
	client_resource_release_fn_t release;
	int handle;
};

struct address_handler_resource {
	struct client_resource resource;
	struct fw_address_handler handler;
	__u64 closure;
	struct client *client;
};

struct outbound_transaction_resource {
	struct client_resource resource;
	struct fw_transaction transaction;
};

struct inbound_transaction_resource {
	struct client_resource resource;
	struct fw_card *card;
	struct fw_request *request;
	bool is_fcp;
	void *data;
	size_t length;
};

struct descriptor_resource {
	struct client_resource resource;
	struct fw_descriptor descriptor;
	u32 data[];
};

struct iso_resource {
	struct client_resource resource;
	struct client *client;
	/* Schedule work and access todo only with client->lock held. */
	struct delayed_work work;
	enum {ISO_RES_ALLOC, ISO_RES_REALLOC, ISO_RES_DEALLOC,
	      ISO_RES_ALLOC_ONCE, ISO_RES_DEALLOC_ONCE,} todo;
	int generation;
	u64 channels;
	s32 bandwidth;
	struct iso_resource_event *e_alloc, *e_dealloc;
};

static void release_iso_resource(struct client *, struct client_resource *);

static void schedule_iso_resource(struct iso_resource *r, unsigned long delay)
{
	client_get(r->client);
	if (!queue_delayed_work(fw_workqueue, &r->work, delay))
		client_put(r->client);
}

static void schedule_if_iso_resource(struct client_resource *resource)
{
	if (resource->release == release_iso_resource)
		schedule_iso_resource(container_of(resource,
					struct iso_resource, resource), 0);
}

/*
 * dequeue_event() just kfree()'s the event, so the event has to be
 * the first field in a struct XYZ_event.
 */
struct event {
	struct { void *data; size_t size; } v[2];
	struct list_head link;
};

struct bus_reset_event {
	struct event event;
	struct fw_cdev_event_bus_reset reset;
};

struct outbound_transaction_event {
	struct event event;
	struct client *client;
	struct outbound_transaction_resource r;
	union {
		struct fw_cdev_event_response without_tstamp;
		struct fw_cdev_event_response2 with_tstamp;
	} rsp;
};

struct inbound_transaction_event {
	struct event event;
	union {
		struct fw_cdev_event_request request;
		struct fw_cdev_event_request2 request2;
		struct fw_cdev_event_request3 with_tstamp;
	} req;
};

struct iso_interrupt_event {
	struct event event;
	struct fw_cdev_event_iso_interrupt interrupt;
};

struct iso_interrupt_mc_event {
	struct event event;
	struct fw_cdev_event_iso_interrupt_mc interrupt;
};

struct iso_resource_event {
	struct event event;
	struct fw_cdev_event_iso_resource iso_resource;
};

struct outbound_phy_packet_event {
	struct event event;
	struct client *client;
	struct fw_packet p;
	union {
		struct fw_cdev_event_phy_packet without_tstamp;
		struct fw_cdev_event_phy_packet2 with_tstamp;
	} phy_packet;
};

struct inbound_phy_packet_event {
	struct event event;
	union {
		struct fw_cdev_event_phy_packet without_tstamp;
		struct fw_cdev_event_phy_packet2 with_tstamp;
	} phy_packet;
};

#ifdef CONFIG_COMPAT
static void __user *u64_to_uptr(u64 value)
{
	if (in_compat_syscall())
		return compat_ptr(value);
	else
		return (void __user *)(unsigned long)value;
}

static u64 uptr_to_u64(void __user *ptr)
{
	if (in_compat_syscall())
		return ptr_to_compat(ptr);
	else
		return (u64)(unsigned long)ptr;
}
#else
static inline void __user *u64_to_uptr(u64 value)
{
	return (void __user *)(unsigned long)value;
}

static inline u64 uptr_to_u64(void __user *ptr)
{
	return (u64)(unsigned long)ptr;
}
#endif /* CONFIG_COMPAT */

static int fw_device_op_open(struct inode *inode, struct file *file)
{
	struct fw_device *device;
	struct client *client;

	device = fw_device_get_by_devt(inode->i_rdev);
	if (device == NULL)
		return -ENODEV;

	if (fw_device_is_shutdown(device)) {
		fw_device_put(device);
		return -ENODEV;
	}

	client = kzalloc(sizeof(*client), GFP_KERNEL);
	if (client == NULL) {
		fw_device_put(device);
		return -ENOMEM;
	}

	client->device = device;
	spin_lock_init(&client->lock);
	idr_init(&client->resource_idr);
	INIT_LIST_HEAD(&client->event_list);
	init_waitqueue_head(&client->wait);
	init_waitqueue_head(&client->tx_flush_wait);
	INIT_LIST_HEAD(&client->phy_receiver_link);
	INIT_LIST_HEAD(&client->link);
	kref_init(&client->kref);

	file->private_data = client;

	return nonseekable_open(inode, file);
}

static void queue_event(struct client *client, struct event *event,
			void *data0, size_t size0, void *data1, size_t size1)
{
	unsigned long flags;

	event->v[0].data = data0;
	event->v[0].size = size0;
	event->v[1].data = data1;
	event->v[1].size = size1;

	spin_lock_irqsave(&client->lock, flags);
	if (client->in_shutdown)
		kfree(event);
	else
		list_add_tail(&event->link, &client->event_list);
	spin_unlock_irqrestore(&client->lock, flags);

	wake_up_interruptible(&client->wait);
}

static int dequeue_event(struct client *client,
			 char __user *buffer, size_t count)
{
	struct event *event;
	size_t size, total;
	int i, ret;

	ret = wait_event_interruptible(client->wait,
			!list_empty(&client->event_list) ||
			fw_device_is_shutdown(client->device));
	if (ret < 0)
		return ret;

	if (list_empty(&client->event_list) &&
		       fw_device_is_shutdown(client->device))
		return -ENODEV;

	spin_lock_irq(&client->lock);
	event = list_first_entry(&client->event_list, struct event, link);
	list_del(&event->link);
	spin_unlock_irq(&client->lock);

	total = 0;
	for (i = 0; i < ARRAY_SIZE(event->v) && total < count; i++) {
		size = min(event->v[i].size, count - total);
		if (copy_to_user(buffer + total, event->v[i].data, size)) {
			ret = -EFAULT;
			goto out;
		}
		total += size;
	}
	ret = total;

 out:
	kfree(event);

	return ret;
}

static ssize_t fw_device_op_read(struct file *file, char __user *buffer,
				 size_t count, loff_t *offset)
{
	struct client *client = file->private_data;

	return dequeue_event(client, buffer, count);
}

static void fill_bus_reset_event(struct fw_cdev_event_bus_reset *event,
				 struct client *client)
{
	struct fw_card *card = client->device->card;

	spin_lock_irq(&card->lock);

	event->closure	     = client->bus_reset_closure;
	event->type          = FW_CDEV_EVENT_BUS_RESET;
	event->generation    = client->device->generation;
	event->node_id       = client->device->node_id;
	event->local_node_id = card->local_node->node_id;
	event->bm_node_id    = card->bm_node_id;
	event->irm_node_id   = card->irm_node->node_id;
	event->root_node_id  = card->root_node->node_id;

	spin_unlock_irq(&card->lock);
}

static void for_each_client(struct fw_device *device,
			    void (*callback)(struct client *client))
{
	struct client *c;

	mutex_lock(&device->client_list_mutex);
	list_for_each_entry(c, &device->client_list, link)
		callback(c);
	mutex_unlock(&device->client_list_mutex);
}

static int schedule_reallocations(int id, void *p, void *data)
{
	schedule_if_iso_resource(p);

	return 0;
}

static void queue_bus_reset_event(struct client *client)
{
	struct bus_reset_event *e;

	e = kzalloc(sizeof(*e), GFP_KERNEL);
	if (e == NULL)
		return;

	fill_bus_reset_event(&e->reset, client);

	queue_event(client, &e->event,
		    &e->reset, sizeof(e->reset), NULL, 0);

	spin_lock_irq(&client->lock);
	idr_for_each(&client->resource_idr, schedule_reallocations, client);
	spin_unlock_irq(&client->lock);
}

void fw_device_cdev_update(struct fw_device *device)
{
	for_each_client(device, queue_bus_reset_event);
}

static void wake_up_client(struct client *client)
{
	wake_up_interruptible(&client->wait);
}

void fw_device_cdev_remove(struct fw_device *device)
{
	for_each_client(device, wake_up_client);
}

union ioctl_arg {
	struct fw_cdev_get_info			get_info;
	struct fw_cdev_send_request		send_request;
	struct fw_cdev_allocate			allocate;
	struct fw_cdev_deallocate		deallocate;
	struct fw_cdev_send_response		send_response;
	struct fw_cdev_initiate_bus_reset	initiate_bus_reset;
	struct fw_cdev_add_descriptor		add_descriptor;
	struct fw_cdev_remove_descriptor	remove_descriptor;
	struct fw_cdev_create_iso_context	create_iso_context;
	struct fw_cdev_queue_iso		queue_iso;
	struct fw_cdev_start_iso		start_iso;
	struct fw_cdev_stop_iso			stop_iso;
	struct fw_cdev_get_cycle_timer		get_cycle_timer;
	struct fw_cdev_allocate_iso_resource	allocate_iso_resource;
	struct fw_cdev_send_stream_packet	send_stream_packet;
	struct fw_cdev_get_cycle_timer2		get_cycle_timer2;
	struct fw_cdev_send_phy_packet		send_phy_packet;
	struct fw_cdev_receive_phy_packets	receive_phy_packets;
	struct fw_cdev_set_iso_channels		set_iso_channels;
	struct fw_cdev_flush_iso		flush_iso;
};

static int ioctl_get_info(struct client *client, union ioctl_arg *arg)
{
	struct fw_cdev_get_info *a = &arg->get_info;
	struct fw_cdev_event_bus_reset bus_reset;
	unsigned long ret = 0;

	client->version = a->version;
	a->version = FW_CDEV_KERNEL_VERSION;
	a->card = client->device->card->index;

	down_read(&fw_device_rwsem);

	if (a->rom != 0) {
		size_t want = a->rom_length;
		size_t have = client->device->config_rom_length * 4;

		ret = copy_to_user(u64_to_uptr(a->rom),
				   client->device->config_rom, min(want, have));
	}
	a->rom_length = client->device->config_rom_length * 4;

	up_read(&fw_device_rwsem);

	if (ret != 0)
		return -EFAULT;

	mutex_lock(&client->device->client_list_mutex);

	client->bus_reset_closure = a->bus_reset_closure;
	if (a->bus_reset != 0) {
		fill_bus_reset_event(&bus_reset, client);
		/* unaligned size of bus_reset is 36 bytes */
		ret = copy_to_user(u64_to_uptr(a->bus_reset), &bus_reset, 36);
	}
	if (ret == 0 && list_empty(&client->link))
		list_add_tail(&client->link, &client->device->client_list);

	mutex_unlock(&client->device->client_list_mutex);

	return ret ? -EFAULT : 0;
}

static int add_client_resource(struct client *client,
			       struct client_resource *resource, gfp_t gfp_mask)
{
	bool preload = gfpflags_allow_blocking(gfp_mask);
	unsigned long flags;
	int ret;

	if (preload)
		idr_preload(gfp_mask);
	spin_lock_irqsave(&client->lock, flags);

	if (client->in_shutdown)
		ret = -ECANCELED;
	else
		ret = idr_alloc(&client->resource_idr, resource, 0, 0,
				GFP_NOWAIT);
	if (ret >= 0) {
		resource->handle = ret;
		client_get(client);
		schedule_if_iso_resource(resource);
	}

	spin_unlock_irqrestore(&client->lock, flags);
	if (preload)
		idr_preload_end();

	return ret < 0 ? ret : 0;
}

static int release_client_resource(struct client *client, u32 handle,
				   client_resource_release_fn_t release,
				   struct client_resource **return_resource)
{
	struct client_resource *resource;

	spin_lock_irq(&client->lock);
	if (client->in_shutdown)
		resource = NULL;
	else
		resource = idr_find(&client->resource_idr, handle);
	if (resource && resource->release == release)
		idr_remove(&client->resource_idr, handle);
	spin_unlock_irq(&client->lock);

	if (!(resource && resource->release == release))
		return -EINVAL;

	if (return_resource)
		*return_resource = resource;
	else
		resource->release(client, resource);

	client_put(client);

	return 0;
}

static void release_transaction(struct client *client,
				struct client_resource *resource)
{
}

static void complete_transaction(struct fw_card *card, int rcode, u32 request_tstamp,
				 u32 response_tstamp, void *payload, size_t length, void *data)
{
	struct outbound_transaction_event *e = data;
	struct client *client = e->client;
	unsigned long flags;

	spin_lock_irqsave(&client->lock, flags);
	idr_remove(&client->resource_idr, e->r.resource.handle);
	if (client->in_shutdown)
		wake_up(&client->tx_flush_wait);
	spin_unlock_irqrestore(&client->lock, flags);

	switch (e->rsp.without_tstamp.type) {
	case FW_CDEV_EVENT_RESPONSE:
	{
		struct fw_cdev_event_response *rsp = &e->rsp.without_tstamp;

		if (length < rsp->length)
			rsp->length = length;
		if (rcode == RCODE_COMPLETE)
			memcpy(rsp->data, payload, rsp->length);

		rsp->rcode = rcode;

		// In the case that sizeof(*rsp) doesn't align with the position of the
		// data, and the read is short, preserve an extra copy of the data
		// to stay compatible with a pre-2.6.27 bug.  Since the bug is harmless
		// for short reads and some apps depended on it, this is both safe
		// and prudent for compatibility.
		if (rsp->length <= sizeof(*rsp) - offsetof(typeof(*rsp), data))
			queue_event(client, &e->event, rsp, sizeof(*rsp), rsp->data, rsp->length);
		else
			queue_event(client, &e->event, rsp, sizeof(*rsp) + rsp->length, NULL, 0);

		break;
	}
	case FW_CDEV_EVENT_RESPONSE2:
	{
		struct fw_cdev_event_response2 *rsp = &e->rsp.with_tstamp;

		if (length < rsp->length)
			rsp->length = length;
		if (rcode == RCODE_COMPLETE)
			memcpy(rsp->data, payload, rsp->length);

		rsp->rcode = rcode;
		rsp->request_tstamp = request_tstamp;
		rsp->response_tstamp = response_tstamp;

		queue_event(client, &e->event, rsp, sizeof(*rsp) + rsp->length, NULL, 0);

		break;
	default:
		WARN_ON(1);
		break;
	}
	}

	/* Drop the idr's reference */
	client_put(client);
}

static int init_request(struct client *client,
			struct fw_cdev_send_request *request,
			int destination_id, int speed)
{
	struct outbound_transaction_event *e;
	void *payload;
	int ret;

	if (request->tcode != TCODE_STREAM_DATA &&
	    (request->length > 4096 || request->length > 512 << speed))
		return -EIO;

	if (request->tcode == TCODE_WRITE_QUADLET_REQUEST &&
	    request->length < 4)
		return -EINVAL;

	e = kmalloc(sizeof(*e) + request->length, GFP_KERNEL);
	if (e == NULL)
		return -ENOMEM;
	e->client = client;

	if (client->version < FW_CDEV_VERSION_EVENT_ASYNC_TSTAMP) {
		struct fw_cdev_event_response *rsp = &e->rsp.without_tstamp;

		rsp->type = FW_CDEV_EVENT_RESPONSE;
		rsp->length = request->length;
		rsp->closure = request->closure;
		payload = rsp->data;
	} else {
		struct fw_cdev_event_response2 *rsp = &e->rsp.with_tstamp;

		rsp->type = FW_CDEV_EVENT_RESPONSE2;
		rsp->length = request->length;
		rsp->closure = request->closure;
		payload = rsp->data;
	}

	if (request->data && copy_from_user(payload, u64_to_uptr(request->data), request->length)) {
		ret = -EFAULT;
		goto failed;
	}

	e->r.resource.release = release_transaction;
	ret = add_client_resource(client, &e->r.resource, GFP_KERNEL);
	if (ret < 0)
		goto failed;

	fw_send_request_with_tstamp(client->device->card, &e->r.transaction, request->tcode,
				    destination_id, request->generation, speed, request->offset,
				    payload, request->length, complete_transaction, e);
	return 0;

 failed:
	kfree(e);

	return ret;
}

static int ioctl_send_request(struct client *client, union ioctl_arg *arg)
{
	switch (arg->send_request.tcode) {
	case TCODE_WRITE_QUADLET_REQUEST:
	case TCODE_WRITE_BLOCK_REQUEST:
	case TCODE_READ_QUADLET_REQUEST:
	case TCODE_READ_BLOCK_REQUEST:
	case TCODE_LOCK_MASK_SWAP:
	case TCODE_LOCK_COMPARE_SWAP:
	case TCODE_LOCK_FETCH_ADD:
	case TCODE_LOCK_LITTLE_ADD:
	case TCODE_LOCK_BOUNDED_ADD:
	case TCODE_LOCK_WRAP_ADD:
	case TCODE_LOCK_VENDOR_DEPENDENT:
		break;
	default:
		return -EINVAL;
	}

	return init_request(client, &arg->send_request, client->device->node_id,
			    client->device->max_speed);
}

static void release_request(struct client *client,
			    struct client_resource *resource)
{
	struct inbound_transaction_resource *r = container_of(resource,
			struct inbound_transaction_resource, resource);

	if (r->is_fcp)
		fw_request_put(r->request);
	else
		fw_send_response(r->card, r->request, RCODE_CONFLICT_ERROR);

	fw_card_put(r->card);
	kfree(r);
}

static void handle_request(struct fw_card *card, struct fw_request *request,
			   int tcode, int destination, int source,
			   int generation, unsigned long long offset,
			   void *payload, size_t length, void *callback_data)
{
	struct address_handler_resource *handler = callback_data;
	bool is_fcp = is_in_fcp_region(offset, length);
	struct inbound_transaction_resource *r;
	struct inbound_transaction_event *e;
	size_t event_size0;
	int ret;

	/* card may be different from handler->client->device->card */
	fw_card_get(card);

	// Extend the lifetime of data for request so that its payload is safely accessible in
	// the process context for the client.
	if (is_fcp)
		fw_request_get(request);

	r = kmalloc(sizeof(*r), GFP_ATOMIC);
	e = kmalloc(sizeof(*e), GFP_ATOMIC);
	if (r == NULL || e == NULL)
		goto failed;

	r->card    = card;
	r->request = request;
	r->is_fcp  = is_fcp;
	r->data    = payload;
	r->length  = length;

	r->resource.release = release_request;
	ret = add_client_resource(handler->client, &r->resource, GFP_ATOMIC);
	if (ret < 0)
		goto failed;

	if (handler->client->version < FW_CDEV_VERSION_EVENT_REQUEST2) {
		struct fw_cdev_event_request *req = &e->req.request;

		if (tcode & 0x10)
			tcode = TCODE_LOCK_REQUEST;

		req->type	= FW_CDEV_EVENT_REQUEST;
		req->tcode	= tcode;
		req->offset	= offset;
		req->length	= length;
		req->handle	= r->resource.handle;
		req->closure	= handler->closure;
		event_size0	= sizeof(*req);
	} else if (handler->client->version < FW_CDEV_VERSION_EVENT_ASYNC_TSTAMP) {
		struct fw_cdev_event_request2 *req = &e->req.request2;

		req->type	= FW_CDEV_EVENT_REQUEST2;
		req->tcode	= tcode;
		req->offset	= offset;
		req->source_node_id = source;
		req->destination_node_id = destination;
		req->card	= card->index;
		req->generation	= generation;
		req->length	= length;
		req->handle	= r->resource.handle;
		req->closure	= handler->closure;
		event_size0	= sizeof(*req);
	} else {
		struct fw_cdev_event_request3 *req = &e->req.with_tstamp;

		req->type	= FW_CDEV_EVENT_REQUEST3;
		req->tcode	= tcode;
		req->offset	= offset;
		req->source_node_id = source;
		req->destination_node_id = destination;
		req->card	= card->index;
		req->generation	= generation;
		req->length	= length;
		req->handle	= r->resource.handle;
		req->closure	= handler->closure;
		req->tstamp	= fw_request_get_timestamp(request);
		event_size0	= sizeof(*req);
	}

	queue_event(handler->client, &e->event,
		    &e->req, event_size0, r->data, length);
	return;

 failed:
	kfree(r);
	kfree(e);

	if (!is_fcp)
		fw_send_response(card, request, RCODE_CONFLICT_ERROR);
	else
		fw_request_put(request);

	fw_card_put(card);
}

static void release_address_handler(struct client *client,
				    struct client_resource *resource)
{
	struct address_handler_resource *r =
	    container_of(resource, struct address_handler_resource, resource);

	fw_core_remove_address_handler(&r->handler);
	kfree(r);
}

static int ioctl_allocate(struct client *client, union ioctl_arg *arg)
{
	struct fw_cdev_allocate *a = &arg->allocate;
	struct address_handler_resource *r;
	struct fw_address_region region;
	int ret;

	r = kmalloc(sizeof(*r), GFP_KERNEL);
	if (r == NULL)
		return -ENOMEM;

	region.start = a->offset;
	if (client->version < FW_CDEV_VERSION_ALLOCATE_REGION_END)
		region.end = a->offset + a->length;
	else
		region.end = a->region_end;

	r->handler.length           = a->length;
	r->handler.address_callback = handle_request;
	r->handler.callback_data    = r;
	r->closure   = a->closure;
	r->client    = client;

	ret = fw_core_add_address_handler(&r->handler, &region);
	if (ret < 0) {
		kfree(r);
		return ret;
	}
	a->offset = r->handler.offset;

	r->resource.release = release_address_handler;
	ret = add_client_resource(client, &r->resource, GFP_KERNEL);
	if (ret < 0) {
		release_address_handler(client, &r->resource);
		return ret;
	}
	a->handle = r->resource.handle;

	return 0;
}

static int ioctl_deallocate(struct client *client, union ioctl_arg *arg)
{
	return release_client_resource(client, arg->deallocate.handle,
				       release_address_handler, NULL);
}

static int ioctl_send_response(struct client *client, union ioctl_arg *arg)
{
	struct fw_cdev_send_response *a = &arg->send_response;
	struct client_resource *resource;
	struct inbound_transaction_resource *r;
	int ret = 0;

	if (release_client_resource(client, a->handle,
				    release_request, &resource) < 0)
		return -EINVAL;

	r = container_of(resource, struct inbound_transaction_resource,
			 resource);
<<<<<<< HEAD
	if (is_fcp_request(r->request)) {
		kfree(r->data);
=======
	if (r->is_fcp) {
		fw_request_put(r->request);
>>>>>>> 98817289
		goto out;
	}

	if (a->length != fw_get_response_length(r->request)) {
		ret = -EINVAL;
		fw_request_put(r->request);
		goto out;
	}
	if (copy_from_user(r->data, u64_to_uptr(a->data), a->length)) {
		ret = -EFAULT;
		fw_request_put(r->request);
		goto out;
	}
	fw_send_response(r->card, r->request, a->rcode);
 out:
	fw_card_put(r->card);
	kfree(r);

	return ret;
}

static int ioctl_initiate_bus_reset(struct client *client, union ioctl_arg *arg)
{
	fw_schedule_bus_reset(client->device->card, true,
			arg->initiate_bus_reset.type == FW_CDEV_SHORT_RESET);
	return 0;
}

static void release_descriptor(struct client *client,
			       struct client_resource *resource)
{
	struct descriptor_resource *r =
		container_of(resource, struct descriptor_resource, resource);

	fw_core_remove_descriptor(&r->descriptor);
	kfree(r);
}

static int ioctl_add_descriptor(struct client *client, union ioctl_arg *arg)
{
	struct fw_cdev_add_descriptor *a = &arg->add_descriptor;
	struct descriptor_resource *r;
	int ret;

	/* Access policy: Allow this ioctl only on local nodes' device files. */
	if (!client->device->is_local)
		return -ENOSYS;

	if (a->length > 256)
		return -EINVAL;

	r = kmalloc(sizeof(*r) + a->length * 4, GFP_KERNEL);
	if (r == NULL)
		return -ENOMEM;

	if (copy_from_user(r->data, u64_to_uptr(a->data), a->length * 4)) {
		ret = -EFAULT;
		goto failed;
	}

	r->descriptor.length    = a->length;
	r->descriptor.immediate = a->immediate;
	r->descriptor.key       = a->key;
	r->descriptor.data      = r->data;

	ret = fw_core_add_descriptor(&r->descriptor);
	if (ret < 0)
		goto failed;

	r->resource.release = release_descriptor;
	ret = add_client_resource(client, &r->resource, GFP_KERNEL);
	if (ret < 0) {
		fw_core_remove_descriptor(&r->descriptor);
		goto failed;
	}
	a->handle = r->resource.handle;

	return 0;
 failed:
	kfree(r);

	return ret;
}

static int ioctl_remove_descriptor(struct client *client, union ioctl_arg *arg)
{
	return release_client_resource(client, arg->remove_descriptor.handle,
				       release_descriptor, NULL);
}

static void iso_callback(struct fw_iso_context *context, u32 cycle,
			 size_t header_length, void *header, void *data)
{
	struct client *client = data;
	struct iso_interrupt_event *e;

	e = kmalloc(sizeof(*e) + header_length, GFP_ATOMIC);
	if (e == NULL)
		return;

	e->interrupt.type      = FW_CDEV_EVENT_ISO_INTERRUPT;
	e->interrupt.closure   = client->iso_closure;
	e->interrupt.cycle     = cycle;
	e->interrupt.header_length = header_length;
	memcpy(e->interrupt.header, header, header_length);
	queue_event(client, &e->event, &e->interrupt,
		    sizeof(e->interrupt) + header_length, NULL, 0);
}

static void iso_mc_callback(struct fw_iso_context *context,
			    dma_addr_t completed, void *data)
{
	struct client *client = data;
	struct iso_interrupt_mc_event *e;

	e = kmalloc(sizeof(*e), GFP_ATOMIC);
	if (e == NULL)
		return;

	e->interrupt.type      = FW_CDEV_EVENT_ISO_INTERRUPT_MULTICHANNEL;
	e->interrupt.closure   = client->iso_closure;
	e->interrupt.completed = fw_iso_buffer_lookup(&client->buffer,
						      completed);
	queue_event(client, &e->event, &e->interrupt,
		    sizeof(e->interrupt), NULL, 0);
}

static enum dma_data_direction iso_dma_direction(struct fw_iso_context *context)
{
		if (context->type == FW_ISO_CONTEXT_TRANSMIT)
			return DMA_TO_DEVICE;
		else
			return DMA_FROM_DEVICE;
}

static struct fw_iso_context *fw_iso_mc_context_create(struct fw_card *card,
						fw_iso_mc_callback_t callback,
						void *callback_data)
{
	struct fw_iso_context *ctx;

	ctx = fw_iso_context_create(card, FW_ISO_CONTEXT_RECEIVE_MULTICHANNEL,
				    0, 0, 0, NULL, callback_data);
	if (!IS_ERR(ctx))
		ctx->callback.mc = callback;

	return ctx;
}

static int ioctl_create_iso_context(struct client *client, union ioctl_arg *arg)
{
	struct fw_cdev_create_iso_context *a = &arg->create_iso_context;
	struct fw_iso_context *context;
	union fw_iso_callback cb;
	int ret;

	BUILD_BUG_ON(FW_CDEV_ISO_CONTEXT_TRANSMIT != FW_ISO_CONTEXT_TRANSMIT ||
		     FW_CDEV_ISO_CONTEXT_RECEIVE  != FW_ISO_CONTEXT_RECEIVE  ||
		     FW_CDEV_ISO_CONTEXT_RECEIVE_MULTICHANNEL !=
					FW_ISO_CONTEXT_RECEIVE_MULTICHANNEL);

	switch (a->type) {
	case FW_ISO_CONTEXT_TRANSMIT:
		if (a->speed > SCODE_3200 || a->channel > 63)
			return -EINVAL;

		cb.sc = iso_callback;
		break;

	case FW_ISO_CONTEXT_RECEIVE:
		if (a->header_size < 4 || (a->header_size & 3) ||
		    a->channel > 63)
			return -EINVAL;

		cb.sc = iso_callback;
		break;

	case FW_ISO_CONTEXT_RECEIVE_MULTICHANNEL:
		cb.mc = iso_mc_callback;
		break;

	default:
		return -EINVAL;
	}

	if (a->type == FW_ISO_CONTEXT_RECEIVE_MULTICHANNEL)
		context = fw_iso_mc_context_create(client->device->card, cb.mc,
						   client);
	else
		context = fw_iso_context_create(client->device->card, a->type,
						a->channel, a->speed,
						a->header_size, cb.sc, client);
	if (IS_ERR(context))
		return PTR_ERR(context);
	if (client->version < FW_CDEV_VERSION_AUTO_FLUSH_ISO_OVERFLOW)
		context->drop_overflow_headers = true;

	/* We only support one context at this time. */
	spin_lock_irq(&client->lock);
	if (client->iso_context != NULL) {
		spin_unlock_irq(&client->lock);
		fw_iso_context_destroy(context);

		return -EBUSY;
	}
	if (!client->buffer_is_mapped) {
		ret = fw_iso_buffer_map_dma(&client->buffer,
					    client->device->card,
					    iso_dma_direction(context));
		if (ret < 0) {
			spin_unlock_irq(&client->lock);
			fw_iso_context_destroy(context);

			return ret;
		}
		client->buffer_is_mapped = true;
	}
	client->iso_closure = a->closure;
	client->iso_context = context;
	spin_unlock_irq(&client->lock);

	a->handle = 0;

	return 0;
}

static int ioctl_set_iso_channels(struct client *client, union ioctl_arg *arg)
{
	struct fw_cdev_set_iso_channels *a = &arg->set_iso_channels;
	struct fw_iso_context *ctx = client->iso_context;

	if (ctx == NULL || a->handle != 0)
		return -EINVAL;

	return fw_iso_context_set_channels(ctx, &a->channels);
}

/* Macros for decoding the iso packet control header. */
#define GET_PAYLOAD_LENGTH(v)	((v) & 0xffff)
#define GET_INTERRUPT(v)	(((v) >> 16) & 0x01)
#define GET_SKIP(v)		(((v) >> 17) & 0x01)
#define GET_TAG(v)		(((v) >> 18) & 0x03)
#define GET_SY(v)		(((v) >> 20) & 0x0f)
#define GET_HEADER_LENGTH(v)	(((v) >> 24) & 0xff)

static int ioctl_queue_iso(struct client *client, union ioctl_arg *arg)
{
	struct fw_cdev_queue_iso *a = &arg->queue_iso;
	struct fw_cdev_iso_packet __user *p, *end, *next;
	struct fw_iso_context *ctx = client->iso_context;
	unsigned long payload, buffer_end, transmit_header_bytes = 0;
	u32 control;
	int count;
	struct {
		struct fw_iso_packet packet;
		u8 header[256];
	} u;

	if (ctx == NULL || a->handle != 0)
		return -EINVAL;

	/*
	 * If the user passes a non-NULL data pointer, has mmap()'ed
	 * the iso buffer, and the pointer points inside the buffer,
	 * we setup the payload pointers accordingly.  Otherwise we
	 * set them both to 0, which will still let packets with
	 * payload_length == 0 through.  In other words, if no packets
	 * use the indirect payload, the iso buffer need not be mapped
	 * and the a->data pointer is ignored.
	 */
	payload = (unsigned long)a->data - client->vm_start;
	buffer_end = client->buffer.page_count << PAGE_SHIFT;
	if (a->data == 0 || client->buffer.pages == NULL ||
	    payload >= buffer_end) {
		payload = 0;
		buffer_end = 0;
	}

	if (ctx->type == FW_ISO_CONTEXT_RECEIVE_MULTICHANNEL && payload & 3)
		return -EINVAL;

	p = (struct fw_cdev_iso_packet __user *)u64_to_uptr(a->packets);

	end = (void __user *)p + a->size;
	count = 0;
	while (p < end) {
		if (get_user(control, &p->control))
			return -EFAULT;
		u.packet.payload_length = GET_PAYLOAD_LENGTH(control);
		u.packet.interrupt = GET_INTERRUPT(control);
		u.packet.skip = GET_SKIP(control);
		u.packet.tag = GET_TAG(control);
		u.packet.sy = GET_SY(control);
		u.packet.header_length = GET_HEADER_LENGTH(control);

		switch (ctx->type) {
		case FW_ISO_CONTEXT_TRANSMIT:
			if (u.packet.header_length & 3)
				return -EINVAL;
			transmit_header_bytes = u.packet.header_length;
			break;

		case FW_ISO_CONTEXT_RECEIVE:
			if (u.packet.header_length == 0 ||
			    u.packet.header_length % ctx->header_size != 0)
				return -EINVAL;
			break;

		case FW_ISO_CONTEXT_RECEIVE_MULTICHANNEL:
			if (u.packet.payload_length == 0 ||
			    u.packet.payload_length & 3)
				return -EINVAL;
			break;
		}

		next = (struct fw_cdev_iso_packet __user *)
			&p->header[transmit_header_bytes / 4];
		if (next > end)
			return -EINVAL;
		if (copy_from_user
		    (u.packet.header, p->header, transmit_header_bytes))
			return -EFAULT;
		if (u.packet.skip && ctx->type == FW_ISO_CONTEXT_TRANSMIT &&
		    u.packet.header_length + u.packet.payload_length > 0)
			return -EINVAL;
		if (payload + u.packet.payload_length > buffer_end)
			return -EINVAL;

		if (fw_iso_context_queue(ctx, &u.packet,
					 &client->buffer, payload))
			break;

		p = next;
		payload += u.packet.payload_length;
		count++;
	}
	fw_iso_context_queue_flush(ctx);

	a->size    -= uptr_to_u64(p) - a->packets;
	a->packets  = uptr_to_u64(p);
	a->data     = client->vm_start + payload;

	return count;
}

static int ioctl_start_iso(struct client *client, union ioctl_arg *arg)
{
	struct fw_cdev_start_iso *a = &arg->start_iso;

	BUILD_BUG_ON(
	    FW_CDEV_ISO_CONTEXT_MATCH_TAG0 != FW_ISO_CONTEXT_MATCH_TAG0 ||
	    FW_CDEV_ISO_CONTEXT_MATCH_TAG1 != FW_ISO_CONTEXT_MATCH_TAG1 ||
	    FW_CDEV_ISO_CONTEXT_MATCH_TAG2 != FW_ISO_CONTEXT_MATCH_TAG2 ||
	    FW_CDEV_ISO_CONTEXT_MATCH_TAG3 != FW_ISO_CONTEXT_MATCH_TAG3 ||
	    FW_CDEV_ISO_CONTEXT_MATCH_ALL_TAGS != FW_ISO_CONTEXT_MATCH_ALL_TAGS);

	if (client->iso_context == NULL || a->handle != 0)
		return -EINVAL;

	if (client->iso_context->type == FW_ISO_CONTEXT_RECEIVE &&
	    (a->tags == 0 || a->tags > 15 || a->sync > 15))
		return -EINVAL;

	return fw_iso_context_start(client->iso_context,
				    a->cycle, a->sync, a->tags);
}

static int ioctl_stop_iso(struct client *client, union ioctl_arg *arg)
{
	struct fw_cdev_stop_iso *a = &arg->stop_iso;

	if (client->iso_context == NULL || a->handle != 0)
		return -EINVAL;

	return fw_iso_context_stop(client->iso_context);
}

static int ioctl_flush_iso(struct client *client, union ioctl_arg *arg)
{
	struct fw_cdev_flush_iso *a = &arg->flush_iso;

	if (client->iso_context == NULL || a->handle != 0)
		return -EINVAL;

	return fw_iso_context_flush_completions(client->iso_context);
}

static int ioctl_get_cycle_timer2(struct client *client, union ioctl_arg *arg)
{
	struct fw_cdev_get_cycle_timer2 *a = &arg->get_cycle_timer2;
	struct fw_card *card = client->device->card;
	struct timespec64 ts = {0, 0};
	u32 cycle_time = 0;
	int ret = 0;

	local_irq_disable();

	ret = fw_card_read_cycle_time(card, &cycle_time);
	if (ret < 0)
		goto end;

	switch (a->clk_id) {
	case CLOCK_REALTIME:      ktime_get_real_ts64(&ts);	break;
	case CLOCK_MONOTONIC:     ktime_get_ts64(&ts);		break;
	case CLOCK_MONOTONIC_RAW: ktime_get_raw_ts64(&ts);	break;
	default:
		ret = -EINVAL;
	}
end:
	local_irq_enable();

	a->tv_sec      = ts.tv_sec;
	a->tv_nsec     = ts.tv_nsec;
	a->cycle_timer = cycle_time;

	return ret;
}

static int ioctl_get_cycle_timer(struct client *client, union ioctl_arg *arg)
{
	struct fw_cdev_get_cycle_timer *a = &arg->get_cycle_timer;
	struct fw_cdev_get_cycle_timer2 ct2;

	ct2.clk_id = CLOCK_REALTIME;
	ioctl_get_cycle_timer2(client, (union ioctl_arg *)&ct2);

	a->local_time = ct2.tv_sec * USEC_PER_SEC + ct2.tv_nsec / NSEC_PER_USEC;
	a->cycle_timer = ct2.cycle_timer;

	return 0;
}

static void iso_resource_work(struct work_struct *work)
{
	struct iso_resource_event *e;
	struct iso_resource *r =
			container_of(work, struct iso_resource, work.work);
	struct client *client = r->client;
	int generation, channel, bandwidth, todo;
	bool skip, free, success;

	spin_lock_irq(&client->lock);
	generation = client->device->generation;
	todo = r->todo;
	/* Allow 1000ms grace period for other reallocations. */
	if (todo == ISO_RES_ALLOC &&
	    time_before64(get_jiffies_64(),
			  client->device->card->reset_jiffies + HZ)) {
		schedule_iso_resource(r, DIV_ROUND_UP(HZ, 3));
		skip = true;
	} else {
		/* We could be called twice within the same generation. */
		skip = todo == ISO_RES_REALLOC &&
		       r->generation == generation;
	}
	free = todo == ISO_RES_DEALLOC ||
	       todo == ISO_RES_ALLOC_ONCE ||
	       todo == ISO_RES_DEALLOC_ONCE;
	r->generation = generation;
	spin_unlock_irq(&client->lock);

	if (skip)
		goto out;

	bandwidth = r->bandwidth;

	fw_iso_resource_manage(client->device->card, generation,
			r->channels, &channel, &bandwidth,
			todo == ISO_RES_ALLOC ||
			todo == ISO_RES_REALLOC ||
			todo == ISO_RES_ALLOC_ONCE);
	/*
	 * Is this generation outdated already?  As long as this resource sticks
	 * in the idr, it will be scheduled again for a newer generation or at
	 * shutdown.
	 */
	if (channel == -EAGAIN &&
	    (todo == ISO_RES_ALLOC || todo == ISO_RES_REALLOC))
		goto out;

	success = channel >= 0 || bandwidth > 0;

	spin_lock_irq(&client->lock);
	/*
	 * Transit from allocation to reallocation, except if the client
	 * requested deallocation in the meantime.
	 */
	if (r->todo == ISO_RES_ALLOC)
		r->todo = ISO_RES_REALLOC;
	/*
	 * Allocation or reallocation failure?  Pull this resource out of the
	 * idr and prepare for deletion, unless the client is shutting down.
	 */
	if (r->todo == ISO_RES_REALLOC && !success &&
	    !client->in_shutdown &&
	    idr_remove(&client->resource_idr, r->resource.handle)) {
		client_put(client);
		free = true;
	}
	spin_unlock_irq(&client->lock);

	if (todo == ISO_RES_ALLOC && channel >= 0)
		r->channels = 1ULL << channel;

	if (todo == ISO_RES_REALLOC && success)
		goto out;

	if (todo == ISO_RES_ALLOC || todo == ISO_RES_ALLOC_ONCE) {
		e = r->e_alloc;
		r->e_alloc = NULL;
	} else {
		e = r->e_dealloc;
		r->e_dealloc = NULL;
	}
	e->iso_resource.handle    = r->resource.handle;
	e->iso_resource.channel   = channel;
	e->iso_resource.bandwidth = bandwidth;

	queue_event(client, &e->event,
		    &e->iso_resource, sizeof(e->iso_resource), NULL, 0);

	if (free) {
		cancel_delayed_work(&r->work);
		kfree(r->e_alloc);
		kfree(r->e_dealloc);
		kfree(r);
	}
 out:
	client_put(client);
}

static void release_iso_resource(struct client *client,
				 struct client_resource *resource)
{
	struct iso_resource *r =
		container_of(resource, struct iso_resource, resource);

	spin_lock_irq(&client->lock);
	r->todo = ISO_RES_DEALLOC;
	schedule_iso_resource(r, 0);
	spin_unlock_irq(&client->lock);
}

static int init_iso_resource(struct client *client,
		struct fw_cdev_allocate_iso_resource *request, int todo)
{
	struct iso_resource_event *e1, *e2;
	struct iso_resource *r;
	int ret;

	if ((request->channels == 0 && request->bandwidth == 0) ||
	    request->bandwidth > BANDWIDTH_AVAILABLE_INITIAL)
		return -EINVAL;

	r  = kmalloc(sizeof(*r), GFP_KERNEL);
	e1 = kmalloc(sizeof(*e1), GFP_KERNEL);
	e2 = kmalloc(sizeof(*e2), GFP_KERNEL);
	if (r == NULL || e1 == NULL || e2 == NULL) {
		ret = -ENOMEM;
		goto fail;
	}

	INIT_DELAYED_WORK(&r->work, iso_resource_work);
	r->client	= client;
	r->todo		= todo;
	r->generation	= -1;
	r->channels	= request->channels;
	r->bandwidth	= request->bandwidth;
	r->e_alloc	= e1;
	r->e_dealloc	= e2;

	e1->iso_resource.closure = request->closure;
	e1->iso_resource.type    = FW_CDEV_EVENT_ISO_RESOURCE_ALLOCATED;
	e2->iso_resource.closure = request->closure;
	e2->iso_resource.type    = FW_CDEV_EVENT_ISO_RESOURCE_DEALLOCATED;

	if (todo == ISO_RES_ALLOC) {
		r->resource.release = release_iso_resource;
		ret = add_client_resource(client, &r->resource, GFP_KERNEL);
		if (ret < 0)
			goto fail;
	} else {
		r->resource.release = NULL;
		r->resource.handle = -1;
		schedule_iso_resource(r, 0);
	}
	request->handle = r->resource.handle;

	return 0;
 fail:
	kfree(r);
	kfree(e1);
	kfree(e2);

	return ret;
}

static int ioctl_allocate_iso_resource(struct client *client,
				       union ioctl_arg *arg)
{
	return init_iso_resource(client,
			&arg->allocate_iso_resource, ISO_RES_ALLOC);
}

static int ioctl_deallocate_iso_resource(struct client *client,
					 union ioctl_arg *arg)
{
	return release_client_resource(client,
			arg->deallocate.handle, release_iso_resource, NULL);
}

static int ioctl_allocate_iso_resource_once(struct client *client,
					    union ioctl_arg *arg)
{
	return init_iso_resource(client,
			&arg->allocate_iso_resource, ISO_RES_ALLOC_ONCE);
}

static int ioctl_deallocate_iso_resource_once(struct client *client,
					      union ioctl_arg *arg)
{
	return init_iso_resource(client,
			&arg->allocate_iso_resource, ISO_RES_DEALLOC_ONCE);
}

/*
 * Returns a speed code:  Maximum speed to or from this device,
 * limited by the device's link speed, the local node's link speed,
 * and all PHY port speeds between the two links.
 */
static int ioctl_get_speed(struct client *client, union ioctl_arg *arg)
{
	return client->device->max_speed;
}

static int ioctl_send_broadcast_request(struct client *client,
					union ioctl_arg *arg)
{
	struct fw_cdev_send_request *a = &arg->send_request;

	switch (a->tcode) {
	case TCODE_WRITE_QUADLET_REQUEST:
	case TCODE_WRITE_BLOCK_REQUEST:
		break;
	default:
		return -EINVAL;
	}

	/* Security policy: Only allow accesses to Units Space. */
	if (a->offset < CSR_REGISTER_BASE + CSR_CONFIG_ROM_END)
		return -EACCES;

	return init_request(client, a, LOCAL_BUS | 0x3f, SCODE_100);
}

static int ioctl_send_stream_packet(struct client *client, union ioctl_arg *arg)
{
	struct fw_cdev_send_stream_packet *a = &arg->send_stream_packet;
	struct fw_cdev_send_request request;
	int dest;

	if (a->speed > client->device->card->link_speed ||
	    a->length > 1024 << a->speed)
		return -EIO;

	if (a->tag > 3 || a->channel > 63 || a->sy > 15)
		return -EINVAL;

	dest = fw_stream_packet_destination_id(a->tag, a->channel, a->sy);
	request.tcode		= TCODE_STREAM_DATA;
	request.length		= a->length;
	request.closure		= a->closure;
	request.data		= a->data;
	request.generation	= a->generation;

	return init_request(client, &request, dest, a->speed);
}

static void outbound_phy_packet_callback(struct fw_packet *packet,
					 struct fw_card *card, int status)
{
	struct outbound_phy_packet_event *e =
		container_of(packet, struct outbound_phy_packet_event, p);
	struct client *e_client = e->client;
	u32 rcode;

	switch (status) {
	// expected:
	case ACK_COMPLETE:
		rcode = RCODE_COMPLETE;
		break;
	// should never happen with PHY packets:
	case ACK_PENDING:
		rcode = RCODE_COMPLETE;
		break;
	case ACK_BUSY_X:
	case ACK_BUSY_A:
	case ACK_BUSY_B:
		rcode = RCODE_BUSY;
		break;
	case ACK_DATA_ERROR:
		rcode = RCODE_DATA_ERROR;
		break;
	case ACK_TYPE_ERROR:
		rcode = RCODE_TYPE_ERROR;
		break;
	// stale generation; cancelled; on certain controllers: no ack
	default:
		rcode = status;
		break;
	}

	switch (e->phy_packet.without_tstamp.type) {
	case FW_CDEV_EVENT_PHY_PACKET_SENT:
	{
		struct fw_cdev_event_phy_packet *pp = &e->phy_packet.without_tstamp;

		pp->rcode = rcode;
		pp->data[0] = packet->timestamp;
		queue_event(e->client, &e->event, &e->phy_packet, sizeof(*pp) + pp->length,
			    NULL, 0);
		break;
	}
	case FW_CDEV_EVENT_PHY_PACKET_SENT2:
	{
		struct fw_cdev_event_phy_packet2 *pp = &e->phy_packet.with_tstamp;

		pp->rcode = rcode;
		pp->tstamp = packet->timestamp;
		queue_event(e->client, &e->event, &e->phy_packet, sizeof(*pp) + pp->length,
			    NULL, 0);
		break;
	}
	default:
		WARN_ON(1);
		break;
	}

	client_put(e_client);
}

static int ioctl_send_phy_packet(struct client *client, union ioctl_arg *arg)
{
	struct fw_cdev_send_phy_packet *a = &arg->send_phy_packet;
	struct fw_card *card = client->device->card;
	struct outbound_phy_packet_event *e;

	/* Access policy: Allow this ioctl only on local nodes' device files. */
	if (!client->device->is_local)
		return -ENOSYS;

	e = kzalloc(sizeof(*e) + sizeof(a->data), GFP_KERNEL);
	if (e == NULL)
		return -ENOMEM;

	client_get(client);
	e->client		= client;
	e->p.speed		= SCODE_100;
	e->p.generation		= a->generation;
	e->p.header[0]		= TCODE_LINK_INTERNAL << 4;
	e->p.header[1]		= a->data[0];
	e->p.header[2]		= a->data[1];
	e->p.header_length	= 12;
	e->p.callback		= outbound_phy_packet_callback;

	if (client->version < FW_CDEV_VERSION_EVENT_ASYNC_TSTAMP) {
		struct fw_cdev_event_phy_packet *pp = &e->phy_packet.without_tstamp;

		pp->closure = a->closure;
		pp->type = FW_CDEV_EVENT_PHY_PACKET_SENT;
		if (is_ping_packet(a->data))
			pp->length = 4;
	} else {
		struct fw_cdev_event_phy_packet2 *pp = &e->phy_packet.with_tstamp;

		pp->closure = a->closure;
		pp->type = FW_CDEV_EVENT_PHY_PACKET_SENT2;
		// Keep the data field so that application can match the response event to the
		// request.
		pp->length = sizeof(a->data);
		memcpy(pp->data, a->data, sizeof(a->data));
	}

	card->driver->send_request(card, &e->p);

	return 0;
}

static int ioctl_receive_phy_packets(struct client *client, union ioctl_arg *arg)
{
	struct fw_cdev_receive_phy_packets *a = &arg->receive_phy_packets;
	struct fw_card *card = client->device->card;

	/* Access policy: Allow this ioctl only on local nodes' device files. */
	if (!client->device->is_local)
		return -ENOSYS;

	spin_lock_irq(&card->lock);

	list_move_tail(&client->phy_receiver_link, &card->phy_receiver_list);
	client->phy_receiver_closure = a->closure;

	spin_unlock_irq(&card->lock);

	return 0;
}

void fw_cdev_handle_phy_packet(struct fw_card *card, struct fw_packet *p)
{
	struct client *client;
	struct inbound_phy_packet_event *e;
	unsigned long flags;

	spin_lock_irqsave(&card->lock, flags);

	list_for_each_entry(client, &card->phy_receiver_list, phy_receiver_link) {
		e = kmalloc(sizeof(*e) + 8, GFP_ATOMIC);
		if (e == NULL)
			break;

		if (client->version < FW_CDEV_VERSION_EVENT_ASYNC_TSTAMP) {
			struct fw_cdev_event_phy_packet *pp = &e->phy_packet.without_tstamp;

			pp->closure = client->phy_receiver_closure;
			pp->type = FW_CDEV_EVENT_PHY_PACKET_RECEIVED;
			pp->rcode = RCODE_COMPLETE;
			pp->length = 8;
			pp->data[0] = p->header[1];
			pp->data[1] = p->header[2];
			queue_event(client, &e->event, &e->phy_packet, sizeof(*pp) + 8, NULL, 0);
		} else {
			struct fw_cdev_event_phy_packet2 *pp = &e->phy_packet.with_tstamp;

			pp = &e->phy_packet.with_tstamp;
			pp->closure = client->phy_receiver_closure;
			pp->type = FW_CDEV_EVENT_PHY_PACKET_RECEIVED2;
			pp->rcode = RCODE_COMPLETE;
			pp->length = 8;
			pp->tstamp = p->timestamp;
			pp->data[0] = p->header[1];
			pp->data[1] = p->header[2];
			queue_event(client, &e->event, &e->phy_packet, sizeof(*pp) + 8, NULL, 0);
		}
	}

	spin_unlock_irqrestore(&card->lock, flags);
}

static int (* const ioctl_handlers[])(struct client *, union ioctl_arg *) = {
	[0x00] = ioctl_get_info,
	[0x01] = ioctl_send_request,
	[0x02] = ioctl_allocate,
	[0x03] = ioctl_deallocate,
	[0x04] = ioctl_send_response,
	[0x05] = ioctl_initiate_bus_reset,
	[0x06] = ioctl_add_descriptor,
	[0x07] = ioctl_remove_descriptor,
	[0x08] = ioctl_create_iso_context,
	[0x09] = ioctl_queue_iso,
	[0x0a] = ioctl_start_iso,
	[0x0b] = ioctl_stop_iso,
	[0x0c] = ioctl_get_cycle_timer,
	[0x0d] = ioctl_allocate_iso_resource,
	[0x0e] = ioctl_deallocate_iso_resource,
	[0x0f] = ioctl_allocate_iso_resource_once,
	[0x10] = ioctl_deallocate_iso_resource_once,
	[0x11] = ioctl_get_speed,
	[0x12] = ioctl_send_broadcast_request,
	[0x13] = ioctl_send_stream_packet,
	[0x14] = ioctl_get_cycle_timer2,
	[0x15] = ioctl_send_phy_packet,
	[0x16] = ioctl_receive_phy_packets,
	[0x17] = ioctl_set_iso_channels,
	[0x18] = ioctl_flush_iso,
};

static int dispatch_ioctl(struct client *client,
			  unsigned int cmd, void __user *arg)
{
	union ioctl_arg buffer;
	int ret;

	if (fw_device_is_shutdown(client->device))
		return -ENODEV;

	if (_IOC_TYPE(cmd) != '#' ||
	    _IOC_NR(cmd) >= ARRAY_SIZE(ioctl_handlers) ||
	    _IOC_SIZE(cmd) > sizeof(buffer))
		return -ENOTTY;

	memset(&buffer, 0, sizeof(buffer));

	if (_IOC_DIR(cmd) & _IOC_WRITE)
		if (copy_from_user(&buffer, arg, _IOC_SIZE(cmd)))
			return -EFAULT;

	ret = ioctl_handlers[_IOC_NR(cmd)](client, &buffer);
	if (ret < 0)
		return ret;

	if (_IOC_DIR(cmd) & _IOC_READ)
		if (copy_to_user(arg, &buffer, _IOC_SIZE(cmd)))
			return -EFAULT;

	return ret;
}

static long fw_device_op_ioctl(struct file *file,
			       unsigned int cmd, unsigned long arg)
{
	return dispatch_ioctl(file->private_data, cmd, (void __user *)arg);
}

static int fw_device_op_mmap(struct file *file, struct vm_area_struct *vma)
{
	struct client *client = file->private_data;
	unsigned long size;
	int page_count, ret;

	if (fw_device_is_shutdown(client->device))
		return -ENODEV;

	/* FIXME: We could support multiple buffers, but we don't. */
	if (client->buffer.pages != NULL)
		return -EBUSY;

	if (!(vma->vm_flags & VM_SHARED))
		return -EINVAL;

	if (vma->vm_start & ~PAGE_MASK)
		return -EINVAL;

	client->vm_start = vma->vm_start;
	size = vma->vm_end - vma->vm_start;
	page_count = size >> PAGE_SHIFT;
	if (size & ~PAGE_MASK)
		return -EINVAL;

	ret = fw_iso_buffer_alloc(&client->buffer, page_count);
	if (ret < 0)
		return ret;

	spin_lock_irq(&client->lock);
	if (client->iso_context) {
		ret = fw_iso_buffer_map_dma(&client->buffer,
				client->device->card,
				iso_dma_direction(client->iso_context));
		client->buffer_is_mapped = (ret == 0);
	}
	spin_unlock_irq(&client->lock);
	if (ret < 0)
		goto fail;

	ret = vm_map_pages_zero(vma, client->buffer.pages,
				client->buffer.page_count);
	if (ret < 0)
		goto fail;

	return 0;
 fail:
	fw_iso_buffer_destroy(&client->buffer, client->device->card);
	return ret;
}

static int is_outbound_transaction_resource(int id, void *p, void *data)
{
	struct client_resource *resource = p;

	return resource->release == release_transaction;
}

static int has_outbound_transactions(struct client *client)
{
	int ret;

	spin_lock_irq(&client->lock);
	ret = idr_for_each(&client->resource_idr,
			   is_outbound_transaction_resource, NULL);
	spin_unlock_irq(&client->lock);

	return ret;
}

static int shutdown_resource(int id, void *p, void *data)
{
	struct client_resource *resource = p;
	struct client *client = data;

	resource->release(client, resource);
	client_put(client);

	return 0;
}

static int fw_device_op_release(struct inode *inode, struct file *file)
{
	struct client *client = file->private_data;
	struct event *event, *next_event;

	spin_lock_irq(&client->device->card->lock);
	list_del(&client->phy_receiver_link);
	spin_unlock_irq(&client->device->card->lock);

	mutex_lock(&client->device->client_list_mutex);
	list_del(&client->link);
	mutex_unlock(&client->device->client_list_mutex);

	if (client->iso_context)
		fw_iso_context_destroy(client->iso_context);

	if (client->buffer.pages)
		fw_iso_buffer_destroy(&client->buffer, client->device->card);

	/* Freeze client->resource_idr and client->event_list */
	spin_lock_irq(&client->lock);
	client->in_shutdown = true;
	spin_unlock_irq(&client->lock);

	wait_event(client->tx_flush_wait, !has_outbound_transactions(client));

	idr_for_each(&client->resource_idr, shutdown_resource, client);
	idr_destroy(&client->resource_idr);

	list_for_each_entry_safe(event, next_event, &client->event_list, link)
		kfree(event);

	client_put(client);

	return 0;
}

static __poll_t fw_device_op_poll(struct file *file, poll_table * pt)
{
	struct client *client = file->private_data;
	__poll_t mask = 0;

	poll_wait(file, &client->wait, pt);

	if (fw_device_is_shutdown(client->device))
		mask |= EPOLLHUP | EPOLLERR;
	if (!list_empty(&client->event_list))
		mask |= EPOLLIN | EPOLLRDNORM;

	return mask;
}

const struct file_operations fw_device_ops = {
	.owner		= THIS_MODULE,
	.llseek		= no_llseek,
	.open		= fw_device_op_open,
	.read		= fw_device_op_read,
	.unlocked_ioctl	= fw_device_op_ioctl,
	.mmap		= fw_device_op_mmap,
	.release	= fw_device_op_release,
	.poll		= fw_device_op_poll,
	.compat_ioctl	= compat_ptr_ioctl,
};<|MERGE_RESOLUTION|>--- conflicted
+++ resolved
@@ -870,13 +870,8 @@
 
 	r = container_of(resource, struct inbound_transaction_resource,
 			 resource);
-<<<<<<< HEAD
-	if (is_fcp_request(r->request)) {
-		kfree(r->data);
-=======
 	if (r->is_fcp) {
 		fw_request_put(r->request);
->>>>>>> 98817289
 		goto out;
 	}
 
