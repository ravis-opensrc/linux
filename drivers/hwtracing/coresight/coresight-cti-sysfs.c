--- conflicted
+++ resolved
@@ -112,19 +112,11 @@
 		ret = pm_runtime_resume_and_get(dev->parent);
 		if (ret)
 			return ret;
-<<<<<<< HEAD
-		ret = cti_enable(drvdata->csdev);
-		if (ret)
-			pm_runtime_put(dev->parent);
-	} else {
-		ret = cti_disable(drvdata->csdev);
-=======
 		ret = cti_enable(drvdata->csdev, CS_MODE_SYSFS, NULL);
 		if (ret)
 			pm_runtime_put(dev->parent);
 	} else {
 		ret = cti_disable(drvdata->csdev, NULL);
->>>>>>> 98817289
 		if (!ret)
 			pm_runtime_put(dev->parent);
 	}
