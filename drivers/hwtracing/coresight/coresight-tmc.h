--- conflicted
+++ resolved
@@ -180,14 +180,10 @@
  * @trigger_cntr: amount of words to store after a trigger.
  * @etr_caps:	Bitmask of capabilities of the TMC ETR, inferred from the
  *		device configuration register (DEVID)
-<<<<<<< HEAD
- * @sysfs_data:	SYSFS buffer for ETR.
-=======
  * @idr:	Holds etr_bufs allocated for this ETR.
  * @idr_mutex:	Access serialisation for idr.
  * @sysfs_buf:	SYSFS buffer for ETR.
  * @perf_buf:	PERF buffer for ETR.
->>>>>>> f7688b48
  */
 struct tmc_drvdata {
 	void __iomem		*base;
@@ -207,14 +203,10 @@
 	enum tmc_mem_intf_width	memwidth;
 	u32			trigger_cntr;
 	u32			etr_caps;
-<<<<<<< HEAD
-	struct etr_buf		*sysfs_buf;
-=======
 	struct idr		idr;
 	struct mutex		idr_mutex;
 	struct etr_buf		*sysfs_buf;
 	struct etr_buf		*perf_buf;
->>>>>>> f7688b48
 };
 
 struct etr_buf_operations {
