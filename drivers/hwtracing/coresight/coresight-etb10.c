// SPDX-License-Identifier: GPL-2.0
/*
 * Copyright (c) 2011-2012, The Linux Foundation. All rights reserved.
 *
 * Description: CoreSight Embedded Trace Buffer driver
 */

#include <linux/atomic.h>
#include <linux/kernel.h>
#include <linux/init.h>
#include <linux/types.h>
#include <linux/device.h>
#include <linux/io.h>
#include <linux/err.h>
#include <linux/fs.h>
#include <linux/miscdevice.h>
#include <linux/uaccess.h>
#include <linux/slab.h>
#include <linux/spinlock.h>
#include <linux/pm_runtime.h>
#include <linux/seq_file.h>
#include <linux/coresight.h>
#include <linux/amba/bus.h>
#include <linux/clk.h>
#include <linux/circ_buf.h>
#include <linux/mm.h>
#include <linux/perf_event.h>


#include "coresight-priv.h"
#include "coresight-etm-perf.h"

#define ETB_RAM_DEPTH_REG	0x004
#define ETB_STATUS_REG		0x00c
#define ETB_RAM_READ_DATA_REG	0x010
#define ETB_RAM_READ_POINTER	0x014
#define ETB_RAM_WRITE_POINTER	0x018
#define ETB_TRG			0x01c
#define ETB_CTL_REG		0x020
#define ETB_RWD_REG		0x024
#define ETB_FFSR		0x300
#define ETB_FFCR		0x304
#define ETB_ITMISCOP0		0xee0
#define ETB_ITTRFLINACK		0xee4
#define ETB_ITTRFLIN		0xee8
#define ETB_ITATBDATA0		0xeeC
#define ETB_ITATBCTR2		0xef0
#define ETB_ITATBCTR1		0xef4
#define ETB_ITATBCTR0		0xef8

/* register description */
/* STS - 0x00C */
#define ETB_STATUS_RAM_FULL	BIT(0)
/* CTL - 0x020 */
#define ETB_CTL_CAPT_EN		BIT(0)
/* FFCR - 0x304 */
#define ETB_FFCR_EN_FTC		BIT(0)
#define ETB_FFCR_FON_MAN	BIT(6)
#define ETB_FFCR_STOP_FI	BIT(12)
#define ETB_FFCR_STOP_TRIGGER	BIT(13)

#define ETB_FFCR_BIT		6
#define ETB_FFSR_BIT		1
#define ETB_FRAME_SIZE_WORDS	4

DEFINE_CORESIGHT_DEVLIST(etb_devs, "etb");

/**
 * struct etb_drvdata - specifics associated to an ETB component
 * @base:	memory mapped base address for this component.
 * @atclk:	optional clock for the core parts of the ETB.
 * @csdev:	component vitals needed by the framework.
 * @miscdev:	specifics to handle "/dev/xyz.etb" entry.
 * @spinlock:	only one at a time pls.
 * @reading:	synchronise user space access to etb buffer.
 * @pid:	Process ID of the process being monitored by the session
 *		that is using this component.
 * @buf:	area of memory where ETB buffer content gets sent.
 * @mode:	this ETB is being used.
 * @buffer_depth: size of @buf.
 * @trigger_cntr: amount of words to store after a trigger.
 */
struct etb_drvdata {
	void __iomem		*base;
	struct clk		*atclk;
	struct coresight_device	*csdev;
	struct miscdevice	miscdev;
	spinlock_t		spinlock;
	local_t			reading;
	pid_t			pid;
	u8			*buf;
	u32			mode;
	u32			buffer_depth;
	u32			trigger_cntr;
};

static int etb_set_buffer(struct coresight_device *csdev,
			  struct perf_output_handle *handle);

static inline unsigned int etb_get_buffer_depth(struct etb_drvdata *drvdata)
{
	return readl_relaxed(drvdata->base + ETB_RAM_DEPTH_REG);
}

static void __etb_enable_hw(struct etb_drvdata *drvdata)
{
	int i;
	u32 depth;

	CS_UNLOCK(drvdata->base);

	depth = drvdata->buffer_depth;
	/* reset write RAM pointer address */
	writel_relaxed(0x0, drvdata->base + ETB_RAM_WRITE_POINTER);
	/* clear entire RAM buffer */
	for (i = 0; i < depth; i++)
		writel_relaxed(0x0, drvdata->base + ETB_RWD_REG);

	/* reset write RAM pointer address */
	writel_relaxed(0x0, drvdata->base + ETB_RAM_WRITE_POINTER);
	/* reset read RAM pointer address */
	writel_relaxed(0x0, drvdata->base + ETB_RAM_READ_POINTER);

	writel_relaxed(drvdata->trigger_cntr, drvdata->base + ETB_TRG);
	writel_relaxed(ETB_FFCR_EN_FTC | ETB_FFCR_STOP_TRIGGER,
		       drvdata->base + ETB_FFCR);
	/* ETB trace capture enable */
	writel_relaxed(ETB_CTL_CAPT_EN, drvdata->base + ETB_CTL_REG);

	CS_LOCK(drvdata->base);
}

static int etb_enable_hw(struct etb_drvdata *drvdata)
{
	int rc = coresight_claim_device(drvdata->base);

	if (rc)
		return rc;

	__etb_enable_hw(drvdata);
	return 0;
}

static int etb_enable_sysfs(struct coresight_device *csdev)
{
	int ret = 0;
	unsigned long flags;
	struct etb_drvdata *drvdata = dev_get_drvdata(csdev->dev.parent);

	spin_lock_irqsave(&drvdata->spinlock, flags);

	/* Don't messup with perf sessions. */
	if (drvdata->mode == CS_MODE_PERF) {
		ret = -EBUSY;
		goto out;
	}

	if (drvdata->mode == CS_MODE_DISABLED) {
		ret = etb_enable_hw(drvdata);
		if (ret)
			goto out;

		drvdata->mode = CS_MODE_SYSFS;
	}

	atomic_inc(csdev->refcnt);
out:
	spin_unlock_irqrestore(&drvdata->spinlock, flags);
	return ret;
}

static int etb_enable_perf(struct coresight_device *csdev, void *data)
{
	int ret = 0;
	pid_t pid;
	unsigned long flags;
	struct etb_drvdata *drvdata = dev_get_drvdata(csdev->dev.parent);
	struct perf_output_handle *handle = data;

	spin_lock_irqsave(&drvdata->spinlock, flags);

	/* No need to continue if the component is already in used by sysFS. */
	if (drvdata->mode == CS_MODE_SYSFS) {
		ret = -EBUSY;
		goto out;
	}

	/* Get a handle on the pid of the process to monitor */
	pid = task_pid_nr(handle->event->owner);

	if (drvdata->pid != -1 && drvdata->pid != pid) {
		ret = -EBUSY;
		goto out;
	}

	/*
	 * No HW configuration is needed if the sink is already in
	 * use for this session.
	 */
	if (drvdata->pid == pid) {
		atomic_inc(csdev->refcnt);
		goto out;
	}

<<<<<<< HEAD
	/* Don't let perf disturb sysFS sessions */
	if (val == CS_MODE_SYSFS && mode == CS_MODE_PERF)
		return -EBUSY;

	/* Nothing to do, the tracer is already enabled. */
	if (val == CS_MODE_SYSFS)
=======
	/*
	 * We don't have an internal state to clean up if we fail to setup
	 * the perf buffer. So we can perform the step before we turn the
	 * ETB on and leave without cleaning up.
	 */
	ret = etb_set_buffer(csdev, handle);
	if (ret)
>>>>>>> f7688b48
		goto out;

	ret = etb_enable_hw(drvdata);
	if (!ret) {
		/* Associate with monitored process. */
		drvdata->pid = pid;
		drvdata->mode = CS_MODE_PERF;
		atomic_inc(csdev->refcnt);
	}

out:
	spin_unlock_irqrestore(&drvdata->spinlock, flags);
	return ret;
}

static int etb_enable(struct coresight_device *csdev, u32 mode, void *data)
{
	int ret;

	switch (mode) {
	case CS_MODE_SYSFS:
		ret = etb_enable_sysfs(csdev);
		break;
	case CS_MODE_PERF:
		ret = etb_enable_perf(csdev, data);
		break;
	default:
		ret = -EINVAL;
		break;
	}

	if (ret)
		return ret;

	dev_dbg(&csdev->dev, "ETB enabled\n");
	return 0;
}

static void __etb_disable_hw(struct etb_drvdata *drvdata)
{
	u32 ffcr;
	struct device *dev = &drvdata->csdev->dev;

	CS_UNLOCK(drvdata->base);

	ffcr = readl_relaxed(drvdata->base + ETB_FFCR);
	/* stop formatter when a stop has completed */
	ffcr |= ETB_FFCR_STOP_FI;
	writel_relaxed(ffcr, drvdata->base + ETB_FFCR);
	/* manually generate a flush of the system */
	ffcr |= ETB_FFCR_FON_MAN;
	writel_relaxed(ffcr, drvdata->base + ETB_FFCR);

	if (coresight_timeout(drvdata->base, ETB_FFCR, ETB_FFCR_BIT, 0)) {
		dev_err(dev,
		"timeout while waiting for completion of Manual Flush\n");
	}

	/* disable trace capture */
	writel_relaxed(0x0, drvdata->base + ETB_CTL_REG);

	if (coresight_timeout(drvdata->base, ETB_FFSR, ETB_FFSR_BIT, 1)) {
		dev_err(dev,
			"timeout while waiting for Formatter to Stop\n");
	}

	CS_LOCK(drvdata->base);
}

static void etb_dump_hw(struct etb_drvdata *drvdata)
{
	bool lost = false;
	int i;
	u8 *buf_ptr;
	u32 read_data, depth;
	u32 read_ptr, write_ptr;
	u32 frame_off, frame_endoff;
	struct device *dev = &drvdata->csdev->dev;

	CS_UNLOCK(drvdata->base);

	read_ptr = readl_relaxed(drvdata->base + ETB_RAM_READ_POINTER);
	write_ptr = readl_relaxed(drvdata->base + ETB_RAM_WRITE_POINTER);

	frame_off = write_ptr % ETB_FRAME_SIZE_WORDS;
	frame_endoff = ETB_FRAME_SIZE_WORDS - frame_off;
	if (frame_off) {
		dev_err(dev,
			"write_ptr: %lu not aligned to formatter frame size\n",
			(unsigned long)write_ptr);
		dev_err(dev, "frameoff: %lu, frame_endoff: %lu\n",
			(unsigned long)frame_off, (unsigned long)frame_endoff);
		write_ptr += frame_endoff;
	}

	if ((readl_relaxed(drvdata->base + ETB_STATUS_REG)
		      & ETB_STATUS_RAM_FULL) == 0) {
		writel_relaxed(0x0, drvdata->base + ETB_RAM_READ_POINTER);
	} else {
		writel_relaxed(write_ptr, drvdata->base + ETB_RAM_READ_POINTER);
		lost = true;
	}

	depth = drvdata->buffer_depth;
	buf_ptr = drvdata->buf;
	for (i = 0; i < depth; i++) {
		read_data = readl_relaxed(drvdata->base +
					  ETB_RAM_READ_DATA_REG);
		*(u32 *)buf_ptr = read_data;
		buf_ptr += 4;
	}

	if (lost)
		coresight_insert_barrier_packet(drvdata->buf);

	if (frame_off) {
		buf_ptr -= (frame_endoff * 4);
		for (i = 0; i < frame_endoff; i++) {
			*buf_ptr++ = 0x0;
			*buf_ptr++ = 0x0;
			*buf_ptr++ = 0x0;
			*buf_ptr++ = 0x0;
		}
	}

	writel_relaxed(read_ptr, drvdata->base + ETB_RAM_READ_POINTER);

	CS_LOCK(drvdata->base);
}

static void etb_disable_hw(struct etb_drvdata *drvdata)
{
	__etb_disable_hw(drvdata);
	etb_dump_hw(drvdata);
	coresight_disclaim_device(drvdata->base);
}

static int etb_disable(struct coresight_device *csdev)
{
	struct etb_drvdata *drvdata = dev_get_drvdata(csdev->dev.parent);
	unsigned long flags;

	spin_lock_irqsave(&drvdata->spinlock, flags);

	if (atomic_dec_return(csdev->refcnt)) {
		spin_unlock_irqrestore(&drvdata->spinlock, flags);
		return -EBUSY;
	}

	/* Complain if we (somehow) got out of sync */
	WARN_ON_ONCE(drvdata->mode == CS_MODE_DISABLED);
	etb_disable_hw(drvdata);
	/* Dissociate from monitored process. */
	drvdata->pid = -1;
	drvdata->mode = CS_MODE_DISABLED;
	spin_unlock_irqrestore(&drvdata->spinlock, flags);

	dev_dbg(&csdev->dev, "ETB disabled\n");
	return 0;
}

static void *etb_alloc_buffer(struct coresight_device *csdev,
			      struct perf_event *event, void **pages,
			      int nr_pages, bool overwrite)
{
	int node;
	struct cs_buffers *buf;

	node = (event->cpu == -1) ? NUMA_NO_NODE : cpu_to_node(event->cpu);

	buf = kzalloc_node(sizeof(struct cs_buffers), GFP_KERNEL, node);
	if (!buf)
		return NULL;

	buf->snapshot = overwrite;
	buf->nr_pages = nr_pages;
	buf->data_pages = pages;

	return buf;
}

static void etb_free_buffer(void *config)
{
	struct cs_buffers *buf = config;

	kfree(buf);
}

static int etb_set_buffer(struct coresight_device *csdev,
			  struct perf_output_handle *handle)
{
	int ret = 0;
	unsigned long head;
	struct cs_buffers *buf = etm_perf_sink_config(handle);

	if (!buf)
		return -EINVAL;

	/* wrap head around to the amount of space we have */
	head = handle->head & ((buf->nr_pages << PAGE_SHIFT) - 1);

	/* find the page to write to */
	buf->cur = head / PAGE_SIZE;

	/* and offset within that page */
	buf->offset = head % PAGE_SIZE;

	local_set(&buf->data_size, 0);

	return ret;
}

static unsigned long etb_update_buffer(struct coresight_device *csdev,
			      struct perf_output_handle *handle,
			      void *sink_config)
{
	bool lost = false;
	int i, cur;
	u8 *buf_ptr;
	const u32 *barrier;
	u32 read_ptr, write_ptr, capacity;
	u32 status, read_data;
	unsigned long offset, to_read = 0, flags;
	struct cs_buffers *buf = sink_config;
	struct etb_drvdata *drvdata = dev_get_drvdata(csdev->dev.parent);

	if (!buf)
		return 0;

	capacity = drvdata->buffer_depth * ETB_FRAME_SIZE_WORDS;

	spin_lock_irqsave(&drvdata->spinlock, flags);

	/* Don't do anything if another tracer is using this sink */
	if (atomic_read(csdev->refcnt) != 1)
		goto out;

	__etb_disable_hw(drvdata);
	CS_UNLOCK(drvdata->base);

	/* unit is in words, not bytes */
	read_ptr = readl_relaxed(drvdata->base + ETB_RAM_READ_POINTER);
	write_ptr = readl_relaxed(drvdata->base + ETB_RAM_WRITE_POINTER);

	/*
	 * Entries should be aligned to the frame size.  If they are not
	 * go back to the last alignment point to give decoding tools a
	 * chance to fix things.
	 */
	if (write_ptr % ETB_FRAME_SIZE_WORDS) {
		dev_err(&csdev->dev,
			"write_ptr: %lu not aligned to formatter frame size\n",
			(unsigned long)write_ptr);

		write_ptr &= ~(ETB_FRAME_SIZE_WORDS - 1);
		lost = true;
	}

	/*
	 * Get a hold of the status register and see if a wrap around
	 * has occurred.  If so adjust things accordingly.  Otherwise
	 * start at the beginning and go until the write pointer has
	 * been reached.
	 */
	status = readl_relaxed(drvdata->base + ETB_STATUS_REG);
	if (status & ETB_STATUS_RAM_FULL) {
		lost = true;
		to_read = capacity;
		read_ptr = write_ptr;
	} else {
		to_read = CIRC_CNT(write_ptr, read_ptr, drvdata->buffer_depth);
		to_read *= ETB_FRAME_SIZE_WORDS;
	}

	/*
	 * Make sure we don't overwrite data that hasn't been consumed yet.
	 * It is entirely possible that the HW buffer has more data than the
	 * ring buffer can currently handle.  If so adjust the start address
	 * to take only the last traces.
	 *
	 * In snapshot mode we are looking to get the latest traces only and as
	 * such, we don't care about not overwriting data that hasn't been
	 * processed by user space.
	 */
	if (!buf->snapshot && to_read > handle->size) {
		u32 mask = ~(ETB_FRAME_SIZE_WORDS - 1);

		/* The new read pointer must be frame size aligned */
		to_read = handle->size & mask;
		/*
		 * Move the RAM read pointer up, keeping in mind that
		 * everything is in frame size units.
		 */
		read_ptr = (write_ptr + drvdata->buffer_depth) -
					to_read / ETB_FRAME_SIZE_WORDS;
		/* Wrap around if need be*/
		if (read_ptr > (drvdata->buffer_depth - 1))
			read_ptr -= drvdata->buffer_depth;
		/* let the decoder know we've skipped ahead */
		lost = true;
	}

	/*
	 * Don't set the TRUNCATED flag in snapshot mode because 1) the
	 * captured buffer is expected to be truncated and 2) a full buffer
	 * prevents the event from being re-enabled by the perf core,
	 * resulting in stale data being send to user space.
	 */
	if (!buf->snapshot && lost)
		perf_aux_output_flag(handle, PERF_AUX_FLAG_TRUNCATED);

	/* finally tell HW where we want to start reading from */
	writel_relaxed(read_ptr, drvdata->base + ETB_RAM_READ_POINTER);

	cur = buf->cur;
	offset = buf->offset;
	barrier = barrier_pkt;

	for (i = 0; i < to_read; i += 4) {
		buf_ptr = buf->data_pages[cur] + offset;
		read_data = readl_relaxed(drvdata->base +
					  ETB_RAM_READ_DATA_REG);
		if (lost && i < CORESIGHT_BARRIER_PKT_SIZE) {
			read_data = *barrier;
			barrier++;
		}

		*(u32 *)buf_ptr = read_data;
		buf_ptr += 4;

		offset += 4;
		if (offset >= PAGE_SIZE) {
			offset = 0;
			cur++;
			/* wrap around at the end of the buffer */
			cur &= buf->nr_pages - 1;
		}
	}

	/* reset ETB buffer for next run */
	writel_relaxed(0x0, drvdata->base + ETB_RAM_READ_POINTER);
	writel_relaxed(0x0, drvdata->base + ETB_RAM_WRITE_POINTER);

	/*
	 * In snapshot mode we simply increment the head by the number of byte
	 * that were written.  User space function  cs_etm_find_snapshot() will
	 * figure out how many bytes to get from the AUX buffer based on the
	 * position of the head.
	 */
	if (buf->snapshot)
		handle->head += to_read;

	__etb_enable_hw(drvdata);
	CS_LOCK(drvdata->base);
out:
	spin_unlock_irqrestore(&drvdata->spinlock, flags);

	return to_read;
}

static const struct coresight_ops_sink etb_sink_ops = {
	.enable		= etb_enable,
	.disable	= etb_disable,
	.alloc_buffer	= etb_alloc_buffer,
	.free_buffer	= etb_free_buffer,
	.update_buffer	= etb_update_buffer,
};

static const struct coresight_ops etb_cs_ops = {
	.sink_ops	= &etb_sink_ops,
};

static void etb_dump(struct etb_drvdata *drvdata)
{
	unsigned long flags;

	spin_lock_irqsave(&drvdata->spinlock, flags);
	if (drvdata->mode == CS_MODE_SYSFS) {
		__etb_disable_hw(drvdata);
		etb_dump_hw(drvdata);
		__etb_enable_hw(drvdata);
	}
	spin_unlock_irqrestore(&drvdata->spinlock, flags);

	dev_dbg(&drvdata->csdev->dev, "ETB dumped\n");
}

static int etb_open(struct inode *inode, struct file *file)
{
	struct etb_drvdata *drvdata = container_of(file->private_data,
						   struct etb_drvdata, miscdev);

	if (local_cmpxchg(&drvdata->reading, 0, 1))
		return -EBUSY;

	dev_dbg(&drvdata->csdev->dev, "%s: successfully opened\n", __func__);
	return 0;
}

static ssize_t etb_read(struct file *file, char __user *data,
				size_t len, loff_t *ppos)
{
	u32 depth;
	struct etb_drvdata *drvdata = container_of(file->private_data,
						   struct etb_drvdata, miscdev);
	struct device *dev = &drvdata->csdev->dev;

	etb_dump(drvdata);

	depth = drvdata->buffer_depth;
	if (*ppos + len > depth * 4)
		len = depth * 4 - *ppos;

	if (copy_to_user(data, drvdata->buf + *ppos, len)) {
		dev_dbg(dev,
			"%s: copy_to_user failed\n", __func__);
		return -EFAULT;
	}

	*ppos += len;

	dev_dbg(dev, "%s: %zu bytes copied, %d bytes left\n",
		__func__, len, (int)(depth * 4 - *ppos));
	return len;
}

static int etb_release(struct inode *inode, struct file *file)
{
	struct etb_drvdata *drvdata = container_of(file->private_data,
						   struct etb_drvdata, miscdev);
	local_set(&drvdata->reading, 0);

	dev_dbg(&drvdata->csdev->dev, "%s: released\n", __func__);
	return 0;
}

static const struct file_operations etb_fops = {
	.owner		= THIS_MODULE,
	.open		= etb_open,
	.read		= etb_read,
	.release	= etb_release,
	.llseek		= no_llseek,
};

#define coresight_etb10_reg(name, offset)		\
	coresight_simple_reg32(struct etb_drvdata, name, offset)

coresight_etb10_reg(rdp, ETB_RAM_DEPTH_REG);
coresight_etb10_reg(sts, ETB_STATUS_REG);
coresight_etb10_reg(rrp, ETB_RAM_READ_POINTER);
coresight_etb10_reg(rwp, ETB_RAM_WRITE_POINTER);
coresight_etb10_reg(trg, ETB_TRG);
coresight_etb10_reg(ctl, ETB_CTL_REG);
coresight_etb10_reg(ffsr, ETB_FFSR);
coresight_etb10_reg(ffcr, ETB_FFCR);

static struct attribute *coresight_etb_mgmt_attrs[] = {
	&dev_attr_rdp.attr,
	&dev_attr_sts.attr,
	&dev_attr_rrp.attr,
	&dev_attr_rwp.attr,
	&dev_attr_trg.attr,
	&dev_attr_ctl.attr,
	&dev_attr_ffsr.attr,
	&dev_attr_ffcr.attr,
	NULL,
};

static ssize_t trigger_cntr_show(struct device *dev,
			    struct device_attribute *attr, char *buf)
{
	struct etb_drvdata *drvdata = dev_get_drvdata(dev->parent);
	unsigned long val = drvdata->trigger_cntr;

	return sprintf(buf, "%#lx\n", val);
}

static ssize_t trigger_cntr_store(struct device *dev,
			     struct device_attribute *attr,
			     const char *buf, size_t size)
{
	int ret;
	unsigned long val;
	struct etb_drvdata *drvdata = dev_get_drvdata(dev->parent);

	ret = kstrtoul(buf, 16, &val);
	if (ret)
		return ret;

	drvdata->trigger_cntr = val;
	return size;
}
static DEVICE_ATTR_RW(trigger_cntr);

static struct attribute *coresight_etb_attrs[] = {
	&dev_attr_trigger_cntr.attr,
	NULL,
};

static const struct attribute_group coresight_etb_group = {
	.attrs = coresight_etb_attrs,
};

static const struct attribute_group coresight_etb_mgmt_group = {
	.attrs = coresight_etb_mgmt_attrs,
	.name = "mgmt",
};

const struct attribute_group *coresight_etb_groups[] = {
	&coresight_etb_group,
	&coresight_etb_mgmt_group,
	NULL,
};

static int etb_probe(struct amba_device *adev, const struct amba_id *id)
{
	int ret;
	void __iomem *base;
	struct device *dev = &adev->dev;
	struct coresight_platform_data *pdata = NULL;
	struct etb_drvdata *drvdata;
	struct resource *res = &adev->res;
	struct coresight_desc desc = { 0 };

	desc.name = coresight_alloc_device_name(&etb_devs, dev);
	if (!desc.name)
		return -ENOMEM;

	drvdata = devm_kzalloc(dev, sizeof(*drvdata), GFP_KERNEL);
	if (!drvdata)
		return -ENOMEM;

	drvdata->atclk = devm_clk_get(&adev->dev, "atclk"); /* optional */
	if (!IS_ERR(drvdata->atclk)) {
		ret = clk_prepare_enable(drvdata->atclk);
		if (ret)
			return ret;
	}
	dev_set_drvdata(dev, drvdata);

	/* validity for the resource is already checked by the AMBA core */
	base = devm_ioremap_resource(dev, res);
	if (IS_ERR(base))
		return PTR_ERR(base);

	drvdata->base = base;

	spin_lock_init(&drvdata->spinlock);

	drvdata->buffer_depth = etb_get_buffer_depth(drvdata);

	if (drvdata->buffer_depth & 0x80000000)
		return -EINVAL;

	drvdata->buf = devm_kcalloc(dev,
				    drvdata->buffer_depth, 4, GFP_KERNEL);
	if (!drvdata->buf)
		return -ENOMEM;

	/* This device is not associated with a session */
	drvdata->pid = -1;

	pdata = coresight_get_platform_data(dev);
	if (IS_ERR(pdata))
		return PTR_ERR(pdata);
	adev->dev.platform_data = pdata;

	desc.type = CORESIGHT_DEV_TYPE_SINK;
	desc.subtype.sink_subtype = CORESIGHT_DEV_SUBTYPE_SINK_BUFFER;
	desc.ops = &etb_cs_ops;
	desc.pdata = pdata;
	desc.dev = dev;
	desc.groups = coresight_etb_groups;
	drvdata->csdev = coresight_register(&desc);
	if (IS_ERR(drvdata->csdev))
		return PTR_ERR(drvdata->csdev);

	drvdata->miscdev.name = desc.name;
	drvdata->miscdev.minor = MISC_DYNAMIC_MINOR;
	drvdata->miscdev.fops = &etb_fops;
	ret = misc_register(&drvdata->miscdev);
	if (ret)
		goto err_misc_register;

	pm_runtime_put(&adev->dev);
	return 0;

err_misc_register:
	coresight_unregister(drvdata->csdev);
	return ret;
}

#ifdef CONFIG_PM
static int etb_runtime_suspend(struct device *dev)
{
	struct etb_drvdata *drvdata = dev_get_drvdata(dev);

	if (drvdata && !IS_ERR(drvdata->atclk))
		clk_disable_unprepare(drvdata->atclk);

	return 0;
}

static int etb_runtime_resume(struct device *dev)
{
	struct etb_drvdata *drvdata = dev_get_drvdata(dev);

	if (drvdata && !IS_ERR(drvdata->atclk))
		clk_prepare_enable(drvdata->atclk);

	return 0;
}
#endif

static const struct dev_pm_ops etb_dev_pm_ops = {
	SET_RUNTIME_PM_OPS(etb_runtime_suspend, etb_runtime_resume, NULL)
};

static const struct amba_id etb_ids[] = {
	{
		.id	= 0x000bb907,
		.mask	= 0x000fffff,
	},
	{ 0, 0},
};

static struct amba_driver etb_driver = {
	.drv = {
		.name	= "coresight-etb10",
		.owner	= THIS_MODULE,
		.pm	= &etb_dev_pm_ops,
		.suppress_bind_attrs = true,

	},
	.probe		= etb_probe,
	.id_table	= etb_ids,
};
builtin_amba_driver(etb_driver);<|MERGE_RESOLUTION|>--- conflicted
+++ resolved
@@ -202,14 +202,6 @@
 		goto out;
 	}
 
-<<<<<<< HEAD
-	/* Don't let perf disturb sysFS sessions */
-	if (val == CS_MODE_SYSFS && mode == CS_MODE_PERF)
-		return -EBUSY;
-
-	/* Nothing to do, the tracer is already enabled. */
-	if (val == CS_MODE_SYSFS)
-=======
 	/*
 	 * We don't have an internal state to clean up if we fail to setup
 	 * the perf buffer. So we can perform the step before we turn the
@@ -217,7 +209,6 @@
 	 */
 	ret = etb_set_buffer(csdev, handle);
 	if (ret)
->>>>>>> f7688b48
 		goto out;
 
 	ret = etb_enable_hw(drvdata);
