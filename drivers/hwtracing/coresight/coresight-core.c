// SPDX-License-Identifier: GPL-2.0
/*
 * Copyright (c) 2012, The Linux Foundation. All rights reserved.
 */

#include <linux/kernel.h>
#include <linux/init.h>
#include <linux/types.h>
#include <linux/device.h>
#include <linux/io.h>
#include <linux/err.h>
#include <linux/export.h>
#include <linux/slab.h>
#include <linux/stringhash.h>
#include <linux/mutex.h>
#include <linux/clk.h>
#include <linux/coresight.h>
#include <linux/of_platform.h>
#include <linux/delay.h>
#include <linux/pm_runtime.h>

#include "coresight-etm-perf.h"
#include "coresight-priv.h"
#include "coresight-syscfg.h"

static DEFINE_MUTEX(coresight_mutex);
static DEFINE_PER_CPU(struct coresight_device *, csdev_sink);

/**
 * struct coresight_node - elements of a path, from source to sink
 * @csdev:	Address of an element.
 * @link:	hook to the list.
 */
struct coresight_node {
	struct coresight_device *csdev;
	struct list_head link;
};

/*
 * When operating Coresight drivers from the sysFS interface, only a single
 * path can exist from a tracer (associated to a CPU) to a sink.
 */
static DEFINE_PER_CPU(struct list_head *, tracer_path);

/*
 * As of this writing only a single STM can be found in CS topologies.  Since
 * there is no way to know if we'll ever see more and what kind of
 * configuration they will enact, for the time being only define a single path
 * for STM.
 */
static struct list_head *stm_path;

/*
 * When losing synchronisation a new barrier packet needs to be inserted at the
 * beginning of the data collected in a buffer.  That way the decoder knows that
 * it needs to look for another sync sequence.
 */
const u32 coresight_barrier_pkt[4] = {0x7fffffff, 0x7fffffff, 0x7fffffff, 0x7fffffff};
EXPORT_SYMBOL_GPL(coresight_barrier_pkt);

static const struct cti_assoc_op *cti_assoc_ops;

ssize_t coresight_simple_show_pair(struct device *_dev,
			      struct device_attribute *attr, char *buf)
{
	struct coresight_device *csdev = container_of(_dev, struct coresight_device, dev);
	struct cs_pair_attribute *cs_attr = container_of(attr, struct cs_pair_attribute, attr);
	u64 val;

	pm_runtime_get_sync(_dev->parent);
	val = csdev_access_relaxed_read_pair(&csdev->access, cs_attr->lo_off, cs_attr->hi_off);
	pm_runtime_put_sync(_dev->parent);
	return sysfs_emit(buf, "0x%llx\n", val);
}
EXPORT_SYMBOL_GPL(coresight_simple_show_pair);

ssize_t coresight_simple_show32(struct device *_dev,
			      struct device_attribute *attr, char *buf)
{
	struct coresight_device *csdev = container_of(_dev, struct coresight_device, dev);
	struct cs_off_attribute *cs_attr = container_of(attr, struct cs_off_attribute, attr);
	u64 val;

	pm_runtime_get_sync(_dev->parent);
	val = csdev_access_relaxed_read32(&csdev->access, cs_attr->off);
	pm_runtime_put_sync(_dev->parent);
	return sysfs_emit(buf, "0x%llx\n", val);
}
EXPORT_SYMBOL_GPL(coresight_simple_show32);

void coresight_set_cti_ops(const struct cti_assoc_op *cti_op)
{
	cti_assoc_ops = cti_op;
}
EXPORT_SYMBOL_GPL(coresight_set_cti_ops);

void coresight_remove_cti_ops(void)
{
	cti_assoc_ops = NULL;
}
EXPORT_SYMBOL_GPL(coresight_remove_cti_ops);

void coresight_set_percpu_sink(int cpu, struct coresight_device *csdev)
{
	per_cpu(csdev_sink, cpu) = csdev;
}
EXPORT_SYMBOL_GPL(coresight_set_percpu_sink);

struct coresight_device *coresight_get_percpu_sink(int cpu)
{
	return per_cpu(csdev_sink, cpu);
}
EXPORT_SYMBOL_GPL(coresight_get_percpu_sink);

static int coresight_id_match(struct device *dev, void *data)
{
	int trace_id, i_trace_id;
	struct coresight_device *csdev, *i_csdev;

	csdev = data;
	i_csdev = to_coresight_device(dev);

	/*
	 * No need to care about oneself and components that are not
	 * sources or not enabled
	 */
	if (i_csdev == csdev || !i_csdev->enable ||
	    i_csdev->type != CORESIGHT_DEV_TYPE_SOURCE)
		return 0;

	/* Get the source ID for both components */
	trace_id = source_ops(csdev)->trace_id(csdev);
	i_trace_id = source_ops(i_csdev)->trace_id(i_csdev);

	/* All you need is one */
	if (trace_id == i_trace_id)
		return 1;

	return 0;
}

static int coresight_source_is_unique(struct coresight_device *csdev)
{
	int trace_id = source_ops(csdev)->trace_id(csdev);

	/* this shouldn't happen */
	if (trace_id < 0)
		return 0;

	return !bus_for_each_dev(&coresight_bustype, NULL,
				 csdev, coresight_id_match);
}

static int coresight_find_link_inport(struct coresight_device *csdev,
				      struct coresight_device *parent)
{
	int i;
	struct coresight_connection *conn;

	for (i = 0; i < parent->pdata->nr_outport; i++) {
		conn = &parent->pdata->conns[i];
		if (conn->child_dev == csdev)
			return conn->child_port;
	}

	dev_err(&csdev->dev, "couldn't find inport, parent: %s, child: %s\n",
		dev_name(&parent->dev), dev_name(&csdev->dev));

	return -ENODEV;
}

static int coresight_find_link_outport(struct coresight_device *csdev,
				       struct coresight_device *child)
{
	int i;
	struct coresight_connection *conn;

	for (i = 0; i < csdev->pdata->nr_outport; i++) {
		conn = &csdev->pdata->conns[i];
		if (conn->child_dev == child)
			return conn->outport;
	}

	dev_err(&csdev->dev, "couldn't find outport, parent: %s, child: %s\n",
		dev_name(&csdev->dev), dev_name(&child->dev));

	return -ENODEV;
}

static inline u32 coresight_read_claim_tags(struct coresight_device *csdev)
{
	return csdev_access_relaxed_read32(&csdev->access, CORESIGHT_CLAIMCLR);
}

static inline bool coresight_is_claimed_self_hosted(struct coresight_device *csdev)
{
	return coresight_read_claim_tags(csdev) == CORESIGHT_CLAIM_SELF_HOSTED;
}

static inline bool coresight_is_claimed_any(struct coresight_device *csdev)
{
	return coresight_read_claim_tags(csdev) != 0;
}

static inline void coresight_set_claim_tags(struct coresight_device *csdev)
{
	csdev_access_relaxed_write32(&csdev->access, CORESIGHT_CLAIM_SELF_HOSTED,
				     CORESIGHT_CLAIMSET);
	isb();
}

static inline void coresight_clear_claim_tags(struct coresight_device *csdev)
{
	csdev_access_relaxed_write32(&csdev->access, CORESIGHT_CLAIM_SELF_HOSTED,
				     CORESIGHT_CLAIMCLR);
	isb();
}

/*
 * coresight_claim_device_unlocked : Claim the device for self-hosted usage
 * to prevent an external tool from touching this device. As per PSCI
 * standards, section "Preserving the execution context" => "Debug and Trace
 * save and Restore", DBGCLAIM[1] is reserved for Self-hosted debug/trace and
 * DBGCLAIM[0] is reserved for external tools.
 *
 * Called with CS_UNLOCKed for the component.
 * Returns : 0 on success
 */
int coresight_claim_device_unlocked(struct coresight_device *csdev)
{
	if (WARN_ON(!csdev))
		return -EINVAL;

	if (coresight_is_claimed_any(csdev))
		return -EBUSY;

	coresight_set_claim_tags(csdev);
	if (coresight_is_claimed_self_hosted(csdev))
		return 0;
	/* There was a race setting the tags, clean up and fail */
	coresight_clear_claim_tags(csdev);
	return -EBUSY;
}
EXPORT_SYMBOL_GPL(coresight_claim_device_unlocked);

int coresight_claim_device(struct coresight_device *csdev)
{
	int rc;

	if (WARN_ON(!csdev))
		return -EINVAL;

	CS_UNLOCK(csdev->access.base);
	rc = coresight_claim_device_unlocked(csdev);
	CS_LOCK(csdev->access.base);

	return rc;
}
EXPORT_SYMBOL_GPL(coresight_claim_device);

/*
 * coresight_disclaim_device_unlocked : Clear the claim tags for the device.
 * Called with CS_UNLOCKed for the component.
 */
void coresight_disclaim_device_unlocked(struct coresight_device *csdev)
{

	if (WARN_ON(!csdev))
		return;

	if (coresight_is_claimed_self_hosted(csdev))
		coresight_clear_claim_tags(csdev);
	else
		/*
		 * The external agent may have not honoured our claim
		 * and has manipulated it. Or something else has seriously
		 * gone wrong in our driver.
		 */
		WARN_ON_ONCE(1);
}
EXPORT_SYMBOL_GPL(coresight_disclaim_device_unlocked);

void coresight_disclaim_device(struct coresight_device *csdev)
{
	if (WARN_ON(!csdev))
		return;

	CS_UNLOCK(csdev->access.base);
	coresight_disclaim_device_unlocked(csdev);
	CS_LOCK(csdev->access.base);
}
EXPORT_SYMBOL_GPL(coresight_disclaim_device);

/* enable or disable an associated CTI device of the supplied CS device */
static int
coresight_control_assoc_ectdev(struct coresight_device *csdev, bool enable)
{
	int ect_ret = 0;
	struct coresight_device *ect_csdev = csdev->ect_dev;
	struct module *mod;

	if (!ect_csdev)
		return 0;
	if ((!ect_ops(ect_csdev)->enable) || (!ect_ops(ect_csdev)->disable))
		return 0;

	mod = ect_csdev->dev.parent->driver->owner;
	if (enable) {
		if (try_module_get(mod)) {
			ect_ret = ect_ops(ect_csdev)->enable(ect_csdev);
			if (ect_ret) {
				module_put(mod);
			} else {
				get_device(ect_csdev->dev.parent);
				csdev->ect_enabled = true;
			}
		} else
			ect_ret = -ENODEV;
	} else {
		if (csdev->ect_enabled) {
			ect_ret = ect_ops(ect_csdev)->disable(ect_csdev);
			put_device(ect_csdev->dev.parent);
			module_put(mod);
			csdev->ect_enabled = false;
		}
	}

	/* output warning if ECT enable is preventing trace operation */
	if (ect_ret)
		dev_info(&csdev->dev, "Associated ECT device (%s) %s failed\n",
			 dev_name(&ect_csdev->dev),
			 enable ? "enable" : "disable");
	return ect_ret;
}

/*
 * Set the associated ect / cti device while holding the coresight_mutex
 * to avoid a race with coresight_enable that may try to use this value.
 */
void coresight_set_assoc_ectdev_mutex(struct coresight_device *csdev,
				      struct coresight_device *ect_csdev)
{
	mutex_lock(&coresight_mutex);
	csdev->ect_dev = ect_csdev;
	mutex_unlock(&coresight_mutex);
}
EXPORT_SYMBOL_GPL(coresight_set_assoc_ectdev_mutex);

static int coresight_enable_sink(struct coresight_device *csdev,
				 u32 mode, void *data)
{
	int ret;

	/*
	 * We need to make sure the "new" session is compatible with the
	 * existing "mode" of operation.
	 */
	if (!sink_ops(csdev)->enable)
		return -EINVAL;

	ret = coresight_control_assoc_ectdev(csdev, true);
	if (ret)
		return ret;
	ret = sink_ops(csdev)->enable(csdev, mode, data);
	if (ret) {
		coresight_control_assoc_ectdev(csdev, false);
		return ret;
	}
	csdev->enable = true;

	return 0;
}

static void coresight_disable_sink(struct coresight_device *csdev)
{
	int ret;

	if (!sink_ops(csdev)->disable)
		return;

	ret = sink_ops(csdev)->disable(csdev);
	if (ret)
		return;
	coresight_control_assoc_ectdev(csdev, false);
	csdev->enable = false;
}

static int coresight_enable_link(struct coresight_device *csdev,
				 struct coresight_device *parent,
				 struct coresight_device *child)
{
	int ret = 0;
	int link_subtype;
	int inport, outport;

	if (!parent || !child)
		return -EINVAL;

	inport = coresight_find_link_inport(csdev, parent);
	outport = coresight_find_link_outport(csdev, child);
	link_subtype = csdev->subtype.link_subtype;

	if (link_subtype == CORESIGHT_DEV_SUBTYPE_LINK_MERG && inport < 0)
		return inport;
	if (link_subtype == CORESIGHT_DEV_SUBTYPE_LINK_SPLIT && outport < 0)
		return outport;

	if (link_ops(csdev)->enable) {
		ret = coresight_control_assoc_ectdev(csdev, true);
		if (!ret) {
			ret = link_ops(csdev)->enable(csdev, inport, outport);
			if (ret)
				coresight_control_assoc_ectdev(csdev, false);
		}
	}

	if (!ret)
		csdev->enable = true;

	return ret;
}

static void coresight_disable_link(struct coresight_device *csdev,
				   struct coresight_device *parent,
				   struct coresight_device *child)
{
	int i, nr_conns;
	int link_subtype;
	int inport, outport;

	if (!parent || !child)
		return;

	inport = coresight_find_link_inport(csdev, parent);
	outport = coresight_find_link_outport(csdev, child);
	link_subtype = csdev->subtype.link_subtype;

	if (link_subtype == CORESIGHT_DEV_SUBTYPE_LINK_MERG) {
		nr_conns = csdev->pdata->nr_inport;
	} else if (link_subtype == CORESIGHT_DEV_SUBTYPE_LINK_SPLIT) {
		nr_conns = csdev->pdata->nr_outport;
	} else {
		nr_conns = 1;
	}

	if (link_ops(csdev)->disable) {
		link_ops(csdev)->disable(csdev, inport, outport);
		coresight_control_assoc_ectdev(csdev, false);
	}

	for (i = 0; i < nr_conns; i++)
		if (atomic_read(&csdev->refcnt[i]) != 0)
			return;

	csdev->enable = false;
}

static int coresight_enable_source(struct coresight_device *csdev, u32 mode)
{
	int ret;

	if (!coresight_source_is_unique(csdev)) {
		dev_warn(&csdev->dev, "traceID %d not unique\n",
			 source_ops(csdev)->trace_id(csdev));
		return -EINVAL;
	}

	if (!csdev->enable) {
		if (source_ops(csdev)->enable) {
			ret = coresight_control_assoc_ectdev(csdev, true);
			if (ret)
				return ret;
			ret = source_ops(csdev)->enable(csdev, NULL, mode);
			if (ret) {
				coresight_control_assoc_ectdev(csdev, false);
				return ret;
			}
		}
		csdev->enable = true;
	}

	atomic_inc(csdev->refcnt);

	return 0;
}

/**
 *  coresight_disable_source - Drop the reference count by 1 and disable
 *  the device if there are no users left.
 *
 *  @csdev: The coresight device to disable
 *
 *  Returns true if the device has been disabled.
 */
static bool coresight_disable_source(struct coresight_device *csdev)
{
	if (atomic_dec_return(csdev->refcnt) == 0) {
		if (source_ops(csdev)->disable)
			source_ops(csdev)->disable(csdev, NULL);
		coresight_control_assoc_ectdev(csdev, false);
		csdev->enable = false;
	}
	return !csdev->enable;
}

/*
 * coresight_disable_path_from : Disable components in the given path beyond
 * @nd in the list. If @nd is NULL, all the components, except the SOURCE are
 * disabled.
 */
static void coresight_disable_path_from(struct list_head *path,
					struct coresight_node *nd)
{
	u32 type;
	struct coresight_device *csdev, *parent, *child;

	if (!nd)
		nd = list_first_entry(path, struct coresight_node, link);

	list_for_each_entry_continue(nd, path, link) {
		csdev = nd->csdev;
		type = csdev->type;

		/*
		 * ETF devices are tricky... They can be a link or a sink,
		 * depending on how they are configured.  If an ETF has been
		 * "activated" it will be configured as a sink, otherwise
		 * go ahead with the link configuration.
		 */
		if (type == CORESIGHT_DEV_TYPE_LINKSINK)
			type = (csdev == coresight_get_sink(path)) ?
						CORESIGHT_DEV_TYPE_SINK :
						CORESIGHT_DEV_TYPE_LINK;

		switch (type) {
		case CORESIGHT_DEV_TYPE_SINK:
			coresight_disable_sink(csdev);
			break;
		case CORESIGHT_DEV_TYPE_SOURCE:
			/*
			 * We skip the first node in the path assuming that it
			 * is the source. So we don't expect a source device in
			 * the middle of a path.
			 */
			WARN_ON(1);
			break;
		case CORESIGHT_DEV_TYPE_LINK:
			parent = list_prev_entry(nd, link)->csdev;
			child = list_next_entry(nd, link)->csdev;
			coresight_disable_link(csdev, parent, child);
			break;
		default:
			break;
		}
	}
}

void coresight_disable_path(struct list_head *path)
{
	coresight_disable_path_from(path, NULL);
}
EXPORT_SYMBOL_GPL(coresight_disable_path);

int coresight_enable_path(struct list_head *path, u32 mode, void *sink_data)
{

	int ret = 0;
	u32 type;
	struct coresight_node *nd;
	struct coresight_device *csdev, *parent, *child;

	list_for_each_entry_reverse(nd, path, link) {
		csdev = nd->csdev;
		type = csdev->type;

		/*
		 * ETF devices are tricky... They can be a link or a sink,
		 * depending on how they are configured.  If an ETF has been
		 * "activated" it will be configured as a sink, otherwise
		 * go ahead with the link configuration.
		 */
		if (type == CORESIGHT_DEV_TYPE_LINKSINK)
			type = (csdev == coresight_get_sink(path)) ?
						CORESIGHT_DEV_TYPE_SINK :
						CORESIGHT_DEV_TYPE_LINK;

		switch (type) {
		case CORESIGHT_DEV_TYPE_SINK:
			ret = coresight_enable_sink(csdev, mode, sink_data);
			/*
			 * Sink is the first component turned on. If we
			 * failed to enable the sink, there are no components
			 * that need disabling. Disabling the path here
			 * would mean we could disrupt an existing session.
			 */
			if (ret)
				goto out;
			break;
		case CORESIGHT_DEV_TYPE_SOURCE:
			/* sources are enabled from either sysFS or Perf */
			break;
		case CORESIGHT_DEV_TYPE_LINK:
			parent = list_prev_entry(nd, link)->csdev;
			child = list_next_entry(nd, link)->csdev;
			ret = coresight_enable_link(csdev, parent, child);
			if (ret)
				goto err;
			break;
		default:
			goto err;
		}
	}

out:
	return ret;
err:
	coresight_disable_path_from(path, nd);
	goto out;
}

struct coresight_device *coresight_get_sink(struct list_head *path)
{
	struct coresight_device *csdev;

	if (!path)
		return NULL;

	csdev = list_last_entry(path, struct coresight_node, link)->csdev;
	if (csdev->type != CORESIGHT_DEV_TYPE_SINK &&
	    csdev->type != CORESIGHT_DEV_TYPE_LINKSINK)
		return NULL;

	return csdev;
}

static struct coresight_device *
coresight_find_enabled_sink(struct coresight_device *csdev)
{
	int i;
	struct coresight_device *sink = NULL;

	if ((csdev->type == CORESIGHT_DEV_TYPE_SINK ||
	     csdev->type == CORESIGHT_DEV_TYPE_LINKSINK) &&
	     csdev->activated)
		return csdev;

	/*
	 * Recursively explore each port found on this element.
	 */
	for (i = 0; i < csdev->pdata->nr_outport; i++) {
		struct coresight_device *child_dev;

		child_dev = csdev->pdata->conns[i].child_dev;
		if (child_dev)
			sink = coresight_find_enabled_sink(child_dev);
		if (sink)
			return sink;
	}

	return NULL;
}

/**
 * coresight_get_enabled_sink - returns the first enabled sink using
 * connection based search starting from the source reference
 *
 * @source: Coresight source device reference
 */
struct coresight_device *
coresight_get_enabled_sink(struct coresight_device *source)
{
	if (!source)
		return NULL;

	return coresight_find_enabled_sink(source);
}

static int coresight_sink_by_id(struct device *dev, const void *data)
{
	struct coresight_device *csdev = to_coresight_device(dev);
	unsigned long hash;

	if (csdev->type == CORESIGHT_DEV_TYPE_SINK ||
	     csdev->type == CORESIGHT_DEV_TYPE_LINKSINK) {

		if (!csdev->ea)
			return 0;
		/*
		 * See function etm_perf_add_symlink_sink() to know where
		 * this comes from.
		 */
		hash = (unsigned long)csdev->ea->var;

		if ((u32)hash == *(u32 *)data)
			return 1;
	}

	return 0;
}

/**
 * coresight_get_sink_by_id - returns the sink that matches the id
 * @id: Id of the sink to match
 *
 * The name of a sink is unique, whether it is found on the AMBA bus or
 * otherwise.  As such the hash of that name can easily be used to identify
 * a sink.
 */
struct coresight_device *coresight_get_sink_by_id(u32 id)
{
	struct device *dev = NULL;

	dev = bus_find_device(&coresight_bustype, NULL, &id,
			      coresight_sink_by_id);

	return dev ? to_coresight_device(dev) : NULL;
}

/**
 * coresight_get_ref- Helper function to increase reference count to module
 * and device.
 *
 * @csdev: The coresight device to get a reference on.
 *
 * Return true in successful case and power up the device.
 * Return false when failed to get reference of module.
 */
static inline bool coresight_get_ref(struct coresight_device *csdev)
{
	struct device *dev = csdev->dev.parent;

	/* Make sure the driver can't be removed */
	if (!try_module_get(dev->driver->owner))
		return false;
	/* Make sure the device can't go away */
	get_device(dev);
	pm_runtime_get_sync(dev);
	return true;
}

/**
 * coresight_put_ref- Helper function to decrease reference count to module
 * and device. Power off the device.
 *
 * @csdev: The coresight device to decrement a reference from.
 */
static inline void coresight_put_ref(struct coresight_device *csdev)
{
	struct device *dev = csdev->dev.parent;

	pm_runtime_put(dev);
	put_device(dev);
	module_put(dev->driver->owner);
}

/*
 * coresight_grab_device - Power up this device and any of the helper
 * devices connected to it for trace operation. Since the helper devices
 * don't appear on the trace path, they should be handled along with the
 * master device.
 */
static int coresight_grab_device(struct coresight_device *csdev)
{
	int i;

	for (i = 0; i < csdev->pdata->nr_outport; i++) {
		struct coresight_device *child;

		child  = csdev->pdata->conns[i].child_dev;
		if (child && child->type == CORESIGHT_DEV_TYPE_HELPER)
			if (!coresight_get_ref(child))
				goto err;
	}
	if (coresight_get_ref(csdev))
		return 0;
err:
	for (i--; i >= 0; i--) {
		struct coresight_device *child;

		child  = csdev->pdata->conns[i].child_dev;
		if (child && child->type == CORESIGHT_DEV_TYPE_HELPER)
			coresight_put_ref(child);
	}
	return -ENODEV;
}

/*
 * coresight_drop_device - Release this device and any of the helper
 * devices connected to it.
 */
static void coresight_drop_device(struct coresight_device *csdev)
{
	int i;

	coresight_put_ref(csdev);
	for (i = 0; i < csdev->pdata->nr_outport; i++) {
		struct coresight_device *child;

		child  = csdev->pdata->conns[i].child_dev;
		if (child && child->type == CORESIGHT_DEV_TYPE_HELPER)
			coresight_put_ref(child);
	}
}

/**
 * _coresight_build_path - recursively build a path from a @csdev to a sink.
 * @csdev:	The device to start from.
 * @sink:	The final sink we want in this path.
 * @path:	The list to add devices to.
 *
 * The tree of Coresight device is traversed until an activated sink is
 * found.  From there the sink is added to the list along with all the
 * devices that led to that point - the end result is a list from source
 * to sink. In that list the source is the first device and the sink the
 * last one.
 */
static int _coresight_build_path(struct coresight_device *csdev,
				 struct coresight_device *sink,
				 struct list_head *path)
{
	int i, ret;
	bool found = false;
	struct coresight_node *node;

	/* An activated sink has been found.  Enqueue the element */
	if (csdev == sink)
		goto out;

	if (coresight_is_percpu_source(csdev) && coresight_is_percpu_sink(sink) &&
	    sink == per_cpu(csdev_sink, source_ops(csdev)->cpu_id(csdev))) {
		if (_coresight_build_path(sink, sink, path) == 0) {
			found = true;
			goto out;
		}
	}

	/* Not a sink - recursively explore each port found on this element */
	for (i = 0; i < csdev->pdata->nr_outport; i++) {
		struct coresight_device *child_dev;

		child_dev = csdev->pdata->conns[i].child_dev;
		if (child_dev &&
		    _coresight_build_path(child_dev, sink, path) == 0) {
			found = true;
			break;
		}
	}

	if (!found)
		return -ENODEV;

out:
	/*
	 * A path from this element to a sink has been found.  The elements
	 * leading to the sink are already enqueued, all that is left to do
	 * is tell the PM runtime core we need this element and add a node
	 * for it.
	 */
	ret = coresight_grab_device(csdev);
	if (ret)
		return ret;

	node = kzalloc(sizeof(struct coresight_node), GFP_KERNEL);
	if (!node)
		return -ENOMEM;

	node->csdev = csdev;
	list_add(&node->link, path);

	return 0;
}

struct list_head *coresight_build_path(struct coresight_device *source,
				       struct coresight_device *sink)
{
	struct list_head *path;
	int rc;

	if (!sink)
		return ERR_PTR(-EINVAL);

	path = kzalloc(sizeof(struct list_head), GFP_KERNEL);
	if (!path)
		return ERR_PTR(-ENOMEM);

	INIT_LIST_HEAD(path);

	rc = _coresight_build_path(source, sink, path);
	if (rc) {
		kfree(path);
		return ERR_PTR(rc);
	}

	return path;
}

/**
 * coresight_release_path - release a previously built path.
 * @path:	the path to release.
 *
 * Go through all the elements of a path and 1) removed it from the list and
 * 2) free the memory allocated for each node.
 */
void coresight_release_path(struct list_head *path)
{
	struct coresight_device *csdev;
	struct coresight_node *nd, *next;

	list_for_each_entry_safe(nd, next, path, link) {
		csdev = nd->csdev;

		coresight_drop_device(csdev);
		list_del(&nd->link);
		kfree(nd);
	}

	kfree(path);
}

/* return true if the device is a suitable type for a default sink */
static inline bool coresight_is_def_sink_type(struct coresight_device *csdev)
{
	/* sink & correct subtype */
	if (((csdev->type == CORESIGHT_DEV_TYPE_SINK) ||
	     (csdev->type == CORESIGHT_DEV_TYPE_LINKSINK)) &&
	    (csdev->subtype.sink_subtype >= CORESIGHT_DEV_SUBTYPE_SINK_BUFFER))
		return true;
	return false;
}

/**
 * coresight_select_best_sink - return the best sink for use as default from
 * the two provided.
 *
 * @sink:	current best sink.
 * @depth:      search depth where current sink was found.
 * @new_sink:	new sink for comparison with current sink.
 * @new_depth:  search depth where new sink was found.
 *
 * Sinks prioritised according to coresight_dev_subtype_sink, with only
 * subtypes CORESIGHT_DEV_SUBTYPE_SINK_BUFFER or higher being used.
 *
 * Where two sinks of equal priority are found, the sink closest to the
 * source is used (smallest search depth).
 *
 * return @new_sink & update @depth if better than @sink, else return @sink.
 */
static struct coresight_device *
coresight_select_best_sink(struct coresight_device *sink, int *depth,
			   struct coresight_device *new_sink, int new_depth)
{
	bool update = false;

	if (!sink) {
		/* first found at this level */
		update = true;
	} else if (new_sink->subtype.sink_subtype >
		   sink->subtype.sink_subtype) {
		/* found better sink */
		update = true;
	} else if ((new_sink->subtype.sink_subtype ==
		    sink->subtype.sink_subtype) &&
		   (*depth > new_depth)) {
		/* found same but closer sink */
		update = true;
	}

	if (update)
		*depth = new_depth;
	return update ? new_sink : sink;
}

/**
 * coresight_find_sink - recursive function to walk trace connections from
 * source to find a suitable default sink.
 *
 * @csdev: source / current device to check.
 * @depth: [in] search depth of calling dev, [out] depth of found sink.
 *
 * This will walk the connection path from a source (ETM) till a suitable
 * sink is encountered and return that sink to the original caller.
 *
 * If current device is a plain sink return that & depth, otherwise recursively
 * call child connections looking for a sink. Select best possible using
 * coresight_select_best_sink.
 *
 * return best sink found, or NULL if not found at this node or child nodes.
 */
static struct coresight_device *
coresight_find_sink(struct coresight_device *csdev, int *depth)
{
	int i, curr_depth = *depth + 1, found_depth = 0;
	struct coresight_device *found_sink = NULL;

	if (coresight_is_def_sink_type(csdev)) {
		found_depth = curr_depth;
		found_sink = csdev;
		if (csdev->type == CORESIGHT_DEV_TYPE_SINK)
			goto return_def_sink;
		/* look past LINKSINK for something better */
	}

	/*
	 * Not a sink we want - or possible child sink may be better.
	 * recursively explore each port found on this element.
	 */
	for (i = 0; i < csdev->pdata->nr_outport; i++) {
		struct coresight_device *child_dev, *sink = NULL;
		int child_depth = curr_depth;

		child_dev = csdev->pdata->conns[i].child_dev;
		if (child_dev)
			sink = coresight_find_sink(child_dev, &child_depth);

		if (sink)
			found_sink = coresight_select_best_sink(found_sink,
								&found_depth,
								sink,
								child_depth);
	}

return_def_sink:
	/* return found sink and depth */
	if (found_sink)
		*depth = found_depth;
	return found_sink;
}

/**
 * coresight_find_default_sink: Find a sink suitable for use as a
 * default sink.
 *
 * @csdev: starting source to find a connected sink.
 *
 * Walks connections graph looking for a suitable sink to enable for the
 * supplied source. Uses CoreSight device subtypes and distance from source
 * to select the best sink.
 *
 * If a sink is found, then the default sink for this device is set and
 * will be automatically used in future.
 *
 * Used in cases where the CoreSight user (perf / sysfs) has not selected a
 * sink.
 */
struct coresight_device *
coresight_find_default_sink(struct coresight_device *csdev)
{
	int depth = 0;

	/* look for a default sink if we have not found for this device */
	if (!csdev->def_sink) {
		if (coresight_is_percpu_source(csdev))
			csdev->def_sink = per_cpu(csdev_sink, source_ops(csdev)->cpu_id(csdev));
		if (!csdev->def_sink)
			csdev->def_sink = coresight_find_sink(csdev, &depth);
	}
	return csdev->def_sink;
}

static int coresight_remove_sink_ref(struct device *dev, void *data)
{
	struct coresight_device *sink = data;
	struct coresight_device *source = to_coresight_device(dev);

	if (source->def_sink == sink)
		source->def_sink = NULL;
	return 0;
}

/**
 * coresight_clear_default_sink: Remove all default sink references to the
 * supplied sink.
 *
 * If supplied device is a sink, then check all the bus devices and clear
 * out all the references to this sink from the coresight_device def_sink
 * parameter.
 *
 * @csdev: coresight sink - remove references to this from all sources.
 */
static void coresight_clear_default_sink(struct coresight_device *csdev)
{
	if ((csdev->type == CORESIGHT_DEV_TYPE_SINK) ||
	    (csdev->type == CORESIGHT_DEV_TYPE_LINKSINK)) {
		bus_for_each_dev(&coresight_bustype, NULL, csdev,
				 coresight_remove_sink_ref);
	}
}

/** coresight_validate_source - make sure a source has the right credentials
 *  @csdev:	the device structure for a source.
 *  @function:	the function this was called from.
 *
 * Assumes the coresight_mutex is held.
 */
static int coresight_validate_source(struct coresight_device *csdev,
				     const char *function)
{
	u32 type, subtype;

	type = csdev->type;
	subtype = csdev->subtype.source_subtype;

	if (type != CORESIGHT_DEV_TYPE_SOURCE) {
		dev_err(&csdev->dev, "wrong device type in %s\n", function);
		return -EINVAL;
	}

	if (subtype != CORESIGHT_DEV_SUBTYPE_SOURCE_PROC &&
	    subtype != CORESIGHT_DEV_SUBTYPE_SOURCE_SOFTWARE) {
		dev_err(&csdev->dev, "wrong device subtype in %s\n", function);
		return -EINVAL;
	}

	return 0;
}

int coresight_enable(struct coresight_device *csdev)
{
	int cpu, ret = 0;
	struct coresight_device *sink;
	struct list_head *path;
	enum coresight_dev_subtype_source subtype;

	subtype = csdev->subtype.source_subtype;

	mutex_lock(&coresight_mutex);

	ret = coresight_validate_source(csdev, __func__);
	if (ret)
		goto out;

	if (csdev->enable) {
		/*
		 * There could be multiple applications driving the software
		 * source. So keep the refcount for each such user when the
		 * source is already enabled.
		 */
		if (subtype == CORESIGHT_DEV_SUBTYPE_SOURCE_SOFTWARE)
			atomic_inc(csdev->refcnt);
		goto out;
	}

	sink = coresight_get_enabled_sink(csdev);
	if (!sink) {
		ret = -EINVAL;
		goto out;
	}

	path = coresight_build_path(csdev, sink);
	if (IS_ERR(path)) {
		pr_err("building path(s) failed\n");
		ret = PTR_ERR(path);
		goto out;
	}

	ret = coresight_enable_path(path, CS_MODE_SYSFS, NULL);
	if (ret)
		goto err_path;

	ret = coresight_enable_source(csdev, CS_MODE_SYSFS);
	if (ret)
		goto err_source;

	switch (subtype) {
	case CORESIGHT_DEV_SUBTYPE_SOURCE_PROC:
		/*
		 * When working from sysFS it is important to keep track
		 * of the paths that were created so that they can be
		 * undone in 'coresight_disable()'.  Since there can only
		 * be a single session per tracer (when working from sysFS)
		 * a per-cpu variable will do just fine.
		 */
		cpu = source_ops(csdev)->cpu_id(csdev);
		per_cpu(tracer_path, cpu) = path;
		break;
	case CORESIGHT_DEV_SUBTYPE_SOURCE_SOFTWARE:
		stm_path = path;
		break;
	default:
		/* We can't be here */
		break;
	}

out:
	mutex_unlock(&coresight_mutex);
	return ret;

err_source:
	coresight_disable_path(path);

err_path:
	coresight_release_path(path);
	goto out;
}
EXPORT_SYMBOL_GPL(coresight_enable);

void coresight_disable(struct coresight_device *csdev)
{
	int cpu, ret;
	struct list_head *path = NULL;

	mutex_lock(&coresight_mutex);

	ret = coresight_validate_source(csdev, __func__);
	if (ret)
		goto out;

	if (!csdev->enable || !coresight_disable_source(csdev))
		goto out;

	switch (csdev->subtype.source_subtype) {
	case CORESIGHT_DEV_SUBTYPE_SOURCE_PROC:
		cpu = source_ops(csdev)->cpu_id(csdev);
		path = per_cpu(tracer_path, cpu);
		per_cpu(tracer_path, cpu) = NULL;
		break;
	case CORESIGHT_DEV_SUBTYPE_SOURCE_SOFTWARE:
		path = stm_path;
		stm_path = NULL;
		break;
	default:
		/* We can't be here */
		break;
	}

	coresight_disable_path(path);
	coresight_release_path(path);

out:
	mutex_unlock(&coresight_mutex);
}
EXPORT_SYMBOL_GPL(coresight_disable);

static ssize_t enable_sink_show(struct device *dev,
				struct device_attribute *attr, char *buf)
{
	struct coresight_device *csdev = to_coresight_device(dev);

	return scnprintf(buf, PAGE_SIZE, "%u\n", csdev->activated);
}

static ssize_t enable_sink_store(struct device *dev,
				 struct device_attribute *attr,
				 const char *buf, size_t size)
{
	int ret;
	unsigned long val;
	struct coresight_device *csdev = to_coresight_device(dev);

	ret = kstrtoul(buf, 10, &val);
	if (ret)
		return ret;

	if (val)
		csdev->activated = true;
	else
		csdev->activated = false;

	return size;

}
static DEVICE_ATTR_RW(enable_sink);

static ssize_t enable_source_show(struct device *dev,
				  struct device_attribute *attr, char *buf)
{
	struct coresight_device *csdev = to_coresight_device(dev);

	return scnprintf(buf, PAGE_SIZE, "%u\n", csdev->enable);
}

static ssize_t enable_source_store(struct device *dev,
				   struct device_attribute *attr,
				   const char *buf, size_t size)
{
	int ret = 0;
	unsigned long val;
	struct coresight_device *csdev = to_coresight_device(dev);

	ret = kstrtoul(buf, 10, &val);
	if (ret)
		return ret;

	if (val) {
		ret = coresight_enable(csdev);
		if (ret)
			return ret;
	} else {
		coresight_disable(csdev);
	}

	return size;
}
static DEVICE_ATTR_RW(enable_source);

static struct attribute *coresight_sink_attrs[] = {
	&dev_attr_enable_sink.attr,
	NULL,
};
ATTRIBUTE_GROUPS(coresight_sink);

static struct attribute *coresight_source_attrs[] = {
	&dev_attr_enable_source.attr,
	NULL,
};
ATTRIBUTE_GROUPS(coresight_source);

static struct device_type coresight_dev_type[] = {
	{
		.name = "sink",
		.groups = coresight_sink_groups,
	},
	{
		.name = "link",
	},
	{
		.name = "linksink",
		.groups = coresight_sink_groups,
	},
	{
		.name = "source",
		.groups = coresight_source_groups,
	},
	{
		.name = "helper",
	},
	{
		.name = "ect",
	},
};

static void coresight_device_release(struct device *dev)
{
	struct coresight_device *csdev = to_coresight_device(dev);

	fwnode_handle_put(csdev->dev.fwnode);
	kfree(csdev->refcnt);
	kfree(csdev);
}

static int coresight_orphan_match(struct device *dev, void *data)
{
	int i, ret = 0;
	bool still_orphan = false;
	struct coresight_device *csdev, *i_csdev;
	struct coresight_connection *conn;

	csdev = data;
	i_csdev = to_coresight_device(dev);

	/* No need to check oneself */
	if (csdev == i_csdev)
		return 0;

	/* Move on to another component if no connection is orphan */
	if (!i_csdev->orphan)
		return 0;
	/*
	 * Circle throuch all the connection of that component.  If we find
	 * an orphan connection whose name matches @csdev, link it.
	 */
	for (i = 0; i < i_csdev->pdata->nr_outport; i++) {
		conn = &i_csdev->pdata->conns[i];

		/* Skip the port if FW doesn't describe it */
		if (!conn->child_fwnode)
			continue;
		/* We have found at least one orphan connection */
		if (conn->child_dev == NULL) {
			/* Does it match this newly added device? */
			if (conn->child_fwnode == csdev->dev.fwnode) {
				ret = coresight_make_links(i_csdev,
							   conn, csdev);
				if (ret)
					return ret;
			} else {
				/* This component still has an orphan */
				still_orphan = true;
			}
		}
	}

	i_csdev->orphan = still_orphan;

	/*
	 * Returning '0' in case we didn't encounter any error,
	 * ensures that all known component on the bus will be checked.
	 */
	return 0;
}

static int coresight_fixup_orphan_conns(struct coresight_device *csdev)
{
	return bus_for_each_dev(&coresight_bustype, NULL,
			 csdev, coresight_orphan_match);
}


static int coresight_fixup_device_conns(struct coresight_device *csdev)
{
	int i, ret = 0;

	for (i = 0; i < csdev->pdata->nr_outport; i++) {
		struct coresight_connection *conn = &csdev->pdata->conns[i];

		if (!conn->child_fwnode)
			continue;
		conn->child_dev =
			coresight_find_csdev_by_fwnode(conn->child_fwnode);
		if (conn->child_dev && conn->child_dev->has_conns_grp) {
			ret = coresight_make_links(csdev, conn,
						   conn->child_dev);
			if (ret)
				break;
		} else {
			csdev->orphan = true;
		}
	}

	return ret;
}

static int coresight_remove_match(struct device *dev, void *data)
{
	int i;
	struct coresight_device *csdev, *iterator;
	struct coresight_connection *conn;

	csdev = data;
	iterator = to_coresight_device(dev);

	/* No need to check oneself */
	if (csdev == iterator)
		return 0;

	/*
	 * Circle throuch all the connection of that component.  If we find
	 * a connection whose name matches @csdev, remove it.
	 */
	for (i = 0; i < iterator->pdata->nr_outport; i++) {
		conn = &iterator->pdata->conns[i];

		if (conn->child_dev == NULL || conn->child_fwnode == NULL)
			continue;

		if (csdev->dev.fwnode == conn->child_fwnode) {
			iterator->orphan = true;
			coresight_remove_links(iterator, conn);
			/*
			 * Drop the reference to the handle for the remote
			 * device acquired in parsing the connections from
			 * platform data.
			 */
			fwnode_handle_put(conn->child_fwnode);
			conn->child_fwnode = NULL;
			/* No need to continue */
			break;
		}
	}

	/*
	 * Returning '0' ensures that all known component on the
	 * bus will be checked.
	 */
	return 0;
}

/*
 * coresight_remove_conns - Remove references to this given devices
 * from the connections of other devices.
 */
static void coresight_remove_conns(struct coresight_device *csdev)
{
	/*
	 * Another device will point to this device only if there is
	 * an output port connected to this one. i.e, if the device
	 * doesn't have at least one input port, there is no point
	 * in searching all the devices.
	 */
	if (csdev->pdata->nr_inport)
		bus_for_each_dev(&coresight_bustype, NULL,
				 csdev, coresight_remove_match);
}

/**
 * coresight_timeout - loop until a bit has changed to a specific register
 *			state.
 * @csa: coresight device access for the device
 * @offset: Offset of the register from the base of the device.
 * @position: the position of the bit of interest.
 * @value: the value the bit should have.
 *
 * Return: 0 as soon as the bit has taken the desired state or -EAGAIN if
 * TIMEOUT_US has elapsed, which ever happens first.
 */
int coresight_timeout(struct csdev_access *csa, u32 offset,
		      int position, int value)
{
	int i;
	u32 val;

	for (i = TIMEOUT_US; i > 0; i--) {
		val = csdev_access_read32(csa, offset);
		/* waiting on the bit to go from 0 to 1 */
		if (value) {
			if (val & BIT(position))
				return 0;
		/* waiting on the bit to go from 1 to 0 */
		} else {
			if (!(val & BIT(position)))
				return 0;
		}

		/*
		 * Delay is arbitrary - the specification doesn't say how long
		 * we are expected to wait.  Extra check required to make sure
		 * we don't wait needlessly on the last iteration.
		 */
		if (i - 1)
			udelay(1);
	}

	return -EAGAIN;
}
EXPORT_SYMBOL_GPL(coresight_timeout);

u32 coresight_relaxed_read32(struct coresight_device *csdev, u32 offset)
{
	return csdev_access_relaxed_read32(&csdev->access, offset);
}

u32 coresight_read32(struct coresight_device *csdev, u32 offset)
{
	return csdev_access_read32(&csdev->access, offset);
}

void coresight_relaxed_write32(struct coresight_device *csdev,
			       u32 val, u32 offset)
{
	csdev_access_relaxed_write32(&csdev->access, val, offset);
}

void coresight_write32(struct coresight_device *csdev, u32 val, u32 offset)
{
	csdev_access_write32(&csdev->access, val, offset);
}

u64 coresight_relaxed_read64(struct coresight_device *csdev, u32 offset)
{
	return csdev_access_relaxed_read64(&csdev->access, offset);
}

u64 coresight_read64(struct coresight_device *csdev, u32 offset)
{
	return csdev_access_read64(&csdev->access, offset);
}

void coresight_relaxed_write64(struct coresight_device *csdev,
			       u64 val, u32 offset)
{
	csdev_access_relaxed_write64(&csdev->access, val, offset);
}

void coresight_write64(struct coresight_device *csdev, u64 val, u32 offset)
{
	csdev_access_write64(&csdev->access, val, offset);
}

/*
 * coresight_release_platform_data: Release references to the devices connected
 * to the output port of this device.
 */
void coresight_release_platform_data(struct coresight_device *csdev,
				     struct coresight_platform_data *pdata)
{
	int i;
	struct coresight_connection *conns = pdata->conns;

	for (i = 0; i < pdata->nr_outport; i++) {
		/* If we have made the links, remove them now */
		if (csdev && conns[i].child_dev)
			coresight_remove_links(csdev, &conns[i]);
		/*
		 * Drop the refcount and clear the handle as this device
		 * is going away
		 */
		if (conns[i].child_fwnode) {
			fwnode_handle_put(conns[i].child_fwnode);
			pdata->conns[i].child_fwnode = NULL;
		}
	}
	if (csdev)
		coresight_remove_conns_sysfs_group(csdev);
}

struct coresight_device *coresight_register(struct coresight_desc *desc)
{
	int ret;
	int link_subtype;
	int nr_refcnts = 1;
	atomic_t *refcnts = NULL;
	struct coresight_device *csdev;
	bool registered = false;

	csdev = kzalloc(sizeof(*csdev), GFP_KERNEL);
	if (!csdev) {
		ret = -ENOMEM;
		goto err_out;
	}

	if (desc->type == CORESIGHT_DEV_TYPE_LINK ||
	    desc->type == CORESIGHT_DEV_TYPE_LINKSINK) {
		link_subtype = desc->subtype.link_subtype;

		if (link_subtype == CORESIGHT_DEV_SUBTYPE_LINK_MERG)
			nr_refcnts = desc->pdata->nr_inport;
		else if (link_subtype == CORESIGHT_DEV_SUBTYPE_LINK_SPLIT)
			nr_refcnts = desc->pdata->nr_outport;
	}

	refcnts = kcalloc(nr_refcnts, sizeof(*refcnts), GFP_KERNEL);
	if (!refcnts) {
		ret = -ENOMEM;
		kfree(csdev);
		goto err_out;
	}

	csdev->refcnt = refcnts;

	csdev->pdata = desc->pdata;

	csdev->type = desc->type;
	csdev->subtype = desc->subtype;
	csdev->ops = desc->ops;
	csdev->access = desc->access;
	csdev->orphan = false;

	csdev->dev.type = &coresight_dev_type[desc->type];
	csdev->dev.groups = desc->groups;
	csdev->dev.parent = desc->dev;
	csdev->dev.release = coresight_device_release;
	csdev->dev.bus = &coresight_bustype;
	/*
	 * Hold the reference to our parent device. This will be
	 * dropped only in coresight_device_release().
	 */
	csdev->dev.fwnode = fwnode_handle_get(dev_fwnode(desc->dev));
	dev_set_name(&csdev->dev, "%s", desc->name);

	/*
	 * Make sure the device registration and the connection fixup
	 * are synchronised, so that we don't see uninitialised devices
	 * on the coresight bus while trying to resolve the connections.
	 */
	mutex_lock(&coresight_mutex);

	ret = device_register(&csdev->dev);
	if (ret) {
		put_device(&csdev->dev);
		/*
		 * All resources are free'd explicitly via
		 * coresight_device_release(), triggered from put_device().
		 */
		goto out_unlock;
	}

	if (csdev->type == CORESIGHT_DEV_TYPE_SINK ||
	    csdev->type == CORESIGHT_DEV_TYPE_LINKSINK) {
		ret = etm_perf_add_symlink_sink(csdev);

		if (ret) {
			device_unregister(&csdev->dev);
			/*
			 * As with the above, all resources are free'd
			 * explicitly via coresight_device_release() triggered
			 * from put_device(), which is in turn called from
			 * function device_unregister().
			 */
			goto out_unlock;
		}
	}
	/* Device is now registered */
	registered = true;

	ret = coresight_create_conns_sysfs_group(csdev);
	if (!ret)
		ret = coresight_fixup_device_conns(csdev);
	if (!ret)
		ret = coresight_fixup_orphan_conns(csdev);

out_unlock:
	mutex_unlock(&coresight_mutex);
	/* Success */
<<<<<<< HEAD
	if (!ret)
		return csdev;
=======
	if (!ret) {
		if (cti_assoc_ops && cti_assoc_ops->add)
			cti_assoc_ops->add(csdev);
		return csdev;
	}
>>>>>>> d60c95ef

	/* Unregister the device if needed */
	if (registered) {
		coresight_unregister(csdev);
		return ERR_PTR(ret);
	}

err_out:
	/* Cleanup the connection information */
	coresight_release_platform_data(NULL, desc->pdata);
	return ERR_PTR(ret);
}
EXPORT_SYMBOL_GPL(coresight_register);

void coresight_unregister(struct coresight_device *csdev)
{
	etm_perf_del_symlink_sink(csdev);
	/* Remove references of that device in the topology */
	if (cti_assoc_ops && cti_assoc_ops->remove)
		cti_assoc_ops->remove(csdev);
	coresight_remove_conns(csdev);
	coresight_clear_default_sink(csdev);
	coresight_release_platform_data(csdev, csdev->pdata);
	device_unregister(&csdev->dev);
}
EXPORT_SYMBOL_GPL(coresight_unregister);


/*
 * coresight_search_device_idx - Search the fwnode handle of a device
 * in the given dev_idx list. Must be called with the coresight_mutex held.
 *
 * Returns the index of the entry, when found. Otherwise, -ENOENT.
 */
static inline int coresight_search_device_idx(struct coresight_dev_list *dict,
					      struct fwnode_handle *fwnode)
{
	int i;

	for (i = 0; i < dict->nr_idx; i++)
		if (dict->fwnode_list[i] == fwnode)
			return i;
	return -ENOENT;
}

bool coresight_loses_context_with_cpu(struct device *dev)
{
	return fwnode_property_present(dev_fwnode(dev),
				       "arm,coresight-loses-context-with-cpu");
}
EXPORT_SYMBOL_GPL(coresight_loses_context_with_cpu);

/*
 * coresight_alloc_device_name - Get an index for a given device in the
 * device index list specific to a driver. An index is allocated for a
 * device and is tracked with the fwnode_handle to prevent allocating
 * duplicate indices for the same device (e.g, if we defer probing of
 * a device due to dependencies), in case the index is requested again.
 */
char *coresight_alloc_device_name(struct coresight_dev_list *dict,
				  struct device *dev)
{
	int idx;
	char *name = NULL;
	struct fwnode_handle **list;

	mutex_lock(&coresight_mutex);

	idx = coresight_search_device_idx(dict, dev_fwnode(dev));
	if (idx < 0) {
		/* Make space for the new entry */
		idx = dict->nr_idx;
		list = krealloc_array(dict->fwnode_list,
				      idx + 1, sizeof(*dict->fwnode_list),
				      GFP_KERNEL);
		if (ZERO_OR_NULL_PTR(list)) {
			idx = -ENOMEM;
			goto done;
		}

		list[idx] = dev_fwnode(dev);
		dict->fwnode_list = list;
		dict->nr_idx = idx + 1;
	}

	name = devm_kasprintf(dev, GFP_KERNEL, "%s%d", dict->pfx, idx);
done:
	mutex_unlock(&coresight_mutex);
	return name;
}
EXPORT_SYMBOL_GPL(coresight_alloc_device_name);

struct bus_type coresight_bustype = {
	.name	= "coresight",
};

static int __init coresight_init(void)
{
	int ret;

	ret = bus_register(&coresight_bustype);
	if (ret)
		return ret;

	ret = etm_perf_init();
	if (ret)
		goto exit_bus_unregister;

	/* initialise the coresight syscfg API */
	ret = cscfg_init();
	if (!ret)
		return 0;

	etm_perf_exit();
exit_bus_unregister:
	bus_unregister(&coresight_bustype);
	return ret;
}

static void __exit coresight_exit(void)
{
	cscfg_exit();
	etm_perf_exit();
	bus_unregister(&coresight_bustype);
}

module_init(coresight_init);
module_exit(coresight_exit);

MODULE_LICENSE("GPL v2");
MODULE_AUTHOR("Pratik Patel <pratikp@codeaurora.org>");
MODULE_AUTHOR("Mathieu Poirier <mathieu.poirier@linaro.org>");
MODULE_DESCRIPTION("Arm CoreSight tracer driver");<|MERGE_RESOLUTION|>--- conflicted
+++ resolved
@@ -1691,16 +1691,11 @@
 out_unlock:
 	mutex_unlock(&coresight_mutex);
 	/* Success */
-<<<<<<< HEAD
-	if (!ret)
-		return csdev;
-=======
 	if (!ret) {
 		if (cti_assoc_ops && cti_assoc_ops->add)
 			cti_assoc_ops->add(csdev);
 		return csdev;
 	}
->>>>>>> d60c95ef
 
 	/* Unregister the device if needed */
 	if (registered) {
