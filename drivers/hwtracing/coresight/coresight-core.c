--- conflicted
+++ resolved
@@ -1424,22 +1424,11 @@
 		if (!conn->dest_dev)
 			continue;
 
-<<<<<<< HEAD
-		if (csdev->dev.fwnode == conn->child_fwnode) {
-			iterator->orphan = true;
-			coresight_remove_links(iterator, conn);
-
-			conn->child_dev = NULL;
-			/* No need to continue */
-			break;
-		}
-=======
 		for (j = 0; j < conn->dest_dev->pdata->nr_inconns; ++j)
 			if (conn->dest_dev->pdata->in_conns[j] == conn) {
 				conn->dest_dev->pdata->in_conns[j] = NULL;
 				break;
 			}
->>>>>>> 98817289
 	}
 
 	/*
