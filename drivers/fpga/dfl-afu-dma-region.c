--- conflicted
+++ resolved
@@ -55,11 +55,7 @@
 		goto free_pages;
 	} else if (pinned != npages) {
 		ret = -EFAULT;
-<<<<<<< HEAD
-		goto put_pages;
-=======
 		goto unpin_pages;
->>>>>>> d1988041
 	}
 
 	dev_dbg(dev, "%d pages pinned\n", pinned);
