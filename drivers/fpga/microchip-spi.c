// SPDX-License-Identifier: GPL-2.0
/*
 * Microchip Polarfire FPGA programming over slave SPI interface.
 */

#include <asm/unaligned.h>
#include <linux/delay.h>
#include <linux/fpga/fpga-mgr.h>
#include <linux/iopoll.h>
#include <linux/module.h>
#include <linux/of_device.h>
#include <linux/spi/spi.h>

#define	MPF_SPI_ISC_ENABLE	0x0B
#define	MPF_SPI_ISC_DISABLE	0x0C
#define	MPF_SPI_READ_STATUS	0x00
#define	MPF_SPI_READ_DATA	0x01
#define	MPF_SPI_FRAME_INIT	0xAE
#define	MPF_SPI_FRAME		0xEE
#define	MPF_SPI_PRG_MODE	0x01
#define	MPF_SPI_RELEASE		0x23

#define	MPF_SPI_FRAME_SIZE	16

#define	MPF_HEADER_SIZE_OFFSET	24
#define	MPF_DATA_SIZE_OFFSET	55

#define	MPF_LOOKUP_TABLE_RECORD_SIZE		9
#define	MPF_LOOKUP_TABLE_BLOCK_ID_OFFSET	0
#define	MPF_LOOKUP_TABLE_BLOCK_START_OFFSET	1

#define	MPF_COMPONENTS_SIZE_ID	5
#define	MPF_BITSTREAM_ID	8

#define	MPF_BITS_PER_COMPONENT_SIZE	22

#define	MPF_STATUS_POLL_TIMEOUT		(2 * USEC_PER_SEC)
#define	MPF_STATUS_BUSY			BIT(0)
#define	MPF_STATUS_READY		BIT(1)
#define	MPF_STATUS_SPI_VIOLATION	BIT(2)
#define	MPF_STATUS_SPI_ERROR		BIT(3)

struct mpf_priv {
	struct spi_device *spi;
	bool program_mode;
	u8 tx __aligned(ARCH_KMALLOC_MINALIGN);
	u8 rx;
};

static int mpf_read_status(struct mpf_priv *priv)
{
	/*
	 * HW status is returned on MISO in the first byte after CS went
	 * active. However, first reading can be inadequate, so we submit
	 * two identical SPI transfers and use result of the later one.
	 */
	struct spi_transfer xfers[2] = {
		{
			.tx_buf = &priv->tx,
			.rx_buf = &priv->rx,
			.len = 1,
			.cs_change = 1,
		}, {
			.tx_buf = &priv->tx,
			.rx_buf = &priv->rx,
			.len = 1,
		},
	};
	u8 status;
	int ret;

	priv->tx = MPF_SPI_READ_STATUS;

	ret = spi_sync_transfer(priv->spi, xfers, 2);
	if (ret)
		return ret;

	status = priv->rx;

	if ((status & MPF_STATUS_SPI_VIOLATION) ||
	    (status & MPF_STATUS_SPI_ERROR))
		return -EIO;

	return status;
}

static enum fpga_mgr_states mpf_ops_state(struct fpga_manager *mgr)
{
	struct mpf_priv *priv = mgr->priv;
	bool program_mode;
	int status;

	program_mode = priv->program_mode;
	status = mpf_read_status(priv);

	if (!program_mode && !status)
		return FPGA_MGR_STATE_OPERATING;

	return FPGA_MGR_STATE_UNKNOWN;
}

static int mpf_ops_parse_header(struct fpga_manager *mgr,
				struct fpga_image_info *info,
				const char *buf, size_t count)
{
	size_t component_size_byte_num, component_size_byte_off,
	       components_size_start, bitstream_start,
	       block_id_offset, block_start_offset;
	u8 header_size, blocks_num, block_id;
	u32 block_start, component_size;
	u16 components_num, i;

	if (!buf) {
		dev_err(&mgr->dev, "Image buffer is not provided\n");
		return -EINVAL;
	}

	header_size = *(buf + MPF_HEADER_SIZE_OFFSET);
	if (header_size > count) {
		info->header_size = header_size;
		return -EAGAIN;
	}

	/*
	 * Go through look-up table to find out where actual bitstream starts
	 * and where sizes of components of the bitstream lies.
	 */
	blocks_num = *(buf + header_size - 1);
	block_id_offset = header_size + MPF_LOOKUP_TABLE_BLOCK_ID_OFFSET;
	block_start_offset = header_size + MPF_LOOKUP_TABLE_BLOCK_START_OFFSET;

	header_size += blocks_num * MPF_LOOKUP_TABLE_RECORD_SIZE;
	if (header_size > count) {
		info->header_size = header_size;
		return -EAGAIN;
	}

	components_size_start = 0;
	bitstream_start = 0;

	while (blocks_num--) {
		block_id = *(buf + block_id_offset);
		block_start = get_unaligned_le32(buf + block_start_offset);

		switch (block_id) {
		case MPF_BITSTREAM_ID:
			bitstream_start = block_start;
			info->header_size = block_start;
			if (block_start > count)
				return -EAGAIN;

			break;
		case MPF_COMPONENTS_SIZE_ID:
			components_size_start = block_start;
			break;
		default:
			break;
		}

		if (bitstream_start && components_size_start)
			break;

		block_id_offset += MPF_LOOKUP_TABLE_RECORD_SIZE;
		block_start_offset += MPF_LOOKUP_TABLE_RECORD_SIZE;
	}

	if (!bitstream_start || !components_size_start) {
		dev_err(&mgr->dev, "Failed to parse header look-up table\n");
		return -EFAULT;
	}

	/*
	 * Parse bitstream size.
	 * Sizes of components of the bitstream are 22-bits long placed next
	 * to each other. Image header should be extended by now up to where
	 * actual bitstream starts, so no need for overflow check anymore.
	 */
	components_num = get_unaligned_le16(buf + MPF_DATA_SIZE_OFFSET);

	for (i = 0; i < components_num; i++) {
		component_size_byte_num =
			(i * MPF_BITS_PER_COMPONENT_SIZE) / BITS_PER_BYTE;
		component_size_byte_off =
			(i * MPF_BITS_PER_COMPONENT_SIZE) % BITS_PER_BYTE;

		component_size = get_unaligned_le32(buf +
						    components_size_start +
						    component_size_byte_num);
		component_size >>= component_size_byte_off;
		component_size &= GENMASK(MPF_BITS_PER_COMPONENT_SIZE - 1, 0);

		info->data_size += component_size * MPF_SPI_FRAME_SIZE;
	}

	return 0;
}

static int mpf_poll_status(struct mpf_priv *priv, u8 mask)
{
	int ret, status;

	/*
	 * Busy poll HW status. Polling stops if any of the following
	 * conditions are met:
	 *  - timeout is reached
	 *  - mpf_read_status() returns an error
	 *  - busy bit is cleared AND mask bits are set
	 */
	ret = read_poll_timeout(mpf_read_status, status,
				(status < 0) ||
				((status & (MPF_STATUS_BUSY | mask)) == mask),
				0, MPF_STATUS_POLL_TIMEOUT, false, priv);
	if (ret < 0)
		return ret;

	return status;
}

static int mpf_spi_write(struct mpf_priv *priv, const void *buf, size_t buf_size)
{
	int status = mpf_poll_status(priv, 0);

	if (status < 0)
		return status;

	return spi_write_then_read(priv->spi, buf, buf_size, NULL, 0);
}

static int mpf_spi_write_then_read(struct mpf_priv *priv,
				   const void *txbuf, size_t txbuf_size,
				   void *rxbuf, size_t rxbuf_size)
{
	const u8 read_command[] = { MPF_SPI_READ_DATA };
	int ret;

	ret = mpf_spi_write(priv, txbuf, txbuf_size);
	if (ret)
		return ret;

	ret = mpf_poll_status(priv, MPF_STATUS_READY);
	if (ret < 0)
		return ret;

	return spi_write_then_read(priv->spi, read_command, sizeof(read_command),
				   rxbuf, rxbuf_size);
}

static int mpf_ops_write_init(struct fpga_manager *mgr,
			      struct fpga_image_info *info, const char *buf,
			      size_t count)
{
	const u8 program_mode[] = { MPF_SPI_FRAME_INIT, MPF_SPI_PRG_MODE };
	const u8 isc_en_command[] = { MPF_SPI_ISC_ENABLE };
	struct mpf_priv *priv = mgr->priv;
	struct device *dev = &mgr->dev;
	u32 isc_ret = 0;
	int ret;

	if (info->flags & FPGA_MGR_PARTIAL_RECONFIG) {
		dev_err(dev, "Partial reconfiguration is not supported\n");
		return -EOPNOTSUPP;
	}

	ret = mpf_spi_write_then_read(priv, isc_en_command, sizeof(isc_en_command),
				      &isc_ret, sizeof(isc_ret));
	if (ret || isc_ret) {
		dev_err(dev, "Failed to enable ISC: spi_ret %d, isc_ret %u\n",
			ret, isc_ret);
		return -EFAULT;
	}

	ret = mpf_spi_write(priv, program_mode, sizeof(program_mode));
	if (ret) {
		dev_err(dev, "Failed to enter program mode: %d\n", ret);
		return ret;
	}

	priv->program_mode = true;

	return 0;
}

static int mpf_spi_frame_write(struct mpf_priv *priv, const char *buf)
{
	struct spi_transfer xfers[2] = {
		{
			.tx_buf = &priv->tx,
			.len = 1,
		}, {
			.tx_buf = buf,
			.len = MPF_SPI_FRAME_SIZE,
		},
	};
	int ret;

	ret = mpf_poll_status(priv, 0);
	if (ret < 0)
		return ret;

	priv->tx = MPF_SPI_FRAME;

	return spi_sync_transfer(priv->spi, xfers, ARRAY_SIZE(xfers));
}

static int mpf_ops_write(struct fpga_manager *mgr, const char *buf, size_t count)
{
<<<<<<< HEAD
	struct spi_transfer xfers[2] = { 0 };
=======
>>>>>>> 5729a900
	struct mpf_priv *priv = mgr->priv;
	struct device *dev = &mgr->dev;
	int ret, i;

	if (count % MPF_SPI_FRAME_SIZE) {
		dev_err(dev, "Bitstream size is not a multiple of %d\n",
			MPF_SPI_FRAME_SIZE);
		return -EINVAL;
	}

<<<<<<< HEAD
	xfers[0].tx_buf = &priv->tx;
	xfers[0].len = 1;

	for (i = 0; i < count / MPF_SPI_FRAME_SIZE; i++) {
		xfers[1].tx_buf = buf + i * MPF_SPI_FRAME_SIZE;
		xfers[1].len = MPF_SPI_FRAME_SIZE;

		ret = mpf_poll_status(priv, 0);
		if (ret >= 0) {
			priv->tx = MPF_SPI_FRAME;
			ret = spi_sync_transfer(priv->spi, xfers, ARRAY_SIZE(xfers));
		}

=======
	for (i = 0; i < count / MPF_SPI_FRAME_SIZE; i++) {
		ret = mpf_spi_frame_write(priv, buf + i * MPF_SPI_FRAME_SIZE);
>>>>>>> 5729a900
		if (ret) {
			dev_err(dev, "Failed to write bitstream frame %d/%zu\n",
				i, count / MPF_SPI_FRAME_SIZE);
			return ret;
		}
	}

	return 0;
}

static int mpf_ops_write_complete(struct fpga_manager *mgr,
				  struct fpga_image_info *info)
{
	const u8 isc_dis_command[] = { MPF_SPI_ISC_DISABLE };
	const u8 release_command[] = { MPF_SPI_RELEASE };
	struct mpf_priv *priv = mgr->priv;
	struct device *dev = &mgr->dev;
	int ret;

	ret = mpf_spi_write(priv, isc_dis_command, sizeof(isc_dis_command));
	if (ret) {
		dev_err(dev, "Failed to disable ISC: %d\n", ret);
		return ret;
	}

	usleep_range(1000, 2000);

	ret = mpf_spi_write(priv, release_command, sizeof(release_command));
	if (ret) {
		dev_err(dev, "Failed to exit program mode: %d\n", ret);
		return ret;
	}

	priv->program_mode = false;

	return 0;
}

static const struct fpga_manager_ops mpf_ops = {
	.state = mpf_ops_state,
	.initial_header_size = 71,
	.skip_header = true,
	.parse_header = mpf_ops_parse_header,
	.write_init = mpf_ops_write_init,
	.write = mpf_ops_write,
	.write_complete = mpf_ops_write_complete,
};

static int mpf_probe(struct spi_device *spi)
{
	struct device *dev = &spi->dev;
	struct fpga_manager *mgr;
	struct mpf_priv *priv;

	priv = devm_kzalloc(dev, sizeof(*priv), GFP_KERNEL);
	if (!priv)
		return -ENOMEM;

	priv->spi = spi;

	mgr = devm_fpga_mgr_register(dev, "Microchip Polarfire SPI FPGA Manager",
				     &mpf_ops, priv);

	return PTR_ERR_OR_ZERO(mgr);
}

static const struct spi_device_id mpf_spi_ids[] = {
	{ .name = "mpf-spi-fpga-mgr", },
	{},
};
MODULE_DEVICE_TABLE(spi, mpf_spi_ids);

#if IS_ENABLED(CONFIG_OF)
static const struct of_device_id mpf_of_ids[] = {
	{ .compatible = "microchip,mpf-spi-fpga-mgr" },
	{},
};
MODULE_DEVICE_TABLE(of, mpf_of_ids);
#endif /* IS_ENABLED(CONFIG_OF) */

static struct spi_driver mpf_driver = {
	.probe = mpf_probe,
	.id_table = mpf_spi_ids,
	.driver = {
		.name = "microchip_mpf_spi_fpga_mgr",
		.of_match_table = of_match_ptr(mpf_of_ids),
	},
};

module_spi_driver(mpf_driver);

MODULE_DESCRIPTION("Microchip Polarfire SPI FPGA Manager");
MODULE_AUTHOR("Ivan Bornyakov <i.bornyakov@metrotek.ru>");
MODULE_LICENSE("GPL");<|MERGE_RESOLUTION|>--- conflicted
+++ resolved
@@ -304,10 +304,6 @@
 
 static int mpf_ops_write(struct fpga_manager *mgr, const char *buf, size_t count)
 {
-<<<<<<< HEAD
-	struct spi_transfer xfers[2] = { 0 };
-=======
->>>>>>> 5729a900
 	struct mpf_priv *priv = mgr->priv;
 	struct device *dev = &mgr->dev;
 	int ret, i;
@@ -318,24 +314,8 @@
 		return -EINVAL;
 	}
 
-<<<<<<< HEAD
-	xfers[0].tx_buf = &priv->tx;
-	xfers[0].len = 1;
-
-	for (i = 0; i < count / MPF_SPI_FRAME_SIZE; i++) {
-		xfers[1].tx_buf = buf + i * MPF_SPI_FRAME_SIZE;
-		xfers[1].len = MPF_SPI_FRAME_SIZE;
-
-		ret = mpf_poll_status(priv, 0);
-		if (ret >= 0) {
-			priv->tx = MPF_SPI_FRAME;
-			ret = spi_sync_transfer(priv->spi, xfers, ARRAY_SIZE(xfers));
-		}
-
-=======
 	for (i = 0; i < count / MPF_SPI_FRAME_SIZE; i++) {
 		ret = mpf_spi_frame_write(priv, buf + i * MPF_SPI_FRAME_SIZE);
->>>>>>> 5729a900
 		if (ret) {
 			dev_err(dev, "Failed to write bitstream frame %d/%zu\n",
 				i, count / MPF_SPI_FRAME_SIZE);
