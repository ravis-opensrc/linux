// SPDX-License-Identifier: GPL-2.0

#include <linux/device.h>
#include <linux/err.h>
#include <linux/errno.h>
#include <linux/fs.h>
#include <linux/fsi-sbefifo.h>
#include <linux/gfp.h>
#include <linux/idr.h>
#include <linux/kernel.h>
#include <linux/list.h>
#include <linux/miscdevice.h>
#include <linux/mm.h>
#include <linux/module.h>
#include <linux/mutex.h>
#include <linux/fsi-occ.h>
#include <linux/of.h>
#include <linux/of_device.h>
#include <linux/platform_device.h>
#include <linux/sched.h>
#include <linux/slab.h>
#include <linux/uaccess.h>
#include <asm/unaligned.h>

#define OCC_SRAM_BYTES		4096
#define OCC_CMD_DATA_BYTES	4090
#define OCC_RESP_DATA_BYTES	4089

#define OCC_P9_SRAM_CMD_ADDR	0xFFFBE000
#define OCC_P9_SRAM_RSP_ADDR	0xFFFBF000

#define OCC_P10_SRAM_CMD_ADDR	0xFFFFD000
#define OCC_P10_SRAM_RSP_ADDR	0xFFFFE000

#define OCC_P10_SRAM_MODE	0x58	/* Normal mode, OCB channel 2 */

#define OCC_TIMEOUT_MS		1000
#define OCC_CMD_IN_PRG_WAIT_MS	50

enum versions { occ_p9, occ_p10 };

struct occ {
	struct device *dev;
	struct device *sbefifo;
	char name[32];
	int idx;
<<<<<<< HEAD
	u8 sequence_number;
=======
	bool platform_hwmon;
	u8 sequence_number;
	void *buffer;
	void *client_buffer;
	size_t client_buffer_size;
	size_t client_response_size;
>>>>>>> d60c95ef
	enum versions version;
	struct miscdevice mdev;
	struct mutex occ_lock;
};

#define to_occ(x)	container_of((x), struct occ, mdev)

struct occ_response {
	u8 seq_no;
	u8 cmd_type;
	u8 return_status;
	__be16 data_length;
	u8 data[OCC_RESP_DATA_BYTES + 2];	/* two bytes checksum */
} __packed;

struct occ_client {
	struct occ *occ;
	struct mutex lock;
	size_t data_size;
	size_t read_offset;
	u8 *buffer;
};

#define to_client(x)	container_of((x), struct occ_client, xfr)

static DEFINE_IDA(occ_ida);

static int occ_open(struct inode *inode, struct file *file)
{
	struct occ_client *client = kzalloc(sizeof(*client), GFP_KERNEL);
	struct miscdevice *mdev = file->private_data;
	struct occ *occ = to_occ(mdev);

	if (!client)
		return -ENOMEM;

	client->buffer = (u8 *)__get_free_page(GFP_KERNEL);
	if (!client->buffer) {
		kfree(client);
		return -ENOMEM;
	}

	client->occ = occ;
	mutex_init(&client->lock);
	file->private_data = client;
	get_device(occ->dev);

	/* We allocate a 1-page buffer, make sure it all fits */
	BUILD_BUG_ON((OCC_CMD_DATA_BYTES + 3) > PAGE_SIZE);
	BUILD_BUG_ON((OCC_RESP_DATA_BYTES + 7) > PAGE_SIZE);

	return 0;
}

static ssize_t occ_read(struct file *file, char __user *buf, size_t len,
			loff_t *offset)
{
	struct occ_client *client = file->private_data;
	ssize_t rc = 0;

	if (!client)
		return -ENODEV;

	if (len > OCC_SRAM_BYTES)
		return -EINVAL;

	mutex_lock(&client->lock);

	/* This should not be possible ... */
	if (WARN_ON_ONCE(client->read_offset > client->data_size)) {
		rc = -EIO;
		goto done;
	}

	/* Grab how much data we have to read */
	rc = min(len, client->data_size - client->read_offset);
	if (copy_to_user(buf, client->buffer + client->read_offset, rc))
		rc = -EFAULT;
	else
		client->read_offset += rc;

 done:
	mutex_unlock(&client->lock);

	return rc;
}

static ssize_t occ_write(struct file *file, const char __user *buf,
			 size_t len, loff_t *offset)
{
	struct occ_client *client = file->private_data;
	size_t rlen, data_length;
	ssize_t rc;
	u8 *cmd;

	if (!client)
		return -ENODEV;

	if (len > (OCC_CMD_DATA_BYTES + 3) || len < 3)
		return -EINVAL;

	mutex_lock(&client->lock);

	/* Construct the command */
	cmd = client->buffer;

	/*
	 * Copy the user command (assume user data follows the occ command
	 * format)
	 * byte 0: command type
	 * bytes 1-2: data length (msb first)
	 * bytes 3-n: data
	 */
	if (copy_from_user(&cmd[1], buf, len)) {
		rc = -EFAULT;
		goto done;
	}

	/* Extract data length */
	data_length = (cmd[2] << 8) + cmd[3];
	if (data_length > OCC_CMD_DATA_BYTES) {
		rc = -EINVAL;
		goto done;
	}

	/* Submit command; 4 bytes before the data and 2 bytes after */
	rlen = PAGE_SIZE;
	rc = fsi_occ_submit(client->occ->dev, cmd, data_length + 6, cmd,
			    &rlen);
	if (rc)
		goto done;

	/* Set read tracking data */
	client->data_size = rlen;
	client->read_offset = 0;

	/* Done */
	rc = len;

 done:
	mutex_unlock(&client->lock);

	return rc;
}

static int occ_release(struct inode *inode, struct file *file)
{
	struct occ_client *client = file->private_data;

	put_device(client->occ->dev);
	free_page((unsigned long)client->buffer);
	kfree(client);

	return 0;
}

static const struct file_operations occ_fops = {
	.owner = THIS_MODULE,
	.open = occ_open,
	.read = occ_read,
	.write = occ_write,
	.release = occ_release,
};

static void occ_save_ffdc(struct occ *occ, __be32 *resp, size_t parsed_len,
			  size_t resp_len)
{
	if (resp_len > parsed_len) {
		size_t dh = resp_len - parsed_len;
		size_t ffdc_len = (dh - 1) * 4; /* SBE words are four bytes */
		__be32 *ffdc = &resp[parsed_len];

		if (ffdc_len > occ->client_buffer_size)
			ffdc_len = occ->client_buffer_size;

		memcpy(occ->client_buffer, ffdc, ffdc_len);
		occ->client_response_size = ffdc_len;
	}
}

static int occ_verify_checksum(struct occ *occ, struct occ_response *resp,
			       u16 data_length)
{
	/* Fetch the two bytes after the data for the checksum. */
	u16 checksum_resp = get_unaligned_be16(&resp->data[data_length]);
	u16 checksum;
	u16 i;

	checksum = resp->seq_no;
	checksum += resp->cmd_type;
	checksum += resp->return_status;
	checksum += (data_length >> 8) + (data_length & 0xFF);

	for (i = 0; i < data_length; ++i)
		checksum += resp->data[i];

	if (checksum != checksum_resp) {
		dev_err(occ->dev, "Bad checksum: %04x!=%04x\n", checksum,
			checksum_resp);
		return -EBADE;
	}

	return 0;
}

static int occ_getsram(struct occ *occ, u32 offset, void *data, ssize_t len)
{
	u32 data_len = ((len + 7) / 8) * 8;	/* must be multiples of 8 B */
	size_t cmd_len, parsed_len, resp_data_len;
	size_t resp_len = OCC_MAX_RESP_WORDS;
	__be32 *resp = occ->buffer;
	__be32 cmd[6];
	int idx = 0, rc;

	/*
	 * Magic sequence to do SBE getsram command. SBE will fetch data from
	 * specified SRAM address.
	 */
	switch (occ->version) {
	default:
	case occ_p9:
		cmd_len = 5;
		cmd[2] = cpu_to_be32(1);	/* Normal mode */
		cmd[3] = cpu_to_be32(OCC_P9_SRAM_RSP_ADDR + offset);
		break;
	case occ_p10:
		idx = 1;
		cmd_len = 6;
		cmd[2] = cpu_to_be32(OCC_P10_SRAM_MODE);
		cmd[3] = 0;
		cmd[4] = cpu_to_be32(OCC_P10_SRAM_RSP_ADDR + offset);
		break;
	}

	cmd[0] = cpu_to_be32(cmd_len);
	cmd[1] = cpu_to_be32(SBEFIFO_CMD_GET_OCC_SRAM);
	cmd[4 + idx] = cpu_to_be32(data_len);

	rc = sbefifo_submit(occ->sbefifo, cmd, cmd_len, resp, &resp_len);
	if (rc)
		return rc;

	rc = sbefifo_parse_status(occ->sbefifo, SBEFIFO_CMD_GET_OCC_SRAM,
				  resp, resp_len, &parsed_len);
	if (rc > 0) {
		dev_err(occ->dev, "SRAM read returned failure status: %08x\n",
			rc);
		occ_save_ffdc(occ, resp, parsed_len, resp_len);
		return -ECOMM;
	} else if (rc) {
		return rc;
	}

	resp_data_len = be32_to_cpu(resp[parsed_len - 1]);
	if (resp_data_len != data_len) {
		dev_err(occ->dev, "SRAM read expected %d bytes got %zd\n",
			data_len, resp_data_len);
		rc = -EBADMSG;
	} else {
		memcpy(data, resp, len);
	}

	return rc;
}

static int occ_putsram(struct occ *occ, const void *data, ssize_t len,
		       u8 seq_no, u16 checksum)
{
	u32 data_len = ((len + 7) / 8) * 8;	/* must be multiples of 8 B */
<<<<<<< HEAD
	__be32 *buf;
=======
	size_t cmd_len, parsed_len, resp_data_len;
	size_t resp_len = OCC_MAX_RESP_WORDS;
	__be32 *buf = occ->buffer;
>>>>>>> d60c95ef
	u8 *byte_buf;
	int idx = 0, rc;

	cmd_len = (occ->version == occ_p10) ? 6 : 5;
	cmd_len += data_len >> 2;

	/*
	 * Magic sequence to do SBE putsram command. SBE will transfer
	 * data to specified SRAM address.
	 */
	buf[0] = cpu_to_be32(cmd_len);
	buf[1] = cpu_to_be32(SBEFIFO_CMD_PUT_OCC_SRAM);

	switch (occ->version) {
	default:
	case occ_p9:
		buf[2] = cpu_to_be32(1);	/* Normal mode */
		buf[3] = cpu_to_be32(OCC_P9_SRAM_CMD_ADDR);
		break;
	case occ_p10:
		idx = 1;
		buf[2] = cpu_to_be32(OCC_P10_SRAM_MODE);
		buf[3] = 0;
		buf[4] = cpu_to_be32(OCC_P10_SRAM_CMD_ADDR);
		break;
	}

	buf[4 + idx] = cpu_to_be32(data_len);
	memcpy(&buf[5 + idx], data, len);

	byte_buf = (u8 *)&buf[5 + idx];
	/*
	 * Overwrite the first byte with our sequence number and the last two
	 * bytes with the checksum.
	 */
	byte_buf[0] = seq_no;
	byte_buf[len - 2] = checksum >> 8;
	byte_buf[len - 1] = checksum & 0xff;

	rc = sbefifo_submit(occ->sbefifo, buf, cmd_len, buf, &resp_len);
	if (rc)
		return rc;

	rc = sbefifo_parse_status(occ->sbefifo, SBEFIFO_CMD_PUT_OCC_SRAM,
				  buf, resp_len, &parsed_len);
	if (rc > 0) {
		dev_err(occ->dev, "SRAM write returned failure status: %08x\n",
			rc);
		occ_save_ffdc(occ, buf, parsed_len, resp_len);
		return -ECOMM;
	} else if (rc) {
		return rc;
	}

	if (parsed_len != 1) {
		dev_err(occ->dev, "SRAM write response length invalid: %zd\n",
			parsed_len);
		rc = -EBADMSG;
	} else {
		resp_data_len = be32_to_cpu(buf[0]);
		if (resp_data_len != data_len) {
			dev_err(occ->dev,
				"SRAM write expected %d bytes got %zd\n",
				data_len, resp_data_len);
			rc = -EBADMSG;
		}
	}

	return rc;
}

static int occ_trigger_attn(struct occ *occ)
{
	__be32 *buf = occ->buffer;
	size_t cmd_len, parsed_len, resp_data_len;
	size_t resp_len = OCC_MAX_RESP_WORDS;
	int idx = 0, rc;

	switch (occ->version) {
	default:
	case occ_p9:
		cmd_len = 7;
		buf[2] = cpu_to_be32(3); /* Circular mode */
		buf[3] = 0;
		break;
	case occ_p10:
		idx = 1;
		cmd_len = 8;
		buf[2] = cpu_to_be32(0xd0); /* Circular mode, OCB Channel 1 */
		buf[3] = 0;
		buf[4] = 0;
		break;
	}

	buf[0] = cpu_to_be32(cmd_len);		/* Chip-op length in words */
	buf[1] = cpu_to_be32(SBEFIFO_CMD_PUT_OCC_SRAM);
	buf[4 + idx] = cpu_to_be32(8);		/* Data length in bytes */
	buf[5 + idx] = cpu_to_be32(0x20010000);	/* Trigger OCC attention */
	buf[6 + idx] = 0;

	rc = sbefifo_submit(occ->sbefifo, buf, cmd_len, buf, &resp_len);
	if (rc)
		return rc;

	rc = sbefifo_parse_status(occ->sbefifo, SBEFIFO_CMD_PUT_OCC_SRAM,
				  buf, resp_len, &parsed_len);
	if (rc > 0) {
		dev_err(occ->dev, "SRAM attn returned failure status: %08x\n",
			rc);
		occ_save_ffdc(occ, buf, parsed_len, resp_len);
		return -ECOMM;
	} else if (rc) {
		return rc;
	}

	if (parsed_len != 1) {
		dev_err(occ->dev, "SRAM attn response length invalid: %zd\n",
			parsed_len);
		rc = -EBADMSG;
	} else {
		resp_data_len = be32_to_cpu(buf[0]);
		if (resp_data_len != 8) {
			dev_err(occ->dev,
				"SRAM attn expected 8 bytes got %zd\n",
				resp_data_len);
			rc = -EBADMSG;
		}
	}

	return rc;
}

static bool fsi_occ_response_not_ready(struct occ_response *resp, u8 seq_no,
				       u8 cmd_type)
{
	return resp->return_status == OCC_RESP_CMD_IN_PRG ||
		resp->return_status == OCC_RESP_CRIT_INIT ||
		resp->seq_no != seq_no || resp->cmd_type != cmd_type;
}

int fsi_occ_submit(struct device *dev, const void *request, size_t req_len,
		   void *response, size_t *resp_len)
{
	const unsigned long timeout = msecs_to_jiffies(OCC_TIMEOUT_MS);
	const unsigned long wait_time =
		msecs_to_jiffies(OCC_CMD_IN_PRG_WAIT_MS);
	struct occ *occ = dev_get_drvdata(dev);
	struct occ_response *resp = response;
	size_t user_resp_len = *resp_len;
	u8 seq_no;
<<<<<<< HEAD
	u16 checksum = 0;
	u16 resp_data_length;
	const u8 *byte_request = (const u8 *)request;
	unsigned long start;
	int rc;
	size_t i;
=======
	u8 cmd_type;
	u16 checksum = 0;
	u16 resp_data_length;
	const u8 *byte_request = (const u8 *)request;
	unsigned long end;
	int rc;
	size_t i;

	*resp_len = 0;
>>>>>>> d60c95ef

	if (!occ)
		return -ENODEV;

	if (user_resp_len < 7) {
		dev_dbg(dev, "Bad resplen %zd\n", user_resp_len);
		return -EINVAL;
	}

<<<<<<< HEAD
=======
	cmd_type = byte_request[1];

>>>>>>> d60c95ef
	/* Checksum the request, ignoring first byte (sequence number). */
	for (i = 1; i < req_len - 2; ++i)
		checksum += byte_request[i];

<<<<<<< HEAD
	mutex_lock(&occ->occ_lock);

	/*
	 * Get a sequence number and update the counter. Avoid a sequence
	 * number of 0 which would pass the response check below even if the
	 * OCC response is uninitialized. Any sequence number the user is
	 * trying to send is overwritten since this function is the only common
	 * interface to the OCC and therefore the only place we can guarantee
	 * unique sequence numbers.
	 */
	seq_no = occ->sequence_number++;
	if (!occ->sequence_number)
		occ->sequence_number = 1;
	checksum += seq_no;

=======
	rc = mutex_lock_interruptible(&occ->occ_lock);
	if (rc)
		return rc;

	occ->client_buffer = response;
	occ->client_buffer_size = user_resp_len;
	occ->client_response_size = 0;

	if (!occ->buffer) {
		rc = -ENOENT;
		goto done;
	}

	/*
	 * Get a sequence number and update the counter. Avoid a sequence
	 * number of 0 which would pass the response check below even if the
	 * OCC response is uninitialized. Any sequence number the user is
	 * trying to send is overwritten since this function is the only common
	 * interface to the OCC and therefore the only place we can guarantee
	 * unique sequence numbers.
	 */
	seq_no = occ->sequence_number++;
	if (!occ->sequence_number)
		occ->sequence_number = 1;
	checksum += seq_no;

>>>>>>> d60c95ef
	rc = occ_putsram(occ, request, req_len, seq_no, checksum);
	if (rc)
		goto done;

	rc = occ_trigger_attn(occ);
	if (rc)
		goto done;

	end = jiffies + timeout;
	while (true) {
		/* Read occ response header */
		rc = occ_getsram(occ, 0, resp, 8);
		if (rc)
			goto done;

		if (fsi_occ_response_not_ready(resp, seq_no, cmd_type)) {
			if (time_after(jiffies, end)) {
				dev_err(occ->dev,
					"resp timeout status=%02x seq=%d cmd=%d, our seq=%d cmd=%d\n",
					resp->return_status, resp->seq_no,
					resp->cmd_type, seq_no, cmd_type);
				rc = -ETIMEDOUT;
				goto done;
			}

			set_current_state(TASK_UNINTERRUPTIBLE);
			schedule_timeout(wait_time);
		} else {
			/* Extract size of response data */
			resp_data_length =
				get_unaligned_be16(&resp->data_length);

			/*
			 * Message size is data length + 5 bytes header + 2
			 * bytes checksum
			 */
			if ((resp_data_length + 7) > user_resp_len) {
				rc = -EMSGSIZE;
				goto done;
			}

			/*
			 * Get the entire response including the header again,
			 * in case it changed
			 */
			if (resp_data_length > 1) {
				rc = occ_getsram(occ, 0, resp,
						 resp_data_length + 7);
				if (rc)
					goto done;

				if (!fsi_occ_response_not_ready(resp, seq_no,
								cmd_type))
					break;
			} else {
				break;
			}
		}
	}

	dev_dbg(dev, "resp_status=%02x resp_data_len=%d\n",
		resp->return_status, resp_data_length);

	rc = occ_verify_checksum(occ, resp, resp_data_length);
	if (rc)
		goto done;

	occ->client_response_size = resp_data_length + 7;

 done:
	*resp_len = occ->client_response_size;
	mutex_unlock(&occ->occ_lock);

	return rc;
}
EXPORT_SYMBOL_GPL(fsi_occ_submit);

static int occ_unregister_platform_child(struct device *dev, void *data)
{
	struct platform_device *hwmon_dev = to_platform_device(dev);

	platform_device_unregister(hwmon_dev);

	return 0;
}

static int occ_unregister_of_child(struct device *dev, void *data)
{
	struct platform_device *hwmon_dev = to_platform_device(dev);

	of_device_unregister(hwmon_dev);
	if (dev->of_node)
		of_node_clear_flag(dev->of_node, OF_POPULATED);

	return 0;
}

static int occ_probe(struct platform_device *pdev)
{
	int rc;
	u32 reg;
	char child_name[32];
	struct occ *occ;
	struct platform_device *hwmon_dev = NULL;
	struct device_node *hwmon_node;
	struct device *dev = &pdev->dev;
	struct platform_device_info hwmon_dev_info = {
		.parent = dev,
		.name = "occ-hwmon",
	};

	occ = devm_kzalloc(dev, sizeof(*occ), GFP_KERNEL);
	if (!occ)
		return -ENOMEM;

	/* SBE words are always four bytes */
	occ->buffer = kvmalloc(OCC_MAX_RESP_WORDS * 4, GFP_KERNEL);
	if (!occ->buffer)
		return -ENOMEM;

	occ->version = (uintptr_t)of_device_get_match_data(dev);
	occ->dev = dev;
	occ->sbefifo = dev->parent;
<<<<<<< HEAD
	occ->sequence_number = 1;
=======
	/*
	 * Quickly derive a pseudo-random number from jiffies so that
	 * re-probing the driver doesn't accidentally overlap sequence numbers.
	 */
	occ->sequence_number = (u8)((jiffies % 0xff) + 1);
>>>>>>> d60c95ef
	mutex_init(&occ->occ_lock);

	if (dev->of_node) {
		rc = of_property_read_u32(dev->of_node, "reg", &reg);
		if (!rc) {
			/* make sure we don't have a duplicate from dts */
			occ->idx = ida_simple_get(&occ_ida, reg, reg + 1,
						  GFP_KERNEL);
			if (occ->idx < 0)
				occ->idx = ida_simple_get(&occ_ida, 1, INT_MAX,
							  GFP_KERNEL);
		} else {
			occ->idx = ida_simple_get(&occ_ida, 1, INT_MAX,
						  GFP_KERNEL);
		}
	} else {
		occ->idx = ida_simple_get(&occ_ida, 1, INT_MAX, GFP_KERNEL);
	}

	platform_set_drvdata(pdev, occ);

	snprintf(occ->name, sizeof(occ->name), "occ%d", occ->idx);
	occ->mdev.fops = &occ_fops;
	occ->mdev.minor = MISC_DYNAMIC_MINOR;
	occ->mdev.name = occ->name;
	occ->mdev.parent = dev;

	rc = misc_register(&occ->mdev);
	if (rc) {
		dev_err(dev, "failed to register miscdevice: %d\n", rc);
		ida_simple_remove(&occ_ida, occ->idx);
		kvfree(occ->buffer);
		return rc;
	}

	hwmon_node = of_get_child_by_name(dev->of_node, hwmon_dev_info.name);
	if (hwmon_node) {
		snprintf(child_name, sizeof(child_name), "%s.%d", hwmon_dev_info.name, occ->idx);
		hwmon_dev = of_platform_device_create(hwmon_node, child_name, dev);
		of_node_put(hwmon_node);
	}

	if (!hwmon_dev) {
		occ->platform_hwmon = true;
		hwmon_dev_info.id = occ->idx;
		hwmon_dev = platform_device_register_full(&hwmon_dev_info);
		if (IS_ERR(hwmon_dev))
			dev_warn(dev, "failed to create hwmon device\n");
	}

	return 0;
}

static int occ_remove(struct platform_device *pdev)
{
	struct occ *occ = platform_get_drvdata(pdev);

	misc_deregister(&occ->mdev);

	mutex_lock(&occ->occ_lock);
	kvfree(occ->buffer);
	occ->buffer = NULL;
	mutex_unlock(&occ->occ_lock);

	if (occ->platform_hwmon)
		device_for_each_child(&pdev->dev, NULL, occ_unregister_platform_child);
	else
		device_for_each_child(&pdev->dev, NULL, occ_unregister_of_child);

	ida_simple_remove(&occ_ida, occ->idx);

	return 0;
}

static const struct of_device_id occ_match[] = {
	{
		.compatible = "ibm,p9-occ",
		.data = (void *)occ_p9
	},
	{
		.compatible = "ibm,p10-occ",
		.data = (void *)occ_p10
	},
	{ },
};
MODULE_DEVICE_TABLE(of, occ_match);

static struct platform_driver occ_driver = {
	.driver = {
		.name = "occ",
		.of_match_table	= occ_match,
	},
	.probe	= occ_probe,
	.remove = occ_remove,
};

static int occ_init(void)
{
	return platform_driver_register(&occ_driver);
}

static void occ_exit(void)
{
	platform_driver_unregister(&occ_driver);

	ida_destroy(&occ_ida);
}

module_init(occ_init);
module_exit(occ_exit);

MODULE_AUTHOR("Eddie James <eajames@linux.ibm.com>");
MODULE_DESCRIPTION("BMC P9 OCC driver");
MODULE_LICENSE("GPL");<|MERGE_RESOLUTION|>--- conflicted
+++ resolved
@@ -44,16 +44,12 @@
 	struct device *sbefifo;
 	char name[32];
 	int idx;
-<<<<<<< HEAD
-	u8 sequence_number;
-=======
 	bool platform_hwmon;
 	u8 sequence_number;
 	void *buffer;
 	void *client_buffer;
 	size_t client_buffer_size;
 	size_t client_response_size;
->>>>>>> d60c95ef
 	enum versions version;
 	struct miscdevice mdev;
 	struct mutex occ_lock;
@@ -323,13 +319,9 @@
 		       u8 seq_no, u16 checksum)
 {
 	u32 data_len = ((len + 7) / 8) * 8;	/* must be multiples of 8 B */
-<<<<<<< HEAD
-	__be32 *buf;
-=======
 	size_t cmd_len, parsed_len, resp_data_len;
 	size_t resp_len = OCC_MAX_RESP_WORDS;
 	__be32 *buf = occ->buffer;
->>>>>>> d60c95ef
 	u8 *byte_buf;
 	int idx = 0, rc;
 
@@ -480,14 +472,6 @@
 	struct occ_response *resp = response;
 	size_t user_resp_len = *resp_len;
 	u8 seq_no;
-<<<<<<< HEAD
-	u16 checksum = 0;
-	u16 resp_data_length;
-	const u8 *byte_request = (const u8 *)request;
-	unsigned long start;
-	int rc;
-	size_t i;
-=======
 	u8 cmd_type;
 	u16 checksum = 0;
 	u16 resp_data_length;
@@ -497,7 +481,6 @@
 	size_t i;
 
 	*resp_len = 0;
->>>>>>> d60c95ef
 
 	if (!occ)
 		return -ENODEV;
@@ -507,17 +490,24 @@
 		return -EINVAL;
 	}
 
-<<<<<<< HEAD
-=======
 	cmd_type = byte_request[1];
 
->>>>>>> d60c95ef
 	/* Checksum the request, ignoring first byte (sequence number). */
 	for (i = 1; i < req_len - 2; ++i)
 		checksum += byte_request[i];
 
-<<<<<<< HEAD
-	mutex_lock(&occ->occ_lock);
+	rc = mutex_lock_interruptible(&occ->occ_lock);
+	if (rc)
+		return rc;
+
+	occ->client_buffer = response;
+	occ->client_buffer_size = user_resp_len;
+	occ->client_response_size = 0;
+
+	if (!occ->buffer) {
+		rc = -ENOENT;
+		goto done;
+	}
 
 	/*
 	 * Get a sequence number and update the counter. Avoid a sequence
@@ -532,34 +522,6 @@
 		occ->sequence_number = 1;
 	checksum += seq_no;
 
-=======
-	rc = mutex_lock_interruptible(&occ->occ_lock);
-	if (rc)
-		return rc;
-
-	occ->client_buffer = response;
-	occ->client_buffer_size = user_resp_len;
-	occ->client_response_size = 0;
-
-	if (!occ->buffer) {
-		rc = -ENOENT;
-		goto done;
-	}
-
-	/*
-	 * Get a sequence number and update the counter. Avoid a sequence
-	 * number of 0 which would pass the response check below even if the
-	 * OCC response is uninitialized. Any sequence number the user is
-	 * trying to send is overwritten since this function is the only common
-	 * interface to the OCC and therefore the only place we can guarantee
-	 * unique sequence numbers.
-	 */
-	seq_no = occ->sequence_number++;
-	if (!occ->sequence_number)
-		occ->sequence_number = 1;
-	checksum += seq_no;
-
->>>>>>> d60c95ef
 	rc = occ_putsram(occ, request, req_len, seq_no, checksum);
 	if (rc)
 		goto done;
@@ -683,15 +645,11 @@
 	occ->version = (uintptr_t)of_device_get_match_data(dev);
 	occ->dev = dev;
 	occ->sbefifo = dev->parent;
-<<<<<<< HEAD
-	occ->sequence_number = 1;
-=======
 	/*
 	 * Quickly derive a pseudo-random number from jiffies so that
 	 * re-probing the driver doesn't accidentally overlap sequence numbers.
 	 */
 	occ->sequence_number = (u8)((jiffies % 0xff) + 1);
->>>>>>> d60c95ef
 	mutex_init(&occ->occ_lock);
 
 	if (dev->of_node) {
