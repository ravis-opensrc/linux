--- conflicted
+++ resolved
@@ -337,22 +337,15 @@
 			  dev->name, dev);
 	if (err < 0) {
 		dev_err(&pci_dev->dev, "unable to request interrupt\n");
-<<<<<<< HEAD
-		goto iounmap;
-=======
 		goto tw686x_free;
->>>>>>> d60c95ef
 	}
 
 	pci_set_drvdata(pci_dev, dev);
 	return 0;
 
-<<<<<<< HEAD
-=======
 tw686x_free:
 	tw686x_video_free(dev);
 	tw686x_audio_free(dev);
->>>>>>> d60c95ef
 iounmap:
 	pci_iounmap(pci_dev, dev->mmio);
 free_region:
