// SPDX-License-Identifier: GPL-2.0-only
#define pr_fmt(fmt) KBUILD_MODNAME ": " fmt

#include <media/drv-intf/saa7146_vv.h>
#include <linux/module.h>

/****************************************************************************/
/* resource management functions, shamelessly stolen from saa7134 driver */

int saa7146_res_get(struct saa7146_fh *fh, unsigned int bit)
{
	struct saa7146_dev *dev = fh->dev;
	struct saa7146_vv *vv = dev->vv_data;

	if (fh->resources & bit) {
		DEB_D("already allocated! want: 0x%02x, cur:0x%02x\n",
		      bit, vv->resources);
		/* have it already allocated */
		return 1;
	}

	/* is it free? */
	if (vv->resources & bit) {
		DEB_D("locked! vv->resources:0x%02x, we want:0x%02x\n",
		      vv->resources, bit);
		/* no, someone else uses it */
		return 0;
	}
	/* it's free, grab it */
	fh->resources |= bit;
	vv->resources |= bit;
	DEB_D("res: get 0x%02x, cur:0x%02x\n", bit, vv->resources);
	return 1;
}

void saa7146_res_free(struct saa7146_fh *fh, unsigned int bits)
{
	struct saa7146_dev *dev = fh->dev;
	struct saa7146_vv *vv = dev->vv_data;

	BUG_ON((fh->resources & bits) != bits);

	fh->resources &= ~bits;
	vv->resources &= ~bits;
	DEB_D("res: put 0x%02x, cur:0x%02x\n", bits, vv->resources);
}


/********************************************************************************/
/* common dma functions */

void saa7146_dma_free(struct saa7146_dev *dev,struct videobuf_queue *q,
						struct saa7146_buf *buf)
{
	struct videobuf_dmabuf *dma=videobuf_to_dma(&buf->vb);
	DEB_EE("dev:%p, buf:%p\n", dev, buf);

	videobuf_waiton(q, &buf->vb, 0, 0);
	videobuf_dma_unmap(q->dev, dma);
	videobuf_dma_free(dma);
	buf->vb.state = VIDEOBUF_NEEDS_INIT;
}


/********************************************************************************/
/* common buffer functions */

int saa7146_buffer_queue(struct saa7146_dev *dev,
			 struct saa7146_dmaqueue *q,
			 struct saa7146_buf *buf)
{
	assert_spin_locked(&dev->slock);
	DEB_EE("dev:%p, dmaq:%p, buf:%p\n", dev, q, buf);

	BUG_ON(!q);

	if (NULL == q->curr) {
		q->curr = buf;
		DEB_D("immediately activating buffer %p\n", buf);
		buf->activate(dev,buf,NULL);
	} else {
		list_add_tail(&buf->vb.queue,&q->queue);
		buf->vb.state = VIDEOBUF_QUEUED;
		DEB_D("adding buffer %p to queue. (active buffer present)\n",
		      buf);
	}
	return 0;
}

void saa7146_buffer_finish(struct saa7146_dev *dev,
			   struct saa7146_dmaqueue *q,
			   int state)
{
	assert_spin_locked(&dev->slock);
	DEB_EE("dev:%p, dmaq:%p, state:%d\n", dev, q, state);
	DEB_EE("q->curr:%p\n", q->curr);

	/* finish current buffer */
	if (NULL == q->curr) {
		DEB_D("aiii. no current buffer\n");
		return;
	}

	q->curr->vb.state = state;
	q->curr->vb.ts = ktime_get_ns();
	wake_up(&q->curr->vb.done);

	q->curr = NULL;
}

void saa7146_buffer_next(struct saa7146_dev *dev,
			 struct saa7146_dmaqueue *q, int vbi)
{
	struct saa7146_buf *buf,*next = NULL;

	BUG_ON(!q);

	DEB_INT("dev:%p, dmaq:%p, vbi:%d\n", dev, q, vbi);

	assert_spin_locked(&dev->slock);
	if (!list_empty(&q->queue)) {
		/* activate next one from queue */
		buf = list_entry(q->queue.next,struct saa7146_buf,vb.queue);
		list_del(&buf->vb.queue);
		if (!list_empty(&q->queue))
			next = list_entry(q->queue.next,struct saa7146_buf, vb.queue);
		q->curr = buf;
		DEB_INT("next buffer: buf:%p, prev:%p, next:%p\n",
			buf, q->queue.prev, q->queue.next);
		buf->activate(dev,buf,next);
	} else {
		DEB_INT("no next buffer. stopping.\n");
		if( 0 != vbi ) {
			/* turn off video-dma3 */
			saa7146_write(dev,MC1, MASK_20);
		} else {
			/* nothing to do -- just prevent next video-dma1 transfer
			   by lowering the protection address */

			// fixme: fix this for vflip != 0

			saa7146_write(dev, PROT_ADDR1, 0);
			saa7146_write(dev, MC2, (MASK_02|MASK_18));

			/* write the address of the rps-program */
			saa7146_write(dev, RPS_ADDR0, dev->d_rps0.dma_handle);
			/* turn on rps */
			saa7146_write(dev, MC1, (MASK_12 | MASK_28));

/*
			printk("vdma%d.base_even:     0x%08x\n", 1,saa7146_read(dev,BASE_EVEN1));
			printk("vdma%d.base_odd:      0x%08x\n", 1,saa7146_read(dev,BASE_ODD1));
			printk("vdma%d.prot_addr:     0x%08x\n", 1,saa7146_read(dev,PROT_ADDR1));
			printk("vdma%d.base_page:     0x%08x\n", 1,saa7146_read(dev,BASE_PAGE1));
			printk("vdma%d.pitch:         0x%08x\n", 1,saa7146_read(dev,PITCH1));
			printk("vdma%d.num_line_byte: 0x%08x\n", 1,saa7146_read(dev,NUM_LINE_BYTE1));
*/
		}
		del_timer(&q->timeout);
	}
}

void saa7146_buffer_timeout(struct timer_list *t)
{
	struct saa7146_dmaqueue *q = from_timer(q, t, timeout);
	struct saa7146_dev *dev = q->dev;
	unsigned long flags;

	DEB_EE("dev:%p, dmaq:%p\n", dev, q);

	spin_lock_irqsave(&dev->slock,flags);
	if (q->curr) {
		DEB_D("timeout on %p\n", q->curr);
		saa7146_buffer_finish(dev,q,VIDEOBUF_ERROR);
	}

	/* we don't restart the transfer here like other drivers do. when
	   a streaming capture is disabled, the timeout function will be
	   called for the current buffer. if we activate the next buffer now,
	   we mess up our capture logic. if a timeout occurs on another buffer,
	   then something is seriously broken before, so no need to buffer the
	   next capture IMHO... */
/*
	saa7146_buffer_next(dev,q);
*/
	spin_unlock_irqrestore(&dev->slock,flags);
}

/********************************************************************************/
/* file operations */

static int fops_open(struct file *file)
{
	struct video_device *vdev = video_devdata(file);
	struct saa7146_dev *dev = video_drvdata(file);
	struct saa7146_fh *fh = NULL;
	int result = 0;

	DEB_EE("file:%p, dev:%s\n", file, video_device_node_name(vdev));

	if (mutex_lock_interruptible(vdev->lock))
		return -ERESTARTSYS;

	DEB_D("using: %p\n", dev);

	/* check if an extension is registered */
	if( NULL == dev->ext ) {
		DEB_S("no extension registered for this device\n");
		result = -ENODEV;
		goto out;
	}

	/* allocate per open data */
	fh = kzalloc(sizeof(*fh),GFP_KERNEL);
	if (NULL == fh) {
		DEB_S("cannot allocate memory for per open data\n");
		result = -ENOMEM;
		goto out;
	}

	v4l2_fh_init(&fh->fh, vdev);

	file->private_data = &fh->fh;
	fh->dev = dev;

	if (vdev->vfl_type == VFL_TYPE_VBI) {
		DEB_S("initializing vbi...\n");
		if (dev->ext_vv_data->capabilities & V4L2_CAP_VBI_CAPTURE)
			result = saa7146_vbi_uops.open(dev,file);
		if (dev->ext_vv_data->vbi_fops.open)
			dev->ext_vv_data->vbi_fops.open(file);
	} else {
		DEB_S("initializing video...\n");
		result = saa7146_video_uops.open(dev,file);
	}

	if (0 != result) {
		goto out;
	}

	if( 0 == try_module_get(dev->ext->module)) {
		result = -EINVAL;
		goto out;
	}

	result = 0;
	v4l2_fh_add(&fh->fh);
out:
	if (fh && result != 0) {
		kfree(fh);
		file->private_data = NULL;
	}
	mutex_unlock(vdev->lock);
	return result;
}

static int fops_release(struct file *file)
{
	struct video_device *vdev = video_devdata(file);
	struct saa7146_fh  *fh  = file->private_data;
	struct saa7146_dev *dev = fh->dev;

	DEB_EE("file:%p\n", file);

	mutex_lock(vdev->lock);

	if (vdev->vfl_type == VFL_TYPE_VBI) {
		if (dev->ext_vv_data->capabilities & V4L2_CAP_VBI_CAPTURE)
			saa7146_vbi_uops.release(dev,file);
		if (dev->ext_vv_data->vbi_fops.release)
			dev->ext_vv_data->vbi_fops.release(file);
	} else {
		saa7146_video_uops.release(dev,file);
	}

	v4l2_fh_del(&fh->fh);
	v4l2_fh_exit(&fh->fh);
	module_put(dev->ext->module);
	file->private_data = NULL;
	kfree(fh);

	mutex_unlock(vdev->lock);

	return 0;
}

static int fops_mmap(struct file *file, struct vm_area_struct * vma)
{
	struct video_device *vdev = video_devdata(file);
	struct saa7146_fh *fh = file->private_data;
	struct videobuf_queue *q;
	int res;

	switch (vdev->vfl_type) {
	case VFL_TYPE_VIDEO: {
		DEB_EE("V4L2_BUF_TYPE_VIDEO_CAPTURE: file:%p, vma:%p\n",
		       file, vma);
		q = &fh->video_q;
		break;
		}
	case VFL_TYPE_VBI: {
		DEB_EE("V4L2_BUF_TYPE_VBI_CAPTURE: file:%p, vma:%p\n",
		       file, vma);
		if (fh->dev->ext_vv_data->capabilities & V4L2_CAP_SLICED_VBI_OUTPUT)
			return -ENODEV;
		q = &fh->vbi_q;
		break;
		}
	default:
		BUG();
	}

	if (mutex_lock_interruptible(vdev->lock))
		return -ERESTARTSYS;
	res = videobuf_mmap_mapper(q, vma);
	mutex_unlock(vdev->lock);
	return res;
}

static __poll_t __fops_poll(struct file *file, struct poll_table_struct *wait)
{
	struct video_device *vdev = video_devdata(file);
	struct saa7146_fh *fh = file->private_data;
	struct videobuf_buffer *buf = NULL;
	struct videobuf_queue *q;
	__poll_t res = v4l2_ctrl_poll(file, wait);

	DEB_EE("file:%p, poll:%p\n", file, wait);

	if (vdev->vfl_type == VFL_TYPE_VBI) {
		if (fh->dev->ext_vv_data->capabilities & V4L2_CAP_SLICED_VBI_OUTPUT)
			return res | EPOLLOUT | EPOLLWRNORM;
		if( 0 == fh->vbi_q.streaming )
			return res | videobuf_poll_stream(file, &fh->vbi_q, wait);
		q = &fh->vbi_q;
	} else {
		DEB_D("using video queue\n");
		q = &fh->video_q;
	}

	if (!list_empty(&q->stream))
		buf = list_entry(q->stream.next, struct videobuf_buffer, stream);

	if (!buf) {
		DEB_D("buf == NULL!\n");
		return res | EPOLLERR;
	}

	poll_wait(file, &buf->done, wait);
	if (buf->state == VIDEOBUF_DONE || buf->state == VIDEOBUF_ERROR) {
		DEB_D("poll succeeded!\n");
		return res | EPOLLIN | EPOLLRDNORM;
	}

	DEB_D("nothing to poll for, buf->state:%d\n", buf->state);
	return res;
}

static __poll_t fops_poll(struct file *file, struct poll_table_struct *wait)
{
	struct video_device *vdev = video_devdata(file);
	__poll_t res;

	mutex_lock(vdev->lock);
	res = __fops_poll(file, wait);
	mutex_unlock(vdev->lock);
	return res;
}

static ssize_t fops_read(struct file *file, char __user *data, size_t count, loff_t *ppos)
{
	struct video_device *vdev = video_devdata(file);
	struct saa7146_fh *fh = file->private_data;
	int ret;

	switch (vdev->vfl_type) {
	case VFL_TYPE_VIDEO:
/*
		DEB_EE("V4L2_BUF_TYPE_VIDEO_CAPTURE: file:%p, data:%p, count:%lun",
		       file, data, (unsigned long)count);
*/
		return saa7146_video_uops.read(file,data,count,ppos);
	case VFL_TYPE_VBI:
/*
		DEB_EE("V4L2_BUF_TYPE_VBI_CAPTURE: file:%p, data:%p, count:%lu\n",
		       file, data, (unsigned long)count);
*/
		if (fh->dev->ext_vv_data->capabilities & V4L2_CAP_VBI_CAPTURE) {
			if (mutex_lock_interruptible(vdev->lock))
				return -ERESTARTSYS;
			ret = saa7146_vbi_uops.read(file, data, count, ppos);
			mutex_unlock(vdev->lock);
			return ret;
		}
		return -EINVAL;
	default:
		BUG();
	}
}

static ssize_t fops_write(struct file *file, const char __user *data, size_t count, loff_t *ppos)
{
	struct video_device *vdev = video_devdata(file);
	struct saa7146_fh *fh = file->private_data;
	int ret;

	switch (vdev->vfl_type) {
	case VFL_TYPE_VIDEO:
		return -EINVAL;
	case VFL_TYPE_VBI:
		if (fh->dev->ext_vv_data->vbi_fops.write) {
			if (mutex_lock_interruptible(vdev->lock))
				return -ERESTARTSYS;
			ret = fh->dev->ext_vv_data->vbi_fops.write(file, data, count, ppos);
			mutex_unlock(vdev->lock);
			return ret;
		}
		return -EINVAL;
	default:
		BUG();
	}
}

static const struct v4l2_file_operations video_fops =
{
	.owner		= THIS_MODULE,
	.open		= fops_open,
	.release	= fops_release,
	.read		= fops_read,
	.write		= fops_write,
	.poll		= fops_poll,
	.mmap		= fops_mmap,
	.unlocked_ioctl	= video_ioctl2,
};

static void vv_callback(struct saa7146_dev *dev, unsigned long status)
{
	u32 isr = status;

	DEB_INT("dev:%p, isr:0x%08x\n", dev, (u32)status);

	if (0 != (isr & (MASK_27))) {
		DEB_INT("irq: RPS0 (0x%08x)\n", isr);
		saa7146_video_uops.irq_done(dev,isr);
	}

	if (0 != (isr & (MASK_28))) {
		u32 mc2 = saa7146_read(dev, MC2);
		if( 0 != (mc2 & MASK_15)) {
			DEB_INT("irq: RPS1 vbi workaround (0x%08x)\n", isr);
			wake_up(&dev->vv_data->vbi_wq);
			saa7146_write(dev,MC2, MASK_31);
			return;
		}
		DEB_INT("irq: RPS1 (0x%08x)\n", isr);
		saa7146_vbi_uops.irq_done(dev,isr);
	}
}

static const struct v4l2_ctrl_ops saa7146_ctrl_ops = {
	.s_ctrl = saa7146_s_ctrl,
};

int saa7146_vv_init(struct saa7146_dev* dev, struct saa7146_ext_vv *ext_vv)
{
	struct v4l2_ctrl_handler *hdl = &dev->ctrl_handler;
	struct v4l2_pix_format *fmt;
	struct v4l2_vbi_format *vbi;
	struct saa7146_vv *vv;
	int err;

	err = v4l2_device_register(&dev->pci->dev, &dev->v4l2_dev);
	if (err)
		return err;

	v4l2_ctrl_handler_init(hdl, 6);
	v4l2_ctrl_new_std(hdl, &saa7146_ctrl_ops,
		V4L2_CID_BRIGHTNESS, 0, 255, 1, 128);
	v4l2_ctrl_new_std(hdl, &saa7146_ctrl_ops,
		V4L2_CID_CONTRAST, 0, 127, 1, 64);
	v4l2_ctrl_new_std(hdl, &saa7146_ctrl_ops,
		V4L2_CID_SATURATION, 0, 127, 1, 64);
	v4l2_ctrl_new_std(hdl, &saa7146_ctrl_ops,
		V4L2_CID_VFLIP, 0, 1, 1, 0);
	v4l2_ctrl_new_std(hdl, &saa7146_ctrl_ops,
		V4L2_CID_HFLIP, 0, 1, 1, 0);
	if (hdl->error) {
		err = hdl->error;
		v4l2_ctrl_handler_free(hdl);
		v4l2_device_unregister(&dev->v4l2_dev);
		return err;
	}
	dev->v4l2_dev.ctrl_handler = hdl;

	vv = kzalloc(sizeof(struct saa7146_vv), GFP_KERNEL);
	if (vv == NULL) {
		ERR("out of memory. aborting.\n");
		v4l2_ctrl_handler_free(hdl);
		v4l2_device_unregister(&dev->v4l2_dev);
		return -ENOMEM;
	}
	ext_vv->vid_ops = saa7146_video_ioctl_ops;
	ext_vv->vbi_ops = saa7146_vbi_ioctl_ops;
	ext_vv->core_ops = &saa7146_video_ioctl_ops;

	DEB_EE("dev:%p\n", dev);

	/* set default values for video parts of the saa7146 */
	saa7146_write(dev, BCS_CTRL, 0x80400040);

	/* enable video-port pins */
	saa7146_write(dev, MC1, (MASK_10 | MASK_26));

	/* save per-device extension data (one extension can
	   handle different devices that might need different
	   configuration data) */
	dev->ext_vv_data = ext_vv;

	vv->d_clipping.cpu_addr =
		dma_alloc_coherent(&dev->pci->dev, SAA7146_CLIPPING_MEM,
				   &vv->d_clipping.dma_handle, GFP_KERNEL);
	if( NULL == vv->d_clipping.cpu_addr ) {
		ERR("out of memory. aborting.\n");
		kfree(vv);
		v4l2_ctrl_handler_free(hdl);
<<<<<<< HEAD
=======
		v4l2_device_unregister(&dev->v4l2_dev);
>>>>>>> 77b5472d
		return -ENOMEM;
	}

	saa7146_video_uops.init(dev,vv);
	if (dev->ext_vv_data->capabilities & V4L2_CAP_VBI_CAPTURE)
		saa7146_vbi_uops.init(dev,vv);

	vv->ov_fb.fmt.width = vv->standard->h_max_out;
	vv->ov_fb.fmt.height = vv->standard->v_max_out;
	vv->ov_fb.fmt.pixelformat = V4L2_PIX_FMT_RGB565;
	vv->ov_fb.fmt.bytesperline = 2 * vv->ov_fb.fmt.width;
	vv->ov_fb.fmt.sizeimage = vv->ov_fb.fmt.bytesperline * vv->ov_fb.fmt.height;
	vv->ov_fb.fmt.colorspace = V4L2_COLORSPACE_SRGB;

	fmt = &vv->video_fmt;
	fmt->width = 384;
	fmt->height = 288;
	fmt->pixelformat = V4L2_PIX_FMT_BGR24;
	fmt->field = V4L2_FIELD_ANY;
	fmt->colorspace = V4L2_COLORSPACE_SMPTE170M;
	fmt->bytesperline = 3 * fmt->width;
	fmt->sizeimage = fmt->bytesperline * fmt->height;

	vbi = &vv->vbi_fmt;
	vbi->sampling_rate	= 27000000;
	vbi->offset		= 248; /* todo */
	vbi->samples_per_line	= 720 * 2;
	vbi->sample_format	= V4L2_PIX_FMT_GREY;

	/* fixme: this only works for PAL */
	vbi->start[0] = 5;
	vbi->count[0] = 16;
	vbi->start[1] = 312;
	vbi->count[1] = 16;

	timer_setup(&vv->vbi_read_timeout, NULL, 0);

	vv->ov_fb.capability = V4L2_FBUF_CAP_LIST_CLIPPING;
	vv->ov_fb.flags = V4L2_FBUF_FLAG_PRIMARY;
	dev->vv_data = vv;
	dev->vv_callback = &vv_callback;

	return 0;
}
EXPORT_SYMBOL_GPL(saa7146_vv_init);

int saa7146_vv_release(struct saa7146_dev* dev)
{
	struct saa7146_vv *vv = dev->vv_data;

	DEB_EE("dev:%p\n", dev);

	v4l2_device_unregister(&dev->v4l2_dev);
	dma_free_coherent(&dev->pci->dev, SAA7146_CLIPPING_MEM,
			  vv->d_clipping.cpu_addr, vv->d_clipping.dma_handle);
	v4l2_ctrl_handler_free(&dev->ctrl_handler);
	kfree(vv);
	dev->vv_data = NULL;
	dev->vv_callback = NULL;

	return 0;
}
EXPORT_SYMBOL_GPL(saa7146_vv_release);

int saa7146_register_device(struct video_device *vfd, struct saa7146_dev *dev,
			    char *name, int type)
{
	int err;
	int i;

	DEB_EE("dev:%p, name:'%s', type:%d\n", dev, name, type);

	vfd->fops = &video_fops;
	if (type == VFL_TYPE_VIDEO)
		vfd->ioctl_ops = &dev->ext_vv_data->vid_ops;
	else
		vfd->ioctl_ops = &dev->ext_vv_data->vbi_ops;
	vfd->release = video_device_release_empty;
	vfd->lock = &dev->v4l2_lock;
	vfd->v4l2_dev = &dev->v4l2_dev;
	vfd->tvnorms = 0;
	for (i = 0; i < dev->ext_vv_data->num_stds; i++)
		vfd->tvnorms |= dev->ext_vv_data->stds[i].id;
	strscpy(vfd->name, name, sizeof(vfd->name));
	vfd->device_caps = V4L2_CAP_VIDEO_CAPTURE | V4L2_CAP_VIDEO_OVERLAY |
			   V4L2_CAP_READWRITE | V4L2_CAP_STREAMING;
	vfd->device_caps |= dev->ext_vv_data->capabilities;
	if (type == VFL_TYPE_VIDEO)
		vfd->device_caps &=
			~(V4L2_CAP_VBI_CAPTURE | V4L2_CAP_SLICED_VBI_OUTPUT);
	else
		vfd->device_caps &=
			~(V4L2_CAP_VIDEO_CAPTURE | V4L2_CAP_VIDEO_OVERLAY | V4L2_CAP_AUDIO);
	video_set_drvdata(vfd, dev);

	err = video_register_device(vfd, type, -1);
	if (err < 0) {
		ERR("cannot register v4l2 device. skipping.\n");
		return err;
	}

	pr_info("%s: registered device %s [v4l2]\n",
		dev->name, video_device_node_name(vfd));
	return 0;
}
EXPORT_SYMBOL_GPL(saa7146_register_device);

int saa7146_unregister_device(struct video_device *vfd, struct saa7146_dev *dev)
{
	DEB_EE("dev:%p\n", dev);

	video_unregister_device(vfd);
	return 0;
}
EXPORT_SYMBOL_GPL(saa7146_unregister_device);

static int __init saa7146_vv_init_module(void)
{
	return 0;
}


static void __exit saa7146_vv_cleanup_module(void)
{
}

module_init(saa7146_vv_init_module);
module_exit(saa7146_vv_cleanup_module);

MODULE_AUTHOR("Michael Hunold <michael@mihu.de>");
MODULE_DESCRIPTION("video4linux driver for saa7146-based hardware");
MODULE_LICENSE("GPL");<|MERGE_RESOLUTION|>--- conflicted
+++ resolved
@@ -523,10 +523,7 @@
 		ERR("out of memory. aborting.\n");
 		kfree(vv);
 		v4l2_ctrl_handler_free(hdl);
-<<<<<<< HEAD
-=======
 		v4l2_device_unregister(&dev->v4l2_dev);
->>>>>>> 77b5472d
 		return -ENOMEM;
 	}
 
