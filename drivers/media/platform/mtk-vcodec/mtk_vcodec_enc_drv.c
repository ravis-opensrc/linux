--- conflicted
+++ resolved
@@ -286,10 +286,6 @@
 		ret = PTR_ERR(dev->reg_base[dev->venc_pdata->core_id]);
 		goto err_res;
 	}
-<<<<<<< HEAD
-	mtk_v4l2_debug(2, "reg[%d] base=0x%p", VENC_SYS, dev->reg_base[VENC_SYS]);
-=======
->>>>>>> 3b17187f
 
 	res = platform_get_resource(pdev, IORESOURCE_IRQ, 0);
 	if (res == NULL) {
@@ -311,33 +307,6 @@
 		goto err_res;
 	}
 
-<<<<<<< HEAD
-	if (dev->venc_pdata->has_lt_irq) {
-		res = platform_get_resource(pdev, IORESOURCE_MEM, 1);
-		dev->reg_base[VENC_LT_SYS] = devm_ioremap_resource(&pdev->dev, res);
-		if (IS_ERR((__force void *)dev->reg_base[VENC_LT_SYS])) {
-			ret = PTR_ERR((__force void *)dev->reg_base[VENC_LT_SYS]);
-			goto err_res;
-		}
-		mtk_v4l2_debug(2, "reg[%d] base=0x%p", VENC_LT_SYS, dev->reg_base[VENC_LT_SYS]);
-
-		dev->enc_lt_irq = platform_get_irq(pdev, 1);
-		irq_set_status_flags(dev->enc_lt_irq, IRQ_NOAUTOEN);
-		ret = devm_request_irq(&pdev->dev,
-				       dev->enc_lt_irq,
-				       mtk_vcodec_enc_lt_irq_handler,
-				       0, pdev->name, dev);
-		if (ret) {
-			dev_err(&pdev->dev,
-				"Failed to install dev->enc_lt_irq %d (%d)",
-				dev->enc_lt_irq, ret);
-			ret = -EINVAL;
-			goto err_res;
-		}
-	}
-
-=======
->>>>>>> 3b17187f
 	mutex_init(&dev->enc_mutex);
 	mutex_init(&dev->dev_mutex);
 	spin_lock_init(&dev->irqlock);
