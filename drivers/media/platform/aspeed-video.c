--- conflicted
+++ resolved
@@ -1689,12 +1689,6 @@
 	const struct of_device_id *match;
 	struct aspeed_video *video;
 	int rc;
-<<<<<<< HEAD
-	struct resource *res;
-	struct aspeed_video *video =
-		devm_kzalloc(&pdev->dev, sizeof(*video), GFP_KERNEL);
-=======
->>>>>>> d1988041
 
 	video = devm_kzalloc(&pdev->dev, sizeof(*video), GFP_KERNEL);
 	if (!video)
