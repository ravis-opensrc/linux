--- conflicted
+++ resolved
@@ -1944,21 +1944,14 @@
 
 	ret = v4l2_async_register_subdev(&priv->subdev);
 	if (ret < 0)
-<<<<<<< HEAD
-		goto error_pm_runtime;
-=======
 		goto error_subdev;
->>>>>>> 7aa21fec
 
 	dev_info(priv->dev, "%d lanes found\n", priv->lanes);
 
 	return 0;
 
-<<<<<<< HEAD
-=======
 error_subdev:
 	v4l2_subdev_cleanup(&priv->subdev);
->>>>>>> 7aa21fec
 error_pm_runtime:
 	pm_runtime_disable(&pdev->dev);
 error_async:
