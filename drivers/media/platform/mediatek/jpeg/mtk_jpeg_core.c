--- conflicted
+++ resolved
@@ -1730,20 +1730,10 @@
 	}
 
 	if (!jpeg->variant->multi_core) {
-<<<<<<< HEAD
-		INIT_DELAYED_WORK(&jpeg->job_timeout_work,
-				  mtk_jpeg_job_timeout_work);
-
-		jpeg->reg_base = devm_platform_ioremap_resource(pdev, 0);
-		if (IS_ERR(jpeg->reg_base)) {
-			ret = PTR_ERR(jpeg->reg_base);
-			return ret;
-=======
 		ret = mtk_jpeg_single_core_init(pdev, jpeg);
 		if (ret) {
 			v4l2_err(&jpeg->v4l2_dev, "mtk_jpeg_single_core_init failed.");
 			return -EINVAL;
->>>>>>> 160f4124
 		}
 	} else {
 		init_waitqueue_head(&jpeg->hw_wq);
@@ -1918,10 +1908,7 @@
 	.out_q_default_fourcc = V4L2_PIX_FMT_YUYV,
 	.cap_q_default_fourcc = V4L2_PIX_FMT_JPEG,
 	.multi_core = true,
-<<<<<<< HEAD
-=======
 	.jpeg_worker = mtk_jpegenc_worker,
->>>>>>> 160f4124
 };
 
 static const struct mtk_jpeg_variant mtk8195_jpegdec_drvdata = {
@@ -1934,10 +1921,7 @@
 	.out_q_default_fourcc = V4L2_PIX_FMT_JPEG,
 	.cap_q_default_fourcc = V4L2_PIX_FMT_YUV420M,
 	.multi_core = true,
-<<<<<<< HEAD
-=======
 	.jpeg_worker = mtk_jpegdec_worker,
->>>>>>> 160f4124
 };
 
 static const struct of_device_id mtk_jpeg_match[] = {
