--- conflicted
+++ resolved
@@ -1473,17 +1473,8 @@
 		goto err_v4l2dev;
 
 	pinctrl = devm_pinctrl_get(dev);
-<<<<<<< HEAD
-	if (IS_ERR(pinctrl)) {
-		ret = PTR_ERR(pinctrl);
-		if (ret != -EPROBE_DEFER)
-			dev_err(dev, "Failed to get pinctrl: %d\n", ret);
-		goto err_clk;
-	}
-=======
 	if (IS_ERR(pinctrl))
 		dev_dbg(dev, "Failed to get pinctrl: %pe\n", pinctrl);
->>>>>>> 98817289
 
 	platform_set_drvdata(pdev, fmd);
 
