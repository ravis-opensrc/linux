--- conflicted
+++ resolved
@@ -1344,10 +1344,7 @@
 	case V4L2_PIX_FMT_YUV420:	descr = "Planar YUV 4:2:0"; break;
 	case V4L2_PIX_FMT_HI240:	descr = "8-bit Dithered RGB (BTTV)"; break;
 	case V4L2_PIX_FMT_M420:		descr = "YUV 4:2:0 (M420)"; break;
-<<<<<<< HEAD
-=======
 	case V4L2_PIX_FMT_YUV48_12:	descr = "12-bit YUV 4:4:4 Packed"; break;
->>>>>>> 98817289
 	case V4L2_PIX_FMT_NV12:		descr = "Y/UV 4:2:0"; break;
 	case V4L2_PIX_FMT_NV21:		descr = "Y/VU 4:2:0"; break;
 	case V4L2_PIX_FMT_NV16:		descr = "Y/UV 4:2:2"; break;
@@ -1355,17 +1352,11 @@
 	case V4L2_PIX_FMT_NV24:		descr = "Y/UV 4:4:4"; break;
 	case V4L2_PIX_FMT_NV42:		descr = "Y/VU 4:4:4"; break;
 	case V4L2_PIX_FMT_P010:		descr = "10-bit Y/UV 4:2:0"; break;
-<<<<<<< HEAD
-	case V4L2_PIX_FMT_NV12_4L4:	descr = "Y/UV 4:2:0 (4x4 Linear)"; break;
-	case V4L2_PIX_FMT_NV12_16L16:	descr = "Y/UV 4:2:0 (16x16 Linear)"; break;
-	case V4L2_PIX_FMT_NV12_32L32:   descr = "Y/UV 4:2:0 (32x32 Linear)"; break;
-=======
 	case V4L2_PIX_FMT_P012:		descr = "12-bit Y/UV 4:2:0"; break;
 	case V4L2_PIX_FMT_NV12_4L4:	descr = "Y/UV 4:2:0 (4x4 Linear)"; break;
 	case V4L2_PIX_FMT_NV12_16L16:	descr = "Y/UV 4:2:0 (16x16 Linear)"; break;
 	case V4L2_PIX_FMT_NV12_32L32:   descr = "Y/UV 4:2:0 (32x32 Linear)"; break;
 	case V4L2_PIX_FMT_NV15_4L4:	descr = "10-bit Y/UV 4:2:0 (4x4 Linear)"; break;
->>>>>>> 98817289
 	case V4L2_PIX_FMT_P010_4L4:	descr = "10-bit Y/UV 4:2:0 (4x4 Linear)"; break;
 	case V4L2_PIX_FMT_NV12M:	descr = "Y/UV 4:2:0 (N-C)"; break;
 	case V4L2_PIX_FMT_NV21M:	descr = "Y/VU 4:2:0 (N-C)"; break;
@@ -1373,10 +1364,7 @@
 	case V4L2_PIX_FMT_NV61M:	descr = "Y/VU 4:2:2 (N-C)"; break;
 	case V4L2_PIX_FMT_NV12MT:	descr = "Y/UV 4:2:0 (64x32 MB, N-C)"; break;
 	case V4L2_PIX_FMT_NV12MT_16X16:	descr = "Y/UV 4:2:0 (16x16 MB, N-C)"; break;
-<<<<<<< HEAD
-=======
 	case V4L2_PIX_FMT_P012M:	descr = "12-bit Y/UV 4:2:0 (N-C)"; break;
->>>>>>> 98817289
 	case V4L2_PIX_FMT_YUV420M:	descr = "Planar YUV 4:2:0 (N-C)"; break;
 	case V4L2_PIX_FMT_YVU420M:	descr = "Planar YVU 4:2:0 (N-C)"; break;
 	case V4L2_PIX_FMT_YUV422M:	descr = "Planar YUV 4:2:2 (N-C)"; break;
