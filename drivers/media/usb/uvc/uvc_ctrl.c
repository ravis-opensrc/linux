--- conflicted
+++ resolved
@@ -552,11 +552,7 @@
 		.offset		= 0,
 		.v4l2_type	= V4L2_CTRL_TYPE_MENU,
 		.data_type	= UVC_CTRL_DATA_TYPE_BITMASK,
-<<<<<<< HEAD
-		.menu_info	= exposure_auto_controls,
-=======
 		.menu_mapping	= exposure_auto_mapping,
->>>>>>> 5729a900
 		.menu_mask	= GENMASK(V4L2_EXPOSURE_APERTURE_PRIORITY,
 					  V4L2_EXPOSURE_AUTO),
 		.slave_ids	= { V4L2_CID_EXPOSURE_ABSOLUTE, },
@@ -762,19 +758,11 @@
 	.offset		= 0,
 	.v4l2_type	= V4L2_CTRL_TYPE_MENU,
 	.data_type	= UVC_CTRL_DATA_TYPE_ENUM,
-<<<<<<< HEAD
-	.menu_info	= power_line_frequency_controls,
-=======
->>>>>>> 5729a900
 	.menu_mask	= GENMASK(V4L2_CID_POWER_LINE_FREQUENCY_60HZ,
 				  V4L2_CID_POWER_LINE_FREQUENCY_50HZ),
 };
 
-<<<<<<< HEAD
-static const struct uvc_control_mapping uvc_ctrl_power_line_mapping_uvc11 = {
-=======
 const struct uvc_control_mapping uvc_ctrl_power_line_mapping_uvc11 = {
->>>>>>> 5729a900
 	.id		= V4L2_CID_POWER_LINE_FREQUENCY,
 	.entity		= UVC_GUID_UVC_PROCESSING,
 	.selector	= UVC_PU_POWER_LINE_FREQUENCY_CONTROL,
@@ -782,10 +770,6 @@
 	.offset		= 0,
 	.v4l2_type	= V4L2_CTRL_TYPE_MENU,
 	.data_type	= UVC_CTRL_DATA_TYPE_ENUM,
-<<<<<<< HEAD
-	.menu_info	= power_line_frequency_controls,
-=======
->>>>>>> 5729a900
 	.menu_mask	= GENMASK(V4L2_CID_POWER_LINE_FREQUENCY_60HZ,
 				  V4L2_CID_POWER_LINE_FREQUENCY_DISABLED),
 };
@@ -803,10 +787,6 @@
 	.offset		= 0,
 	.v4l2_type	= V4L2_CTRL_TYPE_MENU,
 	.data_type	= UVC_CTRL_DATA_TYPE_ENUM,
-<<<<<<< HEAD
-	.menu_info	= power_line_frequency_controls,
-=======
->>>>>>> 5729a900
 	.menu_mask	= GENMASK(V4L2_CID_POWER_LINE_FREQUENCY_AUTO,
 				  V4L2_CID_POWER_LINE_FREQUENCY_DISABLED),
 };
@@ -1041,22 +1021,15 @@
 	if (mapping->v4l2_type == V4L2_CTRL_TYPE_MENU) {
 		unsigned int i;
 
-<<<<<<< HEAD
-		for (i = 0; BIT(i) <= mapping->menu_mask; ++i, ++menu) {
+		for (i = 0; BIT(i) <= mapping->menu_mask; ++i) {
+			u32 menu_value;
+
 			if (!test_bit(i, &mapping->menu_mask))
 				continue;
-			if (menu->value == value) {
-=======
-		for (i = 0; BIT(i) <= mapping->menu_mask; ++i) {
-			u32 menu_value;
-
-			if (!test_bit(i, &mapping->menu_mask))
-				continue;
 
 			menu_value = uvc_mapping_get_menu_value(mapping, i);
 
 			if (menu_value == value) {
->>>>>>> 5729a900
 				value = i;
 				break;
 			}
@@ -1311,23 +1284,15 @@
 		v4l2_ctrl->maximum = fls(mapping->menu_mask) - 1;
 		v4l2_ctrl->step = 1;
 
-<<<<<<< HEAD
-		menu = mapping->menu_info;
-		for (i = 0; BIT(i) <= mapping->menu_mask; ++i, ++menu) {
+		for (i = 0; BIT(i) <= mapping->menu_mask; ++i) {
+			u32 menu_value;
+
 			if (!test_bit(i, &mapping->menu_mask))
 				continue;
-			if (menu->value == v4l2_ctrl->default_value) {
-=======
-		for (i = 0; BIT(i) <= mapping->menu_mask; ++i) {
-			u32 menu_value;
-
-			if (!test_bit(i, &mapping->menu_mask))
-				continue;
 
 			menu_value = uvc_mapping_get_menu_value(mapping, i);
 
 			if (menu_value == v4l2_ctrl->default_value) {
->>>>>>> 5729a900
 				v4l2_ctrl->default_value = i;
 				break;
 			}
@@ -1984,11 +1949,7 @@
 		if (!test_bit(xctrl->value, &mapping->menu_mask))
 			return -EINVAL;
 
-<<<<<<< HEAD
-		value = mapping->menu_info[xctrl->value].value;
-=======
 		value = uvc_mapping_get_menu_value(mapping, xctrl->value);
->>>>>>> 5729a900
 
 		/*
 		 * Valid menu indices are reported by the GET_RES request for
@@ -2425,14 +2386,6 @@
 
 	INIT_LIST_HEAD(&map->ev_subs);
 
-<<<<<<< HEAD
-	size = sizeof(*mapping->menu_info) * fls(mapping->menu_mask);
-	map->menu_info = kmemdup(mapping->menu_info, size, GFP_KERNEL);
-	if (map->menu_info == NULL) {
-		kfree(map->name);
-		kfree(map);
-		return -ENOMEM;
-=======
 	if (mapping->menu_mapping && mapping->menu_mask) {
 		size = sizeof(mapping->menu_mapping[0])
 		       * fls(mapping->menu_mask);
@@ -2448,7 +2401,6 @@
 					  GFP_KERNEL);
 		if (!map->menu_names)
 			goto err_nomem;
->>>>>>> 5729a900
 	}
 
 	if (map->get == NULL)
