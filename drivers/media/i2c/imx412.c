// SPDX-License-Identifier: GPL-2.0-only
/*
 * Sony imx412 Camera Sensor Driver
 *
 * Copyright (C) 2021 Intel Corporation
 */
#include <asm/unaligned.h>

#include <linux/clk.h>
#include <linux/delay.h>
#include <linux/i2c.h>
#include <linux/module.h>
#include <linux/pm_runtime.h>
#include <linux/regulator/consumer.h>

#include <media/v4l2-ctrls.h>
#include <media/v4l2-fwnode.h>
#include <media/v4l2-subdev.h>

/* Streaming Mode */
#define IMX412_REG_MODE_SELECT	0x0100
#define IMX412_MODE_STANDBY	0x00
#define IMX412_MODE_STREAMING	0x01

/* Lines per frame */
#define IMX412_REG_LPFR		0x0340

/* Chip ID */
#define IMX412_REG_ID		0x0016
#define IMX412_ID		0x577

/* Exposure control */
#define IMX412_REG_EXPOSURE_CIT	0x0202
#define IMX412_EXPOSURE_MIN	8
#define IMX412_EXPOSURE_OFFSET	22
#define IMX412_EXPOSURE_STEP	1
#define IMX412_EXPOSURE_DEFAULT	0x0648

/* Analog gain control */
#define IMX412_REG_AGAIN	0x0204
#define IMX412_AGAIN_MIN	0
#define IMX412_AGAIN_MAX	978
#define IMX412_AGAIN_STEP	1
#define IMX412_AGAIN_DEFAULT	0

/* Group hold register */
#define IMX412_REG_HOLD		0x0104

/* Input clock rate */
#define IMX412_INCLK_RATE	24000000

/* CSI2 HW configuration */
#define IMX412_LINK_FREQ	600000000
#define IMX412_NUM_DATA_LANES	4

#define IMX412_REG_MIN		0x00
#define IMX412_REG_MAX		0xffff

/**
 * struct imx412_reg - imx412 sensor register
 * @address: Register address
 * @val: Register value
 */
struct imx412_reg {
	u16 address;
	u8 val;
};

/**
 * struct imx412_reg_list - imx412 sensor register list
 * @num_of_regs: Number of registers in the list
 * @regs: Pointer to register list
 */
struct imx412_reg_list {
	u32 num_of_regs;
	const struct imx412_reg *regs;
};

/**
 * struct imx412_mode - imx412 sensor mode structure
 * @width: Frame width
 * @height: Frame height
 * @code: Format code
 * @hblank: Horizontal blanking in lines
 * @vblank: Vertical blanking in lines
 * @vblank_min: Minimum vertical blanking in lines
 * @vblank_max: Maximum vertical blanking in lines
 * @pclk: Sensor pixel clock
 * @link_freq_idx: Link frequency index
 * @reg_list: Register list for sensor mode
 */
struct imx412_mode {
	u32 width;
	u32 height;
	u32 code;
	u32 hblank;
	u32 vblank;
	u32 vblank_min;
	u32 vblank_max;
	u64 pclk;
	u32 link_freq_idx;
	struct imx412_reg_list reg_list;
};

static const char * const imx412_supply_names[] = {
	"dovdd",	/* Digital I/O power */
	"avdd",		/* Analog power */
	"dvdd",		/* Digital core power */
};

/**
 * struct imx412 - imx412 sensor device structure
 * @dev: Pointer to generic device
 * @client: Pointer to i2c client
 * @sd: V4L2 sub-device
 * @pad: Media pad. Only one pad supported
 * @reset_gpio: Sensor reset gpio
 * @inclk: Sensor input clock
 * @supplies: Regulator supplies
 * @ctrl_handler: V4L2 control handler
 * @link_freq_ctrl: Pointer to link frequency control
 * @pclk_ctrl: Pointer to pixel clock control
 * @hblank_ctrl: Pointer to horizontal blanking control
 * @vblank_ctrl: Pointer to vertical blanking control
 * @exp_ctrl: Pointer to exposure control
 * @again_ctrl: Pointer to analog gain control
 * @vblank: Vertical blanking in lines
 * @cur_mode: Pointer to current selected sensor mode
 * @mutex: Mutex for serializing sensor controls
 * @streaming: Flag indicating streaming state
 */
struct imx412 {
	struct device *dev;
	struct i2c_client *client;
	struct v4l2_subdev sd;
	struct media_pad pad;
	struct gpio_desc *reset_gpio;
	struct clk *inclk;
	struct regulator_bulk_data supplies[ARRAY_SIZE(imx412_supply_names)];
	struct v4l2_ctrl_handler ctrl_handler;
	struct v4l2_ctrl *link_freq_ctrl;
	struct v4l2_ctrl *pclk_ctrl;
	struct v4l2_ctrl *hblank_ctrl;
	struct v4l2_ctrl *vblank_ctrl;
	struct {
		struct v4l2_ctrl *exp_ctrl;
		struct v4l2_ctrl *again_ctrl;
	};
	u32 vblank;
	const struct imx412_mode *cur_mode;
	struct mutex mutex;
	bool streaming;
};

static const s64 link_freq[] = {
	IMX412_LINK_FREQ,
};

/* Sensor mode registers */
static const struct imx412_reg mode_4056x3040_regs[] = {
	{0x0136, 0x18},
	{0x0137, 0x00},
	{0x3c7e, 0x08},
	{0x3c7f, 0x02},
	{0x38a8, 0x1f},
	{0x38a9, 0xff},
	{0x38aa, 0x1f},
	{0x38ab, 0xff},
	{0x55d4, 0x00},
	{0x55d5, 0x00},
	{0x55d6, 0x07},
	{0x55d7, 0xff},
	{0x55e8, 0x07},
	{0x55e9, 0xff},
	{0x55ea, 0x00},
	{0x55eb, 0x00},
	{0x575c, 0x07},
	{0x575d, 0xff},
	{0x575e, 0x00},
	{0x575f, 0x00},
	{0x5764, 0x00},
	{0x5765, 0x00},
	{0x5766, 0x07},
	{0x5767, 0xff},
	{0x5974, 0x04},
	{0x5975, 0x01},
	{0x5f10, 0x09},
	{0x5f11, 0x92},
	{0x5f12, 0x32},
	{0x5f13, 0x72},
	{0x5f14, 0x16},
	{0x5f15, 0xba},
	{0x5f17, 0x13},
	{0x5f18, 0x24},
	{0x5f19, 0x60},
	{0x5f1a, 0xe3},
	{0x5f1b, 0xad},
	{0x5f1c, 0x74},
	{0x5f2d, 0x25},
	{0x5f5c, 0xd0},
	{0x6a22, 0x00},
	{0x6a23, 0x1d},
	{0x7ba8, 0x00},
	{0x7ba9, 0x00},
	{0x886b, 0x00},
	{0x9002, 0x0a},
	{0x9004, 0x1a},
	{0x9214, 0x93},
	{0x9215, 0x69},
	{0x9216, 0x93},
	{0x9217, 0x6b},
	{0x9218, 0x93},
	{0x9219, 0x6d},
	{0x921a, 0x57},
	{0x921b, 0x58},
	{0x921c, 0x57},
	{0x921d, 0x59},
	{0x921e, 0x57},
	{0x921f, 0x5a},
	{0x9220, 0x57},
	{0x9221, 0x5b},
	{0x9222, 0x93},
	{0x9223, 0x02},
	{0x9224, 0x93},
	{0x9225, 0x03},
	{0x9226, 0x93},
	{0x9227, 0x04},
	{0x9228, 0x93},
	{0x9229, 0x05},
	{0x922a, 0x98},
	{0x922b, 0x21},
	{0x922c, 0xb2},
	{0x922d, 0xdb},
	{0x922e, 0xb2},
	{0x922f, 0xdc},
	{0x9230, 0xb2},
	{0x9231, 0xdd},
	{0x9232, 0xe2},
	{0x9233, 0xe1},
	{0x9234, 0xb2},
	{0x9235, 0xe2},
	{0x9236, 0xb2},
	{0x9237, 0xe3},
	{0x9238, 0xb7},
	{0x9239, 0xb9},
	{0x923a, 0xb7},
	{0x923b, 0xbb},
	{0x923c, 0xb7},
	{0x923d, 0xbc},
	{0x923e, 0xb7},
	{0x923f, 0xc5},
	{0x9240, 0xb7},
	{0x9241, 0xc7},
	{0x9242, 0xb7},
	{0x9243, 0xc9},
	{0x9244, 0x98},
	{0x9245, 0x56},
	{0x9246, 0x98},
	{0x9247, 0x55},
	{0x9380, 0x00},
	{0x9381, 0x62},
	{0x9382, 0x00},
	{0x9383, 0x56},
	{0x9384, 0x00},
	{0x9385, 0x52},
	{0x9388, 0x00},
	{0x9389, 0x55},
	{0x938a, 0x00},
	{0x938b, 0x55},
	{0x938c, 0x00},
	{0x938d, 0x41},
	{0x5078, 0x01},
	{0x0112, 0x0a},
	{0x0113, 0x0a},
	{0x0114, 0x03},
	{0x0342, 0x11},
	{0x0343, 0xa0},
	{0x0340, 0x0d},
	{0x0341, 0xda},
	{0x3210, 0x00},
	{0x0344, 0x00},
	{0x0345, 0x00},
	{0x0346, 0x00},
	{0x0347, 0x00},
	{0x0348, 0x0f},
	{0x0349, 0xd7},
	{0x034a, 0x0b},
	{0x034b, 0xdf},
	{0x00e3, 0x00},
	{0x00e4, 0x00},
	{0x00e5, 0x01},
	{0x00fc, 0x0a},
	{0x00fd, 0x0a},
	{0x00fe, 0x0a},
	{0x00ff, 0x0a},
	{0xe013, 0x00},
	{0x0220, 0x00},
	{0x0221, 0x11},
	{0x0381, 0x01},
	{0x0383, 0x01},
	{0x0385, 0x01},
	{0x0387, 0x01},
	{0x0900, 0x00},
	{0x0901, 0x11},
	{0x0902, 0x00},
	{0x3140, 0x02},
	{0x3241, 0x11},
	{0x3250, 0x03},
	{0x3e10, 0x00},
	{0x3e11, 0x00},
	{0x3f0d, 0x00},
	{0x3f42, 0x00},
	{0x3f43, 0x00},
	{0x0401, 0x00},
	{0x0404, 0x00},
	{0x0405, 0x10},
	{0x0408, 0x00},
	{0x0409, 0x00},
	{0x040a, 0x00},
	{0x040b, 0x00},
	{0x040c, 0x0f},
	{0x040d, 0xd8},
	{0x040e, 0x0b},
	{0x040f, 0xe0},
	{0x034c, 0x0f},
	{0x034d, 0xd8},
	{0x034e, 0x0b},
	{0x034f, 0xe0},
	{0x0301, 0x05},
	{0x0303, 0x02},
	{0x0305, 0x04},
	{0x0306, 0x00},
	{0x0307, 0xc8},
	{0x0309, 0x0a},
	{0x030b, 0x01},
	{0x030d, 0x02},
	{0x030e, 0x01},
	{0x030f, 0x5e},
	{0x0310, 0x00},
	{0x0820, 0x12},
	{0x0821, 0xc0},
	{0x0822, 0x00},
	{0x0823, 0x00},
	{0x3e20, 0x01},
	{0x3e37, 0x00},
	{0x3f50, 0x00},
	{0x3f56, 0x00},
	{0x3f57, 0xe2},
	{0x3c0a, 0x5a},
	{0x3c0b, 0x55},
	{0x3c0c, 0x28},
	{0x3c0d, 0x07},
	{0x3c0e, 0xff},
	{0x3c0f, 0x00},
	{0x3c10, 0x00},
	{0x3c11, 0x02},
	{0x3c12, 0x00},
	{0x3c13, 0x03},
	{0x3c14, 0x00},
	{0x3c15, 0x00},
	{0x3c16, 0x0c},
	{0x3c17, 0x0c},
	{0x3c18, 0x0c},
	{0x3c19, 0x0a},
	{0x3c1a, 0x0a},
	{0x3c1b, 0x0a},
	{0x3c1c, 0x00},
	{0x3c1d, 0x00},
	{0x3c1e, 0x00},
	{0x3c1f, 0x00},
	{0x3c20, 0x00},
	{0x3c21, 0x00},
	{0x3c22, 0x3f},
	{0x3c23, 0x0a},
	{0x3e35, 0x01},
	{0x3f4a, 0x03},
	{0x3f4b, 0xbf},
	{0x3f26, 0x00},
	{0x0202, 0x0d},
	{0x0203, 0xc4},
	{0x0204, 0x00},
	{0x0205, 0x00},
	{0x020e, 0x01},
	{0x020f, 0x00},
	{0x0210, 0x01},
	{0x0211, 0x00},
	{0x0212, 0x01},
	{0x0213, 0x00},
	{0x0214, 0x01},
	{0x0215, 0x00},
	{0xbcf1, 0x00},
};

/* Supported sensor mode configurations */
static const struct imx412_mode supported_mode = {
	.width = 4056,
	.height = 3040,
	.hblank = 456,
	.vblank = 506,
	.vblank_min = 506,
	.vblank_max = 32420,
	.pclk = 480000000,
	.link_freq_idx = 0,
	.code = MEDIA_BUS_FMT_SRGGB10_1X10,
	.reg_list = {
		.num_of_regs = ARRAY_SIZE(mode_4056x3040_regs),
		.regs = mode_4056x3040_regs,
	},
};

/**
 * to_imx412() - imx412 V4L2 sub-device to imx412 device.
 * @subdev: pointer to imx412 V4L2 sub-device
 *
 * Return: pointer to imx412 device
 */
static inline struct imx412 *to_imx412(struct v4l2_subdev *subdev)
{
	return container_of(subdev, struct imx412, sd);
}

/**
 * imx412_read_reg() - Read registers.
 * @imx412: pointer to imx412 device
 * @reg: register address
 * @len: length of bytes to read. Max supported bytes is 4
 * @val: pointer to register value to be filled.
 *
 * Return: 0 if successful, error code otherwise.
 */
static int imx412_read_reg(struct imx412 *imx412, u16 reg, u32 len, u32 *val)
{
	struct i2c_client *client = v4l2_get_subdevdata(&imx412->sd);
	struct i2c_msg msgs[2] = {0};
	u8 addr_buf[2] = {0};
	u8 data_buf[4] = {0};
	int ret;

	if (WARN_ON(len > 4))
		return -EINVAL;

	put_unaligned_be16(reg, addr_buf);

	/* Write register address */
	msgs[0].addr = client->addr;
	msgs[0].flags = 0;
	msgs[0].len = ARRAY_SIZE(addr_buf);
	msgs[0].buf = addr_buf;

	/* Read data from register */
	msgs[1].addr = client->addr;
	msgs[1].flags = I2C_M_RD;
	msgs[1].len = len;
	msgs[1].buf = &data_buf[4 - len];

	ret = i2c_transfer(client->adapter, msgs, ARRAY_SIZE(msgs));
	if (ret != ARRAY_SIZE(msgs))
		return -EIO;

	*val = get_unaligned_be32(data_buf);

	return 0;
}

/**
 * imx412_write_reg() - Write register
 * @imx412: pointer to imx412 device
 * @reg: register address
 * @len: length of bytes. Max supported bytes is 4
 * @val: register value
 *
 * Return: 0 if successful, error code otherwise.
 */
static int imx412_write_reg(struct imx412 *imx412, u16 reg, u32 len, u32 val)
{
	struct i2c_client *client = v4l2_get_subdevdata(&imx412->sd);
	u8 buf[6] = {0};

	if (WARN_ON(len > 4))
		return -EINVAL;

	put_unaligned_be16(reg, buf);
	put_unaligned_be32(val << (8 * (4 - len)), buf + 2);
	if (i2c_master_send(client, buf, len + 2) != len + 2)
		return -EIO;

	return 0;
}

/**
 * imx412_write_regs() - Write a list of registers
 * @imx412: pointer to imx412 device
 * @regs: list of registers to be written
 * @len: length of registers array
 *
 * Return: 0 if successful, error code otherwise.
 */
static int imx412_write_regs(struct imx412 *imx412,
			     const struct imx412_reg *regs, u32 len)
{
	unsigned int i;
	int ret;

	for (i = 0; i < len; i++) {
		ret = imx412_write_reg(imx412, regs[i].address, 1, regs[i].val);
		if (ret)
			return ret;
	}

	return 0;
}

/**
 * imx412_update_controls() - Update control ranges based on streaming mode
 * @imx412: pointer to imx412 device
 * @mode: pointer to imx412_mode sensor mode
 *
 * Return: 0 if successful, error code otherwise.
 */
static int imx412_update_controls(struct imx412 *imx412,
				  const struct imx412_mode *mode)
{
	int ret;

	ret = __v4l2_ctrl_s_ctrl(imx412->link_freq_ctrl, mode->link_freq_idx);
	if (ret)
		return ret;

	ret = __v4l2_ctrl_s_ctrl(imx412->hblank_ctrl, mode->hblank);
	if (ret)
		return ret;

	return __v4l2_ctrl_modify_range(imx412->vblank_ctrl, mode->vblank_min,
					mode->vblank_max, 1, mode->vblank);
}

/**
 * imx412_update_exp_gain() - Set updated exposure and gain
 * @imx412: pointer to imx412 device
 * @exposure: updated exposure value
 * @gain: updated analog gain value
 *
 * Return: 0 if successful, error code otherwise.
 */
static int imx412_update_exp_gain(struct imx412 *imx412, u32 exposure, u32 gain)
{
	u32 lpfr, shutter;
	int ret;

	lpfr = imx412->vblank + imx412->cur_mode->height;
	shutter = lpfr - exposure;

	dev_dbg(imx412->dev, "Set exp %u, analog gain %u, shutter %u, lpfr %u",
		exposure, gain, shutter, lpfr);

	ret = imx412_write_reg(imx412, IMX412_REG_HOLD, 1, 1);
	if (ret)
		return ret;

	ret = imx412_write_reg(imx412, IMX412_REG_LPFR, 2, lpfr);
	if (ret)
		goto error_release_group_hold;

	ret = imx412_write_reg(imx412, IMX412_REG_EXPOSURE_CIT, 2, shutter);
	if (ret)
		goto error_release_group_hold;

	ret = imx412_write_reg(imx412, IMX412_REG_AGAIN, 2, gain);

error_release_group_hold:
	imx412_write_reg(imx412, IMX412_REG_HOLD, 1, 0);

	return ret;
}

/**
 * imx412_set_ctrl() - Set subdevice control
 * @ctrl: pointer to v4l2_ctrl structure
 *
 * Supported controls:
 * - V4L2_CID_VBLANK
 * - cluster controls:
 *   - V4L2_CID_ANALOGUE_GAIN
 *   - V4L2_CID_EXPOSURE
 *
 * Return: 0 if successful, error code otherwise.
 */
static int imx412_set_ctrl(struct v4l2_ctrl *ctrl)
{
	struct imx412 *imx412 =
		container_of(ctrl->handler, struct imx412, ctrl_handler);
	u32 analog_gain;
	u32 exposure;
	int ret;

	switch (ctrl->id) {
	case V4L2_CID_VBLANK:
		imx412->vblank = imx412->vblank_ctrl->val;

		dev_dbg(imx412->dev, "Received vblank %u, new lpfr %u",
			imx412->vblank,
			imx412->vblank + imx412->cur_mode->height);

		ret = __v4l2_ctrl_modify_range(imx412->exp_ctrl,
					       IMX412_EXPOSURE_MIN,
					       imx412->vblank +
					       imx412->cur_mode->height -
					       IMX412_EXPOSURE_OFFSET,
					       1, IMX412_EXPOSURE_DEFAULT);
		break;
	case V4L2_CID_EXPOSURE:
		/* Set controls only if sensor is in power on state */
		if (!pm_runtime_get_if_in_use(imx412->dev))
			return 0;

		exposure = ctrl->val;
		analog_gain = imx412->again_ctrl->val;

		dev_dbg(imx412->dev, "Received exp %u, analog gain %u",
			exposure, analog_gain);

		ret = imx412_update_exp_gain(imx412, exposure, analog_gain);

		pm_runtime_put(imx412->dev);

		break;
	default:
		dev_err(imx412->dev, "Invalid control %d", ctrl->id);
		ret = -EINVAL;
	}

	return ret;
}

/* V4l2 subdevice control ops*/
static const struct v4l2_ctrl_ops imx412_ctrl_ops = {
	.s_ctrl = imx412_set_ctrl,
};

/**
 * imx412_enum_mbus_code() - Enumerate V4L2 sub-device mbus codes
 * @sd: pointer to imx412 V4L2 sub-device structure
 * @sd_state: V4L2 sub-device configuration
 * @code: V4L2 sub-device code enumeration need to be filled
 *
 * Return: 0 if successful, error code otherwise.
 */
static int imx412_enum_mbus_code(struct v4l2_subdev *sd,
				 struct v4l2_subdev_state *sd_state,
				 struct v4l2_subdev_mbus_code_enum *code)
{
	if (code->index > 0)
		return -EINVAL;

	code->code = supported_mode.code;

	return 0;
}

/**
 * imx412_enum_frame_size() - Enumerate V4L2 sub-device frame sizes
 * @sd: pointer to imx412 V4L2 sub-device structure
 * @sd_state: V4L2 sub-device configuration
 * @fsize: V4L2 sub-device size enumeration need to be filled
 *
 * Return: 0 if successful, error code otherwise.
 */
static int imx412_enum_frame_size(struct v4l2_subdev *sd,
				  struct v4l2_subdev_state *sd_state,
				  struct v4l2_subdev_frame_size_enum *fsize)
{
	if (fsize->index > 0)
		return -EINVAL;

	if (fsize->code != supported_mode.code)
		return -EINVAL;

	fsize->min_width = supported_mode.width;
	fsize->max_width = fsize->min_width;
	fsize->min_height = supported_mode.height;
	fsize->max_height = fsize->min_height;

	return 0;
}

/**
 * imx412_fill_pad_format() - Fill subdevice pad format
 *                            from selected sensor mode
 * @imx412: pointer to imx412 device
 * @mode: pointer to imx412_mode sensor mode
 * @fmt: V4L2 sub-device format need to be filled
 */
static void imx412_fill_pad_format(struct imx412 *imx412,
				   const struct imx412_mode *mode,
				   struct v4l2_subdev_format *fmt)
{
	fmt->format.width = mode->width;
	fmt->format.height = mode->height;
	fmt->format.code = mode->code;
	fmt->format.field = V4L2_FIELD_NONE;
	fmt->format.colorspace = V4L2_COLORSPACE_RAW;
	fmt->format.ycbcr_enc = V4L2_YCBCR_ENC_DEFAULT;
	fmt->format.quantization = V4L2_QUANTIZATION_DEFAULT;
	fmt->format.xfer_func = V4L2_XFER_FUNC_NONE;
}

/**
 * imx412_get_pad_format() - Get subdevice pad format
 * @sd: pointer to imx412 V4L2 sub-device structure
 * @sd_state: V4L2 sub-device configuration
 * @fmt: V4L2 sub-device format need to be set
 *
 * Return: 0 if successful, error code otherwise.
 */
static int imx412_get_pad_format(struct v4l2_subdev *sd,
				 struct v4l2_subdev_state *sd_state,
				 struct v4l2_subdev_format *fmt)
{
	struct imx412 *imx412 = to_imx412(sd);

	mutex_lock(&imx412->mutex);

	if (fmt->which == V4L2_SUBDEV_FORMAT_TRY) {
		struct v4l2_mbus_framefmt *framefmt;

		framefmt = v4l2_subdev_get_try_format(sd, sd_state, fmt->pad);
		fmt->format = *framefmt;
	} else {
		imx412_fill_pad_format(imx412, imx412->cur_mode, fmt);
	}

	mutex_unlock(&imx412->mutex);

	return 0;
}

/**
 * imx412_set_pad_format() - Set subdevice pad format
 * @sd: pointer to imx412 V4L2 sub-device structure
 * @sd_state: V4L2 sub-device configuration
 * @fmt: V4L2 sub-device format need to be set
 *
 * Return: 0 if successful, error code otherwise.
 */
static int imx412_set_pad_format(struct v4l2_subdev *sd,
				 struct v4l2_subdev_state *sd_state,
				 struct v4l2_subdev_format *fmt)
{
	struct imx412 *imx412 = to_imx412(sd);
	const struct imx412_mode *mode;
	int ret = 0;

	mutex_lock(&imx412->mutex);

	mode = &supported_mode;
	imx412_fill_pad_format(imx412, mode, fmt);

	if (fmt->which == V4L2_SUBDEV_FORMAT_TRY) {
		struct v4l2_mbus_framefmt *framefmt;

		framefmt = v4l2_subdev_get_try_format(sd, sd_state, fmt->pad);
		*framefmt = fmt->format;
	} else {
		ret = imx412_update_controls(imx412, mode);
		if (!ret)
			imx412->cur_mode = mode;
	}

	mutex_unlock(&imx412->mutex);

	return ret;
}

/**
 * imx412_init_pad_cfg() - Initialize sub-device pad configuration
 * @sd: pointer to imx412 V4L2 sub-device structure
 * @sd_state: V4L2 sub-device configuration
 *
 * Return: 0 if successful, error code otherwise.
 */
static int imx412_init_pad_cfg(struct v4l2_subdev *sd,
			       struct v4l2_subdev_state *sd_state)
{
	struct imx412 *imx412 = to_imx412(sd);
	struct v4l2_subdev_format fmt = { 0 };

	fmt.which = sd_state ? V4L2_SUBDEV_FORMAT_TRY : V4L2_SUBDEV_FORMAT_ACTIVE;
	imx412_fill_pad_format(imx412, &supported_mode, &fmt);

	return imx412_set_pad_format(sd, sd_state, &fmt);
}

/**
 * imx412_start_streaming() - Start sensor stream
 * @imx412: pointer to imx412 device
 *
 * Return: 0 if successful, error code otherwise.
 */
static int imx412_start_streaming(struct imx412 *imx412)
{
	const struct imx412_reg_list *reg_list;
	int ret;

	/* Write sensor mode registers */
	reg_list = &imx412->cur_mode->reg_list;
	ret = imx412_write_regs(imx412, reg_list->regs,
				reg_list->num_of_regs);
	if (ret) {
		dev_err(imx412->dev, "fail to write initial registers");
		return ret;
	}

	/* Setup handler will write actual exposure and gain */
	ret =  __v4l2_ctrl_handler_setup(imx412->sd.ctrl_handler);
	if (ret) {
		dev_err(imx412->dev, "fail to setup handler");
		return ret;
	}

	/* Delay is required before streaming*/
	usleep_range(7400, 8000);

	/* Start streaming */
	ret = imx412_write_reg(imx412, IMX412_REG_MODE_SELECT,
			       1, IMX412_MODE_STREAMING);
	if (ret) {
		dev_err(imx412->dev, "fail to start streaming");
		return ret;
	}

	return 0;
}

/**
 * imx412_stop_streaming() - Stop sensor stream
 * @imx412: pointer to imx412 device
 *
 * Return: 0 if successful, error code otherwise.
 */
static int imx412_stop_streaming(struct imx412 *imx412)
{
	return imx412_write_reg(imx412, IMX412_REG_MODE_SELECT,
				1, IMX412_MODE_STANDBY);
}

/**
 * imx412_set_stream() - Enable sensor streaming
 * @sd: pointer to imx412 subdevice
 * @enable: set to enable sensor streaming
 *
 * Return: 0 if successful, error code otherwise.
 */
static int imx412_set_stream(struct v4l2_subdev *sd, int enable)
{
	struct imx412 *imx412 = to_imx412(sd);
	int ret;

	mutex_lock(&imx412->mutex);

	if (imx412->streaming == enable) {
		mutex_unlock(&imx412->mutex);
		return 0;
	}

	if (enable) {
		ret = pm_runtime_resume_and_get(imx412->dev);
		if (ret)
			goto error_unlock;

		ret = imx412_start_streaming(imx412);
		if (ret)
			goto error_power_off;
	} else {
		imx412_stop_streaming(imx412);
		pm_runtime_put(imx412->dev);
	}

	imx412->streaming = enable;

	mutex_unlock(&imx412->mutex);

	return 0;

error_power_off:
	pm_runtime_put(imx412->dev);
error_unlock:
	mutex_unlock(&imx412->mutex);

	return ret;
}

/**
 * imx412_detect() - Detect imx412 sensor
 * @imx412: pointer to imx412 device
 *
 * Return: 0 if successful, -EIO if sensor id does not match
 */
static int imx412_detect(struct imx412 *imx412)
{
	int ret;
	u32 val;

	ret = imx412_read_reg(imx412, IMX412_REG_ID, 2, &val);
	if (ret)
		return ret;

	if (val != IMX412_ID) {
		dev_err(imx412->dev, "chip id mismatch: %x!=%x",
			IMX412_ID, val);
		return -ENXIO;
	}

	return 0;
}

/**
 * imx412_parse_hw_config() - Parse HW configuration and check if supported
 * @imx412: pointer to imx412 device
 *
 * Return: 0 if successful, error code otherwise.
 */
static int imx412_parse_hw_config(struct imx412 *imx412)
{
	struct fwnode_handle *fwnode = dev_fwnode(imx412->dev);
	struct v4l2_fwnode_endpoint bus_cfg = {
		.bus_type = V4L2_MBUS_CSI2_DPHY
	};
	struct fwnode_handle *ep;
	unsigned long rate;
	unsigned int i;
	int ret;

	if (!fwnode)
		return -ENXIO;

	/* Request optional reset pin */
	imx412->reset_gpio = devm_gpiod_get_optional(imx412->dev, "reset",
						     GPIOD_OUT_LOW);
	if (IS_ERR(imx412->reset_gpio)) {
		dev_err(imx412->dev, "failed to get reset gpio %ld",
			PTR_ERR(imx412->reset_gpio));
		return PTR_ERR(imx412->reset_gpio);
	}

	/* Get sensor input clock */
	imx412->inclk = devm_clk_get(imx412->dev, NULL);
	if (IS_ERR(imx412->inclk)) {
		dev_err(imx412->dev, "could not get inclk");
		return PTR_ERR(imx412->inclk);
	}

	rate = clk_get_rate(imx412->inclk);
	if (rate != IMX412_INCLK_RATE) {
		dev_err(imx412->dev, "inclk frequency mismatch");
		return -EINVAL;
	}

	/* Get optional DT defined regulators */
	for (i = 0; i < ARRAY_SIZE(imx412_supply_names); i++)
		imx412->supplies[i].supply = imx412_supply_names[i];

	ret = devm_regulator_bulk_get(imx412->dev,
				      ARRAY_SIZE(imx412_supply_names),
				      imx412->supplies);
	if (ret)
		return ret;

	ep = fwnode_graph_get_next_endpoint(fwnode, NULL);
	if (!ep)
		return -ENXIO;

	ret = v4l2_fwnode_endpoint_alloc_parse(ep, &bus_cfg);
	fwnode_handle_put(ep);
	if (ret)
		return ret;

	if (bus_cfg.bus.mipi_csi2.num_data_lanes != IMX412_NUM_DATA_LANES) {
		dev_err(imx412->dev,
			"number of CSI2 data lanes %d is not supported",
			bus_cfg.bus.mipi_csi2.num_data_lanes);
		ret = -EINVAL;
		goto done_endpoint_free;
	}

	if (!bus_cfg.nr_of_link_frequencies) {
		dev_err(imx412->dev, "no link frequencies defined");
		ret = -EINVAL;
		goto done_endpoint_free;
	}

	for (i = 0; i < bus_cfg.nr_of_link_frequencies; i++)
		if (bus_cfg.link_frequencies[i] == IMX412_LINK_FREQ)
			goto done_endpoint_free;

	ret = -EINVAL;

done_endpoint_free:
	v4l2_fwnode_endpoint_free(&bus_cfg);

	return ret;
}

/* V4l2 subdevice ops */
static const struct v4l2_subdev_video_ops imx412_video_ops = {
	.s_stream = imx412_set_stream,
};

static const struct v4l2_subdev_pad_ops imx412_pad_ops = {
	.init_cfg = imx412_init_pad_cfg,
	.enum_mbus_code = imx412_enum_mbus_code,
	.enum_frame_size = imx412_enum_frame_size,
	.get_fmt = imx412_get_pad_format,
	.set_fmt = imx412_set_pad_format,
};

static const struct v4l2_subdev_ops imx412_subdev_ops = {
	.video = &imx412_video_ops,
	.pad = &imx412_pad_ops,
};

/**
 * imx412_power_on() - Sensor power on sequence
 * @dev: pointer to i2c device
 *
 * Return: 0 if successful, error code otherwise.
 */
static int imx412_power_on(struct device *dev)
{
	struct v4l2_subdev *sd = dev_get_drvdata(dev);
	struct imx412 *imx412 = to_imx412(sd);
	int ret;

<<<<<<< HEAD
=======
	ret = regulator_bulk_enable(ARRAY_SIZE(imx412_supply_names),
				    imx412->supplies);
	if (ret < 0) {
		dev_err(dev, "failed to enable regulators\n");
		return ret;
	}

>>>>>>> d60c95ef
	gpiod_set_value_cansleep(imx412->reset_gpio, 0);

	ret = clk_prepare_enable(imx412->inclk);
	if (ret) {
		dev_err(imx412->dev, "fail to enable inclk");
		goto error_reset;
	}

	usleep_range(1000, 1200);

	return 0;

error_reset:
	gpiod_set_value_cansleep(imx412->reset_gpio, 1);
<<<<<<< HEAD
=======
	regulator_bulk_disable(ARRAY_SIZE(imx412_supply_names),
			       imx412->supplies);
>>>>>>> d60c95ef

	return ret;
}

/**
 * imx412_power_off() - Sensor power off sequence
 * @dev: pointer to i2c device
 *
 * Return: 0 if successful, error code otherwise.
 */
static int imx412_power_off(struct device *dev)
{
	struct v4l2_subdev *sd = dev_get_drvdata(dev);
	struct imx412 *imx412 = to_imx412(sd);

	clk_disable_unprepare(imx412->inclk);

	gpiod_set_value_cansleep(imx412->reset_gpio, 1);

<<<<<<< HEAD
=======
	regulator_bulk_disable(ARRAY_SIZE(imx412_supply_names),
			       imx412->supplies);

>>>>>>> d60c95ef
	return 0;
}

/**
 * imx412_init_controls() - Initialize sensor subdevice controls
 * @imx412: pointer to imx412 device
 *
 * Return: 0 if successful, error code otherwise.
 */
static int imx412_init_controls(struct imx412 *imx412)
{
	struct v4l2_ctrl_handler *ctrl_hdlr = &imx412->ctrl_handler;
	const struct imx412_mode *mode = imx412->cur_mode;
	u32 lpfr;
	int ret;

	ret = v4l2_ctrl_handler_init(ctrl_hdlr, 6);
	if (ret)
		return ret;

	/* Serialize controls with sensor device */
	ctrl_hdlr->lock = &imx412->mutex;

	/* Initialize exposure and gain */
	lpfr = mode->vblank + mode->height;
	imx412->exp_ctrl = v4l2_ctrl_new_std(ctrl_hdlr,
					     &imx412_ctrl_ops,
					     V4L2_CID_EXPOSURE,
					     IMX412_EXPOSURE_MIN,
					     lpfr - IMX412_EXPOSURE_OFFSET,
					     IMX412_EXPOSURE_STEP,
					     IMX412_EXPOSURE_DEFAULT);

	imx412->again_ctrl = v4l2_ctrl_new_std(ctrl_hdlr,
					       &imx412_ctrl_ops,
					       V4L2_CID_ANALOGUE_GAIN,
					       IMX412_AGAIN_MIN,
					       IMX412_AGAIN_MAX,
					       IMX412_AGAIN_STEP,
					       IMX412_AGAIN_DEFAULT);

	v4l2_ctrl_cluster(2, &imx412->exp_ctrl);

	imx412->vblank_ctrl = v4l2_ctrl_new_std(ctrl_hdlr,
						&imx412_ctrl_ops,
						V4L2_CID_VBLANK,
						mode->vblank_min,
						mode->vblank_max,
						1, mode->vblank);

	/* Read only controls */
	imx412->pclk_ctrl = v4l2_ctrl_new_std(ctrl_hdlr,
					      &imx412_ctrl_ops,
					      V4L2_CID_PIXEL_RATE,
					      mode->pclk, mode->pclk,
					      1, mode->pclk);

	imx412->link_freq_ctrl = v4l2_ctrl_new_int_menu(ctrl_hdlr,
							&imx412_ctrl_ops,
							V4L2_CID_LINK_FREQ,
							ARRAY_SIZE(link_freq) -
							1,
							mode->link_freq_idx,
							link_freq);
	if (imx412->link_freq_ctrl)
		imx412->link_freq_ctrl->flags |= V4L2_CTRL_FLAG_READ_ONLY;

	imx412->hblank_ctrl = v4l2_ctrl_new_std(ctrl_hdlr,
						&imx412_ctrl_ops,
						V4L2_CID_HBLANK,
						IMX412_REG_MIN,
						IMX412_REG_MAX,
						1, mode->hblank);
	if (imx412->hblank_ctrl)
		imx412->hblank_ctrl->flags |= V4L2_CTRL_FLAG_READ_ONLY;

	if (ctrl_hdlr->error) {
		dev_err(imx412->dev, "control init failed: %d",
			ctrl_hdlr->error);
		v4l2_ctrl_handler_free(ctrl_hdlr);
		return ctrl_hdlr->error;
	}

	imx412->sd.ctrl_handler = ctrl_hdlr;

	return 0;
}

/**
 * imx412_probe() - I2C client device binding
 * @client: pointer to i2c client device
 *
 * Return: 0 if successful, error code otherwise.
 */
static int imx412_probe(struct i2c_client *client)
{
	struct imx412 *imx412;
	int ret;

	imx412 = devm_kzalloc(&client->dev, sizeof(*imx412), GFP_KERNEL);
	if (!imx412)
		return -ENOMEM;

	imx412->dev = &client->dev;

	/* Initialize subdev */
	v4l2_i2c_subdev_init(&imx412->sd, client, &imx412_subdev_ops);

	ret = imx412_parse_hw_config(imx412);
	if (ret) {
		dev_err(imx412->dev, "HW configuration is not supported");
		return ret;
	}

	mutex_init(&imx412->mutex);

	ret = imx412_power_on(imx412->dev);
	if (ret) {
		dev_err(imx412->dev, "failed to power-on the sensor");
		goto error_mutex_destroy;
	}

	/* Check module identity */
	ret = imx412_detect(imx412);
	if (ret) {
		dev_err(imx412->dev, "failed to find sensor: %d", ret);
		goto error_power_off;
	}

	/* Set default mode to max resolution */
	imx412->cur_mode = &supported_mode;
	imx412->vblank = imx412->cur_mode->vblank;

	ret = imx412_init_controls(imx412);
	if (ret) {
		dev_err(imx412->dev, "failed to init controls: %d", ret);
		goto error_power_off;
	}

	/* Initialize subdev */
	imx412->sd.flags |= V4L2_SUBDEV_FL_HAS_DEVNODE;
	imx412->sd.entity.function = MEDIA_ENT_F_CAM_SENSOR;

	/* Initialize source pad */
	imx412->pad.flags = MEDIA_PAD_FL_SOURCE;
	ret = media_entity_pads_init(&imx412->sd.entity, 1, &imx412->pad);
	if (ret) {
		dev_err(imx412->dev, "failed to init entity pads: %d", ret);
		goto error_handler_free;
	}

	ret = v4l2_async_register_subdev_sensor(&imx412->sd);
	if (ret < 0) {
		dev_err(imx412->dev,
			"failed to register async subdev: %d", ret);
		goto error_media_entity;
	}

	pm_runtime_set_active(imx412->dev);
	pm_runtime_enable(imx412->dev);
	pm_runtime_idle(imx412->dev);

	return 0;

error_media_entity:
	media_entity_cleanup(&imx412->sd.entity);
error_handler_free:
	v4l2_ctrl_handler_free(imx412->sd.ctrl_handler);
error_power_off:
	imx412_power_off(imx412->dev);
error_mutex_destroy:
	mutex_destroy(&imx412->mutex);

	return ret;
}

/**
 * imx412_remove() - I2C client device unbinding
 * @client: pointer to I2C client device
 *
 * Return: 0 if successful, error code otherwise.
 */
static void imx412_remove(struct i2c_client *client)
{
	struct v4l2_subdev *sd = i2c_get_clientdata(client);
	struct imx412 *imx412 = to_imx412(sd);

	v4l2_async_unregister_subdev(sd);
	media_entity_cleanup(&sd->entity);
	v4l2_ctrl_handler_free(sd->ctrl_handler);

	pm_runtime_disable(&client->dev);
	if (!pm_runtime_status_suspended(&client->dev))
		imx412_power_off(&client->dev);
	pm_runtime_set_suspended(&client->dev);

	mutex_destroy(&imx412->mutex);
}

static const struct dev_pm_ops imx412_pm_ops = {
	SET_RUNTIME_PM_OPS(imx412_power_off, imx412_power_on, NULL)
};

static const struct of_device_id imx412_of_match[] = {
	{ .compatible = "sony,imx412" },
	{ }
};

MODULE_DEVICE_TABLE(of, imx412_of_match);

static struct i2c_driver imx412_driver = {
	.probe_new = imx412_probe,
	.remove = imx412_remove,
	.driver = {
		.name = "imx412",
		.pm = &imx412_pm_ops,
		.of_match_table = imx412_of_match,
	},
};

module_i2c_driver(imx412_driver);

MODULE_DESCRIPTION("Sony imx412 sensor driver");
MODULE_LICENSE("GPL");<|MERGE_RESOLUTION|>--- conflicted
+++ resolved
@@ -1030,8 +1030,6 @@
 	struct imx412 *imx412 = to_imx412(sd);
 	int ret;
 
-<<<<<<< HEAD
-=======
 	ret = regulator_bulk_enable(ARRAY_SIZE(imx412_supply_names),
 				    imx412->supplies);
 	if (ret < 0) {
@@ -1039,7 +1037,6 @@
 		return ret;
 	}
 
->>>>>>> d60c95ef
 	gpiod_set_value_cansleep(imx412->reset_gpio, 0);
 
 	ret = clk_prepare_enable(imx412->inclk);
@@ -1054,11 +1051,8 @@
 
 error_reset:
 	gpiod_set_value_cansleep(imx412->reset_gpio, 1);
-<<<<<<< HEAD
-=======
 	regulator_bulk_disable(ARRAY_SIZE(imx412_supply_names),
 			       imx412->supplies);
->>>>>>> d60c95ef
 
 	return ret;
 }
@@ -1078,12 +1072,9 @@
 
 	gpiod_set_value_cansleep(imx412->reset_gpio, 1);
 
-<<<<<<< HEAD
-=======
 	regulator_bulk_disable(ARRAY_SIZE(imx412_supply_names),
 			       imx412->supplies);
 
->>>>>>> d60c95ef
 	return 0;
 }
 
