// SPDX-License-Identifier: GPL-2.0
/*
 * A V4L2 driver for Sony IMX219 cameras.
 * Copyright (C) 2019, Raspberry Pi (Trading) Ltd
 *
 * Based on Sony imx258 camera driver
 * Copyright (C) 2018 Intel Corporation
 *
 * DT / fwnode changes, and regulator / GPIO control taken from imx214 driver
 * Copyright 2018 Qtechnology A/S
 *
 * Flip handling taken from the Sony IMX319 driver.
 * Copyright (C) 2018 Intel Corporation
 *
 */

#include <linux/clk.h>
#include <linux/delay.h>
#include <linux/gpio/consumer.h>
#include <linux/i2c.h>
#include <linux/module.h>
#include <linux/pm_runtime.h>
#include <linux/regulator/consumer.h>

#include <media/v4l2-cci.h>
#include <media/v4l2-ctrls.h>
#include <media/v4l2-device.h>
#include <media/v4l2-event.h>
#include <media/v4l2-fwnode.h>
#include <media/v4l2-mediabus.h>

/* Chip ID */
#define IMX219_REG_CHIP_ID		CCI_REG16(0x0000)
#define IMX219_CHIP_ID			0x0219

#define IMX219_REG_MODE_SELECT		CCI_REG8(0x0100)
#define IMX219_MODE_STANDBY		0x00
#define IMX219_MODE_STREAMING		0x01

#define IMX219_REG_CSI_LANE_MODE	CCI_REG8(0x0114)
#define IMX219_CSI_2_LANE_MODE		0x01
#define IMX219_CSI_4_LANE_MODE		0x03

#define IMX219_REG_DPHY_CTRL		CCI_REG8(0x0128)
#define IMX219_DPHY_CTRL_TIMING_AUTO	0
#define IMX219_DPHY_CTRL_TIMING_MANUAL	1

#define IMX219_REG_EXCK_FREQ		CCI_REG16(0x012a)
#define IMX219_EXCK_FREQ(n)		((n) * 256)		/* n expressed in MHz */

/* Analog gain control */
#define IMX219_REG_ANALOG_GAIN		CCI_REG8(0x0157)
#define IMX219_ANA_GAIN_MIN		0
#define IMX219_ANA_GAIN_MAX		232
#define IMX219_ANA_GAIN_STEP		1
#define IMX219_ANA_GAIN_DEFAULT		0x0

/* Digital gain control */
#define IMX219_REG_DIGITAL_GAIN		CCI_REG16(0x0158)
#define IMX219_DGTL_GAIN_MIN		0x0100
#define IMX219_DGTL_GAIN_MAX		0x0fff
#define IMX219_DGTL_GAIN_DEFAULT	0x0100
#define IMX219_DGTL_GAIN_STEP		1

/* Exposure control */
#define IMX219_REG_EXPOSURE		CCI_REG16(0x015a)
#define IMX219_EXPOSURE_MIN		4
#define IMX219_EXPOSURE_STEP		1
#define IMX219_EXPOSURE_DEFAULT		0x640
#define IMX219_EXPOSURE_MAX		65535

/* V_TIMING internal */
#define IMX219_REG_VTS			CCI_REG16(0x0160)
#define IMX219_VTS_15FPS		0x0dc6
#define IMX219_VTS_30FPS_1080P		0x06e3
#define IMX219_VTS_30FPS_BINNED		0x06e3
#define IMX219_VTS_30FPS_640x480	0x06e3
#define IMX219_VTS_MAX			0xffff

#define IMX219_VBLANK_MIN		4

/*Frame Length Line*/
#define IMX219_FLL_MIN			0x08a6
#define IMX219_FLL_MAX			0xffff
#define IMX219_FLL_STEP			1
#define IMX219_FLL_DEFAULT		0x0c98

/* HBLANK control - read only */
#define IMX219_PPL_DEFAULT		3448

#define IMX219_REG_LINE_LENGTH_A	CCI_REG16(0x0162)
#define IMX219_REG_X_ADD_STA_A		CCI_REG16(0x0164)
#define IMX219_REG_X_ADD_END_A		CCI_REG16(0x0166)
#define IMX219_REG_Y_ADD_STA_A		CCI_REG16(0x0168)
#define IMX219_REG_Y_ADD_END_A		CCI_REG16(0x016a)
#define IMX219_REG_X_OUTPUT_SIZE	CCI_REG16(0x016c)
#define IMX219_REG_Y_OUTPUT_SIZE	CCI_REG16(0x016e)
#define IMX219_REG_X_ODD_INC_A		CCI_REG8(0x0170)
#define IMX219_REG_Y_ODD_INC_A		CCI_REG8(0x0171)
#define IMX219_REG_ORIENTATION		CCI_REG8(0x0172)

/* Binning  Mode */
#define IMX219_REG_BINNING_MODE		CCI_REG16(0x0174)
#define IMX219_BINNING_NONE		0x0000
#define IMX219_BINNING_2X2		0x0101
#define IMX219_BINNING_2X2_ANALOG	0x0303

#define IMX219_REG_CSI_DATA_FORMAT_A	CCI_REG16(0x018c)

/* PLL Settings */
#define IMX219_REG_VTPXCK_DIV		CCI_REG8(0x0301)
#define IMX219_REG_VTSYCK_DIV		CCI_REG8(0x0303)
#define IMX219_REG_PREPLLCK_VT_DIV	CCI_REG8(0x0304)
#define IMX219_REG_PREPLLCK_OP_DIV	CCI_REG8(0x0305)
#define IMX219_REG_PLL_VT_MPY		CCI_REG16(0x0306)
#define IMX219_REG_OPPXCK_DIV		CCI_REG8(0x0309)
#define IMX219_REG_OPSYCK_DIV		CCI_REG8(0x030b)
#define IMX219_REG_PLL_OP_MPY		CCI_REG16(0x030c)

/* Binning  Mode */
#define IMX219_REG_BINNING_MODE		0x0174
#define IMX219_BINNING_NONE		0x0000
#define IMX219_BINNING_2X2		0x0101
#define IMX219_BINNING_2X2_ANALOG	0x0303

/* Test Pattern Control */
#define IMX219_REG_TEST_PATTERN		CCI_REG16(0x0600)
#define IMX219_TEST_PATTERN_DISABLE	0
#define IMX219_TEST_PATTERN_SOLID_COLOR	1
#define IMX219_TEST_PATTERN_COLOR_BARS	2
#define IMX219_TEST_PATTERN_GREY_COLOR	3
#define IMX219_TEST_PATTERN_PN9		4

/* Test pattern colour components */
#define IMX219_REG_TESTP_RED		CCI_REG16(0x0602)
#define IMX219_REG_TESTP_GREENR		CCI_REG16(0x0604)
#define IMX219_REG_TESTP_BLUE		CCI_REG16(0x0606)
#define IMX219_REG_TESTP_GREENB		CCI_REG16(0x0608)
#define IMX219_TESTP_COLOUR_MIN		0
#define IMX219_TESTP_COLOUR_MAX		0x03ff
#define IMX219_TESTP_COLOUR_STEP	1
#define IMX219_TESTP_RED_DEFAULT	IMX219_TESTP_COLOUR_MAX
#define IMX219_TESTP_GREENR_DEFAULT	0
#define IMX219_TESTP_BLUE_DEFAULT	0
#define IMX219_TESTP_GREENB_DEFAULT	0

#define IMX219_REG_TP_WINDOW_WIDTH	CCI_REG16(0x0624)
#define IMX219_REG_TP_WINDOW_HEIGHT	CCI_REG16(0x0626)

/* External clock frequency is 24.0M */
#define IMX219_XCLK_FREQ		24000000

/* Pixel rate is fixed for all the modes */
#define IMX219_PIXEL_RATE		182400000
#define IMX219_PIXEL_RATE_4LANE		280800000

#define IMX219_DEFAULT_LINK_FREQ	456000000
#define IMX219_DEFAULT_LINK_FREQ_4LANE	363000000

/* IMX219 native and active pixel array size. */
#define IMX219_NATIVE_WIDTH		3296U
#define IMX219_NATIVE_HEIGHT		2480U
#define IMX219_PIXEL_ARRAY_LEFT		8U
#define IMX219_PIXEL_ARRAY_TOP		8U
#define IMX219_PIXEL_ARRAY_WIDTH	3280U
#define IMX219_PIXEL_ARRAY_HEIGHT	2464U

struct imx219_reg_list {
	unsigned int num_of_regs;
	const struct cci_reg_sequence *regs;
};

/* Mode : resolution and related config&values */
struct imx219_mode {
	/* Frame width */
	unsigned int width;
	/* Frame height */
	unsigned int height;

	/* Analog crop rectangle. */
	struct v4l2_rect crop;

	/* V-timing */
	unsigned int vts_def;

	/* Default register values */
	struct imx219_reg_list reg_list;

	/* 2x2 binning is used */
	bool binning;
<<<<<<< HEAD
};

static const struct imx219_reg imx219_common_regs[] = {
	{0x0100, 0x00},	/* Mode Select */

	/* To Access Addresses 3000-5fff, send the following commands */
	{0x30eb, 0x0c},
	{0x30eb, 0x05},
	{0x300a, 0xff},
	{0x300b, 0xff},
	{0x30eb, 0x05},
	{0x30eb, 0x09},

	/* PLL Clock Table */
	{0x0301, 0x05},	/* VTPXCK_DIV */
	{0x0303, 0x01},	/* VTSYSCK_DIV */
	{0x0304, 0x03},	/* PREPLLCK_VT_DIV 0x03 = AUTO set */
	{0x0305, 0x03}, /* PREPLLCK_OP_DIV 0x03 = AUTO set */
	{0x0306, 0x00},	/* PLL_VT_MPY */
	{0x0307, 0x39},
	{0x030b, 0x01},	/* OP_SYS_CLK_DIV */
	{0x030c, 0x00},	/* PLL_OP_MPY */
	{0x030d, 0x72},

	/* Undocumented registers */
	{0x455e, 0x00},
	{0x471e, 0x4b},
	{0x4767, 0x0f},
	{0x4750, 0x14},
	{0x4540, 0x00},
	{0x47b4, 0x14},
	{0x4713, 0x30},
	{0x478b, 0x10},
	{0x478f, 0x10},
	{0x4793, 0x10},
	{0x4797, 0x0e},
	{0x479b, 0x0e},

	/* Frame Bank Register Group "A" */
	{0x0162, 0x0d},	/* Line_Length_A */
	{0x0163, 0x78},
	{0x0170, 0x01}, /* X_ODD_INC_A */
	{0x0171, 0x01}, /* Y_ODD_INC_A */

	/* Output setup registers */
	{0x0114, 0x01},	/* CSI 2-Lane Mode */
	{0x0128, 0x00},	/* DPHY Auto Mode */
	{0x012a, 0x18},	/* EXCK_Freq */
	{0x012b, 0x00},
};

=======
};

static const struct cci_reg_sequence imx219_common_regs[] = {
	{ IMX219_REG_MODE_SELECT, 0x00 },	/* Mode Select */

	/* To Access Addresses 3000-5fff, send the following commands */
	{ CCI_REG8(0x30eb), 0x0c },
	{ CCI_REG8(0x30eb), 0x05 },
	{ CCI_REG8(0x300a), 0xff },
	{ CCI_REG8(0x300b), 0xff },
	{ CCI_REG8(0x30eb), 0x05 },
	{ CCI_REG8(0x30eb), 0x09 },

	/* PLL Clock Table */
	{ IMX219_REG_VTPXCK_DIV, 5 },
	{ IMX219_REG_VTSYCK_DIV, 1 },
	{ IMX219_REG_PREPLLCK_VT_DIV, 3 },	/* 0x03 = AUTO set */
	{ IMX219_REG_PREPLLCK_OP_DIV, 3 },	/* 0x03 = AUTO set */
	{ IMX219_REG_PLL_VT_MPY, 57 },
	{ IMX219_REG_OPSYCK_DIV, 1 },
	{ IMX219_REG_PLL_OP_MPY, 114 },

	/* Undocumented registers */
	{ CCI_REG8(0x455e), 0x00 },
	{ CCI_REG8(0x471e), 0x4b },
	{ CCI_REG8(0x4767), 0x0f },
	{ CCI_REG8(0x4750), 0x14 },
	{ CCI_REG8(0x4540), 0x00 },
	{ CCI_REG8(0x47b4), 0x14 },
	{ CCI_REG8(0x4713), 0x30 },
	{ CCI_REG8(0x478b), 0x10 },
	{ CCI_REG8(0x478f), 0x10 },
	{ CCI_REG8(0x4793), 0x10 },
	{ CCI_REG8(0x4797), 0x0e },
	{ CCI_REG8(0x479b), 0x0e },

	/* Frame Bank Register Group "A" */
	{ IMX219_REG_LINE_LENGTH_A, 3448 },
	{ IMX219_REG_X_ODD_INC_A, 1 },
	{ IMX219_REG_Y_ODD_INC_A, 1 },

	/* Output setup registers */
	{ IMX219_REG_DPHY_CTRL, IMX219_DPHY_CTRL_TIMING_AUTO },
	{ IMX219_REG_EXCK_FREQ, IMX219_EXCK_FREQ(IMX219_XCLK_FREQ / 1000000) },
};

>>>>>>> 98817289
/*
 * Register sets lifted off the i2C interface from the Raspberry Pi firmware
 * driver.
 * 3280x2464 = mode 2, 1920x1080 = mode 1, 1640x1232 = mode 4, 640x480 = mode 7.
 */
<<<<<<< HEAD
static const struct imx219_reg mode_3280x2464_regs[] = {
	{0x0164, 0x00},
	{0x0165, 0x00},
	{0x0166, 0x0c},
	{0x0167, 0xcf},
	{0x0168, 0x00},
	{0x0169, 0x00},
	{0x016a, 0x09},
	{0x016b, 0x9f},
	{0x016c, 0x0c},
	{0x016d, 0xd0},
	{0x016e, 0x09},
	{0x016f, 0xa0},
	{0x0624, 0x0c},
	{0x0625, 0xd0},
	{0x0626, 0x09},
	{0x0627, 0xa0},
};

static const struct imx219_reg mode_1920_1080_regs[] = {
	{0x0164, 0x02},
	{0x0165, 0xa8},
	{0x0166, 0x0a},
	{0x0167, 0x27},
	{0x0168, 0x02},
	{0x0169, 0xb4},
	{0x016a, 0x06},
	{0x016b, 0xeb},
	{0x016c, 0x07},
	{0x016d, 0x80},
	{0x016e, 0x04},
	{0x016f, 0x38},
	{0x0624, 0x07},
	{0x0625, 0x80},
	{0x0626, 0x04},
	{0x0627, 0x38},
};

static const struct imx219_reg mode_1640_1232_regs[] = {
	{0x0164, 0x00},
	{0x0165, 0x00},
	{0x0166, 0x0c},
	{0x0167, 0xcf},
	{0x0168, 0x00},
	{0x0169, 0x00},
	{0x016a, 0x09},
	{0x016b, 0x9f},
	{0x016c, 0x06},
	{0x016d, 0x68},
	{0x016e, 0x04},
	{0x016f, 0xd0},
	{0x0624, 0x06},
	{0x0625, 0x68},
	{0x0626, 0x04},
	{0x0627, 0xd0},
};

static const struct imx219_reg mode_640_480_regs[] = {
	{0x0164, 0x03},
	{0x0165, 0xe8},
	{0x0166, 0x08},
	{0x0167, 0xe7},
	{0x0168, 0x02},
	{0x0169, 0xf0},
	{0x016a, 0x06},
	{0x016b, 0xaf},
	{0x016c, 0x02},
	{0x016d, 0x80},
	{0x016e, 0x01},
	{0x016f, 0xe0},
	{0x0624, 0x06},
	{0x0625, 0x68},
	{0x0626, 0x04},
	{0x0627, 0xd0},
=======
static const struct cci_reg_sequence mode_3280x2464_regs[] = {
	{ IMX219_REG_X_ADD_STA_A, 0 },
	{ IMX219_REG_X_ADD_END_A, 3279 },
	{ IMX219_REG_Y_ADD_STA_A, 0 },
	{ IMX219_REG_Y_ADD_END_A, 2463 },
	{ IMX219_REG_X_OUTPUT_SIZE, 3280 },
	{ IMX219_REG_Y_OUTPUT_SIZE, 2464 },
	{ IMX219_REG_TP_WINDOW_WIDTH, 3280 },
	{ IMX219_REG_TP_WINDOW_HEIGHT, 2464 },
};

static const struct cci_reg_sequence mode_1920_1080_regs[] = {
	{ IMX219_REG_X_ADD_STA_A, 680 },
	{ IMX219_REG_X_ADD_END_A, 2599 },
	{ IMX219_REG_Y_ADD_STA_A, 692 },
	{ IMX219_REG_Y_ADD_END_A, 1771 },
	{ IMX219_REG_X_OUTPUT_SIZE, 1920 },
	{ IMX219_REG_Y_OUTPUT_SIZE, 1080 },
	{ IMX219_REG_TP_WINDOW_WIDTH, 1920 },
	{ IMX219_REG_TP_WINDOW_HEIGHT, 1080 },
};

static const struct cci_reg_sequence mode_1640_1232_regs[] = {
	{ IMX219_REG_X_ADD_STA_A, 0 },
	{ IMX219_REG_X_ADD_END_A, 3279 },
	{ IMX219_REG_Y_ADD_STA_A, 0 },
	{ IMX219_REG_Y_ADD_END_A, 2463 },
	{ IMX219_REG_X_OUTPUT_SIZE, 1640 },
	{ IMX219_REG_Y_OUTPUT_SIZE, 1232 },
	{ IMX219_REG_TP_WINDOW_WIDTH, 1640 },
	{ IMX219_REG_TP_WINDOW_HEIGHT, 1232 },
};

static const struct cci_reg_sequence mode_640_480_regs[] = {
	{ IMX219_REG_X_ADD_STA_A, 1000 },
	{ IMX219_REG_X_ADD_END_A, 2279 },
	{ IMX219_REG_Y_ADD_STA_A, 752 },
	{ IMX219_REG_Y_ADD_END_A, 1711 },
	{ IMX219_REG_X_OUTPUT_SIZE, 640 },
	{ IMX219_REG_Y_OUTPUT_SIZE, 480 },
	{ IMX219_REG_TP_WINDOW_WIDTH, 1640 },
	{ IMX219_REG_TP_WINDOW_HEIGHT, 1232 },
>>>>>>> 98817289
};

static const struct cci_reg_sequence raw8_framefmt_regs[] = {
	{ IMX219_REG_CSI_DATA_FORMAT_A, 0x0808 },
	{ IMX219_REG_OPPXCK_DIV, 8 },
};

static const struct cci_reg_sequence raw10_framefmt_regs[] = {
	{ IMX219_REG_CSI_DATA_FORMAT_A, 0x0a0a },
	{ IMX219_REG_OPPXCK_DIV, 10 },
};

static const s64 imx219_link_freq_menu[] = {
	IMX219_DEFAULT_LINK_FREQ,
};

static const s64 imx219_link_freq_4lane_menu[] = {
	IMX219_DEFAULT_LINK_FREQ_4LANE,
};

static const char * const imx219_test_pattern_menu[] = {
	"Disabled",
	"Color Bars",
	"Solid Color",
	"Grey Color Bars",
	"PN9"
};

static const int imx219_test_pattern_val[] = {
	IMX219_TEST_PATTERN_DISABLE,
	IMX219_TEST_PATTERN_COLOR_BARS,
	IMX219_TEST_PATTERN_SOLID_COLOR,
	IMX219_TEST_PATTERN_GREY_COLOR,
	IMX219_TEST_PATTERN_PN9,
};

/* regulator supplies */
static const char * const imx219_supply_name[] = {
	/* Supplies can be enabled in any order */
	"VANA",  /* Analog (2.8V) supply */
	"VDIG",  /* Digital Core (1.8V) supply */
	"VDDL",  /* IF (1.2V) supply */
};

#define IMX219_NUM_SUPPLIES ARRAY_SIZE(imx219_supply_name)

/*
 * The supported formats.
 * This table MUST contain 4 entries per format, to cover the various flip
 * combinations in the order
 * - no flip
 * - h flip
 * - v flip
 * - h&v flips
 */
static const u32 imx219_mbus_formats[] = {
	MEDIA_BUS_FMT_SRGGB10_1X10,
	MEDIA_BUS_FMT_SGRBG10_1X10,
	MEDIA_BUS_FMT_SGBRG10_1X10,
	MEDIA_BUS_FMT_SBGGR10_1X10,

	MEDIA_BUS_FMT_SRGGB8_1X8,
	MEDIA_BUS_FMT_SGRBG8_1X8,
	MEDIA_BUS_FMT_SGBRG8_1X8,
	MEDIA_BUS_FMT_SBGGR8_1X8,
};

/*
 * Initialisation delay between XCLR low->high and the moment when the sensor
 * can start capture (i.e. can leave software stanby) must be not less than:
 *   t4 + max(t5, t6 + <time to initialize the sensor register over I2C>)
 * where
 *   t4 is fixed, and is max 200uS,
 *   t5 is fixed, and is 6000uS,
 *   t6 depends on the sensor external clock, and is max 32000 clock periods.
 * As per sensor datasheet, the external clock must be from 6MHz to 27MHz.
 * So for any acceptable external clock t6 is always within the range of
 * 1185 to 5333 uS, and is always less than t5.
 * For this reason this is always safe to wait (t4 + t5) = 6200 uS, then
 * initialize the sensor over I2C, and then exit the software standby.
 *
 * This start-up time can be optimized a bit more, if we start the writes
 * over I2C after (t4+t6), but before (t4+t5) expires. But then sensor
 * initialization over I2C may complete before (t4+t5) expires, and we must
 * ensure that capture is not started before (t4+t5).
 *
 * This delay doesn't account for the power supply startup time. If needed,
 * this should be taken care of via the regulator framework. E.g. in the
 * case of DT for regulator-fixed one should define the startup-delay-us
 * property.
 */
#define IMX219_XCLR_MIN_DELAY_US	6200
#define IMX219_XCLR_DELAY_RANGE_US	1000

/* Mode configs */
static const struct imx219_mode supported_modes[] = {
	{
		/* 8MPix 15fps mode */
		.width = 3280,
		.height = 2464,
		.crop = {
			.left = IMX219_PIXEL_ARRAY_LEFT,
			.top = IMX219_PIXEL_ARRAY_TOP,
			.width = 3280,
			.height = 2464
		},
		.vts_def = IMX219_VTS_15FPS,
		.reg_list = {
			.num_of_regs = ARRAY_SIZE(mode_3280x2464_regs),
			.regs = mode_3280x2464_regs,
		},
		.binning = false,
	},
	{
		/* 1080P 30fps cropped */
		.width = 1920,
		.height = 1080,
		.crop = {
			.left = 688,
			.top = 700,
			.width = 1920,
			.height = 1080
		},
		.vts_def = IMX219_VTS_30FPS_1080P,
		.reg_list = {
			.num_of_regs = ARRAY_SIZE(mode_1920_1080_regs),
			.regs = mode_1920_1080_regs,
		},
		.binning = false,
	},
	{
		/* 2x2 binned 30fps mode */
		.width = 1640,
		.height = 1232,
		.crop = {
			.left = IMX219_PIXEL_ARRAY_LEFT,
			.top = IMX219_PIXEL_ARRAY_TOP,
			.width = 3280,
			.height = 2464
		},
		.vts_def = IMX219_VTS_30FPS_BINNED,
		.reg_list = {
			.num_of_regs = ARRAY_SIZE(mode_1640_1232_regs),
			.regs = mode_1640_1232_regs,
		},
		.binning = true,
	},
	{
		/* 640x480 30fps mode */
		.width = 640,
		.height = 480,
		.crop = {
			.left = 1008,
			.top = 760,
			.width = 1280,
			.height = 960
		},
		.vts_def = IMX219_VTS_30FPS_640x480,
		.reg_list = {
			.num_of_regs = ARRAY_SIZE(mode_640_480_regs),
			.regs = mode_640_480_regs,
		},
		.binning = true,
	},
};

struct imx219 {
	struct v4l2_subdev sd;
	struct media_pad pad;

	struct regmap *regmap;
	struct clk *xclk; /* system clock to IMX219 */
	u32 xclk_freq;

	struct gpio_desc *reset_gpio;
	struct regulator_bulk_data supplies[IMX219_NUM_SUPPLIES];

	struct v4l2_ctrl_handler ctrl_handler;
	/* V4L2 Controls */
	struct v4l2_ctrl *pixel_rate;
	struct v4l2_ctrl *link_freq;
	struct v4l2_ctrl *exposure;
	struct v4l2_ctrl *vflip;
	struct v4l2_ctrl *hflip;
	struct v4l2_ctrl *vblank;
	struct v4l2_ctrl *hblank;

	/* Current mode */
	const struct imx219_mode *mode;

	/* Streaming on/off */
	bool streaming;

	/* Two or Four lanes */
	u8 lanes;
};

static inline struct imx219 *to_imx219(struct v4l2_subdev *_sd)
{
	return container_of(_sd, struct imx219, sd);
}

/* Get bayer order based on flip setting. */
static u32 imx219_get_format_code(struct imx219 *imx219, u32 code)
{
	unsigned int i;

	for (i = 0; i < ARRAY_SIZE(imx219_mbus_formats); i++)
		if (imx219_mbus_formats[i] == code)
			break;

	if (i >= ARRAY_SIZE(imx219_mbus_formats))
		i = 0;

	i = (i & ~3) | (imx219->vflip->val ? 2 : 0) |
	    (imx219->hflip->val ? 1 : 0);

	return imx219_mbus_formats[i];
}

static int imx219_set_ctrl(struct v4l2_ctrl *ctrl)
{
	struct imx219 *imx219 =
		container_of(ctrl->handler, struct imx219, ctrl_handler);
	struct i2c_client *client = v4l2_get_subdevdata(&imx219->sd);
	int ret = 0;

	if (ctrl->id == V4L2_CID_VBLANK) {
		int exposure_max, exposure_def;

		/* Update max exposure while meeting expected vblanking */
		exposure_max = imx219->mode->height + ctrl->val - 4;
		exposure_def = (exposure_max < IMX219_EXPOSURE_DEFAULT) ?
			exposure_max : IMX219_EXPOSURE_DEFAULT;
		__v4l2_ctrl_modify_range(imx219->exposure,
					 imx219->exposure->minimum,
					 exposure_max, imx219->exposure->step,
					 exposure_def);
	}

	/*
	 * Applying V4L2 control value only happens
	 * when power is up for streaming
	 */
	if (pm_runtime_get_if_in_use(&client->dev) == 0)
		return 0;

	switch (ctrl->id) {
	case V4L2_CID_ANALOGUE_GAIN:
		cci_write(imx219->regmap, IMX219_REG_ANALOG_GAIN,
			  ctrl->val, &ret);
		break;
	case V4L2_CID_EXPOSURE:
		cci_write(imx219->regmap, IMX219_REG_EXPOSURE,
			  ctrl->val, &ret);
		break;
	case V4L2_CID_DIGITAL_GAIN:
		cci_write(imx219->regmap, IMX219_REG_DIGITAL_GAIN,
			  ctrl->val, &ret);
		break;
	case V4L2_CID_TEST_PATTERN:
		cci_write(imx219->regmap, IMX219_REG_TEST_PATTERN,
			  imx219_test_pattern_val[ctrl->val], &ret);
		break;
	case V4L2_CID_HFLIP:
	case V4L2_CID_VFLIP:
		cci_write(imx219->regmap, IMX219_REG_ORIENTATION,
			  imx219->hflip->val | imx219->vflip->val << 1, &ret);
		break;
	case V4L2_CID_VBLANK:
		cci_write(imx219->regmap, IMX219_REG_VTS,
			  imx219->mode->height + ctrl->val, &ret);
		break;
	case V4L2_CID_TEST_PATTERN_RED:
		cci_write(imx219->regmap, IMX219_REG_TESTP_RED,
			  ctrl->val, &ret);
		break;
	case V4L2_CID_TEST_PATTERN_GREENR:
		cci_write(imx219->regmap, IMX219_REG_TESTP_GREENR,
			  ctrl->val, &ret);
		break;
	case V4L2_CID_TEST_PATTERN_BLUE:
		cci_write(imx219->regmap, IMX219_REG_TESTP_BLUE,
			  ctrl->val, &ret);
		break;
	case V4L2_CID_TEST_PATTERN_GREENB:
		cci_write(imx219->regmap, IMX219_REG_TESTP_GREENB,
			  ctrl->val, &ret);
		break;
	default:
		dev_info(&client->dev,
			 "ctrl(id:0x%x,val:0x%x) is not handled\n",
			 ctrl->id, ctrl->val);
		ret = -EINVAL;
		break;
	}

	pm_runtime_put(&client->dev);

	return ret;
}

static const struct v4l2_ctrl_ops imx219_ctrl_ops = {
	.s_ctrl = imx219_set_ctrl,
};

static void imx219_update_pad_format(struct imx219 *imx219,
				     const struct imx219_mode *mode,
				     struct v4l2_mbus_framefmt *fmt, u32 code)
{
	/* Bayer order varies with flips */
	fmt->code = imx219_get_format_code(imx219, code);
	fmt->width = mode->width;
	fmt->height = mode->height;
	fmt->field = V4L2_FIELD_NONE;
	fmt->colorspace = V4L2_COLORSPACE_RAW;
	fmt->quantization = V4L2_QUANTIZATION_FULL_RANGE;
	fmt->xfer_func = V4L2_XFER_FUNC_NONE;
}

static int imx219_init_cfg(struct v4l2_subdev *sd,
			   struct v4l2_subdev_state *state)
{
	struct imx219 *imx219 = to_imx219(sd);
	struct v4l2_mbus_framefmt *format;
	struct v4l2_rect *crop;

	/* Initialize the format. */
	format = v4l2_subdev_get_pad_format(sd, state, 0);
	imx219_update_pad_format(imx219, &supported_modes[0], format,
				 MEDIA_BUS_FMT_SRGGB10_1X10);

	/* Initialize the crop rectangle. */
	crop = v4l2_subdev_get_pad_crop(sd, state, 0);
	crop->top = IMX219_PIXEL_ARRAY_TOP;
	crop->left = IMX219_PIXEL_ARRAY_LEFT;
	crop->width = IMX219_PIXEL_ARRAY_WIDTH;
	crop->height = IMX219_PIXEL_ARRAY_HEIGHT;

	return 0;
}

static int imx219_enum_mbus_code(struct v4l2_subdev *sd,
				 struct v4l2_subdev_state *sd_state,
				 struct v4l2_subdev_mbus_code_enum *code)
{
	struct imx219 *imx219 = to_imx219(sd);

	if (code->index >= (ARRAY_SIZE(imx219_mbus_formats) / 4))
		return -EINVAL;

	code->code = imx219_get_format_code(imx219, imx219_mbus_formats[code->index * 4]);

	return 0;
}

static int imx219_enum_frame_size(struct v4l2_subdev *sd,
				  struct v4l2_subdev_state *sd_state,
				  struct v4l2_subdev_frame_size_enum *fse)
{
	struct imx219 *imx219 = to_imx219(sd);
	u32 code;

	if (fse->index >= ARRAY_SIZE(supported_modes))
		return -EINVAL;

	code = imx219_get_format_code(imx219, fse->code);
	if (fse->code != code)
		return -EINVAL;

	fse->min_width = supported_modes[fse->index].width;
	fse->max_width = fse->min_width;
	fse->min_height = supported_modes[fse->index].height;
	fse->max_height = fse->min_height;

	return 0;
}

static int imx219_set_pad_format(struct v4l2_subdev *sd,
				 struct v4l2_subdev_state *sd_state,
				 struct v4l2_subdev_format *fmt)
{
	struct imx219 *imx219 = to_imx219(sd);
	const struct imx219_mode *mode;
	int exposure_max, exposure_def, hblank;
	struct v4l2_mbus_framefmt *format;
	struct v4l2_rect *crop;

	mode = v4l2_find_nearest_size(supported_modes,
				      ARRAY_SIZE(supported_modes),
				      width, height,
				      fmt->format.width, fmt->format.height);

	imx219_update_pad_format(imx219, mode, &fmt->format, fmt->format.code);

	format = v4l2_subdev_get_pad_format(sd, sd_state, 0);
	crop = v4l2_subdev_get_pad_crop(sd, sd_state, 0);

	*format = fmt->format;
	*crop = mode->crop;

	if (fmt->which == V4L2_SUBDEV_FORMAT_ACTIVE) {
		imx219->mode = mode;
		/* Update limits and set FPS to default */
		__v4l2_ctrl_modify_range(imx219->vblank, IMX219_VBLANK_MIN,
					 IMX219_VTS_MAX - mode->height, 1,
					 mode->vts_def - mode->height);
		__v4l2_ctrl_s_ctrl(imx219->vblank,
				   mode->vts_def - mode->height);
		/* Update max exposure while meeting expected vblanking */
		exposure_max = mode->vts_def - 4;
		exposure_def = (exposure_max < IMX219_EXPOSURE_DEFAULT) ?
			exposure_max : IMX219_EXPOSURE_DEFAULT;
		__v4l2_ctrl_modify_range(imx219->exposure,
					 imx219->exposure->minimum,
					 exposure_max, imx219->exposure->step,
					 exposure_def);
		/*
		 * Currently PPL is fixed to IMX219_PPL_DEFAULT, so hblank
		 * depends on mode->width only, and is not changeble in any
		 * way other than changing the mode.
		 */
		hblank = IMX219_PPL_DEFAULT - mode->width;
		__v4l2_ctrl_modify_range(imx219->hblank, hblank, hblank, 1,
					 hblank);
	}

	return 0;
}

static int imx219_set_framefmt(struct imx219 *imx219,
			       const struct v4l2_mbus_framefmt *format)
{
	switch (format->code) {
	case MEDIA_BUS_FMT_SRGGB8_1X8:
	case MEDIA_BUS_FMT_SGRBG8_1X8:
	case MEDIA_BUS_FMT_SGBRG8_1X8:
	case MEDIA_BUS_FMT_SBGGR8_1X8:
		return cci_multi_reg_write(imx219->regmap, raw8_framefmt_regs,
					   ARRAY_SIZE(raw8_framefmt_regs), NULL);

	case MEDIA_BUS_FMT_SRGGB10_1X10:
	case MEDIA_BUS_FMT_SGRBG10_1X10:
	case MEDIA_BUS_FMT_SGBRG10_1X10:
	case MEDIA_BUS_FMT_SBGGR10_1X10:
		return cci_multi_reg_write(imx219->regmap, raw10_framefmt_regs,
					   ARRAY_SIZE(raw10_framefmt_regs), NULL);
	}

	return -EINVAL;
}

<<<<<<< HEAD
static int imx219_set_binning(struct imx219 *imx219)
{
	if (!imx219->mode->binning) {
		return imx219_write_reg(imx219, IMX219_REG_BINNING_MODE,
					IMX219_REG_VALUE_16BIT,
					IMX219_BINNING_NONE);
	}

	switch (imx219->fmt.code) {
	case MEDIA_BUS_FMT_SRGGB8_1X8:
	case MEDIA_BUS_FMT_SGRBG8_1X8:
	case MEDIA_BUS_FMT_SGBRG8_1X8:
	case MEDIA_BUS_FMT_SBGGR8_1X8:
		return imx219_write_reg(imx219, IMX219_REG_BINNING_MODE,
					IMX219_REG_VALUE_16BIT,
					IMX219_BINNING_2X2_ANALOG);

	case MEDIA_BUS_FMT_SRGGB10_1X10:
	case MEDIA_BUS_FMT_SGRBG10_1X10:
	case MEDIA_BUS_FMT_SGBRG10_1X10:
	case MEDIA_BUS_FMT_SBGGR10_1X10:
		return imx219_write_reg(imx219, IMX219_REG_BINNING_MODE,
					IMX219_REG_VALUE_16BIT,
					IMX219_BINNING_2X2);
	}

	return -EINVAL;
}

static const struct v4l2_rect *
__imx219_get_pad_crop(struct imx219 *imx219,
		      struct v4l2_subdev_state *sd_state,
		      unsigned int pad, enum v4l2_subdev_format_whence which)
=======
static int imx219_set_binning(struct imx219 *imx219,
			      const struct v4l2_mbus_framefmt *format)
>>>>>>> 98817289
{
	if (!imx219->mode->binning)
		return cci_write(imx219->regmap, IMX219_REG_BINNING_MODE,
				 IMX219_BINNING_NONE, NULL);

	switch (format->code) {
	case MEDIA_BUS_FMT_SRGGB8_1X8:
	case MEDIA_BUS_FMT_SGRBG8_1X8:
	case MEDIA_BUS_FMT_SGBRG8_1X8:
	case MEDIA_BUS_FMT_SBGGR8_1X8:
		return cci_write(imx219->regmap, IMX219_REG_BINNING_MODE,
				 IMX219_BINNING_2X2_ANALOG, NULL);

	case MEDIA_BUS_FMT_SRGGB10_1X10:
	case MEDIA_BUS_FMT_SGRBG10_1X10:
	case MEDIA_BUS_FMT_SGBRG10_1X10:
	case MEDIA_BUS_FMT_SBGGR10_1X10:
		return cci_write(imx219->regmap, IMX219_REG_BINNING_MODE,
				 IMX219_BINNING_2X2, NULL);
	}

	return -EINVAL;
}

static int imx219_get_selection(struct v4l2_subdev *sd,
				struct v4l2_subdev_state *sd_state,
				struct v4l2_subdev_selection *sel)
{
	switch (sel->target) {
	case V4L2_SEL_TGT_CROP: {
		sel->r = *v4l2_subdev_get_pad_crop(sd, sd_state, 0);
		return 0;
	}

	case V4L2_SEL_TGT_NATIVE_SIZE:
		sel->r.top = 0;
		sel->r.left = 0;
		sel->r.width = IMX219_NATIVE_WIDTH;
		sel->r.height = IMX219_NATIVE_HEIGHT;

		return 0;

	case V4L2_SEL_TGT_CROP_DEFAULT:
	case V4L2_SEL_TGT_CROP_BOUNDS:
		sel->r.top = IMX219_PIXEL_ARRAY_TOP;
		sel->r.left = IMX219_PIXEL_ARRAY_LEFT;
		sel->r.width = IMX219_PIXEL_ARRAY_WIDTH;
		sel->r.height = IMX219_PIXEL_ARRAY_HEIGHT;

		return 0;
	}

	return -EINVAL;
}

static int imx219_configure_lanes(struct imx219 *imx219)
{
	return cci_write(imx219->regmap, IMX219_REG_CSI_LANE_MODE,
			 imx219->lanes == 2 ? IMX219_CSI_2_LANE_MODE :
			 IMX219_CSI_4_LANE_MODE, NULL);
};

static int imx219_start_streaming(struct imx219 *imx219,
				  struct v4l2_subdev_state *state)
{
	struct i2c_client *client = v4l2_get_subdevdata(&imx219->sd);
	const struct v4l2_mbus_framefmt *format;
	const struct imx219_reg_list *reg_list;
	int ret;

	ret = pm_runtime_resume_and_get(&client->dev);
	if (ret < 0)
		return ret;

	/* Send all registers that are common to all modes */
<<<<<<< HEAD
	ret = imx219_write_regs(imx219, imx219_common_regs, ARRAY_SIZE(imx219_common_regs));
=======
	ret = cci_multi_reg_write(imx219->regmap, imx219_common_regs,
				  ARRAY_SIZE(imx219_common_regs), NULL);
>>>>>>> 98817289
	if (ret) {
		dev_err(&client->dev, "%s failed to send mfg header\n", __func__);
		goto err_rpm_put;
	}

<<<<<<< HEAD
=======
	/* Configure two or four Lane mode */
	ret = imx219_configure_lanes(imx219);
	if (ret) {
		dev_err(&client->dev, "%s failed to configure lanes\n", __func__);
		goto err_rpm_put;
	}

>>>>>>> 98817289
	/* Apply default values of current mode */
	reg_list = &imx219->mode->reg_list;
	ret = cci_multi_reg_write(imx219->regmap, reg_list->regs,
				  reg_list->num_of_regs, NULL);
	if (ret) {
		dev_err(&client->dev, "%s failed to set mode\n", __func__);
		goto err_rpm_put;
	}

	format = v4l2_subdev_get_pad_format(&imx219->sd, state, 0);
	ret = imx219_set_framefmt(imx219, format);
	if (ret) {
		dev_err(&client->dev, "%s failed to set frame format: %d\n",
			__func__, ret);
		goto err_rpm_put;
	}

<<<<<<< HEAD
	ret = imx219_set_binning(imx219);
=======
	ret = imx219_set_binning(imx219, format);
>>>>>>> 98817289
	if (ret) {
		dev_err(&client->dev, "%s failed to set binning: %d\n",
			__func__, ret);
		goto err_rpm_put;
	}

	/* Apply customized values from user */
	ret =  __v4l2_ctrl_handler_setup(imx219->sd.ctrl_handler);
	if (ret)
		goto err_rpm_put;

	/* set stream on register */
	ret = cci_write(imx219->regmap, IMX219_REG_MODE_SELECT,
			IMX219_MODE_STREAMING, NULL);
	if (ret)
		goto err_rpm_put;

	/* vflip and hflip cannot change during streaming */
	__v4l2_ctrl_grab(imx219->vflip, true);
	__v4l2_ctrl_grab(imx219->hflip, true);

	return 0;

err_rpm_put:
	pm_runtime_put(&client->dev);
	return ret;
}

static void imx219_stop_streaming(struct imx219 *imx219)
{
	struct i2c_client *client = v4l2_get_subdevdata(&imx219->sd);
	int ret;

	/* set stream off register */
	ret = cci_write(imx219->regmap, IMX219_REG_MODE_SELECT,
			IMX219_MODE_STANDBY, NULL);
	if (ret)
		dev_err(&client->dev, "%s failed to set stream\n", __func__);

	__v4l2_ctrl_grab(imx219->vflip, false);
	__v4l2_ctrl_grab(imx219->hflip, false);

	pm_runtime_put(&client->dev);
}

static int imx219_set_stream(struct v4l2_subdev *sd, int enable)
{
	struct imx219 *imx219 = to_imx219(sd);
	struct v4l2_subdev_state *state;
	int ret = 0;

	state = v4l2_subdev_lock_and_get_active_state(sd);

	if (imx219->streaming == enable)
		goto unlock;

	if (enable) {
		/*
		 * Apply default & customized values
		 * and then start streaming.
		 */
		ret = imx219_start_streaming(imx219, state);
		if (ret)
			goto unlock;
	} else {
		imx219_stop_streaming(imx219);
	}

	imx219->streaming = enable;

unlock:
	v4l2_subdev_unlock_state(state);
	return ret;
}

/* Power/clock management functions */
static int imx219_power_on(struct device *dev)
{
	struct v4l2_subdev *sd = dev_get_drvdata(dev);
	struct imx219 *imx219 = to_imx219(sd);
	int ret;

	ret = regulator_bulk_enable(IMX219_NUM_SUPPLIES,
				    imx219->supplies);
	if (ret) {
		dev_err(dev, "%s: failed to enable regulators\n",
			__func__);
		return ret;
	}

	ret = clk_prepare_enable(imx219->xclk);
	if (ret) {
		dev_err(dev, "%s: failed to enable clock\n",
			__func__);
		goto reg_off;
	}

	gpiod_set_value_cansleep(imx219->reset_gpio, 1);
	usleep_range(IMX219_XCLR_MIN_DELAY_US,
		     IMX219_XCLR_MIN_DELAY_US + IMX219_XCLR_DELAY_RANGE_US);

	return 0;

reg_off:
	regulator_bulk_disable(IMX219_NUM_SUPPLIES, imx219->supplies);

	return ret;
}

static int imx219_power_off(struct device *dev)
{
	struct v4l2_subdev *sd = dev_get_drvdata(dev);
	struct imx219 *imx219 = to_imx219(sd);

	gpiod_set_value_cansleep(imx219->reset_gpio, 0);
	regulator_bulk_disable(IMX219_NUM_SUPPLIES, imx219->supplies);
	clk_disable_unprepare(imx219->xclk);

	return 0;
}

static int __maybe_unused imx219_suspend(struct device *dev)
{
	struct v4l2_subdev *sd = dev_get_drvdata(dev);
	struct imx219 *imx219 = to_imx219(sd);

	if (imx219->streaming)
		imx219_stop_streaming(imx219);

	return 0;
}

static int __maybe_unused imx219_resume(struct device *dev)
{
	struct v4l2_subdev *sd = dev_get_drvdata(dev);
	struct imx219 *imx219 = to_imx219(sd);
	struct v4l2_subdev_state *state;
	int ret;

	if (imx219->streaming) {
		state = v4l2_subdev_lock_and_get_active_state(sd);
		ret = imx219_start_streaming(imx219, state);
		v4l2_subdev_unlock_state(state);
		if (ret)
			goto error;
	}

	return 0;

error:
	imx219_stop_streaming(imx219);
	imx219->streaming = false;

	return ret;
}

static int imx219_get_regulators(struct imx219 *imx219)
{
	struct i2c_client *client = v4l2_get_subdevdata(&imx219->sd);
	unsigned int i;

	for (i = 0; i < IMX219_NUM_SUPPLIES; i++)
		imx219->supplies[i].supply = imx219_supply_name[i];

	return devm_regulator_bulk_get(&client->dev,
				       IMX219_NUM_SUPPLIES,
				       imx219->supplies);
}

/* Verify chip ID */
static int imx219_identify_module(struct imx219 *imx219)
{
	struct i2c_client *client = v4l2_get_subdevdata(&imx219->sd);
	int ret;
	u64 val;

	ret = cci_read(imx219->regmap, IMX219_REG_CHIP_ID, &val, NULL);
	if (ret) {
		dev_err(&client->dev, "failed to read chip id %x\n",
			IMX219_CHIP_ID);
		return ret;
	}

	if (val != IMX219_CHIP_ID) {
		dev_err(&client->dev, "chip id mismatch: %x!=%llx\n",
			IMX219_CHIP_ID, val);
		return -EIO;
	}

	return 0;
}

static const struct v4l2_subdev_core_ops imx219_core_ops = {
	.subscribe_event = v4l2_ctrl_subdev_subscribe_event,
	.unsubscribe_event = v4l2_event_subdev_unsubscribe,
};

static const struct v4l2_subdev_video_ops imx219_video_ops = {
	.s_stream = imx219_set_stream,
};

static const struct v4l2_subdev_pad_ops imx219_pad_ops = {
	.init_cfg = imx219_init_cfg,
	.enum_mbus_code = imx219_enum_mbus_code,
	.get_fmt = v4l2_subdev_get_fmt,
	.set_fmt = imx219_set_pad_format,
	.get_selection = imx219_get_selection,
	.enum_frame_size = imx219_enum_frame_size,
};

static const struct v4l2_subdev_ops imx219_subdev_ops = {
	.core = &imx219_core_ops,
	.video = &imx219_video_ops,
	.pad = &imx219_pad_ops,
};


static unsigned long imx219_get_pixel_rate(struct imx219 *imx219)
{
	return (imx219->lanes == 2) ? IMX219_PIXEL_RATE : IMX219_PIXEL_RATE_4LANE;
}

/* Initialize control handlers */
static int imx219_init_controls(struct imx219 *imx219)
{
	struct i2c_client *client = v4l2_get_subdevdata(&imx219->sd);
	struct v4l2_ctrl_handler *ctrl_hdlr;
	unsigned int height = imx219->mode->height;
	struct v4l2_fwnode_device_properties props;
	int exposure_max, exposure_def, hblank;
	int i, ret;

	ctrl_hdlr = &imx219->ctrl_handler;
	ret = v4l2_ctrl_handler_init(ctrl_hdlr, 12);
	if (ret)
		return ret;

	/* By default, PIXEL_RATE is read only */
	imx219->pixel_rate = v4l2_ctrl_new_std(ctrl_hdlr, &imx219_ctrl_ops,
					       V4L2_CID_PIXEL_RATE,
					       imx219_get_pixel_rate(imx219),
					       imx219_get_pixel_rate(imx219), 1,
					       imx219_get_pixel_rate(imx219));

	imx219->link_freq =
		v4l2_ctrl_new_int_menu(ctrl_hdlr, &imx219_ctrl_ops,
				       V4L2_CID_LINK_FREQ,
				       ARRAY_SIZE(imx219_link_freq_menu) - 1, 0,
				       (imx219->lanes == 2) ? imx219_link_freq_menu :
				       imx219_link_freq_4lane_menu);
	if (imx219->link_freq)
		imx219->link_freq->flags |= V4L2_CTRL_FLAG_READ_ONLY;

	/* Initial vblank/hblank/exposure parameters based on current mode */
	imx219->vblank = v4l2_ctrl_new_std(ctrl_hdlr, &imx219_ctrl_ops,
					   V4L2_CID_VBLANK, IMX219_VBLANK_MIN,
					   IMX219_VTS_MAX - height, 1,
					   imx219->mode->vts_def - height);
	hblank = IMX219_PPL_DEFAULT - imx219->mode->width;
	imx219->hblank = v4l2_ctrl_new_std(ctrl_hdlr, &imx219_ctrl_ops,
					   V4L2_CID_HBLANK, hblank, hblank,
					   1, hblank);
	if (imx219->hblank)
		imx219->hblank->flags |= V4L2_CTRL_FLAG_READ_ONLY;
	exposure_max = imx219->mode->vts_def - 4;
	exposure_def = (exposure_max < IMX219_EXPOSURE_DEFAULT) ?
		exposure_max : IMX219_EXPOSURE_DEFAULT;
	imx219->exposure = v4l2_ctrl_new_std(ctrl_hdlr, &imx219_ctrl_ops,
					     V4L2_CID_EXPOSURE,
					     IMX219_EXPOSURE_MIN, exposure_max,
					     IMX219_EXPOSURE_STEP,
					     exposure_def);

	v4l2_ctrl_new_std(ctrl_hdlr, &imx219_ctrl_ops, V4L2_CID_ANALOGUE_GAIN,
			  IMX219_ANA_GAIN_MIN, IMX219_ANA_GAIN_MAX,
			  IMX219_ANA_GAIN_STEP, IMX219_ANA_GAIN_DEFAULT);

	v4l2_ctrl_new_std(ctrl_hdlr, &imx219_ctrl_ops, V4L2_CID_DIGITAL_GAIN,
			  IMX219_DGTL_GAIN_MIN, IMX219_DGTL_GAIN_MAX,
			  IMX219_DGTL_GAIN_STEP, IMX219_DGTL_GAIN_DEFAULT);

	imx219->hflip = v4l2_ctrl_new_std(ctrl_hdlr, &imx219_ctrl_ops,
					  V4L2_CID_HFLIP, 0, 1, 1, 0);
	if (imx219->hflip)
		imx219->hflip->flags |= V4L2_CTRL_FLAG_MODIFY_LAYOUT;

	imx219->vflip = v4l2_ctrl_new_std(ctrl_hdlr, &imx219_ctrl_ops,
					  V4L2_CID_VFLIP, 0, 1, 1, 0);
	if (imx219->vflip)
		imx219->vflip->flags |= V4L2_CTRL_FLAG_MODIFY_LAYOUT;

	v4l2_ctrl_new_std_menu_items(ctrl_hdlr, &imx219_ctrl_ops,
				     V4L2_CID_TEST_PATTERN,
				     ARRAY_SIZE(imx219_test_pattern_menu) - 1,
				     0, 0, imx219_test_pattern_menu);
	for (i = 0; i < 4; i++) {
		/*
		 * The assumption is that
		 * V4L2_CID_TEST_PATTERN_GREENR == V4L2_CID_TEST_PATTERN_RED + 1
		 * V4L2_CID_TEST_PATTERN_BLUE   == V4L2_CID_TEST_PATTERN_RED + 2
		 * V4L2_CID_TEST_PATTERN_GREENB == V4L2_CID_TEST_PATTERN_RED + 3
		 */
		v4l2_ctrl_new_std(ctrl_hdlr, &imx219_ctrl_ops,
				  V4L2_CID_TEST_PATTERN_RED + i,
				  IMX219_TESTP_COLOUR_MIN,
				  IMX219_TESTP_COLOUR_MAX,
				  IMX219_TESTP_COLOUR_STEP,
				  IMX219_TESTP_COLOUR_MAX);
		/* The "Solid color" pattern is white by default */
	}

	if (ctrl_hdlr->error) {
		ret = ctrl_hdlr->error;
		dev_err(&client->dev, "%s control init failed (%d)\n",
			__func__, ret);
		goto error;
	}

	ret = v4l2_fwnode_device_parse(&client->dev, &props);
	if (ret)
		goto error;

	ret = v4l2_ctrl_new_fwnode_properties(ctrl_hdlr, &imx219_ctrl_ops,
					      &props);
	if (ret)
		goto error;

	imx219->sd.ctrl_handler = ctrl_hdlr;

	return 0;

error:
	v4l2_ctrl_handler_free(ctrl_hdlr);

	return ret;
}

static void imx219_free_controls(struct imx219 *imx219)
{
	v4l2_ctrl_handler_free(imx219->sd.ctrl_handler);
}

static int imx219_check_hwcfg(struct device *dev, struct imx219 *imx219)
{
	struct fwnode_handle *endpoint;
	struct v4l2_fwnode_endpoint ep_cfg = {
		.bus_type = V4L2_MBUS_CSI2_DPHY
	};
	int ret = -EINVAL;

	endpoint = fwnode_graph_get_next_endpoint(dev_fwnode(dev), NULL);
	if (!endpoint) {
		dev_err(dev, "endpoint node not found\n");
		return -EINVAL;
	}

	if (v4l2_fwnode_endpoint_alloc_parse(endpoint, &ep_cfg)) {
		dev_err(dev, "could not parse endpoint\n");
		goto error_out;
	}

	/* Check the number of MIPI CSI2 data lanes */
	if (ep_cfg.bus.mipi_csi2.num_data_lanes != 2 &&
	    ep_cfg.bus.mipi_csi2.num_data_lanes != 4) {
		dev_err(dev, "only 2 or 4 data lanes are currently supported\n");
		goto error_out;
	}
	imx219->lanes = ep_cfg.bus.mipi_csi2.num_data_lanes;

	/* Check the link frequency set in device tree */
	if (!ep_cfg.nr_of_link_frequencies) {
		dev_err(dev, "link-frequency property not found in DT\n");
		goto error_out;
	}

	if (ep_cfg.nr_of_link_frequencies != 1 ||
	   (ep_cfg.link_frequencies[0] != ((imx219->lanes == 2) ?
	    IMX219_DEFAULT_LINK_FREQ : IMX219_DEFAULT_LINK_FREQ_4LANE))) {
		dev_err(dev, "Link frequency not supported: %lld\n",
			ep_cfg.link_frequencies[0]);
		goto error_out;
	}

	ret = 0;

error_out:
	v4l2_fwnode_endpoint_free(&ep_cfg);
	fwnode_handle_put(endpoint);

	return ret;
}

static int imx219_probe(struct i2c_client *client)
{
	struct device *dev = &client->dev;
	struct imx219 *imx219;
	int ret;

	imx219 = devm_kzalloc(&client->dev, sizeof(*imx219), GFP_KERNEL);
	if (!imx219)
		return -ENOMEM;

	v4l2_i2c_subdev_init(&imx219->sd, client, &imx219_subdev_ops);

	/* Check the hardware configuration in device tree */
	if (imx219_check_hwcfg(dev, imx219))
		return -EINVAL;

	imx219->regmap = devm_cci_regmap_init_i2c(client, 16);
	if (IS_ERR(imx219->regmap)) {
		ret = PTR_ERR(imx219->regmap);
		dev_err(dev, "failed to initialize CCI: %d\n", ret);
		return ret;
	}

	/* Get system clock (xclk) */
	imx219->xclk = devm_clk_get(dev, NULL);
	if (IS_ERR(imx219->xclk)) {
		dev_err(dev, "failed to get xclk\n");
		return PTR_ERR(imx219->xclk);
	}

	imx219->xclk_freq = clk_get_rate(imx219->xclk);
	if (imx219->xclk_freq != IMX219_XCLK_FREQ) {
		dev_err(dev, "xclk frequency not supported: %d Hz\n",
			imx219->xclk_freq);
		return -EINVAL;
	}

	ret = imx219_get_regulators(imx219);
	if (ret) {
		dev_err(dev, "failed to get regulators\n");
		return ret;
	}

	/* Request optional enable pin */
	imx219->reset_gpio = devm_gpiod_get_optional(dev, "reset",
						     GPIOD_OUT_HIGH);

	/*
	 * The sensor must be powered for imx219_identify_module()
	 * to be able to read the CHIP_ID register
	 */
	ret = imx219_power_on(dev);
	if (ret)
		return ret;

	ret = imx219_identify_module(imx219);
	if (ret)
		goto error_power_off;

	/* Set default mode to max resolution */
	imx219->mode = &supported_modes[0];

	/* sensor doesn't enter LP-11 state upon power up until and unless
	 * streaming is started, so upon power up switch the modes to:
	 * streaming -> standby
	 */
	ret = cci_write(imx219->regmap, IMX219_REG_MODE_SELECT,
			IMX219_MODE_STREAMING, NULL);
	if (ret < 0)
		goto error_power_off;

	usleep_range(100, 110);

	/* put sensor back to standby mode */
	ret = cci_write(imx219->regmap, IMX219_REG_MODE_SELECT,
			IMX219_MODE_STANDBY, NULL);
	if (ret < 0)
		goto error_power_off;

	usleep_range(100, 110);

	ret = imx219_init_controls(imx219);
	if (ret)
		goto error_power_off;

	/* Initialize subdev */
	imx219->sd.flags |= V4L2_SUBDEV_FL_HAS_DEVNODE |
			    V4L2_SUBDEV_FL_HAS_EVENTS;
	imx219->sd.entity.function = MEDIA_ENT_F_CAM_SENSOR;

	/* Initialize source pad */
	imx219->pad.flags = MEDIA_PAD_FL_SOURCE;

	ret = media_entity_pads_init(&imx219->sd.entity, 1, &imx219->pad);
	if (ret) {
		dev_err(dev, "failed to init entity pads: %d\n", ret);
		goto error_handler_free;
	}

	imx219->sd.state_lock = imx219->ctrl_handler.lock;
	ret = v4l2_subdev_init_finalize(&imx219->sd);
	if (ret < 0) {
		dev_err(dev, "subdev init error: %d\n", ret);
		goto error_media_entity;
	}

	ret = v4l2_async_register_subdev_sensor(&imx219->sd);
	if (ret < 0) {
		dev_err(dev, "failed to register sensor sub-device: %d\n", ret);
		goto error_subdev_cleanup;
	}

	/* Enable runtime PM and turn off the device */
	pm_runtime_set_active(dev);
	pm_runtime_enable(dev);
	pm_runtime_idle(dev);

	return 0;

error_subdev_cleanup:
	v4l2_subdev_cleanup(&imx219->sd);

error_media_entity:
	media_entity_cleanup(&imx219->sd.entity);

error_handler_free:
	imx219_free_controls(imx219);

error_power_off:
	imx219_power_off(dev);

	return ret;
}

static void imx219_remove(struct i2c_client *client)
{
	struct v4l2_subdev *sd = i2c_get_clientdata(client);
	struct imx219 *imx219 = to_imx219(sd);

	v4l2_async_unregister_subdev(sd);
	v4l2_subdev_cleanup(sd);
	media_entity_cleanup(&sd->entity);
	imx219_free_controls(imx219);

	pm_runtime_disable(&client->dev);
	if (!pm_runtime_status_suspended(&client->dev))
		imx219_power_off(&client->dev);
	pm_runtime_set_suspended(&client->dev);
}

static const struct of_device_id imx219_dt_ids[] = {
	{ .compatible = "sony,imx219" },
	{ /* sentinel */ }
};
MODULE_DEVICE_TABLE(of, imx219_dt_ids);

static const struct dev_pm_ops imx219_pm_ops = {
	SET_SYSTEM_SLEEP_PM_OPS(imx219_suspend, imx219_resume)
	SET_RUNTIME_PM_OPS(imx219_power_off, imx219_power_on, NULL)
};

static struct i2c_driver imx219_i2c_driver = {
	.driver = {
		.name = "imx219",
		.of_match_table	= imx219_dt_ids,
		.pm = &imx219_pm_ops,
	},
	.probe = imx219_probe,
	.remove = imx219_remove,
};

module_i2c_driver(imx219_i2c_driver);

MODULE_AUTHOR("Dave Stevenson <dave.stevenson@raspberrypi.com");
MODULE_DESCRIPTION("Sony IMX219 sensor driver");
MODULE_LICENSE("GPL v2");<|MERGE_RESOLUTION|>--- conflicted
+++ resolved
@@ -117,12 +117,6 @@
 #define IMX219_REG_OPSYCK_DIV		CCI_REG8(0x030b)
 #define IMX219_REG_PLL_OP_MPY		CCI_REG16(0x030c)
 
-/* Binning  Mode */
-#define IMX219_REG_BINNING_MODE		0x0174
-#define IMX219_BINNING_NONE		0x0000
-#define IMX219_BINNING_2X2		0x0101
-#define IMX219_BINNING_2X2_ANALOG	0x0303
-
 /* Test Pattern Control */
 #define IMX219_REG_TEST_PATTERN		CCI_REG16(0x0600)
 #define IMX219_TEST_PATTERN_DISABLE	0
@@ -188,59 +182,6 @@
 
 	/* 2x2 binning is used */
 	bool binning;
-<<<<<<< HEAD
-};
-
-static const struct imx219_reg imx219_common_regs[] = {
-	{0x0100, 0x00},	/* Mode Select */
-
-	/* To Access Addresses 3000-5fff, send the following commands */
-	{0x30eb, 0x0c},
-	{0x30eb, 0x05},
-	{0x300a, 0xff},
-	{0x300b, 0xff},
-	{0x30eb, 0x05},
-	{0x30eb, 0x09},
-
-	/* PLL Clock Table */
-	{0x0301, 0x05},	/* VTPXCK_DIV */
-	{0x0303, 0x01},	/* VTSYSCK_DIV */
-	{0x0304, 0x03},	/* PREPLLCK_VT_DIV 0x03 = AUTO set */
-	{0x0305, 0x03}, /* PREPLLCK_OP_DIV 0x03 = AUTO set */
-	{0x0306, 0x00},	/* PLL_VT_MPY */
-	{0x0307, 0x39},
-	{0x030b, 0x01},	/* OP_SYS_CLK_DIV */
-	{0x030c, 0x00},	/* PLL_OP_MPY */
-	{0x030d, 0x72},
-
-	/* Undocumented registers */
-	{0x455e, 0x00},
-	{0x471e, 0x4b},
-	{0x4767, 0x0f},
-	{0x4750, 0x14},
-	{0x4540, 0x00},
-	{0x47b4, 0x14},
-	{0x4713, 0x30},
-	{0x478b, 0x10},
-	{0x478f, 0x10},
-	{0x4793, 0x10},
-	{0x4797, 0x0e},
-	{0x479b, 0x0e},
-
-	/* Frame Bank Register Group "A" */
-	{0x0162, 0x0d},	/* Line_Length_A */
-	{0x0163, 0x78},
-	{0x0170, 0x01}, /* X_ODD_INC_A */
-	{0x0171, 0x01}, /* Y_ODD_INC_A */
-
-	/* Output setup registers */
-	{0x0114, 0x01},	/* CSI 2-Lane Mode */
-	{0x0128, 0x00},	/* DPHY Auto Mode */
-	{0x012a, 0x18},	/* EXCK_Freq */
-	{0x012b, 0x00},
-};
-
-=======
 };
 
 static const struct cci_reg_sequence imx219_common_regs[] = {
@@ -287,88 +228,11 @@
 	{ IMX219_REG_EXCK_FREQ, IMX219_EXCK_FREQ(IMX219_XCLK_FREQ / 1000000) },
 };
 
->>>>>>> 98817289
 /*
  * Register sets lifted off the i2C interface from the Raspberry Pi firmware
  * driver.
  * 3280x2464 = mode 2, 1920x1080 = mode 1, 1640x1232 = mode 4, 640x480 = mode 7.
  */
-<<<<<<< HEAD
-static const struct imx219_reg mode_3280x2464_regs[] = {
-	{0x0164, 0x00},
-	{0x0165, 0x00},
-	{0x0166, 0x0c},
-	{0x0167, 0xcf},
-	{0x0168, 0x00},
-	{0x0169, 0x00},
-	{0x016a, 0x09},
-	{0x016b, 0x9f},
-	{0x016c, 0x0c},
-	{0x016d, 0xd0},
-	{0x016e, 0x09},
-	{0x016f, 0xa0},
-	{0x0624, 0x0c},
-	{0x0625, 0xd0},
-	{0x0626, 0x09},
-	{0x0627, 0xa0},
-};
-
-static const struct imx219_reg mode_1920_1080_regs[] = {
-	{0x0164, 0x02},
-	{0x0165, 0xa8},
-	{0x0166, 0x0a},
-	{0x0167, 0x27},
-	{0x0168, 0x02},
-	{0x0169, 0xb4},
-	{0x016a, 0x06},
-	{0x016b, 0xeb},
-	{0x016c, 0x07},
-	{0x016d, 0x80},
-	{0x016e, 0x04},
-	{0x016f, 0x38},
-	{0x0624, 0x07},
-	{0x0625, 0x80},
-	{0x0626, 0x04},
-	{0x0627, 0x38},
-};
-
-static const struct imx219_reg mode_1640_1232_regs[] = {
-	{0x0164, 0x00},
-	{0x0165, 0x00},
-	{0x0166, 0x0c},
-	{0x0167, 0xcf},
-	{0x0168, 0x00},
-	{0x0169, 0x00},
-	{0x016a, 0x09},
-	{0x016b, 0x9f},
-	{0x016c, 0x06},
-	{0x016d, 0x68},
-	{0x016e, 0x04},
-	{0x016f, 0xd0},
-	{0x0624, 0x06},
-	{0x0625, 0x68},
-	{0x0626, 0x04},
-	{0x0627, 0xd0},
-};
-
-static const struct imx219_reg mode_640_480_regs[] = {
-	{0x0164, 0x03},
-	{0x0165, 0xe8},
-	{0x0166, 0x08},
-	{0x0167, 0xe7},
-	{0x0168, 0x02},
-	{0x0169, 0xf0},
-	{0x016a, 0x06},
-	{0x016b, 0xaf},
-	{0x016c, 0x02},
-	{0x016d, 0x80},
-	{0x016e, 0x01},
-	{0x016f, 0xe0},
-	{0x0624, 0x06},
-	{0x0625, 0x68},
-	{0x0626, 0x04},
-	{0x0627, 0xd0},
-=======
 static const struct cci_reg_sequence mode_3280x2464_regs[] = {
 	{ IMX219_REG_X_ADD_STA_A, 0 },
 	{ IMX219_REG_X_ADD_END_A, 3279 },
@@ -411,7 +275,6 @@
 	{ IMX219_REG_Y_OUTPUT_SIZE, 480 },
 	{ IMX219_REG_TP_WINDOW_WIDTH, 1640 },
 	{ IMX219_REG_TP_WINDOW_HEIGHT, 1232 },
->>>>>>> 98817289
 };
 
 static const struct cci_reg_sequence raw8_framefmt_regs[] = {
@@ -864,44 +727,8 @@
 	return -EINVAL;
 }
 
-<<<<<<< HEAD
-static int imx219_set_binning(struct imx219 *imx219)
-{
-	if (!imx219->mode->binning) {
-		return imx219_write_reg(imx219, IMX219_REG_BINNING_MODE,
-					IMX219_REG_VALUE_16BIT,
-					IMX219_BINNING_NONE);
-	}
-
-	switch (imx219->fmt.code) {
-	case MEDIA_BUS_FMT_SRGGB8_1X8:
-	case MEDIA_BUS_FMT_SGRBG8_1X8:
-	case MEDIA_BUS_FMT_SGBRG8_1X8:
-	case MEDIA_BUS_FMT_SBGGR8_1X8:
-		return imx219_write_reg(imx219, IMX219_REG_BINNING_MODE,
-					IMX219_REG_VALUE_16BIT,
-					IMX219_BINNING_2X2_ANALOG);
-
-	case MEDIA_BUS_FMT_SRGGB10_1X10:
-	case MEDIA_BUS_FMT_SGRBG10_1X10:
-	case MEDIA_BUS_FMT_SGBRG10_1X10:
-	case MEDIA_BUS_FMT_SBGGR10_1X10:
-		return imx219_write_reg(imx219, IMX219_REG_BINNING_MODE,
-					IMX219_REG_VALUE_16BIT,
-					IMX219_BINNING_2X2);
-	}
-
-	return -EINVAL;
-}
-
-static const struct v4l2_rect *
-__imx219_get_pad_crop(struct imx219 *imx219,
-		      struct v4l2_subdev_state *sd_state,
-		      unsigned int pad, enum v4l2_subdev_format_whence which)
-=======
 static int imx219_set_binning(struct imx219 *imx219,
 			      const struct v4l2_mbus_framefmt *format)
->>>>>>> 98817289
 {
 	if (!imx219->mode->binning)
 		return cci_write(imx219->regmap, IMX219_REG_BINNING_MODE,
@@ -977,19 +804,13 @@
 		return ret;
 
 	/* Send all registers that are common to all modes */
-<<<<<<< HEAD
-	ret = imx219_write_regs(imx219, imx219_common_regs, ARRAY_SIZE(imx219_common_regs));
-=======
 	ret = cci_multi_reg_write(imx219->regmap, imx219_common_regs,
 				  ARRAY_SIZE(imx219_common_regs), NULL);
->>>>>>> 98817289
 	if (ret) {
 		dev_err(&client->dev, "%s failed to send mfg header\n", __func__);
 		goto err_rpm_put;
 	}
 
-<<<<<<< HEAD
-=======
 	/* Configure two or four Lane mode */
 	ret = imx219_configure_lanes(imx219);
 	if (ret) {
@@ -997,7 +818,6 @@
 		goto err_rpm_put;
 	}
 
->>>>>>> 98817289
 	/* Apply default values of current mode */
 	reg_list = &imx219->mode->reg_list;
 	ret = cci_multi_reg_write(imx219->regmap, reg_list->regs,
@@ -1015,11 +835,7 @@
 		goto err_rpm_put;
 	}
 
-<<<<<<< HEAD
-	ret = imx219_set_binning(imx219);
-=======
 	ret = imx219_set_binning(imx219, format);
->>>>>>> 98817289
 	if (ret) {
 		dev_err(&client->dev, "%s failed to set binning: %d\n",
 			__func__, ret);
