--- conflicted
+++ resolved
@@ -1007,8 +1007,6 @@
 		goto err_rpm_put;
 	}
 
-<<<<<<< HEAD
-=======
 	/* Configure two or four Lane mode */
 	ret = imx219_configure_lanes(imx219);
 	if (ret) {
@@ -1016,7 +1014,6 @@
 		goto err_rpm_put;
 	}
 
->>>>>>> 5729a900
 	/* Apply default values of current mode */
 	reg_list = &imx219->mode->reg_list;
 	ret = imx219_write_regs(imx219, reg_list->regs, reg_list->num_of_regs);
