// SPDX-License-Identifier: GPL-2.0+
/*
 * Maxim MAX9286 GMSL Deserializer Driver
 *
 * Copyright (C) 2017-2019 Jacopo Mondi
 * Copyright (C) 2017-2019 Kieran Bingham
 * Copyright (C) 2017-2019 Laurent Pinchart
 * Copyright (C) 2017-2019 Niklas Söderlund
 * Copyright (C) 2016 Renesas Electronics Corporation
 * Copyright (C) 2015 Cogent Embedded, Inc.
 */

#include <linux/delay.h>
#include <linux/device.h>
#include <linux/fwnode.h>
#include <linux/gpio/consumer.h>
#include <linux/gpio/driver.h>
#include <linux/gpio/machine.h>
#include <linux/i2c.h>
#include <linux/i2c-mux.h>
#include <linux/module.h>
#include <linux/mutex.h>
#include <linux/of_graph.h>
#include <linux/regulator/consumer.h>
#include <linux/slab.h>

#include <media/v4l2-async.h>
#include <media/v4l2-ctrls.h>
#include <media/v4l2-device.h>
#include <media/v4l2-fwnode.h>
#include <media/v4l2-subdev.h>

/* Register 0x00 */
#define MAX9286_MSTLINKSEL_AUTO		(7 << 5)
#define MAX9286_MSTLINKSEL(n)		((n) << 5)
#define MAX9286_EN_VS_GEN		BIT(4)
#define MAX9286_LINKEN(n)		(1 << (n))
/* Register 0x01 */
#define MAX9286_FSYNCMODE_ECU		(3 << 6)
#define MAX9286_FSYNCMODE_EXT		(2 << 6)
#define MAX9286_FSYNCMODE_INT_OUT	(1 << 6)
#define MAX9286_FSYNCMODE_INT_HIZ	(0 << 6)
#define MAX9286_GPIEN			BIT(5)
#define MAX9286_ENLMO_RSTFSYNC		BIT(2)
#define MAX9286_FSYNCMETH_AUTO		(2 << 0)
#define MAX9286_FSYNCMETH_SEMI_AUTO	(1 << 0)
#define MAX9286_FSYNCMETH_MANUAL	(0 << 0)
#define MAX9286_REG_FSYNC_PERIOD_L	0x06
#define MAX9286_REG_FSYNC_PERIOD_M	0x07
#define MAX9286_REG_FSYNC_PERIOD_H	0x08
/* Register 0x0a */
#define MAX9286_FWDCCEN(n)		(1 << ((n) + 4))
#define MAX9286_REVCCEN(n)		(1 << (n))
/* Register 0x0c */
#define MAX9286_HVEN			BIT(7)
#define MAX9286_EDC_6BIT_HAMMING	(2 << 5)
#define MAX9286_EDC_6BIT_CRC		(1 << 5)
#define MAX9286_EDC_1BIT_PARITY		(0 << 5)
#define MAX9286_DESEL			BIT(4)
#define MAX9286_INVVS			BIT(3)
#define MAX9286_INVHS			BIT(2)
#define MAX9286_HVSRC_D0		(2 << 0)
#define MAX9286_HVSRC_D14		(1 << 0)
#define MAX9286_HVSRC_D18		(0 << 0)
/* Register 0x0f */
#define MAX9286_0X0F_RESERVED		BIT(3)
/* Register 0x12 */
#define MAX9286_CSILANECNT(n)		(((n) - 1) << 6)
#define MAX9286_CSIDBL			BIT(5)
#define MAX9286_DBL			BIT(4)
#define MAX9286_DATATYPE_USER_8BIT	(11 << 0)
#define MAX9286_DATATYPE_USER_YUV_12BIT	(10 << 0)
#define MAX9286_DATATYPE_USER_24BIT	(9 << 0)
#define MAX9286_DATATYPE_RAW14		(8 << 0)
#define MAX9286_DATATYPE_RAW12		(7 << 0)
#define MAX9286_DATATYPE_RAW10		(6 << 0)
#define MAX9286_DATATYPE_RAW8		(5 << 0)
#define MAX9286_DATATYPE_YUV422_10BIT	(4 << 0)
#define MAX9286_DATATYPE_YUV422_8BIT	(3 << 0)
#define MAX9286_DATATYPE_RGB555		(2 << 0)
#define MAX9286_DATATYPE_RGB565		(1 << 0)
#define MAX9286_DATATYPE_RGB888		(0 << 0)
/* Register 0x15 */
#define MAX9286_CSI_IMAGE_TYP		BIT(7)
#define MAX9286_VC(n)			((n) << 5)
#define MAX9286_VCTYPE			BIT(4)
#define MAX9286_CSIOUTEN		BIT(3)
#define MAX9286_SWP_ENDIAN		BIT(2)
#define MAX9286_EN_CCBSYB_CLK_STR	BIT(1)
#define MAX9286_EN_GPI_CCBSYB		BIT(0)
/* Register 0x1b */
#define MAX9286_SWITCHIN(n)		(1 << ((n) + 4))
#define MAX9286_ENEQ(n)			(1 << (n))
/* Register 0x1c */
#define MAX9286_HIGHIMM(n)		BIT((n) + 4)
#define MAX9286_I2CSEL			BIT(2)
#define MAX9286_HIBW			BIT(1)
#define MAX9286_BWS			BIT(0)
/* Register 0x27 */
#define MAX9286_LOCKED			BIT(7)
/* Register 0x31 */
#define MAX9286_FSYNC_LOCKED		BIT(6)
/* Register 0x34 */
#define MAX9286_I2CLOCACK		BIT(7)
#define MAX9286_I2CSLVSH_1046NS_469NS	(3 << 5)
#define MAX9286_I2CSLVSH_938NS_352NS	(2 << 5)
#define MAX9286_I2CSLVSH_469NS_234NS	(1 << 5)
#define MAX9286_I2CSLVSH_352NS_117NS	(0 << 5)
#define MAX9286_I2CMSTBT_837KBPS	(7 << 2)
#define MAX9286_I2CMSTBT_533KBPS	(6 << 2)
#define MAX9286_I2CMSTBT_339KBPS	(5 << 2)
#define MAX9286_I2CMSTBT_173KBPS	(4 << 2)
#define MAX9286_I2CMSTBT_105KBPS	(3 << 2)
#define MAX9286_I2CMSTBT_84KBPS		(2 << 2)
#define MAX9286_I2CMSTBT_28KBPS		(1 << 2)
#define MAX9286_I2CMSTBT_8KBPS		(0 << 2)
#define MAX9286_I2CSLVTO_NONE		(3 << 0)
#define MAX9286_I2CSLVTO_1024US		(2 << 0)
#define MAX9286_I2CSLVTO_256US		(1 << 0)
#define MAX9286_I2CSLVTO_64US		(0 << 0)
/* Register 0x3b */
#define MAX9286_REV_TRF(n)		((n) << 4)
#define MAX9286_REV_AMP(n)		((((n) - 30) / 10) << 1) /* in mV */
#define MAX9286_REV_AMP_X		BIT(0)
#define MAX9286_REV_AMP_HIGH		170
/* Register 0x3f */
#define MAX9286_EN_REV_CFG		BIT(6)
#define MAX9286_REV_FLEN(n)		((n) - 20)
/* Register 0x49 */
#define MAX9286_VIDEO_DETECT_MASK	0x0f
/* Register 0x69 */
#define MAX9286_LFLTBMONMASKED		BIT(7)
#define MAX9286_LOCKMONMASKED		BIT(6)
#define MAX9286_AUTOCOMBACKEN		BIT(5)
#define MAX9286_AUTOMASKEN		BIT(4)
#define MAX9286_MASKLINK(n)		((n) << 0)

/*
 * The sink and source pads are created to match the OF graph port numbers so
 * that their indexes can be used interchangeably.
 */
#define MAX9286_NUM_GMSL		4
#define MAX9286_N_SINKS			4
#define MAX9286_N_PADS			5
#define MAX9286_SRC_PAD			4

struct max9286_format_info {
	u32 code;
	u8 datatype;
};

struct max9286_i2c_speed {
	u32 rate;
	u8 mstbt;
};

struct max9286_source {
	struct v4l2_subdev *sd;
	struct fwnode_handle *fwnode;
	struct regulator *regulator;
};

struct max9286_asd {
	struct v4l2_async_connection base;
	struct max9286_source *source;
};

static inline struct max9286_asd *
to_max9286_asd(struct v4l2_async_connection *asd)
{
	return container_of(asd, struct max9286_asd, base);
}

struct max9286_priv {
	struct i2c_client *client;
	struct gpio_desc *gpiod_pwdn;
	struct v4l2_subdev sd;
	struct media_pad pads[MAX9286_N_PADS];
	struct regulator *regulator;

	struct gpio_chip gpio;
	u8 gpio_state;

	struct i2c_mux_core *mux;
	unsigned int mux_channel;
	bool mux_open;

	/* The initial reverse control channel amplitude. */
	u32 init_rev_chan_mv;
	u32 rev_chan_mv;
	u8 i2c_mstbt;
	u32 bus_width;

	bool use_gpio_poc;
	u32 gpio_poc[2];

	struct v4l2_ctrl_handler ctrls;
	struct v4l2_ctrl *pixelrate_ctrl;
	unsigned int pixelrate;

	struct v4l2_mbus_framefmt fmt[MAX9286_N_SINKS];
	struct v4l2_fract interval;

	/* Protects controls and fmt structures */
	struct mutex mutex;

	unsigned int nsources;
	unsigned int source_mask;
	unsigned int route_mask;
	unsigned int bound_sources;
	unsigned int csi2_data_lanes;
	struct max9286_source sources[MAX9286_NUM_GMSL];
	struct v4l2_async_notifier notifier;
};

static struct max9286_source *next_source(struct max9286_priv *priv,
					  struct max9286_source *source)
{
	if (!source)
		source = &priv->sources[0];
	else
		source++;

	for (; source < &priv->sources[MAX9286_NUM_GMSL]; source++) {
		if (source->fwnode)
			return source;
	}

	return NULL;
}

#define for_each_source(priv, source) \
	for ((source) = NULL; ((source) = next_source((priv), (source))); )

#define to_index(priv, source) ((source) - &(priv)->sources[0])

static inline struct max9286_priv *sd_to_max9286(struct v4l2_subdev *sd)
{
	return container_of(sd, struct max9286_priv, sd);
}

static const struct max9286_format_info max9286_formats[] = {
	{
		.code = MEDIA_BUS_FMT_UYVY8_1X16,
		.datatype = MAX9286_DATATYPE_YUV422_8BIT,
	}, {
		.code = MEDIA_BUS_FMT_VYUY8_1X16,
		.datatype = MAX9286_DATATYPE_YUV422_8BIT,
	}, {
		.code = MEDIA_BUS_FMT_YUYV8_1X16,
		.datatype = MAX9286_DATATYPE_YUV422_8BIT,
	}, {
		.code = MEDIA_BUS_FMT_YVYU8_1X16,
		.datatype = MAX9286_DATATYPE_YUV422_8BIT,
	}, {
		.code = MEDIA_BUS_FMT_SBGGR12_1X12,
		.datatype = MAX9286_DATATYPE_RAW12,
	}, {
		.code = MEDIA_BUS_FMT_SGBRG12_1X12,
		.datatype = MAX9286_DATATYPE_RAW12,
	}, {
		.code = MEDIA_BUS_FMT_SGRBG12_1X12,
		.datatype = MAX9286_DATATYPE_RAW12,
	}, {
		.code = MEDIA_BUS_FMT_SRGGB12_1X12,
		.datatype = MAX9286_DATATYPE_RAW12,
	},
};

static const struct max9286_i2c_speed max9286_i2c_speeds[] = {
	{ .rate =   8470, .mstbt = MAX9286_I2CMSTBT_8KBPS },
	{ .rate =  28300, .mstbt = MAX9286_I2CMSTBT_28KBPS },
	{ .rate =  84700, .mstbt = MAX9286_I2CMSTBT_84KBPS },
	{ .rate = 105000, .mstbt = MAX9286_I2CMSTBT_105KBPS },
	{ .rate = 173000, .mstbt = MAX9286_I2CMSTBT_173KBPS },
	{ .rate = 339000, .mstbt = MAX9286_I2CMSTBT_339KBPS },
	{ .rate = 533000, .mstbt = MAX9286_I2CMSTBT_533KBPS },
	{ .rate = 837000, .mstbt = MAX9286_I2CMSTBT_837KBPS },
};

/* -----------------------------------------------------------------------------
 * I2C IO
 */

static int max9286_read(struct max9286_priv *priv, u8 reg)
{
	int ret;

	ret = i2c_smbus_read_byte_data(priv->client, reg);
	if (ret < 0)
		dev_err(&priv->client->dev,
			"%s: register 0x%02x read failed (%d)\n",
			__func__, reg, ret);

	return ret;
}

static int max9286_write(struct max9286_priv *priv, u8 reg, u8 val)
{
	int ret;

	ret = i2c_smbus_write_byte_data(priv->client, reg, val);
	if (ret < 0)
		dev_err(&priv->client->dev,
			"%s: register 0x%02x write failed (%d)\n",
			__func__, reg, ret);

	return ret;
}

/* -----------------------------------------------------------------------------
 * I2C Multiplexer
 */

static void max9286_i2c_mux_configure(struct max9286_priv *priv, u8 conf)
{
	max9286_write(priv, 0x0a, conf);

	/*
	 * We must sleep after any change to the forward or reverse channel
	 * configuration.
	 */
	usleep_range(3000, 5000);
}

static void max9286_i2c_mux_open(struct max9286_priv *priv)
{
	/* Open all channels on the MAX9286 */
	max9286_i2c_mux_configure(priv, 0xff);

	priv->mux_open = true;
}

static void max9286_i2c_mux_close(struct max9286_priv *priv)
{
	/*
	 * Ensure that both the forward and reverse channel are disabled on the
	 * mux, and that the channel ID is invalidated to ensure we reconfigure
	 * on the next max9286_i2c_mux_select() call.
	 */
	max9286_i2c_mux_configure(priv, 0x00);

	priv->mux_open = false;
	priv->mux_channel = -1;
}

static int max9286_i2c_mux_select(struct i2c_mux_core *muxc, u32 chan)
{
	struct max9286_priv *priv = i2c_mux_priv(muxc);

	/* Channel select is disabled when configured in the opened state. */
	if (priv->mux_open)
		return 0;

	if (priv->mux_channel == chan)
		return 0;

	priv->mux_channel = chan;

	max9286_i2c_mux_configure(priv, MAX9286_FWDCCEN(chan) |
					MAX9286_REVCCEN(chan));

	return 0;
}

static int max9286_i2c_mux_init(struct max9286_priv *priv)
{
	struct max9286_source *source;
	int ret;

	if (!i2c_check_functionality(priv->client->adapter,
				     I2C_FUNC_SMBUS_WRITE_BYTE_DATA))
		return -ENODEV;

	priv->mux = i2c_mux_alloc(priv->client->adapter, &priv->client->dev,
				  priv->nsources, 0, I2C_MUX_LOCKED,
				  max9286_i2c_mux_select, NULL);
	if (!priv->mux)
		return -ENOMEM;

	priv->mux->priv = priv;

	for_each_source(priv, source) {
		unsigned int index = to_index(priv, source);

		ret = i2c_mux_add_adapter(priv->mux, 0, index, 0);
		if (ret < 0)
			goto error;
	}

	return 0;

error:
	i2c_mux_del_adapters(priv->mux);
	return ret;
}

static void max9286_configure_i2c(struct max9286_priv *priv, bool localack)
{
	u8 config = MAX9286_I2CSLVSH_469NS_234NS | MAX9286_I2CSLVTO_1024US |
		    priv->i2c_mstbt;

	if (localack)
		config |= MAX9286_I2CLOCACK;

	max9286_write(priv, 0x34, config);
	usleep_range(3000, 5000);
}

static void max9286_reverse_channel_setup(struct max9286_priv *priv,
					  unsigned int chan_amplitude)
{
	u8 chan_config;

	if (priv->rev_chan_mv == chan_amplitude)
		return;

	priv->rev_chan_mv = chan_amplitude;

	/* Reverse channel transmission time: default to 1. */
	chan_config = MAX9286_REV_TRF(1);

	/*
	 * Reverse channel setup.
	 *
	 * - Enable custom reverse channel configuration (through register 0x3f)
	 *   and set the first pulse length to 35 clock cycles.
	 * - Adjust reverse channel amplitude: values > 130 are programmed
	 *   using the additional +100mV REV_AMP_X boost flag
	 */
	max9286_write(priv, 0x3f, MAX9286_EN_REV_CFG | MAX9286_REV_FLEN(35));

	if (chan_amplitude > 100) {
		/* It is not possible to express values (100 < x < 130) */
		chan_amplitude = max(30U, chan_amplitude - 100);
		chan_config |= MAX9286_REV_AMP_X;
	}
	max9286_write(priv, 0x3b, chan_config | MAX9286_REV_AMP(chan_amplitude));
	usleep_range(2000, 2500);
}

/*
 * max9286_check_video_links() - Make sure video links are detected and locked
 *
 * Performs safety checks on video link status. Make sure they are detected
 * and all enabled links are locked.
 *
 * Returns 0 for success, -EIO for errors.
 */
static int max9286_check_video_links(struct max9286_priv *priv)
{
	unsigned int i;
	int ret;

	/*
	 * Make sure valid video links are detected.
	 * The delay is not characterized in de-serializer manual, wait up
	 * to 5 ms.
	 */
	for (i = 0; i < 10; i++) {
		ret = max9286_read(priv, 0x49);
		if (ret < 0)
			return -EIO;

		if ((ret & MAX9286_VIDEO_DETECT_MASK) == priv->source_mask)
			break;

		usleep_range(350, 500);
	}

	if (i == 10) {
		dev_err(&priv->client->dev,
			"Unable to detect video links: 0x%02x\n", ret);
		return -EIO;
	}

	/* Make sure all enabled links are locked (4ms max). */
	for (i = 0; i < 10; i++) {
		ret = max9286_read(priv, 0x27);
		if (ret < 0)
			return -EIO;

		if (ret & MAX9286_LOCKED)
			break;

		usleep_range(350, 450);
	}

	if (i == 10) {
		dev_err(&priv->client->dev, "Not all enabled links locked\n");
		return -EIO;
	}

	return 0;
}

/*
 * max9286_check_config_link() - Detect and wait for configuration links
 *
 * Determine if the configuration channel is up and settled for a link.
 *
 * Returns 0 for success, -EIO for errors.
 */
static int max9286_check_config_link(struct max9286_priv *priv,
				     unsigned int source_mask)
{
	unsigned int conflink_mask = (source_mask & 0x0f) << 4;
	unsigned int i;
	int ret;

	/*
	 * Make sure requested configuration links are detected.
	 * The delay is not characterized in the chip manual: wait up
	 * to 5 milliseconds.
	 */
	for (i = 0; i < 10; i++) {
		ret = max9286_read(priv, 0x49);
		if (ret < 0)
			return -EIO;

		ret &= 0xf0;
		if (ret == conflink_mask)
			break;

		usleep_range(350, 500);
	}

	if (ret != conflink_mask) {
		dev_err(&priv->client->dev,
			"Unable to detect configuration links: 0x%02x expected 0x%02x\n",
			ret, conflink_mask);
		return -EIO;
	}

	dev_info(&priv->client->dev,
		 "Successfully detected configuration links after %u loops: 0x%02x\n",
		 i, conflink_mask);

	return 0;
}

static void max9286_set_video_format(struct max9286_priv *priv,
				     const struct v4l2_mbus_framefmt *format)
{
	const struct max9286_format_info *info = NULL;
	unsigned int i;

	for (i = 0; i < ARRAY_SIZE(max9286_formats); ++i) {
		if (max9286_formats[i].code == format->code) {
			info = &max9286_formats[i];
			break;
		}
	}

	if (WARN_ON(!info))
		return;

	/*
	 * Video format setup: disable CSI output, set VC according to Link
	 * number, enable I2C clock stretching when CCBSY is low, enable CCBSY
	 * in external GPI-to-GPO mode.
	 */
	max9286_write(priv, 0x15, MAX9286_VCTYPE | MAX9286_EN_CCBSYB_CLK_STR |
		      MAX9286_EN_GPI_CCBSYB);

	/* Enable CSI-2 Lane D0-D3 only, DBL mode. */
	max9286_write(priv, 0x12, MAX9286_CSIDBL | MAX9286_DBL |
		      MAX9286_CSILANECNT(priv->csi2_data_lanes) |
		      info->datatype);

	/*
	 * Enable HS/VS encoding, use HS as line valid source, use D14/15 for
	 * HS/VS, invert VS.
	 */
	max9286_write(priv, 0x0c, MAX9286_HVEN | MAX9286_DESEL |
		      MAX9286_INVVS | MAX9286_HVSRC_D14);
}

static void max9286_set_fsync_period(struct max9286_priv *priv)
{
	u32 fsync;

	if (!priv->interval.numerator || !priv->interval.denominator) {
		/*
		 * Special case, a null interval enables automatic FRAMESYNC
		 * mode. FRAMESYNC is taken from the slowest link.
		 */
		max9286_write(priv, 0x01, MAX9286_FSYNCMODE_INT_HIZ |
			      MAX9286_FSYNCMETH_AUTO);
		return;
	}

	/*
	 * Manual FRAMESYNC
	 *
	 * The FRAMESYNC generator is configured with a period expressed as a
	 * number of PCLK periods.
	 */
	fsync = div_u64((u64)priv->pixelrate * priv->interval.numerator,
			priv->interval.denominator);

	dev_dbg(&priv->client->dev, "fsync period %u (pclk %u)\n", fsync,
		priv->pixelrate);

	max9286_write(priv, 0x01, MAX9286_FSYNCMODE_INT_OUT |
		      MAX9286_FSYNCMETH_MANUAL);

	max9286_write(priv, 0x06, (fsync >> 0) & 0xff);
	max9286_write(priv, 0x07, (fsync >> 8) & 0xff);
	max9286_write(priv, 0x08, (fsync >> 16) & 0xff);
}

/* -----------------------------------------------------------------------------
 * V4L2 Subdev
 */

static int max9286_set_pixelrate(struct max9286_priv *priv)
{
	struct max9286_source *source = NULL;
	u64 pixelrate = 0;

	for_each_source(priv, source) {
		struct v4l2_ctrl *ctrl;
		u64 source_rate = 0;

		/* Pixel rate is mandatory to be reported by sources. */
		ctrl = v4l2_ctrl_find(source->sd->ctrl_handler,
				      V4L2_CID_PIXEL_RATE);
		if (!ctrl) {
			pixelrate = 0;
			break;
		}

		/* All source must report the same pixel rate. */
		source_rate = v4l2_ctrl_g_ctrl_int64(ctrl);
		if (!pixelrate) {
			pixelrate = source_rate;
		} else if (pixelrate != source_rate) {
			dev_err(&priv->client->dev,
				"Unable to calculate pixel rate\n");
			return -EINVAL;
		}
	}

	if (!pixelrate) {
		dev_err(&priv->client->dev,
			"No pixel rate control available in sources\n");
		return -EINVAL;
	}

	priv->pixelrate = pixelrate;

	/*
	 * The CSI-2 transmitter pixel rate is the single source rate multiplied
	 * by the number of available sources.
	 */
	return v4l2_ctrl_s_ctrl_int64(priv->pixelrate_ctrl,
				      pixelrate * priv->nsources);
}

static int max9286_notify_bound(struct v4l2_async_notifier *notifier,
				struct v4l2_subdev *subdev,
				struct v4l2_async_connection *asd)
{
	struct max9286_priv *priv = sd_to_max9286(notifier->sd);
	struct max9286_source *source = to_max9286_asd(asd)->source;
	unsigned int index = to_index(priv, source);
	unsigned int src_pad;
	int ret;

	ret = media_entity_get_fwnode_pad(&subdev->entity,
					  source->fwnode,
					  MEDIA_PAD_FL_SOURCE);
	if (ret < 0) {
		dev_err(&priv->client->dev,
			"Failed to find pad for %s\n", subdev->name);
		return ret;
	}

	priv->bound_sources |= BIT(index);
	source->sd = subdev;
	src_pad = ret;

	ret = media_create_pad_link(&source->sd->entity, src_pad,
				    &priv->sd.entity, index,
				    MEDIA_LNK_FL_ENABLED |
				    MEDIA_LNK_FL_IMMUTABLE);
	if (ret) {
		dev_err(&priv->client->dev,
			"Unable to link %s:%u -> %s:%u\n",
			source->sd->name, src_pad, priv->sd.name, index);
		return ret;
	}

	dev_dbg(&priv->client->dev, "Bound %s pad: %u on index %u\n",
		subdev->name, src_pad, index);

	/*
	 * As we register a subdev notifiers we won't get a .complete() callback
	 * here, so we have to use bound_sources to identify when all remote
	 * serializers have probed.
	 */
	if (priv->bound_sources != priv->source_mask)
		return 0;

	/*
	 * All enabled sources have probed and enabled their reverse control
	 * channels:
	 *
	 * - Increase the reverse channel amplitude to compensate for the
	 *   remote ends high threshold
	 * - Verify all configuration links are properly detected
	 * - Disable auto-ack as communication on the control channel are now
	 *   stable.
	 */
	max9286_reverse_channel_setup(priv, MAX9286_REV_AMP_HIGH);
	max9286_check_config_link(priv, priv->source_mask);
	max9286_configure_i2c(priv, false);

	return max9286_set_pixelrate(priv);
}

static void max9286_notify_unbind(struct v4l2_async_notifier *notifier,
				  struct v4l2_subdev *subdev,
				  struct v4l2_async_connection *asd)
{
	struct max9286_priv *priv = sd_to_max9286(notifier->sd);
	struct max9286_source *source = to_max9286_asd(asd)->source;
	unsigned int index = to_index(priv, source);

	source->sd = NULL;
	priv->bound_sources &= ~BIT(index);
}

static const struct v4l2_async_notifier_operations max9286_notify_ops = {
	.bound = max9286_notify_bound,
	.unbind = max9286_notify_unbind,
};

static int max9286_v4l2_notifier_register(struct max9286_priv *priv)
{
	struct device *dev = &priv->client->dev;
	struct max9286_source *source = NULL;
	int ret;

	if (!priv->nsources)
		return 0;

	v4l2_async_subdev_nf_init(&priv->notifier, &priv->sd);

	for_each_source(priv, source) {
		unsigned int i = to_index(priv, source);
		struct max9286_asd *mas;

		mas = v4l2_async_nf_add_fwnode(&priv->notifier, source->fwnode,
					       struct max9286_asd);
		if (IS_ERR(mas)) {
			dev_err(dev, "Failed to add subdev for source %u: %ld",
				i, PTR_ERR(mas));
			v4l2_async_nf_cleanup(&priv->notifier);
			return PTR_ERR(mas);
		}

		mas->source = source;
	}

	priv->notifier.ops = &max9286_notify_ops;

	ret = v4l2_async_nf_register(&priv->notifier);
	if (ret) {
		dev_err(dev, "Failed to register subdev_notifier");
		v4l2_async_nf_cleanup(&priv->notifier);
		return ret;
	}

	return 0;
}

static void max9286_v4l2_notifier_unregister(struct max9286_priv *priv)
{
	if (!priv->nsources)
		return;

	v4l2_async_nf_unregister(&priv->notifier);
	v4l2_async_nf_cleanup(&priv->notifier);
}

static int max9286_s_stream(struct v4l2_subdev *sd, int enable)
{
	struct max9286_priv *priv = sd_to_max9286(sd);
	struct max9286_source *source;
	unsigned int i;
	bool sync = false;
	int ret;

	if (enable) {
		const struct v4l2_mbus_framefmt *format;

		/*
		 * Get the format from the first used sink pad, as all sink
		 * formats must be identical.
		 */
		format = &priv->fmt[__ffs(priv->bound_sources)];

		max9286_set_video_format(priv, format);
		max9286_set_fsync_period(priv);

		/*
		 * The frame sync between cameras is transmitted across the
		 * reverse channel as GPIO. We must open all channels while
		 * streaming to allow this synchronisation signal to be shared.
		 */
		max9286_i2c_mux_open(priv);

		/* Start all cameras. */
		for_each_source(priv, source) {
			ret = v4l2_subdev_call(source->sd, video, s_stream, 1);
			if (ret)
				return ret;
		}

		ret = max9286_check_video_links(priv);
		if (ret)
			return ret;

		/*
		 * Wait until frame synchronization is locked.
		 *
		 * Manual says frame sync locking should take ~6 VTS.
		 * From practical experience at least 8 are required. Give
		 * 12 complete frames time (~400ms at 30 fps) to achieve frame
		 * locking before returning error.
		 */
		for (i = 0; i < 40; i++) {
			if (max9286_read(priv, 0x31) & MAX9286_FSYNC_LOCKED) {
				sync = true;
				break;
			}
			usleep_range(9000, 11000);
		}

		if (!sync) {
			dev_err(&priv->client->dev,
				"Failed to get frame synchronization\n");
			return -EXDEV; /* Invalid cross-device link */
		}

		/*
		 * Configure the CSI-2 output to line interleaved mode (W x (N
		 * x H), as opposed to the (N x W) x H mode that outputs the
		 * images stitched side-by-side) and enable it.
		 */
		max9286_write(priv, 0x15, MAX9286_CSI_IMAGE_TYP | MAX9286_VCTYPE |
			      MAX9286_CSIOUTEN | MAX9286_EN_CCBSYB_CLK_STR |
			      MAX9286_EN_GPI_CCBSYB);
	} else {
		max9286_write(priv, 0x15, MAX9286_VCTYPE |
			      MAX9286_EN_CCBSYB_CLK_STR |
			      MAX9286_EN_GPI_CCBSYB);

		/* Stop all cameras. */
		for_each_source(priv, source)
			v4l2_subdev_call(source->sd, video, s_stream, 0);

		max9286_i2c_mux_close(priv);
	}

	return 0;
}

static int max9286_g_frame_interval(struct v4l2_subdev *sd,
				    struct v4l2_subdev_frame_interval *interval)
{
	struct max9286_priv *priv = sd_to_max9286(sd);

	if (interval->pad != MAX9286_SRC_PAD)
		return -EINVAL;

	interval->interval = priv->interval;

	return 0;
}

static int max9286_s_frame_interval(struct v4l2_subdev *sd,
				    struct v4l2_subdev_frame_interval *interval)
{
	struct max9286_priv *priv = sd_to_max9286(sd);

	if (interval->pad != MAX9286_SRC_PAD)
		return -EINVAL;

	priv->interval = interval->interval;

	return 0;
}

static int max9286_enum_mbus_code(struct v4l2_subdev *sd,
				  struct v4l2_subdev_state *sd_state,
				  struct v4l2_subdev_mbus_code_enum *code)
{
	if (code->pad || code->index > 0)
		return -EINVAL;

	code->code = MEDIA_BUS_FMT_UYVY8_1X16;

	return 0;
}

static struct v4l2_mbus_framefmt *
max9286_get_pad_format(struct max9286_priv *priv,
		       struct v4l2_subdev_state *sd_state,
		       unsigned int pad, u32 which)
{
	switch (which) {
	case V4L2_SUBDEV_FORMAT_TRY:
		return v4l2_subdev_get_try_format(&priv->sd, sd_state, pad);
	case V4L2_SUBDEV_FORMAT_ACTIVE:
		return &priv->fmt[pad];
	default:
		return NULL;
	}
}

static int max9286_set_fmt(struct v4l2_subdev *sd,
			   struct v4l2_subdev_state *sd_state,
			   struct v4l2_subdev_format *format)
{
	struct max9286_priv *priv = sd_to_max9286(sd);
	struct v4l2_mbus_framefmt *cfg_fmt;
	unsigned int i;

	if (format->pad == MAX9286_SRC_PAD)
		return -EINVAL;

	/* Validate the format. */
	for (i = 0; i < ARRAY_SIZE(max9286_formats); ++i) {
		if (max9286_formats[i].code == format->format.code)
			break;
	}

	if (i == ARRAY_SIZE(max9286_formats))
		format->format.code = max9286_formats[0].code;

	cfg_fmt = max9286_get_pad_format(priv, sd_state, format->pad,
					 format->which);
	if (!cfg_fmt)
		return -EINVAL;

	mutex_lock(&priv->mutex);
	*cfg_fmt = format->format;
	mutex_unlock(&priv->mutex);

	return 0;
}

static int max9286_get_fmt(struct v4l2_subdev *sd,
			   struct v4l2_subdev_state *sd_state,
			   struct v4l2_subdev_format *format)
{
	struct max9286_priv *priv = sd_to_max9286(sd);
	struct v4l2_mbus_framefmt *cfg_fmt;
	unsigned int pad = format->pad;

	/*
	 * Multiplexed Stream Support: Support link validation by returning the
	 * format of the first bound link. All links must have the same format,
	 * as we do not support mixing and matching of cameras connected to the
	 * max9286.
	 */
	if (pad == MAX9286_SRC_PAD)
		pad = __ffs(priv->bound_sources);

	cfg_fmt = max9286_get_pad_format(priv, sd_state, pad, format->which);
	if (!cfg_fmt)
		return -EINVAL;

	mutex_lock(&priv->mutex);
	format->format = *cfg_fmt;
	mutex_unlock(&priv->mutex);

	return 0;
}

static const struct v4l2_subdev_video_ops max9286_video_ops = {
	.s_stream	= max9286_s_stream,
	.g_frame_interval = max9286_g_frame_interval,
	.s_frame_interval = max9286_s_frame_interval,
};

static const struct v4l2_subdev_pad_ops max9286_pad_ops = {
	.enum_mbus_code = max9286_enum_mbus_code,
	.get_fmt	= max9286_get_fmt,
	.set_fmt	= max9286_set_fmt,
};

static const struct v4l2_subdev_ops max9286_subdev_ops = {
	.video		= &max9286_video_ops,
	.pad		= &max9286_pad_ops,
};

static const struct v4l2_mbus_framefmt max9286_default_format = {
	.width		= 1280,
	.height		= 800,
	.code		= MEDIA_BUS_FMT_UYVY8_1X16,
	.colorspace	= V4L2_COLORSPACE_SRGB,
	.field		= V4L2_FIELD_NONE,
	.ycbcr_enc	= V4L2_YCBCR_ENC_DEFAULT,
	.quantization	= V4L2_QUANTIZATION_DEFAULT,
	.xfer_func	= V4L2_XFER_FUNC_DEFAULT,
};

static void max9286_init_format(struct v4l2_mbus_framefmt *fmt)
{
	*fmt = max9286_default_format;
}

static int max9286_open(struct v4l2_subdev *subdev, struct v4l2_subdev_fh *fh)
{
	struct v4l2_mbus_framefmt *format;
	unsigned int i;

	for (i = 0; i < MAX9286_N_SINKS; i++) {
		format = v4l2_subdev_get_try_format(subdev, fh->state, i);
		max9286_init_format(format);
	}

	return 0;
}

static const struct v4l2_subdev_internal_ops max9286_subdev_internal_ops = {
	.open = max9286_open,
};

static const struct media_entity_operations max9286_media_ops = {
	.link_validate = v4l2_subdev_link_validate
};

static int max9286_s_ctrl(struct v4l2_ctrl *ctrl)
{
	switch (ctrl->id) {
	case V4L2_CID_PIXEL_RATE:
		return 0;
	default:
		return -EINVAL;
	}
}

static const struct v4l2_ctrl_ops max9286_ctrl_ops = {
	.s_ctrl = max9286_s_ctrl,
};

static int max9286_v4l2_register(struct max9286_priv *priv)
{
	struct device *dev = &priv->client->dev;
	int ret;
	int i;

	/* Register v4l2 async notifiers for connected Camera subdevices */
	ret = max9286_v4l2_notifier_register(priv);
	if (ret) {
		dev_err(dev, "Unable to register V4L2 async notifiers\n");
		return ret;
	}

	/* Configure V4L2 for the MAX9286 itself */

	for (i = 0; i < MAX9286_N_SINKS; i++)
		max9286_init_format(&priv->fmt[i]);

	v4l2_i2c_subdev_init(&priv->sd, priv->client, &max9286_subdev_ops);
	priv->sd.internal_ops = &max9286_subdev_internal_ops;
	priv->sd.flags |= V4L2_SUBDEV_FL_HAS_DEVNODE;

	v4l2_ctrl_handler_init(&priv->ctrls, 1);
	priv->pixelrate_ctrl = v4l2_ctrl_new_std(&priv->ctrls,
						 &max9286_ctrl_ops,
						 V4L2_CID_PIXEL_RATE,
						 1, INT_MAX, 1, 50000000);

	priv->sd.ctrl_handler = &priv->ctrls;
	ret = priv->ctrls.error;
	if (ret)
		goto err_async;

	priv->sd.entity.function = MEDIA_ENT_F_VID_IF_BRIDGE;
	priv->sd.entity.ops = &max9286_media_ops;

	priv->pads[MAX9286_SRC_PAD].flags = MEDIA_PAD_FL_SOURCE;
	for (i = 0; i < MAX9286_SRC_PAD; i++)
		priv->pads[i].flags = MEDIA_PAD_FL_SINK;
	ret = media_entity_pads_init(&priv->sd.entity, MAX9286_N_PADS,
				     priv->pads);
	if (ret)
		goto err_async;

	ret = v4l2_async_register_subdev(&priv->sd);
	if (ret < 0) {
		dev_err(dev, "Unable to register subdevice\n");
		goto err_async;
	}

	return 0;

err_async:
	v4l2_ctrl_handler_free(&priv->ctrls);
	max9286_v4l2_notifier_unregister(priv);

	return ret;
}

static void max9286_v4l2_unregister(struct max9286_priv *priv)
{
<<<<<<< HEAD
	fwnode_handle_put(priv->sd.fwnode);
=======
>>>>>>> 98817289
	v4l2_ctrl_handler_free(&priv->ctrls);
	v4l2_async_unregister_subdev(&priv->sd);
	max9286_v4l2_notifier_unregister(priv);
}

/* -----------------------------------------------------------------------------
 * Probe/Remove
 */

static int max9286_setup(struct max9286_priv *priv)
{
	/*
	 * Link ordering values for all enabled links combinations. Orders must
	 * be assigned sequentially from 0 to the number of enabled links
	 * without leaving any hole for disabled links. We thus assign orders to
	 * enabled links first, and use the remaining order values for disabled
	 * links are all links must have a different order value;
	 */
	static const u8 link_order[] = {
		(3 << 6) | (2 << 4) | (1 << 2) | (0 << 0), /* xxxx */
		(3 << 6) | (2 << 4) | (1 << 2) | (0 << 0), /* xxx0 */
		(3 << 6) | (2 << 4) | (0 << 2) | (1 << 0), /* xx0x */
		(3 << 6) | (2 << 4) | (1 << 2) | (0 << 0), /* xx10 */
		(3 << 6) | (0 << 4) | (2 << 2) | (1 << 0), /* x0xx */
		(3 << 6) | (1 << 4) | (2 << 2) | (0 << 0), /* x1x0 */
		(3 << 6) | (1 << 4) | (0 << 2) | (2 << 0), /* x10x */
		(3 << 6) | (1 << 4) | (1 << 2) | (0 << 0), /* x210 */
		(0 << 6) | (3 << 4) | (2 << 2) | (1 << 0), /* 0xxx */
		(1 << 6) | (3 << 4) | (2 << 2) | (0 << 0), /* 1xx0 */
		(1 << 6) | (3 << 4) | (0 << 2) | (2 << 0), /* 1x0x */
		(2 << 6) | (3 << 4) | (1 << 2) | (0 << 0), /* 2x10 */
		(1 << 6) | (0 << 4) | (3 << 2) | (2 << 0), /* 10xx */
		(2 << 6) | (1 << 4) | (3 << 2) | (0 << 0), /* 21x0 */
		(2 << 6) | (1 << 4) | (0 << 2) | (3 << 0), /* 210x */
		(3 << 6) | (2 << 4) | (1 << 2) | (0 << 0), /* 3210 */
	};
	int cfg;

	/*
	 * Set the I2C bus speed.
	 *
	 * Enable I2C Local Acknowledge during the probe sequences of the camera
	 * only. This should be disabled after the mux is initialised.
	 */
	max9286_configure_i2c(priv, true);
	max9286_reverse_channel_setup(priv, priv->init_rev_chan_mv);

	/*
	 * Enable GMSL links, mask unused ones and autodetect link
	 * used as CSI clock source.
	 */
	max9286_write(priv, 0x00, MAX9286_MSTLINKSEL_AUTO | priv->route_mask);
	max9286_write(priv, 0x0b, link_order[priv->route_mask]);
	max9286_write(priv, 0x69, (0xf & ~priv->route_mask));

	max9286_set_video_format(priv, &max9286_default_format);
	max9286_set_fsync_period(priv);

	cfg = max9286_read(priv, 0x1c);
	if (cfg < 0)
		return cfg;

	dev_dbg(&priv->client->dev, "power-up config: %s immunity, %u-bit bus\n",
		cfg & MAX9286_HIGHIMM(0) ? "high" : "legacy",
		cfg & MAX9286_BWS ? 32 : cfg & MAX9286_HIBW ? 27 : 24);

	if (priv->bus_width) {
		cfg &= ~(MAX9286_HIBW | MAX9286_BWS);

		if (priv->bus_width == 27)
			cfg |= MAX9286_HIBW;
		else if (priv->bus_width == 32)
			cfg |= MAX9286_BWS;

		max9286_write(priv, 0x1c, cfg);
	}

	/*
	 * The overlap window seems to provide additional validation by tracking
	 * the delay between vsync and frame sync, generating an error if the
	 * delay is bigger than the programmed window, though it's not yet clear
	 * what value should be set.
	 *
	 * As it's an optional value and can be disabled, we do so by setting
	 * a 0 overlap value.
	 */
	max9286_write(priv, 0x63, 0);
	max9286_write(priv, 0x64, 0);

	/*
	 * Wait for 2ms to allow the link to resynchronize after the
	 * configuration change.
	 */
	usleep_range(2000, 5000);

	return 0;
}

static int max9286_gpio_set(struct max9286_priv *priv, unsigned int offset,
			    int value)
{
	if (value)
		priv->gpio_state |= BIT(offset);
	else
		priv->gpio_state &= ~BIT(offset);

	return max9286_write(priv, 0x0f,
			     MAX9286_0X0F_RESERVED | priv->gpio_state);
}

static void max9286_gpiochip_set(struct gpio_chip *chip,
				 unsigned int offset, int value)
{
	struct max9286_priv *priv = gpiochip_get_data(chip);

	max9286_gpio_set(priv, offset, value);
}

static int max9286_gpiochip_get(struct gpio_chip *chip, unsigned int offset)
{
	struct max9286_priv *priv = gpiochip_get_data(chip);

	return priv->gpio_state & BIT(offset);
}

static int max9286_register_gpio(struct max9286_priv *priv)
{
	struct device *dev = &priv->client->dev;
	struct gpio_chip *gpio = &priv->gpio;
	int ret;

	/* Configure the GPIO */
	gpio->label = dev_name(dev);
	gpio->parent = dev;
	gpio->owner = THIS_MODULE;
	gpio->ngpio = 2;
	gpio->base = -1;
	gpio->set = max9286_gpiochip_set;
	gpio->get = max9286_gpiochip_get;
	gpio->can_sleep = true;

	ret = devm_gpiochip_add_data(dev, gpio, priv);
	if (ret)
		dev_err(dev, "Unable to create gpio_chip\n");

	return ret;
}

static int max9286_parse_gpios(struct max9286_priv *priv)
{
	struct device *dev = &priv->client->dev;
	int ret;

	/*
	 * Parse the "gpio-poc" vendor property. If the property is not
	 * specified the camera power is controlled by a regulator.
	 */
	ret = of_property_read_u32_array(dev->of_node, "maxim,gpio-poc",
					 priv->gpio_poc, 2);
	if (ret == -EINVAL) {
		/*
		 * If gpio lines are not used for the camera power, register
		 * a gpio controller for consumers.
		 */
		return max9286_register_gpio(priv);
	}

	/* If the property is specified make sure it is well formed. */
	if (ret || priv->gpio_poc[0] > 1 ||
	    (priv->gpio_poc[1] != GPIO_ACTIVE_HIGH &&
	     priv->gpio_poc[1] != GPIO_ACTIVE_LOW)) {
		dev_err(dev, "Invalid 'gpio-poc' property\n");
		return -EINVAL;
	}

	priv->use_gpio_poc = true;
	return 0;
}

static int max9286_poc_power_on(struct max9286_priv *priv)
{
	struct max9286_source *source;
	unsigned int enabled = 0;
	int ret;

	/* Enable the global regulator if available. */
	if (priv->regulator)
		return regulator_enable(priv->regulator);

	if (priv->use_gpio_poc)
		return max9286_gpio_set(priv, priv->gpio_poc[0],
					!priv->gpio_poc[1]);

	/* Otherwise use the per-port regulators. */
	for_each_source(priv, source) {
		ret = regulator_enable(source->regulator);
		if (ret < 0)
			goto error;

		enabled |= BIT(to_index(priv, source));
	}

	return 0;

error:
	for_each_source(priv, source) {
		if (enabled & BIT(to_index(priv, source)))
			regulator_disable(source->regulator);
	}

	return ret;
}

static int max9286_poc_power_off(struct max9286_priv *priv)
{
	struct max9286_source *source;
	int ret = 0;

	if (priv->regulator)
		return regulator_disable(priv->regulator);

	if (priv->use_gpio_poc)
		return max9286_gpio_set(priv, priv->gpio_poc[0],
					priv->gpio_poc[1]);

	for_each_source(priv, source) {
		int err;

		err = regulator_disable(source->regulator);
		if (!ret)
			ret = err;
	}

	return ret;
}

static int max9286_poc_enable(struct max9286_priv *priv, bool enable)
{
	int ret;

	if (enable)
		ret = max9286_poc_power_on(priv);
	else
		ret = max9286_poc_power_off(priv);

	if (ret < 0)
		dev_err(&priv->client->dev, "Unable to turn power %s\n",
			enable ? "on" : "off");

	return ret;
}

static int max9286_init(struct max9286_priv *priv)
{
	struct i2c_client *client = priv->client;
	int ret;

	ret = max9286_poc_enable(priv, true);
	if (ret)
		return ret;

	ret = max9286_setup(priv);
	if (ret) {
		dev_err(&client->dev, "Unable to setup max9286\n");
		goto err_poc_disable;
	}

	/*
	 * Register all V4L2 interactions for the MAX9286 and notifiers for
	 * any subdevices connected.
	 */
	ret = max9286_v4l2_register(priv);
	if (ret) {
		dev_err(&client->dev, "Failed to register with V4L2\n");
		goto err_poc_disable;
	}

	ret = max9286_i2c_mux_init(priv);
	if (ret) {
		dev_err(&client->dev, "Unable to initialize I2C multiplexer\n");
		goto err_v4l2_register;
	}

	/* Leave the mux channels disabled until they are selected. */
	max9286_i2c_mux_close(priv);

	return 0;

err_v4l2_register:
	max9286_v4l2_unregister(priv);
err_poc_disable:
	max9286_poc_enable(priv, false);

	return ret;
}

static void max9286_cleanup_dt(struct max9286_priv *priv)
{
	struct max9286_source *source;

	for_each_source(priv, source) {
		fwnode_handle_put(source->fwnode);
		source->fwnode = NULL;
	}
}

static int max9286_parse_dt(struct max9286_priv *priv)
{
	struct device *dev = &priv->client->dev;
	struct device_node *i2c_mux;
	struct device_node *node = NULL;
	unsigned int i2c_mux_mask = 0;
	u32 reverse_channel_microvolt;
	u32 i2c_clk_freq = 105000;
	unsigned int i;

	/* Balance the of_node_put() performed by of_find_node_by_name(). */
	of_node_get(dev->of_node);
	i2c_mux = of_find_node_by_name(dev->of_node, "i2c-mux");
	if (!i2c_mux) {
		dev_err(dev, "Failed to find i2c-mux node\n");
		return -EINVAL;
	}

	/* Identify which i2c-mux channels are enabled */
	for_each_child_of_node(i2c_mux, node) {
		u32 id = 0;

		of_property_read_u32(node, "reg", &id);
		if (id >= MAX9286_NUM_GMSL)
			continue;

		if (!of_device_is_available(node)) {
			dev_dbg(dev, "Skipping disabled I2C bus port %u\n", id);
			continue;
		}

		i2c_mux_mask |= BIT(id);
	}
	of_node_put(i2c_mux);

	/* Parse the endpoints */
	for_each_endpoint_of_node(dev->of_node, node) {
		struct max9286_source *source;
		struct of_endpoint ep;

		of_graph_parse_endpoint(node, &ep);
		dev_dbg(dev, "Endpoint %pOF on port %d",
			ep.local_node, ep.port);

		if (ep.port > MAX9286_NUM_GMSL) {
			dev_err(dev, "Invalid endpoint %s on port %d",
				of_node_full_name(ep.local_node), ep.port);
			continue;
		}

		/* For the source endpoint just parse the bus configuration. */
		if (ep.port == MAX9286_SRC_PAD) {
			struct v4l2_fwnode_endpoint vep = {
				.bus_type = V4L2_MBUS_CSI2_DPHY
			};
			int ret;

			ret = v4l2_fwnode_endpoint_parse(
					of_fwnode_handle(node), &vep);
			if (ret) {
				of_node_put(node);
				return ret;
			}

			priv->csi2_data_lanes =
				vep.bus.mipi_csi2.num_data_lanes;

			continue;
		}

		/* Skip if the corresponding GMSL link is unavailable. */
		if (!(i2c_mux_mask & BIT(ep.port)))
			continue;

		if (priv->sources[ep.port].fwnode) {
			dev_err(dev,
				"Multiple port endpoints are not supported: %d",
				ep.port);

			continue;
		}

		source = &priv->sources[ep.port];
		source->fwnode = fwnode_graph_get_remote_endpoint(
						of_fwnode_handle(node));
		if (!source->fwnode) {
			dev_err(dev,
				"Endpoint %pOF has no remote endpoint connection\n",
				ep.local_node);

			continue;
		}

		priv->source_mask |= BIT(ep.port);
		priv->nsources++;
	}
<<<<<<< HEAD
=======

	of_property_read_u32(dev->of_node, "maxim,bus-width", &priv->bus_width);
	switch (priv->bus_width) {
	case 0:
		/*
		 * The property isn't specified in the device tree, the driver
		 * will keep the default value selected by the BWS pin.
		 */
	case 24:
	case 27:
	case 32:
		break;
	default:
		dev_err(dev, "Invalid %s value %u\n", "maxim,bus-width",
			priv->bus_width);
		return -EINVAL;
	}

	of_property_read_u32(dev->of_node, "maxim,i2c-remote-bus-hz",
			     &i2c_clk_freq);
	for (i = 0; i < ARRAY_SIZE(max9286_i2c_speeds); ++i) {
		const struct max9286_i2c_speed *speed = &max9286_i2c_speeds[i];

		if (speed->rate == i2c_clk_freq) {
			priv->i2c_mstbt = speed->mstbt;
			break;
		}
	}

	if (i == ARRAY_SIZE(max9286_i2c_speeds)) {
		dev_err(dev, "Invalid %s value %u\n", "maxim,i2c-remote-bus-hz",
			i2c_clk_freq);
		return -EINVAL;
	}
>>>>>>> 98817289

	/*
	 * Parse the initial value of the reverse channel amplitude from
	 * the firmware interface and convert it to millivolts.
	 *
	 * Default it to 170mV for backward compatibility with DTBs that do not
	 * provide the property.
	 */
	if (of_property_read_u32(dev->of_node,
				 "maxim,reverse-channel-microvolt",
				 &reverse_channel_microvolt))
		priv->init_rev_chan_mv = 170;
	else
		priv->init_rev_chan_mv = reverse_channel_microvolt / 1000U;

	priv->route_mask = priv->source_mask;

	return 0;
}

static int max9286_get_poc_supplies(struct max9286_priv *priv)
{
	struct device *dev = &priv->client->dev;
	struct max9286_source *source;
	int ret;

	/* Start by getting the global regulator. */
	priv->regulator = devm_regulator_get_optional(dev, "poc");
	if (!IS_ERR(priv->regulator))
		return 0;

	if (PTR_ERR(priv->regulator) != -ENODEV)
		return dev_err_probe(dev, PTR_ERR(priv->regulator),
				     "Unable to get PoC regulator\n");

	/* If there's no global regulator, get per-port regulators. */
	dev_dbg(dev,
		"No global PoC regulator, looking for per-port regulators\n");
	priv->regulator = NULL;

	for_each_source(priv, source) {
		unsigned int index = to_index(priv, source);
		char name[10];

		snprintf(name, sizeof(name), "port%u-poc", index);
		source->regulator = devm_regulator_get(dev, name);
		if (IS_ERR(source->regulator)) {
			ret = PTR_ERR(source->regulator);
			dev_err_probe(dev, ret,
				      "Unable to get port %u PoC regulator\n",
				      index);
			return ret;
		}
	}

	return 0;
}

static int max9286_probe(struct i2c_client *client)
{
	struct max9286_priv *priv;
	int ret;

	priv = devm_kzalloc(&client->dev, sizeof(*priv), GFP_KERNEL);
	if (!priv)
		return -ENOMEM;

	mutex_init(&priv->mutex);

	priv->client = client;

	/* GPIO values default to high */
	priv->gpio_state = BIT(0) | BIT(1);

	ret = max9286_parse_dt(priv);
	if (ret)
		goto err_cleanup_dt;

	priv->gpiod_pwdn = devm_gpiod_get_optional(&client->dev, "enable",
						   GPIOD_OUT_HIGH);
	if (IS_ERR(priv->gpiod_pwdn)) {
		ret = PTR_ERR(priv->gpiod_pwdn);
		goto err_cleanup_dt;
	}

	gpiod_set_consumer_name(priv->gpiod_pwdn, "max9286-pwdn");
	gpiod_set_value_cansleep(priv->gpiod_pwdn, 1);

	/* Wait at least 4ms before the I2C lines latch to the address */
	if (priv->gpiod_pwdn)
		usleep_range(4000, 5000);

	/*
	 * The MAX9286 starts by default with all ports enabled, we disable all
	 * ports early to ensure that all channels are disabled if we error out
	 * and keep the bus consistent.
	 */
	max9286_i2c_mux_close(priv);

	/*
	 * The MAX9286 initialises with auto-acknowledge enabled by default.
	 * This can be invasive to other transactions on the same bus, so
	 * disable it early. It will be enabled only as and when needed.
	 */
	max9286_configure_i2c(priv, false);

	ret = max9286_parse_gpios(priv);
	if (ret)
		goto err_powerdown;

	if (!priv->use_gpio_poc) {
		ret = max9286_get_poc_supplies(priv);
		if (ret)
			goto err_cleanup_dt;
	}

	ret = max9286_init(priv);
	if (ret < 0)
		goto err_cleanup_dt;

	return 0;

err_powerdown:
	gpiod_set_value_cansleep(priv->gpiod_pwdn, 0);
err_cleanup_dt:
	max9286_cleanup_dt(priv);

	return ret;
}

static void max9286_remove(struct i2c_client *client)
{
	struct max9286_priv *priv = sd_to_max9286(i2c_get_clientdata(client));

	i2c_mux_del_adapters(priv->mux);

	max9286_v4l2_unregister(priv);

	max9286_poc_enable(priv, false);

	gpiod_set_value_cansleep(priv->gpiod_pwdn, 0);

	max9286_cleanup_dt(priv);
}

static const struct of_device_id max9286_dt_ids[] = {
	{ .compatible = "maxim,max9286" },
	{},
};
MODULE_DEVICE_TABLE(of, max9286_dt_ids);

static struct i2c_driver max9286_i2c_driver = {
	.driver	= {
		.name		= "max9286",
		.of_match_table	= max9286_dt_ids,
	},
	.probe		= max9286_probe,
	.remove		= max9286_remove,
};

module_i2c_driver(max9286_i2c_driver);

MODULE_DESCRIPTION("Maxim MAX9286 GMSL Deserializer Driver");
MODULE_AUTHOR("Jacopo Mondi, Kieran Bingham, Laurent Pinchart, Niklas Söderlund, Vladimir Barinov");
MODULE_LICENSE("GPL");<|MERGE_RESOLUTION|>--- conflicted
+++ resolved
@@ -1110,10 +1110,6 @@
 
 static void max9286_v4l2_unregister(struct max9286_priv *priv)
 {
-<<<<<<< HEAD
-	fwnode_handle_put(priv->sd.fwnode);
-=======
->>>>>>> 98817289
 	v4l2_ctrl_handler_free(&priv->ctrls);
 	v4l2_async_unregister_subdev(&priv->sd);
 	max9286_v4l2_notifier_unregister(priv);
@@ -1516,8 +1512,6 @@
 		priv->source_mask |= BIT(ep.port);
 		priv->nsources++;
 	}
-<<<<<<< HEAD
-=======
 
 	of_property_read_u32(dev->of_node, "maxim,bus-width", &priv->bus_width);
 	switch (priv->bus_width) {
@@ -1552,7 +1546,6 @@
 			i2c_clk_freq);
 		return -EINVAL;
 	}
->>>>>>> 98817289
 
 	/*
 	 * Parse the initial value of the reverse channel amplitude from
