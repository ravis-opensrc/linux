// SPDX-License-Identifier: GPL-2.0
/*
 * Copyright (c) 2020, The Linux Foundation. All rights reserved.
 */

#include <linux/interconnect.h>
#include <linux/interconnect-provider.h>
#include <linux/module.h>
#include <linux/of.h>
#include <linux/of_platform.h>
#include <linux/slab.h>

#include "bcm-voter.h"
#include "icc-common.h"
#include "icc-rpmh.h"

/**
 * qcom_icc_pre_aggregate - cleans up stale values from prior icc_set
 * @node: icc node to operate on
 */
void qcom_icc_pre_aggregate(struct icc_node *node)
{
	size_t i;
	struct qcom_icc_node *qn;
	struct qcom_icc_provider *qp;

	qn = node->data;
	qp = to_qcom_provider(node->provider);

	for (i = 0; i < QCOM_ICC_NUM_BUCKETS; i++) {
		qn->sum_avg[i] = 0;
		qn->max_peak[i] = 0;
	}

	for (i = 0; i < qn->num_bcms; i++)
		qcom_icc_bcm_voter_add(qp->voter, qn->bcms[i]);
}
EXPORT_SYMBOL_GPL(qcom_icc_pre_aggregate);

/**
 * qcom_icc_aggregate - aggregate bw for buckets indicated by tag
 * @node: node to aggregate
 * @tag: tag to indicate which buckets to aggregate
 * @avg_bw: new bw to sum aggregate
 * @peak_bw: new bw to max aggregate
 * @agg_avg: existing aggregate avg bw val
 * @agg_peak: existing aggregate peak bw val
 */
int qcom_icc_aggregate(struct icc_node *node, u32 tag, u32 avg_bw,
		       u32 peak_bw, u32 *agg_avg, u32 *agg_peak)
{
	size_t i;
	struct qcom_icc_node *qn;

	qn = node->data;

	if (!tag)
		tag = QCOM_ICC_TAG_ALWAYS;

	for (i = 0; i < QCOM_ICC_NUM_BUCKETS; i++) {
		if (tag & BIT(i)) {
			qn->sum_avg[i] += avg_bw;
			qn->max_peak[i] = max_t(u32, qn->max_peak[i], peak_bw);
		}

		if (node->init_avg || node->init_peak) {
			qn->sum_avg[i] = max_t(u64, qn->sum_avg[i], node->init_avg);
			qn->max_peak[i] = max_t(u64, qn->max_peak[i], node->init_peak);
		}
	}

	*agg_avg += avg_bw;
	*agg_peak = max_t(u32, *agg_peak, peak_bw);

	return 0;
}
EXPORT_SYMBOL_GPL(qcom_icc_aggregate);

/**
 * qcom_icc_set - set the constraints based on path
 * @src: source node for the path to set constraints on
 * @dst: destination node for the path to set constraints on
 *
 * Return: 0 on success, or an error code otherwise
 */
int qcom_icc_set(struct icc_node *src, struct icc_node *dst)
{
	struct qcom_icc_provider *qp;
	struct icc_node *node;

	if (!src)
		node = dst;
	else
		node = src;

	qp = to_qcom_provider(node->provider);

	qcom_icc_bcm_voter_commit(qp->voter);

	return 0;
}
EXPORT_SYMBOL_GPL(qcom_icc_set);

/**
 * qcom_icc_bcm_init - populates bcm aux data and connect qnodes
 * @bcm: bcm to be initialized
 * @dev: associated provider device
 *
 * Return: 0 on success, or an error code otherwise
 */
int qcom_icc_bcm_init(struct qcom_icc_bcm *bcm, struct device *dev)
{
	struct qcom_icc_node *qn;
	const struct bcm_db *data;
	size_t data_count;
	int i;

	/* BCM is already initialised*/
	if (bcm->addr)
		return 0;

	bcm->addr = cmd_db_read_addr(bcm->name);
	if (!bcm->addr) {
		dev_err(dev, "%s could not find RPMh address\n",
			bcm->name);
		return -EINVAL;
	}

	data = cmd_db_read_aux_data(bcm->name, &data_count);
	if (IS_ERR(data)) {
		dev_err(dev, "%s command db read error (%ld)\n",
			bcm->name, PTR_ERR(data));
		return PTR_ERR(data);
	}
	if (!data_count) {
		dev_err(dev, "%s command db missing or partial aux data\n",
			bcm->name);
		return -EINVAL;
	}

	bcm->aux_data.unit = le32_to_cpu(data->unit);
	bcm->aux_data.width = le16_to_cpu(data->width);
	bcm->aux_data.vcd = data->vcd;
	bcm->aux_data.reserved = data->reserved;
	INIT_LIST_HEAD(&bcm->list);
	INIT_LIST_HEAD(&bcm->ws_list);

	if (!bcm->vote_scale)
		bcm->vote_scale = 1000;

	/* Link Qnodes to their respective BCMs */
	for (i = 0; i < bcm->num_nodes; i++) {
		qn = bcm->nodes[i];
		qn->bcms[qn->num_bcms] = bcm;
		qn->num_bcms++;
	}

	return 0;
}
EXPORT_SYMBOL_GPL(qcom_icc_bcm_init);

int qcom_icc_rpmh_probe(struct platform_device *pdev)
{
	const struct qcom_icc_desc *desc;
	struct device *dev = &pdev->dev;
	struct icc_onecell_data *data;
	struct icc_provider *provider;
	struct qcom_icc_node * const *qnodes, *qn;
	struct qcom_icc_provider *qp;
	struct icc_node *node;
	size_t num_nodes, i, j;
	int ret;

	desc = of_device_get_match_data(dev);
	if (!desc)
		return -EINVAL;

	qnodes = desc->nodes;
	num_nodes = desc->num_nodes;

	qp = devm_kzalloc(dev, sizeof(*qp), GFP_KERNEL);
	if (!qp)
		return -ENOMEM;

	data = devm_kzalloc(dev, struct_size(data, nodes, num_nodes), GFP_KERNEL);
	if (!data)
		return -ENOMEM;
	data->num_nodes = num_nodes;

	provider = &qp->provider;
	provider->dev = dev;
	provider->set = qcom_icc_set;
	provider->pre_aggregate = qcom_icc_pre_aggregate;
	provider->aggregate = qcom_icc_aggregate;
	provider->xlate_extended = qcom_icc_xlate_extended;
	provider->data = data;

	icc_provider_init(provider);

	qp->dev = dev;
	qp->bcms = desc->bcms;
	qp->num_bcms = desc->num_bcms;

	qp->voter = of_bcm_voter_get(qp->dev, NULL);
	if (IS_ERR(qp->voter))
		return PTR_ERR(qp->voter);

	for (i = 0; i < qp->num_bcms; i++)
		qcom_icc_bcm_init(qp->bcms[i], dev);

	for (i = 0; i < num_nodes; i++) {
		qn = qnodes[i];
		if (!qn)
			continue;

		node = icc_node_create(qn->id);
		if (IS_ERR(node)) {
			ret = PTR_ERR(node);
			goto err_remove_nodes;
		}

		node->name = qn->name;
		node->data = qn;
		icc_node_add(node, provider);

		for (j = 0; j < qn->num_links; j++)
			icc_link_create(node, qn->links[j]);

		data->nodes[i] = node;
	}

<<<<<<< HEAD
	data->num_nodes = num_nodes;

=======
>>>>>>> 98817289
	ret = icc_provider_register(provider);
	if (ret)
		goto err_remove_nodes;

	platform_set_drvdata(pdev, qp);

	/* Populate child NoC devices if any */
	if (of_get_child_count(dev->of_node) > 0) {
		ret = of_platform_populate(dev->of_node, NULL, NULL, dev);
		if (ret)
			goto err_deregister_provider;
	}

	return 0;

err_deregister_provider:
	icc_provider_deregister(provider);
err_remove_nodes:
	icc_nodes_remove(provider);

	return ret;
}
EXPORT_SYMBOL_GPL(qcom_icc_rpmh_probe);

int qcom_icc_rpmh_remove(struct platform_device *pdev)
{
	struct qcom_icc_provider *qp = platform_get_drvdata(pdev);

	icc_provider_deregister(&qp->provider);
	icc_nodes_remove(&qp->provider);

	return 0;
}
EXPORT_SYMBOL_GPL(qcom_icc_rpmh_remove);

MODULE_LICENSE("GPL v2");<|MERGE_RESOLUTION|>--- conflicted
+++ resolved
@@ -229,11 +229,6 @@
 		data->nodes[i] = node;
 	}
 
-<<<<<<< HEAD
-	data->num_nodes = num_nodes;
-
-=======
->>>>>>> 98817289
 	ret = icc_provider_register(provider);
 	if (ret)
 		goto err_remove_nodes;
