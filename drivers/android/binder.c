--- conflicted
+++ resolved
@@ -4812,10 +4812,7 @@
 				"undelivered TRANSACTION_ERROR: %u\n",
 				e->cmd);
 		} break;
-<<<<<<< HEAD
-=======
 		case BINDER_WORK_TRANSACTION_PENDING:
->>>>>>> 98817289
 		case BINDER_WORK_TRANSACTION_ONEWAY_SPAM_SUSPECT:
 		case BINDER_WORK_TRANSACTION_COMPLETE: {
 			binder_debug(BINDER_DEBUG_DEAD_TRANSACTION,
