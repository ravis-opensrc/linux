// SPDX-License-Identifier: GPL-2.0
/*
 * Memory subsystem support
 *
 * Written by Matt Tolentino <matthew.e.tolentino@intel.com>
 *            Dave Hansen <haveblue@us.ibm.com>
 *
 * This file provides the necessary infrastructure to represent
 * a SPARSEMEM-memory-model system's physical memory in /sysfs.
 * All arch-independent code that assumes MEMORY_HOTPLUG requires
 * SPARSEMEM should be contained here, or in mm/memory_hotplug.c.
 */

#include <linux/module.h>
#include <linux/init.h>
#include <linux/topology.h>
#include <linux/capability.h>
#include <linux/device.h>
#include <linux/memory.h>
#include <linux/memory_hotplug.h>
#include <linux/mm.h>
#include <linux/stat.h>
#include <linux/slab.h>
#include <linux/xarray.h>

#include <linux/atomic.h>
#include <linux/uaccess.h>

#define MEMORY_CLASS_NAME	"memory"

static const char *const online_type_to_str[] = {
	[MMOP_OFFLINE] = "offline",
	[MMOP_ONLINE] = "online",
	[MMOP_ONLINE_KERNEL] = "online_kernel",
	[MMOP_ONLINE_MOVABLE] = "online_movable",
};

int mhp_online_type_from_str(const char *str)
{
	int i;

	for (i = 0; i < ARRAY_SIZE(online_type_to_str); i++) {
		if (sysfs_streq(str, online_type_to_str[i]))
			return i;
	}
	return -EINVAL;
}

#define to_memory_block(dev) container_of(dev, struct memory_block, dev)

static int sections_per_block;

static inline unsigned long memory_block_id(unsigned long section_nr)
{
	return section_nr / sections_per_block;
}

static inline unsigned long pfn_to_block_id(unsigned long pfn)
{
	return memory_block_id(pfn_to_section_nr(pfn));
}

static inline unsigned long phys_to_block_id(unsigned long phys)
{
	return pfn_to_block_id(PFN_DOWN(phys));
}

static int memory_subsys_online(struct device *dev);
static int memory_subsys_offline(struct device *dev);

static struct bus_type memory_subsys = {
	.name = MEMORY_CLASS_NAME,
	.dev_name = MEMORY_CLASS_NAME,
	.online = memory_subsys_online,
	.offline = memory_subsys_offline,
};

/*
 * Memory blocks are cached in a local radix tree to avoid
 * a costly linear search for the corresponding device on
 * the subsystem bus.
 */
static DEFINE_XARRAY(memory_blocks);

/*
 * Memory groups, indexed by memory group id (mgid).
 */
static DEFINE_XARRAY_FLAGS(memory_groups, XA_FLAGS_ALLOC);
#define MEMORY_GROUP_MARK_DYNAMIC	XA_MARK_1

static BLOCKING_NOTIFIER_HEAD(memory_chain);

int register_memory_notifier(struct notifier_block *nb)
{
	return blocking_notifier_chain_register(&memory_chain, nb);
}
EXPORT_SYMBOL(register_memory_notifier);

void unregister_memory_notifier(struct notifier_block *nb)
{
	blocking_notifier_chain_unregister(&memory_chain, nb);
}
EXPORT_SYMBOL(unregister_memory_notifier);

static void memory_block_release(struct device *dev)
{
	struct memory_block *mem = to_memory_block(dev);
	/* Verify that the altmap is freed */
	WARN_ON(mem->altmap);
	kfree(mem);
}

unsigned long __weak memory_block_size_bytes(void)
{
	return MIN_MEMORY_BLOCK_SIZE;
}
EXPORT_SYMBOL_GPL(memory_block_size_bytes);

/* Show the memory block ID, relative to the memory block size */
static ssize_t phys_index_show(struct device *dev,
			       struct device_attribute *attr, char *buf)
{
	struct memory_block *mem = to_memory_block(dev);

	return sysfs_emit(buf, "%08lx\n", memory_block_id(mem->start_section_nr));
}

/*
 * Legacy interface that we cannot remove. Always indicate "removable"
 * with CONFIG_MEMORY_HOTREMOVE - bad heuristic.
 */
static ssize_t removable_show(struct device *dev, struct device_attribute *attr,
			      char *buf)
{
	return sysfs_emit(buf, "%d\n", (int)IS_ENABLED(CONFIG_MEMORY_HOTREMOVE));
}

/*
 * online, offline, going offline, etc.
 */
static ssize_t state_show(struct device *dev, struct device_attribute *attr,
			  char *buf)
{
	struct memory_block *mem = to_memory_block(dev);
	const char *output;

	/*
	 * We can probably put these states in a nice little array
	 * so that they're not open-coded
	 */
	switch (mem->state) {
	case MEM_ONLINE:
		output = "online";
		break;
	case MEM_OFFLINE:
		output = "offline";
		break;
	case MEM_GOING_OFFLINE:
		output = "going-offline";
		break;
	default:
		WARN_ON(1);
		return sysfs_emit(buf, "ERROR-UNKNOWN-%ld\n", mem->state);
	}

	return sysfs_emit(buf, "%s\n", output);
}

int memory_notify(unsigned long val, void *v)
{
	return blocking_notifier_call_chain(&memory_chain, val, v);
}

<<<<<<< HEAD
=======
#if defined(CONFIG_MEMORY_FAILURE) && defined(CONFIG_MEMORY_HOTPLUG)
static unsigned long memblk_nr_poison(struct memory_block *mem);
#else
static inline unsigned long memblk_nr_poison(struct memory_block *mem)
{
	return 0;
}
#endif

>>>>>>> 98817289
/*
 * Must acquire mem_hotplug_lock in write mode.
 */
static int memory_block_online(struct memory_block *mem)
{
	unsigned long start_pfn = section_nr_to_pfn(mem->start_section_nr);
	unsigned long nr_pages = PAGES_PER_SECTION * sections_per_block;
	unsigned long nr_vmemmap_pages = 0;
	struct zone *zone;
	int ret;

	if (memblk_nr_poison(mem))
		return -EHWPOISON;

	zone = zone_for_pfn_range(mem->online_type, mem->nid, mem->group,
				  start_pfn, nr_pages);

	/*
	 * Although vmemmap pages have a different lifecycle than the pages
	 * they describe (they remain until the memory is unplugged), doing
	 * their initialization and accounting at memory onlining/offlining
	 * stage helps to keep accounting easier to follow - e.g vmemmaps
	 * belong to the same zone as the memory they backed.
	 */
<<<<<<< HEAD
=======
	if (mem->altmap)
		nr_vmemmap_pages = mem->altmap->free;

>>>>>>> 98817289
	mem_hotplug_begin();
	if (nr_vmemmap_pages) {
		ret = mhp_init_memmap_on_memory(start_pfn, nr_vmemmap_pages, zone);
		if (ret)
			goto out;
	}

	ret = online_pages(start_pfn + nr_vmemmap_pages,
			   nr_pages - nr_vmemmap_pages, zone, mem->group);
	if (ret) {
		if (nr_vmemmap_pages)
			mhp_deinit_memmap_on_memory(start_pfn, nr_vmemmap_pages);
		goto out;
	}

	/*
	 * Account once onlining succeeded. If the zone was unpopulated, it is
	 * now already properly populated.
	 */
	if (nr_vmemmap_pages)
		adjust_present_page_count(pfn_to_page(start_pfn), mem->group,
					  nr_vmemmap_pages);

	mem->zone = zone;
out:
	mem_hotplug_done();
	return ret;
}

/*
 * Must acquire mem_hotplug_lock in write mode.
 */
static int memory_block_offline(struct memory_block *mem)
{
	unsigned long start_pfn = section_nr_to_pfn(mem->start_section_nr);
	unsigned long nr_pages = PAGES_PER_SECTION * sections_per_block;
	unsigned long nr_vmemmap_pages = 0;
	int ret;

	if (!mem->zone)
		return -EINVAL;

	/*
	 * Unaccount before offlining, such that unpopulated zone and kthreads
	 * can properly be torn down in offline_pages().
	 */
<<<<<<< HEAD
=======
	if (mem->altmap)
		nr_vmemmap_pages = mem->altmap->free;

>>>>>>> 98817289
	mem_hotplug_begin();
	if (nr_vmemmap_pages)
		adjust_present_page_count(pfn_to_page(start_pfn), mem->group,
					  -nr_vmemmap_pages);

	ret = offline_pages(start_pfn + nr_vmemmap_pages,
			    nr_pages - nr_vmemmap_pages, mem->zone, mem->group);
	if (ret) {
		/* offline_pages() failed. Account back. */
		if (nr_vmemmap_pages)
			adjust_present_page_count(pfn_to_page(start_pfn),
						  mem->group, nr_vmemmap_pages);
		goto out;
	}

	if (nr_vmemmap_pages)
		mhp_deinit_memmap_on_memory(start_pfn, nr_vmemmap_pages);

	mem->zone = NULL;
out:
	mem_hotplug_done();
	return ret;
}

/*
 * MEMORY_HOTPLUG depends on SPARSEMEM in mm/Kconfig, so it is
 * OK to have direct references to sparsemem variables in here.
 */
static int
memory_block_action(struct memory_block *mem, unsigned long action)
{
	int ret;

	switch (action) {
	case MEM_ONLINE:
		ret = memory_block_online(mem);
		break;
	case MEM_OFFLINE:
		ret = memory_block_offline(mem);
		break;
	default:
		WARN(1, KERN_WARNING "%s(%ld, %ld) unknown action: "
		     "%ld\n", __func__, mem->start_section_nr, action, action);
		ret = -EINVAL;
	}

	return ret;
}

static int memory_block_change_state(struct memory_block *mem,
		unsigned long to_state, unsigned long from_state_req)
{
	int ret = 0;

	if (mem->state != from_state_req)
		return -EINVAL;

	if (to_state == MEM_OFFLINE)
		mem->state = MEM_GOING_OFFLINE;

	ret = memory_block_action(mem, to_state);
	mem->state = ret ? from_state_req : to_state;

	return ret;
}

/* The device lock serializes operations on memory_subsys_[online|offline] */
static int memory_subsys_online(struct device *dev)
{
	struct memory_block *mem = to_memory_block(dev);
	int ret;

	if (mem->state == MEM_ONLINE)
		return 0;

	/*
	 * When called via device_online() without configuring the online_type,
	 * we want to default to MMOP_ONLINE.
	 */
	if (mem->online_type == MMOP_OFFLINE)
		mem->online_type = MMOP_ONLINE;

	ret = memory_block_change_state(mem, MEM_ONLINE, MEM_OFFLINE);
	mem->online_type = MMOP_OFFLINE;

	return ret;
}

static int memory_subsys_offline(struct device *dev)
{
	struct memory_block *mem = to_memory_block(dev);

	if (mem->state == MEM_OFFLINE)
		return 0;

	return memory_block_change_state(mem, MEM_OFFLINE, MEM_ONLINE);
}

static ssize_t state_store(struct device *dev, struct device_attribute *attr,
			   const char *buf, size_t count)
{
	const int online_type = mhp_online_type_from_str(buf);
	struct memory_block *mem = to_memory_block(dev);
	int ret;

	if (online_type < 0)
		return -EINVAL;

	ret = lock_device_hotplug_sysfs();
	if (ret)
		return ret;

	switch (online_type) {
	case MMOP_ONLINE_KERNEL:
	case MMOP_ONLINE_MOVABLE:
	case MMOP_ONLINE:
		/* mem->online_type is protected by device_hotplug_lock */
		mem->online_type = online_type;
		ret = device_online(&mem->dev);
		break;
	case MMOP_OFFLINE:
		ret = device_offline(&mem->dev);
		break;
	default:
		ret = -EINVAL; /* should never happen */
	}

	unlock_device_hotplug();

	if (ret < 0)
		return ret;
	if (ret)
		return -EINVAL;

	return count;
}

/*
 * Legacy interface that we cannot remove: s390x exposes the storage increment
 * covered by a memory block, allowing for identifying which memory blocks
 * comprise a storage increment. Since a memory block spans complete
 * storage increments nowadays, this interface is basically unused. Other
 * archs never exposed != 0.
 */
static ssize_t phys_device_show(struct device *dev,
				struct device_attribute *attr, char *buf)
{
	struct memory_block *mem = to_memory_block(dev);
	unsigned long start_pfn = section_nr_to_pfn(mem->start_section_nr);

	return sysfs_emit(buf, "%d\n",
			  arch_get_memory_phys_device(start_pfn));
}

#ifdef CONFIG_MEMORY_HOTREMOVE
static int print_allowed_zone(char *buf, int len, int nid,
			      struct memory_group *group,
			      unsigned long start_pfn, unsigned long nr_pages,
			      int online_type, struct zone *default_zone)
{
	struct zone *zone;

	zone = zone_for_pfn_range(online_type, nid, group, start_pfn, nr_pages);
	if (zone == default_zone)
		return 0;

	return sysfs_emit_at(buf, len, " %s", zone->name);
}

static ssize_t valid_zones_show(struct device *dev,
				struct device_attribute *attr, char *buf)
{
	struct memory_block *mem = to_memory_block(dev);
	unsigned long start_pfn = section_nr_to_pfn(mem->start_section_nr);
	unsigned long nr_pages = PAGES_PER_SECTION * sections_per_block;
	struct memory_group *group = mem->group;
	struct zone *default_zone;
	int nid = mem->nid;
	int len = 0;

	/*
	 * Check the existing zone. Make sure that we do that only on the
	 * online nodes otherwise the page_zone is not reliable
	 */
	if (mem->state == MEM_ONLINE) {
		/*
		 * If !mem->zone, the memory block spans multiple zones and
		 * cannot get offlined.
		 */
		default_zone = mem->zone;
		if (!default_zone)
			return sysfs_emit(buf, "%s\n", "none");
		len += sysfs_emit_at(buf, len, "%s", default_zone->name);
		goto out;
	}

	default_zone = zone_for_pfn_range(MMOP_ONLINE, nid, group,
					  start_pfn, nr_pages);

	len += sysfs_emit_at(buf, len, "%s", default_zone->name);
	len += print_allowed_zone(buf, len, nid, group, start_pfn, nr_pages,
				  MMOP_ONLINE_KERNEL, default_zone);
	len += print_allowed_zone(buf, len, nid, group, start_pfn, nr_pages,
				  MMOP_ONLINE_MOVABLE, default_zone);
out:
	len += sysfs_emit_at(buf, len, "\n");
	return len;
}
static DEVICE_ATTR_RO(valid_zones);
#endif

static DEVICE_ATTR_RO(phys_index);
static DEVICE_ATTR_RW(state);
static DEVICE_ATTR_RO(phys_device);
static DEVICE_ATTR_RO(removable);

/*
 * Show the memory block size (shared by all memory blocks).
 */
static ssize_t block_size_bytes_show(struct device *dev,
				     struct device_attribute *attr, char *buf)
{
	return sysfs_emit(buf, "%lx\n", memory_block_size_bytes());
}

static DEVICE_ATTR_RO(block_size_bytes);

/*
 * Memory auto online policy.
 */

static ssize_t auto_online_blocks_show(struct device *dev,
				       struct device_attribute *attr, char *buf)
{
	return sysfs_emit(buf, "%s\n",
			  online_type_to_str[mhp_default_online_type]);
}

static ssize_t auto_online_blocks_store(struct device *dev,
					struct device_attribute *attr,
					const char *buf, size_t count)
{
	const int online_type = mhp_online_type_from_str(buf);

	if (online_type < 0)
		return -EINVAL;

	mhp_default_online_type = online_type;
	return count;
}

static DEVICE_ATTR_RW(auto_online_blocks);

#ifdef CONFIG_CRASH_HOTPLUG
#include <linux/kexec.h>
static ssize_t crash_hotplug_show(struct device *dev,
				       struct device_attribute *attr, char *buf)
{
	return sysfs_emit(buf, "%d\n", crash_hotplug_memory_support());
}
static DEVICE_ATTR_RO(crash_hotplug);
#endif

/*
 * Some architectures will have custom drivers to do this, and
 * will not need to do it from userspace.  The fake hot-add code
 * as well as ppc64 will do all of their discovery in userspace
 * and will require this interface.
 */
#ifdef CONFIG_ARCH_MEMORY_PROBE
static ssize_t probe_store(struct device *dev, struct device_attribute *attr,
			   const char *buf, size_t count)
{
	u64 phys_addr;
	int nid, ret;
	unsigned long pages_per_block = PAGES_PER_SECTION * sections_per_block;

	ret = kstrtoull(buf, 0, &phys_addr);
	if (ret)
		return ret;

	if (phys_addr & ((pages_per_block << PAGE_SHIFT) - 1))
		return -EINVAL;

	ret = lock_device_hotplug_sysfs();
	if (ret)
		return ret;

	nid = memory_add_physaddr_to_nid(phys_addr);
	ret = __add_memory(nid, phys_addr,
			   MIN_MEMORY_BLOCK_SIZE * sections_per_block,
			   MHP_NONE);

	if (ret)
		goto out;

	ret = count;
out:
	unlock_device_hotplug();
	return ret;
}

static DEVICE_ATTR_WO(probe);
#endif

#ifdef CONFIG_MEMORY_FAILURE
/*
 * Support for offlining pages of memory
 */

/* Soft offline a page */
static ssize_t soft_offline_page_store(struct device *dev,
				       struct device_attribute *attr,
				       const char *buf, size_t count)
{
	int ret;
	u64 pfn;
	if (!capable(CAP_SYS_ADMIN))
		return -EPERM;
	if (kstrtoull(buf, 0, &pfn) < 0)
		return -EINVAL;
	pfn >>= PAGE_SHIFT;
	ret = soft_offline_page(pfn, 0);
	return ret == 0 ? count : ret;
}

/* Forcibly offline a page, including killing processes. */
static ssize_t hard_offline_page_store(struct device *dev,
				       struct device_attribute *attr,
				       const char *buf, size_t count)
{
	int ret;
	u64 pfn;
	if (!capable(CAP_SYS_ADMIN))
		return -EPERM;
	if (kstrtoull(buf, 0, &pfn) < 0)
		return -EINVAL;
	pfn >>= PAGE_SHIFT;
	ret = memory_failure(pfn, MF_SW_SIMULATED);
	if (ret == -EOPNOTSUPP)
		ret = 0;
	return ret ? ret : count;
}

static DEVICE_ATTR_WO(soft_offline_page);
static DEVICE_ATTR_WO(hard_offline_page);
#endif

/* See phys_device_show(). */
int __weak arch_get_memory_phys_device(unsigned long start_pfn)
{
	return 0;
}

/*
 * A reference for the returned memory block device is acquired.
 *
 * Called under device_hotplug_lock.
 */
static struct memory_block *find_memory_block_by_id(unsigned long block_id)
{
	struct memory_block *mem;

	mem = xa_load(&memory_blocks, block_id);
	if (mem)
		get_device(&mem->dev);
	return mem;
}

/*
 * Called under device_hotplug_lock.
 */
struct memory_block *find_memory_block(unsigned long section_nr)
{
	unsigned long block_id = memory_block_id(section_nr);

	return find_memory_block_by_id(block_id);
}

static struct attribute *memory_memblk_attrs[] = {
	&dev_attr_phys_index.attr,
	&dev_attr_state.attr,
	&dev_attr_phys_device.attr,
	&dev_attr_removable.attr,
#ifdef CONFIG_MEMORY_HOTREMOVE
	&dev_attr_valid_zones.attr,
#endif
	NULL
};

static const struct attribute_group memory_memblk_attr_group = {
	.attrs = memory_memblk_attrs,
};

static const struct attribute_group *memory_memblk_attr_groups[] = {
	&memory_memblk_attr_group,
	NULL,
};

static int __add_memory_block(struct memory_block *memory)
{
	int ret;

	memory->dev.bus = &memory_subsys;
	memory->dev.id = memory->start_section_nr / sections_per_block;
	memory->dev.release = memory_block_release;
	memory->dev.groups = memory_memblk_attr_groups;
	memory->dev.offline = memory->state == MEM_OFFLINE;

	ret = device_register(&memory->dev);
	if (ret) {
		put_device(&memory->dev);
		return ret;
	}
	ret = xa_err(xa_store(&memory_blocks, memory->dev.id, memory,
			      GFP_KERNEL));
	if (ret)
		device_unregister(&memory->dev);

	return ret;
}

static struct zone *early_node_zone_for_memory_block(struct memory_block *mem,
						     int nid)
{
	const unsigned long start_pfn = section_nr_to_pfn(mem->start_section_nr);
	const unsigned long nr_pages = PAGES_PER_SECTION * sections_per_block;
	struct zone *zone, *matching_zone = NULL;
	pg_data_t *pgdat = NODE_DATA(nid);
	int i;

	/*
	 * This logic only works for early memory, when the applicable zones
	 * already span the memory block. We don't expect overlapping zones on
	 * a single node for early memory. So if we're told that some PFNs
	 * of a node fall into this memory block, we can assume that all node
	 * zones that intersect with the memory block are actually applicable.
	 * No need to look at the memmap.
	 */
	for (i = 0; i < MAX_NR_ZONES; i++) {
		zone = pgdat->node_zones + i;
		if (!populated_zone(zone))
			continue;
		if (!zone_intersects(zone, start_pfn, nr_pages))
			continue;
		if (!matching_zone) {
			matching_zone = zone;
			continue;
		}
		/* Spans multiple zones ... */
		matching_zone = NULL;
		break;
	}
	return matching_zone;
}

#ifdef CONFIG_NUMA
/**
 * memory_block_add_nid() - Indicate that system RAM falling into this memory
 *			    block device (partially) belongs to the given node.
 * @mem: The memory block device.
 * @nid: The node id.
 * @context: The memory initialization context.
 *
 * Indicate that system RAM falling into this memory block (partially) belongs
 * to the given node. If the context indicates ("early") that we are adding the
 * node during node device subsystem initialization, this will also properly
 * set/adjust mem->zone based on the zone ranges of the given node.
 */
void memory_block_add_nid(struct memory_block *mem, int nid,
			  enum meminit_context context)
{
	if (context == MEMINIT_EARLY && mem->nid != nid) {
		/*
		 * For early memory we have to determine the zone when setting
		 * the node id and handle multiple nodes spanning a single
		 * memory block by indicate via zone == NULL that we're not
		 * dealing with a single zone. So if we're setting the node id
		 * the first time, determine if there is a single zone. If we're
		 * setting the node id a second time to a different node,
		 * invalidate the single detected zone.
		 */
		if (mem->nid == NUMA_NO_NODE)
			mem->zone = early_node_zone_for_memory_block(mem, nid);
		else
			mem->zone = NULL;
	}

	/*
	 * If this memory block spans multiple nodes, we only indicate
	 * the last processed node. If we span multiple nodes (not applicable
	 * to hotplugged memory), zone == NULL will prohibit memory offlining
	 * and consequently unplug.
	 */
	mem->nid = nid;
}
#endif

static int add_memory_block(unsigned long block_id, unsigned long state,
			    struct vmem_altmap *altmap,
			    struct memory_group *group)
{
	struct memory_block *mem;
	int ret = 0;

	mem = find_memory_block_by_id(block_id);
	if (mem) {
		put_device(&mem->dev);
		return -EEXIST;
	}
	mem = kzalloc(sizeof(*mem), GFP_KERNEL);
	if (!mem)
		return -ENOMEM;

	mem->start_section_nr = block_id * sections_per_block;
	mem->state = state;
	mem->nid = NUMA_NO_NODE;
	mem->altmap = altmap;
	INIT_LIST_HEAD(&mem->group_next);

#ifndef CONFIG_NUMA
	if (state == MEM_ONLINE)
		/*
		 * MEM_ONLINE at this point implies early memory. With NUMA,
		 * we'll determine the zone when setting the node id via
		 * memory_block_add_nid(). Memory hotplug updated the zone
		 * manually when memory onlining/offlining succeeds.
		 */
		mem->zone = early_node_zone_for_memory_block(mem, NUMA_NO_NODE);
#endif /* CONFIG_NUMA */

	ret = __add_memory_block(mem);
	if (ret)
		return ret;

	if (group) {
		mem->group = group;
		list_add(&mem->group_next, &group->memory_blocks);
	}

	return 0;
}

static int __init add_boot_memory_block(unsigned long base_section_nr)
{
	int section_count = 0;
	unsigned long nr;

	for (nr = base_section_nr; nr < base_section_nr + sections_per_block;
	     nr++)
		if (present_section_nr(nr))
			section_count++;

	if (section_count == 0)
		return 0;
	return add_memory_block(memory_block_id(base_section_nr),
				MEM_ONLINE, NULL,  NULL);
}

static int add_hotplug_memory_block(unsigned long block_id,
				    struct vmem_altmap *altmap,
				    struct memory_group *group)
{
	return add_memory_block(block_id, MEM_OFFLINE, altmap, group);
}

static void remove_memory_block(struct memory_block *memory)
{
	if (WARN_ON_ONCE(memory->dev.bus != &memory_subsys))
		return;

	WARN_ON(xa_erase(&memory_blocks, memory->dev.id) == NULL);

	if (memory->group) {
		list_del(&memory->group_next);
		memory->group = NULL;
	}

	/* drop the ref. we got via find_memory_block() */
	put_device(&memory->dev);
	device_unregister(&memory->dev);
}

/*
 * Create memory block devices for the given memory area. Start and size
 * have to be aligned to memory block granularity. Memory block devices
 * will be initialized as offline.
 *
 * Called under device_hotplug_lock.
 */
int create_memory_block_devices(unsigned long start, unsigned long size,
				struct vmem_altmap *altmap,
				struct memory_group *group)
{
	const unsigned long start_block_id = pfn_to_block_id(PFN_DOWN(start));
	unsigned long end_block_id = pfn_to_block_id(PFN_DOWN(start + size));
	struct memory_block *mem;
	unsigned long block_id;
	int ret = 0;

	if (WARN_ON_ONCE(!IS_ALIGNED(start, memory_block_size_bytes()) ||
			 !IS_ALIGNED(size, memory_block_size_bytes())))
		return -EINVAL;

	for (block_id = start_block_id; block_id != end_block_id; block_id++) {
		ret = add_hotplug_memory_block(block_id, altmap, group);
		if (ret)
			break;
	}
	if (ret) {
		end_block_id = block_id;
		for (block_id = start_block_id; block_id != end_block_id;
		     block_id++) {
			mem = find_memory_block_by_id(block_id);
			if (WARN_ON_ONCE(!mem))
				continue;
			remove_memory_block(mem);
		}
	}
	return ret;
}

/*
 * Remove memory block devices for the given memory area. Start and size
 * have to be aligned to memory block granularity. Memory block devices
 * have to be offline.
 *
 * Called under device_hotplug_lock.
 */
void remove_memory_block_devices(unsigned long start, unsigned long size)
{
	const unsigned long start_block_id = pfn_to_block_id(PFN_DOWN(start));
	const unsigned long end_block_id = pfn_to_block_id(PFN_DOWN(start + size));
	struct memory_block *mem;
	unsigned long block_id;

	if (WARN_ON_ONCE(!IS_ALIGNED(start, memory_block_size_bytes()) ||
			 !IS_ALIGNED(size, memory_block_size_bytes())))
		return;

	for (block_id = start_block_id; block_id != end_block_id; block_id++) {
		mem = find_memory_block_by_id(block_id);
		if (WARN_ON_ONCE(!mem))
			continue;
		num_poisoned_pages_sub(-1UL, memblk_nr_poison(mem));
		unregister_memory_block_under_nodes(mem);
		remove_memory_block(mem);
	}
}

static struct attribute *memory_root_attrs[] = {
#ifdef CONFIG_ARCH_MEMORY_PROBE
	&dev_attr_probe.attr,
#endif

#ifdef CONFIG_MEMORY_FAILURE
	&dev_attr_soft_offline_page.attr,
	&dev_attr_hard_offline_page.attr,
#endif

	&dev_attr_block_size_bytes.attr,
	&dev_attr_auto_online_blocks.attr,
#ifdef CONFIG_CRASH_HOTPLUG
	&dev_attr_crash_hotplug.attr,
#endif
	NULL
};

static const struct attribute_group memory_root_attr_group = {
	.attrs = memory_root_attrs,
};

static const struct attribute_group *memory_root_attr_groups[] = {
	&memory_root_attr_group,
	NULL,
};

/*
 * Initialize the sysfs support for memory devices. At the time this function
 * is called, we cannot have concurrent creation/deletion of memory block
 * devices, the device_hotplug_lock is not needed.
 */
void __init memory_dev_init(void)
{
	int ret;
	unsigned long block_sz, nr;

	/* Validate the configured memory block size */
	block_sz = memory_block_size_bytes();
	if (!is_power_of_2(block_sz) || block_sz < MIN_MEMORY_BLOCK_SIZE)
		panic("Memory block size not suitable: 0x%lx\n", block_sz);
	sections_per_block = block_sz / MIN_MEMORY_BLOCK_SIZE;

	ret = subsys_system_register(&memory_subsys, memory_root_attr_groups);
	if (ret)
		panic("%s() failed to register subsystem: %d\n", __func__, ret);

	/*
	 * Create entries for memory sections that were found
	 * during boot and have been initialized
	 */
	for (nr = 0; nr <= __highest_present_section_nr;
	     nr += sections_per_block) {
		ret = add_boot_memory_block(nr);
		if (ret)
			panic("%s() failed to add memory block: %d\n", __func__,
			      ret);
	}
}

/**
 * walk_memory_blocks - walk through all present memory blocks overlapped
 *			by the range [start, start + size)
 *
 * @start: start address of the memory range
 * @size: size of the memory range
 * @arg: argument passed to func
 * @func: callback for each memory section walked
 *
 * This function walks through all present memory blocks overlapped by the
 * range [start, start + size), calling func on each memory block.
 *
 * In case func() returns an error, walking is aborted and the error is
 * returned.
 *
 * Called under device_hotplug_lock.
 */
int walk_memory_blocks(unsigned long start, unsigned long size,
		       void *arg, walk_memory_blocks_func_t func)
{
	const unsigned long start_block_id = phys_to_block_id(start);
	const unsigned long end_block_id = phys_to_block_id(start + size - 1);
	struct memory_block *mem;
	unsigned long block_id;
	int ret = 0;

	if (!size)
		return 0;

	for (block_id = start_block_id; block_id <= end_block_id; block_id++) {
		mem = find_memory_block_by_id(block_id);
		if (!mem)
			continue;

		ret = func(mem, arg);
		put_device(&mem->dev);
		if (ret)
			break;
	}
	return ret;
}

struct for_each_memory_block_cb_data {
	walk_memory_blocks_func_t func;
	void *arg;
};

static int for_each_memory_block_cb(struct device *dev, void *data)
{
	struct memory_block *mem = to_memory_block(dev);
	struct for_each_memory_block_cb_data *cb_data = data;

	return cb_data->func(mem, cb_data->arg);
}

/**
 * for_each_memory_block - walk through all present memory blocks
 *
 * @arg: argument passed to func
 * @func: callback for each memory block walked
 *
 * This function walks through all present memory blocks, calling func on
 * each memory block.
 *
 * In case func() returns an error, walking is aborted and the error is
 * returned.
 */
int for_each_memory_block(void *arg, walk_memory_blocks_func_t func)
{
	struct for_each_memory_block_cb_data cb_data = {
		.func = func,
		.arg = arg,
	};

	return bus_for_each_dev(&memory_subsys, NULL, &cb_data,
				for_each_memory_block_cb);
}

/*
 * This is an internal helper to unify allocation and initialization of
 * memory groups. Note that the passed memory group will be copied to a
 * dynamically allocated memory group. After this call, the passed
 * memory group should no longer be used.
 */
static int memory_group_register(struct memory_group group)
{
	struct memory_group *new_group;
	uint32_t mgid;
	int ret;

	if (!node_possible(group.nid))
		return -EINVAL;

	new_group = kzalloc(sizeof(group), GFP_KERNEL);
	if (!new_group)
		return -ENOMEM;
	*new_group = group;
	INIT_LIST_HEAD(&new_group->memory_blocks);

	ret = xa_alloc(&memory_groups, &mgid, new_group, xa_limit_31b,
		       GFP_KERNEL);
	if (ret) {
		kfree(new_group);
		return ret;
	} else if (group.is_dynamic) {
		xa_set_mark(&memory_groups, mgid, MEMORY_GROUP_MARK_DYNAMIC);
	}
	return mgid;
}

/**
 * memory_group_register_static() - Register a static memory group.
 * @nid: The node id.
 * @max_pages: The maximum number of pages we'll have in this static memory
 *	       group.
 *
 * Register a new static memory group and return the memory group id.
 * All memory in the group belongs to a single unit, such as a DIMM. All
 * memory belonging to a static memory group is added in one go to be removed
 * in one go -- it's static.
 *
 * Returns an error if out of memory, if the node id is invalid, if no new
 * memory groups can be registered, or if max_pages is invalid (0). Otherwise,
 * returns the new memory group id.
 */
int memory_group_register_static(int nid, unsigned long max_pages)
{
	struct memory_group group = {
		.nid = nid,
		.s = {
			.max_pages = max_pages,
		},
	};

	if (!max_pages)
		return -EINVAL;
	return memory_group_register(group);
}
EXPORT_SYMBOL_GPL(memory_group_register_static);

/**
 * memory_group_register_dynamic() - Register a dynamic memory group.
 * @nid: The node id.
 * @unit_pages: Unit in pages in which is memory added/removed in this dynamic
 *		memory group.
 *
 * Register a new dynamic memory group and return the memory group id.
 * Memory within a dynamic memory group is added/removed dynamically
 * in unit_pages.
 *
 * Returns an error if out of memory, if the node id is invalid, if no new
 * memory groups can be registered, or if unit_pages is invalid (0, not a
 * power of two, smaller than a single memory block). Otherwise, returns the
 * new memory group id.
 */
int memory_group_register_dynamic(int nid, unsigned long unit_pages)
{
	struct memory_group group = {
		.nid = nid,
		.is_dynamic = true,
		.d = {
			.unit_pages = unit_pages,
		},
	};

	if (!unit_pages || !is_power_of_2(unit_pages) ||
	    unit_pages < PHYS_PFN(memory_block_size_bytes()))
		return -EINVAL;
	return memory_group_register(group);
}
EXPORT_SYMBOL_GPL(memory_group_register_dynamic);

/**
 * memory_group_unregister() - Unregister a memory group.
 * @mgid: the memory group id
 *
 * Unregister a memory group. If any memory block still belongs to this
 * memory group, unregistering will fail.
 *
 * Returns -EINVAL if the memory group id is invalid, returns -EBUSY if some
 * memory blocks still belong to this memory group and returns 0 if
 * unregistering succeeded.
 */
int memory_group_unregister(int mgid)
{
	struct memory_group *group;

	if (mgid < 0)
		return -EINVAL;

	group = xa_load(&memory_groups, mgid);
	if (!group)
		return -EINVAL;
	if (!list_empty(&group->memory_blocks))
		return -EBUSY;
	xa_erase(&memory_groups, mgid);
	kfree(group);
	return 0;
}
EXPORT_SYMBOL_GPL(memory_group_unregister);

/*
 * This is an internal helper only to be used in core memory hotplug code to
 * lookup a memory group. We don't care about locking, as we don't expect a
 * memory group to get unregistered while adding memory to it -- because
 * the group and the memory is managed by the same driver.
 */
struct memory_group *memory_group_find_by_id(int mgid)
{
	return xa_load(&memory_groups, mgid);
}

/*
 * This is an internal helper only to be used in core memory hotplug code to
 * walk all dynamic memory groups excluding a given memory group, either
 * belonging to a specific node, or belonging to any node.
 */
int walk_dynamic_memory_groups(int nid, walk_memory_groups_func_t func,
			       struct memory_group *excluded, void *arg)
{
	struct memory_group *group;
	unsigned long index;
	int ret = 0;

	xa_for_each_marked(&memory_groups, index, group,
			   MEMORY_GROUP_MARK_DYNAMIC) {
		if (group == excluded)
			continue;
#ifdef CONFIG_NUMA
		if (nid != NUMA_NO_NODE && group->nid != nid)
			continue;
#endif /* CONFIG_NUMA */
		ret = func(group, arg);
		if (ret)
			break;
	}
	return ret;
}

#if defined(CONFIG_MEMORY_FAILURE) && defined(CONFIG_MEMORY_HOTPLUG)
void memblk_nr_poison_inc(unsigned long pfn)
{
	const unsigned long block_id = pfn_to_block_id(pfn);
	struct memory_block *mem = find_memory_block_by_id(block_id);

	if (mem)
		atomic_long_inc(&mem->nr_hwpoison);
}

void memblk_nr_poison_sub(unsigned long pfn, long i)
{
	const unsigned long block_id = pfn_to_block_id(pfn);
	struct memory_block *mem = find_memory_block_by_id(block_id);

	if (mem)
		atomic_long_sub(i, &mem->nr_hwpoison);
}

static unsigned long memblk_nr_poison(struct memory_block *mem)
{
	return atomic_long_read(&mem->nr_hwpoison);
}
#endif<|MERGE_RESOLUTION|>--- conflicted
+++ resolved
@@ -171,8 +171,6 @@
 	return blocking_notifier_call_chain(&memory_chain, val, v);
 }
 
-<<<<<<< HEAD
-=======
 #if defined(CONFIG_MEMORY_FAILURE) && defined(CONFIG_MEMORY_HOTPLUG)
 static unsigned long memblk_nr_poison(struct memory_block *mem);
 #else
@@ -182,7 +180,6 @@
 }
 #endif
 
->>>>>>> 98817289
 /*
  * Must acquire mem_hotplug_lock in write mode.
  */
@@ -207,12 +204,9 @@
 	 * stage helps to keep accounting easier to follow - e.g vmemmaps
 	 * belong to the same zone as the memory they backed.
 	 */
-<<<<<<< HEAD
-=======
 	if (mem->altmap)
 		nr_vmemmap_pages = mem->altmap->free;
 
->>>>>>> 98817289
 	mem_hotplug_begin();
 	if (nr_vmemmap_pages) {
 		ret = mhp_init_memmap_on_memory(start_pfn, nr_vmemmap_pages, zone);
@@ -259,12 +253,9 @@
 	 * Unaccount before offlining, such that unpopulated zone and kthreads
 	 * can properly be torn down in offline_pages().
 	 */
-<<<<<<< HEAD
-=======
 	if (mem->altmap)
 		nr_vmemmap_pages = mem->altmap->free;
 
->>>>>>> 98817289
 	mem_hotplug_begin();
 	if (nr_vmemmap_pages)
 		adjust_present_page_count(pfn_to_page(start_pfn), mem->group,
