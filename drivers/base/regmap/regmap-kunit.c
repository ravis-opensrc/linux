--- conflicted
+++ resolved
@@ -1577,10 +1577,6 @@
 	const struct regmap_test_param *param = test->param_value;
 	u16 *buf;
 	struct regmap *ret = ERR_PTR(-ENOMEM);
-<<<<<<< HEAD
-	size_t size = (config->max_register + 1) * config->reg_bits / 8;
-=======
->>>>>>> 7aa21fec
 	int i, error;
 	struct reg_default *defaults;
 	size_t size;
