// SPDX-License-Identifier: GPL-2.0
// Copyright (C) 2017 Arm Ltd.
#define pr_fmt(fmt) "sdei: " fmt

#include <acpi/ghes.h>
#include <linux/acpi.h>
#include <linux/arm_sdei.h>
#include <linux/arm-smccc.h>
#include <linux/atomic.h>
#include <linux/bitops.h>
#include <linux/compiler.h>
#include <linux/cpuhotplug.h>
#include <linux/cpu.h>
#include <linux/cpu_pm.h>
#include <linux/errno.h>
#include <linux/hardirq.h>
#include <linux/kernel.h>
#include <linux/kprobes.h>
#include <linux/kvm_host.h>
#include <linux/list.h>
#include <linux/mutex.h>
#include <linux/notifier.h>
#include <linux/of.h>
#include <linux/of_platform.h>
#include <linux/percpu.h>
#include <linux/platform_device.h>
#include <linux/pm.h>
#include <linux/ptrace.h>
#include <linux/preempt.h>
#include <linux/reboot.h>
#include <linux/slab.h>
#include <linux/smp.h>
#include <linux/spinlock.h>
#include <linux/uaccess.h>

/*
 * The call to use to reach the firmware.
 */
static asmlinkage void (*sdei_firmware_call)(unsigned long function_id,
		      unsigned long arg0, unsigned long arg1,
		      unsigned long arg2, unsigned long arg3,
		      unsigned long arg4, struct arm_smccc_res *res);

/* entry point from firmware to arch asm code */
static unsigned long sdei_entry_point;

struct sdei_event {
	/* These three are protected by the sdei_list_lock */
	struct list_head	list;
	bool			reregister;
	bool			reenable;

	u32			event_num;
	u8			type;
	u8			priority;

	/* This pointer is handed to firmware as the event argument. */
	union {
		/* Shared events */
		struct sdei_registered_event *registered;

		/* CPU private events */
		struct sdei_registered_event __percpu *private_registered;
	};
};

/* Take the mutex for any API call or modification. Take the mutex first. */
static DEFINE_MUTEX(sdei_events_lock);

/* and then hold this when modifying the list */
static DEFINE_SPINLOCK(sdei_list_lock);
static LIST_HEAD(sdei_list);

/* Private events are registered/enabled via IPI passing one of these */
struct sdei_crosscall_args {
	struct sdei_event *event;
	atomic_t errors;
	int first_error;
};

#define CROSSCALL_INIT(arg, event)	(arg.event = event, \
					 arg.first_error = 0, \
					 atomic_set(&arg.errors, 0))

static inline int sdei_do_cross_call(void *fn, struct sdei_event * event)
{
	struct sdei_crosscall_args arg;

	CROSSCALL_INIT(arg, event);
	on_each_cpu(fn, &arg, true);

	return arg.first_error;
}

static inline void
sdei_cross_call_return(struct sdei_crosscall_args *arg, int err)
{
	if (err && (atomic_inc_return(&arg->errors) == 1))
		arg->first_error = err;
}

static int sdei_to_linux_errno(unsigned long sdei_err)
{
	switch (sdei_err) {
	case SDEI_NOT_SUPPORTED:
		return -EOPNOTSUPP;
	case SDEI_INVALID_PARAMETERS:
		return -EINVAL;
	case SDEI_DENIED:
		return -EPERM;
	case SDEI_PENDING:
		return -EINPROGRESS;
	case SDEI_OUT_OF_RESOURCE:
		return -ENOMEM;
	}

	/* Not an error value ... */
	return sdei_err;
}

/*
 * If x0 is any of these values, then the call failed, use sdei_to_linux_errno()
 * to translate.
 */
static int sdei_is_err(struct arm_smccc_res *res)
{
	switch (res->a0) {
	case SDEI_NOT_SUPPORTED:
	case SDEI_INVALID_PARAMETERS:
	case SDEI_DENIED:
	case SDEI_PENDING:
	case SDEI_OUT_OF_RESOURCE:
		return true;
	}

	return false;
}

static int invoke_sdei_fn(unsigned long function_id, unsigned long arg0,
			  unsigned long arg1, unsigned long arg2,
			  unsigned long arg3, unsigned long arg4,
			  u64 *result)
{
	int err = 0;
	struct arm_smccc_res res;

	if (sdei_firmware_call) {
		sdei_firmware_call(function_id, arg0, arg1, arg2, arg3, arg4,
				   &res);
		if (sdei_is_err(&res))
			err = sdei_to_linux_errno(res.a0);
	} else {
		/*
		 * !sdei_firmware_call means we failed to probe or called
		 * sdei_mark_interface_broken(). -EIO is not an error returned
		 * by sdei_to_linux_errno() and is used to suppress messages
		 * from this driver.
		 */
		err = -EIO;
		res.a0 = SDEI_NOT_SUPPORTED;
	}

	if (result)
		*result = res.a0;

	return err;
}
NOKPROBE_SYMBOL(invoke_sdei_fn);

static struct sdei_event *sdei_event_find(u32 event_num)
{
	struct sdei_event *e, *found = NULL;

	lockdep_assert_held(&sdei_events_lock);

	spin_lock(&sdei_list_lock);
	list_for_each_entry(e, &sdei_list, list) {
		if (e->event_num == event_num) {
			found = e;
			break;
		}
	}
	spin_unlock(&sdei_list_lock);

	return found;
}

int sdei_api_event_context(u32 query, u64 *result)
{
	return invoke_sdei_fn(SDEI_1_0_FN_SDEI_EVENT_CONTEXT, query, 0, 0, 0, 0,
			      result);
}
NOKPROBE_SYMBOL(sdei_api_event_context);

static int sdei_api_event_get_info(u32 event, u32 info, u64 *result)
{
	return invoke_sdei_fn(SDEI_1_0_FN_SDEI_EVENT_GET_INFO, event, info, 0,
			      0, 0, result);
}

static struct sdei_event *sdei_event_create(u32 event_num,
					    sdei_event_callback *cb,
					    void *cb_arg)
{
	int err;
	u64 result;
	struct sdei_event *event;
	struct sdei_registered_event *reg;

	lockdep_assert_held(&sdei_events_lock);

	event = kzalloc(sizeof(*event), GFP_KERNEL);
	if (!event)
		return ERR_PTR(-ENOMEM);

	INIT_LIST_HEAD(&event->list);
	event->event_num = event_num;

	err = sdei_api_event_get_info(event_num, SDEI_EVENT_INFO_EV_PRIORITY,
				      &result);
	if (err) {
		kfree(event);
		return ERR_PTR(err);
	}
	event->priority = result;

	err = sdei_api_event_get_info(event_num, SDEI_EVENT_INFO_EV_TYPE,
				      &result);
	if (err) {
		kfree(event);
		return ERR_PTR(err);
	}
	event->type = result;

	if (event->type == SDEI_EVENT_TYPE_SHARED) {
		reg = kzalloc(sizeof(*reg), GFP_KERNEL);
		if (!reg) {
			kfree(event);
			return ERR_PTR(-ENOMEM);
		}

		reg->event_num = event_num;
		reg->priority = event->priority;

		reg->callback = cb;
		reg->callback_arg = cb_arg;
		event->registered = reg;
	} else {
		int cpu;
		struct sdei_registered_event __percpu *regs;

		regs = alloc_percpu(struct sdei_registered_event);
		if (!regs) {
			kfree(event);
			return ERR_PTR(-ENOMEM);
		}

		for_each_possible_cpu(cpu) {
			reg = per_cpu_ptr(regs, cpu);

			reg->event_num = event->event_num;
			reg->priority = event->priority;
			reg->callback = cb;
			reg->callback_arg = cb_arg;
		}

		event->private_registered = regs;
	}

	spin_lock(&sdei_list_lock);
	list_add(&event->list, &sdei_list);
	spin_unlock(&sdei_list_lock);

	return event;
}

static void sdei_event_destroy_llocked(struct sdei_event *event)
{
	lockdep_assert_held(&sdei_events_lock);
	lockdep_assert_held(&sdei_list_lock);

	list_del(&event->list);

	if (event->type == SDEI_EVENT_TYPE_SHARED)
		kfree(event->registered);
	else
		free_percpu(event->private_registered);

	kfree(event);
}

static void sdei_event_destroy(struct sdei_event *event)
{
	spin_lock(&sdei_list_lock);
	sdei_event_destroy_llocked(event);
	spin_unlock(&sdei_list_lock);
}

static int sdei_api_get_version(u64 *version)
{
	return invoke_sdei_fn(SDEI_1_0_FN_SDEI_VERSION, 0, 0, 0, 0, 0, version);
}

int sdei_mask_local_cpu(void)
{
	int err;

	WARN_ON_ONCE(preemptible());

	err = invoke_sdei_fn(SDEI_1_0_FN_SDEI_PE_MASK, 0, 0, 0, 0, 0, NULL);
	if (err && err != -EIO) {
		pr_warn_once("failed to mask CPU[%u]: %d\n",
			      smp_processor_id(), err);
		return err;
	}

	return 0;
}

static void _ipi_mask_cpu(void *ignored)
{
	sdei_mask_local_cpu();
}

int sdei_unmask_local_cpu(void)
{
	int err;

	WARN_ON_ONCE(preemptible());

	err = invoke_sdei_fn(SDEI_1_0_FN_SDEI_PE_UNMASK, 0, 0, 0, 0, 0, NULL);
	if (err && err != -EIO) {
		pr_warn_once("failed to unmask CPU[%u]: %d\n",
			     smp_processor_id(), err);
		return err;
	}

	return 0;
}

static void _ipi_unmask_cpu(void *ignored)
{
	sdei_unmask_local_cpu();
}

static void _ipi_private_reset(void *ignored)
{
	int err;

	err = invoke_sdei_fn(SDEI_1_0_FN_SDEI_PRIVATE_RESET, 0, 0, 0, 0, 0,
			     NULL);
	if (err && err != -EIO)
		pr_warn_once("failed to reset CPU[%u]: %d\n",
			     smp_processor_id(), err);
}

static int sdei_api_shared_reset(void)
{
	return invoke_sdei_fn(SDEI_1_0_FN_SDEI_SHARED_RESET, 0, 0, 0, 0, 0,
			      NULL);
}

static void sdei_mark_interface_broken(void)
{
	pr_err("disabling SDEI firmware interface\n");
	on_each_cpu(&_ipi_mask_cpu, NULL, true);
	sdei_firmware_call = NULL;
}

static int sdei_platform_reset(void)
{
	int err;

	on_each_cpu(&_ipi_private_reset, NULL, true);
	err = sdei_api_shared_reset();
	if (err) {
		pr_err("Failed to reset platform: %d\n", err);
		sdei_mark_interface_broken();
	}

	return err;
}

static int sdei_api_event_enable(u32 event_num)
{
	return invoke_sdei_fn(SDEI_1_0_FN_SDEI_EVENT_ENABLE, event_num, 0, 0, 0,
			      0, NULL);
}

/* Called directly by the hotplug callbacks */
static void _local_event_enable(void *data)
{
	int err;
	struct sdei_crosscall_args *arg = data;

	WARN_ON_ONCE(preemptible());

	err = sdei_api_event_enable(arg->event->event_num);

	sdei_cross_call_return(arg, err);
}

int sdei_event_enable(u32 event_num)
{
	int err = -EINVAL;
	struct sdei_event *event;

	mutex_lock(&sdei_events_lock);
	event = sdei_event_find(event_num);
	if (!event) {
		mutex_unlock(&sdei_events_lock);
		return -ENOENT;
	}


	cpus_read_lock();
	if (event->type == SDEI_EVENT_TYPE_SHARED)
		err = sdei_api_event_enable(event->event_num);
	else
		err = sdei_do_cross_call(_local_event_enable, event);

	if (!err) {
		spin_lock(&sdei_list_lock);
		event->reenable = true;
		spin_unlock(&sdei_list_lock);
	}
	cpus_read_unlock();
	mutex_unlock(&sdei_events_lock);

	return err;
}
EXPORT_SYMBOL(sdei_event_enable);

static int sdei_api_event_disable(u32 event_num)
{
	return invoke_sdei_fn(SDEI_1_0_FN_SDEI_EVENT_DISABLE, event_num, 0, 0,
			      0, 0, NULL);
}

static void _ipi_event_disable(void *data)
{
	int err;
	struct sdei_crosscall_args *arg = data;

	err = sdei_api_event_disable(arg->event->event_num);

	sdei_cross_call_return(arg, err);
}

int sdei_event_disable(u32 event_num)
{
	int err = -EINVAL;
	struct sdei_event *event;

	mutex_lock(&sdei_events_lock);
	event = sdei_event_find(event_num);
	if (!event) {
		mutex_unlock(&sdei_events_lock);
		return -ENOENT;
	}

	spin_lock(&sdei_list_lock);
	event->reenable = false;
	spin_unlock(&sdei_list_lock);

	if (event->type == SDEI_EVENT_TYPE_SHARED)
		err = sdei_api_event_disable(event->event_num);
	else
		err = sdei_do_cross_call(_ipi_event_disable, event);
	mutex_unlock(&sdei_events_lock);

	return err;
}
EXPORT_SYMBOL(sdei_event_disable);

static int sdei_api_event_unregister(u32 event_num)
{
	return invoke_sdei_fn(SDEI_1_0_FN_SDEI_EVENT_UNREGISTER, event_num, 0,
			      0, 0, 0, NULL);
}

/* Called directly by the hotplug callbacks */
static void _local_event_unregister(void *data)
{
	int err;
	struct sdei_crosscall_args *arg = data;

	WARN_ON_ONCE(preemptible());

	err = sdei_api_event_unregister(arg->event->event_num);

	sdei_cross_call_return(arg, err);
}

static int _sdei_event_unregister(struct sdei_event *event)
{
	lockdep_assert_held(&sdei_events_lock);

	if (event->type == SDEI_EVENT_TYPE_SHARED)
		return sdei_api_event_unregister(event->event_num);

	return sdei_do_cross_call(_local_event_unregister, event);
}

int sdei_event_unregister(u32 event_num)
{
	int err;
	struct sdei_event *event;

	WARN_ON(in_nmi());

	mutex_lock(&sdei_events_lock);
	event = sdei_event_find(event_num);
	do {
		if (!event) {
			pr_warn("Event %u not registered\n", event_num);
			err = -ENOENT;
			break;
		}

		spin_lock(&sdei_list_lock);
		event->reregister = false;
		event->reenable = false;
		spin_unlock(&sdei_list_lock);

		err = _sdei_event_unregister(event);
		if (err)
			break;

		sdei_event_destroy(event);
	} while (0);
	mutex_unlock(&sdei_events_lock);

	return err;
}
EXPORT_SYMBOL(sdei_event_unregister);

/*
 * unregister events, but don't destroy them as they are re-registered by
 * sdei_reregister_shared().
 */
static int sdei_unregister_shared(void)
{
	int err = 0;
	struct sdei_event *event;

	mutex_lock(&sdei_events_lock);
	spin_lock(&sdei_list_lock);
	list_for_each_entry(event, &sdei_list, list) {
		if (event->type != SDEI_EVENT_TYPE_SHARED)
			continue;

		err = _sdei_event_unregister(event);
		if (err)
			break;
	}
	spin_unlock(&sdei_list_lock);
	mutex_unlock(&sdei_events_lock);

	return err;
}

static int sdei_api_event_register(u32 event_num, unsigned long entry_point,
				   void *arg, u64 flags, u64 affinity)
{
	return invoke_sdei_fn(SDEI_1_0_FN_SDEI_EVENT_REGISTER, event_num,
			      (unsigned long)entry_point, (unsigned long)arg,
			      flags, affinity, NULL);
}

/* Called directly by the hotplug callbacks */
static void _local_event_register(void *data)
{
	int err;
	struct sdei_registered_event *reg;
	struct sdei_crosscall_args *arg = data;

	WARN_ON(preemptible());

	reg = per_cpu_ptr(arg->event->private_registered, smp_processor_id());
	err = sdei_api_event_register(arg->event->event_num, sdei_entry_point,
				      reg, 0, 0);

	sdei_cross_call_return(arg, err);
}

static int _sdei_event_register(struct sdei_event *event)
{
	int err;

	lockdep_assert_held(&sdei_events_lock);

	if (event->type == SDEI_EVENT_TYPE_SHARED)
		return sdei_api_event_register(event->event_num,
					       sdei_entry_point,
					       event->registered,
					       SDEI_EVENT_REGISTER_RM_ANY, 0);

	err = sdei_do_cross_call(_local_event_register, event);
	if (err)
		sdei_do_cross_call(_local_event_unregister, event);

	return err;
}

int sdei_event_register(u32 event_num, sdei_event_callback *cb, void *arg)
{
	int err;
	struct sdei_event *event;

	WARN_ON(in_nmi());

	mutex_lock(&sdei_events_lock);
	do {
		if (sdei_event_find(event_num)) {
			pr_warn("Event %u already registered\n", event_num);
			err = -EBUSY;
			break;
		}

		event = sdei_event_create(event_num, cb, arg);
		if (IS_ERR(event)) {
			err = PTR_ERR(event);
			pr_warn("Failed to create event %u: %d\n", event_num,
				err);
			break;
		}

<<<<<<< HEAD
		spin_lock(&sdei_list_lock);
		event->reregister = true;
		spin_unlock(&sdei_list_lock);

=======
		cpus_read_lock();
>>>>>>> c58091a3
		err = _sdei_event_register(event);
		if (err) {
			spin_lock(&sdei_list_lock);
			event->reregister = false;
			event->reenable = false;
			spin_unlock(&sdei_list_lock);

			sdei_event_destroy(event);
			pr_warn("Failed to register event %u: %d\n", event_num,
				err);
		} else {
			spin_lock(&sdei_list_lock);
			event->reregister = true;
			spin_unlock(&sdei_list_lock);
		}
		cpus_read_unlock();
	} while (0);
	mutex_unlock(&sdei_events_lock);

	return err;
}
EXPORT_SYMBOL(sdei_event_register);

static int sdei_reregister_event_llocked(struct sdei_event *event)
{
	int err;

	lockdep_assert_held(&sdei_events_lock);
	lockdep_assert_held(&sdei_list_lock);

	err = _sdei_event_register(event);
	if (err) {
		pr_err("Failed to re-register event %u\n", event->event_num);
		sdei_event_destroy_llocked(event);
		return err;
	}

	if (event->reenable) {
		if (event->type == SDEI_EVENT_TYPE_SHARED)
			err = sdei_api_event_enable(event->event_num);
		else
			err = sdei_do_cross_call(_local_event_enable, event);
	}

	if (err)
		pr_err("Failed to re-enable event %u\n", event->event_num);

	return err;
}

static int sdei_reregister_shared(void)
{
	int err = 0;
	struct sdei_event *event;

	mutex_lock(&sdei_events_lock);
	spin_lock(&sdei_list_lock);
	list_for_each_entry(event, &sdei_list, list) {
		if (event->type != SDEI_EVENT_TYPE_SHARED)
			continue;

		if (event->reregister) {
			err = sdei_reregister_event_llocked(event);
			if (err)
				break;
		}
	}
	spin_unlock(&sdei_list_lock);
	mutex_unlock(&sdei_events_lock);

	return err;
}

static int sdei_cpuhp_down(unsigned int cpu)
{
	struct sdei_event *event;
	struct sdei_crosscall_args arg;

	/* un-register private events */
	spin_lock(&sdei_list_lock);
	list_for_each_entry(event, &sdei_list, list) {
		if (event->type == SDEI_EVENT_TYPE_SHARED)
			continue;

		CROSSCALL_INIT(arg, event);
		/* call the cross-call function locally... */
		_local_event_unregister(&arg);
		if (arg.first_error)
			pr_err("Failed to unregister event %u: %d\n",
			       event->event_num, arg.first_error);
	}
	spin_unlock(&sdei_list_lock);

	return sdei_mask_local_cpu();
}

static int sdei_cpuhp_up(unsigned int cpu)
{
	struct sdei_event *event;
	struct sdei_crosscall_args arg;

	/* re-register/enable private events */
	spin_lock(&sdei_list_lock);
	list_for_each_entry(event, &sdei_list, list) {
		if (event->type == SDEI_EVENT_TYPE_SHARED)
			continue;

		if (event->reregister) {
			CROSSCALL_INIT(arg, event);
			/* call the cross-call function locally... */
			_local_event_register(&arg);
			if (arg.first_error)
				pr_err("Failed to re-register event %u: %d\n",
				       event->event_num, arg.first_error);
		}

		if (event->reenable) {
			CROSSCALL_INIT(arg, event);
			_local_event_enable(&arg);
			if (arg.first_error)
				pr_err("Failed to re-enable event %u: %d\n",
				       event->event_num, arg.first_error);
		}
	}
	spin_unlock(&sdei_list_lock);

	return sdei_unmask_local_cpu();
}

/* When entering idle, mask/unmask events for this cpu */
static int sdei_pm_notifier(struct notifier_block *nb, unsigned long action,
			    void *data)
{
	int rv;

	switch (action) {
	case CPU_PM_ENTER:
		rv = sdei_mask_local_cpu();
		break;
	case CPU_PM_EXIT:
	case CPU_PM_ENTER_FAILED:
		rv = sdei_unmask_local_cpu();
		break;
	default:
		return NOTIFY_DONE;
	}

	if (rv)
		return notifier_from_errno(rv);

	return NOTIFY_OK;
}

static struct notifier_block sdei_pm_nb = {
	.notifier_call = sdei_pm_notifier,
};

static int sdei_device_suspend(struct device *dev)
{
	on_each_cpu(_ipi_mask_cpu, NULL, true);

	return 0;
}

static int sdei_device_resume(struct device *dev)
{
	on_each_cpu(_ipi_unmask_cpu, NULL, true);

	return 0;
}

/*
 * We need all events to be reregistered when we resume from hibernate.
 *
 * The sequence is freeze->thaw. Reboot. freeze->restore. We unregister
 * events during freeze, then re-register and re-enable them during thaw
 * and restore.
 */
static int sdei_device_freeze(struct device *dev)
{
	int err;

	/* unregister private events */
	cpuhp_remove_state(CPUHP_AP_ARM_SDEI_STARTING);

	err = sdei_unregister_shared();
	if (err)
		return err;

	return 0;
}

static int sdei_device_thaw(struct device *dev)
{
	int err;

	/* re-register shared events */
	err = sdei_reregister_shared();
	if (err) {
		pr_warn("Failed to re-register shared events...\n");
		sdei_mark_interface_broken();
		return err;
	}

	err = cpuhp_setup_state(CPUHP_AP_ARM_SDEI_STARTING, "SDEI",
				&sdei_cpuhp_up, &sdei_cpuhp_down);
	if (err)
		pr_warn("Failed to re-register CPU hotplug notifier...\n");

	return err;
}

static int sdei_device_restore(struct device *dev)
{
	int err;

	err = sdei_platform_reset();
	if (err)
		return err;

	return sdei_device_thaw(dev);
}

static const struct dev_pm_ops sdei_pm_ops = {
	.suspend = sdei_device_suspend,
	.resume = sdei_device_resume,
	.freeze = sdei_device_freeze,
	.thaw = sdei_device_thaw,
	.restore = sdei_device_restore,
};

/*
 * Mask all CPUs and unregister all events on panic, reboot or kexec.
 */
static int sdei_reboot_notifier(struct notifier_block *nb, unsigned long action,
				void *data)
{
	/*
	 * We are going to reset the interface, after this there is no point
	 * doing work when we take CPUs offline.
	 */
	cpuhp_remove_state(CPUHP_AP_ARM_SDEI_STARTING);

	sdei_platform_reset();

	return NOTIFY_OK;
}

static struct notifier_block sdei_reboot_nb = {
	.notifier_call = sdei_reboot_notifier,
};

static void sdei_smccc_smc(unsigned long function_id,
			   unsigned long arg0, unsigned long arg1,
			   unsigned long arg2, unsigned long arg3,
			   unsigned long arg4, struct arm_smccc_res *res)
{
	arm_smccc_smc(function_id, arg0, arg1, arg2, arg3, arg4, 0, 0, res);
}
NOKPROBE_SYMBOL(sdei_smccc_smc);

static void sdei_smccc_hvc(unsigned long function_id,
			   unsigned long arg0, unsigned long arg1,
			   unsigned long arg2, unsigned long arg3,
			   unsigned long arg4, struct arm_smccc_res *res)
{
	arm_smccc_hvc(function_id, arg0, arg1, arg2, arg3, arg4, 0, 0, res);
}
NOKPROBE_SYMBOL(sdei_smccc_hvc);

int sdei_register_ghes(struct ghes *ghes, sdei_event_callback *normal_cb,
		       sdei_event_callback *critical_cb)
{
	int err;
	u64 result;
	u32 event_num;
	sdei_event_callback *cb;

	if (!IS_ENABLED(CONFIG_ACPI_APEI_GHES))
		return -EOPNOTSUPP;

	event_num = ghes->generic->notify.vector;
	if (event_num == 0) {
		/*
		 * Event 0 is reserved by the specification for
		 * SDEI_EVENT_SIGNAL.
		 */
		return -EINVAL;
	}

	err = sdei_api_event_get_info(event_num, SDEI_EVENT_INFO_EV_PRIORITY,
				      &result);
	if (err)
		return err;

	if (result == SDEI_EVENT_PRIORITY_CRITICAL)
		cb = critical_cb;
	else
		cb = normal_cb;

	err = sdei_event_register(event_num, cb, ghes);
	if (!err)
		err = sdei_event_enable(event_num);

	return err;
}

int sdei_unregister_ghes(struct ghes *ghes)
{
	int i;
	int err;
	u32 event_num = ghes->generic->notify.vector;

	might_sleep();

	if (!IS_ENABLED(CONFIG_ACPI_APEI_GHES))
		return -EOPNOTSUPP;

	/*
	 * The event may be running on another CPU. Disable it
	 * to stop new events, then try to unregister a few times.
	 */
	err = sdei_event_disable(event_num);
	if (err)
		return err;

	for (i = 0; i < 3; i++) {
		err = sdei_event_unregister(event_num);
		if (err != -EINPROGRESS)
			break;

		schedule();
	}

	return err;
}

static int sdei_get_conduit(struct platform_device *pdev)
{
	const char *method;
	struct device_node *np = pdev->dev.of_node;

	sdei_firmware_call = NULL;
	if (np) {
		if (of_property_read_string(np, "method", &method)) {
			pr_warn("missing \"method\" property\n");
			return SMCCC_CONDUIT_NONE;
		}

		if (!strcmp("hvc", method)) {
			sdei_firmware_call = &sdei_smccc_hvc;
			return SMCCC_CONDUIT_HVC;
		} else if (!strcmp("smc", method)) {
			sdei_firmware_call = &sdei_smccc_smc;
			return SMCCC_CONDUIT_SMC;
		}

		pr_warn("invalid \"method\" property: %s\n", method);
	} else if (IS_ENABLED(CONFIG_ACPI) && !acpi_disabled) {
		if (acpi_psci_use_hvc()) {
			sdei_firmware_call = &sdei_smccc_hvc;
			return SMCCC_CONDUIT_HVC;
		} else {
			sdei_firmware_call = &sdei_smccc_smc;
			return SMCCC_CONDUIT_SMC;
		}
	}

	return SMCCC_CONDUIT_NONE;
}

static int sdei_probe(struct platform_device *pdev)
{
	int err;
	u64 ver = 0;
	int conduit;

	conduit = sdei_get_conduit(pdev);
	if (!sdei_firmware_call)
		return 0;

	err = sdei_api_get_version(&ver);
	if (err == -EOPNOTSUPP)
		pr_err("advertised but not implemented in platform firmware\n");
	if (err) {
		pr_err("Failed to get SDEI version: %d\n", err);
		sdei_mark_interface_broken();
		return err;
	}

	pr_info("SDEIv%d.%d (0x%x) detected in firmware.\n",
		(int)SDEI_VERSION_MAJOR(ver), (int)SDEI_VERSION_MINOR(ver),
		(int)SDEI_VERSION_VENDOR(ver));

	if (SDEI_VERSION_MAJOR(ver) != 1) {
		pr_warn("Conflicting SDEI version detected.\n");
		sdei_mark_interface_broken();
		return -EINVAL;
	}

	err = sdei_platform_reset();
	if (err)
		return err;

	sdei_entry_point = sdei_arch_get_entry_point(conduit);
	if (!sdei_entry_point) {
		/* Not supported due to hardware or boot configuration */
		sdei_mark_interface_broken();
		return 0;
	}

	err = cpu_pm_register_notifier(&sdei_pm_nb);
	if (err) {
		pr_warn("Failed to register CPU PM notifier...\n");
		goto error;
	}

	err = register_reboot_notifier(&sdei_reboot_nb);
	if (err) {
		pr_warn("Failed to register reboot notifier...\n");
		goto remove_cpupm;
	}

	err = cpuhp_setup_state(CPUHP_AP_ARM_SDEI_STARTING, "SDEI",
				&sdei_cpuhp_up, &sdei_cpuhp_down);
	if (err) {
		pr_warn("Failed to register CPU hotplug notifier...\n");
		goto remove_reboot;
	}

	return 0;

remove_reboot:
	unregister_reboot_notifier(&sdei_reboot_nb);

remove_cpupm:
	cpu_pm_unregister_notifier(&sdei_pm_nb);

error:
	sdei_mark_interface_broken();
	return err;
}

static const struct of_device_id sdei_of_match[] = {
	{ .compatible = "arm,sdei-1.0" },
	{}
};

static struct platform_driver sdei_driver = {
	.driver		= {
		.name			= "sdei",
		.pm			= &sdei_pm_ops,
		.of_match_table		= sdei_of_match,
	},
	.probe		= sdei_probe,
};

static bool __init sdei_present_dt(void)
{
	struct device_node *np, *fw_np;

	fw_np = of_find_node_by_name(NULL, "firmware");
	if (!fw_np)
		return false;

	np = of_find_matching_node(fw_np, sdei_of_match);
	if (!np)
		return false;
	of_node_put(np);

	return true;
}

static bool __init sdei_present_acpi(void)
{
	acpi_status status;
	struct platform_device *pdev;
	struct acpi_table_header *sdei_table_header;

	if (acpi_disabled)
		return false;

	status = acpi_get_table(ACPI_SIG_SDEI, 0, &sdei_table_header);
	if (ACPI_FAILURE(status) && status != AE_NOT_FOUND) {
		const char *msg = acpi_format_exception(status);

		pr_info("Failed to get ACPI:SDEI table, %s\n", msg);
	}
	if (ACPI_FAILURE(status))
		return false;

	pdev = platform_device_register_simple(sdei_driver.driver.name, 0, NULL,
					       0);
	if (IS_ERR(pdev))
		return false;

	return true;
}

static int __init sdei_init(void)
{
	if (sdei_present_dt() || sdei_present_acpi())
		platform_driver_register(&sdei_driver);

	return 0;
}

/*
 * On an ACPI system SDEI needs to be ready before HEST:GHES tries to register
 * its events. ACPI is initialised from a subsys_initcall(), GHES is initialised
 * by device_initcall(). We want to be called in the middle.
 */
subsys_initcall_sync(sdei_init);

int sdei_event_handler(struct pt_regs *regs,
		       struct sdei_registered_event *arg)
{
	int err;
	mm_segment_t orig_addr_limit;
	u32 event_num = arg->event_num;

	orig_addr_limit = get_fs();
	set_fs(USER_DS);

	err = arg->callback(event_num, regs, arg->callback_arg);
	if (err)
		pr_err_ratelimited("event %u on CPU %u failed with error: %d\n",
				   event_num, smp_processor_id(), err);

	set_fs(orig_addr_limit);

	return err;
}
NOKPROBE_SYMBOL(sdei_event_handler);<|MERGE_RESOLUTION|>--- conflicted
+++ resolved
@@ -626,21 +626,9 @@
 			break;
 		}
 
-<<<<<<< HEAD
-		spin_lock(&sdei_list_lock);
-		event->reregister = true;
-		spin_unlock(&sdei_list_lock);
-
-=======
 		cpus_read_lock();
->>>>>>> c58091a3
 		err = _sdei_event_register(event);
 		if (err) {
-			spin_lock(&sdei_list_lock);
-			event->reregister = false;
-			event->reenable = false;
-			spin_unlock(&sdei_list_lock);
-
 			sdei_event_destroy(event);
 			pr_warn("Failed to register event %u: %d\n", event_num,
 				err);
