--- conflicted
+++ resolved
@@ -1646,10 +1646,7 @@
  + any potential issues with this, only allow validated machines for now.
  */
 static const struct of_device_id qcom_scm_qseecom_allowlist[] __maybe_unused = {
-<<<<<<< HEAD
-=======
 	{ .compatible = "lenovo,flex-5g" },
->>>>>>> 2d002356
 	{ .compatible = "lenovo,thinkpad-x13s", },
 	{ .compatible = "qcom,sc8180x-primus" },
 	{ }
