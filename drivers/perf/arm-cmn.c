--- conflicted
+++ resolved
@@ -2311,11 +2311,8 @@
 	err = perf_pmu_register(&cmn->pmu, name, -1);
 	if (err)
 		cpuhp_state_remove_instance_nocalls(arm_cmn_hp_state, &cmn->cpuhp_node);
-<<<<<<< HEAD
-=======
 	else
 		arm_cmn_debugfs_init(cmn, this_id);
->>>>>>> d60c95ef
 
 	return err;
 }
@@ -2328,10 +2325,7 @@
 
 	perf_pmu_unregister(&cmn->pmu);
 	cpuhp_state_remove_instance_nocalls(arm_cmn_hp_state, &cmn->cpuhp_node);
-<<<<<<< HEAD
-=======
 	debugfs_remove(cmn->debug);
->>>>>>> d60c95ef
 	return 0;
 }
 
