--- conflicted
+++ resolved
@@ -230,10 +230,7 @@
 	REV_CMN700_R0P0 = 0,
 	REV_CMN700_R1P0,
 	REV_CMN700_R2P0,
-<<<<<<< HEAD
-=======
 	REV_CMN700_R3P0,
->>>>>>> 98817289
 	REV_CI700_R0P0 = 0,
 	REV_CI700_R1P0,
 	REV_CI700_R2P0,
