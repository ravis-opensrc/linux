// SPDX-License-Identifier: GPL-2.0-only
/*
 * This driver adds support for PCIe PMU RCiEP device. Related
 * perf events are bandwidth, latency etc.
 *
 * Copyright (C) 2021 HiSilicon Limited
 * Author: Qi Liu <liuqi115@huawei.com>
 */
#include <linux/bitfield.h>
#include <linux/bitmap.h>
#include <linux/bug.h>
#include <linux/device.h>
#include <linux/err.h>
#include <linux/interrupt.h>
#include <linux/irq.h>
#include <linux/kernel.h>
#include <linux/list.h>
#include <linux/module.h>
#include <linux/pci.h>
#include <linux/perf_event.h>

#define DRV_NAME "hisi_pcie_pmu"
/* Define registers */
#define HISI_PCIE_GLOBAL_CTRL		0x00
#define HISI_PCIE_EVENT_CTRL		0x010
#define HISI_PCIE_CNT			0x090
#define HISI_PCIE_EXT_CNT		0x110
#define HISI_PCIE_INT_STAT		0x150
#define HISI_PCIE_INT_MASK		0x154
#define HISI_PCIE_REG_BDF		0xfe0
#define HISI_PCIE_REG_VERSION		0xfe4
#define HISI_PCIE_REG_INFO		0xfe8

/* Define command in HISI_PCIE_GLOBAL_CTRL */
#define HISI_PCIE_GLOBAL_EN		0x01
#define HISI_PCIE_GLOBAL_NONE		0

/* Define command in HISI_PCIE_EVENT_CTRL */
#define HISI_PCIE_EVENT_EN		BIT_ULL(20)
#define HISI_PCIE_RESET_CNT		BIT_ULL(22)
#define HISI_PCIE_INIT_SET		BIT_ULL(34)
#define HISI_PCIE_THR_EN		BIT_ULL(26)
#define HISI_PCIE_TARGET_EN		BIT_ULL(32)
#define HISI_PCIE_TRIG_EN		BIT_ULL(52)

/* Define offsets in HISI_PCIE_EVENT_CTRL */
#define HISI_PCIE_EVENT_M		GENMASK_ULL(15, 0)
#define HISI_PCIE_THR_MODE_M		GENMASK_ULL(27, 27)
#define HISI_PCIE_THR_M			GENMASK_ULL(31, 28)
#define HISI_PCIE_LEN_M			GENMASK_ULL(35, 34)
#define HISI_PCIE_TARGET_M		GENMASK_ULL(52, 36)
#define HISI_PCIE_TRIG_MODE_M		GENMASK_ULL(53, 53)
#define HISI_PCIE_TRIG_M		GENMASK_ULL(59, 56)

/* Default config of TLP length mode, will count both TLP headers and payloads */
#define HISI_PCIE_LEN_M_DEFAULT		3ULL

#define HISI_PCIE_MAX_COUNTERS		8
#define HISI_PCIE_REG_STEP		8
#define HISI_PCIE_THR_MAX_VAL		10
#define HISI_PCIE_TRIG_MAX_VAL		10
#define HISI_PCIE_MAX_PERIOD		(GENMASK_ULL(63, 0))
#define HISI_PCIE_INIT_VAL		BIT_ULL(63)

struct hisi_pcie_pmu {
	struct perf_event *hw_events[HISI_PCIE_MAX_COUNTERS];
	struct hlist_node node;
	struct pci_dev *pdev;
	struct pmu pmu;
	void __iomem *base;
	int irq;
	u32 identifier;
	/* Minimum and maximum BDF of root ports monitored by PMU */
	u16 bdf_min;
	u16 bdf_max;
	int on_cpu;
};

struct hisi_pcie_reg_pair {
	u16 lo;
	u16 hi;
};

#define to_pcie_pmu(p)  (container_of((p), struct hisi_pcie_pmu, pmu))
#define GET_PCI_DEVFN(bdf)  ((bdf) & 0xff)

#define HISI_PCIE_PMU_FILTER_ATTR(_name, _config, _hi, _lo)		  \
	static u64 hisi_pcie_get_##_name(struct perf_event *event)	  \
	{								  \
		return FIELD_GET(GENMASK(_hi, _lo), event->attr._config); \
	}								  \

HISI_PCIE_PMU_FILTER_ATTR(event, config, 16, 0);
HISI_PCIE_PMU_FILTER_ATTR(thr_len, config1, 3, 0);
HISI_PCIE_PMU_FILTER_ATTR(thr_mode, config1, 4, 4);
HISI_PCIE_PMU_FILTER_ATTR(trig_len, config1, 8, 5);
HISI_PCIE_PMU_FILTER_ATTR(trig_mode, config1, 9, 9);
HISI_PCIE_PMU_FILTER_ATTR(len_mode, config1, 11, 10);
HISI_PCIE_PMU_FILTER_ATTR(port, config2, 15, 0);
HISI_PCIE_PMU_FILTER_ATTR(bdf, config2, 31, 16);

static ssize_t hisi_pcie_format_sysfs_show(struct device *dev, struct device_attribute *attr,
					   char *buf)
{
	struct dev_ext_attribute *eattr;

	eattr = container_of(attr, struct dev_ext_attribute, attr);

	return sysfs_emit(buf, "%s\n", (char *)eattr->var);
}

static ssize_t hisi_pcie_event_sysfs_show(struct device *dev, struct device_attribute *attr,
					  char *buf)
{
	struct perf_pmu_events_attr *pmu_attr =
		container_of(attr, struct perf_pmu_events_attr, attr);

	return sysfs_emit(buf, "config=0x%llx\n", pmu_attr->id);
}

#define HISI_PCIE_PMU_FORMAT_ATTR(_name, _format)                              \
	(&((struct dev_ext_attribute[]){                                       \
		{ .attr = __ATTR(_name, 0444, hisi_pcie_format_sysfs_show,     \
				 NULL),                                        \
		  .var = (void *)_format }                                     \
	})[0].attr.attr)

#define HISI_PCIE_PMU_EVENT_ATTR(_name, _id)			\
	PMU_EVENT_ATTR_ID(_name, hisi_pcie_event_sysfs_show, _id)

static ssize_t cpumask_show(struct device *dev, struct device_attribute *attr, char *buf)
{
	struct hisi_pcie_pmu *pcie_pmu = to_pcie_pmu(dev_get_drvdata(dev));

	return cpumap_print_to_pagebuf(true, buf, cpumask_of(pcie_pmu->on_cpu));
}
static DEVICE_ATTR_RO(cpumask);

static ssize_t identifier_show(struct device *dev, struct device_attribute *attr, char *buf)
{
	struct hisi_pcie_pmu *pcie_pmu = to_pcie_pmu(dev_get_drvdata(dev));

	return sysfs_emit(buf, "%#x\n", pcie_pmu->identifier);
}
static DEVICE_ATTR_RO(identifier);

static ssize_t bus_show(struct device *dev, struct device_attribute *attr, char *buf)
{
	struct hisi_pcie_pmu *pcie_pmu = to_pcie_pmu(dev_get_drvdata(dev));

	return sysfs_emit(buf, "%#04x\n", PCI_BUS_NUM(pcie_pmu->bdf_min));
}
static DEVICE_ATTR_RO(bus);

static struct hisi_pcie_reg_pair
hisi_pcie_parse_reg_value(struct hisi_pcie_pmu *pcie_pmu, u32 reg_off)
{
	u32 val = readl_relaxed(pcie_pmu->base + reg_off);
	struct hisi_pcie_reg_pair regs = {
		.lo = val,
		.hi = val >> 16,
	};

	return regs;
}

/*
 * Hardware counter and ext_counter work together for bandwidth, latency, bus
 * utilization and buffer occupancy events. For example, RX memory write latency
 * events(index = 0x0010), counter counts total delay cycles and ext_counter
 * counts RX memory write PCIe packets number.
 *
 * As we don't want PMU driver to process these two data, "delay cycles" can
 * be treated as an independent event(index = 0x0010), "RX memory write packets
 * number" as another(index = 0x10010). BIT 16 is used to distinguish and 0-15
 * bits are "real" event index, which can be used to set HISI_PCIE_EVENT_CTRL.
 */
#define EXT_COUNTER_IS_USED(idx)		((idx) & BIT(16))

static u32 hisi_pcie_get_real_event(struct perf_event *event)
{
	return hisi_pcie_get_event(event) & GENMASK(15, 0);
}

static u32 hisi_pcie_pmu_get_offset(u32 offset, u32 idx)
{
	return offset + HISI_PCIE_REG_STEP * idx;
}

static u32 hisi_pcie_pmu_readl(struct hisi_pcie_pmu *pcie_pmu, u32 reg_offset,
			       u32 idx)
{
	u32 offset = hisi_pcie_pmu_get_offset(reg_offset, idx);

	return readl_relaxed(pcie_pmu->base + offset);
}

static void hisi_pcie_pmu_writel(struct hisi_pcie_pmu *pcie_pmu, u32 reg_offset, u32 idx, u32 val)
{
	u32 offset = hisi_pcie_pmu_get_offset(reg_offset, idx);

	writel_relaxed(val, pcie_pmu->base + offset);
}

static u64 hisi_pcie_pmu_readq(struct hisi_pcie_pmu *pcie_pmu, u32 reg_offset, u32 idx)
{
	u32 offset = hisi_pcie_pmu_get_offset(reg_offset, idx);

	return readq_relaxed(pcie_pmu->base + offset);
}

static void hisi_pcie_pmu_writeq(struct hisi_pcie_pmu *pcie_pmu, u32 reg_offset, u32 idx, u64 val)
{
	u32 offset = hisi_pcie_pmu_get_offset(reg_offset, idx);

	writeq_relaxed(val, pcie_pmu->base + offset);
}

static void hisi_pcie_pmu_config_filter(struct perf_event *event)
{
	struct hisi_pcie_pmu *pcie_pmu = to_pcie_pmu(event->pmu);
	struct hw_perf_event *hwc = &event->hw;
	u64 port, trig_len, thr_len, len_mode;
	u64 reg = HISI_PCIE_INIT_SET;

	/* Config HISI_PCIE_EVENT_CTRL according to event. */
	reg |= FIELD_PREP(HISI_PCIE_EVENT_M, hisi_pcie_get_real_event(event));

	/* Config HISI_PCIE_EVENT_CTRL according to root port or EP device. */
	port = hisi_pcie_get_port(event);
	if (port)
		reg |= FIELD_PREP(HISI_PCIE_TARGET_M, port);
	else
		reg |= HISI_PCIE_TARGET_EN |
		       FIELD_PREP(HISI_PCIE_TARGET_M, hisi_pcie_get_bdf(event));

	/* Config HISI_PCIE_EVENT_CTRL according to trigger condition. */
	trig_len = hisi_pcie_get_trig_len(event);
	if (trig_len) {
		reg |= FIELD_PREP(HISI_PCIE_TRIG_M, trig_len);
		reg |= FIELD_PREP(HISI_PCIE_TRIG_MODE_M, hisi_pcie_get_trig_mode(event));
		reg |= HISI_PCIE_TRIG_EN;
	}

	/* Config HISI_PCIE_EVENT_CTRL according to threshold condition. */
	thr_len = hisi_pcie_get_thr_len(event);
	if (thr_len) {
		reg |= FIELD_PREP(HISI_PCIE_THR_M, thr_len);
		reg |= FIELD_PREP(HISI_PCIE_THR_MODE_M, hisi_pcie_get_thr_mode(event));
		reg |= HISI_PCIE_THR_EN;
	}

	len_mode = hisi_pcie_get_len_mode(event);
	if (len_mode)
		reg |= FIELD_PREP(HISI_PCIE_LEN_M, len_mode);
	else
		reg |= FIELD_PREP(HISI_PCIE_LEN_M, HISI_PCIE_LEN_M_DEFAULT);

	hisi_pcie_pmu_writeq(pcie_pmu, HISI_PCIE_EVENT_CTRL, hwc->idx, reg);
}

static void hisi_pcie_pmu_clear_filter(struct perf_event *event)
{
	struct hisi_pcie_pmu *pcie_pmu = to_pcie_pmu(event->pmu);
	struct hw_perf_event *hwc = &event->hw;

	hisi_pcie_pmu_writeq(pcie_pmu, HISI_PCIE_EVENT_CTRL, hwc->idx, HISI_PCIE_INIT_SET);
}

static bool hisi_pcie_pmu_valid_requester_id(struct hisi_pcie_pmu *pcie_pmu, u32 bdf)
{
	struct pci_dev *root_port, *pdev;
	u16 rp_bdf;

	pdev = pci_get_domain_bus_and_slot(pci_domain_nr(pcie_pmu->pdev->bus), PCI_BUS_NUM(bdf),
					   GET_PCI_DEVFN(bdf));
	if (!pdev)
		return false;

	root_port = pcie_find_root_port(pdev);
	if (!root_port) {
		pci_dev_put(pdev);
		return false;
	}

	pci_dev_put(pdev);
	rp_bdf = pci_dev_id(root_port);
	return rp_bdf >= pcie_pmu->bdf_min && rp_bdf <= pcie_pmu->bdf_max;
}

static bool hisi_pcie_pmu_valid_filter(struct perf_event *event,
				       struct hisi_pcie_pmu *pcie_pmu)
{
	u32 requester_id = hisi_pcie_get_bdf(event);

	if (hisi_pcie_get_thr_len(event) > HISI_PCIE_THR_MAX_VAL)
		return false;

	if (hisi_pcie_get_trig_len(event) > HISI_PCIE_TRIG_MAX_VAL)
		return false;

	if (requester_id) {
		if (!hisi_pcie_pmu_valid_requester_id(pcie_pmu, requester_id))
			return false;
	}

	return true;
}

static bool hisi_pcie_pmu_cmp_event(struct perf_event *target,
					struct perf_event *event)
{
	return hisi_pcie_get_real_event(target) == hisi_pcie_get_real_event(event);
}

static bool hisi_pcie_pmu_validate_event_group(struct perf_event *event)
{
	struct perf_event *sibling, *leader = event->group_leader;
	struct perf_event *event_group[HISI_PCIE_MAX_COUNTERS];
	int counters = 1;
	int num;

	event_group[0] = leader;
	if (!is_software_event(leader)) {
		if (leader->pmu != event->pmu)
			return false;

		if (leader != event && !hisi_pcie_pmu_cmp_event(leader, event))
			event_group[counters++] = event;
	}

	for_each_sibling_event(sibling, event->group_leader) {
		if (is_software_event(sibling))
			continue;

		if (sibling->pmu != event->pmu)
			return false;

		for (num = 0; num < counters; num++) {
			if (hisi_pcie_pmu_cmp_event(event_group[num], sibling))
				break;
		}

		if (num == counters)
			event_group[counters++] = sibling;
	}

	return counters <= HISI_PCIE_MAX_COUNTERS;
}

static int hisi_pcie_pmu_event_init(struct perf_event *event)
{
	struct hisi_pcie_pmu *pcie_pmu = to_pcie_pmu(event->pmu);
	struct hw_perf_event *hwc = &event->hw;

	/* Check the type first before going on, otherwise it's not our event */
	if (event->attr.type != event->pmu->type)
		return -ENOENT;

	event->cpu = pcie_pmu->on_cpu;

	if (EXT_COUNTER_IS_USED(hisi_pcie_get_event(event)))
		hwc->event_base = HISI_PCIE_EXT_CNT;
	else
		hwc->event_base = HISI_PCIE_CNT;

	/* Sampling is not supported. */
	if (is_sampling_event(event) || event->attach_state & PERF_ATTACH_TASK)
		return -EOPNOTSUPP;

	if (!hisi_pcie_pmu_valid_filter(event, pcie_pmu))
		return -EINVAL;

	if (!hisi_pcie_pmu_validate_event_group(event))
		return -EINVAL;

	return 0;
}

static u64 hisi_pcie_pmu_read_counter(struct perf_event *event)
{
	struct hisi_pcie_pmu *pcie_pmu = to_pcie_pmu(event->pmu);
	u32 idx = event->hw.idx;

	return hisi_pcie_pmu_readq(pcie_pmu, event->hw.event_base, idx);
}

static int hisi_pcie_pmu_find_related_event(struct hisi_pcie_pmu *pcie_pmu,
					    struct perf_event *event)
{
	struct perf_event *sibling;
	int idx;

	for (idx = 0; idx < HISI_PCIE_MAX_COUNTERS; idx++) {
		sibling = pcie_pmu->hw_events[idx];
		if (!sibling)
			continue;

		if (!hisi_pcie_pmu_cmp_event(sibling, event))
			continue;

		/* Related events must be used in group */
		if (sibling->group_leader == event->group_leader)
			return idx;
		else
			return -EINVAL;
	}

	return idx;
}

static int hisi_pcie_pmu_get_event_idx(struct hisi_pcie_pmu *pcie_pmu)
{
	int idx;

	for (idx = 0; idx < HISI_PCIE_MAX_COUNTERS; idx++) {
		if (!pcie_pmu->hw_events[idx])
			return idx;
	}

	return -EINVAL;
}

static void hisi_pcie_pmu_event_update(struct perf_event *event)
{
	struct hw_perf_event *hwc = &event->hw;
	u64 new_cnt, prev_cnt, delta;

	do {
		prev_cnt = local64_read(&hwc->prev_count);
		new_cnt = hisi_pcie_pmu_read_counter(event);
	} while (local64_cmpxchg(&hwc->prev_count, prev_cnt,
				 new_cnt) != prev_cnt);

	delta = (new_cnt - prev_cnt) & HISI_PCIE_MAX_PERIOD;
	local64_add(delta, &event->count);
}

static void hisi_pcie_pmu_read(struct perf_event *event)
{
	hisi_pcie_pmu_event_update(event);
}

static void hisi_pcie_pmu_set_period(struct perf_event *event)
{
	struct hisi_pcie_pmu *pcie_pmu = to_pcie_pmu(event->pmu);
	struct hw_perf_event *hwc = &event->hw;
	int idx = hwc->idx;

	local64_set(&hwc->prev_count, HISI_PCIE_INIT_VAL);
	hisi_pcie_pmu_writeq(pcie_pmu, HISI_PCIE_CNT, idx, HISI_PCIE_INIT_VAL);
	hisi_pcie_pmu_writeq(pcie_pmu, HISI_PCIE_EXT_CNT, idx, HISI_PCIE_INIT_VAL);
}

static void hisi_pcie_pmu_enable_counter(struct hisi_pcie_pmu *pcie_pmu, struct hw_perf_event *hwc)
{
	u32 idx = hwc->idx;
	u64 val;

	val = hisi_pcie_pmu_readq(pcie_pmu, HISI_PCIE_EVENT_CTRL, idx);
	val |= HISI_PCIE_EVENT_EN;
	hisi_pcie_pmu_writeq(pcie_pmu, HISI_PCIE_EVENT_CTRL, idx, val);
}

static void hisi_pcie_pmu_disable_counter(struct hisi_pcie_pmu *pcie_pmu, struct hw_perf_event *hwc)
{
	u32 idx = hwc->idx;
	u64 val;

	val = hisi_pcie_pmu_readq(pcie_pmu, HISI_PCIE_EVENT_CTRL, idx);
	val &= ~HISI_PCIE_EVENT_EN;
	hisi_pcie_pmu_writeq(pcie_pmu, HISI_PCIE_EVENT_CTRL, idx, val);
}

static void hisi_pcie_pmu_enable_int(struct hisi_pcie_pmu *pcie_pmu, struct hw_perf_event *hwc)
{
	u32 idx = hwc->idx;

	hisi_pcie_pmu_writel(pcie_pmu, HISI_PCIE_INT_MASK, idx, 0);
}

static void hisi_pcie_pmu_disable_int(struct hisi_pcie_pmu *pcie_pmu, struct hw_perf_event *hwc)
{
	u32 idx = hwc->idx;

	hisi_pcie_pmu_writel(pcie_pmu, HISI_PCIE_INT_MASK, idx, 1);
}

static void hisi_pcie_pmu_reset_counter(struct hisi_pcie_pmu *pcie_pmu, int idx)
{
	hisi_pcie_pmu_writeq(pcie_pmu, HISI_PCIE_EVENT_CTRL, idx, HISI_PCIE_RESET_CNT);
	hisi_pcie_pmu_writeq(pcie_pmu, HISI_PCIE_EVENT_CTRL, idx, HISI_PCIE_INIT_SET);
}

static void hisi_pcie_pmu_start(struct perf_event *event, int flags)
{
	struct hisi_pcie_pmu *pcie_pmu = to_pcie_pmu(event->pmu);
	struct hw_perf_event *hwc = &event->hw;
	int idx = hwc->idx;
	u64 prev_cnt;

	if (WARN_ON_ONCE(!(hwc->state & PERF_HES_STOPPED)))
		return;

	WARN_ON_ONCE(!(hwc->state & PERF_HES_UPTODATE));
	hwc->state = 0;

	hisi_pcie_pmu_config_filter(event);
	hisi_pcie_pmu_enable_counter(pcie_pmu, hwc);
	hisi_pcie_pmu_enable_int(pcie_pmu, hwc);
	hisi_pcie_pmu_set_period(event);

	if (flags & PERF_EF_RELOAD) {
		prev_cnt = local64_read(&hwc->prev_count);
		hisi_pcie_pmu_writeq(pcie_pmu, hwc->event_base, idx, prev_cnt);
	}

	perf_event_update_userpage(event);
}

static void hisi_pcie_pmu_stop(struct perf_event *event, int flags)
{
	struct hisi_pcie_pmu *pcie_pmu = to_pcie_pmu(event->pmu);
	struct hw_perf_event *hwc = &event->hw;

	hisi_pcie_pmu_event_update(event);
	hisi_pcie_pmu_disable_int(pcie_pmu, hwc);
	hisi_pcie_pmu_disable_counter(pcie_pmu, hwc);
	hisi_pcie_pmu_clear_filter(event);
	WARN_ON_ONCE(hwc->state & PERF_HES_STOPPED);
	hwc->state |= PERF_HES_STOPPED;

	if (hwc->state & PERF_HES_UPTODATE)
		return;

	hwc->state |= PERF_HES_UPTODATE;
}

static int hisi_pcie_pmu_add(struct perf_event *event, int flags)
{
	struct hisi_pcie_pmu *pcie_pmu = to_pcie_pmu(event->pmu);
	struct hw_perf_event *hwc = &event->hw;
	int idx;

	hwc->state = PERF_HES_STOPPED | PERF_HES_UPTODATE;

	/* Check all working events to find a related event. */
	idx = hisi_pcie_pmu_find_related_event(pcie_pmu, event);
	if (idx < 0)
		return idx;

	/* Current event shares an enabled counter with the related event */
	if (idx < HISI_PCIE_MAX_COUNTERS) {
		hwc->idx = idx;
		goto start_count;
	}

	idx = hisi_pcie_pmu_get_event_idx(pcie_pmu);
	if (idx < 0)
		return idx;

	hwc->idx = idx;
	pcie_pmu->hw_events[idx] = event;
	/* Reset Counter to avoid previous statistic interference. */
	hisi_pcie_pmu_reset_counter(pcie_pmu, idx);

start_count:
	if (flags & PERF_EF_START)
		hisi_pcie_pmu_start(event, PERF_EF_RELOAD);

	return 0;
}

static void hisi_pcie_pmu_del(struct perf_event *event, int flags)
{
	struct hisi_pcie_pmu *pcie_pmu = to_pcie_pmu(event->pmu);
	struct hw_perf_event *hwc = &event->hw;

	hisi_pcie_pmu_stop(event, PERF_EF_UPDATE);
	pcie_pmu->hw_events[hwc->idx] = NULL;
	perf_event_update_userpage(event);
}

static void hisi_pcie_pmu_enable(struct pmu *pmu)
{
	struct hisi_pcie_pmu *pcie_pmu = to_pcie_pmu(pmu);
	int num;

	for (num = 0; num < HISI_PCIE_MAX_COUNTERS; num++) {
		if (pcie_pmu->hw_events[num])
			break;
	}

	if (num == HISI_PCIE_MAX_COUNTERS)
		return;

	writel(HISI_PCIE_GLOBAL_EN, pcie_pmu->base + HISI_PCIE_GLOBAL_CTRL);
}

static void hisi_pcie_pmu_disable(struct pmu *pmu)
{
	struct hisi_pcie_pmu *pcie_pmu = to_pcie_pmu(pmu);

	writel(HISI_PCIE_GLOBAL_NONE, pcie_pmu->base + HISI_PCIE_GLOBAL_CTRL);
}

static irqreturn_t hisi_pcie_pmu_irq(int irq, void *data)
{
	struct hisi_pcie_pmu *pcie_pmu = data;
	irqreturn_t ret = IRQ_NONE;
	struct perf_event *event;
	u32 overflown;
	int idx;

	for (idx = 0; idx < HISI_PCIE_MAX_COUNTERS; idx++) {
		overflown = hisi_pcie_pmu_readl(pcie_pmu, HISI_PCIE_INT_STAT, idx);
		if (!overflown)
			continue;

		/* Clear status of interrupt. */
		hisi_pcie_pmu_writel(pcie_pmu, HISI_PCIE_INT_STAT, idx, 1);
		event = pcie_pmu->hw_events[idx];
		if (!event)
			continue;

		hisi_pcie_pmu_event_update(event);
		hisi_pcie_pmu_set_period(event);
		ret = IRQ_HANDLED;
	}

	return ret;
}

static int hisi_pcie_pmu_irq_register(struct pci_dev *pdev, struct hisi_pcie_pmu *pcie_pmu)
{
	int irq, ret;

	ret = pci_alloc_irq_vectors(pdev, 1, 1, PCI_IRQ_MSI);
	if (ret < 0) {
		pci_err(pdev, "Failed to enable MSI vectors: %d\n", ret);
		return ret;
	}

	irq = pci_irq_vector(pdev, 0);
	ret = request_irq(irq, hisi_pcie_pmu_irq, IRQF_NOBALANCING | IRQF_NO_THREAD, DRV_NAME,
			  pcie_pmu);
	if (ret) {
		pci_err(pdev, "Failed to register IRQ: %d\n", ret);
		pci_free_irq_vectors(pdev);
		return ret;
	}

	pcie_pmu->irq = irq;

	return 0;
}

static void hisi_pcie_pmu_irq_unregister(struct pci_dev *pdev, struct hisi_pcie_pmu *pcie_pmu)
{
	free_irq(pcie_pmu->irq, pcie_pmu);
	pci_free_irq_vectors(pdev);
}

static int hisi_pcie_pmu_online_cpu(unsigned int cpu, struct hlist_node *node)
{
	struct hisi_pcie_pmu *pcie_pmu = hlist_entry_safe(node, struct hisi_pcie_pmu, node);

	if (pcie_pmu->on_cpu == -1) {
		pcie_pmu->on_cpu = cpumask_local_spread(0, dev_to_node(&pcie_pmu->pdev->dev));
		WARN_ON(irq_set_affinity(pcie_pmu->irq, cpumask_of(pcie_pmu->on_cpu)));
	}

	return 0;
}

static int hisi_pcie_pmu_offline_cpu(unsigned int cpu, struct hlist_node *node)
{
	struct hisi_pcie_pmu *pcie_pmu = hlist_entry_safe(node, struct hisi_pcie_pmu, node);
	unsigned int target;
	cpumask_t mask;
	int numa_node;

	/* Nothing to do if this CPU doesn't own the PMU */
	if (pcie_pmu->on_cpu != cpu)
		return 0;

	pcie_pmu->on_cpu = -1;
<<<<<<< HEAD
	/* Choose a new CPU from all online cpus. */
	target = cpumask_any_but(cpu_online_mask, cpu);
=======

	/* Choose a local CPU from all online cpus. */
	numa_node = dev_to_node(&pcie_pmu->pdev->dev);
	if (cpumask_and(&mask, cpumask_of_node(numa_node), cpu_online_mask) &&
	    cpumask_andnot(&mask, &mask, cpumask_of(cpu)))
		target = cpumask_any(&mask);
	else
		target = cpumask_any_but(cpu_online_mask, cpu);

>>>>>>> 98817289
	if (target >= nr_cpu_ids) {
		pci_err(pcie_pmu->pdev, "There is no CPU to set\n");
		return 0;
	}

	perf_pmu_migrate_context(&pcie_pmu->pmu, cpu, target);
	/* Use this CPU for event counting */
	pcie_pmu->on_cpu = target;
	WARN_ON(irq_set_affinity(pcie_pmu->irq, cpumask_of(target)));

	return 0;
}

static struct attribute *hisi_pcie_pmu_events_attr[] = {
	HISI_PCIE_PMU_EVENT_ATTR(rx_mwr_latency, 0x0010),
	HISI_PCIE_PMU_EVENT_ATTR(rx_mwr_cnt, 0x10010),
	HISI_PCIE_PMU_EVENT_ATTR(rx_mrd_latency, 0x0210),
	HISI_PCIE_PMU_EVENT_ATTR(rx_mrd_cnt, 0x10210),
	HISI_PCIE_PMU_EVENT_ATTR(tx_mrd_latency, 0x0011),
	HISI_PCIE_PMU_EVENT_ATTR(tx_mrd_cnt, 0x10011),
	HISI_PCIE_PMU_EVENT_ATTR(rx_mrd_flux, 0x0804),
	HISI_PCIE_PMU_EVENT_ATTR(rx_mrd_time, 0x10804),
	HISI_PCIE_PMU_EVENT_ATTR(tx_mrd_flux, 0x0405),
	HISI_PCIE_PMU_EVENT_ATTR(tx_mrd_time, 0x10405),
	NULL
};

static struct attribute_group hisi_pcie_pmu_events_group = {
	.name = "events",
	.attrs = hisi_pcie_pmu_events_attr,
};

static struct attribute *hisi_pcie_pmu_format_attr[] = {
	HISI_PCIE_PMU_FORMAT_ATTR(event, "config:0-16"),
	HISI_PCIE_PMU_FORMAT_ATTR(thr_len, "config1:0-3"),
	HISI_PCIE_PMU_FORMAT_ATTR(thr_mode, "config1:4"),
	HISI_PCIE_PMU_FORMAT_ATTR(trig_len, "config1:5-8"),
	HISI_PCIE_PMU_FORMAT_ATTR(trig_mode, "config1:9"),
	HISI_PCIE_PMU_FORMAT_ATTR(len_mode, "config1:10-11"),
	HISI_PCIE_PMU_FORMAT_ATTR(port, "config2:0-15"),
	HISI_PCIE_PMU_FORMAT_ATTR(bdf, "config2:16-31"),
	NULL
};

static const struct attribute_group hisi_pcie_pmu_format_group = {
	.name = "format",
	.attrs = hisi_pcie_pmu_format_attr,
};

static struct attribute *hisi_pcie_pmu_bus_attrs[] = {
	&dev_attr_bus.attr,
	NULL
};

static const struct attribute_group hisi_pcie_pmu_bus_attr_group = {
	.attrs = hisi_pcie_pmu_bus_attrs,
};

static struct attribute *hisi_pcie_pmu_cpumask_attrs[] = {
	&dev_attr_cpumask.attr,
	NULL
};

static const struct attribute_group hisi_pcie_pmu_cpumask_attr_group = {
	.attrs = hisi_pcie_pmu_cpumask_attrs,
};

static struct attribute *hisi_pcie_pmu_identifier_attrs[] = {
	&dev_attr_identifier.attr,
	NULL
};

static const struct attribute_group hisi_pcie_pmu_identifier_attr_group = {
	.attrs = hisi_pcie_pmu_identifier_attrs,
};

static const struct attribute_group *hisi_pcie_pmu_attr_groups[] = {
	&hisi_pcie_pmu_events_group,
	&hisi_pcie_pmu_format_group,
	&hisi_pcie_pmu_bus_attr_group,
	&hisi_pcie_pmu_cpumask_attr_group,
	&hisi_pcie_pmu_identifier_attr_group,
	NULL
};

static int hisi_pcie_alloc_pmu(struct pci_dev *pdev, struct hisi_pcie_pmu *pcie_pmu)
{
	struct hisi_pcie_reg_pair regs;
	u16 sicl_id, core_id;
	char *name;

	regs = hisi_pcie_parse_reg_value(pcie_pmu, HISI_PCIE_REG_BDF);
	pcie_pmu->bdf_min = regs.lo;
	pcie_pmu->bdf_max = regs.hi;

	regs = hisi_pcie_parse_reg_value(pcie_pmu, HISI_PCIE_REG_INFO);
	sicl_id = regs.hi;
	core_id = regs.lo;

	name = devm_kasprintf(&pdev->dev, GFP_KERNEL, "hisi_pcie%u_core%u", sicl_id, core_id);
	if (!name)
		return -ENOMEM;

	pcie_pmu->pdev = pdev;
	pcie_pmu->on_cpu = -1;
	pcie_pmu->identifier = readl(pcie_pmu->base + HISI_PCIE_REG_VERSION);
	pcie_pmu->pmu = (struct pmu) {
		.name		= name,
		.module		= THIS_MODULE,
		.event_init	= hisi_pcie_pmu_event_init,
		.pmu_enable	= hisi_pcie_pmu_enable,
		.pmu_disable	= hisi_pcie_pmu_disable,
		.add		= hisi_pcie_pmu_add,
		.del		= hisi_pcie_pmu_del,
		.start		= hisi_pcie_pmu_start,
		.stop		= hisi_pcie_pmu_stop,
		.read		= hisi_pcie_pmu_read,
		.task_ctx_nr	= perf_invalid_context,
		.attr_groups	= hisi_pcie_pmu_attr_groups,
		.capabilities	= PERF_PMU_CAP_NO_EXCLUDE,
	};

	return 0;
}

static int hisi_pcie_init_pmu(struct pci_dev *pdev, struct hisi_pcie_pmu *pcie_pmu)
{
	int ret;

	pcie_pmu->base = pci_ioremap_bar(pdev, 2);
	if (!pcie_pmu->base) {
		pci_err(pdev, "Ioremap failed for pcie_pmu resource\n");
		return -ENOMEM;
	}

	ret = hisi_pcie_alloc_pmu(pdev, pcie_pmu);
	if (ret)
		goto err_iounmap;

	ret = hisi_pcie_pmu_irq_register(pdev, pcie_pmu);
	if (ret)
		goto err_iounmap;

	ret = cpuhp_state_add_instance(CPUHP_AP_PERF_ARM_HISI_PCIE_PMU_ONLINE, &pcie_pmu->node);
	if (ret) {
		pci_err(pdev, "Failed to register hotplug: %d\n", ret);
		goto err_irq_unregister;
	}

	ret = perf_pmu_register(&pcie_pmu->pmu, pcie_pmu->pmu.name, -1);
	if (ret) {
		pci_err(pdev, "Failed to register PCIe PMU: %d\n", ret);
		goto err_hotplug_unregister;
	}

	return ret;

err_hotplug_unregister:
	cpuhp_state_remove_instance_nocalls(
		CPUHP_AP_PERF_ARM_HISI_PCIE_PMU_ONLINE, &pcie_pmu->node);

err_irq_unregister:
	hisi_pcie_pmu_irq_unregister(pdev, pcie_pmu);

err_iounmap:
	iounmap(pcie_pmu->base);

	return ret;
}

static void hisi_pcie_uninit_pmu(struct pci_dev *pdev)
{
	struct hisi_pcie_pmu *pcie_pmu = pci_get_drvdata(pdev);

	perf_pmu_unregister(&pcie_pmu->pmu);
	cpuhp_state_remove_instance_nocalls(
		CPUHP_AP_PERF_ARM_HISI_PCIE_PMU_ONLINE, &pcie_pmu->node);
	hisi_pcie_pmu_irq_unregister(pdev, pcie_pmu);
	iounmap(pcie_pmu->base);
}

static int hisi_pcie_init_dev(struct pci_dev *pdev)
{
	int ret;

	ret = pcim_enable_device(pdev);
	if (ret) {
		pci_err(pdev, "Failed to enable PCI device: %d\n", ret);
		return ret;
	}

	ret = pcim_iomap_regions(pdev, BIT(2), DRV_NAME);
	if (ret < 0) {
		pci_err(pdev, "Failed to request PCI mem regions: %d\n", ret);
		return ret;
	}

	pci_set_master(pdev);

	return 0;
}

static int hisi_pcie_pmu_probe(struct pci_dev *pdev, const struct pci_device_id *id)
{
	struct hisi_pcie_pmu *pcie_pmu;
	int ret;

	pcie_pmu = devm_kzalloc(&pdev->dev, sizeof(*pcie_pmu), GFP_KERNEL);
	if (!pcie_pmu)
		return -ENOMEM;

	ret = hisi_pcie_init_dev(pdev);
	if (ret)
		return ret;

	ret = hisi_pcie_init_pmu(pdev, pcie_pmu);
	if (ret)
		return ret;

	pci_set_drvdata(pdev, pcie_pmu);

	return ret;
}

static void hisi_pcie_pmu_remove(struct pci_dev *pdev)
{
	hisi_pcie_uninit_pmu(pdev);
	pci_set_drvdata(pdev, NULL);
}

static const struct pci_device_id hisi_pcie_pmu_ids[] = {
	{ PCI_DEVICE(PCI_VENDOR_ID_HUAWEI, 0xa12d) },
	{ 0, }
};
MODULE_DEVICE_TABLE(pci, hisi_pcie_pmu_ids);

static struct pci_driver hisi_pcie_pmu_driver = {
	.name = DRV_NAME,
	.id_table = hisi_pcie_pmu_ids,
	.probe = hisi_pcie_pmu_probe,
	.remove = hisi_pcie_pmu_remove,
};

static int __init hisi_pcie_module_init(void)
{
	int ret;

	ret = cpuhp_setup_state_multi(CPUHP_AP_PERF_ARM_HISI_PCIE_PMU_ONLINE,
				      "AP_PERF_ARM_HISI_PCIE_PMU_ONLINE",
				      hisi_pcie_pmu_online_cpu,
				      hisi_pcie_pmu_offline_cpu);
	if (ret) {
		pr_err("Failed to setup PCIe PMU hotplug: %d\n", ret);
		return ret;
	}

	ret = pci_register_driver(&hisi_pcie_pmu_driver);
	if (ret)
		cpuhp_remove_multi_state(CPUHP_AP_PERF_ARM_HISI_PCIE_PMU_ONLINE);

	return ret;
}
module_init(hisi_pcie_module_init);

static void __exit hisi_pcie_module_exit(void)
{
	pci_unregister_driver(&hisi_pcie_pmu_driver);
	cpuhp_remove_multi_state(CPUHP_AP_PERF_ARM_HISI_PCIE_PMU_ONLINE);
}
module_exit(hisi_pcie_module_exit);

MODULE_DESCRIPTION("HiSilicon PCIe PMU driver");
MODULE_LICENSE("GPL v2");
MODULE_AUTHOR("Qi Liu <liuqi115@huawei.com>");<|MERGE_RESOLUTION|>--- conflicted
+++ resolved
@@ -685,10 +685,6 @@
 		return 0;
 
 	pcie_pmu->on_cpu = -1;
-<<<<<<< HEAD
-	/* Choose a new CPU from all online cpus. */
-	target = cpumask_any_but(cpu_online_mask, cpu);
-=======
 
 	/* Choose a local CPU from all online cpus. */
 	numa_node = dev_to_node(&pcie_pmu->pdev->dev);
@@ -698,7 +694,6 @@
 	else
 		target = cpumask_any_but(cpu_online_mask, cpu);
 
->>>>>>> 98817289
 	if (target >= nr_cpu_ids) {
 		pci_err(pcie_pmu->pdev, "There is no CPU to set\n");
 		return 0;
