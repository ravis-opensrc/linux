// SPDX-License-Identifier: GPL-2.0
/*
 * platform_device probing code for ARM performance counters.
 *
 * Copyright (C) 2009 picoChip Designs, Ltd., Jamie Iles
 * Copyright (C) 2010 ARM Ltd., Will Deacon <will.deacon@arm.com>
 */
#define pr_fmt(fmt) "hw perfevents: " fmt
#define dev_fmt pr_fmt

#include <linux/bug.h>
#include <linux/cpumask.h>
#include <linux/device.h>
#include <linux/errno.h>
#include <linux/irq.h>
#include <linux/irqdesc.h>
#include <linux/kconfig.h>
#include <linux/of.h>
#include <linux/of_device.h>
#include <linux/percpu.h>
#include <linux/perf/arm_pmu.h>
#include <linux/platform_device.h>
#include <linux/printk.h>
#include <linux/smp.h>

static int probe_current_pmu(struct arm_pmu *pmu,
			     const struct pmu_probe_info *info)
{
	int cpu = get_cpu();
	unsigned int cpuid = read_cpuid_id();
	int ret = -ENODEV;

	pr_info("probing PMU on CPU %d\n", cpu);

	for (; info->init != NULL; info++) {
		if ((cpuid & info->mask) != info->cpuid)
			continue;
		ret = info->init(pmu);
		break;
	}

	put_cpu();
	return ret;
}

static int pmu_parse_percpu_irq(struct arm_pmu *pmu, int irq)
{
	int cpu, ret;
	struct pmu_hw_events __percpu *hw_events = pmu->hw_events;

	ret = irq_get_percpu_devid_partition(irq, &pmu->supported_cpus);
	if (ret)
		return ret;

	for_each_cpu(cpu, &pmu->supported_cpus)
		per_cpu(hw_events->irq, cpu) = irq;

	return 0;
}

static bool pmu_has_irq_affinity(struct device_node *node)
{
	return !!of_find_property(node, "interrupt-affinity", NULL);
}

static int pmu_parse_irq_affinity(struct device *dev, int i)
{
	struct device_node *dn;
	int cpu;

	/*
	 * If we don't have an interrupt-affinity property, we guess irq
	 * affinity matches our logical CPU order, as we used to assume.
	 * This is fragile, so we'll warn in pmu_parse_irqs().
	 */
	if (!pmu_has_irq_affinity(dev->of_node))
		return i;

	dn = of_parse_phandle(dev->of_node, "interrupt-affinity", i);
	if (!dn) {
		dev_warn(dev, "failed to parse interrupt-affinity[%d]\n", i);
		return -EINVAL;
	}

	cpu = of_cpu_node_to_id(dn);
	if (cpu < 0) {
		dev_warn(dev, "failed to find logical CPU for %pOFn\n", dn);
		cpu = nr_cpu_ids;
	}

	of_node_put(dn);

	return cpu;
}

static int pmu_parse_irqs(struct arm_pmu *pmu)
{
	int i = 0, num_irqs;
	struct platform_device *pdev = pmu->plat_device;
	struct pmu_hw_events __percpu *hw_events = pmu->hw_events;
	struct device *dev = &pdev->dev;

	num_irqs = platform_irq_count(pdev);
	if (num_irqs < 0)
<<<<<<< HEAD
		return dev_err_probe(&pdev->dev, num_irqs, "unable to count PMU IRQs\n");
=======
		return dev_err_probe(dev, num_irqs, "unable to count PMU IRQs\n");
>>>>>>> 3b17187f

	/*
	 * In this case we have no idea which CPUs are covered by the PMU.
	 * To match our prior behaviour, we assume all CPUs in this case.
	 */
	if (num_irqs == 0) {
		dev_warn(dev, "no irqs for PMU, sampling events not supported\n");
		pmu->pmu.capabilities |= PERF_PMU_CAP_NO_INTERRUPT;
		cpumask_setall(&pmu->supported_cpus);
		return 0;
	}

	if (num_irqs == 1) {
		int irq = platform_get_irq(pdev, 0);
		if (irq && irq_is_percpu_devid(irq))
			return pmu_parse_percpu_irq(pmu, irq);
	}

	if (nr_cpu_ids != 1 && !pmu_has_irq_affinity(dev->of_node))
		dev_warn(dev, "no interrupt-affinity property, guessing.\n");

	for (i = 0; i < num_irqs; i++) {
		int cpu, irq;

		irq = platform_get_irq(pdev, i);
		if (WARN_ON(irq <= 0))
			continue;

		if (irq_is_percpu_devid(irq)) {
			dev_warn(dev, "multiple PPIs or mismatched SPI/PPI detected\n");
			return -EINVAL;
		}

		cpu = pmu_parse_irq_affinity(dev, i);
		if (cpu < 0)
			return cpu;
		if (cpu >= nr_cpu_ids)
			continue;

		if (per_cpu(hw_events->irq, cpu)) {
			dev_warn(dev, "multiple PMU IRQs for the same CPU detected\n");
			return -EINVAL;
		}

		per_cpu(hw_events->irq, cpu) = irq;
		cpumask_set_cpu(cpu, &pmu->supported_cpus);
	}

	return 0;
}

static int armpmu_request_irqs(struct arm_pmu *armpmu)
{
	struct pmu_hw_events __percpu *hw_events = armpmu->hw_events;
	int cpu, err = 0;

	for_each_cpu(cpu, &armpmu->supported_cpus) {
		int irq = per_cpu(hw_events->irq, cpu);
		if (!irq)
			continue;

		err = armpmu_request_irq(irq, cpu);
		if (err)
			break;
	}

	return err;
}

static void armpmu_free_irqs(struct arm_pmu *armpmu)
{
	int cpu;
	struct pmu_hw_events __percpu *hw_events = armpmu->hw_events;

	for_each_cpu(cpu, &armpmu->supported_cpus) {
		int irq = per_cpu(hw_events->irq, cpu);

		armpmu_free_irq(irq, cpu);
	}
}

int arm_pmu_device_probe(struct platform_device *pdev,
			 const struct of_device_id *of_table,
			 const struct pmu_probe_info *probe_table)
{
	armpmu_init_fn init_fn;
	struct device *dev = &pdev->dev;
	struct arm_pmu *pmu;
	int ret = -ENODEV;

	pmu = armpmu_alloc();
	if (!pmu)
		return -ENOMEM;

	pmu->plat_device = pdev;

	ret = pmu_parse_irqs(pmu);
	if (ret)
		goto out_free;

	init_fn = of_device_get_match_data(dev);
	if (init_fn) {
		pmu->secure_access = of_property_read_bool(dev->of_node,
							   "secure-reg-access");

		/* arm64 systems boot only as non-secure */
		if (IS_ENABLED(CONFIG_ARM64) && pmu->secure_access) {
			dev_warn(dev, "ignoring \"secure-reg-access\" property for arm64\n");
			pmu->secure_access = false;
		}

		ret = init_fn(pmu);
	} else if (probe_table) {
		cpumask_setall(&pmu->supported_cpus);
		ret = probe_current_pmu(pmu, probe_table);
	}

	if (ret) {
		dev_err(dev, "failed to probe PMU!\n");
		goto out_free;
	}

	ret = armpmu_request_irqs(pmu);
	if (ret)
		goto out_free_irqs;

	ret = armpmu_register(pmu);
<<<<<<< HEAD
	if (ret)
		goto out_free_irqs;
=======
	if (ret) {
		dev_err(dev, "failed to register PMU devices!\n");
		goto out_free_irqs;
	}
>>>>>>> 3b17187f

	return 0;

out_free_irqs:
	armpmu_free_irqs(pmu);
out_free:
	armpmu_free(pmu);
	return ret;
}<|MERGE_RESOLUTION|>--- conflicted
+++ resolved
@@ -102,11 +102,7 @@
 
 	num_irqs = platform_irq_count(pdev);
 	if (num_irqs < 0)
-<<<<<<< HEAD
-		return dev_err_probe(&pdev->dev, num_irqs, "unable to count PMU IRQs\n");
-=======
 		return dev_err_probe(dev, num_irqs, "unable to count PMU IRQs\n");
->>>>>>> 3b17187f
 
 	/*
 	 * In this case we have no idea which CPUs are covered by the PMU.
@@ -234,15 +230,10 @@
 		goto out_free_irqs;
 
 	ret = armpmu_register(pmu);
-<<<<<<< HEAD
-	if (ret)
-		goto out_free_irqs;
-=======
 	if (ret) {
 		dev_err(dev, "failed to register PMU devices!\n");
 		goto out_free_irqs;
 	}
->>>>>>> 3b17187f
 
 	return 0;
 
