--- conflicted
+++ resolved
@@ -2138,17 +2138,10 @@
 			unsigned char cs;
 			if (kb != kbuf)
 				break;
-<<<<<<< HEAD
-			spin_lock_irq(&tty->link->ctrl_lock);
-			cs = tty->link->ctrl_status;
-			tty->link->ctrl_status = 0;
-			spin_unlock_irq(&tty->link->ctrl_lock);
-=======
 			spin_lock_irq(&tty->link->ctrl.lock);
 			cs = tty->link->ctrl.pktstatus;
 			tty->link->ctrl.pktstatus = 0;
 			spin_unlock_irq(&tty->link->ctrl.lock);
->>>>>>> 3b17187f
 			*kb++ = cs;
 			nr--;
 			break;
