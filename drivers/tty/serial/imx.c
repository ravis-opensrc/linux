--- conflicted
+++ resolved
@@ -333,16 +333,6 @@
        hrtimer_start(hrt, ms_to_ktime(msec), HRTIMER_MODE_REL);
 }
 
-static void imx_uart_disable_loopback_rs485(struct imx_port *sport)
-{
-	unsigned int uts;
-
-	/* See SER_RS485_ENABLED/UTS_LOOP comment in imx_uart_probe() */
-	uts = imx_uart_readl(sport, imx_uart_uts_reg(sport));
-	uts &= ~UTS_LOOP;
-	imx_uart_writel(sport, uts, imx_uart_uts_reg(sport));
-}
-
 /* called with port.lock taken and irqs off */
 static void imx_uart_soft_reset(struct imx_port *sport)
 {
@@ -1596,12 +1586,8 @@
 	spin_lock_irqsave(&sport->port.lock, flags);
 
 	ucr1 = imx_uart_readl(sport, UCR1);
-<<<<<<< HEAD
-	ucr1 &= ~(UCR1_TRDYEN | UCR1_RRDYEN | UCR1_RTSDEN | UCR1_RXDMAEN | UCR1_ATDMAEN);
-=======
 	ucr1 &= ~(UCR1_TRDYEN | UCR1_RRDYEN | UCR1_RTSDEN | UCR1_RXDMAEN |
 		  UCR1_ATDMAEN | UCR1_SNDBRK);
->>>>>>> 98817289
 	/* See SER_RS485_ENABLED/UTS_LOOP comment in imx_uart_probe() */
 	if (port->rs485.flags & SER_RS485_ENABLED &&
 	    port->rs485.flags & SER_RS485_RTS_ON_SEND &&
