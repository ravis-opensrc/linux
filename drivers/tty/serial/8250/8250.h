/* SPDX-License-Identifier: GPL-2.0+ */
/*
 *  Driver for 8250/16550-type serial ports
 *
 *  Based on drivers/char/serial.c, by Linus Torvalds, Theodore Ts'o.
 *
 *  Copyright (C) 2001 Russell King.
 */

#include <linux/bits.h>
#include <linux/serial_8250.h>
#include <linux/serial_reg.h>
#include <linux/dmaengine.h>

#include "../serial_mctrl_gpio.h"

struct uart_8250_dma {
	int (*tx_dma)(struct uart_8250_port *p);
	int (*rx_dma)(struct uart_8250_port *p);

	/* Filter function */
	dma_filter_fn		fn;
	/* Parameter to the filter function */
	void			*rx_param;
	void			*tx_param;

	struct dma_slave_config	rxconf;
	struct dma_slave_config	txconf;

	struct dma_chan		*rxchan;
	struct dma_chan		*txchan;

	/* Device address base for DMA operations */
	phys_addr_t		rx_dma_addr;
	phys_addr_t		tx_dma_addr;

	/* DMA address of the buffer in memory */
	dma_addr_t		rx_addr;
	dma_addr_t		tx_addr;

	dma_cookie_t		rx_cookie;
	dma_cookie_t		tx_cookie;

	void			*rx_buf;

	size_t			rx_size;
	size_t			tx_size;

	unsigned char		tx_running;
	unsigned char		tx_err;
	unsigned char		rx_running;
};

struct old_serial_port {
	unsigned int uart;
	unsigned int baud_base;
	unsigned int port;
	unsigned int irq;
	upf_t        flags;
	unsigned char io_type;
	unsigned char __iomem *iomem_base;
	unsigned short iomem_reg_shift;
};

struct serial8250_config {
	const char	*name;
	unsigned short	fifo_size;
	unsigned short	tx_loadsz;
	unsigned char	fcr;
	unsigned char	rxtrig_bytes[UART_FCR_R_TRIG_MAX_STATE];
	unsigned int	flags;
};

#define UART_CAP_FIFO	BIT(8)	/* UART has FIFO */
#define UART_CAP_EFR	BIT(9)	/* UART has EFR */
#define UART_CAP_SLEEP	BIT(10)	/* UART has IER sleep */
#define UART_CAP_AFE	BIT(11)	/* MCR-based hw flow control */
#define UART_CAP_UUE	BIT(12)	/* UART needs IER bit 6 set (Xscale) */
#define UART_CAP_RTOIE	BIT(13)	/* UART needs IER bit 4 set (Xscale, Tegra) */
#define UART_CAP_HFIFO	BIT(14)	/* UART has a "hidden" FIFO */
#define UART_CAP_RPM	BIT(15)	/* Runtime PM is active while idle */
#define UART_CAP_IRDA	BIT(16)	/* UART supports IrDA line discipline */
#define UART_CAP_MINI	BIT(17)	/* Mini UART on BCM283X family lacks:
					 * STOP PARITY EPAR SPAR WLEN5 WLEN6
					 */

<<<<<<< HEAD
#define UART_BUG_QUOT	(1 << 0)	/* UART has buggy quot LSB */
#define UART_BUG_TXEN	(1 << 1)	/* UART has buggy TX IIR status */
#define UART_BUG_NOMSR	(1 << 2)	/* UART has buggy MSR status bits (Au1x00) */
#define UART_BUG_THRE	(1 << 3)	/* UART has buggy THRE reassertion */
#define UART_BUG_PARITY	(1 << 4)	/* UART mishandles parity if FIFO enabled */
#define UART_BUG_TXRACE	(1 << 5)	/* UART Tx fails to set remote DR */
=======
#define UART_BUG_QUOT	BIT(0)	/* UART has buggy quot LSB */
#define UART_BUG_TXEN	BIT(1)	/* UART has buggy TX IIR status */
#define UART_BUG_NOMSR	BIT(2)	/* UART has buggy MSR status bits (Au1x00) */
#define UART_BUG_THRE	BIT(3)	/* UART has buggy THRE reassertion */
#define UART_BUG_PARITY	BIT(4)	/* UART mishandles parity if FIFO enabled */
#define UART_BUG_TXRACE	BIT(5)	/* UART Tx fails to set remote DR */
>>>>>>> 3b17187f


#ifdef CONFIG_SERIAL_8250_SHARE_IRQ
#define SERIAL8250_SHARE_IRQS 1
#else
#define SERIAL8250_SHARE_IRQS 0
#endif

#define SERIAL8250_PORT_FLAGS(_base, _irq, _flags)		\
	{							\
		.iobase		= _base,			\
		.irq		= _irq,				\
		.uartclk	= 1843200,			\
		.iotype		= UPIO_PORT,			\
		.flags		= UPF_BOOT_AUTOCONF | (_flags),	\
	}

#define SERIAL8250_PORT(_base, _irq) SERIAL8250_PORT_FLAGS(_base, _irq, 0)


static inline int serial_in(struct uart_8250_port *up, int offset)
{
	return up->port.serial_in(&up->port, offset);
}

static inline void serial_out(struct uart_8250_port *up, int offset, int value)
{
	up->port.serial_out(&up->port, offset, value);
}

void serial8250_clear_and_reinit_fifos(struct uart_8250_port *p);

static inline int serial_dl_read(struct uart_8250_port *up)
{
	return up->dl_read(up);
}

static inline void serial_dl_write(struct uart_8250_port *up, int value)
{
	up->dl_write(up, value);
}

static inline bool serial8250_set_THRI(struct uart_8250_port *up)
{
	if (up->ier & UART_IER_THRI)
		return false;
	up->ier |= UART_IER_THRI;
	serial_out(up, UART_IER, up->ier);
	return true;
}

static inline bool serial8250_clear_THRI(struct uart_8250_port *up)
{
	if (!(up->ier & UART_IER_THRI))
		return false;
	up->ier &= ~UART_IER_THRI;
	serial_out(up, UART_IER, up->ier);
	return true;
}

struct uart_8250_port *serial8250_get_port(int line);

void serial8250_rpm_get(struct uart_8250_port *p);
void serial8250_rpm_put(struct uart_8250_port *p);

void serial8250_rpm_get_tx(struct uart_8250_port *p);
void serial8250_rpm_put_tx(struct uart_8250_port *p);

int serial8250_em485_config(struct uart_port *port, struct serial_rs485 *rs485);
void serial8250_em485_start_tx(struct uart_8250_port *p);
void serial8250_em485_stop_tx(struct uart_8250_port *p);
void serial8250_em485_destroy(struct uart_8250_port *p);

/* MCR <-> TIOCM conversion */
static inline int serial8250_TIOCM_to_MCR(int tiocm)
{
	int mcr = 0;

	if (tiocm & TIOCM_RTS)
		mcr |= UART_MCR_RTS;
	if (tiocm & TIOCM_DTR)
		mcr |= UART_MCR_DTR;
	if (tiocm & TIOCM_OUT1)
		mcr |= UART_MCR_OUT1;
	if (tiocm & TIOCM_OUT2)
		mcr |= UART_MCR_OUT2;
	if (tiocm & TIOCM_LOOP)
		mcr |= UART_MCR_LOOP;

	return mcr;
}

static inline int serial8250_MCR_to_TIOCM(int mcr)
{
	int tiocm = 0;

	if (mcr & UART_MCR_RTS)
		tiocm |= TIOCM_RTS;
	if (mcr & UART_MCR_DTR)
		tiocm |= TIOCM_DTR;
	if (mcr & UART_MCR_OUT1)
		tiocm |= TIOCM_OUT1;
	if (mcr & UART_MCR_OUT2)
		tiocm |= TIOCM_OUT2;
	if (mcr & UART_MCR_LOOP)
		tiocm |= TIOCM_LOOP;

	return tiocm;
}

/* MSR <-> TIOCM conversion */
static inline int serial8250_MSR_to_TIOCM(int msr)
{
	int tiocm = 0;

	if (msr & UART_MSR_DCD)
		tiocm |= TIOCM_CAR;
	if (msr & UART_MSR_RI)
		tiocm |= TIOCM_RNG;
	if (msr & UART_MSR_DSR)
		tiocm |= TIOCM_DSR;
	if (msr & UART_MSR_CTS)
		tiocm |= TIOCM_CTS;

	return tiocm;
}

static inline void serial8250_out_MCR(struct uart_8250_port *up, int value)
{
	serial_out(up, UART_MCR, value);

	if (up->gpios)
		mctrl_gpio_set(up->gpios, serial8250_MCR_to_TIOCM(value));
}

static inline int serial8250_in_MCR(struct uart_8250_port *up)
{
	int mctrl;

	mctrl = serial_in(up, UART_MCR);

	if (up->gpios) {
		unsigned int mctrl_gpio = 0;

		mctrl_gpio = mctrl_gpio_get_outputs(up->gpios, &mctrl_gpio);
		mctrl |= serial8250_TIOCM_to_MCR(mctrl_gpio);
	}

	return mctrl;
}

#if defined(__alpha__) && !defined(CONFIG_PCI)
/*
 * Digital did something really horribly wrong with the OUT1 and OUT2
 * lines on at least some ALPHA's.  The failure mode is that if either
 * is cleared, the machine locks up with endless interrupts.
 */
#define ALPHA_KLUDGE_MCR  (UART_MCR_OUT2 | UART_MCR_OUT1)
#else
#define ALPHA_KLUDGE_MCR 0
#endif

#ifdef CONFIG_SERIAL_8250_PNP
int serial8250_pnp_init(void);
void serial8250_pnp_exit(void);
#else
static inline int serial8250_pnp_init(void) { return 0; }
static inline void serial8250_pnp_exit(void) { }
#endif

#ifdef CONFIG_SERIAL_8250_FINTEK
int fintek_8250_probe(struct uart_8250_port *uart);
#else
static inline int fintek_8250_probe(struct uart_8250_port *uart) { return 0; }
#endif

#ifdef CONFIG_ARCH_OMAP1
static inline int is_omap1_8250(struct uart_8250_port *pt)
{
	int res;

	switch (pt->port.mapbase) {
	case OMAP1_UART1_BASE:
	case OMAP1_UART2_BASE:
	case OMAP1_UART3_BASE:
		res = 1;
		break;
	default:
		res = 0;
		break;
	}

	return res;
}

static inline int is_omap1510_8250(struct uart_8250_port *pt)
{
	if (!cpu_is_omap1510())
		return 0;

	return is_omap1_8250(pt);
}
#else
static inline int is_omap1_8250(struct uart_8250_port *pt)
{
	return 0;
}
static inline int is_omap1510_8250(struct uart_8250_port *pt)
{
	return 0;
}
#endif

#ifdef CONFIG_SERIAL_8250_DMA
extern int serial8250_tx_dma(struct uart_8250_port *);
extern int serial8250_rx_dma(struct uart_8250_port *);
extern void serial8250_rx_dma_flush(struct uart_8250_port *);
extern int serial8250_request_dma(struct uart_8250_port *);
extern void serial8250_release_dma(struct uart_8250_port *);
#else
static inline int serial8250_tx_dma(struct uart_8250_port *p)
{
	return -1;
}
static inline int serial8250_rx_dma(struct uart_8250_port *p)
{
	return -1;
}
static inline void serial8250_rx_dma_flush(struct uart_8250_port *p) { }
static inline int serial8250_request_dma(struct uart_8250_port *p)
{
	return -1;
}
static inline void serial8250_release_dma(struct uart_8250_port *p) { }
#endif

static inline int ns16550a_goto_highspeed(struct uart_8250_port *up)
{
	unsigned char status;

	status = serial_in(up, 0x04); /* EXCR2 */
#define PRESL(x) ((x) & 0x30)
	if (PRESL(status) == 0x10) {
		/* already in high speed mode */
		return 0;
	} else {
		status &= ~0xB0; /* Disable LOCK, mask out PRESL[01] */
		status |= 0x10;  /* 1.625 divisor for baud_base --> 921600 */
		serial_out(up, 0x04, status);
	}
	return 1;
}

static inline int serial_index(struct uart_port *port)
{
	return port->minor - 64;
}<|MERGE_RESOLUTION|>--- conflicted
+++ resolved
@@ -84,21 +84,12 @@
 					 * STOP PARITY EPAR SPAR WLEN5 WLEN6
 					 */
 
-<<<<<<< HEAD
-#define UART_BUG_QUOT	(1 << 0)	/* UART has buggy quot LSB */
-#define UART_BUG_TXEN	(1 << 1)	/* UART has buggy TX IIR status */
-#define UART_BUG_NOMSR	(1 << 2)	/* UART has buggy MSR status bits (Au1x00) */
-#define UART_BUG_THRE	(1 << 3)	/* UART has buggy THRE reassertion */
-#define UART_BUG_PARITY	(1 << 4)	/* UART mishandles parity if FIFO enabled */
-#define UART_BUG_TXRACE	(1 << 5)	/* UART Tx fails to set remote DR */
-=======
 #define UART_BUG_QUOT	BIT(0)	/* UART has buggy quot LSB */
 #define UART_BUG_TXEN	BIT(1)	/* UART has buggy TX IIR status */
 #define UART_BUG_NOMSR	BIT(2)	/* UART has buggy MSR status bits (Au1x00) */
 #define UART_BUG_THRE	BIT(3)	/* UART has buggy THRE reassertion */
 #define UART_BUG_PARITY	BIT(4)	/* UART mishandles parity if FIFO enabled */
 #define UART_BUG_TXRACE	BIT(5)	/* UART Tx fails to set remote DR */
->>>>>>> 3b17187f
 
 
 #ifdef CONFIG_SERIAL_8250_SHARE_IRQ
