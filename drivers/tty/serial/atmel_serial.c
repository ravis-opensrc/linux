--- conflicted
+++ resolved
@@ -168,13 +168,10 @@
 
 	bool			hd_start_rx;	/* can start RX during half-duplex operation */
 
-<<<<<<< HEAD
-=======
 	/* ISO7816 */
 	unsigned int		fidi_min;
 	unsigned int		fidi_max;
 
->>>>>>> f7688b48
 #ifdef CONFIG_PM
 	struct {
 		u32		cr;
@@ -238,14 +235,9 @@
 
 static inline int atmel_uart_is_half_duplex(struct uart_port *port)
 {
-<<<<<<< HEAD
-	return (port->rs485.flags & SER_RS485_ENABLED) &&
-		!(port->rs485.flags & SER_RS485_RX_DURING_TX);
-=======
 	return ((port->rs485.flags & SER_RS485_ENABLED) &&
 		!(port->rs485.flags & SER_RS485_RX_DURING_TX)) ||
 		(port->iso7816.flags & SER_ISO7816_ENABLED);
->>>>>>> f7688b48
 }
 
 #ifdef CONFIG_SERIAL_ATMEL_PDC
