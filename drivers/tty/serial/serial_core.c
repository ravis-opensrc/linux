--- conflicted
+++ resolved
@@ -1430,36 +1430,6 @@
 	if (copy_from_user(&rs485, rs485_user, sizeof(*rs485_user)))
 		return -EFAULT;
 
-<<<<<<< HEAD
-	/* pick sane settings if the user hasn't */
-	if (!(rs485.flags & SER_RS485_RTS_ON_SEND) ==
-	    !(rs485.flags & SER_RS485_RTS_AFTER_SEND)) {
-		dev_warn_ratelimited(port->dev,
-			"%s (%d): invalid RTS setting, using RTS_ON_SEND instead\n",
-			port->name, port->line);
-		rs485.flags |= SER_RS485_RTS_ON_SEND;
-		rs485.flags &= ~SER_RS485_RTS_AFTER_SEND;
-	}
-
-	if (rs485.delay_rts_before_send > RS485_MAX_RTS_DELAY) {
-		rs485.delay_rts_before_send = RS485_MAX_RTS_DELAY;
-		dev_warn_ratelimited(port->dev,
-			"%s (%d): RTS delay before sending clamped to %u ms\n",
-			port->name, port->line, rs485.delay_rts_before_send);
-	}
-
-	if (rs485.delay_rts_after_send > RS485_MAX_RTS_DELAY) {
-		rs485.delay_rts_after_send = RS485_MAX_RTS_DELAY;
-		dev_warn_ratelimited(port->dev,
-			"%s (%d): RTS delay after sending clamped to %u ms\n",
-			port->name, port->line, rs485.delay_rts_after_send);
-	}
-	/* Return clean padding area to userspace */
-	memset(rs485.padding, 0, sizeof(rs485.padding));
-
-	spin_lock_irqsave(&port->lock, flags);
-	ret = port->rs485_config(port, &rs485);
-=======
 	ret = uart_check_rs485_flags(port, &rs485);
 	if (ret)
 		return ret;
@@ -1468,7 +1438,6 @@
 
 	spin_lock_irqsave(&port->lock, flags);
 	ret = port->rs485_config(port, &tty->termios, &rs485);
->>>>>>> d60c95ef
 	if (!ret) {
 		port->rs485 = rs485;
 
@@ -1766,12 +1735,7 @@
 	state->xmit.buf = NULL;
 	spin_unlock_irq(&uport->lock);
 
-<<<<<<< HEAD
-	if (buf)
-		free_page((unsigned long)buf);
-=======
 	free_page((unsigned long)buf);
->>>>>>> d60c95ef
 
 	uart_change_pm(state, UART_PM_STATE_OFF);
 }
@@ -2389,12 +2353,9 @@
 		ops->stop_tx(uport);
 		if (!(uport->rs485.flags & SER_RS485_ENABLED))
 			ops->set_mctrl(uport, 0);
-<<<<<<< HEAD
-=======
 		/* save mctrl so it can be restored on resume */
 		mctrl = uport->mctrl;
 		uport->mctrl = 0;
->>>>>>> d60c95ef
 		ops->stop_rx(uport);
 		spin_unlock_irq(&uport->lock);
 
@@ -2494,11 +2455,7 @@
 				if (!(uport->rs485.flags & SER_RS485_ENABLED))
 					ops->set_mctrl(uport, uport->mctrl);
 				else
-<<<<<<< HEAD
-					uport->rs485_config(uport, &uport->rs485);
-=======
 					uart_rs485_config(uport);
->>>>>>> d60c95ef
 				ops->start_tx(uport);
 				spin_unlock_irq(&uport->lock);
 				tty_port_set_initialized(port, 1);
@@ -2608,11 +2565,7 @@
 		if (!(port->rs485.flags & SER_RS485_ENABLED))
 			port->ops->set_mctrl(port, port->mctrl);
 		else
-<<<<<<< HEAD
-			port->rs485_config(port, &port->rs485);
-=======
 			uart_rs485_config(port);
->>>>>>> d60c95ef
 		spin_unlock_irqrestore(&port->lock, flags);
 
 		/*
