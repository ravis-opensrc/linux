// SPDX-License-Identifier: GPL-2.0+
/*
 *          mxser.c  -- MOXA Smartio/Industio family multiport serial driver.
 *
 *      Copyright (C) 1999-2006  Moxa Technologies (support@moxa.com).
 *	Copyright (C) 2006-2008  Jiri Slaby <jirislaby@gmail.com>
 *
 *      This code is loosely based on the 1.8 moxa driver which is based on
 *	Linux serial driver, written by Linus Torvalds, Theodore T'so and
 *	others.
 *
 *	Fed through a cleanup, indent and remove of non 2.6 code by Alan Cox
 *	<alan@lxorguk.ukuu.org.uk>. The original 1.8 code is available on
 *	www.moxa.com.
 *	- Fixed x86_64 cleanness
 */

#include <linux/module.h>
#include <linux/errno.h>
#include <linux/signal.h>
#include <linux/sched.h>
#include <linux/timer.h>
#include <linux/interrupt.h>
#include <linux/tty.h>
#include <linux/tty_flip.h>
#include <linux/serial.h>
#include <linux/serial_reg.h>
#include <linux/major.h>
#include <linux/string.h>
#include <linux/fcntl.h>
#include <linux/ptrace.h>
#include <linux/ioport.h>
#include <linux/mm.h>
#include <linux/delay.h>
#include <linux/pci.h>
#include <linux/bitops.h>
#include <linux/slab.h>
#include <linux/ratelimit.h>

#include <asm/io.h>
#include <asm/irq.h>
#include <linux/uaccess.h>

/*
 *	Semi-public control interfaces
 */

/*
 *	MOXA ioctls
 */

#define MOXA			0x400
#define MOXA_SET_OP_MODE	(MOXA + 66)
#define MOXA_GET_OP_MODE	(MOXA + 67)

#define RS232_MODE		0
#define RS485_2WIRE_MODE	1
#define RS422_MODE		2
#define RS485_4WIRE_MODE	3
#define OP_MODE_MASK		3

/* --------------------------------------------------- */

/*
 * Follow just what Moxa Must chip defines.
 *
 * When LCR register (offset 0x03) is written the following value, the Must chip
 * will enter enhanced mode. And a write to EFR (offset 0x02) bit 6,7 will
 * change bank.
 */
#define MOXA_MUST_ENTER_ENHANCED	0xBF

/* when enhanced mode is enabled, access to general bank register */
#define MOXA_MUST_GDL_REGISTER		0x07
#define MOXA_MUST_GDL_MASK		0x7F
#define MOXA_MUST_GDL_HAS_BAD_DATA	0x80

#define MOXA_MUST_LSR_RERR		0x80	/* error in receive FIFO */
/* enhanced register bank select and enhanced mode setting register */
/* This works only when LCR register equals to 0xBF */
#define MOXA_MUST_EFR_REGISTER		0x02
#define MOXA_MUST_EFR_EFRB_ENABLE	0x10 /* enhanced mode enable */
/* enhanced register bank set 0, 1, 2 */
#define MOXA_MUST_EFR_BANK0		0x00
#define MOXA_MUST_EFR_BANK1		0x40
#define MOXA_MUST_EFR_BANK2		0x80
#define MOXA_MUST_EFR_BANK3		0xC0
#define MOXA_MUST_EFR_BANK_MASK		0xC0

/* set XON1 value register, when LCR=0xBF and change to bank0 */
#define MOXA_MUST_XON1_REGISTER		0x04

/* set XON2 value register, when LCR=0xBF and change to bank0 */
#define MOXA_MUST_XON2_REGISTER		0x05

/* set XOFF1 value register, when LCR=0xBF and change to bank0 */
#define MOXA_MUST_XOFF1_REGISTER	0x06

/* set XOFF2 value register, when LCR=0xBF and change to bank0 */
#define MOXA_MUST_XOFF2_REGISTER	0x07

#define MOXA_MUST_RBRTL_REGISTER	0x04
#define MOXA_MUST_RBRTH_REGISTER	0x05
#define MOXA_MUST_RBRTI_REGISTER	0x06
#define MOXA_MUST_THRTL_REGISTER	0x07
#define MOXA_MUST_ENUM_REGISTER		0x04
#define MOXA_MUST_HWID_REGISTER		0x05
#define MOXA_MUST_ECR_REGISTER		0x06
#define MOXA_MUST_CSR_REGISTER		0x07

#define MOXA_MUST_FCR_GDA_MODE_ENABLE	0x20 /* good data mode enable */
#define MOXA_MUST_FCR_GDA_ONLY_ENABLE	0x10 /* only good data put into RxFIFO */

#define MOXA_MUST_IER_ECTSI		0x80 /* enable CTS interrupt */
#define MOXA_MUST_IER_ERTSI		0x40 /* enable RTS interrupt */
#define MOXA_MUST_IER_XINT		0x20 /* enable Xon/Xoff interrupt */
#define MOXA_MUST_IER_EGDAI		0x10 /* enable GDA interrupt */

#define MOXA_MUST_RECV_ISR		(UART_IER_RDI | MOXA_MUST_IER_EGDAI)

/* GDA interrupt pending */
#define MOXA_MUST_IIR_GDA		0x1C
#define MOXA_MUST_IIR_RDA		0x04
#define MOXA_MUST_IIR_RTO		0x0C
#define MOXA_MUST_IIR_LSR		0x06

/* received Xon/Xoff or specical interrupt pending */
#define MOXA_MUST_IIR_XSC		0x10

/* RTS/CTS change state interrupt pending */
#define MOXA_MUST_IIR_RTSCTS		0x20
#define MOXA_MUST_IIR_MASK		0x3E

#define MOXA_MUST_MCR_XON_FLAG		0x40
#define MOXA_MUST_MCR_XON_ANY		0x80
#define MOXA_MUST_MCR_TX_XON		0x08

#define MOXA_MUST_EFR_SF_MASK		0x0F /* software flow control on chip mask value */
#define MOXA_MUST_EFR_SF_TX1		0x08 /* send Xon1/Xoff1 */
#define MOXA_MUST_EFR_SF_TX2		0x04 /* send Xon2/Xoff2 */
#define MOXA_MUST_EFR_SF_TX12		0x0C /* send Xon1,Xon2/Xoff1,Xoff2 */
#define MOXA_MUST_EFR_SF_TX_NO		0x00 /* don't send Xon/Xoff */
#define MOXA_MUST_EFR_SF_TX_MASK	0x0C /* Tx software flow control mask */
#define MOXA_MUST_EFR_SF_RX_NO		0x00 /* don't receive Xon/Xoff */
#define MOXA_MUST_EFR_SF_RX1		0x02 /* receive Xon1/Xoff1 */
#define MOXA_MUST_EFR_SF_RX2		0x01 /* receive Xon2/Xoff2 */
#define MOXA_MUST_EFR_SF_RX12		0x03 /* receive Xon1,Xon2/Xoff1,Xoff2 */
#define MOXA_MUST_EFR_SF_RX_MASK	0x03 /* Rx software flow control mask */

#define	MXSERMAJOR	 174

#define MXSER_BOARDS		4	/* Max. boards */
#define MXSER_PORTS_PER_BOARD	8	/* Max. ports per board */
#define MXSER_PORTS		(MXSER_BOARDS * MXSER_PORTS_PER_BOARD)
#define MXSER_ISR_PASS_LIMIT	100

#define WAKEUP_CHARS		256

#define MXSER_BAUD_BASE		921600
#define MXSER_CUSTOM_DIVISOR	(MXSER_BAUD_BASE * 16)

#define PCI_DEVICE_ID_MOXA_RC7000	0x0001
#define PCI_DEVICE_ID_MOXA_CP102	0x1020
#define PCI_DEVICE_ID_MOXA_CP102UL	0x1021
#define PCI_DEVICE_ID_MOXA_CP102U	0x1022
#define PCI_DEVICE_ID_MOXA_CP102UF	0x1023
#define PCI_DEVICE_ID_MOXA_C104		0x1040
#define PCI_DEVICE_ID_MOXA_CP104U	0x1041
#define PCI_DEVICE_ID_MOXA_CP104JU	0x1042
#define PCI_DEVICE_ID_MOXA_CP104EL	0x1043
#define PCI_DEVICE_ID_MOXA_POS104UL	0x1044
#define PCI_DEVICE_ID_MOXA_CB108	0x1080
#define PCI_DEVICE_ID_MOXA_CP112UL	0x1120
#define PCI_DEVICE_ID_MOXA_CT114	0x1140
#define PCI_DEVICE_ID_MOXA_CP114	0x1141
#define PCI_DEVICE_ID_MOXA_CB114	0x1142
#define PCI_DEVICE_ID_MOXA_CP114UL	0x1143
#define PCI_DEVICE_ID_MOXA_CP118U	0x1180
#define PCI_DEVICE_ID_MOXA_CP118EL	0x1181
#define PCI_DEVICE_ID_MOXA_CP132	0x1320
#define PCI_DEVICE_ID_MOXA_CP132U	0x1321
#define PCI_DEVICE_ID_MOXA_CP134U	0x1340
#define PCI_DEVICE_ID_MOXA_CB134I	0x1341
#define PCI_DEVICE_ID_MOXA_CP138U	0x1380
#define PCI_DEVICE_ID_MOXA_C168		0x1680
#define PCI_DEVICE_ID_MOXA_CP168U	0x1681
#define PCI_DEVICE_ID_MOXA_CP168EL	0x1682

#define MXSER_NPORTS(ddata)		((ddata) & 0xffU)
#define MXSER_HIGHBAUD			0x0100

enum mxser_must_hwid {
	MOXA_OTHER_UART		= 0x00,
	MOXA_MUST_MU150_HWID	= 0x01,
	MOXA_MUST_MU860_HWID	= 0x02,
};

static const struct {
	u8 type;
	u8 fifo_size;
	u8 rx_high_water;
	u8 rx_low_water;
	speed_t max_baud;
} Gpci_uart_info[] = {
	{ MOXA_OTHER_UART,	 16, 14,  1, 921600 },
	{ MOXA_MUST_MU150_HWID,	 64, 48, 16, 230400 },
	{ MOXA_MUST_MU860_HWID, 128, 96, 32, 921600 }
};
#define UART_INFO_NUM	ARRAY_SIZE(Gpci_uart_info)


/* driver_data correspond to the lines in the structure above
   see also ISA probe function before you change something */
static const struct pci_device_id mxser_pcibrds[] = {
	{ PCI_DEVICE_DATA(MOXA, C168,		8) },
	{ PCI_DEVICE_DATA(MOXA, C104,		4) },
	{ PCI_DEVICE_DATA(MOXA, CP132,		2) },
	{ PCI_DEVICE_DATA(MOXA, CP114,		4) },
	{ PCI_DEVICE_DATA(MOXA, CT114,		4) },
	{ PCI_DEVICE_DATA(MOXA, CP102,		2 | MXSER_HIGHBAUD) },
	{ PCI_DEVICE_DATA(MOXA, CP104U,		4) },
	{ PCI_DEVICE_DATA(MOXA, CP168U,		8) },
	{ PCI_DEVICE_DATA(MOXA, CP132U,		2) },
	{ PCI_DEVICE_DATA(MOXA, CP134U,		4) },
	{ PCI_DEVICE_DATA(MOXA, CP104JU,	4) },
	{ PCI_DEVICE_DATA(MOXA, RC7000,		8) }, /* RC7000 */
	{ PCI_DEVICE_DATA(MOXA, CP118U,		8) },
	{ PCI_DEVICE_DATA(MOXA, CP102UL,	2) },
	{ PCI_DEVICE_DATA(MOXA, CP102U,		2) },
	{ PCI_DEVICE_DATA(MOXA, CP118EL,	8) },
	{ PCI_DEVICE_DATA(MOXA, CP168EL,	8) },
	{ PCI_DEVICE_DATA(MOXA, CP104EL,	4) },
	{ PCI_DEVICE_DATA(MOXA, CB108,		8) },
	{ PCI_DEVICE_DATA(MOXA, CB114,		4) },
	{ PCI_DEVICE_DATA(MOXA, CB134I,		4) },
	{ PCI_DEVICE_DATA(MOXA, CP138U,		8) },
	{ PCI_DEVICE_DATA(MOXA, POS104UL,	4) },
	{ PCI_DEVICE_DATA(MOXA, CP114UL,	4) },
	{ PCI_DEVICE_DATA(MOXA, CP102UF,	2) },
	{ PCI_DEVICE_DATA(MOXA, CP112UL,	2) },
	{ }
};
MODULE_DEVICE_TABLE(pci, mxser_pcibrds);

static int ttymajor = MXSERMAJOR;

/* Variables for insmod */

MODULE_AUTHOR("Casper Yang");
MODULE_DESCRIPTION("MOXA Smartio/Industio Family Multiport Board Device Driver");
module_param(ttymajor, int, 0);
MODULE_LICENSE("GPL");

struct mxser_board;

struct mxser_port {
	struct tty_port port;
	struct mxser_board *board;

	unsigned long ioaddr;
	unsigned long opmode_ioaddr;

	u8 rx_high_water;
	u8 rx_low_water;
	int type;		/* UART type */

	unsigned char x_char;	/* xon/xoff character */
	u8 IER;			/* Interrupt Enable Register */
	u8 MCR;			/* Modem control register */
	u8 FCR;			/* FIFO control register */

	struct async_icount icount; /* kernel counters for 4 input interrupts */
	unsigned int timeout;

	u8 read_status_mask;
	u8 ignore_status_mask;
	u8 xmit_fifo_size;

	spinlock_t slock;
};

struct mxser_board {
	unsigned int idx;
	unsigned short nports;
	int irq;
	unsigned long vector;

	enum mxser_must_hwid must_hwid;
	speed_t max_baud;

	struct mxser_port ports[];
};

static DECLARE_BITMAP(mxser_boards, MXSER_BOARDS);
static struct tty_driver *mxvar_sdriver;

static u8 __mxser_must_set_EFR(unsigned long baseio, u8 clear, u8 set,
		bool restore_LCR)
{
	u8 oldlcr, efr;

	oldlcr = inb(baseio + UART_LCR);
	outb(MOXA_MUST_ENTER_ENHANCED, baseio + UART_LCR);

	efr = inb(baseio + MOXA_MUST_EFR_REGISTER);
	efr &= ~clear;
	efr |= set;

	outb(efr, baseio + MOXA_MUST_EFR_REGISTER);

	if (restore_LCR)
		outb(oldlcr, baseio + UART_LCR);

	return oldlcr;
}

static u8 mxser_must_select_bank(unsigned long baseio, u8 bank)
{
	return __mxser_must_set_EFR(baseio, MOXA_MUST_EFR_BANK_MASK, bank,
			false);
}

static void mxser_set_must_xon1_value(unsigned long baseio, u8 value)
{
	u8 oldlcr = mxser_must_select_bank(baseio, MOXA_MUST_EFR_BANK0);
	outb(value, baseio + MOXA_MUST_XON1_REGISTER);
	outb(oldlcr, baseio + UART_LCR);
}

static void mxser_set_must_xoff1_value(unsigned long baseio, u8 value)
{
	u8 oldlcr = mxser_must_select_bank(baseio, MOXA_MUST_EFR_BANK0);
	outb(value, baseio + MOXA_MUST_XOFF1_REGISTER);
	outb(oldlcr, baseio + UART_LCR);
}

static void mxser_set_must_fifo_value(struct mxser_port *info)
{
	u8 oldlcr = mxser_must_select_bank(info->ioaddr, MOXA_MUST_EFR_BANK1);
	outb(info->rx_high_water, info->ioaddr + MOXA_MUST_RBRTH_REGISTER);
	outb(info->rx_high_water, info->ioaddr + MOXA_MUST_RBRTI_REGISTER);
	outb(info->rx_low_water, info->ioaddr + MOXA_MUST_RBRTL_REGISTER);
	outb(oldlcr, info->ioaddr + UART_LCR);
}

static void mxser_set_must_enum_value(unsigned long baseio, u8 value)
{
	u8 oldlcr = mxser_must_select_bank(baseio, MOXA_MUST_EFR_BANK2);
	outb(value, baseio + MOXA_MUST_ENUM_REGISTER);
	outb(oldlcr, baseio + UART_LCR);
}

static u8 mxser_get_must_hardware_id(unsigned long baseio)
{
	u8 oldlcr = mxser_must_select_bank(baseio, MOXA_MUST_EFR_BANK2);
	u8 id = inb(baseio + MOXA_MUST_HWID_REGISTER);
	outb(oldlcr, baseio + UART_LCR);

	return id;
}

static void mxser_must_set_EFR(unsigned long baseio, u8 clear, u8 set)
{
	__mxser_must_set_EFR(baseio, clear, set, true);
}

static void mxser_must_set_enhance_mode(unsigned long baseio, bool enable)
{
	mxser_must_set_EFR(baseio,
			enable ? 0 : MOXA_MUST_EFR_EFRB_ENABLE,
			enable ? MOXA_MUST_EFR_EFRB_ENABLE : 0);
}

static void mxser_must_no_sw_flow_control(unsigned long baseio)
{
	mxser_must_set_EFR(baseio, MOXA_MUST_EFR_SF_MASK, 0);
}

static void mxser_must_set_tx_sw_flow_control(unsigned long baseio, bool enable)
{
	mxser_must_set_EFR(baseio, MOXA_MUST_EFR_SF_TX_MASK,
			enable ? MOXA_MUST_EFR_SF_TX1 : 0);
}

static void mxser_must_set_rx_sw_flow_control(unsigned long baseio, bool enable)
{
	mxser_must_set_EFR(baseio, MOXA_MUST_EFR_SF_RX_MASK,
			enable ? MOXA_MUST_EFR_SF_RX1 : 0);
}

static enum mxser_must_hwid mxser_must_get_hwid(unsigned long io)
{
	u8 oldmcr, hwid;
	int i;

	outb(0, io + UART_LCR);
	mxser_must_set_enhance_mode(io, false);
	oldmcr = inb(io + UART_MCR);
	outb(0, io + UART_MCR);
	mxser_set_must_xon1_value(io, 0x11);
	if ((hwid = inb(io + UART_MCR)) != 0) {
		outb(oldmcr, io + UART_MCR);
		return MOXA_OTHER_UART;
	}

	hwid = mxser_get_must_hardware_id(io);
	for (i = 1; i < UART_INFO_NUM; i++) /* 0 = OTHER_UART */
		if (hwid == Gpci_uart_info[i].type)
			return hwid;

	return MOXA_OTHER_UART;
}

static bool mxser_16550A_or_MUST(struct mxser_port *info)
{
	return info->type == PORT_16550A || info->board->must_hwid;
}

static void mxser_process_txrx_fifo(struct mxser_port *info)
{
	unsigned int i;

	if (info->type == PORT_16450 || info->type == PORT_8250) {
		info->rx_high_water = 1;
		info->rx_low_water = 1;
		info->xmit_fifo_size = 1;
		return;
	}

	for (i = 0; i < UART_INFO_NUM; i++)
		if (info->board->must_hwid == Gpci_uart_info[i].type) {
			info->rx_low_water = Gpci_uart_info[i].rx_low_water;
			info->rx_high_water = Gpci_uart_info[i].rx_high_water;
			info->xmit_fifo_size = Gpci_uart_info[i].fifo_size;
			break;
		}
}

static void __mxser_start_tx(struct mxser_port *info)
{
	outb(info->IER & ~UART_IER_THRI, info->ioaddr + UART_IER);
	info->IER |= UART_IER_THRI;
	outb(info->IER, info->ioaddr + UART_IER);
}

static void mxser_start_tx(struct mxser_port *info)
{
	unsigned long flags;

	spin_lock_irqsave(&info->slock, flags);
	__mxser_start_tx(info);
	spin_unlock_irqrestore(&info->slock, flags);
}

static void __mxser_stop_tx(struct mxser_port *info)
{
	info->IER &= ~UART_IER_THRI;
	outb(info->IER, info->ioaddr + UART_IER);
}

static int mxser_carrier_raised(struct tty_port *port)
{
	struct mxser_port *mp = container_of(port, struct mxser_port, port);
	return (inb(mp->ioaddr + UART_MSR) & UART_MSR_DCD)?1:0;
}

static void mxser_dtr_rts(struct tty_port *port, int on)
{
	struct mxser_port *mp = container_of(port, struct mxser_port, port);
	unsigned long flags;
	u8 mcr;

	spin_lock_irqsave(&mp->slock, flags);
	mcr = inb(mp->ioaddr + UART_MCR);
	if (on)
		mcr |= UART_MCR_DTR | UART_MCR_RTS;
	else
		mcr &= ~(UART_MCR_DTR | UART_MCR_RTS);
	outb(mcr, mp->ioaddr + UART_MCR);
	spin_unlock_irqrestore(&mp->slock, flags);
}

static int mxser_set_baud(struct tty_struct *tty, speed_t newspd)
{
	struct mxser_port *info = tty->driver_data;
	unsigned int quot = 0, baud;
	unsigned char cval;
	u64 timeout;

	if (newspd > info->board->max_baud)
		return -1;

	if (newspd == 134) {
		quot = 2 * MXSER_BAUD_BASE / 269;
		tty_encode_baud_rate(tty, 134, 134);
	} else if (newspd) {
		quot = MXSER_BAUD_BASE / newspd;
		if (quot == 0)
			quot = 1;
		baud = MXSER_BAUD_BASE / quot;
		tty_encode_baud_rate(tty, baud, baud);
	} else {
		quot = 0;
	}

	/*
	 * worst case (128 * 1000 * 10 * 18432) needs 35 bits, so divide in the
	 * u64 domain
	 */
	timeout = (u64)info->xmit_fifo_size * HZ * 10 * quot;
	do_div(timeout, MXSER_BAUD_BASE);
	info->timeout = timeout + HZ / 50; /* Add .02 seconds of slop */

	if (quot) {
		info->MCR |= UART_MCR_DTR;
		outb(info->MCR, info->ioaddr + UART_MCR);
	} else {
		info->MCR &= ~UART_MCR_DTR;
		outb(info->MCR, info->ioaddr + UART_MCR);
		return 0;
	}

	cval = inb(info->ioaddr + UART_LCR);

	outb(cval | UART_LCR_DLAB, info->ioaddr + UART_LCR);	/* set DLAB */

	outb(quot & 0xff, info->ioaddr + UART_DLL);	/* LS of divisor */
	outb(quot >> 8, info->ioaddr + UART_DLM);	/* MS of divisor */
	outb(cval, info->ioaddr + UART_LCR);	/* reset DLAB */

#ifdef BOTHER
	if (C_BAUD(tty) == BOTHER) {
		quot = MXSER_BAUD_BASE % newspd;
		quot *= 8;
		if (quot % newspd > newspd / 2) {
			quot /= newspd;
			quot++;
		} else
			quot /= newspd;

		mxser_set_must_enum_value(info->ioaddr, quot);
	} else
#endif
		mxser_set_must_enum_value(info->ioaddr, 0);

	return 0;
}

static void mxser_handle_cts(struct tty_struct *tty, struct mxser_port *info,
		u8 msr)
{
	bool cts = msr & UART_MSR_CTS;

	if (tty->hw_stopped) {
		if (cts) {
			tty->hw_stopped = 0;

			if (!mxser_16550A_or_MUST(info))
				__mxser_start_tx(info);
			tty_wakeup(tty);
		}
		return;
	} else if (cts)
		return;

	tty->hw_stopped = 1;
	if (!mxser_16550A_or_MUST(info))
		__mxser_stop_tx(info);
}

/*
 * This routine is called to set the UART divisor registers to match
 * the specified baud rate for a serial port.
 */
static void mxser_change_speed(struct tty_struct *tty, struct ktermios *old_termios)
{
	struct mxser_port *info = tty->driver_data;
	unsigned cflag, cval;

	cflag = tty->termios.c_cflag;

	if (mxser_set_baud(tty, tty_get_baud_rate(tty))) {
		/* Use previous rate on a failure */
		if (old_termios) {
			speed_t baud = tty_termios_baud_rate(old_termios);
			tty_encode_baud_rate(tty, baud, baud);
		}
	}

	/* byte size and parity */
	cval = UART_LCR_WLEN(tty_get_char_size(tty->termios.c_cflag));

	if (cflag & CSTOPB)
		cval |= UART_LCR_STOP;
	if (cflag & PARENB)
		cval |= UART_LCR_PARITY;
	if (!(cflag & PARODD))
		cval |= UART_LCR_EPAR;
	if (cflag & CMSPAR)
		cval |= UART_LCR_SPAR;

	info->FCR = 0;
	if (info->board->must_hwid) {
		info->FCR |= UART_FCR_ENABLE_FIFO |
			MOXA_MUST_FCR_GDA_MODE_ENABLE;
		mxser_set_must_fifo_value(info);
	} else if (info->type != PORT_8250 && info->type != PORT_16450) {
		info->FCR |= UART_FCR_ENABLE_FIFO;
		switch (info->rx_high_water) {
		case 1:
			info->FCR |= UART_FCR_TRIGGER_1;
			break;
		case 4:
			info->FCR |= UART_FCR_TRIGGER_4;
			break;
		case 8:
			info->FCR |= UART_FCR_TRIGGER_8;
			break;
		default:
			info->FCR |= UART_FCR_TRIGGER_14;
			break;
		}
	}

	/* CTS flow control flag and modem status interrupts */
	info->IER &= ~UART_IER_MSI;
	info->MCR &= ~UART_MCR_AFE;
	tty_port_set_cts_flow(&info->port, cflag & CRTSCTS);
	if (cflag & CRTSCTS) {
		info->IER |= UART_IER_MSI;
		if (mxser_16550A_or_MUST(info)) {
			info->MCR |= UART_MCR_AFE;
		} else {
			mxser_handle_cts(tty, info,
					inb(info->ioaddr + UART_MSR));
		}
	}
	outb(info->MCR, info->ioaddr + UART_MCR);
	tty_port_set_check_carrier(&info->port, ~cflag & CLOCAL);
	if (~cflag & CLOCAL)
		info->IER |= UART_IER_MSI;
	outb(info->IER, info->ioaddr + UART_IER);

	/*
	 * Set up parity check flag
	 */
	info->read_status_mask = UART_LSR_OE | UART_LSR_THRE | UART_LSR_DR;
	if (I_INPCK(tty))
		info->read_status_mask |= UART_LSR_FE | UART_LSR_PE;
	if (I_BRKINT(tty) || I_PARMRK(tty))
		info->read_status_mask |= UART_LSR_BI;

	info->ignore_status_mask = 0;

	if (I_IGNBRK(tty)) {
		info->ignore_status_mask |= UART_LSR_BI;
		info->read_status_mask |= UART_LSR_BI;
		/*
		 * If we're ignore parity and break indicators, ignore
		 * overruns too.  (For real raw support).
		 */
		if (I_IGNPAR(tty)) {
			info->ignore_status_mask |=
						UART_LSR_OE |
						UART_LSR_PE |
						UART_LSR_FE;
			info->read_status_mask |=
						UART_LSR_OE |
						UART_LSR_PE |
						UART_LSR_FE;
		}
	}
	if (info->board->must_hwid) {
		mxser_set_must_xon1_value(info->ioaddr, START_CHAR(tty));
		mxser_set_must_xoff1_value(info->ioaddr, STOP_CHAR(tty));
		mxser_must_set_rx_sw_flow_control(info->ioaddr, I_IXON(tty));
		mxser_must_set_tx_sw_flow_control(info->ioaddr, I_IXOFF(tty));
	}


	outb(info->FCR, info->ioaddr + UART_FCR);
	outb(cval, info->ioaddr + UART_LCR);
}

static u8 mxser_check_modem_status(struct tty_struct *tty,
				struct mxser_port *port)
{
	u8 msr = inb(port->ioaddr + UART_MSR);

	if (!(msr & UART_MSR_ANY_DELTA))
		return msr;

	/* update input line counters */
	if (msr & UART_MSR_TERI)
		port->icount.rng++;
	if (msr & UART_MSR_DDSR)
		port->icount.dsr++;
	if (msr & UART_MSR_DDCD)
		port->icount.dcd++;
	if (msr & UART_MSR_DCTS)
		port->icount.cts++;
	wake_up_interruptible(&port->port.delta_msr_wait);

	if (tty_port_check_carrier(&port->port) && (msr & UART_MSR_DDCD)) {
		if (msr & UART_MSR_DCD)
			wake_up_interruptible(&port->port.open_wait);
	}

	if (tty_port_cts_enabled(&port->port))
		mxser_handle_cts(tty, port, msr);

	return msr;
}

static void mxser_disable_and_clear_FIFO(struct mxser_port *info)
{
	u8 fcr = UART_FCR_CLEAR_RCVR | UART_FCR_CLEAR_XMIT;

	if (info->board->must_hwid)
		fcr |= MOXA_MUST_FCR_GDA_MODE_ENABLE;

	outb(fcr, info->ioaddr + UART_FCR);
}

static int mxser_activate(struct tty_port *port, struct tty_struct *tty)
{
	struct mxser_port *info = container_of(port, struct mxser_port, port);
	unsigned long flags;
	int ret;

	ret = tty_port_alloc_xmit_buf(port);
	if (ret < 0)
		return ret;

	spin_lock_irqsave(&info->slock, flags);

	if (!info->type) {
		set_bit(TTY_IO_ERROR, &tty->flags);
		spin_unlock_irqrestore(&info->slock, flags);
		ret = 0;
		goto err_free_xmit;
	}

	/*
	 * Clear the FIFO buffers and disable them
	 * (they will be reenabled in mxser_change_speed())
	 */
	mxser_disable_and_clear_FIFO(info);

	/*
	 * At this point there's no way the LSR could still be 0xFF;
	 * if it is, then bail out, because there's likely no UART
	 * here.
	 */
	if (inb(info->ioaddr + UART_LSR) == 0xff) {
		spin_unlock_irqrestore(&info->slock, flags);
		if (capable(CAP_SYS_ADMIN)) {
			set_bit(TTY_IO_ERROR, &tty->flags);
			return 0;
		}

		ret = -ENODEV;
		goto err_free_xmit;
	}

	/*
	 * Clear the interrupt registers.
	 */
	(void) inb(info->ioaddr + UART_LSR);
	(void) inb(info->ioaddr + UART_RX);
	(void) inb(info->ioaddr + UART_IIR);
	(void) inb(info->ioaddr + UART_MSR);

	/*
	 * Now, initialize the UART
	 */
	outb(UART_LCR_WLEN8, info->ioaddr + UART_LCR);	/* reset DLAB */
	info->MCR = UART_MCR_DTR | UART_MCR_RTS;
	outb(info->MCR, info->ioaddr + UART_MCR);

	/*
	 * Finally, enable interrupts
	 */
	info->IER = UART_IER_MSI | UART_IER_RLSI | UART_IER_RDI;

	if (info->board->must_hwid)
		info->IER |= MOXA_MUST_IER_EGDAI;
	outb(info->IER, info->ioaddr + UART_IER);	/* enable interrupts */

	/*
	 * And clear the interrupt registers again for luck.
	 */
	(void) inb(info->ioaddr + UART_LSR);
	(void) inb(info->ioaddr + UART_RX);
	(void) inb(info->ioaddr + UART_IIR);
	(void) inb(info->ioaddr + UART_MSR);

	clear_bit(TTY_IO_ERROR, &tty->flags);
	kfifo_reset(&port->xmit_fifo);

	/*
	 * and set the speed of the serial port
	 */
	mxser_change_speed(tty, NULL);
	spin_unlock_irqrestore(&info->slock, flags);

	return 0;
err_free_xmit:
<<<<<<< HEAD
	free_page(page);
	info->port.xmit_buf = NULL;
=======
	tty_port_free_xmit_buf(port);
>>>>>>> 3a82f341
	return ret;
}

/*
 * To stop accepting input, we disable the receive line status interrupts, and
 * tell the interrupt driver to stop checking the data ready bit in the line
 * status register.
 */
static void mxser_stop_rx(struct mxser_port *info)
{
	info->IER &= ~UART_IER_RLSI;
	if (info->board->must_hwid)
		info->IER &= ~MOXA_MUST_RECV_ISR;

	outb(info->IER, info->ioaddr + UART_IER);
}

/*
 * This routine will shutdown a serial port
 */
static void mxser_shutdown_port(struct tty_port *port)
{
	struct mxser_port *info = container_of(port, struct mxser_port, port);
	unsigned long flags;

	spin_lock_irqsave(&info->slock, flags);

	mxser_stop_rx(info);

	/*
	 * clear delta_msr_wait queue to avoid mem leaks: we may free the irq
	 * here so the queue might never be waken up
	 */
	wake_up_interruptible(&info->port.delta_msr_wait);

	info->IER = 0;
	outb(0x00, info->ioaddr + UART_IER);

	/* clear Rx/Tx FIFO's */
	mxser_disable_and_clear_FIFO(info);

	/* read data port to reset things */
	(void) inb(info->ioaddr + UART_RX);


	if (info->board->must_hwid)
		mxser_must_no_sw_flow_control(info->ioaddr);

	spin_unlock_irqrestore(&info->slock, flags);

	/* make sure ISR is not running while we free the buffer */
	synchronize_irq(info->board->irq);

	tty_port_free_xmit_buf(port);
}

/*
 * This routine is called whenever a serial port is opened.  It
 * enables interrupts for a serial port, linking in its async structure into
 * the IRQ chain.   It also performs the serial-specific
 * initialization for the tty structure.
 */
static int mxser_open(struct tty_struct *tty, struct file *filp)
{
	struct tty_port *tport = tty->port;
	struct mxser_port *port = container_of(tport, struct mxser_port, port);

	tty->driver_data = port;

	return tty_port_open(tport, tty, filp);
}

static void mxser_flush_buffer(struct tty_struct *tty)
{
	struct mxser_port *info = tty->driver_data;
	unsigned long flags;

	spin_lock_irqsave(&info->slock, flags);
	kfifo_reset(&info->port.xmit_fifo);

	outb(info->FCR | UART_FCR_CLEAR_RCVR | UART_FCR_CLEAR_XMIT,
		info->ioaddr + UART_FCR);

	spin_unlock_irqrestore(&info->slock, flags);

	tty_wakeup(tty);
}

static void mxser_close(struct tty_struct *tty, struct file *filp)
{
	tty_port_close(tty->port, tty, filp);
}

static int mxser_write(struct tty_struct *tty, const unsigned char *buf, int count)
{
	struct mxser_port *info = tty->driver_data;
	unsigned long flags;
	int written;
	bool is_empty;

	spin_lock_irqsave(&info->slock, flags);
	written = kfifo_in(&info->port.xmit_fifo, buf, count);
	is_empty = kfifo_is_empty(&info->port.xmit_fifo);
	spin_unlock_irqrestore(&info->slock, flags);

	if (!is_empty && !tty->flow.stopped)
		if (!tty->hw_stopped || mxser_16550A_or_MUST(info))
			mxser_start_tx(info);

	return written;
}

static int mxser_put_char(struct tty_struct *tty, unsigned char ch)
{
	struct mxser_port *info = tty->driver_data;
	unsigned long flags;
	int ret;

	spin_lock_irqsave(&info->slock, flags);
	ret = kfifo_put(&info->port.xmit_fifo, ch);
	spin_unlock_irqrestore(&info->slock, flags);

	return ret;
}


static void mxser_flush_chars(struct tty_struct *tty)
{
	struct mxser_port *info = tty->driver_data;

	if (kfifo_is_empty(&info->port.xmit_fifo) || tty->flow.stopped ||
			(tty->hw_stopped && !mxser_16550A_or_MUST(info)))
		return;

	mxser_start_tx(info);
}

static unsigned int mxser_write_room(struct tty_struct *tty)
{
	struct mxser_port *info = tty->driver_data;

	return kfifo_avail(&info->port.xmit_fifo);
}

static unsigned int mxser_chars_in_buffer(struct tty_struct *tty)
{
	struct mxser_port *info = tty->driver_data;

	return kfifo_len(&info->port.xmit_fifo);
}

/*
 * ------------------------------------------------------------
 * friends of mxser_ioctl()
 * ------------------------------------------------------------
 */
static int mxser_get_serial_info(struct tty_struct *tty,
		struct serial_struct *ss)
{
	struct mxser_port *info = tty->driver_data;
	struct tty_port *port = &info->port;
	unsigned int closing_wait, close_delay;

	mutex_lock(&port->mutex);

	close_delay = jiffies_to_msecs(info->port.close_delay) / 10;
	closing_wait = info->port.closing_wait;
	if (closing_wait != ASYNC_CLOSING_WAIT_NONE)
		closing_wait = jiffies_to_msecs(closing_wait) / 10;

	ss->type = info->type;
	ss->line = tty->index;
	ss->port = info->ioaddr;
	ss->irq = info->board->irq;
	ss->flags = info->port.flags;
	ss->baud_base = MXSER_BAUD_BASE;
	ss->close_delay = close_delay;
	ss->closing_wait = closing_wait;
	ss->custom_divisor = MXSER_CUSTOM_DIVISOR,
	mutex_unlock(&port->mutex);
	return 0;
}

static int mxser_set_serial_info(struct tty_struct *tty,
		struct serial_struct *ss)
{
	struct mxser_port *info = tty->driver_data;
	struct tty_port *port = &info->port;
	speed_t baud;
	unsigned long sl_flags;
	unsigned int old_speed, close_delay, closing_wait;
	int retval = 0;

	if (tty_io_error(tty))
		return -EIO;

	mutex_lock(&port->mutex);

	if (ss->irq != info->board->irq ||
			ss->port != info->ioaddr) {
		mutex_unlock(&port->mutex);
		return -EINVAL;
	}

	old_speed = port->flags & ASYNC_SPD_MASK;

	close_delay = msecs_to_jiffies(ss->close_delay * 10);
	closing_wait = ss->closing_wait;
	if (closing_wait != ASYNC_CLOSING_WAIT_NONE)
		closing_wait = msecs_to_jiffies(closing_wait * 10);

	if (!capable(CAP_SYS_ADMIN)) {
		if ((ss->baud_base != MXSER_BAUD_BASE) ||
				(close_delay != port->close_delay) ||
				(closing_wait != port->closing_wait) ||
				((ss->flags & ~ASYNC_USR_MASK) != (port->flags & ~ASYNC_USR_MASK))) {
			mutex_unlock(&port->mutex);
			return -EPERM;
		}
		port->flags = (port->flags & ~ASYNC_USR_MASK) |
				(ss->flags & ASYNC_USR_MASK);
	} else {
		/*
		 * OK, past this point, all the error checking has been done.
		 * At this point, we start making changes.....
		 */
		port->flags = ((port->flags & ~ASYNC_FLAGS) |
				(ss->flags & ASYNC_FLAGS));
		port->close_delay = close_delay;
		port->closing_wait = closing_wait;
		if ((port->flags & ASYNC_SPD_MASK) == ASYNC_SPD_CUST &&
				(ss->baud_base != MXSER_BAUD_BASE ||
				ss->custom_divisor !=
				MXSER_CUSTOM_DIVISOR)) {
			if (ss->custom_divisor == 0) {
				mutex_unlock(&port->mutex);
				return -EINVAL;
			}
			baud = ss->baud_base / ss->custom_divisor;
			tty_encode_baud_rate(tty, baud, baud);
		}

		info->type = ss->type;

		mxser_process_txrx_fifo(info);
	}

	if (tty_port_initialized(port)) {
		if (old_speed != (port->flags & ASYNC_SPD_MASK)) {
			spin_lock_irqsave(&info->slock, sl_flags);
			mxser_change_speed(tty, NULL);
			spin_unlock_irqrestore(&info->slock, sl_flags);
		}
	} else {
		retval = mxser_activate(port, tty);
		if (retval == 0)
			tty_port_set_initialized(port, 1);
	}
	mutex_unlock(&port->mutex);
	return retval;
}

/*
 * mxser_get_lsr_info - get line status register info
 *
 * Purpose: Let user call ioctl() to get info when the UART physically
 *	    is emptied.  On bus types like RS485, the transmitter must
 *	    release the bus after transmitting. This must be done when
 *	    the transmit shift register is empty, not be done when the
 *	    transmit holding register is empty.  This functionality
 *	    allows an RS485 driver to be written in user space.
 */
static int mxser_get_lsr_info(struct mxser_port *info,
		unsigned int __user *value)
{
	unsigned char status;
	unsigned int result;
	unsigned long flags;

	spin_lock_irqsave(&info->slock, flags);
	status = inb(info->ioaddr + UART_LSR);
	spin_unlock_irqrestore(&info->slock, flags);
	result = ((status & UART_LSR_TEMT) ? TIOCSER_TEMT : 0);
	return put_user(result, value);
}

static int mxser_tiocmget(struct tty_struct *tty)
{
	struct mxser_port *info = tty->driver_data;
	unsigned char control;
	unsigned long flags;
	u8 msr;

	if (tty_io_error(tty))
		return -EIO;

	spin_lock_irqsave(&info->slock, flags);
	control = info->MCR;
	msr = mxser_check_modem_status(tty, info);
	spin_unlock_irqrestore(&info->slock, flags);

	return ((control & UART_MCR_RTS) ? TIOCM_RTS : 0) |
		    ((control & UART_MCR_DTR) ? TIOCM_DTR : 0) |
		    ((msr & UART_MSR_DCD) ? TIOCM_CAR : 0) |
		    ((msr & UART_MSR_RI) ? TIOCM_RNG : 0) |
		    ((msr & UART_MSR_DSR) ? TIOCM_DSR : 0) |
		    ((msr & UART_MSR_CTS) ? TIOCM_CTS : 0);
}

static int mxser_tiocmset(struct tty_struct *tty,
		unsigned int set, unsigned int clear)
{
	struct mxser_port *info = tty->driver_data;
	unsigned long flags;

	if (tty_io_error(tty))
		return -EIO;

	spin_lock_irqsave(&info->slock, flags);

	if (set & TIOCM_RTS)
		info->MCR |= UART_MCR_RTS;
	if (set & TIOCM_DTR)
		info->MCR |= UART_MCR_DTR;

	if (clear & TIOCM_RTS)
		info->MCR &= ~UART_MCR_RTS;
	if (clear & TIOCM_DTR)
		info->MCR &= ~UART_MCR_DTR;

	outb(info->MCR, info->ioaddr + UART_MCR);
	spin_unlock_irqrestore(&info->slock, flags);
	return 0;
}

static int mxser_cflags_changed(struct mxser_port *info, unsigned long arg,
		struct async_icount *cprev)
{
	struct async_icount cnow;
	unsigned long flags;
	int ret;

	spin_lock_irqsave(&info->slock, flags);
	cnow = info->icount;	/* atomic copy */
	spin_unlock_irqrestore(&info->slock, flags);

	ret =	((arg & TIOCM_RNG) && (cnow.rng != cprev->rng)) ||
		((arg & TIOCM_DSR) && (cnow.dsr != cprev->dsr)) ||
		((arg & TIOCM_CD)  && (cnow.dcd != cprev->dcd)) ||
		((arg & TIOCM_CTS) && (cnow.cts != cprev->cts));

	*cprev = cnow;

	return ret;
}

/* We should likely switch to TIOCGRS485/TIOCSRS485. */
static int mxser_ioctl_op_mode(struct mxser_port *port, int index, bool set,
		int __user *u_opmode)
{
	int opmode, p = index % 4;
	int shiftbit = p * 2;
	u8 val;

	if (port->board->must_hwid != MOXA_MUST_MU860_HWID)
		return -EFAULT;

	if (set) {
		if (get_user(opmode, u_opmode))
			return -EFAULT;

		if (opmode & ~OP_MODE_MASK)
			return -EINVAL;

		spin_lock_irq(&port->slock);
		val = inb(port->opmode_ioaddr);
		val &= ~(OP_MODE_MASK << shiftbit);
		val |= (opmode << shiftbit);
		outb(val, port->opmode_ioaddr);
		spin_unlock_irq(&port->slock);

		return 0;
	}

	spin_lock_irq(&port->slock);
	opmode = inb(port->opmode_ioaddr) >> shiftbit;
	spin_unlock_irq(&port->slock);

	return put_user(opmode & OP_MODE_MASK, u_opmode);
}

static int mxser_ioctl(struct tty_struct *tty,
		unsigned int cmd, unsigned long arg)
{
	struct mxser_port *info = tty->driver_data;
	struct async_icount cnow;
	unsigned long flags;
	void __user *argp = (void __user *)arg;

	if (cmd == MOXA_SET_OP_MODE || cmd == MOXA_GET_OP_MODE)
		return mxser_ioctl_op_mode(info, tty->index,
				cmd == MOXA_SET_OP_MODE, argp);

	if (cmd != TIOCMIWAIT && tty_io_error(tty))
		return -EIO;

	switch (cmd) {
	case TIOCSERGETLSR:	/* Get line status register */
		return  mxser_get_lsr_info(info, argp);
		/*
		 * Wait for any of the 4 modem inputs (DCD,RI,DSR,CTS) to change
		 * - mask passed in arg for lines of interest
		 *   (use |'ed TIOCM_RNG/DSR/CD/CTS for masking)
		 * Caller should use TIOCGICOUNT to see which one it was
		 */
	case TIOCMIWAIT:
		spin_lock_irqsave(&info->slock, flags);
		cnow = info->icount;	/* note the counters on entry */
		spin_unlock_irqrestore(&info->slock, flags);

		return wait_event_interruptible(info->port.delta_msr_wait,
				mxser_cflags_changed(info, arg, &cnow));
	default:
		return -ENOIOCTLCMD;
	}
	return 0;
}

	/*
	 * Get counter of input serial line interrupts (DCD,RI,DSR,CTS)
	 * Return: write counters to the user passed counter struct
	 * NB: both 1->0 and 0->1 transitions are counted except for
	 *     RI where only 0->1 is counted.
	 */

static int mxser_get_icount(struct tty_struct *tty,
		struct serial_icounter_struct *icount)

{
	struct mxser_port *info = tty->driver_data;
	struct async_icount cnow;
	unsigned long flags;

	spin_lock_irqsave(&info->slock, flags);
	cnow = info->icount;
	spin_unlock_irqrestore(&info->slock, flags);

	icount->frame = cnow.frame;
	icount->brk = cnow.brk;
	icount->overrun = cnow.overrun;
	icount->buf_overrun = cnow.buf_overrun;
	icount->parity = cnow.parity;
	icount->rx = cnow.rx;
	icount->tx = cnow.tx;
	icount->cts = cnow.cts;
	icount->dsr = cnow.dsr;
	icount->rng = cnow.rng;
	icount->dcd = cnow.dcd;
	return 0;
}

/*
 * This routine is called by the upper-layer tty layer to signal that
 * incoming characters should be throttled.
 */
static void mxser_throttle(struct tty_struct *tty)
{
	struct mxser_port *info = tty->driver_data;

	if (I_IXOFF(tty)) {
		if (info->board->must_hwid) {
			info->IER &= ~MOXA_MUST_RECV_ISR;
			outb(info->IER, info->ioaddr + UART_IER);
		} else {
			info->x_char = STOP_CHAR(tty);
			outb(0, info->ioaddr + UART_IER);
			info->IER |= UART_IER_THRI;
			outb(info->IER, info->ioaddr + UART_IER);
		}
	}

	if (C_CRTSCTS(tty)) {
		info->MCR &= ~UART_MCR_RTS;
		outb(info->MCR, info->ioaddr + UART_MCR);
	}
}

static void mxser_unthrottle(struct tty_struct *tty)
{
	struct mxser_port *info = tty->driver_data;

	/* startrx */
	if (I_IXOFF(tty)) {
		if (info->x_char)
			info->x_char = 0;
		else {
			if (info->board->must_hwid) {
				info->IER |= MOXA_MUST_RECV_ISR;
				outb(info->IER, info->ioaddr + UART_IER);
			} else {
				info->x_char = START_CHAR(tty);
				outb(0, info->ioaddr + UART_IER);
				info->IER |= UART_IER_THRI;
				outb(info->IER, info->ioaddr + UART_IER);
			}
		}
	}

	if (C_CRTSCTS(tty)) {
		info->MCR |= UART_MCR_RTS;
		outb(info->MCR, info->ioaddr + UART_MCR);
	}
}

/*
 * mxser_stop() and mxser_start()
 *
 * This routines are called before setting or resetting tty->flow.stopped.
 * They enable or disable transmitter interrupts, as necessary.
 */
static void mxser_stop(struct tty_struct *tty)
{
	struct mxser_port *info = tty->driver_data;
	unsigned long flags;

	spin_lock_irqsave(&info->slock, flags);
	if (info->IER & UART_IER_THRI)
		__mxser_stop_tx(info);
	spin_unlock_irqrestore(&info->slock, flags);
}

static void mxser_start(struct tty_struct *tty)
{
	struct mxser_port *info = tty->driver_data;
	unsigned long flags;

	spin_lock_irqsave(&info->slock, flags);
	if (!kfifo_is_empty(&info->port.xmit_fifo))
		__mxser_start_tx(info);
	spin_unlock_irqrestore(&info->slock, flags);
}

static void mxser_set_termios(struct tty_struct *tty, struct ktermios *old_termios)
{
	struct mxser_port *info = tty->driver_data;
	unsigned long flags;

	spin_lock_irqsave(&info->slock, flags);
	mxser_change_speed(tty, old_termios);
	spin_unlock_irqrestore(&info->slock, flags);

	if ((old_termios->c_cflag & CRTSCTS) && !C_CRTSCTS(tty)) {
		tty->hw_stopped = 0;
		mxser_start(tty);
	}

	/* Handle sw stopped */
	if ((old_termios->c_iflag & IXON) && !I_IXON(tty)) {
		tty->flow.stopped = 0;

		if (info->board->must_hwid) {
			spin_lock_irqsave(&info->slock, flags);
			mxser_must_set_rx_sw_flow_control(info->ioaddr, false);
			spin_unlock_irqrestore(&info->slock, flags);
		}

		mxser_start(tty);
	}
}

static bool mxser_tx_empty(struct mxser_port *info)
{
	unsigned long flags;
	u8 lsr;

	spin_lock_irqsave(&info->slock, flags);
	lsr = inb(info->ioaddr + UART_LSR);
	spin_unlock_irqrestore(&info->slock, flags);

	return !(lsr & UART_LSR_TEMT);
}

/*
 * mxser_wait_until_sent() --- wait until the transmitter is empty
 */
static void mxser_wait_until_sent(struct tty_struct *tty, int timeout)
{
	struct mxser_port *info = tty->driver_data;
	unsigned long expire, char_time;

	if (info->type == PORT_UNKNOWN)
		return;

	if (info->xmit_fifo_size == 0)
		return;		/* Just in case.... */

	/*
	 * Set the check interval to be 1/5 of the estimated time to
	 * send a single character, and make it at least 1.  The check
	 * interval should also be less than the timeout.
	 *
	 * Note: we have to use pretty tight timings here to satisfy
	 * the NIST-PCTS.
	 */
	char_time = (info->timeout - HZ / 50) / info->xmit_fifo_size;
	char_time = char_time / 5;
	if (char_time == 0)
		char_time = 1;
	if (timeout && timeout < char_time)
		char_time = timeout;

	char_time = jiffies_to_msecs(char_time);

	/*
	 * If the transmitter hasn't cleared in twice the approximate
	 * amount of time to send the entire FIFO, it probably won't
	 * ever clear.  This assumes the UART isn't doing flow
	 * control, which is currently the case.  Hence, if it ever
	 * takes longer than info->timeout, this is probably due to a
	 * UART bug of some kind.  So, we clamp the timeout parameter at
	 * 2*info->timeout.
	 */
	if (!timeout || timeout > 2 * info->timeout)
		timeout = 2 * info->timeout;

	expire = jiffies + timeout;

	while (mxser_tx_empty(info)) {
		msleep_interruptible(char_time);
		if (signal_pending(current))
			break;
		if (time_after(jiffies, expire))
			break;
	}
}

/*
 * This routine is called by tty_hangup() when a hangup is signaled.
 */
static void mxser_hangup(struct tty_struct *tty)
{
	struct mxser_port *info = tty->driver_data;

	mxser_flush_buffer(tty);
	tty_port_hangup(&info->port);
}

/*
 * mxser_rs_break() --- routine which turns the break handling on or off
 */
static int mxser_rs_break(struct tty_struct *tty, int break_state)
{
	struct mxser_port *info = tty->driver_data;
	unsigned long flags;
	u8 lcr;

	spin_lock_irqsave(&info->slock, flags);
	lcr = inb(info->ioaddr + UART_LCR);
	if (break_state == -1)
		lcr |= UART_LCR_SBC;
	else
		lcr &= ~UART_LCR_SBC;
	outb(lcr, info->ioaddr + UART_LCR);
	spin_unlock_irqrestore(&info->slock, flags);

	return 0;
}

static bool mxser_receive_chars_new(struct mxser_port *port, u8 status)
{
	enum mxser_must_hwid hwid = port->board->must_hwid;
	u8 gdl;

	if (hwid == MOXA_OTHER_UART)
		return false;
	if (status & (UART_LSR_BRK_ERROR_BITS | MOXA_MUST_LSR_RERR))
		return false;

	gdl = inb(port->ioaddr + MOXA_MUST_GDL_REGISTER);
	if (hwid == MOXA_MUST_MU150_HWID)
		gdl &= MOXA_MUST_GDL_MASK;

	while (gdl--) {
		u8 ch = inb(port->ioaddr + UART_RX);
		if (!tty_insert_flip_char(&port->port, ch, 0))
			port->icount.buf_overrun++;
	}

	return true;
}

static u8 mxser_receive_chars_old(struct tty_struct *tty,
		                struct mxser_port *port, u8 status)
{
	enum mxser_must_hwid hwid = port->board->must_hwid;
	int ignored = 0;
	int max = 256;
	u8 ch;

	do {
		if (max-- < 0)
			break;

		ch = inb(port->ioaddr + UART_RX);
		if (hwid && (status & UART_LSR_OE))
			outb(port->FCR | UART_FCR_CLEAR_RCVR,
					port->ioaddr + UART_FCR);
		status &= port->read_status_mask;
		if (status & port->ignore_status_mask) {
			if (++ignored > 100)
				break;
		} else {
			char flag = 0;
			if (status & UART_LSR_BRK_ERROR_BITS) {
				if (status & UART_LSR_BI) {
					flag = TTY_BREAK;
					port->icount.brk++;

					if (port->port.flags & ASYNC_SAK)
						do_SAK(tty);
				} else if (status & UART_LSR_PE) {
					flag = TTY_PARITY;
					port->icount.parity++;
				} else if (status & UART_LSR_FE) {
					flag = TTY_FRAME;
					port->icount.frame++;
				} else if (status & UART_LSR_OE) {
					flag = TTY_OVERRUN;
					port->icount.overrun++;
				}
			}
			if (!tty_insert_flip_char(&port->port, ch, flag)) {
				port->icount.buf_overrun++;
				break;
			}
		}

		if (hwid)
			break;

		status = inb(port->ioaddr + UART_LSR);
	} while (status & UART_LSR_DR);

	return status;
}

static u8 mxser_receive_chars(struct tty_struct *tty,
		struct mxser_port *port, u8 status)
{
	if (!mxser_receive_chars_new(port, status))
		status = mxser_receive_chars_old(tty, port, status);

	tty_flip_buffer_push(&port->port);

	return status;
}

static void mxser_transmit_chars(struct tty_struct *tty, struct mxser_port *port)
{
	int count;

	if (port->x_char) {
		outb(port->x_char, port->ioaddr + UART_TX);
		port->x_char = 0;
		port->icount.tx++;
		return;
	}

	if (kfifo_is_empty(&port->port.xmit_fifo) || tty->flow.stopped ||
			(tty->hw_stopped && !mxser_16550A_or_MUST(port))) {
		__mxser_stop_tx(port);
		return;
	}

	count = port->xmit_fifo_size;
	do {
		unsigned char c;

		if (!kfifo_get(&port->port.xmit_fifo, &c))
			break;

		outb(c, port->ioaddr + UART_TX);
		port->icount.tx++;
	} while (--count > 0);

	if (kfifo_len(&port->port.xmit_fifo) < WAKEUP_CHARS)
		tty_wakeup(tty);

	if (kfifo_is_empty(&port->port.xmit_fifo))
		__mxser_stop_tx(port);
}

static bool mxser_port_isr(struct mxser_port *port)
{
	struct tty_struct *tty;
	u8 iir, status;
	bool error = false;

	iir = inb(port->ioaddr + UART_IIR);
	if (iir & UART_IIR_NO_INT)
		return true;

	iir &= MOXA_MUST_IIR_MASK;
	tty = tty_port_tty_get(&port->port);
	if (!tty) {
		status = inb(port->ioaddr + UART_LSR);
		outb(port->FCR | UART_FCR_CLEAR_RCVR | UART_FCR_CLEAR_XMIT,
				port->ioaddr + UART_FCR);
		inb(port->ioaddr + UART_MSR);

		error = true;
		goto put_tty;
	}

	status = inb(port->ioaddr + UART_LSR);

	if (port->board->must_hwid) {
		if (iir == MOXA_MUST_IIR_GDA ||
		    iir == MOXA_MUST_IIR_RDA ||
		    iir == MOXA_MUST_IIR_RTO ||
		    iir == MOXA_MUST_IIR_LSR)
			status = mxser_receive_chars(tty, port, status);
	} else {
		status &= port->read_status_mask;
		if (status & UART_LSR_DR)
			status = mxser_receive_chars(tty, port, status);
	}

	mxser_check_modem_status(tty, port);

	if (port->board->must_hwid) {
		if (iir == 0x02 && (status & UART_LSR_THRE))
			mxser_transmit_chars(tty, port);
	} else {
		if (status & UART_LSR_THRE)
			mxser_transmit_chars(tty, port);
	}

put_tty:
	tty_kref_put(tty);

	return error;
}

/*
 * This is the serial driver's generic interrupt routine
 */
static irqreturn_t mxser_interrupt(int irq, void *dev_id)
{
	struct mxser_board *brd = dev_id;
	struct mxser_port *port;
	unsigned int int_cnt, pass_counter = 0;
	unsigned int i, max = brd->nports;
	int handled = IRQ_NONE;
	u8 irqbits, bits, mask = BIT(max) - 1;

	while (pass_counter++ < MXSER_ISR_PASS_LIMIT) {
		irqbits = inb(brd->vector) & mask;
		if (irqbits == mask)
			break;

		handled = IRQ_HANDLED;
		for (i = 0, bits = 1; i < max; i++, irqbits |= bits, bits <<= 1) {
			if (irqbits == mask)
				break;
			if (bits & irqbits)
				continue;
			port = &brd->ports[i];

			int_cnt = 0;
			spin_lock(&port->slock);
			do {
				if (mxser_port_isr(port))
					break;
			} while (int_cnt++ < MXSER_ISR_PASS_LIMIT);
			spin_unlock(&port->slock);
		}
	}

	return handled;
}

static const struct tty_operations mxser_ops = {
	.open = mxser_open,
	.close = mxser_close,
	.write = mxser_write,
	.put_char = mxser_put_char,
	.flush_chars = mxser_flush_chars,
	.write_room = mxser_write_room,
	.chars_in_buffer = mxser_chars_in_buffer,
	.flush_buffer = mxser_flush_buffer,
	.ioctl = mxser_ioctl,
	.throttle = mxser_throttle,
	.unthrottle = mxser_unthrottle,
	.set_termios = mxser_set_termios,
	.stop = mxser_stop,
	.start = mxser_start,
	.hangup = mxser_hangup,
	.break_ctl = mxser_rs_break,
	.wait_until_sent = mxser_wait_until_sent,
	.tiocmget = mxser_tiocmget,
	.tiocmset = mxser_tiocmset,
	.set_serial = mxser_set_serial_info,
	.get_serial = mxser_get_serial_info,
	.get_icount = mxser_get_icount,
};

static const struct tty_port_operations mxser_port_ops = {
	.carrier_raised = mxser_carrier_raised,
	.dtr_rts = mxser_dtr_rts,
	.activate = mxser_activate,
	.shutdown = mxser_shutdown_port,
};

/*
 * The MOXA Smartio/Industio serial driver boot-time initialization code!
 */

static void mxser_initbrd(struct mxser_board *brd, bool high_baud)
{
	struct mxser_port *info;
	unsigned int i;
	bool is_mu860;

	brd->must_hwid = mxser_must_get_hwid(brd->ports[0].ioaddr);
	is_mu860 = brd->must_hwid == MOXA_MUST_MU860_HWID;

	for (i = 0; i < UART_INFO_NUM; i++) {
		if (Gpci_uart_info[i].type == brd->must_hwid) {
			brd->max_baud = Gpci_uart_info[i].max_baud;

			/* exception....CP-102 */
			if (high_baud)
				brd->max_baud = 921600;
			break;
		}
	}

	if (is_mu860) {
		/* set to RS232 mode by default */
		outb(0, brd->vector + 4);
		outb(0, brd->vector + 0x0c);
	}

	for (i = 0; i < brd->nports; i++) {
		info = &brd->ports[i];
		if (is_mu860) {
			if (i < 4)
				info->opmode_ioaddr = brd->vector + 4;
			else
				info->opmode_ioaddr = brd->vector + 0x0c;
		}
		tty_port_init(&info->port);
		info->port.ops = &mxser_port_ops;
		info->board = brd;

		/* Enhance mode enabled here */
		if (brd->must_hwid != MOXA_OTHER_UART)
			mxser_must_set_enhance_mode(info->ioaddr, true);

		info->type = PORT_16550A;

		mxser_process_txrx_fifo(info);

		info->port.close_delay = 5 * HZ / 10;
		info->port.closing_wait = 30 * HZ;
		spin_lock_init(&info->slock);

		/* before set INT ISR, disable all int */
		outb(inb(info->ioaddr + UART_IER) & 0xf0,
			info->ioaddr + UART_IER);
	}
}

static int mxser_probe(struct pci_dev *pdev,
		const struct pci_device_id *ent)
{
	struct mxser_board *brd;
	unsigned int i, base;
	unsigned long ioaddress;
	unsigned short nports = MXSER_NPORTS(ent->driver_data);
	struct device *tty_dev;
	int retval = -EINVAL;

	i = find_first_zero_bit(mxser_boards, MXSER_BOARDS);
	if (i >= MXSER_BOARDS) {
		dev_err(&pdev->dev, "too many boards found (maximum %d), board "
				"not configured\n", MXSER_BOARDS);
		goto err;
	}

	brd = devm_kzalloc(&pdev->dev, struct_size(brd, ports, nports),
			GFP_KERNEL);
	if (!brd)
		goto err;

	brd->idx = i;
	__set_bit(brd->idx, mxser_boards);
	base = i * MXSER_PORTS_PER_BOARD;

	retval = pcim_enable_device(pdev);
	if (retval) {
		dev_err(&pdev->dev, "PCI enable failed\n");
		goto err_zero;
	}

	/* io address */
	ioaddress = pci_resource_start(pdev, 2);
	retval = pci_request_region(pdev, 2, "mxser(IO)");
	if (retval)
		goto err_zero;

	brd->nports = nports;
	for (i = 0; i < nports; i++)
		brd->ports[i].ioaddr = ioaddress + 8 * i;

	/* vector */
	ioaddress = pci_resource_start(pdev, 3);
	retval = pci_request_region(pdev, 3, "mxser(vector)");
	if (retval)
		goto err_zero;
	brd->vector = ioaddress;

	/* irq */
	brd->irq = pdev->irq;

	mxser_initbrd(brd, ent->driver_data & MXSER_HIGHBAUD);

	retval = devm_request_irq(&pdev->dev, brd->irq, mxser_interrupt,
			IRQF_SHARED, "mxser", brd);
	if (retval) {
		dev_err(&pdev->dev, "request irq failed");
		goto err_relbrd;
	}

	for (i = 0; i < nports; i++) {
		tty_dev = tty_port_register_device(&brd->ports[i].port,
				mxvar_sdriver, base + i, &pdev->dev);
		if (IS_ERR(tty_dev)) {
			retval = PTR_ERR(tty_dev);
			for (; i > 0; i--)
				tty_unregister_device(mxvar_sdriver,
					base + i - 1);
			goto err_relbrd;
		}
	}

	pci_set_drvdata(pdev, brd);

	return 0;
err_relbrd:
	for (i = 0; i < nports; i++)
		tty_port_destroy(&brd->ports[i].port);
err_zero:
	__clear_bit(brd->idx, mxser_boards);
err:
	return retval;
}

static void mxser_remove(struct pci_dev *pdev)
{
	struct mxser_board *brd = pci_get_drvdata(pdev);
	unsigned int i, base = brd->idx * MXSER_PORTS_PER_BOARD;

	for (i = 0; i < brd->nports; i++) {
		tty_unregister_device(mxvar_sdriver, base + i);
		tty_port_destroy(&brd->ports[i].port);
	}

	__clear_bit(brd->idx, mxser_boards);
}

static struct pci_driver mxser_driver = {
	.name = "mxser",
	.id_table = mxser_pcibrds,
	.probe = mxser_probe,
	.remove = mxser_remove
};

static int __init mxser_module_init(void)
{
	int retval;

	mxvar_sdriver = tty_alloc_driver(MXSER_PORTS, TTY_DRIVER_REAL_RAW |
			TTY_DRIVER_DYNAMIC_DEV);
	if (IS_ERR(mxvar_sdriver))
		return PTR_ERR(mxvar_sdriver);

	/* Initialize the tty_driver structure */
	mxvar_sdriver->name = "ttyMI";
	mxvar_sdriver->major = ttymajor;
	mxvar_sdriver->minor_start = 0;
	mxvar_sdriver->type = TTY_DRIVER_TYPE_SERIAL;
	mxvar_sdriver->subtype = SERIAL_TYPE_NORMAL;
	mxvar_sdriver->init_termios = tty_std_termios;
	mxvar_sdriver->init_termios.c_cflag = B9600|CS8|CREAD|HUPCL|CLOCAL;
	tty_set_operations(mxvar_sdriver, &mxser_ops);

	retval = tty_register_driver(mxvar_sdriver);
	if (retval) {
		printk(KERN_ERR "Couldn't install MOXA Smartio/Industio family "
				"tty driver !\n");
		goto err_put;
	}

	retval = pci_register_driver(&mxser_driver);
	if (retval) {
		printk(KERN_ERR "mxser: can't register pci driver\n");
		goto err_unr;
	}

	return 0;
err_unr:
	tty_unregister_driver(mxvar_sdriver);
err_put:
	tty_driver_kref_put(mxvar_sdriver);
	return retval;
}

static void __exit mxser_module_exit(void)
{
	pci_unregister_driver(&mxser_driver);
	tty_unregister_driver(mxvar_sdriver);
	tty_driver_kref_put(mxvar_sdriver);
}

module_init(mxser_module_init);
module_exit(mxser_module_exit);<|MERGE_RESOLUTION|>--- conflicted
+++ resolved
@@ -806,12 +806,7 @@
 
 	return 0;
 err_free_xmit:
-<<<<<<< HEAD
-	free_page(page);
-	info->port.xmit_buf = NULL;
-=======
 	tty_port_free_xmit_buf(port);
->>>>>>> 3a82f341
 	return ret;
 }
 
