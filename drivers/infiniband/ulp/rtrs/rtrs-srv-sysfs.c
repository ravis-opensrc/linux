// SPDX-License-Identifier: GPL-2.0-or-later
/*
 * RDMA Transport Layer
 *
 * Copyright (c) 2014 - 2018 ProfitBricks GmbH. All rights reserved.
 * Copyright (c) 2018 - 2019 1&1 IONOS Cloud GmbH. All rights reserved.
 * Copyright (c) 2019 - 2020 1&1 IONOS SE. All rights reserved.
 */
#undef pr_fmt
#define pr_fmt(fmt) KBUILD_MODNAME " L" __stringify(__LINE__) ": " fmt

#include "rtrs-pri.h"
#include "rtrs-srv.h"
#include "rtrs-log.h"

static void rtrs_srv_release(struct kobject *kobj)
{
	struct rtrs_srv_path *srv_path;

	srv_path = container_of(kobj, struct rtrs_srv_path, kobj);
	kfree(srv_path);
}

static struct kobj_type ktype = {
	.sysfs_ops	= &kobj_sysfs_ops,
	.release	= rtrs_srv_release,
};

static ssize_t rtrs_srv_disconnect_show(struct kobject *kobj,
					struct kobj_attribute *attr, char *buf)
{
	return sysfs_emit(buf, "Usage: echo 1 > %s\n", attr->attr.name);
}

static ssize_t rtrs_srv_disconnect_store(struct kobject *kobj,
					  struct kobj_attribute *attr,
					  const char *buf, size_t count)
{
	struct rtrs_srv_path *srv_path;
	struct rtrs_path *s;
	char str[MAXHOSTNAMELEN];

	srv_path = container_of(kobj, struct rtrs_srv_path, kobj);
	s = &srv_path->s;
	if (!sysfs_streq(buf, "1")) {
		rtrs_err(s, "%s: invalid value: '%s'\n",
			  attr->attr.name, buf);
		return -EINVAL;
	}

	sockaddr_to_str((struct sockaddr *)&srv_path->s.dst_addr, str,
			sizeof(str));

	rtrs_info(s, "disconnect for path %s requested\n", str);
	/* first remove sysfs itself to avoid deadlock */
	sysfs_remove_file_self(&srv_path->kobj, &attr->attr);
	close_path(srv_path);

	return count;
}

static struct kobj_attribute rtrs_srv_disconnect_attr =
	__ATTR(disconnect, 0644,
	       rtrs_srv_disconnect_show, rtrs_srv_disconnect_store);

static ssize_t rtrs_srv_hca_port_show(struct kobject *kobj,
				       struct kobj_attribute *attr,
				       char *page)
{
	struct rtrs_srv_path *srv_path;
	struct rtrs_con *usr_con;

	srv_path = container_of(kobj, typeof(*srv_path), kobj);
	usr_con = srv_path->s.con[0];

	return sysfs_emit(page, "%u\n", usr_con->cm_id->port_num);
}

static struct kobj_attribute rtrs_srv_hca_port_attr =
	__ATTR(hca_port, 0444, rtrs_srv_hca_port_show, NULL);

static ssize_t rtrs_srv_hca_name_show(struct kobject *kobj,
				       struct kobj_attribute *attr,
				       char *page)
{
	struct rtrs_srv_path *srv_path;

	srv_path = container_of(kobj, struct rtrs_srv_path, kobj);

	return sysfs_emit(page, "%s\n", srv_path->s.dev->ib_dev->name);
}

static struct kobj_attribute rtrs_srv_hca_name_attr =
	__ATTR(hca_name, 0444, rtrs_srv_hca_name_show, NULL);

static ssize_t rtrs_srv_src_addr_show(struct kobject *kobj,
				       struct kobj_attribute *attr,
				       char *page)
{
	struct rtrs_srv_path *srv_path;
	int cnt;

	srv_path = container_of(kobj, struct rtrs_srv_path, kobj);
	cnt = sockaddr_to_str((struct sockaddr *)&srv_path->s.dst_addr,
			      page, PAGE_SIZE);
	return cnt + sysfs_emit_at(page, cnt, "\n");
}

static struct kobj_attribute rtrs_srv_src_addr_attr =
	__ATTR(src_addr, 0444, rtrs_srv_src_addr_show, NULL);

static ssize_t rtrs_srv_dst_addr_show(struct kobject *kobj,
				       struct kobj_attribute *attr,
				       char *page)
{
	struct rtrs_srv_path *srv_path;
	int len;

	srv_path = container_of(kobj, struct rtrs_srv_path, kobj);
	len = sockaddr_to_str((struct sockaddr *)&srv_path->s.src_addr, page,
			      PAGE_SIZE);
	len += sysfs_emit_at(page, len, "\n");
	return len;
}

static struct kobj_attribute rtrs_srv_dst_addr_attr =
	__ATTR(dst_addr, 0444, rtrs_srv_dst_addr_show, NULL);

static struct attribute *rtrs_srv_path_attrs[] = {
	&rtrs_srv_hca_name_attr.attr,
	&rtrs_srv_hca_port_attr.attr,
	&rtrs_srv_src_addr_attr.attr,
	&rtrs_srv_dst_addr_attr.attr,
	&rtrs_srv_disconnect_attr.attr,
	NULL,
};

static const struct attribute_group rtrs_srv_path_attr_group = {
	.attrs = rtrs_srv_path_attrs,
};

STAT_ATTR(struct rtrs_srv_stats, rdma,
	  rtrs_srv_stats_rdma_to_str,
	  rtrs_srv_reset_rdma_stats);

static struct attribute *rtrs_srv_stats_attrs[] = {
	&rdma_attr.attr,
	NULL,
};

static const struct attribute_group rtrs_srv_stats_attr_group = {
	.attrs = rtrs_srv_stats_attrs,
};

static int rtrs_srv_create_once_sysfs_root_folders(struct rtrs_srv_path *srv_path)
{
<<<<<<< HEAD
	struct rtrs_srv *srv = srv_path->srv;
=======
	struct rtrs_srv_sess *srv = srv_path->srv;
>>>>>>> d60c95ef
	int err = 0;

	mutex_lock(&srv->paths_mutex);
	if (srv->dev_ref++) {
		/*
		 * Device needs to be registered only on the first session
		 */
		goto unlock;
	}
	srv->dev.class = rtrs_dev_class;
	err = dev_set_name(&srv->dev, "%s", srv_path->s.sessname);
	if (err)
		goto unlock;

	/*
	 * Suppress user space notification until
	 * sysfs files are created
	 */
	dev_set_uevent_suppress(&srv->dev, true);
	err = device_add(&srv->dev);
	if (err) {
		pr_err("device_add(): %d\n", err);
		put_device(&srv->dev);
		goto unlock;
	}
	srv->kobj_paths = kobject_create_and_add("paths", &srv->dev.kobj);
	if (!srv->kobj_paths) {
		err = -ENOMEM;
		pr_err("kobject_create_and_add(): %d\n", err);
		device_del(&srv->dev);
		put_device(&srv->dev);
		goto unlock;
	}
	dev_set_uevent_suppress(&srv->dev, false);
	kobject_uevent(&srv->dev.kobj, KOBJ_ADD);
unlock:
	mutex_unlock(&srv->paths_mutex);

	return err;
}

static void
rtrs_srv_destroy_once_sysfs_root_folders(struct rtrs_srv_path *srv_path)
{
<<<<<<< HEAD
	struct rtrs_srv *srv = srv_path->srv;
=======
	struct rtrs_srv_sess *srv = srv_path->srv;
>>>>>>> d60c95ef

	mutex_lock(&srv->paths_mutex);
	if (!--srv->dev_ref) {
		kobject_del(srv->kobj_paths);
		kobject_put(srv->kobj_paths);
		mutex_unlock(&srv->paths_mutex);
		device_del(&srv->dev);
		put_device(&srv->dev);
	} else {
		put_device(&srv->dev);
		mutex_unlock(&srv->paths_mutex);
	}
}

static void rtrs_srv_path_stats_release(struct kobject *kobj)
{
	struct rtrs_srv_stats *stats;

	stats = container_of(kobj, struct rtrs_srv_stats, kobj_stats);

	free_percpu(stats->rdma_stats);

	kfree(stats);
}

static struct kobj_type ktype_stats = {
	.sysfs_ops = &kobj_sysfs_ops,
	.release = rtrs_srv_path_stats_release,
};

static int rtrs_srv_create_stats_files(struct rtrs_srv_path *srv_path)
{
	int err;
	struct rtrs_path *s = &srv_path->s;

	err = kobject_init_and_add(&srv_path->stats->kobj_stats, &ktype_stats,
				   &srv_path->kobj, "stats");
	if (err) {
		rtrs_err(s, "kobject_init_and_add(): %d\n", err);
		kobject_put(&srv_path->stats->kobj_stats);
		return err;
	}
	err = sysfs_create_group(&srv_path->stats->kobj_stats,
				 &rtrs_srv_stats_attr_group);
	if (err) {
		rtrs_err(s, "sysfs_create_group(): %d\n", err);
		goto err;
	}

	return 0;

err:
	kobject_del(&srv_path->stats->kobj_stats);
	kobject_put(&srv_path->stats->kobj_stats);

	return err;
}

int rtrs_srv_create_path_files(struct rtrs_srv_path *srv_path)
{
<<<<<<< HEAD
	struct rtrs_srv *srv = srv_path->srv;
=======
	struct rtrs_srv_sess *srv = srv_path->srv;
>>>>>>> d60c95ef
	struct rtrs_path *s = &srv_path->s;
	char str[NAME_MAX];
	int err;
	struct rtrs_addr path = {
		.src = &srv_path->s.dst_addr,
		.dst = &srv_path->s.src_addr,
	};

	rtrs_addr_to_str(&path, str, sizeof(str));
	err = rtrs_srv_create_once_sysfs_root_folders(srv_path);
	if (err)
		return err;

	err = kobject_init_and_add(&srv_path->kobj, &ktype, srv->kobj_paths,
				   "%s", str);
	if (err) {
		rtrs_err(s, "kobject_init_and_add(): %d\n", err);
		goto destroy_root;
	}
	err = sysfs_create_group(&srv_path->kobj, &rtrs_srv_path_attr_group);
	if (err) {
		rtrs_err(s, "sysfs_create_group(): %d\n", err);
		goto put_kobj;
	}
	err = rtrs_srv_create_stats_files(srv_path);
	if (err)
		goto remove_group;

	return 0;

remove_group:
	sysfs_remove_group(&srv_path->kobj, &rtrs_srv_path_attr_group);
put_kobj:
	kobject_del(&srv_path->kobj);
destroy_root:
	kobject_put(&srv_path->kobj);
	rtrs_srv_destroy_once_sysfs_root_folders(srv_path);

	return err;
}

void rtrs_srv_destroy_path_files(struct rtrs_srv_path *srv_path)
{
	if (srv_path->kobj.state_in_sysfs) {
		kobject_del(&srv_path->stats->kobj_stats);
		kobject_put(&srv_path->stats->kobj_stats);
		sysfs_remove_group(&srv_path->kobj, &rtrs_srv_path_attr_group);
		kobject_put(&srv_path->kobj);

		rtrs_srv_destroy_once_sysfs_root_folders(srv_path);
	}
}<|MERGE_RESOLUTION|>--- conflicted
+++ resolved
@@ -154,11 +154,7 @@
 
 static int rtrs_srv_create_once_sysfs_root_folders(struct rtrs_srv_path *srv_path)
 {
-<<<<<<< HEAD
-	struct rtrs_srv *srv = srv_path->srv;
-=======
 	struct rtrs_srv_sess *srv = srv_path->srv;
->>>>>>> d60c95ef
 	int err = 0;
 
 	mutex_lock(&srv->paths_mutex);
@@ -203,11 +199,7 @@
 static void
 rtrs_srv_destroy_once_sysfs_root_folders(struct rtrs_srv_path *srv_path)
 {
-<<<<<<< HEAD
-	struct rtrs_srv *srv = srv_path->srv;
-=======
 	struct rtrs_srv_sess *srv = srv_path->srv;
->>>>>>> d60c95ef
 
 	mutex_lock(&srv->paths_mutex);
 	if (!--srv->dev_ref) {
@@ -268,11 +260,7 @@
 
 int rtrs_srv_create_path_files(struct rtrs_srv_path *srv_path)
 {
-<<<<<<< HEAD
-	struct rtrs_srv *srv = srv_path->srv;
-=======
 	struct rtrs_srv_sess *srv = srv_path->srv;
->>>>>>> d60c95ef
 	struct rtrs_path *s = &srv_path->s;
 	char str[NAME_MAX];
 	int err;
