// SPDX-License-Identifier: GPL-2.0-or-later
/*
 * RDMA Transport Layer
 *
 * Copyright (c) 2014 - 2018 ProfitBricks GmbH. All rights reserved.
 * Copyright (c) 2018 - 2019 1&1 IONOS Cloud GmbH. All rights reserved.
 * Copyright (c) 2019 - 2020 1&1 IONOS SE. All rights reserved.
 */
#undef pr_fmt
#define pr_fmt(fmt) KBUILD_MODNAME " L" __stringify(__LINE__) ": " fmt

#include "rtrs-pri.h"
#include "rtrs-clt.h"
#include "rtrs-log.h"

#define MIN_MAX_RECONN_ATT -1
#define MAX_MAX_RECONN_ATT 9999

static void rtrs_clt_path_release(struct kobject *kobj)
{
	struct rtrs_clt_path *clt_path;

	clt_path = container_of(kobj, struct rtrs_clt_path, kobj);

	free_path(clt_path);
}

static struct kobj_type ktype_sess = {
	.sysfs_ops = &kobj_sysfs_ops,
	.release = rtrs_clt_path_release
};

static void rtrs_clt_path_stats_release(struct kobject *kobj)
{
	struct rtrs_clt_stats *stats;

	stats = container_of(kobj, struct rtrs_clt_stats, kobj_stats);

	free_percpu(stats->pcpu_stats);

	kfree(stats);
}

static struct kobj_type ktype_stats = {
	.sysfs_ops = &kobj_sysfs_ops,
	.release = rtrs_clt_path_stats_release,
};

static ssize_t max_reconnect_attempts_show(struct device *dev,
					   struct device_attribute *attr,
					   char *page)
{
	struct rtrs_clt_sess *clt = container_of(dev, struct rtrs_clt_sess,
						 dev);

	return sysfs_emit(page, "%d\n",
			  rtrs_clt_get_max_reconnect_attempts(clt));
}

static ssize_t max_reconnect_attempts_store(struct device *dev,
					    struct device_attribute *attr,
					    const char *buf,
					    size_t count)
{
	int value;
	int ret;
	struct rtrs_clt_sess *clt  = container_of(dev, struct rtrs_clt_sess,
						  dev);

	ret = kstrtoint(buf, 10, &value);
	if (ret) {
		rtrs_err(clt, "%s: failed to convert string '%s' to int\n",
			  attr->attr.name, buf);
		return ret;
	}
	if (value > MAX_MAX_RECONN_ATT ||
		     value < MIN_MAX_RECONN_ATT) {
		rtrs_err(clt,
			  "%s: invalid range (provided: '%s', accepted: min: %d, max: %d)\n",
			  attr->attr.name, buf, MIN_MAX_RECONN_ATT,
			  MAX_MAX_RECONN_ATT);
		return -EINVAL;
	}
	rtrs_clt_set_max_reconnect_attempts(clt, value);

	return count;
}

static DEVICE_ATTR_RW(max_reconnect_attempts);

static ssize_t mpath_policy_show(struct device *dev,
				 struct device_attribute *attr,
				 char *page)
{
	struct rtrs_clt_sess *clt;

	clt = container_of(dev, struct rtrs_clt_sess, dev);

	switch (clt->mp_policy) {
	case MP_POLICY_RR:
		return sysfs_emit(page, "round-robin (RR: %d)\n",
				  clt->mp_policy);
	case MP_POLICY_MIN_INFLIGHT:
		return sysfs_emit(page, "min-inflight (MI: %d)\n",
				  clt->mp_policy);
	case MP_POLICY_MIN_LATENCY:
		return sysfs_emit(page, "min-latency (ML: %d)\n",
				  clt->mp_policy);
	default:
		return sysfs_emit(page, "Unknown (%d)\n", clt->mp_policy);
	}
}

static ssize_t mpath_policy_store(struct device *dev,
				  struct device_attribute *attr,
				  const char *buf,
				  size_t count)
{
	struct rtrs_clt_sess *clt;
	int value;
	int ret;
	size_t len = 0;

	clt = container_of(dev, struct rtrs_clt_sess, dev);

	ret = kstrtoint(buf, 10, &value);
	if (!ret && (value == MP_POLICY_RR ||
		     value == MP_POLICY_MIN_INFLIGHT ||
		     value == MP_POLICY_MIN_LATENCY)) {
		clt->mp_policy = value;
		return count;
	}

	/* distinguish "mi" and "min-latency" with length */
	len = strnlen(buf, NAME_MAX);
	if (buf[len - 1] == '\n')
		len--;

	if (!strncasecmp(buf, "round-robin", 11) ||
	    (len == 2 && !strncasecmp(buf, "rr", 2)))
		clt->mp_policy = MP_POLICY_RR;
	else if (!strncasecmp(buf, "min-inflight", 12) ||
		 (len == 2 && !strncasecmp(buf, "mi", 2)))
		clt->mp_policy = MP_POLICY_MIN_INFLIGHT;
	else if (!strncasecmp(buf, "min-latency", 11) ||
		 (len == 2 && !strncasecmp(buf, "ml", 2)))
		clt->mp_policy = MP_POLICY_MIN_LATENCY;
	else
		return -EINVAL;

	return count;
}

static DEVICE_ATTR_RW(mpath_policy);

static ssize_t add_path_show(struct device *dev,
			     struct device_attribute *attr, char *page)
{
	return sysfs_emit(page,
		"Usage: echo [<source addr>@]<destination addr> > %s\n\n*addr ::= [ ip:<ipv4|ipv6> | gid:<gid> ]\n",
		attr->attr.name);
}

static ssize_t add_path_store(struct device *dev,
			      struct device_attribute *attr,
			      const char *buf, size_t count)
{
	struct sockaddr_storage srcaddr, dstaddr;
	struct rtrs_addr addr = {
		.src = &srcaddr,
		.dst = &dstaddr
	};
	struct rtrs_clt_sess *clt;
	const char *nl;
	size_t len;
	int err;

	clt = container_of(dev, struct rtrs_clt_sess, dev);

	nl = strchr(buf, '\n');
	if (nl)
		len = nl - buf;
	else
		len = count;
	err = rtrs_addr_to_sockaddr(buf, len, clt->port, &addr);
	if (err)
		return -EINVAL;

	err = rtrs_clt_create_path_from_sysfs(clt, &addr);
	if (err)
		return err;

	return count;
}

static DEVICE_ATTR_RW(add_path);

static ssize_t rtrs_clt_state_show(struct kobject *kobj,
				    struct kobj_attribute *attr, char *page)
{
	struct rtrs_clt_path *clt_path;

	clt_path = container_of(kobj, struct rtrs_clt_path, kobj);
	if (clt_path->state == RTRS_CLT_CONNECTED)
		return sysfs_emit(page, "connected\n");

	return sysfs_emit(page, "disconnected\n");
}

static struct kobj_attribute rtrs_clt_state_attr =
	__ATTR(state, 0444, rtrs_clt_state_show, NULL);

static ssize_t rtrs_clt_reconnect_show(struct kobject *kobj,
				       struct kobj_attribute *attr, char *buf)
{
	return sysfs_emit(buf, "Usage: echo 1 > %s\n", attr->attr.name);
}

static ssize_t rtrs_clt_reconnect_store(struct kobject *kobj,
					 struct kobj_attribute *attr,
					 const char *buf, size_t count)
{
	struct rtrs_clt_path *clt_path;
	int ret;

	clt_path = container_of(kobj, struct rtrs_clt_path, kobj);
	if (!sysfs_streq(buf, "1")) {
		rtrs_err(clt_path->clt, "%s: unknown value: '%s'\n",
			  attr->attr.name, buf);
		return -EINVAL;
	}
	ret = rtrs_clt_reconnect_from_sysfs(clt_path);
	if (ret)
		return ret;

	return count;
}

static struct kobj_attribute rtrs_clt_reconnect_attr =
	__ATTR(reconnect, 0644, rtrs_clt_reconnect_show,
	       rtrs_clt_reconnect_store);

static ssize_t rtrs_clt_disconnect_show(struct kobject *kobj,
					struct kobj_attribute *attr, char *buf)
{
	return sysfs_emit(buf, "Usage: echo 1 > %s\n", attr->attr.name);
}

static ssize_t rtrs_clt_disconnect_store(struct kobject *kobj,
					  struct kobj_attribute *attr,
					  const char *buf, size_t count)
{
	struct rtrs_clt_path *clt_path;

	clt_path = container_of(kobj, struct rtrs_clt_path, kobj);
	if (!sysfs_streq(buf, "1")) {
		rtrs_err(clt_path->clt, "%s: unknown value: '%s'\n",
			  attr->attr.name, buf);
		return -EINVAL;
	}
	rtrs_clt_close_conns(clt_path, true);

	return count;
}

static struct kobj_attribute rtrs_clt_disconnect_attr =
	__ATTR(disconnect, 0644, rtrs_clt_disconnect_show,
	       rtrs_clt_disconnect_store);

static ssize_t rtrs_clt_remove_path_show(struct kobject *kobj,
					 struct kobj_attribute *attr, char *buf)
{
	return sysfs_emit(buf, "Usage: echo 1 > %s\n", attr->attr.name);
}

static ssize_t rtrs_clt_remove_path_store(struct kobject *kobj,
					   struct kobj_attribute *attr,
					   const char *buf, size_t count)
{
	struct rtrs_clt_path *clt_path;
	int ret;

	clt_path = container_of(kobj, struct rtrs_clt_path, kobj);
	if (!sysfs_streq(buf, "1")) {
		rtrs_err(clt_path->clt, "%s: unknown value: '%s'\n",
			  attr->attr.name, buf);
		return -EINVAL;
	}
	ret = rtrs_clt_remove_path_from_sysfs(clt_path, &attr->attr);
	if (ret)
		return ret;

	return count;
}

static struct kobj_attribute rtrs_clt_remove_path_attr =
	__ATTR(remove_path, 0644, rtrs_clt_remove_path_show,
	       rtrs_clt_remove_path_store);

STAT_ATTR(struct rtrs_clt_stats, cpu_migration_from,
	  rtrs_clt_stats_migration_from_cnt_to_str,
	  rtrs_clt_reset_cpu_migr_stats);

STAT_ATTR(struct rtrs_clt_stats, cpu_migration_to,
	  rtrs_clt_stats_migration_to_cnt_to_str,
	  rtrs_clt_reset_cpu_migr_stats);

STAT_ATTR(struct rtrs_clt_stats, reconnects,
	  rtrs_clt_stats_reconnects_to_str,
	  rtrs_clt_reset_reconnects_stat);

STAT_ATTR(struct rtrs_clt_stats, rdma,
	  rtrs_clt_stats_rdma_to_str,
	  rtrs_clt_reset_rdma_stats);

STAT_ATTR(struct rtrs_clt_stats, reset_all,
	  rtrs_clt_reset_all_help,
	  rtrs_clt_reset_all_stats);

static struct attribute *rtrs_clt_stats_attrs[] = {
	&cpu_migration_from_attr.attr,
	&cpu_migration_to_attr.attr,
	&reconnects_attr.attr,
	&rdma_attr.attr,
	&reset_all_attr.attr,
	NULL
};

static const struct attribute_group rtrs_clt_stats_attr_group = {
	.attrs = rtrs_clt_stats_attrs,
};

static ssize_t rtrs_clt_hca_port_show(struct kobject *kobj,
				       struct kobj_attribute *attr,
				       char *page)
{
	struct rtrs_clt_path *clt_path;

	clt_path = container_of(kobj, typeof(*clt_path), kobj);

	return sysfs_emit(page, "%u\n", clt_path->hca_port);
}

static struct kobj_attribute rtrs_clt_hca_port_attr =
	__ATTR(hca_port, 0444, rtrs_clt_hca_port_show, NULL);

static ssize_t rtrs_clt_hca_name_show(struct kobject *kobj,
				       struct kobj_attribute *attr,
				       char *page)
{
	struct rtrs_clt_path *clt_path;

	clt_path = container_of(kobj, struct rtrs_clt_path, kobj);

	return sysfs_emit(page, "%s\n", clt_path->hca_name);
}

static struct kobj_attribute rtrs_clt_hca_name_attr =
	__ATTR(hca_name, 0444, rtrs_clt_hca_name_show, NULL);

static ssize_t rtrs_clt_cur_latency_show(struct kobject *kobj,
				    struct kobj_attribute *attr,
				    char *page)
{
	struct rtrs_clt_path *clt_path;

	clt_path = container_of(kobj, struct rtrs_clt_path, kobj);

	return sysfs_emit(page, "%lld ns\n",
			  ktime_to_ns(clt_path->s.hb_cur_latency));
}

static struct kobj_attribute rtrs_clt_cur_latency_attr =
	__ATTR(cur_latency, 0444, rtrs_clt_cur_latency_show, NULL);

static ssize_t rtrs_clt_src_addr_show(struct kobject *kobj,
				       struct kobj_attribute *attr,
				       char *page)
{
	struct rtrs_clt_path *clt_path;
	int len;

	clt_path = container_of(kobj, struct rtrs_clt_path, kobj);
	len = sockaddr_to_str((struct sockaddr *)&clt_path->s.src_addr, page,
			      PAGE_SIZE);
	len += sysfs_emit_at(page, len, "\n");
	return len;
}

static struct kobj_attribute rtrs_clt_src_addr_attr =
	__ATTR(src_addr, 0444, rtrs_clt_src_addr_show, NULL);

static ssize_t rtrs_clt_dst_addr_show(struct kobject *kobj,
				       struct kobj_attribute *attr,
				       char *page)
{
	struct rtrs_clt_path *clt_path;
	int len;

	clt_path = container_of(kobj, struct rtrs_clt_path, kobj);
	len = sockaddr_to_str((struct sockaddr *)&clt_path->s.dst_addr, page,
			      PAGE_SIZE);
	len += sysfs_emit_at(page, len, "\n");
	return len;
}

static struct kobj_attribute rtrs_clt_dst_addr_attr =
	__ATTR(dst_addr, 0444, rtrs_clt_dst_addr_show, NULL);

static struct attribute *rtrs_clt_path_attrs[] = {
	&rtrs_clt_hca_name_attr.attr,
	&rtrs_clt_hca_port_attr.attr,
	&rtrs_clt_src_addr_attr.attr,
	&rtrs_clt_dst_addr_attr.attr,
	&rtrs_clt_state_attr.attr,
	&rtrs_clt_reconnect_attr.attr,
	&rtrs_clt_disconnect_attr.attr,
	&rtrs_clt_remove_path_attr.attr,
	&rtrs_clt_cur_latency_attr.attr,
	NULL,
};

static const struct attribute_group rtrs_clt_path_attr_group = {
	.attrs = rtrs_clt_path_attrs,
};

int rtrs_clt_create_path_files(struct rtrs_clt_path *clt_path)
{
<<<<<<< HEAD
	struct rtrs_clt *clt = clt_path->clt;
=======
	struct rtrs_clt_sess *clt = clt_path->clt;
>>>>>>> d60c95ef
	char str[NAME_MAX];
	int err;
	struct rtrs_addr path = {
		.src = &clt_path->s.src_addr,
		.dst = &clt_path->s.dst_addr,
	};

	rtrs_addr_to_str(&path, str, sizeof(str));
	err = kobject_init_and_add(&clt_path->kobj, &ktype_sess,
				   clt->kobj_paths,
				   "%s", str);
	if (err) {
		pr_err("kobject_init_and_add: %d\n", err);
		kobject_put(&clt_path->kobj);
		return err;
	}
	err = sysfs_create_group(&clt_path->kobj, &rtrs_clt_path_attr_group);
	if (err) {
		pr_err("sysfs_create_group(): %d\n", err);
		goto put_kobj;
	}
	err = kobject_init_and_add(&clt_path->stats->kobj_stats, &ktype_stats,
				   &clt_path->kobj, "stats");
	if (err) {
		pr_err("kobject_init_and_add: %d\n", err);
		kobject_put(&clt_path->stats->kobj_stats);
		goto remove_group;
	}

	err = sysfs_create_group(&clt_path->stats->kobj_stats,
				 &rtrs_clt_stats_attr_group);
	if (err) {
		pr_err("failed to create stats sysfs group, err: %d\n", err);
		goto put_kobj_stats;
	}

	return 0;

put_kobj_stats:
	kobject_del(&clt_path->stats->kobj_stats);
	kobject_put(&clt_path->stats->kobj_stats);
remove_group:
	sysfs_remove_group(&clt_path->kobj, &rtrs_clt_path_attr_group);
put_kobj:
	kobject_del(&clt_path->kobj);
	kobject_put(&clt_path->kobj);

	return err;
}

void rtrs_clt_destroy_path_files(struct rtrs_clt_path *clt_path,
				  const struct attribute *sysfs_self)
{
	kobject_del(&clt_path->stats->kobj_stats);
	kobject_put(&clt_path->stats->kobj_stats);
	if (sysfs_self)
		sysfs_remove_file_self(&clt_path->kobj, sysfs_self);
	kobject_del(&clt_path->kobj);
}

static struct attribute *rtrs_clt_attrs[] = {
	&dev_attr_max_reconnect_attempts.attr,
	&dev_attr_mpath_policy.attr,
	&dev_attr_add_path.attr,
	NULL,
};

static const struct attribute_group rtrs_clt_attr_group = {
	.attrs = rtrs_clt_attrs,
};

int rtrs_clt_create_sysfs_root_files(struct rtrs_clt_sess *clt)
{
	return sysfs_create_group(&clt->dev.kobj, &rtrs_clt_attr_group);
}

void rtrs_clt_destroy_sysfs_root(struct rtrs_clt_sess *clt)
{
	sysfs_remove_group(&clt->dev.kobj, &rtrs_clt_attr_group);

	if (clt->kobj_paths) {
		kobject_del(clt->kobj_paths);
		kobject_put(clt->kobj_paths);
	}
}<|MERGE_RESOLUTION|>--- conflicted
+++ resolved
@@ -426,11 +426,7 @@
 
 int rtrs_clt_create_path_files(struct rtrs_clt_path *clt_path)
 {
-<<<<<<< HEAD
-	struct rtrs_clt *clt = clt_path->clt;
-=======
 	struct rtrs_clt_sess *clt = clt_path->clt;
->>>>>>> d60c95ef
 	char str[NAME_MAX];
 	int err;
 	struct rtrs_addr path = {
