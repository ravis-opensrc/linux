--- conflicted
+++ resolved
@@ -475,13 +475,6 @@
 	if (isert_conn->qp)
 		isert_destroy_qp(isert_conn);
 
-<<<<<<< HEAD
-		isert_comp_put(comp);
-		ib_destroy_qp(isert_conn->qp);
-	}
-
-=======
->>>>>>> d1988041
 	if (isert_conn->login_desc)
 		isert_free_login_buf(isert_conn);
 
