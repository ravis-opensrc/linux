// SPDX-License-Identifier: GPL-2.0 OR Linux-OpenIB
/*
 * Copyright (c) 2016 Mellanox Technologies Ltd. All rights reserved.
 * Copyright (c) 2015 System Fabric Works, Inc. All rights reserved.
 */

#include <linux/skbuff.h>

#include "rxe.h"
#include "rxe_loc.h"
#include "rxe_queue.h"
#include "rxe_task.h"

enum comp_state {
	COMPST_GET_ACK,
	COMPST_GET_WQE,
	COMPST_COMP_WQE,
	COMPST_COMP_ACK,
	COMPST_CHECK_PSN,
	COMPST_CHECK_ACK,
	COMPST_READ,
	COMPST_ATOMIC,
	COMPST_WRITE_SEND,
	COMPST_UPDATE_COMP,
	COMPST_ERROR_RETRY,
	COMPST_RNR_RETRY,
	COMPST_ERROR,
	COMPST_EXIT, /* We have an issue, and we want to rerun the completer */
	COMPST_DONE, /* The completer finished successflly */
};

static char *comp_state_name[] =  {
	[COMPST_GET_ACK]		= "GET ACK",
	[COMPST_GET_WQE]		= "GET WQE",
	[COMPST_COMP_WQE]		= "COMP WQE",
	[COMPST_COMP_ACK]		= "COMP ACK",
	[COMPST_CHECK_PSN]		= "CHECK PSN",
	[COMPST_CHECK_ACK]		= "CHECK ACK",
	[COMPST_READ]			= "READ",
	[COMPST_ATOMIC]			= "ATOMIC",
	[COMPST_WRITE_SEND]		= "WRITE/SEND",
	[COMPST_UPDATE_COMP]		= "UPDATE COMP",
	[COMPST_ERROR_RETRY]		= "ERROR RETRY",
	[COMPST_RNR_RETRY]		= "RNR RETRY",
	[COMPST_ERROR]			= "ERROR",
	[COMPST_EXIT]			= "EXIT",
	[COMPST_DONE]			= "DONE",
};

static unsigned long rnrnak_usec[32] = {
	[IB_RNR_TIMER_655_36] = 655360,
	[IB_RNR_TIMER_000_01] = 10,
	[IB_RNR_TIMER_000_02] = 20,
	[IB_RNR_TIMER_000_03] = 30,
	[IB_RNR_TIMER_000_04] = 40,
	[IB_RNR_TIMER_000_06] = 60,
	[IB_RNR_TIMER_000_08] = 80,
	[IB_RNR_TIMER_000_12] = 120,
	[IB_RNR_TIMER_000_16] = 160,
	[IB_RNR_TIMER_000_24] = 240,
	[IB_RNR_TIMER_000_32] = 320,
	[IB_RNR_TIMER_000_48] = 480,
	[IB_RNR_TIMER_000_64] = 640,
	[IB_RNR_TIMER_000_96] = 960,
	[IB_RNR_TIMER_001_28] = 1280,
	[IB_RNR_TIMER_001_92] = 1920,
	[IB_RNR_TIMER_002_56] = 2560,
	[IB_RNR_TIMER_003_84] = 3840,
	[IB_RNR_TIMER_005_12] = 5120,
	[IB_RNR_TIMER_007_68] = 7680,
	[IB_RNR_TIMER_010_24] = 10240,
	[IB_RNR_TIMER_015_36] = 15360,
	[IB_RNR_TIMER_020_48] = 20480,
	[IB_RNR_TIMER_030_72] = 30720,
	[IB_RNR_TIMER_040_96] = 40960,
	[IB_RNR_TIMER_061_44] = 61410,
	[IB_RNR_TIMER_081_92] = 81920,
	[IB_RNR_TIMER_122_88] = 122880,
	[IB_RNR_TIMER_163_84] = 163840,
	[IB_RNR_TIMER_245_76] = 245760,
	[IB_RNR_TIMER_327_68] = 327680,
	[IB_RNR_TIMER_491_52] = 491520,
};

static inline unsigned long rnrnak_jiffies(u8 timeout)
{
	return max_t(unsigned long,
		usecs_to_jiffies(rnrnak_usec[timeout]), 1);
}

static enum ib_wc_opcode wr_to_wc_opcode(enum ib_wr_opcode opcode)
{
	switch (opcode) {
	case IB_WR_RDMA_WRITE:			return IB_WC_RDMA_WRITE;
	case IB_WR_RDMA_WRITE_WITH_IMM:		return IB_WC_RDMA_WRITE;
	case IB_WR_SEND:			return IB_WC_SEND;
	case IB_WR_SEND_WITH_IMM:		return IB_WC_SEND;
	case IB_WR_RDMA_READ:			return IB_WC_RDMA_READ;
	case IB_WR_ATOMIC_CMP_AND_SWP:		return IB_WC_COMP_SWAP;
	case IB_WR_ATOMIC_FETCH_AND_ADD:	return IB_WC_FETCH_ADD;
	case IB_WR_LSO:				return IB_WC_LSO;
	case IB_WR_SEND_WITH_INV:		return IB_WC_SEND;
	case IB_WR_RDMA_READ_WITH_INV:		return IB_WC_RDMA_READ;
	case IB_WR_LOCAL_INV:			return IB_WC_LOCAL_INV;
	case IB_WR_REG_MR:			return IB_WC_REG_MR;
	case IB_WR_BIND_MW:			return IB_WC_BIND_MW;
	case IB_WR_ATOMIC_WRITE:		return IB_WC_ATOMIC_WRITE;
	case IB_WR_FLUSH:			return IB_WC_FLUSH;

	default:
		return 0xff;
	}
}

void retransmit_timer(struct timer_list *t)
{
	struct rxe_qp *qp = from_timer(qp, t, retrans_timer);
	unsigned long flags;

	rxe_dbg_qp(qp, "retransmit timer fired\n");

	spin_lock_irqsave(&qp->state_lock, flags);
	if (qp->valid) {
		qp->comp.timeout = 1;
		rxe_sched_task(&qp->comp.task);
	}
	spin_unlock_irqrestore(&qp->state_lock, flags);
}

void rxe_comp_queue_pkt(struct rxe_qp *qp, struct sk_buff *skb)
{
	int must_sched;

	skb_queue_tail(&qp->resp_pkts, skb);

	must_sched = skb_queue_len(&qp->resp_pkts) > 1;
	if (must_sched != 0)
		rxe_counter_inc(SKB_TO_PKT(skb)->rxe, RXE_CNT_COMPLETER_SCHED);

	if (must_sched)
		rxe_sched_task(&qp->comp.task);
	else
		rxe_run_task(&qp->comp.task);
}

static inline enum comp_state get_wqe(struct rxe_qp *qp,
				      struct rxe_pkt_info *pkt,
				      struct rxe_send_wqe **wqe_p)
{
	struct rxe_send_wqe *wqe;

	/* we come here whether or not we found a response packet to see if
	 * there are any posted WQEs
	 */
	wqe = queue_head(qp->sq.queue, QUEUE_TYPE_FROM_CLIENT);
	*wqe_p = wqe;

	/* no WQE or requester has not started it yet */
	if (!wqe || wqe->state == wqe_state_posted)
		return pkt ? COMPST_DONE : COMPST_EXIT;

	/* WQE does not require an ack */
	if (wqe->state == wqe_state_done)
		return COMPST_COMP_WQE;

	/* WQE caused an error */
	if (wqe->state == wqe_state_error)
		return COMPST_ERROR;

	/* we have a WQE, if we also have an ack check its PSN */
	return pkt ? COMPST_CHECK_PSN : COMPST_EXIT;
}

static inline void reset_retry_counters(struct rxe_qp *qp)
{
	qp->comp.retry_cnt = qp->attr.retry_cnt;
	qp->comp.rnr_retry = qp->attr.rnr_retry;
	qp->comp.started_retry = 0;
}

static inline enum comp_state check_psn(struct rxe_qp *qp,
					struct rxe_pkt_info *pkt,
					struct rxe_send_wqe *wqe)
{
	s32 diff;

	/* check to see if response is past the oldest WQE. if it is, complete
	 * send/write or error read/atomic
	 */
	diff = psn_compare(pkt->psn, wqe->last_psn);
	if (diff > 0) {
		if (wqe->state == wqe_state_pending) {
			if (wqe->mask & WR_ATOMIC_OR_READ_MASK)
				return COMPST_ERROR_RETRY;

			reset_retry_counters(qp);
			return COMPST_COMP_WQE;
		} else {
			return COMPST_DONE;
		}
	}

	/* compare response packet to expected response */
	diff = psn_compare(pkt->psn, qp->comp.psn);
	if (diff < 0) {
		/* response is most likely a retried packet if it matches an
		 * uncompleted WQE go complete it else ignore it
		 */
		if (pkt->psn == wqe->last_psn)
			return COMPST_COMP_ACK;
		else if (pkt->opcode == IB_OPCODE_RC_ACKNOWLEDGE &&
			 (qp->comp.opcode == IB_OPCODE_RC_RDMA_READ_RESPONSE_FIRST ||
			  qp->comp.opcode == IB_OPCODE_RC_RDMA_READ_RESPONSE_MIDDLE))
			return COMPST_CHECK_ACK;
		else
			return COMPST_DONE;
	} else if ((diff > 0) && (wqe->mask & WR_ATOMIC_OR_READ_MASK)) {
		return COMPST_DONE;
	} else {
		return COMPST_CHECK_ACK;
	}
}

static inline enum comp_state check_ack(struct rxe_qp *qp,
					struct rxe_pkt_info *pkt,
					struct rxe_send_wqe *wqe)
{
	unsigned int mask = pkt->mask;
	u8 syn;
	struct rxe_dev *rxe = to_rdev(qp->ibqp.device);

	/* Check the sequence only */
	switch (qp->comp.opcode) {
	case -1:
		/* Will catch all *_ONLY cases. */
		if (!(mask & RXE_START_MASK))
			return COMPST_ERROR;

		break;

	case IB_OPCODE_RC_RDMA_READ_RESPONSE_FIRST:
	case IB_OPCODE_RC_RDMA_READ_RESPONSE_MIDDLE:
		/* Check NAK code to handle a remote error */
		if (pkt->opcode == IB_OPCODE_RC_ACKNOWLEDGE)
			break;

		if (pkt->opcode != IB_OPCODE_RC_RDMA_READ_RESPONSE_MIDDLE &&
		    pkt->opcode != IB_OPCODE_RC_RDMA_READ_RESPONSE_LAST) {
			/* read retries of partial data may restart from
			 * read response first or response only.
			 */
			if ((pkt->psn == wqe->first_psn &&
			     pkt->opcode ==
			     IB_OPCODE_RC_RDMA_READ_RESPONSE_FIRST) ||
			    (wqe->first_psn == wqe->last_psn &&
			     pkt->opcode ==
			     IB_OPCODE_RC_RDMA_READ_RESPONSE_ONLY))
				break;

			return COMPST_ERROR;
		}
		break;
	default:
		WARN_ON_ONCE(1);
	}

	/* Check operation validity. */
	switch (pkt->opcode) {
	case IB_OPCODE_RC_RDMA_READ_RESPONSE_FIRST:
	case IB_OPCODE_RC_RDMA_READ_RESPONSE_LAST:
	case IB_OPCODE_RC_RDMA_READ_RESPONSE_ONLY:
		syn = aeth_syn(pkt);

		if ((syn & AETH_TYPE_MASK) != AETH_ACK)
			return COMPST_ERROR;

		if (wqe->wr.opcode == IB_WR_ATOMIC_WRITE)
			return COMPST_WRITE_SEND;

		fallthrough;
		/* (IB_OPCODE_RC_RDMA_READ_RESPONSE_MIDDLE doesn't have an AETH)
		 */
	case IB_OPCODE_RC_RDMA_READ_RESPONSE_MIDDLE:
		if (wqe->wr.opcode != IB_WR_RDMA_READ &&
		    wqe->wr.opcode != IB_WR_RDMA_READ_WITH_INV &&
		    wqe->wr.opcode != IB_WR_FLUSH) {
			wqe->status = IB_WC_FATAL_ERR;
			return COMPST_ERROR;
		}
		reset_retry_counters(qp);
		return COMPST_READ;

	case IB_OPCODE_RC_ATOMIC_ACKNOWLEDGE:
		syn = aeth_syn(pkt);

		if ((syn & AETH_TYPE_MASK) != AETH_ACK)
			return COMPST_ERROR;

		if (wqe->wr.opcode != IB_WR_ATOMIC_CMP_AND_SWP &&
		    wqe->wr.opcode != IB_WR_ATOMIC_FETCH_AND_ADD)
			return COMPST_ERROR;
		reset_retry_counters(qp);
		return COMPST_ATOMIC;

	case IB_OPCODE_RC_ACKNOWLEDGE:
		syn = aeth_syn(pkt);
		switch (syn & AETH_TYPE_MASK) {
		case AETH_ACK:
			reset_retry_counters(qp);
			return COMPST_WRITE_SEND;

		case AETH_RNR_NAK:
			rxe_counter_inc(rxe, RXE_CNT_RCV_RNR);
			return COMPST_RNR_RETRY;

		case AETH_NAK:
			switch (syn) {
			case AETH_NAK_PSN_SEQ_ERROR:
				/* a nak implicitly acks all packets with psns
				 * before
				 */
				if (psn_compare(pkt->psn, qp->comp.psn) > 0) {
					rxe_counter_inc(rxe,
							RXE_CNT_RCV_SEQ_ERR);
					qp->comp.psn = pkt->psn;
					if (qp->req.wait_psn) {
						qp->req.wait_psn = 0;
<<<<<<< HEAD
						rxe_run_task(&qp->req.task);
=======
						rxe_sched_task(&qp->req.task);
>>>>>>> 98817289
					}
				}
				return COMPST_ERROR_RETRY;

			case AETH_NAK_INVALID_REQ:
				wqe->status = IB_WC_REM_INV_REQ_ERR;
				return COMPST_ERROR;

			case AETH_NAK_REM_ACC_ERR:
				wqe->status = IB_WC_REM_ACCESS_ERR;
				return COMPST_ERROR;

			case AETH_NAK_REM_OP_ERR:
				wqe->status = IB_WC_REM_OP_ERR;
				return COMPST_ERROR;

			default:
				rxe_dbg_qp(qp, "unexpected nak %x\n", syn);
				wqe->status = IB_WC_REM_OP_ERR;
				return COMPST_ERROR;
			}

		default:
			return COMPST_ERROR;
		}
		break;

	default:
		rxe_dbg_qp(qp, "unexpected opcode\n");
	}

	return COMPST_ERROR;
}

static inline enum comp_state do_read(struct rxe_qp *qp,
				      struct rxe_pkt_info *pkt,
				      struct rxe_send_wqe *wqe)
{
	int ret;

	ret = copy_data(qp->pd, IB_ACCESS_LOCAL_WRITE,
			&wqe->dma, payload_addr(pkt),
			payload_size(pkt), RXE_TO_MR_OBJ);
	if (ret) {
		wqe->status = IB_WC_LOC_PROT_ERR;
		return COMPST_ERROR;
	}

	if (wqe->dma.resid == 0 && (pkt->mask & RXE_END_MASK))
		return COMPST_COMP_ACK;

	return COMPST_UPDATE_COMP;
}

static inline enum comp_state do_atomic(struct rxe_qp *qp,
					struct rxe_pkt_info *pkt,
					struct rxe_send_wqe *wqe)
{
	int ret;

	u64 atomic_orig = atmack_orig(pkt);

	ret = copy_data(qp->pd, IB_ACCESS_LOCAL_WRITE,
			&wqe->dma, &atomic_orig,
			sizeof(u64), RXE_TO_MR_OBJ);
	if (ret) {
		wqe->status = IB_WC_LOC_PROT_ERR;
		return COMPST_ERROR;
	}

	return COMPST_COMP_ACK;
}

static void make_send_cqe(struct rxe_qp *qp, struct rxe_send_wqe *wqe,
			  struct rxe_cqe *cqe)
{
	struct ib_wc *wc = &cqe->ibwc;
	struct ib_uverbs_wc *uwc = &cqe->uibwc;

	memset(cqe, 0, sizeof(*cqe));

	if (!qp->is_user) {
		wc->wr_id = wqe->wr.wr_id;
		wc->status = wqe->status;
		wc->qp = &qp->ibqp;
	} else {
		uwc->wr_id = wqe->wr.wr_id;
		uwc->status = wqe->status;
		uwc->qp_num = qp->ibqp.qp_num;
	}

	if (wqe->status == IB_WC_SUCCESS) {
		if (!qp->is_user) {
			wc->opcode = wr_to_wc_opcode(wqe->wr.opcode);
			if (wqe->wr.opcode == IB_WR_RDMA_WRITE_WITH_IMM ||
			    wqe->wr.opcode == IB_WR_SEND_WITH_IMM)
				wc->wc_flags = IB_WC_WITH_IMM;
			wc->byte_len = wqe->dma.length;
		} else {
			uwc->opcode = wr_to_wc_opcode(wqe->wr.opcode);
			if (wqe->wr.opcode == IB_WR_RDMA_WRITE_WITH_IMM ||
			    wqe->wr.opcode == IB_WR_SEND_WITH_IMM)
				uwc->wc_flags = IB_WC_WITH_IMM;
			uwc->byte_len = wqe->dma.length;
		}
	} else {
		if (wqe->status != IB_WC_WR_FLUSH_ERR)
			rxe_err_qp(qp, "non-flush error status = %d",
				wqe->status);
	}
}

/*
 * IBA Spec. Section 10.7.3.1 SIGNALED COMPLETIONS
 * ---------8<---------8<-------------
 * ...Note that if a completion error occurs, a Work Completion
 * will always be generated, even if the signaling
 * indicator requests an Unsignaled Completion.
 * ---------8<---------8<-------------
 */
static void do_complete(struct rxe_qp *qp, struct rxe_send_wqe *wqe)
{
	struct rxe_dev *rxe = to_rdev(qp->ibqp.device);
	struct rxe_cqe cqe;
	bool post;

	/* do we need to post a completion */
	post = ((qp->sq_sig_type == IB_SIGNAL_ALL_WR) ||
			(wqe->wr.send_flags & IB_SEND_SIGNALED) ||
			wqe->status != IB_WC_SUCCESS);

	if (post)
		make_send_cqe(qp, wqe, &cqe);

	queue_advance_consumer(qp->sq.queue, QUEUE_TYPE_FROM_CLIENT);

	if (post)
		rxe_cq_post(qp->scq, &cqe, 0);

	if (wqe->wr.opcode == IB_WR_SEND ||
	    wqe->wr.opcode == IB_WR_SEND_WITH_IMM ||
	    wqe->wr.opcode == IB_WR_SEND_WITH_INV)
		rxe_counter_inc(rxe, RXE_CNT_RDMA_SEND);

	/*
	 * we completed something so let req run again
	 * if it is trying to fence
	 */
	if (qp->req.wait_fence) {
		qp->req.wait_fence = 0;
<<<<<<< HEAD
		rxe_run_task(&qp->req.task);
=======
		rxe_sched_task(&qp->req.task);
>>>>>>> 98817289
	}
}

static void comp_check_sq_drain_done(struct rxe_qp *qp)
{
<<<<<<< HEAD
	if (wqe->has_rd_atomic) {
		wqe->has_rd_atomic = 0;
		atomic_inc(&qp->req.rd_atomic);
		if (qp->req.need_rd_atomic) {
			qp->comp.timeout_retry = 0;
			qp->req.need_rd_atomic = 0;
			rxe_run_task(&qp->req.task);
		}
	}
=======
	unsigned long flags;
>>>>>>> 98817289

	spin_lock_irqsave(&qp->state_lock, flags);
	if (unlikely(qp_state(qp) == IB_QPS_SQD)) {
		if (qp->attr.sq_draining && qp->comp.psn == qp->req.psn) {
			qp->attr.sq_draining = 0;
			spin_unlock_irqrestore(&qp->state_lock, flags);

			if (qp->ibqp.event_handler) {
				struct ib_event ev;

				ev.device = qp->ibqp.device;
				ev.element.qp = &qp->ibqp;
				ev.event = IB_EVENT_SQ_DRAINED;
				qp->ibqp.event_handler(&ev,
					qp->ibqp.qp_context);
			}
			return;
		}
	}
	spin_unlock_irqrestore(&qp->state_lock, flags);
}

static inline enum comp_state complete_ack(struct rxe_qp *qp,
					   struct rxe_pkt_info *pkt,
					   struct rxe_send_wqe *wqe)
{
	if (wqe->has_rd_atomic) {
		wqe->has_rd_atomic = 0;
		atomic_inc(&qp->req.rd_atomic);
		if (qp->req.need_rd_atomic) {
			qp->comp.timeout_retry = 0;
			qp->req.need_rd_atomic = 0;
			rxe_sched_task(&qp->req.task);
		}
	}

	comp_check_sq_drain_done(qp);

	do_complete(qp, wqe);

	if (psn_compare(pkt->psn, qp->comp.psn) >= 0)
		return COMPST_UPDATE_COMP;
	else
		return COMPST_DONE;
}

static inline enum comp_state complete_wqe(struct rxe_qp *qp,
					   struct rxe_pkt_info *pkt,
					   struct rxe_send_wqe *wqe)
{
	if (pkt && wqe->state == wqe_state_pending) {
		if (psn_compare(wqe->last_psn, qp->comp.psn) >= 0) {
			qp->comp.psn = (wqe->last_psn + 1) & BTH_PSN_MASK;
			qp->comp.opcode = -1;
		}

		if (qp->req.wait_psn) {
			qp->req.wait_psn = 0;
			rxe_sched_task(&qp->req.task);
		}
	}

	do_complete(qp, wqe);

	return COMPST_GET_WQE;
}

/* drain incoming response packet queue */
static void drain_resp_pkts(struct rxe_qp *qp)
{
	struct sk_buff *skb;

	while ((skb = skb_dequeue(&qp->resp_pkts))) {
		rxe_put(qp);
		kfree_skb(skb);
		ib_device_put(qp->ibqp.device);
	}
}

/* complete send wqe with flush error */
static int flush_send_wqe(struct rxe_qp *qp, struct rxe_send_wqe *wqe)
{
	struct rxe_cqe cqe = {};
	struct ib_wc *wc = &cqe.ibwc;
	struct ib_uverbs_wc *uwc = &cqe.uibwc;
	int err;

	if (qp->is_user) {
		uwc->wr_id = wqe->wr.wr_id;
		uwc->status = IB_WC_WR_FLUSH_ERR;
		uwc->qp_num = qp->ibqp.qp_num;
	} else {
		wc->wr_id = wqe->wr.wr_id;
		wc->status = IB_WC_WR_FLUSH_ERR;
		wc->qp = &qp->ibqp;
	}

	err = rxe_cq_post(qp->scq, &cqe, 0);
	if (err)
		rxe_dbg_cq(qp->scq, "post cq failed, err = %d", err);

	return err;
}

/* drain and optionally complete the send queue
 * if unable to complete a wqe, i.e. cq is full, stop
 * completing and flush the remaining wqes
 */
static void flush_send_queue(struct rxe_qp *qp, bool notify)
{
	struct rxe_send_wqe *wqe;
	struct rxe_queue *q = qp->sq.queue;
	int err;

	/* send queue never got created. nothing to do. */
	if (!qp->sq.queue)
		return;

	while ((wqe = queue_head(q, q->type))) {
		if (notify) {
			err = flush_send_wqe(qp, wqe);
			if (err)
				notify = 0;
		}
		queue_advance_consumer(q, q->type);
	}
}

static void free_pkt(struct rxe_pkt_info *pkt)
{
	struct sk_buff *skb = PKT_TO_SKB(pkt);
	struct rxe_qp *qp = pkt->qp;
	struct ib_device *dev = qp->ibqp.device;

	kfree_skb(skb);
	rxe_put(qp);
	ib_device_put(dev);
}

/* reset the retry timer if
 * - QP is type RC
 * - there is a packet sent by the requester that
 *   might be acked (we still might get spurious
 *   timeouts but try to keep them as few as possible)
 * - the timeout parameter is set
 * - the QP is alive
 */
static void reset_retry_timer(struct rxe_qp *qp)
{
	unsigned long flags;

	if (qp_type(qp) == IB_QPT_RC && qp->qp_timeout_jiffies) {
		spin_lock_irqsave(&qp->state_lock, flags);
		if (qp_state(qp) >= IB_QPS_RTS &&
		    psn_compare(qp->req.psn, qp->comp.psn) > 0)
			mod_timer(&qp->retrans_timer,
				  jiffies + qp->qp_timeout_jiffies);
		spin_unlock_irqrestore(&qp->state_lock, flags);
	}
}

int rxe_completer(struct rxe_qp *qp)
{
	struct rxe_dev *rxe = to_rdev(qp->ibqp.device);
	struct rxe_send_wqe *wqe = NULL;
	struct sk_buff *skb = NULL;
	struct rxe_pkt_info *pkt = NULL;
	enum comp_state state;
	int ret;
	unsigned long flags;

	spin_lock_irqsave(&qp->state_lock, flags);
	if (!qp->valid || qp_state(qp) == IB_QPS_ERR ||
			  qp_state(qp) == IB_QPS_RESET) {
		bool notify = qp->valid && (qp_state(qp) == IB_QPS_ERR);

		drain_resp_pkts(qp);
		flush_send_queue(qp, notify);
		spin_unlock_irqrestore(&qp->state_lock, flags);
		goto exit;
	}
	spin_unlock_irqrestore(&qp->state_lock, flags);

	if (qp->comp.timeout) {
		qp->comp.timeout_retry = 1;
		qp->comp.timeout = 0;
	} else {
		qp->comp.timeout_retry = 0;
	}

	if (qp->req.need_retry)
		goto exit;

	state = COMPST_GET_ACK;

	while (1) {
		rxe_dbg_qp(qp, "state = %s\n", comp_state_name[state]);
		switch (state) {
		case COMPST_GET_ACK:
			skb = skb_dequeue(&qp->resp_pkts);
			if (skb) {
				pkt = SKB_TO_PKT(skb);
				qp->comp.timeout_retry = 0;
			}
			state = COMPST_GET_WQE;
			break;

		case COMPST_GET_WQE:
			state = get_wqe(qp, pkt, &wqe);
			break;

		case COMPST_CHECK_PSN:
			state = check_psn(qp, pkt, wqe);
			break;

		case COMPST_CHECK_ACK:
			state = check_ack(qp, pkt, wqe);
			break;

		case COMPST_READ:
			state = do_read(qp, pkt, wqe);
			break;

		case COMPST_ATOMIC:
			state = do_atomic(qp, pkt, wqe);
			break;

		case COMPST_WRITE_SEND:
			if (wqe->state == wqe_state_pending &&
			    wqe->last_psn == pkt->psn)
				state = COMPST_COMP_ACK;
			else
				state = COMPST_UPDATE_COMP;
			break;

		case COMPST_COMP_ACK:
			state = complete_ack(qp, pkt, wqe);
			break;

		case COMPST_COMP_WQE:
			state = complete_wqe(qp, pkt, wqe);
			break;

		case COMPST_UPDATE_COMP:
			if (pkt->mask & RXE_END_MASK)
				qp->comp.opcode = -1;
			else
				qp->comp.opcode = pkt->opcode;

			if (psn_compare(pkt->psn, qp->comp.psn) >= 0)
				qp->comp.psn = (pkt->psn + 1) & BTH_PSN_MASK;

			if (qp->req.wait_psn) {
				qp->req.wait_psn = 0;
				rxe_sched_task(&qp->req.task);
			}

			state = COMPST_DONE;
			break;

		case COMPST_DONE:
			goto done;

		case COMPST_EXIT:
			if (qp->comp.timeout_retry && wqe) {
				state = COMPST_ERROR_RETRY;
				break;
			}

			reset_retry_timer(qp);
			goto exit;

		case COMPST_ERROR_RETRY:
			/* we come here if the retry timer fired and we did
			 * not receive a response packet. try to retry the send
			 * queue if that makes sense and the limits have not
			 * been exceeded. remember that some timeouts are
			 * spurious since we do not reset the timer but kick
			 * it down the road or let it expire
			 */

			/* there is nothing to retry in this case */
			if (!wqe || (wqe->state == wqe_state_posted))
				goto exit;

			/* if we've started a retry, don't start another
			 * retry sequence, unless this is a timeout.
			 */
			if (qp->comp.started_retry &&
			    !qp->comp.timeout_retry)
				goto done;

			if (qp->comp.retry_cnt > 0) {
				if (qp->comp.retry_cnt != 7)
					qp->comp.retry_cnt--;

				/* no point in retrying if we have already
				 * seen the last ack that the requester could
				 * have caused
				 */
				if (psn_compare(qp->req.psn,
						qp->comp.psn) > 0) {
					/* tell the requester to retry the
					 * send queue next time around
					 */
					rxe_counter_inc(rxe,
							RXE_CNT_COMP_RETRY);
					qp->req.need_retry = 1;
					qp->comp.started_retry = 1;
<<<<<<< HEAD
					rxe_run_task(&qp->req.task);
=======
					rxe_sched_task(&qp->req.task);
>>>>>>> 98817289
				}
				goto done;

			} else {
				rxe_counter_inc(rxe, RXE_CNT_RETRY_EXCEEDED);
				wqe->status = IB_WC_RETRY_EXC_ERR;
				state = COMPST_ERROR;
			}
			break;

		case COMPST_RNR_RETRY:
			/* we come here if we received an RNR NAK */
			if (qp->comp.rnr_retry > 0) {
				if (qp->comp.rnr_retry != 7)
					qp->comp.rnr_retry--;

				/* don't start a retry flow until the
				 * rnr timer has fired
				 */
				qp->req.wait_for_rnr_timer = 1;
				rxe_dbg_qp(qp, "set rnr nak timer\n");
				// TODO who protects from destroy_qp??
				mod_timer(&qp->rnr_nak_timer,
					  jiffies + rnrnak_jiffies(aeth_syn(pkt)
						& ~AETH_TYPE_MASK));
				goto exit;
			} else {
				rxe_counter_inc(rxe,
						RXE_CNT_RNR_RETRY_EXCEEDED);
				wqe->status = IB_WC_RNR_RETRY_EXC_ERR;
				state = COMPST_ERROR;
			}
			break;

		case COMPST_ERROR:
			WARN_ON_ONCE(wqe->status == IB_WC_SUCCESS);
			do_complete(qp, wqe);
			rxe_qp_error(qp);
			goto exit;
		}
	}

	/* A non-zero return value will cause rxe_do_task to
	 * exit its loop and end the work item. A zero return
	 * will continue looping and return to rxe_completer
	 */
done:
	ret = 0;
	goto out;
exit:
	ret = -EAGAIN;
out:
	if (pkt)
		free_pkt(pkt);
	return ret;
}<|MERGE_RESOLUTION|>--- conflicted
+++ resolved
@@ -325,11 +325,7 @@
 					qp->comp.psn = pkt->psn;
 					if (qp->req.wait_psn) {
 						qp->req.wait_psn = 0;
-<<<<<<< HEAD
-						rxe_run_task(&qp->req.task);
-=======
 						rxe_sched_task(&qp->req.task);
->>>>>>> 98817289
 					}
 				}
 				return COMPST_ERROR_RETRY;
@@ -480,29 +476,13 @@
 	 */
 	if (qp->req.wait_fence) {
 		qp->req.wait_fence = 0;
-<<<<<<< HEAD
-		rxe_run_task(&qp->req.task);
-=======
 		rxe_sched_task(&qp->req.task);
->>>>>>> 98817289
 	}
 }
 
 static void comp_check_sq_drain_done(struct rxe_qp *qp)
 {
-<<<<<<< HEAD
-	if (wqe->has_rd_atomic) {
-		wqe->has_rd_atomic = 0;
-		atomic_inc(&qp->req.rd_atomic);
-		if (qp->req.need_rd_atomic) {
-			qp->comp.timeout_retry = 0;
-			qp->req.need_rd_atomic = 0;
-			rxe_run_task(&qp->req.task);
-		}
-	}
-=======
 	unsigned long flags;
->>>>>>> 98817289
 
 	spin_lock_irqsave(&qp->state_lock, flags);
 	if (unlikely(qp_state(qp) == IB_QPS_SQD)) {
@@ -812,11 +792,7 @@
 							RXE_CNT_COMP_RETRY);
 					qp->req.need_retry = 1;
 					qp->comp.started_retry = 1;
-<<<<<<< HEAD
-					rxe_run_task(&qp->req.task);
-=======
 					rxe_sched_task(&qp->req.task);
->>>>>>> 98817289
 				}
 				goto done;
 
