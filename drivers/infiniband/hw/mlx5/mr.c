--- conflicted
+++ resolved
@@ -647,27 +647,9 @@
 	if (!mlx5r_umr_can_reconfig(dev, 0, access_flags))
 		return ERR_PTR(-EOPNOTSUPP);
 
-<<<<<<< HEAD
-	ent = &cache->ent[entry];
-	spin_lock_irq(&ent->lock);
-	if (list_empty(&ent->head)) {
-		queue_adjust_cache_locked(ent);
-		ent->miss++;
-		spin_unlock_irq(&ent->lock);
-		mr = create_cache_mr(ent);
-		if (IS_ERR(mr))
-			return mr;
-	} else {
-		mr = list_first_entry(&ent->head, struct mlx5_ib_mr, list);
-		list_del(&mr->list);
-		ent->available_mrs--;
-		queue_adjust_cache_locked(ent);
-		spin_unlock_irq(&ent->lock);
-=======
 	mr = kzalloc(sizeof(*mr), GFP_KERNEL);
 	if (!mr)
 		return ERR_PTR(-ENOMEM);
->>>>>>> d60c95ef
 
 	xa_lock_irq(&ent->mkeys);
 	ent->in_use++;
@@ -689,27 +671,10 @@
 		queue_adjust_cache_locked(ent);
 		xa_unlock_irq(&ent->mkeys);
 	}
-<<<<<<< HEAD
-	req_ent->miss++;
-	return NULL;
-}
-
-static void mlx5_mr_cache_free(struct mlx5_ib_dev *dev, struct mlx5_ib_mr *mr)
-{
-	struct mlx5_cache_ent *ent = mr->cache_ent;
-
-	WRITE_ONCE(dev->cache.last_add, jiffies);
-	spin_lock_irq(&ent->lock);
-	list_add_tail(&mr->list, &ent->head);
-	ent->available_mrs++;
-	queue_adjust_cache_locked(ent);
-	spin_unlock_irq(&ent->lock);
-=======
 	mr->mmkey.cache_ent = ent;
 	mr->mmkey.type = MLX5_MKEY_MR;
 	init_waitqueue_head(&mr->mmkey.wait);
 	return mr;
->>>>>>> d60c95ef
 }
 
 static void clean_keys(struct mlx5_ib_dev *dev, int c)
