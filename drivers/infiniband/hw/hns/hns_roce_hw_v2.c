--- conflicted
+++ resolved
@@ -360,11 +360,7 @@
 	} else if (unlikely(hr_qp->state == IB_QPS_RESET ||
 		   hr_qp->state == IB_QPS_INIT ||
 		   hr_qp->state == IB_QPS_RTR)) {
-<<<<<<< HEAD
-		ibdev_err(ibdev, "failed to post WQE, QP state %hhu!\n",
-=======
 		ibdev_err(ibdev, "failed to post WQE, QP state %u!\n",
->>>>>>> 3b17187f
 			  hr_qp->state);
 		return -EINVAL;
 	} else if (unlikely(hr_dev->state >= HNS_ROCE_DEVICE_STATE_RST_DOWN)) {
@@ -477,22 +473,6 @@
 	if (WARN_ON(ret))
 		return ret;
 
-<<<<<<< HEAD
-	roce_set_field(ud_sq_wqe->dmac, V2_UD_SEND_WQE_DMAC_0_M,
-		       V2_UD_SEND_WQE_DMAC_0_S, ah->av.mac[0]);
-	roce_set_field(ud_sq_wqe->dmac, V2_UD_SEND_WQE_DMAC_1_M,
-		       V2_UD_SEND_WQE_DMAC_1_S, ah->av.mac[1]);
-	roce_set_field(ud_sq_wqe->dmac, V2_UD_SEND_WQE_DMAC_2_M,
-		       V2_UD_SEND_WQE_DMAC_2_S, ah->av.mac[2]);
-	roce_set_field(ud_sq_wqe->dmac, V2_UD_SEND_WQE_DMAC_3_M,
-		       V2_UD_SEND_WQE_DMAC_3_S, ah->av.mac[3]);
-	roce_set_field(ud_sq_wqe->byte_48, V2_UD_SEND_WQE_BYTE_48_DMAC_4_M,
-		       V2_UD_SEND_WQE_BYTE_48_DMAC_4_S, ah->av.mac[4]);
-	roce_set_field(ud_sq_wqe->byte_48, V2_UD_SEND_WQE_BYTE_48_DMAC_5_M,
-		       V2_UD_SEND_WQE_BYTE_48_DMAC_5_S, ah->av.mac[5]);
-
-=======
->>>>>>> 3b17187f
 	ud_sq_wqe->msg_len = cpu_to_le32(msg_len);
 
 	roce_set_bit(ud_sq_wqe->byte_4, V2_UD_SEND_WQE_BYTE_4_CQE_S,
@@ -517,34 +497,6 @@
 	roce_set_field(ud_sq_wqe->byte_32, V2_UD_SEND_WQE_BYTE_32_DQPN_M,
 		       V2_UD_SEND_WQE_BYTE_32_DQPN_S, ud_wr(wr)->remote_qpn);
 
-<<<<<<< HEAD
-	roce_set_field(ud_sq_wqe->byte_36, V2_UD_SEND_WQE_BYTE_36_HOPLIMIT_M,
-		       V2_UD_SEND_WQE_BYTE_36_HOPLIMIT_S, ah->av.hop_limit);
-	roce_set_field(ud_sq_wqe->byte_36, V2_UD_SEND_WQE_BYTE_36_TCLASS_M,
-		       V2_UD_SEND_WQE_BYTE_36_TCLASS_S, ah->av.tclass);
-	roce_set_field(ud_sq_wqe->byte_40, V2_UD_SEND_WQE_BYTE_40_FLOW_LABEL_M,
-		       V2_UD_SEND_WQE_BYTE_40_FLOW_LABEL_S, ah->av.flowlabel);
-	roce_set_field(ud_sq_wqe->byte_40, V2_UD_SEND_WQE_BYTE_40_SL_M,
-		       V2_UD_SEND_WQE_BYTE_40_SL_S, ah->av.sl);
-	roce_set_field(ud_sq_wqe->byte_40, V2_UD_SEND_WQE_BYTE_40_PORTN_M,
-		       V2_UD_SEND_WQE_BYTE_40_PORTN_S, qp->port);
-
-	roce_set_field(ud_sq_wqe->byte_48, V2_UD_SEND_WQE_BYTE_48_SGID_INDX_M,
-		       V2_UD_SEND_WQE_BYTE_48_SGID_INDX_S, ah->av.gid_index);
-
-	if (hr_dev->pci_dev->revision <= PCI_REVISION_ID_HIP08) {
-		roce_set_bit(ud_sq_wqe->byte_40,
-			     V2_UD_SEND_WQE_BYTE_40_UD_VLAN_EN_S,
-			     ah->av.vlan_en);
-		roce_set_field(ud_sq_wqe->byte_36,
-			       V2_UD_SEND_WQE_BYTE_36_VLAN_M,
-			       V2_UD_SEND_WQE_BYTE_36_VLAN_S, ah->av.vlan_id);
-	}
-
-	memcpy(&ud_sq_wqe->dgid[0], &ah->av.dgid[0], GID_LEN_V2);
-
-	set_extend_sge(qp, wr->sg_list, &curr_idx, valid_num_sge);
-=======
 	ret = fill_ud_av(ud_sq_wqe, ah);
 	if (ret)
 		return ret;
@@ -561,7 +513,6 @@
 	 */
 	if (qp->en_flags & HNS_ROCE_QP_CAP_OWNER_DB)
 		dma_wmb();
->>>>>>> 3b17187f
 
 	*sge_idx = curr_idx;
 	roce_set_bit(ud_sq_wqe->byte_4, V2_UD_SEND_WQE_BYTE_4_OWNER_S,
@@ -916,17 +867,9 @@
 			goto out;
 		}
 
-<<<<<<< HEAD
-		wqe_idx = (hr_qp->rq.head + nreq) & (hr_qp->rq.wqe_cnt - 1);
-
-		if (unlikely(wr->num_sge > hr_qp->rq.max_gs)) {
-			ibdev_err(ibdev, "num_sge = %d >= max_sge = %u.\n",
-				  wr->num_sge, hr_qp->rq.max_gs);
-=======
 		if (unlikely(wr->num_sge > max_sge)) {
 			ibdev_err(ibdev, "num_sge = %d >= max_sge = %u.\n",
 				  wr->num_sge, max_sge);
->>>>>>> 3b17187f
 			ret = -EINVAL;
 			*bad_wr = wr;
 			goto out;
@@ -1327,14 +1270,9 @@
 	struct hns_roce_v2_cmq_ring *csq = &priv->cmq.csq;
 	u32 timeout = 0;
 	u16 desc_ret;
-<<<<<<< HEAD
-	int ret;
-	int ntc;
-=======
 	u32 tail;
 	int ret;
 	int i;
->>>>>>> 3b17187f
 
 	spin_lock_bh(&csq->lock);
 
@@ -1356,24 +1294,6 @@
 	} while (++timeout < priv->cmq.tx_timeout);
 
 	if (hns_roce_cmq_csq_done(hr_dev)) {
-<<<<<<< HEAD
-		complete = true;
-		handle = 0;
-		ret = 0;
-		while (handle < num) {
-			/* get the result of hardware write back */
-			desc_to_use = &csq->desc[ntc];
-			desc[handle] = *desc_to_use;
-			dev_dbg(hr_dev->dev, "Get cmq desc:\n");
-			desc_ret = le16_to_cpu(desc[handle].retval);
-			if (unlikely(desc_ret != CMD_EXEC_SUCCESS))
-				ret = -EIO;
-			priv->cmq.last_status = desc_ret;
-			ntc++;
-			handle++;
-			if (ntc == csq->desc_num)
-				ntc = 0;
-=======
 		for (ret = 0, i = 0; i < num; i++) {
 			/* check the result of hardware write back */
 			desc[i] = csq->desc[tail++];
@@ -1388,7 +1308,6 @@
 					    "Cmdq IO error, opcode = %x, return = %x\n",
 					    desc->opcode, desc_ret);
 			ret = -EIO;
->>>>>>> 3b17187f
 		}
 	} else {
 		/* FW/HW reset or incorrect number of desc */
@@ -2059,13 +1978,8 @@
 
 	caps->flags		= HNS_ROCE_CAP_FLAG_REREG_MR |
 				  HNS_ROCE_CAP_FLAG_ROCE_V1_V2 |
-<<<<<<< HEAD
-				  HNS_ROCE_CAP_FLAG_RECORD_DB |
-				  HNS_ROCE_CAP_FLAG_SQ_RECORD_DB;
-=======
 				  HNS_ROCE_CAP_FLAG_CQ_RECORD_DB |
 				  HNS_ROCE_CAP_FLAG_QP_RECORD_DB;
->>>>>>> 3b17187f
 
 	caps->pkey_table_len[0] = 1;
 	caps->ceqe_depth	= HNS_ROCE_V2_COMP_EQE_NUM;
@@ -2129,8 +2043,6 @@
 		pr_err("table %u not support hop_num = %u!\n", hem_type,
 		       hop_num);
 		return;
-<<<<<<< HEAD
-=======
 	}
 
 	if (hem_type >= HEM_TYPE_MTT)
@@ -2275,7 +2187,6 @@
 		caps->default_ceq_period = 0x10;
 		caps->default_aeq_max_cnt = 0x1;
 		caps->default_aeq_period = 0x10;
->>>>>>> 3b17187f
 	}
 
 	set_hem_page_size(hr_dev);
@@ -3925,12 +3836,7 @@
 		op = HNS_ROCE_CMD_WRITE_CQC_TIMER_BT0;
 		break;
 	default:
-<<<<<<< HEAD
-		dev_warn(hr_dev->dev,
-			 "table %u not to be written by mailbox!\n", type);
-=======
 		dev_warn(hr_dev->dev, "failed to check hem type %u.\n", type);
->>>>>>> 3b17187f
 		return -EINVAL;
 	}
 
@@ -4812,17 +4718,6 @@
 	hr_reg_write(context, QPC_HOPLIMIT, grh->hop_limit);
 	hr_reg_clear(qpc_mask, QPC_HOPLIMIT);
 
-<<<<<<< HEAD
-	roce_set_field(context->byte_24_mtu_tc, V2_QPC_BYTE_24_TC_M,
-		       V2_QPC_BYTE_24_TC_S, get_tclass(&attr->ah_attr.grh));
-	roce_set_field(qpc_mask->byte_24_mtu_tc, V2_QPC_BYTE_24_TC_M,
-		       V2_QPC_BYTE_24_TC_S, 0);
-
-	roce_set_field(context->byte_28_at_fl, V2_QPC_BYTE_28_FL_M,
-		       V2_QPC_BYTE_28_FL_S, grh->flow_label);
-	roce_set_field(qpc_mask->byte_28_at_fl, V2_QPC_BYTE_28_FL_M,
-		       V2_QPC_BYTE_28_FL_S, 0);
-=======
 	ret = fill_cong_field(ibqp, attr, context, qpc_mask);
 	if (ret)
 		return ret;
@@ -4832,7 +4727,6 @@
 
 	hr_reg_write(context, QPC_FL, grh->flow_label);
 	hr_reg_clear(qpc_mask, QPC_FL);
->>>>>>> 3b17187f
 	memcpy(context->dgid, grh->dgid.raw, sizeof(grh->dgid.raw));
 	memset(qpc_mask->dgid, 0, sizeof(grh->dgid.raw));
 
