--- conflicted
+++ resolved
@@ -129,16 +129,9 @@
 	bool pkts_sent)
 {
 	struct hfi1_user_sdma_pkt_q *pq =
-<<<<<<< HEAD
-		container_of(wait, struct hfi1_user_sdma_pkt_q, busy);
-	struct hfi1_ibdev *dev = &pq->dd->verbs_dev;
-
-	write_seqlock(&dev->iowait_lock);
-=======
 		container_of(wait->iow, struct hfi1_user_sdma_pkt_q, busy);
 
 	write_seqlock(&sde->waitlock);
->>>>>>> f7688b48
 	if (sdma_progress(sde, seq, txreq))
 		goto eagain;
 	/*
@@ -147,22 +140,14 @@
 	 * it is supposed to be enqueued.
 	 */
 	xchg(&pq->state, SDMA_PKT_Q_DEFERRED);
-<<<<<<< HEAD
-	if (list_empty(&pq->busy.list))
-=======
 	if (list_empty(&pq->busy.list)) {
 		iowait_get_priority(&pq->busy);
->>>>>>> f7688b48
 		iowait_queue(pkts_sent, &pq->busy, &sde->dmawait);
 	}
 	write_sequnlock(&sde->waitlock);
 	return -EBUSY;
 eagain:
-<<<<<<< HEAD
-	write_sequnlock(&dev->iowait_lock);
-=======
 	write_sequnlock(&sde->waitlock);
->>>>>>> f7688b48
 	return -EAGAIN;
 }
 
