// SPDX-License-Identifier: GPL-2.0-or-later
/*
 * dell-smm-hwmon.c -- Linux driver for accessing the SMM BIOS on Dell laptops.
 *
 * Copyright (C) 2001  Massimo Dal Zotto <dz@debian.org>
 *
 * Hwmon integration:
 * Copyright (C) 2011  Jean Delvare <jdelvare@suse.de>
 * Copyright (C) 2013, 2014  Guenter Roeck <linux@roeck-us.net>
 * Copyright (C) 2014, 2015  Pali Rohár <pali@kernel.org>
 */

#define pr_fmt(fmt) KBUILD_MODNAME ": " fmt

#include <linux/cpu.h>
#include <linux/delay.h>
#include <linux/err.h>
#include <linux/module.h>
#include <linux/platform_device.h>
#include <linux/types.h>
#include <linux/init.h>
#include <linux/proc_fs.h>
#include <linux/seq_file.h>
#include <linux/dmi.h>
#include <linux/capability.h>
#include <linux/mutex.h>
#include <linux/hwmon.h>
#include <linux/uaccess.h>
#include <linux/io.h>
#include <linux/sched.h>
#include <linux/ctype.h>
#include <linux/smp.h>

#include <linux/i8k.h>

#define I8K_SMM_FN_STATUS	0x0025
#define I8K_SMM_POWER_STATUS	0x0069
#define I8K_SMM_SET_FAN		0x01a3
#define I8K_SMM_GET_FAN		0x00a3
#define I8K_SMM_GET_SPEED	0x02a3
#define I8K_SMM_GET_FAN_TYPE	0x03a3
#define I8K_SMM_GET_NOM_SPEED	0x04a3
#define I8K_SMM_GET_TEMP	0x10a3
#define I8K_SMM_GET_TEMP_TYPE	0x11a3
#define I8K_SMM_GET_DELL_SIG1	0xfea3
#define I8K_SMM_GET_DELL_SIG2	0xffa3

#define I8K_FAN_MULT		30
#define I8K_FAN_MAX_RPM		30000
#define I8K_MAX_TEMP		127

#define I8K_FN_NONE		0x00
#define I8K_FN_UP		0x01
#define I8K_FN_DOWN		0x02
#define I8K_FN_MUTE		0x04
#define I8K_FN_MASK		0x07
#define I8K_FN_SHIFT		8

#define I8K_POWER_AC		0x05
#define I8K_POWER_BATTERY	0x01

#define DELL_SMM_NO_TEMP	10
#define DELL_SMM_NO_FANS	3

struct dell_smm_data {
	struct mutex i8k_mutex; /* lock for sensors writes */
	char bios_version[4];
	char bios_machineid[16];
	uint i8k_fan_mult;
	uint i8k_pwm_mult;
	uint i8k_fan_max;
	bool disallow_fan_type_call;
	bool disallow_fan_support;
	unsigned int manual_fan;
	unsigned int auto_fan;
	int temp_type[DELL_SMM_NO_TEMP];
	bool fan[DELL_SMM_NO_FANS];
	int fan_type[DELL_SMM_NO_FANS];
};

MODULE_AUTHOR("Massimo Dal Zotto (dz@debian.org)");
MODULE_AUTHOR("Pali Rohár <pali@kernel.org>");
MODULE_DESCRIPTION("Dell laptop SMM BIOS hwmon driver");
MODULE_LICENSE("GPL");
MODULE_ALIAS("i8k");

static bool force;
module_param(force, bool, 0);
MODULE_PARM_DESC(force, "Force loading without checking for supported models");

static bool ignore_dmi;
module_param(ignore_dmi, bool, 0);
MODULE_PARM_DESC(ignore_dmi, "Continue probing hardware even if DMI data does not match");

#if IS_ENABLED(CONFIG_I8K)
static bool restricted = true;
module_param(restricted, bool, 0);
MODULE_PARM_DESC(restricted, "Restrict fan control and serial number to CAP_SYS_ADMIN (default: 1)");

static bool power_status;
module_param(power_status, bool, 0600);
MODULE_PARM_DESC(power_status, "Report power status in /proc/i8k (default: 0)");
#endif

static uint fan_mult;
module_param(fan_mult, uint, 0);
MODULE_PARM_DESC(fan_mult, "Factor to multiply fan speed with (default: autodetect)");

static uint fan_max;
module_param(fan_max, uint, 0);
MODULE_PARM_DESC(fan_max, "Maximum configurable fan speed (default: autodetect)");

struct smm_regs {
	unsigned int eax;
	unsigned int ebx __packed;
	unsigned int ecx __packed;
	unsigned int edx __packed;
	unsigned int esi __packed;
	unsigned int edi __packed;
};

static const char * const temp_labels[] = {
	"CPU",
	"GPU",
	"SODIMM",
	"Other",
	"Ambient",
	"Other",
};

static const char * const fan_labels[] = {
	"Processor Fan",
	"Motherboard Fan",
	"Video Fan",
	"Power Supply Fan",
	"Chipset Fan",
	"Other Fan",
};

static const char * const docking_labels[] = {
	"Docking Processor Fan",
	"Docking Motherboard Fan",
	"Docking Video Fan",
	"Docking Power Supply Fan",
	"Docking Chipset Fan",
	"Docking Other Fan",
};

static inline const char __init *i8k_get_dmi_data(int field)
{
	const char *dmi_data = dmi_get_system_info(field);

	return dmi_data && *dmi_data ? dmi_data : "?";
}

/*
 * Call the System Management Mode BIOS. Code provided by Jonathan Buzzard.
 */
static int i8k_smm_func(void *par)
{
	ktime_t calltime = ktime_get();
	struct smm_regs *regs = par;
	int eax = regs->eax;
	int ebx = regs->ebx;
	long long duration;
	int rc;

	/* SMM requires CPU 0 */
	if (smp_processor_id() != 0)
		return -EBUSY;

#if defined(CONFIG_X86_64)
	asm volatile("pushq %%rax\n\t"
		"movl 0(%%rax),%%edx\n\t"
		"pushq %%rdx\n\t"
		"movl 4(%%rax),%%ebx\n\t"
		"movl 8(%%rax),%%ecx\n\t"
		"movl 12(%%rax),%%edx\n\t"
		"movl 16(%%rax),%%esi\n\t"
		"movl 20(%%rax),%%edi\n\t"
		"popq %%rax\n\t"
		"out %%al,$0xb2\n\t"
		"out %%al,$0x84\n\t"
		"xchgq %%rax,(%%rsp)\n\t"
		"movl %%ebx,4(%%rax)\n\t"
		"movl %%ecx,8(%%rax)\n\t"
		"movl %%edx,12(%%rax)\n\t"
		"movl %%esi,16(%%rax)\n\t"
		"movl %%edi,20(%%rax)\n\t"
		"popq %%rdx\n\t"
		"movl %%edx,0(%%rax)\n\t"
		"pushfq\n\t"
		"popq %%rax\n\t"
		"andl $1,%%eax\n"
		: "=a"(rc)
		:    "a"(regs)
		:    "%ebx", "%ecx", "%edx", "%esi", "%edi", "memory");
#else
	asm volatile("pushl %%eax\n\t"
	    "movl 0(%%eax),%%edx\n\t"
	    "push %%edx\n\t"
	    "movl 4(%%eax),%%ebx\n\t"
	    "movl 8(%%eax),%%ecx\n\t"
	    "movl 12(%%eax),%%edx\n\t"
	    "movl 16(%%eax),%%esi\n\t"
	    "movl 20(%%eax),%%edi\n\t"
	    "popl %%eax\n\t"
	    "out %%al,$0xb2\n\t"
	    "out %%al,$0x84\n\t"
	    "xchgl %%eax,(%%esp)\n\t"
	    "movl %%ebx,4(%%eax)\n\t"
	    "movl %%ecx,8(%%eax)\n\t"
	    "movl %%edx,12(%%eax)\n\t"
	    "movl %%esi,16(%%eax)\n\t"
	    "movl %%edi,20(%%eax)\n\t"
	    "popl %%edx\n\t"
	    "movl %%edx,0(%%eax)\n\t"
	    "lahf\n\t"
	    "shrl $8,%%eax\n\t"
	    "andl $1,%%eax\n"
	    : "=a"(rc)
	    :    "a"(regs)
	    :    "%ebx", "%ecx", "%edx", "%esi", "%edi", "memory");
#endif
	if (rc != 0 || (regs->eax & 0xffff) == 0xffff || regs->eax == eax)
		rc = -EINVAL;

	duration = ktime_us_delta(ktime_get(), calltime);
	pr_debug("smm(0x%.4x 0x%.4x) = 0x%.4x  (took %7lld usecs)\n", eax, ebx,
		 (rc ? 0xffff : regs->eax & 0xffff), duration);

	return rc;
}

/*
 * Call the System Management Mode BIOS.
 */
static int i8k_smm(struct smm_regs *regs)
{
	int ret;

	cpus_read_lock();
	ret = smp_call_on_cpu(0, i8k_smm_func, regs, true);
	cpus_read_unlock();

	return ret;
}

/*
 * Read the fan status.
 */
static int i8k_get_fan_status(const struct dell_smm_data *data, int fan)
{
	struct smm_regs regs = { .eax = I8K_SMM_GET_FAN, };

	if (data->disallow_fan_support)
		return -EINVAL;

	regs.ebx = fan & 0xff;
	return i8k_smm(&regs) ? : regs.eax & 0xff;
}

/*
 * Read the fan speed in RPM.
 */
static int i8k_get_fan_speed(const struct dell_smm_data *data, int fan)
{
	struct smm_regs regs = { .eax = I8K_SMM_GET_SPEED, };

	if (data->disallow_fan_support)
		return -EINVAL;

	regs.ebx = fan & 0xff;
	return i8k_smm(&regs) ? : (regs.eax & 0xffff) * data->i8k_fan_mult;
}

/*
 * Read the fan type.
 */
static int _i8k_get_fan_type(const struct dell_smm_data *data, int fan)
{
	struct smm_regs regs = { .eax = I8K_SMM_GET_FAN_TYPE, };

	if (data->disallow_fan_support || data->disallow_fan_type_call)
		return -EINVAL;

	regs.ebx = fan & 0xff;
	return i8k_smm(&regs) ? : regs.eax & 0xff;
}

static int i8k_get_fan_type(struct dell_smm_data *data, int fan)
{
	/* I8K_SMM_GET_FAN_TYPE SMM call is expensive, so cache values */
	if (data->fan_type[fan] == INT_MIN)
		data->fan_type[fan] = _i8k_get_fan_type(data, fan);

	return data->fan_type[fan];
}

/*
 * Read the fan nominal rpm for specific fan speed.
 */
static int __init i8k_get_fan_nominal_speed(const struct dell_smm_data *data, int fan, int speed)
{
	struct smm_regs regs = { .eax = I8K_SMM_GET_NOM_SPEED, };

	if (data->disallow_fan_support)
		return -EINVAL;

	regs.ebx = (fan & 0xff) | (speed << 8);
	return i8k_smm(&regs) ? : (regs.eax & 0xffff) * data->i8k_fan_mult;
}

/*
 * Enable or disable automatic BIOS fan control support
 */
static int i8k_enable_fan_auto_mode(const struct dell_smm_data *data, bool enable)
{
	struct smm_regs regs = { };

	if (data->disallow_fan_support)
		return -EINVAL;

	regs.eax = enable ? data->auto_fan : data->manual_fan;
	return i8k_smm(&regs);
}

/*
 * Set the fan speed (off, low, high). Returns the new fan status.
 */
static int i8k_set_fan(const struct dell_smm_data *data, int fan, int speed)
{
	struct smm_regs regs = { .eax = I8K_SMM_SET_FAN, };

	if (data->disallow_fan_support)
		return -EINVAL;

	speed = (speed < 0) ? 0 : ((speed > data->i8k_fan_max) ? data->i8k_fan_max : speed);
	regs.ebx = (fan & 0xff) | (speed << 8);

	return i8k_smm(&regs) ? : i8k_get_fan_status(data, fan);
}

static int __init i8k_get_temp_type(int sensor)
{
	struct smm_regs regs = { .eax = I8K_SMM_GET_TEMP_TYPE, };

	regs.ebx = sensor & 0xff;
	return i8k_smm(&regs) ? : regs.eax & 0xff;
}

/*
 * Read the cpu temperature.
 */
static int _i8k_get_temp(int sensor)
{
	struct smm_regs regs = {
		.eax = I8K_SMM_GET_TEMP,
		.ebx = sensor & 0xff,
	};

	return i8k_smm(&regs) ? : regs.eax & 0xff;
}

static int i8k_get_temp(int sensor)
{
	int temp = _i8k_get_temp(sensor);

	/*
	 * Sometimes the temperature sensor returns 0x99, which is out of range.
	 * In this case we retry (once) before returning an error.
	 # 1003655137 00000058 00005a4b
	 # 1003655138 00000099 00003a80 <--- 0x99 = 153 degrees
	 # 1003655139 00000054 00005c52
	 */
	if (temp == 0x99) {
		msleep(100);
		temp = _i8k_get_temp(sensor);
	}
	/*
	 * Return -ENODATA for all invalid temperatures.
	 *
	 * Known instances are the 0x99 value as seen above as well as
	 * 0xc1 (193), which may be returned when trying to read the GPU
	 * temperature if the system supports a GPU and it is currently
	 * turned off.
	 */
	if (temp > I8K_MAX_TEMP)
		return -ENODATA;

	return temp;
}

static int __init i8k_get_dell_signature(int req_fn)
{
	struct smm_regs regs = { .eax = req_fn, };
	int rc;

	rc = i8k_smm(&regs);
	if (rc < 0)
		return rc;

	return regs.eax == 1145651527 && regs.edx == 1145392204 ? 0 : -1;
}

#if IS_ENABLED(CONFIG_I8K)

/*
 * Read the Fn key status.
 */
static int i8k_get_fn_status(void)
{
	struct smm_regs regs = { .eax = I8K_SMM_FN_STATUS, };
	int rc;

	rc = i8k_smm(&regs);
	if (rc < 0)
		return rc;

	switch ((regs.eax >> I8K_FN_SHIFT) & I8K_FN_MASK) {
	case I8K_FN_UP:
		return I8K_VOL_UP;
	case I8K_FN_DOWN:
		return I8K_VOL_DOWN;
	case I8K_FN_MUTE:
		return I8K_VOL_MUTE;
	default:
		return 0;
	}
}

/*
 * Read the power status.
 */
static int i8k_get_power_status(void)
{
	struct smm_regs regs = { .eax = I8K_SMM_POWER_STATUS, };
	int rc;

	rc = i8k_smm(&regs);
	if (rc < 0)
		return rc;

	return (regs.eax & 0xff) == I8K_POWER_AC ? I8K_AC : I8K_BATTERY;
}

/*
 * Procfs interface
 */

static int
i8k_ioctl_unlocked(struct file *fp, struct dell_smm_data *data, unsigned int cmd, unsigned long arg)
{
	int val = 0;
	int speed;
	unsigned char buff[16];
	int __user *argp = (int __user *)arg;

	if (!argp)
		return -EINVAL;

	switch (cmd) {
	case I8K_BIOS_VERSION:
		if (!isdigit(data->bios_version[0]) || !isdigit(data->bios_version[1]) ||
		    !isdigit(data->bios_version[2]))
			return -EINVAL;

		val = (data->bios_version[0] << 16) |
				(data->bios_version[1] << 8) | data->bios_version[2];
		break;

	case I8K_MACHINE_ID:
		if (restricted && !capable(CAP_SYS_ADMIN))
			return -EPERM;

		memset(buff, 0, sizeof(buff));
		strscpy(buff, data->bios_machineid, sizeof(buff));
		break;

	case I8K_FN_STATUS:
		val = i8k_get_fn_status();
		break;

	case I8K_POWER_STATUS:
		val = i8k_get_power_status();
		break;

	case I8K_GET_TEMP:
		val = i8k_get_temp(0);
		break;

	case I8K_GET_SPEED:
		if (copy_from_user(&val, argp, sizeof(int)))
			return -EFAULT;

		val = i8k_get_fan_speed(data, val);
		break;

	case I8K_GET_FAN:
		if (copy_from_user(&val, argp, sizeof(int)))
			return -EFAULT;

		val = i8k_get_fan_status(data, val);
		break;

	case I8K_SET_FAN:
		if (restricted && !capable(CAP_SYS_ADMIN))
			return -EPERM;

		if (copy_from_user(&val, argp, sizeof(int)))
			return -EFAULT;

		if (copy_from_user(&speed, argp + 1, sizeof(int)))
			return -EFAULT;

		val = i8k_set_fan(data, val, speed);
		break;

	default:
		return -EINVAL;
	}

	if (val < 0)
		return val;

	switch (cmd) {
	case I8K_BIOS_VERSION:
		if (copy_to_user(argp, &val, 4))
			return -EFAULT;

		break;
	case I8K_MACHINE_ID:
		if (copy_to_user(argp, buff, 16))
			return -EFAULT;

		break;
	default:
		if (copy_to_user(argp, &val, sizeof(int)))
			return -EFAULT;

		break;
	}

	return 0;
}

static long i8k_ioctl(struct file *fp, unsigned int cmd, unsigned long arg)
{
	struct dell_smm_data *data = PDE_DATA(file_inode(fp));
	long ret;

	mutex_lock(&data->i8k_mutex);
	ret = i8k_ioctl_unlocked(fp, data, cmd, arg);
	mutex_unlock(&data->i8k_mutex);

	return ret;
}

/*
 * Print the information for /proc/i8k.
 */
static int i8k_proc_show(struct seq_file *seq, void *offset)
{
	struct dell_smm_data *data = seq->private;
	int fn_key, cpu_temp, ac_power;
	int left_fan, right_fan, left_speed, right_speed;

	cpu_temp	= i8k_get_temp(0);				/* 11100 µs */
	left_fan	= i8k_get_fan_status(data, I8K_FAN_LEFT);	/*   580 µs */
	right_fan	= i8k_get_fan_status(data, I8K_FAN_RIGHT);	/*   580 µs */
	left_speed	= i8k_get_fan_speed(data, I8K_FAN_LEFT);	/*   580 µs */
	right_speed	= i8k_get_fan_speed(data, I8K_FAN_RIGHT);	/*   580 µs */
	fn_key		= i8k_get_fn_status();				/*   750 µs */
	if (power_status)
		ac_power = i8k_get_power_status();			/* 14700 µs */
	else
		ac_power = -1;

	/*
	 * Info:
	 *
	 * 1)  Format version (this will change if format changes)
	 * 2)  BIOS version
	 * 3)  BIOS machine ID
	 * 4)  Cpu temperature
	 * 5)  Left fan status
	 * 6)  Right fan status
	 * 7)  Left fan speed
	 * 8)  Right fan speed
	 * 9)  AC power
	 * 10) Fn Key status
	 */
	seq_printf(seq, "%s %s %s %d %d %d %d %d %d %d\n",
		   I8K_PROC_FMT,
		   data->bios_version,
		   (restricted && !capable(CAP_SYS_ADMIN)) ? "-1" : data->bios_machineid,
		   cpu_temp,
		   left_fan, right_fan, left_speed, right_speed,
		   ac_power, fn_key);

	return 0;
}

static int i8k_open_fs(struct inode *inode, struct file *file)
{
	return single_open(file, i8k_proc_show, PDE_DATA(inode));
}

static const struct proc_ops i8k_proc_ops = {
	.proc_open	= i8k_open_fs,
	.proc_read	= seq_read,
	.proc_lseek	= seq_lseek,
	.proc_release	= single_release,
	.proc_ioctl	= i8k_ioctl,
};

static void i8k_exit_procfs(void *param)
{
	remove_proc_entry("i8k", NULL);
}

static void __init i8k_init_procfs(struct device *dev)
{
	struct dell_smm_data *data = dev_get_drvdata(dev);

	/* Register the proc entry */
	proc_create_data("i8k", 0, NULL, &i8k_proc_ops, data);

	devm_add_action_or_reset(dev, i8k_exit_procfs, NULL);
}

#else

static void __init i8k_init_procfs(struct device *dev)
{
}

#endif

/*
 * Hwmon interface
 */

static umode_t dell_smm_is_visible(const void *drvdata, enum hwmon_sensor_types type, u32 attr,
				   int channel)
{
	const struct dell_smm_data *data = drvdata;

	switch (type) {
	case hwmon_temp:
		switch (attr) {
		case hwmon_temp_input:
		case hwmon_temp_label:
			if (data->temp_type[channel] >= 0)
				return 0444;

			break;
		default:
			break;
		}
		break;
	case hwmon_fan:
		if (data->disallow_fan_support)
			break;

		switch (attr) {
		case hwmon_fan_input:
			if (data->fan[channel])
				return 0444;

			break;
		case hwmon_fan_label:
			if (data->fan[channel] && !data->disallow_fan_type_call)
				return 0444;

			break;
		default:
			break;
		}
		break;
	case hwmon_pwm:
		if (data->disallow_fan_support)
			break;

		switch (attr) {
		case hwmon_pwm_input:
			if (data->fan[channel])
				return 0644;

			break;
		case hwmon_pwm_enable:
			if (data->auto_fan)
				/*
				 * There is no command for retrieve the current status
				 * from BIOS, and userspace/firmware itself can change
				 * it.
				 * Thus we can only provide write-only access for now.
				 */
				return 0200;

			break;
		default:
			break;
		}
		break;
	default:
		break;
	}

	return 0;
}

static int dell_smm_read(struct device *dev, enum hwmon_sensor_types type, u32 attr, int channel,
			 long *val)
{
	struct dell_smm_data *data = dev_get_drvdata(dev);
	int ret;

	switch (type) {
	case hwmon_temp:
		switch (attr) {
		case hwmon_temp_input:
			ret = i8k_get_temp(channel);
			if (ret < 0)
				return ret;

			*val = ret * 1000;

			return 0;
		default:
			break;
		}
		break;
	case hwmon_fan:
		switch (attr) {
		case hwmon_fan_input:
			ret = i8k_get_fan_speed(data, channel);
			if (ret < 0)
				return ret;

			*val = ret;

			return 0;
		default:
			break;
		}
		break;
	case hwmon_pwm:
		switch (attr) {
		case hwmon_pwm_input:
			ret = i8k_get_fan_status(data, channel);
			if (ret < 0)
				return ret;

			*val = clamp_val(ret * data->i8k_pwm_mult, 0, 255);

			return 0;
		default:
			break;
		}
		break;
	default:
		break;
	}

	return -EOPNOTSUPP;
}

static const char *dell_smm_fan_label(struct dell_smm_data *data, int channel)
{
	bool dock = false;
	int type = i8k_get_fan_type(data, channel);

	if (type < 0)
		return ERR_PTR(type);

	if (type & 0x10) {
		dock = true;
		type &= 0x0F;
	}

	if (type >= ARRAY_SIZE(fan_labels))
		type = ARRAY_SIZE(fan_labels) - 1;

	return dock ? docking_labels[type] : fan_labels[type];
}

static int dell_smm_read_string(struct device *dev, enum hwmon_sensor_types type, u32 attr,
				int channel, const char **str)
{
	struct dell_smm_data *data = dev_get_drvdata(dev);

	switch (type) {
	case hwmon_temp:
		switch (attr) {
		case hwmon_temp_label:
			*str = temp_labels[data->temp_type[channel]];
			return 0;
		default:
			break;
		}
		break;
	case hwmon_fan:
		switch (attr) {
		case hwmon_fan_label:
			*str = dell_smm_fan_label(data, channel);
			return PTR_ERR_OR_ZERO(*str);
		default:
			break;
		}
		break;
	default:
		break;
	}

	return -EOPNOTSUPP;
}

static int dell_smm_write(struct device *dev, enum hwmon_sensor_types type, u32 attr, int channel,
			  long val)
{
	struct dell_smm_data *data = dev_get_drvdata(dev);
	unsigned long pwm;
	bool enable;
	int err;

	switch (type) {
	case hwmon_pwm:
		switch (attr) {
		case hwmon_pwm_input:
			pwm = clamp_val(DIV_ROUND_CLOSEST(val, data->i8k_pwm_mult), 0,
					data->i8k_fan_max);

			mutex_lock(&data->i8k_mutex);
			err = i8k_set_fan(data, channel, pwm);
			mutex_unlock(&data->i8k_mutex);

			if (err < 0)
				return err;

			return 0;
		case hwmon_pwm_enable:
			if (!val)
				return -EINVAL;

			if (val == 1)
				enable = false;
			else
				enable = true;

			mutex_lock(&data->i8k_mutex);
			err = i8k_enable_fan_auto_mode(data, enable);
			mutex_unlock(&data->i8k_mutex);

			if (err < 0)
				return err;

			return 0;
		default:
			break;
		}
		break;
	default:
		break;
	}

	return -EOPNOTSUPP;
}

static const struct hwmon_ops dell_smm_ops = {
	.is_visible = dell_smm_is_visible,
	.read = dell_smm_read,
	.read_string = dell_smm_read_string,
	.write = dell_smm_write,
};

static const struct hwmon_channel_info *dell_smm_info[] = {
	HWMON_CHANNEL_INFO(chip, HWMON_C_REGISTER_TZ),
	HWMON_CHANNEL_INFO(temp,
			   HWMON_T_INPUT | HWMON_T_LABEL,
			   HWMON_T_INPUT | HWMON_T_LABEL,
			   HWMON_T_INPUT | HWMON_T_LABEL,
			   HWMON_T_INPUT | HWMON_T_LABEL,
			   HWMON_T_INPUT | HWMON_T_LABEL,
			   HWMON_T_INPUT | HWMON_T_LABEL,
			   HWMON_T_INPUT | HWMON_T_LABEL,
			   HWMON_T_INPUT | HWMON_T_LABEL,
			   HWMON_T_INPUT | HWMON_T_LABEL,
			   HWMON_T_INPUT | HWMON_T_LABEL
			   ),
	HWMON_CHANNEL_INFO(fan,
			   HWMON_F_INPUT | HWMON_F_LABEL,
			   HWMON_F_INPUT | HWMON_F_LABEL,
			   HWMON_F_INPUT | HWMON_F_LABEL
			   ),
	HWMON_CHANNEL_INFO(pwm,
			   HWMON_PWM_INPUT | HWMON_PWM_ENABLE,
			   HWMON_PWM_INPUT,
			   HWMON_PWM_INPUT
			   ),
	NULL
};

<<<<<<< HEAD
static umode_t i8k_is_visible(struct kobject *kobj, struct attribute *attr,
			      int index)
{
	if (disallow_fan_support && index >= 20)
		return 0;
	if (disallow_fan_type_call &&
	    (index == 21 || index == 25 || index == 28))
		return 0;
	if (index >= 0 && index <= 1 &&
	    !(i8k_hwmon_flags & I8K_HWMON_HAVE_TEMP1))
		return 0;
	if (index >= 2 && index <= 3 &&
	    !(i8k_hwmon_flags & I8K_HWMON_HAVE_TEMP2))
		return 0;
	if (index >= 4 && index <= 5 &&
	    !(i8k_hwmon_flags & I8K_HWMON_HAVE_TEMP3))
		return 0;
	if (index >= 6 && index <= 7 &&
	    !(i8k_hwmon_flags & I8K_HWMON_HAVE_TEMP4))
		return 0;
	if (index >= 8 && index <= 9 &&
	    !(i8k_hwmon_flags & I8K_HWMON_HAVE_TEMP5))
		return 0;
	if (index >= 10 && index <= 11 &&
	    !(i8k_hwmon_flags & I8K_HWMON_HAVE_TEMP6))
		return 0;
	if (index >= 12 && index <= 13 &&
	    !(i8k_hwmon_flags & I8K_HWMON_HAVE_TEMP7))
		return 0;
	if (index >= 14 && index <= 15 &&
	    !(i8k_hwmon_flags & I8K_HWMON_HAVE_TEMP8))
		return 0;
	if (index >= 16 && index <= 17 &&
	    !(i8k_hwmon_flags & I8K_HWMON_HAVE_TEMP9))
		return 0;
	if (index >= 18 && index <= 19 &&
	    !(i8k_hwmon_flags & I8K_HWMON_HAVE_TEMP10))
		return 0;
=======
static const struct hwmon_chip_info dell_smm_chip_info = {
	.ops = &dell_smm_ops,
	.info = dell_smm_info,
};
>>>>>>> 3b17187f

static int __init dell_smm_init_hwmon(struct device *dev)
{
	struct dell_smm_data *data = dev_get_drvdata(dev);
	struct device *dell_smm_hwmon_dev;
	int i, err;

	for (i = 0; i < DELL_SMM_NO_TEMP; i++) {
		data->temp_type[i] = i8k_get_temp_type(i);
		if (data->temp_type[i] < 0)
			continue;

		if (data->temp_type[i] >= ARRAY_SIZE(temp_labels))
			data->temp_type[i] = ARRAY_SIZE(temp_labels) - 1;
	}

	for (i = 0; i < DELL_SMM_NO_FANS; i++) {
		data->fan_type[i] = INT_MIN;
		err = i8k_get_fan_status(data, i);
		if (err < 0)
			err = i8k_get_fan_type(data, i);
		if (err >= 0)
			data->fan[i] = true;
	}

	dell_smm_hwmon_dev = devm_hwmon_device_register_with_info(dev, "dell_smm", data,
								  &dell_smm_chip_info, NULL);

	return PTR_ERR_OR_ZERO(dell_smm_hwmon_dev);
}

struct i8k_config_data {
	uint fan_mult;
	uint fan_max;
};

enum i8k_configs {
	DELL_LATITUDE_D520,
	DELL_PRECISION_490,
	DELL_STUDIO,
	DELL_XPS,
};

static const struct i8k_config_data i8k_config_data[] __initconst = {
	[DELL_LATITUDE_D520] = {
		.fan_mult = 1,
		.fan_max = I8K_FAN_TURBO,
	},
	[DELL_PRECISION_490] = {
		.fan_mult = 1,
		.fan_max = I8K_FAN_TURBO,
	},
	[DELL_STUDIO] = {
		.fan_mult = 1,
		.fan_max = I8K_FAN_HIGH,
	},
	[DELL_XPS] = {
		.fan_mult = 1,
		.fan_max = I8K_FAN_HIGH,
	},
};

static const struct dmi_system_id i8k_dmi_table[] __initconst = {
	{
		.ident = "Dell Inspiron",
		.matches = {
			DMI_MATCH(DMI_SYS_VENDOR, "Dell Computer"),
			DMI_MATCH(DMI_PRODUCT_NAME, "Inspiron"),
		},
	},
	{
		.ident = "Dell Latitude",
		.matches = {
			DMI_MATCH(DMI_SYS_VENDOR, "Dell Computer"),
			DMI_MATCH(DMI_PRODUCT_NAME, "Latitude"),
		},
	},
	{
		.ident = "Dell Inspiron 2",
		.matches = {
			DMI_MATCH(DMI_SYS_VENDOR, "Dell Inc."),
			DMI_MATCH(DMI_PRODUCT_NAME, "Inspiron"),
		},
	},
	{
		.ident = "Dell Latitude D520",
		.matches = {
			DMI_MATCH(DMI_SYS_VENDOR, "Dell Inc."),
			DMI_MATCH(DMI_PRODUCT_NAME, "Latitude D520"),
		},
		.driver_data = (void *)&i8k_config_data[DELL_LATITUDE_D520],
	},
	{
		.ident = "Dell Latitude 2",
		.matches = {
			DMI_MATCH(DMI_SYS_VENDOR, "Dell Inc."),
			DMI_MATCH(DMI_PRODUCT_NAME, "Latitude"),
		},
	},
	{	/* UK Inspiron 6400  */
		.ident = "Dell Inspiron 3",
		.matches = {
			DMI_MATCH(DMI_SYS_VENDOR, "Dell Inc."),
			DMI_MATCH(DMI_PRODUCT_NAME, "MM061"),
		},
	},
	{
		.ident = "Dell Inspiron 3",
		.matches = {
			DMI_MATCH(DMI_SYS_VENDOR, "Dell Inc."),
			DMI_MATCH(DMI_PRODUCT_NAME, "MP061"),
		},
	},
	{
		.ident = "Dell Precision 490",
		.matches = {
			DMI_MATCH(DMI_SYS_VENDOR, "Dell Inc."),
			DMI_MATCH(DMI_PRODUCT_NAME,
				  "Precision WorkStation 490"),
		},
		.driver_data = (void *)&i8k_config_data[DELL_PRECISION_490],
	},
	{
		.ident = "Dell Precision",
		.matches = {
			DMI_MATCH(DMI_SYS_VENDOR, "Dell Inc."),
			DMI_MATCH(DMI_PRODUCT_NAME, "Precision"),
		},
	},
	{
		.ident = "Dell Vostro",
		.matches = {
			DMI_MATCH(DMI_SYS_VENDOR, "Dell Inc."),
			DMI_MATCH(DMI_PRODUCT_NAME, "Vostro"),
		},
	},
	{
		.ident = "Dell Studio",
		.matches = {
			DMI_MATCH(DMI_SYS_VENDOR, "Dell Inc."),
			DMI_MATCH(DMI_PRODUCT_NAME, "Studio"),
		},
		.driver_data = (void *)&i8k_config_data[DELL_STUDIO],
	},
	{
		.ident = "Dell XPS M140",
		.matches = {
			DMI_MATCH(DMI_SYS_VENDOR, "Dell Inc."),
			DMI_MATCH(DMI_PRODUCT_NAME, "MXC051"),
		},
		.driver_data = (void *)&i8k_config_data[DELL_XPS],
	},
	{
		.ident = "Dell XPS",
		.matches = {
			DMI_MATCH(DMI_SYS_VENDOR, "Dell Inc."),
			DMI_MATCH(DMI_PRODUCT_NAME, "XPS"),
		},
	},
	{ }
};

MODULE_DEVICE_TABLE(dmi, i8k_dmi_table);

/*
 * On some machines once I8K_SMM_GET_FAN_TYPE is issued then CPU fan speed
 * randomly going up and down due to bug in Dell SMM or BIOS. Here is blacklist
 * of affected Dell machines for which we disallow I8K_SMM_GET_FAN_TYPE call.
 * See bug: https://bugzilla.kernel.org/show_bug.cgi?id=100121
 */
static const struct dmi_system_id i8k_blacklist_fan_type_dmi_table[] __initconst = {
	{
		.ident = "Dell Studio XPS 8000",
		.matches = {
			DMI_EXACT_MATCH(DMI_SYS_VENDOR, "Dell Inc."),
			DMI_EXACT_MATCH(DMI_PRODUCT_NAME, "Studio XPS 8000"),
		},
	},
	{
		.ident = "Dell Studio XPS 8100",
		.matches = {
			DMI_EXACT_MATCH(DMI_SYS_VENDOR, "Dell Inc."),
			DMI_EXACT_MATCH(DMI_PRODUCT_NAME, "Studio XPS 8100"),
		},
	},
	{
		.ident = "Dell Inspiron 580",
		.matches = {
			DMI_EXACT_MATCH(DMI_SYS_VENDOR, "Dell Inc."),
			DMI_EXACT_MATCH(DMI_PRODUCT_NAME, "Inspiron 580 "),
		},
	},
	{ }
};

/*
 * On some machines all fan related SMM functions implemented by Dell BIOS
 * firmware freeze kernel for about 500ms. Until Dell fixes these problems fan
 * support for affected blacklisted Dell machines stay disabled.
 * See bug: https://bugzilla.kernel.org/show_bug.cgi?id=195751
 */
static const struct dmi_system_id i8k_blacklist_fan_support_dmi_table[] __initconst = {
	{
		.ident = "Dell Inspiron 7720",
		.matches = {
			DMI_MATCH(DMI_SYS_VENDOR, "Dell Inc."),
			DMI_EXACT_MATCH(DMI_PRODUCT_NAME, "Inspiron 7720"),
		},
	},
	{
		.ident = "Dell Vostro 3360",
		.matches = {
			DMI_MATCH(DMI_SYS_VENDOR, "Dell Inc."),
			DMI_EXACT_MATCH(DMI_PRODUCT_NAME, "Vostro 3360"),
		},
	},
	{
		.ident = "Dell XPS13 9333",
		.matches = {
			DMI_MATCH(DMI_SYS_VENDOR, "Dell Inc."),
			DMI_EXACT_MATCH(DMI_PRODUCT_NAME, "XPS13 9333"),
		},
	},
	{
		.ident = "Dell XPS 15 L502X",
		.matches = {
			DMI_MATCH(DMI_SYS_VENDOR, "Dell Inc."),
			DMI_EXACT_MATCH(DMI_PRODUCT_NAME, "Dell System XPS L502X"),
		},
	},
	{ }
};

struct i8k_fan_control_data {
	unsigned int manual_fan;
	unsigned int auto_fan;
};

enum i8k_fan_controls {
	I8K_FAN_34A3_35A3,
};

static const struct i8k_fan_control_data i8k_fan_control_data[] __initconst = {
	[I8K_FAN_34A3_35A3] = {
		.manual_fan = 0x34a3,
		.auto_fan = 0x35a3,
	},
};

static const struct dmi_system_id i8k_whitelist_fan_control[] __initconst = {
	{
		.ident = "Dell Latitude 5480",
		.matches = {
			DMI_MATCH(DMI_SYS_VENDOR, "Dell Inc."),
			DMI_EXACT_MATCH(DMI_PRODUCT_NAME, "Latitude 5480"),
		},
		.driver_data = (void *)&i8k_fan_control_data[I8K_FAN_34A3_35A3],
	},
	{
		.ident = "Dell Latitude E6440",
		.matches = {
			DMI_MATCH(DMI_SYS_VENDOR, "Dell Inc."),
			DMI_EXACT_MATCH(DMI_PRODUCT_NAME, "Latitude E6440"),
		},
		.driver_data = (void *)&i8k_fan_control_data[I8K_FAN_34A3_35A3],
	},
	{
		.ident = "Dell Latitude E7440",
		.matches = {
			DMI_MATCH(DMI_SYS_VENDOR, "Dell Inc."),
			DMI_EXACT_MATCH(DMI_PRODUCT_NAME, "Latitude E7440"),
		},
		.driver_data = (void *)&i8k_fan_control_data[I8K_FAN_34A3_35A3],
	},
	{
		.ident = "Dell Precision 5530",
		.matches = {
			DMI_MATCH(DMI_SYS_VENDOR, "Dell Inc."),
			DMI_EXACT_MATCH(DMI_PRODUCT_NAME, "Precision 5530"),
		},
		.driver_data = (void *)&i8k_fan_control_data[I8K_FAN_34A3_35A3],
	},
	{
		.ident = "Dell Precision 7510",
		.matches = {
			DMI_MATCH(DMI_SYS_VENDOR, "Dell Inc."),
			DMI_EXACT_MATCH(DMI_PRODUCT_NAME, "Precision 7510"),
		},
		.driver_data = (void *)&i8k_fan_control_data[I8K_FAN_34A3_35A3],
	},
	{ }
};

static int __init dell_smm_probe(struct platform_device *pdev)
{
	struct dell_smm_data *data;
	const struct dmi_system_id *id, *fan_control;
	int fan, ret;

	data = devm_kzalloc(&pdev->dev, sizeof(struct dell_smm_data), GFP_KERNEL);
	if (!data)
		return -ENOMEM;

	mutex_init(&data->i8k_mutex);
	data->i8k_fan_mult = I8K_FAN_MULT;
	data->i8k_fan_max = I8K_FAN_HIGH;
	platform_set_drvdata(pdev, data);

	if (dmi_check_system(i8k_blacklist_fan_support_dmi_table)) {
		dev_warn(&pdev->dev, "broken Dell BIOS detected, disallow fan support\n");
		if (!force)
			data->disallow_fan_support = true;
	}

	if (dmi_check_system(i8k_blacklist_fan_type_dmi_table)) {
		dev_warn(&pdev->dev, "broken Dell BIOS detected, disallow fan type call\n");
		if (!force)
			data->disallow_fan_type_call = true;
	}

	strscpy(data->bios_version, i8k_get_dmi_data(DMI_BIOS_VERSION),
		sizeof(data->bios_version));
	strscpy(data->bios_machineid, i8k_get_dmi_data(DMI_PRODUCT_SERIAL),
		sizeof(data->bios_machineid));

	/*
	 * Set fan multiplier and maximal fan speed from dmi config
	 * Values specified in module parameters override values from dmi
	 */
	id = dmi_first_match(i8k_dmi_table);
	if (id && id->driver_data) {
		const struct i8k_config_data *conf = id->driver_data;

		if (!fan_mult && conf->fan_mult)
			fan_mult = conf->fan_mult;

		if (!fan_max && conf->fan_max)
			fan_max = conf->fan_max;
	}

	data->i8k_fan_max = fan_max ? : I8K_FAN_HIGH;	/* Must not be 0 */
	data->i8k_pwm_mult = DIV_ROUND_UP(255, data->i8k_fan_max);

	fan_control = dmi_first_match(i8k_whitelist_fan_control);
	if (fan_control && fan_control->driver_data) {
		const struct i8k_fan_control_data *control = fan_control->driver_data;

		data->manual_fan = control->manual_fan;
		data->auto_fan = control->auto_fan;
		dev_info(&pdev->dev, "enabling support for setting automatic/manual fan control\n");
	}

	if (!fan_mult) {
		/*
		 * Autodetect fan multiplier based on nominal rpm
		 * If fan reports rpm value too high then set multiplier to 1
		 */
		for (fan = 0; fan < DELL_SMM_NO_FANS; ++fan) {
			ret = i8k_get_fan_nominal_speed(data, fan, data->i8k_fan_max);
			if (ret < 0)
				continue;

			if (ret > I8K_FAN_MAX_RPM)
				data->i8k_fan_mult = 1;
			break;
		}
	} else {
		/* Fan multiplier was specified in module param or in dmi */
		data->i8k_fan_mult = fan_mult;
	}

	ret = dell_smm_init_hwmon(&pdev->dev);
	if (ret)
		return ret;

	i8k_init_procfs(&pdev->dev);

	return 0;
}

static struct platform_driver dell_smm_driver = {
	.driver		= {
		.name	= KBUILD_MODNAME,
	},
};

static struct platform_device *dell_smm_device;

/*
 * Probe for the presence of a supported laptop.
 */
static int __init i8k_init(void)
{
	/*
	 * Get DMI information
	 */
	if (!dmi_check_system(i8k_dmi_table)) {
		if (!ignore_dmi && !force)
			return -ENODEV;

		pr_info("not running on a supported Dell system.\n");
		pr_info("vendor=%s, model=%s, version=%s\n",
			i8k_get_dmi_data(DMI_SYS_VENDOR),
			i8k_get_dmi_data(DMI_PRODUCT_NAME),
			i8k_get_dmi_data(DMI_BIOS_VERSION));
	}

	/*
	 * Get SMM Dell signature
	 */
	if (i8k_get_dell_signature(I8K_SMM_GET_DELL_SIG1) &&
	    i8k_get_dell_signature(I8K_SMM_GET_DELL_SIG2)) {
		pr_err("unable to get SMM Dell signature\n");
		if (!force)
			return -ENODEV;
	}

	dell_smm_device = platform_create_bundle(&dell_smm_driver, dell_smm_probe, NULL, 0, NULL,
						 0);

	return PTR_ERR_OR_ZERO(dell_smm_device);
}

static void __exit i8k_exit(void)
{
	platform_device_unregister(dell_smm_device);
	platform_driver_unregister(&dell_smm_driver);
}

module_init(i8k_init);
module_exit(i8k_exit);<|MERGE_RESOLUTION|>--- conflicted
+++ resolved
@@ -901,51 +901,10 @@
 	NULL
 };
 
-<<<<<<< HEAD
-static umode_t i8k_is_visible(struct kobject *kobj, struct attribute *attr,
-			      int index)
-{
-	if (disallow_fan_support && index >= 20)
-		return 0;
-	if (disallow_fan_type_call &&
-	    (index == 21 || index == 25 || index == 28))
-		return 0;
-	if (index >= 0 && index <= 1 &&
-	    !(i8k_hwmon_flags & I8K_HWMON_HAVE_TEMP1))
-		return 0;
-	if (index >= 2 && index <= 3 &&
-	    !(i8k_hwmon_flags & I8K_HWMON_HAVE_TEMP2))
-		return 0;
-	if (index >= 4 && index <= 5 &&
-	    !(i8k_hwmon_flags & I8K_HWMON_HAVE_TEMP3))
-		return 0;
-	if (index >= 6 && index <= 7 &&
-	    !(i8k_hwmon_flags & I8K_HWMON_HAVE_TEMP4))
-		return 0;
-	if (index >= 8 && index <= 9 &&
-	    !(i8k_hwmon_flags & I8K_HWMON_HAVE_TEMP5))
-		return 0;
-	if (index >= 10 && index <= 11 &&
-	    !(i8k_hwmon_flags & I8K_HWMON_HAVE_TEMP6))
-		return 0;
-	if (index >= 12 && index <= 13 &&
-	    !(i8k_hwmon_flags & I8K_HWMON_HAVE_TEMP7))
-		return 0;
-	if (index >= 14 && index <= 15 &&
-	    !(i8k_hwmon_flags & I8K_HWMON_HAVE_TEMP8))
-		return 0;
-	if (index >= 16 && index <= 17 &&
-	    !(i8k_hwmon_flags & I8K_HWMON_HAVE_TEMP9))
-		return 0;
-	if (index >= 18 && index <= 19 &&
-	    !(i8k_hwmon_flags & I8K_HWMON_HAVE_TEMP10))
-		return 0;
-=======
 static const struct hwmon_chip_info dell_smm_chip_info = {
 	.ops = &dell_smm_ops,
 	.info = dell_smm_info,
 };
->>>>>>> 3b17187f
 
 static int __init dell_smm_init_hwmon(struct device *dev)
 {
