// SPDX-License-Identifier: GPL-2.0-or-later
/*
 * Hardware monitoring driver for BluTek BPA-RS600 Power Supplies
 *
 * Copyright 2021 Allied Telesis Labs
 */

#include <linux/i2c.h>
#include <linux/init.h>
#include <linux/kernel.h>
#include <linux/module.h>
#include <linux/pmbus.h>
#include "pmbus.h"

<<<<<<< HEAD
=======
enum chips { bpa_rs600, bpd_rs600 };

>>>>>>> 3b17187f
static int bpa_rs600_read_byte_data(struct i2c_client *client, int page, int reg)
{
	int ret;

	if (page > 0)
		return -ENXIO;

	switch (reg) {
	case PMBUS_FAN_CONFIG_12:
		/*
		 * Two fans are reported in PMBUS_FAN_CONFIG_12 but there is
		 * only one fan in the module. Mask out the FAN2 bits.
		 */
		ret = pmbus_read_byte_data(client, 0, PMBUS_FAN_CONFIG_12);
		if (ret >= 0)
			ret &= ~(PB_FAN_2_INSTALLED | PB_FAN_2_PULSE_MASK);
		break;
	default:
		ret = -ENODATA;
		break;
	}

	return ret;
}

/*
 * The BPA-RS600 violates the PMBus spec. Specifically it treats the
 * mantissa as unsigned. Deal with this here to allow the PMBus core
 * to work with correctly encoded data.
 */
static int bpa_rs600_read_vin(struct i2c_client *client)
{
	int ret, exponent, mantissa;

	ret = pmbus_read_word_data(client, 0, 0xff, PMBUS_READ_VIN);
	if (ret < 0)
		return ret;

	if (ret & BIT(10)) {
		exponent = ret >> 11;
		mantissa = ret & 0x7ff;

		exponent++;
		mantissa >>= 1;

		ret = (exponent << 11) | mantissa;
	}

	return ret;
}

/*
 * Firmware V5.70 incorrectly reports 1640W for MFR_PIN_MAX.
 * Deal with this by returning a sensible value.
 */
static int bpa_rs600_read_pin_max(struct i2c_client *client)
{
	int ret;

	ret = pmbus_read_word_data(client, 0, 0xff, PMBUS_MFR_PIN_MAX);
	if (ret < 0)
		return ret;

	/* Detect invalid 1640W (linear encoding) */
	if (ret == 0x0b34)
		/* Report 700W (linear encoding) */
		return 0x095e;

	return ret;
}

static int bpa_rs600_read_word_data(struct i2c_client *client, int page, int phase, int reg)
{
	int ret;

	if (page > 0)
		return -ENXIO;

	switch (reg) {
	case PMBUS_VIN_UV_WARN_LIMIT:
	case PMBUS_VIN_OV_WARN_LIMIT:
	case PMBUS_VOUT_UV_WARN_LIMIT:
	case PMBUS_VOUT_OV_WARN_LIMIT:
	case PMBUS_IIN_OC_WARN_LIMIT:
	case PMBUS_IOUT_OC_WARN_LIMIT:
	case PMBUS_PIN_OP_WARN_LIMIT:
	case PMBUS_POUT_OP_WARN_LIMIT:
	case PMBUS_VIN_UV_FAULT_LIMIT:
	case PMBUS_VIN_OV_FAULT_LIMIT:
	case PMBUS_VOUT_UV_FAULT_LIMIT:
	case PMBUS_VOUT_OV_FAULT_LIMIT:
		/* These commands return data but it is invalid/un-documented */
		ret = -ENXIO;
		break;
	case PMBUS_READ_VIN:
		ret = bpa_rs600_read_vin(client);
		break;
	case PMBUS_MFR_PIN_MAX:
		ret = bpa_rs600_read_pin_max(client);
		break;
	default:
		if (reg >= PMBUS_VIRT_BASE)
			ret = -ENXIO;
		else
			ret = -ENODATA;
		break;
	}

	return ret;
}

static struct pmbus_driver_info bpa_rs600_info = {
	.pages = 1,
	.format[PSC_VOLTAGE_IN] = linear,
	.format[PSC_VOLTAGE_OUT] = linear,
	.format[PSC_CURRENT_IN] = linear,
	.format[PSC_CURRENT_OUT] = linear,
	.format[PSC_POWER] = linear,
	.format[PSC_TEMPERATURE] = linear,
	.format[PSC_FAN] = linear,
	.func[0] = PMBUS_HAVE_VIN | PMBUS_HAVE_VOUT |
		PMBUS_HAVE_IIN | PMBUS_HAVE_IOUT |
		PMBUS_HAVE_PIN | PMBUS_HAVE_POUT |
		PMBUS_HAVE_TEMP | PMBUS_HAVE_TEMP2 |
		PMBUS_HAVE_FAN12 |
		PMBUS_HAVE_STATUS_VOUT | PMBUS_HAVE_STATUS_IOUT |
		PMBUS_HAVE_STATUS_INPUT | PMBUS_HAVE_STATUS_TEMP |
		PMBUS_HAVE_STATUS_FAN12,
	.read_byte_data = bpa_rs600_read_byte_data,
	.read_word_data = bpa_rs600_read_word_data,
};

static const struct i2c_device_id bpa_rs600_id[] = {
	{ "bpa-rs600", bpa_rs600 },
	{ "bpd-rs600", bpd_rs600 },
	{},
};
MODULE_DEVICE_TABLE(i2c, bpa_rs600_id);

static int bpa_rs600_probe(struct i2c_client *client)
{
	struct device *dev = &client->dev;
	u8 buf[I2C_SMBUS_BLOCK_MAX + 1];
	int ret;
	const struct i2c_device_id *mid;

	if (!i2c_check_functionality(client->adapter,
				     I2C_FUNC_SMBUS_READ_BYTE_DATA
				     | I2C_FUNC_SMBUS_READ_WORD_DATA
				     | I2C_FUNC_SMBUS_READ_BLOCK_DATA))
		return -ENODEV;

	ret = i2c_smbus_read_block_data(client, PMBUS_MFR_MODEL, buf);
	if (ret < 0) {
		dev_err(dev, "Failed to read Manufacturer Model\n");
		return ret;
	}

	for (mid = bpa_rs600_id; mid->name[0]; mid++) {
		if (!strncasecmp(buf, mid->name, strlen(mid->name)))
			break;
	}
	if (!mid->name[0]) {
		buf[ret] = '\0';
		dev_err(dev, "Unsupported Manufacturer Model '%s'\n", buf);
		return -ENODEV;
	}

	return pmbus_do_probe(client, &bpa_rs600_info);
}

static const struct of_device_id __maybe_unused bpa_rs600_of_match[] = {
	{ .compatible = "blutek,bpa-rs600" },
	{},
};
MODULE_DEVICE_TABLE(of, bpa_rs600_of_match);

static struct i2c_driver bpa_rs600_driver = {
	.driver = {
		.name = "bpa-rs600",
		.of_match_table = of_match_ptr(bpa_rs600_of_match),
	},
	.probe_new = bpa_rs600_probe,
	.id_table = bpa_rs600_id,
};

module_i2c_driver(bpa_rs600_driver);

MODULE_AUTHOR("Chris Packham");
MODULE_DESCRIPTION("PMBus driver for BluTek BPA-RS600");
MODULE_LICENSE("GPL");
MODULE_IMPORT_NS(PMBUS);<|MERGE_RESOLUTION|>--- conflicted
+++ resolved
@@ -12,11 +12,8 @@
 #include <linux/pmbus.h>
 #include "pmbus.h"
 
-<<<<<<< HEAD
-=======
 enum chips { bpa_rs600, bpd_rs600 };
 
->>>>>>> 3b17187f
 static int bpa_rs600_read_byte_data(struct i2c_client *client, int page, int reg)
 {
 	int ret;
