--- conflicted
+++ resolved
@@ -227,13 +227,8 @@
 	tdata->dev = dev;
 	tdata->index = index;
 
-<<<<<<< HEAD
-	tzd = devm_thermal_zone_of_sensor_register(dev, index, tdata,
-						   &hwmon_thermal_ops);
-=======
 	tzd = devm_thermal_of_zone_register(dev, index, tdata,
 					    &hwmon_thermal_ops);
->>>>>>> d60c95ef
 	if (IS_ERR(tzd)) {
 		if (PTR_ERR(tzd) != -ENODEV)
 			return PTR_ERR(tzd);
