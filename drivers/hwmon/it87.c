// SPDX-License-Identifier: GPL-2.0-or-later
/*
 *  it87.c - Part of lm_sensors, Linux kernel modules for hardware
 *           monitoring.
 *
 *  The IT8705F is an LPC-based Super I/O part that contains UARTs, a
 *  parallel port, an IR port, a MIDI port, a floppy controller, etc., in
 *  addition to an Environment Controller (Enhanced Hardware Monitor and
 *  Fan Controller)
 *
 *  This driver supports only the Environment Controller in the IT8705F and
 *  similar parts.  The other devices are supported by different drivers.
 *
 *  Supports: IT8603E  Super I/O chip w/LPC interface
 *            IT8620E  Super I/O chip w/LPC interface
 *            IT8622E  Super I/O chip w/LPC interface
 *            IT8623E  Super I/O chip w/LPC interface
 *            IT8628E  Super I/O chip w/LPC interface
 *            IT8705F  Super I/O chip w/LPC interface
 *            IT8712F  Super I/O chip w/LPC interface
 *            IT8716F  Super I/O chip w/LPC interface
 *            IT8718F  Super I/O chip w/LPC interface
 *            IT8720F  Super I/O chip w/LPC interface
 *            IT8721F  Super I/O chip w/LPC interface
 *            IT8726F  Super I/O chip w/LPC interface
 *            IT8728F  Super I/O chip w/LPC interface
 *            IT8732F  Super I/O chip w/LPC interface
 *            IT8758E  Super I/O chip w/LPC interface
 *            IT8771E  Super I/O chip w/LPC interface
 *            IT8772E  Super I/O chip w/LPC interface
 *            IT8781F  Super I/O chip w/LPC interface
 *            IT8782F  Super I/O chip w/LPC interface
 *            IT8783E/F Super I/O chip w/LPC interface
 *            IT8786E  Super I/O chip w/LPC interface
 *            IT8790E  Super I/O chip w/LPC interface
 *            IT8792E  Super I/O chip w/LPC interface
 *            IT87952E  Super I/O chip w/LPC interface
 *            Sis950   A clone of the IT8705F
 *
 *  Copyright (C) 2001 Chris Gauthron
 *  Copyright (C) 2005-2010 Jean Delvare <jdelvare@suse.de>
 */

#define pr_fmt(fmt) KBUILD_MODNAME ": " fmt

#include <linux/bitops.h>
#include <linux/module.h>
#include <linux/init.h>
#include <linux/slab.h>
#include <linux/jiffies.h>
#include <linux/platform_device.h>
#include <linux/hwmon.h>
#include <linux/hwmon-sysfs.h>
#include <linux/hwmon-vid.h>
#include <linux/err.h>
#include <linux/mutex.h>
#include <linux/sysfs.h>
#include <linux/string.h>
#include <linux/dmi.h>
#include <linux/acpi.h>
#include <linux/io.h>

#define DRVNAME "it87"

enum chips { it87, it8712, it8716, it8718, it8720, it8721, it8728, it8732,
	     it8771, it8772, it8781, it8782, it8783, it8786, it8790,
	     it8792, it8603, it8620, it8622, it8628, it87952 };

static struct platform_device *it87_pdev[2];

#define	REG_2E	0x2e	/* The register to read/write */
#define	REG_4E	0x4e	/* Secondary register to read/write */

#define	DEV	0x07	/* Register: Logical device select */
#define PME	0x04	/* The device with the fan registers in it */

/* The device with the IT8718F/IT8720F VID value in it */
#define GPIO	0x07

#define	DEVID	0x20	/* Register: Device ID */
#define	DEVREV	0x22	/* Register: Device Revision */

static inline void __superio_enter(int ioreg)
{
	outb(0x87, ioreg);
	outb(0x01, ioreg);
	outb(0x55, ioreg);
	outb(ioreg == REG_4E ? 0xaa : 0x55, ioreg);
}

static inline int superio_inb(int ioreg, int reg)
{
	outb(reg, ioreg);
	return inb(ioreg + 1);
}

static inline void superio_outb(int ioreg, int reg, int val)
{
	outb(reg, ioreg);
	outb(val, ioreg + 1);
}

static int superio_inw(int ioreg, int reg)
{
	int val;

	outb(reg++, ioreg);
	val = inb(ioreg + 1) << 8;
	outb(reg, ioreg);
	val |= inb(ioreg + 1);
	return val;
}

static inline void superio_select(int ioreg, int ldn)
{
	outb(DEV, ioreg);
	outb(ldn, ioreg + 1);
}

static inline int superio_enter(int ioreg)
{
	/*
	 * Try to reserve ioreg and ioreg + 1 for exclusive access.
	 */
	if (!request_muxed_region(ioreg, 2, DRVNAME))
		return -EBUSY;

	__superio_enter(ioreg);
	return 0;
}

static inline void superio_exit(int ioreg, bool noexit)
{
	if (!noexit) {
		outb(0x02, ioreg);
		outb(0x02, ioreg + 1);
	}
	release_region(ioreg, 2);
}

/* Logical device 4 registers */
#define IT8712F_DEVID 0x8712
#define IT8705F_DEVID 0x8705
#define IT8716F_DEVID 0x8716
#define IT8718F_DEVID 0x8718
#define IT8720F_DEVID 0x8720
#define IT8721F_DEVID 0x8721
#define IT8726F_DEVID 0x8726
#define IT8728F_DEVID 0x8728
#define IT8732F_DEVID 0x8732
#define IT8792E_DEVID 0x8733
#define IT8771E_DEVID 0x8771
#define IT8772E_DEVID 0x8772
#define IT8781F_DEVID 0x8781
#define IT8782F_DEVID 0x8782
#define IT8783E_DEVID 0x8783
#define IT8786E_DEVID 0x8786
#define IT8790E_DEVID 0x8790
#define IT8603E_DEVID 0x8603
#define IT8620E_DEVID 0x8620
#define IT8622E_DEVID 0x8622
#define IT8623E_DEVID 0x8623
#define IT8628E_DEVID 0x8628
#define IT87952E_DEVID 0x8695

/* Logical device 4 (Environmental Monitor) registers */
#define IT87_ACT_REG	0x30
#define IT87_BASE_REG	0x60
#define IT87_SPECIAL_CFG_REG	0xf3	/* special configuration register */

/* Logical device 7 registers (IT8712F and later) */
#define IT87_SIO_GPIO1_REG	0x25
#define IT87_SIO_GPIO2_REG	0x26
#define IT87_SIO_GPIO3_REG	0x27
#define IT87_SIO_GPIO4_REG	0x28
#define IT87_SIO_GPIO5_REG	0x29
#define IT87_SIO_PINX1_REG	0x2a	/* Pin selection */
#define IT87_SIO_PINX2_REG	0x2c	/* Pin selection */
#define IT87_SIO_SPI_REG	0xef	/* SPI function pin select */
#define IT87_SIO_VID_REG	0xfc	/* VID value */
#define IT87_SIO_BEEP_PIN_REG	0xf6	/* Beep pin mapping */

/* Force chip IDs to specified values. Should only be used for testing */
static unsigned short force_id[2];
static unsigned int force_id_cnt;

/* ACPI resource conflicts are ignored if this parameter is set to 1 */
static bool ignore_resource_conflict;

/* Update battery voltage after every reading if true */
static bool update_vbat;

/* Not all BIOSes properly configure the PWM registers */
static bool fix_pwm_polarity;

/* Many IT87 constants specified below */

/* Length of ISA address segment */
#define IT87_EXTENT 8

/* Length of ISA address segment for Environmental Controller */
#define IT87_EC_EXTENT 2

/* Offset of EC registers from ISA base address */
#define IT87_EC_OFFSET 5

/* Where are the ISA address/data registers relative to the EC base address */
#define IT87_ADDR_REG_OFFSET 0
#define IT87_DATA_REG_OFFSET 1

/*----- The IT87 registers -----*/

#define IT87_REG_CONFIG        0x00

#define IT87_REG_ALARM1        0x01
#define IT87_REG_ALARM2        0x02
#define IT87_REG_ALARM3        0x03

/*
 * The IT8718F and IT8720F have the VID value in a different register, in
 * Super-I/O configuration space.
 */
#define IT87_REG_VID           0x0a

/* Interface Selection register on other chips */
#define IT87_REG_IFSEL         0x0a

/*
 * The IT8705F and IT8712F earlier than revision 0x08 use register 0x0b
 * for fan divisors. Later IT8712F revisions must use 16-bit tachometer
 * mode.
 */
#define IT87_REG_FAN_DIV       0x0b
#define IT87_REG_FAN_16BIT     0x0c

/*
 * Monitors:
 * - up to 13 voltage (0 to 7, battery, avcc, 10 to 12)
 * - up to 6 temp (1 to 6)
 * - up to 6 fan (1 to 6)
 */

static const u8 IT87_REG_FAN[]         = { 0x0d, 0x0e, 0x0f, 0x80, 0x82, 0x4c };
static const u8 IT87_REG_FAN_MIN[]     = { 0x10, 0x11, 0x12, 0x84, 0x86, 0x4e };
static const u8 IT87_REG_FANX[]        = { 0x18, 0x19, 0x1a, 0x81, 0x83, 0x4d };
static const u8 IT87_REG_FANX_MIN[]    = { 0x1b, 0x1c, 0x1d, 0x85, 0x87, 0x4f };
static const u8 IT87_REG_TEMP_OFFSET[] = { 0x56, 0x57, 0x59 };

#define IT87_REG_FAN_MAIN_CTRL 0x13
#define IT87_REG_FAN_CTL       0x14
static const u8 IT87_REG_PWM[]         = { 0x15, 0x16, 0x17, 0x7f, 0xa7, 0xaf };
static const u8 IT87_REG_PWM_DUTY[]    = { 0x63, 0x6b, 0x73, 0x7b, 0xa3, 0xab };

static const u8 IT87_REG_VIN[]	= { 0x20, 0x21, 0x22, 0x23, 0x24, 0x25, 0x26,
				    0x27, 0x28, 0x2f, 0x2c, 0x2d, 0x2e };

#define IT87_REG_TEMP(nr)      (0x29 + (nr))

#define IT87_REG_VIN_MAX(nr)   (0x30 + (nr) * 2)
#define IT87_REG_VIN_MIN(nr)   (0x31 + (nr) * 2)
#define IT87_REG_TEMP_HIGH(nr) (0x40 + (nr) * 2)
#define IT87_REG_TEMP_LOW(nr)  (0x41 + (nr) * 2)

#define IT87_REG_VIN_ENABLE    0x50
#define IT87_REG_TEMP_ENABLE   0x51
#define IT87_REG_TEMP_EXTRA    0x55
#define IT87_REG_BEEP_ENABLE   0x5c

#define IT87_REG_CHIPID        0x58

static const u8 IT87_REG_AUTO_BASE[] = { 0x60, 0x68, 0x70, 0x78, 0xa0, 0xa8 };

#define IT87_REG_AUTO_TEMP(nr, i) (IT87_REG_AUTO_BASE[nr] + (i))
#define IT87_REG_AUTO_PWM(nr, i)  (IT87_REG_AUTO_BASE[nr] + 5 + (i))

#define IT87_REG_TEMP456_ENABLE	0x77

#define NUM_VIN			ARRAY_SIZE(IT87_REG_VIN)
#define NUM_VIN_LIMIT		8
#define NUM_TEMP		6
#define NUM_TEMP_OFFSET		ARRAY_SIZE(IT87_REG_TEMP_OFFSET)
#define NUM_TEMP_LIMIT		3
#define NUM_FAN			ARRAY_SIZE(IT87_REG_FAN)
#define NUM_FAN_DIV		3
#define NUM_PWM			ARRAY_SIZE(IT87_REG_PWM)
#define NUM_AUTO_PWM		ARRAY_SIZE(IT87_REG_PWM)

struct it87_devices {
	const char *name;
	const char * const model;
	u32 features;
	u8 peci_mask;
	u8 old_peci_mask;
	u8 smbus_bitmap;	/* SMBus enable bits in extra config register */
	u8 ec_special_config;
};

#define FEAT_12MV_ADC		BIT(0)
#define FEAT_NEWER_AUTOPWM	BIT(1)
#define FEAT_OLD_AUTOPWM	BIT(2)
#define FEAT_16BIT_FANS		BIT(3)
#define FEAT_TEMP_OFFSET	BIT(4)
#define FEAT_TEMP_PECI		BIT(5)
#define FEAT_TEMP_OLD_PECI	BIT(6)
#define FEAT_FAN16_CONFIG	BIT(7)	/* Need to enable 16-bit fans */
#define FEAT_FIVE_FANS		BIT(8)	/* Supports five fans */
#define FEAT_VID		BIT(9)	/* Set if chip supports VID */
#define FEAT_IN7_INTERNAL	BIT(10)	/* Set if in7 is internal */
#define FEAT_SIX_FANS		BIT(11)	/* Supports six fans */
#define FEAT_10_9MV_ADC		BIT(12)
#define FEAT_AVCC3		BIT(13)	/* Chip supports in9/AVCC3 */
#define FEAT_FIVE_PWM		BIT(14)	/* Chip supports 5 pwm chn */
#define FEAT_SIX_PWM		BIT(15)	/* Chip supports 6 pwm chn */
#define FEAT_PWM_FREQ2		BIT(16)	/* Separate pwm freq 2 */
#define FEAT_SIX_TEMP		BIT(17)	/* Up to 6 temp sensors */
#define FEAT_VIN3_5V		BIT(18)	/* VIN3 connected to +5V */
/*
 * Disabling configuration mode on some chips can result in system
 * hang-ups and access failures to the Super-IO chip at the
 * second SIO address. Never exit configuration mode on these
 * chips to avoid the problem.
 */
#define FEAT_CONF_NOEXIT	BIT(19)	/* Chip should not exit conf mode */
#define FEAT_FOUR_FANS		BIT(20)	/* Supports four fans */
#define FEAT_FOUR_PWM		BIT(21)	/* Supports four fan controls */
#define FEAT_FOUR_TEMP		BIT(22)
#define FEAT_FANCTL_ONOFF	BIT(23)	/* chip has FAN_CTL ON/OFF */

static const struct it87_devices it87_devices[] = {
	[it87] = {
		.name = "it87",
		.model = "IT87F",
		.features = FEAT_OLD_AUTOPWM | FEAT_FANCTL_ONOFF,
		/* may need to overwrite */
	},
	[it8712] = {
		.name = "it8712",
		.model = "IT8712F",
		.features = FEAT_OLD_AUTOPWM | FEAT_VID | FEAT_FANCTL_ONOFF,
		/* may need to overwrite */
	},
	[it8716] = {
		.name = "it8716",
		.model = "IT8716F",
		.features = FEAT_16BIT_FANS | FEAT_TEMP_OFFSET | FEAT_VID
		  | FEAT_FAN16_CONFIG | FEAT_FIVE_FANS | FEAT_PWM_FREQ2
		  | FEAT_FANCTL_ONOFF,
	},
	[it8718] = {
		.name = "it8718",
		.model = "IT8718F",
		.features = FEAT_16BIT_FANS | FEAT_TEMP_OFFSET | FEAT_VID
		  | FEAT_TEMP_OLD_PECI | FEAT_FAN16_CONFIG | FEAT_FIVE_FANS
		  | FEAT_PWM_FREQ2 | FEAT_FANCTL_ONOFF,
		.old_peci_mask = 0x4,
	},
	[it8720] = {
		.name = "it8720",
		.model = "IT8720F",
		.features = FEAT_16BIT_FANS | FEAT_TEMP_OFFSET | FEAT_VID
		  | FEAT_TEMP_OLD_PECI | FEAT_FAN16_CONFIG | FEAT_FIVE_FANS
		  | FEAT_PWM_FREQ2 | FEAT_FANCTL_ONOFF,
		.old_peci_mask = 0x4,
	},
	[it8721] = {
		.name = "it8721",
		.model = "IT8721F",
		.features = FEAT_NEWER_AUTOPWM | FEAT_12MV_ADC | FEAT_16BIT_FANS
		  | FEAT_TEMP_OFFSET | FEAT_TEMP_OLD_PECI | FEAT_TEMP_PECI
		  | FEAT_FAN16_CONFIG | FEAT_FIVE_FANS | FEAT_IN7_INTERNAL
		  | FEAT_PWM_FREQ2 | FEAT_FANCTL_ONOFF,
		.peci_mask = 0x05,
		.old_peci_mask = 0x02,	/* Actually reports PCH */
	},
	[it8728] = {
		.name = "it8728",
		.model = "IT8728F",
		.features = FEAT_NEWER_AUTOPWM | FEAT_12MV_ADC | FEAT_16BIT_FANS
		  | FEAT_TEMP_OFFSET | FEAT_TEMP_PECI | FEAT_FIVE_FANS
		  | FEAT_IN7_INTERNAL | FEAT_PWM_FREQ2
		  | FEAT_FANCTL_ONOFF,
		.peci_mask = 0x07,
	},
	[it8732] = {
		.name = "it8732",
		.model = "IT8732F",
		.features = FEAT_NEWER_AUTOPWM | FEAT_16BIT_FANS
		  | FEAT_TEMP_OFFSET | FEAT_TEMP_OLD_PECI | FEAT_TEMP_PECI
		  | FEAT_10_9MV_ADC | FEAT_IN7_INTERNAL | FEAT_FOUR_FANS
		  | FEAT_FOUR_PWM | FEAT_FANCTL_ONOFF,
		.peci_mask = 0x07,
		.old_peci_mask = 0x02,	/* Actually reports PCH */
	},
	[it8771] = {
		.name = "it8771",
		.model = "IT8771E",
		.features = FEAT_NEWER_AUTOPWM | FEAT_12MV_ADC | FEAT_16BIT_FANS
		  | FEAT_TEMP_OFFSET | FEAT_TEMP_PECI | FEAT_IN7_INTERNAL
		  | FEAT_PWM_FREQ2 | FEAT_FANCTL_ONOFF,
				/* PECI: guesswork */
				/* 12mV ADC (OHM) */
				/* 16 bit fans (OHM) */
				/* three fans, always 16 bit (guesswork) */
		.peci_mask = 0x07,
	},
	[it8772] = {
		.name = "it8772",
		.model = "IT8772E",
		.features = FEAT_NEWER_AUTOPWM | FEAT_12MV_ADC | FEAT_16BIT_FANS
		  | FEAT_TEMP_OFFSET | FEAT_TEMP_PECI | FEAT_IN7_INTERNAL
		  | FEAT_PWM_FREQ2 | FEAT_FANCTL_ONOFF,
				/* PECI (coreboot) */
				/* 12mV ADC (HWSensors4, OHM) */
				/* 16 bit fans (HWSensors4, OHM) */
				/* three fans, always 16 bit (datasheet) */
		.peci_mask = 0x07,
	},
	[it8781] = {
		.name = "it8781",
		.model = "IT8781F",
		.features = FEAT_16BIT_FANS | FEAT_TEMP_OFFSET
		  | FEAT_TEMP_OLD_PECI | FEAT_FAN16_CONFIG | FEAT_PWM_FREQ2
		  | FEAT_FANCTL_ONOFF,
		.old_peci_mask = 0x4,
	},
	[it8782] = {
		.name = "it8782",
		.model = "IT8782F",
		.features = FEAT_16BIT_FANS | FEAT_TEMP_OFFSET
		  | FEAT_TEMP_OLD_PECI | FEAT_FAN16_CONFIG | FEAT_PWM_FREQ2
		  | FEAT_FANCTL_ONOFF,
		.old_peci_mask = 0x4,
	},
	[it8783] = {
		.name = "it8783",
		.model = "IT8783E/F",
		.features = FEAT_16BIT_FANS | FEAT_TEMP_OFFSET
		  | FEAT_TEMP_OLD_PECI | FEAT_FAN16_CONFIG | FEAT_PWM_FREQ2
		  | FEAT_FANCTL_ONOFF,
		.old_peci_mask = 0x4,
	},
	[it8786] = {
		.name = "it8786",
		.model = "IT8786E",
		.features = FEAT_NEWER_AUTOPWM | FEAT_12MV_ADC | FEAT_16BIT_FANS
		  | FEAT_TEMP_OFFSET | FEAT_TEMP_PECI | FEAT_IN7_INTERNAL
		  | FEAT_PWM_FREQ2 | FEAT_FANCTL_ONOFF,
		.peci_mask = 0x07,
	},
	[it8790] = {
		.name = "it8790",
		.model = "IT8790E",
		.features = FEAT_NEWER_AUTOPWM | FEAT_12MV_ADC | FEAT_16BIT_FANS
		  | FEAT_TEMP_OFFSET | FEAT_TEMP_PECI | FEAT_IN7_INTERNAL
		  | FEAT_PWM_FREQ2 | FEAT_FANCTL_ONOFF | FEAT_CONF_NOEXIT,
		.peci_mask = 0x07,
	},
	[it8792] = {
		.name = "it8792",
		.model = "IT8792E/IT8795E",
		.features = FEAT_NEWER_AUTOPWM | FEAT_16BIT_FANS
		  | FEAT_TEMP_OFFSET | FEAT_TEMP_OLD_PECI | FEAT_TEMP_PECI
		  | FEAT_10_9MV_ADC | FEAT_IN7_INTERNAL | FEAT_FANCTL_ONOFF
		  | FEAT_CONF_NOEXIT,
		.peci_mask = 0x07,
		.old_peci_mask = 0x02,	/* Actually reports PCH */
	},
	[it8603] = {
		.name = "it8603",
		.model = "IT8603E",
		.features = FEAT_NEWER_AUTOPWM | FEAT_12MV_ADC | FEAT_16BIT_FANS
		  | FEAT_TEMP_OFFSET | FEAT_TEMP_PECI | FEAT_IN7_INTERNAL
		  | FEAT_AVCC3 | FEAT_PWM_FREQ2,
		.peci_mask = 0x07,
	},
	[it8620] = {
		.name = "it8620",
		.model = "IT8620E",
		.features = FEAT_NEWER_AUTOPWM | FEAT_12MV_ADC | FEAT_16BIT_FANS
		  | FEAT_TEMP_OFFSET | FEAT_TEMP_PECI | FEAT_SIX_FANS
		  | FEAT_IN7_INTERNAL | FEAT_SIX_PWM | FEAT_PWM_FREQ2
		  | FEAT_SIX_TEMP | FEAT_VIN3_5V | FEAT_FANCTL_ONOFF,
		.peci_mask = 0x07,
	},
	[it8622] = {
		.name = "it8622",
		.model = "IT8622E",
		.features = FEAT_NEWER_AUTOPWM | FEAT_12MV_ADC | FEAT_16BIT_FANS
		  | FEAT_TEMP_OFFSET | FEAT_TEMP_PECI | FEAT_FIVE_FANS
		  | FEAT_FIVE_PWM | FEAT_IN7_INTERNAL | FEAT_PWM_FREQ2
		  | FEAT_AVCC3 | FEAT_VIN3_5V | FEAT_FOUR_TEMP,
		.peci_mask = 0x07,
		.smbus_bitmap = BIT(1) | BIT(2),
	},
	[it8628] = {
		.name = "it8628",
		.model = "IT8628E",
		.features = FEAT_NEWER_AUTOPWM | FEAT_12MV_ADC | FEAT_16BIT_FANS
		  | FEAT_TEMP_OFFSET | FEAT_TEMP_PECI | FEAT_SIX_FANS
		  | FEAT_IN7_INTERNAL | FEAT_SIX_PWM | FEAT_PWM_FREQ2
		  | FEAT_SIX_TEMP | FEAT_VIN3_5V | FEAT_FANCTL_ONOFF,
		.peci_mask = 0x07,
	},
	[it87952] = {
		.name = "it87952",
		.model = "IT87952E",
		.features = FEAT_NEWER_AUTOPWM | FEAT_16BIT_FANS
		  | FEAT_TEMP_OFFSET | FEAT_TEMP_OLD_PECI | FEAT_TEMP_PECI
		  | FEAT_10_9MV_ADC | FEAT_IN7_INTERNAL | FEAT_FANCTL_ONOFF
		  | FEAT_CONF_NOEXIT,
		.peci_mask = 0x07,
		.old_peci_mask = 0x02,	/* Actually reports PCH */
	},
};

#define has_16bit_fans(data)	((data)->features & FEAT_16BIT_FANS)
#define has_12mv_adc(data)	((data)->features & FEAT_12MV_ADC)
#define has_10_9mv_adc(data)	((data)->features & FEAT_10_9MV_ADC)
#define has_newer_autopwm(data)	((data)->features & FEAT_NEWER_AUTOPWM)
#define has_old_autopwm(data)	((data)->features & FEAT_OLD_AUTOPWM)
#define has_temp_offset(data)	((data)->features & FEAT_TEMP_OFFSET)
#define has_temp_peci(data, nr)	(((data)->features & FEAT_TEMP_PECI) && \
				 ((data)->peci_mask & BIT(nr)))
#define has_temp_old_peci(data, nr) \
				(((data)->features & FEAT_TEMP_OLD_PECI) && \
				 ((data)->old_peci_mask & BIT(nr)))
#define has_fan16_config(data)	((data)->features & FEAT_FAN16_CONFIG)
#define has_four_fans(data)	((data)->features & (FEAT_FOUR_FANS | \
						     FEAT_FIVE_FANS | \
						     FEAT_SIX_FANS))
#define has_five_fans(data)	((data)->features & (FEAT_FIVE_FANS | \
						     FEAT_SIX_FANS))
#define has_six_fans(data)	((data)->features & FEAT_SIX_FANS)
#define has_vid(data)		((data)->features & FEAT_VID)
#define has_in7_internal(data)	((data)->features & FEAT_IN7_INTERNAL)
#define has_avcc3(data)		((data)->features & FEAT_AVCC3)
#define has_four_pwm(data)	((data)->features & (FEAT_FOUR_PWM | \
						     FEAT_FIVE_PWM | \
						     FEAT_SIX_PWM))
#define has_five_pwm(data)	((data)->features & (FEAT_FIVE_PWM | \
						     FEAT_SIX_PWM))
#define has_six_pwm(data)	((data)->features & FEAT_SIX_PWM)
#define has_pwm_freq2(data)	((data)->features & FEAT_PWM_FREQ2)
#define has_four_temp(data)	((data)->features & FEAT_FOUR_TEMP)
#define has_six_temp(data)	((data)->features & FEAT_SIX_TEMP)
#define has_vin3_5v(data)	((data)->features & FEAT_VIN3_5V)
<<<<<<< HEAD
#define has_scaling(data)	((data)->features & (FEAT_12MV_ADC | \
						     FEAT_10_9MV_ADC))
=======
#define has_conf_noexit(data)	((data)->features & FEAT_CONF_NOEXIT)
#define has_scaling(data)	((data)->features & (FEAT_12MV_ADC | \
						     FEAT_10_9MV_ADC))
#define has_fanctl_onoff(data)	((data)->features & FEAT_FANCTL_ONOFF)
>>>>>>> 98817289

struct it87_sio_data {
	int sioaddr;
	enum chips type;
	/* Values read from Super-I/O config space */
	u8 revision;
	u8 vid_value;
	u8 beep_pin;
	u8 internal;	/* Internal sensors can be labeled */
	bool need_in7_reroute;
	/* Features skipped based on config or DMI */
	u16 skip_in;
	u8 skip_vid;
	u8 skip_fan;
	u8 skip_pwm;
	u8 skip_temp;
	u8 smbus_bitmap;
	u8 ec_special_config;
};

/*
 * For each registered chip, we need to keep some data in memory.
 * The structure is dynamically allocated.
 */
struct it87_data {
	const struct attribute_group *groups[7];
	int sioaddr;
	enum chips type;
	u32 features;
	u8 peci_mask;
	u8 old_peci_mask;

	u8 smbus_bitmap;	/* !=0 if SMBus needs to be disabled */
	u8 ec_special_config;	/* EC special config register restore value */

	unsigned short addr;
	const char *name;
	struct mutex update_lock;
	bool valid;		/* true if following fields are valid */
	unsigned long last_updated;	/* In jiffies */

	u16 in_scaled;		/* Internal voltage sensors are scaled */
	u16 in_internal;	/* Bitfield, internal sensors (for labels) */
	u16 has_in;		/* Bitfield, voltage sensors enabled */
	u8 in[NUM_VIN][3];		/* [nr][0]=in, [1]=min, [2]=max */
	bool need_in7_reroute;
	u8 has_fan;		/* Bitfield, fans enabled */
	u16 fan[NUM_FAN][2];	/* Register values, [nr][0]=fan, [1]=min */
	u8 has_temp;		/* Bitfield, temp sensors enabled */
	s8 temp[NUM_TEMP][4];	/* [nr][0]=temp, [1]=min, [2]=max, [3]=offset */
	u8 sensor;		/* Register value (IT87_REG_TEMP_ENABLE) */
	u8 extra;		/* Register value (IT87_REG_TEMP_EXTRA) */
	u8 fan_div[NUM_FAN_DIV];/* Register encoding, shifted right */
	bool has_vid;		/* True if VID supported */
	u8 vid;			/* Register encoding, combined */
	u8 vrm;
	u32 alarms;		/* Register encoding, combined */
	bool has_beep;		/* true if beep supported */
	u8 beeps;		/* Register encoding */
	u8 fan_main_ctrl;	/* Register value */
	u8 fan_ctl;		/* Register value */

	/*
	 * The following 3 arrays correspond to the same registers up to
	 * the IT8720F. The meaning of bits 6-0 depends on the value of bit
	 * 7, and we want to preserve settings on mode changes, so we have
	 * to track all values separately.
	 * Starting with the IT8721F, the manual PWM duty cycles are stored
	 * in separate registers (8-bit values), so the separate tracking
	 * is no longer needed, but it is still done to keep the driver
	 * simple.
	 */
	u8 has_pwm;		/* Bitfield, pwm control enabled */
	u8 pwm_ctrl[NUM_PWM];	/* Register value */
	u8 pwm_duty[NUM_PWM];	/* Manual PWM value set by user */
	u8 pwm_temp_map[NUM_PWM];/* PWM to temp. chan. mapping (bits 1-0) */

	/* Automatic fan speed control registers */
	u8 auto_pwm[NUM_AUTO_PWM][4];	/* [nr][3] is hard-coded */
	s8 auto_temp[NUM_AUTO_PWM][5];	/* [nr][0] is point1_temp_hyst */
};

/* Board specific settings from DMI matching */
struct it87_dmi_data {
	u8 skip_pwm;		/* pwm channels to skip for this board  */
};

/* Global for results from DMI matching, if needed */
static struct it87_dmi_data *dmi_data;

static int adc_lsb(const struct it87_data *data, int nr)
{
	int lsb;

	if (has_12mv_adc(data))
		lsb = 120;
	else if (has_10_9mv_adc(data))
		lsb = 109;
	else
		lsb = 160;
	if (data->in_scaled & BIT(nr))
		lsb <<= 1;
	return lsb;
}

static u8 in_to_reg(const struct it87_data *data, int nr, long val)
{
	val = DIV_ROUND_CLOSEST(val * 10, adc_lsb(data, nr));
	return clamp_val(val, 0, 255);
}

static int in_from_reg(const struct it87_data *data, int nr, int val)
{
	return DIV_ROUND_CLOSEST(val * adc_lsb(data, nr), 10);
}

static inline u8 FAN_TO_REG(long rpm, int div)
{
	if (rpm == 0)
		return 255;
	rpm = clamp_val(rpm, 1, 1000000);
	return clamp_val((1350000 + rpm * div / 2) / (rpm * div), 1, 254);
}

static inline u16 FAN16_TO_REG(long rpm)
{
	if (rpm == 0)
		return 0xffff;
	return clamp_val((1350000 + rpm) / (rpm * 2), 1, 0xfffe);
}

#define FAN_FROM_REG(val, div) ((val) == 0 ? -1 : (val) == 255 ? 0 : \
				1350000 / ((val) * (div)))
/* The divider is fixed to 2 in 16-bit mode */
#define FAN16_FROM_REG(val) ((val) == 0 ? -1 : (val) == 0xffff ? 0 : \
			     1350000 / ((val) * 2))

#define TEMP_TO_REG(val) (clamp_val(((val) < 0 ? (((val) - 500) / 1000) : \
				    ((val) + 500) / 1000), -128, 127))
#define TEMP_FROM_REG(val) ((val) * 1000)

static u8 pwm_to_reg(const struct it87_data *data, long val)
{
	if (has_newer_autopwm(data))
		return val;
	else
		return val >> 1;
}

static int pwm_from_reg(const struct it87_data *data, u8 reg)
{
	if (has_newer_autopwm(data))
		return reg;
	else
		return (reg & 0x7f) << 1;
}

static int DIV_TO_REG(int val)
{
	int answer = 0;

	while (answer < 7 && (val >>= 1))
		answer++;
	return answer;
}

#define DIV_FROM_REG(val) BIT(val)

/*
 * PWM base frequencies. The frequency has to be divided by either 128 or 256,
 * depending on the chip type, to calculate the actual PWM frequency.
 *
 * Some of the chip datasheets suggest a base frequency of 51 kHz instead
 * of 750 kHz for the slowest base frequency, resulting in a PWM frequency
 * of 200 Hz. Sometimes both PWM frequency select registers are affected,
 * sometimes just one. It is unknown if this is a datasheet error or real,
 * so this is ignored for now.
 */
static const unsigned int pwm_freq[8] = {
	48000000,
	24000000,
	12000000,
	8000000,
	6000000,
	3000000,
	1500000,
	750000,
};

static int smbus_disable(struct it87_data *data)
{
	int err;

	if (data->smbus_bitmap) {
		err = superio_enter(data->sioaddr);
		if (err)
			return err;
		superio_select(data->sioaddr, PME);
		superio_outb(data->sioaddr, IT87_SPECIAL_CFG_REG,
			     data->ec_special_config & ~data->smbus_bitmap);
		superio_exit(data->sioaddr, has_conf_noexit(data));
	}
	return 0;
}

static int smbus_enable(struct it87_data *data)
{
	int err;

	if (data->smbus_bitmap) {
		err = superio_enter(data->sioaddr);
		if (err)
			return err;

		superio_select(data->sioaddr, PME);
		superio_outb(data->sioaddr, IT87_SPECIAL_CFG_REG,
			     data->ec_special_config);
		superio_exit(data->sioaddr, has_conf_noexit(data));
	}
	return 0;
}

/*
 * Must be called with data->update_lock held, except during initialization.
 * Must be called with SMBus accesses disabled.
 * We ignore the IT87 BUSY flag at this moment - it could lead to deadlocks,
 * would slow down the IT87 access and should not be necessary.
 */
static int it87_read_value(struct it87_data *data, u8 reg)
{
	outb_p(reg, data->addr + IT87_ADDR_REG_OFFSET);
	return inb_p(data->addr + IT87_DATA_REG_OFFSET);
}

/*
 * Must be called with data->update_lock held, except during initialization.
 * Must be called with SMBus accesses disabled.
 * We ignore the IT87 BUSY flag at this moment - it could lead to deadlocks,
 * would slow down the IT87 access and should not be necessary.
 */
static void it87_write_value(struct it87_data *data, u8 reg, u8 value)
{
	outb_p(reg, data->addr + IT87_ADDR_REG_OFFSET);
	outb_p(value, data->addr + IT87_DATA_REG_OFFSET);
}

static void it87_update_pwm_ctrl(struct it87_data *data, int nr)
{
	data->pwm_ctrl[nr] = it87_read_value(data, IT87_REG_PWM[nr]);
	if (has_newer_autopwm(data)) {
		data->pwm_temp_map[nr] = data->pwm_ctrl[nr] & 0x03;
		data->pwm_duty[nr] = it87_read_value(data,
						     IT87_REG_PWM_DUTY[nr]);
	} else {
		if (data->pwm_ctrl[nr] & 0x80)	/* Automatic mode */
			data->pwm_temp_map[nr] = data->pwm_ctrl[nr] & 0x03;
		else				/* Manual mode */
			data->pwm_duty[nr] = data->pwm_ctrl[nr] & 0x7f;
	}

	if (has_old_autopwm(data)) {
		int i;

		for (i = 0; i < 5 ; i++)
			data->auto_temp[nr][i] = it87_read_value(data,
						IT87_REG_AUTO_TEMP(nr, i));
		for (i = 0; i < 3 ; i++)
			data->auto_pwm[nr][i] = it87_read_value(data,
						IT87_REG_AUTO_PWM(nr, i));
	} else if (has_newer_autopwm(data)) {
		int i;

		/*
		 * 0: temperature hysteresis (base + 5)
		 * 1: fan off temperature (base + 0)
		 * 2: fan start temperature (base + 1)
		 * 3: fan max temperature (base + 2)
		 */
		data->auto_temp[nr][0] =
			it87_read_value(data, IT87_REG_AUTO_TEMP(nr, 5));

		for (i = 0; i < 3 ; i++)
			data->auto_temp[nr][i + 1] =
				it87_read_value(data,
						IT87_REG_AUTO_TEMP(nr, i));
		/*
		 * 0: start pwm value (base + 3)
		 * 1: pwm slope (base + 4, 1/8th pwm)
		 */
		data->auto_pwm[nr][0] =
			it87_read_value(data, IT87_REG_AUTO_TEMP(nr, 3));
		data->auto_pwm[nr][1] =
			it87_read_value(data, IT87_REG_AUTO_TEMP(nr, 4));
	}
}

static int it87_lock(struct it87_data *data)
{
	int err;

	mutex_lock(&data->update_lock);
	err = smbus_disable(data);
	if (err)
		mutex_unlock(&data->update_lock);
	return err;
}

static void it87_unlock(struct it87_data *data)
{
	smbus_enable(data);
	mutex_unlock(&data->update_lock);
}

static struct it87_data *it87_update_device(struct device *dev)
{
	struct it87_data *data = dev_get_drvdata(dev);
	struct it87_data *ret = data;
	int err;
	int i;

	mutex_lock(&data->update_lock);

	if (time_after(jiffies, data->last_updated + HZ + HZ / 2) ||
		       !data->valid) {
		err = smbus_disable(data);
		if (err) {
			ret = ERR_PTR(err);
			goto unlock;
		}
		if (update_vbat) {
			/*
			 * Cleared after each update, so reenable.  Value
			 * returned by this read will be previous value
			 */
			it87_write_value(data, IT87_REG_CONFIG,
				it87_read_value(data, IT87_REG_CONFIG) | 0x40);
		}
		for (i = 0; i < NUM_VIN; i++) {
			if (!(data->has_in & BIT(i)))
				continue;

			data->in[i][0] =
				it87_read_value(data, IT87_REG_VIN[i]);

			/* VBAT and AVCC don't have limit registers */
			if (i >= NUM_VIN_LIMIT)
				continue;

			data->in[i][1] =
				it87_read_value(data, IT87_REG_VIN_MIN(i));
			data->in[i][2] =
				it87_read_value(data, IT87_REG_VIN_MAX(i));
		}

		for (i = 0; i < NUM_FAN; i++) {
			/* Skip disabled fans */
			if (!(data->has_fan & BIT(i)))
				continue;

			data->fan[i][1] =
				it87_read_value(data, IT87_REG_FAN_MIN[i]);
			data->fan[i][0] = it87_read_value(data,
				       IT87_REG_FAN[i]);
			/* Add high byte if in 16-bit mode */
			if (has_16bit_fans(data)) {
				data->fan[i][0] |= it87_read_value(data,
						IT87_REG_FANX[i]) << 8;
				data->fan[i][1] |= it87_read_value(data,
						IT87_REG_FANX_MIN[i]) << 8;
			}
		}
		for (i = 0; i < NUM_TEMP; i++) {
			if (!(data->has_temp & BIT(i)))
				continue;
			data->temp[i][0] =
				it87_read_value(data, IT87_REG_TEMP(i));

			if (has_temp_offset(data) && i < NUM_TEMP_OFFSET)
				data->temp[i][3] =
				  it87_read_value(data,
						  IT87_REG_TEMP_OFFSET[i]);

			if (i >= NUM_TEMP_LIMIT)
				continue;

			data->temp[i][1] =
				it87_read_value(data, IT87_REG_TEMP_LOW(i));
			data->temp[i][2] =
				it87_read_value(data, IT87_REG_TEMP_HIGH(i));
		}

		/* Newer chips don't have clock dividers */
		if ((data->has_fan & 0x07) && !has_16bit_fans(data)) {
			i = it87_read_value(data, IT87_REG_FAN_DIV);
			data->fan_div[0] = i & 0x07;
			data->fan_div[1] = (i >> 3) & 0x07;
			data->fan_div[2] = (i & 0x40) ? 3 : 1;
		}

		data->alarms =
			it87_read_value(data, IT87_REG_ALARM1) |
			(it87_read_value(data, IT87_REG_ALARM2) << 8) |
			(it87_read_value(data, IT87_REG_ALARM3) << 16);
		data->beeps = it87_read_value(data, IT87_REG_BEEP_ENABLE);

		data->fan_main_ctrl = it87_read_value(data,
				IT87_REG_FAN_MAIN_CTRL);
		data->fan_ctl = it87_read_value(data, IT87_REG_FAN_CTL);
		for (i = 0; i < NUM_PWM; i++) {
			if (!(data->has_pwm & BIT(i)))
				continue;
			it87_update_pwm_ctrl(data, i);
		}

		data->sensor = it87_read_value(data, IT87_REG_TEMP_ENABLE);
		data->extra = it87_read_value(data, IT87_REG_TEMP_EXTRA);
		/*
		 * The IT8705F does not have VID capability.
		 * The IT8718F and later don't use IT87_REG_VID for the
		 * same purpose.
		 */
		if (data->type == it8712 || data->type == it8716) {
			data->vid = it87_read_value(data, IT87_REG_VID);
			/*
			 * The older IT8712F revisions had only 5 VID pins,
			 * but we assume it is always safe to read 6 bits.
			 */
			data->vid &= 0x3f;
		}
		data->last_updated = jiffies;
		data->valid = true;
		smbus_enable(data);
	}
unlock:
	mutex_unlock(&data->update_lock);
	return ret;
}

static ssize_t show_in(struct device *dev, struct device_attribute *attr,
		       char *buf)
{
	struct sensor_device_attribute_2 *sattr = to_sensor_dev_attr_2(attr);
	struct it87_data *data = it87_update_device(dev);
	int index = sattr->index;
	int nr = sattr->nr;

	if (IS_ERR(data))
		return PTR_ERR(data);

	return sprintf(buf, "%d\n", in_from_reg(data, nr, data->in[nr][index]));
}

static ssize_t set_in(struct device *dev, struct device_attribute *attr,
		      const char *buf, size_t count)
{
	struct sensor_device_attribute_2 *sattr = to_sensor_dev_attr_2(attr);
	struct it87_data *data = dev_get_drvdata(dev);
	int index = sattr->index;
	int nr = sattr->nr;
	unsigned long val;
	int err;

	if (kstrtoul(buf, 10, &val) < 0)
		return -EINVAL;

	err = it87_lock(data);
	if (err)
		return err;

	data->in[nr][index] = in_to_reg(data, nr, val);
	it87_write_value(data,
			 index == 1 ? IT87_REG_VIN_MIN(nr)
				    : IT87_REG_VIN_MAX(nr),
			 data->in[nr][index]);
	it87_unlock(data);
	return count;
}

static SENSOR_DEVICE_ATTR_2(in0_input, S_IRUGO, show_in, NULL, 0, 0);
static SENSOR_DEVICE_ATTR_2(in0_min, S_IRUGO | S_IWUSR, show_in, set_in,
			    0, 1);
static SENSOR_DEVICE_ATTR_2(in0_max, S_IRUGO | S_IWUSR, show_in, set_in,
			    0, 2);

static SENSOR_DEVICE_ATTR_2(in1_input, S_IRUGO, show_in, NULL, 1, 0);
static SENSOR_DEVICE_ATTR_2(in1_min, S_IRUGO | S_IWUSR, show_in, set_in,
			    1, 1);
static SENSOR_DEVICE_ATTR_2(in1_max, S_IRUGO | S_IWUSR, show_in, set_in,
			    1, 2);

static SENSOR_DEVICE_ATTR_2(in2_input, S_IRUGO, show_in, NULL, 2, 0);
static SENSOR_DEVICE_ATTR_2(in2_min, S_IRUGO | S_IWUSR, show_in, set_in,
			    2, 1);
static SENSOR_DEVICE_ATTR_2(in2_max, S_IRUGO | S_IWUSR, show_in, set_in,
			    2, 2);

static SENSOR_DEVICE_ATTR_2(in3_input, S_IRUGO, show_in, NULL, 3, 0);
static SENSOR_DEVICE_ATTR_2(in3_min, S_IRUGO | S_IWUSR, show_in, set_in,
			    3, 1);
static SENSOR_DEVICE_ATTR_2(in3_max, S_IRUGO | S_IWUSR, show_in, set_in,
			    3, 2);

static SENSOR_DEVICE_ATTR_2(in4_input, S_IRUGO, show_in, NULL, 4, 0);
static SENSOR_DEVICE_ATTR_2(in4_min, S_IRUGO | S_IWUSR, show_in, set_in,
			    4, 1);
static SENSOR_DEVICE_ATTR_2(in4_max, S_IRUGO | S_IWUSR, show_in, set_in,
			    4, 2);

static SENSOR_DEVICE_ATTR_2(in5_input, S_IRUGO, show_in, NULL, 5, 0);
static SENSOR_DEVICE_ATTR_2(in5_min, S_IRUGO | S_IWUSR, show_in, set_in,
			    5, 1);
static SENSOR_DEVICE_ATTR_2(in5_max, S_IRUGO | S_IWUSR, show_in, set_in,
			    5, 2);

static SENSOR_DEVICE_ATTR_2(in6_input, S_IRUGO, show_in, NULL, 6, 0);
static SENSOR_DEVICE_ATTR_2(in6_min, S_IRUGO | S_IWUSR, show_in, set_in,
			    6, 1);
static SENSOR_DEVICE_ATTR_2(in6_max, S_IRUGO | S_IWUSR, show_in, set_in,
			    6, 2);

static SENSOR_DEVICE_ATTR_2(in7_input, S_IRUGO, show_in, NULL, 7, 0);
static SENSOR_DEVICE_ATTR_2(in7_min, S_IRUGO | S_IWUSR, show_in, set_in,
			    7, 1);
static SENSOR_DEVICE_ATTR_2(in7_max, S_IRUGO | S_IWUSR, show_in, set_in,
			    7, 2);

static SENSOR_DEVICE_ATTR_2(in8_input, S_IRUGO, show_in, NULL, 8, 0);
static SENSOR_DEVICE_ATTR_2(in9_input, S_IRUGO, show_in, NULL, 9, 0);
static SENSOR_DEVICE_ATTR_2(in10_input, S_IRUGO, show_in, NULL, 10, 0);
static SENSOR_DEVICE_ATTR_2(in11_input, S_IRUGO, show_in, NULL, 11, 0);
static SENSOR_DEVICE_ATTR_2(in12_input, S_IRUGO, show_in, NULL, 12, 0);

/* Up to 6 temperatures */
static ssize_t show_temp(struct device *dev, struct device_attribute *attr,
			 char *buf)
{
	struct sensor_device_attribute_2 *sattr = to_sensor_dev_attr_2(attr);
	int nr = sattr->nr;
	int index = sattr->index;
	struct it87_data *data = it87_update_device(dev);

	if (IS_ERR(data))
		return PTR_ERR(data);

	return sprintf(buf, "%d\n", TEMP_FROM_REG(data->temp[nr][index]));
}

static ssize_t set_temp(struct device *dev, struct device_attribute *attr,
			const char *buf, size_t count)
{
	struct sensor_device_attribute_2 *sattr = to_sensor_dev_attr_2(attr);
	int nr = sattr->nr;
	int index = sattr->index;
	struct it87_data *data = dev_get_drvdata(dev);
	long val;
	u8 reg, regval;
	int err;

	if (kstrtol(buf, 10, &val) < 0)
		return -EINVAL;

	err = it87_lock(data);
	if (err)
		return err;

	switch (index) {
	default:
	case 1:
		reg = IT87_REG_TEMP_LOW(nr);
		break;
	case 2:
		reg = IT87_REG_TEMP_HIGH(nr);
		break;
	case 3:
		regval = it87_read_value(data, IT87_REG_BEEP_ENABLE);
		if (!(regval & 0x80)) {
			regval |= 0x80;
			it87_write_value(data, IT87_REG_BEEP_ENABLE, regval);
		}
		data->valid = false;
		reg = IT87_REG_TEMP_OFFSET[nr];
		break;
	}

	data->temp[nr][index] = TEMP_TO_REG(val);
	it87_write_value(data, reg, data->temp[nr][index]);
	it87_unlock(data);
	return count;
}

static SENSOR_DEVICE_ATTR_2(temp1_input, S_IRUGO, show_temp, NULL, 0, 0);
static SENSOR_DEVICE_ATTR_2(temp1_min, S_IRUGO | S_IWUSR, show_temp, set_temp,
			    0, 1);
static SENSOR_DEVICE_ATTR_2(temp1_max, S_IRUGO | S_IWUSR, show_temp, set_temp,
			    0, 2);
static SENSOR_DEVICE_ATTR_2(temp1_offset, S_IRUGO | S_IWUSR, show_temp,
			    set_temp, 0, 3);
static SENSOR_DEVICE_ATTR_2(temp2_input, S_IRUGO, show_temp, NULL, 1, 0);
static SENSOR_DEVICE_ATTR_2(temp2_min, S_IRUGO | S_IWUSR, show_temp, set_temp,
			    1, 1);
static SENSOR_DEVICE_ATTR_2(temp2_max, S_IRUGO | S_IWUSR, show_temp, set_temp,
			    1, 2);
static SENSOR_DEVICE_ATTR_2(temp2_offset, S_IRUGO | S_IWUSR, show_temp,
			    set_temp, 1, 3);
static SENSOR_DEVICE_ATTR_2(temp3_input, S_IRUGO, show_temp, NULL, 2, 0);
static SENSOR_DEVICE_ATTR_2(temp3_min, S_IRUGO | S_IWUSR, show_temp, set_temp,
			    2, 1);
static SENSOR_DEVICE_ATTR_2(temp3_max, S_IRUGO | S_IWUSR, show_temp, set_temp,
			    2, 2);
static SENSOR_DEVICE_ATTR_2(temp3_offset, S_IRUGO | S_IWUSR, show_temp,
			    set_temp, 2, 3);
static SENSOR_DEVICE_ATTR_2(temp4_input, S_IRUGO, show_temp, NULL, 3, 0);
static SENSOR_DEVICE_ATTR_2(temp5_input, S_IRUGO, show_temp, NULL, 4, 0);
static SENSOR_DEVICE_ATTR_2(temp6_input, S_IRUGO, show_temp, NULL, 5, 0);

static int get_temp_type(struct it87_data *data, int index)
{
	/*
	 * 2 is deprecated;
	 * 3 = thermal diode;
	 * 4 = thermistor;
	 * 5 = AMDTSI;
	 * 6 = Intel PECI;
	 * 0 = disabled
	 */
	u8 reg, extra;
	int ttype, type = 0;

	/* Detect PECI vs. AMDTSI */
	ttype = 6;
	if ((has_temp_peci(data, index)) || data->type == it8721 ||
	    data->type == it8720) {
		extra = it87_read_value(data, IT87_REG_IFSEL);
		if ((extra & 0x70) == 0x40)
			ttype = 5;
	}

	reg = it87_read_value(data, IT87_REG_TEMP_ENABLE);

	/* Per chip special detection */
	switch (data->type) {
	case it8622:
		if (!(reg & 0xc0) && index == 3)
			type = ttype;
		break;
	default:
		break;
	}

	if (type || index >= 3)
		return type;

	extra = it87_read_value(data, IT87_REG_TEMP_EXTRA);

	if ((has_temp_peci(data, index) && (reg >> 6 == index + 1)) ||
	    (has_temp_old_peci(data, index) && (extra & 0x80)))
		type = ttype;	/* Intel PECI or AMDTSI */
	else if (reg & BIT(index))
		type = 3;	/* thermal diode */
	else if (reg & BIT(index + 3))
		type = 4;	/* thermistor */

	return type;
}

static ssize_t show_temp_type(struct device *dev, struct device_attribute *attr,
			      char *buf)
{
	struct sensor_device_attribute *sensor_attr = to_sensor_dev_attr(attr);
	struct it87_data *data = it87_update_device(dev);

	if (IS_ERR(data))
		return PTR_ERR(data);

	return sprintf(buf, "%d\n", get_temp_type(data, sensor_attr->index));
}

static ssize_t set_temp_type(struct device *dev, struct device_attribute *attr,
			     const char *buf, size_t count)
{
	struct sensor_device_attribute *sensor_attr = to_sensor_dev_attr(attr);
	int nr = sensor_attr->index;

	struct it87_data *data = dev_get_drvdata(dev);
	long val;
	u8 reg, extra;
	int err;

	if (kstrtol(buf, 10, &val) < 0)
		return -EINVAL;

	err = it87_lock(data);
	if (err)
		return err;

	reg = it87_read_value(data, IT87_REG_TEMP_ENABLE);
	reg &= ~(1 << nr);
	reg &= ~(8 << nr);
	if (has_temp_peci(data, nr) && (reg >> 6 == nr + 1 || val == 6))
		reg &= 0x3f;
	extra = it87_read_value(data, IT87_REG_TEMP_EXTRA);
	if (has_temp_old_peci(data, nr) && ((extra & 0x80) || val == 6))
		extra &= 0x7f;
	if (val == 2) {	/* backwards compatibility */
		dev_warn(dev,
			 "Sensor type 2 is deprecated, please use 4 instead\n");
		val = 4;
	}
	/* 3 = thermal diode; 4 = thermistor; 6 = Intel PECI; 0 = disabled */
	if (val == 3)
		reg |= 1 << nr;
	else if (val == 4)
		reg |= 8 << nr;
	else if (has_temp_peci(data, nr) && val == 6)
		reg |= (nr + 1) << 6;
	else if (has_temp_old_peci(data, nr) && val == 6)
		extra |= 0x80;
	else if (val != 0) {
		count = -EINVAL;
		goto unlock;
	}

	data->sensor = reg;
	data->extra = extra;
	it87_write_value(data, IT87_REG_TEMP_ENABLE, data->sensor);
	if (has_temp_old_peci(data, nr))
		it87_write_value(data, IT87_REG_TEMP_EXTRA, data->extra);
	data->valid = false;	/* Force cache refresh */
unlock:
	it87_unlock(data);
	return count;
}

static SENSOR_DEVICE_ATTR(temp1_type, S_IRUGO | S_IWUSR, show_temp_type,
			  set_temp_type, 0);
static SENSOR_DEVICE_ATTR(temp2_type, S_IRUGO | S_IWUSR, show_temp_type,
			  set_temp_type, 1);
static SENSOR_DEVICE_ATTR(temp3_type, S_IRUGO | S_IWUSR, show_temp_type,
			  set_temp_type, 2);

/* 6 Fans */

static int pwm_mode(const struct it87_data *data, int nr)
{
	if (has_fanctl_onoff(data) && nr < 3 &&
	    !(data->fan_main_ctrl & BIT(nr)))
		return 0;			/* Full speed */
	if (data->pwm_ctrl[nr] & 0x80)
		return 2;			/* Automatic mode */
	if ((!has_fanctl_onoff(data) || nr >= 3) &&
	    data->pwm_duty[nr] == pwm_to_reg(data, 0xff))
		return 0;			/* Full speed */

	return 1;				/* Manual mode */
}

static ssize_t show_fan(struct device *dev, struct device_attribute *attr,
			char *buf)
{
	struct sensor_device_attribute_2 *sattr = to_sensor_dev_attr_2(attr);
	int nr = sattr->nr;
	int index = sattr->index;
	int speed;
	struct it87_data *data = it87_update_device(dev);

	if (IS_ERR(data))
		return PTR_ERR(data);

	speed = has_16bit_fans(data) ?
		FAN16_FROM_REG(data->fan[nr][index]) :
		FAN_FROM_REG(data->fan[nr][index],
			     DIV_FROM_REG(data->fan_div[nr]));
	return sprintf(buf, "%d\n", speed);
}

static ssize_t show_fan_div(struct device *dev, struct device_attribute *attr,
			    char *buf)
{
	struct sensor_device_attribute *sensor_attr = to_sensor_dev_attr(attr);
	struct it87_data *data = it87_update_device(dev);
	int nr = sensor_attr->index;

	if (IS_ERR(data))
		return PTR_ERR(data);

	return sprintf(buf, "%lu\n", DIV_FROM_REG(data->fan_div[nr]));
}

static ssize_t show_pwm_enable(struct device *dev,
			       struct device_attribute *attr, char *buf)
{
	struct sensor_device_attribute *sensor_attr = to_sensor_dev_attr(attr);
	struct it87_data *data = it87_update_device(dev);
	int nr = sensor_attr->index;

	if (IS_ERR(data))
		return PTR_ERR(data);

	return sprintf(buf, "%d\n", pwm_mode(data, nr));
}

static ssize_t show_pwm(struct device *dev, struct device_attribute *attr,
			char *buf)
{
	struct sensor_device_attribute *sensor_attr = to_sensor_dev_attr(attr);
	struct it87_data *data = it87_update_device(dev);
	int nr = sensor_attr->index;

	if (IS_ERR(data))
		return PTR_ERR(data);

	return sprintf(buf, "%d\n",
		       pwm_from_reg(data, data->pwm_duty[nr]));
}

static ssize_t show_pwm_freq(struct device *dev, struct device_attribute *attr,
			     char *buf)
{
	struct sensor_device_attribute *sensor_attr = to_sensor_dev_attr(attr);
	struct it87_data *data = it87_update_device(dev);
	int nr = sensor_attr->index;
	unsigned int freq;
	int index;

	if (IS_ERR(data))
		return PTR_ERR(data);

	if (has_pwm_freq2(data) && nr == 1)
		index = (data->extra >> 4) & 0x07;
	else
		index = (data->fan_ctl >> 4) & 0x07;

	freq = pwm_freq[index] / (has_newer_autopwm(data) ? 256 : 128);

	return sprintf(buf, "%u\n", freq);
}

static ssize_t set_fan(struct device *dev, struct device_attribute *attr,
		       const char *buf, size_t count)
{
	struct sensor_device_attribute_2 *sattr = to_sensor_dev_attr_2(attr);
	int nr = sattr->nr;
	int index = sattr->index;

	struct it87_data *data = dev_get_drvdata(dev);
	long val;
	int err;
	u8 reg;

	if (kstrtol(buf, 10, &val) < 0)
		return -EINVAL;

	err = it87_lock(data);
	if (err)
		return err;

	if (has_16bit_fans(data)) {
		data->fan[nr][index] = FAN16_TO_REG(val);
		it87_write_value(data, IT87_REG_FAN_MIN[nr],
				 data->fan[nr][index] & 0xff);
		it87_write_value(data, IT87_REG_FANX_MIN[nr],
				 data->fan[nr][index] >> 8);
	} else {
		reg = it87_read_value(data, IT87_REG_FAN_DIV);
		switch (nr) {
		case 0:
			data->fan_div[nr] = reg & 0x07;
			break;
		case 1:
			data->fan_div[nr] = (reg >> 3) & 0x07;
			break;
		case 2:
			data->fan_div[nr] = (reg & 0x40) ? 3 : 1;
			break;
		}
		data->fan[nr][index] =
		  FAN_TO_REG(val, DIV_FROM_REG(data->fan_div[nr]));
		it87_write_value(data, IT87_REG_FAN_MIN[nr],
				 data->fan[nr][index]);
	}

	it87_unlock(data);
	return count;
}

static ssize_t set_fan_div(struct device *dev, struct device_attribute *attr,
			   const char *buf, size_t count)
{
	struct sensor_device_attribute *sensor_attr = to_sensor_dev_attr(attr);
	struct it87_data *data = dev_get_drvdata(dev);
	int nr = sensor_attr->index;
	unsigned long val;
	int min, err;
	u8 old;

	if (kstrtoul(buf, 10, &val) < 0)
		return -EINVAL;

	err = it87_lock(data);
	if (err)
		return err;

	old = it87_read_value(data, IT87_REG_FAN_DIV);

	/* Save fan min limit */
	min = FAN_FROM_REG(data->fan[nr][1], DIV_FROM_REG(data->fan_div[nr]));

	switch (nr) {
	case 0:
	case 1:
		data->fan_div[nr] = DIV_TO_REG(val);
		break;
	case 2:
		if (val < 8)
			data->fan_div[nr] = 1;
		else
			data->fan_div[nr] = 3;
	}
	val = old & 0x80;
	val |= (data->fan_div[0] & 0x07);
	val |= (data->fan_div[1] & 0x07) << 3;
	if (data->fan_div[2] == 3)
		val |= 0x1 << 6;
	it87_write_value(data, IT87_REG_FAN_DIV, val);

	/* Restore fan min limit */
	data->fan[nr][1] = FAN_TO_REG(min, DIV_FROM_REG(data->fan_div[nr]));
	it87_write_value(data, IT87_REG_FAN_MIN[nr], data->fan[nr][1]);

	it87_unlock(data);
	return count;
}

/* Returns 0 if OK, -EINVAL otherwise */
static int check_trip_points(struct device *dev, int nr)
{
	const struct it87_data *data = dev_get_drvdata(dev);
	int i, err = 0;

	if (has_old_autopwm(data)) {
		for (i = 0; i < 3; i++) {
			if (data->auto_temp[nr][i] > data->auto_temp[nr][i + 1])
				err = -EINVAL;
		}
		for (i = 0; i < 2; i++) {
			if (data->auto_pwm[nr][i] > data->auto_pwm[nr][i + 1])
				err = -EINVAL;
		}
	} else if (has_newer_autopwm(data)) {
		for (i = 1; i < 3; i++) {
			if (data->auto_temp[nr][i] > data->auto_temp[nr][i + 1])
				err = -EINVAL;
		}
	}

	if (err) {
		dev_err(dev,
			"Inconsistent trip points, not switching to automatic mode\n");
		dev_err(dev, "Adjust the trip points and try again\n");
	}
	return err;
}

static ssize_t set_pwm_enable(struct device *dev, struct device_attribute *attr,
			      const char *buf, size_t count)
{
	struct sensor_device_attribute *sensor_attr = to_sensor_dev_attr(attr);
	struct it87_data *data = dev_get_drvdata(dev);
	int nr = sensor_attr->index;
	long val;
	int err;

	if (kstrtol(buf, 10, &val) < 0 || val < 0 || val > 2)
		return -EINVAL;

	/* Check trip points before switching to automatic mode */
	if (val == 2) {
		if (check_trip_points(dev, nr) < 0)
			return -EINVAL;
	}

	err = it87_lock(data);
	if (err)
		return err;

	if (val == 0) {
		if (nr < 3 && has_fanctl_onoff(data)) {
			int tmp;
			/* make sure the fan is on when in on/off mode */
			tmp = it87_read_value(data, IT87_REG_FAN_CTL);
			it87_write_value(data, IT87_REG_FAN_CTL, tmp | BIT(nr));
			/* set on/off mode */
			data->fan_main_ctrl &= ~BIT(nr);
			it87_write_value(data, IT87_REG_FAN_MAIN_CTRL,
					 data->fan_main_ctrl);
		} else {
			u8 ctrl;

			/* No on/off mode, set maximum pwm value */
			data->pwm_duty[nr] = pwm_to_reg(data, 0xff);
			it87_write_value(data, IT87_REG_PWM_DUTY[nr],
					 data->pwm_duty[nr]);
			/* and set manual mode */
			if (has_newer_autopwm(data)) {
				ctrl = (data->pwm_ctrl[nr] & 0x7c) |
					data->pwm_temp_map[nr];
			} else {
				ctrl = data->pwm_duty[nr];
			}
			data->pwm_ctrl[nr] = ctrl;
			it87_write_value(data, IT87_REG_PWM[nr], ctrl);
		}
	} else {
		u8 ctrl;

		if (has_newer_autopwm(data)) {
			ctrl = (data->pwm_ctrl[nr] & 0x7c) |
				data->pwm_temp_map[nr];
			if (val != 1)
				ctrl |= 0x80;
		} else {
			ctrl = (val == 1 ? data->pwm_duty[nr] : 0x80);
		}
		data->pwm_ctrl[nr] = ctrl;
		it87_write_value(data, IT87_REG_PWM[nr], ctrl);

		if (has_fanctl_onoff(data) && nr < 3) {
			/* set SmartGuardian mode */
			data->fan_main_ctrl |= BIT(nr);
			it87_write_value(data, IT87_REG_FAN_MAIN_CTRL,
					 data->fan_main_ctrl);
		}
	}

	it87_unlock(data);
	return count;
}

static ssize_t set_pwm(struct device *dev, struct device_attribute *attr,
		       const char *buf, size_t count)
{
	struct sensor_device_attribute *sensor_attr = to_sensor_dev_attr(attr);
	struct it87_data *data = dev_get_drvdata(dev);
	int nr = sensor_attr->index;
	long val;
	int err;

	if (kstrtol(buf, 10, &val) < 0 || val < 0 || val > 255)
		return -EINVAL;

	err = it87_lock(data);
	if (err)
		return err;

	it87_update_pwm_ctrl(data, nr);
	if (has_newer_autopwm(data)) {
		/*
		 * If we are in automatic mode, the PWM duty cycle register
		 * is read-only so we can't write the value.
		 */
		if (data->pwm_ctrl[nr] & 0x80) {
			count = -EBUSY;
			goto unlock;
		}
		data->pwm_duty[nr] = pwm_to_reg(data, val);
		it87_write_value(data, IT87_REG_PWM_DUTY[nr],
				 data->pwm_duty[nr]);
	} else {
		data->pwm_duty[nr] = pwm_to_reg(data, val);
		/*
		 * If we are in manual mode, write the duty cycle immediately;
		 * otherwise, just store it for later use.
		 */
		if (!(data->pwm_ctrl[nr] & 0x80)) {
			data->pwm_ctrl[nr] = data->pwm_duty[nr];
			it87_write_value(data, IT87_REG_PWM[nr],
					 data->pwm_ctrl[nr]);
		}
	}
unlock:
	it87_unlock(data);
	return count;
}

static ssize_t set_pwm_freq(struct device *dev, struct device_attribute *attr,
			    const char *buf, size_t count)
{
	struct sensor_device_attribute *sensor_attr = to_sensor_dev_attr(attr);
	struct it87_data *data = dev_get_drvdata(dev);
	int nr = sensor_attr->index;
	unsigned long val;
	int err;
	int i;

	if (kstrtoul(buf, 10, &val) < 0)
		return -EINVAL;

	val = clamp_val(val, 0, 1000000);
	val *= has_newer_autopwm(data) ? 256 : 128;

	/* Search for the nearest available frequency */
	for (i = 0; i < 7; i++) {
		if (val > (pwm_freq[i] + pwm_freq[i + 1]) / 2)
			break;
	}

	err = it87_lock(data);
	if (err)
		return err;

	if (nr == 0) {
		data->fan_ctl = it87_read_value(data, IT87_REG_FAN_CTL) & 0x8f;
		data->fan_ctl |= i << 4;
		it87_write_value(data, IT87_REG_FAN_CTL, data->fan_ctl);
	} else {
		data->extra = it87_read_value(data, IT87_REG_TEMP_EXTRA) & 0x8f;
		data->extra |= i << 4;
		it87_write_value(data, IT87_REG_TEMP_EXTRA, data->extra);
	}
	it87_unlock(data);

	return count;
}

static ssize_t show_pwm_temp_map(struct device *dev,
				 struct device_attribute *attr, char *buf)
{
	struct sensor_device_attribute *sensor_attr = to_sensor_dev_attr(attr);
	struct it87_data *data = it87_update_device(dev);
	int nr = sensor_attr->index;
	int map;

	if (IS_ERR(data))
		return PTR_ERR(data);

	map = data->pwm_temp_map[nr];
	if (map >= 3)
		map = 0;	/* Should never happen */
	if (nr >= 3)		/* pwm channels 3..6 map to temp4..6 */
		map += 3;

	return sprintf(buf, "%d\n", (int)BIT(map));
}

static ssize_t set_pwm_temp_map(struct device *dev,
				struct device_attribute *attr, const char *buf,
				size_t count)
{
	struct sensor_device_attribute *sensor_attr = to_sensor_dev_attr(attr);
	struct it87_data *data = dev_get_drvdata(dev);
	int nr = sensor_attr->index;
	long val;
	int err;
	u8 reg;

	if (kstrtol(buf, 10, &val) < 0)
		return -EINVAL;

	if (nr >= 3)
		val -= 3;

	switch (val) {
	case BIT(0):
		reg = 0x00;
		break;
	case BIT(1):
		reg = 0x01;
		break;
	case BIT(2):
		reg = 0x02;
		break;
	default:
		return -EINVAL;
	}

	err = it87_lock(data);
	if (err)
		return err;

	it87_update_pwm_ctrl(data, nr);
	data->pwm_temp_map[nr] = reg;
	/*
	 * If we are in automatic mode, write the temp mapping immediately;
	 * otherwise, just store it for later use.
	 */
	if (data->pwm_ctrl[nr] & 0x80) {
		data->pwm_ctrl[nr] = (data->pwm_ctrl[nr] & 0xfc) |
						data->pwm_temp_map[nr];
		it87_write_value(data, IT87_REG_PWM[nr], data->pwm_ctrl[nr]);
	}
	it87_unlock(data);
	return count;
}

static ssize_t show_auto_pwm(struct device *dev, struct device_attribute *attr,
			     char *buf)
{
	struct it87_data *data = it87_update_device(dev);
	struct sensor_device_attribute_2 *sensor_attr =
			to_sensor_dev_attr_2(attr);
	int nr = sensor_attr->nr;
	int point = sensor_attr->index;

	if (IS_ERR(data))
		return PTR_ERR(data);

	return sprintf(buf, "%d\n",
		       pwm_from_reg(data, data->auto_pwm[nr][point]));
}

static ssize_t set_auto_pwm(struct device *dev, struct device_attribute *attr,
			    const char *buf, size_t count)
{
	struct it87_data *data = dev_get_drvdata(dev);
	struct sensor_device_attribute_2 *sensor_attr =
			to_sensor_dev_attr_2(attr);
	int nr = sensor_attr->nr;
	int point = sensor_attr->index;
	int regaddr;
	long val;
	int err;

	if (kstrtol(buf, 10, &val) < 0 || val < 0 || val > 255)
		return -EINVAL;

	err = it87_lock(data);
	if (err)
		return err;

	data->auto_pwm[nr][point] = pwm_to_reg(data, val);
	if (has_newer_autopwm(data))
		regaddr = IT87_REG_AUTO_TEMP(nr, 3);
	else
		regaddr = IT87_REG_AUTO_PWM(nr, point);
	it87_write_value(data, regaddr, data->auto_pwm[nr][point]);
	it87_unlock(data);
	return count;
}

static ssize_t show_auto_pwm_slope(struct device *dev,
				   struct device_attribute *attr, char *buf)
{
	struct it87_data *data = it87_update_device(dev);
	struct sensor_device_attribute *sensor_attr = to_sensor_dev_attr(attr);
	int nr = sensor_attr->index;

	if (IS_ERR(data))
		return PTR_ERR(data);

	return sprintf(buf, "%d\n", data->auto_pwm[nr][1] & 0x7f);
}

static ssize_t set_auto_pwm_slope(struct device *dev,
				  struct device_attribute *attr,
				  const char *buf, size_t count)
{
	struct it87_data *data = dev_get_drvdata(dev);
	struct sensor_device_attribute *sensor_attr = to_sensor_dev_attr(attr);
	int nr = sensor_attr->index;
	unsigned long val;
	int err;

	if (kstrtoul(buf, 10, &val) < 0 || val > 127)
		return -EINVAL;

	err = it87_lock(data);
	if (err)
		return err;

	data->auto_pwm[nr][1] = (data->auto_pwm[nr][1] & 0x80) | val;
	it87_write_value(data, IT87_REG_AUTO_TEMP(nr, 4),
			 data->auto_pwm[nr][1]);
	it87_unlock(data);
	return count;
}

static ssize_t show_auto_temp(struct device *dev, struct device_attribute *attr,
			      char *buf)
{
	struct it87_data *data = it87_update_device(dev);
	struct sensor_device_attribute_2 *sensor_attr =
			to_sensor_dev_attr_2(attr);
	int nr = sensor_attr->nr;
	int point = sensor_attr->index;
	int reg;

	if (IS_ERR(data))
		return PTR_ERR(data);

	if (has_old_autopwm(data) || point)
		reg = data->auto_temp[nr][point];
	else
		reg = data->auto_temp[nr][1] - (data->auto_temp[nr][0] & 0x1f);

	return sprintf(buf, "%d\n", TEMP_FROM_REG(reg));
}

static ssize_t set_auto_temp(struct device *dev, struct device_attribute *attr,
			     const char *buf, size_t count)
{
	struct it87_data *data = dev_get_drvdata(dev);
	struct sensor_device_attribute_2 *sensor_attr =
			to_sensor_dev_attr_2(attr);
	int nr = sensor_attr->nr;
	int point = sensor_attr->index;
	long val;
	int reg;
	int err;

	if (kstrtol(buf, 10, &val) < 0 || val < -128000 || val > 127000)
		return -EINVAL;

	err = it87_lock(data);
	if (err)
		return err;

	if (has_newer_autopwm(data) && !point) {
		reg = data->auto_temp[nr][1] - TEMP_TO_REG(val);
		reg = clamp_val(reg, 0, 0x1f) | (data->auto_temp[nr][0] & 0xe0);
		data->auto_temp[nr][0] = reg;
		it87_write_value(data, IT87_REG_AUTO_TEMP(nr, 5), reg);
	} else {
		reg = TEMP_TO_REG(val);
		data->auto_temp[nr][point] = reg;
		if (has_newer_autopwm(data))
			point--;
		it87_write_value(data, IT87_REG_AUTO_TEMP(nr, point), reg);
	}
	it87_unlock(data);
	return count;
}

static SENSOR_DEVICE_ATTR_2(fan1_input, S_IRUGO, show_fan, NULL, 0, 0);
static SENSOR_DEVICE_ATTR_2(fan1_min, S_IRUGO | S_IWUSR, show_fan, set_fan,
			    0, 1);
static SENSOR_DEVICE_ATTR(fan1_div, S_IRUGO | S_IWUSR, show_fan_div,
			  set_fan_div, 0);

static SENSOR_DEVICE_ATTR_2(fan2_input, S_IRUGO, show_fan, NULL, 1, 0);
static SENSOR_DEVICE_ATTR_2(fan2_min, S_IRUGO | S_IWUSR, show_fan, set_fan,
			    1, 1);
static SENSOR_DEVICE_ATTR(fan2_div, S_IRUGO | S_IWUSR, show_fan_div,
			  set_fan_div, 1);

static SENSOR_DEVICE_ATTR_2(fan3_input, S_IRUGO, show_fan, NULL, 2, 0);
static SENSOR_DEVICE_ATTR_2(fan3_min, S_IRUGO | S_IWUSR, show_fan, set_fan,
			    2, 1);
static SENSOR_DEVICE_ATTR(fan3_div, S_IRUGO | S_IWUSR, show_fan_div,
			  set_fan_div, 2);

static SENSOR_DEVICE_ATTR_2(fan4_input, S_IRUGO, show_fan, NULL, 3, 0);
static SENSOR_DEVICE_ATTR_2(fan4_min, S_IRUGO | S_IWUSR, show_fan, set_fan,
			    3, 1);

static SENSOR_DEVICE_ATTR_2(fan5_input, S_IRUGO, show_fan, NULL, 4, 0);
static SENSOR_DEVICE_ATTR_2(fan5_min, S_IRUGO | S_IWUSR, show_fan, set_fan,
			    4, 1);

static SENSOR_DEVICE_ATTR_2(fan6_input, S_IRUGO, show_fan, NULL, 5, 0);
static SENSOR_DEVICE_ATTR_2(fan6_min, S_IRUGO | S_IWUSR, show_fan, set_fan,
			    5, 1);

static SENSOR_DEVICE_ATTR(pwm1_enable, S_IRUGO | S_IWUSR,
			  show_pwm_enable, set_pwm_enable, 0);
static SENSOR_DEVICE_ATTR(pwm1, S_IRUGO | S_IWUSR, show_pwm, set_pwm, 0);
static SENSOR_DEVICE_ATTR(pwm1_freq, S_IRUGO | S_IWUSR, show_pwm_freq,
			  set_pwm_freq, 0);
static SENSOR_DEVICE_ATTR(pwm1_auto_channels_temp, S_IRUGO,
			  show_pwm_temp_map, set_pwm_temp_map, 0);
static SENSOR_DEVICE_ATTR_2(pwm1_auto_point1_pwm, S_IRUGO | S_IWUSR,
			    show_auto_pwm, set_auto_pwm, 0, 0);
static SENSOR_DEVICE_ATTR_2(pwm1_auto_point2_pwm, S_IRUGO | S_IWUSR,
			    show_auto_pwm, set_auto_pwm, 0, 1);
static SENSOR_DEVICE_ATTR_2(pwm1_auto_point3_pwm, S_IRUGO | S_IWUSR,
			    show_auto_pwm, set_auto_pwm, 0, 2);
static SENSOR_DEVICE_ATTR_2(pwm1_auto_point4_pwm, S_IRUGO,
			    show_auto_pwm, NULL, 0, 3);
static SENSOR_DEVICE_ATTR_2(pwm1_auto_point1_temp, S_IRUGO | S_IWUSR,
			    show_auto_temp, set_auto_temp, 0, 1);
static SENSOR_DEVICE_ATTR_2(pwm1_auto_point1_temp_hyst, S_IRUGO | S_IWUSR,
			    show_auto_temp, set_auto_temp, 0, 0);
static SENSOR_DEVICE_ATTR_2(pwm1_auto_point2_temp, S_IRUGO | S_IWUSR,
			    show_auto_temp, set_auto_temp, 0, 2);
static SENSOR_DEVICE_ATTR_2(pwm1_auto_point3_temp, S_IRUGO | S_IWUSR,
			    show_auto_temp, set_auto_temp, 0, 3);
static SENSOR_DEVICE_ATTR_2(pwm1_auto_point4_temp, S_IRUGO | S_IWUSR,
			    show_auto_temp, set_auto_temp, 0, 4);
static SENSOR_DEVICE_ATTR_2(pwm1_auto_start, S_IRUGO | S_IWUSR,
			    show_auto_pwm, set_auto_pwm, 0, 0);
static SENSOR_DEVICE_ATTR(pwm1_auto_slope, S_IRUGO | S_IWUSR,
			  show_auto_pwm_slope, set_auto_pwm_slope, 0);

static SENSOR_DEVICE_ATTR(pwm2_enable, S_IRUGO | S_IWUSR,
			  show_pwm_enable, set_pwm_enable, 1);
static SENSOR_DEVICE_ATTR(pwm2, S_IRUGO | S_IWUSR, show_pwm, set_pwm, 1);
static SENSOR_DEVICE_ATTR(pwm2_freq, S_IRUGO, show_pwm_freq, set_pwm_freq, 1);
static SENSOR_DEVICE_ATTR(pwm2_auto_channels_temp, S_IRUGO,
			  show_pwm_temp_map, set_pwm_temp_map, 1);
static SENSOR_DEVICE_ATTR_2(pwm2_auto_point1_pwm, S_IRUGO | S_IWUSR,
			    show_auto_pwm, set_auto_pwm, 1, 0);
static SENSOR_DEVICE_ATTR_2(pwm2_auto_point2_pwm, S_IRUGO | S_IWUSR,
			    show_auto_pwm, set_auto_pwm, 1, 1);
static SENSOR_DEVICE_ATTR_2(pwm2_auto_point3_pwm, S_IRUGO | S_IWUSR,
			    show_auto_pwm, set_auto_pwm, 1, 2);
static SENSOR_DEVICE_ATTR_2(pwm2_auto_point4_pwm, S_IRUGO,
			    show_auto_pwm, NULL, 1, 3);
static SENSOR_DEVICE_ATTR_2(pwm2_auto_point1_temp, S_IRUGO | S_IWUSR,
			    show_auto_temp, set_auto_temp, 1, 1);
static SENSOR_DEVICE_ATTR_2(pwm2_auto_point1_temp_hyst, S_IRUGO | S_IWUSR,
			    show_auto_temp, set_auto_temp, 1, 0);
static SENSOR_DEVICE_ATTR_2(pwm2_auto_point2_temp, S_IRUGO | S_IWUSR,
			    show_auto_temp, set_auto_temp, 1, 2);
static SENSOR_DEVICE_ATTR_2(pwm2_auto_point3_temp, S_IRUGO | S_IWUSR,
			    show_auto_temp, set_auto_temp, 1, 3);
static SENSOR_DEVICE_ATTR_2(pwm2_auto_point4_temp, S_IRUGO | S_IWUSR,
			    show_auto_temp, set_auto_temp, 1, 4);
static SENSOR_DEVICE_ATTR_2(pwm2_auto_start, S_IRUGO | S_IWUSR,
			    show_auto_pwm, set_auto_pwm, 1, 0);
static SENSOR_DEVICE_ATTR(pwm2_auto_slope, S_IRUGO | S_IWUSR,
			  show_auto_pwm_slope, set_auto_pwm_slope, 1);

static SENSOR_DEVICE_ATTR(pwm3_enable, S_IRUGO | S_IWUSR,
			  show_pwm_enable, set_pwm_enable, 2);
static SENSOR_DEVICE_ATTR(pwm3, S_IRUGO | S_IWUSR, show_pwm, set_pwm, 2);
static SENSOR_DEVICE_ATTR(pwm3_freq, S_IRUGO, show_pwm_freq, NULL, 2);
static SENSOR_DEVICE_ATTR(pwm3_auto_channels_temp, S_IRUGO,
			  show_pwm_temp_map, set_pwm_temp_map, 2);
static SENSOR_DEVICE_ATTR_2(pwm3_auto_point1_pwm, S_IRUGO | S_IWUSR,
			    show_auto_pwm, set_auto_pwm, 2, 0);
static SENSOR_DEVICE_ATTR_2(pwm3_auto_point2_pwm, S_IRUGO | S_IWUSR,
			    show_auto_pwm, set_auto_pwm, 2, 1);
static SENSOR_DEVICE_ATTR_2(pwm3_auto_point3_pwm, S_IRUGO | S_IWUSR,
			    show_auto_pwm, set_auto_pwm, 2, 2);
static SENSOR_DEVICE_ATTR_2(pwm3_auto_point4_pwm, S_IRUGO,
			    show_auto_pwm, NULL, 2, 3);
static SENSOR_DEVICE_ATTR_2(pwm3_auto_point1_temp, S_IRUGO | S_IWUSR,
			    show_auto_temp, set_auto_temp, 2, 1);
static SENSOR_DEVICE_ATTR_2(pwm3_auto_point1_temp_hyst, S_IRUGO | S_IWUSR,
			    show_auto_temp, set_auto_temp, 2, 0);
static SENSOR_DEVICE_ATTR_2(pwm3_auto_point2_temp, S_IRUGO | S_IWUSR,
			    show_auto_temp, set_auto_temp, 2, 2);
static SENSOR_DEVICE_ATTR_2(pwm3_auto_point3_temp, S_IRUGO | S_IWUSR,
			    show_auto_temp, set_auto_temp, 2, 3);
static SENSOR_DEVICE_ATTR_2(pwm3_auto_point4_temp, S_IRUGO | S_IWUSR,
			    show_auto_temp, set_auto_temp, 2, 4);
static SENSOR_DEVICE_ATTR_2(pwm3_auto_start, S_IRUGO | S_IWUSR,
			    show_auto_pwm, set_auto_pwm, 2, 0);
static SENSOR_DEVICE_ATTR(pwm3_auto_slope, S_IRUGO | S_IWUSR,
			  show_auto_pwm_slope, set_auto_pwm_slope, 2);

static SENSOR_DEVICE_ATTR(pwm4_enable, S_IRUGO | S_IWUSR,
			  show_pwm_enable, set_pwm_enable, 3);
static SENSOR_DEVICE_ATTR(pwm4, S_IRUGO | S_IWUSR, show_pwm, set_pwm, 3);
static SENSOR_DEVICE_ATTR(pwm4_freq, S_IRUGO, show_pwm_freq, NULL, 3);
static SENSOR_DEVICE_ATTR(pwm4_auto_channels_temp, S_IRUGO,
			  show_pwm_temp_map, set_pwm_temp_map, 3);
static SENSOR_DEVICE_ATTR_2(pwm4_auto_point1_temp, S_IRUGO | S_IWUSR,
			    show_auto_temp, set_auto_temp, 2, 1);
static SENSOR_DEVICE_ATTR_2(pwm4_auto_point1_temp_hyst, S_IRUGO | S_IWUSR,
			    show_auto_temp, set_auto_temp, 2, 0);
static SENSOR_DEVICE_ATTR_2(pwm4_auto_point2_temp, S_IRUGO | S_IWUSR,
			    show_auto_temp, set_auto_temp, 2, 2);
static SENSOR_DEVICE_ATTR_2(pwm4_auto_point3_temp, S_IRUGO | S_IWUSR,
			    show_auto_temp, set_auto_temp, 2, 3);
static SENSOR_DEVICE_ATTR_2(pwm4_auto_start, S_IRUGO | S_IWUSR,
			    show_auto_pwm, set_auto_pwm, 3, 0);
static SENSOR_DEVICE_ATTR(pwm4_auto_slope, S_IRUGO | S_IWUSR,
			  show_auto_pwm_slope, set_auto_pwm_slope, 3);

static SENSOR_DEVICE_ATTR(pwm5_enable, S_IRUGO | S_IWUSR,
			  show_pwm_enable, set_pwm_enable, 4);
static SENSOR_DEVICE_ATTR(pwm5, S_IRUGO | S_IWUSR, show_pwm, set_pwm, 4);
static SENSOR_DEVICE_ATTR(pwm5_freq, S_IRUGO, show_pwm_freq, NULL, 4);
static SENSOR_DEVICE_ATTR(pwm5_auto_channels_temp, S_IRUGO,
			  show_pwm_temp_map, set_pwm_temp_map, 4);
static SENSOR_DEVICE_ATTR_2(pwm5_auto_point1_temp, S_IRUGO | S_IWUSR,
			    show_auto_temp, set_auto_temp, 2, 1);
static SENSOR_DEVICE_ATTR_2(pwm5_auto_point1_temp_hyst, S_IRUGO | S_IWUSR,
			    show_auto_temp, set_auto_temp, 2, 0);
static SENSOR_DEVICE_ATTR_2(pwm5_auto_point2_temp, S_IRUGO | S_IWUSR,
			    show_auto_temp, set_auto_temp, 2, 2);
static SENSOR_DEVICE_ATTR_2(pwm5_auto_point3_temp, S_IRUGO | S_IWUSR,
			    show_auto_temp, set_auto_temp, 2, 3);
static SENSOR_DEVICE_ATTR_2(pwm5_auto_start, S_IRUGO | S_IWUSR,
			    show_auto_pwm, set_auto_pwm, 4, 0);
static SENSOR_DEVICE_ATTR(pwm5_auto_slope, S_IRUGO | S_IWUSR,
			  show_auto_pwm_slope, set_auto_pwm_slope, 4);

static SENSOR_DEVICE_ATTR(pwm6_enable, S_IRUGO | S_IWUSR,
			  show_pwm_enable, set_pwm_enable, 5);
static SENSOR_DEVICE_ATTR(pwm6, S_IRUGO | S_IWUSR, show_pwm, set_pwm, 5);
static SENSOR_DEVICE_ATTR(pwm6_freq, S_IRUGO, show_pwm_freq, NULL, 5);
static SENSOR_DEVICE_ATTR(pwm6_auto_channels_temp, S_IRUGO,
			  show_pwm_temp_map, set_pwm_temp_map, 5);
static SENSOR_DEVICE_ATTR_2(pwm6_auto_point1_temp, S_IRUGO | S_IWUSR,
			    show_auto_temp, set_auto_temp, 2, 1);
static SENSOR_DEVICE_ATTR_2(pwm6_auto_point1_temp_hyst, S_IRUGO | S_IWUSR,
			    show_auto_temp, set_auto_temp, 2, 0);
static SENSOR_DEVICE_ATTR_2(pwm6_auto_point2_temp, S_IRUGO | S_IWUSR,
			    show_auto_temp, set_auto_temp, 2, 2);
static SENSOR_DEVICE_ATTR_2(pwm6_auto_point3_temp, S_IRUGO | S_IWUSR,
			    show_auto_temp, set_auto_temp, 2, 3);
static SENSOR_DEVICE_ATTR_2(pwm6_auto_start, S_IRUGO | S_IWUSR,
			    show_auto_pwm, set_auto_pwm, 5, 0);
static SENSOR_DEVICE_ATTR(pwm6_auto_slope, S_IRUGO | S_IWUSR,
			  show_auto_pwm_slope, set_auto_pwm_slope, 5);

/* Alarms */
static ssize_t alarms_show(struct device *dev, struct device_attribute *attr,
			   char *buf)
{
	struct it87_data *data = it87_update_device(dev);

	if (IS_ERR(data))
		return PTR_ERR(data);

	return sprintf(buf, "%u\n", data->alarms);
}
static DEVICE_ATTR_RO(alarms);

static ssize_t show_alarm(struct device *dev, struct device_attribute *attr,
			  char *buf)
{
	struct it87_data *data = it87_update_device(dev);
	int bitnr = to_sensor_dev_attr(attr)->index;

	if (IS_ERR(data))
		return PTR_ERR(data);

	return sprintf(buf, "%u\n", (data->alarms >> bitnr) & 1);
}

static ssize_t clear_intrusion(struct device *dev,
			       struct device_attribute *attr, const char *buf,
			       size_t count)
{
	struct it87_data *data = dev_get_drvdata(dev);
	int err, config;
	long val;

	if (kstrtol(buf, 10, &val) < 0 || val != 0)
		return -EINVAL;

	err = it87_lock(data);
	if (err)
		return err;

	config = it87_read_value(data, IT87_REG_CONFIG);
	if (config < 0) {
		count = config;
	} else {
		config |= BIT(5);
		it87_write_value(data, IT87_REG_CONFIG, config);
		/* Invalidate cache to force re-read */
		data->valid = false;
	}
	it87_unlock(data);
	return count;
}

static SENSOR_DEVICE_ATTR(in0_alarm, S_IRUGO, show_alarm, NULL, 8);
static SENSOR_DEVICE_ATTR(in1_alarm, S_IRUGO, show_alarm, NULL, 9);
static SENSOR_DEVICE_ATTR(in2_alarm, S_IRUGO, show_alarm, NULL, 10);
static SENSOR_DEVICE_ATTR(in3_alarm, S_IRUGO, show_alarm, NULL, 11);
static SENSOR_DEVICE_ATTR(in4_alarm, S_IRUGO, show_alarm, NULL, 12);
static SENSOR_DEVICE_ATTR(in5_alarm, S_IRUGO, show_alarm, NULL, 13);
static SENSOR_DEVICE_ATTR(in6_alarm, S_IRUGO, show_alarm, NULL, 14);
static SENSOR_DEVICE_ATTR(in7_alarm, S_IRUGO, show_alarm, NULL, 15);
static SENSOR_DEVICE_ATTR(fan1_alarm, S_IRUGO, show_alarm, NULL, 0);
static SENSOR_DEVICE_ATTR(fan2_alarm, S_IRUGO, show_alarm, NULL, 1);
static SENSOR_DEVICE_ATTR(fan3_alarm, S_IRUGO, show_alarm, NULL, 2);
static SENSOR_DEVICE_ATTR(fan4_alarm, S_IRUGO, show_alarm, NULL, 3);
static SENSOR_DEVICE_ATTR(fan5_alarm, S_IRUGO, show_alarm, NULL, 6);
static SENSOR_DEVICE_ATTR(fan6_alarm, S_IRUGO, show_alarm, NULL, 7);
static SENSOR_DEVICE_ATTR(temp1_alarm, S_IRUGO, show_alarm, NULL, 16);
static SENSOR_DEVICE_ATTR(temp2_alarm, S_IRUGO, show_alarm, NULL, 17);
static SENSOR_DEVICE_ATTR(temp3_alarm, S_IRUGO, show_alarm, NULL, 18);
static SENSOR_DEVICE_ATTR(intrusion0_alarm, S_IRUGO | S_IWUSR,
			  show_alarm, clear_intrusion, 4);

static ssize_t show_beep(struct device *dev, struct device_attribute *attr,
			 char *buf)
{
	struct it87_data *data = it87_update_device(dev);
	int bitnr = to_sensor_dev_attr(attr)->index;

	if (IS_ERR(data))
		return PTR_ERR(data);

	return sprintf(buf, "%u\n", (data->beeps >> bitnr) & 1);
}

static ssize_t set_beep(struct device *dev, struct device_attribute *attr,
			const char *buf, size_t count)
{
	int bitnr = to_sensor_dev_attr(attr)->index;
	struct it87_data *data = dev_get_drvdata(dev);
	long val;
	int err;

	if (kstrtol(buf, 10, &val) < 0 || (val != 0 && val != 1))
		return -EINVAL;

	err = it87_lock(data);
	if (err)
		return err;

	data->beeps = it87_read_value(data, IT87_REG_BEEP_ENABLE);
	if (val)
		data->beeps |= BIT(bitnr);
	else
		data->beeps &= ~BIT(bitnr);
	it87_write_value(data, IT87_REG_BEEP_ENABLE, data->beeps);
	it87_unlock(data);
	return count;
}

static SENSOR_DEVICE_ATTR(in0_beep, S_IRUGO | S_IWUSR,
			  show_beep, set_beep, 1);
static SENSOR_DEVICE_ATTR(in1_beep, S_IRUGO, show_beep, NULL, 1);
static SENSOR_DEVICE_ATTR(in2_beep, S_IRUGO, show_beep, NULL, 1);
static SENSOR_DEVICE_ATTR(in3_beep, S_IRUGO, show_beep, NULL, 1);
static SENSOR_DEVICE_ATTR(in4_beep, S_IRUGO, show_beep, NULL, 1);
static SENSOR_DEVICE_ATTR(in5_beep, S_IRUGO, show_beep, NULL, 1);
static SENSOR_DEVICE_ATTR(in6_beep, S_IRUGO, show_beep, NULL, 1);
static SENSOR_DEVICE_ATTR(in7_beep, S_IRUGO, show_beep, NULL, 1);
/* fanX_beep writability is set later */
static SENSOR_DEVICE_ATTR(fan1_beep, S_IRUGO, show_beep, set_beep, 0);
static SENSOR_DEVICE_ATTR(fan2_beep, S_IRUGO, show_beep, set_beep, 0);
static SENSOR_DEVICE_ATTR(fan3_beep, S_IRUGO, show_beep, set_beep, 0);
static SENSOR_DEVICE_ATTR(fan4_beep, S_IRUGO, show_beep, set_beep, 0);
static SENSOR_DEVICE_ATTR(fan5_beep, S_IRUGO, show_beep, set_beep, 0);
static SENSOR_DEVICE_ATTR(fan6_beep, S_IRUGO, show_beep, set_beep, 0);
static SENSOR_DEVICE_ATTR(temp1_beep, S_IRUGO | S_IWUSR,
			  show_beep, set_beep, 2);
static SENSOR_DEVICE_ATTR(temp2_beep, S_IRUGO, show_beep, NULL, 2);
static SENSOR_DEVICE_ATTR(temp3_beep, S_IRUGO, show_beep, NULL, 2);

static ssize_t vrm_show(struct device *dev, struct device_attribute *attr,
			char *buf)
{
	struct it87_data *data = dev_get_drvdata(dev);

	return sprintf(buf, "%u\n", data->vrm);
}

static ssize_t vrm_store(struct device *dev, struct device_attribute *attr,
			 const char *buf, size_t count)
{
	struct it87_data *data = dev_get_drvdata(dev);
	unsigned long val;

	if (kstrtoul(buf, 10, &val) < 0)
		return -EINVAL;

	data->vrm = val;

	return count;
}
static DEVICE_ATTR_RW(vrm);

static ssize_t cpu0_vid_show(struct device *dev,
			     struct device_attribute *attr, char *buf)
{
	struct it87_data *data = it87_update_device(dev);

	if (IS_ERR(data))
		return PTR_ERR(data);

	return sprintf(buf, "%ld\n", (long)vid_from_reg(data->vid, data->vrm));
}
static DEVICE_ATTR_RO(cpu0_vid);

static ssize_t show_label(struct device *dev, struct device_attribute *attr,
			  char *buf)
{
	static const char * const labels[] = {
		"+5V",
		"5VSB",
		"Vbat",
		"AVCC",
	};
	static const char * const labels_it8721[] = {
		"+3.3V",
		"3VSB",
		"Vbat",
		"+3.3V",
	};
	struct it87_data *data = dev_get_drvdata(dev);
	int nr = to_sensor_dev_attr(attr)->index;
	const char *label;

	if (has_vin3_5v(data) && nr == 0)
		label = labels[0];
	else if (has_scaling(data))
		label = labels_it8721[nr];
	else
		label = labels[nr];

	return sprintf(buf, "%s\n", label);
}
static SENSOR_DEVICE_ATTR(in3_label, S_IRUGO, show_label, NULL, 0);
static SENSOR_DEVICE_ATTR(in7_label, S_IRUGO, show_label, NULL, 1);
static SENSOR_DEVICE_ATTR(in8_label, S_IRUGO, show_label, NULL, 2);
/* AVCC3 */
static SENSOR_DEVICE_ATTR(in9_label, S_IRUGO, show_label, NULL, 3);

static umode_t it87_in_is_visible(struct kobject *kobj,
				  struct attribute *attr, int index)
{
	struct device *dev = kobj_to_dev(kobj);
	struct it87_data *data = dev_get_drvdata(dev);
	int i = index / 5;	/* voltage index */
	int a = index % 5;	/* attribute index */

	if (index >= 40) {	/* in8 and higher only have input attributes */
		i = index - 40 + 8;
		a = 0;
	}

	if (!(data->has_in & BIT(i)))
		return 0;

	if (a == 4 && !data->has_beep)
		return 0;

	return attr->mode;
}

static struct attribute *it87_attributes_in[] = {
	&sensor_dev_attr_in0_input.dev_attr.attr,
	&sensor_dev_attr_in0_min.dev_attr.attr,
	&sensor_dev_attr_in0_max.dev_attr.attr,
	&sensor_dev_attr_in0_alarm.dev_attr.attr,
	&sensor_dev_attr_in0_beep.dev_attr.attr,	/* 4 */

	&sensor_dev_attr_in1_input.dev_attr.attr,
	&sensor_dev_attr_in1_min.dev_attr.attr,
	&sensor_dev_attr_in1_max.dev_attr.attr,
	&sensor_dev_attr_in1_alarm.dev_attr.attr,
	&sensor_dev_attr_in1_beep.dev_attr.attr,	/* 9 */

	&sensor_dev_attr_in2_input.dev_attr.attr,
	&sensor_dev_attr_in2_min.dev_attr.attr,
	&sensor_dev_attr_in2_max.dev_attr.attr,
	&sensor_dev_attr_in2_alarm.dev_attr.attr,
	&sensor_dev_attr_in2_beep.dev_attr.attr,	/* 14 */

	&sensor_dev_attr_in3_input.dev_attr.attr,
	&sensor_dev_attr_in3_min.dev_attr.attr,
	&sensor_dev_attr_in3_max.dev_attr.attr,
	&sensor_dev_attr_in3_alarm.dev_attr.attr,
	&sensor_dev_attr_in3_beep.dev_attr.attr,	/* 19 */

	&sensor_dev_attr_in4_input.dev_attr.attr,
	&sensor_dev_attr_in4_min.dev_attr.attr,
	&sensor_dev_attr_in4_max.dev_attr.attr,
	&sensor_dev_attr_in4_alarm.dev_attr.attr,
	&sensor_dev_attr_in4_beep.dev_attr.attr,	/* 24 */

	&sensor_dev_attr_in5_input.dev_attr.attr,
	&sensor_dev_attr_in5_min.dev_attr.attr,
	&sensor_dev_attr_in5_max.dev_attr.attr,
	&sensor_dev_attr_in5_alarm.dev_attr.attr,
	&sensor_dev_attr_in5_beep.dev_attr.attr,	/* 29 */

	&sensor_dev_attr_in6_input.dev_attr.attr,
	&sensor_dev_attr_in6_min.dev_attr.attr,
	&sensor_dev_attr_in6_max.dev_attr.attr,
	&sensor_dev_attr_in6_alarm.dev_attr.attr,
	&sensor_dev_attr_in6_beep.dev_attr.attr,	/* 34 */

	&sensor_dev_attr_in7_input.dev_attr.attr,
	&sensor_dev_attr_in7_min.dev_attr.attr,
	&sensor_dev_attr_in7_max.dev_attr.attr,
	&sensor_dev_attr_in7_alarm.dev_attr.attr,
	&sensor_dev_attr_in7_beep.dev_attr.attr,	/* 39 */

	&sensor_dev_attr_in8_input.dev_attr.attr,	/* 40 */
	&sensor_dev_attr_in9_input.dev_attr.attr,
	&sensor_dev_attr_in10_input.dev_attr.attr,
	&sensor_dev_attr_in11_input.dev_attr.attr,
	&sensor_dev_attr_in12_input.dev_attr.attr,
	NULL
};

static const struct attribute_group it87_group_in = {
	.attrs = it87_attributes_in,
	.is_visible = it87_in_is_visible,
};

static umode_t it87_temp_is_visible(struct kobject *kobj,
				    struct attribute *attr, int index)
{
	struct device *dev = kobj_to_dev(kobj);
	struct it87_data *data = dev_get_drvdata(dev);
	int i = index / 7;	/* temperature index */
	int a = index % 7;	/* attribute index */

	if (index >= 21) {
		i = index - 21 + 3;
		a = 0;
	}

	if (!(data->has_temp & BIT(i)))
		return 0;

	if (a == 3) {
		if (get_temp_type(data, i) == 0)
			return 0;
		return attr->mode;
	}

	if (a == 5 && !has_temp_offset(data))
		return 0;

	if (a == 6 && !data->has_beep)
		return 0;

	return attr->mode;
}

static struct attribute *it87_attributes_temp[] = {
	&sensor_dev_attr_temp1_input.dev_attr.attr,
	&sensor_dev_attr_temp1_max.dev_attr.attr,
	&sensor_dev_attr_temp1_min.dev_attr.attr,
	&sensor_dev_attr_temp1_type.dev_attr.attr,
	&sensor_dev_attr_temp1_alarm.dev_attr.attr,
	&sensor_dev_attr_temp1_offset.dev_attr.attr,	/* 5 */
	&sensor_dev_attr_temp1_beep.dev_attr.attr,	/* 6 */

	&sensor_dev_attr_temp2_input.dev_attr.attr,	/* 7 */
	&sensor_dev_attr_temp2_max.dev_attr.attr,
	&sensor_dev_attr_temp2_min.dev_attr.attr,
	&sensor_dev_attr_temp2_type.dev_attr.attr,
	&sensor_dev_attr_temp2_alarm.dev_attr.attr,
	&sensor_dev_attr_temp2_offset.dev_attr.attr,
	&sensor_dev_attr_temp2_beep.dev_attr.attr,

	&sensor_dev_attr_temp3_input.dev_attr.attr,	/* 14 */
	&sensor_dev_attr_temp3_max.dev_attr.attr,
	&sensor_dev_attr_temp3_min.dev_attr.attr,
	&sensor_dev_attr_temp3_type.dev_attr.attr,
	&sensor_dev_attr_temp3_alarm.dev_attr.attr,
	&sensor_dev_attr_temp3_offset.dev_attr.attr,
	&sensor_dev_attr_temp3_beep.dev_attr.attr,

	&sensor_dev_attr_temp4_input.dev_attr.attr,	/* 21 */
	&sensor_dev_attr_temp5_input.dev_attr.attr,
	&sensor_dev_attr_temp6_input.dev_attr.attr,
	NULL
};

static const struct attribute_group it87_group_temp = {
	.attrs = it87_attributes_temp,
	.is_visible = it87_temp_is_visible,
};

static umode_t it87_is_visible(struct kobject *kobj,
			       struct attribute *attr, int index)
{
	struct device *dev = kobj_to_dev(kobj);
	struct it87_data *data = dev_get_drvdata(dev);

	if ((index == 2 || index == 3) && !data->has_vid)
		return 0;

	if (index > 3 && !(data->in_internal & BIT(index - 4)))
		return 0;

	return attr->mode;
}

static struct attribute *it87_attributes[] = {
	&dev_attr_alarms.attr,
	&sensor_dev_attr_intrusion0_alarm.dev_attr.attr,
	&dev_attr_vrm.attr,				/* 2 */
	&dev_attr_cpu0_vid.attr,			/* 3 */
	&sensor_dev_attr_in3_label.dev_attr.attr,	/* 4 .. 7 */
	&sensor_dev_attr_in7_label.dev_attr.attr,
	&sensor_dev_attr_in8_label.dev_attr.attr,
	&sensor_dev_attr_in9_label.dev_attr.attr,
	NULL
};

static const struct attribute_group it87_group = {
	.attrs = it87_attributes,
	.is_visible = it87_is_visible,
};

static umode_t it87_fan_is_visible(struct kobject *kobj,
				   struct attribute *attr, int index)
{
	struct device *dev = kobj_to_dev(kobj);
	struct it87_data *data = dev_get_drvdata(dev);
	int i = index / 5;	/* fan index */
	int a = index % 5;	/* attribute index */

	if (index >= 15) {	/* fan 4..6 don't have divisor attributes */
		i = (index - 15) / 4 + 3;
		a = (index - 15) % 4;
	}

	if (!(data->has_fan & BIT(i)))
		return 0;

	if (a == 3) {				/* beep */
		if (!data->has_beep)
			return 0;
		/* first fan beep attribute is writable */
		if (i == __ffs(data->has_fan))
			return attr->mode | S_IWUSR;
	}

	if (a == 4 && has_16bit_fans(data))	/* divisor */
		return 0;

	return attr->mode;
}

static struct attribute *it87_attributes_fan[] = {
	&sensor_dev_attr_fan1_input.dev_attr.attr,
	&sensor_dev_attr_fan1_min.dev_attr.attr,
	&sensor_dev_attr_fan1_alarm.dev_attr.attr,
	&sensor_dev_attr_fan1_beep.dev_attr.attr,	/* 3 */
	&sensor_dev_attr_fan1_div.dev_attr.attr,	/* 4 */

	&sensor_dev_attr_fan2_input.dev_attr.attr,
	&sensor_dev_attr_fan2_min.dev_attr.attr,
	&sensor_dev_attr_fan2_alarm.dev_attr.attr,
	&sensor_dev_attr_fan2_beep.dev_attr.attr,
	&sensor_dev_attr_fan2_div.dev_attr.attr,	/* 9 */

	&sensor_dev_attr_fan3_input.dev_attr.attr,
	&sensor_dev_attr_fan3_min.dev_attr.attr,
	&sensor_dev_attr_fan3_alarm.dev_attr.attr,
	&sensor_dev_attr_fan3_beep.dev_attr.attr,
	&sensor_dev_attr_fan3_div.dev_attr.attr,	/* 14 */

	&sensor_dev_attr_fan4_input.dev_attr.attr,	/* 15 */
	&sensor_dev_attr_fan4_min.dev_attr.attr,
	&sensor_dev_attr_fan4_alarm.dev_attr.attr,
	&sensor_dev_attr_fan4_beep.dev_attr.attr,

	&sensor_dev_attr_fan5_input.dev_attr.attr,	/* 19 */
	&sensor_dev_attr_fan5_min.dev_attr.attr,
	&sensor_dev_attr_fan5_alarm.dev_attr.attr,
	&sensor_dev_attr_fan5_beep.dev_attr.attr,

	&sensor_dev_attr_fan6_input.dev_attr.attr,	/* 23 */
	&sensor_dev_attr_fan6_min.dev_attr.attr,
	&sensor_dev_attr_fan6_alarm.dev_attr.attr,
	&sensor_dev_attr_fan6_beep.dev_attr.attr,
	NULL
};

static const struct attribute_group it87_group_fan = {
	.attrs = it87_attributes_fan,
	.is_visible = it87_fan_is_visible,
};

static umode_t it87_pwm_is_visible(struct kobject *kobj,
				   struct attribute *attr, int index)
{
	struct device *dev = kobj_to_dev(kobj);
	struct it87_data *data = dev_get_drvdata(dev);
	int i = index / 4;	/* pwm index */
	int a = index % 4;	/* attribute index */

	if (!(data->has_pwm & BIT(i)))
		return 0;

	/* pwmX_auto_channels_temp is only writable if auto pwm is supported */
	if (a == 3 && (has_old_autopwm(data) || has_newer_autopwm(data)))
		return attr->mode | S_IWUSR;

	/* pwm2_freq is writable if there are two pwm frequency selects */
	if (has_pwm_freq2(data) && i == 1 && a == 2)
		return attr->mode | S_IWUSR;

	return attr->mode;
}

static struct attribute *it87_attributes_pwm[] = {
	&sensor_dev_attr_pwm1_enable.dev_attr.attr,
	&sensor_dev_attr_pwm1.dev_attr.attr,
	&sensor_dev_attr_pwm1_freq.dev_attr.attr,
	&sensor_dev_attr_pwm1_auto_channels_temp.dev_attr.attr,

	&sensor_dev_attr_pwm2_enable.dev_attr.attr,
	&sensor_dev_attr_pwm2.dev_attr.attr,
	&sensor_dev_attr_pwm2_freq.dev_attr.attr,
	&sensor_dev_attr_pwm2_auto_channels_temp.dev_attr.attr,

	&sensor_dev_attr_pwm3_enable.dev_attr.attr,
	&sensor_dev_attr_pwm3.dev_attr.attr,
	&sensor_dev_attr_pwm3_freq.dev_attr.attr,
	&sensor_dev_attr_pwm3_auto_channels_temp.dev_attr.attr,

	&sensor_dev_attr_pwm4_enable.dev_attr.attr,
	&sensor_dev_attr_pwm4.dev_attr.attr,
	&sensor_dev_attr_pwm4_freq.dev_attr.attr,
	&sensor_dev_attr_pwm4_auto_channels_temp.dev_attr.attr,

	&sensor_dev_attr_pwm5_enable.dev_attr.attr,
	&sensor_dev_attr_pwm5.dev_attr.attr,
	&sensor_dev_attr_pwm5_freq.dev_attr.attr,
	&sensor_dev_attr_pwm5_auto_channels_temp.dev_attr.attr,

	&sensor_dev_attr_pwm6_enable.dev_attr.attr,
	&sensor_dev_attr_pwm6.dev_attr.attr,
	&sensor_dev_attr_pwm6_freq.dev_attr.attr,
	&sensor_dev_attr_pwm6_auto_channels_temp.dev_attr.attr,

	NULL
};

static const struct attribute_group it87_group_pwm = {
	.attrs = it87_attributes_pwm,
	.is_visible = it87_pwm_is_visible,
};

static umode_t it87_auto_pwm_is_visible(struct kobject *kobj,
					struct attribute *attr, int index)
{
	struct device *dev = kobj_to_dev(kobj);
	struct it87_data *data = dev_get_drvdata(dev);
	int i = index / 11;	/* pwm index */
	int a = index % 11;	/* attribute index */

	if (index >= 33) {	/* pwm 4..6 */
		i = (index - 33) / 6 + 3;
		a = (index - 33) % 6 + 4;
	}

	if (!(data->has_pwm & BIT(i)))
		return 0;

	if (has_newer_autopwm(data)) {
		if (a < 4)	/* no auto point pwm */
			return 0;
		if (a == 8)	/* no auto_point4 */
			return 0;
	}
	if (has_old_autopwm(data)) {
		if (a >= 9)	/* no pwm_auto_start, pwm_auto_slope */
			return 0;
	}

	return attr->mode;
}

static struct attribute *it87_attributes_auto_pwm[] = {
	&sensor_dev_attr_pwm1_auto_point1_pwm.dev_attr.attr,
	&sensor_dev_attr_pwm1_auto_point2_pwm.dev_attr.attr,
	&sensor_dev_attr_pwm1_auto_point3_pwm.dev_attr.attr,
	&sensor_dev_attr_pwm1_auto_point4_pwm.dev_attr.attr,
	&sensor_dev_attr_pwm1_auto_point1_temp.dev_attr.attr,
	&sensor_dev_attr_pwm1_auto_point1_temp_hyst.dev_attr.attr,
	&sensor_dev_attr_pwm1_auto_point2_temp.dev_attr.attr,
	&sensor_dev_attr_pwm1_auto_point3_temp.dev_attr.attr,
	&sensor_dev_attr_pwm1_auto_point4_temp.dev_attr.attr,
	&sensor_dev_attr_pwm1_auto_start.dev_attr.attr,
	&sensor_dev_attr_pwm1_auto_slope.dev_attr.attr,

	&sensor_dev_attr_pwm2_auto_point1_pwm.dev_attr.attr,	/* 11 */
	&sensor_dev_attr_pwm2_auto_point2_pwm.dev_attr.attr,
	&sensor_dev_attr_pwm2_auto_point3_pwm.dev_attr.attr,
	&sensor_dev_attr_pwm2_auto_point4_pwm.dev_attr.attr,
	&sensor_dev_attr_pwm2_auto_point1_temp.dev_attr.attr,
	&sensor_dev_attr_pwm2_auto_point1_temp_hyst.dev_attr.attr,
	&sensor_dev_attr_pwm2_auto_point2_temp.dev_attr.attr,
	&sensor_dev_attr_pwm2_auto_point3_temp.dev_attr.attr,
	&sensor_dev_attr_pwm2_auto_point4_temp.dev_attr.attr,
	&sensor_dev_attr_pwm2_auto_start.dev_attr.attr,
	&sensor_dev_attr_pwm2_auto_slope.dev_attr.attr,

	&sensor_dev_attr_pwm3_auto_point1_pwm.dev_attr.attr,	/* 22 */
	&sensor_dev_attr_pwm3_auto_point2_pwm.dev_attr.attr,
	&sensor_dev_attr_pwm3_auto_point3_pwm.dev_attr.attr,
	&sensor_dev_attr_pwm3_auto_point4_pwm.dev_attr.attr,
	&sensor_dev_attr_pwm3_auto_point1_temp.dev_attr.attr,
	&sensor_dev_attr_pwm3_auto_point1_temp_hyst.dev_attr.attr,
	&sensor_dev_attr_pwm3_auto_point2_temp.dev_attr.attr,
	&sensor_dev_attr_pwm3_auto_point3_temp.dev_attr.attr,
	&sensor_dev_attr_pwm3_auto_point4_temp.dev_attr.attr,
	&sensor_dev_attr_pwm3_auto_start.dev_attr.attr,
	&sensor_dev_attr_pwm3_auto_slope.dev_attr.attr,

	&sensor_dev_attr_pwm4_auto_point1_temp.dev_attr.attr,	/* 33 */
	&sensor_dev_attr_pwm4_auto_point1_temp_hyst.dev_attr.attr,
	&sensor_dev_attr_pwm4_auto_point2_temp.dev_attr.attr,
	&sensor_dev_attr_pwm4_auto_point3_temp.dev_attr.attr,
	&sensor_dev_attr_pwm4_auto_start.dev_attr.attr,
	&sensor_dev_attr_pwm4_auto_slope.dev_attr.attr,

	&sensor_dev_attr_pwm5_auto_point1_temp.dev_attr.attr,
	&sensor_dev_attr_pwm5_auto_point1_temp_hyst.dev_attr.attr,
	&sensor_dev_attr_pwm5_auto_point2_temp.dev_attr.attr,
	&sensor_dev_attr_pwm5_auto_point3_temp.dev_attr.attr,
	&sensor_dev_attr_pwm5_auto_start.dev_attr.attr,
	&sensor_dev_attr_pwm5_auto_slope.dev_attr.attr,

	&sensor_dev_attr_pwm6_auto_point1_temp.dev_attr.attr,
	&sensor_dev_attr_pwm6_auto_point1_temp_hyst.dev_attr.attr,
	&sensor_dev_attr_pwm6_auto_point2_temp.dev_attr.attr,
	&sensor_dev_attr_pwm6_auto_point3_temp.dev_attr.attr,
	&sensor_dev_attr_pwm6_auto_start.dev_attr.attr,
	&sensor_dev_attr_pwm6_auto_slope.dev_attr.attr,

	NULL,
};

static const struct attribute_group it87_group_auto_pwm = {
	.attrs = it87_attributes_auto_pwm,
	.is_visible = it87_auto_pwm_is_visible,
};

/* SuperIO detection - will change isa_address if a chip is found */
static int __init it87_find(int sioaddr, unsigned short *address,
			    struct it87_sio_data *sio_data, int chip_cnt)
{
	int err;
	u16 chip_type;
	const struct it87_devices *config = NULL;

	err = superio_enter(sioaddr);
	if (err)
		return err;

	err = -ENODEV;
	chip_type = superio_inw(sioaddr, DEVID);
	/* check first for a valid chip before forcing chip id */
	if (chip_type == 0xffff)
		goto exit;

	if (force_id_cnt == 1) {
		/* If only one value given use for all chips */
		if (force_id[0])
			chip_type = force_id[0];
	} else if (force_id[chip_cnt])
		chip_type = force_id[chip_cnt];

	switch (chip_type) {
	case IT8705F_DEVID:
		sio_data->type = it87;
		break;
	case IT8712F_DEVID:
		sio_data->type = it8712;
		break;
	case IT8716F_DEVID:
	case IT8726F_DEVID:
		sio_data->type = it8716;
		break;
	case IT8718F_DEVID:
		sio_data->type = it8718;
		break;
	case IT8720F_DEVID:
		sio_data->type = it8720;
		break;
	case IT8721F_DEVID:
		sio_data->type = it8721;
		break;
	case IT8728F_DEVID:
		sio_data->type = it8728;
		break;
	case IT8732F_DEVID:
		sio_data->type = it8732;
		break;
	case IT8792E_DEVID:
		sio_data->type = it8792;
		break;
	case IT8771E_DEVID:
		sio_data->type = it8771;
		break;
	case IT8772E_DEVID:
		sio_data->type = it8772;
		break;
	case IT8781F_DEVID:
		sio_data->type = it8781;
		break;
	case IT8782F_DEVID:
		sio_data->type = it8782;
		break;
	case IT8783E_DEVID:
		sio_data->type = it8783;
		break;
	case IT8786E_DEVID:
		sio_data->type = it8786;
		break;
	case IT8790E_DEVID:
		sio_data->type = it8790;
		break;
	case IT8603E_DEVID:
	case IT8623E_DEVID:
		sio_data->type = it8603;
		break;
	case IT8620E_DEVID:
		sio_data->type = it8620;
		break;
	case IT8622E_DEVID:
		sio_data->type = it8622;
		break;
	case IT8628E_DEVID:
		sio_data->type = it8628;
		break;
	case IT87952E_DEVID:
		sio_data->type = it87952;
		break;
	case 0xffff:	/* No device at all */
		goto exit;
	default:
		pr_debug("Unsupported chip (DEVID=0x%x)\n", chip_type);
		goto exit;
	}

	config = &it87_devices[sio_data->type];

	superio_select(sioaddr, PME);
	if (!(superio_inb(sioaddr, IT87_ACT_REG) & 0x01)) {
		pr_info("Device (chip %s ioreg 0x%x) not activated, skipping\n",
			config->model, sioaddr);
		goto exit;
	}

	*address = superio_inw(sioaddr, IT87_BASE_REG) & ~(IT87_EXTENT - 1);
	if (*address == 0) {
		pr_info("Base address not set (chip %s ioreg 0x%x), skipping\n",
			config->model, sioaddr);
		goto exit;
	}

	err = 0;
	sio_data->sioaddr = sioaddr;
	sio_data->revision = superio_inb(sioaddr, DEVREV) & 0x0f;
	pr_info("Found %s chip at 0x%x, revision %d\n",
		it87_devices[sio_data->type].model,
		*address, sio_data->revision);

	/* in7 (VSB or VCCH5V) is always internal on some chips */
	if (has_in7_internal(config))
		sio_data->internal |= BIT(1);

	/* in8 (Vbat) is always internal */
	sio_data->internal |= BIT(2);

	/* in9 (AVCC3), always internal if supported */
	if (has_avcc3(config))
		sio_data->internal |= BIT(3); /* in9 is AVCC */
	else
		sio_data->skip_in |= BIT(9);

	if (!has_four_pwm(config))
		sio_data->skip_pwm |= BIT(3) | BIT(4) | BIT(5);
	else if (!has_five_pwm(config))
		sio_data->skip_pwm |= BIT(4) | BIT(5);
	else if (!has_six_pwm(config))
		sio_data->skip_pwm |= BIT(5);

	if (!has_vid(config))
		sio_data->skip_vid = 1;

	/* Read GPIO config and VID value from LDN 7 (GPIO) */
	if (sio_data->type == it87) {
		/* The IT8705F has a different LD number for GPIO */
		superio_select(sioaddr, 5);
		sio_data->beep_pin = superio_inb(sioaddr,
						 IT87_SIO_BEEP_PIN_REG) & 0x3f;
	} else if (sio_data->type == it8783) {
		int reg25, reg27, reg2a, reg2c, regef;

		superio_select(sioaddr, GPIO);

		reg25 = superio_inb(sioaddr, IT87_SIO_GPIO1_REG);
		reg27 = superio_inb(sioaddr, IT87_SIO_GPIO3_REG);
		reg2a = superio_inb(sioaddr, IT87_SIO_PINX1_REG);
		reg2c = superio_inb(sioaddr, IT87_SIO_PINX2_REG);
		regef = superio_inb(sioaddr, IT87_SIO_SPI_REG);

		/* Check if fan3 is there or not */
		if ((reg27 & BIT(0)) || !(reg2c & BIT(2)))
			sio_data->skip_fan |= BIT(2);
		if ((reg25 & BIT(4)) ||
		    (!(reg2a & BIT(1)) && (regef & BIT(0))))
			sio_data->skip_pwm |= BIT(2);

		/* Check if fan2 is there or not */
		if (reg27 & BIT(7))
			sio_data->skip_fan |= BIT(1);
		if (reg27 & BIT(3))
			sio_data->skip_pwm |= BIT(1);

		/* VIN5 */
		if ((reg27 & BIT(0)) || (reg2c & BIT(2)))
			sio_data->skip_in |= BIT(5); /* No VIN5 */

		/* VIN6 */
		if (reg27 & BIT(1))
			sio_data->skip_in |= BIT(6); /* No VIN6 */

		/*
		 * VIN7
		 * Does not depend on bit 2 of Reg2C, contrary to datasheet.
		 */
		if (reg27 & BIT(2)) {
			/*
			 * The data sheet is a bit unclear regarding the
			 * internal voltage divider for VCCH5V. It says
			 * "This bit enables and switches VIN7 (pin 91) to the
			 * internal voltage divider for VCCH5V".
			 * This is different to other chips, where the internal
			 * voltage divider would connect VIN7 to an internal
			 * voltage source. Maybe that is the case here as well.
			 *
			 * Since we don't know for sure, re-route it if that is
			 * not the case, and ask the user to report if the
			 * resulting voltage is sane.
			 */
			if (!(reg2c & BIT(1))) {
				reg2c |= BIT(1);
				superio_outb(sioaddr, IT87_SIO_PINX2_REG,
					     reg2c);
				sio_data->need_in7_reroute = true;
				pr_notice("Routing internal VCCH5V to in7.\n");
			}
			pr_notice("in7 routed to internal voltage divider, with external pin disabled.\n");
			pr_notice("Please report if it displays a reasonable voltage.\n");
		}

		if (reg2c & BIT(0))
			sio_data->internal |= BIT(0);
		if (reg2c & BIT(1))
			sio_data->internal |= BIT(1);

		sio_data->beep_pin = superio_inb(sioaddr,
						 IT87_SIO_BEEP_PIN_REG) & 0x3f;
	} else if (sio_data->type == it8603) {
		int reg27, reg29;

		superio_select(sioaddr, GPIO);

		reg27 = superio_inb(sioaddr, IT87_SIO_GPIO3_REG);

		/* Check if fan3 is there or not */
		if (reg27 & BIT(6))
			sio_data->skip_pwm |= BIT(2);
		if (reg27 & BIT(7))
			sio_data->skip_fan |= BIT(2);

		/* Check if fan2 is there or not */
		reg29 = superio_inb(sioaddr, IT87_SIO_GPIO5_REG);
		if (reg29 & BIT(1))
			sio_data->skip_pwm |= BIT(1);
		if (reg29 & BIT(2))
			sio_data->skip_fan |= BIT(1);

		sio_data->skip_in |= BIT(5); /* No VIN5 */
		sio_data->skip_in |= BIT(6); /* No VIN6 */

		sio_data->beep_pin = superio_inb(sioaddr,
						 IT87_SIO_BEEP_PIN_REG) & 0x3f;
	} else if (sio_data->type == it8620 || sio_data->type == it8628) {
		int reg;

		superio_select(sioaddr, GPIO);

		/* Check for pwm5 */
		reg = superio_inb(sioaddr, IT87_SIO_GPIO1_REG);
		if (reg & BIT(6))
			sio_data->skip_pwm |= BIT(4);

		/* Check for fan4, fan5 */
		reg = superio_inb(sioaddr, IT87_SIO_GPIO2_REG);
		if (!(reg & BIT(5)))
			sio_data->skip_fan |= BIT(3);
		if (!(reg & BIT(4)))
			sio_data->skip_fan |= BIT(4);

		/* Check for pwm3, fan3 */
		reg = superio_inb(sioaddr, IT87_SIO_GPIO3_REG);
		if (reg & BIT(6))
			sio_data->skip_pwm |= BIT(2);
		if (reg & BIT(7))
			sio_data->skip_fan |= BIT(2);

		/* Check for pwm4 */
		reg = superio_inb(sioaddr, IT87_SIO_GPIO4_REG);
		if (reg & BIT(2))
			sio_data->skip_pwm |= BIT(3);

		/* Check for pwm2, fan2 */
		reg = superio_inb(sioaddr, IT87_SIO_GPIO5_REG);
		if (reg & BIT(1))
			sio_data->skip_pwm |= BIT(1);
		if (reg & BIT(2))
			sio_data->skip_fan |= BIT(1);
		/* Check for pwm6, fan6 */
		if (!(reg & BIT(7))) {
			sio_data->skip_pwm |= BIT(5);
			sio_data->skip_fan |= BIT(5);
		}

		/* Check if AVCC is on VIN3 */
		reg = superio_inb(sioaddr, IT87_SIO_PINX2_REG);
		if (reg & BIT(0))
			sio_data->internal |= BIT(0);
		else
			sio_data->skip_in |= BIT(9);

		sio_data->beep_pin = superio_inb(sioaddr,
						 IT87_SIO_BEEP_PIN_REG) & 0x3f;
	} else if (sio_data->type == it8622) {
		int reg;

		superio_select(sioaddr, GPIO);

		/* Check for pwm4, fan4 */
		reg = superio_inb(sioaddr, IT87_SIO_GPIO1_REG);
		if (reg & BIT(6))
			sio_data->skip_fan |= BIT(3);
		if (reg & BIT(5))
			sio_data->skip_pwm |= BIT(3);

		/* Check for pwm3, fan3, pwm5, fan5 */
		reg = superio_inb(sioaddr, IT87_SIO_GPIO3_REG);
		if (reg & BIT(6))
			sio_data->skip_pwm |= BIT(2);
		if (reg & BIT(7))
			sio_data->skip_fan |= BIT(2);
		if (reg & BIT(3))
			sio_data->skip_pwm |= BIT(4);
		if (reg & BIT(1))
			sio_data->skip_fan |= BIT(4);

		/* Check for pwm2, fan2 */
		reg = superio_inb(sioaddr, IT87_SIO_GPIO5_REG);
		if (reg & BIT(1))
			sio_data->skip_pwm |= BIT(1);
		if (reg & BIT(2))
			sio_data->skip_fan |= BIT(1);

		/* Check for AVCC */
		reg = superio_inb(sioaddr, IT87_SIO_PINX2_REG);
		if (!(reg & BIT(0)))
			sio_data->skip_in |= BIT(9);

		sio_data->beep_pin = superio_inb(sioaddr,
						 IT87_SIO_BEEP_PIN_REG) & 0x3f;
	} else if (sio_data->type == it8732) {
		int reg;

		superio_select(sioaddr, GPIO);

		/* Check for pwm2, fan2 */
		reg = superio_inb(sioaddr, IT87_SIO_GPIO5_REG);
		if (reg & BIT(1))
			sio_data->skip_pwm |= BIT(1);
		if (reg & BIT(2))
			sio_data->skip_fan |= BIT(1);

		/* Check for pwm3, fan3, fan4 */
		reg = superio_inb(sioaddr, IT87_SIO_GPIO3_REG);
		if (reg & BIT(6))
			sio_data->skip_pwm |= BIT(2);
		if (reg & BIT(7))
			sio_data->skip_fan |= BIT(2);
		if (reg & BIT(5))
			sio_data->skip_fan |= BIT(3);

		/* Check if AVCC is on VIN3 */
		reg = superio_inb(sioaddr, IT87_SIO_PINX2_REG);
		if (reg & BIT(0))
			sio_data->internal |= BIT(0);

		sio_data->beep_pin = superio_inb(sioaddr,
						 IT87_SIO_BEEP_PIN_REG) & 0x3f;
	} else {
		int reg;
		bool uart6;

		superio_select(sioaddr, GPIO);

		/* Check for fan4, fan5 */
		if (has_five_fans(config)) {
			reg = superio_inb(sioaddr, IT87_SIO_GPIO2_REG);
			switch (sio_data->type) {
			case it8718:
				if (reg & BIT(5))
					sio_data->skip_fan |= BIT(3);
				if (reg & BIT(4))
					sio_data->skip_fan |= BIT(4);
				break;
			case it8720:
			case it8721:
			case it8728:
				if (!(reg & BIT(5)))
					sio_data->skip_fan |= BIT(3);
				if (!(reg & BIT(4)))
					sio_data->skip_fan |= BIT(4);
				break;
			default:
				break;
			}
		}

		reg = superio_inb(sioaddr, IT87_SIO_GPIO3_REG);
		if (!sio_data->skip_vid) {
			/* We need at least 4 VID pins */
			if (reg & 0x0f) {
				pr_info("VID is disabled (pins used for GPIO)\n");
				sio_data->skip_vid = 1;
			}
		}

		/* Check if fan3 is there or not */
		if (reg & BIT(6))
			sio_data->skip_pwm |= BIT(2);
		if (reg & BIT(7))
			sio_data->skip_fan |= BIT(2);

		/* Check if fan2 is there or not */
		reg = superio_inb(sioaddr, IT87_SIO_GPIO5_REG);
		if (reg & BIT(1))
			sio_data->skip_pwm |= BIT(1);
		if (reg & BIT(2))
			sio_data->skip_fan |= BIT(1);

		if ((sio_data->type == it8718 || sio_data->type == it8720) &&
		    !(sio_data->skip_vid))
			sio_data->vid_value = superio_inb(sioaddr,
							  IT87_SIO_VID_REG);

		reg = superio_inb(sioaddr, IT87_SIO_PINX2_REG);

		uart6 = sio_data->type == it8782 && (reg & BIT(2));

		/*
		 * The IT8720F has no VIN7 pin, so VCCH5V should always be
		 * routed internally to VIN7 with an internal divider.
		 * Curiously, there still is a configuration bit to control
		 * this, which means it can be set incorrectly. And even
		 * more curiously, many boards out there are improperly
		 * configured, even though the IT8720F datasheet claims
		 * that the internal routing of VCCH5V to VIN7 is the default
		 * setting. So we force the internal routing in this case.
		 *
		 * On IT8782F, VIN7 is multiplexed with one of the UART6 pins.
		 * If UART6 is enabled, re-route VIN7 to the internal divider
		 * if that is not already the case.
		 */
		if ((sio_data->type == it8720 || uart6) && !(reg & BIT(1))) {
			reg |= BIT(1);
			superio_outb(sioaddr, IT87_SIO_PINX2_REG, reg);
			sio_data->need_in7_reroute = true;
			pr_notice("Routing internal VCCH5V to in7\n");
		}
		if (reg & BIT(0))
			sio_data->internal |= BIT(0);
		if (reg & BIT(1))
			sio_data->internal |= BIT(1);

		/*
		 * On IT8782F, UART6 pins overlap with VIN5, VIN6, and VIN7.
		 * While VIN7 can be routed to the internal voltage divider,
		 * VIN5 and VIN6 are not available if UART6 is enabled.
		 *
		 * Also, temp3 is not available if UART6 is enabled and TEMPIN3
		 * is the temperature source. Since we can not read the
		 * temperature source here, skip_temp is preliminary.
		 */
		if (uart6) {
			sio_data->skip_in |= BIT(5) | BIT(6);
			sio_data->skip_temp |= BIT(2);
		}

		sio_data->beep_pin = superio_inb(sioaddr,
						 IT87_SIO_BEEP_PIN_REG) & 0x3f;
	}
	if (sio_data->beep_pin)
		pr_info("Beeping is supported\n");

	/* Set values based on DMI matches */
	if (dmi_data)
		sio_data->skip_pwm |= dmi_data->skip_pwm;

	if (config->smbus_bitmap) {
		u8 reg;

		superio_select(sioaddr, PME);
		reg = superio_inb(sioaddr, IT87_SPECIAL_CFG_REG);
		sio_data->ec_special_config = reg;
		sio_data->smbus_bitmap = reg & config->smbus_bitmap;
	}

exit:
	superio_exit(sioaddr, config ? has_conf_noexit(config) : false);
	return err;
}

/*
 * Some chips seem to have default value 0xff for all limit
 * registers. For low voltage limits it makes no sense and triggers
 * alarms, so change to 0 instead. For high temperature limits, it
 * means -1 degree C, which surprisingly doesn't trigger an alarm,
 * but is still confusing, so change to 127 degrees C.
 */
static void it87_check_limit_regs(struct it87_data *data)
{
	int i, reg;

	for (i = 0; i < NUM_VIN_LIMIT; i++) {
		reg = it87_read_value(data, IT87_REG_VIN_MIN(i));
		if (reg == 0xff)
			it87_write_value(data, IT87_REG_VIN_MIN(i), 0);
	}
	for (i = 0; i < NUM_TEMP_LIMIT; i++) {
		reg = it87_read_value(data, IT87_REG_TEMP_HIGH(i));
		if (reg == 0xff)
			it87_write_value(data, IT87_REG_TEMP_HIGH(i), 127);
	}
}

/* Check if voltage monitors are reset manually or by some reason */
static void it87_check_voltage_monitors_reset(struct it87_data *data)
{
	int reg;

	reg = it87_read_value(data, IT87_REG_VIN_ENABLE);
	if ((reg & 0xff) == 0) {
		/* Enable all voltage monitors */
		it87_write_value(data, IT87_REG_VIN_ENABLE, 0xff);
	}
}

/* Check if tachometers are reset manually or by some reason */
static void it87_check_tachometers_reset(struct platform_device *pdev)
{
	struct it87_sio_data *sio_data = dev_get_platdata(&pdev->dev);
	struct it87_data *data = platform_get_drvdata(pdev);
	u8 mask, fan_main_ctrl;

	mask = 0x70 & ~(sio_data->skip_fan << 4);
	fan_main_ctrl = it87_read_value(data, IT87_REG_FAN_MAIN_CTRL);
	if ((fan_main_ctrl & mask) == 0) {
		/* Enable all fan tachometers */
		fan_main_ctrl |= mask;
		it87_write_value(data, IT87_REG_FAN_MAIN_CTRL,
				 fan_main_ctrl);
	}
}

/* Set tachometers to 16-bit mode if needed */
static void it87_check_tachometers_16bit_mode(struct platform_device *pdev)
{
	struct it87_data *data = platform_get_drvdata(pdev);
	int reg;

	if (!has_fan16_config(data))
		return;

	reg = it87_read_value(data, IT87_REG_FAN_16BIT);
	if (~reg & 0x07 & data->has_fan) {
		dev_dbg(&pdev->dev,
			"Setting fan1-3 to 16-bit mode\n");
		it87_write_value(data, IT87_REG_FAN_16BIT,
				 reg | 0x07);
	}
}

static void it87_start_monitoring(struct it87_data *data)
{
	it87_write_value(data, IT87_REG_CONFIG,
			 (it87_read_value(data, IT87_REG_CONFIG) & 0x3e)
			 | (update_vbat ? 0x41 : 0x01));
}

/* Called when we have found a new IT87. */
static void it87_init_device(struct platform_device *pdev)
{
	struct it87_sio_data *sio_data = dev_get_platdata(&pdev->dev);
	struct it87_data *data = platform_get_drvdata(pdev);
	int tmp, i;

	/*
	 * For each PWM channel:
	 * - If it is in automatic mode, setting to manual mode should set
	 *   the fan to full speed by default.
	 * - If it is in manual mode, we need a mapping to temperature
	 *   channels to use when later setting to automatic mode later.
	 *   Use a 1:1 mapping by default (we are clueless.)
	 * In both cases, the value can (and should) be changed by the user
	 * prior to switching to a different mode.
	 * Note that this is no longer needed for the IT8721F and later, as
	 * these have separate registers for the temperature mapping and the
	 * manual duty cycle.
	 */
	for (i = 0; i < NUM_AUTO_PWM; i++) {
		data->pwm_temp_map[i] = i;
		data->pwm_duty[i] = 0x7f;	/* Full speed */
		data->auto_pwm[i][3] = 0x7f;	/* Full speed, hard-coded */
	}

	it87_check_limit_regs(data);

	/*
	 * Temperature channels are not forcibly enabled, as they can be
	 * set to two different sensor types and we can't guess which one
	 * is correct for a given system. These channels can be enabled at
	 * run-time through the temp{1-3}_type sysfs accessors if needed.
	 */

	it87_check_voltage_monitors_reset(data);

	it87_check_tachometers_reset(pdev);

	data->fan_main_ctrl = it87_read_value(data, IT87_REG_FAN_MAIN_CTRL);
	data->has_fan = (data->fan_main_ctrl >> 4) & 0x07;

	it87_check_tachometers_16bit_mode(pdev);

	/* Check for additional fans */
	tmp = it87_read_value(data, IT87_REG_FAN_16BIT);

	if (has_four_fans(data) && (tmp & BIT(4)))
		data->has_fan |= BIT(3); /* fan4 enabled */
	if (has_five_fans(data) && (tmp & BIT(5)))
		data->has_fan |= BIT(4); /* fan5 enabled */
	if (has_six_fans(data) && (tmp & BIT(2)))
		data->has_fan |= BIT(5); /* fan6 enabled */

	/* Fan input pins may be used for alternative functions */
	data->has_fan &= ~sio_data->skip_fan;

	/* Check if pwm5, pwm6 are enabled */
	if (has_six_pwm(data)) {
		/* The following code may be IT8620E specific */
		tmp = it87_read_value(data, IT87_REG_FAN_DIV);
		if ((tmp & 0xc0) == 0xc0)
			sio_data->skip_pwm |= BIT(4);
		if (!(tmp & BIT(3)))
			sio_data->skip_pwm |= BIT(5);
	}

	it87_start_monitoring(data);
}

/* Return 1 if and only if the PWM interface is safe to use */
static int it87_check_pwm(struct device *dev)
{
	struct it87_data *data = dev_get_drvdata(dev);
	/*
	 * Some BIOSes fail to correctly configure the IT87 fans. All fans off
	 * and polarity set to active low is sign that this is the case so we
	 * disable pwm control to protect the user.
	 */
	int tmp = it87_read_value(data, IT87_REG_FAN_CTL);

	if ((tmp & 0x87) == 0) {
		if (fix_pwm_polarity) {
			/*
			 * The user asks us to attempt a chip reconfiguration.
			 * This means switching to active high polarity and
			 * inverting all fan speed values.
			 */
			int i;
			u8 pwm[3];

			for (i = 0; i < ARRAY_SIZE(pwm); i++)
				pwm[i] = it87_read_value(data,
							 IT87_REG_PWM[i]);

			/*
			 * If any fan is in automatic pwm mode, the polarity
			 * might be correct, as suspicious as it seems, so we
			 * better don't change anything (but still disable the
			 * PWM interface).
			 */
			if (!((pwm[0] | pwm[1] | pwm[2]) & 0x80)) {
				dev_info(dev,
					 "Reconfiguring PWM to active high polarity\n");
				it87_write_value(data, IT87_REG_FAN_CTL,
						 tmp | 0x87);
				for (i = 0; i < 3; i++)
					it87_write_value(data,
							 IT87_REG_PWM[i],
							 0x7f & ~pwm[i]);
				return 1;
			}

			dev_info(dev,
				 "PWM configuration is too broken to be fixed\n");
		}

		return 0;
	} else if (fix_pwm_polarity) {
		dev_info(dev,
			 "PWM configuration looks sane, won't touch\n");
	}

	return 1;
}

static int it87_probe(struct platform_device *pdev)
{
	struct it87_data *data;
	struct resource *res;
	struct device *dev = &pdev->dev;
	struct it87_sio_data *sio_data = dev_get_platdata(dev);
	int enable_pwm_interface;
	struct device *hwmon_dev;
	int err;

	res = platform_get_resource(pdev, IORESOURCE_IO, 0);
	if (!devm_request_region(&pdev->dev, res->start, IT87_EC_EXTENT,
				 DRVNAME)) {
		dev_err(dev, "Failed to request region 0x%lx-0x%lx\n",
			(unsigned long)res->start,
			(unsigned long)(res->start + IT87_EC_EXTENT - 1));
		return -EBUSY;
	}

	data = devm_kzalloc(&pdev->dev, sizeof(struct it87_data), GFP_KERNEL);
	if (!data)
		return -ENOMEM;

	data->addr = res->start;
	data->sioaddr = sio_data->sioaddr;
	data->type = sio_data->type;
	data->smbus_bitmap = sio_data->smbus_bitmap;
	data->ec_special_config = sio_data->ec_special_config;
	data->features = it87_devices[sio_data->type].features;
	data->peci_mask = it87_devices[sio_data->type].peci_mask;
	data->old_peci_mask = it87_devices[sio_data->type].old_peci_mask;
	/*
	 * IT8705F Datasheet 0.4.1, 3h == Version G.
	 * IT8712F Datasheet 0.9.1, section 8.3.5 indicates 8h == Version J.
	 * These are the first revisions with 16-bit tachometer support.
	 */
	switch (data->type) {
	case it87:
		if (sio_data->revision >= 0x03) {
			data->features &= ~FEAT_OLD_AUTOPWM;
			data->features |= FEAT_FAN16_CONFIG | FEAT_16BIT_FANS;
		}
		break;
	case it8712:
		if (sio_data->revision >= 0x08) {
			data->features &= ~FEAT_OLD_AUTOPWM;
			data->features |= FEAT_FAN16_CONFIG | FEAT_16BIT_FANS |
					  FEAT_FIVE_FANS;
		}
		break;
	default:
		break;
	}

	platform_set_drvdata(pdev, data);

	mutex_init(&data->update_lock);

	err = smbus_disable(data);
	if (err)
		return err;

	/* Now, we do the remaining detection. */
	if ((it87_read_value(data, IT87_REG_CONFIG) & 0x80) ||
	    it87_read_value(data, IT87_REG_CHIPID) != 0x90) {
		smbus_enable(data);
		return -ENODEV;
	}

	/* Check PWM configuration */
	enable_pwm_interface = it87_check_pwm(dev);
	if (!enable_pwm_interface)
		dev_info(dev,
			 "Detected broken BIOS defaults, disabling PWM interface\n");

	/* Starting with IT8721F, we handle scaling of internal voltages */
	if (has_scaling(data)) {
		if (sio_data->internal & BIT(0))
			data->in_scaled |= BIT(3);	/* in3 is AVCC */
		if (sio_data->internal & BIT(1))
			data->in_scaled |= BIT(7);	/* in7 is VSB */
		if (sio_data->internal & BIT(2))
			data->in_scaled |= BIT(8);	/* in8 is Vbat */
		if (sio_data->internal & BIT(3))
			data->in_scaled |= BIT(9);	/* in9 is AVCC */
	} else if (sio_data->type == it8781 || sio_data->type == it8782 ||
		   sio_data->type == it8783) {
		if (sio_data->internal & BIT(0))
			data->in_scaled |= BIT(3);	/* in3 is VCC5V */
		if (sio_data->internal & BIT(1))
			data->in_scaled |= BIT(7);	/* in7 is VCCH5V */
	}

	data->has_temp = 0x07;
	if (sio_data->skip_temp & BIT(2)) {
		if (sio_data->type == it8782 &&
		    !(it87_read_value(data, IT87_REG_TEMP_EXTRA) & 0x80))
			data->has_temp &= ~BIT(2);
	}

	data->in_internal = sio_data->internal;
	data->need_in7_reroute = sio_data->need_in7_reroute;
	data->has_in = 0x3ff & ~sio_data->skip_in;

	if (has_four_temp(data)) {
		data->has_temp |= BIT(3);
	} else if (has_six_temp(data)) {
		u8 reg = it87_read_value(data, IT87_REG_TEMP456_ENABLE);

		/* Check for additional temperature sensors */
		if ((reg & 0x03) >= 0x02)
			data->has_temp |= BIT(3);
		if (((reg >> 2) & 0x03) >= 0x02)
			data->has_temp |= BIT(4);
		if (((reg >> 4) & 0x03) >= 0x02)
			data->has_temp |= BIT(5);

		/* Check for additional voltage sensors */
		if ((reg & 0x03) == 0x01)
			data->has_in |= BIT(10);
		if (((reg >> 2) & 0x03) == 0x01)
			data->has_in |= BIT(11);
		if (((reg >> 4) & 0x03) == 0x01)
			data->has_in |= BIT(12);
	}

	data->has_beep = !!sio_data->beep_pin;

	/* Initialize the IT87 chip */
	it87_init_device(pdev);

	smbus_enable(data);

	if (!sio_data->skip_vid) {
		data->has_vid = true;
		data->vrm = vid_which_vrm();
		/* VID reading from Super-I/O config space if available */
		data->vid = sio_data->vid_value;
	}

	/* Prepare for sysfs hooks */
	data->groups[0] = &it87_group;
	data->groups[1] = &it87_group_in;
	data->groups[2] = &it87_group_temp;
	data->groups[3] = &it87_group_fan;

	if (enable_pwm_interface) {
		data->has_pwm = BIT(ARRAY_SIZE(IT87_REG_PWM)) - 1;
		data->has_pwm &= ~sio_data->skip_pwm;

		data->groups[4] = &it87_group_pwm;
		if (has_old_autopwm(data) || has_newer_autopwm(data))
			data->groups[5] = &it87_group_auto_pwm;
	}

	hwmon_dev = devm_hwmon_device_register_with_groups(dev,
					it87_devices[sio_data->type].name,
					data, data->groups);
	return PTR_ERR_OR_ZERO(hwmon_dev);
}

static void it87_resume_sio(struct platform_device *pdev)
{
	struct it87_data *data = dev_get_drvdata(&pdev->dev);
	int err;
	int reg2c;

	if (!data->need_in7_reroute)
		return;

	err = superio_enter(data->sioaddr);
	if (err) {
		dev_warn(&pdev->dev,
			 "Unable to enter Super I/O to reroute in7 (%d)",
			 err);
		return;
	}

	superio_select(data->sioaddr, GPIO);

	reg2c = superio_inb(data->sioaddr, IT87_SIO_PINX2_REG);
	if (!(reg2c & BIT(1))) {
		dev_dbg(&pdev->dev,
			"Routing internal VCCH5V to in7 again");

		reg2c |= BIT(1);
		superio_outb(data->sioaddr, IT87_SIO_PINX2_REG,
			     reg2c);
	}

	superio_exit(data->sioaddr, has_conf_noexit(data));
}

static int it87_resume(struct device *dev)
{
	struct platform_device *pdev = to_platform_device(dev);
	struct it87_data *data = dev_get_drvdata(dev);

	it87_resume_sio(pdev);

	it87_lock(data);

	it87_check_pwm(dev);
	it87_check_limit_regs(data);
	it87_check_voltage_monitors_reset(data);
	it87_check_tachometers_reset(pdev);
	it87_check_tachometers_16bit_mode(pdev);

	it87_start_monitoring(data);

	/* force update */
	data->valid = false;

	it87_unlock(data);

	it87_update_device(dev);

	return 0;
}

static DEFINE_SIMPLE_DEV_PM_OPS(it87_dev_pm_ops, NULL, it87_resume);

static struct platform_driver it87_driver = {
	.driver = {
		.name	= DRVNAME,
		.pm     = pm_sleep_ptr(&it87_dev_pm_ops),
	},
	.probe	= it87_probe,
};

static int __init it87_device_add(int index, unsigned short address,
				  const struct it87_sio_data *sio_data)
{
	struct platform_device *pdev;
	struct resource res = {
		.start	= address + IT87_EC_OFFSET,
		.end	= address + IT87_EC_OFFSET + IT87_EC_EXTENT - 1,
		.name	= DRVNAME,
		.flags	= IORESOURCE_IO,
	};
	int err;

	err = acpi_check_resource_conflict(&res);
	if (err) {
		if (!ignore_resource_conflict)
			return err;
	}

	pdev = platform_device_alloc(DRVNAME, address);
	if (!pdev)
		return -ENOMEM;

	err = platform_device_add_resources(pdev, &res, 1);
	if (err) {
		pr_err("Device resource addition failed (%d)\n", err);
		goto exit_device_put;
	}

	err = platform_device_add_data(pdev, sio_data,
				       sizeof(struct it87_sio_data));
	if (err) {
		pr_err("Platform data allocation failed\n");
		goto exit_device_put;
	}

	err = platform_device_add(pdev);
	if (err) {
		pr_err("Device addition failed (%d)\n", err);
		goto exit_device_put;
	}

	it87_pdev[index] = pdev;
	return 0;

exit_device_put:
	platform_device_put(pdev);
	return err;
}

/* callback function for DMI */
static int it87_dmi_cb(const struct dmi_system_id *dmi_entry)
{
	dmi_data = dmi_entry->driver_data;

	if (dmi_data && dmi_data->skip_pwm)
		pr_info("Disabling pwm2 due to hardware constraints\n");

	return 1;
}

/*
 * On various Gigabyte AM4 boards (AB350, AX370), the second Super-IO chip
 * (IT8792E) needs to be in configuration mode before accessing the first
 * due to a bug in IT8792E which otherwise results in LPC bus access errors.
 * This needs to be done before accessing the first Super-IO chip since
 * the second chip may have been accessed prior to loading this driver.
 *
 * The problem is also reported to affect IT8795E, which is used on X299 boards
 * and has the same chip ID as IT8792E (0x8733). It also appears to affect
 * systems with IT8790E, which is used on some Z97X-Gaming boards as well as
 * Z87X-OC.
 * DMI entries for those systems will be added as they become available and
 * as the problem is confirmed to affect those boards.
 */
static int it87_sio_force(const struct dmi_system_id *dmi_entry)
{
	__superio_enter(REG_4E);

	return it87_dmi_cb(dmi_entry);
};

/*
 * On the Shuttle SN68PT, FAN_CTL2 is apparently not
 * connected to a fan, but to something else. One user
 * has reported instant system power-off when changing
 * the PWM2 duty cycle, so we disable it.
 * I use the board name string as the trigger in case
 * the same board is ever used in other systems.
 */
static struct it87_dmi_data nvidia_fn68pt = {
	.skip_pwm = BIT(1),
};

#define IT87_DMI_MATCH_VND(vendor, name, cb, data) \
	{ \
		.callback = cb, \
		.matches = { \
			DMI_EXACT_MATCH(DMI_BOARD_VENDOR, vendor), \
			DMI_EXACT_MATCH(DMI_BOARD_NAME, name), \
		}, \
		.driver_data = data, \
	}

#define IT87_DMI_MATCH_GBT(name, cb, data) \
	IT87_DMI_MATCH_VND("Gigabyte Technology Co., Ltd.", name, cb, data)

static const struct dmi_system_id it87_dmi_table[] __initconst = {
	IT87_DMI_MATCH_GBT("AB350", it87_sio_force, NULL),
		/* ? + IT8792E/IT8795E */
	IT87_DMI_MATCH_GBT("AX370", it87_sio_force, NULL),
		/* ? + IT8792E/IT8795E */
	IT87_DMI_MATCH_GBT("Z97X-Gaming G1", it87_sio_force, NULL),
		/* ? + IT8790E */
	IT87_DMI_MATCH_GBT("TRX40 AORUS XTREME", it87_sio_force, NULL),
		/* IT8688E + IT8792E/IT8795E */
	IT87_DMI_MATCH_GBT("Z390 AORUS ULTRA-CF", it87_sio_force, NULL),
		/* IT8688E + IT8792E/IT8795E */
	IT87_DMI_MATCH_GBT("B550 AORUS PRO AC", it87_sio_force, NULL),
		/* IT8688E + IT8792E/IT8795E */
	IT87_DMI_MATCH_GBT("X570 AORUS MASTER", it87_sio_force, NULL),
		/* IT8688E + IT8792E/IT8795E */
	IT87_DMI_MATCH_GBT("X570 AORUS PRO", it87_sio_force, NULL),
		/* IT8688E + IT8792E/IT8795E */
	IT87_DMI_MATCH_GBT("X570 AORUS PRO WIFI", it87_sio_force, NULL),
		/* IT8688E + IT8792E/IT8795E */
	IT87_DMI_MATCH_GBT("X570S AERO G", it87_sio_force, NULL),
		/* IT8689E + IT87952E */
	IT87_DMI_MATCH_GBT("Z690 AORUS PRO DDR4", it87_sio_force, NULL),
		/* IT8689E + IT87952E */
	IT87_DMI_MATCH_GBT("Z690 AORUS PRO", it87_sio_force, NULL),
		/* IT8689E + IT87952E */
	IT87_DMI_MATCH_VND("nVIDIA", "FN68PT", it87_dmi_cb, &nvidia_fn68pt),
	{ }

};
MODULE_DEVICE_TABLE(dmi, it87_dmi_table);

static int __init sm_it87_init(void)
{
	int sioaddr[2] = { REG_2E, REG_4E };
	struct it87_sio_data sio_data;
	unsigned short isa_address[2];
	bool found = false;
	int i, err;

	err = platform_driver_register(&it87_driver);
	if (err)
		return err;

	dmi_check_system(it87_dmi_table);

	for (i = 0; i < ARRAY_SIZE(sioaddr); i++) {
		memset(&sio_data, 0, sizeof(struct it87_sio_data));
		isa_address[i] = 0;
		err = it87_find(sioaddr[i], &isa_address[i], &sio_data, i);
		if (err || isa_address[i] == 0)
			continue;
		/*
		 * Don't register second chip if its ISA address matches
		 * the first chip's ISA address.
		 */
		if (i && isa_address[i] == isa_address[0])
			break;

		err = it87_device_add(i, isa_address[i], &sio_data);
		if (err)
			goto exit_dev_unregister;

		found = true;

		/*
		 * IT8705F may respond on both SIO addresses.
		 * Stop probing after finding one.
		 */
		if (sio_data.type == it87)
			break;
	}

	if (!found) {
		err = -ENODEV;
		goto exit_unregister;
	}
	return 0;

exit_dev_unregister:
	/* NULL check handled by platform_device_unregister */
	platform_device_unregister(it87_pdev[0]);
exit_unregister:
	platform_driver_unregister(&it87_driver);
	return err;
}

static void __exit sm_it87_exit(void)
{
	/* NULL check handled by platform_device_unregister */
	platform_device_unregister(it87_pdev[1]);
	platform_device_unregister(it87_pdev[0]);
	platform_driver_unregister(&it87_driver);
}

MODULE_AUTHOR("Chris Gauthron, Jean Delvare <jdelvare@suse.de>");
MODULE_DESCRIPTION("IT8705F/IT871xF/IT872xF hardware monitoring driver");

module_param_array(force_id, ushort, &force_id_cnt, 0);
MODULE_PARM_DESC(force_id, "Override one or more detected device ID(s)");

module_param(ignore_resource_conflict, bool, 0);
MODULE_PARM_DESC(ignore_resource_conflict, "Ignore ACPI resource conflict");

module_param(update_vbat, bool, 0);
MODULE_PARM_DESC(update_vbat, "Update vbat if set else return powerup value");

module_param(fix_pwm_polarity, bool, 0);
MODULE_PARM_DESC(fix_pwm_polarity,
		 "Force PWM polarity to active high (DANGEROUS)");

MODULE_LICENSE("GPL");

module_init(sm_it87_init);
module_exit(sm_it87_exit);<|MERGE_RESOLUTION|>--- conflicted
+++ resolved
@@ -544,15 +544,10 @@
 #define has_four_temp(data)	((data)->features & FEAT_FOUR_TEMP)
 #define has_six_temp(data)	((data)->features & FEAT_SIX_TEMP)
 #define has_vin3_5v(data)	((data)->features & FEAT_VIN3_5V)
-<<<<<<< HEAD
-#define has_scaling(data)	((data)->features & (FEAT_12MV_ADC | \
-						     FEAT_10_9MV_ADC))
-=======
 #define has_conf_noexit(data)	((data)->features & FEAT_CONF_NOEXIT)
 #define has_scaling(data)	((data)->features & (FEAT_12MV_ADC | \
 						     FEAT_10_9MV_ADC))
 #define has_fanctl_onoff(data)	((data)->features & FEAT_FANCTL_ONOFF)
->>>>>>> 98817289
 
 struct it87_sio_data {
 	int sioaddr;
