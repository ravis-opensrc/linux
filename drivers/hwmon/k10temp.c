// SPDX-License-Identifier: GPL-2.0-or-later
/*
 * k10temp.c - AMD Family 10h/11h/12h/14h/15h/16h/17h
 *		processor hardware monitoring
 *
 * Copyright (c) 2009 Clemens Ladisch <clemens@ladisch.de>
 * Copyright (c) 2020 Guenter Roeck <linux@roeck-us.net>
 *
 * Implementation notes:
 * - CCD register address information as well as the calculation to
 *   convert raw register values is from https://github.com/ocerman/zenpower.
 *   The information is not confirmed from chip datasheets, but experiments
 *   suggest that it provides reasonable temperature values.
 */

#include <linux/bitops.h>
#include <linux/err.h>
#include <linux/hwmon.h>
#include <linux/init.h>
#include <linux/module.h>
#include <linux/pci.h>
#include <linux/pci_ids.h>
#include <asm/amd_nb.h>
#include <asm/processor.h>

MODULE_DESCRIPTION("AMD Family 10h+ CPU core temperature monitor");
MODULE_AUTHOR("Clemens Ladisch <clemens@ladisch.de>");
MODULE_LICENSE("GPL");

static bool force;
module_param(force, bool, 0444);
MODULE_PARM_DESC(force, "force loading on processors with erratum 319");

/* Provide lock for writing to NB_SMU_IND_ADDR */
static DEFINE_MUTEX(nb_smu_ind_mutex);

#ifndef PCI_DEVICE_ID_AMD_15H_M70H_NB_F3
#define PCI_DEVICE_ID_AMD_15H_M70H_NB_F3	0x15b3
#endif

/* CPUID function 0x80000001, ebx */
#define CPUID_PKGTYPE_MASK	GENMASK(31, 28)
#define CPUID_PKGTYPE_F		0x00000000
#define CPUID_PKGTYPE_AM2R2_AM3	0x10000000

/* DRAM controller (PCI function 2) */
#define REG_DCT0_CONFIG_HIGH		0x094
#define  DDR3_MODE			BIT(8)

/* miscellaneous (PCI function 3) */
#define REG_HARDWARE_THERMAL_CONTROL	0x64
#define  HTC_ENABLE			BIT(0)

#define REG_REPORTED_TEMPERATURE	0xa4

#define REG_NORTHBRIDGE_CAPABILITIES	0xe8
#define  NB_CAP_HTC			BIT(10)

/*
 * For F15h M60h and M70h, REG_HARDWARE_THERMAL_CONTROL
 * and REG_REPORTED_TEMPERATURE have been moved to
 * D0F0xBC_xD820_0C64 [Hardware Temperature Control]
 * D0F0xBC_xD820_0CA4 [Reported Temperature Control]
 */
#define F15H_M60H_HARDWARE_TEMP_CTRL_OFFSET	0xd8200c64
#define F15H_M60H_REPORTED_TEMP_CTRL_OFFSET	0xd8200ca4

/* Common for Zen CPU families (Family 17h and 18h and 19h and 1Ah) */
#define ZEN_REPORTED_TEMP_CTRL_BASE		0x00059800

#define ZEN_CCD_TEMP(offset, x)			(ZEN_REPORTED_TEMP_CTRL_BASE + \
						 (offset) + ((x) * 4))
#define ZEN_CCD_TEMP_VALID			BIT(11)
#define ZEN_CCD_TEMP_MASK			GENMASK(10, 0)

#define ZEN_CUR_TEMP_SHIFT			21
#define ZEN_CUR_TEMP_RANGE_SEL_MASK		BIT(19)
#define ZEN_CUR_TEMP_TJ_SEL_MASK		GENMASK(17, 16)

/*
 * AMD's Industrial processor 3255 supports temperature from -40 deg to 105 deg Celsius.
 * Use the model name to identify 3255 CPUs and set a flag to display negative temperature.
 * Do not round off to zero for negative Tctl or Tdie values if the flag is set
 */
#define AMD_I3255_STR				"3255"

struct k10temp_data {
	struct pci_dev *pdev;
	void (*read_htcreg)(struct pci_dev *pdev, u32 *regval);
	void (*read_tempreg)(struct pci_dev *pdev, u32 *regval);
	int temp_offset;
	u32 temp_adjust_mask;
	u32 show_temp;
	bool is_zen;
	u32 ccd_offset;
	bool disp_negative;
};

#define TCTL_BIT	0
#define TDIE_BIT	1
#define TCCD_BIT(x)	((x) + 2)

#define HAVE_TEMP(d, channel)	((d)->show_temp & BIT(channel))

struct tctl_offset {
	u8 model;
	char const *id;
	int offset;
};

static const struct tctl_offset tctl_offset_table[] = {
	{ 0x17, "AMD Ryzen 5 1600X", 20000 },
	{ 0x17, "AMD Ryzen 7 1700X", 20000 },
	{ 0x17, "AMD Ryzen 7 1800X", 20000 },
	{ 0x17, "AMD Ryzen 7 2700X", 10000 },
	{ 0x17, "AMD Ryzen Threadripper 19", 27000 }, /* 19{00,20,50}X */
	{ 0x17, "AMD Ryzen Threadripper 29", 27000 }, /* 29{20,50,70,90}[W]X */
};

static void read_htcreg_pci(struct pci_dev *pdev, u32 *regval)
{
	pci_read_config_dword(pdev, REG_HARDWARE_THERMAL_CONTROL, regval);
}

static void read_tempreg_pci(struct pci_dev *pdev, u32 *regval)
{
	pci_read_config_dword(pdev, REG_REPORTED_TEMPERATURE, regval);
}

static void amd_nb_index_read(struct pci_dev *pdev, unsigned int devfn,
			      unsigned int base, int offset, u32 *val)
{
	mutex_lock(&nb_smu_ind_mutex);
	pci_bus_write_config_dword(pdev->bus, devfn,
				   base, offset);
	pci_bus_read_config_dword(pdev->bus, devfn,
				  base + 4, val);
	mutex_unlock(&nb_smu_ind_mutex);
}

static void read_htcreg_nb_f15(struct pci_dev *pdev, u32 *regval)
{
	amd_nb_index_read(pdev, PCI_DEVFN(0, 0), 0xb8,
			  F15H_M60H_HARDWARE_TEMP_CTRL_OFFSET, regval);
}

static void read_tempreg_nb_f15(struct pci_dev *pdev, u32 *regval)
{
	amd_nb_index_read(pdev, PCI_DEVFN(0, 0), 0xb8,
			  F15H_M60H_REPORTED_TEMP_CTRL_OFFSET, regval);
}

static void read_tempreg_nb_zen(struct pci_dev *pdev, u32 *regval)
{
	if (amd_smn_read(amd_pci_dev_to_node_id(pdev),
			 ZEN_REPORTED_TEMP_CTRL_BASE, regval))
		*regval = 0;
<<<<<<< HEAD
=======
}

static int read_ccd_temp_reg(struct k10temp_data *data, int ccd, u32 *regval)
{
	u16 node_id = amd_pci_dev_to_node_id(data->pdev);

	return amd_smn_read(node_id, ZEN_CCD_TEMP(data->ccd_offset, ccd), regval);
>>>>>>> 7aa21fec
}

static long get_raw_temp(struct k10temp_data *data)
{
	u32 regval;
	long temp;

	data->read_tempreg(data->pdev, &regval);
	temp = (regval >> ZEN_CUR_TEMP_SHIFT) * 125;
	if ((regval & data->temp_adjust_mask) ||
	    (regval & ZEN_CUR_TEMP_TJ_SEL_MASK) == ZEN_CUR_TEMP_TJ_SEL_MASK)
		temp -= 49000;
	return temp;
}

static const char *k10temp_temp_label[] = {
	"Tctl",
	"Tdie",
	"Tccd1",
	"Tccd2",
	"Tccd3",
	"Tccd4",
	"Tccd5",
	"Tccd6",
	"Tccd7",
	"Tccd8",
	"Tccd9",
	"Tccd10",
	"Tccd11",
	"Tccd12",
};

static int k10temp_read_labels(struct device *dev,
			       enum hwmon_sensor_types type,
			       u32 attr, int channel, const char **str)
{
	switch (type) {
	case hwmon_temp:
		*str = k10temp_temp_label[channel];
		break;
	default:
		return -EOPNOTSUPP;
	}
	return 0;
}

static int k10temp_read_temp(struct device *dev, u32 attr, int channel,
			     long *val)
{
	struct k10temp_data *data = dev_get_drvdata(dev);
	int ret = -EOPNOTSUPP;
	u32 regval;

	switch (attr) {
	case hwmon_temp_input:
		switch (channel) {
		case 0:		/* Tctl */
			*val = get_raw_temp(data);
			if (*val < 0 && !data->disp_negative)
				*val = 0;
			break;
		case 1:		/* Tdie */
			*val = get_raw_temp(data) - data->temp_offset;
			if (*val < 0 && !data->disp_negative)
				*val = 0;
			break;
		case 2 ... 13:		/* Tccd{1-12} */
<<<<<<< HEAD
			ret = amd_smn_read(amd_pci_dev_to_node_id(data->pdev),
					   ZEN_CCD_TEMP(data->ccd_offset, channel - 2),
					   &regval);
=======
			ret = read_ccd_temp_reg(data, channel - 2, &regval);
>>>>>>> 7aa21fec

			if (ret)
				return ret;

			*val = (regval & ZEN_CCD_TEMP_MASK) * 125 - 49000;
			break;
		default:
			return ret;
		}
		break;
	case hwmon_temp_max:
		*val = 70 * 1000;
		break;
	case hwmon_temp_crit:
		data->read_htcreg(data->pdev, &regval);
		*val = ((regval >> 16) & 0x7f) * 500 + 52000;
		break;
	case hwmon_temp_crit_hyst:
		data->read_htcreg(data->pdev, &regval);
		*val = (((regval >> 16) & 0x7f)
			- ((regval >> 24) & 0xf)) * 500 + 52000;
		break;
	default:
		return ret;
	}
	return 0;
}

static int k10temp_read(struct device *dev, enum hwmon_sensor_types type,
			u32 attr, int channel, long *val)
{
	switch (type) {
	case hwmon_temp:
		return k10temp_read_temp(dev, attr, channel, val);
	default:
		return -EOPNOTSUPP;
	}
}

static umode_t k10temp_is_visible(const void *drvdata,
				  enum hwmon_sensor_types type,
				  u32 attr, int channel)
{
	const struct k10temp_data *data = drvdata;
	struct pci_dev *pdev = data->pdev;
	u32 reg;

	switch (type) {
	case hwmon_temp:
		switch (attr) {
		case hwmon_temp_input:
			if (!HAVE_TEMP(data, channel))
				return 0;
			break;
		case hwmon_temp_max:
			if (channel || data->is_zen)
				return 0;
			break;
		case hwmon_temp_crit:
		case hwmon_temp_crit_hyst:
			if (channel || !data->read_htcreg)
				return 0;

			pci_read_config_dword(pdev,
					      REG_NORTHBRIDGE_CAPABILITIES,
					      &reg);
			if (!(reg & NB_CAP_HTC))
				return 0;

			data->read_htcreg(data->pdev, &reg);
			if (!(reg & HTC_ENABLE))
				return 0;
			break;
		case hwmon_temp_label:
			/* Show temperature labels only on Zen CPUs */
			if (!data->is_zen || !HAVE_TEMP(data, channel))
				return 0;
			break;
		default:
			return 0;
		}
		break;
	default:
		return 0;
	}
	return 0444;
}

static bool has_erratum_319(struct pci_dev *pdev)
{
	u32 pkg_type, reg_dram_cfg;

	if (boot_cpu_data.x86 != 0x10)
		return false;

	/*
	 * Erratum 319: The thermal sensor of Socket F/AM2+ processors
	 *              may be unreliable.
	 */
	pkg_type = cpuid_ebx(0x80000001) & CPUID_PKGTYPE_MASK;
	if (pkg_type == CPUID_PKGTYPE_F)
		return true;
	if (pkg_type != CPUID_PKGTYPE_AM2R2_AM3)
		return false;

	/* DDR3 memory implies socket AM3, which is good */
	pci_bus_read_config_dword(pdev->bus,
				  PCI_DEVFN(PCI_SLOT(pdev->devfn), 2),
				  REG_DCT0_CONFIG_HIGH, &reg_dram_cfg);
	if (reg_dram_cfg & DDR3_MODE)
		return false;

	/*
	 * Unfortunately it is possible to run a socket AM3 CPU with DDR2
	 * memory. We blacklist all the cores which do exist in socket AM2+
	 * format. It still isn't perfect, as RB-C2 cores exist in both AM2+
	 * and AM3 formats, but that's the best we can do.
	 */
	return boot_cpu_data.x86_model < 4 ||
	       (boot_cpu_data.x86_model == 4 && boot_cpu_data.x86_stepping <= 2);
}

static const struct hwmon_channel_info * const k10temp_info[] = {
	HWMON_CHANNEL_INFO(temp,
			   HWMON_T_INPUT | HWMON_T_MAX |
			   HWMON_T_CRIT | HWMON_T_CRIT_HYST |
			   HWMON_T_LABEL,
			   HWMON_T_INPUT | HWMON_T_LABEL,
			   HWMON_T_INPUT | HWMON_T_LABEL,
			   HWMON_T_INPUT | HWMON_T_LABEL,
			   HWMON_T_INPUT | HWMON_T_LABEL,
			   HWMON_T_INPUT | HWMON_T_LABEL,
			   HWMON_T_INPUT | HWMON_T_LABEL,
			   HWMON_T_INPUT | HWMON_T_LABEL,
			   HWMON_T_INPUT | HWMON_T_LABEL,
			   HWMON_T_INPUT | HWMON_T_LABEL,
			   HWMON_T_INPUT | HWMON_T_LABEL,
			   HWMON_T_INPUT | HWMON_T_LABEL,
			   HWMON_T_INPUT | HWMON_T_LABEL,
			   HWMON_T_INPUT | HWMON_T_LABEL),
	NULL
};

static const struct hwmon_ops k10temp_hwmon_ops = {
	.is_visible = k10temp_is_visible,
	.read = k10temp_read,
	.read_string = k10temp_read_labels,
};

static const struct hwmon_chip_info k10temp_chip_info = {
	.ops = &k10temp_hwmon_ops,
	.info = k10temp_info,
};

static void k10temp_get_ccd_support(struct k10temp_data *data, int limit)
{
	u32 regval;
	int i;

	for (i = 0; i < limit; i++) {
		/*
		 * Ignore inaccessible CCDs.
		 *
		 * Some systems will return a register value of 0, and the TEMP_VALID
		 * bit check below will naturally fail.
		 *
		 * Other systems will return a PCI_ERROR_RESPONSE (0xFFFFFFFF) for
		 * the register value. And this will incorrectly pass the TEMP_VALID
		 * bit check.
		 */
<<<<<<< HEAD
		if (amd_smn_read(amd_pci_dev_to_node_id(pdev),
				 ZEN_CCD_TEMP(data->ccd_offset, i), &regval))
=======
		if (read_ccd_temp_reg(data, i, &regval))
>>>>>>> 7aa21fec
			continue;

		if (regval & ZEN_CCD_TEMP_VALID)
			data->show_temp |= BIT(TCCD_BIT(i));
	}
}

static int k10temp_probe(struct pci_dev *pdev, const struct pci_device_id *id)
{
	int unreliable = has_erratum_319(pdev);
	struct device *dev = &pdev->dev;
	struct k10temp_data *data;
	struct device *hwmon_dev;
	int i;

	if (unreliable) {
		if (!force) {
			dev_err(dev,
				"unreliable CPU thermal sensor; monitoring disabled\n");
			return -ENODEV;
		}
		dev_warn(dev,
			 "unreliable CPU thermal sensor; check erratum 319\n");
	}

	data = devm_kzalloc(dev, sizeof(*data), GFP_KERNEL);
	if (!data)
		return -ENOMEM;

	data->pdev = pdev;
	data->show_temp |= BIT(TCTL_BIT);	/* Always show Tctl */

	if (boot_cpu_data.x86 == 0x17 &&
	    strstr(boot_cpu_data.x86_model_id, AMD_I3255_STR)) {
		data->disp_negative = true;
	}

	if (boot_cpu_data.x86 == 0x15 &&
	    ((boot_cpu_data.x86_model & 0xf0) == 0x60 ||
	     (boot_cpu_data.x86_model & 0xf0) == 0x70)) {
		data->read_htcreg = read_htcreg_nb_f15;
		data->read_tempreg = read_tempreg_nb_f15;
	} else if (boot_cpu_data.x86 == 0x17 || boot_cpu_data.x86 == 0x18) {
		data->temp_adjust_mask = ZEN_CUR_TEMP_RANGE_SEL_MASK;
		data->read_tempreg = read_tempreg_nb_zen;
		data->is_zen = true;

		switch (boot_cpu_data.x86_model) {
		case 0x1:	/* Zen */
		case 0x8:	/* Zen+ */
		case 0x11:	/* Zen APU */
		case 0x18:	/* Zen+ APU */
			data->ccd_offset = 0x154;
			k10temp_get_ccd_support(data, 4);
			break;
		case 0x31:	/* Zen2 Threadripper */
		case 0x60:	/* Renoir */
		case 0x68:	/* Lucienne */
		case 0x71:	/* Zen2 */
			data->ccd_offset = 0x154;
			k10temp_get_ccd_support(data, 8);
			break;
		case 0xa0 ... 0xaf:
			data->ccd_offset = 0x300;
			k10temp_get_ccd_support(data, 8);
			break;
		}
	} else if (boot_cpu_data.x86 == 0x19) {
		data->temp_adjust_mask = ZEN_CUR_TEMP_RANGE_SEL_MASK;
		data->read_tempreg = read_tempreg_nb_zen;
		data->is_zen = true;

		switch (boot_cpu_data.x86_model) {
		case 0x0 ... 0x1:	/* Zen3 SP3/TR */
		case 0x8:		/* Zen3 TR Chagall */
		case 0x21:		/* Zen3 Ryzen Desktop */
		case 0x50 ... 0x5f:	/* Green Sardine */
			data->ccd_offset = 0x154;
			k10temp_get_ccd_support(data, 8);
			break;
		case 0x40 ... 0x4f:	/* Yellow Carp */
			data->ccd_offset = 0x300;
			k10temp_get_ccd_support(data, 8);
			break;
		case 0x60 ... 0x6f:
		case 0x70 ... 0x7f:
			data->ccd_offset = 0x308;
			k10temp_get_ccd_support(data, 8);
			break;
		case 0x10 ... 0x1f:
		case 0xa0 ... 0xaf:
			data->ccd_offset = 0x300;
			k10temp_get_ccd_support(data, 12);
			break;
		}
	} else if (boot_cpu_data.x86 == 0x1a) {
		data->temp_adjust_mask = ZEN_CUR_TEMP_RANGE_SEL_MASK;
		data->read_tempreg = read_tempreg_nb_zen;
		data->is_zen = true;
	} else {
		data->read_htcreg = read_htcreg_pci;
		data->read_tempreg = read_tempreg_pci;
	}

	for (i = 0; i < ARRAY_SIZE(tctl_offset_table); i++) {
		const struct tctl_offset *entry = &tctl_offset_table[i];

		if (boot_cpu_data.x86 == entry->model &&
		    strstr(boot_cpu_data.x86_model_id, entry->id)) {
			data->show_temp |= BIT(TDIE_BIT);	/* show Tdie */
			data->temp_offset = entry->offset;
			break;
		}
	}

	hwmon_dev = devm_hwmon_device_register_with_info(dev, "k10temp", data,
							 &k10temp_chip_info,
							 NULL);
	return PTR_ERR_OR_ZERO(hwmon_dev);
}

static const struct pci_device_id k10temp_id_table[] = {
	{ PCI_VDEVICE(AMD, PCI_DEVICE_ID_AMD_10H_NB_MISC) },
	{ PCI_VDEVICE(AMD, PCI_DEVICE_ID_AMD_11H_NB_MISC) },
	{ PCI_VDEVICE(AMD, PCI_DEVICE_ID_AMD_CNB17H_F3) },
	{ PCI_VDEVICE(AMD, PCI_DEVICE_ID_AMD_15H_NB_F3) },
	{ PCI_VDEVICE(AMD, PCI_DEVICE_ID_AMD_15H_M10H_F3) },
	{ PCI_VDEVICE(AMD, PCI_DEVICE_ID_AMD_15H_M30H_NB_F3) },
	{ PCI_VDEVICE(AMD, PCI_DEVICE_ID_AMD_15H_M60H_NB_F3) },
	{ PCI_VDEVICE(AMD, PCI_DEVICE_ID_AMD_15H_M70H_NB_F3) },
	{ PCI_VDEVICE(AMD, PCI_DEVICE_ID_AMD_16H_NB_F3) },
	{ PCI_VDEVICE(AMD, PCI_DEVICE_ID_AMD_16H_M30H_NB_F3) },
	{ PCI_VDEVICE(AMD, PCI_DEVICE_ID_AMD_17H_DF_F3) },
	{ PCI_VDEVICE(AMD, PCI_DEVICE_ID_AMD_17H_M10H_DF_F3) },
	{ PCI_VDEVICE(AMD, PCI_DEVICE_ID_AMD_17H_M30H_DF_F3) },
	{ PCI_VDEVICE(AMD, PCI_DEVICE_ID_AMD_17H_M60H_DF_F3) },
	{ PCI_VDEVICE(AMD, PCI_DEVICE_ID_AMD_17H_M70H_DF_F3) },
	{ PCI_VDEVICE(AMD, PCI_DEVICE_ID_AMD_17H_MA0H_DF_F3) },
	{ PCI_VDEVICE(AMD, PCI_DEVICE_ID_AMD_19H_DF_F3) },
	{ PCI_VDEVICE(AMD, PCI_DEVICE_ID_AMD_19H_M10H_DF_F3) },
	{ PCI_VDEVICE(AMD, PCI_DEVICE_ID_AMD_19H_M40H_DF_F3) },
	{ PCI_VDEVICE(AMD, PCI_DEVICE_ID_AMD_19H_M50H_DF_F3) },
	{ PCI_VDEVICE(AMD, PCI_DEVICE_ID_AMD_19H_M60H_DF_F3) },
	{ PCI_VDEVICE(AMD, PCI_DEVICE_ID_AMD_19H_M70H_DF_F3) },
	{ PCI_VDEVICE(AMD, PCI_DEVICE_ID_AMD_19H_M78H_DF_F3) },
	{ PCI_VDEVICE(AMD, PCI_DEVICE_ID_AMD_1AH_M00H_DF_F3) },
	{ PCI_VDEVICE(AMD, PCI_DEVICE_ID_AMD_1AH_M20H_DF_F3) },
	{ PCI_VDEVICE(HYGON, PCI_DEVICE_ID_AMD_17H_DF_F3) },
	{}
};
MODULE_DEVICE_TABLE(pci, k10temp_id_table);

static struct pci_driver k10temp_driver = {
	.name = "k10temp",
	.id_table = k10temp_id_table,
	.probe = k10temp_probe,
};

module_pci_driver(k10temp_driver);<|MERGE_RESOLUTION|>--- conflicted
+++ resolved
@@ -155,8 +155,6 @@
 	if (amd_smn_read(amd_pci_dev_to_node_id(pdev),
 			 ZEN_REPORTED_TEMP_CTRL_BASE, regval))
 		*regval = 0;
-<<<<<<< HEAD
-=======
 }
 
 static int read_ccd_temp_reg(struct k10temp_data *data, int ccd, u32 *regval)
@@ -164,7 +162,6 @@
 	u16 node_id = amd_pci_dev_to_node_id(data->pdev);
 
 	return amd_smn_read(node_id, ZEN_CCD_TEMP(data->ccd_offset, ccd), regval);
->>>>>>> 7aa21fec
 }
 
 static long get_raw_temp(struct k10temp_data *data)
@@ -232,13 +229,7 @@
 				*val = 0;
 			break;
 		case 2 ... 13:		/* Tccd{1-12} */
-<<<<<<< HEAD
-			ret = amd_smn_read(amd_pci_dev_to_node_id(data->pdev),
-					   ZEN_CCD_TEMP(data->ccd_offset, channel - 2),
-					   &regval);
-=======
 			ret = read_ccd_temp_reg(data, channel - 2, &regval);
->>>>>>> 7aa21fec
 
 			if (ret)
 				return ret;
@@ -409,12 +400,7 @@
 		 * the register value. And this will incorrectly pass the TEMP_VALID
 		 * bit check.
 		 */
-<<<<<<< HEAD
-		if (amd_smn_read(amd_pci_dev_to_node_id(pdev),
-				 ZEN_CCD_TEMP(data->ccd_offset, i), &regval))
-=======
 		if (read_ccd_temp_reg(data, i, &regval))
->>>>>>> 7aa21fec
 			continue;
 
 		if (regval & ZEN_CCD_TEMP_VALID)
