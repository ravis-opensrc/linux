// SPDX-License-Identifier: GPL-2.0
/*
 * Copyright (C) 2020 Marek Vasut <marex@denx.de>
 *
 * Based on rpi_touchscreen.c by Eric Anholt <eric@anholt.net>
 */

#include <linux/backlight.h>
#include <linux/err.h>
#include <linux/gpio.h>
#include <linux/gpio/driver.h>
#include <linux/i2c.h>
#include <linux/init.h>
#include <linux/interrupt.h>
#include <linux/module.h>
#include <linux/regmap.h>
#include <linux/regulator/driver.h>
#include <linux/regulator/machine.h>
#include <linux/regulator/of_regulator.h>
#include <linux/slab.h>

/* I2C registers of the Atmel microcontroller. */
#define REG_ID		0x80
#define REG_PORTA	0x81
#define REG_PORTB	0x82
#define REG_PORTC	0x83
#define REG_POWERON	0x85
#define REG_PWM		0x86
#define REG_ADDR_L	0x8c
#define REG_ADDR_H	0x8d
#define REG_WRITE_DATA_H	0x90
#define REG_WRITE_DATA_L	0x91

#define PA_LCD_DITHB		BIT(0)
#define PA_LCD_MODE		BIT(1)
#define PA_LCD_LR		BIT(2)
#define PA_LCD_UD		BIT(3)

#define PB_BRIDGE_PWRDNX_N	BIT(0)
#define PB_LCD_VCC_N		BIT(1)
#define PB_LCD_MAIN		BIT(7)

#define PC_LED_EN		BIT(0)
#define PC_RST_TP_N		BIT(1)
#define PC_RST_LCD_N		BIT(2)
#define PC_RST_BRIDGE_N		BIT(3)

enum gpio_signals {
	RST_BRIDGE_N,	/* TC358762 bridge reset */
	RST_TP_N,	/* Touch controller reset */
	NUM_GPIO
};

struct gpio_signal_mappings {
	unsigned int reg;
	unsigned int mask;
};

static const struct gpio_signal_mappings mappings[NUM_GPIO] = {
	[RST_BRIDGE_N] = { REG_PORTC, PC_RST_BRIDGE_N | PC_RST_LCD_N  },
	[RST_TP_N] = { REG_PORTC, PC_RST_TP_N },
};

struct attiny_lcd {
	/* lock to serialise overall accesses to the Atmel */
	struct mutex	lock;
	struct regmap	*regmap;
	bool gpio_states[NUM_GPIO];
	u8 port_states[3];

	struct gpio_chip gc;
};

static const struct regmap_config attiny_regmap_config = {
	.reg_bits = 8,
	.val_bits = 8,
	.disable_locking = 1,
	.max_register = REG_WRITE_DATA_L,
	.cache_type = REGCACHE_RBTREE,
};

static int attiny_set_port_state(struct attiny_lcd *state, int reg, u8 val)
{
	state->port_states[reg - REG_PORTA] = val;
	return regmap_write(state->regmap, reg, val);
};

static u8 attiny_get_port_state(struct attiny_lcd *state, int reg)
{
	return state->port_states[reg - REG_PORTA];
};

static int attiny_lcd_power_enable(struct regulator_dev *rdev)
{
<<<<<<< HEAD
	unsigned int data;
	int ret, i;

	regmap_write(rdev->regmap, REG_POWERON, 1);
	msleep(80);

	/* Wait for nPWRDWN to go low to indicate poweron is done. */
	for (i = 0; i < 20; i++) {
		ret = regmap_read(rdev->regmap, REG_PORTB, &data);
		if (!ret) {
			if (data & BIT(0))
				break;
		}
		usleep_range(10000, 12000);
	}
	usleep_range(10000, 12000);

	if (ret)
		pr_err("%s: regmap_read_poll_timeout failed %d\n", __func__, ret);
=======
	struct attiny_lcd *state = rdev_get_drvdata(rdev);

	mutex_lock(&state->lock);

	/* Ensure bridge, and tp stay in reset */
	attiny_set_port_state(state, REG_PORTC, 0);
	usleep_range(5000, 10000);
>>>>>>> d60c95ef

	/* Default to the same orientation as the closed source
	 * firmware used for the panel.  Runtime rotation
	 * configuration will be supported using VC4's plane
	 * orientation bits.
	 */
	attiny_set_port_state(state, REG_PORTA, PA_LCD_LR);
	usleep_range(5000, 10000);
	/* Main regulator on, and power to the panel (LCD_VCC_N) */
	attiny_set_port_state(state, REG_PORTB, PB_LCD_MAIN);
	usleep_range(5000, 10000);
	/* Bring controllers out of reset */
	attiny_set_port_state(state, REG_PORTC, PC_LED_EN);

	msleep(80);

	mutex_unlock(&state->lock);

	return 0;
}

static int attiny_lcd_power_disable(struct regulator_dev *rdev)
{
	struct attiny_lcd *state = rdev_get_drvdata(rdev);

	mutex_lock(&state->lock);

	regmap_write(rdev->regmap, REG_PWM, 0);
<<<<<<< HEAD
	regmap_write(rdev->regmap, REG_POWERON, 0);
	msleep(30);
=======
	usleep_range(5000, 10000);

	attiny_set_port_state(state, REG_PORTA, 0);
	usleep_range(5000, 10000);
	attiny_set_port_state(state, REG_PORTB, PB_LCD_VCC_N);
	usleep_range(5000, 10000);
	attiny_set_port_state(state, REG_PORTC, 0);
	msleep(30);

	mutex_unlock(&state->lock);

>>>>>>> d60c95ef
	return 0;
}

static int attiny_lcd_power_is_enabled(struct regulator_dev *rdev)
{
	struct attiny_lcd *state = rdev_get_drvdata(rdev);
	unsigned int data;
	int ret, i;

<<<<<<< HEAD
	for (i = 0; i < 10; i++) {
		ret = regmap_read(rdev->regmap, REG_POWERON, &data);
		if (!ret)
			break;
		usleep_range(10000, 12000);
	}
	if (ret < 0)
		return ret;
=======
	mutex_lock(&state->lock);
>>>>>>> d60c95ef

	for (i = 0; i < 10; i++) {
		ret = regmap_read(rdev->regmap, REG_PORTC, &data);
		if (!ret)
			break;
		usleep_range(10000, 12000);
	}

	mutex_unlock(&state->lock);

<<<<<<< HEAD
	for (i = 0; i < 10; i++) {
		ret = regmap_read(rdev->regmap, REG_PORTB, &data);
		if (!ret)
			break;
		usleep_range(10000, 12000);
	}

=======
>>>>>>> d60c95ef
	if (ret < 0)
		return ret;

	return data & PC_RST_BRIDGE_N;
}

static const struct regulator_init_data attiny_regulator_default = {
	.constraints = {
		.valid_ops_mask = REGULATOR_CHANGE_STATUS,
	},
};

static const struct regulator_ops attiny_regulator_ops = {
	.enable = attiny_lcd_power_enable,
	.disable = attiny_lcd_power_disable,
	.is_enabled = attiny_lcd_power_is_enabled,
};

static const struct regulator_desc attiny_regulator = {
	.name	= "tc358762-power",
	.ops	= &attiny_regulator_ops,
	.type	= REGULATOR_VOLTAGE,
	.owner	= THIS_MODULE,
};

static int attiny_update_status(struct backlight_device *bl)
{
<<<<<<< HEAD
	struct regmap *regmap = bl_get_data(bl);
	int brightness = bl->props.brightness;
=======
	struct attiny_lcd *state = bl_get_data(bl);
	struct regmap *regmap = state->regmap;
	int brightness = backlight_get_brightness(bl);
>>>>>>> d60c95ef
	int ret, i;

	mutex_lock(&state->lock);

	for (i = 0; i < 10; i++) {
		ret = regmap_write(regmap, REG_PWM, brightness);
		if (!ret)
			break;
	}
<<<<<<< HEAD

	return ret;
}

static int attiny_get_brightness(struct backlight_device *bl)
{
	struct regmap *regmap = bl_get_data(bl);
	int ret, brightness, i;

	for (i = 0; i < 10; i++) {
		ret = regmap_read(regmap, REG_PWM, &brightness);
		if (!ret)
			break;
	}

	if (ret)
		return ret;

	return brightness;
=======

	mutex_unlock(&state->lock);

	return ret;
>>>>>>> d60c95ef
}

static const struct backlight_ops attiny_bl = {
	.update_status	= attiny_update_status,
};

static int attiny_gpio_get_direction(struct gpio_chip *gc, unsigned int off)
{
	return GPIO_LINE_DIRECTION_OUT;
}

static void attiny_gpio_set(struct gpio_chip *gc, unsigned int off, int val)
{
	struct attiny_lcd *state = gpiochip_get_data(gc);
	u8 last_val;

	if (off >= NUM_GPIO)
		return;

	mutex_lock(&state->lock);

	last_val = attiny_get_port_state(state, mappings[off].reg);
	if (val)
		last_val |= mappings[off].mask;
	else
		last_val &= ~mappings[off].mask;

	attiny_set_port_state(state, mappings[off].reg, last_val);

	if (off == RST_BRIDGE_N && val) {
		usleep_range(5000, 8000);
		regmap_write(state->regmap, REG_ADDR_H, 0x04);
		usleep_range(5000, 8000);
		regmap_write(state->regmap, REG_ADDR_L, 0x7c);
		usleep_range(5000, 8000);
		regmap_write(state->regmap, REG_WRITE_DATA_H, 0x00);
		usleep_range(5000, 8000);
		regmap_write(state->regmap, REG_WRITE_DATA_L, 0x00);

		msleep(100);
	}

	mutex_unlock(&state->lock);
}

static int attiny_i2c_read(struct i2c_client *client, u8 reg, unsigned int *buf)
{
	struct i2c_msg msgs[1];
	u8 addr_buf[1] = { reg };
	u8 data_buf[1] = { 0, };
	int ret;

	/* Write register address */
	msgs[0].addr = client->addr;
	msgs[0].flags = 0;
	msgs[0].len = ARRAY_SIZE(addr_buf);
	msgs[0].buf = addr_buf;

	ret = i2c_transfer(client->adapter, msgs, ARRAY_SIZE(msgs));
	if (ret != ARRAY_SIZE(msgs))
		return -EIO;

	usleep_range(5000, 10000);

	/* Read data from register */
	msgs[0].addr = client->addr;
	msgs[0].flags = I2C_M_RD;
	msgs[0].len = 1;
	msgs[0].buf = data_buf;

	ret = i2c_transfer(client->adapter, msgs, ARRAY_SIZE(msgs));
	if (ret != ARRAY_SIZE(msgs))
		return -EIO;

	*buf = data_buf[0];
	return 0;
}

/*
 * I2C driver interface functions
 */
static int attiny_i2c_probe(struct i2c_client *i2c,
		const struct i2c_device_id *id)
{
	struct backlight_properties props = { };
	struct regulator_config config = { };
	struct backlight_device *bl;
	struct regulator_dev *rdev;
	struct attiny_lcd *state;
	struct regmap *regmap;
	unsigned int data;
	int ret;

	state = devm_kzalloc(&i2c->dev, sizeof(*state), GFP_KERNEL);
	if (!state)
		return -ENOMEM;

	mutex_init(&state->lock);
	i2c_set_clientdata(i2c, state);

	regmap = devm_regmap_init_i2c(i2c, &attiny_regmap_config);
	if (IS_ERR(regmap)) {
		ret = PTR_ERR(regmap);
		dev_err(&i2c->dev, "Failed to allocate register map: %d\n",
			ret);
		goto error;
	}

	ret = attiny_i2c_read(i2c, REG_ID, &data);
	if (ret < 0) {
		dev_err(&i2c->dev, "Failed to read REG_ID reg: %d\n", ret);
		goto error;
	}

	switch (data) {
	case 0xde: /* ver 1 */
	case 0xc3: /* ver 2 */
		break;
	default:
		dev_err(&i2c->dev, "Unknown Atmel firmware revision: 0x%02x\n", data);
		ret = -ENODEV;
		goto error;
	}

	regmap_write(regmap, REG_POWERON, 0);
	msleep(30);
<<<<<<< HEAD
=======
	regmap_write(regmap, REG_PWM, 0);
>>>>>>> d60c95ef

	config.dev = &i2c->dev;
	config.regmap = regmap;
	config.of_node = i2c->dev.of_node;
	config.init_data = &attiny_regulator_default;
	config.driver_data = state;

	rdev = devm_regulator_register(&i2c->dev, &attiny_regulator, &config);
	if (IS_ERR(rdev)) {
		dev_err(&i2c->dev, "Failed to register ATTINY regulator\n");
		ret = PTR_ERR(rdev);
		goto error;
	}

	props.type = BACKLIGHT_RAW;
	props.max_brightness = 0xff;

	state->regmap = regmap;

	bl = devm_backlight_device_register(&i2c->dev, dev_name(&i2c->dev),
					    &i2c->dev, state, &attiny_bl,
					    &props);
	if (IS_ERR(bl)) {
		ret = PTR_ERR(bl);
		goto error;
	}

	bl->props.brightness = 0xff;

	state->gc.parent = &i2c->dev;
	state->gc.label = i2c->name;
	state->gc.owner = THIS_MODULE;
	state->gc.base = -1;
	state->gc.ngpio = NUM_GPIO;

	state->gc.set = attiny_gpio_set;
	state->gc.get_direction = attiny_gpio_get_direction;
	state->gc.can_sleep = true;

	ret = devm_gpiochip_add_data(&i2c->dev, &state->gc, state);
	if (ret) {
		dev_err(&i2c->dev, "Failed to create gpiochip: %d\n", ret);
		goto error;
	}

	return 0;

error:
	mutex_destroy(&state->lock);

	return ret;
}

static void attiny_i2c_remove(struct i2c_client *client)
{
	struct attiny_lcd *state = i2c_get_clientdata(client);

	mutex_destroy(&state->lock);
}

static const struct of_device_id attiny_dt_ids[] = {
	{ .compatible = "raspberrypi,7inch-touchscreen-panel-regulator" },
	{},
};
MODULE_DEVICE_TABLE(of, attiny_dt_ids);

static struct i2c_driver attiny_regulator_driver = {
	.driver = {
		.name = "rpi_touchscreen_attiny",
		.of_match_table = of_match_ptr(attiny_dt_ids),
	},
	.probe = attiny_i2c_probe,
	.remove	= attiny_i2c_remove,
};

module_i2c_driver(attiny_regulator_driver);

MODULE_AUTHOR("Marek Vasut <marex@denx.de>");
MODULE_DESCRIPTION("Regulator device driver for Raspberry Pi 7-inch touchscreen");
MODULE_LICENSE("GPL v2");<|MERGE_RESOLUTION|>--- conflicted
+++ resolved
@@ -92,27 +92,6 @@
 
 static int attiny_lcd_power_enable(struct regulator_dev *rdev)
 {
-<<<<<<< HEAD
-	unsigned int data;
-	int ret, i;
-
-	regmap_write(rdev->regmap, REG_POWERON, 1);
-	msleep(80);
-
-	/* Wait for nPWRDWN to go low to indicate poweron is done. */
-	for (i = 0; i < 20; i++) {
-		ret = regmap_read(rdev->regmap, REG_PORTB, &data);
-		if (!ret) {
-			if (data & BIT(0))
-				break;
-		}
-		usleep_range(10000, 12000);
-	}
-	usleep_range(10000, 12000);
-
-	if (ret)
-		pr_err("%s: regmap_read_poll_timeout failed %d\n", __func__, ret);
-=======
 	struct attiny_lcd *state = rdev_get_drvdata(rdev);
 
 	mutex_lock(&state->lock);
@@ -120,7 +99,6 @@
 	/* Ensure bridge, and tp stay in reset */
 	attiny_set_port_state(state, REG_PORTC, 0);
 	usleep_range(5000, 10000);
->>>>>>> d60c95ef
 
 	/* Default to the same orientation as the closed source
 	 * firmware used for the panel.  Runtime rotation
@@ -149,10 +127,6 @@
 	mutex_lock(&state->lock);
 
 	regmap_write(rdev->regmap, REG_PWM, 0);
-<<<<<<< HEAD
-	regmap_write(rdev->regmap, REG_POWERON, 0);
-	msleep(30);
-=======
 	usleep_range(5000, 10000);
 
 	attiny_set_port_state(state, REG_PORTA, 0);
@@ -164,7 +138,6 @@
 
 	mutex_unlock(&state->lock);
 
->>>>>>> d60c95ef
 	return 0;
 }
 
@@ -174,18 +147,7 @@
 	unsigned int data;
 	int ret, i;
 
-<<<<<<< HEAD
-	for (i = 0; i < 10; i++) {
-		ret = regmap_read(rdev->regmap, REG_POWERON, &data);
-		if (!ret)
-			break;
-		usleep_range(10000, 12000);
-	}
-	if (ret < 0)
-		return ret;
-=======
 	mutex_lock(&state->lock);
->>>>>>> d60c95ef
 
 	for (i = 0; i < 10; i++) {
 		ret = regmap_read(rdev->regmap, REG_PORTC, &data);
@@ -196,16 +158,6 @@
 
 	mutex_unlock(&state->lock);
 
-<<<<<<< HEAD
-	for (i = 0; i < 10; i++) {
-		ret = regmap_read(rdev->regmap, REG_PORTB, &data);
-		if (!ret)
-			break;
-		usleep_range(10000, 12000);
-	}
-
-=======
->>>>>>> d60c95ef
 	if (ret < 0)
 		return ret;
 
@@ -233,14 +185,9 @@
 
 static int attiny_update_status(struct backlight_device *bl)
 {
-<<<<<<< HEAD
-	struct regmap *regmap = bl_get_data(bl);
-	int brightness = bl->props.brightness;
-=======
 	struct attiny_lcd *state = bl_get_data(bl);
 	struct regmap *regmap = state->regmap;
 	int brightness = backlight_get_brightness(bl);
->>>>>>> d60c95ef
 	int ret, i;
 
 	mutex_lock(&state->lock);
@@ -250,32 +197,10 @@
 		if (!ret)
 			break;
 	}
-<<<<<<< HEAD
+
+	mutex_unlock(&state->lock);
 
 	return ret;
-}
-
-static int attiny_get_brightness(struct backlight_device *bl)
-{
-	struct regmap *regmap = bl_get_data(bl);
-	int ret, brightness, i;
-
-	for (i = 0; i < 10; i++) {
-		ret = regmap_read(regmap, REG_PWM, &brightness);
-		if (!ret)
-			break;
-	}
-
-	if (ret)
-		return ret;
-
-	return brightness;
-=======
-
-	mutex_unlock(&state->lock);
-
-	return ret;
->>>>>>> d60c95ef
 }
 
 static const struct backlight_ops attiny_bl = {
@@ -402,10 +327,7 @@
 
 	regmap_write(regmap, REG_POWERON, 0);
 	msleep(30);
-<<<<<<< HEAD
-=======
 	regmap_write(regmap, REG_PWM, 0);
->>>>>>> d60c95ef
 
 	config.dev = &i2c->dev;
 	config.regmap = regmap;
