// SPDX-License-Identifier: GPL-2.0-only
/*
 * Persistent Memory Driver
 *
 * Copyright (c) 2014-2015, Intel Corporation.
 * Copyright (c) 2015, Christoph Hellwig <hch@lst.de>.
 * Copyright (c) 2015, Boaz Harrosh <boaz@plexistor.com>.
 */

#include <linux/blkdev.h>
#include <linux/pagemap.h>
#include <linux/hdreg.h>
#include <linux/init.h>
#include <linux/platform_device.h>
#include <linux/set_memory.h>
#include <linux/module.h>
#include <linux/moduleparam.h>
#include <linux/badblocks.h>
#include <linux/memremap.h>
#include <linux/vmalloc.h>
#include <linux/blk-mq.h>
#include <linux/pfn_t.h>
#include <linux/slab.h>
#include <linux/uio.h>
#include <linux/dax.h>
#include <linux/nd.h>
#include <linux/mm.h>
#include <asm/cacheflush.h>
#include "pmem.h"
#include "btt.h"
#include "pfn.h"
#include "nd.h"

static struct device *to_dev(struct pmem_device *pmem)
{
	/*
	 * nvdimm bus services need a 'dev' parameter, and we record the device
	 * at init in bb.dev.
	 */
	return pmem->bb.dev;
}

static struct nd_region *to_region(struct pmem_device *pmem)
{
	return to_nd_region(to_dev(pmem)->parent);
}

static phys_addr_t to_phys(struct pmem_device *pmem, phys_addr_t offset)
{
	return pmem->phys_addr + offset;
}

static sector_t to_sect(struct pmem_device *pmem, phys_addr_t offset)
{
	return (offset - pmem->data_offset) >> SECTOR_SHIFT;
}

static phys_addr_t to_offset(struct pmem_device *pmem, sector_t sector)
{
	return (sector << SECTOR_SHIFT) + pmem->data_offset;
}

static void pmem_mkpage_present(struct pmem_device *pmem, phys_addr_t offset,
		unsigned int len)
{
	phys_addr_t phys = to_phys(pmem, offset);
	unsigned long pfn_start, pfn_end, pfn;

	/* only pmem in the linear map supports HWPoison */
	if (is_vmalloc_addr(pmem->virt_addr))
		return;

	pfn_start = PHYS_PFN(phys);
	pfn_end = pfn_start + PHYS_PFN(len);
	for (pfn = pfn_start; pfn < pfn_end; pfn++) {
		struct page *page = pfn_to_page(pfn);

		/*
		 * Note, no need to hold a get_dev_pagemap() reference
		 * here since we're in the driver I/O path and
		 * outstanding I/O requests pin the dev_pagemap.
		 */
		if (test_and_clear_pmem_poison(page))
			clear_mce_nospec(pfn);
	}
}

static void pmem_clear_bb(struct pmem_device *pmem, sector_t sector, long blks)
{
	if (blks == 0)
		return;
	badblocks_clear(&pmem->bb, sector, blks);
	if (pmem->bb_state)
		sysfs_notify_dirent(pmem->bb_state);
}

static long __pmem_clear_poison(struct pmem_device *pmem,
		phys_addr_t offset, unsigned int len)
{
	phys_addr_t phys = to_phys(pmem, offset);
	long cleared = nvdimm_clear_poison(to_dev(pmem), phys, len);

	if (cleared > 0) {
		pmem_mkpage_present(pmem, offset, cleared);
		arch_invalidate_pmem(pmem->virt_addr + offset, len);
	}
	return cleared;
}

static blk_status_t pmem_clear_poison(struct pmem_device *pmem,
		phys_addr_t offset, unsigned int len)
{
	long cleared = __pmem_clear_poison(pmem, offset, len);

	if (cleared < 0)
		return BLK_STS_IOERR;

	pmem_clear_bb(pmem, to_sect(pmem, offset), cleared >> SECTOR_SHIFT);
	if (cleared < len)
		return BLK_STS_IOERR;
	return BLK_STS_OK;
}

static void write_pmem(void *pmem_addr, struct page *page,
		unsigned int off, unsigned int len)
{
	unsigned int chunk;
	void *mem;

	while (len) {
		mem = kmap_atomic(page);
		chunk = min_t(unsigned int, len, PAGE_SIZE - off);
		memcpy_flushcache(pmem_addr, mem + off, chunk);
		kunmap_atomic(mem);
		len -= chunk;
		off = 0;
		page++;
		pmem_addr += chunk;
	}
}

static blk_status_t read_pmem(struct page *page, unsigned int off,
		void *pmem_addr, unsigned int len)
{
	unsigned int chunk;
	unsigned long rem;
	void *mem;

	while (len) {
		mem = kmap_atomic(page);
		chunk = min_t(unsigned int, len, PAGE_SIZE - off);
		rem = copy_mc_to_kernel(mem + off, pmem_addr, chunk);
		kunmap_atomic(mem);
		if (rem)
			return BLK_STS_IOERR;
		len -= chunk;
		off = 0;
		page++;
		pmem_addr += chunk;
	}
	return BLK_STS_OK;
}

static blk_status_t pmem_do_read(struct pmem_device *pmem,
			struct page *page, unsigned int page_off,
			sector_t sector, unsigned int len)
{
	blk_status_t rc;
	phys_addr_t pmem_off = to_offset(pmem, sector);
	void *pmem_addr = pmem->virt_addr + pmem_off;

	if (unlikely(is_bad_pmem(&pmem->bb, sector, len)))
		return BLK_STS_IOERR;

	rc = read_pmem(page, page_off, pmem_addr, len);
	flush_dcache_page(page);
	return rc;
}

static blk_status_t pmem_do_write(struct pmem_device *pmem,
			struct page *page, unsigned int page_off,
			sector_t sector, unsigned int len)
{
<<<<<<< HEAD
	phys_addr_t pmem_off = sector * 512 + pmem->data_offset;
=======
	phys_addr_t pmem_off = to_offset(pmem, sector);
>>>>>>> bf44eed7
	void *pmem_addr = pmem->virt_addr + pmem_off;

	if (unlikely(is_bad_pmem(&pmem->bb, sector, len))) {
		blk_status_t rc = pmem_clear_poison(pmem, pmem_off, len);

		if (rc != BLK_STS_OK)
			return rc;
	}

	flush_dcache_page(page);
	write_pmem(pmem_addr, page, page_off, len);

	return BLK_STS_OK;
}

static void pmem_submit_bio(struct bio *bio)
{
	int ret = 0;
	blk_status_t rc = 0;
	bool do_acct;
	unsigned long start;
	struct bio_vec bvec;
	struct bvec_iter iter;
	struct pmem_device *pmem = bio->bi_bdev->bd_disk->private_data;
	struct nd_region *nd_region = to_region(pmem);

	if (bio->bi_opf & REQ_PREFLUSH)
		ret = nvdimm_flush(nd_region, bio);

	do_acct = blk_queue_io_stat(bio->bi_bdev->bd_disk->queue);
	if (do_acct)
		start = bio_start_io_acct(bio);
	bio_for_each_segment(bvec, bio, iter) {
		if (op_is_write(bio_op(bio)))
			rc = pmem_do_write(pmem, bvec.bv_page, bvec.bv_offset,
				iter.bi_sector, bvec.bv_len);
		else
			rc = pmem_do_read(pmem, bvec.bv_page, bvec.bv_offset,
				iter.bi_sector, bvec.bv_len);
		if (rc) {
			bio->bi_status = rc;
			break;
		}
	}
	if (do_acct)
		bio_end_io_acct(bio, start);

	if (bio->bi_opf & REQ_FUA)
		ret = nvdimm_flush(nd_region, bio);

	if (ret)
		bio->bi_status = errno_to_blk_status(ret);

	bio_endio(bio);
}

static int pmem_rw_page(struct block_device *bdev, sector_t sector,
		       struct page *page, unsigned int op)
{
	struct pmem_device *pmem = bdev->bd_disk->private_data;
	blk_status_t rc;

	if (op_is_write(op))
		rc = pmem_do_write(pmem, page, 0, sector, thp_size(page));
	else
		rc = pmem_do_read(pmem, page, 0, sector, thp_size(page));
	/*
	 * The ->rw_page interface is subtle and tricky.  The core
	 * retries on any error, so we can only invoke page_endio() in
	 * the successful completion case.  Otherwise, we'll see crashes
	 * caused by double completion.
	 */
	if (rc == 0)
		page_endio(page, op_is_write(op), 0);

	return blk_status_to_errno(rc);
}

/* see "strong" declaration in tools/testing/nvdimm/pmem-dax.c */
__weak long __pmem_direct_access(struct pmem_device *pmem, pgoff_t pgoff,
		long nr_pages, enum dax_access_mode mode, void **kaddr,
		pfn_t *pfn)
{
	resource_size_t offset = PFN_PHYS(pgoff) + pmem->data_offset;
	sector_t sector = PFN_PHYS(pgoff) >> SECTOR_SHIFT;
	unsigned int num = PFN_PHYS(nr_pages) >> SECTOR_SHIFT;
	struct badblocks *bb = &pmem->bb;
	sector_t first_bad;
	int num_bad;

	if (kaddr)
		*kaddr = pmem->virt_addr + offset;
	if (pfn)
		*pfn = phys_to_pfn_t(pmem->phys_addr + offset, pmem->pfn_flags);

	if (bb->count &&
	    badblocks_check(bb, sector, num, &first_bad, &num_bad)) {
		long actual_nr;

		if (mode != DAX_RECOVERY_WRITE)
			return -EIO;

		/*
		 * Set the recovery stride is set to kernel page size because
		 * the underlying driver and firmware clear poison functions
		 * don't appear to handle large chunk(such as 2MiB) reliably.
		 */
		actual_nr = PHYS_PFN(
			PAGE_ALIGN((first_bad - sector) << SECTOR_SHIFT));
		dev_dbg(pmem->bb.dev, "start sector(%llu), nr_pages(%ld), first_bad(%llu), actual_nr(%ld)\n",
				sector, nr_pages, first_bad, actual_nr);
		if (actual_nr)
			return actual_nr;
		return 1;
	}

	/*
	 * If badblocks are present but not in the range, limit known good range
	 * to the requested range.
	 */
	if (bb->count)
		return nr_pages;
	return PHYS_PFN(pmem->size - pmem->pfn_pad - offset);
}

static const struct block_device_operations pmem_fops = {
	.owner =		THIS_MODULE,
	.submit_bio =		pmem_submit_bio,
	.rw_page =		pmem_rw_page,
};

static int pmem_dax_zero_page_range(struct dax_device *dax_dev, pgoff_t pgoff,
				    size_t nr_pages)
{
	struct pmem_device *pmem = dax_get_private(dax_dev);

	return blk_status_to_errno(pmem_do_write(pmem, ZERO_PAGE(0), 0,
				   PFN_PHYS(pgoff) >> SECTOR_SHIFT,
				   PAGE_SIZE));
}

static long pmem_dax_direct_access(struct dax_device *dax_dev,
		pgoff_t pgoff, long nr_pages, enum dax_access_mode mode,
		void **kaddr, pfn_t *pfn)
{
	struct pmem_device *pmem = dax_get_private(dax_dev);

	return __pmem_direct_access(pmem, pgoff, nr_pages, mode, kaddr, pfn);
}

/*
 * The recovery write thread started out as a normal pwrite thread and
 * when the filesystem was told about potential media error in the
 * range, filesystem turns the normal pwrite to a dax_recovery_write.
 *
 * The recovery write consists of clearing media poison, clearing page
 * HWPoison bit, reenable page-wide read-write permission, flush the
 * caches and finally write.  A competing pread thread will be held
 * off during the recovery process since data read back might not be
 * valid, and this is achieved by clearing the badblock records after
 * the recovery write is complete. Competing recovery write threads
 * are already serialized by writer lock held by dax_iomap_rw().
 */
static size_t pmem_recovery_write(struct dax_device *dax_dev, pgoff_t pgoff,
		void *addr, size_t bytes, struct iov_iter *i)
{
	struct pmem_device *pmem = dax_get_private(dax_dev);
	size_t olen, len, off;
	phys_addr_t pmem_off;
	struct device *dev = pmem->bb.dev;
	long cleared;

	off = offset_in_page(addr);
	len = PFN_PHYS(PFN_UP(off + bytes));
	if (!is_bad_pmem(&pmem->bb, PFN_PHYS(pgoff) >> SECTOR_SHIFT, len))
		return _copy_from_iter_flushcache(addr, bytes, i);

	/*
	 * Not page-aligned range cannot be recovered. This should not
	 * happen unless something else went wrong.
	 */
	if (off || !PAGE_ALIGNED(bytes)) {
		dev_dbg(dev, "Found poison, but addr(%p) or bytes(%#zx) not page aligned\n",
			addr, bytes);
		return 0;
	}

	pmem_off = PFN_PHYS(pgoff) + pmem->data_offset;
	cleared = __pmem_clear_poison(pmem, pmem_off, len);
	if (cleared > 0 && cleared < len) {
		dev_dbg(dev, "poison cleared only %ld out of %zu bytes\n",
			cleared, len);
		return 0;
	}
	if (cleared < 0) {
		dev_dbg(dev, "poison clear failed: %ld\n", cleared);
		return 0;
	}

	olen = _copy_from_iter_flushcache(addr, bytes, i);
	pmem_clear_bb(pmem, to_sect(pmem, pmem_off), cleared >> SECTOR_SHIFT);

	return olen;
}

static const struct dax_operations pmem_dax_ops = {
	.direct_access = pmem_dax_direct_access,
	.zero_page_range = pmem_dax_zero_page_range,
	.recovery_write = pmem_recovery_write,
};

static ssize_t write_cache_show(struct device *dev,
		struct device_attribute *attr, char *buf)
{
	struct pmem_device *pmem = dev_to_disk(dev)->private_data;

	return sprintf(buf, "%d\n", !!dax_write_cache_enabled(pmem->dax_dev));
}

static ssize_t write_cache_store(struct device *dev,
		struct device_attribute *attr, const char *buf, size_t len)
{
	struct pmem_device *pmem = dev_to_disk(dev)->private_data;
	bool write_cache;
	int rc;

	rc = strtobool(buf, &write_cache);
	if (rc)
		return rc;
	dax_write_cache(pmem->dax_dev, write_cache);
	return len;
}
static DEVICE_ATTR_RW(write_cache);

static umode_t dax_visible(struct kobject *kobj, struct attribute *a, int n)
{
#ifndef CONFIG_ARCH_HAS_PMEM_API
	if (a == &dev_attr_write_cache.attr)
		return 0;
#endif
	return a->mode;
}

static struct attribute *dax_attributes[] = {
	&dev_attr_write_cache.attr,
	NULL,
};

static const struct attribute_group dax_attribute_group = {
	.name		= "dax",
	.attrs		= dax_attributes,
	.is_visible	= dax_visible,
};

static const struct attribute_group *pmem_attribute_groups[] = {
	&dax_attribute_group,
	NULL,
};

static void pmem_release_disk(void *__pmem)
{
	struct pmem_device *pmem = __pmem;

	dax_remove_host(pmem->disk);
	kill_dax(pmem->dax_dev);
	put_dax(pmem->dax_dev);
	del_gendisk(pmem->disk);

	blk_cleanup_disk(pmem->disk);
}

static int pmem_attach_disk(struct device *dev,
		struct nd_namespace_common *ndns)
{
	struct nd_namespace_io *nsio = to_nd_namespace_io(&ndns->dev);
	struct nd_region *nd_region = to_nd_region(dev->parent);
	int nid = dev_to_node(dev), fua;
	struct resource *res = &nsio->res;
	struct range bb_range;
	struct nd_pfn *nd_pfn = NULL;
	struct dax_device *dax_dev;
	struct nd_pfn_sb *pfn_sb;
	struct pmem_device *pmem;
	struct request_queue *q;
	struct gendisk *disk;
	void *addr;
	int rc;

	pmem = devm_kzalloc(dev, sizeof(*pmem), GFP_KERNEL);
	if (!pmem)
		return -ENOMEM;

	rc = devm_namespace_enable(dev, ndns, nd_info_block_reserve());
	if (rc)
		return rc;

	/* while nsio_rw_bytes is active, parse a pfn info block if present */
	if (is_nd_pfn(dev)) {
		nd_pfn = to_nd_pfn(dev);
		rc = nvdimm_setup_pfn(nd_pfn, &pmem->pgmap);
		if (rc)
			return rc;
	}

	/* we're attaching a block device, disable raw namespace access */
	devm_namespace_disable(dev, ndns);

	dev_set_drvdata(dev, pmem);
	pmem->phys_addr = res->start;
	pmem->size = resource_size(res);
	fua = nvdimm_has_flush(nd_region);
	if (!IS_ENABLED(CONFIG_ARCH_HAS_UACCESS_FLUSHCACHE) || fua < 0) {
		dev_warn(dev, "unable to guarantee persistence of writes\n");
		fua = 0;
	}

	if (!devm_request_mem_region(dev, res->start, resource_size(res),
				dev_name(&ndns->dev))) {
		dev_warn(dev, "could not reserve region %pR\n", res);
		return -EBUSY;
	}

	disk = blk_alloc_disk(nid);
	if (!disk)
		return -ENOMEM;
	q = disk->queue;

	pmem->disk = disk;
	pmem->pgmap.owner = pmem;
	pmem->pfn_flags = PFN_DEV;
	if (is_nd_pfn(dev)) {
		pmem->pgmap.type = MEMORY_DEVICE_FS_DAX;
		addr = devm_memremap_pages(dev, &pmem->pgmap);
		pfn_sb = nd_pfn->pfn_sb;
		pmem->data_offset = le64_to_cpu(pfn_sb->dataoff);
		pmem->pfn_pad = resource_size(res) -
			range_len(&pmem->pgmap.range);
		pmem->pfn_flags |= PFN_MAP;
		bb_range = pmem->pgmap.range;
		bb_range.start += pmem->data_offset;
	} else if (pmem_should_map_pages(dev)) {
		pmem->pgmap.range.start = res->start;
		pmem->pgmap.range.end = res->end;
		pmem->pgmap.nr_range = 1;
		pmem->pgmap.type = MEMORY_DEVICE_FS_DAX;
		addr = devm_memremap_pages(dev, &pmem->pgmap);
		pmem->pfn_flags |= PFN_MAP;
		bb_range = pmem->pgmap.range;
	} else {
		addr = devm_memremap(dev, pmem->phys_addr,
				pmem->size, ARCH_MEMREMAP_PMEM);
		bb_range.start =  res->start;
		bb_range.end = res->end;
	}

	if (IS_ERR(addr)) {
		rc = PTR_ERR(addr);
		goto out;
	}
	pmem->virt_addr = addr;

	blk_queue_write_cache(q, true, fua);
	blk_queue_physical_block_size(q, PAGE_SIZE);
	blk_queue_logical_block_size(q, pmem_sector_size(ndns));
	blk_queue_max_hw_sectors(q, UINT_MAX);
	blk_queue_flag_set(QUEUE_FLAG_NONROT, q);
	if (pmem->pfn_flags & PFN_MAP)
		blk_queue_flag_set(QUEUE_FLAG_DAX, q);

	disk->fops		= &pmem_fops;
	disk->private_data	= pmem;
	nvdimm_namespace_disk_name(ndns, disk->disk_name);
	set_capacity(disk, (pmem->size - pmem->pfn_pad - pmem->data_offset)
			/ 512);
	if (devm_init_badblocks(dev, &pmem->bb))
		return -ENOMEM;
	nvdimm_badblocks_populate(nd_region, &pmem->bb, &bb_range);
	disk->bb = &pmem->bb;

	dax_dev = alloc_dax(pmem, &pmem_dax_ops);
	if (IS_ERR(dax_dev)) {
		rc = PTR_ERR(dax_dev);
		goto out;
	}
	set_dax_nocache(dax_dev);
	set_dax_nomc(dax_dev);
	if (is_nvdimm_sync(nd_region))
		set_dax_synchronous(dax_dev);
	rc = dax_add_host(dax_dev, disk);
	if (rc)
		goto out_cleanup_dax;
	dax_write_cache(dax_dev, nvdimm_has_cache(nd_region));
	pmem->dax_dev = dax_dev;

	rc = device_add_disk(dev, disk, pmem_attribute_groups);
	if (rc)
		goto out_remove_host;
	if (devm_add_action_or_reset(dev, pmem_release_disk, pmem))
		return -ENOMEM;

	nvdimm_check_and_set_ro(disk);

	pmem->bb_state = sysfs_get_dirent(disk_to_dev(disk)->kobj.sd,
					  "badblocks");
	if (!pmem->bb_state)
		dev_warn(dev, "'badblocks' notification disabled\n");
	return 0;

out_remove_host:
	dax_remove_host(pmem->disk);
out_cleanup_dax:
	kill_dax(pmem->dax_dev);
	put_dax(pmem->dax_dev);
out:
	blk_cleanup_disk(pmem->disk);
	return rc;
}

static int nd_pmem_probe(struct device *dev)
{
	int ret;
	struct nd_namespace_common *ndns;

	ndns = nvdimm_namespace_common_probe(dev);
	if (IS_ERR(ndns))
		return PTR_ERR(ndns);

	if (is_nd_btt(dev))
		return nvdimm_namespace_attach_btt(ndns);

	if (is_nd_pfn(dev))
		return pmem_attach_disk(dev, ndns);

	ret = devm_namespace_enable(dev, ndns, nd_info_block_reserve());
	if (ret)
		return ret;

	ret = nd_btt_probe(dev, ndns);
	if (ret == 0)
		return -ENXIO;

	/*
	 * We have two failure conditions here, there is no
	 * info reserver block or we found a valid info reserve block
	 * but failed to initialize the pfn superblock.
	 *
	 * For the first case consider namespace as a raw pmem namespace
	 * and attach a disk.
	 *
	 * For the latter, consider this a success and advance the namespace
	 * seed.
	 */
	ret = nd_pfn_probe(dev, ndns);
	if (ret == 0)
		return -ENXIO;
	else if (ret == -EOPNOTSUPP)
		return ret;

	ret = nd_dax_probe(dev, ndns);
	if (ret == 0)
		return -ENXIO;
	else if (ret == -EOPNOTSUPP)
		return ret;

	/* probe complete, attach handles namespace enabling */
	devm_namespace_disable(dev, ndns);

	return pmem_attach_disk(dev, ndns);
}

static void nd_pmem_remove(struct device *dev)
{
	struct pmem_device *pmem = dev_get_drvdata(dev);

	if (is_nd_btt(dev))
		nvdimm_namespace_detach_btt(to_nd_btt(dev));
	else {
		/*
		 * Note, this assumes device_lock() context to not
		 * race nd_pmem_notify()
		 */
		sysfs_put(pmem->bb_state);
		pmem->bb_state = NULL;
	}
	nvdimm_flush(to_nd_region(dev->parent), NULL);
}

static void nd_pmem_shutdown(struct device *dev)
{
	nvdimm_flush(to_nd_region(dev->parent), NULL);
}

static void pmem_revalidate_poison(struct device *dev)
{
	struct nd_region *nd_region;
	resource_size_t offset = 0, end_trunc = 0;
	struct nd_namespace_common *ndns;
	struct nd_namespace_io *nsio;
	struct badblocks *bb;
	struct range range;
	struct kernfs_node *bb_state;

	if (is_nd_btt(dev)) {
		struct nd_btt *nd_btt = to_nd_btt(dev);

		ndns = nd_btt->ndns;
		nd_region = to_nd_region(ndns->dev.parent);
		nsio = to_nd_namespace_io(&ndns->dev);
		bb = &nsio->bb;
		bb_state = NULL;
	} else {
		struct pmem_device *pmem = dev_get_drvdata(dev);

		nd_region = to_region(pmem);
		bb = &pmem->bb;
		bb_state = pmem->bb_state;

		if (is_nd_pfn(dev)) {
			struct nd_pfn *nd_pfn = to_nd_pfn(dev);
			struct nd_pfn_sb *pfn_sb = nd_pfn->pfn_sb;

			ndns = nd_pfn->ndns;
			offset = pmem->data_offset +
					__le32_to_cpu(pfn_sb->start_pad);
			end_trunc = __le32_to_cpu(pfn_sb->end_trunc);
		} else {
			ndns = to_ndns(dev);
		}

		nsio = to_nd_namespace_io(&ndns->dev);
	}

	range.start = nsio->res.start + offset;
	range.end = nsio->res.end - end_trunc;
	nvdimm_badblocks_populate(nd_region, bb, &range);
	if (bb_state)
		sysfs_notify_dirent(bb_state);
}

static void pmem_revalidate_region(struct device *dev)
{
	struct pmem_device *pmem;

	if (is_nd_btt(dev)) {
		struct nd_btt *nd_btt = to_nd_btt(dev);
		struct btt *btt = nd_btt->btt;

		nvdimm_check_and_set_ro(btt->btt_disk);
		return;
	}

	pmem = dev_get_drvdata(dev);
	nvdimm_check_and_set_ro(pmem->disk);
}

static void nd_pmem_notify(struct device *dev, enum nvdimm_event event)
{
	switch (event) {
	case NVDIMM_REVALIDATE_POISON:
		pmem_revalidate_poison(dev);
		break;
	case NVDIMM_REVALIDATE_REGION:
		pmem_revalidate_region(dev);
		break;
	default:
		dev_WARN_ONCE(dev, 1, "notify: unknown event: %d\n", event);
		break;
	}
}

MODULE_ALIAS("pmem");
MODULE_ALIAS_ND_DEVICE(ND_DEVICE_NAMESPACE_IO);
MODULE_ALIAS_ND_DEVICE(ND_DEVICE_NAMESPACE_PMEM);
static struct nd_device_driver nd_pmem_driver = {
	.probe = nd_pmem_probe,
	.remove = nd_pmem_remove,
	.notify = nd_pmem_notify,
	.shutdown = nd_pmem_shutdown,
	.drv = {
		.name = "nd_pmem",
	},
	.type = ND_DRIVER_NAMESPACE_IO | ND_DRIVER_NAMESPACE_PMEM,
};

module_nd_driver(nd_pmem_driver);

MODULE_AUTHOR("Ross Zwisler <ross.zwisler@linux.intel.com>");
MODULE_LICENSE("GPL v2");<|MERGE_RESOLUTION|>--- conflicted
+++ resolved
@@ -181,11 +181,7 @@
 			struct page *page, unsigned int page_off,
 			sector_t sector, unsigned int len)
 {
-<<<<<<< HEAD
-	phys_addr_t pmem_off = sector * 512 + pmem->data_offset;
-=======
 	phys_addr_t pmem_off = to_offset(pmem, sector);
->>>>>>> bf44eed7
 	void *pmem_addr = pmem->virt_addr + pmem_off;
 
 	if (unlikely(is_bad_pmem(&pmem->bb, sector, len))) {
