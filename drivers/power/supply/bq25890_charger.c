// SPDX-License-Identifier: GPL-2.0-or-later
/*
 * TI BQ25890 charger driver
 *
 * Copyright (C) 2015 Intel Corporation
 */

#include <linux/module.h>
#include <linux/i2c.h>
#include <linux/power_supply.h>
#include <linux/power/bq25890_charger.h>
#include <linux/regmap.h>
#include <linux/regulator/driver.h>
#include <linux/types.h>
#include <linux/gpio/consumer.h>
#include <linux/interrupt.h>
#include <linux/delay.h>
#include <linux/usb/phy.h>

#include <linux/acpi.h>
#include <linux/of.h>

#define BQ25890_MANUFACTURER		"Texas Instruments"
#define BQ25890_IRQ_PIN			"bq25890_irq"

#define BQ25890_ID			3
#define BQ25895_ID			7
#define BQ25896_ID			0

#define PUMP_EXPRESS_START_DELAY	(5 * HZ)
#define PUMP_EXPRESS_MAX_TRIES		6
#define PUMP_EXPRESS_VBUS_MARGIN_uV	1000000

enum bq25890_chip_version {
	BQ25890,
	BQ25892,
	BQ25895,
	BQ25896,
};

static const char *const bq25890_chip_name[] = {
	"BQ25890",
	"BQ25892",
	"BQ25895",
	"BQ25896",
};

enum bq25890_fields {
	F_EN_HIZ, F_EN_ILIM, F_IINLIM,				     /* Reg00 */
	F_BHOT, F_BCOLD, F_VINDPM_OFS,				     /* Reg01 */
	F_CONV_START, F_CONV_RATE, F_BOOSTF, F_ICO_EN,
	F_HVDCP_EN, F_MAXC_EN, F_FORCE_DPM, F_AUTO_DPDM_EN,	     /* Reg02 */
	F_BAT_LOAD_EN, F_WD_RST, F_OTG_CFG, F_CHG_CFG, F_SYSVMIN,
	F_MIN_VBAT_SEL,						     /* Reg03 */
	F_PUMPX_EN, F_ICHG,					     /* Reg04 */
	F_IPRECHG, F_ITERM,					     /* Reg05 */
	F_VREG, F_BATLOWV, F_VRECHG,				     /* Reg06 */
	F_TERM_EN, F_STAT_DIS, F_WD, F_TMR_EN, F_CHG_TMR,
	F_JEITA_ISET,						     /* Reg07 */
	F_BATCMP, F_VCLAMP, F_TREG,				     /* Reg08 */
	F_FORCE_ICO, F_TMR2X_EN, F_BATFET_DIS, F_JEITA_VSET,
	F_BATFET_DLY, F_BATFET_RST_EN, F_PUMPX_UP, F_PUMPX_DN,	     /* Reg09 */
	F_BOOSTV, F_PFM_OTG_DIS, F_BOOSTI,			     /* Reg0A */
	F_VBUS_STAT, F_CHG_STAT, F_PG_STAT, F_SDP_STAT, F_0B_RSVD,
	F_VSYS_STAT,						     /* Reg0B */
	F_WD_FAULT, F_BOOST_FAULT, F_CHG_FAULT, F_BAT_FAULT,
	F_NTC_FAULT,						     /* Reg0C */
	F_FORCE_VINDPM, F_VINDPM,				     /* Reg0D */
	F_THERM_STAT, F_BATV,					     /* Reg0E */
	F_SYSV,							     /* Reg0F */
	F_TSPCT,						     /* Reg10 */
	F_VBUS_GD, F_VBUSV,					     /* Reg11 */
	F_ICHGR,						     /* Reg12 */
	F_VDPM_STAT, F_IDPM_STAT, F_IDPM_LIM,			     /* Reg13 */
	F_REG_RST, F_ICO_OPTIMIZED, F_PN, F_TS_PROFILE, F_DEV_REV,   /* Reg14 */

	F_MAX_FIELDS
};

/* initial field values, converted to register values */
struct bq25890_init_data {
	u8 ichg;	/* charge current		*/
	u8 vreg;	/* regulation voltage		*/
	u8 iterm;	/* termination current		*/
	u8 iprechg;	/* precharge current		*/
	u8 sysvmin;	/* minimum system voltage limit */
	u8 boostv;	/* boost regulation voltage	*/
	u8 boosti;	/* boost current limit		*/
	u8 boostf;	/* boost frequency		*/
	u8 ilim_en;	/* enable ILIM pin		*/
	u8 treg;	/* thermal regulation threshold */
	u8 rbatcomp;	/* IBAT sense resistor value    */
	u8 vclamp;	/* IBAT compensation voltage limit */
};

struct bq25890_state {
	u8 online;
	u8 hiz;
	u8 chrg_status;
	u8 chrg_fault;
	u8 vsys_status;
	u8 boost_fault;
	u8 bat_fault;
	u8 ntc_fault;
};

struct bq25890_device {
	struct i2c_client *client;
	struct device *dev;
	struct power_supply *charger;
	struct power_supply *secondary_chrg;
	struct power_supply_desc desc;
	char name[28]; /* "bq25890-charger-%d" */
	int id;

	struct usb_phy *usb_phy;
	struct notifier_block usb_nb;
	struct work_struct usb_work;
	struct delayed_work pump_express_work;
	unsigned long usb_event;

	struct regmap *rmap;
	struct regmap_field *rmap_fields[F_MAX_FIELDS];

	bool skip_reset;
	bool read_back_init_data;
	bool force_hiz;
	u32 pump_express_vbus_max;
	u32 iinlim_percentage;
	enum bq25890_chip_version chip_version;
	struct bq25890_init_data init_data;
	struct bq25890_state state;

	struct mutex lock; /* protect state data */
};

static DEFINE_IDR(bq25890_id);
static DEFINE_MUTEX(bq25890_id_mutex);

static const struct regmap_range bq25890_readonly_reg_ranges[] = {
	regmap_reg_range(0x0b, 0x0c),
	regmap_reg_range(0x0e, 0x13),
};

static const struct regmap_access_table bq25890_writeable_regs = {
	.no_ranges = bq25890_readonly_reg_ranges,
	.n_no_ranges = ARRAY_SIZE(bq25890_readonly_reg_ranges),
};

static const struct regmap_range bq25890_volatile_reg_ranges[] = {
	regmap_reg_range(0x00, 0x00),
	regmap_reg_range(0x02, 0x02),
	regmap_reg_range(0x09, 0x09),
	regmap_reg_range(0x0b, 0x14),
};

static const struct regmap_access_table bq25890_volatile_regs = {
	.yes_ranges = bq25890_volatile_reg_ranges,
	.n_yes_ranges = ARRAY_SIZE(bq25890_volatile_reg_ranges),
};

static const struct regmap_config bq25890_regmap_config = {
	.reg_bits = 8,
	.val_bits = 8,

	.max_register = 0x14,
	.cache_type = REGCACHE_RBTREE,

	.wr_table = &bq25890_writeable_regs,
	.volatile_table = &bq25890_volatile_regs,
};

static const struct reg_field bq25890_reg_fields[] = {
	/* REG00 */
	[F_EN_HIZ]		= REG_FIELD(0x00, 7, 7),
	[F_EN_ILIM]		= REG_FIELD(0x00, 6, 6),
	[F_IINLIM]		= REG_FIELD(0x00, 0, 5),
	/* REG01 */
	[F_BHOT]		= REG_FIELD(0x01, 6, 7),
	[F_BCOLD]		= REG_FIELD(0x01, 5, 5),
	[F_VINDPM_OFS]		= REG_FIELD(0x01, 0, 4),
	/* REG02 */
	[F_CONV_START]		= REG_FIELD(0x02, 7, 7),
	[F_CONV_RATE]		= REG_FIELD(0x02, 6, 6),
	[F_BOOSTF]		= REG_FIELD(0x02, 5, 5),
	[F_ICO_EN]		= REG_FIELD(0x02, 4, 4),
	[F_HVDCP_EN]		= REG_FIELD(0x02, 3, 3),  // reserved on BQ25896
	[F_MAXC_EN]		= REG_FIELD(0x02, 2, 2),  // reserved on BQ25896
	[F_FORCE_DPM]		= REG_FIELD(0x02, 1, 1),
	[F_AUTO_DPDM_EN]	= REG_FIELD(0x02, 0, 0),
	/* REG03 */
	[F_BAT_LOAD_EN]		= REG_FIELD(0x03, 7, 7),
	[F_WD_RST]		= REG_FIELD(0x03, 6, 6),
	[F_OTG_CFG]		= REG_FIELD(0x03, 5, 5),
	[F_CHG_CFG]		= REG_FIELD(0x03, 4, 4),
	[F_SYSVMIN]		= REG_FIELD(0x03, 1, 3),
	[F_MIN_VBAT_SEL]	= REG_FIELD(0x03, 0, 0), // BQ25896 only
	/* REG04 */
	[F_PUMPX_EN]		= REG_FIELD(0x04, 7, 7),
	[F_ICHG]		= REG_FIELD(0x04, 0, 6),
	/* REG05 */
	[F_IPRECHG]		= REG_FIELD(0x05, 4, 7),
	[F_ITERM]		= REG_FIELD(0x05, 0, 3),
	/* REG06 */
	[F_VREG]		= REG_FIELD(0x06, 2, 7),
	[F_BATLOWV]		= REG_FIELD(0x06, 1, 1),
	[F_VRECHG]		= REG_FIELD(0x06, 0, 0),
	/* REG07 */
	[F_TERM_EN]		= REG_FIELD(0x07, 7, 7),
	[F_STAT_DIS]		= REG_FIELD(0x07, 6, 6),
	[F_WD]			= REG_FIELD(0x07, 4, 5),
	[F_TMR_EN]		= REG_FIELD(0x07, 3, 3),
	[F_CHG_TMR]		= REG_FIELD(0x07, 1, 2),
	[F_JEITA_ISET]		= REG_FIELD(0x07, 0, 0), // reserved on BQ25895
	/* REG08 */
	[F_BATCMP]		= REG_FIELD(0x08, 5, 7),
	[F_VCLAMP]		= REG_FIELD(0x08, 2, 4),
	[F_TREG]		= REG_FIELD(0x08, 0, 1),
	/* REG09 */
	[F_FORCE_ICO]		= REG_FIELD(0x09, 7, 7),
	[F_TMR2X_EN]		= REG_FIELD(0x09, 6, 6),
	[F_BATFET_DIS]		= REG_FIELD(0x09, 5, 5),
	[F_JEITA_VSET]		= REG_FIELD(0x09, 4, 4), // reserved on BQ25895
	[F_BATFET_DLY]		= REG_FIELD(0x09, 3, 3),
	[F_BATFET_RST_EN]	= REG_FIELD(0x09, 2, 2),
	[F_PUMPX_UP]		= REG_FIELD(0x09, 1, 1),
	[F_PUMPX_DN]		= REG_FIELD(0x09, 0, 0),
	/* REG0A */
	[F_BOOSTV]		= REG_FIELD(0x0A, 4, 7),
	[F_BOOSTI]		= REG_FIELD(0x0A, 0, 2), // reserved on BQ25895
	[F_PFM_OTG_DIS]		= REG_FIELD(0x0A, 3, 3), // BQ25896 only
	/* REG0B */
	[F_VBUS_STAT]		= REG_FIELD(0x0B, 5, 7),
	[F_CHG_STAT]		= REG_FIELD(0x0B, 3, 4),
	[F_PG_STAT]		= REG_FIELD(0x0B, 2, 2),
	[F_SDP_STAT]		= REG_FIELD(0x0B, 1, 1), // reserved on BQ25896
	[F_VSYS_STAT]		= REG_FIELD(0x0B, 0, 0),
	/* REG0C */
	[F_WD_FAULT]		= REG_FIELD(0x0C, 7, 7),
	[F_BOOST_FAULT]		= REG_FIELD(0x0C, 6, 6),
	[F_CHG_FAULT]		= REG_FIELD(0x0C, 4, 5),
	[F_BAT_FAULT]		= REG_FIELD(0x0C, 3, 3),
	[F_NTC_FAULT]		= REG_FIELD(0x0C, 0, 2),
	/* REG0D */
	[F_FORCE_VINDPM]	= REG_FIELD(0x0D, 7, 7),
	[F_VINDPM]		= REG_FIELD(0x0D, 0, 6),
	/* REG0E */
	[F_THERM_STAT]		= REG_FIELD(0x0E, 7, 7),
	[F_BATV]		= REG_FIELD(0x0E, 0, 6),
	/* REG0F */
	[F_SYSV]		= REG_FIELD(0x0F, 0, 6),
	/* REG10 */
	[F_TSPCT]		= REG_FIELD(0x10, 0, 6),
	/* REG11 */
	[F_VBUS_GD]		= REG_FIELD(0x11, 7, 7),
	[F_VBUSV]		= REG_FIELD(0x11, 0, 6),
	/* REG12 */
	[F_ICHGR]		= REG_FIELD(0x12, 0, 6),
	/* REG13 */
	[F_VDPM_STAT]		= REG_FIELD(0x13, 7, 7),
	[F_IDPM_STAT]		= REG_FIELD(0x13, 6, 6),
	[F_IDPM_LIM]		= REG_FIELD(0x13, 0, 5),
	/* REG14 */
	[F_REG_RST]		= REG_FIELD(0x14, 7, 7),
	[F_ICO_OPTIMIZED]	= REG_FIELD(0x14, 6, 6),
	[F_PN]			= REG_FIELD(0x14, 3, 5),
	[F_TS_PROFILE]		= REG_FIELD(0x14, 2, 2),
	[F_DEV_REV]		= REG_FIELD(0x14, 0, 1)
};

/*
 * Most of the val -> idx conversions can be computed, given the minimum,
 * maximum and the step between values. For the rest of conversions, we use
 * lookup tables.
 */
enum bq25890_table_ids {
	/* range tables */
	TBL_ICHG,
	TBL_ITERM,
	TBL_IINLIM,
	TBL_VREG,
	TBL_BOOSTV,
	TBL_SYSVMIN,
	TBL_VBUSV,
	TBL_VBATCOMP,
	TBL_RBATCOMP,

	/* lookup tables */
	TBL_TREG,
	TBL_BOOSTI,
	TBL_TSPCT,
};

/* Thermal Regulation Threshold lookup table, in degrees Celsius */
static const u32 bq25890_treg_tbl[] = { 60, 80, 100, 120 };

#define BQ25890_TREG_TBL_SIZE		ARRAY_SIZE(bq25890_treg_tbl)

/* Boost mode current limit lookup table, in uA */
static const u32 bq25890_boosti_tbl[] = {
	500000, 700000, 1100000, 1300000, 1600000, 1800000, 2100000, 2400000
};

#define BQ25890_BOOSTI_TBL_SIZE		ARRAY_SIZE(bq25890_boosti_tbl)

/* NTC 10K temperature lookup table in tenths of a degree */
static const u32 bq25890_tspct_tbl[] = {
	850, 840, 830, 820, 810, 800, 790, 780,
	770, 760, 750, 740, 730, 720, 710, 700,
	690, 685, 680, 675, 670, 660, 650, 645,
	640, 630, 620, 615, 610, 600, 590, 585,
	580, 570, 565, 560, 550, 540, 535, 530,
	520, 515, 510, 500, 495, 490, 480, 475,
	470, 460, 455, 450, 440, 435, 430, 425,
	420, 410, 405, 400, 390, 385, 380, 370,
	365, 360, 355, 350, 340, 335, 330, 320,
	310, 305, 300, 290, 285, 280, 275, 270,
	260, 250, 245, 240, 230, 225, 220, 210,
	205, 200, 190, 180, 175, 170, 160, 150,
	145, 140, 130, 120, 115, 110, 100, 90,
	80, 70, 60, 50, 40, 30, 20, 10,
	0, -10, -20, -30, -40, -60, -70, -80,
	-90, -10, -120, -140, -150, -170, -190, -210,
};

#define BQ25890_TSPCT_TBL_SIZE		ARRAY_SIZE(bq25890_tspct_tbl)

struct bq25890_range {
	u32 min;
	u32 max;
	u32 step;
};

struct bq25890_lookup {
	const u32 *tbl;
	u32 size;
};

static const union {
	struct bq25890_range  rt;
	struct bq25890_lookup lt;
} bq25890_tables[] = {
	/* range tables */
	/* TODO: BQ25896 has max ICHG 3008 mA */
	[TBL_ICHG] =	 { .rt = {0,        5056000, 64000} },	 /* uA */
	[TBL_ITERM] =	 { .rt = {64000,    1024000, 64000} },	 /* uA */
	[TBL_IINLIM] =   { .rt = {100000,   3250000, 50000} },	 /* uA */
	[TBL_VREG] =	 { .rt = {3840000,  4608000, 16000} },	 /* uV */
	[TBL_BOOSTV] =	 { .rt = {4550000,  5510000, 64000} },	 /* uV */
	[TBL_SYSVMIN] =  { .rt = {3000000,  3700000, 100000} },	 /* uV */
	[TBL_VBUSV] =	 { .rt = {2600000, 15300000, 100000} },	 /* uV */
	[TBL_VBATCOMP] = { .rt = {0,         224000, 32000} },	 /* uV */
	[TBL_RBATCOMP] = { .rt = {0,         140000, 20000} },	 /* uOhm */

	/* lookup tables */
	[TBL_TREG] =	{ .lt = {bq25890_treg_tbl, BQ25890_TREG_TBL_SIZE} },
	[TBL_BOOSTI] =	{ .lt = {bq25890_boosti_tbl, BQ25890_BOOSTI_TBL_SIZE} },
	[TBL_TSPCT] =	{ .lt = {bq25890_tspct_tbl, BQ25890_TSPCT_TBL_SIZE} }
};

static int bq25890_field_read(struct bq25890_device *bq,
			      enum bq25890_fields field_id)
{
	int ret;
	int val;

	ret = regmap_field_read(bq->rmap_fields[field_id], &val);
	if (ret < 0)
		return ret;

	return val;
}

static int bq25890_field_write(struct bq25890_device *bq,
			       enum bq25890_fields field_id, u8 val)
{
	return regmap_field_write(bq->rmap_fields[field_id], val);
}

static u8 bq25890_find_idx(u32 value, enum bq25890_table_ids id)
{
	u8 idx;

	if (id >= TBL_TREG) {
		const u32 *tbl = bq25890_tables[id].lt.tbl;
		u32 tbl_size = bq25890_tables[id].lt.size;

		for (idx = 1; idx < tbl_size && tbl[idx] <= value; idx++)
			;
	} else {
		const struct bq25890_range *rtbl = &bq25890_tables[id].rt;
		u8 rtbl_size;

		rtbl_size = (rtbl->max - rtbl->min) / rtbl->step + 1;

		for (idx = 1;
		     idx < rtbl_size && (idx * rtbl->step + rtbl->min <= value);
		     idx++)
			;
	}

	return idx - 1;
}

static u32 bq25890_find_val(u8 idx, enum bq25890_table_ids id)
{
	const struct bq25890_range *rtbl;

	/* lookup table? */
	if (id >= TBL_TREG)
		return bq25890_tables[id].lt.tbl[idx];

	/* range table */
	rtbl = &bq25890_tables[id].rt;

	return (rtbl->min + idx * rtbl->step);
}

enum bq25890_status {
	STATUS_NOT_CHARGING,
	STATUS_PRE_CHARGING,
	STATUS_FAST_CHARGING,
	STATUS_TERMINATION_DONE,
};

enum bq25890_chrg_fault {
	CHRG_FAULT_NORMAL,
	CHRG_FAULT_INPUT,
	CHRG_FAULT_THERMAL_SHUTDOWN,
	CHRG_FAULT_TIMER_EXPIRED,
};

enum bq25890_ntc_fault {
	NTC_FAULT_NORMAL = 0,
	NTC_FAULT_WARM = 2,
	NTC_FAULT_COOL = 3,
	NTC_FAULT_COLD = 5,
	NTC_FAULT_HOT = 6,
};

static bool bq25890_is_adc_property(enum power_supply_property psp)
{
	switch (psp) {
	case POWER_SUPPLY_PROP_VOLTAGE_NOW:
	case POWER_SUPPLY_PROP_CURRENT_NOW:
	case POWER_SUPPLY_PROP_TEMP:
		return true;

	default:
		return false;
	}
}

static irqreturn_t __bq25890_handle_irq(struct bq25890_device *bq);

static int bq25890_get_vbus_voltage(struct bq25890_device *bq)
{
	int ret;

	ret = bq25890_field_read(bq, F_VBUSV);
	if (ret < 0)
		return ret;

	return bq25890_find_val(ret, TBL_VBUSV);
}

static void bq25890_update_state(struct bq25890_device *bq,
				 enum power_supply_property psp,
				 struct bq25890_state *state)
{
	bool do_adc_conv;
	int ret;

	mutex_lock(&bq->lock);
	/* update state in case we lost an interrupt */
	__bq25890_handle_irq(bq);
	*state = bq->state;
	do_adc_conv = (!state->online || state->hiz) && bq25890_is_adc_property(psp);
	if (do_adc_conv)
		bq25890_field_write(bq, F_CONV_START, 1);
	mutex_unlock(&bq->lock);

	if (do_adc_conv)
		regmap_field_read_poll_timeout(bq->rmap_fields[F_CONV_START],
			ret, !ret, 25000, 1000000);
}

static int bq25890_power_supply_get_property(struct power_supply *psy,
					     enum power_supply_property psp,
					     union power_supply_propval *val)
{
	struct bq25890_device *bq = power_supply_get_drvdata(psy);
	struct bq25890_state state;
	int ret;

	bq25890_update_state(bq, psp, &state);

	switch (psp) {
	case POWER_SUPPLY_PROP_STATUS:
		if (!state.online || state.hiz)
			val->intval = POWER_SUPPLY_STATUS_DISCHARGING;
		else if (state.chrg_status == STATUS_NOT_CHARGING)
			val->intval = POWER_SUPPLY_STATUS_NOT_CHARGING;
		else if (state.chrg_status == STATUS_PRE_CHARGING ||
			 state.chrg_status == STATUS_FAST_CHARGING)
			val->intval = POWER_SUPPLY_STATUS_CHARGING;
		else if (state.chrg_status == STATUS_TERMINATION_DONE)
			val->intval = POWER_SUPPLY_STATUS_FULL;
		else
			val->intval = POWER_SUPPLY_STATUS_UNKNOWN;

		break;

	case POWER_SUPPLY_PROP_CHARGE_TYPE:
		if (!state.online || state.hiz ||
		    state.chrg_status == STATUS_NOT_CHARGING ||
		    state.chrg_status == STATUS_TERMINATION_DONE)
			val->intval = POWER_SUPPLY_CHARGE_TYPE_NONE;
		else if (state.chrg_status == STATUS_PRE_CHARGING)
			val->intval = POWER_SUPPLY_CHARGE_TYPE_STANDARD;
		else if (state.chrg_status == STATUS_FAST_CHARGING)
			val->intval = POWER_SUPPLY_CHARGE_TYPE_FAST;
		else /* unreachable */
			val->intval = POWER_SUPPLY_CHARGE_TYPE_UNKNOWN;
		break;

	case POWER_SUPPLY_PROP_MANUFACTURER:
		val->strval = BQ25890_MANUFACTURER;
		break;

	case POWER_SUPPLY_PROP_MODEL_NAME:
		val->strval = bq25890_chip_name[bq->chip_version];
		break;

	case POWER_SUPPLY_PROP_ONLINE:
		val->intval = state.online && !state.hiz;
		break;

	case POWER_SUPPLY_PROP_HEALTH:
		if (!state.chrg_fault && !state.bat_fault && !state.boost_fault)
			val->intval = POWER_SUPPLY_HEALTH_GOOD;
		else if (state.bat_fault)
			val->intval = POWER_SUPPLY_HEALTH_OVERVOLTAGE;
		else if (state.chrg_fault == CHRG_FAULT_TIMER_EXPIRED)
			val->intval = POWER_SUPPLY_HEALTH_SAFETY_TIMER_EXPIRE;
		else if (state.chrg_fault == CHRG_FAULT_THERMAL_SHUTDOWN)
			val->intval = POWER_SUPPLY_HEALTH_OVERHEAT;
		else
			val->intval = POWER_SUPPLY_HEALTH_UNSPEC_FAILURE;
		break;

	case POWER_SUPPLY_PROP_PRECHARGE_CURRENT:
		val->intval = bq25890_find_val(bq->init_data.iprechg, TBL_ITERM);
		break;

	case POWER_SUPPLY_PROP_CHARGE_TERM_CURRENT:
		val->intval = bq25890_find_val(bq->init_data.iterm, TBL_ITERM);
		break;

	case POWER_SUPPLY_PROP_INPUT_CURRENT_LIMIT:
		ret = bq25890_field_read(bq, F_IINLIM);
		if (ret < 0)
			return ret;

		val->intval = bq25890_find_val(ret, TBL_IINLIM);
		break;

	case POWER_SUPPLY_PROP_CURRENT_NOW:	/* I_BAT now */
		/*
		 * This is ADC-sampled immediate charge current supplied
		 * from charger to battery. The property name is confusing,
		 * for clarification refer to:
		 * Documentation/ABI/testing/sysfs-class-power
		 * /sys/class/power_supply/<supply_name>/current_now
		 */
		ret = bq25890_field_read(bq, F_ICHGR); /* read measured value */
		if (ret < 0)
			return ret;

		/* converted_val = ADC_val * 50mA (table 10.3.19) */
		val->intval = ret * -50000;
		break;

	case POWER_SUPPLY_PROP_CONSTANT_CHARGE_CURRENT:	/* I_BAT user limit */
		/*
		 * This is user-configured constant charge current supplied
		 * from charger to battery in first phase of charging, when
		 * battery voltage is below constant charge voltage.
		 *
		 * This value reflects the current hardware setting.
		 *
		 * The POWER_SUPPLY_PROP_CONSTANT_CHARGE_CURRENT_MAX is the
		 * maximum value of this property.
		 */
		ret = bq25890_field_read(bq, F_ICHG);
		if (ret < 0)
			return ret;
		val->intval = bq25890_find_val(ret, TBL_ICHG);

		/* When temperature is too low, charge current is decreased */
		if (bq->state.ntc_fault == NTC_FAULT_COOL) {
			ret = bq25890_field_read(bq, F_JEITA_ISET);
			if (ret < 0)
				return ret;

			if (ret)
				val->intval /= 5;
			else
				val->intval /= 2;
		}
		break;

	case POWER_SUPPLY_PROP_CONSTANT_CHARGE_CURRENT_MAX:	/* I_BAT max */
		/*
		 * This is maximum allowed constant charge current supplied
		 * from charger to battery in first phase of charging, when
		 * battery voltage is below constant charge voltage.
		 *
		 * This value is constant for each battery and set from DT.
		 */
		val->intval = bq25890_find_val(bq->init_data.ichg, TBL_ICHG);
		break;

	case POWER_SUPPLY_PROP_VOLTAGE_NOW:	/* V_BAT now */
		/*
		 * This is ADC-sampled immediate charge voltage supplied
		 * from charger to battery. The property name is confusing,
		 * for clarification refer to:
		 * Documentation/ABI/testing/sysfs-class-power
		 * /sys/class/power_supply/<supply_name>/voltage_now
		 */
		ret = bq25890_field_read(bq, F_BATV); /* read measured value */
		if (ret < 0)
			return ret;

		/* converted_val = 2.304V + ADC_val * 20mV (table 10.3.15) */
		val->intval = 2304000 + ret * 20000;
		break;

	case POWER_SUPPLY_PROP_CONSTANT_CHARGE_VOLTAGE:	/* V_BAT user limit */
		/*
		 * This is user-configured constant charge voltage supplied
		 * from charger to battery in second phase of charging, when
		 * battery voltage reached constant charge voltage.
		 *
		 * This value reflects the current hardware setting.
		 *
		 * The POWER_SUPPLY_PROP_CONSTANT_CHARGE_VOLTAGE_MAX is the
		 * maximum value of this property.
		 */
		ret = bq25890_field_read(bq, F_VREG);
		if (ret < 0)
			return ret;

		val->intval = bq25890_find_val(ret, TBL_VREG);
		break;

	case POWER_SUPPLY_PROP_CONSTANT_CHARGE_VOLTAGE_MAX:	/* V_BAT max */
		/*
		 * This is maximum allowed constant charge voltage supplied
		 * from charger to battery in second phase of charging, when
		 * battery voltage reached constant charge voltage.
		 *
		 * This value is constant for each battery and set from DT.
		 */
		val->intval = bq25890_find_val(bq->init_data.vreg, TBL_VREG);
		break;

	case POWER_SUPPLY_PROP_TEMP:
		ret = bq25890_field_read(bq, F_TSPCT);
		if (ret < 0)
			return ret;

		/* convert TS percentage into rough temperature */
		val->intval = bq25890_find_val(ret, TBL_TSPCT);
		break;

	default:
		return -EINVAL;
	}

	return 0;
}

static int bq25890_power_supply_set_property(struct power_supply *psy,
					     enum power_supply_property psp,
					     const union power_supply_propval *val)
{
	struct bq25890_device *bq = power_supply_get_drvdata(psy);
	struct bq25890_state state;
	int maxval, ret;
	u8 lval;

	switch (psp) {
	case POWER_SUPPLY_PROP_CONSTANT_CHARGE_CURRENT:
		maxval = bq25890_find_val(bq->init_data.ichg, TBL_ICHG);
		lval = bq25890_find_idx(min(val->intval, maxval), TBL_ICHG);
		return bq25890_field_write(bq, F_ICHG, lval);
	case POWER_SUPPLY_PROP_CONSTANT_CHARGE_VOLTAGE:
		maxval = bq25890_find_val(bq->init_data.vreg, TBL_VREG);
		lval = bq25890_find_idx(min(val->intval, maxval), TBL_VREG);
		return bq25890_field_write(bq, F_VREG, lval);
	case POWER_SUPPLY_PROP_INPUT_CURRENT_LIMIT:
		lval = bq25890_find_idx(val->intval, TBL_IINLIM);
		return bq25890_field_write(bq, F_IINLIM, lval);
	case POWER_SUPPLY_PROP_ONLINE:
		ret = bq25890_field_write(bq, F_EN_HIZ, !val->intval);
		if (!ret)
			bq->force_hiz = !val->intval;
		bq25890_update_state(bq, psp, &state);
		return ret;
	default:
		return -EINVAL;
	}
}

static int bq25890_power_supply_property_is_writeable(struct power_supply *psy,
						      enum power_supply_property psp)
{
	switch (psp) {
	case POWER_SUPPLY_PROP_CONSTANT_CHARGE_CURRENT:
	case POWER_SUPPLY_PROP_CONSTANT_CHARGE_VOLTAGE:
	case POWER_SUPPLY_PROP_INPUT_CURRENT_LIMIT:
	case POWER_SUPPLY_PROP_ONLINE:
		return true;
	default:
		return false;
	}
}

/*
 * If there are multiple chargers the maximum current the external power-supply
 * can deliver needs to be divided over the chargers. This is done according
 * to the bq->iinlim_percentage setting.
 */
static int bq25890_charger_get_scaled_iinlim_regval(struct bq25890_device *bq,
						    int iinlim_ua)
{
	iinlim_ua = iinlim_ua * bq->iinlim_percentage / 100;
	return bq25890_find_idx(iinlim_ua, TBL_IINLIM);
}

/* On the BQ25892 try to get charger-type info from our supplier */
static void bq25890_charger_external_power_changed(struct power_supply *psy)
{
	struct bq25890_device *bq = power_supply_get_drvdata(psy);
	union power_supply_propval val;
	int input_current_limit, ret;

	if (bq->chip_version != BQ25892)
		return;

	ret = power_supply_get_property_from_supplier(psy,
						      POWER_SUPPLY_PROP_USB_TYPE,
						      &val);
	if (ret)
		return;

	switch (val.intval) {
	case POWER_SUPPLY_USB_TYPE_DCP:
		input_current_limit = bq25890_charger_get_scaled_iinlim_regval(bq, 2000000);
		if (bq->pump_express_vbus_max) {
			queue_delayed_work(system_power_efficient_wq,
					   &bq->pump_express_work,
					   PUMP_EXPRESS_START_DELAY);
		}
		break;
	case POWER_SUPPLY_USB_TYPE_CDP:
	case POWER_SUPPLY_USB_TYPE_ACA:
		input_current_limit = bq25890_charger_get_scaled_iinlim_regval(bq, 1500000);
		break;
	case POWER_SUPPLY_USB_TYPE_SDP:
	default:
		input_current_limit = bq25890_charger_get_scaled_iinlim_regval(bq, 500000);
	}

	bq25890_field_write(bq, F_IINLIM, input_current_limit);
	power_supply_changed(psy);
}

static int bq25890_get_chip_state(struct bq25890_device *bq,
				  struct bq25890_state *state)
{
	int i, ret;

	struct {
		enum bq25890_fields id;
		u8 *data;
	} state_fields[] = {
		{F_CHG_STAT,	&state->chrg_status},
		{F_PG_STAT,	&state->online},
		{F_EN_HIZ,	&state->hiz},
		{F_VSYS_STAT,	&state->vsys_status},
		{F_BOOST_FAULT, &state->boost_fault},
		{F_BAT_FAULT,	&state->bat_fault},
		{F_CHG_FAULT,	&state->chrg_fault},
		{F_NTC_FAULT,	&state->ntc_fault}
	};

	for (i = 0; i < ARRAY_SIZE(state_fields); i++) {
		ret = bq25890_field_read(bq, state_fields[i].id);
		if (ret < 0)
			return ret;

		*state_fields[i].data = ret;
	}

	dev_dbg(bq->dev, "S:CHG/PG/HIZ/VSYS=%d/%d/%d/%d, F:CHG/BOOST/BAT/NTC=%d/%d/%d/%d\n",
		state->chrg_status, state->online,
		state->hiz, state->vsys_status,
		state->chrg_fault, state->boost_fault,
		state->bat_fault, state->ntc_fault);

	return 0;
}

static irqreturn_t __bq25890_handle_irq(struct bq25890_device *bq)
{
	bool adc_conv_rate, new_adc_conv_rate;
	struct bq25890_state new_state;
	int ret;

	ret = bq25890_get_chip_state(bq, &new_state);
	if (ret < 0)
		return IRQ_NONE;

	if (!memcmp(&bq->state, &new_state, sizeof(new_state)))
		return IRQ_NONE;

	/*
	 * Restore HiZ bit in case it was set by user. The chip does not retain
	 * this bit on cable replug, hence the bit must be reset manually here.
	 */
	if (new_state.online && !bq->state.online && bq->force_hiz) {
		ret = bq25890_field_write(bq, F_EN_HIZ, bq->force_hiz);
		if (ret < 0)
			goto error;
		new_state.hiz = 1;
	}

	/* Should period ADC sampling be enabled? */
	adc_conv_rate = bq->state.online && !bq->state.hiz;
	new_adc_conv_rate = new_state.online && !new_state.hiz;

	if (new_adc_conv_rate != adc_conv_rate) {
		ret = bq25890_field_write(bq, F_CONV_RATE, new_adc_conv_rate);
		if (ret < 0)
			goto error;
	}

	bq->state = new_state;
	power_supply_changed(bq->charger);

	return IRQ_HANDLED;
error:
	dev_err(bq->dev, "Error communicating with the chip: %pe\n",
		ERR_PTR(ret));
	return IRQ_HANDLED;
}

static irqreturn_t bq25890_irq_handler_thread(int irq, void *private)
{
	struct bq25890_device *bq = private;
	irqreturn_t ret;

	mutex_lock(&bq->lock);
	ret = __bq25890_handle_irq(bq);
	mutex_unlock(&bq->lock);

	return ret;
}

static int bq25890_chip_reset(struct bq25890_device *bq)
{
	int ret;
	int rst_check_counter = 10;

	ret = bq25890_field_write(bq, F_REG_RST, 1);
	if (ret < 0)
		return ret;

	do {
		ret = bq25890_field_read(bq, F_REG_RST);
		if (ret < 0)
			return ret;

		usleep_range(5, 10);
	} while (ret == 1 && --rst_check_counter);

	if (!rst_check_counter)
		return -ETIMEDOUT;

	return 0;
}

static int bq25890_rw_init_data(struct bq25890_device *bq)
{
	bool write = !bq->read_back_init_data;
	int ret;
	int i;

	const struct {
		enum bq25890_fields id;
		u8 *value;
	} init_data[] = {
		{F_ICHG,	 &bq->init_data.ichg},
		{F_VREG,	 &bq->init_data.vreg},
		{F_ITERM,	 &bq->init_data.iterm},
		{F_IPRECHG,	 &bq->init_data.iprechg},
		{F_SYSVMIN,	 &bq->init_data.sysvmin},
		{F_BOOSTV,	 &bq->init_data.boostv},
		{F_BOOSTI,	 &bq->init_data.boosti},
		{F_BOOSTF,	 &bq->init_data.boostf},
		{F_EN_ILIM,	 &bq->init_data.ilim_en},
		{F_TREG,	 &bq->init_data.treg},
		{F_BATCMP,	 &bq->init_data.rbatcomp},
		{F_VCLAMP,	 &bq->init_data.vclamp},
	};

	for (i = 0; i < ARRAY_SIZE(init_data); i++) {
		if (write) {
			ret = bq25890_field_write(bq, init_data[i].id,
						  *init_data[i].value);
		} else {
			ret = bq25890_field_read(bq, init_data[i].id);
			if (ret >= 0)
				*init_data[i].value = ret;
		}
		if (ret < 0) {
			dev_dbg(bq->dev, "Accessing init data failed %d\n", ret);
			return ret;
		}
	}

	return 0;
}

static int bq25890_hw_init(struct bq25890_device *bq)
{
	int ret;

	if (!bq->skip_reset) {
		ret = bq25890_chip_reset(bq);
		if (ret < 0) {
			dev_dbg(bq->dev, "Reset failed %d\n", ret);
			return ret;
		}
	} else {
		/*
		 * Ensure charging is enabled, on some boards where the fw
		 * takes care of initalizition F_CHG_CFG is set to 0 before
		 * handing control over to the OS.
		 */
		ret = bq25890_field_write(bq, F_CHG_CFG, 1);
		if (ret < 0) {
			dev_dbg(bq->dev, "Enabling charging failed %d\n", ret);
			return ret;
		}
	}

	/* disable watchdog */
	ret = bq25890_field_write(bq, F_WD, 0);
	if (ret < 0) {
		dev_dbg(bq->dev, "Disabling watchdog failed %d\n", ret);
		return ret;
	}

	/* initialize currents/voltages and other parameters */
	ret = bq25890_rw_init_data(bq);
	if (ret)
		return ret;

	ret = bq25890_get_chip_state(bq, &bq->state);
	if (ret < 0) {
		dev_dbg(bq->dev, "Get state failed %d\n", ret);
		return ret;
	}

	/* Configure ADC for continuous conversions when charging */
	ret = bq25890_field_write(bq, F_CONV_RATE, bq->state.online && !bq->state.hiz);
	if (ret < 0) {
		dev_dbg(bq->dev, "Config ADC failed %d\n", ret);
		return ret;
	}

	return 0;
}

static const enum power_supply_property bq25890_power_supply_props[] = {
	POWER_SUPPLY_PROP_MANUFACTURER,
	POWER_SUPPLY_PROP_MODEL_NAME,
	POWER_SUPPLY_PROP_STATUS,
	POWER_SUPPLY_PROP_CHARGE_TYPE,
	POWER_SUPPLY_PROP_ONLINE,
	POWER_SUPPLY_PROP_HEALTH,
	POWER_SUPPLY_PROP_CONSTANT_CHARGE_CURRENT,
	POWER_SUPPLY_PROP_CONSTANT_CHARGE_CURRENT_MAX,
	POWER_SUPPLY_PROP_CONSTANT_CHARGE_VOLTAGE,
	POWER_SUPPLY_PROP_CONSTANT_CHARGE_VOLTAGE_MAX,
	POWER_SUPPLY_PROP_PRECHARGE_CURRENT,
	POWER_SUPPLY_PROP_CHARGE_TERM_CURRENT,
	POWER_SUPPLY_PROP_INPUT_CURRENT_LIMIT,
	POWER_SUPPLY_PROP_VOLTAGE_NOW,
	POWER_SUPPLY_PROP_CURRENT_NOW,
	POWER_SUPPLY_PROP_TEMP,
};

static char *bq25890_charger_supplied_to[] = {
	"main-battery",
};

static const struct power_supply_desc bq25890_power_supply_desc = {
	.type = POWER_SUPPLY_TYPE_USB,
	.properties = bq25890_power_supply_props,
	.num_properties = ARRAY_SIZE(bq25890_power_supply_props),
	.get_property = bq25890_power_supply_get_property,
	.set_property = bq25890_power_supply_set_property,
	.property_is_writeable = bq25890_power_supply_property_is_writeable,
	.external_power_changed	= bq25890_charger_external_power_changed,
};

static int bq25890_power_supply_init(struct bq25890_device *bq)
{
	struct power_supply_config psy_cfg = { .drv_data = bq, };

	/* Get ID for the device */
	mutex_lock(&bq25890_id_mutex);
	bq->id = idr_alloc(&bq25890_id, bq, 0, 0, GFP_KERNEL);
	mutex_unlock(&bq25890_id_mutex);
	if (bq->id < 0)
		return bq->id;

	snprintf(bq->name, sizeof(bq->name), "bq25890-charger-%d", bq->id);
	bq->desc = bq25890_power_supply_desc;
	bq->desc.name = bq->name;

	psy_cfg.supplied_to = bq25890_charger_supplied_to;
	psy_cfg.num_supplicants = ARRAY_SIZE(bq25890_charger_supplied_to);

	bq->charger = devm_power_supply_register(bq->dev, &bq->desc, &psy_cfg);

	return PTR_ERR_OR_ZERO(bq->charger);
}

static int bq25890_set_otg_cfg(struct bq25890_device *bq, u8 val)
{
	int ret;

	ret = bq25890_field_write(bq, F_OTG_CFG, val);
	if (ret < 0)
		dev_err(bq->dev, "Error switching to boost/charger mode: %d\n", ret);

	return ret;
}

static void bq25890_pump_express_work(struct work_struct *data)
{
	struct bq25890_device *bq =
		container_of(data, struct bq25890_device, pump_express_work.work);
	union power_supply_propval value;
	int voltage, i, ret;

	dev_dbg(bq->dev, "Start to request input voltage increasing\n");

	/* If there is a second charger put in Hi-Z mode */
	if (bq->secondary_chrg) {
		value.intval = 0;
		power_supply_set_property(bq->secondary_chrg, POWER_SUPPLY_PROP_ONLINE, &value);
	}

	/* Enable current pulse voltage control protocol */
	ret = bq25890_field_write(bq, F_PUMPX_EN, 1);
	if (ret < 0)
		goto error_print;

	for (i = 0; i < PUMP_EXPRESS_MAX_TRIES; i++) {
		voltage = bq25890_get_vbus_voltage(bq);
		if (voltage < 0)
			goto error_print;
		dev_dbg(bq->dev, "input voltage = %d uV\n", voltage);

		if ((voltage + PUMP_EXPRESS_VBUS_MARGIN_uV) >
					bq->pump_express_vbus_max)
			break;

		ret = bq25890_field_write(bq, F_PUMPX_UP, 1);
		if (ret < 0)
			goto error_print;

		/* Note a single PUMPX up pulse-sequence takes 2.1s */
		ret = regmap_field_read_poll_timeout(bq->rmap_fields[F_PUMPX_UP],
						     ret, !ret, 100000, 3000000);
		if (ret < 0)
			goto error_print;

		/* Make sure ADC has sampled Vbus before checking again */
		msleep(1000);
	}

	bq25890_field_write(bq, F_PUMPX_EN, 0);

	if (bq->secondary_chrg) {
		value.intval = 1;
		power_supply_set_property(bq->secondary_chrg, POWER_SUPPLY_PROP_ONLINE, &value);
	}

	dev_info(bq->dev, "Hi-voltage charging requested, input voltage is %d mV\n",
		 voltage);

	power_supply_changed(bq->charger);

	return;
error_print:
	bq25890_field_write(bq, F_PUMPX_EN, 0);
	dev_err(bq->dev, "Failed to request hi-voltage charging\n");
}

static void bq25890_usb_work(struct work_struct *data)
{
	int ret;
	struct bq25890_device *bq =
			container_of(data, struct bq25890_device, usb_work);

	switch (bq->usb_event) {
	case USB_EVENT_ID:
		/* Enable boost mode */
		bq25890_set_otg_cfg(bq, 1);
		break;

	case USB_EVENT_NONE:
		/* Disable boost mode */
		ret = bq25890_set_otg_cfg(bq, 0);
		if (ret == 0)
			power_supply_changed(bq->charger);
		break;
	}
}

static int bq25890_usb_notifier(struct notifier_block *nb, unsigned long val,
				void *priv)
{
	struct bq25890_device *bq =
			container_of(nb, struct bq25890_device, usb_nb);

	bq->usb_event = val;
	queue_work(system_power_efficient_wq, &bq->usb_work);

	return NOTIFY_OK;
}

#ifdef CONFIG_REGULATOR
static int bq25890_vbus_enable(struct regulator_dev *rdev)
{
	struct bq25890_device *bq = rdev_get_drvdata(rdev);
	union power_supply_propval val = {
		.intval = 0,
	};

	/*
	 * When enabling 5V boost / Vbus output, we need to put the secondary
	 * charger in Hi-Z mode to avoid it trying to charge the secondary
	 * battery from the 5V boost output.
	 */
	if (bq->secondary_chrg)
		power_supply_set_property(bq->secondary_chrg, POWER_SUPPLY_PROP_ONLINE, &val);

	return bq25890_set_otg_cfg(bq, 1);
}

static int bq25890_vbus_disable(struct regulator_dev *rdev)
{
	struct bq25890_device *bq = rdev_get_drvdata(rdev);
	union power_supply_propval val = {
		.intval = 1,
	};
	int ret;

	ret = bq25890_set_otg_cfg(bq, 0);
	if (ret)
		return ret;

	if (bq->secondary_chrg)
		power_supply_set_property(bq->secondary_chrg, POWER_SUPPLY_PROP_ONLINE, &val);

	return 0;
}

static int bq25890_vbus_is_enabled(struct regulator_dev *rdev)
{
	struct bq25890_device *bq = rdev_get_drvdata(rdev);

	return bq25890_field_read(bq, F_OTG_CFG);
}

static int bq25890_vbus_get_voltage(struct regulator_dev *rdev)
{
	struct bq25890_device *bq = rdev_get_drvdata(rdev);

	return bq25890_get_vbus_voltage(bq);
}

static int bq25890_vsys_get_voltage(struct regulator_dev *rdev)
{
	struct bq25890_device *bq = rdev_get_drvdata(rdev);
	int ret;

	/* Should be some output voltage ? */
	ret = bq25890_field_read(bq, F_SYSV); /* read measured value */
	if (ret < 0)
		return ret;

	/* converted_val = 2.304V + ADC_val * 20mV (table 10.3.15) */
	return 2304000 + ret * 20000;
}

static const struct regulator_ops bq25890_vbus_ops = {
	.enable = bq25890_vbus_enable,
	.disable = bq25890_vbus_disable,
	.is_enabled = bq25890_vbus_is_enabled,
	.get_voltage = bq25890_vbus_get_voltage,
};

static const struct regulator_desc bq25890_vbus_desc = {
	.name = "usb_otg_vbus",
	.of_match = "usb-otg-vbus",
	.type = REGULATOR_VOLTAGE,
	.owner = THIS_MODULE,
	.ops = &bq25890_vbus_ops,
};

<<<<<<< HEAD
=======
static const struct regulator_ops bq25890_vsys_ops = {
	.get_voltage = bq25890_vsys_get_voltage,
};

static const struct regulator_desc bq25890_vsys_desc = {
	.name = "vsys",
	.of_match = "vsys",
	.type = REGULATOR_VOLTAGE,
	.owner = THIS_MODULE,
	.ops = &bq25890_vsys_ops,
};

>>>>>>> 98817289
static int bq25890_register_regulator(struct bq25890_device *bq)
{
	struct bq25890_platform_data *pdata = dev_get_platdata(bq->dev);
	struct regulator_config cfg = {
		.dev = bq->dev,
		.driver_data = bq,
	};
	struct regulator_dev *reg;

<<<<<<< HEAD
	if (!IS_ERR_OR_NULL(bq->usb_phy))
		return 0;

=======
>>>>>>> 98817289
	if (pdata)
		cfg.init_data = pdata->regulator_init_data;

	reg = devm_regulator_register(bq->dev, &bq25890_vbus_desc, &cfg);
	if (IS_ERR(reg)) {
		return dev_err_probe(bq->dev, PTR_ERR(reg),
				     "registering vbus regulator");
	}

<<<<<<< HEAD
=======
	/* pdata->regulator_init_data is for vbus only */
	cfg.init_data = NULL;
	reg = devm_regulator_register(bq->dev, &bq25890_vsys_desc, &cfg);
	if (IS_ERR(reg)) {
		return dev_err_probe(bq->dev, PTR_ERR(reg),
				     "registering vsys regulator");
	}

>>>>>>> 98817289
	return 0;
}
#else
static inline int
bq25890_register_regulator(struct bq25890_device *bq)
{
	return 0;
}
#endif

static int bq25890_get_chip_version(struct bq25890_device *bq)
{
	int id, rev;

	id = bq25890_field_read(bq, F_PN);
	if (id < 0) {
		dev_err(bq->dev, "Cannot read chip ID: %d\n", id);
		return id;
	}

	rev = bq25890_field_read(bq, F_DEV_REV);
	if (rev < 0) {
		dev_err(bq->dev, "Cannot read chip revision: %d\n", rev);
		return rev;
	}

	switch (id) {
	case BQ25890_ID:
		bq->chip_version = BQ25890;
		break;

	/* BQ25892 and BQ25896 share same ID 0 */
	case BQ25896_ID:
		switch (rev) {
		case 2:
			bq->chip_version = BQ25896;
			break;
		case 1:
			bq->chip_version = BQ25892;
			break;
		default:
			dev_err(bq->dev,
				"Unknown device revision %d, assume BQ25892\n",
				rev);
			bq->chip_version = BQ25892;
		}
		break;

	case BQ25895_ID:
		bq->chip_version = BQ25895;
		break;

	default:
		dev_err(bq->dev, "Unknown chip ID %d\n", id);
		return -ENODEV;
	}

	return 0;
}

static int bq25890_irq_probe(struct bq25890_device *bq)
{
	struct gpio_desc *irq;

	irq = devm_gpiod_get(bq->dev, BQ25890_IRQ_PIN, GPIOD_IN);
	if (IS_ERR(irq))
		return dev_err_probe(bq->dev, PTR_ERR(irq),
				     "Could not probe irq pin.\n");

	return gpiod_to_irq(irq);
}

static int bq25890_fw_read_u32_props(struct bq25890_device *bq)
{
	int ret;
	u32 property;
	int i;
	struct bq25890_init_data *init = &bq->init_data;
	struct {
		char *name;
		bool optional;
		enum bq25890_table_ids tbl_id;
		u8 *conv_data; /* holds converted value from given property */
	} props[] = {
		/* required properties */
		{"ti,charge-current", false, TBL_ICHG, &init->ichg},
		{"ti,battery-regulation-voltage", false, TBL_VREG, &init->vreg},
		{"ti,termination-current", false, TBL_ITERM, &init->iterm},
		{"ti,precharge-current", false, TBL_ITERM, &init->iprechg},
		{"ti,minimum-sys-voltage", false, TBL_SYSVMIN, &init->sysvmin},
		{"ti,boost-voltage", false, TBL_BOOSTV, &init->boostv},
		{"ti,boost-max-current", false, TBL_BOOSTI, &init->boosti},

		/* optional properties */
		{"ti,thermal-regulation-threshold", true, TBL_TREG, &init->treg},
		{"ti,ibatcomp-micro-ohms", true, TBL_RBATCOMP, &init->rbatcomp},
		{"ti,ibatcomp-clamp-microvolt", true, TBL_VBATCOMP, &init->vclamp},
	};

	/* initialize data for optional properties */
	init->treg = 3; /* 120 degrees Celsius */
	init->rbatcomp = init->vclamp = 0; /* IBAT compensation disabled */

	for (i = 0; i < ARRAY_SIZE(props); i++) {
		ret = device_property_read_u32(bq->dev, props[i].name,
					       &property);
		if (ret < 0) {
			if (props[i].optional)
				continue;

			dev_err(bq->dev, "Unable to read property %d %s\n", ret,
				props[i].name);

			return ret;
		}

		*props[i].conv_data = bq25890_find_idx(property,
						       props[i].tbl_id);
	}

	return 0;
}

static int bq25890_fw_probe(struct bq25890_device *bq)
{
	int ret;
	struct bq25890_init_data *init = &bq->init_data;
	const char *str;
	u32 val;

	ret = device_property_read_string(bq->dev, "linux,secondary-charger-name", &str);
	if (ret == 0) {
		bq->secondary_chrg = power_supply_get_by_name(str);
		if (!bq->secondary_chrg)
			return -EPROBE_DEFER;
	}

	/* Optional, left at 0 if property is not present */
	device_property_read_u32(bq->dev, "linux,pump-express-vbus-max",
				 &bq->pump_express_vbus_max);

	ret = device_property_read_u32(bq->dev, "linux,iinlim-percentage", &val);
	if (ret == 0) {
		if (val > 100) {
			dev_err(bq->dev, "Error linux,iinlim-percentage %u > 100\n", val);
			return -EINVAL;
		}
		bq->iinlim_percentage = val;
	} else {
		bq->iinlim_percentage = 100;
	}

	bq->skip_reset = device_property_read_bool(bq->dev, "linux,skip-reset");
	bq->read_back_init_data = device_property_read_bool(bq->dev,
						"linux,read-back-settings");
	if (bq->read_back_init_data)
		return 0;

	ret = bq25890_fw_read_u32_props(bq);
	if (ret < 0)
		return ret;

	init->ilim_en = device_property_read_bool(bq->dev, "ti,use-ilim-pin");
	init->boostf = device_property_read_bool(bq->dev, "ti,boost-low-freq");

	return 0;
}

static void bq25890_non_devm_cleanup(void *data)
{
	struct bq25890_device *bq = data;

	cancel_delayed_work_sync(&bq->pump_express_work);
<<<<<<< HEAD
=======

	if (bq->id >= 0) {
		mutex_lock(&bq25890_id_mutex);
		idr_remove(&bq25890_id, bq->id);
		mutex_unlock(&bq25890_id_mutex);
	}
>>>>>>> 98817289
}

static int bq25890_probe(struct i2c_client *client)
{
	struct device *dev = &client->dev;
	struct bq25890_device *bq;
	int ret;

	bq = devm_kzalloc(dev, sizeof(*bq), GFP_KERNEL);
	if (!bq)
		return -ENOMEM;

	bq->client = client;
	bq->dev = dev;
	bq->id = -1;

	mutex_init(&bq->lock);
	INIT_DELAYED_WORK(&bq->pump_express_work, bq25890_pump_express_work);

	bq->rmap = devm_regmap_init_i2c(client, &bq25890_regmap_config);
	if (IS_ERR(bq->rmap))
		return dev_err_probe(dev, PTR_ERR(bq->rmap),
				     "failed to allocate register map\n");

	ret = devm_regmap_field_bulk_alloc(dev, bq->rmap, bq->rmap_fields,
					   bq25890_reg_fields, F_MAX_FIELDS);
	if (ret)
		return ret;

	i2c_set_clientdata(client, bq);

	ret = bq25890_get_chip_version(bq);
	if (ret) {
		dev_err(dev, "Cannot read chip ID or unknown chip: %d\n", ret);
		return ret;
	}

	ret = bq25890_fw_probe(bq);
	if (ret < 0)
		return dev_err_probe(dev, ret, "reading device properties\n");

	ret = bq25890_hw_init(bq);
	if (ret < 0) {
		dev_err(dev, "Cannot initialize the chip: %d\n", ret);
		return ret;
	}

	if (client->irq <= 0)
		client->irq = bq25890_irq_probe(bq);

	if (client->irq < 0) {
		dev_err(dev, "No irq resource found.\n");
		return client->irq;
	}

	/* OTG reporting */
	bq->usb_phy = devm_usb_get_phy(dev, USB_PHY_TYPE_USB2);

	/*
	 * This must be before bq25890_power_supply_init(), so that it runs
	 * after devm unregisters the power_supply.
	 */
	ret = devm_add_action_or_reset(dev, bq25890_non_devm_cleanup, bq);
	if (ret)
		return ret;

	ret = bq25890_register_regulator(bq);
	if (ret)
		return ret;
<<<<<<< HEAD

	if (!IS_ERR_OR_NULL(bq->usb_phy)) {
		INIT_WORK(&bq->usb_work, bq25890_usb_work);
		bq->usb_nb.notifier_call = bq25890_usb_notifier;
		usb_register_notifier(bq->usb_phy, &bq->usb_nb);
	}
=======
>>>>>>> 98817289

	ret = bq25890_power_supply_init(bq);
	if (ret < 0)
		return dev_err_probe(dev, ret, "registering power supply\n");

	ret = devm_request_threaded_irq(dev, client->irq, NULL,
					bq25890_irq_handler_thread,
					IRQF_TRIGGER_FALLING | IRQF_ONESHOT,
					BQ25890_IRQ_PIN, bq);
	if (ret)
		return ret;

	if (!IS_ERR_OR_NULL(bq->usb_phy)) {
		INIT_WORK(&bq->usb_work, bq25890_usb_work);
		bq->usb_nb.notifier_call = bq25890_usb_notifier;
		usb_register_notifier(bq->usb_phy, &bq->usb_nb);
	}

	return 0;
}

static void bq25890_remove(struct i2c_client *client)
{
	struct bq25890_device *bq = i2c_get_clientdata(client);

	if (!IS_ERR_OR_NULL(bq->usb_phy)) {
		usb_unregister_notifier(bq->usb_phy, &bq->usb_nb);
		cancel_work_sync(&bq->usb_work);
	}

	if (!bq->skip_reset) {
		/* reset all registers to default values */
		bq25890_chip_reset(bq);
	}
}

static void bq25890_shutdown(struct i2c_client *client)
{
	struct bq25890_device *bq = i2c_get_clientdata(client);

	/*
	 * TODO this if + return should probably be removed, but that would
	 * introduce a function change for boards using the usb-phy framework.
	 * This needs to be tested on such a board before making this change.
	 */
	if (!IS_ERR_OR_NULL(bq->usb_phy))
		return;

	/*
	 * Turn off the 5v Boost regulator which outputs Vbus to the device's
	 * Micro-USB or Type-C USB port. Leaving this on drains power and
	 * this avoids the PMIC on some device-models seeing this as Vbus
	 * getting inserted after shutdown, causing the device to immediately
	 * power-up again.
	 */
	bq25890_set_otg_cfg(bq, 0);
}

#ifdef CONFIG_PM_SLEEP
static int bq25890_suspend(struct device *dev)
{
	struct bq25890_device *bq = dev_get_drvdata(dev);

	/*
	 * If charger is removed, while in suspend, make sure ADC is diabled
	 * since it consumes slightly more power.
	 */
	return bq25890_field_write(bq, F_CONV_RATE, 0);
}

static int bq25890_resume(struct device *dev)
{
	int ret;
	struct bq25890_device *bq = dev_get_drvdata(dev);

	mutex_lock(&bq->lock);

	ret = bq25890_get_chip_state(bq, &bq->state);
	if (ret < 0)
		goto unlock;

	/* Re-enable ADC only if charger is plugged in. */
	if (bq->state.online) {
		ret = bq25890_field_write(bq, F_CONV_RATE, 1);
		if (ret < 0)
			goto unlock;
	}

	/* signal userspace, maybe state changed while suspended */
	power_supply_changed(bq->charger);

unlock:
	mutex_unlock(&bq->lock);

	return ret;
}
#endif

static const struct dev_pm_ops bq25890_pm = {
	SET_SYSTEM_SLEEP_PM_OPS(bq25890_suspend, bq25890_resume)
};

static const struct i2c_device_id bq25890_i2c_ids[] = {
	{ "bq25890", 0 },
	{ "bq25892", 0 },
	{ "bq25895", 0 },
	{ "bq25896", 0 },
	{},
};
MODULE_DEVICE_TABLE(i2c, bq25890_i2c_ids);

static const struct of_device_id bq25890_of_match[] __maybe_unused = {
	{ .compatible = "ti,bq25890", },
	{ .compatible = "ti,bq25892", },
	{ .compatible = "ti,bq25895", },
	{ .compatible = "ti,bq25896", },
	{ },
};
MODULE_DEVICE_TABLE(of, bq25890_of_match);

#ifdef CONFIG_ACPI
static const struct acpi_device_id bq25890_acpi_match[] = {
	{"BQ258900", 0},
	{},
};
MODULE_DEVICE_TABLE(acpi, bq25890_acpi_match);
#endif

static struct i2c_driver bq25890_driver = {
	.driver = {
		.name = "bq25890-charger",
		.of_match_table = of_match_ptr(bq25890_of_match),
		.acpi_match_table = ACPI_PTR(bq25890_acpi_match),
		.pm = &bq25890_pm,
	},
	.probe_new = bq25890_probe,
	.remove = bq25890_remove,
	.shutdown = bq25890_shutdown,
	.id_table = bq25890_i2c_ids,
};
module_i2c_driver(bq25890_driver);

MODULE_AUTHOR("Laurentiu Palcu <laurentiu.palcu@intel.com>");
MODULE_DESCRIPTION("bq25890 charger driver");
MODULE_LICENSE("GPL");<|MERGE_RESOLUTION|>--- conflicted
+++ resolved
@@ -1228,8 +1228,6 @@
 	.ops = &bq25890_vbus_ops,
 };
 
-<<<<<<< HEAD
-=======
 static const struct regulator_ops bq25890_vsys_ops = {
 	.get_voltage = bq25890_vsys_get_voltage,
 };
@@ -1242,7 +1240,6 @@
 	.ops = &bq25890_vsys_ops,
 };
 
->>>>>>> 98817289
 static int bq25890_register_regulator(struct bq25890_device *bq)
 {
 	struct bq25890_platform_data *pdata = dev_get_platdata(bq->dev);
@@ -1252,12 +1249,6 @@
 	};
 	struct regulator_dev *reg;
 
-<<<<<<< HEAD
-	if (!IS_ERR_OR_NULL(bq->usb_phy))
-		return 0;
-
-=======
->>>>>>> 98817289
 	if (pdata)
 		cfg.init_data = pdata->regulator_init_data;
 
@@ -1267,8 +1258,6 @@
 				     "registering vbus regulator");
 	}
 
-<<<<<<< HEAD
-=======
 	/* pdata->regulator_init_data is for vbus only */
 	cfg.init_data = NULL;
 	reg = devm_regulator_register(bq->dev, &bq25890_vsys_desc, &cfg);
@@ -1277,7 +1266,6 @@
 				     "registering vsys regulator");
 	}
 
->>>>>>> 98817289
 	return 0;
 }
 #else
@@ -1451,15 +1439,12 @@
 	struct bq25890_device *bq = data;
 
 	cancel_delayed_work_sync(&bq->pump_express_work);
-<<<<<<< HEAD
-=======
 
 	if (bq->id >= 0) {
 		mutex_lock(&bq25890_id_mutex);
 		idr_remove(&bq25890_id, bq->id);
 		mutex_unlock(&bq25890_id_mutex);
 	}
->>>>>>> 98817289
 }
 
 static int bq25890_probe(struct i2c_client *client)
@@ -1529,15 +1514,6 @@
 	ret = bq25890_register_regulator(bq);
 	if (ret)
 		return ret;
-<<<<<<< HEAD
-
-	if (!IS_ERR_OR_NULL(bq->usb_phy)) {
-		INIT_WORK(&bq->usb_work, bq25890_usb_work);
-		bq->usb_nb.notifier_call = bq25890_usb_notifier;
-		usb_register_notifier(bq->usb_phy, &bq->usb_nb);
-	}
-=======
->>>>>>> 98817289
 
 	ret = bq25890_power_supply_init(bq);
 	if (ret < 0)
@@ -1673,7 +1649,7 @@
 		.acpi_match_table = ACPI_PTR(bq25890_acpi_match),
 		.pm = &bq25890_pm,
 	},
-	.probe_new = bq25890_probe,
+	.probe = bq25890_probe,
 	.remove = bq25890_remove,
 	.shutdown = bq25890_shutdown,
 	.id_table = bq25890_i2c_ids,
