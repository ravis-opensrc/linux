--- conflicted
+++ resolved
@@ -459,11 +459,7 @@
 				 __func__, nisc, isc, q->apqn);
 
 		vfio_unpin_pages(&q->matrix_mdev->vdev, nib, 1);
-<<<<<<< HEAD
-		status.response_code = AP_RESPONSE_INVALID_GISA;
-=======
 		status.response_code = AP_RESPONSE_INVALID_ADDRESS;
->>>>>>> 03a22b59
 		return status;
 	}
 
