// SPDX-License-Identifier: GPL-2.0
/*
 * sdhci_am654.c - SDHCI driver for TI's AM654 SOCs
 *
 * Copyright (C) 2018 Texas Instruments Incorporated - https://www.ti.com
 *
 */
#include <linux/clk.h>
#include <linux/iopoll.h>
#include <linux/of.h>
#include <linux/module.h>
#include <linux/pm_runtime.h>
#include <linux/property.h>
#include <linux/regmap.h>
#include <linux/sys_soc.h>

#include "cqhci.h"
#include "sdhci-cqhci.h"
#include "sdhci-pltfm.h"

/* CTL_CFG Registers */
#define CTL_CFG_2		0x14
#define CTL_CFG_3		0x18

#define SLOTTYPE_MASK		GENMASK(31, 30)
#define SLOTTYPE_EMBEDDED	BIT(30)
#define TUNINGFORSDR50_MASK	BIT(13)

/* PHY Registers */
#define PHY_CTRL1	0x100
#define PHY_CTRL2	0x104
#define PHY_CTRL3	0x108
#define PHY_CTRL4	0x10C
#define PHY_CTRL5	0x110
#define PHY_CTRL6	0x114
#define PHY_STAT1	0x130
#define PHY_STAT2	0x134

#define IOMUX_ENABLE_SHIFT	31
#define IOMUX_ENABLE_MASK	BIT(IOMUX_ENABLE_SHIFT)
#define OTAPDLYENA_SHIFT	20
#define OTAPDLYENA_MASK		BIT(OTAPDLYENA_SHIFT)
#define OTAPDLYSEL_SHIFT	12
#define OTAPDLYSEL_MASK		GENMASK(15, 12)
#define STRBSEL_SHIFT		24
#define STRBSEL_4BIT_MASK	GENMASK(27, 24)
#define STRBSEL_8BIT_MASK	GENMASK(31, 24)
#define SEL50_SHIFT		8
#define SEL50_MASK		BIT(SEL50_SHIFT)
#define SEL100_SHIFT		9
#define SEL100_MASK		BIT(SEL100_SHIFT)
#define FREQSEL_SHIFT		8
#define FREQSEL_MASK		GENMASK(10, 8)
#define CLKBUFSEL_SHIFT		0
#define CLKBUFSEL_MASK		GENMASK(2, 0)
#define DLL_TRIM_ICP_SHIFT	4
#define DLL_TRIM_ICP_MASK	GENMASK(7, 4)
#define DR_TY_SHIFT		20
#define DR_TY_MASK		GENMASK(22, 20)
#define ENDLL_SHIFT		1
#define ENDLL_MASK		BIT(ENDLL_SHIFT)
#define DLLRDY_SHIFT		0
#define DLLRDY_MASK		BIT(DLLRDY_SHIFT)
#define PDB_SHIFT		0
#define PDB_MASK		BIT(PDB_SHIFT)
#define CALDONE_SHIFT		1
#define CALDONE_MASK		BIT(CALDONE_SHIFT)
#define RETRIM_SHIFT		17
#define RETRIM_MASK		BIT(RETRIM_SHIFT)
#define SELDLYTXCLK_SHIFT	17
#define SELDLYTXCLK_MASK	BIT(SELDLYTXCLK_SHIFT)
#define SELDLYRXCLK_SHIFT	16
#define SELDLYRXCLK_MASK	BIT(SELDLYRXCLK_SHIFT)
#define ITAPDLYSEL_SHIFT	0
#define ITAPDLYSEL_MASK		GENMASK(4, 0)
#define ITAPDLYENA_SHIFT	8
#define ITAPDLYENA_MASK		BIT(ITAPDLYENA_SHIFT)
#define ITAPCHGWIN_SHIFT	9
#define ITAPCHGWIN_MASK		BIT(ITAPCHGWIN_SHIFT)

#define DRIVER_STRENGTH_50_OHM	0x0
#define DRIVER_STRENGTH_33_OHM	0x1
#define DRIVER_STRENGTH_66_OHM	0x2
#define DRIVER_STRENGTH_100_OHM	0x3
#define DRIVER_STRENGTH_40_OHM	0x4

#define CLOCK_TOO_SLOW_HZ	50000000
#define SDHCI_AM654_AUTOSUSPEND_DELAY	-1

/* Command Queue Host Controller Interface Base address */
#define SDHCI_AM654_CQE_BASE_ADDR 0x200

static struct regmap_config sdhci_am654_regmap_config = {
	.reg_bits = 32,
	.val_bits = 32,
	.reg_stride = 4,
	.fast_io = true,
};

struct timing_data {
	const char *otap_binding;
	const char *itap_binding;
	u32 capability;
};

static const struct timing_data td[] = {
	[MMC_TIMING_LEGACY]	= {"ti,otap-del-sel-legacy",
				   "ti,itap-del-sel-legacy",
				   0},
	[MMC_TIMING_MMC_HS]	= {"ti,otap-del-sel-mmc-hs",
				   "ti,itap-del-sel-mmc-hs",
				   MMC_CAP_MMC_HIGHSPEED},
	[MMC_TIMING_SD_HS]	= {"ti,otap-del-sel-sd-hs",
				   "ti,itap-del-sel-sd-hs",
				   MMC_CAP_SD_HIGHSPEED},
	[MMC_TIMING_UHS_SDR12]	= {"ti,otap-del-sel-sdr12",
				   "ti,itap-del-sel-sdr12",
				   MMC_CAP_UHS_SDR12},
	[MMC_TIMING_UHS_SDR25]	= {"ti,otap-del-sel-sdr25",
				   "ti,itap-del-sel-sdr25",
				   MMC_CAP_UHS_SDR25},
	[MMC_TIMING_UHS_SDR50]	= {"ti,otap-del-sel-sdr50",
				   NULL,
				   MMC_CAP_UHS_SDR50},
	[MMC_TIMING_UHS_SDR104]	= {"ti,otap-del-sel-sdr104",
				   NULL,
				   MMC_CAP_UHS_SDR104},
	[MMC_TIMING_UHS_DDR50]	= {"ti,otap-del-sel-ddr50",
				   NULL,
				   MMC_CAP_UHS_DDR50},
	[MMC_TIMING_MMC_DDR52]	= {"ti,otap-del-sel-ddr52",
				   "ti,itap-del-sel-ddr52",
				   MMC_CAP_DDR},
	[MMC_TIMING_MMC_HS200]	= {"ti,otap-del-sel-hs200",
				   NULL,
				   MMC_CAP2_HS200},
	[MMC_TIMING_MMC_HS400]	= {"ti,otap-del-sel-hs400",
				   NULL,
				   MMC_CAP2_HS400},
};

struct sdhci_am654_data {
	struct regmap *base;
<<<<<<< HEAD
	int otap_del_sel[ARRAY_SIZE(td)];
	int itap_del_sel[ARRAY_SIZE(td)];
=======
	u32 otap_del_sel[ARRAY_SIZE(td)];
	u32 itap_del_sel[ARRAY_SIZE(td)];
>>>>>>> 2d002356
	u32 itap_del_ena[ARRAY_SIZE(td)];
	int clkbuf_sel;
	int trm_icp;
	int drv_strength;
	int strb_sel;
	u32 flags;
	u32 quirks;
	bool dll_enable;

#define SDHCI_AM654_QUIRK_FORCE_CDTEST BIT(0)
};

struct window {
	u8 start;
	u8 end;
	u8 length;
};

struct sdhci_am654_driver_data {
	const struct sdhci_pltfm_data *pdata;
	u32 flags;
#define IOMUX_PRESENT	(1 << 0)
#define FREQSEL_2_BIT	(1 << 1)
#define STRBSEL_4_BIT	(1 << 2)
#define DLL_PRESENT	(1 << 3)
#define DLL_CALIB	(1 << 4)
};

static void sdhci_am654_setup_dll(struct sdhci_host *host, unsigned int clock)
{
	struct sdhci_pltfm_host *pltfm_host = sdhci_priv(host);
	struct sdhci_am654_data *sdhci_am654 = sdhci_pltfm_priv(pltfm_host);
	int sel50, sel100, freqsel;
	u32 mask, val;
	int ret;

	/* Disable delay chain mode */
	regmap_update_bits(sdhci_am654->base, PHY_CTRL5,
			   SELDLYTXCLK_MASK | SELDLYRXCLK_MASK, 0);

	if (sdhci_am654->flags & FREQSEL_2_BIT) {
		switch (clock) {
		case 200000000:
			sel50 = 0;
			sel100 = 0;
			break;
		case 100000000:
			sel50 = 0;
			sel100 = 1;
			break;
		default:
			sel50 = 1;
			sel100 = 0;
		}

		/* Configure PHY DLL frequency */
		mask = SEL50_MASK | SEL100_MASK;
		val = (sel50 << SEL50_SHIFT) | (sel100 << SEL100_SHIFT);
		regmap_update_bits(sdhci_am654->base, PHY_CTRL5, mask, val);

	} else {
		switch (clock) {
		case 200000000:
			freqsel = 0x0;
			break;
		default:
			freqsel = 0x4;
		}

		regmap_update_bits(sdhci_am654->base, PHY_CTRL5, FREQSEL_MASK,
				   freqsel << FREQSEL_SHIFT);
	}
	/* Configure DLL TRIM */
	mask = DLL_TRIM_ICP_MASK;
	val = sdhci_am654->trm_icp << DLL_TRIM_ICP_SHIFT;

	/* Configure DLL driver strength */
	mask |= DR_TY_MASK;
	val |= sdhci_am654->drv_strength << DR_TY_SHIFT;
	regmap_update_bits(sdhci_am654->base, PHY_CTRL1, mask, val);

	/* Enable DLL */
	regmap_update_bits(sdhci_am654->base, PHY_CTRL1, ENDLL_MASK,
			   0x1 << ENDLL_SHIFT);
	/*
	 * Poll for DLL ready. Use a one second timeout.
	 * Works in all experiments done so far
	 */
	ret = regmap_read_poll_timeout(sdhci_am654->base, PHY_STAT1, val,
				       val & DLLRDY_MASK, 1000, 1000000);
	if (ret) {
		dev_err(mmc_dev(host->mmc), "DLL failed to relock\n");
		return;
	}
}

static void sdhci_am654_write_itapdly(struct sdhci_am654_data *sdhci_am654,
				      u32 itapdly, u32 enable)
{
	/* Set ITAPCHGWIN before writing to ITAPDLY */
	regmap_update_bits(sdhci_am654->base, PHY_CTRL4, ITAPCHGWIN_MASK,
			   1 << ITAPCHGWIN_SHIFT);
	regmap_update_bits(sdhci_am654->base, PHY_CTRL4, ITAPDLYENA_MASK,
			   enable << ITAPDLYENA_SHIFT);
	regmap_update_bits(sdhci_am654->base, PHY_CTRL4, ITAPDLYSEL_MASK,
			   itapdly << ITAPDLYSEL_SHIFT);
	regmap_update_bits(sdhci_am654->base, PHY_CTRL4, ITAPCHGWIN_MASK, 0);
}

static void sdhci_am654_setup_delay_chain(struct sdhci_am654_data *sdhci_am654,
					  unsigned char timing)
{
	u32 mask, val;

	regmap_update_bits(sdhci_am654->base, PHY_CTRL1, ENDLL_MASK, 0);

	val = 1 << SELDLYTXCLK_SHIFT | 1 << SELDLYRXCLK_SHIFT;
	mask = SELDLYTXCLK_MASK | SELDLYRXCLK_MASK;
	regmap_update_bits(sdhci_am654->base, PHY_CTRL5, mask, val);

	sdhci_am654_write_itapdly(sdhci_am654, sdhci_am654->itap_del_sel[timing],
				  sdhci_am654->itap_del_ena[timing]);
}

static void sdhci_am654_set_clock(struct sdhci_host *host, unsigned int clock)
{
	struct sdhci_pltfm_host *pltfm_host = sdhci_priv(host);
	struct sdhci_am654_data *sdhci_am654 = sdhci_pltfm_priv(pltfm_host);
	unsigned char timing = host->mmc->ios.timing;
	u32 otap_del_sel;
	u32 mask, val;

	regmap_update_bits(sdhci_am654->base, PHY_CTRL1, ENDLL_MASK, 0);

	sdhci_set_clock(host, clock);

	/* Setup Output TAP delay */
	otap_del_sel = sdhci_am654->otap_del_sel[timing];

	mask = OTAPDLYENA_MASK | OTAPDLYSEL_MASK;
	val = (0x1 << OTAPDLYENA_SHIFT) |
	      (otap_del_sel << OTAPDLYSEL_SHIFT);

	/* Write to STRBSEL for HS400 speed mode */
	if (timing == MMC_TIMING_MMC_HS400) {
		if (sdhci_am654->flags & STRBSEL_4_BIT)
			mask |= STRBSEL_4BIT_MASK;
		else
			mask |= STRBSEL_8BIT_MASK;

		val |= sdhci_am654->strb_sel << STRBSEL_SHIFT;
	}

	regmap_update_bits(sdhci_am654->base, PHY_CTRL4, mask, val);

	if (timing > MMC_TIMING_UHS_SDR25 && clock >= CLOCK_TOO_SLOW_HZ) {
		sdhci_am654_setup_dll(host, clock);
		sdhci_am654->dll_enable = true;

		if (timing == MMC_TIMING_MMC_HS400) {
			sdhci_am654->itap_del_ena[timing] = 0x1;
			sdhci_am654->itap_del_sel[timing] = sdhci_am654->itap_del_sel[timing - 1];
		}

		sdhci_am654_write_itapdly(sdhci_am654, sdhci_am654->itap_del_sel[timing],
					  sdhci_am654->itap_del_ena[timing]);
	} else {
		sdhci_am654_setup_delay_chain(sdhci_am654, timing);
		sdhci_am654->dll_enable = false;
	}

	regmap_update_bits(sdhci_am654->base, PHY_CTRL5, CLKBUFSEL_MASK,
			   sdhci_am654->clkbuf_sel);
}

static void sdhci_j721e_4bit_set_clock(struct sdhci_host *host,
				       unsigned int clock)
{
	struct sdhci_pltfm_host *pltfm_host = sdhci_priv(host);
	struct sdhci_am654_data *sdhci_am654 = sdhci_pltfm_priv(pltfm_host);
	unsigned char timing = host->mmc->ios.timing;
	u32 otap_del_sel;
	u32 itap_del_ena;
	u32 itap_del_sel;
	u32 mask, val;

	/* Setup Output TAP delay */
	otap_del_sel = sdhci_am654->otap_del_sel[timing];

	mask = OTAPDLYENA_MASK | OTAPDLYSEL_MASK;
	val = (0x1 << OTAPDLYENA_SHIFT) |
	      (otap_del_sel << OTAPDLYSEL_SHIFT);

	/* Setup Input TAP delay */
	itap_del_ena = sdhci_am654->itap_del_ena[timing];
	itap_del_sel = sdhci_am654->itap_del_sel[timing];

	mask |= ITAPDLYENA_MASK | ITAPDLYSEL_MASK;
	val |= (itap_del_ena << ITAPDLYENA_SHIFT) |
	       (itap_del_sel << ITAPDLYSEL_SHIFT);

	regmap_update_bits(sdhci_am654->base, PHY_CTRL4, ITAPCHGWIN_MASK,
			   1 << ITAPCHGWIN_SHIFT);
	regmap_update_bits(sdhci_am654->base, PHY_CTRL4, mask, val);
	regmap_update_bits(sdhci_am654->base, PHY_CTRL4, ITAPCHGWIN_MASK, 0);
	regmap_update_bits(sdhci_am654->base, PHY_CTRL5, CLKBUFSEL_MASK,
			   sdhci_am654->clkbuf_sel);

	sdhci_set_clock(host, clock);
}

static u8 sdhci_am654_write_power_on(struct sdhci_host *host, u8 val, int reg)
{
	writeb(val, host->ioaddr + reg);
	usleep_range(1000, 10000);
	return readb(host->ioaddr + reg);
}

#define MAX_POWER_ON_TIMEOUT	1500000 /* us */
static void sdhci_am654_write_b(struct sdhci_host *host, u8 val, int reg)
{
	unsigned char timing = host->mmc->ios.timing;
	u8 pwr;
	int ret;

	if (reg == SDHCI_HOST_CONTROL) {
		switch (timing) {
		/*
		 * According to the data manual, HISPD bit
		 * should not be set in these speed modes.
		 */
		case MMC_TIMING_SD_HS:
		case MMC_TIMING_MMC_HS:
			val &= ~SDHCI_CTRL_HISPD;
		}
	}

	writeb(val, host->ioaddr + reg);
	if (reg == SDHCI_POWER_CONTROL && (val & SDHCI_POWER_ON)) {
		/*
		 * Power on will not happen until the card detect debounce
		 * timer expires. Wait at least 1.5 seconds for the power on
		 * bit to be set
		 */
		ret = read_poll_timeout(sdhci_am654_write_power_on, pwr,
					pwr & SDHCI_POWER_ON, 0,
					MAX_POWER_ON_TIMEOUT, false, host, val,
					reg);
		if (ret)
			dev_info(mmc_dev(host->mmc), "Power on failed\n");
	}
}

static void sdhci_am654_reset(struct sdhci_host *host, u8 mask)
{
	u8 ctrl;
	struct sdhci_pltfm_host *pltfm_host = sdhci_priv(host);
	struct sdhci_am654_data *sdhci_am654 = sdhci_pltfm_priv(pltfm_host);

	sdhci_and_cqhci_reset(host, mask);

	if (sdhci_am654->quirks & SDHCI_AM654_QUIRK_FORCE_CDTEST) {
		ctrl = sdhci_readb(host, SDHCI_HOST_CONTROL);
		ctrl |= SDHCI_CTRL_CDTEST_INS | SDHCI_CTRL_CDTEST_EN;
		sdhci_writeb(host, ctrl, SDHCI_HOST_CONTROL);
	}
}

static int sdhci_am654_execute_tuning(struct mmc_host *mmc, u32 opcode)
{
	struct sdhci_host *host = mmc_priv(mmc);
	int err = sdhci_execute_tuning(mmc, opcode);

	if (err)
		return err;
	/*
	 * Tuning data remains in the buffer after tuning.
	 * Do a command and data reset to get rid of it
	 */
	sdhci_reset(host, SDHCI_RESET_CMD | SDHCI_RESET_DATA);

	return 0;
}

static u32 sdhci_am654_cqhci_irq(struct sdhci_host *host, u32 intmask)
{
	int cmd_error = 0;
	int data_error = 0;

	if (!sdhci_cqe_irq(host, intmask, &cmd_error, &data_error))
		return intmask;

	cqhci_irq(host->mmc, intmask, cmd_error, data_error);

	return 0;
}

#define ITAPDLY_LENGTH 32
#define ITAPDLY_LAST_INDEX (ITAPDLY_LENGTH - 1)

static u32 sdhci_am654_calculate_itap(struct sdhci_host *host, struct window
			  *fail_window, u8 num_fails, bool circular_buffer)
{
	u8 itap = 0, start_fail = 0, end_fail = 0, pass_length = 0;
	u8 first_fail_start = 0, last_fail_end = 0;
	struct device *dev = mmc_dev(host->mmc);
	struct window pass_window = {0, 0, 0};
	int prev_fail_end = -1;
	u8 i;

	if (!num_fails)
		return ITAPDLY_LAST_INDEX >> 1;

	if (fail_window->length == ITAPDLY_LENGTH) {
		dev_err(dev, "No passing ITAPDLY, return 0\n");
		return 0;
	}

	first_fail_start = fail_window->start;
	last_fail_end = fail_window[num_fails - 1].end;

	for (i = 0; i < num_fails; i++) {
		start_fail = fail_window[i].start;
		end_fail = fail_window[i].end;
		pass_length = start_fail - (prev_fail_end + 1);

		if (pass_length > pass_window.length) {
			pass_window.start = prev_fail_end + 1;
			pass_window.length = pass_length;
		}
		prev_fail_end = end_fail;
	}

	if (!circular_buffer)
		pass_length = ITAPDLY_LAST_INDEX - last_fail_end;
	else
		pass_length = ITAPDLY_LAST_INDEX - last_fail_end + first_fail_start;

	if (pass_length > pass_window.length) {
		pass_window.start = last_fail_end + 1;
		pass_window.length = pass_length;
	}

	if (!circular_buffer)
		itap = pass_window.start + (pass_window.length >> 1);
	else
		itap = (pass_window.start + (pass_window.length >> 1)) % ITAPDLY_LENGTH;

	return (itap > ITAPDLY_LAST_INDEX) ? ITAPDLY_LAST_INDEX >> 1 : itap;
}

static int sdhci_am654_platform_execute_tuning(struct sdhci_host *host,
					       u32 opcode)
{
	struct sdhci_pltfm_host *pltfm_host = sdhci_priv(host);
	struct sdhci_am654_data *sdhci_am654 = sdhci_pltfm_priv(pltfm_host);
	unsigned char timing = host->mmc->ios.timing;
	struct window fail_window[ITAPDLY_LENGTH];
	u8 curr_pass, itap;
	u8 fail_index = 0;
	u8 prev_pass = 1;

	memset(fail_window, 0, sizeof(fail_window));

	/* Enable ITAPDLY */
	sdhci_am654->itap_del_ena[timing] = 0x1;

	for (itap = 0; itap < ITAPDLY_LENGTH; itap++) {
		sdhci_am654_write_itapdly(sdhci_am654, itap, sdhci_am654->itap_del_ena[timing]);

		curr_pass = !mmc_send_tuning(host->mmc, opcode, NULL);

		if (!curr_pass && prev_pass)
			fail_window[fail_index].start = itap;

		if (!curr_pass) {
			fail_window[fail_index].end = itap;
			fail_window[fail_index].length++;
		}

		if (curr_pass && !prev_pass)
			fail_index++;

		prev_pass = curr_pass;
	}

	if (fail_window[fail_index].length != 0)
		fail_index++;

	itap = sdhci_am654_calculate_itap(host, fail_window, fail_index,
					  sdhci_am654->dll_enable);

	sdhci_am654_write_itapdly(sdhci_am654, itap, sdhci_am654->itap_del_ena[timing]);

	/* Save ITAPDLY */
	sdhci_am654->itap_del_sel[timing] = itap;

	return 0;
}

static const struct sdhci_ops sdhci_am654_ops = {
	.platform_execute_tuning = sdhci_am654_platform_execute_tuning,
	.get_max_clock = sdhci_pltfm_clk_get_max_clock,
	.get_timeout_clock = sdhci_pltfm_clk_get_max_clock,
	.set_uhs_signaling = sdhci_set_uhs_signaling,
	.set_bus_width = sdhci_set_bus_width,
	.set_power = sdhci_set_power_and_bus_voltage,
	.set_clock = sdhci_am654_set_clock,
	.write_b = sdhci_am654_write_b,
	.irq = sdhci_am654_cqhci_irq,
	.reset = sdhci_and_cqhci_reset,
};

static const struct sdhci_pltfm_data sdhci_am654_pdata = {
	.ops = &sdhci_am654_ops,
	.quirks = SDHCI_QUIRK_MULTIBLOCK_READ_ACMD12,
	.quirks2 = SDHCI_QUIRK2_PRESET_VALUE_BROKEN,
};

static const struct sdhci_am654_driver_data sdhci_am654_sr1_drvdata = {
	.pdata = &sdhci_am654_pdata,
	.flags = IOMUX_PRESENT | FREQSEL_2_BIT | STRBSEL_4_BIT | DLL_PRESENT |
		 DLL_CALIB,
};

static const struct sdhci_am654_driver_data sdhci_am654_drvdata = {
	.pdata = &sdhci_am654_pdata,
	.flags = IOMUX_PRESENT | FREQSEL_2_BIT | STRBSEL_4_BIT | DLL_PRESENT,
};

static const struct sdhci_ops sdhci_j721e_8bit_ops = {
	.platform_execute_tuning = sdhci_am654_platform_execute_tuning,
	.get_max_clock = sdhci_pltfm_clk_get_max_clock,
	.get_timeout_clock = sdhci_pltfm_clk_get_max_clock,
	.set_uhs_signaling = sdhci_set_uhs_signaling,
	.set_bus_width = sdhci_set_bus_width,
	.set_power = sdhci_set_power_and_bus_voltage,
	.set_clock = sdhci_am654_set_clock,
	.write_b = sdhci_am654_write_b,
	.irq = sdhci_am654_cqhci_irq,
	.reset = sdhci_and_cqhci_reset,
};

static const struct sdhci_pltfm_data sdhci_j721e_8bit_pdata = {
	.ops = &sdhci_j721e_8bit_ops,
	.quirks = SDHCI_QUIRK_MULTIBLOCK_READ_ACMD12,
	.quirks2 = SDHCI_QUIRK2_PRESET_VALUE_BROKEN,
};

static const struct sdhci_am654_driver_data sdhci_j721e_8bit_drvdata = {
	.pdata = &sdhci_j721e_8bit_pdata,
	.flags = DLL_PRESENT | DLL_CALIB,
};

static const struct sdhci_ops sdhci_j721e_4bit_ops = {
	.platform_execute_tuning = sdhci_am654_platform_execute_tuning,
	.get_max_clock = sdhci_pltfm_clk_get_max_clock,
	.get_timeout_clock = sdhci_pltfm_clk_get_max_clock,
	.set_uhs_signaling = sdhci_set_uhs_signaling,
	.set_bus_width = sdhci_set_bus_width,
	.set_power = sdhci_set_power_and_bus_voltage,
	.set_clock = sdhci_j721e_4bit_set_clock,
	.write_b = sdhci_am654_write_b,
	.irq = sdhci_am654_cqhci_irq,
	.reset = sdhci_am654_reset,
};

static const struct sdhci_pltfm_data sdhci_j721e_4bit_pdata = {
	.ops = &sdhci_j721e_4bit_ops,
	.quirks = SDHCI_QUIRK_MULTIBLOCK_READ_ACMD12,
	.quirks2 = SDHCI_QUIRK2_PRESET_VALUE_BROKEN,
};

static const struct sdhci_am654_driver_data sdhci_j721e_4bit_drvdata = {
	.pdata = &sdhci_j721e_4bit_pdata,
	.flags = IOMUX_PRESENT,
};

static const struct soc_device_attribute sdhci_am654_devices[] = {
	{ .family = "AM65X",
	  .revision = "SR1.0",
	  .data = &sdhci_am654_sr1_drvdata
	},
	{/* sentinel */}
};

static void sdhci_am654_dumpregs(struct mmc_host *mmc)
{
	sdhci_dumpregs(mmc_priv(mmc));
}

static const struct cqhci_host_ops sdhci_am654_cqhci_ops = {
	.enable		= sdhci_cqe_enable,
	.disable	= sdhci_cqe_disable,
	.dumpregs	= sdhci_am654_dumpregs,
};

static int sdhci_am654_cqe_add_host(struct sdhci_host *host)
{
	struct cqhci_host *cq_host;

	cq_host = devm_kzalloc(mmc_dev(host->mmc), sizeof(struct cqhci_host),
			       GFP_KERNEL);
	if (!cq_host)
		return -ENOMEM;

	cq_host->mmio = host->ioaddr + SDHCI_AM654_CQE_BASE_ADDR;
	cq_host->quirks |= CQHCI_QUIRK_SHORT_TXFR_DESC_SZ;
	cq_host->caps |= CQHCI_TASK_DESC_SZ_128;
	cq_host->ops = &sdhci_am654_cqhci_ops;

	host->mmc->caps2 |= MMC_CAP2_CQE;

	return cqhci_init(cq_host, host->mmc, 1);
}

static int sdhci_am654_get_otap_delay(struct sdhci_host *host,
				      struct sdhci_am654_data *sdhci_am654)
{
	struct device *dev = mmc_dev(host->mmc);
	int i;
	int ret;

	for (i = MMC_TIMING_LEGACY; i <= MMC_TIMING_MMC_HS400; i++) {

		ret = device_property_read_u32(dev, td[i].otap_binding,
					       &sdhci_am654->otap_del_sel[i]);
		if (ret) {
			if (i == MMC_TIMING_LEGACY) {
				dev_err(dev, "Couldn't find mandatory ti,otap-del-sel-legacy\n");
				return ret;
			}
			dev_dbg(dev, "Couldn't find %s\n",
				td[i].otap_binding);
			/*
			 * Remove the corresponding capability
			 * if an otap-del-sel value is not found
			 */
			if (i <= MMC_TIMING_MMC_DDR52)
				host->mmc->caps &= ~td[i].capability;
			else
				host->mmc->caps2 &= ~td[i].capability;
		}

		if (td[i].itap_binding) {
			ret = device_property_read_u32(dev, td[i].itap_binding,
						       &sdhci_am654->itap_del_sel[i]);
			if (!ret)
				sdhci_am654->itap_del_ena[i] = 0x1;
		}
	}

	return 0;
}

static int sdhci_am654_init(struct sdhci_host *host)
{
	struct sdhci_pltfm_host *pltfm_host = sdhci_priv(host);
	struct sdhci_am654_data *sdhci_am654 = sdhci_pltfm_priv(pltfm_host);
	u32 ctl_cfg_2 = 0;
	u32 mask;
	u32 val;
	int ret;

	/* Reset OTAP to default value */
	mask = OTAPDLYENA_MASK | OTAPDLYSEL_MASK;
	regmap_update_bits(sdhci_am654->base, PHY_CTRL4, mask, 0x0);

	if (sdhci_am654->flags & DLL_CALIB) {
		regmap_read(sdhci_am654->base, PHY_STAT1, &val);
		if (~val & CALDONE_MASK) {
			/* Calibrate IO lines */
			regmap_update_bits(sdhci_am654->base, PHY_CTRL1,
					   PDB_MASK, PDB_MASK);
			ret = regmap_read_poll_timeout(sdhci_am654->base,
						       PHY_STAT1, val,
						       val & CALDONE_MASK,
						       1, 20);
			if (ret)
				return ret;
		}
	}

	/* Enable pins by setting IO mux to 0 */
	if (sdhci_am654->flags & IOMUX_PRESENT)
		regmap_update_bits(sdhci_am654->base, PHY_CTRL1,
				   IOMUX_ENABLE_MASK, 0);

	/* Set slot type based on SD or eMMC */
	if (host->mmc->caps & MMC_CAP_NONREMOVABLE)
		ctl_cfg_2 = SLOTTYPE_EMBEDDED;

	regmap_update_bits(sdhci_am654->base, CTL_CFG_2, SLOTTYPE_MASK,
			   ctl_cfg_2);

	/* Enable tuning for SDR50 */
	regmap_update_bits(sdhci_am654->base, CTL_CFG_3, TUNINGFORSDR50_MASK,
			   TUNINGFORSDR50_MASK);

	ret = sdhci_setup_host(host);
	if (ret)
		return ret;

	ret = sdhci_am654_cqe_add_host(host);
	if (ret)
		goto err_cleanup_host;

	ret = sdhci_am654_get_otap_delay(host, sdhci_am654);
	if (ret)
		goto err_cleanup_host;

	ret = __sdhci_add_host(host);
	if (ret)
		goto err_cleanup_host;

	return 0;

err_cleanup_host:
	sdhci_cleanup_host(host);
	return ret;
}

static int sdhci_am654_get_of_property(struct platform_device *pdev,
					struct sdhci_am654_data *sdhci_am654)
{
	struct device *dev = &pdev->dev;
	int drv_strength;
	int ret;

	if (sdhci_am654->flags & DLL_PRESENT) {
		ret = device_property_read_u32(dev, "ti,trm-icp",
					       &sdhci_am654->trm_icp);
		if (ret)
			return ret;

		ret = device_property_read_u32(dev, "ti,driver-strength-ohm",
					       &drv_strength);
		if (ret)
			return ret;

		switch (drv_strength) {
		case 50:
			sdhci_am654->drv_strength = DRIVER_STRENGTH_50_OHM;
			break;
		case 33:
			sdhci_am654->drv_strength = DRIVER_STRENGTH_33_OHM;
			break;
		case 66:
			sdhci_am654->drv_strength = DRIVER_STRENGTH_66_OHM;
			break;
		case 100:
			sdhci_am654->drv_strength = DRIVER_STRENGTH_100_OHM;
			break;
		case 40:
			sdhci_am654->drv_strength = DRIVER_STRENGTH_40_OHM;
			break;
		default:
			dev_err(dev, "Invalid driver strength\n");
			return -EINVAL;
		}
	}

	device_property_read_u32(dev, "ti,strobe-sel", &sdhci_am654->strb_sel);
	device_property_read_u32(dev, "ti,clkbuf-sel",
				 &sdhci_am654->clkbuf_sel);

	if (device_property_read_bool(dev, "ti,fails-without-test-cd"))
		sdhci_am654->quirks |= SDHCI_AM654_QUIRK_FORCE_CDTEST;

	sdhci_get_of_property(pdev);

	return 0;
}

static const struct of_device_id sdhci_am654_of_match[] = {
	{
		.compatible = "ti,am654-sdhci-5.1",
		.data = &sdhci_am654_drvdata,
	},
	{
		.compatible = "ti,j721e-sdhci-8bit",
		.data = &sdhci_j721e_8bit_drvdata,
	},
	{
		.compatible = "ti,j721e-sdhci-4bit",
		.data = &sdhci_j721e_4bit_drvdata,
	},
	{
		.compatible = "ti,am64-sdhci-8bit",
		.data = &sdhci_j721e_8bit_drvdata,
	},
	{
		.compatible = "ti,am64-sdhci-4bit",
		.data = &sdhci_j721e_4bit_drvdata,
	},
	{
		.compatible = "ti,am62-sdhci",
		.data = &sdhci_j721e_4bit_drvdata,
	},
	{ /* sentinel */ }
};
MODULE_DEVICE_TABLE(of, sdhci_am654_of_match);

static int sdhci_am654_probe(struct platform_device *pdev)
{
	const struct sdhci_am654_driver_data *drvdata;
	const struct soc_device_attribute *soc;
	struct sdhci_pltfm_host *pltfm_host;
	struct sdhci_am654_data *sdhci_am654;
	const struct of_device_id *match;
	struct sdhci_host *host;
	struct clk *clk_xin;
	struct device *dev = &pdev->dev;
	void __iomem *base;
	int ret;

	match = of_match_node(sdhci_am654_of_match, pdev->dev.of_node);
	drvdata = match->data;

	/* Update drvdata based on SoC revision */
	soc = soc_device_match(sdhci_am654_devices);
	if (soc && soc->data)
		drvdata = soc->data;

	host = sdhci_pltfm_init(pdev, drvdata->pdata, sizeof(*sdhci_am654));
	if (IS_ERR(host))
		return PTR_ERR(host);

	pltfm_host = sdhci_priv(host);
	sdhci_am654 = sdhci_pltfm_priv(pltfm_host);
	sdhci_am654->flags = drvdata->flags;

	clk_xin = devm_clk_get(dev, "clk_xin");
	if (IS_ERR(clk_xin)) {
		dev_err(dev, "clk_xin clock not found.\n");
		ret = PTR_ERR(clk_xin);
		goto err_pltfm_free;
	}

	pltfm_host->clk = clk_xin;

	base = devm_platform_ioremap_resource(pdev, 1);
	if (IS_ERR(base)) {
		ret = PTR_ERR(base);
		goto err_pltfm_free;
	}

	sdhci_am654->base = devm_regmap_init_mmio(dev, base,
						  &sdhci_am654_regmap_config);
	if (IS_ERR(sdhci_am654->base)) {
		dev_err(dev, "Failed to initialize regmap\n");
		ret = PTR_ERR(sdhci_am654->base);
		goto err_pltfm_free;
	}

	ret = sdhci_am654_get_of_property(pdev, sdhci_am654);
	if (ret)
		goto err_pltfm_free;

	ret = mmc_of_parse(host->mmc);
	if (ret) {
		dev_err_probe(dev, ret, "parsing dt failed\n");
		goto err_pltfm_free;
	}

	host->mmc_host_ops.execute_tuning = sdhci_am654_execute_tuning;

	pm_runtime_get_noresume(dev);
	ret = pm_runtime_set_active(dev);
	if (ret)
		goto pm_put;
	pm_runtime_enable(dev);
	ret = clk_prepare_enable(pltfm_host->clk);
	if (ret)
		goto pm_disable;

	ret = sdhci_am654_init(host);
	if (ret)
		goto clk_disable;

	/* Setting up autosuspend */
	pm_runtime_set_autosuspend_delay(dev, SDHCI_AM654_AUTOSUSPEND_DELAY);
	pm_runtime_use_autosuspend(dev);
	pm_runtime_mark_last_busy(dev);
	pm_runtime_put_autosuspend(dev);
	return 0;

clk_disable:
	clk_disable_unprepare(pltfm_host->clk);
pm_disable:
	pm_runtime_disable(dev);
pm_put:
	pm_runtime_put_noidle(dev);
err_pltfm_free:
	sdhci_pltfm_free(pdev);
	return ret;
}

static void sdhci_am654_remove(struct platform_device *pdev)
{
	struct sdhci_host *host = platform_get_drvdata(pdev);
	struct sdhci_pltfm_host *pltfm_host = sdhci_priv(host);
	struct device *dev = &pdev->dev;
	int ret;

	ret = pm_runtime_get_sync(dev);
	if (ret < 0)
		dev_err(dev, "pm_runtime_get_sync() Failed\n");

	sdhci_remove_host(host, true);
	clk_disable_unprepare(pltfm_host->clk);
	pm_runtime_disable(dev);
	pm_runtime_put_noidle(dev);
	sdhci_pltfm_free(pdev);
}

#ifdef CONFIG_PM
static int sdhci_am654_restore(struct sdhci_host *host)
{
	struct sdhci_pltfm_host *pltfm_host = sdhci_priv(host);
	struct sdhci_am654_data *sdhci_am654 = sdhci_pltfm_priv(pltfm_host);
	u32 ctl_cfg_2 = 0;
	u32 val;
	int ret;

	if (sdhci_am654->flags & DLL_CALIB) {
		regmap_read(sdhci_am654->base, PHY_STAT1, &val);
		if (~val & CALDONE_MASK) {
			/* Calibrate IO lines */
			regmap_update_bits(sdhci_am654->base, PHY_CTRL1,
					   PDB_MASK, PDB_MASK);
			ret = regmap_read_poll_timeout(sdhci_am654->base,
						       PHY_STAT1, val,
						       val & CALDONE_MASK,
						       1, 20);
			if (ret)
				return ret;
		}
	}

	/* Enable pins by setting IO mux to 0 */
	if (sdhci_am654->flags & IOMUX_PRESENT)
		regmap_update_bits(sdhci_am654->base, PHY_CTRL1,
				   IOMUX_ENABLE_MASK, 0);

	/* Set slot type based on SD or eMMC */
	if (host->mmc->caps & MMC_CAP_NONREMOVABLE)
		ctl_cfg_2 = SLOTTYPE_EMBEDDED;

	regmap_update_bits(sdhci_am654->base, CTL_CFG_2, SLOTTYPE_MASK,
			   ctl_cfg_2);

	regmap_read(sdhci_am654->base, CTL_CFG_3, &val);
	if (~val & TUNINGFORSDR50_MASK)
		/* Enable tuning for SDR50 */
		regmap_update_bits(sdhci_am654->base, CTL_CFG_3, TUNINGFORSDR50_MASK,
				   TUNINGFORSDR50_MASK);

	return 0;
}

static int sdhci_am654_runtime_suspend(struct device *dev)
{
	struct sdhci_host *host = dev_get_drvdata(dev);
	struct sdhci_pltfm_host *pltfm_host = sdhci_priv(host);
	int ret;

	if (host->tuning_mode != SDHCI_TUNING_MODE_3)
		mmc_retune_needed(host->mmc);

	ret = cqhci_suspend(host->mmc);
	if (ret)
		return ret;

	ret = sdhci_runtime_suspend_host(host);
	if (ret)
		return ret;

	/* disable the clock */
	clk_disable_unprepare(pltfm_host->clk);
	return 0;
}

static int sdhci_am654_runtime_resume(struct device *dev)
{
	struct sdhci_host *host = dev_get_drvdata(dev);
	struct sdhci_pltfm_host *pltfm_host = sdhci_priv(host);
	int ret;

	/* Enable the clock */
	ret = clk_prepare_enable(pltfm_host->clk);
	if (ret)
		return ret;

	ret = sdhci_am654_restore(host);
	if (ret)
		return ret;

	ret = sdhci_runtime_resume_host(host, 0);
	if (ret)
		return ret;

	ret = cqhci_resume(host->mmc);
	if (ret)
		return ret;

	return 0;
}
#endif

static const struct dev_pm_ops sdhci_am654_dev_pm_ops = {
	SET_RUNTIME_PM_OPS(sdhci_am654_runtime_suspend,
			   sdhci_am654_runtime_resume, NULL)
	SET_SYSTEM_SLEEP_PM_OPS(pm_runtime_force_suspend,
				pm_runtime_force_resume)
};

static struct platform_driver sdhci_am654_driver = {
	.driver = {
		.name = "sdhci-am654",
		.probe_type = PROBE_PREFER_ASYNCHRONOUS,
		.pm = &sdhci_am654_dev_pm_ops,
		.of_match_table = sdhci_am654_of_match,
	},
	.probe = sdhci_am654_probe,
	.remove_new = sdhci_am654_remove,
};

module_platform_driver(sdhci_am654_driver);

MODULE_DESCRIPTION("Driver for SDHCI Controller on TI's AM654 devices");
MODULE_AUTHOR("Faiz Abbas <faiz_abbas@ti.com>");
MODULE_LICENSE("GPL");<|MERGE_RESOLUTION|>--- conflicted
+++ resolved
@@ -141,13 +141,8 @@
 
 struct sdhci_am654_data {
 	struct regmap *base;
-<<<<<<< HEAD
-	int otap_del_sel[ARRAY_SIZE(td)];
-	int itap_del_sel[ARRAY_SIZE(td)];
-=======
 	u32 otap_del_sel[ARRAY_SIZE(td)];
 	u32 itap_del_sel[ARRAY_SIZE(td)];
->>>>>>> 2d002356
 	u32 itap_del_ena[ARRAY_SIZE(td)];
 	int clkbuf_sel;
 	int trm_icp;
