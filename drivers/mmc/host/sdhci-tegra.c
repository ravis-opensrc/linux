--- conflicted
+++ resolved
@@ -26,11 +26,8 @@
 #include <linux/gpio/consumer.h>
 #include <linux/ktime.h>
 
-<<<<<<< HEAD
-=======
 #include <soc/tegra/common.h>
 
->>>>>>> d60c95ef
 #include "sdhci-cqhci.h"
 #include "sdhci-pltfm.h"
 #include "cqhci.h"
@@ -771,16 +768,12 @@
 	 * from clk_get_rate() is used.
 	 */
 	host_clk = tegra_host->ddr_signaling ? clock * 2 : clock;
-<<<<<<< HEAD
-	clk_set_rate(pltfm_host->clk, host_clk);
-=======
 
 	err = dev_pm_opp_set_rate(dev, host_clk);
 	if (err)
 		dev_err(dev, "failed to set clk rate to %luHz: %d\n",
 			host_clk, err);
 
->>>>>>> d60c95ef
 	tegra_host->curr_clk_rate = clk_get_rate(pltfm_host->clk);
 	if (tegra_host->ddr_signaling)
 		host->max_clk = host_clk;
