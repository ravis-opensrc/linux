// SPDX-License-Identifier: GPL-2.0
/*
 * Amlogic G12A USB3 + PCIE Combo PHY driver
 *
 * Copyright (C) 2017 Amlogic, Inc. All rights reserved
 * Copyright (C) 2019 BayLibre, SAS
 * Author: Neil Armstrong <narmstrong@baylibre.com>
 */

#include <linux/bitfield.h>
#include <linux/bitops.h>
#include <linux/clk.h>
#include <linux/module.h>
#include <linux/of_device.h>
#include <linux/phy/phy.h>
#include <linux/regmap.h>
#include <linux/reset.h>
#include <linux/platform_device.h>
#include <dt-bindings/phy/phy.h>

#define PHY_R0							0x00
	#define PHY_R0_PCIE_POWER_STATE				GENMASK(4, 0)
	#define PHY_R0_PCIE_USB3_SWITCH				GENMASK(6, 5)

#define PHY_R1							0x04
	#define PHY_R1_PHY_TX1_TERM_OFFSET			GENMASK(4, 0)
	#define PHY_R1_PHY_TX0_TERM_OFFSET			GENMASK(9, 5)
	#define PHY_R1_PHY_RX1_EQ				GENMASK(12, 10)
	#define PHY_R1_PHY_RX0_EQ				GENMASK(15, 13)
	#define PHY_R1_PHY_LOS_LEVEL				GENMASK(20, 16)
	#define PHY_R1_PHY_LOS_BIAS				GENMASK(23, 21)
	#define PHY_R1_PHY_REF_CLKDIV2				BIT(24)
	#define PHY_R1_PHY_MPLL_MULTIPLIER			GENMASK(31, 25)

#define PHY_R2							0x08
	#define PHY_R2_PCS_TX_DEEMPH_GEN2_6DB			GENMASK(5, 0)
	#define PHY_R2_PCS_TX_DEEMPH_GEN2_3P5DB			GENMASK(11, 6)
	#define PHY_R2_PCS_TX_DEEMPH_GEN1			GENMASK(17, 12)
	#define PHY_R2_PHY_TX_VBOOST_LVL			GENMASK(20, 18)

#define PHY_R4							0x10
	#define PHY_R4_PHY_CR_WRITE				BIT(0)
	#define PHY_R4_PHY_CR_READ				BIT(1)
	#define PHY_R4_PHY_CR_DATA_IN				GENMASK(17, 2)
	#define PHY_R4_PHY_CR_CAP_DATA				BIT(18)
	#define PHY_R4_PHY_CR_CAP_ADDR				BIT(19)

#define PHY_R5							0x14
	#define PHY_R5_PHY_CR_DATA_OUT				GENMASK(15, 0)
	#define PHY_R5_PHY_CR_ACK				BIT(16)
	#define PHY_R5_PHY_BS_OUT				BIT(17)

#define PCIE_RESET_DELAY					500

struct phy_g12a_usb3_pcie_priv {
	struct regmap		*regmap;
	struct regmap		*regmap_cr;
	struct clk		*clk_ref;
	struct reset_control	*reset;
	struct phy		*phy;
	unsigned int		mode;
};

static const struct regmap_config phy_g12a_usb3_pcie_regmap_conf = {
	.reg_bits = 8,
	.val_bits = 32,
	.reg_stride = 4,
	.max_register = PHY_R5,
};

static int phy_g12a_usb3_pcie_cr_bus_addr(struct phy_g12a_usb3_pcie_priv *priv,
					  unsigned int addr)
{
	unsigned int val, reg;
	int ret;

	reg = FIELD_PREP(PHY_R4_PHY_CR_DATA_IN, addr);

	regmap_write(priv->regmap, PHY_R4, reg);
	regmap_write(priv->regmap, PHY_R4, reg);

	regmap_write(priv->regmap, PHY_R4, reg | PHY_R4_PHY_CR_CAP_ADDR);

	ret = regmap_read_poll_timeout(priv->regmap, PHY_R5, val,
				       (val & PHY_R5_PHY_CR_ACK),
				       5, 1000);
	if (ret)
		return ret;

	regmap_write(priv->regmap, PHY_R4, reg);

	ret = regmap_read_poll_timeout(priv->regmap, PHY_R5, val,
				       !(val & PHY_R5_PHY_CR_ACK),
				       5, 1000);
	if (ret)
		return ret;

	return 0;
}

static int phy_g12a_usb3_pcie_cr_bus_read(void *context, unsigned int addr,
					  unsigned int *data)
{
	struct phy_g12a_usb3_pcie_priv *priv = context;
	unsigned int val;
	int ret;

	ret = phy_g12a_usb3_pcie_cr_bus_addr(priv, addr);
	if (ret)
		return ret;

	regmap_write(priv->regmap, PHY_R4, 0);
	regmap_write(priv->regmap, PHY_R4, PHY_R4_PHY_CR_READ);

	ret = regmap_read_poll_timeout(priv->regmap, PHY_R5, val,
				       (val & PHY_R5_PHY_CR_ACK),
				       5, 1000);
	if (ret)
		return ret;

	*data = FIELD_GET(PHY_R5_PHY_CR_DATA_OUT, val);

	regmap_write(priv->regmap, PHY_R4, 0);

	ret = regmap_read_poll_timeout(priv->regmap, PHY_R5, val,
				       !(val & PHY_R5_PHY_CR_ACK),
				       5, 1000);
	if (ret)
		return ret;

	return 0;
}

static int phy_g12a_usb3_pcie_cr_bus_write(void *context, unsigned int addr,
					   unsigned int data)
{
	struct phy_g12a_usb3_pcie_priv *priv = context;
	unsigned int val, reg;
	int ret;

	ret = phy_g12a_usb3_pcie_cr_bus_addr(priv, addr);
	if (ret)
		return ret;

	reg = FIELD_PREP(PHY_R4_PHY_CR_DATA_IN, data);

	regmap_write(priv->regmap, PHY_R4, reg);
	regmap_write(priv->regmap, PHY_R4, reg);

	regmap_write(priv->regmap, PHY_R4, reg | PHY_R4_PHY_CR_CAP_DATA);

	ret = regmap_read_poll_timeout(priv->regmap, PHY_R5, val,
				       (val & PHY_R5_PHY_CR_ACK),
				       5, 1000);
	if (ret)
		return ret;

	regmap_write(priv->regmap, PHY_R4, reg);

	ret = regmap_read_poll_timeout(priv->regmap, PHY_R5, val,
				       (val & PHY_R5_PHY_CR_ACK) == 0,
				       5, 1000);
	if (ret)
		return ret;

	regmap_write(priv->regmap, PHY_R4, reg);

	regmap_write(priv->regmap, PHY_R4, reg | PHY_R4_PHY_CR_WRITE);

	ret = regmap_read_poll_timeout(priv->regmap, PHY_R5, val,
				       (val & PHY_R5_PHY_CR_ACK),
				       5, 1000);
	if (ret)
		return ret;

	regmap_write(priv->regmap, PHY_R4, reg);

	ret = regmap_read_poll_timeout(priv->regmap, PHY_R5, val,
				       (val & PHY_R5_PHY_CR_ACK) == 0,
				       5, 1000);
	if (ret)
		return ret;

	return 0;
}

static const struct regmap_config phy_g12a_usb3_pcie_cr_regmap_conf = {
	.reg_bits = 16,
	.val_bits = 16,
	.reg_read = phy_g12a_usb3_pcie_cr_bus_read,
	.reg_write = phy_g12a_usb3_pcie_cr_bus_write,
	.max_register = 0xffff,
	.disable_locking = true,
};

static int phy_g12a_usb3_init(struct phy *phy)
{
	struct phy_g12a_usb3_pcie_priv *priv = phy_get_drvdata(phy);
	int data, ret;

	ret = reset_control_reset(priv->reset);
	if (ret)
		return ret;

	/* Switch PHY to USB3 */
	/* TODO figure out how to handle when PCIe was set in the bootloader */
	regmap_update_bits(priv->regmap, PHY_R0,
			   PHY_R0_PCIE_USB3_SWITCH,
			   PHY_R0_PCIE_USB3_SWITCH);

	/*
	 * WORKAROUND: There is SSPHY suspend bug due to
	 * which USB enumerates
	 * in HS mode instead of SS mode. Workaround it by asserting
	 * LANE0.TX_ALT_BLOCK.EN_ALT_BUS to enable TX to use alt bus
	 * mode
	 */
	ret = regmap_update_bits(priv->regmap_cr, 0x102d, BIT(7), BIT(7));
	if (ret)
		return ret;

	ret = regmap_update_bits(priv->regmap_cr, 0x1010, 0xff0, 20);
	if (ret)
		return ret;

	/*
	 * Fix RX Equalization setting as follows
	 * LANE0.RX_OVRD_IN_HI. RX_EQ_EN set to 0
	 * LANE0.RX_OVRD_IN_HI.RX_EQ_EN_OVRD set to 1
	 * LANE0.RX_OVRD_IN_HI.RX_EQ set to 3
	 * LANE0.RX_OVRD_IN_HI.RX_EQ_OVRD set to 1
	 */
	ret = regmap_read(priv->regmap_cr, 0x1006, &data);
	if (ret)
		return ret;

	data &= ~BIT(6);
	data |= BIT(7);
	data &= ~(0x7 << 8);
	data |= (0x3 << 8);
	data |= (1 << 11);
	ret = regmap_write(priv->regmap_cr, 0x1006, data);
	if (ret)
		return ret;

	/*
	 * Set EQ and TX launch amplitudes as follows
	 * LANE0.TX_OVRD_DRV_LO.PREEMPH set to 22
	 * LANE0.TX_OVRD_DRV_LO.AMPLITUDE set to 127
	 * LANE0.TX_OVRD_DRV_LO.EN set to 1.
	 */
	ret = regmap_read(priv->regmap_cr, 0x1002, &data);
	if (ret)
		return ret;

	data &= ~0x3f80;
	data |= (0x16 << 7);
	data &= ~0x7f;
	data |= (0x7f | BIT(14));
	ret = regmap_write(priv->regmap_cr, 0x1002, data);
	if (ret)
		return ret;

	/* MPLL_LOOP_CTL.PROP_CNTRL = 8 */
	ret = regmap_update_bits(priv->regmap_cr, 0x30, 0xf << 4, 8 << 4);
	if (ret)
		return ret;

	regmap_update_bits(priv->regmap, PHY_R2,
			PHY_R2_PHY_TX_VBOOST_LVL,
			FIELD_PREP(PHY_R2_PHY_TX_VBOOST_LVL, 0x4));

	regmap_update_bits(priv->regmap, PHY_R1,
			PHY_R1_PHY_LOS_BIAS | PHY_R1_PHY_LOS_LEVEL,
			FIELD_PREP(PHY_R1_PHY_LOS_BIAS, 4) |
			FIELD_PREP(PHY_R1_PHY_LOS_LEVEL, 9));

	return 0;
}

static int phy_g12a_usb3_pcie_power_on(struct phy *phy)
{
	struct phy_g12a_usb3_pcie_priv *priv = phy_get_drvdata(phy);

	if (priv->mode == PHY_TYPE_USB3)
		return 0;

	regmap_update_bits(priv->regmap, PHY_R0,
			   PHY_R0_PCIE_POWER_STATE,
			   FIELD_PREP(PHY_R0_PCIE_POWER_STATE, 0x1c));

	return 0;
}

static int phy_g12a_usb3_pcie_power_off(struct phy *phy)
{
	struct phy_g12a_usb3_pcie_priv *priv = phy_get_drvdata(phy);

	if (priv->mode == PHY_TYPE_USB3)
		return 0;

	regmap_update_bits(priv->regmap, PHY_R0,
			   PHY_R0_PCIE_POWER_STATE,
			   FIELD_PREP(PHY_R0_PCIE_POWER_STATE, 0x1d));

	return 0;
}

static int phy_g12a_usb3_pcie_reset(struct phy *phy)
{
	struct phy_g12a_usb3_pcie_priv *priv = phy_get_drvdata(phy);
	int ret;

	if (priv->mode == PHY_TYPE_USB3)
		return 0;

	ret = reset_control_assert(priv->reset);
	if (ret)
		return ret;

	udelay(PCIE_RESET_DELAY);

	ret = reset_control_deassert(priv->reset);
	if (ret)
		return ret;

	udelay(PCIE_RESET_DELAY);

	return 0;
}

static int phy_g12a_usb3_pcie_init(struct phy *phy)
{
	struct phy_g12a_usb3_pcie_priv *priv = phy_get_drvdata(phy);

	if (priv->mode == PHY_TYPE_USB3)
		return phy_g12a_usb3_init(phy);

	return 0;
}

static int phy_g12a_usb3_pcie_exit(struct phy *phy)
{
	struct phy_g12a_usb3_pcie_priv *priv = phy_get_drvdata(phy);

	if (priv->mode == PHY_TYPE_USB3)
		return reset_control_reset(priv->reset);

	return 0;
}

static struct phy *phy_g12a_usb3_pcie_xlate(struct device *dev,
					    struct of_phandle_args *args)
{
	struct phy_g12a_usb3_pcie_priv *priv = dev_get_drvdata(dev);
	unsigned int mode;

	if (args->args_count < 1) {
		dev_err(dev, "invalid number of arguments\n");
		return ERR_PTR(-EINVAL);
	}

	mode = args->args[0];

	if (mode != PHY_TYPE_USB3 && mode != PHY_TYPE_PCIE) {
		dev_err(dev, "invalid phy mode select argument\n");
		return ERR_PTR(-EINVAL);
	}

	priv->mode = mode;

	return priv->phy;
}

static const struct phy_ops phy_g12a_usb3_pcie_ops = {
	.init		= phy_g12a_usb3_pcie_init,
	.exit		= phy_g12a_usb3_pcie_exit,
	.power_on	= phy_g12a_usb3_pcie_power_on,
	.power_off	= phy_g12a_usb3_pcie_power_off,
	.reset		= phy_g12a_usb3_pcie_reset,
	.owner		= THIS_MODULE,
};

static int phy_g12a_usb3_pcie_probe(struct platform_device *pdev)
{
	struct device *dev = &pdev->dev;
	struct device_node *np = dev->of_node;
	struct phy_g12a_usb3_pcie_priv *priv;
	struct phy_provider *phy_provider;
	void __iomem *base;

	priv = devm_kzalloc(dev, sizeof(*priv), GFP_KERNEL);
	if (!priv)
		return -ENOMEM;

	base = devm_platform_ioremap_resource(pdev, 0);
	if (IS_ERR(base))
		return PTR_ERR(base);

	priv->regmap = devm_regmap_init_mmio(dev, base,
					     &phy_g12a_usb3_pcie_regmap_conf);
	if (IS_ERR(priv->regmap))
		return PTR_ERR(priv->regmap);

	priv->regmap_cr = devm_regmap_init(dev, NULL, priv,
					   &phy_g12a_usb3_pcie_cr_regmap_conf);
	if (IS_ERR(priv->regmap_cr))
		return PTR_ERR(priv->regmap_cr);

	priv->clk_ref = devm_clk_get_enabled(dev, "ref_clk");
	if (IS_ERR(priv->clk_ref))
		return PTR_ERR(priv->clk_ref);

<<<<<<< HEAD
	ret = clk_prepare_enable(priv->clk_ref);
	if (ret)
		return ret;

=======
>>>>>>> d60c95ef
	priv->reset = devm_reset_control_array_get_exclusive(dev);
	if (IS_ERR(priv->reset)) {
		ret = PTR_ERR(priv->reset);
		goto err_disable_clk_ref;
	}

	priv->phy = devm_phy_create(dev, np, &phy_g12a_usb3_pcie_ops);
<<<<<<< HEAD
	if (IS_ERR(priv->phy)) {
		ret = PTR_ERR(priv->phy);
		dev_err_probe(dev, ret, "failed to create PHY\n");
		goto err_disable_clk_ref;
	}
=======
	if (IS_ERR(priv->phy))
		return dev_err_probe(dev, PTR_ERR(priv->phy), "failed to create PHY\n");
>>>>>>> d60c95ef

	phy_set_drvdata(priv->phy, priv);
	dev_set_drvdata(dev, priv);

	phy_provider = devm_of_phy_provider_register(dev,
						     phy_g12a_usb3_pcie_xlate);
<<<<<<< HEAD
	if (IS_ERR(phy_provider)) {
		ret = PTR_ERR(phy_provider);
		goto err_disable_clk_ref;
	}

	return 0;

err_disable_clk_ref:
	clk_disable_unprepare(priv->clk_ref);

	return ret;
=======
	return PTR_ERR_OR_ZERO(phy_provider);
>>>>>>> d60c95ef
}

static const struct of_device_id phy_g12a_usb3_pcie_of_match[] = {
	{ .compatible = "amlogic,g12a-usb3-pcie-phy", },
	{ },
};
MODULE_DEVICE_TABLE(of, phy_g12a_usb3_pcie_of_match);

static struct platform_driver phy_g12a_usb3_pcie_driver = {
	.probe	= phy_g12a_usb3_pcie_probe,
	.driver	= {
		.name		= "phy-g12a-usb3-pcie",
		.of_match_table	= phy_g12a_usb3_pcie_of_match,
	},
};
module_platform_driver(phy_g12a_usb3_pcie_driver);

MODULE_AUTHOR("Neil Armstrong <narmstrong@baylibre.com>");
MODULE_DESCRIPTION("Amlogic G12A USB3 + PCIE Combo PHY driver");
MODULE_LICENSE("GPL v2");<|MERGE_RESOLUTION|>--- conflicted
+++ resolved
@@ -411,51 +411,20 @@
 	if (IS_ERR(priv->clk_ref))
 		return PTR_ERR(priv->clk_ref);
 
-<<<<<<< HEAD
-	ret = clk_prepare_enable(priv->clk_ref);
-	if (ret)
-		return ret;
-
-=======
->>>>>>> d60c95ef
 	priv->reset = devm_reset_control_array_get_exclusive(dev);
-	if (IS_ERR(priv->reset)) {
-		ret = PTR_ERR(priv->reset);
-		goto err_disable_clk_ref;
-	}
+	if (IS_ERR(priv->reset))
+		return PTR_ERR(priv->reset);
 
 	priv->phy = devm_phy_create(dev, np, &phy_g12a_usb3_pcie_ops);
-<<<<<<< HEAD
-	if (IS_ERR(priv->phy)) {
-		ret = PTR_ERR(priv->phy);
-		dev_err_probe(dev, ret, "failed to create PHY\n");
-		goto err_disable_clk_ref;
-	}
-=======
 	if (IS_ERR(priv->phy))
 		return dev_err_probe(dev, PTR_ERR(priv->phy), "failed to create PHY\n");
->>>>>>> d60c95ef
 
 	phy_set_drvdata(priv->phy, priv);
 	dev_set_drvdata(dev, priv);
 
 	phy_provider = devm_of_phy_provider_register(dev,
 						     phy_g12a_usb3_pcie_xlate);
-<<<<<<< HEAD
-	if (IS_ERR(phy_provider)) {
-		ret = PTR_ERR(phy_provider);
-		goto err_disable_clk_ref;
-	}
-
-	return 0;
-
-err_disable_clk_ref:
-	clk_disable_unprepare(priv->clk_ref);
-
-	return ret;
-=======
 	return PTR_ERR_OR_ZERO(phy_provider);
->>>>>>> d60c95ef
 }
 
 static const struct of_device_id phy_g12a_usb3_pcie_of_match[] = {
