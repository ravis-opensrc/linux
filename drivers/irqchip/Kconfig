--- conflicted
+++ resolved
@@ -499,8 +499,6 @@
 	  If you wish to use interrupt aggregator irq resources managed by the
 	  TI System Controller, say Y here. Otherwise, say N.
 
-<<<<<<< HEAD
-=======
 config TI_PRUSS_INTC
 	tristate "TI PRU-ICSS Interrupt Controller"
 	depends on ARCH_DAVINCI || SOC_AM33XX || SOC_AM43XX || SOC_DRA7XX || ARCH_KEYSTONE || ARCH_K3
@@ -524,7 +522,6 @@
 
 	   If you don't know what to do here, say Y.
 
->>>>>>> d1988041
 config SIFIVE_PLIC
 	bool "SiFive Platform-Level Interrupt Controller"
 	depends on RISCV
@@ -538,8 +535,6 @@
 
 	   If you don't know what to do here, say Y.
 
-<<<<<<< HEAD
-=======
 config EXYNOS_IRQ_COMBINER
 	bool "Samsung Exynos IRQ combiner support" if COMPILE_TEST
 	depends on (ARCH_EXYNOS && ARM) || COMPILE_TEST
@@ -601,5 +596,4 @@
 	help
 	  Support MStar Interrupt Controller.
 
->>>>>>> d1988041
 endmenu