// SPDX-License-Identifier: GPL-2.0-only
/* Copyright(c) 2022 Intel Corporation. All rights reserved. */
#include <linux/device.h>
#include <linux/module.h>
#include <linux/pci.h>

#include "cxlmem.h"
#include "cxlpci.h"

/**
 * DOC: cxl mem
 *
 * CXL memory endpoint devices and switches are CXL capable devices that are
 * participating in CXL.mem protocol. Their functionality builds on top of the
 * CXL.io protocol that allows enumerating and configuring components via
 * standard PCI mechanisms.
 *
 * The cxl_mem driver owns kicking off the enumeration of this CXL.mem
 * capability. With the detection of a CXL capable endpoint, the driver will
 * walk up to find the platform specific port it is connected to, and determine
 * if there are intervening switches in the path. If there are switches, a
 * secondary action is to enumerate those (implemented in cxl_core). Finally the
 * cxl_mem driver adds the device it is bound to as a CXL endpoint-port for use
 * in higher level operations.
 */

<<<<<<< HEAD
static int wait_for_media(struct cxl_memdev *cxlmd)
{
	struct cxl_dev_state *cxlds = cxlmd->cxlds;
	int rc;

	rc = cxlds->wait_media_ready(cxlds);
	if (rc)
		return rc;

	/*
	 * We know the device is active, and enabled, if any ranges are non-zero
	 * we'll need to check later before adding the port since that owns the
	 * HDM decoder registers.
	 */
	return 0;
}

=======
>>>>>>> bf44eed7
static int create_endpoint(struct cxl_memdev *cxlmd,
			   struct cxl_port *parent_port)
{
	struct cxl_dev_state *cxlds = cxlmd->cxlds;
	struct cxl_port *endpoint;
	int rc;

	endpoint = devm_cxl_add_port(&parent_port->dev, &cxlmd->dev,
				     cxlds->component_reg_phys, parent_port);
	if (IS_ERR(endpoint))
		return PTR_ERR(endpoint);

	dev_dbg(&cxlmd->dev, "add: %s\n", dev_name(&endpoint->dev));

	rc = cxl_endpoint_autoremove(cxlmd, endpoint);
	if (rc)
		return rc;

	if (!endpoint->dev.driver) {
		dev_err(&cxlmd->dev, "%s failed probe\n",
			dev_name(&endpoint->dev));
		return -ENXIO;
	}

	return 0;
}

static void enable_suspend(void *data)
{
	cxl_mem_active_dec();
}

static int cxl_mem_probe(struct device *dev)
{
	struct cxl_memdev *cxlmd = to_cxl_memdev(dev);
	struct cxl_port *parent_port;
	int rc;

	/*
	 * Someone is trying to reattach this device after it lost its port
	 * connection (an endpoint port previously registered by this memdev was
	 * disabled). This racy check is ok because if the port is still gone,
	 * no harm done, and if the port hierarchy comes back it will re-trigger
	 * this probe. Port rescan and memdev detach work share the same
	 * single-threaded workqueue.
	 */
	if (work_pending(&cxlmd->detach_work))
		return -EBUSY;

	rc = devm_cxl_enumerate_ports(cxlmd);
	if (rc)
		return rc;

	parent_port = cxl_mem_find_port(cxlmd);
	if (!parent_port) {
		dev_err(dev, "CXL port topology not found\n");
		return -ENXIO;
	}

	device_lock(&parent_port->dev);
	if (!parent_port->dev.driver) {
		dev_err(dev, "CXL port topology %s not enabled\n",
			dev_name(&parent_port->dev));
		rc = -ENXIO;
		goto unlock;
	}

	rc = create_endpoint(cxlmd, parent_port);
unlock:
	device_unlock(&parent_port->dev);
	put_device(&parent_port->dev);
	if (rc)
		return rc;

	/*
	 * The kernel may be operating out of CXL memory on this device,
	 * there is no spec defined way to determine whether this device
	 * preserves contents over suspend, and there is no simple way
	 * to arrange for the suspend image to avoid CXL memory which
	 * would setup a circular dependency between PCI resume and save
	 * state restoration.
	 *
	 * TODO: support suspend when all the regions this device is
	 * hosting are locked and covered by the system address map,
	 * i.e. platform firmware owns restoring the HDM configuration
	 * that it locked.
	 */
	cxl_mem_active_inc();
	return devm_add_action_or_reset(dev, enable_suspend, NULL);
}

static struct cxl_driver cxl_mem_driver = {
	.name = "cxl_mem",
	.probe = cxl_mem_probe,
	.id = CXL_DEVICE_MEMORY_EXPANDER,
};

module_cxl_driver(cxl_mem_driver);

MODULE_LICENSE("GPL v2");
MODULE_IMPORT_NS(CXL);
MODULE_ALIAS_CXL(CXL_DEVICE_MEMORY_EXPANDER);
/*
 * create_endpoint() wants to validate port driver attach immediately after
 * endpoint registration.
 */
MODULE_SOFTDEP("pre: cxl_port");<|MERGE_RESOLUTION|>--- conflicted
+++ resolved
@@ -24,26 +24,6 @@
  * in higher level operations.
  */
 
-<<<<<<< HEAD
-static int wait_for_media(struct cxl_memdev *cxlmd)
-{
-	struct cxl_dev_state *cxlds = cxlmd->cxlds;
-	int rc;
-
-	rc = cxlds->wait_media_ready(cxlds);
-	if (rc)
-		return rc;
-
-	/*
-	 * We know the device is active, and enabled, if any ranges are non-zero
-	 * we'll need to check later before adding the port since that owns the
-	 * HDM decoder registers.
-	 */
-	return 0;
-}
-
-=======
->>>>>>> bf44eed7
 static int create_endpoint(struct cxl_memdev *cxlmd,
 			   struct cxl_port *parent_port)
 {
