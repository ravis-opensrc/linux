// SPDX-License-Identifier: GPL-2.0-only
/* Copyright(c) 2021 Intel Corporation. All rights reserved. */
#include <linux/platform_device.h>
#include <linux/module.h>
#include <linux/device.h>
#include <linux/kernel.h>
#include <linux/acpi.h>
#include <linux/pci.h>
#include <asm/div64.h>
#include "cxlpci.h"
#include "cxl.h"

#define CXL_RCRB_SIZE	SZ_8K

struct cxl_cxims_data {
	int nr_maps;
	u64 xormaps[] __counted_by(nr_maps);
};

/*
 * Find a targets entry (n) in the host bridge interleave list.
 * CXL Specification 3.0 Table 9-22
 */
static int cxl_xor_calc_n(u64 hpa, struct cxl_cxims_data *cximsd, int iw,
			  int ig)
{
	int i = 0, n = 0;
	u8 eiw;

	/* IW: 2,4,6,8,12,16 begin building 'n' using xormaps */
	if (iw != 3) {
		for (i = 0; i < cximsd->nr_maps; i++)
			n |= (hweight64(hpa & cximsd->xormaps[i]) & 1) << i;
	}
	/* IW: 3,6,12 add a modulo calculation to 'n' */
	if (!is_power_of_2(iw)) {
		if (ways_to_eiw(iw, &eiw))
			return -1;
		hpa &= GENMASK_ULL(51, eiw + ig);
		n |= do_div(hpa, 3) << i;
	}
	return n;
}

static struct cxl_dport *cxl_hb_xor(struct cxl_root_decoder *cxlrd, int pos)
{
	struct cxl_cxims_data *cximsd = cxlrd->platform_data;
	struct cxl_switch_decoder *cxlsd = &cxlrd->cxlsd;
	struct cxl_decoder *cxld = &cxlsd->cxld;
	int ig = cxld->interleave_granularity;
	int iw = cxld->interleave_ways;
	int n = 0;
	u64 hpa;

	if (dev_WARN_ONCE(&cxld->dev,
			  cxld->interleave_ways != cxlsd->nr_targets,
			  "misconfigured root decoder\n"))
		return NULL;

	hpa = cxlrd->res->start + pos * ig;

	/* Entry (n) is 0 for no interleave (iw == 1) */
	if (iw != 1)
		n = cxl_xor_calc_n(hpa, cximsd, iw, ig);

	if (n < 0)
		return NULL;

	return cxlrd->cxlsd.target[n];
}

struct cxl_cxims_context {
	struct device *dev;
	struct cxl_root_decoder *cxlrd;
};

static int cxl_parse_cxims(union acpi_subtable_headers *header, void *arg,
			   const unsigned long end)
{
	struct acpi_cedt_cxims *cxims = (struct acpi_cedt_cxims *)header;
	struct cxl_cxims_context *ctx = arg;
	struct cxl_root_decoder *cxlrd = ctx->cxlrd;
	struct cxl_decoder *cxld = &cxlrd->cxlsd.cxld;
	struct device *dev = ctx->dev;
	struct cxl_cxims_data *cximsd;
	unsigned int hbig, nr_maps;
	int rc;

	rc = eig_to_granularity(cxims->hbig, &hbig);
	if (rc)
		return rc;

	/* Does this CXIMS entry apply to the given CXL Window? */
	if (hbig != cxld->interleave_granularity)
		return 0;

	/* IW 1,3 do not use xormaps and skip this parsing entirely */
	if (is_power_of_2(cxld->interleave_ways))
		/* 2, 4, 8, 16 way */
		nr_maps = ilog2(cxld->interleave_ways);
	else
		/* 6, 12 way */
		nr_maps = ilog2(cxld->interleave_ways / 3);

	if (cxims->nr_xormaps < nr_maps) {
		dev_dbg(dev, "CXIMS nr_xormaps[%d] expected[%d]\n",
			cxims->nr_xormaps, nr_maps);
		return -ENXIO;
	}

	cximsd = devm_kzalloc(dev, struct_size(cximsd, xormaps, nr_maps),
			      GFP_KERNEL);
	if (!cximsd)
		return -ENOMEM;
	cximsd->nr_maps = nr_maps;
	memcpy(cximsd->xormaps, cxims->xormap_list,
	       nr_maps * sizeof(*cximsd->xormaps));
	cxlrd->platform_data = cximsd;

	return 0;
}

static unsigned long cfmws_to_decoder_flags(int restrictions)
{
	unsigned long flags = CXL_DECODER_F_ENABLE;

	if (restrictions & ACPI_CEDT_CFMWS_RESTRICT_TYPE2)
		flags |= CXL_DECODER_F_TYPE2;
	if (restrictions & ACPI_CEDT_CFMWS_RESTRICT_TYPE3)
		flags |= CXL_DECODER_F_TYPE3;
	if (restrictions & ACPI_CEDT_CFMWS_RESTRICT_VOLATILE)
		flags |= CXL_DECODER_F_RAM;
	if (restrictions & ACPI_CEDT_CFMWS_RESTRICT_PMEM)
		flags |= CXL_DECODER_F_PMEM;
	if (restrictions & ACPI_CEDT_CFMWS_RESTRICT_FIXED)
		flags |= CXL_DECODER_F_LOCK;

	return flags;
}

static int cxl_acpi_cfmws_verify(struct device *dev,
				 struct acpi_cedt_cfmws *cfmws)
{
	int rc, expected_len;
	unsigned int ways;

	if (cfmws->interleave_arithmetic != ACPI_CEDT_CFMWS_ARITHMETIC_MODULO &&
	    cfmws->interleave_arithmetic != ACPI_CEDT_CFMWS_ARITHMETIC_XOR) {
		dev_err(dev, "CFMWS Unknown Interleave Arithmetic: %d\n",
			cfmws->interleave_arithmetic);
		return -EINVAL;
	}

	if (!IS_ALIGNED(cfmws->base_hpa, SZ_256M)) {
		dev_err(dev, "CFMWS Base HPA not 256MB aligned\n");
		return -EINVAL;
	}

	if (!IS_ALIGNED(cfmws->window_size, SZ_256M)) {
		dev_err(dev, "CFMWS Window Size not 256MB aligned\n");
		return -EINVAL;
	}

	rc = eiw_to_ways(cfmws->interleave_ways, &ways);
	if (rc) {
		dev_err(dev, "CFMWS Interleave Ways (%d) invalid\n",
			cfmws->interleave_ways);
		return -EINVAL;
	}

	expected_len = struct_size(cfmws, interleave_targets, ways);

	if (cfmws->header.length < expected_len) {
		dev_err(dev, "CFMWS length %d less than expected %d\n",
			cfmws->header.length, expected_len);
		return -EINVAL;
	}

	if (cfmws->header.length > expected_len)
		dev_dbg(dev, "CFMWS length %d greater than expected %d\n",
			cfmws->header.length, expected_len);

	return 0;
}

/*
 * Note, @dev must be the first member, see 'struct cxl_chbs_context'
 * and mock_acpi_table_parse_cedt()
 */
struct cxl_cfmws_context {
	struct device *dev;
	struct cxl_port *root_port;
	struct resource *cxl_res;
	int id;
};

static int cxl_parse_cfmws(union acpi_subtable_headers *header, void *arg,
			   const unsigned long end)
{
	int target_map[CXL_DECODER_MAX_INTERLEAVE];
	struct cxl_cfmws_context *ctx = arg;
	struct cxl_port *root_port = ctx->root_port;
	struct resource *cxl_res = ctx->cxl_res;
	struct cxl_cxims_context cxims_ctx;
	struct cxl_root_decoder *cxlrd;
	struct device *dev = ctx->dev;
	struct acpi_cedt_cfmws *cfmws;
	cxl_calc_hb_fn cxl_calc_hb;
	struct cxl_decoder *cxld;
	unsigned int ways, i, ig;
	struct resource *res;
	int rc;

	cfmws = (struct acpi_cedt_cfmws *) header;

	rc = cxl_acpi_cfmws_verify(dev, cfmws);
	if (rc) {
		dev_err(dev, "CFMWS range %#llx-%#llx not registered\n",
			cfmws->base_hpa,
			cfmws->base_hpa + cfmws->window_size - 1);
		return 0;
	}

	rc = eiw_to_ways(cfmws->interleave_ways, &ways);
	if (rc)
		return rc;
	rc = eig_to_granularity(cfmws->granularity, &ig);
	if (rc)
		return rc;
	for (i = 0; i < ways; i++)
		target_map[i] = cfmws->interleave_targets[i];

	res = kzalloc(sizeof(*res), GFP_KERNEL);
	if (!res)
		return -ENOMEM;

	res->name = kasprintf(GFP_KERNEL, "CXL Window %d", ctx->id++);
	if (!res->name)
		goto err_name;

	res->start = cfmws->base_hpa;
	res->end = cfmws->base_hpa + cfmws->window_size - 1;
	res->flags = IORESOURCE_MEM;

	/* add to the local resource tracking to establish a sort order */
	rc = insert_resource(cxl_res, res);
	if (rc)
		goto err_insert;

	if (cfmws->interleave_arithmetic == ACPI_CEDT_CFMWS_ARITHMETIC_MODULO)
		cxl_calc_hb = cxl_hb_modulo;
	else
		cxl_calc_hb = cxl_hb_xor;

	cxlrd = cxl_root_decoder_alloc(root_port, ways, cxl_calc_hb);
	if (IS_ERR(cxlrd))
		return 0;

	cxld = &cxlrd->cxlsd.cxld;
	cxld->flags = cfmws_to_decoder_flags(cfmws->restrictions);
	cxld->target_type = CXL_DECODER_HOSTONLYMEM;
	cxld->hpa_range = (struct range) {
		.start = res->start,
		.end = res->end,
	};
	cxld->interleave_ways = ways;
	/*
	 * Minimize the x1 granularity to advertise support for any
	 * valid region granularity
	 */
	if (ways == 1)
		ig = CXL_DECODER_MIN_GRANULARITY;
	cxld->interleave_granularity = ig;

	if (cfmws->interleave_arithmetic == ACPI_CEDT_CFMWS_ARITHMETIC_XOR) {
		if (ways != 1 && ways != 3) {
			cxims_ctx = (struct cxl_cxims_context) {
				.dev = dev,
				.cxlrd = cxlrd,
			};
			rc = acpi_table_parse_cedt(ACPI_CEDT_TYPE_CXIMS,
						   cxl_parse_cxims, &cxims_ctx);
			if (rc < 0)
				goto err_xormap;
			if (!cxlrd->platform_data) {
				dev_err(dev, "No CXIMS for HBIG %u\n", ig);
				rc = -EINVAL;
				goto err_xormap;
			}
		}
	}
	rc = cxl_decoder_add(cxld, target_map);
err_xormap:
	if (rc)
		put_device(&cxld->dev);
	else
		rc = cxl_decoder_autoremove(dev, cxld);
	if (rc) {
		dev_err(dev, "Failed to add decode range: %pr", res);
		return rc;
	}
	dev_dbg(dev, "add: %s node: %d range [%#llx - %#llx]\n",
		dev_name(&cxld->dev),
		phys_to_target_node(cxld->hpa_range.start),
		cxld->hpa_range.start, cxld->hpa_range.end);

	return 0;

err_insert:
	kfree(res->name);
err_name:
	kfree(res);
	return -ENOMEM;
}

__mock struct acpi_device *to_cxl_host_bridge(struct device *host,
					      struct device *dev)
{
	struct acpi_device *adev = to_acpi_device(dev);

	if (!acpi_pci_find_root(adev->handle))
		return NULL;

	if (strcmp(acpi_device_hid(adev), "ACPI0016") == 0)
		return adev;
	return NULL;
}

<<<<<<< HEAD
/*
 * A host bridge is a dport to a CFMWS decode and it is a uport to the
 * dport (PCIe Root Ports) in the host bridge.
 */
static int add_host_bridge_uport(struct device *match, void *arg)
{
	struct cxl_port *root_port = arg;
	struct device *host = root_port->dev.parent;
	struct acpi_device *bridge = to_cxl_host_bridge(host, match);
	struct acpi_pci_root *pci_root;
	struct cxl_dport *dport;
	struct cxl_port *port;
	int rc;

	if (!bridge)
		return 0;

	dport = cxl_find_dport_by_dev(root_port, match);
	if (!dport) {
		dev_dbg(host, "host bridge expected and not found\n");
		return 0;
	}

	/*
	 * Note that this lookup already succeeded in
	 * to_cxl_host_bridge(), so no need to check for failure here
	 */
	pci_root = acpi_pci_find_root(bridge->handle);
	rc = devm_cxl_register_pci_bus(host, match, pci_root->bus);
	if (rc)
		return rc;

	port = devm_cxl_add_port(host, match, dport->component_reg_phys, dport);
	if (IS_ERR(port))
		return PTR_ERR(port);

	return 0;
}

=======
/* Note, @dev is used by mock_acpi_table_parse_cedt() */
>>>>>>> 98817289
struct cxl_chbs_context {
	struct device *dev;
	unsigned long long uid;
	resource_size_t base;
	u32 cxl_version;
};

static int cxl_get_chbs_iter(union acpi_subtable_headers *header, void *arg,
			     const unsigned long end)
{
	struct cxl_chbs_context *ctx = arg;
	struct acpi_cedt_chbs *chbs;

	if (ctx->base != CXL_RESOURCE_NONE)
		return 0;

	chbs = (struct acpi_cedt_chbs *) header;

	if (ctx->uid != chbs->uid)
		return 0;

	ctx->cxl_version = chbs->cxl_version;
	if (!chbs->base)
		return 0;

	if (chbs->cxl_version == ACPI_CEDT_CHBS_VERSION_CXL11 &&
	    chbs->length != CXL_RCRB_SIZE)
		return 0;

	ctx->base = chbs->base;

	return 0;
}

static int cxl_get_chbs(struct device *dev, struct acpi_device *hb,
			struct cxl_chbs_context *ctx)
{
	unsigned long long uid;
	int rc;

	rc = acpi_evaluate_integer(hb->handle, METHOD_NAME__UID, NULL, &uid);
	if (rc != AE_OK) {
		dev_err(dev, "unable to retrieve _UID\n");
		return -ENOENT;
	}

	dev_dbg(dev, "UID found: %lld\n", uid);
	*ctx = (struct cxl_chbs_context) {
		.dev = dev,
		.uid = uid,
		.base = CXL_RESOURCE_NONE,
		.cxl_version = UINT_MAX,
	};

	acpi_table_parse_cedt(ACPI_CEDT_TYPE_CHBS, cxl_get_chbs_iter, ctx);

	return 0;
}

static int add_host_bridge_dport(struct device *match, void *arg)
{
	acpi_status rc;
	struct device *bridge;
	struct cxl_dport *dport;
	struct cxl_chbs_context ctx;
	struct acpi_pci_root *pci_root;
	struct cxl_port *root_port = arg;
	struct device *host = root_port->dev.parent;
	struct acpi_device *hb = to_cxl_host_bridge(host, match);

	if (!hb)
		return 0;

	rc = cxl_get_chbs(match, hb, &ctx);
	if (rc)
		return rc;

	if (ctx.cxl_version == UINT_MAX) {
		dev_warn(match, "No CHBS found for Host Bridge (UID %lld)\n",
			 ctx.uid);
		return 0;
	}

	if (ctx.base == CXL_RESOURCE_NONE) {
		dev_warn(match, "CHBS invalid for Host Bridge (UID %lld)\n",
			 ctx.uid);
		return 0;
	}

	pci_root = acpi_pci_find_root(hb->handle);
	bridge = pci_root->bus->bridge;

	/*
	 * In RCH mode, bind the component regs base to the dport. In
	 * VH mode it will be bound to the CXL host bridge's port
	 * object later in add_host_bridge_uport().
	 */
	if (ctx.cxl_version == ACPI_CEDT_CHBS_VERSION_CXL11) {
		dev_dbg(match, "RCRB found for UID %lld: %pa\n", ctx.uid,
			&ctx.base);
		dport = devm_cxl_add_rch_dport(root_port, bridge, ctx.uid,
					       ctx.base);
	} else {
		dport = devm_cxl_add_dport(root_port, bridge, ctx.uid,
					   CXL_RESOURCE_NONE);
	}

	if (IS_ERR(dport))
		return PTR_ERR(dport);

	return 0;
}

/*
 * A host bridge is a dport to a CFMWS decode and it is a uport to the
 * dport (PCIe Root Ports) in the host bridge.
 */
static int add_host_bridge_uport(struct device *match, void *arg)
{
	struct cxl_port *root_port = arg;
	struct device *host = root_port->dev.parent;
	struct acpi_device *hb = to_cxl_host_bridge(host, match);
	struct acpi_pci_root *pci_root;
	struct cxl_dport *dport;
	struct cxl_port *port;
	struct device *bridge;
	struct cxl_chbs_context ctx;
	resource_size_t component_reg_phys;
	int rc;

	if (!hb)
		return 0;

	pci_root = acpi_pci_find_root(hb->handle);
	bridge = pci_root->bus->bridge;
	dport = cxl_find_dport_by_dev(root_port, bridge);
	if (!dport) {
		dev_dbg(host, "host bridge expected and not found\n");
		return 0;
	}

	if (dport->rch) {
		dev_info(bridge, "host supports CXL (restricted)\n");
		return 0;
	}

	rc = cxl_get_chbs(match, hb, &ctx);
	if (rc)
		return rc;

	if (ctx.cxl_version == ACPI_CEDT_CHBS_VERSION_CXL11) {
		dev_warn(bridge,
			 "CXL CHBS version mismatch, skip port registration\n");
		return 0;
	}

	component_reg_phys = ctx.base;
	if (component_reg_phys != CXL_RESOURCE_NONE)
		dev_dbg(match, "CHBCR found for UID %lld: %pa\n",
			ctx.uid, &component_reg_phys);

	rc = devm_cxl_register_pci_bus(host, bridge, pci_root->bus);
	if (rc)
		return rc;

	port = devm_cxl_add_port(host, bridge, component_reg_phys, dport);
	if (IS_ERR(port))
		return PTR_ERR(port);

	dev_info(bridge, "host supports CXL\n");

	return 0;
}

static int add_root_nvdimm_bridge(struct device *match, void *data)
{
	struct cxl_decoder *cxld;
	struct cxl_port *root_port = data;
	struct cxl_nvdimm_bridge *cxl_nvb;
	struct device *host = root_port->dev.parent;

	if (!is_root_decoder(match))
		return 0;

	cxld = to_cxl_decoder(match);
	if (!(cxld->flags & CXL_DECODER_F_PMEM))
		return 0;

	cxl_nvb = devm_cxl_add_nvdimm_bridge(host, root_port);
	if (IS_ERR(cxl_nvb)) {
		dev_dbg(host, "failed to register pmem\n");
		return PTR_ERR(cxl_nvb);
	}
	dev_dbg(host, "%s: add: %s\n", dev_name(&root_port->dev),
		dev_name(&cxl_nvb->dev));
	return 1;
}

static struct lock_class_key cxl_root_key;

static void cxl_acpi_lock_reset_class(void *dev)
{
	device_lock_reset_class(dev);
}

static void del_cxl_resource(struct resource *res)
{
	kfree(res->name);
	kfree(res);
}

static void cxl_set_public_resource(struct resource *priv, struct resource *pub)
{
	priv->desc = (unsigned long) pub;
}

static struct resource *cxl_get_public_resource(struct resource *priv)
{
	return (struct resource *) priv->desc;
}

static void remove_cxl_resources(void *data)
{
	struct resource *res, *next, *cxl = data;

	for (res = cxl->child; res; res = next) {
		struct resource *victim = cxl_get_public_resource(res);

		next = res->sibling;
		remove_resource(res);

		if (victim) {
			remove_resource(victim);
			kfree(victim);
		}

		del_cxl_resource(res);
	}
}

/**
 * add_cxl_resources() - reflect CXL fixed memory windows in iomem_resource
 * @cxl_res: A standalone resource tree where each CXL window is a sibling
 *
 * Walk each CXL window in @cxl_res and add it to iomem_resource potentially
 * expanding its boundaries to ensure that any conflicting resources become
 * children. If a window is expanded it may then conflict with a another window
 * entry and require the window to be truncated or trimmed. Consider this
 * situation:
 *
 * |-- "CXL Window 0" --||----- "CXL Window 1" -----|
 * |--------------- "System RAM" -------------|
 *
 * ...where platform firmware has established as System RAM resource across 2
 * windows, but has left some portion of window 1 for dynamic CXL region
 * provisioning. In this case "Window 0" will span the entirety of the "System
 * RAM" span, and "CXL Window 1" is truncated to the remaining tail past the end
 * of that "System RAM" resource.
 */
static int add_cxl_resources(struct resource *cxl_res)
{
	struct resource *res, *new, *next;

	for (res = cxl_res->child; res; res = next) {
		new = kzalloc(sizeof(*new), GFP_KERNEL);
		if (!new)
			return -ENOMEM;
		new->name = res->name;
		new->start = res->start;
		new->end = res->end;
		new->flags = IORESOURCE_MEM;
		new->desc = IORES_DESC_CXL;

		/*
		 * Record the public resource in the private cxl_res tree for
		 * later removal.
		 */
		cxl_set_public_resource(res, new);

		insert_resource_expand_to_fit(&iomem_resource, new);

		next = res->sibling;
		while (next && resource_overlaps(new, next)) {
			if (resource_contains(new, next)) {
				struct resource *_next = next->sibling;

				remove_resource(next);
				del_cxl_resource(next);
				next = _next;
			} else
				next->start = new->end + 1;
		}
	}
	return 0;
}

static int pair_cxl_resource(struct device *dev, void *data)
{
	struct resource *cxl_res = data;
	struct resource *p;

	if (!is_root_decoder(dev))
		return 0;

	for (p = cxl_res->child; p; p = p->sibling) {
		struct cxl_root_decoder *cxlrd = to_cxl_root_decoder(dev);
		struct cxl_decoder *cxld = &cxlrd->cxlsd.cxld;
		struct resource res = {
			.start = cxld->hpa_range.start,
			.end = cxld->hpa_range.end,
			.flags = IORESOURCE_MEM,
		};

		if (resource_contains(p, &res)) {
			cxlrd->res = cxl_get_public_resource(p);
			break;
		}
	}

	return 0;
}

static int cxl_acpi_probe(struct platform_device *pdev)
{
	int rc;
	struct resource *cxl_res;
	struct cxl_port *root_port;
	struct device *host = &pdev->dev;
	struct acpi_device *adev = ACPI_COMPANION(host);
	struct cxl_cfmws_context ctx;

	device_lock_set_class(&pdev->dev, &cxl_root_key);
	rc = devm_add_action_or_reset(&pdev->dev, cxl_acpi_lock_reset_class,
				      &pdev->dev);
	if (rc)
		return rc;

	cxl_res = devm_kzalloc(host, sizeof(*cxl_res), GFP_KERNEL);
	if (!cxl_res)
		return -ENOMEM;
	cxl_res->name = "CXL mem";
	cxl_res->start = 0;
	cxl_res->end = -1;
	cxl_res->flags = IORESOURCE_MEM;

	root_port = devm_cxl_add_port(host, host, CXL_RESOURCE_NONE, NULL);
	if (IS_ERR(root_port))
		return PTR_ERR(root_port);

	rc = bus_for_each_dev(adev->dev.bus, NULL, root_port,
			      add_host_bridge_dport);
	if (rc < 0)
		return rc;

	rc = devm_add_action_or_reset(host, remove_cxl_resources, cxl_res);
	if (rc)
		return rc;

	ctx = (struct cxl_cfmws_context) {
		.dev = host,
		.root_port = root_port,
		.cxl_res = cxl_res,
	};
	rc = acpi_table_parse_cedt(ACPI_CEDT_TYPE_CFMWS, cxl_parse_cfmws, &ctx);
	if (rc < 0)
		return -ENXIO;

	rc = add_cxl_resources(cxl_res);
	if (rc)
		return rc;

	/*
	 * Populate the root decoders with their related iomem resource,
	 * if present
	 */
	device_for_each_child(&root_port->dev, cxl_res, pair_cxl_resource);

	/*
	 * Root level scanned with host-bridge as dports, now scan host-bridges
	 * for their role as CXL uports to their CXL-capable PCIe Root Ports.
	 */
	rc = bus_for_each_dev(adev->dev.bus, NULL, root_port,
			      add_host_bridge_uport);
	if (rc < 0)
		return rc;

	if (IS_ENABLED(CONFIG_CXL_PMEM))
		rc = device_for_each_child(&root_port->dev, root_port,
					   add_root_nvdimm_bridge);
	if (rc < 0)
		return rc;

	/* In case PCI is scanned before ACPI re-trigger memdev attach */
	cxl_bus_rescan();
	return 0;
}

static const struct acpi_device_id cxl_acpi_ids[] = {
	{ "ACPI0017" },
	{ },
};
MODULE_DEVICE_TABLE(acpi, cxl_acpi_ids);

static const struct platform_device_id cxl_test_ids[] = {
	{ "cxl_acpi" },
	{ },
};
MODULE_DEVICE_TABLE(platform, cxl_test_ids);

static struct platform_driver cxl_acpi_driver = {
	.probe = cxl_acpi_probe,
	.driver = {
		.name = KBUILD_MODNAME,
		.acpi_match_table = cxl_acpi_ids,
	},
	.id_table = cxl_test_ids,
};

static int __init cxl_acpi_init(void)
{
	return platform_driver_register(&cxl_acpi_driver);
}

static void __exit cxl_acpi_exit(void)
{
	platform_driver_unregister(&cxl_acpi_driver);
	cxl_bus_drain();
}

/* load before dax_hmem sees 'Soft Reserved' CXL ranges */
subsys_initcall(cxl_acpi_init);
module_exit(cxl_acpi_exit);
MODULE_LICENSE("GPL v2");
MODULE_IMPORT_NS(CXL);
MODULE_IMPORT_NS(ACPI);<|MERGE_RESOLUTION|>--- conflicted
+++ resolved
@@ -326,49 +326,7 @@
 	return NULL;
 }
 
-<<<<<<< HEAD
-/*
- * A host bridge is a dport to a CFMWS decode and it is a uport to the
- * dport (PCIe Root Ports) in the host bridge.
- */
-static int add_host_bridge_uport(struct device *match, void *arg)
-{
-	struct cxl_port *root_port = arg;
-	struct device *host = root_port->dev.parent;
-	struct acpi_device *bridge = to_cxl_host_bridge(host, match);
-	struct acpi_pci_root *pci_root;
-	struct cxl_dport *dport;
-	struct cxl_port *port;
-	int rc;
-
-	if (!bridge)
-		return 0;
-
-	dport = cxl_find_dport_by_dev(root_port, match);
-	if (!dport) {
-		dev_dbg(host, "host bridge expected and not found\n");
-		return 0;
-	}
-
-	/*
-	 * Note that this lookup already succeeded in
-	 * to_cxl_host_bridge(), so no need to check for failure here
-	 */
-	pci_root = acpi_pci_find_root(bridge->handle);
-	rc = devm_cxl_register_pci_bus(host, match, pci_root->bus);
-	if (rc)
-		return rc;
-
-	port = devm_cxl_add_port(host, match, dport->component_reg_phys, dport);
-	if (IS_ERR(port))
-		return PTR_ERR(port);
-
-	return 0;
-}
-
-=======
 /* Note, @dev is used by mock_acpi_table_parse_cedt() */
->>>>>>> 98817289
 struct cxl_chbs_context {
 	struct device *dev;
 	unsigned long long uid;
