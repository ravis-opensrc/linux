--- conflicted
+++ resolved
@@ -225,11 +225,7 @@
 			continue;
 		addr = map->resource + mi->rmap->offset;
 		length = mi->rmap->size;
-<<<<<<< HEAD
-		*(mi->addr) = devm_cxl_iomap_block(host, phys_addr, length);
-=======
 		*(mi->addr) = devm_cxl_iomap_block(host, addr, length);
->>>>>>> 7bbf3b67
 		if (!*(mi->addr))
 			return -ENOMEM;
 	}
