// SPDX-License-Identifier: GPL-2.0-only
/* Copyright(c) 2020 Intel Corporation. All rights reserved. */
#include <linux/platform_device.h>
#include <linux/memregion.h>
#include <linux/workqueue.h>
#include <linux/debugfs.h>
#include <linux/device.h>
#include <linux/module.h>
#include <linux/pci.h>
#include <linux/slab.h>
#include <linux/idr.h>
#include <cxlmem.h>
#include <cxlpci.h>
#include <cxl.h>
#include "core.h"

/**
 * DOC: cxl core
 *
 * The CXL core provides a set of interfaces that can be consumed by CXL aware
 * drivers. The interfaces allow for creation, modification, and destruction of
 * regions, memory devices, ports, and decoders. CXL aware drivers must register
 * with the CXL core via these interfaces in order to be able to participate in
 * cross-device interleave coordination. The CXL core also establishes and
 * maintains the bridge to the nvdimm subsystem.
 *
 * CXL core introduces sysfs hierarchy to control the devices that are
 * instantiated by the core.
 */

/*
 * All changes to the interleave configuration occur with this lock held
 * for write.
 */
DECLARE_RWSEM(cxl_region_rwsem);

static DEFINE_IDA(cxl_port_ida);
static DEFINE_XARRAY(cxl_root_buses);

int cxl_num_decoders_committed(struct cxl_port *port)
{
	lockdep_assert_held(&cxl_region_rwsem);

	return port->commit_end + 1;
}

static ssize_t devtype_show(struct device *dev, struct device_attribute *attr,
			    char *buf)
{
	return sysfs_emit(buf, "%s\n", dev->type->name);
}
static DEVICE_ATTR_RO(devtype);

static int cxl_device_id(const struct device *dev)
{
	if (dev->type == &cxl_nvdimm_bridge_type)
		return CXL_DEVICE_NVDIMM_BRIDGE;
	if (dev->type == &cxl_nvdimm_type)
		return CXL_DEVICE_NVDIMM;
	if (dev->type == CXL_PMEM_REGION_TYPE())
		return CXL_DEVICE_PMEM_REGION;
	if (dev->type == CXL_DAX_REGION_TYPE())
		return CXL_DEVICE_DAX_REGION;
	if (is_cxl_port(dev)) {
		if (is_cxl_root(to_cxl_port(dev)))
			return CXL_DEVICE_ROOT;
		return CXL_DEVICE_PORT;
	}
	if (is_cxl_memdev(dev))
		return CXL_DEVICE_MEMORY_EXPANDER;
	if (dev->type == CXL_REGION_TYPE())
		return CXL_DEVICE_REGION;
	if (dev->type == &cxl_pmu_type)
		return CXL_DEVICE_PMU;
	return 0;
}

static ssize_t modalias_show(struct device *dev, struct device_attribute *attr,
			     char *buf)
{
	return sysfs_emit(buf, CXL_MODALIAS_FMT "\n", cxl_device_id(dev));
}
static DEVICE_ATTR_RO(modalias);

static struct attribute *cxl_base_attributes[] = {
	&dev_attr_devtype.attr,
	&dev_attr_modalias.attr,
	NULL,
};

struct attribute_group cxl_base_attribute_group = {
	.attrs = cxl_base_attributes,
};

static ssize_t start_show(struct device *dev, struct device_attribute *attr,
			  char *buf)
{
	struct cxl_decoder *cxld = to_cxl_decoder(dev);

	return sysfs_emit(buf, "%#llx\n", cxld->hpa_range.start);
}
static DEVICE_ATTR_ADMIN_RO(start);

static ssize_t size_show(struct device *dev, struct device_attribute *attr,
			char *buf)
{
	struct cxl_decoder *cxld = to_cxl_decoder(dev);

	return sysfs_emit(buf, "%#llx\n", range_len(&cxld->hpa_range));
}
static DEVICE_ATTR_RO(size);

#define CXL_DECODER_FLAG_ATTR(name, flag)                            \
static ssize_t name##_show(struct device *dev,                       \
			   struct device_attribute *attr, char *buf) \
{                                                                    \
	struct cxl_decoder *cxld = to_cxl_decoder(dev);              \
                                                                     \
	return sysfs_emit(buf, "%s\n",                               \
			  (cxld->flags & (flag)) ? "1" : "0");       \
}                                                                    \
static DEVICE_ATTR_RO(name)

CXL_DECODER_FLAG_ATTR(cap_pmem, CXL_DECODER_F_PMEM);
CXL_DECODER_FLAG_ATTR(cap_ram, CXL_DECODER_F_RAM);
CXL_DECODER_FLAG_ATTR(cap_type2, CXL_DECODER_F_TYPE2);
CXL_DECODER_FLAG_ATTR(cap_type3, CXL_DECODER_F_TYPE3);
CXL_DECODER_FLAG_ATTR(locked, CXL_DECODER_F_LOCK);

static ssize_t target_type_show(struct device *dev,
				struct device_attribute *attr, char *buf)
{
	struct cxl_decoder *cxld = to_cxl_decoder(dev);

	switch (cxld->target_type) {
	case CXL_DECODER_DEVMEM:
		return sysfs_emit(buf, "accelerator\n");
	case CXL_DECODER_HOSTONLYMEM:
		return sysfs_emit(buf, "expander\n");
	}
	return -ENXIO;
}
static DEVICE_ATTR_RO(target_type);

static ssize_t emit_target_list(struct cxl_switch_decoder *cxlsd, char *buf)
{
	struct cxl_decoder *cxld = &cxlsd->cxld;
	ssize_t offset = 0;
	int i, rc = 0;

	for (i = 0; i < cxld->interleave_ways; i++) {
		struct cxl_dport *dport = cxlsd->target[i];
		struct cxl_dport *next = NULL;

		if (!dport)
			break;

		if (i + 1 < cxld->interleave_ways)
			next = cxlsd->target[i + 1];
		rc = sysfs_emit_at(buf, offset, "%d%s", dport->port_id,
				   next ? "," : "");
		if (rc < 0)
			return rc;
		offset += rc;
	}

	return offset;
}

static ssize_t target_list_show(struct device *dev,
				struct device_attribute *attr, char *buf)
{
	struct cxl_switch_decoder *cxlsd = to_cxl_switch_decoder(dev);
	ssize_t offset;
	int rc;

	guard(rwsem_read)(&cxl_region_rwsem);
	rc = emit_target_list(cxlsd, buf);
	if (rc < 0)
		return rc;
	offset = rc;

	rc = sysfs_emit_at(buf, offset, "\n");
	if (rc < 0)
		return rc;

	return offset + rc;
}
static DEVICE_ATTR_RO(target_list);

static ssize_t mode_show(struct device *dev, struct device_attribute *attr,
			 char *buf)
{
	struct cxl_endpoint_decoder *cxled = to_cxl_endpoint_decoder(dev);

	return sysfs_emit(buf, "%s\n", cxl_decoder_mode_name(cxled->mode));
}

static ssize_t mode_store(struct device *dev, struct device_attribute *attr,
			  const char *buf, size_t len)
{
	struct cxl_endpoint_decoder *cxled = to_cxl_endpoint_decoder(dev);
	enum cxl_decoder_mode mode;
	ssize_t rc;

	if (sysfs_streq(buf, "pmem"))
		mode = CXL_DECODER_PMEM;
	else if (sysfs_streq(buf, "ram"))
		mode = CXL_DECODER_RAM;
	else
		return -EINVAL;

	rc = cxl_dpa_set_mode(cxled, mode);
	if (rc)
		return rc;

	return len;
}
static DEVICE_ATTR_RW(mode);

static ssize_t dpa_resource_show(struct device *dev, struct device_attribute *attr,
			    char *buf)
{
	struct cxl_endpoint_decoder *cxled = to_cxl_endpoint_decoder(dev);

	guard(rwsem_read)(&cxl_dpa_rwsem);
	return sysfs_emit(buf, "%#llx\n", (u64)cxl_dpa_resource_start(cxled));
}
static DEVICE_ATTR_RO(dpa_resource);

static ssize_t dpa_size_show(struct device *dev, struct device_attribute *attr,
			     char *buf)
{
	struct cxl_endpoint_decoder *cxled = to_cxl_endpoint_decoder(dev);
	resource_size_t size = cxl_dpa_size(cxled);

	return sysfs_emit(buf, "%pa\n", &size);
}

static ssize_t dpa_size_store(struct device *dev, struct device_attribute *attr,
			      const char *buf, size_t len)
{
	struct cxl_endpoint_decoder *cxled = to_cxl_endpoint_decoder(dev);
	unsigned long long size;
	ssize_t rc;

	rc = kstrtoull(buf, 0, &size);
	if (rc)
		return rc;

	if (!IS_ALIGNED(size, SZ_256M))
		return -EINVAL;

	rc = cxl_dpa_free(cxled);
	if (rc)
		return rc;

	if (size == 0)
		return len;

	rc = cxl_dpa_alloc(cxled, size);
	if (rc)
		return rc;

	return len;
}
static DEVICE_ATTR_RW(dpa_size);

static ssize_t interleave_granularity_show(struct device *dev,
					   struct device_attribute *attr,
					   char *buf)
{
	struct cxl_decoder *cxld = to_cxl_decoder(dev);

	return sysfs_emit(buf, "%d\n", cxld->interleave_granularity);
}

static DEVICE_ATTR_RO(interleave_granularity);

static ssize_t interleave_ways_show(struct device *dev,
				    struct device_attribute *attr, char *buf)
{
	struct cxl_decoder *cxld = to_cxl_decoder(dev);

	return sysfs_emit(buf, "%d\n", cxld->interleave_ways);
}

static DEVICE_ATTR_RO(interleave_ways);

static struct attribute *cxl_decoder_base_attrs[] = {
	&dev_attr_start.attr,
	&dev_attr_size.attr,
	&dev_attr_locked.attr,
	&dev_attr_interleave_granularity.attr,
	&dev_attr_interleave_ways.attr,
	NULL,
};

static struct attribute_group cxl_decoder_base_attribute_group = {
	.attrs = cxl_decoder_base_attrs,
};

static struct attribute *cxl_decoder_root_attrs[] = {
	&dev_attr_cap_pmem.attr,
	&dev_attr_cap_ram.attr,
	&dev_attr_cap_type2.attr,
	&dev_attr_cap_type3.attr,
	&dev_attr_target_list.attr,
	SET_CXL_REGION_ATTR(create_pmem_region)
	SET_CXL_REGION_ATTR(create_ram_region)
	SET_CXL_REGION_ATTR(delete_region)
	NULL,
};

static bool can_create_pmem(struct cxl_root_decoder *cxlrd)
{
	unsigned long flags = CXL_DECODER_F_TYPE3 | CXL_DECODER_F_PMEM;

	return (cxlrd->cxlsd.cxld.flags & flags) == flags;
}

static bool can_create_ram(struct cxl_root_decoder *cxlrd)
{
	unsigned long flags = CXL_DECODER_F_TYPE3 | CXL_DECODER_F_RAM;

	return (cxlrd->cxlsd.cxld.flags & flags) == flags;
}

static umode_t cxl_root_decoder_visible(struct kobject *kobj, struct attribute *a, int n)
{
	struct device *dev = kobj_to_dev(kobj);
	struct cxl_root_decoder *cxlrd = to_cxl_root_decoder(dev);

	if (a == CXL_REGION_ATTR(create_pmem_region) && !can_create_pmem(cxlrd))
		return 0;

	if (a == CXL_REGION_ATTR(create_ram_region) && !can_create_ram(cxlrd))
		return 0;

	if (a == CXL_REGION_ATTR(delete_region) &&
	    !(can_create_pmem(cxlrd) || can_create_ram(cxlrd)))
		return 0;

	return a->mode;
}

static struct attribute_group cxl_decoder_root_attribute_group = {
	.attrs = cxl_decoder_root_attrs,
	.is_visible = cxl_root_decoder_visible,
};

static const struct attribute_group *cxl_decoder_root_attribute_groups[] = {
	&cxl_decoder_root_attribute_group,
	&cxl_decoder_base_attribute_group,
	&cxl_base_attribute_group,
	NULL,
};

static struct attribute *cxl_decoder_switch_attrs[] = {
	&dev_attr_target_type.attr,
	&dev_attr_target_list.attr,
	SET_CXL_REGION_ATTR(region)
	NULL,
};

static struct attribute_group cxl_decoder_switch_attribute_group = {
	.attrs = cxl_decoder_switch_attrs,
};

static const struct attribute_group *cxl_decoder_switch_attribute_groups[] = {
	&cxl_decoder_switch_attribute_group,
	&cxl_decoder_base_attribute_group,
	&cxl_base_attribute_group,
	NULL,
};

static struct attribute *cxl_decoder_endpoint_attrs[] = {
	&dev_attr_target_type.attr,
	&dev_attr_mode.attr,
	&dev_attr_dpa_size.attr,
	&dev_attr_dpa_resource.attr,
	SET_CXL_REGION_ATTR(region)
	NULL,
};

static struct attribute_group cxl_decoder_endpoint_attribute_group = {
	.attrs = cxl_decoder_endpoint_attrs,
};

static const struct attribute_group *cxl_decoder_endpoint_attribute_groups[] = {
	&cxl_decoder_base_attribute_group,
	&cxl_decoder_endpoint_attribute_group,
	&cxl_base_attribute_group,
	NULL,
};

static void __cxl_decoder_release(struct cxl_decoder *cxld)
{
	struct cxl_port *port = to_cxl_port(cxld->dev.parent);

	ida_free(&port->decoder_ida, cxld->id);
	put_device(&port->dev);
}

static void cxl_endpoint_decoder_release(struct device *dev)
{
	struct cxl_endpoint_decoder *cxled = to_cxl_endpoint_decoder(dev);

	__cxl_decoder_release(&cxled->cxld);
	kfree(cxled);
}

static void cxl_switch_decoder_release(struct device *dev)
{
	struct cxl_switch_decoder *cxlsd = to_cxl_switch_decoder(dev);

	__cxl_decoder_release(&cxlsd->cxld);
	kfree(cxlsd);
}

struct cxl_root_decoder *to_cxl_root_decoder(struct device *dev)
{
	if (dev_WARN_ONCE(dev, !is_root_decoder(dev),
			  "not a cxl_root_decoder device\n"))
		return NULL;
	return container_of(dev, struct cxl_root_decoder, cxlsd.cxld.dev);
}
EXPORT_SYMBOL_NS_GPL(to_cxl_root_decoder, CXL);

static void cxl_root_decoder_release(struct device *dev)
{
	struct cxl_root_decoder *cxlrd = to_cxl_root_decoder(dev);

	if (atomic_read(&cxlrd->region_id) >= 0)
		memregion_free(atomic_read(&cxlrd->region_id));
	__cxl_decoder_release(&cxlrd->cxlsd.cxld);
	kfree(cxlrd);
}

static const struct device_type cxl_decoder_endpoint_type = {
	.name = "cxl_decoder_endpoint",
	.release = cxl_endpoint_decoder_release,
	.groups = cxl_decoder_endpoint_attribute_groups,
};

static const struct device_type cxl_decoder_switch_type = {
	.name = "cxl_decoder_switch",
	.release = cxl_switch_decoder_release,
	.groups = cxl_decoder_switch_attribute_groups,
};

static const struct device_type cxl_decoder_root_type = {
	.name = "cxl_decoder_root",
	.release = cxl_root_decoder_release,
	.groups = cxl_decoder_root_attribute_groups,
};

bool is_endpoint_decoder(struct device *dev)
{
	return dev->type == &cxl_decoder_endpoint_type;
}
EXPORT_SYMBOL_NS_GPL(is_endpoint_decoder, CXL);

bool is_root_decoder(struct device *dev)
{
	return dev->type == &cxl_decoder_root_type;
}
EXPORT_SYMBOL_NS_GPL(is_root_decoder, CXL);

bool is_switch_decoder(struct device *dev)
{
	return is_root_decoder(dev) || dev->type == &cxl_decoder_switch_type;
}
EXPORT_SYMBOL_NS_GPL(is_switch_decoder, CXL);

struct cxl_decoder *to_cxl_decoder(struct device *dev)
{
	if (dev_WARN_ONCE(dev,
			  !is_switch_decoder(dev) && !is_endpoint_decoder(dev),
			  "not a cxl_decoder device\n"))
		return NULL;
	return container_of(dev, struct cxl_decoder, dev);
}
EXPORT_SYMBOL_NS_GPL(to_cxl_decoder, CXL);

struct cxl_endpoint_decoder *to_cxl_endpoint_decoder(struct device *dev)
{
	if (dev_WARN_ONCE(dev, !is_endpoint_decoder(dev),
			  "not a cxl_endpoint_decoder device\n"))
		return NULL;
	return container_of(dev, struct cxl_endpoint_decoder, cxld.dev);
}
EXPORT_SYMBOL_NS_GPL(to_cxl_endpoint_decoder, CXL);

struct cxl_switch_decoder *to_cxl_switch_decoder(struct device *dev)
{
	if (dev_WARN_ONCE(dev, !is_switch_decoder(dev),
			  "not a cxl_switch_decoder device\n"))
		return NULL;
	return container_of(dev, struct cxl_switch_decoder, cxld.dev);
}
EXPORT_SYMBOL_NS_GPL(to_cxl_switch_decoder, CXL);

static void cxl_ep_release(struct cxl_ep *ep)
{
	put_device(ep->ep);
	kfree(ep);
}

static void cxl_ep_remove(struct cxl_port *port, struct cxl_ep *ep)
{
	if (!ep)
		return;
	xa_erase(&port->endpoints, (unsigned long) ep->ep);
	cxl_ep_release(ep);
}

static void cxl_port_release(struct device *dev)
{
	struct cxl_port *port = to_cxl_port(dev);
	unsigned long index;
	struct cxl_ep *ep;

	xa_for_each(&port->endpoints, index, ep)
		cxl_ep_remove(port, ep);
	xa_destroy(&port->endpoints);
	xa_destroy(&port->dports);
	xa_destroy(&port->regions);
	ida_free(&cxl_port_ida, port->id);
	kfree(port);
}

static const struct attribute_group *cxl_port_attribute_groups[] = {
	&cxl_base_attribute_group,
	NULL,
};

static const struct device_type cxl_port_type = {
	.name = "cxl_port",
	.release = cxl_port_release,
	.groups = cxl_port_attribute_groups,
};

bool is_cxl_port(const struct device *dev)
{
	return dev->type == &cxl_port_type;
}
EXPORT_SYMBOL_NS_GPL(is_cxl_port, CXL);

struct cxl_port *to_cxl_port(const struct device *dev)
{
	if (dev_WARN_ONCE(dev, dev->type != &cxl_port_type,
			  "not a cxl_port device\n"))
		return NULL;
	return container_of(dev, struct cxl_port, dev);
}
EXPORT_SYMBOL_NS_GPL(to_cxl_port, CXL);

static void unregister_port(void *_port)
{
	struct cxl_port *port = _port;
	struct cxl_port *parent;
	struct device *lock_dev;

	if (is_cxl_root(port))
		parent = NULL;
	else
		parent = to_cxl_port(port->dev.parent);

	/*
	 * CXL root port's and the first level of ports are unregistered
	 * under the platform firmware device lock, all other ports are
	 * unregistered while holding their parent port lock.
	 */
	if (!parent)
		lock_dev = port->uport_dev;
	else if (is_cxl_root(parent))
		lock_dev = parent->uport_dev;
	else
		lock_dev = &parent->dev;

	device_lock_assert(lock_dev);
	port->dead = true;
	device_unregister(&port->dev);
}

static void cxl_unlink_uport(void *_port)
{
	struct cxl_port *port = _port;

	sysfs_remove_link(&port->dev.kobj, "uport");
}

static int devm_cxl_link_uport(struct device *host, struct cxl_port *port)
{
	int rc;

	rc = sysfs_create_link(&port->dev.kobj, &port->uport_dev->kobj,
			       "uport");
	if (rc)
		return rc;
	return devm_add_action_or_reset(host, cxl_unlink_uport, port);
}

static void cxl_unlink_parent_dport(void *_port)
{
	struct cxl_port *port = _port;

	sysfs_remove_link(&port->dev.kobj, "parent_dport");
}

static int devm_cxl_link_parent_dport(struct device *host,
				      struct cxl_port *port,
				      struct cxl_dport *parent_dport)
{
	int rc;

	if (!parent_dport)
		return 0;

	rc = sysfs_create_link(&port->dev.kobj, &parent_dport->dport_dev->kobj,
			       "parent_dport");
	if (rc)
		return rc;
	return devm_add_action_or_reset(host, cxl_unlink_parent_dport, port);
}

static struct lock_class_key cxl_port_key;

static struct cxl_port *cxl_port_alloc(struct device *uport_dev,
				       resource_size_t component_reg_phys,
				       struct cxl_dport *parent_dport)
{
	struct cxl_port *port;
	struct device *dev;
	int rc;

	port = kzalloc(sizeof(*port), GFP_KERNEL);
	if (!port)
		return ERR_PTR(-ENOMEM);

	rc = ida_alloc(&cxl_port_ida, GFP_KERNEL);
	if (rc < 0)
		goto err;
	port->id = rc;
	port->uport_dev = uport_dev;

	/*
	 * The top-level cxl_port "cxl_root" does not have a cxl_port as
	 * its parent and it does not have any corresponding component
	 * registers as its decode is described by a fixed platform
	 * description.
	 */
	dev = &port->dev;
	if (parent_dport) {
		struct cxl_port *parent_port = parent_dport->port;
		struct cxl_port *iter;

		dev->parent = &parent_port->dev;
		port->depth = parent_port->depth + 1;
		port->parent_dport = parent_dport;

		/*
		 * walk to the host bridge, or the first ancestor that knows
		 * the host bridge
		 */
		iter = port;
		while (!iter->host_bridge &&
		       !is_cxl_root(to_cxl_port(iter->dev.parent)))
			iter = to_cxl_port(iter->dev.parent);
		if (iter->host_bridge)
			port->host_bridge = iter->host_bridge;
		else if (parent_dport->rch)
			port->host_bridge = parent_dport->dport_dev;
		else
			port->host_bridge = iter->uport_dev;
		dev_dbg(uport_dev, "host-bridge: %s\n",
			dev_name(port->host_bridge));
	} else
		dev->parent = uport_dev;

	port->component_reg_phys = component_reg_phys;
	ida_init(&port->decoder_ida);
	port->hdm_end = -1;
	port->commit_end = -1;
	xa_init(&port->dports);
	xa_init(&port->endpoints);
	xa_init(&port->regions);

	device_initialize(dev);
	lockdep_set_class_and_subclass(&dev->mutex, &cxl_port_key, port->depth);
	device_set_pm_not_required(dev);
	dev->bus = &cxl_bus_type;
	dev->type = &cxl_port_type;

	return port;

err:
	kfree(port);
	return ERR_PTR(rc);
}

<<<<<<< HEAD
static struct cxl_port *__devm_cxl_add_port(struct device *host,
					    struct device *uport,
=======
static int cxl_setup_comp_regs(struct device *host, struct cxl_register_map *map,
			       resource_size_t component_reg_phys)
{
	if (component_reg_phys == CXL_RESOURCE_NONE)
		return 0;

	*map = (struct cxl_register_map) {
		.host = host,
		.reg_type = CXL_REGLOC_RBI_COMPONENT,
		.resource = component_reg_phys,
		.max_size = CXL_COMPONENT_REG_BLOCK_SIZE,
	};

	return cxl_setup_regs(map);
}

static int cxl_port_setup_regs(struct cxl_port *port,
			resource_size_t component_reg_phys)
{
	if (dev_is_platform(port->uport_dev))
		return 0;
	return cxl_setup_comp_regs(&port->dev, &port->comp_map,
				   component_reg_phys);
}

static int cxl_dport_setup_regs(struct device *host, struct cxl_dport *dport,
				resource_size_t component_reg_phys)
{
	int rc;

	if (dev_is_platform(dport->dport_dev))
		return 0;

	/*
	 * use @dport->dport_dev for the context for error messages during
	 * register probing, and fixup @host after the fact, since @host may be
	 * NULL.
	 */
	rc = cxl_setup_comp_regs(dport->dport_dev, &dport->comp_map,
				 component_reg_phys);
	dport->comp_map.host = host;
	return rc;
}

static struct cxl_port *__devm_cxl_add_port(struct device *host,
					    struct device *uport_dev,
>>>>>>> 98817289
					    resource_size_t component_reg_phys,
					    struct cxl_dport *parent_dport)
{
	struct cxl_port *port;
	struct device *dev;
	int rc;

	port = cxl_port_alloc(uport_dev, component_reg_phys, parent_dport);
	if (IS_ERR(port))
		return port;

	dev = &port->dev;
	if (is_cxl_memdev(uport_dev))
		rc = dev_set_name(dev, "endpoint%d", port->id);
	else if (parent_dport)
		rc = dev_set_name(dev, "port%d", port->id);
	else
		rc = dev_set_name(dev, "root%d", port->id);
	if (rc)
		goto err;

	rc = cxl_port_setup_regs(port, component_reg_phys);
	if (rc)
		goto err;

	rc = device_add(dev);
	if (rc)
		goto err;

	rc = devm_add_action_or_reset(host, unregister_port, port);
	if (rc)
		return ERR_PTR(rc);

	rc = devm_cxl_link_uport(host, port);
	if (rc)
		return ERR_PTR(rc);

	rc = devm_cxl_link_parent_dport(host, port, parent_dport);
	if (rc)
		return ERR_PTR(rc);

	return port;

err:
	put_device(dev);
	return ERR_PTR(rc);
}

/**
 * devm_cxl_add_port - register a cxl_port in CXL memory decode hierarchy
 * @host: host device for devm operations
<<<<<<< HEAD
 * @uport: "physical" device implementing this upstream port
 * @component_reg_phys: (optional) for configurable cxl_port instances
 * @parent_dport: next hop up in the CXL memory decode hierarchy
 */
struct cxl_port *devm_cxl_add_port(struct device *host, struct device *uport,
=======
 * @uport_dev: "physical" device implementing this upstream port
 * @component_reg_phys: (optional) for configurable cxl_port instances
 * @parent_dport: next hop up in the CXL memory decode hierarchy
 */
struct cxl_port *devm_cxl_add_port(struct device *host,
				   struct device *uport_dev,
>>>>>>> 98817289
				   resource_size_t component_reg_phys,
				   struct cxl_dport *parent_dport)
{
	struct cxl_port *port, *parent_port;

<<<<<<< HEAD
	port = __devm_cxl_add_port(host, uport, component_reg_phys,
=======
	port = __devm_cxl_add_port(host, uport_dev, component_reg_phys,
>>>>>>> 98817289
				   parent_dport);

	parent_port = parent_dport ? parent_dport->port : NULL;
	if (IS_ERR(port)) {
<<<<<<< HEAD
		dev_dbg(uport, "Failed to add%s%s%s: %ld\n",
=======
		dev_dbg(uport_dev, "Failed to add%s%s%s: %ld\n",
>>>>>>> 98817289
			parent_port ? " port to " : "",
			parent_port ? dev_name(&parent_port->dev) : "",
			parent_port ? "" : " root port",
			PTR_ERR(port));
	} else {
<<<<<<< HEAD
		dev_dbg(uport, "%s added%s%s%s\n",
=======
		dev_dbg(uport_dev, "%s added%s%s%s\n",
>>>>>>> 98817289
			dev_name(&port->dev),
			parent_port ? " to " : "",
			parent_port ? dev_name(&parent_port->dev) : "",
			parent_port ? "" : " (root port)");
	}

	return port;
}
EXPORT_SYMBOL_NS_GPL(devm_cxl_add_port, CXL);

struct pci_bus *cxl_port_to_pci_bus(struct cxl_port *port)
{
	/* There is no pci_bus associated with a CXL platform-root port */
	if (is_cxl_root(port))
		return NULL;

	if (dev_is_pci(port->uport_dev)) {
		struct pci_dev *pdev = to_pci_dev(port->uport_dev);

		return pdev->subordinate;
	}

	return xa_load(&cxl_root_buses, (unsigned long)port->uport_dev);
}
EXPORT_SYMBOL_NS_GPL(cxl_port_to_pci_bus, CXL);

static void unregister_pci_bus(void *uport_dev)
{
	xa_erase(&cxl_root_buses, (unsigned long)uport_dev);
}

int devm_cxl_register_pci_bus(struct device *host, struct device *uport_dev,
			      struct pci_bus *bus)
{
	int rc;

	if (dev_is_pci(uport_dev))
		return -EINVAL;

	rc = xa_insert(&cxl_root_buses, (unsigned long)uport_dev, bus,
		       GFP_KERNEL);
	if (rc)
		return rc;
	return devm_add_action_or_reset(host, unregister_pci_bus, uport_dev);
}
EXPORT_SYMBOL_NS_GPL(devm_cxl_register_pci_bus, CXL);

static bool dev_is_cxl_root_child(struct device *dev)
{
	struct cxl_port *port, *parent;

	if (!is_cxl_port(dev))
		return false;

	port = to_cxl_port(dev);
	if (is_cxl_root(port))
		return false;

	parent = to_cxl_port(port->dev.parent);
	if (is_cxl_root(parent))
		return true;

	return false;
}

struct cxl_port *find_cxl_root(struct cxl_port *port)
{
	struct cxl_port *iter = port;

	while (iter && !is_cxl_root(iter))
		iter = to_cxl_port(iter->dev.parent);

	if (!iter)
		return NULL;
	get_device(&iter->dev);
	return iter;
}
EXPORT_SYMBOL_NS_GPL(find_cxl_root, CXL);

static struct cxl_dport *find_dport(struct cxl_port *port, int id)
{
	struct cxl_dport *dport;
	unsigned long index;

	device_lock_assert(&port->dev);
	xa_for_each(&port->dports, index, dport)
		if (dport->port_id == id)
			return dport;
	return NULL;
}

static int add_dport(struct cxl_port *port, struct cxl_dport *dport)
{
	struct cxl_dport *dup;
	int rc;

	device_lock_assert(&port->dev);
	dup = find_dport(port, dport->port_id);
	if (dup) {
		dev_err(&port->dev,
			"unable to add dport%d-%s non-unique port id (%s)\n",
			dport->port_id, dev_name(dport->dport_dev),
			dev_name(dup->dport_dev));
		return -EBUSY;
	}

	rc = xa_insert(&port->dports, (unsigned long)dport->dport_dev, dport,
		       GFP_KERNEL);
	if (rc)
		return rc;

	port->nr_dports++;
	return 0;
}

/*
 * Since root-level CXL dports cannot be enumerated by PCI they are not
 * enumerated by the common port driver that acquires the port lock over
 * dport add/remove. Instead, root dports are manually added by a
 * platform driver and cond_cxl_root_lock() is used to take the missing
 * port lock in that case.
 */
static void cond_cxl_root_lock(struct cxl_port *port)
{
	if (is_cxl_root(port))
		device_lock(&port->dev);
}

static void cond_cxl_root_unlock(struct cxl_port *port)
{
	if (is_cxl_root(port))
		device_unlock(&port->dev);
}

static void cxl_dport_remove(void *data)
{
	struct cxl_dport *dport = data;
	struct cxl_port *port = dport->port;

	xa_erase(&port->dports, (unsigned long) dport->dport_dev);
	put_device(dport->dport_dev);
}

static void cxl_dport_unlink(void *data)
{
	struct cxl_dport *dport = data;
	struct cxl_port *port = dport->port;
	char link_name[CXL_TARGET_STRLEN];

	sprintf(link_name, "dport%d", dport->port_id);
	sysfs_remove_link(&port->dev.kobj, link_name);
}

static struct cxl_dport *
__devm_cxl_add_dport(struct cxl_port *port, struct device *dport_dev,
		     int port_id, resource_size_t component_reg_phys,
		     resource_size_t rcrb)
{
	char link_name[CXL_TARGET_STRLEN];
	struct cxl_dport *dport;
	struct device *host;
	int rc;

	if (is_cxl_root(port))
		host = port->uport_dev;
	else
		host = &port->dev;

	if (!host->driver) {
		dev_WARN_ONCE(&port->dev, 1, "dport:%s bad devm context\n",
			      dev_name(dport_dev));
		return ERR_PTR(-ENXIO);
	}

	if (snprintf(link_name, CXL_TARGET_STRLEN, "dport%d", port_id) >=
	    CXL_TARGET_STRLEN)
		return ERR_PTR(-EINVAL);

	dport = devm_kzalloc(host, sizeof(*dport), GFP_KERNEL);
	if (!dport)
		return ERR_PTR(-ENOMEM);

	dport->dport_dev = dport_dev;
	dport->port_id = port_id;
	dport->port = port;

	if (rcrb == CXL_RESOURCE_NONE) {
		rc = cxl_dport_setup_regs(&port->dev, dport,
					  component_reg_phys);
		if (rc)
			return ERR_PTR(rc);
	} else {
		dport->rcrb.base = rcrb;
		component_reg_phys = __rcrb_to_component(dport_dev, &dport->rcrb,
							 CXL_RCRB_DOWNSTREAM);
		if (component_reg_phys == CXL_RESOURCE_NONE) {
			dev_warn(dport_dev, "Invalid Component Registers in RCRB");
			return ERR_PTR(-ENXIO);
		}

		/*
		 * RCH @dport is not ready to map until associated with its
		 * memdev
		 */
		rc = cxl_dport_setup_regs(NULL, dport, component_reg_phys);
		if (rc)
			return ERR_PTR(rc);

		dport->rch = true;
	}

	if (component_reg_phys != CXL_RESOURCE_NONE)
		dev_dbg(dport_dev, "Component Registers found for dport: %pa\n",
			&component_reg_phys);

	cond_cxl_root_lock(port);
	rc = add_dport(port, dport);
	cond_cxl_root_unlock(port);
	if (rc)
		return ERR_PTR(rc);

	get_device(dport_dev);
	rc = devm_add_action_or_reset(host, cxl_dport_remove, dport);
	if (rc)
		return ERR_PTR(rc);

	rc = sysfs_create_link(&port->dev.kobj, &dport_dev->kobj, link_name);
	if (rc)
		return ERR_PTR(rc);

	rc = devm_add_action_or_reset(host, cxl_dport_unlink, dport);
	if (rc)
		return ERR_PTR(rc);

	return dport;
}

/**
 * devm_cxl_add_dport - append VH downstream port data to a cxl_port
 * @port: the cxl_port that references this dport
 * @dport_dev: firmware or PCI device representing the dport
 * @port_id: identifier for this dport in a decoder's target list
 * @component_reg_phys: optional location of CXL component registers
 *
 * Note that dports are appended to the devm release action's of the
 * either the port's host (for root ports), or the port itself (for
 * switch ports)
 */
struct cxl_dport *devm_cxl_add_dport(struct cxl_port *port,
				     struct device *dport_dev, int port_id,
				     resource_size_t component_reg_phys)
{
	struct cxl_dport *dport;

	dport = __devm_cxl_add_dport(port, dport_dev, port_id,
				     component_reg_phys, CXL_RESOURCE_NONE);
	if (IS_ERR(dport)) {
		dev_dbg(dport_dev, "failed to add dport to %s: %ld\n",
			dev_name(&port->dev), PTR_ERR(dport));
	} else {
		dev_dbg(dport_dev, "dport added to %s\n",
			dev_name(&port->dev));
	}

	return dport;
}
EXPORT_SYMBOL_NS_GPL(devm_cxl_add_dport, CXL);

/**
 * devm_cxl_add_rch_dport - append RCH downstream port data to a cxl_port
 * @port: the cxl_port that references this dport
 * @dport_dev: firmware or PCI device representing the dport
 * @port_id: identifier for this dport in a decoder's target list
 * @rcrb: mandatory location of a Root Complex Register Block
 *
 * See CXL 3.0 9.11.8 CXL Devices Attached to an RCH
 */
struct cxl_dport *devm_cxl_add_rch_dport(struct cxl_port *port,
					 struct device *dport_dev, int port_id,
					 resource_size_t rcrb)
{
	struct cxl_dport *dport;

	if (rcrb == CXL_RESOURCE_NONE) {
		dev_dbg(&port->dev, "failed to add RCH dport, missing RCRB\n");
		return ERR_PTR(-EINVAL);
	}

	dport = __devm_cxl_add_dport(port, dport_dev, port_id,
				     CXL_RESOURCE_NONE, rcrb);
	if (IS_ERR(dport)) {
		dev_dbg(dport_dev, "failed to add RCH dport to %s: %ld\n",
			dev_name(&port->dev), PTR_ERR(dport));
	} else {
		dev_dbg(dport_dev, "RCH dport added to %s\n",
			dev_name(&port->dev));
	}

	return dport;
}
EXPORT_SYMBOL_NS_GPL(devm_cxl_add_rch_dport, CXL);

static int add_ep(struct cxl_ep *new)
{
	struct cxl_port *port = new->dport->port;
	int rc;

	device_lock(&port->dev);
	if (port->dead) {
		device_unlock(&port->dev);
		return -ENXIO;
	}
	rc = xa_insert(&port->endpoints, (unsigned long)new->ep, new,
		       GFP_KERNEL);
	device_unlock(&port->dev);

	return rc;
}

/**
 * cxl_add_ep - register an endpoint's interest in a port
 * @dport: the dport that routes to @ep_dev
 * @ep_dev: device representing the endpoint
 *
 * Intermediate CXL ports are scanned based on the arrival of endpoints.
 * When those endpoints depart the port can be destroyed once all
 * endpoints that care about that port have been removed.
 */
static int cxl_add_ep(struct cxl_dport *dport, struct device *ep_dev)
{
	struct cxl_ep *ep;
	int rc;

	ep = kzalloc(sizeof(*ep), GFP_KERNEL);
	if (!ep)
		return -ENOMEM;

	ep->ep = get_device(ep_dev);
	ep->dport = dport;

	rc = add_ep(ep);
	if (rc)
		cxl_ep_release(ep);
	return rc;
}

struct cxl_find_port_ctx {
	const struct device *dport_dev;
	const struct cxl_port *parent_port;
	struct cxl_dport **dport;
};

static int match_port_by_dport(struct device *dev, const void *data)
{
	const struct cxl_find_port_ctx *ctx = data;
	struct cxl_dport *dport;
	struct cxl_port *port;

	if (!is_cxl_port(dev))
		return 0;
	if (ctx->parent_port && dev->parent != &ctx->parent_port->dev)
		return 0;

	port = to_cxl_port(dev);
	dport = cxl_find_dport_by_dev(port, ctx->dport_dev);
	if (ctx->dport)
		*ctx->dport = dport;
	return dport != NULL;
}

static struct cxl_port *__find_cxl_port(struct cxl_find_port_ctx *ctx)
{
	struct device *dev;

	if (!ctx->dport_dev)
		return NULL;

	dev = bus_find_device(&cxl_bus_type, NULL, ctx, match_port_by_dport);
	if (dev)
		return to_cxl_port(dev);
	return NULL;
}

static struct cxl_port *find_cxl_port(struct device *dport_dev,
				      struct cxl_dport **dport)
{
	struct cxl_find_port_ctx ctx = {
		.dport_dev = dport_dev,
		.dport = dport,
	};
	struct cxl_port *port;

	port = __find_cxl_port(&ctx);
	return port;
}

static struct cxl_port *find_cxl_port_at(struct cxl_port *parent_port,
					 struct device *dport_dev,
					 struct cxl_dport **dport)
{
	struct cxl_find_port_ctx ctx = {
		.dport_dev = dport_dev,
		.parent_port = parent_port,
		.dport = dport,
	};
	struct cxl_port *port;

	port = __find_cxl_port(&ctx);
	return port;
}

/*
 * All users of grandparent() are using it to walk PCIe-like switch port
 * hierarchy. A PCIe switch is comprised of a bridge device representing the
 * upstream switch port and N bridges representing downstream switch ports. When
 * bridges stack the grand-parent of a downstream switch port is another
 * downstream switch port in the immediate ancestor switch.
 */
static struct device *grandparent(struct device *dev)
{
	if (dev && dev->parent)
		return dev->parent->parent;
	return NULL;
}

static struct device *endpoint_host(struct cxl_port *endpoint)
{
	struct cxl_port *port = to_cxl_port(endpoint->dev.parent);

	if (is_cxl_root(port))
		return port->uport_dev;
	return &port->dev;
}

static void delete_endpoint(void *data)
{
	struct cxl_memdev *cxlmd = data;
	struct cxl_port *endpoint = cxlmd->endpoint;
	struct device *host = endpoint_host(endpoint);

	device_lock(host);
	if (host->driver && !endpoint->dead) {
		devm_release_action(host, cxl_unlink_parent_dport, endpoint);
		devm_release_action(host, cxl_unlink_uport, endpoint);
		devm_release_action(host, unregister_port, endpoint);
	}
	cxlmd->endpoint = NULL;
	device_unlock(host);
	put_device(&endpoint->dev);
	put_device(host);
}

int cxl_endpoint_autoremove(struct cxl_memdev *cxlmd, struct cxl_port *endpoint)
{
	struct device *host = endpoint_host(endpoint);
	struct device *dev = &cxlmd->dev;

	get_device(host);
	get_device(&endpoint->dev);
	cxlmd->endpoint = endpoint;
	cxlmd->depth = endpoint->depth;
	return devm_add_action_or_reset(dev, delete_endpoint, cxlmd);
}
EXPORT_SYMBOL_NS_GPL(cxl_endpoint_autoremove, CXL);

/*
 * The natural end of life of a non-root 'cxl_port' is when its parent port goes
 * through a ->remove() event ("top-down" unregistration). The unnatural trigger
 * for a port to be unregistered is when all memdevs beneath that port have gone
 * through ->remove(). This "bottom-up" removal selectively removes individual
 * child ports manually. This depends on devm_cxl_add_port() to not change is
 * devm action registration order, and for dports to have already been
 * destroyed by reap_dports().
 */
static void delete_switch_port(struct cxl_port *port)
{
	devm_release_action(port->dev.parent, cxl_unlink_parent_dport, port);
	devm_release_action(port->dev.parent, cxl_unlink_uport, port);
	devm_release_action(port->dev.parent, unregister_port, port);
}

static void reap_dports(struct cxl_port *port)
{
	struct cxl_dport *dport;
	unsigned long index;

	device_lock_assert(&port->dev);

	xa_for_each(&port->dports, index, dport) {
		devm_release_action(&port->dev, cxl_dport_unlink, dport);
		devm_release_action(&port->dev, cxl_dport_remove, dport);
		devm_kfree(&port->dev, dport);
	}
}

<<<<<<< HEAD
=======
struct detach_ctx {
	struct cxl_memdev *cxlmd;
	int depth;
};

static int port_has_memdev(struct device *dev, const void *data)
{
	const struct detach_ctx *ctx = data;
	struct cxl_port *port;

	if (!is_cxl_port(dev))
		return 0;

	port = to_cxl_port(dev);
	if (port->depth != ctx->depth)
		return 0;

	return !!cxl_ep_load(port, ctx->cxlmd);
}

>>>>>>> 98817289
static void cxl_detach_ep(void *data)
{
	struct cxl_memdev *cxlmd = data;

	for (int i = cxlmd->depth - 1; i >= 1; i--) {
		struct cxl_port *port, *parent_port;
		struct detach_ctx ctx = {
			.cxlmd = cxlmd,
			.depth = i,
		};
		struct device *dev;
		struct cxl_ep *ep;
		bool died = false;

		dev = bus_find_device(&cxl_bus_type, NULL, &ctx,
				      port_has_memdev);
		if (!dev)
			continue;
		port = to_cxl_port(dev);

		parent_port = to_cxl_port(port->dev.parent);
		device_lock(&parent_port->dev);
		device_lock(&port->dev);
		ep = cxl_ep_load(port, cxlmd);
		dev_dbg(&cxlmd->dev, "disconnect %s from %s\n",
			ep ? dev_name(ep->ep) : "", dev_name(&port->dev));
		cxl_ep_remove(port, ep);
		if (ep && !port->dead && xa_empty(&port->endpoints) &&
		    !is_cxl_root(parent_port) && parent_port->dev.driver) {
			/*
			 * This was the last ep attached to a dynamically
			 * enumerated port. Block new cxl_add_ep() and garbage
			 * collect the port.
			 */
			died = true;
			port->dead = true;
			reap_dports(port);
		}
		device_unlock(&port->dev);

		if (died) {
			dev_dbg(&cxlmd->dev, "delete %s\n",
				dev_name(&port->dev));
			delete_switch_port(port);
		}
		put_device(&port->dev);
		device_unlock(&parent_port->dev);
	}
}

static resource_size_t find_component_registers(struct device *dev)
{
	struct cxl_register_map map;
	struct pci_dev *pdev;

	/*
	 * Theoretically, CXL component registers can be hosted on a
	 * non-PCI device, in practice, only cxl_test hits this case.
	 */
	if (!dev_is_pci(dev))
		return CXL_RESOURCE_NONE;

	pdev = to_pci_dev(dev);

	cxl_find_regblock(pdev, CXL_REGLOC_RBI_COMPONENT, &map);
	return map.resource;
}

static int add_port_attach_ep(struct cxl_memdev *cxlmd,
			      struct device *uport_dev,
			      struct device *dport_dev)
{
	struct device *dparent = grandparent(dport_dev);
	struct cxl_port *port, *parent_port = NULL;
	struct cxl_dport *dport, *parent_dport;
	resource_size_t component_reg_phys;
	int rc;

	if (!dparent) {
		/*
		 * The iteration reached the topology root without finding the
		 * CXL-root 'cxl_port' on a previous iteration, fail for now to
		 * be re-probed after platform driver attaches.
		 */
		dev_dbg(&cxlmd->dev, "%s is a root dport\n",
			dev_name(dport_dev));
		return -ENXIO;
	}

	parent_port = find_cxl_port(dparent, &parent_dport);
	if (!parent_port) {
		/* iterate to create this parent_port */
		return -EAGAIN;
	}

	device_lock(&parent_port->dev);
	if (!parent_port->dev.driver) {
		dev_warn(&cxlmd->dev,
			 "port %s:%s disabled, failed to enumerate CXL.mem\n",
			 dev_name(&parent_port->dev), dev_name(uport_dev));
		port = ERR_PTR(-ENXIO);
		goto out;
	}

	port = find_cxl_port_at(parent_port, dport_dev, &dport);
	if (!port) {
		component_reg_phys = find_component_registers(uport_dev);
		port = devm_cxl_add_port(&parent_port->dev, uport_dev,
					 component_reg_phys, parent_dport);
		/* retry find to pick up the new dport information */
		if (!IS_ERR(port))
			port = find_cxl_port_at(parent_port, dport_dev, &dport);
	}
out:
	device_unlock(&parent_port->dev);

	if (IS_ERR(port))
		rc = PTR_ERR(port);
	else {
		dev_dbg(&cxlmd->dev, "add to new port %s:%s\n",
			dev_name(&port->dev), dev_name(port->uport_dev));
		rc = cxl_add_ep(dport, &cxlmd->dev);
		if (rc == -EBUSY) {
			/*
			 * "can't" happen, but this error code means
			 * something to the caller, so translate it.
			 */
			rc = -ENXIO;
		}
		put_device(&port->dev);
	}

	put_device(&parent_port->dev);
	return rc;
}

int devm_cxl_enumerate_ports(struct cxl_memdev *cxlmd)
{
	struct device *dev = &cxlmd->dev;
	struct device *iter;
	int rc;

	/*
	 * Skip intermediate port enumeration in the RCH case, there
	 * are no ports in between a host bridge and an endpoint.
	 */
	if (cxlmd->cxlds->rcd)
		return 0;

	rc = devm_add_action_or_reset(&cxlmd->dev, cxl_detach_ep, cxlmd);
	if (rc)
		return rc;

	/*
	 * Scan for and add all cxl_ports in this device's ancestry.
	 * Repeat until no more ports are added. Abort if a port add
	 * attempt fails.
	 */
retry:
	for (iter = dev; iter; iter = grandparent(iter)) {
		struct device *dport_dev = grandparent(iter);
		struct device *uport_dev;
		struct cxl_dport *dport;
		struct cxl_port *port;

		if (!dport_dev)
			return 0;

		uport_dev = dport_dev->parent;
		if (!uport_dev) {
			dev_warn(dev, "at %s no parent for dport: %s\n",
				 dev_name(iter), dev_name(dport_dev));
			return -ENXIO;
		}

		dev_dbg(dev, "scan: iter: %s dport_dev: %s parent: %s\n",
			dev_name(iter), dev_name(dport_dev),
			dev_name(uport_dev));
		port = find_cxl_port(dport_dev, &dport);
		if (port) {
			dev_dbg(&cxlmd->dev,
				"found already registered port %s:%s\n",
				dev_name(&port->dev),
				dev_name(port->uport_dev));
			rc = cxl_add_ep(dport, &cxlmd->dev);

			/*
			 * If the endpoint already exists in the port's list,
			 * that's ok, it was added on a previous pass.
			 * Otherwise, retry in add_port_attach_ep() after taking
			 * the parent_port lock as the current port may be being
			 * reaped.
			 */
			if (rc && rc != -EBUSY) {
				put_device(&port->dev);
				return rc;
			}

			/* Any more ports to add between this one and the root? */
			if (!dev_is_cxl_root_child(&port->dev)) {
				put_device(&port->dev);
				continue;
			}

			put_device(&port->dev);
			return 0;
		}

		rc = add_port_attach_ep(cxlmd, uport_dev, dport_dev);
		/* port missing, try to add parent */
		if (rc == -EAGAIN)
			continue;
		/* failed to add ep or port */
		if (rc)
			return rc;
		/* port added, new descendants possible, start over */
		goto retry;
	}

	return 0;
}
EXPORT_SYMBOL_NS_GPL(devm_cxl_enumerate_ports, CXL);

struct cxl_port *cxl_pci_find_port(struct pci_dev *pdev,
				   struct cxl_dport **dport)
{
	return find_cxl_port(pdev->dev.parent, dport);
}
EXPORT_SYMBOL_NS_GPL(cxl_pci_find_port, CXL);

struct cxl_port *cxl_mem_find_port(struct cxl_memdev *cxlmd,
				   struct cxl_dport **dport)
{
	return find_cxl_port(grandparent(&cxlmd->dev), dport);
}
EXPORT_SYMBOL_NS_GPL(cxl_mem_find_port, CXL);

static int decoder_populate_targets(struct cxl_switch_decoder *cxlsd,
				    struct cxl_port *port, int *target_map)
{
	int i;

	if (!target_map)
		return 0;

	device_lock_assert(&port->dev);

	if (xa_empty(&port->dports))
		return -EINVAL;

<<<<<<< HEAD
	write_seqlock(&cxlsd->target_lock);
=======
	guard(rwsem_write)(&cxl_region_rwsem);
>>>>>>> 98817289
	for (i = 0; i < cxlsd->cxld.interleave_ways; i++) {
		struct cxl_dport *dport = find_dport(port, target_map[i]);

		if (!dport)
			return -ENXIO;
		cxlsd->target[i] = dport;
	}

	return 0;
}

struct cxl_dport *cxl_hb_modulo(struct cxl_root_decoder *cxlrd, int pos)
{
	struct cxl_switch_decoder *cxlsd = &cxlrd->cxlsd;
	struct cxl_decoder *cxld = &cxlsd->cxld;
	int iw;

	iw = cxld->interleave_ways;
	if (dev_WARN_ONCE(&cxld->dev, iw != cxlsd->nr_targets,
			  "misconfigured root decoder\n"))
		return NULL;

	return cxlrd->cxlsd.target[pos % iw];
}
EXPORT_SYMBOL_NS_GPL(cxl_hb_modulo, CXL);

static struct lock_class_key cxl_decoder_key;

/**
 * cxl_decoder_init - Common decoder setup / initialization
 * @port: owning port of this decoder
 * @cxld: common decoder properties to initialize
 *
 * A port may contain one or more decoders. Each of those decoders
 * enable some address space for CXL.mem utilization. A decoder is
 * expected to be configured by the caller before registering via
 * cxl_decoder_add()
 */
static int cxl_decoder_init(struct cxl_port *port, struct cxl_decoder *cxld)
{
	struct device *dev;
	int rc;

	rc = ida_alloc(&port->decoder_ida, GFP_KERNEL);
	if (rc < 0)
		return rc;

	/* need parent to stick around to release the id */
	get_device(&port->dev);
	cxld->id = rc;

	dev = &cxld->dev;
	device_initialize(dev);
	lockdep_set_class(&dev->mutex, &cxl_decoder_key);
	device_set_pm_not_required(dev);
	dev->parent = &port->dev;
	dev->bus = &cxl_bus_type;

	/* Pre initialize an "empty" decoder */
	cxld->interleave_ways = 1;
	cxld->interleave_granularity = PAGE_SIZE;
	cxld->target_type = CXL_DECODER_HOSTONLYMEM;
	cxld->hpa_range = (struct range) {
		.start = 0,
		.end = -1,
	};

	return 0;
}

static int cxl_switch_decoder_init(struct cxl_port *port,
				   struct cxl_switch_decoder *cxlsd,
				   int nr_targets)
{
	if (nr_targets > CXL_DECODER_MAX_INTERLEAVE)
		return -EINVAL;

	cxlsd->nr_targets = nr_targets;
	return cxl_decoder_init(port, &cxlsd->cxld);
}

/**
 * cxl_root_decoder_alloc - Allocate a root level decoder
 * @port: owning CXL root of this decoder
 * @nr_targets: static number of downstream targets
 * @calc_hb: which host bridge covers the n'th position by granularity
 *
 * Return: A new cxl decoder to be registered by cxl_decoder_add(). A
 * 'CXL root' decoder is one that decodes from a top-level / static platform
 * firmware description of CXL resources into a CXL standard decode
 * topology.
 */
struct cxl_root_decoder *cxl_root_decoder_alloc(struct cxl_port *port,
						unsigned int nr_targets,
						cxl_calc_hb_fn calc_hb)
{
	struct cxl_root_decoder *cxlrd;
	struct cxl_switch_decoder *cxlsd;
	struct cxl_decoder *cxld;
	int rc;

	if (!is_cxl_root(port))
		return ERR_PTR(-EINVAL);

	cxlrd = kzalloc(struct_size(cxlrd, cxlsd.target, nr_targets),
			GFP_KERNEL);
	if (!cxlrd)
		return ERR_PTR(-ENOMEM);

	cxlsd = &cxlrd->cxlsd;
	rc = cxl_switch_decoder_init(port, cxlsd, nr_targets);
	if (rc) {
		kfree(cxlrd);
		return ERR_PTR(rc);
	}

	cxlrd->calc_hb = calc_hb;
	mutex_init(&cxlrd->range_lock);

	cxld = &cxlsd->cxld;
	cxld->dev.type = &cxl_decoder_root_type;
	/*
	 * cxl_root_decoder_release() special cases negative ids to
	 * detect memregion_alloc() failures.
	 */
	atomic_set(&cxlrd->region_id, -1);
	rc = memregion_alloc(GFP_KERNEL);
	if (rc < 0) {
		put_device(&cxld->dev);
		return ERR_PTR(rc);
	}

	atomic_set(&cxlrd->region_id, rc);
	return cxlrd;
}
EXPORT_SYMBOL_NS_GPL(cxl_root_decoder_alloc, CXL);

/**
 * cxl_switch_decoder_alloc - Allocate a switch level decoder
 * @port: owning CXL switch port of this decoder
 * @nr_targets: max number of dynamically addressable downstream targets
 *
 * Return: A new cxl decoder to be registered by cxl_decoder_add(). A
 * 'switch' decoder is any decoder that can be enumerated by PCIe
 * topology and the HDM Decoder Capability. This includes the decoders
 * that sit between Switch Upstream Ports / Switch Downstream Ports and
 * Host Bridges / Root Ports.
 */
struct cxl_switch_decoder *cxl_switch_decoder_alloc(struct cxl_port *port,
						    unsigned int nr_targets)
{
	struct cxl_switch_decoder *cxlsd;
	struct cxl_decoder *cxld;
	int rc;

	if (is_cxl_root(port) || is_cxl_endpoint(port))
		return ERR_PTR(-EINVAL);

	cxlsd = kzalloc(struct_size(cxlsd, target, nr_targets), GFP_KERNEL);
	if (!cxlsd)
		return ERR_PTR(-ENOMEM);

	rc = cxl_switch_decoder_init(port, cxlsd, nr_targets);
	if (rc) {
		kfree(cxlsd);
		return ERR_PTR(rc);
	}

	cxld = &cxlsd->cxld;
	cxld->dev.type = &cxl_decoder_switch_type;
	return cxlsd;
}
EXPORT_SYMBOL_NS_GPL(cxl_switch_decoder_alloc, CXL);

/**
 * cxl_endpoint_decoder_alloc - Allocate an endpoint decoder
 * @port: owning port of this decoder
 *
 * Return: A new cxl decoder to be registered by cxl_decoder_add()
 */
struct cxl_endpoint_decoder *cxl_endpoint_decoder_alloc(struct cxl_port *port)
{
	struct cxl_endpoint_decoder *cxled;
	struct cxl_decoder *cxld;
	int rc;

	if (!is_cxl_endpoint(port))
		return ERR_PTR(-EINVAL);

	cxled = kzalloc(sizeof(*cxled), GFP_KERNEL);
	if (!cxled)
		return ERR_PTR(-ENOMEM);

	cxled->pos = -1;
	cxld = &cxled->cxld;
	rc = cxl_decoder_init(port, cxld);
	if (rc)	 {
		kfree(cxled);
		return ERR_PTR(rc);
	}

	cxld->dev.type = &cxl_decoder_endpoint_type;
	return cxled;
}
EXPORT_SYMBOL_NS_GPL(cxl_endpoint_decoder_alloc, CXL);

/**
 * cxl_decoder_add_locked - Add a decoder with targets
 * @cxld: The cxl decoder allocated by cxl_<type>_decoder_alloc()
 * @target_map: A list of downstream ports that this decoder can direct memory
 *              traffic to. These numbers should correspond with the port number
 *              in the PCIe Link Capabilities structure.
 *
 * Certain types of decoders may not have any targets. The main example of this
 * is an endpoint device. A more awkward example is a hostbridge whose root
 * ports get hot added (technically possible, though unlikely).
 *
 * This is the locked variant of cxl_decoder_add().
 *
 * Context: Process context. Expects the device lock of the port that owns the
 *	    @cxld to be held.
 *
 * Return: Negative error code if the decoder wasn't properly configured; else
 *	   returns 0.
 */
int cxl_decoder_add_locked(struct cxl_decoder *cxld, int *target_map)
{
	struct cxl_port *port;
	struct device *dev;
	int rc;

	if (WARN_ON_ONCE(!cxld))
		return -EINVAL;

	if (WARN_ON_ONCE(IS_ERR(cxld)))
		return PTR_ERR(cxld);

	if (cxld->interleave_ways < 1)
		return -EINVAL;

	dev = &cxld->dev;

	port = to_cxl_port(cxld->dev.parent);
	if (!is_endpoint_decoder(dev)) {
		struct cxl_switch_decoder *cxlsd = to_cxl_switch_decoder(dev);

		rc = decoder_populate_targets(cxlsd, port, target_map);
		if (rc && (cxld->flags & CXL_DECODER_F_ENABLE)) {
			dev_err(&port->dev,
				"Failed to populate active decoder targets\n");
			return rc;
		}
	}

	rc = dev_set_name(dev, "decoder%d.%d", port->id, cxld->id);
	if (rc)
		return rc;

	return device_add(dev);
}
EXPORT_SYMBOL_NS_GPL(cxl_decoder_add_locked, CXL);

/**
 * cxl_decoder_add - Add a decoder with targets
 * @cxld: The cxl decoder allocated by cxl_<type>_decoder_alloc()
 * @target_map: A list of downstream ports that this decoder can direct memory
 *              traffic to. These numbers should correspond with the port number
 *              in the PCIe Link Capabilities structure.
 *
 * This is the unlocked variant of cxl_decoder_add_locked().
 * See cxl_decoder_add_locked().
 *
 * Context: Process context. Takes and releases the device lock of the port that
 *	    owns the @cxld.
 */
int cxl_decoder_add(struct cxl_decoder *cxld, int *target_map)
{
	struct cxl_port *port;
	int rc;

	if (WARN_ON_ONCE(!cxld))
		return -EINVAL;

	if (WARN_ON_ONCE(IS_ERR(cxld)))
		return PTR_ERR(cxld);

	port = to_cxl_port(cxld->dev.parent);

	device_lock(&port->dev);
	rc = cxl_decoder_add_locked(cxld, target_map);
	device_unlock(&port->dev);

	return rc;
}
EXPORT_SYMBOL_NS_GPL(cxl_decoder_add, CXL);

static void cxld_unregister(void *dev)
{
	struct cxl_endpoint_decoder *cxled;

	if (is_endpoint_decoder(dev)) {
		cxled = to_cxl_endpoint_decoder(dev);
		cxl_decoder_kill_region(cxled);
	}

	device_unregister(dev);
}

int cxl_decoder_autoremove(struct device *host, struct cxl_decoder *cxld)
{
	return devm_add_action_or_reset(host, cxld_unregister, &cxld->dev);
}
EXPORT_SYMBOL_NS_GPL(cxl_decoder_autoremove, CXL);

/**
 * __cxl_driver_register - register a driver for the cxl bus
 * @cxl_drv: cxl driver structure to attach
 * @owner: owning module/driver
 * @modname: KBUILD_MODNAME for parent driver
 */
int __cxl_driver_register(struct cxl_driver *cxl_drv, struct module *owner,
			  const char *modname)
{
	if (!cxl_drv->probe) {
		pr_debug("%s ->probe() must be specified\n", modname);
		return -EINVAL;
	}

	if (!cxl_drv->name) {
		pr_debug("%s ->name must be specified\n", modname);
		return -EINVAL;
	}

	if (!cxl_drv->id) {
		pr_debug("%s ->id must be specified\n", modname);
		return -EINVAL;
	}

	cxl_drv->drv.bus = &cxl_bus_type;
	cxl_drv->drv.owner = owner;
	cxl_drv->drv.mod_name = modname;
	cxl_drv->drv.name = cxl_drv->name;

	return driver_register(&cxl_drv->drv);
}
EXPORT_SYMBOL_NS_GPL(__cxl_driver_register, CXL);

void cxl_driver_unregister(struct cxl_driver *cxl_drv)
{
	driver_unregister(&cxl_drv->drv);
}
EXPORT_SYMBOL_NS_GPL(cxl_driver_unregister, CXL);

static int cxl_bus_uevent(const struct device *dev, struct kobj_uevent_env *env)
{
	return add_uevent_var(env, "MODALIAS=" CXL_MODALIAS_FMT,
			      cxl_device_id(dev));
}

static int cxl_bus_match(struct device *dev, struct device_driver *drv)
{
	return cxl_device_id(dev) == to_cxl_drv(drv)->id;
}

static int cxl_bus_probe(struct device *dev)
{
	int rc;

	rc = to_cxl_drv(dev->driver)->probe(dev);
	dev_dbg(dev, "probe: %d\n", rc);
	return rc;
}

static void cxl_bus_remove(struct device *dev)
{
	struct cxl_driver *cxl_drv = to_cxl_drv(dev->driver);

	if (cxl_drv->remove)
		cxl_drv->remove(dev);
}

static struct workqueue_struct *cxl_bus_wq;

static void cxl_bus_rescan_queue(struct work_struct *w)
{
	int rc = bus_rescan_devices(&cxl_bus_type);

	pr_debug("CXL bus rescan result: %d\n", rc);
}

void cxl_bus_rescan(void)
{
	static DECLARE_WORK(rescan_work, cxl_bus_rescan_queue);

	queue_work(cxl_bus_wq, &rescan_work);
}
EXPORT_SYMBOL_NS_GPL(cxl_bus_rescan, CXL);

void cxl_bus_drain(void)
{
	drain_workqueue(cxl_bus_wq);
}
EXPORT_SYMBOL_NS_GPL(cxl_bus_drain, CXL);

bool schedule_cxl_memdev_detach(struct cxl_memdev *cxlmd)
{
	return queue_work(cxl_bus_wq, &cxlmd->detach_work);
}
EXPORT_SYMBOL_NS_GPL(schedule_cxl_memdev_detach, CXL);

/* for user tooling to ensure port disable work has completed */
static ssize_t flush_store(const struct bus_type *bus, const char *buf, size_t count)
{
	if (sysfs_streq(buf, "1")) {
		flush_workqueue(cxl_bus_wq);
		return count;
	}

	return -EINVAL;
}

static BUS_ATTR_WO(flush);

static struct attribute *cxl_bus_attributes[] = {
	&bus_attr_flush.attr,
	NULL,
};

static struct attribute_group cxl_bus_attribute_group = {
	.attrs = cxl_bus_attributes,
};

static const struct attribute_group *cxl_bus_attribute_groups[] = {
	&cxl_bus_attribute_group,
	NULL,
};

struct bus_type cxl_bus_type = {
	.name = "cxl",
	.uevent = cxl_bus_uevent,
	.match = cxl_bus_match,
	.probe = cxl_bus_probe,
	.remove = cxl_bus_remove,
	.bus_groups = cxl_bus_attribute_groups,
};
EXPORT_SYMBOL_NS_GPL(cxl_bus_type, CXL);

static struct dentry *cxl_debugfs;

struct dentry *cxl_debugfs_create_dir(const char *dir)
{
	return debugfs_create_dir(dir, cxl_debugfs);
}
EXPORT_SYMBOL_NS_GPL(cxl_debugfs_create_dir, CXL);

static __init int cxl_core_init(void)
{
	int rc;

	cxl_debugfs = debugfs_create_dir("cxl", NULL);

	cxl_mbox_init();

	rc = cxl_memdev_init();
	if (rc)
		return rc;

	cxl_bus_wq = alloc_ordered_workqueue("cxl_port", 0);
	if (!cxl_bus_wq) {
		rc = -ENOMEM;
		goto err_wq;
	}

	rc = bus_register(&cxl_bus_type);
	if (rc)
		goto err_bus;

	rc = cxl_region_init();
	if (rc)
		goto err_region;

	return 0;

err_region:
	bus_unregister(&cxl_bus_type);
err_bus:
	destroy_workqueue(cxl_bus_wq);
err_wq:
	cxl_memdev_exit();
	return rc;
}

static void cxl_core_exit(void)
{
	cxl_region_exit();
	bus_unregister(&cxl_bus_type);
	destroy_workqueue(cxl_bus_wq);
	cxl_memdev_exit();
	debugfs_remove_recursive(cxl_debugfs);
}

subsys_initcall(cxl_core_init);
module_exit(cxl_core_exit);
MODULE_LICENSE("GPL v2");<|MERGE_RESOLUTION|>--- conflicted
+++ resolved
@@ -700,10 +700,6 @@
 	return ERR_PTR(rc);
 }
 
-<<<<<<< HEAD
-static struct cxl_port *__devm_cxl_add_port(struct device *host,
-					    struct device *uport,
-=======
 static int cxl_setup_comp_regs(struct device *host, struct cxl_register_map *map,
 			       resource_size_t component_reg_phys)
 {
@@ -750,7 +746,6 @@
 
 static struct cxl_port *__devm_cxl_add_port(struct device *host,
 					    struct device *uport_dev,
->>>>>>> 98817289
 					    resource_size_t component_reg_phys,
 					    struct cxl_dport *parent_dport)
 {
@@ -802,49 +797,29 @@
 /**
  * devm_cxl_add_port - register a cxl_port in CXL memory decode hierarchy
  * @host: host device for devm operations
-<<<<<<< HEAD
- * @uport: "physical" device implementing this upstream port
- * @component_reg_phys: (optional) for configurable cxl_port instances
- * @parent_dport: next hop up in the CXL memory decode hierarchy
- */
-struct cxl_port *devm_cxl_add_port(struct device *host, struct device *uport,
-=======
  * @uport_dev: "physical" device implementing this upstream port
  * @component_reg_phys: (optional) for configurable cxl_port instances
  * @parent_dport: next hop up in the CXL memory decode hierarchy
  */
 struct cxl_port *devm_cxl_add_port(struct device *host,
 				   struct device *uport_dev,
->>>>>>> 98817289
 				   resource_size_t component_reg_phys,
 				   struct cxl_dport *parent_dport)
 {
 	struct cxl_port *port, *parent_port;
 
-<<<<<<< HEAD
-	port = __devm_cxl_add_port(host, uport, component_reg_phys,
-=======
 	port = __devm_cxl_add_port(host, uport_dev, component_reg_phys,
->>>>>>> 98817289
 				   parent_dport);
 
 	parent_port = parent_dport ? parent_dport->port : NULL;
 	if (IS_ERR(port)) {
-<<<<<<< HEAD
-		dev_dbg(uport, "Failed to add%s%s%s: %ld\n",
-=======
 		dev_dbg(uport_dev, "Failed to add%s%s%s: %ld\n",
->>>>>>> 98817289
 			parent_port ? " port to " : "",
 			parent_port ? dev_name(&parent_port->dev) : "",
 			parent_port ? "" : " root port",
 			PTR_ERR(port));
 	} else {
-<<<<<<< HEAD
-		dev_dbg(uport, "%s added%s%s%s\n",
-=======
 		dev_dbg(uport_dev, "%s added%s%s%s\n",
->>>>>>> 98817289
 			dev_name(&port->dev),
 			parent_port ? " to " : "",
 			parent_port ? dev_name(&parent_port->dev) : "",
@@ -1340,8 +1315,6 @@
 	}
 }
 
-<<<<<<< HEAD
-=======
 struct detach_ctx {
 	struct cxl_memdev *cxlmd;
 	int depth;
@@ -1362,7 +1335,6 @@
 	return !!cxl_ep_load(port, ctx->cxlmd);
 }
 
->>>>>>> 98817289
 static void cxl_detach_ep(void *data)
 {
 	struct cxl_memdev *cxlmd = data;
@@ -1613,11 +1585,7 @@
 	if (xa_empty(&port->dports))
 		return -EINVAL;
 
-<<<<<<< HEAD
-	write_seqlock(&cxlsd->target_lock);
-=======
 	guard(rwsem_write)(&cxl_region_rwsem);
->>>>>>> 98817289
 	for (i = 0; i < cxlsd->cxld.interleave_ways; i++) {
 		struct cxl_dport *dport = find_dport(port, target_map[i]);
 
