// SPDX-License-Identifier: GPL-2.0-or-later
/*******************************************************************************
 * This file contains main functions related to the iSCSI Target Core Driver.
 *
 * (c) Copyright 2007-2013 Datera, Inc.
 *
 * Author: Nicholas A. Bellinger <nab@linux-iscsi.org>
 *
 ******************************************************************************/

#include <crypto/hash.h>
#include <linux/string.h>
#include <linux/kthread.h>
#include <linux/completion.h>
#include <linux/module.h>
#include <linux/vmalloc.h>
#include <linux/idr.h>
#include <linux/delay.h>
#include <linux/sched/signal.h>
#include <asm/unaligned.h>
#include <linux/inet.h>
#include <net/ipv6.h>
#include <scsi/scsi_proto.h>
#include <scsi/iscsi_proto.h>
#include <scsi/scsi_tcq.h>
#include <target/target_core_base.h>
#include <target/target_core_fabric.h>

#include <target/target_core_backend.h>
#include <target/iscsi/iscsi_target_core.h>
#include "iscsi_target_parameters.h"
#include "iscsi_target_seq_pdu_list.h"
#include "iscsi_target_datain_values.h"
#include "iscsi_target_erl0.h"
#include "iscsi_target_erl1.h"
#include "iscsi_target_erl2.h"
#include "iscsi_target_login.h"
#include "iscsi_target_tmr.h"
#include "iscsi_target_tpg.h"
#include "iscsi_target_util.h"
#include "iscsi_target.h"
#include "iscsi_target_device.h"
#include <target/iscsi/iscsi_target_stat.h>

#include <target/iscsi/iscsi_transport.h>

static LIST_HEAD(g_tiqn_list);
static LIST_HEAD(g_np_list);
static DEFINE_SPINLOCK(tiqn_lock);
static DEFINE_MUTEX(np_lock);

static struct idr tiqn_idr;
DEFINE_IDA(sess_ida);
struct mutex auth_id_lock;

struct iscsit_global *iscsit_global;

struct kmem_cache *lio_qr_cache;
struct kmem_cache *lio_dr_cache;
struct kmem_cache *lio_ooo_cache;
struct kmem_cache *lio_r2t_cache;

static int iscsit_handle_immediate_data(struct iscsit_cmd *,
			struct iscsi_scsi_req *, u32);

struct iscsi_tiqn *iscsit_get_tiqn_for_login(unsigned char *buf)
{
	struct iscsi_tiqn *tiqn = NULL;

	spin_lock(&tiqn_lock);
	list_for_each_entry(tiqn, &g_tiqn_list, tiqn_list) {
		if (!strcmp(tiqn->tiqn, buf)) {

			spin_lock(&tiqn->tiqn_state_lock);
			if (tiqn->tiqn_state == TIQN_STATE_ACTIVE) {
				tiqn->tiqn_access_count++;
				spin_unlock(&tiqn->tiqn_state_lock);
				spin_unlock(&tiqn_lock);
				return tiqn;
			}
			spin_unlock(&tiqn->tiqn_state_lock);
		}
	}
	spin_unlock(&tiqn_lock);

	return NULL;
}

static int iscsit_set_tiqn_shutdown(struct iscsi_tiqn *tiqn)
{
	spin_lock(&tiqn->tiqn_state_lock);
	if (tiqn->tiqn_state == TIQN_STATE_ACTIVE) {
		tiqn->tiqn_state = TIQN_STATE_SHUTDOWN;
		spin_unlock(&tiqn->tiqn_state_lock);
		return 0;
	}
	spin_unlock(&tiqn->tiqn_state_lock);

	return -1;
}

void iscsit_put_tiqn_for_login(struct iscsi_tiqn *tiqn)
{
	spin_lock(&tiqn->tiqn_state_lock);
	tiqn->tiqn_access_count--;
	spin_unlock(&tiqn->tiqn_state_lock);
}

/*
 * Note that IQN formatting is expected to be done in userspace, and
 * no explict IQN format checks are done here.
 */
struct iscsi_tiqn *iscsit_add_tiqn(unsigned char *buf)
{
	struct iscsi_tiqn *tiqn = NULL;
	int ret;

	if (strlen(buf) >= ISCSI_IQN_LEN) {
		pr_err("Target IQN exceeds %d bytes\n",
				ISCSI_IQN_LEN);
		return ERR_PTR(-EINVAL);
	}

	tiqn = kzalloc(sizeof(*tiqn), GFP_KERNEL);
	if (!tiqn)
		return ERR_PTR(-ENOMEM);

	sprintf(tiqn->tiqn, "%s", buf);
	INIT_LIST_HEAD(&tiqn->tiqn_list);
	INIT_LIST_HEAD(&tiqn->tiqn_tpg_list);
	spin_lock_init(&tiqn->tiqn_state_lock);
	spin_lock_init(&tiqn->tiqn_tpg_lock);
	spin_lock_init(&tiqn->sess_err_stats.lock);
	spin_lock_init(&tiqn->login_stats.lock);
	spin_lock_init(&tiqn->logout_stats.lock);

	tiqn->tiqn_state = TIQN_STATE_ACTIVE;

	idr_preload(GFP_KERNEL);
	spin_lock(&tiqn_lock);

	ret = idr_alloc(&tiqn_idr, NULL, 0, 0, GFP_NOWAIT);
	if (ret < 0) {
		pr_err("idr_alloc() failed for tiqn->tiqn_index\n");
		spin_unlock(&tiqn_lock);
		idr_preload_end();
		kfree(tiqn);
		return ERR_PTR(ret);
	}
	tiqn->tiqn_index = ret;
	list_add_tail(&tiqn->tiqn_list, &g_tiqn_list);

	spin_unlock(&tiqn_lock);
	idr_preload_end();

	pr_debug("CORE[0] - Added iSCSI Target IQN: %s\n", tiqn->tiqn);

	return tiqn;

}

static void iscsit_wait_for_tiqn(struct iscsi_tiqn *tiqn)
{
	/*
	 * Wait for accesses to said struct iscsi_tiqn to end.
	 */
	spin_lock(&tiqn->tiqn_state_lock);
	while (tiqn->tiqn_access_count != 0) {
		spin_unlock(&tiqn->tiqn_state_lock);
		msleep(10);
		spin_lock(&tiqn->tiqn_state_lock);
	}
	spin_unlock(&tiqn->tiqn_state_lock);
}

void iscsit_del_tiqn(struct iscsi_tiqn *tiqn)
{
	/*
	 * iscsit_set_tiqn_shutdown sets tiqn->tiqn_state = TIQN_STATE_SHUTDOWN
	 * while holding tiqn->tiqn_state_lock.  This means that all subsequent
	 * attempts to access this struct iscsi_tiqn will fail from both transport
	 * fabric and control code paths.
	 */
	if (iscsit_set_tiqn_shutdown(tiqn) < 0) {
		pr_err("iscsit_set_tiqn_shutdown() failed\n");
		return;
	}

	iscsit_wait_for_tiqn(tiqn);

	spin_lock(&tiqn_lock);
	list_del(&tiqn->tiqn_list);
	idr_remove(&tiqn_idr, tiqn->tiqn_index);
	spin_unlock(&tiqn_lock);

	pr_debug("CORE[0] - Deleted iSCSI Target IQN: %s\n",
			tiqn->tiqn);
	kfree(tiqn);
}

int iscsit_access_np(struct iscsi_np *np, struct iscsi_portal_group *tpg)
{
	int ret;
	/*
	 * Determine if the network portal is accepting storage traffic.
	 */
	spin_lock_bh(&np->np_thread_lock);
	if (np->np_thread_state != ISCSI_NP_THREAD_ACTIVE) {
		spin_unlock_bh(&np->np_thread_lock);
		return -1;
	}
	spin_unlock_bh(&np->np_thread_lock);
	/*
	 * Determine if the portal group is accepting storage traffic.
	 */
	spin_lock_bh(&tpg->tpg_state_lock);
	if (tpg->tpg_state != TPG_STATE_ACTIVE) {
		spin_unlock_bh(&tpg->tpg_state_lock);
		return -1;
	}
	spin_unlock_bh(&tpg->tpg_state_lock);

	/*
	 * Here we serialize access across the TIQN+TPG Tuple.
	 */
	ret = down_interruptible(&tpg->np_login_sem);
	if (ret != 0)
		return -1;

	spin_lock_bh(&tpg->tpg_state_lock);
	if (tpg->tpg_state != TPG_STATE_ACTIVE) {
		spin_unlock_bh(&tpg->tpg_state_lock);
		up(&tpg->np_login_sem);
		return -1;
	}
	spin_unlock_bh(&tpg->tpg_state_lock);

	return 0;
}

void iscsit_login_kref_put(struct kref *kref)
{
	struct iscsi_tpg_np *tpg_np = container_of(kref,
				struct iscsi_tpg_np, tpg_np_kref);

	complete(&tpg_np->tpg_np_comp);
}

int iscsit_deaccess_np(struct iscsi_np *np, struct iscsi_portal_group *tpg,
		       struct iscsi_tpg_np *tpg_np)
{
	struct iscsi_tiqn *tiqn = tpg->tpg_tiqn;

	up(&tpg->np_login_sem);

	if (tpg_np)
		kref_put(&tpg_np->tpg_np_kref, iscsit_login_kref_put);

	if (tiqn)
		iscsit_put_tiqn_for_login(tiqn);

	return 0;
}

bool iscsit_check_np_match(
	struct sockaddr_storage *sockaddr,
	struct iscsi_np *np,
	int network_transport)
{
	struct sockaddr_in *sock_in, *sock_in_e;
	struct sockaddr_in6 *sock_in6, *sock_in6_e;
	bool ip_match = false;
	u16 port, port_e;

	if (sockaddr->ss_family == AF_INET6) {
		sock_in6 = (struct sockaddr_in6 *)sockaddr;
		sock_in6_e = (struct sockaddr_in6 *)&np->np_sockaddr;

		if (!memcmp(&sock_in6->sin6_addr.in6_u,
			    &sock_in6_e->sin6_addr.in6_u,
			    sizeof(struct in6_addr)))
			ip_match = true;

		port = ntohs(sock_in6->sin6_port);
		port_e = ntohs(sock_in6_e->sin6_port);
	} else {
		sock_in = (struct sockaddr_in *)sockaddr;
		sock_in_e = (struct sockaddr_in *)&np->np_sockaddr;

		if (sock_in->sin_addr.s_addr == sock_in_e->sin_addr.s_addr)
			ip_match = true;

		port = ntohs(sock_in->sin_port);
		port_e = ntohs(sock_in_e->sin_port);
	}

	if (ip_match && (port_e == port) &&
	    (np->np_network_transport == network_transport))
		return true;

	return false;
}

static struct iscsi_np *iscsit_get_np(
	struct sockaddr_storage *sockaddr,
	int network_transport)
{
	struct iscsi_np *np;
	bool match;

	lockdep_assert_held(&np_lock);

	list_for_each_entry(np, &g_np_list, np_list) {
		spin_lock_bh(&np->np_thread_lock);
		if (np->np_thread_state != ISCSI_NP_THREAD_ACTIVE) {
			spin_unlock_bh(&np->np_thread_lock);
			continue;
		}

		match = iscsit_check_np_match(sockaddr, np, network_transport);
		if (match) {
			/*
			 * Increment the np_exports reference count now to
			 * prevent iscsit_del_np() below from being called
			 * while iscsi_tpg_add_network_portal() is called.
			 */
			np->np_exports++;
			spin_unlock_bh(&np->np_thread_lock);
			return np;
		}
		spin_unlock_bh(&np->np_thread_lock);
	}

	return NULL;
}

struct iscsi_np *iscsit_add_np(
	struct sockaddr_storage *sockaddr,
	int network_transport)
{
	struct iscsi_np *np;
	int ret;

	mutex_lock(&np_lock);

	/*
	 * Locate the existing struct iscsi_np if already active..
	 */
	np = iscsit_get_np(sockaddr, network_transport);
	if (np) {
		mutex_unlock(&np_lock);
		return np;
	}

	np = kzalloc(sizeof(*np), GFP_KERNEL);
	if (!np) {
		mutex_unlock(&np_lock);
		return ERR_PTR(-ENOMEM);
	}

	np->np_flags |= NPF_IP_NETWORK;
	np->np_network_transport = network_transport;
	spin_lock_init(&np->np_thread_lock);
	init_completion(&np->np_restart_comp);
	INIT_LIST_HEAD(&np->np_list);

	ret = iscsi_target_setup_login_socket(np, sockaddr);
	if (ret != 0) {
		kfree(np);
		mutex_unlock(&np_lock);
		return ERR_PTR(ret);
	}

	np->np_thread = kthread_run(iscsi_target_login_thread, np, "iscsi_np");
	if (IS_ERR(np->np_thread)) {
		pr_err("Unable to create kthread: iscsi_np\n");
		ret = PTR_ERR(np->np_thread);
		kfree(np);
		mutex_unlock(&np_lock);
		return ERR_PTR(ret);
	}
	/*
	 * Increment the np_exports reference count now to prevent
	 * iscsit_del_np() below from being run while a new call to
	 * iscsi_tpg_add_network_portal() for a matching iscsi_np is
	 * active.  We don't need to hold np->np_thread_lock at this
	 * point because iscsi_np has not been added to g_np_list yet.
	 */
	np->np_exports = 1;
	np->np_thread_state = ISCSI_NP_THREAD_ACTIVE;

	list_add_tail(&np->np_list, &g_np_list);
	mutex_unlock(&np_lock);

	pr_debug("CORE[0] - Added Network Portal: %pISpc on %s\n",
		&np->np_sockaddr, np->np_transport->name);

	return np;
}

int iscsit_reset_np_thread(
	struct iscsi_np *np,
	struct iscsi_tpg_np *tpg_np,
	struct iscsi_portal_group *tpg,
	bool shutdown)
{
	spin_lock_bh(&np->np_thread_lock);
	if (np->np_thread_state == ISCSI_NP_THREAD_INACTIVE) {
		spin_unlock_bh(&np->np_thread_lock);
		return 0;
	}
	np->np_thread_state = ISCSI_NP_THREAD_RESET;
	atomic_inc(&np->np_reset_count);

	if (np->np_thread) {
		spin_unlock_bh(&np->np_thread_lock);
		send_sig(SIGINT, np->np_thread, 1);
		wait_for_completion(&np->np_restart_comp);
		spin_lock_bh(&np->np_thread_lock);
	}
	spin_unlock_bh(&np->np_thread_lock);

	if (tpg_np && shutdown) {
		kref_put(&tpg_np->tpg_np_kref, iscsit_login_kref_put);

		wait_for_completion(&tpg_np->tpg_np_comp);
	}

	return 0;
}

static void iscsit_free_np(struct iscsi_np *np)
{
	if (np->np_socket)
		sock_release(np->np_socket);
}

int iscsit_del_np(struct iscsi_np *np)
{
	spin_lock_bh(&np->np_thread_lock);
	np->np_exports--;
	if (np->np_exports) {
		np->enabled = true;
		spin_unlock_bh(&np->np_thread_lock);
		return 0;
	}
	np->np_thread_state = ISCSI_NP_THREAD_SHUTDOWN;
	spin_unlock_bh(&np->np_thread_lock);

	if (np->np_thread) {
		/*
		 * We need to send the signal to wakeup Linux/Net
		 * which may be sleeping in sock_accept()..
		 */
		send_sig(SIGINT, np->np_thread, 1);
		kthread_stop(np->np_thread);
		np->np_thread = NULL;
	}

	np->np_transport->iscsit_free_np(np);

	mutex_lock(&np_lock);
	list_del(&np->np_list);
	mutex_unlock(&np_lock);

	pr_debug("CORE[0] - Removed Network Portal: %pISpc on %s\n",
		&np->np_sockaddr, np->np_transport->name);

	iscsit_put_transport(np->np_transport);
	kfree(np);
	return 0;
}

static void iscsit_get_rx_pdu(struct iscsit_conn *);

int iscsit_queue_rsp(struct iscsit_conn *conn, struct iscsit_cmd *cmd)
{
	return iscsit_add_cmd_to_response_queue(cmd, cmd->conn, cmd->i_state);
}
EXPORT_SYMBOL(iscsit_queue_rsp);

void iscsit_aborted_task(struct iscsit_conn *conn, struct iscsit_cmd *cmd)
{
	spin_lock_bh(&conn->cmd_lock);
	if (!list_empty(&cmd->i_conn_node))
		list_del_init(&cmd->i_conn_node);
	spin_unlock_bh(&conn->cmd_lock);

	__iscsit_free_cmd(cmd, true);
}
EXPORT_SYMBOL(iscsit_aborted_task);

static void iscsit_do_crypto_hash_buf(struct ahash_request *, const void *,
				      u32, u32, const void *, void *);
static void iscsit_tx_thread_wait_for_tcp(struct iscsit_conn *);

static int
iscsit_xmit_nondatain_pdu(struct iscsit_conn *conn, struct iscsit_cmd *cmd,
			  const void *data_buf, u32 data_buf_len)
{
	struct iscsi_hdr *hdr = (struct iscsi_hdr *)cmd->pdu;
	struct kvec *iov;
	u32 niov = 0, tx_size = ISCSI_HDR_LEN;
	int ret;

	iov = &cmd->iov_misc[0];
	iov[niov].iov_base	= cmd->pdu;
	iov[niov++].iov_len	= ISCSI_HDR_LEN;

	if (conn->conn_ops->HeaderDigest) {
		u32 *header_digest = (u32 *)&cmd->pdu[ISCSI_HDR_LEN];

		iscsit_do_crypto_hash_buf(conn->conn_tx_hash, hdr,
					  ISCSI_HDR_LEN, 0, NULL,
					  header_digest);

		iov[0].iov_len += ISCSI_CRC_LEN;
		tx_size += ISCSI_CRC_LEN;
		pr_debug("Attaching CRC32C HeaderDigest"
			 " to opcode 0x%x 0x%08x\n",
			 hdr->opcode, *header_digest);
	}

	if (data_buf_len) {
		u32 padding = ((-data_buf_len) & 3);

		iov[niov].iov_base	= (void *)data_buf;
		iov[niov++].iov_len	= data_buf_len;
		tx_size += data_buf_len;

		if (padding != 0) {
			iov[niov].iov_base = &cmd->pad_bytes;
			iov[niov++].iov_len = padding;
			tx_size += padding;
			pr_debug("Attaching %u additional"
				 " padding bytes.\n", padding);
		}

		if (conn->conn_ops->DataDigest) {
			iscsit_do_crypto_hash_buf(conn->conn_tx_hash,
						  data_buf, data_buf_len,
						  padding, &cmd->pad_bytes,
						  &cmd->data_crc);

			iov[niov].iov_base = &cmd->data_crc;
			iov[niov++].iov_len = ISCSI_CRC_LEN;
			tx_size += ISCSI_CRC_LEN;
			pr_debug("Attached DataDigest for %u"
				 " bytes opcode 0x%x, CRC 0x%08x\n",
				 data_buf_len, hdr->opcode, cmd->data_crc);
		}
	}

	cmd->iov_misc_count = niov;
	cmd->tx_size = tx_size;

	ret = iscsit_send_tx_data(cmd, conn, 1);
	if (ret < 0) {
		iscsit_tx_thread_wait_for_tcp(conn);
		return ret;
	}

	return 0;
}

static int iscsit_map_iovec(struct iscsit_cmd *cmd, struct kvec *iov, int nvec,
			    u32 data_offset, u32 data_length);
static void iscsit_unmap_iovec(struct iscsit_cmd *);
static u32 iscsit_do_crypto_hash_sg(struct ahash_request *, struct iscsit_cmd *,
				    u32, u32, u32, u8 *);
static int
iscsit_xmit_datain_pdu(struct iscsit_conn *conn, struct iscsit_cmd *cmd,
		       const struct iscsi_datain *datain)
{
	struct kvec *iov;
	u32 iov_count = 0, tx_size = 0;
	int ret, iov_ret;

	iov = &cmd->iov_data[0];
	iov[iov_count].iov_base	= cmd->pdu;
	iov[iov_count++].iov_len = ISCSI_HDR_LEN;
	tx_size += ISCSI_HDR_LEN;

	if (conn->conn_ops->HeaderDigest) {
		u32 *header_digest = (u32 *)&cmd->pdu[ISCSI_HDR_LEN];

		iscsit_do_crypto_hash_buf(conn->conn_tx_hash, cmd->pdu,
					  ISCSI_HDR_LEN, 0, NULL,
					  header_digest);

		iov[0].iov_len += ISCSI_CRC_LEN;
		tx_size += ISCSI_CRC_LEN;

		pr_debug("Attaching CRC32 HeaderDigest for DataIN PDU 0x%08x\n",
			 *header_digest);
	}

	iov_ret = iscsit_map_iovec(cmd, &cmd->iov_data[iov_count],
				   cmd->orig_iov_data_count - (iov_count + 2),
				   datain->offset, datain->length);
	if (iov_ret < 0)
		return -1;

	iov_count += iov_ret;
	tx_size += datain->length;

	cmd->padding = ((-datain->length) & 3);
	if (cmd->padding) {
		iov[iov_count].iov_base		= cmd->pad_bytes;
		iov[iov_count++].iov_len	= cmd->padding;
		tx_size += cmd->padding;

		pr_debug("Attaching %u padding bytes\n", cmd->padding);
	}

	if (conn->conn_ops->DataDigest) {
		cmd->data_crc = iscsit_do_crypto_hash_sg(conn->conn_tx_hash,
							 cmd, datain->offset,
							 datain->length,
							 cmd->padding,
							 cmd->pad_bytes);

		iov[iov_count].iov_base	= &cmd->data_crc;
		iov[iov_count++].iov_len = ISCSI_CRC_LEN;
		tx_size += ISCSI_CRC_LEN;

		pr_debug("Attached CRC32C DataDigest %d bytes, crc 0x%08x\n",
			 datain->length + cmd->padding, cmd->data_crc);
	}

	cmd->iov_data_count = iov_count;
	cmd->tx_size = tx_size;

	ret = iscsit_fe_sendpage_sg(cmd, conn);

	iscsit_unmap_iovec(cmd);

	if (ret < 0) {
		iscsit_tx_thread_wait_for_tcp(conn);
		return ret;
	}

	return 0;
}

static int iscsit_xmit_pdu(struct iscsit_conn *conn, struct iscsit_cmd *cmd,
			   struct iscsi_datain_req *dr, const void *buf,
			   u32 buf_len)
{
	if (dr)
		return iscsit_xmit_datain_pdu(conn, cmd, buf);
	else
		return iscsit_xmit_nondatain_pdu(conn, cmd, buf, buf_len);
}

static enum target_prot_op iscsit_get_sup_prot_ops(struct iscsit_conn *conn)
{
	return TARGET_PROT_NORMAL;
}

static struct iscsit_transport iscsi_target_transport = {
	.name			= "iSCSI/TCP",
	.transport_type		= ISCSI_TCP,
	.rdma_shutdown		= false,
	.owner			= NULL,
	.iscsit_setup_np	= iscsit_setup_np,
	.iscsit_accept_np	= iscsit_accept_np,
	.iscsit_free_np		= iscsit_free_np,
	.iscsit_get_login_rx	= iscsit_get_login_rx,
	.iscsit_put_login_tx	= iscsit_put_login_tx,
	.iscsit_get_dataout	= iscsit_build_r2ts_for_cmd,
	.iscsit_immediate_queue	= iscsit_immediate_queue,
	.iscsit_response_queue	= iscsit_response_queue,
	.iscsit_queue_data_in	= iscsit_queue_rsp,
	.iscsit_queue_status	= iscsit_queue_rsp,
	.iscsit_aborted_task	= iscsit_aborted_task,
	.iscsit_xmit_pdu	= iscsit_xmit_pdu,
	.iscsit_get_rx_pdu	= iscsit_get_rx_pdu,
	.iscsit_get_sup_prot_ops = iscsit_get_sup_prot_ops,
};

static int __init iscsi_target_init_module(void)
{
	int ret = 0, size;

	pr_debug("iSCSI-Target "ISCSIT_VERSION"\n");
	iscsit_global = kzalloc(sizeof(*iscsit_global), GFP_KERNEL);
	if (!iscsit_global)
		return -1;

	spin_lock_init(&iscsit_global->ts_bitmap_lock);
	mutex_init(&auth_id_lock);
	idr_init(&tiqn_idr);

	ret = target_register_template(&iscsi_ops);
	if (ret)
		goto out;

	size = BITS_TO_LONGS(ISCSIT_BITMAP_BITS) * sizeof(long);
	iscsit_global->ts_bitmap = vzalloc(size);
	if (!iscsit_global->ts_bitmap)
		goto configfs_out;

	if (!zalloc_cpumask_var(&iscsit_global->allowed_cpumask, GFP_KERNEL)) {
		pr_err("Unable to allocate iscsit_global->allowed_cpumask\n");
		goto bitmap_out;
	}
	cpumask_setall(iscsit_global->allowed_cpumask);

	lio_qr_cache = kmem_cache_create("lio_qr_cache",
			sizeof(struct iscsi_queue_req),
			__alignof__(struct iscsi_queue_req), 0, NULL);
	if (!lio_qr_cache) {
		pr_err("Unable to kmem_cache_create() for"
				" lio_qr_cache\n");
		goto cpumask_out;
	}

	lio_dr_cache = kmem_cache_create("lio_dr_cache",
			sizeof(struct iscsi_datain_req),
			__alignof__(struct iscsi_datain_req), 0, NULL);
	if (!lio_dr_cache) {
		pr_err("Unable to kmem_cache_create() for"
				" lio_dr_cache\n");
		goto qr_out;
	}

	lio_ooo_cache = kmem_cache_create("lio_ooo_cache",
			sizeof(struct iscsi_ooo_cmdsn),
			__alignof__(struct iscsi_ooo_cmdsn), 0, NULL);
	if (!lio_ooo_cache) {
		pr_err("Unable to kmem_cache_create() for"
				" lio_ooo_cache\n");
		goto dr_out;
	}

	lio_r2t_cache = kmem_cache_create("lio_r2t_cache",
			sizeof(struct iscsi_r2t), __alignof__(struct iscsi_r2t),
			0, NULL);
	if (!lio_r2t_cache) {
		pr_err("Unable to kmem_cache_create() for"
				" lio_r2t_cache\n");
		goto ooo_out;
	}

	iscsit_register_transport(&iscsi_target_transport);

	if (iscsit_load_discovery_tpg() < 0)
		goto r2t_out;

	return ret;
r2t_out:
	iscsit_unregister_transport(&iscsi_target_transport);
	kmem_cache_destroy(lio_r2t_cache);
ooo_out:
	kmem_cache_destroy(lio_ooo_cache);
dr_out:
	kmem_cache_destroy(lio_dr_cache);
qr_out:
	kmem_cache_destroy(lio_qr_cache);
cpumask_out:
	free_cpumask_var(iscsit_global->allowed_cpumask);
bitmap_out:
	vfree(iscsit_global->ts_bitmap);
configfs_out:
	/* XXX: this probably wants it to be it's own unwind step.. */
	if (iscsit_global->discovery_tpg)
		iscsit_tpg_disable_portal_group(iscsit_global->discovery_tpg, 1);
	target_unregister_template(&iscsi_ops);
out:
	kfree(iscsit_global);
	return -ENOMEM;
}

static void __exit iscsi_target_cleanup_module(void)
{
	iscsit_release_discovery_tpg();
	iscsit_unregister_transport(&iscsi_target_transport);
	kmem_cache_destroy(lio_qr_cache);
	kmem_cache_destroy(lio_dr_cache);
	kmem_cache_destroy(lio_ooo_cache);
	kmem_cache_destroy(lio_r2t_cache);

	/*
	 * Shutdown discovery sessions and disable discovery TPG
	 */
	if (iscsit_global->discovery_tpg)
		iscsit_tpg_disable_portal_group(iscsit_global->discovery_tpg, 1);

	target_unregister_template(&iscsi_ops);

	free_cpumask_var(iscsit_global->allowed_cpumask);
	vfree(iscsit_global->ts_bitmap);
	kfree(iscsit_global);
}

int iscsit_add_reject(
	struct iscsit_conn *conn,
	u8 reason,
	unsigned char *buf)
{
	struct iscsit_cmd *cmd;

	cmd = iscsit_allocate_cmd(conn, TASK_INTERRUPTIBLE);
	if (!cmd)
		return -1;

	cmd->iscsi_opcode = ISCSI_OP_REJECT;
	cmd->reject_reason = reason;

	cmd->buf_ptr = kmemdup(buf, ISCSI_HDR_LEN, GFP_KERNEL);
	if (!cmd->buf_ptr) {
		pr_err("Unable to allocate memory for cmd->buf_ptr\n");
		iscsit_free_cmd(cmd, false);
		return -1;
	}

	spin_lock_bh(&conn->cmd_lock);
	list_add_tail(&cmd->i_conn_node, &conn->conn_cmd_list);
	spin_unlock_bh(&conn->cmd_lock);

	cmd->i_state = ISTATE_SEND_REJECT;
	iscsit_add_cmd_to_response_queue(cmd, conn, cmd->i_state);

	return -1;
}
EXPORT_SYMBOL(iscsit_add_reject);

static int iscsit_add_reject_from_cmd(
	struct iscsit_cmd *cmd,
	u8 reason,
	bool add_to_conn,
	unsigned char *buf)
{
	struct iscsit_conn *conn;
	const bool do_put = cmd->se_cmd.se_tfo != NULL;

	if (!cmd->conn) {
		pr_err("cmd->conn is NULL for ITT: 0x%08x\n",
				cmd->init_task_tag);
		return -1;
	}
	conn = cmd->conn;

	cmd->iscsi_opcode = ISCSI_OP_REJECT;
	cmd->reject_reason = reason;

	cmd->buf_ptr = kmemdup(buf, ISCSI_HDR_LEN, GFP_KERNEL);
	if (!cmd->buf_ptr) {
		pr_err("Unable to allocate memory for cmd->buf_ptr\n");
		iscsit_free_cmd(cmd, false);
		return -1;
	}

	if (add_to_conn) {
		spin_lock_bh(&conn->cmd_lock);
		list_add_tail(&cmd->i_conn_node, &conn->conn_cmd_list);
		spin_unlock_bh(&conn->cmd_lock);
	}

	cmd->i_state = ISTATE_SEND_REJECT;
	iscsit_add_cmd_to_response_queue(cmd, conn, cmd->i_state);
	/*
	 * Perform the kref_put now if se_cmd has already been setup by
	 * scsit_setup_scsi_cmd()
	 */
	if (do_put) {
		pr_debug("iscsi reject: calling target_put_sess_cmd >>>>>>\n");
		target_put_sess_cmd(&cmd->se_cmd);
	}
	return -1;
}

static int iscsit_add_reject_cmd(struct iscsit_cmd *cmd, u8 reason,
				 unsigned char *buf)
{
	return iscsit_add_reject_from_cmd(cmd, reason, true, buf);
}

int iscsit_reject_cmd(struct iscsit_cmd *cmd, u8 reason, unsigned char *buf)
{
	return iscsit_add_reject_from_cmd(cmd, reason, false, buf);
}
EXPORT_SYMBOL(iscsit_reject_cmd);

/*
 * Map some portion of the allocated scatterlist to an iovec, suitable for
 * kernel sockets to copy data in/out.
 */
static int iscsit_map_iovec(struct iscsit_cmd *cmd, struct kvec *iov, int nvec,
			    u32 data_offset, u32 data_length)
{
	u32 i = 0, orig_data_length = data_length;
	struct scatterlist *sg;
	unsigned int page_off;

	/*
	 * We know each entry in t_data_sg contains a page.
	 */
	u32 ent = data_offset / PAGE_SIZE;

	if (!data_length)
		return 0;

	if (ent >= cmd->se_cmd.t_data_nents) {
		pr_err("Initial page entry out-of-bounds\n");
		goto overflow;
	}

	sg = &cmd->se_cmd.t_data_sg[ent];
	page_off = (data_offset % PAGE_SIZE);

	cmd->first_data_sg = sg;
	cmd->first_data_sg_off = page_off;

	while (data_length) {
		u32 cur_len;

		if (WARN_ON_ONCE(!sg || i >= nvec))
			goto overflow;

		cur_len = min_t(u32, data_length, sg->length - page_off);

		iov[i].iov_base = kmap(sg_page(sg)) + sg->offset + page_off;
		iov[i].iov_len = cur_len;

		data_length -= cur_len;
		page_off = 0;
		sg = sg_next(sg);
		i++;
	}

	cmd->kmapped_nents = i;

	return i;

overflow:
	pr_err("offset %d + length %d overflow; %d/%d; sg-list:\n",
	       data_offset, orig_data_length, i, nvec);
	for_each_sg(cmd->se_cmd.t_data_sg, sg,
		    cmd->se_cmd.t_data_nents, i) {
		pr_err("[%d] off %d len %d\n",
		       i, sg->offset, sg->length);
	}
	return -1;
}

static void iscsit_unmap_iovec(struct iscsit_cmd *cmd)
{
	u32 i;
	struct scatterlist *sg;

	sg = cmd->first_data_sg;

	for (i = 0; i < cmd->kmapped_nents; i++)
		kunmap(sg_page(&sg[i]));
}

static void iscsit_ack_from_expstatsn(struct iscsit_conn *conn, u32 exp_statsn)
{
	LIST_HEAD(ack_list);
	struct iscsit_cmd *cmd, *cmd_p;

	conn->exp_statsn = exp_statsn;

	if (conn->sess->sess_ops->RDMAExtensions)
		return;

	spin_lock_bh(&conn->cmd_lock);
	list_for_each_entry_safe(cmd, cmd_p, &conn->conn_cmd_list, i_conn_node) {
		spin_lock(&cmd->istate_lock);
		if ((cmd->i_state == ISTATE_SENT_STATUS) &&
		    iscsi_sna_lt(cmd->stat_sn, exp_statsn)) {
			cmd->i_state = ISTATE_REMOVE;
			spin_unlock(&cmd->istate_lock);
			list_move_tail(&cmd->i_conn_node, &ack_list);
			continue;
		}
		spin_unlock(&cmd->istate_lock);
	}
	spin_unlock_bh(&conn->cmd_lock);

	list_for_each_entry_safe(cmd, cmd_p, &ack_list, i_conn_node) {
		list_del_init(&cmd->i_conn_node);
		iscsit_free_cmd(cmd, false);
	}
}

static int iscsit_allocate_iovecs(struct iscsit_cmd *cmd)
{
	u32 iov_count = max(1UL, DIV_ROUND_UP(cmd->se_cmd.data_length, PAGE_SIZE));

	iov_count += ISCSI_IOV_DATA_BUFFER;
	cmd->iov_data = kcalloc(iov_count, sizeof(*cmd->iov_data), GFP_KERNEL);
	if (!cmd->iov_data)
		return -ENOMEM;

	cmd->orig_iov_data_count = iov_count;
	return 0;
}

int iscsit_setup_scsi_cmd(struct iscsit_conn *conn, struct iscsit_cmd *cmd,
			  unsigned char *buf)
{
	int data_direction, payload_length;
	struct iscsi_ecdb_ahdr *ecdb_ahdr;
	struct iscsi_scsi_req *hdr;
	int iscsi_task_attr;
	unsigned char *cdb;
	int sam_task_attr;

	atomic_long_inc(&conn->sess->cmd_pdus);

	hdr			= (struct iscsi_scsi_req *) buf;
	payload_length		= ntoh24(hdr->dlength);

	/* FIXME; Add checks for AdditionalHeaderSegment */

	if (!(hdr->flags & ISCSI_FLAG_CMD_WRITE) &&
	    !(hdr->flags & ISCSI_FLAG_CMD_FINAL)) {
		pr_err("ISCSI_FLAG_CMD_WRITE & ISCSI_FLAG_CMD_FINAL"
				" not set. Bad iSCSI Initiator.\n");
		return iscsit_add_reject_cmd(cmd,
					     ISCSI_REASON_BOOKMARK_INVALID, buf);
	}

	if (((hdr->flags & ISCSI_FLAG_CMD_READ) ||
	     (hdr->flags & ISCSI_FLAG_CMD_WRITE)) && !hdr->data_length) {
		/*
		 * From RFC-3720 Section 10.3.1:
		 *
		 * "Either or both of R and W MAY be 1 when either the
		 *  Expected Data Transfer Length and/or Bidirectional Read
		 *  Expected Data Transfer Length are 0"
		 *
		 * For this case, go ahead and clear the unnecssary bits
		 * to avoid any confusion with ->data_direction.
		 */
		hdr->flags &= ~ISCSI_FLAG_CMD_READ;
		hdr->flags &= ~ISCSI_FLAG_CMD_WRITE;

		pr_warn("ISCSI_FLAG_CMD_READ or ISCSI_FLAG_CMD_WRITE"
			" set when Expected Data Transfer Length is 0 for"
			" CDB: 0x%02x, Fixing up flags\n", hdr->cdb[0]);
	}

	if (!(hdr->flags & ISCSI_FLAG_CMD_READ) &&
	    !(hdr->flags & ISCSI_FLAG_CMD_WRITE) && (hdr->data_length != 0)) {
		pr_err("ISCSI_FLAG_CMD_READ and/or ISCSI_FLAG_CMD_WRITE"
			" MUST be set if Expected Data Transfer Length is not 0."
			" Bad iSCSI Initiator\n");
		return iscsit_add_reject_cmd(cmd,
					     ISCSI_REASON_BOOKMARK_INVALID, buf);
	}

	if ((hdr->flags & ISCSI_FLAG_CMD_READ) &&
	    (hdr->flags & ISCSI_FLAG_CMD_WRITE)) {
		pr_err("Bidirectional operations not supported!\n");
		return iscsit_add_reject_cmd(cmd,
					     ISCSI_REASON_BOOKMARK_INVALID, buf);
	}

	if (hdr->opcode & ISCSI_OP_IMMEDIATE) {
		pr_err("Illegally set Immediate Bit in iSCSI Initiator"
				" Scsi Command PDU.\n");
		return iscsit_add_reject_cmd(cmd,
					     ISCSI_REASON_BOOKMARK_INVALID, buf);
	}

	if (payload_length && !conn->sess->sess_ops->ImmediateData) {
		pr_err("ImmediateData=No but DataSegmentLength=%u,"
			" protocol error.\n", payload_length);
		return iscsit_add_reject_cmd(cmd,
					     ISCSI_REASON_PROTOCOL_ERROR, buf);
	}

	if ((be32_to_cpu(hdr->data_length) == payload_length) &&
	    (!(hdr->flags & ISCSI_FLAG_CMD_FINAL))) {
		pr_err("Expected Data Transfer Length and Length of"
			" Immediate Data are the same, but ISCSI_FLAG_CMD_FINAL"
			" bit is not set protocol error\n");
		return iscsit_add_reject_cmd(cmd,
					     ISCSI_REASON_PROTOCOL_ERROR, buf);
	}

	if (payload_length > be32_to_cpu(hdr->data_length)) {
		pr_err("DataSegmentLength: %u is greater than"
			" EDTL: %u, protocol error.\n", payload_length,
				hdr->data_length);
		return iscsit_add_reject_cmd(cmd,
					     ISCSI_REASON_PROTOCOL_ERROR, buf);
	}

	if (payload_length > conn->conn_ops->MaxXmitDataSegmentLength) {
		pr_err("DataSegmentLength: %u is greater than"
			" MaxXmitDataSegmentLength: %u, protocol error.\n",
			payload_length, conn->conn_ops->MaxXmitDataSegmentLength);
		return iscsit_add_reject_cmd(cmd,
					     ISCSI_REASON_PROTOCOL_ERROR, buf);
	}

	if (payload_length > conn->sess->sess_ops->FirstBurstLength) {
		pr_err("DataSegmentLength: %u is greater than"
			" FirstBurstLength: %u, protocol error.\n",
			payload_length, conn->sess->sess_ops->FirstBurstLength);
		return iscsit_add_reject_cmd(cmd,
					     ISCSI_REASON_BOOKMARK_INVALID, buf);
	}

	cdb = hdr->cdb;

	if (hdr->hlength) {
		ecdb_ahdr = (struct iscsi_ecdb_ahdr *) (hdr + 1);
		if (ecdb_ahdr->ahstype != ISCSI_AHSTYPE_CDB) {
			pr_err("Additional Header Segment type %d not supported!\n",
			       ecdb_ahdr->ahstype);
			return iscsit_add_reject_cmd(cmd,
				ISCSI_REASON_CMD_NOT_SUPPORTED, buf);
		}

		cdb = kmalloc(be16_to_cpu(ecdb_ahdr->ahslength) + 15,
			      GFP_KERNEL);
		if (cdb == NULL)
			return iscsit_add_reject_cmd(cmd,
				ISCSI_REASON_BOOKMARK_NO_RESOURCES, buf);
		memcpy(cdb, hdr->cdb, ISCSI_CDB_SIZE);
		memcpy(cdb + ISCSI_CDB_SIZE, ecdb_ahdr->ecdb,
		       be16_to_cpu(ecdb_ahdr->ahslength) - 1);
	}

	data_direction = (hdr->flags & ISCSI_FLAG_CMD_WRITE) ? DMA_TO_DEVICE :
			 (hdr->flags & ISCSI_FLAG_CMD_READ) ? DMA_FROM_DEVICE :
			  DMA_NONE;

	cmd->data_direction = data_direction;
	iscsi_task_attr = hdr->flags & ISCSI_FLAG_CMD_ATTR_MASK;
	/*
	 * Figure out the SAM Task Attribute for the incoming SCSI CDB
	 */
	if ((iscsi_task_attr == ISCSI_ATTR_UNTAGGED) ||
	    (iscsi_task_attr == ISCSI_ATTR_SIMPLE))
		sam_task_attr = TCM_SIMPLE_TAG;
	else if (iscsi_task_attr == ISCSI_ATTR_ORDERED)
		sam_task_attr = TCM_ORDERED_TAG;
	else if (iscsi_task_attr == ISCSI_ATTR_HEAD_OF_QUEUE)
		sam_task_attr = TCM_HEAD_TAG;
	else if (iscsi_task_attr == ISCSI_ATTR_ACA)
		sam_task_attr = TCM_ACA_TAG;
	else {
		pr_debug("Unknown iSCSI Task Attribute: 0x%02x, using"
			" TCM_SIMPLE_TAG\n", iscsi_task_attr);
		sam_task_attr = TCM_SIMPLE_TAG;
	}

	cmd->iscsi_opcode	= ISCSI_OP_SCSI_CMD;
	cmd->i_state		= ISTATE_NEW_CMD;
	cmd->immediate_cmd	= ((hdr->opcode & ISCSI_OP_IMMEDIATE) ? 1 : 0);
	cmd->immediate_data	= (payload_length) ? 1 : 0;
	cmd->unsolicited_data	= ((!(hdr->flags & ISCSI_FLAG_CMD_FINAL) &&
				     (hdr->flags & ISCSI_FLAG_CMD_WRITE)) ? 1 : 0);
	if (cmd->unsolicited_data)
		cmd->cmd_flags |= ICF_NON_IMMEDIATE_UNSOLICITED_DATA;

	conn->sess->init_task_tag = cmd->init_task_tag = hdr->itt;
	if (hdr->flags & ISCSI_FLAG_CMD_READ)
		cmd->targ_xfer_tag = session_get_next_ttt(conn->sess);
	else
		cmd->targ_xfer_tag = 0xFFFFFFFF;
	cmd->cmd_sn		= be32_to_cpu(hdr->cmdsn);
	cmd->exp_stat_sn	= be32_to_cpu(hdr->exp_statsn);
	cmd->first_burst_len	= payload_length;

	if (!conn->sess->sess_ops->RDMAExtensions &&
	     cmd->data_direction == DMA_FROM_DEVICE) {
		struct iscsi_datain_req *dr;

		dr = iscsit_allocate_datain_req();
		if (!dr) {
			if (cdb != hdr->cdb)
				kfree(cdb);
			return iscsit_add_reject_cmd(cmd,
					ISCSI_REASON_BOOKMARK_NO_RESOURCES, buf);
		}

		iscsit_attach_datain_req(cmd, dr);
	}

	/*
	 * Initialize struct se_cmd descriptor from target_core_mod infrastructure
	 */
	__target_init_cmd(&cmd->se_cmd, &iscsi_ops,
			  conn->sess->se_sess, be32_to_cpu(hdr->data_length),
			  cmd->data_direction, sam_task_attr,
			  cmd->sense_buffer + 2, scsilun_to_int(&hdr->lun),
			  conn->cmd_cnt);

	pr_debug("Got SCSI Command, ITT: 0x%08x, CmdSN: 0x%08x,"
		" ExpXferLen: %u, Length: %u, CID: %hu\n", hdr->itt,
		hdr->cmdsn, be32_to_cpu(hdr->data_length), payload_length,
		conn->cid);

	target_get_sess_cmd(&cmd->se_cmd, true);

	cmd->se_cmd.tag = (__force u32)cmd->init_task_tag;
	cmd->sense_reason = target_cmd_init_cdb(&cmd->se_cmd, cdb,
						GFP_KERNEL);

	if (cdb != hdr->cdb)
		kfree(cdb);

	if (cmd->sense_reason) {
		if (cmd->sense_reason == TCM_OUT_OF_RESOURCES) {
			return iscsit_add_reject_cmd(cmd,
				ISCSI_REASON_BOOKMARK_NO_RESOURCES, buf);
		}

		goto attach_cmd;
	}

	cmd->sense_reason = transport_lookup_cmd_lun(&cmd->se_cmd);
	if (cmd->sense_reason)
		goto attach_cmd;

	cmd->sense_reason = target_cmd_parse_cdb(&cmd->se_cmd);
	if (cmd->sense_reason)
		goto attach_cmd;

	if (iscsit_build_pdu_and_seq_lists(cmd, payload_length) < 0) {
		return iscsit_add_reject_cmd(cmd,
				ISCSI_REASON_BOOKMARK_NO_RESOURCES, buf);
	}

attach_cmd:
	spin_lock_bh(&conn->cmd_lock);
	list_add_tail(&cmd->i_conn_node, &conn->conn_cmd_list);
	spin_unlock_bh(&conn->cmd_lock);
	/*
	 * Check if we need to delay processing because of ALUA
	 * Active/NonOptimized primary access state..
	 */
	core_alua_check_nonop_delay(&cmd->se_cmd);

	return 0;
}
EXPORT_SYMBOL(iscsit_setup_scsi_cmd);

void iscsit_set_unsolicited_dataout(struct iscsit_cmd *cmd)
{
	iscsit_set_dataout_sequence_values(cmd);

	spin_lock_bh(&cmd->dataout_timeout_lock);
	iscsit_start_dataout_timer(cmd, cmd->conn);
	spin_unlock_bh(&cmd->dataout_timeout_lock);
}
EXPORT_SYMBOL(iscsit_set_unsolicited_dataout);

int iscsit_process_scsi_cmd(struct iscsit_conn *conn, struct iscsit_cmd *cmd,
			    struct iscsi_scsi_req *hdr)
{
	int cmdsn_ret = 0;
	/*
	 * Check the CmdSN against ExpCmdSN/MaxCmdSN here if
	 * the Immediate Bit is not set, and no Immediate
	 * Data is attached.
	 *
	 * A PDU/CmdSN carrying Immediate Data can only
	 * be processed after the DataCRC has passed.
	 * If the DataCRC fails, the CmdSN MUST NOT
	 * be acknowledged. (See below)
	 */
	if (!cmd->immediate_data) {
		cmdsn_ret = iscsit_sequence_cmd(conn, cmd,
					(unsigned char *)hdr, hdr->cmdsn);
		if (cmdsn_ret == CMDSN_ERROR_CANNOT_RECOVER)
			return -1;
		else if (cmdsn_ret == CMDSN_LOWER_THAN_EXP) {
			target_put_sess_cmd(&cmd->se_cmd);
			return 0;
		}
	}

	iscsit_ack_from_expstatsn(conn, be32_to_cpu(hdr->exp_statsn));

	/*
	 * If no Immediate Data is attached, it's OK to return now.
	 */
	if (!cmd->immediate_data) {
		if (!cmd->sense_reason && cmd->unsolicited_data)
			iscsit_set_unsolicited_dataout(cmd);
		if (!cmd->sense_reason)
			return 0;

		target_put_sess_cmd(&cmd->se_cmd);
		return 0;
	}

	/*
	 * Early CHECK_CONDITIONs with ImmediateData never make it to command
	 * execution.  These exceptions are processed in CmdSN order using
	 * iscsit_check_received_cmdsn() in iscsit_get_immediate_data() below.
	 */
	if (cmd->sense_reason)
		return 1;
	/*
	 * Call directly into transport_generic_new_cmd() to perform
	 * the backend memory allocation.
	 */
	cmd->sense_reason = transport_generic_new_cmd(&cmd->se_cmd);
	if (cmd->sense_reason)
		return 1;

	return 0;
}
EXPORT_SYMBOL(iscsit_process_scsi_cmd);

static int
iscsit_get_immediate_data(struct iscsit_cmd *cmd, struct iscsi_scsi_req *hdr,
			  bool dump_payload)
{
	int cmdsn_ret = 0, immed_ret = IMMEDIATE_DATA_NORMAL_OPERATION;
	int rc;

	/*
	 * Special case for Unsupported SAM WRITE Opcodes and ImmediateData=Yes.
	 */
	if (dump_payload) {
		u32 length = min(cmd->se_cmd.data_length - cmd->write_data_done,
				 cmd->first_burst_len);

		pr_debug("Dumping min(%d - %d, %d) = %d bytes of immediate data\n",
			 cmd->se_cmd.data_length, cmd->write_data_done,
			 cmd->first_burst_len, length);
		rc = iscsit_dump_data_payload(cmd->conn, length, 1);
		pr_debug("Finished dumping immediate data\n");
		if (rc < 0)
			immed_ret = IMMEDIATE_DATA_CANNOT_RECOVER;
	} else {
		immed_ret = iscsit_handle_immediate_data(cmd, hdr,
							 cmd->first_burst_len);
	}

	if (immed_ret == IMMEDIATE_DATA_NORMAL_OPERATION) {
		/*
		 * A PDU/CmdSN carrying Immediate Data passed
		 * DataCRC, check against ExpCmdSN/MaxCmdSN if
		 * Immediate Bit is not set.
		 */
		cmdsn_ret = iscsit_sequence_cmd(cmd->conn, cmd,
					(unsigned char *)hdr, hdr->cmdsn);
		if (cmdsn_ret == CMDSN_ERROR_CANNOT_RECOVER)
			return -1;

		if (cmd->sense_reason || cmdsn_ret == CMDSN_LOWER_THAN_EXP) {
			target_put_sess_cmd(&cmd->se_cmd);

			return 0;
		} else if (cmd->unsolicited_data)
			iscsit_set_unsolicited_dataout(cmd);

	} else if (immed_ret == IMMEDIATE_DATA_ERL1_CRC_FAILURE) {
		/*
		 * Immediate Data failed DataCRC and ERL>=1,
		 * silently drop this PDU and let the initiator
		 * plug the CmdSN gap.
		 *
		 * FIXME: Send Unsolicited NOPIN with reserved
		 * TTT here to help the initiator figure out
		 * the missing CmdSN, although they should be
		 * intelligent enough to determine the missing
		 * CmdSN and issue a retry to plug the sequence.
		 */
		cmd->i_state = ISTATE_REMOVE;
		iscsit_add_cmd_to_immediate_queue(cmd, cmd->conn, cmd->i_state);
	} else /* immed_ret == IMMEDIATE_DATA_CANNOT_RECOVER */
		return -1;

	return 0;
}

static int
iscsit_handle_scsi_cmd(struct iscsit_conn *conn, struct iscsit_cmd *cmd,
			   unsigned char *buf)
{
	struct iscsi_scsi_req *hdr = (struct iscsi_scsi_req *)buf;
	int rc, immed_data;
	bool dump_payload = false;

	rc = iscsit_setup_scsi_cmd(conn, cmd, buf);
	if (rc < 0)
		return 0;
	/*
	 * Allocation iovecs needed for struct socket operations for
	 * traditional iSCSI block I/O.
	 */
	if (iscsit_allocate_iovecs(cmd) < 0) {
		return iscsit_reject_cmd(cmd,
				ISCSI_REASON_BOOKMARK_NO_RESOURCES, buf);
	}
	immed_data = cmd->immediate_data;

	rc = iscsit_process_scsi_cmd(conn, cmd, hdr);
	if (rc < 0)
		return rc;
	else if (rc > 0)
		dump_payload = true;

	if (!immed_data)
		return 0;

	return iscsit_get_immediate_data(cmd, hdr, dump_payload);
}

static u32 iscsit_do_crypto_hash_sg(
	struct ahash_request *hash,
	struct iscsit_cmd *cmd,
	u32 data_offset,
	u32 data_length,
	u32 padding,
	u8 *pad_bytes)
{
	u32 data_crc;
	struct scatterlist *sg;
	unsigned int page_off;

	crypto_ahash_init(hash);

	sg = cmd->first_data_sg;
	page_off = cmd->first_data_sg_off;

	if (data_length && page_off) {
		struct scatterlist first_sg;
		u32 len = min_t(u32, data_length, sg->length - page_off);

		sg_init_table(&first_sg, 1);
		sg_set_page(&first_sg, sg_page(sg), len, sg->offset + page_off);

		ahash_request_set_crypt(hash, &first_sg, NULL, len);
		crypto_ahash_update(hash);

		data_length -= len;
		sg = sg_next(sg);
	}

	while (data_length) {
		u32 cur_len = min_t(u32, data_length, sg->length);

		ahash_request_set_crypt(hash, sg, NULL, cur_len);
		crypto_ahash_update(hash);

		data_length -= cur_len;
		/* iscsit_map_iovec has already checked for invalid sg pointers */
		sg = sg_next(sg);
	}

	if (padding) {
		struct scatterlist pad_sg;

		sg_init_one(&pad_sg, pad_bytes, padding);
		ahash_request_set_crypt(hash, &pad_sg, (u8 *)&data_crc,
					padding);
		crypto_ahash_finup(hash);
	} else {
		ahash_request_set_crypt(hash, NULL, (u8 *)&data_crc, 0);
		crypto_ahash_final(hash);
	}

	return data_crc;
}

static void iscsit_do_crypto_hash_buf(struct ahash_request *hash,
	const void *buf, u32 payload_length, u32 padding,
	const void *pad_bytes, void *data_crc)
{
	struct scatterlist sg[2];

	sg_init_table(sg, ARRAY_SIZE(sg));
	sg_set_buf(sg, buf, payload_length);
	if (padding)
		sg_set_buf(sg + 1, pad_bytes, padding);

	ahash_request_set_crypt(hash, sg, data_crc, payload_length + padding);

	crypto_ahash_digest(hash);
}

int
__iscsit_check_dataout_hdr(struct iscsit_conn *conn, void *buf,
			   struct iscsit_cmd *cmd, u32 payload_length,
			   bool *success)
{
	struct iscsi_data *hdr = buf;
	struct se_cmd *se_cmd;
	int rc;

	/* iSCSI write */
	atomic_long_add(payload_length, &conn->sess->rx_data_octets);

	pr_debug("Got DataOut ITT: 0x%08x, TTT: 0x%08x,"
		" DataSN: 0x%08x, Offset: %u, Length: %u, CID: %hu\n",
		hdr->itt, hdr->ttt, hdr->datasn, ntohl(hdr->offset),
		payload_length, conn->cid);

	if (cmd->cmd_flags & ICF_GOT_LAST_DATAOUT) {
		pr_err("Command ITT: 0x%08x received DataOUT after"
			" last DataOUT received, dumping payload\n",
			cmd->init_task_tag);
		return iscsit_dump_data_payload(conn, payload_length, 1);
	}

	if (cmd->data_direction != DMA_TO_DEVICE) {
		pr_err("Command ITT: 0x%08x received DataOUT for a"
			" NON-WRITE command.\n", cmd->init_task_tag);
		return iscsit_dump_data_payload(conn, payload_length, 1);
	}
	se_cmd = &cmd->se_cmd;
	iscsit_mod_dataout_timer(cmd);

	if ((be32_to_cpu(hdr->offset) + payload_length) > cmd->se_cmd.data_length) {
		pr_err("DataOut Offset: %u, Length %u greater than iSCSI Command EDTL %u, protocol error.\n",
		       be32_to_cpu(hdr->offset), payload_length,
		       cmd->se_cmd.data_length);
		return iscsit_reject_cmd(cmd, ISCSI_REASON_BOOKMARK_INVALID, buf);
	}

	if (cmd->unsolicited_data) {
		int dump_unsolicited_data = 0;

		if (conn->sess->sess_ops->InitialR2T) {
			pr_err("Received unexpected unsolicited data"
				" while InitialR2T=Yes, protocol error.\n");
			transport_send_check_condition_and_sense(&cmd->se_cmd,
					TCM_UNEXPECTED_UNSOLICITED_DATA, 0);
			return -1;
		}
		/*
		 * Special case for dealing with Unsolicited DataOUT
		 * and Unsupported SAM WRITE Opcodes and SE resource allocation
		 * failures;
		 */

		/* Something's amiss if we're not in WRITE_PENDING state... */
		WARN_ON(se_cmd->t_state != TRANSPORT_WRITE_PENDING);
		if (!(se_cmd->se_cmd_flags & SCF_SUPPORTED_SAM_OPCODE))
			dump_unsolicited_data = 1;

		if (dump_unsolicited_data) {
			/*
			 * Check if a delayed TASK_ABORTED status needs to
			 * be sent now if the ISCSI_FLAG_CMD_FINAL has been
			 * received with the unsolicited data out.
			 */
			if (hdr->flags & ISCSI_FLAG_CMD_FINAL)
				iscsit_stop_dataout_timer(cmd);

			return iscsit_dump_data_payload(conn, payload_length, 1);
		}
	} else {
		/*
		 * For the normal solicited data path:
		 *
		 * Check for a delayed TASK_ABORTED status and dump any
		 * incoming data out payload if one exists.  Also, when the
		 * ISCSI_FLAG_CMD_FINAL is set to denote the end of the current
		 * data out sequence, we decrement outstanding_r2ts.  Once
		 * outstanding_r2ts reaches zero, go ahead and send the delayed
		 * TASK_ABORTED status.
		 */
		if (se_cmd->transport_state & CMD_T_ABORTED) {
			if (hdr->flags & ISCSI_FLAG_CMD_FINAL &&
			    --cmd->outstanding_r2ts < 1)
				iscsit_stop_dataout_timer(cmd);

			return iscsit_dump_data_payload(conn, payload_length, 1);
		}
	}
	/*
	 * Perform DataSN, DataSequenceInOrder, DataPDUInOrder, and
	 * within-command recovery checks before receiving the payload.
	 */
	rc = iscsit_check_pre_dataout(cmd, buf);
	if (rc == DATAOUT_WITHIN_COMMAND_RECOVERY)
		return 0;
	else if (rc == DATAOUT_CANNOT_RECOVER)
		return -1;
	*success = true;
	return 0;
}
EXPORT_SYMBOL(__iscsit_check_dataout_hdr);

int
iscsit_check_dataout_hdr(struct iscsit_conn *conn, void *buf,
			 struct iscsit_cmd **out_cmd)
{
	struct iscsi_data *hdr = buf;
	struct iscsit_cmd *cmd;
	u32 payload_length = ntoh24(hdr->dlength);
	int rc;
	bool success = false;

	if (!payload_length) {
		pr_warn_ratelimited("DataOUT payload is ZERO, ignoring.\n");
		return 0;
	}

	if (payload_length > conn->conn_ops->MaxXmitDataSegmentLength) {
		pr_err_ratelimited("DataSegmentLength: %u is greater than"
			" MaxXmitDataSegmentLength: %u\n", payload_length,
			conn->conn_ops->MaxXmitDataSegmentLength);
		return iscsit_add_reject(conn, ISCSI_REASON_PROTOCOL_ERROR, buf);
	}

	cmd = iscsit_find_cmd_from_itt_or_dump(conn, hdr->itt, payload_length);
	if (!cmd)
		return 0;

	rc = __iscsit_check_dataout_hdr(conn, buf, cmd, payload_length, &success);

	if (success)
		*out_cmd = cmd;

	return rc;
}
EXPORT_SYMBOL(iscsit_check_dataout_hdr);

static int
iscsit_get_dataout(struct iscsit_conn *conn, struct iscsit_cmd *cmd,
		   struct iscsi_data *hdr)
{
	struct kvec *iov;
	u32 checksum, iov_count = 0, padding = 0, rx_got = 0, rx_size = 0;
	u32 payload_length;
	int iov_ret, data_crc_failed = 0;

	payload_length = min_t(u32, cmd->se_cmd.data_length,
			       ntoh24(hdr->dlength));
	rx_size += payload_length;
	iov = &cmd->iov_data[0];

	iov_ret = iscsit_map_iovec(cmd, iov, cmd->orig_iov_data_count - 2,
				   be32_to_cpu(hdr->offset), payload_length);
	if (iov_ret < 0)
		return -1;

	iov_count += iov_ret;

	padding = ((-payload_length) & 3);
	if (padding != 0) {
		iov[iov_count].iov_base	= cmd->pad_bytes;
		iov[iov_count++].iov_len = padding;
		rx_size += padding;
		pr_debug("Receiving %u padding bytes.\n", padding);
	}

	if (conn->conn_ops->DataDigest) {
		iov[iov_count].iov_base = &checksum;
		iov[iov_count++].iov_len = ISCSI_CRC_LEN;
		rx_size += ISCSI_CRC_LEN;
	}

	WARN_ON_ONCE(iov_count > cmd->orig_iov_data_count);
	rx_got = rx_data(conn, &cmd->iov_data[0], iov_count, rx_size);

	iscsit_unmap_iovec(cmd);

	if (rx_got != rx_size)
		return -1;

	if (conn->conn_ops->DataDigest) {
		u32 data_crc;

		data_crc = iscsit_do_crypto_hash_sg(conn->conn_rx_hash, cmd,
						    be32_to_cpu(hdr->offset),
						    payload_length, padding,
						    cmd->pad_bytes);

		if (checksum != data_crc) {
			pr_err("ITT: 0x%08x, Offset: %u, Length: %u,"
				" DataSN: 0x%08x, CRC32C DataDigest 0x%08x"
				" does not match computed 0x%08x\n",
				hdr->itt, hdr->offset, payload_length,
				hdr->datasn, checksum, data_crc);
			data_crc_failed = 1;
		} else {
			pr_debug("Got CRC32C DataDigest 0x%08x for"
				" %u bytes of Data Out\n", checksum,
				payload_length);
		}
	}

	return data_crc_failed;
}

int
iscsit_check_dataout_payload(struct iscsit_cmd *cmd, struct iscsi_data *hdr,
			     bool data_crc_failed)
{
	struct iscsit_conn *conn = cmd->conn;
	int rc, ooo_cmdsn;
	/*
	 * Increment post receive data and CRC values or perform
	 * within-command recovery.
	 */
	rc = iscsit_check_post_dataout(cmd, (unsigned char *)hdr, data_crc_failed);
	if ((rc == DATAOUT_NORMAL) || (rc == DATAOUT_WITHIN_COMMAND_RECOVERY))
		return 0;
	else if (rc == DATAOUT_SEND_R2T) {
		iscsit_set_dataout_sequence_values(cmd);
		conn->conn_transport->iscsit_get_dataout(conn, cmd, false);
	} else if (rc == DATAOUT_SEND_TO_TRANSPORT) {
		/*
		 * Handle extra special case for out of order
		 * Unsolicited Data Out.
		 */
		spin_lock_bh(&cmd->istate_lock);
		ooo_cmdsn = (cmd->cmd_flags & ICF_OOO_CMDSN);
		cmd->cmd_flags |= ICF_GOT_LAST_DATAOUT;
		cmd->i_state = ISTATE_RECEIVED_LAST_DATAOUT;
		spin_unlock_bh(&cmd->istate_lock);

		iscsit_stop_dataout_timer(cmd);
		if (ooo_cmdsn)
			return 0;
		target_execute_cmd(&cmd->se_cmd);
		return 0;
	} else /* DATAOUT_CANNOT_RECOVER */
		return -1;

	return 0;
}
EXPORT_SYMBOL(iscsit_check_dataout_payload);

static int iscsit_handle_data_out(struct iscsit_conn *conn, unsigned char *buf)
{
	struct iscsit_cmd *cmd = NULL;
	struct iscsi_data *hdr = (struct iscsi_data *)buf;
	int rc;
	bool data_crc_failed = false;

	rc = iscsit_check_dataout_hdr(conn, buf, &cmd);
	if (rc < 0)
		return 0;
	else if (!cmd)
		return 0;

	rc = iscsit_get_dataout(conn, cmd, hdr);
	if (rc < 0)
		return rc;
	else if (rc > 0)
		data_crc_failed = true;

	return iscsit_check_dataout_payload(cmd, hdr, data_crc_failed);
}

int iscsit_setup_nop_out(struct iscsit_conn *conn, struct iscsit_cmd *cmd,
			 struct iscsi_nopout *hdr)
{
	u32 payload_length = ntoh24(hdr->dlength);

	if (!(hdr->flags & ISCSI_FLAG_CMD_FINAL)) {
		pr_err("NopOUT Flag's, Left Most Bit not set, protocol error.\n");
		if (!cmd)
			return iscsit_add_reject(conn, ISCSI_REASON_PROTOCOL_ERROR,
						 (unsigned char *)hdr);
		
		return iscsit_reject_cmd(cmd, ISCSI_REASON_PROTOCOL_ERROR,
					 (unsigned char *)hdr);
	}

	if (hdr->itt == RESERVED_ITT && !(hdr->opcode & ISCSI_OP_IMMEDIATE)) {
		pr_err("NOPOUT ITT is reserved, but Immediate Bit is"
			" not set, protocol error.\n");
		if (!cmd)
			return iscsit_add_reject(conn, ISCSI_REASON_PROTOCOL_ERROR,
						 (unsigned char *)hdr);

		return iscsit_reject_cmd(cmd, ISCSI_REASON_PROTOCOL_ERROR,
					 (unsigned char *)hdr);
	}

	if (payload_length > conn->conn_ops->MaxXmitDataSegmentLength) {
		pr_err("NOPOUT Ping Data DataSegmentLength: %u is"
			" greater than MaxXmitDataSegmentLength: %u, protocol"
			" error.\n", payload_length,
			conn->conn_ops->MaxXmitDataSegmentLength);
		if (!cmd)
			return iscsit_add_reject(conn, ISCSI_REASON_PROTOCOL_ERROR,
						 (unsigned char *)hdr);

		return iscsit_reject_cmd(cmd, ISCSI_REASON_PROTOCOL_ERROR,
					 (unsigned char *)hdr);
	}

	pr_debug("Got NOPOUT Ping %s ITT: 0x%08x, TTT: 0x%08x,"
		" CmdSN: 0x%08x, ExpStatSN: 0x%08x, Length: %u\n",
		hdr->itt == RESERVED_ITT ? "Response" : "Request",
		hdr->itt, hdr->ttt, hdr->cmdsn, hdr->exp_statsn,
		payload_length);
	/*
	 * This is not a response to a Unsolicited NopIN, which means
	 * it can either be a NOPOUT ping request (with a valid ITT),
	 * or a NOPOUT not requesting a NOPIN (with a reserved ITT).
	 * Either way, make sure we allocate an struct iscsit_cmd, as both
	 * can contain ping data.
	 */
	if (hdr->ttt == cpu_to_be32(0xFFFFFFFF)) {
		cmd->iscsi_opcode	= ISCSI_OP_NOOP_OUT;
		cmd->i_state		= ISTATE_SEND_NOPIN;
		cmd->immediate_cmd	= ((hdr->opcode & ISCSI_OP_IMMEDIATE) ?
						1 : 0);
		conn->sess->init_task_tag = cmd->init_task_tag = hdr->itt;
		cmd->targ_xfer_tag	= 0xFFFFFFFF;
		cmd->cmd_sn		= be32_to_cpu(hdr->cmdsn);
		cmd->exp_stat_sn	= be32_to_cpu(hdr->exp_statsn);
		cmd->data_direction	= DMA_NONE;
	}

	return 0;
}
EXPORT_SYMBOL(iscsit_setup_nop_out);

int iscsit_process_nop_out(struct iscsit_conn *conn, struct iscsit_cmd *cmd,
			   struct iscsi_nopout *hdr)
{
	struct iscsit_cmd *cmd_p = NULL;
	int cmdsn_ret = 0;
	/*
	 * Initiator is expecting a NopIN ping reply..
	 */
	if (hdr->itt != RESERVED_ITT) {
		if (!cmd)
			return iscsit_add_reject(conn, ISCSI_REASON_PROTOCOL_ERROR,
						(unsigned char *)hdr);

		spin_lock_bh(&conn->cmd_lock);
		list_add_tail(&cmd->i_conn_node, &conn->conn_cmd_list);
		spin_unlock_bh(&conn->cmd_lock);

		iscsit_ack_from_expstatsn(conn, be32_to_cpu(hdr->exp_statsn));

		if (hdr->opcode & ISCSI_OP_IMMEDIATE) {
			iscsit_add_cmd_to_response_queue(cmd, conn,
							 cmd->i_state);
			return 0;
		}

		cmdsn_ret = iscsit_sequence_cmd(conn, cmd,
				(unsigned char *)hdr, hdr->cmdsn);
                if (cmdsn_ret == CMDSN_LOWER_THAN_EXP)
			return 0;
		if (cmdsn_ret == CMDSN_ERROR_CANNOT_RECOVER)
			return -1;

		return 0;
	}
	/*
	 * This was a response to a unsolicited NOPIN ping.
	 */
	if (hdr->ttt != cpu_to_be32(0xFFFFFFFF)) {
		cmd_p = iscsit_find_cmd_from_ttt(conn, be32_to_cpu(hdr->ttt));
		if (!cmd_p)
			return -EINVAL;

		iscsit_stop_nopin_response_timer(conn);

		cmd_p->i_state = ISTATE_REMOVE;
		iscsit_add_cmd_to_immediate_queue(cmd_p, conn, cmd_p->i_state);

		iscsit_start_nopin_timer(conn);
		return 0;
	}
	/*
	 * Otherwise, initiator is not expecting a NOPIN is response.
	 * Just ignore for now.
	 */

	if (cmd)
		iscsit_free_cmd(cmd, false);

        return 0;
}
EXPORT_SYMBOL(iscsit_process_nop_out);

static int iscsit_handle_nop_out(struct iscsit_conn *conn, struct iscsit_cmd *cmd,
				 unsigned char *buf)
{
	unsigned char *ping_data = NULL;
	struct iscsi_nopout *hdr = (struct iscsi_nopout *)buf;
	struct kvec *iov = NULL;
	u32 payload_length = ntoh24(hdr->dlength);
	int ret;

	ret = iscsit_setup_nop_out(conn, cmd, hdr);
	if (ret < 0)
		return 0;
	/*
	 * Handle NOP-OUT payload for traditional iSCSI sockets
	 */
	if (payload_length && hdr->ttt == cpu_to_be32(0xFFFFFFFF)) {
		u32 checksum, data_crc, padding = 0;
		int niov = 0, rx_got, rx_size = payload_length;

		ping_data = kzalloc(payload_length + 1, GFP_KERNEL);
		if (!ping_data) {
			ret = -1;
			goto out;
		}

		iov = &cmd->iov_misc[0];
		iov[niov].iov_base	= ping_data;
		iov[niov++].iov_len	= payload_length;

		padding = ((-payload_length) & 3);
		if (padding != 0) {
			pr_debug("Receiving %u additional bytes"
				" for padding.\n", padding);
			iov[niov].iov_base	= &cmd->pad_bytes;
			iov[niov++].iov_len	= padding;
			rx_size += padding;
		}
		if (conn->conn_ops->DataDigest) {
			iov[niov].iov_base	= &checksum;
			iov[niov++].iov_len	= ISCSI_CRC_LEN;
			rx_size += ISCSI_CRC_LEN;
		}

		WARN_ON_ONCE(niov > ARRAY_SIZE(cmd->iov_misc));
		rx_got = rx_data(conn, &cmd->iov_misc[0], niov, rx_size);
		if (rx_got != rx_size) {
			ret = -1;
			goto out;
		}

		if (conn->conn_ops->DataDigest) {
			iscsit_do_crypto_hash_buf(conn->conn_rx_hash, ping_data,
						  payload_length, padding,
						  cmd->pad_bytes, &data_crc);

			if (checksum != data_crc) {
				pr_err("Ping data CRC32C DataDigest"
				" 0x%08x does not match computed 0x%08x\n",
					checksum, data_crc);
				if (!conn->sess->sess_ops->ErrorRecoveryLevel) {
					pr_err("Unable to recover from"
					" NOPOUT Ping DataCRC failure while in"
						" ERL=0.\n");
					ret = -1;
					goto out;
				} else {
					/*
					 * Silently drop this PDU and let the
					 * initiator plug the CmdSN gap.
					 */
					pr_debug("Dropping NOPOUT"
					" Command CmdSN: 0x%08x due to"
					" DataCRC error.\n", hdr->cmdsn);
					ret = 0;
					goto out;
				}
			} else {
				pr_debug("Got CRC32C DataDigest"
				" 0x%08x for %u bytes of ping data.\n",
					checksum, payload_length);
			}
		}

		ping_data[payload_length] = '\0';
		/*
		 * Attach ping data to struct iscsit_cmd->buf_ptr.
		 */
		cmd->buf_ptr = ping_data;
		cmd->buf_ptr_size = payload_length;

		pr_debug("Got %u bytes of NOPOUT ping"
			" data.\n", payload_length);
		pr_debug("Ping Data: \"%s\"\n", ping_data);
	}

	return iscsit_process_nop_out(conn, cmd, hdr);
out:
	if (cmd)
		iscsit_free_cmd(cmd, false);

	kfree(ping_data);
	return ret;
}

static enum tcm_tmreq_table iscsit_convert_tmf(u8 iscsi_tmf)
{
	switch (iscsi_tmf) {
	case ISCSI_TM_FUNC_ABORT_TASK:
		return TMR_ABORT_TASK;
	case ISCSI_TM_FUNC_ABORT_TASK_SET:
		return TMR_ABORT_TASK_SET;
	case ISCSI_TM_FUNC_CLEAR_ACA:
		return TMR_CLEAR_ACA;
	case ISCSI_TM_FUNC_CLEAR_TASK_SET:
		return TMR_CLEAR_TASK_SET;
	case ISCSI_TM_FUNC_LOGICAL_UNIT_RESET:
		return TMR_LUN_RESET;
	case ISCSI_TM_FUNC_TARGET_WARM_RESET:
		return TMR_TARGET_WARM_RESET;
	case ISCSI_TM_FUNC_TARGET_COLD_RESET:
		return TMR_TARGET_COLD_RESET;
	default:
		return TMR_UNKNOWN;
	}
}

int
iscsit_handle_task_mgt_cmd(struct iscsit_conn *conn, struct iscsit_cmd *cmd,
			   unsigned char *buf)
{
	struct se_tmr_req *se_tmr;
	struct iscsi_tmr_req *tmr_req;
	struct iscsi_tm *hdr;
	int out_of_order_cmdsn = 0, ret;
	u8 function, tcm_function = TMR_UNKNOWN;

	hdr			= (struct iscsi_tm *) buf;
	hdr->flags &= ~ISCSI_FLAG_CMD_FINAL;
	function = hdr->flags;

	pr_debug("Got Task Management Request ITT: 0x%08x, CmdSN:"
		" 0x%08x, Function: 0x%02x, RefTaskTag: 0x%08x, RefCmdSN:"
		" 0x%08x, CID: %hu\n", hdr->itt, hdr->cmdsn, function,
		hdr->rtt, hdr->refcmdsn, conn->cid);

	if ((function != ISCSI_TM_FUNC_ABORT_TASK) &&
	    ((function != ISCSI_TM_FUNC_TASK_REASSIGN) &&
	     hdr->rtt != RESERVED_ITT)) {
		pr_err("RefTaskTag should be set to 0xFFFFFFFF.\n");
		hdr->rtt = RESERVED_ITT;
	}

	if ((function == ISCSI_TM_FUNC_TASK_REASSIGN) &&
			!(hdr->opcode & ISCSI_OP_IMMEDIATE)) {
		pr_err("Task Management Request TASK_REASSIGN not"
			" issued as immediate command, bad iSCSI Initiator"
				"implementation\n");
		return iscsit_add_reject_cmd(cmd,
					     ISCSI_REASON_PROTOCOL_ERROR, buf);
	}
	if ((function != ISCSI_TM_FUNC_ABORT_TASK) &&
	    be32_to_cpu(hdr->refcmdsn) != ISCSI_RESERVED_TAG)
		hdr->refcmdsn = cpu_to_be32(ISCSI_RESERVED_TAG);

	cmd->data_direction = DMA_NONE;
	cmd->tmr_req = kzalloc(sizeof(*cmd->tmr_req), GFP_KERNEL);
	if (!cmd->tmr_req) {
		return iscsit_add_reject_cmd(cmd,
					     ISCSI_REASON_BOOKMARK_NO_RESOURCES,
					     buf);
	}

	__target_init_cmd(&cmd->se_cmd, &iscsi_ops,
			  conn->sess->se_sess, 0, DMA_NONE,
			  TCM_SIMPLE_TAG, cmd->sense_buffer + 2,
			  scsilun_to_int(&hdr->lun),
			  conn->cmd_cnt);

	target_get_sess_cmd(&cmd->se_cmd, true);

	/*
	 * TASK_REASSIGN for ERL=2 / connection stays inside of
	 * LIO-Target $FABRIC_MOD
	 */
	if (function != ISCSI_TM_FUNC_TASK_REASSIGN) {
		tcm_function = iscsit_convert_tmf(function);
		if (tcm_function == TMR_UNKNOWN) {
			pr_err("Unknown iSCSI TMR Function:"
			       " 0x%02x\n", function);
			return iscsit_add_reject_cmd(cmd,
				ISCSI_REASON_BOOKMARK_NO_RESOURCES, buf);
		}
	}
	ret = core_tmr_alloc_req(&cmd->se_cmd, cmd->tmr_req, tcm_function,
				 GFP_KERNEL);
	if (ret < 0)
		return iscsit_add_reject_cmd(cmd,
				ISCSI_REASON_BOOKMARK_NO_RESOURCES, buf);

	cmd->tmr_req->se_tmr_req = cmd->se_cmd.se_tmr_req;

	cmd->iscsi_opcode	= ISCSI_OP_SCSI_TMFUNC;
	cmd->i_state		= ISTATE_SEND_TASKMGTRSP;
	cmd->immediate_cmd	= ((hdr->opcode & ISCSI_OP_IMMEDIATE) ? 1 : 0);
	cmd->init_task_tag	= hdr->itt;
	cmd->targ_xfer_tag	= 0xFFFFFFFF;
	cmd->cmd_sn		= be32_to_cpu(hdr->cmdsn);
	cmd->exp_stat_sn	= be32_to_cpu(hdr->exp_statsn);
	se_tmr			= cmd->se_cmd.se_tmr_req;
	tmr_req			= cmd->tmr_req;
	/*
	 * Locate the struct se_lun for all TMRs not related to ERL=2 TASK_REASSIGN
	 */
	if (function != ISCSI_TM_FUNC_TASK_REASSIGN) {
		ret = transport_lookup_tmr_lun(&cmd->se_cmd);
		if (ret < 0) {
			se_tmr->response = ISCSI_TMF_RSP_NO_LUN;
			goto attach;
		}
	}

	switch (function) {
	case ISCSI_TM_FUNC_ABORT_TASK:
		se_tmr->response = iscsit_tmr_abort_task(cmd, buf);
		if (se_tmr->response)
			goto attach;
		break;
	case ISCSI_TM_FUNC_ABORT_TASK_SET:
	case ISCSI_TM_FUNC_CLEAR_ACA:
	case ISCSI_TM_FUNC_CLEAR_TASK_SET:
	case ISCSI_TM_FUNC_LOGICAL_UNIT_RESET:
		break;
	case ISCSI_TM_FUNC_TARGET_WARM_RESET:
		if (iscsit_tmr_task_warm_reset(conn, tmr_req, buf) < 0) {
			se_tmr->response = ISCSI_TMF_RSP_AUTH_FAILED;
			goto attach;
		}
		break;
	case ISCSI_TM_FUNC_TARGET_COLD_RESET:
		if (iscsit_tmr_task_cold_reset(conn, tmr_req, buf) < 0) {
			se_tmr->response = ISCSI_TMF_RSP_AUTH_FAILED;
			goto attach;
		}
		break;
	case ISCSI_TM_FUNC_TASK_REASSIGN:
		se_tmr->response = iscsit_tmr_task_reassign(cmd, buf);
		/*
		 * Perform sanity checks on the ExpDataSN only if the
		 * TASK_REASSIGN was successful.
		 */
		if (se_tmr->response)
			break;

		if (iscsit_check_task_reassign_expdatasn(tmr_req, conn) < 0)
			return iscsit_add_reject_cmd(cmd,
					ISCSI_REASON_BOOKMARK_INVALID, buf);
		break;
	default:
		pr_err("Unknown TMR function: 0x%02x, protocol"
			" error.\n", function);
		se_tmr->response = ISCSI_TMF_RSP_NOT_SUPPORTED;
		goto attach;
	}

	if ((function != ISCSI_TM_FUNC_TASK_REASSIGN) &&
	    (se_tmr->response == ISCSI_TMF_RSP_COMPLETE))
		se_tmr->call_transport = 1;
attach:
	spin_lock_bh(&conn->cmd_lock);
	list_add_tail(&cmd->i_conn_node, &conn->conn_cmd_list);
	spin_unlock_bh(&conn->cmd_lock);

	if (!(hdr->opcode & ISCSI_OP_IMMEDIATE)) {
		int cmdsn_ret = iscsit_sequence_cmd(conn, cmd, buf, hdr->cmdsn);
		if (cmdsn_ret == CMDSN_HIGHER_THAN_EXP) {
			out_of_order_cmdsn = 1;
		} else if (cmdsn_ret == CMDSN_LOWER_THAN_EXP) {
			target_put_sess_cmd(&cmd->se_cmd);
			return 0;
		} else if (cmdsn_ret == CMDSN_ERROR_CANNOT_RECOVER) {
			return -1;
		}
	}
	iscsit_ack_from_expstatsn(conn, be32_to_cpu(hdr->exp_statsn));

	if (out_of_order_cmdsn || !(hdr->opcode & ISCSI_OP_IMMEDIATE))
		return 0;
	/*
	 * Found the referenced task, send to transport for processing.
	 */
	if (se_tmr->call_transport)
		return transport_generic_handle_tmr(&cmd->se_cmd);

	/*
	 * Could not find the referenced LUN, task, or Task Management
	 * command not authorized or supported.  Change state and
	 * let the tx_thread send the response.
	 *
	 * For connection recovery, this is also the default action for
	 * TMR TASK_REASSIGN.
	 */
	iscsit_add_cmd_to_response_queue(cmd, conn, cmd->i_state);
	target_put_sess_cmd(&cmd->se_cmd);
	return 0;
}
EXPORT_SYMBOL(iscsit_handle_task_mgt_cmd);

/* #warning FIXME: Support Text Command parameters besides SendTargets */
int
iscsit_setup_text_cmd(struct iscsit_conn *conn, struct iscsit_cmd *cmd,
		      struct iscsi_text *hdr)
{
	u32 payload_length = ntoh24(hdr->dlength);

	if (payload_length > conn->conn_ops->MaxXmitDataSegmentLength) {
		pr_err("Unable to accept text parameter length: %u"
			"greater than MaxXmitDataSegmentLength %u.\n",
		       payload_length, conn->conn_ops->MaxXmitDataSegmentLength);
		return iscsit_reject_cmd(cmd, ISCSI_REASON_PROTOCOL_ERROR,
					 (unsigned char *)hdr);
	}

	if (!(hdr->flags & ISCSI_FLAG_CMD_FINAL) ||
	     (hdr->flags & ISCSI_FLAG_TEXT_CONTINUE)) {
		pr_err("Multi sequence text commands currently not supported\n");
		return iscsit_reject_cmd(cmd, ISCSI_REASON_CMD_NOT_SUPPORTED,
					(unsigned char *)hdr);
	}

	pr_debug("Got Text Request: ITT: 0x%08x, CmdSN: 0x%08x,"
		" ExpStatSN: 0x%08x, Length: %u\n", hdr->itt, hdr->cmdsn,
		hdr->exp_statsn, payload_length);

	cmd->iscsi_opcode	= ISCSI_OP_TEXT;
	cmd->i_state		= ISTATE_SEND_TEXTRSP;
	cmd->immediate_cmd	= ((hdr->opcode & ISCSI_OP_IMMEDIATE) ? 1 : 0);
	conn->sess->init_task_tag = cmd->init_task_tag  = hdr->itt;
	cmd->targ_xfer_tag	= 0xFFFFFFFF;
	cmd->cmd_sn		= be32_to_cpu(hdr->cmdsn);
	cmd->exp_stat_sn	= be32_to_cpu(hdr->exp_statsn);
	cmd->data_direction	= DMA_NONE;
	kfree(cmd->text_in_ptr);
	cmd->text_in_ptr	= NULL;

	return 0;
}
EXPORT_SYMBOL(iscsit_setup_text_cmd);

int
iscsit_process_text_cmd(struct iscsit_conn *conn, struct iscsit_cmd *cmd,
			struct iscsi_text *hdr)
{
	unsigned char *text_in = cmd->text_in_ptr, *text_ptr;
	int cmdsn_ret;

	if (!text_in) {
		cmd->targ_xfer_tag = be32_to_cpu(hdr->ttt);
		if (cmd->targ_xfer_tag == 0xFFFFFFFF) {
			pr_err("Unable to locate text_in buffer for sendtargets"
			       " discovery\n");
			goto reject;
		}
		goto empty_sendtargets;
	}
	if (strncmp("SendTargets=", text_in, 12) != 0) {
		pr_err("Received Text Data that is not"
			" SendTargets, cannot continue.\n");
		goto reject;
	}
	/* '=' confirmed in strncmp */
	text_ptr = strchr(text_in, '=');
	BUG_ON(!text_ptr);
	if (!strncmp("=All", text_ptr, 5)) {
		cmd->cmd_flags |= ICF_SENDTARGETS_ALL;
	} else if (!strncmp("=iqn.", text_ptr, 5) ||
		   !strncmp("=eui.", text_ptr, 5)) {
		cmd->cmd_flags |= ICF_SENDTARGETS_SINGLE;
	} else {
		pr_err("Unable to locate valid SendTargets%s value\n",
		       text_ptr);
		goto reject;
	}

	spin_lock_bh(&conn->cmd_lock);
	list_add_tail(&cmd->i_conn_node, &conn->conn_cmd_list);
	spin_unlock_bh(&conn->cmd_lock);

empty_sendtargets:
	iscsit_ack_from_expstatsn(conn, be32_to_cpu(hdr->exp_statsn));

	if (!(hdr->opcode & ISCSI_OP_IMMEDIATE)) {
		cmdsn_ret = iscsit_sequence_cmd(conn, cmd,
				(unsigned char *)hdr, hdr->cmdsn);
		if (cmdsn_ret == CMDSN_ERROR_CANNOT_RECOVER)
			return -1;

		return 0;
	}

	return iscsit_execute_cmd(cmd, 0);

reject:
	return iscsit_reject_cmd(cmd, ISCSI_REASON_PROTOCOL_ERROR,
				 (unsigned char *)hdr);
}
EXPORT_SYMBOL(iscsit_process_text_cmd);

static int
iscsit_handle_text_cmd(struct iscsit_conn *conn, struct iscsit_cmd *cmd,
		       unsigned char *buf)
{
	struct iscsi_text *hdr = (struct iscsi_text *)buf;
	char *text_in = NULL;
	u32 payload_length = ntoh24(hdr->dlength);
	int rx_size, rc;

	rc = iscsit_setup_text_cmd(conn, cmd, hdr);
	if (rc < 0)
		return 0;

	rx_size = payload_length;
	if (payload_length) {
		u32 checksum = 0, data_crc = 0;
		u32 padding = 0;
		int niov = 0, rx_got;
		struct kvec iov[2];

		rx_size = ALIGN(payload_length, 4);
		text_in = kzalloc(rx_size, GFP_KERNEL);
		if (!text_in)
			goto reject;

		cmd->text_in_ptr = text_in;

		memset(iov, 0, sizeof(iov));
		iov[niov].iov_base	= text_in;
		iov[niov++].iov_len	= rx_size;

		padding = rx_size - payload_length;
		if (padding)
			pr_debug("Receiving %u additional bytes"
					" for padding.\n", padding);
		if (conn->conn_ops->DataDigest) {
			iov[niov].iov_base	= &checksum;
			iov[niov++].iov_len	= ISCSI_CRC_LEN;
			rx_size += ISCSI_CRC_LEN;
		}

		WARN_ON_ONCE(niov > ARRAY_SIZE(iov));
		rx_got = rx_data(conn, &iov[0], niov, rx_size);
		if (rx_got != rx_size)
			goto reject;

		if (conn->conn_ops->DataDigest) {
			iscsit_do_crypto_hash_buf(conn->conn_rx_hash,
						  text_in, rx_size, 0, NULL,
						  &data_crc);

			if (checksum != data_crc) {
				pr_err("Text data CRC32C DataDigest"
					" 0x%08x does not match computed"
					" 0x%08x\n", checksum, data_crc);
				if (!conn->sess->sess_ops->ErrorRecoveryLevel) {
					pr_err("Unable to recover from"
					" Text Data digest failure while in"
						" ERL=0.\n");
					goto reject;
				} else {
					/*
					 * Silently drop this PDU and let the
					 * initiator plug the CmdSN gap.
					 */
					pr_debug("Dropping Text"
					" Command CmdSN: 0x%08x due to"
					" DataCRC error.\n", hdr->cmdsn);
					kfree(text_in);
					return 0;
				}
			} else {
				pr_debug("Got CRC32C DataDigest"
					" 0x%08x for %u bytes of text data.\n",
						checksum, payload_length);
			}
		}
		text_in[payload_length - 1] = '\0';
		pr_debug("Successfully read %d bytes of text"
				" data.\n", payload_length);
	}

	return iscsit_process_text_cmd(conn, cmd, hdr);

reject:
	kfree(cmd->text_in_ptr);
	cmd->text_in_ptr = NULL;
	return iscsit_reject_cmd(cmd, ISCSI_REASON_PROTOCOL_ERROR, buf);
}

int iscsit_logout_closesession(struct iscsit_cmd *cmd, struct iscsit_conn *conn)
{
	struct iscsit_conn *conn_p;
	struct iscsit_session *sess = conn->sess;

	pr_debug("Received logout request CLOSESESSION on CID: %hu"
		" for SID: %u.\n", conn->cid, conn->sess->sid);

	atomic_set(&sess->session_logout, 1);
	atomic_set(&conn->conn_logout_remove, 1);
	conn->conn_logout_reason = ISCSI_LOGOUT_REASON_CLOSE_SESSION;

	iscsit_inc_conn_usage_count(conn);
	iscsit_inc_session_usage_count(sess);

	spin_lock_bh(&sess->conn_lock);
	list_for_each_entry(conn_p, &sess->sess_conn_list, conn_list) {
		if (conn_p->conn_state != TARG_CONN_STATE_LOGGED_IN)
			continue;

		pr_debug("Moving to TARG_CONN_STATE_IN_LOGOUT.\n");
		conn_p->conn_state = TARG_CONN_STATE_IN_LOGOUT;
	}
	spin_unlock_bh(&sess->conn_lock);

	iscsit_add_cmd_to_response_queue(cmd, conn, cmd->i_state);

	return 0;
}

int iscsit_logout_closeconnection(struct iscsit_cmd *cmd, struct iscsit_conn *conn)
{
	struct iscsit_conn *l_conn;
	struct iscsit_session *sess = conn->sess;

	pr_debug("Received logout request CLOSECONNECTION for CID:"
		" %hu on CID: %hu.\n", cmd->logout_cid, conn->cid);

	/*
	 * A Logout Request with a CLOSECONNECTION reason code for a CID
	 * can arrive on a connection with a differing CID.
	 */
	if (conn->cid == cmd->logout_cid) {
		spin_lock_bh(&conn->state_lock);
		pr_debug("Moving to TARG_CONN_STATE_IN_LOGOUT.\n");
		conn->conn_state = TARG_CONN_STATE_IN_LOGOUT;

		atomic_set(&conn->conn_logout_remove, 1);
		conn->conn_logout_reason = ISCSI_LOGOUT_REASON_CLOSE_CONNECTION;
		iscsit_inc_conn_usage_count(conn);

		spin_unlock_bh(&conn->state_lock);
	} else {
		/*
		 * Handle all different cid CLOSECONNECTION requests in
		 * iscsit_logout_post_handler_diffcid() as to give enough
		 * time for any non immediate command's CmdSN to be
		 * acknowledged on the connection in question.
		 *
		 * Here we simply make sure the CID is still around.
		 */
		l_conn = iscsit_get_conn_from_cid(sess,
				cmd->logout_cid);
		if (!l_conn) {
			cmd->logout_response = ISCSI_LOGOUT_CID_NOT_FOUND;
			iscsit_add_cmd_to_response_queue(cmd, conn,
					cmd->i_state);
			return 0;
		}

		iscsit_dec_conn_usage_count(l_conn);
	}

	iscsit_add_cmd_to_response_queue(cmd, conn, cmd->i_state);

	return 0;
}

int iscsit_logout_removeconnforrecovery(struct iscsit_cmd *cmd, struct iscsit_conn *conn)
{
	struct iscsit_session *sess = conn->sess;

	pr_debug("Received explicit REMOVECONNFORRECOVERY logout for"
		" CID: %hu on CID: %hu.\n", cmd->logout_cid, conn->cid);

	if (sess->sess_ops->ErrorRecoveryLevel != 2) {
		pr_err("Received Logout Request REMOVECONNFORRECOVERY"
			" while ERL!=2.\n");
		cmd->logout_response = ISCSI_LOGOUT_RECOVERY_UNSUPPORTED;
		iscsit_add_cmd_to_response_queue(cmd, conn, cmd->i_state);
		return 0;
	}

	if (conn->cid == cmd->logout_cid) {
		pr_err("Received Logout Request REMOVECONNFORRECOVERY"
			" with CID: %hu on CID: %hu, implementation error.\n",
				cmd->logout_cid, conn->cid);
		cmd->logout_response = ISCSI_LOGOUT_CLEANUP_FAILED;
		iscsit_add_cmd_to_response_queue(cmd, conn, cmd->i_state);
		return 0;
	}

	iscsit_add_cmd_to_response_queue(cmd, conn, cmd->i_state);

	return 0;
}

int
iscsit_handle_logout_cmd(struct iscsit_conn *conn, struct iscsit_cmd *cmd,
			unsigned char *buf)
{
	int cmdsn_ret, logout_remove = 0;
	u8 reason_code = 0;
	struct iscsi_logout *hdr;
	struct iscsi_tiqn *tiqn = iscsit_snmp_get_tiqn(conn);

	hdr			= (struct iscsi_logout *) buf;
	reason_code		= (hdr->flags & 0x7f);

	if (tiqn) {
		spin_lock(&tiqn->logout_stats.lock);
		if (reason_code == ISCSI_LOGOUT_REASON_CLOSE_SESSION)
			tiqn->logout_stats.normal_logouts++;
		else
			tiqn->logout_stats.abnormal_logouts++;
		spin_unlock(&tiqn->logout_stats.lock);
	}

	pr_debug("Got Logout Request ITT: 0x%08x CmdSN: 0x%08x"
		" ExpStatSN: 0x%08x Reason: 0x%02x CID: %hu on CID: %hu\n",
		hdr->itt, hdr->cmdsn, hdr->exp_statsn, reason_code,
		hdr->cid, conn->cid);

	if (conn->conn_state != TARG_CONN_STATE_LOGGED_IN) {
		pr_err("Received logout request on connection that"
			" is not in logged in state, ignoring request.\n");
		iscsit_free_cmd(cmd, false);
		return 0;
	}

	cmd->iscsi_opcode       = ISCSI_OP_LOGOUT;
	cmd->i_state            = ISTATE_SEND_LOGOUTRSP;
	cmd->immediate_cmd      = ((hdr->opcode & ISCSI_OP_IMMEDIATE) ? 1 : 0);
	conn->sess->init_task_tag = cmd->init_task_tag  = hdr->itt;
	cmd->targ_xfer_tag      = 0xFFFFFFFF;
	cmd->cmd_sn             = be32_to_cpu(hdr->cmdsn);
	cmd->exp_stat_sn        = be32_to_cpu(hdr->exp_statsn);
	cmd->logout_cid         = be16_to_cpu(hdr->cid);
	cmd->logout_reason      = reason_code;
	cmd->data_direction     = DMA_NONE;

	/*
	 * We need to sleep in these cases (by returning 1) until the Logout
	 * Response gets sent in the tx thread.
	 */
	if ((reason_code == ISCSI_LOGOUT_REASON_CLOSE_SESSION) ||
	   ((reason_code == ISCSI_LOGOUT_REASON_CLOSE_CONNECTION) &&
	    be16_to_cpu(hdr->cid) == conn->cid))
		logout_remove = 1;

	spin_lock_bh(&conn->cmd_lock);
	list_add_tail(&cmd->i_conn_node, &conn->conn_cmd_list);
	spin_unlock_bh(&conn->cmd_lock);

	if (reason_code != ISCSI_LOGOUT_REASON_RECOVERY)
		iscsit_ack_from_expstatsn(conn, be32_to_cpu(hdr->exp_statsn));

	/*
	 * Immediate commands are executed, well, immediately.
	 * Non-Immediate Logout Commands are executed in CmdSN order.
	 */
	if (cmd->immediate_cmd) {
		int ret = iscsit_execute_cmd(cmd, 0);

		if (ret < 0)
			return ret;
	} else {
		cmdsn_ret = iscsit_sequence_cmd(conn, cmd, buf, hdr->cmdsn);
		if (cmdsn_ret == CMDSN_LOWER_THAN_EXP)
			logout_remove = 0;
		else if (cmdsn_ret == CMDSN_ERROR_CANNOT_RECOVER)
			return -1;
	}

	return logout_remove;
}
EXPORT_SYMBOL(iscsit_handle_logout_cmd);

int iscsit_handle_snack(
	struct iscsit_conn *conn,
	unsigned char *buf)
{
	struct iscsi_snack *hdr;

	hdr			= (struct iscsi_snack *) buf;
	hdr->flags		&= ~ISCSI_FLAG_CMD_FINAL;

	pr_debug("Got ISCSI_INIT_SNACK, ITT: 0x%08x, ExpStatSN:"
		" 0x%08x, Type: 0x%02x, BegRun: 0x%08x, RunLength: 0x%08x,"
		" CID: %hu\n", hdr->itt, hdr->exp_statsn, hdr->flags,
			hdr->begrun, hdr->runlength, conn->cid);

	if (!conn->sess->sess_ops->ErrorRecoveryLevel) {
		pr_err("Initiator sent SNACK request while in"
			" ErrorRecoveryLevel=0.\n");
		return iscsit_add_reject(conn, ISCSI_REASON_PROTOCOL_ERROR,
					 buf);
	}
	/*
	 * SNACK_DATA and SNACK_R2T are both 0,  so check which function to
	 * call from inside iscsi_send_recovery_datain_or_r2t().
	 */
	switch (hdr->flags & ISCSI_FLAG_SNACK_TYPE_MASK) {
	case 0:
		return iscsit_handle_recovery_datain_or_r2t(conn, buf,
			hdr->itt,
			be32_to_cpu(hdr->ttt),
			be32_to_cpu(hdr->begrun),
			be32_to_cpu(hdr->runlength));
	case ISCSI_FLAG_SNACK_TYPE_STATUS:
		return iscsit_handle_status_snack(conn, hdr->itt,
			be32_to_cpu(hdr->ttt),
			be32_to_cpu(hdr->begrun), be32_to_cpu(hdr->runlength));
	case ISCSI_FLAG_SNACK_TYPE_DATA_ACK:
		return iscsit_handle_data_ack(conn, be32_to_cpu(hdr->ttt),
			be32_to_cpu(hdr->begrun),
			be32_to_cpu(hdr->runlength));
	case ISCSI_FLAG_SNACK_TYPE_RDATA:
		/* FIXME: Support R-Data SNACK */
		pr_err("R-Data SNACK Not Supported.\n");
		return iscsit_add_reject(conn, ISCSI_REASON_PROTOCOL_ERROR,
					 buf);
	default:
		pr_err("Unknown SNACK type 0x%02x, protocol"
			" error.\n", hdr->flags & 0x0f);
		return iscsit_add_reject(conn, ISCSI_REASON_PROTOCOL_ERROR,
					 buf);
	}

	return 0;
}
EXPORT_SYMBOL(iscsit_handle_snack);

static void iscsit_rx_thread_wait_for_tcp(struct iscsit_conn *conn)
{
	if ((conn->sock->sk->sk_shutdown & SEND_SHUTDOWN) ||
	    (conn->sock->sk->sk_shutdown & RCV_SHUTDOWN)) {
		wait_for_completion_interruptible_timeout(
					&conn->rx_half_close_comp,
					ISCSI_RX_THREAD_TCP_TIMEOUT * HZ);
	}
}

static int iscsit_handle_immediate_data(
	struct iscsit_cmd *cmd,
	struct iscsi_scsi_req *hdr,
	u32 length)
{
	int iov_ret, rx_got = 0, rx_size = 0;
	u32 checksum, iov_count = 0, padding = 0;
	struct iscsit_conn *conn = cmd->conn;
	struct kvec *iov;
	void *overflow_buf = NULL;

	BUG_ON(cmd->write_data_done > cmd->se_cmd.data_length);
	rx_size = min(cmd->se_cmd.data_length - cmd->write_data_done, length);
	iov_ret = iscsit_map_iovec(cmd, cmd->iov_data,
				   cmd->orig_iov_data_count - 2,
				   cmd->write_data_done, rx_size);
	if (iov_ret < 0)
		return IMMEDIATE_DATA_CANNOT_RECOVER;

	iov_count = iov_ret;
	iov = &cmd->iov_data[0];
	if (rx_size < length) {
		/*
		 * Special case: length of immediate data exceeds the data
		 * buffer size derived from the CDB.
		 */
		overflow_buf = kmalloc(length - rx_size, GFP_KERNEL);
		if (!overflow_buf) {
			iscsit_unmap_iovec(cmd);
			return IMMEDIATE_DATA_CANNOT_RECOVER;
		}
		cmd->overflow_buf = overflow_buf;
		iov[iov_count].iov_base = overflow_buf;
		iov[iov_count].iov_len = length - rx_size;
		iov_count++;
		rx_size = length;
	}

	padding = ((-length) & 3);
	if (padding != 0) {
		iov[iov_count].iov_base	= cmd->pad_bytes;
		iov[iov_count++].iov_len = padding;
		rx_size += padding;
	}

	if (conn->conn_ops->DataDigest) {
		iov[iov_count].iov_base		= &checksum;
		iov[iov_count++].iov_len	= ISCSI_CRC_LEN;
		rx_size += ISCSI_CRC_LEN;
	}

	WARN_ON_ONCE(iov_count > cmd->orig_iov_data_count);
	rx_got = rx_data(conn, &cmd->iov_data[0], iov_count, rx_size);

	iscsit_unmap_iovec(cmd);

	if (rx_got != rx_size) {
		iscsit_rx_thread_wait_for_tcp(conn);
		return IMMEDIATE_DATA_CANNOT_RECOVER;
	}

	if (conn->conn_ops->DataDigest) {
		u32 data_crc;

		data_crc = iscsit_do_crypto_hash_sg(conn->conn_rx_hash, cmd,
						    cmd->write_data_done, length, padding,
						    cmd->pad_bytes);

		if (checksum != data_crc) {
			pr_err("ImmediateData CRC32C DataDigest 0x%08x"
				" does not match computed 0x%08x\n", checksum,
				data_crc);

			if (!conn->sess->sess_ops->ErrorRecoveryLevel) {
				pr_err("Unable to recover from"
					" Immediate Data digest failure while"
					" in ERL=0.\n");
				iscsit_reject_cmd(cmd,
						ISCSI_REASON_DATA_DIGEST_ERROR,
						(unsigned char *)hdr);
				return IMMEDIATE_DATA_CANNOT_RECOVER;
			} else {
				iscsit_reject_cmd(cmd,
						ISCSI_REASON_DATA_DIGEST_ERROR,
						(unsigned char *)hdr);
				return IMMEDIATE_DATA_ERL1_CRC_FAILURE;
			}
		} else {
			pr_debug("Got CRC32C DataDigest 0x%08x for"
				" %u bytes of Immediate Data\n", checksum,
				length);
		}
	}

	cmd->write_data_done += length;

	if (cmd->write_data_done == cmd->se_cmd.data_length) {
		spin_lock_bh(&cmd->istate_lock);
		cmd->cmd_flags |= ICF_GOT_LAST_DATAOUT;
		cmd->i_state = ISTATE_RECEIVED_LAST_DATAOUT;
		spin_unlock_bh(&cmd->istate_lock);
	}

	return IMMEDIATE_DATA_NORMAL_OPERATION;
}

/* #warning iscsi_build_conn_drop_async_message() only sends out on connections
	with active network interface */
static void iscsit_build_conn_drop_async_message(struct iscsit_conn *conn)
{
	struct iscsit_cmd *cmd;
	struct iscsit_conn *conn_p;
	bool found = false;

	lockdep_assert_held(&conn->sess->conn_lock);

	/*
	 * Only send a Asynchronous Message on connections whos network
	 * interface is still functional.
	 */
	list_for_each_entry(conn_p, &conn->sess->sess_conn_list, conn_list) {
		if (conn_p->conn_state == TARG_CONN_STATE_LOGGED_IN) {
			iscsit_inc_conn_usage_count(conn_p);
			found = true;
			break;
		}
	}

	if (!found)
		return;

	cmd = iscsit_allocate_cmd(conn_p, TASK_RUNNING);
	if (!cmd) {
		iscsit_dec_conn_usage_count(conn_p);
		return;
	}

	cmd->logout_cid = conn->cid;
	cmd->iscsi_opcode = ISCSI_OP_ASYNC_EVENT;
	cmd->i_state = ISTATE_SEND_ASYNCMSG;

	spin_lock_bh(&conn_p->cmd_lock);
	list_add_tail(&cmd->i_conn_node, &conn_p->conn_cmd_list);
	spin_unlock_bh(&conn_p->cmd_lock);

	iscsit_add_cmd_to_response_queue(cmd, conn_p, cmd->i_state);
	iscsit_dec_conn_usage_count(conn_p);
}

static int iscsit_send_conn_drop_async_message(
	struct iscsit_cmd *cmd,
	struct iscsit_conn *conn)
{
	struct iscsi_async *hdr;

	cmd->iscsi_opcode = ISCSI_OP_ASYNC_EVENT;

	hdr			= (struct iscsi_async *) cmd->pdu;
	hdr->opcode		= ISCSI_OP_ASYNC_EVENT;
	hdr->flags		= ISCSI_FLAG_CMD_FINAL;
	cmd->init_task_tag	= RESERVED_ITT;
	cmd->targ_xfer_tag	= 0xFFFFFFFF;
	put_unaligned_be64(0xFFFFFFFFFFFFFFFFULL, &hdr->rsvd4[0]);
	cmd->stat_sn		= conn->stat_sn++;
	hdr->statsn		= cpu_to_be32(cmd->stat_sn);
	hdr->exp_cmdsn		= cpu_to_be32(conn->sess->exp_cmd_sn);
	hdr->max_cmdsn		= cpu_to_be32((u32) atomic_read(&conn->sess->max_cmd_sn));
	hdr->async_event	= ISCSI_ASYNC_MSG_DROPPING_CONNECTION;
	hdr->param1		= cpu_to_be16(cmd->logout_cid);
	hdr->param2		= cpu_to_be16(conn->sess->sess_ops->DefaultTime2Wait);
	hdr->param3		= cpu_to_be16(conn->sess->sess_ops->DefaultTime2Retain);

	pr_debug("Sending Connection Dropped Async Message StatSN:"
		" 0x%08x, for CID: %hu on CID: %hu\n", cmd->stat_sn,
			cmd->logout_cid, conn->cid);

	return conn->conn_transport->iscsit_xmit_pdu(conn, cmd, NULL, NULL, 0);
}

static void iscsit_tx_thread_wait_for_tcp(struct iscsit_conn *conn)
{
	if ((conn->sock->sk->sk_shutdown & SEND_SHUTDOWN) ||
	    (conn->sock->sk->sk_shutdown & RCV_SHUTDOWN)) {
		wait_for_completion_interruptible_timeout(
					&conn->tx_half_close_comp,
					ISCSI_TX_THREAD_TCP_TIMEOUT * HZ);
	}
}

void
iscsit_build_datain_pdu(struct iscsit_cmd *cmd, struct iscsit_conn *conn,
			struct iscsi_datain *datain, struct iscsi_data_rsp *hdr,
			bool set_statsn)
{
	hdr->opcode		= ISCSI_OP_SCSI_DATA_IN;
	hdr->flags		= datain->flags;
	if (hdr->flags & ISCSI_FLAG_DATA_STATUS) {
		if (cmd->se_cmd.se_cmd_flags & SCF_OVERFLOW_BIT) {
			hdr->flags |= ISCSI_FLAG_DATA_OVERFLOW;
			hdr->residual_count = cpu_to_be32(cmd->se_cmd.residual_count);
		} else if (cmd->se_cmd.se_cmd_flags & SCF_UNDERFLOW_BIT) {
			hdr->flags |= ISCSI_FLAG_DATA_UNDERFLOW;
			hdr->residual_count = cpu_to_be32(cmd->se_cmd.residual_count);
		}
	}
	hton24(hdr->dlength, datain->length);
	if (hdr->flags & ISCSI_FLAG_DATA_ACK)
		int_to_scsilun(cmd->se_cmd.orig_fe_lun,
				(struct scsi_lun *)&hdr->lun);
	else
		put_unaligned_le64(0xFFFFFFFFFFFFFFFFULL, &hdr->lun);

	hdr->itt		= cmd->init_task_tag;

	if (hdr->flags & ISCSI_FLAG_DATA_ACK)
		hdr->ttt		= cpu_to_be32(cmd->targ_xfer_tag);
	else
		hdr->ttt		= cpu_to_be32(0xFFFFFFFF);
	if (set_statsn)
		hdr->statsn		= cpu_to_be32(cmd->stat_sn);
	else
		hdr->statsn		= cpu_to_be32(0xFFFFFFFF);

	hdr->exp_cmdsn		= cpu_to_be32(conn->sess->exp_cmd_sn);
	hdr->max_cmdsn		= cpu_to_be32((u32) atomic_read(&conn->sess->max_cmd_sn));
	hdr->datasn		= cpu_to_be32(datain->data_sn);
	hdr->offset		= cpu_to_be32(datain->offset);

	pr_debug("Built DataIN ITT: 0x%08x, StatSN: 0x%08x,"
		" DataSN: 0x%08x, Offset: %u, Length: %u, CID: %hu\n",
		cmd->init_task_tag, ntohl(hdr->statsn), ntohl(hdr->datasn),
		ntohl(hdr->offset), datain->length, conn->cid);
}
EXPORT_SYMBOL(iscsit_build_datain_pdu);

static int iscsit_send_datain(struct iscsit_cmd *cmd, struct iscsit_conn *conn)
{
	struct iscsi_data_rsp *hdr = (struct iscsi_data_rsp *)&cmd->pdu[0];
	struct iscsi_datain datain;
	struct iscsi_datain_req *dr;
	int eodr = 0, ret;
	bool set_statsn = false;

	memset(&datain, 0, sizeof(struct iscsi_datain));
	dr = iscsit_get_datain_values(cmd, &datain);
	if (!dr) {
		pr_err("iscsit_get_datain_values failed for ITT: 0x%08x\n",
				cmd->init_task_tag);
		return -1;
	}
	/*
	 * Be paranoid and double check the logic for now.
	 */
	if ((datain.offset + datain.length) > cmd->se_cmd.data_length) {
		pr_err("Command ITT: 0x%08x, datain.offset: %u and"
			" datain.length: %u exceeds cmd->data_length: %u\n",
			cmd->init_task_tag, datain.offset, datain.length,
			cmd->se_cmd.data_length);
		return -1;
	}

	atomic_long_add(datain.length, &conn->sess->tx_data_octets);
	/*
	 * Special case for successfully execution w/ both DATAIN
	 * and Sense Data.
	 */
	if ((datain.flags & ISCSI_FLAG_DATA_STATUS) &&
	    (cmd->se_cmd.se_cmd_flags & SCF_TRANSPORT_TASK_SENSE))
		datain.flags &= ~ISCSI_FLAG_DATA_STATUS;
	else {
		if ((dr->dr_complete == DATAIN_COMPLETE_NORMAL) ||
		    (dr->dr_complete == DATAIN_COMPLETE_CONNECTION_RECOVERY)) {
			iscsit_increment_maxcmdsn(cmd, conn->sess);
			cmd->stat_sn = conn->stat_sn++;
			set_statsn = true;
		} else if (dr->dr_complete ==
			   DATAIN_COMPLETE_WITHIN_COMMAND_RECOVERY)
			set_statsn = true;
	}

	iscsit_build_datain_pdu(cmd, conn, &datain, hdr, set_statsn);

	ret = conn->conn_transport->iscsit_xmit_pdu(conn, cmd, dr, &datain, 0);
	if (ret < 0)
		return ret;

	if (dr->dr_complete) {
		eodr = (cmd->se_cmd.se_cmd_flags & SCF_TRANSPORT_TASK_SENSE) ?
				2 : 1;
		iscsit_free_datain_req(cmd, dr);
	}

	return eodr;
}

int
iscsit_build_logout_rsp(struct iscsit_cmd *cmd, struct iscsit_conn *conn,
			struct iscsi_logout_rsp *hdr)
{
	struct iscsit_conn *logout_conn = NULL;
	struct iscsi_conn_recovery *cr = NULL;
	struct iscsit_session *sess = conn->sess;
	/*
	 * The actual shutting down of Sessions and/or Connections
	 * for CLOSESESSION and CLOSECONNECTION Logout Requests
	 * is done in scsi_logout_post_handler().
	 */
	switch (cmd->logout_reason) {
	case ISCSI_LOGOUT_REASON_CLOSE_SESSION:
		pr_debug("iSCSI session logout successful, setting"
			" logout response to ISCSI_LOGOUT_SUCCESS.\n");
		cmd->logout_response = ISCSI_LOGOUT_SUCCESS;
		break;
	case ISCSI_LOGOUT_REASON_CLOSE_CONNECTION:
		if (cmd->logout_response == ISCSI_LOGOUT_CID_NOT_FOUND)
			break;
		/*
		 * For CLOSECONNECTION logout requests carrying
		 * a matching logout CID -> local CID, the reference
		 * for the local CID will have been incremented in
		 * iscsi_logout_closeconnection().
		 *
		 * For CLOSECONNECTION logout requests carrying
		 * a different CID than the connection it arrived
		 * on, the connection responding to cmd->logout_cid
		 * is stopped in iscsit_logout_post_handler_diffcid().
		 */

		pr_debug("iSCSI CID: %hu logout on CID: %hu"
			" successful.\n", cmd->logout_cid, conn->cid);
		cmd->logout_response = ISCSI_LOGOUT_SUCCESS;
		break;
	case ISCSI_LOGOUT_REASON_RECOVERY:
		if ((cmd->logout_response == ISCSI_LOGOUT_RECOVERY_UNSUPPORTED) ||
		    (cmd->logout_response == ISCSI_LOGOUT_CLEANUP_FAILED))
			break;
		/*
		 * If the connection is still active from our point of view
		 * force connection recovery to occur.
		 */
		logout_conn = iscsit_get_conn_from_cid_rcfr(sess,
				cmd->logout_cid);
		if (logout_conn) {
			iscsit_connection_reinstatement_rcfr(logout_conn);
			iscsit_dec_conn_usage_count(logout_conn);
		}

		cr = iscsit_get_inactive_connection_recovery_entry(
				conn->sess, cmd->logout_cid);
		if (!cr) {
			pr_err("Unable to locate CID: %hu for"
			" REMOVECONNFORRECOVERY Logout Request.\n",
				cmd->logout_cid);
			cmd->logout_response = ISCSI_LOGOUT_CID_NOT_FOUND;
			break;
		}

		iscsit_discard_cr_cmds_by_expstatsn(cr, cmd->exp_stat_sn);

		pr_debug("iSCSI REMOVECONNFORRECOVERY logout"
			" for recovery for CID: %hu on CID: %hu successful.\n",
				cmd->logout_cid, conn->cid);
		cmd->logout_response = ISCSI_LOGOUT_SUCCESS;
		break;
	default:
		pr_err("Unknown cmd->logout_reason: 0x%02x\n",
				cmd->logout_reason);
		return -1;
	}

	hdr->opcode		= ISCSI_OP_LOGOUT_RSP;
	hdr->flags		|= ISCSI_FLAG_CMD_FINAL;
	hdr->response		= cmd->logout_response;
	hdr->itt		= cmd->init_task_tag;
	cmd->stat_sn		= conn->stat_sn++;
	hdr->statsn		= cpu_to_be32(cmd->stat_sn);

	iscsit_increment_maxcmdsn(cmd, conn->sess);
	hdr->exp_cmdsn		= cpu_to_be32(conn->sess->exp_cmd_sn);
	hdr->max_cmdsn		= cpu_to_be32((u32) atomic_read(&conn->sess->max_cmd_sn));

	pr_debug("Built Logout Response ITT: 0x%08x StatSN:"
		" 0x%08x Response: 0x%02x CID: %hu on CID: %hu\n",
		cmd->init_task_tag, cmd->stat_sn, hdr->response,
		cmd->logout_cid, conn->cid);

	return 0;
}
EXPORT_SYMBOL(iscsit_build_logout_rsp);

static int
iscsit_send_logout(struct iscsit_cmd *cmd, struct iscsit_conn *conn)
{
	int rc;

	rc = iscsit_build_logout_rsp(cmd, conn,
			(struct iscsi_logout_rsp *)&cmd->pdu[0]);
	if (rc < 0)
		return rc;

	return conn->conn_transport->iscsit_xmit_pdu(conn, cmd, NULL, NULL, 0);
}

void
iscsit_build_nopin_rsp(struct iscsit_cmd *cmd, struct iscsit_conn *conn,
		       struct iscsi_nopin *hdr, bool nopout_response)
{
	hdr->opcode		= ISCSI_OP_NOOP_IN;
	hdr->flags		|= ISCSI_FLAG_CMD_FINAL;
        hton24(hdr->dlength, cmd->buf_ptr_size);
	if (nopout_response)
		put_unaligned_le64(0xFFFFFFFFFFFFFFFFULL, &hdr->lun);
	hdr->itt		= cmd->init_task_tag;
	hdr->ttt		= cpu_to_be32(cmd->targ_xfer_tag);
	cmd->stat_sn		= (nopout_response) ? conn->stat_sn++ :
				  conn->stat_sn;
	hdr->statsn		= cpu_to_be32(cmd->stat_sn);

	if (nopout_response)
		iscsit_increment_maxcmdsn(cmd, conn->sess);

	hdr->exp_cmdsn		= cpu_to_be32(conn->sess->exp_cmd_sn);
	hdr->max_cmdsn		= cpu_to_be32((u32) atomic_read(&conn->sess->max_cmd_sn));

	pr_debug("Built NOPIN %s Response ITT: 0x%08x, TTT: 0x%08x,"
		" StatSN: 0x%08x, Length %u\n", (nopout_response) ?
		"Solicited" : "Unsolicited", cmd->init_task_tag,
		cmd->targ_xfer_tag, cmd->stat_sn, cmd->buf_ptr_size);
}
EXPORT_SYMBOL(iscsit_build_nopin_rsp);

/*
 *	Unsolicited NOPIN, either requesting a response or not.
 */
static int iscsit_send_unsolicited_nopin(
	struct iscsit_cmd *cmd,
	struct iscsit_conn *conn,
	int want_response)
{
	struct iscsi_nopin *hdr = (struct iscsi_nopin *)&cmd->pdu[0];
	int ret;

	iscsit_build_nopin_rsp(cmd, conn, hdr, false);

	pr_debug("Sending Unsolicited NOPIN TTT: 0x%08x StatSN:"
		" 0x%08x CID: %hu\n", hdr->ttt, cmd->stat_sn, conn->cid);

	ret = conn->conn_transport->iscsit_xmit_pdu(conn, cmd, NULL, NULL, 0);
	if (ret < 0)
		return ret;

	spin_lock_bh(&cmd->istate_lock);
	cmd->i_state = want_response ?
		ISTATE_SENT_NOPIN_WANT_RESPONSE : ISTATE_SENT_STATUS;
	spin_unlock_bh(&cmd->istate_lock);

	return 0;
}

static int
iscsit_send_nopin(struct iscsit_cmd *cmd, struct iscsit_conn *conn)
{
	struct iscsi_nopin *hdr = (struct iscsi_nopin *)&cmd->pdu[0];

	iscsit_build_nopin_rsp(cmd, conn, hdr, true);

	/*
	 * NOPOUT Ping Data is attached to struct iscsit_cmd->buf_ptr.
	 * NOPOUT DataSegmentLength is at struct iscsit_cmd->buf_ptr_size.
	 */
	pr_debug("Echoing back %u bytes of ping data.\n", cmd->buf_ptr_size);

	return conn->conn_transport->iscsit_xmit_pdu(conn, cmd, NULL,
						     cmd->buf_ptr,
						     cmd->buf_ptr_size);
}

static int iscsit_send_r2t(
	struct iscsit_cmd *cmd,
	struct iscsit_conn *conn)
{
	struct iscsi_r2t *r2t;
	struct iscsi_r2t_rsp *hdr;
	int ret;

	r2t = iscsit_get_r2t_from_list(cmd);
	if (!r2t)
		return -1;

	hdr			= (struct iscsi_r2t_rsp *) cmd->pdu;
	memset(hdr, 0, ISCSI_HDR_LEN);
	hdr->opcode		= ISCSI_OP_R2T;
	hdr->flags		|= ISCSI_FLAG_CMD_FINAL;
	int_to_scsilun(cmd->se_cmd.orig_fe_lun,
			(struct scsi_lun *)&hdr->lun);
	hdr->itt		= cmd->init_task_tag;
	if (conn->conn_transport->iscsit_get_r2t_ttt)
		conn->conn_transport->iscsit_get_r2t_ttt(conn, cmd, r2t);
	else
		r2t->targ_xfer_tag = session_get_next_ttt(conn->sess);
	hdr->ttt		= cpu_to_be32(r2t->targ_xfer_tag);
	hdr->statsn		= cpu_to_be32(conn->stat_sn);
	hdr->exp_cmdsn		= cpu_to_be32(conn->sess->exp_cmd_sn);
	hdr->max_cmdsn		= cpu_to_be32((u32) atomic_read(&conn->sess->max_cmd_sn));
	hdr->r2tsn		= cpu_to_be32(r2t->r2t_sn);
	hdr->data_offset	= cpu_to_be32(r2t->offset);
	hdr->data_length	= cpu_to_be32(r2t->xfer_len);

	pr_debug("Built %sR2T, ITT: 0x%08x, TTT: 0x%08x, StatSN:"
		" 0x%08x, R2TSN: 0x%08x, Offset: %u, DDTL: %u, CID: %hu\n",
		(!r2t->recovery_r2t) ? "" : "Recovery ", cmd->init_task_tag,
		r2t->targ_xfer_tag, ntohl(hdr->statsn), r2t->r2t_sn,
			r2t->offset, r2t->xfer_len, conn->cid);

	spin_lock_bh(&cmd->r2t_lock);
	r2t->sent_r2t = 1;
	spin_unlock_bh(&cmd->r2t_lock);

	ret = conn->conn_transport->iscsit_xmit_pdu(conn, cmd, NULL, NULL, 0);
	if (ret < 0) {
		return ret;
	}

	spin_lock_bh(&cmd->dataout_timeout_lock);
	iscsit_start_dataout_timer(cmd, conn);
	spin_unlock_bh(&cmd->dataout_timeout_lock);

	return 0;
}

/*
 *	@recovery: If called from iscsi_task_reassign_complete_write() for
 *		connection recovery.
 */
int iscsit_build_r2ts_for_cmd(
	struct iscsit_conn *conn,
	struct iscsit_cmd *cmd,
	bool recovery)
{
	int first_r2t = 1;
	u32 offset = 0, xfer_len = 0;

	spin_lock_bh(&cmd->r2t_lock);
	if (cmd->cmd_flags & ICF_SENT_LAST_R2T) {
		spin_unlock_bh(&cmd->r2t_lock);
		return 0;
	}

	if (conn->sess->sess_ops->DataSequenceInOrder &&
	    !recovery)
		cmd->r2t_offset = max(cmd->r2t_offset, cmd->write_data_done);

	while (cmd->outstanding_r2ts < conn->sess->sess_ops->MaxOutstandingR2T) {
		if (conn->sess->sess_ops->DataSequenceInOrder) {
			offset = cmd->r2t_offset;

			if (first_r2t && recovery) {
				int new_data_end = offset +
					conn->sess->sess_ops->MaxBurstLength -
					cmd->next_burst_len;

				if (new_data_end > cmd->se_cmd.data_length)
					xfer_len = cmd->se_cmd.data_length - offset;
				else
					xfer_len =
						conn->sess->sess_ops->MaxBurstLength -
						cmd->next_burst_len;
			} else {
				int new_data_end = offset +
					conn->sess->sess_ops->MaxBurstLength;

				if (new_data_end > cmd->se_cmd.data_length)
					xfer_len = cmd->se_cmd.data_length - offset;
				else
					xfer_len = conn->sess->sess_ops->MaxBurstLength;
			}

			if ((s32)xfer_len < 0) {
				cmd->cmd_flags |= ICF_SENT_LAST_R2T;
				break;
			}

			cmd->r2t_offset += xfer_len;

			if (cmd->r2t_offset == cmd->se_cmd.data_length)
				cmd->cmd_flags |= ICF_SENT_LAST_R2T;
		} else {
			struct iscsi_seq *seq;

			seq = iscsit_get_seq_holder_for_r2t(cmd);
			if (!seq) {
				spin_unlock_bh(&cmd->r2t_lock);
				return -1;
			}

			offset = seq->offset;
			xfer_len = seq->xfer_len;

			if (cmd->seq_send_order == cmd->seq_count)
				cmd->cmd_flags |= ICF_SENT_LAST_R2T;
		}
		cmd->outstanding_r2ts++;
		first_r2t = 0;

		if (iscsit_add_r2t_to_list(cmd, offset, xfer_len, 0, 0) < 0) {
			spin_unlock_bh(&cmd->r2t_lock);
			return -1;
		}

		if (cmd->cmd_flags & ICF_SENT_LAST_R2T)
			break;
	}
	spin_unlock_bh(&cmd->r2t_lock);

	return 0;
}
EXPORT_SYMBOL(iscsit_build_r2ts_for_cmd);

void iscsit_build_rsp_pdu(struct iscsit_cmd *cmd, struct iscsit_conn *conn,
			bool inc_stat_sn, struct iscsi_scsi_rsp *hdr)
{
	if (inc_stat_sn)
		cmd->stat_sn = conn->stat_sn++;

	atomic_long_inc(&conn->sess->rsp_pdus);

	memset(hdr, 0, ISCSI_HDR_LEN);
	hdr->opcode		= ISCSI_OP_SCSI_CMD_RSP;
	hdr->flags		|= ISCSI_FLAG_CMD_FINAL;
	if (cmd->se_cmd.se_cmd_flags & SCF_OVERFLOW_BIT) {
		hdr->flags |= ISCSI_FLAG_CMD_OVERFLOW;
		hdr->residual_count = cpu_to_be32(cmd->se_cmd.residual_count);
	} else if (cmd->se_cmd.se_cmd_flags & SCF_UNDERFLOW_BIT) {
		hdr->flags |= ISCSI_FLAG_CMD_UNDERFLOW;
		hdr->residual_count = cpu_to_be32(cmd->se_cmd.residual_count);
	}
	hdr->response		= cmd->iscsi_response;
	hdr->cmd_status		= cmd->se_cmd.scsi_status;
	hdr->itt		= cmd->init_task_tag;
	hdr->statsn		= cpu_to_be32(cmd->stat_sn);

	iscsit_increment_maxcmdsn(cmd, conn->sess);
	hdr->exp_cmdsn		= cpu_to_be32(conn->sess->exp_cmd_sn);
	hdr->max_cmdsn		= cpu_to_be32((u32) atomic_read(&conn->sess->max_cmd_sn));

	pr_debug("Built SCSI Response, ITT: 0x%08x, StatSN: 0x%08x,"
		" Response: 0x%02x, SAM Status: 0x%02x, CID: %hu\n",
		cmd->init_task_tag, cmd->stat_sn, cmd->se_cmd.scsi_status,
		cmd->se_cmd.scsi_status, conn->cid);
}
EXPORT_SYMBOL(iscsit_build_rsp_pdu);

static int iscsit_send_response(struct iscsit_cmd *cmd, struct iscsit_conn *conn)
{
	struct iscsi_scsi_rsp *hdr = (struct iscsi_scsi_rsp *)&cmd->pdu[0];
	bool inc_stat_sn = (cmd->i_state == ISTATE_SEND_STATUS);
	void *data_buf = NULL;
	u32 padding = 0, data_buf_len = 0;

	iscsit_build_rsp_pdu(cmd, conn, inc_stat_sn, hdr);

	/*
	 * Attach SENSE DATA payload to iSCSI Response PDU
	 */
	if (cmd->se_cmd.sense_buffer &&
	   ((cmd->se_cmd.se_cmd_flags & SCF_TRANSPORT_TASK_SENSE) ||
	    (cmd->se_cmd.se_cmd_flags & SCF_EMULATED_TASK_SENSE))) {
		put_unaligned_be16(cmd->se_cmd.scsi_sense_length, cmd->sense_buffer);
		cmd->se_cmd.scsi_sense_length += sizeof (__be16);

		padding		= -(cmd->se_cmd.scsi_sense_length) & 3;
		hton24(hdr->dlength, (u32)cmd->se_cmd.scsi_sense_length);
		data_buf = cmd->sense_buffer;
		data_buf_len = cmd->se_cmd.scsi_sense_length + padding;

		if (padding) {
			memset(cmd->sense_buffer +
				cmd->se_cmd.scsi_sense_length, 0, padding);
			pr_debug("Adding %u bytes of padding to"
				" SENSE.\n", padding);
		}

		pr_debug("Attaching SENSE DATA: %u bytes to iSCSI"
				" Response PDU\n",
				cmd->se_cmd.scsi_sense_length);
	}

	return conn->conn_transport->iscsit_xmit_pdu(conn, cmd, NULL, data_buf,
						     data_buf_len);
}

static u8 iscsit_convert_tcm_tmr_rsp(struct se_tmr_req *se_tmr)
{
	switch (se_tmr->response) {
	case TMR_FUNCTION_COMPLETE:
		return ISCSI_TMF_RSP_COMPLETE;
	case TMR_TASK_DOES_NOT_EXIST:
		return ISCSI_TMF_RSP_NO_TASK;
	case TMR_LUN_DOES_NOT_EXIST:
		return ISCSI_TMF_RSP_NO_LUN;
	case TMR_TASK_MGMT_FUNCTION_NOT_SUPPORTED:
		return ISCSI_TMF_RSP_NOT_SUPPORTED;
	case TMR_FUNCTION_REJECTED:
	default:
		return ISCSI_TMF_RSP_REJECTED;
	}
}

void
iscsit_build_task_mgt_rsp(struct iscsit_cmd *cmd, struct iscsit_conn *conn,
			  struct iscsi_tm_rsp *hdr)
{
	struct se_tmr_req *se_tmr = cmd->se_cmd.se_tmr_req;

	hdr->opcode		= ISCSI_OP_SCSI_TMFUNC_RSP;
	hdr->flags		= ISCSI_FLAG_CMD_FINAL;
	hdr->response		= iscsit_convert_tcm_tmr_rsp(se_tmr);
	hdr->itt		= cmd->init_task_tag;
	cmd->stat_sn		= conn->stat_sn++;
	hdr->statsn		= cpu_to_be32(cmd->stat_sn);

	iscsit_increment_maxcmdsn(cmd, conn->sess);
	hdr->exp_cmdsn		= cpu_to_be32(conn->sess->exp_cmd_sn);
	hdr->max_cmdsn		= cpu_to_be32((u32) atomic_read(&conn->sess->max_cmd_sn));

	pr_debug("Built Task Management Response ITT: 0x%08x,"
		" StatSN: 0x%08x, Response: 0x%02x, CID: %hu\n",
		cmd->init_task_tag, cmd->stat_sn, hdr->response, conn->cid);
}
EXPORT_SYMBOL(iscsit_build_task_mgt_rsp);

static int
iscsit_send_task_mgt_rsp(struct iscsit_cmd *cmd, struct iscsit_conn *conn)
{
	struct iscsi_tm_rsp *hdr = (struct iscsi_tm_rsp *)&cmd->pdu[0];

	iscsit_build_task_mgt_rsp(cmd, conn, hdr);

	return conn->conn_transport->iscsit_xmit_pdu(conn, cmd, NULL, NULL, 0);
}

#define SENDTARGETS_BUF_LIMIT 32768U

static int
iscsit_build_sendtargets_response(struct iscsit_cmd *cmd,
				  enum iscsit_transport_type network_transport,
				  int skip_bytes, bool *completed)
{
	char *payload = NULL;
	struct iscsit_conn *conn = cmd->conn;
	struct iscsi_portal_group *tpg;
	struct iscsi_tiqn *tiqn;
	struct iscsi_tpg_np *tpg_np;
	int buffer_len, end_of_buf = 0, len = 0, payload_len = 0;
	int target_name_printed;
	unsigned char buf[ISCSI_IQN_LEN+12]; /* iqn + "TargetName=" + \0 */
	unsigned char *text_in = cmd->text_in_ptr, *text_ptr = NULL;
	bool active;

	buffer_len = min(conn->conn_ops->MaxRecvDataSegmentLength,
			 SENDTARGETS_BUF_LIMIT);

	payload = kzalloc(buffer_len, GFP_KERNEL);
	if (!payload)
		return -ENOMEM;

	/*
	 * Locate pointer to iqn./eui. string for ICF_SENDTARGETS_SINGLE
	 * explicit case..
	 */
	if (cmd->cmd_flags & ICF_SENDTARGETS_SINGLE) {
		text_ptr = strchr(text_in, '=');
		if (!text_ptr) {
			pr_err("Unable to locate '=' string in text_in:"
			       " %s\n", text_in);
			kfree(payload);
			return -EINVAL;
		}
		/*
		 * Skip over '=' character..
		 */
		text_ptr += 1;
	}

	spin_lock(&tiqn_lock);
	list_for_each_entry(tiqn, &g_tiqn_list, tiqn_list) {
		if ((cmd->cmd_flags & ICF_SENDTARGETS_SINGLE) &&
		     strcmp(tiqn->tiqn, text_ptr)) {
			continue;
		}

		target_name_printed = 0;

		spin_lock(&tiqn->tiqn_tpg_lock);
		list_for_each_entry(tpg, &tiqn->tiqn_tpg_list, tpg_list) {

			/* If demo_mode_discovery=0 and generate_node_acls=0
			 * (demo mode dislabed) do not return
			 * TargetName+TargetAddress unless a NodeACL exists.
			 */

			if ((tpg->tpg_attrib.generate_node_acls == 0) &&
			    (tpg->tpg_attrib.demo_mode_discovery == 0) &&
			    (!target_tpg_has_node_acl(&tpg->tpg_se_tpg,
				cmd->conn->sess->sess_ops->InitiatorName))) {
				continue;
			}

			spin_lock(&tpg->tpg_state_lock);
			active = (tpg->tpg_state == TPG_STATE_ACTIVE);
			spin_unlock(&tpg->tpg_state_lock);

			if (!active && tpg->tpg_attrib.tpg_enabled_sendtargets)
				continue;

			spin_lock(&tpg->tpg_np_lock);
			list_for_each_entry(tpg_np, &tpg->tpg_gnp_list,
						tpg_np_list) {
				struct iscsi_np *np = tpg_np->tpg_np;
				struct sockaddr_storage *sockaddr;

				if (np->np_network_transport != network_transport)
					continue;

				if (!target_name_printed) {
					len = sprintf(buf, "TargetName=%s",
						      tiqn->tiqn);
					len += 1;

					if ((len + payload_len) > buffer_len) {
						spin_unlock(&tpg->tpg_np_lock);
						spin_unlock(&tiqn->tiqn_tpg_lock);
						end_of_buf = 1;
						goto eob;
					}

					if (skip_bytes && len <= skip_bytes) {
						skip_bytes -= len;
					} else {
						memcpy(payload + payload_len, buf, len);
						payload_len += len;
						target_name_printed = 1;
						if (len > skip_bytes)
							skip_bytes = 0;
					}
				}

				if (inet_addr_is_any((struct sockaddr *)&np->np_sockaddr))
					sockaddr = &conn->local_sockaddr;
				else
					sockaddr = &np->np_sockaddr;

				len = sprintf(buf, "TargetAddress="
					      "%pISpc,%hu",
					      sockaddr,
					      tpg->tpgt);
				len += 1;

				if ((len + payload_len) > buffer_len) {
					spin_unlock(&tpg->tpg_np_lock);
					spin_unlock(&tiqn->tiqn_tpg_lock);
					end_of_buf = 1;
					goto eob;
				}

				if (skip_bytes && len <= skip_bytes) {
					skip_bytes -= len;
				} else {
					memcpy(payload + payload_len, buf, len);
					payload_len += len;
					if (len > skip_bytes)
						skip_bytes = 0;
				}
			}
			spin_unlock(&tpg->tpg_np_lock);
		}
		spin_unlock(&tiqn->tiqn_tpg_lock);
eob:
		if (end_of_buf) {
			*completed = false;
			break;
		}

		if (cmd->cmd_flags & ICF_SENDTARGETS_SINGLE)
			break;
	}
	spin_unlock(&tiqn_lock);

	cmd->buf_ptr = payload;

	return payload_len;
}

int
iscsit_build_text_rsp(struct iscsit_cmd *cmd, struct iscsit_conn *conn,
		      struct iscsi_text_rsp *hdr,
		      enum iscsit_transport_type network_transport)
{
	int text_length, padding;
	bool completed = true;

	text_length = iscsit_build_sendtargets_response(cmd, network_transport,
							cmd->read_data_done,
							&completed);
	if (text_length < 0)
		return text_length;

	if (completed) {
		hdr->flags = ISCSI_FLAG_CMD_FINAL;
	} else {
		hdr->flags = ISCSI_FLAG_TEXT_CONTINUE;
		cmd->read_data_done += text_length;
		if (cmd->targ_xfer_tag == 0xFFFFFFFF)
			cmd->targ_xfer_tag = session_get_next_ttt(conn->sess);
	}
	hdr->opcode = ISCSI_OP_TEXT_RSP;
	padding = ((-text_length) & 3);
	hton24(hdr->dlength, text_length);
	hdr->itt = cmd->init_task_tag;
	hdr->ttt = cpu_to_be32(cmd->targ_xfer_tag);
	cmd->stat_sn = conn->stat_sn++;
	hdr->statsn = cpu_to_be32(cmd->stat_sn);

	iscsit_increment_maxcmdsn(cmd, conn->sess);
	/*
	 * Reset maxcmdsn_inc in multi-part text payload exchanges to
	 * correctly increment MaxCmdSN for each response answering a
	 * non immediate text request with a valid CmdSN.
	 */
	cmd->maxcmdsn_inc = 0;
	hdr->exp_cmdsn = cpu_to_be32(conn->sess->exp_cmd_sn);
	hdr->max_cmdsn = cpu_to_be32((u32) atomic_read(&conn->sess->max_cmd_sn));

	pr_debug("Built Text Response: ITT: 0x%08x, TTT: 0x%08x, StatSN: 0x%08x,"
		" Length: %u, CID: %hu F: %d C: %d\n", cmd->init_task_tag,
		cmd->targ_xfer_tag, cmd->stat_sn, text_length, conn->cid,
		!!(hdr->flags & ISCSI_FLAG_CMD_FINAL),
		!!(hdr->flags & ISCSI_FLAG_TEXT_CONTINUE));

	return text_length + padding;
}
EXPORT_SYMBOL(iscsit_build_text_rsp);

static int iscsit_send_text_rsp(
	struct iscsit_cmd *cmd,
	struct iscsit_conn *conn)
{
	struct iscsi_text_rsp *hdr = (struct iscsi_text_rsp *)cmd->pdu;
	int text_length;

	text_length = iscsit_build_text_rsp(cmd, conn, hdr,
				conn->conn_transport->transport_type);
	if (text_length < 0)
		return text_length;

	return conn->conn_transport->iscsit_xmit_pdu(conn, cmd, NULL,
						     cmd->buf_ptr,
						     text_length);
}

void
iscsit_build_reject(struct iscsit_cmd *cmd, struct iscsit_conn *conn,
		    struct iscsi_reject *hdr)
{
	hdr->opcode		= ISCSI_OP_REJECT;
	hdr->reason		= cmd->reject_reason;
	hdr->flags		|= ISCSI_FLAG_CMD_FINAL;
	hton24(hdr->dlength, ISCSI_HDR_LEN);
	hdr->ffffffff		= cpu_to_be32(0xffffffff);
	cmd->stat_sn		= conn->stat_sn++;
	hdr->statsn		= cpu_to_be32(cmd->stat_sn);
	hdr->exp_cmdsn		= cpu_to_be32(conn->sess->exp_cmd_sn);
	hdr->max_cmdsn		= cpu_to_be32((u32) atomic_read(&conn->sess->max_cmd_sn));

}
EXPORT_SYMBOL(iscsit_build_reject);

static int iscsit_send_reject(
	struct iscsit_cmd *cmd,
	struct iscsit_conn *conn)
{
	struct iscsi_reject *hdr = (struct iscsi_reject *)&cmd->pdu[0];

	iscsit_build_reject(cmd, conn, hdr);

	pr_debug("Built Reject PDU StatSN: 0x%08x, Reason: 0x%02x,"
		" CID: %hu\n", ntohl(hdr->statsn), hdr->reason, conn->cid);

	return conn->conn_transport->iscsit_xmit_pdu(conn, cmd, NULL,
						     cmd->buf_ptr,
						     ISCSI_HDR_LEN);
}

void iscsit_thread_get_cpumask(struct iscsit_conn *conn)
{
	int ord, cpu;
	cpumask_var_t conn_allowed_cpumask;

	/*
	 * bitmap_id is assigned from iscsit_global->ts_bitmap from
	 * within iscsit_start_kthreads()
	 *
	 * Here we use bitmap_id to determine which CPU that this
	 * iSCSI connection's RX/TX threads will be scheduled to
	 * execute upon.
	 */
	if (!zalloc_cpumask_var(&conn_allowed_cpumask, GFP_KERNEL)) {
		ord = conn->bitmap_id % cpumask_weight(cpu_online_mask);
		for_each_online_cpu(cpu) {
			if (ord-- == 0) {
				cpumask_set_cpu(cpu, conn->conn_cpumask);
				return;
			}
		}
	} else {
		cpumask_and(conn_allowed_cpumask, iscsit_global->allowed_cpumask,
			cpu_online_mask);

		cpumask_clear(conn->conn_cpumask);
		ord = conn->bitmap_id % cpumask_weight(conn_allowed_cpumask);
		for_each_cpu(cpu, conn_allowed_cpumask) {
			if (ord-- == 0) {
				cpumask_set_cpu(cpu, conn->conn_cpumask);
				free_cpumask_var(conn_allowed_cpumask);
				return;
			}
		}
		free_cpumask_var(conn_allowed_cpumask);
	}
	/*
	 * This should never be reached..
	 */
	dump_stack();
	cpumask_setall(conn->conn_cpumask);
}

static void iscsit_thread_reschedule(struct iscsit_conn *conn)
{
	/*
	 * If iscsit_global->allowed_cpumask modified, reschedule iSCSI
	 * connection's RX/TX threads update conn->allowed_cpumask.
	 */
	if (!cpumask_equal(iscsit_global->allowed_cpumask,
			   conn->allowed_cpumask)) {
		iscsit_thread_get_cpumask(conn);
		conn->conn_tx_reset_cpumask = 1;
		conn->conn_rx_reset_cpumask = 1;
		cpumask_copy(conn->allowed_cpumask,
			     iscsit_global->allowed_cpumask);
	}
}

void iscsit_thread_check_cpumask(
	struct iscsit_conn *conn,
	struct task_struct *p,
	int mode)
{
	/*
	 * The TX and RX threads maybe call iscsit_thread_check_cpumask()
	 * at the same time. The RX thread might be faster and return from
	 * iscsit_thread_reschedule() with conn_rx_reset_cpumask set to 0.
	 * Then the TX thread sets it back to 1.
	 * The next time the RX thread loops, it sees conn_rx_reset_cpumask
	 * set to 1 and calls set_cpus_allowed_ptr() again and set it to 0.
	 */
	iscsit_thread_reschedule(conn);

	/*
	 * mode == 1 signals iscsi_target_tx_thread() usage.
	 * mode == 0 signals iscsi_target_rx_thread() usage.
	 */
	if (mode == 1) {
		if (!conn->conn_tx_reset_cpumask)
			return;
	} else {
		if (!conn->conn_rx_reset_cpumask)
			return;
	}

	/*
	 * Update the CPU mask for this single kthread so that
	 * both TX and RX kthreads are scheduled to run on the
	 * same CPU.
	 */
	set_cpus_allowed_ptr(p, conn->conn_cpumask);
	if (mode == 1)
		conn->conn_tx_reset_cpumask = 0;
	else
		conn->conn_rx_reset_cpumask = 0;
}
EXPORT_SYMBOL(iscsit_thread_check_cpumask);

int
iscsit_immediate_queue(struct iscsit_conn *conn, struct iscsit_cmd *cmd, int state)
{
	int ret;

	switch (state) {
	case ISTATE_SEND_R2T:
		ret = iscsit_send_r2t(cmd, conn);
		if (ret < 0)
			goto err;
		break;
	case ISTATE_REMOVE:
		spin_lock_bh(&conn->cmd_lock);
		list_del_init(&cmd->i_conn_node);
		spin_unlock_bh(&conn->cmd_lock);

		iscsit_free_cmd(cmd, false);
		break;
	case ISTATE_SEND_NOPIN_WANT_RESPONSE:
		iscsit_mod_nopin_response_timer(conn);
		ret = iscsit_send_unsolicited_nopin(cmd, conn, 1);
		if (ret < 0)
			goto err;
		break;
	case ISTATE_SEND_NOPIN_NO_RESPONSE:
		ret = iscsit_send_unsolicited_nopin(cmd, conn, 0);
		if (ret < 0)
			goto err;
		break;
	default:
		pr_err("Unknown Opcode: 0x%02x ITT:"
		       " 0x%08x, i_state: %d on CID: %hu\n",
		       cmd->iscsi_opcode, cmd->init_task_tag, state,
		       conn->cid);
		goto err;
	}

	return 0;

err:
	return -1;
}
EXPORT_SYMBOL(iscsit_immediate_queue);

static int
iscsit_handle_immediate_queue(struct iscsit_conn *conn)
{
	struct iscsit_transport *t = conn->conn_transport;
	struct iscsi_queue_req *qr;
	struct iscsit_cmd *cmd;
	u8 state;
	int ret;

	while ((qr = iscsit_get_cmd_from_immediate_queue(conn))) {
		atomic_set(&conn->check_immediate_queue, 0);
		cmd = qr->cmd;
		state = qr->state;
		kmem_cache_free(lio_qr_cache, qr);

		ret = t->iscsit_immediate_queue(conn, cmd, state);
		if (ret < 0)
			return ret;
	}

	return 0;
}

int
iscsit_response_queue(struct iscsit_conn *conn, struct iscsit_cmd *cmd, int state)
{
	int ret;

check_rsp_state:
	switch (state) {
	case ISTATE_SEND_DATAIN:
		ret = iscsit_send_datain(cmd, conn);
		if (ret < 0)
			goto err;
		else if (!ret)
			/* more drs */
			goto check_rsp_state;
		else if (ret == 1) {
			/* all done */
			spin_lock_bh(&cmd->istate_lock);
			cmd->i_state = ISTATE_SENT_STATUS;
			spin_unlock_bh(&cmd->istate_lock);

			if (atomic_read(&conn->check_immediate_queue))
				return 1;

			return 0;
		} else if (ret == 2) {
			/* Still must send status,
			   SCF_TRANSPORT_TASK_SENSE was set */
			spin_lock_bh(&cmd->istate_lock);
			cmd->i_state = ISTATE_SEND_STATUS;
			spin_unlock_bh(&cmd->istate_lock);
			state = ISTATE_SEND_STATUS;
			goto check_rsp_state;
		}

		break;
	case ISTATE_SEND_STATUS:
	case ISTATE_SEND_STATUS_RECOVERY:
		ret = iscsit_send_response(cmd, conn);
		break;
	case ISTATE_SEND_LOGOUTRSP:
		ret = iscsit_send_logout(cmd, conn);
		break;
	case ISTATE_SEND_ASYNCMSG:
		ret = iscsit_send_conn_drop_async_message(
			cmd, conn);
		break;
	case ISTATE_SEND_NOPIN:
		ret = iscsit_send_nopin(cmd, conn);
		break;
	case ISTATE_SEND_REJECT:
		ret = iscsit_send_reject(cmd, conn);
		break;
	case ISTATE_SEND_TASKMGTRSP:
		ret = iscsit_send_task_mgt_rsp(cmd, conn);
		if (ret != 0)
			break;
		ret = iscsit_tmr_post_handler(cmd, conn);
		if (ret != 0)
			iscsit_fall_back_to_erl0(conn->sess);
		break;
	case ISTATE_SEND_TEXTRSP:
		ret = iscsit_send_text_rsp(cmd, conn);
		break;
	default:
		pr_err("Unknown Opcode: 0x%02x ITT:"
		       " 0x%08x, i_state: %d on CID: %hu\n",
		       cmd->iscsi_opcode, cmd->init_task_tag,
		       state, conn->cid);
		goto err;
	}
	if (ret < 0)
		goto err;

	switch (state) {
	case ISTATE_SEND_LOGOUTRSP:
		if (!iscsit_logout_post_handler(cmd, conn))
			return -ECONNRESET;
		fallthrough;
	case ISTATE_SEND_STATUS:
	case ISTATE_SEND_ASYNCMSG:
	case ISTATE_SEND_NOPIN:
	case ISTATE_SEND_STATUS_RECOVERY:
	case ISTATE_SEND_TEXTRSP:
	case ISTATE_SEND_TASKMGTRSP:
	case ISTATE_SEND_REJECT:
		spin_lock_bh(&cmd->istate_lock);
		cmd->i_state = ISTATE_SENT_STATUS;
		spin_unlock_bh(&cmd->istate_lock);
		break;
	default:
		pr_err("Unknown Opcode: 0x%02x ITT:"
		       " 0x%08x, i_state: %d on CID: %hu\n",
		       cmd->iscsi_opcode, cmd->init_task_tag,
		       cmd->i_state, conn->cid);
		goto err;
	}

	if (atomic_read(&conn->check_immediate_queue))
		return 1;

	return 0;

err:
	return -1;
}
EXPORT_SYMBOL(iscsit_response_queue);

static int iscsit_handle_response_queue(struct iscsit_conn *conn)
{
	struct iscsit_transport *t = conn->conn_transport;
	struct iscsi_queue_req *qr;
	struct iscsit_cmd *cmd;
	u8 state;
	int ret;

	while ((qr = iscsit_get_cmd_from_response_queue(conn))) {
		cmd = qr->cmd;
		state = qr->state;
		kmem_cache_free(lio_qr_cache, qr);

		ret = t->iscsit_response_queue(conn, cmd, state);
		if (ret == 1 || ret < 0)
			return ret;
	}

	return 0;
}

int iscsi_target_tx_thread(void *arg)
{
	int ret = 0;
	struct iscsit_conn *conn = arg;
	bool conn_freed = false;

	/*
	 * Allow ourselves to be interrupted by SIGINT so that a
	 * connection recovery / failure event can be triggered externally.
	 */
	allow_signal(SIGINT);

	while (!kthread_should_stop()) {
		/*
		 * Ensure that both TX and RX per connection kthreads
		 * are scheduled to run on the same CPU.
		 */
		iscsit_thread_check_cpumask(conn, current, 1);

		wait_event_interruptible(conn->queues_wq,
					 !iscsit_conn_all_queues_empty(conn));

		if (signal_pending(current))
			goto transport_err;

get_immediate:
		ret = iscsit_handle_immediate_queue(conn);
		if (ret < 0)
			goto transport_err;

		ret = iscsit_handle_response_queue(conn);
		if (ret == 1) {
			goto get_immediate;
		} else if (ret == -ECONNRESET) {
			conn_freed = true;
			goto out;
		} else if (ret < 0) {
			goto transport_err;
		}
	}

transport_err:
	/*
	 * Avoid the normal connection failure code-path if this connection
	 * is still within LOGIN mode, and iscsi_np process context is
	 * responsible for cleaning up the early connection failure.
	 */
	if (conn->conn_state != TARG_CONN_STATE_IN_LOGIN)
		iscsit_take_action_for_connection_exit(conn, &conn_freed);
out:
	if (!conn_freed) {
		while (!kthread_should_stop()) {
			msleep(100);
		}
	}
	return 0;
}

static int iscsi_target_rx_opcode(struct iscsit_conn *conn, unsigned char *buf)
{
	struct iscsi_hdr *hdr = (struct iscsi_hdr *)buf;
	struct iscsit_cmd *cmd;
	int ret = 0;

	switch (hdr->opcode & ISCSI_OPCODE_MASK) {
	case ISCSI_OP_SCSI_CMD:
		cmd = iscsit_allocate_cmd(conn, TASK_INTERRUPTIBLE);
		if (!cmd)
			goto reject;

		ret = iscsit_handle_scsi_cmd(conn, cmd, buf);
		break;
	case ISCSI_OP_SCSI_DATA_OUT:
		ret = iscsit_handle_data_out(conn, buf);
		break;
	case ISCSI_OP_NOOP_OUT:
		cmd = NULL;
		if (hdr->ttt == cpu_to_be32(0xFFFFFFFF)) {
			cmd = iscsit_allocate_cmd(conn, TASK_INTERRUPTIBLE);
			if (!cmd)
				goto reject;
		}
		ret = iscsit_handle_nop_out(conn, cmd, buf);
		break;
	case ISCSI_OP_SCSI_TMFUNC:
		cmd = iscsit_allocate_cmd(conn, TASK_INTERRUPTIBLE);
		if (!cmd)
			goto reject;

		ret = iscsit_handle_task_mgt_cmd(conn, cmd, buf);
		break;
	case ISCSI_OP_TEXT:
		if (hdr->ttt != cpu_to_be32(0xFFFFFFFF)) {
			cmd = iscsit_find_cmd_from_itt(conn, hdr->itt);
			if (!cmd)
				goto reject;
		} else {
			cmd = iscsit_allocate_cmd(conn, TASK_INTERRUPTIBLE);
			if (!cmd)
				goto reject;
		}

		ret = iscsit_handle_text_cmd(conn, cmd, buf);
		break;
	case ISCSI_OP_LOGOUT:
		cmd = iscsit_allocate_cmd(conn, TASK_INTERRUPTIBLE);
		if (!cmd)
			goto reject;

		ret = iscsit_handle_logout_cmd(conn, cmd, buf);
		if (ret > 0)
			wait_for_completion_timeout(&conn->conn_logout_comp,
					SECONDS_FOR_LOGOUT_COMP * HZ);
		break;
	case ISCSI_OP_SNACK:
		ret = iscsit_handle_snack(conn, buf);
		break;
	default:
		pr_err("Got unknown iSCSI OpCode: 0x%02x\n", hdr->opcode);
		if (!conn->sess->sess_ops->ErrorRecoveryLevel) {
			pr_err("Cannot recover from unknown"
			" opcode while ERL=0, closing iSCSI connection.\n");
			return -1;
		}
		pr_err("Unable to recover from unknown opcode while OFMarker=No,"
		       " closing iSCSI connection.\n");
		ret = -1;
		break;
	}

	return ret;
reject:
	return iscsit_add_reject(conn, ISCSI_REASON_BOOKMARK_NO_RESOURCES, buf);
}

static bool iscsi_target_check_conn_state(struct iscsit_conn *conn)
{
	bool ret;

	spin_lock_bh(&conn->state_lock);
	ret = (conn->conn_state != TARG_CONN_STATE_LOGGED_IN);
	spin_unlock_bh(&conn->state_lock);

	return ret;
}

static void iscsit_get_rx_pdu(struct iscsit_conn *conn)
{
	int ret;
	u8 *buffer, *tmp_buf, opcode;
	u32 checksum = 0, digest = 0;
	struct iscsi_hdr *hdr;
	struct kvec iov;

	buffer = kcalloc(ISCSI_HDR_LEN, sizeof(*buffer), GFP_KERNEL);
	if (!buffer)
		return;

	while (!kthread_should_stop()) {
		/*
		 * Ensure that both TX and RX per connection kthreads
		 * are scheduled to run on the same CPU.
		 */
		iscsit_thread_check_cpumask(conn, current, 0);

		memset(&iov, 0, sizeof(struct kvec));

		iov.iov_base	= buffer;
		iov.iov_len	= ISCSI_HDR_LEN;

		ret = rx_data(conn, &iov, 1, ISCSI_HDR_LEN);
		if (ret != ISCSI_HDR_LEN) {
			iscsit_rx_thread_wait_for_tcp(conn);
			break;
		}

		hdr = (struct iscsi_hdr *) buffer;
		if (hdr->hlength) {
			iov.iov_len = hdr->hlength * 4;
			tmp_buf = krealloc(buffer,
					  ISCSI_HDR_LEN + iov.iov_len,
					  GFP_KERNEL);
			if (!tmp_buf)
				break;

			buffer = tmp_buf;
			iov.iov_base = &buffer[ISCSI_HDR_LEN];

			ret = rx_data(conn, &iov, 1, iov.iov_len);
			if (ret != iov.iov_len) {
				iscsit_rx_thread_wait_for_tcp(conn);
				break;
			}
		}

		if (conn->conn_ops->HeaderDigest) {
			iov.iov_base	= &digest;
			iov.iov_len	= ISCSI_CRC_LEN;

			ret = rx_data(conn, &iov, 1, ISCSI_CRC_LEN);
			if (ret != ISCSI_CRC_LEN) {
				iscsit_rx_thread_wait_for_tcp(conn);
				break;
			}

			iscsit_do_crypto_hash_buf(conn->conn_rx_hash, buffer,
						  ISCSI_HDR_LEN, 0, NULL,
						  &checksum);

			if (digest != checksum) {
				pr_err("HeaderDigest CRC32C failed,"
					" received 0x%08x, computed 0x%08x\n",
					digest, checksum);
				/*
				 * Set the PDU to 0xff so it will intentionally
				 * hit default in the switch below.
				 */
				memset(buffer, 0xff, ISCSI_HDR_LEN);
				atomic_long_inc(&conn->sess->conn_digest_errors);
			} else {
				pr_debug("Got HeaderDigest CRC32C"
						" 0x%08x\n", checksum);
			}
		}

		if (conn->conn_state == TARG_CONN_STATE_IN_LOGOUT)
			break;

		opcode = buffer[0] & ISCSI_OPCODE_MASK;

		if (conn->sess->sess_ops->SessionType &&
		   ((!(opcode & ISCSI_OP_TEXT)) ||
		    (!(opcode & ISCSI_OP_LOGOUT)))) {
			pr_err("Received illegal iSCSI Opcode: 0x%02x"
			" while in Discovery Session, rejecting.\n", opcode);
			iscsit_add_reject(conn, ISCSI_REASON_PROTOCOL_ERROR,
					  buffer);
			break;
		}

		ret = iscsi_target_rx_opcode(conn, buffer);
		if (ret < 0)
			break;
	}

	kfree(buffer);
}

int iscsi_target_rx_thread(void *arg)
{
	int rc;
	struct iscsit_conn *conn = arg;
	bool conn_freed = false;

	/*
	 * Allow ourselves to be interrupted by SIGINT so that a
	 * connection recovery / failure event can be triggered externally.
	 */
	allow_signal(SIGINT);
	/*
	 * Wait for iscsi_post_login_handler() to complete before allowing
	 * incoming iscsi/tcp socket I/O, and/or failing the connection.
	 */
	rc = wait_for_completion_interruptible(&conn->rx_login_comp);
	if (rc < 0 || iscsi_target_check_conn_state(conn))
		goto out;

	if (!conn->conn_transport->iscsit_get_rx_pdu)
		return 0;

	conn->conn_transport->iscsit_get_rx_pdu(conn);

	if (!signal_pending(current))
		atomic_set(&conn->transport_failed, 1);
	iscsit_take_action_for_connection_exit(conn, &conn_freed);

out:
	if (!conn_freed) {
		while (!kthread_should_stop()) {
			msleep(100);
		}
	}

	return 0;
}

static void iscsit_release_commands_from_conn(struct iscsit_conn *conn)
{
	LIST_HEAD(tmp_list);
	struct iscsit_cmd *cmd = NULL, *cmd_tmp = NULL;
	struct iscsit_session *sess = conn->sess;
	/*
	 * We expect this function to only ever be called from either RX or TX
	 * thread context via iscsit_close_connection() once the other context
	 * has been reset -> returned sleeping pre-handler state.
	 */
	spin_lock_bh(&conn->cmd_lock);
	list_splice_init(&conn->conn_cmd_list, &tmp_list);

	list_for_each_entry_safe(cmd, cmd_tmp, &tmp_list, i_conn_node) {
		struct se_cmd *se_cmd = &cmd->se_cmd;

		if (!se_cmd->se_tfo)
			continue;

		spin_lock_irq(&se_cmd->t_state_lock);
		if (se_cmd->transport_state & CMD_T_ABORTED) {
			if (!(se_cmd->transport_state & CMD_T_TAS))
				/*
				 * LIO's abort path owns the cleanup for this,
				 * so put it back on the list and let
				 * aborted_task handle it.
				 */
				list_move_tail(&cmd->i_conn_node,
					       &conn->conn_cmd_list);
		} else {
			se_cmd->transport_state |= CMD_T_FABRIC_STOP;
<<<<<<< HEAD
=======
		}

		if (cmd->se_cmd.t_state == TRANSPORT_WRITE_PENDING) {
			/*
			 * We never submitted the cmd to LIO core, so we have
			 * to tell LIO to perform the completion process.
			 */
			spin_unlock_irq(&se_cmd->t_state_lock);
			target_complete_cmd(&cmd->se_cmd, SAM_STAT_TASK_ABORTED);
			continue;
>>>>>>> 160f4124
		}
		spin_unlock_irq(&se_cmd->t_state_lock);
	}
	spin_unlock_bh(&conn->cmd_lock);

	list_for_each_entry_safe(cmd, cmd_tmp, &tmp_list, i_conn_node) {
		list_del_init(&cmd->i_conn_node);

		iscsit_increment_maxcmdsn(cmd, sess);
		iscsit_free_cmd(cmd, true);

	}

	/*
	 * Wait on commands that were cleaned up via the aborted_task path.
	 * LLDs that implement iscsit_wait_conn will already have waited for
	 * commands.
	 */
	if (!conn->conn_transport->iscsit_wait_conn) {
		target_stop_cmd_counter(conn->cmd_cnt);
		target_wait_for_cmds(conn->cmd_cnt);
	}
}

static void iscsit_stop_timers_for_cmds(
	struct iscsit_conn *conn)
{
	struct iscsit_cmd *cmd;

	spin_lock_bh(&conn->cmd_lock);
	list_for_each_entry(cmd, &conn->conn_cmd_list, i_conn_node) {
		if (cmd->data_direction == DMA_TO_DEVICE)
			iscsit_stop_dataout_timer(cmd);
	}
	spin_unlock_bh(&conn->cmd_lock);
}

int iscsit_close_connection(
	struct iscsit_conn *conn)
{
	int conn_logout = (conn->conn_state == TARG_CONN_STATE_IN_LOGOUT);
	struct iscsit_session	*sess = conn->sess;

	pr_debug("Closing iSCSI connection CID %hu on SID:"
		" %u\n", conn->cid, sess->sid);
	/*
	 * Always up conn_logout_comp for the traditional TCP and HW_OFFLOAD
	 * case just in case the RX Thread in iscsi_target_rx_opcode() is
	 * sleeping and the logout response never got sent because the
	 * connection failed.
	 *
	 * However for iser-target, isert_wait4logout() is using conn_logout_comp
	 * to signal logout response TX interrupt completion.  Go ahead and skip
	 * this for iser since isert_rx_opcode() does not wait on logout failure,
	 * and to avoid iscsit_conn pointer dereference in iser-target code.
	 */
	if (!conn->conn_transport->rdma_shutdown)
		complete(&conn->conn_logout_comp);

	if (!strcmp(current->comm, ISCSI_RX_THREAD_NAME)) {
		if (conn->tx_thread &&
		    cmpxchg(&conn->tx_thread_active, true, false)) {
			send_sig(SIGINT, conn->tx_thread, 1);
			kthread_stop(conn->tx_thread);
		}
	} else if (!strcmp(current->comm, ISCSI_TX_THREAD_NAME)) {
		if (conn->rx_thread &&
		    cmpxchg(&conn->rx_thread_active, true, false)) {
			send_sig(SIGINT, conn->rx_thread, 1);
			kthread_stop(conn->rx_thread);
		}
	}

	spin_lock(&iscsit_global->ts_bitmap_lock);
	bitmap_release_region(iscsit_global->ts_bitmap, conn->bitmap_id,
			      get_order(1));
	spin_unlock(&iscsit_global->ts_bitmap_lock);

	iscsit_stop_timers_for_cmds(conn);
	iscsit_stop_nopin_response_timer(conn);
	iscsit_stop_nopin_timer(conn);

	if (conn->conn_transport->iscsit_wait_conn)
		conn->conn_transport->iscsit_wait_conn(conn);

	/*
	 * During Connection recovery drop unacknowledged out of order
	 * commands for this connection, and prepare the other commands
	 * for reallegiance.
	 *
	 * During normal operation clear the out of order commands (but
	 * do not free the struct iscsi_ooo_cmdsn's) and release all
	 * struct iscsit_cmds.
	 */
	if (atomic_read(&conn->connection_recovery)) {
		iscsit_discard_unacknowledged_ooo_cmdsns_for_conn(conn);
		iscsit_prepare_cmds_for_reallegiance(conn);
	} else {
		iscsit_clear_ooo_cmdsns_for_conn(conn);
		iscsit_release_commands_from_conn(conn);
	}
	iscsit_free_queue_reqs_for_conn(conn);

	/*
	 * Handle decrementing session or connection usage count if
	 * a logout response was not able to be sent because the
	 * connection failed.  Fall back to Session Recovery here.
	 */
	if (atomic_read(&conn->conn_logout_remove)) {
		if (conn->conn_logout_reason == ISCSI_LOGOUT_REASON_CLOSE_SESSION) {
			iscsit_dec_conn_usage_count(conn);
			iscsit_dec_session_usage_count(sess);
		}
		if (conn->conn_logout_reason == ISCSI_LOGOUT_REASON_CLOSE_CONNECTION)
			iscsit_dec_conn_usage_count(conn);

		atomic_set(&conn->conn_logout_remove, 0);
		atomic_set(&sess->session_reinstatement, 0);
		atomic_set(&sess->session_fall_back_to_erl0, 1);
	}

	spin_lock_bh(&sess->conn_lock);
	list_del(&conn->conn_list);

	/*
	 * Attempt to let the Initiator know this connection failed by
	 * sending an Connection Dropped Async Message on another
	 * active connection.
	 */
	if (atomic_read(&conn->connection_recovery))
		iscsit_build_conn_drop_async_message(conn);

	spin_unlock_bh(&sess->conn_lock);

	/*
	 * If connection reinstatement is being performed on this connection,
	 * up the connection reinstatement semaphore that is being blocked on
	 * in iscsit_cause_connection_reinstatement().
	 */
	spin_lock_bh(&conn->state_lock);
	if (atomic_read(&conn->sleep_on_conn_wait_comp)) {
		spin_unlock_bh(&conn->state_lock);
		complete(&conn->conn_wait_comp);
		wait_for_completion(&conn->conn_post_wait_comp);
		spin_lock_bh(&conn->state_lock);
	}

	/*
	 * If connection reinstatement is being performed on this connection
	 * by receiving a REMOVECONNFORRECOVERY logout request, up the
	 * connection wait rcfr semaphore that is being blocked on
	 * an iscsit_connection_reinstatement_rcfr().
	 */
	if (atomic_read(&conn->connection_wait_rcfr)) {
		spin_unlock_bh(&conn->state_lock);
		complete(&conn->conn_wait_rcfr_comp);
		wait_for_completion(&conn->conn_post_wait_comp);
		spin_lock_bh(&conn->state_lock);
	}
	atomic_set(&conn->connection_reinstatement, 1);
	spin_unlock_bh(&conn->state_lock);

	/*
	 * If any other processes are accessing this connection pointer we
	 * must wait until they have completed.
	 */
	iscsit_check_conn_usage_count(conn);

	ahash_request_free(conn->conn_tx_hash);
	if (conn->conn_rx_hash) {
		struct crypto_ahash *tfm;

		tfm = crypto_ahash_reqtfm(conn->conn_rx_hash);
		ahash_request_free(conn->conn_rx_hash);
		crypto_free_ahash(tfm);
	}

	if (conn->sock)
		sock_release(conn->sock);

	if (conn->conn_transport->iscsit_free_conn)
		conn->conn_transport->iscsit_free_conn(conn);

	pr_debug("Moving to TARG_CONN_STATE_FREE.\n");
	conn->conn_state = TARG_CONN_STATE_FREE;
	iscsit_free_conn(conn);

	spin_lock_bh(&sess->conn_lock);
	atomic_dec(&sess->nconn);
	pr_debug("Decremented iSCSI connection count to %d from node:"
		" %s\n", atomic_read(&sess->nconn),
		sess->sess_ops->InitiatorName);
	/*
	 * Make sure that if one connection fails in an non ERL=2 iSCSI
	 * Session that they all fail.
	 */
	if ((sess->sess_ops->ErrorRecoveryLevel != 2) && !conn_logout &&
	     !atomic_read(&sess->session_logout))
		atomic_set(&sess->session_fall_back_to_erl0, 1);

	/*
	 * If this was not the last connection in the session, and we are
	 * performing session reinstatement or falling back to ERL=0, call
	 * iscsit_stop_session() without sleeping to shutdown the other
	 * active connections.
	 */
	if (atomic_read(&sess->nconn)) {
		if (!atomic_read(&sess->session_reinstatement) &&
		    !atomic_read(&sess->session_fall_back_to_erl0)) {
			spin_unlock_bh(&sess->conn_lock);
			return 0;
		}
		if (!atomic_read(&sess->session_stop_active)) {
			atomic_set(&sess->session_stop_active, 1);
			spin_unlock_bh(&sess->conn_lock);
			iscsit_stop_session(sess, 0, 0);
			return 0;
		}
		spin_unlock_bh(&sess->conn_lock);
		return 0;
	}

	/*
	 * If this was the last connection in the session and one of the
	 * following is occurring:
	 *
	 * Session Reinstatement is not being performed, and are falling back
	 * to ERL=0 call iscsit_close_session().
	 *
	 * Session Logout was requested.  iscsit_close_session() will be called
	 * elsewhere.
	 *
	 * Session Continuation is not being performed, start the Time2Retain
	 * handler and check if sleep_on_sess_wait_sem is active.
	 */
	if (!atomic_read(&sess->session_reinstatement) &&
	     atomic_read(&sess->session_fall_back_to_erl0)) {
		spin_unlock_bh(&sess->conn_lock);
		complete_all(&sess->session_wait_comp);
		iscsit_close_session(sess, true);

		return 0;
	} else if (atomic_read(&sess->session_logout)) {
		pr_debug("Moving to TARG_SESS_STATE_FREE.\n");
		sess->session_state = TARG_SESS_STATE_FREE;

		if (atomic_read(&sess->session_close)) {
			spin_unlock_bh(&sess->conn_lock);
			complete_all(&sess->session_wait_comp);
			iscsit_close_session(sess, true);
		} else {
			spin_unlock_bh(&sess->conn_lock);
		}

		return 0;
	} else {
		pr_debug("Moving to TARG_SESS_STATE_FAILED.\n");
		sess->session_state = TARG_SESS_STATE_FAILED;

		if (!atomic_read(&sess->session_continuation))
			iscsit_start_time2retain_handler(sess);

		if (atomic_read(&sess->session_close)) {
			spin_unlock_bh(&sess->conn_lock);
			complete_all(&sess->session_wait_comp);
			iscsit_close_session(sess, true);
		} else {
			spin_unlock_bh(&sess->conn_lock);
		}

		return 0;
	}
}

/*
 * If the iSCSI Session for the iSCSI Initiator Node exists,
 * forcefully shutdown the iSCSI NEXUS.
 */
int iscsit_close_session(struct iscsit_session *sess, bool can_sleep)
{
	struct iscsi_portal_group *tpg = sess->tpg;
	struct se_portal_group *se_tpg = &tpg->tpg_se_tpg;

	if (atomic_read(&sess->nconn)) {
		pr_err("%d connection(s) still exist for iSCSI session"
			" to %s\n", atomic_read(&sess->nconn),
			sess->sess_ops->InitiatorName);
		BUG();
	}

	spin_lock_bh(&se_tpg->session_lock);
	atomic_set(&sess->session_logout, 1);
	atomic_set(&sess->session_reinstatement, 1);
	iscsit_stop_time2retain_timer(sess);
	spin_unlock_bh(&se_tpg->session_lock);

	if (sess->sess_ops->ErrorRecoveryLevel == 2)
		iscsit_free_connection_recovery_entries(sess);

	/*
	 * transport_deregister_session_configfs() will clear the
	 * struct se_node_acl->nacl_sess pointer now as a iscsi_np process context
	 * can be setting it again with __transport_register_session() in
	 * iscsi_post_login_handler() again after the iscsit_stop_session()
	 * completes in iscsi_np context.
	 */
	transport_deregister_session_configfs(sess->se_sess);

	/*
	 * If any other processes are accessing this session pointer we must
	 * wait until they have completed.  If we are in an interrupt (the
	 * time2retain handler) and contain and active session usage count we
	 * restart the timer and exit.
	 */
	if (iscsit_check_session_usage_count(sess, can_sleep)) {
		atomic_set(&sess->session_logout, 0);
		iscsit_start_time2retain_handler(sess);
		return 0;
	}

	transport_deregister_session(sess->se_sess);

	iscsit_free_all_ooo_cmdsns(sess);

	spin_lock_bh(&se_tpg->session_lock);
	pr_debug("Moving to TARG_SESS_STATE_FREE.\n");
	sess->session_state = TARG_SESS_STATE_FREE;
	pr_debug("Released iSCSI session from node: %s\n",
			sess->sess_ops->InitiatorName);
	tpg->nsessions--;
	if (tpg->tpg_tiqn)
		tpg->tpg_tiqn->tiqn_nsessions--;

	pr_debug("Decremented number of active iSCSI Sessions on"
		" iSCSI TPG: %hu to %u\n", tpg->tpgt, tpg->nsessions);

	ida_free(&sess_ida, sess->session_index);
	kfree(sess->sess_ops);
	sess->sess_ops = NULL;
	spin_unlock_bh(&se_tpg->session_lock);

	kfree(sess);
	return 0;
}

static void iscsit_logout_post_handler_closesession(
	struct iscsit_conn *conn)
{
	struct iscsit_session *sess = conn->sess;
	int sleep = 1;
	/*
	 * Traditional iscsi/tcp will invoke this logic from TX thread
	 * context during session logout, so clear tx_thread_active and
	 * sleep if iscsit_close_connection() has not already occured.
	 *
	 * Since iser-target invokes this logic from it's own workqueue,
	 * always sleep waiting for RX/TX thread shutdown to complete
	 * within iscsit_close_connection().
	 */
	if (!conn->conn_transport->rdma_shutdown) {
		sleep = cmpxchg(&conn->tx_thread_active, true, false);
		if (!sleep)
			return;
	}

	atomic_set(&conn->conn_logout_remove, 0);
	complete(&conn->conn_logout_comp);

	iscsit_dec_conn_usage_count(conn);
	atomic_set(&sess->session_close, 1);
	iscsit_stop_session(sess, sleep, sleep);
	iscsit_dec_session_usage_count(sess);
}

static void iscsit_logout_post_handler_samecid(
	struct iscsit_conn *conn)
{
	int sleep = 1;

	if (!conn->conn_transport->rdma_shutdown) {
		sleep = cmpxchg(&conn->tx_thread_active, true, false);
		if (!sleep)
			return;
	}

	atomic_set(&conn->conn_logout_remove, 0);
	complete(&conn->conn_logout_comp);

	iscsit_cause_connection_reinstatement(conn, sleep);
	iscsit_dec_conn_usage_count(conn);
}

static void iscsit_logout_post_handler_diffcid(
	struct iscsit_conn *conn,
	u16 cid)
{
	struct iscsit_conn *l_conn;
	struct iscsit_session *sess = conn->sess;
	bool conn_found = false;

	if (!sess)
		return;

	spin_lock_bh(&sess->conn_lock);
	list_for_each_entry(l_conn, &sess->sess_conn_list, conn_list) {
		if (l_conn->cid == cid) {
			iscsit_inc_conn_usage_count(l_conn);
			conn_found = true;
			break;
		}
	}
	spin_unlock_bh(&sess->conn_lock);

	if (!conn_found)
		return;

	if (l_conn->sock)
		l_conn->sock->ops->shutdown(l_conn->sock, RCV_SHUTDOWN);

	spin_lock_bh(&l_conn->state_lock);
	pr_debug("Moving to TARG_CONN_STATE_IN_LOGOUT.\n");
	l_conn->conn_state = TARG_CONN_STATE_IN_LOGOUT;
	spin_unlock_bh(&l_conn->state_lock);

	iscsit_cause_connection_reinstatement(l_conn, 1);
	iscsit_dec_conn_usage_count(l_conn);
}

/*
 *	Return of 0 causes the TX thread to restart.
 */
int iscsit_logout_post_handler(
	struct iscsit_cmd *cmd,
	struct iscsit_conn *conn)
{
	int ret = 0;

	switch (cmd->logout_reason) {
	case ISCSI_LOGOUT_REASON_CLOSE_SESSION:
		switch (cmd->logout_response) {
		case ISCSI_LOGOUT_SUCCESS:
		case ISCSI_LOGOUT_CLEANUP_FAILED:
		default:
			iscsit_logout_post_handler_closesession(conn);
			break;
		}
		break;
	case ISCSI_LOGOUT_REASON_CLOSE_CONNECTION:
		if (conn->cid == cmd->logout_cid) {
			switch (cmd->logout_response) {
			case ISCSI_LOGOUT_SUCCESS:
			case ISCSI_LOGOUT_CLEANUP_FAILED:
			default:
				iscsit_logout_post_handler_samecid(conn);
				break;
			}
		} else {
			switch (cmd->logout_response) {
			case ISCSI_LOGOUT_SUCCESS:
				iscsit_logout_post_handler_diffcid(conn,
					cmd->logout_cid);
				break;
			case ISCSI_LOGOUT_CID_NOT_FOUND:
			case ISCSI_LOGOUT_CLEANUP_FAILED:
			default:
				break;
			}
			ret = 1;
		}
		break;
	case ISCSI_LOGOUT_REASON_RECOVERY:
		switch (cmd->logout_response) {
		case ISCSI_LOGOUT_SUCCESS:
		case ISCSI_LOGOUT_CID_NOT_FOUND:
		case ISCSI_LOGOUT_RECOVERY_UNSUPPORTED:
		case ISCSI_LOGOUT_CLEANUP_FAILED:
		default:
			break;
		}
		ret = 1;
		break;
	default:
		break;

	}
	return ret;
}
EXPORT_SYMBOL(iscsit_logout_post_handler);

void iscsit_fail_session(struct iscsit_session *sess)
{
	struct iscsit_conn *conn;

	spin_lock_bh(&sess->conn_lock);
	list_for_each_entry(conn, &sess->sess_conn_list, conn_list) {
		pr_debug("Moving to TARG_CONN_STATE_CLEANUP_WAIT.\n");
		conn->conn_state = TARG_CONN_STATE_CLEANUP_WAIT;
	}
	spin_unlock_bh(&sess->conn_lock);

	pr_debug("Moving to TARG_SESS_STATE_FAILED.\n");
	sess->session_state = TARG_SESS_STATE_FAILED;
}

void iscsit_stop_session(
	struct iscsit_session *sess,
	int session_sleep,
	int connection_sleep)
{
	u16 conn_count = atomic_read(&sess->nconn);
	struct iscsit_conn *conn, *conn_tmp = NULL;
	int is_last;

	spin_lock_bh(&sess->conn_lock);

	if (connection_sleep) {
		list_for_each_entry_safe(conn, conn_tmp, &sess->sess_conn_list,
				conn_list) {
			if (conn_count == 0)
				break;

			if (list_is_last(&conn->conn_list, &sess->sess_conn_list)) {
				is_last = 1;
			} else {
				iscsit_inc_conn_usage_count(conn_tmp);
				is_last = 0;
			}
			iscsit_inc_conn_usage_count(conn);

			spin_unlock_bh(&sess->conn_lock);
			iscsit_cause_connection_reinstatement(conn, 1);
			spin_lock_bh(&sess->conn_lock);

			iscsit_dec_conn_usage_count(conn);
			if (is_last == 0)
				iscsit_dec_conn_usage_count(conn_tmp);
			conn_count--;
		}
	} else {
		list_for_each_entry(conn, &sess->sess_conn_list, conn_list)
			iscsit_cause_connection_reinstatement(conn, 0);
	}

	if (session_sleep && atomic_read(&sess->nconn)) {
		spin_unlock_bh(&sess->conn_lock);
		wait_for_completion(&sess->session_wait_comp);
	} else
		spin_unlock_bh(&sess->conn_lock);
}

int iscsit_release_sessions_for_tpg(struct iscsi_portal_group *tpg, int force)
{
	struct iscsit_session *sess;
	struct se_portal_group *se_tpg = &tpg->tpg_se_tpg;
	struct se_session *se_sess, *se_sess_tmp;
	LIST_HEAD(free_list);
	int session_count = 0;

	spin_lock_bh(&se_tpg->session_lock);
	if (tpg->nsessions && !force) {
		spin_unlock_bh(&se_tpg->session_lock);
		return -1;
	}

	list_for_each_entry_safe(se_sess, se_sess_tmp, &se_tpg->tpg_sess_list,
			sess_list) {
		sess = (struct iscsit_session *)se_sess->fabric_sess_ptr;

		spin_lock(&sess->conn_lock);
		if (atomic_read(&sess->session_fall_back_to_erl0) ||
		    atomic_read(&sess->session_logout) ||
		    atomic_read(&sess->session_close) ||
		    (sess->time2retain_timer_flags & ISCSI_TF_EXPIRED)) {
			spin_unlock(&sess->conn_lock);
			continue;
		}
		iscsit_inc_session_usage_count(sess);
		atomic_set(&sess->session_reinstatement, 1);
		atomic_set(&sess->session_fall_back_to_erl0, 1);
		atomic_set(&sess->session_close, 1);
		spin_unlock(&sess->conn_lock);

		list_move_tail(&se_sess->sess_list, &free_list);
	}
	spin_unlock_bh(&se_tpg->session_lock);

	list_for_each_entry_safe(se_sess, se_sess_tmp, &free_list, sess_list) {
		sess = (struct iscsit_session *)se_sess->fabric_sess_ptr;

		list_del_init(&se_sess->sess_list);
		iscsit_stop_session(sess, 1, 1);
		iscsit_dec_session_usage_count(sess);
		session_count++;
	}

	pr_debug("Released %d iSCSI Session(s) from Target Portal"
			" Group: %hu\n", session_count, tpg->tpgt);
	return 0;
}

MODULE_DESCRIPTION("iSCSI-Target Driver for mainline target infrastructure");
MODULE_VERSION("4.1.x");
MODULE_AUTHOR("nab@Linux-iSCSI.org");
MODULE_LICENSE("GPL");

module_init(iscsi_target_init_module);
module_exit(iscsi_target_cleanup_module);<|MERGE_RESOLUTION|>--- conflicted
+++ resolved
@@ -4234,8 +4234,6 @@
 					       &conn->conn_cmd_list);
 		} else {
 			se_cmd->transport_state |= CMD_T_FABRIC_STOP;
-<<<<<<< HEAD
-=======
 		}
 
 		if (cmd->se_cmd.t_state == TRANSPORT_WRITE_PENDING) {
@@ -4246,7 +4244,6 @@
 			spin_unlock_irq(&se_cmd->t_state_lock);
 			target_complete_cmd(&cmd->se_cmd, SAM_STAT_TASK_ABORTED);
 			continue;
->>>>>>> 160f4124
 		}
 		spin_unlock_irq(&se_cmd->t_state_lock);
 	}
