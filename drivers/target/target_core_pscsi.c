// SPDX-License-Identifier: GPL-2.0-or-later
/*******************************************************************************
 * Filename:  target_core_pscsi.c
 *
 * This file contains the generic target mode <-> Linux SCSI subsystem plugin.
 *
 * (c) Copyright 2003-2013 Datera, Inc.
 *
 * Nicholas A. Bellinger <nab@kernel.org>
 *
 ******************************************************************************/

#include <linux/string.h>
#include <linux/parser.h>
#include <linux/timer.h>
#include <linux/blkdev.h>
#include <linux/blk_types.h>
#include <linux/slab.h>
#include <linux/spinlock.h>
#include <linux/genhd.h>
#include <linux/cdrom.h>
#include <linux/ratelimit.h>
#include <linux/module.h>
#include <asm/unaligned.h>

#include <scsi/scsi_device.h>
#include <scsi/scsi_host.h>
#include <scsi/scsi_tcq.h>

#include <target/target_core_base.h>
#include <target/target_core_backend.h>

#include "target_core_alua.h"
#include "target_core_internal.h"
#include "target_core_pscsi.h"

static inline struct pscsi_dev_virt *PSCSI_DEV(struct se_device *dev)
{
	return container_of(dev, struct pscsi_dev_virt, dev);
}

static sense_reason_t pscsi_execute_cmd(struct se_cmd *cmd);
static void pscsi_req_done(struct request *, blk_status_t);

/*	pscsi_attach_hba():
 *
 * 	pscsi_get_sh() used scsi_host_lookup() to locate struct Scsi_Host.
 *	from the passed SCSI Host ID.
 */
static int pscsi_attach_hba(struct se_hba *hba, u32 host_id)
{
	struct pscsi_hba_virt *phv;

	phv = kzalloc(sizeof(struct pscsi_hba_virt), GFP_KERNEL);
	if (!phv) {
		pr_err("Unable to allocate struct pscsi_hba_virt\n");
		return -ENOMEM;
	}
	phv->phv_host_id = host_id;
	phv->phv_mode = PHV_VIRTUAL_HOST_ID;

	hba->hba_ptr = phv;

	pr_debug("CORE_HBA[%d] - TCM SCSI HBA Driver %s on"
		" Generic Target Core Stack %s\n", hba->hba_id,
		PSCSI_VERSION, TARGET_CORE_VERSION);
	pr_debug("CORE_HBA[%d] - Attached SCSI HBA to Generic\n",
	       hba->hba_id);

	return 0;
}

static void pscsi_detach_hba(struct se_hba *hba)
{
	struct pscsi_hba_virt *phv = hba->hba_ptr;
	struct Scsi_Host *scsi_host = phv->phv_lld_host;

	if (scsi_host) {
		scsi_host_put(scsi_host);

		pr_debug("CORE_HBA[%d] - Detached SCSI HBA: %s from"
			" Generic Target Core\n", hba->hba_id,
			(scsi_host->hostt->name) ? (scsi_host->hostt->name) :
			"Unknown");
	} else
		pr_debug("CORE_HBA[%d] - Detached Virtual SCSI HBA"
			" from Generic Target Core\n", hba->hba_id);

	kfree(phv);
	hba->hba_ptr = NULL;
}

static int pscsi_pmode_enable_hba(struct se_hba *hba, unsigned long mode_flag)
{
	struct pscsi_hba_virt *phv = hba->hba_ptr;
	struct Scsi_Host *sh = phv->phv_lld_host;
	/*
	 * Release the struct Scsi_Host
	 */
	if (!mode_flag) {
		if (!sh)
			return 0;

		phv->phv_lld_host = NULL;
		phv->phv_mode = PHV_VIRTUAL_HOST_ID;

		pr_debug("CORE_HBA[%d] - Disabled pSCSI HBA Passthrough"
			" %s\n", hba->hba_id, (sh->hostt->name) ?
			(sh->hostt->name) : "Unknown");

		scsi_host_put(sh);
		return 0;
	}
	/*
	 * Otherwise, locate struct Scsi_Host from the original passed
	 * pSCSI Host ID and enable for phba mode
	 */
	sh = scsi_host_lookup(phv->phv_host_id);
	if (!sh) {
		pr_err("pSCSI: Unable to locate SCSI Host for"
			" phv_host_id: %d\n", phv->phv_host_id);
		return -EINVAL;
	}

	phv->phv_lld_host = sh;
	phv->phv_mode = PHV_LLD_SCSI_HOST_NO;

	pr_debug("CORE_HBA[%d] - Enabled pSCSI HBA Passthrough %s\n",
		hba->hba_id, (sh->hostt->name) ? (sh->hostt->name) : "Unknown");

	return 1;
}

static void pscsi_tape_read_blocksize(struct se_device *dev,
		struct scsi_device *sdev)
{
	unsigned char cdb[MAX_COMMAND_SIZE], *buf;
	int ret;

	buf = kzalloc(12, GFP_KERNEL);
	if (!buf)
		goto out_free;

	memset(cdb, 0, MAX_COMMAND_SIZE);
	cdb[0] = MODE_SENSE;
	cdb[4] = 0x0c; /* 12 bytes */

	ret = scsi_execute_req(sdev, cdb, DMA_FROM_DEVICE, buf, 12, NULL,
			HZ, 1, NULL);
	if (ret)
		goto out_free;

	/*
	 * If MODE_SENSE still returns zero, set the default value to 1024.
	 */
	sdev->sector_size = get_unaligned_be24(&buf[9]);
out_free:
	if (!sdev->sector_size)
		sdev->sector_size = 1024;

	kfree(buf);
}

static void
pscsi_set_inquiry_info(struct scsi_device *sdev, struct t10_wwn *wwn)
{
	if (sdev->inquiry_len < INQUIRY_LEN)
		return;
	/*
	 * Use sdev->inquiry data from drivers/scsi/scsi_scan.c:scsi_add_lun()
	 */
	BUILD_BUG_ON(sizeof(wwn->vendor) != INQUIRY_VENDOR_LEN + 1);
	snprintf(wwn->vendor, sizeof(wwn->vendor),
		 "%." __stringify(INQUIRY_VENDOR_LEN) "s", sdev->vendor);
	BUILD_BUG_ON(sizeof(wwn->model) != INQUIRY_MODEL_LEN + 1);
	snprintf(wwn->model, sizeof(wwn->model),
		 "%." __stringify(INQUIRY_MODEL_LEN) "s", sdev->model);
	BUILD_BUG_ON(sizeof(wwn->revision) != INQUIRY_REVISION_LEN + 1);
	snprintf(wwn->revision, sizeof(wwn->revision),
		 "%." __stringify(INQUIRY_REVISION_LEN) "s", sdev->rev);
}

static int
pscsi_get_inquiry_vpd_serial(struct scsi_device *sdev, struct t10_wwn *wwn)
{
	unsigned char cdb[MAX_COMMAND_SIZE], *buf;
	int ret;

	buf = kzalloc(INQUIRY_VPD_SERIAL_LEN, GFP_KERNEL);
	if (!buf)
		return -ENOMEM;

	memset(cdb, 0, MAX_COMMAND_SIZE);
	cdb[0] = INQUIRY;
	cdb[1] = 0x01; /* Query VPD */
	cdb[2] = 0x80; /* Unit Serial Number */
	put_unaligned_be16(INQUIRY_VPD_SERIAL_LEN, &cdb[3]);

	ret = scsi_execute_req(sdev, cdb, DMA_FROM_DEVICE, buf,
			      INQUIRY_VPD_SERIAL_LEN, NULL, HZ, 1, NULL);
	if (ret)
		goto out_free;

	snprintf(&wwn->unit_serial[0], INQUIRY_VPD_SERIAL_LEN, "%s", &buf[4]);

	wwn->t10_dev->dev_flags |= DF_FIRMWARE_VPD_UNIT_SERIAL;

	kfree(buf);
	return 0;

out_free:
	kfree(buf);
	return -EPERM;
}

static void
pscsi_get_inquiry_vpd_device_ident(struct scsi_device *sdev,
		struct t10_wwn *wwn)
{
	unsigned char cdb[MAX_COMMAND_SIZE], *buf, *page_83;
	int ident_len, page_len, off = 4, ret;
	struct t10_vpd *vpd;

	buf = kzalloc(INQUIRY_VPD_SERIAL_LEN, GFP_KERNEL);
	if (!buf)
		return;

	memset(cdb, 0, MAX_COMMAND_SIZE);
	cdb[0] = INQUIRY;
	cdb[1] = 0x01; /* Query VPD */
	cdb[2] = 0x83; /* Device Identifier */
	put_unaligned_be16(INQUIRY_VPD_DEVICE_IDENTIFIER_LEN, &cdb[3]);

	ret = scsi_execute_req(sdev, cdb, DMA_FROM_DEVICE, buf,
			      INQUIRY_VPD_DEVICE_IDENTIFIER_LEN,
			      NULL, HZ, 1, NULL);
	if (ret)
		goto out;

	page_len = get_unaligned_be16(&buf[2]);
	while (page_len > 0) {
		/* Grab a pointer to the Identification descriptor */
		page_83 = &buf[off];
		ident_len = page_83[3];
		if (!ident_len) {
			pr_err("page_83[3]: identifier"
					" length zero!\n");
			break;
		}
		pr_debug("T10 VPD Identifier Length: %d\n", ident_len);

		vpd = kzalloc(sizeof(struct t10_vpd), GFP_KERNEL);
		if (!vpd) {
			pr_err("Unable to allocate memory for"
					" struct t10_vpd\n");
			goto out;
		}
		INIT_LIST_HEAD(&vpd->vpd_list);

		transport_set_vpd_proto_id(vpd, page_83);
		transport_set_vpd_assoc(vpd, page_83);

		if (transport_set_vpd_ident_type(vpd, page_83) < 0) {
			off += (ident_len + 4);
			page_len -= (ident_len + 4);
			kfree(vpd);
			continue;
		}
		if (transport_set_vpd_ident(vpd, page_83) < 0) {
			off += (ident_len + 4);
			page_len -= (ident_len + 4);
			kfree(vpd);
			continue;
		}

		list_add_tail(&vpd->vpd_list, &wwn->t10_vpd_list);
		off += (ident_len + 4);
		page_len -= (ident_len + 4);
	}

out:
	kfree(buf);
}

static int pscsi_add_device_to_list(struct se_device *dev,
		struct scsi_device *sd)
{
	struct pscsi_dev_virt *pdv = PSCSI_DEV(dev);
	struct request_queue *q = sd->request_queue;

	pdv->pdv_sd = sd;

	if (!sd->queue_depth) {
		sd->queue_depth = PSCSI_DEFAULT_QUEUEDEPTH;

		pr_err("Set broken SCSI Device %d:%d:%llu"
			" queue_depth to %d\n", sd->channel, sd->id,
				sd->lun, sd->queue_depth);
	}

	dev->dev_attrib.hw_block_size =
		min_not_zero((int)sd->sector_size, 512);
	dev->dev_attrib.hw_max_sectors =
		min_not_zero(sd->host->max_sectors, queue_max_hw_sectors(q));
	dev->dev_attrib.hw_queue_depth = sd->queue_depth;

	/*
	 * Setup our standard INQUIRY info into se_dev->t10_wwn
	 */
	pscsi_set_inquiry_info(sd, &dev->t10_wwn);

	/*
	 * Locate VPD WWN Information used for various purposes within
	 * the Storage Engine.
	 */
	if (!pscsi_get_inquiry_vpd_serial(sd, &dev->t10_wwn)) {
		/*
		 * If VPD Unit Serial returned GOOD status, try
		 * VPD Device Identification page (0x83).
		 */
		pscsi_get_inquiry_vpd_device_ident(sd, &dev->t10_wwn);
	}

	/*
	 * For TYPE_TAPE, attempt to determine blocksize with MODE_SENSE.
	 */
	if (sd->type == TYPE_TAPE) {
		pscsi_tape_read_blocksize(dev, sd);
		dev->dev_attrib.hw_block_size = sd->sector_size;
	}
	return 0;
}

static struct se_device *pscsi_alloc_device(struct se_hba *hba,
		const char *name)
{
	struct pscsi_dev_virt *pdv;

	pdv = kzalloc(sizeof(struct pscsi_dev_virt), GFP_KERNEL);
	if (!pdv) {
		pr_err("Unable to allocate memory for struct pscsi_dev_virt\n");
		return NULL;
	}

	pr_debug("PSCSI: Allocated pdv: %p for %s\n", pdv, name);
	return &pdv->dev;
}

/*
 * Called with struct Scsi_Host->host_lock called.
 */
static int pscsi_create_type_disk(struct se_device *dev, struct scsi_device *sd)
	__releases(sh->host_lock)
{
	struct pscsi_hba_virt *phv = dev->se_hba->hba_ptr;
	struct pscsi_dev_virt *pdv = PSCSI_DEV(dev);
	struct Scsi_Host *sh = sd->host;
	struct block_device *bd;
	int ret;

	if (scsi_device_get(sd)) {
		pr_err("scsi_device_get() failed for %d:%d:%d:%llu\n",
			sh->host_no, sd->channel, sd->id, sd->lun);
		spin_unlock_irq(sh->host_lock);
		return -EIO;
	}
	spin_unlock_irq(sh->host_lock);
	/*
	 * Claim exclusive struct block_device access to struct scsi_device
	 * for TYPE_DISK and TYPE_ZBC using supplied udev_path
	 */
	bd = blkdev_get_by_path(dev->udev_path,
				FMODE_WRITE|FMODE_READ|FMODE_EXCL, pdv);
	if (IS_ERR(bd)) {
		pr_err("pSCSI: blkdev_get_by_path() failed\n");
		scsi_device_put(sd);
		return PTR_ERR(bd);
	}
	pdv->pdv_bd = bd;

	ret = pscsi_add_device_to_list(dev, sd);
	if (ret) {
		blkdev_put(pdv->pdv_bd, FMODE_WRITE|FMODE_READ|FMODE_EXCL);
		scsi_device_put(sd);
		return ret;
	}

	pr_debug("CORE_PSCSI[%d] - Added TYPE_%s for %d:%d:%d:%llu\n",
		phv->phv_host_id, sd->type == TYPE_DISK ? "DISK" : "ZBC",
		sh->host_no, sd->channel, sd->id, sd->lun);
	return 0;
}

/*
 * Called with struct Scsi_Host->host_lock called.
 */
static int pscsi_create_type_nondisk(struct se_device *dev, struct scsi_device *sd)
	__releases(sh->host_lock)
{
	struct pscsi_hba_virt *phv = dev->se_hba->hba_ptr;
	struct Scsi_Host *sh = sd->host;
	int ret;

	if (scsi_device_get(sd)) {
		pr_err("scsi_device_get() failed for %d:%d:%d:%llu\n",
			sh->host_no, sd->channel, sd->id, sd->lun);
		spin_unlock_irq(sh->host_lock);
		return -EIO;
	}
	spin_unlock_irq(sh->host_lock);

	ret = pscsi_add_device_to_list(dev, sd);
	if (ret) {
		scsi_device_put(sd);
		return ret;
	}
	pr_debug("CORE_PSCSI[%d] - Added Type: %s for %d:%d:%d:%llu\n",
		phv->phv_host_id, scsi_device_type(sd->type), sh->host_no,
		sd->channel, sd->id, sd->lun);

	return 0;
}

static int pscsi_configure_device(struct se_device *dev)
{
	struct se_hba *hba = dev->se_hba;
	struct pscsi_dev_virt *pdv = PSCSI_DEV(dev);
	struct scsi_device *sd;
	struct pscsi_hba_virt *phv = dev->se_hba->hba_ptr;
	struct Scsi_Host *sh = phv->phv_lld_host;
	int legacy_mode_enable = 0;
	int ret;

	if (!(pdv->pdv_flags & PDF_HAS_CHANNEL_ID) ||
	    !(pdv->pdv_flags & PDF_HAS_TARGET_ID) ||
	    !(pdv->pdv_flags & PDF_HAS_LUN_ID)) {
		pr_err("Missing scsi_channel_id=, scsi_target_id= and"
			" scsi_lun_id= parameters\n");
		return -EINVAL;
	}

	/*
	 * If not running in PHV_LLD_SCSI_HOST_NO mode, locate the
	 * struct Scsi_Host we will need to bring the TCM/pSCSI object online
	 */
	if (!sh) {
		if (phv->phv_mode == PHV_LLD_SCSI_HOST_NO) {
			pr_err("pSCSI: Unable to locate struct"
				" Scsi_Host for PHV_LLD_SCSI_HOST_NO\n");
			return -ENODEV;
		}
		/*
		 * For the newer PHV_VIRTUAL_HOST_ID struct scsi_device
		 * reference, we enforce that udev_path has been set
		 */
		if (!(dev->dev_flags & DF_USING_UDEV_PATH)) {
			pr_err("pSCSI: udev_path attribute has not"
				" been set before ENABLE=1\n");
			return -EINVAL;
		}
		/*
		 * If no scsi_host_id= was passed for PHV_VIRTUAL_HOST_ID,
		 * use the original TCM hba ID to reference Linux/SCSI Host No
		 * and enable for PHV_LLD_SCSI_HOST_NO mode.
		 */
		if (!(pdv->pdv_flags & PDF_HAS_VIRT_HOST_ID)) {
			if (hba->dev_count) {
				pr_err("pSCSI: Unable to set hba_mode"
					" with active devices\n");
				return -EEXIST;
			}

			if (pscsi_pmode_enable_hba(hba, 1) != 1)
				return -ENODEV;

			legacy_mode_enable = 1;
			hba->hba_flags |= HBA_FLAGS_PSCSI_MODE;
			sh = phv->phv_lld_host;
		} else {
			sh = scsi_host_lookup(pdv->pdv_host_id);
			if (!sh) {
				pr_err("pSCSI: Unable to locate"
					" pdv_host_id: %d\n", pdv->pdv_host_id);
				return -EINVAL;
			}
			pdv->pdv_lld_host = sh;
		}
	} else {
		if (phv->phv_mode == PHV_VIRTUAL_HOST_ID) {
			pr_err("pSCSI: PHV_VIRTUAL_HOST_ID set while"
				" struct Scsi_Host exists\n");
			return -EEXIST;
		}
	}

	spin_lock_irq(sh->host_lock);
	list_for_each_entry(sd, &sh->__devices, siblings) {
		if ((pdv->pdv_channel_id != sd->channel) ||
		    (pdv->pdv_target_id != sd->id) ||
		    (pdv->pdv_lun_id != sd->lun))
			continue;
		/*
		 * Functions will release the held struct scsi_host->host_lock
		 * before calling calling pscsi_add_device_to_list() to register
		 * struct scsi_device with target_core_mod.
		 */
		switch (sd->type) {
		case TYPE_DISK:
		case TYPE_ZBC:
			ret = pscsi_create_type_disk(dev, sd);
			break;
		default:
			ret = pscsi_create_type_nondisk(dev, sd);
			break;
		}

		if (ret) {
			if (phv->phv_mode == PHV_VIRTUAL_HOST_ID)
				scsi_host_put(sh);
			else if (legacy_mode_enable) {
				pscsi_pmode_enable_hba(hba, 0);
				hba->hba_flags &= ~HBA_FLAGS_PSCSI_MODE;
			}
			pdv->pdv_sd = NULL;
			return ret;
		}
		return 0;
	}
	spin_unlock_irq(sh->host_lock);

	pr_err("pSCSI: Unable to locate %d:%d:%d:%d\n", sh->host_no,
		pdv->pdv_channel_id,  pdv->pdv_target_id, pdv->pdv_lun_id);

	if (phv->phv_mode == PHV_VIRTUAL_HOST_ID)
		scsi_host_put(sh);
	else if (legacy_mode_enable) {
		pscsi_pmode_enable_hba(hba, 0);
		hba->hba_flags &= ~HBA_FLAGS_PSCSI_MODE;
	}

	return -ENODEV;
}

static void pscsi_dev_call_rcu(struct rcu_head *p)
{
	struct se_device *dev = container_of(p, struct se_device, rcu_head);
	struct pscsi_dev_virt *pdv = PSCSI_DEV(dev);

	kfree(pdv);
}

static void pscsi_free_device(struct se_device *dev)
{
	call_rcu(&dev->rcu_head, pscsi_dev_call_rcu);
}

static void pscsi_destroy_device(struct se_device *dev)
{
	struct pscsi_dev_virt *pdv = PSCSI_DEV(dev);
	struct pscsi_hba_virt *phv = dev->se_hba->hba_ptr;
	struct scsi_device *sd = pdv->pdv_sd;

	if (sd) {
		/*
		 * Release exclusive pSCSI internal struct block_device claim for
		 * struct scsi_device with TYPE_DISK or TYPE_ZBC
		 * from pscsi_create_type_disk()
		 */
		if ((sd->type == TYPE_DISK || sd->type == TYPE_ZBC) &&
		    pdv->pdv_bd) {
			blkdev_put(pdv->pdv_bd,
				   FMODE_WRITE|FMODE_READ|FMODE_EXCL);
			pdv->pdv_bd = NULL;
		}
		/*
		 * For HBA mode PHV_LLD_SCSI_HOST_NO, release the reference
		 * to struct Scsi_Host now.
		 */
		if ((phv->phv_mode == PHV_LLD_SCSI_HOST_NO) &&
		    (phv->phv_lld_host != NULL))
			scsi_host_put(phv->phv_lld_host);
		else if (pdv->pdv_lld_host)
			scsi_host_put(pdv->pdv_lld_host);

		scsi_device_put(sd);

		pdv->pdv_sd = NULL;
	}
}

static void pscsi_complete_cmd(struct se_cmd *cmd, u8 scsi_status,
			       unsigned char *req_sense)
{
	struct pscsi_dev_virt *pdv = PSCSI_DEV(cmd->se_dev);
	struct scsi_device *sd = pdv->pdv_sd;
	struct pscsi_plugin_task *pt = cmd->priv;
	unsigned char *cdb;
	/*
	 * Special case for REPORT_LUNs handling where pscsi_plugin_task has
	 * not been allocated because TCM is handling the emulation directly.
	 */
	if (!pt)
		return;

	cdb = &pt->pscsi_cdb[0];
	/*
	 * Hack to make sure that Write-Protect modepage is set if R/O mode is
	 * forced.
	 */
	if (!cmd->data_length)
		goto after_mode_sense;

	if (((cdb[0] == MODE_SENSE) || (cdb[0] == MODE_SENSE_10)) &&
	    scsi_status == SAM_STAT_GOOD) {
		bool read_only = target_lun_is_rdonly(cmd);

		if (read_only) {
			unsigned char *buf;

			buf = transport_kmap_data_sg(cmd);
			if (!buf) {
				; /* XXX: TCM_LOGICAL_UNIT_COMMUNICATION_FAILURE */
<<<<<<< HEAD
			}

			if (cdb[0] == MODE_SENSE_10) {
				if (!(buf[3] & 0x80))
					buf[3] |= 0x80;
=======
>>>>>>> 3b17187f
			} else {
				if (cdb[0] == MODE_SENSE_10) {
					if (!(buf[3] & 0x80))
						buf[3] |= 0x80;
				} else {
					if (!(buf[2] & 0x80))
						buf[2] |= 0x80;
				}

				transport_kunmap_data_sg(cmd);
			}
		}
	}
after_mode_sense:

	if (sd->type != TYPE_TAPE || !cmd->data_length)
		goto after_mode_select;

	/*
	 * Hack to correctly obtain the initiator requested blocksize for
	 * TYPE_TAPE.  Since this value is dependent upon each tape media,
	 * struct scsi_device->sector_size will not contain the correct value
	 * by default, so we go ahead and set it so
	 * TRANSPORT(dev)->get_blockdev() returns the correct value to the
	 * storage engine.
	 */
	if (((cdb[0] == MODE_SELECT) || (cdb[0] == MODE_SELECT_10)) &&
	     scsi_status == SAM_STAT_GOOD) {
		unsigned char *buf;
		u16 bdl;
		u32 blocksize;

		buf = sg_virt(&cmd->t_data_sg[0]);
		if (!buf) {
			pr_err("Unable to get buf for scatterlist\n");
			goto after_mode_select;
		}

		if (cdb[0] == MODE_SELECT)
			bdl = buf[3];
		else
			bdl = get_unaligned_be16(&buf[6]);

		if (!bdl)
			goto after_mode_select;

		if (cdb[0] == MODE_SELECT)
			blocksize = get_unaligned_be24(&buf[9]);
		else
			blocksize = get_unaligned_be24(&buf[13]);

		sd->sector_size = blocksize;
	}
after_mode_select:

	if (scsi_status == SAM_STAT_CHECK_CONDITION) {
		transport_copy_sense_to_cmd(cmd, req_sense);

		/*
		 * check for TAPE device reads with
		 * FM/EOM/ILI set, so that we can get data
		 * back despite framework assumption that a
		 * check condition means there is no data
		 */
		if (sd->type == TYPE_TAPE &&
		    cmd->data_direction == DMA_FROM_DEVICE) {
			/*
			 * is sense data valid, fixed format,
			 * and have FM, EOM, or ILI set?
			 */
			if (req_sense[0] == 0xf0 &&	/* valid, fixed format */
			    req_sense[2] & 0xe0 &&	/* FM, EOM, or ILI */
			    (req_sense[2] & 0xf) == 0) { /* key==NO_SENSE */
				pr_debug("Tape FM/EOM/ILI status detected. Treat as normal read.\n");
				cmd->se_cmd_flags |= SCF_TREAT_READ_AS_NORMAL;
			}
		}
	}
}

enum {
	Opt_scsi_host_id, Opt_scsi_channel_id, Opt_scsi_target_id,
	Opt_scsi_lun_id, Opt_err
};

static match_table_t tokens = {
	{Opt_scsi_host_id, "scsi_host_id=%d"},
	{Opt_scsi_channel_id, "scsi_channel_id=%d"},
	{Opt_scsi_target_id, "scsi_target_id=%d"},
	{Opt_scsi_lun_id, "scsi_lun_id=%d"},
	{Opt_err, NULL}
};

static ssize_t pscsi_set_configfs_dev_params(struct se_device *dev,
		const char *page, ssize_t count)
{
	struct pscsi_dev_virt *pdv = PSCSI_DEV(dev);
	struct pscsi_hba_virt *phv = dev->se_hba->hba_ptr;
	char *orig, *ptr, *opts;
	substring_t args[MAX_OPT_ARGS];
	int ret = 0, arg, token;

	opts = kstrdup(page, GFP_KERNEL);
	if (!opts)
		return -ENOMEM;

	orig = opts;

	while ((ptr = strsep(&opts, ",\n")) != NULL) {
		if (!*ptr)
			continue;

		token = match_token(ptr, tokens, args);
		switch (token) {
		case Opt_scsi_host_id:
			if (phv->phv_mode == PHV_LLD_SCSI_HOST_NO) {
				pr_err("PSCSI[%d]: Unable to accept"
					" scsi_host_id while phv_mode =="
					" PHV_LLD_SCSI_HOST_NO\n",
					phv->phv_host_id);
				ret = -EINVAL;
				goto out;
			}
			ret = match_int(args, &arg);
			if (ret)
				goto out;
			pdv->pdv_host_id = arg;
			pr_debug("PSCSI[%d]: Referencing SCSI Host ID:"
				" %d\n", phv->phv_host_id, pdv->pdv_host_id);
			pdv->pdv_flags |= PDF_HAS_VIRT_HOST_ID;
			break;
		case Opt_scsi_channel_id:
			ret = match_int(args, &arg);
			if (ret)
				goto out;
			pdv->pdv_channel_id = arg;
			pr_debug("PSCSI[%d]: Referencing SCSI Channel"
				" ID: %d\n",  phv->phv_host_id,
				pdv->pdv_channel_id);
			pdv->pdv_flags |= PDF_HAS_CHANNEL_ID;
			break;
		case Opt_scsi_target_id:
			ret = match_int(args, &arg);
			if (ret)
				goto out;
			pdv->pdv_target_id = arg;
			pr_debug("PSCSI[%d]: Referencing SCSI Target"
				" ID: %d\n", phv->phv_host_id,
				pdv->pdv_target_id);
			pdv->pdv_flags |= PDF_HAS_TARGET_ID;
			break;
		case Opt_scsi_lun_id:
			ret = match_int(args, &arg);
			if (ret)
				goto out;
			pdv->pdv_lun_id = arg;
			pr_debug("PSCSI[%d]: Referencing SCSI LUN ID:"
				" %d\n", phv->phv_host_id, pdv->pdv_lun_id);
			pdv->pdv_flags |= PDF_HAS_LUN_ID;
			break;
		default:
			break;
		}
	}

out:
	kfree(orig);
	return (!ret) ? count : ret;
}

static ssize_t pscsi_show_configfs_dev_params(struct se_device *dev, char *b)
{
	struct pscsi_hba_virt *phv = dev->se_hba->hba_ptr;
	struct pscsi_dev_virt *pdv = PSCSI_DEV(dev);
	struct scsi_device *sd = pdv->pdv_sd;
	unsigned char host_id[16];
	ssize_t bl;

	if (phv->phv_mode == PHV_VIRTUAL_HOST_ID)
		snprintf(host_id, 16, "%d", pdv->pdv_host_id);
	else
		snprintf(host_id, 16, "PHBA Mode");

	bl = sprintf(b, "SCSI Device Bus Location:"
		" Channel ID: %d Target ID: %d LUN: %d Host ID: %s\n",
		pdv->pdv_channel_id, pdv->pdv_target_id, pdv->pdv_lun_id,
		host_id);

	if (sd) {
		bl += sprintf(b + bl, "        Vendor: %."
			__stringify(INQUIRY_VENDOR_LEN) "s", sd->vendor);
		bl += sprintf(b + bl, " Model: %."
			__stringify(INQUIRY_MODEL_LEN) "s", sd->model);
		bl += sprintf(b + bl, " Rev: %."
			__stringify(INQUIRY_REVISION_LEN) "s\n", sd->rev);
	}
	return bl;
}

static void pscsi_bi_endio(struct bio *bio)
{
	bio_put(bio);
}

static inline struct bio *pscsi_get_bio(int nr_vecs)
{
	struct bio *bio;
	/*
	 * Use bio_malloc() following the comment in for bio -> struct request
	 * in block/blk-core.c:blk_make_request()
	 */
	bio = bio_kmalloc(GFP_KERNEL, nr_vecs);
	if (!bio) {
		pr_err("PSCSI: bio_kmalloc() failed\n");
		return NULL;
	}
	bio->bi_end_io = pscsi_bi_endio;

	return bio;
}

static sense_reason_t
pscsi_map_sg(struct se_cmd *cmd, struct scatterlist *sgl, u32 sgl_nents,
		struct request *req)
{
	struct pscsi_dev_virt *pdv = PSCSI_DEV(cmd->se_dev);
	struct bio *bio = NULL;
	struct page *page;
	struct scatterlist *sg;
	u32 data_len = cmd->data_length, i, len, bytes, off;
	int nr_pages = (cmd->data_length + sgl[0].offset +
			PAGE_SIZE - 1) >> PAGE_SHIFT;
	int nr_vecs = 0, rc;
	int rw = (cmd->data_direction == DMA_TO_DEVICE);

	BUG_ON(!cmd->data_length);

	pr_debug("PSCSI: nr_pages: %d\n", nr_pages);

	for_each_sg(sgl, sg, sgl_nents, i) {
		page = sg_page(sg);
		off = sg->offset;
		len = sg->length;

		pr_debug("PSCSI: i: %d page: %p len: %d off: %d\n", i,
			page, len, off);

		/*
		 * We only have one page of data in each sg element,
		 * we can not cross a page boundary.
		 */
		if (off + len > PAGE_SIZE)
			goto fail;

		if (len > 0 && data_len > 0) {
			bytes = min_t(unsigned int, len, PAGE_SIZE - off);
			bytes = min(bytes, data_len);

			if (!bio) {
new_bio:
				nr_vecs = bio_max_segs(nr_pages);
				/*
				 * Calls bio_kmalloc() and sets bio->bi_end_io()
				 */
				bio = pscsi_get_bio(nr_vecs);
				if (!bio)
					goto fail;

				if (rw)
					bio_set_op_attrs(bio, REQ_OP_WRITE, 0);

				pr_debug("PSCSI: Allocated bio: %p,"
					" dir: %s nr_vecs: %d\n", bio,
					(rw) ? "rw" : "r", nr_vecs);
			}

			pr_debug("PSCSI: Calling bio_add_pc_page() i: %d"
				" bio: %p page: %p len: %d off: %d\n", i, bio,
				page, len, off);

			rc = bio_add_pc_page(pdv->pdv_sd->request_queue,
					bio, page, bytes, off);
			pr_debug("PSCSI: bio->bi_vcnt: %d nr_vecs: %d\n",
				bio_segments(bio), nr_vecs);
			if (rc != bytes) {
				pr_debug("PSCSI: Reached bio->bi_vcnt max:"
					" %d i: %d bio: %p, allocating another"
					" bio\n", bio->bi_vcnt, i, bio);

				rc = blk_rq_append_bio(req, bio);
				if (rc) {
					pr_err("pSCSI: failed to append bio\n");
					goto fail;
				}

				/*
				 * Clear the pointer so that another bio will
				 * be allocated with pscsi_get_bio() above.
				 */
				bio = NULL;
				goto new_bio;
			}

			data_len -= bytes;
		}
	}

	if (bio) {
		rc = blk_rq_append_bio(req, bio);
		if (rc) {
			pr_err("pSCSI: failed to append bio\n");
			goto fail;
		}
	}

	return 0;
fail:
	if (bio)
		bio_put(bio);
	while (req->bio) {
		bio = req->bio;
		req->bio = bio->bi_next;
		bio_put(bio);
	}
	req->biotail = NULL;
	return TCM_LOGICAL_UNIT_COMMUNICATION_FAILURE;
}

static sense_reason_t
pscsi_parse_cdb(struct se_cmd *cmd)
{
	if (cmd->se_cmd_flags & SCF_BIDI)
		return TCM_UNSUPPORTED_SCSI_OPCODE;

	return passthrough_parse_cdb(cmd, pscsi_execute_cmd);
}

static sense_reason_t
pscsi_execute_cmd(struct se_cmd *cmd)
{
	struct scatterlist *sgl = cmd->t_data_sg;
	u32 sgl_nents = cmd->t_data_nents;
	struct pscsi_dev_virt *pdv = PSCSI_DEV(cmd->se_dev);
	struct pscsi_plugin_task *pt;
	struct request *req;
	sense_reason_t ret;

	/*
	 * Dynamically alloc cdb space, since it may be larger than
	 * TCM_MAX_COMMAND_SIZE
	 */
	pt = kzalloc(sizeof(*pt) + scsi_command_size(cmd->t_task_cdb), GFP_KERNEL);
	if (!pt) {
		return TCM_LOGICAL_UNIT_COMMUNICATION_FAILURE;
	}
	cmd->priv = pt;

	memcpy(pt->pscsi_cdb, cmd->t_task_cdb,
		scsi_command_size(cmd->t_task_cdb));

	req = blk_get_request(pdv->pdv_sd->request_queue,
			cmd->data_direction == DMA_TO_DEVICE ?
			REQ_OP_DRV_OUT : REQ_OP_DRV_IN, 0);
	if (IS_ERR(req)) {
		pr_err("PSCSI: blk_get_request() failed\n");
		ret = TCM_LOGICAL_UNIT_COMMUNICATION_FAILURE;
		goto fail;
	}

	if (sgl) {
		ret = pscsi_map_sg(cmd, sgl, sgl_nents, req);
		if (ret)
			goto fail_put_request;
	}

	req->end_io = pscsi_req_done;
	req->end_io_data = cmd;
	scsi_req(req)->cmd_len = scsi_command_size(pt->pscsi_cdb);
	scsi_req(req)->cmd = &pt->pscsi_cdb[0];
	if (pdv->pdv_sd->type == TYPE_DISK ||
	    pdv->pdv_sd->type == TYPE_ZBC)
		req->timeout = PS_TIMEOUT_DISK;
	else
		req->timeout = PS_TIMEOUT_OTHER;
	scsi_req(req)->retries = PS_RETRY;

	blk_execute_rq_nowait(NULL, req, (cmd->sam_task_attr == TCM_HEAD_TAG),
			pscsi_req_done);

	return 0;

fail_put_request:
	blk_put_request(req);
fail:
	kfree(pt);
	return ret;
}

/*	pscsi_get_device_type():
 *
 *
 */
static u32 pscsi_get_device_type(struct se_device *dev)
{
	struct pscsi_dev_virt *pdv = PSCSI_DEV(dev);
	struct scsi_device *sd = pdv->pdv_sd;

	return (sd) ? sd->type : TYPE_NO_LUN;
}

static sector_t pscsi_get_blocks(struct se_device *dev)
{
	struct pscsi_dev_virt *pdv = PSCSI_DEV(dev);

	if (pdv->pdv_bd)
		return bdev_nr_sectors(pdv->pdv_bd);
	return 0;
}

static void pscsi_req_done(struct request *req, blk_status_t status)
{
	struct se_cmd *cmd = req->end_io_data;
	struct pscsi_plugin_task *pt = cmd->priv;
	int result = scsi_req(req)->result;
	enum sam_status scsi_status = result & 0xff;

	if (scsi_status != SAM_STAT_GOOD) {
		pr_debug("PSCSI Status Byte exception at cmd: %p CDB:"
			" 0x%02x Result: 0x%08x\n", cmd, pt->pscsi_cdb[0],
			result);
	}

	pscsi_complete_cmd(cmd, scsi_status, scsi_req(req)->sense);

	switch (host_byte(result)) {
	case DID_OK:
		target_complete_cmd_with_length(cmd, scsi_status,
			cmd->data_length - scsi_req(req)->resid_len);
		break;
	default:
		pr_debug("PSCSI Host Byte exception at cmd: %p CDB:"
			" 0x%02x Result: 0x%08x\n", cmd, pt->pscsi_cdb[0],
			result);
		target_complete_cmd(cmd, SAM_STAT_CHECK_CONDITION);
		break;
	}

	blk_put_request(req);
	kfree(pt);
}

static const struct target_backend_ops pscsi_ops = {
	.name			= "pscsi",
	.owner			= THIS_MODULE,
	.transport_flags_default = TRANSPORT_FLAG_PASSTHROUGH |
				   TRANSPORT_FLAG_PASSTHROUGH_ALUA |
				   TRANSPORT_FLAG_PASSTHROUGH_PGR,
	.attach_hba		= pscsi_attach_hba,
	.detach_hba		= pscsi_detach_hba,
	.pmode_enable_hba	= pscsi_pmode_enable_hba,
	.alloc_device		= pscsi_alloc_device,
	.configure_device	= pscsi_configure_device,
	.destroy_device		= pscsi_destroy_device,
	.free_device		= pscsi_free_device,
	.parse_cdb		= pscsi_parse_cdb,
	.set_configfs_dev_params = pscsi_set_configfs_dev_params,
	.show_configfs_dev_params = pscsi_show_configfs_dev_params,
	.get_device_type	= pscsi_get_device_type,
	.get_blocks		= pscsi_get_blocks,
	.tb_dev_attrib_attrs	= passthrough_attrib_attrs,
};

static int __init pscsi_module_init(void)
{
	return transport_backend_register(&pscsi_ops);
}

static void __exit pscsi_module_exit(void)
{
	target_backend_unregister(&pscsi_ops);
}

MODULE_DESCRIPTION("TCM PSCSI subsystem plugin");
MODULE_AUTHOR("nab@Linux-iSCSI.org");
MODULE_LICENSE("GPL");

module_init(pscsi_module_init);
module_exit(pscsi_module_exit);<|MERGE_RESOLUTION|>--- conflicted
+++ resolved
@@ -620,14 +620,6 @@
 			buf = transport_kmap_data_sg(cmd);
 			if (!buf) {
 				; /* XXX: TCM_LOGICAL_UNIT_COMMUNICATION_FAILURE */
-<<<<<<< HEAD
-			}
-
-			if (cdb[0] == MODE_SENSE_10) {
-				if (!(buf[3] & 0x80))
-					buf[3] |= 0x80;
-=======
->>>>>>> 3b17187f
 			} else {
 				if (cdb[0] == MODE_SENSE_10) {
 					if (!(buf[3] & 0x80))
