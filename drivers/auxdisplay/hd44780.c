--- conflicted
+++ resolved
@@ -280,11 +280,7 @@
 
 	charlcd_unregister(lcd);
 
-<<<<<<< HEAD
-	kfree(lcd);
-=======
 	charlcd_free(lcd);
->>>>>>> f7688b48
 	return 0;
 }
 
