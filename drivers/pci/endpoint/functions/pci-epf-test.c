// SPDX-License-Identifier: GPL-2.0
/*
 * Test driver to test endpoint functionality
 *
 * Copyright (C) 2017 Texas Instruments
 * Author: Kishon Vijay Abraham I <kishon@ti.com>
 */

#include <linux/crc32.h>
#include <linux/delay.h>
#include <linux/dmaengine.h>
#include <linux/io.h>
#include <linux/module.h>
#include <linux/slab.h>
#include <linux/pci_ids.h>
#include <linux/random.h>

#include <linux/pci-epc.h>
#include <linux/pci-epf.h>
#include <linux/pci_regs.h>

#define IRQ_TYPE_LEGACY			0
#define IRQ_TYPE_MSI			1
#define IRQ_TYPE_MSIX			2

#define COMMAND_RAISE_LEGACY_IRQ	BIT(0)
#define COMMAND_RAISE_MSI_IRQ		BIT(1)
#define COMMAND_RAISE_MSIX_IRQ		BIT(2)
#define COMMAND_READ			BIT(3)
#define COMMAND_WRITE			BIT(4)
#define COMMAND_COPY			BIT(5)

#define STATUS_READ_SUCCESS		BIT(0)
#define STATUS_READ_FAIL		BIT(1)
#define STATUS_WRITE_SUCCESS		BIT(2)
#define STATUS_WRITE_FAIL		BIT(3)
#define STATUS_COPY_SUCCESS		BIT(4)
#define STATUS_COPY_FAIL		BIT(5)
#define STATUS_IRQ_RAISED		BIT(6)
#define STATUS_SRC_ADDR_INVALID		BIT(7)
#define STATUS_DST_ADDR_INVALID		BIT(8)

#define FLAG_USE_DMA			BIT(0)

#define TIMER_RESOLUTION		1

static struct workqueue_struct *kpcitest_workqueue;

struct pci_epf_test {
	void			*reg[PCI_STD_NUM_BARS];
	struct pci_epf		*epf;
	enum pci_barno		test_reg_bar;
	size_t			msix_table_offset;
	struct delayed_work	cmd_handler;
	struct dma_chan		*dma_chan_tx;
	struct dma_chan		*dma_chan_rx;
	struct dma_chan		*transfer_chan;
	dma_cookie_t		transfer_cookie;
	enum dma_status		transfer_status;
	struct completion	transfer_complete;
	bool			dma_supported;
	bool			dma_private;
	const struct pci_epc_features *epc_features;
};

struct pci_epf_test_reg {
	u32	magic;
	u32	command;
	u32	status;
	u64	src_addr;
	u64	dst_addr;
	u32	size;
	u32	checksum;
	u32	irq_type;
	u32	irq_number;
	u32	flags;
} __packed;

static struct pci_epf_header test_header = {
	.vendorid	= PCI_ANY_ID,
	.deviceid	= PCI_ANY_ID,
	.baseclass_code = PCI_CLASS_OTHERS,
	.interrupt_pin	= PCI_INTERRUPT_INTA,
};

static size_t bar_size[] = { 512, 512, 1024, 16384, 131072, 1048576 };

static void pci_epf_test_dma_callback(void *param)
{
	struct pci_epf_test *epf_test = param;
	struct dma_tx_state state;

	epf_test->transfer_status =
		dmaengine_tx_status(epf_test->transfer_chan,
				    epf_test->transfer_cookie, &state);
	if (epf_test->transfer_status == DMA_COMPLETE ||
	    epf_test->transfer_status == DMA_ERROR)
		complete(&epf_test->transfer_complete);
}

/**
 * pci_epf_test_data_transfer() - Function that uses dmaengine API to transfer
 *				  data between PCIe EP and remote PCIe RC
 * @epf_test: the EPF test device that performs the data transfer operation
 * @dma_dst: The destination address of the data transfer. It can be a physical
 *	     address given by pci_epc_mem_alloc_addr or DMA mapping APIs.
 * @dma_src: The source address of the data transfer. It can be a physical
 *	     address given by pci_epc_mem_alloc_addr or DMA mapping APIs.
 * @len: The size of the data transfer
 * @dma_remote: remote RC physical address
 * @dir: DMA transfer direction
 *
 * Function that uses dmaengine API to transfer data between PCIe EP and remote
 * PCIe RC. The source and destination address can be a physical address given
 * by pci_epc_mem_alloc_addr or the one obtained using DMA mapping APIs.
 *
 * The function returns '0' on success and negative value on failure.
 */
static int pci_epf_test_data_transfer(struct pci_epf_test *epf_test,
				      dma_addr_t dma_dst, dma_addr_t dma_src,
				      size_t len, dma_addr_t dma_remote,
				      enum dma_transfer_direction dir)
{
	struct dma_chan *chan = (dir == DMA_MEM_TO_DEV) ?
				 epf_test->dma_chan_tx : epf_test->dma_chan_rx;
	dma_addr_t dma_local = (dir == DMA_MEM_TO_DEV) ? dma_src : dma_dst;
	enum dma_ctrl_flags flags = DMA_CTRL_ACK | DMA_PREP_INTERRUPT;
	struct pci_epf *epf = epf_test->epf;
	struct dma_async_tx_descriptor *tx;
	struct dma_slave_config sconf = {};
	struct device *dev = &epf->dev;
	int ret;

	if (IS_ERR_OR_NULL(chan)) {
		dev_err(dev, "Invalid DMA memcpy channel\n");
		return -EINVAL;
	}

	if (epf_test->dma_private) {
		sconf.direction = dir;
		if (dir == DMA_MEM_TO_DEV)
			sconf.dst_addr = dma_remote;
		else
			sconf.src_addr = dma_remote;

		if (dmaengine_slave_config(chan, &sconf)) {
			dev_err(dev, "DMA slave config fail\n");
			return -EIO;
		}
		tx = dmaengine_prep_slave_single(chan, dma_local, len, dir,
						 flags);
	} else {
		tx = dmaengine_prep_dma_memcpy(chan, dma_dst, dma_src, len,
					       flags);
	}

	if (!tx) {
		dev_err(dev, "Failed to prepare DMA memcpy\n");
		return -EIO;
	}

	reinit_completion(&epf_test->transfer_complete);
	epf_test->transfer_chan = chan;
	tx->callback = pci_epf_test_dma_callback;
	tx->callback_param = epf_test;
<<<<<<< HEAD
	epf_test->transfer_cookie = tx->tx_submit(tx);
=======
	epf_test->transfer_cookie = dmaengine_submit(tx);
>>>>>>> 98817289

	ret = dma_submit_error(epf_test->transfer_cookie);
	if (ret) {
		dev_err(dev, "Failed to do DMA tx_submit %d\n", ret);
		goto terminate;
	}

	dma_async_issue_pending(chan);
	ret = wait_for_completion_interruptible(&epf_test->transfer_complete);
	if (ret < 0) {
		dev_err(dev, "DMA wait_for_completion interrupted\n");
		goto terminate;
	}

	if (epf_test->transfer_status == DMA_ERROR) {
		dev_err(dev, "DMA transfer failed\n");
		ret = -EIO;
	}

terminate:
	dmaengine_terminate_sync(chan);

	return ret;
}

struct epf_dma_filter {
	struct device *dev;
	u32 dma_mask;
};

static bool epf_dma_filter_fn(struct dma_chan *chan, void *node)
{
	struct epf_dma_filter *filter = node;
	struct dma_slave_caps caps;

	memset(&caps, 0, sizeof(caps));
	dma_get_slave_caps(chan, &caps);

	return chan->device->dev == filter->dev
		&& (filter->dma_mask & caps.directions);
}

/**
 * pci_epf_test_init_dma_chan() - Function to initialize EPF test DMA channel
 * @epf_test: the EPF test device that performs data transfer operation
 *
 * Function to initialize EPF test DMA channel.
 */
static int pci_epf_test_init_dma_chan(struct pci_epf_test *epf_test)
{
	struct pci_epf *epf = epf_test->epf;
	struct device *dev = &epf->dev;
	struct epf_dma_filter filter;
	struct dma_chan *dma_chan;
	dma_cap_mask_t mask;
	int ret;

	filter.dev = epf->epc->dev.parent;
	filter.dma_mask = BIT(DMA_DEV_TO_MEM);

	dma_cap_zero(mask);
	dma_cap_set(DMA_SLAVE, mask);
	dma_chan = dma_request_channel(mask, epf_dma_filter_fn, &filter);
	if (!dma_chan) {
		dev_info(dev, "Failed to get private DMA rx channel. Falling back to generic one\n");
		goto fail_back_tx;
	}

	epf_test->dma_chan_rx = dma_chan;

	filter.dma_mask = BIT(DMA_MEM_TO_DEV);
	dma_chan = dma_request_channel(mask, epf_dma_filter_fn, &filter);

	if (!dma_chan) {
		dev_info(dev, "Failed to get private DMA tx channel. Falling back to generic one\n");
		goto fail_back_rx;
	}

	epf_test->dma_chan_tx = dma_chan;
	epf_test->dma_private = true;

	init_completion(&epf_test->transfer_complete);

	return 0;

fail_back_rx:
	dma_release_channel(epf_test->dma_chan_rx);
	epf_test->dma_chan_tx = NULL;

fail_back_tx:
	dma_cap_zero(mask);
	dma_cap_set(DMA_MEMCPY, mask);

	dma_chan = dma_request_chan_by_mask(&mask);
	if (IS_ERR(dma_chan)) {
		ret = PTR_ERR(dma_chan);
		if (ret != -EPROBE_DEFER)
			dev_err(dev, "Failed to get DMA channel\n");
		return ret;
	}
	init_completion(&epf_test->transfer_complete);

	epf_test->dma_chan_tx = epf_test->dma_chan_rx = dma_chan;

	return 0;
}

/**
 * pci_epf_test_clean_dma_chan() - Function to cleanup EPF test DMA channel
 * @epf_test: the EPF test device that performs data transfer operation
 *
 * Helper to cleanup EPF test DMA channel.
 */
static void pci_epf_test_clean_dma_chan(struct pci_epf_test *epf_test)
{
	if (!epf_test->dma_supported)
		return;

	dma_release_channel(epf_test->dma_chan_tx);
	if (epf_test->dma_chan_tx == epf_test->dma_chan_rx) {
		epf_test->dma_chan_tx = NULL;
		epf_test->dma_chan_rx = NULL;
		return;
	}

	dma_release_channel(epf_test->dma_chan_rx);
	epf_test->dma_chan_rx = NULL;

	return;
}

static void pci_epf_test_print_rate(struct pci_epf_test *epf_test,
				    const char *op, u64 size,
				    struct timespec64 *start,
				    struct timespec64 *end, bool dma)
{
	struct timespec64 ts = timespec64_sub(*end, *start);
	u64 rate = 0, ns;

	/* calculate the rate */
	ns = timespec64_to_ns(&ts);
	if (ns)
		rate = div64_u64(size * NSEC_PER_SEC, ns * 1000);

	dev_info(&epf_test->epf->dev,
		 "%s => Size: %llu B, DMA: %s, Time: %llu.%09u s, Rate: %llu KB/s\n",
		 op, size, dma ? "YES" : "NO",
		 (u64)ts.tv_sec, (u32)ts.tv_nsec, rate);
}

static void pci_epf_test_copy(struct pci_epf_test *epf_test,
			      struct pci_epf_test_reg *reg)
{
	int ret;
	void __iomem *src_addr;
	void __iomem *dst_addr;
	phys_addr_t src_phys_addr;
	phys_addr_t dst_phys_addr;
	struct timespec64 start, end;
	struct pci_epf *epf = epf_test->epf;
	struct device *dev = &epf->dev;
	struct pci_epc *epc = epf->epc;

	src_addr = pci_epc_mem_alloc_addr(epc, &src_phys_addr, reg->size);
	if (!src_addr) {
		dev_err(dev, "Failed to allocate source address\n");
		reg->status = STATUS_SRC_ADDR_INVALID;
		ret = -ENOMEM;
		goto err;
	}

	ret = pci_epc_map_addr(epc, epf->func_no, epf->vfunc_no, src_phys_addr,
			       reg->src_addr, reg->size);
	if (ret) {
		dev_err(dev, "Failed to map source address\n");
		reg->status = STATUS_SRC_ADDR_INVALID;
		goto err_src_addr;
	}

	dst_addr = pci_epc_mem_alloc_addr(epc, &dst_phys_addr, reg->size);
	if (!dst_addr) {
		dev_err(dev, "Failed to allocate destination address\n");
		reg->status = STATUS_DST_ADDR_INVALID;
		ret = -ENOMEM;
		goto err_src_map_addr;
	}

	ret = pci_epc_map_addr(epc, epf->func_no, epf->vfunc_no, dst_phys_addr,
			       reg->dst_addr, reg->size);
	if (ret) {
		dev_err(dev, "Failed to map destination address\n");
		reg->status = STATUS_DST_ADDR_INVALID;
		goto err_dst_addr;
	}

	ktime_get_ts64(&start);
	if (reg->flags & FLAG_USE_DMA) {
		if (epf_test->dma_private) {
			dev_err(dev, "Cannot transfer data using DMA\n");
			ret = -EINVAL;
			goto err_map_addr;
		}

		ret = pci_epf_test_data_transfer(epf_test, dst_phys_addr,
						 src_phys_addr, reg->size, 0,
						 DMA_MEM_TO_MEM);
		if (ret)
			dev_err(dev, "Data transfer failed\n");
	} else {
		void *buf;

		buf = kzalloc(reg->size, GFP_KERNEL);
		if (!buf) {
			ret = -ENOMEM;
			goto err_map_addr;
		}

		memcpy_fromio(buf, src_addr, reg->size);
		memcpy_toio(dst_addr, buf, reg->size);
		kfree(buf);
	}
	ktime_get_ts64(&end);
	pci_epf_test_print_rate(epf_test, "COPY", reg->size, &start, &end,
				reg->flags & FLAG_USE_DMA);

err_map_addr:
	pci_epc_unmap_addr(epc, epf->func_no, epf->vfunc_no, dst_phys_addr);

err_dst_addr:
	pci_epc_mem_free_addr(epc, dst_phys_addr, dst_addr, reg->size);

err_src_map_addr:
	pci_epc_unmap_addr(epc, epf->func_no, epf->vfunc_no, src_phys_addr);

err_src_addr:
	pci_epc_mem_free_addr(epc, src_phys_addr, src_addr, reg->size);

err:
	if (!ret)
		reg->status |= STATUS_COPY_SUCCESS;
	else
		reg->status |= STATUS_COPY_FAIL;
}

static void pci_epf_test_read(struct pci_epf_test *epf_test,
			      struct pci_epf_test_reg *reg)
{
	int ret;
	void __iomem *src_addr;
	void *buf;
	u32 crc32;
	phys_addr_t phys_addr;
	phys_addr_t dst_phys_addr;
	struct timespec64 start, end;
	struct pci_epf *epf = epf_test->epf;
	struct device *dev = &epf->dev;
	struct pci_epc *epc = epf->epc;
	struct device *dma_dev = epf->epc->dev.parent;

	src_addr = pci_epc_mem_alloc_addr(epc, &phys_addr, reg->size);
	if (!src_addr) {
		dev_err(dev, "Failed to allocate address\n");
		reg->status = STATUS_SRC_ADDR_INVALID;
		ret = -ENOMEM;
		goto err;
	}

	ret = pci_epc_map_addr(epc, epf->func_no, epf->vfunc_no, phys_addr,
			       reg->src_addr, reg->size);
	if (ret) {
		dev_err(dev, "Failed to map address\n");
		reg->status = STATUS_SRC_ADDR_INVALID;
		goto err_addr;
	}

	buf = kzalloc(reg->size, GFP_KERNEL);
	if (!buf) {
		ret = -ENOMEM;
		goto err_map_addr;
	}

	if (reg->flags & FLAG_USE_DMA) {
		dst_phys_addr = dma_map_single(dma_dev, buf, reg->size,
					       DMA_FROM_DEVICE);
		if (dma_mapping_error(dma_dev, dst_phys_addr)) {
			dev_err(dev, "Failed to map destination buffer addr\n");
			ret = -ENOMEM;
			goto err_dma_map;
		}

		ktime_get_ts64(&start);
		ret = pci_epf_test_data_transfer(epf_test, dst_phys_addr,
						 phys_addr, reg->size,
						 reg->src_addr, DMA_DEV_TO_MEM);
		if (ret)
			dev_err(dev, "Data transfer failed\n");
		ktime_get_ts64(&end);

		dma_unmap_single(dma_dev, dst_phys_addr, reg->size,
				 DMA_FROM_DEVICE);
	} else {
		ktime_get_ts64(&start);
		memcpy_fromio(buf, src_addr, reg->size);
		ktime_get_ts64(&end);
	}

	pci_epf_test_print_rate(epf_test, "READ", reg->size, &start, &end,
				reg->flags & FLAG_USE_DMA);

	crc32 = crc32_le(~0, buf, reg->size);
	if (crc32 != reg->checksum)
		ret = -EIO;

err_dma_map:
	kfree(buf);

err_map_addr:
	pci_epc_unmap_addr(epc, epf->func_no, epf->vfunc_no, phys_addr);

err_addr:
	pci_epc_mem_free_addr(epc, phys_addr, src_addr, reg->size);

err:
	if (!ret)
		reg->status |= STATUS_READ_SUCCESS;
	else
		reg->status |= STATUS_READ_FAIL;
}

static void pci_epf_test_write(struct pci_epf_test *epf_test,
			       struct pci_epf_test_reg *reg)
{
	int ret;
	void __iomem *dst_addr;
	void *buf;
	phys_addr_t phys_addr;
	phys_addr_t src_phys_addr;
	struct timespec64 start, end;
	struct pci_epf *epf = epf_test->epf;
	struct device *dev = &epf->dev;
	struct pci_epc *epc = epf->epc;
	struct device *dma_dev = epf->epc->dev.parent;

	dst_addr = pci_epc_mem_alloc_addr(epc, &phys_addr, reg->size);
	if (!dst_addr) {
		dev_err(dev, "Failed to allocate address\n");
		reg->status = STATUS_DST_ADDR_INVALID;
		ret = -ENOMEM;
		goto err;
	}

	ret = pci_epc_map_addr(epc, epf->func_no, epf->vfunc_no, phys_addr,
			       reg->dst_addr, reg->size);
	if (ret) {
		dev_err(dev, "Failed to map address\n");
		reg->status = STATUS_DST_ADDR_INVALID;
		goto err_addr;
	}

	buf = kzalloc(reg->size, GFP_KERNEL);
	if (!buf) {
		ret = -ENOMEM;
		goto err_map_addr;
	}

	get_random_bytes(buf, reg->size);
	reg->checksum = crc32_le(~0, buf, reg->size);

	if (reg->flags & FLAG_USE_DMA) {
		src_phys_addr = dma_map_single(dma_dev, buf, reg->size,
					       DMA_TO_DEVICE);
		if (dma_mapping_error(dma_dev, src_phys_addr)) {
			dev_err(dev, "Failed to map source buffer addr\n");
			ret = -ENOMEM;
			goto err_dma_map;
		}

		ktime_get_ts64(&start);

		ret = pci_epf_test_data_transfer(epf_test, phys_addr,
						 src_phys_addr, reg->size,
						 reg->dst_addr,
						 DMA_MEM_TO_DEV);
		if (ret)
			dev_err(dev, "Data transfer failed\n");
		ktime_get_ts64(&end);

		dma_unmap_single(dma_dev, src_phys_addr, reg->size,
				 DMA_TO_DEVICE);
	} else {
		ktime_get_ts64(&start);
		memcpy_toio(dst_addr, buf, reg->size);
		ktime_get_ts64(&end);
	}

	pci_epf_test_print_rate(epf_test, "WRITE", reg->size, &start, &end,
				reg->flags & FLAG_USE_DMA);

	/*
	 * wait 1ms inorder for the write to complete. Without this delay L3
	 * error in observed in the host system.
	 */
	usleep_range(1000, 2000);

err_dma_map:
	kfree(buf);

err_map_addr:
	pci_epc_unmap_addr(epc, epf->func_no, epf->vfunc_no, phys_addr);

err_addr:
	pci_epc_mem_free_addr(epc, phys_addr, dst_addr, reg->size);

err:
	if (!ret)
		reg->status |= STATUS_WRITE_SUCCESS;
	else
		reg->status |= STATUS_WRITE_FAIL;
}

static void pci_epf_test_raise_irq(struct pci_epf_test *epf_test,
				   struct pci_epf_test_reg *reg)
{
	struct pci_epf *epf = epf_test->epf;
	struct device *dev = &epf->dev;
	struct pci_epc *epc = epf->epc;
	u32 status = reg->status | STATUS_IRQ_RAISED;
	int count;

	/*
	 * Set the status before raising the IRQ to ensure that the host sees
	 * the updated value when it gets the IRQ.
	 */
	WRITE_ONCE(reg->status, status);

	switch (reg->irq_type) {
	case IRQ_TYPE_LEGACY:
		pci_epc_raise_irq(epc, epf->func_no, epf->vfunc_no,
				  PCI_EPC_IRQ_LEGACY, 0);
		break;
	case IRQ_TYPE_MSI:
		count = pci_epc_get_msi(epc, epf->func_no, epf->vfunc_no);
		if (reg->irq_number > count || count <= 0) {
			dev_err(dev, "Invalid MSI IRQ number %d / %d\n",
				reg->irq_number, count);
			return;
		}
		pci_epc_raise_irq(epc, epf->func_no, epf->vfunc_no,
				  PCI_EPC_IRQ_MSI, reg->irq_number);
		break;
	case IRQ_TYPE_MSIX:
		count = pci_epc_get_msix(epc, epf->func_no, epf->vfunc_no);
		if (reg->irq_number > count || count <= 0) {
			dev_err(dev, "Invalid MSIX IRQ number %d / %d\n",
				reg->irq_number, count);
			return;
		}
		pci_epc_raise_irq(epc, epf->func_no, epf->vfunc_no,
				  PCI_EPC_IRQ_MSIX, reg->irq_number);
		break;
	default:
		dev_err(dev, "Failed to raise IRQ, unknown type\n");
		break;
	}
}

static void pci_epf_test_cmd_handler(struct work_struct *work)
{
	u32 command;
	struct pci_epf_test *epf_test = container_of(work, struct pci_epf_test,
						     cmd_handler.work);
	struct pci_epf *epf = epf_test->epf;
	struct device *dev = &epf->dev;
	enum pci_barno test_reg_bar = epf_test->test_reg_bar;
	struct pci_epf_test_reg *reg = epf_test->reg[test_reg_bar];

	command = READ_ONCE(reg->command);
	if (!command)
		goto reset_handler;

	WRITE_ONCE(reg->command, 0);
	WRITE_ONCE(reg->status, 0);

	if ((READ_ONCE(reg->flags) & FLAG_USE_DMA) &&
	    !epf_test->dma_supported) {
		dev_err(dev, "Cannot transfer data using DMA\n");
		goto reset_handler;
	}

	if (reg->irq_type > IRQ_TYPE_MSIX) {
		dev_err(dev, "Failed to detect IRQ type\n");
		goto reset_handler;
	}

	switch (command) {
	case COMMAND_RAISE_LEGACY_IRQ:
	case COMMAND_RAISE_MSI_IRQ:
	case COMMAND_RAISE_MSIX_IRQ:
		pci_epf_test_raise_irq(epf_test, reg);
		break;
	case COMMAND_WRITE:
		pci_epf_test_write(epf_test, reg);
		pci_epf_test_raise_irq(epf_test, reg);
		break;
	case COMMAND_READ:
		pci_epf_test_read(epf_test, reg);
		pci_epf_test_raise_irq(epf_test, reg);
		break;
	case COMMAND_COPY:
		pci_epf_test_copy(epf_test, reg);
		pci_epf_test_raise_irq(epf_test, reg);
		break;
	default:
		dev_err(dev, "Invalid command 0x%x\n", command);
		break;
	}

reset_handler:
	queue_delayed_work(kpcitest_workqueue, &epf_test->cmd_handler,
			   msecs_to_jiffies(1));
}

static void pci_epf_test_unbind(struct pci_epf *epf)
{
	struct pci_epf_test *epf_test = epf_get_drvdata(epf);
	struct pci_epc *epc = epf->epc;
	struct pci_epf_bar *epf_bar;
	int bar;

	cancel_delayed_work(&epf_test->cmd_handler);
	pci_epf_test_clean_dma_chan(epf_test);
	for (bar = 0; bar < PCI_STD_NUM_BARS; bar++) {
		epf_bar = &epf->bar[bar];

		if (epf_test->reg[bar]) {
			pci_epc_clear_bar(epc, epf->func_no, epf->vfunc_no,
					  epf_bar);
			pci_epf_free_space(epf, epf_test->reg[bar], bar,
					   PRIMARY_INTERFACE);
		}
	}
}

static int pci_epf_test_set_bar(struct pci_epf *epf)
{
	int bar, add;
	int ret;
	struct pci_epf_bar *epf_bar;
	struct pci_epc *epc = epf->epc;
	struct device *dev = &epf->dev;
	struct pci_epf_test *epf_test = epf_get_drvdata(epf);
	enum pci_barno test_reg_bar = epf_test->test_reg_bar;
	const struct pci_epc_features *epc_features;

	epc_features = epf_test->epc_features;

	for (bar = 0; bar < PCI_STD_NUM_BARS; bar += add) {
		epf_bar = &epf->bar[bar];
		/*
		 * pci_epc_set_bar() sets PCI_BASE_ADDRESS_MEM_TYPE_64
		 * if the specific implementation required a 64-bit BAR,
		 * even if we only requested a 32-bit BAR.
		 */
		add = (epf_bar->flags & PCI_BASE_ADDRESS_MEM_TYPE_64) ? 2 : 1;

		if (!!(epc_features->reserved_bar & (1 << bar)))
			continue;

		ret = pci_epc_set_bar(epc, epf->func_no, epf->vfunc_no,
				      epf_bar);
		if (ret) {
			pci_epf_free_space(epf, epf_test->reg[bar], bar,
					   PRIMARY_INTERFACE);
			dev_err(dev, "Failed to set BAR%d\n", bar);
			if (bar == test_reg_bar)
				return ret;
		}
	}

	return 0;
}

static int pci_epf_test_core_init(struct pci_epf *epf)
{
	struct pci_epf_test *epf_test = epf_get_drvdata(epf);
	struct pci_epf_header *header = epf->header;
	const struct pci_epc_features *epc_features;
	struct pci_epc *epc = epf->epc;
	struct device *dev = &epf->dev;
	bool msix_capable = false;
	bool msi_capable = true;
	int ret;

	epc_features = pci_epc_get_features(epc, epf->func_no, epf->vfunc_no);
	if (epc_features) {
		msix_capable = epc_features->msix_capable;
		msi_capable = epc_features->msi_capable;
	}

	if (epf->vfunc_no <= 1) {
		ret = pci_epc_write_header(epc, epf->func_no, epf->vfunc_no, header);
		if (ret) {
			dev_err(dev, "Configuration header write failed\n");
			return ret;
		}
	}

	ret = pci_epf_test_set_bar(epf);
	if (ret)
		return ret;

	if (msi_capable) {
		ret = pci_epc_set_msi(epc, epf->func_no, epf->vfunc_no,
				      epf->msi_interrupts);
		if (ret) {
			dev_err(dev, "MSI configuration failed\n");
			return ret;
		}
	}

	if (msix_capable) {
		ret = pci_epc_set_msix(epc, epf->func_no, epf->vfunc_no,
				       epf->msix_interrupts,
				       epf_test->test_reg_bar,
				       epf_test->msix_table_offset);
		if (ret) {
			dev_err(dev, "MSI-X configuration failed\n");
			return ret;
		}
	}

	return 0;
}

static int pci_epf_test_link_up(struct pci_epf *epf)
{
	struct pci_epf_test *epf_test = epf_get_drvdata(epf);

	queue_delayed_work(kpcitest_workqueue, &epf_test->cmd_handler,
			   msecs_to_jiffies(1));

	return 0;
}

static const struct pci_epc_event_ops pci_epf_test_event_ops = {
	.core_init = pci_epf_test_core_init,
	.link_up = pci_epf_test_link_up,
};

static int pci_epf_test_alloc_space(struct pci_epf *epf)
{
	struct pci_epf_test *epf_test = epf_get_drvdata(epf);
	struct device *dev = &epf->dev;
	struct pci_epf_bar *epf_bar;
	size_t msix_table_size = 0;
	size_t test_reg_bar_size;
	size_t pba_size = 0;
	bool msix_capable;
	void *base;
	int bar, add;
	enum pci_barno test_reg_bar = epf_test->test_reg_bar;
	const struct pci_epc_features *epc_features;
	size_t test_reg_size;

	epc_features = epf_test->epc_features;

	test_reg_bar_size = ALIGN(sizeof(struct pci_epf_test_reg), 128);

	msix_capable = epc_features->msix_capable;
	if (msix_capable) {
		msix_table_size = PCI_MSIX_ENTRY_SIZE * epf->msix_interrupts;
		epf_test->msix_table_offset = test_reg_bar_size;
		/* Align to QWORD or 8 Bytes */
		pba_size = ALIGN(DIV_ROUND_UP(epf->msix_interrupts, 8), 8);
	}
	test_reg_size = test_reg_bar_size + msix_table_size + pba_size;

	if (epc_features->bar_fixed_size[test_reg_bar]) {
		if (test_reg_size > bar_size[test_reg_bar])
			return -ENOMEM;
		test_reg_size = bar_size[test_reg_bar];
	}

	base = pci_epf_alloc_space(epf, test_reg_size, test_reg_bar,
				   epc_features->align, PRIMARY_INTERFACE);
	if (!base) {
		dev_err(dev, "Failed to allocated register space\n");
		return -ENOMEM;
	}
	epf_test->reg[test_reg_bar] = base;

	for (bar = 0; bar < PCI_STD_NUM_BARS; bar += add) {
		epf_bar = &epf->bar[bar];
		add = (epf_bar->flags & PCI_BASE_ADDRESS_MEM_TYPE_64) ? 2 : 1;

		if (bar == test_reg_bar)
			continue;

		if (!!(epc_features->reserved_bar & (1 << bar)))
			continue;

		base = pci_epf_alloc_space(epf, bar_size[bar], bar,
					   epc_features->align,
					   PRIMARY_INTERFACE);
		if (!base)
			dev_err(dev, "Failed to allocate space for BAR%d\n",
				bar);
		epf_test->reg[bar] = base;
	}

	return 0;
}

static void pci_epf_configure_bar(struct pci_epf *epf,
				  const struct pci_epc_features *epc_features)
{
	struct pci_epf_bar *epf_bar;
	bool bar_fixed_64bit;
	int i;

	for (i = 0; i < PCI_STD_NUM_BARS; i++) {
		epf_bar = &epf->bar[i];
		bar_fixed_64bit = !!(epc_features->bar_fixed_64bit & (1 << i));
		if (bar_fixed_64bit)
			epf_bar->flags |= PCI_BASE_ADDRESS_MEM_TYPE_64;
		if (epc_features->bar_fixed_size[i])
			bar_size[i] = epc_features->bar_fixed_size[i];
	}
}

static int pci_epf_test_bind(struct pci_epf *epf)
{
	int ret;
	struct pci_epf_test *epf_test = epf_get_drvdata(epf);
	const struct pci_epc_features *epc_features;
	enum pci_barno test_reg_bar = BAR_0;
	struct pci_epc *epc = epf->epc;
	bool linkup_notifier = false;
	bool core_init_notifier = false;

	if (WARN_ON_ONCE(!epc))
		return -EINVAL;

	epc_features = pci_epc_get_features(epc, epf->func_no, epf->vfunc_no);
	if (!epc_features) {
		dev_err(&epf->dev, "epc_features not implemented\n");
		return -EOPNOTSUPP;
	}

	linkup_notifier = epc_features->linkup_notifier;
	core_init_notifier = epc_features->core_init_notifier;
	test_reg_bar = pci_epc_get_first_free_bar(epc_features);
	if (test_reg_bar < 0)
		return -EINVAL;
	pci_epf_configure_bar(epf, epc_features);

	epf_test->test_reg_bar = test_reg_bar;
	epf_test->epc_features = epc_features;

	ret = pci_epf_test_alloc_space(epf);
	if (ret)
		return ret;

	if (!core_init_notifier) {
		ret = pci_epf_test_core_init(epf);
		if (ret)
			return ret;
	}

	epf_test->dma_supported = true;

	ret = pci_epf_test_init_dma_chan(epf_test);
	if (ret)
		epf_test->dma_supported = false;

<<<<<<< HEAD
	if (linkup_notifier || core_init_notifier) {
		epf->nb.notifier_call = pci_epf_test_notifier;
		pci_epc_register_notifier(epc, &epf->nb);
	} else {
=======
	if (!linkup_notifier && !core_init_notifier)
>>>>>>> 98817289
		queue_work(kpcitest_workqueue, &epf_test->cmd_handler.work);

	return 0;
}

static const struct pci_epf_device_id pci_epf_test_ids[] = {
	{
		.name = "pci_epf_test",
	},
	{},
};

static int pci_epf_test_probe(struct pci_epf *epf,
			      const struct pci_epf_device_id *id)
{
	struct pci_epf_test *epf_test;
	struct device *dev = &epf->dev;

	epf_test = devm_kzalloc(dev, sizeof(*epf_test), GFP_KERNEL);
	if (!epf_test)
		return -ENOMEM;

	epf->header = &test_header;
	epf_test->epf = epf;

	INIT_DELAYED_WORK(&epf_test->cmd_handler, pci_epf_test_cmd_handler);

	epf->event_ops = &pci_epf_test_event_ops;

	epf_set_drvdata(epf, epf_test);
	return 0;
}

static struct pci_epf_ops ops = {
	.unbind	= pci_epf_test_unbind,
	.bind	= pci_epf_test_bind,
};

static struct pci_epf_driver test_driver = {
	.driver.name	= "pci_epf_test",
	.probe		= pci_epf_test_probe,
	.id_table	= pci_epf_test_ids,
	.ops		= &ops,
	.owner		= THIS_MODULE,
};

static int __init pci_epf_test_init(void)
{
	int ret;

	kpcitest_workqueue = alloc_workqueue("kpcitest",
					     WQ_MEM_RECLAIM | WQ_HIGHPRI, 0);
	if (!kpcitest_workqueue) {
		pr_err("Failed to allocate the kpcitest work queue\n");
		return -ENOMEM;
	}

	ret = pci_epf_register_driver(&test_driver);
	if (ret) {
		destroy_workqueue(kpcitest_workqueue);
		pr_err("Failed to register pci epf test driver --> %d\n", ret);
		return ret;
	}

	return 0;
}
module_init(pci_epf_test_init);

static void __exit pci_epf_test_exit(void)
{
	if (kpcitest_workqueue)
		destroy_workqueue(kpcitest_workqueue);
	pci_epf_unregister_driver(&test_driver);
}
module_exit(pci_epf_test_exit);

MODULE_DESCRIPTION("PCI EPF TEST DRIVER");
MODULE_AUTHOR("Kishon Vijay Abraham I <kishon@ti.com>");
MODULE_LICENSE("GPL v2");<|MERGE_RESOLUTION|>--- conflicted
+++ resolved
@@ -163,11 +163,7 @@
 	epf_test->transfer_chan = chan;
 	tx->callback = pci_epf_test_dma_callback;
 	tx->callback_param = epf_test;
-<<<<<<< HEAD
-	epf_test->transfer_cookie = tx->tx_submit(tx);
-=======
 	epf_test->transfer_cookie = dmaengine_submit(tx);
->>>>>>> 98817289
 
 	ret = dma_submit_error(epf_test->transfer_cookie);
 	if (ret) {
@@ -943,14 +939,7 @@
 	if (ret)
 		epf_test->dma_supported = false;
 
-<<<<<<< HEAD
-	if (linkup_notifier || core_init_notifier) {
-		epf->nb.notifier_call = pci_epf_test_notifier;
-		pci_epc_register_notifier(epc, &epf->nb);
-	} else {
-=======
 	if (!linkup_notifier && !core_init_notifier)
->>>>>>> 98817289
 		queue_work(kpcitest_workqueue, &epf_test->cmd_handler.work);
 
 	return 0;
