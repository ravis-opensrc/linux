--- conflicted
+++ resolved
@@ -453,76 +453,7 @@
 		pcibios_bus_to_resource(dev->bus, res, &region);
 		if (log)
 			pci_info(dev, "  bridge window %pR\n", res);
-<<<<<<< HEAD
-	}
-}
-
-static void pci_read_bridge_windows(struct pci_dev *bridge)
-{
-	u32 buses;
-	u16 io;
-	u32 pmem, tmp;
-	struct resource res;
-
-	pci_read_config_dword(bridge, PCI_PRIMARY_BUS, &buses);
-	res.flags = IORESOURCE_BUS;
-	res.start = (buses >> 8) & 0xff;
-	res.end = (buses >> 16) & 0xff;
-	pci_info(bridge, "PCI bridge to %pR%s\n", &res,
-		 bridge->transparent ? " (subtractive decode)" : "");
-
-	pci_read_config_word(bridge, PCI_IO_BASE, &io);
-	if (!io) {
-		pci_write_config_word(bridge, PCI_IO_BASE, 0xe0f0);
-		pci_read_config_word(bridge, PCI_IO_BASE, &io);
-		pci_write_config_word(bridge, PCI_IO_BASE, 0x0);
-	}
-	if (io) {
-		bridge->io_window = 1;
-		pci_read_bridge_io(bridge, &res, true);
-	}
-
-	pci_read_bridge_mmio(bridge, &res, true);
-
-	/*
-	 * DECchip 21050 pass 2 errata: the bridge may miss an address
-	 * disconnect boundary by one PCI data phase.  Workaround: do not
-	 * use prefetching on this device.
-	 */
-	if (bridge->vendor == PCI_VENDOR_ID_DEC && bridge->device == 0x0001)
-		return;
-
-	pci_read_config_dword(bridge, PCI_PREF_MEMORY_BASE, &pmem);
-	if (!pmem) {
-		pci_write_config_dword(bridge, PCI_PREF_MEMORY_BASE,
-					       0xffe0fff0);
-		pci_read_config_dword(bridge, PCI_PREF_MEMORY_BASE, &pmem);
-		pci_write_config_dword(bridge, PCI_PREF_MEMORY_BASE, 0x0);
-=======
->>>>>>> 0c383648
-	}
-	if (!pmem)
-		return;
-
-	bridge->pref_window = 1;
-
-	if ((pmem & PCI_PREF_RANGE_TYPE_MASK) == PCI_PREF_RANGE_TYPE_64) {
-
-		/*
-		 * Bridge claims to have a 64-bit prefetchable memory
-		 * window; verify that the upper bits are actually
-		 * writable.
-		 */
-		pci_read_config_dword(bridge, PCI_PREF_BASE_UPPER32, &pmem);
-		pci_write_config_dword(bridge, PCI_PREF_BASE_UPPER32,
-				       0xffffffff);
-		pci_read_config_dword(bridge, PCI_PREF_BASE_UPPER32, &tmp);
-		pci_write_config_dword(bridge, PCI_PREF_BASE_UPPER32, pmem);
-		if (tmp)
-			bridge->pref_64_window = 1;
-	}
-
-	pci_read_bridge_mmio_pref(bridge, &res, true);
+	}
 }
 
 static void pci_read_bridge_windows(struct pci_dev *bridge)
