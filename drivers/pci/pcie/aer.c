// SPDX-License-Identifier: GPL-2.0
/*
 * Implement the AER root port service driver. The driver registers an IRQ
 * handler. When a root port triggers an AER interrupt, the IRQ handler
 * collects root port status and schedules work.
 *
 * Copyright (C) 2006 Intel Corp.
 *	Tom Long Nguyen (tom.l.nguyen@intel.com)
 *	Zhang Yanmin (yanmin.zhang@intel.com)
 *
 * (C) Copyright 2009 Hewlett-Packard Development Company, L.P.
 *    Andrew Patterson <andrew.patterson@hp.com>
 */

#define pr_fmt(fmt) "AER: " fmt
#define dev_fmt pr_fmt

#include <linux/cper.h>
#include <linux/pci.h>
#include <linux/pci-acpi.h>
#include <linux/sched.h>
#include <linux/kernel.h>
#include <linux/errno.h>
#include <linux/pm.h>
#include <linux/init.h>
#include <linux/interrupt.h>
#include <linux/delay.h>
#include <linux/kfifo.h>
#include <linux/slab.h>
#include <acpi/apei.h>
#include <ras/ras_event.h>

#include "../pci.h"
#include "portdrv.h"

#define AER_ERROR_SOURCES_MAX		128

#define AER_MAX_TYPEOF_COR_ERRS		16	/* as per PCI_ERR_COR_STATUS */
#define AER_MAX_TYPEOF_UNCOR_ERRS	26	/* as per PCI_ERR_UNCOR_STATUS*/

struct aer_err_source {
	unsigned int status;
	unsigned int id;
};

struct aer_rpc {
	struct pci_dev *rpd;		/* Root Port device */
	DECLARE_KFIFO(aer_fifo, struct aer_err_source, AER_ERROR_SOURCES_MAX);
};

/* AER stats for the device */
struct aer_stats {

	/*
	 * Fields for all AER capable devices. They indicate the errors
	 * "as seen by this device". Note that this may mean that if an
	 * end point is causing problems, the AER counters may increment
	 * at its link partner (e.g. root port) because the errors will be
	 * "seen" by the link partner and not the the problematic end point
	 * itself (which may report all counters as 0 as it never saw any
	 * problems).
	 */
	/* Counters for different type of correctable errors */
	u64 dev_cor_errs[AER_MAX_TYPEOF_COR_ERRS];
	/* Counters for different type of fatal uncorrectable errors */
	u64 dev_fatal_errs[AER_MAX_TYPEOF_UNCOR_ERRS];
	/* Counters for different type of nonfatal uncorrectable errors */
	u64 dev_nonfatal_errs[AER_MAX_TYPEOF_UNCOR_ERRS];
	/* Total number of ERR_COR sent by this device */
	u64 dev_total_cor_errs;
	/* Total number of ERR_FATAL sent by this device */
	u64 dev_total_fatal_errs;
	/* Total number of ERR_NONFATAL sent by this device */
	u64 dev_total_nonfatal_errs;

	/*
	 * Fields for Root ports & root complex event collectors only, these
	 * indicate the total number of ERR_COR, ERR_FATAL, and ERR_NONFATAL
	 * messages received by the root port / event collector, INCLUDING the
	 * ones that are generated internally (by the rootport itself)
	 */
	u64 rootport_total_cor_errs;
	u64 rootport_total_fatal_errs;
	u64 rootport_total_nonfatal_errs;
};

#define AER_LOG_TLP_MASKS		(PCI_ERR_UNC_POISON_TLP|	\
					PCI_ERR_UNC_ECRC|		\
					PCI_ERR_UNC_UNSUP|		\
					PCI_ERR_UNC_COMP_ABORT|		\
					PCI_ERR_UNC_UNX_COMP|		\
					PCI_ERR_UNC_MALF_TLP)

#define SYSTEM_ERROR_INTR_ON_MESG_MASK	(PCI_EXP_RTCTL_SECEE|	\
					PCI_EXP_RTCTL_SENFEE|	\
					PCI_EXP_RTCTL_SEFEE)
#define ROOT_PORT_INTR_ON_MESG_MASK	(PCI_ERR_ROOT_CMD_COR_EN|	\
					PCI_ERR_ROOT_CMD_NONFATAL_EN|	\
					PCI_ERR_ROOT_CMD_FATAL_EN)
#define ERR_COR_ID(d)			(d & 0xffff)
#define ERR_UNCOR_ID(d)			(d >> 16)

static int pcie_aer_disable;

void pci_no_aer(void)
{
	pcie_aer_disable = 1;
}

bool pci_aer_available(void)
{
	return !pcie_aer_disable && pci_msi_enabled();
}

#ifdef CONFIG_PCIE_ECRC

#define ECRC_POLICY_DEFAULT 0		/* ECRC set by BIOS */
#define ECRC_POLICY_OFF     1		/* ECRC off for performance */
#define ECRC_POLICY_ON      2		/* ECRC on for data integrity */

static int ecrc_policy = ECRC_POLICY_DEFAULT;

static const char * const ecrc_policy_str[] = {
	[ECRC_POLICY_DEFAULT] = "bios",
	[ECRC_POLICY_OFF] = "off",
	[ECRC_POLICY_ON] = "on"
};

/**
 * enable_ercr_checking - enable PCIe ECRC checking for a device
 * @dev: the PCI device
 *
 * Returns 0 on success, or negative on failure.
 */
static int enable_ecrc_checking(struct pci_dev *dev)
{
	int pos;
	u32 reg32;

	if (!pci_is_pcie(dev))
		return -ENODEV;

	pos = dev->aer_cap;
	if (!pos)
		return -ENODEV;

	pci_read_config_dword(dev, pos + PCI_ERR_CAP, &reg32);
	if (reg32 & PCI_ERR_CAP_ECRC_GENC)
		reg32 |= PCI_ERR_CAP_ECRC_GENE;
	if (reg32 & PCI_ERR_CAP_ECRC_CHKC)
		reg32 |= PCI_ERR_CAP_ECRC_CHKE;
	pci_write_config_dword(dev, pos + PCI_ERR_CAP, reg32);

	return 0;
}

/**
 * disable_ercr_checking - disables PCIe ECRC checking for a device
 * @dev: the PCI device
 *
 * Returns 0 on success, or negative on failure.
 */
static int disable_ecrc_checking(struct pci_dev *dev)
{
	int pos;
	u32 reg32;

	if (!pci_is_pcie(dev))
		return -ENODEV;

	pos = dev->aer_cap;
	if (!pos)
		return -ENODEV;

	pci_read_config_dword(dev, pos + PCI_ERR_CAP, &reg32);
	reg32 &= ~(PCI_ERR_CAP_ECRC_GENE | PCI_ERR_CAP_ECRC_CHKE);
	pci_write_config_dword(dev, pos + PCI_ERR_CAP, reg32);

	return 0;
}

/**
 * pcie_set_ecrc_checking - set/unset PCIe ECRC checking for a device based on global policy
 * @dev: the PCI device
 */
void pcie_set_ecrc_checking(struct pci_dev *dev)
{
	switch (ecrc_policy) {
	case ECRC_POLICY_DEFAULT:
		return;
	case ECRC_POLICY_OFF:
		disable_ecrc_checking(dev);
		break;
	case ECRC_POLICY_ON:
		enable_ecrc_checking(dev);
		break;
	default:
		return;
	}
}

/**
 * pcie_ecrc_get_policy - parse kernel command-line ecrc option
 */
void pcie_ecrc_get_policy(char *str)
{
	int i;

	i = match_string(ecrc_policy_str, ARRAY_SIZE(ecrc_policy_str), str);
	if (i < 0)
		return;

	ecrc_policy = i;
}
#endif	/* CONFIG_PCIE_ECRC */

#ifdef CONFIG_ACPI_APEI
static inline int hest_match_pci(struct acpi_hest_aer_common *p,
				 struct pci_dev *pci)
{
	return   ACPI_HEST_SEGMENT(p->bus) == pci_domain_nr(pci->bus) &&
		 ACPI_HEST_BUS(p->bus)     == pci->bus->number &&
		 p->device                 == PCI_SLOT(pci->devfn) &&
		 p->function               == PCI_FUNC(pci->devfn);
}

static inline bool hest_match_type(struct acpi_hest_header *hest_hdr,
				struct pci_dev *dev)
{
	u16 hest_type = hest_hdr->type;
	u8 pcie_type = pci_pcie_type(dev);

	if ((hest_type == ACPI_HEST_TYPE_AER_ROOT_PORT &&
		pcie_type == PCI_EXP_TYPE_ROOT_PORT) ||
	    (hest_type == ACPI_HEST_TYPE_AER_ENDPOINT &&
		pcie_type == PCI_EXP_TYPE_ENDPOINT) ||
	    (hest_type == ACPI_HEST_TYPE_AER_BRIDGE &&
		(dev->class >> 16) == PCI_BASE_CLASS_BRIDGE))
		return true;
	return false;
}

struct aer_hest_parse_info {
	struct pci_dev *pci_dev;
	int firmware_first;
};

static int hest_source_is_pcie_aer(struct acpi_hest_header *hest_hdr)
{
	if (hest_hdr->type == ACPI_HEST_TYPE_AER_ROOT_PORT ||
	    hest_hdr->type == ACPI_HEST_TYPE_AER_ENDPOINT ||
	    hest_hdr->type == ACPI_HEST_TYPE_AER_BRIDGE)
		return 1;
	return 0;
}

static int aer_hest_parse(struct acpi_hest_header *hest_hdr, void *data)
{
	struct aer_hest_parse_info *info = data;
	struct acpi_hest_aer_common *p;
	int ff;

	if (!hest_source_is_pcie_aer(hest_hdr))
		return 0;

	p = (struct acpi_hest_aer_common *)(hest_hdr + 1);
	ff = !!(p->flags & ACPI_HEST_FIRMWARE_FIRST);

	/*
	 * If no specific device is supplied, determine whether
	 * FIRMWARE_FIRST is set for *any* PCIe device.
	 */
	if (!info->pci_dev) {
		info->firmware_first |= ff;
		return 0;
	}

	/* Otherwise, check the specific device */
	if (p->flags & ACPI_HEST_GLOBAL) {
		if (hest_match_type(hest_hdr, info->pci_dev))
			info->firmware_first = ff;
	} else
		if (hest_match_pci(p, info->pci_dev))
			info->firmware_first = ff;

	return 0;
}

static void aer_set_firmware_first(struct pci_dev *pci_dev)
{
	int rc;
	struct aer_hest_parse_info info = {
		.pci_dev	= pci_dev,
		.firmware_first	= 0,
	};

	rc = apei_hest_parse(aer_hest_parse, &info);

	if (rc)
		pci_dev->__aer_firmware_first = 0;
	else
		pci_dev->__aer_firmware_first = info.firmware_first;
	pci_dev->__aer_firmware_first_valid = 1;
}

int pcie_aer_get_firmware_first(struct pci_dev *dev)
{
	if (!pci_is_pcie(dev))
		return 0;

	if (pcie_ports_native)
		return 0;

	if (!dev->__aer_firmware_first_valid)
		aer_set_firmware_first(dev);
	return dev->__aer_firmware_first;
}

static bool aer_firmware_first;

/**
 * aer_acpi_firmware_first - Check if APEI should control AER.
 */
bool aer_acpi_firmware_first(void)
{
	static bool parsed = false;
	struct aer_hest_parse_info info = {
		.pci_dev	= NULL,	/* Check all PCIe devices */
		.firmware_first	= 0,
	};

	if (pcie_ports_native)
		return false;

	if (!parsed) {
		apei_hest_parse(aer_hest_parse, &info);
		aer_firmware_first = info.firmware_first;
		parsed = true;
	}
	return aer_firmware_first;
}
#endif

#define	PCI_EXP_AER_FLAGS	(PCI_EXP_DEVCTL_CERE | PCI_EXP_DEVCTL_NFERE | \
				 PCI_EXP_DEVCTL_FERE | PCI_EXP_DEVCTL_URRE)

int pci_enable_pcie_error_reporting(struct pci_dev *dev)
{
	if (pcie_aer_get_firmware_first(dev))
		return -EIO;

	if (!dev->aer_cap)
		return -EIO;

	return pcie_capability_set_word(dev, PCI_EXP_DEVCTL, PCI_EXP_AER_FLAGS);
}
EXPORT_SYMBOL_GPL(pci_enable_pcie_error_reporting);

int pci_disable_pcie_error_reporting(struct pci_dev *dev)
{
	if (pcie_aer_get_firmware_first(dev))
		return -EIO;

	return pcie_capability_clear_word(dev, PCI_EXP_DEVCTL,
					  PCI_EXP_AER_FLAGS);
}
EXPORT_SYMBOL_GPL(pci_disable_pcie_error_reporting);

void pci_aer_clear_device_status(struct pci_dev *dev)
{
	u16 sta;

	pcie_capability_read_word(dev, PCI_EXP_DEVSTA, &sta);
	pcie_capability_write_word(dev, PCI_EXP_DEVSTA, sta);
}

int pci_cleanup_aer_uncorrect_error_status(struct pci_dev *dev)
{
	int pos;
	u32 status, sev;

	pos = dev->aer_cap;
	if (!pos)
		return -EIO;

	if (pcie_aer_get_firmware_first(dev))
		return -EIO;

	/* Clear status bits for ERR_NONFATAL errors only */
	pci_read_config_dword(dev, pos + PCI_ERR_UNCOR_STATUS, &status);
	pci_read_config_dword(dev, pos + PCI_ERR_UNCOR_SEVER, &sev);
	status &= ~sev;
	if (status)
		pci_write_config_dword(dev, pos + PCI_ERR_UNCOR_STATUS, status);

	return 0;
}
EXPORT_SYMBOL_GPL(pci_cleanup_aer_uncorrect_error_status);

void pci_aer_clear_fatal_status(struct pci_dev *dev)
{
	int pos;
	u32 status, sev;

	pos = dev->aer_cap;
	if (!pos)
		return;

	if (pcie_aer_get_firmware_first(dev))
		return;

	/* Clear status bits for ERR_FATAL errors only */
	pci_read_config_dword(dev, pos + PCI_ERR_UNCOR_STATUS, &status);
	pci_read_config_dword(dev, pos + PCI_ERR_UNCOR_SEVER, &sev);
	status &= sev;
	if (status)
		pci_write_config_dword(dev, pos + PCI_ERR_UNCOR_STATUS, status);
}

int pci_cleanup_aer_error_status_regs(struct pci_dev *dev)
{
	int pos;
	u32 status;
	int port_type;

	if (!pci_is_pcie(dev))
		return -ENODEV;

	pos = dev->aer_cap;
	if (!pos)
		return -EIO;

	if (pcie_aer_get_firmware_first(dev))
		return -EIO;

	port_type = pci_pcie_type(dev);
	if (port_type == PCI_EXP_TYPE_ROOT_PORT) {
		pci_read_config_dword(dev, pos + PCI_ERR_ROOT_STATUS, &status);
		pci_write_config_dword(dev, pos + PCI_ERR_ROOT_STATUS, status);
	}

	pci_read_config_dword(dev, pos + PCI_ERR_COR_STATUS, &status);
	pci_write_config_dword(dev, pos + PCI_ERR_COR_STATUS, status);

	pci_read_config_dword(dev, pos + PCI_ERR_UNCOR_STATUS, &status);
	pci_write_config_dword(dev, pos + PCI_ERR_UNCOR_STATUS, status);

	return 0;
}

void pci_aer_init(struct pci_dev *dev)
{
	dev->aer_cap = pci_find_ext_capability(dev, PCI_EXT_CAP_ID_ERR);

	if (dev->aer_cap)
		dev->aer_stats = kzalloc(sizeof(struct aer_stats), GFP_KERNEL);

	pci_cleanup_aer_error_status_regs(dev);
}

void pci_aer_exit(struct pci_dev *dev)
{
	kfree(dev->aer_stats);
	dev->aer_stats = NULL;
}

#define AER_AGENT_RECEIVER		0
#define AER_AGENT_REQUESTER		1
#define AER_AGENT_COMPLETER		2
#define AER_AGENT_TRANSMITTER		3

#define AER_AGENT_REQUESTER_MASK(t)	((t == AER_CORRECTABLE) ?	\
	0 : (PCI_ERR_UNC_COMP_TIME|PCI_ERR_UNC_UNSUP))
#define AER_AGENT_COMPLETER_MASK(t)	((t == AER_CORRECTABLE) ?	\
	0 : PCI_ERR_UNC_COMP_ABORT)
#define AER_AGENT_TRANSMITTER_MASK(t)	((t == AER_CORRECTABLE) ?	\
	(PCI_ERR_COR_REP_ROLL|PCI_ERR_COR_REP_TIMER) : 0)

#define AER_GET_AGENT(t, e)						\
	((e & AER_AGENT_COMPLETER_MASK(t)) ? AER_AGENT_COMPLETER :	\
	(e & AER_AGENT_REQUESTER_MASK(t)) ? AER_AGENT_REQUESTER :	\
	(e & AER_AGENT_TRANSMITTER_MASK(t)) ? AER_AGENT_TRANSMITTER :	\
	AER_AGENT_RECEIVER)

#define AER_PHYSICAL_LAYER_ERROR	0
#define AER_DATA_LINK_LAYER_ERROR	1
#define AER_TRANSACTION_LAYER_ERROR	2

#define AER_PHYSICAL_LAYER_ERROR_MASK(t) ((t == AER_CORRECTABLE) ?	\
	PCI_ERR_COR_RCVR : 0)
#define AER_DATA_LINK_LAYER_ERROR_MASK(t) ((t == AER_CORRECTABLE) ?	\
	(PCI_ERR_COR_BAD_TLP|						\
	PCI_ERR_COR_BAD_DLLP|						\
	PCI_ERR_COR_REP_ROLL|						\
	PCI_ERR_COR_REP_TIMER) : PCI_ERR_UNC_DLP)

#define AER_GET_LAYER_ERROR(t, e)					\
	((e & AER_PHYSICAL_LAYER_ERROR_MASK(t)) ? AER_PHYSICAL_LAYER_ERROR : \
	(e & AER_DATA_LINK_LAYER_ERROR_MASK(t)) ? AER_DATA_LINK_LAYER_ERROR : \
	AER_TRANSACTION_LAYER_ERROR)

/*
 * AER error strings
 */
static const char *aer_error_severity_string[] = {
	"Uncorrected (Non-Fatal)",
	"Uncorrected (Fatal)",
	"Corrected"
};

static const char *aer_error_layer[] = {
	"Physical Layer",
	"Data Link Layer",
	"Transaction Layer"
};

static const char *aer_correctable_error_string[AER_MAX_TYPEOF_COR_ERRS] = {
	"RxErr",			/* Bit Position 0	*/
	NULL,
	NULL,
	NULL,
	NULL,
	NULL,
	"BadTLP",			/* Bit Position 6	*/
	"BadDLLP",			/* Bit Position 7	*/
	"Rollover",			/* Bit Position 8	*/
	NULL,
	NULL,
	NULL,
	"Timeout",			/* Bit Position 12	*/
	"NonFatalErr",			/* Bit Position 13	*/
	"CorrIntErr",			/* Bit Position 14	*/
	"HeaderOF",			/* Bit Position 15	*/
};

static const char *aer_uncorrectable_error_string[AER_MAX_TYPEOF_UNCOR_ERRS] = {
	"Undefined",			/* Bit Position 0	*/
	NULL,
	NULL,
	NULL,
	"DLP",				/* Bit Position 4	*/
	"SDES",				/* Bit Position 5	*/
	NULL,
	NULL,
	NULL,
	NULL,
	NULL,
	NULL,
	"TLP",				/* Bit Position 12	*/
	"FCP",				/* Bit Position 13	*/
	"CmpltTO",			/* Bit Position 14	*/
	"CmpltAbrt",			/* Bit Position 15	*/
	"UnxCmplt",			/* Bit Position 16	*/
	"RxOF",				/* Bit Position 17	*/
	"MalfTLP",			/* Bit Position 18	*/
	"ECRC",				/* Bit Position 19	*/
	"UnsupReq",			/* Bit Position 20	*/
	"ACSViol",			/* Bit Position 21	*/
	"UncorrIntErr",			/* Bit Position 22	*/
	"BlockedTLP",			/* Bit Position 23	*/
	"AtomicOpBlocked",		/* Bit Position 24	*/
	"TLPBlockedErr",		/* Bit Position 25	*/
};

static const char *aer_agent_string[] = {
	"Receiver ID",
	"Requester ID",
	"Completer ID",
	"Transmitter ID"
};

#define aer_stats_dev_attr(name, stats_array, strings_array,		\
			   total_string, total_field)			\
	static ssize_t							\
	name##_show(struct device *dev, struct device_attribute *attr,	\
		     char *buf)						\
{									\
	unsigned int i;							\
	char *str = buf;						\
	struct pci_dev *pdev = to_pci_dev(dev);				\
	u64 *stats = pdev->aer_stats->stats_array;			\
									\
	for (i = 0; i < ARRAY_SIZE(strings_array); i++) {		\
		if (strings_array[i])					\
			str += sprintf(str, "%s %llu\n",		\
				       strings_array[i], stats[i]);	\
		else if (stats[i])					\
			str += sprintf(str, #stats_array "_bit[%d] %llu\n",\
				       i, stats[i]);			\
	}								\
	str += sprintf(str, "TOTAL_%s %llu\n", total_string,		\
		       pdev->aer_stats->total_field);			\
	return str-buf;							\
}									\
static DEVICE_ATTR_RO(name)

aer_stats_dev_attr(aer_dev_correctable, dev_cor_errs,
		   aer_correctable_error_string, "ERR_COR",
		   dev_total_cor_errs);
aer_stats_dev_attr(aer_dev_fatal, dev_fatal_errs,
		   aer_uncorrectable_error_string, "ERR_FATAL",
		   dev_total_fatal_errs);
aer_stats_dev_attr(aer_dev_nonfatal, dev_nonfatal_errs,
		   aer_uncorrectable_error_string, "ERR_NONFATAL",
		   dev_total_nonfatal_errs);

#define aer_stats_rootport_attr(name, field)				\
	static ssize_t							\
	name##_show(struct device *dev, struct device_attribute *attr,	\
		     char *buf)						\
{									\
	struct pci_dev *pdev = to_pci_dev(dev);				\
	return sprintf(buf, "%llu\n", pdev->aer_stats->field);		\
}									\
static DEVICE_ATTR_RO(name)

aer_stats_rootport_attr(aer_rootport_total_err_cor,
			 rootport_total_cor_errs);
aer_stats_rootport_attr(aer_rootport_total_err_fatal,
			 rootport_total_fatal_errs);
aer_stats_rootport_attr(aer_rootport_total_err_nonfatal,
			 rootport_total_nonfatal_errs);

static struct attribute *aer_stats_attrs[] __ro_after_init = {
	&dev_attr_aer_dev_correctable.attr,
	&dev_attr_aer_dev_fatal.attr,
	&dev_attr_aer_dev_nonfatal.attr,
	&dev_attr_aer_rootport_total_err_cor.attr,
	&dev_attr_aer_rootport_total_err_fatal.attr,
	&dev_attr_aer_rootport_total_err_nonfatal.attr,
	NULL
};

static umode_t aer_stats_attrs_are_visible(struct kobject *kobj,
					   struct attribute *a, int n)
{
	struct device *dev = kobj_to_dev(kobj);
	struct pci_dev *pdev = to_pci_dev(dev);

	if (!pdev->aer_stats)
		return 0;

	if ((a == &dev_attr_aer_rootport_total_err_cor.attr ||
	     a == &dev_attr_aer_rootport_total_err_fatal.attr ||
	     a == &dev_attr_aer_rootport_total_err_nonfatal.attr) &&
	    pci_pcie_type(pdev) != PCI_EXP_TYPE_ROOT_PORT)
		return 0;

	return a->mode;
}

const struct attribute_group aer_stats_attr_group = {
	.attrs  = aer_stats_attrs,
	.is_visible = aer_stats_attrs_are_visible,
};

static void pci_dev_aer_stats_incr(struct pci_dev *pdev,
				   struct aer_err_info *info)
{
	int status, i, max = -1;
	u64 *counter = NULL;
	struct aer_stats *aer_stats = pdev->aer_stats;

	if (!aer_stats)
		return;

	switch (info->severity) {
	case AER_CORRECTABLE:
		aer_stats->dev_total_cor_errs++;
		counter = &aer_stats->dev_cor_errs[0];
		max = AER_MAX_TYPEOF_COR_ERRS;
		break;
	case AER_NONFATAL:
		aer_stats->dev_total_nonfatal_errs++;
		counter = &aer_stats->dev_nonfatal_errs[0];
		max = AER_MAX_TYPEOF_UNCOR_ERRS;
		break;
	case AER_FATAL:
		aer_stats->dev_total_fatal_errs++;
		counter = &aer_stats->dev_fatal_errs[0];
		max = AER_MAX_TYPEOF_UNCOR_ERRS;
		break;
	}

	status = (info->status & ~info->mask);
	for (i = 0; i < max; i++)
		if (status & (1 << i))
			counter[i]++;
}

static void pci_rootport_aer_stats_incr(struct pci_dev *pdev,
				 struct aer_err_source *e_src)
{
	struct aer_stats *aer_stats = pdev->aer_stats;

	if (!aer_stats)
		return;

	if (e_src->status & PCI_ERR_ROOT_COR_RCV)
		aer_stats->rootport_total_cor_errs++;

	if (e_src->status & PCI_ERR_ROOT_UNCOR_RCV) {
		if (e_src->status & PCI_ERR_ROOT_FATAL_RCV)
			aer_stats->rootport_total_fatal_errs++;
		else
			aer_stats->rootport_total_nonfatal_errs++;
	}
}

static void __print_tlp_header(struct pci_dev *dev,
			       struct aer_header_log_regs *t)
{
	pci_err(dev, "  TLP Header: %08x %08x %08x %08x\n",
		t->dw0, t->dw1, t->dw2, t->dw3);
}

static void __aer_print_error(struct pci_dev *dev,
			      struct aer_err_info *info)
{
	int i, status;
	const char *errmsg = NULL;
	status = (info->status & ~info->mask);

	for (i = 0; i < 32; i++) {
		if (!(status & (1 << i)))
			continue;

		if (info->severity == AER_CORRECTABLE)
			errmsg = i < ARRAY_SIZE(aer_correctable_error_string) ?
				aer_correctable_error_string[i] : NULL;
		else
			errmsg = i < ARRAY_SIZE(aer_uncorrectable_error_string) ?
				aer_uncorrectable_error_string[i] : NULL;

		if (errmsg)
			pci_err(dev, "   [%2d] %-22s%s\n", i, errmsg,
				info->first_error == i ? " (First)" : "");
		else
			pci_err(dev, "   [%2d] Unknown Error Bit%s\n",
				i, info->first_error == i ? " (First)" : "");
	}
	pci_dev_aer_stats_incr(dev, info);
}

void aer_print_error(struct pci_dev *dev, struct aer_err_info *info)
{
	int layer, agent;
	int id = ((dev->bus->number << 8) | dev->devfn);

	if (!info->status) {
		pci_err(dev, "PCIe Bus Error: severity=%s, type=Inaccessible, (Unregistered Agent ID)\n",
			aer_error_severity_string[info->severity]);
		goto out;
	}

	layer = AER_GET_LAYER_ERROR(info->severity, info->status);
	agent = AER_GET_AGENT(info->severity, info->status);

	pci_err(dev, "PCIe Bus Error: severity=%s, type=%s, (%s)\n",
		aer_error_severity_string[info->severity],
		aer_error_layer[layer], aer_agent_string[agent]);

	pci_err(dev, "  device [%04x:%04x] error status/mask=%08x/%08x\n",
		dev->vendor, dev->device,
		info->status, info->mask);

	__aer_print_error(dev, info);

	if (info->tlp_header_valid)
		__print_tlp_header(dev, &info->tlp);

out:
	if (info->id && info->error_dev_num > 1 && info->id == id)
		pci_err(dev, "  Error of this Agent is reported first\n");

	trace_aer_event(dev_name(&dev->dev), (info->status & ~info->mask),
			info->severity, info->tlp_header_valid, &info->tlp);
}

static void aer_print_port_info(struct pci_dev *dev, struct aer_err_info *info)
{
	u8 bus = info->id >> 8;
	u8 devfn = info->id & 0xff;

	pci_info(dev, "%s%s error received: %04x:%02x:%02x.%d\n",
		 info->multi_error_valid ? "Multiple " : "",
		 aer_error_severity_string[info->severity],
		 pci_domain_nr(dev->bus), bus, PCI_SLOT(devfn),
		 PCI_FUNC(devfn));
}

#ifdef CONFIG_ACPI_APEI_PCIEAER
int cper_severity_to_aer(int cper_severity)
{
	switch (cper_severity) {
	case CPER_SEV_RECOVERABLE:
		return AER_NONFATAL;
	case CPER_SEV_FATAL:
		return AER_FATAL;
	default:
		return AER_CORRECTABLE;
	}
}
EXPORT_SYMBOL_GPL(cper_severity_to_aer);

void cper_print_aer(struct pci_dev *dev, int aer_severity,
		    struct aer_capability_regs *aer)
{
	int layer, agent, tlp_header_valid = 0;
	u32 status, mask;
	struct aer_err_info info;

	if (aer_severity == AER_CORRECTABLE) {
		status = aer->cor_status;
		mask = aer->cor_mask;
	} else {
		status = aer->uncor_status;
		mask = aer->uncor_mask;
		tlp_header_valid = status & AER_LOG_TLP_MASKS;
	}

	layer = AER_GET_LAYER_ERROR(aer_severity, status);
	agent = AER_GET_AGENT(aer_severity, status);

	memset(&info, 0, sizeof(info));
	info.severity = aer_severity;
	info.status = status;
	info.mask = mask;
	info.first_error = PCI_ERR_CAP_FEP(aer->cap_control);

	pci_err(dev, "aer_status: 0x%08x, aer_mask: 0x%08x\n", status, mask);
	__aer_print_error(dev, &info);
	pci_err(dev, "aer_layer=%s, aer_agent=%s\n",
		aer_error_layer[layer], aer_agent_string[agent]);

	if (aer_severity != AER_CORRECTABLE)
		pci_err(dev, "aer_uncor_severity: 0x%08x\n",
			aer->uncor_severity);

	if (tlp_header_valid)
		__print_tlp_header(dev, &aer->header_log);

	trace_aer_event(dev_name(&dev->dev), (status & ~mask),
			aer_severity, tlp_header_valid, &aer->header_log);
}
#endif

/**
 * add_error_device - list device to be handled
 * @e_info: pointer to error info
 * @dev: pointer to pci_dev to be added
 */
static int add_error_device(struct aer_err_info *e_info, struct pci_dev *dev)
{
	if (e_info->error_dev_num < AER_MAX_MULTI_ERR_DEVICES) {
		e_info->dev[e_info->error_dev_num] = pci_dev_get(dev);
		e_info->error_dev_num++;
		return 0;
	}
	return -ENOSPC;
}

/**
 * is_error_source - check whether the device is source of reported error
 * @dev: pointer to pci_dev to be checked
 * @e_info: pointer to reported error info
 */
static bool is_error_source(struct pci_dev *dev, struct aer_err_info *e_info)
{
	int pos;
	u32 status, mask;
	u16 reg16;

	/*
	 * When bus id is equal to 0, it might be a bad id
	 * reported by root port.
	 */
	if ((PCI_BUS_NUM(e_info->id) != 0) &&
	    !(dev->bus->bus_flags & PCI_BUS_FLAGS_NO_AERSID)) {
		/* Device ID match? */
		if (e_info->id == ((dev->bus->number << 8) | dev->devfn))
			return true;

		/* Continue id comparing if there is no multiple error */
		if (!e_info->multi_error_valid)
			return false;
	}

	/*
	 * When either
	 *      1) bus id is equal to 0. Some ports might lose the bus
	 *              id of error source id;
	 *      2) bus flag PCI_BUS_FLAGS_NO_AERSID is set
	 *      3) There are multiple errors and prior ID comparing fails;
	 * We check AER status registers to find possible reporter.
	 */
	if (atomic_read(&dev->enable_cnt) == 0)
		return false;

	/* Check if AER is enabled */
	pcie_capability_read_word(dev, PCI_EXP_DEVCTL, &reg16);
	if (!(reg16 & PCI_EXP_AER_FLAGS))
		return false;

	pos = dev->aer_cap;
	if (!pos)
		return false;

	/* Check if error is recorded */
	if (e_info->severity == AER_CORRECTABLE) {
		pci_read_config_dword(dev, pos + PCI_ERR_COR_STATUS, &status);
		pci_read_config_dword(dev, pos + PCI_ERR_COR_MASK, &mask);
	} else {
		pci_read_config_dword(dev, pos + PCI_ERR_UNCOR_STATUS, &status);
		pci_read_config_dword(dev, pos + PCI_ERR_UNCOR_MASK, &mask);
	}
	if (status & ~mask)
		return true;

	return false;
}

static int find_device_iter(struct pci_dev *dev, void *data)
{
	struct aer_err_info *e_info = (struct aer_err_info *)data;

	if (is_error_source(dev, e_info)) {
		/* List this device */
		if (add_error_device(e_info, dev)) {
			/* We cannot handle more... Stop iteration */
			/* TODO: Should print error message here? */
			return 1;
		}

		/* If there is only a single error, stop iteration */
		if (!e_info->multi_error_valid)
			return 1;
	}
	return 0;
}

/**
 * find_source_device - search through device hierarchy for source device
 * @parent: pointer to Root Port pci_dev data structure
 * @e_info: including detailed error information such like id
 *
 * Return true if found.
 *
 * Invoked by DPC when error is detected at the Root Port.
 * Caller of this function must set id, severity, and multi_error_valid of
 * struct aer_err_info pointed by @e_info properly.  This function must fill
 * e_info->error_dev_num and e_info->dev[], based on the given information.
 */
static bool find_source_device(struct pci_dev *parent,
		struct aer_err_info *e_info)
{
	struct pci_dev *dev = parent;
	int result;

	/* Must reset in this function */
	e_info->error_dev_num = 0;

	/* Is Root Port an agent that sends error message? */
	result = find_device_iter(dev, e_info);
	if (result)
		return true;

	pci_walk_bus(parent->subordinate, find_device_iter, e_info);

	if (!e_info->error_dev_num) {
		pci_info(parent, "can't find device of ID%04x\n", e_info->id);
		return false;
	}
	return true;
}

/**
 * handle_error_source - handle logging error into an event log
 * @dev: pointer to pci_dev data structure of error source device
 * @info: comprehensive error information
 *
 * Invoked when an error being detected by Root Port.
 */
static void handle_error_source(struct pci_dev *dev, struct aer_err_info *info)
{
	int pos;

	if (info->severity == AER_CORRECTABLE) {
		/*
		 * Correctable error does not need software intervention.
		 * No need to go through error recovery process.
		 */
		pos = dev->aer_cap;
		if (pos)
			pci_write_config_dword(dev, pos + PCI_ERR_COR_STATUS,
					info->status);
		pci_aer_clear_device_status(dev);
	} else if (info->severity == AER_NONFATAL)
		pcie_do_recovery(dev, pci_channel_io_normal,
				 PCIE_PORT_SERVICE_AER);
	else if (info->severity == AER_FATAL)
<<<<<<< HEAD
		pcie_do_fatal_recovery(dev, PCIE_PORT_SERVICE_AER);
=======
		pcie_do_recovery(dev, pci_channel_io_frozen,
				 PCIE_PORT_SERVICE_AER);
>>>>>>> f7688b48
	pci_dev_put(dev);
}

#ifdef CONFIG_ACPI_APEI_PCIEAER

#define AER_RECOVER_RING_ORDER		4
#define AER_RECOVER_RING_SIZE		(1 << AER_RECOVER_RING_ORDER)

struct aer_recover_entry {
	u8	bus;
	u8	devfn;
	u16	domain;
	int	severity;
	struct aer_capability_regs *regs;
};

static DEFINE_KFIFO(aer_recover_ring, struct aer_recover_entry,
		    AER_RECOVER_RING_SIZE);

static void aer_recover_work_func(struct work_struct *work)
{
	struct aer_recover_entry entry;
	struct pci_dev *pdev;

	while (kfifo_get(&aer_recover_ring, &entry)) {
		pdev = pci_get_domain_bus_and_slot(entry.domain, entry.bus,
						   entry.devfn);
		if (!pdev) {
			pr_err("AER recover: Can not find pci_dev for %04x:%02x:%02x:%x\n",
			       entry.domain, entry.bus,
			       PCI_SLOT(entry.devfn), PCI_FUNC(entry.devfn));
			continue;
		}
		cper_print_aer(pdev, entry.severity, entry.regs);
		if (entry.severity == AER_NONFATAL)
			pcie_do_recovery(pdev, pci_channel_io_normal,
					 PCIE_PORT_SERVICE_AER);
		else if (entry.severity == AER_FATAL)
			pcie_do_recovery(pdev, pci_channel_io_frozen,
					 PCIE_PORT_SERVICE_AER);
		pci_dev_put(pdev);
	}
}

/*
 * Mutual exclusion for writers of aer_recover_ring, reader side don't
 * need lock, because there is only one reader and lock is not needed
 * between reader and writer.
 */
static DEFINE_SPINLOCK(aer_recover_ring_lock);
static DECLARE_WORK(aer_recover_work, aer_recover_work_func);

void aer_recover_queue(int domain, unsigned int bus, unsigned int devfn,
		       int severity, struct aer_capability_regs *aer_regs)
{
	struct aer_recover_entry entry = {
		.bus		= bus,
		.devfn		= devfn,
		.domain		= domain,
		.severity	= severity,
		.regs		= aer_regs,
	};

	if (kfifo_in_spinlocked(&aer_recover_ring, &entry, 1,
				 &aer_recover_ring_lock))
		schedule_work(&aer_recover_work);
	else
		pr_err("AER recover: Buffer overflow when recovering AER for %04x:%02x:%02x:%x\n",
		       domain, bus, PCI_SLOT(devfn), PCI_FUNC(devfn));
}
EXPORT_SYMBOL_GPL(aer_recover_queue);
#endif

/**
 * aer_get_device_error_info - read error status from dev and store it to info
 * @dev: pointer to the device expected to have a error record
 * @info: pointer to structure to store the error record
 *
 * Return 1 on success, 0 on error.
 *
 * Note that @info is reused among all error devices. Clear fields properly.
 */
int aer_get_device_error_info(struct pci_dev *dev, struct aer_err_info *info)
{
	int pos, temp;

	/* Must reset in this function */
	info->status = 0;
	info->tlp_header_valid = 0;

	pos = dev->aer_cap;

	/* The device might not support AER */
	if (!pos)
		return 0;

	if (info->severity == AER_CORRECTABLE) {
		pci_read_config_dword(dev, pos + PCI_ERR_COR_STATUS,
			&info->status);
		pci_read_config_dword(dev, pos + PCI_ERR_COR_MASK,
			&info->mask);
		if (!(info->status & ~info->mask))
			return 0;
	} else if (pci_pcie_type(dev) == PCI_EXP_TYPE_ROOT_PORT ||
	           pci_pcie_type(dev) == PCI_EXP_TYPE_DOWNSTREAM ||
		   info->severity == AER_NONFATAL) {

		/* Link is still healthy for IO reads */
		pci_read_config_dword(dev, pos + PCI_ERR_UNCOR_STATUS,
			&info->status);
		pci_read_config_dword(dev, pos + PCI_ERR_UNCOR_MASK,
			&info->mask);
		if (!(info->status & ~info->mask))
			return 0;

		/* Get First Error Pointer */
		pci_read_config_dword(dev, pos + PCI_ERR_CAP, &temp);
		info->first_error = PCI_ERR_CAP_FEP(temp);

		if (info->status & AER_LOG_TLP_MASKS) {
			info->tlp_header_valid = 1;
			pci_read_config_dword(dev,
				pos + PCI_ERR_HEADER_LOG, &info->tlp.dw0);
			pci_read_config_dword(dev,
				pos + PCI_ERR_HEADER_LOG + 4, &info->tlp.dw1);
			pci_read_config_dword(dev,
				pos + PCI_ERR_HEADER_LOG + 8, &info->tlp.dw2);
			pci_read_config_dword(dev,
				pos + PCI_ERR_HEADER_LOG + 12, &info->tlp.dw3);
		}
	}

	return 1;
}

static inline void aer_process_err_devices(struct aer_err_info *e_info)
{
	int i;

	/* Report all before handle them, not to lost records by reset etc. */
	for (i = 0; i < e_info->error_dev_num && e_info->dev[i]; i++) {
		if (aer_get_device_error_info(e_info->dev[i], e_info))
			aer_print_error(e_info->dev[i], e_info);
	}
	for (i = 0; i < e_info->error_dev_num && e_info->dev[i]; i++) {
		if (aer_get_device_error_info(e_info->dev[i], e_info))
			handle_error_source(e_info->dev[i], e_info);
	}
}

/**
 * aer_isr_one_error - consume an error detected by root port
 * @rpc: pointer to the root port which holds an error
 * @e_src: pointer to an error source
 */
static void aer_isr_one_error(struct aer_rpc *rpc,
		struct aer_err_source *e_src)
{
	struct pci_dev *pdev = rpc->rpd;
	struct aer_err_info e_info;

	pci_rootport_aer_stats_incr(pdev, e_src);

	/*
	 * There is a possibility that both correctable error and
	 * uncorrectable error being logged. Report correctable error first.
	 */
	if (e_src->status & PCI_ERR_ROOT_COR_RCV) {
		e_info.id = ERR_COR_ID(e_src->id);
		e_info.severity = AER_CORRECTABLE;

		if (e_src->status & PCI_ERR_ROOT_MULTI_COR_RCV)
			e_info.multi_error_valid = 1;
		else
			e_info.multi_error_valid = 0;
		aer_print_port_info(pdev, &e_info);

		if (find_source_device(pdev, &e_info))
			aer_process_err_devices(&e_info);
	}

	if (e_src->status & PCI_ERR_ROOT_UNCOR_RCV) {
		e_info.id = ERR_UNCOR_ID(e_src->id);

		if (e_src->status & PCI_ERR_ROOT_FATAL_RCV)
			e_info.severity = AER_FATAL;
		else
			e_info.severity = AER_NONFATAL;

		if (e_src->status & PCI_ERR_ROOT_MULTI_UNCOR_RCV)
			e_info.multi_error_valid = 1;
		else
			e_info.multi_error_valid = 0;

		aer_print_port_info(pdev, &e_info);

		if (find_source_device(pdev, &e_info))
			aer_process_err_devices(&e_info);
	}
}

/**
 * aer_isr - consume errors detected by root port
 * @work: definition of this work item
 *
 * Invoked, as DPC, when root port records new detected error
 */
static irqreturn_t aer_isr(int irq, void *context)
{
	struct pcie_device *dev = (struct pcie_device *)context;
	struct aer_rpc *rpc = get_service_data(dev);
	struct aer_err_source uninitialized_var(e_src);

	if (kfifo_is_empty(&rpc->aer_fifo))
		return IRQ_NONE;

	while (kfifo_get(&rpc->aer_fifo, &e_src))
		aer_isr_one_error(rpc, &e_src);
	return IRQ_HANDLED;
}

/**
 * aer_irq - Root Port's ISR
 * @irq: IRQ assigned to Root Port
 * @context: pointer to Root Port data structure
 *
 * Invoked when Root Port detects AER messages.
 */
static irqreturn_t aer_irq(int irq, void *context)
{
	struct pcie_device *pdev = (struct pcie_device *)context;
	struct aer_rpc *rpc = get_service_data(pdev);
	struct pci_dev *rp = rpc->rpd;
	struct aer_err_source e_src = {};
	int pos = rp->aer_cap;

	pci_read_config_dword(rp, pos + PCI_ERR_ROOT_STATUS, &e_src.status);
	if (!(e_src.status & (PCI_ERR_ROOT_UNCOR_RCV|PCI_ERR_ROOT_COR_RCV)))
		return IRQ_NONE;

	pci_read_config_dword(rp, pos + PCI_ERR_ROOT_ERR_SRC, &e_src.id);
	pci_write_config_dword(rp, pos + PCI_ERR_ROOT_STATUS, e_src.status);

	if (!kfifo_put(&rpc->aer_fifo, e_src))
		return IRQ_HANDLED;

	return IRQ_WAKE_THREAD;
}

static int set_device_error_reporting(struct pci_dev *dev, void *data)
{
	bool enable = *((bool *)data);
	int type = pci_pcie_type(dev);

	if ((type == PCI_EXP_TYPE_ROOT_PORT) ||
	    (type == PCI_EXP_TYPE_UPSTREAM) ||
	    (type == PCI_EXP_TYPE_DOWNSTREAM)) {
		if (enable)
			pci_enable_pcie_error_reporting(dev);
		else
			pci_disable_pcie_error_reporting(dev);
	}

	if (enable)
		pcie_set_ecrc_checking(dev);

	return 0;
}

/**
 * set_downstream_devices_error_reporting - enable/disable the error reporting  bits on the root port and its downstream ports.
 * @dev: pointer to root port's pci_dev data structure
 * @enable: true = enable error reporting, false = disable error reporting.
 */
static void set_downstream_devices_error_reporting(struct pci_dev *dev,
						   bool enable)
{
	set_device_error_reporting(dev, &enable);

	if (!dev->subordinate)
		return;
	pci_walk_bus(dev->subordinate, set_device_error_reporting, &enable);
}

/**
 * aer_enable_rootport - enable Root Port's interrupts when receiving messages
 * @rpc: pointer to a Root Port data structure
 *
 * Invoked when PCIe bus loads AER service driver.
 */
static void aer_enable_rootport(struct aer_rpc *rpc)
{
	struct pci_dev *pdev = rpc->rpd;
	int aer_pos;
	u16 reg16;
	u32 reg32;

	/* Clear PCIe Capability's Device Status */
	pcie_capability_read_word(pdev, PCI_EXP_DEVSTA, &reg16);
	pcie_capability_write_word(pdev, PCI_EXP_DEVSTA, reg16);

	/* Disable system error generation in response to error messages */
	pcie_capability_clear_word(pdev, PCI_EXP_RTCTL,
				   SYSTEM_ERROR_INTR_ON_MESG_MASK);

	aer_pos = pdev->aer_cap;
	/* Clear error status */
	pci_read_config_dword(pdev, aer_pos + PCI_ERR_ROOT_STATUS, &reg32);
	pci_write_config_dword(pdev, aer_pos + PCI_ERR_ROOT_STATUS, reg32);
	pci_read_config_dword(pdev, aer_pos + PCI_ERR_COR_STATUS, &reg32);
	pci_write_config_dword(pdev, aer_pos + PCI_ERR_COR_STATUS, reg32);
	pci_read_config_dword(pdev, aer_pos + PCI_ERR_UNCOR_STATUS, &reg32);
	pci_write_config_dword(pdev, aer_pos + PCI_ERR_UNCOR_STATUS, reg32);

	/*
	 * Enable error reporting for the root port device and downstream port
	 * devices.
	 */
	set_downstream_devices_error_reporting(pdev, true);

	/* Enable Root Port's interrupt in response to error messages */
	pci_read_config_dword(pdev, aer_pos + PCI_ERR_ROOT_COMMAND, &reg32);
	reg32 |= ROOT_PORT_INTR_ON_MESG_MASK;
	pci_write_config_dword(pdev, aer_pos + PCI_ERR_ROOT_COMMAND, reg32);
}

/**
 * aer_disable_rootport - disable Root Port's interrupts when receiving messages
 * @rpc: pointer to a Root Port data structure
 *
 * Invoked when PCIe bus unloads AER service driver.
 */
static void aer_disable_rootport(struct aer_rpc *rpc)
{
	struct pci_dev *pdev = rpc->rpd;
	u32 reg32;
	int pos;

	/*
	 * Disable error reporting for the root port device and downstream port
	 * devices.
	 */
	set_downstream_devices_error_reporting(pdev, false);

	pos = pdev->aer_cap;
	/* Disable Root's interrupt in response to error messages */
	pci_read_config_dword(pdev, pos + PCI_ERR_ROOT_COMMAND, &reg32);
	reg32 &= ~ROOT_PORT_INTR_ON_MESG_MASK;
	pci_write_config_dword(pdev, pos + PCI_ERR_ROOT_COMMAND, reg32);

	/* Clear Root's error status reg */
	pci_read_config_dword(pdev, pos + PCI_ERR_ROOT_STATUS, &reg32);
	pci_write_config_dword(pdev, pos + PCI_ERR_ROOT_STATUS, reg32);
}

/**
 * aer_remove - clean up resources
 * @dev: pointer to the pcie_dev data structure
 *
 * Invoked when PCI Express bus unloads or AER probe fails.
 */
static void aer_remove(struct pcie_device *dev)
{
	struct aer_rpc *rpc = get_service_data(dev);

	aer_disable_rootport(rpc);
}

/**
 * aer_probe - initialize resources
 * @dev: pointer to the pcie_dev data structure
 *
 * Invoked when PCI Express bus loads AER service driver.
 */
static int aer_probe(struct pcie_device *dev)
{
	int status;
	struct aer_rpc *rpc;
	struct device *device = &dev->device;
	struct pci_dev *port = dev->port;

	rpc = devm_kzalloc(device, sizeof(struct aer_rpc), GFP_KERNEL);
	if (!rpc)
		return -ENOMEM;

	rpc->rpd = port;
	set_service_data(dev, rpc);

	status = devm_request_threaded_irq(device, dev->irq, aer_irq, aer_isr,
					   IRQF_SHARED, "aerdrv", dev);
	if (status) {
		pci_err(port, "request AER IRQ %d failed\n", dev->irq);
		return status;
	}

	aer_enable_rootport(rpc);
	pci_info(port, "enabled with IRQ %d\n", dev->irq);
	return 0;
}

/**
 * aer_root_reset - reset link on Root Port
 * @dev: pointer to Root Port's pci_dev data structure
 *
 * Invoked by Port Bus driver when performing link reset at Root Port.
 */
static pci_ers_result_t aer_root_reset(struct pci_dev *dev)
{
	u32 reg32;
	int pos;
	int rc;

	pos = dev->aer_cap;

	/* Disable Root's interrupt in response to error messages */
	pci_read_config_dword(dev, pos + PCI_ERR_ROOT_COMMAND, &reg32);
	reg32 &= ~ROOT_PORT_INTR_ON_MESG_MASK;
	pci_write_config_dword(dev, pos + PCI_ERR_ROOT_COMMAND, reg32);

	rc = pci_bus_error_reset(dev);
<<<<<<< HEAD
	pci_printk(KERN_DEBUG, dev, "Root Port link has been reset\n");
=======
	pci_info(dev, "Root Port link has been reset\n");
>>>>>>> f7688b48

	/* Clear Root Error Status */
	pci_read_config_dword(dev, pos + PCI_ERR_ROOT_STATUS, &reg32);
	pci_write_config_dword(dev, pos + PCI_ERR_ROOT_STATUS, reg32);

	/* Enable Root Port's interrupt in response to error messages */
	pci_read_config_dword(dev, pos + PCI_ERR_ROOT_COMMAND, &reg32);
	reg32 |= ROOT_PORT_INTR_ON_MESG_MASK;
	pci_write_config_dword(dev, pos + PCI_ERR_ROOT_COMMAND, reg32);

	return rc ? PCI_ERS_RESULT_DISCONNECT : PCI_ERS_RESULT_RECOVERED;
}

static struct pcie_port_service_driver aerdriver = {
	.name		= "aer",
	.port_type	= PCI_EXP_TYPE_ROOT_PORT,
	.service	= PCIE_PORT_SERVICE_AER,

	.probe		= aer_probe,
	.remove		= aer_remove,
	.reset_link	= aer_root_reset,
};

/**
 * aer_service_init - register AER root service driver
 *
 * Invoked when AER root service driver is loaded.
 */
int __init pcie_aer_init(void)
{
	if (!pci_aer_available() || aer_acpi_firmware_first())
		return -ENXIO;
	return pcie_port_service_register(&aerdriver);
}<|MERGE_RESOLUTION|>--- conflicted
+++ resolved
@@ -999,12 +999,8 @@
 		pcie_do_recovery(dev, pci_channel_io_normal,
 				 PCIE_PORT_SERVICE_AER);
 	else if (info->severity == AER_FATAL)
-<<<<<<< HEAD
-		pcie_do_fatal_recovery(dev, PCIE_PORT_SERVICE_AER);
-=======
 		pcie_do_recovery(dev, pci_channel_io_frozen,
 				 PCIE_PORT_SERVICE_AER);
->>>>>>> f7688b48
 	pci_dev_put(dev);
 }
 
@@ -1425,11 +1421,7 @@
 	pci_write_config_dword(dev, pos + PCI_ERR_ROOT_COMMAND, reg32);
 
 	rc = pci_bus_error_reset(dev);
-<<<<<<< HEAD
-	pci_printk(KERN_DEBUG, dev, "Root Port link has been reset\n");
-=======
 	pci_info(dev, "Root Port link has been reset\n");
->>>>>>> f7688b48
 
 	/* Clear Root Error Status */
 	pci_read_config_dword(dev, pos + PCI_ERR_ROOT_STATUS, &reg32);
