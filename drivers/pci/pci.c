--- conflicted
+++ resolved
@@ -6263,12 +6263,8 @@
 	while (dev) {
 		pcie_capability_read_word(dev, PCI_EXP_LNKSTA, &lnksta);
 
-<<<<<<< HEAD
-		next_speed = pcie_link_speed[lnksta & PCI_EXP_LNKSTA_CLS];
-=======
 		next_speed = pcie_link_speed[FIELD_GET(PCI_EXP_LNKSTA_CLS,
 						       lnksta)];
->>>>>>> 7bbf3b67
 		next_width = FIELD_GET(PCI_EXP_LNKSTA_NLW, lnksta);
 
 		next_bw = next_width * PCIE_SPEED2MBS_ENC(next_speed);
