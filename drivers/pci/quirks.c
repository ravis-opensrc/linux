--- conflicted
+++ resolved
@@ -6205,8 +6205,6 @@
 #endif
 
 /*
-<<<<<<< HEAD
-=======
  * For a PCI device with multiple downstream devices, its driver may use
  * a flattened device tree to describe the downstream devices.
  * To overlay the flattened device tree, the PCI device and all its ancestor
@@ -6219,7 +6217,6 @@
 DECLARE_PCI_FIXUP_FINAL(PCI_VENDOR_ID_REDHAT, 0x0005, of_pci_make_dev_node);
 
 /*
->>>>>>> 98817289
  * Devices known to require a longer delay before first config space access
  * after reset recovery or resume from D3cold:
  *
