# SPDX-License-Identifier: GPL-2.0

menu "DesignWare-based PCIe controllers"
	depends on PCI

config PCIE_DW
	bool

config PCIE_DW_HOST
	bool
	select PCIE_DW

config PCIE_DW_EP
	bool
	select PCIE_DW

config PCIE_AL
	bool "Amazon Annapurna Labs PCIe controller"
	depends on OF && (ARM64 || COMPILE_TEST)
	depends on PCI_MSI
	select PCIE_DW_HOST
	select PCI_ECAM
	help
	  Say Y here to enable support of the Amazon's Annapurna Labs PCIe
	  controller IP on Amazon SoCs. The PCIe controller uses the DesignWare
	  core plus Annapurna Labs proprietary hardware wrappers. This is
	  required only for DT-based platforms. ACPI platforms with the
	  Annapurna Labs PCIe controller don't need to enable this.

config PCI_MESON
	tristate "Amlogic Meson PCIe controller"
	default m if ARCH_MESON
	depends on PCI_MSI
	select PCIE_DW_HOST
	help
	  Say Y here if you want to enable PCI controller support on Amlogic
	  SoCs. The PCI controller on Amlogic is based on DesignWare hardware
	  and therefore the driver re-uses the DesignWare core functions to
	  implement the driver.

config PCIE_ARTPEC6
	bool

config PCIE_ARTPEC6_HOST
	bool "Axis ARTPEC-6 PCIe controller (host mode)"
	depends on MACH_ARTPEC6 || COMPILE_TEST
	depends on PCI_MSI
	select PCIE_DW_HOST
	select PCIE_ARTPEC6
	help
	  Enables support for the PCIe controller in the ARTPEC-6 SoC to work in
	  host mode. This uses the DesignWare core.

config PCIE_ARTPEC6_EP
	bool "Axis ARTPEC-6 PCIe controller (endpoint mode)"
	depends on MACH_ARTPEC6 || COMPILE_TEST
	depends on PCI_ENDPOINT
	select PCIE_DW_EP
	select PCIE_ARTPEC6
	help
	  Enables support for the PCIe controller in the ARTPEC-6 SoC to work in
	  endpoint mode. This uses the DesignWare core.

config PCIE_BT1
	tristate "Baikal-T1 PCIe controller"
	depends on MIPS_BAIKAL_T1 || COMPILE_TEST
	depends on PCI_MSI
	select PCIE_DW_HOST
	help
	  Enables support for the PCIe controller in the Baikal-T1 SoC to work
	  in host mode. It's based on the Synopsys DWC PCIe v4.60a IP-core.

config PCI_IMX6
	bool

config PCI_IMX6_HOST
	bool "Freescale i.MX6/7/8 PCIe controller (host mode)"
	depends on ARCH_MXC || COMPILE_TEST
	depends on PCI_MSI
	select PCIE_DW_HOST
	select PCI_IMX6
	help
	  Enables support for the PCIe controller in the i.MX SoCs to
	  work in Root Complex mode. The PCI controller on i.MX is based
	  on DesignWare hardware and therefore the driver re-uses the
	  DesignWare core functions to implement the driver.

config PCI_IMX6_EP
	bool "Freescale i.MX6/7/8 PCIe controller (endpoint mode)"
	depends on ARCH_MXC || COMPILE_TEST
	depends on PCI_ENDPOINT
	select PCIE_DW_EP
	select PCI_IMX6
	help
	  Enables support for the PCIe controller in the i.MX SoCs to
	  work in endpoint mode. The PCI controller on i.MX is based
	  on DesignWare hardware and therefore the driver re-uses the
	  DesignWare core functions to implement the driver.

config PCI_LAYERSCAPE
	bool "Freescale Layerscape PCIe controller (host mode)"
	depends on OF && (ARM || ARCH_LAYERSCAPE || COMPILE_TEST)
	depends on PCI_MSI
	select PCIE_DW_HOST
	select MFD_SYSCON
	help
	  Say Y here if you want to enable PCIe controller support on Layerscape
	  SoCs to work in Host mode.
	  This controller can work either as EP or RC. The RCW[HOST_AGT_PEX]
	  determines which PCIe controller works in EP mode and which PCIe
	  controller works in RC mode.

config PCI_LAYERSCAPE_EP
	bool "Freescale Layerscape PCIe controller (endpoint mode)"
	depends on OF && (ARM || ARCH_LAYERSCAPE || COMPILE_TEST)
	depends on PCI_ENDPOINT
	select PCIE_DW_EP
	help
	  Say Y here if you want to enable PCIe controller support on Layerscape
	  SoCs to work in Endpoint mode.
	  This controller can work either as EP or RC. The RCW[HOST_AGT_PEX]
	  determines which PCIe controller works in EP mode and which PCIe
	  controller works in RC mode.

config PCI_HISI
	depends on OF && (ARM64 || COMPILE_TEST)
	bool "HiSilicon Hip05 and Hip06 SoCs PCIe controller"
	depends on PCI_MSI
	select PCIE_DW_HOST
	select PCI_HOST_COMMON
	help
	  Say Y here if you want PCIe controller support on HiSilicon
	  Hip05 and Hip06 SoCs

config PCIE_KIRIN
	depends on OF && (ARM64 || COMPILE_TEST)
	tristate "HiSilicon Kirin PCIe controller"
	depends on PCI_MSI
	select PCIE_DW_HOST
	select REGMAP_MMIO
	help
	  Say Y here if you want PCIe controller support
	  on HiSilicon Kirin series SoCs.

config PCIE_HISI_STB
	bool "HiSilicon STB PCIe controller"
	depends on ARCH_HISI || COMPILE_TEST
	depends on PCI_MSI
	select PCIE_DW_HOST
	help
	  Say Y here if you want PCIe controller support on HiSilicon STB SoCs

config PCIE_INTEL_GW
	bool "Intel Gateway PCIe controller "
	depends on OF && (X86 || COMPILE_TEST)
	depends on PCI_MSI
	select PCIE_DW_HOST
	help
	  Say 'Y' here to enable PCIe Host controller support on Intel
	  Gateway SoCs.
	  The PCIe controller uses the DesignWare core plus Intel-specific
	  hardware wrappers.

config PCIE_KEEMBAY
	bool

config PCIE_KEEMBAY_HOST
	bool "Intel Keem Bay PCIe controller (host mode)"
	depends on ARCH_KEEMBAY || COMPILE_TEST
	depends on PCI_MSI
	select PCIE_DW_HOST
	select PCIE_KEEMBAY
	help
	  Say 'Y' here to enable support for the PCIe controller in Keem Bay
	  to work in host mode.
	  The PCIe controller is based on DesignWare Hardware and uses
	  DesignWare core functions.

config PCIE_KEEMBAY_EP
	bool "Intel Keem Bay PCIe controller (endpoint mode)"
	depends on ARCH_KEEMBAY || COMPILE_TEST
	depends on PCI_MSI
	depends on PCI_ENDPOINT
	select PCIE_DW_EP
	select PCIE_KEEMBAY
	help
	  Say 'Y' here to enable support for the PCIe controller in Keem Bay
	  to work in endpoint mode.
	  The PCIe controller is based on DesignWare Hardware and uses
	  DesignWare core functions.

<<<<<<< HEAD
config PCIE_KIRIN
	depends on OF && (ARM64 || COMPILE_TEST)
	tristate "HiSilicon Kirin series SoCs PCIe controllers"
	depends on PCI_MSI
	select PCIE_DW_HOST
	select REGMAP_MMIO
	help
	  Say Y here if you want PCIe controller support
	  on HiSilicon Kirin series SoCs.

config PCIE_HISI_STB
	bool "HiSilicon STB SoCs PCIe controllers"
	depends on ARCH_HISI || COMPILE_TEST
	depends on PCI_MSI
	select PCIE_DW_HOST
	help
	  Say Y here if you want PCIe controller support on HiSilicon STB SoCs

config PCI_MESON
	tristate "MESON PCIe controller"
	default m if ARCH_MESON
=======
config PCIE_ARMADA_8K
	bool "Marvell Armada-8K PCIe controller"
	depends on ARCH_MVEBU || COMPILE_TEST
>>>>>>> 160f4124
	depends on PCI_MSI
	select PCIE_DW_HOST
	help
	  Say Y here if you want to enable PCIe controller support on
	  Armada-8K SoCs. The PCIe controller on Armada-8K is based on
	  DesignWare hardware and therefore the driver re-uses the
	  DesignWare core functions to implement the driver.

config PCIE_TEGRA194
	tristate

config PCIE_TEGRA194_HOST
	tristate "NVIDIA Tegra194 (and later) PCIe controller (host mode)"
	depends on ARCH_TEGRA_194_SOC || COMPILE_TEST
	depends on PCI_MSI
	select PCIE_DW_HOST
	select PHY_TEGRA194_P2U
	select PCIE_TEGRA194
	help
	  Enables support for the PCIe controller in the NVIDIA Tegra194 SoC to
	  work in host mode. There are two instances of PCIe controllers in
	  Tegra194. This controller can work either as EP or RC. In order to
	  enable host-specific features PCIE_TEGRA194_HOST must be selected and
	  in order to enable device-specific features PCIE_TEGRA194_EP must be
	  selected. This uses the DesignWare core.

config PCIE_TEGRA194_EP
	tristate "NVIDIA Tegra194 (and later) PCIe controller (endpoint mode)"
	depends on ARCH_TEGRA_194_SOC || COMPILE_TEST
	depends on PCI_ENDPOINT
	select PCIE_DW_EP
	select PHY_TEGRA194_P2U
	select PCIE_TEGRA194
	help
	  Enables support for the PCIe controller in the NVIDIA Tegra194 SoC to
	  work in endpoint mode. There are two instances of PCIe controllers in
	  Tegra194. This controller can work either as EP or RC. In order to
	  enable host-specific features PCIE_TEGRA194_HOST must be selected and
	  in order to enable device-specific features PCIE_TEGRA194_EP must be
	  selected. This uses the DesignWare core.

config PCIE_DW_PLAT
	bool

config PCIE_DW_PLAT_HOST
	bool "Platform bus based DesignWare PCIe controller (host mode)"
	depends on PCI_MSI
	select PCIE_DW_HOST
	select PCIE_DW_PLAT
	help
	  Enables support for the PCIe controller in the Designware IP to
	  work in host mode. There are two instances of PCIe controller in
	  Designware IP.
	  This controller can work either as EP or RC. In order to enable
	  host-specific features PCIE_DW_PLAT_HOST must be selected and in
	  order to enable device-specific features PCI_DW_PLAT_EP must be
	  selected.

config PCIE_DW_PLAT_EP
	bool "Platform bus based DesignWare PCIe controller (endpoint mode)"
	depends on PCI && PCI_MSI
	depends on PCI_ENDPOINT
	select PCIE_DW_EP
	select PCIE_DW_PLAT
	help
	  Enables support for the PCIe controller in the Designware IP to
	  work in endpoint mode. There are two instances of PCIe controller
	  in Designware IP.
	  This controller can work either as EP or RC. In order to enable
	  host-specific features PCIE_DW_PLAT_HOST must be selected and in
	  order to enable device-specific features PCI_DW_PLAT_EP must be
	  selected.

config PCIE_QCOM
	bool "Qualcomm PCIe controller (host mode)"
	depends on OF && (ARCH_QCOM || COMPILE_TEST)
	depends on PCI_MSI
	select PCIE_DW_HOST
	select CRC8
	help
	  Say Y here to enable PCIe controller support on Qualcomm SoCs. The
	  PCIe controller uses the DesignWare core plus Qualcomm-specific
	  hardware wrappers.

config PCIE_QCOM_EP
	tristate "Qualcomm PCIe controller (endpoint mode)"
	depends on OF && (ARCH_QCOM || COMPILE_TEST)
	depends on PCI_ENDPOINT
	select PCIE_DW_EP
	help
	  Say Y here to enable support for the PCIe controllers on Qualcomm SoCs
	  to work in endpoint mode. The PCIe controller uses the DesignWare core
	  plus Qualcomm-specific hardware wrappers.

config PCIE_ROCKCHIP_DW_HOST
	bool "Rockchip DesignWare PCIe controller"
	select PCIE_DW
	select PCIE_DW_HOST
	depends on PCI_MSI
	depends on ARCH_ROCKCHIP || COMPILE_TEST
	depends on OF
	help
	  Enables support for the DesignWare PCIe controller in the
	  Rockchip SoC except RK3399.

config PCI_EXYNOS
	tristate "Samsung Exynos PCIe controller"
	depends on ARCH_EXYNOS || COMPILE_TEST
	depends on PCI_MSI
	select PCIE_DW_HOST
	help
	  Enables support for the PCIe controller in the Samsung Exynos SoCs
	  to work in host mode. The PCI controller is based on the DesignWare
	  hardware and therefore the driver re-uses the DesignWare core
	  functions to implement the driver.

config PCIE_FU740
	bool "SiFive FU740 PCIe controller"
	depends on PCI_MSI
	depends on SOC_SIFIVE || COMPILE_TEST
	select PCIE_DW_HOST
	help
	  Say Y here if you want PCIe controller support for the SiFive
	  FU740.

config PCIE_UNIPHIER
	bool "Socionext UniPhier PCIe controller (host mode)"
	depends on ARCH_UNIPHIER || COMPILE_TEST
	depends on OF && HAS_IOMEM
	depends on PCI_MSI
	select PCIE_DW_HOST
	help
	  Say Y here if you want PCIe host controller support on UniPhier SoCs.
	  This driver supports LD20 and PXs3 SoCs.

config PCIE_UNIPHIER_EP
	bool "Socionext UniPhier PCIe controller (endpoint mode)"
	depends on ARCH_UNIPHIER || COMPILE_TEST
	depends on OF && HAS_IOMEM
	depends on PCI_ENDPOINT
	select PCIE_DW_EP
	help
	  Say Y here if you want PCIe endpoint controller support on
	  UniPhier SoCs. This driver supports Pro5 SoC.

config PCIE_SPEAR13XX
	bool "STMicroelectronics SPEAr PCIe controller"
	depends on ARCH_SPEAR13XX || COMPILE_TEST
	depends on PCI_MSI
	select PCIE_DW_HOST
	help
	  Say Y here if you want PCIe support on SPEAr13XX SoCs.

config PCI_DRA7XX
	tristate

config PCI_DRA7XX_HOST
	tristate "TI DRA7xx PCIe controller (host mode)"
	depends on SOC_DRA7XX || COMPILE_TEST
	depends on OF && HAS_IOMEM && TI_PIPE3
	depends on PCI_MSI
	select PCIE_DW_HOST
	select PCI_DRA7XX
	default y if SOC_DRA7XX
	help
	  Enables support for the PCIe controller in the DRA7xx SoC to work in
	  host mode. There are two instances of PCIe controller in DRA7xx.
	  This controller can work either as EP or RC. In order to enable
	  host-specific features PCI_DRA7XX_HOST must be selected and in order
	  to enable device-specific features PCI_DRA7XX_EP must be selected.
	  This uses the DesignWare core.

config PCI_DRA7XX_EP
	tristate "TI DRA7xx PCIe controller (endpoint mode)"
	depends on SOC_DRA7XX || COMPILE_TEST
	depends on OF && HAS_IOMEM && TI_PIPE3
	depends on PCI_ENDPOINT
	select PCIE_DW_EP
	select PCI_DRA7XX
	help
	  Enables support for the PCIe controller in the DRA7xx SoC to work in
	  endpoint mode. There are two instances of PCIe controller in DRA7xx.
	  This controller can work either as EP or RC. In order to enable
	  host-specific features PCI_DRA7XX_HOST must be selected and in order
	  to enable device-specific features PCI_DRA7XX_EP must be selected.
	  This uses the DesignWare core.

config PCI_KEYSTONE
	bool

config PCI_KEYSTONE_HOST
	bool "TI Keystone PCIe controller (host mode)"
	depends on ARCH_KEYSTONE || ARCH_K3 || COMPILE_TEST
	depends on PCI_MSI
	select PCIE_DW_HOST
	select PCI_KEYSTONE
	help
	  Enables support for the PCIe controller in the Keystone SoC to
	  work in host mode. The PCI controller on Keystone is based on
	  DesignWare hardware and therefore the driver re-uses the
	  DesignWare core functions to implement the driver.

config PCI_KEYSTONE_EP
	bool "TI Keystone PCIe controller (endpoint mode)"
	depends on ARCH_KEYSTONE || ARCH_K3 || COMPILE_TEST
	depends on PCI_ENDPOINT
	select PCIE_DW_EP
	select PCI_KEYSTONE
	help
	  Enables support for the PCIe controller in the Keystone SoC to
	  work in endpoint mode. The PCI controller on Keystone is based
	  on DesignWare hardware and therefore the driver re-uses the
	  DesignWare core functions to implement the driver.

config PCIE_VISCONTI_HOST
	bool "Toshiba Visconti PCIe controller"
	depends on ARCH_VISCONTI || COMPILE_TEST
	depends on PCI_MSI
	select PCIE_DW_HOST
	help
	  Say Y here if you want PCIe controller support on Toshiba Visconti SoC.
	  This driver supports TMPV7708 SoC.

endmenu<|MERGE_RESOLUTION|>--- conflicted
+++ resolved
@@ -189,33 +189,9 @@
 	  The PCIe controller is based on DesignWare Hardware and uses
 	  DesignWare core functions.
 
-<<<<<<< HEAD
-config PCIE_KIRIN
-	depends on OF && (ARM64 || COMPILE_TEST)
-	tristate "HiSilicon Kirin series SoCs PCIe controllers"
-	depends on PCI_MSI
-	select PCIE_DW_HOST
-	select REGMAP_MMIO
-	help
-	  Say Y here if you want PCIe controller support
-	  on HiSilicon Kirin series SoCs.
-
-config PCIE_HISI_STB
-	bool "HiSilicon STB SoCs PCIe controllers"
-	depends on ARCH_HISI || COMPILE_TEST
-	depends on PCI_MSI
-	select PCIE_DW_HOST
-	help
-	  Say Y here if you want PCIe controller support on HiSilicon STB SoCs
-
-config PCI_MESON
-	tristate "MESON PCIe controller"
-	default m if ARCH_MESON
-=======
 config PCIE_ARMADA_8K
 	bool "Marvell Armada-8K PCIe controller"
 	depends on ARCH_MVEBU || COMPILE_TEST
->>>>>>> 160f4124
 	depends on PCI_MSI
 	select PCIE_DW_HOST
 	help
