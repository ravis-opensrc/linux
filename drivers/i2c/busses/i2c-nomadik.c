// SPDX-License-Identifier: GPL-2.0-only
/*
 * Copyright (C) 2009 ST-Ericsson SA
 * Copyright (C) 2009 STMicroelectronics
 *
 * I2C master mode controller driver, used in Nomadik 8815
 * and Ux500 platforms.
 *
 * Author: Srinidhi Kasagar <srinidhi.kasagar@stericsson.com>
 * Author: Sachin Verma <sachin.verma@st.com>
 */
#include <linux/init.h>
#include <linux/module.h>
#include <linux/amba/bus.h>
#include <linux/slab.h>
#include <linux/interrupt.h>
#include <linux/i2c.h>
#include <linux/err.h>
#include <linux/clk.h>
#include <linux/io.h>
#include <linux/pm_runtime.h>
#include <linux/of.h>
#include <linux/pinctrl/consumer.h>

#define DRIVER_NAME "nmk-i2c"

/* I2C Controller register offsets */
#define I2C_CR		(0x000)
#define I2C_SCR		(0x004)
#define I2C_HSMCR	(0x008)
#define I2C_MCR		(0x00C)
#define I2C_TFR		(0x010)
#define I2C_SR		(0x014)
#define I2C_RFR		(0x018)
#define I2C_TFTR	(0x01C)
#define I2C_RFTR	(0x020)
#define I2C_DMAR	(0x024)
#define I2C_BRCR	(0x028)
#define I2C_IMSCR	(0x02C)
#define I2C_RISR	(0x030)
#define I2C_MISR	(0x034)
#define I2C_ICR		(0x038)

/* Control registers */
#define I2C_CR_PE		(0x1 << 0)	/* Peripheral Enable */
#define I2C_CR_OM		(0x3 << 1)	/* Operating mode */
#define I2C_CR_SAM		(0x1 << 3)	/* Slave addressing mode */
#define I2C_CR_SM		(0x3 << 4)	/* Speed mode */
#define I2C_CR_SGCM		(0x1 << 6)	/* Slave general call mode */
#define I2C_CR_FTX		(0x1 << 7)	/* Flush Transmit */
#define I2C_CR_FRX		(0x1 << 8)	/* Flush Receive */
#define I2C_CR_DMA_TX_EN	(0x1 << 9)	/* DMA Tx enable */
#define I2C_CR_DMA_RX_EN	(0x1 << 10)	/* DMA Rx Enable */
#define I2C_CR_DMA_SLE		(0x1 << 11)	/* DMA sync. logic enable */
#define I2C_CR_LM		(0x1 << 12)	/* Loopback mode */
#define I2C_CR_FON		(0x3 << 13)	/* Filtering on */
#define I2C_CR_FS		(0x3 << 15)	/* Force stop enable */

/* Master controller (MCR) register */
#define I2C_MCR_OP		(0x1 << 0)	/* Operation */
#define I2C_MCR_A7		(0x7f << 1)	/* 7-bit address */
#define I2C_MCR_EA10		(0x7 << 8)	/* 10-bit Extended address */
#define I2C_MCR_SB		(0x1 << 11)	/* Extended address */
#define I2C_MCR_AM		(0x3 << 12)	/* Address type */
#define I2C_MCR_STOP		(0x1 << 14)	/* Stop condition */
#define I2C_MCR_LENGTH		(0x7ff << 15)	/* Transaction length */

/* Status register (SR) */
#define I2C_SR_OP		(0x3 << 0)	/* Operation */
#define I2C_SR_STATUS		(0x3 << 2)	/* controller status */
#define I2C_SR_CAUSE		(0x7 << 4)	/* Abort cause */
#define I2C_SR_TYPE		(0x3 << 7)	/* Receive type */
#define I2C_SR_LENGTH		(0x7ff << 9)	/* Transfer length */

/* Interrupt mask set/clear (IMSCR) bits */
#define I2C_IT_TXFE		(0x1 << 0)
#define I2C_IT_TXFNE		(0x1 << 1)
#define I2C_IT_TXFF		(0x1 << 2)
#define I2C_IT_TXFOVR		(0x1 << 3)
#define I2C_IT_RXFE		(0x1 << 4)
#define I2C_IT_RXFNF		(0x1 << 5)
#define I2C_IT_RXFF		(0x1 << 6)
#define I2C_IT_RFSR		(0x1 << 16)
#define I2C_IT_RFSE		(0x1 << 17)
#define I2C_IT_WTSR		(0x1 << 18)
#define I2C_IT_MTD		(0x1 << 19)
#define I2C_IT_STD		(0x1 << 20)
#define I2C_IT_MAL		(0x1 << 24)
#define I2C_IT_BERR		(0x1 << 25)
#define I2C_IT_MTDWS		(0x1 << 28)

#define GEN_MASK(val, mask, sb)  (((val) << (sb)) & (mask))

/* some bits in ICR are reserved */
#define I2C_CLEAR_ALL_INTS	0x131f007f

/* first three msb bits are reserved */
#define IRQ_MASK(mask)		(mask & 0x1fffffff)

/* maximum threshold value */
#define MAX_I2C_FIFO_THRESHOLD	15

enum i2c_freq_mode {
	I2C_FREQ_MODE_STANDARD,		/* up to 100 Kb/s */
	I2C_FREQ_MODE_FAST,		/* up to 400 Kb/s */
	I2C_FREQ_MODE_HIGH_SPEED,	/* up to 3.4 Mb/s */
	I2C_FREQ_MODE_FAST_PLUS,	/* up to 1 Mb/s */
};

/**
 * struct i2c_vendor_data - per-vendor variations
 * @has_mtdws: variant has the MTDWS bit
 * @fifodepth: variant FIFO depth
 */
struct i2c_vendor_data {
	bool has_mtdws;
	u32 fifodepth;
};

enum i2c_status {
	I2C_NOP,
	I2C_ON_GOING,
	I2C_OK,
	I2C_ABORT
};

/* operation */
enum i2c_operation {
	I2C_NO_OPERATION = 0xff,
	I2C_WRITE = 0x00,
	I2C_READ = 0x01
};

/**
 * struct i2c_nmk_client - client specific data
 * @slave_adr: 7-bit slave address
 * @count: no. bytes to be transferred
 * @buffer: client data buffer
 * @xfer_bytes: bytes transferred till now
 * @operation: current I2C operation
 */
struct i2c_nmk_client {
	unsigned short		slave_adr;
	unsigned long		count;
	unsigned char		*buffer;
	unsigned long		xfer_bytes;
	enum i2c_operation	operation;
};

/**
 * struct nmk_i2c_dev - private data structure of the controller.
 * @vendor: vendor data for this variant.
 * @adev: parent amba device.
 * @adap: corresponding I2C adapter.
 * @irq: interrupt line for the controller.
 * @virtbase: virtual io memory area.
 * @clk: hardware i2c block clock.
 * @cli: holder of client specific data.
 * @clk_freq: clock frequency for the operation mode
 * @tft: Tx FIFO Threshold in bytes
 * @rft: Rx FIFO Threshold in bytes
 * @timeout: Slave response timeout (ms)
 * @sm: speed mode
 * @stop: stop condition.
 * @xfer_complete: acknowledge completion for a I2C message.
 * @result: controller propogated result.
 */
struct nmk_i2c_dev {
	struct i2c_vendor_data		*vendor;
	struct amba_device		*adev;
	struct i2c_adapter		adap;
	int				irq;
	void __iomem			*virtbase;
	struct clk			*clk;
	struct i2c_nmk_client		cli;
	u32				clk_freq;
	unsigned char			tft;
	unsigned char			rft;
	int				timeout;
	enum i2c_freq_mode		sm;
	int				stop;
	struct completion		xfer_complete;
	int				result;
};

/* controller's abort causes */
static const char *abort_causes[] = {
	"no ack received after address transmission",
	"no ack received during data phase",
	"ack received after xmission of master code",
	"master lost arbitration",
	"slave restarts",
	"slave reset",
	"overflow, maxsize is 2047 bytes",
};

static inline void i2c_set_bit(void __iomem *reg, u32 mask)
{
	writel(readl(reg) | mask, reg);
}

static inline void i2c_clr_bit(void __iomem *reg, u32 mask)
{
	writel(readl(reg) & ~mask, reg);
}

/**
 * flush_i2c_fifo() - This function flushes the I2C FIFO
 * @dev: private data of I2C Driver
 *
 * This function flushes the I2C Tx and Rx FIFOs. It returns
 * 0 on successful flushing of FIFO
 */
static int flush_i2c_fifo(struct nmk_i2c_dev *dev)
{
#define LOOP_ATTEMPTS 10
	int i;
	unsigned long timeout;

	/*
	 * flush the transmit and receive FIFO. The flushing
	 * operation takes several cycles before to be completed.
	 * On the completion, the I2C internal logic clears these
	 * bits, until then no one must access Tx, Rx FIFO and
	 * should poll on these bits waiting for the completion.
	 */
	writel((I2C_CR_FTX | I2C_CR_FRX), dev->virtbase + I2C_CR);

	for (i = 0; i < LOOP_ATTEMPTS; i++) {
		timeout = jiffies + dev->adap.timeout;

		while (!time_after(jiffies, timeout)) {
			if ((readl(dev->virtbase + I2C_CR) &
				(I2C_CR_FTX | I2C_CR_FRX)) == 0)
					return 0;
		}
	}

	dev_err(&dev->adev->dev,
		"flushing operation timed out giving up after %d attempts",
		LOOP_ATTEMPTS);

	return -ETIMEDOUT;
}

/**
 * disable_all_interrupts() - Disable all interrupts of this I2c Bus
 * @dev: private data of I2C Driver
 */
static void disable_all_interrupts(struct nmk_i2c_dev *dev)
{
	u32 mask = IRQ_MASK(0);
	writel(mask, dev->virtbase + I2C_IMSCR);
}

/**
 * clear_all_interrupts() - Clear all interrupts of I2C Controller
 * @dev: private data of I2C Driver
 */
static void clear_all_interrupts(struct nmk_i2c_dev *dev)
{
	u32 mask;
	mask = IRQ_MASK(I2C_CLEAR_ALL_INTS);
	writel(mask, dev->virtbase + I2C_ICR);
}

/**
 * init_hw() - initialize the I2C hardware
 * @dev: private data of I2C Driver
 */
static int init_hw(struct nmk_i2c_dev *dev)
{
	int stat;

	stat = flush_i2c_fifo(dev);
	if (stat)
		goto exit;

	/* disable the controller */
	i2c_clr_bit(dev->virtbase + I2C_CR, I2C_CR_PE);

	disable_all_interrupts(dev);

	clear_all_interrupts(dev);

	dev->cli.operation = I2C_NO_OPERATION;

exit:
	return stat;
}

/* enable peripheral, master mode operation */
#define DEFAULT_I2C_REG_CR	((1 << 1) | I2C_CR_PE)

/**
 * load_i2c_mcr_reg() - load the MCR register
 * @dev: private data of controller
 * @flags: message flags
 */
static u32 load_i2c_mcr_reg(struct nmk_i2c_dev *dev, u16 flags)
{
	u32 mcr = 0;
	unsigned short slave_adr_3msb_bits;

	mcr |= GEN_MASK(dev->cli.slave_adr, I2C_MCR_A7, 1);

	if (unlikely(flags & I2C_M_TEN)) {
		/* 10-bit address transaction */
		mcr |= GEN_MASK(2, I2C_MCR_AM, 12);
		/*
		 * Get the top 3 bits.
		 * EA10 represents extended address in MCR. This includes
		 * the extension (MSB bits) of the 7 bit address loaded
		 * in A7
		 */
		slave_adr_3msb_bits = (dev->cli.slave_adr >> 7) & 0x7;

		mcr |= GEN_MASK(slave_adr_3msb_bits, I2C_MCR_EA10, 8);
	} else {
		/* 7-bit address transaction */
		mcr |= GEN_MASK(1, I2C_MCR_AM, 12);
	}

	/* start byte procedure not applied */
	mcr |= GEN_MASK(0, I2C_MCR_SB, 11);

	/* check the operation, master read/write? */
	if (dev->cli.operation == I2C_WRITE)
		mcr |= GEN_MASK(I2C_WRITE, I2C_MCR_OP, 0);
	else
		mcr |= GEN_MASK(I2C_READ, I2C_MCR_OP, 0);

	/* stop or repeated start? */
	if (dev->stop)
		mcr |= GEN_MASK(1, I2C_MCR_STOP, 14);
	else
		mcr &= ~(GEN_MASK(1, I2C_MCR_STOP, 14));

	mcr |= GEN_MASK(dev->cli.count, I2C_MCR_LENGTH, 15);

	return mcr;
}

/**
 * setup_i2c_controller() - setup the controller
 * @dev: private data of controller
 */
static void setup_i2c_controller(struct nmk_i2c_dev *dev)
{
	u32 brcr1, brcr2;
	u32 i2c_clk, div;
	u32 ns;
	u16 slsu;

	writel(0x0, dev->virtbase + I2C_CR);
	writel(0x0, dev->virtbase + I2C_HSMCR);
	writel(0x0, dev->virtbase + I2C_TFTR);
	writel(0x0, dev->virtbase + I2C_RFTR);
	writel(0x0, dev->virtbase + I2C_DMAR);

	i2c_clk = clk_get_rate(dev->clk);

	/*
	 * set the slsu:
	 *
	 * slsu defines the data setup time after SCL clock
	 * stretching in terms of i2c clk cycles + 1 (zero means
	 * "wait one cycle"), the needed setup time for the three
	 * modes are 250ns, 100ns, 10ns respectively.
	 *
	 * As the time for one cycle T in nanoseconds is
	 * T = (1/f) * 1000000000 =>
	 * slsu = cycles / (1000000000 / f) + 1
	 */
	ns = DIV_ROUND_UP_ULL(1000000000ULL, i2c_clk);
	switch (dev->sm) {
	case I2C_FREQ_MODE_FAST:
	case I2C_FREQ_MODE_FAST_PLUS:
		slsu = DIV_ROUND_UP(100, ns); /* Fast */
		break;
	case I2C_FREQ_MODE_HIGH_SPEED:
		slsu = DIV_ROUND_UP(10, ns); /* High */
		break;
	case I2C_FREQ_MODE_STANDARD:
	default:
		slsu = DIV_ROUND_UP(250, ns); /* Standard */
		break;
	}
	slsu += 1;

	dev_dbg(&dev->adev->dev, "calculated SLSU = %04x\n", slsu);
	writel(slsu << 16, dev->virtbase + I2C_SCR);

	/*
	 * The spec says, in case of std. mode the divider is
	 * 2 whereas it is 3 for fast and fastplus mode of
	 * operation. TODO - high speed support.
	 */
	div = (dev->clk_freq > I2C_MAX_STANDARD_MODE_FREQ) ? 3 : 2;

	/*
	 * generate the mask for baud rate counters. The controller
	 * has two baud rate counters. One is used for High speed
	 * operation, and the other is for std, fast mode, fast mode
	 * plus operation. Currently we do not supprt high speed mode
	 * so set brcr1 to 0.
	 */
	brcr1 = 0 << 16;
	brcr2 = (i2c_clk/(dev->clk_freq * div)) & 0xffff;

	/* set the baud rate counter register */
	writel((brcr1 | brcr2), dev->virtbase + I2C_BRCR);

	/*
	 * set the speed mode. Currently we support
	 * only standard and fast mode of operation
	 * TODO - support for fast mode plus (up to 1Mb/s)
	 * and high speed (up to 3.4 Mb/s)
	 */
	if (dev->sm > I2C_FREQ_MODE_FAST) {
		dev_err(&dev->adev->dev,
			"do not support this mode defaulting to std. mode\n");
		brcr2 = i2c_clk / (I2C_MAX_STANDARD_MODE_FREQ * 2) & 0xffff;
		writel((brcr1 | brcr2), dev->virtbase + I2C_BRCR);
		writel(I2C_FREQ_MODE_STANDARD << 4,
				dev->virtbase + I2C_CR);
	}
	writel(dev->sm << 4, dev->virtbase + I2C_CR);

	/* set the Tx and Rx FIFO threshold */
	writel(dev->tft, dev->virtbase + I2C_TFTR);
	writel(dev->rft, dev->virtbase + I2C_RFTR);
}

/**
 * read_i2c() - Read from I2C client device
 * @dev: private data of I2C Driver
 * @flags: message flags
 *
 * This function reads from i2c client device when controller is in
 * master mode. There is a completion timeout. If there is no transfer
 * before timeout error is returned.
 */
static int read_i2c(struct nmk_i2c_dev *dev, u16 flags)
{
	int status = 0;
	u32 mcr, irq_mask;
	unsigned long timeout;

	mcr = load_i2c_mcr_reg(dev, flags);
	writel(mcr, dev->virtbase + I2C_MCR);

	/* load the current CR value */
	writel(readl(dev->virtbase + I2C_CR) | DEFAULT_I2C_REG_CR,
			dev->virtbase + I2C_CR);

	/* enable the controller */
	i2c_set_bit(dev->virtbase + I2C_CR, I2C_CR_PE);

	init_completion(&dev->xfer_complete);

	/* enable interrupts by setting the mask */
	irq_mask = (I2C_IT_RXFNF | I2C_IT_RXFF |
			I2C_IT_MAL | I2C_IT_BERR);

	if (dev->stop || !dev->vendor->has_mtdws)
		irq_mask |= I2C_IT_MTD;
	else
		irq_mask |= I2C_IT_MTDWS;

	irq_mask = I2C_CLEAR_ALL_INTS & IRQ_MASK(irq_mask);

	writel(readl(dev->virtbase + I2C_IMSCR) | irq_mask,
			dev->virtbase + I2C_IMSCR);

	timeout = wait_for_completion_timeout(
		&dev->xfer_complete, dev->adap.timeout);

	if (timeout == 0) {
		/* Controller timed out */
		dev_err(&dev->adev->dev, "read from slave 0x%x timed out\n",
				dev->cli.slave_adr);
		status = -ETIMEDOUT;
	}
	return status;
}

static void fill_tx_fifo(struct nmk_i2c_dev *dev, int no_bytes)
{
	int count;

	for (count = (no_bytes - 2);
			(count > 0) &&
			(dev->cli.count != 0);
			count--) {
		/* write to the Tx FIFO */
		writeb(*dev->cli.buffer,
			dev->virtbase + I2C_TFR);
		dev->cli.buffer++;
		dev->cli.count--;
		dev->cli.xfer_bytes++;
	}

}

/**
 * write_i2c() - Write data to I2C client.
 * @dev: private data of I2C Driver
 * @flags: message flags
 *
 * This function writes data to I2C client
 */
static int write_i2c(struct nmk_i2c_dev *dev, u16 flags)
{
	u32 status = 0;
	u32 mcr, irq_mask;
	unsigned long timeout;

	mcr = load_i2c_mcr_reg(dev, flags);

	writel(mcr, dev->virtbase + I2C_MCR);

	/* load the current CR value */
	writel(readl(dev->virtbase + I2C_CR) | DEFAULT_I2C_REG_CR,
			dev->virtbase + I2C_CR);

	/* enable the controller */
	i2c_set_bit(dev->virtbase + I2C_CR, I2C_CR_PE);

	init_completion(&dev->xfer_complete);

	/* enable interrupts by settings the masks */
	irq_mask = (I2C_IT_TXFOVR | I2C_IT_MAL | I2C_IT_BERR);

	/* Fill the TX FIFO with transmit data */
	fill_tx_fifo(dev, MAX_I2C_FIFO_THRESHOLD);

	if (dev->cli.count != 0)
		irq_mask |= I2C_IT_TXFNE;

	/*
	 * check if we want to transfer a single or multiple bytes, if so
	 * set the MTDWS bit (Master Transaction Done Without Stop)
	 * to start repeated start operation
	 */
	if (dev->stop || !dev->vendor->has_mtdws)
		irq_mask |= I2C_IT_MTD;
	else
		irq_mask |= I2C_IT_MTDWS;

	irq_mask = I2C_CLEAR_ALL_INTS & IRQ_MASK(irq_mask);

	writel(readl(dev->virtbase + I2C_IMSCR) | irq_mask,
			dev->virtbase + I2C_IMSCR);

	timeout = wait_for_completion_timeout(
		&dev->xfer_complete, dev->adap.timeout);

	if (timeout == 0) {
		/* Controller timed out */
		dev_err(&dev->adev->dev, "write to slave 0x%x timed out\n",
				dev->cli.slave_adr);
		status = -ETIMEDOUT;
	}

	return status;
}

/**
 * nmk_i2c_xfer_one() - transmit a single I2C message
 * @dev: device with a message encoded into it
 * @flags: message flags
 */
static int nmk_i2c_xfer_one(struct nmk_i2c_dev *dev, u16 flags)
{
	int status;

	if (flags & I2C_M_RD) {
		/* read operation */
		dev->cli.operation = I2C_READ;
		status = read_i2c(dev, flags);
	} else {
		/* write operation */
		dev->cli.operation = I2C_WRITE;
		status = write_i2c(dev, flags);
	}

	if (status || (dev->result)) {
		u32 i2c_sr;
		u32 cause;

		i2c_sr = readl(dev->virtbase + I2C_SR);
		/*
		 * Check if the controller I2C operation status
		 * is set to ABORT(11b).
		 */
		if (((i2c_sr >> 2) & 0x3) == 0x3) {
			/* get the abort cause */
			cause =	(i2c_sr >> 4) & 0x7;
			dev_err(&dev->adev->dev, "%s\n",
				cause >= ARRAY_SIZE(abort_causes) ?
				"unknown reason" :
				abort_causes[cause]);
		}

		(void) init_hw(dev);

		status = status ? status : dev->result;
	}

	return status;
}

/**
 * nmk_i2c_xfer() - I2C transfer function used by kernel framework
 * @i2c_adap: Adapter pointer to the controller
 * @msgs: Pointer to data to be written.
 * @num_msgs: Number of messages to be executed
 *
 * This is the function called by the generic kernel i2c_transfer()
 * or i2c_smbus...() API calls. Note that this code is protected by the
 * semaphore set in the kernel i2c_transfer() function.
 *
 * NOTE:
 * READ TRANSFER : We impose a restriction of the first message to be the
 *		index message for any read transaction.
 *		- a no index is coded as '0',
 *		- 2byte big endian index is coded as '3'
 *		!!! msg[0].buf holds the actual index.
 *		This is compatible with generic messages of smbus emulator
 *		that send a one byte index.
 *		eg. a I2C transation to read 2 bytes from index 0
 *			idx = 0;
 *			msg[0].addr = client->addr;
 *			msg[0].flags = 0x0;
 *			msg[0].len = 1;
 *			msg[0].buf = &idx;
 *
 *			msg[1].addr = client->addr;
 *			msg[1].flags = I2C_M_RD;
 *			msg[1].len = 2;
 *			msg[1].buf = rd_buff
 *			i2c_transfer(adap, msg, 2);
 *
 * WRITE TRANSFER : The I2C standard interface interprets all data as payload.
 *		If you want to emulate an SMBUS write transaction put the
 *		index as first byte(or first and second) in the payload.
 *		eg. a I2C transation to write 2 bytes from index 1
 *			wr_buff[0] = 0x1;
 *			wr_buff[1] = 0x23;
 *			wr_buff[2] = 0x46;
 *			msg[0].flags = 0x0;
 *			msg[0].len = 3;
 *			msg[0].buf = wr_buff;
 *			i2c_transfer(adap, msg, 1);
 *
 * To read or write a block of data (multiple bytes) using SMBUS emulation
 * please use the i2c_smbus_read_i2c_block_data()
 * or i2c_smbus_write_i2c_block_data() API
 */
static int nmk_i2c_xfer(struct i2c_adapter *i2c_adap,
		struct i2c_msg msgs[], int num_msgs)
{
	int status = 0;
	int i;
	struct nmk_i2c_dev *dev = i2c_get_adapdata(i2c_adap);
	int j;

	pm_runtime_get_sync(&dev->adev->dev);

	/* Attempt three times to send the message queue */
	for (j = 0; j < 3; j++) {
		/* setup the i2c controller */
		setup_i2c_controller(dev);

		for (i = 0; i < num_msgs; i++) {
			dev->cli.slave_adr	= msgs[i].addr;
			dev->cli.buffer		= msgs[i].buf;
			dev->cli.count		= msgs[i].len;
			dev->stop = (i < (num_msgs - 1)) ? 0 : 1;
			dev->result = 0;

			status = nmk_i2c_xfer_one(dev, msgs[i].flags);
			if (status != 0)
				break;
		}
		if (status == 0)
			break;
	}

	pm_runtime_put_sync(&dev->adev->dev);

	/* return the no. messages processed */
	if (status)
		return status;
	else
		return num_msgs;
}

/**
 * disable_interrupts() - disable the interrupts
 * @dev: private data of controller
 * @irq: interrupt number
 */
static int disable_interrupts(struct nmk_i2c_dev *dev, u32 irq)
{
	irq = IRQ_MASK(irq);
	writel(readl(dev->virtbase + I2C_IMSCR) & ~(I2C_CLEAR_ALL_INTS & irq),
			dev->virtbase + I2C_IMSCR);
	return 0;
}

/**
 * i2c_irq_handler() - interrupt routine
 * @irq: interrupt number
 * @arg: data passed to the handler
 *
 * This is the interrupt handler for the i2c driver. Currently
 * it handles the major interrupts like Rx & Tx FIFO management
 * interrupts, master transaction interrupts, arbitration and
 * bus error interrupts. The rest of the interrupts are treated as
 * unhandled.
 */
static irqreturn_t i2c_irq_handler(int irq, void *arg)
{
	struct nmk_i2c_dev *dev = arg;
	u32 tft, rft;
	u32 count;
	u32 misr, src;

	/* load Tx FIFO and Rx FIFO threshold values */
	tft = readl(dev->virtbase + I2C_TFTR);
	rft = readl(dev->virtbase + I2C_RFTR);

	/* read interrupt status register */
	misr = readl(dev->virtbase + I2C_MISR);

	src = __ffs(misr);
	switch ((1 << src)) {

	/* Transmit FIFO nearly empty interrupt */
	case I2C_IT_TXFNE:
	{
		if (dev->cli.operation == I2C_READ) {
			/*
			 * in read operation why do we care for writing?
			 * so disable the Transmit FIFO interrupt
			 */
			disable_interrupts(dev, I2C_IT_TXFNE);
		} else {
			fill_tx_fifo(dev, (MAX_I2C_FIFO_THRESHOLD - tft));
			/*
			 * if done, close the transfer by disabling the
			 * corresponding TXFNE interrupt
			 */
			if (dev->cli.count == 0)
				disable_interrupts(dev,	I2C_IT_TXFNE);
		}
	}
	break;

	/*
	 * Rx FIFO nearly full interrupt.
	 * This is set when the numer of entries in Rx FIFO is
	 * greater or equal than the threshold value programmed
	 * in RFT
	 */
	case I2C_IT_RXFNF:
		for (count = rft; count > 0; count--) {
			/* Read the Rx FIFO */
			*dev->cli.buffer = readb(dev->virtbase + I2C_RFR);
			dev->cli.buffer++;
		}
		dev->cli.count -= rft;
		dev->cli.xfer_bytes += rft;
		break;

	/* Rx FIFO full */
	case I2C_IT_RXFF:
		for (count = MAX_I2C_FIFO_THRESHOLD; count > 0; count--) {
			*dev->cli.buffer = readb(dev->virtbase + I2C_RFR);
			dev->cli.buffer++;
		}
		dev->cli.count -= MAX_I2C_FIFO_THRESHOLD;
		dev->cli.xfer_bytes += MAX_I2C_FIFO_THRESHOLD;
		break;

	/* Master Transaction Done with/without stop */
	case I2C_IT_MTD:
	case I2C_IT_MTDWS:
		if (dev->cli.operation == I2C_READ) {
			while (!(readl(dev->virtbase + I2C_RISR)
				 & I2C_IT_RXFE)) {
				if (dev->cli.count == 0)
					break;
				*dev->cli.buffer =
					readb(dev->virtbase + I2C_RFR);
				dev->cli.buffer++;
				dev->cli.count--;
				dev->cli.xfer_bytes++;
			}
		}

		disable_all_interrupts(dev);
		clear_all_interrupts(dev);

		if (dev->cli.count) {
			dev->result = -EIO;
			dev_err(&dev->adev->dev,
				"%lu bytes still remain to be xfered\n",
				dev->cli.count);
			(void) init_hw(dev);
		}
		complete(&dev->xfer_complete);

		break;

	/* Master Arbitration lost interrupt */
	case I2C_IT_MAL:
		dev->result = -EIO;
		(void) init_hw(dev);

		i2c_set_bit(dev->virtbase + I2C_ICR, I2C_IT_MAL);
		complete(&dev->xfer_complete);

		break;

	/*
	 * Bus Error interrupt.
	 * This happens when an unexpected start/stop condition occurs
	 * during the transaction.
	 */
	case I2C_IT_BERR:
		dev->result = -EIO;
		/* get the status */
		if (((readl(dev->virtbase + I2C_SR) >> 2) & 0x3) == I2C_ABORT)
			(void) init_hw(dev);

		i2c_set_bit(dev->virtbase + I2C_ICR, I2C_IT_BERR);
		complete(&dev->xfer_complete);

		break;

	/*
	 * Tx FIFO overrun interrupt.
	 * This is set when a write operation in Tx FIFO is performed and
	 * the Tx FIFO is full.
	 */
	case I2C_IT_TXFOVR:
		dev->result = -EIO;
		(void) init_hw(dev);

		dev_err(&dev->adev->dev, "Tx Fifo Over run\n");
		complete(&dev->xfer_complete);

		break;

	/* unhandled interrupts by this driver - TODO*/
	case I2C_IT_TXFE:
	case I2C_IT_TXFF:
	case I2C_IT_RXFE:
	case I2C_IT_RFSR:
	case I2C_IT_RFSE:
	case I2C_IT_WTSR:
	case I2C_IT_STD:
		dev_err(&dev->adev->dev, "unhandled Interrupt\n");
		break;
	default:
		dev_err(&dev->adev->dev, "spurious Interrupt..\n");
		break;
	}

	return IRQ_HANDLED;
}

static int nmk_i2c_suspend_late(struct device *dev)
{
	int ret;

	ret = pm_runtime_force_suspend(dev);
	if (ret)
		return ret;

	pinctrl_pm_select_sleep_state(dev);
	return 0;
}

static int nmk_i2c_resume_early(struct device *dev)
{
	return pm_runtime_force_resume(dev);
}

static int nmk_i2c_runtime_suspend(struct device *dev)
{
	struct amba_device *adev = to_amba_device(dev);
	struct nmk_i2c_dev *nmk_i2c = amba_get_drvdata(adev);

	clk_disable_unprepare(nmk_i2c->clk);
	pinctrl_pm_select_idle_state(dev);
	return 0;
}

static int nmk_i2c_runtime_resume(struct device *dev)
{
	struct amba_device *adev = to_amba_device(dev);
	struct nmk_i2c_dev *nmk_i2c = amba_get_drvdata(adev);
	int ret;

	ret = clk_prepare_enable(nmk_i2c->clk);
	if (ret) {
		dev_err(dev, "can't prepare_enable clock\n");
		return ret;
	}

	pinctrl_pm_select_default_state(dev);

	ret = init_hw(nmk_i2c);
	if (ret) {
		clk_disable_unprepare(nmk_i2c->clk);
		pinctrl_pm_select_idle_state(dev);
	}

	return ret;
}

static const struct dev_pm_ops nmk_i2c_pm = {
	LATE_SYSTEM_SLEEP_PM_OPS(nmk_i2c_suspend_late, nmk_i2c_resume_early)
	RUNTIME_PM_OPS(nmk_i2c_runtime_suspend, nmk_i2c_runtime_resume, NULL)
};

static unsigned int nmk_i2c_functionality(struct i2c_adapter *adap)
{
	return I2C_FUNC_I2C | I2C_FUNC_SMBUS_EMUL | I2C_FUNC_10BIT_ADDR;
}

static const struct i2c_algorithm nmk_i2c_algo = {
	.master_xfer	= nmk_i2c_xfer,
	.functionality	= nmk_i2c_functionality
};

static void nmk_i2c_of_probe(struct device_node *np,
			     struct nmk_i2c_dev *nmk)
{
	/* Default to 100 kHz if no frequency is given in the node */
	if (of_property_read_u32(np, "clock-frequency", &nmk->clk_freq))
		nmk->clk_freq = I2C_MAX_STANDARD_MODE_FREQ;

	/* This driver only supports 'standard' and 'fast' modes of operation. */
	if (nmk->clk_freq <= I2C_MAX_STANDARD_MODE_FREQ)
		nmk->sm = I2C_FREQ_MODE_STANDARD;
	else
		nmk->sm = I2C_FREQ_MODE_FAST;
	nmk->tft = 1; /* Tx FIFO threshold */
	nmk->rft = 8; /* Rx FIFO threshold */
	nmk->timeout = 200; /* Slave response timeout(ms) */
}

static int nmk_i2c_probe(struct amba_device *adev, const struct amba_id *id)
{
	int ret = 0;
	struct device_node *np = adev->dev.of_node;
	struct nmk_i2c_dev	*dev;
	struct i2c_adapter *adap;
	struct i2c_vendor_data *vendor = id->data;
	u32 max_fifo_threshold = (vendor->fifodepth / 2) - 1;

	dev = devm_kzalloc(&adev->dev, sizeof(*dev), GFP_KERNEL);
	if (!dev)
		return -ENOMEM;

	dev->vendor = vendor;
	dev->adev = adev;
	nmk_i2c_of_probe(np, dev);

	if (dev->tft > max_fifo_threshold) {
		dev_warn(&adev->dev, "requested TX FIFO threshold %u, adjusted down to %u\n",
			 dev->tft, max_fifo_threshold);
		dev->tft = max_fifo_threshold;
	}

	if (dev->rft > max_fifo_threshold) {
		dev_warn(&adev->dev, "requested RX FIFO threshold %u, adjusted down to %u\n",
			dev->rft, max_fifo_threshold);
		dev->rft = max_fifo_threshold;
	}

	amba_set_drvdata(adev, dev);

	dev->virtbase = devm_ioremap(&adev->dev, adev->res.start,
				resource_size(&adev->res));
	if (!dev->virtbase)
		return -ENOMEM;

	dev->irq = adev->irq[0];
	ret = devm_request_irq(&adev->dev, dev->irq, i2c_irq_handler, 0,
				DRIVER_NAME, dev);
<<<<<<< HEAD
	if (ret) {
		dev_err(&adev->dev, "cannot claim the irq %d\n", dev->irq);
		return ret;
	}

	dev->clk = devm_clk_get_enabled(&adev->dev, NULL);
	if (IS_ERR(dev->clk)) {
		dev_err(&adev->dev, "could enable i2c clock\n");
		return PTR_ERR(dev->clk);
	}
=======
	if (ret)
		return dev_err_probe(&adev->dev, ret,
				     "cannot claim the irq %d\n", dev->irq);

	dev->clk = devm_clk_get_enabled(&adev->dev, NULL);
	if (IS_ERR(dev->clk))
		return dev_err_probe(&adev->dev, PTR_ERR(dev->clk),
				     "could enable i2c clock\n");
>>>>>>> 98817289

	init_hw(dev);

	adap = &dev->adap;
	adap->dev.of_node = np;
	adap->dev.parent = &adev->dev;
	adap->owner = THIS_MODULE;
	adap->class = I2C_CLASS_DEPRECATED;
	adap->algo = &nmk_i2c_algo;
	adap->timeout = msecs_to_jiffies(dev->timeout);
	snprintf(adap->name, sizeof(adap->name),
		 "Nomadik I2C at %pR", &adev->res);

	i2c_set_adapdata(adap, dev);

	dev_info(&adev->dev,
		 "initialize %s on virtual base %p\n",
		 adap->name, dev->virtbase);

	ret = i2c_add_adapter(adap);
	if (ret)
		return ret;

	pm_runtime_put(&adev->dev);

	return 0;
}

static void nmk_i2c_remove(struct amba_device *adev)
{
	struct nmk_i2c_dev *dev = amba_get_drvdata(adev);

	i2c_del_adapter(&dev->adap);
	flush_i2c_fifo(dev);
	disable_all_interrupts(dev);
	clear_all_interrupts(dev);
	/* disable the controller */
	i2c_clr_bit(dev->virtbase + I2C_CR, I2C_CR_PE);
}

static struct i2c_vendor_data vendor_stn8815 = {
	.has_mtdws = false,
	.fifodepth = 16, /* Guessed from TFTR/RFTR = 7 */
};

static struct i2c_vendor_data vendor_db8500 = {
	.has_mtdws = true,
	.fifodepth = 32, /* Guessed from TFTR/RFTR = 15 */
};

static const struct amba_id nmk_i2c_ids[] = {
	{
		.id	= 0x00180024,
		.mask	= 0x00ffffff,
		.data	= &vendor_stn8815,
	},
	{
		.id	= 0x00380024,
		.mask	= 0x00ffffff,
		.data	= &vendor_db8500,
	},
	{},
};

MODULE_DEVICE_TABLE(amba, nmk_i2c_ids);

static struct amba_driver nmk_i2c_driver = {
	.drv = {
		.owner = THIS_MODULE,
		.name = DRIVER_NAME,
		.pm = pm_ptr(&nmk_i2c_pm),
	},
	.id_table = nmk_i2c_ids,
	.probe = nmk_i2c_probe,
	.remove = nmk_i2c_remove,
};

static int __init nmk_i2c_init(void)
{
	return amba_driver_register(&nmk_i2c_driver);
}

static void __exit nmk_i2c_exit(void)
{
	amba_driver_unregister(&nmk_i2c_driver);
}

subsys_initcall(nmk_i2c_init);
module_exit(nmk_i2c_exit);

MODULE_AUTHOR("Sachin Verma");
MODULE_AUTHOR("Srinidhi KASAGAR");
MODULE_DESCRIPTION("Nomadik/Ux500 I2C driver");
MODULE_LICENSE("GPL");<|MERGE_RESOLUTION|>--- conflicted
+++ resolved
@@ -994,18 +994,6 @@
 	dev->irq = adev->irq[0];
 	ret = devm_request_irq(&adev->dev, dev->irq, i2c_irq_handler, 0,
 				DRIVER_NAME, dev);
-<<<<<<< HEAD
-	if (ret) {
-		dev_err(&adev->dev, "cannot claim the irq %d\n", dev->irq);
-		return ret;
-	}
-
-	dev->clk = devm_clk_get_enabled(&adev->dev, NULL);
-	if (IS_ERR(dev->clk)) {
-		dev_err(&adev->dev, "could enable i2c clock\n");
-		return PTR_ERR(dev->clk);
-	}
-=======
 	if (ret)
 		return dev_err_probe(&adev->dev, ret,
 				     "cannot claim the irq %d\n", dev->irq);
@@ -1014,7 +1002,6 @@
 	if (IS_ERR(dev->clk))
 		return dev_err_probe(&adev->dev, PTR_ERR(dev->clk),
 				     "could enable i2c clock\n");
->>>>>>> 98817289
 
 	init_hw(dev);
 
