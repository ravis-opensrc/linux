// SPDX-License-Identifier: GPL-2.0
/*
 * SuperH MSIOF SPI Controller Interface
 *
 * Copyright (c) 2009 Magnus Damm
 * Copyright (C) 2014 Renesas Electronics Corporation
 * Copyright (C) 2014-2017 Glider bvba
 */

#include <linux/bitmap.h>
#include <linux/clk.h>
#include <linux/completion.h>
#include <linux/delay.h>
#include <linux/dma-mapping.h>
#include <linux/dmaengine.h>
#include <linux/err.h>
#include <linux/interrupt.h>
#include <linux/io.h>
#include <linux/iopoll.h>
#include <linux/kernel.h>
#include <linux/module.h>
#include <linux/of.h>
#include <linux/platform_device.h>
#include <linux/pm_runtime.h>
#include <linux/sh_dma.h>

#include <linux/spi/sh_msiof.h>
#include <linux/spi/spi.h>

#include <asm/unaligned.h>

#define SH_MSIOF_FLAG_FIXED_DTDL_200	BIT(0)

struct sh_msiof_chipdata {
	u32 bits_per_word_mask;
	u16 tx_fifo_size;
	u16 rx_fifo_size;
	u16 ctlr_flags;
	u16 min_div_pow;
	u32 flags;
};

struct sh_msiof_spi_priv {
	struct spi_controller *ctlr;
	void __iomem *mapbase;
	struct clk *clk;
	struct platform_device *pdev;
	struct sh_msiof_spi_info *info;
	struct completion done;
	struct completion done_txdma;
	unsigned int tx_fifo_size;
	unsigned int rx_fifo_size;
	unsigned int min_div_pow;
	void *tx_dma_page;
	void *rx_dma_page;
	dma_addr_t tx_dma_addr;
	dma_addr_t rx_dma_addr;
	bool native_cs_inited;
	bool native_cs_high;
	bool target_aborted;
};

#define MAX_SS	3	/* Maximum number of native chip selects */

#define SITMDR1	0x00	/* Transmit Mode Register 1 */
#define SITMDR2	0x04	/* Transmit Mode Register 2 */
#define SITMDR3	0x08	/* Transmit Mode Register 3 */
#define SIRMDR1	0x10	/* Receive Mode Register 1 */
#define SIRMDR2	0x14	/* Receive Mode Register 2 */
#define SIRMDR3	0x18	/* Receive Mode Register 3 */
#define SITSCR	0x20	/* Transmit Clock Select Register */
#define SIRSCR	0x22	/* Receive Clock Select Register (SH, A1, APE6) */
#define SICTR	0x28	/* Control Register */
#define SIFCTR	0x30	/* FIFO Control Register */
#define SISTR	0x40	/* Status Register */
#define SIIER	0x44	/* Interrupt Enable Register */
#define SITDR1	0x48	/* Transmit Control Data Register 1 (SH, A1) */
#define SITDR2	0x4c	/* Transmit Control Data Register 2 (SH, A1) */
#define SITFDR	0x50	/* Transmit FIFO Data Register */
#define SIRDR1	0x58	/* Receive Control Data Register 1 (SH, A1) */
#define SIRDR2	0x5c	/* Receive Control Data Register 2 (SH, A1) */
#define SIRFDR	0x60	/* Receive FIFO Data Register */

/* SITMDR1 and SIRMDR1 */
#define SIMDR1_TRMD		BIT(31)		/* Transfer Mode (1 = Master mode) */
#define SIMDR1_SYNCMD_MASK	GENMASK(29, 28)	/* SYNC Mode */
#define SIMDR1_SYNCMD_SPI	(2 << 28)	/*   Level mode/SPI */
#define SIMDR1_SYNCMD_LR	(3 << 28)	/*   L/R mode */
#define SIMDR1_SYNCAC_SHIFT	25		/* Sync Polarity (1 = Active-low) */
#define SIMDR1_BITLSB_SHIFT	24		/* MSB/LSB First (1 = LSB first) */
#define SIMDR1_DTDL_SHIFT	20		/* Data Pin Bit Delay for MSIOF_SYNC */
#define SIMDR1_SYNCDL_SHIFT	16		/* Frame Sync Signal Timing Delay */
#define SIMDR1_FLD_MASK		GENMASK(3, 2)	/* Frame Sync Signal Interval (0-3) */
#define SIMDR1_FLD_SHIFT	2
#define SIMDR1_XXSTP		BIT(0)		/* Transmission/Reception Stop on FIFO */
/* SITMDR1 */
#define SITMDR1_PCON		BIT(30)		/* Transfer Signal Connection */
#define SITMDR1_SYNCCH_MASK	GENMASK(27, 26)	/* Sync Signal Channel Select */
#define SITMDR1_SYNCCH_SHIFT	26		/* 0=MSIOF_SYNC, 1=MSIOF_SS1, 2=MSIOF_SS2 */

/* SITMDR2 and SIRMDR2 */
#define SIMDR2_BITLEN1(i)	(((i) - 1) << 24) /* Data Size (8-32 bits) */
#define SIMDR2_WDLEN1(i)	(((i) - 1) << 16) /* Word Count (1-64/256 (SH, A1))) */
#define SIMDR2_GRPMASK1		BIT(0)		/* Group Output Mask 1 (SH, A1) */

/* SITSCR and SIRSCR */
#define SISCR_BRPS_MASK		GENMASK(12, 8)	/* Prescaler Setting (1-32) */
#define SISCR_BRPS(i)		(((i) - 1) << 8)
#define SISCR_BRDV_MASK		GENMASK(2, 0)	/* Baud Rate Generator's Division Ratio */
#define SISCR_BRDV_DIV_2	0
#define SISCR_BRDV_DIV_4	1
#define SISCR_BRDV_DIV_8	2
#define SISCR_BRDV_DIV_16	3
#define SISCR_BRDV_DIV_32	4
#define SISCR_BRDV_DIV_1	7

/* SICTR */
#define SICTR_TSCKIZ_MASK	GENMASK(31, 30)	/* Transmit Clock I/O Polarity Select */
#define SICTR_TSCKIZ_SCK	BIT(31)		/*   Disable SCK when TX disabled */
#define SICTR_TSCKIZ_POL_SHIFT	30		/*   Transmit Clock Polarity */
#define SICTR_RSCKIZ_MASK	GENMASK(29, 28) /* Receive Clock Polarity Select */
#define SICTR_RSCKIZ_SCK	BIT(29)		/*   Must match CTR_TSCKIZ_SCK */
#define SICTR_RSCKIZ_POL_SHIFT	28		/*   Receive Clock Polarity */
#define SICTR_TEDG_SHIFT	27		/* Transmit Timing (1 = falling edge) */
#define SICTR_REDG_SHIFT	26		/* Receive Timing (1 = falling edge) */
#define SICTR_TXDIZ_MASK	GENMASK(23, 22)	/* Pin Output When TX is Disabled */
#define SICTR_TXDIZ_LOW		(0 << 22)	/*   0 */
#define SICTR_TXDIZ_HIGH	(1 << 22)	/*   1 */
#define SICTR_TXDIZ_HIZ		(2 << 22)	/*   High-impedance */
#define SICTR_TSCKE		BIT(15)		/* Transmit Serial Clock Output Enable */
#define SICTR_TFSE		BIT(14)		/* Transmit Frame Sync Signal Output Enable */
#define SICTR_TXE		BIT(9)		/* Transmit Enable */
#define SICTR_RXE		BIT(8)		/* Receive Enable */
#define SICTR_TXRST		BIT(1)		/* Transmit Reset */
#define SICTR_RXRST		BIT(0)		/* Receive Reset */

/* SIFCTR */
#define SIFCTR_TFWM_MASK	GENMASK(31, 29)	/* Transmit FIFO Watermark */
#define SIFCTR_TFWM_64		(0 << 29)	/*  Transfer Request when 64 empty stages */
#define SIFCTR_TFWM_32		(1 << 29)	/*  Transfer Request when 32 empty stages */
#define SIFCTR_TFWM_24		(2 << 29)	/*  Transfer Request when 24 empty stages */
#define SIFCTR_TFWM_16		(3 << 29)	/*  Transfer Request when 16 empty stages */
#define SIFCTR_TFWM_12		(4 << 29)	/*  Transfer Request when 12 empty stages */
#define SIFCTR_TFWM_8		(5 << 29)	/*  Transfer Request when 8 empty stages */
#define SIFCTR_TFWM_4		(6 << 29)	/*  Transfer Request when 4 empty stages */
#define SIFCTR_TFWM_1		(7 << 29)	/*  Transfer Request when 1 empty stage */
#define SIFCTR_TFUA_MASK	GENMASK(26, 20) /* Transmit FIFO Usable Area */
#define SIFCTR_TFUA_SHIFT	20
#define SIFCTR_TFUA(i)		((i) << SIFCTR_TFUA_SHIFT)
#define SIFCTR_RFWM_MASK	GENMASK(15, 13)	/* Receive FIFO Watermark */
#define SIFCTR_RFWM_1		(0 << 13)	/*  Transfer Request when 1 valid stages */
#define SIFCTR_RFWM_4		(1 << 13)	/*  Transfer Request when 4 valid stages */
#define SIFCTR_RFWM_8		(2 << 13)	/*  Transfer Request when 8 valid stages */
#define SIFCTR_RFWM_16		(3 << 13)	/*  Transfer Request when 16 valid stages */
#define SIFCTR_RFWM_32		(4 << 13)	/*  Transfer Request when 32 valid stages */
#define SIFCTR_RFWM_64		(5 << 13)	/*  Transfer Request when 64 valid stages */
#define SIFCTR_RFWM_128		(6 << 13)	/*  Transfer Request when 128 valid stages */
#define SIFCTR_RFWM_256		(7 << 13)	/*  Transfer Request when 256 valid stages */
#define SIFCTR_RFUA_MASK	GENMASK(12, 4)	/* Receive FIFO Usable Area (0x40 = full) */
#define SIFCTR_RFUA_SHIFT	4
#define SIFCTR_RFUA(i)		((i) << SIFCTR_RFUA_SHIFT)

/* SISTR */
#define SISTR_TFEMP		BIT(29) /* Transmit FIFO Empty */
#define SISTR_TDREQ		BIT(28) /* Transmit Data Transfer Request */
#define SISTR_TEOF		BIT(23) /* Frame Transmission End */
#define SISTR_TFSERR		BIT(21) /* Transmit Frame Synchronization Error */
#define SISTR_TFOVF		BIT(20) /* Transmit FIFO Overflow */
#define SISTR_TFUDF		BIT(19) /* Transmit FIFO Underflow */
#define SISTR_RFFUL		BIT(13) /* Receive FIFO Full */
#define SISTR_RDREQ		BIT(12) /* Receive Data Transfer Request */
#define SISTR_REOF		BIT(7)  /* Frame Reception End */
#define SISTR_RFSERR		BIT(5)  /* Receive Frame Synchronization Error */
#define SISTR_RFUDF		BIT(4)  /* Receive FIFO Underflow */
#define SISTR_RFOVF		BIT(3)  /* Receive FIFO Overflow */

/* SIIER */
#define SIIER_TDMAE		BIT(31) /* Transmit Data DMA Transfer Req. Enable */
#define SIIER_TFEMPE		BIT(29) /* Transmit FIFO Empty Enable */
#define SIIER_TDREQE		BIT(28) /* Transmit Data Transfer Request Enable */
#define SIIER_TEOFE		BIT(23) /* Frame Transmission End Enable */
#define SIIER_TFSERRE		BIT(21) /* Transmit Frame Sync Error Enable */
#define SIIER_TFOVFE		BIT(20) /* Transmit FIFO Overflow Enable */
#define SIIER_TFUDFE		BIT(19) /* Transmit FIFO Underflow Enable */
#define SIIER_RDMAE		BIT(15) /* Receive Data DMA Transfer Req. Enable */
#define SIIER_RFFULE		BIT(13) /* Receive FIFO Full Enable */
#define SIIER_RDREQE		BIT(12) /* Receive Data Transfer Request Enable */
#define SIIER_REOFE		BIT(7)  /* Frame Reception End Enable */
#define SIIER_RFSERRE		BIT(5)  /* Receive Frame Sync Error Enable */
#define SIIER_RFUDFE		BIT(4)  /* Receive FIFO Underflow Enable */
#define SIIER_RFOVFE		BIT(3)  /* Receive FIFO Overflow Enable */


static u32 sh_msiof_read(struct sh_msiof_spi_priv *p, int reg_offs)
{
	switch (reg_offs) {
	case SITSCR:
	case SIRSCR:
		return ioread16(p->mapbase + reg_offs);
	default:
		return ioread32(p->mapbase + reg_offs);
	}
}

static void sh_msiof_write(struct sh_msiof_spi_priv *p, int reg_offs,
			   u32 value)
{
	switch (reg_offs) {
	case SITSCR:
	case SIRSCR:
		iowrite16(value, p->mapbase + reg_offs);
		break;
	default:
		iowrite32(value, p->mapbase + reg_offs);
		break;
	}
}

static int sh_msiof_modify_ctr_wait(struct sh_msiof_spi_priv *p,
				    u32 clr, u32 set)
{
	u32 mask = clr | set;
	u32 data;

	data = sh_msiof_read(p, SICTR);
	data &= ~clr;
	data |= set;
	sh_msiof_write(p, SICTR, data);

	return readl_poll_timeout_atomic(p->mapbase + SICTR, data,
					 (data & mask) == set, 1, 100);
}

static irqreturn_t sh_msiof_spi_irq(int irq, void *data)
{
	struct sh_msiof_spi_priv *p = data;

	/* just disable the interrupt and wake up */
	sh_msiof_write(p, SIIER, 0);
	complete(&p->done);

	return IRQ_HANDLED;
}

static void sh_msiof_spi_reset_regs(struct sh_msiof_spi_priv *p)
{
	u32 mask = SICTR_TXRST | SICTR_RXRST;
	u32 data;

	data = sh_msiof_read(p, SICTR);
	data |= mask;
	sh_msiof_write(p, SICTR, data);

	readl_poll_timeout_atomic(p->mapbase + SICTR, data, !(data & mask), 1,
				  100);
}

static const u32 sh_msiof_spi_div_array[] = {
	SISCR_BRDV_DIV_1, SISCR_BRDV_DIV_2, SISCR_BRDV_DIV_4,
	SISCR_BRDV_DIV_8, SISCR_BRDV_DIV_16, SISCR_BRDV_DIV_32,
};

static void sh_msiof_spi_set_clk_regs(struct sh_msiof_spi_priv *p,
				      struct spi_transfer *t)
{
	unsigned long parent_rate = clk_get_rate(p->clk);
	unsigned int div_pow = p->min_div_pow;
	u32 spi_hz = t->speed_hz;
	unsigned long div;
	u32 brps, scr;

	if (!spi_hz || !parent_rate) {
		WARN(1, "Invalid clock rate parameters %lu and %u\n",
		     parent_rate, spi_hz);
		return;
	}

	div = DIV_ROUND_UP(parent_rate, spi_hz);
	if (div <= 1024) {
		/* SISCR_BRDV_DIV_1 is valid only if BRPS is x 1/1 or x 1/2 */
		if (!div_pow && div <= 32 && div > 2)
			div_pow = 1;

		if (div_pow)
			brps = (div + 1) >> div_pow;
		else
			brps = div;

		for (; brps > 32; div_pow++)
			brps = (brps + 1) >> 1;
	} else {
		/* Set transfer rate composite divisor to 2^5 * 32 = 1024 */
		dev_err(&p->pdev->dev,
			"Requested SPI transfer rate %d is too low\n", spi_hz);
		div_pow = 5;
		brps = 32;
	}

	t->effective_speed_hz = parent_rate / (brps << div_pow);

	scr = sh_msiof_spi_div_array[div_pow] | SISCR_BRPS(brps);
	sh_msiof_write(p, SITSCR, scr);
	if (!(p->ctlr->flags & SPI_CONTROLLER_MUST_TX))
		sh_msiof_write(p, SIRSCR, scr);
}

static u32 sh_msiof_get_delay_bit(u32 dtdl_or_syncdl)
{
	/*
	 * DTDL/SYNCDL bit	: p->info->dtdl or p->info->syncdl
	 * b'000		: 0
	 * b'001		: 100
	 * b'010		: 200
	 * b'011 (SYNCDL only)	: 300
	 * b'101		: 50
	 * b'110		: 150
	 */
	if (dtdl_or_syncdl % 100)
		return dtdl_or_syncdl / 100 + 5;
	else
		return dtdl_or_syncdl / 100;
}

static u32 sh_msiof_spi_get_dtdl_and_syncdl(struct sh_msiof_spi_priv *p)
{
	u32 val;

	if (!p->info)
		return 0;

	/* check if DTDL and SYNCDL is allowed value */
	if (p->info->dtdl > 200 || p->info->syncdl > 300) {
		dev_warn(&p->pdev->dev, "DTDL or SYNCDL is too large\n");
		return 0;
	}

	/* check if the sum of DTDL and SYNCDL becomes an integer value  */
	if ((p->info->dtdl + p->info->syncdl) % 100) {
		dev_warn(&p->pdev->dev, "the sum of DTDL/SYNCDL is not good\n");
		return 0;
	}

	val = sh_msiof_get_delay_bit(p->info->dtdl) << SIMDR1_DTDL_SHIFT;
	val |= sh_msiof_get_delay_bit(p->info->syncdl) << SIMDR1_SYNCDL_SHIFT;

	return val;
}

static void sh_msiof_spi_set_pin_regs(struct sh_msiof_spi_priv *p, u32 ss,
				      u32 cpol, u32 cpha,
				      u32 tx_hi_z, u32 lsb_first, u32 cs_high)
{
	u32 tmp;
	int edge;

	/*
	 * CPOL CPHA     TSCKIZ RSCKIZ TEDG REDG
	 *    0    0         10     10    1    1
	 *    0    1         10     10    0    0
	 *    1    0         11     11    0    0
	 *    1    1         11     11    1    1
	 */
	tmp = SIMDR1_SYNCMD_SPI | 1 << SIMDR1_FLD_SHIFT | SIMDR1_XXSTP;
	tmp |= !cs_high << SIMDR1_SYNCAC_SHIFT;
	tmp |= lsb_first << SIMDR1_BITLSB_SHIFT;
	tmp |= sh_msiof_spi_get_dtdl_and_syncdl(p);
	if (spi_controller_is_target(p->ctlr)) {
		sh_msiof_write(p, SITMDR1, tmp | SITMDR1_PCON);
	} else {
		sh_msiof_write(p, SITMDR1,
			       tmp | SIMDR1_TRMD | SITMDR1_PCON |
			       (ss < MAX_SS ? ss : 0) << SITMDR1_SYNCCH_SHIFT);
	}
	if (p->ctlr->flags & SPI_CONTROLLER_MUST_TX) {
		/* These bits are reserved if RX needs TX */
		tmp &= ~0x0000ffff;
	}
	sh_msiof_write(p, SIRMDR1, tmp);

	tmp = 0;
	tmp |= SICTR_TSCKIZ_SCK | cpol << SICTR_TSCKIZ_POL_SHIFT;
	tmp |= SICTR_RSCKIZ_SCK | cpol << SICTR_RSCKIZ_POL_SHIFT;

	edge = cpol ^ !cpha;

	tmp |= edge << SICTR_TEDG_SHIFT;
	tmp |= edge << SICTR_REDG_SHIFT;
	tmp |= tx_hi_z ? SICTR_TXDIZ_HIZ : SICTR_TXDIZ_LOW;
	sh_msiof_write(p, SICTR, tmp);
}

static void sh_msiof_spi_set_mode_regs(struct sh_msiof_spi_priv *p,
				       const void *tx_buf, void *rx_buf,
				       u32 bits, u32 words)
{
	u32 dr2 = SIMDR2_BITLEN1(bits) | SIMDR2_WDLEN1(words);

	if (tx_buf || (p->ctlr->flags & SPI_CONTROLLER_MUST_TX))
		sh_msiof_write(p, SITMDR2, dr2);
	else
		sh_msiof_write(p, SITMDR2, dr2 | SIMDR2_GRPMASK1);

	if (rx_buf)
		sh_msiof_write(p, SIRMDR2, dr2);
}

static void sh_msiof_reset_str(struct sh_msiof_spi_priv *p)
{
	sh_msiof_write(p, SISTR,
		       sh_msiof_read(p, SISTR) & ~(SISTR_TDREQ | SISTR_RDREQ));
}

static void sh_msiof_spi_write_fifo_8(struct sh_msiof_spi_priv *p,
				      const void *tx_buf, int words, int fs)
{
	const u8 *buf_8 = tx_buf;
	int k;

	for (k = 0; k < words; k++)
		sh_msiof_write(p, SITFDR, buf_8[k] << fs);
}

static void sh_msiof_spi_write_fifo_16(struct sh_msiof_spi_priv *p,
				       const void *tx_buf, int words, int fs)
{
	const u16 *buf_16 = tx_buf;
	int k;

	for (k = 0; k < words; k++)
		sh_msiof_write(p, SITFDR, buf_16[k] << fs);
}

static void sh_msiof_spi_write_fifo_16u(struct sh_msiof_spi_priv *p,
					const void *tx_buf, int words, int fs)
{
	const u16 *buf_16 = tx_buf;
	int k;

	for (k = 0; k < words; k++)
		sh_msiof_write(p, SITFDR, get_unaligned(&buf_16[k]) << fs);
}

static void sh_msiof_spi_write_fifo_32(struct sh_msiof_spi_priv *p,
				       const void *tx_buf, int words, int fs)
{
	const u32 *buf_32 = tx_buf;
	int k;

	for (k = 0; k < words; k++)
		sh_msiof_write(p, SITFDR, buf_32[k] << fs);
}

static void sh_msiof_spi_write_fifo_32u(struct sh_msiof_spi_priv *p,
					const void *tx_buf, int words, int fs)
{
	const u32 *buf_32 = tx_buf;
	int k;

	for (k = 0; k < words; k++)
		sh_msiof_write(p, SITFDR, get_unaligned(&buf_32[k]) << fs);
}

static void sh_msiof_spi_write_fifo_s32(struct sh_msiof_spi_priv *p,
					const void *tx_buf, int words, int fs)
{
	const u32 *buf_32 = tx_buf;
	int k;

	for (k = 0; k < words; k++)
		sh_msiof_write(p, SITFDR, swab32(buf_32[k] << fs));
}

static void sh_msiof_spi_write_fifo_s32u(struct sh_msiof_spi_priv *p,
					 const void *tx_buf, int words, int fs)
{
	const u32 *buf_32 = tx_buf;
	int k;

	for (k = 0; k < words; k++)
		sh_msiof_write(p, SITFDR, swab32(get_unaligned(&buf_32[k]) << fs));
}

static void sh_msiof_spi_read_fifo_8(struct sh_msiof_spi_priv *p,
				     void *rx_buf, int words, int fs)
{
	u8 *buf_8 = rx_buf;
	int k;

	for (k = 0; k < words; k++)
		buf_8[k] = sh_msiof_read(p, SIRFDR) >> fs;
}

static void sh_msiof_spi_read_fifo_16(struct sh_msiof_spi_priv *p,
				      void *rx_buf, int words, int fs)
{
	u16 *buf_16 = rx_buf;
	int k;

	for (k = 0; k < words; k++)
		buf_16[k] = sh_msiof_read(p, SIRFDR) >> fs;
}

static void sh_msiof_spi_read_fifo_16u(struct sh_msiof_spi_priv *p,
				       void *rx_buf, int words, int fs)
{
	u16 *buf_16 = rx_buf;
	int k;

	for (k = 0; k < words; k++)
		put_unaligned(sh_msiof_read(p, SIRFDR) >> fs, &buf_16[k]);
}

static void sh_msiof_spi_read_fifo_32(struct sh_msiof_spi_priv *p,
				      void *rx_buf, int words, int fs)
{
	u32 *buf_32 = rx_buf;
	int k;

	for (k = 0; k < words; k++)
		buf_32[k] = sh_msiof_read(p, SIRFDR) >> fs;
}

static void sh_msiof_spi_read_fifo_32u(struct sh_msiof_spi_priv *p,
				       void *rx_buf, int words, int fs)
{
	u32 *buf_32 = rx_buf;
	int k;

	for (k = 0; k < words; k++)
		put_unaligned(sh_msiof_read(p, SIRFDR) >> fs, &buf_32[k]);
}

static void sh_msiof_spi_read_fifo_s32(struct sh_msiof_spi_priv *p,
				       void *rx_buf, int words, int fs)
{
	u32 *buf_32 = rx_buf;
	int k;

	for (k = 0; k < words; k++)
		buf_32[k] = swab32(sh_msiof_read(p, SIRFDR) >> fs);
}

static void sh_msiof_spi_read_fifo_s32u(struct sh_msiof_spi_priv *p,
				       void *rx_buf, int words, int fs)
{
	u32 *buf_32 = rx_buf;
	int k;

	for (k = 0; k < words; k++)
		put_unaligned(swab32(sh_msiof_read(p, SIRFDR) >> fs), &buf_32[k]);
}

static int sh_msiof_spi_setup(struct spi_device *spi)
{
	struct sh_msiof_spi_priv *p =
		spi_controller_get_devdata(spi->controller);
	u32 clr, set, tmp;

	if (spi_get_csgpiod(spi, 0) || spi_controller_is_target(p->ctlr))
		return 0;

	if (p->native_cs_inited &&
	    (p->native_cs_high == !!(spi->mode & SPI_CS_HIGH)))
		return 0;

	/* Configure native chip select mode/polarity early */
	clr = SIMDR1_SYNCMD_MASK;
	set = SIMDR1_SYNCMD_SPI;
	if (spi->mode & SPI_CS_HIGH)
		clr |= BIT(SIMDR1_SYNCAC_SHIFT);
	else
		set |= BIT(SIMDR1_SYNCAC_SHIFT);
	pm_runtime_get_sync(&p->pdev->dev);
	tmp = sh_msiof_read(p, SITMDR1) & ~clr;
	sh_msiof_write(p, SITMDR1, tmp | set | SIMDR1_TRMD | SITMDR1_PCON);
	tmp = sh_msiof_read(p, SIRMDR1) & ~clr;
	sh_msiof_write(p, SIRMDR1, tmp | set);
	pm_runtime_put(&p->pdev->dev);
	p->native_cs_high = spi->mode & SPI_CS_HIGH;
	p->native_cs_inited = true;
	return 0;
}

static int sh_msiof_prepare_message(struct spi_controller *ctlr,
				    struct spi_message *msg)
{
	struct sh_msiof_spi_priv *p = spi_controller_get_devdata(ctlr);
	const struct spi_device *spi = msg->spi;
	u32 ss, cs_high;

	/* Configure pins before asserting CS */
	if (spi_get_csgpiod(spi, 0)) {
		ss = ctlr->unused_native_cs;
		cs_high = p->native_cs_high;
	} else {
		ss = spi_get_chipselect(spi, 0);
		cs_high = !!(spi->mode & SPI_CS_HIGH);
	}
	sh_msiof_spi_set_pin_regs(p, ss, !!(spi->mode & SPI_CPOL),
				  !!(spi->mode & SPI_CPHA),
				  !!(spi->mode & SPI_3WIRE),
				  !!(spi->mode & SPI_LSB_FIRST), cs_high);
	return 0;
}

static int sh_msiof_spi_start(struct sh_msiof_spi_priv *p, void *rx_buf)
{
	bool target = spi_controller_is_target(p->ctlr);
	int ret = 0;

	/* setup clock and rx/tx signals */
	if (!target)
		ret = sh_msiof_modify_ctr_wait(p, 0, SICTR_TSCKE);
	if (rx_buf && !ret)
		ret = sh_msiof_modify_ctr_wait(p, 0, SICTR_RXE);
	if (!ret)
		ret = sh_msiof_modify_ctr_wait(p, 0, SICTR_TXE);

	/* start by setting frame bit */
	if (!ret && !target)
		ret = sh_msiof_modify_ctr_wait(p, 0, SICTR_TFSE);

	return ret;
}

static int sh_msiof_spi_stop(struct sh_msiof_spi_priv *p, void *rx_buf)
{
	bool target = spi_controller_is_target(p->ctlr);
	int ret = 0;

	/* shut down frame, rx/tx and clock signals */
	if (!target)
		ret = sh_msiof_modify_ctr_wait(p, SICTR_TFSE, 0);
	if (!ret)
		ret = sh_msiof_modify_ctr_wait(p, SICTR_TXE, 0);
	if (rx_buf && !ret)
		ret = sh_msiof_modify_ctr_wait(p, SICTR_RXE, 0);
	if (!ret && !target)
		ret = sh_msiof_modify_ctr_wait(p, SICTR_TSCKE, 0);

	return ret;
}

static int sh_msiof_target_abort(struct spi_controller *ctlr)
{
	struct sh_msiof_spi_priv *p = spi_controller_get_devdata(ctlr);

	p->target_aborted = true;
	complete(&p->done);
	complete(&p->done_txdma);
	return 0;
}

static int sh_msiof_wait_for_completion(struct sh_msiof_spi_priv *p,
					struct completion *x)
{
	if (spi_controller_is_target(p->ctlr)) {
		if (wait_for_completion_interruptible(x) ||
		    p->target_aborted) {
			dev_dbg(&p->pdev->dev, "interrupted\n");
			return -EINTR;
		}
	} else {
		if (!wait_for_completion_timeout(x, HZ)) {
			dev_err(&p->pdev->dev, "timeout\n");
			return -ETIMEDOUT;
		}
	}

	return 0;
}

static int sh_msiof_spi_txrx_once(struct sh_msiof_spi_priv *p,
				  void (*tx_fifo)(struct sh_msiof_spi_priv *,
						  const void *, int, int),
				  void (*rx_fifo)(struct sh_msiof_spi_priv *,
						  void *, int, int),
				  const void *tx_buf, void *rx_buf,
				  int words, int bits)
{
	int fifo_shift;
	int ret;

	/* limit maximum word transfer to rx/tx fifo size */
	if (tx_buf)
		words = min_t(int, words, p->tx_fifo_size);
	if (rx_buf)
		words = min_t(int, words, p->rx_fifo_size);

	/* the fifo contents need shifting */
	fifo_shift = 32 - bits;

	/* default FIFO watermarks for PIO */
	sh_msiof_write(p, SIFCTR, 0);

	/* setup msiof transfer mode registers */
	sh_msiof_spi_set_mode_regs(p, tx_buf, rx_buf, bits, words);
	sh_msiof_write(p, SIIER, SIIER_TEOFE | SIIER_REOFE);

	/* write tx fifo */
	if (tx_buf)
		tx_fifo(p, tx_buf, words, fifo_shift);

	reinit_completion(&p->done);
	p->target_aborted = false;

	ret = sh_msiof_spi_start(p, rx_buf);
	if (ret) {
		dev_err(&p->pdev->dev, "failed to start hardware\n");
		goto stop_ier;
	}

	/* wait for tx fifo to be emptied / rx fifo to be filled */
	ret = sh_msiof_wait_for_completion(p, &p->done);
	if (ret)
		goto stop_reset;

	/* read rx fifo */
	if (rx_buf)
		rx_fifo(p, rx_buf, words, fifo_shift);

	/* clear status bits */
	sh_msiof_reset_str(p);

	ret = sh_msiof_spi_stop(p, rx_buf);
	if (ret) {
		dev_err(&p->pdev->dev, "failed to shut down hardware\n");
		return ret;
	}

	return words;

stop_reset:
	sh_msiof_reset_str(p);
	sh_msiof_spi_stop(p, rx_buf);
stop_ier:
	sh_msiof_write(p, SIIER, 0);
	return ret;
}

static void sh_msiof_dma_complete(void *arg)
{
	complete(arg);
}

static int sh_msiof_dma_once(struct sh_msiof_spi_priv *p, const void *tx,
			     void *rx, unsigned int len)
{
	u32 ier_bits = 0;
	struct dma_async_tx_descriptor *desc_tx = NULL, *desc_rx = NULL;
	dma_cookie_t cookie;
	int ret;

	/* First prepare and submit the DMA request(s), as this may fail */
	if (rx) {
		ier_bits |= SIIER_RDREQE | SIIER_RDMAE;
		desc_rx = dmaengine_prep_slave_single(p->ctlr->dma_rx,
					p->rx_dma_addr, len, DMA_DEV_TO_MEM,
					DMA_PREP_INTERRUPT | DMA_CTRL_ACK);
		if (!desc_rx)
			return -EAGAIN;

		desc_rx->callback = sh_msiof_dma_complete;
		desc_rx->callback_param = &p->done;
		cookie = dmaengine_submit(desc_rx);
		if (dma_submit_error(cookie))
			return cookie;
	}

	if (tx) {
		ier_bits |= SIIER_TDREQE | SIIER_TDMAE;
		dma_sync_single_for_device(p->ctlr->dma_tx->device->dev,
					   p->tx_dma_addr, len, DMA_TO_DEVICE);
		desc_tx = dmaengine_prep_slave_single(p->ctlr->dma_tx,
					p->tx_dma_addr, len, DMA_MEM_TO_DEV,
					DMA_PREP_INTERRUPT | DMA_CTRL_ACK);
		if (!desc_tx) {
			ret = -EAGAIN;
			goto no_dma_tx;
		}

		desc_tx->callback = sh_msiof_dma_complete;
		desc_tx->callback_param = &p->done_txdma;
		cookie = dmaengine_submit(desc_tx);
		if (dma_submit_error(cookie)) {
			ret = cookie;
			goto no_dma_tx;
		}
	}

	/* 1 stage FIFO watermarks for DMA */
	sh_msiof_write(p, SIFCTR, SIFCTR_TFWM_1 | SIFCTR_RFWM_1);

	/* setup msiof transfer mode registers (32-bit words) */
	sh_msiof_spi_set_mode_regs(p, tx, rx, 32, len / 4);

	sh_msiof_write(p, SIIER, ier_bits);

	reinit_completion(&p->done);
	if (tx)
		reinit_completion(&p->done_txdma);
	p->target_aborted = false;

	/* Now start DMA */
	if (rx)
		dma_async_issue_pending(p->ctlr->dma_rx);
	if (tx)
		dma_async_issue_pending(p->ctlr->dma_tx);

	ret = sh_msiof_spi_start(p, rx);
	if (ret) {
		dev_err(&p->pdev->dev, "failed to start hardware\n");
		goto stop_dma;
	}

	if (tx) {
		/* wait for tx DMA completion */
		ret = sh_msiof_wait_for_completion(p, &p->done_txdma);
		if (ret)
			goto stop_reset;
	}

	if (rx) {
		/* wait for rx DMA completion */
		ret = sh_msiof_wait_for_completion(p, &p->done);
		if (ret)
			goto stop_reset;

		sh_msiof_write(p, SIIER, 0);
	} else {
		/* wait for tx fifo to be emptied */
		sh_msiof_write(p, SIIER, SIIER_TEOFE);
		ret = sh_msiof_wait_for_completion(p, &p->done);
		if (ret)
			goto stop_reset;
	}

	/* clear status bits */
	sh_msiof_reset_str(p);

	ret = sh_msiof_spi_stop(p, rx);
	if (ret) {
		dev_err(&p->pdev->dev, "failed to shut down hardware\n");
		return ret;
	}

	if (rx)
		dma_sync_single_for_cpu(p->ctlr->dma_rx->device->dev,
					p->rx_dma_addr, len, DMA_FROM_DEVICE);

	return 0;

stop_reset:
	sh_msiof_reset_str(p);
	sh_msiof_spi_stop(p, rx);
stop_dma:
	if (tx)
		dmaengine_terminate_sync(p->ctlr->dma_tx);
no_dma_tx:
	if (rx)
		dmaengine_terminate_sync(p->ctlr->dma_rx);
	sh_msiof_write(p, SIIER, 0);
	return ret;
}

static void copy_bswap32(u32 *dst, const u32 *src, unsigned int words)
{
	/* src or dst can be unaligned, but not both */
	if ((unsigned long)src & 3) {
		while (words--) {
			*dst++ = swab32(get_unaligned(src));
			src++;
		}
	} else if ((unsigned long)dst & 3) {
		while (words--) {
			put_unaligned(swab32(*src++), dst);
			dst++;
		}
	} else {
		while (words--)
			*dst++ = swab32(*src++);
	}
}

static void copy_wswap32(u32 *dst, const u32 *src, unsigned int words)
{
	/* src or dst can be unaligned, but not both */
	if ((unsigned long)src & 3) {
		while (words--) {
			*dst++ = swahw32(get_unaligned(src));
			src++;
		}
	} else if ((unsigned long)dst & 3) {
		while (words--) {
			put_unaligned(swahw32(*src++), dst);
			dst++;
		}
	} else {
		while (words--)
			*dst++ = swahw32(*src++);
	}
}

static void copy_plain32(u32 *dst, const u32 *src, unsigned int words)
{
	memcpy(dst, src, words * 4);
}

static int sh_msiof_transfer_one(struct spi_controller *ctlr,
				 struct spi_device *spi,
				 struct spi_transfer *t)
{
	struct sh_msiof_spi_priv *p = spi_controller_get_devdata(ctlr);
	void (*copy32)(u32 *, const u32 *, unsigned int);
	void (*tx_fifo)(struct sh_msiof_spi_priv *, const void *, int, int);
	void (*rx_fifo)(struct sh_msiof_spi_priv *, void *, int, int);
	const void *tx_buf = t->tx_buf;
	void *rx_buf = t->rx_buf;
	unsigned int len = t->len;
	unsigned int bits = t->bits_per_word;
	unsigned int bytes_per_word;
	unsigned int words;
	int n;
	bool swab;
	int ret;

	/* reset registers */
	sh_msiof_spi_reset_regs(p);

	/* setup clocks (clock already enabled in chipselect()) */
	if (!spi_controller_is_target(p->ctlr))
		sh_msiof_spi_set_clk_regs(p, t);

	while (ctlr->dma_tx && len > 15) {
		/*
		 *  DMA supports 32-bit words only, hence pack 8-bit and 16-bit
		 *  words, with byte resp. word swapping.
		 */
		unsigned int l = 0;

		if (tx_buf)
			l = min(round_down(len, 4), p->tx_fifo_size * 4);
		if (rx_buf)
			l = min(round_down(len, 4), p->rx_fifo_size * 4);

		if (bits <= 8) {
			copy32 = copy_bswap32;
		} else if (bits <= 16) {
			copy32 = copy_wswap32;
		} else {
			copy32 = copy_plain32;
		}

		if (tx_buf)
			copy32(p->tx_dma_page, tx_buf, l / 4);

		ret = sh_msiof_dma_once(p, tx_buf, rx_buf, l);
		if (ret == -EAGAIN) {
			dev_warn_once(&p->pdev->dev,
				"DMA not available, falling back to PIO\n");
			break;
		}
		if (ret)
			return ret;

		if (rx_buf) {
			copy32(rx_buf, p->rx_dma_page, l / 4);
			rx_buf += l;
		}
		if (tx_buf)
			tx_buf += l;

		len -= l;
		if (!len)
			return 0;
	}

	if (bits <= 8 && len > 15) {
		bits = 32;
		swab = true;
	} else {
		swab = false;
	}

	/* setup bytes per word and fifo read/write functions */
	if (bits <= 8) {
		bytes_per_word = 1;
		tx_fifo = sh_msiof_spi_write_fifo_8;
		rx_fifo = sh_msiof_spi_read_fifo_8;
	} else if (bits <= 16) {
		bytes_per_word = 2;
		if ((unsigned long)tx_buf & 0x01)
			tx_fifo = sh_msiof_spi_write_fifo_16u;
		else
			tx_fifo = sh_msiof_spi_write_fifo_16;

		if ((unsigned long)rx_buf & 0x01)
			rx_fifo = sh_msiof_spi_read_fifo_16u;
		else
			rx_fifo = sh_msiof_spi_read_fifo_16;
	} else if (swab) {
		bytes_per_word = 4;
		if ((unsigned long)tx_buf & 0x03)
			tx_fifo = sh_msiof_spi_write_fifo_s32u;
		else
			tx_fifo = sh_msiof_spi_write_fifo_s32;

		if ((unsigned long)rx_buf & 0x03)
			rx_fifo = sh_msiof_spi_read_fifo_s32u;
		else
			rx_fifo = sh_msiof_spi_read_fifo_s32;
	} else {
		bytes_per_word = 4;
		if ((unsigned long)tx_buf & 0x03)
			tx_fifo = sh_msiof_spi_write_fifo_32u;
		else
			tx_fifo = sh_msiof_spi_write_fifo_32;

		if ((unsigned long)rx_buf & 0x03)
			rx_fifo = sh_msiof_spi_read_fifo_32u;
		else
			rx_fifo = sh_msiof_spi_read_fifo_32;
	}

	/* transfer in fifo sized chunks */
	words = len / bytes_per_word;

	while (words > 0) {
		n = sh_msiof_spi_txrx_once(p, tx_fifo, rx_fifo, tx_buf, rx_buf,
					   words, bits);
		if (n < 0)
			return n;

		if (tx_buf)
			tx_buf += n * bytes_per_word;
		if (rx_buf)
			rx_buf += n * bytes_per_word;
		words -= n;

		if (words == 0 && (len % bytes_per_word)) {
			words = len % bytes_per_word;
			bits = t->bits_per_word;
			bytes_per_word = 1;
			tx_fifo = sh_msiof_spi_write_fifo_8;
			rx_fifo = sh_msiof_spi_read_fifo_8;
		}
	}

	return 0;
}

static const struct sh_msiof_chipdata sh_data = {
	.bits_per_word_mask = SPI_BPW_RANGE_MASK(8, 32),
	.tx_fifo_size = 64,
	.rx_fifo_size = 64,
	.ctlr_flags = 0,
	.min_div_pow = 0,
};

static const struct sh_msiof_chipdata rcar_gen2_data = {
	.bits_per_word_mask = SPI_BPW_MASK(8) | SPI_BPW_MASK(16) |
			      SPI_BPW_MASK(24) | SPI_BPW_MASK(32),
	.tx_fifo_size = 64,
	.rx_fifo_size = 64,
	.ctlr_flags = SPI_CONTROLLER_MUST_TX,
	.min_div_pow = 0,
};

static const struct sh_msiof_chipdata rcar_gen3_data = {
	.bits_per_word_mask = SPI_BPW_MASK(8) | SPI_BPW_MASK(16) |
			      SPI_BPW_MASK(24) | SPI_BPW_MASK(32),
	.tx_fifo_size = 64,
	.rx_fifo_size = 64,
	.ctlr_flags = SPI_CONTROLLER_MUST_TX,
	.min_div_pow = 1,
};

static const struct sh_msiof_chipdata rcar_r8a7795_data = {
	.bits_per_word_mask = SPI_BPW_MASK(8) | SPI_BPW_MASK(16) |
			      SPI_BPW_MASK(24) | SPI_BPW_MASK(32),
	.tx_fifo_size = 64,
	.rx_fifo_size = 64,
	.ctlr_flags = SPI_CONTROLLER_MUST_TX,
	.min_div_pow = 1,
	.flags = SH_MSIOF_FLAG_FIXED_DTDL_200,
};

<<<<<<< HEAD
static const struct of_device_id sh_msiof_match[] = {
=======
static const struct of_device_id sh_msiof_match[] __maybe_unused = {
>>>>>>> 98817289
	{ .compatible = "renesas,sh-mobile-msiof", .data = &sh_data },
	{ .compatible = "renesas,msiof-r8a7743",   .data = &rcar_gen2_data },
	{ .compatible = "renesas,msiof-r8a7745",   .data = &rcar_gen2_data },
	{ .compatible = "renesas,msiof-r8a7790",   .data = &rcar_gen2_data },
	{ .compatible = "renesas,msiof-r8a7791",   .data = &rcar_gen2_data },
	{ .compatible = "renesas,msiof-r8a7792",   .data = &rcar_gen2_data },
	{ .compatible = "renesas,msiof-r8a7793",   .data = &rcar_gen2_data },
	{ .compatible = "renesas,msiof-r8a7794",   .data = &rcar_gen2_data },
	{ .compatible = "renesas,rcar-gen2-msiof", .data = &rcar_gen2_data },
	{ .compatible = "renesas,msiof-r8a7795",   .data = &rcar_r8a7795_data },
	{ .compatible = "renesas,msiof-r8a7796",   .data = &rcar_gen3_data },
	{ .compatible = "renesas,rcar-gen3-msiof", .data = &rcar_gen3_data },
	{ .compatible = "renesas,rcar-gen4-msiof", .data = &rcar_gen3_data },
	{ .compatible = "renesas,sh-msiof",        .data = &sh_data }, /* Deprecated */
	{},
};
MODULE_DEVICE_TABLE(of, sh_msiof_match);

#ifdef CONFIG_OF
static struct sh_msiof_spi_info *sh_msiof_spi_parse_dt(struct device *dev)
{
	struct sh_msiof_spi_info *info;
	struct device_node *np = dev->of_node;
	u32 num_cs = 1;

	info = devm_kzalloc(dev, sizeof(struct sh_msiof_spi_info), GFP_KERNEL);
	if (!info)
		return NULL;

	info->mode = of_property_read_bool(np, "spi-slave") ? MSIOF_SPI_TARGET
							    : MSIOF_SPI_HOST;

	/* Parse the MSIOF properties */
	if (info->mode == MSIOF_SPI_HOST)
		of_property_read_u32(np, "num-cs", &num_cs);
	of_property_read_u32(np, "renesas,tx-fifo-size",
					&info->tx_fifo_override);
	of_property_read_u32(np, "renesas,rx-fifo-size",
					&info->rx_fifo_override);
	of_property_read_u32(np, "renesas,dtdl", &info->dtdl);
	of_property_read_u32(np, "renesas,syncdl", &info->syncdl);

	info->num_chipselect = num_cs;

	return info;
}
#else
static struct sh_msiof_spi_info *sh_msiof_spi_parse_dt(struct device *dev)
{
	return NULL;
}
#endif

static struct dma_chan *sh_msiof_request_dma_chan(struct device *dev,
	enum dma_transfer_direction dir, unsigned int id, dma_addr_t port_addr)
{
	dma_cap_mask_t mask;
	struct dma_chan *chan;
	struct dma_slave_config cfg;
	int ret;

	dma_cap_zero(mask);
	dma_cap_set(DMA_SLAVE, mask);

	chan = dma_request_slave_channel_compat(mask, shdma_chan_filter,
				(void *)(unsigned long)id, dev,
				dir == DMA_MEM_TO_DEV ? "tx" : "rx");
	if (!chan) {
		dev_warn(dev, "dma_request_slave_channel_compat failed\n");
		return NULL;
	}

	memset(&cfg, 0, sizeof(cfg));
	cfg.direction = dir;
	if (dir == DMA_MEM_TO_DEV) {
		cfg.dst_addr = port_addr;
		cfg.dst_addr_width = DMA_SLAVE_BUSWIDTH_4_BYTES;
	} else {
		cfg.src_addr = port_addr;
		cfg.src_addr_width = DMA_SLAVE_BUSWIDTH_4_BYTES;
	}

	ret = dmaengine_slave_config(chan, &cfg);
	if (ret) {
		dev_warn(dev, "dmaengine_slave_config failed %d\n", ret);
		dma_release_channel(chan);
		return NULL;
	}

	return chan;
}

static int sh_msiof_request_dma(struct sh_msiof_spi_priv *p)
{
	struct platform_device *pdev = p->pdev;
	struct device *dev = &pdev->dev;
	const struct sh_msiof_spi_info *info = p->info;
	unsigned int dma_tx_id, dma_rx_id;
	const struct resource *res;
	struct spi_controller *ctlr;
	struct device *tx_dev, *rx_dev;

	if (dev->of_node) {
		/* In the OF case we will get the slave IDs from the DT */
		dma_tx_id = 0;
		dma_rx_id = 0;
	} else if (info && info->dma_tx_id && info->dma_rx_id) {
		dma_tx_id = info->dma_tx_id;
		dma_rx_id = info->dma_rx_id;
	} else {
		/* The driver assumes no error */
		return 0;
	}

	/* The DMA engine uses the second register set, if present */
	res = platform_get_resource(pdev, IORESOURCE_MEM, 1);
	if (!res)
		res = platform_get_resource(pdev, IORESOURCE_MEM, 0);

	ctlr = p->ctlr;
	ctlr->dma_tx = sh_msiof_request_dma_chan(dev, DMA_MEM_TO_DEV,
						 dma_tx_id, res->start + SITFDR);
	if (!ctlr->dma_tx)
		return -ENODEV;

	ctlr->dma_rx = sh_msiof_request_dma_chan(dev, DMA_DEV_TO_MEM,
						 dma_rx_id, res->start + SIRFDR);
	if (!ctlr->dma_rx)
		goto free_tx_chan;

	p->tx_dma_page = (void *)__get_free_page(GFP_KERNEL | GFP_DMA);
	if (!p->tx_dma_page)
		goto free_rx_chan;

	p->rx_dma_page = (void *)__get_free_page(GFP_KERNEL | GFP_DMA);
	if (!p->rx_dma_page)
		goto free_tx_page;

	tx_dev = ctlr->dma_tx->device->dev;
	p->tx_dma_addr = dma_map_single(tx_dev, p->tx_dma_page, PAGE_SIZE,
					DMA_TO_DEVICE);
	if (dma_mapping_error(tx_dev, p->tx_dma_addr))
		goto free_rx_page;

	rx_dev = ctlr->dma_rx->device->dev;
	p->rx_dma_addr = dma_map_single(rx_dev, p->rx_dma_page, PAGE_SIZE,
					DMA_FROM_DEVICE);
	if (dma_mapping_error(rx_dev, p->rx_dma_addr))
		goto unmap_tx_page;

	dev_info(dev, "DMA available");
	return 0;

unmap_tx_page:
	dma_unmap_single(tx_dev, p->tx_dma_addr, PAGE_SIZE, DMA_TO_DEVICE);
free_rx_page:
	free_page((unsigned long)p->rx_dma_page);
free_tx_page:
	free_page((unsigned long)p->tx_dma_page);
free_rx_chan:
	dma_release_channel(ctlr->dma_rx);
free_tx_chan:
	dma_release_channel(ctlr->dma_tx);
	ctlr->dma_tx = NULL;
	return -ENODEV;
}

static void sh_msiof_release_dma(struct sh_msiof_spi_priv *p)
{
	struct spi_controller *ctlr = p->ctlr;

	if (!ctlr->dma_tx)
		return;

	dma_unmap_single(ctlr->dma_rx->device->dev, p->rx_dma_addr, PAGE_SIZE,
			 DMA_FROM_DEVICE);
	dma_unmap_single(ctlr->dma_tx->device->dev, p->tx_dma_addr, PAGE_SIZE,
			 DMA_TO_DEVICE);
	free_page((unsigned long)p->rx_dma_page);
	free_page((unsigned long)p->tx_dma_page);
	dma_release_channel(ctlr->dma_rx);
	dma_release_channel(ctlr->dma_tx);
}

static int sh_msiof_spi_probe(struct platform_device *pdev)
{
	struct spi_controller *ctlr;
	const struct sh_msiof_chipdata *chipdata;
	struct sh_msiof_spi_info *info;
	struct sh_msiof_spi_priv *p;
	unsigned long clksrc;
	int i;
	int ret;

	chipdata = of_device_get_match_data(&pdev->dev);
	if (chipdata) {
		info = sh_msiof_spi_parse_dt(&pdev->dev);
	} else {
		chipdata = (const void *)pdev->id_entry->driver_data;
		info = dev_get_platdata(&pdev->dev);
	}

	if (!info) {
		dev_err(&pdev->dev, "failed to obtain device info\n");
		return -ENXIO;
	}

	if (chipdata->flags & SH_MSIOF_FLAG_FIXED_DTDL_200)
		info->dtdl = 200;

<<<<<<< HEAD
	if (info->mode == MSIOF_SPI_SLAVE)
		ctlr = spi_alloc_slave(&pdev->dev,
				       sizeof(struct sh_msiof_spi_priv));
=======
	if (info->mode == MSIOF_SPI_TARGET)
		ctlr = spi_alloc_target(&pdev->dev,
				        sizeof(struct sh_msiof_spi_priv));
>>>>>>> 98817289
	else
		ctlr = spi_alloc_host(&pdev->dev,
				      sizeof(struct sh_msiof_spi_priv));
	if (ctlr == NULL)
		return -ENOMEM;

	p = spi_controller_get_devdata(ctlr);

	platform_set_drvdata(pdev, p);
	p->ctlr = ctlr;
	p->info = info;
	p->min_div_pow = chipdata->min_div_pow;

	init_completion(&p->done);
	init_completion(&p->done_txdma);

	p->clk = devm_clk_get(&pdev->dev, NULL);
	if (IS_ERR(p->clk)) {
		dev_err(&pdev->dev, "cannot get clock\n");
		ret = PTR_ERR(p->clk);
		goto err1;
	}

	i = platform_get_irq(pdev, 0);
	if (i < 0) {
		ret = i;
		goto err1;
	}

	p->mapbase = devm_platform_ioremap_resource(pdev, 0);
	if (IS_ERR(p->mapbase)) {
		ret = PTR_ERR(p->mapbase);
		goto err1;
	}

	ret = devm_request_irq(&pdev->dev, i, sh_msiof_spi_irq, 0,
			       dev_name(&pdev->dev), p);
	if (ret) {
		dev_err(&pdev->dev, "unable to request irq\n");
		goto err1;
	}

	p->pdev = pdev;
	pm_runtime_enable(&pdev->dev);

	/* Platform data may override FIFO sizes */
	p->tx_fifo_size = chipdata->tx_fifo_size;
	p->rx_fifo_size = chipdata->rx_fifo_size;
	if (p->info->tx_fifo_override)
		p->tx_fifo_size = p->info->tx_fifo_override;
	if (p->info->rx_fifo_override)
		p->rx_fifo_size = p->info->rx_fifo_override;

	/* init controller code */
	ctlr->mode_bits = SPI_CPOL | SPI_CPHA | SPI_CS_HIGH;
	ctlr->mode_bits |= SPI_LSB_FIRST | SPI_3WIRE;
	clksrc = clk_get_rate(p->clk);
	ctlr->min_speed_hz = DIV_ROUND_UP(clksrc, 1024);
	ctlr->max_speed_hz = DIV_ROUND_UP(clksrc, 1 << p->min_div_pow);
	ctlr->flags = chipdata->ctlr_flags;
	ctlr->bus_num = pdev->id;
	ctlr->num_chipselect = p->info->num_chipselect;
	ctlr->dev.of_node = pdev->dev.of_node;
	ctlr->setup = sh_msiof_spi_setup;
	ctlr->prepare_message = sh_msiof_prepare_message;
	ctlr->target_abort = sh_msiof_target_abort;
	ctlr->bits_per_word_mask = chipdata->bits_per_word_mask;
	ctlr->auto_runtime_pm = true;
	ctlr->transfer_one = sh_msiof_transfer_one;
	ctlr->use_gpio_descriptors = true;
	ctlr->max_native_cs = MAX_SS;

	ret = sh_msiof_request_dma(p);
	if (ret < 0)
		dev_warn(&pdev->dev, "DMA not available, using PIO\n");

	ret = devm_spi_register_controller(&pdev->dev, ctlr);
	if (ret < 0) {
		dev_err(&pdev->dev, "devm_spi_register_controller error.\n");
		goto err2;
	}

	return 0;

 err2:
	sh_msiof_release_dma(p);
	pm_runtime_disable(&pdev->dev);
 err1:
	spi_controller_put(ctlr);
	return ret;
}

static void sh_msiof_spi_remove(struct platform_device *pdev)
{
	struct sh_msiof_spi_priv *p = platform_get_drvdata(pdev);

	sh_msiof_release_dma(p);
	pm_runtime_disable(&pdev->dev);
}

static const struct platform_device_id spi_driver_ids[] = {
	{ "spi_sh_msiof",	(kernel_ulong_t)&sh_data },
	{},
};
MODULE_DEVICE_TABLE(platform, spi_driver_ids);

#ifdef CONFIG_PM_SLEEP
static int sh_msiof_spi_suspend(struct device *dev)
{
	struct sh_msiof_spi_priv *p = dev_get_drvdata(dev);

	return spi_controller_suspend(p->ctlr);
}

static int sh_msiof_spi_resume(struct device *dev)
{
	struct sh_msiof_spi_priv *p = dev_get_drvdata(dev);

	return spi_controller_resume(p->ctlr);
}

static SIMPLE_DEV_PM_OPS(sh_msiof_spi_pm_ops, sh_msiof_spi_suspend,
			 sh_msiof_spi_resume);
#define DEV_PM_OPS	(&sh_msiof_spi_pm_ops)
#else
#define DEV_PM_OPS	NULL
#endif /* CONFIG_PM_SLEEP */

static struct platform_driver sh_msiof_spi_drv = {
	.probe		= sh_msiof_spi_probe,
	.remove_new	= sh_msiof_spi_remove,
	.id_table	= spi_driver_ids,
	.driver		= {
		.name		= "spi_sh_msiof",
		.pm		= DEV_PM_OPS,
		.of_match_table = of_match_ptr(sh_msiof_match),
	},
};
module_platform_driver(sh_msiof_spi_drv);

MODULE_DESCRIPTION("SuperH MSIOF SPI Controller Interface Driver");
MODULE_AUTHOR("Magnus Damm");
MODULE_LICENSE("GPL v2");<|MERGE_RESOLUTION|>--- conflicted
+++ resolved
@@ -1085,11 +1085,7 @@
 	.flags = SH_MSIOF_FLAG_FIXED_DTDL_200,
 };
 
-<<<<<<< HEAD
-static const struct of_device_id sh_msiof_match[] = {
-=======
 static const struct of_device_id sh_msiof_match[] __maybe_unused = {
->>>>>>> 98817289
 	{ .compatible = "renesas,sh-mobile-msiof", .data = &sh_data },
 	{ .compatible = "renesas,msiof-r8a7743",   .data = &rcar_gen2_data },
 	{ .compatible = "renesas,msiof-r8a7745",   .data = &rcar_gen2_data },
@@ -1300,15 +1296,9 @@
 	if (chipdata->flags & SH_MSIOF_FLAG_FIXED_DTDL_200)
 		info->dtdl = 200;
 
-<<<<<<< HEAD
-	if (info->mode == MSIOF_SPI_SLAVE)
-		ctlr = spi_alloc_slave(&pdev->dev,
-				       sizeof(struct sh_msiof_spi_priv));
-=======
 	if (info->mode == MSIOF_SPI_TARGET)
 		ctlr = spi_alloc_target(&pdev->dev,
 				        sizeof(struct sh_msiof_spi_priv));
->>>>>>> 98817289
 	else
 		ctlr = spi_alloc_host(&pdev->dev,
 				      sizeof(struct sh_msiof_spi_priv));
