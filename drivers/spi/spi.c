--- conflicted
+++ resolved
@@ -701,19 +701,6 @@
 	struct spi_controller *ctlr = spi->controller;
 	int status;
 
-<<<<<<< HEAD
-	/* Chipselects are numbered 0..max; validate. */
-	if (spi_get_chipselect(spi, 0) >= ctlr->num_chipselect) {
-		dev_err(dev, "cs%d >= max %d\n", spi_get_chipselect(spi, 0),
-			ctlr->num_chipselect);
-		return -EINVAL;
-	}
-
-	/* Set the bus ID string */
-	spi_dev_set_name(spi);
-
-=======
->>>>>>> 98817289
 	mutex_lock(&ctlr->add_lock);
 	status = __spi_add_device(spi);
 	mutex_unlock(&ctlr->add_lock);
@@ -721,28 +708,6 @@
 }
 EXPORT_SYMBOL_GPL(spi_add_device);
 
-<<<<<<< HEAD
-static int spi_add_device_locked(struct spi_device *spi)
-{
-	struct spi_controller *ctlr = spi->controller;
-	struct device *dev = ctlr->dev.parent;
-
-	/* Chipselects are numbered 0..max; validate. */
-	if (spi_get_chipselect(spi, 0) >= ctlr->num_chipselect) {
-		dev_err(dev, "cs%d >= max %d\n", spi_get_chipselect(spi, 0),
-			ctlr->num_chipselect);
-		return -EINVAL;
-	}
-
-	/* Set the bus ID string */
-	spi_dev_set_name(spi);
-
-	WARN_ON(!mutex_is_locked(&ctlr->add_lock));
-	return __spi_add_device(spi);
-}
-
-=======
->>>>>>> 98817289
 /**
  * spi_new_device - instantiate one new SPI device
  * @ctlr: Controller to which device is connected
@@ -3931,11 +3896,7 @@
 	 */
 	if ((spi->mode & SPI_CS_WORD) && (!(ctlr->mode_bits & SPI_CS_WORD) ||
 					  spi_get_csgpiod(spi, 0))) {
-<<<<<<< HEAD
-		size_t maxsize;
-=======
 		size_t maxsize = BITS_TO_BYTES(spi->bits_per_word);
->>>>>>> 98817289
 		int ret;
 
 		/* spi_split_transfers_maxsize() requires message->spi */
