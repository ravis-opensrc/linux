--- conflicted
+++ resolved
@@ -306,12 +306,9 @@
 {
 	struct bcm2835aux_spi *bs = spi_master_get_devdata(master);
 	unsigned long timeout;
-<<<<<<< HEAD
-=======
 
 	/* update statistics */
 	bs->count_transfer_polling++;
->>>>>>> f7688b48
 
 	/* configure spi */
 	bcm2835aux_wr(bs, BCM2835_AUX_SPI_CNTL1, bs->cntl[1]);
