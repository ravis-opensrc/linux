// SPDX-License-Identifier: GPL-2.0-or-later
/*
 *  AMD SFH Client Layer
 *  Copyright 2020-2021 Advanced Micro Devices, Inc.
 *  Authors: Nehal Bakulchandra Shah <Nehal-Bakulchandra.Shah@amd.com>
 *	     Sandeep Singh <Sandeep.singh@amd.com>
 *	     Basavaraj Natikar <Basavaraj.Natikar@amd.com>
 */

#include <linux/dma-mapping.h>
#include <linux/hid.h>
#include <linux/list.h>
#include <linux/slab.h>
#include <linux/workqueue.h>
#include <linux/errno.h>

#include "hid_descriptor/amd_sfh_hid_desc.h"
#include "amd_sfh_pcie.h"
#include "amd_sfh_hid.h"

void amd_sfh_set_report(struct hid_device *hid, int report_id,
			int report_type)
{
	struct amdtp_hid_data *hid_data = hid->driver_data;
	struct amdtp_cl_data *cli_data = hid_data->cli_data;
	int i;

	for (i = 0; i < cli_data->num_hid_devices; i++) {
		if (cli_data->hid_sensor_hubs[i] == hid) {
			cli_data->cur_hid_dev = i;
			break;
		}
	}
	amdtp_hid_wakeup(hid);
}

int amd_sfh_get_report(struct hid_device *hid, int report_id, int report_type)
{
	struct amdtp_hid_data *hid_data = hid->driver_data;
	struct amdtp_cl_data *cli_data = hid_data->cli_data;
	struct request_list *req_list = &cli_data->req_list;
	int i;

	for (i = 0; i < cli_data->num_hid_devices; i++) {
		if (cli_data->hid_sensor_hubs[i] == hid) {
			struct request_list *new = kzalloc(sizeof(*new), GFP_KERNEL);

			if (!new)
				return -ENOMEM;

			new->current_index = i;
			new->sensor_idx = cli_data->sensor_idx[i];
			new->hid = hid;
			new->report_type = report_type;
			new->report_id = report_id;
			cli_data->report_id[i] = report_id;
			cli_data->request_done[i] = false;
			list_add(&new->list, &req_list->list);
			break;
		}
	}
	schedule_delayed_work(&cli_data->work, 0);
	return 0;
}

void amd_sfh_work(struct work_struct *work)
{
	struct amdtp_cl_data *cli_data = container_of(work, struct amdtp_cl_data, work.work);
	struct request_list *req_list = &cli_data->req_list;
	struct amd_input_data *in_data = cli_data->in_data;
	struct request_list *req_node;
	u8 current_index, sensor_index;
	struct amd_mp2_ops *mp2_ops;
	struct amd_mp2_dev *mp2;
	u8 report_id, node_type;
	u8 report_size = 0;

	req_node = list_last_entry(&req_list->list, struct request_list, list);
	list_del(&req_node->list);
	current_index = req_node->current_index;
	sensor_index = req_node->sensor_idx;
	report_id = req_node->report_id;
	node_type = req_node->report_type;
	kfree(req_node);

	mp2 = container_of(in_data, struct amd_mp2_dev, in_data);
	mp2_ops = mp2->mp2_ops;
	if (node_type == HID_FEATURE_REPORT) {
		report_size = mp2_ops->get_feat_rep(sensor_index, report_id,
						    cli_data->feature_report[current_index]);
		if (report_size)
			hid_input_report(cli_data->hid_sensor_hubs[current_index],
					 cli_data->report_type[current_index],
					 cli_data->feature_report[current_index], report_size, 0);
		else
			pr_err("AMDSFH: Invalid report size\n");

	} else if (node_type == HID_INPUT_REPORT) {
		report_size = mp2_ops->get_in_rep(current_index, sensor_index, report_id, in_data);
		if (report_size)
			hid_input_report(cli_data->hid_sensor_hubs[current_index],
					 cli_data->report_type[current_index],
					 in_data->input_report[current_index], report_size, 0);
		else
			pr_err("AMDSFH: Invalid report size\n");
	}
	cli_data->cur_hid_dev = current_index;
	cli_data->sensor_requested_cnt[current_index] = 0;
	amdtp_hid_wakeup(cli_data->hid_sensor_hubs[current_index]);
}

void amd_sfh_work_buffer(struct work_struct *work)
{
	struct amdtp_cl_data *cli_data = container_of(work, struct amdtp_cl_data, work_buffer.work);
	struct amd_input_data *in_data = cli_data->in_data;
	struct amd_mp2_dev *mp2;
	u8 report_size;
	int i;

	for (i = 0; i < cli_data->num_hid_devices; i++) {
		if (cli_data->sensor_sts[i] == SENSOR_ENABLED) {
			mp2 = container_of(in_data, struct amd_mp2_dev, in_data);
			report_size = mp2->mp2_ops->get_in_rep(i, cli_data->sensor_idx[i],
							       cli_data->report_id[i], in_data);
			hid_input_report(cli_data->hid_sensor_hubs[i], HID_INPUT_REPORT,
					 in_data->input_report[i], report_size, 0);
		}
	}
	schedule_delayed_work(&cli_data->work_buffer, msecs_to_jiffies(AMD_SFH_IDLE_LOOP));
}

static u32 amd_sfh_wait_for_response(struct amd_mp2_dev *mp2, u8 sid, u32 sensor_sts)
{
	if (mp2->mp2_ops->response)
		sensor_sts = mp2->mp2_ops->response(mp2, sid, sensor_sts);

	return sensor_sts;
}

static const char *get_sensor_name(int idx)
{
	switch (idx) {
	case accel_idx:
		return "accelerometer";
	case gyro_idx:
		return "gyroscope";
	case mag_idx:
		return "magnetometer";
	case als_idx:
	case ACS_IDX: /* ambient color sensor */
		return "ALS";
	case HPD_IDX:
		return "HPD";
	default:
		return "unknown sensor type";
	}
}

static void amd_sfh_resume(struct amd_mp2_dev *mp2)
{
	struct amdtp_cl_data *cl_data = mp2->cl_data;
	struct amd_mp2_sensor_info info;
	int i, status;

	for (i = 0; i < cl_data->num_hid_devices; i++) {
		if (cl_data->sensor_sts[i] == SENSOR_DISABLED) {
			info.period = AMD_SFH_IDLE_LOOP;
			info.sensor_idx = cl_data->sensor_idx[i];
			info.dma_address = cl_data->sensor_dma_addr[i];
			mp2->mp2_ops->start(mp2, info);
			status = amd_sfh_wait_for_response
					(mp2, cl_data->sensor_idx[i], SENSOR_ENABLED);
			if (status == SENSOR_ENABLED)
				cl_data->sensor_sts[i] = SENSOR_ENABLED;
			dev_dbg(&mp2->pdev->dev, "resume sid 0x%x (%s) status 0x%x\n",
				cl_data->sensor_idx[i], get_sensor_name(cl_data->sensor_idx[i]),
				cl_data->sensor_sts[i]);
		}
	}

	schedule_delayed_work(&cl_data->work_buffer, msecs_to_jiffies(AMD_SFH_IDLE_LOOP));
	amd_sfh_clear_intr(mp2);
}

static void amd_sfh_suspend(struct amd_mp2_dev *mp2)
{
	struct amdtp_cl_data *cl_data = mp2->cl_data;
	int i, status;

	for (i = 0; i < cl_data->num_hid_devices; i++) {
		if (cl_data->sensor_idx[i] != HPD_IDX &&
		    cl_data->sensor_sts[i] == SENSOR_ENABLED) {
			mp2->mp2_ops->stop(mp2, cl_data->sensor_idx[i]);
			status = amd_sfh_wait_for_response
					(mp2, cl_data->sensor_idx[i], SENSOR_DISABLED);
			if (status != SENSOR_ENABLED)
				cl_data->sensor_sts[i] = SENSOR_DISABLED;
			dev_dbg(&mp2->pdev->dev, "suspend sid 0x%x (%s) status 0x%x\n",
				cl_data->sensor_idx[i], get_sensor_name(cl_data->sensor_idx[i]),
				cl_data->sensor_sts[i]);
		}
	}

	cancel_delayed_work_sync(&cl_data->work_buffer);
	amd_sfh_clear_intr(mp2);
}

int amd_sfh_hid_client_init(struct amd_mp2_dev *privdata)
{
	struct amd_input_data *in_data = &privdata->in_data;
	struct amdtp_cl_data *cl_data = privdata->cl_data;
	struct amd_mp2_ops *mp2_ops = privdata->mp2_ops;
	struct amd_mp2_sensor_info info;
	struct request_list *req_list;
	struct device *dev;
	u32 feature_report_size;
	u32 input_report_size;
	int rc, i;
	u8 cl_idx;

	req_list = &cl_data->req_list;
	dev = &privdata->pdev->dev;
	amd_sfh_set_desc_ops(mp2_ops);

	mp2_ops->suspend = amd_sfh_suspend;
	mp2_ops->resume = amd_sfh_resume;

	cl_data->num_hid_devices = amd_mp2_get_sensor_num(privdata, &cl_data->sensor_idx[0]);
	if (cl_data->num_hid_devices == 0)
		return -ENODEV;
	cl_data->is_any_sensor_enabled = false;

	INIT_DELAYED_WORK(&cl_data->work, amd_sfh_work);
	INIT_DELAYED_WORK(&cl_data->work_buffer, amd_sfh_work_buffer);
	INIT_LIST_HEAD(&req_list->list);
	cl_data->in_data = in_data;

	for (i = 0; i < cl_data->num_hid_devices; i++) {
		in_data->sensor_virt_addr[i] = dma_alloc_coherent(dev, sizeof(int) * 8,
								  &cl_data->sensor_dma_addr[i],
								  GFP_KERNEL);
		if (!in_data->sensor_virt_addr[i]) {
			rc = -ENOMEM;
			goto cleanup;
		}
		cl_data->sensor_sts[i] = SENSOR_DISABLED;
		cl_data->sensor_requested_cnt[i] = 0;
		cl_data->cur_hid_dev = i;
		cl_idx = cl_data->sensor_idx[i];
		cl_data->report_descr_sz[i] = mp2_ops->get_desc_sz(cl_idx, descr_size);
		if (!cl_data->report_descr_sz[i]) {
			rc = -EINVAL;
			goto cleanup;
		}
		feature_report_size = mp2_ops->get_desc_sz(cl_idx, feature_size);
		if (!feature_report_size) {
			rc = -EINVAL;
			goto cleanup;
		}
		input_report_size =  mp2_ops->get_desc_sz(cl_idx, input_size);
		if (!input_report_size) {
			rc = -EINVAL;
			goto cleanup;
		}
		cl_data->feature_report[i] = devm_kzalloc(dev, feature_report_size, GFP_KERNEL);
		if (!cl_data->feature_report[i]) {
			rc = -ENOMEM;
			goto cleanup;
		}
		in_data->input_report[i] = devm_kzalloc(dev, input_report_size, GFP_KERNEL);
		if (!in_data->input_report[i]) {
			rc = -ENOMEM;
			goto cleanup;
		}
		info.period = AMD_SFH_IDLE_LOOP;
		info.sensor_idx = cl_idx;
		info.dma_address = cl_data->sensor_dma_addr[i];

		cl_data->report_descr[i] =
			devm_kzalloc(dev, cl_data->report_descr_sz[i], GFP_KERNEL);
		if (!cl_data->report_descr[i]) {
			rc = -ENOMEM;
			goto cleanup;
		}
		rc = mp2_ops->get_rep_desc(cl_idx, cl_data->report_descr[i]);
		if (rc)
			goto cleanup;
		mp2_ops->start(privdata, info);
<<<<<<< HEAD
		status = amd_sfh_wait_for_response
				(privdata, cl_data->sensor_idx[i], SENSOR_ENABLED);
		if (status == SENSOR_ENABLED) {
			cl_data->is_any_sensor_enabled = true;
			cl_data->sensor_sts[i] = SENSOR_ENABLED;
			rc = amdtp_hid_probe(cl_data->cur_hid_dev, cl_data);
			if (rc) {
				mp2_ops->stop(privdata, cl_data->sensor_idx[i]);
				status = amd_sfh_wait_for_response
					(privdata, cl_data->sensor_idx[i], SENSOR_DISABLED);
				if (status != SENSOR_ENABLED)
					cl_data->sensor_sts[i] = SENSOR_DISABLED;
				dev_dbg(dev, "sid 0x%x (%s) status 0x%x\n",
					cl_data->sensor_idx[i],
					get_sensor_name(cl_data->sensor_idx[i]),
					cl_data->sensor_sts[i]);
				goto cleanup;
			}
		} else {
			cl_data->sensor_sts[i] = SENSOR_DISABLED;
			dev_dbg(dev, "sid 0x%x (%s) status 0x%x\n",
				cl_data->sensor_idx[i],
				get_sensor_name(cl_data->sensor_idx[i]),
				cl_data->sensor_sts[i]);
=======
		cl_data->sensor_sts[i] = amd_sfh_wait_for_response
						(privdata, cl_data->sensor_idx[i], SENSOR_ENABLED);
	}

	for (i = 0; i < cl_data->num_hid_devices; i++) {
		cl_data->cur_hid_dev = i;
		if (cl_data->sensor_sts[i] == SENSOR_ENABLED) {
			cl_data->is_any_sensor_enabled = true;
			rc = amdtp_hid_probe(i, cl_data);
			if (rc)
				goto cleanup;
		} else {
			cl_data->sensor_sts[i] = SENSOR_DISABLED;
>>>>>>> 98817289
		}
		dev_dbg(dev, "sid 0x%x (%s) status 0x%x\n",
			cl_data->sensor_idx[i], get_sensor_name(cl_data->sensor_idx[i]),
			cl_data->sensor_sts[i]);
	}
<<<<<<< HEAD
	if (!cl_data->is_any_sensor_enabled ||
	   (mp2_ops->discovery_status && mp2_ops->discovery_status(privdata) == 0)) {
		amd_sfh_hid_client_deinit(privdata);
		for (i = 0; i < cl_data->num_hid_devices; i++) {
			devm_kfree(dev, cl_data->feature_report[i]);
			devm_kfree(dev, in_data->input_report[i]);
			devm_kfree(dev, cl_data->report_descr[i]);
		}
		dev_warn(dev, "Failed to discover, sensors not enabled is %d\n", cl_data->is_any_sensor_enabled);
		return -EOPNOTSUPP;
=======

	if (!cl_data->is_any_sensor_enabled ||
	   (mp2_ops->discovery_status && mp2_ops->discovery_status(privdata) == 0)) {
		dev_warn(dev, "Failed to discover, sensors not enabled is %d\n", cl_data->is_any_sensor_enabled);
		rc = -EOPNOTSUPP;
		goto cleanup;
>>>>>>> 98817289
	}
	schedule_delayed_work(&cl_data->work_buffer, msecs_to_jiffies(AMD_SFH_IDLE_LOOP));
	return 0;

cleanup:
	amd_sfh_hid_client_deinit(privdata);
	for (i = 0; i < cl_data->num_hid_devices; i++) {
		devm_kfree(dev, cl_data->feature_report[i]);
		devm_kfree(dev, in_data->input_report[i]);
		devm_kfree(dev, cl_data->report_descr[i]);
	}
	return rc;
}

int amd_sfh_hid_client_deinit(struct amd_mp2_dev *privdata)
{
	struct amdtp_cl_data *cl_data = privdata->cl_data;
	struct amd_input_data *in_data = cl_data->in_data;
	int i, status;

	for (i = 0; i < cl_data->num_hid_devices; i++) {
		if (cl_data->sensor_sts[i] == SENSOR_ENABLED) {
			privdata->mp2_ops->stop(privdata, cl_data->sensor_idx[i]);
			status = amd_sfh_wait_for_response
					(privdata, cl_data->sensor_idx[i], SENSOR_DISABLED);
			if (status != SENSOR_ENABLED)
				cl_data->sensor_sts[i] = SENSOR_DISABLED;
			dev_dbg(&privdata->pdev->dev, "stopping sid 0x%x (%s) status 0x%x\n",
				cl_data->sensor_idx[i], get_sensor_name(cl_data->sensor_idx[i]),
				cl_data->sensor_sts[i]);
		}
	}

	cancel_delayed_work_sync(&cl_data->work);
	cancel_delayed_work_sync(&cl_data->work_buffer);
	amdtp_hid_remove(cl_data);

	for (i = 0; i < cl_data->num_hid_devices; i++) {
		if (in_data->sensor_virt_addr[i]) {
			dma_free_coherent(&privdata->pdev->dev, 8 * sizeof(int),
					  in_data->sensor_virt_addr[i],
					  cl_data->sensor_dma_addr[i]);
		}
	}
	return 0;
}<|MERGE_RESOLUTION|>--- conflicted
+++ resolved
@@ -286,32 +286,6 @@
 		if (rc)
 			goto cleanup;
 		mp2_ops->start(privdata, info);
-<<<<<<< HEAD
-		status = amd_sfh_wait_for_response
-				(privdata, cl_data->sensor_idx[i], SENSOR_ENABLED);
-		if (status == SENSOR_ENABLED) {
-			cl_data->is_any_sensor_enabled = true;
-			cl_data->sensor_sts[i] = SENSOR_ENABLED;
-			rc = amdtp_hid_probe(cl_data->cur_hid_dev, cl_data);
-			if (rc) {
-				mp2_ops->stop(privdata, cl_data->sensor_idx[i]);
-				status = amd_sfh_wait_for_response
-					(privdata, cl_data->sensor_idx[i], SENSOR_DISABLED);
-				if (status != SENSOR_ENABLED)
-					cl_data->sensor_sts[i] = SENSOR_DISABLED;
-				dev_dbg(dev, "sid 0x%x (%s) status 0x%x\n",
-					cl_data->sensor_idx[i],
-					get_sensor_name(cl_data->sensor_idx[i]),
-					cl_data->sensor_sts[i]);
-				goto cleanup;
-			}
-		} else {
-			cl_data->sensor_sts[i] = SENSOR_DISABLED;
-			dev_dbg(dev, "sid 0x%x (%s) status 0x%x\n",
-				cl_data->sensor_idx[i],
-				get_sensor_name(cl_data->sensor_idx[i]),
-				cl_data->sensor_sts[i]);
-=======
 		cl_data->sensor_sts[i] = amd_sfh_wait_for_response
 						(privdata, cl_data->sensor_idx[i], SENSOR_ENABLED);
 	}
@@ -325,31 +299,17 @@
 				goto cleanup;
 		} else {
 			cl_data->sensor_sts[i] = SENSOR_DISABLED;
->>>>>>> 98817289
 		}
 		dev_dbg(dev, "sid 0x%x (%s) status 0x%x\n",
 			cl_data->sensor_idx[i], get_sensor_name(cl_data->sensor_idx[i]),
 			cl_data->sensor_sts[i]);
 	}
-<<<<<<< HEAD
-	if (!cl_data->is_any_sensor_enabled ||
-	   (mp2_ops->discovery_status && mp2_ops->discovery_status(privdata) == 0)) {
-		amd_sfh_hid_client_deinit(privdata);
-		for (i = 0; i < cl_data->num_hid_devices; i++) {
-			devm_kfree(dev, cl_data->feature_report[i]);
-			devm_kfree(dev, in_data->input_report[i]);
-			devm_kfree(dev, cl_data->report_descr[i]);
-		}
-		dev_warn(dev, "Failed to discover, sensors not enabled is %d\n", cl_data->is_any_sensor_enabled);
-		return -EOPNOTSUPP;
-=======
 
 	if (!cl_data->is_any_sensor_enabled ||
 	   (mp2_ops->discovery_status && mp2_ops->discovery_status(privdata) == 0)) {
 		dev_warn(dev, "Failed to discover, sensors not enabled is %d\n", cl_data->is_any_sensor_enabled);
 		rc = -EOPNOTSUPP;
 		goto cleanup;
->>>>>>> 98817289
 	}
 	schedule_delayed_work(&cl_data->work_buffer, msecs_to_jiffies(AMD_SFH_IDLE_LOOP));
 	return 0;
