--- conflicted
+++ resolved
@@ -93,11 +93,7 @@
 	writel(cmd_base.ul, privdata->mmio + AMD_C2P_MSG0);
 }
 
-<<<<<<< HEAD
-static void amd_sfh_clear_intr_v2(struct amd_mp2_dev *privdata)
-=======
 void amd_sfh_clear_intr_v2(struct amd_mp2_dev *privdata)
->>>>>>> d60c95ef
 {
 	if (readl(privdata->mmio + AMD_P2C_MSG(4))) {
 		writel(0, privdata->mmio + AMD_P2C_MSG(4));
@@ -105,11 +101,7 @@
 	}
 }
 
-<<<<<<< HEAD
-static void amd_sfh_clear_intr(struct amd_mp2_dev *privdata)
-=======
 void amd_sfh_clear_intr(struct amd_mp2_dev *privdata)
->>>>>>> d60c95ef
 {
 	if (privdata->mp2_ops->clear_intr)
 		privdata->mp2_ops->clear_intr(privdata);
@@ -122,11 +114,7 @@
 	return IRQ_HANDLED;
 }
 
-<<<<<<< HEAD
-static int amd_sfh_irq_init_v2(struct amd_mp2_dev *privdata)
-=======
 int amd_sfh_irq_init_v2(struct amd_mp2_dev *privdata)
->>>>>>> d60c95ef
 {
 	int rc;
 
@@ -149,11 +137,7 @@
 		      SENSOR_DISCOVERY_STATUS_MASK) >> SENSOR_DISCOVERY_STATUS_SHIFT;
 }
 
-<<<<<<< HEAD
-void amd_start_sensor(struct amd_mp2_dev *privdata, struct amd_mp2_sensor_info info)
-=======
 static void amd_start_sensor(struct amd_mp2_dev *privdata, struct amd_mp2_sensor_info info)
->>>>>>> d60c95ef
 {
 	union sfh_cmd_param cmd_param;
 	union sfh_cmd_base cmd_base;
@@ -269,10 +253,7 @@
 	.clear_intr = amd_sfh_clear_intr_v2,
 	.init_intr = amd_sfh_irq_init_v2,
 	.discovery_status = amd_sfh_dis_sts_v2,
-<<<<<<< HEAD
-=======
 	.remove = amd_mp2_pci_remove,
->>>>>>> d60c95ef
 };
 
 static struct amd_mp2_ops amd_sfh_ops = {
@@ -299,11 +280,7 @@
 	}
 }
 
-<<<<<<< HEAD
-static int amd_sfh_irq_init(struct amd_mp2_dev *privdata)
-=======
 int amd_sfh_irq_init(struct amd_mp2_dev *privdata)
->>>>>>> d60c95ef
 {
 	if (privdata->mp2_ops->init_intr)
 		return privdata->mp2_ops->init_intr(privdata);
@@ -384,10 +361,7 @@
 		return rc;
 	}
 
-<<<<<<< HEAD
-=======
 init_done:
->>>>>>> d60c95ef
 	amd_sfh_clear_intr(privdata);
 
 	return devm_add_action_or_reset(&pdev->dev, privdata->mp2_ops->remove, privdata);
@@ -399,9 +373,6 @@
 
 	mp2->mp2_ops->resume(mp2);
 
-	schedule_delayed_work(&cl_data->work_buffer, msecs_to_jiffies(AMD_SFH_IDLE_LOOP));
-	amd_sfh_clear_intr(mp2);
-
 	return 0;
 }
 
@@ -410,9 +381,6 @@
 	struct amd_mp2_dev *mp2 = dev_get_drvdata(dev);
 
 	mp2->mp2_ops->suspend(mp2);
-
-	cancel_delayed_work_sync(&cl_data->work_buffer);
-	amd_sfh_clear_intr(mp2);
 
 	return 0;
 }
