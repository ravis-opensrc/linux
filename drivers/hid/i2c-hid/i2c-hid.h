--- conflicted
+++ resolved
@@ -33,11 +33,7 @@
 
 int i2c_hid_core_probe(struct i2c_client *client, struct i2chid_ops *ops,
 		       u16 hid_descriptor_address, u32 quirks);
-<<<<<<< HEAD
-int i2c_hid_core_remove(struct i2c_client *client);
-=======
 void i2c_hid_core_remove(struct i2c_client *client);
->>>>>>> d60c95ef
 
 void i2c_hid_core_shutdown(struct i2c_client *client);
 
