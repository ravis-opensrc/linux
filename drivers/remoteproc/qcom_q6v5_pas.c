// SPDX-License-Identifier: GPL-2.0-only
/*
 * Qualcomm ADSP/SLPI Peripheral Image Loader for MSM8974 and MSM8996
 *
 * Copyright (C) 2016 Linaro Ltd
 * Copyright (C) 2014 Sony Mobile Communications AB
 * Copyright (c) 2012-2013, The Linux Foundation. All rights reserved.
 */

#include <linux/clk.h>
#include <linux/delay.h>
#include <linux/firmware.h>
#include <linux/interrupt.h>
#include <linux/kernel.h>
#include <linux/module.h>
#include <linux/of.h>
#include <linux/of_address.h>
#include <linux/of_reserved_mem.h>
#include <linux/platform_device.h>
#include <linux/pm_domain.h>
#include <linux/pm_runtime.h>
#include <linux/firmware/qcom/qcom_scm.h>
#include <linux/regulator/consumer.h>
#include <linux/remoteproc.h>
#include <linux/soc/qcom/mdt_loader.h>
#include <linux/soc/qcom/smem.h>
#include <linux/soc/qcom/smem_state.h>

#include "qcom_common.h"
#include "qcom_pil_info.h"
#include "qcom_q6v5.h"
#include "remoteproc_internal.h"

#define ADSP_DECRYPT_SHUTDOWN_DELAY_MS	100

struct adsp_data {
	int crash_reason_smem;
	const char *firmware_name;
	const char *dtb_firmware_name;
	int pas_id;
	int dtb_pas_id;
	unsigned int minidump_id;
	bool auto_boot;
	bool decrypt_shutdown;

	char **proxy_pd_names;

	const char *load_state;
	const char *ssr_name;
	const char *sysmon_name;
	int ssctl_id;

	int region_assign_idx;
};

struct qcom_adsp {
	struct device *dev;
	struct rproc *rproc;

	struct qcom_q6v5 q6v5;

	struct clk *xo;
	struct clk *aggre2_clk;

	struct regulator *cx_supply;
	struct regulator *px_supply;

	struct device *proxy_pds[3];

	int proxy_pd_count;

	const char *dtb_firmware_name;
	int pas_id;
	int dtb_pas_id;
	unsigned int minidump_id;
	int crash_reason_smem;
	bool decrypt_shutdown;
	const char *info_name;

	const struct firmware *firmware;
	const struct firmware *dtb_firmware;

	struct completion start_done;
	struct completion stop_done;

	phys_addr_t mem_phys;
	phys_addr_t dtb_mem_phys;
	phys_addr_t mem_reloc;
	phys_addr_t dtb_mem_reloc;
	phys_addr_t region_assign_phys;
	void *mem_region;
	void *dtb_mem_region;
	size_t mem_size;
	size_t dtb_mem_size;
	size_t region_assign_size;

	int region_assign_idx;
	u64 region_assign_perms;

	struct qcom_rproc_glink glink_subdev;
	struct qcom_rproc_subdev smd_subdev;
	struct qcom_rproc_ssr ssr_subdev;
	struct qcom_sysmon *sysmon;

	struct qcom_scm_pas_metadata pas_metadata;
	struct qcom_scm_pas_metadata dtb_pas_metadata;
};

static void adsp_segment_dump(struct rproc *rproc, struct rproc_dump_segment *segment,
		       void *dest, size_t offset, size_t size)
{
	struct qcom_adsp *adsp = rproc->priv;
	int total_offset;

	total_offset = segment->da + segment->offset + offset - adsp->mem_phys;
	if (total_offset < 0 || total_offset + size > adsp->mem_size) {
		dev_err(adsp->dev,
			"invalid copy request for segment %pad with offset %zu and size %zu)\n",
			&segment->da, offset, size);
		memset(dest, 0xff, size);
		return;
	}

	memcpy_fromio(dest, adsp->mem_region + total_offset, size);
}

static void adsp_minidump(struct rproc *rproc)
{
	struct qcom_adsp *adsp = rproc->priv;

	if (rproc->dump_conf == RPROC_COREDUMP_DISABLED)
		return;

	qcom_minidump(rproc, adsp->minidump_id, adsp_segment_dump);
}

static int adsp_pds_enable(struct qcom_adsp *adsp, struct device **pds,
			   size_t pd_count)
{
	int ret;
	int i;

	for (i = 0; i < pd_count; i++) {
		dev_pm_genpd_set_performance_state(pds[i], INT_MAX);
		ret = pm_runtime_get_sync(pds[i]);
		if (ret < 0) {
			pm_runtime_put_noidle(pds[i]);
			dev_pm_genpd_set_performance_state(pds[i], 0);
			goto unroll_pd_votes;
		}
	}

	return 0;

unroll_pd_votes:
	for (i--; i >= 0; i--) {
		dev_pm_genpd_set_performance_state(pds[i], 0);
		pm_runtime_put(pds[i]);
	}

	return ret;
};

static void adsp_pds_disable(struct qcom_adsp *adsp, struct device **pds,
			     size_t pd_count)
{
	int i;

	for (i = 0; i < pd_count; i++) {
		dev_pm_genpd_set_performance_state(pds[i], 0);
		pm_runtime_put(pds[i]);
	}
}

static int adsp_shutdown_poll_decrypt(struct qcom_adsp *adsp)
{
	unsigned int retry_num = 50;
	int ret;

	do {
		msleep(ADSP_DECRYPT_SHUTDOWN_DELAY_MS);
		ret = qcom_scm_pas_shutdown(adsp->pas_id);
	} while (ret == -EINVAL && --retry_num);

	return ret;
}

static int adsp_unprepare(struct rproc *rproc)
{
	struct qcom_adsp *adsp = rproc->priv;

	/*
	 * adsp_load() did pass pas_metadata to the SCM driver for storing
	 * metadata context. It might have been released already if
	 * auth_and_reset() was successful, but in other cases clean it up
	 * here.
	 */
	qcom_scm_pas_metadata_release(&adsp->pas_metadata);
	if (adsp->dtb_pas_id)
		qcom_scm_pas_metadata_release(&adsp->dtb_pas_metadata);

	return 0;
}

static int adsp_load(struct rproc *rproc, const struct firmware *fw)
{
	struct qcom_adsp *adsp = rproc->priv;
	int ret;

	/* Store firmware handle to be used in adsp_start() */
	adsp->firmware = fw;

	if (adsp->dtb_pas_id) {
		ret = request_firmware(&adsp->dtb_firmware, adsp->dtb_firmware_name, adsp->dev);
		if (ret) {
			dev_err(adsp->dev, "request_firmware failed for %s: %d\n",
				adsp->dtb_firmware_name, ret);
			return ret;
		}

		ret = qcom_mdt_pas_init(adsp->dev, adsp->dtb_firmware, adsp->dtb_firmware_name,
					adsp->dtb_pas_id, adsp->dtb_mem_phys,
					&adsp->dtb_pas_metadata);
		if (ret)
			goto release_dtb_firmware;

		ret = qcom_mdt_load_no_init(adsp->dev, adsp->dtb_firmware, adsp->dtb_firmware_name,
					    adsp->dtb_pas_id, adsp->dtb_mem_region,
					    adsp->dtb_mem_phys, adsp->dtb_mem_size,
					    &adsp->dtb_mem_reloc);
		if (ret)
			goto release_dtb_metadata;
	}

	return 0;

release_dtb_metadata:
	qcom_scm_pas_metadata_release(&adsp->dtb_pas_metadata);

release_dtb_firmware:
	release_firmware(adsp->dtb_firmware);

	return ret;
}

static int adsp_start(struct rproc *rproc)
{
	struct qcom_adsp *adsp = rproc->priv;
	int ret;

	ret = qcom_q6v5_prepare(&adsp->q6v5);
	if (ret)
		return ret;

	ret = adsp_pds_enable(adsp, adsp->proxy_pds, adsp->proxy_pd_count);
	if (ret < 0)
		goto disable_irqs;

	ret = clk_prepare_enable(adsp->xo);
	if (ret)
		goto disable_proxy_pds;

	ret = clk_prepare_enable(adsp->aggre2_clk);
	if (ret)
		goto disable_xo_clk;

	if (adsp->cx_supply) {
		ret = regulator_enable(adsp->cx_supply);
		if (ret)
			goto disable_aggre2_clk;
	}

	if (adsp->px_supply) {
		ret = regulator_enable(adsp->px_supply);
		if (ret)
			goto disable_cx_supply;
	}

	if (adsp->dtb_pas_id) {
		ret = qcom_scm_pas_auth_and_reset(adsp->dtb_pas_id);
		if (ret) {
			dev_err(adsp->dev,
				"failed to authenticate dtb image and release reset\n");
			goto disable_px_supply;
		}
	}

	ret = qcom_mdt_pas_init(adsp->dev, adsp->firmware, rproc->firmware, adsp->pas_id,
				adsp->mem_phys, &adsp->pas_metadata);
	if (ret)
		goto disable_px_supply;

	ret = qcom_mdt_load_no_init(adsp->dev, adsp->firmware, rproc->firmware, adsp->pas_id,
				    adsp->mem_region, adsp->mem_phys, adsp->mem_size,
				    &adsp->mem_reloc);
	if (ret)
		goto release_pas_metadata;

	qcom_pil_info_store(adsp->info_name, adsp->mem_phys, adsp->mem_size);

	ret = qcom_scm_pas_auth_and_reset(adsp->pas_id);
	if (ret) {
		dev_err(adsp->dev,
			"failed to authenticate image and release reset\n");
		goto release_pas_metadata;
	}

	ret = qcom_q6v5_wait_for_start(&adsp->q6v5, msecs_to_jiffies(5000));
	if (ret == -ETIMEDOUT) {
		dev_err(adsp->dev, "start timed out\n");
		qcom_scm_pas_shutdown(adsp->pas_id);
		goto release_pas_metadata;
	}

	qcom_scm_pas_metadata_release(&adsp->pas_metadata);
	if (adsp->dtb_pas_id)
		qcom_scm_pas_metadata_release(&adsp->dtb_pas_metadata);

	/* Remove pointer to the loaded firmware, only valid in adsp_load() & adsp_start() */
	adsp->firmware = NULL;

	return 0;

release_pas_metadata:
	qcom_scm_pas_metadata_release(&adsp->pas_metadata);
	if (adsp->dtb_pas_id)
		qcom_scm_pas_metadata_release(&adsp->dtb_pas_metadata);
disable_px_supply:
	if (adsp->px_supply)
		regulator_disable(adsp->px_supply);
disable_cx_supply:
	if (adsp->cx_supply)
		regulator_disable(adsp->cx_supply);
disable_aggre2_clk:
	clk_disable_unprepare(adsp->aggre2_clk);
disable_xo_clk:
	clk_disable_unprepare(adsp->xo);
disable_proxy_pds:
	adsp_pds_disable(adsp, adsp->proxy_pds, adsp->proxy_pd_count);
disable_irqs:
	qcom_q6v5_unprepare(&adsp->q6v5);

	/* Remove pointer to the loaded firmware, only valid in adsp_load() & adsp_start() */
	adsp->firmware = NULL;

	return ret;
}

static void qcom_pas_handover(struct qcom_q6v5 *q6v5)
{
	struct qcom_adsp *adsp = container_of(q6v5, struct qcom_adsp, q6v5);

	if (adsp->px_supply)
		regulator_disable(adsp->px_supply);
	if (adsp->cx_supply)
		regulator_disable(adsp->cx_supply);
	clk_disable_unprepare(adsp->aggre2_clk);
	clk_disable_unprepare(adsp->xo);
	adsp_pds_disable(adsp, adsp->proxy_pds, adsp->proxy_pd_count);
}

static int adsp_stop(struct rproc *rproc)
{
	struct qcom_adsp *adsp = rproc->priv;
	int handover;
	int ret;

	ret = qcom_q6v5_request_stop(&adsp->q6v5, adsp->sysmon);
	if (ret == -ETIMEDOUT)
		dev_err(adsp->dev, "timed out on wait\n");

	ret = qcom_scm_pas_shutdown(adsp->pas_id);
	if (ret && adsp->decrypt_shutdown)
		ret = adsp_shutdown_poll_decrypt(adsp);

	if (ret)
		dev_err(adsp->dev, "failed to shutdown: %d\n", ret);

	if (adsp->dtb_pas_id) {
		ret = qcom_scm_pas_shutdown(adsp->dtb_pas_id);
		if (ret)
			dev_err(adsp->dev, "failed to shutdown dtb: %d\n", ret);
	}

	handover = qcom_q6v5_unprepare(&adsp->q6v5);
	if (handover)
		qcom_pas_handover(&adsp->q6v5);

	return ret;
}

static void *adsp_da_to_va(struct rproc *rproc, u64 da, size_t len, bool *is_iomem)
{
	struct qcom_adsp *adsp = rproc->priv;
	int offset;

	offset = da - adsp->mem_reloc;
	if (offset < 0 || offset + len > adsp->mem_size)
		return NULL;

	if (is_iomem)
		*is_iomem = true;

	return adsp->mem_region + offset;
}

static unsigned long adsp_panic(struct rproc *rproc)
{
	struct qcom_adsp *adsp = rproc->priv;

	return qcom_q6v5_panic(&adsp->q6v5);
}

static const struct rproc_ops adsp_ops = {
	.unprepare = adsp_unprepare,
	.start = adsp_start,
	.stop = adsp_stop,
	.da_to_va = adsp_da_to_va,
	.parse_fw = qcom_register_dump_segments,
	.load = adsp_load,
	.panic = adsp_panic,
};

static const struct rproc_ops adsp_minidump_ops = {
	.unprepare = adsp_unprepare,
	.start = adsp_start,
	.stop = adsp_stop,
	.da_to_va = adsp_da_to_va,
	.parse_fw = qcom_register_dump_segments,
	.load = adsp_load,
	.panic = adsp_panic,
	.coredump = adsp_minidump,
};

static int adsp_init_clock(struct qcom_adsp *adsp)
{
	int ret;

	adsp->xo = devm_clk_get(adsp->dev, "xo");
	if (IS_ERR(adsp->xo)) {
		ret = PTR_ERR(adsp->xo);
		if (ret != -EPROBE_DEFER)
			dev_err(adsp->dev, "failed to get xo clock");
		return ret;
	}

	adsp->aggre2_clk = devm_clk_get_optional(adsp->dev, "aggre2");
	if (IS_ERR(adsp->aggre2_clk)) {
		ret = PTR_ERR(adsp->aggre2_clk);
		if (ret != -EPROBE_DEFER)
			dev_err(adsp->dev,
				"failed to get aggre2 clock");
		return ret;
	}

	return 0;
}

static int adsp_init_regulator(struct qcom_adsp *adsp)
{
	adsp->cx_supply = devm_regulator_get_optional(adsp->dev, "cx");
	if (IS_ERR(adsp->cx_supply)) {
		if (PTR_ERR(adsp->cx_supply) == -ENODEV)
			adsp->cx_supply = NULL;
		else
			return PTR_ERR(adsp->cx_supply);
	}

	if (adsp->cx_supply)
		regulator_set_load(adsp->cx_supply, 100000);

	adsp->px_supply = devm_regulator_get_optional(adsp->dev, "px");
	if (IS_ERR(adsp->px_supply)) {
		if (PTR_ERR(adsp->px_supply) == -ENODEV)
			adsp->px_supply = NULL;
		else
			return PTR_ERR(adsp->px_supply);
	}

	return 0;
}

static int adsp_pds_attach(struct device *dev, struct device **devs,
			   char **pd_names)
{
	size_t num_pds = 0;
	int ret;
	int i;

	if (!pd_names)
		return 0;

	/* Handle single power domain */
	if (dev->pm_domain) {
		devs[0] = dev;
		pm_runtime_enable(dev);
		return 1;
	}

	while (pd_names[num_pds])
		num_pds++;

	for (i = 0; i < num_pds; i++) {
		devs[i] = dev_pm_domain_attach_by_name(dev, pd_names[i]);
		if (IS_ERR_OR_NULL(devs[i])) {
			ret = PTR_ERR(devs[i]) ? : -ENODATA;
			goto unroll_attach;
		}
	}

	return num_pds;

unroll_attach:
	for (i--; i >= 0; i--)
		dev_pm_domain_detach(devs[i], false);

	return ret;
};

static void adsp_pds_detach(struct qcom_adsp *adsp, struct device **pds,
			    size_t pd_count)
{
	struct device *dev = adsp->dev;
	int i;

	/* Handle single power domain */
	if (dev->pm_domain && pd_count) {
		pm_runtime_disable(dev);
		return;
	}

	for (i = 0; i < pd_count; i++)
		dev_pm_domain_detach(pds[i], false);
}

static int adsp_alloc_memory_region(struct qcom_adsp *adsp)
{
	struct reserved_mem *rmem;
	struct device_node *node;

	node = of_parse_phandle(adsp->dev->of_node, "memory-region", 0);
	if (!node) {
		dev_err(adsp->dev, "no memory-region specified\n");
		return -EINVAL;
	}

<<<<<<< HEAD
	ret = of_address_to_resource(node, 0, &r);
	of_node_put(node);
	if (ret)
		return ret;
=======
	rmem = of_reserved_mem_lookup(node);
	of_node_put(node);
	if (!rmem) {
		dev_err(adsp->dev, "unable to resolve memory-region\n");
		return -EINVAL;
	}
>>>>>>> 98817289

	adsp->mem_phys = adsp->mem_reloc = rmem->base;
	adsp->mem_size = rmem->size;
	adsp->mem_region = devm_ioremap_wc(adsp->dev, adsp->mem_phys, adsp->mem_size);
	if (!adsp->mem_region) {
		dev_err(adsp->dev, "unable to map memory region: %pa+%zx\n",
			&rmem->base, adsp->mem_size);
		return -EBUSY;
	}

	if (!adsp->dtb_pas_id)
		return 0;

	node = of_parse_phandle(adsp->dev->of_node, "memory-region", 1);
	if (!node) {
		dev_err(adsp->dev, "no dtb memory-region specified\n");
		return -EINVAL;
	}

	rmem = of_reserved_mem_lookup(node);
	of_node_put(node);
	if (!rmem) {
		dev_err(adsp->dev, "unable to resolve dtb memory-region\n");
		return -EINVAL;
	}

	adsp->dtb_mem_phys = adsp->dtb_mem_reloc = rmem->base;
	adsp->dtb_mem_size = rmem->size;
	adsp->dtb_mem_region = devm_ioremap_wc(adsp->dev, adsp->dtb_mem_phys, adsp->dtb_mem_size);
	if (!adsp->dtb_mem_region) {
		dev_err(adsp->dev, "unable to map dtb memory region: %pa+%zx\n",
			&rmem->base, adsp->dtb_mem_size);
		return -EBUSY;
	}

	return 0;
}

static int adsp_assign_memory_region(struct qcom_adsp *adsp)
{
	struct reserved_mem *rmem = NULL;
	struct qcom_scm_vmperm perm;
	struct device_node *node;
	int ret;

	if (!adsp->region_assign_idx)
		return 0;

	node = of_parse_phandle(adsp->dev->of_node, "memory-region", adsp->region_assign_idx);
	if (node)
		rmem = of_reserved_mem_lookup(node);
	of_node_put(node);
	if (!rmem) {
		dev_err(adsp->dev, "unable to resolve shareable memory-region\n");
		return -EINVAL;
	}

	perm.vmid = QCOM_SCM_VMID_MSS_MSA;
	perm.perm = QCOM_SCM_PERM_RW;

	adsp->region_assign_phys = rmem->base;
	adsp->region_assign_size = rmem->size;
	adsp->region_assign_perms = BIT(QCOM_SCM_VMID_HLOS);

	ret = qcom_scm_assign_mem(adsp->region_assign_phys,
				  adsp->region_assign_size,
				  &adsp->region_assign_perms,
				  &perm, 1);
	if (ret < 0) {
		dev_err(adsp->dev, "assign memory failed\n");
		return ret;
	}

	return 0;
}

static void adsp_unassign_memory_region(struct qcom_adsp *adsp)
{
	struct qcom_scm_vmperm perm;
	int ret;

	if (!adsp->region_assign_idx)
		return;

	perm.vmid = QCOM_SCM_VMID_HLOS;
	perm.perm = QCOM_SCM_PERM_RW;

	ret = qcom_scm_assign_mem(adsp->region_assign_phys,
				  adsp->region_assign_size,
				  &adsp->region_assign_perms,
				  &perm, 1);
	if (ret < 0)
		dev_err(adsp->dev, "unassign memory failed\n");
}

static int adsp_probe(struct platform_device *pdev)
{
	const struct adsp_data *desc;
	struct qcom_adsp *adsp;
	struct rproc *rproc;
	const char *fw_name, *dtb_fw_name = NULL;
	const struct rproc_ops *ops = &adsp_ops;
	int ret;

	desc = of_device_get_match_data(&pdev->dev);
	if (!desc)
		return -EINVAL;

	if (!qcom_scm_is_available())
		return -EPROBE_DEFER;

	fw_name = desc->firmware_name;
	ret = of_property_read_string(pdev->dev.of_node, "firmware-name",
				      &fw_name);
	if (ret < 0 && ret != -EINVAL)
		return ret;

	if (desc->dtb_firmware_name) {
		dtb_fw_name = desc->dtb_firmware_name;
		ret = of_property_read_string_index(pdev->dev.of_node, "firmware-name", 1,
						    &dtb_fw_name);
		if (ret < 0 && ret != -EINVAL)
			return ret;
	}

	if (desc->minidump_id)
		ops = &adsp_minidump_ops;

	rproc = rproc_alloc(&pdev->dev, pdev->name, ops, fw_name, sizeof(*adsp));

	if (!rproc) {
		dev_err(&pdev->dev, "unable to allocate remoteproc\n");
		return -ENOMEM;
	}

	rproc->auto_boot = desc->auto_boot;
	rproc_coredump_set_elf_info(rproc, ELFCLASS32, EM_NONE);

	adsp = rproc->priv;
	adsp->dev = &pdev->dev;
	adsp->rproc = rproc;
	adsp->minidump_id = desc->minidump_id;
	adsp->pas_id = desc->pas_id;
	adsp->info_name = desc->sysmon_name;
	adsp->decrypt_shutdown = desc->decrypt_shutdown;
	adsp->region_assign_idx = desc->region_assign_idx;
	if (dtb_fw_name) {
		adsp->dtb_firmware_name = dtb_fw_name;
		adsp->dtb_pas_id = desc->dtb_pas_id;
	}
	platform_set_drvdata(pdev, adsp);

	ret = device_init_wakeup(adsp->dev, true);
	if (ret)
		goto free_rproc;

	ret = adsp_alloc_memory_region(adsp);
	if (ret)
		goto free_rproc;

	ret = adsp_assign_memory_region(adsp);
	if (ret)
		goto free_rproc;

	ret = adsp_init_clock(adsp);
	if (ret)
		goto free_rproc;

	ret = adsp_init_regulator(adsp);
	if (ret)
		goto free_rproc;

	ret = adsp_pds_attach(&pdev->dev, adsp->proxy_pds,
			      desc->proxy_pd_names);
	if (ret < 0)
		goto free_rproc;
	adsp->proxy_pd_count = ret;

	ret = qcom_q6v5_init(&adsp->q6v5, pdev, rproc, desc->crash_reason_smem, desc->load_state,
			     qcom_pas_handover);
	if (ret)
		goto detach_proxy_pds;

	qcom_add_glink_subdev(rproc, &adsp->glink_subdev, desc->ssr_name);
	qcom_add_smd_subdev(rproc, &adsp->smd_subdev);
	adsp->sysmon = qcom_add_sysmon_subdev(rproc,
					      desc->sysmon_name,
					      desc->ssctl_id);
	if (IS_ERR(adsp->sysmon)) {
		ret = PTR_ERR(adsp->sysmon);
		goto detach_proxy_pds;
	}

	qcom_add_ssr_subdev(rproc, &adsp->ssr_subdev, desc->ssr_name);
	ret = rproc_add(rproc);
	if (ret)
		goto detach_proxy_pds;

	return 0;

detach_proxy_pds:
	adsp_pds_detach(adsp, adsp->proxy_pds, adsp->proxy_pd_count);
free_rproc:
	device_init_wakeup(adsp->dev, false);
	rproc_free(rproc);

	return ret;
}

static void adsp_remove(struct platform_device *pdev)
{
	struct qcom_adsp *adsp = platform_get_drvdata(pdev);

	rproc_del(adsp->rproc);

	qcom_q6v5_deinit(&adsp->q6v5);
	adsp_unassign_memory_region(adsp);
	qcom_remove_glink_subdev(adsp->rproc, &adsp->glink_subdev);
	qcom_remove_sysmon_subdev(adsp->sysmon);
	qcom_remove_smd_subdev(adsp->rproc, &adsp->smd_subdev);
	qcom_remove_ssr_subdev(adsp->rproc, &adsp->ssr_subdev);
	adsp_pds_detach(adsp, adsp->proxy_pds, adsp->proxy_pd_count);
	device_init_wakeup(adsp->dev, false);
	rproc_free(adsp->rproc);
}

static const struct adsp_data adsp_resource_init = {
		.crash_reason_smem = 423,
		.firmware_name = "adsp.mdt",
		.pas_id = 1,
		.auto_boot = true,
		.ssr_name = "lpass",
		.sysmon_name = "adsp",
		.ssctl_id = 0x14,
};

static const struct adsp_data sdm845_adsp_resource_init = {
		.crash_reason_smem = 423,
		.firmware_name = "adsp.mdt",
		.pas_id = 1,
		.auto_boot = true,
		.load_state = "adsp",
		.ssr_name = "lpass",
		.sysmon_name = "adsp",
		.ssctl_id = 0x14,
};

static const struct adsp_data sm6350_adsp_resource = {
	.crash_reason_smem = 423,
	.firmware_name = "adsp.mdt",
	.pas_id = 1,
	.auto_boot = true,
	.proxy_pd_names = (char*[]){
		"lcx",
		"lmx",
		NULL
	},
	.load_state = "adsp",
	.ssr_name = "lpass",
	.sysmon_name = "adsp",
	.ssctl_id = 0x14,
};

static const struct adsp_data sm8150_adsp_resource = {
		.crash_reason_smem = 423,
		.firmware_name = "adsp.mdt",
		.pas_id = 1,
		.auto_boot = true,
		.proxy_pd_names = (char*[]){
			"cx",
			NULL
		},
		.load_state = "adsp",
		.ssr_name = "lpass",
		.sysmon_name = "adsp",
		.ssctl_id = 0x14,
};

static const struct adsp_data sm8250_adsp_resource = {
	.crash_reason_smem = 423,
	.firmware_name = "adsp.mdt",
	.pas_id = 1,
	.auto_boot = true,
	.proxy_pd_names = (char*[]){
		"lcx",
		"lmx",
		NULL
	},
	.load_state = "adsp",
	.ssr_name = "lpass",
	.sysmon_name = "adsp",
	.ssctl_id = 0x14,
};

static const struct adsp_data sm8350_adsp_resource = {
	.crash_reason_smem = 423,
	.firmware_name = "adsp.mdt",
	.pas_id = 1,
	.auto_boot = true,
	.proxy_pd_names = (char*[]){
		"lcx",
		"lmx",
		NULL
	},
	.load_state = "adsp",
	.ssr_name = "lpass",
	.sysmon_name = "adsp",
	.ssctl_id = 0x14,
};

static const struct adsp_data msm8996_adsp_resource = {
		.crash_reason_smem = 423,
		.firmware_name = "adsp.mdt",
		.pas_id = 1,
		.auto_boot = true,
		.proxy_pd_names = (char*[]){
			"cx",
			NULL
		},
		.ssr_name = "lpass",
		.sysmon_name = "adsp",
		.ssctl_id = 0x14,
};

static const struct adsp_data cdsp_resource_init = {
	.crash_reason_smem = 601,
	.firmware_name = "cdsp.mdt",
	.pas_id = 18,
	.auto_boot = true,
	.ssr_name = "cdsp",
	.sysmon_name = "cdsp",
	.ssctl_id = 0x17,
};

static const struct adsp_data sdm845_cdsp_resource_init = {
	.crash_reason_smem = 601,
	.firmware_name = "cdsp.mdt",
	.pas_id = 18,
	.auto_boot = true,
	.load_state = "cdsp",
	.ssr_name = "cdsp",
	.sysmon_name = "cdsp",
	.ssctl_id = 0x17,
};

static const struct adsp_data sm6350_cdsp_resource = {
	.crash_reason_smem = 601,
	.firmware_name = "cdsp.mdt",
	.pas_id = 18,
	.auto_boot = true,
	.proxy_pd_names = (char*[]){
		"cx",
		"mx",
		NULL
	},
	.load_state = "cdsp",
	.ssr_name = "cdsp",
	.sysmon_name = "cdsp",
	.ssctl_id = 0x17,
};

static const struct adsp_data sm8150_cdsp_resource = {
	.crash_reason_smem = 601,
	.firmware_name = "cdsp.mdt",
	.pas_id = 18,
	.auto_boot = true,
	.proxy_pd_names = (char*[]){
		"cx",
		NULL
	},
	.load_state = "cdsp",
	.ssr_name = "cdsp",
	.sysmon_name = "cdsp",
	.ssctl_id = 0x17,
};

static const struct adsp_data sm8250_cdsp_resource = {
	.crash_reason_smem = 601,
	.firmware_name = "cdsp.mdt",
	.pas_id = 18,
	.auto_boot = true,
	.proxy_pd_names = (char*[]){
		"cx",
		NULL
	},
	.load_state = "cdsp",
	.ssr_name = "cdsp",
	.sysmon_name = "cdsp",
	.ssctl_id = 0x17,
};

static const struct adsp_data sc8280xp_nsp0_resource = {
	.crash_reason_smem = 601,
	.firmware_name = "cdsp.mdt",
	.pas_id = 18,
	.auto_boot = true,
	.proxy_pd_names = (char*[]){
		"nsp",
		NULL
	},
	.ssr_name = "cdsp0",
	.sysmon_name = "cdsp",
	.ssctl_id = 0x17,
};

static const struct adsp_data sc8280xp_nsp1_resource = {
	.crash_reason_smem = 633,
	.firmware_name = "cdsp.mdt",
	.pas_id = 30,
	.auto_boot = true,
	.proxy_pd_names = (char*[]){
		"nsp",
		NULL
	},
	.ssr_name = "cdsp1",
	.sysmon_name = "cdsp1",
	.ssctl_id = 0x20,
};

static const struct adsp_data sm8350_cdsp_resource = {
	.crash_reason_smem = 601,
	.firmware_name = "cdsp.mdt",
	.pas_id = 18,
	.auto_boot = true,
	.proxy_pd_names = (char*[]){
		"cx",
		"mxc",
		NULL
	},
	.load_state = "cdsp",
	.ssr_name = "cdsp",
	.sysmon_name = "cdsp",
	.ssctl_id = 0x17,
};

static const struct adsp_data mpss_resource_init = {
	.crash_reason_smem = 421,
	.firmware_name = "modem.mdt",
	.pas_id = 4,
	.minidump_id = 3,
	.auto_boot = false,
	.proxy_pd_names = (char*[]){
		"cx",
		"mss",
		NULL
	},
	.load_state = "modem",
	.ssr_name = "mpss",
	.sysmon_name = "modem",
	.ssctl_id = 0x12,
};

static const struct adsp_data sc8180x_mpss_resource = {
	.crash_reason_smem = 421,
	.firmware_name = "modem.mdt",
	.pas_id = 4,
	.auto_boot = false,
	.proxy_pd_names = (char*[]){
		"cx",
		NULL
	},
	.load_state = "modem",
	.ssr_name = "mpss",
	.sysmon_name = "modem",
	.ssctl_id = 0x12,
};

static const struct adsp_data msm8996_slpi_resource_init = {
		.crash_reason_smem = 424,
		.firmware_name = "slpi.mdt",
		.pas_id = 12,
		.auto_boot = true,
		.proxy_pd_names = (char*[]){
			"ssc_cx",
			NULL
		},
		.ssr_name = "dsps",
		.sysmon_name = "slpi",
		.ssctl_id = 0x16,
};

static const struct adsp_data sdm845_slpi_resource_init = {
		.crash_reason_smem = 424,
		.firmware_name = "slpi.mdt",
		.pas_id = 12,
		.auto_boot = true,
		.proxy_pd_names = (char*[]){
			"lcx",
			"lmx",
			NULL
		},
		.load_state = "slpi",
		.ssr_name = "dsps",
		.sysmon_name = "slpi",
		.ssctl_id = 0x16,
};

static const struct adsp_data wcss_resource_init = {
	.crash_reason_smem = 421,
	.firmware_name = "wcnss.mdt",
	.pas_id = 6,
	.auto_boot = true,
	.ssr_name = "mpss",
	.sysmon_name = "wcnss",
	.ssctl_id = 0x12,
};

static const struct adsp_data sdx55_mpss_resource = {
	.crash_reason_smem = 421,
	.firmware_name = "modem.mdt",
	.pas_id = 4,
	.auto_boot = true,
	.proxy_pd_names = (char*[]){
		"cx",
		"mss",
		NULL
	},
	.ssr_name = "mpss",
	.sysmon_name = "modem",
	.ssctl_id = 0x22,
};

static const struct adsp_data sm8450_mpss_resource = {
	.crash_reason_smem = 421,
	.firmware_name = "modem.mdt",
	.pas_id = 4,
	.minidump_id = 3,
	.auto_boot = false,
	.decrypt_shutdown = true,
	.proxy_pd_names = (char*[]){
		"cx",
		"mss",
		NULL
	},
	.load_state = "modem",
	.ssr_name = "mpss",
	.sysmon_name = "modem",
	.ssctl_id = 0x12,
};

static const struct adsp_data sm8550_adsp_resource = {
	.crash_reason_smem = 423,
	.firmware_name = "adsp.mdt",
	.dtb_firmware_name = "adsp_dtb.mdt",
	.pas_id = 1,
	.dtb_pas_id = 0x24,
	.minidump_id = 5,
	.auto_boot = true,
	.proxy_pd_names = (char*[]){
		"lcx",
		"lmx",
		NULL
	},
	.load_state = "adsp",
	.ssr_name = "lpass",
	.sysmon_name = "adsp",
	.ssctl_id = 0x14,
};

static const struct adsp_data sm8550_cdsp_resource = {
	.crash_reason_smem = 601,
	.firmware_name = "cdsp.mdt",
	.dtb_firmware_name = "cdsp_dtb.mdt",
	.pas_id = 18,
	.dtb_pas_id = 0x25,
	.minidump_id = 7,
	.auto_boot = true,
	.proxy_pd_names = (char*[]){
		"cx",
		"mxc",
		"nsp",
		NULL
	},
	.load_state = "cdsp",
	.ssr_name = "cdsp",
	.sysmon_name = "cdsp",
	.ssctl_id = 0x17,
};

static const struct adsp_data sm8550_mpss_resource = {
	.crash_reason_smem = 421,
	.firmware_name = "modem.mdt",
	.dtb_firmware_name = "modem_dtb.mdt",
	.pas_id = 4,
	.dtb_pas_id = 0x26,
	.minidump_id = 3,
	.auto_boot = false,
	.decrypt_shutdown = true,
	.proxy_pd_names = (char*[]){
		"cx",
		"mss",
		NULL
	},
	.load_state = "modem",
	.ssr_name = "mpss",
	.sysmon_name = "modem",
	.ssctl_id = 0x12,
	.region_assign_idx = 2,
};

static const struct of_device_id adsp_of_match[] = {
	{ .compatible = "qcom,msm8226-adsp-pil", .data = &adsp_resource_init},
	{ .compatible = "qcom,msm8953-adsp-pil", .data = &msm8996_adsp_resource},
	{ .compatible = "qcom,msm8974-adsp-pil", .data = &adsp_resource_init},
	{ .compatible = "qcom,msm8996-adsp-pil", .data = &msm8996_adsp_resource},
	{ .compatible = "qcom,msm8996-slpi-pil", .data = &msm8996_slpi_resource_init},
	{ .compatible = "qcom,msm8998-adsp-pas", .data = &msm8996_adsp_resource},
	{ .compatible = "qcom,msm8998-slpi-pas", .data = &msm8996_slpi_resource_init},
	{ .compatible = "qcom,qcs404-adsp-pas", .data = &adsp_resource_init },
	{ .compatible = "qcom,qcs404-cdsp-pas", .data = &cdsp_resource_init },
	{ .compatible = "qcom,qcs404-wcss-pas", .data = &wcss_resource_init },
	{ .compatible = "qcom,sc7180-mpss-pas", .data = &mpss_resource_init},
	{ .compatible = "qcom,sc7280-mpss-pas", .data = &mpss_resource_init},
	{ .compatible = "qcom,sc8180x-adsp-pas", .data = &sm8150_adsp_resource},
	{ .compatible = "qcom,sc8180x-cdsp-pas", .data = &sm8150_cdsp_resource},
	{ .compatible = "qcom,sc8180x-mpss-pas", .data = &sc8180x_mpss_resource},
	{ .compatible = "qcom,sc8280xp-adsp-pas", .data = &sm8250_adsp_resource},
	{ .compatible = "qcom,sc8280xp-nsp0-pas", .data = &sc8280xp_nsp0_resource},
	{ .compatible = "qcom,sc8280xp-nsp1-pas", .data = &sc8280xp_nsp1_resource},
	{ .compatible = "qcom,sdm660-adsp-pas", .data = &adsp_resource_init},
	{ .compatible = "qcom,sdm845-adsp-pas", .data = &sdm845_adsp_resource_init},
	{ .compatible = "qcom,sdm845-cdsp-pas", .data = &sdm845_cdsp_resource_init},
	{ .compatible = "qcom,sdm845-slpi-pas", .data = &sdm845_slpi_resource_init},
	{ .compatible = "qcom,sdx55-mpss-pas", .data = &sdx55_mpss_resource},
	{ .compatible = "qcom,sm6115-adsp-pas", .data = &adsp_resource_init},
	{ .compatible = "qcom,sm6115-cdsp-pas", .data = &cdsp_resource_init},
	{ .compatible = "qcom,sm6115-mpss-pas", .data = &sc8180x_mpss_resource},
	{ .compatible = "qcom,sm6350-adsp-pas", .data = &sm6350_adsp_resource},
	{ .compatible = "qcom,sm6350-cdsp-pas", .data = &sm6350_cdsp_resource},
	{ .compatible = "qcom,sm6350-mpss-pas", .data = &mpss_resource_init},
	{ .compatible = "qcom,sm8150-adsp-pas", .data = &sm8150_adsp_resource},
	{ .compatible = "qcom,sm8150-cdsp-pas", .data = &sm8150_cdsp_resource},
	{ .compatible = "qcom,sm8150-mpss-pas", .data = &mpss_resource_init},
	{ .compatible = "qcom,sm8150-slpi-pas", .data = &sdm845_slpi_resource_init},
	{ .compatible = "qcom,sm8250-adsp-pas", .data = &sm8250_adsp_resource},
	{ .compatible = "qcom,sm8250-cdsp-pas", .data = &sm8250_cdsp_resource},
	{ .compatible = "qcom,sm8250-slpi-pas", .data = &sdm845_slpi_resource_init},
	{ .compatible = "qcom,sm8350-adsp-pas", .data = &sm8350_adsp_resource},
	{ .compatible = "qcom,sm8350-cdsp-pas", .data = &sm8350_cdsp_resource},
	{ .compatible = "qcom,sm8350-slpi-pas", .data = &sdm845_slpi_resource_init},
	{ .compatible = "qcom,sm8350-mpss-pas", .data = &mpss_resource_init},
	{ .compatible = "qcom,sm8450-adsp-pas", .data = &sm8350_adsp_resource},
	{ .compatible = "qcom,sm8450-cdsp-pas", .data = &sm8350_cdsp_resource},
	{ .compatible = "qcom,sm8450-slpi-pas", .data = &sdm845_slpi_resource_init},
	{ .compatible = "qcom,sm8450-mpss-pas", .data = &sm8450_mpss_resource},
	{ .compatible = "qcom,sm8550-adsp-pas", .data = &sm8550_adsp_resource},
	{ .compatible = "qcom,sm8550-cdsp-pas", .data = &sm8550_cdsp_resource},
	{ .compatible = "qcom,sm8550-mpss-pas", .data = &sm8550_mpss_resource},
	{ },
};
MODULE_DEVICE_TABLE(of, adsp_of_match);

static struct platform_driver adsp_driver = {
	.probe = adsp_probe,
	.remove_new = adsp_remove,
	.driver = {
		.name = "qcom_q6v5_pas",
		.of_match_table = adsp_of_match,
	},
};

module_platform_driver(adsp_driver);
MODULE_DESCRIPTION("Qualcomm Hexagon v5 Peripheral Authentication Service driver");
MODULE_LICENSE("GPL v2");<|MERGE_RESOLUTION|>--- conflicted
+++ resolved
@@ -544,19 +544,12 @@
 		return -EINVAL;
 	}
 
-<<<<<<< HEAD
-	ret = of_address_to_resource(node, 0, &r);
-	of_node_put(node);
-	if (ret)
-		return ret;
-=======
 	rmem = of_reserved_mem_lookup(node);
 	of_node_put(node);
 	if (!rmem) {
 		dev_err(adsp->dev, "unable to resolve memory-region\n");
 		return -EINVAL;
 	}
->>>>>>> 98817289
 
 	adsp->mem_phys = adsp->mem_reloc = rmem->base;
 	adsp->mem_size = rmem->size;
