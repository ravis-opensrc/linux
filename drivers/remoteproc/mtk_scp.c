// SPDX-License-Identifier: GPL-2.0
//
// Copyright (c) 2019 MediaTek Inc.

#include <asm/barrier.h>
#include <linux/clk.h>
#include <linux/dma-mapping.h>
#include <linux/err.h>
#include <linux/interrupt.h>
#include <linux/kernel.h>
#include <linux/module.h>
#include <linux/of_address.h>
#include <linux/of_platform.h>
#include <linux/of_reserved_mem.h>
#include <linux/platform_device.h>
#include <linux/remoteproc.h>
#include <linux/remoteproc/mtk_scp.h>
#include <linux/rpmsg/mtk_rpmsg.h>

#include "mtk_common.h"
#include "remoteproc_internal.h"

#define SECTION_NAME_IPI_BUFFER ".ipi_buffer"

/**
 * scp_get() - get a reference to SCP.
 *
 * @pdev:	the platform device of the module requesting SCP platform
 *		device for using SCP API.
 *
 * Return: Return NULL if failed.  otherwise reference to SCP.
 **/
struct mtk_scp *scp_get(struct platform_device *pdev)
{
	struct device *dev = &pdev->dev;
	struct device_node *scp_node;
	struct platform_device *scp_pdev;

	scp_node = of_parse_phandle(dev->of_node, "mediatek,scp", 0);
	if (!scp_node) {
		dev_err(dev, "can't get SCP node\n");
		return NULL;
	}

	scp_pdev = of_find_device_by_node(scp_node);
	of_node_put(scp_node);

	if (WARN_ON(!scp_pdev)) {
		dev_err(dev, "SCP pdev failed\n");
		return NULL;
	}

	return platform_get_drvdata(scp_pdev);
}
EXPORT_SYMBOL_GPL(scp_get);

/**
 * scp_put() - "free" the SCP
 *
 * @scp:	mtk_scp structure from scp_get().
 **/
void scp_put(struct mtk_scp *scp)
{
	put_device(scp->dev);
}
EXPORT_SYMBOL_GPL(scp_put);

static void scp_wdt_handler(struct mtk_scp *scp, u32 scp_to_host)
{
	struct mtk_scp_of_cluster *scp_cluster = scp->cluster;
	struct mtk_scp *scp_node;

	dev_err(scp->dev, "SCP watchdog timeout! 0x%x", scp_to_host);

	/* report watchdog timeout to all cores */
	list_for_each_entry(scp_node, &scp_cluster->mtk_scp_list, elem)
		rproc_report_crash(scp_node->rproc, RPROC_WATCHDOG);
}

static void scp_init_ipi_handler(void *data, unsigned int len, void *priv)
{
	struct mtk_scp *scp = priv;
	struct scp_run *run = data;

	scp->run.signaled = run->signaled;
	strscpy(scp->run.fw_ver, run->fw_ver, SCP_FW_VER_LEN);
	scp->run.dec_capability = run->dec_capability;
	scp->run.enc_capability = run->enc_capability;
	wake_up_interruptible(&scp->run.wq);
}

static void scp_ipi_handler(struct mtk_scp *scp)
{
	struct mtk_share_obj __iomem *rcv_obj = scp->recv_buf;
	struct scp_ipi_desc *ipi_desc = scp->ipi_desc;
	scp_ipi_handler_t handler;
	u32 id = readl(&rcv_obj->id);
	u32 len = readl(&rcv_obj->len);
	const struct mtk_scp_sizes_data *scp_sizes;

	scp_sizes = scp->data->scp_sizes;
	if (len > scp_sizes->ipi_share_buffer_size) {
		dev_err(scp->dev, "ipi message too long (len %d, max %zd)", len,
			scp_sizes->ipi_share_buffer_size);
		return;
	}
	if (id >= SCP_IPI_MAX) {
		dev_err(scp->dev, "No such ipi id = %d\n", id);
		return;
	}

	scp_ipi_lock(scp, id);
	handler = ipi_desc[id].handler;
	if (!handler) {
		dev_err(scp->dev, "No handler for ipi id = %d\n", id);
		scp_ipi_unlock(scp, id);
		return;
	}

	memset(scp->share_buf, 0, scp_sizes->ipi_share_buffer_size);
	memcpy_fromio(scp->share_buf, &rcv_obj->share_buf, len);
	handler(scp->share_buf, len, ipi_desc[id].priv);
	scp_ipi_unlock(scp, id);

	scp->ipi_id_ack[id] = true;
	wake_up(&scp->ack_wq);
}

static int scp_elf_read_ipi_buf_addr(struct mtk_scp *scp,
				     const struct firmware *fw,
				     size_t *offset);

static int scp_ipi_init(struct mtk_scp *scp, const struct firmware *fw)
{
	int ret;
	size_t buf_sz, offset;
<<<<<<< HEAD
=======
	size_t share_buf_offset;
	const struct mtk_scp_sizes_data *scp_sizes;
>>>>>>> 2d002356

	/* read the ipi buf addr from FW itself first */
	ret = scp_elf_read_ipi_buf_addr(scp, fw, &offset);
	if (ret) {
		/* use default ipi buf addr if the FW doesn't have it */
		offset = scp->data->ipi_buf_offset;
		if (!offset)
			return ret;
	}
	dev_info(scp->dev, "IPI buf addr %#010zx\n", offset);

	/* Make sure IPI buffer fits in the L2TCM range assigned to this core */
	buf_sz = sizeof(*scp->recv_buf) + sizeof(*scp->send_buf);

	if (scp->sram_size < buf_sz + offset) {
		dev_err(scp->dev, "IPI buffer does not fit in SRAM.\n");
		return -EOVERFLOW;
	}

<<<<<<< HEAD
=======
	scp_sizes = scp->data->scp_sizes;
>>>>>>> 2d002356
	scp->recv_buf = (struct mtk_share_obj __iomem *)
			(scp->sram_base + offset);
	share_buf_offset = sizeof(scp->recv_buf->id)
		+ sizeof(scp->recv_buf->len) + scp_sizes->ipi_share_buffer_size;
	scp->send_buf = (struct mtk_share_obj __iomem *)
			(scp->sram_base + offset + share_buf_offset);
	memset_io(scp->recv_buf, 0, share_buf_offset);
	memset_io(scp->send_buf, 0, share_buf_offset);

	return 0;
}

static void mt8183_scp_reset_assert(struct mtk_scp *scp)
{
	u32 val;

	val = readl(scp->cluster->reg_base + MT8183_SW_RSTN);
	val &= ~MT8183_SW_RSTN_BIT;
	writel(val, scp->cluster->reg_base + MT8183_SW_RSTN);
}

static void mt8183_scp_reset_deassert(struct mtk_scp *scp)
{
	u32 val;

	val = readl(scp->cluster->reg_base + MT8183_SW_RSTN);
	val |= MT8183_SW_RSTN_BIT;
	writel(val, scp->cluster->reg_base + MT8183_SW_RSTN);
}

static void mt8192_scp_reset_assert(struct mtk_scp *scp)
{
	writel(1, scp->cluster->reg_base + MT8192_CORE0_SW_RSTN_SET);
}

static void mt8192_scp_reset_deassert(struct mtk_scp *scp)
{
	writel(1, scp->cluster->reg_base + MT8192_CORE0_SW_RSTN_CLR);
}

static void mt8195_scp_c1_reset_assert(struct mtk_scp *scp)
{
	writel(1, scp->cluster->reg_base + MT8195_CORE1_SW_RSTN_SET);
}

static void mt8195_scp_c1_reset_deassert(struct mtk_scp *scp)
{
	writel(1, scp->cluster->reg_base + MT8195_CORE1_SW_RSTN_CLR);
}

static void mt8183_scp_irq_handler(struct mtk_scp *scp)
{
	u32 scp_to_host;

	scp_to_host = readl(scp->cluster->reg_base + MT8183_SCP_TO_HOST);
	if (scp_to_host & MT8183_SCP_IPC_INT_BIT)
		scp_ipi_handler(scp);
	else
		scp_wdt_handler(scp, scp_to_host);

	/* SCP won't send another interrupt until we set SCP_TO_HOST to 0. */
	writel(MT8183_SCP_IPC_INT_BIT | MT8183_SCP_WDT_INT_BIT,
	       scp->cluster->reg_base + MT8183_SCP_TO_HOST);
}

static void mt8192_scp_irq_handler(struct mtk_scp *scp)
{
	u32 scp_to_host;

	scp_to_host = readl(scp->cluster->reg_base + MT8192_SCP2APMCU_IPC_SET);

	if (scp_to_host & MT8192_SCP_IPC_INT_BIT) {
		scp_ipi_handler(scp);

		/*
		 * SCP won't send another interrupt until we clear
		 * MT8192_SCP2APMCU_IPC.
		 */
		writel(MT8192_SCP_IPC_INT_BIT,
		       scp->cluster->reg_base + MT8192_SCP2APMCU_IPC_CLR);
	} else {
		scp_wdt_handler(scp, scp_to_host);
		writel(1, scp->cluster->reg_base + MT8192_CORE0_WDT_IRQ);
	}
}

static void mt8195_scp_irq_handler(struct mtk_scp *scp)
{
	u32 scp_to_host;

	scp_to_host = readl(scp->cluster->reg_base + MT8192_SCP2APMCU_IPC_SET);

	if (scp_to_host & MT8192_SCP_IPC_INT_BIT) {
		scp_ipi_handler(scp);
	} else {
		u32 reason = readl(scp->cluster->reg_base + MT8195_SYS_STATUS);

		if (reason & MT8195_CORE0_WDT)
			writel(1, scp->cluster->reg_base + MT8192_CORE0_WDT_IRQ);

		if (reason & MT8195_CORE1_WDT)
			writel(1, scp->cluster->reg_base + MT8195_CORE1_WDT_IRQ);

		scp_wdt_handler(scp, reason);
	}

	writel(scp_to_host, scp->cluster->reg_base + MT8192_SCP2APMCU_IPC_CLR);
}

static void mt8195_scp_c1_irq_handler(struct mtk_scp *scp)
{
	u32 scp_to_host;

	scp_to_host = readl(scp->cluster->reg_base + MT8195_SSHUB2APMCU_IPC_SET);

	if (scp_to_host & MT8192_SCP_IPC_INT_BIT)
		scp_ipi_handler(scp);

	writel(scp_to_host, scp->cluster->reg_base + MT8195_SSHUB2APMCU_IPC_CLR);
}

static irqreturn_t scp_irq_handler(int irq, void *priv)
{
	struct mtk_scp *scp = priv;
	int ret;

	ret = clk_prepare_enable(scp->clk);
	if (ret) {
		dev_err(scp->dev, "failed to enable clocks\n");
		return IRQ_NONE;
	}

	scp->data->scp_irq_handler(scp);

	clk_disable_unprepare(scp->clk);

	return IRQ_HANDLED;
}

static int scp_elf_load_segments(struct rproc *rproc, const struct firmware *fw)
{
	struct device *dev = &rproc->dev;
	struct elf32_hdr *ehdr;
	struct elf32_phdr *phdr;
	int i, ret = 0;
	const u8 *elf_data = fw->data;

	ehdr = (struct elf32_hdr *)elf_data;
	phdr = (struct elf32_phdr *)(elf_data + ehdr->e_phoff);

	/* go through the available ELF segments */
	for (i = 0; i < ehdr->e_phnum; i++, phdr++) {
		u32 da = phdr->p_paddr;
		u32 memsz = phdr->p_memsz;
		u32 filesz = phdr->p_filesz;
		u32 offset = phdr->p_offset;
		void __iomem *ptr;

		dev_dbg(dev, "phdr: type %d da 0x%x memsz 0x%x filesz 0x%x\n",
			phdr->p_type, da, memsz, filesz);

		if (phdr->p_type != PT_LOAD)
			continue;
		if (!filesz)
			continue;

		if (filesz > memsz) {
			dev_err(dev, "bad phdr filesz 0x%x memsz 0x%x\n",
				filesz, memsz);
			ret = -EINVAL;
			break;
		}

		if (offset + filesz > fw->size) {
			dev_err(dev, "truncated fw: need 0x%x avail 0x%zx\n",
				offset + filesz, fw->size);
			ret = -EINVAL;
			break;
		}

		/* grab the kernel address for this device address */
		ptr = (void __iomem *)rproc_da_to_va(rproc, da, memsz, NULL);
		if (!ptr) {
			dev_err(dev, "bad phdr da 0x%x mem 0x%x\n", da, memsz);
			ret = -EINVAL;
			break;
		}

		/* put the segment where the remote processor expects it */
		scp_memcpy_aligned(ptr, elf_data + phdr->p_offset, filesz);
	}

	return ret;
}

static int scp_elf_read_ipi_buf_addr(struct mtk_scp *scp,
				     const struct firmware *fw,
				     size_t *offset)
{
	struct elf32_hdr *ehdr;
	struct elf32_shdr *shdr, *shdr_strtab;
	int i;
	const u8 *elf_data = fw->data;
	const char *strtab;

	ehdr = (struct elf32_hdr *)elf_data;
	shdr = (struct elf32_shdr *)(elf_data + ehdr->e_shoff);
	shdr_strtab = shdr + ehdr->e_shstrndx;
	strtab = (const char *)(elf_data + shdr_strtab->sh_offset);

	for (i = 0; i < ehdr->e_shnum; i++, shdr++) {
		if (strcmp(strtab + shdr->sh_name,
			   SECTION_NAME_IPI_BUFFER) == 0) {
			*offset = shdr->sh_addr;
			return 0;
		}
	}

	return -ENOENT;
}

static int mt8183_scp_clk_get(struct mtk_scp *scp)
{
	struct device *dev = scp->dev;
	int ret = 0;

	scp->clk = devm_clk_get(dev, "main");
	if (IS_ERR(scp->clk)) {
		dev_err(dev, "Failed to get clock\n");
		ret = PTR_ERR(scp->clk);
	}

	return ret;
}

static int mt8192_scp_clk_get(struct mtk_scp *scp)
{
	return mt8183_scp_clk_get(scp);
}

static int mt8195_scp_clk_get(struct mtk_scp *scp)
{
	scp->clk = NULL;

	return 0;
}

static int mt8183_scp_before_load(struct mtk_scp *scp)
{
	/* Clear SCP to host interrupt */
	writel(MT8183_SCP_IPC_INT_BIT, scp->cluster->reg_base + MT8183_SCP_TO_HOST);

	/* Reset clocks before loading FW */
	writel(0x0, scp->cluster->reg_base + MT8183_SCP_CLK_SW_SEL);
	writel(0x0, scp->cluster->reg_base + MT8183_SCP_CLK_DIV_SEL);

	/* Initialize TCM before loading FW. */
	writel(0x0, scp->cluster->reg_base + MT8183_SCP_L1_SRAM_PD);
	writel(0x0, scp->cluster->reg_base + MT8183_SCP_TCM_TAIL_SRAM_PD);

	/* Turn on the power of SCP's SRAM before using it. */
	writel(0x0, scp->cluster->reg_base + MT8183_SCP_SRAM_PDN);

	/*
	 * Set I-cache and D-cache size before loading SCP FW.
	 * SCP SRAM logical address may change when cache size setting differs.
	 */
	writel(MT8183_SCP_CACHE_CON_WAYEN | MT8183_SCP_CACHESIZE_8KB,
	       scp->cluster->reg_base + MT8183_SCP_CACHE_CON);
	writel(MT8183_SCP_CACHESIZE_8KB, scp->cluster->reg_base + MT8183_SCP_DCACHE_CON);

	return 0;
}

static void scp_sram_power_on(void __iomem *addr, u32 reserved_mask)
{
	int i;

	for (i = 31; i >= 0; i--)
		writel(GENMASK(i, 0) & ~reserved_mask, addr);
	writel(0, addr);
}

static void scp_sram_power_off(void __iomem *addr, u32 reserved_mask)
{
	int i;

	writel(0, addr);
	for (i = 0; i < 32; i++)
		writel(GENMASK(i, 0) & ~reserved_mask, addr);
}

static int mt8186_scp_before_load(struct mtk_scp *scp)
{
	/* Clear SCP to host interrupt */
	writel(MT8183_SCP_IPC_INT_BIT, scp->cluster->reg_base + MT8183_SCP_TO_HOST);

	/* Reset clocks before loading FW */
	writel(0x0, scp->cluster->reg_base + MT8183_SCP_CLK_SW_SEL);
	writel(0x0, scp->cluster->reg_base + MT8183_SCP_CLK_DIV_SEL);

	/* Turn on the power of SCP's SRAM before using it. Enable 1 block per time*/
	scp_sram_power_on(scp->cluster->reg_base + MT8183_SCP_SRAM_PDN, 0);

	/* Initialize TCM before loading FW. */
	writel(0x0, scp->cluster->reg_base + MT8183_SCP_L1_SRAM_PD);
	writel(0x0, scp->cluster->reg_base + MT8183_SCP_TCM_TAIL_SRAM_PD);
	writel(0x0, scp->cluster->reg_base + MT8186_SCP_L1_SRAM_PD_P1);
	writel(0x0, scp->cluster->reg_base + MT8186_SCP_L1_SRAM_PD_p2);

	/*
	 * Set I-cache and D-cache size before loading SCP FW.
	 * SCP SRAM logical address may change when cache size setting differs.
	 */
	writel(MT8183_SCP_CACHE_CON_WAYEN | MT8183_SCP_CACHESIZE_8KB,
	       scp->cluster->reg_base + MT8183_SCP_CACHE_CON);
	writel(MT8183_SCP_CACHESIZE_8KB, scp->cluster->reg_base + MT8183_SCP_DCACHE_CON);

	return 0;
}

static int mt8188_scp_l2tcm_on(struct mtk_scp *scp)
{
	struct mtk_scp_of_cluster *scp_cluster = scp->cluster;

	mutex_lock(&scp_cluster->cluster_lock);

	if (scp_cluster->l2tcm_refcnt == 0) {
		/* clear SPM interrupt, SCP2SPM_IPC_CLR */
		writel(0xff, scp->cluster->reg_base + MT8192_SCP2SPM_IPC_CLR);

		/* Power on L2TCM */
		scp_sram_power_on(scp->cluster->reg_base + MT8192_L2TCM_SRAM_PD_0, 0);
		scp_sram_power_on(scp->cluster->reg_base + MT8192_L2TCM_SRAM_PD_1, 0);
		scp_sram_power_on(scp->cluster->reg_base + MT8192_L2TCM_SRAM_PD_2, 0);
		scp_sram_power_on(scp->cluster->reg_base + MT8192_L1TCM_SRAM_PDN, 0);
	}

	scp_cluster->l2tcm_refcnt += 1;

	mutex_unlock(&scp_cluster->cluster_lock);

	return 0;
}

static int mt8188_scp_before_load(struct mtk_scp *scp)
{
	writel(1, scp->cluster->reg_base + MT8192_CORE0_SW_RSTN_SET);

	mt8188_scp_l2tcm_on(scp);

	scp_sram_power_on(scp->cluster->reg_base + MT8192_CPU0_SRAM_PD, 0);

	/* enable MPU for all memory regions */
	writel(0xff, scp->cluster->reg_base + MT8192_CORE0_MEM_ATT_PREDEF);

	return 0;
}

static int mt8188_scp_c1_before_load(struct mtk_scp *scp)
{
	u32 sec_ctrl;
	struct mtk_scp *scp_c0;
	struct mtk_scp_of_cluster *scp_cluster = scp->cluster;

	scp->data->scp_reset_assert(scp);

	mt8188_scp_l2tcm_on(scp);

	scp_sram_power_on(scp->cluster->reg_base + MT8195_CPU1_SRAM_PD, 0);

	/* enable MPU for all memory regions */
	writel(0xff, scp->cluster->reg_base + MT8195_CORE1_MEM_ATT_PREDEF);

	/*
	 * The L2TCM_OFFSET_RANGE and L2TCM_OFFSET shift the destination address
	 * on SRAM when SCP core 1 accesses SRAM.
	 *
	 * This configuration solves booting the SCP core 0 and core 1 from
	 * different SRAM address because core 0 and core 1 both boot from
	 * the head of SRAM by default. this must be configured before boot SCP core 1.
	 *
	 * The value of L2TCM_OFFSET_RANGE is from the viewpoint of SCP core 1.
	 * When SCP core 1 issues address within the range (L2TCM_OFFSET_RANGE),
	 * the address will be added with a fixed offset (L2TCM_OFFSET) on the bus.
	 * The shift action is tranparent to software.
	 */
	writel(0, scp->cluster->reg_base + MT8195_L2TCM_OFFSET_RANGE_0_LOW);
	writel(scp->sram_size, scp->cluster->reg_base + MT8195_L2TCM_OFFSET_RANGE_0_HIGH);

	scp_c0 = list_first_entry(&scp_cluster->mtk_scp_list, struct mtk_scp, elem);
	writel(scp->sram_phys - scp_c0->sram_phys, scp->cluster->reg_base + MT8195_L2TCM_OFFSET);

	/* enable SRAM offset when fetching instruction and data */
	sec_ctrl = readl(scp->cluster->reg_base + MT8195_SEC_CTRL);
	sec_ctrl |= MT8195_CORE_OFFSET_ENABLE_I | MT8195_CORE_OFFSET_ENABLE_D;
	writel(sec_ctrl, scp->cluster->reg_base + MT8195_SEC_CTRL);

	return 0;
}

static int mt8192_scp_before_load(struct mtk_scp *scp)
{
	/* clear SPM interrupt, SCP2SPM_IPC_CLR */
	writel(0xff, scp->cluster->reg_base + MT8192_SCP2SPM_IPC_CLR);

	writel(1, scp->cluster->reg_base + MT8192_CORE0_SW_RSTN_SET);

	/* enable SRAM clock */
	scp_sram_power_on(scp->cluster->reg_base + MT8192_L2TCM_SRAM_PD_0, 0);
	scp_sram_power_on(scp->cluster->reg_base + MT8192_L2TCM_SRAM_PD_1, 0);
	scp_sram_power_on(scp->cluster->reg_base + MT8192_L2TCM_SRAM_PD_2, 0);
	scp_sram_power_on(scp->cluster->reg_base + MT8192_L1TCM_SRAM_PDN, 0);
	scp_sram_power_on(scp->cluster->reg_base + MT8192_CPU0_SRAM_PD, 0);

	/* enable MPU for all memory regions */
	writel(0xff, scp->cluster->reg_base + MT8192_CORE0_MEM_ATT_PREDEF);

	return 0;
}

static int mt8195_scp_l2tcm_on(struct mtk_scp *scp)
{
	struct mtk_scp_of_cluster *scp_cluster = scp->cluster;

	mutex_lock(&scp_cluster->cluster_lock);

	if (scp_cluster->l2tcm_refcnt == 0) {
		/* clear SPM interrupt, SCP2SPM_IPC_CLR */
		writel(0xff, scp->cluster->reg_base + MT8192_SCP2SPM_IPC_CLR);

		/* Power on L2TCM */
		scp_sram_power_on(scp->cluster->reg_base + MT8192_L2TCM_SRAM_PD_0, 0);
		scp_sram_power_on(scp->cluster->reg_base + MT8192_L2TCM_SRAM_PD_1, 0);
		scp_sram_power_on(scp->cluster->reg_base + MT8192_L2TCM_SRAM_PD_2, 0);
		scp_sram_power_on(scp->cluster->reg_base + MT8192_L1TCM_SRAM_PDN,
				  MT8195_L1TCM_SRAM_PDN_RESERVED_RSI_BITS);
	}

	scp_cluster->l2tcm_refcnt += 1;

	mutex_unlock(&scp_cluster->cluster_lock);

	return 0;
}

static int mt8195_scp_before_load(struct mtk_scp *scp)
{
	writel(1, scp->cluster->reg_base + MT8192_CORE0_SW_RSTN_SET);

	mt8195_scp_l2tcm_on(scp);

	scp_sram_power_on(scp->cluster->reg_base + MT8192_CPU0_SRAM_PD, 0);

	/* enable MPU for all memory regions */
	writel(0xff, scp->cluster->reg_base + MT8192_CORE0_MEM_ATT_PREDEF);

	return 0;
}

static int mt8195_scp_c1_before_load(struct mtk_scp *scp)
{
	u32 sec_ctrl;
	struct mtk_scp *scp_c0;
	struct mtk_scp_of_cluster *scp_cluster = scp->cluster;

	scp->data->scp_reset_assert(scp);

	mt8195_scp_l2tcm_on(scp);

	scp_sram_power_on(scp->cluster->reg_base + MT8195_CPU1_SRAM_PD, 0);

	/* enable MPU for all memory regions */
	writel(0xff, scp->cluster->reg_base + MT8195_CORE1_MEM_ATT_PREDEF);

	/*
	 * The L2TCM_OFFSET_RANGE and L2TCM_OFFSET shift the destination address
	 * on SRAM when SCP core 1 accesses SRAM.
	 *
	 * This configuration solves booting the SCP core 0 and core 1 from
	 * different SRAM address because core 0 and core 1 both boot from
	 * the head of SRAM by default. this must be configured before boot SCP core 1.
	 *
	 * The value of L2TCM_OFFSET_RANGE is from the viewpoint of SCP core 1.
	 * When SCP core 1 issues address within the range (L2TCM_OFFSET_RANGE),
	 * the address will be added with a fixed offset (L2TCM_OFFSET) on the bus.
	 * The shift action is tranparent to software.
	 */
	writel(0, scp->cluster->reg_base + MT8195_L2TCM_OFFSET_RANGE_0_LOW);
	writel(scp->sram_size, scp->cluster->reg_base + MT8195_L2TCM_OFFSET_RANGE_0_HIGH);

	scp_c0 = list_first_entry(&scp_cluster->mtk_scp_list, struct mtk_scp, elem);
	writel(scp->sram_phys - scp_c0->sram_phys, scp->cluster->reg_base + MT8195_L2TCM_OFFSET);

	/* enable SRAM offset when fetching instruction and data */
	sec_ctrl = readl(scp->cluster->reg_base + MT8195_SEC_CTRL);
	sec_ctrl |= MT8195_CORE_OFFSET_ENABLE_I | MT8195_CORE_OFFSET_ENABLE_D;
	writel(sec_ctrl, scp->cluster->reg_base + MT8195_SEC_CTRL);

	return 0;
}

static int scp_load(struct rproc *rproc, const struct firmware *fw)
{
	struct mtk_scp *scp = rproc->priv;
	struct device *dev = scp->dev;
	int ret;

	ret = clk_prepare_enable(scp->clk);
	if (ret) {
		dev_err(dev, "failed to enable clocks\n");
		return ret;
	}

	/* Hold SCP in reset while loading FW. */
	scp->data->scp_reset_assert(scp);

	ret = scp->data->scp_before_load(scp);
	if (ret < 0)
		goto leave;

	ret = scp_elf_load_segments(rproc, fw);
leave:
	clk_disable_unprepare(scp->clk);

	return ret;
}

static int scp_parse_fw(struct rproc *rproc, const struct firmware *fw)
{
	struct mtk_scp *scp = rproc->priv;
	struct device *dev = scp->dev;
	int ret;

	ret = clk_prepare_enable(scp->clk);
	if (ret) {
		dev_err(dev, "failed to enable clocks\n");
		return ret;
	}

	ret = scp_ipi_init(scp, fw);
	clk_disable_unprepare(scp->clk);
	return ret;
}

static int scp_start(struct rproc *rproc)
{
	struct mtk_scp *scp = rproc->priv;
	struct device *dev = scp->dev;
	struct scp_run *run = &scp->run;
	int ret;

	ret = clk_prepare_enable(scp->clk);
	if (ret) {
		dev_err(dev, "failed to enable clocks\n");
		return ret;
	}

	run->signaled = false;

	scp->data->scp_reset_deassert(scp);

	ret = wait_event_interruptible_timeout(
					run->wq,
					run->signaled,
					msecs_to_jiffies(2000));

	if (ret == 0) {
		dev_err(dev, "wait SCP initialization timeout!\n");
		ret = -ETIME;
		goto stop;
	}
	if (ret == -ERESTARTSYS) {
		dev_err(dev, "wait SCP interrupted by a signal!\n");
		goto stop;
	}

	clk_disable_unprepare(scp->clk);
	dev_info(dev, "SCP is ready. FW version %s\n", run->fw_ver);

	return 0;

stop:
	scp->data->scp_reset_assert(scp);
	clk_disable_unprepare(scp->clk);
	return ret;
}

static void *mt8183_scp_da_to_va(struct mtk_scp *scp, u64 da, size_t len)
{
	int offset;
	const struct mtk_scp_sizes_data *scp_sizes;

	scp_sizes = scp->data->scp_sizes;
	if (da < scp->sram_size) {
		offset = da;
		if (offset >= 0 && (offset + len) <= scp->sram_size)
			return (void __force *)scp->sram_base + offset;
	} else if (scp_sizes->max_dram_size) {
		offset = da - scp->dma_addr;
		if (offset >= 0 && (offset + len) <= scp_sizes->max_dram_size)
			return scp->cpu_addr + offset;
	}

	return NULL;
}

static void *mt8192_scp_da_to_va(struct mtk_scp *scp, u64 da, size_t len)
{
	int offset;
	const struct mtk_scp_sizes_data *scp_sizes;

	scp_sizes = scp->data->scp_sizes;
	if (da >= scp->sram_phys &&
	    (da + len) <= scp->sram_phys + scp->sram_size) {
		offset = da - scp->sram_phys;
		return (void __force *)scp->sram_base + offset;
	}

	/* optional memory region */
	if (scp->cluster->l1tcm_size &&
	    da >= scp->cluster->l1tcm_phys &&
	    (da + len) <= scp->cluster->l1tcm_phys + scp->cluster->l1tcm_size) {
		offset = da - scp->cluster->l1tcm_phys;
		return (void __force *)scp->cluster->l1tcm_base + offset;
	}

	/* optional memory region */
	if (scp_sizes->max_dram_size &&
	    da >= scp->dma_addr &&
	    (da + len) <= scp->dma_addr + scp_sizes->max_dram_size) {
		offset = da - scp->dma_addr;
		return scp->cpu_addr + offset;
	}

	return NULL;
}

static void *scp_da_to_va(struct rproc *rproc, u64 da, size_t len, bool *is_iomem)
{
	struct mtk_scp *scp = rproc->priv;

	return scp->data->scp_da_to_va(scp, da, len);
}

static void mt8183_scp_stop(struct mtk_scp *scp)
{
	/* Disable SCP watchdog */
	writel(0, scp->cluster->reg_base + MT8183_WDT_CFG);
}

static void mt8188_scp_l2tcm_off(struct mtk_scp *scp)
{
	struct mtk_scp_of_cluster *scp_cluster = scp->cluster;

	mutex_lock(&scp_cluster->cluster_lock);

	if (scp_cluster->l2tcm_refcnt > 0)
		scp_cluster->l2tcm_refcnt -= 1;

	if (scp_cluster->l2tcm_refcnt == 0) {
		/* Power off L2TCM */
		scp_sram_power_off(scp->cluster->reg_base + MT8192_L2TCM_SRAM_PD_0, 0);
		scp_sram_power_off(scp->cluster->reg_base + MT8192_L2TCM_SRAM_PD_1, 0);
		scp_sram_power_off(scp->cluster->reg_base + MT8192_L2TCM_SRAM_PD_2, 0);
		scp_sram_power_off(scp->cluster->reg_base + MT8192_L1TCM_SRAM_PDN, 0);
	}

	mutex_unlock(&scp_cluster->cluster_lock);
}

static void mt8188_scp_stop(struct mtk_scp *scp)
{
	mt8188_scp_l2tcm_off(scp);

	scp_sram_power_off(scp->cluster->reg_base + MT8192_CPU0_SRAM_PD, 0);

	/* Disable SCP watchdog */
	writel(0, scp->cluster->reg_base + MT8192_CORE0_WDT_CFG);
}

static void mt8188_scp_c1_stop(struct mtk_scp *scp)
{
	mt8188_scp_l2tcm_off(scp);

	/* Power off CPU SRAM */
	scp_sram_power_off(scp->cluster->reg_base + MT8195_CPU1_SRAM_PD, 0);

	/* Disable SCP watchdog */
	writel(0, scp->cluster->reg_base + MT8195_CORE1_WDT_CFG);
}

static void mt8192_scp_stop(struct mtk_scp *scp)
{
	/* Disable SRAM clock */
	scp_sram_power_off(scp->cluster->reg_base + MT8192_L2TCM_SRAM_PD_0, 0);
	scp_sram_power_off(scp->cluster->reg_base + MT8192_L2TCM_SRAM_PD_1, 0);
	scp_sram_power_off(scp->cluster->reg_base + MT8192_L2TCM_SRAM_PD_2, 0);
	scp_sram_power_off(scp->cluster->reg_base + MT8192_L1TCM_SRAM_PDN, 0);
	scp_sram_power_off(scp->cluster->reg_base + MT8192_CPU0_SRAM_PD, 0);

	/* Disable SCP watchdog */
	writel(0, scp->cluster->reg_base + MT8192_CORE0_WDT_CFG);
}

static void mt8195_scp_l2tcm_off(struct mtk_scp *scp)
{
	struct mtk_scp_of_cluster *scp_cluster = scp->cluster;

	mutex_lock(&scp_cluster->cluster_lock);

	if (scp_cluster->l2tcm_refcnt > 0)
		scp_cluster->l2tcm_refcnt -= 1;

	if (scp_cluster->l2tcm_refcnt == 0) {
		/* Power off L2TCM */
		scp_sram_power_off(scp->cluster->reg_base + MT8192_L2TCM_SRAM_PD_0, 0);
		scp_sram_power_off(scp->cluster->reg_base + MT8192_L2TCM_SRAM_PD_1, 0);
		scp_sram_power_off(scp->cluster->reg_base + MT8192_L2TCM_SRAM_PD_2, 0);
		scp_sram_power_off(scp->cluster->reg_base + MT8192_L1TCM_SRAM_PDN,
				   MT8195_L1TCM_SRAM_PDN_RESERVED_RSI_BITS);
	}

	mutex_unlock(&scp_cluster->cluster_lock);
}

static void mt8195_scp_stop(struct mtk_scp *scp)
{
	mt8195_scp_l2tcm_off(scp);

	scp_sram_power_off(scp->cluster->reg_base + MT8192_CPU0_SRAM_PD, 0);

	/* Disable SCP watchdog */
	writel(0, scp->cluster->reg_base + MT8192_CORE0_WDT_CFG);
}

static void mt8195_scp_c1_stop(struct mtk_scp *scp)
{
	mt8195_scp_l2tcm_off(scp);

	/* Power off CPU SRAM */
	scp_sram_power_off(scp->cluster->reg_base + MT8195_CPU1_SRAM_PD, 0);

	/* Disable SCP watchdog */
	writel(0, scp->cluster->reg_base + MT8195_CORE1_WDT_CFG);
}

static int scp_stop(struct rproc *rproc)
{
	struct mtk_scp *scp = rproc->priv;
	int ret;

	ret = clk_prepare_enable(scp->clk);
	if (ret) {
		dev_err(scp->dev, "failed to enable clocks\n");
		return ret;
	}

	scp->data->scp_reset_assert(scp);
	scp->data->scp_stop(scp);
	clk_disable_unprepare(scp->clk);

	return 0;
}

static const struct rproc_ops scp_ops = {
	.start		= scp_start,
	.stop		= scp_stop,
	.load		= scp_load,
	.da_to_va	= scp_da_to_va,
	.parse_fw	= scp_parse_fw,
	.sanity_check	= rproc_elf_sanity_check,
};

/**
 * scp_get_device() - get device struct of SCP
 *
 * @scp:	mtk_scp structure
 **/
struct device *scp_get_device(struct mtk_scp *scp)
{
	return scp->dev;
}
EXPORT_SYMBOL_GPL(scp_get_device);

/**
 * scp_get_rproc() - get rproc struct of SCP
 *
 * @scp:	mtk_scp structure
 **/
struct rproc *scp_get_rproc(struct mtk_scp *scp)
{
	return scp->rproc;
}
EXPORT_SYMBOL_GPL(scp_get_rproc);

/**
 * scp_get_vdec_hw_capa() - get video decoder hardware capability
 *
 * @scp:	mtk_scp structure
 *
 * Return: video decoder hardware capability
 **/
unsigned int scp_get_vdec_hw_capa(struct mtk_scp *scp)
{
	return scp->run.dec_capability;
}
EXPORT_SYMBOL_GPL(scp_get_vdec_hw_capa);

/**
 * scp_get_venc_hw_capa() - get video encoder hardware capability
 *
 * @scp:	mtk_scp structure
 *
 * Return: video encoder hardware capability
 **/
unsigned int scp_get_venc_hw_capa(struct mtk_scp *scp)
{
	return scp->run.enc_capability;
}
EXPORT_SYMBOL_GPL(scp_get_venc_hw_capa);

/**
 * scp_mapping_dm_addr() - Mapping SRAM/DRAM to kernel virtual address
 *
 * @scp:	mtk_scp structure
 * @mem_addr:	SCP views memory address
 *
 * Mapping the SCP's SRAM address /
 * DMEM (Data Extended Memory) memory address /
 * Working buffer memory address to
 * kernel virtual address.
 *
 * Return: Return ERR_PTR(-EINVAL) if mapping failed,
 * otherwise the mapped kernel virtual address
 **/
void *scp_mapping_dm_addr(struct mtk_scp *scp, u32 mem_addr)
{
	void *ptr;

	ptr = scp_da_to_va(scp->rproc, mem_addr, 0, NULL);
	if (!ptr)
		return ERR_PTR(-EINVAL);

	return ptr;
}
EXPORT_SYMBOL_GPL(scp_mapping_dm_addr);

static int scp_map_memory_region(struct mtk_scp *scp)
{
	int ret;
	const struct mtk_scp_sizes_data *scp_sizes;

	ret = of_reserved_mem_device_init(scp->dev);

	/* reserved memory is optional. */
	if (ret == -ENODEV) {
		dev_info(scp->dev, "skipping reserved memory initialization.");
		return 0;
	}

	if (ret) {
		dev_err(scp->dev, "failed to assign memory-region: %d\n", ret);
		return -ENOMEM;
	}

	/* Reserved SCP code size */
	scp_sizes = scp->data->scp_sizes;
	scp->cpu_addr = dma_alloc_coherent(scp->dev, scp_sizes->max_dram_size,
					   &scp->dma_addr, GFP_KERNEL);
	if (!scp->cpu_addr)
		return -ENOMEM;

	return 0;
}

static void scp_unmap_memory_region(struct mtk_scp *scp)
{
	const struct mtk_scp_sizes_data *scp_sizes;

	scp_sizes = scp->data->scp_sizes;
	if (scp_sizes->max_dram_size == 0)
		return;

	dma_free_coherent(scp->dev, scp_sizes->max_dram_size, scp->cpu_addr,
			  scp->dma_addr);
	of_reserved_mem_device_release(scp->dev);
}

static int scp_register_ipi(struct platform_device *pdev, u32 id,
			    ipi_handler_t handler, void *priv)
{
	struct mtk_scp *scp = platform_get_drvdata(pdev);

	return scp_ipi_register(scp, id, handler, priv);
}

static void scp_unregister_ipi(struct platform_device *pdev, u32 id)
{
	struct mtk_scp *scp = platform_get_drvdata(pdev);

	scp_ipi_unregister(scp, id);
}

static int scp_send_ipi(struct platform_device *pdev, u32 id, void *buf,
			unsigned int len, unsigned int wait)
{
	struct mtk_scp *scp = platform_get_drvdata(pdev);

	return scp_ipi_send(scp, id, buf, len, wait);
}

static struct mtk_rpmsg_info mtk_scp_rpmsg_info = {
	.send_ipi = scp_send_ipi,
	.register_ipi = scp_register_ipi,
	.unregister_ipi = scp_unregister_ipi,
	.ns_ipi_id = SCP_IPI_NS_SERVICE,
};

static void scp_add_rpmsg_subdev(struct mtk_scp *scp)
{
	scp->rpmsg_subdev =
		mtk_rpmsg_create_rproc_subdev(to_platform_device(scp->dev),
					      &mtk_scp_rpmsg_info);
	if (scp->rpmsg_subdev)
		rproc_add_subdev(scp->rproc, scp->rpmsg_subdev);
}

static void scp_remove_rpmsg_subdev(struct mtk_scp *scp)
{
	if (scp->rpmsg_subdev) {
		rproc_remove_subdev(scp->rproc, scp->rpmsg_subdev);
		mtk_rpmsg_destroy_rproc_subdev(scp->rpmsg_subdev);
		scp->rpmsg_subdev = NULL;
	}
}

static struct mtk_scp *scp_rproc_init(struct platform_device *pdev,
				      struct mtk_scp_of_cluster *scp_cluster,
				      const struct mtk_scp_of_data *of_data)
{
	struct device *dev = &pdev->dev;
	struct device_node *np = dev->of_node;
	struct mtk_scp *scp;
	struct rproc *rproc;
	struct resource *res;
	const char *fw_name = "scp.img";
	int ret, i;
	const struct mtk_scp_sizes_data *scp_sizes;

	ret = rproc_of_parse_firmware(dev, 0, &fw_name);
	if (ret < 0 && ret != -EINVAL)
		return ERR_PTR(ret);

	rproc = devm_rproc_alloc(dev, np->name, &scp_ops, fw_name, sizeof(*scp));
	if (!rproc) {
		dev_err(dev, "unable to allocate remoteproc\n");
		return ERR_PTR(-ENOMEM);
	}

	scp = rproc->priv;
	scp->rproc = rproc;
	scp->dev = dev;
	scp->data = of_data;
	scp->cluster = scp_cluster;
	platform_set_drvdata(pdev, scp);

	res = platform_get_resource_byname(pdev, IORESOURCE_MEM, "sram");
	scp->sram_base = devm_ioremap_resource(dev, res);
	if (IS_ERR(scp->sram_base)) {
		dev_err(dev, "Failed to parse and map sram memory\n");
		return ERR_CAST(scp->sram_base);
	}

	scp->sram_size = resource_size(res);
	scp->sram_phys = res->start;

	ret = scp->data->scp_clk_get(scp);
	if (ret)
		return ERR_PTR(ret);

	ret = scp_map_memory_region(scp);
	if (ret)
		return ERR_PTR(ret);

	mutex_init(&scp->send_lock);
	for (i = 0; i < SCP_IPI_MAX; i++)
		mutex_init(&scp->ipi_desc[i].lock);

	/* register SCP initialization IPI */
	ret = scp_ipi_register(scp, SCP_IPI_INIT, scp_init_ipi_handler, scp);
	if (ret) {
		dev_err(dev, "Failed to register IPI_SCP_INIT\n");
		goto release_dev_mem;
	}

	scp_sizes = scp->data->scp_sizes;
	scp->share_buf = kzalloc(scp_sizes->ipi_share_buffer_size, GFP_KERNEL);
	if (!scp->share_buf) {
		dev_err(dev, "Failed to allocate IPI share buffer\n");
		ret = -ENOMEM;
		goto release_dev_mem;
	}

	init_waitqueue_head(&scp->run.wq);
	init_waitqueue_head(&scp->ack_wq);

	scp_add_rpmsg_subdev(scp);

	ret = devm_request_threaded_irq(dev, platform_get_irq(pdev, 0), NULL,
					scp_irq_handler, IRQF_ONESHOT,
					pdev->name, scp);

	if (ret) {
		dev_err(dev, "failed to request irq\n");
		goto remove_subdev;
	}

	return scp;

remove_subdev:
	scp_remove_rpmsg_subdev(scp);
	scp_ipi_unregister(scp, SCP_IPI_INIT);
	kfree(scp->share_buf);
	scp->share_buf = NULL;
release_dev_mem:
	scp_unmap_memory_region(scp);
	for (i = 0; i < SCP_IPI_MAX; i++)
		mutex_destroy(&scp->ipi_desc[i].lock);
	mutex_destroy(&scp->send_lock);

	return ERR_PTR(ret);
}

static void scp_free(struct mtk_scp *scp)
{
	int i;

	scp_remove_rpmsg_subdev(scp);
	scp_ipi_unregister(scp, SCP_IPI_INIT);
	kfree(scp->share_buf);
	scp->share_buf = NULL;
	scp_unmap_memory_region(scp);
	for (i = 0; i < SCP_IPI_MAX; i++)
		mutex_destroy(&scp->ipi_desc[i].lock);
	mutex_destroy(&scp->send_lock);
}

static int scp_add_single_core(struct platform_device *pdev,
			       struct mtk_scp_of_cluster *scp_cluster)
{
	struct device *dev = &pdev->dev;
	struct list_head *scp_list = &scp_cluster->mtk_scp_list;
	struct mtk_scp *scp;
	int ret;

	scp = scp_rproc_init(pdev, scp_cluster, of_device_get_match_data(dev));
	if (IS_ERR(scp))
		return PTR_ERR(scp);

	ret = rproc_add(scp->rproc);
	if (ret) {
		dev_err(dev, "Failed to add rproc\n");
		scp_free(scp);
		return ret;
	}

	list_add_tail(&scp->elem, scp_list);

	return 0;
}

static int scp_add_multi_core(struct platform_device *pdev,
			      struct mtk_scp_of_cluster *scp_cluster)
{
	struct device *dev = &pdev->dev;
	struct device_node *np = dev_of_node(dev);
	struct platform_device *cpdev;
	struct device_node *child;
	struct list_head *scp_list = &scp_cluster->mtk_scp_list;
	const struct mtk_scp_of_data **cluster_of_data;
	struct mtk_scp *scp, *temp;
	int core_id = 0;
	int ret;

	cluster_of_data = (const struct mtk_scp_of_data **)of_device_get_match_data(dev);

	for_each_available_child_of_node(np, child) {
		if (!cluster_of_data[core_id]) {
			ret = -EINVAL;
			dev_err(dev, "Not support core %d\n", core_id);
			of_node_put(child);
			goto init_fail;
		}

		cpdev = of_find_device_by_node(child);
		if (!cpdev) {
			ret = -ENODEV;
			dev_err(dev, "Not found platform device for core %d\n", core_id);
			of_node_put(child);
			goto init_fail;
		}

		scp = scp_rproc_init(cpdev, scp_cluster, cluster_of_data[core_id]);
		put_device(&cpdev->dev);
		if (IS_ERR(scp)) {
			ret = PTR_ERR(scp);
			dev_err(dev, "Failed to initialize core %d rproc\n", core_id);
			of_node_put(child);
			goto init_fail;
		}

		ret = rproc_add(scp->rproc);
		if (ret) {
			dev_err(dev, "Failed to add rproc of core %d\n", core_id);
			of_node_put(child);
			scp_free(scp);
			goto init_fail;
		}

		list_add_tail(&scp->elem, scp_list);
		core_id++;
	}

	/*
	 * Here we are setting the platform device for @pdev to the last @scp that was
	 * created, which is needed because (1) scp_rproc_init() is calling
	 * platform_set_drvdata() on the child platform devices and (2) we need a handle to
	 * the cluster list in scp_remove().
	 */
	platform_set_drvdata(pdev, scp);

	return 0;

init_fail:
	list_for_each_entry_safe_reverse(scp, temp, scp_list, elem) {
		list_del(&scp->elem);
		rproc_del(scp->rproc);
		scp_free(scp);
	}

	return ret;
}

static bool scp_is_single_core(struct platform_device *pdev)
{
	struct device *dev = &pdev->dev;
	struct device_node *np = dev_of_node(dev);
	struct device_node *child;
	int num_cores = 0;

	for_each_child_of_node(np, child)
		if (of_device_is_compatible(child, "mediatek,scp-core"))
			num_cores++;

	return num_cores < 2;
}

static int scp_cluster_init(struct platform_device *pdev, struct mtk_scp_of_cluster *scp_cluster)
{
	int ret;

	if (scp_is_single_core(pdev))
		ret = scp_add_single_core(pdev, scp_cluster);
	else
		ret = scp_add_multi_core(pdev, scp_cluster);

	return ret;
}

static int scp_probe(struct platform_device *pdev)
{
	struct device *dev = &pdev->dev;
	struct mtk_scp_of_cluster *scp_cluster;
	struct resource *res;
	int ret;

	scp_cluster = devm_kzalloc(dev, sizeof(*scp_cluster), GFP_KERNEL);
	if (!scp_cluster)
		return -ENOMEM;

	scp_cluster->reg_base = devm_platform_ioremap_resource_byname(pdev, "cfg");
	if (IS_ERR(scp_cluster->reg_base))
		return dev_err_probe(dev, PTR_ERR(scp_cluster->reg_base),
				     "Failed to parse and map cfg memory\n");

	/* l1tcm is an optional memory region */
	res = platform_get_resource_byname(pdev, IORESOURCE_MEM, "l1tcm");
	scp_cluster->l1tcm_base = devm_ioremap_resource(dev, res);
	if (IS_ERR(scp_cluster->l1tcm_base)) {
		ret = PTR_ERR(scp_cluster->l1tcm_base);
		if (ret != -EINVAL)
			return dev_err_probe(dev, ret, "Failed to map l1tcm memory\n");

		scp_cluster->l1tcm_base = NULL;
	} else {
		scp_cluster->l1tcm_size = resource_size(res);
		scp_cluster->l1tcm_phys = res->start;
	}

	INIT_LIST_HEAD(&scp_cluster->mtk_scp_list);
	mutex_init(&scp_cluster->cluster_lock);

	ret = devm_of_platform_populate(dev);
	if (ret)
		return dev_err_probe(dev, ret, "Failed to populate platform devices\n");

	ret = scp_cluster_init(pdev, scp_cluster);
	if (ret)
		return ret;

	return 0;
}

static void scp_remove(struct platform_device *pdev)
{
	struct mtk_scp *scp = platform_get_drvdata(pdev);
	struct mtk_scp_of_cluster *scp_cluster = scp->cluster;
	struct mtk_scp *temp;

	list_for_each_entry_safe_reverse(scp, temp, &scp_cluster->mtk_scp_list, elem) {
		list_del(&scp->elem);
		rproc_del(scp->rproc);
		scp_free(scp);
	}
	mutex_destroy(&scp_cluster->cluster_lock);
}

static const struct mtk_scp_sizes_data default_scp_sizes = {
	.max_dram_size = 0x500000,
	.ipi_share_buffer_size = 288,
};

static const struct mtk_scp_sizes_data mt8188_scp_sizes = {
	.max_dram_size = 0x500000,
	.ipi_share_buffer_size = 600,
};

static const struct mtk_scp_sizes_data mt8188_scp_c1_sizes = {
	.max_dram_size = 0xA00000,
	.ipi_share_buffer_size = 600,
};

static const struct mtk_scp_of_data mt8183_of_data = {
	.scp_clk_get = mt8183_scp_clk_get,
	.scp_before_load = mt8183_scp_before_load,
	.scp_irq_handler = mt8183_scp_irq_handler,
	.scp_reset_assert = mt8183_scp_reset_assert,
	.scp_reset_deassert = mt8183_scp_reset_deassert,
	.scp_stop = mt8183_scp_stop,
	.scp_da_to_va = mt8183_scp_da_to_va,
	.host_to_scp_reg = MT8183_HOST_TO_SCP,
	.host_to_scp_int_bit = MT8183_HOST_IPC_INT_BIT,
	.ipi_buf_offset = 0x7bdb0,
	.scp_sizes = &default_scp_sizes,
};

static const struct mtk_scp_of_data mt8186_of_data = {
	.scp_clk_get = mt8195_scp_clk_get,
	.scp_before_load = mt8186_scp_before_load,
	.scp_irq_handler = mt8183_scp_irq_handler,
	.scp_reset_assert = mt8183_scp_reset_assert,
	.scp_reset_deassert = mt8183_scp_reset_deassert,
	.scp_stop = mt8183_scp_stop,
	.scp_da_to_va = mt8183_scp_da_to_va,
	.host_to_scp_reg = MT8183_HOST_TO_SCP,
	.host_to_scp_int_bit = MT8183_HOST_IPC_INT_BIT,
	.ipi_buf_offset = 0x3bdb0,
	.scp_sizes = &default_scp_sizes,
};

static const struct mtk_scp_of_data mt8188_of_data = {
	.scp_clk_get = mt8195_scp_clk_get,
	.scp_before_load = mt8188_scp_before_load,
	.scp_irq_handler = mt8195_scp_irq_handler,
	.scp_reset_assert = mt8192_scp_reset_assert,
	.scp_reset_deassert = mt8192_scp_reset_deassert,
	.scp_stop = mt8188_scp_stop,
	.scp_da_to_va = mt8192_scp_da_to_va,
	.host_to_scp_reg = MT8192_GIPC_IN_SET,
	.host_to_scp_int_bit = MT8192_HOST_IPC_INT_BIT,
	.scp_sizes = &mt8188_scp_sizes,
};

static const struct mtk_scp_of_data mt8188_of_data_c1 = {
	.scp_clk_get = mt8195_scp_clk_get,
	.scp_before_load = mt8188_scp_c1_before_load,
	.scp_irq_handler = mt8195_scp_c1_irq_handler,
	.scp_reset_assert = mt8195_scp_c1_reset_assert,
	.scp_reset_deassert = mt8195_scp_c1_reset_deassert,
	.scp_stop = mt8188_scp_c1_stop,
	.scp_da_to_va = mt8192_scp_da_to_va,
	.host_to_scp_reg = MT8192_GIPC_IN_SET,
	.host_to_scp_int_bit = MT8195_CORE1_HOST_IPC_INT_BIT,
	.scp_sizes = &mt8188_scp_c1_sizes,
};

static const struct mtk_scp_of_data mt8192_of_data = {
	.scp_clk_get = mt8192_scp_clk_get,
	.scp_before_load = mt8192_scp_before_load,
	.scp_irq_handler = mt8192_scp_irq_handler,
	.scp_reset_assert = mt8192_scp_reset_assert,
	.scp_reset_deassert = mt8192_scp_reset_deassert,
	.scp_stop = mt8192_scp_stop,
	.scp_da_to_va = mt8192_scp_da_to_va,
	.host_to_scp_reg = MT8192_GIPC_IN_SET,
	.host_to_scp_int_bit = MT8192_HOST_IPC_INT_BIT,
	.scp_sizes = &default_scp_sizes,
};

static const struct mtk_scp_of_data mt8195_of_data = {
	.scp_clk_get = mt8195_scp_clk_get,
	.scp_before_load = mt8195_scp_before_load,
	.scp_irq_handler = mt8195_scp_irq_handler,
	.scp_reset_assert = mt8192_scp_reset_assert,
	.scp_reset_deassert = mt8192_scp_reset_deassert,
	.scp_stop = mt8195_scp_stop,
	.scp_da_to_va = mt8192_scp_da_to_va,
	.host_to_scp_reg = MT8192_GIPC_IN_SET,
	.host_to_scp_int_bit = MT8192_HOST_IPC_INT_BIT,
	.scp_sizes = &default_scp_sizes,
};

static const struct mtk_scp_of_data mt8195_of_data_c1 = {
	.scp_clk_get = mt8195_scp_clk_get,
	.scp_before_load = mt8195_scp_c1_before_load,
	.scp_irq_handler = mt8195_scp_c1_irq_handler,
	.scp_reset_assert = mt8195_scp_c1_reset_assert,
	.scp_reset_deassert = mt8195_scp_c1_reset_deassert,
	.scp_stop = mt8195_scp_c1_stop,
	.scp_da_to_va = mt8192_scp_da_to_va,
	.host_to_scp_reg = MT8192_GIPC_IN_SET,
	.host_to_scp_int_bit = MT8195_CORE1_HOST_IPC_INT_BIT,
	.scp_sizes = &default_scp_sizes,
};

static const struct mtk_scp_of_data *mt8188_of_data_cores[] = {
	&mt8188_of_data,
	&mt8188_of_data_c1,
	NULL
};

static const struct mtk_scp_of_data *mt8195_of_data_cores[] = {
	&mt8195_of_data,
	&mt8195_of_data_c1,
	NULL
};

static const struct of_device_id mtk_scp_of_match[] = {
	{ .compatible = "mediatek,mt8183-scp", .data = &mt8183_of_data },
	{ .compatible = "mediatek,mt8186-scp", .data = &mt8186_of_data },
	{ .compatible = "mediatek,mt8188-scp", .data = &mt8188_of_data },
	{ .compatible = "mediatek,mt8188-scp-dual", .data = &mt8188_of_data_cores },
	{ .compatible = "mediatek,mt8192-scp", .data = &mt8192_of_data },
	{ .compatible = "mediatek,mt8195-scp", .data = &mt8195_of_data },
	{ .compatible = "mediatek,mt8195-scp-dual", .data = &mt8195_of_data_cores },
	{},
};
MODULE_DEVICE_TABLE(of, mtk_scp_of_match);

static struct platform_driver mtk_scp_driver = {
	.probe = scp_probe,
	.remove_new = scp_remove,
	.driver = {
		.name = "mtk-scp",
		.of_match_table = mtk_scp_of_match,
	},
};

module_platform_driver(mtk_scp_driver);

MODULE_LICENSE("GPL v2");
MODULE_DESCRIPTION("MediaTek SCP control driver");<|MERGE_RESOLUTION|>--- conflicted
+++ resolved
@@ -134,11 +134,8 @@
 {
 	int ret;
 	size_t buf_sz, offset;
-<<<<<<< HEAD
-=======
 	size_t share_buf_offset;
 	const struct mtk_scp_sizes_data *scp_sizes;
->>>>>>> 2d002356
 
 	/* read the ipi buf addr from FW itself first */
 	ret = scp_elf_read_ipi_buf_addr(scp, fw, &offset);
@@ -158,10 +155,7 @@
 		return -EOVERFLOW;
 	}
 
-<<<<<<< HEAD
-=======
 	scp_sizes = scp->data->scp_sizes;
->>>>>>> 2d002356
 	scp->recv_buf = (struct mtk_share_obj __iomem *)
 			(scp->sram_base + offset);
 	share_buf_offset = sizeof(scp->recv_buf->id)
