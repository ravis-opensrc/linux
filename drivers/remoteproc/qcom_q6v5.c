--- conflicted
+++ resolved
@@ -187,18 +187,8 @@
 	init_completion(&q6v5->stop_done);
 
 	q6v5->wdog_irq = platform_get_irq_byname(pdev, "wdog");
-<<<<<<< HEAD
-	if (q6v5->wdog_irq < 0) {
-		if (q6v5->wdog_irq != -EPROBE_DEFER)
-			dev_err(&pdev->dev,
-				"failed to retrieve wdog IRQ: %d\n",
-				q6v5->wdog_irq);
-		return q6v5->wdog_irq;
-	}
-=======
 	if (q6v5->wdog_irq < 0)
 		return q6v5->wdog_irq;
->>>>>>> f7688b48
 
 	ret = devm_request_threaded_irq(&pdev->dev, q6v5->wdog_irq,
 					NULL, q6v5_wdog_interrupt,
@@ -210,18 +200,8 @@
 	}
 
 	q6v5->fatal_irq = platform_get_irq_byname(pdev, "fatal");
-<<<<<<< HEAD
-	if (q6v5->fatal_irq < 0) {
-		if (q6v5->fatal_irq != -EPROBE_DEFER)
-			dev_err(&pdev->dev,
-				"failed to retrieve fatal IRQ: %d\n",
-				q6v5->fatal_irq);
-		return q6v5->fatal_irq;
-	}
-=======
 	if (q6v5->fatal_irq < 0)
 		return q6v5->fatal_irq;
->>>>>>> f7688b48
 
 	ret = devm_request_threaded_irq(&pdev->dev, q6v5->fatal_irq,
 					NULL, q6v5_fatal_interrupt,
@@ -233,18 +213,8 @@
 	}
 
 	q6v5->ready_irq = platform_get_irq_byname(pdev, "ready");
-<<<<<<< HEAD
-	if (q6v5->ready_irq < 0) {
-		if (q6v5->ready_irq != -EPROBE_DEFER)
-			dev_err(&pdev->dev,
-				"failed to retrieve ready IRQ: %d\n",
-				q6v5->ready_irq);
-		return q6v5->ready_irq;
-	}
-=======
 	if (q6v5->ready_irq < 0)
 		return q6v5->ready_irq;
->>>>>>> f7688b48
 
 	ret = devm_request_threaded_irq(&pdev->dev, q6v5->ready_irq,
 					NULL, q6v5_ready_interrupt,
@@ -256,18 +226,8 @@
 	}
 
 	q6v5->handover_irq = platform_get_irq_byname(pdev, "handover");
-<<<<<<< HEAD
-	if (q6v5->handover_irq < 0) {
-		if (q6v5->handover_irq != -EPROBE_DEFER)
-			dev_err(&pdev->dev,
-				"failed to retrieve handover IRQ: %d\n",
-				q6v5->handover_irq);
-		return q6v5->handover_irq;
-	}
-=======
 	if (q6v5->handover_irq < 0)
 		return q6v5->handover_irq;
->>>>>>> f7688b48
 
 	ret = devm_request_threaded_irq(&pdev->dev, q6v5->handover_irq,
 					NULL, q6v5_handover_interrupt,
@@ -280,18 +240,8 @@
 	disable_irq(q6v5->handover_irq);
 
 	q6v5->stop_irq = platform_get_irq_byname(pdev, "stop-ack");
-<<<<<<< HEAD
-	if (q6v5->stop_irq < 0) {
-		if (q6v5->stop_irq != -EPROBE_DEFER)
-			dev_err(&pdev->dev,
-				"failed to retrieve stop-ack IRQ: %d\n",
-				q6v5->stop_irq);
-		return q6v5->stop_irq;
-	}
-=======
 	if (q6v5->stop_irq < 0)
 		return q6v5->stop_irq;
->>>>>>> f7688b48
 
 	ret = devm_request_threaded_irq(&pdev->dev, q6v5->stop_irq,
 					NULL, q6v5_stop_interrupt,
