// SPDX-License-Identifier: GPL-2.0-only
/*
 * ps3vram - Use extra PS3 video ram as block device.
 *
 * Copyright 2009 Sony Corporation
 *
 * Based on the MTD ps3vram driver, which is
 * Copyright (c) 2007-2008 Jim Paris <jim@jtan.com>
 * Added support RSX DMA Vivien Chappelier <vivien.chappelier@free.fr>
 */

#include <linux/blkdev.h>
#include <linux/delay.h>
#include <linux/module.h>
#include <linux/proc_fs.h>
#include <linux/seq_file.h>
#include <linux/slab.h>

#include <asm/cell-regs.h>
#include <asm/firmware.h>
#include <asm/lv1call.h>
#include <asm/ps3.h>
#include <asm/ps3gpu.h>


#define DEVICE_NAME		"ps3vram"


#define XDR_BUF_SIZE (2 * 1024 * 1024) /* XDR buffer (must be 1MiB aligned) */
#define XDR_IOIF 0x0c000000

#define FIFO_BASE XDR_IOIF
#define FIFO_SIZE (64 * 1024)

#define DMA_PAGE_SIZE (4 * 1024)

#define CACHE_PAGE_SIZE (256 * 1024)
#define CACHE_PAGE_COUNT ((XDR_BUF_SIZE - FIFO_SIZE) / CACHE_PAGE_SIZE)

#define CACHE_OFFSET CACHE_PAGE_SIZE
#define FIFO_OFFSET 0

#define CTRL_PUT 0x10
#define CTRL_GET 0x11
#define CTRL_TOP 0x15

#define UPLOAD_SUBCH	1
#define DOWNLOAD_SUBCH	2

#define NV_MEMORY_TO_MEMORY_FORMAT_OFFSET_IN	0x0000030c
#define NV_MEMORY_TO_MEMORY_FORMAT_NOTIFY	0x00000104

#define CACHE_PAGE_PRESENT 1
#define CACHE_PAGE_DIRTY   2

struct ps3vram_tag {
	unsigned int address;
	unsigned int flags;
};

struct ps3vram_cache {
	unsigned int page_count;
	unsigned int page_size;
	struct ps3vram_tag *tags;
	unsigned int hit;
	unsigned int miss;
};

struct ps3vram_priv {
	struct gendisk *gendisk;

	u64 size;

	u64 memory_handle;
	u64 context_handle;
	u32 __iomem *ctrl;
	void __iomem *reports;
	u8 *xdr_buf;

	u32 *fifo_base;
	u32 *fifo_ptr;

	struct ps3vram_cache cache;

	spinlock_t lock;	/* protecting list of bios */
	struct bio_list list;
};


static int ps3vram_major;

#define DMA_NOTIFIER_HANDLE_BASE 0x66604200 /* first DMA notifier handle */
#define DMA_NOTIFIER_OFFSET_BASE 0x1000     /* first DMA notifier offset */
#define DMA_NOTIFIER_SIZE        0x40
#define NOTIFIER 7	/* notifier used for completion report */

static char *size = "256M";
module_param(size, charp, 0);
MODULE_PARM_DESC(size, "memory size");

static u32 __iomem *ps3vram_get_notifier(void __iomem *reports, int notifier)
{
	return reports + DMA_NOTIFIER_OFFSET_BASE +
	       DMA_NOTIFIER_SIZE * notifier;
}

static void ps3vram_notifier_reset(struct ps3_system_bus_device *dev)
{
	struct ps3vram_priv *priv = ps3_system_bus_get_drvdata(dev);
	u32 __iomem *notify = ps3vram_get_notifier(priv->reports, NOTIFIER);
	int i;

	for (i = 0; i < 4; i++)
		iowrite32be(0xffffffff, notify + i);
}

static int ps3vram_notifier_wait(struct ps3_system_bus_device *dev,
				 unsigned int timeout_ms)
{
	struct ps3vram_priv *priv = ps3_system_bus_get_drvdata(dev);
	u32 __iomem *notify = ps3vram_get_notifier(priv->reports, NOTIFIER);
	unsigned long timeout;

	for (timeout = 20; timeout; timeout--) {
		if (!ioread32be(notify + 3))
			return 0;
		udelay(10);
	}

	timeout = jiffies + msecs_to_jiffies(timeout_ms);

	do {
		if (!ioread32be(notify + 3))
			return 0;
		msleep(1);
	} while (time_before(jiffies, timeout));

	return -ETIMEDOUT;
}

static void ps3vram_init_ring(struct ps3_system_bus_device *dev)
{
	struct ps3vram_priv *priv = ps3_system_bus_get_drvdata(dev);

	iowrite32be(FIFO_BASE + FIFO_OFFSET, priv->ctrl + CTRL_PUT);
	iowrite32be(FIFO_BASE + FIFO_OFFSET, priv->ctrl + CTRL_GET);
}

static int ps3vram_wait_ring(struct ps3_system_bus_device *dev,
			     unsigned int timeout_ms)
{
	struct ps3vram_priv *priv = ps3_system_bus_get_drvdata(dev);
	unsigned long timeout = jiffies + msecs_to_jiffies(timeout_ms);

	do {
		if (ioread32be(priv->ctrl + CTRL_PUT) == ioread32be(priv->ctrl + CTRL_GET))
			return 0;
		msleep(1);
	} while (time_before(jiffies, timeout));

	dev_warn(&dev->core, "FIFO timeout (%08x/%08x/%08x)\n",
		 ioread32be(priv->ctrl + CTRL_PUT), ioread32be(priv->ctrl + CTRL_GET),
		 ioread32be(priv->ctrl + CTRL_TOP));

	return -ETIMEDOUT;
}

static void ps3vram_out_ring(struct ps3vram_priv *priv, u32 data)
{
	*(priv->fifo_ptr)++ = data;
}

static void ps3vram_begin_ring(struct ps3vram_priv *priv, u32 chan, u32 tag,
			       u32 size)
{
	ps3vram_out_ring(priv, (size << 18) | (chan << 13) | tag);
}

static void ps3vram_rewind_ring(struct ps3_system_bus_device *dev)
{
	struct ps3vram_priv *priv = ps3_system_bus_get_drvdata(dev);
	int status;

	ps3vram_out_ring(priv, 0x20000000 | (FIFO_BASE + FIFO_OFFSET));

	iowrite32be(FIFO_BASE + FIFO_OFFSET, priv->ctrl + CTRL_PUT);

	/* asking the HV for a blit will kick the FIFO */
	status = lv1_gpu_fb_blit(priv->context_handle, 0, 0, 0, 0);
	if (status)
		dev_err(&dev->core, "%s: lv1_gpu_fb_blit failed %d\n",
			__func__, status);

	priv->fifo_ptr = priv->fifo_base;
}

static void ps3vram_fire_ring(struct ps3_system_bus_device *dev)
{
	struct ps3vram_priv *priv = ps3_system_bus_get_drvdata(dev);
	int status;

	mutex_lock(&ps3_gpu_mutex);

	iowrite32be(FIFO_BASE + FIFO_OFFSET + (priv->fifo_ptr - priv->fifo_base)
		* sizeof(u32), priv->ctrl + CTRL_PUT);

	/* asking the HV for a blit will kick the FIFO */
	status = lv1_gpu_fb_blit(priv->context_handle, 0, 0, 0, 0);
	if (status)
		dev_err(&dev->core, "%s: lv1_gpu_fb_blit failed %d\n",
			__func__, status);

	if ((priv->fifo_ptr - priv->fifo_base) * sizeof(u32) >
	    FIFO_SIZE - 1024) {
		dev_dbg(&dev->core, "FIFO full, rewinding\n");
		ps3vram_wait_ring(dev, 200);
		ps3vram_rewind_ring(dev);
	}

	mutex_unlock(&ps3_gpu_mutex);
}

static void ps3vram_bind(struct ps3_system_bus_device *dev)
{
	struct ps3vram_priv *priv = ps3_system_bus_get_drvdata(dev);

	ps3vram_begin_ring(priv, UPLOAD_SUBCH, 0, 1);
	ps3vram_out_ring(priv, 0x31337303);
	ps3vram_begin_ring(priv, UPLOAD_SUBCH, 0x180, 3);
	ps3vram_out_ring(priv, DMA_NOTIFIER_HANDLE_BASE + NOTIFIER);
	ps3vram_out_ring(priv, 0xfeed0001);	/* DMA system RAM instance */
	ps3vram_out_ring(priv, 0xfeed0000);     /* DMA video RAM instance */

	ps3vram_begin_ring(priv, DOWNLOAD_SUBCH, 0, 1);
	ps3vram_out_ring(priv, 0x3137c0de);
	ps3vram_begin_ring(priv, DOWNLOAD_SUBCH, 0x180, 3);
	ps3vram_out_ring(priv, DMA_NOTIFIER_HANDLE_BASE + NOTIFIER);
	ps3vram_out_ring(priv, 0xfeed0000);	/* DMA video RAM instance */
	ps3vram_out_ring(priv, 0xfeed0001);	/* DMA system RAM instance */

	ps3vram_fire_ring(dev);
}

static int ps3vram_upload(struct ps3_system_bus_device *dev,
			  unsigned int src_offset, unsigned int dst_offset,
			  int len, int count)
{
	struct ps3vram_priv *priv = ps3_system_bus_get_drvdata(dev);

	ps3vram_begin_ring(priv, UPLOAD_SUBCH,
			   NV_MEMORY_TO_MEMORY_FORMAT_OFFSET_IN, 8);
	ps3vram_out_ring(priv, XDR_IOIF + src_offset);
	ps3vram_out_ring(priv, dst_offset);
	ps3vram_out_ring(priv, len);
	ps3vram_out_ring(priv, len);
	ps3vram_out_ring(priv, len);
	ps3vram_out_ring(priv, count);
	ps3vram_out_ring(priv, (1 << 8) | 1);
	ps3vram_out_ring(priv, 0);

	ps3vram_notifier_reset(dev);
	ps3vram_begin_ring(priv, UPLOAD_SUBCH,
			   NV_MEMORY_TO_MEMORY_FORMAT_NOTIFY, 1);
	ps3vram_out_ring(priv, 0);
	ps3vram_begin_ring(priv, UPLOAD_SUBCH, 0x100, 1);
	ps3vram_out_ring(priv, 0);
	ps3vram_fire_ring(dev);
	if (ps3vram_notifier_wait(dev, 200) < 0) {
		dev_warn(&dev->core, "%s: Notifier timeout\n", __func__);
		return -1;
	}

	return 0;
}

static int ps3vram_download(struct ps3_system_bus_device *dev,
			    unsigned int src_offset, unsigned int dst_offset,
			    int len, int count)
{
	struct ps3vram_priv *priv = ps3_system_bus_get_drvdata(dev);

	ps3vram_begin_ring(priv, DOWNLOAD_SUBCH,
			   NV_MEMORY_TO_MEMORY_FORMAT_OFFSET_IN, 8);
	ps3vram_out_ring(priv, src_offset);
	ps3vram_out_ring(priv, XDR_IOIF + dst_offset);
	ps3vram_out_ring(priv, len);
	ps3vram_out_ring(priv, len);
	ps3vram_out_ring(priv, len);
	ps3vram_out_ring(priv, count);
	ps3vram_out_ring(priv, (1 << 8) | 1);
	ps3vram_out_ring(priv, 0);

	ps3vram_notifier_reset(dev);
	ps3vram_begin_ring(priv, DOWNLOAD_SUBCH,
			   NV_MEMORY_TO_MEMORY_FORMAT_NOTIFY, 1);
	ps3vram_out_ring(priv, 0);
	ps3vram_begin_ring(priv, DOWNLOAD_SUBCH, 0x100, 1);
	ps3vram_out_ring(priv, 0);
	ps3vram_fire_ring(dev);
	if (ps3vram_notifier_wait(dev, 200) < 0) {
		dev_warn(&dev->core, "%s: Notifier timeout\n", __func__);
		return -1;
	}

	return 0;
}

static void ps3vram_cache_evict(struct ps3_system_bus_device *dev, int entry)
{
	struct ps3vram_priv *priv = ps3_system_bus_get_drvdata(dev);
	struct ps3vram_cache *cache = &priv->cache;

	if (!(cache->tags[entry].flags & CACHE_PAGE_DIRTY))
		return;

	dev_dbg(&dev->core, "Flushing %d: 0x%08x\n", entry,
		cache->tags[entry].address);
	if (ps3vram_upload(dev, CACHE_OFFSET + entry * cache->page_size,
			   cache->tags[entry].address, DMA_PAGE_SIZE,
			   cache->page_size / DMA_PAGE_SIZE) < 0) {
		dev_err(&dev->core,
			"Failed to upload from 0x%x to " "0x%x size 0x%x\n",
			entry * cache->page_size, cache->tags[entry].address,
			cache->page_size);
	}
	cache->tags[entry].flags &= ~CACHE_PAGE_DIRTY;
}

static void ps3vram_cache_load(struct ps3_system_bus_device *dev, int entry,
			       unsigned int address)
{
	struct ps3vram_priv *priv = ps3_system_bus_get_drvdata(dev);
	struct ps3vram_cache *cache = &priv->cache;

	dev_dbg(&dev->core, "Fetching %d: 0x%08x\n", entry, address);
	if (ps3vram_download(dev, address,
			     CACHE_OFFSET + entry * cache->page_size,
			     DMA_PAGE_SIZE,
			     cache->page_size / DMA_PAGE_SIZE) < 0) {
		dev_err(&dev->core,
			"Failed to download from 0x%x to 0x%x size 0x%x\n",
			address, entry * cache->page_size, cache->page_size);
	}

	cache->tags[entry].address = address;
	cache->tags[entry].flags |= CACHE_PAGE_PRESENT;
}


static void ps3vram_cache_flush(struct ps3_system_bus_device *dev)
{
	struct ps3vram_priv *priv = ps3_system_bus_get_drvdata(dev);
	struct ps3vram_cache *cache = &priv->cache;
	int i;

	dev_dbg(&dev->core, "FLUSH\n");
	for (i = 0; i < cache->page_count; i++) {
		ps3vram_cache_evict(dev, i);
		cache->tags[i].flags = 0;
	}
}

static unsigned int ps3vram_cache_match(struct ps3_system_bus_device *dev,
					loff_t address)
{
	struct ps3vram_priv *priv = ps3_system_bus_get_drvdata(dev);
	struct ps3vram_cache *cache = &priv->cache;
	unsigned int base;
	unsigned int offset;
	int i;
	static int counter;

	offset = (unsigned int) (address & (cache->page_size - 1));
	base = (unsigned int) (address - offset);

	/* fully associative check */
	for (i = 0; i < cache->page_count; i++) {
		if ((cache->tags[i].flags & CACHE_PAGE_PRESENT) &&
		    cache->tags[i].address == base) {
			cache->hit++;
			dev_dbg(&dev->core, "Found entry %d: 0x%08x\n", i,
				cache->tags[i].address);
			return i;
		}
	}

	/* choose a random entry */
	i = (jiffies + (counter++)) % cache->page_count;
	dev_dbg(&dev->core, "Using entry %d\n", i);

	ps3vram_cache_evict(dev, i);
	ps3vram_cache_load(dev, i, base);

	cache->miss++;
	return i;
}

static int ps3vram_cache_init(struct ps3_system_bus_device *dev)
{
	struct ps3vram_priv *priv = ps3_system_bus_get_drvdata(dev);

	priv->cache.page_count = CACHE_PAGE_COUNT;
	priv->cache.page_size = CACHE_PAGE_SIZE;
	priv->cache.tags = kcalloc(CACHE_PAGE_COUNT,
				   sizeof(struct ps3vram_tag),
				   GFP_KERNEL);
	if (!priv->cache.tags)
		return -ENOMEM;

	dev_info(&dev->core, "Created ram cache: %d entries, %d KiB each\n",
		CACHE_PAGE_COUNT, CACHE_PAGE_SIZE / 1024);

	return 0;
}

static void ps3vram_cache_cleanup(struct ps3_system_bus_device *dev)
{
	struct ps3vram_priv *priv = ps3_system_bus_get_drvdata(dev);

	ps3vram_cache_flush(dev);
	kfree(priv->cache.tags);
}

static blk_status_t ps3vram_read(struct ps3_system_bus_device *dev, loff_t from,
			size_t len, size_t *retlen, u_char *buf)
{
	struct ps3vram_priv *priv = ps3_system_bus_get_drvdata(dev);
	unsigned int cached, count;

	dev_dbg(&dev->core, "%s: from=0x%08x len=0x%zx\n", __func__,
		(unsigned int)from, len);

	if (from >= priv->size)
		return BLK_STS_IOERR;

	if (len > priv->size - from)
		len = priv->size - from;

	/* Copy from vram to buf */
	count = len;
	while (count) {
		unsigned int offset, avail;
		unsigned int entry;

		offset = (unsigned int) (from & (priv->cache.page_size - 1));
		avail  = priv->cache.page_size - offset;

		entry = ps3vram_cache_match(dev, from);
		cached = CACHE_OFFSET + entry * priv->cache.page_size + offset;

		dev_dbg(&dev->core, "%s: from=%08x cached=%08x offset=%08x "
			"avail=%08x count=%08x\n", __func__,
			(unsigned int)from, cached, offset, avail, count);

		if (avail > count)
			avail = count;
		memcpy(buf, priv->xdr_buf + cached, avail);

		buf += avail;
		count -= avail;
		from += avail;
	}

	*retlen = len;
	return 0;
}

static blk_status_t ps3vram_write(struct ps3_system_bus_device *dev, loff_t to,
			 size_t len, size_t *retlen, const u_char *buf)
{
	struct ps3vram_priv *priv = ps3_system_bus_get_drvdata(dev);
	unsigned int cached, count;

	if (to >= priv->size)
		return BLK_STS_IOERR;

	if (len > priv->size - to)
		len = priv->size - to;

	/* Copy from buf to vram */
	count = len;
	while (count) {
		unsigned int offset, avail;
		unsigned int entry;

		offset = (unsigned int) (to & (priv->cache.page_size - 1));
		avail  = priv->cache.page_size - offset;

		entry = ps3vram_cache_match(dev, to);
		cached = CACHE_OFFSET + entry * priv->cache.page_size + offset;

		dev_dbg(&dev->core, "%s: to=%08x cached=%08x offset=%08x "
			"avail=%08x count=%08x\n", __func__, (unsigned int)to,
			cached, offset, avail, count);

		if (avail > count)
			avail = count;
		memcpy(priv->xdr_buf + cached, buf, avail);

		priv->cache.tags[entry].flags |= CACHE_PAGE_DIRTY;

		buf += avail;
		count -= avail;
		to += avail;
	}

	*retlen = len;
	return 0;
}

static int ps3vram_proc_show(struct seq_file *m, void *v)
{
	struct ps3vram_priv *priv = m->private;

	seq_printf(m, "hit:%u\nmiss:%u\n", priv->cache.hit, priv->cache.miss);
	return 0;
}

static void ps3vram_proc_init(struct ps3_system_bus_device *dev)
{
	struct ps3vram_priv *priv = ps3_system_bus_get_drvdata(dev);
	struct proc_dir_entry *pde;

	pde = proc_create_single_data(DEVICE_NAME, 0444, NULL,
			ps3vram_proc_show, priv);
	if (!pde)
		dev_warn(&dev->core, "failed to create /proc entry\n");
}

static struct bio *ps3vram_do_bio(struct ps3_system_bus_device *dev,
				  struct bio *bio)
{
	struct ps3vram_priv *priv = ps3_system_bus_get_drvdata(dev);
	int write = bio_data_dir(bio) == WRITE;
	const char *op = write ? "write" : "read";
	loff_t offset = bio->bi_iter.bi_sector << 9;
	blk_status_t error = 0;
	struct bio_vec bvec;
	struct bvec_iter iter;
	struct bio *next;

	bio_for_each_segment(bvec, bio, iter) {
		/* PS3 is ppc64, so we don't handle highmem */
		char *ptr = bvec_virt(&bvec);
		size_t len = bvec.bv_len, retlen;

		dev_dbg(&dev->core, "    %s %zu bytes at offset %llu\n", op,
			len, offset);
		if (write)
			error = ps3vram_write(dev, offset, len, &retlen, ptr);
		else
			error = ps3vram_read(dev, offset, len, &retlen, ptr);

		if (error) {
			dev_err(&dev->core, "%s failed\n", op);
			goto out;
		}

		if (retlen != len) {
			dev_err(&dev->core, "Short %s\n", op);
			error = BLK_STS_IOERR;
			goto out;
		}

		offset += len;
	}

	dev_dbg(&dev->core, "%s completed\n", op);

out:
	spin_lock_irq(&priv->lock);
	bio_list_pop(&priv->list);
	next = bio_list_peek(&priv->list);
	spin_unlock_irq(&priv->lock);

	bio->bi_status = error;
	bio_endio(bio);
	return next;
}

static void ps3vram_submit_bio(struct bio *bio)
{
	struct ps3_system_bus_device *dev = bio->bi_bdev->bd_disk->private_data;
	struct ps3vram_priv *priv = ps3_system_bus_get_drvdata(dev);
	int busy;

	dev_dbg(&dev->core, "%s\n", __func__);

<<<<<<< HEAD
	bio = bio_split_to_limits(bio);
	if (!bio)
		return;

=======
>>>>>>> 98817289
	spin_lock_irq(&priv->lock);
	busy = !bio_list_empty(&priv->list);
	bio_list_add(&priv->list, bio);
	spin_unlock_irq(&priv->lock);

	if (busy)
		return;

	do {
		bio = ps3vram_do_bio(dev, bio);
	} while (bio);
}

static const struct block_device_operations ps3vram_fops = {
	.owner		= THIS_MODULE,
	.submit_bio	= ps3vram_submit_bio,
};

static int ps3vram_probe(struct ps3_system_bus_device *dev)
{
	struct ps3vram_priv *priv;
	int error, status;
	struct gendisk *gendisk;
	u64 ddr_size, ddr_lpar, ctrl_lpar, info_lpar, reports_lpar,
	    reports_size, xdr_lpar;
	char *rest;

	priv = kzalloc(sizeof(*priv), GFP_KERNEL);
	if (!priv) {
		error = -ENOMEM;
		goto fail;
	}

	spin_lock_init(&priv->lock);
	bio_list_init(&priv->list);
	ps3_system_bus_set_drvdata(dev, priv);

	/* Allocate XDR buffer (1MiB aligned) */
	priv->xdr_buf = (void *)__get_free_pages(GFP_KERNEL,
		get_order(XDR_BUF_SIZE));
	if (priv->xdr_buf == NULL) {
		dev_err(&dev->core, "Could not allocate XDR buffer\n");
		error = -ENOMEM;
		goto fail_free_priv;
	}

	/* Put FIFO at begginning of XDR buffer */
	priv->fifo_base = (u32 *) (priv->xdr_buf + FIFO_OFFSET);
	priv->fifo_ptr = priv->fifo_base;

	/* XXX: Need to open GPU, in case ps3fb or snd_ps3 aren't loaded */
	if (ps3_open_hv_device(dev)) {
		dev_err(&dev->core, "ps3_open_hv_device failed\n");
		error = -EAGAIN;
		goto out_free_xdr_buf;
	}

	/* Request memory */
	status = -1;
	ddr_size = ALIGN(memparse(size, &rest), 1024*1024);
	if (!ddr_size) {
		dev_err(&dev->core, "Specified size is too small\n");
		error = -EINVAL;
		goto out_close_gpu;
	}

	while (ddr_size > 0) {
		status = lv1_gpu_memory_allocate(ddr_size, 0, 0, 0, 0,
						 &priv->memory_handle,
						 &ddr_lpar);
		if (!status)
			break;
		ddr_size -= 1024*1024;
	}
	if (status) {
		dev_err(&dev->core, "lv1_gpu_memory_allocate failed %d\n",
			status);
		error = -ENOMEM;
		goto out_close_gpu;
	}

	/* Request context */
	status = lv1_gpu_context_allocate(priv->memory_handle, 0,
					  &priv->context_handle, &ctrl_lpar,
					  &info_lpar, &reports_lpar,
					  &reports_size);
	if (status) {
		dev_err(&dev->core, "lv1_gpu_context_allocate failed %d\n",
			status);
		error = -ENOMEM;
		goto out_free_memory;
	}

	/* Map XDR buffer to RSX */
	xdr_lpar = ps3_mm_phys_to_lpar(__pa(priv->xdr_buf));
	status = lv1_gpu_context_iomap(priv->context_handle, XDR_IOIF,
				       xdr_lpar, XDR_BUF_SIZE,
				       CBE_IOPTE_PP_W | CBE_IOPTE_PP_R |
				       CBE_IOPTE_M);
	if (status) {
		dev_err(&dev->core, "lv1_gpu_context_iomap failed %d\n",
			status);
		error = -ENOMEM;
		goto out_free_context;
	}

	priv->ctrl = ioremap(ctrl_lpar, 64 * 1024);
	if (!priv->ctrl) {
		dev_err(&dev->core, "ioremap CTRL failed\n");
		error = -ENOMEM;
		goto out_unmap_context;
	}

	priv->reports = ioremap(reports_lpar, reports_size);
	if (!priv->reports) {
		dev_err(&dev->core, "ioremap REPORTS failed\n");
		error = -ENOMEM;
		goto out_unmap_ctrl;
	}

	mutex_lock(&ps3_gpu_mutex);
	ps3vram_init_ring(dev);
	mutex_unlock(&ps3_gpu_mutex);

	priv->size = ddr_size;

	ps3vram_bind(dev);

	mutex_lock(&ps3_gpu_mutex);
	error = ps3vram_wait_ring(dev, 100);
	mutex_unlock(&ps3_gpu_mutex);
	if (error < 0) {
		dev_err(&dev->core, "Failed to initialize channels\n");
		error = -ETIMEDOUT;
		goto out_unmap_reports;
	}

	error = ps3vram_cache_init(dev);
	if (error < 0) {
		goto out_unmap_reports;
	}

	ps3vram_proc_init(dev);

	gendisk = blk_alloc_disk(NUMA_NO_NODE);
	if (!gendisk) {
		dev_err(&dev->core, "blk_alloc_disk failed\n");
		error = -ENOMEM;
		goto out_cache_cleanup;
	}

	priv->gendisk = gendisk;
	gendisk->major = ps3vram_major;
	gendisk->minors = 1;
	gendisk->flags |= GENHD_FL_NO_PART;
	gendisk->fops = &ps3vram_fops;
	gendisk->private_data = dev;
	strscpy(gendisk->disk_name, DEVICE_NAME, sizeof(gendisk->disk_name));
	set_capacity(gendisk, priv->size >> 9);

	dev_info(&dev->core, "%s: Using %llu MiB of GPU memory\n",
		 gendisk->disk_name, get_capacity(gendisk) >> 11);

	error = device_add_disk(&dev->core, gendisk, NULL);
	if (error)
		goto out_cleanup_disk;

	return 0;

out_cleanup_disk:
	put_disk(gendisk);
out_cache_cleanup:
	remove_proc_entry(DEVICE_NAME, NULL);
	ps3vram_cache_cleanup(dev);
out_unmap_reports:
	iounmap(priv->reports);
out_unmap_ctrl:
	iounmap(priv->ctrl);
out_unmap_context:
	lv1_gpu_context_iomap(priv->context_handle, XDR_IOIF, xdr_lpar,
			      XDR_BUF_SIZE, CBE_IOPTE_M);
out_free_context:
	lv1_gpu_context_free(priv->context_handle);
out_free_memory:
	lv1_gpu_memory_free(priv->memory_handle);
out_close_gpu:
	ps3_close_hv_device(dev);
out_free_xdr_buf:
	free_pages((unsigned long) priv->xdr_buf, get_order(XDR_BUF_SIZE));
fail_free_priv:
	kfree(priv);
	ps3_system_bus_set_drvdata(dev, NULL);
fail:
	return error;
}

static void ps3vram_remove(struct ps3_system_bus_device *dev)
{
	struct ps3vram_priv *priv = ps3_system_bus_get_drvdata(dev);

	del_gendisk(priv->gendisk);
	put_disk(priv->gendisk);
	remove_proc_entry(DEVICE_NAME, NULL);
	ps3vram_cache_cleanup(dev);
	iounmap(priv->reports);
	iounmap(priv->ctrl);
	lv1_gpu_context_iomap(priv->context_handle, XDR_IOIF,
			      ps3_mm_phys_to_lpar(__pa(priv->xdr_buf)),
			      XDR_BUF_SIZE, CBE_IOPTE_M);
	lv1_gpu_context_free(priv->context_handle);
	lv1_gpu_memory_free(priv->memory_handle);
	ps3_close_hv_device(dev);
	free_pages((unsigned long) priv->xdr_buf, get_order(XDR_BUF_SIZE));
	kfree(priv);
	ps3_system_bus_set_drvdata(dev, NULL);
}

static struct ps3_system_bus_driver ps3vram = {
	.match_id	= PS3_MATCH_ID_GPU,
	.match_sub_id	= PS3_MATCH_SUB_ID_GPU_RAMDISK,
	.core.name	= DEVICE_NAME,
	.core.owner	= THIS_MODULE,
	.probe		= ps3vram_probe,
	.remove		= ps3vram_remove,
	.shutdown	= ps3vram_remove,
};


static int __init ps3vram_init(void)
{
	int error;

	if (!firmware_has_feature(FW_FEATURE_PS3_LV1))
		return -ENODEV;

	error = register_blkdev(0, DEVICE_NAME);
	if (error <= 0) {
		pr_err("%s: register_blkdev failed %d\n", DEVICE_NAME, error);
		return error;
	}
	ps3vram_major = error;

	pr_info("%s: registered block device major %d\n", DEVICE_NAME,
		ps3vram_major);

	error = ps3_system_bus_driver_register(&ps3vram);
	if (error)
		unregister_blkdev(ps3vram_major, DEVICE_NAME);

	return error;
}

static void __exit ps3vram_exit(void)
{
	ps3_system_bus_driver_unregister(&ps3vram);
	unregister_blkdev(ps3vram_major, DEVICE_NAME);
}

module_init(ps3vram_init);
module_exit(ps3vram_exit);

MODULE_LICENSE("GPL");
MODULE_DESCRIPTION("PS3 Video RAM Storage Driver");
MODULE_AUTHOR("Sony Corporation");
MODULE_ALIAS(PS3_MODULE_ALIAS_GPU_RAMDISK);<|MERGE_RESOLUTION|>--- conflicted
+++ resolved
@@ -586,13 +586,6 @@
 
 	dev_dbg(&dev->core, "%s\n", __func__);
 
-<<<<<<< HEAD
-	bio = bio_split_to_limits(bio);
-	if (!bio)
-		return;
-
-=======
->>>>>>> 98817289
 	spin_lock_irq(&priv->lock);
 	busy = !bio_list_empty(&priv->list);
 	bio_list_add(&priv->list, bio);
