--- conflicted
+++ resolved
@@ -30,8 +30,6 @@
 #define VIRTIO_BLK_INLINE_SG_CNT	2
 #endif
 
-<<<<<<< HEAD
-=======
 static unsigned int num_request_queues;
 module_param(num_request_queues, uint, 0644);
 MODULE_PARM_DESC(num_request_queues,
@@ -43,7 +41,6 @@
 module_param(poll_queues, uint, 0644);
 MODULE_PARM_DESC(poll_queues, "The number of dedicated virtqueues for polling I/O");
 
->>>>>>> d60c95ef
 static int major;
 static DEFINE_IDA(vd_index_ida);
 
@@ -187,7 +184,6 @@
 		sg_free_table_chained(&vbr->sg_table,
 				      VIRTIO_BLK_INLINE_SG_CNT);
 }
-<<<<<<< HEAD
 
 static int virtblk_map_data(struct blk_mq_hw_ctx *hctx, struct request *req,
 		struct virtblk_req *vbr)
@@ -205,25 +201,6 @@
 	if (unlikely(err))
 		return -ENOMEM;
 
-=======
-
-static int virtblk_map_data(struct blk_mq_hw_ctx *hctx, struct request *req,
-		struct virtblk_req *vbr)
-{
-	int err;
-
-	if (!blk_rq_nr_phys_segments(req))
-		return 0;
-
-	vbr->sg_table.sgl = vbr->sg;
-	err = sg_alloc_table_chained(&vbr->sg_table,
-				     blk_rq_nr_phys_segments(req),
-				     vbr->sg_table.sgl,
-				     VIRTIO_BLK_INLINE_SG_CNT);
-	if (unlikely(err))
-		return -ENOMEM;
-
->>>>>>> d60c95ef
 	return blk_rq_map_sg(hctx->queue, req, vbr->sg_table.sgl);
 }
 
@@ -233,14 +210,9 @@
 		kfree(bvec_virt(&req->special_vec));
 }
 
-<<<<<<< HEAD
-static int virtblk_setup_cmd(struct virtio_device *vdev, struct request *req,
-		struct virtblk_req *vbr)
-=======
 static blk_status_t virtblk_setup_cmd(struct virtio_device *vdev,
 				      struct request *req,
 				      struct virtblk_req *vbr)
->>>>>>> d60c95ef
 {
 	bool unmap = false;
 	u32 type;
@@ -268,12 +240,9 @@
 		type = VIRTIO_BLK_T_WRITE_ZEROES;
 		unmap = !(req->cmd_flags & REQ_NOUNMAP);
 		break;
-<<<<<<< HEAD
-=======
 	case REQ_OP_SECURE_ERASE:
 		type = VIRTIO_BLK_T_SECURE_ERASE;
 		break;
->>>>>>> d60c95ef
 	case REQ_OP_DRV_IN:
 		type = VIRTIO_BLK_T_GET_ID;
 		break;
@@ -285,14 +254,9 @@
 	vbr->out_hdr.type = cpu_to_virtio32(vdev, type);
 	vbr->out_hdr.ioprio = cpu_to_virtio32(vdev, req_get_ioprio(req));
 
-<<<<<<< HEAD
-	if (type == VIRTIO_BLK_T_DISCARD || type == VIRTIO_BLK_T_WRITE_ZEROES) {
-		if (virtblk_setup_discard_write_zeroes(req, unmap))
-=======
 	if (type == VIRTIO_BLK_T_DISCARD || type == VIRTIO_BLK_T_WRITE_ZEROES ||
 	    type == VIRTIO_BLK_T_SECURE_ERASE) {
 		if (virtblk_setup_discard_write_zeroes_erase(req, unmap))
->>>>>>> d60c95ef
 			return BLK_STS_RESOURCE;
 	}
 
@@ -393,31 +357,8 @@
 	struct request *req = bd->rq;
 	struct virtblk_req *vbr = blk_mq_rq_to_pdu(req);
 	unsigned long flags;
-<<<<<<< HEAD
-	int num;
-=======
->>>>>>> d60c95ef
 	int qid = hctx->queue_num;
 	bool notify = false;
-<<<<<<< HEAD
-
-	BUG_ON(req->nr_phys_segments + 2 > vblk->sg_elems);
-
-	err = virtblk_setup_cmd(vblk->vdev, req, vbr);
-	if (unlikely(err))
-		return err;
-
-	blk_mq_start_request(req);
-
-	num = virtblk_map_data(hctx, req, vbr);
-	if (unlikely(num < 0)) {
-		virtblk_cleanup_cmd(req);
-		return BLK_STS_RESOURCE;
-	}
-
-	spin_lock_irqsave(&vblk->vqs[qid].lock, flags);
-	err = virtblk_add_req(vblk->vqs[qid].vq, vbr, vbr->sg_table.sgl, num);
-=======
 	blk_status_t status;
 	int err;
 
@@ -427,7 +368,6 @@
 
 	spin_lock_irqsave(&vblk->vqs[qid].lock, flags);
 	err = virtblk_add_req(vblk->vqs[qid].vq, vbr);
->>>>>>> d60c95ef
 	if (err) {
 		virtqueue_kick(vblk->vqs[qid].vq);
 		/* Don't stop the queue if -ENOMEM: we may have failed to
@@ -437,19 +377,7 @@
 			blk_mq_stop_hw_queue(hctx);
 		spin_unlock_irqrestore(&vblk->vqs[qid].lock, flags);
 		virtblk_unmap_data(req, vbr);
-<<<<<<< HEAD
-		virtblk_cleanup_cmd(req);
-		switch (err) {
-		case -ENOSPC:
-			return BLK_STS_DEV_RESOURCE;
-		case -ENOMEM:
-			return BLK_STS_RESOURCE;
-		default:
-			return BLK_STS_IOERR;
-		}
-=======
 		return virtblk_fail_to_queue(req, err);
->>>>>>> d60c95ef
 	}
 
 	if (bd->last && virtqueue_kick_prepare(vblk->vqs[qid].vq))
@@ -882,9 +810,6 @@
 	NULL,
 };
 
-<<<<<<< HEAD
-static int virtblk_map_queues(struct blk_mq_tag_set *set)
-=======
 static void virtblk_map_queues(struct blk_mq_tag_set *set)
 {
 	struct virtio_blk *vblk = set->driver_data;
@@ -913,7 +838,6 @@
 }
 
 static void virtblk_complete_batch(struct io_comp_batch *iob)
->>>>>>> d60c95ef
 {
 	struct request *req;
 
@@ -1130,37 +1054,14 @@
 
 	if (virtio_has_feature(vdev, VIRTIO_BLK_F_DISCARD)) {
 		virtio_cread(vdev, struct virtio_blk_config,
-<<<<<<< HEAD
-			     discard_sector_alignment, &v);
-		if (v)
-			q->limits.discard_granularity = v << SECTOR_SHIFT;
-		else
-			q->limits.discard_granularity = blk_size;
-=======
 			     discard_sector_alignment, &discard_granularity);
->>>>>>> d60c95ef
 
 		virtio_cread(vdev, struct virtio_blk_config,
 			     max_discard_sectors, &v);
 		blk_queue_max_discard_sectors(q, v ? v : UINT_MAX);
 
 		virtio_cread(vdev, struct virtio_blk_config, max_discard_seg,
-<<<<<<< HEAD
-			     &v);
-
-		/*
-		 * max_discard_seg == 0 is out of spec but we always
-		 * handled it.
-		 */
-		if (!v)
-			v = sg_elems - 2;
-		blk_queue_max_discard_segments(q,
-					       min(v, MAX_DISCARD_SEGMENTS));
-
-		blk_queue_flag_set(QUEUE_FLAG_DISCARD, q);
-=======
 			     &max_discard_segs);
->>>>>>> d60c95ef
 	}
 
 	if (virtio_has_feature(vdev, VIRTIO_BLK_F_WRITE_ZEROES)) {
