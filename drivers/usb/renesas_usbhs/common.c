--- conflicted
+++ resolved
@@ -536,11 +536,7 @@
 static const struct of_device_id usbhs_of_match[] = {
 	{
 		.compatible = "renesas,usbhs-r8a774c0",
-<<<<<<< HEAD
-		.data = (void *)USBHS_TYPE_RCAR_GEN3_WITH_PLL,
-=======
 		.data = &usbhs_rcar_gen3_with_pll_plat_info,
->>>>>>> f7688b48
 	},
 	{
 		.compatible = "renesas,usbhs-r8a7790",
