// SPDX-License-Identifier: GPL-2.0-only
/*
 * Copyright (c) 2019-2020, The Linux Foundation. All rights reserved.
 * Copyright (c) 2023, Linaro Ltd
 */
#include <linux/auxiliary_bus.h>
#include <linux/module.h>
#include <linux/mutex.h>
#include <linux/of_device.h>
#include <linux/property.h>
#include <linux/soc/qcom/pdr.h>
#include <linux/usb/typec_mux.h>
#include <linux/gpio/consumer.h>
#include <linux/soc/qcom/pmic_glink.h>
#include "ucsi.h"

#define PMIC_GLINK_MAX_PORTS		3

#define UCSI_BUF_SIZE                   48

#define MSG_TYPE_REQ_RESP               1
#define UCSI_BUF_SIZE                   48

#define UC_NOTIFY_RECEIVER_UCSI         0x0
#define UC_UCSI_READ_BUF_REQ            0x11
#define UC_UCSI_WRITE_BUF_REQ           0x12
#define UC_UCSI_USBC_NOTIFY_IND         0x13

struct ucsi_read_buf_req_msg {
	struct pmic_glink_hdr   hdr;
};

struct ucsi_read_buf_resp_msg {
	struct pmic_glink_hdr   hdr;
	u8                      buf[UCSI_BUF_SIZE];
	u32                     ret_code;
};

struct ucsi_write_buf_req_msg {
	struct pmic_glink_hdr   hdr;
	u8                      buf[UCSI_BUF_SIZE];
	u32                     reserved;
};

struct ucsi_write_buf_resp_msg {
	struct pmic_glink_hdr   hdr;
	u32                     ret_code;
};

struct ucsi_notify_ind_msg {
	struct pmic_glink_hdr   hdr;
	u32                     notification;
	u32                     receiver;
	u32                     reserved;
};

struct pmic_glink_ucsi {
	struct device *dev;

	struct gpio_desc *port_orientation[PMIC_GLINK_MAX_PORTS];

	struct pmic_glink_client *client;

	struct ucsi *ucsi;
	struct completion read_ack;
	struct completion write_ack;
	struct completion sync_ack;
	bool sync_pending;
	struct mutex lock;	/* protects concurrent access to PMIC Glink interface */

	int sync_val;

	struct work_struct notify_work;
	struct work_struct register_work;

	u8 read_buf[UCSI_BUF_SIZE];
};

static int pmic_glink_ucsi_read(struct ucsi *__ucsi, unsigned int offset,
				void *val, size_t val_len)
{
	struct pmic_glink_ucsi *ucsi = ucsi_get_drvdata(__ucsi);
	struct ucsi_read_buf_req_msg req = {};
	unsigned long left;
	int ret;

	req.hdr.owner = PMIC_GLINK_OWNER_USBC;
	req.hdr.type = MSG_TYPE_REQ_RESP;
	req.hdr.opcode = UC_UCSI_READ_BUF_REQ;

	mutex_lock(&ucsi->lock);
	memset(ucsi->read_buf, 0, sizeof(ucsi->read_buf));
	reinit_completion(&ucsi->read_ack);

	ret = pmic_glink_send(ucsi->client, &req, sizeof(req));
	if (ret < 0) {
		dev_err(ucsi->dev, "failed to send UCSI read request: %d\n", ret);
		goto out_unlock;
	}

	left = wait_for_completion_timeout(&ucsi->read_ack, 5 * HZ);
	if (!left) {
		dev_err(ucsi->dev, "timeout waiting for UCSI read response\n");
		ret = -ETIMEDOUT;
		goto out_unlock;
	}

	memcpy(val, &ucsi->read_buf[offset], val_len);
	ret = 0;

out_unlock:
	mutex_unlock(&ucsi->lock);

	return ret;
}

static int pmic_glink_ucsi_locked_write(struct pmic_glink_ucsi *ucsi, unsigned int offset,
					const void *val, size_t val_len)
{
	struct ucsi_write_buf_req_msg req = {};
	unsigned long left;
	int ret;

	req.hdr.owner = PMIC_GLINK_OWNER_USBC;
	req.hdr.type = MSG_TYPE_REQ_RESP;
	req.hdr.opcode = UC_UCSI_WRITE_BUF_REQ;
	memcpy(&req.buf[offset], val, val_len);

	reinit_completion(&ucsi->write_ack);

	ret = pmic_glink_send(ucsi->client, &req, sizeof(req));
	if (ret < 0) {
		dev_err(ucsi->dev, "failed to send UCSI write request: %d\n", ret);
		return ret;
	}

	left = wait_for_completion_timeout(&ucsi->write_ack, 5 * HZ);
	if (!left) {
		dev_err(ucsi->dev, "timeout waiting for UCSI write response\n");
		return -ETIMEDOUT;
	}

	return 0;
}

static int pmic_glink_ucsi_async_write(struct ucsi *__ucsi, unsigned int offset,
				       const void *val, size_t val_len)
{
	struct pmic_glink_ucsi *ucsi = ucsi_get_drvdata(__ucsi);
	int ret;

	mutex_lock(&ucsi->lock);
	ret = pmic_glink_ucsi_locked_write(ucsi, offset, val, val_len);
	mutex_unlock(&ucsi->lock);

	return ret;
}

static int pmic_glink_ucsi_sync_write(struct ucsi *__ucsi, unsigned int offset,
				      const void *val, size_t val_len)
{
	struct pmic_glink_ucsi *ucsi = ucsi_get_drvdata(__ucsi);
	unsigned long left;
	int ret;

	/* TOFIX: Downstream forces recipient to CON when UCSI_GET_ALTERNATE_MODES command */

	mutex_lock(&ucsi->lock);
	ucsi->sync_val = 0;
	reinit_completion(&ucsi->sync_ack);
	ucsi->sync_pending = true;
	ret = pmic_glink_ucsi_locked_write(ucsi, offset, val, val_len);
	mutex_unlock(&ucsi->lock);

	left = wait_for_completion_timeout(&ucsi->sync_ack, 5 * HZ);
	if (!left) {
		dev_err(ucsi->dev, "timeout waiting for UCSI sync write response\n");
		/* return 0 here and let core UCSI code handle the CCI_BUSY */
		ret = 0;
	} else if (ucsi->sync_val) {
		dev_err(ucsi->dev, "sync write returned: %d\n", ucsi->sync_val);
	}

	ucsi->sync_pending = false;

	return ret;
}

static void pmic_glink_ucsi_update_connector(struct ucsi_connector *con)
{
	struct pmic_glink_ucsi *ucsi = ucsi_get_drvdata(con->ucsi);
	int i;

	for (i = 0; i < PMIC_GLINK_MAX_PORTS; i++) {
		if (ucsi->port_orientation[i])
			con->typec_cap.orientation_aware = true;
	}
}

static void pmic_glink_ucsi_connector_status(struct ucsi_connector *con)
{
	struct pmic_glink_ucsi *ucsi = ucsi_get_drvdata(con->ucsi);
	int orientation;

	if (con->num >= PMIC_GLINK_MAX_PORTS ||
	    !ucsi->port_orientation[con->num - 1])
		return;

	orientation = gpiod_get_value(ucsi->port_orientation[con->num - 1]);
	if (orientation >= 0) {
		typec_set_orientation(con->port,
				      orientation ?
				      TYPEC_ORIENTATION_REVERSE :
				      TYPEC_ORIENTATION_NORMAL);
	}
}

static const struct ucsi_operations pmic_glink_ucsi_ops = {
	.read = pmic_glink_ucsi_read,
	.sync_write = pmic_glink_ucsi_sync_write,
	.async_write = pmic_glink_ucsi_async_write,
	.update_connector = pmic_glink_ucsi_update_connector,
	.connector_status = pmic_glink_ucsi_connector_status,
};

static void pmic_glink_ucsi_read_ack(struct pmic_glink_ucsi *ucsi, const void *data, int len)
{
	const struct ucsi_read_buf_resp_msg *resp = data;

	if (resp->ret_code)
		return;

	memcpy(ucsi->read_buf, resp->buf, UCSI_BUF_SIZE);
	complete(&ucsi->read_ack);
}

static void pmic_glink_ucsi_write_ack(struct pmic_glink_ucsi *ucsi, const void *data, int len)
{
	const struct ucsi_write_buf_resp_msg *resp = data;

	if (resp->ret_code)
		return;

	ucsi->sync_val = resp->ret_code;
	complete(&ucsi->write_ack);
}

static void pmic_glink_ucsi_notify(struct work_struct *work)
{
	struct pmic_glink_ucsi *ucsi = container_of(work, struct pmic_glink_ucsi, notify_work);
	unsigned int con_num;
	u32 cci;
	int ret;

	ret = pmic_glink_ucsi_read(ucsi->ucsi, UCSI_CCI, &cci, sizeof(cci));
	if (ret) {
		dev_err(ucsi->dev, "failed to read CCI on notification\n");
		return;
	}

	con_num = UCSI_CCI_CONNECTOR(cci);
	if (con_num)
		ucsi_connector_change(ucsi->ucsi, con_num);

	if (ucsi->sync_pending &&
		   (cci & (UCSI_CCI_ACK_COMPLETE | UCSI_CCI_COMMAND_COMPLETE))) {
		complete(&ucsi->sync_ack);
	}
}

static void pmic_glink_ucsi_register(struct work_struct *work)
{
	struct pmic_glink_ucsi *ucsi = container_of(work, struct pmic_glink_ucsi, register_work);

	ucsi_register(ucsi->ucsi);
}

static void pmic_glink_ucsi_callback(const void *data, size_t len, void *priv)
{
	struct pmic_glink_ucsi *ucsi = priv;
	const struct pmic_glink_hdr *hdr = data;

	switch (le32_to_cpu(hdr->opcode)) {
	case UC_UCSI_READ_BUF_REQ:
		pmic_glink_ucsi_read_ack(ucsi, data, len);
		break;
	case UC_UCSI_WRITE_BUF_REQ:
		pmic_glink_ucsi_write_ack(ucsi, data, len);
		break;
	case UC_UCSI_USBC_NOTIFY_IND:
		schedule_work(&ucsi->notify_work);
		break;
	};
}

static void pmic_glink_ucsi_pdr_notify(void *priv, int state)
{
	struct pmic_glink_ucsi *ucsi = priv;

	if (state == SERVREG_SERVICE_STATE_UP)
		schedule_work(&ucsi->register_work);
	else if (state == SERVREG_SERVICE_STATE_DOWN)
		ucsi_unregister(ucsi->ucsi);
}

static void pmic_glink_ucsi_destroy(void *data)
{
	struct pmic_glink_ucsi *ucsi = data;

	/* Protect to make sure we're not in a middle of a transaction from a glink callback */
	mutex_lock(&ucsi->lock);
	ucsi_destroy(ucsi->ucsi);
	mutex_unlock(&ucsi->lock);
}

static unsigned long quirk_sc8180x = UCSI_NO_PARTNER_PDOS;
<<<<<<< HEAD

static const struct of_device_id pmic_glink_ucsi_of_quirks[] = {
	{ .compatible = "qcom,qcm6490-pmic-glink", .data = &quirk_sc8180x, },
	{ .compatible = "qcom,sc8180x-pmic-glink", .data = &quirk_sc8180x, },
	{ .compatible = "qcom,sc8280xp-pmic-glink", .data = &quirk_sc8180x, },
	{ .compatible = "qcom,sm8350-pmic-glink", .data = &quirk_sc8180x, },
	{ .compatible = "qcom,sm8550-pmic-glink", .data = &quirk_sc8180x, },
=======
static unsigned long quirk_sc8280xp = UCSI_NO_PARTNER_PDOS | UCSI_DELAY_DEVICE_PDOS;
static unsigned long quirk_sm8450 = UCSI_DELAY_DEVICE_PDOS;

static const struct of_device_id pmic_glink_ucsi_of_quirks[] = {
	{ .compatible = "qcom,qcm6490-pmic-glink", .data = &quirk_sc8280xp, },
	{ .compatible = "qcom,sc8180x-pmic-glink", .data = &quirk_sc8180x, },
	{ .compatible = "qcom,sc8280xp-pmic-glink", .data = &quirk_sc8280xp, },
	{ .compatible = "qcom,sm8350-pmic-glink", .data = &quirk_sc8180x, },
	{ .compatible = "qcom,sm8450-pmic-glink", .data = &quirk_sm8450, },
	{ .compatible = "qcom,sm8550-pmic-glink", .data = &quirk_sm8450, },
>>>>>>> 2d002356
	{}
};

static int pmic_glink_ucsi_probe(struct auxiliary_device *adev,
				 const struct auxiliary_device_id *id)
{
	struct pmic_glink_ucsi *ucsi;
	struct device *dev = &adev->dev;
	const struct of_device_id *match;
	struct fwnode_handle *fwnode;
	int ret;

	ucsi = devm_kzalloc(dev, sizeof(*ucsi), GFP_KERNEL);
	if (!ucsi)
		return -ENOMEM;

	ucsi->dev = dev;
	dev_set_drvdata(dev, ucsi);

	INIT_WORK(&ucsi->notify_work, pmic_glink_ucsi_notify);
	INIT_WORK(&ucsi->register_work, pmic_glink_ucsi_register);
	init_completion(&ucsi->read_ack);
	init_completion(&ucsi->write_ack);
	init_completion(&ucsi->sync_ack);
	mutex_init(&ucsi->lock);

	ucsi->ucsi = ucsi_create(dev, &pmic_glink_ucsi_ops);
	if (IS_ERR(ucsi->ucsi))
		return PTR_ERR(ucsi->ucsi);

	/* Make sure we destroy *after* pmic_glink unregister */
	ret = devm_add_action_or_reset(dev, pmic_glink_ucsi_destroy, ucsi);
	if (ret)
		return ret;

	match = of_match_device(pmic_glink_ucsi_of_quirks, dev->parent);
	if (match)
		ucsi->ucsi->quirks = *(unsigned long *)match->data;

	ucsi_set_drvdata(ucsi->ucsi, ucsi);

	device_for_each_child_node(dev, fwnode) {
		struct gpio_desc *desc;
		u32 port;

		ret = fwnode_property_read_u32(fwnode, "reg", &port);
		if (ret < 0) {
			dev_err(dev, "missing reg property of %pOFn\n", fwnode);
			fwnode_handle_put(fwnode);
			return ret;
		}

		if (port >= PMIC_GLINK_MAX_PORTS) {
			dev_warn(dev, "invalid connector number, ignoring\n");
			continue;
		}

		desc = devm_gpiod_get_index_optional(&adev->dev, "orientation", port, GPIOD_IN);

		/* If GPIO isn't found, continue */
		if (!desc)
			continue;

		if (IS_ERR(desc)) {
			fwnode_handle_put(fwnode);
			return dev_err_probe(dev, PTR_ERR(desc),
					     "unable to acquire orientation gpio\n");
		}
		ucsi->port_orientation[port] = desc;
	}

	ucsi->client = devm_pmic_glink_register_client(dev,
						       PMIC_GLINK_OWNER_USBC,
						       pmic_glink_ucsi_callback,
						       pmic_glink_ucsi_pdr_notify,
						       ucsi);
	return PTR_ERR_OR_ZERO(ucsi->client);
}

static void pmic_glink_ucsi_remove(struct auxiliary_device *adev)
{
	struct pmic_glink_ucsi *ucsi = dev_get_drvdata(&adev->dev);

	/* Unregister first to stop having read & writes */
	ucsi_unregister(ucsi->ucsi);
}

static const struct auxiliary_device_id pmic_glink_ucsi_id_table[] = {
	{ .name = "pmic_glink.ucsi", },
	{},
};
MODULE_DEVICE_TABLE(auxiliary, pmic_glink_ucsi_id_table);

static struct auxiliary_driver pmic_glink_ucsi_driver = {
	.name = "pmic_glink_ucsi",
	.probe = pmic_glink_ucsi_probe,
	.remove = pmic_glink_ucsi_remove,
	.id_table = pmic_glink_ucsi_id_table,
};

module_auxiliary_driver(pmic_glink_ucsi_driver);

MODULE_DESCRIPTION("Qualcomm PMIC GLINK UCSI driver");
MODULE_LICENSE("GPL");<|MERGE_RESOLUTION|>--- conflicted
+++ resolved
@@ -314,15 +314,6 @@
 }
 
 static unsigned long quirk_sc8180x = UCSI_NO_PARTNER_PDOS;
-<<<<<<< HEAD
-
-static const struct of_device_id pmic_glink_ucsi_of_quirks[] = {
-	{ .compatible = "qcom,qcm6490-pmic-glink", .data = &quirk_sc8180x, },
-	{ .compatible = "qcom,sc8180x-pmic-glink", .data = &quirk_sc8180x, },
-	{ .compatible = "qcom,sc8280xp-pmic-glink", .data = &quirk_sc8180x, },
-	{ .compatible = "qcom,sm8350-pmic-glink", .data = &quirk_sc8180x, },
-	{ .compatible = "qcom,sm8550-pmic-glink", .data = &quirk_sc8180x, },
-=======
 static unsigned long quirk_sc8280xp = UCSI_NO_PARTNER_PDOS | UCSI_DELAY_DEVICE_PDOS;
 static unsigned long quirk_sm8450 = UCSI_DELAY_DEVICE_PDOS;
 
@@ -333,7 +324,6 @@
 	{ .compatible = "qcom,sm8350-pmic-glink", .data = &quirk_sc8180x, },
 	{ .compatible = "qcom,sm8450-pmic-glink", .data = &quirk_sm8450, },
 	{ .compatible = "qcom,sm8550-pmic-glink", .data = &quirk_sm8450, },
->>>>>>> 2d002356
 	{}
 };
 
