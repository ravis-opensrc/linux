--- conflicted
+++ resolved
@@ -35,15 +35,12 @@
 #define UCSI_BCD_GET_MAJOR(_v_)		(((_v_) >> 8) & 0xFF)
 #define UCSI_BCD_GET_MINOR(_v_)		(((_v_) >> 4) & 0x0F)
 #define UCSI_BCD_GET_SUBMINOR(_v_)	((_v_) & 0x0F)
-<<<<<<< HEAD
-=======
 
 /*
  * Per USB PD 3.2, Section 6.2.1.1.5, the spec revision is represented by 2 bits
  * 0b00 = 1.0, 0b01 = 2.0, 0b10 = 3.0, 0b11 = Reserved, Shall NOT be used.
  */
 #define UCSI_SPEC_REVISION_TO_BCD(_v_)  (((_v_) + 1) << 8)
->>>>>>> 1b4861e3
 
 /* Command Status and Connector Change Indication (CCI) bits */
 #define UCSI_CCI_CONNECTOR(_c_)		(((_c_) & GENMASK(7, 1)) >> 1)
@@ -282,12 +279,9 @@
 #define   UCSI_CABLE_PROPERTY_PLUG_TYPE_C	2
 #define   UCSI_CABLE_PROPERTY_PLUG_OTHER	3
 #define UCSI_CABLE_PROP_FLAG_MODE_SUPPORT	BIT(5)
-<<<<<<< HEAD
-=======
 #define UCSI_CABLE_PROP_FLAG_PD_MAJOR_REV(_f_)	(((_f_) & GENMASK(7, 6)) >> 6)
 #define UCSI_CABLE_PROP_FLAG_PD_MAJOR_REV_AS_BCD(_f_) \
 	UCSI_SPEC_REVISION_TO_BCD(UCSI_CABLE_PROP_FLAG_PD_MAJOR_REV(_f_))
->>>>>>> 1b4861e3
 	u8 latency;
 } __packed;
 
