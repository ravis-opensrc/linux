--- conflicted
+++ resolved
@@ -707,11 +707,6 @@
 	xhci_dbg_trace(xhci, trace_xhci_dbg_init,
 			"Finished %s for main hcd", __func__);
 
-<<<<<<< HEAD
-	set_bit(HCD_FLAG_DEFER_RH_REGISTER, &hcd->flags);
-
-=======
->>>>>>> d60c95ef
 	xhci_create_dbc_dev(xhci);
 
 	xhci_debugfs_init(xhci);
@@ -1190,7 +1185,6 @@
 	}
 
 	temp = readl(&xhci->op_regs->status);
-<<<<<<< HEAD
 
 	/* re-initialize the HC on Restore Error, or Host Controller Error */
 	if (temp & (STS_SRE | STS_HCE)) {
@@ -1199,16 +1193,6 @@
 			xhci_warn(xhci, "xHC error in resume, USBSTS 0x%x, Reinit\n", temp);
 	}
 
-=======
-
-	/* re-initialize the HC on Restore Error, or Host Controller Error */
-	if (temp & (STS_SRE | STS_HCE)) {
-		reinit_xhc = true;
-		if (!xhci->broken_suspend)
-			xhci_warn(xhci, "xHC error in resume, USBSTS 0x%x, Reinit\n", temp);
-	}
-
->>>>>>> d60c95ef
 	if (reinit_xhc) {
 		if ((xhci->quirks & XHCI_COMP_MODE_QUIRK) &&
 				!(xhci_all_ports_seen_u0(xhci))) {
@@ -4065,11 +4049,7 @@
 
 	xhci_free_command(xhci, command);
 
-<<<<<<< HEAD
-	return ret;
-=======
 	return 0;
->>>>>>> d60c95ef
 }
 
 /*
@@ -5083,12 +5063,9 @@
 			!xhci->devs[udev->slot_id])
 		return USB3_LPM_DISABLED;
 
-<<<<<<< HEAD
-=======
 	if (xhci_check_tier_policy(xhci, udev, state) < 0)
 		return USB3_LPM_DISABLED;
 
->>>>>>> d60c95ef
 	/* If connected to root port then check port can handle lpm */
 	if (udev->parent && !udev->parent->parent) {
 		port = xhci->usb3_rhub.ports[udev->portnum - 1];
