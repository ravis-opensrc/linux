// SPDX-License-Identifier: GPL-2.0
/*
 * xHCI host controller driver PCI Bus Glue.
 *
 * Copyright (C) 2008 Intel Corp.
 *
 * Author: Sarah Sharp
 * Some code borrowed from the Linux EHCI driver.
 */

#include <linux/pci.h>
#include <linux/slab.h>
#include <linux/module.h>
#include <linux/acpi.h>
#include <linux/reset.h>

#include "xhci.h"
#include "xhci-trace.h"
#include "xhci-pci.h"

#define SSIC_PORT_NUM		2
#define SSIC_PORT_CFG2		0x880c
#define SSIC_PORT_CFG2_OFFSET	0x30
#define PROG_DONE		(1 << 30)
#define SSIC_PORT_UNUSED	(1 << 31)
#define SPARSE_DISABLE_BIT	17
#define SPARSE_CNTL_ENABLE	0xC12C

/* Device for a quirk */
#define PCI_VENDOR_ID_FRESCO_LOGIC	0x1b73
#define PCI_DEVICE_ID_FRESCO_LOGIC_PDK	0x1000
#define PCI_DEVICE_ID_FRESCO_LOGIC_FL1009	0x1009
#define PCI_DEVICE_ID_FRESCO_LOGIC_FL1400	0x1400

#define PCI_VENDOR_ID_ETRON		0x1b6f
#define PCI_DEVICE_ID_EJ168		0x7023

#define PCI_DEVICE_ID_INTEL_LYNXPOINT_XHCI	0x8c31
#define PCI_DEVICE_ID_INTEL_LYNXPOINT_LP_XHCI	0x9c31
#define PCI_DEVICE_ID_INTEL_WILDCATPOINT_LP_XHCI	0x9cb1
#define PCI_DEVICE_ID_INTEL_CHERRYVIEW_XHCI		0x22b5
#define PCI_DEVICE_ID_INTEL_SUNRISEPOINT_H_XHCI		0xa12f
#define PCI_DEVICE_ID_INTEL_SUNRISEPOINT_LP_XHCI	0x9d2f
#define PCI_DEVICE_ID_INTEL_BROXTON_M_XHCI		0x0aa8
#define PCI_DEVICE_ID_INTEL_BROXTON_B_XHCI		0x1aa8
#define PCI_DEVICE_ID_INTEL_APL_XHCI			0x5aa8
#define PCI_DEVICE_ID_INTEL_DNV_XHCI			0x19d0
#define PCI_DEVICE_ID_INTEL_ALPINE_RIDGE_2C_XHCI	0x15b5
#define PCI_DEVICE_ID_INTEL_ALPINE_RIDGE_4C_XHCI	0x15b6
#define PCI_DEVICE_ID_INTEL_ALPINE_RIDGE_LP_XHCI	0x15c1
#define PCI_DEVICE_ID_INTEL_ALPINE_RIDGE_C_2C_XHCI	0x15db
#define PCI_DEVICE_ID_INTEL_ALPINE_RIDGE_C_4C_XHCI	0x15d4
#define PCI_DEVICE_ID_INTEL_TITAN_RIDGE_2C_XHCI		0x15e9
#define PCI_DEVICE_ID_INTEL_TITAN_RIDGE_4C_XHCI		0x15ec
#define PCI_DEVICE_ID_INTEL_TITAN_RIDGE_DD_XHCI		0x15f0
#define PCI_DEVICE_ID_INTEL_ICE_LAKE_XHCI		0x8a13
#define PCI_DEVICE_ID_INTEL_CML_XHCI			0xa3af
<<<<<<< HEAD
=======
#define PCI_DEVICE_ID_INTEL_TIGER_LAKE_XHCI		0x9a13
#define PCI_DEVICE_ID_INTEL_MAPLE_RIDGE_XHCI		0x1138
>>>>>>> d1988041

#define PCI_DEVICE_ID_AMD_PROMONTORYA_4			0x43b9
#define PCI_DEVICE_ID_AMD_PROMONTORYA_3			0x43ba
#define PCI_DEVICE_ID_AMD_PROMONTORYA_2			0x43bb
#define PCI_DEVICE_ID_AMD_PROMONTORYA_1			0x43bc
#define PCI_DEVICE_ID_ASMEDIA_1042_XHCI			0x1042
#define PCI_DEVICE_ID_ASMEDIA_1042A_XHCI		0x1142
#define PCI_DEVICE_ID_ASMEDIA_1142_XHCI			0x1242
#define PCI_DEVICE_ID_ASMEDIA_2142_XHCI			0x2142

static const char hcd_name[] = "xhci_hcd";

static struct hc_driver __read_mostly xhci_pci_hc_driver;

static int xhci_pci_setup(struct usb_hcd *hcd);

static const struct xhci_driver_overrides xhci_pci_overrides __initconst = {
	.reset = xhci_pci_setup,
};

/* called after powerup, by probe or system-pm "wakeup" */
static int xhci_pci_reinit(struct xhci_hcd *xhci, struct pci_dev *pdev)
{
	/*
	 * TODO: Implement finding debug ports later.
	 * TODO: see if there are any quirks that need to be added to handle
	 * new extended capabilities.
	 */

	/* PCI Memory-Write-Invalidate cycle support is optional (uncommon) */
	if (!pci_set_mwi(pdev))
		xhci_dbg(xhci, "MWI active\n");

	xhci_dbg(xhci, "Finished xhci_pci_reinit\n");
	return 0;
}

static void xhci_pci_quirks(struct device *dev, struct xhci_hcd *xhci)
{
	struct pci_dev                  *pdev = to_pci_dev(dev);
	struct xhci_driver_data         *driver_data;
	const struct pci_device_id      *id;

	id = pci_match_id(pdev->driver->id_table, pdev);

	if (id && id->driver_data) {
		driver_data = (struct xhci_driver_data *)id->driver_data;
		xhci->quirks |= driver_data->quirks;
	}

	/* Look for vendor-specific quirks */
	if (pdev->vendor == PCI_VENDOR_ID_FRESCO_LOGIC &&
			(pdev->device == PCI_DEVICE_ID_FRESCO_LOGIC_PDK ||
			 pdev->device == PCI_DEVICE_ID_FRESCO_LOGIC_FL1400)) {
		if (pdev->device == PCI_DEVICE_ID_FRESCO_LOGIC_PDK &&
				pdev->revision == 0x0) {
			xhci->quirks |= XHCI_RESET_EP_QUIRK;
			xhci_dbg_trace(xhci, trace_xhci_dbg_quirks,
				"QUIRK: Fresco Logic xHC needs configure"
				" endpoint cmd after reset endpoint");
		}
		if (pdev->device == PCI_DEVICE_ID_FRESCO_LOGIC_PDK &&
				pdev->revision == 0x4) {
			xhci->quirks |= XHCI_SLOW_SUSPEND;
			xhci_dbg_trace(xhci, trace_xhci_dbg_quirks,
				"QUIRK: Fresco Logic xHC revision %u"
				"must be suspended extra slowly",
				pdev->revision);
		}
		if (pdev->device == PCI_DEVICE_ID_FRESCO_LOGIC_PDK)
			xhci->quirks |= XHCI_BROKEN_STREAMS;
		/* Fresco Logic confirms: all revisions of this chip do not
		 * support MSI, even though some of them claim to in their PCI
		 * capabilities.
		 */
		xhci->quirks |= XHCI_BROKEN_MSI;
		xhci_dbg_trace(xhci, trace_xhci_dbg_quirks,
				"QUIRK: Fresco Logic revision %u "
				"has broken MSI implementation",
				pdev->revision);
		xhci->quirks |= XHCI_TRUST_TX_LENGTH;
	}

	if (pdev->vendor == PCI_VENDOR_ID_FRESCO_LOGIC &&
			pdev->device == PCI_DEVICE_ID_FRESCO_LOGIC_FL1009)
		xhci->quirks |= XHCI_BROKEN_STREAMS;

	if (pdev->vendor == PCI_VENDOR_ID_NEC)
		xhci->quirks |= XHCI_NEC_HOST;

	if (pdev->vendor == PCI_VENDOR_ID_AMD && xhci->hci_version == 0x96)
		xhci->quirks |= XHCI_AMD_0x96_HOST;

	/* AMD PLL quirk */
	if (pdev->vendor == PCI_VENDOR_ID_AMD && usb_amd_quirk_pll_check())
		xhci->quirks |= XHCI_AMD_PLL_FIX;

	if (pdev->vendor == PCI_VENDOR_ID_AMD &&
		(pdev->device == 0x145c ||
		 pdev->device == 0x15e0 ||
		 pdev->device == 0x15e1 ||
		 pdev->device == 0x43bb))
		xhci->quirks |= XHCI_SUSPEND_DELAY;

	if (pdev->vendor == PCI_VENDOR_ID_AMD &&
	    (pdev->device == 0x15e0 || pdev->device == 0x15e1))
		xhci->quirks |= XHCI_SNPS_BROKEN_SUSPEND;

	if (pdev->vendor == PCI_VENDOR_ID_AMD && pdev->device == 0x15e5)
		xhci->quirks |= XHCI_DISABLE_SPARSE;

	if (pdev->vendor == PCI_VENDOR_ID_AMD)
		xhci->quirks |= XHCI_TRUST_TX_LENGTH;

	if ((pdev->vendor == PCI_VENDOR_ID_AMD) &&
		((pdev->device == PCI_DEVICE_ID_AMD_PROMONTORYA_4) ||
		(pdev->device == PCI_DEVICE_ID_AMD_PROMONTORYA_3) ||
		(pdev->device == PCI_DEVICE_ID_AMD_PROMONTORYA_2) ||
		(pdev->device == PCI_DEVICE_ID_AMD_PROMONTORYA_1)))
		xhci->quirks |= XHCI_U2_DISABLE_WAKE;

	if (pdev->vendor == PCI_VENDOR_ID_INTEL) {
		xhci->quirks |= XHCI_LPM_SUPPORT;
		xhci->quirks |= XHCI_INTEL_HOST;
		xhci->quirks |= XHCI_AVOID_BEI;
	}
	if (pdev->vendor == PCI_VENDOR_ID_INTEL &&
			pdev->device == PCI_DEVICE_ID_INTEL_PANTHERPOINT_XHCI) {
		xhci->quirks |= XHCI_EP_LIMIT_QUIRK;
		xhci->limit_active_eps = 64;
		xhci->quirks |= XHCI_SW_BW_CHECKING;
		/*
		 * PPT desktop boards DH77EB and DH77DF will power back on after
		 * a few seconds of being shutdown.  The fix for this is to
		 * switch the ports from xHCI to EHCI on shutdown.  We can't use
		 * DMI information to find those particular boards (since each
		 * vendor will change the board name), so we have to key off all
		 * PPT chipsets.
		 */
		xhci->quirks |= XHCI_SPURIOUS_REBOOT;
	}
	if (pdev->vendor == PCI_VENDOR_ID_INTEL &&
		(pdev->device == PCI_DEVICE_ID_INTEL_LYNXPOINT_LP_XHCI ||
		 pdev->device == PCI_DEVICE_ID_INTEL_WILDCATPOINT_LP_XHCI)) {
		xhci->quirks |= XHCI_SPURIOUS_REBOOT;
		xhci->quirks |= XHCI_SPURIOUS_WAKEUP;
	}
	if (pdev->vendor == PCI_VENDOR_ID_INTEL &&
		(pdev->device == PCI_DEVICE_ID_INTEL_SUNRISEPOINT_LP_XHCI ||
		 pdev->device == PCI_DEVICE_ID_INTEL_SUNRISEPOINT_H_XHCI ||
		 pdev->device == PCI_DEVICE_ID_INTEL_CHERRYVIEW_XHCI ||
		 pdev->device == PCI_DEVICE_ID_INTEL_BROXTON_M_XHCI ||
		 pdev->device == PCI_DEVICE_ID_INTEL_BROXTON_B_XHCI ||
		 pdev->device == PCI_DEVICE_ID_INTEL_APL_XHCI ||
		 pdev->device == PCI_DEVICE_ID_INTEL_DNV_XHCI ||
		 pdev->device == PCI_DEVICE_ID_INTEL_CML_XHCI)) {
		xhci->quirks |= XHCI_PME_STUCK_QUIRK;
	}
	if (pdev->vendor == PCI_VENDOR_ID_INTEL &&
	    pdev->device == PCI_DEVICE_ID_INTEL_CHERRYVIEW_XHCI)
		xhci->quirks |= XHCI_SSIC_PORT_UNUSED;
	if (pdev->vendor == PCI_VENDOR_ID_INTEL &&
	    (pdev->device == PCI_DEVICE_ID_INTEL_CHERRYVIEW_XHCI ||
	     pdev->device == PCI_DEVICE_ID_INTEL_SUNRISEPOINT_LP_XHCI ||
	     pdev->device == PCI_DEVICE_ID_INTEL_APL_XHCI))
		xhci->quirks |= XHCI_INTEL_USB_ROLE_SW;
	if (pdev->vendor == PCI_VENDOR_ID_INTEL &&
	    (pdev->device == PCI_DEVICE_ID_INTEL_CHERRYVIEW_XHCI ||
	     pdev->device == PCI_DEVICE_ID_INTEL_SUNRISEPOINT_LP_XHCI ||
	     pdev->device == PCI_DEVICE_ID_INTEL_SUNRISEPOINT_H_XHCI ||
	     pdev->device == PCI_DEVICE_ID_INTEL_APL_XHCI ||
	     pdev->device == PCI_DEVICE_ID_INTEL_DNV_XHCI))
		xhci->quirks |= XHCI_MISSING_CAS;

	if (pdev->vendor == PCI_VENDOR_ID_INTEL &&
	    (pdev->device == PCI_DEVICE_ID_INTEL_ALPINE_RIDGE_2C_XHCI ||
	     pdev->device == PCI_DEVICE_ID_INTEL_ALPINE_RIDGE_4C_XHCI ||
	     pdev->device == PCI_DEVICE_ID_INTEL_ALPINE_RIDGE_LP_XHCI ||
	     pdev->device == PCI_DEVICE_ID_INTEL_ALPINE_RIDGE_C_2C_XHCI ||
	     pdev->device == PCI_DEVICE_ID_INTEL_ALPINE_RIDGE_C_4C_XHCI ||
	     pdev->device == PCI_DEVICE_ID_INTEL_TITAN_RIDGE_2C_XHCI ||
	     pdev->device == PCI_DEVICE_ID_INTEL_TITAN_RIDGE_4C_XHCI ||
	     pdev->device == PCI_DEVICE_ID_INTEL_TITAN_RIDGE_DD_XHCI ||
<<<<<<< HEAD
	     pdev->device == PCI_DEVICE_ID_INTEL_ICE_LAKE_XHCI))
=======
	     pdev->device == PCI_DEVICE_ID_INTEL_ICE_LAKE_XHCI ||
	     pdev->device == PCI_DEVICE_ID_INTEL_TIGER_LAKE_XHCI ||
	     pdev->device == PCI_DEVICE_ID_INTEL_MAPLE_RIDGE_XHCI))
>>>>>>> d1988041
		xhci->quirks |= XHCI_DEFAULT_PM_RUNTIME_ALLOW;

	if (pdev->vendor == PCI_VENDOR_ID_ETRON &&
			pdev->device == PCI_DEVICE_ID_EJ168) {
		xhci->quirks |= XHCI_RESET_ON_RESUME;
		xhci->quirks |= XHCI_TRUST_TX_LENGTH;
		xhci->quirks |= XHCI_BROKEN_STREAMS;
	}
	if (pdev->vendor == PCI_VENDOR_ID_RENESAS &&
	    pdev->device == 0x0014) {
		xhci->quirks |= XHCI_TRUST_TX_LENGTH;
		xhci->quirks |= XHCI_ZERO_64B_REGS;
	}
	if (pdev->vendor == PCI_VENDOR_ID_RENESAS &&
	    pdev->device == 0x0015) {
		xhci->quirks |= XHCI_RESET_ON_RESUME;
		xhci->quirks |= XHCI_ZERO_64B_REGS;
	}
	if (pdev->vendor == PCI_VENDOR_ID_VIA)
		xhci->quirks |= XHCI_RESET_ON_RESUME;

	/* See https://bugzilla.kernel.org/show_bug.cgi?id=79511 */
	if (pdev->vendor == PCI_VENDOR_ID_VIA &&
			pdev->device == 0x3432)
		xhci->quirks |= XHCI_BROKEN_STREAMS;

	if (pdev->vendor == PCI_VENDOR_ID_VIA && pdev->device == 0x3483)
		xhci->quirks |= XHCI_LPM_SUPPORT;

	if (pdev->vendor == PCI_VENDOR_ID_ASMEDIA &&
		pdev->device == PCI_DEVICE_ID_ASMEDIA_1042_XHCI)
		xhci->quirks |= XHCI_BROKEN_STREAMS;
	if (pdev->vendor == PCI_VENDOR_ID_ASMEDIA &&
		pdev->device == PCI_DEVICE_ID_ASMEDIA_1042A_XHCI)
		xhci->quirks |= XHCI_TRUST_TX_LENGTH;
	if (pdev->vendor == PCI_VENDOR_ID_ASMEDIA &&
	    (pdev->device == PCI_DEVICE_ID_ASMEDIA_1142_XHCI ||
	     pdev->device == PCI_DEVICE_ID_ASMEDIA_2142_XHCI))
		xhci->quirks |= XHCI_NO_64BIT_SUPPORT;

	if (pdev->vendor == PCI_VENDOR_ID_ASMEDIA &&
		pdev->device == PCI_DEVICE_ID_ASMEDIA_1042A_XHCI)
		xhci->quirks |= XHCI_ASMEDIA_MODIFY_FLOWCONTROL;

	if (pdev->vendor == PCI_VENDOR_ID_TI && pdev->device == 0x8241)
		xhci->quirks |= XHCI_LIMIT_ENDPOINT_INTERVAL_7;

	if ((pdev->vendor == PCI_VENDOR_ID_BROADCOM ||
	     pdev->vendor == PCI_VENDOR_ID_CAVIUM) &&
	     pdev->device == 0x9026)
		xhci->quirks |= XHCI_RESET_PLL_ON_DISCONNECT;

	if (xhci->quirks & XHCI_RESET_ON_RESUME)
		xhci_dbg_trace(xhci, trace_xhci_dbg_quirks,
				"QUIRK: Resetting on resume");
}

#ifdef CONFIG_ACPI
static void xhci_pme_acpi_rtd3_enable(struct pci_dev *dev)
{
	static const guid_t intel_dsm_guid =
		GUID_INIT(0xac340cb7, 0xe901, 0x45bf,
			  0xb7, 0xe6, 0x2b, 0x34, 0xec, 0x93, 0x1e, 0x23);
	union acpi_object *obj;

	obj = acpi_evaluate_dsm(ACPI_HANDLE(&dev->dev), &intel_dsm_guid, 3, 1,
				NULL);
	ACPI_FREE(obj);
}
#else
static void xhci_pme_acpi_rtd3_enable(struct pci_dev *dev) { }
#endif /* CONFIG_ACPI */

/* called during probe() after chip reset completes */
static int xhci_pci_setup(struct usb_hcd *hcd)
{
	struct xhci_hcd		*xhci;
	struct pci_dev		*pdev = to_pci_dev(hcd->self.controller);
	int			retval;

	xhci = hcd_to_xhci(hcd);
	if (!xhci->sbrn)
		pci_read_config_byte(pdev, XHCI_SBRN_OFFSET, &xhci->sbrn);

	/* imod_interval is the interrupt moderation value in nanoseconds. */
	xhci->imod_interval = 40000;

	retval = xhci_gen_setup(hcd, xhci_pci_quirks);
	if (retval)
		return retval;

	if (!usb_hcd_is_primary_hcd(hcd))
		return 0;

	if (xhci->quirks & XHCI_PME_STUCK_QUIRK)
		xhci_pme_acpi_rtd3_enable(pdev);

	xhci_dbg(xhci, "Got SBRN %u\n", (unsigned int) xhci->sbrn);

	/* Find any debug ports */
	return xhci_pci_reinit(xhci, pdev);
}

/*
 * We need to register our own PCI probe function (instead of the USB core's
 * function) in order to create a second roothub under xHCI.
 */
static int xhci_pci_probe(struct pci_dev *dev, const struct pci_device_id *id)
{
	int retval;
	struct xhci_hcd *xhci;
	struct usb_hcd *hcd;
	struct xhci_driver_data *driver_data;
	struct reset_control *reset;

	driver_data = (struct xhci_driver_data *)id->driver_data;
	if (driver_data && driver_data->quirks & XHCI_RENESAS_FW_QUIRK) {
		retval = renesas_xhci_check_request_fw(dev, id);
		if (retval)
			return retval;
	}

	reset = devm_reset_control_get_optional_exclusive(&dev->dev, NULL);
	if (IS_ERR(reset))
		return PTR_ERR(reset);
	reset_control_reset(reset);

	/* Prevent runtime suspending between USB-2 and USB-3 initialization */
	pm_runtime_get_noresume(&dev->dev);

	/* Register the USB 2.0 roothub.
	 * FIXME: USB core must know to register the USB 2.0 roothub first.
	 * This is sort of silly, because we could just set the HCD driver flags
	 * to say USB 2.0, but I'm not sure what the implications would be in
	 * the other parts of the HCD code.
	 */
	retval = usb_hcd_pci_probe(dev, id, &xhci_pci_hc_driver);

	if (retval)
		goto put_runtime_pm;

	/* USB 2.0 roothub is stored in the PCI device now. */
	hcd = dev_get_drvdata(&dev->dev);
	xhci = hcd_to_xhci(hcd);
	xhci->reset = reset;
	xhci->shared_hcd = usb_create_shared_hcd(&xhci_pci_hc_driver, &dev->dev,
						 pci_name(dev), hcd);
	if (!xhci->shared_hcd) {
		retval = -ENOMEM;
		goto dealloc_usb2_hcd;
	}

	retval = xhci_ext_cap_init(xhci);
	if (retval)
		goto put_usb3_hcd;

	retval = usb_add_hcd(xhci->shared_hcd, dev->irq,
			IRQF_SHARED);
	if (retval)
		goto put_usb3_hcd;
	/* Roothub already marked as USB 3.0 speed */

	if (!(xhci->quirks & XHCI_BROKEN_STREAMS) &&
			HCC_MAX_PSA(xhci->hcc_params) >= 4)
		xhci->shared_hcd->can_do_streams = 1;

	/* USB-2 and USB-3 roothubs initialized, allow runtime pm suspend */
	pm_runtime_put_noidle(&dev->dev);

	if (xhci->quirks & XHCI_DEFAULT_PM_RUNTIME_ALLOW)
		pm_runtime_allow(&dev->dev);

	return 0;

put_usb3_hcd:
	usb_put_hcd(xhci->shared_hcd);
dealloc_usb2_hcd:
	usb_hcd_pci_remove(dev);
put_runtime_pm:
	pm_runtime_put_noidle(&dev->dev);
	return retval;
}

static void xhci_pci_remove(struct pci_dev *dev)
{
	struct xhci_hcd *xhci;

	xhci = hcd_to_xhci(pci_get_drvdata(dev));
	if (xhci->quirks & XHCI_RENESAS_FW_QUIRK)
		renesas_xhci_pci_exit(dev);

	xhci->xhc_state |= XHCI_STATE_REMOVING;

	if (xhci->quirks & XHCI_DEFAULT_PM_RUNTIME_ALLOW)
		pm_runtime_forbid(&dev->dev);

	if (xhci->shared_hcd) {
		usb_remove_hcd(xhci->shared_hcd);
		usb_put_hcd(xhci->shared_hcd);
		xhci->shared_hcd = NULL;
	}

	/* Workaround for spurious wakeups at shutdown with HSW */
	if (xhci->quirks & XHCI_SPURIOUS_WAKEUP)
		pci_set_power_state(dev, PCI_D3hot);

	usb_hcd_pci_remove(dev);
}

#ifdef CONFIG_PM
/*
 * In some Intel xHCI controllers, in order to get D3 working,
 * through a vendor specific SSIC CONFIG register at offset 0x883c,
 * SSIC PORT need to be marked as "unused" before putting xHCI
 * into D3. After D3 exit, the SSIC port need to be marked as "used".
 * Without this change, xHCI might not enter D3 state.
 */
static void xhci_ssic_port_unused_quirk(struct usb_hcd *hcd, bool suspend)
{
	struct xhci_hcd	*xhci = hcd_to_xhci(hcd);
	u32 val;
	void __iomem *reg;
	int i;

	for (i = 0; i < SSIC_PORT_NUM; i++) {
		reg = (void __iomem *) xhci->cap_regs +
				SSIC_PORT_CFG2 +
				i * SSIC_PORT_CFG2_OFFSET;

		/* Notify SSIC that SSIC profile programming is not done. */
		val = readl(reg) & ~PROG_DONE;
		writel(val, reg);

		/* Mark SSIC port as unused(suspend) or used(resume) */
		val = readl(reg);
		if (suspend)
			val |= SSIC_PORT_UNUSED;
		else
			val &= ~SSIC_PORT_UNUSED;
		writel(val, reg);

		/* Notify SSIC that SSIC profile programming is done */
		val = readl(reg) | PROG_DONE;
		writel(val, reg);
		readl(reg);
	}
}

/*
 * Make sure PME works on some Intel xHCI controllers by writing 1 to clear
 * the Internal PME flag bit in vendor specific PMCTRL register at offset 0x80a4
 */
static void xhci_pme_quirk(struct usb_hcd *hcd)
{
	struct xhci_hcd	*xhci = hcd_to_xhci(hcd);
	void __iomem *reg;
	u32 val;

	reg = (void __iomem *) xhci->cap_regs + 0x80a4;
	val = readl(reg);
	writel(val | BIT(28), reg);
	readl(reg);
}

static void xhci_sparse_control_quirk(struct usb_hcd *hcd)
{
	u32 reg;

	reg = readl(hcd->regs + SPARSE_CNTL_ENABLE);
	reg &= ~BIT(SPARSE_DISABLE_BIT);
	writel(reg, hcd->regs + SPARSE_CNTL_ENABLE);
}

static int xhci_pci_suspend(struct usb_hcd *hcd, bool do_wakeup)
{
	struct xhci_hcd	*xhci = hcd_to_xhci(hcd);
	struct pci_dev		*pdev = to_pci_dev(hcd->self.controller);
	int			ret;

	/*
	 * Systems with the TI redriver that loses port status change events
	 * need to have the registers polled during D3, so avoid D3cold.
	 */
	if (xhci->quirks & XHCI_COMP_MODE_QUIRK)
		pci_d3cold_disable(pdev);

	if (xhci->quirks & XHCI_PME_STUCK_QUIRK)
		xhci_pme_quirk(hcd);

	if (xhci->quirks & XHCI_SSIC_PORT_UNUSED)
		xhci_ssic_port_unused_quirk(hcd, true);

	if (xhci->quirks & XHCI_DISABLE_SPARSE)
		xhci_sparse_control_quirk(hcd);

	ret = xhci_suspend(xhci, do_wakeup);
	if (ret && (xhci->quirks & XHCI_SSIC_PORT_UNUSED))
		xhci_ssic_port_unused_quirk(hcd, false);

	return ret;
}

static int xhci_pci_resume(struct usb_hcd *hcd, bool hibernated)
{
	struct xhci_hcd		*xhci = hcd_to_xhci(hcd);
	struct pci_dev		*pdev = to_pci_dev(hcd->self.controller);
	int			retval = 0;

	reset_control_reset(xhci->reset);

	/* The BIOS on systems with the Intel Panther Point chipset may or may
	 * not support xHCI natively.  That means that during system resume, it
	 * may switch the ports back to EHCI so that users can use their
	 * keyboard to select a kernel from GRUB after resume from hibernate.
	 *
	 * The BIOS is supposed to remember whether the OS had xHCI ports
	 * enabled before resume, and switch the ports back to xHCI when the
	 * BIOS/OS semaphore is written, but we all know we can't trust BIOS
	 * writers.
	 *
	 * Unconditionally switch the ports back to xHCI after a system resume.
	 * It should not matter whether the EHCI or xHCI controller is
	 * resumed first. It's enough to do the switchover in xHCI because
	 * USB core won't notice anything as the hub driver doesn't start
	 * running again until after all the devices (including both EHCI and
	 * xHCI host controllers) have been resumed.
	 */

	if (pdev->vendor == PCI_VENDOR_ID_INTEL)
		usb_enable_intel_xhci_ports(pdev);

	if (xhci->quirks & XHCI_SSIC_PORT_UNUSED)
		xhci_ssic_port_unused_quirk(hcd, false);

	if (xhci->quirks & XHCI_PME_STUCK_QUIRK)
		xhci_pme_quirk(hcd);

	retval = xhci_resume(xhci, hibernated);
	return retval;
}

static void xhci_pci_shutdown(struct usb_hcd *hcd)
{
	struct xhci_hcd		*xhci = hcd_to_xhci(hcd);
	struct pci_dev		*pdev = to_pci_dev(hcd->self.controller);

	xhci_shutdown(hcd);

	/* Yet another workaround for spurious wakeups at shutdown with HSW */
	if (xhci->quirks & XHCI_SPURIOUS_WAKEUP)
		pci_set_power_state(pdev, PCI_D3hot);
}
#endif /* CONFIG_PM */

/*-------------------------------------------------------------------------*/

static const struct xhci_driver_data reneses_data = {
	.quirks  = XHCI_RENESAS_FW_QUIRK,
	.firmware = "renesas_usb_fw.mem",
};

/* PCI driver selection metadata; PCI hotplugging uses this */
static const struct pci_device_id pci_ids[] = {
	{ PCI_DEVICE(0x1912, 0x0014),
		.driver_data =  (unsigned long)&reneses_data,
	},
	{ PCI_DEVICE(0x1912, 0x0015),
		.driver_data =  (unsigned long)&reneses_data,
	},
	/* handle any USB 3.0 xHCI controller */
	{ PCI_DEVICE_CLASS(PCI_CLASS_SERIAL_USB_XHCI, ~0),
	},
	{ /* end: all zeroes */ }
};
MODULE_DEVICE_TABLE(pci, pci_ids);
MODULE_FIRMWARE("renesas_usb_fw.mem");

/* pci driver glue; this is a "new style" PCI driver module */
static struct pci_driver xhci_pci_driver = {
	.name =		hcd_name,
	.id_table =	pci_ids,

	.probe =	xhci_pci_probe,
	.remove =	xhci_pci_remove,
	/* suspend and resume implemented later */

	.shutdown = 	usb_hcd_pci_shutdown,
#ifdef CONFIG_PM
	.driver = {
		.pm = &usb_hcd_pci_pm_ops
	},
#endif
};

static int __init xhci_pci_init(void)
{
	xhci_init_driver(&xhci_pci_hc_driver, &xhci_pci_overrides);
#ifdef CONFIG_PM
	xhci_pci_hc_driver.pci_suspend = xhci_pci_suspend;
	xhci_pci_hc_driver.pci_resume = xhci_pci_resume;
	xhci_pci_hc_driver.shutdown = xhci_pci_shutdown;
#endif
	return pci_register_driver(&xhci_pci_driver);
}
module_init(xhci_pci_init);

static void __exit xhci_pci_exit(void)
{
	pci_unregister_driver(&xhci_pci_driver);
}
module_exit(xhci_pci_exit);

MODULE_DESCRIPTION("xHCI PCI Host Controller Driver");
MODULE_LICENSE("GPL");<|MERGE_RESOLUTION|>--- conflicted
+++ resolved
@@ -55,11 +55,8 @@
 #define PCI_DEVICE_ID_INTEL_TITAN_RIDGE_DD_XHCI		0x15f0
 #define PCI_DEVICE_ID_INTEL_ICE_LAKE_XHCI		0x8a13
 #define PCI_DEVICE_ID_INTEL_CML_XHCI			0xa3af
-<<<<<<< HEAD
-=======
 #define PCI_DEVICE_ID_INTEL_TIGER_LAKE_XHCI		0x9a13
 #define PCI_DEVICE_ID_INTEL_MAPLE_RIDGE_XHCI		0x1138
->>>>>>> d1988041
 
 #define PCI_DEVICE_ID_AMD_PROMONTORYA_4			0x43b9
 #define PCI_DEVICE_ID_AMD_PROMONTORYA_3			0x43ba
@@ -243,13 +240,9 @@
 	     pdev->device == PCI_DEVICE_ID_INTEL_TITAN_RIDGE_2C_XHCI ||
 	     pdev->device == PCI_DEVICE_ID_INTEL_TITAN_RIDGE_4C_XHCI ||
 	     pdev->device == PCI_DEVICE_ID_INTEL_TITAN_RIDGE_DD_XHCI ||
-<<<<<<< HEAD
-	     pdev->device == PCI_DEVICE_ID_INTEL_ICE_LAKE_XHCI))
-=======
 	     pdev->device == PCI_DEVICE_ID_INTEL_ICE_LAKE_XHCI ||
 	     pdev->device == PCI_DEVICE_ID_INTEL_TIGER_LAKE_XHCI ||
 	     pdev->device == PCI_DEVICE_ID_INTEL_MAPLE_RIDGE_XHCI))
->>>>>>> d1988041
 		xhci->quirks |= XHCI_DEFAULT_PM_RUNTIME_ALLOW;
 
 	if (pdev->vendor == PCI_VENDOR_ID_ETRON &&
