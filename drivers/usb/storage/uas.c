// SPDX-License-Identifier: GPL-2.0
/*
 * USB Attached SCSI
 * Note that this is not the same as the USB Mass Storage driver
 *
 * Copyright Hans de Goede <hdegoede@redhat.com> for Red Hat, Inc. 2013 - 2016
 * Copyright Matthew Wilcox for Intel Corp, 2010
 * Copyright Sarah Sharp for Intel Corp, 2010
 */

#include <linux/blkdev.h>
#include <linux/slab.h>
#include <linux/types.h>
#include <linux/module.h>
#include <linux/usb.h>
#include <linux/usb_usual.h>
#include <linux/usb/hcd.h>
#include <linux/usb/storage.h>
#include <linux/usb/uas.h>

#include <scsi/scsi.h>
#include <scsi/scsi_eh.h>
#include <scsi/scsi_dbg.h>
#include <scsi/scsi_devinfo.h>
#include <scsi/scsi_cmnd.h>
#include <scsi/scsi_device.h>
#include <scsi/scsi_host.h>
#include <scsi/scsi_tcq.h>

#include "uas-detect.h"
#include "scsiglue.h"

#define MAX_CMNDS 256

struct uas_dev_info {
	struct usb_interface *intf;
	struct usb_device *udev;
	struct usb_anchor cmd_urbs;
	struct usb_anchor sense_urbs;
	struct usb_anchor data_urbs;
	u64 flags;
	int qdepth, resetting;
	unsigned cmd_pipe, status_pipe, data_in_pipe, data_out_pipe;
	unsigned use_streams:1;
	unsigned shutdown:1;
	struct scsi_cmnd *cmnd[MAX_CMNDS];
	spinlock_t lock;
	struct work_struct work;
	struct work_struct scan_work;      /* for async scanning */
};

enum {
	SUBMIT_STATUS_URB	= BIT(1),
	ALLOC_DATA_IN_URB	= BIT(2),
	SUBMIT_DATA_IN_URB	= BIT(3),
	ALLOC_DATA_OUT_URB	= BIT(4),
	SUBMIT_DATA_OUT_URB	= BIT(5),
	ALLOC_CMD_URB		= BIT(6),
	SUBMIT_CMD_URB		= BIT(7),
	COMMAND_INFLIGHT        = BIT(8),
	DATA_IN_URB_INFLIGHT    = BIT(9),
	DATA_OUT_URB_INFLIGHT   = BIT(10),
	COMMAND_ABORTED         = BIT(11),
	IS_IN_WORK_LIST         = BIT(12),
};

/* Overrides scsi_pointer */
struct uas_cmd_info {
	unsigned int state;
	unsigned int uas_tag;
	struct urb *cmd_urb;
	struct urb *data_in_urb;
	struct urb *data_out_urb;
};

/* I hate forward declarations, but I actually have a loop */
static int uas_submit_urbs(struct scsi_cmnd *cmnd,
				struct uas_dev_info *devinfo);
static void uas_do_work(struct work_struct *work);
static int uas_try_complete(struct scsi_cmnd *cmnd, const char *caller);
static void uas_free_streams(struct uas_dev_info *devinfo);
static void uas_log_cmd_state(struct scsi_cmnd *cmnd, const char *prefix,
				int status);

/*
 * This driver needs its own workqueue, as we need to control memory allocation.
 *
 * In the course of error handling and power management uas_wait_for_pending_cmnds()
 * needs to flush pending work items. In these contexts we cannot allocate memory
 * by doing block IO as we would deadlock. For the same reason we cannot wait
 * for anything allocating memory not heeding these constraints.
 *
 * So we have to control all work items that can be on the workqueue we flush.
 * Hence we cannot share a queue and need our own.
 */
static struct workqueue_struct *workqueue;

static void uas_do_work(struct work_struct *work)
{
	struct uas_dev_info *devinfo =
		container_of(work, struct uas_dev_info, work);
	struct uas_cmd_info *cmdinfo;
	struct scsi_cmnd *cmnd;
	unsigned long flags;
	int i, err;

	spin_lock_irqsave(&devinfo->lock, flags);

	if (devinfo->resetting)
		goto out;

	for (i = 0; i < devinfo->qdepth; i++) {
		if (!devinfo->cmnd[i])
			continue;

		cmnd = devinfo->cmnd[i];
		cmdinfo = scsi_cmd_priv(cmnd);

		if (!(cmdinfo->state & IS_IN_WORK_LIST))
			continue;

		err = uas_submit_urbs(cmnd, cmnd->device->hostdata);
		if (!err)
			cmdinfo->state &= ~IS_IN_WORK_LIST;
		else
			queue_work(workqueue, &devinfo->work);
	}
out:
	spin_unlock_irqrestore(&devinfo->lock, flags);
}

static void uas_scan_work(struct work_struct *work)
{
	struct uas_dev_info *devinfo =
		container_of(work, struct uas_dev_info, scan_work);
	struct Scsi_Host *shost = usb_get_intfdata(devinfo->intf);

	dev_dbg(&devinfo->intf->dev, "starting scan\n");
	scsi_scan_host(shost);
	dev_dbg(&devinfo->intf->dev, "scan complete\n");
}

static void uas_add_work(struct scsi_cmnd *cmnd)
{
	struct uas_cmd_info *cmdinfo = scsi_cmd_priv(cmnd);
	struct uas_dev_info *devinfo = cmnd->device->hostdata;

	lockdep_assert_held(&devinfo->lock);
	cmdinfo->state |= IS_IN_WORK_LIST;
	queue_work(workqueue, &devinfo->work);
}

static void uas_zap_pending(struct uas_dev_info *devinfo, int result)
{
	struct uas_cmd_info *cmdinfo;
	struct scsi_cmnd *cmnd;
	unsigned long flags;
	int i, err;

	spin_lock_irqsave(&devinfo->lock, flags);
	for (i = 0; i < devinfo->qdepth; i++) {
		if (!devinfo->cmnd[i])
			continue;

		cmnd = devinfo->cmnd[i];
		cmdinfo = scsi_cmd_priv(cmnd);
		uas_log_cmd_state(cmnd, __func__, 0);
		/* Sense urbs were killed, clear COMMAND_INFLIGHT manually */
		cmdinfo->state &= ~COMMAND_INFLIGHT;
		cmnd->result = result << 16;
		err = uas_try_complete(cmnd, __func__);
		WARN_ON(err != 0);
	}
	spin_unlock_irqrestore(&devinfo->lock, flags);
}

static void uas_sense(struct urb *urb, struct scsi_cmnd *cmnd)
{
	struct sense_iu *sense_iu = urb->transfer_buffer;
	struct scsi_device *sdev = cmnd->device;

	if (urb->actual_length > 16) {
		unsigned len = be16_to_cpup(&sense_iu->len);
		if (len + 16 != urb->actual_length) {
			int newlen = min(len + 16, urb->actual_length) - 16;
			if (newlen < 0)
				newlen = 0;
			sdev_printk(KERN_INFO, sdev, "%s: urb length %d "
				"disagrees with IU sense data length %d, "
				"using %d bytes of sense data\n", __func__,
					urb->actual_length, len, newlen);
			len = newlen;
		}
		memcpy(cmnd->sense_buffer, sense_iu->sense, len);
	}

	cmnd->result = sense_iu->status;
}

static void uas_log_cmd_state(struct scsi_cmnd *cmnd, const char *prefix,
			      int status)
{
	struct uas_cmd_info *ci = scsi_cmd_priv(cmnd);

	if (status == -ENODEV) /* too late */
		return;

	scmd_printk(KERN_INFO, cmnd,
		    "%s %d uas-tag %d inflight:%s%s%s%s%s%s%s%s%s%s%s%s ",
		    prefix, status, ci->uas_tag,
		    (ci->state & SUBMIT_STATUS_URB)     ? " s-st"  : "",
		    (ci->state & ALLOC_DATA_IN_URB)     ? " a-in"  : "",
		    (ci->state & SUBMIT_DATA_IN_URB)    ? " s-in"  : "",
		    (ci->state & ALLOC_DATA_OUT_URB)    ? " a-out" : "",
		    (ci->state & SUBMIT_DATA_OUT_URB)   ? " s-out" : "",
		    (ci->state & ALLOC_CMD_URB)         ? " a-cmd" : "",
		    (ci->state & SUBMIT_CMD_URB)        ? " s-cmd" : "",
		    (ci->state & COMMAND_INFLIGHT)      ? " CMD"   : "",
		    (ci->state & DATA_IN_URB_INFLIGHT)  ? " IN"    : "",
		    (ci->state & DATA_OUT_URB_INFLIGHT) ? " OUT"   : "",
		    (ci->state & COMMAND_ABORTED)       ? " abort" : "",
		    (ci->state & IS_IN_WORK_LIST)       ? " work"  : "");
	scsi_print_command(cmnd);
}

static void uas_free_unsubmitted_urbs(struct scsi_cmnd *cmnd)
{
	struct uas_cmd_info *cmdinfo;

	if (!cmnd)
		return;

	cmdinfo = scsi_cmd_priv(cmnd);

	if (cmdinfo->state & SUBMIT_CMD_URB)
		usb_free_urb(cmdinfo->cmd_urb);

	/* data urbs may have never gotten their submit flag set */
	if (!(cmdinfo->state & DATA_IN_URB_INFLIGHT))
		usb_free_urb(cmdinfo->data_in_urb);
	if (!(cmdinfo->state & DATA_OUT_URB_INFLIGHT))
		usb_free_urb(cmdinfo->data_out_urb);
}

static int uas_try_complete(struct scsi_cmnd *cmnd, const char *caller)
{
	struct uas_cmd_info *cmdinfo = scsi_cmd_priv(cmnd);
	struct uas_dev_info *devinfo = (void *)cmnd->device->hostdata;

	lockdep_assert_held(&devinfo->lock);
	if (cmdinfo->state & (COMMAND_INFLIGHT |
			      DATA_IN_URB_INFLIGHT |
			      DATA_OUT_URB_INFLIGHT |
			      COMMAND_ABORTED))
		return -EBUSY;
	devinfo->cmnd[cmdinfo->uas_tag - 1] = NULL;
	uas_free_unsubmitted_urbs(cmnd);
	scsi_done(cmnd);
	return 0;
}

static void uas_xfer_data(struct urb *urb, struct scsi_cmnd *cmnd,
			  unsigned direction)
{
	struct uas_cmd_info *cmdinfo = scsi_cmd_priv(cmnd);
	int err;

	cmdinfo->state |= direction | SUBMIT_STATUS_URB;
	err = uas_submit_urbs(cmnd, cmnd->device->hostdata);
	if (err) {
		uas_add_work(cmnd);
	}
}

static bool uas_evaluate_response_iu(struct response_iu *riu, struct scsi_cmnd *cmnd)
{
	u8 response_code = riu->response_code;

	switch (response_code) {
	case RC_INCORRECT_LUN:
		set_host_byte(cmnd, DID_BAD_TARGET);
		break;
	case RC_TMF_SUCCEEDED:
		set_host_byte(cmnd, DID_OK);
		break;
	case RC_TMF_NOT_SUPPORTED:
		set_host_byte(cmnd, DID_BAD_TARGET);
		break;
	default:
		uas_log_cmd_state(cmnd, "response iu", response_code);
		set_host_byte(cmnd, DID_ERROR);
		break;
	}

	return response_code == RC_TMF_SUCCEEDED;
}

static void uas_stat_cmplt(struct urb *urb)
{
	struct iu *iu = urb->transfer_buffer;
	struct Scsi_Host *shost = urb->context;
	struct uas_dev_info *devinfo = (struct uas_dev_info *)shost->hostdata;
	struct urb *data_in_urb = NULL;
	struct urb *data_out_urb = NULL;
	struct scsi_cmnd *cmnd;
	struct uas_cmd_info *cmdinfo;
	unsigned long flags;
	unsigned int idx;
	int status = urb->status;
	bool success;

	spin_lock_irqsave(&devinfo->lock, flags);

	if (devinfo->resetting)
		goto out;

	if (status) {
		if (status != -ENOENT && status != -ECONNRESET && status != -ESHUTDOWN)
			dev_err(&urb->dev->dev, "stat urb: status %d\n", status);
		goto out;
	}

	idx = be16_to_cpup(&iu->tag) - 1;
	if (idx >= MAX_CMNDS || !devinfo->cmnd[idx]) {
		dev_err(&urb->dev->dev,
			"stat urb: no pending cmd for uas-tag %d\n", idx + 1);
		goto out;
	}

	cmnd = devinfo->cmnd[idx];
	cmdinfo = scsi_cmd_priv(cmnd);

	if (!(cmdinfo->state & COMMAND_INFLIGHT)) {
		uas_log_cmd_state(cmnd, "unexpected status cmplt", 0);
		goto out;
	}

	switch (iu->iu_id) {
	case IU_ID_STATUS:
		uas_sense(urb, cmnd);
		if (cmnd->result != 0) {
			/* cancel data transfers on error */
			data_in_urb = usb_get_urb(cmdinfo->data_in_urb);
			data_out_urb = usb_get_urb(cmdinfo->data_out_urb);
		}
		cmdinfo->state &= ~COMMAND_INFLIGHT;
		uas_try_complete(cmnd, __func__);
		break;
	case IU_ID_READ_READY:
		if (!cmdinfo->data_in_urb ||
				(cmdinfo->state & DATA_IN_URB_INFLIGHT)) {
			uas_log_cmd_state(cmnd, "unexpected read rdy", 0);
			break;
		}
		uas_xfer_data(urb, cmnd, SUBMIT_DATA_IN_URB);
		break;
	case IU_ID_WRITE_READY:
		if (!cmdinfo->data_out_urb ||
				(cmdinfo->state & DATA_OUT_URB_INFLIGHT)) {
			uas_log_cmd_state(cmnd, "unexpected write rdy", 0);
			break;
		}
		uas_xfer_data(urb, cmnd, SUBMIT_DATA_OUT_URB);
		break;
	case IU_ID_RESPONSE:
		cmdinfo->state &= ~COMMAND_INFLIGHT;
		success = uas_evaluate_response_iu((struct response_iu *)iu, cmnd);
		if (!success) {
			/* Error, cancel data transfers */
			data_in_urb = usb_get_urb(cmdinfo->data_in_urb);
			data_out_urb = usb_get_urb(cmdinfo->data_out_urb);
		}
		uas_try_complete(cmnd, __func__);
		break;
	default:
		uas_log_cmd_state(cmnd, "bogus IU", iu->iu_id);
	}
out:
	usb_free_urb(urb);
	spin_unlock_irqrestore(&devinfo->lock, flags);

	/* Unlinking of data urbs must be done without holding the lock */
	if (data_in_urb) {
		usb_unlink_urb(data_in_urb);
		usb_put_urb(data_in_urb);
	}
	if (data_out_urb) {
		usb_unlink_urb(data_out_urb);
		usb_put_urb(data_out_urb);
	}
}

static void uas_data_cmplt(struct urb *urb)
{
	struct scsi_cmnd *cmnd = urb->context;
	struct uas_cmd_info *cmdinfo = scsi_cmd_priv(cmnd);
	struct uas_dev_info *devinfo = (void *)cmnd->device->hostdata;
	struct scsi_data_buffer *sdb = &cmnd->sdb;
	unsigned long flags;
	int status = urb->status;

	spin_lock_irqsave(&devinfo->lock, flags);

	if (cmdinfo->data_in_urb == urb) {
		cmdinfo->state &= ~DATA_IN_URB_INFLIGHT;
		cmdinfo->data_in_urb = NULL;
	} else if (cmdinfo->data_out_urb == urb) {
		cmdinfo->state &= ~DATA_OUT_URB_INFLIGHT;
		cmdinfo->data_out_urb = NULL;
	}

	if (devinfo->resetting)
		goto out;

	/* Data urbs should not complete before the cmd urb is submitted */
	if (cmdinfo->state & SUBMIT_CMD_URB) {
		uas_log_cmd_state(cmnd, "unexpected data cmplt", 0);
		goto out;
	}

	if (status) {
		if (status != -ENOENT && status != -ECONNRESET && status != -ESHUTDOWN)
			uas_log_cmd_state(cmnd, "data cmplt err", status);
		/* error: no data transfered */
		scsi_set_resid(cmnd, sdb->length);
	} else {
		scsi_set_resid(cmnd, sdb->length - urb->actual_length);
	}
	uas_try_complete(cmnd, __func__);
out:
	usb_free_urb(urb);
	spin_unlock_irqrestore(&devinfo->lock, flags);
}

static void uas_cmd_cmplt(struct urb *urb)
{
	if (urb->status)
		dev_err(&urb->dev->dev, "cmd cmplt err %d\n", urb->status);

	usb_free_urb(urb);
}

static struct urb *uas_alloc_data_urb(struct uas_dev_info *devinfo, gfp_t gfp,
				      struct scsi_cmnd *cmnd,
				      enum dma_data_direction dir)
{
	struct usb_device *udev = devinfo->udev;
	struct uas_cmd_info *cmdinfo = scsi_cmd_priv(cmnd);
	struct urb *urb = usb_alloc_urb(0, gfp);
	struct scsi_data_buffer *sdb = &cmnd->sdb;
	unsigned int pipe = (dir == DMA_FROM_DEVICE)
		? devinfo->data_in_pipe : devinfo->data_out_pipe;

	if (!urb)
		goto out;
	usb_fill_bulk_urb(urb, udev, pipe, NULL, sdb->length,
			  uas_data_cmplt, cmnd);
	if (devinfo->use_streams)
		urb->stream_id = cmdinfo->uas_tag;
	urb->num_sgs = udev->bus->sg_tablesize ? sdb->table.nents : 0;
	urb->sg = sdb->table.sgl;
 out:
	return urb;
}

static struct urb *uas_alloc_sense_urb(struct uas_dev_info *devinfo, gfp_t gfp,
				       struct scsi_cmnd *cmnd)
{
	struct usb_device *udev = devinfo->udev;
	struct uas_cmd_info *cmdinfo = scsi_cmd_priv(cmnd);
	struct urb *urb = usb_alloc_urb(0, gfp);
	struct sense_iu *iu;

	if (!urb)
		goto out;

	iu = kzalloc(sizeof(*iu), gfp);
	if (!iu)
		goto free;

	usb_fill_bulk_urb(urb, udev, devinfo->status_pipe, iu, sizeof(*iu),
			  uas_stat_cmplt, cmnd->device->host);
	if (devinfo->use_streams)
		urb->stream_id = cmdinfo->uas_tag;
	urb->transfer_flags |= URB_FREE_BUFFER;
 out:
	return urb;
 free:
	usb_free_urb(urb);
	return NULL;
}

static struct urb *uas_alloc_cmd_urb(struct uas_dev_info *devinfo, gfp_t gfp,
					struct scsi_cmnd *cmnd)
{
	struct usb_device *udev = devinfo->udev;
	struct scsi_device *sdev = cmnd->device;
	struct uas_cmd_info *cmdinfo = scsi_cmd_priv(cmnd);
	struct urb *urb = usb_alloc_urb(0, gfp);
	struct command_iu *iu;
	int len;

	if (!urb)
		goto out;

	len = cmnd->cmd_len - 16;
	if (len < 0)
		len = 0;
	len = ALIGN(len, 4);
	iu = kzalloc(sizeof(*iu) + len, gfp);
	if (!iu)
		goto free;

	iu->iu_id = IU_ID_COMMAND;
	iu->tag = cpu_to_be16(cmdinfo->uas_tag);
	iu->prio_attr = UAS_SIMPLE_TAG;
	iu->len = len;
	int_to_scsilun(sdev->lun, &iu->lun);
	memcpy(iu->cdb, cmnd->cmnd, cmnd->cmd_len);

	usb_fill_bulk_urb(urb, udev, devinfo->cmd_pipe, iu, sizeof(*iu) + len,
							uas_cmd_cmplt, NULL);
	urb->transfer_flags |= URB_FREE_BUFFER;
 out:
	return urb;
 free:
	usb_free_urb(urb);
	return NULL;
}

/*
 * Why should I request the Status IU before sending the Command IU?  Spec
 * says to, but also says the device may receive them in any order.  Seems
 * daft to me.
 */

static int uas_submit_sense_urb(struct scsi_cmnd *cmnd, gfp_t gfp)
{
	struct uas_dev_info *devinfo = cmnd->device->hostdata;
	struct urb *urb;
	int err;

	urb = uas_alloc_sense_urb(devinfo, gfp, cmnd);
	if (!urb)
		return -ENOMEM;
	usb_anchor_urb(urb, &devinfo->sense_urbs);
	err = usb_submit_urb(urb, gfp);
	if (err) {
		usb_unanchor_urb(urb);
		uas_log_cmd_state(cmnd, "sense submit err", err);
		usb_free_urb(urb);
	}
	return err;
}

static int uas_submit_urbs(struct scsi_cmnd *cmnd,
			   struct uas_dev_info *devinfo)
{
	struct uas_cmd_info *cmdinfo = scsi_cmd_priv(cmnd);
	int err;

	lockdep_assert_held(&devinfo->lock);
	if (cmdinfo->state & SUBMIT_STATUS_URB) {
		err = uas_submit_sense_urb(cmnd, GFP_ATOMIC);
		if (err)
			return err;
		cmdinfo->state &= ~SUBMIT_STATUS_URB;
	}

	if (cmdinfo->state & ALLOC_DATA_IN_URB) {
		cmdinfo->data_in_urb = uas_alloc_data_urb(devinfo, GFP_ATOMIC,
							cmnd, DMA_FROM_DEVICE);
		if (!cmdinfo->data_in_urb)
			return -ENOMEM;
		cmdinfo->state &= ~ALLOC_DATA_IN_URB;
	}

	if (cmdinfo->state & SUBMIT_DATA_IN_URB) {
		usb_anchor_urb(cmdinfo->data_in_urb, &devinfo->data_urbs);
		err = usb_submit_urb(cmdinfo->data_in_urb, GFP_ATOMIC);
		if (err) {
			usb_unanchor_urb(cmdinfo->data_in_urb);
			uas_log_cmd_state(cmnd, "data in submit err", err);
			return err;
		}
		cmdinfo->state &= ~SUBMIT_DATA_IN_URB;
		cmdinfo->state |= DATA_IN_URB_INFLIGHT;
	}

	if (cmdinfo->state & ALLOC_DATA_OUT_URB) {
		cmdinfo->data_out_urb = uas_alloc_data_urb(devinfo, GFP_ATOMIC,
							cmnd, DMA_TO_DEVICE);
		if (!cmdinfo->data_out_urb)
			return -ENOMEM;
		cmdinfo->state &= ~ALLOC_DATA_OUT_URB;
	}

	if (cmdinfo->state & SUBMIT_DATA_OUT_URB) {
		usb_anchor_urb(cmdinfo->data_out_urb, &devinfo->data_urbs);
		err = usb_submit_urb(cmdinfo->data_out_urb, GFP_ATOMIC);
		if (err) {
			usb_unanchor_urb(cmdinfo->data_out_urb);
			uas_log_cmd_state(cmnd, "data out submit err", err);
			return err;
		}
		cmdinfo->state &= ~SUBMIT_DATA_OUT_URB;
		cmdinfo->state |= DATA_OUT_URB_INFLIGHT;
	}

	if (cmdinfo->state & ALLOC_CMD_URB) {
		cmdinfo->cmd_urb = uas_alloc_cmd_urb(devinfo, GFP_ATOMIC, cmnd);
		if (!cmdinfo->cmd_urb)
			return -ENOMEM;
		cmdinfo->state &= ~ALLOC_CMD_URB;
	}

	if (cmdinfo->state & SUBMIT_CMD_URB) {
		usb_anchor_urb(cmdinfo->cmd_urb, &devinfo->cmd_urbs);
		err = usb_submit_urb(cmdinfo->cmd_urb, GFP_ATOMIC);
		if (err) {
			usb_unanchor_urb(cmdinfo->cmd_urb);
			uas_log_cmd_state(cmnd, "cmd submit err", err);
			return err;
		}
		cmdinfo->cmd_urb = NULL;
		cmdinfo->state &= ~SUBMIT_CMD_URB;
		cmdinfo->state |= COMMAND_INFLIGHT;
	}

	return 0;
}

static int uas_queuecommand_lck(struct scsi_cmnd *cmnd)
{
	struct scsi_device *sdev = cmnd->device;
	struct uas_dev_info *devinfo = sdev->hostdata;
	struct uas_cmd_info *cmdinfo = scsi_cmd_priv(cmnd);
	unsigned long flags;
	int idx, err;

	/* Re-check scsi_block_requests now that we've the host-lock */
	if (cmnd->device->host->host_self_blocked)
		return SCSI_MLQUEUE_DEVICE_BUSY;

	if ((devinfo->flags & US_FL_NO_ATA_1X) &&
			(cmnd->cmnd[0] == ATA_12 || cmnd->cmnd[0] == ATA_16)) {
		memcpy(cmnd->sense_buffer, usb_stor_sense_invalidCDB,
		       sizeof(usb_stor_sense_invalidCDB));
		cmnd->result = SAM_STAT_CHECK_CONDITION;
		scsi_done(cmnd);
		return 0;
	}

	spin_lock_irqsave(&devinfo->lock, flags);

	if (devinfo->resetting) {
		set_host_byte(cmnd, DID_ERROR);
		scsi_done(cmnd);
		goto zombie;
	}

	/* Find a free uas-tag */
	for (idx = 0; idx < devinfo->qdepth; idx++) {
		if (!devinfo->cmnd[idx])
			break;
	}
	if (idx == devinfo->qdepth) {
		spin_unlock_irqrestore(&devinfo->lock, flags);
		return SCSI_MLQUEUE_DEVICE_BUSY;
	}

	memset(cmdinfo, 0, sizeof(*cmdinfo));
	cmdinfo->uas_tag = idx + 1; /* uas-tag == usb-stream-id, so 1 based */
	cmdinfo->state = SUBMIT_STATUS_URB | ALLOC_CMD_URB | SUBMIT_CMD_URB;

	switch (cmnd->sc_data_direction) {
	case DMA_FROM_DEVICE:
		cmdinfo->state |= ALLOC_DATA_IN_URB | SUBMIT_DATA_IN_URB;
		break;
	case DMA_BIDIRECTIONAL:
		cmdinfo->state |= ALLOC_DATA_IN_URB | SUBMIT_DATA_IN_URB;
		fallthrough;
	case DMA_TO_DEVICE:
		cmdinfo->state |= ALLOC_DATA_OUT_URB | SUBMIT_DATA_OUT_URB;
		break;
	case DMA_NONE:
		break;
	}

	if (!devinfo->use_streams)
		cmdinfo->state &= ~(SUBMIT_DATA_IN_URB | SUBMIT_DATA_OUT_URB);

	err = uas_submit_urbs(cmnd, devinfo);
	/*
	 * in case of fatal errors the SCSI layer is peculiar
	 * a command that has finished is a success for the purpose
	 * of queueing, no matter how fatal the error
	 */
	if (err == -ENODEV) {
		set_host_byte(cmnd, DID_NO_CONNECT);
		scsi_done(cmnd);
		goto zombie;
	}
	if (err) {
		/* If we did nothing, give up now */
		if (cmdinfo->state & SUBMIT_STATUS_URB) {
			spin_unlock_irqrestore(&devinfo->lock, flags);
			return SCSI_MLQUEUE_DEVICE_BUSY;
		}
		uas_add_work(cmnd);
	}

	devinfo->cmnd[idx] = cmnd;
zombie:
	spin_unlock_irqrestore(&devinfo->lock, flags);
	return 0;
}

static DEF_SCSI_QCMD(uas_queuecommand)

/*
 * For now we do not support actually sending an abort to the device, so
 * this eh always fails. Still we must define it to make sure that we've
 * dropped all references to the cmnd in question once this function exits.
 */
static int uas_eh_abort_handler(struct scsi_cmnd *cmnd)
{
	struct uas_cmd_info *cmdinfo = scsi_cmd_priv(cmnd);
	struct uas_dev_info *devinfo = (void *)cmnd->device->hostdata;
	struct urb *data_in_urb = NULL;
	struct urb *data_out_urb = NULL;
	unsigned long flags;

	spin_lock_irqsave(&devinfo->lock, flags);

	uas_log_cmd_state(cmnd, __func__, 0);

	/* Ensure that try_complete does not call scsi_done */
	cmdinfo->state |= COMMAND_ABORTED;

	/* Drop all refs to this cmnd, kill data urbs to break their ref */
	devinfo->cmnd[cmdinfo->uas_tag - 1] = NULL;
	if (cmdinfo->state & DATA_IN_URB_INFLIGHT)
		data_in_urb = usb_get_urb(cmdinfo->data_in_urb);
	if (cmdinfo->state & DATA_OUT_URB_INFLIGHT)
		data_out_urb = usb_get_urb(cmdinfo->data_out_urb);

	uas_free_unsubmitted_urbs(cmnd);

	spin_unlock_irqrestore(&devinfo->lock, flags);

	if (data_in_urb) {
		usb_kill_urb(data_in_urb);
		usb_put_urb(data_in_urb);
	}
	if (data_out_urb) {
		usb_kill_urb(data_out_urb);
		usb_put_urb(data_out_urb);
	}

	return FAILED;
}

static int uas_eh_device_reset_handler(struct scsi_cmnd *cmnd)
{
	struct scsi_device *sdev = cmnd->device;
	struct uas_dev_info *devinfo = sdev->hostdata;
	struct usb_device *udev = devinfo->udev;
	unsigned long flags;
	int err;

	err = usb_lock_device_for_reset(udev, devinfo->intf);
	if (err) {
		shost_printk(KERN_ERR, sdev->host,
			     "%s FAILED to get lock err %d\n", __func__, err);
		return FAILED;
	}

	shost_printk(KERN_INFO, sdev->host, "%s start\n", __func__);

	spin_lock_irqsave(&devinfo->lock, flags);
	devinfo->resetting = 1;
	spin_unlock_irqrestore(&devinfo->lock, flags);

	usb_kill_anchored_urbs(&devinfo->cmd_urbs);
	usb_kill_anchored_urbs(&devinfo->sense_urbs);
	usb_kill_anchored_urbs(&devinfo->data_urbs);
	uas_zap_pending(devinfo, DID_RESET);

	err = usb_reset_device(udev);

	spin_lock_irqsave(&devinfo->lock, flags);
	devinfo->resetting = 0;
	spin_unlock_irqrestore(&devinfo->lock, flags);

	usb_unlock_device(udev);

	if (err) {
		shost_printk(KERN_INFO, sdev->host, "%s FAILED err %d\n",
			     __func__, err);
		return FAILED;
	}

	shost_printk(KERN_INFO, sdev->host, "%s success\n", __func__);
	return SUCCESS;
}

static int uas_target_alloc(struct scsi_target *starget)
{
	struct uas_dev_info *devinfo = (struct uas_dev_info *)
			dev_to_shost(starget->dev.parent)->hostdata;

	if (devinfo->flags & US_FL_NO_REPORT_LUNS)
		starget->no_report_luns = 1;

	return 0;
}

static int uas_slave_alloc(struct scsi_device *sdev)
{
	struct uas_dev_info *devinfo =
		(struct uas_dev_info *)sdev->host->hostdata;

<<<<<<< HEAD
	/*
	 * Some USB storage devices reset if the IO advice hints grouping mode
	 * page is queried. Hence skip that mode page.
	 */
	sdev->sdev_bflags |= BLIST_SKIP_IO_HINTS;

	sdev->hostdata = devinfo;

=======
>>>>>>> 2d002356
	/*
	 * Some USB storage devices reset if the IO advice hints grouping mode
	 * page is queried. Hence skip that mode page.
	 */
	sdev->sdev_bflags |= BLIST_SKIP_IO_HINTS;

	sdev->hostdata = devinfo;
	return 0;
}

static int uas_device_configure(struct scsi_device *sdev,
		struct queue_limits *lim)
{
	struct uas_dev_info *devinfo = sdev->hostdata;

	if (devinfo->flags & US_FL_MAX_SECTORS_64)
		lim->max_hw_sectors = 64;
	else if (devinfo->flags & US_FL_MAX_SECTORS_240)
		lim->max_hw_sectors = 240;

	if (devinfo->flags & US_FL_NO_REPORT_OPCODES)
		sdev->no_report_opcodes = 1;

	/* A few buggy USB-ATA bridges don't understand FUA */
	if (devinfo->flags & US_FL_BROKEN_FUA)
		sdev->broken_fua = 1;

	/* UAS also needs to support FL_ALWAYS_SYNC */
	if (devinfo->flags & US_FL_ALWAYS_SYNC) {
		sdev->skip_ms_page_3f = 1;
		sdev->skip_ms_page_8 = 1;
		sdev->wce_default_on = 1;
	}

	/* Some disks cannot handle READ_CAPACITY_16 */
	if (devinfo->flags & US_FL_NO_READ_CAPACITY_16)
		sdev->no_read_capacity_16 = 1;

	/* Some disks cannot handle WRITE_SAME */
	if (devinfo->flags & US_FL_NO_SAME)
		sdev->no_write_same = 1;
	/*
	 * Some disks return the total number of blocks in response
	 * to READ CAPACITY rather than the highest block number.
	 * If this device makes that mistake, tell the sd driver.
	 */
	if (devinfo->flags & US_FL_FIX_CAPACITY)
		sdev->fix_capacity = 1;

	/*
	 * in some cases we have to guess
	 */
	if (devinfo->flags & US_FL_CAPACITY_HEURISTICS)
		sdev->guess_capacity = 1;

	/*
	 * Some devices report generic values until the media has been
	 * accessed. Force a READ(10) prior to querying device
	 * characteristics.
	 */
	sdev->read_before_ms = 1;

	/*
	 * Some devices don't like MODE SENSE with page=0x3f,
	 * which is the command used for checking if a device
	 * is write-protected.  Now that we tell the sd driver
	 * to do a 192-byte transfer with this command the
	 * majority of devices work fine, but a few still can't
	 * handle it.  The sd driver will simply assume those
	 * devices are write-enabled.
	 */
	if (devinfo->flags & US_FL_NO_WP_DETECT)
		sdev->skip_ms_page_3f = 1;

	scsi_change_queue_depth(sdev, devinfo->qdepth - 2);
	return 0;
}

static const struct scsi_host_template uas_host_template = {
	.module = THIS_MODULE,
	.name = "uas",
	.queuecommand = uas_queuecommand,
	.target_alloc = uas_target_alloc,
	.slave_alloc = uas_slave_alloc,
	.device_configure = uas_device_configure,
	.eh_abort_handler = uas_eh_abort_handler,
	.eh_device_reset_handler = uas_eh_device_reset_handler,
	.this_id = -1,
	.skip_settle_delay = 1,
	/*
	 * The protocol has no requirements on alignment in the strict sense.
	 * Controllers may or may not have alignment restrictions.
	 * As this is not exported, we use an extremely conservative guess.
	 */
	.dma_alignment = 511,
	.dma_boundary = PAGE_SIZE - 1,
	.cmd_size = sizeof(struct uas_cmd_info),
};

#define UNUSUAL_DEV(id_vendor, id_product, bcdDeviceMin, bcdDeviceMax, \
		    vendorName, productName, useProtocol, useTransport, \
		    initFunction, flags) \
{ USB_DEVICE_VER(id_vendor, id_product, bcdDeviceMin, bcdDeviceMax), \
	.driver_info = (flags) }

static struct usb_device_id uas_usb_ids[] = {
#	include "unusual_uas.h"
	{ USB_INTERFACE_INFO(USB_CLASS_MASS_STORAGE, USB_SC_SCSI, USB_PR_BULK) },
	{ USB_INTERFACE_INFO(USB_CLASS_MASS_STORAGE, USB_SC_SCSI, USB_PR_UAS) },
	{ }
};
MODULE_DEVICE_TABLE(usb, uas_usb_ids);

#undef UNUSUAL_DEV

static int uas_switch_interface(struct usb_device *udev,
				struct usb_interface *intf)
{
	struct usb_host_interface *alt;

	alt = uas_find_uas_alt_setting(intf);
	if (!alt)
		return -ENODEV;

	return usb_set_interface(udev, alt->desc.bInterfaceNumber,
			alt->desc.bAlternateSetting);
}

static int uas_configure_endpoints(struct uas_dev_info *devinfo)
{
	struct usb_host_endpoint *eps[4] = { };
	struct usb_device *udev = devinfo->udev;
	int r;

	r = uas_find_endpoints(devinfo->intf->cur_altsetting, eps);
	if (r)
		return r;

	devinfo->cmd_pipe = usb_sndbulkpipe(udev,
					    usb_endpoint_num(&eps[0]->desc));
	devinfo->status_pipe = usb_rcvbulkpipe(udev,
					    usb_endpoint_num(&eps[1]->desc));
	devinfo->data_in_pipe = usb_rcvbulkpipe(udev,
					    usb_endpoint_num(&eps[2]->desc));
	devinfo->data_out_pipe = usb_sndbulkpipe(udev,
					    usb_endpoint_num(&eps[3]->desc));

	if (udev->speed < USB_SPEED_SUPER) {
		devinfo->qdepth = 32;
		devinfo->use_streams = 0;
	} else {
		devinfo->qdepth = usb_alloc_streams(devinfo->intf, eps + 1,
						    3, MAX_CMNDS, GFP_NOIO);
		if (devinfo->qdepth < 0)
			return devinfo->qdepth;
		devinfo->use_streams = 1;
	}

	return 0;
}

static void uas_free_streams(struct uas_dev_info *devinfo)
{
	struct usb_device *udev = devinfo->udev;
	struct usb_host_endpoint *eps[3];

	eps[0] = usb_pipe_endpoint(udev, devinfo->status_pipe);
	eps[1] = usb_pipe_endpoint(udev, devinfo->data_in_pipe);
	eps[2] = usb_pipe_endpoint(udev, devinfo->data_out_pipe);
	usb_free_streams(devinfo->intf, eps, 3, GFP_NOIO);
}

static int uas_probe(struct usb_interface *intf, const struct usb_device_id *id)
{
	int result = -ENOMEM;
	struct Scsi_Host *shost = NULL;
	struct uas_dev_info *devinfo;
	struct usb_device *udev = interface_to_usbdev(intf);
	u64 dev_flags;

	if (!uas_use_uas_driver(intf, id, &dev_flags))
		return -ENODEV;

	if (uas_switch_interface(udev, intf))
		return -ENODEV;

	shost = scsi_host_alloc(&uas_host_template,
				sizeof(struct uas_dev_info));
	if (!shost)
		goto set_alt0;

	shost->max_cmd_len = 16 + 252;
	shost->max_id = 1;
	shost->max_lun = 256;
	shost->max_channel = 0;
	shost->sg_tablesize = udev->bus->sg_tablesize;

	devinfo = (struct uas_dev_info *)shost->hostdata;
	devinfo->intf = intf;
	devinfo->udev = udev;
	devinfo->resetting = 0;
	devinfo->shutdown = 0;
	devinfo->flags = dev_flags;
	init_usb_anchor(&devinfo->cmd_urbs);
	init_usb_anchor(&devinfo->sense_urbs);
	init_usb_anchor(&devinfo->data_urbs);
	spin_lock_init(&devinfo->lock);
	INIT_WORK(&devinfo->work, uas_do_work);
	INIT_WORK(&devinfo->scan_work, uas_scan_work);

	result = uas_configure_endpoints(devinfo);
	if (result)
		goto set_alt0;

	/*
	 * 1 tag is reserved for untagged commands +
	 * 1 tag to avoid off by one errors in some bridge firmwares
	 */
	shost->can_queue = devinfo->qdepth - 2;

	usb_set_intfdata(intf, shost);
	result = scsi_add_host(shost, &intf->dev);
	if (result)
		goto free_streams;

	/* Submit the delayed_work for SCSI-device scanning */
	schedule_work(&devinfo->scan_work);

	return result;

free_streams:
	uas_free_streams(devinfo);
	usb_set_intfdata(intf, NULL);
set_alt0:
	usb_set_interface(udev, intf->altsetting[0].desc.bInterfaceNumber, 0);
	if (shost)
		scsi_host_put(shost);
	return result;
}

static int uas_cmnd_list_empty(struct uas_dev_info *devinfo)
{
	unsigned long flags;
	int i, r = 1;

	spin_lock_irqsave(&devinfo->lock, flags);

	for (i = 0; i < devinfo->qdepth; i++) {
		if (devinfo->cmnd[i]) {
			r = 0; /* Not empty */
			break;
		}
	}

	spin_unlock_irqrestore(&devinfo->lock, flags);

	return r;
}

/*
 * Wait for any pending cmnds to complete, on usb-2 sense_urbs may temporarily
 * get empty while there still is more work to do due to sense-urbs completing
 * with a READ/WRITE_READY iu code, so keep waiting until the list gets empty.
 */
static int uas_wait_for_pending_cmnds(struct uas_dev_info *devinfo)
{
	unsigned long start_time;
	int r;

	start_time = jiffies;
	do {
		flush_work(&devinfo->work);

		r = usb_wait_anchor_empty_timeout(&devinfo->sense_urbs, 5000);
		if (r == 0)
			return -ETIME;

		r = usb_wait_anchor_empty_timeout(&devinfo->data_urbs, 500);
		if (r == 0)
			return -ETIME;

		if (time_after(jiffies, start_time + 5 * HZ))
			return -ETIME;
	} while (!uas_cmnd_list_empty(devinfo));

	return 0;
}

static int uas_pre_reset(struct usb_interface *intf)
{
	struct Scsi_Host *shost = usb_get_intfdata(intf);
	struct uas_dev_info *devinfo = (struct uas_dev_info *)shost->hostdata;
	unsigned long flags;

	if (devinfo->shutdown)
		return 0;

	/* Block new requests */
	spin_lock_irqsave(shost->host_lock, flags);
	scsi_block_requests(shost);
	spin_unlock_irqrestore(shost->host_lock, flags);

	if (uas_wait_for_pending_cmnds(devinfo) != 0) {
		shost_printk(KERN_ERR, shost, "%s: timed out\n", __func__);
		scsi_unblock_requests(shost);
		return 1;
	}

	uas_free_streams(devinfo);

	return 0;
}

static int uas_post_reset(struct usb_interface *intf)
{
	struct Scsi_Host *shost = usb_get_intfdata(intf);
	struct uas_dev_info *devinfo = (struct uas_dev_info *)shost->hostdata;
	unsigned long flags;
	int err;

	if (devinfo->shutdown)
		return 0;

	err = uas_configure_endpoints(devinfo);
	if (err && err != -ENODEV)
		shost_printk(KERN_ERR, shost,
			     "%s: alloc streams error %d after reset",
			     __func__, err);

	/* we must unblock the host in every case lest we deadlock */
	spin_lock_irqsave(shost->host_lock, flags);
	scsi_report_bus_reset(shost, 0);
	spin_unlock_irqrestore(shost->host_lock, flags);

	scsi_unblock_requests(shost);

	return err ? 1 : 0;
}

static int uas_suspend(struct usb_interface *intf, pm_message_t message)
{
	struct Scsi_Host *shost = usb_get_intfdata(intf);
	struct uas_dev_info *devinfo = (struct uas_dev_info *)shost->hostdata;

	if (uas_wait_for_pending_cmnds(devinfo) != 0) {
		shost_printk(KERN_ERR, shost, "%s: timed out\n", __func__);
		return -ETIME;
	}

	return 0;
}

static int uas_resume(struct usb_interface *intf)
{
	return 0;
}

static int uas_reset_resume(struct usb_interface *intf)
{
	struct Scsi_Host *shost = usb_get_intfdata(intf);
	struct uas_dev_info *devinfo = (struct uas_dev_info *)shost->hostdata;
	unsigned long flags;
	int err;

	err = uas_configure_endpoints(devinfo);
	if (err) {
		shost_printk(KERN_ERR, shost,
			     "%s: alloc streams error %d after reset",
			     __func__, err);
		return -EIO;
	}

	spin_lock_irqsave(shost->host_lock, flags);
	scsi_report_bus_reset(shost, 0);
	spin_unlock_irqrestore(shost->host_lock, flags);

	return 0;
}

static void uas_disconnect(struct usb_interface *intf)
{
	struct Scsi_Host *shost = usb_get_intfdata(intf);
	struct uas_dev_info *devinfo = (struct uas_dev_info *)shost->hostdata;
	unsigned long flags;

	spin_lock_irqsave(&devinfo->lock, flags);
	devinfo->resetting = 1;
	spin_unlock_irqrestore(&devinfo->lock, flags);

	cancel_work_sync(&devinfo->work);
	usb_kill_anchored_urbs(&devinfo->cmd_urbs);
	usb_kill_anchored_urbs(&devinfo->sense_urbs);
	usb_kill_anchored_urbs(&devinfo->data_urbs);
	uas_zap_pending(devinfo, DID_NO_CONNECT);

	/*
	 * Prevent SCSI scanning (if it hasn't started yet)
	 * or wait for the SCSI-scanning routine to stop.
	 */
	cancel_work_sync(&devinfo->scan_work);

	scsi_remove_host(shost);
	uas_free_streams(devinfo);
	scsi_host_put(shost);
}

/*
 * Put the device back in usb-storage mode on shutdown, as some BIOS-es
 * hang on reboot when the device is still in uas mode. Note the reset is
 * necessary as some devices won't revert to usb-storage mode without it.
 */
static void uas_shutdown(struct device *dev)
{
	struct usb_interface *intf = to_usb_interface(dev);
	struct usb_device *udev = interface_to_usbdev(intf);
	struct Scsi_Host *shost = usb_get_intfdata(intf);
	struct uas_dev_info *devinfo = (struct uas_dev_info *)shost->hostdata;

	if (system_state != SYSTEM_RESTART)
		return;

	devinfo->shutdown = 1;
	uas_free_streams(devinfo);
	usb_set_interface(udev, intf->altsetting[0].desc.bInterfaceNumber, 0);
	usb_reset_device(udev);
}

static struct usb_driver uas_driver = {
	.name = "uas",
	.probe = uas_probe,
	.disconnect = uas_disconnect,
	.pre_reset = uas_pre_reset,
	.post_reset = uas_post_reset,
	.suspend = uas_suspend,
	.resume = uas_resume,
	.reset_resume = uas_reset_resume,
	.driver.shutdown = uas_shutdown,
	.id_table = uas_usb_ids,
};

static int __init uas_init(void)
{
	int rv;

	workqueue = alloc_workqueue("uas", WQ_MEM_RECLAIM, 0);
	if (!workqueue)
		return -ENOMEM;

	rv = usb_register(&uas_driver);
	if (rv) {
		destroy_workqueue(workqueue);
		return -ENOMEM;
	}

	return 0;
}

static void __exit uas_exit(void)
{
	usb_deregister(&uas_driver);
	destroy_workqueue(workqueue);
}

module_init(uas_init);
module_exit(uas_exit);

MODULE_LICENSE("GPL");
MODULE_IMPORT_NS(USB_STORAGE);
MODULE_AUTHOR(
	"Hans de Goede <hdegoede@redhat.com>, Matthew Wilcox and Sarah Sharp");<|MERGE_RESOLUTION|>--- conflicted
+++ resolved
@@ -821,17 +821,6 @@
 	struct uas_dev_info *devinfo =
 		(struct uas_dev_info *)sdev->host->hostdata;
 
-<<<<<<< HEAD
-	/*
-	 * Some USB storage devices reset if the IO advice hints grouping mode
-	 * page is queried. Hence skip that mode page.
-	 */
-	sdev->sdev_bflags |= BLIST_SKIP_IO_HINTS;
-
-	sdev->hostdata = devinfo;
-
-=======
->>>>>>> 2d002356
 	/*
 	 * Some USB storage devices reset if the IO advice hints grouping mode
 	 * page is queried. Hence skip that mode page.
