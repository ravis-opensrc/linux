--- conflicted
+++ resolved
@@ -101,15 +101,6 @@
 {
 	struct device		*dev = priv_data->dev;
 	struct reset_control	*crst, *hibrst, *apbrst;
-<<<<<<< HEAD
-	struct phy		*usb3_phy;
-	int			ret = 0;
-	u32			reg;
-
-	usb3_phy = devm_phy_optional_get(dev, "usb3-phy");
-	if (IS_ERR(usb3_phy)) {
-		ret = PTR_ERR(usb3_phy);
-=======
 	struct gpio_desc	*reset_gpio;
 	int			ret = 0;
 	u32			reg;
@@ -117,7 +108,6 @@
 	priv_data->usb3_phy = devm_phy_optional_get(dev, "usb3-phy");
 	if (IS_ERR(priv_data->usb3_phy)) {
 		ret = PTR_ERR(priv_data->usb3_phy);
->>>>>>> d60c95ef
 		dev_err_probe(dev, ret,
 			      "failed to get USB3 PHY\n");
 		goto err;
@@ -132,11 +122,7 @@
 	 * in use but the usb3-phy entry is missing from the device tree.
 	 * Therefore, skip these operations in this case.
 	 */
-<<<<<<< HEAD
-	if (!usb3_phy)
-=======
 	if (!priv_data->usb3_phy)
->>>>>>> d60c95ef
 		goto skip_usb3_phy;
 
 	crst = devm_reset_control_get_exclusive(dev, "usb_crst");
@@ -218,8 +204,6 @@
 	}
 
 skip_usb3_phy:
-<<<<<<< HEAD
-=======
 	/* ulpi reset via gpio-modepin or gpio-framework driver */
 	reset_gpio = devm_gpiod_get_optional(dev, "reset", GPIOD_OUT_LOW);
 	if (IS_ERR(reset_gpio)) {
@@ -235,7 +219,6 @@
 		usleep_range(5000, 10000);
 	}
 
->>>>>>> d60c95ef
 	/*
 	 * This routes the USB DMA traffic to go through FPD path instead
 	 * of reaching DDR directly. This traffic routing is needed to
