/* SPDX-License-Identifier: GPL-2.0 */
/*
 * core.h - DesignWare USB3 DRD Core Header
 *
 * Copyright (C) 2010-2011 Texas Instruments Incorporated - https://www.ti.com
 *
 * Authors: Felipe Balbi <balbi@ti.com>,
 *	    Sebastian Andrzej Siewior <bigeasy@linutronix.de>
 */

#ifndef __DRIVERS_USB_DWC3_CORE_H
#define __DRIVERS_USB_DWC3_CORE_H

#include <linux/device.h>
#include <linux/spinlock.h>
#include <linux/mutex.h>
#include <linux/ioport.h>
#include <linux/list.h>
#include <linux/bitops.h>
#include <linux/dma-mapping.h>
#include <linux/mm.h>
#include <linux/debugfs.h>
#include <linux/wait.h>
#include <linux/workqueue.h>

#include <linux/usb/ch9.h>
#include <linux/usb/gadget.h>
#include <linux/usb/otg.h>
#include <linux/usb/role.h>
#include <linux/ulpi/interface.h>

#include <linux/phy/phy.h>

#include <linux/power_supply.h>

#define DWC3_MSG_MAX	500

/* Global constants */
#define DWC3_PULL_UP_TIMEOUT	500	/* ms */
#define DWC3_BOUNCE_SIZE	1024	/* size of a superspeed bulk */
#define DWC3_EP0_SETUP_SIZE	512
#define DWC3_ENDPOINTS_NUM	32
#define DWC3_XHCI_RESOURCES_NUM	2
#define DWC3_ISOC_MAX_RETRIES	5

#define DWC3_SCRATCHBUF_SIZE	4096	/* each buffer is assumed to be 4KiB */
#define DWC3_EVENT_BUFFERS_SIZE	4096
#define DWC3_EVENT_TYPE_MASK	0xfe

#define DWC3_EVENT_TYPE_DEV	0
#define DWC3_EVENT_TYPE_CARKIT	3
#define DWC3_EVENT_TYPE_I2C	4

#define DWC3_DEVICE_EVENT_DISCONNECT		0
#define DWC3_DEVICE_EVENT_RESET			1
#define DWC3_DEVICE_EVENT_CONNECT_DONE		2
#define DWC3_DEVICE_EVENT_LINK_STATUS_CHANGE	3
#define DWC3_DEVICE_EVENT_WAKEUP		4
#define DWC3_DEVICE_EVENT_HIBER_REQ		5
#define DWC3_DEVICE_EVENT_SUSPEND		6
#define DWC3_DEVICE_EVENT_SOF			7
#define DWC3_DEVICE_EVENT_ERRATIC_ERROR		9
#define DWC3_DEVICE_EVENT_CMD_CMPL		10
#define DWC3_DEVICE_EVENT_OVERFLOW		11

/* Controller's role while using the OTG block */
#define DWC3_OTG_ROLE_IDLE	0
#define DWC3_OTG_ROLE_HOST	1
#define DWC3_OTG_ROLE_DEVICE	2

#define DWC3_GEVNTCOUNT_MASK	0xfffc
#define DWC3_GEVNTCOUNT_EHB	BIT(31)
#define DWC3_GSNPSID_MASK	0xffff0000
#define DWC3_GSNPSREV_MASK	0xffff
#define DWC3_GSNPS_ID(p)	(((p) & DWC3_GSNPSID_MASK) >> 16)

/* DWC3 registers memory space boundries */
#define DWC3_XHCI_REGS_START		0x0
#define DWC3_XHCI_REGS_END		0x7fff
#define DWC3_GLOBALS_REGS_START		0xc100
#define DWC3_GLOBALS_REGS_END		0xc6ff
#define DWC3_DEVICE_REGS_START		0xc700
#define DWC3_DEVICE_REGS_END		0xcbff
#define DWC3_OTG_REGS_START		0xcc00
#define DWC3_OTG_REGS_END		0xccff

#define DWC3_RTK_RTD_GLOBALS_REGS_START	0x8100

/* Global Registers */
#define DWC3_GSBUSCFG0		0xc100
#define DWC3_GSBUSCFG1		0xc104
#define DWC3_GTXTHRCFG		0xc108
#define DWC3_GRXTHRCFG		0xc10c
#define DWC3_GCTL		0xc110
#define DWC3_GEVTEN		0xc114
#define DWC3_GSTS		0xc118
#define DWC3_GUCTL1		0xc11c
#define DWC3_GSNPSID		0xc120
#define DWC3_GGPIO		0xc124
#define DWC3_GUID		0xc128
#define DWC3_GUCTL		0xc12c
#define DWC3_GBUSERRADDR0	0xc130
#define DWC3_GBUSERRADDR1	0xc134
#define DWC3_GPRTBIMAP0		0xc138
#define DWC3_GPRTBIMAP1		0xc13c
#define DWC3_GHWPARAMS0		0xc140
#define DWC3_GHWPARAMS1		0xc144
#define DWC3_GHWPARAMS2		0xc148
#define DWC3_GHWPARAMS3		0xc14c
#define DWC3_GHWPARAMS4		0xc150
#define DWC3_GHWPARAMS5		0xc154
#define DWC3_GHWPARAMS6		0xc158
#define DWC3_GHWPARAMS7		0xc15c
#define DWC3_GDBGFIFOSPACE	0xc160
#define DWC3_GDBGLTSSM		0xc164
#define DWC3_GDBGBMU		0xc16c
#define DWC3_GDBGLSPMUX		0xc170
#define DWC3_GDBGLSP		0xc174
#define DWC3_GDBGEPINFO0	0xc178
#define DWC3_GDBGEPINFO1	0xc17c
#define DWC3_GPRTBIMAP_HS0	0xc180
#define DWC3_GPRTBIMAP_HS1	0xc184
#define DWC3_GPRTBIMAP_FS0	0xc188
#define DWC3_GPRTBIMAP_FS1	0xc18c
#define DWC3_GUCTL2		0xc19c

#define DWC3_VER_NUMBER		0xc1a0
#define DWC3_VER_TYPE		0xc1a4

#define DWC3_GUSB2PHYCFG(n)	(0xc200 + ((n) * 0x04))
#define DWC3_GUSB2I2CCTL(n)	(0xc240 + ((n) * 0x04))

#define DWC3_GUSB2PHYACC(n)	(0xc280 + ((n) * 0x04))

#define DWC3_GUSB3PIPECTL(n)	(0xc2c0 + ((n) * 0x04))

#define DWC3_GTXFIFOSIZ(n)	(0xc300 + ((n) * 0x04))
#define DWC3_GRXFIFOSIZ(n)	(0xc380 + ((n) * 0x04))

#define DWC3_GEVNTADRLO(n)	(0xc400 + ((n) * 0x10))
#define DWC3_GEVNTADRHI(n)	(0xc404 + ((n) * 0x10))
#define DWC3_GEVNTSIZ(n)	(0xc408 + ((n) * 0x10))
#define DWC3_GEVNTCOUNT(n)	(0xc40c + ((n) * 0x10))

#define DWC3_GHWPARAMS8		0xc600
#define DWC3_GUCTL3		0xc60c
#define DWC3_GFLADJ		0xc630
#define DWC3_GHWPARAMS9		0xc6e0

/* Device Registers */
#define DWC3_DCFG		0xc700
#define DWC3_DCTL		0xc704
#define DWC3_DEVTEN		0xc708
#define DWC3_DSTS		0xc70c
#define DWC3_DGCMDPAR		0xc710
#define DWC3_DGCMD		0xc714
#define DWC3_DALEPENA		0xc720
#define DWC3_DCFG1		0xc740 /* DWC_usb32 only */

#define DWC3_DEP_BASE(n)	(0xc800 + ((n) * 0x10))
#define DWC3_DEPCMDPAR2		0x00
#define DWC3_DEPCMDPAR1		0x04
#define DWC3_DEPCMDPAR0		0x08
#define DWC3_DEPCMD		0x0c

#define DWC3_DEV_IMOD(n)	(0xca00 + ((n) * 0x4))

/* OTG Registers */
#define DWC3_OCFG		0xcc00
#define DWC3_OCTL		0xcc04
#define DWC3_OEVT		0xcc08
#define DWC3_OEVTEN		0xcc0C
#define DWC3_OSTS		0xcc10

/* Bit fields */

/* Global SoC Bus Configuration INCRx Register 0 */
#define DWC3_GSBUSCFG0_INCR256BRSTENA	(1 << 7) /* INCR256 burst */
#define DWC3_GSBUSCFG0_INCR128BRSTENA	(1 << 6) /* INCR128 burst */
#define DWC3_GSBUSCFG0_INCR64BRSTENA	(1 << 5) /* INCR64 burst */
#define DWC3_GSBUSCFG0_INCR32BRSTENA	(1 << 4) /* INCR32 burst */
#define DWC3_GSBUSCFG0_INCR16BRSTENA	(1 << 3) /* INCR16 burst */
#define DWC3_GSBUSCFG0_INCR8BRSTENA	(1 << 2) /* INCR8 burst */
#define DWC3_GSBUSCFG0_INCR4BRSTENA	(1 << 1) /* INCR4 burst */
#define DWC3_GSBUSCFG0_INCRBRSTENA	(1 << 0) /* undefined length enable */
#define DWC3_GSBUSCFG0_INCRBRST_MASK	0xff

/* Global Debug LSP MUX Select */
#define DWC3_GDBGLSPMUX_ENDBC		BIT(15)	/* Host only */
#define DWC3_GDBGLSPMUX_HOSTSELECT(n)	((n) & 0x3fff)
#define DWC3_GDBGLSPMUX_DEVSELECT(n)	(((n) & 0xf) << 4)
#define DWC3_GDBGLSPMUX_EPSELECT(n)	((n) & 0xf)

/* Global Debug Queue/FIFO Space Available Register */
#define DWC3_GDBGFIFOSPACE_NUM(n)	((n) & 0x1f)
#define DWC3_GDBGFIFOSPACE_TYPE(n)	(((n) << 5) & 0x1e0)
#define DWC3_GDBGFIFOSPACE_SPACE_AVAILABLE(n) (((n) >> 16) & 0xffff)

#define DWC3_TXFIFO		0
#define DWC3_RXFIFO		1
#define DWC3_TXREQQ		2
#define DWC3_RXREQQ		3
#define DWC3_RXINFOQ		4
#define DWC3_PSTATQ		5
#define DWC3_DESCFETCHQ		6
#define DWC3_EVENTQ		7
#define DWC3_AUXEVENTQ		8

/* Global RX Threshold Configuration Register */
#define DWC3_GRXTHRCFG_MAXRXBURSTSIZE(n) (((n) & 0x1f) << 19)
#define DWC3_GRXTHRCFG_RXPKTCNT(n) (((n) & 0xf) << 24)
#define DWC3_GRXTHRCFG_PKTCNTSEL BIT(29)

/* Global TX Threshold Configuration Register */
#define DWC3_GTXTHRCFG_MAXTXBURSTSIZE(n) (((n) & 0xff) << 16)
#define DWC3_GTXTHRCFG_TXPKTCNT(n) (((n) & 0xf) << 24)
#define DWC3_GTXTHRCFG_PKTCNTSEL BIT(29)

/* Global RX Threshold Configuration Register for DWC_usb31 only */
#define DWC31_GRXTHRCFG_MAXRXBURSTSIZE(n)	(((n) & 0x1f) << 16)
#define DWC31_GRXTHRCFG_RXPKTCNT(n)		(((n) & 0x1f) << 21)
#define DWC31_GRXTHRCFG_PKTCNTSEL		BIT(26)
#define DWC31_RXTHRNUMPKTSEL_HS_PRD		BIT(15)
#define DWC31_RXTHRNUMPKT_HS_PRD(n)		(((n) & 0x3) << 13)
#define DWC31_RXTHRNUMPKTSEL_PRD		BIT(10)
#define DWC31_RXTHRNUMPKT_PRD(n)		(((n) & 0x1f) << 5)
#define DWC31_MAXRXBURSTSIZE_PRD(n)		((n) & 0x1f)

/* Global TX Threshold Configuration Register for DWC_usb31 only */
#define DWC31_GTXTHRCFG_MAXTXBURSTSIZE(n)	(((n) & 0x1f) << 16)
#define DWC31_GTXTHRCFG_TXPKTCNT(n)		(((n) & 0x1f) << 21)
#define DWC31_GTXTHRCFG_PKTCNTSEL		BIT(26)
#define DWC31_TXTHRNUMPKTSEL_HS_PRD		BIT(15)
#define DWC31_TXTHRNUMPKT_HS_PRD(n)		(((n) & 0x3) << 13)
#define DWC31_TXTHRNUMPKTSEL_PRD		BIT(10)
#define DWC31_TXTHRNUMPKT_PRD(n)		(((n) & 0x1f) << 5)
#define DWC31_MAXTXBURSTSIZE_PRD(n)		((n) & 0x1f)

/* Global Configuration Register */
#define DWC3_GCTL_PWRDNSCALE(n)	((n) << 19)
#define DWC3_GCTL_PWRDNSCALE_MASK	GENMASK(31, 19)
#define DWC3_GCTL_U2RSTECN	BIT(16)
#define DWC3_GCTL_RAMCLKSEL(x)	(((x) & DWC3_GCTL_CLK_MASK) << 6)
#define DWC3_GCTL_CLK_BUS	(0)
#define DWC3_GCTL_CLK_PIPE	(1)
#define DWC3_GCTL_CLK_PIPEHALF	(2)
#define DWC3_GCTL_CLK_MASK	(3)

#define DWC3_GCTL_PRTCAP(n)	(((n) & (3 << 12)) >> 12)
#define DWC3_GCTL_PRTCAPDIR(n)	((n) << 12)
#define DWC3_GCTL_PRTCAP_HOST	1
#define DWC3_GCTL_PRTCAP_DEVICE	2
#define DWC3_GCTL_PRTCAP_OTG	3

#define DWC3_GCTL_CORESOFTRESET		BIT(11)
#define DWC3_GCTL_SOFITPSYNC		BIT(10)
#define DWC3_GCTL_SCALEDOWN(n)		((n) << 4)
#define DWC3_GCTL_SCALEDOWN_MASK	DWC3_GCTL_SCALEDOWN(3)
#define DWC3_GCTL_DISSCRAMBLE		BIT(3)
#define DWC3_GCTL_U2EXIT_LFPS		BIT(2)
#define DWC3_GCTL_GBLHIBERNATIONEN	BIT(1)
#define DWC3_GCTL_DSBLCLKGTNG		BIT(0)

/* Global User Control 1 Register */
#define DWC3_GUCTL1_DEV_DECOUPLE_L1L2_EVT	BIT(31)
#define DWC3_GUCTL1_TX_IPGAP_LINECHECK_DIS	BIT(28)
#define DWC3_GUCTL1_DEV_FORCE_20_CLK_FOR_30_CLK	BIT(26)
#define DWC3_GUCTL1_DEV_L1_EXIT_BY_HW		BIT(24)
#define DWC3_GUCTL1_PARKMODE_DISABLE_SS		BIT(17)
#define DWC3_GUCTL1_PARKMODE_DISABLE_HS		BIT(16)
#define DWC3_GUCTL1_RESUME_OPMODE_HS_HOST	BIT(10)

/* Global Status Register */
#define DWC3_GSTS_OTG_IP	BIT(10)
#define DWC3_GSTS_BC_IP		BIT(9)
#define DWC3_GSTS_ADP_IP	BIT(8)
#define DWC3_GSTS_HOST_IP	BIT(7)
#define DWC3_GSTS_DEVICE_IP	BIT(6)
#define DWC3_GSTS_CSR_TIMEOUT	BIT(5)
#define DWC3_GSTS_BUS_ERR_ADDR_VLD	BIT(4)
#define DWC3_GSTS_CURMOD(n)	((n) & 0x3)
#define DWC3_GSTS_CURMOD_DEVICE	0
#define DWC3_GSTS_CURMOD_HOST	1

/* Global USB2 PHY Configuration Register */
#define DWC3_GUSB2PHYCFG_PHYSOFTRST	BIT(31)
#define DWC3_GUSB2PHYCFG_U2_FREECLK_EXISTS	BIT(30)
#define DWC3_GUSB2PHYCFG_ULPIEXTVBUSDRV	BIT(17)
#define DWC3_GUSB2PHYCFG_SUSPHY		BIT(6)
#define DWC3_GUSB2PHYCFG_ULPI_UTMI	BIT(4)
#define DWC3_GUSB2PHYCFG_ENBLSLPM	BIT(8)
#define DWC3_GUSB2PHYCFG_PHYIF(n)	(n << 3)
#define DWC3_GUSB2PHYCFG_PHYIF_MASK	DWC3_GUSB2PHYCFG_PHYIF(1)
#define DWC3_GUSB2PHYCFG_USBTRDTIM(n)	(n << 10)
#define DWC3_GUSB2PHYCFG_USBTRDTIM_MASK	DWC3_GUSB2PHYCFG_USBTRDTIM(0xf)
#define USBTRDTIM_UTMI_8_BIT		9
#define USBTRDTIM_UTMI_16_BIT		5
#define UTMI_PHYIF_16_BIT		1
#define UTMI_PHYIF_8_BIT		0

/* Global USB2 PHY Vendor Control Register */
#define DWC3_GUSB2PHYACC_NEWREGREQ	BIT(25)
#define DWC3_GUSB2PHYACC_DONE		BIT(24)
#define DWC3_GUSB2PHYACC_BUSY		BIT(23)
#define DWC3_GUSB2PHYACC_WRITE		BIT(22)
#define DWC3_GUSB2PHYACC_ADDR(n)	(n << 16)
#define DWC3_GUSB2PHYACC_EXTEND_ADDR(n)	(n << 8)
#define DWC3_GUSB2PHYACC_DATA(n)	(n & 0xff)

/* Global USB3 PIPE Control Register */
#define DWC3_GUSB3PIPECTL_PHYSOFTRST	BIT(31)
#define DWC3_GUSB3PIPECTL_U2SSINP3OK	BIT(29)
#define DWC3_GUSB3PIPECTL_DISRXDETINP3	BIT(28)
#define DWC3_GUSB3PIPECTL_UX_EXIT_PX	BIT(27)
#define DWC3_GUSB3PIPECTL_REQP1P2P3	BIT(24)
#define DWC3_GUSB3PIPECTL_DEP1P2P3(n)	((n) << 19)
#define DWC3_GUSB3PIPECTL_DEP1P2P3_MASK	DWC3_GUSB3PIPECTL_DEP1P2P3(7)
#define DWC3_GUSB3PIPECTL_DEP1P2P3_EN	DWC3_GUSB3PIPECTL_DEP1P2P3(1)
#define DWC3_GUSB3PIPECTL_DEPOCHANGE	BIT(18)
#define DWC3_GUSB3PIPECTL_SUSPHY	BIT(17)
#define DWC3_GUSB3PIPECTL_LFPSFILT	BIT(9)
#define DWC3_GUSB3PIPECTL_RX_DETOPOLL	BIT(8)
#define DWC3_GUSB3PIPECTL_TX_DEEPH_MASK	DWC3_GUSB3PIPECTL_TX_DEEPH(3)
#define DWC3_GUSB3PIPECTL_TX_DEEPH(n)	((n) << 1)

/* Global TX Fifo Size Register */
#define DWC31_GTXFIFOSIZ_TXFRAMNUM	BIT(15)		/* DWC_usb31 only */
#define DWC31_GTXFIFOSIZ_TXFDEP(n)	((n) & 0x7fff)	/* DWC_usb31 only */
#define DWC3_GTXFIFOSIZ_TXFDEP(n)	((n) & 0xffff)
#define DWC3_GTXFIFOSIZ_TXFSTADDR(n)	((n) & 0xffff0000)

/* Global RX Fifo Size Register */
#define DWC31_GRXFIFOSIZ_RXFDEP(n)	((n) & 0x7fff)	/* DWC_usb31 only */
#define DWC3_GRXFIFOSIZ_RXFDEP(n)	((n) & 0xffff)

/* Global Event Size Registers */
#define DWC3_GEVNTSIZ_INTMASK		BIT(31)
#define DWC3_GEVNTSIZ_SIZE(n)		((n) & 0xffff)

/* Global HWPARAMS0 Register */
#define DWC3_GHWPARAMS0_MODE(n)		((n) & 0x3)
#define DWC3_GHWPARAMS0_MODE_GADGET	0
#define DWC3_GHWPARAMS0_MODE_HOST	1
#define DWC3_GHWPARAMS0_MODE_DRD	2
#define DWC3_GHWPARAMS0_MBUS_TYPE(n)	(((n) >> 3) & 0x7)
#define DWC3_GHWPARAMS0_SBUS_TYPE(n)	(((n) >> 6) & 0x3)
#define DWC3_GHWPARAMS0_MDWIDTH(n)	(((n) >> 8) & 0xff)
#define DWC3_GHWPARAMS0_SDWIDTH(n)	(((n) >> 16) & 0xff)
#define DWC3_GHWPARAMS0_AWIDTH(n)	(((n) >> 24) & 0xff)

/* Global HWPARAMS1 Register */
#define DWC3_GHWPARAMS1_EN_PWROPT(n)	(((n) & (3 << 24)) >> 24)
#define DWC3_GHWPARAMS1_EN_PWROPT_NO	0
#define DWC3_GHWPARAMS1_EN_PWROPT_CLK	1
#define DWC3_GHWPARAMS1_EN_PWROPT_HIB	2
#define DWC3_GHWPARAMS1_PWROPT(n)	((n) << 24)
#define DWC3_GHWPARAMS1_PWROPT_MASK	DWC3_GHWPARAMS1_PWROPT(3)
#define DWC3_GHWPARAMS1_ENDBC		BIT(31)

/* Global HWPARAMS3 Register */
#define DWC3_GHWPARAMS3_SSPHY_IFC(n)		((n) & 3)
#define DWC3_GHWPARAMS3_SSPHY_IFC_DIS		0
#define DWC3_GHWPARAMS3_SSPHY_IFC_GEN1		1
#define DWC3_GHWPARAMS3_SSPHY_IFC_GEN2		2 /* DWC_usb31 only */
#define DWC3_GHWPARAMS3_HSPHY_IFC(n)		(((n) & (3 << 2)) >> 2)
#define DWC3_GHWPARAMS3_HSPHY_IFC_DIS		0
#define DWC3_GHWPARAMS3_HSPHY_IFC_UTMI		1
#define DWC3_GHWPARAMS3_HSPHY_IFC_ULPI		2
#define DWC3_GHWPARAMS3_HSPHY_IFC_UTMI_ULPI	3
#define DWC3_GHWPARAMS3_FSPHY_IFC(n)		(((n) & (3 << 4)) >> 4)
#define DWC3_GHWPARAMS3_FSPHY_IFC_DIS		0
#define DWC3_GHWPARAMS3_FSPHY_IFC_ENA		1

/* Global HWPARAMS4 Register */
#define DWC3_GHWPARAMS4_HIBER_SCRATCHBUFS(n)	(((n) & (0x0f << 13)) >> 13)
#define DWC3_MAX_HIBER_SCRATCHBUFS		15

/* Global HWPARAMS6 Register */
#define DWC3_GHWPARAMS6_BCSUPPORT		BIT(14)
#define DWC3_GHWPARAMS6_OTG3SUPPORT		BIT(13)
#define DWC3_GHWPARAMS6_ADPSUPPORT		BIT(12)
#define DWC3_GHWPARAMS6_HNPSUPPORT		BIT(11)
#define DWC3_GHWPARAMS6_SRPSUPPORT		BIT(10)
#define DWC3_GHWPARAMS6_EN_FPGA			BIT(7)

/* DWC_usb32 only */
#define DWC3_GHWPARAMS6_MDWIDTH(n)		((n) & (0x3 << 8))

/* Global HWPARAMS7 Register */
#define DWC3_GHWPARAMS7_RAM1_DEPTH(n)	((n) & 0xffff)
#define DWC3_GHWPARAMS7_RAM2_DEPTH(n)	(((n) >> 16) & 0xffff)

/* Global HWPARAMS9 Register */
#define DWC3_GHWPARAMS9_DEV_TXF_FLUSH_BYPASS	BIT(0)
#define DWC3_GHWPARAMS9_DEV_MST			BIT(1)

/* Global Frame Length Adjustment Register */
#define DWC3_GFLADJ_30MHZ_SDBND_SEL		BIT(7)
#define DWC3_GFLADJ_30MHZ_MASK			0x3f
#define DWC3_GFLADJ_REFCLK_FLADJ_MASK		GENMASK(21, 8)
#define DWC3_GFLADJ_REFCLK_LPM_SEL		BIT(23)
#define DWC3_GFLADJ_240MHZDECR			GENMASK(30, 24)
#define DWC3_GFLADJ_240MHZDECR_PLS1		BIT(31)

/* Global User Control Register*/
#define DWC3_GUCTL_REFCLKPER_MASK		0xffc00000
#define DWC3_GUCTL_REFCLKPER_SEL		22

/* Global User Control Register 2 */
#define DWC3_GUCTL2_RST_ACTBITLATER		BIT(14)

/* Global User Control Register 3 */
#define DWC3_GUCTL3_SPLITDISABLE		BIT(14)

/* Device Configuration Register */
#define DWC3_DCFG_NUMLANES(n)	(((n) & 0x3) << 30) /* DWC_usb32 only */

#define DWC3_DCFG_DEVADDR(addr)	((addr) << 3)
#define DWC3_DCFG_DEVADDR_MASK	DWC3_DCFG_DEVADDR(0x7f)

#define DWC3_DCFG_SPEED_MASK	(7 << 0)
#define DWC3_DCFG_SUPERSPEED_PLUS (5 << 0)  /* DWC_usb31 only */
#define DWC3_DCFG_SUPERSPEED	(4 << 0)
#define DWC3_DCFG_HIGHSPEED	(0 << 0)
#define DWC3_DCFG_FULLSPEED	BIT(0)

#define DWC3_DCFG_NUMP_SHIFT	17
#define DWC3_DCFG_NUMP(n)	(((n) >> DWC3_DCFG_NUMP_SHIFT) & 0x1f)
#define DWC3_DCFG_NUMP_MASK	(0x1f << DWC3_DCFG_NUMP_SHIFT)
#define DWC3_DCFG_LPM_CAP	BIT(22)
#define DWC3_DCFG_IGNSTRMPP	BIT(23)

/* Device Control Register */
#define DWC3_DCTL_RUN_STOP	BIT(31)
#define DWC3_DCTL_CSFTRST	BIT(30)
#define DWC3_DCTL_LSFTRST	BIT(29)

#define DWC3_DCTL_HIRD_THRES_MASK	(0x1f << 24)
#define DWC3_DCTL_HIRD_THRES(n)	((n) << 24)

#define DWC3_DCTL_APPL1RES	BIT(23)

/* These apply for core versions 1.87a and earlier */
#define DWC3_DCTL_TRGTULST_MASK		(0x0f << 17)
#define DWC3_DCTL_TRGTULST(n)		((n) << 17)
#define DWC3_DCTL_TRGTULST_U2		(DWC3_DCTL_TRGTULST(2))
#define DWC3_DCTL_TRGTULST_U3		(DWC3_DCTL_TRGTULST(3))
#define DWC3_DCTL_TRGTULST_SS_DIS	(DWC3_DCTL_TRGTULST(4))
#define DWC3_DCTL_TRGTULST_RX_DET	(DWC3_DCTL_TRGTULST(5))
#define DWC3_DCTL_TRGTULST_SS_INACT	(DWC3_DCTL_TRGTULST(6))

/* These apply for core versions 1.94a and later */
#define DWC3_DCTL_NYET_THRES(n)		(((n) & 0xf) << 20)

#define DWC3_DCTL_KEEP_CONNECT		BIT(19)
#define DWC3_DCTL_L1_HIBER_EN		BIT(18)
#define DWC3_DCTL_CRS			BIT(17)
#define DWC3_DCTL_CSS			BIT(16)

#define DWC3_DCTL_INITU2ENA		BIT(12)
#define DWC3_DCTL_ACCEPTU2ENA		BIT(11)
#define DWC3_DCTL_INITU1ENA		BIT(10)
#define DWC3_DCTL_ACCEPTU1ENA		BIT(9)
#define DWC3_DCTL_TSTCTRL_MASK		(0xf << 1)

#define DWC3_DCTL_ULSTCHNGREQ_MASK	(0x0f << 5)
#define DWC3_DCTL_ULSTCHNGREQ(n) (((n) << 5) & DWC3_DCTL_ULSTCHNGREQ_MASK)

#define DWC3_DCTL_ULSTCHNG_NO_ACTION	(DWC3_DCTL_ULSTCHNGREQ(0))
#define DWC3_DCTL_ULSTCHNG_SS_DISABLED	(DWC3_DCTL_ULSTCHNGREQ(4))
#define DWC3_DCTL_ULSTCHNG_RX_DETECT	(DWC3_DCTL_ULSTCHNGREQ(5))
#define DWC3_DCTL_ULSTCHNG_SS_INACTIVE	(DWC3_DCTL_ULSTCHNGREQ(6))
#define DWC3_DCTL_ULSTCHNG_RECOVERY	(DWC3_DCTL_ULSTCHNGREQ(8))
#define DWC3_DCTL_ULSTCHNG_COMPLIANCE	(DWC3_DCTL_ULSTCHNGREQ(10))
#define DWC3_DCTL_ULSTCHNG_LOOPBACK	(DWC3_DCTL_ULSTCHNGREQ(11))

/* Device Event Enable Register */
#define DWC3_DEVTEN_VNDRDEVTSTRCVEDEN	BIT(12)
#define DWC3_DEVTEN_EVNTOVERFLOWEN	BIT(11)
#define DWC3_DEVTEN_CMDCMPLTEN		BIT(10)
#define DWC3_DEVTEN_ERRTICERREN		BIT(9)
#define DWC3_DEVTEN_SOFEN		BIT(7)
#define DWC3_DEVTEN_U3L2L1SUSPEN	BIT(6)
#define DWC3_DEVTEN_HIBERNATIONREQEVTEN	BIT(5)
#define DWC3_DEVTEN_WKUPEVTEN		BIT(4)
#define DWC3_DEVTEN_ULSTCNGEN		BIT(3)
#define DWC3_DEVTEN_CONNECTDONEEN	BIT(2)
#define DWC3_DEVTEN_USBRSTEN		BIT(1)
#define DWC3_DEVTEN_DISCONNEVTEN	BIT(0)

#define DWC3_DSTS_CONNLANES(n)		(((n) >> 30) & 0x3) /* DWC_usb32 only */

/* Device Status Register */
#define DWC3_DSTS_DCNRD			BIT(29)

/* This applies for core versions 1.87a and earlier */
#define DWC3_DSTS_PWRUPREQ		BIT(24)

/* These apply for core versions 1.94a and later */
#define DWC3_DSTS_RSS			BIT(25)
#define DWC3_DSTS_SSS			BIT(24)

#define DWC3_DSTS_COREIDLE		BIT(23)
#define DWC3_DSTS_DEVCTRLHLT		BIT(22)

#define DWC3_DSTS_USBLNKST_MASK		(0x0f << 18)
#define DWC3_DSTS_USBLNKST(n)		(((n) & DWC3_DSTS_USBLNKST_MASK) >> 18)

#define DWC3_DSTS_RXFIFOEMPTY		BIT(17)

#define DWC3_DSTS_SOFFN_MASK		(0x3fff << 3)
#define DWC3_DSTS_SOFFN(n)		(((n) & DWC3_DSTS_SOFFN_MASK) >> 3)

#define DWC3_DSTS_CONNECTSPD		(7 << 0)

#define DWC3_DSTS_SUPERSPEED_PLUS	(5 << 0) /* DWC_usb31 only */
#define DWC3_DSTS_SUPERSPEED		(4 << 0)
#define DWC3_DSTS_HIGHSPEED		(0 << 0)
#define DWC3_DSTS_FULLSPEED		BIT(0)

/* Device Generic Command Register */
#define DWC3_DGCMD_SET_LMP		0x01
#define DWC3_DGCMD_SET_PERIODIC_PAR	0x02
#define DWC3_DGCMD_XMIT_FUNCTION	0x03

/* These apply for core versions 1.94a and later */
#define DWC3_DGCMD_SET_SCRATCHPAD_ADDR_LO	0x04
#define DWC3_DGCMD_SET_SCRATCHPAD_ADDR_HI	0x05

#define DWC3_DGCMD_SELECTED_FIFO_FLUSH	0x09
#define DWC3_DGCMD_ALL_FIFO_FLUSH	0x0a
#define DWC3_DGCMD_SET_ENDPOINT_NRDY	0x0c
#define DWC3_DGCMD_SET_ENDPOINT_PRIME	0x0d
#define DWC3_DGCMD_RUN_SOC_BUS_LOOPBACK	0x10
#define DWC3_DGCMD_DEV_NOTIFICATION	0x07

#define DWC3_DGCMD_STATUS(n)		(((n) >> 12) & 0x0F)
#define DWC3_DGCMD_CMDACT		BIT(10)
#define DWC3_DGCMD_CMDIOC		BIT(8)

/* Device Generic Command Parameter Register */
#define DWC3_DGCMDPAR_FORCE_LINKPM_ACCEPT	BIT(0)
#define DWC3_DGCMDPAR_FIFO_NUM(n)		((n) << 0)
#define DWC3_DGCMDPAR_RX_FIFO			(0 << 5)
#define DWC3_DGCMDPAR_TX_FIFO			BIT(5)
#define DWC3_DGCMDPAR_LOOPBACK_DIS		(0 << 0)
#define DWC3_DGCMDPAR_LOOPBACK_ENA		BIT(0)
#define DWC3_DGCMDPAR_DN_FUNC_WAKE		BIT(0)
#define DWC3_DGCMDPAR_INTF_SEL(n)		((n) << 4)

/* Device Endpoint Command Register */
#define DWC3_DEPCMD_PARAM_SHIFT		16
#define DWC3_DEPCMD_PARAM(x)		((x) << DWC3_DEPCMD_PARAM_SHIFT)
#define DWC3_DEPCMD_GET_RSC_IDX(x)	(((x) >> DWC3_DEPCMD_PARAM_SHIFT) & 0x7f)
#define DWC3_DEPCMD_STATUS(x)		(((x) >> 12) & 0x0F)
#define DWC3_DEPCMD_HIPRI_FORCERM	BIT(11)
#define DWC3_DEPCMD_CLEARPENDIN		BIT(11)
#define DWC3_DEPCMD_CMDACT		BIT(10)
#define DWC3_DEPCMD_CMDIOC		BIT(8)

#define DWC3_DEPCMD_DEPSTARTCFG		(0x09 << 0)
#define DWC3_DEPCMD_ENDTRANSFER		(0x08 << 0)
#define DWC3_DEPCMD_UPDATETRANSFER	(0x07 << 0)
#define DWC3_DEPCMD_STARTTRANSFER	(0x06 << 0)
#define DWC3_DEPCMD_CLEARSTALL		(0x05 << 0)
#define DWC3_DEPCMD_SETSTALL		(0x04 << 0)
/* This applies for core versions 1.90a and earlier */
#define DWC3_DEPCMD_GETSEQNUMBER	(0x03 << 0)
/* This applies for core versions 1.94a and later */
#define DWC3_DEPCMD_GETEPSTATE		(0x03 << 0)
#define DWC3_DEPCMD_SETTRANSFRESOURCE	(0x02 << 0)
#define DWC3_DEPCMD_SETEPCONFIG		(0x01 << 0)

#define DWC3_DEPCMD_CMD(x)		((x) & 0xf)

/* The EP number goes 0..31 so ep0 is always out and ep1 is always in */
#define DWC3_DALEPENA_EP(n)		BIT(n)

/* DWC_usb32 DCFG1 config */
#define DWC3_DCFG1_DIS_MST_ENH		BIT(1)

#define DWC3_DEPCMD_TYPE_CONTROL	0
#define DWC3_DEPCMD_TYPE_ISOC		1
#define DWC3_DEPCMD_TYPE_BULK		2
#define DWC3_DEPCMD_TYPE_INTR		3

#define DWC3_DEV_IMOD_COUNT_SHIFT	16
#define DWC3_DEV_IMOD_COUNT_MASK	(0xffff << 16)
#define DWC3_DEV_IMOD_INTERVAL_SHIFT	0
#define DWC3_DEV_IMOD_INTERVAL_MASK	(0xffff << 0)

/* OTG Configuration Register */
#define DWC3_OCFG_DISPWRCUTTOFF		BIT(5)
#define DWC3_OCFG_HIBDISMASK		BIT(4)
#define DWC3_OCFG_SFTRSTMASK		BIT(3)
#define DWC3_OCFG_OTGVERSION		BIT(2)
#define DWC3_OCFG_HNPCAP		BIT(1)
#define DWC3_OCFG_SRPCAP		BIT(0)

/* OTG CTL Register */
#define DWC3_OCTL_OTG3GOERR		BIT(7)
#define DWC3_OCTL_PERIMODE		BIT(6)
#define DWC3_OCTL_PRTPWRCTL		BIT(5)
#define DWC3_OCTL_HNPREQ		BIT(4)
#define DWC3_OCTL_SESREQ		BIT(3)
#define DWC3_OCTL_TERMSELIDPULSE	BIT(2)
#define DWC3_OCTL_DEVSETHNPEN		BIT(1)
#define DWC3_OCTL_HSTSETHNPEN		BIT(0)

/* OTG Event Register */
#define DWC3_OEVT_DEVICEMODE		BIT(31)
#define DWC3_OEVT_XHCIRUNSTPSET		BIT(27)
#define DWC3_OEVT_DEVRUNSTPSET		BIT(26)
#define DWC3_OEVT_HIBENTRY		BIT(25)
#define DWC3_OEVT_CONIDSTSCHNG		BIT(24)
#define DWC3_OEVT_HRRCONFNOTIF		BIT(23)
#define DWC3_OEVT_HRRINITNOTIF		BIT(22)
#define DWC3_OEVT_ADEVIDLE		BIT(21)
#define DWC3_OEVT_ADEVBHOSTEND		BIT(20)
#define DWC3_OEVT_ADEVHOST		BIT(19)
#define DWC3_OEVT_ADEVHNPCHNG		BIT(18)
#define DWC3_OEVT_ADEVSRPDET		BIT(17)
#define DWC3_OEVT_ADEVSESSENDDET	BIT(16)
#define DWC3_OEVT_BDEVBHOSTEND		BIT(11)
#define DWC3_OEVT_BDEVHNPCHNG		BIT(10)
#define DWC3_OEVT_BDEVSESSVLDDET	BIT(9)
#define DWC3_OEVT_BDEVVBUSCHNG		BIT(8)
#define DWC3_OEVT_BSESSVLD		BIT(3)
#define DWC3_OEVT_HSTNEGSTS		BIT(2)
#define DWC3_OEVT_SESREQSTS		BIT(1)
#define DWC3_OEVT_ERROR			BIT(0)

/* OTG Event Enable Register */
#define DWC3_OEVTEN_XHCIRUNSTPSETEN	BIT(27)
#define DWC3_OEVTEN_DEVRUNSTPSETEN	BIT(26)
#define DWC3_OEVTEN_HIBENTRYEN		BIT(25)
#define DWC3_OEVTEN_CONIDSTSCHNGEN	BIT(24)
#define DWC3_OEVTEN_HRRCONFNOTIFEN	BIT(23)
#define DWC3_OEVTEN_HRRINITNOTIFEN	BIT(22)
#define DWC3_OEVTEN_ADEVIDLEEN		BIT(21)
#define DWC3_OEVTEN_ADEVBHOSTENDEN	BIT(20)
#define DWC3_OEVTEN_ADEVHOSTEN		BIT(19)
#define DWC3_OEVTEN_ADEVHNPCHNGEN	BIT(18)
#define DWC3_OEVTEN_ADEVSRPDETEN	BIT(17)
#define DWC3_OEVTEN_ADEVSESSENDDETEN	BIT(16)
#define DWC3_OEVTEN_BDEVBHOSTENDEN	BIT(11)
#define DWC3_OEVTEN_BDEVHNPCHNGEN	BIT(10)
#define DWC3_OEVTEN_BDEVSESSVLDDETEN	BIT(9)
#define DWC3_OEVTEN_BDEVVBUSCHNGEN	BIT(8)

/* OTG Status Register */
#define DWC3_OSTS_DEVRUNSTP		BIT(13)
#define DWC3_OSTS_XHCIRUNSTP		BIT(12)
#define DWC3_OSTS_PERIPHERALSTATE	BIT(4)
#define DWC3_OSTS_XHCIPRTPOWER		BIT(3)
#define DWC3_OSTS_BSESVLD		BIT(2)
#define DWC3_OSTS_VBUSVLD		BIT(1)
#define DWC3_OSTS_CONIDSTS		BIT(0)

/* Structures */

struct dwc3_trb;

/**
 * struct dwc3_event_buffer - Software event buffer representation
 * @buf: _THE_ buffer
 * @cache: The buffer cache used in the threaded interrupt
 * @length: size of this buffer
 * @lpos: event offset
 * @count: cache of last read event count register
 * @flags: flags related to this event buffer
 * @dma: dma_addr_t
 * @dwc: pointer to DWC controller
 */
struct dwc3_event_buffer {
	void			*buf;
	void			*cache;
	unsigned int		length;
	unsigned int		lpos;
	unsigned int		count;
	unsigned int		flags;

#define DWC3_EVENT_PENDING	BIT(0)

	dma_addr_t		dma;

	struct dwc3		*dwc;
};

#define DWC3_EP_FLAG_STALLED	BIT(0)
#define DWC3_EP_FLAG_WEDGED	BIT(1)

#define DWC3_EP_DIRECTION_TX	true
#define DWC3_EP_DIRECTION_RX	false

#define DWC3_TRB_NUM		256

/**
 * struct dwc3_ep - device side endpoint representation
 * @endpoint: usb endpoint
 * @cancelled_list: list of cancelled requests for this endpoint
 * @pending_list: list of pending requests for this endpoint
 * @started_list: list of started requests on this endpoint
 * @regs: pointer to first endpoint register
 * @trb_pool: array of transaction buffers
 * @trb_pool_dma: dma address of @trb_pool
 * @trb_enqueue: enqueue 'pointer' into TRB array
 * @trb_dequeue: dequeue 'pointer' into TRB array
 * @dwc: pointer to DWC controller
 * @saved_state: ep state saved during hibernation
 * @flags: endpoint flags (wedged, stalled, ...)
 * @number: endpoint number (1 - 15)
 * @type: set to bmAttributes & USB_ENDPOINT_XFERTYPE_MASK
 * @resource_index: Resource transfer index
 * @frame_number: set to the frame number we want this transfer to start (ISOC)
 * @interval: the interval on which the ISOC transfer is started
 * @name: a human readable name e.g. ep1out-bulk
 * @direction: true for TX, false for RX
 * @stream_capable: true when streams are enabled
 * @combo_num: the test combination BIT[15:14] of the frame number to test
 *		isochronous START TRANSFER command failure workaround
 * @start_cmd_status: the status of testing START TRANSFER command with
 *		combo_num = 'b00
 */
struct dwc3_ep {
	struct usb_ep		endpoint;
	struct list_head	cancelled_list;
	struct list_head	pending_list;
	struct list_head	started_list;

	void __iomem		*regs;

	struct dwc3_trb		*trb_pool;
	dma_addr_t		trb_pool_dma;
	struct dwc3		*dwc;

	u32			saved_state;
	unsigned int		flags;
#define DWC3_EP_ENABLED			BIT(0)
#define DWC3_EP_STALL			BIT(1)
#define DWC3_EP_WEDGE			BIT(2)
#define DWC3_EP_TRANSFER_STARTED	BIT(3)
#define DWC3_EP_END_TRANSFER_PENDING	BIT(4)
#define DWC3_EP_PENDING_REQUEST		BIT(5)
#define DWC3_EP_DELAY_START		BIT(6)
#define DWC3_EP_WAIT_TRANSFER_COMPLETE	BIT(7)
#define DWC3_EP_IGNORE_NEXT_NOSTREAM	BIT(8)
#define DWC3_EP_FORCE_RESTART_STREAM	BIT(9)
#define DWC3_EP_FIRST_STREAM_PRIMED	BIT(10)
#define DWC3_EP_PENDING_CLEAR_STALL	BIT(11)
#define DWC3_EP_TXFIFO_RESIZED		BIT(12)
#define DWC3_EP_DELAY_STOP             BIT(13)

	/* This last one is specific to EP0 */
#define DWC3_EP0_DIR_IN			BIT(31)

	/*
	 * IMPORTANT: we *know* we have 256 TRBs in our @trb_pool, so we will
	 * use a u8 type here. If anybody decides to increase number of TRBs to
	 * anything larger than 256 - I can't see why people would want to do
	 * this though - then this type needs to be changed.
	 *
	 * By using u8 types we ensure that our % operator when incrementing
	 * enqueue and dequeue get optimized away by the compiler.
	 */
	u8			trb_enqueue;
	u8			trb_dequeue;

	u8			number;
	u8			type;
	u8			resource_index;
	u32			frame_number;
	u32			interval;

	char			name[20];

	unsigned		direction:1;
	unsigned		stream_capable:1;

	/* For isochronous START TRANSFER workaround only */
	u8			combo_num;
	int			start_cmd_status;
};

enum dwc3_phy {
	DWC3_PHY_UNKNOWN = 0,
	DWC3_PHY_USB3,
	DWC3_PHY_USB2,
};

enum dwc3_ep0_next {
	DWC3_EP0_UNKNOWN = 0,
	DWC3_EP0_COMPLETE,
	DWC3_EP0_NRDY_DATA,
	DWC3_EP0_NRDY_STATUS,
};

enum dwc3_ep0_state {
	EP0_UNCONNECTED		= 0,
	EP0_SETUP_PHASE,
	EP0_DATA_PHASE,
	EP0_STATUS_PHASE,
};

enum dwc3_link_state {
	/* In SuperSpeed */
	DWC3_LINK_STATE_U0		= 0x00, /* in HS, means ON */
	DWC3_LINK_STATE_U1		= 0x01,
	DWC3_LINK_STATE_U2		= 0x02, /* in HS, means SLEEP */
	DWC3_LINK_STATE_U3		= 0x03, /* in HS, means SUSPEND */
	DWC3_LINK_STATE_SS_DIS		= 0x04,
	DWC3_LINK_STATE_RX_DET		= 0x05, /* in HS, means Early Suspend */
	DWC3_LINK_STATE_SS_INACT	= 0x06,
	DWC3_LINK_STATE_POLL		= 0x07,
	DWC3_LINK_STATE_RECOV		= 0x08,
	DWC3_LINK_STATE_HRESET		= 0x09,
	DWC3_LINK_STATE_CMPLY		= 0x0a,
	DWC3_LINK_STATE_LPBK		= 0x0b,
	DWC3_LINK_STATE_RESET		= 0x0e,
	DWC3_LINK_STATE_RESUME		= 0x0f,
	DWC3_LINK_STATE_MASK		= 0x0f,
};

/* TRB Length, PCM and Status */
#define DWC3_TRB_SIZE_MASK	(0x00ffffff)
#define DWC3_TRB_SIZE_LENGTH(n)	((n) & DWC3_TRB_SIZE_MASK)
#define DWC3_TRB_SIZE_PCM1(n)	(((n) & 0x03) << 24)
#define DWC3_TRB_SIZE_TRBSTS(n)	(((n) & (0x0f << 28)) >> 28)

#define DWC3_TRBSTS_OK			0
#define DWC3_TRBSTS_MISSED_ISOC		1
#define DWC3_TRBSTS_SETUP_PENDING	2
#define DWC3_TRB_STS_XFER_IN_PROG	4

/* TRB Control */
#define DWC3_TRB_CTRL_HWO		BIT(0)
#define DWC3_TRB_CTRL_LST		BIT(1)
#define DWC3_TRB_CTRL_CHN		BIT(2)
#define DWC3_TRB_CTRL_CSP		BIT(3)
#define DWC3_TRB_CTRL_TRBCTL(n)		(((n) & 0x3f) << 4)
#define DWC3_TRB_CTRL_ISP_IMI		BIT(10)
#define DWC3_TRB_CTRL_IOC		BIT(11)
#define DWC3_TRB_CTRL_SID_SOFN(n)	(((n) & 0xffff) << 14)
#define DWC3_TRB_CTRL_GET_SID_SOFN(n)	(((n) & (0xffff << 14)) >> 14)

#define DWC3_TRBCTL_TYPE(n)		((n) & (0x3f << 4))
#define DWC3_TRBCTL_NORMAL		DWC3_TRB_CTRL_TRBCTL(1)
#define DWC3_TRBCTL_CONTROL_SETUP	DWC3_TRB_CTRL_TRBCTL(2)
#define DWC3_TRBCTL_CONTROL_STATUS2	DWC3_TRB_CTRL_TRBCTL(3)
#define DWC3_TRBCTL_CONTROL_STATUS3	DWC3_TRB_CTRL_TRBCTL(4)
#define DWC3_TRBCTL_CONTROL_DATA	DWC3_TRB_CTRL_TRBCTL(5)
#define DWC3_TRBCTL_ISOCHRONOUS_FIRST	DWC3_TRB_CTRL_TRBCTL(6)
#define DWC3_TRBCTL_ISOCHRONOUS		DWC3_TRB_CTRL_TRBCTL(7)
#define DWC3_TRBCTL_LINK_TRB		DWC3_TRB_CTRL_TRBCTL(8)

/**
 * struct dwc3_trb - transfer request block (hw format)
 * @bpl: DW0-3
 * @bph: DW4-7
 * @size: DW8-B
 * @ctrl: DWC-F
 */
struct dwc3_trb {
	u32		bpl;
	u32		bph;
	u32		size;
	u32		ctrl;
} __packed;

/**
 * struct dwc3_hwparams - copy of HWPARAMS registers
 * @hwparams0: GHWPARAMS0
 * @hwparams1: GHWPARAMS1
 * @hwparams2: GHWPARAMS2
 * @hwparams3: GHWPARAMS3
 * @hwparams4: GHWPARAMS4
 * @hwparams5: GHWPARAMS5
 * @hwparams6: GHWPARAMS6
 * @hwparams7: GHWPARAMS7
 * @hwparams8: GHWPARAMS8
 * @hwparams9: GHWPARAMS9
 */
struct dwc3_hwparams {
	u32	hwparams0;
	u32	hwparams1;
	u32	hwparams2;
	u32	hwparams3;
	u32	hwparams4;
	u32	hwparams5;
	u32	hwparams6;
	u32	hwparams7;
	u32	hwparams8;
	u32	hwparams9;
};

/* HWPARAMS0 */
#define DWC3_MODE(n)		((n) & 0x7)

/* HWPARAMS1 */
#define DWC3_NUM_INT(n)		(((n) & (0x3f << 15)) >> 15)

/* HWPARAMS3 */
#define DWC3_NUM_IN_EPS_MASK	(0x1f << 18)
#define DWC3_NUM_EPS_MASK	(0x3f << 12)
#define DWC3_NUM_EPS(p)		(((p)->hwparams3 &		\
			(DWC3_NUM_EPS_MASK)) >> 12)
#define DWC3_NUM_IN_EPS(p)	(((p)->hwparams3 &		\
			(DWC3_NUM_IN_EPS_MASK)) >> 18)

/* HWPARAMS7 */
#define DWC3_RAM1_DEPTH(n)	((n) & 0xffff)

/* HWPARAMS9 */
#define DWC3_MST_CAPABLE(p)	(!!((p)->hwparams9 &		\
			DWC3_GHWPARAMS9_DEV_MST))

/**
 * struct dwc3_request - representation of a transfer request
 * @request: struct usb_request to be transferred
 * @list: a list_head used for request queueing
 * @dep: struct dwc3_ep owning this request
 * @sg: pointer to first incomplete sg
 * @start_sg: pointer to the sg which should be queued next
 * @num_pending_sgs: counter to pending sgs
 * @num_queued_sgs: counter to the number of sgs which already got queued
 * @remaining: amount of data remaining
 * @status: internal dwc3 request status tracking
 * @epnum: endpoint number to which this request refers
 * @trb: pointer to struct dwc3_trb
 * @trb_dma: DMA address of @trb
 * @num_trbs: number of TRBs used by this request
 * @needs_extra_trb: true when request needs one extra TRB (either due to ZLP
 *	or unaligned OUT)
 * @direction: IN or OUT direction flag
 * @mapped: true when request has been dma-mapped
 */
struct dwc3_request {
	struct usb_request	request;
	struct list_head	list;
	struct dwc3_ep		*dep;
	struct scatterlist	*sg;
	struct scatterlist	*start_sg;

	unsigned int		num_pending_sgs;
	unsigned int		num_queued_sgs;
	unsigned int		remaining;

	unsigned int		status;
#define DWC3_REQUEST_STATUS_QUEUED		0
#define DWC3_REQUEST_STATUS_STARTED		1
#define DWC3_REQUEST_STATUS_DISCONNECTED	2
#define DWC3_REQUEST_STATUS_DEQUEUED		3
#define DWC3_REQUEST_STATUS_STALLED		4
#define DWC3_REQUEST_STATUS_COMPLETED		5
#define DWC3_REQUEST_STATUS_UNKNOWN		-1

	u8			epnum;
	struct dwc3_trb		*trb;
	dma_addr_t		trb_dma;

	unsigned int		num_trbs;

	unsigned int		needs_extra_trb:1;
	unsigned int		direction:1;
	unsigned int		mapped:1;
};

/*
 * struct dwc3_scratchpad_array - hibernation scratchpad array
 * (format defined by hw)
 */
struct dwc3_scratchpad_array {
	__le64	dma_adr[DWC3_MAX_HIBER_SCRATCHBUFS];
};

/**
 * struct dwc3 - representation of our controller
 * @drd_work: workqueue used for role swapping
 * @ep0_trb: trb which is used for the ctrl_req
 * @bounce: address of bounce buffer
 * @setup_buf: used while precessing STD USB requests
 * @ep0_trb_addr: dma address of @ep0_trb
 * @bounce_addr: dma address of @bounce
 * @ep0_usb_req: dummy req used while handling STD USB requests
 * @ep0_in_setup: one control transfer is completed and enter setup phase
 * @lock: for synchronizing
 * @mutex: for mode switching
 * @dev: pointer to our struct device
 * @sysdev: pointer to the DMA-capable device
 * @xhci: pointer to our xHCI child
 * @xhci_resources: struct resources for our @xhci child
 * @ev_buf: struct dwc3_event_buffer pointer
 * @eps: endpoint array
 * @gadget: device side representation of the peripheral controller
 * @gadget_driver: pointer to the gadget driver
 * @bus_clk: clock for accessing the registers
 * @ref_clk: reference clock
 * @susp_clk: clock used when the SS phy is in low power (S3) state
 * @reset: reset control
 * @regs: base address for our registers
 * @regs_size: address space size
 * @fladj: frame length adjustment
 * @ref_clk_per: reference clock period configuration
 * @irq_gadget: peripheral controller's IRQ number
 * @otg_irq: IRQ number for OTG IRQs
 * @current_otg_role: current role of operation while using the OTG block
 * @desired_otg_role: desired role of operation while using the OTG block
 * @otg_restart_host: flag that OTG controller needs to restart host
 * @u1u2: only used on revisions <1.83a for workaround
 * @maximum_speed: maximum speed requested (mainly for testing purposes)
 * @max_ssp_rate: SuperSpeed Plus maximum signaling rate and lane count
 * @gadget_max_speed: maximum gadget speed requested
 * @gadget_ssp_rate: Gadget driver's maximum supported SuperSpeed Plus signaling
 *			rate and lane count.
 * @ip: controller's ID
 * @revision: controller's version of an IP
 * @version_type: VERSIONTYPE register contents, a sub release of a revision
 * @dr_mode: requested mode of operation
 * @current_dr_role: current role of operation when in dual-role mode
 * @desired_dr_role: desired role of operation when in dual-role mode
 * @edev: extcon handle
 * @edev_nb: extcon notifier
 * @hsphy_mode: UTMI phy mode, one of following:
 *		- USBPHY_INTERFACE_MODE_UTMI
 *		- USBPHY_INTERFACE_MODE_UTMIW
 * @role_sw: usb_role_switch handle
 * @role_switch_default_mode: default operation mode of controller while
 *			usb role is USB_ROLE_NONE.
 * @usb_psy: pointer to power supply interface.
 * @usb2_phy: pointer to USB2 PHY
 * @usb3_phy: pointer to USB3 PHY
 * @usb2_generic_phy: pointer to USB2 PHY
 * @usb3_generic_phy: pointer to USB3 PHY
 * @phys_ready: flag to indicate that PHYs are ready
 * @ulpi: pointer to ulpi interface
 * @ulpi_ready: flag to indicate that ULPI is initialized
 * @u2sel: parameter from Set SEL request.
 * @u2pel: parameter from Set SEL request.
 * @u1sel: parameter from Set SEL request.
 * @u1pel: parameter from Set SEL request.
 * @num_eps: number of endpoints
 * @ep0_next_event: hold the next expected event
 * @ep0state: state of endpoint zero
 * @link_state: link state
 * @speed: device speed (super, high, full, low)
 * @hwparams: copy of hwparams registers
 * @regset: debugfs pointer to regdump file
 * @dbg_lsp_select: current debug lsp mux register selection
 * @test_mode: true when we're entering a USB test mode
 * @test_mode_nr: test feature selector
 * @lpm_nyet_threshold: LPM NYET response threshold
 * @hird_threshold: HIRD threshold
 * @rx_thr_num_pkt: USB receive packet count
 * @rx_max_burst: max USB receive burst size
 * @tx_thr_num_pkt: USB transmit packet count
 * @tx_max_burst: max USB transmit burst size
 * @rx_thr_num_pkt_prd: periodic ESS receive packet count
 * @rx_max_burst_prd: max periodic ESS receive burst size
 * @tx_thr_num_pkt_prd: periodic ESS transmit packet count
 * @tx_max_burst_prd: max periodic ESS transmit burst size
 * @tx_fifo_resize_max_num: max number of fifos allocated during txfifo resize
 * @clear_stall_protocol: endpoint number that requires a delayed status phase
 * @hsphy_interface: "utmi" or "ulpi"
 * @connected: true when we're connected to a host, false otherwise
 * @softconnect: true when gadget connect is called, false when disconnect runs
 * @delayed_status: true when gadget driver asks for delayed status
 * @ep0_bounced: true when we used bounce buffer
 * @ep0_expect_in: true when we expect a DATA IN transfer
 * @sysdev_is_parent: true when dwc3 device has a parent driver
 * @has_lpm_erratum: true when core was configured with LPM Erratum. Note that
 *			there's now way for software to detect this in runtime.
 * @is_utmi_l1_suspend: the core asserts output signal
 *	0	- utmi_sleep_n
 *	1	- utmi_l1_suspend_n
 * @is_fpga: true when we are using the FPGA board
 * @pending_events: true when we have pending IRQs to be handled
 * @do_fifo_resize: true when txfifo resizing is enabled for dwc3 endpoints
 * @pullups_connected: true when Run/Stop bit is set
 * @setup_packet_pending: true when there's a Setup Packet in FIFO. Workaround
 * @three_stage_setup: set if we perform a three phase setup
 * @dis_start_transfer_quirk: set if start_transfer failure SW workaround is
 *			not needed for DWC_usb31 version 1.70a-ea06 and below
 * @usb3_lpm_capable: set if hadrware supports Link Power Management
 * @usb2_lpm_disable: set to disable usb2 lpm for host
 * @usb2_gadget_lpm_disable: set to disable usb2 lpm for gadget
 * @disable_scramble_quirk: set if we enable the disable scramble quirk
 * @u2exit_lfps_quirk: set if we enable u2exit lfps quirk
 * @u2ss_inp3_quirk: set if we enable P3 OK for U2/SS Inactive quirk
 * @req_p1p2p3_quirk: set if we enable request p1p2p3 quirk
 * @del_p1p2p3_quirk: set if we enable delay p1p2p3 quirk
 * @del_phy_power_chg_quirk: set if we enable delay phy power change quirk
 * @lfps_filter_quirk: set if we enable LFPS filter quirk
 * @rx_detect_poll_quirk: set if we enable rx_detect to polling lfps quirk
 * @dis_u3_susphy_quirk: set if we disable usb3 suspend phy
 * @dis_u2_susphy_quirk: set if we disable usb2 suspend phy
 * @dis_enblslpm_quirk: set if we clear enblslpm in GUSB2PHYCFG,
 *                      disabling the suspend signal to the PHY.
 * @dis_u1_entry_quirk: set if link entering into U1 state needs to be disabled.
 * @dis_u2_entry_quirk: set if link entering into U2 state needs to be disabled.
 * @dis_rxdet_inp3_quirk: set if we disable Rx.Detect in P3
 * @async_callbacks: if set, indicate that async callbacks will be used.
 *
 * @dis_u2_freeclk_exists_quirk : set if we clear u2_freeclk_exists
 *			in GUSB2PHYCFG, specify that USB2 PHY doesn't
 *			provide a free-running PHY clock.
 * @dis_del_phy_power_chg_quirk: set if we disable delay phy power
 *			change quirk.
 * @dis_tx_ipgap_linecheck_quirk: set if we disable u2mac linestate
 *			check during HS transmit.
 * @resume_hs_terminations: Set if we enable quirk for fixing improper crc
 *			generation after resume from suspend.
 * @ulpi_ext_vbus_drv: Set to confiure the upli chip to drives CPEN pin
 *			VBUS with an external supply.
 * @parkmode_disable_ss_quirk: set if we need to disable all SuperSpeed
 *			instances in park mode.
 * @parkmode_disable_hs_quirk: set if we need to disable all HishSpeed
 *			instances in park mode.
 * @tx_de_emphasis_quirk: set if we enable Tx de-emphasis quirk
 * @tx_de_emphasis: Tx de-emphasis value
 *	0	- -6dB de-emphasis
 *	1	- -3.5dB de-emphasis
 *	2	- No de-emphasis
 *	3	- Reserved
 * @dis_metastability_quirk: set to disable metastability quirk.
 * @dis_split_quirk: set to disable split boundary.
<<<<<<< HEAD
=======
 * @wakeup_configured: set if the device is configured for remote wakeup.
>>>>>>> 98817289
 * @suspended: set to track suspend event due to U3/L2.
 * @imod_interval: set the interrupt moderation interval in 250ns
 *			increments or 0 to disable.
 * @max_cfg_eps: current max number of IN eps used across all USB configs.
 * @last_fifo_depth: last fifo depth used to determine next fifo ram start
 *		     address.
 * @num_ep_resized: carries the current number endpoints which have had its tx
 *		    fifo resized.
 * @debug_root: root debugfs directory for this device to put its files in.
 */
struct dwc3 {
	struct work_struct	drd_work;
	struct dwc3_trb		*ep0_trb;
	void			*bounce;
	u8			*setup_buf;
	dma_addr_t		ep0_trb_addr;
	dma_addr_t		bounce_addr;
	struct dwc3_request	ep0_usb_req;
	struct completion	ep0_in_setup;

	/* device lock */
	spinlock_t		lock;

	/* mode switching lock */
	struct mutex		mutex;

	struct device		*dev;
	struct device		*sysdev;

	struct platform_device	*xhci;
	struct resource		xhci_resources[DWC3_XHCI_RESOURCES_NUM];

	struct dwc3_event_buffer *ev_buf;
	struct dwc3_ep		*eps[DWC3_ENDPOINTS_NUM];

	struct usb_gadget	*gadget;
	struct usb_gadget_driver *gadget_driver;

	struct clk		*bus_clk;
	struct clk		*ref_clk;
	struct clk		*susp_clk;

	struct reset_control	*reset;

	struct usb_phy		*usb2_phy;
	struct usb_phy		*usb3_phy;

	struct phy		*usb2_generic_phy;
	struct phy		*usb3_generic_phy;

	bool			phys_ready;

	struct ulpi		*ulpi;
	bool			ulpi_ready;

	void __iomem		*regs;
	size_t			regs_size;

	enum usb_dr_mode	dr_mode;
	u32			current_dr_role;
	u32			desired_dr_role;
	struct extcon_dev	*edev;
	struct notifier_block	edev_nb;
	enum usb_phy_interface	hsphy_mode;
	struct usb_role_switch	*role_sw;
	enum usb_dr_mode	role_switch_default_mode;

	struct power_supply	*usb_psy;

	u32			fladj;
	u32			ref_clk_per;
	u32			irq_gadget;
	u32			otg_irq;
	u32			current_otg_role;
	u32			desired_otg_role;
	bool			otg_restart_host;
	u32			u1u2;
	u32			maximum_speed;
	u32			gadget_max_speed;
	enum usb_ssp_rate	max_ssp_rate;
	enum usb_ssp_rate	gadget_ssp_rate;

	u32			ip;

#define DWC3_IP			0x5533
#define DWC31_IP		0x3331
#define DWC32_IP		0x3332

	u32			revision;

#define DWC3_REVISION_ANY	0x0
#define DWC3_REVISION_173A	0x5533173a
#define DWC3_REVISION_175A	0x5533175a
#define DWC3_REVISION_180A	0x5533180a
#define DWC3_REVISION_183A	0x5533183a
#define DWC3_REVISION_185A	0x5533185a
#define DWC3_REVISION_187A	0x5533187a
#define DWC3_REVISION_188A	0x5533188a
#define DWC3_REVISION_190A	0x5533190a
#define DWC3_REVISION_194A	0x5533194a
#define DWC3_REVISION_200A	0x5533200a
#define DWC3_REVISION_202A	0x5533202a
#define DWC3_REVISION_210A	0x5533210a
#define DWC3_REVISION_220A	0x5533220a
#define DWC3_REVISION_230A	0x5533230a
#define DWC3_REVISION_240A	0x5533240a
#define DWC3_REVISION_250A	0x5533250a
#define DWC3_REVISION_260A	0x5533260a
#define DWC3_REVISION_270A	0x5533270a
#define DWC3_REVISION_280A	0x5533280a
#define DWC3_REVISION_290A	0x5533290a
#define DWC3_REVISION_300A	0x5533300a
#define DWC3_REVISION_310A	0x5533310a
#define DWC3_REVISION_330A	0x5533330a

#define DWC31_REVISION_ANY	0x0
#define DWC31_REVISION_110A	0x3131302a
#define DWC31_REVISION_120A	0x3132302a
#define DWC31_REVISION_160A	0x3136302a
#define DWC31_REVISION_170A	0x3137302a
#define DWC31_REVISION_180A	0x3138302a
#define DWC31_REVISION_190A	0x3139302a

#define DWC32_REVISION_ANY	0x0
#define DWC32_REVISION_100A	0x3130302a

	u32			version_type;

#define DWC31_VERSIONTYPE_ANY		0x0
#define DWC31_VERSIONTYPE_EA01		0x65613031
#define DWC31_VERSIONTYPE_EA02		0x65613032
#define DWC31_VERSIONTYPE_EA03		0x65613033
#define DWC31_VERSIONTYPE_EA04		0x65613034
#define DWC31_VERSIONTYPE_EA05		0x65613035
#define DWC31_VERSIONTYPE_EA06		0x65613036

	enum dwc3_ep0_next	ep0_next_event;
	enum dwc3_ep0_state	ep0state;
	enum dwc3_link_state	link_state;

	u16			u2sel;
	u16			u2pel;
	u8			u1sel;
	u8			u1pel;

	u8			speed;

	u8			num_eps;

	struct dwc3_hwparams	hwparams;
	struct debugfs_regset32	*regset;

	u32			dbg_lsp_select;

	u8			test_mode;
	u8			test_mode_nr;
	u8			lpm_nyet_threshold;
	u8			hird_threshold;
	u8			rx_thr_num_pkt;
	u8			rx_max_burst;
	u8			tx_thr_num_pkt;
	u8			tx_max_burst;
	u8			rx_thr_num_pkt_prd;
	u8			rx_max_burst_prd;
	u8			tx_thr_num_pkt_prd;
	u8			tx_max_burst_prd;
	u8			tx_fifo_resize_max_num;
	u8			clear_stall_protocol;

	const char		*hsphy_interface;

	unsigned		connected:1;
	unsigned		softconnect:1;
	unsigned		delayed_status:1;
	unsigned		ep0_bounced:1;
	unsigned		ep0_expect_in:1;
	unsigned		sysdev_is_parent:1;
	unsigned		has_lpm_erratum:1;
	unsigned		is_utmi_l1_suspend:1;
	unsigned		is_fpga:1;
	unsigned		pending_events:1;
	unsigned		do_fifo_resize:1;
	unsigned		pullups_connected:1;
	unsigned		setup_packet_pending:1;
	unsigned		three_stage_setup:1;
	unsigned		dis_start_transfer_quirk:1;
	unsigned		usb3_lpm_capable:1;
	unsigned		usb2_lpm_disable:1;
	unsigned		usb2_gadget_lpm_disable:1;

	unsigned		disable_scramble_quirk:1;
	unsigned		u2exit_lfps_quirk:1;
	unsigned		u2ss_inp3_quirk:1;
	unsigned		req_p1p2p3_quirk:1;
	unsigned                del_p1p2p3_quirk:1;
	unsigned		del_phy_power_chg_quirk:1;
	unsigned		lfps_filter_quirk:1;
	unsigned		rx_detect_poll_quirk:1;
	unsigned		dis_u3_susphy_quirk:1;
	unsigned		dis_u2_susphy_quirk:1;
	unsigned		dis_enblslpm_quirk:1;
	unsigned		dis_u1_entry_quirk:1;
	unsigned		dis_u2_entry_quirk:1;
	unsigned		dis_rxdet_inp3_quirk:1;
	unsigned		dis_u2_freeclk_exists_quirk:1;
	unsigned		dis_del_phy_power_chg_quirk:1;
	unsigned		dis_tx_ipgap_linecheck_quirk:1;
	unsigned		resume_hs_terminations:1;
	unsigned		ulpi_ext_vbus_drv:1;
	unsigned		parkmode_disable_ss_quirk:1;
	unsigned		parkmode_disable_hs_quirk:1;
	unsigned		gfladj_refclk_lpm_sel:1;

	unsigned		tx_de_emphasis_quirk:1;
	unsigned		tx_de_emphasis:2;

	unsigned		dis_metastability_quirk:1;

	unsigned		dis_split_quirk:1;
	unsigned		async_callbacks:1;
<<<<<<< HEAD
=======
	unsigned		wakeup_configured:1;
>>>>>>> 98817289
	unsigned		suspended:1;

	u16			imod_interval;

	int			max_cfg_eps;
	int			last_fifo_depth;
	int			num_ep_resized;
	struct dentry		*debug_root;
};

#define INCRX_BURST_MODE 0
#define INCRX_UNDEF_LENGTH_BURST_MODE 1

#define work_to_dwc(w)		(container_of((w), struct dwc3, drd_work))

/* -------------------------------------------------------------------------- */

struct dwc3_event_type {
	u32	is_devspec:1;
	u32	type:7;
	u32	reserved8_31:24;
} __packed;

#define DWC3_DEPEVT_XFERCOMPLETE	0x01
#define DWC3_DEPEVT_XFERINPROGRESS	0x02
#define DWC3_DEPEVT_XFERNOTREADY	0x03
#define DWC3_DEPEVT_RXTXFIFOEVT		0x04
#define DWC3_DEPEVT_STREAMEVT		0x06
#define DWC3_DEPEVT_EPCMDCMPLT		0x07

/**
 * struct dwc3_event_depevt - Device Endpoint Events
 * @one_bit: indicates this is an endpoint event (not used)
 * @endpoint_number: number of the endpoint
 * @endpoint_event: The event we have:
 *	0x00	- Reserved
 *	0x01	- XferComplete
 *	0x02	- XferInProgress
 *	0x03	- XferNotReady
 *	0x04	- RxTxFifoEvt (IN->Underrun, OUT->Overrun)
 *	0x05	- Reserved
 *	0x06	- StreamEvt
 *	0x07	- EPCmdCmplt
 * @reserved11_10: Reserved, don't use.
 * @status: Indicates the status of the event. Refer to databook for
 *	more information.
 * @parameters: Parameters of the current event. Refer to databook for
 *	more information.
 */
struct dwc3_event_depevt {
	u32	one_bit:1;
	u32	endpoint_number:5;
	u32	endpoint_event:4;
	u32	reserved11_10:2;
	u32	status:4;

/* Within XferNotReady */
#define DEPEVT_STATUS_TRANSFER_ACTIVE	BIT(3)

/* Within XferComplete or XferInProgress */
#define DEPEVT_STATUS_BUSERR	BIT(0)
#define DEPEVT_STATUS_SHORT	BIT(1)
#define DEPEVT_STATUS_IOC	BIT(2)
#define DEPEVT_STATUS_LST	BIT(3) /* XferComplete */
#define DEPEVT_STATUS_MISSED_ISOC BIT(3) /* XferInProgress */

/* Stream event only */
#define DEPEVT_STREAMEVT_FOUND		1
#define DEPEVT_STREAMEVT_NOTFOUND	2

/* Stream event parameter */
#define DEPEVT_STREAM_PRIME		0xfffe
#define DEPEVT_STREAM_NOSTREAM		0x0

/* Control-only Status */
#define DEPEVT_STATUS_CONTROL_DATA	1
#define DEPEVT_STATUS_CONTROL_STATUS	2
#define DEPEVT_STATUS_CONTROL_PHASE(n)	((n) & 3)

/* In response to Start Transfer */
#define DEPEVT_TRANSFER_NO_RESOURCE	1
#define DEPEVT_TRANSFER_BUS_EXPIRY	2

	u32	parameters:16;

/* For Command Complete Events */
#define DEPEVT_PARAMETER_CMD(n)	(((n) & (0xf << 8)) >> 8)
} __packed;

/**
 * struct dwc3_event_devt - Device Events
 * @one_bit: indicates this is a non-endpoint event (not used)
 * @device_event: indicates it's a device event. Should read as 0x00
 * @type: indicates the type of device event.
 *	0	- DisconnEvt
 *	1	- USBRst
 *	2	- ConnectDone
 *	3	- ULStChng
 *	4	- WkUpEvt
 *	5	- Reserved
 *	6	- Suspend (EOPF on revisions 2.10a and prior)
 *	7	- SOF
 *	8	- Reserved
 *	9	- ErrticErr
 *	10	- CmdCmplt
 *	11	- EvntOverflow
 *	12	- VndrDevTstRcved
 * @reserved15_12: Reserved, not used
 * @event_info: Information about this event
 * @reserved31_25: Reserved, not used
 */
struct dwc3_event_devt {
	u32	one_bit:1;
	u32	device_event:7;
	u32	type:4;
	u32	reserved15_12:4;
	u32	event_info:9;
	u32	reserved31_25:7;
} __packed;

/**
 * struct dwc3_event_gevt - Other Core Events
 * @one_bit: indicates this is a non-endpoint event (not used)
 * @device_event: indicates it's (0x03) Carkit or (0x04) I2C event.
 * @phy_port_number: self-explanatory
 * @reserved31_12: Reserved, not used.
 */
struct dwc3_event_gevt {
	u32	one_bit:1;
	u32	device_event:7;
	u32	phy_port_number:4;
	u32	reserved31_12:20;
} __packed;

/**
 * union dwc3_event - representation of Event Buffer contents
 * @raw: raw 32-bit event
 * @type: the type of the event
 * @depevt: Device Endpoint Event
 * @devt: Device Event
 * @gevt: Global Event
 */
union dwc3_event {
	u32				raw;
	struct dwc3_event_type		type;
	struct dwc3_event_depevt	depevt;
	struct dwc3_event_devt		devt;
	struct dwc3_event_gevt		gevt;
};

/**
 * struct dwc3_gadget_ep_cmd_params - representation of endpoint command
 * parameters
 * @param2: third parameter
 * @param1: second parameter
 * @param0: first parameter
 */
struct dwc3_gadget_ep_cmd_params {
	u32	param2;
	u32	param1;
	u32	param0;
};

/*
 * DWC3 Features to be used as Driver Data
 */

#define DWC3_HAS_PERIPHERAL		BIT(0)
#define DWC3_HAS_XHCI			BIT(1)
#define DWC3_HAS_OTG			BIT(3)

/* prototypes */
void dwc3_set_prtcap(struct dwc3 *dwc, u32 mode);
void dwc3_set_mode(struct dwc3 *dwc, u32 mode);
u32 dwc3_core_fifo_space(struct dwc3_ep *dep, u8 type);

#define DWC3_IP_IS(_ip)							\
	(dwc->ip == _ip##_IP)

#define DWC3_VER_IS(_ip, _ver)						\
	(DWC3_IP_IS(_ip) && dwc->revision == _ip##_REVISION_##_ver)

#define DWC3_VER_IS_PRIOR(_ip, _ver)					\
	(DWC3_IP_IS(_ip) && dwc->revision < _ip##_REVISION_##_ver)

#define DWC3_VER_IS_WITHIN(_ip, _from, _to)				\
	(DWC3_IP_IS(_ip) &&						\
	 dwc->revision >= _ip##_REVISION_##_from &&			\
	 (!(_ip##_REVISION_##_to) ||					\
	  dwc->revision <= _ip##_REVISION_##_to))

#define DWC3_VER_TYPE_IS_WITHIN(_ip, _ver, _from, _to)			\
	(DWC3_VER_IS(_ip, _ver) &&					\
	 dwc->version_type >= _ip##_VERSIONTYPE_##_from &&		\
	 (!(_ip##_VERSIONTYPE_##_to) ||					\
	  dwc->version_type <= _ip##_VERSIONTYPE_##_to))

/**
 * dwc3_mdwidth - get MDWIDTH value in bits
 * @dwc: pointer to our context structure
 *
 * Return MDWIDTH configuration value in bits.
 */
static inline u32 dwc3_mdwidth(struct dwc3 *dwc)
{
	u32 mdwidth;

	mdwidth = DWC3_GHWPARAMS0_MDWIDTH(dwc->hwparams.hwparams0);
	if (DWC3_IP_IS(DWC32))
		mdwidth += DWC3_GHWPARAMS6_MDWIDTH(dwc->hwparams.hwparams6);

	return mdwidth;
}

bool dwc3_has_imod(struct dwc3 *dwc);

int dwc3_event_buffers_setup(struct dwc3 *dwc);
void dwc3_event_buffers_cleanup(struct dwc3 *dwc);

int dwc3_core_soft_reset(struct dwc3 *dwc);

#if IS_ENABLED(CONFIG_USB_DWC3_HOST) || IS_ENABLED(CONFIG_USB_DWC3_DUAL_ROLE)
int dwc3_host_init(struct dwc3 *dwc);
void dwc3_host_exit(struct dwc3 *dwc);
#else
static inline int dwc3_host_init(struct dwc3 *dwc)
{ return 0; }
static inline void dwc3_host_exit(struct dwc3 *dwc)
{ }
#endif

#if IS_ENABLED(CONFIG_USB_DWC3_GADGET) || IS_ENABLED(CONFIG_USB_DWC3_DUAL_ROLE)
int dwc3_gadget_init(struct dwc3 *dwc);
void dwc3_gadget_exit(struct dwc3 *dwc);
int dwc3_gadget_set_test_mode(struct dwc3 *dwc, int mode);
int dwc3_gadget_get_link_state(struct dwc3 *dwc);
int dwc3_gadget_set_link_state(struct dwc3 *dwc, enum dwc3_link_state state);
int dwc3_send_gadget_ep_cmd(struct dwc3_ep *dep, unsigned int cmd,
		struct dwc3_gadget_ep_cmd_params *params);
int dwc3_send_gadget_generic_command(struct dwc3 *dwc, unsigned int cmd,
		u32 param);
void dwc3_gadget_clear_tx_fifos(struct dwc3 *dwc);
void dwc3_remove_requests(struct dwc3 *dwc, struct dwc3_ep *dep, int status);
#else
static inline int dwc3_gadget_init(struct dwc3 *dwc)
{ return 0; }
static inline void dwc3_gadget_exit(struct dwc3 *dwc)
{ }
static inline int dwc3_gadget_set_test_mode(struct dwc3 *dwc, int mode)
{ return 0; }
static inline int dwc3_gadget_get_link_state(struct dwc3 *dwc)
{ return 0; }
static inline int dwc3_gadget_set_link_state(struct dwc3 *dwc,
		enum dwc3_link_state state)
{ return 0; }

static inline int dwc3_send_gadget_ep_cmd(struct dwc3_ep *dep, unsigned int cmd,
		struct dwc3_gadget_ep_cmd_params *params)
{ return 0; }
static inline int dwc3_send_gadget_generic_command(struct dwc3 *dwc,
		int cmd, u32 param)
{ return 0; }
static inline void dwc3_gadget_clear_tx_fifos(struct dwc3 *dwc)
{ }
#endif

#if IS_ENABLED(CONFIG_USB_DWC3_DUAL_ROLE)
int dwc3_drd_init(struct dwc3 *dwc);
void dwc3_drd_exit(struct dwc3 *dwc);
void dwc3_otg_init(struct dwc3 *dwc);
void dwc3_otg_exit(struct dwc3 *dwc);
void dwc3_otg_update(struct dwc3 *dwc, bool ignore_idstatus);
void dwc3_otg_host_init(struct dwc3 *dwc);
#else
static inline int dwc3_drd_init(struct dwc3 *dwc)
{ return 0; }
static inline void dwc3_drd_exit(struct dwc3 *dwc)
{ }
static inline void dwc3_otg_init(struct dwc3 *dwc)
{ }
static inline void dwc3_otg_exit(struct dwc3 *dwc)
{ }
static inline void dwc3_otg_update(struct dwc3 *dwc, bool ignore_idstatus)
{ }
static inline void dwc3_otg_host_init(struct dwc3 *dwc)
{ }
#endif

/* power management interface */
#if !IS_ENABLED(CONFIG_USB_DWC3_HOST)
int dwc3_gadget_suspend(struct dwc3 *dwc);
int dwc3_gadget_resume(struct dwc3 *dwc);
void dwc3_gadget_process_pending_events(struct dwc3 *dwc);
#else
static inline int dwc3_gadget_suspend(struct dwc3 *dwc)
{
	return 0;
}

static inline int dwc3_gadget_resume(struct dwc3 *dwc)
{
	return 0;
}

static inline void dwc3_gadget_process_pending_events(struct dwc3 *dwc)
{
}
#endif /* !IS_ENABLED(CONFIG_USB_DWC3_HOST) */

#if IS_ENABLED(CONFIG_USB_DWC3_ULPI)
int dwc3_ulpi_init(struct dwc3 *dwc);
void dwc3_ulpi_exit(struct dwc3 *dwc);
#else
static inline int dwc3_ulpi_init(struct dwc3 *dwc)
{ return 0; }
static inline void dwc3_ulpi_exit(struct dwc3 *dwc)
{ }
#endif

#endif /* __DRIVERS_USB_DWC3_CORE_H */<|MERGE_RESOLUTION|>--- conflicted
+++ resolved
@@ -1123,10 +1123,7 @@
  *	3	- Reserved
  * @dis_metastability_quirk: set to disable metastability quirk.
  * @dis_split_quirk: set to disable split boundary.
-<<<<<<< HEAD
-=======
  * @wakeup_configured: set if the device is configured for remote wakeup.
->>>>>>> 98817289
  * @suspended: set to track suspend event due to U3/L2.
  * @imod_interval: set the interrupt moderation interval in 250ns
  *			increments or 0 to disable.
@@ -1347,10 +1344,7 @@
 
 	unsigned		dis_split_quirk:1;
 	unsigned		async_callbacks:1;
-<<<<<<< HEAD
-=======
 	unsigned		wakeup_configured:1;
->>>>>>> 98817289
 	unsigned		suspended:1;
 
 	u16			imod_interval;
