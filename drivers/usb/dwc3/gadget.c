--- conflicted
+++ resolved
@@ -1064,17 +1064,6 @@
  */
 static void dwc3_prepare_one_trb(struct dwc3_ep *dep,
 		struct dwc3_request *req, unsigned int trb_length,
-<<<<<<< HEAD
-		unsigned chain, unsigned node)
-{
-	struct dwc3_trb		*trb;
-	dma_addr_t		dma;
-	unsigned		stream_id = req->request.stream_id;
-	unsigned		short_not_ok = req->request.short_not_ok;
-	unsigned		no_interrupt = req->request.no_interrupt;
-
-	if (req->request.num_sgs > 0)
-=======
 		unsigned int chain, unsigned int node, bool use_bounce_buffer,
 		bool must_interrupt)
 {
@@ -1088,7 +1077,6 @@
 	if (use_bounce_buffer)
 		dma = dep->dwc->bounce_addr;
 	else if (req->request.num_sgs > 0)
->>>>>>> d1988041
 		dma = sg_dma_address(req->start_sg);
 	else
 		dma = req->request.dma;
@@ -1104,9 +1092,6 @@
 	req->num_trbs++;
 
 	__dwc3_prepare_one_trb(dep, trb, dma, trb_length, chain, node,
-<<<<<<< HEAD
-			stream_id, short_not_ok, no_interrupt);
-=======
 			stream_id, short_not_ok, no_interrupt, is_last,
 			must_interrupt);
 }
@@ -1161,7 +1146,6 @@
 				false, 1, true, false);
 
 	return num_trbs;
->>>>>>> d1988041
 }
 
 static int dwc3_prepare_trbs_sg(struct dwc3_ep *dep,
@@ -1171,11 +1155,6 @@
 	struct scatterlist *s;
 	int		i;
 	unsigned int length = req->request.length;
-<<<<<<< HEAD
-	unsigned int maxp = usb_endpoint_maxp(dep->endpoint.desc);
-	unsigned int rem = length % maxp;
-=======
->>>>>>> d1988041
 	unsigned int remaining = req->request.num_mapped_sgs
 		- req->num_queued_sgs;
 	unsigned int num_trbs = req->num_trbs;
@@ -1188,23 +1167,11 @@
 	for_each_sg(req->request.sg, s, req->num_queued_sgs, i)
 		length -= sg_dma_len(s);
 
-	/*
-	 * If we resume preparing the request, then get the remaining length of
-	 * the request and resume where we left off.
-	 */
-	for_each_sg(req->request.sg, s, req->num_queued_sgs, i)
-		length -= sg_dma_len(s);
-
 	for_each_sg(sg, s, remaining, i) {
-<<<<<<< HEAD
-		unsigned int trb_length;
-		unsigned chain = true;
-=======
 		unsigned int num_trbs_left = dwc3_calc_trbs_left(dep);
 		unsigned int trb_length;
 		bool must_interrupt = false;
 		bool last_sg = false;
->>>>>>> d1988041
 
 		trb_length = min_t(unsigned int, length, sg_dma_len(s));
 
@@ -1218,58 +1185,6 @@
 		 * mapped sg.
 		 */
 		if ((i == remaining - 1) || !length)
-<<<<<<< HEAD
-			chain = false;
-
-		if (rem && usb_endpoint_dir_out(dep->endpoint.desc) && !chain) {
-			struct dwc3	*dwc = dep->dwc;
-			struct dwc3_trb	*trb;
-
-			req->needs_extra_trb = true;
-
-			/* prepare normal TRB */
-			dwc3_prepare_one_trb(dep, req, trb_length, true, i);
-
-			/* Now prepare one extra TRB to align transfer size */
-			trb = &dep->trb_pool[dep->trb_enqueue];
-			req->num_trbs++;
-			__dwc3_prepare_one_trb(dep, trb, dwc->bounce_addr,
-					maxp - rem, false, 1,
-					req->request.stream_id,
-					req->request.short_not_ok,
-					req->request.no_interrupt);
-		} else if (req->request.zero && req->request.length &&
-			   !usb_endpoint_xfer_isoc(dep->endpoint.desc) &&
-			   !rem && !chain) {
-			struct dwc3	*dwc = dep->dwc;
-			struct dwc3_trb	*trb;
-
-			req->needs_extra_trb = true;
-
-			/* Prepare normal TRB */
-			dwc3_prepare_one_trb(dep, req, trb_length, true, i);
-
-			/* Prepare one extra TRB to handle ZLP */
-			trb = &dep->trb_pool[dep->trb_enqueue];
-			req->num_trbs++;
-			__dwc3_prepare_one_trb(dep, trb, dwc->bounce_addr, 0,
-					       !req->direction, 1,
-					       req->request.stream_id,
-					       req->request.short_not_ok,
-					       req->request.no_interrupt);
-
-			/* Prepare one more TRB to handle MPS alignment */
-			if (!req->direction) {
-				trb = &dep->trb_pool[dep->trb_enqueue];
-				req->num_trbs++;
-				__dwc3_prepare_one_trb(dep, trb, dwc->bounce_addr, maxp,
-						       false, 1, req->request.stream_id,
-						       req->request.short_not_ok,
-						       req->request.no_interrupt);
-			}
-		} else {
-			dwc3_prepare_one_trb(dep, req, trb_length, chain, i);
-=======
 			last_sg = true;
 
 		if (!num_trbs_left)
@@ -1292,7 +1207,6 @@
 
 			dwc3_prepare_one_trb(dep, req, trb_length, 1, i, false,
 					must_interrupt);
->>>>>>> d1988041
 		}
 
 		/*
@@ -1317,11 +1231,7 @@
 			break;
 		}
 
-<<<<<<< HEAD
-		if (!dwc3_calc_trbs_left(dep))
-=======
 		if (must_interrupt)
->>>>>>> d1988041
 			break;
 	}
 
@@ -1331,61 +1241,7 @@
 static int dwc3_prepare_trbs_linear(struct dwc3_ep *dep,
 		struct dwc3_request *req)
 {
-<<<<<<< HEAD
-	unsigned int length = req->request.length;
-	unsigned int maxp = usb_endpoint_maxp(dep->endpoint.desc);
-	unsigned int rem = length % maxp;
-
-	if ((!length || rem) && usb_endpoint_dir_out(dep->endpoint.desc)) {
-		struct dwc3	*dwc = dep->dwc;
-		struct dwc3_trb	*trb;
-
-		req->needs_extra_trb = true;
-
-		/* prepare normal TRB */
-		dwc3_prepare_one_trb(dep, req, length, true, 0);
-
-		/* Now prepare one extra TRB to align transfer size */
-		trb = &dep->trb_pool[dep->trb_enqueue];
-		req->num_trbs++;
-		__dwc3_prepare_one_trb(dep, trb, dwc->bounce_addr, maxp - rem,
-				false, 1, req->request.stream_id,
-				req->request.short_not_ok,
-				req->request.no_interrupt);
-	} else if (req->request.zero && req->request.length &&
-		   !usb_endpoint_xfer_isoc(dep->endpoint.desc) &&
-		   (IS_ALIGNED(req->request.length, maxp))) {
-		struct dwc3	*dwc = dep->dwc;
-		struct dwc3_trb	*trb;
-
-		req->needs_extra_trb = true;
-
-		/* prepare normal TRB */
-		dwc3_prepare_one_trb(dep, req, length, true, 0);
-
-		/* Prepare one extra TRB to handle ZLP */
-		trb = &dep->trb_pool[dep->trb_enqueue];
-		req->num_trbs++;
-		__dwc3_prepare_one_trb(dep, trb, dwc->bounce_addr, 0,
-				!req->direction, 1, req->request.stream_id,
-				req->request.short_not_ok,
-				req->request.no_interrupt);
-
-		/* Prepare one more TRB to handle MPS alignment for OUT */
-		if (!req->direction) {
-			trb = &dep->trb_pool[dep->trb_enqueue];
-			req->num_trbs++;
-			__dwc3_prepare_one_trb(dep, trb, dwc->bounce_addr, maxp,
-					       false, 1, req->request.stream_id,
-					       req->request.short_not_ok,
-					       req->request.no_interrupt);
-		}
-	} else {
-		dwc3_prepare_one_trb(dep, req, length, false, 0);
-	}
-=======
 	return dwc3_prepare_last_sg(dep, req, req->request.length, 0);
->>>>>>> d1988041
 }
 
 /*
@@ -1786,17 +1642,6 @@
 	}
 
 	/*
-	 * Start the transfer only after the END_TRANSFER is completed
-	 * and endpoint STALL is cleared.
-	 */
-	if ((dep->flags & DWC3_EP_END_TRANSFER_PENDING) ||
-	    (dep->flags & DWC3_EP_WEDGE) ||
-	    (dep->flags & DWC3_EP_STALL)) {
-		dep->flags |= DWC3_EP_DELAY_START;
-		return 0;
-	}
-
-	/*
 	 * NOTICE: Isochronous endpoints should NEVER be prestarted. We must
 	 * wait for a XferNotReady event so we will know what's the current
 	 * (micro-)frame number.
@@ -2700,17 +2545,18 @@
 	int size;
 
 	mdwidth = DWC3_MDWIDTH(dwc->hwparams.hwparams0);
-<<<<<<< HEAD
+	if (DWC3_IP_IS(DWC32))
+		mdwidth += DWC3_GHWPARAMS6_MDWIDTH(dwc->hwparams.hwparams6);
 
 	/* MDWIDTH is represented in bits, convert to bytes */
 	mdwidth /= 8;
 
 	/* All OUT endpoints share a single RxFIFO space */
 	size = dwc3_readl(dwc->regs, DWC3_GRXFIFOSIZ(0));
-	if (dwc3_is_usb31(dwc))
+	if (DWC3_IP_IS(DWC3))
+		size = DWC3_GRXFIFOSIZ_RXFDEP(size);
+	else
 		size = DWC31_GRXFIFOSIZ_RXFDEP(size);
-	else
-		size = DWC3_GRXFIFOSIZ_RXFDEP(size);
 
 	/* FIFO depth is in MDWDITH bytes */
 	size *= mdwidth;
@@ -2730,41 +2576,7 @@
 		size /= 3;
 
 	usb_ep_set_maxpacket_limit(&dep->endpoint, size);
-	dep->endpoint.max_streams = 15;
-=======
-	if (DWC3_IP_IS(DWC32))
-		mdwidth += DWC3_GHWPARAMS6_MDWIDTH(dwc->hwparams.hwparams6);
-
-	/* MDWIDTH is represented in bits, convert to bytes */
-	mdwidth /= 8;
-
-	/* All OUT endpoints share a single RxFIFO space */
-	size = dwc3_readl(dwc->regs, DWC3_GRXFIFOSIZ(0));
-	if (DWC3_IP_IS(DWC3))
-		size = DWC3_GRXFIFOSIZ_RXFDEP(size);
-	else
-		size = DWC31_GRXFIFOSIZ_RXFDEP(size);
-
-	/* FIFO depth is in MDWDITH bytes */
-	size *= mdwidth;
-
-	/*
-	 * To meet performance requirement, a minimum recommended RxFIFO size
-	 * is defined as follow:
-	 * RxFIFO size >= (3 x MaxPacketSize) +
-	 * (3 x 8 bytes setup packets size) + (16 bytes clock crossing margin)
-	 *
-	 * Then calculate the max packet limit as below.
-	 */
-	size -= (3 * 8) + 16;
-	if (size < 0)
-		size = 0;
-	else
-		size /= 3;
-
-	usb_ep_set_maxpacket_limit(&dep->endpoint, size);
 	dep->endpoint.max_streams = 16;
->>>>>>> d1988041
 	dep->endpoint.ops = &dwc3_gadget_ep_ops;
 	list_add_tail(&dep->endpoint.ep_list,
 			&dwc->gadget->ep_list);
@@ -2994,23 +2806,11 @@
 		goto out;
 
 	if (req->needs_extra_trb) {
-		unsigned int maxp = usb_endpoint_maxp(dep->endpoint.desc);
-
 		ret = dwc3_gadget_ep_reclaim_trb_linear(dep, req, event,
 				status);
-
-<<<<<<< HEAD
-		/* Reclaim MPS padding TRB for ZLP */
-		if (!req->direction && req->request.zero && req->request.length &&
-		    !usb_endpoint_xfer_isoc(dep->endpoint.desc) &&
-		    (IS_ALIGNED(req->request.length, maxp)))
-			ret = dwc3_gadget_ep_reclaim_trb_linear(dep, req, event, status);
-
 		req->needs_extra_trb = false;
 	}
 
-=======
->>>>>>> d1988041
 	dwc3_gadget_giveback(dep, req, status);
 
 out:
@@ -3065,12 +2865,6 @@
 
 	dwc3_gadget_ep_cleanup_completed_requests(dep, event, status);
 
-<<<<<<< HEAD
-	if (stop)
-		dwc3_stop_active_transfer(dep, true, true);
-	else if (dwc3_gadget_ep_should_continue(dep))
-		__dwc3_gadget_kick_transfer(dep);
-=======
 	if (dep->flags & DWC3_EP_END_TRANSFER_PENDING)
 		goto out;
 
@@ -3081,7 +2875,6 @@
 	else if (dwc3_gadget_ep_should_continue(dep))
 		if (__dwc3_gadget_kick_transfer(dep) == 0)
 			no_started_trb = false;
->>>>>>> d1988041
 
 out:
 	/*
@@ -3293,42 +3086,7 @@
 		dwc3_gadget_endpoint_transfer_not_ready(dep, event);
 		break;
 	case DWC3_DEPEVT_EPCMDCMPLT:
-<<<<<<< HEAD
-		cmd = DEPEVT_PARAMETER_CMD(event->parameters);
-
-		if (cmd == DWC3_DEPCMD_ENDTRANSFER) {
-			dep->flags &= ~DWC3_EP_END_TRANSFER_PENDING;
-			dep->flags &= ~DWC3_EP_TRANSFER_STARTED;
-			dwc3_gadget_ep_cleanup_cancelled_requests(dep);
-
-			if (dep->flags & DWC3_EP_PENDING_CLEAR_STALL) {
-				struct dwc3 *dwc = dep->dwc;
-
-				dep->flags &= ~DWC3_EP_PENDING_CLEAR_STALL;
-				if (dwc3_send_clear_stall_ep_cmd(dep)) {
-					struct usb_ep *ep0 = &dwc->eps[0]->endpoint;
-
-					dev_err(dwc->dev, "failed to clear STALL on %s\n",
-						dep->name);
-					if (dwc->delayed_status)
-						__dwc3_gadget_ep0_set_halt(ep0, 1);
-					return;
-				}
-
-				dep->flags &= ~(DWC3_EP_STALL | DWC3_EP_WEDGE);
-				if (dwc->delayed_status)
-					dwc3_ep0_send_delayed_status(dwc);
-			}
-
-			if ((dep->flags & DWC3_EP_DELAY_START) &&
-			    !usb_endpoint_xfer_isoc(dep->endpoint.desc))
-				__dwc3_gadget_kick_transfer(dep);
-
-			dep->flags &= ~DWC3_EP_DELAY_START;
-		}
-=======
 		dwc3_gadget_endpoint_command_complete(dep, event);
->>>>>>> d1988041
 		break;
 	case DWC3_DEPEVT_XFERCOMPLETE:
 		dwc3_gadget_endpoint_transfer_complete(dep, event);
@@ -3427,8 +3185,6 @@
 	WARN_ON_ONCE(ret);
 	dep->resource_index = 0;
 
-<<<<<<< HEAD
-=======
 	/*
 	 * The END_TRANSFER command will cause the controller to generate a
 	 * NoStream Event, and it's not due to the host DP NoStream rejection.
@@ -3437,17 +3193,10 @@
 	if (dep->stream_capable)
 		dep->flags |= DWC3_EP_IGNORE_NEXT_NOSTREAM;
 
->>>>>>> d1988041
 	if (!interrupt)
 		dep->flags &= ~DWC3_EP_TRANSFER_STARTED;
 	else
 		dep->flags |= DWC3_EP_END_TRANSFER_PENDING;
-<<<<<<< HEAD
-
-	if (dwc3_is_usb31(dwc) || dwc->revision < DWC3_REVISION_310A)
-		udelay(100);
-=======
->>>>>>> d1988041
 }
 
 static void dwc3_clear_stall_all_ep(struct dwc3 *dwc)
