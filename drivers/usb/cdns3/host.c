// SPDX-License-Identifier: GPL-2.0
/*
 * Cadence USBSS and USBSSP DRD Driver - host side
 *
 * Copyright (C) 2018-2019 Cadence Design Systems.
 * Copyright (C) 2017-2018 NXP
 *
 * Authors: Peter Chen <peter.chen@nxp.com>
 *          Pawel Laszczak <pawell@cadence.com>
 */

#include <linux/platform_device.h>
#include "core.h"
#include "drd.h"
#include "host-export.h"
#include <linux/usb/hcd.h>
#include "../host/xhci.h"
#include "../host/xhci-plat.h"
<<<<<<< HEAD

#define XECP_PORT_CAP_REG	0x8000
#define XECP_AUX_CTRL_REG1	0x8120

#define CFG_RXDET_P3_EN		BIT(15)
#define LPM_2_STB_SWITCH_EN	BIT(25)

static const struct xhci_plat_priv xhci_plat_cdns3_xhci = {
	.quirks = XHCI_SKIP_PHY_INIT,
	.suspend_quirk = xhci_cdns3_suspend_quirk,
};
=======
>>>>>>> 3b17187f

#define XECP_PORT_CAP_REG	0x8000
#define XECP_AUX_CTRL_REG1	0x8120

#define CFG_RXDET_P3_EN		BIT(15)
#define LPM_2_STB_SWITCH_EN	BIT(25)

static int xhci_cdns3_suspend_quirk(struct usb_hcd *hcd);

static const struct xhci_plat_priv xhci_plat_cdns3_xhci = {
	.quirks = XHCI_SKIP_PHY_INIT | XHCI_AVOID_BEI,
	.suspend_quirk = xhci_cdns3_suspend_quirk,
};

static int __cdns_host_init(struct cdns *cdns)
{
	struct platform_device *xhci;
	int ret;
	struct usb_hcd *hcd;

	cdns_drd_host_on(cdns);

	xhci = platform_device_alloc("xhci-hcd", PLATFORM_DEVID_AUTO);
	if (!xhci) {
		dev_err(cdns->dev, "couldn't allocate xHCI device\n");
		return -ENOMEM;
	}

	xhci->dev.parent = cdns->dev;
	cdns->host_dev = xhci;

	ret = platform_device_add_resources(xhci, cdns->xhci_res,
					    CDNS_XHCI_RESOURCES_NUM);
	if (ret) {
		dev_err(cdns->dev, "couldn't add resources to xHCI device\n");
		goto err1;
	}

	cdns->xhci_plat_data = kmemdup(&xhci_plat_cdns3_xhci,
			sizeof(struct xhci_plat_priv), GFP_KERNEL);
	if (!cdns->xhci_plat_data) {
		ret = -ENOMEM;
		goto err1;
	}

	if (cdns->pdata && (cdns->pdata->quirks & CDNS3_DEFAULT_PM_RUNTIME_ALLOW))
		cdns->xhci_plat_data->quirks |= XHCI_DEFAULT_PM_RUNTIME_ALLOW;

	ret = platform_device_add_data(xhci, cdns->xhci_plat_data,
			sizeof(struct xhci_plat_priv));
	if (ret)
		goto free_memory;

	ret = platform_device_add(xhci);
	if (ret) {
		dev_err(cdns->dev, "failed to register xHCI device\n");
		goto free_memory;
	}

	/* Glue needs to access xHCI region register for Power management */
	hcd = platform_get_drvdata(xhci);
	if (hcd)
		cdns->xhci_regs = hcd->regs;

	return 0;

free_memory:
	kfree(cdns->xhci_plat_data);
err1:
	platform_device_put(xhci);
	return ret;
}

<<<<<<< HEAD
int xhci_cdns3_suspend_quirk(struct usb_hcd *hcd)
=======
static int xhci_cdns3_suspend_quirk(struct usb_hcd *hcd)
>>>>>>> 3b17187f
{
	struct xhci_hcd	*xhci = hcd_to_xhci(hcd);
	u32 value;

	if (pm_runtime_status_suspended(hcd->self.controller))
		return 0;

	/* set usbcmd.EU3S */
	value = readl(&xhci->op_regs->command);
	value |= CMD_PM_INDEX;
	writel(value, &xhci->op_regs->command);

	if (hcd->regs) {
		value = readl(hcd->regs + XECP_AUX_CTRL_REG1);
		value |= CFG_RXDET_P3_EN;
		writel(value, hcd->regs + XECP_AUX_CTRL_REG1);

		value = readl(hcd->regs + XECP_PORT_CAP_REG);
		value |= LPM_2_STB_SWITCH_EN;
		writel(value, hcd->regs + XECP_PORT_CAP_REG);
	}

	return 0;
}

<<<<<<< HEAD
static void cdns3_host_exit(struct cdns3 *cdns)
=======
static void cdns_host_exit(struct cdns *cdns)
>>>>>>> 3b17187f
{
	kfree(cdns->xhci_plat_data);
	platform_device_unregister(cdns->host_dev);
	cdns->host_dev = NULL;
	cdns_drd_host_off(cdns);
}

int cdns_host_init(struct cdns *cdns)
{
	struct cdns_role_driver *rdrv;

	rdrv = devm_kzalloc(cdns->dev, sizeof(*rdrv), GFP_KERNEL);
	if (!rdrv)
		return -ENOMEM;

	rdrv->start	= __cdns_host_init;
	rdrv->stop	= cdns_host_exit;
	rdrv->state	= CDNS_ROLE_STATE_INACTIVE;
	rdrv->name	= "host";

	cdns->roles[USB_ROLE_HOST] = rdrv;

	return 0;
}<|MERGE_RESOLUTION|>--- conflicted
+++ resolved
@@ -16,20 +16,6 @@
 #include <linux/usb/hcd.h>
 #include "../host/xhci.h"
 #include "../host/xhci-plat.h"
-<<<<<<< HEAD
-
-#define XECP_PORT_CAP_REG	0x8000
-#define XECP_AUX_CTRL_REG1	0x8120
-
-#define CFG_RXDET_P3_EN		BIT(15)
-#define LPM_2_STB_SWITCH_EN	BIT(25)
-
-static const struct xhci_plat_priv xhci_plat_cdns3_xhci = {
-	.quirks = XHCI_SKIP_PHY_INIT,
-	.suspend_quirk = xhci_cdns3_suspend_quirk,
-};
-=======
->>>>>>> 3b17187f
 
 #define XECP_PORT_CAP_REG	0x8000
 #define XECP_AUX_CTRL_REG1	0x8120
@@ -103,11 +89,7 @@
 	return ret;
 }
 
-<<<<<<< HEAD
-int xhci_cdns3_suspend_quirk(struct usb_hcd *hcd)
-=======
 static int xhci_cdns3_suspend_quirk(struct usb_hcd *hcd)
->>>>>>> 3b17187f
 {
 	struct xhci_hcd	*xhci = hcd_to_xhci(hcd);
 	u32 value;
@@ -133,11 +115,7 @@
 	return 0;
 }
 
-<<<<<<< HEAD
-static void cdns3_host_exit(struct cdns3 *cdns)
-=======
 static void cdns_host_exit(struct cdns *cdns)
->>>>>>> 3b17187f
 {
 	kfree(cdns->xhci_plat_data);
 	platform_device_unregister(cdns->host_dev);
