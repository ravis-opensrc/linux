--- conflicted
+++ resolved
@@ -1341,15 +1341,9 @@
 	par->reverse_i2c = reverse_i2c;
 
 	nvidiafb_fix.smem_start = pci_resource_start(pd, 1);
-<<<<<<< HEAD
 
 	par->REGS = REGS;
 
-=======
-
-	par->REGS = REGS;
-
->>>>>>> 6ab3eda1
 	par->Chipset = Chipset;
 	par->Architecture = Architecture;
 
