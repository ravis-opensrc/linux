--- conflicted
+++ resolved
@@ -113,11 +113,7 @@
 		printk(KERN_ERR "no mapping available\n");
 
 	BUG_ON(!page->mapping);
-<<<<<<< HEAD
-	page->index = vmf->pgoff;
-=======
 	page->index = vmf->pgoff; /* for page_mkclean() */
->>>>>>> bf44eed7
 
 	vmf->page = page;
 	return 0;
@@ -273,14 +269,9 @@
 int fb_deferred_io_init(struct fb_info *info)
 {
 	struct fb_deferred_io *fbdefio = info->fbdefio;
-<<<<<<< HEAD
-	struct page *page;
-	unsigned int i;
-=======
 	struct fb_deferred_io_pageref *pagerefs;
 	unsigned long npagerefs, i;
 	int ret;
->>>>>>> bf44eed7
 
 	BUG_ON(!fbdefio);
 
@@ -293,13 +284,6 @@
 	if (fbdefio->delay == 0) /* set a default of 1 s */
 		fbdefio->delay = HZ;
 
-<<<<<<< HEAD
-	/* initialize all the page lists one time */
-	for (i = 0; i < info->fix.smem_len; i += PAGE_SIZE) {
-		page = fb_deferred_io_page(info, i);
-		INIT_LIST_HEAD(&page->lru);
-	}
-=======
 	npagerefs = DIV_ROUND_UP(info->fix.smem_len, PAGE_SIZE);
 
 	/* alloc a page ref for each page of the display memory */
@@ -318,7 +302,6 @@
 err:
 	mutex_destroy(&fbdefio->lock);
 	return ret;
->>>>>>> bf44eed7
 }
 EXPORT_SYMBOL_GPL(fb_deferred_io_init);
 
