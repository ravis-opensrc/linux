--- conflicted
+++ resolved
@@ -2750,11 +2750,7 @@
 	for (i = first_fb_vc; i <= last_fb_vc; i++) {
 		vc = vc_cons[i].d;
 		if (!vc || vc->vc_mode != KD_TEXT ||
-<<<<<<< HEAD
-			   registered_fb[con2fb_map[i]] != info)
-=======
 			   fbcon_info_from_console(i) != info)
->>>>>>> bf44eed7
 			continue;
 
 		if (vc->vc_font.width  > FBCON_SWAP(var->rotate, var->xres, var->yres) ||
@@ -3322,13 +3318,8 @@
 	deferred_takeover = false;
 	logo_shown = FBCON_LOGO_DONTSHOW;
 
-<<<<<<< HEAD
-	for_each_registered_fb(i)
-		fbcon_fb_registered(registered_fb[i]);
-=======
 	fbcon_for_each_registered_fb(i)
 		do_fb_registered(fbcon_registered_fb[i]);
->>>>>>> bf44eed7
 
 	console_unlock();
 }
