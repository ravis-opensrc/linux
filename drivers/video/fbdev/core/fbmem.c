--- conflicted
+++ resolved
@@ -20,7 +20,6 @@
 #include <linux/kernel.h>
 #include <linux/major.h>
 #include <linux/slab.h>
-#include <linux/sysfb.h>
 #include <linux/mm.h>
 #include <linux/mman.h>
 #include <linux/vt.h>
@@ -1527,101 +1526,6 @@
 	return 0;
 }
 
-<<<<<<< HEAD
-static bool apertures_overlap(struct aperture *gen, struct aperture *hw)
-{
-	/* is the generic aperture base the same as the HW one */
-	if (gen->base == hw->base)
-		return true;
-	/* is the generic aperture base inside the hw base->hw base+size */
-	if (gen->base > hw->base && gen->base < hw->base + hw->size)
-		return true;
-	return false;
-}
-
-static bool fb_do_apertures_overlap(struct apertures_struct *gena,
-				    struct apertures_struct *hwa)
-{
-	int i, j;
-	if (!hwa || !gena)
-		return false;
-
-	for (i = 0; i < hwa->count; ++i) {
-		struct aperture *h = &hwa->ranges[i];
-		for (j = 0; j < gena->count; ++j) {
-			struct aperture *g = &gena->ranges[j];
-			printk(KERN_DEBUG "checking generic (%llx %llx) vs hw (%llx %llx)\n",
-				(unsigned long long)g->base,
-				(unsigned long long)g->size,
-				(unsigned long long)h->base,
-				(unsigned long long)h->size);
-			if (apertures_overlap(g, h))
-				return true;
-		}
-	}
-
-	return false;
-}
-
-static void do_unregister_framebuffer(struct fb_info *fb_info);
-
-#define VGA_FB_PHYS 0xA0000
-static void do_remove_conflicting_framebuffers(struct apertures_struct *a,
-					       const char *name, bool primary)
-{
-	int i;
-
-	/* check all firmware fbs and kick off if the base addr overlaps */
-	for_each_registered_fb(i) {
-		struct apertures_struct *gen_aper;
-		struct device *device;
-
-		if (!(registered_fb[i]->flags & FBINFO_MISC_FIRMWARE))
-			continue;
-
-		gen_aper = registered_fb[i]->apertures;
-		device = registered_fb[i]->device;
-		if (fb_do_apertures_overlap(gen_aper, a) ||
-			(primary && gen_aper && gen_aper->count &&
-			 gen_aper->ranges[0].base == VGA_FB_PHYS)) {
-
-			printk(KERN_INFO "fb%d: switching to %s from %s\n",
-			       i, name, registered_fb[i]->fix.id);
-
-			/*
-			 * If we kick-out a firmware driver, we also want to remove
-			 * the underlying platform device, such as simple-framebuffer,
-			 * VESA, EFI, etc. A native driver will then be able to
-			 * allocate the memory range.
-			 *
-			 * If it's not a platform device, at least print a warning. A
-			 * fix would add code to remove the device from the system.
-			 */
-			if (!device) {
-				/* TODO: Represent each OF framebuffer as its own
-				 * device in the device hierarchy. For now, offb
-				 * doesn't have such a device, so unregister the
-				 * framebuffer as before without warning.
-				 */
-				do_unregister_framebuffer(registered_fb[i]);
-			} else if (dev_is_platform(device)) {
-				registered_fb[i]->forced_out = true;
-				platform_device_unregister(to_platform_device(device));
-			} else {
-				pr_warn("fb%d: cannot remove device\n", i);
-				do_unregister_framebuffer(registered_fb[i]);
-			}
-		}
-	}
-}
-
-static bool lockless_register_fb;
-module_param_named_unsafe(lockless_register_fb, lockless_register_fb, bool, 0400);
-MODULE_PARM_DESC(lockless_register_fb,
-	"Lockless framebuffer registration for debugging [default=off]");
-
-=======
->>>>>>> d60c95ef
 static int do_register_framebuffer(struct fb_info *fb_info)
 {
 	int i;
@@ -1750,105 +1654,6 @@
 
 static int fb_aperture_acquire_for_platform_device(struct fb_info *fb_info)
 {
-<<<<<<< HEAD
-	bool do_free = false;
-
-	if (!a) {
-		a = alloc_apertures(1);
-		if (!a)
-			return -ENOMEM;
-
-		a->ranges[0].base = 0;
-		a->ranges[0].size = ~0;
-		do_free = true;
-	}
-
-	/*
-	 * If a driver asked to unregister a platform device registered by
-	 * sysfb, then can be assumed that this is a driver for a display
-	 * that is set up by the system firmware and has a generic driver.
-	 *
-	 * Drivers for devices that don't have a generic driver will never
-	 * ask for this, so let's assume that a real driver for the display
-	 * was already probed and prevent sysfb to register devices later.
-	 */
-	sysfb_disable();
-
-	mutex_lock(&registration_lock);
-	do_remove_conflicting_framebuffers(a, name, primary);
-	mutex_unlock(&registration_lock);
-
-	if (do_free)
-		kfree(a);
-
-	return 0;
-}
-EXPORT_SYMBOL(remove_conflicting_framebuffers);
-
-/**
- * is_firmware_framebuffer - detect if firmware-configured framebuffer matches
- * @a: memory range, users of which are to be checked
- *
- * This function checks framebuffer devices (initialized by firmware/bootloader)
- * which use memory range described by @a. If @a matchesm the function returns
- * true, otherwise false.
- */
-bool is_firmware_framebuffer(struct apertures_struct *a)
-{
-	bool do_free = false;
-	bool found = false;
-	int i;
-
-	if (!a) {
-		a = alloc_apertures(1);
-		if (!a)
-			return false;
-
-		a->ranges[0].base = 0;
-		a->ranges[0].size = ~0;
-		do_free = true;
-	}
-
-	mutex_lock(&registration_lock);
-	/* check all firmware fbs and kick off if the base addr overlaps */
-	for_each_registered_fb(i) {
-		struct apertures_struct *gen_aper;
-
-		if (!(registered_fb[i]->flags & FBINFO_MISC_FIRMWARE))
-			continue;
-
-		gen_aper = registered_fb[i]->apertures;
-		if (fb_do_apertures_overlap(gen_aper, a)) {
-			found = true;
-			break;
-		}
-	}
-	mutex_unlock(&registration_lock);
-
-	if (do_free)
-		kfree(a);
-
-	return found;
-}
-EXPORT_SYMBOL(is_firmware_framebuffer);
-
-/**
- * remove_conflicting_pci_framebuffers - remove firmware-configured framebuffers for PCI devices
- * @pdev: PCI device
- * @name: requesting driver name
- *
- * This function removes framebuffer devices (eg. initialized by firmware)
- * using memory range configured for any of @pdev's memory bars.
- *
- * The function assumes that PCI device with shadowed ROM drives a primary
- * display and so kicks out vga16fb.
- */
-int remove_conflicting_pci_framebuffers(struct pci_dev *pdev, const char *name)
-{
-	struct apertures_struct *ap;
-	bool primary = false;
-	int err, idx, bar;
-=======
 	struct apertures_struct *ap = fb_info->apertures;
 	struct device *dev = fb_info->device;
 	struct platform_device *pdev;
@@ -1857,7 +1662,6 @@
 
 	if (!ap)
 		return 0;
->>>>>>> d60c95ef
 
 	if (!dev_is_platform(dev))
 		return 0;
@@ -1921,13 +1725,9 @@
 void
 unregister_framebuffer(struct fb_info *fb_info)
 {
-	bool forced_out = fb_info->forced_out;
-
-	if (!forced_out)
-		mutex_lock(&registration_lock);
+	mutex_lock(&registration_lock);
 	do_unregister_framebuffer(fb_info);
-	if (!forced_out)
-		mutex_unlock(&registration_lock);
+	mutex_unlock(&registration_lock);
 }
 EXPORT_SYMBOL(unregister_framebuffer);
 
