// SPDX-License-Identifier: GPL-2.0
/*
 * IOMMU API for ARM architected SMMUv3 implementations.
 *
 * Copyright (C) 2015 ARM Limited
 *
 * Author: Will Deacon <will.deacon@arm.com>
 *
 * This driver is powered by bad coffee and bombay mix.
 */

#include <linux/acpi.h>
#include <linux/acpi_iort.h>
#include <linux/bitops.h>
#include <linux/crash_dump.h>
#include <linux/delay.h>
#include <linux/dma-iommu.h>
#include <linux/err.h>
#include <linux/interrupt.h>
#include <linux/io-pgtable.h>
#include <linux/iopoll.h>
#include <linux/module.h>
#include <linux/msi.h>
#include <linux/of.h>
#include <linux/of_address.h>
#include <linux/of_platform.h>
#include <linux/pci.h>
#include <linux/pci-ats.h>
#include <linux/platform_device.h>

#include <linux/amba/bus.h>

#include "arm-smmu-v3.h"
#include "../../iommu-sva-lib.h"

static bool disable_bypass = true;
module_param(disable_bypass, bool, 0444);
MODULE_PARM_DESC(disable_bypass,
	"Disable bypass streams such that incoming transactions from devices that are not attached to an iommu domain will report an abort back to the device and will not be allowed to pass through the SMMU.");

static bool disable_msipolling;
module_param(disable_msipolling, bool, 0444);
MODULE_PARM_DESC(disable_msipolling,
	"Disable MSI-based polling for CMD_SYNC completion.");

enum arm_smmu_msi_index {
	EVTQ_MSI_INDEX,
	GERROR_MSI_INDEX,
	PRIQ_MSI_INDEX,
	ARM_SMMU_MAX_MSIS,
};

static phys_addr_t arm_smmu_msi_cfg[ARM_SMMU_MAX_MSIS][3] = {
	[EVTQ_MSI_INDEX] = {
		ARM_SMMU_EVTQ_IRQ_CFG0,
		ARM_SMMU_EVTQ_IRQ_CFG1,
		ARM_SMMU_EVTQ_IRQ_CFG2,
	},
	[GERROR_MSI_INDEX] = {
		ARM_SMMU_GERROR_IRQ_CFG0,
		ARM_SMMU_GERROR_IRQ_CFG1,
		ARM_SMMU_GERROR_IRQ_CFG2,
	},
	[PRIQ_MSI_INDEX] = {
		ARM_SMMU_PRIQ_IRQ_CFG0,
		ARM_SMMU_PRIQ_IRQ_CFG1,
		ARM_SMMU_PRIQ_IRQ_CFG2,
	},
};

struct arm_smmu_option_prop {
	u32 opt;
	const char *prop;
};

DEFINE_XARRAY_ALLOC1(arm_smmu_asid_xa);
DEFINE_MUTEX(arm_smmu_asid_lock);

/*
 * Special value used by SVA when a process dies, to quiesce a CD without
 * disabling it.
 */
struct arm_smmu_ctx_desc quiet_cd = { 0 };

static struct arm_smmu_option_prop arm_smmu_options[] = {
	{ ARM_SMMU_OPT_SKIP_PREFETCH, "hisilicon,broken-prefetch-cmd" },
	{ ARM_SMMU_OPT_PAGE0_REGS_ONLY, "cavium,cn9900-broken-page1-regspace"},
	{ 0, NULL},
};

static void parse_driver_options(struct arm_smmu_device *smmu)
{
	int i = 0;

	do {
		if (of_property_read_bool(smmu->dev->of_node,
						arm_smmu_options[i].prop)) {
			smmu->options |= arm_smmu_options[i].opt;
			dev_notice(smmu->dev, "option %s\n",
				arm_smmu_options[i].prop);
		}
	} while (arm_smmu_options[++i].opt);
}

/* Low-level queue manipulation functions */
static bool queue_has_space(struct arm_smmu_ll_queue *q, u32 n)
{
	u32 space, prod, cons;

	prod = Q_IDX(q, q->prod);
	cons = Q_IDX(q, q->cons);

	if (Q_WRP(q, q->prod) == Q_WRP(q, q->cons))
		space = (1 << q->max_n_shift) - (prod - cons);
	else
		space = cons - prod;

	return space >= n;
}

static bool queue_full(struct arm_smmu_ll_queue *q)
{
	return Q_IDX(q, q->prod) == Q_IDX(q, q->cons) &&
	       Q_WRP(q, q->prod) != Q_WRP(q, q->cons);
}

static bool queue_empty(struct arm_smmu_ll_queue *q)
{
	return Q_IDX(q, q->prod) == Q_IDX(q, q->cons) &&
	       Q_WRP(q, q->prod) == Q_WRP(q, q->cons);
}

static bool queue_consumed(struct arm_smmu_ll_queue *q, u32 prod)
{
	return ((Q_WRP(q, q->cons) == Q_WRP(q, prod)) &&
		(Q_IDX(q, q->cons) > Q_IDX(q, prod))) ||
	       ((Q_WRP(q, q->cons) != Q_WRP(q, prod)) &&
		(Q_IDX(q, q->cons) <= Q_IDX(q, prod)));
}

static void queue_sync_cons_out(struct arm_smmu_queue *q)
{
	/*
	 * Ensure that all CPU accesses (reads and writes) to the queue
	 * are complete before we update the cons pointer.
	 */
	__iomb();
	writel_relaxed(q->llq.cons, q->cons_reg);
}

static void queue_inc_cons(struct arm_smmu_ll_queue *q)
{
	u32 cons = (Q_WRP(q, q->cons) | Q_IDX(q, q->cons)) + 1;
	q->cons = Q_OVF(q->cons) | Q_WRP(q, cons) | Q_IDX(q, cons);
}

static int queue_sync_prod_in(struct arm_smmu_queue *q)
{
	u32 prod;
	int ret = 0;

	/*
	 * We can't use the _relaxed() variant here, as we must prevent
	 * speculative reads of the queue before we have determined that
	 * prod has indeed moved.
	 */
	prod = readl(q->prod_reg);

	if (Q_OVF(prod) != Q_OVF(q->llq.prod))
		ret = -EOVERFLOW;

	q->llq.prod = prod;
	return ret;
}

static u32 queue_inc_prod_n(struct arm_smmu_ll_queue *q, int n)
{
	u32 prod = (Q_WRP(q, q->prod) | Q_IDX(q, q->prod)) + n;
	return Q_OVF(q->prod) | Q_WRP(q, prod) | Q_IDX(q, prod);
}

static void queue_poll_init(struct arm_smmu_device *smmu,
			    struct arm_smmu_queue_poll *qp)
{
	qp->delay = 1;
	qp->spin_cnt = 0;
	qp->wfe = !!(smmu->features & ARM_SMMU_FEAT_SEV);
	qp->timeout = ktime_add_us(ktime_get(), ARM_SMMU_POLL_TIMEOUT_US);
}

static int queue_poll(struct arm_smmu_queue_poll *qp)
{
	if (ktime_compare(ktime_get(), qp->timeout) > 0)
		return -ETIMEDOUT;

	if (qp->wfe) {
		wfe();
	} else if (++qp->spin_cnt < ARM_SMMU_POLL_SPIN_COUNT) {
		cpu_relax();
	} else {
		udelay(qp->delay);
		qp->delay *= 2;
		qp->spin_cnt = 0;
	}

	return 0;
}

static void queue_write(__le64 *dst, u64 *src, size_t n_dwords)
{
	int i;

	for (i = 0; i < n_dwords; ++i)
		*dst++ = cpu_to_le64(*src++);
}

static void queue_read(u64 *dst, __le64 *src, size_t n_dwords)
{
	int i;

	for (i = 0; i < n_dwords; ++i)
		*dst++ = le64_to_cpu(*src++);
}

static int queue_remove_raw(struct arm_smmu_queue *q, u64 *ent)
{
	if (queue_empty(&q->llq))
		return -EAGAIN;

	queue_read(ent, Q_ENT(q, q->llq.cons), q->ent_dwords);
	queue_inc_cons(&q->llq);
	queue_sync_cons_out(q);
	return 0;
}

/* High-level queue accessors */
static int arm_smmu_cmdq_build_cmd(u64 *cmd, struct arm_smmu_cmdq_ent *ent)
{
	memset(cmd, 0, 1 << CMDQ_ENT_SZ_SHIFT);
	cmd[0] |= FIELD_PREP(CMDQ_0_OP, ent->opcode);

	switch (ent->opcode) {
	case CMDQ_OP_TLBI_EL2_ALL:
	case CMDQ_OP_TLBI_NSNH_ALL:
		break;
	case CMDQ_OP_PREFETCH_CFG:
		cmd[0] |= FIELD_PREP(CMDQ_PREFETCH_0_SID, ent->prefetch.sid);
		break;
	case CMDQ_OP_CFGI_CD:
		cmd[0] |= FIELD_PREP(CMDQ_CFGI_0_SSID, ent->cfgi.ssid);
		fallthrough;
	case CMDQ_OP_CFGI_STE:
		cmd[0] |= FIELD_PREP(CMDQ_CFGI_0_SID, ent->cfgi.sid);
		cmd[1] |= FIELD_PREP(CMDQ_CFGI_1_LEAF, ent->cfgi.leaf);
		break;
	case CMDQ_OP_CFGI_CD_ALL:
		cmd[0] |= FIELD_PREP(CMDQ_CFGI_0_SID, ent->cfgi.sid);
		break;
	case CMDQ_OP_CFGI_ALL:
		/* Cover the entire SID range */
		cmd[1] |= FIELD_PREP(CMDQ_CFGI_1_RANGE, 31);
		break;
	case CMDQ_OP_TLBI_NH_VA:
		cmd[0] |= FIELD_PREP(CMDQ_TLBI_0_VMID, ent->tlbi.vmid);
		fallthrough;
	case CMDQ_OP_TLBI_EL2_VA:
		cmd[0] |= FIELD_PREP(CMDQ_TLBI_0_NUM, ent->tlbi.num);
		cmd[0] |= FIELD_PREP(CMDQ_TLBI_0_SCALE, ent->tlbi.scale);
		cmd[0] |= FIELD_PREP(CMDQ_TLBI_0_ASID, ent->tlbi.asid);
		cmd[1] |= FIELD_PREP(CMDQ_TLBI_1_LEAF, ent->tlbi.leaf);
		cmd[1] |= FIELD_PREP(CMDQ_TLBI_1_TTL, ent->tlbi.ttl);
		cmd[1] |= FIELD_PREP(CMDQ_TLBI_1_TG, ent->tlbi.tg);
		cmd[1] |= ent->tlbi.addr & CMDQ_TLBI_1_VA_MASK;
		break;
	case CMDQ_OP_TLBI_S2_IPA:
		cmd[0] |= FIELD_PREP(CMDQ_TLBI_0_NUM, ent->tlbi.num);
		cmd[0] |= FIELD_PREP(CMDQ_TLBI_0_SCALE, ent->tlbi.scale);
		cmd[0] |= FIELD_PREP(CMDQ_TLBI_0_VMID, ent->tlbi.vmid);
		cmd[1] |= FIELD_PREP(CMDQ_TLBI_1_LEAF, ent->tlbi.leaf);
		cmd[1] |= FIELD_PREP(CMDQ_TLBI_1_TTL, ent->tlbi.ttl);
		cmd[1] |= FIELD_PREP(CMDQ_TLBI_1_TG, ent->tlbi.tg);
		cmd[1] |= ent->tlbi.addr & CMDQ_TLBI_1_IPA_MASK;
		break;
	case CMDQ_OP_TLBI_NH_ASID:
		cmd[0] |= FIELD_PREP(CMDQ_TLBI_0_ASID, ent->tlbi.asid);
		fallthrough;
	case CMDQ_OP_TLBI_S12_VMALL:
		cmd[0] |= FIELD_PREP(CMDQ_TLBI_0_VMID, ent->tlbi.vmid);
		break;
	case CMDQ_OP_TLBI_EL2_ASID:
		cmd[0] |= FIELD_PREP(CMDQ_TLBI_0_ASID, ent->tlbi.asid);
		break;
	case CMDQ_OP_ATC_INV:
		cmd[0] |= FIELD_PREP(CMDQ_0_SSV, ent->substream_valid);
		cmd[0] |= FIELD_PREP(CMDQ_ATC_0_GLOBAL, ent->atc.global);
		cmd[0] |= FIELD_PREP(CMDQ_ATC_0_SSID, ent->atc.ssid);
		cmd[0] |= FIELD_PREP(CMDQ_ATC_0_SID, ent->atc.sid);
		cmd[1] |= FIELD_PREP(CMDQ_ATC_1_SIZE, ent->atc.size);
		cmd[1] |= ent->atc.addr & CMDQ_ATC_1_ADDR_MASK;
		break;
	case CMDQ_OP_PRI_RESP:
		cmd[0] |= FIELD_PREP(CMDQ_0_SSV, ent->substream_valid);
		cmd[0] |= FIELD_PREP(CMDQ_PRI_0_SSID, ent->pri.ssid);
		cmd[0] |= FIELD_PREP(CMDQ_PRI_0_SID, ent->pri.sid);
		cmd[1] |= FIELD_PREP(CMDQ_PRI_1_GRPID, ent->pri.grpid);
		switch (ent->pri.resp) {
		case PRI_RESP_DENY:
		case PRI_RESP_FAIL:
		case PRI_RESP_SUCC:
			break;
		default:
			return -EINVAL;
		}
		cmd[1] |= FIELD_PREP(CMDQ_PRI_1_RESP, ent->pri.resp);
		break;
	case CMDQ_OP_RESUME:
		cmd[0] |= FIELD_PREP(CMDQ_RESUME_0_SID, ent->resume.sid);
		cmd[0] |= FIELD_PREP(CMDQ_RESUME_0_RESP, ent->resume.resp);
		cmd[1] |= FIELD_PREP(CMDQ_RESUME_1_STAG, ent->resume.stag);
		break;
	case CMDQ_OP_CMD_SYNC:
		if (ent->sync.msiaddr) {
			cmd[0] |= FIELD_PREP(CMDQ_SYNC_0_CS, CMDQ_SYNC_0_CS_IRQ);
			cmd[1] |= ent->sync.msiaddr & CMDQ_SYNC_1_MSIADDR_MASK;
		} else {
			cmd[0] |= FIELD_PREP(CMDQ_SYNC_0_CS, CMDQ_SYNC_0_CS_SEV);
		}
		cmd[0] |= FIELD_PREP(CMDQ_SYNC_0_MSH, ARM_SMMU_SH_ISH);
		cmd[0] |= FIELD_PREP(CMDQ_SYNC_0_MSIATTR, ARM_SMMU_MEMATTR_OIWB);
		break;
	default:
		return -ENOENT;
	}

	return 0;
}

static struct arm_smmu_cmdq *arm_smmu_get_cmdq(struct arm_smmu_device *smmu)
{
	return &smmu->cmdq;
}

static void arm_smmu_cmdq_build_sync_cmd(u64 *cmd, struct arm_smmu_device *smmu,
					 struct arm_smmu_queue *q, u32 prod)
{
	struct arm_smmu_cmdq_ent ent = {
		.opcode = CMDQ_OP_CMD_SYNC,
	};

	/*
	 * Beware that Hi16xx adds an extra 32 bits of goodness to its MSI
	 * payload, so the write will zero the entire command on that platform.
	 */
	if (smmu->options & ARM_SMMU_OPT_MSIPOLL) {
		ent.sync.msiaddr = q->base_dma + Q_IDX(&q->llq, prod) *
				   q->ent_dwords * 8;
	}

	arm_smmu_cmdq_build_cmd(cmd, &ent);
}

static void __arm_smmu_cmdq_skip_err(struct arm_smmu_device *smmu,
				     struct arm_smmu_queue *q)
{
	static const char * const cerror_str[] = {
		[CMDQ_ERR_CERROR_NONE_IDX]	= "No error",
		[CMDQ_ERR_CERROR_ILL_IDX]	= "Illegal command",
		[CMDQ_ERR_CERROR_ABT_IDX]	= "Abort on command fetch",
		[CMDQ_ERR_CERROR_ATC_INV_IDX]	= "ATC invalidate timeout",
	};

	int i;
	u64 cmd[CMDQ_ENT_DWORDS];
	u32 cons = readl_relaxed(q->cons_reg);
	u32 idx = FIELD_GET(CMDQ_CONS_ERR, cons);
	struct arm_smmu_cmdq_ent cmd_sync = {
		.opcode = CMDQ_OP_CMD_SYNC,
	};

	dev_err(smmu->dev, "CMDQ error (cons 0x%08x): %s\n", cons,
		idx < ARRAY_SIZE(cerror_str) ?  cerror_str[idx] : "Unknown");

	switch (idx) {
	case CMDQ_ERR_CERROR_ABT_IDX:
		dev_err(smmu->dev, "retrying command fetch\n");
		return;
	case CMDQ_ERR_CERROR_NONE_IDX:
		return;
	case CMDQ_ERR_CERROR_ATC_INV_IDX:
		/*
		 * ATC Invalidation Completion timeout. CONS is still pointing
		 * at the CMD_SYNC. Attempt to complete other pending commands
		 * by repeating the CMD_SYNC, though we might well end up back
		 * here since the ATC invalidation may still be pending.
		 */
		return;
	case CMDQ_ERR_CERROR_ILL_IDX:
	default:
		break;
	}

	/*
	 * We may have concurrent producers, so we need to be careful
	 * not to touch any of the shadow cmdq state.
	 */
	queue_read(cmd, Q_ENT(q, cons), q->ent_dwords);
	dev_err(smmu->dev, "skipping command in error state:\n");
	for (i = 0; i < ARRAY_SIZE(cmd); ++i)
		dev_err(smmu->dev, "\t0x%016llx\n", (unsigned long long)cmd[i]);

	/* Convert the erroneous command into a CMD_SYNC */
	if (arm_smmu_cmdq_build_cmd(cmd, &cmd_sync)) {
		dev_err(smmu->dev, "failed to convert to CMD_SYNC\n");
		return;
	}

	queue_write(Q_ENT(q, cons), cmd, q->ent_dwords);
}

static void arm_smmu_cmdq_skip_err(struct arm_smmu_device *smmu)
{
	__arm_smmu_cmdq_skip_err(smmu, &smmu->cmdq.q);
}

/*
 * Command queue locking.
 * This is a form of bastardised rwlock with the following major changes:
 *
 * - The only LOCK routines are exclusive_trylock() and shared_lock().
 *   Neither have barrier semantics, and instead provide only a control
 *   dependency.
 *
 * - The UNLOCK routines are supplemented with shared_tryunlock(), which
 *   fails if the caller appears to be the last lock holder (yes, this is
 *   racy). All successful UNLOCK routines have RELEASE semantics.
 */
static void arm_smmu_cmdq_shared_lock(struct arm_smmu_cmdq *cmdq)
{
	int val;

	/*
	 * We can try to avoid the cmpxchg() loop by simply incrementing the
	 * lock counter. When held in exclusive state, the lock counter is set
	 * to INT_MIN so these increments won't hurt as the value will remain
	 * negative.
	 */
	if (atomic_fetch_inc_relaxed(&cmdq->lock) >= 0)
		return;

	do {
		val = atomic_cond_read_relaxed(&cmdq->lock, VAL >= 0);
	} while (atomic_cmpxchg_relaxed(&cmdq->lock, val, val + 1) != val);
}

static void arm_smmu_cmdq_shared_unlock(struct arm_smmu_cmdq *cmdq)
{
	(void)atomic_dec_return_release(&cmdq->lock);
}

static bool arm_smmu_cmdq_shared_tryunlock(struct arm_smmu_cmdq *cmdq)
{
	if (atomic_read(&cmdq->lock) == 1)
		return false;

	arm_smmu_cmdq_shared_unlock(cmdq);
	return true;
}

#define arm_smmu_cmdq_exclusive_trylock_irqsave(cmdq, flags)		\
({									\
	bool __ret;							\
	local_irq_save(flags);						\
	__ret = !atomic_cmpxchg_relaxed(&cmdq->lock, 0, INT_MIN);	\
	if (!__ret)							\
		local_irq_restore(flags);				\
	__ret;								\
})

#define arm_smmu_cmdq_exclusive_unlock_irqrestore(cmdq, flags)		\
({									\
	atomic_set_release(&cmdq->lock, 0);				\
	local_irq_restore(flags);					\
})


/*
 * Command queue insertion.
 * This is made fiddly by our attempts to achieve some sort of scalability
 * since there is one queue shared amongst all of the CPUs in the system.  If
 * you like mixed-size concurrency, dependency ordering and relaxed atomics,
 * then you'll *love* this monstrosity.
 *
 * The basic idea is to split the queue up into ranges of commands that are
 * owned by a given CPU; the owner may not have written all of the commands
 * itself, but is responsible for advancing the hardware prod pointer when
 * the time comes. The algorithm is roughly:
 *
 * 	1. Allocate some space in the queue. At this point we also discover
 *	   whether the head of the queue is currently owned by another CPU,
 *	   or whether we are the owner.
 *
 *	2. Write our commands into our allocated slots in the queue.
 *
 *	3. Mark our slots as valid in arm_smmu_cmdq.valid_map.
 *
 *	4. If we are an owner:
 *		a. Wait for the previous owner to finish.
 *		b. Mark the queue head as unowned, which tells us the range
 *		   that we are responsible for publishing.
 *		c. Wait for all commands in our owned range to become valid.
 *		d. Advance the hardware prod pointer.
 *		e. Tell the next owner we've finished.
 *
 *	5. If we are inserting a CMD_SYNC (we may or may not have been an
 *	   owner), then we need to stick around until it has completed:
 *		a. If we have MSIs, the SMMU can write back into the CMD_SYNC
 *		   to clear the first 4 bytes.
 *		b. Otherwise, we spin waiting for the hardware cons pointer to
 *		   advance past our command.
 *
 * The devil is in the details, particularly the use of locking for handling
 * SYNC completion and freeing up space in the queue before we think that it is
 * full.
 */
static void __arm_smmu_cmdq_poll_set_valid_map(struct arm_smmu_cmdq *cmdq,
					       u32 sprod, u32 eprod, bool set)
{
	u32 swidx, sbidx, ewidx, ebidx;
	struct arm_smmu_ll_queue llq = {
		.max_n_shift	= cmdq->q.llq.max_n_shift,
		.prod		= sprod,
	};

	ewidx = BIT_WORD(Q_IDX(&llq, eprod));
	ebidx = Q_IDX(&llq, eprod) % BITS_PER_LONG;

	while (llq.prod != eprod) {
		unsigned long mask;
		atomic_long_t *ptr;
		u32 limit = BITS_PER_LONG;

		swidx = BIT_WORD(Q_IDX(&llq, llq.prod));
		sbidx = Q_IDX(&llq, llq.prod) % BITS_PER_LONG;

		ptr = &cmdq->valid_map[swidx];

		if ((swidx == ewidx) && (sbidx < ebidx))
			limit = ebidx;

		mask = GENMASK(limit - 1, sbidx);

		/*
		 * The valid bit is the inverse of the wrap bit. This means
		 * that a zero-initialised queue is invalid and, after marking
		 * all entries as valid, they become invalid again when we
		 * wrap.
		 */
		if (set) {
			atomic_long_xor(mask, ptr);
		} else { /* Poll */
			unsigned long valid;

			valid = (ULONG_MAX + !!Q_WRP(&llq, llq.prod)) & mask;
			atomic_long_cond_read_relaxed(ptr, (VAL & mask) == valid);
		}

		llq.prod = queue_inc_prod_n(&llq, limit - sbidx);
	}
}

/* Mark all entries in the range [sprod, eprod) as valid */
static void arm_smmu_cmdq_set_valid_map(struct arm_smmu_cmdq *cmdq,
					u32 sprod, u32 eprod)
{
	__arm_smmu_cmdq_poll_set_valid_map(cmdq, sprod, eprod, true);
}

/* Wait for all entries in the range [sprod, eprod) to become valid */
static void arm_smmu_cmdq_poll_valid_map(struct arm_smmu_cmdq *cmdq,
					 u32 sprod, u32 eprod)
{
	__arm_smmu_cmdq_poll_set_valid_map(cmdq, sprod, eprod, false);
}

/* Wait for the command queue to become non-full */
static int arm_smmu_cmdq_poll_until_not_full(struct arm_smmu_device *smmu,
					     struct arm_smmu_ll_queue *llq)
{
	unsigned long flags;
	struct arm_smmu_queue_poll qp;
	struct arm_smmu_cmdq *cmdq = arm_smmu_get_cmdq(smmu);
	int ret = 0;

	/*
	 * Try to update our copy of cons by grabbing exclusive cmdq access. If
	 * that fails, spin until somebody else updates it for us.
	 */
	if (arm_smmu_cmdq_exclusive_trylock_irqsave(cmdq, flags)) {
		WRITE_ONCE(cmdq->q.llq.cons, readl_relaxed(cmdq->q.cons_reg));
		arm_smmu_cmdq_exclusive_unlock_irqrestore(cmdq, flags);
		llq->val = READ_ONCE(cmdq->q.llq.val);
		return 0;
	}

	queue_poll_init(smmu, &qp);
	do {
		llq->val = READ_ONCE(cmdq->q.llq.val);
		if (!queue_full(llq))
			break;

		ret = queue_poll(&qp);
	} while (!ret);

	return ret;
}

/*
 * Wait until the SMMU signals a CMD_SYNC completion MSI.
 * Must be called with the cmdq lock held in some capacity.
 */
static int __arm_smmu_cmdq_poll_until_msi(struct arm_smmu_device *smmu,
					  struct arm_smmu_ll_queue *llq)
{
	int ret = 0;
	struct arm_smmu_queue_poll qp;
	struct arm_smmu_cmdq *cmdq = arm_smmu_get_cmdq(smmu);
	u32 *cmd = (u32 *)(Q_ENT(&cmdq->q, llq->prod));

	queue_poll_init(smmu, &qp);

	/*
	 * The MSI won't generate an event, since it's being written back
	 * into the command queue.
	 */
	qp.wfe = false;
	smp_cond_load_relaxed(cmd, !VAL || (ret = queue_poll(&qp)));
	llq->cons = ret ? llq->prod : queue_inc_prod_n(llq, 1);
	return ret;
}

/*
 * Wait until the SMMU cons index passes llq->prod.
 * Must be called with the cmdq lock held in some capacity.
 */
static int __arm_smmu_cmdq_poll_until_consumed(struct arm_smmu_device *smmu,
					       struct arm_smmu_ll_queue *llq)
{
	struct arm_smmu_queue_poll qp;
	struct arm_smmu_cmdq *cmdq = arm_smmu_get_cmdq(smmu);
	u32 prod = llq->prod;
	int ret = 0;

	queue_poll_init(smmu, &qp);
	llq->val = READ_ONCE(cmdq->q.llq.val);
	do {
		if (queue_consumed(llq, prod))
			break;

		ret = queue_poll(&qp);

		/*
		 * This needs to be a readl() so that our subsequent call
		 * to arm_smmu_cmdq_shared_tryunlock() can fail accurately.
		 *
		 * Specifically, we need to ensure that we observe all
		 * shared_lock()s by other CMD_SYNCs that share our owner,
		 * so that a failing call to tryunlock() means that we're
		 * the last one out and therefore we can safely advance
		 * cmdq->q.llq.cons. Roughly speaking:
		 *
		 * CPU 0		CPU1			CPU2 (us)
		 *
		 * if (sync)
		 * 	shared_lock();
		 *
		 * dma_wmb();
		 * set_valid_map();
		 *
		 * 			if (owner) {
		 *				poll_valid_map();
		 *				<control dependency>
		 *				writel(prod_reg);
		 *
		 *						readl(cons_reg);
		 *						tryunlock();
		 *
		 * Requires us to see CPU 0's shared_lock() acquisition.
		 */
		llq->cons = readl(cmdq->q.cons_reg);
	} while (!ret);

	return ret;
}

static int arm_smmu_cmdq_poll_until_sync(struct arm_smmu_device *smmu,
					 struct arm_smmu_ll_queue *llq)
{
	if (smmu->options & ARM_SMMU_OPT_MSIPOLL)
		return __arm_smmu_cmdq_poll_until_msi(smmu, llq);

	return __arm_smmu_cmdq_poll_until_consumed(smmu, llq);
}

static void arm_smmu_cmdq_write_entries(struct arm_smmu_cmdq *cmdq, u64 *cmds,
					u32 prod, int n)
{
	int i;
	struct arm_smmu_ll_queue llq = {
		.max_n_shift	= cmdq->q.llq.max_n_shift,
		.prod		= prod,
	};

	for (i = 0; i < n; ++i) {
		u64 *cmd = &cmds[i * CMDQ_ENT_DWORDS];

		prod = queue_inc_prod_n(&llq, i);
		queue_write(Q_ENT(&cmdq->q, prod), cmd, CMDQ_ENT_DWORDS);
	}
}

/*
 * This is the actual insertion function, and provides the following
 * ordering guarantees to callers:
 *
 * - There is a dma_wmb() before publishing any commands to the queue.
 *   This can be relied upon to order prior writes to data structures
 *   in memory (such as a CD or an STE) before the command.
 *
 * - On completion of a CMD_SYNC, there is a control dependency.
 *   This can be relied upon to order subsequent writes to memory (e.g.
 *   freeing an IOVA) after completion of the CMD_SYNC.
 *
 * - Command insertion is totally ordered, so if two CPUs each race to
 *   insert their own list of commands then all of the commands from one
 *   CPU will appear before any of the commands from the other CPU.
 */
static int arm_smmu_cmdq_issue_cmdlist(struct arm_smmu_device *smmu,
				       u64 *cmds, int n, bool sync)
{
	u64 cmd_sync[CMDQ_ENT_DWORDS];
	u32 prod;
	unsigned long flags;
	bool owner;
	struct arm_smmu_cmdq *cmdq = arm_smmu_get_cmdq(smmu);
	struct arm_smmu_ll_queue llq, head;
	int ret = 0;

	llq.max_n_shift = cmdq->q.llq.max_n_shift;

	/* 1. Allocate some space in the queue */
	local_irq_save(flags);
	llq.val = READ_ONCE(cmdq->q.llq.val);
	do {
		u64 old;

		while (!queue_has_space(&llq, n + sync)) {
			local_irq_restore(flags);
			if (arm_smmu_cmdq_poll_until_not_full(smmu, &llq))
				dev_err_ratelimited(smmu->dev, "CMDQ timeout\n");
			local_irq_save(flags);
		}

		head.cons = llq.cons;
		head.prod = queue_inc_prod_n(&llq, n + sync) |
					     CMDQ_PROD_OWNED_FLAG;

		old = cmpxchg_relaxed(&cmdq->q.llq.val, llq.val, head.val);
		if (old == llq.val)
			break;

		llq.val = old;
	} while (1);
	owner = !(llq.prod & CMDQ_PROD_OWNED_FLAG);
	head.prod &= ~CMDQ_PROD_OWNED_FLAG;
	llq.prod &= ~CMDQ_PROD_OWNED_FLAG;

	/*
	 * 2. Write our commands into the queue
	 * Dependency ordering from the cmpxchg() loop above.
	 */
	arm_smmu_cmdq_write_entries(cmdq, cmds, llq.prod, n);
	if (sync) {
		prod = queue_inc_prod_n(&llq, n);
		arm_smmu_cmdq_build_sync_cmd(cmd_sync, smmu, &cmdq->q, prod);
		queue_write(Q_ENT(&cmdq->q, prod), cmd_sync, CMDQ_ENT_DWORDS);

		/*
		 * In order to determine completion of our CMD_SYNC, we must
		 * ensure that the queue can't wrap twice without us noticing.
		 * We achieve that by taking the cmdq lock as shared before
		 * marking our slot as valid.
		 */
		arm_smmu_cmdq_shared_lock(cmdq);
	}

	/* 3. Mark our slots as valid, ensuring commands are visible first */
	dma_wmb();
	arm_smmu_cmdq_set_valid_map(cmdq, llq.prod, head.prod);

	/* 4. If we are the owner, take control of the SMMU hardware */
	if (owner) {
		/* a. Wait for previous owner to finish */
		atomic_cond_read_relaxed(&cmdq->owner_prod, VAL == llq.prod);

		/* b. Stop gathering work by clearing the owned flag */
		prod = atomic_fetch_andnot_relaxed(CMDQ_PROD_OWNED_FLAG,
						   &cmdq->q.llq.atomic.prod);
		prod &= ~CMDQ_PROD_OWNED_FLAG;

		/*
		 * c. Wait for any gathered work to be written to the queue.
		 * Note that we read our own entries so that we have the control
		 * dependency required by (d).
		 */
		arm_smmu_cmdq_poll_valid_map(cmdq, llq.prod, prod);

		/*
		 * d. Advance the hardware prod pointer
		 * Control dependency ordering from the entries becoming valid.
		 */
		writel_relaxed(prod, cmdq->q.prod_reg);

		/*
		 * e. Tell the next owner we're done
		 * Make sure we've updated the hardware first, so that we don't
		 * race to update prod and potentially move it backwards.
		 */
		atomic_set_release(&cmdq->owner_prod, prod);
	}

	/* 5. If we are inserting a CMD_SYNC, we must wait for it to complete */
	if (sync) {
		llq.prod = queue_inc_prod_n(&llq, n);
		ret = arm_smmu_cmdq_poll_until_sync(smmu, &llq);
		if (ret) {
			dev_err_ratelimited(smmu->dev,
					    "CMD_SYNC timeout at 0x%08x [hwprod 0x%08x, hwcons 0x%08x]\n",
					    llq.prod,
					    readl_relaxed(cmdq->q.prod_reg),
					    readl_relaxed(cmdq->q.cons_reg));
		}

		/*
		 * Try to unlock the cmdq lock. This will fail if we're the last
		 * reader, in which case we can safely update cmdq->q.llq.cons
		 */
		if (!arm_smmu_cmdq_shared_tryunlock(cmdq)) {
			WRITE_ONCE(cmdq->q.llq.cons, llq.cons);
			arm_smmu_cmdq_shared_unlock(cmdq);
		}
	}

	local_irq_restore(flags);
	return ret;
}

static int __arm_smmu_cmdq_issue_cmd(struct arm_smmu_device *smmu,
				     struct arm_smmu_cmdq_ent *ent,
				     bool sync)
{
	u64 cmd[CMDQ_ENT_DWORDS];

	if (arm_smmu_cmdq_build_cmd(cmd, ent)) {
		dev_warn(smmu->dev, "ignoring unknown CMDQ opcode 0x%x\n",
			 ent->opcode);
		return -EINVAL;
	}

	return arm_smmu_cmdq_issue_cmdlist(smmu, cmd, 1, sync);
}

static int arm_smmu_cmdq_issue_cmd(struct arm_smmu_device *smmu,
				   struct arm_smmu_cmdq_ent *ent)
{
	return __arm_smmu_cmdq_issue_cmd(smmu, ent, false);
}

static int arm_smmu_cmdq_issue_cmd_with_sync(struct arm_smmu_device *smmu,
					     struct arm_smmu_cmdq_ent *ent)
{
	return __arm_smmu_cmdq_issue_cmd(smmu, ent, true);
}

static void arm_smmu_cmdq_batch_add(struct arm_smmu_device *smmu,
				    struct arm_smmu_cmdq_batch *cmds,
				    struct arm_smmu_cmdq_ent *cmd)
{
	if (cmds->num == CMDQ_BATCH_ENTRIES) {
		arm_smmu_cmdq_issue_cmdlist(smmu, cmds->cmds, cmds->num, false);
		cmds->num = 0;
	}
	arm_smmu_cmdq_build_cmd(&cmds->cmds[cmds->num * CMDQ_ENT_DWORDS], cmd);
	cmds->num++;
}

static int arm_smmu_cmdq_batch_submit(struct arm_smmu_device *smmu,
				      struct arm_smmu_cmdq_batch *cmds)
{
	return arm_smmu_cmdq_issue_cmdlist(smmu, cmds->cmds, cmds->num, true);
}

static int arm_smmu_page_response(struct device *dev,
				  struct iommu_fault_event *unused,
				  struct iommu_page_response *resp)
{
	struct arm_smmu_cmdq_ent cmd = {0};
	struct arm_smmu_master *master = dev_iommu_priv_get(dev);
	int sid = master->streams[0].id;

	if (master->stall_enabled) {
		cmd.opcode		= CMDQ_OP_RESUME;
		cmd.resume.sid		= sid;
		cmd.resume.stag		= resp->grpid;
		switch (resp->code) {
		case IOMMU_PAGE_RESP_INVALID:
		case IOMMU_PAGE_RESP_FAILURE:
			cmd.resume.resp = CMDQ_RESUME_0_RESP_ABORT;
			break;
		case IOMMU_PAGE_RESP_SUCCESS:
			cmd.resume.resp = CMDQ_RESUME_0_RESP_RETRY;
			break;
		default:
			return -EINVAL;
		}
	} else {
		return -ENODEV;
	}

	arm_smmu_cmdq_issue_cmd(master->smmu, &cmd);
	/*
	 * Don't send a SYNC, it doesn't do anything for RESUME or PRI_RESP.
	 * RESUME consumption guarantees that the stalled transaction will be
	 * terminated... at some point in the future. PRI_RESP is fire and
	 * forget.
	 */

	return 0;
}

/* Context descriptor manipulation functions */
void arm_smmu_tlb_inv_asid(struct arm_smmu_device *smmu, u16 asid)
{
	struct arm_smmu_cmdq_ent cmd = {
		.opcode	= smmu->features & ARM_SMMU_FEAT_E2H ?
			CMDQ_OP_TLBI_EL2_ASID : CMDQ_OP_TLBI_NH_ASID,
		.tlbi.asid = asid,
	};

	arm_smmu_cmdq_issue_cmd_with_sync(smmu, &cmd);
}

static void arm_smmu_sync_cd(struct arm_smmu_domain *smmu_domain,
			     int ssid, bool leaf)
{
	size_t i;
	unsigned long flags;
	struct arm_smmu_master *master;
	struct arm_smmu_cmdq_batch cmds;
	struct arm_smmu_device *smmu = smmu_domain->smmu;
	struct arm_smmu_cmdq_ent cmd = {
		.opcode	= CMDQ_OP_CFGI_CD,
		.cfgi	= {
			.ssid	= ssid,
			.leaf	= leaf,
		},
	};

	cmds.num = 0;

	spin_lock_irqsave(&smmu_domain->devices_lock, flags);
	list_for_each_entry(master, &smmu_domain->devices, domain_head) {
		for (i = 0; i < master->num_streams; i++) {
			cmd.cfgi.sid = master->streams[i].id;
			arm_smmu_cmdq_batch_add(smmu, &cmds, &cmd);
		}
	}
	spin_unlock_irqrestore(&smmu_domain->devices_lock, flags);

	arm_smmu_cmdq_batch_submit(smmu, &cmds);
}

static int arm_smmu_alloc_cd_leaf_table(struct arm_smmu_device *smmu,
					struct arm_smmu_l1_ctx_desc *l1_desc)
{
	size_t size = CTXDESC_L2_ENTRIES * (CTXDESC_CD_DWORDS << 3);

	l1_desc->l2ptr = dmam_alloc_coherent(smmu->dev, size,
					     &l1_desc->l2ptr_dma, GFP_KERNEL);
	if (!l1_desc->l2ptr) {
		dev_warn(smmu->dev,
			 "failed to allocate context descriptor table\n");
		return -ENOMEM;
	}
	return 0;
}

static void arm_smmu_write_cd_l1_desc(__le64 *dst,
				      struct arm_smmu_l1_ctx_desc *l1_desc)
{
	u64 val = (l1_desc->l2ptr_dma & CTXDESC_L1_DESC_L2PTR_MASK) |
		  CTXDESC_L1_DESC_V;

	/* See comment in arm_smmu_write_ctx_desc() */
	WRITE_ONCE(*dst, cpu_to_le64(val));
}

static __le64 *arm_smmu_get_cd_ptr(struct arm_smmu_domain *smmu_domain,
				   u32 ssid)
{
	__le64 *l1ptr;
	unsigned int idx;
	struct arm_smmu_l1_ctx_desc *l1_desc;
	struct arm_smmu_device *smmu = smmu_domain->smmu;
	struct arm_smmu_ctx_desc_cfg *cdcfg = &smmu_domain->s1_cfg.cdcfg;

	if (smmu_domain->s1_cfg.s1fmt == STRTAB_STE_0_S1FMT_LINEAR)
		return cdcfg->cdtab + ssid * CTXDESC_CD_DWORDS;

	idx = ssid >> CTXDESC_SPLIT;
	l1_desc = &cdcfg->l1_desc[idx];
	if (!l1_desc->l2ptr) {
		if (arm_smmu_alloc_cd_leaf_table(smmu, l1_desc))
			return NULL;

		l1ptr = cdcfg->cdtab + idx * CTXDESC_L1_DESC_DWORDS;
		arm_smmu_write_cd_l1_desc(l1ptr, l1_desc);
		/* An invalid L1CD can be cached */
		arm_smmu_sync_cd(smmu_domain, ssid, false);
	}
	idx = ssid & (CTXDESC_L2_ENTRIES - 1);
	return l1_desc->l2ptr + idx * CTXDESC_CD_DWORDS;
}

int arm_smmu_write_ctx_desc(struct arm_smmu_domain *smmu_domain, int ssid,
			    struct arm_smmu_ctx_desc *cd)
{
	/*
	 * This function handles the following cases:
	 *
	 * (1) Install primary CD, for normal DMA traffic (SSID = 0).
	 * (2) Install a secondary CD, for SID+SSID traffic.
	 * (3) Update ASID of a CD. Atomically write the first 64 bits of the
	 *     CD, then invalidate the old entry and mappings.
	 * (4) Quiesce the context without clearing the valid bit. Disable
	 *     translation, and ignore any translation fault.
	 * (5) Remove a secondary CD.
	 */
	u64 val;
	bool cd_live;
	__le64 *cdptr;

	if (WARN_ON(ssid >= (1 << smmu_domain->s1_cfg.s1cdmax)))
		return -E2BIG;

	cdptr = arm_smmu_get_cd_ptr(smmu_domain, ssid);
	if (!cdptr)
		return -ENOMEM;

	val = le64_to_cpu(cdptr[0]);
	cd_live = !!(val & CTXDESC_CD_0_V);

	if (!cd) { /* (5) */
		val = 0;
	} else if (cd == &quiet_cd) { /* (4) */
		val |= CTXDESC_CD_0_TCR_EPD0;
	} else if (cd_live) { /* (3) */
		val &= ~CTXDESC_CD_0_ASID;
		val |= FIELD_PREP(CTXDESC_CD_0_ASID, cd->asid);
		/*
		 * Until CD+TLB invalidation, both ASIDs may be used for tagging
		 * this substream's traffic
		 */
	} else { /* (1) and (2) */
		cdptr[1] = cpu_to_le64(cd->ttbr & CTXDESC_CD_1_TTB0_MASK);
		cdptr[2] = 0;
		cdptr[3] = cpu_to_le64(cd->mair);

		/*
		 * STE is live, and the SMMU might read dwords of this CD in any
		 * order. Ensure that it observes valid values before reading
		 * V=1.
		 */
		arm_smmu_sync_cd(smmu_domain, ssid, true);

		val = cd->tcr |
#ifdef __BIG_ENDIAN
			CTXDESC_CD_0_ENDI |
#endif
			CTXDESC_CD_0_R | CTXDESC_CD_0_A |
			(cd->mm ? 0 : CTXDESC_CD_0_ASET) |
			CTXDESC_CD_0_AA64 |
			FIELD_PREP(CTXDESC_CD_0_ASID, cd->asid) |
			CTXDESC_CD_0_V;

		if (smmu_domain->stall_enabled)
			val |= CTXDESC_CD_0_S;
	}

	/*
	 * The SMMU accesses 64-bit values atomically. See IHI0070Ca 3.21.3
	 * "Configuration structures and configuration invalidation completion"
	 *
	 *   The size of single-copy atomic reads made by the SMMU is
	 *   IMPLEMENTATION DEFINED but must be at least 64 bits. Any single
	 *   field within an aligned 64-bit span of a structure can be altered
	 *   without first making the structure invalid.
	 */
	WRITE_ONCE(cdptr[0], cpu_to_le64(val));
	arm_smmu_sync_cd(smmu_domain, ssid, true);
	return 0;
}

static int arm_smmu_alloc_cd_tables(struct arm_smmu_domain *smmu_domain)
{
	int ret;
	size_t l1size;
	size_t max_contexts;
	struct arm_smmu_device *smmu = smmu_domain->smmu;
	struct arm_smmu_s1_cfg *cfg = &smmu_domain->s1_cfg;
	struct arm_smmu_ctx_desc_cfg *cdcfg = &cfg->cdcfg;

	max_contexts = 1 << cfg->s1cdmax;

	if (!(smmu->features & ARM_SMMU_FEAT_2_LVL_CDTAB) ||
	    max_contexts <= CTXDESC_L2_ENTRIES) {
		cfg->s1fmt = STRTAB_STE_0_S1FMT_LINEAR;
		cdcfg->num_l1_ents = max_contexts;

		l1size = max_contexts * (CTXDESC_CD_DWORDS << 3);
	} else {
		cfg->s1fmt = STRTAB_STE_0_S1FMT_64K_L2;
		cdcfg->num_l1_ents = DIV_ROUND_UP(max_contexts,
						  CTXDESC_L2_ENTRIES);

		cdcfg->l1_desc = devm_kcalloc(smmu->dev, cdcfg->num_l1_ents,
					      sizeof(*cdcfg->l1_desc),
					      GFP_KERNEL);
		if (!cdcfg->l1_desc)
			return -ENOMEM;

		l1size = cdcfg->num_l1_ents * (CTXDESC_L1_DESC_DWORDS << 3);
	}

	cdcfg->cdtab = dmam_alloc_coherent(smmu->dev, l1size, &cdcfg->cdtab_dma,
					   GFP_KERNEL);
	if (!cdcfg->cdtab) {
		dev_warn(smmu->dev, "failed to allocate context descriptor\n");
		ret = -ENOMEM;
		goto err_free_l1;
	}

	return 0;

err_free_l1:
	if (cdcfg->l1_desc) {
		devm_kfree(smmu->dev, cdcfg->l1_desc);
		cdcfg->l1_desc = NULL;
	}
	return ret;
}

static void arm_smmu_free_cd_tables(struct arm_smmu_domain *smmu_domain)
{
	int i;
	size_t size, l1size;
	struct arm_smmu_device *smmu = smmu_domain->smmu;
	struct arm_smmu_ctx_desc_cfg *cdcfg = &smmu_domain->s1_cfg.cdcfg;

	if (cdcfg->l1_desc) {
		size = CTXDESC_L2_ENTRIES * (CTXDESC_CD_DWORDS << 3);

		for (i = 0; i < cdcfg->num_l1_ents; i++) {
			if (!cdcfg->l1_desc[i].l2ptr)
				continue;

			dmam_free_coherent(smmu->dev, size,
					   cdcfg->l1_desc[i].l2ptr,
					   cdcfg->l1_desc[i].l2ptr_dma);
		}
		devm_kfree(smmu->dev, cdcfg->l1_desc);
		cdcfg->l1_desc = NULL;

		l1size = cdcfg->num_l1_ents * (CTXDESC_L1_DESC_DWORDS << 3);
	} else {
		l1size = cdcfg->num_l1_ents * (CTXDESC_CD_DWORDS << 3);
	}

	dmam_free_coherent(smmu->dev, l1size, cdcfg->cdtab, cdcfg->cdtab_dma);
	cdcfg->cdtab_dma = 0;
	cdcfg->cdtab = NULL;
}

bool arm_smmu_free_asid(struct arm_smmu_ctx_desc *cd)
{
	bool free;
	struct arm_smmu_ctx_desc *old_cd;

	if (!cd->asid)
		return false;

	free = refcount_dec_and_test(&cd->refs);
	if (free) {
		old_cd = xa_erase(&arm_smmu_asid_xa, cd->asid);
		WARN_ON(old_cd != cd);
	}
	return free;
}

/* Stream table manipulation functions */
static void
arm_smmu_write_strtab_l1_desc(__le64 *dst, struct arm_smmu_strtab_l1_desc *desc)
{
	u64 val = 0;

	val |= FIELD_PREP(STRTAB_L1_DESC_SPAN, desc->span);
	val |= desc->l2ptr_dma & STRTAB_L1_DESC_L2PTR_MASK;

	/* See comment in arm_smmu_write_ctx_desc() */
	WRITE_ONCE(*dst, cpu_to_le64(val));
}

static void arm_smmu_sync_ste_for_sid(struct arm_smmu_device *smmu, u32 sid)
{
	struct arm_smmu_cmdq_ent cmd = {
		.opcode	= CMDQ_OP_CFGI_STE,
		.cfgi	= {
			.sid	= sid,
			.leaf	= true,
		},
	};

	arm_smmu_cmdq_issue_cmd_with_sync(smmu, &cmd);
}

static void arm_smmu_write_strtab_ent(struct arm_smmu_master *master, u32 sid,
				      __le64 *dst)
{
	/*
	 * This is hideously complicated, but we only really care about
	 * three cases at the moment:
	 *
	 * 1. Invalid (all zero) -> bypass/fault (init)
	 * 2. Bypass/fault -> translation/bypass (attach)
	 * 3. Translation/bypass -> bypass/fault (detach)
	 *
	 * Given that we can't update the STE atomically and the SMMU
	 * doesn't read the thing in a defined order, that leaves us
	 * with the following maintenance requirements:
	 *
	 * 1. Update Config, return (init time STEs aren't live)
	 * 2. Write everything apart from dword 0, sync, write dword 0, sync
	 * 3. Update Config, sync
	 */
	u64 val = le64_to_cpu(dst[0]);
	bool ste_live = false;
	struct arm_smmu_device *smmu = NULL;
	struct arm_smmu_s1_cfg *s1_cfg = NULL;
	struct arm_smmu_s2_cfg *s2_cfg = NULL;
	struct arm_smmu_domain *smmu_domain = NULL;
	struct arm_smmu_cmdq_ent prefetch_cmd = {
		.opcode		= CMDQ_OP_PREFETCH_CFG,
		.prefetch	= {
			.sid	= sid,
		},
	};

	if (master) {
		smmu_domain = master->domain;
		smmu = master->smmu;
	}

	if (smmu_domain) {
		switch (smmu_domain->stage) {
		case ARM_SMMU_DOMAIN_S1:
			s1_cfg = &smmu_domain->s1_cfg;
			break;
		case ARM_SMMU_DOMAIN_S2:
		case ARM_SMMU_DOMAIN_NESTED:
			s2_cfg = &smmu_domain->s2_cfg;
			break;
		default:
			break;
		}
	}

	if (val & STRTAB_STE_0_V) {
		switch (FIELD_GET(STRTAB_STE_0_CFG, val)) {
		case STRTAB_STE_0_CFG_BYPASS:
			break;
		case STRTAB_STE_0_CFG_S1_TRANS:
		case STRTAB_STE_0_CFG_S2_TRANS:
			ste_live = true;
			break;
		case STRTAB_STE_0_CFG_ABORT:
			BUG_ON(!disable_bypass);
			break;
		default:
			BUG(); /* STE corruption */
		}
	}

	/* Nuke the existing STE_0 value, as we're going to rewrite it */
	val = STRTAB_STE_0_V;

	/* Bypass/fault */
	if (!smmu_domain || !(s1_cfg || s2_cfg)) {
		if (!smmu_domain && disable_bypass)
			val |= FIELD_PREP(STRTAB_STE_0_CFG, STRTAB_STE_0_CFG_ABORT);
		else
			val |= FIELD_PREP(STRTAB_STE_0_CFG, STRTAB_STE_0_CFG_BYPASS);

		dst[0] = cpu_to_le64(val);
		dst[1] = cpu_to_le64(FIELD_PREP(STRTAB_STE_1_SHCFG,
						STRTAB_STE_1_SHCFG_INCOMING));
		dst[2] = 0; /* Nuke the VMID */
		/*
		 * The SMMU can perform negative caching, so we must sync
		 * the STE regardless of whether the old value was live.
		 */
		if (smmu)
			arm_smmu_sync_ste_for_sid(smmu, sid);
		return;
	}

	if (s1_cfg) {
		u64 strw = smmu->features & ARM_SMMU_FEAT_E2H ?
			STRTAB_STE_1_STRW_EL2 : STRTAB_STE_1_STRW_NSEL1;

		BUG_ON(ste_live);
		dst[1] = cpu_to_le64(
			 FIELD_PREP(STRTAB_STE_1_S1DSS, STRTAB_STE_1_S1DSS_SSID0) |
			 FIELD_PREP(STRTAB_STE_1_S1CIR, STRTAB_STE_1_S1C_CACHE_WBRA) |
			 FIELD_PREP(STRTAB_STE_1_S1COR, STRTAB_STE_1_S1C_CACHE_WBRA) |
			 FIELD_PREP(STRTAB_STE_1_S1CSH, ARM_SMMU_SH_ISH) |
			 FIELD_PREP(STRTAB_STE_1_STRW, strw));

		if (smmu->features & ARM_SMMU_FEAT_STALLS &&
		    !master->stall_enabled)
			dst[1] |= cpu_to_le64(STRTAB_STE_1_S1STALLD);

		val |= (s1_cfg->cdcfg.cdtab_dma & STRTAB_STE_0_S1CTXPTR_MASK) |
			FIELD_PREP(STRTAB_STE_0_CFG, STRTAB_STE_0_CFG_S1_TRANS) |
			FIELD_PREP(STRTAB_STE_0_S1CDMAX, s1_cfg->s1cdmax) |
			FIELD_PREP(STRTAB_STE_0_S1FMT, s1_cfg->s1fmt);
	}

	if (s2_cfg) {
		BUG_ON(ste_live);
		dst[2] = cpu_to_le64(
			 FIELD_PREP(STRTAB_STE_2_S2VMID, s2_cfg->vmid) |
			 FIELD_PREP(STRTAB_STE_2_VTCR, s2_cfg->vtcr) |
#ifdef __BIG_ENDIAN
			 STRTAB_STE_2_S2ENDI |
#endif
			 STRTAB_STE_2_S2PTW | STRTAB_STE_2_S2AA64 |
			 STRTAB_STE_2_S2R);

		dst[3] = cpu_to_le64(s2_cfg->vttbr & STRTAB_STE_3_S2TTB_MASK);

		val |= FIELD_PREP(STRTAB_STE_0_CFG, STRTAB_STE_0_CFG_S2_TRANS);
	}

	if (master->ats_enabled)
		dst[1] |= cpu_to_le64(FIELD_PREP(STRTAB_STE_1_EATS,
						 STRTAB_STE_1_EATS_TRANS));

	arm_smmu_sync_ste_for_sid(smmu, sid);
	/* See comment in arm_smmu_write_ctx_desc() */
	WRITE_ONCE(dst[0], cpu_to_le64(val));
	arm_smmu_sync_ste_for_sid(smmu, sid);

	/* It's likely that we'll want to use the new STE soon */
	if (!(smmu->options & ARM_SMMU_OPT_SKIP_PREFETCH))
		arm_smmu_cmdq_issue_cmd(smmu, &prefetch_cmd);
}

static void arm_smmu_init_bypass_stes(__le64 *strtab, unsigned int nent)
{
	unsigned int i;

	for (i = 0; i < nent; ++i) {
		arm_smmu_write_strtab_ent(NULL, -1, strtab);
		strtab += STRTAB_STE_DWORDS;
	}
}

static int arm_smmu_init_l2_strtab(struct arm_smmu_device *smmu, u32 sid)
{
	size_t size;
	void *strtab;
	struct arm_smmu_strtab_cfg *cfg = &smmu->strtab_cfg;
	struct arm_smmu_strtab_l1_desc *desc = &cfg->l1_desc[sid >> STRTAB_SPLIT];

	if (desc->l2ptr)
		return 0;

	size = 1 << (STRTAB_SPLIT + ilog2(STRTAB_STE_DWORDS) + 3);
	strtab = &cfg->strtab[(sid >> STRTAB_SPLIT) * STRTAB_L1_DESC_DWORDS];

	desc->span = STRTAB_SPLIT + 1;
	desc->l2ptr = dmam_alloc_coherent(smmu->dev, size, &desc->l2ptr_dma,
					  GFP_KERNEL);
	if (!desc->l2ptr) {
		dev_err(smmu->dev,
			"failed to allocate l2 stream table for SID %u\n",
			sid);
		return -ENOMEM;
	}

	arm_smmu_init_bypass_stes(desc->l2ptr, 1 << STRTAB_SPLIT);
	arm_smmu_write_strtab_l1_desc(strtab, desc);
	return 0;
}

static struct arm_smmu_master *
arm_smmu_find_master(struct arm_smmu_device *smmu, u32 sid)
{
	struct rb_node *node;
	struct arm_smmu_stream *stream;

	lockdep_assert_held(&smmu->streams_mutex);

	node = smmu->streams.rb_node;
	while (node) {
		stream = rb_entry(node, struct arm_smmu_stream, node);
		if (stream->id < sid)
			node = node->rb_right;
		else if (stream->id > sid)
			node = node->rb_left;
		else
			return stream->master;
	}

	return NULL;
}

/* IRQ and event handlers */
static int arm_smmu_handle_evt(struct arm_smmu_device *smmu, u64 *evt)
{
	int ret;
	u32 reason;
	u32 perm = 0;
	struct arm_smmu_master *master;
	bool ssid_valid = evt[0] & EVTQ_0_SSV;
	u32 sid = FIELD_GET(EVTQ_0_SID, evt[0]);
	struct iommu_fault_event fault_evt = { };
	struct iommu_fault *flt = &fault_evt.fault;

	switch (FIELD_GET(EVTQ_0_ID, evt[0])) {
	case EVT_ID_TRANSLATION_FAULT:
		reason = IOMMU_FAULT_REASON_PTE_FETCH;
		break;
	case EVT_ID_ADDR_SIZE_FAULT:
		reason = IOMMU_FAULT_REASON_OOR_ADDRESS;
		break;
	case EVT_ID_ACCESS_FAULT:
		reason = IOMMU_FAULT_REASON_ACCESS;
		break;
	case EVT_ID_PERMISSION_FAULT:
		reason = IOMMU_FAULT_REASON_PERMISSION;
		break;
	default:
		return -EOPNOTSUPP;
	}

	/* Stage-2 is always pinned at the moment */
	if (evt[1] & EVTQ_1_S2)
		return -EFAULT;

	if (evt[1] & EVTQ_1_RnW)
		perm |= IOMMU_FAULT_PERM_READ;
	else
		perm |= IOMMU_FAULT_PERM_WRITE;

	if (evt[1] & EVTQ_1_InD)
		perm |= IOMMU_FAULT_PERM_EXEC;

	if (evt[1] & EVTQ_1_PnU)
		perm |= IOMMU_FAULT_PERM_PRIV;

	if (evt[1] & EVTQ_1_STALL) {
		flt->type = IOMMU_FAULT_PAGE_REQ;
		flt->prm = (struct iommu_fault_page_request) {
			.flags = IOMMU_FAULT_PAGE_REQUEST_LAST_PAGE,
			.grpid = FIELD_GET(EVTQ_1_STAG, evt[1]),
			.perm = perm,
			.addr = FIELD_GET(EVTQ_2_ADDR, evt[2]),
		};

		if (ssid_valid) {
			flt->prm.flags |= IOMMU_FAULT_PAGE_REQUEST_PASID_VALID;
			flt->prm.pasid = FIELD_GET(EVTQ_0_SSID, evt[0]);
		}
	} else {
		flt->type = IOMMU_FAULT_DMA_UNRECOV;
		flt->event = (struct iommu_fault_unrecoverable) {
			.reason = reason,
			.flags = IOMMU_FAULT_UNRECOV_ADDR_VALID,
			.perm = perm,
			.addr = FIELD_GET(EVTQ_2_ADDR, evt[2]),
		};

		if (ssid_valid) {
			flt->event.flags |= IOMMU_FAULT_UNRECOV_PASID_VALID;
			flt->event.pasid = FIELD_GET(EVTQ_0_SSID, evt[0]);
		}
	}

	mutex_lock(&smmu->streams_mutex);
	master = arm_smmu_find_master(smmu, sid);
	if (!master) {
		ret = -EINVAL;
		goto out_unlock;
	}

	ret = iommu_report_device_fault(master->dev, &fault_evt);
	if (ret && flt->type == IOMMU_FAULT_PAGE_REQ) {
		/* Nobody cared, abort the access */
		struct iommu_page_response resp = {
			.pasid		= flt->prm.pasid,
			.grpid		= flt->prm.grpid,
			.code		= IOMMU_PAGE_RESP_FAILURE,
		};
		arm_smmu_page_response(master->dev, &fault_evt, &resp);
	}

out_unlock:
	mutex_unlock(&smmu->streams_mutex);
	return ret;
}

static irqreturn_t arm_smmu_evtq_thread(int irq, void *dev)
{
	int i, ret;
	struct arm_smmu_device *smmu = dev;
	struct arm_smmu_queue *q = &smmu->evtq.q;
	struct arm_smmu_ll_queue *llq = &q->llq;
	static DEFINE_RATELIMIT_STATE(rs, DEFAULT_RATELIMIT_INTERVAL,
				      DEFAULT_RATELIMIT_BURST);
	u64 evt[EVTQ_ENT_DWORDS];

	do {
		while (!queue_remove_raw(q, evt)) {
			u8 id = FIELD_GET(EVTQ_0_ID, evt[0]);

			ret = arm_smmu_handle_evt(smmu, evt);
			if (!ret || !__ratelimit(&rs))
				continue;

			dev_info(smmu->dev, "event 0x%02x received:\n", id);
			for (i = 0; i < ARRAY_SIZE(evt); ++i)
				dev_info(smmu->dev, "\t0x%016llx\n",
					 (unsigned long long)evt[i]);

		}

		/*
		 * Not much we can do on overflow, so scream and pretend we're
		 * trying harder.
		 */
		if (queue_sync_prod_in(q) == -EOVERFLOW)
			dev_err(smmu->dev, "EVTQ overflow detected -- events lost\n");
	} while (!queue_empty(llq));

	/* Sync our overflow flag, as we believe we're up to speed */
	llq->cons = Q_OVF(llq->prod) | Q_WRP(llq, llq->cons) |
		    Q_IDX(llq, llq->cons);
	return IRQ_HANDLED;
}

static void arm_smmu_handle_ppr(struct arm_smmu_device *smmu, u64 *evt)
{
	u32 sid, ssid;
	u16 grpid;
	bool ssv, last;

	sid = FIELD_GET(PRIQ_0_SID, evt[0]);
	ssv = FIELD_GET(PRIQ_0_SSID_V, evt[0]);
	ssid = ssv ? FIELD_GET(PRIQ_0_SSID, evt[0]) : 0;
	last = FIELD_GET(PRIQ_0_PRG_LAST, evt[0]);
	grpid = FIELD_GET(PRIQ_1_PRG_IDX, evt[1]);

	dev_info(smmu->dev, "unexpected PRI request received:\n");
	dev_info(smmu->dev,
		 "\tsid 0x%08x.0x%05x: [%u%s] %sprivileged %s%s%s access at iova 0x%016llx\n",
		 sid, ssid, grpid, last ? "L" : "",
		 evt[0] & PRIQ_0_PERM_PRIV ? "" : "un",
		 evt[0] & PRIQ_0_PERM_READ ? "R" : "",
		 evt[0] & PRIQ_0_PERM_WRITE ? "W" : "",
		 evt[0] & PRIQ_0_PERM_EXEC ? "X" : "",
		 evt[1] & PRIQ_1_ADDR_MASK);

	if (last) {
		struct arm_smmu_cmdq_ent cmd = {
			.opcode			= CMDQ_OP_PRI_RESP,
			.substream_valid	= ssv,
			.pri			= {
				.sid	= sid,
				.ssid	= ssid,
				.grpid	= grpid,
				.resp	= PRI_RESP_DENY,
			},
		};

		arm_smmu_cmdq_issue_cmd(smmu, &cmd);
	}
}

static irqreturn_t arm_smmu_priq_thread(int irq, void *dev)
{
	struct arm_smmu_device *smmu = dev;
	struct arm_smmu_queue *q = &smmu->priq.q;
	struct arm_smmu_ll_queue *llq = &q->llq;
	u64 evt[PRIQ_ENT_DWORDS];

	do {
		while (!queue_remove_raw(q, evt))
			arm_smmu_handle_ppr(smmu, evt);

		if (queue_sync_prod_in(q) == -EOVERFLOW)
			dev_err(smmu->dev, "PRIQ overflow detected -- requests lost\n");
	} while (!queue_empty(llq));

	/* Sync our overflow flag, as we believe we're up to speed */
	llq->cons = Q_OVF(llq->prod) | Q_WRP(llq, llq->cons) |
		      Q_IDX(llq, llq->cons);
	queue_sync_cons_out(q);
	return IRQ_HANDLED;
}

static int arm_smmu_device_disable(struct arm_smmu_device *smmu);

static irqreturn_t arm_smmu_gerror_handler(int irq, void *dev)
{
	u32 gerror, gerrorn, active;
	struct arm_smmu_device *smmu = dev;

	gerror = readl_relaxed(smmu->base + ARM_SMMU_GERROR);
	gerrorn = readl_relaxed(smmu->base + ARM_SMMU_GERRORN);

	active = gerror ^ gerrorn;
	if (!(active & GERROR_ERR_MASK))
		return IRQ_NONE; /* No errors pending */

	dev_warn(smmu->dev,
		 "unexpected global error reported (0x%08x), this could be serious\n",
		 active);

	if (active & GERROR_SFM_ERR) {
		dev_err(smmu->dev, "device has entered Service Failure Mode!\n");
		arm_smmu_device_disable(smmu);
	}

	if (active & GERROR_MSI_GERROR_ABT_ERR)
		dev_warn(smmu->dev, "GERROR MSI write aborted\n");

	if (active & GERROR_MSI_PRIQ_ABT_ERR)
		dev_warn(smmu->dev, "PRIQ MSI write aborted\n");

	if (active & GERROR_MSI_EVTQ_ABT_ERR)
		dev_warn(smmu->dev, "EVTQ MSI write aborted\n");

	if (active & GERROR_MSI_CMDQ_ABT_ERR)
		dev_warn(smmu->dev, "CMDQ MSI write aborted\n");

	if (active & GERROR_PRIQ_ABT_ERR)
		dev_err(smmu->dev, "PRIQ write aborted -- events may have been lost\n");

	if (active & GERROR_EVTQ_ABT_ERR)
		dev_err(smmu->dev, "EVTQ write aborted -- events may have been lost\n");

	if (active & GERROR_CMDQ_ERR)
		arm_smmu_cmdq_skip_err(smmu);

	writel(gerror, smmu->base + ARM_SMMU_GERRORN);
	return IRQ_HANDLED;
}

static irqreturn_t arm_smmu_combined_irq_thread(int irq, void *dev)
{
	struct arm_smmu_device *smmu = dev;

	arm_smmu_evtq_thread(irq, dev);
	if (smmu->features & ARM_SMMU_FEAT_PRI)
		arm_smmu_priq_thread(irq, dev);

	return IRQ_HANDLED;
}

static irqreturn_t arm_smmu_combined_irq_handler(int irq, void *dev)
{
	arm_smmu_gerror_handler(irq, dev);
	return IRQ_WAKE_THREAD;
}

static void
arm_smmu_atc_inv_to_cmd(int ssid, unsigned long iova, size_t size,
			struct arm_smmu_cmdq_ent *cmd)
{
	size_t log2_span;
	size_t span_mask;
	/* ATC invalidates are always on 4096-bytes pages */
	size_t inval_grain_shift = 12;
	unsigned long page_start, page_end;

	/*
	 * ATS and PASID:
	 *
	 * If substream_valid is clear, the PCIe TLP is sent without a PASID
	 * prefix. In that case all ATC entries within the address range are
	 * invalidated, including those that were requested with a PASID! There
	 * is no way to invalidate only entries without PASID.
	 *
	 * When using STRTAB_STE_1_S1DSS_SSID0 (reserving CD 0 for non-PASID
	 * traffic), translation requests without PASID create ATC entries
	 * without PASID, which must be invalidated with substream_valid clear.
	 * This has the unpleasant side-effect of invalidating all PASID-tagged
	 * ATC entries within the address range.
	 */
	*cmd = (struct arm_smmu_cmdq_ent) {
		.opcode			= CMDQ_OP_ATC_INV,
		.substream_valid	= !!ssid,
		.atc.ssid		= ssid,
	};

	if (!size) {
		cmd->atc.size = ATC_INV_SIZE_ALL;
		return;
	}

	page_start	= iova >> inval_grain_shift;
	page_end	= (iova + size - 1) >> inval_grain_shift;

	/*
	 * In an ATS Invalidate Request, the address must be aligned on the
	 * range size, which must be a power of two number of page sizes. We
	 * thus have to choose between grossly over-invalidating the region, or
	 * splitting the invalidation into multiple commands. For simplicity
	 * we'll go with the first solution, but should refine it in the future
	 * if multiple commands are shown to be more efficient.
	 *
	 * Find the smallest power of two that covers the range. The most
	 * significant differing bit between the start and end addresses,
	 * fls(start ^ end), indicates the required span. For example:
	 *
	 * We want to invalidate pages [8; 11]. This is already the ideal range:
	 *		x = 0b1000 ^ 0b1011 = 0b11
	 *		span = 1 << fls(x) = 4
	 *
	 * To invalidate pages [7; 10], we need to invalidate [0; 15]:
	 *		x = 0b0111 ^ 0b1010 = 0b1101
	 *		span = 1 << fls(x) = 16
	 */
	log2_span	= fls_long(page_start ^ page_end);
	span_mask	= (1ULL << log2_span) - 1;

	page_start	&= ~span_mask;

	cmd->atc.addr	= page_start << inval_grain_shift;
	cmd->atc.size	= log2_span;
}

static int arm_smmu_atc_inv_master(struct arm_smmu_master *master)
{
	int i;
	struct arm_smmu_cmdq_ent cmd;
	struct arm_smmu_cmdq_batch cmds = {};

	arm_smmu_atc_inv_to_cmd(0, 0, 0, &cmd);

	for (i = 0; i < master->num_streams; i++) {
		cmd.atc.sid = master->streams[i].id;
		arm_smmu_cmdq_batch_add(master->smmu, &cmds, &cmd);
	}

	return arm_smmu_cmdq_batch_submit(master->smmu, &cmds);
}

int arm_smmu_atc_inv_domain(struct arm_smmu_domain *smmu_domain, int ssid,
			    unsigned long iova, size_t size)
{
	int i;
	unsigned long flags;
	struct arm_smmu_cmdq_ent cmd;
	struct arm_smmu_master *master;
	struct arm_smmu_cmdq_batch cmds;

	if (!(smmu_domain->smmu->features & ARM_SMMU_FEAT_ATS))
		return 0;

	/*
	 * Ensure that we've completed prior invalidation of the main TLBs
	 * before we read 'nr_ats_masters' in case of a concurrent call to
	 * arm_smmu_enable_ats():
	 *
	 *	// unmap()			// arm_smmu_enable_ats()
	 *	TLBI+SYNC			atomic_inc(&nr_ats_masters);
	 *	smp_mb();			[...]
	 *	atomic_read(&nr_ats_masters);	pci_enable_ats() // writel()
	 *
	 * Ensures that we always see the incremented 'nr_ats_masters' count if
	 * ATS was enabled at the PCI device before completion of the TLBI.
	 */
	smp_mb();
	if (!atomic_read(&smmu_domain->nr_ats_masters))
		return 0;

	arm_smmu_atc_inv_to_cmd(ssid, iova, size, &cmd);

	cmds.num = 0;

	spin_lock_irqsave(&smmu_domain->devices_lock, flags);
	list_for_each_entry(master, &smmu_domain->devices, domain_head) {
		if (!master->ats_enabled)
			continue;

		for (i = 0; i < master->num_streams; i++) {
			cmd.atc.sid = master->streams[i].id;
			arm_smmu_cmdq_batch_add(smmu_domain->smmu, &cmds, &cmd);
		}
	}
	spin_unlock_irqrestore(&smmu_domain->devices_lock, flags);

	return arm_smmu_cmdq_batch_submit(smmu_domain->smmu, &cmds);
}

/* IO_PGTABLE API */
static void arm_smmu_tlb_inv_context(void *cookie)
{
	struct arm_smmu_domain *smmu_domain = cookie;
	struct arm_smmu_device *smmu = smmu_domain->smmu;
	struct arm_smmu_cmdq_ent cmd;

	/*
	 * NOTE: when io-pgtable is in non-strict mode, we may get here with
	 * PTEs previously cleared by unmaps on the current CPU not yet visible
	 * to the SMMU. We are relying on the dma_wmb() implicit during cmd
	 * insertion to guarantee those are observed before the TLBI. Do be
	 * careful, 007.
	 */
	if (smmu_domain->stage == ARM_SMMU_DOMAIN_S1) {
		arm_smmu_tlb_inv_asid(smmu, smmu_domain->s1_cfg.cd.asid);
	} else {
		cmd.opcode	= CMDQ_OP_TLBI_S12_VMALL;
		cmd.tlbi.vmid	= smmu_domain->s2_cfg.vmid;
		arm_smmu_cmdq_issue_cmd_with_sync(smmu, &cmd);
	}
	arm_smmu_atc_inv_domain(smmu_domain, 0, 0, 0);
}

static void __arm_smmu_tlb_inv_range(struct arm_smmu_cmdq_ent *cmd,
				     unsigned long iova, size_t size,
				     size_t granule,
				     struct arm_smmu_domain *smmu_domain)
{
	struct arm_smmu_device *smmu = smmu_domain->smmu;
	unsigned long end = iova + size, num_pages = 0, tg = 0;
	size_t inv_range = granule;
	struct arm_smmu_cmdq_batch cmds;

	if (!size)
		return;

	if (smmu->features & ARM_SMMU_FEAT_RANGE_INV) {
		/* Get the leaf page size */
		tg = __ffs(smmu_domain->domain.pgsize_bitmap);

		/* Convert page size of 12,14,16 (log2) to 1,2,3 */
		cmd->tlbi.tg = (tg - 10) / 2;

		/* Determine what level the granule is at */
		cmd->tlbi.ttl = 4 - ((ilog2(granule) - 3) / (tg - 3));

		num_pages = size >> tg;
	}

	cmds.num = 0;

	while (iova < end) {
		if (smmu->features & ARM_SMMU_FEAT_RANGE_INV) {
			/*
			 * On each iteration of the loop, the range is 5 bits
			 * worth of the aligned size remaining.
			 * The range in pages is:
			 *
			 * range = (num_pages & (0x1f << __ffs(num_pages)))
			 */
			unsigned long scale, num;

			/* Determine the power of 2 multiple number of pages */
			scale = __ffs(num_pages);
			cmd->tlbi.scale = scale;

			/* Determine how many chunks of 2^scale size we have */
			num = (num_pages >> scale) & CMDQ_TLBI_RANGE_NUM_MAX;
			cmd->tlbi.num = num - 1;

			/* range is num * 2^scale * pgsize */
			inv_range = num << (scale + tg);

			/* Clear out the lower order bits for the next iteration */
			num_pages -= num << scale;
		}

		cmd->tlbi.addr = iova;
		arm_smmu_cmdq_batch_add(smmu, &cmds, cmd);
		iova += inv_range;
	}
	arm_smmu_cmdq_batch_submit(smmu, &cmds);
}

static void arm_smmu_tlb_inv_range_domain(unsigned long iova, size_t size,
					  size_t granule, bool leaf,
					  struct arm_smmu_domain *smmu_domain)
{
	struct arm_smmu_cmdq_ent cmd = {
		.tlbi = {
			.leaf	= leaf,
		},
	};

	if (smmu_domain->stage == ARM_SMMU_DOMAIN_S1) {
		cmd.opcode	= smmu_domain->smmu->features & ARM_SMMU_FEAT_E2H ?
				  CMDQ_OP_TLBI_EL2_VA : CMDQ_OP_TLBI_NH_VA;
		cmd.tlbi.asid	= smmu_domain->s1_cfg.cd.asid;
	} else {
		cmd.opcode	= CMDQ_OP_TLBI_S2_IPA;
		cmd.tlbi.vmid	= smmu_domain->s2_cfg.vmid;
	}
	__arm_smmu_tlb_inv_range(&cmd, iova, size, granule, smmu_domain);

	/*
	 * Unfortunately, this can't be leaf-only since we may have
	 * zapped an entire table.
	 */
	arm_smmu_atc_inv_domain(smmu_domain, 0, iova, size);
}

void arm_smmu_tlb_inv_range_asid(unsigned long iova, size_t size, int asid,
				 size_t granule, bool leaf,
				 struct arm_smmu_domain *smmu_domain)
{
	struct arm_smmu_cmdq_ent cmd = {
		.opcode	= smmu_domain->smmu->features & ARM_SMMU_FEAT_E2H ?
			  CMDQ_OP_TLBI_EL2_VA : CMDQ_OP_TLBI_NH_VA,
		.tlbi = {
			.asid	= asid,
			.leaf	= leaf,
		},
	};

	__arm_smmu_tlb_inv_range(&cmd, iova, size, granule, smmu_domain);
}

static void arm_smmu_tlb_inv_page_nosync(struct iommu_iotlb_gather *gather,
					 unsigned long iova, size_t granule,
					 void *cookie)
{
	struct arm_smmu_domain *smmu_domain = cookie;
	struct iommu_domain *domain = &smmu_domain->domain;

	iommu_iotlb_gather_add_page(domain, gather, iova, granule);
}

static void arm_smmu_tlb_inv_walk(unsigned long iova, size_t size,
				  size_t granule, void *cookie)
{
	arm_smmu_tlb_inv_range_domain(iova, size, granule, false, cookie);
}

static const struct iommu_flush_ops arm_smmu_flush_ops = {
	.tlb_flush_all	= arm_smmu_tlb_inv_context,
	.tlb_flush_walk = arm_smmu_tlb_inv_walk,
	.tlb_add_page	= arm_smmu_tlb_inv_page_nosync,
};

/* IOMMU API */
static bool arm_smmu_capable(enum iommu_cap cap)
{
	switch (cap) {
	case IOMMU_CAP_CACHE_COHERENCY:
		return true;
	case IOMMU_CAP_NOEXEC:
		return true;
	default:
		return false;
	}
}

static struct iommu_domain *arm_smmu_domain_alloc(unsigned type)
{
	struct arm_smmu_domain *smmu_domain;

	if (type != IOMMU_DOMAIN_UNMANAGED &&
	    type != IOMMU_DOMAIN_DMA &&
	    type != IOMMU_DOMAIN_DMA_FQ &&
	    type != IOMMU_DOMAIN_IDENTITY)
		return NULL;

	/*
	 * Allocate the domain and initialise some of its data structures.
	 * We can't really do anything meaningful until we've added a
	 * master.
	 */
	smmu_domain = kzalloc(sizeof(*smmu_domain), GFP_KERNEL);
	if (!smmu_domain)
		return NULL;

	mutex_init(&smmu_domain->init_mutex);
	INIT_LIST_HEAD(&smmu_domain->devices);
	spin_lock_init(&smmu_domain->devices_lock);
	INIT_LIST_HEAD(&smmu_domain->mmu_notifiers);

	return &smmu_domain->domain;
}

static int arm_smmu_bitmap_alloc(unsigned long *map, int span)
{
	int idx, size = 1 << span;

	do {
		idx = find_first_zero_bit(map, size);
		if (idx == size)
			return -ENOSPC;
	} while (test_and_set_bit(idx, map));

	return idx;
}

static void arm_smmu_bitmap_free(unsigned long *map, int idx)
{
	clear_bit(idx, map);
}

static void arm_smmu_domain_free(struct iommu_domain *domain)
{
	struct arm_smmu_domain *smmu_domain = to_smmu_domain(domain);
	struct arm_smmu_device *smmu = smmu_domain->smmu;

	free_io_pgtable_ops(smmu_domain->pgtbl_ops);

	/* Free the CD and ASID, if we allocated them */
	if (smmu_domain->stage == ARM_SMMU_DOMAIN_S1) {
		struct arm_smmu_s1_cfg *cfg = &smmu_domain->s1_cfg;

		/* Prevent SVA from touching the CD while we're freeing it */
		mutex_lock(&arm_smmu_asid_lock);
		if (cfg->cdcfg.cdtab)
			arm_smmu_free_cd_tables(smmu_domain);
		arm_smmu_free_asid(&cfg->cd);
		mutex_unlock(&arm_smmu_asid_lock);
	} else {
		struct arm_smmu_s2_cfg *cfg = &smmu_domain->s2_cfg;
		if (cfg->vmid)
			arm_smmu_bitmap_free(smmu->vmid_map, cfg->vmid);
	}

	kfree(smmu_domain);
}

static int arm_smmu_domain_finalise_s1(struct arm_smmu_domain *smmu_domain,
				       struct arm_smmu_master *master,
				       struct io_pgtable_cfg *pgtbl_cfg)
{
	int ret;
	u32 asid;
	struct arm_smmu_device *smmu = smmu_domain->smmu;
	struct arm_smmu_s1_cfg *cfg = &smmu_domain->s1_cfg;
	typeof(&pgtbl_cfg->arm_lpae_s1_cfg.tcr) tcr = &pgtbl_cfg->arm_lpae_s1_cfg.tcr;

	refcount_set(&cfg->cd.refs, 1);

	/* Prevent SVA from modifying the ASID until it is written to the CD */
	mutex_lock(&arm_smmu_asid_lock);
	ret = xa_alloc(&arm_smmu_asid_xa, &asid, &cfg->cd,
		       XA_LIMIT(1, (1 << smmu->asid_bits) - 1), GFP_KERNEL);
	if (ret)
		goto out_unlock;

	cfg->s1cdmax = master->ssid_bits;

	smmu_domain->stall_enabled = master->stall_enabled;

	ret = arm_smmu_alloc_cd_tables(smmu_domain);
	if (ret)
		goto out_free_asid;

	cfg->cd.asid	= (u16)asid;
	cfg->cd.ttbr	= pgtbl_cfg->arm_lpae_s1_cfg.ttbr;
	cfg->cd.tcr	= FIELD_PREP(CTXDESC_CD_0_TCR_T0SZ, tcr->tsz) |
			  FIELD_PREP(CTXDESC_CD_0_TCR_TG0, tcr->tg) |
			  FIELD_PREP(CTXDESC_CD_0_TCR_IRGN0, tcr->irgn) |
			  FIELD_PREP(CTXDESC_CD_0_TCR_ORGN0, tcr->orgn) |
			  FIELD_PREP(CTXDESC_CD_0_TCR_SH0, tcr->sh) |
			  FIELD_PREP(CTXDESC_CD_0_TCR_IPS, tcr->ips) |
			  CTXDESC_CD_0_TCR_EPD1 | CTXDESC_CD_0_AA64;
	cfg->cd.mair	= pgtbl_cfg->arm_lpae_s1_cfg.mair;

	/*
	 * Note that this will end up calling arm_smmu_sync_cd() before
	 * the master has been added to the devices list for this domain.
	 * This isn't an issue because the STE hasn't been installed yet.
	 */
	ret = arm_smmu_write_ctx_desc(smmu_domain, 0, &cfg->cd);
	if (ret)
		goto out_free_cd_tables;

	mutex_unlock(&arm_smmu_asid_lock);
	return 0;

out_free_cd_tables:
	arm_smmu_free_cd_tables(smmu_domain);
out_free_asid:
	arm_smmu_free_asid(&cfg->cd);
out_unlock:
	mutex_unlock(&arm_smmu_asid_lock);
	return ret;
}

static int arm_smmu_domain_finalise_s2(struct arm_smmu_domain *smmu_domain,
				       struct arm_smmu_master *master,
				       struct io_pgtable_cfg *pgtbl_cfg)
{
	int vmid;
	struct arm_smmu_device *smmu = smmu_domain->smmu;
	struct arm_smmu_s2_cfg *cfg = &smmu_domain->s2_cfg;
	typeof(&pgtbl_cfg->arm_lpae_s2_cfg.vtcr) vtcr;

	vmid = arm_smmu_bitmap_alloc(smmu->vmid_map, smmu->vmid_bits);
	if (vmid < 0)
		return vmid;

	vtcr = &pgtbl_cfg->arm_lpae_s2_cfg.vtcr;
	cfg->vmid	= (u16)vmid;
	cfg->vttbr	= pgtbl_cfg->arm_lpae_s2_cfg.vttbr;
	cfg->vtcr	= FIELD_PREP(STRTAB_STE_2_VTCR_S2T0SZ, vtcr->tsz) |
			  FIELD_PREP(STRTAB_STE_2_VTCR_S2SL0, vtcr->sl) |
			  FIELD_PREP(STRTAB_STE_2_VTCR_S2IR0, vtcr->irgn) |
			  FIELD_PREP(STRTAB_STE_2_VTCR_S2OR0, vtcr->orgn) |
			  FIELD_PREP(STRTAB_STE_2_VTCR_S2SH0, vtcr->sh) |
			  FIELD_PREP(STRTAB_STE_2_VTCR_S2TG, vtcr->tg) |
			  FIELD_PREP(STRTAB_STE_2_VTCR_S2PS, vtcr->ps);
	return 0;
}

static int arm_smmu_domain_finalise(struct iommu_domain *domain,
				    struct arm_smmu_master *master)
{
	int ret;
	unsigned long ias, oas;
	enum io_pgtable_fmt fmt;
	struct io_pgtable_cfg pgtbl_cfg;
	struct io_pgtable_ops *pgtbl_ops;
	int (*finalise_stage_fn)(struct arm_smmu_domain *,
				 struct arm_smmu_master *,
				 struct io_pgtable_cfg *);
	struct arm_smmu_domain *smmu_domain = to_smmu_domain(domain);
	struct arm_smmu_device *smmu = smmu_domain->smmu;

	if (domain->type == IOMMU_DOMAIN_IDENTITY) {
		smmu_domain->stage = ARM_SMMU_DOMAIN_BYPASS;
		return 0;
	}

	/* Restrict the stage to what we can actually support */
	if (!(smmu->features & ARM_SMMU_FEAT_TRANS_S1))
		smmu_domain->stage = ARM_SMMU_DOMAIN_S2;
	if (!(smmu->features & ARM_SMMU_FEAT_TRANS_S2))
		smmu_domain->stage = ARM_SMMU_DOMAIN_S1;

	switch (smmu_domain->stage) {
	case ARM_SMMU_DOMAIN_S1:
		ias = (smmu->features & ARM_SMMU_FEAT_VAX) ? 52 : 48;
		ias = min_t(unsigned long, ias, VA_BITS);
		oas = smmu->ias;
		fmt = ARM_64_LPAE_S1;
		finalise_stage_fn = arm_smmu_domain_finalise_s1;
		break;
	case ARM_SMMU_DOMAIN_NESTED:
	case ARM_SMMU_DOMAIN_S2:
		ias = smmu->ias;
		oas = smmu->oas;
		fmt = ARM_64_LPAE_S2;
		finalise_stage_fn = arm_smmu_domain_finalise_s2;
		break;
	default:
		return -EINVAL;
	}

	pgtbl_cfg = (struct io_pgtable_cfg) {
		.pgsize_bitmap	= smmu->pgsize_bitmap,
		.ias		= ias,
		.oas		= oas,
		.coherent_walk	= smmu->features & ARM_SMMU_FEAT_COHERENCY,
		.tlb		= &arm_smmu_flush_ops,
		.iommu_dev	= smmu->dev,
	};

	pgtbl_ops = alloc_io_pgtable_ops(fmt, &pgtbl_cfg, smmu_domain);
	if (!pgtbl_ops)
		return -ENOMEM;

	domain->pgsize_bitmap = pgtbl_cfg.pgsize_bitmap;
	domain->geometry.aperture_end = (1UL << pgtbl_cfg.ias) - 1;
	domain->geometry.force_aperture = true;

	ret = finalise_stage_fn(smmu_domain, master, &pgtbl_cfg);
	if (ret < 0) {
		free_io_pgtable_ops(pgtbl_ops);
		return ret;
	}

	smmu_domain->pgtbl_ops = pgtbl_ops;
	return 0;
}

static __le64 *arm_smmu_get_step_for_sid(struct arm_smmu_device *smmu, u32 sid)
{
	__le64 *step;
	struct arm_smmu_strtab_cfg *cfg = &smmu->strtab_cfg;

	if (smmu->features & ARM_SMMU_FEAT_2_LVL_STRTAB) {
		struct arm_smmu_strtab_l1_desc *l1_desc;
		int idx;

		/* Two-level walk */
		idx = (sid >> STRTAB_SPLIT) * STRTAB_L1_DESC_DWORDS;
		l1_desc = &cfg->l1_desc[idx];
		idx = (sid & ((1 << STRTAB_SPLIT) - 1)) * STRTAB_STE_DWORDS;
		step = &l1_desc->l2ptr[idx];
	} else {
		/* Simple linear lookup */
		step = &cfg->strtab[sid * STRTAB_STE_DWORDS];
	}

	return step;
}

static void arm_smmu_install_ste_for_dev(struct arm_smmu_master *master)
{
	int i, j;
	struct arm_smmu_device *smmu = master->smmu;

	for (i = 0; i < master->num_streams; ++i) {
		u32 sid = master->streams[i].id;
		__le64 *step = arm_smmu_get_step_for_sid(smmu, sid);

		/* Bridged PCI devices may end up with duplicated IDs */
		for (j = 0; j < i; j++)
			if (master->streams[j].id == sid)
				break;
		if (j < i)
			continue;

		arm_smmu_write_strtab_ent(master, sid, step);
	}
}

static bool arm_smmu_ats_supported(struct arm_smmu_master *master)
{
	struct device *dev = master->dev;
	struct arm_smmu_device *smmu = master->smmu;
	struct iommu_fwspec *fwspec = dev_iommu_fwspec_get(dev);

	if (!(smmu->features & ARM_SMMU_FEAT_ATS))
		return false;

	if (!(fwspec->flags & IOMMU_FWSPEC_PCI_RC_ATS))
		return false;

	return dev_is_pci(dev) && pci_ats_supported(to_pci_dev(dev));
}

static void arm_smmu_enable_ats(struct arm_smmu_master *master)
{
	size_t stu;
	struct pci_dev *pdev;
	struct arm_smmu_device *smmu = master->smmu;
	struct arm_smmu_domain *smmu_domain = master->domain;

	/* Don't enable ATS at the endpoint if it's not enabled in the STE */
	if (!master->ats_enabled)
		return;

	/* Smallest Translation Unit: log2 of the smallest supported granule */
	stu = __ffs(smmu->pgsize_bitmap);
	pdev = to_pci_dev(master->dev);

	atomic_inc(&smmu_domain->nr_ats_masters);
	arm_smmu_atc_inv_domain(smmu_domain, 0, 0, 0);
	if (pci_enable_ats(pdev, stu))
		dev_err(master->dev, "Failed to enable ATS (STU %zu)\n", stu);
}

static void arm_smmu_disable_ats(struct arm_smmu_master *master)
{
	struct arm_smmu_domain *smmu_domain = master->domain;

	if (!master->ats_enabled)
		return;

	pci_disable_ats(to_pci_dev(master->dev));
	/*
	 * Ensure ATS is disabled at the endpoint before we issue the
	 * ATC invalidation via the SMMU.
	 */
	wmb();
	arm_smmu_atc_inv_master(master);
	atomic_dec(&smmu_domain->nr_ats_masters);
}

static int arm_smmu_enable_pasid(struct arm_smmu_master *master)
{
	int ret;
	int features;
	int num_pasids;
	struct pci_dev *pdev;

	if (!dev_is_pci(master->dev))
		return -ENODEV;

	pdev = to_pci_dev(master->dev);

	features = pci_pasid_features(pdev);
	if (features < 0)
		return features;

	num_pasids = pci_max_pasids(pdev);
	if (num_pasids <= 0)
		return num_pasids;

	ret = pci_enable_pasid(pdev, features);
	if (ret) {
		dev_err(&pdev->dev, "Failed to enable PASID\n");
		return ret;
	}

	master->ssid_bits = min_t(u8, ilog2(num_pasids),
				  master->smmu->ssid_bits);
	return 0;
}

static void arm_smmu_disable_pasid(struct arm_smmu_master *master)
{
	struct pci_dev *pdev;

	if (!dev_is_pci(master->dev))
		return;

	pdev = to_pci_dev(master->dev);

	if (!pdev->pasid_enabled)
		return;

	master->ssid_bits = 0;
	pci_disable_pasid(pdev);
}

static void arm_smmu_detach_dev(struct arm_smmu_master *master)
{
	unsigned long flags;
	struct arm_smmu_domain *smmu_domain = master->domain;

	if (!smmu_domain)
		return;

	arm_smmu_disable_ats(master);

	spin_lock_irqsave(&smmu_domain->devices_lock, flags);
	list_del(&master->domain_head);
	spin_unlock_irqrestore(&smmu_domain->devices_lock, flags);

	master->domain = NULL;
	master->ats_enabled = false;
	arm_smmu_install_ste_for_dev(master);
}

static int arm_smmu_attach_dev(struct iommu_domain *domain, struct device *dev)
{
	int ret = 0;
	unsigned long flags;
	struct iommu_fwspec *fwspec = dev_iommu_fwspec_get(dev);
	struct arm_smmu_device *smmu;
	struct arm_smmu_domain *smmu_domain = to_smmu_domain(domain);
	struct arm_smmu_master *master;

	if (!fwspec)
		return -ENOENT;

	master = dev_iommu_priv_get(dev);
	smmu = master->smmu;

	/*
	 * Checking that SVA is disabled ensures that this device isn't bound to
	 * any mm, and can be safely detached from its old domain. Bonds cannot
	 * be removed concurrently since we're holding the group mutex.
	 */
	if (arm_smmu_master_sva_enabled(master)) {
		dev_err(dev, "cannot attach - SVA enabled\n");
		return -EBUSY;
	}

	arm_smmu_detach_dev(master);

	mutex_lock(&smmu_domain->init_mutex);

	if (!smmu_domain->smmu) {
		smmu_domain->smmu = smmu;
		ret = arm_smmu_domain_finalise(domain, master);
		if (ret) {
			smmu_domain->smmu = NULL;
			goto out_unlock;
		}
	} else if (smmu_domain->smmu != smmu) {
		dev_err(dev,
			"cannot attach to SMMU %s (upstream of %s)\n",
			dev_name(smmu_domain->smmu->dev),
			dev_name(smmu->dev));
		ret = -ENXIO;
		goto out_unlock;
	} else if (smmu_domain->stage == ARM_SMMU_DOMAIN_S1 &&
		   master->ssid_bits != smmu_domain->s1_cfg.s1cdmax) {
		dev_err(dev,
			"cannot attach to incompatible domain (%u SSID bits != %u)\n",
			smmu_domain->s1_cfg.s1cdmax, master->ssid_bits);
		ret = -EINVAL;
		goto out_unlock;
	} else if (smmu_domain->stage == ARM_SMMU_DOMAIN_S1 &&
		   smmu_domain->stall_enabled != master->stall_enabled) {
		dev_err(dev, "cannot attach to stall-%s domain\n",
			smmu_domain->stall_enabled ? "enabled" : "disabled");
		ret = -EINVAL;
		goto out_unlock;
	}

	master->domain = smmu_domain;

	if (smmu_domain->stage != ARM_SMMU_DOMAIN_BYPASS)
		master->ats_enabled = arm_smmu_ats_supported(master);

	arm_smmu_install_ste_for_dev(master);

	spin_lock_irqsave(&smmu_domain->devices_lock, flags);
	list_add(&master->domain_head, &smmu_domain->devices);
	spin_unlock_irqrestore(&smmu_domain->devices_lock, flags);

	arm_smmu_enable_ats(master);

out_unlock:
	mutex_unlock(&smmu_domain->init_mutex);
	return ret;
}

static int arm_smmu_map_pages(struct iommu_domain *domain, unsigned long iova,
			      phys_addr_t paddr, size_t pgsize, size_t pgcount,
			      int prot, gfp_t gfp, size_t *mapped)
{
	struct io_pgtable_ops *ops = to_smmu_domain(domain)->pgtbl_ops;

	if (!ops)
		return -ENODEV;

	return ops->map_pages(ops, iova, paddr, pgsize, pgcount, prot, gfp, mapped);
}

static size_t arm_smmu_unmap_pages(struct iommu_domain *domain, unsigned long iova,
				   size_t pgsize, size_t pgcount,
				   struct iommu_iotlb_gather *gather)
{
	struct arm_smmu_domain *smmu_domain = to_smmu_domain(domain);
	struct io_pgtable_ops *ops = smmu_domain->pgtbl_ops;

	if (!ops)
		return 0;

	return ops->unmap_pages(ops, iova, pgsize, pgcount, gather);
}

static void arm_smmu_flush_iotlb_all(struct iommu_domain *domain)
{
	struct arm_smmu_domain *smmu_domain = to_smmu_domain(domain);

	if (smmu_domain->smmu)
		arm_smmu_tlb_inv_context(smmu_domain);
}

static void arm_smmu_iotlb_sync(struct iommu_domain *domain,
				struct iommu_iotlb_gather *gather)
{
	struct arm_smmu_domain *smmu_domain = to_smmu_domain(domain);

<<<<<<< HEAD
	arm_smmu_tlb_inv_range(gather->start, gather->end - gather->start + 1,
			       gather->pgsize, true, smmu_domain);
=======
	if (!gather->pgsize)
		return;

	arm_smmu_tlb_inv_range_domain(gather->start,
				      gather->end - gather->start + 1,
				      gather->pgsize, true, smmu_domain);
>>>>>>> 3b17187f
}

static phys_addr_t
arm_smmu_iova_to_phys(struct iommu_domain *domain, dma_addr_t iova)
{
	struct io_pgtable_ops *ops = to_smmu_domain(domain)->pgtbl_ops;

	if (!ops)
		return 0;

	return ops->iova_to_phys(ops, iova);
}

static struct platform_driver arm_smmu_driver;

static
struct arm_smmu_device *arm_smmu_get_by_fwnode(struct fwnode_handle *fwnode)
{
	struct device *dev = driver_find_device_by_fwnode(&arm_smmu_driver.driver,
							  fwnode);
	put_device(dev);
	return dev ? dev_get_drvdata(dev) : NULL;
}

static bool arm_smmu_sid_in_range(struct arm_smmu_device *smmu, u32 sid)
{
	unsigned long limit = smmu->strtab_cfg.num_l1_ents;

	if (smmu->features & ARM_SMMU_FEAT_2_LVL_STRTAB)
		limit *= 1UL << STRTAB_SPLIT;

	return sid < limit;
}

static int arm_smmu_insert_master(struct arm_smmu_device *smmu,
				  struct arm_smmu_master *master)
{
	int i;
	int ret = 0;
	struct arm_smmu_stream *new_stream, *cur_stream;
	struct rb_node **new_node, *parent_node = NULL;
	struct iommu_fwspec *fwspec = dev_iommu_fwspec_get(master->dev);

	master->streams = kcalloc(fwspec->num_ids, sizeof(*master->streams),
				  GFP_KERNEL);
	if (!master->streams)
		return -ENOMEM;
	master->num_streams = fwspec->num_ids;

	mutex_lock(&smmu->streams_mutex);
	for (i = 0; i < fwspec->num_ids; i++) {
		u32 sid = fwspec->ids[i];

		new_stream = &master->streams[i];
		new_stream->id = sid;
		new_stream->master = master;

		/*
		 * Check the SIDs are in range of the SMMU and our stream table
		 */
		if (!arm_smmu_sid_in_range(smmu, sid)) {
			ret = -ERANGE;
			break;
		}

		/* Ensure l2 strtab is initialised */
		if (smmu->features & ARM_SMMU_FEAT_2_LVL_STRTAB) {
			ret = arm_smmu_init_l2_strtab(smmu, sid);
			if (ret)
				break;
		}

		/* Insert into SID tree */
		new_node = &(smmu->streams.rb_node);
		while (*new_node) {
			cur_stream = rb_entry(*new_node, struct arm_smmu_stream,
					      node);
			parent_node = *new_node;
			if (cur_stream->id > new_stream->id) {
				new_node = &((*new_node)->rb_left);
			} else if (cur_stream->id < new_stream->id) {
				new_node = &((*new_node)->rb_right);
			} else {
				dev_warn(master->dev,
					 "stream %u already in tree\n",
					 cur_stream->id);
				ret = -EINVAL;
				break;
			}
		}
		if (ret)
			break;

		rb_link_node(&new_stream->node, parent_node, new_node);
		rb_insert_color(&new_stream->node, &smmu->streams);
	}

	if (ret) {
		for (i--; i >= 0; i--)
			rb_erase(&master->streams[i].node, &smmu->streams);
		kfree(master->streams);
	}
	mutex_unlock(&smmu->streams_mutex);

	return ret;
}

static void arm_smmu_remove_master(struct arm_smmu_master *master)
{
	int i;
	struct arm_smmu_device *smmu = master->smmu;
	struct iommu_fwspec *fwspec = dev_iommu_fwspec_get(master->dev);

	if (!smmu || !master->streams)
		return;

	mutex_lock(&smmu->streams_mutex);
	for (i = 0; i < fwspec->num_ids; i++)
		rb_erase(&master->streams[i].node, &smmu->streams);
	mutex_unlock(&smmu->streams_mutex);

	kfree(master->streams);
}

static struct iommu_ops arm_smmu_ops;

static struct iommu_device *arm_smmu_probe_device(struct device *dev)
{
	int ret;
	struct arm_smmu_device *smmu;
	struct arm_smmu_master *master;
	struct iommu_fwspec *fwspec = dev_iommu_fwspec_get(dev);

	if (!fwspec || fwspec->ops != &arm_smmu_ops)
		return ERR_PTR(-ENODEV);

	if (WARN_ON_ONCE(dev_iommu_priv_get(dev)))
		return ERR_PTR(-EBUSY);

	smmu = arm_smmu_get_by_fwnode(fwspec->iommu_fwnode);
	if (!smmu)
		return ERR_PTR(-ENODEV);

	master = kzalloc(sizeof(*master), GFP_KERNEL);
	if (!master)
		return ERR_PTR(-ENOMEM);

	master->dev = dev;
	master->smmu = smmu;
	INIT_LIST_HEAD(&master->bonds);
	dev_iommu_priv_set(dev, master);

	ret = arm_smmu_insert_master(smmu, master);
	if (ret)
		goto err_free_master;

	device_property_read_u32(dev, "pasid-num-bits", &master->ssid_bits);
	master->ssid_bits = min(smmu->ssid_bits, master->ssid_bits);

	/*
	 * Note that PASID must be enabled before, and disabled after ATS:
	 * PCI Express Base 4.0r1.0 - 10.5.1.3 ATS Control Register
	 *
	 *   Behavior is undefined if this bit is Set and the value of the PASID
	 *   Enable, Execute Requested Enable, or Privileged Mode Requested bits
	 *   are changed.
	 */
	arm_smmu_enable_pasid(master);

	if (!(smmu->features & ARM_SMMU_FEAT_2_LVL_CDTAB))
		master->ssid_bits = min_t(u8, master->ssid_bits,
					  CTXDESC_LINEAR_CDMAX);

	if ((smmu->features & ARM_SMMU_FEAT_STALLS &&
	     device_property_read_bool(dev, "dma-can-stall")) ||
	    smmu->features & ARM_SMMU_FEAT_STALL_FORCE)
		master->stall_enabled = true;

	return &smmu->iommu;

err_free_master:
	kfree(master);
	dev_iommu_priv_set(dev, NULL);
	return ERR_PTR(ret);
}

static void arm_smmu_release_device(struct device *dev)
{
	struct iommu_fwspec *fwspec = dev_iommu_fwspec_get(dev);
	struct arm_smmu_master *master;

	if (!fwspec || fwspec->ops != &arm_smmu_ops)
		return;

	master = dev_iommu_priv_get(dev);
	if (WARN_ON(arm_smmu_master_sva_enabled(master)))
		iopf_queue_remove_device(master->smmu->evtq.iopf, dev);
	arm_smmu_detach_dev(master);
	arm_smmu_disable_pasid(master);
	arm_smmu_remove_master(master);
	kfree(master);
	iommu_fwspec_free(dev);
}

static struct iommu_group *arm_smmu_device_group(struct device *dev)
{
	struct iommu_group *group;

	/*
	 * We don't support devices sharing stream IDs other than PCI RID
	 * aliases, since the necessary ID-to-device lookup becomes rather
	 * impractical given a potential sparse 32-bit stream ID space.
	 */
	if (dev_is_pci(dev))
		group = pci_device_group(dev);
	else
		group = generic_device_group(dev);

	return group;
}

static int arm_smmu_enable_nesting(struct iommu_domain *domain)
{
	struct arm_smmu_domain *smmu_domain = to_smmu_domain(domain);
	int ret = 0;

	mutex_lock(&smmu_domain->init_mutex);
	if (smmu_domain->smmu)
		ret = -EPERM;
	else
		smmu_domain->stage = ARM_SMMU_DOMAIN_NESTED;
	mutex_unlock(&smmu_domain->init_mutex);

	return ret;
}

static int arm_smmu_of_xlate(struct device *dev, struct of_phandle_args *args)
{
	return iommu_fwspec_add_ids(dev, args->args, 1);
}

static void arm_smmu_get_resv_regions(struct device *dev,
				      struct list_head *head)
{
	struct iommu_resv_region *region;
	int prot = IOMMU_WRITE | IOMMU_NOEXEC | IOMMU_MMIO;

	region = iommu_alloc_resv_region(MSI_IOVA_BASE, MSI_IOVA_LENGTH,
					 prot, IOMMU_RESV_SW_MSI);
	if (!region)
		return;

	list_add_tail(&region->list, head);

	iommu_dma_get_resv_regions(dev, head);
}

static bool arm_smmu_dev_has_feature(struct device *dev,
				     enum iommu_dev_features feat)
{
	struct arm_smmu_master *master = dev_iommu_priv_get(dev);

	if (!master)
		return false;

	switch (feat) {
	case IOMMU_DEV_FEAT_IOPF:
		return arm_smmu_master_iopf_supported(master);
	case IOMMU_DEV_FEAT_SVA:
		return arm_smmu_master_sva_supported(master);
	default:
		return false;
	}
}

static bool arm_smmu_dev_feature_enabled(struct device *dev,
					 enum iommu_dev_features feat)
{
	struct arm_smmu_master *master = dev_iommu_priv_get(dev);

	if (!master)
		return false;

	switch (feat) {
	case IOMMU_DEV_FEAT_IOPF:
		return master->iopf_enabled;
	case IOMMU_DEV_FEAT_SVA:
		return arm_smmu_master_sva_enabled(master);
	default:
		return false;
	}
}

static int arm_smmu_dev_enable_feature(struct device *dev,
				       enum iommu_dev_features feat)
{
	struct arm_smmu_master *master = dev_iommu_priv_get(dev);

	if (!arm_smmu_dev_has_feature(dev, feat))
		return -ENODEV;

	if (arm_smmu_dev_feature_enabled(dev, feat))
		return -EBUSY;

	switch (feat) {
	case IOMMU_DEV_FEAT_IOPF:
		master->iopf_enabled = true;
		return 0;
	case IOMMU_DEV_FEAT_SVA:
		return arm_smmu_master_enable_sva(master);
	default:
		return -EINVAL;
	}
}

static int arm_smmu_dev_disable_feature(struct device *dev,
					enum iommu_dev_features feat)
{
	struct arm_smmu_master *master = dev_iommu_priv_get(dev);

	if (!arm_smmu_dev_feature_enabled(dev, feat))
		return -EINVAL;

	switch (feat) {
	case IOMMU_DEV_FEAT_IOPF:
		if (master->sva_enabled)
			return -EBUSY;
		master->iopf_enabled = false;
		return 0;
	case IOMMU_DEV_FEAT_SVA:
		return arm_smmu_master_disable_sva(master);
	default:
		return -EINVAL;
	}
}

static struct iommu_ops arm_smmu_ops = {
	.capable		= arm_smmu_capable,
	.domain_alloc		= arm_smmu_domain_alloc,
	.domain_free		= arm_smmu_domain_free,
	.attach_dev		= arm_smmu_attach_dev,
	.map_pages		= arm_smmu_map_pages,
	.unmap_pages		= arm_smmu_unmap_pages,
	.flush_iotlb_all	= arm_smmu_flush_iotlb_all,
	.iotlb_sync		= arm_smmu_iotlb_sync,
	.iova_to_phys		= arm_smmu_iova_to_phys,
	.probe_device		= arm_smmu_probe_device,
	.release_device		= arm_smmu_release_device,
	.device_group		= arm_smmu_device_group,
	.enable_nesting		= arm_smmu_enable_nesting,
	.of_xlate		= arm_smmu_of_xlate,
	.get_resv_regions	= arm_smmu_get_resv_regions,
	.put_resv_regions	= generic_iommu_put_resv_regions,
	.dev_has_feat		= arm_smmu_dev_has_feature,
	.dev_feat_enabled	= arm_smmu_dev_feature_enabled,
	.dev_enable_feat	= arm_smmu_dev_enable_feature,
	.dev_disable_feat	= arm_smmu_dev_disable_feature,
	.sva_bind		= arm_smmu_sva_bind,
	.sva_unbind		= arm_smmu_sva_unbind,
	.sva_get_pasid		= arm_smmu_sva_get_pasid,
	.page_response		= arm_smmu_page_response,
	.pgsize_bitmap		= -1UL, /* Restricted during device attach */
	.owner			= THIS_MODULE,
};

/* Probing and initialisation functions */
static int arm_smmu_init_one_queue(struct arm_smmu_device *smmu,
				   struct arm_smmu_queue *q,
				   void __iomem *page,
				   unsigned long prod_off,
				   unsigned long cons_off,
				   size_t dwords, const char *name)
{
	size_t qsz;

	do {
		qsz = ((1 << q->llq.max_n_shift) * dwords) << 3;
		q->base = dmam_alloc_coherent(smmu->dev, qsz, &q->base_dma,
					      GFP_KERNEL);
		if (q->base || qsz < PAGE_SIZE)
			break;

		q->llq.max_n_shift--;
	} while (1);

	if (!q->base) {
		dev_err(smmu->dev,
			"failed to allocate queue (0x%zx bytes) for %s\n",
			qsz, name);
		return -ENOMEM;
	}

	if (!WARN_ON(q->base_dma & (qsz - 1))) {
		dev_info(smmu->dev, "allocated %u entries for %s\n",
			 1 << q->llq.max_n_shift, name);
	}

	q->prod_reg	= page + prod_off;
	q->cons_reg	= page + cons_off;
	q->ent_dwords	= dwords;

	q->q_base  = Q_BASE_RWA;
	q->q_base |= q->base_dma & Q_BASE_ADDR_MASK;
	q->q_base |= FIELD_PREP(Q_BASE_LOG2SIZE, q->llq.max_n_shift);

	q->llq.prod = q->llq.cons = 0;
	return 0;
}

static void arm_smmu_cmdq_free_bitmap(void *data)
{
	unsigned long *bitmap = data;
	bitmap_free(bitmap);
}

static int arm_smmu_cmdq_init(struct arm_smmu_device *smmu)
{
	int ret = 0;
	struct arm_smmu_cmdq *cmdq = &smmu->cmdq;
	unsigned int nents = 1 << cmdq->q.llq.max_n_shift;
	atomic_long_t *bitmap;

	atomic_set(&cmdq->owner_prod, 0);
	atomic_set(&cmdq->lock, 0);

	bitmap = (atomic_long_t *)bitmap_zalloc(nents, GFP_KERNEL);
	if (!bitmap) {
		dev_err(smmu->dev, "failed to allocate cmdq bitmap\n");
		ret = -ENOMEM;
	} else {
		cmdq->valid_map = bitmap;
		devm_add_action(smmu->dev, arm_smmu_cmdq_free_bitmap, bitmap);
	}

	return ret;
}

static int arm_smmu_init_queues(struct arm_smmu_device *smmu)
{
	int ret;

	/* cmdq */
	ret = arm_smmu_init_one_queue(smmu, &smmu->cmdq.q, smmu->base,
				      ARM_SMMU_CMDQ_PROD, ARM_SMMU_CMDQ_CONS,
				      CMDQ_ENT_DWORDS, "cmdq");
	if (ret)
		return ret;

	ret = arm_smmu_cmdq_init(smmu);
	if (ret)
		return ret;

	/* evtq */
	ret = arm_smmu_init_one_queue(smmu, &smmu->evtq.q, smmu->page1,
				      ARM_SMMU_EVTQ_PROD, ARM_SMMU_EVTQ_CONS,
				      EVTQ_ENT_DWORDS, "evtq");
	if (ret)
		return ret;

	if ((smmu->features & ARM_SMMU_FEAT_SVA) &&
	    (smmu->features & ARM_SMMU_FEAT_STALLS)) {
		smmu->evtq.iopf = iopf_queue_alloc(dev_name(smmu->dev));
		if (!smmu->evtq.iopf)
			return -ENOMEM;
	}

	/* priq */
	if (!(smmu->features & ARM_SMMU_FEAT_PRI))
		return 0;

	return arm_smmu_init_one_queue(smmu, &smmu->priq.q, smmu->page1,
				       ARM_SMMU_PRIQ_PROD, ARM_SMMU_PRIQ_CONS,
				       PRIQ_ENT_DWORDS, "priq");
}

static int arm_smmu_init_l1_strtab(struct arm_smmu_device *smmu)
{
	unsigned int i;
	struct arm_smmu_strtab_cfg *cfg = &smmu->strtab_cfg;
	size_t size = sizeof(*cfg->l1_desc) * cfg->num_l1_ents;
	void *strtab = smmu->strtab_cfg.strtab;

	cfg->l1_desc = devm_kzalloc(smmu->dev, size, GFP_KERNEL);
	if (!cfg->l1_desc)
		return -ENOMEM;

	for (i = 0; i < cfg->num_l1_ents; ++i) {
		arm_smmu_write_strtab_l1_desc(strtab, &cfg->l1_desc[i]);
		strtab += STRTAB_L1_DESC_DWORDS << 3;
	}

	return 0;
}

static int arm_smmu_init_strtab_2lvl(struct arm_smmu_device *smmu)
{
	void *strtab;
	u64 reg;
	u32 size, l1size;
	struct arm_smmu_strtab_cfg *cfg = &smmu->strtab_cfg;

	/* Calculate the L1 size, capped to the SIDSIZE. */
	size = STRTAB_L1_SZ_SHIFT - (ilog2(STRTAB_L1_DESC_DWORDS) + 3);
	size = min(size, smmu->sid_bits - STRTAB_SPLIT);
	cfg->num_l1_ents = 1 << size;

	size += STRTAB_SPLIT;
	if (size < smmu->sid_bits)
		dev_warn(smmu->dev,
			 "2-level strtab only covers %u/%u bits of SID\n",
			 size, smmu->sid_bits);

	l1size = cfg->num_l1_ents * (STRTAB_L1_DESC_DWORDS << 3);
	strtab = dmam_alloc_coherent(smmu->dev, l1size, &cfg->strtab_dma,
				     GFP_KERNEL);
	if (!strtab) {
		dev_err(smmu->dev,
			"failed to allocate l1 stream table (%u bytes)\n",
			l1size);
		return -ENOMEM;
	}
	cfg->strtab = strtab;

	/* Configure strtab_base_cfg for 2 levels */
	reg  = FIELD_PREP(STRTAB_BASE_CFG_FMT, STRTAB_BASE_CFG_FMT_2LVL);
	reg |= FIELD_PREP(STRTAB_BASE_CFG_LOG2SIZE, size);
	reg |= FIELD_PREP(STRTAB_BASE_CFG_SPLIT, STRTAB_SPLIT);
	cfg->strtab_base_cfg = reg;

	return arm_smmu_init_l1_strtab(smmu);
}

static int arm_smmu_init_strtab_linear(struct arm_smmu_device *smmu)
{
	void *strtab;
	u64 reg;
	u32 size;
	struct arm_smmu_strtab_cfg *cfg = &smmu->strtab_cfg;

	size = (1 << smmu->sid_bits) * (STRTAB_STE_DWORDS << 3);
	strtab = dmam_alloc_coherent(smmu->dev, size, &cfg->strtab_dma,
				     GFP_KERNEL);
	if (!strtab) {
		dev_err(smmu->dev,
			"failed to allocate linear stream table (%u bytes)\n",
			size);
		return -ENOMEM;
	}
	cfg->strtab = strtab;
	cfg->num_l1_ents = 1 << smmu->sid_bits;

	/* Configure strtab_base_cfg for a linear table covering all SIDs */
	reg  = FIELD_PREP(STRTAB_BASE_CFG_FMT, STRTAB_BASE_CFG_FMT_LINEAR);
	reg |= FIELD_PREP(STRTAB_BASE_CFG_LOG2SIZE, smmu->sid_bits);
	cfg->strtab_base_cfg = reg;

	arm_smmu_init_bypass_stes(strtab, cfg->num_l1_ents);
	return 0;
}

static int arm_smmu_init_strtab(struct arm_smmu_device *smmu)
{
	u64 reg;
	int ret;

	if (smmu->features & ARM_SMMU_FEAT_2_LVL_STRTAB)
		ret = arm_smmu_init_strtab_2lvl(smmu);
	else
		ret = arm_smmu_init_strtab_linear(smmu);

	if (ret)
		return ret;

	/* Set the strtab base address */
	reg  = smmu->strtab_cfg.strtab_dma & STRTAB_BASE_ADDR_MASK;
	reg |= STRTAB_BASE_RA;
	smmu->strtab_cfg.strtab_base = reg;

	/* Allocate the first VMID for stage-2 bypass STEs */
	set_bit(0, smmu->vmid_map);
	return 0;
}

static int arm_smmu_init_structures(struct arm_smmu_device *smmu)
{
	int ret;

	mutex_init(&smmu->streams_mutex);
	smmu->streams = RB_ROOT;

	ret = arm_smmu_init_queues(smmu);
	if (ret)
		return ret;

	return arm_smmu_init_strtab(smmu);
}

static int arm_smmu_write_reg_sync(struct arm_smmu_device *smmu, u32 val,
				   unsigned int reg_off, unsigned int ack_off)
{
	u32 reg;

	writel_relaxed(val, smmu->base + reg_off);
	return readl_relaxed_poll_timeout(smmu->base + ack_off, reg, reg == val,
					  1, ARM_SMMU_POLL_TIMEOUT_US);
}

/* GBPA is "special" */
static int arm_smmu_update_gbpa(struct arm_smmu_device *smmu, u32 set, u32 clr)
{
	int ret;
	u32 reg, __iomem *gbpa = smmu->base + ARM_SMMU_GBPA;

	ret = readl_relaxed_poll_timeout(gbpa, reg, !(reg & GBPA_UPDATE),
					 1, ARM_SMMU_POLL_TIMEOUT_US);
	if (ret)
		return ret;

	reg &= ~clr;
	reg |= set;
	writel_relaxed(reg | GBPA_UPDATE, gbpa);
	ret = readl_relaxed_poll_timeout(gbpa, reg, !(reg & GBPA_UPDATE),
					 1, ARM_SMMU_POLL_TIMEOUT_US);

	if (ret)
		dev_err(smmu->dev, "GBPA not responding to update\n");
	return ret;
}

static void arm_smmu_free_msis(void *data)
{
	struct device *dev = data;
	platform_msi_domain_free_irqs(dev);
}

static void arm_smmu_write_msi_msg(struct msi_desc *desc, struct msi_msg *msg)
{
	phys_addr_t doorbell;
	struct device *dev = msi_desc_to_dev(desc);
	struct arm_smmu_device *smmu = dev_get_drvdata(dev);
	phys_addr_t *cfg = arm_smmu_msi_cfg[desc->platform.msi_index];

	doorbell = (((u64)msg->address_hi) << 32) | msg->address_lo;
	doorbell &= MSI_CFG0_ADDR_MASK;

	writeq_relaxed(doorbell, smmu->base + cfg[0]);
	writel_relaxed(msg->data, smmu->base + cfg[1]);
	writel_relaxed(ARM_SMMU_MEMATTR_DEVICE_nGnRE, smmu->base + cfg[2]);
}

static void arm_smmu_setup_msis(struct arm_smmu_device *smmu)
{
	struct msi_desc *desc;
	int ret, nvec = ARM_SMMU_MAX_MSIS;
	struct device *dev = smmu->dev;

	/* Clear the MSI address regs */
	writeq_relaxed(0, smmu->base + ARM_SMMU_GERROR_IRQ_CFG0);
	writeq_relaxed(0, smmu->base + ARM_SMMU_EVTQ_IRQ_CFG0);

	if (smmu->features & ARM_SMMU_FEAT_PRI)
		writeq_relaxed(0, smmu->base + ARM_SMMU_PRIQ_IRQ_CFG0);
	else
		nvec--;

	if (!(smmu->features & ARM_SMMU_FEAT_MSI))
		return;

	if (!dev->msi_domain) {
		dev_info(smmu->dev, "msi_domain absent - falling back to wired irqs\n");
		return;
	}

	/* Allocate MSIs for evtq, gerror and priq. Ignore cmdq */
	ret = platform_msi_domain_alloc_irqs(dev, nvec, arm_smmu_write_msi_msg);
	if (ret) {
		dev_warn(dev, "failed to allocate MSIs - falling back to wired irqs\n");
		return;
	}

	for_each_msi_entry(desc, dev) {
		switch (desc->platform.msi_index) {
		case EVTQ_MSI_INDEX:
			smmu->evtq.q.irq = desc->irq;
			break;
		case GERROR_MSI_INDEX:
			smmu->gerr_irq = desc->irq;
			break;
		case PRIQ_MSI_INDEX:
			smmu->priq.q.irq = desc->irq;
			break;
		default:	/* Unknown */
			continue;
		}
	}

	/* Add callback to free MSIs on teardown */
	devm_add_action(dev, arm_smmu_free_msis, dev);
}

static void arm_smmu_setup_unique_irqs(struct arm_smmu_device *smmu)
{
	int irq, ret;

	arm_smmu_setup_msis(smmu);

	/* Request interrupt lines */
	irq = smmu->evtq.q.irq;
	if (irq) {
		ret = devm_request_threaded_irq(smmu->dev, irq, NULL,
						arm_smmu_evtq_thread,
						IRQF_ONESHOT,
						"arm-smmu-v3-evtq", smmu);
		if (ret < 0)
			dev_warn(smmu->dev, "failed to enable evtq irq\n");
	} else {
		dev_warn(smmu->dev, "no evtq irq - events will not be reported!\n");
	}

	irq = smmu->gerr_irq;
	if (irq) {
		ret = devm_request_irq(smmu->dev, irq, arm_smmu_gerror_handler,
				       0, "arm-smmu-v3-gerror", smmu);
		if (ret < 0)
			dev_warn(smmu->dev, "failed to enable gerror irq\n");
	} else {
		dev_warn(smmu->dev, "no gerr irq - errors will not be reported!\n");
	}

	if (smmu->features & ARM_SMMU_FEAT_PRI) {
		irq = smmu->priq.q.irq;
		if (irq) {
			ret = devm_request_threaded_irq(smmu->dev, irq, NULL,
							arm_smmu_priq_thread,
							IRQF_ONESHOT,
							"arm-smmu-v3-priq",
							smmu);
			if (ret < 0)
				dev_warn(smmu->dev,
					 "failed to enable priq irq\n");
		} else {
			dev_warn(smmu->dev, "no priq irq - PRI will be broken\n");
		}
	}
}

static int arm_smmu_setup_irqs(struct arm_smmu_device *smmu)
{
	int ret, irq;
	u32 irqen_flags = IRQ_CTRL_EVTQ_IRQEN | IRQ_CTRL_GERROR_IRQEN;

	/* Disable IRQs first */
	ret = arm_smmu_write_reg_sync(smmu, 0, ARM_SMMU_IRQ_CTRL,
				      ARM_SMMU_IRQ_CTRLACK);
	if (ret) {
		dev_err(smmu->dev, "failed to disable irqs\n");
		return ret;
	}

	irq = smmu->combined_irq;
	if (irq) {
		/*
		 * Cavium ThunderX2 implementation doesn't support unique irq
		 * lines. Use a single irq line for all the SMMUv3 interrupts.
		 */
		ret = devm_request_threaded_irq(smmu->dev, irq,
					arm_smmu_combined_irq_handler,
					arm_smmu_combined_irq_thread,
					IRQF_ONESHOT,
					"arm-smmu-v3-combined-irq", smmu);
		if (ret < 0)
			dev_warn(smmu->dev, "failed to enable combined irq\n");
	} else
		arm_smmu_setup_unique_irqs(smmu);

	if (smmu->features & ARM_SMMU_FEAT_PRI)
		irqen_flags |= IRQ_CTRL_PRIQ_IRQEN;

	/* Enable interrupt generation on the SMMU */
	ret = arm_smmu_write_reg_sync(smmu, irqen_flags,
				      ARM_SMMU_IRQ_CTRL, ARM_SMMU_IRQ_CTRLACK);
	if (ret)
		dev_warn(smmu->dev, "failed to enable irqs\n");

	return 0;
}

static int arm_smmu_device_disable(struct arm_smmu_device *smmu)
{
	int ret;

	ret = arm_smmu_write_reg_sync(smmu, 0, ARM_SMMU_CR0, ARM_SMMU_CR0ACK);
	if (ret)
		dev_err(smmu->dev, "failed to clear cr0\n");

	return ret;
}

static int arm_smmu_device_reset(struct arm_smmu_device *smmu, bool bypass)
{
	int ret;
	u32 reg, enables;
	struct arm_smmu_cmdq_ent cmd;

	/* Clear CR0 and sync (disables SMMU and queue processing) */
	reg = readl_relaxed(smmu->base + ARM_SMMU_CR0);
	if (reg & CR0_SMMUEN) {
		dev_warn(smmu->dev, "SMMU currently enabled! Resetting...\n");
		WARN_ON(is_kdump_kernel() && !disable_bypass);
		arm_smmu_update_gbpa(smmu, GBPA_ABORT, 0);
	}

	ret = arm_smmu_device_disable(smmu);
	if (ret)
		return ret;

	/* CR1 (table and queue memory attributes) */
	reg = FIELD_PREP(CR1_TABLE_SH, ARM_SMMU_SH_ISH) |
	      FIELD_PREP(CR1_TABLE_OC, CR1_CACHE_WB) |
	      FIELD_PREP(CR1_TABLE_IC, CR1_CACHE_WB) |
	      FIELD_PREP(CR1_QUEUE_SH, ARM_SMMU_SH_ISH) |
	      FIELD_PREP(CR1_QUEUE_OC, CR1_CACHE_WB) |
	      FIELD_PREP(CR1_QUEUE_IC, CR1_CACHE_WB);
	writel_relaxed(reg, smmu->base + ARM_SMMU_CR1);

	/* CR2 (random crap) */
	reg = CR2_PTM | CR2_RECINVSID;

	if (smmu->features & ARM_SMMU_FEAT_E2H)
		reg |= CR2_E2H;

	writel_relaxed(reg, smmu->base + ARM_SMMU_CR2);

	/* Stream table */
	writeq_relaxed(smmu->strtab_cfg.strtab_base,
		       smmu->base + ARM_SMMU_STRTAB_BASE);
	writel_relaxed(smmu->strtab_cfg.strtab_base_cfg,
		       smmu->base + ARM_SMMU_STRTAB_BASE_CFG);

	/* Command queue */
	writeq_relaxed(smmu->cmdq.q.q_base, smmu->base + ARM_SMMU_CMDQ_BASE);
	writel_relaxed(smmu->cmdq.q.llq.prod, smmu->base + ARM_SMMU_CMDQ_PROD);
	writel_relaxed(smmu->cmdq.q.llq.cons, smmu->base + ARM_SMMU_CMDQ_CONS);

	enables = CR0_CMDQEN;
	ret = arm_smmu_write_reg_sync(smmu, enables, ARM_SMMU_CR0,
				      ARM_SMMU_CR0ACK);
	if (ret) {
		dev_err(smmu->dev, "failed to enable command queue\n");
		return ret;
	}

	/* Invalidate any cached configuration */
	cmd.opcode = CMDQ_OP_CFGI_ALL;
	arm_smmu_cmdq_issue_cmd_with_sync(smmu, &cmd);

	/* Invalidate any stale TLB entries */
	if (smmu->features & ARM_SMMU_FEAT_HYP) {
		cmd.opcode = CMDQ_OP_TLBI_EL2_ALL;
		arm_smmu_cmdq_issue_cmd_with_sync(smmu, &cmd);
	}

	cmd.opcode = CMDQ_OP_TLBI_NSNH_ALL;
	arm_smmu_cmdq_issue_cmd_with_sync(smmu, &cmd);

	/* Event queue */
	writeq_relaxed(smmu->evtq.q.q_base, smmu->base + ARM_SMMU_EVTQ_BASE);
	writel_relaxed(smmu->evtq.q.llq.prod, smmu->page1 + ARM_SMMU_EVTQ_PROD);
	writel_relaxed(smmu->evtq.q.llq.cons, smmu->page1 + ARM_SMMU_EVTQ_CONS);

	enables |= CR0_EVTQEN;
	ret = arm_smmu_write_reg_sync(smmu, enables, ARM_SMMU_CR0,
				      ARM_SMMU_CR0ACK);
	if (ret) {
		dev_err(smmu->dev, "failed to enable event queue\n");
		return ret;
	}

	/* PRI queue */
	if (smmu->features & ARM_SMMU_FEAT_PRI) {
		writeq_relaxed(smmu->priq.q.q_base,
			       smmu->base + ARM_SMMU_PRIQ_BASE);
		writel_relaxed(smmu->priq.q.llq.prod,
			       smmu->page1 + ARM_SMMU_PRIQ_PROD);
		writel_relaxed(smmu->priq.q.llq.cons,
			       smmu->page1 + ARM_SMMU_PRIQ_CONS);

		enables |= CR0_PRIQEN;
		ret = arm_smmu_write_reg_sync(smmu, enables, ARM_SMMU_CR0,
					      ARM_SMMU_CR0ACK);
		if (ret) {
			dev_err(smmu->dev, "failed to enable PRI queue\n");
			return ret;
		}
	}

	if (smmu->features & ARM_SMMU_FEAT_ATS) {
		enables |= CR0_ATSCHK;
		ret = arm_smmu_write_reg_sync(smmu, enables, ARM_SMMU_CR0,
					      ARM_SMMU_CR0ACK);
		if (ret) {
			dev_err(smmu->dev, "failed to enable ATS check\n");
			return ret;
		}
	}

	ret = arm_smmu_setup_irqs(smmu);
	if (ret) {
		dev_err(smmu->dev, "failed to setup irqs\n");
		return ret;
	}

	if (is_kdump_kernel())
		enables &= ~(CR0_EVTQEN | CR0_PRIQEN);

	/* Enable the SMMU interface, or ensure bypass */
	if (!bypass || disable_bypass) {
		enables |= CR0_SMMUEN;
	} else {
		ret = arm_smmu_update_gbpa(smmu, 0, GBPA_ABORT);
		if (ret)
			return ret;
	}
	ret = arm_smmu_write_reg_sync(smmu, enables, ARM_SMMU_CR0,
				      ARM_SMMU_CR0ACK);
	if (ret) {
		dev_err(smmu->dev, "failed to enable SMMU interface\n");
		return ret;
	}

	return 0;
}

static int arm_smmu_device_hw_probe(struct arm_smmu_device *smmu)
{
	u32 reg;
	bool coherent = smmu->features & ARM_SMMU_FEAT_COHERENCY;

	/* IDR0 */
	reg = readl_relaxed(smmu->base + ARM_SMMU_IDR0);

	/* 2-level structures */
	if (FIELD_GET(IDR0_ST_LVL, reg) == IDR0_ST_LVL_2LVL)
		smmu->features |= ARM_SMMU_FEAT_2_LVL_STRTAB;

	if (reg & IDR0_CD2L)
		smmu->features |= ARM_SMMU_FEAT_2_LVL_CDTAB;

	/*
	 * Translation table endianness.
	 * We currently require the same endianness as the CPU, but this
	 * could be changed later by adding a new IO_PGTABLE_QUIRK.
	 */
	switch (FIELD_GET(IDR0_TTENDIAN, reg)) {
	case IDR0_TTENDIAN_MIXED:
		smmu->features |= ARM_SMMU_FEAT_TT_LE | ARM_SMMU_FEAT_TT_BE;
		break;
#ifdef __BIG_ENDIAN
	case IDR0_TTENDIAN_BE:
		smmu->features |= ARM_SMMU_FEAT_TT_BE;
		break;
#else
	case IDR0_TTENDIAN_LE:
		smmu->features |= ARM_SMMU_FEAT_TT_LE;
		break;
#endif
	default:
		dev_err(smmu->dev, "unknown/unsupported TT endianness!\n");
		return -ENXIO;
	}

	/* Boolean feature flags */
	if (IS_ENABLED(CONFIG_PCI_PRI) && reg & IDR0_PRI)
		smmu->features |= ARM_SMMU_FEAT_PRI;

	if (IS_ENABLED(CONFIG_PCI_ATS) && reg & IDR0_ATS)
		smmu->features |= ARM_SMMU_FEAT_ATS;

	if (reg & IDR0_SEV)
		smmu->features |= ARM_SMMU_FEAT_SEV;

	if (reg & IDR0_MSI) {
		smmu->features |= ARM_SMMU_FEAT_MSI;
		if (coherent && !disable_msipolling)
			smmu->options |= ARM_SMMU_OPT_MSIPOLL;
	}

	if (reg & IDR0_HYP) {
		smmu->features |= ARM_SMMU_FEAT_HYP;
		if (cpus_have_cap(ARM64_HAS_VIRT_HOST_EXTN))
			smmu->features |= ARM_SMMU_FEAT_E2H;
	}

	/*
	 * The coherency feature as set by FW is used in preference to the ID
	 * register, but warn on mismatch.
	 */
	if (!!(reg & IDR0_COHACC) != coherent)
		dev_warn(smmu->dev, "IDR0.COHACC overridden by FW configuration (%s)\n",
			 coherent ? "true" : "false");

	switch (FIELD_GET(IDR0_STALL_MODEL, reg)) {
	case IDR0_STALL_MODEL_FORCE:
		smmu->features |= ARM_SMMU_FEAT_STALL_FORCE;
		fallthrough;
	case IDR0_STALL_MODEL_STALL:
		smmu->features |= ARM_SMMU_FEAT_STALLS;
	}

	if (reg & IDR0_S1P)
		smmu->features |= ARM_SMMU_FEAT_TRANS_S1;

	if (reg & IDR0_S2P)
		smmu->features |= ARM_SMMU_FEAT_TRANS_S2;

	if (!(reg & (IDR0_S1P | IDR0_S2P))) {
		dev_err(smmu->dev, "no translation support!\n");
		return -ENXIO;
	}

	/* We only support the AArch64 table format at present */
	switch (FIELD_GET(IDR0_TTF, reg)) {
	case IDR0_TTF_AARCH32_64:
		smmu->ias = 40;
		fallthrough;
	case IDR0_TTF_AARCH64:
		break;
	default:
		dev_err(smmu->dev, "AArch64 table format not supported!\n");
		return -ENXIO;
	}

	/* ASID/VMID sizes */
	smmu->asid_bits = reg & IDR0_ASID16 ? 16 : 8;
	smmu->vmid_bits = reg & IDR0_VMID16 ? 16 : 8;

	/* IDR1 */
	reg = readl_relaxed(smmu->base + ARM_SMMU_IDR1);
	if (reg & (IDR1_TABLES_PRESET | IDR1_QUEUES_PRESET | IDR1_REL)) {
		dev_err(smmu->dev, "embedded implementation not supported\n");
		return -ENXIO;
	}

	/* Queue sizes, capped to ensure natural alignment */
	smmu->cmdq.q.llq.max_n_shift = min_t(u32, CMDQ_MAX_SZ_SHIFT,
					     FIELD_GET(IDR1_CMDQS, reg));
	if (smmu->cmdq.q.llq.max_n_shift <= ilog2(CMDQ_BATCH_ENTRIES)) {
		/*
		 * We don't support splitting up batches, so one batch of
		 * commands plus an extra sync needs to fit inside the command
		 * queue. There's also no way we can handle the weird alignment
		 * restrictions on the base pointer for a unit-length queue.
		 */
		dev_err(smmu->dev, "command queue size <= %d entries not supported\n",
			CMDQ_BATCH_ENTRIES);
		return -ENXIO;
	}

	smmu->evtq.q.llq.max_n_shift = min_t(u32, EVTQ_MAX_SZ_SHIFT,
					     FIELD_GET(IDR1_EVTQS, reg));
	smmu->priq.q.llq.max_n_shift = min_t(u32, PRIQ_MAX_SZ_SHIFT,
					     FIELD_GET(IDR1_PRIQS, reg));

	/* SID/SSID sizes */
	smmu->ssid_bits = FIELD_GET(IDR1_SSIDSIZE, reg);
	smmu->sid_bits = FIELD_GET(IDR1_SIDSIZE, reg);

	/*
	 * If the SMMU supports fewer bits than would fill a single L2 stream
	 * table, use a linear table instead.
	 */
	if (smmu->sid_bits <= STRTAB_SPLIT)
		smmu->features &= ~ARM_SMMU_FEAT_2_LVL_STRTAB;

	/* IDR3 */
	reg = readl_relaxed(smmu->base + ARM_SMMU_IDR3);
	if (FIELD_GET(IDR3_RIL, reg))
		smmu->features |= ARM_SMMU_FEAT_RANGE_INV;

	/* IDR5 */
	reg = readl_relaxed(smmu->base + ARM_SMMU_IDR5);

	/* Maximum number of outstanding stalls */
	smmu->evtq.max_stalls = FIELD_GET(IDR5_STALL_MAX, reg);

	/* Page sizes */
	if (reg & IDR5_GRAN64K)
		smmu->pgsize_bitmap |= SZ_64K | SZ_512M;
	if (reg & IDR5_GRAN16K)
		smmu->pgsize_bitmap |= SZ_16K | SZ_32M;
	if (reg & IDR5_GRAN4K)
		smmu->pgsize_bitmap |= SZ_4K | SZ_2M | SZ_1G;

	/* Input address size */
	if (FIELD_GET(IDR5_VAX, reg) == IDR5_VAX_52_BIT)
		smmu->features |= ARM_SMMU_FEAT_VAX;

	/* Output address size */
	switch (FIELD_GET(IDR5_OAS, reg)) {
	case IDR5_OAS_32_BIT:
		smmu->oas = 32;
		break;
	case IDR5_OAS_36_BIT:
		smmu->oas = 36;
		break;
	case IDR5_OAS_40_BIT:
		smmu->oas = 40;
		break;
	case IDR5_OAS_42_BIT:
		smmu->oas = 42;
		break;
	case IDR5_OAS_44_BIT:
		smmu->oas = 44;
		break;
	case IDR5_OAS_52_BIT:
		smmu->oas = 52;
		smmu->pgsize_bitmap |= 1ULL << 42; /* 4TB */
		break;
	default:
		dev_info(smmu->dev,
			"unknown output address size. Truncating to 48-bit\n");
		fallthrough;
	case IDR5_OAS_48_BIT:
		smmu->oas = 48;
	}

	if (arm_smmu_ops.pgsize_bitmap == -1UL)
		arm_smmu_ops.pgsize_bitmap = smmu->pgsize_bitmap;
	else
		arm_smmu_ops.pgsize_bitmap |= smmu->pgsize_bitmap;

	/* Set the DMA mask for our table walker */
	if (dma_set_mask_and_coherent(smmu->dev, DMA_BIT_MASK(smmu->oas)))
		dev_warn(smmu->dev,
			 "failed to set DMA mask for table walker\n");

	smmu->ias = max(smmu->ias, smmu->oas);

	if (arm_smmu_sva_supported(smmu))
		smmu->features |= ARM_SMMU_FEAT_SVA;

	dev_info(smmu->dev, "ias %lu-bit, oas %lu-bit (features 0x%08x)\n",
		 smmu->ias, smmu->oas, smmu->features);
	return 0;
}

#ifdef CONFIG_ACPI
static void acpi_smmu_get_options(u32 model, struct arm_smmu_device *smmu)
{
	switch (model) {
	case ACPI_IORT_SMMU_V3_CAVIUM_CN99XX:
		smmu->options |= ARM_SMMU_OPT_PAGE0_REGS_ONLY;
		break;
	case ACPI_IORT_SMMU_V3_HISILICON_HI161X:
		smmu->options |= ARM_SMMU_OPT_SKIP_PREFETCH;
		break;
	}

	dev_notice(smmu->dev, "option mask 0x%x\n", smmu->options);
}

static int arm_smmu_device_acpi_probe(struct platform_device *pdev,
				      struct arm_smmu_device *smmu)
{
	struct acpi_iort_smmu_v3 *iort_smmu;
	struct device *dev = smmu->dev;
	struct acpi_iort_node *node;

	node = *(struct acpi_iort_node **)dev_get_platdata(dev);

	/* Retrieve SMMUv3 specific data */
	iort_smmu = (struct acpi_iort_smmu_v3 *)node->node_data;

	acpi_smmu_get_options(iort_smmu->model, smmu);

	if (iort_smmu->flags & ACPI_IORT_SMMU_V3_COHACC_OVERRIDE)
		smmu->features |= ARM_SMMU_FEAT_COHERENCY;

	return 0;
}
#else
static inline int arm_smmu_device_acpi_probe(struct platform_device *pdev,
					     struct arm_smmu_device *smmu)
{
	return -ENODEV;
}
#endif

static int arm_smmu_device_dt_probe(struct platform_device *pdev,
				    struct arm_smmu_device *smmu)
{
	struct device *dev = &pdev->dev;
	u32 cells;
	int ret = -EINVAL;

	if (of_property_read_u32(dev->of_node, "#iommu-cells", &cells))
		dev_err(dev, "missing #iommu-cells property\n");
	else if (cells != 1)
		dev_err(dev, "invalid #iommu-cells value (%d)\n", cells);
	else
		ret = 0;

	parse_driver_options(smmu);

	if (of_dma_is_coherent(dev->of_node))
		smmu->features |= ARM_SMMU_FEAT_COHERENCY;

	return ret;
}

static unsigned long arm_smmu_resource_size(struct arm_smmu_device *smmu)
{
	if (smmu->options & ARM_SMMU_OPT_PAGE0_REGS_ONLY)
		return SZ_64K;
	else
		return SZ_128K;
}

static int arm_smmu_set_bus_ops(struct iommu_ops *ops)
{
	int err;

#ifdef CONFIG_PCI
	if (pci_bus_type.iommu_ops != ops) {
		err = bus_set_iommu(&pci_bus_type, ops);
		if (err)
			return err;
	}
#endif
#ifdef CONFIG_ARM_AMBA
	if (amba_bustype.iommu_ops != ops) {
		err = bus_set_iommu(&amba_bustype, ops);
		if (err)
			goto err_reset_pci_ops;
	}
#endif
	if (platform_bus_type.iommu_ops != ops) {
		err = bus_set_iommu(&platform_bus_type, ops);
		if (err)
			goto err_reset_amba_ops;
	}

	return 0;

err_reset_amba_ops:
#ifdef CONFIG_ARM_AMBA
	bus_set_iommu(&amba_bustype, NULL);
#endif
err_reset_pci_ops: __maybe_unused;
#ifdef CONFIG_PCI
	bus_set_iommu(&pci_bus_type, NULL);
#endif
	return err;
}

static void __iomem *arm_smmu_ioremap(struct device *dev, resource_size_t start,
				      resource_size_t size)
{
	struct resource res = DEFINE_RES_MEM(start, size);

	return devm_ioremap_resource(dev, &res);
}

static int arm_smmu_device_probe(struct platform_device *pdev)
{
	int irq, ret;
	struct resource *res;
	resource_size_t ioaddr;
	struct arm_smmu_device *smmu;
	struct device *dev = &pdev->dev;
	bool bypass;

	smmu = devm_kzalloc(dev, sizeof(*smmu), GFP_KERNEL);
	if (!smmu)
		return -ENOMEM;
	smmu->dev = dev;

	if (dev->of_node) {
		ret = arm_smmu_device_dt_probe(pdev, smmu);
	} else {
		ret = arm_smmu_device_acpi_probe(pdev, smmu);
		if (ret == -ENODEV)
			return ret;
	}

	/* Set bypass mode according to firmware probing result */
	bypass = !!ret;

	/* Base address */
	res = platform_get_resource(pdev, IORESOURCE_MEM, 0);
	if (resource_size(res) < arm_smmu_resource_size(smmu)) {
		dev_err(dev, "MMIO region too small (%pr)\n", res);
		return -EINVAL;
	}
	ioaddr = res->start;

	/*
	 * Don't map the IMPLEMENTATION DEFINED regions, since they may contain
	 * the PMCG registers which are reserved by the PMU driver.
	 */
	smmu->base = arm_smmu_ioremap(dev, ioaddr, ARM_SMMU_REG_SZ);
	if (IS_ERR(smmu->base))
		return PTR_ERR(smmu->base);

	if (arm_smmu_resource_size(smmu) > SZ_64K) {
		smmu->page1 = arm_smmu_ioremap(dev, ioaddr + SZ_64K,
					       ARM_SMMU_REG_SZ);
		if (IS_ERR(smmu->page1))
			return PTR_ERR(smmu->page1);
	} else {
		smmu->page1 = smmu->base;
	}

	/* Interrupt lines */

	irq = platform_get_irq_byname_optional(pdev, "combined");
	if (irq > 0)
		smmu->combined_irq = irq;
	else {
		irq = platform_get_irq_byname_optional(pdev, "eventq");
		if (irq > 0)
			smmu->evtq.q.irq = irq;

		irq = platform_get_irq_byname_optional(pdev, "priq");
		if (irq > 0)
			smmu->priq.q.irq = irq;

		irq = platform_get_irq_byname_optional(pdev, "gerror");
		if (irq > 0)
			smmu->gerr_irq = irq;
	}
	/* Probe the h/w */
	ret = arm_smmu_device_hw_probe(smmu);
	if (ret)
		return ret;

	/* Initialise in-memory data structures */
	ret = arm_smmu_init_structures(smmu);
	if (ret)
		return ret;

	/* Record our private device structure */
	platform_set_drvdata(pdev, smmu);

	/* Reset the device */
	ret = arm_smmu_device_reset(smmu, bypass);
	if (ret)
		return ret;

	/* And we're up. Go go go! */
	ret = iommu_device_sysfs_add(&smmu->iommu, dev, NULL,
				     "smmu3.%pa", &ioaddr);
	if (ret)
		return ret;

	ret = iommu_device_register(&smmu->iommu, &arm_smmu_ops, dev);
	if (ret) {
		dev_err(dev, "Failed to register iommu\n");
		goto err_sysfs_remove;
	}

	ret = arm_smmu_set_bus_ops(&arm_smmu_ops);
	if (ret)
		goto err_unregister_device;

	return 0;

err_unregister_device:
	iommu_device_unregister(&smmu->iommu);
err_sysfs_remove:
	iommu_device_sysfs_remove(&smmu->iommu);
	return ret;
}

static int arm_smmu_device_remove(struct platform_device *pdev)
{
	struct arm_smmu_device *smmu = platform_get_drvdata(pdev);

	arm_smmu_set_bus_ops(NULL);
	iommu_device_unregister(&smmu->iommu);
	iommu_device_sysfs_remove(&smmu->iommu);
	arm_smmu_device_disable(smmu);
	iopf_queue_free(smmu->evtq.iopf);

	return 0;
}

static void arm_smmu_device_shutdown(struct platform_device *pdev)
{
	arm_smmu_device_remove(pdev);
}

static const struct of_device_id arm_smmu_of_match[] = {
	{ .compatible = "arm,smmu-v3", },
	{ },
};
MODULE_DEVICE_TABLE(of, arm_smmu_of_match);

static void arm_smmu_driver_unregister(struct platform_driver *drv)
{
	arm_smmu_sva_notifier_synchronize();
	platform_driver_unregister(drv);
}

static struct platform_driver arm_smmu_driver = {
	.driver	= {
		.name			= "arm-smmu-v3",
		.of_match_table		= arm_smmu_of_match,
		.suppress_bind_attrs	= true,
	},
	.probe	= arm_smmu_device_probe,
	.remove	= arm_smmu_device_remove,
	.shutdown = arm_smmu_device_shutdown,
};
module_driver(arm_smmu_driver, platform_driver_register,
	      arm_smmu_driver_unregister);

MODULE_DESCRIPTION("IOMMU API for ARM architected SMMUv3 implementations");
MODULE_AUTHOR("Will Deacon <will@kernel.org>");
MODULE_ALIAS("platform:arm-smmu-v3");
MODULE_LICENSE("GPL v2");<|MERGE_RESOLUTION|>--- conflicted
+++ resolved
@@ -2489,17 +2489,12 @@
 {
 	struct arm_smmu_domain *smmu_domain = to_smmu_domain(domain);
 
-<<<<<<< HEAD
-	arm_smmu_tlb_inv_range(gather->start, gather->end - gather->start + 1,
-			       gather->pgsize, true, smmu_domain);
-=======
 	if (!gather->pgsize)
 		return;
 
 	arm_smmu_tlb_inv_range_domain(gather->start,
 				      gather->end - gather->start + 1,
 				      gather->pgsize, true, smmu_domain);
->>>>>>> 3b17187f
 }
 
 static phys_addr_t
