// SPDX-License-Identifier: GPL-2.0-only
/*
 * IOMMU API for ARM architected SMMU implementations.
 *
 * Copyright (C) 2013 ARM Limited
 *
 * Author: Will Deacon <will.deacon@arm.com>
 *
 * This driver currently supports:
 *	- SMMUv1 and v2 implementations
 *	- Stream-matching and stream-indexing
 *	- v7/v8 long-descriptor format
 *	- Non-secure access to the SMMU
 *	- Context fault reporting
 *	- Extended Stream ID (16 bit)
 */

#define pr_fmt(fmt) "arm-smmu: " fmt

#include <linux/acpi.h>
#include <linux/acpi_iort.h>
#include <linux/bitfield.h>
#include <linux/delay.h>
#include <linux/dma-mapping.h>
#include <linux/err.h>
#include <linux/interrupt.h>
#include <linux/io.h>
#include <linux/iopoll.h>
#include <linux/module.h>
#include <linux/of.h>
#include <linux/of_address.h>
#include <linux/of_device.h>
#include <linux/pci.h>
#include <linux/platform_device.h>
#include <linux/pm_runtime.h>
#include <linux/ratelimit.h>
#include <linux/slab.h>

#include <linux/fsl/mc.h>

#include "arm-smmu.h"
#include "../../dma-iommu.h"

/*
 * Apparently, some Qualcomm arm64 platforms which appear to expose their SMMU
 * global register space are still, in fact, using a hypervisor to mediate it
 * by trapping and emulating register accesses. Sadly, some deployed versions
 * of said trapping code have bugs wherein they go horribly wrong for stores
 * using r31 (i.e. XZR/WZR) as the source register.
 */
#define QCOM_DUMMY_VAL -1

#define MSI_IOVA_BASE			0x8000000
#define MSI_IOVA_LENGTH			0x100000

static int force_stage;
module_param(force_stage, int, S_IRUGO);
MODULE_PARM_DESC(force_stage,
	"Force SMMU mappings to be installed at a particular stage of translation. A value of '1' or '2' forces the corresponding stage. All other values are ignored (i.e. no stage is forced). Note that selecting a specific stage will disable support for nested translation.");
static bool disable_bypass =
	IS_ENABLED(CONFIG_ARM_SMMU_DISABLE_BYPASS_BY_DEFAULT);
module_param(disable_bypass, bool, S_IRUGO);
MODULE_PARM_DESC(disable_bypass,
	"Disable bypass streams such that incoming transactions from devices that are not attached to an iommu domain will report an abort back to the device and will not be allowed to pass through the SMMU.");

#define s2cr_init_val (struct arm_smmu_s2cr){				\
	.type = disable_bypass ? S2CR_TYPE_FAULT : S2CR_TYPE_BYPASS,	\
}

static bool using_legacy_binding, using_generic_binding;

static inline int arm_smmu_rpm_get(struct arm_smmu_device *smmu)
{
	if (pm_runtime_enabled(smmu->dev))
		return pm_runtime_resume_and_get(smmu->dev);

	return 0;
}

static inline void arm_smmu_rpm_put(struct arm_smmu_device *smmu)
{
	if (pm_runtime_enabled(smmu->dev))
		pm_runtime_put_autosuspend(smmu->dev);
}

static struct arm_smmu_domain *to_smmu_domain(struct iommu_domain *dom)
{
	return container_of(dom, struct arm_smmu_domain, domain);
}

static struct platform_driver arm_smmu_driver;
static struct iommu_ops arm_smmu_ops;

#ifdef CONFIG_ARM_SMMU_LEGACY_DT_BINDINGS
static struct device_node *dev_get_dev_node(struct device *dev)
{
	if (dev_is_pci(dev)) {
		struct pci_bus *bus = to_pci_dev(dev)->bus;

		while (!pci_is_root_bus(bus))
			bus = bus->parent;
		return of_node_get(bus->bridge->parent->of_node);
	}

	return of_node_get(dev->of_node);
}

static int __arm_smmu_get_pci_sid(struct pci_dev *pdev, u16 alias, void *data)
{
	*((__be32 *)data) = cpu_to_be32(alias);
	return 0; /* Continue walking */
}

static int __find_legacy_master_phandle(struct device *dev, void *data)
{
	struct of_phandle_iterator *it = *(void **)data;
	struct device_node *np = it->node;
	int err;

	of_for_each_phandle(it, err, dev->of_node, "mmu-masters",
			    "#stream-id-cells", -1)
		if (it->node == np) {
			*(void **)data = dev;
			return 1;
		}
	it->node = np;
	return err == -ENOENT ? 0 : err;
}

static int arm_smmu_register_legacy_master(struct device *dev,
					   struct arm_smmu_device **smmu)
{
	struct device *smmu_dev;
	struct device_node *np;
	struct of_phandle_iterator it;
	void *data = &it;
	u32 *sids;
	__be32 pci_sid;
	int err;

	np = dev_get_dev_node(dev);
	if (!np || !of_find_property(np, "#stream-id-cells", NULL)) {
		of_node_put(np);
		return -ENODEV;
	}

	it.node = np;
	err = driver_for_each_device(&arm_smmu_driver.driver, NULL, &data,
				     __find_legacy_master_phandle);
	smmu_dev = data;
	of_node_put(np);
	if (err == 0)
		return -ENODEV;
	if (err < 0)
		return err;

	if (dev_is_pci(dev)) {
		/* "mmu-masters" assumes Stream ID == Requester ID */
		pci_for_each_dma_alias(to_pci_dev(dev), __arm_smmu_get_pci_sid,
				       &pci_sid);
		it.cur = &pci_sid;
		it.cur_count = 1;
	}

	err = iommu_fwspec_init(dev, &smmu_dev->of_node->fwnode,
				&arm_smmu_ops);
	if (err)
		return err;

	sids = kcalloc(it.cur_count, sizeof(*sids), GFP_KERNEL);
	if (!sids)
		return -ENOMEM;

	*smmu = dev_get_drvdata(smmu_dev);
	of_phandle_iterator_args(&it, sids, it.cur_count);
	err = iommu_fwspec_add_ids(dev, sids, it.cur_count);
	kfree(sids);
	return err;
}
#else
static int arm_smmu_register_legacy_master(struct device *dev,
					   struct arm_smmu_device **smmu)
{
	return -ENODEV;
}
#endif /* CONFIG_ARM_SMMU_LEGACY_DT_BINDINGS */

static void __arm_smmu_free_bitmap(unsigned long *map, int idx)
{
	clear_bit(idx, map);
}

/* Wait for any pending TLB invalidations to complete */
static void __arm_smmu_tlb_sync(struct arm_smmu_device *smmu, int page,
				int sync, int status)
{
	unsigned int spin_cnt, delay;
	u32 reg;

	if (smmu->impl && unlikely(smmu->impl->tlb_sync))
		return smmu->impl->tlb_sync(smmu, page, sync, status);

	arm_smmu_writel(smmu, page, sync, QCOM_DUMMY_VAL);
	for (delay = 1; delay < TLB_LOOP_TIMEOUT; delay *= 2) {
		for (spin_cnt = TLB_SPIN_COUNT; spin_cnt > 0; spin_cnt--) {
			reg = arm_smmu_readl(smmu, page, status);
			if (!(reg & ARM_SMMU_sTLBGSTATUS_GSACTIVE))
				return;
			cpu_relax();
		}
		udelay(delay);
	}
	dev_err_ratelimited(smmu->dev,
			    "TLB sync timed out -- SMMU may be deadlocked\n");
}

static void arm_smmu_tlb_sync_global(struct arm_smmu_device *smmu)
{
	unsigned long flags;

	spin_lock_irqsave(&smmu->global_sync_lock, flags);
	__arm_smmu_tlb_sync(smmu, ARM_SMMU_GR0, ARM_SMMU_GR0_sTLBGSYNC,
			    ARM_SMMU_GR0_sTLBGSTATUS);
	spin_unlock_irqrestore(&smmu->global_sync_lock, flags);
}

static void arm_smmu_tlb_sync_context(struct arm_smmu_domain *smmu_domain)
{
	struct arm_smmu_device *smmu = smmu_domain->smmu;
	unsigned long flags;

	spin_lock_irqsave(&smmu_domain->cb_lock, flags);
	__arm_smmu_tlb_sync(smmu, ARM_SMMU_CB(smmu, smmu_domain->cfg.cbndx),
			    ARM_SMMU_CB_TLBSYNC, ARM_SMMU_CB_TLBSTATUS);
	spin_unlock_irqrestore(&smmu_domain->cb_lock, flags);
}

static void arm_smmu_tlb_inv_context_s1(void *cookie)
{
	struct arm_smmu_domain *smmu_domain = cookie;
	/*
	 * The TLBI write may be relaxed, so ensure that PTEs cleared by the
	 * current CPU are visible beforehand.
	 */
	wmb();
	arm_smmu_cb_write(smmu_domain->smmu, smmu_domain->cfg.cbndx,
			  ARM_SMMU_CB_S1_TLBIASID, smmu_domain->cfg.asid);
	arm_smmu_tlb_sync_context(smmu_domain);
}

static void arm_smmu_tlb_inv_context_s2(void *cookie)
{
	struct arm_smmu_domain *smmu_domain = cookie;
	struct arm_smmu_device *smmu = smmu_domain->smmu;

	/* See above */
	wmb();
	arm_smmu_gr0_write(smmu, ARM_SMMU_GR0_TLBIVMID, smmu_domain->cfg.vmid);
	arm_smmu_tlb_sync_global(smmu);
}

static void arm_smmu_tlb_inv_range_s1(unsigned long iova, size_t size,
				      size_t granule, void *cookie, int reg)
{
	struct arm_smmu_domain *smmu_domain = cookie;
	struct arm_smmu_device *smmu = smmu_domain->smmu;
	struct arm_smmu_cfg *cfg = &smmu_domain->cfg;
	int idx = cfg->cbndx;

	if (smmu->features & ARM_SMMU_FEAT_COHERENT_WALK)
		wmb();

	if (cfg->fmt != ARM_SMMU_CTX_FMT_AARCH64) {
		iova = (iova >> 12) << 12;
		iova |= cfg->asid;
		do {
			arm_smmu_cb_write(smmu, idx, reg, iova);
			iova += granule;
		} while (size -= granule);
	} else {
		iova >>= 12;
		iova |= (u64)cfg->asid << 48;
		do {
			arm_smmu_cb_writeq(smmu, idx, reg, iova);
			iova += granule >> 12;
		} while (size -= granule);
	}
}

static void arm_smmu_tlb_inv_range_s2(unsigned long iova, size_t size,
				      size_t granule, void *cookie, int reg)
{
	struct arm_smmu_domain *smmu_domain = cookie;
	struct arm_smmu_device *smmu = smmu_domain->smmu;
	int idx = smmu_domain->cfg.cbndx;

	if (smmu->features & ARM_SMMU_FEAT_COHERENT_WALK)
		wmb();

	iova >>= 12;
	do {
		if (smmu_domain->cfg.fmt == ARM_SMMU_CTX_FMT_AARCH64)
			arm_smmu_cb_writeq(smmu, idx, reg, iova);
		else
			arm_smmu_cb_write(smmu, idx, reg, iova);
		iova += granule >> 12;
	} while (size -= granule);
}

static void arm_smmu_tlb_inv_walk_s1(unsigned long iova, size_t size,
				     size_t granule, void *cookie)
{
	struct arm_smmu_domain *smmu_domain = cookie;
	struct arm_smmu_cfg *cfg = &smmu_domain->cfg;

	if (cfg->flush_walk_prefer_tlbiasid) {
		arm_smmu_tlb_inv_context_s1(cookie);
	} else {
		arm_smmu_tlb_inv_range_s1(iova, size, granule, cookie,
					  ARM_SMMU_CB_S1_TLBIVA);
		arm_smmu_tlb_sync_context(cookie);
	}
}

static void arm_smmu_tlb_add_page_s1(struct iommu_iotlb_gather *gather,
				     unsigned long iova, size_t granule,
				     void *cookie)
{
	arm_smmu_tlb_inv_range_s1(iova, granule, granule, cookie,
				  ARM_SMMU_CB_S1_TLBIVAL);
}

static void arm_smmu_tlb_inv_walk_s2(unsigned long iova, size_t size,
				     size_t granule, void *cookie)
{
	arm_smmu_tlb_inv_range_s2(iova, size, granule, cookie,
				  ARM_SMMU_CB_S2_TLBIIPAS2);
	arm_smmu_tlb_sync_context(cookie);
}

static void arm_smmu_tlb_add_page_s2(struct iommu_iotlb_gather *gather,
				     unsigned long iova, size_t granule,
				     void *cookie)
{
	arm_smmu_tlb_inv_range_s2(iova, granule, granule, cookie,
				  ARM_SMMU_CB_S2_TLBIIPAS2L);
}

static void arm_smmu_tlb_inv_walk_s2_v1(unsigned long iova, size_t size,
					size_t granule, void *cookie)
{
	arm_smmu_tlb_inv_context_s2(cookie);
}
/*
 * On MMU-401 at least, the cost of firing off multiple TLBIVMIDs appears
 * almost negligible, but the benefit of getting the first one in as far ahead
 * of the sync as possible is significant, hence we don't just make this a
 * no-op and call arm_smmu_tlb_inv_context_s2() from .iotlb_sync as you might
 * think.
 */
static void arm_smmu_tlb_add_page_s2_v1(struct iommu_iotlb_gather *gather,
					unsigned long iova, size_t granule,
					void *cookie)
{
	struct arm_smmu_domain *smmu_domain = cookie;
	struct arm_smmu_device *smmu = smmu_domain->smmu;

	if (smmu->features & ARM_SMMU_FEAT_COHERENT_WALK)
		wmb();

	arm_smmu_gr0_write(smmu, ARM_SMMU_GR0_TLBIVMID, smmu_domain->cfg.vmid);
}

static const struct iommu_flush_ops arm_smmu_s1_tlb_ops = {
	.tlb_flush_all	= arm_smmu_tlb_inv_context_s1,
	.tlb_flush_walk	= arm_smmu_tlb_inv_walk_s1,
	.tlb_add_page	= arm_smmu_tlb_add_page_s1,
};

static const struct iommu_flush_ops arm_smmu_s2_tlb_ops_v2 = {
	.tlb_flush_all	= arm_smmu_tlb_inv_context_s2,
	.tlb_flush_walk	= arm_smmu_tlb_inv_walk_s2,
	.tlb_add_page	= arm_smmu_tlb_add_page_s2,
};

static const struct iommu_flush_ops arm_smmu_s2_tlb_ops_v1 = {
	.tlb_flush_all	= arm_smmu_tlb_inv_context_s2,
	.tlb_flush_walk	= arm_smmu_tlb_inv_walk_s2_v1,
	.tlb_add_page	= arm_smmu_tlb_add_page_s2_v1,
};

static irqreturn_t arm_smmu_context_fault(int irq, void *dev)
{
	u32 fsr, fsynr, cbfrsynra;
	unsigned long iova;
	struct iommu_domain *domain = dev;
	struct arm_smmu_domain *smmu_domain = to_smmu_domain(domain);
	struct arm_smmu_device *smmu = smmu_domain->smmu;
	int idx = smmu_domain->cfg.cbndx;
	int ret;

	fsr = arm_smmu_cb_read(smmu, idx, ARM_SMMU_CB_FSR);
	if (!(fsr & ARM_SMMU_FSR_FAULT))
		return IRQ_NONE;

	fsynr = arm_smmu_cb_read(smmu, idx, ARM_SMMU_CB_FSYNR0);
	iova = arm_smmu_cb_readq(smmu, idx, ARM_SMMU_CB_FAR);
	cbfrsynra = arm_smmu_gr1_read(smmu, ARM_SMMU_GR1_CBFRSYNRA(idx));

	ret = report_iommu_fault(domain, NULL, iova,
		fsynr & ARM_SMMU_FSYNR0_WNR ? IOMMU_FAULT_WRITE : IOMMU_FAULT_READ);

	if (ret == -ENOSYS)
		dev_err_ratelimited(smmu->dev,
		"Unhandled context fault: fsr=0x%x, iova=0x%08lx, fsynr=0x%x, cbfrsynra=0x%x, cb=%d\n",
			    fsr, iova, fsynr, cbfrsynra, idx);

	arm_smmu_cb_write(smmu, idx, ARM_SMMU_CB_FSR, fsr);
	return IRQ_HANDLED;
}

static irqreturn_t arm_smmu_global_fault(int irq, void *dev)
{
	u32 gfsr, gfsynr0, gfsynr1, gfsynr2;
	struct arm_smmu_device *smmu = dev;
	static DEFINE_RATELIMIT_STATE(rs, DEFAULT_RATELIMIT_INTERVAL,
				      DEFAULT_RATELIMIT_BURST);

	gfsr = arm_smmu_gr0_read(smmu, ARM_SMMU_GR0_sGFSR);
	gfsynr0 = arm_smmu_gr0_read(smmu, ARM_SMMU_GR0_sGFSYNR0);
	gfsynr1 = arm_smmu_gr0_read(smmu, ARM_SMMU_GR0_sGFSYNR1);
	gfsynr2 = arm_smmu_gr0_read(smmu, ARM_SMMU_GR0_sGFSYNR2);

	if (!gfsr)
		return IRQ_NONE;

	if (__ratelimit(&rs)) {
		if (IS_ENABLED(CONFIG_ARM_SMMU_DISABLE_BYPASS_BY_DEFAULT) &&
		    (gfsr & ARM_SMMU_sGFSR_USF))
			dev_err(smmu->dev,
				"Blocked unknown Stream ID 0x%hx; boot with \"arm-smmu.disable_bypass=0\" to allow, but this may have security implications\n",
				(u16)gfsynr1);
		else
			dev_err(smmu->dev,
				"Unexpected global fault, this could be serious\n");
		dev_err(smmu->dev,
			"\tGFSR 0x%08x, GFSYNR0 0x%08x, GFSYNR1 0x%08x, GFSYNR2 0x%08x\n",
			gfsr, gfsynr0, gfsynr1, gfsynr2);
	}

	arm_smmu_gr0_write(smmu, ARM_SMMU_GR0_sGFSR, gfsr);
	return IRQ_HANDLED;
}

static void arm_smmu_init_context_bank(struct arm_smmu_domain *smmu_domain,
				       struct io_pgtable_cfg *pgtbl_cfg)
{
	struct arm_smmu_cfg *cfg = &smmu_domain->cfg;
	struct arm_smmu_cb *cb = &smmu_domain->smmu->cbs[cfg->cbndx];
	bool stage1 = cfg->cbar != CBAR_TYPE_S2_TRANS;

	cb->cfg = cfg;

	/* TCR */
	if (stage1) {
		if (cfg->fmt == ARM_SMMU_CTX_FMT_AARCH32_S) {
			cb->tcr[0] = pgtbl_cfg->arm_v7s_cfg.tcr;
		} else {
			cb->tcr[0] = arm_smmu_lpae_tcr(pgtbl_cfg);
			cb->tcr[1] = arm_smmu_lpae_tcr2(pgtbl_cfg);
			if (cfg->fmt == ARM_SMMU_CTX_FMT_AARCH64)
				cb->tcr[1] |= ARM_SMMU_TCR2_AS;
			else
				cb->tcr[0] |= ARM_SMMU_TCR_EAE;
		}
	} else {
		cb->tcr[0] = arm_smmu_lpae_vtcr(pgtbl_cfg);
	}

	/* TTBRs */
	if (stage1) {
		if (cfg->fmt == ARM_SMMU_CTX_FMT_AARCH32_S) {
			cb->ttbr[0] = pgtbl_cfg->arm_v7s_cfg.ttbr;
			cb->ttbr[1] = 0;
		} else {
			cb->ttbr[0] = FIELD_PREP(ARM_SMMU_TTBRn_ASID,
						 cfg->asid);
			cb->ttbr[1] = FIELD_PREP(ARM_SMMU_TTBRn_ASID,
						 cfg->asid);

			if (pgtbl_cfg->quirks & IO_PGTABLE_QUIRK_ARM_TTBR1)
				cb->ttbr[1] |= pgtbl_cfg->arm_lpae_s1_cfg.ttbr;
			else
				cb->ttbr[0] |= pgtbl_cfg->arm_lpae_s1_cfg.ttbr;
		}
	} else {
		cb->ttbr[0] = pgtbl_cfg->arm_lpae_s2_cfg.vttbr;
	}

	/* MAIRs (stage-1 only) */
	if (stage1) {
		if (cfg->fmt == ARM_SMMU_CTX_FMT_AARCH32_S) {
			cb->mair[0] = pgtbl_cfg->arm_v7s_cfg.prrr;
			cb->mair[1] = pgtbl_cfg->arm_v7s_cfg.nmrr;
		} else {
			cb->mair[0] = pgtbl_cfg->arm_lpae_s1_cfg.mair;
			cb->mair[1] = pgtbl_cfg->arm_lpae_s1_cfg.mair >> 32;
		}
	}
}

void arm_smmu_write_context_bank(struct arm_smmu_device *smmu, int idx)
{
	u32 reg;
	bool stage1;
	struct arm_smmu_cb *cb = &smmu->cbs[idx];
	struct arm_smmu_cfg *cfg = cb->cfg;

	/* Unassigned context banks only need disabling */
	if (!cfg) {
		arm_smmu_cb_write(smmu, idx, ARM_SMMU_CB_SCTLR, 0);
		return;
	}

	stage1 = cfg->cbar != CBAR_TYPE_S2_TRANS;

	/* CBA2R */
	if (smmu->version > ARM_SMMU_V1) {
		if (cfg->fmt == ARM_SMMU_CTX_FMT_AARCH64)
			reg = ARM_SMMU_CBA2R_VA64;
		else
			reg = 0;
		/* 16-bit VMIDs live in CBA2R */
		if (smmu->features & ARM_SMMU_FEAT_VMID16)
			reg |= FIELD_PREP(ARM_SMMU_CBA2R_VMID16, cfg->vmid);

		arm_smmu_gr1_write(smmu, ARM_SMMU_GR1_CBA2R(idx), reg);
	}

	/* CBAR */
	reg = FIELD_PREP(ARM_SMMU_CBAR_TYPE, cfg->cbar);
	if (smmu->version < ARM_SMMU_V2)
		reg |= FIELD_PREP(ARM_SMMU_CBAR_IRPTNDX, cfg->irptndx);

	/*
	 * Use the weakest shareability/memory types, so they are
	 * overridden by the ttbcr/pte.
	 */
	if (stage1) {
		reg |= FIELD_PREP(ARM_SMMU_CBAR_S1_BPSHCFG,
				  ARM_SMMU_CBAR_S1_BPSHCFG_NSH) |
		       FIELD_PREP(ARM_SMMU_CBAR_S1_MEMATTR,
				  ARM_SMMU_CBAR_S1_MEMATTR_WB);
	} else if (!(smmu->features & ARM_SMMU_FEAT_VMID16)) {
		/* 8-bit VMIDs live in CBAR */
		reg |= FIELD_PREP(ARM_SMMU_CBAR_VMID, cfg->vmid);
	}
	arm_smmu_gr1_write(smmu, ARM_SMMU_GR1_CBAR(idx), reg);

	/*
	 * TCR
	 * We must write this before the TTBRs, since it determines the
	 * access behaviour of some fields (in particular, ASID[15:8]).
	 */
	if (stage1 && smmu->version > ARM_SMMU_V1)
		arm_smmu_cb_write(smmu, idx, ARM_SMMU_CB_TCR2, cb->tcr[1]);
	arm_smmu_cb_write(smmu, idx, ARM_SMMU_CB_TCR, cb->tcr[0]);

	/* TTBRs */
	if (cfg->fmt == ARM_SMMU_CTX_FMT_AARCH32_S) {
		arm_smmu_cb_write(smmu, idx, ARM_SMMU_CB_CONTEXTIDR, cfg->asid);
		arm_smmu_cb_write(smmu, idx, ARM_SMMU_CB_TTBR0, cb->ttbr[0]);
		arm_smmu_cb_write(smmu, idx, ARM_SMMU_CB_TTBR1, cb->ttbr[1]);
	} else {
		arm_smmu_cb_writeq(smmu, idx, ARM_SMMU_CB_TTBR0, cb->ttbr[0]);
		if (stage1)
			arm_smmu_cb_writeq(smmu, idx, ARM_SMMU_CB_TTBR1,
					   cb->ttbr[1]);
	}

	/* MAIRs (stage-1 only) */
	if (stage1) {
		arm_smmu_cb_write(smmu, idx, ARM_SMMU_CB_S1_MAIR0, cb->mair[0]);
		arm_smmu_cb_write(smmu, idx, ARM_SMMU_CB_S1_MAIR1, cb->mair[1]);
	}

	/* SCTLR */
	reg = ARM_SMMU_SCTLR_CFIE | ARM_SMMU_SCTLR_CFRE | ARM_SMMU_SCTLR_AFE |
	      ARM_SMMU_SCTLR_TRE | ARM_SMMU_SCTLR_M;
	if (stage1)
		reg |= ARM_SMMU_SCTLR_S1_ASIDPNE;
	if (IS_ENABLED(CONFIG_CPU_BIG_ENDIAN))
		reg |= ARM_SMMU_SCTLR_E;

	if (smmu->impl && smmu->impl->write_sctlr)
		smmu->impl->write_sctlr(smmu, idx, reg);
	else
		arm_smmu_cb_write(smmu, idx, ARM_SMMU_CB_SCTLR, reg);
}

static int arm_smmu_alloc_context_bank(struct arm_smmu_domain *smmu_domain,
				       struct arm_smmu_device *smmu,
				       struct device *dev, unsigned int start)
{
	if (smmu->impl && smmu->impl->alloc_context_bank)
		return smmu->impl->alloc_context_bank(smmu_domain, smmu, dev, start);

	return __arm_smmu_alloc_bitmap(smmu->context_map, start, smmu->num_context_banks);
}

static int arm_smmu_init_domain_context(struct iommu_domain *domain,
					struct arm_smmu_device *smmu,
					struct device *dev)
{
	int irq, start, ret = 0;
	unsigned long ias, oas;
	struct io_pgtable_ops *pgtbl_ops;
	struct io_pgtable_cfg pgtbl_cfg;
	enum io_pgtable_fmt fmt;
	struct arm_smmu_domain *smmu_domain = to_smmu_domain(domain);
	struct arm_smmu_cfg *cfg = &smmu_domain->cfg;
	irqreturn_t (*context_fault)(int irq, void *dev);

	mutex_lock(&smmu_domain->init_mutex);
	if (smmu_domain->smmu)
		goto out_unlock;

	if (domain->type == IOMMU_DOMAIN_IDENTITY) {
		smmu_domain->stage = ARM_SMMU_DOMAIN_BYPASS;
		smmu_domain->smmu = smmu;
		goto out_unlock;
	}

	/*
	 * Mapping the requested stage onto what we support is surprisingly
	 * complicated, mainly because the spec allows S1+S2 SMMUs without
	 * support for nested translation. That means we end up with the
	 * following table:
	 *
	 * Requested        Supported        Actual
	 *     S1               N              S1
	 *     S1             S1+S2            S1
	 *     S1               S2             S2
	 *     S1               S1             S1
	 *     N                N              N
	 *     N              S1+S2            S2
	 *     N                S2             S2
	 *     N                S1             S1
	 *
	 * Note that you can't actually request stage-2 mappings.
	 */
	if (!(smmu->features & ARM_SMMU_FEAT_TRANS_S1))
		smmu_domain->stage = ARM_SMMU_DOMAIN_S2;
	if (!(smmu->features & ARM_SMMU_FEAT_TRANS_S2))
		smmu_domain->stage = ARM_SMMU_DOMAIN_S1;

	/*
	 * Choosing a suitable context format is even more fiddly. Until we
	 * grow some way for the caller to express a preference, and/or move
	 * the decision into the io-pgtable code where it arguably belongs,
	 * just aim for the closest thing to the rest of the system, and hope
	 * that the hardware isn't esoteric enough that we can't assume AArch64
	 * support to be a superset of AArch32 support...
	 */
	if (smmu->features & ARM_SMMU_FEAT_FMT_AARCH32_L)
		cfg->fmt = ARM_SMMU_CTX_FMT_AARCH32_L;
	if (IS_ENABLED(CONFIG_IOMMU_IO_PGTABLE_ARMV7S) &&
	    !IS_ENABLED(CONFIG_64BIT) && !IS_ENABLED(CONFIG_ARM_LPAE) &&
	    (smmu->features & ARM_SMMU_FEAT_FMT_AARCH32_S) &&
	    (smmu_domain->stage == ARM_SMMU_DOMAIN_S1))
		cfg->fmt = ARM_SMMU_CTX_FMT_AARCH32_S;
	if ((IS_ENABLED(CONFIG_64BIT) || cfg->fmt == ARM_SMMU_CTX_FMT_NONE) &&
	    (smmu->features & (ARM_SMMU_FEAT_FMT_AARCH64_64K |
			       ARM_SMMU_FEAT_FMT_AARCH64_16K |
			       ARM_SMMU_FEAT_FMT_AARCH64_4K)))
		cfg->fmt = ARM_SMMU_CTX_FMT_AARCH64;

	if (cfg->fmt == ARM_SMMU_CTX_FMT_NONE) {
		ret = -EINVAL;
		goto out_unlock;
	}

	switch (smmu_domain->stage) {
	case ARM_SMMU_DOMAIN_S1:
		cfg->cbar = CBAR_TYPE_S1_TRANS_S2_BYPASS;
		start = smmu->num_s2_context_banks;
		ias = smmu->va_size;
		oas = smmu->ipa_size;
		if (cfg->fmt == ARM_SMMU_CTX_FMT_AARCH64) {
			fmt = ARM_64_LPAE_S1;
		} else if (cfg->fmt == ARM_SMMU_CTX_FMT_AARCH32_L) {
			fmt = ARM_32_LPAE_S1;
			ias = min(ias, 32UL);
			oas = min(oas, 40UL);
		} else {
			fmt = ARM_V7S;
			ias = min(ias, 32UL);
			oas = min(oas, 32UL);
		}
		smmu_domain->flush_ops = &arm_smmu_s1_tlb_ops;
		break;
	case ARM_SMMU_DOMAIN_NESTED:
		/*
		 * We will likely want to change this if/when KVM gets
		 * involved.
		 */
	case ARM_SMMU_DOMAIN_S2:
		cfg->cbar = CBAR_TYPE_S2_TRANS;
		start = 0;
		ias = smmu->ipa_size;
		oas = smmu->pa_size;
		if (cfg->fmt == ARM_SMMU_CTX_FMT_AARCH64) {
			fmt = ARM_64_LPAE_S2;
		} else {
			fmt = ARM_32_LPAE_S2;
			ias = min(ias, 40UL);
			oas = min(oas, 40UL);
		}
		if (smmu->version == ARM_SMMU_V2)
			smmu_domain->flush_ops = &arm_smmu_s2_tlb_ops_v2;
		else
			smmu_domain->flush_ops = &arm_smmu_s2_tlb_ops_v1;
		break;
	default:
		ret = -EINVAL;
		goto out_unlock;
	}

	ret = arm_smmu_alloc_context_bank(smmu_domain, smmu, dev, start);
	if (ret < 0) {
		goto out_unlock;
	}

	smmu_domain->smmu = smmu;

	cfg->cbndx = ret;
	if (smmu->version < ARM_SMMU_V2) {
		cfg->irptndx = atomic_inc_return(&smmu->irptndx);
		cfg->irptndx %= smmu->num_context_irqs;
	} else {
		cfg->irptndx = cfg->cbndx;
	}

	if (smmu_domain->stage == ARM_SMMU_DOMAIN_S2)
		cfg->vmid = cfg->cbndx + 1;
	else
		cfg->asid = cfg->cbndx;

	pgtbl_cfg = (struct io_pgtable_cfg) {
		.pgsize_bitmap	= smmu->pgsize_bitmap,
		.ias		= ias,
		.oas		= oas,
		.coherent_walk	= smmu->features & ARM_SMMU_FEAT_COHERENT_WALK,
		.tlb		= smmu_domain->flush_ops,
		.iommu_dev	= smmu->dev,
	};

	if (smmu->impl && smmu->impl->init_context) {
		ret = smmu->impl->init_context(smmu_domain, &pgtbl_cfg, dev);
		if (ret)
			goto out_clear_smmu;
	}

	if (smmu_domain->pgtbl_quirks)
		pgtbl_cfg.quirks |= smmu_domain->pgtbl_quirks;

	pgtbl_ops = alloc_io_pgtable_ops(fmt, &pgtbl_cfg, smmu_domain);
	if (!pgtbl_ops) {
		ret = -ENOMEM;
		goto out_clear_smmu;
	}

	/* Update the domain's page sizes to reflect the page table format */
	domain->pgsize_bitmap = pgtbl_cfg.pgsize_bitmap;

	if (pgtbl_cfg.quirks & IO_PGTABLE_QUIRK_ARM_TTBR1) {
		domain->geometry.aperture_start = ~0UL << ias;
		domain->geometry.aperture_end = ~0UL;
	} else {
		domain->geometry.aperture_end = (1UL << ias) - 1;
	}

	domain->geometry.force_aperture = true;

	/* Initialise the context bank with our page table cfg */
	arm_smmu_init_context_bank(smmu_domain, &pgtbl_cfg);
	arm_smmu_write_context_bank(smmu, cfg->cbndx);

	/*
	 * Request context fault interrupt. Do this last to avoid the
	 * handler seeing a half-initialised domain state.
	 */
	irq = smmu->irqs[cfg->irptndx];

	if (smmu->impl && smmu->impl->context_fault)
		context_fault = smmu->impl->context_fault;
	else
		context_fault = arm_smmu_context_fault;

	ret = devm_request_irq(smmu->dev, irq, context_fault,
			       IRQF_SHARED, "arm-smmu-context-fault", domain);
	if (ret < 0) {
		dev_err(smmu->dev, "failed to request context IRQ %d (%u)\n",
			cfg->irptndx, irq);
		cfg->irptndx = ARM_SMMU_INVALID_IRPTNDX;
	}

	mutex_unlock(&smmu_domain->init_mutex);

	/* Publish page table ops for map/unmap */
	smmu_domain->pgtbl_ops = pgtbl_ops;
	return 0;

out_clear_smmu:
	__arm_smmu_free_bitmap(smmu->context_map, cfg->cbndx);
	smmu_domain->smmu = NULL;
out_unlock:
	mutex_unlock(&smmu_domain->init_mutex);
	return ret;
}

static void arm_smmu_destroy_domain_context(struct iommu_domain *domain)
{
	struct arm_smmu_domain *smmu_domain = to_smmu_domain(domain);
	struct arm_smmu_device *smmu = smmu_domain->smmu;
	struct arm_smmu_cfg *cfg = &smmu_domain->cfg;
	int ret, irq;

	if (!smmu || domain->type == IOMMU_DOMAIN_IDENTITY)
		return;

	ret = arm_smmu_rpm_get(smmu);
	if (ret < 0)
		return;

	/*
	 * Disable the context bank and free the page tables before freeing
	 * it.
	 */
	smmu->cbs[cfg->cbndx].cfg = NULL;
	arm_smmu_write_context_bank(smmu, cfg->cbndx);

	if (cfg->irptndx != ARM_SMMU_INVALID_IRPTNDX) {
		irq = smmu->irqs[cfg->irptndx];
		devm_free_irq(smmu->dev, irq, domain);
	}

	free_io_pgtable_ops(smmu_domain->pgtbl_ops);
	__arm_smmu_free_bitmap(smmu->context_map, cfg->cbndx);

	arm_smmu_rpm_put(smmu);
}

static struct iommu_domain *arm_smmu_domain_alloc(unsigned type)
{
	struct arm_smmu_domain *smmu_domain;

	if (type != IOMMU_DOMAIN_UNMANAGED && type != IOMMU_DOMAIN_IDENTITY) {
		if (using_legacy_binding ||
		    (type != IOMMU_DOMAIN_DMA && type != IOMMU_DOMAIN_DMA_FQ))
			return NULL;
	}
	/*
	 * Allocate the domain and initialise some of its data structures.
	 * We can't really do anything meaningful until we've added a
	 * master.
	 */
	smmu_domain = kzalloc(sizeof(*smmu_domain), GFP_KERNEL);
	if (!smmu_domain)
		return NULL;

	mutex_init(&smmu_domain->init_mutex);
	spin_lock_init(&smmu_domain->cb_lock);

	return &smmu_domain->domain;
}

static void arm_smmu_domain_free(struct iommu_domain *domain)
{
	struct arm_smmu_domain *smmu_domain = to_smmu_domain(domain);

	/*
	 * Free the domain resources. We assume that all devices have
	 * already been detached.
	 */
	arm_smmu_destroy_domain_context(domain);
	kfree(smmu_domain);
}

static void arm_smmu_write_smr(struct arm_smmu_device *smmu, int idx)
{
	struct arm_smmu_smr *smr = smmu->smrs + idx;
	u32 reg = FIELD_PREP(ARM_SMMU_SMR_ID, smr->id) |
		  FIELD_PREP(ARM_SMMU_SMR_MASK, smr->mask);

	if (!(smmu->features & ARM_SMMU_FEAT_EXIDS) && smr->valid)
		reg |= ARM_SMMU_SMR_VALID;
	arm_smmu_gr0_write(smmu, ARM_SMMU_GR0_SMR(idx), reg);
}

static void arm_smmu_write_s2cr(struct arm_smmu_device *smmu, int idx)
{
	struct arm_smmu_s2cr *s2cr = smmu->s2crs + idx;
	u32 reg;

	if (smmu->impl && smmu->impl->write_s2cr) {
		smmu->impl->write_s2cr(smmu, idx);
		return;
	}

	reg = FIELD_PREP(ARM_SMMU_S2CR_TYPE, s2cr->type) |
	      FIELD_PREP(ARM_SMMU_S2CR_CBNDX, s2cr->cbndx) |
	      FIELD_PREP(ARM_SMMU_S2CR_PRIVCFG, s2cr->privcfg);

	if (smmu->features & ARM_SMMU_FEAT_EXIDS && smmu->smrs &&
	    smmu->smrs[idx].valid)
		reg |= ARM_SMMU_S2CR_EXIDVALID;
	arm_smmu_gr0_write(smmu, ARM_SMMU_GR0_S2CR(idx), reg);
}

static void arm_smmu_write_sme(struct arm_smmu_device *smmu, int idx)
{
	arm_smmu_write_s2cr(smmu, idx);
	if (smmu->smrs)
		arm_smmu_write_smr(smmu, idx);
}

/*
 * The width of SMR's mask field depends on sCR0_EXIDENABLE, so this function
 * should be called after sCR0 is written.
 */
static void arm_smmu_test_smr_masks(struct arm_smmu_device *smmu)
{
	u32 smr;
	int i;

	if (!smmu->smrs)
		return;
	/*
	 * If we've had to accommodate firmware memory regions, we may
	 * have live SMRs by now; tread carefully...
	 *
	 * Somewhat perversely, not having a free SMR for this test implies we
	 * can get away without it anyway, as we'll only be able to 'allocate'
	 * these SMRs for the ID/mask values we're already trusting to be OK.
	 */
	for (i = 0; i < smmu->num_mapping_groups; i++)
		if (!smmu->smrs[i].valid)
			goto smr_ok;
	return;
smr_ok:
	/*
	 * SMR.ID bits may not be preserved if the corresponding MASK
	 * bits are set, so check each one separately. We can reject
	 * masters later if they try to claim IDs outside these masks.
	 */
	smr = FIELD_PREP(ARM_SMMU_SMR_ID, smmu->streamid_mask);
	arm_smmu_gr0_write(smmu, ARM_SMMU_GR0_SMR(i), smr);
	smr = arm_smmu_gr0_read(smmu, ARM_SMMU_GR0_SMR(i));
	smmu->streamid_mask = FIELD_GET(ARM_SMMU_SMR_ID, smr);

	smr = FIELD_PREP(ARM_SMMU_SMR_MASK, smmu->streamid_mask);
	arm_smmu_gr0_write(smmu, ARM_SMMU_GR0_SMR(i), smr);
	smr = arm_smmu_gr0_read(smmu, ARM_SMMU_GR0_SMR(i));
	smmu->smr_mask_mask = FIELD_GET(ARM_SMMU_SMR_MASK, smr);
}

static int arm_smmu_find_sme(struct arm_smmu_device *smmu, u16 id, u16 mask)
{
	struct arm_smmu_smr *smrs = smmu->smrs;
	int i, free_idx = -ENOSPC;

	/* Stream indexing is blissfully easy */
	if (!smrs)
		return id;

	/* Validating SMRs is... less so */
	for (i = 0; i < smmu->num_mapping_groups; ++i) {
		if (!smrs[i].valid) {
			/*
			 * Note the first free entry we come across, which
			 * we'll claim in the end if nothing else matches.
			 */
			if (free_idx < 0)
				free_idx = i;
			continue;
		}
		/*
		 * If the new entry is _entirely_ matched by an existing entry,
		 * then reuse that, with the guarantee that there also cannot
		 * be any subsequent conflicting entries. In normal use we'd
		 * expect simply identical entries for this case, but there's
		 * no harm in accommodating the generalisation.
		 */
		if ((mask & smrs[i].mask) == mask &&
		    !((id ^ smrs[i].id) & ~smrs[i].mask))
			return i;
		/*
		 * If the new entry has any other overlap with an existing one,
		 * though, then there always exists at least one stream ID
		 * which would cause a conflict, and we can't allow that risk.
		 */
		if (!((id ^ smrs[i].id) & ~(smrs[i].mask | mask)))
			return -EINVAL;
	}

	return free_idx;
}

static bool arm_smmu_free_sme(struct arm_smmu_device *smmu, int idx)
{
	if (--smmu->s2crs[idx].count)
		return false;

	smmu->s2crs[idx] = s2cr_init_val;
	if (smmu->smrs)
		smmu->smrs[idx].valid = false;

	return true;
}

static int arm_smmu_master_alloc_smes(struct device *dev)
{
	struct iommu_fwspec *fwspec = dev_iommu_fwspec_get(dev);
	struct arm_smmu_master_cfg *cfg = dev_iommu_priv_get(dev);
	struct arm_smmu_device *smmu = cfg->smmu;
	struct arm_smmu_smr *smrs = smmu->smrs;
	int i, idx, ret;

	mutex_lock(&smmu->stream_map_mutex);
	/* Figure out a viable stream map entry allocation */
	for_each_cfg_sme(cfg, fwspec, i, idx) {
		u16 sid = FIELD_GET(ARM_SMMU_SMR_ID, fwspec->ids[i]);
		u16 mask = FIELD_GET(ARM_SMMU_SMR_MASK, fwspec->ids[i]);

		if (idx != INVALID_SMENDX) {
			ret = -EEXIST;
			goto out_err;
		}

		ret = arm_smmu_find_sme(smmu, sid, mask);
		if (ret < 0)
			goto out_err;

		idx = ret;
		if (smrs && smmu->s2crs[idx].count == 0) {
			smrs[idx].id = sid;
			smrs[idx].mask = mask;
			smrs[idx].valid = true;
		}
		smmu->s2crs[idx].count++;
		cfg->smendx[i] = (s16)idx;
	}

	/* It worked! Now, poke the actual hardware */
	for_each_cfg_sme(cfg, fwspec, i, idx)
		arm_smmu_write_sme(smmu, idx);

	mutex_unlock(&smmu->stream_map_mutex);
	return 0;

out_err:
	while (i--) {
		arm_smmu_free_sme(smmu, cfg->smendx[i]);
		cfg->smendx[i] = INVALID_SMENDX;
	}
	mutex_unlock(&smmu->stream_map_mutex);
	return ret;
}

static void arm_smmu_master_free_smes(struct arm_smmu_master_cfg *cfg,
				      struct iommu_fwspec *fwspec)
{
	struct arm_smmu_device *smmu = cfg->smmu;
	int i, idx;

	mutex_lock(&smmu->stream_map_mutex);
	for_each_cfg_sme(cfg, fwspec, i, idx) {
		if (arm_smmu_free_sme(smmu, idx))
			arm_smmu_write_sme(smmu, idx);
		cfg->smendx[i] = INVALID_SMENDX;
	}
	mutex_unlock(&smmu->stream_map_mutex);
}

static int arm_smmu_domain_add_master(struct arm_smmu_domain *smmu_domain,
				      struct arm_smmu_master_cfg *cfg,
				      struct iommu_fwspec *fwspec)
{
	struct arm_smmu_device *smmu = smmu_domain->smmu;
	struct arm_smmu_s2cr *s2cr = smmu->s2crs;
	u8 cbndx = smmu_domain->cfg.cbndx;
	enum arm_smmu_s2cr_type type;
	int i, idx;

	if (smmu_domain->stage == ARM_SMMU_DOMAIN_BYPASS)
		type = S2CR_TYPE_BYPASS;
	else
		type = S2CR_TYPE_TRANS;

	for_each_cfg_sme(cfg, fwspec, i, idx) {
		if (type == s2cr[idx].type && cbndx == s2cr[idx].cbndx)
			continue;

		s2cr[idx].type = type;
		s2cr[idx].privcfg = S2CR_PRIVCFG_DEFAULT;
		s2cr[idx].cbndx = cbndx;
		arm_smmu_write_s2cr(smmu, idx);
	}
	return 0;
}

static int arm_smmu_attach_dev(struct iommu_domain *domain, struct device *dev)
{
	struct arm_smmu_domain *smmu_domain = to_smmu_domain(domain);
	struct iommu_fwspec *fwspec = dev_iommu_fwspec_get(dev);
	struct arm_smmu_master_cfg *cfg;
	struct arm_smmu_device *smmu;
	int ret;

	if (!fwspec || fwspec->ops != &arm_smmu_ops) {
		dev_err(dev, "cannot attach to SMMU, is it on the same bus?\n");
		return -ENXIO;
	}

	/*
	 * FIXME: The arch/arm DMA API code tries to attach devices to its own
	 * domains between of_xlate() and probe_device() - we have no way to cope
	 * with that, so until ARM gets converted to rely on groups and default
	 * domains, just say no (but more politely than by dereferencing NULL).
	 * This should be at least a WARN_ON once that's sorted.
	 */
	cfg = dev_iommu_priv_get(dev);
	if (!cfg)
		return -ENODEV;

	smmu = cfg->smmu;

	ret = arm_smmu_rpm_get(smmu);
	if (ret < 0)
		return ret;

	/* Ensure that the domain is finalised */
	ret = arm_smmu_init_domain_context(domain, smmu, dev);
	if (ret < 0)
		goto rpm_put;

	/*
	 * Sanity check the domain. We don't support domains across
	 * different SMMUs.
	 */
	if (smmu_domain->smmu != smmu) {
		dev_err(dev,
			"cannot attach to SMMU %s whilst already attached to domain on SMMU %s\n",
			dev_name(smmu_domain->smmu->dev), dev_name(smmu->dev));
		ret = -EINVAL;
		goto rpm_put;
	}

	/* Looks ok, so add the device to the domain */
	ret = arm_smmu_domain_add_master(smmu_domain, cfg, fwspec);

	/*
	 * Setup an autosuspend delay to avoid bouncing runpm state.
	 * Otherwise, if a driver for a suspended consumer device
	 * unmaps buffers, it will runpm resume/suspend for each one.
	 *
	 * For example, when used by a GPU device, when an application
	 * or game exits, it can trigger unmapping 100s or 1000s of
	 * buffers.  With a runpm cycle for each buffer, that adds up
	 * to 5-10sec worth of reprogramming the context bank, while
	 * the system appears to be locked up to the user.
	 */
	pm_runtime_set_autosuspend_delay(smmu->dev, 20);
	pm_runtime_use_autosuspend(smmu->dev);

rpm_put:
	arm_smmu_rpm_put(smmu);
	return ret;
}

static int arm_smmu_map_pages(struct iommu_domain *domain, unsigned long iova,
			      phys_addr_t paddr, size_t pgsize, size_t pgcount,
			      int prot, gfp_t gfp, size_t *mapped)
{
	struct io_pgtable_ops *ops = to_smmu_domain(domain)->pgtbl_ops;
	struct arm_smmu_device *smmu = to_smmu_domain(domain)->smmu;
	int ret;

	if (!ops)
		return -ENODEV;

	arm_smmu_rpm_get(smmu);
	ret = ops->map_pages(ops, iova, paddr, pgsize, pgcount, prot, gfp, mapped);
	arm_smmu_rpm_put(smmu);

	return ret;
}

static size_t arm_smmu_unmap_pages(struct iommu_domain *domain, unsigned long iova,
				   size_t pgsize, size_t pgcount,
				   struct iommu_iotlb_gather *iotlb_gather)
{
	struct io_pgtable_ops *ops = to_smmu_domain(domain)->pgtbl_ops;
	struct arm_smmu_device *smmu = to_smmu_domain(domain)->smmu;
	size_t ret;

	if (!ops)
		return 0;

	arm_smmu_rpm_get(smmu);
	ret = ops->unmap_pages(ops, iova, pgsize, pgcount, iotlb_gather);
	arm_smmu_rpm_put(smmu);

	return ret;
}

static void arm_smmu_flush_iotlb_all(struct iommu_domain *domain)
{
	struct arm_smmu_domain *smmu_domain = to_smmu_domain(domain);
	struct arm_smmu_device *smmu = smmu_domain->smmu;

	if (smmu_domain->flush_ops) {
		arm_smmu_rpm_get(smmu);
		smmu_domain->flush_ops->tlb_flush_all(smmu_domain);
		arm_smmu_rpm_put(smmu);
	}
}

static void arm_smmu_iotlb_sync(struct iommu_domain *domain,
				struct iommu_iotlb_gather *gather)
{
	struct arm_smmu_domain *smmu_domain = to_smmu_domain(domain);
	struct arm_smmu_device *smmu = smmu_domain->smmu;

	if (!smmu)
		return;

	arm_smmu_rpm_get(smmu);
	if (smmu->version == ARM_SMMU_V2 ||
	    smmu_domain->stage == ARM_SMMU_DOMAIN_S1)
		arm_smmu_tlb_sync_context(smmu_domain);
	else
		arm_smmu_tlb_sync_global(smmu);
	arm_smmu_rpm_put(smmu);
}

static phys_addr_t arm_smmu_iova_to_phys_hard(struct iommu_domain *domain,
					      dma_addr_t iova)
{
	struct arm_smmu_domain *smmu_domain = to_smmu_domain(domain);
	struct arm_smmu_device *smmu = smmu_domain->smmu;
	struct arm_smmu_cfg *cfg = &smmu_domain->cfg;
	struct io_pgtable_ops *ops= smmu_domain->pgtbl_ops;
	struct device *dev = smmu->dev;
	void __iomem *reg;
	u32 tmp;
	u64 phys;
	unsigned long va, flags;
	int ret, idx = cfg->cbndx;
	phys_addr_t addr = 0;

	ret = arm_smmu_rpm_get(smmu);
	if (ret < 0)
		return 0;

	spin_lock_irqsave(&smmu_domain->cb_lock, flags);
	va = iova & ~0xfffUL;
	if (cfg->fmt == ARM_SMMU_CTX_FMT_AARCH64)
		arm_smmu_cb_writeq(smmu, idx, ARM_SMMU_CB_ATS1PR, va);
	else
		arm_smmu_cb_write(smmu, idx, ARM_SMMU_CB_ATS1PR, va);

	reg = arm_smmu_page(smmu, ARM_SMMU_CB(smmu, idx)) + ARM_SMMU_CB_ATSR;
	if (readl_poll_timeout_atomic(reg, tmp, !(tmp & ARM_SMMU_ATSR_ACTIVE),
				      5, 50)) {
		spin_unlock_irqrestore(&smmu_domain->cb_lock, flags);
		dev_err(dev,
			"iova to phys timed out on %pad. Falling back to software table walk.\n",
			&iova);
		arm_smmu_rpm_put(smmu);
		return ops->iova_to_phys(ops, iova);
	}

	phys = arm_smmu_cb_readq(smmu, idx, ARM_SMMU_CB_PAR);
	spin_unlock_irqrestore(&smmu_domain->cb_lock, flags);
	if (phys & ARM_SMMU_CB_PAR_F) {
		dev_err(dev, "translation fault!\n");
		dev_err(dev, "PAR = 0x%llx\n", phys);
		goto out;
	}

	addr = (phys & GENMASK_ULL(39, 12)) | (iova & 0xfff);
out:
	arm_smmu_rpm_put(smmu);

	return addr;
}

static phys_addr_t arm_smmu_iova_to_phys(struct iommu_domain *domain,
					dma_addr_t iova)
{
	struct arm_smmu_domain *smmu_domain = to_smmu_domain(domain);
	struct io_pgtable_ops *ops = smmu_domain->pgtbl_ops;

	if (!ops)
		return 0;

	if (smmu_domain->smmu->features & ARM_SMMU_FEAT_TRANS_OPS &&
			smmu_domain->stage == ARM_SMMU_DOMAIN_S1)
		return arm_smmu_iova_to_phys_hard(domain, iova);

	return ops->iova_to_phys(ops, iova);
}

static bool arm_smmu_capable(struct device *dev, enum iommu_cap cap)
{
	struct arm_smmu_master_cfg *cfg = dev_iommu_priv_get(dev);

	switch (cap) {
	case IOMMU_CAP_CACHE_COHERENCY:
		/*
		 * It's overwhelmingly the case in practice that when the pagetable
		 * walk interface is connected to a coherent interconnect, all the
		 * translation interfaces are too. Furthermore if the device is
		 * natively coherent, then its translation interface must also be.
		 */
		return cfg->smmu->features & ARM_SMMU_FEAT_COHERENT_WALK ||
			device_get_dma_attr(dev) == DEV_DMA_COHERENT;
	case IOMMU_CAP_NOEXEC:
		return true;
	default:
		return false;
	}
}

static
struct arm_smmu_device *arm_smmu_get_by_fwnode(struct fwnode_handle *fwnode)
{
	struct device *dev = driver_find_device_by_fwnode(&arm_smmu_driver.driver,
							  fwnode);
	put_device(dev);
	return dev ? dev_get_drvdata(dev) : NULL;
}

static struct iommu_device *arm_smmu_probe_device(struct device *dev)
{
	struct arm_smmu_device *smmu = NULL;
	struct arm_smmu_master_cfg *cfg;
	struct iommu_fwspec *fwspec = dev_iommu_fwspec_get(dev);
	int i, ret;

	if (using_legacy_binding) {
		ret = arm_smmu_register_legacy_master(dev, &smmu);

		/*
		 * If dev->iommu_fwspec is initally NULL, arm_smmu_register_legacy_master()
		 * will allocate/initialise a new one. Thus we need to update fwspec for
		 * later use.
		 */
		fwspec = dev_iommu_fwspec_get(dev);
		if (ret)
			goto out_free;
	} else if (fwspec && fwspec->ops == &arm_smmu_ops) {
		smmu = arm_smmu_get_by_fwnode(fwspec->iommu_fwnode);
	} else {
		return ERR_PTR(-ENODEV);
	}

	ret = -EINVAL;
	for (i = 0; i < fwspec->num_ids; i++) {
		u16 sid = FIELD_GET(ARM_SMMU_SMR_ID, fwspec->ids[i]);
		u16 mask = FIELD_GET(ARM_SMMU_SMR_MASK, fwspec->ids[i]);

		if (sid & ~smmu->streamid_mask) {
			dev_err(dev, "stream ID 0x%x out of range for SMMU (0x%x)\n",
				sid, smmu->streamid_mask);
			goto out_free;
		}
		if (mask & ~smmu->smr_mask_mask) {
			dev_err(dev, "SMR mask 0x%x out of range for SMMU (0x%x)\n",
				mask, smmu->smr_mask_mask);
			goto out_free;
		}
	}

	ret = -ENOMEM;
	cfg = kzalloc(offsetof(struct arm_smmu_master_cfg, smendx[i]),
		      GFP_KERNEL);
	if (!cfg)
		goto out_free;

	cfg->smmu = smmu;
	dev_iommu_priv_set(dev, cfg);
	while (i--)
		cfg->smendx[i] = INVALID_SMENDX;

	ret = arm_smmu_rpm_get(smmu);
	if (ret < 0)
		goto out_cfg_free;

	ret = arm_smmu_master_alloc_smes(dev);
	arm_smmu_rpm_put(smmu);

	if (ret)
		goto out_cfg_free;

	device_link_add(dev, smmu->dev,
			DL_FLAG_PM_RUNTIME | DL_FLAG_AUTOREMOVE_SUPPLIER);

	return &smmu->iommu;

out_cfg_free:
	kfree(cfg);
out_free:
	iommu_fwspec_free(dev);
	return ERR_PTR(ret);
}

static void arm_smmu_release_device(struct device *dev)
{
	struct iommu_fwspec *fwspec = dev_iommu_fwspec_get(dev);
	struct arm_smmu_master_cfg *cfg = dev_iommu_priv_get(dev);
	int ret;

	ret = arm_smmu_rpm_get(cfg->smmu);
	if (ret < 0)
		return;

	arm_smmu_master_free_smes(cfg, fwspec);

	arm_smmu_rpm_put(cfg->smmu);

	dev_iommu_priv_set(dev, NULL);
	kfree(cfg);
}

static void arm_smmu_probe_finalize(struct device *dev)
{
	struct arm_smmu_master_cfg *cfg;
	struct arm_smmu_device *smmu;

	cfg = dev_iommu_priv_get(dev);
	smmu = cfg->smmu;

	if (smmu->impl && smmu->impl->probe_finalize)
		smmu->impl->probe_finalize(smmu, dev);
}

static struct iommu_group *arm_smmu_device_group(struct device *dev)
{
	struct arm_smmu_master_cfg *cfg = dev_iommu_priv_get(dev);
	struct iommu_fwspec *fwspec = dev_iommu_fwspec_get(dev);
	struct arm_smmu_device *smmu = cfg->smmu;
	struct iommu_group *group = NULL;
	int i, idx;

	mutex_lock(&smmu->stream_map_mutex);
	for_each_cfg_sme(cfg, fwspec, i, idx) {
		if (group && smmu->s2crs[idx].group &&
		    group != smmu->s2crs[idx].group) {
			mutex_unlock(&smmu->stream_map_mutex);
			return ERR_PTR(-EINVAL);
		}

		group = smmu->s2crs[idx].group;
	}

	if (group) {
		mutex_unlock(&smmu->stream_map_mutex);
		return iommu_group_ref_get(group);
	}

	if (dev_is_pci(dev))
		group = pci_device_group(dev);
	else if (dev_is_fsl_mc(dev))
		group = fsl_mc_device_group(dev);
	else
		group = generic_device_group(dev);

	/* Remember group for faster lookups */
	if (!IS_ERR(group))
		for_each_cfg_sme(cfg, fwspec, i, idx)
			smmu->s2crs[idx].group = group;

	mutex_unlock(&smmu->stream_map_mutex);
	return group;
}

static int arm_smmu_enable_nesting(struct iommu_domain *domain)
{
	struct arm_smmu_domain *smmu_domain = to_smmu_domain(domain);
	int ret = 0;

	mutex_lock(&smmu_domain->init_mutex);
	if (smmu_domain->smmu)
		ret = -EPERM;
	else
		smmu_domain->stage = ARM_SMMU_DOMAIN_NESTED;
	mutex_unlock(&smmu_domain->init_mutex);

	return ret;
}

static int arm_smmu_set_pgtable_quirks(struct iommu_domain *domain,
		unsigned long quirks)
{
	struct arm_smmu_domain *smmu_domain = to_smmu_domain(domain);
	int ret = 0;

	mutex_lock(&smmu_domain->init_mutex);
	if (smmu_domain->smmu)
		ret = -EPERM;
	else
		smmu_domain->pgtbl_quirks = quirks;
	mutex_unlock(&smmu_domain->init_mutex);

	return ret;
}

static int arm_smmu_of_xlate(struct device *dev, struct of_phandle_args *args)
{
	u32 mask, fwid = 0;

	if (args->args_count > 0)
		fwid |= FIELD_PREP(ARM_SMMU_SMR_ID, args->args[0]);

	if (args->args_count > 1)
		fwid |= FIELD_PREP(ARM_SMMU_SMR_MASK, args->args[1]);
	else if (!of_property_read_u32(args->np, "stream-match-mask", &mask))
		fwid |= FIELD_PREP(ARM_SMMU_SMR_MASK, mask);

	return iommu_fwspec_add_ids(dev, &fwid, 1);
}

static void arm_smmu_get_resv_regions(struct device *dev,
				      struct list_head *head)
{
	struct iommu_resv_region *region;
	int prot = IOMMU_WRITE | IOMMU_NOEXEC | IOMMU_MMIO;

	region = iommu_alloc_resv_region(MSI_IOVA_BASE, MSI_IOVA_LENGTH,
					 prot, IOMMU_RESV_SW_MSI, GFP_KERNEL);
	if (!region)
		return;

	list_add_tail(&region->list, head);

	iommu_dma_get_resv_regions(dev, head);
}

static int arm_smmu_def_domain_type(struct device *dev)
{
	struct arm_smmu_master_cfg *cfg = dev_iommu_priv_get(dev);
	const struct arm_smmu_impl *impl = cfg->smmu->impl;

	if (using_legacy_binding)
		return IOMMU_DOMAIN_IDENTITY;

	if (impl && impl->def_domain_type)
		return impl->def_domain_type(dev);

	return 0;
}

static struct iommu_ops arm_smmu_ops = {
	.capable		= arm_smmu_capable,
	.domain_alloc		= arm_smmu_domain_alloc,
	.probe_device		= arm_smmu_probe_device,
	.release_device		= arm_smmu_release_device,
	.probe_finalize		= arm_smmu_probe_finalize,
	.device_group		= arm_smmu_device_group,
	.of_xlate		= arm_smmu_of_xlate,
	.get_resv_regions	= arm_smmu_get_resv_regions,
	.def_domain_type	= arm_smmu_def_domain_type,
	.pgsize_bitmap		= -1UL, /* Restricted during device attach */
	.owner			= THIS_MODULE,
	.default_domain_ops = &(const struct iommu_domain_ops) {
		.attach_dev		= arm_smmu_attach_dev,
		.map_pages		= arm_smmu_map_pages,
		.unmap_pages		= arm_smmu_unmap_pages,
		.flush_iotlb_all	= arm_smmu_flush_iotlb_all,
		.iotlb_sync		= arm_smmu_iotlb_sync,
		.iova_to_phys		= arm_smmu_iova_to_phys,
		.enable_nesting		= arm_smmu_enable_nesting,
		.set_pgtable_quirks	= arm_smmu_set_pgtable_quirks,
		.free			= arm_smmu_domain_free,
	}
};

static void arm_smmu_device_reset(struct arm_smmu_device *smmu)
{
	int i;
	u32 reg;

	/* clear global FSR */
	reg = arm_smmu_gr0_read(smmu, ARM_SMMU_GR0_sGFSR);
	arm_smmu_gr0_write(smmu, ARM_SMMU_GR0_sGFSR, reg);

	/*
	 * Reset stream mapping groups: Initial values mark all SMRn as
	 * invalid and all S2CRn as bypass unless overridden.
	 */
	for (i = 0; i < smmu->num_mapping_groups; ++i)
		arm_smmu_write_sme(smmu, i);

	/* Make sure all context banks are disabled and clear CB_FSR  */
	for (i = 0; i < smmu->num_context_banks; ++i) {
		arm_smmu_write_context_bank(smmu, i);
		arm_smmu_cb_write(smmu, i, ARM_SMMU_CB_FSR, ARM_SMMU_FSR_FAULT);
	}

	/* Invalidate the TLB, just in case */
	arm_smmu_gr0_write(smmu, ARM_SMMU_GR0_TLBIALLH, QCOM_DUMMY_VAL);
	arm_smmu_gr0_write(smmu, ARM_SMMU_GR0_TLBIALLNSNH, QCOM_DUMMY_VAL);

	reg = arm_smmu_gr0_read(smmu, ARM_SMMU_GR0_sCR0);

	/* Enable fault reporting */
	reg |= (ARM_SMMU_sCR0_GFRE | ARM_SMMU_sCR0_GFIE |
		ARM_SMMU_sCR0_GCFGFRE | ARM_SMMU_sCR0_GCFGFIE);

	/* Disable TLB broadcasting. */
	reg |= (ARM_SMMU_sCR0_VMIDPNE | ARM_SMMU_sCR0_PTM);

	/* Enable client access, handling unmatched streams as appropriate */
	reg &= ~ARM_SMMU_sCR0_CLIENTPD;
	if (disable_bypass)
		reg |= ARM_SMMU_sCR0_USFCFG;
	else
		reg &= ~ARM_SMMU_sCR0_USFCFG;

	/* Disable forced broadcasting */
	reg &= ~ARM_SMMU_sCR0_FB;

	/* Don't upgrade barriers */
	reg &= ~(ARM_SMMU_sCR0_BSU);

	if (smmu->features & ARM_SMMU_FEAT_VMID16)
		reg |= ARM_SMMU_sCR0_VMID16EN;

	if (smmu->features & ARM_SMMU_FEAT_EXIDS)
		reg |= ARM_SMMU_sCR0_EXIDENABLE;

	if (smmu->impl && smmu->impl->reset)
		smmu->impl->reset(smmu);

	/* Push the button */
	arm_smmu_tlb_sync_global(smmu);
	arm_smmu_gr0_write(smmu, ARM_SMMU_GR0_sCR0, reg);
}

static int arm_smmu_id_size_to_bits(int size)
{
	switch (size) {
	case 0:
		return 32;
	case 1:
		return 36;
	case 2:
		return 40;
	case 3:
		return 42;
	case 4:
		return 44;
	case 5:
	default:
		return 48;
	}
}

static int arm_smmu_device_cfg_probe(struct arm_smmu_device *smmu)
{
	unsigned int size;
	u32 id;
	bool cttw_reg, cttw_fw = smmu->features & ARM_SMMU_FEAT_COHERENT_WALK;
	int i, ret;

	dev_notice(smmu->dev, "probing hardware configuration...\n");
	dev_notice(smmu->dev, "SMMUv%d with:\n",
			smmu->version == ARM_SMMU_V2 ? 2 : 1);

	/* ID0 */
	id = arm_smmu_gr0_read(smmu, ARM_SMMU_GR0_ID0);

	/* Restrict available stages based on module parameter */
	if (force_stage == 1)
		id &= ~(ARM_SMMU_ID0_S2TS | ARM_SMMU_ID0_NTS);
	else if (force_stage == 2)
		id &= ~(ARM_SMMU_ID0_S1TS | ARM_SMMU_ID0_NTS);

	if (id & ARM_SMMU_ID0_S1TS) {
		smmu->features |= ARM_SMMU_FEAT_TRANS_S1;
		dev_notice(smmu->dev, "\tstage 1 translation\n");
	}

	if (id & ARM_SMMU_ID0_S2TS) {
		smmu->features |= ARM_SMMU_FEAT_TRANS_S2;
		dev_notice(smmu->dev, "\tstage 2 translation\n");
	}

	if (id & ARM_SMMU_ID0_NTS) {
		smmu->features |= ARM_SMMU_FEAT_TRANS_NESTED;
		dev_notice(smmu->dev, "\tnested translation\n");
	}

	if (!(smmu->features &
		(ARM_SMMU_FEAT_TRANS_S1 | ARM_SMMU_FEAT_TRANS_S2))) {
		dev_err(smmu->dev, "\tno translation support!\n");
		return -ENODEV;
	}

	if ((id & ARM_SMMU_ID0_S1TS) &&
	    ((smmu->version < ARM_SMMU_V2) || !(id & ARM_SMMU_ID0_ATOSNS))) {
		smmu->features |= ARM_SMMU_FEAT_TRANS_OPS;
		dev_notice(smmu->dev, "\taddress translation ops\n");
	}

	/*
	 * In order for DMA API calls to work properly, we must defer to what
	 * the FW says about coherency, regardless of what the hardware claims.
	 * Fortunately, this also opens up a workaround for systems where the
	 * ID register value has ended up configured incorrectly.
	 */
	cttw_reg = !!(id & ARM_SMMU_ID0_CTTW);
	if (cttw_fw || cttw_reg)
		dev_notice(smmu->dev, "\t%scoherent table walk\n",
			   cttw_fw ? "" : "non-");
	if (cttw_fw != cttw_reg)
		dev_notice(smmu->dev,
			   "\t(IDR0.CTTW overridden by FW configuration)\n");

	/* Max. number of entries we have for stream matching/indexing */
	if (smmu->version == ARM_SMMU_V2 && id & ARM_SMMU_ID0_EXIDS) {
		smmu->features |= ARM_SMMU_FEAT_EXIDS;
		size = 1 << 16;
	} else {
		size = 1 << FIELD_GET(ARM_SMMU_ID0_NUMSIDB, id);
	}
	smmu->streamid_mask = size - 1;
	if (id & ARM_SMMU_ID0_SMS) {
		smmu->features |= ARM_SMMU_FEAT_STREAM_MATCH;
		size = FIELD_GET(ARM_SMMU_ID0_NUMSMRG, id);
		if (size == 0) {
			dev_err(smmu->dev,
				"stream-matching supported, but no SMRs present!\n");
			return -ENODEV;
		}

		/* Zero-initialised to mark as invalid */
		smmu->smrs = devm_kcalloc(smmu->dev, size, sizeof(*smmu->smrs),
					  GFP_KERNEL);
		if (!smmu->smrs)
			return -ENOMEM;

		dev_notice(smmu->dev,
			   "\tstream matching with %u register groups", size);
	}
	/* s2cr->type == 0 means translation, so initialise explicitly */
	smmu->s2crs = devm_kmalloc_array(smmu->dev, size, sizeof(*smmu->s2crs),
					 GFP_KERNEL);
	if (!smmu->s2crs)
		return -ENOMEM;
	for (i = 0; i < size; i++)
		smmu->s2crs[i] = s2cr_init_val;

	smmu->num_mapping_groups = size;
	mutex_init(&smmu->stream_map_mutex);
	spin_lock_init(&smmu->global_sync_lock);

	if (smmu->version < ARM_SMMU_V2 ||
	    !(id & ARM_SMMU_ID0_PTFS_NO_AARCH32)) {
		smmu->features |= ARM_SMMU_FEAT_FMT_AARCH32_L;
		if (!(id & ARM_SMMU_ID0_PTFS_NO_AARCH32S))
			smmu->features |= ARM_SMMU_FEAT_FMT_AARCH32_S;
	}

	/* ID1 */
	id = arm_smmu_gr0_read(smmu, ARM_SMMU_GR0_ID1);
	smmu->pgshift = (id & ARM_SMMU_ID1_PAGESIZE) ? 16 : 12;

	/* Check for size mismatch of SMMU address space from mapped region */
	size = 1 << (FIELD_GET(ARM_SMMU_ID1_NUMPAGENDXB, id) + 1);
	if (smmu->numpage != 2 * size << smmu->pgshift)
		dev_warn(smmu->dev,
			"SMMU address space size (0x%x) differs from mapped region size (0x%x)!\n",
			2 * size << smmu->pgshift, smmu->numpage);
	/* Now properly encode NUMPAGE to subsequently derive SMMU_CB_BASE */
	smmu->numpage = size;

	smmu->num_s2_context_banks = FIELD_GET(ARM_SMMU_ID1_NUMS2CB, id);
	smmu->num_context_banks = FIELD_GET(ARM_SMMU_ID1_NUMCB, id);
	if (smmu->num_s2_context_banks > smmu->num_context_banks) {
		dev_err(smmu->dev, "impossible number of S2 context banks!\n");
		return -ENODEV;
	}
	dev_notice(smmu->dev, "\t%u context banks (%u stage-2 only)\n",
		   smmu->num_context_banks, smmu->num_s2_context_banks);
	smmu->cbs = devm_kcalloc(smmu->dev, smmu->num_context_banks,
				 sizeof(*smmu->cbs), GFP_KERNEL);
	if (!smmu->cbs)
		return -ENOMEM;

	/* ID2 */
	id = arm_smmu_gr0_read(smmu, ARM_SMMU_GR0_ID2);
	size = arm_smmu_id_size_to_bits(FIELD_GET(ARM_SMMU_ID2_IAS, id));
	smmu->ipa_size = size;

	/* The output mask is also applied for bypass */
	size = arm_smmu_id_size_to_bits(FIELD_GET(ARM_SMMU_ID2_OAS, id));
	smmu->pa_size = size;

	if (id & ARM_SMMU_ID2_VMID16)
		smmu->features |= ARM_SMMU_FEAT_VMID16;

	/*
	 * What the page table walker can address actually depends on which
	 * descriptor format is in use, but since a) we don't know that yet,
	 * and b) it can vary per context bank, this will have to do...
	 */
	if (dma_set_mask_and_coherent(smmu->dev, DMA_BIT_MASK(size)))
		dev_warn(smmu->dev,
			 "failed to set DMA mask for table walker\n");

	if (smmu->version < ARM_SMMU_V2) {
		smmu->va_size = smmu->ipa_size;
		if (smmu->version == ARM_SMMU_V1_64K)
			smmu->features |= ARM_SMMU_FEAT_FMT_AARCH64_64K;
	} else {
		size = FIELD_GET(ARM_SMMU_ID2_UBS, id);
		smmu->va_size = arm_smmu_id_size_to_bits(size);
		if (id & ARM_SMMU_ID2_PTFS_4K)
			smmu->features |= ARM_SMMU_FEAT_FMT_AARCH64_4K;
		if (id & ARM_SMMU_ID2_PTFS_16K)
			smmu->features |= ARM_SMMU_FEAT_FMT_AARCH64_16K;
		if (id & ARM_SMMU_ID2_PTFS_64K)
			smmu->features |= ARM_SMMU_FEAT_FMT_AARCH64_64K;
	}

	if (smmu->impl && smmu->impl->cfg_probe) {
		ret = smmu->impl->cfg_probe(smmu);
		if (ret)
			return ret;
	}

	/* Now we've corralled the various formats, what'll it do? */
	if (smmu->features & ARM_SMMU_FEAT_FMT_AARCH32_S)
		smmu->pgsize_bitmap |= SZ_4K | SZ_64K | SZ_1M | SZ_16M;
	if (smmu->features &
	    (ARM_SMMU_FEAT_FMT_AARCH32_L | ARM_SMMU_FEAT_FMT_AARCH64_4K))
		smmu->pgsize_bitmap |= SZ_4K | SZ_2M | SZ_1G;
	if (smmu->features & ARM_SMMU_FEAT_FMT_AARCH64_16K)
		smmu->pgsize_bitmap |= SZ_16K | SZ_32M;
	if (smmu->features & ARM_SMMU_FEAT_FMT_AARCH64_64K)
		smmu->pgsize_bitmap |= SZ_64K | SZ_512M;

	if (arm_smmu_ops.pgsize_bitmap == -1UL)
		arm_smmu_ops.pgsize_bitmap = smmu->pgsize_bitmap;
	else
		arm_smmu_ops.pgsize_bitmap |= smmu->pgsize_bitmap;
	dev_notice(smmu->dev, "\tSupported page sizes: 0x%08lx\n",
		   smmu->pgsize_bitmap);


	if (smmu->features & ARM_SMMU_FEAT_TRANS_S1)
		dev_notice(smmu->dev, "\tStage-1: %lu-bit VA -> %lu-bit IPA\n",
			   smmu->va_size, smmu->ipa_size);

	if (smmu->features & ARM_SMMU_FEAT_TRANS_S2)
		dev_notice(smmu->dev, "\tStage-2: %lu-bit IPA -> %lu-bit PA\n",
			   smmu->ipa_size, smmu->pa_size);

	return 0;
}

struct arm_smmu_match_data {
	enum arm_smmu_arch_version version;
	enum arm_smmu_implementation model;
};

#define ARM_SMMU_MATCH_DATA(name, ver, imp)	\
static const struct arm_smmu_match_data name = { .version = ver, .model = imp }

ARM_SMMU_MATCH_DATA(smmu_generic_v1, ARM_SMMU_V1, GENERIC_SMMU);
ARM_SMMU_MATCH_DATA(smmu_generic_v2, ARM_SMMU_V2, GENERIC_SMMU);
ARM_SMMU_MATCH_DATA(arm_mmu401, ARM_SMMU_V1_64K, GENERIC_SMMU);
ARM_SMMU_MATCH_DATA(arm_mmu500, ARM_SMMU_V2, ARM_MMU500);
ARM_SMMU_MATCH_DATA(cavium_smmuv2, ARM_SMMU_V2, CAVIUM_SMMUV2);
ARM_SMMU_MATCH_DATA(qcom_smmuv2, ARM_SMMU_V2, QCOM_SMMUV2);

static const struct of_device_id arm_smmu_of_match[] = {
	{ .compatible = "arm,smmu-v1", .data = &smmu_generic_v1 },
	{ .compatible = "arm,smmu-v2", .data = &smmu_generic_v2 },
	{ .compatible = "arm,mmu-400", .data = &smmu_generic_v1 },
	{ .compatible = "arm,mmu-401", .data = &arm_mmu401 },
	{ .compatible = "arm,mmu-500", .data = &arm_mmu500 },
	{ .compatible = "cavium,smmu-v2", .data = &cavium_smmuv2 },
	{ .compatible = "nvidia,smmu-500", .data = &arm_mmu500 },
	{ .compatible = "qcom,smmu-v2", .data = &qcom_smmuv2 },
	{ },
};
MODULE_DEVICE_TABLE(of, arm_smmu_of_match);

#ifdef CONFIG_ACPI
static int acpi_smmu_get_data(u32 model, struct arm_smmu_device *smmu)
{
	int ret = 0;

	switch (model) {
	case ACPI_IORT_SMMU_V1:
	case ACPI_IORT_SMMU_CORELINK_MMU400:
		smmu->version = ARM_SMMU_V1;
		smmu->model = GENERIC_SMMU;
		break;
	case ACPI_IORT_SMMU_CORELINK_MMU401:
		smmu->version = ARM_SMMU_V1_64K;
		smmu->model = GENERIC_SMMU;
		break;
	case ACPI_IORT_SMMU_V2:
		smmu->version = ARM_SMMU_V2;
		smmu->model = GENERIC_SMMU;
		break;
	case ACPI_IORT_SMMU_CORELINK_MMU500:
		smmu->version = ARM_SMMU_V2;
		smmu->model = ARM_MMU500;
		break;
	case ACPI_IORT_SMMU_CAVIUM_THUNDERX:
		smmu->version = ARM_SMMU_V2;
		smmu->model = CAVIUM_SMMUV2;
		break;
	default:
		ret = -ENODEV;
	}

	return ret;
}

static int arm_smmu_device_acpi_probe(struct arm_smmu_device *smmu,
				      u32 *global_irqs, u32 *pmu_irqs)
{
	struct device *dev = smmu->dev;
	struct acpi_iort_node *node =
		*(struct acpi_iort_node **)dev_get_platdata(dev);
	struct acpi_iort_smmu *iort_smmu;
	int ret;

	/* Retrieve SMMU1/2 specific data */
	iort_smmu = (struct acpi_iort_smmu *)node->node_data;

	ret = acpi_smmu_get_data(iort_smmu->model, smmu);
	if (ret < 0)
		return ret;

	/* Ignore the configuration access interrupt */
	*global_irqs = 1;
	*pmu_irqs = 0;

	if (iort_smmu->flags & ACPI_IORT_SMMU_COHERENT_WALK)
		smmu->features |= ARM_SMMU_FEAT_COHERENT_WALK;

	return 0;
}
#else
static inline int arm_smmu_device_acpi_probe(struct arm_smmu_device *smmu,
					     u32 *global_irqs, u32 *pmu_irqs)
{
	return -ENODEV;
}
#endif

static int arm_smmu_device_dt_probe(struct arm_smmu_device *smmu,
				    u32 *global_irqs, u32 *pmu_irqs)
{
	const struct arm_smmu_match_data *data;
	struct device *dev = smmu->dev;
	bool legacy_binding;

	if (of_property_read_u32(dev->of_node, "#global-interrupts", global_irqs))
		return dev_err_probe(dev, -ENODEV,
				     "missing #global-interrupts property\n");
	*pmu_irqs = 0;

	data = of_device_get_match_data(dev);
	smmu->version = data->version;
	smmu->model = data->model;

	legacy_binding = of_find_property(dev->of_node, "mmu-masters", NULL);
	if (legacy_binding && !using_generic_binding) {
		if (!using_legacy_binding) {
			pr_notice("deprecated \"mmu-masters\" DT property in use; %s support unavailable\n",
				  IS_ENABLED(CONFIG_ARM_SMMU_LEGACY_DT_BINDINGS) ? "DMA API" : "SMMU");
		}
		using_legacy_binding = true;
	} else if (!legacy_binding && !using_legacy_binding) {
		using_generic_binding = true;
	} else {
		dev_err(dev, "not probing due to mismatched DT properties\n");
		return -ENODEV;
	}

	if (of_dma_is_coherent(dev->of_node))
		smmu->features |= ARM_SMMU_FEAT_COHERENT_WALK;

	return 0;
}

static void arm_smmu_rmr_install_bypass_smr(struct arm_smmu_device *smmu)
{
	struct list_head rmr_list;
	struct iommu_resv_region *e;
	int idx, cnt = 0;
	u32 reg;

	INIT_LIST_HEAD(&rmr_list);
	iort_get_rmr_sids(dev_fwnode(smmu->dev), &rmr_list);

	/*
	 * Rather than trying to look at existing mappings that
	 * are setup by the firmware and then invalidate the ones
	 * that do no have matching RMR entries, just disable the
	 * SMMU until it gets enabled again in the reset routine.
	 */
	reg = arm_smmu_gr0_read(smmu, ARM_SMMU_GR0_sCR0);
	reg |= ARM_SMMU_sCR0_CLIENTPD;
	arm_smmu_gr0_write(smmu, ARM_SMMU_GR0_sCR0, reg);

	list_for_each_entry(e, &rmr_list, list) {
		struct iommu_iort_rmr_data *rmr;
		int i;

		rmr = container_of(e, struct iommu_iort_rmr_data, rr);
		for (i = 0; i < rmr->num_sids; i++) {
			idx = arm_smmu_find_sme(smmu, rmr->sids[i], ~0);
			if (idx < 0)
				continue;

			if (smmu->s2crs[idx].count == 0) {
				smmu->smrs[idx].id = rmr->sids[i];
				smmu->smrs[idx].mask = 0;
				smmu->smrs[idx].valid = true;
			}
			smmu->s2crs[idx].count++;
			smmu->s2crs[idx].type = S2CR_TYPE_BYPASS;
			smmu->s2crs[idx].privcfg = S2CR_PRIVCFG_DEFAULT;

			cnt++;
		}
	}

	dev_notice(smmu->dev, "\tpreserved %d boot mapping%s\n", cnt,
		   cnt == 1 ? "" : "s");
	iort_put_rmr_sids(dev_fwnode(smmu->dev), &rmr_list);
}

static int arm_smmu_device_probe(struct platform_device *pdev)
{
	struct resource *res;
	struct arm_smmu_device *smmu;
	struct device *dev = &pdev->dev;
	int num_irqs, i, err;
	u32 global_irqs, pmu_irqs;
	irqreturn_t (*global_fault)(int irq, void *dev);

	smmu = devm_kzalloc(dev, sizeof(*smmu), GFP_KERNEL);
	if (!smmu) {
		dev_err(dev, "failed to allocate arm_smmu_device\n");
		return -ENOMEM;
	}
	smmu->dev = dev;

	if (dev->of_node)
		err = arm_smmu_device_dt_probe(smmu, &global_irqs, &pmu_irqs);
	else
		err = arm_smmu_device_acpi_probe(smmu, &global_irqs, &pmu_irqs);
	if (err)
		return err;

	smmu->base = devm_platform_get_and_ioremap_resource(pdev, 0, &res);
	if (IS_ERR(smmu->base))
		return PTR_ERR(smmu->base);
<<<<<<< HEAD
	ioaddr = res->start;
=======
	smmu->ioaddr = res->start;

>>>>>>> d60c95ef
	/*
	 * The resource size should effectively match the value of SMMU_TOP;
	 * stash that temporarily until we know PAGESIZE to validate it with.
	 */
	smmu->numpage = resource_size(res);

	smmu = arm_smmu_impl_init(smmu);
	if (IS_ERR(smmu))
		return PTR_ERR(smmu);

	num_irqs = platform_irq_count(pdev);

	smmu->num_context_irqs = num_irqs - global_irqs - pmu_irqs;
	if (smmu->num_context_irqs <= 0)
		return dev_err_probe(dev, -ENODEV,
				"found %d interrupts but expected at least %d\n",
				num_irqs, global_irqs + pmu_irqs + 1);

	smmu->irqs = devm_kcalloc(dev, smmu->num_context_irqs,
				  sizeof(*smmu->irqs), GFP_KERNEL);
	if (!smmu->irqs)
		return dev_err_probe(dev, -ENOMEM, "failed to allocate %d irqs\n",
				     smmu->num_context_irqs);

	for (i = 0; i < smmu->num_context_irqs; i++) {
		int irq = platform_get_irq(pdev, global_irqs + pmu_irqs + i);

		if (irq < 0)
			return irq;
		smmu->irqs[i] = irq;
	}

	err = devm_clk_bulk_get_all(dev, &smmu->clks);
	if (err < 0) {
		dev_err(dev, "failed to get clocks %d\n", err);
		return err;
	}
	smmu->num_clks = err;

	err = clk_bulk_prepare_enable(smmu->num_clks, smmu->clks);
	if (err)
		return err;

	err = arm_smmu_device_cfg_probe(smmu);
	if (err)
		return err;

	if (smmu->version == ARM_SMMU_V2) {
		if (smmu->num_context_banks > smmu->num_context_irqs) {
			dev_err(dev,
			      "found only %d context irq(s) but %d required\n",
			      smmu->num_context_irqs, smmu->num_context_banks);
			return -ENODEV;
		}

		/* Ignore superfluous interrupts */
		smmu->num_context_irqs = smmu->num_context_banks;
	}

	if (smmu->impl && smmu->impl->global_fault)
		global_fault = smmu->impl->global_fault;
	else
		global_fault = arm_smmu_global_fault;

	for (i = 0; i < global_irqs; i++) {
		int irq = platform_get_irq(pdev, i);

		if (irq < 0)
			return irq;

		err = devm_request_irq(dev, irq, global_fault, IRQF_SHARED,
				       "arm-smmu global fault", smmu);
		if (err)
			return dev_err_probe(dev, err,
					"failed to request global IRQ %d (%u)\n",
					i, irq);
	}

	err = iommu_device_sysfs_add(&smmu->iommu, smmu->dev, NULL,
				     "smmu.%pa", &smmu->ioaddr);
	if (err) {
		dev_err(dev, "Failed to register iommu in sysfs\n");
		return err;
	}

	err = iommu_device_register(&smmu->iommu, &arm_smmu_ops, dev);
	if (err) {
		dev_err(dev, "Failed to register iommu\n");
		iommu_device_sysfs_remove(&smmu->iommu);
		return err;
	}

	platform_set_drvdata(pdev, smmu);

	/* Check for RMRs and install bypass SMRs if any */
	arm_smmu_rmr_install_bypass_smr(smmu);

	arm_smmu_device_reset(smmu);
	arm_smmu_test_smr_masks(smmu);

	/*
	 * We want to avoid touching dev->power.lock in fastpaths unless
	 * it's really going to do something useful - pm_runtime_enabled()
	 * can serve as an ideal proxy for that decision. So, conditionally
	 * enable pm_runtime.
	 */
	if (dev->pm_domain) {
		pm_runtime_set_active(dev);
		pm_runtime_enable(dev);
	}

	return 0;
}

static void arm_smmu_device_shutdown(struct platform_device *pdev)
{
	struct arm_smmu_device *smmu = platform_get_drvdata(pdev);

	if (!smmu)
		return;

	if (!bitmap_empty(smmu->context_map, ARM_SMMU_MAX_CBS))
		dev_notice(&pdev->dev, "disabling translation\n");

	arm_smmu_rpm_get(smmu);
	/* Turn the thing off */
	arm_smmu_gr0_write(smmu, ARM_SMMU_GR0_sCR0, ARM_SMMU_sCR0_CLIENTPD);
	arm_smmu_rpm_put(smmu);

	if (pm_runtime_enabled(smmu->dev))
		pm_runtime_force_suspend(smmu->dev);
	else
		clk_bulk_disable(smmu->num_clks, smmu->clks);

	clk_bulk_unprepare(smmu->num_clks, smmu->clks);
}

static int arm_smmu_device_remove(struct platform_device *pdev)
{
	struct arm_smmu_device *smmu = platform_get_drvdata(pdev);

	if (!smmu)
		return -ENODEV;

	iommu_device_unregister(&smmu->iommu);
	iommu_device_sysfs_remove(&smmu->iommu);

	arm_smmu_device_shutdown(pdev);

	return 0;
}

static int __maybe_unused arm_smmu_runtime_resume(struct device *dev)
{
	struct arm_smmu_device *smmu = dev_get_drvdata(dev);
	int ret;

	ret = clk_bulk_enable(smmu->num_clks, smmu->clks);
	if (ret)
		return ret;

	arm_smmu_device_reset(smmu);

	return 0;
}

static int __maybe_unused arm_smmu_runtime_suspend(struct device *dev)
{
	struct arm_smmu_device *smmu = dev_get_drvdata(dev);

	clk_bulk_disable(smmu->num_clks, smmu->clks);

	return 0;
}

static int __maybe_unused arm_smmu_pm_resume(struct device *dev)
{
	int ret;
	struct arm_smmu_device *smmu = dev_get_drvdata(dev);

	ret = clk_bulk_prepare(smmu->num_clks, smmu->clks);
	if (ret)
		return ret;

	if (pm_runtime_suspended(dev))
		return 0;

	ret = arm_smmu_runtime_resume(dev);
	if (ret)
		clk_bulk_unprepare(smmu->num_clks, smmu->clks);

	return ret;
}

static int __maybe_unused arm_smmu_pm_suspend(struct device *dev)
{
	int ret = 0;
	struct arm_smmu_device *smmu = dev_get_drvdata(dev);

	if (pm_runtime_suspended(dev))
		goto clk_unprepare;

	ret = arm_smmu_runtime_suspend(dev);
	if (ret)
		return ret;

clk_unprepare:
	clk_bulk_unprepare(smmu->num_clks, smmu->clks);
	return ret;
}

static const struct dev_pm_ops arm_smmu_pm_ops = {
	SET_SYSTEM_SLEEP_PM_OPS(arm_smmu_pm_suspend, arm_smmu_pm_resume)
	SET_RUNTIME_PM_OPS(arm_smmu_runtime_suspend,
			   arm_smmu_runtime_resume, NULL)
};

static struct platform_driver arm_smmu_driver = {
	.driver	= {
		.name			= "arm-smmu",
		.of_match_table		= arm_smmu_of_match,
		.pm			= &arm_smmu_pm_ops,
		.suppress_bind_attrs    = true,
	},
	.probe	= arm_smmu_device_probe,
	.remove	= arm_smmu_device_remove,
	.shutdown = arm_smmu_device_shutdown,
};
module_platform_driver(arm_smmu_driver);

MODULE_DESCRIPTION("IOMMU API for ARM architected SMMU implementations");
MODULE_AUTHOR("Will Deacon <will@kernel.org>");
MODULE_ALIAS("platform:arm-smmu");
MODULE_LICENSE("GPL v2");<|MERGE_RESOLUTION|>--- conflicted
+++ resolved
@@ -2078,12 +2078,8 @@
 	smmu->base = devm_platform_get_and_ioremap_resource(pdev, 0, &res);
 	if (IS_ERR(smmu->base))
 		return PTR_ERR(smmu->base);
-<<<<<<< HEAD
-	ioaddr = res->start;
-=======
 	smmu->ioaddr = res->start;
 
->>>>>>> d60c95ef
 	/*
 	 * The resource size should effectively match the value of SMMU_TOP;
 	 * stash that temporarily until we know PAGESIZE to validate it with.
