// SPDX-License-Identifier: GPL-2.0-only
/*
 * Copyright (C) 2007-2010 Advanced Micro Devices, Inc.
 * Author: Joerg Roedel <jroedel@suse.de>
 *         Leo Duran <leo.duran@amd.com>
 */

#define pr_fmt(fmt)     "AMD-Vi: " fmt
#define dev_fmt(fmt)    pr_fmt(fmt)

#include <linux/ratelimit.h>
#include <linux/pci.h>
#include <linux/acpi.h>
#include <linux/amba/bus.h>
#include <linux/platform_device.h>
#include <linux/pci-ats.h>
#include <linux/bitmap.h>
#include <linux/slab.h>
#include <linux/debugfs.h>
#include <linux/scatterlist.h>
#include <linux/dma-map-ops.h>
#include <linux/dma-direct.h>
#include <linux/dma-iommu.h>
#include <linux/iommu-helper.h>
#include <linux/delay.h>
#include <linux/amd-iommu.h>
#include <linux/notifier.h>
#include <linux/export.h>
#include <linux/irq.h>
#include <linux/msi.h>
#include <linux/irqdomain.h>
#include <linux/percpu.h>
#include <linux/io-pgtable.h>
#include <asm/irq_remapping.h>
#include <asm/io_apic.h>
#include <asm/apic.h>
#include <asm/hw_irq.h>
#include <asm/proto.h>
#include <asm/iommu.h>
#include <asm/gart.h>
#include <asm/dma.h>

#include "amd_iommu.h"
#include "../irq_remapping.h"

#define CMD_SET_TYPE(cmd, t) ((cmd)->data[1] |= ((t) << 28))

#define LOOP_TIMEOUT	100000

/* IO virtual address start page frame number */
#define IOVA_START_PFN		(1)
#define IOVA_PFN(addr)		((addr) >> PAGE_SHIFT)

/* Reserved IOVA ranges */
#define MSI_RANGE_START		(0xfee00000)
#define MSI_RANGE_END		(0xfeefffff)
#define HT_RANGE_START		(0xfd00000000ULL)
#define HT_RANGE_END		(0xffffffffffULL)

#define DEFAULT_PGTABLE_LEVEL	PAGE_MODE_3_LEVEL

static DEFINE_SPINLOCK(pd_bitmap_lock);

/* List of all available dev_data structures */
static LLIST_HEAD(dev_data_list);

LIST_HEAD(ioapic_map);
LIST_HEAD(hpet_map);
LIST_HEAD(acpihid_map);

/*
 * Domain for untranslated devices - only allocated
 * if iommu=pt passed on kernel cmd line.
 */
const struct iommu_ops amd_iommu_ops;

static ATOMIC_NOTIFIER_HEAD(ppr_notifier);
int amd_iommu_max_glx_val = -1;

/*
 * general struct to manage commands send to an IOMMU
 */
struct iommu_cmd {
	u32 data[4];
};

struct kmem_cache *amd_iommu_irq_cache;

static void detach_device(struct device *dev);

/****************************************************************************
 *
 * Helper functions
 *
 ****************************************************************************/

static inline u16 get_pci_device_id(struct device *dev)
{
	struct pci_dev *pdev = to_pci_dev(dev);

	return pci_dev_id(pdev);
}

static inline int get_acpihid_device_id(struct device *dev,
					struct acpihid_map_entry **entry)
{
	struct acpi_device *adev = ACPI_COMPANION(dev);
	struct acpihid_map_entry *p;

	if (!adev)
		return -ENODEV;

	list_for_each_entry(p, &acpihid_map, list) {
		if (acpi_dev_hid_uid_match(adev, p->hid,
					   p->uid[0] ? p->uid : NULL)) {
			if (entry)
				*entry = p;
			return p->devid;
		}
	}
	return -EINVAL;
}

static inline int get_device_id(struct device *dev)
{
	int devid;

	if (dev_is_pci(dev))
		devid = get_pci_device_id(dev);
	else
		devid = get_acpihid_device_id(dev, NULL);

	return devid;
}

static struct protection_domain *to_pdomain(struct iommu_domain *dom)
{
	return container_of(dom, struct protection_domain, domain);
}

static struct iommu_dev_data *alloc_dev_data(u16 devid)
{
	struct iommu_dev_data *dev_data;

	dev_data = kzalloc(sizeof(*dev_data), GFP_KERNEL);
	if (!dev_data)
		return NULL;

	spin_lock_init(&dev_data->lock);
	dev_data->devid = devid;
	ratelimit_default_init(&dev_data->rs);

	llist_add(&dev_data->dev_data_list, &dev_data_list);
	return dev_data;
}

static struct iommu_dev_data *search_dev_data(u16 devid)
{
	struct iommu_dev_data *dev_data;
	struct llist_node *node;

	if (llist_empty(&dev_data_list))
		return NULL;

	node = dev_data_list.first;
	llist_for_each_entry(dev_data, node, dev_data_list) {
		if (dev_data->devid == devid)
			return dev_data;
	}

	return NULL;
}

static int clone_alias(struct pci_dev *pdev, u16 alias, void *data)
{
	u16 devid = pci_dev_id(pdev);

	if (devid == alias)
		return 0;

	amd_iommu_rlookup_table[alias] =
		amd_iommu_rlookup_table[devid];
	memcpy(amd_iommu_dev_table[alias].data,
	       amd_iommu_dev_table[devid].data,
	       sizeof(amd_iommu_dev_table[alias].data));

	return 0;
}

static void clone_aliases(struct pci_dev *pdev)
{
	if (!pdev)
		return;

	/*
	 * The IVRS alias stored in the alias table may not be
	 * part of the PCI DMA aliases if it's bus differs
	 * from the original device.
	 */
	clone_alias(pdev, amd_iommu_alias_table[pci_dev_id(pdev)], NULL);

	pci_for_each_dma_alias(pdev, clone_alias, NULL);
}

static struct pci_dev *setup_aliases(struct device *dev)
{
	struct pci_dev *pdev = to_pci_dev(dev);
	u16 ivrs_alias;

	/* For ACPI HID devices, there are no aliases */
	if (!dev_is_pci(dev))
		return NULL;

	/*
	 * Add the IVRS alias to the pci aliases if it is on the same
	 * bus. The IVRS table may know about a quirk that we don't.
	 */
	ivrs_alias = amd_iommu_alias_table[pci_dev_id(pdev)];
	if (ivrs_alias != pci_dev_id(pdev) &&
	    PCI_BUS_NUM(ivrs_alias) == pdev->bus->number)
		pci_add_dma_alias(pdev, ivrs_alias & 0xff, 1);

	clone_aliases(pdev);

	return pdev;
}

static struct iommu_dev_data *find_dev_data(u16 devid)
{
	struct iommu_dev_data *dev_data;
	struct amd_iommu *iommu = amd_iommu_rlookup_table[devid];

	dev_data = search_dev_data(devid);

	if (dev_data == NULL) {
		dev_data = alloc_dev_data(devid);
		if (!dev_data)
			return NULL;

		if (translation_pre_enabled(iommu))
			dev_data->defer_attach = true;
	}

	return dev_data;
}

/*
* Find or create an IOMMU group for a acpihid device.
*/
static struct iommu_group *acpihid_device_group(struct device *dev)
{
	struct acpihid_map_entry *p, *entry = NULL;
	int devid;

	devid = get_acpihid_device_id(dev, &entry);
	if (devid < 0)
		return ERR_PTR(devid);

	list_for_each_entry(p, &acpihid_map, list) {
		if ((devid == p->devid) && p->group)
			entry->group = p->group;
	}

	if (!entry->group)
		entry->group = generic_device_group(dev);
	else
		iommu_group_ref_get(entry->group);

	return entry->group;
}

static bool pci_iommuv2_capable(struct pci_dev *pdev)
{
	static const int caps[] = {
		PCI_EXT_CAP_ID_PRI,
		PCI_EXT_CAP_ID_PASID,
	};
	int i, pos;

	if (!pci_ats_supported(pdev))
		return false;

	for (i = 0; i < 2; ++i) {
		pos = pci_find_ext_capability(pdev, caps[i]);
		if (pos == 0)
			return false;
	}

	return true;
}

/*
 * This function checks if the driver got a valid device from the caller to
 * avoid dereferencing invalid pointers.
 */
static bool check_device(struct device *dev)
{
	int devid;

	if (!dev)
		return false;

	devid = get_device_id(dev);
	if (devid < 0)
		return false;

	/* Out of our scope? */
	if (devid > amd_iommu_last_bdf)
		return false;

	if (amd_iommu_rlookup_table[devid] == NULL)
		return false;

	return true;
}

static int iommu_init_device(struct device *dev)
{
	struct iommu_dev_data *dev_data;
	int devid;

	if (dev_iommu_priv_get(dev))
		return 0;

	devid = get_device_id(dev);
	if (devid < 0)
		return devid;

	dev_data = find_dev_data(devid);
	if (!dev_data)
		return -ENOMEM;

	dev_data->pdev = setup_aliases(dev);

	/*
	 * By default we use passthrough mode for IOMMUv2 capable device.
	 * But if amd_iommu=force_isolation is set (e.g. to debug DMA to
	 * invalid address), we ignore the capability for the device so
	 * it'll be forced to go into translation mode.
	 */
	if ((iommu_default_passthrough() || !amd_iommu_force_isolation) &&
	    dev_is_pci(dev) && pci_iommuv2_capable(to_pci_dev(dev))) {
		struct amd_iommu *iommu;

		iommu = amd_iommu_rlookup_table[dev_data->devid];
		dev_data->iommu_v2 = iommu->is_iommu_v2;
	}

	dev_iommu_priv_set(dev, dev_data);

	return 0;
}

static void iommu_ignore_device(struct device *dev)
{
	int devid;

	devid = get_device_id(dev);
	if (devid < 0)
		return;

	amd_iommu_rlookup_table[devid] = NULL;
	memset(&amd_iommu_dev_table[devid], 0, sizeof(struct dev_table_entry));

	setup_aliases(dev);
}

static void amd_iommu_uninit_device(struct device *dev)
{
	struct iommu_dev_data *dev_data;

	dev_data = dev_iommu_priv_get(dev);
	if (!dev_data)
		return;

	if (dev_data->domain)
		detach_device(dev);

	dev_iommu_priv_set(dev, NULL);

	/*
	 * We keep dev_data around for unplugged devices and reuse it when the
	 * device is re-plugged - not doing so would introduce a ton of races.
	 */
}

/****************************************************************************
 *
 * Interrupt handling functions
 *
 ****************************************************************************/

static void dump_dte_entry(u16 devid)
{
	int i;

	for (i = 0; i < 4; ++i)
		pr_err("DTE[%d]: %016llx\n", i,
			amd_iommu_dev_table[devid].data[i]);
}

static void dump_command(unsigned long phys_addr)
{
	struct iommu_cmd *cmd = iommu_phys_to_virt(phys_addr);
	int i;

	for (i = 0; i < 4; ++i)
		pr_err("CMD[%d]: %08x\n", i, cmd->data[i]);
}

static void amd_iommu_report_rmp_hw_error(volatile u32 *event)
{
	struct iommu_dev_data *dev_data = NULL;
	int devid, vmg_tag, flags;
	struct pci_dev *pdev;
	u64 spa;

	devid   = (event[0] >> EVENT_DEVID_SHIFT) & EVENT_DEVID_MASK;
	vmg_tag = (event[1]) & 0xFFFF;
	flags   = (event[1] >> EVENT_FLAGS_SHIFT) & EVENT_FLAGS_MASK;
	spa     = ((u64)event[3] << 32) | (event[2] & 0xFFFFFFF8);

	pdev = pci_get_domain_bus_and_slot(0, PCI_BUS_NUM(devid),
					   devid & 0xff);
	if (pdev)
		dev_data = dev_iommu_priv_get(&pdev->dev);

	if (dev_data && __ratelimit(&dev_data->rs)) {
		pci_err(pdev, "Event logged [RMP_HW_ERROR vmg_tag=0x%04x, spa=0x%llx, flags=0x%04x]\n",
			vmg_tag, spa, flags);
	} else {
		pr_err_ratelimited("Event logged [RMP_HW_ERROR device=%02x:%02x.%x, vmg_tag=0x%04x, spa=0x%llx, flags=0x%04x]\n",
			PCI_BUS_NUM(devid), PCI_SLOT(devid), PCI_FUNC(devid),
			vmg_tag, spa, flags);
	}

	if (pdev)
		pci_dev_put(pdev);
}

static void amd_iommu_report_rmp_fault(volatile u32 *event)
{
	struct iommu_dev_data *dev_data = NULL;
	int devid, flags_rmp, vmg_tag, flags;
	struct pci_dev *pdev;
	u64 gpa;

	devid     = (event[0] >> EVENT_DEVID_SHIFT) & EVENT_DEVID_MASK;
	flags_rmp = (event[0] >> EVENT_FLAGS_SHIFT) & 0xFF;
	vmg_tag   = (event[1]) & 0xFFFF;
	flags     = (event[1] >> EVENT_FLAGS_SHIFT) & EVENT_FLAGS_MASK;
	gpa       = ((u64)event[3] << 32) | event[2];

	pdev = pci_get_domain_bus_and_slot(0, PCI_BUS_NUM(devid),
					   devid & 0xff);
	if (pdev)
		dev_data = dev_iommu_priv_get(&pdev->dev);

	if (dev_data && __ratelimit(&dev_data->rs)) {
		pci_err(pdev, "Event logged [RMP_PAGE_FAULT vmg_tag=0x%04x, gpa=0x%llx, flags_rmp=0x%04x, flags=0x%04x]\n",
			vmg_tag, gpa, flags_rmp, flags);
	} else {
		pr_err_ratelimited("Event logged [RMP_PAGE_FAULT device=%02x:%02x.%x, vmg_tag=0x%04x, gpa=0x%llx, flags_rmp=0x%04x, flags=0x%04x]\n",
			PCI_BUS_NUM(devid), PCI_SLOT(devid), PCI_FUNC(devid),
			vmg_tag, gpa, flags_rmp, flags);
	}

	if (pdev)
		pci_dev_put(pdev);
}

static void amd_iommu_report_page_fault(u16 devid, u16 domain_id,
					u64 address, int flags)
{
	struct iommu_dev_data *dev_data = NULL;
	struct pci_dev *pdev;

	pdev = pci_get_domain_bus_and_slot(0, PCI_BUS_NUM(devid),
					   devid & 0xff);
	if (pdev)
		dev_data = dev_iommu_priv_get(&pdev->dev);

	if (dev_data && __ratelimit(&dev_data->rs)) {
		pci_err(pdev, "Event logged [IO_PAGE_FAULT domain=0x%04x address=0x%llx flags=0x%04x]\n",
			domain_id, address, flags);
	} else if (printk_ratelimit()) {
		pr_err("Event logged [IO_PAGE_FAULT device=%02x:%02x.%x domain=0x%04x address=0x%llx flags=0x%04x]\n",
			PCI_BUS_NUM(devid), PCI_SLOT(devid), PCI_FUNC(devid),
			domain_id, address, flags);
	}

	if (pdev)
		pci_dev_put(pdev);
}

static void iommu_print_event(struct amd_iommu *iommu, void *__evt)
{
	struct device *dev = iommu->iommu.dev;
	int type, devid, flags, tag;
	volatile u32 *event = __evt;
	int count = 0;
	u64 address;
	u32 pasid;

retry:
	type    = (event[1] >> EVENT_TYPE_SHIFT)  & EVENT_TYPE_MASK;
	devid   = (event[0] >> EVENT_DEVID_SHIFT) & EVENT_DEVID_MASK;
	pasid   = (event[0] & EVENT_DOMID_MASK_HI) |
		  (event[1] & EVENT_DOMID_MASK_LO);
	flags   = (event[1] >> EVENT_FLAGS_SHIFT) & EVENT_FLAGS_MASK;
	address = (u64)(((u64)event[3]) << 32) | event[2];

	if (type == 0) {
		/* Did we hit the erratum? */
		if (++count == LOOP_TIMEOUT) {
			pr_err("No event written to event log\n");
			return;
		}
		udelay(1);
		goto retry;
	}

	if (type == EVENT_TYPE_IO_FAULT) {
		amd_iommu_report_page_fault(devid, pasid, address, flags);
		return;
	}

	switch (type) {
	case EVENT_TYPE_ILL_DEV:
		dev_err(dev, "Event logged [ILLEGAL_DEV_TABLE_ENTRY device=%02x:%02x.%x pasid=0x%05x address=0x%llx flags=0x%04x]\n",
			PCI_BUS_NUM(devid), PCI_SLOT(devid), PCI_FUNC(devid),
			pasid, address, flags);
		dump_dte_entry(devid);
		break;
	case EVENT_TYPE_DEV_TAB_ERR:
		dev_err(dev, "Event logged [DEV_TAB_HARDWARE_ERROR device=%02x:%02x.%x "
			"address=0x%llx flags=0x%04x]\n",
			PCI_BUS_NUM(devid), PCI_SLOT(devid), PCI_FUNC(devid),
			address, flags);
		break;
	case EVENT_TYPE_PAGE_TAB_ERR:
		dev_err(dev, "Event logged [PAGE_TAB_HARDWARE_ERROR device=%02x:%02x.%x pasid=0x%04x address=0x%llx flags=0x%04x]\n",
			PCI_BUS_NUM(devid), PCI_SLOT(devid), PCI_FUNC(devid),
			pasid, address, flags);
		break;
	case EVENT_TYPE_ILL_CMD:
		dev_err(dev, "Event logged [ILLEGAL_COMMAND_ERROR address=0x%llx]\n", address);
		dump_command(address);
		break;
	case EVENT_TYPE_CMD_HARD_ERR:
		dev_err(dev, "Event logged [COMMAND_HARDWARE_ERROR address=0x%llx flags=0x%04x]\n",
			address, flags);
		break;
	case EVENT_TYPE_IOTLB_INV_TO:
		dev_err(dev, "Event logged [IOTLB_INV_TIMEOUT device=%02x:%02x.%x address=0x%llx]\n",
			PCI_BUS_NUM(devid), PCI_SLOT(devid), PCI_FUNC(devid),
			address);
		break;
	case EVENT_TYPE_INV_DEV_REQ:
		dev_err(dev, "Event logged [INVALID_DEVICE_REQUEST device=%02x:%02x.%x pasid=0x%05x address=0x%llx flags=0x%04x]\n",
			PCI_BUS_NUM(devid), PCI_SLOT(devid), PCI_FUNC(devid),
			pasid, address, flags);
		break;
	case EVENT_TYPE_RMP_FAULT:
		amd_iommu_report_rmp_fault(event);
		break;
	case EVENT_TYPE_RMP_HW_ERR:
		amd_iommu_report_rmp_hw_error(event);
		break;
	case EVENT_TYPE_INV_PPR_REQ:
		pasid = PPR_PASID(*((u64 *)__evt));
		tag = event[1] & 0x03FF;
		dev_err(dev, "Event logged [INVALID_PPR_REQUEST device=%02x:%02x.%x pasid=0x%05x address=0x%llx flags=0x%04x tag=0x%03x]\n",
			PCI_BUS_NUM(devid), PCI_SLOT(devid), PCI_FUNC(devid),
			pasid, address, flags, tag);
		break;
	default:
		dev_err(dev, "Event logged [UNKNOWN event[0]=0x%08x event[1]=0x%08x event[2]=0x%08x event[3]=0x%08x\n",
			event[0], event[1], event[2], event[3]);
	}

	memset(__evt, 0, 4 * sizeof(u32));
}

static void iommu_poll_events(struct amd_iommu *iommu)
{
	u32 head, tail;

	head = readl(iommu->mmio_base + MMIO_EVT_HEAD_OFFSET);
	tail = readl(iommu->mmio_base + MMIO_EVT_TAIL_OFFSET);

	while (head != tail) {
		iommu_print_event(iommu, iommu->evt_buf + head);
		head = (head + EVENT_ENTRY_SIZE) % EVT_BUFFER_SIZE;
	}

	writel(head, iommu->mmio_base + MMIO_EVT_HEAD_OFFSET);
}

static void iommu_handle_ppr_entry(struct amd_iommu *iommu, u64 *raw)
{
	struct amd_iommu_fault fault;

	if (PPR_REQ_TYPE(raw[0]) != PPR_REQ_FAULT) {
		pr_err_ratelimited("Unknown PPR request received\n");
		return;
	}

	fault.address   = raw[1];
	fault.pasid     = PPR_PASID(raw[0]);
	fault.device_id = PPR_DEVID(raw[0]);
	fault.tag       = PPR_TAG(raw[0]);
	fault.flags     = PPR_FLAGS(raw[0]);

	atomic_notifier_call_chain(&ppr_notifier, 0, &fault);
}

static void iommu_poll_ppr_log(struct amd_iommu *iommu)
{
	u32 head, tail;

	if (iommu->ppr_log == NULL)
		return;

	head = readl(iommu->mmio_base + MMIO_PPR_HEAD_OFFSET);
	tail = readl(iommu->mmio_base + MMIO_PPR_TAIL_OFFSET);

	while (head != tail) {
		volatile u64 *raw;
		u64 entry[2];
		int i;

		raw = (u64 *)(iommu->ppr_log + head);

		/*
		 * Hardware bug: Interrupt may arrive before the entry is
		 * written to memory. If this happens we need to wait for the
		 * entry to arrive.
		 */
		for (i = 0; i < LOOP_TIMEOUT; ++i) {
			if (PPR_REQ_TYPE(raw[0]) != 0)
				break;
			udelay(1);
		}

		/* Avoid memcpy function-call overhead */
		entry[0] = raw[0];
		entry[1] = raw[1];

		/*
		 * To detect the hardware bug we need to clear the entry
		 * back to zero.
		 */
		raw[0] = raw[1] = 0UL;

		/* Update head pointer of hardware ring-buffer */
		head = (head + PPR_ENTRY_SIZE) % PPR_LOG_SIZE;
		writel(head, iommu->mmio_base + MMIO_PPR_HEAD_OFFSET);

		/* Handle PPR entry */
		iommu_handle_ppr_entry(iommu, entry);

		/* Refresh ring-buffer information */
		head = readl(iommu->mmio_base + MMIO_PPR_HEAD_OFFSET);
		tail = readl(iommu->mmio_base + MMIO_PPR_TAIL_OFFSET);
	}
}

#ifdef CONFIG_IRQ_REMAP
static int (*iommu_ga_log_notifier)(u32);

int amd_iommu_register_ga_log_notifier(int (*notifier)(u32))
{
	iommu_ga_log_notifier = notifier;

	return 0;
}
EXPORT_SYMBOL(amd_iommu_register_ga_log_notifier);

static void iommu_poll_ga_log(struct amd_iommu *iommu)
{
	u32 head, tail, cnt = 0;

	if (iommu->ga_log == NULL)
		return;

	head = readl(iommu->mmio_base + MMIO_GA_HEAD_OFFSET);
	tail = readl(iommu->mmio_base + MMIO_GA_TAIL_OFFSET);

	while (head != tail) {
		volatile u64 *raw;
		u64 log_entry;

		raw = (u64 *)(iommu->ga_log + head);
		cnt++;

		/* Avoid memcpy function-call overhead */
		log_entry = *raw;

		/* Update head pointer of hardware ring-buffer */
		head = (head + GA_ENTRY_SIZE) % GA_LOG_SIZE;
		writel(head, iommu->mmio_base + MMIO_GA_HEAD_OFFSET);

		/* Handle GA entry */
		switch (GA_REQ_TYPE(log_entry)) {
		case GA_GUEST_NR:
			if (!iommu_ga_log_notifier)
				break;

			pr_debug("%s: devid=%#x, ga_tag=%#x\n",
				 __func__, GA_DEVID(log_entry),
				 GA_TAG(log_entry));

			if (iommu_ga_log_notifier(GA_TAG(log_entry)) != 0)
				pr_err("GA log notifier failed.\n");
			break;
		default:
			break;
		}
	}
}

static void
amd_iommu_set_pci_msi_domain(struct device *dev, struct amd_iommu *iommu)
{
	if (!irq_remapping_enabled || !dev_is_pci(dev) ||
	    pci_dev_has_special_msi_domain(to_pci_dev(dev)))
		return;

	dev_set_msi_domain(dev, iommu->msi_domain);
}

#else /* CONFIG_IRQ_REMAP */
static inline void
amd_iommu_set_pci_msi_domain(struct device *dev, struct amd_iommu *iommu) { }
#endif /* !CONFIG_IRQ_REMAP */

#define AMD_IOMMU_INT_MASK	\
	(MMIO_STATUS_EVT_INT_MASK | \
	 MMIO_STATUS_PPR_INT_MASK | \
	 MMIO_STATUS_GALOG_INT_MASK)

irqreturn_t amd_iommu_int_thread(int irq, void *data)
{
	struct amd_iommu *iommu = (struct amd_iommu *) data;
	u32 status = readl(iommu->mmio_base + MMIO_STATUS_OFFSET);

	while (status & AMD_IOMMU_INT_MASK) {
		/* Enable EVT and PPR and GA interrupts again */
		writel(AMD_IOMMU_INT_MASK,
			iommu->mmio_base + MMIO_STATUS_OFFSET);

		if (status & MMIO_STATUS_EVT_INT_MASK) {
			pr_devel("Processing IOMMU Event Log\n");
			iommu_poll_events(iommu);
		}

		if (status & MMIO_STATUS_PPR_INT_MASK) {
			pr_devel("Processing IOMMU PPR Log\n");
			iommu_poll_ppr_log(iommu);
		}

#ifdef CONFIG_IRQ_REMAP
		if (status & MMIO_STATUS_GALOG_INT_MASK) {
			pr_devel("Processing IOMMU GA Log\n");
			iommu_poll_ga_log(iommu);
		}
#endif

		/*
		 * Hardware bug: ERBT1312
		 * When re-enabling interrupt (by writing 1
		 * to clear the bit), the hardware might also try to set
		 * the interrupt bit in the event status register.
		 * In this scenario, the bit will be set, and disable
		 * subsequent interrupts.
		 *
		 * Workaround: The IOMMU driver should read back the
		 * status register and check if the interrupt bits are cleared.
		 * If not, driver will need to go through the interrupt handler
		 * again and re-clear the bits
		 */
		status = readl(iommu->mmio_base + MMIO_STATUS_OFFSET);
	}
	return IRQ_HANDLED;
}

irqreturn_t amd_iommu_int_handler(int irq, void *data)
{
	return IRQ_WAKE_THREAD;
}

/****************************************************************************
 *
 * IOMMU command queuing functions
 *
 ****************************************************************************/

static int wait_on_sem(struct amd_iommu *iommu, u64 data)
{
	int i = 0;

	while (*iommu->cmd_sem != data && i < LOOP_TIMEOUT) {
		udelay(1);
		i += 1;
	}

	if (i == LOOP_TIMEOUT) {
		pr_alert("Completion-Wait loop timed out\n");
		return -EIO;
	}

	return 0;
}

static void copy_cmd_to_buffer(struct amd_iommu *iommu,
			       struct iommu_cmd *cmd)
{
	u8 *target;
	u32 tail;

	/* Copy command to buffer */
	tail = iommu->cmd_buf_tail;
	target = iommu->cmd_buf + tail;
	memcpy(target, cmd, sizeof(*cmd));

	tail = (tail + sizeof(*cmd)) % CMD_BUFFER_SIZE;
	iommu->cmd_buf_tail = tail;

	/* Tell the IOMMU about it */
	writel(tail, iommu->mmio_base + MMIO_CMD_TAIL_OFFSET);
}

static void build_completion_wait(struct iommu_cmd *cmd,
				  struct amd_iommu *iommu,
				  u64 data)
{
	u64 paddr = iommu_virt_to_phys((void *)iommu->cmd_sem);

	memset(cmd, 0, sizeof(*cmd));
	cmd->data[0] = lower_32_bits(paddr) | CMD_COMPL_WAIT_STORE_MASK;
	cmd->data[1] = upper_32_bits(paddr);
	cmd->data[2] = data;
	CMD_SET_TYPE(cmd, CMD_COMPL_WAIT);
}

static void build_inv_dte(struct iommu_cmd *cmd, u16 devid)
{
	memset(cmd, 0, sizeof(*cmd));
	cmd->data[0] = devid;
	CMD_SET_TYPE(cmd, CMD_INV_DEV_ENTRY);
}

/*
 * Builds an invalidation address which is suitable for one page or multiple
 * pages. Sets the size bit (S) as needed is more than one page is flushed.
 */
static inline u64 build_inv_address(u64 address, size_t size)
{
	u64 pages, end, msb_diff;

	pages = iommu_num_pages(address, size, PAGE_SIZE);

	if (pages == 1)
		return address & PAGE_MASK;

	end = address + size - 1;

	/*
	 * msb_diff would hold the index of the most significant bit that
	 * flipped between the start and end.
	 */
	msb_diff = fls64(end ^ address) - 1;

	/*
	 * Bits 63:52 are sign extended. If for some reason bit 51 is different
	 * between the start and the end, invalidate everything.
	 */
	if (unlikely(msb_diff > 51)) {
		address = CMD_INV_IOMMU_ALL_PAGES_ADDRESS;
	} else {
		/*
		 * The msb-bit must be clear on the address. Just set all the
		 * lower bits.
		 */
		address |= (1ull << msb_diff) - 1;
	}

	/* Clear bits 11:0 */
	address &= PAGE_MASK;

	/* Set the size bit - we flush more than one 4kb page */
	return address | CMD_INV_IOMMU_PAGES_SIZE_MASK;
}

static void build_inv_iommu_pages(struct iommu_cmd *cmd, u64 address,
				  size_t size, u16 domid, int pde)
{
	u64 inv_address = build_inv_address(address, size);

	memset(cmd, 0, sizeof(*cmd));
	cmd->data[1] |= domid;
	cmd->data[2]  = lower_32_bits(inv_address);
	cmd->data[3]  = upper_32_bits(inv_address);
	CMD_SET_TYPE(cmd, CMD_INV_IOMMU_PAGES);
	if (pde) /* PDE bit - we want to flush everything, not only the PTEs */
		cmd->data[2] |= CMD_INV_IOMMU_PAGES_PDE_MASK;
}

static void build_inv_iotlb_pages(struct iommu_cmd *cmd, u16 devid, int qdep,
				  u64 address, size_t size)
{
	u64 inv_address = build_inv_address(address, size);

	memset(cmd, 0, sizeof(*cmd));
	cmd->data[0]  = devid;
	cmd->data[0] |= (qdep & 0xff) << 24;
	cmd->data[1]  = devid;
	cmd->data[2]  = lower_32_bits(inv_address);
	cmd->data[3]  = upper_32_bits(inv_address);
	CMD_SET_TYPE(cmd, CMD_INV_IOTLB_PAGES);
}

static void build_inv_iommu_pasid(struct iommu_cmd *cmd, u16 domid, u32 pasid,
				  u64 address, bool size)
{
	memset(cmd, 0, sizeof(*cmd));

	address &= ~(0xfffULL);

	cmd->data[0]  = pasid;
	cmd->data[1]  = domid;
	cmd->data[2]  = lower_32_bits(address);
	cmd->data[3]  = upper_32_bits(address);
	cmd->data[2] |= CMD_INV_IOMMU_PAGES_PDE_MASK;
	cmd->data[2] |= CMD_INV_IOMMU_PAGES_GN_MASK;
	if (size)
		cmd->data[2] |= CMD_INV_IOMMU_PAGES_SIZE_MASK;
	CMD_SET_TYPE(cmd, CMD_INV_IOMMU_PAGES);
}

static void build_inv_iotlb_pasid(struct iommu_cmd *cmd, u16 devid, u32 pasid,
				  int qdep, u64 address, bool size)
{
	memset(cmd, 0, sizeof(*cmd));

	address &= ~(0xfffULL);

	cmd->data[0]  = devid;
	cmd->data[0] |= ((pasid >> 8) & 0xff) << 16;
	cmd->data[0] |= (qdep  & 0xff) << 24;
	cmd->data[1]  = devid;
	cmd->data[1] |= (pasid & 0xff) << 16;
	cmd->data[2]  = lower_32_bits(address);
	cmd->data[2] |= CMD_INV_IOMMU_PAGES_GN_MASK;
	cmd->data[3]  = upper_32_bits(address);
	if (size)
		cmd->data[2] |= CMD_INV_IOMMU_PAGES_SIZE_MASK;
	CMD_SET_TYPE(cmd, CMD_INV_IOTLB_PAGES);
}

static void build_complete_ppr(struct iommu_cmd *cmd, u16 devid, u32 pasid,
			       int status, int tag, bool gn)
{
	memset(cmd, 0, sizeof(*cmd));

	cmd->data[0]  = devid;
	if (gn) {
		cmd->data[1]  = pasid;
		cmd->data[2]  = CMD_INV_IOMMU_PAGES_GN_MASK;
	}
	cmd->data[3]  = tag & 0x1ff;
	cmd->data[3] |= (status & PPR_STATUS_MASK) << PPR_STATUS_SHIFT;

	CMD_SET_TYPE(cmd, CMD_COMPLETE_PPR);
}

static void build_inv_all(struct iommu_cmd *cmd)
{
	memset(cmd, 0, sizeof(*cmd));
	CMD_SET_TYPE(cmd, CMD_INV_ALL);
}

static void build_inv_irt(struct iommu_cmd *cmd, u16 devid)
{
	memset(cmd, 0, sizeof(*cmd));
	cmd->data[0] = devid;
	CMD_SET_TYPE(cmd, CMD_INV_IRT);
}

/*
 * Writes the command to the IOMMUs command buffer and informs the
 * hardware about the new command.
 */
static int __iommu_queue_command_sync(struct amd_iommu *iommu,
				      struct iommu_cmd *cmd,
				      bool sync)
{
	unsigned int count = 0;
	u32 left, next_tail;

	next_tail = (iommu->cmd_buf_tail + sizeof(*cmd)) % CMD_BUFFER_SIZE;
again:
	left      = (iommu->cmd_buf_head - next_tail) % CMD_BUFFER_SIZE;

	if (left <= 0x20) {
		/* Skip udelay() the first time around */
		if (count++) {
			if (count == LOOP_TIMEOUT) {
				pr_err("Command buffer timeout\n");
				return -EIO;
			}

			udelay(1);
		}

		/* Update head and recheck remaining space */
		iommu->cmd_buf_head = readl(iommu->mmio_base +
					    MMIO_CMD_HEAD_OFFSET);

		goto again;
	}

	copy_cmd_to_buffer(iommu, cmd);

	/* Do we need to make sure all commands are processed? */
	iommu->need_sync = sync;

	return 0;
}

static int iommu_queue_command_sync(struct amd_iommu *iommu,
				    struct iommu_cmd *cmd,
				    bool sync)
{
	unsigned long flags;
	int ret;

	raw_spin_lock_irqsave(&iommu->lock, flags);
	ret = __iommu_queue_command_sync(iommu, cmd, sync);
	raw_spin_unlock_irqrestore(&iommu->lock, flags);

	return ret;
}

static int iommu_queue_command(struct amd_iommu *iommu, struct iommu_cmd *cmd)
{
	return iommu_queue_command_sync(iommu, cmd, true);
}

/*
 * This function queues a completion wait command into the command
 * buffer of an IOMMU
 */
static int iommu_completion_wait(struct amd_iommu *iommu)
{
	struct iommu_cmd cmd;
	unsigned long flags;
	int ret;
	u64 data;

	if (!iommu->need_sync)
		return 0;

	raw_spin_lock_irqsave(&iommu->lock, flags);

	data = ++iommu->cmd_sem_val;
	build_completion_wait(&cmd, iommu, data);

	ret = __iommu_queue_command_sync(iommu, &cmd, false);
	if (ret)
		goto out_unlock;

	ret = wait_on_sem(iommu, data);

out_unlock:
	raw_spin_unlock_irqrestore(&iommu->lock, flags);

	return ret;
}

static int iommu_flush_dte(struct amd_iommu *iommu, u16 devid)
{
	struct iommu_cmd cmd;

	build_inv_dte(&cmd, devid);

	return iommu_queue_command(iommu, &cmd);
}

static void amd_iommu_flush_dte_all(struct amd_iommu *iommu)
{
	u32 devid;

	for (devid = 0; devid <= 0xffff; ++devid)
		iommu_flush_dte(iommu, devid);

	iommu_completion_wait(iommu);
}

/*
 * This function uses heavy locking and may disable irqs for some time. But
 * this is no issue because it is only called during resume.
 */
static void amd_iommu_flush_tlb_all(struct amd_iommu *iommu)
{
	u32 dom_id;

	for (dom_id = 0; dom_id <= 0xffff; ++dom_id) {
		struct iommu_cmd cmd;
		build_inv_iommu_pages(&cmd, 0, CMD_INV_IOMMU_ALL_PAGES_ADDRESS,
				      dom_id, 1);
		iommu_queue_command(iommu, &cmd);
	}

	iommu_completion_wait(iommu);
}

static void amd_iommu_flush_tlb_domid(struct amd_iommu *iommu, u32 dom_id)
{
	struct iommu_cmd cmd;

	build_inv_iommu_pages(&cmd, 0, CMD_INV_IOMMU_ALL_PAGES_ADDRESS,
			      dom_id, 1);
	iommu_queue_command(iommu, &cmd);

	iommu_completion_wait(iommu);
}

static void amd_iommu_flush_all(struct amd_iommu *iommu)
{
	struct iommu_cmd cmd;

	build_inv_all(&cmd);

	iommu_queue_command(iommu, &cmd);
	iommu_completion_wait(iommu);
}

static void iommu_flush_irt(struct amd_iommu *iommu, u16 devid)
{
	struct iommu_cmd cmd;

	build_inv_irt(&cmd, devid);

	iommu_queue_command(iommu, &cmd);
}

static void amd_iommu_flush_irt_all(struct amd_iommu *iommu)
{
	u32 devid;

	for (devid = 0; devid <= MAX_DEV_TABLE_ENTRIES; devid++)
		iommu_flush_irt(iommu, devid);

	iommu_completion_wait(iommu);
}

void iommu_flush_all_caches(struct amd_iommu *iommu)
{
	if (iommu_feature(iommu, FEATURE_IA)) {
		amd_iommu_flush_all(iommu);
	} else {
		amd_iommu_flush_dte_all(iommu);
		amd_iommu_flush_irt_all(iommu);
		amd_iommu_flush_tlb_all(iommu);
	}
}

/*
 * Command send function for flushing on-device TLB
 */
static int device_flush_iotlb(struct iommu_dev_data *dev_data,
			      u64 address, size_t size)
{
	struct amd_iommu *iommu;
	struct iommu_cmd cmd;
	int qdep;

	qdep     = dev_data->ats.qdep;
	iommu    = amd_iommu_rlookup_table[dev_data->devid];

	build_inv_iotlb_pages(&cmd, dev_data->devid, qdep, address, size);

	return iommu_queue_command(iommu, &cmd);
}

static int device_flush_dte_alias(struct pci_dev *pdev, u16 alias, void *data)
{
	struct amd_iommu *iommu = data;

	return iommu_flush_dte(iommu, alias);
}

/*
 * Command send function for invalidating a device table entry
 */
static int device_flush_dte(struct iommu_dev_data *dev_data)
{
	struct amd_iommu *iommu;
	u16 alias;
	int ret;

	iommu = amd_iommu_rlookup_table[dev_data->devid];

	if (dev_data->pdev)
		ret = pci_for_each_dma_alias(dev_data->pdev,
					     device_flush_dte_alias, iommu);
	else
		ret = iommu_flush_dte(iommu, dev_data->devid);
	if (ret)
		return ret;

	alias = amd_iommu_alias_table[dev_data->devid];
	if (alias != dev_data->devid) {
		ret = iommu_flush_dte(iommu, alias);
		if (ret)
			return ret;
	}

	if (dev_data->ats.enabled)
		ret = device_flush_iotlb(dev_data, 0, ~0UL);

	return ret;
}

/*
 * TLB invalidation function which is called from the mapping functions.
 * It invalidates a single PTE if the range to flush is within a single
 * page. Otherwise it flushes the whole TLB of the IOMMU.
 */
static void __domain_flush_pages(struct protection_domain *domain,
				 u64 address, size_t size, int pde)
{
	struct iommu_dev_data *dev_data;
	struct iommu_cmd cmd;
	int ret = 0, i;

	build_inv_iommu_pages(&cmd, address, size, domain->id, pde);

	for (i = 0; i < amd_iommu_get_num_iommus(); ++i) {
		if (!domain->dev_iommu[i])
			continue;

		/*
		 * Devices of this domain are behind this IOMMU
		 * We need a TLB flush
		 */
		ret |= iommu_queue_command(amd_iommus[i], &cmd);
	}

	list_for_each_entry(dev_data, &domain->dev_list, list) {

		if (!dev_data->ats.enabled)
			continue;

		ret |= device_flush_iotlb(dev_data, address, size);
	}

	WARN_ON(ret);
}

static void domain_flush_pages(struct protection_domain *domain,
			       u64 address, size_t size)
{
	__domain_flush_pages(domain, address, size, 0);
}

/* Flush the whole IO/TLB for a given protection domain - including PDE */
void amd_iommu_domain_flush_tlb_pde(struct protection_domain *domain)
{
	__domain_flush_pages(domain, 0, CMD_INV_IOMMU_ALL_PAGES_ADDRESS, 1);
}

void amd_iommu_domain_flush_complete(struct protection_domain *domain)
{
	int i;

	for (i = 0; i < amd_iommu_get_num_iommus(); ++i) {
		if (domain && !domain->dev_iommu[i])
			continue;

		/*
		 * Devices of this domain are behind this IOMMU
		 * We need to wait for completion of all commands.
		 */
		iommu_completion_wait(amd_iommus[i]);
	}
}

/* Flush the not present cache if it exists */
static void domain_flush_np_cache(struct protection_domain *domain,
		dma_addr_t iova, size_t size)
{
	if (unlikely(amd_iommu_np_cache)) {
		unsigned long flags;

		spin_lock_irqsave(&domain->lock, flags);
		domain_flush_pages(domain, iova, size);
		amd_iommu_domain_flush_complete(domain);
		spin_unlock_irqrestore(&domain->lock, flags);
	}
}


/*
 * This function flushes the DTEs for all devices in domain
 */
static void domain_flush_devices(struct protection_domain *domain)
{
	struct iommu_dev_data *dev_data;

	list_for_each_entry(dev_data, &domain->dev_list, list)
		device_flush_dte(dev_data);
}

/****************************************************************************
 *
 * The next functions belong to the domain allocation. A domain is
 * allocated for every IOMMU as the default domain. If device isolation
 * is enabled, every device get its own domain. The most important thing
 * about domains is the page table mapping the DMA address space they
 * contain.
 *
 ****************************************************************************/

static u16 domain_id_alloc(void)
{
	int id;

	spin_lock(&pd_bitmap_lock);
	id = find_first_zero_bit(amd_iommu_pd_alloc_bitmap, MAX_DOMAIN_ID);
	BUG_ON(id == 0);
	if (id > 0 && id < MAX_DOMAIN_ID)
		__set_bit(id, amd_iommu_pd_alloc_bitmap);
	else
		id = 0;
	spin_unlock(&pd_bitmap_lock);

	return id;
}

static void domain_id_free(int id)
{
	spin_lock(&pd_bitmap_lock);
	if (id > 0 && id < MAX_DOMAIN_ID)
		__clear_bit(id, amd_iommu_pd_alloc_bitmap);
	spin_unlock(&pd_bitmap_lock);
}

static void free_gcr3_tbl_level1(u64 *tbl)
{
	u64 *ptr;
	int i;

	for (i = 0; i < 512; ++i) {
		if (!(tbl[i] & GCR3_VALID))
			continue;

		ptr = iommu_phys_to_virt(tbl[i] & PAGE_MASK);

		free_page((unsigned long)ptr);
	}
}

static void free_gcr3_tbl_level2(u64 *tbl)
{
	u64 *ptr;
	int i;

	for (i = 0; i < 512; ++i) {
		if (!(tbl[i] & GCR3_VALID))
			continue;

		ptr = iommu_phys_to_virt(tbl[i] & PAGE_MASK);

		free_gcr3_tbl_level1(ptr);
	}
}

static void free_gcr3_table(struct protection_domain *domain)
{
	if (domain->glx == 2)
		free_gcr3_tbl_level2(domain->gcr3_tbl);
	else if (domain->glx == 1)
		free_gcr3_tbl_level1(domain->gcr3_tbl);
	else
		BUG_ON(domain->glx != 0);

	free_page((unsigned long)domain->gcr3_tbl);
}

static void set_dte_entry(u16 devid, struct protection_domain *domain,
			  bool ats, bool ppr)
{
	u64 pte_root = 0;
	u64 flags = 0;
	u32 old_domid;

	if (domain->iop.mode != PAGE_MODE_NONE)
		pte_root = iommu_virt_to_phys(domain->iop.root);

	pte_root |= (domain->iop.mode & DEV_ENTRY_MODE_MASK)
		    << DEV_ENTRY_MODE_SHIFT;
	pte_root |= DTE_FLAG_IR | DTE_FLAG_IW | DTE_FLAG_V | DTE_FLAG_TV;

	flags = amd_iommu_dev_table[devid].data[1];

	if (ats)
		flags |= DTE_FLAG_IOTLB;

	if (ppr) {
		struct amd_iommu *iommu = amd_iommu_rlookup_table[devid];

		if (iommu_feature(iommu, FEATURE_EPHSUP))
			pte_root |= 1ULL << DEV_ENTRY_PPR;
	}

	if (domain->flags & PD_IOMMUV2_MASK) {
		u64 gcr3 = iommu_virt_to_phys(domain->gcr3_tbl);
		u64 glx  = domain->glx;
		u64 tmp;

		pte_root |= DTE_FLAG_GV;
		pte_root |= (glx & DTE_GLX_MASK) << DTE_GLX_SHIFT;

		/* First mask out possible old values for GCR3 table */
		tmp = DTE_GCR3_VAL_B(~0ULL) << DTE_GCR3_SHIFT_B;
		flags    &= ~tmp;

		tmp = DTE_GCR3_VAL_C(~0ULL) << DTE_GCR3_SHIFT_C;
		flags    &= ~tmp;

		/* Encode GCR3 table into DTE */
		tmp = DTE_GCR3_VAL_A(gcr3) << DTE_GCR3_SHIFT_A;
		pte_root |= tmp;

		tmp = DTE_GCR3_VAL_B(gcr3) << DTE_GCR3_SHIFT_B;
		flags    |= tmp;

		tmp = DTE_GCR3_VAL_C(gcr3) << DTE_GCR3_SHIFT_C;
		flags    |= tmp;
	}

	flags &= ~DEV_DOMID_MASK;
	flags |= domain->id;

	old_domid = amd_iommu_dev_table[devid].data[1] & DEV_DOMID_MASK;
	amd_iommu_dev_table[devid].data[1]  = flags;
	amd_iommu_dev_table[devid].data[0]  = pte_root;

	/*
	 * A kdump kernel might be replacing a domain ID that was copied from
	 * the previous kernel--if so, it needs to flush the translation cache
	 * entries for the old domain ID that is being overwritten
	 */
	if (old_domid) {
		struct amd_iommu *iommu = amd_iommu_rlookup_table[devid];

		amd_iommu_flush_tlb_domid(iommu, old_domid);
	}
}

static void clear_dte_entry(u16 devid)
{
	/* remove entry from the device table seen by the hardware */
	amd_iommu_dev_table[devid].data[0]  = DTE_FLAG_V | DTE_FLAG_TV;
	amd_iommu_dev_table[devid].data[1] &= DTE_FLAG_MASK;

	amd_iommu_apply_erratum_63(devid);
}

static void do_attach(struct iommu_dev_data *dev_data,
		      struct protection_domain *domain)
{
	struct amd_iommu *iommu;
	bool ats;

	iommu = amd_iommu_rlookup_table[dev_data->devid];
	ats   = dev_data->ats.enabled;

	/* Update data structures */
	dev_data->domain = domain;
	list_add(&dev_data->list, &domain->dev_list);

	/* Do reference counting */
	domain->dev_iommu[iommu->index] += 1;
	domain->dev_cnt                 += 1;

	/* Update device table */
	set_dte_entry(dev_data->devid, domain,
		      ats, dev_data->iommu_v2);
	clone_aliases(dev_data->pdev);

	device_flush_dte(dev_data);
}

static void do_detach(struct iommu_dev_data *dev_data)
{
	struct protection_domain *domain = dev_data->domain;
	struct amd_iommu *iommu;

	iommu = amd_iommu_rlookup_table[dev_data->devid];

	/* Update data structures */
	dev_data->domain = NULL;
	list_del(&dev_data->list);
	clear_dte_entry(dev_data->devid);
	clone_aliases(dev_data->pdev);

	/* Flush the DTE entry */
	device_flush_dte(dev_data);

	/* Flush IOTLB */
	amd_iommu_domain_flush_tlb_pde(domain);

	/* Wait for the flushes to finish */
	amd_iommu_domain_flush_complete(domain);

	/* decrease reference counters - needs to happen after the flushes */
	domain->dev_iommu[iommu->index] -= 1;
	domain->dev_cnt                 -= 1;
}

static void pdev_iommuv2_disable(struct pci_dev *pdev)
{
	pci_disable_ats(pdev);
	pci_disable_pri(pdev);
	pci_disable_pasid(pdev);
}

static int pdev_iommuv2_enable(struct pci_dev *pdev)
{
	int ret;

	/* Only allow access to user-accessible pages */
	ret = pci_enable_pasid(pdev, 0);
	if (ret)
		goto out_err;

	/* First reset the PRI state of the device */
	ret = pci_reset_pri(pdev);
	if (ret)
		goto out_err;

	/* Enable PRI */
	/* FIXME: Hardcode number of outstanding requests for now */
	ret = pci_enable_pri(pdev, 32);
	if (ret)
		goto out_err;

	ret = pci_enable_ats(pdev, PAGE_SHIFT);
	if (ret)
		goto out_err;

	return 0;

out_err:
	pci_disable_pri(pdev);
	pci_disable_pasid(pdev);

	return ret;
}

/*
 * If a device is not yet associated with a domain, this function makes the
 * device visible in the domain
 */
static int attach_device(struct device *dev,
			 struct protection_domain *domain)
{
	struct iommu_dev_data *dev_data;
	struct pci_dev *pdev;
	unsigned long flags;
	int ret;

	spin_lock_irqsave(&domain->lock, flags);

	dev_data = dev_iommu_priv_get(dev);

	spin_lock(&dev_data->lock);

	ret = -EBUSY;
	if (dev_data->domain != NULL)
		goto out;

	if (!dev_is_pci(dev))
		goto skip_ats_check;

	pdev = to_pci_dev(dev);
	if (domain->flags & PD_IOMMUV2_MASK) {
		struct iommu_domain *def_domain = iommu_get_dma_domain(dev);

		ret = -EINVAL;
		if (def_domain->type != IOMMU_DOMAIN_IDENTITY)
			goto out;

		if (dev_data->iommu_v2) {
			if (pdev_iommuv2_enable(pdev) != 0)
				goto out;

			dev_data->ats.enabled = true;
			dev_data->ats.qdep    = pci_ats_queue_depth(pdev);
			dev_data->pri_tlp     = pci_prg_resp_pasid_required(pdev);
		}
	} else if (amd_iommu_iotlb_sup &&
		   pci_enable_ats(pdev, PAGE_SHIFT) == 0) {
		dev_data->ats.enabled = true;
		dev_data->ats.qdep    = pci_ats_queue_depth(pdev);
	}

skip_ats_check:
	ret = 0;

	do_attach(dev_data, domain);

	/*
	 * We might boot into a crash-kernel here. The crashed kernel
	 * left the caches in the IOMMU dirty. So we have to flush
	 * here to evict all dirty stuff.
	 */
	amd_iommu_domain_flush_tlb_pde(domain);

	amd_iommu_domain_flush_complete(domain);

out:
	spin_unlock(&dev_data->lock);

	spin_unlock_irqrestore(&domain->lock, flags);

	return ret;
}

/*
 * Removes a device from a protection domain (with devtable_lock held)
 */
static void detach_device(struct device *dev)
{
	struct protection_domain *domain;
	struct iommu_dev_data *dev_data;
	unsigned long flags;

	dev_data = dev_iommu_priv_get(dev);
	domain   = dev_data->domain;

	spin_lock_irqsave(&domain->lock, flags);

	spin_lock(&dev_data->lock);

	/*
	 * First check if the device is still attached. It might already
	 * be detached from its domain because the generic
	 * iommu_detach_group code detached it and we try again here in
	 * our alias handling.
	 */
	if (WARN_ON(!dev_data->domain))
		goto out;

	do_detach(dev_data);

	if (!dev_is_pci(dev))
		goto out;

	if (domain->flags & PD_IOMMUV2_MASK && dev_data->iommu_v2)
		pdev_iommuv2_disable(to_pci_dev(dev));
	else if (dev_data->ats.enabled)
		pci_disable_ats(to_pci_dev(dev));

	dev_data->ats.enabled = false;

out:
	spin_unlock(&dev_data->lock);

	spin_unlock_irqrestore(&domain->lock, flags);
}

static struct iommu_device *amd_iommu_probe_device(struct device *dev)
{
	struct iommu_device *iommu_dev;
	struct amd_iommu *iommu;
	int ret, devid;

	if (!check_device(dev))
		return ERR_PTR(-ENODEV);

	devid = get_device_id(dev);
	iommu = amd_iommu_rlookup_table[devid];

	if (dev_iommu_priv_get(dev))
		return &iommu->iommu;

	ret = iommu_init_device(dev);
	if (ret) {
		if (ret != -ENOTSUPP)
			dev_err(dev, "Failed to initialize - trying to proceed anyway\n");
		iommu_dev = ERR_PTR(ret);
		iommu_ignore_device(dev);
	} else {
		amd_iommu_set_pci_msi_domain(dev, iommu);
		iommu_dev = &iommu->iommu;
	}

	iommu_completion_wait(iommu);

	return iommu_dev;
}

static void amd_iommu_probe_finalize(struct device *dev)
{
	struct iommu_domain *domain;

	/* Domains are initialized for this device - have a look what we ended up with */
	domain = iommu_get_domain_for_dev(dev);
	if (domain->type == IOMMU_DOMAIN_DMA)
		iommu_setup_dma_ops(dev, 0, U64_MAX);
	else
		set_dma_ops(dev, NULL);
}

static void amd_iommu_release_device(struct device *dev)
{
	int devid = get_device_id(dev);
	struct amd_iommu *iommu;

	if (!check_device(dev))
		return;

	iommu = amd_iommu_rlookup_table[devid];

	amd_iommu_uninit_device(dev);
	iommu_completion_wait(iommu);
}

static struct iommu_group *amd_iommu_device_group(struct device *dev)
{
	if (dev_is_pci(dev))
		return pci_device_group(dev);

	return acpihid_device_group(dev);
}

/*****************************************************************************
 *
 * The next functions belong to the dma_ops mapping/unmapping code.
 *
 *****************************************************************************/

static void update_device_table(struct protection_domain *domain)
{
	struct iommu_dev_data *dev_data;

	list_for_each_entry(dev_data, &domain->dev_list, list) {
		set_dte_entry(dev_data->devid, domain,
			      dev_data->ats.enabled, dev_data->iommu_v2);
		clone_aliases(dev_data->pdev);
	}
}

void amd_iommu_update_and_flush_device_table(struct protection_domain *domain)
{
	update_device_table(domain);
	domain_flush_devices(domain);
}

void amd_iommu_domain_update(struct protection_domain *domain)
{
	/* Update device table */
	amd_iommu_update_and_flush_device_table(domain);

	/* Flush domain TLB(s) and wait for completion */
	amd_iommu_domain_flush_tlb_pde(domain);
	amd_iommu_domain_flush_complete(domain);
}

static void __init amd_iommu_init_dma_ops(void)
{
	swiotlb = (iommu_default_passthrough() || sme_me_mask) ? 1 : 0;

	if (amd_iommu_unmap_flush)
		pr_info("IO/TLB flush on unmap enabled\n");
	else
		pr_info("Lazy IO/TLB flushing enabled\n");
	iommu_set_dma_strict(amd_iommu_unmap_flush);
}

int __init amd_iommu_init_api(void)
{
<<<<<<< HEAD
	int err = 0;
=======
	int err;
>>>>>>> d92805b6

	amd_iommu_init_dma_ops();

	err = bus_set_iommu(&pci_bus_type, &amd_iommu_ops);
	if (err)
		return err;
#ifdef CONFIG_ARM_AMBA
	err = bus_set_iommu(&amba_bustype, &amd_iommu_ops);
	if (err)
		return err;
#endif
	err = bus_set_iommu(&platform_bus_type, &amd_iommu_ops);
	if (err)
		return err;

	return 0;
}

/*****************************************************************************
 *
 * The following functions belong to the exported interface of AMD IOMMU
 *
 * This interface allows access to lower level functions of the IOMMU
 * like protection domain handling and assignement of devices to domains
 * which is not possible with the dma_ops interface.
 *
 *****************************************************************************/

static void cleanup_domain(struct protection_domain *domain)
{
	struct iommu_dev_data *entry;
	unsigned long flags;

	spin_lock_irqsave(&domain->lock, flags);

	while (!list_empty(&domain->dev_list)) {
		entry = list_first_entry(&domain->dev_list,
					 struct iommu_dev_data, list);
		BUG_ON(!entry->domain);
		do_detach(entry);
	}

	spin_unlock_irqrestore(&domain->lock, flags);
}

static void protection_domain_free(struct protection_domain *domain)
{
	if (!domain)
		return;

	if (domain->id)
		domain_id_free(domain->id);

	if (domain->iop.pgtbl_cfg.tlb)
		free_io_pgtable_ops(&domain->iop.iop.ops);

	kfree(domain);
}

static int protection_domain_init_v1(struct protection_domain *domain, int mode)
{
	u64 *pt_root = NULL;

	BUG_ON(mode < PAGE_MODE_NONE || mode > PAGE_MODE_6_LEVEL);

	spin_lock_init(&domain->lock);
	domain->id = domain_id_alloc();
	if (!domain->id)
		return -ENOMEM;
	INIT_LIST_HEAD(&domain->dev_list);

	if (mode != PAGE_MODE_NONE) {
		pt_root = (void *)get_zeroed_page(GFP_KERNEL);
		if (!pt_root)
			return -ENOMEM;
	}

	amd_iommu_domain_set_pgtable(domain, pt_root, mode);

	return 0;
}

static struct protection_domain *protection_domain_alloc(unsigned int type)
{
	struct io_pgtable_ops *pgtbl_ops;
	struct protection_domain *domain;
	int pgtable = amd_iommu_pgtable;
	int mode = DEFAULT_PGTABLE_LEVEL;
	int ret;

	domain = kzalloc(sizeof(*domain), GFP_KERNEL);
	if (!domain)
		return NULL;

	/*
	 * Force IOMMU v1 page table when iommu=pt and
	 * when allocating domain for pass-through devices.
	 */
	if (type == IOMMU_DOMAIN_IDENTITY) {
		pgtable = AMD_IOMMU_V1;
		mode = PAGE_MODE_NONE;
	} else if (type == IOMMU_DOMAIN_UNMANAGED) {
		pgtable = AMD_IOMMU_V1;
	}

	switch (pgtable) {
	case AMD_IOMMU_V1:
		ret = protection_domain_init_v1(domain, mode);
		break;
	default:
		ret = -EINVAL;
	}

	if (ret)
		goto out_err;

	pgtbl_ops = alloc_io_pgtable_ops(pgtable, &domain->iop.pgtbl_cfg, domain);
	if (!pgtbl_ops)
		goto out_err;

	return domain;
out_err:
	kfree(domain);
	return NULL;
}

static struct iommu_domain *amd_iommu_domain_alloc(unsigned type)
{
	struct protection_domain *domain;

	domain = protection_domain_alloc(type);
	if (!domain)
		return NULL;

	domain->domain.geometry.aperture_start = 0;
	domain->domain.geometry.aperture_end   = ~0ULL;
	domain->domain.geometry.force_aperture = true;

	if (type == IOMMU_DOMAIN_DMA &&
	    iommu_get_dma_cookie(&domain->domain) == -ENOMEM)
		goto free_domain;

	return &domain->domain;

free_domain:
	protection_domain_free(domain);

	return NULL;
}

static void amd_iommu_domain_free(struct iommu_domain *dom)
{
	struct protection_domain *domain;

	domain = to_pdomain(dom);

	if (domain->dev_cnt > 0)
		cleanup_domain(domain);

	BUG_ON(domain->dev_cnt != 0);

	if (!dom)
		return;

	if (dom->type == IOMMU_DOMAIN_DMA)
		iommu_put_dma_cookie(&domain->domain);

	if (domain->flags & PD_IOMMUV2_MASK)
		free_gcr3_table(domain);

	protection_domain_free(domain);
}

static void amd_iommu_detach_device(struct iommu_domain *dom,
				    struct device *dev)
{
	struct iommu_dev_data *dev_data = dev_iommu_priv_get(dev);
	int devid = get_device_id(dev);
	struct amd_iommu *iommu;

	if (!check_device(dev))
		return;

	if (dev_data->domain != NULL)
		detach_device(dev);

	iommu = amd_iommu_rlookup_table[devid];
	if (!iommu)
		return;

#ifdef CONFIG_IRQ_REMAP
	if (AMD_IOMMU_GUEST_IR_VAPIC(amd_iommu_guest_ir) &&
	    (dom->type == IOMMU_DOMAIN_UNMANAGED))
		dev_data->use_vapic = 0;
#endif

	iommu_completion_wait(iommu);
}

static int amd_iommu_attach_device(struct iommu_domain *dom,
				   struct device *dev)
{
	struct protection_domain *domain = to_pdomain(dom);
	struct iommu_dev_data *dev_data;
	struct amd_iommu *iommu;
	int ret;

	if (!check_device(dev))
		return -EINVAL;

	dev_data = dev_iommu_priv_get(dev);
	dev_data->defer_attach = false;

	iommu = amd_iommu_rlookup_table[dev_data->devid];
	if (!iommu)
		return -EINVAL;

	if (dev_data->domain)
		detach_device(dev);

	ret = attach_device(dev, domain);

#ifdef CONFIG_IRQ_REMAP
	if (AMD_IOMMU_GUEST_IR_VAPIC(amd_iommu_guest_ir)) {
		if (dom->type == IOMMU_DOMAIN_UNMANAGED)
			dev_data->use_vapic = 1;
		else
			dev_data->use_vapic = 0;
	}
#endif

	iommu_completion_wait(iommu);

	return ret;
}

static int amd_iommu_map(struct iommu_domain *dom, unsigned long iova,
			 phys_addr_t paddr, size_t page_size, int iommu_prot,
			 gfp_t gfp)
{
	struct protection_domain *domain = to_pdomain(dom);
	struct io_pgtable_ops *ops = &domain->iop.iop.ops;
	int prot = 0;
	int ret = -EINVAL;

	if ((amd_iommu_pgtable == AMD_IOMMU_V1) &&
	    (domain->iop.mode == PAGE_MODE_NONE))
		return -EINVAL;

	if (iommu_prot & IOMMU_READ)
		prot |= IOMMU_PROT_IR;
	if (iommu_prot & IOMMU_WRITE)
		prot |= IOMMU_PROT_IW;

	if (ops->map) {
		ret = ops->map(ops, iova, paddr, page_size, prot, gfp);
		domain_flush_np_cache(domain, iova, page_size);
	}

	return ret;
}

static size_t amd_iommu_unmap(struct iommu_domain *dom, unsigned long iova,
			      size_t page_size,
			      struct iommu_iotlb_gather *gather)
{
	struct protection_domain *domain = to_pdomain(dom);
	struct io_pgtable_ops *ops = &domain->iop.iop.ops;

	if ((amd_iommu_pgtable == AMD_IOMMU_V1) &&
	    (domain->iop.mode == PAGE_MODE_NONE))
		return 0;

	return (ops->unmap) ? ops->unmap(ops, iova, page_size, gather) : 0;
}

static phys_addr_t amd_iommu_iova_to_phys(struct iommu_domain *dom,
					  dma_addr_t iova)
{
	struct protection_domain *domain = to_pdomain(dom);
	struct io_pgtable_ops *ops = &domain->iop.iop.ops;

	return ops->iova_to_phys(ops, iova);
}

static bool amd_iommu_capable(enum iommu_cap cap)
{
	switch (cap) {
	case IOMMU_CAP_CACHE_COHERENCY:
		return true;
	case IOMMU_CAP_INTR_REMAP:
		return (irq_remapping_enabled == 1);
	case IOMMU_CAP_NOEXEC:
		return false;
	default:
		break;
	}

	return false;
}

static void amd_iommu_get_resv_regions(struct device *dev,
				       struct list_head *head)
{
	struct iommu_resv_region *region;
	struct unity_map_entry *entry;
	int devid;

	devid = get_device_id(dev);
	if (devid < 0)
		return;

	list_for_each_entry(entry, &amd_iommu_unity_map, list) {
		int type, prot = 0;
		size_t length;

		if (devid < entry->devid_start || devid > entry->devid_end)
			continue;

		type   = IOMMU_RESV_DIRECT;
		length = entry->address_end - entry->address_start;
		if (entry->prot & IOMMU_PROT_IR)
			prot |= IOMMU_READ;
		if (entry->prot & IOMMU_PROT_IW)
			prot |= IOMMU_WRITE;
		if (entry->prot & IOMMU_UNITY_MAP_FLAG_EXCL_RANGE)
			/* Exclusion range */
			type = IOMMU_RESV_RESERVED;

		region = iommu_alloc_resv_region(entry->address_start,
						 length, prot, type);
		if (!region) {
			dev_err(dev, "Out of memory allocating dm-regions\n");
			return;
		}
		list_add_tail(&region->list, head);
	}

	region = iommu_alloc_resv_region(MSI_RANGE_START,
					 MSI_RANGE_END - MSI_RANGE_START + 1,
					 0, IOMMU_RESV_MSI);
	if (!region)
		return;
	list_add_tail(&region->list, head);

	region = iommu_alloc_resv_region(HT_RANGE_START,
					 HT_RANGE_END - HT_RANGE_START + 1,
					 0, IOMMU_RESV_RESERVED);
	if (!region)
		return;
	list_add_tail(&region->list, head);
}

bool amd_iommu_is_attach_deferred(struct iommu_domain *domain,
				  struct device *dev)
{
	struct iommu_dev_data *dev_data = dev_iommu_priv_get(dev);

	return dev_data->defer_attach;
}
EXPORT_SYMBOL_GPL(amd_iommu_is_attach_deferred);

static void amd_iommu_flush_iotlb_all(struct iommu_domain *domain)
{
	struct protection_domain *dom = to_pdomain(domain);
	unsigned long flags;

	spin_lock_irqsave(&dom->lock, flags);
	amd_iommu_domain_flush_tlb_pde(dom);
	amd_iommu_domain_flush_complete(dom);
	spin_unlock_irqrestore(&dom->lock, flags);
}

static void amd_iommu_iotlb_sync(struct iommu_domain *domain,
				 struct iommu_iotlb_gather *gather)
{
	amd_iommu_flush_iotlb_all(domain);
}

static int amd_iommu_def_domain_type(struct device *dev)
{
	struct iommu_dev_data *dev_data;

	dev_data = dev_iommu_priv_get(dev);
	if (!dev_data)
		return 0;

	/*
	 * Do not identity map IOMMUv2 capable devices when memory encryption is
	 * active, because some of those devices (AMD GPUs) don't have the
	 * encryption bit in their DMA-mask and require remapping.
	 */
	if (!mem_encrypt_active() && dev_data->iommu_v2)
		return IOMMU_DOMAIN_IDENTITY;

	return 0;
}

const struct iommu_ops amd_iommu_ops = {
	.capable = amd_iommu_capable,
	.domain_alloc = amd_iommu_domain_alloc,
	.domain_free  = amd_iommu_domain_free,
	.attach_dev = amd_iommu_attach_device,
	.detach_dev = amd_iommu_detach_device,
	.map = amd_iommu_map,
	.unmap = amd_iommu_unmap,
	.iova_to_phys = amd_iommu_iova_to_phys,
	.probe_device = amd_iommu_probe_device,
	.release_device = amd_iommu_release_device,
	.probe_finalize = amd_iommu_probe_finalize,
	.device_group = amd_iommu_device_group,
	.get_resv_regions = amd_iommu_get_resv_regions,
	.put_resv_regions = generic_iommu_put_resv_regions,
	.is_attach_deferred = amd_iommu_is_attach_deferred,
	.pgsize_bitmap	= AMD_IOMMU_PGSIZES,
	.flush_iotlb_all = amd_iommu_flush_iotlb_all,
	.iotlb_sync = amd_iommu_iotlb_sync,
	.def_domain_type = amd_iommu_def_domain_type,
};

/*****************************************************************************
 *
 * The next functions do a basic initialization of IOMMU for pass through
 * mode
 *
 * In passthrough mode the IOMMU is initialized and enabled but not used for
 * DMA-API translation.
 *
 *****************************************************************************/

/* IOMMUv2 specific functions */
int amd_iommu_register_ppr_notifier(struct notifier_block *nb)
{
	return atomic_notifier_chain_register(&ppr_notifier, nb);
}
EXPORT_SYMBOL(amd_iommu_register_ppr_notifier);

int amd_iommu_unregister_ppr_notifier(struct notifier_block *nb)
{
	return atomic_notifier_chain_unregister(&ppr_notifier, nb);
}
EXPORT_SYMBOL(amd_iommu_unregister_ppr_notifier);

void amd_iommu_domain_direct_map(struct iommu_domain *dom)
{
	struct protection_domain *domain = to_pdomain(dom);
	unsigned long flags;

	spin_lock_irqsave(&domain->lock, flags);

	if (domain->iop.pgtbl_cfg.tlb)
		free_io_pgtable_ops(&domain->iop.iop.ops);

	spin_unlock_irqrestore(&domain->lock, flags);
}
EXPORT_SYMBOL(amd_iommu_domain_direct_map);

int amd_iommu_domain_enable_v2(struct iommu_domain *dom, int pasids)
{
	struct protection_domain *domain = to_pdomain(dom);
	unsigned long flags;
	int levels, ret;

	/* Number of GCR3 table levels required */
	for (levels = 0; (pasids - 1) & ~0x1ff; pasids >>= 9)
		levels += 1;

	if (levels > amd_iommu_max_glx_val)
		return -EINVAL;

	spin_lock_irqsave(&domain->lock, flags);

	/*
	 * Save us all sanity checks whether devices already in the
	 * domain support IOMMUv2. Just force that the domain has no
	 * devices attached when it is switched into IOMMUv2 mode.
	 */
	ret = -EBUSY;
	if (domain->dev_cnt > 0 || domain->flags & PD_IOMMUV2_MASK)
		goto out;

	ret = -ENOMEM;
	domain->gcr3_tbl = (void *)get_zeroed_page(GFP_ATOMIC);
	if (domain->gcr3_tbl == NULL)
		goto out;

	domain->glx      = levels;
	domain->flags   |= PD_IOMMUV2_MASK;

	amd_iommu_domain_update(domain);

	ret = 0;

out:
	spin_unlock_irqrestore(&domain->lock, flags);

	return ret;
}
EXPORT_SYMBOL(amd_iommu_domain_enable_v2);

static int __flush_pasid(struct protection_domain *domain, u32 pasid,
			 u64 address, bool size)
{
	struct iommu_dev_data *dev_data;
	struct iommu_cmd cmd;
	int i, ret;

	if (!(domain->flags & PD_IOMMUV2_MASK))
		return -EINVAL;

	build_inv_iommu_pasid(&cmd, domain->id, pasid, address, size);

	/*
	 * IOMMU TLB needs to be flushed before Device TLB to
	 * prevent device TLB refill from IOMMU TLB
	 */
	for (i = 0; i < amd_iommu_get_num_iommus(); ++i) {
		if (domain->dev_iommu[i] == 0)
			continue;

		ret = iommu_queue_command(amd_iommus[i], &cmd);
		if (ret != 0)
			goto out;
	}

	/* Wait until IOMMU TLB flushes are complete */
	amd_iommu_domain_flush_complete(domain);

	/* Now flush device TLBs */
	list_for_each_entry(dev_data, &domain->dev_list, list) {
		struct amd_iommu *iommu;
		int qdep;

		/*
		   There might be non-IOMMUv2 capable devices in an IOMMUv2
		 * domain.
		 */
		if (!dev_data->ats.enabled)
			continue;

		qdep  = dev_data->ats.qdep;
		iommu = amd_iommu_rlookup_table[dev_data->devid];

		build_inv_iotlb_pasid(&cmd, dev_data->devid, pasid,
				      qdep, address, size);

		ret = iommu_queue_command(iommu, &cmd);
		if (ret != 0)
			goto out;
	}

	/* Wait until all device TLBs are flushed */
	amd_iommu_domain_flush_complete(domain);

	ret = 0;

out:

	return ret;
}

static int __amd_iommu_flush_page(struct protection_domain *domain, u32 pasid,
				  u64 address)
{
	return __flush_pasid(domain, pasid, address, false);
}

int amd_iommu_flush_page(struct iommu_domain *dom, u32 pasid,
			 u64 address)
{
	struct protection_domain *domain = to_pdomain(dom);
	unsigned long flags;
	int ret;

	spin_lock_irqsave(&domain->lock, flags);
	ret = __amd_iommu_flush_page(domain, pasid, address);
	spin_unlock_irqrestore(&domain->lock, flags);

	return ret;
}
EXPORT_SYMBOL(amd_iommu_flush_page);

static int __amd_iommu_flush_tlb(struct protection_domain *domain, u32 pasid)
{
	return __flush_pasid(domain, pasid, CMD_INV_IOMMU_ALL_PAGES_ADDRESS,
			     true);
}

int amd_iommu_flush_tlb(struct iommu_domain *dom, u32 pasid)
{
	struct protection_domain *domain = to_pdomain(dom);
	unsigned long flags;
	int ret;

	spin_lock_irqsave(&domain->lock, flags);
	ret = __amd_iommu_flush_tlb(domain, pasid);
	spin_unlock_irqrestore(&domain->lock, flags);

	return ret;
}
EXPORT_SYMBOL(amd_iommu_flush_tlb);

static u64 *__get_gcr3_pte(u64 *root, int level, u32 pasid, bool alloc)
{
	int index;
	u64 *pte;

	while (true) {

		index = (pasid >> (9 * level)) & 0x1ff;
		pte   = &root[index];

		if (level == 0)
			break;

		if (!(*pte & GCR3_VALID)) {
			if (!alloc)
				return NULL;

			root = (void *)get_zeroed_page(GFP_ATOMIC);
			if (root == NULL)
				return NULL;

			*pte = iommu_virt_to_phys(root) | GCR3_VALID;
		}

		root = iommu_phys_to_virt(*pte & PAGE_MASK);

		level -= 1;
	}

	return pte;
}

static int __set_gcr3(struct protection_domain *domain, u32 pasid,
		      unsigned long cr3)
{
	u64 *pte;

	if (domain->iop.mode != PAGE_MODE_NONE)
		return -EINVAL;

	pte = __get_gcr3_pte(domain->gcr3_tbl, domain->glx, pasid, true);
	if (pte == NULL)
		return -ENOMEM;

	*pte = (cr3 & PAGE_MASK) | GCR3_VALID;

	return __amd_iommu_flush_tlb(domain, pasid);
}

static int __clear_gcr3(struct protection_domain *domain, u32 pasid)
{
	u64 *pte;

	if (domain->iop.mode != PAGE_MODE_NONE)
		return -EINVAL;

	pte = __get_gcr3_pte(domain->gcr3_tbl, domain->glx, pasid, false);
	if (pte == NULL)
		return 0;

	*pte = 0;

	return __amd_iommu_flush_tlb(domain, pasid);
}

int amd_iommu_domain_set_gcr3(struct iommu_domain *dom, u32 pasid,
			      unsigned long cr3)
{
	struct protection_domain *domain = to_pdomain(dom);
	unsigned long flags;
	int ret;

	spin_lock_irqsave(&domain->lock, flags);
	ret = __set_gcr3(domain, pasid, cr3);
	spin_unlock_irqrestore(&domain->lock, flags);

	return ret;
}
EXPORT_SYMBOL(amd_iommu_domain_set_gcr3);

int amd_iommu_domain_clear_gcr3(struct iommu_domain *dom, u32 pasid)
{
	struct protection_domain *domain = to_pdomain(dom);
	unsigned long flags;
	int ret;

	spin_lock_irqsave(&domain->lock, flags);
	ret = __clear_gcr3(domain, pasid);
	spin_unlock_irqrestore(&domain->lock, flags);

	return ret;
}
EXPORT_SYMBOL(amd_iommu_domain_clear_gcr3);

int amd_iommu_complete_ppr(struct pci_dev *pdev, u32 pasid,
			   int status, int tag)
{
	struct iommu_dev_data *dev_data;
	struct amd_iommu *iommu;
	struct iommu_cmd cmd;

	dev_data = dev_iommu_priv_get(&pdev->dev);
	iommu    = amd_iommu_rlookup_table[dev_data->devid];

	build_complete_ppr(&cmd, dev_data->devid, pasid, status,
			   tag, dev_data->pri_tlp);

	return iommu_queue_command(iommu, &cmd);
}
EXPORT_SYMBOL(amd_iommu_complete_ppr);

int amd_iommu_device_info(struct pci_dev *pdev,
                          struct amd_iommu_device_info *info)
{
	int max_pasids;
	int pos;

	if (pdev == NULL || info == NULL)
		return -EINVAL;

	if (!amd_iommu_v2_supported())
		return -EINVAL;

	memset(info, 0, sizeof(*info));

	if (pci_ats_supported(pdev))
		info->flags |= AMD_IOMMU_DEVICE_FLAG_ATS_SUP;

	pos = pci_find_ext_capability(pdev, PCI_EXT_CAP_ID_PRI);
	if (pos)
		info->flags |= AMD_IOMMU_DEVICE_FLAG_PRI_SUP;

	pos = pci_find_ext_capability(pdev, PCI_EXT_CAP_ID_PASID);
	if (pos) {
		int features;

		max_pasids = 1 << (9 * (amd_iommu_max_glx_val + 1));
		max_pasids = min(max_pasids, (1 << 20));

		info->flags |= AMD_IOMMU_DEVICE_FLAG_PASID_SUP;
		info->max_pasids = min(pci_max_pasids(pdev), max_pasids);

		features = pci_pasid_features(pdev);
		if (features & PCI_PASID_CAP_EXEC)
			info->flags |= AMD_IOMMU_DEVICE_FLAG_EXEC_SUP;
		if (features & PCI_PASID_CAP_PRIV)
			info->flags |= AMD_IOMMU_DEVICE_FLAG_PRIV_SUP;
	}

	return 0;
}
EXPORT_SYMBOL(amd_iommu_device_info);

#ifdef CONFIG_IRQ_REMAP

/*****************************************************************************
 *
 * Interrupt Remapping Implementation
 *
 *****************************************************************************/

static struct irq_chip amd_ir_chip;
static DEFINE_SPINLOCK(iommu_table_lock);

static void set_dte_irq_entry(u16 devid, struct irq_remap_table *table)
{
	u64 dte;

	dte	= amd_iommu_dev_table[devid].data[2];
	dte	&= ~DTE_IRQ_PHYS_ADDR_MASK;
	dte	|= iommu_virt_to_phys(table->table);
	dte	|= DTE_IRQ_REMAP_INTCTL;
	dte	|= DTE_INTTABLEN;
	dte	|= DTE_IRQ_REMAP_ENABLE;

	amd_iommu_dev_table[devid].data[2] = dte;
}

static struct irq_remap_table *get_irq_table(u16 devid)
{
	struct irq_remap_table *table;

	if (WARN_ONCE(!amd_iommu_rlookup_table[devid],
		      "%s: no iommu for devid %x\n", __func__, devid))
		return NULL;

	table = irq_lookup_table[devid];
	if (WARN_ONCE(!table, "%s: no table for devid %x\n", __func__, devid))
		return NULL;

	return table;
}

static struct irq_remap_table *__alloc_irq_table(void)
{
	struct irq_remap_table *table;

	table = kzalloc(sizeof(*table), GFP_KERNEL);
	if (!table)
		return NULL;

	table->table = kmem_cache_alloc(amd_iommu_irq_cache, GFP_KERNEL);
	if (!table->table) {
		kfree(table);
		return NULL;
	}
	raw_spin_lock_init(&table->lock);

	if (!AMD_IOMMU_GUEST_IR_GA(amd_iommu_guest_ir))
		memset(table->table, 0,
		       MAX_IRQS_PER_TABLE * sizeof(u32));
	else
		memset(table->table, 0,
		       (MAX_IRQS_PER_TABLE * (sizeof(u64) * 2)));
	return table;
}

static void set_remap_table_entry(struct amd_iommu *iommu, u16 devid,
				  struct irq_remap_table *table)
{
	irq_lookup_table[devid] = table;
	set_dte_irq_entry(devid, table);
	iommu_flush_dte(iommu, devid);
}

static int set_remap_table_entry_alias(struct pci_dev *pdev, u16 alias,
				       void *data)
{
	struct irq_remap_table *table = data;

	irq_lookup_table[alias] = table;
	set_dte_irq_entry(alias, table);

	iommu_flush_dte(amd_iommu_rlookup_table[alias], alias);

	return 0;
}

static struct irq_remap_table *alloc_irq_table(u16 devid, struct pci_dev *pdev)
{
	struct irq_remap_table *table = NULL;
	struct irq_remap_table *new_table = NULL;
	struct amd_iommu *iommu;
	unsigned long flags;
	u16 alias;

	spin_lock_irqsave(&iommu_table_lock, flags);

	iommu = amd_iommu_rlookup_table[devid];
	if (!iommu)
		goto out_unlock;

	table = irq_lookup_table[devid];
	if (table)
		goto out_unlock;

	alias = amd_iommu_alias_table[devid];
	table = irq_lookup_table[alias];
	if (table) {
		set_remap_table_entry(iommu, devid, table);
		goto out_wait;
	}
	spin_unlock_irqrestore(&iommu_table_lock, flags);

	/* Nothing there yet, allocate new irq remapping table */
	new_table = __alloc_irq_table();
	if (!new_table)
		return NULL;

	spin_lock_irqsave(&iommu_table_lock, flags);

	table = irq_lookup_table[devid];
	if (table)
		goto out_unlock;

	table = irq_lookup_table[alias];
	if (table) {
		set_remap_table_entry(iommu, devid, table);
		goto out_wait;
	}

	table = new_table;
	new_table = NULL;

	if (pdev)
		pci_for_each_dma_alias(pdev, set_remap_table_entry_alias,
				       table);
	else
		set_remap_table_entry(iommu, devid, table);

	if (devid != alias)
		set_remap_table_entry(iommu, alias, table);

out_wait:
	iommu_completion_wait(iommu);

out_unlock:
	spin_unlock_irqrestore(&iommu_table_lock, flags);

	if (new_table) {
		kmem_cache_free(amd_iommu_irq_cache, new_table->table);
		kfree(new_table);
	}
	return table;
}

static int alloc_irq_index(u16 devid, int count, bool align,
			   struct pci_dev *pdev)
{
	struct irq_remap_table *table;
	int index, c, alignment = 1;
	unsigned long flags;
	struct amd_iommu *iommu = amd_iommu_rlookup_table[devid];

	if (!iommu)
		return -ENODEV;

	table = alloc_irq_table(devid, pdev);
	if (!table)
		return -ENODEV;

	if (align)
		alignment = roundup_pow_of_two(count);

	raw_spin_lock_irqsave(&table->lock, flags);

	/* Scan table for free entries */
	for (index = ALIGN(table->min_index, alignment), c = 0;
	     index < MAX_IRQS_PER_TABLE;) {
		if (!iommu->irte_ops->is_allocated(table, index)) {
			c += 1;
		} else {
			c     = 0;
			index = ALIGN(index + 1, alignment);
			continue;
		}

		if (c == count)	{
			for (; c != 0; --c)
				iommu->irte_ops->set_allocated(table, index - c + 1);

			index -= count - 1;
			goto out;
		}

		index++;
	}

	index = -ENOSPC;

out:
	raw_spin_unlock_irqrestore(&table->lock, flags);

	return index;
}

static int modify_irte_ga(u16 devid, int index, struct irte_ga *irte,
			  struct amd_ir_data *data)
{
	bool ret;
	struct irq_remap_table *table;
	struct amd_iommu *iommu;
	unsigned long flags;
	struct irte_ga *entry;

	iommu = amd_iommu_rlookup_table[devid];
	if (iommu == NULL)
		return -EINVAL;

	table = get_irq_table(devid);
	if (!table)
		return -ENOMEM;

	raw_spin_lock_irqsave(&table->lock, flags);

	entry = (struct irte_ga *)table->table;
	entry = &entry[index];

	ret = cmpxchg_double(&entry->lo.val, &entry->hi.val,
			     entry->lo.val, entry->hi.val,
			     irte->lo.val, irte->hi.val);
	/*
	 * We use cmpxchg16 to atomically update the 128-bit IRTE,
	 * and it cannot be updated by the hardware or other processors
	 * behind us, so the return value of cmpxchg16 should be the
	 * same as the old value.
	 */
	WARN_ON(!ret);

	if (data)
		data->ref = entry;

	raw_spin_unlock_irqrestore(&table->lock, flags);

	iommu_flush_irt(iommu, devid);
	iommu_completion_wait(iommu);

	return 0;
}

static int modify_irte(u16 devid, int index, union irte *irte)
{
	struct irq_remap_table *table;
	struct amd_iommu *iommu;
	unsigned long flags;

	iommu = amd_iommu_rlookup_table[devid];
	if (iommu == NULL)
		return -EINVAL;

	table = get_irq_table(devid);
	if (!table)
		return -ENOMEM;

	raw_spin_lock_irqsave(&table->lock, flags);
	table->table[index] = irte->val;
	raw_spin_unlock_irqrestore(&table->lock, flags);

	iommu_flush_irt(iommu, devid);
	iommu_completion_wait(iommu);

	return 0;
}

static void free_irte(u16 devid, int index)
{
	struct irq_remap_table *table;
	struct amd_iommu *iommu;
	unsigned long flags;

	iommu = amd_iommu_rlookup_table[devid];
	if (iommu == NULL)
		return;

	table = get_irq_table(devid);
	if (!table)
		return;

	raw_spin_lock_irqsave(&table->lock, flags);
	iommu->irte_ops->clear_allocated(table, index);
	raw_spin_unlock_irqrestore(&table->lock, flags);

	iommu_flush_irt(iommu, devid);
	iommu_completion_wait(iommu);
}

static void irte_prepare(void *entry,
			 u32 delivery_mode, bool dest_mode,
			 u8 vector, u32 dest_apicid, int devid)
{
	union irte *irte = (union irte *) entry;

	irte->val                = 0;
	irte->fields.vector      = vector;
	irte->fields.int_type    = delivery_mode;
	irte->fields.destination = dest_apicid;
	irte->fields.dm          = dest_mode;
	irte->fields.valid       = 1;
}

static void irte_ga_prepare(void *entry,
			    u32 delivery_mode, bool dest_mode,
			    u8 vector, u32 dest_apicid, int devid)
{
	struct irte_ga *irte = (struct irte_ga *) entry;

	irte->lo.val                      = 0;
	irte->hi.val                      = 0;
	irte->lo.fields_remap.int_type    = delivery_mode;
	irte->lo.fields_remap.dm          = dest_mode;
	irte->hi.fields.vector            = vector;
	irte->lo.fields_remap.destination = APICID_TO_IRTE_DEST_LO(dest_apicid);
	irte->hi.fields.destination       = APICID_TO_IRTE_DEST_HI(dest_apicid);
	irte->lo.fields_remap.valid       = 1;
}

static void irte_activate(void *entry, u16 devid, u16 index)
{
	union irte *irte = (union irte *) entry;

	irte->fields.valid = 1;
	modify_irte(devid, index, irte);
}

static void irte_ga_activate(void *entry, u16 devid, u16 index)
{
	struct irte_ga *irte = (struct irte_ga *) entry;

	irte->lo.fields_remap.valid = 1;
	modify_irte_ga(devid, index, irte, NULL);
}

static void irte_deactivate(void *entry, u16 devid, u16 index)
{
	union irte *irte = (union irte *) entry;

	irte->fields.valid = 0;
	modify_irte(devid, index, irte);
}

static void irte_ga_deactivate(void *entry, u16 devid, u16 index)
{
	struct irte_ga *irte = (struct irte_ga *) entry;

	irte->lo.fields_remap.valid = 0;
	modify_irte_ga(devid, index, irte, NULL);
}

static void irte_set_affinity(void *entry, u16 devid, u16 index,
			      u8 vector, u32 dest_apicid)
{
	union irte *irte = (union irte *) entry;

	irte->fields.vector = vector;
	irte->fields.destination = dest_apicid;
	modify_irte(devid, index, irte);
}

static void irte_ga_set_affinity(void *entry, u16 devid, u16 index,
				 u8 vector, u32 dest_apicid)
{
	struct irte_ga *irte = (struct irte_ga *) entry;

	if (!irte->lo.fields_remap.guest_mode) {
		irte->hi.fields.vector = vector;
		irte->lo.fields_remap.destination =
					APICID_TO_IRTE_DEST_LO(dest_apicid);
		irte->hi.fields.destination =
					APICID_TO_IRTE_DEST_HI(dest_apicid);
		modify_irte_ga(devid, index, irte, NULL);
	}
}

#define IRTE_ALLOCATED (~1U)
static void irte_set_allocated(struct irq_remap_table *table, int index)
{
	table->table[index] = IRTE_ALLOCATED;
}

static void irte_ga_set_allocated(struct irq_remap_table *table, int index)
{
	struct irte_ga *ptr = (struct irte_ga *)table->table;
	struct irte_ga *irte = &ptr[index];

	memset(&irte->lo.val, 0, sizeof(u64));
	memset(&irte->hi.val, 0, sizeof(u64));
	irte->hi.fields.vector = 0xff;
}

static bool irte_is_allocated(struct irq_remap_table *table, int index)
{
	union irte *ptr = (union irte *)table->table;
	union irte *irte = &ptr[index];

	return irte->val != 0;
}

static bool irte_ga_is_allocated(struct irq_remap_table *table, int index)
{
	struct irte_ga *ptr = (struct irte_ga *)table->table;
	struct irte_ga *irte = &ptr[index];

	return irte->hi.fields.vector != 0;
}

static void irte_clear_allocated(struct irq_remap_table *table, int index)
{
	table->table[index] = 0;
}

static void irte_ga_clear_allocated(struct irq_remap_table *table, int index)
{
	struct irte_ga *ptr = (struct irte_ga *)table->table;
	struct irte_ga *irte = &ptr[index];

	memset(&irte->lo.val, 0, sizeof(u64));
	memset(&irte->hi.val, 0, sizeof(u64));
}

static int get_devid(struct irq_alloc_info *info)
{
	switch (info->type) {
	case X86_IRQ_ALLOC_TYPE_IOAPIC:
		return get_ioapic_devid(info->devid);
	case X86_IRQ_ALLOC_TYPE_HPET:
		return get_hpet_devid(info->devid);
	case X86_IRQ_ALLOC_TYPE_PCI_MSI:
	case X86_IRQ_ALLOC_TYPE_PCI_MSIX:
		return get_device_id(msi_desc_to_dev(info->desc));
	default:
		WARN_ON_ONCE(1);
		return -1;
	}
}

struct irq_remap_ops amd_iommu_irq_ops = {
	.prepare		= amd_iommu_prepare,
	.enable			= amd_iommu_enable,
	.disable		= amd_iommu_disable,
	.reenable		= amd_iommu_reenable,
	.enable_faulting	= amd_iommu_enable_faulting,
};

static void fill_msi_msg(struct msi_msg *msg, u32 index)
{
	msg->data = index;
	msg->address_lo = 0;
	msg->arch_addr_lo.base_address = X86_MSI_BASE_ADDRESS_LOW;
	msg->address_hi = X86_MSI_BASE_ADDRESS_HIGH;
}

static void irq_remapping_prepare_irte(struct amd_ir_data *data,
				       struct irq_cfg *irq_cfg,
				       struct irq_alloc_info *info,
				       int devid, int index, int sub_handle)
{
	struct irq_2_irte *irte_info = &data->irq_2_irte;
	struct amd_iommu *iommu = amd_iommu_rlookup_table[devid];

	if (!iommu)
		return;

	data->irq_2_irte.devid = devid;
	data->irq_2_irte.index = index + sub_handle;
	iommu->irte_ops->prepare(data->entry, apic->delivery_mode,
				 apic->dest_mode_logical, irq_cfg->vector,
				 irq_cfg->dest_apicid, devid);

	switch (info->type) {
	case X86_IRQ_ALLOC_TYPE_IOAPIC:
	case X86_IRQ_ALLOC_TYPE_HPET:
	case X86_IRQ_ALLOC_TYPE_PCI_MSI:
	case X86_IRQ_ALLOC_TYPE_PCI_MSIX:
		fill_msi_msg(&data->msi_entry, irte_info->index);
		break;

	default:
		BUG_ON(1);
		break;
	}
}

struct amd_irte_ops irte_32_ops = {
	.prepare = irte_prepare,
	.activate = irte_activate,
	.deactivate = irte_deactivate,
	.set_affinity = irte_set_affinity,
	.set_allocated = irte_set_allocated,
	.is_allocated = irte_is_allocated,
	.clear_allocated = irte_clear_allocated,
};

struct amd_irte_ops irte_128_ops = {
	.prepare = irte_ga_prepare,
	.activate = irte_ga_activate,
	.deactivate = irte_ga_deactivate,
	.set_affinity = irte_ga_set_affinity,
	.set_allocated = irte_ga_set_allocated,
	.is_allocated = irte_ga_is_allocated,
	.clear_allocated = irte_ga_clear_allocated,
};

static int irq_remapping_alloc(struct irq_domain *domain, unsigned int virq,
			       unsigned int nr_irqs, void *arg)
{
	struct irq_alloc_info *info = arg;
	struct irq_data *irq_data;
	struct amd_ir_data *data = NULL;
	struct irq_cfg *cfg;
	int i, ret, devid;
	int index;

	if (!info)
		return -EINVAL;
	if (nr_irqs > 1 && info->type != X86_IRQ_ALLOC_TYPE_PCI_MSI &&
	    info->type != X86_IRQ_ALLOC_TYPE_PCI_MSIX)
		return -EINVAL;

	/*
	 * With IRQ remapping enabled, don't need contiguous CPU vectors
	 * to support multiple MSI interrupts.
	 */
	if (info->type == X86_IRQ_ALLOC_TYPE_PCI_MSI)
		info->flags &= ~X86_IRQ_ALLOC_CONTIGUOUS_VECTORS;

	devid = get_devid(info);
	if (devid < 0)
		return -EINVAL;

	ret = irq_domain_alloc_irqs_parent(domain, virq, nr_irqs, arg);
	if (ret < 0)
		return ret;

	if (info->type == X86_IRQ_ALLOC_TYPE_IOAPIC) {
		struct irq_remap_table *table;
		struct amd_iommu *iommu;

		table = alloc_irq_table(devid, NULL);
		if (table) {
			if (!table->min_index) {
				/*
				 * Keep the first 32 indexes free for IOAPIC
				 * interrupts.
				 */
				table->min_index = 32;
				iommu = amd_iommu_rlookup_table[devid];
				for (i = 0; i < 32; ++i)
					iommu->irte_ops->set_allocated(table, i);
			}
			WARN_ON(table->min_index != 32);
			index = info->ioapic.pin;
		} else {
			index = -ENOMEM;
		}
	} else if (info->type == X86_IRQ_ALLOC_TYPE_PCI_MSI ||
		   info->type == X86_IRQ_ALLOC_TYPE_PCI_MSIX) {
		bool align = (info->type == X86_IRQ_ALLOC_TYPE_PCI_MSI);

		index = alloc_irq_index(devid, nr_irqs, align,
					msi_desc_to_pci_dev(info->desc));
	} else {
		index = alloc_irq_index(devid, nr_irqs, false, NULL);
	}

	if (index < 0) {
		pr_warn("Failed to allocate IRTE\n");
		ret = index;
		goto out_free_parent;
	}

	for (i = 0; i < nr_irqs; i++) {
		irq_data = irq_domain_get_irq_data(domain, virq + i);
		cfg = irq_data ? irqd_cfg(irq_data) : NULL;
		if (!cfg) {
			ret = -EINVAL;
			goto out_free_data;
		}

		ret = -ENOMEM;
		data = kzalloc(sizeof(*data), GFP_KERNEL);
		if (!data)
			goto out_free_data;

		if (!AMD_IOMMU_GUEST_IR_GA(amd_iommu_guest_ir))
			data->entry = kzalloc(sizeof(union irte), GFP_KERNEL);
		else
			data->entry = kzalloc(sizeof(struct irte_ga),
						     GFP_KERNEL);
		if (!data->entry) {
			kfree(data);
			goto out_free_data;
		}

		irq_data->hwirq = (devid << 16) + i;
		irq_data->chip_data = data;
		irq_data->chip = &amd_ir_chip;
		irq_remapping_prepare_irte(data, cfg, info, devid, index, i);
		irq_set_status_flags(virq + i, IRQ_MOVE_PCNTXT);
	}

	return 0;

out_free_data:
	for (i--; i >= 0; i--) {
		irq_data = irq_domain_get_irq_data(domain, virq + i);
		if (irq_data)
			kfree(irq_data->chip_data);
	}
	for (i = 0; i < nr_irqs; i++)
		free_irte(devid, index + i);
out_free_parent:
	irq_domain_free_irqs_common(domain, virq, nr_irqs);
	return ret;
}

static void irq_remapping_free(struct irq_domain *domain, unsigned int virq,
			       unsigned int nr_irqs)
{
	struct irq_2_irte *irte_info;
	struct irq_data *irq_data;
	struct amd_ir_data *data;
	int i;

	for (i = 0; i < nr_irqs; i++) {
		irq_data = irq_domain_get_irq_data(domain, virq  + i);
		if (irq_data && irq_data->chip_data) {
			data = irq_data->chip_data;
			irte_info = &data->irq_2_irte;
			free_irte(irte_info->devid, irte_info->index);
			kfree(data->entry);
			kfree(data);
		}
	}
	irq_domain_free_irqs_common(domain, virq, nr_irqs);
}

static void amd_ir_update_irte(struct irq_data *irqd, struct amd_iommu *iommu,
			       struct amd_ir_data *ir_data,
			       struct irq_2_irte *irte_info,
			       struct irq_cfg *cfg);

static int irq_remapping_activate(struct irq_domain *domain,
				  struct irq_data *irq_data, bool reserve)
{
	struct amd_ir_data *data = irq_data->chip_data;
	struct irq_2_irte *irte_info = &data->irq_2_irte;
	struct amd_iommu *iommu = amd_iommu_rlookup_table[irte_info->devid];
	struct irq_cfg *cfg = irqd_cfg(irq_data);

	if (!iommu)
		return 0;

	iommu->irte_ops->activate(data->entry, irte_info->devid,
				  irte_info->index);
	amd_ir_update_irte(irq_data, iommu, data, irte_info, cfg);
	return 0;
}

static void irq_remapping_deactivate(struct irq_domain *domain,
				     struct irq_data *irq_data)
{
	struct amd_ir_data *data = irq_data->chip_data;
	struct irq_2_irte *irte_info = &data->irq_2_irte;
	struct amd_iommu *iommu = amd_iommu_rlookup_table[irte_info->devid];

	if (iommu)
		iommu->irte_ops->deactivate(data->entry, irte_info->devid,
					    irte_info->index);
}

static int irq_remapping_select(struct irq_domain *d, struct irq_fwspec *fwspec,
				enum irq_domain_bus_token bus_token)
{
	struct amd_iommu *iommu;
	int devid = -1;

	if (!amd_iommu_irq_remap)
		return 0;

	if (x86_fwspec_is_ioapic(fwspec))
		devid = get_ioapic_devid(fwspec->param[0]);
	else if (x86_fwspec_is_hpet(fwspec))
		devid = get_hpet_devid(fwspec->param[0]);

	if (devid < 0)
		return 0;

	iommu = amd_iommu_rlookup_table[devid];
	return iommu && iommu->ir_domain == d;
}

static const struct irq_domain_ops amd_ir_domain_ops = {
	.select = irq_remapping_select,
	.alloc = irq_remapping_alloc,
	.free = irq_remapping_free,
	.activate = irq_remapping_activate,
	.deactivate = irq_remapping_deactivate,
};

int amd_iommu_activate_guest_mode(void *data)
{
	struct amd_ir_data *ir_data = (struct amd_ir_data *)data;
	struct irte_ga *entry = (struct irte_ga *) ir_data->entry;
	u64 valid;

	if (!AMD_IOMMU_GUEST_IR_VAPIC(amd_iommu_guest_ir) ||
	    !entry || entry->lo.fields_vapic.guest_mode)
		return 0;

	valid = entry->lo.fields_vapic.valid;

	entry->lo.val = 0;
	entry->hi.val = 0;

	entry->lo.fields_vapic.valid       = valid;
	entry->lo.fields_vapic.guest_mode  = 1;
	entry->lo.fields_vapic.ga_log_intr = 1;
	entry->hi.fields.ga_root_ptr       = ir_data->ga_root_ptr;
	entry->hi.fields.vector            = ir_data->ga_vector;
	entry->lo.fields_vapic.ga_tag      = ir_data->ga_tag;

	return modify_irte_ga(ir_data->irq_2_irte.devid,
			      ir_data->irq_2_irte.index, entry, ir_data);
}
EXPORT_SYMBOL(amd_iommu_activate_guest_mode);

int amd_iommu_deactivate_guest_mode(void *data)
{
	struct amd_ir_data *ir_data = (struct amd_ir_data *)data;
	struct irte_ga *entry = (struct irte_ga *) ir_data->entry;
	struct irq_cfg *cfg = ir_data->cfg;
	u64 valid;

	if (!AMD_IOMMU_GUEST_IR_VAPIC(amd_iommu_guest_ir) ||
	    !entry || !entry->lo.fields_vapic.guest_mode)
		return 0;

	valid = entry->lo.fields_remap.valid;

	entry->lo.val = 0;
	entry->hi.val = 0;

	entry->lo.fields_remap.valid       = valid;
	entry->lo.fields_remap.dm          = apic->dest_mode_logical;
	entry->lo.fields_remap.int_type    = apic->delivery_mode;
	entry->hi.fields.vector            = cfg->vector;
	entry->lo.fields_remap.destination =
				APICID_TO_IRTE_DEST_LO(cfg->dest_apicid);
	entry->hi.fields.destination =
				APICID_TO_IRTE_DEST_HI(cfg->dest_apicid);

	return modify_irte_ga(ir_data->irq_2_irte.devid,
			      ir_data->irq_2_irte.index, entry, ir_data);
}
EXPORT_SYMBOL(amd_iommu_deactivate_guest_mode);

static int amd_ir_set_vcpu_affinity(struct irq_data *data, void *vcpu_info)
{
	int ret;
	struct amd_iommu *iommu;
	struct amd_iommu_pi_data *pi_data = vcpu_info;
	struct vcpu_data *vcpu_pi_info = pi_data->vcpu_data;
	struct amd_ir_data *ir_data = data->chip_data;
	struct irq_2_irte *irte_info = &ir_data->irq_2_irte;
	struct iommu_dev_data *dev_data = search_dev_data(irte_info->devid);

	/* Note:
	 * This device has never been set up for guest mode.
	 * we should not modify the IRTE
	 */
	if (!dev_data || !dev_data->use_vapic)
		return 0;

	ir_data->cfg = irqd_cfg(data);
	pi_data->ir_data = ir_data;

	/* Note:
	 * SVM tries to set up for VAPIC mode, but we are in
	 * legacy mode. So, we force legacy mode instead.
	 */
	if (!AMD_IOMMU_GUEST_IR_VAPIC(amd_iommu_guest_ir)) {
		pr_debug("%s: Fall back to using intr legacy remap\n",
			 __func__);
		pi_data->is_guest_mode = false;
	}

	iommu = amd_iommu_rlookup_table[irte_info->devid];
	if (iommu == NULL)
		return -EINVAL;

	pi_data->prev_ga_tag = ir_data->cached_ga_tag;
	if (pi_data->is_guest_mode) {
		ir_data->ga_root_ptr = (pi_data->base >> 12);
		ir_data->ga_vector = vcpu_pi_info->vector;
		ir_data->ga_tag = pi_data->ga_tag;
		ret = amd_iommu_activate_guest_mode(ir_data);
		if (!ret)
			ir_data->cached_ga_tag = pi_data->ga_tag;
	} else {
		ret = amd_iommu_deactivate_guest_mode(ir_data);

		/*
		 * This communicates the ga_tag back to the caller
		 * so that it can do all the necessary clean up.
		 */
		if (!ret)
			ir_data->cached_ga_tag = 0;
	}

	return ret;
}


static void amd_ir_update_irte(struct irq_data *irqd, struct amd_iommu *iommu,
			       struct amd_ir_data *ir_data,
			       struct irq_2_irte *irte_info,
			       struct irq_cfg *cfg)
{

	/*
	 * Atomically updates the IRTE with the new destination, vector
	 * and flushes the interrupt entry cache.
	 */
	iommu->irte_ops->set_affinity(ir_data->entry, irte_info->devid,
				      irte_info->index, cfg->vector,
				      cfg->dest_apicid);
}

static int amd_ir_set_affinity(struct irq_data *data,
			       const struct cpumask *mask, bool force)
{
	struct amd_ir_data *ir_data = data->chip_data;
	struct irq_2_irte *irte_info = &ir_data->irq_2_irte;
	struct irq_cfg *cfg = irqd_cfg(data);
	struct irq_data *parent = data->parent_data;
	struct amd_iommu *iommu = amd_iommu_rlookup_table[irte_info->devid];
	int ret;

	if (!iommu)
		return -ENODEV;

	ret = parent->chip->irq_set_affinity(parent, mask, force);
	if (ret < 0 || ret == IRQ_SET_MASK_OK_DONE)
		return ret;

	amd_ir_update_irte(data, iommu, ir_data, irte_info, cfg);
	/*
	 * After this point, all the interrupts will start arriving
	 * at the new destination. So, time to cleanup the previous
	 * vector allocation.
	 */
	send_cleanup_vector(cfg);

	return IRQ_SET_MASK_OK_DONE;
}

static void ir_compose_msi_msg(struct irq_data *irq_data, struct msi_msg *msg)
{
	struct amd_ir_data *ir_data = irq_data->chip_data;

	*msg = ir_data->msi_entry;
}

static struct irq_chip amd_ir_chip = {
	.name			= "AMD-IR",
	.irq_ack		= apic_ack_irq,
	.irq_set_affinity	= amd_ir_set_affinity,
	.irq_set_vcpu_affinity	= amd_ir_set_vcpu_affinity,
	.irq_compose_msi_msg	= ir_compose_msi_msg,
};

int amd_iommu_create_irq_domain(struct amd_iommu *iommu)
{
	struct fwnode_handle *fn;

	fn = irq_domain_alloc_named_id_fwnode("AMD-IR", iommu->index);
	if (!fn)
		return -ENOMEM;
	iommu->ir_domain = irq_domain_create_tree(fn, &amd_ir_domain_ops, iommu);
	if (!iommu->ir_domain) {
		irq_domain_free_fwnode(fn);
		return -ENOMEM;
	}

	iommu->ir_domain->parent = arch_get_ir_parent_domain();
	iommu->msi_domain = arch_create_remap_msi_irq_domain(iommu->ir_domain,
							     "AMD-IR-MSI",
							     iommu->index);
	return 0;
}

int amd_iommu_update_ga(int cpu, bool is_run, void *data)
{
	unsigned long flags;
	struct amd_iommu *iommu;
	struct irq_remap_table *table;
	struct amd_ir_data *ir_data = (struct amd_ir_data *)data;
	int devid = ir_data->irq_2_irte.devid;
	struct irte_ga *entry = (struct irte_ga *) ir_data->entry;
	struct irte_ga *ref = (struct irte_ga *) ir_data->ref;

	if (!AMD_IOMMU_GUEST_IR_VAPIC(amd_iommu_guest_ir) ||
	    !ref || !entry || !entry->lo.fields_vapic.guest_mode)
		return 0;

	iommu = amd_iommu_rlookup_table[devid];
	if (!iommu)
		return -ENODEV;

	table = get_irq_table(devid);
	if (!table)
		return -ENODEV;

	raw_spin_lock_irqsave(&table->lock, flags);

	if (ref->lo.fields_vapic.guest_mode) {
		if (cpu >= 0) {
			ref->lo.fields_vapic.destination =
						APICID_TO_IRTE_DEST_LO(cpu);
			ref->hi.fields.destination =
						APICID_TO_IRTE_DEST_HI(cpu);
		}
		ref->lo.fields_vapic.is_run = is_run;
		barrier();
	}

	raw_spin_unlock_irqrestore(&table->lock, flags);

	iommu_flush_irt(iommu, devid);
	iommu_completion_wait(iommu);
	return 0;
}
EXPORT_SYMBOL(amd_iommu_update_ga);
#endif<|MERGE_RESOLUTION|>--- conflicted
+++ resolved
@@ -1785,11 +1785,7 @@
 
 int __init amd_iommu_init_api(void)
 {
-<<<<<<< HEAD
-	int err = 0;
-=======
 	int err;
->>>>>>> d92805b6
 
 	amd_iommu_init_dma_ops();
 
