--- conflicted
+++ resolved
@@ -73,64 +73,6 @@
 }
 EXPORT_SYMBOL_GPL(init_iova_domain);
 
-<<<<<<< HEAD
-static bool has_iova_flush_queue(struct iova_domain *iovad)
-{
-	return !!iovad->fq;
-}
-
-static void free_iova_flush_queue(struct iova_domain *iovad)
-{
-	if (!has_iova_flush_queue(iovad))
-		return;
-
-	del_timer_sync(&iovad->fq_timer);
-
-	fq_destroy_all_entries(iovad);
-
-	free_percpu(iovad->fq);
-
-	iovad->fq         = NULL;
-	iovad->flush_cb   = NULL;
-	iovad->entry_dtor = NULL;
-}
-
-int init_iova_flush_queue(struct iova_domain *iovad,
-			  iova_flush_cb flush_cb, iova_entry_dtor entry_dtor)
-{
-	struct iova_fq __percpu *queue;
-	int cpu;
-
-	atomic64_set(&iovad->fq_flush_start_cnt,  0);
-	atomic64_set(&iovad->fq_flush_finish_cnt, 0);
-
-	queue = alloc_percpu(struct iova_fq);
-	if (!queue)
-		return -ENOMEM;
-
-	iovad->flush_cb   = flush_cb;
-	iovad->entry_dtor = entry_dtor;
-
-	for_each_possible_cpu(cpu) {
-		struct iova_fq *fq;
-
-		fq = per_cpu_ptr(queue, cpu);
-		fq->head = 0;
-		fq->tail = 0;
-
-		spin_lock_init(&fq->lock);
-	}
-
-	iovad->fq = queue;
-
-	timer_setup(&iovad->fq_timer, fq_flush_timeout, 0);
-	atomic_set(&iovad->fq_timer_on, 0);
-
-	return 0;
-}
-
-=======
->>>>>>> d60c95ef
 static struct rb_node *
 __get_cached_rbnode(struct iova_domain *iovad, unsigned long limit_pfn)
 {
