// SPDX-License-Identifier: GPL-2.0
/*
 * TI Bandgap temperature sensor driver for J72XX SoC Family
 *
 * Copyright (C) 2021 Texas Instruments Incorporated - http://www.ti.com/
 */

#include <linux/math.h>
#include <linux/math64.h>
#include <linux/module.h>
#include <linux/init.h>
#include <linux/kernel.h>
#include <linux/pm_runtime.h>
#include <linux/err.h>
#include <linux/types.h>
#include <linux/of_platform.h>
#include <linux/io.h>
#include <linux/thermal.h>
#include <linux/of.h>
#include <linux/delay.h>
#include <linux/slab.h>

#define K3_VTM_DEVINFO_PWR0_OFFSET		0x4
#define K3_VTM_DEVINFO_PWR0_TEMPSENS_CT_MASK	0xf0
#define K3_VTM_TMPSENS0_CTRL_OFFSET		0x300
#define K3_VTM_MISC_CTRL_OFFSET			0xc
#define K3_VTM_TMPSENS_STAT_OFFSET		0x8
#define K3_VTM_ANYMAXT_OUTRG_ALERT_EN		0x1
#define K3_VTM_MISC_CTRL2_OFFSET		0x10
#define K3_VTM_TS_STAT_DTEMP_MASK		0x3ff
#define K3_VTM_MAX_NUM_TS			8
#define K3_VTM_TMPSENS_CTRL_SOC			BIT(5)
#define K3_VTM_TMPSENS_CTRL_CLRZ		BIT(6)
#define K3_VTM_TMPSENS_CTRL_CLKON_REQ		BIT(7)
#define K3_VTM_TMPSENS_CTRL_MAXT_OUTRG_EN	BIT(11)

#define K3_VTM_CORRECTION_TEMP_CNT		3

#define MINUS40CREF				5
#define PLUS30CREF				253
#define PLUS125CREF				730
#define PLUS150CREF				940

#define TABLE_SIZE				1024
#define MAX_TEMP				123000
#define COOL_DOWN_TEMP				105000

#define FACTORS_REDUCTION			13
static int *derived_table;

static int compute_value(int index, const s64 *factors, int nr_factors,
			 int reduction)
{
	s64 value = 0;
	int i;

	for (i = 0; i < nr_factors; i++)
		value += factors[i] * int_pow(index, i);

	return (int)div64_s64(value, int_pow(10, reduction));
}

static void init_table(int factors_size, int *table, const s64 *factors)
{
	int i;

	for (i = 0; i < TABLE_SIZE; i++)
		table[i] = compute_value(i, factors, factors_size,
					 FACTORS_REDUCTION);
}

/**
 * struct err_values - structure containing error/reference values
 * @refs: reference error values for -40C, 30C, 125C & 150C
 * @errs: Actual error values for -40C, 30C, 125C & 150C read from the efuse
 */
struct err_values {
	int refs[4];
	int errs[4];
};

static void create_table_segments(struct err_values *err_vals, int seg,
				  int *ref_table)
{
	int m = 0, c, num, den, i, err, idx1, idx2, err1, err2, ref1, ref2;

	if (seg == 0)
		idx1 = 0;
	else
		idx1 = err_vals->refs[seg];

	idx2 = err_vals->refs[seg + 1];
	err1 = err_vals->errs[seg];
	err2 = err_vals->errs[seg + 1];
	ref1 = err_vals->refs[seg];
	ref2 = err_vals->refs[seg + 1];

	/*
	 * Calculate the slope with adc values read from the register
	 * as the y-axis param and err in adc value as x-axis param
	 */
	num = ref2 - ref1;
	den = err2 - err1;
	if (den)
		m = num / den;
	c = ref2 - m * err2;

	/*
	 * Take care of divide by zero error if error values are same
	 * Or when the slope is 0
	 */
	if (den != 0 && m != 0) {
		for (i = idx1; i <= idx2; i++) {
			err = (i - c) / m;
			if (((i + err) < 0) || ((i + err) >= TABLE_SIZE))
				continue;
			derived_table[i] = ref_table[i + err];
		}
	} else { /* Constant error take care of divide by zero */
		for (i = idx1; i <= idx2; i++) {
			if (((i + err1) < 0) || ((i + err1) >= TABLE_SIZE))
				continue;
			derived_table[i] = ref_table[i + err1];
		}
	}
}

static int prep_lookup_table(struct err_values *err_vals, int *ref_table)
{
	int inc, i, seg;

	/*
	 * Fill up the lookup table under 3 segments
	 * region -40C to +30C
	 * region +30C to +125C
	 * region +125C to +150C
	 */
	for (seg = 0; seg < 3; seg++)
		create_table_segments(err_vals, seg, ref_table);

	/* Get to the first valid temperature */
	i = 0;
	while (!derived_table[i])
		i++;

	/*
	 * Get to the last zero index and back fill the temperature for
	 * sake of continuity
	 */
	if (i) {
		/* 300 milli celsius steps */
		while (i--)
			derived_table[i] = derived_table[i + 1] - 300;
	}

	/*
	 * Fill the last trailing 0s which are unfilled with increments of
	 * 100 milli celsius till 1023 code
	 */
	i = TABLE_SIZE - 1;
	while (!derived_table[i])
		i--;

	i++;
	inc = 1;
	while (i < TABLE_SIZE) {
		derived_table[i] = derived_table[i - 1] + inc * 100;
		i++;
	}

	return 0;
}

struct k3_thermal_data;

struct k3_j72xx_bandgap {
	struct device *dev;
	void __iomem *base;
	void __iomem *cfg2_base;
	struct k3_thermal_data *ts_data[K3_VTM_MAX_NUM_TS];
};

/* common data structures */
struct k3_thermal_data {
	struct k3_j72xx_bandgap *bgp;
	u32 ctrl_offset;
	u32 stat_offset;
};

static int two_cmp(int tmp, int mask)
{
	tmp = ~(tmp);
	tmp &= mask;
	tmp += 1;

	/* Return negative value */
	return (0 - tmp);
}

static unsigned int vtm_get_best_value(unsigned int s0, unsigned int s1,
				       unsigned int s2)
{
	int d01 = abs(s0 - s1);
	int d02 = abs(s0 - s2);
	int d12 = abs(s1 - s2);

	if (d01 <= d02 && d01 <= d12)
		return (s0 + s1) / 2;

	if (d02 <= d01 && d02 <= d12)
		return (s0 + s2) / 2;

	return (s1 + s2) / 2;
}

static inline int k3_bgp_read_temp(struct k3_thermal_data *devdata,
				   int *temp)
{
	struct k3_j72xx_bandgap *bgp;
	unsigned int dtemp, s0, s1, s2;

	bgp = devdata->bgp;
	/*
	 * Errata is applicable for am654 pg 1.0 silicon/J7ES. There
	 * is a variation of the order for certain degree centigrade on AM654.
	 * Work around that by getting the average of two closest
	 * readings out of three readings everytime we want to
	 * report temperatures.
	 *
	 * Errata workaround.
	 */
	s0 = readl(bgp->base + devdata->stat_offset) &
		K3_VTM_TS_STAT_DTEMP_MASK;
	s1 = readl(bgp->base + devdata->stat_offset) &
		K3_VTM_TS_STAT_DTEMP_MASK;
	s2 = readl(bgp->base + devdata->stat_offset) &
		K3_VTM_TS_STAT_DTEMP_MASK;
	dtemp = vtm_get_best_value(s0, s1, s2);

	if (dtemp < 0 || dtemp >= TABLE_SIZE)
		return -EINVAL;

	*temp = derived_table[dtemp];

	return 0;
}

/* Get temperature callback function for thermal zone */
static int k3_thermal_get_temp(struct thermal_zone_device *tz, int *temp)
{
	return k3_bgp_read_temp(tz->devdata, temp);
}

static const struct thermal_zone_device_ops k3_of_thermal_ops = {
	.get_temp = k3_thermal_get_temp,
};

static int k3_j72xx_bandgap_temp_to_adc_code(int temp)
{
	int low = 0, high = TABLE_SIZE - 1, mid;

	if (temp > 160000 || temp < -50000)
		return -EINVAL;

	/* Binary search to find the adc code */
	while (low < (high - 1)) {
		mid = (low + high) / 2;
		if (temp <= derived_table[mid])
			high = mid;
		else
			low = mid;
	}

	return mid;
}

static void get_efuse_values(int id, struct k3_thermal_data *data, int *err,
			     void __iomem *fuse_base)
{
	int i, tmp, pow;
	int ct_offsets[5][K3_VTM_CORRECTION_TEMP_CNT] = {
		{ 0x0, 0x8, 0x4 },
		{ 0x0, 0x8, 0x4 },
		{ 0x0, -1,  0x4 },
		{ 0x0, 0xC, -1 },
		{ 0x0, 0xc, 0x8 }
	};
	int ct_bm[5][K3_VTM_CORRECTION_TEMP_CNT] = {
		{ 0x3f, 0x1fe000, 0x1ff },
		{ 0xfc0, 0x1fe000, 0x3fe00 },
		{ 0x3f000, 0x7f800000, 0x7fc0000 },
		{ 0xfc0000, 0x1fe0, 0x1f800000 },
		{ 0x3f000000, 0x1fe000, 0x1ff0 }
	};

	for (i = 0; i < 3; i++) {
		/* Extract the offset value using bit-mask */
		if (ct_offsets[id][i] == -1 && i == 1) {
			/* 25C offset Case of Sensor 2 split between 2 regs */
			tmp = (readl(fuse_base + 0x8) & 0xE0000000) >> (29);
			tmp |= ((readl(fuse_base + 0xC) & 0x1F) << 3);
			pow = tmp & 0x80;
		} else if (ct_offsets[id][i] == -1 && i == 2) {
			/* 125C Case of Sensor 3 split between 2 regs */
			tmp = (readl(fuse_base + 0x4) & 0xF8000000) >> (27);
			tmp |= ((readl(fuse_base + 0x8) & 0xF) << 5);
			pow = tmp & 0x100;
		} else {
			tmp = readl(fuse_base + ct_offsets[id][i]);
			tmp &= ct_bm[id][i];
			tmp = tmp >> __ffs(ct_bm[id][i]);

			/* Obtain the sign bit pow*/
			pow = ct_bm[id][i] >> __ffs(ct_bm[id][i]);
			pow += 1;
			pow /= 2;
		}

		/* Check for negative value */
		if (tmp & pow) {
			/* 2's complement value */
			tmp = two_cmp(tmp, ct_bm[id][i] >> __ffs(ct_bm[id][i]));
		}
		err[i] = tmp;
	}

	/* Err value for 150C is set to 0 */
	err[i] = 0;
}

static void print_look_up_table(struct device *dev, int *ref_table)
{
	int i;

	dev_dbg(dev, "The contents of derived array\n");
	dev_dbg(dev, "Code   Temperature\n");
	for (i = 0; i < TABLE_SIZE; i++)
		dev_dbg(dev, "%d       %d %d\n", i, derived_table[i], ref_table[i]);
}

struct k3_j72xx_bandgap_data {
	const bool has_errata_i2128;
};

static int k3_j72xx_bandgap_probe(struct platform_device *pdev)
{
	int ret = 0, cnt, val, id;
	int high_max, low_temp;
	struct resource *res;
	struct device *dev = &pdev->dev;
	struct k3_j72xx_bandgap *bgp;
	struct k3_thermal_data *data;
	bool workaround_needed = false;
	const struct k3_j72xx_bandgap_data *driver_data;
	struct thermal_zone_device *ti_thermal;
	int *ref_table;
	struct err_values err_vals;
	void __iomem *fuse_base;

	const s64 golden_factors[] = {
		-490019999999999936,
		3251200000000000,
		-1705800000000,
		603730000,
		-92627,
	};

	const s64 pvt_wa_factors[] = {
		-415230000000000000,
		3126600000000000,
		-1157800000000,
	};

	bgp = devm_kzalloc(&pdev->dev, sizeof(*bgp), GFP_KERNEL);
	if (!bgp)
		return -ENOMEM;

	bgp->dev = dev;
	res = platform_get_resource(pdev, IORESOURCE_MEM, 0);
	bgp->base = devm_ioremap_resource(dev, res);
	if (IS_ERR(bgp->base))
		return PTR_ERR(bgp->base);

	res = platform_get_resource(pdev, IORESOURCE_MEM, 1);
	bgp->cfg2_base = devm_ioremap_resource(dev, res);
	if (IS_ERR(bgp->cfg2_base))
		return PTR_ERR(bgp->cfg2_base);

	driver_data = of_device_get_match_data(dev);
	if (driver_data)
		workaround_needed = driver_data->has_errata_i2128;

	/*
	 * Some of TI's J721E SoCs require a software trimming procedure
	 * for the temperature monitors to function properly. To determine
	 * if this particular SoC is NOT affected, both bits in the
	 * WKUP_SPARE_FUSE0[31:30] will be set (0xC0000000) indicating
	 * when software trimming should NOT be applied.
	 *
	 * https://www.ti.com/lit/er/sprz455c/sprz455c.pdf
	 */
	if (workaround_needed) {
		res = platform_get_resource(pdev, IORESOURCE_MEM, 2);
		fuse_base = devm_ioremap_resource(dev, res);
		if (IS_ERR(fuse_base))
			return PTR_ERR(fuse_base);

		if ((readl(fuse_base) & 0xc0000000) == 0xc0000000)
			workaround_needed = false;
	}

	dev_dbg(bgp->dev, "Work around %sneeded\n",
		workaround_needed ? "" : "not ");

	pm_runtime_enable(dev);
	ret = pm_runtime_get_sync(dev);
	if (ret < 0) {
		pm_runtime_put_noidle(dev);
		pm_runtime_disable(dev);
		return ret;
	}

	/* Get the sensor count in the VTM */
	val = readl(bgp->base + K3_VTM_DEVINFO_PWR0_OFFSET);
	cnt = val & K3_VTM_DEVINFO_PWR0_TEMPSENS_CT_MASK;
	cnt >>= __ffs(K3_VTM_DEVINFO_PWR0_TEMPSENS_CT_MASK);

	data = devm_kcalloc(bgp->dev, cnt, sizeof(*data), GFP_KERNEL);
	if (!data) {
		ret = -ENOMEM;
		goto err_alloc;
	}

	ref_table = kzalloc(sizeof(*ref_table) * TABLE_SIZE, GFP_KERNEL);
	if (!ref_table) {
		ret = -ENOMEM;
		goto err_alloc;
	}

	derived_table = devm_kzalloc(bgp->dev, sizeof(*derived_table) * TABLE_SIZE,
				     GFP_KERNEL);
	if (!derived_table) {
		ret = -ENOMEM;
		goto err_free_ref_table;
	}

<<<<<<< HEAD
	/* Workaround not needed if bit30/bit31 is set even for J721e */
	if (workaround_needed && (readl(bgp->fuse_base + 0x0) & 0xc0000000) == 0xc0000000)
		workaround_needed = false;

	dev_dbg(bgp->dev, "Work around %sneeded\n",
		workaround_needed ? "" : "not ");

=======
>>>>>>> 6ab3eda1
	if (!workaround_needed)
		init_table(5, ref_table, golden_factors);
	else
		init_table(3, ref_table, pvt_wa_factors);

	/* Register the thermal sensors */
	for (id = 0; id < cnt; id++) {
		data[id].bgp = bgp;
		data[id].ctrl_offset = K3_VTM_TMPSENS0_CTRL_OFFSET + id * 0x20;
		data[id].stat_offset = data[id].ctrl_offset +
					K3_VTM_TMPSENS_STAT_OFFSET;

		if (workaround_needed) {
			/* ref adc values for -40C, 30C & 125C respectively */
			err_vals.refs[0] = MINUS40CREF;
			err_vals.refs[1] = PLUS30CREF;
			err_vals.refs[2] = PLUS125CREF;
			err_vals.refs[3] = PLUS150CREF;
			get_efuse_values(id, &data[id], err_vals.errs, fuse_base);
		}

		if (id == 0 && workaround_needed)
			prep_lookup_table(&err_vals, ref_table);
		else if (id == 0 && !workaround_needed)
			memcpy(derived_table, ref_table, TABLE_SIZE * 4);

		val = readl(data[id].bgp->cfg2_base + data[id].ctrl_offset);
		val |= (K3_VTM_TMPSENS_CTRL_MAXT_OUTRG_EN |
			K3_VTM_TMPSENS_CTRL_SOC |
			K3_VTM_TMPSENS_CTRL_CLRZ | BIT(4));
		writel(val, data[id].bgp->cfg2_base + data[id].ctrl_offset);

		bgp->ts_data[id] = &data[id];
		ti_thermal = devm_thermal_of_zone_register(bgp->dev, id, &data[id],
							   &k3_of_thermal_ops);
		if (IS_ERR(ti_thermal)) {
			dev_err(bgp->dev, "thermal zone device is NULL\n");
			ret = PTR_ERR(ti_thermal);
			goto err_free_ref_table;
		}
	}

	/*
	 * Program TSHUT thresholds
	 * Step 1: set the thresholds to ~123C and 105C WKUP_VTM_MISC_CTRL2
	 * Step 2: WKUP_VTM_TMPSENS_CTRL_j set the MAXT_OUTRG_EN  bit
	 *         This is already taken care as per of init
	 * Step 3: WKUP_VTM_MISC_CTRL set the ANYMAXT_OUTRG_ALERT_EN  bit
	 */
	high_max = k3_j72xx_bandgap_temp_to_adc_code(MAX_TEMP);
	low_temp = k3_j72xx_bandgap_temp_to_adc_code(COOL_DOWN_TEMP);

	writel((low_temp << 16) | high_max, data[0].bgp->cfg2_base +
	       K3_VTM_MISC_CTRL2_OFFSET);
	mdelay(100);
	writel(K3_VTM_ANYMAXT_OUTRG_ALERT_EN, data[0].bgp->cfg2_base +
	       K3_VTM_MISC_CTRL_OFFSET);

	platform_set_drvdata(pdev, bgp);

	print_look_up_table(dev, ref_table);
	/*
	 * Now that the derived_table has the appropriate look up values
	 * Free up the ref_table
	 */
	kfree(ref_table);

	return 0;

err_free_ref_table:
	kfree(ref_table);

err_alloc:
	pm_runtime_put_sync(&pdev->dev);
	pm_runtime_disable(&pdev->dev);

	return ret;
}

static int k3_j72xx_bandgap_remove(struct platform_device *pdev)
{
	pm_runtime_put_sync(&pdev->dev);
	pm_runtime_disable(&pdev->dev);

	return 0;
}

static const struct k3_j72xx_bandgap_data k3_j72xx_bandgap_j721e_data = {
	.has_errata_i2128 = true,
};

static const struct k3_j72xx_bandgap_data k3_j72xx_bandgap_j7200_data = {
	.has_errata_i2128 = false,
};

static const struct of_device_id of_k3_j72xx_bandgap_match[] = {
	{
		.compatible = "ti,j721e-vtm",
		.data = &k3_j72xx_bandgap_j721e_data,
	},
	{
		.compatible = "ti,j7200-vtm",
		.data = &k3_j72xx_bandgap_j7200_data,
	},
	{ /* sentinel */ },
};
MODULE_DEVICE_TABLE(of, of_k3_j72xx_bandgap_match);

static struct platform_driver k3_j72xx_bandgap_sensor_driver = {
	.probe = k3_j72xx_bandgap_probe,
	.remove = k3_j72xx_bandgap_remove,
	.driver = {
		.name = "k3-j72xx-soc-thermal",
		.of_match_table	= of_k3_j72xx_bandgap_match,
	},
};

module_platform_driver(k3_j72xx_bandgap_sensor_driver);

MODULE_DESCRIPTION("K3 bandgap temperature sensor driver");
MODULE_LICENSE("GPL");
MODULE_AUTHOR("J Keerthy <j-keerthy@ti.com>");<|MERGE_RESOLUTION|>--- conflicted
+++ resolved
@@ -444,16 +444,6 @@
 		goto err_free_ref_table;
 	}
 
-<<<<<<< HEAD
-	/* Workaround not needed if bit30/bit31 is set even for J721e */
-	if (workaround_needed && (readl(bgp->fuse_base + 0x0) & 0xc0000000) == 0xc0000000)
-		workaround_needed = false;
-
-	dev_dbg(bgp->dev, "Work around %sneeded\n",
-		workaround_needed ? "" : "not ");
-
-=======
->>>>>>> 6ab3eda1
 	if (!workaround_needed)
 		init_table(5, ref_table, golden_factors);
 	else
