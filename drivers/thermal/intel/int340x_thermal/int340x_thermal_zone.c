--- conflicted
+++ resolved
@@ -33,84 +33,9 @@
 	} else {
 		/* _TMP returns the temperature in tenths of degrees Kelvin */
 		*temp = deci_kelvin_to_millicelsius(tmp);
-<<<<<<< HEAD
+	}
 
 	return 0;
-}
-
-static int int340x_thermal_get_trip_temp(struct thermal_zone_device *zone,
-					 int trip, int *temp)
-{
-	struct int34x_thermal_zone *d = zone->devdata;
-	int i, ret = 0;
-
-	if (d->override_ops && d->override_ops->get_trip_temp)
-		return d->override_ops->get_trip_temp(zone, trip, temp);
-
-	mutex_lock(&d->trip_mutex);
-
-	if (trip < d->aux_trip_nr)
-		*temp = d->aux_trips[trip];
-	else if (trip == d->crt_trip_id)
-		*temp = d->crt_temp;
-	else if (trip == d->psv_trip_id)
-		*temp = d->psv_temp;
-	else if (trip == d->hot_trip_id)
-		*temp = d->hot_temp;
-	else {
-		for (i = 0; i < INT340X_THERMAL_MAX_ACT_TRIP_COUNT; i++) {
-			if (d->act_trips[i].valid &&
-			    d->act_trips[i].id == trip) {
-				*temp = d->act_trips[i].temp;
-				break;
-			}
-		}
-		if (i == INT340X_THERMAL_MAX_ACT_TRIP_COUNT)
-			ret = -EINVAL;
-	}
-
-	mutex_unlock(&d->trip_mutex);
-
-	return ret;
-}
-
-static int int340x_thermal_get_trip_type(struct thermal_zone_device *zone,
-					 int trip,
-					 enum thermal_trip_type *type)
-{
-	struct int34x_thermal_zone *d = zone->devdata;
-	int i, ret = 0;
-
-	if (d->override_ops && d->override_ops->get_trip_type)
-		return d->override_ops->get_trip_type(zone, trip, type);
-
-	mutex_lock(&d->trip_mutex);
-
-	if (trip < d->aux_trip_nr)
-		*type = THERMAL_TRIP_PASSIVE;
-	else if (trip == d->crt_trip_id)
-		*type = THERMAL_TRIP_CRITICAL;
-	else if (trip == d->hot_trip_id)
-		*type = THERMAL_TRIP_HOT;
-	else if (trip == d->psv_trip_id)
-		*type = THERMAL_TRIP_PASSIVE;
-	else {
-		for (i = 0; i < INT340X_THERMAL_MAX_ACT_TRIP_COUNT; i++) {
-			if (d->act_trips[i].valid &&
-			    d->act_trips[i].id == trip) {
-				*type = THERMAL_TRIP_ACTIVE;
-				break;
-			}
-		}
-		if (i == INT340X_THERMAL_MAX_ACT_TRIP_COUNT)
-			ret = -EINVAL;
-=======
->>>>>>> 98817289
-	}
-
-	mutex_unlock(&d->trip_mutex);
-
-	return ret;
 }
 
 static int int340x_thermal_set_trip_temp(struct thermal_zone_device *zone,
@@ -148,21 +73,12 @@
 {
 	int i, ret;
 
-<<<<<<< HEAD
-	mutex_lock(&int34x_zone->trip_mutex);
-
-	int34x_zone->crt_trip_id = -1;
-	if (!int340x_thermal_get_trip_config(int34x_zone->adev->handle, "_CRT",
-					     &int34x_zone->crt_temp))
-		int34x_zone->crt_trip_id = trip_cnt++;
-=======
 	ret = thermal_acpi_critical_trip_temp(zone_adev,
 					      &zone_trips[trip_cnt].temperature);
 	if (!ret) {
 		zone_trips[trip_cnt].type = THERMAL_TRIP_CRITICAL;
 		trip_cnt++;
 	}
->>>>>>> 98817289
 
 	ret = thermal_acpi_hot_trip_temp(zone_adev,
 					 &zone_trips[trip_cnt].temperature);
@@ -187,8 +103,6 @@
 		zone_trips[trip_cnt].type = THERMAL_TRIP_ACTIVE;
 		trip_cnt++;
 	}
-
-	mutex_unlock(&int34x_zone->trip_mutex);
 
 	return trip_cnt;
 }
@@ -213,12 +127,6 @@
 	if (!int34x_zone)
 		return ERR_PTR(-ENOMEM);
 
-<<<<<<< HEAD
-	mutex_init(&int34x_thermal_zone->trip_mutex);
-
-	int34x_thermal_zone->adev = adev;
-	int34x_thermal_zone->override_ops = override_ops;
-=======
 	int34x_zone->adev = adev;
 
 	int34x_zone->ops = kmemdup(&int340x_thermal_zone_ops,
@@ -230,7 +138,6 @@
 
 	if (get_temp)
 		int34x_zone->ops->get_temp = get_temp;
->>>>>>> 98817289
 
 	status = acpi_evaluate_integer(adev->handle, "PATC", NULL, &trip_cnt);
 	if (ACPI_SUCCESS(status)) {
@@ -285,39 +192,23 @@
 err_enable:
 	thermal_zone_device_unregister(int34x_zone->zone);
 err_thermal_zone:
-<<<<<<< HEAD
-	acpi_lpat_free_conversion_table(int34x_thermal_zone->lpat_table);
-	kfree(int34x_thermal_zone->aux_trips);
-err_trip_alloc:
-	mutex_destroy(&int34x_thermal_zone->trip_mutex);
-	kfree(int34x_thermal_zone);
-=======
 	kfree(int34x_zone->trips);
 	acpi_lpat_free_conversion_table(int34x_zone->lpat_table);
 err_trips_alloc:
 	kfree(int34x_zone->ops);
 err_ops_alloc:
 	kfree(int34x_zone);
->>>>>>> 98817289
 	return ERR_PTR(ret);
 }
 EXPORT_SYMBOL_GPL(int340x_thermal_zone_add);
 
 void int340x_thermal_zone_remove(struct int34x_thermal_zone *int34x_zone)
 {
-<<<<<<< HEAD
-	thermal_zone_device_unregister(int34x_thermal_zone->zone);
-	acpi_lpat_free_conversion_table(int34x_thermal_zone->lpat_table);
-	kfree(int34x_thermal_zone->aux_trips);
-	mutex_destroy(&int34x_thermal_zone->trip_mutex);
-	kfree(int34x_thermal_zone);
-=======
 	thermal_zone_device_unregister(int34x_zone->zone);
 	acpi_lpat_free_conversion_table(int34x_zone->lpat_table);
 	kfree(int34x_zone->trips);
 	kfree(int34x_zone->ops);
 	kfree(int34x_zone);
->>>>>>> 98817289
 }
 EXPORT_SYMBOL_GPL(int340x_thermal_zone_remove);
 
