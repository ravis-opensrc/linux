--- conflicted
+++ resolved
@@ -143,11 +143,7 @@
 {
 	struct thermal_trip *trip = thermal_trip_of_attr(attr, temp);
 
-<<<<<<< HEAD
-	return sprintf(buf, "%d\n", READ_ONCE(tz->trips[trip_id].trip.temperature));
-=======
 	return sprintf(buf, "%d\n", READ_ONCE(trip->temperature));
->>>>>>> 7aa21fec
 }
 
 static ssize_t
@@ -167,10 +163,6 @@
 	if (hyst == trip->hysteresis)
 		goto unlock;
 
-<<<<<<< HEAD
-	if (hyst != trip->hysteresis) {
-		WRITE_ONCE(trip->hysteresis, hyst);
-=======
 	/*
 	 * Allow the hysteresis to be updated when the temperature is invalid
 	 * to allow user space to avoid having to adjust hysteresis after a
@@ -181,7 +173,6 @@
 		WRITE_ONCE(trip->hysteresis, hyst);
 		goto unlock;
 	}
->>>>>>> 7aa21fec
 
 	if (trip->temperature - hyst <= THERMAL_TEMP_INVALID) {
 		ret = -EINVAL;
@@ -204,14 +195,7 @@
 {
 	struct thermal_trip *trip = thermal_trip_of_attr(attr, hyst);
 
-<<<<<<< HEAD
-	if (sscanf(attr->attr.name, "trip_point_%d_hyst", &trip_id) != 1)
-		return -EINVAL;
-
-	return sprintf(buf, "%d\n", READ_ONCE(tz->trips[trip_id].trip.hysteresis));
-=======
 	return sprintf(buf, "%d\n", READ_ONCE(trip->hysteresis));
->>>>>>> 7aa21fec
 }
 
 static ssize_t
