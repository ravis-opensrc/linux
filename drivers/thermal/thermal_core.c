// SPDX-License-Identifier: GPL-2.0
/*
 *  thermal.c - Generic Thermal Management Sysfs support.
 *
 *  Copyright (C) 2008 Intel Corp
 *  Copyright (C) 2008 Zhang Rui <rui.zhang@intel.com>
 *  Copyright (C) 2008 Sujith Thomas <sujith.thomas@intel.com>
 */

#define pr_fmt(fmt) KBUILD_MODNAME ": " fmt

#include <linux/device.h>
#include <linux/err.h>
#include <linux/export.h>
#include <linux/slab.h>
#include <linux/kdev_t.h>
#include <linux/idr.h>
#include <linux/list_sort.h>
#include <linux/thermal.h>
#include <linux/reboot.h>
#include <linux/string.h>
#include <linux/of.h>
#include <linux/suspend.h>

#define CREATE_TRACE_POINTS
#include "thermal_trace.h"

#include "thermal_core.h"
#include "thermal_hwmon.h"

static DEFINE_IDA(thermal_tz_ida);
static DEFINE_IDA(thermal_cdev_ida);

static LIST_HEAD(thermal_tz_list);
static LIST_HEAD(thermal_cdev_list);
static LIST_HEAD(thermal_governor_list);

static DEFINE_MUTEX(thermal_list_lock);
static DEFINE_MUTEX(thermal_governor_lock);

static struct thermal_governor *def_governor;

/*
 * Governor section: set of functions to handle thermal governors
 *
 * Functions to help in the life cycle of thermal governors within
 * the thermal core and by the thermal governor code.
 */

static struct thermal_governor *__find_governor(const char *name)
{
	struct thermal_governor *pos;

	if (!name || !name[0])
		return def_governor;

	list_for_each_entry(pos, &thermal_governor_list, governor_list)
		if (!strncasecmp(name, pos->name, THERMAL_NAME_LENGTH))
			return pos;

	return NULL;
}

/**
 * bind_previous_governor() - bind the previous governor of the thermal zone
 * @tz:		a valid pointer to a struct thermal_zone_device
 * @failed_gov_name:	the name of the governor that failed to register
 *
 * Register the previous governor of the thermal zone after a new
 * governor has failed to be bound.
 */
static void bind_previous_governor(struct thermal_zone_device *tz,
				   const char *failed_gov_name)
{
	if (tz->governor && tz->governor->bind_to_tz) {
		if (tz->governor->bind_to_tz(tz)) {
			dev_err(&tz->device,
				"governor %s failed to bind and the previous one (%s) failed to bind again, thermal zone %s has no governor\n",
				failed_gov_name, tz->governor->name, tz->type);
			tz->governor = NULL;
		}
	}
}

/**
 * thermal_set_governor() - Switch to another governor
 * @tz:		a valid pointer to a struct thermal_zone_device
 * @new_gov:	pointer to the new governor
 *
 * Change the governor of thermal zone @tz.
 *
 * Return: 0 on success, an error if the new governor's bind_to_tz() failed.
 */
static int thermal_set_governor(struct thermal_zone_device *tz,
				struct thermal_governor *new_gov)
{
	int ret = 0;

	if (tz->governor && tz->governor->unbind_from_tz)
		tz->governor->unbind_from_tz(tz);

	if (new_gov && new_gov->bind_to_tz) {
		ret = new_gov->bind_to_tz(tz);
		if (ret) {
			bind_previous_governor(tz, new_gov->name);

			return ret;
		}
	}

	tz->governor = new_gov;

	return ret;
}

int thermal_register_governor(struct thermal_governor *governor)
{
	int err;
	const char *name;
	struct thermal_zone_device *pos;

	if (!governor)
		return -EINVAL;

	mutex_lock(&thermal_governor_lock);

	err = -EBUSY;
	if (!__find_governor(governor->name)) {
		bool match_default;

		err = 0;
		list_add(&governor->governor_list, &thermal_governor_list);
		match_default = !strncmp(governor->name,
					 DEFAULT_THERMAL_GOVERNOR,
					 THERMAL_NAME_LENGTH);

		if (!def_governor && match_default)
			def_governor = governor;
	}

	mutex_lock(&thermal_list_lock);

	list_for_each_entry(pos, &thermal_tz_list, node) {
		/*
		 * only thermal zones with specified tz->tzp->governor_name
		 * may run with tz->govenor unset
		 */
		if (pos->governor)
			continue;

		name = pos->tzp->governor_name;

		if (!strncasecmp(name, governor->name, THERMAL_NAME_LENGTH)) {
			int ret;

			ret = thermal_set_governor(pos, governor);
			if (ret)
				dev_err(&pos->device,
					"Failed to set governor %s for thermal zone %s: %d\n",
					governor->name, pos->type, ret);
		}
	}

	mutex_unlock(&thermal_list_lock);
	mutex_unlock(&thermal_governor_lock);

	return err;
}

void thermal_unregister_governor(struct thermal_governor *governor)
{
	struct thermal_zone_device *pos;

	if (!governor)
		return;

	mutex_lock(&thermal_governor_lock);

	if (!__find_governor(governor->name))
		goto exit;

	mutex_lock(&thermal_list_lock);

	list_for_each_entry(pos, &thermal_tz_list, node) {
		if (!strncasecmp(pos->governor->name, governor->name,
				 THERMAL_NAME_LENGTH))
			thermal_set_governor(pos, NULL);
	}

	mutex_unlock(&thermal_list_lock);
	list_del(&governor->governor_list);
exit:
	mutex_unlock(&thermal_governor_lock);
}

int thermal_zone_device_set_policy(struct thermal_zone_device *tz,
				   char *policy)
{
	struct thermal_governor *gov;
	int ret = -EINVAL;

	mutex_lock(&thermal_governor_lock);
	mutex_lock(&tz->lock);

	gov = __find_governor(strim(policy));
	if (!gov)
		goto exit;

	ret = thermal_set_governor(tz, gov);

exit:
	mutex_unlock(&tz->lock);
	mutex_unlock(&thermal_governor_lock);

	thermal_notify_tz_gov_change(tz, policy);

	return ret;
}

int thermal_build_list_of_policies(char *buf)
{
	struct thermal_governor *pos;
	ssize_t count = 0;

	mutex_lock(&thermal_governor_lock);

	list_for_each_entry(pos, &thermal_governor_list, governor_list) {
		count += sysfs_emit_at(buf, count, "%s ", pos->name);
	}
	count += sysfs_emit_at(buf, count, "\n");

	mutex_unlock(&thermal_governor_lock);

	return count;
}

static void __init thermal_unregister_governors(void)
{
	struct thermal_governor **governor;

	for_each_governor_table(governor)
		thermal_unregister_governor(*governor);
}

static int __init thermal_register_governors(void)
{
	int ret = 0;
	struct thermal_governor **governor;

	for_each_governor_table(governor) {
		ret = thermal_register_governor(*governor);
		if (ret) {
			pr_err("Failed to register governor: '%s'",
			       (*governor)->name);
			break;
		}

		pr_info("Registered thermal governor '%s'",
			(*governor)->name);
	}

	if (ret) {
		struct thermal_governor **gov;

		for_each_governor_table(gov) {
			if (gov == governor)
				break;
			thermal_unregister_governor(*gov);
		}
	}

	return ret;
}

static int __thermal_zone_device_set_mode(struct thermal_zone_device *tz,
					  enum thermal_device_mode mode)
{
	if (tz->ops.change_mode) {
		int ret;

		ret = tz->ops.change_mode(tz, mode);
		if (ret)
			return ret;
	}

	tz->mode = mode;

	return 0;
}

static void thermal_zone_broken_disable(struct thermal_zone_device *tz)
{
	struct thermal_trip_desc *td;

	dev_err(&tz->device, "Unable to get temperature, disabling!\n");
	/*
	 * This function only runs for enabled thermal zones, so no need to
	 * check for the current mode.
	 */
	__thermal_zone_device_set_mode(tz, THERMAL_DEVICE_DISABLED);
	thermal_notify_tz_disable(tz);

	for_each_trip_desc(tz, td) {
		if (td->trip.type == THERMAL_TRIP_CRITICAL &&
		    td->trip.temperature > THERMAL_TEMP_INVALID) {
			dev_crit(&tz->device,
				 "Disabled thermal zone with critical trip point\n");
			return;
		}
	}
}

/*
 * Zone update section: main control loop applied to each zone while monitoring
 * in polling mode. The monitoring is done using a workqueue.
 * Same update may be done on a zone by calling thermal_zone_device_update().
 *
 * An update means:
 * - Non-critical trips will invoke the governor responsible for that zone;
 * - Hot trips will produce a notification to userspace;
 * - Critical trip point will cause a system shutdown.
 */
static void thermal_zone_device_set_polling(struct thermal_zone_device *tz,
					    unsigned long delay)
{
	if (!delay) {
		cancel_delayed_work(&tz->poll_queue);
		return;
	}

	if (delay > HZ)
		delay = round_jiffies_relative(delay);

	mod_delayed_work(system_freezable_power_efficient_wq, &tz->poll_queue, delay);
}

static void thermal_zone_recheck(struct thermal_zone_device *tz, int error)
{
	if (error == -EAGAIN) {
		thermal_zone_device_set_polling(tz, THERMAL_RECHECK_DELAY);
		return;
	}

	/*
	 * Print the message once to reduce log noise.  It will be followed by
	 * another one if the temperature cannot be determined after multiple
	 * attempts.
	 */
	if (tz->recheck_delay_jiffies == THERMAL_RECHECK_DELAY)
		dev_info(&tz->device, "Temperature check failed (%d)\n", error);

	thermal_zone_device_set_polling(tz, tz->recheck_delay_jiffies);

	tz->recheck_delay_jiffies += max(tz->recheck_delay_jiffies >> 1, 1ULL);
	if (tz->recheck_delay_jiffies > THERMAL_MAX_RECHECK_DELAY) {
		thermal_zone_broken_disable(tz);
		/*
		 * Restore the original recheck delay value to allow the thermal
		 * zone to try to recover when it is reenabled by user space.
		 */
		tz->recheck_delay_jiffies = THERMAL_RECHECK_DELAY;
	}
}

static void monitor_thermal_zone(struct thermal_zone_device *tz)
{
	if (tz->mode != THERMAL_DEVICE_ENABLED)
		thermal_zone_device_set_polling(tz, 0);
	else if (tz->passive > 0)
		thermal_zone_device_set_polling(tz, tz->passive_delay_jiffies);
	else if (tz->polling_delay_jiffies)
		thermal_zone_device_set_polling(tz, tz->polling_delay_jiffies);
}

static struct thermal_governor *thermal_get_tz_governor(struct thermal_zone_device *tz)
{
	if (tz->governor)
		return tz->governor;

	return def_governor;
}

void thermal_governor_update_tz(struct thermal_zone_device *tz,
				enum thermal_notify_event reason)
{
	if (!tz->governor || !tz->governor->update_tz)
		return;

	tz->governor->update_tz(tz, reason);
}

static void thermal_zone_device_halt(struct thermal_zone_device *tz, bool shutdown)
{
	/*
	 * poweroff_delay_ms must be a carefully profiled positive value.
	 * Its a must for forced_emergency_poweroff_work to be scheduled.
	 */
	int poweroff_delay_ms = CONFIG_THERMAL_EMERGENCY_POWEROFF_DELAY_MS;
	const char *msg = "Temperature too high";

	dev_emerg(&tz->device, "%s: critical temperature reached\n", tz->type);

	if (shutdown)
		hw_protection_shutdown(msg, poweroff_delay_ms);
	else
		hw_protection_reboot(msg, poweroff_delay_ms);
}

void thermal_zone_device_critical(struct thermal_zone_device *tz)
{
	thermal_zone_device_halt(tz, true);
}
EXPORT_SYMBOL(thermal_zone_device_critical);

void thermal_zone_device_critical_reboot(struct thermal_zone_device *tz)
{
	thermal_zone_device_halt(tz, false);
}

static void handle_critical_trips(struct thermal_zone_device *tz,
				  const struct thermal_trip *trip)
{
	trace_thermal_zone_trip(tz, thermal_zone_trip_id(tz, trip), trip->type);

	if (trip->type == THERMAL_TRIP_CRITICAL)
		tz->ops.critical(tz);
	else if (tz->ops.hot)
		tz->ops.hot(tz);
}

static void handle_thermal_trip(struct thermal_zone_device *tz,
				struct thermal_trip_desc *td,
				struct list_head *way_up_list,
				struct list_head *way_down_list)
{
	const struct thermal_trip *trip = &td->trip;
	int old_threshold;

	if (trip->temperature == THERMAL_TEMP_INVALID)
		return;

	/*
	 * If the trip temperature or hysteresis has been updated recently,
	 * the threshold needs to be computed again using the new values.
	 * However, its initial value still reflects the old ones and that
	 * is what needs to be compared with the previous zone temperature
	 * to decide which action to take.
	 */
	old_threshold = td->threshold;
	td->threshold = trip->temperature;

	if (tz->last_temperature >= old_threshold &&
	    tz->last_temperature != THERMAL_TEMP_INIT) {
		/*
		 * Mitigation is under way, so it needs to stop if the zone
		 * temperature falls below the low temperature of the trip.
		 * In that case, the trip temperature becomes the new threshold.
		 */
		if (tz->temperature < trip->temperature - trip->hysteresis) {
			list_add(&td->notify_list_node, way_down_list);
			td->notify_temp = trip->temperature - trip->hysteresis;

			if (trip->type == THERMAL_TRIP_PASSIVE) {
				tz->passive--;
				WARN_ON(tz->passive < 0);
			}
		} else {
			td->threshold -= trip->hysteresis;
		}
	} else if (tz->temperature >= trip->temperature) {
		/*
		 * There is no mitigation under way, so it needs to be started
		 * if the zone temperature exceeds the trip one.  The new
		 * threshold is then set to the low temperature of the trip.
		 */
		list_add_tail(&td->notify_list_node, way_up_list);
		td->notify_temp = trip->temperature;
		td->threshold -= trip->hysteresis;

		if (trip->type == THERMAL_TRIP_PASSIVE)
			tz->passive++;
		else if (trip->type == THERMAL_TRIP_CRITICAL ||
			 trip->type == THERMAL_TRIP_HOT)
			handle_critical_trips(tz, trip);
	}
}

static void thermal_zone_device_check(struct work_struct *work)
{
	struct thermal_zone_device *tz = container_of(work, struct
						      thermal_zone_device,
						      poll_queue.work);
	thermal_zone_device_update(tz, THERMAL_EVENT_UNSPECIFIED);
}

static void thermal_zone_device_init(struct thermal_zone_device *tz)
{
	struct thermal_instance *pos;

	INIT_DELAYED_WORK(&tz->poll_queue, thermal_zone_device_check);

	tz->temperature = THERMAL_TEMP_INIT;
	tz->passive = 0;
	tz->prev_low_trip = -INT_MAX;
	tz->prev_high_trip = INT_MAX;
	list_for_each_entry(pos, &tz->thermal_instances, tz_node)
		pos->initialized = false;
}

static void thermal_governor_trip_crossed(struct thermal_governor *governor,
					  struct thermal_zone_device *tz,
					  const struct thermal_trip *trip,
					  bool crossed_up)
{
	if (trip->type == THERMAL_TRIP_HOT || trip->type == THERMAL_TRIP_CRITICAL)
		return;

	if (governor->trip_crossed)
		governor->trip_crossed(tz, trip, crossed_up);
}

static void thermal_trip_crossed(struct thermal_zone_device *tz,
				 const struct thermal_trip *trip,
				 struct thermal_governor *governor,
				 bool crossed_up)
{
	if (crossed_up) {
		thermal_notify_tz_trip_up(tz, trip);
		thermal_debug_tz_trip_up(tz, trip);
	} else {
		thermal_notify_tz_trip_down(tz, trip);
		thermal_debug_tz_trip_down(tz, trip);
	}
	thermal_governor_trip_crossed(governor, tz, trip, crossed_up);
}

static int thermal_trip_notify_cmp(void *not_used, const struct list_head *a,
				   const struct list_head *b)
{
	struct thermal_trip_desc *tda = container_of(a, struct thermal_trip_desc,
						     notify_list_node);
	struct thermal_trip_desc *tdb = container_of(b, struct thermal_trip_desc,
						     notify_list_node);
	return tda->notify_temp - tdb->notify_temp;
}

void __thermal_zone_device_update(struct thermal_zone_device *tz,
				  enum thermal_notify_event event)
{
	struct thermal_governor *governor = thermal_get_tz_governor(tz);
	struct thermal_trip_desc *td;
	LIST_HEAD(way_down_list);
	LIST_HEAD(way_up_list);
	int temp, ret;

	if (tz->suspended)
		return;

	if (!thermal_zone_device_is_enabled(tz))
		return;

	ret = __thermal_zone_get_temp(tz, &temp);
	if (ret) {
		thermal_zone_recheck(tz, ret);
		return;
	} else if (temp <= THERMAL_TEMP_INVALID) {
		/*
		 * Special case: No valid temperature value is available, but
		 * the zone owner does not want the core to do anything about
		 * it.  Continue regular zone polling if needed, so that this
		 * function can be called again, but skip everything else.
		 */
		goto monitor;
	}

	tz->recheck_delay_jiffies = THERMAL_RECHECK_DELAY;
<<<<<<< HEAD

	tz->last_temperature = tz->temperature;
	tz->temperature = temp;

	trace_thermal_temperature(tz);

	thermal_genl_sampling_temp(tz->id, temp);
=======
>>>>>>> 7aa21fec

	tz->last_temperature = tz->temperature;
	tz->temperature = temp;

	trace_thermal_temperature(tz);

	thermal_genl_sampling_temp(tz->id, temp);

	tz->notify_event = event;

	for_each_trip_desc(tz, td)
		handle_thermal_trip(tz, td, &way_up_list, &way_down_list);

	thermal_zone_set_trips(tz);

	list_sort(NULL, &way_up_list, thermal_trip_notify_cmp);
	list_for_each_entry(td, &way_up_list, notify_list_node)
		thermal_trip_crossed(tz, &td->trip, governor, true);

	list_sort(NULL, &way_down_list, thermal_trip_notify_cmp);
	list_for_each_entry_reverse(td, &way_down_list, notify_list_node)
		thermal_trip_crossed(tz, &td->trip, governor, false);

	if (governor->manage)
		governor->manage(tz);

	thermal_debug_update_trip_stats(tz);

monitor:
	monitor_thermal_zone(tz);
}

static int thermal_zone_device_set_mode(struct thermal_zone_device *tz,
					enum thermal_device_mode mode)
{
	int ret;

	mutex_lock(&tz->lock);

	/* do nothing if mode isn't changing */
	if (mode == tz->mode) {
		mutex_unlock(&tz->lock);

		return 0;
	}

	ret = __thermal_zone_device_set_mode(tz, mode);
	if (ret) {
		mutex_unlock(&tz->lock);

		return ret;
	}

	__thermal_zone_device_update(tz, THERMAL_EVENT_UNSPECIFIED);

	mutex_unlock(&tz->lock);

	if (mode == THERMAL_DEVICE_ENABLED)
		thermal_notify_tz_enable(tz);
	else
		thermal_notify_tz_disable(tz);

	return 0;
}

int thermal_zone_device_enable(struct thermal_zone_device *tz)
{
	return thermal_zone_device_set_mode(tz, THERMAL_DEVICE_ENABLED);
}
EXPORT_SYMBOL_GPL(thermal_zone_device_enable);

int thermal_zone_device_disable(struct thermal_zone_device *tz)
{
	return thermal_zone_device_set_mode(tz, THERMAL_DEVICE_DISABLED);
}
EXPORT_SYMBOL_GPL(thermal_zone_device_disable);

int thermal_zone_device_is_enabled(struct thermal_zone_device *tz)
{
	lockdep_assert_held(&tz->lock);

	return tz->mode == THERMAL_DEVICE_ENABLED;
}

static bool thermal_zone_is_present(struct thermal_zone_device *tz)
{
	return !list_empty(&tz->node);
}

void thermal_zone_device_update(struct thermal_zone_device *tz,
				enum thermal_notify_event event)
{
	mutex_lock(&tz->lock);
	if (thermal_zone_is_present(tz))
		__thermal_zone_device_update(tz, event);
	mutex_unlock(&tz->lock);
}
EXPORT_SYMBOL_GPL(thermal_zone_device_update);

void thermal_zone_trip_down(struct thermal_zone_device *tz,
			    const struct thermal_trip *trip)
{
	thermal_trip_crossed(tz, trip, thermal_get_tz_governor(tz), false);
}

int for_each_thermal_governor(int (*cb)(struct thermal_governor *, void *),
			      void *data)
{
	struct thermal_governor *gov;
	int ret = 0;

	mutex_lock(&thermal_governor_lock);
	list_for_each_entry(gov, &thermal_governor_list, governor_list) {
		ret = cb(gov, data);
		if (ret)
			break;
	}
	mutex_unlock(&thermal_governor_lock);

	return ret;
}

int for_each_thermal_cooling_device(int (*cb)(struct thermal_cooling_device *,
					      void *), void *data)
{
	struct thermal_cooling_device *cdev;
	int ret = 0;

	mutex_lock(&thermal_list_lock);
	list_for_each_entry(cdev, &thermal_cdev_list, node) {
		ret = cb(cdev, data);
		if (ret)
			break;
	}
	mutex_unlock(&thermal_list_lock);

	return ret;
}

int for_each_thermal_zone(int (*cb)(struct thermal_zone_device *, void *),
			  void *data)
{
	struct thermal_zone_device *tz;
	int ret = 0;

	mutex_lock(&thermal_list_lock);
	list_for_each_entry(tz, &thermal_tz_list, node) {
		ret = cb(tz, data);
		if (ret)
			break;
	}
	mutex_unlock(&thermal_list_lock);

	return ret;
}

struct thermal_zone_device *thermal_zone_get_by_id(int id)
{
	struct thermal_zone_device *tz, *match = NULL;

	mutex_lock(&thermal_list_lock);
	list_for_each_entry(tz, &thermal_tz_list, node) {
		if (tz->id == id) {
			match = tz;
			break;
		}
	}
	mutex_unlock(&thermal_list_lock);

	return match;
}

/*
 * Device management section: cooling devices, zones devices, and binding
 *
 * Set of functions provided by the thermal core for:
 * - cooling devices lifecycle: registration, unregistration,
 *				binding, and unbinding.
 * - thermal zone devices lifecycle: registration, unregistration,
 *				     binding, and unbinding.
 */

/**
 * thermal_bind_cdev_to_trip - bind a cooling device to a thermal zone
 * @tz:		pointer to struct thermal_zone_device
 * @trip:	trip point the cooling devices is associated with in this zone.
 * @cdev:	pointer to struct thermal_cooling_device
 * @upper:	the Maximum cooling state for this trip point.
 *		THERMAL_NO_LIMIT means no upper limit,
 *		and the cooling device can be in max_state.
 * @lower:	the Minimum cooling state can be used for this trip point.
 *		THERMAL_NO_LIMIT means no lower limit,
 *		and the cooling device can be in cooling state 0.
 * @weight:	The weight of the cooling device to be bound to the
 *		thermal zone. Use THERMAL_WEIGHT_DEFAULT for the
 *		default value
 *
 * This interface function bind a thermal cooling device to the certain trip
 * point of a thermal zone device.
 * This function is usually called in the thermal zone device .bind callback.
 *
 * Return: 0 on success, the proper error value otherwise.
 */
int thermal_bind_cdev_to_trip(struct thermal_zone_device *tz,
				     const struct thermal_trip *trip,
				     struct thermal_cooling_device *cdev,
				     unsigned long upper, unsigned long lower,
				     unsigned int weight)
{
	struct thermal_instance *dev;
	struct thermal_instance *pos;
	struct thermal_zone_device *pos1;
	struct thermal_cooling_device *pos2;
	bool upper_no_limit;
	int result;

	list_for_each_entry(pos1, &thermal_tz_list, node) {
		if (pos1 == tz)
			break;
	}
	list_for_each_entry(pos2, &thermal_cdev_list, node) {
		if (pos2 == cdev)
			break;
	}

	if (tz != pos1 || cdev != pos2)
		return -EINVAL;

	/* lower default 0, upper default max_state */
	lower = lower == THERMAL_NO_LIMIT ? 0 : lower;

	if (upper == THERMAL_NO_LIMIT) {
		upper = cdev->max_state;
		upper_no_limit = true;
	} else {
		upper_no_limit = false;
	}

	if (lower > upper || upper > cdev->max_state)
		return -EINVAL;

	dev = kzalloc(sizeof(*dev), GFP_KERNEL);
	if (!dev)
		return -ENOMEM;
	dev->tz = tz;
	dev->cdev = cdev;
	dev->trip = trip;
	dev->upper = upper;
	dev->upper_no_limit = upper_no_limit;
	dev->lower = lower;
	dev->target = THERMAL_NO_TARGET;
	dev->weight = weight;

	result = ida_alloc(&tz->ida, GFP_KERNEL);
	if (result < 0)
		goto free_mem;

	dev->id = result;
	sprintf(dev->name, "cdev%d", dev->id);
	result =
	    sysfs_create_link(&tz->device.kobj, &cdev->device.kobj, dev->name);
	if (result)
		goto release_ida;

	snprintf(dev->attr_name, sizeof(dev->attr_name), "cdev%d_trip_point",
		 dev->id);
	sysfs_attr_init(&dev->attr.attr);
	dev->attr.attr.name = dev->attr_name;
	dev->attr.attr.mode = 0444;
	dev->attr.show = trip_point_show;
	result = device_create_file(&tz->device, &dev->attr);
	if (result)
		goto remove_symbol_link;

	snprintf(dev->weight_attr_name, sizeof(dev->weight_attr_name),
		 "cdev%d_weight", dev->id);
	sysfs_attr_init(&dev->weight_attr.attr);
	dev->weight_attr.attr.name = dev->weight_attr_name;
	dev->weight_attr.attr.mode = S_IWUSR | S_IRUGO;
	dev->weight_attr.show = weight_show;
	dev->weight_attr.store = weight_store;
	result = device_create_file(&tz->device, &dev->weight_attr);
	if (result)
		goto remove_trip_file;

	mutex_lock(&tz->lock);
	mutex_lock(&cdev->lock);
	list_for_each_entry(pos, &tz->thermal_instances, tz_node)
		if (pos->tz == tz && pos->trip == trip && pos->cdev == cdev) {
			result = -EEXIST;
			break;
		}
	if (!result) {
		list_add_tail(&dev->tz_node, &tz->thermal_instances);
		list_add_tail(&dev->cdev_node, &cdev->thermal_instances);
		atomic_set(&tz->need_update, 1);

		thermal_governor_update_tz(tz, THERMAL_TZ_BIND_CDEV);
	}
	mutex_unlock(&cdev->lock);
	mutex_unlock(&tz->lock);

	if (!result)
		return 0;

	device_remove_file(&tz->device, &dev->weight_attr);
remove_trip_file:
	device_remove_file(&tz->device, &dev->attr);
remove_symbol_link:
	sysfs_remove_link(&tz->device.kobj, dev->name);
release_ida:
	ida_free(&tz->ida, dev->id);
free_mem:
	kfree(dev);
	return result;
}
EXPORT_SYMBOL_GPL(thermal_bind_cdev_to_trip);

int thermal_zone_bind_cooling_device(struct thermal_zone_device *tz,
				     int trip_index,
				     struct thermal_cooling_device *cdev,
				     unsigned long upper, unsigned long lower,
				     unsigned int weight)
{
	if (trip_index < 0 || trip_index >= tz->num_trips)
		return -EINVAL;

	return thermal_bind_cdev_to_trip(tz, &tz->trips[trip_index].trip, cdev,
					 upper, lower, weight);
}
EXPORT_SYMBOL_GPL(thermal_zone_bind_cooling_device);

/**
 * thermal_unbind_cdev_from_trip - unbind a cooling device from a thermal zone.
 * @tz:		pointer to a struct thermal_zone_device.
 * @trip:	trip point the cooling devices is associated with in this zone.
 * @cdev:	pointer to a struct thermal_cooling_device.
 *
 * This interface function unbind a thermal cooling device from the certain
 * trip point of a thermal zone device.
 * This function is usually called in the thermal zone device .unbind callback.
 *
 * Return: 0 on success, the proper error value otherwise.
 */
int thermal_unbind_cdev_from_trip(struct thermal_zone_device *tz,
				  const struct thermal_trip *trip,
				  struct thermal_cooling_device *cdev)
{
	struct thermal_instance *pos, *next;

	mutex_lock(&tz->lock);
	mutex_lock(&cdev->lock);
	list_for_each_entry_safe(pos, next, &tz->thermal_instances, tz_node) {
		if (pos->tz == tz && pos->trip == trip && pos->cdev == cdev) {
			list_del(&pos->tz_node);
			list_del(&pos->cdev_node);

			thermal_governor_update_tz(tz, THERMAL_TZ_UNBIND_CDEV);

			mutex_unlock(&cdev->lock);
			mutex_unlock(&tz->lock);
			goto unbind;
		}
	}
	mutex_unlock(&cdev->lock);
	mutex_unlock(&tz->lock);

	return -ENODEV;

unbind:
	device_remove_file(&tz->device, &pos->weight_attr);
	device_remove_file(&tz->device, &pos->attr);
	sysfs_remove_link(&tz->device.kobj, pos->name);
	ida_free(&tz->ida, pos->id);
	kfree(pos);
	return 0;
}
EXPORT_SYMBOL_GPL(thermal_unbind_cdev_from_trip);

int thermal_zone_unbind_cooling_device(struct thermal_zone_device *tz,
				       int trip_index,
				       struct thermal_cooling_device *cdev)
{
	if (trip_index < 0 || trip_index >= tz->num_trips)
		return -EINVAL;

	return thermal_unbind_cdev_from_trip(tz, &tz->trips[trip_index].trip, cdev);
}
EXPORT_SYMBOL_GPL(thermal_zone_unbind_cooling_device);

static void thermal_release(struct device *dev)
{
	struct thermal_zone_device *tz;
	struct thermal_cooling_device *cdev;

	if (!strncmp(dev_name(dev), "thermal_zone",
		     sizeof("thermal_zone") - 1)) {
		tz = to_thermal_zone(dev);
		thermal_zone_destroy_device_groups(tz);
		mutex_destroy(&tz->lock);
		complete(&tz->removal);
	} else if (!strncmp(dev_name(dev), "cooling_device",
			    sizeof("cooling_device") - 1)) {
		cdev = to_cooling_device(dev);
		thermal_cooling_device_destroy_sysfs(cdev);
		kfree_const(cdev->type);
		ida_free(&thermal_cdev_ida, cdev->id);
		kfree(cdev);
	}
}

static struct class *thermal_class;

static inline
void print_bind_err_msg(struct thermal_zone_device *tz,
			struct thermal_cooling_device *cdev, int ret)
{
	dev_err(&tz->device, "binding zone %s with cdev %s failed:%d\n",
		tz->type, cdev->type, ret);
}

/**
 * __thermal_cooling_device_register() - register a new thermal cooling device
 * @np:		a pointer to a device tree node.
 * @type:	the thermal cooling device type.
 * @devdata:	device private data.
 * @ops:		standard thermal cooling devices callbacks.
 *
 * This interface function adds a new thermal cooling device (fan/processor/...)
 * to /sys/class/thermal/ folder as cooling_device[0-*]. It tries to bind itself
 * to all the thermal zone devices registered at the same time.
 * It also gives the opportunity to link the cooling device to a device tree
 * node, so that it can be bound to a thermal zone created out of device tree.
 *
 * Return: a pointer to the created struct thermal_cooling_device or an
 * ERR_PTR. Caller must check return value with IS_ERR*() helpers.
 */
static struct thermal_cooling_device *
__thermal_cooling_device_register(struct device_node *np,
				  const char *type, void *devdata,
				  const struct thermal_cooling_device_ops *ops)
{
	struct thermal_cooling_device *cdev;
	struct thermal_zone_device *pos = NULL;
	unsigned long current_state;
	int id, ret;

	if (!ops || !ops->get_max_state || !ops->get_cur_state ||
	    !ops->set_cur_state)
		return ERR_PTR(-EINVAL);

	if (!thermal_class)
		return ERR_PTR(-ENODEV);

	cdev = kzalloc(sizeof(*cdev), GFP_KERNEL);
	if (!cdev)
		return ERR_PTR(-ENOMEM);

	ret = ida_alloc(&thermal_cdev_ida, GFP_KERNEL);
	if (ret < 0)
		goto out_kfree_cdev;
	cdev->id = ret;
	id = ret;

	cdev->type = kstrdup_const(type ? type : "", GFP_KERNEL);
	if (!cdev->type) {
		ret = -ENOMEM;
		goto out_ida_remove;
	}

	mutex_init(&cdev->lock);
	INIT_LIST_HEAD(&cdev->thermal_instances);
	cdev->np = np;
	cdev->ops = ops;
	cdev->updated = false;
	cdev->device.class = thermal_class;
	cdev->devdata = devdata;

	ret = cdev->ops->get_max_state(cdev, &cdev->max_state);
	if (ret)
		goto out_cdev_type;

	/*
	 * The cooling device's current state is only needed for debug
	 * initialization below, so a failure to get it does not cause
	 * the entire cooling device initialization to fail.  However,
	 * the debug will not work for the device if its initial state
	 * cannot be determined and drivers are responsible for ensuring
	 * that this will not happen.
	 */
	ret = cdev->ops->get_cur_state(cdev, &current_state);
	if (ret)
		current_state = ULONG_MAX;

	thermal_cooling_device_setup_sysfs(cdev);

	ret = dev_set_name(&cdev->device, "cooling_device%d", cdev->id);
	if (ret)
		goto out_cooling_dev;

	ret = device_register(&cdev->device);
	if (ret) {
		/* thermal_release() handles rest of the cleanup */
		put_device(&cdev->device);
		return ERR_PTR(ret);
	}

	if (current_state <= cdev->max_state)
		thermal_debug_cdev_add(cdev, current_state);

	/* Add 'this' new cdev to the global cdev list */
	mutex_lock(&thermal_list_lock);

	list_add(&cdev->node, &thermal_cdev_list);

	/* Update binding information for 'this' new cdev */
	list_for_each_entry(pos, &thermal_tz_list, node) {
		if (pos->ops.bind) {
			ret = pos->ops.bind(pos, cdev);
			if (ret)
				print_bind_err_msg(pos, cdev, ret);
		}
	}

	list_for_each_entry(pos, &thermal_tz_list, node)
		if (atomic_cmpxchg(&pos->need_update, 1, 0))
			thermal_zone_device_update(pos,
						   THERMAL_EVENT_UNSPECIFIED);

	mutex_unlock(&thermal_list_lock);

	return cdev;

out_cooling_dev:
	thermal_cooling_device_destroy_sysfs(cdev);
out_cdev_type:
	kfree_const(cdev->type);
out_ida_remove:
	ida_free(&thermal_cdev_ida, id);
out_kfree_cdev:
	kfree(cdev);
	return ERR_PTR(ret);
}

/**
 * thermal_cooling_device_register() - register a new thermal cooling device
 * @type:	the thermal cooling device type.
 * @devdata:	device private data.
 * @ops:		standard thermal cooling devices callbacks.
 *
 * This interface function adds a new thermal cooling device (fan/processor/...)
 * to /sys/class/thermal/ folder as cooling_device[0-*]. It tries to bind itself
 * to all the thermal zone devices registered at the same time.
 *
 * Return: a pointer to the created struct thermal_cooling_device or an
 * ERR_PTR. Caller must check return value with IS_ERR*() helpers.
 */
struct thermal_cooling_device *
thermal_cooling_device_register(const char *type, void *devdata,
				const struct thermal_cooling_device_ops *ops)
{
	return __thermal_cooling_device_register(NULL, type, devdata, ops);
}
EXPORT_SYMBOL_GPL(thermal_cooling_device_register);

/**
 * thermal_of_cooling_device_register() - register an OF thermal cooling device
 * @np:		a pointer to a device tree node.
 * @type:	the thermal cooling device type.
 * @devdata:	device private data.
 * @ops:		standard thermal cooling devices callbacks.
 *
 * This function will register a cooling device with device tree node reference.
 * This interface function adds a new thermal cooling device (fan/processor/...)
 * to /sys/class/thermal/ folder as cooling_device[0-*]. It tries to bind itself
 * to all the thermal zone devices registered at the same time.
 *
 * Return: a pointer to the created struct thermal_cooling_device or an
 * ERR_PTR. Caller must check return value with IS_ERR*() helpers.
 */
struct thermal_cooling_device *
thermal_of_cooling_device_register(struct device_node *np,
				   const char *type, void *devdata,
				   const struct thermal_cooling_device_ops *ops)
{
	return __thermal_cooling_device_register(np, type, devdata, ops);
}
EXPORT_SYMBOL_GPL(thermal_of_cooling_device_register);

static void thermal_cooling_device_release(struct device *dev, void *res)
{
	thermal_cooling_device_unregister(
				*(struct thermal_cooling_device **)res);
}

/**
 * devm_thermal_of_cooling_device_register() - register an OF thermal cooling
 *					       device
 * @dev:	a valid struct device pointer of a sensor device.
 * @np:		a pointer to a device tree node.
 * @type:	the thermal cooling device type.
 * @devdata:	device private data.
 * @ops:	standard thermal cooling devices callbacks.
 *
 * This function will register a cooling device with device tree node reference.
 * This interface function adds a new thermal cooling device (fan/processor/...)
 * to /sys/class/thermal/ folder as cooling_device[0-*]. It tries to bind itself
 * to all the thermal zone devices registered at the same time.
 *
 * Return: a pointer to the created struct thermal_cooling_device or an
 * ERR_PTR. Caller must check return value with IS_ERR*() helpers.
 */
struct thermal_cooling_device *
devm_thermal_of_cooling_device_register(struct device *dev,
				struct device_node *np,
				const char *type, void *devdata,
				const struct thermal_cooling_device_ops *ops)
{
	struct thermal_cooling_device **ptr, *tcd;

	ptr = devres_alloc(thermal_cooling_device_release, sizeof(*ptr),
			   GFP_KERNEL);
	if (!ptr)
		return ERR_PTR(-ENOMEM);

	tcd = __thermal_cooling_device_register(np, type, devdata, ops);
	if (IS_ERR(tcd)) {
		devres_free(ptr);
		return tcd;
	}

	*ptr = tcd;
	devres_add(dev, ptr);

	return tcd;
}
EXPORT_SYMBOL_GPL(devm_thermal_of_cooling_device_register);

static bool thermal_cooling_device_present(struct thermal_cooling_device *cdev)
{
	struct thermal_cooling_device *pos = NULL;

	list_for_each_entry(pos, &thermal_cdev_list, node) {
		if (pos == cdev)
			return true;
	}

	return false;
}

/**
 * thermal_cooling_device_update - Update a cooling device object
 * @cdev: Target cooling device.
 *
 * Update @cdev to reflect a change of the underlying hardware or platform.
 *
 * Must be called when the maximum cooling state of @cdev becomes invalid and so
 * its .get_max_state() callback needs to be run to produce the new maximum
 * cooling state value.
 */
void thermal_cooling_device_update(struct thermal_cooling_device *cdev)
{
	struct thermal_instance *ti;
	unsigned long state;

	if (IS_ERR_OR_NULL(cdev))
		return;

	/*
	 * Hold thermal_list_lock throughout the update to prevent the device
	 * from going away while being updated.
	 */
	mutex_lock(&thermal_list_lock);

	if (!thermal_cooling_device_present(cdev))
		goto unlock_list;

	/*
	 * Update under the cdev lock to prevent the state from being set beyond
	 * the new limit concurrently.
	 */
	mutex_lock(&cdev->lock);

	if (cdev->ops->get_max_state(cdev, &cdev->max_state))
		goto unlock;

	thermal_cooling_device_stats_reinit(cdev);

	list_for_each_entry(ti, &cdev->thermal_instances, cdev_node) {
		if (ti->upper == cdev->max_state)
			continue;

		if (ti->upper < cdev->max_state) {
			if (ti->upper_no_limit)
				ti->upper = cdev->max_state;

			continue;
		}

		ti->upper = cdev->max_state;
		if (ti->lower > ti->upper)
			ti->lower = ti->upper;

		if (ti->target == THERMAL_NO_TARGET)
			continue;

		if (ti->target > ti->upper)
			ti->target = ti->upper;
	}

	if (cdev->ops->get_cur_state(cdev, &state) || state > cdev->max_state)
		goto unlock;

	thermal_cooling_device_stats_update(cdev, state);

unlock:
	mutex_unlock(&cdev->lock);

unlock_list:
	mutex_unlock(&thermal_list_lock);
}
EXPORT_SYMBOL_GPL(thermal_cooling_device_update);

/**
 * thermal_cooling_device_unregister - removes a thermal cooling device
 * @cdev:	the thermal cooling device to remove.
 *
 * thermal_cooling_device_unregister() must be called when a registered
 * thermal cooling device is no longer needed.
 */
void thermal_cooling_device_unregister(struct thermal_cooling_device *cdev)
{
	struct thermal_zone_device *tz;

	if (!cdev)
		return;

	thermal_debug_cdev_remove(cdev);

	mutex_lock(&thermal_list_lock);

	if (!thermal_cooling_device_present(cdev)) {
		mutex_unlock(&thermal_list_lock);
		return;
	}

	list_del(&cdev->node);

	/* Unbind all thermal zones associated with 'this' cdev */
	list_for_each_entry(tz, &thermal_tz_list, node) {
		if (tz->ops.unbind)
			tz->ops.unbind(tz, cdev);
	}

	mutex_unlock(&thermal_list_lock);

	device_unregister(&cdev->device);
}
EXPORT_SYMBOL_GPL(thermal_cooling_device_unregister);

int thermal_zone_get_crit_temp(struct thermal_zone_device *tz, int *temp)
{
	const struct thermal_trip_desc *td;
	int ret = -EINVAL;

	if (tz->ops.get_crit_temp)
		return tz->ops.get_crit_temp(tz, temp);

	mutex_lock(&tz->lock);

	for_each_trip_desc(tz, td) {
		const struct thermal_trip *trip = &td->trip;

		if (trip->type == THERMAL_TRIP_CRITICAL) {
			*temp = trip->temperature;
			ret = 0;
			break;
		}
	}

	mutex_unlock(&tz->lock);

	return ret;
}
EXPORT_SYMBOL_GPL(thermal_zone_get_crit_temp);

/**
 * thermal_zone_device_register_with_trips() - register a new thermal zone device
 * @type:	the thermal zone device type
 * @trips:	a pointer to an array of thermal trips
 * @num_trips:	the number of trip points the thermal zone support
 * @devdata:	private device data
 * @ops:	standard thermal zone device callbacks
 * @tzp:	thermal zone platform parameters
 * @passive_delay: number of milliseconds to wait between polls when
 *		   performing passive cooling
 * @polling_delay: number of milliseconds to wait between polls when checking
 *		   whether trip points have been crossed (0 for interrupt
 *		   driven systems)
 *
 * This interface function adds a new thermal zone device (sensor) to
 * /sys/class/thermal folder as thermal_zone[0-*]. It tries to bind all the
 * thermal cooling devices registered at the same time.
 * thermal_zone_device_unregister() must be called when the device is no
 * longer needed. The passive cooling depends on the .get_trend() return value.
 *
 * Return: a pointer to the created struct thermal_zone_device or an
 * in case of error, an ERR_PTR. Caller must check return value with
 * IS_ERR*() helpers.
 */
struct thermal_zone_device *
thermal_zone_device_register_with_trips(const char *type,
					const struct thermal_trip *trips,
					int num_trips, void *devdata,
					const struct thermal_zone_device_ops *ops,
					const struct thermal_zone_params *tzp,
					unsigned int passive_delay,
					unsigned int polling_delay)
{
	const struct thermal_trip *trip = trips;
	struct thermal_zone_device *tz;
	struct thermal_trip_desc *td;
	int id;
	int result;
	struct thermal_governor *governor;

	if (!type || strlen(type) == 0) {
		pr_err("No thermal zone type defined\n");
		return ERR_PTR(-EINVAL);
	}

	if (strlen(type) >= THERMAL_NAME_LENGTH) {
		pr_err("Thermal zone name (%s) too long, should be under %d chars\n",
		       type, THERMAL_NAME_LENGTH);
		return ERR_PTR(-EINVAL);
	}

	if (num_trips < 0) {
		pr_err("Incorrect number of thermal trips\n");
		return ERR_PTR(-EINVAL);
	}

	if (!ops || !ops->get_temp) {
		pr_err("Thermal zone device ops not defined\n");
		return ERR_PTR(-EINVAL);
	}

	if (num_trips > 0 && !trips)
		return ERR_PTR(-EINVAL);

	if (polling_delay) {
		if (passive_delay > polling_delay)
			return ERR_PTR(-EINVAL);

		if (!passive_delay)
			passive_delay = polling_delay;
	}

	if (!thermal_class)
		return ERR_PTR(-ENODEV);

	tz = kzalloc(struct_size(tz, trips, num_trips), GFP_KERNEL);
	if (!tz)
		return ERR_PTR(-ENOMEM);

	if (tzp) {
		tz->tzp = kmemdup(tzp, sizeof(*tzp), GFP_KERNEL);
		if (!tz->tzp) {
			result = -ENOMEM;
			goto free_tz;
		}
	}

	INIT_LIST_HEAD(&tz->thermal_instances);
	INIT_LIST_HEAD(&tz->node);
	ida_init(&tz->ida);
	mutex_init(&tz->lock);
	init_completion(&tz->removal);
	init_completion(&tz->resume);
	id = ida_alloc(&thermal_tz_ida, GFP_KERNEL);
	if (id < 0) {
		result = id;
		goto free_tzp;
	}

	tz->id = id;
	strscpy(tz->type, type, sizeof(tz->type));

	tz->ops = *ops;
	if (!tz->ops.critical)
		tz->ops.critical = thermal_zone_device_critical;

	tz->device.class = thermal_class;
	tz->devdata = devdata;
	tz->num_trips = num_trips;
	for_each_trip_desc(tz, td) {
		td->trip = *trip++;
		/*
		 * Mark all thresholds as invalid to start with even though
		 * this only matters for the trips that start as invalid and
		 * become valid later.
		 */
		td->threshold = INT_MAX;
	}

	tz->polling_delay_jiffies = msecs_to_jiffies(polling_delay);
	tz->passive_delay_jiffies = msecs_to_jiffies(passive_delay);
	tz->recheck_delay_jiffies = THERMAL_RECHECK_DELAY;

	/* sys I/F */
	/* Add nodes that are always present via .groups */
	result = thermal_zone_create_device_groups(tz);
	if (result)
		goto remove_id;

	/* A new thermal zone needs to be updated anyway. */
	atomic_set(&tz->need_update, 1);

	result = dev_set_name(&tz->device, "thermal_zone%d", tz->id);
	if (result) {
		thermal_zone_destroy_device_groups(tz);
		goto remove_id;
	}
	result = device_register(&tz->device);
	if (result)
		goto release_device;

	/* Update 'this' zone's governor information */
	mutex_lock(&thermal_governor_lock);

	if (tz->tzp)
		governor = __find_governor(tz->tzp->governor_name);
	else
		governor = def_governor;

	result = thermal_set_governor(tz, governor);
	if (result) {
		mutex_unlock(&thermal_governor_lock);
		goto unregister;
	}

	mutex_unlock(&thermal_governor_lock);

	if (!tz->tzp || !tz->tzp->no_hwmon) {
		result = thermal_add_hwmon_sysfs(tz);
		if (result)
			goto unregister;
	}

	mutex_lock(&thermal_list_lock);

	mutex_lock(&tz->lock);
	list_add_tail(&tz->node, &thermal_tz_list);
	mutex_unlock(&tz->lock);

	/* Bind cooling devices for this zone */
	if (tz->ops.bind) {
		struct thermal_cooling_device *cdev;

		list_for_each_entry(cdev, &thermal_cdev_list, node) {
			result = tz->ops.bind(tz, cdev);
			if (result)
				print_bind_err_msg(tz, cdev, result);
		}
	}

	mutex_unlock(&thermal_list_lock);

	thermal_zone_device_init(tz);
	/* Update the new thermal zone and mark it as already updated. */
	if (atomic_cmpxchg(&tz->need_update, 1, 0))
		thermal_zone_device_update(tz, THERMAL_EVENT_UNSPECIFIED);

	thermal_notify_tz_create(tz);

	thermal_debug_tz_add(tz);

	return tz;

unregister:
	device_del(&tz->device);
release_device:
	put_device(&tz->device);
remove_id:
	ida_free(&thermal_tz_ida, id);
free_tzp:
	kfree(tz->tzp);
free_tz:
	kfree(tz);
	return ERR_PTR(result);
}
EXPORT_SYMBOL_GPL(thermal_zone_device_register_with_trips);

struct thermal_zone_device *thermal_tripless_zone_device_register(
					const char *type,
					void *devdata,
					const struct thermal_zone_device_ops *ops,
					const struct thermal_zone_params *tzp)
{
	return thermal_zone_device_register_with_trips(type, NULL, 0, devdata,
						       ops, tzp, 0, 0);
}
EXPORT_SYMBOL_GPL(thermal_tripless_zone_device_register);

void *thermal_zone_device_priv(struct thermal_zone_device *tzd)
{
	return tzd->devdata;
}
EXPORT_SYMBOL_GPL(thermal_zone_device_priv);

const char *thermal_zone_device_type(struct thermal_zone_device *tzd)
{
	return tzd->type;
}
EXPORT_SYMBOL_GPL(thermal_zone_device_type);

int thermal_zone_device_id(struct thermal_zone_device *tzd)
{
	return tzd->id;
}
EXPORT_SYMBOL_GPL(thermal_zone_device_id);

struct device *thermal_zone_device(struct thermal_zone_device *tzd)
{
	return &tzd->device;
}
EXPORT_SYMBOL_GPL(thermal_zone_device);

/**
 * thermal_zone_device_unregister - removes the registered thermal zone device
 * @tz: the thermal zone device to remove
 */
void thermal_zone_device_unregister(struct thermal_zone_device *tz)
{
	struct thermal_cooling_device *cdev;
	struct thermal_zone_device *pos = NULL;

	if (!tz)
		return;

	thermal_debug_tz_remove(tz);

	mutex_lock(&thermal_list_lock);
	list_for_each_entry(pos, &thermal_tz_list, node)
		if (pos == tz)
			break;
	if (pos != tz) {
		/* thermal zone device not found */
		mutex_unlock(&thermal_list_lock);
		return;
	}

	mutex_lock(&tz->lock);
	list_del(&tz->node);
	mutex_unlock(&tz->lock);

	/* Unbind all cdevs associated with 'this' thermal zone */
	list_for_each_entry(cdev, &thermal_cdev_list, node)
		if (tz->ops.unbind)
			tz->ops.unbind(tz, cdev);

	mutex_unlock(&thermal_list_lock);

	cancel_delayed_work_sync(&tz->poll_queue);

	thermal_set_governor(tz, NULL);

	thermal_remove_hwmon_sysfs(tz);
	ida_free(&thermal_tz_ida, tz->id);
	ida_destroy(&tz->ida);

	device_del(&tz->device);

	kfree(tz->tzp);

	put_device(&tz->device);

	thermal_notify_tz_delete(tz);

	wait_for_completion(&tz->removal);
	kfree(tz);
}
EXPORT_SYMBOL_GPL(thermal_zone_device_unregister);

/**
 * thermal_zone_get_zone_by_name() - search for a zone and returns its ref
 * @name: thermal zone name to fetch the temperature
 *
 * When only one zone is found with the passed name, returns a reference to it.
 *
 * Return: On success returns a reference to an unique thermal zone with
 * matching name equals to @name, an ERR_PTR otherwise (-EINVAL for invalid
 * paramenters, -ENODEV for not found and -EEXIST for multiple matches).
 */
struct thermal_zone_device *thermal_zone_get_zone_by_name(const char *name)
{
	struct thermal_zone_device *pos = NULL, *ref = ERR_PTR(-EINVAL);
	unsigned int found = 0;

	if (!name)
		goto exit;

	mutex_lock(&thermal_list_lock);
	list_for_each_entry(pos, &thermal_tz_list, node)
		if (!strncasecmp(name, pos->type, THERMAL_NAME_LENGTH)) {
			found++;
			ref = pos;
		}
	mutex_unlock(&thermal_list_lock);

	/* nothing has been found, thus an error code for it */
	if (found == 0)
		ref = ERR_PTR(-ENODEV);
	else if (found > 1)
	/* Success only when an unique zone is found */
		ref = ERR_PTR(-EEXIST);

exit:
	return ref;
}
EXPORT_SYMBOL_GPL(thermal_zone_get_zone_by_name);

static void thermal_zone_device_resume(struct work_struct *work)
{
	struct thermal_zone_device *tz;

	tz = container_of(work, struct thermal_zone_device, poll_queue.work);

	mutex_lock(&tz->lock);

	tz->suspended = false;

	thermal_debug_tz_resume(tz);
	thermal_zone_device_init(tz);
	thermal_governor_update_tz(tz, THERMAL_TZ_RESUME);
	__thermal_zone_device_update(tz, THERMAL_TZ_RESUME);

	complete(&tz->resume);
	tz->resuming = false;

	mutex_unlock(&tz->lock);
}

static int thermal_pm_notify(struct notifier_block *nb,
			     unsigned long mode, void *_unused)
{
	struct thermal_zone_device *tz;

	switch (mode) {
	case PM_HIBERNATION_PREPARE:
	case PM_RESTORE_PREPARE:
	case PM_SUSPEND_PREPARE:
		mutex_lock(&thermal_list_lock);

		list_for_each_entry(tz, &thermal_tz_list, node) {
			mutex_lock(&tz->lock);

			if (tz->resuming) {
				/*
				 * thermal_zone_device_resume() queued up for
				 * this zone has not acquired the lock yet, so
				 * release it to let the function run and wait
				 * util it has done the work.
				 */
				mutex_unlock(&tz->lock);

				wait_for_completion(&tz->resume);

				mutex_lock(&tz->lock);
			}

			tz->suspended = true;

			mutex_unlock(&tz->lock);
		}

		mutex_unlock(&thermal_list_lock);
		break;
	case PM_POST_HIBERNATION:
	case PM_POST_RESTORE:
	case PM_POST_SUSPEND:
		mutex_lock(&thermal_list_lock);

		list_for_each_entry(tz, &thermal_tz_list, node) {
			mutex_lock(&tz->lock);

			cancel_delayed_work(&tz->poll_queue);

			reinit_completion(&tz->resume);
			tz->resuming = true;

			/*
			 * Replace the work function with the resume one, which
			 * will restore the original work function and schedule
			 * the polling work if needed.
			 */
			INIT_DELAYED_WORK(&tz->poll_queue,
					  thermal_zone_device_resume);
			/* Queue up the work without a delay. */
			mod_delayed_work(system_freezable_power_efficient_wq,
					 &tz->poll_queue, 0);

			mutex_unlock(&tz->lock);
		}

		mutex_unlock(&thermal_list_lock);
		break;
	default:
		break;
	}
	return 0;
}

static struct notifier_block thermal_pm_nb = {
	.notifier_call = thermal_pm_notify,
	/*
	 * Run at the lowest priority to avoid interference between the thermal
	 * zone resume work items spawned by thermal_pm_notify() and the other
	 * PM notifiers.
	 */
	.priority = INT_MIN,
};

static int __init thermal_init(void)
{
	int result;

	thermal_debug_init();

	result = thermal_netlink_init();
	if (result)
		goto error;

	result = thermal_register_governors();
	if (result)
		goto unregister_netlink;

	thermal_class = kzalloc(sizeof(*thermal_class), GFP_KERNEL);
	if (!thermal_class) {
		result = -ENOMEM;
		goto unregister_governors;
	}

	thermal_class->name = "thermal";
	thermal_class->dev_release = thermal_release;

	result = class_register(thermal_class);
	if (result) {
		kfree(thermal_class);
		thermal_class = NULL;
		goto unregister_governors;
	}

	result = register_pm_notifier(&thermal_pm_nb);
	if (result)
		pr_warn("Thermal: Can not register suspend notifier, return %d\n",
			result);

	return 0;

unregister_governors:
	thermal_unregister_governors();
unregister_netlink:
	thermal_netlink_exit();
error:
	mutex_destroy(&thermal_list_lock);
	mutex_destroy(&thermal_governor_lock);
	return result;
}
postcore_initcall(thermal_init);<|MERGE_RESOLUTION|>--- conflicted
+++ resolved
@@ -574,16 +574,6 @@
 	}
 
 	tz->recheck_delay_jiffies = THERMAL_RECHECK_DELAY;
-<<<<<<< HEAD
-
-	tz->last_temperature = tz->temperature;
-	tz->temperature = temp;
-
-	trace_thermal_temperature(tz);
-
-	thermal_genl_sampling_temp(tz->id, temp);
-=======
->>>>>>> 7aa21fec
 
 	tz->last_temperature = tz->temperature;
 	tz->temperature = temp;
