--- conflicted
+++ resolved
@@ -599,19 +599,8 @@
 	dev_dbg(dev, "Play (Complete)\n");
 
 	cs35l41_global_enable(dev, reg, cs35l41->hw_cfg.bst_type, 1,
-<<<<<<< HEAD
-			      cs35l41->firmware_running);
-	if (cs35l41->firmware_running) {
-		regmap_multi_reg_write(reg, cs35l41_hda_unmute_dsp,
-				       ARRAY_SIZE(cs35l41_hda_unmute_dsp));
-	} else {
-		regmap_multi_reg_write(reg, cs35l41_hda_unmute,
-				       ARRAY_SIZE(cs35l41_hda_unmute));
-	}
-=======
 			      &cs35l41->cs_dsp);
 	cs35l41_mute(dev, false);
->>>>>>> 7bbf3b67
 }
 
 static void cs35l41_hda_pause_start(struct device *dev)
@@ -621,15 +610,9 @@
 
 	dev_dbg(dev, "Pause (Start)\n");
 
-<<<<<<< HEAD
-	regmap_multi_reg_write(reg, cs35l41_hda_mute, ARRAY_SIZE(cs35l41_hda_mute));
-	cs35l41_global_enable(dev, reg, cs35l41->hw_cfg.bst_type, 0,
-			      cs35l41->firmware_running);
-=======
 	cs35l41_mute(dev, true);
 	cs35l41_global_enable(dev, reg, cs35l41->hw_cfg.bst_type, 0,
 			      &cs35l41->cs_dsp);
->>>>>>> 7bbf3b67
 }
 
 static void cs35l41_hda_pause_done(struct device *dev)
@@ -1845,11 +1828,7 @@
 
 	ret = component_add(cs35l41->dev, &cs35l41_hda_comp_ops);
 	if (ret) {
-<<<<<<< HEAD
-		dev_err(cs35l41->dev, "Register component failed: %d\n", ret);
-=======
 		dev_err_probe(cs35l41->dev, ret, "Register component failed\n");
->>>>>>> 7bbf3b67
 		goto err_pm;
 	}
 
