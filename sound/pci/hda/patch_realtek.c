--- conflicted
+++ resolved
@@ -7637,10 +7637,7 @@
 	ALC256_FIXUP_CHROME_BOOK,
 	ALC287_FIXUP_LENOVO_14ARP8_LEGION_IAH7,
 	ALC287_FIXUP_LENOVO_SSID_17AA3820,
-<<<<<<< HEAD
-=======
 	ALCXXX_FIXUP_CS35LXX,
->>>>>>> 7aa21fec
 	ALC245_FIXUP_CLEVO_NOISY_MIC,
 };
 
@@ -9977,13 +9974,10 @@
 		.type = HDA_FIXUP_FUNC,
 		.v.func = alc287_fixup_lenovo_ssid_17aa3820,
 	},
-<<<<<<< HEAD
-=======
 	[ALCXXX_FIXUP_CS35LXX] = {
 		.type = HDA_FIXUP_FUNC,
 		.v.func = cs35lxx_autodet_fixup,
 	},
->>>>>>> 7aa21fec
 	[ALC245_FIXUP_CLEVO_NOISY_MIC] = {
 		.type = HDA_FIXUP_FUNC,
 		.v.func = alc269_fixup_limit_int_mic_boost,
