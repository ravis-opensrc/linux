// SPDX-License-Identifier: GPL-2.0
//
// TAS2781 HDA I2C driver
//
// Copyright 2023 Texas Instruments, Inc.
//
// Author: Shenghao Ding <shenghao-ding@ti.com>

#include <linux/acpi.h>
#include <linux/crc8.h>
#include <linux/crc32.h>
#include <linux/efi.h>
#include <linux/firmware.h>
#include <linux/i2c.h>
#include <linux/mod_devicetable.h>
#include <linux/module.h>
#include <linux/pm_runtime.h>
#include <linux/regmap.h>
#include <sound/hda_codec.h>
#include <sound/soc.h>
#include <sound/tas2781.h>
#include <sound/tlv.h>
#include <sound/tas2781-tlv.h>

#include "hda_local.h"
#include "hda_auto_parser.h"
#include "hda_component.h"
#include "hda_jack.h"
#include "hda_generic.h"

#define TASDEVICE_SPEAKER_CALIBRATION_SIZE	20

/* No standard control callbacks for SNDRV_CTL_ELEM_IFACE_CARD
 * Define two controls, one is Volume control callbacks, the other is
 * flag setting control callbacks.
 */

/* Volume control callbacks for tas2781 */
#define ACARD_SINGLE_RANGE_EXT_TLV(xname, xreg, xshift, xmin, xmax, xinvert, \
	xhandler_get, xhandler_put, tlv_array) \
{	.iface = SNDRV_CTL_ELEM_IFACE_CARD, .name = (xname),\
	.access = SNDRV_CTL_ELEM_ACCESS_TLV_READ |\
		 SNDRV_CTL_ELEM_ACCESS_READWRITE,\
	.tlv.p = (tlv_array), \
	.info = snd_soc_info_volsw_range, \
	.get = xhandler_get, .put = xhandler_put, \
	.private_value = (unsigned long)&(struct soc_mixer_control) \
		{.reg = xreg, .rreg = xreg, .shift = xshift, \
		 .rshift = xshift, .min = xmin, .max = xmax, \
		 .invert = xinvert} }

/* Flag control callbacks for tas2781 */
#define ACARD_SINGLE_BOOL_EXT(xname, xdata, xhandler_get, xhandler_put) \
{	.iface = SNDRV_CTL_ELEM_IFACE_CARD, .name = xname, \
	.info = snd_ctl_boolean_mono_info, \
	.get = xhandler_get, .put = xhandler_put, \
	.private_value = xdata }

enum calib_data {
	R0_VAL = 0,
	INV_R0,
	R0LOW,
	POWER,
	TLIM,
	CALIB_MAX
};

#define TAS2563_MAX_CHANNELS	4

#define TAS2563_CAL_POWER	TASDEVICE_REG(0, 0x0d, 0x3c)
#define TAS2563_CAL_R0		TASDEVICE_REG(0, 0x0f, 0x34)
#define TAS2563_CAL_INVR0	TASDEVICE_REG(0, 0x0f, 0x40)
#define TAS2563_CAL_R0_LOW	TASDEVICE_REG(0, 0x0f, 0x48)
#define TAS2563_CAL_TLIM	TASDEVICE_REG(0, 0x10, 0x14)
#define TAS2563_CAL_N		5
#define TAS2563_CAL_DATA_SIZE	4
#define TAS2563_CAL_CH_SIZE	20
#define TAS2563_CAL_ARRAY_SIZE	80

static unsigned int cal_regs[TAS2563_CAL_N] = {
	TAS2563_CAL_POWER, TAS2563_CAL_R0, TAS2563_CAL_INVR0,
	TAS2563_CAL_R0_LOW, TAS2563_CAL_TLIM,
};


struct tas2781_hda {
	struct device *dev;
	struct tasdevice_priv *priv;
	struct snd_kcontrol *dsp_prog_ctl;
	struct snd_kcontrol *dsp_conf_ctl;
	struct snd_kcontrol *prof_ctl;
	struct snd_kcontrol *snd_ctls[3];
};

static int tas2781_get_i2c_res(struct acpi_resource *ares, void *data)
{
	struct tasdevice_priv *tas_priv = data;
	struct acpi_resource_i2c_serialbus *sb;

	if (i2c_acpi_get_i2c_resource(ares, &sb)) {
		if (tas_priv->ndev < TASDEVICE_MAX_CHANNELS &&
			sb->slave_address != tas_priv->global_addr) {
			tas_priv->tasdevice[tas_priv->ndev].dev_addr =
				(unsigned int)sb->slave_address;
			tas_priv->ndev++;
		}
	}
	return 1;
}

static int tas2781_read_acpi(struct tasdevice_priv *p, const char *hid)
{
	struct acpi_device *adev;
	struct device *physdev;
	LIST_HEAD(resources);
	const char *sub;
	int ret;

	adev = acpi_dev_get_first_match_dev(hid, NULL, -1);
	if (!adev) {
		dev_err(p->dev,
			"Failed to find an ACPI device for %s\n", hid);
		return -ENODEV;
	}

	ret = acpi_dev_get_resources(adev, &resources, tas2781_get_i2c_res, p);
	if (ret < 0)
		goto err;

	acpi_dev_free_resource_list(&resources);
	strscpy(p->dev_name, hid, sizeof(p->dev_name));
	physdev = get_device(acpi_get_first_physical_node(adev));
	acpi_dev_put(adev);

	/* No side-effect to the playback even if subsystem_id is NULL*/
	sub = acpi_get_subsystem_id(ACPI_HANDLE(physdev));
	if (IS_ERR(sub))
		sub = NULL;

	p->acpi_subsystem_id = sub;

	put_device(physdev);

	return 0;

err:
	dev_err(p->dev, "read acpi error, ret: %d\n", ret);
	acpi_dev_put(adev);

	return ret;
}

static void tas2781_hda_playback_hook(struct device *dev, int action)
{
	struct tas2781_hda *tas_hda = dev_get_drvdata(dev);

	dev_dbg(tas_hda->dev, "%s: action = %d\n", __func__, action);
	switch (action) {
	case HDA_GEN_PCM_ACT_OPEN:
		pm_runtime_get_sync(dev);
		mutex_lock(&tas_hda->priv->codec_lock);
		tasdevice_tuning_switch(tas_hda->priv, 0);
		tas_hda->priv->playback_started = true;
		mutex_unlock(&tas_hda->priv->codec_lock);
		break;
	case HDA_GEN_PCM_ACT_CLOSE:
		mutex_lock(&tas_hda->priv->codec_lock);
		tasdevice_tuning_switch(tas_hda->priv, 1);
		tas_hda->priv->playback_started = false;
		mutex_unlock(&tas_hda->priv->codec_lock);

		pm_runtime_mark_last_busy(dev);
		pm_runtime_put_autosuspend(dev);
		break;
	default:
		dev_dbg(tas_hda->dev, "Playback action not supported: %d\n",
			action);
		break;
	}
}

static int tasdevice_info_profile(struct snd_kcontrol *kcontrol,
			struct snd_ctl_elem_info *uinfo)
{
	struct tasdevice_priv *tas_priv = snd_kcontrol_chip(kcontrol);

	uinfo->type = SNDRV_CTL_ELEM_TYPE_INTEGER;
	uinfo->count = 1;
	uinfo->value.integer.min = 0;
	uinfo->value.integer.max = tas_priv->rcabin.ncfgs - 1;

	return 0;
}

static int tasdevice_get_profile_id(struct snd_kcontrol *kcontrol,
			struct snd_ctl_elem_value *ucontrol)
{
	struct tasdevice_priv *tas_priv = snd_kcontrol_chip(kcontrol);

	ucontrol->value.integer.value[0] = tas_priv->rcabin.profile_cfg_id;

	return 0;
}

static int tasdevice_set_profile_id(struct snd_kcontrol *kcontrol,
		struct snd_ctl_elem_value *ucontrol)
{
	struct tasdevice_priv *tas_priv = snd_kcontrol_chip(kcontrol);
	int nr_profile = ucontrol->value.integer.value[0];
	int max = tas_priv->rcabin.ncfgs - 1;
	int val, ret = 0;

	val = clamp(nr_profile, 0, max);

	if (tas_priv->rcabin.profile_cfg_id != val) {
		tas_priv->rcabin.profile_cfg_id = val;
		ret = 1;
	}

	return ret;
}

static int tasdevice_info_programs(struct snd_kcontrol *kcontrol,
			struct snd_ctl_elem_info *uinfo)
{
	struct tasdevice_priv *tas_priv = snd_kcontrol_chip(kcontrol);
	struct tasdevice_fw *tas_fw = tas_priv->fmw;

	uinfo->type = SNDRV_CTL_ELEM_TYPE_INTEGER;
	uinfo->count = 1;
	uinfo->value.integer.min = 0;
	uinfo->value.integer.max = tas_fw->nr_programs - 1;

	return 0;
}

static int tasdevice_info_config(struct snd_kcontrol *kcontrol,
	struct snd_ctl_elem_info *uinfo)
{
	struct tasdevice_priv *tas_priv = snd_kcontrol_chip(kcontrol);
	struct tasdevice_fw *tas_fw = tas_priv->fmw;

	uinfo->type = SNDRV_CTL_ELEM_TYPE_INTEGER;
	uinfo->count = 1;
	uinfo->value.integer.min = 0;
	uinfo->value.integer.max = tas_fw->nr_configurations - 1;

	return 0;
}

static int tasdevice_program_get(struct snd_kcontrol *kcontrol,
	struct snd_ctl_elem_value *ucontrol)
{
	struct tasdevice_priv *tas_priv = snd_kcontrol_chip(kcontrol);

	ucontrol->value.integer.value[0] = tas_priv->cur_prog;

	return 0;
}

static int tasdevice_program_put(struct snd_kcontrol *kcontrol,
	struct snd_ctl_elem_value *ucontrol)
{
	struct tasdevice_priv *tas_priv = snd_kcontrol_chip(kcontrol);
	struct tasdevice_fw *tas_fw = tas_priv->fmw;
	int nr_program = ucontrol->value.integer.value[0];
	int max = tas_fw->nr_programs - 1;
	int val, ret = 0;

	val = clamp(nr_program, 0, max);

	if (tas_priv->cur_prog != val) {
		tas_priv->cur_prog = val;
		ret = 1;
	}

	return ret;
}

static int tasdevice_config_get(struct snd_kcontrol *kcontrol,
	struct snd_ctl_elem_value *ucontrol)
{
	struct tasdevice_priv *tas_priv = snd_kcontrol_chip(kcontrol);

	ucontrol->value.integer.value[0] = tas_priv->cur_conf;

	return 0;
}

static int tasdevice_config_put(struct snd_kcontrol *kcontrol,
	struct snd_ctl_elem_value *ucontrol)
{
	struct tasdevice_priv *tas_priv = snd_kcontrol_chip(kcontrol);
	struct tasdevice_fw *tas_fw = tas_priv->fmw;
	int nr_config = ucontrol->value.integer.value[0];
	int max = tas_fw->nr_configurations - 1;
	int val, ret = 0;

	val = clamp(nr_config, 0, max);

	if (tas_priv->cur_conf != val) {
		tas_priv->cur_conf = val;
		ret = 1;
	}

	return ret;
}

/*
 * tas2781_digital_getvol - get the volum control
 * @kcontrol: control pointer
 * @ucontrol: User data
 * Customer Kcontrol for tas2781 is primarily for regmap booking, paging
 * depends on internal regmap mechanism.
 * tas2781 contains book and page two-level register map, especially
 * book switching will set the register BXXP00R7F, after switching to the
 * correct book, then leverage the mechanism for paging to access the
 * register.
 */
static int tas2781_digital_getvol(struct snd_kcontrol *kcontrol,
	struct snd_ctl_elem_value *ucontrol)
{
	struct tasdevice_priv *tas_priv = snd_kcontrol_chip(kcontrol);
	struct soc_mixer_control *mc =
		(struct soc_mixer_control *)kcontrol->private_value;

	return tasdevice_digital_getvol(tas_priv, ucontrol, mc);
}

static int tas2781_amp_getvol(struct snd_kcontrol *kcontrol,
	struct snd_ctl_elem_value *ucontrol)
{
	struct tasdevice_priv *tas_priv = snd_kcontrol_chip(kcontrol);
	struct soc_mixer_control *mc =
		(struct soc_mixer_control *)kcontrol->private_value;

	return tasdevice_amp_getvol(tas_priv, ucontrol, mc);
}

static int tas2781_digital_putvol(struct snd_kcontrol *kcontrol,
	struct snd_ctl_elem_value *ucontrol)
{
	struct tasdevice_priv *tas_priv = snd_kcontrol_chip(kcontrol);
	struct soc_mixer_control *mc =
		(struct soc_mixer_control *)kcontrol->private_value;

	/* The check of the given value is in tasdevice_digital_putvol. */
	return tasdevice_digital_putvol(tas_priv, ucontrol, mc);
}

static int tas2781_amp_putvol(struct snd_kcontrol *kcontrol,
	struct snd_ctl_elem_value *ucontrol)
{
	struct tasdevice_priv *tas_priv = snd_kcontrol_chip(kcontrol);
	struct soc_mixer_control *mc =
		(struct soc_mixer_control *)kcontrol->private_value;

	/* The check of the given value is in tasdevice_amp_putvol. */
	return tasdevice_amp_putvol(tas_priv, ucontrol, mc);
}

static int tas2781_force_fwload_get(struct snd_kcontrol *kcontrol,
	struct snd_ctl_elem_value *ucontrol)
{
	struct tasdevice_priv *tas_priv = snd_kcontrol_chip(kcontrol);

	ucontrol->value.integer.value[0] = (int)tas_priv->force_fwload_status;
	dev_dbg(tas_priv->dev, "%s : Force FWload %s\n", __func__,
			tas_priv->force_fwload_status ? "ON" : "OFF");

	return 0;
}

static int tas2781_force_fwload_put(struct snd_kcontrol *kcontrol,
	struct snd_ctl_elem_value *ucontrol)
{
	struct tasdevice_priv *tas_priv = snd_kcontrol_chip(kcontrol);
	bool change, val = (bool)ucontrol->value.integer.value[0];

	if (tas_priv->force_fwload_status == val)
		change = false;
	else {
		change = true;
		tas_priv->force_fwload_status = val;
	}
	dev_dbg(tas_priv->dev, "%s : Force FWload %s\n", __func__,
		tas_priv->force_fwload_status ? "ON" : "OFF");

	return change;
}

static const struct snd_kcontrol_new tas2781_snd_controls[] = {
	ACARD_SINGLE_RANGE_EXT_TLV("Speaker Analog Gain", TAS2781_AMP_LEVEL,
		1, 0, 20, 0, tas2781_amp_getvol,
		tas2781_amp_putvol, amp_vol_tlv),
	ACARD_SINGLE_RANGE_EXT_TLV("Speaker Digital Gain", TAS2781_DVC_LVL,
		0, 0, 200, 1, tas2781_digital_getvol,
		tas2781_digital_putvol, dvc_tlv),
	ACARD_SINGLE_BOOL_EXT("Speaker Force Firmware Load", 0,
		tas2781_force_fwload_get, tas2781_force_fwload_put),
};

static const struct snd_kcontrol_new tas2781_prof_ctrl = {
	.name = "Speaker Profile Id",
	.iface = SNDRV_CTL_ELEM_IFACE_CARD,
	.info = tasdevice_info_profile,
	.get = tasdevice_get_profile_id,
	.put = tasdevice_set_profile_id,
};

static const struct snd_kcontrol_new tas2781_dsp_prog_ctrl = {
	.name = "Speaker Program Id",
	.iface = SNDRV_CTL_ELEM_IFACE_CARD,
	.info = tasdevice_info_programs,
	.get = tasdevice_program_get,
	.put = tasdevice_program_put,
};

static const struct snd_kcontrol_new tas2781_dsp_conf_ctrl = {
	.name = "Speaker Config Id",
	.iface = SNDRV_CTL_ELEM_IFACE_CARD,
	.info = tasdevice_info_config,
	.get = tasdevice_config_get,
	.put = tasdevice_config_put,
};

static void tas2563_apply_calib(struct tasdevice_priv *tas_priv)
{
	int offset = 0;
	__be32 data;
	int ret;

	for (int i = 0; i < tas_priv->ndev; i++) {
		for (int j = 0; j < TAS2563_CAL_N; ++j) {
			data = cpu_to_be32(
				*(uint32_t *)&tas_priv->cali_data.data[offset]);
			ret = tasdevice_dev_bulk_write(tas_priv, i, cal_regs[j],
				(unsigned char *)&data, TAS2563_CAL_DATA_SIZE);
			if (ret)
				dev_err(tas_priv->dev,
					"Error writing calib regs\n");
			offset += TAS2563_CAL_DATA_SIZE;
		}
	}
}

static int tas2563_save_calibration(struct tasdevice_priv *tas_priv)
{
	static efi_guid_t efi_guid = EFI_GUID(0x1f52d2a1, 0xbb3a, 0x457d, 0xbc,
		0x09, 0x43, 0xa3, 0xf4, 0x31, 0x0a, 0x92);

	static efi_char16_t *efi_vars[TAS2563_MAX_CHANNELS][TAS2563_CAL_N] = {
		{ L"Power_1", L"R0_1", L"InvR0_1", L"R0_Low_1", L"TLim_1" },
		{ L"Power_2", L"R0_2", L"InvR0_2", L"R0_Low_2", L"TLim_2" },
		{ L"Power_3", L"R0_3", L"InvR0_3", L"R0_Low_3", L"TLim_3" },
		{ L"Power_4", L"R0_4", L"InvR0_4", L"R0_Low_4", L"TLim_4" },
	};

	unsigned long max_size = TAS2563_CAL_DATA_SIZE;
	unsigned int offset = 0;
	efi_status_t status;
	unsigned int attr;

	tas_priv->cali_data.data = devm_kzalloc(tas_priv->dev,
			TAS2563_CAL_ARRAY_SIZE, GFP_KERNEL);
	if (!tas_priv->cali_data.data)
		return -ENOMEM;

	for (int i = 0; i < tas_priv->ndev; ++i) {
		for (int j = 0; j < TAS2563_CAL_N; ++j) {
			status = efi.get_variable(efi_vars[i][j],
				&efi_guid, &attr, &max_size,
				&tas_priv->cali_data.data[offset]);
			if (status != EFI_SUCCESS ||
				max_size != TAS2563_CAL_DATA_SIZE) {
				dev_warn(tas_priv->dev,
				"Calibration data read failed %ld\n", status);
				return -EINVAL;
			}
			offset += TAS2563_CAL_DATA_SIZE;
		}
	}

	tas_priv->cali_data.total_sz = offset;
	tasdevice_apply_calibration(tas_priv);

	return 0;
}

static void tas2781_apply_calib(struct tasdevice_priv *tas_priv)
{
	static const unsigned char page_array[CALIB_MAX] = {
		0x17, 0x18, 0x18, 0x0d, 0x18
	};
	static const unsigned char rgno_array[CALIB_MAX] = {
		0x74, 0x0c, 0x14, 0x3c, 0x7c
	};
	unsigned char *data;
	int i, j, rc;

	for (i = 0; i < tas_priv->ndev; i++) {
		data = tas_priv->cali_data.data +
			i * TASDEVICE_SPEAKER_CALIBRATION_SIZE;
		for (j = 0; j < CALIB_MAX; j++) {
			rc = tasdevice_dev_bulk_write(tas_priv, i,
				TASDEVICE_REG(0, page_array[j], rgno_array[j]),
				&(data[4 * j]), 4);
			if (rc < 0)
				dev_err(tas_priv->dev,
					"chn %d calib %d bulk_wr err = %d\n",
					i, j, rc);
		}
	}
}

/* Update the calibration data, including speaker impedance, f0, etc, into algo.
 * Calibrate data is done by manufacturer in the factory. These data are used
 * by Algo for calculating the speaker temperature, speaker membrane excursion
 * and f0 in real time during playback.
 */
static int tas2781_save_calibration(struct tasdevice_priv *tas_priv)
{
	efi_guid_t efi_guid = EFI_GUID(0x02f9af02, 0x7734, 0x4233, 0xb4, 0x3d,
		0x93, 0xfe, 0x5a, 0xa3, 0x5d, 0xb3);
	static efi_char16_t efi_name[] = L"CALI_DATA";
	struct tm *tm = &tas_priv->tm;
	unsigned int attr, crc;
	unsigned int *tmp_val;
	efi_status_t status;

	/* Lenovo devices */
	if (tas_priv->catlog_id == LENOVO)
		efi_guid = EFI_GUID(0x1f52d2a1, 0xbb3a, 0x457d, 0xbc, 0x09,
			0x43, 0xa3, 0xf4, 0x31, 0x0a, 0x92);

	tas_priv->cali_data.total_sz = 0;
	/* Get real size of UEFI variable */
	status = efi.get_variable(efi_name, &efi_guid, &attr,
		&tas_priv->cali_data.total_sz, tas_priv->cali_data.data);
	if (status == EFI_BUFFER_TOO_SMALL) {
		/* Allocate data buffer of data_size bytes */
		tas_priv->cali_data.data = devm_kzalloc(tas_priv->dev,
			tas_priv->cali_data.total_sz, GFP_KERNEL);
		if (!tas_priv->cali_data.data)
			return -ENOMEM;
		/* Get variable contents into buffer */
		status = efi.get_variable(efi_name, &efi_guid, &attr,
			&tas_priv->cali_data.total_sz,
			tas_priv->cali_data.data);
	}
	if (status != EFI_SUCCESS)
		return -EINVAL;

	tmp_val = (unsigned int *)tas_priv->cali_data.data;

	crc = crc32(~0, tas_priv->cali_data.data, 84) ^ ~0;
	dev_dbg(tas_priv->dev, "cali crc 0x%08x PK tmp_val 0x%08x\n",
		crc, tmp_val[21]);

	if (crc == tmp_val[21]) {
		time64_to_tm(tmp_val[20], 0, tm);
		dev_dbg(tas_priv->dev, "%4ld-%2d-%2d, %2d:%2d:%2d\n",
			tm->tm_year, tm->tm_mon, tm->tm_mday,
			tm->tm_hour, tm->tm_min, tm->tm_sec);
		tasdevice_apply_calibration(tas_priv);
	} else
		tas_priv->cali_data.total_sz = 0;

	return 0;
}

static void tas2781_hda_remove_controls(struct tas2781_hda *tas_hda)
{
	struct hda_codec *codec = tas_hda->priv->codec;

	if (tas_hda->dsp_prog_ctl)
		snd_ctl_remove(codec->card, tas_hda->dsp_prog_ctl);

	if (tas_hda->dsp_conf_ctl)
		snd_ctl_remove(codec->card, tas_hda->dsp_conf_ctl);

	for (int i = ARRAY_SIZE(tas_hda->snd_ctls) - 1; i >= 0; i--)
		if (tas_hda->snd_ctls[i])
			snd_ctl_remove(codec->card, tas_hda->snd_ctls[i]);

	if (tas_hda->prof_ctl)
		snd_ctl_remove(codec->card, tas_hda->prof_ctl);
}

static void tasdev_fw_ready(const struct firmware *fmw, void *context)
{
	struct tasdevice_priv *tas_priv = context;
	struct tas2781_hda *tas_hda = dev_get_drvdata(tas_priv->dev);
	struct hda_codec *codec = tas_priv->codec;
	int i, ret;

	pm_runtime_get_sync(tas_priv->dev);
	mutex_lock(&tas_priv->codec_lock);

	ret = tasdevice_rca_parser(tas_priv, fmw);
	if (ret)
		goto out;

	tas_hda->prof_ctl = snd_ctl_new1(&tas2781_prof_ctrl, tas_priv);
	ret = snd_ctl_add(codec->card, tas_hda->prof_ctl);
	if (ret) {
		dev_err(tas_priv->dev,
			"Failed to add KControl %s = %d\n",
			tas2781_prof_ctrl.name, ret);
		goto out;
	}

	for (i = 0; i < ARRAY_SIZE(tas2781_snd_controls); i++) {
		tas_hda->snd_ctls[i] = snd_ctl_new1(&tas2781_snd_controls[i],
			tas_priv);
		ret = snd_ctl_add(codec->card, tas_hda->snd_ctls[i]);
		if (ret) {
			dev_err(tas_priv->dev,
				"Failed to add KControl %s = %d\n",
				tas2781_snd_controls[i].name, ret);
			goto out;
		}
	}

	tasdevice_dsp_remove(tas_priv);

	tas_priv->fw_state = TASDEVICE_DSP_FW_PENDING;
	scnprintf(tas_priv->coef_binaryname, 64, "TAS2XXX%04X.bin",
		codec->core.subsystem_id & 0xffff);
	ret = tasdevice_dsp_parser(tas_priv);
	if (ret) {
		dev_err(tas_priv->dev, "dspfw load %s error\n",
			tas_priv->coef_binaryname);
		tas_priv->fw_state = TASDEVICE_DSP_FW_FAIL;
		goto out;
	}

	tas_hda->dsp_prog_ctl = snd_ctl_new1(&tas2781_dsp_prog_ctrl,
		tas_priv);
	ret = snd_ctl_add(codec->card, tas_hda->dsp_prog_ctl);
	if (ret) {
		dev_err(tas_priv->dev,
			"Failed to add KControl %s = %d\n",
			tas2781_dsp_prog_ctrl.name, ret);
		goto out;
	}

	tas_hda->dsp_conf_ctl = snd_ctl_new1(&tas2781_dsp_conf_ctrl,
		tas_priv);
	ret = snd_ctl_add(codec->card, tas_hda->dsp_conf_ctl);
	if (ret) {
		dev_err(tas_priv->dev,
			"Failed to add KControl %s = %d\n",
			tas2781_dsp_conf_ctrl.name, ret);
		goto out;
	}

	tas_priv->fw_state = TASDEVICE_DSP_FW_ALL_OK;
	tasdevice_prmg_load(tas_priv, 0);
	if (tas_priv->fmw->nr_programs > 0)
		tas_priv->cur_prog = 0;
	if (tas_priv->fmw->nr_configurations > 0)
		tas_priv->cur_conf = 0;

	/* If calibrated data occurs error, dsp will still works with default
	 * calibrated data inside algo.
	 */
	tasdevice_save_calibration(tas_priv);

	tasdevice_tuning_switch(tas_hda->priv, 0);
	tas_hda->priv->playback_started = true;

out:
	mutex_unlock(&tas_hda->priv->codec_lock);
	if (fmw)
		release_firmware(fmw);
	pm_runtime_mark_last_busy(tas_hda->dev);
	pm_runtime_put_autosuspend(tas_hda->dev);
}

static int tas2781_hda_bind(struct device *dev, struct device *master,
	void *master_data)
{
	struct tas2781_hda *tas_hda = dev_get_drvdata(dev);
	struct hda_component *comps = master_data;
	struct hda_codec *codec;
	unsigned int subid;
	int ret;

	if (!comps || tas_hda->priv->index < 0 ||
		tas_hda->priv->index >= HDA_MAX_COMPONENTS)
		return -EINVAL;

	comps = &comps[tas_hda->priv->index];
	if (comps->dev)
		return -EBUSY;

	codec = comps->codec;
	subid = codec->core.subsystem_id >> 16;

	switch (subid) {
	case 0x17aa:
		tas_hda->priv->catlog_id = LENOVO;
		break;
	default:
		tas_hda->priv->catlog_id = OTHERS;
		break;
	}

	pm_runtime_get_sync(dev);

	comps->dev = dev;

	strscpy(comps->name, dev_name(dev), sizeof(comps->name));

	ret = tascodec_init(tas_hda->priv, codec, THIS_MODULE, tasdev_fw_ready);
	if (!ret)
		comps->playback_hook = tas2781_hda_playback_hook;

	pm_runtime_mark_last_busy(dev);
	pm_runtime_put_autosuspend(dev);

	return ret;
}

static void tas2781_hda_unbind(struct device *dev,
	struct device *master, void *master_data)
{
	struct tas2781_hda *tas_hda = dev_get_drvdata(dev);
	struct hda_component *comps = master_data;
	comps = &comps[tas_hda->priv->index];

	if (comps->dev == dev) {
		comps->dev = NULL;
		memset(comps->name, 0, sizeof(comps->name));
		comps->playback_hook = NULL;
	}

	tas2781_hda_remove_controls(tas_hda);

	tasdevice_config_info_remove(tas_hda->priv);
	tasdevice_dsp_remove(tas_hda->priv);

	tas_hda->priv->fw_state = TASDEVICE_DSP_FW_PENDING;
}

static const struct component_ops tas2781_hda_comp_ops = {
	.bind = tas2781_hda_bind,
	.unbind = tas2781_hda_unbind,
};

static void tas2781_hda_remove(struct device *dev)
{
	struct tas2781_hda *tas_hda = dev_get_drvdata(dev);

	pm_runtime_get_sync(tas_hda->dev);
	pm_runtime_disable(tas_hda->dev);

	component_del(tas_hda->dev, &tas2781_hda_comp_ops);

	pm_runtime_put_noidle(tas_hda->dev);

	tasdevice_remove(tas_hda->priv);
}

static int tas2781_hda_i2c_probe(struct i2c_client *clt)
{
	struct tas2781_hda *tas_hda;
	const char *device_name;
	int ret;


	tas_hda = devm_kzalloc(&clt->dev, sizeof(*tas_hda), GFP_KERNEL);
	if (!tas_hda)
		return -ENOMEM;

	dev_set_drvdata(&clt->dev, tas_hda);
	tas_hda->dev = &clt->dev;

	tas_hda->priv = tasdevice_kzalloc(clt);
	if (!tas_hda->priv)
		return -ENOMEM;

	if (strstr(dev_name(&clt->dev), "TIAS2781")) {
		device_name = "TIAS2781";
		tas_hda->priv->save_calibration = tas2781_save_calibration;
		tas_hda->priv->apply_calibration = tas2781_apply_calib;
<<<<<<< HEAD
=======
		tas_hda->priv->global_addr = TAS2781_GLOBAL_ADDR;
	} else if (strstr(dev_name(&clt->dev), "INT8866")) {
		device_name = "INT8866";
		tas_hda->priv->save_calibration = tas2563_save_calibration;
		tas_hda->priv->apply_calibration = tas2563_apply_calib;
		tas_hda->priv->global_addr = TAS2563_GLOBAL_ADDR;
>>>>>>> 03a22b59
	} else
		return -ENODEV;

	tas_hda->priv->irq_info.irq = clt->irq;
	ret = tas2781_read_acpi(tas_hda->priv, device_name);
	if (ret)
		return dev_err_probe(tas_hda->dev, ret,
			"Platform not supported\n");

	ret = tasdevice_init(tas_hda->priv);
	if (ret)
		goto err;

	pm_runtime_set_autosuspend_delay(tas_hda->dev, 3000);
	pm_runtime_use_autosuspend(tas_hda->dev);
	pm_runtime_mark_last_busy(tas_hda->dev);
	pm_runtime_set_active(tas_hda->dev);
	pm_runtime_get_noresume(tas_hda->dev);
	pm_runtime_enable(tas_hda->dev);

	pm_runtime_put_autosuspend(tas_hda->dev);

	tas2781_reset(tas_hda->priv);

	ret = component_add(tas_hda->dev, &tas2781_hda_comp_ops);
	if (ret) {
		dev_err(tas_hda->dev, "Register component failed: %d\n", ret);
		pm_runtime_disable(tas_hda->dev);
	}

err:
	if (ret)
		tas2781_hda_remove(&clt->dev);
	return ret;
}

static void tas2781_hda_i2c_remove(struct i2c_client *clt)
{
	tas2781_hda_remove(&clt->dev);
}

static int tas2781_runtime_suspend(struct device *dev)
{
	struct tas2781_hda *tas_hda = dev_get_drvdata(dev);

	dev_dbg(tas_hda->dev, "Runtime Suspend\n");

	mutex_lock(&tas_hda->priv->codec_lock);

	/* The driver powers up the amplifiers at module load time.
	 * Stop the playback if it's unused.
	 */
	if (tas_hda->priv->playback_started) {
		tasdevice_tuning_switch(tas_hda->priv, 1);
		tas_hda->priv->playback_started = false;
	}

	mutex_unlock(&tas_hda->priv->codec_lock);

	return 0;
}

static int tas2781_runtime_resume(struct device *dev)
{
	struct tas2781_hda *tas_hda = dev_get_drvdata(dev);

	dev_dbg(tas_hda->dev, "Runtime Resume\n");

	mutex_lock(&tas_hda->priv->codec_lock);

	tasdevice_prmg_load(tas_hda->priv, tas_hda->priv->cur_prog);

	/* If calibrated data occurs error, dsp will still works with default
	 * calibrated data inside algo.
	 */
	tasdevice_apply_calibration(tas_hda->priv);

	mutex_unlock(&tas_hda->priv->codec_lock);

	return 0;
}

static int tas2781_system_suspend(struct device *dev)
{
	struct tas2781_hda *tas_hda = dev_get_drvdata(dev);

	dev_dbg(tas_hda->priv->dev, "System Suspend\n");

	mutex_lock(&tas_hda->priv->codec_lock);

	/* Shutdown chip before system suspend */
	if (tas_hda->priv->playback_started)
		tasdevice_tuning_switch(tas_hda->priv, 1);

	mutex_unlock(&tas_hda->priv->codec_lock);

	/*
	 * Reset GPIO may be shared, so cannot reset here.
	 * However beyond this point, amps may be powered down.
	 */
	return 0;
}

static int tas2781_system_resume(struct device *dev)
{
	struct tas2781_hda *tas_hda = dev_get_drvdata(dev);
	int i;

	dev_dbg(tas_hda->priv->dev, "System Resume\n");

	mutex_lock(&tas_hda->priv->codec_lock);

	for (i = 0; i < tas_hda->priv->ndev; i++) {
		tas_hda->priv->tasdevice[i].cur_book = -1;
		tas_hda->priv->tasdevice[i].cur_prog = -1;
		tas_hda->priv->tasdevice[i].cur_conf = -1;
	}
	tas2781_reset(tas_hda->priv);
	tasdevice_prmg_load(tas_hda->priv, tas_hda->priv->cur_prog);

	/* If calibrated data occurs error, dsp will still work with default
	 * calibrated data inside algo.
	 */
	tasdevice_apply_calibration(tas_hda->priv);

	if (tas_hda->priv->playback_started)
		tasdevice_tuning_switch(tas_hda->priv, 0);

	mutex_unlock(&tas_hda->priv->codec_lock);

	return 0;
}

static const struct dev_pm_ops tas2781_hda_pm_ops = {
	RUNTIME_PM_OPS(tas2781_runtime_suspend, tas2781_runtime_resume, NULL)
	SYSTEM_SLEEP_PM_OPS(tas2781_system_suspend, tas2781_system_resume)
};

static const struct i2c_device_id tas2781_hda_i2c_id[] = {
	{ "tas2781-hda", 0 },
	{}
};

static const struct acpi_device_id tas2781_acpi_hda_match[] = {
	{"TIAS2781", 0 },
	{"INT8866", 0 },
	{}
};
MODULE_DEVICE_TABLE(acpi, tas2781_acpi_hda_match);

static struct i2c_driver tas2781_hda_i2c_driver = {
	.driver = {
		.name		= "tas2781-hda",
		.acpi_match_table = tas2781_acpi_hda_match,
		.pm		= &tas2781_hda_pm_ops,
	},
	.id_table	= tas2781_hda_i2c_id,
	.probe		= tas2781_hda_i2c_probe,
	.remove		= tas2781_hda_i2c_remove,
};
module_i2c_driver(tas2781_hda_i2c_driver);

MODULE_DESCRIPTION("TAS2781 HDA Driver");
MODULE_AUTHOR("Shenghao Ding, TI, <shenghao-ding@ti.com>");
MODULE_LICENSE("GPL");
MODULE_IMPORT_NS(SND_SOC_TAS2781_FMWLIB);<|MERGE_RESOLUTION|>--- conflicted
+++ resolved
@@ -785,15 +785,12 @@
 		device_name = "TIAS2781";
 		tas_hda->priv->save_calibration = tas2781_save_calibration;
 		tas_hda->priv->apply_calibration = tas2781_apply_calib;
-<<<<<<< HEAD
-=======
 		tas_hda->priv->global_addr = TAS2781_GLOBAL_ADDR;
 	} else if (strstr(dev_name(&clt->dev), "INT8866")) {
 		device_name = "INT8866";
 		tas_hda->priv->save_calibration = tas2563_save_calibration;
 		tas_hda->priv->apply_calibration = tas2563_apply_calib;
 		tas_hda->priv->global_addr = TAS2563_GLOBAL_ADDR;
->>>>>>> 03a22b59
 	} else
 		return -ENODEV;
 
