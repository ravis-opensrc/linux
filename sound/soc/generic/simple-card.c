--- conflicted
+++ resolved
@@ -268,18 +268,6 @@
 	char prop[128];
 	char *prefix = "";
 	int ret, single_cpu = 0;
-<<<<<<< HEAD
-
-	/*
-	 *	 |CPU   |Codec   : turn
-	 * CPU	 |Pass  |return
-	 * Codec |return|return
-	 * np
-	 */
-	if (!li->cpu || np == codec)
-		return 0;
-=======
->>>>>>> 3b17187f
 
 	cpu  = np;
 	node = of_get_parent(np);
