--- conflicted
+++ resolved
@@ -700,18 +700,11 @@
 		snd_soc_runtime_deactivate(rtd, substream->stream);
 
 		/* Make sure DAI parameters cleared if the DAI becomes inactive */
-<<<<<<< HEAD
-		for_each_rtd_dais(rtd, i, dai)
-			if (snd_soc_dai_active(dai) == 0 &&
-			    (dai->rate || dai->channels || dai->sample_bits))
-				soc_pcm_set_dai_params(dai, NULL);
-=======
 		for_each_rtd_dais(rtd, i, dai) {
 			if (snd_soc_dai_active(dai) == 0 &&
 			    (dai->rate || dai->channels || dai->sample_bits))
 				soc_pcm_set_dai_params(dai, NULL);
 		}
->>>>>>> 7bbf3b67
 	}
 
 	for_each_rtd_dais(rtd, i, dai)
