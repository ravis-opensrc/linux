--- conflicted
+++ resolved
@@ -133,19 +133,11 @@
 		else
 			jack_name = "Headphones Jack";
 
-<<<<<<< HEAD
-		err = snd_soc_card_jack_new(card, jack_name,
-					    SND_JACK_HEADPHONE,
-					    &tegra_machine_hp_jack,
-					    tegra_machine_hp_jack_pins,
-					    ARRAY_SIZE(tegra_machine_hp_jack_pins));
-=======
 		err = snd_soc_card_jack_new_pins(card, jack_name,
 						 SND_JACK_HEADPHONE,
 						 &tegra_machine_hp_jack,
 						 tegra_machine_hp_jack_pins,
 						 ARRAY_SIZE(tegra_machine_hp_jack_pins));
->>>>>>> d60c95ef
 		if (err) {
 			dev_err(rtd->dev,
 				"Headphones Jack creation failed: %d\n", err);
